--- conflicted
+++ resolved
@@ -1,19 +1,10 @@
 {
 	"MajorVersion": 4,
-<<<<<<< HEAD
-	"MinorVersion": 26,
-	"PatchVersion": 2,
-=======
 	"MinorVersion": 27,
 	"PatchVersion": 0,
->>>>>>> 3aae9151
 	"Changelist": 0,
-	"CompatibleChangelist": 14830424,
+	"CompatibleChangelist": 0,
 	"IsLicenseeVersion": 0,
 	"IsPromotedBuild": 0,
-<<<<<<< HEAD
-	"BranchName": "++UE4+Release-4.26"
-=======
 	"BranchName": "++UE4+Release-4.27"
->>>>>>> 3aae9151
 }