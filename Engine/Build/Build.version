--- conflicted
+++ resolved
@@ -1,14 +1,9 @@
 {
 	"MajorVersion": 4,
-<<<<<<< HEAD
-	"MinorVersion": 25,
-	"PatchVersion": 4,
-=======
 	"MinorVersion": 26,
 	"PatchVersion": 0,
->>>>>>> 24776ab6
 	"Changelist": 0,
-	"CompatibleChangelist": 13144385,
+	"CompatibleChangelist": 0,
 	"IsLicenseeVersion": 0,
 	"IsPromotedBuild": 0,
 	"BranchName": "++UE4+Release-4.26"
