--- conflicted
+++ resolved
@@ -1,14 +1,9 @@
 {
 	"MajorVersion": 5,
-<<<<<<< HEAD
-	"MinorVersion": 1,
-	"PatchVersion": 1,
-=======
 	"MinorVersion": 2,
 	"PatchVersion": 0,
->>>>>>> 74d0b334
 	"Changelist": 0,
-	"CompatibleChangelist": 23058290,
+	"CompatibleChangelist": 0,
 	"IsLicenseeVersion": 0,
 	"IsPromotedBuild": 0,
 	"BranchName": "UE5"
