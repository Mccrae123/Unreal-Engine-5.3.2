--- conflicted
+++ resolved
@@ -1,11 +1,7 @@
 {
 	"MajorVersion": 4,
 	"MinorVersion": 17,
-<<<<<<< HEAD
-	"PatchVersion": 1,
-=======
 	"PatchVersion": 2,
->>>>>>> 7027e215
 	"Changelist": 0,
 	"CompatibleChangelist": 3573198,
 	"IsLicenseeVersion": 0,
