--- conflicted
+++ resolved
@@ -1,14 +1,9 @@
 {
 	"MajorVersion": 4,
-<<<<<<< HEAD
-	"MinorVersion": 22,
-	"PatchVersion": 3,
-=======
 	"MinorVersion": 23,
 	"PatchVersion": 0,
->>>>>>> 9ba46998
 	"Changelist": 0,
-	"CompatibleChangelist": 5660361,
+	"CompatibleChangelist": 0,
 	"IsLicenseeVersion": 0,
 	"IsPromotedBuild": 0,
 	"BranchName": "++UE4+Release-4.23"
