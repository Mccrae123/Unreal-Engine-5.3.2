--- conflicted
+++ resolved
@@ -22,11 +22,7 @@
 			RunUAT.bat BuildGraph -Script=Engine/Build/Graph/Examples/BuildEditorAndTools.xml -Target="Submit To Perforce For UGS" -P4 -Submit
 			
 		Other options:
-<<<<<<< HEAD
-			-set:EditorTarget=<TargetName>		Specifies the editor target to be built (defaults to UE4Editor)
-=======
 			-set:EditorTarget=<TargetName>		Specifies the editor target to be built (defaults to UnrealEditor)
->>>>>>> 6bbb88c8
 			-set:UProjectPath=<ProjectPath>		Specifies the uproject path to pass as -Project in the compile args (defaults to none)
 			-set:GameTargets=<TargetName>		Specifies the game targets to be built (defaults to none)
 			-set:TargetPlatforms=<A>;<B>;<C>... Specifies the target platforms to build the game for (defaults to Win64)
@@ -34,15 +30,6 @@
 			-set:Licensee=true/false			Whether to mark the changelist number as being from a licensee Perforce server (this prevents conflicts with Epic CL's being a higher number)
 			-set:Versioned=true/false			Whether to embed version information in the compiled binaries. This is true by default for build machines.
 			-set:ArchiveStream=<Path>			Stream that will contain zip file of the compiled binaries, for use by UnrealGameSync.
-<<<<<<< HEAD
-			-set:ForceSubmit=true/false			Whether to force submit to happen even if another change has been submitted (resolves in favor of local files)
-	-->
-
-	<Option Name="EditorTarget" Restrict="[^ ]+" DefaultValue="UE4Editor" Description="Name of the editor target to be built"/>
-	<Option Name="UProjectPath" Restrict="[^ ]*" DefaultValue="" Description="Optional Uproject path to include in the arguments"/>
-	<Option Name="GameTargets" Restrict="[^ ]*" DefaultValue="" Description="Names of game targets to build separated by semicolons, eg. UE4Client;UE4Server"/>
-	<Option Name="TargetPlatforms" Restrict="[^ ]*" DefaultValue="Win64" Description="List of the target platforms to build for, separated by semicolons, eg. Win64;Win32;Android"/>
-=======
 			-set:ArchiveName=<ArchiveName>		Names of archive to generate instead of using the GameTarget, when the GameTarget may be UnrealEditor and result in a clash.
 			-set:ForceSubmit=true/false			Whether to force submit to happen even if another change has been submitted (resolves in favor of local files)
 	-->
@@ -51,16 +38,12 @@
 	<Option Name="UProjectPath" Restrict="[^ ]*" DefaultValue="" Description="Optional Uproject path to include in the arguments"/>
 	<Option Name="GameTargets" Restrict="[^ ]*" DefaultValue="" Description="Names of game targets to build separated by semicolons, eg. UnrealClient;UnrealServer"/>
 	<Option Name="TargetPlatforms" Restrict="[^ ]*" DefaultValue="Win64" Description="List of the target platforms to build for, separated by semicolons, eg. Win64;Android"/>
->>>>>>> 6bbb88c8
 	<Option Name="OutputDir" DefaultValue="$(RootDir)\LocalBuilds\$(EditorTarget)Binaries" Description ="Output directory for compiled binaries"/>
 	<Option Name="Licensee" Restrict="true|false" DefaultValue="true" Description="Whether to treat the changelist number as being from a licensee Perforce server"/>
 	<Option Name="Versioned" Restrict="true|false" DefaultValue="$(IsBuildMachine)" Description="Whether to embed changelist number into binaries"/>
 	<Option Name="ArchiveStream" Restrict="(?://.*)?" DefaultValue="" Description="Stream path that will contain zip file of the compiled binaries, for use by UnrealGameSync"/>
 	<Option Name="ForceSubmit" Restrict="true|false" DefaultValue="false" Description="Forces the submit to happen even if another change has been submitted (resolves in favor of local files)"/>
-<<<<<<< HEAD
-=======
 	<Option Name="ArchiveName" Restrict="[^ ]*" DefaultValue="$(EditorTarget)" Description="Names of archive to generate instead of using the GameTarget, when the GameTarget may be UnrealEditor and result in a clash"/>
->>>>>>> 6bbb88c8
 	<Option Name="SymbolStorePath" DefaultValue="" Description ="Output directory for symbol storage"/>
 
 	<EnvVar Name="COMPUTERNAME"/>
@@ -142,16 +125,8 @@
 			<Property Name="ArchiveDir" Value="$(RootDir)\LocalBuilds\ArchiveForUGS"/>
 			<Delete Files="$(ArchiveDir)\..."/>
 
-<<<<<<< HEAD
-			<!-- Tag required files from UAT and UBT that will already have been built -->
-			<Tag Files="Engine/Source/Programs/AutomationTool/..." Filter="*.csproj" With="#UAT Projects"/>
-			<Tag Files="Engine/Platforms/..." Filter="*.Automation.csproj" With="#UAT Projects"/>
-			<Tag Files="$(RootDir)/.../Build/Scripts/..." Filter="*.Automation.csproj" With="#UAT Projects"/>
-			<CsCompile Project="#UAT Projects" Configuration="Development" Platform="AnyCPU"  Properties="EngineDir=$(RootDir)/Engine" Tag="#ArchiveFiles" EnumerateOnly="true"/>
-=======
 			<!-- Tag AutomationTool build folder recursively -->
 			<Tag Files="Engine/Binaries/DotNET/AutomationTool/..." With="#ArchiveBinaries"/>
->>>>>>> 6bbb88c8
 			
 			<!-- Write a text file marker indicating that we're using precompiled binaries -->
 			<Spawn Exe="cmd.exe" Arguments="/C echo. &gt;&quot;$(RootDir)/Engine/Build/PrecompiledBinaries.txt&quot;"/>
