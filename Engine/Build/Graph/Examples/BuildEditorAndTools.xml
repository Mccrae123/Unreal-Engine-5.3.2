--- conflicted
+++ resolved
@@ -46,10 +46,7 @@
 	<Option Name="Versioned" Restrict="true|false" DefaultValue="$(IsBuildMachine)" Description="Whether to embed changelist number into binaries"/>
 	<Option Name="ArchiveStream" Restrict="(?://.*)?" DefaultValue="" Description="Stream path that will contain zip file of the compiled binaries, for use by UnrealGameSync"/>
 	<Option Name="ForceSubmit" Restrict="true|false" DefaultValue="false" Description="Forces the submit to happen even if another change has been submitted (resolves in favor of local files)"/>
-<<<<<<< HEAD
-=======
 	<Option Name="PreferredAgent" DefaultValue="CompileWin64" Description ="Agent type to use for job"/>
->>>>>>> d731a049
 	<Option Name="ArchiveName" Restrict="[^ ]*" DefaultValue="$(EditorTarget)" Description="Names of archive to generate instead of using the GameTarget, when the GameTarget may be UnrealEditor and result in a clash"/>
 	<Option Name="SymbolStorePath" DefaultValue="" Description ="Output directory for symbol storage"/>
 
