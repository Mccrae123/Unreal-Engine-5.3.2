﻿<!DOCTYPE html>
<html lang="en">
<head>
	<title>%GAME%</title>
	<meta charset="utf-8">
	<meta name="viewport" content="width=device-width, initial-scale=1">

	<script>
		// THIS IS TEMP -- to be removed when the following has been removed as well
		// .../Engine/Source/Runtime/Engine/Private/ActiveSound.cpp
		//     // for velocity-based effects like doppler
		//     ParseParams.Velocity = (ParseParams.Transform.GetTranslation() - LastLocation) / DeltaTime;
		window.AudioContext = ( window.AudioContext || window.webkitAudioContext || null );
		if ( AudioContext ) {
			var ue4_hacks = {}; // making this obvious...
			ue4_hacks.ctx = new AudioContext();
			ue4_hacks.panner = ue4_hacks.ctx.createPanner();
			ue4_hacks.panner.__proto__.setVelocity = ( ue4_hacks.panner.__proto__.setVelocity || function(){} );
		}
	</script>

	<script>
		// Minimum WebGL version that the page needs in order to run. UE4 will attempt to use WebGL 2 if available.
		// Set this to 1 to run with a WebGL 1 fallback if the graphical features required by your UE4 project are
		// low enough that they do not strictly require WebGL 2.
		const requiredWebGLVersion = 1;

		// Add ?webgl1 GET param to explicitly test the WebGL 1 fallback version even if browser does support WebGL 2.
		const explicitlyUseWebGL1 = (location.search.indexOf('webgl1') != -1);

		// Deduce which version to load up.
		var supportsWasm = (typeof WebAssembly === 'object' && typeof WebAssembly.Memory === 'function');

		// By default, Shipping builds serve out compressed assets, and Development builds serve uncompressed assets.
		// Change the following line to customize. When hosting UE4 builds live on a production CDN, compression
		// should always be enabled, since uncompressed files are too huge to be downloaded over the web.
		const serveCompressedAssets = %SERVE_COMPRESSED%;

		// For the large .data file, there's two ways to manage compression: either UE4 UnrealPak tool can compress it in engine, or
		// it can be gzip compressed on disk like other assets. Compressing via UnrealPak has the advantage of storing a smaller data
		// file to IndexedDB, whereas gzip compressing to disk has the advantage of starting up the page slightly faster.
		// If true, serve out 'UE4Game.data.gz', if false, serve out 'UE4Game.data'.
//		const dataFileIsGzipCompressed = false;

		var Module = {
			// state management
			infoPrinted: false,
			lastcurrentDownloadedSize: 0,
			totalDependencies: 0,
			dataBytesStoredInIndexedDB: 0, // Track how much data is currently stored in IndexedDB.

			assetDownloadProgress: {}, // Track how many bytes of each needed asset has been downloaded so far.

			UE4_indexedDBName: 'UE4_assetDatabase_%GAME%', // TODO Nick: this should be an ascii ID string without special characters that is unique to the project that is being packaged
			UE4_indexedDBVersion: %TIMESTAMP%, // Bump this number to invalidate existing IDB storages in browsers.
		};

		// Tests if type === 'browser' or type === 'os' is 64-bit or not.
		function heuristicIs64Bit(type) {
			function contains(str, substrList) { for(var i in substrList) if (str.indexOf(substrList[i]) != -1) return true; return false; }
			var ua = (navigator.userAgent + ' ' + navigator.oscpu + ' ' + navigator.platform).toLowerCase();
			if (contains(ua, ['wow64'])) return type === 'os'; // 32bit browser on 64bit OS
			if (contains(ua, ['x86_64', 'amd64', 'ia64', 'win64', 'x64', 'arm64', 'irix64', 'mips64', 'ppc64', 'sparc64'])) return true;
			if (contains(ua, ['i386', 'i486', 'i586', 'i686', 'x86', 'arm7', 'android', 'mobile', 'win32'])) return false;
			if (contains(ua, ['intel mac os'])) return true;
			return false;
		}

		// For best stability on 32-bit browsers, allocate asm.js/WebAssembly heap up front before proceeding
		// to load any other page content. This mitigates the chances that loading up page assets first would
		// fragment the memory area of the browser process.
		var pageSize = 64 * 1024;
		var heuristic64BitBrowser = heuristicIs64Bit('browser');
		function alignPageUp(size) { return pageSize * Math.ceil(size / pageSize); }

		// The application should not be able to allocate more than MAX bytes of memory. If the application
		// attempts to allocate any more, it will be forbidden. Use this field to defensively impose a
		// strict limit to an application to keep it from going rogue with its memory usage beyond some
		// undesired limit. The absolute maximum that is possible is one memory page short of 2GB.
		var MAX_MEMORY_64BIT = Infinity;
		var MAX_MEMORY_32BIT = 512*1024*1024;
		var MAX_MEMORY = Math.min(alignPageUp(heuristic64BitBrowser ? MAX_MEMORY_64BIT : MAX_MEMORY_32BIT), 2048 * 1024 * 1024 - pageSize);

		// The application needs at least this much memory to run. If the browser can't provide this,
		// the page startup should be aborted in an out-of-memory exception.
		var MIN_MEMORY = Math.min(alignPageUp(32 * 1024 * 1024), MAX_MEMORY);

		// As a hint to the implementation, the application would prefer to reserve this much address
		// space at startup, and the browser will attempt its best to satisfy this. If this is not
		// possible, the browser will attempt to allocate anything as close to this IDEAL amount as
		// possible, but at least MIN bytes.
		var IDEAL_MEMORY_64BIT = %HEAPSIZE%;
		var IDEAL_MEMORY_32BIT = %HEAPSIZE%;
		var IDEAL_MEMORY = Math.min(Math.max(alignPageUp(heuristic64BitBrowser ? IDEAL_MEMORY_64BIT : IDEAL_MEMORY_32BIT), MIN_MEMORY), MAX_MEMORY);

		// If true, assume the application will have most of its memory allocation pressure inside the
		// application heap, so reserve address space there up front. If false, assume that the memory
		// allocation pressure is outside the heap, so avoid reserving memory up front, until needed.
		var RESERVE_MAX_64BIT = true;
		var RESERVE_MAX_32BIT = false;
		var RESERVE_MAX = heuristic64BitBrowser ? RESERVE_MAX_64BIT : RESERVE_MAX_32BIT;

		function MB(x) { return (x/1024/1024) + 'MB'; }
		function allocateHeap() {
			// Try to get as much memory close to IDEAL, but at least MIN.
			for(var mem = IDEAL_MEMORY; mem >= MIN_MEMORY; mem -= pageSize) {
				try {
					if (RESERVE_MAX)
						Module['wasmMemory'] = new WebAssembly.Memory({ initial: mem / pageSize, maximum: MAX_MEMORY / pageSize });
					else
						Module['wasmMemory'] = new WebAssembly.Memory({ initial: mem / pageSize });
					Module['buffer'] = Module['wasmMemory'].buffer;
					if (Module['buffer'].byteLength != mem) throw 'Out of memory';
					break;
				} catch(e) { /*nop*/ }
			}
			if (!Module['buffer'] || !(Module['buffer'].byteLength >= MIN_MEMORY)) {
				delete Module['buffer'];
				throw 'Out of memory';
			}
			Module['TOTAL_MEMORY'] = Module['buffer'].byteLength;
		}
		allocateHeap();
		Module['MAX_MEMORY'] = MAX_MEMORY;
		console.log('Initial memory size: ' + MB(Module['TOTAL_MEMORY']) + ' (MIN_MEMORY: ' + MB(MIN_MEMORY) + ', IDEAL_MEMORY: ' + MB(IDEAL_MEMORY) + ', MAX_MEMORY: ' + MB(MAX_MEMORY) + ', RESERVE_MAX: ' + RESERVE_MAX + ', heuristic64BitBrowser: ' + heuristic64BitBrowser + ', heuristic64BitOS: ' + heuristicIs64Bit('os') + ')');
	</script>
	<script src="https://code.jquery.com/jquery-2.1.3.min.js"></script>
	<script src="https://maxcdn.bootstrapcdn.com/bootstrap/3.3.4/js/bootstrap.min.js"></script>
	<link href="https://maxcdn.bootstrapcdn.com/bootstrap/3.3.4/css/bootstrap.min.css" rel="stylesheet">
</head>
<body>

<style type="text/css">

html, body, .container {
	height: 100%;
	font-family: "Helvetica Neue", "HelveticaNeue", Helvetica, Arial, sans-serif;
}

.h4, h4 {
	margin-top: 1pt;
	margin-bottom: 1pt;
	font-size: 10pt;
}

.container {
	display: table;
	vertical-align: middle;
	border: 0px;
	border-spacing: 0px;
}

.glyphicon-spin {
	animation: spin 2000ms infinite linear;
}

@keyframes spin {
	0% {
		transform: rotate(0deg);
	}
	100% {
		transform: rotate(359deg);
	}
}

@-webkit-keyframes spin {
	0% {
		transform: rotate(0deg);
	}
	100% {
		transform: rotate(359deg);
	}
}

.wrapper {
	position: relative;
	margin: 1em auto 10px auto;
	text-align: center;
	min-width: 640px;
	width: 100%;
	height: 480px; /* initial height, will be dynamically adjusted at runtime */
	max-width: 95%;
	display: block;
	align-items: center;
	position: relative;
	text-align: center;
	justify-content: center;
}

 .emscripten {
	padding-right: 0;
	margin-left: auto;
	margin-right: auto;
	display: block;
	display: -webkit-box;
	display: -moz-box;
	display: box;

	-webkit-box-align: center;
	-moz-box-align: center;
	box-align: center;

	-webkit-box-pack: center;
	-moz-box-pack: center;
	box-pack: center;
}

#canvas:not([fullscreen]) {
	padding-right: 0;
	margin-left: auto;
	margin-right: auto;
	width: 100%;
}

.texthalf {
	height: 37%;
	border: 0px;
	padding: 0px;
	overflow-y: scroll;
	font-size: 2em;
}

.buttonarea {
	min-height: 3%;
	border-top: 0px;
	border-bottom: 0px;
	padding: 0px;
	margin-right: 0px;
	margin-top: 0px;
	margin-bottom: 0px;
 }

.btn { padding: 0px; text-align: center; min-width: 150px }
.progress { background: rgba(245, 245, 245, 1); border: 0px solid rgba(245, 245, 245, 1); border-radius: 0px; height: 4px; }
.progress-bar-custom { background: rgba(153, 153, 153, 1); }
.centered-axis-xy {
	position: absolute;
	left: 50%;
	top: 50%;
	transform: translate(-50%,-50%);
}
</style>

<div class="wrapper" id="mainarea">
	<div class="alert alert-warning centered-axis-xy" style="min-height: 20px; display:none;" role="alert" id="compilingmessage">
		<div id='loadTasks'> </div>
	</div>
	<canvas id="canvas" class="emscripten" oncontextmenu="event.preventDefault()" style="display:none;">
</div>
<div class="row buttonarea text-center" id="buttonrow">
	<div class="col-sm-2 text-center"></div>
	<div class="col-sm-2 text-center"><button type="button" class="btn btn-primary" onclick="Module['pauseMainLoop']();">Pause</button></div>
	<div class="col-sm-2 text-center"><button type="button" class="btn btn-primary" onclick="Module['resumeMainLoop']();">Resume</button></div>
	<div class="col-sm-2 text-center"></div>
	<div class="col-sm-2 text-center"><button type="button" class="btn btn-primary" id='clear_indexeddb' onclick="deleteIndexedDBStorage();">Clear IndexedDB</button></div>
	<div class="col-sm-2 text-center"><button type="button" class="btn btn-primary" id="fullscreen_request">FullScreen</button></div>
	<div class="col-sm-2 text-center"></div>
	<div class="col-sm-2 text-center"></div>
</div>
<div class="texthalf text-normal jumbotron " id="logwindow" style='display:none'></div>

<script type="text/javascript">

// combine all parallel downloads into one progress bar.
var totalDownloadSize = 0;
var currentDownloadedSize = 0;

// helper functions.
// http://stackoverflow.com/questions/4750015/regular-expression-to-find-urls-within-a-string
function getHTMLGetParam(name) {
	if (name=(new RegExp('[?&]'+encodeURIComponent(name)+'=([^&]*)')).exec(location.search))
		return decodeURIComponent(name[1]);
}

var UE4 = {
	on_fatal: function() {
		try {
			UE4.on_fatal = Module.cwrap('on_fatal', null, ['string', 'string']);
		} catch(e) {
			UE4.on_fatal = function() {};
		}
	},
};

Module['preinitializedWebGLContext'] = null;

function getGpuInfo() {
	var gl = Module['preinitializedWebGLContext'];
	if (!gl) return '(no GL: ' + Module['webGLErrorReason'] + ')';

	var glInfo = '';
	var debugInfo = gl.getExtension('WEBGL_debug_renderer_info');
	if (debugInfo) glInfo += gl.getParameter(debugInfo.UNMASKED_VENDOR_WEBGL) + ' ' + gl.getParameter(debugInfo.UNMASKED_RENDERER_WEBGL) + '/';
	glInfo += gl.getParameter(gl.VENDOR) + ' ' + gl.getParameter(gl.RENDERER);
	glInfo += ' ' + gl.getParameter(gl.VERSION);
	glInfo += ', ' + gl.getParameter(gl.SHADING_LANGUAGE_VERSION);
	if (Module['softwareWebGL']) glInfo += ' (software)';
	return glInfo;
}

function detectWebGL() {
	var canvas = Module['canvas'] || document.createElement("canvas");
	// If you run into problems with WebGL 2, or for quick testing purposes, you can disable UE4
	// from using WebGL 2 and revert back to WebGL 1 by setting the following flag to true.
	var disableWebGL2 = false;
	if (explicitlyUseWebGL1) {
		disableWebGL2 = true;
		console.log('Disabled WebGL 2 as requested by ?webgl1 GET param.');
	}
	var names = ["webgl", "experimental-webgl"];
	if (disableWebGL2) {
		WebGL2RenderingContext = undefined;
	} else {
		names = ["webgl2"].concat(names);
	}
	function testError(e) { Module['webGLErrorReason'] = e.statusMessage; };
	canvas.addEventListener("webglcontextcreationerror", testError, false);
	try {
		for(var failIfMajorPerformanceCaveat = 1; failIfMajorPerformanceCaveat >= 0; --failIfMajorPerformanceCaveat) {
			for(var i in names) {
				try {
					var context = canvas.getContext(names[i], {antialias:false,alpha:false,depth:true,stencil:true,failIfMajorPerformanceCaveat:!!failIfMajorPerformanceCaveat});
					Module['preinitializedWebGLContext'] = context;
					Module['softwareWebGL'] = !failIfMajorPerformanceCaveat;
					if (context && typeof context.getParameter == "function") {
						if (typeof WebGL2RenderingContext !== 'undefined' && context instanceof WebGL2RenderingContext && names[i] == 'webgl2') {
							return 2;
						} else {
							// We were able to precreate only a WebGL 1 context, remove support for WebGL 2 from the rest of the page execution.
							WebGL2RenderingContext = undefined;
							return 1;
						}
					}
				} catch(e) { Module['webGLErrorReason'] = e.toString(); }
			}
		}
	} finally {
		canvas.removeEventListener("webglcontextcreationerror", testError, false);
	}
	return 0;
}

Module['canvas'] = document.getElementById('canvas');

// Canvas scaling mode should be set to one of: 1=STRETCH, 2=ASPECT, or 3=FIXED.
// This dictates how the canvas size changes when the browser window is resized
// by dragging from the corner.
var canvasWindowedScaleMode = 2 /*ASPECT*/;

// High DPI setting configures whether to match the canvas size 1:1 with
// the physical pixels on the screen.
// For background, see https://www.khronos.org/webgl/wiki/HandlingHighDPI
var canvasWindowedUseHighDpi = true;

// Stores the initial size of the canvas in physical pixel units.
// If canvasWindowedScaleMode == 3 (FIXED), this size defines the fixed resolution
//                                          that the app will render to.
// If canvasWindowedScaleMode == 2 (ASPECT), this size defines only the aspect ratio
//                                           that the canvas will be constrained to.
// If canvasWindowedScaleMode == 1 (STRETCH), these size values are ignored.
var canvasAspectRatioWidth = 1366;
var canvasAspectRatioHeight = 768;

// Fullscreen scaling mode behavior (export these to Module object for the engine to read)
// This value is one of:
// 0=NONE: The same canvas size is kept when entering fullscreen without change.
// 1=STRETCH: The canvas is resized to the size of the whole screen, potentially changing aspect ratio.
// 2=ASPECT: The canvas is resized to the size of the whole screen, but retaining current aspect ratio.
// 3=FIXED: The canvas is centered on screen with a fixed resolution.
Module['UE4_fullscreenScaleMode'] = canvasWindowedScaleMode;

// When entering fullscreen mode, should UE4 engine resize the canvas?
// 0=No resizing (do it manually in resizeCanvas()), 1=Resize to standard DPI, 2=Resize to highDPI
Module['UE4_fullscreenCanvasResizeMode'] = canvasWindowedUseHighDpi ? 2/*HIDPI*/ : 1/*Standard DPI*/;

// Specifies how canvas is scaled to fullscreen, if not rendering in 1:1 pixel perfect mode.
// One of 0=Default, 1=Nearest, 2=Bilinear
Module['UE4_fullscreenFilteringMode'] = 0;

document.addEventListener('error', function(){document.getElementById('clear_indexeddb').style.display = 'inline-block';}, false);

// Startup task which is run after UE4 engine has launched.
function postRunEmscripten() {
	taskFinished(TASK_MAIN);
	$("#compilingmessage").remove();

	// The default Emscripten provided canvas resizing behavior is not needed,
	// since we are controlling the canvas sizes here, so stub those functions out.
	Browser.updateCanvasDimensions = function() {};
	Browser.setCanvasSize = function() {};

	// If you'd like to configure the initial canvas size to render using the resolution
	// defined in UE4 DefaultEngine.ini [SystemSettings] r.setRes=WidthxHeight,
	// uncomment the following two lines before calling resizeCanvas() below:

	// canvasAspectRatioWidth = UE_JSlib.UE_GSystemResolution_ResX();
	// canvasAspectRatioHeight = UE_JSlib.UE_GSystemResolution_ResY();

	// Configure the size of the canvas and display it.
	resizeCanvas();
	Module['canvas'].style.display = 'block';

	// Whenever the browser window size changes, relayout the canvas size on the page.
	window.addEventListener('resize', resizeCanvas, false);
	window.addEventListener('orientationchange', resizeCanvas, false);

	// The following is needed if game is within an iframe - main window already has focus...
	window.focus();
}
Module.postRun = [postRunEmscripten];

// The resizeCanvas() function recomputes the canvas size on the page as the user changes
// the browser window size.
function resizeCanvas(aboutToEnterFullscreen) {
	// Configuration variables, feel free to play around with these to tweak.
	var minimumCanvasHeightCssPixels = 480; // the visible size of the canvas should always be at least this high (in CSS pixels)
	var minimumCanvasHeightFractionOfBrowserWindowHeight = 0.65; // and also vertically take up this much % of the total browser client area height.

	if (aboutToEnterFullscreen) { // UE4 engine is calling this function right before entering fullscreen?
		// If you want to perform specific resolution setup here, do so by setting Module['canvas'].width x Module['canvas'].height now,
		// and configure Module['UE4_fullscreenXXX'] fields above. Most of the time, the defaults are good, so no need to resize here.
		// Return true here if you want to abort entering fullscreen mode altogether.
		return;
	}

	// The browser called resizeCanvas() to notify that we just entered fullscreen? In that case, we never react, since the strategy is
	// to always set the canvas size right before entering fullscreen.
	if (document.fullscreenElement || document.mozFullScreenElement || document.webkitFullscreenElement || document.msFullscreenElement) {
		return;
	}

	var mainArea = document.getElementById('mainarea');
	var canvasRect = mainArea.getBoundingClientRect();

	// Compute the unconstrained size for the div that encloses the canvas, in CSS pixel units.
	var cssWidth = canvasRect.right - canvasRect.left;
	var cssHeight = Math.max(minimumCanvasHeightCssPixels, canvasRect.bottom - canvasRect.top, window.innerHeight * minimumCanvasHeightFractionOfBrowserWindowHeight);

	if (canvasWindowedScaleMode == 3/*NONE*/) {
		// In fixed display mode, render to a statically determined WebGL render target size.
		var newRenderTargetWidth = canvasAspectRatioWidth;
		var newRenderTargetHeight = canvasAspectRatioHeight;
	} else {
		// Convert unconstrained render target size from CSS to physical pixel units.
		var newRenderTargetWidth = canvasWindowedUseHighDpi ? (cssWidth * window.devicePixelRatio) : cssWidth;
		var newRenderTargetHeight = canvasWindowedUseHighDpi ? (cssHeight * window.devicePixelRatio) : cssHeight;

		// Apply aspect ratio constraints, if desired.
		if (canvasWindowedScaleMode == 2/*ASPECT*/) {
			if (cssWidth * canvasAspectRatioHeight > canvasAspectRatioWidth * cssHeight) {
				newRenderTargetWidth = newRenderTargetHeight * canvasAspectRatioWidth / canvasAspectRatioHeight;
			} else {
				newRenderTargetHeight = newRenderTargetWidth * canvasAspectRatioHeight / canvasAspectRatioWidth;
			}
		}

		// WebGL render target sizes are always full integer pixels in size, so rounding is critical for CSS size computations below.
		newRenderTargetWidth = Math.round(newRenderTargetWidth);
		newRenderTargetHeight = Math.round(newRenderTargetHeight);
	}

	// Very subtle but important behavior is that the size of a DOM element on a web page in CSS pixel units can be a fraction, e.g. on
	// high DPI scaling displays (CSS pixel units are "virtual" pixels). If the CSS size and physical pixel size of the WebGL canvas do
	// not correspond to each other 1:1 after window.devicePixelRatio scaling has been applied, the result can look blurry. Therefore always
	// first compute the WebGL render target size first in physical pixels, and convert that back to CSS pixels so that the CSS pixel size
	// will perfectly align up and the result look clear without scaling applied.
	cssWidth = canvasWindowedUseHighDpi ? (newRenderTargetWidth / window.devicePixelRatio) : newRenderTargetWidth;
	cssHeight = canvasWindowedUseHighDpi ? (newRenderTargetHeight / window.devicePixelRatio) : newRenderTargetHeight;

	Module['canvas'].width = newRenderTargetWidth;
	Module['canvas'].height = newRenderTargetHeight;

	Module['canvas'].style.width = cssWidth + 'px';
	Module['canvas'].style.height = mainArea.style.height = cssHeight + 'px';

	// Tell the engine that the web page has changed the size of the WebGL render target on the canvas (Module['canvas'].width/height).
	// This will update the GL viewport and propagate the change throughout the engine.
	// If the CSS style size is changed, this function doesn't need to be called.
	if (UE_JSlib.UE_CanvasSizeChanged) UE_JSlib.UE_CanvasSizeChanged();
}
Module['UE4_resizeCanvas'] = resizeCanvas;

Module.arguments = [%UE4CMDLINE%];

// we are serving via a server and it is unreal file server?
if (location.host != "" && getHTMLGetParam("cookonthefly") == "true") {
	Module.arguments.push("' -filehostIp=" + location.protocol + "//" + location.host + " '");
}

function addLog(info, color) {
	$("#logwindow").append("<h4><small>" + info + " </small></h4>");
}
Module.print = addLog;

Module.printErr = function(text) {
	console.error(text);
};

// Module.locateFile() routes asset downloads to either gzip compressed or uncompressed assets.
Module.locateFile = function(name) {
	var serveGzipped = serveCompressedAssets;
	// When serving from file:// URLs, don't read .gz compressed files, because these files can't be transparently uncompressed.
	var isFileProtocol = name.indexOf('file://') != -1 || location.protocol.indexOf('file') != -1;
	if (isFileProtocol) {
		if (!Module['shownFileProtocolWarning']) {
			showWarningRibbon('Attempting to load the page via the "file://" protocol. This only works in Firefox, and even there only when not using compression, so attempting to load uncompressed assets. Please host the page on a web server and visit it via a "http://" URL.');
			Module['shownFileProtocolWarning'] = true;
		}
		serveGzipped = false;
	}

	// uncompressing very large gzip files may slow down startup times.
//	if (!dataFileIsGzipCompressed && name.split('.').slice(-1)[0] == 'data') serveGzipped = false;

	return serveGzipped ? (name + 'gz') : name;
};

Module.getPreloadedPackage = function(remotePackageName, remotePackageSize) {
	return Module['preloadedPackages'] ? Module['preloadedPackages'][remotePackageName] : null;
}

// Asynchronously appends the given script code to DOM. This is to ensure that
// browsers parse and compile the JS code parallel to all other execution.
function addScriptToDom(scriptCode) {
	return new Promise(function(resolve, reject) {
		var script = document.createElement('script');
		var blob = (scriptCode instanceof Blob) ? scriptCode : new Blob([scriptCode], { type: 'text/javascript' });
		var objectUrl = URL.createObjectURL(blob);
		script.src = objectUrl;
		script.onload = function() {
			script.onload = script.onerror = null; // Remove these onload and onerror handlers, because these capture the inputs to the Promise and the input function, which would leak a lot of memory!
			URL.revokeObjectURL(objectUrl); // Free up the blob. Note that for debugging purposes, this can be useful to comment out to be able to read the sources in debugger.
			resolve();
		}
		script.onerror = function(e) {
			script.onload = script.onerror = null; // Remove these onload and onerror handlers, because these capture the inputs to the Promise and the input function, which would leak a lot of memory!
			URL.revokeObjectURL(objectUrl);
			console.error('script failed to add to dom: ' + e);
			console.error(scriptCode);
			console.error(e);
			// The onerror event sends a DOM Level 3 event error object, which does not seem to have any kind of human readable error reason (https://developer.mozilla.org/en-US/docs/Web/Events/error)
			// There is another error event object at https://developer.mozilla.org/en-US/docs/Web/API/ErrorEvent, which would have an error reason. Perhaps that error event might sometimes be fired,
			// but if not, guess that the error reason was an OOM, since we are dealing with large .js files.
			reject(e.message || "(out of memory?)");
		}
		document.body.appendChild(script);
	});
}

var TASK_DOWNLOADING = 0;
var TASK_COMPILING = 1;
var TASK_SHADERS = 2;
var TASK_MAIN = 3;
var loadTasks = [ 'Downloading', 'Compiling WebAssembly', 'Building shaders', 'Launching engine'];

function taskProgress(taskId, progress) {
	var c = document.getElementById('compilingmessage');
	if (c) c.style.display = 'block';
	else return;
	var l = document.getElementById('load_' + taskId);
	if (!l) {
		var tasks = document.getElementById('loadTasks');
		if (!tasks) return;
		l = document.createElement('div');
		l.innerHTML = '<span id="icon_' + taskId + '" class="glyphicon glyphicon-refresh glyphicon-spin"></span>  <span id="load_' + taskId + '"></span>';
		tasks.appendChild(l);
		l = document.getElementById('load_' + taskId);
	}
	if (!l.startTime) l.startTime = performance.now();
	var text = loadTasks[taskId];
	if (progress && progress.total) {
		text += ': ' + (progress.currentShow || progress.current) + '/' + (progress.totalShow || progress.total) + ' (' + (progress.current * 100 / progress.total).toFixed(0) + '%)';
	} else {
		text += '...';
	}
	l.innerHTML = text;
}

function showErrorDialog(errorText) {
	console.error('error: ' + errorText);
	var existingErrorDialog = document.getElementById('errorDialog');
	if (existingErrorDialog) {
		existingErrorDialog.innerHTML += '<br>' + errorText;
	} else {
		$('#mainarea').empty();
		$('#mainarea').append('<div class="alert alert-danger centered-axis-xy" style ="min-height: 10pt" role="alert" id="errorDialog">' + errorText + '</div></div>');
	}
}

function showWarningRibbon(warningText) {
	var existingWarningDialog = document.getElementById('warningDialog');
	if (existingWarningDialog) {
		existingWarningDialog.innerHTML += '<br>' + warningText;
	} else {
		$('#buttonrow').prepend('<div class="alert alert-warning centered-axis-x" role="warning" id="warningDialog" style="padding-top:5px; padding-bottom: 5px">' + warningText + '</div></div>');
	}
}

function taskFinished(taskId, error) {
	var l = document.getElementById('load_' + taskId);
	var icon = document.getElementById('icon_' + taskId);
	if (l && icon) {
		var totalTime = performance.now() - l.startTime;
		if (!error) {
			l.innerHTML = loadTasks[taskId] + ' (' + (totalTime/1000).toFixed(2) + 's)';
			icon.className = 'glyphicon glyphicon-ok';
		}
		else {
			l.innerHTML = loadTasks[taskId] + ': FAILED! ' + error;
			icon.className = 'glyphicon glyphicon-remove';

			showErrorDialog(loadTasks[taskId] + ' failed: <br> ' + error);
		}
	}
}

window.onerror = function(e) {
	e = e.toString();
	if (e.toLowerCase().indexOf('memory') != -1) {
		e += '<br>';
		if (!heuristic64BitBrowser) e += ' Try running in a 64-bit browser to resolve.';
	}
	showErrorDialog(e);
}

function formatBytes(bytes) {
	if (bytes >= 1024*1024*1024) return (bytes / (1024*1024*1024)).toFixed(1) + ' GB';
	if (bytes >= 1024*1024) return (bytes / (1024*1024)).toFixed(0) + ' MB';
	if (bytes >= 1024) return (bytes / 1024).toFixed(1) + ' KB';
	return bytes + ' B';
}

function reportDataBytesStoredInIndexedDB(deltaBytes) {
	if (deltaBytes === null) Module['dataBytesStoredInIndexedDB'] = 0; // call with deltaBytes == null to report that DB was cleared.
	else Module['dataBytesStoredInIndexedDB'] += deltaBytes;
	document.getElementById('clear_indexeddb').innerText = 'Clear IndexedDB (' + formatBytes(Module['dataBytesStoredInIndexedDB']) + ')';
}

function reportDownloadProgress(url, downloadedBytes, totalBytes, finished) {
	Module['assetDownloadProgress'][url] = {
		current: downloadedBytes,
		total: totalBytes,
		finished: finished
	};
	var aggregated = {
		current: 0,
		total: 0,
		finished: true
	};
	for(var i in Module['assetDownloadProgress']) {
		aggregated.current += Module['assetDownloadProgress'][i].current;
		aggregated.total += Module['assetDownloadProgress'][i].total;
		aggregated.finished = aggregated.finished && Module['assetDownloadProgress'][i].finished;
	}

	aggregated.currentShow = formatBytes(aggregated.current);
	aggregated.totalShow = formatBytes(aggregated.total);

	if (aggregated.finished) taskFinished(TASK_DOWNLOADING);
	else taskProgress(TASK_DOWNLOADING, aggregated);
}

function download(url, responseType) {
	return new Promise(function(resolve, reject) {
		var xhr = new XMLHttpRequest();
		xhr.open('GET', url, true);
		xhr.responseType = responseType || 'blob';
		reportDownloadProgress(url, 0, 1);
		xhr.onload = function() {
			if (xhr.status == 0 || (xhr.status >= 200 && xhr.status < 300)) {
				var len = xhr.response.size || xhr.response.byteLength;
				reportDownloadProgress(url, len, len, true);
				resolve(xhr.response);
			} else {
				taskFinished(TASK_DOWNLOADING, 'HTTP error ' + (xhr.status || 404) + ' ' + xhr.statusText + ' on file ' + url);
				reject({
					status: xhr.status,
					statusText: xhr.statusText
				});
			}
		};
		xhr.onprogress = function(p) {
			if (p.lengthComputable) reportDownloadProgress(url, p.loaded, p.total);
		};
		xhr.onerror = function(e) {
			var isFileProtocol = url.indexOf('file://') == 0 || location.protocol.indexOf('file') != -1;
			if (isFileProtocol) taskFinished(TASK_DOWNLOADING, 'HTTP error ' + (xhr.status || 404) + ' ' + xhr.statusText + ' on file ' + url +'<br>Try using a web server to avoid loading via a "file://" URL.'); // Convert the most common source of errors to a more friendly message format.
			else taskFinished(TASK_DOWNLOADING, 'HTTP error ' + (xhr.status || 404) + ' ' + xhr.statusText + ' on file ' + url);
			reject({
				status: xhr.status || 404,
				statusText: xhr.statusText
			});
		};
		xhr.onreadystatechange = function() {
			if (xhr.readyState >= xhr.HEADERS_RECEIVED) {
				if (url.endsWith('gz') && (xhr.status == 0 || xhr.status == 200)) {
					if (xhr.getResponseHeader('Content-Encoding') != 'gzip') {
						// A fallback is to set serveCompressedAssets = false to serve uncompressed assets instead, but that is not really recommended for production use, since gzip compression shrinks
						// download sizes so dramatically that omitting it for production is not a good idea.
						taskFinished(TASK_DOWNLOADING, 'Downloaded a compressed file ' + url + ' without the necessary HTTP response header "Content-Encoding: gzip" specified!<br>Please configure gzip compression on this asset on the web server to serve gzipped assets!');
						xhr.onload = xhr.onprogress = xhr.onerror = xhr.onreadystatechange = null; // Abandon tracking events from this XHR further.
						xhr.abort();
						return reject({
							status: 406,
							statusText: 'Not Acceptable'
						});
					}

					// After enabling Content-Encoding: gzip, make sure that the appropriate MIME type is being used for the asset, i.e. the MIME
					// type should be that of the uncompressed asset, and not the MIME type of the compression method that was used.
					if (xhr.getResponseHeader('Content-Type').toLowerCase().indexOf('zip') != -1) {
						function expectedMimeType(url) {
							if (url.indexOf('.wasm') != -1) return 'application/wasm';
							if (url.indexOf('.js') != -1) return 'application/javascript';
							return 'application/octet-stream';
						}
						taskFinished(TASK_DOWNLOADING, 'Downloaded a compressed file ' + url + ' with incorrect HTTP response header "Content-Type: ' + xhr.getResponseHeader('Content-Type') + '"!<br>Please set the MIME type of the asset to "' + expectedMimeType(url) + '".');
						xhr.onload = xhr.onprogress = xhr.onerror = xhr.onreadystatechange = null; // Abandon tracking events from this XHR further.
						xhr.abort();
						return reject({
							status: 406,
							statusText: 'Not Acceptable'
						});
					}
				}
			}
		}
		xhr.send(null);
	});
}

function getIDBRequestErrorString(req) {
	try { return req.error ? ('IndexedDB ' + req.error.name + ': ' + req.error.message) : req.result;
	} catch(ex) { return null; }
}

function deleteIndexedDBStorage(dbName, onsuccess, onerror, onblocked) {
	var idb = window.indexedDB || window.mozIndexedDB || window.webkitIndexedDB || window.msIndexedDB;
	if (Module['dbInstance']) Module['dbInstance'].close();
	if (!dbName) dbName = Module['UE4_indexedDBName'];
	var req = idb.deleteDatabase(dbName);
	req.onsuccess = function() { console.log('Deleted IndexedDB storage ' + dbName + '!'); reportDataBytesStoredInIndexedDB(null); if (onsuccess) onsuccess(); }
	req.onerror = function(evt) {
		var errorString = getIDBRequestErrorString(req);
		console.error('Failed to delete IndexedDB storage ' + dbName + ', ' + errorString);
		evt.preventDefault();
		if (onerror) onerror(errorString);
	};
	req.onblocked = function(evt) {
		var errorString = getIDBRequestErrorString(req);
		console.error('Failed to delete IndexedDB storage ' + dbName + ', DB was blocked! ' + errorString);
		evt.preventDefault();
		if (onblocked) onblocked(errorString);
	}
}

var enableReadFromIndexedDB = (location.search.indexOf('noidbread') == -1);
var enableWriteToIndexedDB = enableReadFromIndexedDB && (location.search.indexOf('noidbwrite') == -1);
%DISABLE_INDEXEDDB%

if (!enableReadFromIndexedDB) showWarningRibbon('Running with IndexedDB access disabled.');
else if (!enableWriteToIndexedDB) showWarningRibbon('Running in read-only IndexedDB access mode.');

function storeToIndexedDB(db, key, value) {
	return new Promise(function(resolve, reject) {
		if (!enableWriteToIndexedDB) return reject('storeToIndexedDB: IndexedDB writes disabled by "?noidbwrite" option');
		function fail(e) {
			console.error('Failed to store file ' + key + ' to IndexedDB storage! error: ' + e);
			if (!Module['idberrorShown']) {
				showWarningRibbon('Failed to store file ' + key + ' to IndexedDB, error: ' + e);
				Module['idberrorShown'] = true;
			}
			return reject(e);
		}
		if (!db) return fail('IndexedDB not available!');
		if (location.protocol.indexOf('file') != -1) return reject('Loading via file://, skipping caching to IndexedDB');

		try {
			var transaction = db.transaction(['FILES'], 'readwrite');
			var packages = transaction.objectStore('FILES');
			var putRequest = packages.put(value, "file/" + Module.key + '/' + key);
			putRequest.onsuccess = function(evt) {
				if (value.byteLength || value.length) reportDataBytesStoredInIndexedDB(value.size || value.byteLength || value.length);
				resolve(key);
			};
			putRequest.onerror = function(evt) {
				var errorString = getIDBRequestErrorString(putRequest) || ('IndexedDB request error: ' + evt);
				evt.preventDefault();
				fail(errorString);
			};
		} catch(e) {
			fail(e);
		}
	});
}

function fetchFromIndexedDB(db, key) {
	return new Promise(function(resolve, reject) {
		if (!enableReadFromIndexedDB) return reject('fetchFromIndexedDB: IndexedDB reads disabled by "?noidbread" option');
		function fail(e) {
			console.error('Failed to read file ' + key + ' from IndexedDB storage! error:');
			console.error(e);
			if (!Module['idberrorShown']) {
				showWarningRibbon('Failed to read file ' + key + ' from IndexedDB, error: ' + e);
				Module['idberrorShown'] = true;
			}
			return reject(e);
		}
		if (!db) return fail('IndexedDB not available!');
		try {
			var transaction = db.transaction(['FILES'], 'readonly');
			var packages = transaction.objectStore('FILES');
			var getRequest = packages.get("file/" + Module.key + '/' + key);
			getRequest.onsuccess = function(evt) {
				if (evt.target.result) {
					var len = evt.target.result.size || evt.target.result.byteLength || evt.target.result.length;
					if (len) reportDataBytesStoredInIndexedDB(len);
					resolve(evt.target.result);
				} else {
					// Succeeded to load, but the load came back with the value of undefined, treat that as an error since we never store undefined in db.
					reject();
				}
			};
			getRequest.onerror = function(evt) {
				var errorString = getIDBRequestErrorString(getRequest) || ('IndexedDB.get request error: ' + evt);
				evt.preventDefault();
				fail(errorString);
			};
		} catch(e) {
			fail(e);
		}
	});
}

function fetchOrDownloadAndStore(db, url, responseType) {
	return new Promise(function(resolve, reject) {
		fetchFromIndexedDB(db, url)
		.then(function(data) { return resolve(data); })
		.catch(function(error) {
			return download(url, responseType)
			.then(function(data) {
				// Treat IDB store as separate operation that's not part of the Promise chain.
				/*return*/ storeToIndexedDB(db, url, data)
				.then(function() { return resolve(data); })
				.catch(function(error) {
					console.error('Failed to store download to IndexedDB! ' + error);
					return resolve(data); // succeeded download, but failed to store - ignore failure in that case and just proceed to run by calling the success handler.
				})
			})
			.catch(function(error) { return reject(error); })
		});
	});
}

function openIndexedDB(dbName, dbVersion) {
	return new Promise(function(resolve, reject) {
		if (!enableReadFromIndexedDB) return reject('openIndexedDB: IndexedDB disabled by "?noidbread" option');
		try {
			var idb = window.indexedDB || window.mozIndexedDB || window.webkitIndexedDB || window.msIndexedDB;
			var openRequest = idb.open(dbName, dbVersion);
		} catch(e) { return reject(e); }

		openRequest.onupgradeneeded = function(evt) {
			var db = evt.target.result;
			if (db.objectStoreNames.contains('FILES')) db.deleteObjectStore('FILES');
			db.createObjectStore('FILES');
		};
		openRequest.onsuccess = function(evt) {
			resolve(evt.target.result);
		};
		openRequest.onerror = function(evt) {
			var errorString = getIDBRequestErrorString(openRequest) || ('IndexedDB request error: ' + evt);
			evt.preventDefault();
			reject(errorString);
		};
	});
}

Module['instantiateWasm'] = function(info, receiveInstance) {
	Module['wasmDownloadAction'].then(function(downloadResults) {
		taskProgress(TASK_COMPILING);
		var wasmInstantiate = WebAssembly.instantiate(downloadResults.wasmModule || new Uint8Array(downloadResults.wasmBytes), info);
		return wasmInstantiate.then(function(output) {
			var instance = output.instance || output;
			var module = output.module;
			taskFinished(TASK_COMPILING);
			Module['wasmInstantiateActionResolve'](instance);
			receiveInstance(instance);

			// After a successful instantiation, attempt to save the compiled Wasm Module object to IndexedDB.
			if (!downloadResults.fromIndexedDB) {
				storeToIndexedDB(downloadResults.db, 'wasmModule', module).catch(function() {
					// If the browser did not support storing Wasm Modules to IndexedDB, try to store the Wasm instance instead.
					return storeToIndexedDB(downloadResults.db, 'wasmBytes', downloadResults.wasmBytes);
				});
			}
		});
	}).catch(function(error) {
		$ ('#mainarea').empty();
		$ ('#mainarea').append('<div class="alert alert-danger centered-axis-xy" style ="min-height: 10pt" role="alert">WebAssembly instantiation failed: <br> ' + error + '</div></div>');
	});
	return {};
}

// Given a blob, asynchronously reads the byte contents of that blob to an arraybuffer and returns it as a Promise.
function readBlobToArrayBuffer(blob) {
	return new Promise(function(resolve, reject) {
		var fileReader = new FileReader();
		fileReader.onload = function() { resolve(this.result); }
		fileReader.onerror = function(e) { reject(e); }
		fileReader.readAsArrayBuffer(blob);
	});
}

function compileShadersFromJson(jsonData) {
	var shaderPrograms = [];
	if (jsonData instanceof ArrayBuffer) jsonData = new TextDecoder('utf-8').decode(new DataView(jsonData));
	var programsDict = JSON.parse(jsonData);
	for(var i in programsDict) {
		shaderPrograms.push(programsDict[i]);
	}

	var gl = Module['preinitializedWebGLContext'];

	Module['precompiledShaders'] = [];
	Module['precompiledPrograms'] = [];

	Module['glIDCounter'] = 1;
	Module['precompiledUniforms'] = [null];

	var promise = new Promise(function(resolve, reject) {
		var nextProgramToBuild = 0;
		function buildProgram() {
			if (nextProgramToBuild >= shaderPrograms.length) {
				taskFinished(TASK_SHADERS);
				return resolve();
			}
			var p = shaderPrograms[nextProgramToBuild++];
			taskProgress(TASK_SHADERS, {current: nextProgramToBuild, total: shaderPrograms.length });
			var program = gl.createProgram();

			function lineNumberize(str) {
				str = str.split('\n');
				for(var i = 0; i < str.length; ++i) str[i] = (i<9?' ':'') + (i<99?' ':'') + (i+1) + ': ' + str[i];
				return str.join('\n');
			}

			var vs = gl.createShader(gl.VERTEX_SHADER);
			gl.shaderSource(vs, p.vs);
			gl.compileShader(vs);
			var success = gl.getShaderParameter(vs, gl.COMPILE_STATUS);
			var compileLog = gl.getShaderInfoLog(vs);
			if (compileLog) compileLog = compileLog.trim();
			if (compileLog) console.error('Compiling vertex shader: ' + lineNumberize(p.vs));
			if (!success) console.error('Vertex shader compilation failed!');
			if (compileLog) console.error('Compilation log: ' + compileLog);
			if (!success) return reject('Vertex shader compilation failed: ' + compileLog);
			gl.attachShader(program, vs);

			Module['precompiledShaders'].push({
				vs: p.vs,
				shader: vs,
				program: program
			});

			var fs = gl.createShader(gl.FRAGMENT_SHADER);
			gl.shaderSource(fs, p.fs);
			gl.compileShader(fs);
			var success = gl.getShaderParameter(fs, gl.COMPILE_STATUS);
			var compileLog = gl.getShaderInfoLog(fs);
			if (compileLog) compileLog = compileLog.trim();
			if (compileLog) console.error('Compiling fragment shader: ' + lineNumberize(p.fs));
			if (!success) console.error('Fragment shader compilation failed!');
			if (compileLog) console.error('Compilation log: ' + compileLog);
			if (!success) return reject('Fragment shader compilation failed: ' + compileLog);
			gl.attachShader(program, fs);

			Module['precompiledShaders'].push({
				fs: p.fs,
				shader: fs,
				program: program
			});

			for(var name in p.attribs) {
				gl.bindAttribLocation(program, p.attribs[name], name);
			}
			gl.linkProgram(program);
			var success = gl.getProgramParameter(program, gl.LINK_STATUS);
			var linkLog = gl.getProgramInfoLog(program);
			if (linkLog) linkLog = linkLog.trim();
			if (linkLog) console.error('Linking shader program, vs: \n' + lineNumberize(p.vs) + ', \n fs:\n' + lineNumberize(p.fs));
			if (!success) console.error('Shader program linking failed!');
			if (linkLog) console.error('Link log: ' + linkLog);
			if (!success) return reject('Shader linking failed: ' + linkLog);

			var ptable = {
				uniforms: {},
				maxUniformLength: 0,
				maxAttributeLength: -1,
				maxUniformBlockNameLength: -1
			};
			var GLctx = gl;
			var utable = ptable.uniforms;
				var numUniforms = GLctx.getProgramParameter(program, GLctx.ACTIVE_UNIFORMS);
				for (var i = 0; i < numUniforms; ++i) {
				var u = GLctx.getActiveUniform(program, i);
					var name = u.name;
					ptable.maxUniformLength = Math.max(ptable.maxUniformLength, name.length + 1);
					if (name.indexOf("]", name.length - 1) !== -1) {
					var ls = name.lastIndexOf("[");
					name = name.slice(0, ls);
					}
					var loc = GLctx.getUniformLocation(program, name);
					var id = Module['glIDCounter']++;
					utable[name] = [ u.size, id ];
					Module['precompiledUniforms'].push(loc);
					if (Module['precompiledUniforms'].length != Module['glIDCounter']) throw 'uniforms array not in sync! ' + Module['precompiledUniforms'].length + ', ' + Module['glIDCounter'];
					for (var j = 1; j < u.size; ++j) {
					var n = name + "[" + j + "]";
					loc = GLctx.getUniformLocation(program, n);
					id = Module['glIDCounter']++;
					Module['precompiledUniforms'].push(loc);
						if (Module['precompiledUniforms'].length != Module['glIDCounter']) throw 'uniforms array not in sync! ' + Module['precompiledUniforms'].length + ', ' + Module['glIDCounter'];
					}
				}

			var e = gl.getError();
			if (e) {
				console.error('Precompiling shaders got GL error: ' + e);
				return reject('Precompiling shaders got GL error: ' + e);
			}
			Module['precompiledPrograms'].push({
				program: program,
				programInfos: ptable,
				vs: p.vs,
				fs: p.fs
			});
				setTimeout(buildProgram, 0);
			}
		setTimeout(buildProgram, 0);
	})

	return promise;
}

$(document).ready(function() {
<<<<<<< HEAD
	if (runningAsmJs && !explicitlyLoadedAsmJs) {
		showWarningRibbon('Your browser does not support WebAssembly, so running the asm.js fallback of this page. This can impact performance.<br>Try updating to latest 64-bit browser that supports WebAssembly.<br>Current user agent: ' + navigator.userAgent);
=======
	if (!supportsWasm) {
		showErrorDialog('Your browser does not support WebAssembly. Please try updating to latest 64-bit browser that supports WebAssembly.<br>Current user agent: ' + navigator.userAgent);
		return;
>>>>>>> 9f6ccf49
	}

	if (!Module['buffer'] && allocateHeapUpFront) {
		showErrorDialog('Failed to allocate ' + MB(MIN_MEMORY) + ' of linear memory for the ' + 'WebAssembly' + ' heap!');
		return;
	}
	// check for webgl and cache it for later (UE_BrowserWebGLVersion() reads this)
	Module['WEBGL_VERSION'] = detectWebGL();
	console.log(getGpuInfo());
	if (!Module['WEBGL_VERSION'] || Module['WEBGL_VERSION'] < requiredWebGLVersion) {
		showErrorDialog('Your browser does not support WebGL ' + requiredWebGLVersion + '<br>Error reason: ' + (Module['webGLErrorReason'] || 'Unknown') + '. Try updating your browser and/or graphics card drivers.<br>Current renderer: ' + getGpuInfo());
		return;
	}

	function shouldBrowserSupportWebGL2() {
		var match = window.navigator.userAgent.match(/Firefox\/([0-9]+)\./);
		if (match) return parseInt(match[1]) >= 51;
	}

	if (Module['WEBGL_VERSION'] < 2 && !explicitlyUseWebGL1) {
		if (shouldBrowserSupportWebGL2()) {
			showWarningRibbon('Your GPU does not support WebGL 2. This affects graphics performance and quality. Please try updating your graphics driver and/or browser to latest version.<br>Error reason: ' + (Module['webGLErrorReason'] || 'Unknown') + '<br>Current renderer: ' + getGpuInfo());
		} else {
			showWarningRibbon('The current browser is too old and does not support WebGL 2. This affects graphics performance and quality. Please try updating your browser.<br>Error reason: ' + (Module['webGLErrorReason'] || 'Unknown') + '<br>Current renderer: ' + getGpuInfo());
		}
	}

	if (!heuristicIs64Bit('browser')) {
		if (heuristicIs64Bit('os')) {
			showWarningRibbon('It looks like you are running a 32-bit browser on a 64-bit operating system. This can dramatically affect performance and risk running out of memory on large applications. Try updating to a 64-bit browser for an optimized experience.');
		} else {
			showWarningRibbon('It looks like your computer hardware is 32-bit. This can dramatically affect performance.');
		}
	}

	// The following WebGL 1.0 extensions are available in core WebGL 2.0 specification, so they are no longer shown in the extensions list.
	var webGLExtensionsInCoreWebGL2 = ['ANGLE_instanced_arrays','EXT_blend_minmax','EXT_color_buffer_half_float','EXT_frag_depth','EXT_sRGB','EXT_shader_texture_lod','OES_element_index_uint','OES_standard_derivatives','OES_texture_float','OES_texture_half_float','OES_texture_half_float_linear','OES_vertex_array_object','WEBGL_color_buffer_float','WEBGL_depth_texture','WEBGL_draw_buffers'];

	var supportedWebGLExtensions = Module['preinitializedWebGLContext'].getSupportedExtensions();
	if (Module['WEBGL_VERSION'] >= 2) supportedWebGLExtensions = supportedWebGLExtensions.concat(webGLExtensionsInCoreWebGL2);

	// The following WebGL extensions are required by UE4/this project, and it cannot run without.
	var requiredWebGLExtensions = []; // TODO: List WebGL extensions here that the demo needs and can't run without.
	for(var i in requiredWebGLExtensions) {
		if (supportedWebGLExtensions.indexOf(requiredWebGLExtensions[i]) == -1) {
			showErrorDialog('Your browser does not support WebGL extension ' + requiredWebGLExtensions[i] + ', which is required to run this page!');
		}
	}

	// The following WebGL extensions would be preferred to exist for best features/performance, but are not strictly needed and UE4 can fall back if not available.
	var preferredToHaveWebGLExtensions = [// The following are core in WebGL 2:
	                                      'ANGLE_instanced_arrays', // UE4 uses instanced rendering where possible, but can fallback to noninstanced.
	                                      'EXT_color_buffer_half_float',
	                                      'EXT_sRGB',
	                                      'EXT_shader_texture_lod', // textureLod() is needed for correct reflections, without this reflection shaders are missing and render out black.
	                                      'OES_standard_derivatives',
	                                      'OES_texture_half_float',
	                                      'OES_texture_half_float_linear',
	                                      'OES_vertex_array_object',
	                                      'WEBGL_color_buffer_float',
	                                      'WEBGL_depth_texture',
	                                      'WEBGL_draw_buffers',

	                                      // These are still extensions in WebGL 2:
	                                      'OES_texture_float',
	                                      'WEBGL_compressed_texture_s3tc',
	                                      'EXT_texture_filter_anisotropic'
	];
	var unsupportedWebGLExtensions = [];
	for(var i in preferredToHaveWebGLExtensions) {
		if (supportedWebGLExtensions.indexOf(preferredToHaveWebGLExtensions[i]) == -1) {
			unsupportedWebGLExtensions.push(preferredToHaveWebGLExtensions[i]);
		}
	}
	if (unsupportedWebGLExtensions.length > 1) {
		showWarningRibbon('Your browser or graphics card does not support the following WebGL extensions: ' + unsupportedWebGLExtensions.join(', ') + '. This can impact UE4 graphics performance and quality.');
	} else if (unsupportedWebGLExtensions.length == 1) {
		showWarningRibbon('Your browser or graphics card does not support the WebGL extension ' + unsupportedWebGLExtensions[0] + '. This can impact UE4 graphics performance and quality.');
	}

<<<<<<< HEAD
	function noAsmJsFallbackHostedError() {
		if (location.search.indexOf('asmjs') != -1) showErrorDialog('There is no asm.js version deployed of this page.'); // Explicitly wanted to run asm.js version, but it did not exist.
		else showErrorDialog('Your browser does not support WebAssembly (and there is no asm.js fallback deployed of this page). Please try with latest 64-bit browser.<br>Current user agent: ' + navigator.userAgent); // Automatically tried to fall back to asm.js since browser didn't have wasm, but no asm.js variant existed.
	}

	// No WebAssembly support?
	if ((!runningAsmJs || !supportsAsmJsAsFallback) && typeof WebAssembly === 'undefined') {
		showErrorDialog('Your browser does not support WebAssembly. Please try with latest 64-bit browser.<br>Current user agent: ' + navigator.userAgent);
		return;
	}

=======
>>>>>>> 9f6ccf49
	function withIndexedDB(db) {
		Module['dbInstance'] = db;

		var mainCompiledCode = fetchFromIndexedDB(db, 'wasmModule').then(function(wasmModule) {
			return { db: db, wasmModule: wasmModule, fromIndexedDB: true };
		}).catch(function() {
			return fetchFromIndexedDB(db, 'wasmBytes').then(function(wasmBytes) {
				return { db: db, wasmBytes: wasmBytes, fromIndexedDB: true };
			});
		}).catch(function() {
			return download(Module.locateFile('%CONFIG%.wasm'), 'arraybuffer').then(function(wasmBytes) {
				return { db: db, wasmBytes: wasmBytes, fromIndexedDB: false };
			});
		});
		Module['wasmDownloadAction'] = mainCompiledCode;
		var compiledCodeInstantiateAction = new Promise(function(resolve, reject) {
			Module['wasmInstantiateActionResolve'] = resolve;
			Module['wasmInstantiateActionReject'] = reject;
		});

		var mainJsDownload = fetchOrDownloadAndStore(db, Module.locateFile('%CONFIG%.js')).then(function(data) {
				return addScriptToDom(data).then(function() {
					addRunDependency('wait-for-compiled-code');
				});
			});

		var dataJsDownload = fetchOrDownloadAndStore(db, Module.locateFile('%GAME%.data.js'));
		var utilityJsDownload = fetchOrDownloadAndStore(db, Module.locateFile('Utility.js')).then(addScriptToDom);
		var dataDownload = 
/* // The following code would download and store the .data file as a Blob, which should be more efficient than loading an ArrayBuffer. However that seems to be buggy, so avoid it for now.
			fetchOrDownloadAndStore(db, Module.locateFile('%GAME%.data')).then(function(dataBlob) {
				return readBlobToArrayBuffer(dataBlob).then(function(dataArrayBuffer) {
					Module['preloadedPackages'] = {};
					Module['preloadedPackages'][Module.locateFile('%GAME%.data')] = dataArrayBuffer;
					return dataJsDownload.then(addScriptToDom);
				})
			});
*/
// Instead as a fallback, download as ArrayBuffer. (TODO: Figure out the bugs with the above, and switch to using that one instead)
			fetchOrDownloadAndStore(db, Module.locateFile('%GAME%.data'), 'arraybuffer').then(function(dataArrayBuffer) {
				Module['preloadedPackages'] = {};
				Module['preloadedPackages'][Module.locateFile('%GAME%.data')] = dataArrayBuffer;
				return dataJsDownload.then(addScriptToDom);
			});

		const precompileShaders = false; // Currently not enabled.

		if (precompileShaders) {
			var compileShaders = fetchOrDownloadAndStore(db, Module.locateFile('shaders.json'), 'arraybuffer')
			.then(function(json) {
				return compileShadersFromJson(json)
				.catch(function(error) {
					taskFinished(TASK_SHADERS, error + '<br>Current renderer: ' + getGpuInfo());
					throw 'Shader compilation failed';
				});
			});
		} else {
			var compileShaders = true; // Not precompiling shaders, no-op Promise action.
		}

		Promise.all([mainCompiledCode, mainJsDownload, dataJsDownload, utilityJsDownload, dataDownload, compiledCodeInstantiateAction, compileShaders]).then(function() {
			if (!precompileShaders) {
				Module['precompiledShaders'] = Module['precompiledPrograms'] = Module['preinitializedWebGLContext'] = Module['glIDCounter'] = Module['precompiledUniforms'] = null;
			}
			taskProgress(TASK_MAIN);
			removeRunDependency('wait-for-compiled-code'); // Now we are ready to call main()
		});
	};

	openIndexedDB(Module['UE4_indexedDBName'], Module['UE4_indexedDBVersion'] || 1).then(withIndexedDB).catch(function(e) {
		console.error('Failed to openIndexedDB, proceeding without reading or storing contents to IndexedDB! Error: ');
		console.error(e);
		withIndexedDB(null);
	});
});

</script>
</body>
</html><|MERGE_RESOLUTION|>--- conflicted
+++ resolved
@@ -1044,14 +1044,9 @@
 }
 
 $(document).ready(function() {
-<<<<<<< HEAD
-	if (runningAsmJs && !explicitlyLoadedAsmJs) {
-		showWarningRibbon('Your browser does not support WebAssembly, so running the asm.js fallback of this page. This can impact performance.<br>Try updating to latest 64-bit browser that supports WebAssembly.<br>Current user agent: ' + navigator.userAgent);
-=======
 	if (!supportsWasm) {
 		showErrorDialog('Your browser does not support WebAssembly. Please try updating to latest 64-bit browser that supports WebAssembly.<br>Current user agent: ' + navigator.userAgent);
 		return;
->>>>>>> 9f6ccf49
 	}
 
 	if (!Module['buffer'] && allocateHeapUpFront) {
@@ -1132,20 +1127,6 @@
 		showWarningRibbon('Your browser or graphics card does not support the WebGL extension ' + unsupportedWebGLExtensions[0] + '. This can impact UE4 graphics performance and quality.');
 	}
 
-<<<<<<< HEAD
-	function noAsmJsFallbackHostedError() {
-		if (location.search.indexOf('asmjs') != -1) showErrorDialog('There is no asm.js version deployed of this page.'); // Explicitly wanted to run asm.js version, but it did not exist.
-		else showErrorDialog('Your browser does not support WebAssembly (and there is no asm.js fallback deployed of this page). Please try with latest 64-bit browser.<br>Current user agent: ' + navigator.userAgent); // Automatically tried to fall back to asm.js since browser didn't have wasm, but no asm.js variant existed.
-	}
-
-	// No WebAssembly support?
-	if ((!runningAsmJs || !supportsAsmJsAsFallback) && typeof WebAssembly === 'undefined') {
-		showErrorDialog('Your browser does not support WebAssembly. Please try with latest 64-bit browser.<br>Current user agent: ' + navigator.userAgent);
-		return;
-	}
-
-=======
->>>>>>> 9f6ccf49
 	function withIndexedDB(db) {
 		Module['dbInstance'] = db;
 
