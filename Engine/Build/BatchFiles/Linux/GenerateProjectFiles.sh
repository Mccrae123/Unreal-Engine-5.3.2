#!/bin/bash

SCRIPT_DIR=$(cd "$(dirname "$BASH_SOURCE")" ; pwd)
# these need to be passed to children scripts
export ARCHIVE_ROOT=$HOME/Downloads
export GITHUB_TAG=4.5.0-release

IS_GITHUB_BUILD=true
FORCE_UPDATEDEPS=false

<<<<<<< HEAD
CheckArgs()
{
  # if p4 is installed, assume building out of perforce repo (no need to download and fix dependencies)
  if which p4 > /dev/null; then
    IS_GITHUB_BUILD=false	# perforce
  fi

  # Override this with -git
  for Arg in $@; do
    if [ "$Arg" == "-git" ]; then
      IS_GITHUB_BUILD=true
    elif [ "$Arg" == "-updatedeps" ]; then
      FORCE_UPDATEDEPS=true     
    fi
  done
}


set -e

=======
>>>>>>> 972e0610
TOP_DIR=$(cd $SCRIPT_DIR/../../.. ; pwd)
cd ${TOP_DIR}

if [ ! -e Build/OneTimeSetupPerformed ]; then
	echo
	echo "******************************************************"
	echo "You have not run Setup.sh, the build will likely fail."
	echo "******************************************************"
fi

<<<<<<< HEAD
CheckArgs $@

if [ "$(lsb_release --id)" = "Distributor ID:	Ubuntu" -o "$(lsb_release --id)" = "Distributor ID:	Debian" -o "$(lsb_release --id)" = "Distributor ID:	Linux Mint" ]; then
  # Install all necessary dependencies
  DEPS="mono-xbuild \
    mono-dmcs \
    libmono-microsoft-build-tasks-v4.0-4.0-cil \
    libmono-system-data-datasetextensions4.0-cil
    libmono-system-web-extensions4.0-cil
    libmono-system-management4.0-cil
    libmono-system-xml-linq4.0-cil
    libmono-corlib4.0-cil
    libqt4-dev
    dos2unix
    cmake
    "

  for DEP in $DEPS; do
    if ! dpkg -s $DEP > /dev/null 2>&1; then
      echo "Attempting installation of missing package: $DEP"
      set -x
      sudo apt-get install -y $DEP
      set +x
    fi
  done
fi

echo 
if [ "$IS_GITHUB_BUILD" = true ]; then
	echo
	echo Github build
	echo Checking / downloading the latest archives
	echo
	set +e
        chmod +x Build/BatchFiles/Linux/GetAssets.py
	Build/BatchFiles/Linux/GetAssets.py EpicGames/UnrealEngine $GITHUB_TAG 
	UpdateResult=$?
	set -e

	if [ $UpdateResult -eq 1 ]; then
	  echo
          echo Could not check/download binary dependencies!
          exit 1
        fi

	# check if it had to download anything
	if [ $UpdateResult -eq 2 -o "$FORCE_UPDATEDEPS" = true ]; then
	  echo
          echo Downloaded new binaries!
	  echo Unpacking and massaging the files
	  pushd Build/BatchFiles/Linux > /dev/null
	  ./UpdateDeps.sh 
	  popd > /dev/null
        else
          echo
          echo All assets are up to date, not unpacking zip files again.
        fi

else
	echo Perforce build
	echo Assuming availability of up to date third-party libraries
fi

echo
pushd Build/BatchFiles/Linux > /dev/null
./BuildThirdParty.sh
popd > /dev/null

echo
echo Setting up Unreal Engine 4 project files...
echo

# args: wrong filename, correct filename
# expects to be in Engine folder
CreateLinkIfNoneExists()
{
    WrongName=$1
    CorrectName=$2

    pushd `dirname $CorrectName` > /dev/null
    if [ ! -f `basename $CorrectName` ] && [ -f $WrongName ]; then
      echo "$WrongName -> $CorrectName"
      ln -sf $WrongName `basename $CorrectName`
    fi
    popd > /dev/null
}



# Fixes for case sensitive filesystem.
for BASE in Content/Editor/Slate Content/Slate Documentation/Source/Shared/Icons; do
  find $BASE -name "*.PNG" | while read PNG_UPPER; do
    png_lower="$(echo "$PNG_UPPER" | sed 's/.PNG$/.png/')"
    if [ ! -f $png_lower ]; then
      PNG_UPPER=$(basename $PNG_UPPER)
      echo "$png_lower -> $PNG_UPPER"
      # link, and not move, to make it usable with Perforce workspaces
      ln -sf `basename "$PNG_UPPER"` "$png_lower"
    fi
  done
done

CreateLinkIfNoneExists ../../engine/shaders/Fxaa3_11.usf  ../Engine/Shaders/Fxaa3_11.usf
CreateLinkIfNoneExists ../../Engine/shaders/Fxaa3_11.usf  ../Engine/Shaders/Fxaa3_11.usf
=======
echo
echo Setting up Unreal Engine 4 project files...
echo
>>>>>>> 972e0610

set -x
xbuild Source/Programs/UnrealBuildTool/UnrealBuildTool_Mono.csproj \
  /verbosity:quiet /nologo \
  /p:TargetFrameworkVersion=v4.0 \
  /p:Configuration="Development"

xbuild Source/Programs/AutomationTool/AutomationTool_Mono.csproj \
  /verbosity:quiet /nologo \
  /p:TargetFrameworkVersion=v4.0 \
  /p:Platform="AnyCPU" \
  /p:Configuration="Development"

xbuild Source/Programs/AutomationTool/Scripts/AutomationScripts.Automation.csproj \
  /verbosity:quiet /nologo \
  /p:TargetFrameworkVersion=v4.0 \
  /p:Configuration="Development"

xbuild Source/Programs/AutomationTool/Linux/Linux.Automation.csproj \
  /verbosity:quiet /nologo \
  /p:TargetFrameworkVersion=v4.0 \
  /p:Configuration="Development"

xbuild Source/Programs/AutomationTool/Android/Android.Automation.csproj \
  /verbosity:quiet /nologo \
  /p:TargetFrameworkVersion=v4.0 \
  /p:Configuration="Development"

xbuild Source/Programs/AutomationTool/HTML5/HTML5.Automation.csproj \
  /verbosity:quiet /nologo \
  /p:TargetFrameworkVersion=v4.0 \
  /p:Configuration="Development"

# pass all parameters to UBT
mono Binaries/DotNET/UnrealBuildTool.exe -makefile "$@"
set +x<|MERGE_RESOLUTION|>--- conflicted
+++ resolved
@@ -1,36 +1,9 @@
 #!/bin/bash
 
 SCRIPT_DIR=$(cd "$(dirname "$BASH_SOURCE")" ; pwd)
-# these need to be passed to children scripts
-export ARCHIVE_ROOT=$HOME/Downloads
-export GITHUB_TAG=4.5.0-release
-
-IS_GITHUB_BUILD=true
-FORCE_UPDATEDEPS=false
-
-<<<<<<< HEAD
-CheckArgs()
-{
-  # if p4 is installed, assume building out of perforce repo (no need to download and fix dependencies)
-  if which p4 > /dev/null; then
-    IS_GITHUB_BUILD=false	# perforce
-  fi
-
-  # Override this with -git
-  for Arg in $@; do
-    if [ "$Arg" == "-git" ]; then
-      IS_GITHUB_BUILD=true
-    elif [ "$Arg" == "-updatedeps" ]; then
-      FORCE_UPDATEDEPS=true     
-    fi
-  done
-}
-
 
 set -e
 
-=======
->>>>>>> 972e0610
 TOP_DIR=$(cd $SCRIPT_DIR/../../.. ; pwd)
 cd ${TOP_DIR}
 
@@ -41,116 +14,9 @@
 	echo "******************************************************"
 fi
 
-<<<<<<< HEAD
-CheckArgs $@
-
-if [ "$(lsb_release --id)" = "Distributor ID:	Ubuntu" -o "$(lsb_release --id)" = "Distributor ID:	Debian" -o "$(lsb_release --id)" = "Distributor ID:	Linux Mint" ]; then
-  # Install all necessary dependencies
-  DEPS="mono-xbuild \
-    mono-dmcs \
-    libmono-microsoft-build-tasks-v4.0-4.0-cil \
-    libmono-system-data-datasetextensions4.0-cil
-    libmono-system-web-extensions4.0-cil
-    libmono-system-management4.0-cil
-    libmono-system-xml-linq4.0-cil
-    libmono-corlib4.0-cil
-    libqt4-dev
-    dos2unix
-    cmake
-    "
-
-  for DEP in $DEPS; do
-    if ! dpkg -s $DEP > /dev/null 2>&1; then
-      echo "Attempting installation of missing package: $DEP"
-      set -x
-      sudo apt-get install -y $DEP
-      set +x
-    fi
-  done
-fi
-
-echo 
-if [ "$IS_GITHUB_BUILD" = true ]; then
-	echo
-	echo Github build
-	echo Checking / downloading the latest archives
-	echo
-	set +e
-        chmod +x Build/BatchFiles/Linux/GetAssets.py
-	Build/BatchFiles/Linux/GetAssets.py EpicGames/UnrealEngine $GITHUB_TAG 
-	UpdateResult=$?
-	set -e
-
-	if [ $UpdateResult -eq 1 ]; then
-	  echo
-          echo Could not check/download binary dependencies!
-          exit 1
-        fi
-
-	# check if it had to download anything
-	if [ $UpdateResult -eq 2 -o "$FORCE_UPDATEDEPS" = true ]; then
-	  echo
-          echo Downloaded new binaries!
-	  echo Unpacking and massaging the files
-	  pushd Build/BatchFiles/Linux > /dev/null
-	  ./UpdateDeps.sh 
-	  popd > /dev/null
-        else
-          echo
-          echo All assets are up to date, not unpacking zip files again.
-        fi
-
-else
-	echo Perforce build
-	echo Assuming availability of up to date third-party libraries
-fi
-
-echo
-pushd Build/BatchFiles/Linux > /dev/null
-./BuildThirdParty.sh
-popd > /dev/null
-
 echo
 echo Setting up Unreal Engine 4 project files...
 echo
-
-# args: wrong filename, correct filename
-# expects to be in Engine folder
-CreateLinkIfNoneExists()
-{
-    WrongName=$1
-    CorrectName=$2
-
-    pushd `dirname $CorrectName` > /dev/null
-    if [ ! -f `basename $CorrectName` ] && [ -f $WrongName ]; then
-      echo "$WrongName -> $CorrectName"
-      ln -sf $WrongName `basename $CorrectName`
-    fi
-    popd > /dev/null
-}
-
-
-
-# Fixes for case sensitive filesystem.
-for BASE in Content/Editor/Slate Content/Slate Documentation/Source/Shared/Icons; do
-  find $BASE -name "*.PNG" | while read PNG_UPPER; do
-    png_lower="$(echo "$PNG_UPPER" | sed 's/.PNG$/.png/')"
-    if [ ! -f $png_lower ]; then
-      PNG_UPPER=$(basename $PNG_UPPER)
-      echo "$png_lower -> $PNG_UPPER"
-      # link, and not move, to make it usable with Perforce workspaces
-      ln -sf `basename "$PNG_UPPER"` "$png_lower"
-    fi
-  done
-done
-
-CreateLinkIfNoneExists ../../engine/shaders/Fxaa3_11.usf  ../Engine/Shaders/Fxaa3_11.usf
-CreateLinkIfNoneExists ../../Engine/shaders/Fxaa3_11.usf  ../Engine/Shaders/Fxaa3_11.usf
-=======
-echo
-echo Setting up Unreal Engine 4 project files...
-echo
->>>>>>> 972e0610
 
 set -x
 xbuild Source/Programs/UnrealBuildTool/UnrealBuildTool_Mono.csproj \
