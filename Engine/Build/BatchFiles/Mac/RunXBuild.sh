#!/bin/sh

## Unreal Engine 4 XBuild setup script
## Copyright Epic Games, Inc. All Rights Reserved.

## This script is expecting to exist in the UE4/Engine/Build/BatchFiles directory.  It will not work correctly
## if you copy it to a different location and run it.

echo
echo Running XBuild...
echo

<<<<<<< HEAD
source "`dirname "$0"`/SetupEnvironment.sh" -mono "`dirname "$0"`"
=======
source "`dirname "$0"`/SetupEnvironment.sh" -dotnet "`dirname "$0"`"
>>>>>>> 6bbb88c8

# put ourselves into Engine directory (two up from location of this script)
pushd "`dirname "$0"`/../../.."

if [ ! -f Build/BatchFiles/Mac/RunXBuild.sh ]; then
	echo RunXBuild ERROR: The batch file does not appear to be located in the /Engine/Build/BatchFiles directory.  This script must be run from within that directory.
	exit 1
fi

dotnet msbuild /verbosity:quiet /nologo "$@" |grep -wi error
if [ $? -ne 1 ]; then
	exit 1
else
	exit 0
fi<|MERGE_RESOLUTION|>--- conflicted
+++ resolved
@@ -10,11 +10,7 @@
 echo Running XBuild...
 echo
 
-<<<<<<< HEAD
-source "`dirname "$0"`/SetupEnvironment.sh" -mono "`dirname "$0"`"
-=======
 source "`dirname "$0"`/SetupEnvironment.sh" -dotnet "`dirname "$0"`"
->>>>>>> 6bbb88c8
 
 # put ourselves into Engine directory (two up from location of this script)
 pushd "`dirname "$0"`/../../.."
