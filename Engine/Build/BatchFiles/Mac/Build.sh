#!/bin/sh
# Copyright Epic Games, Inc. All Rights Reserved.
# This script gets can be used to build and clean individual projects using UnrealBuildTool

cd "`dirname "$0"`/../../../.."

<<<<<<< HEAD
# Setup Environment and Mono
source Engine/Build/BatchFiles/Mac/SetupEnvironment.sh -mono Engine/Build/BatchFiles/Mac


# Skip UBT and SWC compile step if we're coming in on an SSH connection (ie remote toolchain)
# or if this is an installed build
if [ -z "$SSH_CONNECTION" ] && [ ! -f Engine/Build/InstalledBuild.txt ]; then
	# First make sure that the UnrealBuildTool is up-to-date
	if ! xbuild /property:Configuration=Development /verbosity:quiet /nologo /p:NoWarn=1591 Engine/Source/Programs/UnrealBuildTool/UnrealBuildTool.csproj; then
		echo "Failed to build to build tool (UnrealBuildTool)"
		exit 1
	fi

	# build SCW if specified
	for i in "$@" ; do
		if [[ $i == "-buildscw" ]] ; then
			echo Building ShaderCompileWorker...
			mono Engine/Binaries/DotNET/UnrealBuildTool.exe ShaderCompileWorker Mac Development
			break
		fi
	done
fi

echo Running Engine/Binaries/DotNET/UnrealBuildTool.exe "$@"
mono Engine/Binaries/DotNET/UnrealBuildTool.exe "$@"
=======
# Setup Environment for DotNET
source Engine/Build/BatchFiles/Mac/SetupEnvironment.sh -dotnet Engine/Build/BatchFiles/Mac

# Skip UBT and SWC compile step if this is an installed build.
if [ ! -f Engine/Build/InstalledBuild.txt ]; then
    # First make sure that the UnrealBuildTool is up-to-date
    if ! dotnet build Engine/Source/Programs/UnrealBuildTool/UnrealBuildTool.csproj -c Development -v quiet; then
	  echo "Failed to build to build tool (UnrealBuildTool)"
	  exit 1
    fi

    # build SCW if specified
    for i in "$@" ; do
	if [[ $i == "-buildscw" ]] ; then
		echo Building ShaderCompileWorker...
		dotnet Engine/Binaries/DotNET/UnrealBuildTool/UnrealBuildTool.dll ShaderCompileWorker Mac Development
		break
	fi
    done
fi

echo Running dotnet Engine/Binaries/DotNET/UnrealBuildTool/UnrealBuildTool.dll "$@"
dotnet Engine/Binaries/DotNET/UnrealBuildTool/UnrealBuildTool.dll "$@"
>>>>>>> 6bbb88c8

ExitCode=$?
if [ $ExitCode -eq 254 ] || [ $ExitCode -eq 255 ] || [ $ExitCode -eq 2 ]; then
	exit 0
else
	exit $ExitCode
fi<|MERGE_RESOLUTION|>--- conflicted
+++ resolved
@@ -4,33 +4,6 @@
 
 cd "`dirname "$0"`/../../../.."
 
-<<<<<<< HEAD
-# Setup Environment and Mono
-source Engine/Build/BatchFiles/Mac/SetupEnvironment.sh -mono Engine/Build/BatchFiles/Mac
-
-
-# Skip UBT and SWC compile step if we're coming in on an SSH connection (ie remote toolchain)
-# or if this is an installed build
-if [ -z "$SSH_CONNECTION" ] && [ ! -f Engine/Build/InstalledBuild.txt ]; then
-	# First make sure that the UnrealBuildTool is up-to-date
-	if ! xbuild /property:Configuration=Development /verbosity:quiet /nologo /p:NoWarn=1591 Engine/Source/Programs/UnrealBuildTool/UnrealBuildTool.csproj; then
-		echo "Failed to build to build tool (UnrealBuildTool)"
-		exit 1
-	fi
-
-	# build SCW if specified
-	for i in "$@" ; do
-		if [[ $i == "-buildscw" ]] ; then
-			echo Building ShaderCompileWorker...
-			mono Engine/Binaries/DotNET/UnrealBuildTool.exe ShaderCompileWorker Mac Development
-			break
-		fi
-	done
-fi
-
-echo Running Engine/Binaries/DotNET/UnrealBuildTool.exe "$@"
-mono Engine/Binaries/DotNET/UnrealBuildTool.exe "$@"
-=======
 # Setup Environment for DotNET
 source Engine/Build/BatchFiles/Mac/SetupEnvironment.sh -dotnet Engine/Build/BatchFiles/Mac
 
@@ -54,7 +27,6 @@
 
 echo Running dotnet Engine/Binaries/DotNET/UnrealBuildTool/UnrealBuildTool.dll "$@"
 dotnet Engine/Binaries/DotNET/UnrealBuildTool/UnrealBuildTool.dll "$@"
->>>>>>> 6bbb88c8
 
 ExitCode=$?
 if [ $ExitCode -eq 254 ] || [ $ExitCode -eq 255 ] || [ $ExitCode -eq 2 ]; then
