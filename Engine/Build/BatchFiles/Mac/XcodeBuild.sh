#!/bin/sh

# This script gets called every time Xcode does a build or clean operation. It is similar to Build.sh
# (and can take the same arguments) but performs some interpretation of arguments that come from Xcode
# Values for $ACTION: "" = building, "clean" = cleaning

# Setup Environment & Mono
source Engine/Build/BatchFiles/Mac/SetupEnvironment.sh -mono Engine/Build/BatchFiles/Mac

# If this is a source drop of the engine make sure that the UnrealBuildTool is up-to-date
if [ ! -f Engine/Build/InstalledBuild.txt ]; then
<<<<<<< HEAD
=======
	# When invoked from within Xcode, TARGETNAME may be set to UE4_Build, which may cause xbuild to look for a
	# non-existent UE4_Build.dll - rather than DotNETUtilities.dll - when building UnrealBuildTool.csproj
	# Unsetting this variable allows the build to complete correctly.
	unset TARGETNAME
>>>>>>> 3aae9151
	if ! xbuild /property:Configuration=Development /verbosity:quiet /nologo /p:NoWarn=1591 Engine/Source/Programs/UnrealBuildTool/UnrealBuildTool.csproj; then
		echo "Failed to build to build tool (UnrealBuildTool)"
		exit 1
	fi
fi

#echo "Raw Args: $*"

case $1 in 
	"clean")
		ACTION="clean"
	;;

	"install")
		ACTION="install"
	;;	
esac

if [ ["$ACTION"] == [""] ]; then
	ACTION="build"
	TARGET=$1
	PLATFORM=$2
	CONFIGURATION=$3
	TRAILINGARGS=${@:4}
else
	# non build actions are all shifted by one
	TARGET=$2
	PLATFORM=$3
	CONFIGURATION=$4
	TRAILINGARGS=${@:5}
fi

# Convert platform to UBT terms
case $PLATFORM in
	"iphoneos"|"IOS"|"iphonesimulator")
		PLATFORM="IOS"
	;;
	"appletvos")
		PLATFORM="TVOS"
	;;
	"macosx")
		PLATFORM="Mac"
	;;
esac

if [[ $ARCHS ]]; then
	# convert the space in xcode's multiple architecture (arm64 x86_64) argument into the standard + that UBT expects (arm64+x86_64)
	UBT_ARCHFLAG="-architecture=${ARCHS/ /+}" 
else
  	UBT_ARCHFLAG=""
fi

echo "Processing $ACTION for Target=$TARGET Platform=$PLATFORM Configuration=$CONFIGURATION $UBT_ARCHFLAG $TRAILINGARGS "

# Add additional flags based on actions, arguments, and env properties
AdditionalFlags=""

if [ "$ACTION" == "build" ]; then

	# flags based on platform
	case $PLATFORM in 
		"IOS")
			AdditionalFlags="${AdditionalFlags} -deploy"
		;;

		"TVOS")
			AdditionalFlags="${AdditionalFlags} -deploy"
		;;
	esac

	case $CLANG_STATIC_ANALYZER_MODE in
		"deep")
			AdditionalFlags="${AdditionalFlags} -SkipActionHistory"
			;;
		"shallow")
			AdditionalFlags="${AdditionalFlags} -SkipActionHistory"
			;;
	esac

	case $ENABLE_THREAD_SANITIZER in
		"YES"|"1")
			# Disable TSAN atomic->non-atomic race reporting as we aren't C++11 memory-model conformant so UHT will fail
			export TSAN_OPTIONS="suppress_equal_stacks=true suppress_equal_addresses=true report_atomic_races=false"
		;;
	esac

	# Build SCW if this is an editor target
	if [[ "$TARGET" == *"Editor" ]]; then
		mono Engine/Binaries/DotNET/UnrealBuildTool.exe ShaderCompileWorker Mac Development
	fi

elif [ $ACTION == "clean" ]; then
	AdditionalFlags="-clean"
fi

echo Running Engine/Binaries/DotNET/UnrealBuildTool.exe $TARGET $PLATFORM $CONFIGURATION "$TRAILINGARGS" $UBT_ARCHFLAG $AdditionalFlags
mono Engine/Binaries/DotNET/UnrealBuildTool.exe $TARGET $PLATFORM $CONFIGURATION "$TRAILINGARGS" $UBT_ARCHFLAG $AdditionalFlags

ExitCode=$?
if [ $ExitCode -eq 254 ] || [ $ExitCode -eq 255 ] || [ $ExitCode -eq 2 ]; then
	exit 0
fi
exit $ExitCode<|MERGE_RESOLUTION|>--- conflicted
+++ resolved
@@ -9,13 +9,10 @@
 
 # If this is a source drop of the engine make sure that the UnrealBuildTool is up-to-date
 if [ ! -f Engine/Build/InstalledBuild.txt ]; then
-<<<<<<< HEAD
-=======
 	# When invoked from within Xcode, TARGETNAME may be set to UE4_Build, which may cause xbuild to look for a
 	# non-existent UE4_Build.dll - rather than DotNETUtilities.dll - when building UnrealBuildTool.csproj
 	# Unsetting this variable allows the build to complete correctly.
 	unset TARGETNAME
->>>>>>> 3aae9151
 	if ! xbuild /property:Configuration=Development /verbosity:quiet /nologo /p:NoWarn=1591 Engine/Source/Programs/UnrealBuildTool/UnrealBuildTool.csproj; then
 		echo "Failed to build to build tool (UnrealBuildTool)"
 		exit 1
