--- conflicted
+++ resolved
@@ -1,9 +1,5 @@
 #!/bin/bash
 # Copyright Epic Games, Inc. All Rights Reserved.
-<<<<<<< HEAD
-
-=======
->>>>>>> 6bbb88c8
 echo
 echo Setting up Unreal Engine 5 project files...
 echo
@@ -24,46 +20,10 @@
  exit 1
 fi
 
-<<<<<<< HEAD
-source "$BASE_PATH/SetupEnvironment.sh" -mono "$BASE_PATH"
-
-if [ -f "$BASE_PATH/../../../Source/Programs/UnrealBuildTool/UnrealBuildTool.csproj" ]; then
-	xbuild "$BASE_PATH/../../../Source/Programs/UnrealBuildTool/UnrealBuildTool.csproj" /property:Configuration="Development" /verbosity:quiet /nologo /p:NoWarn=1591 |grep -i error
-fi
-
-WANT_AOT="`defaults read com.epicgames.ue4 MonoAOT`"
-OPENSSL="./../../../Binaries/DotNET/IOS/openssl.exe"
-if [ ! -z $WANT_AOT ]; then
-	if [ $WANT_AOT == "1" ]; then
-			for i in $BASE_PATH/../../../Binaries/DotNET/*.dll;
-			do
-				if test "$i" -nt "$i.dylib"; then
-					echo Compiling $i to native...
-					mono --aot $i > /dev/null 2>&1;
-				fi
-			done
-
-			for i in $BASE_PATH/../../../Binaries/DotNET/*.exe;
-			do
-				if test "$i" -nt "$i.dylib"; then
-					echo Compiling $i to native...
-					mono --aot $i > /dev/null 2>&1;
-				fi
-			done
-
-			for i in $BASE_PATH/../../../Binaries/DotNET/IOS/*.dll;
-			do
-				if test "$i" -nt "$i.dylib"; then
-					echo Compiling $i to native...
-					mono --aot $i > /dev/null 2>&1;
-				fi
-			done
-=======
 source "$BASE_PATH/SetupEnvironment.sh" -dotnet "$BASE_PATH"
 # ensure UnrealBuildTool is up to date if the project file exists, but not if running from an installed build
 if [ -f "$BASE_PATH/../../../Source/Programs/UnrealBuildTool/UnrealBuildTool.csproj" -a ! -f "$BASE_PATH/../../../Build/InstalledBuild.txt" ]; then
   dotnet msbuild /restore /target:build /property:Configuration=Development /nologo "$BASE_PATH/../../../Source/Programs/UnrealBuildTool/UnrealBuildTool.csproj" /verbosity:quiet
->>>>>>> 6bbb88c8
 
   if [ $? -ne 0 ]; then
     echo GenerateProjectFiles ERROR: Failed to build UnrealBuildTool
