@echo off

rem ## Unreal Engine 5 Visual Studio project setup script
rem ## Copyright Epic Games, Inc. All Rights Reserved.
rem ##
rem ## This script is expecting to exist in the UE5 root directory.  It will not work correctly
rem ## if you copy it to a different location and run it.

setlocal
echo Setting up Unreal Engine 5 project files...

rem ## First, make sure the batch file exists in the folder we expect it to.  This is necessary in order to
rem ## verify that our relative path to the /Engine/Source directory is correct
if not exist "%~dp0..\..\Source" goto Error_BatchFileInWrongLocation


rem ## Change the CWD to /Engine/Source.  We always need to run UnrealBuildTool from /Engine/Source!
pushd "%~dp0..\..\Source"
if not exist ..\Build\BatchFiles\GenerateProjectFiles.bat goto Error_BatchFileInWrongLocation


rem ## Check to make sure that we have a Binaries directory with at least one dependency that we know that UnrealBuildTool will need
rem ## in order to run.  It's possible the user acquired source but did not download and unpack the other prerequiste binaries.
if not exist ..\Build\BinaryPrerequisitesMarker.dat goto Error_MissingBinaryPrerequisites

<<<<<<< HEAD
rem ## Get the path to MSBuild
call "%~dp0GetMSBuildPath.bat"
if errorlevel 1 goto Error_NoVisualStudioEnvironment

rem ## If we're using VS2017, check that NuGet package manager is installed. MSBuild fails to compile C# projects from the command line with a cryptic error if it's not: 
rem ## https://developercommunity.visualstudio.com/content/problem/137779/the-getreferencenearesttargetframeworktask-task-wa.html
if not exist "%ProgramFiles(x86)%\Microsoft Visual Studio\Installer\vswhere.exe" goto NoVsWhere

set MSBUILD_15_EXE=
for /f "delims=" %%i in ('"%ProgramFiles(x86)%\Microsoft Visual Studio\Installer\vswhere" -latest -products * -requires Microsoft.Component.MSBuild -property installationPath') do (
	if exist "%%i\MSBuild\15.0\Bin\MSBuild.exe" (
		set MSBUILD_15_EXE="%%i\MSBuild\15.0\Bin\MSBuild.exe"
		goto FoundMsBuild15
	)
)
:FoundMsBuild15

set MSBUILD_15_EXE_WITH_NUGET=
for /f "delims=" %%i in ('"%ProgramFiles(x86)%\Microsoft Visual Studio\Installer\vswhere" -latest -products * -requires Microsoft.Component.MSBuild -requires Microsoft.VisualStudio.Component.NuGet -property installationPath') do (
	if exist "%%i\MSBuild\15.0\Bin\MSBuild.exe" (
		set MSBUILD_15_EXE_WITH_NUGET="%%i\MSBuild\15.0\Bin\MSBuild.exe"
		goto FoundMsBuild15WithNuget
	)
)
:FoundMsBuild15WithNuget

if not [%MSBUILD_EXE%] == [%MSBUILD_15_EXE%] goto NoVsWhere
if not [%MSBUILD_EXE%] == [%MSBUILD_15_EXE_WITH_NUGET%] goto Error_RequireNugetPackageManager

:NoVsWhere
=======
rem ## Verify that dotnet is present
call "%~dp0GetDotnetPath.bat"
if errorlevel 1 goto Error_NoDotnetSDK
REM ## Skip msbuild detection if using dotnet as this is done for us by dotnet-cli
>>>>>>> 6bbb88c8

rem Check to see if the files in the UBT directory have changed. We conditionally include platform files from the .csproj file, but MSBuild doesn't recognize the dependency when new files are added. 
md ..\Intermediate\Build >nul 2>nul
dir /s /b Programs\UnrealBuildTool\*.cs >..\Intermediate\Build\UnrealBuildToolFiles.txt

if not exist ..\Platforms goto NoPlatforms
for /d %%D in (..\Platforms\*) do (
	if exist %%D\Source\Programs\UnrealBuildTool dir /s /b %%D\Source\Programs\UnrealBuildTool\*.cs 2> nul >> ..\Intermediate\Build\UnrealBuildToolFiles.txt
)
:NoPlatforms

if not exist ..\Restricted goto NoRestricted
for /d %%D in (..\Restricted\*) do (
	if exist %%D\Source\Programs\UnrealBuildTool dir /s /b %%D\Source\Programs\UnrealBuildTool\*.cs 2> nul >> ..\Intermediate\Build\UnrealBuildToolFiles.txt
)
:NoRestricted

fc /b ..\Intermediate\Build\UnrealBuildToolFiles.txt ..\Intermediate\Build\UnrealBuildToolPrevFiles.txt >nul 2>nul
if not errorlevel 1 goto SkipClean
copy /y ..\Intermediate\Build\UnrealBuildToolFiles.txt ..\Intermediate\Build\UnrealBuildToolPrevFiles.txt >nul

dotnet msbuild /target:clean /property:Configuration=Development /nologo Programs\UnrealBuildTool\UnrealBuildTool.csproj /verbosity:quiet

:SkipClean
echo Building UnrealBuildTool...
dotnet msbuild /restore /target:build /property:Configuration=Development /nologo Programs\UnrealBuildTool\UnrealBuildTool.csproj /verbosity:quiet

if errorlevel 1 goto Error_UBTCompileFailed

rem ## Run UnrealBuildTool to generate Visual Studio solution and project files
rem ## NOTE: We also pass along any arguments to the GenerateProjectFiles.bat here
dotnet ..\Binaries\DotNET\UnrealBuildTool\UnrealBuildTool.dll -ProjectFiles %*
if errorlevel 1 goto Error_ProjectGenerationFailed

rem ## Success!
popd
exit /B 0

:Error_BatchFileInWrongLocation
echo.
echo GenerateProjectFiles ERROR: The batch file does not appear to be located in the /Engine/Build/BatchFiles directory.  This script must be run from within that directory.
echo.
pause
goto Exit


:Error_MissingBinaryPrerequisites
echo.
echo GenerateProjectFiles ERROR: It looks like you're missing some files that are required in order to generate projects.  Please check that you've downloaded and unpacked the engine source code, binaries, content and third-party dependencies before running this script.
echo.
pause
goto Exit


:Error_NoDotnetSDK
echo.
echo GenerateProjectFiles ERROR: Unable to find a install of Dotnet SDK.  Please make sure you have it installed and that `dotnet` is a globally available command.
echo.
pause
goto Exit

:Error_UBTCompileFailed
echo.
echo GenerateProjectFiles ERROR: UnrealBuildTool failed to compile.
echo.
pause
goto Exit


:Error_ProjectGenerationFailed
echo.
echo GenerateProjectFiles ERROR: UnrealBuildTool was unable to generate project files.
echo.
pause
goto Exit


:Exit
rem ## Restore original CWD in case we change it
popd
exit /B 1<|MERGE_RESOLUTION|>--- conflicted
+++ resolved
@@ -23,43 +23,10 @@
 rem ## in order to run.  It's possible the user acquired source but did not download and unpack the other prerequiste binaries.
 if not exist ..\Build\BinaryPrerequisitesMarker.dat goto Error_MissingBinaryPrerequisites
 
-<<<<<<< HEAD
-rem ## Get the path to MSBuild
-call "%~dp0GetMSBuildPath.bat"
-if errorlevel 1 goto Error_NoVisualStudioEnvironment
-
-rem ## If we're using VS2017, check that NuGet package manager is installed. MSBuild fails to compile C# projects from the command line with a cryptic error if it's not: 
-rem ## https://developercommunity.visualstudio.com/content/problem/137779/the-getreferencenearesttargetframeworktask-task-wa.html
-if not exist "%ProgramFiles(x86)%\Microsoft Visual Studio\Installer\vswhere.exe" goto NoVsWhere
-
-set MSBUILD_15_EXE=
-for /f "delims=" %%i in ('"%ProgramFiles(x86)%\Microsoft Visual Studio\Installer\vswhere" -latest -products * -requires Microsoft.Component.MSBuild -property installationPath') do (
-	if exist "%%i\MSBuild\15.0\Bin\MSBuild.exe" (
-		set MSBUILD_15_EXE="%%i\MSBuild\15.0\Bin\MSBuild.exe"
-		goto FoundMsBuild15
-	)
-)
-:FoundMsBuild15
-
-set MSBUILD_15_EXE_WITH_NUGET=
-for /f "delims=" %%i in ('"%ProgramFiles(x86)%\Microsoft Visual Studio\Installer\vswhere" -latest -products * -requires Microsoft.Component.MSBuild -requires Microsoft.VisualStudio.Component.NuGet -property installationPath') do (
-	if exist "%%i\MSBuild\15.0\Bin\MSBuild.exe" (
-		set MSBUILD_15_EXE_WITH_NUGET="%%i\MSBuild\15.0\Bin\MSBuild.exe"
-		goto FoundMsBuild15WithNuget
-	)
-)
-:FoundMsBuild15WithNuget
-
-if not [%MSBUILD_EXE%] == [%MSBUILD_15_EXE%] goto NoVsWhere
-if not [%MSBUILD_EXE%] == [%MSBUILD_15_EXE_WITH_NUGET%] goto Error_RequireNugetPackageManager
-
-:NoVsWhere
-=======
 rem ## Verify that dotnet is present
 call "%~dp0GetDotnetPath.bat"
 if errorlevel 1 goto Error_NoDotnetSDK
 REM ## Skip msbuild detection if using dotnet as this is done for us by dotnet-cli
->>>>>>> 6bbb88c8
 
 rem Check to see if the files in the UBT directory have changed. We conditionally include platform files from the .csproj file, but MSBuild doesn't recognize the dependency when new files are added. 
 md ..\Intermediate\Build >nul 2>nul
