--- conflicted
+++ resolved
@@ -60,11 +60,7 @@
 if errorlevel 1 goto Error_NoDotnetSDK
 
 echo Building AutomationTool...
-<<<<<<< HEAD
-dotnet msbuild /restore /target:build /property:Configuration=Development /nologo Programs\AutomationTool\AutomationTool.csproj /verbosity:%MSBUILD_LOGLEVEL%
-=======
 dotnet build Programs\AutomationTool\AutomationTool.csproj -c Development -v %MSBUILD_LOGLEVEL%
->>>>>>> d731a049
 if errorlevel 1 goto Error_UATCompileFailed
 
 rem record input files - regardless of how we got here, these are now our point of reference
