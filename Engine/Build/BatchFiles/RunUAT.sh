#!/bin/bash
## Copyright 1998-2019 Epic Games, Inc. All Rights Reserved.
##
## Unreal Engine 4 AutomationTool setup script
##
## This script is expecting to exist in the UE4/Engine/Build/BatchFiles directory.  It will not work
## correctly if you copy it to a different location and run it.

echo
echo Running AutomationTool...
echo

TermHandler() {
	GPID=$(ps -o pgid= $UATPid)
	kill -TERM -$GPID 2> /dev/null
}

# loop over the arguments, quoting spaces to pass to UAT proper
Args=
i=0
for Arg in "$@"
do
	# replace all ' ' with '\ '
	# DISABLED UNTIL FURTHER INVESTIGATION - IT SEEMS IT WASN'T NEEDED AFTER ALL
	# NewArg=${Arg// /\\ }
	NewArg=$Arg
	# append it to the array
	Args[i]=$NewArg
	# move to next array entry
	i=$((i+1))
done


# put ourselves into Engine directory (two up from location of this script)
SCRIPT_DIR=$(cd "`dirname "$0"`" && pwd)
cd "$SCRIPT_DIR/../.."

UATDirectory=Binaries/DotNET/
UATCompileArg=-compile

if [ ! -f Build/BatchFiles/RunUAT.sh ]; then
	echo "RunUAT ERROR: The script does not appear to be located in the "
  echo "Engine/Build/BatchFiles directory.  This script must be run from within that directory."
	exit 1
fi

# see if we have the no compile arg
if echo "${Args[@]}" | grep -q -w -i "\-nocompile"; then
	UATCompileArg=
else
	UATCompileArg=-compile
fi

if [ -f Build\InstalledBuild.txt ]; then
	UATCompileArg=
fi

if [ "$(uname)" = "Darwin" ]; then
	# Setup Mono
	source "$SCRIPT_DIR/Mac/SetupMono.sh" "$SCRIPT_DIR/Mac"
fi

if [ "$(uname)" = "Linux" ]; then
	# Setup Mono
	source "$SCRIPT_DIR/Linux/SetupMono.sh" "$SCRIPT_DIR/Linux"
fi


if [ "$UATCompileArg" = "-compile" ]; then
  # see if the .csproj exists to be compiled
	if [ ! -f Source/Programs/AutomationTool/AutomationTool.csproj ]; then
		echo No project to compile, attempting to use precompiled AutomationTool
		UATCompileArg=
	else
<<<<<<< HEAD

=======
>>>>>>> 69078e53
		# make sure the UBT project has references to auto-discovered platform extension source files
		"${SCRIPT_DIR}/FindPlatformExtensionSources.sh"

		# mono 5.0 and up include msbuild
		if [ "$IS_MS_BUILD_AVAILABLE" == "1" ]; then
			BUILD_TOOL=msbuild
		else
			BUILD_TOOL=xbuild
		fi

		ARGS="/p:Configuration=Development /p:Platform=AnyCPU /verbosity:quiet /nologo /p:NoWarn=1591 /property:AutomationToolProjectOnly=true"
		ARGS="${ARGS} /p:TargetFrameworkProfile="

		echo "$BUILD_TOOL Source/Programs/AutomationTool/AutomationTool.csproj $ARGS"
		$BUILD_TOOL Source/Programs/AutomationTool/AutomationTool.csproj $ARGS
		# make sure it succeeded
		if [ $? -ne 0 ]; then
			echo RunUAT ERROR: AutomationTool failed to compile.
			exit 1
		fi
	fi
fi

## Run AutomationTool

#run UAT
cd $UATDirectory
if [ -z "$uebp_LogFolder" ]; then
  LogDir="$HOME/Library/Logs/Unreal Engine/LocalBuildLogs"
else
	LogDir="$uebp_LogFolder"
fi

trap TermHandler SIGTERM SIGINT

# you can't set a dotted env var nicely in sh, but env will run a command with
# a list of env vars set, including dotted ones
echo Start UAT: mono AutomationTool.exe "${Args[@]}"
env uebp_LogFolder="$LogDir" mono AutomationTool.exe "${Args[@]}" $UATCompileArg &
UATPid=$!
wait $UATPid
UATReturn=$?

# @todo: Copy log files to somewhere useful
# if not "%uebp_LogFolder%" == "" copy log*.txt %uebp_LogFolder%\UAT_*.*
# if "%uebp_LogFolder%" == "" copy log*.txt c:\LocalBuildLogs\UAT_*.*
#cp log*.txt /var/log

if [ $UATReturn -ne 0 ]; then
	echo RunUAT ERROR: AutomationTool was unable to run successfully.
	exit $UATReturn
fi<|MERGE_RESOLUTION|>--- conflicted
+++ resolved
@@ -72,10 +72,6 @@
 		echo No project to compile, attempting to use precompiled AutomationTool
 		UATCompileArg=
 	else
-<<<<<<< HEAD
-
-=======
->>>>>>> 69078e53
 		# make sure the UBT project has references to auto-discovered platform extension source files
 		"${SCRIPT_DIR}/FindPlatformExtensionSources.sh"
 
