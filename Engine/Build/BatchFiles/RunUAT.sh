#!/bin/bash
## Unreal Engine AutomationTool setup script	
## Copyright Epic Games, Inc. All Rights Reserved.
##
## This script is expecting to exist in the Engine/Build/BatchFiles directory.  It will not work
## correctly if you copy it to a different location and run it.

echo
echo Running AutomationTool...
echo

GetAllChildProcesses() {
	local Children=$(ps -o pid= --ppid "$1")

	for PID in $Children
	do
		GetAllChildProcesses "$PID"
	done

	echo "$Children"
}

# Gather all the descendant children of this process, and first kill -TERM. If any child process
# is still alive finally send a -KILL
TermHandler() {
	MaxWait=30
	CurrentWait=0

	ProcessesToKill=$(GetAllChildProcesses $$)
	kill -s TERM $ProcessesToKill 2> /dev/null

	ProcessesStillAllive=$(ps -o pid= -p $ProcessesToKill)

	# Wait until all the processes have been gracefully killed, or max Wait time
	while [ -n "$ProcessesStillAllive" ] && [ "$CurrentWait" -lt "$MaxWait" ]
	do
		CurrentWait=$((CurrentWait + 1))
		sleep 1

		ProcessesStillAllive=$(ps -o pid= -p $ProcessesToKill)
	done

	# If some processes are still alive after MaxWait, lets just force kill them
	if [ -n "$ProcessesStillAllive" ]; then
		kill -s KILL $ProcessesStillAllive 2> /dev/null
	fi
}

# put ourselves into Engine directory (two up from location of this script)
SCRIPT_DIR=$(cd "`dirname "$0"`" && pwd)
cd "$SCRIPT_DIR/../.."

UATCompileArg=-compile

if [ ! -f Build/BatchFiles/RunUAT.sh ]; then
	echo "RunUAT ERROR: The script does not appear to be located in the "
	echo "Engine/Build/BatchFiles directory.  This script must be run from within that directory."
	exit 1
fi

# see if we have the no compile arg
if echo "$@" | grep -q -w -i "\-nocompile"; then
	UATCompileArg=
else
	UATCompileArg=-compile
fi

# control toggling of msbuild verbosity for easier debugging
if echo "$@" | grep -q -w -i "\-msbuild-verbose"; then
	MSBuild_Verbosity=normal
else
	MSBuild_Verbosity=quiet
fi

if [ -f Build/InstalledBuild.txt ]; then
	UATCompileArg=
fi

EnvironmentType=-dotnet
UATDirectory=Binaries/DotNET/AutomationTool

if [ "$(uname)" = "Darwin" ]; then
<<<<<<< HEAD
	# Setup Environment and Mono
	source "$SCRIPT_DIR/Mac/SetupEnvironment.sh" -mono "$SCRIPT_DIR/Mac"
fi

if [ "$(uname)" = "Linux" ]; then
	# Setup Environment and Mono
	source "$SCRIPT_DIR/Linux/SetupEnvironment.sh" -mono "$SCRIPT_DIR/Linux"
=======
	# Setup Environment
	source "$SCRIPT_DIR/Mac/SetupEnvironment.sh" -mono "$SCRIPT_DIR/Mac" # ~0.4s :(
	source "$SCRIPT_DIR/Mac/SetupEnvironment.sh" $EnvironmentType "$SCRIPT_DIR/Mac"
fi

if [ "$(uname)" = "Linux" ]; then
	# Setup Environment
	source "$SCRIPT_DIR/Linux/SetupEnvironment.sh" -mono "$SCRIPT_DIR/Linux"
	source "$SCRIPT_DIR/Linux/SetupEnvironment.sh" $EnvironmentType "$SCRIPT_DIR/Linux"
>>>>>>> 6bbb88c8
fi

# Checking for out-of-date files won't find source files in places like Engine/Platform, resulting in occasionally
# out of date builds. Until a better solution is found, always try to build AutomationTool.
FORCECOMPILE_UAT=FORCE

if [ "$UATCompileArg" = "-compile" ]; then
  # see if the .csproj exists to be compiled
	if [ ! -f Source/Programs/AutomationTool/AutomationTool.csproj ]; then
		echo No project to compile, attempting to use precompiled AutomationTool
		UATCompileArg=
	else
		"$SCRIPT_DIR"/BuildUAT.sh $MSBuild_Verbosity $FORCECOMPILE_UAT
		if [ $? -ne 0 ]; then
			echo RunUAT ERROR: AutomationTool failed to compile.
			exit 1
		fi
	fi
fi

## Run AutomationTool

#run UAT
cd $UATDirectory
if [ -z "$uebp_LogFolder" ]; then
	LogDir="$HOME/Library/Logs/Unreal Engine/LocalBuildLogs"
else
	LogDir="$uebp_LogFolder"
fi

# if we are running under UE, we need to run this with the term handler (otherwise canceling a UAT job from the editor
# can leave mono, etc running in the background, which means we need the PID so we 
# run it in the background
if [ "$UE_DesktopUnrealProcess" = "1" ]; then
	# you can't set a dotted env var nicely in sh, but env will run a command with
	# a list of env vars set, including dotted ones
	echo Start UAT Non-Interactively: ./AutomationTool "$@"
	trap TermHandler SIGTERM SIGINT
	env uebp_LogFolder="$LogDir" ./AutomationTool "$@" &
	UATPid=$!
	wait $UATPid
else
	# you can't set a dotted env var nicely in sh, but env will run a command with
	# a list of env vars set, including dotted ones
	echo Start UAT Interactively: ./AutomationTool "$@"
	env uebp_LogFolder="$LogDir" ./AutomationTool "$@"
fi

UATReturn=$?

# @todo: Copy log files to somewhere useful
# if not "%uebp_LogFolder%" == "" copy log*.txt %uebp_LogFolder%\UAT_*.*
# if "%uebp_LogFolder%" == "" copy log*.txt c:\LocalBuildLogs\UAT_*.*
#cp log*.txt /var/log

if [ $UATReturn -ne 0 ]; then
	echo RunUAT ERROR: AutomationTool was unable to run successfully. Exited with code: $UATReturn
	exit $UATReturn
fi<|MERGE_RESOLUTION|>--- conflicted
+++ resolved
@@ -80,15 +80,6 @@
 UATDirectory=Binaries/DotNET/AutomationTool
 
 if [ "$(uname)" = "Darwin" ]; then
-<<<<<<< HEAD
-	# Setup Environment and Mono
-	source "$SCRIPT_DIR/Mac/SetupEnvironment.sh" -mono "$SCRIPT_DIR/Mac"
-fi
-
-if [ "$(uname)" = "Linux" ]; then
-	# Setup Environment and Mono
-	source "$SCRIPT_DIR/Linux/SetupEnvironment.sh" -mono "$SCRIPT_DIR/Linux"
-=======
 	# Setup Environment
 	source "$SCRIPT_DIR/Mac/SetupEnvironment.sh" -mono "$SCRIPT_DIR/Mac" # ~0.4s :(
 	source "$SCRIPT_DIR/Mac/SetupEnvironment.sh" $EnvironmentType "$SCRIPT_DIR/Mac"
@@ -98,7 +89,6 @@
 	# Setup Environment
 	source "$SCRIPT_DIR/Linux/SetupEnvironment.sh" -mono "$SCRIPT_DIR/Linux"
 	source "$SCRIPT_DIR/Linux/SetupEnvironment.sh" $EnvironmentType "$SCRIPT_DIR/Linux"
->>>>>>> 6bbb88c8
 fi
 
 # Checking for out-of-date files won't find source files in places like Engine/Platform, resulting in occasionally
