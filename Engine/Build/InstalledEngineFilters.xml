--- conflicted
+++ resolved
@@ -8,13 +8,8 @@
 			<Expand Name="FilterRestrictedFolders$(Platform)"/>
 		</ForEach>
 		<Do If="'$(RestrictedFolderName)' != ''">
-<<<<<<< HEAD
-			<Property Name="ConfidentialExceptions" Value="$(ConfidentialExceptions);" If="'$(ConfidentialExceptions)' != ''"/>
-			<Property Name="ConfidentialExceptions" Value="$(ConfidentialExceptions).../$(RestrictedFolderName)/..."/>
-=======
 				<Property Name="ConfidentialExceptions" Value="$(ConfidentialExceptions);" If="'$(ConfidentialExceptions)' != ''"/>
 				<Property Name="ConfidentialExceptions" Value="$(ConfidentialExceptions).../$(RestrictedFolderName)/..."/>
->>>>>>> 24776ab6
 		</Do>
 	</ForEach>
 
@@ -533,13 +528,8 @@
 	<!-- Platform extensions filter overrides -->
 	<ForEach Name="Platform" Values="$(ExtensionPlatforms)">
 		<Expand Name="$(Platform)FilterOverrides"/>
-<<<<<<< HEAD
-	</ForEach>
-
-=======
 		</ForEach>
 	
->>>>>>> 24776ab6
 	<!-- Lumin -->
 	<Property Name="CopyLuminFilter">
 		<!-- Build Files -->
