--- conflicted
+++ resolved
@@ -209,10 +209,7 @@
 
 			<!-- Build utilities -->
 			Engine/Build/Windows/cl-filter/cl-filter.exe
-<<<<<<< HEAD
-=======
 			Engine/Source/ThirdParty/IntelISPC/bin/Windows/ispc.exe
->>>>>>> 9ba46998
 
 			<!-- Default resource files -->
 			Engine/Build/Windows/Resources/...
