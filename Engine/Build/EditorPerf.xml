--- conflicted
+++ resolved
@@ -81,7 +81,7 @@
 	<Property Name="ProfileArgs" Value="$(ProfileArgs) -NoShaderDistrib -VerboseShaderLogging"/>
 
 	<!-- Gauntlet arguments for commandlet, summarize runs -->
-	<Property Name="CommandletArgs" Value="-notraceserver -ddc=NoShared"/>
+	<Property Name="CommandletArgs" Value="-notraceserver"/>
 	<Property Name="SummarizeArgs" Value=""/>
 	<Property Name="SummarizeArgs" Value="-skipbaseline" If="$(RunAndBaseline)"/>
 
@@ -106,11 +106,7 @@
 		<Commandlet Project="$(Project)" Name="DDCCleanup" Arguments="$(Args) $(CommandletArgs)"/>
 
 		<!-- Run the Gauntlet EditorPerf Tests -->
-<<<<<<< HEAD
-		<Command Name="RunUnreal" Arguments="$(AllGauntletArgs) $(ProfileArgs) $(Args) -tracefile=&quot;$(TraceFilePath)&quot;"/>
-=======
 		<Command Name="RunUnreal" Arguments="$(AllGauntletArgs) $(ProfileArgs) $(Args) -sessionlabel=&quot;$(TestName)&quot; -tracefile=&quot;$(TraceFilePath)&quot;"/>
->>>>>>> d731a049
 
 		<!-- Translate the utrace file into csv data -->
 		<Commandlet Project="$(Project)" Name="SummarizeTrace" Arguments="-inputfile=&quot;$(TraceFilePath)&quot; -testname=&quot;$(TestName)&quot; $(SummarizeArgs) $(CommandletArgs)"/>
@@ -161,10 +157,7 @@
 			<Property Name="CompileNodeName" Value="Compile $(Project) $(Platform)"/>
 			<Agent Name="Compile Editor Agent $(Platform) $(Project)" Type="$($(Platform)CompileAgentType)">
 				<Node Name="$(CompileNodeName)">
-<<<<<<< HEAD
-=======
 					<SetVersion Change="$(Change)" Branch="$(EscapedBranch)" If="$(IsBuildMachine)"/>
->>>>>>> d731a049
 					<Compile Target="UnrealHeaderTool" Platform="$(Platform)" Configuration="Development"/>
 					<Compile Target="UnrealHeaderTool" Platform="$(Platform)" Project="$(Project)" Configuration="Development"/>
 					<Compile Target="ShaderCompileWorker" Platform="$(Platform)" Configuration="Development"/>
@@ -172,11 +165,7 @@
 					<Compile Target="$(EditorTarget)" Platform="$(Platform)" Project="$(Project)" Configuration="Development" Arguments="$(EditorCompileArgs)"/>
 				</Node>
 			</Agent>
-<<<<<<< HEAD
-			<Label Category="$(CompileCategory)" Name="EP Compile $(Project) $(Platform)" Requires="$(CompileNodeName)"/>
-=======
 			<Label Category="$(CompileCategory)" Name="$(Project) Editor Compile" Requires="$(CompileNodeName)"/>
->>>>>>> d731a049
 
 			<!-- Run the Tests -->
 			<Property Name="RunNodeRequires" Value="$(CompileNodeName)"/>
@@ -195,11 +184,7 @@
 					</ForEach>
 				</ForEach>
 			</Agent>
-<<<<<<< HEAD
-			<Label Category="$(RunCategory)" Name="EP Run $(Project) $(Platform)" Requires="$(RunNodeRequires);$(RunNodeList)"/>
-=======
 			<Label Category="$(RunCategory)" Name="$(Project) Editor Run" Requires="$(RunNodeRequires);$(RunNodeList)" UgsBadge="$(Project) Editor Run"/>
->>>>>>> d731a049
 			<Property Name="RunGraphNodes" Value="$(RunGraphNodes);$(RunNodeList)"/>
 
 			<!-- Baseline the Results -->
@@ -214,11 +199,7 @@
 					</ForEach>
 				</Node>
 			</Agent>
-<<<<<<< HEAD
-			<Label Category="$(BaselineCategory)" Name="EP Baseline $(Project) $(Platform)" Requires="$(BaselineNodeName)"/>
-=======
 			<Label Category="$(BaselineCategory)" Name="$(Project) Perf Baseline" Requires="$(BaselineNodeName)"/>
->>>>>>> d731a049
 
 		</ForEach> <!-- Projects -->
 
