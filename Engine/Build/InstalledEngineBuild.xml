--- conflicted
+++ resolved
@@ -152,11 +152,7 @@
 			<Strip BaseDir="$(RootDir)" OutputDir="$(SavedOutput)" Platform="Linux" Files="#UE4Editor Linux Unstripped" Tag="#UE4Editor Linux Stripped"/>
 
 			<!-- Tag the generated includes for this target -->
-<<<<<<< HEAD
-			<Tag Files="Engine/Intermediate/Build/Linux/B4D820EA/UE4Editor/Inc/...;Engine/Plugins/.../Intermediate/Build/Linux/B4D820EA/UE4Editor/Inc/..." With="#UE4Editor Linux Includes"/>
-=======
 			<Tag Files="Engine/Intermediate/Build/Linux/B4D820EA/UE4Editor/Inc/...;Engine/Plugins/.../Intermediate/Build/Linux/B4D820EA/UE4Editor/Inc/..." Except=".../Timestamp" With="#UE4Editor Linux Includes"/>
->>>>>>> 50b84fc1
 		</Node>
 	</Agent>
 
@@ -341,17 +337,6 @@
 			</Do>
 		</Node>
 		<Node Name="Build Tools CS">
-<<<<<<< HEAD
-            <Do If="'$(HostPlatform)' == 'Win64'">
-                <CsCompile Project="Engine/Source/Programs/UnrealSwarm/SwarmCoordinator/SwarmCoordinator.csproj" Configuration="Development" Platform="AnyCPU" Tag="#Build Tools CS" TagReferences="#Build Tools CS"/>
-                <CsCompile Project="Engine/Source/Programs/UnrealSwarm/Agent/Agent.csproj" Configuration="Development" Platform="AnyCPU" Tag="#Build Tools CS" TagReferences="#Build Tools CS"/>
-                <CsCompile Project="Engine/Source/Editor/SwarmInterface/DotNET/SwarmInterface.csproj" Configuration="Development" Platform="AnyCPU" Tag="#Build Tools CS" TagReferences="#Build Tools CS"/>
-                <CsCompile Project="Engine/Source/Programs/PS4/PS4DevKitUtil/PS4DevKitUtil.csproj" Configuration="Development" Platform="AnyCPU" Tag="#Build Tools CS" TagReferences="#Build Tools CS" If="'$(WithPS4)' == true"/>
-                <!-- TODO: Change these projects so that they can be compiled on non-windows platforms (currently use WinForms) -->
-                <CsCompile Project="Engine/Source/Programs/UnrealControls/UnrealControls.csproj" Configuration="Development" Platform="AnyCPU" Tag="#Build Tools CS" TagReferences="#Build Tools CS"/>
-                <CsCompile Project="Engine/Source/Programs/IOS/iPhonePackager/iPhonePackager.csproj" Configuration="Development" Platform="AnyCPU" Arguments="/verbosity:minimal /target:Rebuild" Tag="#Build Tools CS" TagReferences="#Build Tools CS"/>
-            </Do>
-=======
 			<Do If="'$(HostPlatform)' == 'Win64'">
 				<CsCompile Project="Engine/Source/Programs/UnrealSwarm/SwarmCoordinator/SwarmCoordinator.csproj" Configuration="Development" Platform="AnyCPU" Tag="#Build Tools CS" TagReferences="#Build Tools CS"/>
 				<CsCompile Project="Engine/Source/Programs/UnrealSwarm/Agent/Agent.csproj" Configuration="Development" Platform="AnyCPU" Tag="#Build Tools CS" TagReferences="#Build Tools CS"/>
@@ -361,7 +346,6 @@
 				<CsCompile Project="Engine/Source/Programs/UnrealControls/UnrealControls.csproj" Configuration="Development" Platform="AnyCPU" Tag="#Build Tools CS" TagReferences="#Build Tools CS"/>
 				<CsCompile Project="Engine/Source/Programs/IOS/iPhonePackager/iPhonePackager.csproj" Configuration="Development" Platform="AnyCPU" Arguments="/verbosity:minimal /target:Rebuild" Tag="#Build Tools CS" TagReferences="#Build Tools CS"/>
 			</Do>
->>>>>>> 50b84fc1
 			<CsCompile Project="Engine/Source/Programs/NetworkProfiler/NetworkProfiler/NetworkProfiler.csproj" Configuration="Development" Platform="AnyCPU" Tag="#Build Tools CS" TagReferences="#Build Tools CS" If="'$(HostPlatform)' != 'Linux'"/>
 			<CsCompile Project="Engine/Source/Programs/IOS/DeploymentServer/DeploymentServer.csproj" Configuration="Development" Platform="AnyCPU" Arguments="/verbosity:minimal /target:Rebuild" Tag="#Build Tools CS" TagReferences="#Build Tools CS"/>
 			<CsCompile Project="Engine/Source/Programs/IOS/MobileDeviceInterface/MobileDeviceInterface.csproj" Configuration="Development" Platform="AnyCPU" Arguments="/verbosity:minimal /target:Rebuild" Tag="#Build Tools CS" TagReferences="#Build Tools CS"/>
