// Copyright 1998-2017 Epic Games, Inc. All Rights Reserved.

package com.epicgames.ue4;

import android.content.res.AssetFileDescriptor;
import android.content.res.AssetManager;
import android.graphics.Rect;
import android.opengl.*;
import android.os.Build;
import java.io.File;
import java.io.IOException;
import java.io.RandomAccessFile;
import android.media.MediaExtractor;
import android.media.MediaFormat;
import android.media.MediaPlayer;
import android.media.MediaPlayer.TrackInfo;
import java.util.ArrayList;
import java.util.Random;
import android.util.Log;

/*
	Custom media player that renders video to a frame buffer. This
	variation is for API 14 and above.
*/
public class MediaPlayer14
	extends android.media.MediaPlayer
{
<<<<<<< HEAD
	private boolean VulkanRenderer = false;									
=======
	private boolean SwizzlePixels = true;
	private boolean VulkanRenderer = false;
	private boolean Looping = false;
	private boolean AudioEnabled = true;
>>>>>>> 9f6ccf49
	private volatile boolean WaitOnBitmapRender = false;
	private volatile boolean Prepared = false;
	private volatile boolean Completed = false;

	private BitmapRenderer mBitmapRenderer = null;
	private OESTextureRenderer mOESTextureRenderer = null;

	public class FrameUpdateInfo {
		int CurrentPosition;
		boolean FrameReady;
		boolean RegionChanged;
		float UScale;
		float UOffset;
		float VScale;
		float VOffset;
	}

	public class AudioTrackInfo {
		public int Index;
		public String MimeType;
		public String DisplayName;
		public String Language;
		public int Channels;
		public int SampleRate;
	}

	public class CaptionTrackInfo {
		public int Index;
		public String MimeType;
		public String DisplayName;
		public String Language;
	}

	public class VideoTrackInfo {
		public int Index;
		public String MimeType;
		public String DisplayName;
		public String Language;
		public int BitRate;
		public int Width;
		public int Height;
		public float FrameRate;
	}

	private ArrayList<AudioTrackInfo> audioTracks = new ArrayList<AudioTrackInfo>();
	private ArrayList<VideoTrackInfo> videoTracks = new ArrayList<VideoTrackInfo>();

<<<<<<< HEAD
	public MediaPlayer14(boolean vulkanRenderer)
	{
		VulkanRenderer = vulkanRenderer;
		
		GameActivity.Log.debug("MediaPlayer14: initialized,  VulkanRenderer: " + VulkanRenderer);

=======
	// ======================================================================================

	public MediaPlayer14(boolean swizzlePixels, boolean vulkanRenderer)
	{
		SwizzlePixels = swizzlePixels;
		VulkanRenderer = vulkanRenderer;
>>>>>>> 9f6ccf49
		WaitOnBitmapRender = false;
		AudioEnabled = true;

		setOnErrorListener(new MediaPlayer.OnErrorListener() {
			@Override
			public boolean onError(MediaPlayer mp, int what, int extra) {
				GameActivity.Log.debug("MediaPlayer14: onError returned what=" + what + ", extra=" + extra);
				return true;
			}
		});

		setOnPreparedListener(new MediaPlayer.OnPreparedListener() {
			@Override
			public void onPrepared(MediaPlayer player) {
//				GameActivity.Log.debug("*** MEDIA PREPARED ***");
				synchronized(player)
				{
					Prepared = true;
				}
			}
		});

		setOnCompletionListener(new MediaPlayer.OnCompletionListener() {
			@Override
			public void onCompletion(MediaPlayer player) {
				synchronized(player)
				{
//					GameActivity.Log.debug("*** MEDIA COMPLETION ***");
					if (Looping)
					{
						seekTo(0);
						start();
					}
					Completed = true;
				}
			}
		});
	}

	public boolean isPrepared()
	{
		boolean result;
		synchronized(this)
		{
			result = Prepared;
		}
		return result;
	}

<<<<<<< HEAD
=======
	public boolean didComplete()
	{
		boolean result;
		synchronized(this)
		{
			result = Completed;
			Completed = false;
		}
		return result;
	}

	public boolean isLooping()
	{
		return Looping;
	}

>>>>>>> 9f6ccf49
	private void updateTrackInfo(MediaExtractor extractor)
	{
		if (extractor == null)
		{
			return;
		}

		int numTracks = extractor.getTrackCount();
		int numAudioTracks = 0;
		int numVideoTracks = 0;
		audioTracks.ensureCapacity(numTracks);
		videoTracks.ensureCapacity(numTracks);

		for (int index=0; index < numTracks; index++)
		{
			MediaFormat mediaFormat = extractor.getTrackFormat(index);
			String mimeType = mediaFormat.getString(MediaFormat.KEY_MIME);
			if (mimeType.startsWith("audio"))
			{
				AudioTrackInfo audioTrack = new AudioTrackInfo();
				audioTrack.Index = index;
				audioTrack.MimeType = mimeType;
				audioTrack.DisplayName = "Audio Track " + numAudioTracks + " (Stream " + index + ")";
				audioTrack.Language = "und";
				audioTrack.Channels = mediaFormat.getInteger(MediaFormat.KEY_CHANNEL_COUNT);
				audioTrack.SampleRate = mediaFormat.getInteger(MediaFormat.KEY_SAMPLE_RATE);
				audioTracks.add(audioTrack);
				numAudioTracks++;
			}
			else if (mimeType.startsWith("video"))
			{
				VideoTrackInfo videoTrack = new VideoTrackInfo();
				videoTrack.Index = index;
				videoTrack.MimeType = mimeType;
				videoTrack.DisplayName = "Video Track " + numVideoTracks + " (Stream " + index + ")";
				videoTrack.Language = "und";
				videoTrack.BitRate = 0;
				videoTrack.Width = mediaFormat.getInteger(MediaFormat.KEY_WIDTH);
				videoTrack.Height = mediaFormat.getInteger(MediaFormat.KEY_HEIGHT);
				videoTrack.FrameRate = 30.0f;
				if (mediaFormat.containsKey(MediaFormat.KEY_FRAME_RATE))
				{
					videoTrack.FrameRate = mediaFormat.getInteger(MediaFormat.KEY_FRAME_RATE);
				}
				videoTracks.add(videoTrack);
				numVideoTracks++;
			}
		}
	}

	private AudioTrackInfo findAudioTrackIndex(int index)
	{
		for (AudioTrackInfo track : audioTracks)
		{
			if (track.Index == index)
			{
				return track;
			}
		}
		return null;
	}

	private VideoTrackInfo findVideoTrackIndex(int index)
	{
		for (VideoTrackInfo track : videoTracks)
		{
			if (track.Index == index)
			{
				return track;
			}
		}
		return null;
	}

	public boolean setDataSourceURL(
		String UrlPath)
		throws IOException,
			java.lang.InterruptedException,
			java.util.concurrent.ExecutionException
	{
		synchronized(this)
		{
			Prepared = false;
			Completed = false;
		}
		Looping = false;
		AudioEnabled = true;
		audioTracks.clear();
		videoTracks.clear();

		try
		{
			setDataSource(UrlPath);
			releaseOESTextureRenderer();
			releaseBitmapRenderer();
			if (android.os.Build.VERSION.SDK_INT >= 16)
			{
				MediaExtractor extractor = new MediaExtractor();
				if (extractor != null)
				{
					extractor.setDataSource(UrlPath);
					updateTrackInfo(extractor);
					extractor.release();
					extractor = null;
				}
			}
		}
		catch(IOException e)
		{
			GameActivity.Log.debug("setDataSourceURL: Exception = " + e);
			return false;
		}
		return true;
	}

	public boolean setDataSource(
		String moviePath, long offset, long size)
		throws IOException,
			java.lang.InterruptedException,
			java.util.concurrent.ExecutionException
	{
		synchronized(this)
		{
			Prepared = false;
			Completed = false;
		}
		Looping = false;
		AudioEnabled = true;
		audioTracks.clear();
		videoTracks.clear();

		try
		{
			File f = new File(moviePath);
			if (!f.exists() || !f.isFile()) 
			{
				return false;
			}
			RandomAccessFile data = new RandomAccessFile(f, "r");
			setDataSource(data.getFD(), offset, size);
			releaseOESTextureRenderer();
			releaseBitmapRenderer();

			if (android.os.Build.VERSION.SDK_INT >= 16)
			{
				MediaExtractor extractor = new MediaExtractor();
				if (extractor != null)
				{
					extractor.setDataSource(data.getFD(), offset, size);
					updateTrackInfo(extractor);
					extractor.release();
					extractor = null;
				}
			}
		}
		catch(IOException e)
		{
			GameActivity.Log.debug("setDataSource (file): Exception = " + e);
			return false;
		}
		return true;
	}
	
	public boolean setDataSource(
		AssetManager assetManager, String assetPath, long offset, long size)
		throws java.lang.InterruptedException,
			java.util.concurrent.ExecutionException
	{
		synchronized(this)
		{
			Prepared = false;
			Completed = false;
		}
		Looping = false;
		AudioEnabled = true;
		audioTracks.clear();
		videoTracks.clear();

		try
		{
			AssetFileDescriptor assetFD = assetManager.openFd(assetPath);
			setDataSource(assetFD.getFileDescriptor(), offset, size);
			releaseOESTextureRenderer();
			releaseBitmapRenderer();

			if (android.os.Build.VERSION.SDK_INT >= 16)
			{
				MediaExtractor extractor = new MediaExtractor();
				if (extractor != null)
				{
					extractor.setDataSource(assetFD.getFileDescriptor(), offset, size);
					updateTrackInfo(extractor);
					extractor.release();
					extractor = null;
				}
			}
		}
		catch(IOException e)
		{
			GameActivity.Log.debug("setDataSource (asset): Exception = " + e);
			return false;
		}
		return true;
	}

	private boolean mVideoEnabled = true;
	
	public void setVideoEnabled(boolean enabled)
	{
		WaitOnBitmapRender = true;

		mVideoEnabled = enabled;
		if (mVideoEnabled)
		{
			if (null != mOESTextureRenderer && null != mOESTextureRenderer.getSurface())
			{
				setSurface(mOESTextureRenderer.getSurface());
			}

			if (null != mBitmapRenderer && null != mBitmapRenderer.getSurface())
			{
				setSurface(mBitmapRenderer.getSurface());
			}
		}
		else
		{
			setSurface(null);
		}

		WaitOnBitmapRender = false;
	}
	
	public void setAudioEnabled(boolean enabled)
	{
		AudioEnabled = enabled;
		if (enabled)
		{
			setVolume(1,1);
		}
		else
		{
			setVolume(0,0);
		}
	}
	
	public boolean didResolutionChange()
	{
		if (null != mOESTextureRenderer)
		{
			return mOESTextureRenderer.resolutionChanged();
		}
		if (null != mBitmapRenderer)
		{
			return mBitmapRenderer.resolutionChanged();
		}
		return false;
	}

	public int getExternalTextureId()
	{
		if (null != mOESTextureRenderer)
		{
			return mOESTextureRenderer.getExternalTextureId();
		}
		if (null != mBitmapRenderer)
		{
			return mBitmapRenderer.getExternalTextureId();
		}
		return -1;
	}

	public void prepare() throws IOException, IllegalStateException
	{
		synchronized(this)
		{
			Completed = false;
			try
			{
				super.prepare();
			}
			catch (IOException e)
			{
				GameActivity.Log.debug("MediaPlayer14: Prepare IOException: " + e.toString());
				throw e;
			}
			catch (IllegalStateException e)
			{
				GameActivity.Log.debug("MediaPlayer14: Prepare IllegalStateExecption: " + e.toString());
				throw e;
			}
			catch (Exception e)
			{
				GameActivity.Log.debug("MediaPlayer14: Prepare Exception: " + e.toString());
				throw e;
			}
			Prepared = true;
		}
	}

	public void start()
	{
		synchronized(this)
		{
			Completed = false;
			if (Prepared)
			{
				super.start();
			}
		}
	}

	public void stop()
	{
		synchronized(this)
		{
			Completed = false;
			if (Prepared)
			{
				super.stop();
			}
		}
	}

	public int getCurrentPosition()
	{
		int position = 0;

		synchronized(this)
		{
			if (Prepared)
			{
				position = super.getCurrentPosition();
			}
		}

		return position;
	}

	public void seekTo(int position)
	{
		synchronized (this)
		{
			Completed = false;
			if (Prepared)
			{
				super.seekTo(position);
			}
		}
	}

	public void setLooping(boolean looping)
	{
		// don't set on player
		Looping = looping;
	}

	public void release()
	{
		if (null != mOESTextureRenderer)
		{
			while (WaitOnBitmapRender) ;
			releaseOESTextureRenderer();
		}
		if (null != mBitmapRenderer)
		{
			while (WaitOnBitmapRender) ;
			releaseOESTextureRenderer();
		}
		super.release();
	}

	public void reset()
	{
		if (null != mOESTextureRenderer)
		{
			while (WaitOnBitmapRender) ;
			releaseOESTextureRenderer();
		}
		if (null != mBitmapRenderer)
		{
			while (WaitOnBitmapRender) ;
			releaseBitmapRenderer();
		}
		super.reset();
	}

	// ======================================================================================

	private boolean CreateBitmapRenderer()
	{
		releaseBitmapRenderer();

		mBitmapRenderer = new BitmapRenderer(SwizzlePixels, VulkanRenderer);
		if (!mBitmapRenderer.isValid())
		{
			mBitmapRenderer = null;
			return false;
		}
		
		// set this here as the size may have been set before the GL resources were created.
		mBitmapRenderer.setSize(getVideoWidth(),getVideoHeight());

		setOnVideoSizeChangedListener(new android.media.MediaPlayer.OnVideoSizeChangedListener() {
			public void onVideoSizeChanged(android.media.MediaPlayer player, int w, int h)
			{
//				GameActivity.Log.debug("VIDEO SIZE CHANGED: " + w + " x " + h);
				if (null != mBitmapRenderer)
				{
					mBitmapRenderer.setSize(w,h);
				}
			}
		});
		setVideoEnabled(true);
		if (AudioEnabled)
		{
			setAudioEnabled(true);
		}
		return true;
	}

	void releaseBitmapRenderer()
	{
		if (null != mBitmapRenderer)
		{
			mBitmapRenderer.release();
			mBitmapRenderer = null;
			setSurface(null);
			setOnVideoSizeChangedListener(null);
		}
	}

	public void initBitmapRenderer()
	{
		// if not already allocated.
		// Create bitmap renderer's gl resources in the renderer thread.
		if (null == mBitmapRenderer)
		{
			if (!CreateBitmapRenderer())
			{
				GameActivity.Log.warn("initBitmapRenderer failed to alloc mBitmapRenderer ");
				reset();
			  }
		}
	}

	public java.nio.Buffer getVideoLastFrameData()
	{
		initBitmapRenderer();
		if (null != mBitmapRenderer)
		{
			WaitOnBitmapRender = true;
			java.nio.Buffer data = mBitmapRenderer.updateFrameData();
			WaitOnBitmapRender = false;
			return data;
		}
		else
		{
			return null;
		}
	}

	public boolean getVideoLastFrame(int destTexture)
	{
//		GameActivity.Log.debug("getVideoLastFrame: " + destTexture);
		initBitmapRenderer();
		if (null != mBitmapRenderer)
		{
			WaitOnBitmapRender = true;
			boolean result = mBitmapRenderer.updateFrameData(destTexture);
			WaitOnBitmapRender = false;
			return result;
		}
		else
		{
			return false;
		}
	}

	/*
		All this internal surface view does is manage the
		offscreen bitmap that the media player decoding can
		render into for eventual extraction to the UE4 buffers.
	*/
	class BitmapRenderer
		implements android.graphics.SurfaceTexture.OnFrameAvailableListener
	{
		private java.nio.Buffer mFrameData = null;
		private int mLastFramePosition = -1;
		private android.graphics.SurfaceTexture mSurfaceTexture = null;
		private int mTextureWidth = -1;
		private int mTextureHeight = -1;
		private android.view.Surface mSurface = null;
		private boolean mFrameAvailable = false;
		private int mTextureID = -1;
		private int mFBO = -1;
		private int mBlitVertexShaderID = -1;
		private int mBlitFragmentShaderID = -1;
		private float[] mTransformMatrix = new float[16];
		private boolean mTriangleVerticesDirty = true;
		private boolean mTextureSizeChanged = true;
		private boolean mUseOwnContext = true;
		private boolean mVulkanRenderer = false;
		private boolean mSwizzlePixels = false;

		private int GL_TEXTURE_EXTERNAL_OES = 0x8D65;

		private EGLDisplay mEglDisplay;
		private EGLContext mEglContext;
		private EGLSurface mEglSurface;

		private EGLDisplay mSavedDisplay;
		private EGLContext mSavedContext;
		private EGLSurface mSavedSurfaceDraw;
		private EGLSurface mSavedSurfaceRead;

		private boolean mCreatedEGLDisplay = false;

<<<<<<< HEAD
		public BitmapRenderer(boolean isVulkan)
		{
			mVulkanRenderer = isVulkan;
			mUseOwnContext = true;

			mEglSurface = EGL14.EGL_NO_SURFACE;
			mEglContext = EGL14.EGL_NO_CONTEXT;
			mEglDisplay = EGL14.EGL_NO_DISPLAY;

			if (mVulkanRenderer)
			{
				mSwizzlePixels = true;
			}
			else
			{
=======
		public BitmapRenderer(boolean swizzlePixels, boolean isVulkan)
		{
			mSwizzlePixels = swizzlePixels;
			mVulkanRenderer = isVulkan;

			mEglSurface = EGL14.EGL_NO_SURFACE;
			mEglContext = EGL14.EGL_NO_CONTEXT;
			mUseOwnContext = true;

			if (mVulkanRenderer)
			{
				mSwizzlePixels = true;
			}
			else
			{
>>>>>>> 9f6ccf49
				String RendererString = GLES20.glGetString(GLES20.GL_RENDERER);

				// Do not use shared context if Adreno before 400 or on older Android than Marshmallow
				if (RendererString.contains("Adreno (TM) "))
				{
					int AdrenoVersion = Integer.parseInt(RendererString.substring(12));
					if (AdrenoVersion < 400 || android.os.Build.VERSION.SDK_INT < 22)
					{
						GameActivity.Log.debug("MediaPlayer14: disabled shared GL context on " + RendererString);
						mUseOwnContext = false;
					}
				}
			}

			if (mUseOwnContext)
			{
				initContext();
				saveContext();
				makeCurrent();
				initSurfaceTexture();
				restoreContext();
			}
			else
			{
				initSurfaceTexture();
			}
		}

		private void initContext()
		{
			mEglDisplay = EGL14.EGL_NO_DISPLAY;
			EGLContext shareContext = EGL14.EGL_NO_CONTEXT;

			int majorver[] = new int[] { 0 };
			int minorver[] = new int[] { 0 };
			if (!mVulkanRenderer)
			{
				mEglDisplay = EGL14.eglGetCurrentDisplay();
				shareContext = EGL14.eglGetCurrentContext();

				if (android.os.Build.VERSION.SDK_INT >= 18 &&
					EGL14.eglQueryContext(mEglDisplay, shareContext, EGLExt.EGL_CONTEXT_MAJOR_VERSION_KHR, majorver, 0) &&
					EGL14.eglQueryContext(mEglDisplay, shareContext, EGLExt.EGL_CONTEXT_MINOR_VERSION_KHR, minorver, 0))
				{
					GameActivity.Log.debug("MediaPlayer14: Existing GL context is version " + majorver[0] + "." + minorver[0]);
				}
				else
				// on some devices eg Galaxy S6, the above fails but we do get EGL14.EGL_CONTEXT_CLIENT_VERSION=3
				if (EGL14.eglQueryContext(mEglDisplay, shareContext, EGL14.EGL_CONTEXT_CLIENT_VERSION, majorver, 0))
				{					
					GameActivity.Log.debug("MediaPlayer14: Existing GL context is version " + majorver[0]);
				}
				else
				{
					GameActivity.Log.debug("MediaPlayer14: Existing GL context version not detected");		
				}
			}
			else
			{
				mEglDisplay = EGL14.eglGetDisplay(EGL14.EGL_DEFAULT_DISPLAY);
				if (mEglDisplay == EGL14.EGL_NO_DISPLAY)
				{
					GameActivity.Log.error("unable to get EGL14 display");
					return;
				}
				int[] version = new int[2];
				if (!EGL14.eglInitialize(mEglDisplay, version, 0, version, 1))
				{
					mEglDisplay = null;
					GameActivity.Log.error("unable to initialize EGL14 display");
					return;
				}				
				
				mCreatedEGLDisplay = true;
			}

			int[] configSpec = new int[]
			{
				EGL14.EGL_RENDERABLE_TYPE, EGL14.EGL_OPENGL_ES2_BIT,
				EGL14.EGL_SURFACE_TYPE, EGL14.EGL_PBUFFER_BIT,
				EGL14.EGL_NONE
			};
			EGLConfig[] configs = new EGLConfig[1];
			int[] num_config = new int[1];
			EGL14.eglChooseConfig(mEglDisplay, configSpec, 0, configs, 0, 1, num_config, 0);
			int[] contextAttribsES2 = new int[]
			{
				EGL14.EGL_CONTEXT_CLIENT_VERSION, 2,
				EGL14.EGL_NONE
			};
			int[] contextAttribsES31 = new int[]
			{
				EGLExt.EGL_CONTEXT_MAJOR_VERSION_KHR, 3,
				EGLExt.EGL_CONTEXT_MINOR_VERSION_KHR, 1,
				EGL14.EGL_NONE
			};
			mEglContext = EGL14.eglCreateContext(mEglDisplay, configs[0], shareContext, majorver[0]==3 ? contextAttribsES31 : contextAttribsES2, 0);

			if (EGL14.eglQueryString(mEglDisplay, EGL14.EGL_EXTENSIONS).contains("EGL_KHR_surfaceless_context"))
			{
				mEglSurface = EGL14.EGL_NO_SURFACE;
			}
			else
			{
				int[] pbufferAttribs = new int[]
				{
					EGL14.EGL_NONE
				};
				mEglSurface = EGL14.eglCreatePbufferSurface(mEglDisplay, configs[0], pbufferAttribs, 0);
			}
		}

		private void saveContext()
		{
			mSavedDisplay = EGL14.eglGetCurrentDisplay();
			mSavedContext = EGL14.eglGetCurrentContext();
			mSavedSurfaceDraw = EGL14.eglGetCurrentSurface(EGL14.EGL_DRAW);
			mSavedSurfaceRead = EGL14.eglGetCurrentSurface(EGL14.EGL_READ);
		}

		private void makeCurrent()
		{
			EGL14.eglMakeCurrent(mEglDisplay, mEglSurface, mEglSurface, mEglContext);
		}

		private void restoreContext()
		{
			EGL14.eglMakeCurrent(mSavedDisplay, mSavedSurfaceDraw, mSavedSurfaceRead, mSavedContext);
		}

		private void initSurfaceTexture()
		{
			int[] textures = new int[1];
			GLES20.glGenTextures(1, textures, 0);
			mTextureID = textures[0];
			if (mTextureID <= 0)
			{
				GameActivity.Log.error("mTextureID <= 0");
				release();
				return;
			}
			mSurfaceTexture = new android.graphics.SurfaceTexture(mTextureID);
			mSurfaceTexture.setOnFrameAvailableListener(this);
			mSurface = new android.view.Surface(mSurfaceTexture);

			int[] glInt = new int[1];

			GLES20.glGenFramebuffers(1,glInt,0);
			mFBO = glInt[0];
			if (mFBO <= 0)
			{
				GameActivity.Log.error("mFBO <= 0");
				release();
				return;
			}

			// Special shaders for blit of movie texture.
			mBlitVertexShaderID = createShader(GLES20.GL_VERTEX_SHADER, mBlitVextexShader);
			if (mBlitVertexShaderID == 0)
			{
				GameActivity.Log.error("mBlitVertexShaderID == 0");
				release();
				return;
			}
			int mBlitFragmentShaderID = createShader(GLES20.GL_FRAGMENT_SHADER,
				mSwizzlePixels ? mBlitFragmentShaderBGRA : mBlitFragmentShaderRGBA);
			if (mBlitFragmentShaderID == 0)
			{
				GameActivity.Log.error("mBlitFragmentShaderID == 0");
				release();
				return;
			}
			mProgram = GLES20.glCreateProgram();
			if (mProgram <= 0)
			{
				GameActivity.Log.error("mProgram <= 0");
				release();
				return;
			}
			GLES20.glAttachShader(mProgram, mBlitVertexShaderID);
			GLES20.glAttachShader(mProgram, mBlitFragmentShaderID);
			GLES20.glLinkProgram(mProgram);
			int[] linkStatus = new int[1];
			GLES20.glGetProgramiv(mProgram, GLES20.GL_LINK_STATUS, linkStatus, 0);
			if (linkStatus[0] != GLES20.GL_TRUE)
			{
				GameActivity.Log.error("Could not link program: ");
				GameActivity.Log.error(GLES20.glGetProgramInfoLog(mProgram));
				GLES20.glDeleteProgram(mProgram);
				mProgram = 0;
				release();
				return;
			}
			mPositionAttrib = GLES20.glGetAttribLocation(mProgram, "Position");
			mTexCoordsAttrib = GLES20.glGetAttribLocation(mProgram, "TexCoords");
			mTextureUniform = GLES20.glGetUniformLocation(mProgram, "VideoTexture");

			GLES20.glGenBuffers(1,glInt,0);
			mBlitBuffer = glInt[0];
			if (mBlitBuffer <= 0)
			{
				GameActivity.Log.error("mBlitBuffer <= 0");
				release();
				return;
			}

			// Create blit mesh.
			mTriangleVertices = java.nio.ByteBuffer.allocateDirect(
				mTriangleVerticesData.length * FLOAT_SIZE_BYTES)
					.order(java.nio.ByteOrder.nativeOrder()).asFloatBuffer();
			mTriangleVerticesDirty = true;

			// Set up GL state
			if (mUseOwnContext)
			{
				GLES20.glDisable(GLES20.GL_BLEND);
				GLES20.glDisable(GLES20.GL_CULL_FACE);
				GLES20.glDisable(GLES20.GL_SCISSOR_TEST);
				GLES20.glDisable(GLES20.GL_STENCIL_TEST);
				GLES20.glDisable(GLES20.GL_DEPTH_TEST);
				GLES20.glDisable(GLES20.GL_DITHER);
				GLES20.glColorMask(true,true,true,true);
			}
		}
		
		private void UpdateVertexData()
		{
			if (!mTriangleVerticesDirty || mBlitBuffer <= 0)
			{
				return;
			}

			// fill it in
			mTriangleVertices.position(0);
			mTriangleVertices.put(mTriangleVerticesData).position(0);

			// save VBO state
			int[] glInt = new int[1];
			GLES20.glGetIntegerv(GLES20.GL_ARRAY_BUFFER_BINDING, glInt, 0);
			int previousVBO = glInt[0];
			
			GLES20.glBindBuffer(GLES20.GL_ARRAY_BUFFER, mBlitBuffer);
			GLES20.glBufferData(GLES20.GL_ARRAY_BUFFER,
				mTriangleVerticesData.length*FLOAT_SIZE_BYTES,
				mTriangleVertices, GLES20.GL_STATIC_DRAW);

			// restore VBO state
			GLES20.glBindBuffer(GLES20.GL_ARRAY_BUFFER, previousVBO);
			
			mTriangleVerticesDirty = false;
		}

		public boolean isValid()
		{
			return mSurfaceTexture != null;
		}

		private int createShader(int shaderType, String source)
		{
			int shader = GLES20.glCreateShader(shaderType);
			if (shader != 0)
			{
				GLES20.glShaderSource(shader, source);
				GLES20.glCompileShader(shader);
				int[] compiled = new int[1];
				GLES20.glGetShaderiv(shader, GLES20.GL_COMPILE_STATUS, compiled, 0);
				if (compiled[0] == 0)
				{
					GameActivity.Log.error("Could not compile shader " + shaderType + ":");
					GameActivity.Log.error(GLES20.glGetShaderInfoLog(shader));
					GLES20.glDeleteShader(shader);
					shader = 0;
				}
			}
			return shader;
		}

		public void onFrameAvailable(android.graphics.SurfaceTexture st)
		{
			synchronized(this)
			{
				mFrameAvailable = true;
			}
		}

		public android.graphics.SurfaceTexture getSurfaceTexture()
		{
			return mSurfaceTexture;
		}

		public android.view.Surface getSurface()
		{
			return mSurface;
		}

		public int getExternalTextureId()
		{
			return mTextureID;
		}

		// NOTE: Synchronized with updateFrameData to prevent frame
		// updates while the surface may need to get reallocated.
		public void setSize(int width, int height)
		{
			synchronized(this)
			{
				if (width != mTextureWidth ||
					height != mTextureHeight)
				{
					mTextureWidth = width;
					mTextureHeight = height;
					mFrameData = null;
					mTextureSizeChanged = true;
				}
			}
		}

		public boolean resolutionChanged()
		{
			boolean changed;
			synchronized(this)
			{
				changed = mTextureSizeChanged;
				mTextureSizeChanged = false;
			}
			return changed;
		}

		private static final int FLOAT_SIZE_BYTES = 4;
		private static final int TRIANGLE_VERTICES_DATA_STRIDE_BYTES = 4 * FLOAT_SIZE_BYTES;
		private static final int TRIANGLE_VERTICES_DATA_POS_OFFSET = 0;
		private static final int TRIANGLE_VERTICES_DATA_UV_OFFSET = 2;
		private float[] mTriangleVerticesData = {
			// X, Y, U, V
			-1.0f, -1.0f, 0.f, 0.f,
			1.0f, -1.0f, 1.f, 0.f,
			-1.0f, 1.0f, 0.f, 1.f,
			1.0f, 1.0f, 1.f, 1.f,
			};

		private java.nio.FloatBuffer mTriangleVertices;

		private final String mBlitVextexShader =
			"attribute vec2 Position;\n" +
			"attribute vec2 TexCoords;\n" +
			"varying vec2 TexCoord;\n" +
			"void main() {\n" +
			"	TexCoord = TexCoords;\n" +
			"	gl_Position = vec4(Position, 0.0, 1.0);\n" +
			"}\n";

		// NOTE: We read the fragment as BGRA so that in the end, when
		// we glReadPixels out of the FBO, we get them in that order
		// and avoid having to swizzle the pixels in the CPU.
		private final String mBlitFragmentShaderBGRA =
			"#extension GL_OES_EGL_image_external : require\n" +
			"uniform samplerExternalOES VideoTexture;\n" +
			"varying highp vec2 TexCoord;\n" +
			"void main()\n" +
			"{\n" +
			"	gl_FragColor = texture2D(VideoTexture, TexCoord).bgra;\n" +
			"}\n";
		private final String mBlitFragmentShaderRGBA =
			"#extension GL_OES_EGL_image_external : require\n" +
			"uniform samplerExternalOES VideoTexture;\n" +
			"varying highp vec2 TexCoord;\n" +
			"void main()\n" +
			"{\n" +
			"	gl_FragColor = texture2D(VideoTexture, TexCoord).rgba;\n" +
			"}\n";

		private int mProgram;
		private int mPositionAttrib;
		private int mTexCoordsAttrib;
		private int mBlitBuffer;
		private int mTextureUniform;

		public java.nio.Buffer updateFrameData()
		{
			synchronized(this)
			{
				if (null == mFrameData && mTextureWidth > 0 && mTextureHeight > 0)
				{
					mFrameData = java.nio.ByteBuffer.allocateDirect(mTextureWidth*mTextureHeight*4);
				}
				// Copy surface texture to frame data.
				if (!copyFrameTexture(0, mFrameData))
				{
					return null;
				}
			}
			return mFrameData;
		}

		public boolean updateFrameData(int destTexture)
		{
			synchronized(this)
			{
				// Copy surface texture to destination texture.
				if (!copyFrameTexture(destTexture, null))
				{
					return false;
				}
			}
			return true;
		}

		// Copy the surface texture to another texture, or to raw data.
		// Note: copying to raw data creates a temporary FBO texture.
		private boolean copyFrameTexture(int destTexture, java.nio.Buffer destData)
		{
			if (!mFrameAvailable)
			{
				// We only return fresh data when we generate it. At other
				// time we return nothing to indicate that there was nothing
				// new to return. The media player deals with this by keeping
				// the last frame around and using that for rendering.
				return false;
			}
			mFrameAvailable = false;
			int current_frame_position = getCurrentPosition();
			mLastFramePosition = current_frame_position;
			if (null == mSurfaceTexture)
			{
				// Can't update if there's no surface to update into.
				return false;
			}

			int[] glInt = new int[1];
			boolean[] glBool = new boolean[1];

			// Either use own context or save states
			boolean previousBlend=false, previousCullFace=false, previousScissorTest=false, previousStencilTest=false, previousDepthTest=false, previousDither=false;
			int previousFBO=0, previousVBO=0, previousMinFilter=0, previousMagFilter=0;
			int[] previousViewport = new int[4];
			if (mUseOwnContext)
			{
				// Received reports of these not being preserved when changing contexts
				GLES20.glActiveTexture(GLES20.GL_TEXTURE0);
				GLES20.glGetTexParameteriv(GLES20.GL_TEXTURE_2D, GLES20.GL_TEXTURE_MIN_FILTER, glInt, 0);
				previousMinFilter = glInt[0];
				GLES20.glGetTexParameteriv(GLES20.GL_TEXTURE_2D, GLES20.GL_TEXTURE_MAG_FILTER, glInt, 0);
				previousMagFilter = glInt[0];

				saveContext();
				makeCurrent();
			}
			else
			{
				// Clear gl errors as they can creep in from the UE4 renderer.
				GLES20.glGetError();

				previousBlend = GLES20.glIsEnabled(GLES20.GL_BLEND);
				previousCullFace = GLES20.glIsEnabled(GLES20.GL_CULL_FACE);
				previousScissorTest = GLES20.glIsEnabled(GLES20.GL_SCISSOR_TEST);
				previousStencilTest = GLES20.glIsEnabled(GLES20.GL_STENCIL_TEST);
				previousDepthTest = GLES20.glIsEnabled(GLES20.GL_DEPTH_TEST);
				previousDither = GLES20.glIsEnabled(GLES20.GL_DITHER);
				GLES20.glGetIntegerv(GLES20.GL_FRAMEBUFFER_BINDING, glInt, 0);
				previousFBO = glInt[0];
				GLES20.glGetIntegerv(GLES20.GL_ARRAY_BUFFER_BINDING, glInt, 0);
				previousVBO = glInt[0];
				GLES20.glGetIntegerv(GLES20.GL_VIEWPORT, previousViewport, 0);

				GLES20.glActiveTexture(GLES20.GL_TEXTURE0);
				GLES20.glGetTexParameteriv(GLES20.GL_TEXTURE_2D, GLES20.GL_TEXTURE_MIN_FILTER, glInt, 0);
				previousMinFilter = glInt[0];
				GLES20.glGetTexParameteriv(GLES20.GL_TEXTURE_2D, GLES20.GL_TEXTURE_MAG_FILTER, glInt, 0);
				previousMagFilter = glInt[0];

				glVerify("save state");
			}

			// Get the latest video texture frame.
			mSurfaceTexture.updateTexImage();

			mSurfaceTexture.getTransformMatrix(mTransformMatrix);
				
			float UMin = mTransformMatrix[12];
			float UMax = UMin + mTransformMatrix[0];
			float VMin = mTransformMatrix[13];
			float VMax = VMin + mTransformMatrix[5];
				
			if (mTriangleVerticesData[2] != UMin ||
				mTriangleVerticesData[6] != UMax ||
				mTriangleVerticesData[11] != VMin ||
				mTriangleVerticesData[3] != VMax)
			{
				//GameActivity.Log.debug("Matrix:");
				//GameActivity.Log.debug(mTransformMatrix[0] + " " + mTransformMatrix[1] + " " + mTransformMatrix[2] + " " + mTransformMatrix[3]);
				//GameActivity.Log.debug(mTransformMatrix[4] + " " + mTransformMatrix[5] + " " + mTransformMatrix[6] + " " + mTransformMatrix[7]);
				//GameActivity.Log.debug(mTransformMatrix[8] + " " + mTransformMatrix[9] + " " + mTransformMatrix[10] + " " + mTransformMatrix[11]);
				//GameActivity.Log.debug(mTransformMatrix[12] + " " + mTransformMatrix[13] + " " + mTransformMatrix[14] + " " + mTransformMatrix[15]);
				mTriangleVerticesData[ 2] = mTriangleVerticesData[10] = UMin;
				mTriangleVerticesData[ 6] = mTriangleVerticesData[14] = UMax;
				mTriangleVerticesData[11] = mTriangleVerticesData[15] = VMin;
				mTriangleVerticesData[ 3] = mTriangleVerticesData[ 7] = VMax;
				mTriangleVerticesDirty = true;
				//GameActivity.Log.debug("U = " + mTriangleVerticesData[2] + ", " + mTriangleVerticesData[6]);
				//GameActivity.Log.debug("V = " + mTriangleVerticesData[11] + ", " + mTriangleVerticesData[3]);
			}

			if (null != destData)
			{
				// Rewind data so that we can write to it.
				destData.position(0);
			}

			if (!mUseOwnContext)
			{
				GLES20.glDisable(GLES20.GL_BLEND);
				GLES20.glDisable(GLES20.GL_CULL_FACE);
				GLES20.glDisable(GLES20.GL_SCISSOR_TEST);
				GLES20.glDisable(GLES20.GL_STENCIL_TEST);
				GLES20.glDisable(GLES20.GL_DEPTH_TEST);
				GLES20.glDisable(GLES20.GL_DITHER);
				GLES20.glColorMask(true,true,true,true);

				glVerify("reset state");
			}

			GLES20.glViewport(0, 0, mTextureWidth, mTextureHeight);

			glVerify("set viewport");

			// Set-up FBO target texture..
			int FBOTextureID = 0;
			if (null != destData)
			{
				// Create temporary FBO for data copy.
				GLES20.glGenTextures(1,glInt,0);
				FBOTextureID = glInt[0];
			}
			else
			{
				// Use the given texture as the FBO.
				FBOTextureID = destTexture;
			}
			// Set the FBO to draw into the texture one-to-one.
			GLES20.glBindTexture(GLES20.GL_TEXTURE_2D, FBOTextureID);
			GLES20.glTexParameteri(GLES20.GL_TEXTURE_2D,
				GLES20.GL_TEXTURE_MIN_FILTER, GLES20.GL_NEAREST);
			GLES20.glTexParameteri(GLES20.GL_TEXTURE_2D,
				GLES20.GL_TEXTURE_MAG_FILTER, GLES20.GL_NEAREST);
			GLES20.glTexParameteri(GLES20.GL_TEXTURE_2D,
				GLES20.GL_TEXTURE_WRAP_S, GLES20.GL_CLAMP_TO_EDGE);
			GLES20.glTexParameteri(GLES20.GL_TEXTURE_2D,
				GLES20.GL_TEXTURE_WRAP_T, GLES20.GL_CLAMP_TO_EDGE);
			// Create the temp FBO data if needed.
			if (null != destData)
			{
				//int w = 1<<(32-Integer.numberOfLeadingZeros(mTextureWidth-1));
				//int h = 1<<(32-Integer.numberOfLeadingZeros(mTextureHeight-1));
				GLES20.glTexImage2D(GLES20.GL_TEXTURE_2D, 0,
					GLES20.GL_RGBA,
					mTextureWidth, mTextureHeight,
					0, GLES20.GL_RGBA, GLES20.GL_UNSIGNED_BYTE, null);
			}

			glVerify("set-up FBO texture");

			// Set to render to the FBO.
			GLES20.glBindFramebuffer(GLES20.GL_FRAMEBUFFER, mFBO);

			GLES20.glFramebufferTexture2D(
				GLES20.GL_FRAMEBUFFER,
				GLES20.GL_COLOR_ATTACHMENT0,
				GLES20.GL_TEXTURE_2D, FBOTextureID, 0);

			// check status
			int status = GLES20.glCheckFramebufferStatus(GLES20.GL_FRAMEBUFFER);
			if (status != GLES20.GL_FRAMEBUFFER_COMPLETE)
			{
				GameActivity.Log.warn("Failed to complete framebuffer attachment ("+status+")");
			}

			// The special shaders to render from the video texture.
			GLES20.glUseProgram(mProgram);

			// Set the mesh that renders the video texture.
			UpdateVertexData();
			GLES20.glBindBuffer(GLES20.GL_ARRAY_BUFFER, mBlitBuffer);
			GLES20.glEnableVertexAttribArray(mPositionAttrib);
			GLES20.glVertexAttribPointer(mPositionAttrib, 2, GLES20.GL_FLOAT, false,
				TRIANGLE_VERTICES_DATA_STRIDE_BYTES, 0);
			GLES20.glEnableVertexAttribArray(mTexCoordsAttrib);
			GLES20.glVertexAttribPointer(mTexCoordsAttrib, 2, GLES20.GL_FLOAT, false,
				TRIANGLE_VERTICES_DATA_STRIDE_BYTES,
				TRIANGLE_VERTICES_DATA_UV_OFFSET*FLOAT_SIZE_BYTES);

			glVerify("setup movie texture read");

			GLES20.glClear( GLES20.GL_COLOR_BUFFER_BIT);

			// connect 'VideoTexture' to video source texture (mTextureID).
			// mTextureID is bound to GL_TEXTURE_EXTERNAL_OES in updateTexImage
			GLES20.glUniform1i(mTextureUniform, 0);
			GLES20.glActiveTexture(GLES20.GL_TEXTURE0);
			GLES20.glBindTexture(GL_TEXTURE_EXTERNAL_OES, mTextureID);

			// Draw the video texture mesh.
			GLES20.glDrawArrays(GLES20.GL_TRIANGLE_STRIP, 0, 4);

			GLES20.glFlush();

			// Read the FBO texture pixels into raw data.
			if (null != destData)
			{
				GLES20.glReadPixels(
					0, 0, mTextureWidth, mTextureHeight,
					GLES20.GL_RGBA, GLES20.GL_UNSIGNED_BYTE,
					destData);
			}

			glVerify("draw & read movie texture");

			// Restore state and cleanup.
			if (mUseOwnContext)
			{
				GLES20.glFramebufferTexture2D(
					GLES20.GL_FRAMEBUFFER,
					GLES20.GL_COLOR_ATTACHMENT0,
					GLES20.GL_TEXTURE_2D, 0, 0);

				if (null != destData && FBOTextureID > 0)
				{
					glInt[0] = FBOTextureID;
					GLES20.glDeleteTextures(1, glInt, 0);
				}

				restoreContext();

				// Restore previous texture filtering
				GLES20.glTexParameteri(GLES20.GL_TEXTURE_2D, GLES20.GL_TEXTURE_MIN_FILTER, previousMinFilter);
				GLES20.glTexParameteri(GLES20.GL_TEXTURE_2D, GLES20.GL_TEXTURE_MAG_FILTER, previousMagFilter);
			}
			else
			{
				GLES20.glBindFramebuffer(GLES20.GL_FRAMEBUFFER, previousFBO);
				if (null != destData && FBOTextureID > 0)
				{
					glInt[0] = FBOTextureID;
					GLES20.glDeleteTextures(1, glInt, 0);
				}
				GLES20.glBindBuffer(GLES20.GL_ARRAY_BUFFER, previousVBO);

				GLES20.glViewport(previousViewport[0], previousViewport[1],	previousViewport[2], previousViewport[3]);
				if (previousBlend) GLES20.glEnable(GLES20.GL_BLEND);
				if (previousCullFace) GLES20.glEnable(GLES20.GL_CULL_FACE);
				if (previousScissorTest) GLES20.glEnable(GLES20.GL_SCISSOR_TEST);
				if (previousStencilTest) GLES20.glEnable(GLES20.GL_STENCIL_TEST);
				if (previousDepthTest) GLES20.glEnable(GLES20.GL_DEPTH_TEST);
				if (previousDither) GLES20.glEnable(GLES20.GL_DITHER);

				GLES20.glTexParameteri(GLES20.GL_TEXTURE_2D, GLES20.GL_TEXTURE_MIN_FILTER, previousMinFilter);
				GLES20.glTexParameteri(GLES20.GL_TEXTURE_2D, GLES20.GL_TEXTURE_MAG_FILTER, previousMagFilter);

				// invalidate cached state in RHI
				GLES20.glDisableVertexAttribArray(mPositionAttrib);
				GLES20.glDisableVertexAttribArray(mTexCoordsAttrib);
				nativeClearCachedAttributeState(mPositionAttrib, mTexCoordsAttrib);
			}

			return true;
		}

		private void showGlError(String op, int error)
		{
			switch (error)
			{
				case GLES20.GL_INVALID_ENUM:						GameActivity.Log.error("MediaPlayer$BitmapRenderer: " + op + ": glGetError GL_INVALID_ENUM");  break;
				case GLES20.GL_INVALID_OPERATION:					GameActivity.Log.error("MediaPlayer$BitmapRenderer: " + op + ": glGetError GL_INVALID_OPERATION");  break;
				case GLES20.GL_INVALID_FRAMEBUFFER_OPERATION:		GameActivity.Log.error("MediaPlayer$BitmapRenderer: " + op + ": glGetError GL_INVALID_FRAMEBUFFER_OPERATION");  break;
				case GLES20.GL_INVALID_VALUE:						GameActivity.Log.error("MediaPlayer$BitmapRenderer: " + op + ": glGetError GL_INVALID_VALUE");  break;
				case GLES20.GL_FRAMEBUFFER_INCOMPLETE_ATTACHMENT:	GameActivity.Log.error("MediaPlayer$BitmapRenderer: " + op + ": glGetError GL_FRAMEBUFFER_INCOMPLETE_ATTACHMENT");  break;
				case GLES20.GL_FRAMEBUFFER_INCOMPLETE_DIMENSIONS:	GameActivity.Log.error("MediaPlayer$BitmapRenderer: " + op + ": glGetError GL_FRAMEBUFFER_INCOMPLETE_DIMENSIONS");  break;
				case GLES20.GL_FRAMEBUFFER_UNSUPPORTED:				GameActivity.Log.error("MediaPlayer$BitmapRenderer: " + op + ": glGetError GL_FRAMEBUFFER_UNSUPPORTED");  break;
				case GLES20.GL_OUT_OF_MEMORY:						GameActivity.Log.error("MediaPlayer$BitmapRenderer: " + op + ": glGetError GL_OUT_OF_MEMORY");  break;
				default:											GameActivity.Log.error("MediaPlayer$BitmapRenderer: " + op + ": glGetError " + error);
			}
		}

		private void glVerify(String op)
		{
			int error;
			while ((error = GLES20.glGetError()) != GLES20.GL_NO_ERROR)
			{
				showGlError(op, error);
				throw new RuntimeException(op + ": glGetError " + error);
			}
		}

		private void glWarn(String op)
		{
			int error;
			while ((error = GLES20.glGetError()) != GLES20.GL_NO_ERROR)
			{
				showGlError(op, error);
			}
		}

		public void release()
		{
			if (null != mSurface)
			{
				mSurface.release();
				mSurface = null;
			}
			if (null != mSurfaceTexture)
			{
				mSurfaceTexture.release();
				mSurfaceTexture = null;
			}
			int[] glInt = new int[1];
			if (mBlitBuffer > 0)
			{
				glInt[0] = mBlitBuffer;
				GLES20.glDeleteBuffers(1,glInt,0);
				mBlitBuffer = -1;
			}
			if (mProgram > 0)
			{
				GLES20.glDeleteProgram(mProgram);
				mProgram = -1;
			}
			if (mBlitVertexShaderID > 0)
			{
				GLES20.glDeleteShader(mBlitVertexShaderID);
				mBlitVertexShaderID = -1;
			}
			if (mBlitFragmentShaderID > 0)
			{
				GLES20.glDeleteShader(mBlitFragmentShaderID);
				mBlitFragmentShaderID = -1;
			}
			if (mFBO > 0)
			{
				glInt[0] = mFBO;
				GLES20.glDeleteFramebuffers(1,glInt,0);
				mFBO = -1;
			}
			if (mTextureID > 0)
			{
				glInt[0] = mTextureID;
				GLES20.glDeleteTextures(1,glInt,0);
				mTextureID = -1;
			}
			if (mEglSurface != EGL14.EGL_NO_SURFACE)
			{
				EGL14.eglDestroySurface(mEglDisplay, mEglSurface);
				mEglSurface = EGL14.EGL_NO_SURFACE;
			}
			if (mEglContext != EGL14.EGL_NO_CONTEXT)
			{
				EGL14.eglDestroyContext(mEglDisplay, mEglContext);
				mEglContext = EGL14.EGL_NO_CONTEXT;
			}
			if (mCreatedEGLDisplay)
			{
				EGL14.eglTerminate(mEglDisplay);
				mEglDisplay = EGL14.EGL_NO_DISPLAY;
				mCreatedEGLDisplay = false;	
			}
		}
	};

	public native void nativeClearCachedAttributeState(int PositionAttrib, int TexCoordsAttrib);

	// ======================================================================================

	private boolean CreateOESTextureRenderer(int OESTextureId)
	{
		releaseOESTextureRenderer();

<<<<<<< HEAD
		mBitmapRenderer = new BitmapRenderer(VulkanRenderer);
		if (!mBitmapRenderer.isValid())
=======
		mOESTextureRenderer = new OESTextureRenderer(OESTextureId);
		if (!mOESTextureRenderer.isValid())
>>>>>>> 9f6ccf49
		{
			mOESTextureRenderer = null;
			return false;
		}
		
		// set this here as the size may have been set before the GL resources were created.
		mOESTextureRenderer.setSize(getVideoWidth(),getVideoHeight());

		setOnVideoSizeChangedListener(new android.media.MediaPlayer.OnVideoSizeChangedListener() {
			public void onVideoSizeChanged(android.media.MediaPlayer player, int w, int h)
			{
//				GameActivity.Log.debug("VIDEO SIZE CHANGED: " + w + " x " + h);
				if (null != mOESTextureRenderer)
				{
					mOESTextureRenderer.setSize(w,h);
				}
			}
		});
		setVideoEnabled(true);
		if (AudioEnabled)
		{
			setAudioEnabled(true);
		}
		return true;
	}

	void releaseOESTextureRenderer()
	{
		if (null != mOESTextureRenderer)
		{
			mOESTextureRenderer.release();
			mOESTextureRenderer = null;
			setSurface(null);
			setOnVideoSizeChangedListener(null);
		}
	}
	
	public FrameUpdateInfo updateVideoFrame(int externalTextureId)
	{
		if (null == mOESTextureRenderer)
		{
			if (!CreateOESTextureRenderer(externalTextureId))
			{
				GameActivity.Log.warn("updateVideoFrame failed to alloc mOESTextureRenderer ");
				reset();
				return null;
			}
		}

		WaitOnBitmapRender = true;
		FrameUpdateInfo result = mOESTextureRenderer.updateVideoFrame();
		WaitOnBitmapRender = false;
		return result;
	}

	/*
		This handles events for our OES texture
	*/
	class OESTextureRenderer
		implements android.graphics.SurfaceTexture.OnFrameAvailableListener
	{
		private android.graphics.SurfaceTexture mSurfaceTexture = null;
		private int mTextureWidth = -1;
		private int mTextureHeight = -1;
		private android.view.Surface mSurface = null;
		private boolean mFrameAvailable = false;
		private int mTextureID = -1;
		private float[] mTransformMatrix = new float[16];
		private boolean mTextureSizeChanged = true;

		private float mUScale = 1.0f;
		private float mVScale = -1.0f;
		private float mUOffset = 0.0f;
		private float mVOffset = 1.0f;

		public OESTextureRenderer(int OESTextureId)
		{
			mTextureID = OESTextureId;

			mSurfaceTexture = new android.graphics.SurfaceTexture(mTextureID);
			mSurfaceTexture.setOnFrameAvailableListener(this);
			mSurface = new android.view.Surface(mSurfaceTexture);
		}

		public void release()
		{
			if (null != mSurface)
			{
				mSurface.release();
				mSurface = null;
			}
			if (null != mSurfaceTexture)
			{
				mSurfaceTexture.release();
				mSurfaceTexture = null;
			}
		}

		public boolean isValid()
		{
			return mSurfaceTexture != null;
		}

		public void onFrameAvailable(android.graphics.SurfaceTexture st)
		{
			synchronized(this)
			{
				mFrameAvailable = true;
			}
		}

		public android.graphics.SurfaceTexture getSurfaceTexture()
		{
			return mSurfaceTexture;
		}

		public android.view.Surface getSurface()
		{
			return mSurface;
		}

		public int getExternalTextureId()
		{
			return mTextureID;
		}

		// NOTE: Synchronized with updateFrameData to prevent frame
		// updates while the surface may need to get reallocated.
		public void setSize(int width, int height)
		{
			synchronized(this)
			{
				if (width != mTextureWidth ||
					height != mTextureHeight)
				{
					mTextureWidth = width;
					mTextureHeight = height;
					mTextureSizeChanged = true;
				}
			}
		}

		public boolean resolutionChanged()
		{
			boolean changed;
			synchronized(this)
			{
				changed = mTextureSizeChanged;
				mTextureSizeChanged = false;
			}
			return changed;
		}

		public FrameUpdateInfo updateVideoFrame()
		{
			synchronized(this)
			{
				return getFrameUpdateInfo();
			}
		}

		private FrameUpdateInfo getFrameUpdateInfo()
		{
			FrameUpdateInfo frameUpdateInfo = new FrameUpdateInfo();

			frameUpdateInfo.CurrentPosition = getCurrentPosition();
			frameUpdateInfo.FrameReady = false;
			frameUpdateInfo.RegionChanged = false;
			frameUpdateInfo.UScale = mUScale;
			frameUpdateInfo.UOffset = mUOffset;

			// note: the matrix has V flipped
			frameUpdateInfo.VScale = -mVScale;
			frameUpdateInfo.VOffset = 1.0f - mVOffset;

			if (!mFrameAvailable)
			{
				// We only return fresh data when we generate it. At other
				// time we return nothing to indicate that there was nothing
				// new to return. The media player deals with this by keeping
				// the last frame around and using that for rendering.
				return frameUpdateInfo;
			}
			mFrameAvailable = false;
			if (null == mSurfaceTexture)
			{
				// Can't update if there's no surface to update into.
				return frameUpdateInfo;
			}

			frameUpdateInfo.FrameReady = true;

			// Get the latest video texture frame.
			mSurfaceTexture.updateTexImage();
			mSurfaceTexture.getTransformMatrix(mTransformMatrix);

			if (mUScale != mTransformMatrix[0] ||
				mVScale != mTransformMatrix[5] ||
				mUOffset != mTransformMatrix[12] ||
				mVOffset != mTransformMatrix[13])
			{
				mUScale = mTransformMatrix[0];
				mVScale = mTransformMatrix[5];
				mUOffset = mTransformMatrix[12];
				mVOffset = mTransformMatrix[13];

				frameUpdateInfo.RegionChanged = true;
				frameUpdateInfo.UScale = mUScale;
				frameUpdateInfo.UOffset = mUOffset;

				// note: the matrix has V flipped
				frameUpdateInfo.VScale = -mVScale;
				frameUpdateInfo.VOffset = 1.0f - mVOffset;
			}

			return frameUpdateInfo;
		}
	};

	// ======================================================================================

	public AudioTrackInfo[] GetAudioTracks()
	{
		if (android.os.Build.VERSION.SDK_INT >= 16)
		{
			TrackInfo[] trackInfo = getTrackInfo();
			int CountTracks = 0;
			for (int Index=0; Index < trackInfo.length; Index++)
			{
				if (trackInfo[Index].getTrackType() == TrackInfo.MEDIA_TRACK_TYPE_AUDIO)
				{
					CountTracks++;
				}
			}

			AudioTrackInfo[] AudioTracks = new AudioTrackInfo[CountTracks];
			int TrackIndex = 0;
			for (int Index=0; Index < trackInfo.length; Index++)
			{
				if (trackInfo[Index].getTrackType() == TrackInfo.MEDIA_TRACK_TYPE_AUDIO)
				{
					AudioTracks[TrackIndex] = new AudioTrackInfo();
					AudioTracks[TrackIndex].Index = Index;
					AudioTracks[TrackIndex].DisplayName = "Audio Track " + TrackIndex + " (Stream " + Index + ")";
					AudioTracks[TrackIndex].Language = trackInfo[Index].getLanguage();
	
					boolean formatValid = false;
					if (android.os.Build.VERSION.SDK_INT >= 19)
					{
						MediaFormat mediaFormat = trackInfo[Index].getFormat();
						if (mediaFormat != null)
						{
							formatValid = true;
							AudioTracks[TrackIndex].MimeType = mediaFormat.getString(MediaFormat.KEY_MIME);
							AudioTracks[TrackIndex].Channels = mediaFormat.getInteger(MediaFormat.KEY_CHANNEL_COUNT);
							AudioTracks[TrackIndex].SampleRate = mediaFormat.getInteger(MediaFormat.KEY_SAMPLE_RATE);
						}
					}
					if (!formatValid && audioTracks.size() > 0)
					{
						AudioTrackInfo extractTrack = findAudioTrackIndex(Index);
						if (extractTrack != null)
						{
							formatValid = true;
							AudioTracks[TrackIndex].MimeType = extractTrack.MimeType;
							AudioTracks[TrackIndex].Channels = extractTrack.Channels;
							AudioTracks[TrackIndex].SampleRate = extractTrack.SampleRate;
						}
					}
					if (!formatValid)
					{
						AudioTracks[TrackIndex].MimeType = "audio/unknown";
						AudioTracks[TrackIndex].Channels = 2;
						AudioTracks[TrackIndex].SampleRate = 44100;
					}

//					GameActivity.Log.debug(TrackIndex + " (" + Index + ") Audio: Mime=" + AudioTracks[TrackIndex].MimeType + ", Lang=" + AudioTracks[TrackIndex].Language + ", Channels=" + AudioTracks[TrackIndex].Channels + ", SampleRate=" + AudioTracks[TrackIndex].SampleRate);
					TrackIndex++;
				}
			}

			return AudioTracks;
		}

		AudioTrackInfo[] AudioTracks = new AudioTrackInfo[1];

		AudioTracks[0] = new AudioTrackInfo();
		AudioTracks[0].Index = 0;
		AudioTracks[0].MimeType = "audio/unknown";
		AudioTracks[0].DisplayName = "Audio Track 0 (Stream 0)";
		AudioTracks[0].Language = "und";
		AudioTracks[0].Channels = 2;
		AudioTracks[0].SampleRate = 44100;

		return AudioTracks;
	}

	public CaptionTrackInfo[] GetCaptionTracks()
	{
		if (android.os.Build.VERSION.SDK_INT >= 21)
		{
			TrackInfo[] trackInfo = getTrackInfo();
			int CountTracks = 0;
			for (int Index=0; Index < trackInfo.length; Index++)
			{
				if (trackInfo[Index].getTrackType() == 4) // TrackInfo.MEDIA_TRACK_TYPE_SUBTITLE
				{
					CountTracks++;
				}
			}

			CaptionTrackInfo[] CaptionTracks = new CaptionTrackInfo[CountTracks];
			int TrackIndex = 0;
			for (int Index=0; Index < trackInfo.length; Index++)
			{
				if (trackInfo[Index].getTrackType() == 4) // TrackInfo.MEDIA_TRACK_TYPE_SUBTITLE
				{
					CaptionTracks[TrackIndex] = new CaptionTrackInfo();
					CaptionTracks[TrackIndex].Index = Index;
					CaptionTracks[TrackIndex].DisplayName = "Caption Track " + TrackIndex + " (Stream " + Index + ")";

					MediaFormat mediaFormat = trackInfo[Index].getFormat();
					if (mediaFormat != null)
					{
						CaptionTracks[TrackIndex].MimeType = mediaFormat.getString(MediaFormat.KEY_MIME);
						CaptionTracks[TrackIndex].Language = mediaFormat.getString(MediaFormat.KEY_LANGUAGE);
					}
					else
					{
						CaptionTracks[TrackIndex].MimeType = "caption/unknown";
						CaptionTracks[TrackIndex].Language = trackInfo[Index].getLanguage();
					}

//					GameActivity.Log.debug(TrackIndex + " (" + Index + ") Caption: Mime=" + CaptionTracks[TrackIndex].MimeType + ", Lang=" + CaptionTracks[TrackIndex].Language);
					TrackIndex++;
				}
			}

			return CaptionTracks;
		}

		CaptionTrackInfo[] CaptionTracks = new CaptionTrackInfo[0];

		return CaptionTracks;
	}

	public VideoTrackInfo[] GetVideoTracks()
	{
		int Width = getVideoWidth();
		int Height = getVideoHeight();

		if (android.os.Build.VERSION.SDK_INT >= 16)
		{
			TrackInfo[] trackInfo = getTrackInfo();
			int CountTracks = 0;
			for (int Index=0; Index < trackInfo.length; Index++)
			{
				if (trackInfo[Index].getTrackType() == TrackInfo.MEDIA_TRACK_TYPE_VIDEO)
				{
					CountTracks++;
				}
			}

			VideoTrackInfo[] VideoTracks = new VideoTrackInfo[CountTracks];
			int TrackIndex = 0;
			for (int Index=0; Index < trackInfo.length; Index++)
			{
				if (trackInfo[Index].getTrackType() == TrackInfo.MEDIA_TRACK_TYPE_VIDEO)
				{
					VideoTracks[TrackIndex] = new VideoTrackInfo();
					VideoTracks[TrackIndex].Index = Index;
					VideoTracks[TrackIndex].DisplayName = "Video Track " + TrackIndex + " (Stream " + Index + ")";
					VideoTracks[TrackIndex].Language = trackInfo[Index].getLanguage();
					VideoTracks[TrackIndex].BitRate = 0;

					boolean formatValid = false;
					if (android.os.Build.VERSION.SDK_INT >= 19)
					{
						MediaFormat mediaFormat = trackInfo[Index].getFormat();
						if (mediaFormat != null)
						{
							formatValid = true;
							VideoTracks[TrackIndex].MimeType = mediaFormat.getString(MediaFormat.KEY_MIME);
							VideoTracks[TrackIndex].Width = Integer.parseInt(mediaFormat.getString(MediaFormat.KEY_WIDTH));
							VideoTracks[TrackIndex].Height = Integer.parseInt(mediaFormat.getString(MediaFormat.KEY_HEIGHT));
							VideoTracks[TrackIndex].FrameRate = mediaFormat.getFloat(MediaFormat.KEY_FRAME_RATE);
						}
					}
					if (!formatValid && videoTracks.size() > 0)
					{
						VideoTrackInfo extractTrack = findVideoTrackIndex(Index);
						if (extractTrack != null)
						{
							formatValid = true;
							VideoTracks[TrackIndex].MimeType = extractTrack.MimeType;
							VideoTracks[TrackIndex].Width = extractTrack.Width;
							VideoTracks[TrackIndex].Height = extractTrack.Height;
							VideoTracks[TrackIndex].FrameRate = extractTrack.FrameRate;
						}
					}
					if (!formatValid)
					{
						VideoTracks[TrackIndex].MimeType = "video/unknown";
						VideoTracks[TrackIndex].Width = Width;
						VideoTracks[TrackIndex].Height = Height;
						VideoTracks[TrackIndex].FrameRate = 30.0f;
					}

//					GameActivity.Log.debug(TrackIndex + " (" + Index + ") Video: Mime=" + VideoTracks[TrackIndex].MimeType + ", Lang=" + VideoTracks[TrackIndex].Language + ", Width=" + VideoTracks[TrackIndex].Width + ", Height=" + VideoTracks[TrackIndex].Height + ", FrameRate=" + VideoTracks[TrackIndex].FrameRate);
					TrackIndex++;
				}
			}

			return VideoTracks;
		}

		if (Width > 0 && Height > 0)
		{
			VideoTrackInfo[] VideoTracks = new VideoTrackInfo[1];

			VideoTracks[0] = new VideoTrackInfo();
			VideoTracks[0].Index = 0;
			VideoTracks[0].MimeType = "video/unknown";
			VideoTracks[0].DisplayName = "Video Track 0 (Stream 0)";
			VideoTracks[0].Language = "und";
			VideoTracks[0].BitRate = 0;
			VideoTracks[0].Width = Width;
			VideoTracks[0].Height = Height;
			VideoTracks[0].FrameRate = 30.0f;

			return VideoTracks;
		}

		VideoTrackInfo[] VideoTracks = new VideoTrackInfo[0];

		return VideoTracks;
	}
}<|MERGE_RESOLUTION|>--- conflicted
+++ resolved
@@ -25,14 +25,10 @@
 public class MediaPlayer14
 	extends android.media.MediaPlayer
 {
-<<<<<<< HEAD
-	private boolean VulkanRenderer = false;									
-=======
 	private boolean SwizzlePixels = true;
 	private boolean VulkanRenderer = false;
 	private boolean Looping = false;
 	private boolean AudioEnabled = true;
->>>>>>> 9f6ccf49
 	private volatile boolean WaitOnBitmapRender = false;
 	private volatile boolean Prepared = false;
 	private volatile boolean Completed = false;
@@ -80,21 +76,12 @@
 	private ArrayList<AudioTrackInfo> audioTracks = new ArrayList<AudioTrackInfo>();
 	private ArrayList<VideoTrackInfo> videoTracks = new ArrayList<VideoTrackInfo>();
 
-<<<<<<< HEAD
-	public MediaPlayer14(boolean vulkanRenderer)
-	{
-		VulkanRenderer = vulkanRenderer;
-		
-		GameActivity.Log.debug("MediaPlayer14: initialized,  VulkanRenderer: " + VulkanRenderer);
-
-=======
 	// ======================================================================================
 
 	public MediaPlayer14(boolean swizzlePixels, boolean vulkanRenderer)
 	{
 		SwizzlePixels = swizzlePixels;
 		VulkanRenderer = vulkanRenderer;
->>>>>>> 9f6ccf49
 		WaitOnBitmapRender = false;
 		AudioEnabled = true;
 
@@ -144,8 +131,6 @@
 		return result;
 	}
 
-<<<<<<< HEAD
-=======
 	public boolean didComplete()
 	{
 		boolean result;
@@ -162,7 +147,6 @@
 		return Looping;
 	}
 
->>>>>>> 9f6ccf49
 	private void updateTrackInfo(MediaExtractor extractor)
 	{
 		if (extractor == null)
@@ -680,23 +664,6 @@
 
 		private boolean mCreatedEGLDisplay = false;
 
-<<<<<<< HEAD
-		public BitmapRenderer(boolean isVulkan)
-		{
-			mVulkanRenderer = isVulkan;
-			mUseOwnContext = true;
-
-			mEglSurface = EGL14.EGL_NO_SURFACE;
-			mEglContext = EGL14.EGL_NO_CONTEXT;
-			mEglDisplay = EGL14.EGL_NO_DISPLAY;
-
-			if (mVulkanRenderer)
-			{
-				mSwizzlePixels = true;
-			}
-			else
-			{
-=======
 		public BitmapRenderer(boolean swizzlePixels, boolean isVulkan)
 		{
 			mSwizzlePixels = swizzlePixels;
@@ -712,7 +679,6 @@
 			}
 			else
 			{
->>>>>>> 9f6ccf49
 				String RendererString = GLES20.glGetString(GLES20.GL_RENDERER);
 
 				// Do not use shared context if Adreno before 400 or on older Android than Marshmallow
@@ -1487,13 +1453,8 @@
 	{
 		releaseOESTextureRenderer();
 
-<<<<<<< HEAD
-		mBitmapRenderer = new BitmapRenderer(VulkanRenderer);
-		if (!mBitmapRenderer.isValid())
-=======
 		mOESTextureRenderer = new OESTextureRenderer(OESTextureId);
 		if (!mOESTextureRenderer.isValid())
->>>>>>> 9f6ccf49
 		{
 			mOESTextureRenderer = null;
 			return false;
