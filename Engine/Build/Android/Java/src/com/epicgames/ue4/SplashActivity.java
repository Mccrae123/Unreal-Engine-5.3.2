//This file needs to be here so the "ant" build step doesnt fail when looking for a /src folder.

package com.epicgames.ue4;

import java.util.ArrayList;
import java.util.List;

import android.annotation.SuppressLint;
import android.os.Bundle;
import android.app.Activity;
import android.app.AlertDialog;
import android.content.Context;
import android.content.DialogInterface;
import android.content.Intent;
import android.content.pm.ApplicationInfo;
import android.content.pm.PackageInfo;
import android.content.pm.PackageManager;
import android.content.pm.PackageManager.NameNotFoundException;
import android.content.pm.PermissionInfo;
import android.provider.Settings;
import android.view.View;
import android.view.WindowManager;
import android.net.Uri;

import android.support.v4.app.ActivityCompat;
import android.support.v4.content.ContextCompat;

public class SplashActivity extends Activity
{
	private static final int PERMISSION_REQUEST_CODE = 1105;
	private static final int REQUEST_PERMISSION_SETTING = 1;

	private String packageName;
	private PackageManager pm;
	private String[] permissionsRequiredAtStart = {};

	private Intent GameActivityIntent;
	private boolean WaitForPermission = false;

<<<<<<< HEAD
	public static Logger Log = new Logger("UE4-SplashActivity");
=======
	public static Logger Log = new Logger("UE4", "SplashActivity");
>>>>>>> 33e6966e
	
	@SuppressLint("ObsoleteSdkInt")
	@Override
	protected void onCreate(Bundle savedInstanceState)
	{
		super.onCreate(savedInstanceState);
		packageName = getPackageName();
		pm = getPackageManager();

		boolean ShouldHideUI = false;
		boolean UseDisplayCutout = false;
		boolean IsShipping = false;
		boolean UseExternalFilesDir = false;
		try {
			ApplicationInfo ai = pm.getApplicationInfo(packageName, PackageManager.GET_META_DATA);
			Bundle bundle = ai.metaData;

			if(bundle.containsKey("com.epicgames.ue4.GameActivity.bShouldHideUI"))
			{
				ShouldHideUI = bundle.getBoolean("com.epicgames.ue4.GameActivity.bShouldHideUI");
			}
			if(bundle.containsKey("com.epicgames.ue4.GameActivity.bUseDisplayCutout"))
			{
				UseDisplayCutout = bundle.getBoolean("com.epicgames.ue4.GameActivity.bUseDisplayCutout");
			}
			if (bundle.containsKey("com.epicgames.ue4.GameActivity.BuildConfiguration"))
			{
				String Configuration = bundle.getString("com.epicgames.ue4.GameActivity.BuildConfiguration");
				IsShipping = Configuration.equals("Shipping");
			}
			if (bundle.containsKey("com.epicgames.ue4.GameActivity.bUseExternalFilesDir"))
            {
                UseExternalFilesDir = bundle.getBoolean("com.epicgames.ue4.GameActivity.bUseExternalFilesDir");
            }
			if (bundle.containsKey("com.epicgames.ue4.GameActivity.StartupPermissions"))
			{
				permissionsRequiredAtStart = filterRequiredPermissions(bundle.getString("com.epicgames.ue4.GameActivity.StartupPermissions"));
			}
		}
		catch (NameNotFoundException | NullPointerException e)
		{
			Log.error("Error when accessing application metadata", e);
		}

		if (ShouldHideUI)
		{ 
			View decorView = getWindow().getDecorView(); 
			// only do this on KitKat and above
			if(android.os.Build.VERSION.SDK_INT >= 19) {
				decorView.setSystemUiVisibility(View.SYSTEM_UI_FLAG_LAYOUT_STABLE
											| View.SYSTEM_UI_FLAG_LAYOUT_HIDE_NAVIGATION
											| View.SYSTEM_UI_FLAG_LAYOUT_FULLSCREEN
											| View.SYSTEM_UI_FLAG_HIDE_NAVIGATION
											| View.SYSTEM_UI_FLAG_FULLSCREEN
											| View.SYSTEM_UI_FLAG_IMMERSIVE);  // NOT sticky (will be set later in MainActivity)
			}
		}
		
		// allow certain models for now to use full area around cutout
		boolean BlockDisplayCutout = true;
		if (android.os.Build.MANUFACTURER.equals("HUAWEI"))
		{
			BlockDisplayCutout = false;
		}
<<<<<<< HEAD
=======
		else if (android.os.Build.MANUFACTURER.equals("HMD Global"))
		{
			String model = android.os.Build.MODEL;
			if (model.equals("Nokia 8.1"))
			{
				BlockDisplayCutout = false;
			}
		}
>>>>>>> 33e6966e
		else if (android.os.Build.MANUFACTURER.equals("samsung"))
		{
			String model = android.os.Build.MODEL;
			if (model.startsWith("SM-G970") || model.startsWith("SM-G973") || model.startsWith("SM-G975") ||
				model.startsWith("SC-03L") || model.startsWith("SCV41") || model.startsWith("SC-04L") || model.startsWith("SCV42"))
			{
				BlockDisplayCutout = false;
			}
		}
			
		if (BlockDisplayCutout)
		{
			UseDisplayCutout = false;
		}

		if (UseDisplayCutout)
		{
			// only do this on Android Pie and above
			if (android.os.Build.VERSION.SDK_INT >= 28)
			{
	            WindowManager.LayoutParams params = getWindow().getAttributes();
		        params.layoutInDisplayCutoutMode = WindowManager.LayoutParams.LAYOUT_IN_DISPLAY_CUTOUT_MODE_SHORT_EDGES;
			    getWindow().setAttributes(params);
			}
			else
			{
				UseDisplayCutout = false;
			}
		}

		GameActivityIntent = new Intent(this, GameActivity.class);
		GameActivityIntent.putExtras(getIntent());
		GameActivityIntent.addFlags(Intent.FLAG_ACTIVITY_NO_ANIMATION);
		GameActivityIntent.putExtra("UseSplashScreen", "true");
		if (ShouldHideUI)
		{
			GameActivityIntent.putExtra("ShouldHideUI", "true");
		}
		if (UseDisplayCutout)
		{
			GameActivityIntent.putExtra("UseDisplayCutout", "true");
		}

		//pass down any extras added to this Activity's intent to the GameActivity intent (GCM data, for example)
		Intent intentFromActivity = getIntent();
		Bundle intentBundle = intentFromActivity.getExtras();
		if(intentBundle != null)
		{
			GameActivityIntent.putExtras(intentBundle);
		}
		
		// pass the action if available
		String intentAction = intentFromActivity.getAction();
		if (intentAction != null)
		{
			GameActivityIntent.setAction(intentAction);
		}

		// make a list of ungranted dangerous permissions in manifest required at start of GameActivity and request any we still need
		ArrayList<String> ungrantedPermissions = getUngrantedPermissions(this, getDangerousPermissions(pm, packageName), permissionsRequiredAtStart);
		if (ungrantedPermissions.size() > 0)
		{
			ActivityCompat.requestPermissions(this, ungrantedPermissions.toArray(new String[ungrantedPermissions.size()]), PERMISSION_REQUEST_CODE);
			WaitForPermission = true;
		}

		if (!WaitForPermission)
		{
			startActivity(GameActivityIntent);
			finish();
			overridePendingTransition(0, 0);
		}
	}

	private int getResourceId(String VariableName, String ResourceName, String PackageName)
	{
		try {
			return getResources().getIdentifier(VariableName, ResourceName, PackageName);
		}
		catch (Exception e) {
			e.printStackTrace();
			return -1;
		} 
	}

	private String getResourceStringOrDefault(String PackageName, String ResourceName, String DefaultString)
	{
		int resourceId = getResourceId(ResourceName, "string", PackageName);
		return (resourceId < 1) ? DefaultString : getString(resourceId);
	}

	private String[] filterRequiredPermissions(String permissions)
	{
		String manufacturer = android.os.Build.MANUFACTURER;
		ArrayList<String> keptPermissions = new ArrayList<>();
		String[] requiredPermissions = permissions.split(",");
		for (String required : requiredPermissions)
		{
			required = required.replaceAll("\\s", "");
			if (required.length() > 0)
			{
				int conditionalIndex = required.indexOf("|");
				if (conditionalIndex > 1)
				{
					String conditions[] = required.substring(1, conditionalIndex-1).split(",");
					for (String make : conditions)
					{
						if (make.equals(manufacturer))
						{
							keptPermissions.add(required.substring(conditionalIndex + 1));
							break;
						}
					}
				}
				else
				{
					keptPermissions.add(required);
				}
			}
		}
		return keptPermissions.toArray(new String[keptPermissions.size()]);
	}

	public ArrayList<String> getUngrantedPermissions(Context context, ArrayList<String> dangerousPermissions, String[] requiredPermissions)
	{
		ArrayList<String> ungrantedPermissions = new ArrayList<>();
		if (dangerousPermissions.size() > 0)
		{
			for (String required : requiredPermissions)
			{
				if (dangerousPermissions.contains(required))
				{
					if (ContextCompat.checkSelfPermission(context, required) != PackageManager.PERMISSION_GRANTED)
					{
						ungrantedPermissions.add(required);
					}
				}
			}
<<<<<<< HEAD
=======
		}
		return ungrantedPermissions;
	}

	public ArrayList<String> getDangerousPermissions(PackageManager pm, String packageName)
	{
		int targetSdkVersion = 0;
		ArrayList<String> dangerousPermissions = new ArrayList<>();
		try 
		{
			PackageInfo packageInfo = pm.getPackageInfo(packageName, 0);
			targetSdkVersion = packageInfo.applicationInfo.targetSdkVersion;

			// 23 is the API level (Marshmallow) where runtime permission handling is available
			if (android.os.Build.VERSION.SDK_INT >= 23 && targetSdkVersion >= 23)
			{
				packageInfo = pm.getPackageInfo(packageName, PackageManager.GET_PERMISSIONS);
				if (packageInfo != null)
				{
					if (packageInfo.requestedPermissions != null && packageInfo.requestedPermissions.length > 0)
					{
						if (android.os.Build.VERSION.SDK_INT >= 28)
						{
							for (String permission : packageInfo.requestedPermissions)
							{
								try
								{
									PermissionInfo permissionInfo = pm.getPermissionInfo(permission, 0);
									if (permissionInfo.getProtection() == PermissionInfo.PROTECTION_DANGEROUS)
									{
										dangerousPermissions.add(permission);
									}
								}
								catch (PackageManager.NameNotFoundException e)
								{
								}
							}
						}
						else
						{
							for (String permission : packageInfo.requestedPermissions)
							{
								try
								{
									PermissionInfo permissionInfo = pm.getPermissionInfo(permission, 0);
									if ((permissionInfo.protectionLevel & PermissionInfo.PROTECTION_MASK_BASE) == PermissionInfo.PROTECTION_DANGEROUS)
									{
										dangerousPermissions.add(permission);
									}
								}
								catch (PackageManager.NameNotFoundException e)
								{
								}
							}
						}
					}
				}
			}
		}
		catch (PackageManager.NameNotFoundException e) 
		{
>>>>>>> 33e6966e
		}
		return ungrantedPermissions;
	}

<<<<<<< HEAD
	public ArrayList<String> getDangerousPermissions(PackageManager pm, String packageName)
	{
		int targetSdkVersion = 0;
		ArrayList<String> dangerousPermissions = new ArrayList<>();
		try 
		{
			PackageInfo packageInfo = pm.getPackageInfo(packageName, 0);
			targetSdkVersion = packageInfo.applicationInfo.targetSdkVersion;

			// 23 is the API level (Marshmallow) where runtime permission handling is available
			if (android.os.Build.VERSION.SDK_INT >= 23 && targetSdkVersion >= 23)
			{
				packageInfo = pm.getPackageInfo(packageName, PackageManager.GET_PERMISSIONS);
				if (packageInfo != null)
				{
					if (packageInfo.requestedPermissions != null && packageInfo.requestedPermissions.length > 0)
					{
						if (android.os.Build.VERSION.SDK_INT >= 28)
						{
							for (String permission : packageInfo.requestedPermissions)
							{
								try
								{
									PermissionInfo permissionInfo = pm.getPermissionInfo(permission, 0);
									if (permissionInfo.getProtection() == PermissionInfo.PROTECTION_DANGEROUS)
									{
										dangerousPermissions.add(permission);
									}
								}
								catch (PackageManager.NameNotFoundException e)
								{
								}
							}
						}
						else
						{
							for (String permission : packageInfo.requestedPermissions)
							{
								try
								{
									PermissionInfo permissionInfo = pm.getPermissionInfo(permission, 0);
									if ((permissionInfo.protectionLevel & PermissionInfo.PROTECTION_MASK_BASE) == PermissionInfo.PROTECTION_DANGEROUS)
									{
										dangerousPermissions.add(permission);
									}
								}
								catch (PackageManager.NameNotFoundException e)
								{
								}
							}
						}
					}
				}
			}
		}
		catch (PackageManager.NameNotFoundException e) 
		{
		}

=======
>>>>>>> 33e6966e
		// if asking for WRITE_EXTERNAL_STORAGE, don't also need ask for READ_EXTERNAL_STORAGE
		if (dangerousPermissions.contains("android.permission.WRITE_EXTERNAL_STORAGE"))
		{
			dangerousPermissions.remove("android.permission.READ_EXTERNAL_STORAGE");
		}

		return dangerousPermissions;
	}

	public String getRationale(String permission)
	{
		return getResourceStringOrDefault(packageName, "PERM_Info_" + permission, "This permission is required to start the game:\n" + permission);
	}

	public void showDialog(String title, String message, boolean bShowSettings)
	{
		final String dialogTitle = title;
		final String dialogMessage = message;
		final boolean dialogSettings = bShowSettings;

		runOnUiThread(new Runnable()
		{
			@Override
			public void run()
			{
				AlertDialog.Builder dialog = new AlertDialog.Builder(SplashActivity.this);
				dialog.setCancelable(false);
				dialog.setTitle(dialogTitle);
				dialog.setMessage(dialogMessage);
				dialog.setNegativeButton(getResourceStringOrDefault(packageName, "PERM_Quit", "Quit"), new DialogInterface.OnClickListener() {
					@Override
					public void onClick(DialogInterface dialog, int id) {
						dialog.dismiss();
						System.exit(0);
					}
				});
				if (!dialogSettings)
				{
					dialog.setPositiveButton(getResourceStringOrDefault(packageName, "PERM_OK", "OK"), new DialogInterface.OnClickListener() {
						@Override
						public void onClick(DialogInterface dialog, int id) {
							dialog.dismiss();
							ArrayList<String> ungrantedPermissions = getUngrantedPermissions(SplashActivity.this, getDangerousPermissions(pm, packageName), permissionsRequiredAtStart);
							if (ungrantedPermissions.size() > 0)
							{
								ActivityCompat.requestPermissions(SplashActivity.this, ungrantedPermissions.toArray(new String[ungrantedPermissions.size()]), PERMISSION_REQUEST_CODE);
							}
							else
							{
								// should not get here, but launch GameActivity since have all permissions
								startActivity(GameActivityIntent);
								finish();
								overridePendingTransition(0, 0);
							}
						}
					});
				}
				else
				{
					dialog.setPositiveButton(getResourceStringOrDefault(packageName, "PERM_Settings", "Settings"), new DialogInterface.OnClickListener() {
						@Override
						public void onClick(DialogInterface dialog, int id) {
							dialog.dismiss();
							Intent intent = new Intent(Settings.ACTION_APPLICATION_DETAILS_SETTINGS);
							Uri uri = Uri.fromParts("package", packageName, null);
							intent.setData(uri);
							startActivityForResult(intent, REQUEST_PERMISSION_SETTING);
							System.exit(0);
						}
					});
				}

				dialog.create().show();
			}
		});
	}

	@Override
	public void onRequestPermissionsResult(int requestCode, String[] permissions, int[] grantResults)
	{
		if (requestCode==PERMISSION_REQUEST_CODE && permissions.length>0) 
		{
			for (int index=0; index < grantResults.length; index++)
			{
				String permission = permissions[index];
				if (grantResults[index] == PackageManager.PERMISSION_DENIED)
				{
					boolean showRationale = ActivityCompat.shouldShowRequestPermissionRationale(SplashActivity.this, permission);
					if (showRationale)
					{
						showDialog(getResourceStringOrDefault(packageName, "PERM_Caption_PermRequired", "Permissions Required"), getRationale(permission), false);
					}
					else
					{
						showDialog(getResourceStringOrDefault(packageName, "PERM_Caption_PermRequired", "Permissions Required"), getResourceStringOrDefault(packageName, "PERM_Info_ApproveSettings", "You must approve this permission in App Settings:") + "\n\n" +
									getResourceStringOrDefault(packageName, "PERM_SettingsName_" + permission, permission), true);
					}
					return;
				}
			}

			// all permissions granted, start GameActivity
			startActivity(GameActivityIntent);
			finish();
			overridePendingTransition(0, 0);
		}
	}

	@Override
	protected void onPause()
	{
		super.onPause();
		if (!WaitForPermission)
		{
			finish();
			overridePendingTransition(0, 0);
		}
	}

}<|MERGE_RESOLUTION|>--- conflicted
+++ resolved
@@ -37,11 +37,7 @@
 	private Intent GameActivityIntent;
 	private boolean WaitForPermission = false;
 
-<<<<<<< HEAD
-	public static Logger Log = new Logger("UE4-SplashActivity");
-=======
 	public static Logger Log = new Logger("UE4", "SplashActivity");
->>>>>>> 33e6966e
 	
 	@SuppressLint("ObsoleteSdkInt")
 	@Override
@@ -106,8 +102,6 @@
 		{
 			BlockDisplayCutout = false;
 		}
-<<<<<<< HEAD
-=======
 		else if (android.os.Build.MANUFACTURER.equals("HMD Global"))
 		{
 			String model = android.os.Build.MODEL;
@@ -116,7 +110,6 @@
 				BlockDisplayCutout = false;
 			}
 		}
->>>>>>> 33e6966e
 		else if (android.os.Build.MANUFACTURER.equals("samsung"))
 		{
 			String model = android.os.Build.MODEL;
@@ -255,8 +248,6 @@
 					}
 				}
 			}
-<<<<<<< HEAD
-=======
 		}
 		return ungrantedPermissions;
 	}
@@ -318,73 +309,8 @@
 		}
 		catch (PackageManager.NameNotFoundException e) 
 		{
->>>>>>> 33e6966e
-		}
-		return ungrantedPermissions;
-	}
-
-<<<<<<< HEAD
-	public ArrayList<String> getDangerousPermissions(PackageManager pm, String packageName)
-	{
-		int targetSdkVersion = 0;
-		ArrayList<String> dangerousPermissions = new ArrayList<>();
-		try 
-		{
-			PackageInfo packageInfo = pm.getPackageInfo(packageName, 0);
-			targetSdkVersion = packageInfo.applicationInfo.targetSdkVersion;
-
-			// 23 is the API level (Marshmallow) where runtime permission handling is available
-			if (android.os.Build.VERSION.SDK_INT >= 23 && targetSdkVersion >= 23)
-			{
-				packageInfo = pm.getPackageInfo(packageName, PackageManager.GET_PERMISSIONS);
-				if (packageInfo != null)
-				{
-					if (packageInfo.requestedPermissions != null && packageInfo.requestedPermissions.length > 0)
-					{
-						if (android.os.Build.VERSION.SDK_INT >= 28)
-						{
-							for (String permission : packageInfo.requestedPermissions)
-							{
-								try
-								{
-									PermissionInfo permissionInfo = pm.getPermissionInfo(permission, 0);
-									if (permissionInfo.getProtection() == PermissionInfo.PROTECTION_DANGEROUS)
-									{
-										dangerousPermissions.add(permission);
-									}
-								}
-								catch (PackageManager.NameNotFoundException e)
-								{
-								}
-							}
-						}
-						else
-						{
-							for (String permission : packageInfo.requestedPermissions)
-							{
-								try
-								{
-									PermissionInfo permissionInfo = pm.getPermissionInfo(permission, 0);
-									if ((permissionInfo.protectionLevel & PermissionInfo.PROTECTION_MASK_BASE) == PermissionInfo.PROTECTION_DANGEROUS)
-									{
-										dangerousPermissions.add(permission);
-									}
-								}
-								catch (PackageManager.NameNotFoundException e)
-								{
-								}
-							}
-						}
-					}
-				}
-			}
-		}
-		catch (PackageManager.NameNotFoundException e) 
-		{
-		}
-
-=======
->>>>>>> 33e6966e
+		}
+
 		// if asking for WRITE_EXTERNAL_STORAGE, don't also need ask for READ_EXTERNAL_STORAGE
 		if (dangerousPermissions.contains("android.permission.WRITE_EXTERNAL_STORAGE"))
 		{
