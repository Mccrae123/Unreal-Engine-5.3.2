// Copyright 1998-2019 Epic Games, Inc. All Rights Reserved.

<<<<<<< HEAD
package com.epicgames.ue4;

import android.app.Notification;
import android.app.NotificationManager;
import android.app.NotificationChannel;
import android.app.PendingIntent;
import android.content.BroadcastReceiver;
import android.content.Context;
import android.content.Intent;
import android.support.v4.app.NotificationCompat;

public class LocalNotificationReceiver extends BroadcastReceiver
{
	private static final String NOTIFICATION_CHANNEL_ID = "ue4-push-notification-channel-id";
	private static final CharSequence NOTICATION_CHANNEL_NAME = "ue4-push-notification-channel";

	public static final String KEY_LOCAL_NOTIFICATION_ID = "local-notification-ID";
	public static final String KEY_LOCAL_NOTIFICATION_TITLE = "local-notification-title";
	public static final String KEY_LOCAL_NOTIFICATION_BODY = "local-notification-body";
	public static final String KEY_LOCAL_NOTIFICATION_ACTION = "local-notification-action";
	public static final String KEY_LOCAL_NOTIFICATION_ACTION_EVENT = "local-notification-activationEvent";

	public void onReceive(Context context, Intent intent)
	{
		int notificationID = intent.getIntExtra(KEY_LOCAL_NOTIFICATION_ID , 0);
		String title  = intent.getStringExtra(KEY_LOCAL_NOTIFICATION_TITLE);
		String details  = intent.getStringExtra(KEY_LOCAL_NOTIFICATION_BODY);
		String action = intent.getStringExtra(KEY_LOCAL_NOTIFICATION_ACTION);
		String activationEvent = intent.getStringExtra(KEY_LOCAL_NOTIFICATION_ACTION_EVENT);
=======
 package com.epicgames.ue4;
 
 import android.app.Notification;
 import android.app.NotificationManager;
 import android.app.NotificationChannel;
 import android.app.PendingIntent; 
 import android.content.BroadcastReceiver;
 import android.content.Context;
 import android.content.Intent;
 import android.support.v4.app.NotificationCompat;
 
 public class LocalNotificationReceiver extends BroadcastReceiver
 {
	 private static boolean bChannelExists = false;
	 private static final String NOTIFICATION_CHANNEL_ID = "ue4-push-notification-channel-id";
	 private static final CharSequence NOTICATION_CHANNEL_NAME = "ue4-push-notification-channel";
	 
	 public void onReceive(Context context, Intent intent)
	 {
		int notificationID = intent.getIntExtra("local-notification-ID" , 0);
		String title  = intent.getStringExtra("local-notification-title");
		String details  = intent.getStringExtra("local-notification-body");
		String action = intent.getStringExtra("local-notification-action");
		String activationEvent = intent.getStringExtra("local-notification-activationEvent");
>>>>>>> 271e2139

		if(title == null || details == null || action == null || activationEvent == null)
		{
			// Do not schedule any local notification if any allocation failed
			return;
		}

		// Open UE4 app if clicked
		Intent notificationIntent = new Intent(context, GameActivity.class);

		// launch if closed but resume if running
		notificationIntent.setFlags(Intent.FLAG_ACTIVITY_CLEAR_TOP | Intent.FLAG_ACTIVITY_SINGLE_TOP);
		notificationIntent.putExtra("localNotificationID" , notificationID);
		notificationIntent.putExtra("localNotificationAppLaunched" , true);
		notificationIntent.putExtra("localNotificationLaunchActivationEvent", activationEvent);

		int notificationIconID = getNotificationIconID(context);
		PendingIntent pendingNotificationIntent = PendingIntent.getActivity(context, notificationID, notificationIntent, 0);

		NotificationManager notificationManager = (NotificationManager) context.getSystemService(Context.NOTIFICATION_SERVICE);
<<<<<<< HEAD
		@SuppressWarnings("deprecation")
=======
>>>>>>> 271e2139
		NotificationCompat.Builder builder = new NotificationCompat.Builder(context, NOTIFICATION_CHANNEL_ID)
			.setSmallIcon(notificationIconID)
			.setContentIntent(pendingNotificationIntent)
			.setWhen(System.currentTimeMillis())
			.setTicker(details)		// note: will not show up on Lollipop up except for accessibility
			.setContentTitle(title);
		if (android.os.Build.VERSION.SDK_INT >= 21)
		{
			builder.setContentText(details);
			builder.setColor(0xff0e1e43);
		}

		if (android.os.Build.VERSION.SDK_INT >= 26)
		{
<<<<<<< HEAD
			if(notificationManager != null)
			{
				NotificationChannel channel = notificationManager.getNotificationChannel(NOTIFICATION_CHANNEL_ID);
				if (channel == null)
				{
					channel = new NotificationChannel(NOTIFICATION_CHANNEL_ID, NOTICATION_CHANNEL_NAME, NotificationManager.IMPORTANCE_DEFAULT);
					channel.enableVibration(true);
					channel.enableLights(true);
					notificationManager.createNotificationChannel(channel);
				}
=======
			if (!bChannelExists)
			{
				NotificationChannel channel = new NotificationChannel(NOTIFICATION_CHANNEL_ID, NOTICATION_CHANNEL_NAME, NotificationManager.IMPORTANCE_DEFAULT);
				channel.enableVibration(true);
				channel.enableLights(true);
				notificationManager.createNotificationChannel(channel);
				bChannelExists = true;
>>>>>>> 271e2139
			}
		}
		Notification notification = builder.build();

		// Stick with the defaults
		notification.flags |= Notification.FLAG_AUTO_CANCEL;
		notification.defaults |= Notification.DEFAULT_SOUND | Notification.DEFAULT_VIBRATE;

<<<<<<< HEAD
		if(notificationManager != null)
		{
			// show the notification
			notificationManager.notify(notificationID, notification);
		}
	}

	public static int getNotificationIconID(Context context)
	{
		int notificationIconID = context.getResources().getIdentifier("ic_notification_simple", "drawable", context.getPackageName());
		if (notificationIconID == 0)
		{
			notificationIconID = context.getResources().getIdentifier("ic_notification", "drawable", context.getPackageName());
		}
		if (notificationIconID == 0)
		{
			notificationIconID = context.getResources().getIdentifier("icon", "drawable", context.getPackageName());
		}
		return notificationIconID;
	}
}
=======
		// show the notification
		notificationManager.notify(notificationID, notification); 
	 }
 }
 
>>>>>>> 271e2139
<|MERGE_RESOLUTION|>--- conflicted
+++ resolved
@@ -1,6 +1,5 @@
 // Copyright 1998-2019 Epic Games, Inc. All Rights Reserved.
 
-<<<<<<< HEAD
 package com.epicgames.ue4;
 
 import android.app.Notification;
@@ -30,32 +29,6 @@
 		String details  = intent.getStringExtra(KEY_LOCAL_NOTIFICATION_BODY);
 		String action = intent.getStringExtra(KEY_LOCAL_NOTIFICATION_ACTION);
 		String activationEvent = intent.getStringExtra(KEY_LOCAL_NOTIFICATION_ACTION_EVENT);
-=======
- package com.epicgames.ue4;
- 
- import android.app.Notification;
- import android.app.NotificationManager;
- import android.app.NotificationChannel;
- import android.app.PendingIntent; 
- import android.content.BroadcastReceiver;
- import android.content.Context;
- import android.content.Intent;
- import android.support.v4.app.NotificationCompat;
- 
- public class LocalNotificationReceiver extends BroadcastReceiver
- {
-	 private static boolean bChannelExists = false;
-	 private static final String NOTIFICATION_CHANNEL_ID = "ue4-push-notification-channel-id";
-	 private static final CharSequence NOTICATION_CHANNEL_NAME = "ue4-push-notification-channel";
-	 
-	 public void onReceive(Context context, Intent intent)
-	 {
-		int notificationID = intent.getIntExtra("local-notification-ID" , 0);
-		String title  = intent.getStringExtra("local-notification-title");
-		String details  = intent.getStringExtra("local-notification-body");
-		String action = intent.getStringExtra("local-notification-action");
-		String activationEvent = intent.getStringExtra("local-notification-activationEvent");
->>>>>>> 271e2139
 
 		if(title == null || details == null || action == null || activationEvent == null)
 		{
@@ -76,16 +49,14 @@
 		PendingIntent pendingNotificationIntent = PendingIntent.getActivity(context, notificationID, notificationIntent, 0);
 
 		NotificationManager notificationManager = (NotificationManager) context.getSystemService(Context.NOTIFICATION_SERVICE);
-<<<<<<< HEAD
 		@SuppressWarnings("deprecation")
-=======
->>>>>>> 271e2139
 		NotificationCompat.Builder builder = new NotificationCompat.Builder(context, NOTIFICATION_CHANNEL_ID)
 			.setSmallIcon(notificationIconID)
 			.setContentIntent(pendingNotificationIntent)
 			.setWhen(System.currentTimeMillis())
 			.setTicker(details)		// note: will not show up on Lollipop up except for accessibility
-			.setContentTitle(title);
+			.setContentTitle(title)
+			.setStyle(new NotificationCompat.BigTextStyle().bigText(details));			
 		if (android.os.Build.VERSION.SDK_INT >= 21)
 		{
 			builder.setContentText(details);
@@ -94,7 +65,6 @@
 
 		if (android.os.Build.VERSION.SDK_INT >= 26)
 		{
-<<<<<<< HEAD
 			if(notificationManager != null)
 			{
 				NotificationChannel channel = notificationManager.getNotificationChannel(NOTIFICATION_CHANNEL_ID);
@@ -105,15 +75,6 @@
 					channel.enableLights(true);
 					notificationManager.createNotificationChannel(channel);
 				}
-=======
-			if (!bChannelExists)
-			{
-				NotificationChannel channel = new NotificationChannel(NOTIFICATION_CHANNEL_ID, NOTICATION_CHANNEL_NAME, NotificationManager.IMPORTANCE_DEFAULT);
-				channel.enableVibration(true);
-				channel.enableLights(true);
-				notificationManager.createNotificationChannel(channel);
-				bChannelExists = true;
->>>>>>> 271e2139
 			}
 		}
 		Notification notification = builder.build();
@@ -122,11 +83,13 @@
 		notification.flags |= Notification.FLAG_AUTO_CANCEL;
 		notification.defaults |= Notification.DEFAULT_SOUND | Notification.DEFAULT_VIBRATE;
 
-<<<<<<< HEAD
 		if(notificationManager != null)
 		{
 			// show the notification
 			notificationManager.notify(notificationID, notification);
+			
+			// clear the stored notification details if they exist
+			GameActivity.LocalNotificationRemoveDetails(context, notificationID);
 		}
 	}
 
@@ -143,11 +106,4 @@
 		}
 		return notificationIconID;
 	}
-}
-=======
-		// show the notification
-		notificationManager.notify(notificationID, notification); 
-	 }
- }
- 
->>>>>>> 271e2139
+}