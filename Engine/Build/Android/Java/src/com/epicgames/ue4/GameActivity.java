// Copyright 1998-2016 Epic Games, Inc. All Rights Reserved.
//This file needs to be here so the "ant" build step doesnt fail when looking for a /src folder.

package com.epicgames.ue4;

import java.io.File;

import java.util.Map;
import java.util.HashMap;
import java.util.ArrayList;

import android.app.NativeActivity;
import android.os.Bundle;
import android.util.Log;

import android.os.Vibrator;
import android.os.SystemClock;

import android.app.AlertDialog;
import android.app.Dialog;
import android.app.PendingIntent;
import android.app.AlarmManager;
import android.widget.EditText;
import android.text.Editable;
import android.text.InputType;
import android.text.TextWatcher;
import android.view.inputmethod.EditorInfo;
import android.content.Context;
import android.content.DialogInterface;
import android.content.Intent;
import android.content.IntentFilter;
import android.content.res.AssetManager;
import android.content.res.Configuration;
import android.content.IntentSender.SendIntentException;
import android.content.pm.ApplicationInfo;
import android.content.pm.PackageManager;
import android.content.pm.PackageManager.NameNotFoundException;
import android.content.pm.FeatureInfo;
<<<<<<< HEAD
=======
import android.content.SharedPreferences;
import android.content.SharedPreferences.Editor;
>>>>>>> 92a3597a

import android.media.AudioManager;
import android.util.DisplayMetrics;

import android.view.InputDevice;
import android.view.Gravity;
import android.view.MotionEvent;
import android.view.View;
import android.view.View.OnTouchListener;
import android.view.ViewConfiguration;
import android.view.ViewGroup.LayoutParams;
import android.view.ViewGroup.MarginLayoutParams;
import android.view.SurfaceHolder;
import android.view.SurfaceView;
import android.view.WindowManager;
import android.view.Window;
import android.widget.LinearLayout;
import android.widget.PopupWindow;

import android.media.AudioManager;

import android.net.ConnectivityManager;
import android.net.NetworkInfo;

import com.google.android.gms.auth.GoogleAuthUtil;
import com.google.android.gms.common.api.GoogleApiClient;
import com.google.android.gms.common.GooglePlayServicesUtil;
import com.google.android.gms.common.ConnectionResult;
import com.google.android.gms.games.Games;

import com.google.android.gms.ads.AdRequest;
import com.google.android.gms.ads.AdView;
import com.google.android.gms.ads.AdSize;
import com.google.android.gms.ads.AdListener;
import com.google.android.gms.ads.InterstitialAd;

import com.google.android.gms.plus.Plus;

import java.net.URL;
import java.net.HttpURLConnection;

import java.text.DateFormat;
import java.text.ParseException;
import java.text.SimpleDateFormat;
import java.util.Date;
import java.util.TimeZone;

import com.epicgames.ue4.GooglePlayStoreHelper;
import com.epicgames.ue4.GooglePlayLicensing;

// Console commands listener, only for debug builds
import com.epicgames.ue4.ConsoleCmdReceiver;

import android.os.Build;

// TODO: use the resources from the UE4 lib project once we've got the packager up and running
//import com.epicgames.ue4.R;

import com.epicgames.ue4.DownloadShim;

//$${gameActivityImportAdditions}$$

//Extending NativeActivity so that this Java class is instantiated
//from the beginning of the program.  This will allow the user
//to instantiate other Java libraries from here, that the user
//can then use the functions from C++
//NOTE -- This class is not necessary for the UnrealEngine C++ code
//  to startup, as this is handled through the base NativeActivity class.
//  This class's functionality is to provide a way to instantiate other
//  Java libraries at the startup of the program and store references 
//  to them in this class.

public class GameActivity extends NativeActivity implements SurfaceHolder.Callback2,
															GoogleApiClient.ConnectionCallbacks,
															GoogleApiClient.OnConnectionFailedListener
{
	public static Logger Log = new Logger("UE4");
	
	public static final int DOWNLOAD_ACTIVITY_ID = 80001; // so we can identify the activity later
	public static final int DOWNLOAD_NO_RETURN_CODE = 0; // we didn't get a return code - will need to log and debug as this shouldn't happen
	public static final int DOWNLOAD_FILES_PRESENT = 1;  // we already had the files we needed
	public static final int DOWNLOAD_COMPLETED_OK = 2; // downloaded ok (practically the same as above)
	public static final int DOWNLOAD_USER_QUIT = 3;    // user aborted the download
	public static final int DOWNLOAD_FAILED = 4;
	public static final int DOWNLOAD_INVALID = 5;
	public static final int DOWNLOAD_NO_PLAY_KEY = 6;
	public static final String DOWNLOAD_RETURN_NAME = "Result";
	
	static GameActivity _activity;
	static Bundle _bundle;

	protected Dialog mSplashDialog;
	private int noActionAnimID = -1;

	// Console
	AlertDialog consoleAlert;
	EditText consoleInputBox;
	ArrayList<String> consoleHistoryList;
	int consoleHistoryIndex;
	float consoleDistance;
	float consoleVelocity;

	// Virtual keyboard
	AlertDialog virtualKeyboardAlert;
	EditText virtualKeyboardInputBox;
	String virtualKeyboardPreviousContents;

	// Console commands receiver
	ConsoleCmdReceiver consoleCmdReceiver;

	// default the PackageDataInsideApk to an invalid value to make sure we don't get it too early
	private static int PackageDataInsideApkValue = -1;
	private static int HasOBBFiles = -1;
	
	// depthbuffer preference from manifest
	int DepthBufferPreference = 0;
	
	/** AssetManger reference - populated on start up and used when the OBB is packed into the APK */
	private AssetManager			AssetManagerReference;
	
	private GoogleApiClient googleClient;

	/** AdMob support */
	private PopupWindow adPopupWindow;
	private AdView adView;
	private boolean adInit = false;
	private LinearLayout adLayout;
	private int adGravity = Gravity.TOP;
	private InterstitialAd interstitialAd;
	private boolean isInterstitialAdLoaded = false;
	private boolean isInterstitialAdRequested = false;
	private AdRequest interstitialAdRequest;

	// layout required by popups, e.g ads, native controls
	LinearLayout activityLayout;

	/** true when the application has requested that an ad be displayed */
	private boolean adWantsToBeShown = false;

	/** true when an ad is available to be displayed */
	private boolean adIsAvailable = false;

	/** true when an ad request is in flight */
	private boolean adIsRequested = false;

	/** Request code to use when launching the Google Services resolution activity */
    private static final int GOOGLE_SERVICES_REQUEST_RESOLVE_ERROR = 1001;

	/** Unique tag for the error dialog fragment */
    private static final String DIALOG_ERROR = "dialog_error";

	/** Unique ID to identify Google Play Services error dialog */
	private static final int PLAY_SERVICES_DIALOG_ID = 1;
	
	private static String appPackageName = "";

	/** Check to see if we have all the files */
	private boolean HasAllFiles = false;
	
	/** Check to see if we should be verifying the files once we have them */
	public boolean VerifyOBBOnStartUp = false;

	/** Flag to ensure we have finished startup before allowing nativeOnActivityResult to get called */
	private boolean InitCompletedOK = false;
	
	private boolean ShouldHideUI = false;

	/** Whether this application is for distribution */
	private boolean IsForDistribution = false;

	/** Whether we are in VRMode */
	private boolean IsInVRMode = false;

	/** Implement this if app wants to handle IAB activity launch. For e.g use DaydreamApi for transitions **/
	GooglePlayStoreHelper.PurchaseLaunchCallback purchaseLaunchCallback = null;

	/** Used for SurfaceHolder.setFixedSize buffer scaling workaround on early Amazon devices and some others */
	private boolean bUseSurfaceView = false;
	private SurfaceView MySurfaceView;
	private int DesiredHolderWidth = 0;
	private int DesiredHolderHeight = 0;

	/** Discovered Vulkan Version and Level from getSystemAvailableFeatures() */
	private int VulkanVersion = 0;
	private int VulkanLevel = 0;

	/** Used for LocalNotification support*/
	private boolean localNotificationAppLaunched = false;
	private String	localNotificationLaunchActivationEvent = "";
	private int		localNotificationLaunchFireDate = 0;
	
	/** Discovered Vulkan Version and Level from getSystemAvailableFeatures() */
	private int VulkanVersion = 0;
	private int VulkanLevel = 0;

	enum EAlertDialogType
	{
		None,
		Console,
		Keyboard
	}
	private EAlertDialogType CurrentDialogType = EAlertDialogType.None;
	
	public boolean IsInVRMode()
	{
		return IsInVRMode;
	}

	public GooglePlayStoreHelper.PurchaseLaunchCallback getPurchaseLaunchCallback()
	{
		return purchaseLaunchCallback;
	}

	/** Access singleton activity for game. **/
	public static GameActivity Get()
	{
		return _activity;
	}
	
	/**
	Get the SDK level of the OS we are running in.
	We do this instead of accessing the SDK_INT
	with JNI from C++ as the new ART runtime seems to have
	problems dynamically finding/loading static inner classes.
	*/
	public static final int ANDROID_BUILD_VERSION = android.os.Build.VERSION.SDK_INT;
	
	private StoreHelper IapStoreHelper;

//$${gameActivityClassAdditions}$$

	@Override
	public void onStart()
	{
		super.onStart();
		
		if (IsForDistribution == false)
		{
			// Create console command broadcast listener
			consoleCmdReceiver = new ConsoleCmdReceiver(this);
			registerReceiver(consoleCmdReceiver, new IntentFilter(Intent.ACTION_RUN));
		}
		
//$${gameActivityOnStartAdditions}$$
		Log.debug("==================================> Inside onStart function in GameActivity");
	}

	public int getDeviceDefaultOrientation() 
	{

		// WindowManager windowManager =  (WindowManager) getSystemService(WINDOW_SERVICE);
		WindowManager windowManager =  getWindowManager();

		Configuration config = getResources().getConfiguration();

		int rotation = windowManager.getDefaultDisplay().getRotation();

		if ( ((rotation == android.view.Surface.ROTATION_0 || rotation == android.view.Surface.ROTATION_180) &&
				config.orientation == Configuration.ORIENTATION_LANDSCAPE)
			|| ((rotation == android.view.Surface.ROTATION_90 || rotation == android.view.Surface.ROTATION_270) &&    
				config.orientation == Configuration.ORIENTATION_PORTRAIT)) 
		{
			return Configuration.ORIENTATION_LANDSCAPE;
		}
		else 
		{
			return Configuration.ORIENTATION_PORTRAIT;
		}
	}

	private int getResourceId(String VariableName, String ResourceName, String PackageName)
	{
		try {
			return getResources().getIdentifier(VariableName, ResourceName, PackageName);
		}
		catch (Exception e) {
			e.printStackTrace();
			return -1;
		} 
	}

	@Override
	public void onCreate(Bundle savedInstanceState)
	{
		super.onCreate(savedInstanceState);

		// create splashscreen dialog (if launched by SplashActivity)
		Bundle intentBundle = getIntent().getExtras();
		if (intentBundle != null)
		{
			ShouldHideUI = intentBundle.getString("ShouldHideUI") != null;
			if (intentBundle.getString("UseSplashScreen") != null)
			{
				try {
					// try to get the splash theme (can't use R.style.UE4SplashTheme since we don't know the package name until runtime)
					int SplashThemeId = getResources().getIdentifier("UE4SplashTheme", "style", getPackageName());
					mSplashDialog = new Dialog(this, SplashThemeId);
					mSplashDialog.setCancelable(false);
					if (ShouldHideUI)
					{
						View decorView = mSplashDialog.getWindow().getDecorView(); 
						// only do this on KitKat and above
						if(android.os.Build.VERSION.SDK_INT >= 19) {
							decorView.setSystemUiVisibility(View.SYSTEM_UI_FLAG_LAYOUT_STABLE
														| View.SYSTEM_UI_FLAG_LAYOUT_HIDE_NAVIGATION
														| View.SYSTEM_UI_FLAG_LAYOUT_FULLSCREEN
														| View.SYSTEM_UI_FLAG_HIDE_NAVIGATION
														| View.SYSTEM_UI_FLAG_FULLSCREEN
														| View.SYSTEM_UI_FLAG_IMMERSIVE);  // NOT sticky.. will be set to sticky later! 
						}
					}
					mSplashDialog.show();
				}
				catch (Exception e) {
					e.printStackTrace();
				}
				try {
					noActionAnimID = getResources().getIdentifier("noaction", "anim", getPackageName());
				}
				catch (Exception e) {
					e.printStackTrace();
				}
			}
			try {
				noActionAnimID = getResources().getIdentifier("noaction", "anim", getPackageName());
			}
			catch (Exception e) {
				e.printStackTrace();
			}
		}
		
		// Suppress java logs in Shipping builds
		if (nativeIsShippingBuild())
		{
			Logger.SuppressLogs();
		}

		_activity = this;

		// layout required by popups, e.g ads, native controls
		MarginLayoutParams params = new MarginLayoutParams(LayoutParams.WRAP_CONTENT, LayoutParams.WRAP_CONTENT);
		params.setMargins(0, 0, 0, 0);
		activityLayout = new LinearLayout(_activity);
		_activity.setContentView(activityLayout, params);

/*
		// Turn on and unlock screen.. Assumption is that this
		// will only really have an effect when for debug launching
		// as otherwise the screen is already unlocked.
		this.getWindow().addFlags(
			WindowManager.LayoutParams.FLAG_TURN_SCREEN_ON |
//			WindowManager.LayoutParams.FLAG_SHOW_WHEN_LOCKED |
			WindowManager.LayoutParams.FLAG_DISMISS_KEYGUARD);
		// On some devices we can also unlock a key-locked screen by disabling the
		// keylock guard. To be safe we only do this on < Android 3.2. As the API
		// is deprecated from 3.2 onward.
		if (ANDROID_BUILD_VERSION < 13)
		{
			android.app.KeyguardManager keyman = (android.app.KeyguardManager)getSystemService(KEYGUARD_SERVICE);
			android.app.KeyguardManager.KeyguardLock keylock = keyman.newKeyguardLock("Unlock");
			keylock.disableKeyguard();
		}
*/

/*
		// log a list of input devices for debugging
		{
			int[] deviceIds = InputDevice.getDeviceIds();
			for (int deviceIndex=0; deviceIndex < deviceIds.length; deviceIndex++)
			{
				InputDevice inputDevice = InputDevice.getDevice(deviceIds[deviceIndex]);
				Log.debug("Device index " + deviceIndex + ": (deviceId=" + inputDevice.getId() + 
				", controllerNumber=" + inputDevice.getControllerNumber() + ", sources=" + String.format("%08x", inputDevice.getSources()) +
				", vendorId=" + String.format("%04x", inputDevice.getVendorId()) + ", productId=" + String.format("%04x", inputDevice.getProductId()) + 
				", descriptor=" + inputDevice.getDescriptor() +	", deviceName=" + inputDevice.getName() + ")");

				// is it a joystick?
				if ((inputDevice.getSources() & InputDevice.SOURCE_JOYSTICK) != 0)
				{
					Log.debug("Gamepad detected: (deviceIndex=" + deviceIndex + ", deviceId=" + inputDevice.getId() + ", deviceName=" + inputDevice.getName() + ")");
				}
			}
		}
*/

		// tell Android that we want volume controls to change the media volume, aka music
		setVolumeControlStream(AudioManager.STREAM_MUSIC);
<<<<<<< HEAD
		
=======

>>>>>>> 92a3597a
		// Look for Vulkan support if Nougat or later
		if (ANDROID_BUILD_VERSION >= 24)
		{
			FeatureInfo[] features = getPackageManager().getSystemAvailableFeatures();
			for (FeatureInfo feature : features) {
				if (feature.name != null)
				{
					if (feature.name.equals("android.hardware.vulkan.level"))
					{
						// since we may not be compiled against android-24 or higher, use .toString to get the version field
						String dump = feature.toString();
						int index = dump.indexOf("v=");
						if (index >= 0)
						{
							dump = dump.substring(index+2);
							index = dump.indexOf(" ");
							if (index >= 0)
							{
								VulkanLevel = Integer.parseInt(dump.substring(0, index));
								Log.debug("Vulkan level: " + VulkanLevel);
							}
						}
					}
					else
					if (feature.name.equals("android.hardware.vulkan.version"))
					{
						// since we may not be compiled against android-24 or higher, use .toString to get the version field
						String dump = feature.toString();
						int index = dump.indexOf("v=");
						if (index >= 0)
						{
							dump = dump.substring(index+2);
							index = dump.indexOf(" ");
							if (index >= 0)
							{
								VulkanVersion = Integer.parseInt(dump.substring(0, index));
								int VersionMajor = (VulkanVersion >> 22) & 0x03ff;
								int VersionMinor = (VulkanVersion >> 12) & 0x03ff;
								int VersionPatch = VulkanVersion & 0x0fff;
								Log.debug("Vulkan version: " + VersionMajor + "." + VersionMinor + "." + VersionPatch);
							}
						}
					}
				}
			}
		}

		// is this a native landscape device (tablet, tv)?
		if ( getDeviceDefaultOrientation() == Configuration.ORIENTATION_LANDSCAPE )
		{
			boolean bForceLandscape = false;

			// check for a Google TV by checking system feature support
			if (getPackageManager().hasSystemFeature("com.google.android.tv"))
			{
				Log.debug( "Detected Google TV, will default to landscape" );
				bForceLandscape = true;
			} else

			// check NVidia devices
			if (android.os.Build.MANUFACTURER.equals("NVIDIA"))
			{
				// is it a Shield? (checking exact model)
				if (android.os.Build.MODEL.equals("SHIELD"))
				{
					Log.debug( "Detected NVidia Shield, will default to landscape" );
					bForceLandscape = true;
				}
			} else

			// check Ouya
			if (android.os.Build.MANUFACTURER.equals("OUYA"))
			{
				// only one so far (ouya_1_1) but check prefix anyway
				if (android.os.Build.MODEL.toLowerCase().startsWith("ouya_"))
				{
					Log.debug( "Detected Ouya console (" + android.os.Build.MODEL + "), will default to landscape" );
					bForceLandscape = true;
				}
			} else

			// check Amazon devices
			if (android.os.Build.MANUFACTURER.equals("Amazon"))
			{
				// is it a Kindle Fire TV? (Fire TV FAQ says AFTB, but to check for AFT)
				if (android.os.Build.MODEL.startsWith("AFT"))
				{
					Log.debug( "Detected Kindle Fire TV (" + android.os.Build.MODEL + "), will default to landscape" );
					bForceLandscape = true;
				}
			}

			// apply the force request if we found a device above
			if (bForceLandscape)
			{
				Log.debug( "Setting screen orientation to landscape because we have detected landscape device" );
				_activity.setRequestedOrientation( android.content.pm.ActivityInfo.SCREEN_ORIENTATION_LANDSCAPE );
			}
		}
		
		// Grab a reference to the asset manager
		AssetManagerReference = this.getAssets();

		// Read metadata from AndroidManifest.xml
		appPackageName = getPackageName();
		String ProjectName = getPackageName();
		ProjectName = ProjectName.substring(ProjectName.lastIndexOf('.') + 1);
		try {
			ApplicationInfo ai = getPackageManager().getApplicationInfo(getPackageName(), PackageManager.GET_META_DATA);
			Bundle bundle = ai.metaData;
			_bundle = bundle;

			if ((ai.flags & ApplicationInfo.FLAG_DEBUGGABLE) == 0) 
			{
				IsForDistribution = true;
			}

			// Get the preferred depth buffer size from AndroidManifest.xml
			if (bundle.containsKey("com.epicgames.ue4.GameActivity.DepthBufferPreference"))
			{
				DepthBufferPreference = bundle.getInt("com.epicgames.ue4.GameActivity.DepthBufferPreference");
				Log.debug( "Found DepthBufferPreference = " + DepthBufferPreference);
			}
			else
			{
				Log.debug( "Did not find DepthBufferPreference, using default.");
			}

			// Determine if data is embedded in APK from AndroidManifest.xml
			if (bundle.containsKey("com.epicgames.ue4.GameActivity.bPackageDataInsideApk"))
			{
				PackageDataInsideApkValue = bundle.getBoolean("com.epicgames.ue4.GameActivity.bPackageDataInsideApk") ? 1 : 0;
				Log.debug( "Found bPackageDataInsideApk = " + PackageDataInsideApkValue);
			}
			else
			{
				PackageDataInsideApkValue = 0;
				Log.debug( "Did not find bPackageDataInsideApk, using default.");
			}

			// Get the project name from AndroidManifest.xml
			if (bundle.containsKey("com.epicgames.ue4.GameActivity.ProjectName"))
			{
				ProjectName = bundle.getString("com.epicgames.ue4.GameActivity.ProjectName");
				Log.debug( "Found ProjectName = " + ProjectName);
			}
			else
			{
				Log.debug( "Did not find ProjectName, using package name = " + ProjectName);
			}
			
			if (bundle.containsKey("com.epicgames.ue4.GameActivity.bHasOBBFiles"))
			{
				HasOBBFiles = bundle.getBoolean("com.epicgames.ue4.GameActivity.bHasOBBFiles") ? 1 : 0;
				Log.debug( "Found bHasOBBFiles = " + HasOBBFiles);
			}
			else
			{
				HasOBBFiles = 0;
				Log.debug( "Did not find bHasOBBFiles, using default.");
			}
			
			if (bundle.containsKey("com.epicgames.ue4.GameActivity.bVerifyOBBOnStartUp"))
			{
				VerifyOBBOnStartUp = bundle.getBoolean("com.epicgames.ue4.GameActivity.bVerifyOBBOnStartUp");
				Log.debug( "Found bVerifyOBBOnStartUp = " + VerifyOBBOnStartUp);
			}
			else
			{
				VerifyOBBOnStartUp = false;
				Log.debug( "Did not find bVerifyOBBOnStartUp, using default.");
			}
				
			if(bundle.containsKey("com.epicgames.ue4.GameActivity.bShouldHideUI"))
			{
				ShouldHideUI = bundle.getBoolean("com.epicgames.ue4.GameActivity.bShouldHideUI");
				Log.debug( "UI hiding set to " + ShouldHideUI);
			}
			else
			{
				Log.debug( "UI hiding not found. Leaving as " + ShouldHideUI);
			}

//$${gameActivityReadMetadataAdditions}$$
		}
		catch (NameNotFoundException e)
		{
			Log.debug( "Failed to load meta-data: NameNotFound: " + e.getMessage());
		}
		catch (NullPointerException e)
		{
			Log.debug( "Failed to load meta-data: NullPointer: " + e.getMessage());
		}

		// tell the engine if this is a portrait app
		nativeSetGlobalActivity();
		nativeSetWindowInfo(getResources().getConfiguration().orientation == Configuration.ORIENTATION_PORTRAIT, DepthBufferPreference);

		// get the full language code, like en-US
		// note: this may need to be Locale.getDefault().getLanguage()
		String Language = java.util.Locale.getDefault().toString();

		Log.debug( "Android version is " + android.os.Build.VERSION.RELEASE );
		Log.debug( "Android manufacturer is " + android.os.Build.MANUFACTURER );
		Log.debug( "Android model is " + android.os.Build.MODEL );
		Log.debug( "OS language is set to " + Language );

		nativeSetAndroidVersionInformation( android.os.Build.VERSION.RELEASE, android.os.Build.MANUFACTURER, android.os.Build.MODEL, Language );

		try
		{
			int Version = getPackageManager().getPackageInfo(getPackageName(), 0).versionCode;
			int PatchVersion = 0;
			nativeSetObbInfo(ProjectName, getApplicationContext().getPackageName(), Version, PatchVersion);
		}
		catch (Exception e)
		{
			// if the above failed, then, we can't use obbs
			Log.debug("==================================> PackageInfo failure getting .obb info: " + e.getMessage());
		}
		
		// enable the physical volume controls to the game
		this.setVolumeControlStream(AudioManager.STREAM_MUSIC);

		AlertDialog.Builder builder;

		consoleInputBox = new EditText(this);
		consoleInputBox.setInputType(0x00080001); // TYPE_CLASS_TEXT | TYPE_TEXT_FLAG_NO_SUGGESTIONS);
		consoleHistoryList = new ArrayList<String>();
		consoleHistoryIndex = 0;

		final ViewConfiguration vc = ViewConfiguration.get(this);
        DisplayMetrics dm = getResources().getDisplayMetrics();
        consoleDistance = vc.getScaledPagingTouchSlop() * dm.density;
        consoleVelocity = vc.getScaledMinimumFlingVelocity() / 1000.0f;

		consoleInputBox.setOnTouchListener(new OnTouchListener() {
			private long downTime;
			private float downX;

			public void swipeLeft() {
				if (!consoleHistoryList.isEmpty() && consoleHistoryIndex + 1 < consoleHistoryList.size()) {
					consoleInputBox.setText(consoleHistoryList.get(++consoleHistoryIndex));
				}
			}

			public void swipeRight() {
				if (!consoleHistoryList.isEmpty() && consoleHistoryIndex > 0) {
					consoleInputBox.setText(consoleHistoryList.get(--consoleHistoryIndex));
				}
			}

			public boolean onTouch(View v, MotionEvent event) {
				switch (event.getAction()) {
					case MotionEvent.ACTION_DOWN: {
						// remember down time and position
						downTime = System.currentTimeMillis();
						downX = event.getX();
						return true;
					}
					case MotionEvent.ACTION_UP: {
						long deltaTime = System.currentTimeMillis() - downTime;
						float delta = event.getX() - downX;
						float absDelta = Math.abs(delta);

						if (absDelta > consoleDistance && absDelta > deltaTime * consoleVelocity)
						{
							if (delta < 0)
								this.swipeLeft();
							else
								this.swipeRight();
							return true;
						}
						return false;
					}
				}
				return false;
			}
		});

		builder = new AlertDialog.Builder(this);
		builder.setTitle("Console Window - Enter Command")
		.setMessage("")
		.setView(consoleInputBox)
		.setPositiveButton("Ok", new DialogInterface.OnClickListener() {
			public void onClick(DialogInterface dialog, int id) {
				String message = consoleInputBox.getText().toString().trim();

				// remove it if already in history
				int index = consoleHistoryList.indexOf(message);
				if (index >= 0)
					consoleHistoryList.remove(index);

				// add it to the end
				consoleHistoryList.add(message);

				nativeConsoleCommand(message);
				consoleInputBox.setText(" ");
				dialog.dismiss();
				CurrentDialogType = EAlertDialogType.None;
			}
		})
		.setNegativeButton("Cancel", new DialogInterface.OnClickListener() {
			public void onClick(DialogInterface dialog, int id) {
				consoleInputBox.setText(" ");
				dialog.dismiss();
				CurrentDialogType = EAlertDialogType.None;
			}
		});
		consoleAlert = builder.create();

		virtualKeyboardInputBox = new EditText(this);
		if (ANDROID_BUILD_VERSION < 11)
		{
			virtualKeyboardInputBox.setImeOptions(EditorInfo.IME_ACTION_DONE | EditorInfo.IME_FLAG_NO_EXTRACT_UI);
		}
		else
		{
			virtualKeyboardInputBox.setImeOptions(EditorInfo.IME_ACTION_DONE | EditorInfo.IME_FLAG_NO_EXTRACT_UI | EditorInfo.IME_FLAG_NO_FULLSCREEN);
		}
		virtualKeyboardInputBox.addTextChangedListener(new TextWatcher() {
			@Override
			public void beforeTextChanged(CharSequence charSequence, int start, int count, int after) {
			}

			@Override
			public void afterTextChanged(Editable s) {
				String message = virtualKeyboardInputBox.getText().toString();
				nativeVirtualKeyboardChanged(message);
			}

			@Override
			public void onTextChanged(CharSequence charSequence, int start, int before, int count) {
			}
		});

		builder = new AlertDialog.Builder(this);
		builder.setTitle("")
		.setView(virtualKeyboardInputBox)
		.setPositiveButton("Ok", new DialogInterface.OnClickListener() {
			public void onClick(DialogInterface dialog, int id) {
				String message = virtualKeyboardInputBox.getText().toString();
				nativeVirtualKeyboardResult(true, message);
				virtualKeyboardInputBox.setText(" ");
				dialog.dismiss();
				CurrentDialogType = EAlertDialogType.None;
			}
		})
		.setNegativeButton("Cancel", new DialogInterface.OnClickListener() {
			public void onClick(DialogInterface dialog, int id) {
				nativeVirtualKeyboardChanged(virtualKeyboardPreviousContents);
				nativeVirtualKeyboardResult(false, " ");
				virtualKeyboardInputBox.setText(" ");
				dialog.dismiss();
				CurrentDialogType = EAlertDialogType.None;
			}
		});
		virtualKeyboardAlert = builder.create();

		GooglePlayLicensing.GoogleLicensing = new GooglePlayLicensing();
		GooglePlayLicensing.GoogleLicensing.Init(this, Log);

		// Build Google Play API Client
		googleClient = new GoogleApiClient.Builder(this)
			.addConnectionCallbacks(this)
			.addOnConnectionFailedListener(this)
			.addApi(Games.API).addScope(Games.SCOPE_GAMES)
			.addApi(Plus.API).addScope(Plus.SCOPE_PLUS_LOGIN)
			.build();

		// Now okay for event handler to be set up on native side
		//	nativeResumeMainInit();
				
		// Try to establish a connection to Google Play
		// AndroidThunkJava_GooglePlayConnect();

		// If we have data in the apk or just loose then carry on init as normal
		/*Log.debug(this.getObbDir().getAbsolutePath());
		String path = this.getObbDir().getAbsolutePath() + "/main.1.com.epicgames.StrategyGame.obb";
		File obb = new File(path);
		Log.debug("=+=+=+=+=+=+=> File exists: " + (obb.exists() ? "True" : "False"));
		*/
		if(PackageDataInsideApkValue == 1 || HasOBBFiles == 0)
		{
			HasAllFiles = true;
		}

		// Need to create our surface view here regardless of if we are going to end up using it
		getWindow().takeSurface(null);
		MySurfaceView = new SurfaceView(this);
		MySurfaceView.getHolder().addCallback(this);
		setContentView(MySurfaceView);

//$${gameActivityOnCreateAdditions}$$
		
		Log.debug("==============> GameActive.onCreate complete!");
	}
	
	@Override
	public void onResume()
	{
		super.onResume();

		// invalidate window cache
		nativeSetWindowInfo(getResources().getConfiguration().orientation == Configuration.ORIENTATION_PORTRAIT, DepthBufferPreference);
		
		// only do this on KitKat and above
		if (ShouldHideUI)
		{ 
		
			View decorView = getWindow().getDecorView(); 
			if(android.os.Build.VERSION.SDK_INT >= 19) {
				decorView.setSystemUiVisibility(View.SYSTEM_UI_FLAG_LAYOUT_STABLE
											| View.SYSTEM_UI_FLAG_LAYOUT_HIDE_NAVIGATION
											| View.SYSTEM_UI_FLAG_LAYOUT_FULLSCREEN
											| View.SYSTEM_UI_FLAG_HIDE_NAVIGATION
											| View.SYSTEM_UI_FLAG_FULLSCREEN
											| View.SYSTEM_UI_FLAG_IMMERSIVE_STICKY); 
			} /*else {
				decorView.setSystemUiVisibility(View.SYSTEM_UI_FLAG_LAYOUT_STABLE
											| View.SYSTEM_UI_FLAG_LAYOUT_HIDE_NAVIGATION
											| View.SYSTEM_UI_FLAG_LAYOUT_FULLSCREEN
											| View.SYSTEM_UI_FLAG_HIDE_NAVIGATION
											| View.SYSTEM_UI_FLAG_FULLSCREEN);

			}*/
			
			decorView.setOnSystemUiVisibilityChangeListener(new View.OnSystemUiVisibilityChangeListener() {
				@Override public void onSystemUiVisibilityChange(int visibility) {
							View decorView = getWindow().getDecorView(); 
							if(android.os.Build.VERSION.SDK_INT >= 19) {
								decorView.setSystemUiVisibility(View.SYSTEM_UI_FLAG_LAYOUT_STABLE
															| View.SYSTEM_UI_FLAG_LAYOUT_HIDE_NAVIGATION
															| View.SYSTEM_UI_FLAG_LAYOUT_FULLSCREEN
															| View.SYSTEM_UI_FLAG_HIDE_NAVIGATION
															| View.SYSTEM_UI_FLAG_FULLSCREEN
															| View.SYSTEM_UI_FLAG_IMMERSIVE_STICKY); 
							} /*else {
								decorView.setSystemUiVisibility(View.SYSTEM_UI_FLAG_LAYOUT_STABLE
															| View.SYSTEM_UI_FLAG_LAYOUT_HIDE_NAVIGATION
															| View.SYSTEM_UI_FLAG_LAYOUT_FULLSCREEN
															| View.SYSTEM_UI_FLAG_HIDE_NAVIGATION
															| View.SYSTEM_UI_FLAG_FULLSCREEN);

							}*/
						}
			});
		}
		
		if(HasAllFiles)
		{
			Log.debug("==============> Resuming main init");
			nativeResumeMainInit();
			InitCompletedOK = true;
		}
		else
		{
			// Start the check activity here
			Log.debug("==============> Starting activity to check files and download if required");
			Intent intent = new Intent(this, DownloadShim.GetDownloaderType());
			intent.addFlags(Intent.FLAG_ACTIVITY_NO_ANIMATION);
			startActivityForResult(intent, DOWNLOAD_ACTIVITY_ID);
			if (noActionAnimID != -1)
			{
				overridePendingTransition(noActionAnimID, noActionAnimID);
			}
		}

		LocalNotificationCheckAppOpen();

//$${gameActivityOnResumeAdditions}$$
		Log.debug("==============> GameActive.onResume complete!");
	}

	@Override
	protected void onPause()
	{
		super.onPause();
		if(CurrentDialogType != EAlertDialogType.None)
		{
			//	If an AlertDialog is showing when the application is paused, it can cause our main window to be terminated
			//	Hide the dialog here. It will be shown again via AndroidThunkJava_ShowHiddenAlertDialog called from native code
			_activity.runOnUiThread(new Runnable()
			{
				public void run()
				{
					switch(CurrentDialogType)
					{
						case Keyboard:
							virtualKeyboardAlert.hide(); 
							break;
						case Console:
							consoleAlert.hide(); 
							break;
						default:
							Log.debug("ERROR: Unknown EAlertDialogType!");
							break;
					}
				}
			});
		}
//$${gameActivityOnPauseAdditions}$$
		Log.debug("==============> GameActive.onPause complete!");
	}

	@Override
	public void onNewIntent(Intent newIntent)
	{
		super.onNewIntent(newIntent);
		setIntent(newIntent);
	}

	@Override
	public void onStop()
	{
		super.onStop();

		if (consoleCmdReceiver != null)
		{
			unregisterReceiver(consoleCmdReceiver);
		}

//$${gameActivityOnStopAdditions}$$
		Log.debug("==============> GameActive.onStop complete!");
	}

	@Override
	public void onDestroy()
	{
		super.onDestroy();
		if( IapStoreHelper != null )
		{
			IapStoreHelper.onDestroy();
		}
//$${gameActivityOnDestroyAdditions}$$
		Log.debug("==============> GameActive.onDestroy complete!");
	}

	public void surfaceChanged(SurfaceHolder holder, int format, int width, int height)
	{
		if(bUseSurfaceView)
		{
			int newWidth = (DesiredHolderWidth > 0) ? DesiredHolderWidth : width;
			int newHeight = (DesiredHolderHeight > 0) ? DesiredHolderHeight : height;

			super.surfaceChanged(holder, format, newWidth, newHeight);

			holder.setFixedSize(newWidth, newHeight);

			nativeSetSurfaceViewInfo(holder.getSurfaceFrame().width(), holder.getSurfaceFrame().height());
		}
		else
		{
			super.surfaceChanged(holder, format, width, height);
		}
	}

	public void AndroidThunkJava_ShowHiddenAlertDialog()
	{
		if(CurrentDialogType != EAlertDialogType.None)
		{
			Log.debug("==============> [JAVA] AndroidThunkJava_ShowHiddenAlertDialog() - Showing " + CurrentDialogType);
		
			//	If an AlertDialog was showing onPause and we hid it, show it again
			_activity.runOnUiThread(new Runnable()
			{
				public void run()
				{
					switch(CurrentDialogType)
					{
						case Keyboard:
							virtualKeyboardAlert.show(); 
							break;
						case Console:
							consoleAlert.show(); 
							break;
						default:
							Log.debug("ERROR: Unknown EAlertDialogType!");
							break;
					}
				}
			});
		}
	}

	// handle ad popup visibility and requests
	private void updateAdVisibility(boolean loadIfNeeded)
	{
		if (!adInit || (adPopupWindow == null))
		{
			return;
		}

		// request an ad if we don't have one available or requested, but would like one
		if (adWantsToBeShown && !adIsAvailable && !adIsRequested && loadIfNeeded)
		{
			AdRequest adRequest = new AdRequest.Builder().build();		// add test devices here
			_activity.adView.loadAd(adRequest);

			adIsRequested = true;
		}

		if (adIsAvailable && adWantsToBeShown)
		{
			if (adPopupWindow.isShowing())
			{
				return;
			}

			adPopupWindow.showAtLocation(activityLayout, adGravity, 0, 0);
			adPopupWindow.update();
		}
		else
		{
			if (!adPopupWindow.isShowing())
			{
				return;
			}

			adPopupWindow.dismiss();
			adPopupWindow.update();
		}
	}

	public void AndroidThunkJava_KeepScreenOn(boolean Enable)
	{
		if (Enable)
		{
			_activity.runOnUiThread(new Runnable()
			{
				@Override
				public void run()
				{
					_activity.getWindow().addFlags(WindowManager.LayoutParams.FLAG_KEEP_SCREEN_ON);
				}
			});
		}
		else
		{
			_activity.runOnUiThread(new Runnable()
			{
				@Override
				public void run()
				{
					_activity.getWindow().clearFlags(WindowManager.LayoutParams.FLAG_KEEP_SCREEN_ON);
				}
			});
		}
	}

	private class VibrateRunnable implements Runnable {
		private int duration;
		private Vibrator vibrator;

		VibrateRunnable(final int Duration, final Vibrator vibrator)
		{
			this.duration = Duration;
			this.vibrator = vibrator;
		}
		public void run ()
		{
			if (duration < 1)
			{
				vibrator.cancel();
			} else {
				vibrator.vibrate(duration);
			}
		}
	}

	public void AndroidThunkJava_Vibrate(int Duration)
	{
		Vibrator vibrator = (Vibrator)getSystemService(VIBRATOR_SERVICE);
		if (vibrator != null)
		{
			_activity.runOnUiThread(new VibrateRunnable(Duration, vibrator));
		}
	}

	// Called from event thread in NativeActivity	
	public void AndroidThunkJava_ShowConsoleWindow(String Formats)
	{
		if (consoleAlert.isShowing() == true)
		{
			Log.debug("Console already showing.");
			return;
		}

		// start at end of console history
		consoleHistoryIndex = consoleHistoryList.size();

		consoleAlert.setMessage("[Available texture formats: " + Formats + "]");
		_activity.runOnUiThread(new Runnable()
		{
			public void run()
			{
				if (consoleAlert.isShowing() == false)
				{
					Log.debug("Console not showing yet");
					consoleAlert.show(); 
					CurrentDialogType = EAlertDialogType.Console;
				}
			}
		});
	}

	public void AndroidThunkJava_HideVirtualKeyboardInput()
	{
		if (virtualKeyboardAlert.isShowing() == false)
		{
			Log.debug("Virtual keyboard already hidden.");
			return;
		}

		_activity.runOnUiThread(new Runnable()
		{
			public void run()
			{
				if (virtualKeyboardAlert.isShowing() == true)
				{
					Log.debug("Virtual keyboard hiding");
					virtualKeyboardInputBox.setText(" ");
					virtualKeyboardAlert.dismiss();
					CurrentDialogType = EAlertDialogType.None;
				}
			}
		});
	}

	public void AndroidThunkJava_ShowVirtualKeyboardInput(int InputType, String Label, String Contents)
	{
		if (virtualKeyboardAlert.isShowing() == true)
		{
			Log.debug("Virtual keyboard already showing.");
			return;
		}

		// Set label and starting contents
		virtualKeyboardAlert.setTitle(Label);
		virtualKeyboardInputBox.setText("");
		virtualKeyboardInputBox.append(Contents);
		virtualKeyboardPreviousContents = Contents;

		// configure for type of input
		virtualKeyboardInputBox.setInputType(InputType);

		_activity.runOnUiThread(new Runnable()
		{
			public void run()
			{
				if (virtualKeyboardAlert.isShowing() == false)
				{
					Log.debug("Virtual keyboard not showing yet");
					virtualKeyboardAlert.show(); 
					CurrentDialogType = EAlertDialogType.Keyboard;
				}
			}
		});
	}
	
	public void AndroidThunkJava_LaunchURL(String URL)
	{
		try
		{
			Intent BrowserIntent = new Intent(Intent.ACTION_VIEW, android.net.Uri.parse(URL));
			startActivity(BrowserIntent);
		}
		catch (Exception e)
		{
			Log.debug("LaunchURL failed with exception " + e.getMessage());
		}
	}

	public void AndroidThunkJava_ResetAchievements()
	{
		try
        {
			String email = Plus.AccountApi.getAccountName(googleClient);
			Log.debug("AndroidThunkJava_ResetAchievements: using email " + email);

            String accesstoken = GoogleAuthUtil.getToken(this, email, "oauth2:https://www.googleapis.com/auth/games");

			String ResetURL = "https://www.googleapis.com/games/v1management/achievements/reset?access_token=" + accesstoken;
			Log.debug("AndroidThunkJava_ResetAchievements: using URL " + ResetURL);

			URL url = new URL(ResetURL);
			HttpURLConnection urlConnection = (HttpURLConnection)url.openConnection();

			try
			{
				urlConnection.setRequestMethod("POST");
				int status = urlConnection.getResponseCode();
				Log.debug("AndroidThunkJava_ResetAchievements: HTTP response is " + status);
			}
			finally
			{
				urlConnection.disconnect();
			}
        }
        catch(Exception e)
        {
            Log.debug("AndroidThunkJava_ResetAchievements failed: " + e.getMessage());
        }
	}

	public void AndroidThunkJava_ShowAdBanner(String AdMobAdUnitID, boolean bShowOnBottonOfScreen)
	{
		Log.debug("In AndroidThunkJava_ShowAdBanner");
		Log.debug("AdID: " + AdMobAdUnitID);

		adGravity = bShowOnBottonOfScreen ? Gravity.BOTTOM : Gravity.TOP;

		if (adInit)
		{
			// already created, make it visible
			_activity.runOnUiThread(new Runnable()
			{
				@Override
				public void run()
				{
					if ((adPopupWindow == null) || adPopupWindow.isShowing())
					{
						return;
					}

					adWantsToBeShown = true;
					updateAdVisibility(true);
				}
			});

			return;
		}

		// init our AdMob window
		adView = new AdView(this);
		adView.setAdUnitId(AdMobAdUnitID);
		adView.setAdSize(AdSize.BANNER);

		if (adView != null)
		{
			_activity.runOnUiThread(new Runnable()
			{
				@Override
				public void run()
				{
					adInit = true;

					final DisplayMetrics dm = getResources().getDisplayMetrics();
					final float scale = dm.density;
					adPopupWindow = new PopupWindow(_activity);
					adPopupWindow.setWidth((int)(320*scale));
					adPopupWindow.setHeight((int)(50*scale));
					adPopupWindow.setWindowLayoutMode(LayoutParams.WRAP_CONTENT, LayoutParams.WRAP_CONTENT);
					adPopupWindow.setClippingEnabled(false);

					adLayout = new LinearLayout(_activity);

					final int padding = (int)(-5*scale);
					adLayout.setPadding(padding,padding,padding,padding);

					MarginLayoutParams params = new MarginLayoutParams(LayoutParams.WRAP_CONTENT, LayoutParams.WRAP_CONTENT);;

					params.setMargins(0,0,0,0);

					adLayout.setOrientation(LinearLayout.VERTICAL);
					adLayout.addView(adView, params);
					adPopupWindow.setContentView(adLayout);

					// set up our ad callbacks
					_activity.adView.setAdListener(new AdListener()
					{
						 @Override
						public void onAdLoaded()
						{
							adIsAvailable = true;
							adIsRequested = false;

							updateAdVisibility(true);
						}

						 @Override
						public void onAdFailedToLoad(int errorCode)
						{
							adIsAvailable = false;
							adIsRequested = false;

							// don't immediately request a new ad on failure, wait until the next show
							updateAdVisibility(false);
						}
					});

					adWantsToBeShown = true;
					updateAdVisibility(true);
				}
			});
		}
	}

	public void AndroidThunkJava_HideAdBanner()
	{
		Log.debug("In AndroidThunkJava_HideAdBanner");

		if (!adInit)
		{
			return;
		}

		_activity.runOnUiThread(new Runnable()
		{
			@Override
			public void run()
			{
				adWantsToBeShown = false;
				updateAdVisibility(true);
			}
		});
	}

	public void AndroidThunkJava_CloseAdBanner()
	{
		Log.debug("In AndroidThunkJava_CloseAdBanner");

		if (!adInit)
		{
			return;
		}

		// currently the same as hide.  should we do a full teardown?
		_activity.runOnUiThread(new Runnable()
		{
			@Override
			public void run()
			{
				adWantsToBeShown = false;
				updateAdVisibility(true);
			}
		});
	}
	
	public void AndroidThunkJava_LoadInterstitialAd(String AdMobAdUnitID)
	{
		interstitialAdRequest = new AdRequest.Builder().build();

		interstitialAd = new InterstitialAd(this);
		isInterstitialAdLoaded = false;
		isInterstitialAdRequested = true;
		interstitialAd.setAdUnitId(AdMobAdUnitID);

		_activity.runOnUiThread(new Runnable()
		{
			@Override
			public void run()
			{
				interstitialAd.loadAd(interstitialAdRequest);				
			}
		});
		
		interstitialAd.setAdListener(new AdListener()
		{
			@Override
			public void onAdFailedToLoad(int errorCode) 
			{
				Log.debug("Interstitial Ad failed to load, errocode: " + errorCode);
				isInterstitialAdLoaded = false;
				isInterstitialAdRequested = false;
			}
			@Override
			public void onAdLoaded() 
			{
				//track if the ad is loaded since we can only called interstitialAd.isLoaded() from the uiThread				
				isInterstitialAdLoaded = true;
				isInterstitialAdRequested = false;
			}    
		});
	}

	public boolean AndroidThunkJava_IsInterstitialAdAvailable()
	{
		return interstitialAd != null && isInterstitialAdLoaded;
	}

	public boolean AndroidThunkJava_IsInterstitialAdRequested()
	{
		return interstitialAd != null && isInterstitialAdRequested;
	}

	public void AndroidThunkJava_ShowInterstitialAd()
	{
		if(isInterstitialAdLoaded)
		{
			_activity.runOnUiThread(new Runnable()
			{
				@Override
				public void run()
				{					
					interstitialAd.show();
				}
			});
		}
		else
		{
			Log.debug("Interstitial Ad is not available to show - call LoadInterstitialAd or wait for it to finish loading");
		}
	}

	public void AndroidThunkJava_GoogleClientConnect()
	{
		if (googleClient != null)
		{
			googleClient.connect();
		}
	}

	public void AndroidThunkJava_GoogleClientDisconnect()
	{
		if (googleClient != null)
		{
			googleClient.disconnect();
		}
	}

	// Google Client connected successfully
	@Override
	public void onConnected(Bundle connectionHint)
	{
		if (googleClient != null && googleClient.isConnected())
		{
			new Thread(new Runnable()
			{
				public void run()
				{
					try
					{
						String email = Plus.AccountApi.getAccountName(googleClient);
						Log.debug("Google Client Connect using email " + email);

						String accesstoken = GoogleAuthUtil.getToken(GameActivity.Get(), email, "oauth2:https://www.googleapis.com/auth/games");
						Log.debug("Google Client Connect using Access Token " + accesstoken);

						nativeGoogleClientConnectCompleted(true, accesstoken);
					}
					catch (Exception e)
					{
						Log.debug("Google Client Connect failed: " + e.getMessage());

						nativeGoogleClientConnectCompleted(false, "");
					}
				}
			}).start();
		}
		else
		{
			nativeGoogleClientConnectCompleted(false, "");
		}
	}

	// Google Client connection failed
	@Override
	public void onConnectionFailed(ConnectionResult connectionResult)
	{
		nativeGoogleClientConnectCompleted(false, "");
	}

	// Google Client connection suspended
	@Override
	public void onConnectionSuspended(int cause)
	{
	}

	public AssetManager AndroidThunkJava_GetAssetManager()
	{
		if(AssetManagerReference == null)
		{
			Log.debug("No reference to asset manager found!");
		}

		return AssetManagerReference;
	}

	public static boolean isOBBInAPK()
	{
		Log.debug("Asking if osOBBInAPK? " + (PackageDataInsideApkValue == 1));
		return PackageDataInsideApkValue == 1;
	}

	public void AndroidThunkJava_Minimize()
	{
		Intent startMain = new Intent(Intent.ACTION_MAIN);
		startMain.addCategory(Intent.CATEGORY_HOME);
		startMain.setFlags(Intent.FLAG_ACTIVITY_NEW_TASK);
		startActivity(startMain);
	}

	public void AndroidThunkJava_ForceQuit()
	{
		System.exit(0);
		// finish();
	}

	// call back into native code from the Java UI thread, initializing any available VR HMD modules
	public void AndroidThunkJava_InitHMDs()
	{
		_activity.runOnUiThread(new Runnable()
		{
			@Override
			public void run()
			{
				nativeInitHMDs();
			}
		});
	}

	public static String AndroidThunkJava_GetFontDirectory()
	{
		// Parse and find the first known fonts directory on the device
		String[] fontdirs = { "/system/fonts", "/system/font", "/data/fonts" };

		String targetDir = null;

		for ( String fontdir : fontdirs )
        {
            File dir = new File( fontdir );

			if(dir.exists())
			{
				targetDir = fontdir;
				break;
			}
		}
		
		return targetDir + "/";
	}
	
	public static String getAppPackageName()
	{
		return appPackageName;
	}

	public boolean AndroidThunkJava_IsMusicActive()
	{
		AudioManager audioManager = (AudioManager)this.getSystemService(Context.AUDIO_SERVICE);
		return audioManager.isMusicActive();
	}
	
	// In app purchase functionality
	public void AndroidThunkJava_IapSetupService(String InProductKey)
	{
		if (getPackageManager().checkPermission("com.android.vending.BILLING", getPackageName()) == getPackageManager().PERMISSION_GRANTED)
		{
			IapStoreHelper = new GooglePlayStoreHelper(InProductKey, this, Log);
			if (IapStoreHelper != null)
			{
				Log.debug("[JAVA] - AndroidThunkJava_IapSetupService - Failed to setup IAP service");
			}
		}
		else
		{
			Log.debug("[JAVA] - AndroidThunkJava_IapSetupService - You do not have the appropriate permission setup.");
			Log.debug("[JAVA] - AndroidThunkJava_IapSetupService - Please ensure com.android.vending.BILLING is added to the manifest.");
		}
	}
	

	private String[] CachedQueryProductIDs;
	private boolean[] CachedQueryConsumables;
	public boolean AndroidThunkJava_IapQueryInAppPurchases(String[] ProductIDs, boolean[] bConsumable)
	{
		Log.debug("[JAVA] - AndroidThunkJava_IapQueryInAppPurchases");
		CachedQueryProductIDs = ProductIDs;
		CachedQueryConsumables = bConsumable;

		boolean bTriggeredQuery = false;
		if( IapStoreHelper != null )
		{
			bTriggeredQuery = true;

			_activity.runOnUiThread(new Runnable()
			{
				@Override
				public void run()
				{
					IapStoreHelper.QueryInAppPurchases(CachedQueryProductIDs, CachedQueryConsumables);
				}
			});
		}
		else
		{
			Log.debug("[JAVA] - Store Helper is invalid");
		}
		return bTriggeredQuery;
	}

	@Override
	protected void onActivityResult(int requestCode, int resultCode, Intent data)
	{
		if( requestCode == DOWNLOAD_ACTIVITY_ID)
		{
			int errorCode = 0;
			if(resultCode == RESULT_OK)
			{
								
				errorCode = data.getIntExtra(DOWNLOAD_RETURN_NAME, DOWNLOAD_NO_RETURN_CODE);
				
				String logMsg = "DownloadActivity Returned with ";
				switch(errorCode)
				{
				case DOWNLOAD_FILES_PRESENT:
					logMsg += "Download Files Present";
					break;
				case DOWNLOAD_COMPLETED_OK:
					logMsg += "Download Completed OK";
					break;
				case DOWNLOAD_NO_RETURN_CODE:
					logMsg += "Download No Return Code";
					break;
				case DOWNLOAD_USER_QUIT:
					logMsg += "Download User Quit";
					break;
				case DOWNLOAD_FAILED:
					logMsg += "Download Failed";
					break;
				case DOWNLOAD_INVALID:
					logMsg += "Download Invalid";
					break;
				case DOWNLOAD_NO_PLAY_KEY:
					logMsg +="Download No Play Key";
					break;
				default:
					logMsg += "Unknown message!";
					break;
				}
				
				Log.debug(logMsg);
			}
			else
			{
				Log.debug("Download activity cancelled by user.");
				errorCode = DOWNLOAD_USER_QUIT;
			}
			
			HasAllFiles = (errorCode == DOWNLOAD_FILES_PRESENT || errorCode == DOWNLOAD_COMPLETED_OK);
			
			if(errorCode == DOWNLOAD_NO_RETURN_CODE 
			|| errorCode == DOWNLOAD_USER_QUIT 
			|| errorCode == DOWNLOAD_FAILED 
			|| errorCode == DOWNLOAD_INVALID
			|| errorCode == DOWNLOAD_NO_PLAY_KEY)
			{
				finish();
				return;
			}
		}
		else if( IapStoreHelper != null )
		{
			if(!IapStoreHelper.onActivityResult(requestCode, resultCode, data))
			{
				super.onActivityResult(requestCode, resultCode, data);
			}
			else
			{
				Log.debug("[JAVA] - Store Helper handled onActivityResult");
			}
		}
		else
		{
			super.onActivityResult(requestCode, resultCode, data);
		}

//$${gameActivityOnActivityResultAdditions}$$
		
		if(InitCompletedOK)
		{
			nativeOnActivityResult(this, requestCode, resultCode, data);
		}
	}
	
	public boolean AndroidThunkJava_IapBeginPurchase(String ProductId, boolean bConsumable)
	{
		Log.debug("[JAVA] - AndroidThunkJava_IapBeginPurchase");
		boolean bTriggeredPurchase = false;
		if( IapStoreHelper != null )
		{
			bTriggeredPurchase = IapStoreHelper.BeginPurchase(ProductId, bConsumable);
		}
		else
		{
			Log.debug("[JAVA] - Store Helper is invalid");
		}
		return bTriggeredPurchase;
	}

	public boolean AndroidThunkJava_IapIsAllowedToMakePurchases()
	{
		Log.debug("[JAVA] - AndroidThunkJava_IapIsAllowedToMakePurchases");
		boolean bIsAllowedToMakePurchase = false;
		if( IapStoreHelper != null )
		{
			bIsAllowedToMakePurchase = IapStoreHelper.IsAllowedToMakePurchases();
		}
		else
		{
			Log.debug("[JAVA] - Store Helper is invalid");
		}
		return bIsAllowedToMakePurchase;
	}

	public boolean AndroidThunkJava_IapRestorePurchases(String[] InProductIDs, boolean[] bConsumable)
	{
		Log.debug("[JAVA] - AndroidThunkJava_IapRestorePurchases");
		boolean bTriggeredRestore = false;
		if( IapStoreHelper != null )
		{
			Log.debug("[JAVA] - AndroidThunkJava_IapRestorePurchases - Kick off logic here!");
			bTriggeredRestore = IapStoreHelper.RestorePurchases(InProductIDs, bConsumable);
		}
		else
		{
			Log.debug("[JAVA] - Store Helper is invalid");
		}
		return bTriggeredRestore;
	}

	public void AndroidThunkJava_DismissSplashScreen()
	{
		if (mSplashDialog != null)
		{
			mSplashDialog.dismiss();
			mSplashDialog = null;
		}
	}

	private static class DeviceInfoData {
		public final int vendorId;
		public final int productId;
		public final String name;

		DeviceInfoData(int vid, int pid, String inName)
		{
			vendorId = vid;
			productId = pid;
			name = inName;
		}

		boolean IsMatch(int vid, int pid)
		{
			return (vendorId == vid && productId == pid);
		}
	}

	private void LocalNotificationCheckAppOpen()
	{
		Intent launchIntent = getIntent();
		if (launchIntent != null)
		{	
			Bundle extrasBundle = launchIntent.getExtras();

			localNotificationAppLaunched = launchIntent.getBooleanExtra("localNotificationAppLaunched", false);

			if(localNotificationAppLaunched)
			{
				localNotificationLaunchActivationEvent = extrasBundle.get("localNotificationLaunchActivationEvent").toString();
				int notificationID = extrasBundle.getInt("localNotificationID");

				LocalNotificationRemoveID(notificationID);

				// TODO
				localNotificationLaunchFireDate = 0; 
			}
		}
		else
		{
			localNotificationAppLaunched = false;
			localNotificationLaunchActivationEvent = "";
			localNotificationLaunchFireDate = 0;
		}
	}

	private int LocalNotificationGetID()
	{
		SharedPreferences preferences = getApplicationContext().getSharedPreferences("LocalNotificationPreferences", MODE_PRIVATE);
		SharedPreferences.Editor editor = preferences.edit();
		String notificationIDs = preferences.getString("notificationIDs", "");

		int idToReturn = 1;
		if(notificationIDs.length() == 0)
		{
			editor.putString("notificationIDs", Integer.toString(idToReturn));
		}
		else
		{
			String[] parts = notificationIDs.split("-");
			ArrayList<Integer> iParts = new ArrayList<Integer>();
			for(String part : parts)
			{
				if(part.length() > 0)
				{
					iParts.add(Integer.parseInt(part));
				}
			}
			while(true)
			{
				if(!iParts.contains(idToReturn))
				{
					break;
				}
				idToReturn++;
			}
			editor.putString("notificationIDs", notificationIDs + "-" + idToReturn);
		}

		notificationIDs = preferences.getString("notificationIDs", "");

		editor.commit();

		return idToReturn;
	}

	private ArrayList<Integer> LocalNotificationGetIDList()
	{
		SharedPreferences preferences = getApplicationContext().getSharedPreferences("LocalNotificationPreferences", MODE_PRIVATE);
		SharedPreferences.Editor editor = preferences.edit();
		String notificationIDs = preferences.getString("notificationIDs", "");
		ArrayList<Integer> iParts = new ArrayList<Integer>();

		String[] parts = notificationIDs.split("-");
		for(String part : parts)
		{
			if(part.length() > 0)
			{
				iParts.add(Integer.parseInt(part));
			}
		}

		return iParts;
	}

	private void LocalNotificationRemoveID(int notificationID)
	{
		SharedPreferences preferences = getApplicationContext().getSharedPreferences("LocalNotificationPreferences", MODE_PRIVATE);
		SharedPreferences.Editor editor = preferences.edit();
		String notificationIDs = preferences.getString("notificationIDs", null);

		ArrayList<String> iParts = new ArrayList<String>();

		if(notificationIDs.length() == 0)
		{
			return;
		}
		else
		{
			String[] parts = notificationIDs.split("-");
			for(String part : parts)
			{
				if(part.length() > 0)
				{
					iParts.add(part);
				}
			}
			iParts.remove(Integer.toString(notificationID));
		}

		String newNotificationIDs = "";
		for(String notifID : iParts)
		{
			if(newNotificationIDs.length() == 0)
			{
				newNotificationIDs = notifID;
			}
			else
			{
				newNotificationIDs += "-" + notifID;
			}
		}

		editor.putString("notificationIDs", newNotificationIDs);
		editor.commit();
	}

	public void AndroidThunkJava_LocalNotificationScheduleAtTime(String targetDateTime, boolean localTime, String title, String body, String action, String activationEvent) 
	{
		int notificationID = LocalNotificationGetID();

		// Create callback for PendingIntent
		Intent notificationIntent = new Intent(this, LocalNotificationReceiver.class); 

		// Add user-provided data
		notificationIntent.putExtra("local-notification-ID", notificationID);
		notificationIntent.putExtra("local-notification-title", title);
		notificationIntent.putExtra("local-notification-body", body);
		notificationIntent.putExtra("local-notification-action", action);
		notificationIntent.putExtra("local-notification-activationEvent", activationEvent);
		
		// Designate the callback as a PendingIntent
		PendingIntent pendingIntent = PendingIntent.getBroadcast(this, notificationID, notificationIntent, PendingIntent.FLAG_UPDATE_CURRENT);

		TimeZone targetTimeZone = TimeZone.getTimeZone("UTC");

		if(localTime) 
		{
			targetTimeZone = TimeZone.getDefault();
		}

		DateFormat targetDateFormat = new SimpleDateFormat("yyyy-MM-dd HH:mm:ss");
		targetDateFormat.setTimeZone(targetTimeZone);

		Date targetDate = new Date();

		try 
		{
			targetDate = targetDateFormat.parse(targetDateTime);
		} 

		catch (ParseException e) 
		{
			e.printStackTrace();
			return;
		}

		Date currentDate = new Date();

		long msDiff = targetDate.getTime() - currentDate.getTime();

		if(msDiff < 0)
		{
			return;
		}

		long futureTimeInMillis = SystemClock.elapsedRealtime() + msDiff;//Calculate the time to run the callback
		AlarmManager alarmManager = (AlarmManager)getSystemService(Context.ALARM_SERVICE);

		//Schedule the operation by using AlarmService
		alarmManager.set(AlarmManager.ELAPSED_REALTIME_WAKEUP, futureTimeInMillis, pendingIntent);
	}

	public class LaunchNotification {
		public boolean	used;
		public String	event;
		public int		fireDate;

		LaunchNotification(boolean inUsed, String inEvent, int inFireDate)
		{
			used = inUsed;
			event = inEvent;
			fireDate = inFireDate;
		}
	}

	public LaunchNotification AndroidThunkJava_LocalNotificationGetLaunchNotification()
	{
		return new LaunchNotification(localNotificationAppLaunched, localNotificationLaunchActivationEvent, localNotificationLaunchFireDate);
	}

	public void AndroidThunkJava_LocalNotificationClearAll()
	{
		ArrayList<Integer> idList = LocalNotificationGetIDList(); 

		for(int curID : idList)
		{
			AlarmManager alarmManager = (AlarmManager)getSystemService(Context.ALARM_SERVICE);
			PendingIntent pendingIntent = PendingIntent.getBroadcast(this, curID, new Intent(this, LocalNotificationReceiver.class), PendingIntent.FLAG_UPDATE_CURRENT);
			pendingIntent.cancel();
			alarmManager.cancel(pendingIntent);
		}
	}

	/*
	// Returns true only if the scheduled notification exists and gets destoyed successfully
	public boolean AndroidThunkJava_LocalNotificationDestroyIfExists(int notificationId)
	{
		if (AndroidThunkJava_ScheduledNotificationExists(notificationId))
		{
			//Cancel the intent itself as well as from the alarm manager
			AlarmManager alarmManager = (AlarmManager)getSystemService(Context.ALARM_SERVICE);
			PendingIntent pendingIntent = PendingIntent.getBroadcast(this, notificationId, new Intent(this, ScheduledNotificationReceiver.class), PendingIntent.FLAG_UPDATE_CURRENT);
			pendingIntent.cancel();
			alarmManager.cancel(pendingIntent);
			return true;
		}
		return false;
	}
	*/

	// List of vendor/product ids
	private static final DeviceInfoData[] DeviceInfoList = {
		new DeviceInfoData(0x04e8, 0xa000, "Samsung Game Pad EI-GP20"),
		new DeviceInfoData(0x0955, 0x7203, "NVIDIA Corporation NVIDIA Controller v01.01"),
		new DeviceInfoData(0x0955, 0x7210, "NVIDIA Corporation NVIDIA Controller v01.03"),
		new DeviceInfoData(0x1949, 0x0404, "Amazon Fire TV Remote"),
		new DeviceInfoData(0x1949, 0x0406, "Amazon Fire Game Controller")
	};

	public class InputDeviceInfo {
		public int deviceId;
		public int vendorId;
		public int productId;
		public int controllerId;
		public String name;
		public String descriptor;

		InputDeviceInfo(int did, int vid, int pid, int cid, String inName, String inDescriptor)
		{
			deviceId = did;
			vendorId = vid;
			productId = pid;
			controllerId = cid;
			name = inName;
			descriptor = inDescriptor;
		}
	}

	public InputDeviceInfo AndroidThunkJava_GetInputDeviceInfo(int deviceId)
	{
		int[] deviceIds = InputDevice.getDeviceIds();
		for (int deviceIndex=0; deviceIndex < deviceIds.length; deviceIndex++)
		{
			InputDevice inputDevice = InputDevice.getDevice(deviceIds[deviceIndex]);
			if (inputDevice.getId() == deviceId)
			{
				int vendorId = 0;
				int productId = 0;
				int controllerNumber = 0;

				// requires 4.1 (Jellybean)
				String descriptor = ANDROID_BUILD_VERSION >= 16 ? inputDevice.getDescriptor() : Integer.toString(deviceId);

				// supported on 4.4 (KitKat) onward
				if (ANDROID_BUILD_VERSION >= 19)
				{
					vendorId = inputDevice.getVendorId();
					productId = inputDevice.getProductId();
					controllerNumber = inputDevice.getControllerNumber();

					// note: inputDevice.getName may not return a proper name so check vendor and product id first
					for (DeviceInfoData deviceInfo : DeviceInfoList)
					{
						if (deviceInfo.IsMatch(vendorId, productId))
						{
							return new InputDeviceInfo(deviceId, vendorId, productId, controllerNumber, deviceInfo.name, descriptor);
						}
					}
				}

				// use device name as fallback (may be generic like "Bluetooth HID" so not always useful)
				return new InputDeviceInfo(deviceId, vendorId, productId, controllerNumber, inputDevice.getName(), descriptor);
			}
		}
		return new InputDeviceInfo(deviceId, 0, 0, -1, "Unknown", "Unknown");
	}

	public void AndroidThunkJava_UseSurfaceViewWorkaround()
	{
		// We only need apply a change to the SurfaceHolder on the first call
		// Once bUseSurfaceView is true, it is never changed back
		if(bUseSurfaceView)
		{
			return;
		}

		bUseSurfaceView = true;
		Log.debug("[JAVA] Using SurfaceView sizing workaround for this device");

		if(DesiredHolderWidth > 0 && 
			DesiredHolderHeight > 0 &&
			MySurfaceView != null)
		{
			_activity.runOnUiThread(new Runnable()
			{
				@Override
				public void run()
				{
					MySurfaceView.getHolder().setFixedSize(DesiredHolderWidth, DesiredHolderHeight);
				}
			});
		}
	}

	public void AndroidThunkJava_SetDesiredViewSize(int width, int height)
	{
		if (width == DesiredHolderWidth && height == DesiredHolderHeight)
		{
			return;
		}

		Log.debug("[JAVA] - SetDesiredViewSize width=" + width + " and height=" + height);
		DesiredHolderWidth = width;
		DesiredHolderHeight = height;

		if(bUseSurfaceView && MySurfaceView != null)
		{
			_activity.runOnUiThread(new Runnable()
			{
				@Override
				public void run()
				{
					MySurfaceView.getHolder().setFixedSize(DesiredHolderWidth, DesiredHolderHeight);
				}
			});
		}
	}

	public boolean AndroidThunkJava_IsGamepadAttached()
	{
		int[] deviceIds = InputDevice.getDeviceIds();
		for (int deviceIndex=0; deviceIndex < deviceIds.length; deviceIndex++)
		{
			InputDevice inputDevice = InputDevice.getDevice(deviceIds[deviceIndex]);
			// is it a joystick, dpad, or gamepad?
			if (((inputDevice.getSources() & InputDevice.SOURCE_GAMEPAD) == InputDevice.SOURCE_GAMEPAD)
                || ((inputDevice.getSources() & InputDevice.SOURCE_JOYSTICK) == InputDevice.SOURCE_JOYSTICK)
				|| ((inputDevice.getSources() & InputDevice.SOURCE_DPAD) == InputDevice.SOURCE_DPAD))
			{
				return true;
			}
		}

		return false;
	}

	public boolean AndroidThunkJava_HasActiveWiFiConnection()
	{
		ConnectivityManager cm = (ConnectivityManager)this.getSystemService(Context.CONNECTIVITY_SERVICE);
		NetworkInfo activeNetwork = cm.getActiveNetworkInfo();
		
		boolean isConnected = (activeNetwork != null && activeNetwork.isConnectedOrConnecting());
		if (isConnected)
		{
			return (activeNetwork.getType() == ConnectivityManager.TYPE_WIFI);
		}
		return false;
	}
	
	public boolean AndroidThunkJava_HasMetaDataKey(String key)
	{
		if (_bundle == null || key == null)
		{
			return false;
		}
		return _bundle.containsKey(key);
	}

	public boolean AndroidThunkJava_GetMetaDataBoolean(String key)
	{
		if (_bundle == null || key == null)
		{
			return false;
		}
		return _bundle.getBoolean(key);
	}

	public int AndroidThunkJava_GetMetaDataInt(String key)
	{
		if (key.equals("android.hardware.vulkan.version"))
		{
			return VulkanVersion;
		}
		else
		if (key.equals("android.hardware.vulkan.level"))
		{
			return VulkanLevel;
		}
		if (_bundle == null || key == null)
		{
			return 0;
		}
		return _bundle.getInt(key);
	}

	public String AndroidThunkJava_GetMetaDataString(String key)
	{
		if (_bundle == null || key == null)
		{
			return null;
		}
		return _bundle.getString(key);
	}

	public native boolean nativeIsShippingBuild();
	public native void nativeSetGlobalActivity();
	public native void nativeSetWindowInfo(boolean bIsPortrait, int DepthBufferPreference);
	public native void nativeSetObbInfo(String ProjectName, String PackageName, int Version, int PatchVersion);
	public native void nativeSetAndroidVersionInformation( String AndroidVersion, String PhoneMake, String PhoneModel, String OSLanguage );

	public native void nativeSetSurfaceViewInfo(int width, int height);

	public native void nativeConsoleCommand(String commandString);
	public native void nativeVirtualKeyboardChanged(String contents);
	public native void nativeVirtualKeyboardResult(boolean update, String contents);

	public native void nativeInitHMDs();

	public native void nativeResumeMainInit();

	public native void nativeOnActivityResult(GameActivity activity, int requestCode, int resultCode, Intent data);

	public native void nativeGoogleClientConnectCompleted(boolean bSuccess, String accessToken);
		
	static
	{
		System.loadLibrary("gnustl_shared");
//$${soLoadLibrary}$$
		System.loadLibrary("UE4");
	}
}
<|MERGE_RESOLUTION|>--- conflicted
+++ resolved
@@ -36,11 +36,8 @@
 import android.content.pm.PackageManager;
 import android.content.pm.PackageManager.NameNotFoundException;
 import android.content.pm.FeatureInfo;
-<<<<<<< HEAD
-=======
 import android.content.SharedPreferences;
 import android.content.SharedPreferences.Editor;
->>>>>>> 92a3597a
 
 import android.media.AudioManager;
 import android.util.DisplayMetrics;
@@ -232,10 +229,6 @@
 	private String	localNotificationLaunchActivationEvent = "";
 	private int		localNotificationLaunchFireDate = 0;
 	
-	/** Discovered Vulkan Version and Level from getSystemAvailableFeatures() */
-	private int VulkanVersion = 0;
-	private int VulkanLevel = 0;
-
 	enum EAlertDialogType
 	{
 		None,
@@ -428,11 +421,7 @@
 
 		// tell Android that we want volume controls to change the media volume, aka music
 		setVolumeControlStream(AudioManager.STREAM_MUSIC);
-<<<<<<< HEAD
-		
-=======
-
->>>>>>> 92a3597a
+
 		// Look for Vulkan support if Nougat or later
 		if (ANDROID_BUILD_VERSION >= 24)
 		{
