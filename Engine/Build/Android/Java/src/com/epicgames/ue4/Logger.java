--- conflicted
+++ resolved
@@ -19,15 +19,10 @@
 	private static boolean bAllowLogging			= true;
 	@SuppressWarnings({"FieldCanBeLocal", "unused"})
 	private static boolean bAllowExceptionLogging	= true;
-<<<<<<< HEAD
-
-	@SuppressWarnings("unused")
-=======
 	private static boolean bPrependSecondaryTag	= false;
 	private static boolean bPrependChanged	= false;
 	
 	@SuppressWarnings({"unused", "WeakerAccess"})
->>>>>>> 33e6966e
 	public static void RegisterCallback(ILoggerCallback callback)
 	{
 		mCallback = callback;
@@ -64,19 +59,11 @@
 	{
 		if (bAllowLogging)
 		{
-<<<<<<< HEAD
-			Log.v(mTag, Message);
-		}
-		if (mCallback != null)
-		{
-			mCallback.LoggerCallback("V/", mTag, Message);
-=======
 			Log.v(getFormattedTag(), getFormattedMessage(Message));
 		}
 		if (mCallback != null)
 		{
 			mCallback.LoggerCallback("V/", getFormattedTag(), getFormattedMessage(Message));
->>>>>>> 33e6966e
 		}
 	}
 
@@ -158,16 +145,4 @@
 		}
 		return message;
 	}
-
-	public void error(String Message, Throwable Throwable)
-	{
-		if (bAllowLogging)
-		{
-			Log.e(mTag, Message, Throwable);
-		}
-		if (mCallback != null)
-		{
-			mCallback.LoggerCallback("E/", mTag, Message);
-		}
-	}
 }