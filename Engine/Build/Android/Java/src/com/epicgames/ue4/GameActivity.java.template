--- conflicted
+++ resolved
@@ -4661,28 +4661,6 @@
 	}
 
 	private boolean LocalNotificationIDExists(int notificationID)
-<<<<<<< HEAD
-	{
-		if (notificationID == -1)
-		{
-			return false;
-		}
-
-		ArrayList<Integer> notificationIDs = LocalNotificationGetIDList();
-
-		for(int id : notificationIDs)
-		{
-			if (id == notificationID)
-			{
-				return true;
-			}
-		}
-		return false;
-	}
-
-	private void LocalNotificationRemoveID(int notificationID)
-=======
->>>>>>> 33e6966e
 	{
 		if (notificationID == -1)
 		{
@@ -4748,8 +4726,6 @@
 		SharedPreferences preferences = context.getSharedPreferences("LocalNotificationPreferences", MODE_PRIVATE);
 		SharedPreferences.Editor editor = preferences.edit();
 
-<<<<<<< HEAD
-=======
 		try
 		{
 			JSONObject notificationDetails = new JSONObject(preferences.getString("notificationDetails", "{}"));
@@ -4763,7 +4739,6 @@
 		}
 	}
 
->>>>>>> 33e6966e
 	public int AndroidThunkJava_LocalNotificationScheduleAtTime(String targetDateTime, boolean localTime, String title, String body, String action, String activationEvent) 
 	{
 		int notificationID = LocalNotificationGetID(this);
@@ -4842,13 +4817,8 @@
 		catch (ParseException e) 
 		{
 			e.printStackTrace();
-<<<<<<< HEAD
-			LocalNotificationRemoveID(notificationID);
-			return -1;
-=======
 			LocalNotificationRemoveID(context, notificationID);
 			return false;
->>>>>>> 33e6966e
 		}
 
 		Date currentDate = new Date();
@@ -4857,13 +4827,8 @@
 
 		if(msDiff < 0)
 		{
-<<<<<<< HEAD
-			LocalNotificationRemoveID(notificationID);
-			return -1;
-=======
 			LocalNotificationRemoveID(context, notificationID);
 			return false;
->>>>>>> 33e6966e
 		}
 
 		long futureTimeInMillis = SystemClock.elapsedRealtime() + msDiff;//Calculate the time to run the callback
@@ -4872,11 +4837,7 @@
 		//Schedule the operation by using AlarmService
 		alarmManager.set(AlarmManager.ELAPSED_REALTIME_WAKEUP, futureTimeInMillis, pendingIntent);
 
-<<<<<<< HEAD
-		return notificationID;
-=======
 		return true;
->>>>>>> 33e6966e
 	}
 
 	public class LaunchNotification {
@@ -4913,10 +4874,7 @@
 		SharedPreferences preferences = getApplicationContext().getSharedPreferences("LocalNotificationPreferences", MODE_PRIVATE);
 		SharedPreferences.Editor editor = preferences.edit();
 		editor.putString("notificationIDs", "");
-<<<<<<< HEAD
-=======
 		editor.putString("notificationDetails", "{}");
->>>>>>> 33e6966e
 		editor.commit();
 	}
 
@@ -4930,12 +4888,8 @@
 	{
 		if (AndroidThunkJava_LocalNotificationExists(notificationId))
 		{
-<<<<<<< HEAD
-			LocalNotificationRemoveID(notificationId);
-=======
 			LocalNotificationRemoveID(this, notificationId);
 			LocalNotificationRemoveDetails(this, notificationId);
->>>>>>> 33e6966e
 
 			//Cancel the intent itself as well as from the alarm manager
 			AlarmManager alarmManager = (AlarmManager)getSystemService(Context.ALARM_SERVICE);
