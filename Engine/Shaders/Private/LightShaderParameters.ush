--- conflicted
+++ resolved
@@ -12,15 +12,6 @@
 // Mirrors FLightShaderParameters on C++ side.
 struct FLightShaderParameters
 {
-<<<<<<< HEAD
-	// Absolute world-space position
-	// LWC_TODO - Primarily used in ray tracing, two choices here:
-	// 1) Remove this field and make all lighting work in translated world space
-	// 2) Promote this to FLWCVector3 and properly handle all usages
-	float3 Position;
-
-=======
->>>>>>> d731a049
 	float3 TranslatedWorldPosition;
 	float  InvRadius;
 	float3 Color;
@@ -71,14 +62,10 @@
 
 
 /** Returns the FLightShaderParameters from the root shader parameters. */
-FLightShaderParameters GetRootLightShaderParameters(FLWCVector3 PreViewTranslation)
+FLightShaderParameters GetRootLightShaderParameters()
 {
 	// Hopefully one day the shader compiler will be so nice we would no longer have to do this.
 	FLightShaderParameters LightParameters;
-<<<<<<< HEAD
-	LightParameters.Position = Light_TranslatedWorldPosition - LWCHackToFloat(PreViewTranslation);
-=======
->>>>>>> d731a049
 	LightParameters.TranslatedWorldPosition = Light_TranslatedWorldPosition;
 	LightParameters.InvRadius = Light_InvRadius;
 	LightParameters.Color = Light_Color;
