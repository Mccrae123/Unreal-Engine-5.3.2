// Copyright Epic Games, Inc. All Rights Reserved.

#pragma once

#include "RectLight.ush"

struct FAreaLight
{
	float		SphereSinAlpha;
	float		SphereSinAlphaSoft;
	float		LineCosSubtended;

	float3		FalloffColor;

	FRect		Rect;
	FRectTexture Texture;

	uint		IsRectAndDiffuseMicroReflWeight;
};

struct FAreaLightIntegrateContext
{
	FAreaLight AreaLight;
	float3 L;
	float NoL;
	float Falloff;
};

void SetIsRectLight(inout FAreaLight AreaLight, bool bIsRectLight)
{
	AreaLight.IsRectAndDiffuseMicroReflWeight = (AreaLight.IsRectAndDiffuseMicroReflWeight & 0xFFFFFFFE) | (bIsRectLight ? 0x1 : 0x0);
}

bool IsRectLight(FAreaLight AreaLight)
{
	return (AreaLight.IsRectAndDiffuseMicroReflWeight & 0x00000001) == 0x1;
}

void SetAreaLightDiffuseMicroReflWeight(inout FAreaLight AreaLight, float Weight)
{
	// We store the 32 bits float as 31 bits by droping the sign bit.
	AreaLight.IsRectAndDiffuseMicroReflWeight = (AreaLight.IsRectAndDiffuseMicroReflWeight & 0x00000001) | (asuint(Weight) << 1);
}

float GetAreaLightDiffuseMicroReflWeight(FAreaLight AreaLight)
{
	return asfloat(AreaLight.IsRectAndDiffuseMicroReflWeight >> 1);
}

bool IsAreaLight(FAreaLight AreaLight)
{
	return IsRectLight(AreaLight) || GetAreaLightDiffuseMicroReflWeight(AreaLight) < 1.0f;
}

FAreaLightIntegrateContext InitAreaLightIntegrateContext()
{
	// Manual initialization of the area light as the compiler is unhappy otherwise
	FAreaLightIntegrateContext Out;
	Out.AreaLight.SphereSinAlpha = 0;
	Out.AreaLight.SphereSinAlphaSoft = 0;
	Out.AreaLight.LineCosSubtended = 0;
	Out.AreaLight.FalloffColor = 0;
	Out.AreaLight.Rect = (FRect)0;
	Out.AreaLight.IsRectAndDiffuseMicroReflWeight = 0;
<<<<<<< HEAD
//	Out.AreaLight.Texture;
=======
	Out.AreaLight.Texture = InitRectTexture();
>>>>>>> d731a049
	Out.L = 0;
	Out.NoL = 0;
	Out.Falloff = 0;
	return Out;
}<|MERGE_RESOLUTION|>--- conflicted
+++ resolved
@@ -62,11 +62,7 @@
 	Out.AreaLight.FalloffColor = 0;
 	Out.AreaLight.Rect = (FRect)0;
 	Out.AreaLight.IsRectAndDiffuseMicroReflWeight = 0;
-<<<<<<< HEAD
-//	Out.AreaLight.Texture;
-=======
 	Out.AreaLight.Texture = InitRectTexture();
->>>>>>> d731a049
 	Out.L = 0;
 	Out.NoL = 0;
 	Out.Falloff = 0;
