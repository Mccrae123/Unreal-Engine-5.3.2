--- conflicted
+++ resolved
@@ -8,14 +8,7 @@
 #include "ShadowFilteringCommon.ush"
 #include "DeferredShadingCommon.ush"
 #include "HairBsdf.ush"
-<<<<<<< HEAD
-
-#ifndef FEATURE_GATHER4
-#define FEATURE_GATHER4 1
-#endif
-=======
 #include "BurleyNormalizedSSSCommon.ush"
->>>>>>> 6bbb88c8
 
 #ifndef MAX_MOBILE_SHADOWCASCADES
 #define MAX_MOBILE_SHADOWCASCADES 0
@@ -24,8 +17,6 @@
 #ifndef MOBILE_SHADOW_QUALITY
 #define MOBILE_SHADOW_QUALITY 2
 #endif
-<<<<<<< HEAD
-=======
 
 #ifndef MOBILE_HIGH_QUALITY_BRDF
 #define MOBILE_HIGH_QUALITY_BRDF 0
@@ -68,7 +59,6 @@
 /*------------------------------------------------------------------------------
 	Mobile Shading Models
 ------------------------------------------------------------------------------*/
->>>>>>> 6bbb88c8
 
 struct FMobileDirectLighting
 {
@@ -81,23 +71,12 @@
 	half Opacity;
 	half3 DiffuseColor;
 	half3 SpecularColor;
-<<<<<<< HEAD
-#endif
-	
-#if MATERIAL_SHADINGMODEL_CLEAR_COAT
-	half ClearCoat;
-	half ClearCoatRoughness;
-	float NoV;
-	half3 SpecPreEnvBrdf;
-#elif MATERIAL_SHADINGMODEL_SINGLELAYERWATER
-=======
 	half3 EnvBrdf;
 
 	half NoV;
 	float3 DiffuseDir;
 
 #if MATERIAL_SHADINGMODEL_SINGLELAYERWATER
->>>>>>> 6bbb88c8
 	half BaseMaterialCoverageOverWater;
 	half WaterVisibility;
 	float3 WaterDiffuseIndirectLuminance;
@@ -119,25 +98,6 @@
 #endif
 };
 
-<<<<<<< HEAD
-#if NONMETAL
-half GetEnvBRDF(half SpecularColor, half Roughness, half NoV)
-{
-#if FORWARDSHADING_USE_HQ_ENV_BRDF
-	return EnvBRDF(SpecularColor, Roughness, NoV).x;
-#else
-	// If nothing is hooked up to Metalic and Specular,
-	// then defaults are the same as a non-metal,
-	// so this define is safe.
-	return EnvBRDFApproxNonmetal(Roughness, NoV);
-#endif
-}
-#else
-half3 GetEnvBRDF(half3 SpecularColor, half Roughness, half NoV)
-{
-#if FORWARDSHADING_USE_HQ_ENV_BRDF
-	return EnvBRDF(SpecularColor, Roughness, NoV);
-=======
 half3 GetEnvBRDF(half3 SpecularColor, half Roughness, half NoV)
 {
 #if FORWARDSHADING_USE_HQ_ENV_BRDF || MOBILE_DEFERRED_LIGHTING
@@ -147,54 +107,11 @@
 	// then defaults are the same as a non-metal,
 	// so this define is safe.
 	return EnvBRDFApproxNonmetal(Roughness, NoV).xxx;
->>>>>>> 6bbb88c8
 #else
 	return EnvBRDFApprox(SpecularColor, Roughness, NoV);
 #endif
 }
 
-<<<<<<< HEAD
-void InitShadingModelContext(inout FMobileShadingModelContext ShadingModelContext, inout FGBufferData GBuffer, float4 SvPosition, half3 CameraVector, half CustomData0, half CustomData1)
-{
-#if !FULLY_ROUGH || MATERIAL_SHADINGMODEL_CLEAR_COAT
-	half NoV = max(dot(GBuffer.WorldNormal, CameraVector), 0);
-#endif
-
-#if MATERIAL_SHADINGMODEL_CLEAR_COAT
-	ShadingModelContext.ClearCoat = saturate(CustomData0);
-	ShadingModelContext.ClearCoatRoughness = clamp(CustomData1, 0.015625, 1.0);
-
-	// Approximation of refraction's effect on EnvBRDF
-	half RefractionScale = ((NoV * 0.5 + 0.5) * NoV - 1) * saturate(1.25 - 1.25 * GBuffer.Roughness) + 1;
-
-	GBuffer.Specular *= lerp(1, RefractionScale, ShadingModelContext.ClearCoat);
-	half DielectricSpecular = 0.08 * GBuffer.Specular;
-	ShadingModelContext.SpecularColor = (DielectricSpecular - DielectricSpecular * GBuffer.Metallic) + GBuffer.BaseColor * GBuffer.Metallic;	// 2 mad
-	ShadingModelContext.SpecPreEnvBrdf = ShadingModelContext.SpecularColor;
-	ShadingModelContext.DiffuseColor = GBuffer.BaseColor - GBuffer.BaseColor * GBuffer.Metallic;
-
-	// This is to prevent Vis to get inf when both NoL and NoV are 0.
-	ShadingModelContext.NoV = saturate(abs(NoV) + 1e-5);
-
-#elif MATERIAL_SHADINGMODEL_SINGLELAYERWATER
-	ShadingModelContext.BaseMaterialCoverageOverWater = ShadingModelContext.Opacity;
-	ShadingModelContext.WaterVisibility = 1.0 - ShadingModelContext.BaseMaterialCoverageOverWater;
-
-	half DielectricSpecular = 0.08 * GBuffer.Specular;
-	ShadingModelContext.DiffuseColor = GBuffer.BaseColor - GBuffer.BaseColor * GBuffer.Metallic;	// 1 mad
-	ShadingModelContext.SpecularColor = (DielectricSpecular - DielectricSpecular * GBuffer.Metallic) + GBuffer.BaseColor * GBuffer.Metallic;	// 2 mad
-
-#else // MATERIAL_SHADINGMODEL_DEFAULTLIT
-	
-	#if NONMETAL
-		ShadingModelContext.DiffuseColor = GBuffer.BaseColor;
-		ShadingModelContext.SpecularColor = 0.04;
-	#else
-		half DielectricSpecular = 0.08 * GBuffer.Specular;
-		ShadingModelContext.DiffuseColor = GBuffer.BaseColor - GBuffer.BaseColor * GBuffer.Metallic;	// 1 mad
-		ShadingModelContext.SpecularColor = (DielectricSpecular - DielectricSpecular * GBuffer.Metallic) + GBuffer.BaseColor * GBuffer.Metallic;	// 2 mad
-	#endif
-=======
 #if MOBILE_SHADINGMODEL_SUPPORT
 half CalculateCurvature(half3 WorldNormal, float3 WorldPosition)
 {
@@ -293,7 +210,6 @@
 		half AverageRoughness = GBuffer.Roughness;
 		ShadingModelContext.Lobe0Roughness = max(saturate(AverageRoughness * AverageToRoughness.x), 0.02f);
 		ShadingModelContext.Lobe1Roughness = saturate(AverageRoughness * AverageToRoughness.y);
->>>>>>> 6bbb88c8
 
 		// Smoothly lerp to default single GGX lobe as Opacity approaches 0
 		half RoughnessLerpFactor = saturate(ShadingModelContext.Opacity * 10.0f);
@@ -315,11 +231,7 @@
 	EnvBRDFApproxFullyRough(ShadingModelContext.DiffuseColor, ShadingModelContext.SpecularColor);
 	ShadingModelContext.EnvBrdf = 0.0f;
 #else
-<<<<<<< HEAD
-	ShadingModelContext.SpecularColor = GetEnvBRDF(ShadingModelContext.SpecularColor, GBuffer.Roughness, NoV);
-=======
 	ShadingModelContext.EnvBrdf = GetEnvBRDF(ShadingModelContext.SpecularColor, GBuffer.Roughness, NoV);
->>>>>>> 6bbb88c8
 #endif
 }
 
@@ -344,19 +256,6 @@
 	return saturate(50.0 * SpecularColor.g) * Fc + (1 - Fc) * SpecularColor;
 }
 
-<<<<<<< HEAD
-half CalcSpecular(half Roughness, half NoH)
-{
-	return (Roughness*0.25 + 0.25) * GGX_Mobile(Roughness, NoH);
-}
-
-FMobileDirectLighting MobileIntegrateBxDF(FMobileShadingModelContext ShadingModelContext, FGBufferData GBuffer, half NoL, half3 V, half3 H, half NoH)
-{
-	FMobileDirectLighting Lighting;
-#if MATERIAL_SHADINGMODEL_CLEAR_COAT
-	half ClearCoatRoughness = ShadingModelContext.ClearCoatRoughness;
-	half VoH = max(0, dot(V, H));
-=======
 half3 MobileSpecularGGXInner(half D, half3 EnvBrdf, half3 SpecularColor, half Roughness, half NoV, half NoL, half VoH)
 {
 #if MOBILE_HIGH_QUALITY_BRDF
@@ -400,7 +299,6 @@
 	FMobileDirectLighting Lighting;
 
 	half ClearCoatRoughness = ShadingModelContext.ClearCoatRoughness;
->>>>>>> 6bbb88c8
 	half F0 = 0.04;
 	half Fc = Pow5(1 - VoH);
 	half F = Fc + (1 - Fc) * F0;
@@ -409,10 +307,7 @@
 
 	// Vis_SmithJointApprox
 	half a = ClearCoatRoughness * ClearCoatRoughness;
-<<<<<<< HEAD
-	half Vis_SmithV = NoL * (ShadingModelContext.NoV * (1 - a) + a);
-	half Vis_SmithL = ShadingModelContext.NoV * (NoL * (1 - a) + a);
-	float Vis = 0.5 * rcp(Vis_SmithV + Vis_SmithL);
+	float Vis = Vis_SmithJointApprox_Mobile(a, NoL, ShadingModelContext.NoV);
 
 	Lighting.Specular = NoL * ShadingModelContext.ClearCoat * F * Vis * GGX_Mobile(ClearCoatRoughness, NoH);
 
@@ -445,56 +340,6 @@
 	half3 CommonDiffuse = ShadingModelContext.DiffuseColor;
 	half3 DefaultDiffuse = NoL;
 	half3 RefractedDiffuse = (LayerAttenuation * BottomNoL) * Transmission;
-	Lighting.Diffuse = CommonDiffuse * lerp(DefaultDiffuse, RefractedDiffuse, ShadingModelContext.ClearCoat);
-
-	half3 CommonSpecular = ShadingModelContext.SpecularColor * CalcSpecular(GBuffer.Roughness, NoH);
-	half3 DefaultSpecular = NoL;
-	half3 RefractedSpecular = LayerAttenuation * Transmission * BottomNoL;
-	Lighting.Specular += CommonSpecular * lerp(DefaultSpecular, RefractedSpecular, ShadingModelContext.ClearCoat);
-#elif MATERIAL_SHADINGMODEL_HAIR
-	 // TODO transmittance
-	Lighting.Specular = half3(0, 0, 0);
-	Lighting.Diffuse = half3(0, 0, 0);
-#else // MATERIAL_SHADINGMODEL_DEFAULT_LIT
-	Lighting.Specular = ShadingModelContext.SpecularColor * (NoL * CalcSpecular(GBuffer.Roughness, NoH));
-	Lighting.Diffuse = NoL * ShadingModelContext.DiffuseColor;
-#endif
-	return Lighting;
-}
-=======
-	float Vis = Vis_SmithJointApprox_Mobile(a, NoL, ShadingModelContext.NoV);
-
-	Lighting.Specular = NoL * ShadingModelContext.ClearCoat * F * Vis * GGX_Mobile(ClearCoatRoughness, NoH);
-
-	half Eta = 0.66666667f;
-	half RefractionBlendFactor = (0.63 - 0.22 * VoH) * VoH - 0.745;
-	half RefractionProjectionTerm = RefractionBlendFactor * NoH;
-	half BottomNoV = saturate(Eta * ShadingModelContext.NoV - RefractionProjectionTerm);
-	half BottomNoL = saturate(Eta * NoL - RefractionProjectionTerm);
-
-	half3 Transmission = 0.0;
-	if (BottomNoL > 0.0 && BottomNoV > 0.0)
-	{
-		// Normalized layer thickness documented for clarity
-		half ThinDistance = (rcp(BottomNoV) + rcp(BottomNoL));
-		half AbsorptionMix = GBuffer.Metallic;
-
-		Transmission = 1.0;
-		if (AbsorptionMix > 0.0)
-		{
-			// Base color represents reflected color viewed at 0 incidence angle, after being absorbed through the substrate.
-			// Because of this, extinction is normalized by traveling through layer thickness twice
-			half3 TransmissionColor = GBuffer.BaseColor;
-			half3 ExtinctionCoefficient = -log(TransmissionColor) * 0.5f;
-			half3 OpticalDepth = ExtinctionCoefficient * max(ThinDistance - 2.0, 0.0);
-			Transmission = saturate(exp(-OpticalDepth));
-			Transmission = lerp(1.0, Transmission, AbsorptionMix);
-		}
-	}
-
-	half3 CommonDiffuse = ShadingModelContext.DiffuseColor;
-	half3 DefaultDiffuse = NoL;
-	half3 RefractedDiffuse = (LayerAttenuation * BottomNoL) * Transmission;
 	Lighting.Diffuse = Shadow * CommonDiffuse * lerp(DefaultDiffuse, RefractedDiffuse, ShadingModelContext.ClearCoat);
 
 	half3 CommonSpecular = MobileSpecularGGX(ShadingModelContext.EnvBrdf, ShadingModelContext.SpecularColor, GBuffer.Roughness, ShadingModelContext.NoV, NoH, NoL, VoH);
@@ -629,7 +474,6 @@
 	Mobile Shadow.
 ------------------------------------------------------------------------------*/
 
->>>>>>> 6bbb88c8
 half MobileShadowPCF(float2 ShadowUVs, FPCFSamplerSettings Settings)
 {
 #if MOBILE_SHADOW_QUALITY == 0
@@ -637,15 +481,9 @@
 #elif MOBILE_SHADOW_QUALITY == 1
 	half ShadowMap = Manual1x1PCF(ShadowUVs, Settings);
 #elif MOBILE_SHADOW_QUALITY == 2
-<<<<<<< HEAD
-	half ShadowMap = Manual2x2PCF(ShadowUVs, Settings);
-#elif MOBILE_SHADOW_QUALITY == 3
-	half ShadowMap = Manual3x3PCF(ShadowUVs, Settings);
-=======
 	half ShadowMap = Manual3x3PCF(ShadowUVs, Settings);
 #elif MOBILE_SHADOW_QUALITY == 3
 	half ShadowMap = Manual5x5PCF(ShadowUVs, Settings);
->>>>>>> 6bbb88c8
 #else
 	#error Unsupported MOBILE_SHADOW_QUALITY value.
 #endif
@@ -656,22 +494,14 @@
 // Add fading CSM plane:
 #define FADE_CSM 1
 
-<<<<<<< HEAD
-half MobileDirectionalLightCSM(float2 ScreenPosition, float SceneDepth, out float ShadowPositionZ)
-=======
 half MobileDirectionalLightCSM(float2 ScreenPosition, float SceneDepth, half NoL, inout float ShadowPositionZ)
->>>>>>> 6bbb88c8
 {
 	half ShadowMap = 1;
 	ShadowPositionZ = 0;
 	FPCFSamplerSettings Settings;
 	Settings.ShadowDepthTexture = MobileDirectionalLight.DirectionalLightShadowTexture;
 	Settings.ShadowDepthTextureSampler = MobileDirectionalLight.DirectionalLightShadowSampler;
-<<<<<<< HEAD
-	Settings.TransitionScale = MobileDirectionalLight.DirectionalLightDirectionAndShadowTransition.w;
-=======
 	Settings.TransitionScale = MobileDirectionalLight.DirectionalLightDirectionAndShadowTransition.w * lerp(MobileDirectionalLight.DirectionalLightDistanceFadeMADAndSpecularScale.w, 1.0, NoL);
->>>>>>> 6bbb88c8
 	Settings.ShadowBufferSize = MobileDirectionalLight.DirectionalLightShadowSize;
 	Settings.bSubsurface = false;
 	Settings.bTreatMaxDepthUnshadowed = false;
@@ -699,14 +529,10 @@
 	{
 		// Clamp pixel depth in light space for shadowing opaque, because areas of the shadow depth buffer that weren't rendered to will have been cleared to 1
 		// We want to force the shadow comparison to result in 'unshadowed' in that case, regardless of whether the pixel being shaded is in front or behind that plane
-<<<<<<< HEAD
-		float LightSpacePixelDepthForOpaque = min(ShadowPosition.z, 0.99999f);
-=======
 
 		// Invert ShadowZ as the shadow space has been changed (but not yet the filtering code)
 		float ShadowZ = 1.0f - ShadowPosition.z;
 		float LightSpacePixelDepthForOpaque = min(ShadowZ, 0.99999f);
->>>>>>> 6bbb88c8
 		Settings.SceneDepth = LightSpacePixelDepthForOpaque;
 
 		ShadowMap = MobileShadowPCF(ShadowPosition.xy, Settings);
