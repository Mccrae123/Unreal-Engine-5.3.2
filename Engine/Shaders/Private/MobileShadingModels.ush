--- conflicted
+++ resolved
@@ -78,40 +78,9 @@
 	half NoV = max(dot(GBuffer.WorldNormal, CameraVector), 0);
 #endif
 
-<<<<<<< HEAD
-#if NONMETAL
-	ShadingModelContext.DiffuseColor = ShadingModelContext.BaseColor;
-	ShadingModelContext.SpecularColor = 0.04;
-#else
-
-	#if MATERIAL_SHADINGMODEL_CLEAR_COAT
-		ShadingModelContext.ClearCoat = saturate(GetMaterialCustomData0(MaterialParameters));
-		ShadingModelContext.ClearCoatRoughness = clamp(GetMaterialCustomData1(MaterialParameters), 0.12, 1.0);
-		const half MetalSpec = 0.9;
-
-		// Approximation of refraction's effect on EnvBRDF
-		half RefractionScale = ((NoV * 0.5 + 0.5) * NoV - 1) * saturate(1.25 - 1.25 * ShadingModelContext.Roughness) + 1;
-
-		// Approximation of absorption integral, tuned for Roughness=0.4
-		half3 AbsorptionColor = ShadingModelContext.BaseColor * (1 / MetalSpec);
-		half3 Absorption = AbsorptionColor * ((NoV - 1) * 0.85 * (1 - lerp(AbsorptionColor, Square(AbsorptionColor), -0.78)) + 1);
-
-		// F_Schlick
-		half F0 = 0.04;
-		half Fc = Pow5(1 - NoV);
-		half F = Fc + (1 - Fc) * F0;
-		half LayerAttenuation = lerp(1, (1 - F), ShadingModelContext.ClearCoat);
-
-		ShadingModelContext.Specular *= lerp(1, RefractionScale, ShadingModelContext.ClearCoat);
-		half DielectricSpecular = 0.08 * ShadingModelContext.Specular;
-		ShadingModelContext.SpecularColor = (DielectricSpecular - DielectricSpecular * ShadingModelContext.Metallic) + ShadingModelContext.BaseColor * ShadingModelContext.Metallic;	// 2 mad
-		ShadingModelContext.SpecPreEnvBrdf = ShadingModelContext.SpecularColor;
-		ShadingModelContext.DiffuseColor = ShadingModelContext.BaseColor - ShadingModelContext.BaseColor * ShadingModelContext.Metallic;
-=======
 #if MATERIAL_SHADINGMODEL_CLEAR_COAT
 	ShadingModelContext.ClearCoat = saturate(CustomData0);
 	ShadingModelContext.ClearCoatRoughness = clamp(CustomData1, 0.015625, 1.0);
->>>>>>> 24776ab6
 
 	// Approximation of refraction's effect on EnvBRDF
 	half RefractionScale = ((NoV * 0.5 + 0.5) * NoV - 1) * saturate(1.25 - 1.25 * GBuffer.Roughness) + 1;
