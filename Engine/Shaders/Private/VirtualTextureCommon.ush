--- conflicted
+++ resolved
@@ -579,11 +579,7 @@
 /** Unpack normal from BC5. */
 float3 VirtualTextureUnpackNormalBC5(in float4 PackedValue)
 {
-<<<<<<< HEAD
-	return VirtualTextureUnpackNormal(PackedValue.rg);
-=======
 	return VirtualTextureUnpackNormal(PackedValue.rg, 1.f);
->>>>>>> 69078e53
 }
 
 /** Unpack normal from BC5 and BC1 textures. */
