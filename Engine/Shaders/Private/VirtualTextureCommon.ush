// Copyright Epic Games, Inc. All Rights Reserved.

#pragma once

#include "Common.ush"
#include "Random.ush"
#include "GammaCorrectionCommon.ush"
#ifndef VT_DISABLE_VIEW_UNIFORM_BUFFER
#define VT_DISABLE_VIEW_UNIFORM_BUFFER 0
#endif

#ifndef NUM_VIRTUALTEXTURE_SAMPLES
#error NUM_VIRTUALTEXTURE_SAMPLES should be set to the number of VT samples that will be done before including this file (exluding any lightmap samples)
#endif

#ifndef LIGHTMAP_VT_ENABLED
#define LIGHTMAP_VT_ENABLED 0
#endif

/** Struct used to store feedback information in. */
struct FVirtualTextureFeedbackParams
{
	uint Request;	// The tile to request for this pixel
#if (NUM_VIRTUALTEXTURE_SAMPLES + LIGHTMAP_VT_ENABLED) > 1	
	uint RequestId;	// The id of the VT texture sample this pixel will generate feedback for
#endif	
};

/** Initializes the FVirtualTextureFeedbackParams for the pixel shader. */
void InitializeVirtualTextureFeedback(in out FVirtualTextureFeedbackParams Params, uint2 SvPosition, uint FrameNumber)
{
#if (NUM_VIRTUALTEXTURE_SAMPLES + LIGHTMAP_VT_ENABLED) > 1
	const uint NumVTSamplesInShader = NUM_VIRTUALTEXTURE_SAMPLES + LIGHTMAP_VT_ENABLED;
	const uint2 PixelPos = SvPosition >> View.VirtualTextureFeedbackShift;
	const uint FeedbackPos = PixelPos.y * View.VirtualTextureFeedbackStride + PixelPos.x;
	Params.RequestId = (View.VirtualTextureFeedbackSampleOffset + FeedbackPos) % NumVTSamplesInShader;
	Params.Request = 0xFFFFFFFF;
#else
	Params.Request = 0xFFFFFFFF;	
#endif	
}

/** Store feedback info for a VT request in the passed in FVirtualTextureFeedbackParams. */
void StoreVirtualTextureFeedback(in out FVirtualTextureFeedbackParams Params, uint RequestId, uint Request)
{
#if (NUM_VIRTUALTEXTURE_SAMPLES + LIGHTMAP_VT_ENABLED) > 1
	Params.Request = (RequestId == Params.RequestId) ? Request : Params.Request;
#else
	Params.Request = Request;	
#endif
}

/** This should be called at the end of the pixel shader to write out the gathered VT feedback info to the OutputBuffer. */
void FinalizeVirtualTextureFeedback(in FVirtualTextureFeedbackParams Params, float4 SvPosition, float Opacity, uint FrameNumber, RWBuffer<uint> OutputBuffer)
{
	uint2 PixelTilePos = (uint2)SvPosition.xy & View.VirtualTextureFeedbackMask;
	uint PixelTileIndex = (PixelTilePos.y << View.VirtualTextureFeedbackShift) + PixelTilePos.x;

	// This code will only run every few pixels...
	[branch] if (PixelTileIndex == View.VirtualTextureFeedbackJitterOffset)
	{
		// TODO use append buffer ?
		uint2 PixelPos = (uint2)SvPosition.xy >> View.VirtualTextureFeedbackShift;
		uint FeedbackPos = PixelPos.y * View.VirtualTextureFeedbackStride + PixelPos.x;

		// When using DBuffer, feedback buffer is blending using decal opacity for opaque objects
		// This way we avoid overwriting values already written to feedback buffer while rendering dbuffer decals
#if MATERIALBLENDING_TRANSLUCENT || MATERIALBLENDING_ADDITIVE || MATERIALBLENDING_MODULATE || IS_DECAL || (USE_DBUFFER && MATERIAL_DECAL_READ_MASK)

		// Stochastic alpha testing
#if MATERIALBLENDING_ADDITIVE || MATERIALBLENDING_MODULATE || MATERIAL_SHADINGMODEL_THIN_TRANSLUCENT
		// Opacity may not make sense for additive and modulation blending
		// Use a value of 0.25f so we have up to 4 layers of VT transparancy
		const float Alpha = 0.25f;  
#else

#if (IS_DECAL && !IS_DBUFFER_DECAL)
		// Even fully opaque gbuffer decals may not completely overwrite data from base pass, so don't allow VT feedback to become fully opaque.
		// TODO - it may be possible to allow fully opaque decals with certain blend-mode/state combinations, if we can guarantee they overwrite all gbuffer channels
		const float MaxAlpha = 0.5f;
#elif (USE_DBUFFER && MATERIAL_DECAL_READ_MASK && !MATERIALDECALRESPONSEMASK)
		// When reading the DBuffer directly (so without a blend alpha available) we don't wan't to allow the base pass to be fully opaque for VT feedback.
		const float MaxAlpha = 0.5f;
#else
		const float MaxAlpha = 1.0f;
#endif
		const float MinAlpha = 0.02f;
		const float Alpha =  clamp(Opacity, MinAlpha, MaxAlpha);
#endif

        const float AlphaThreshold = frac( 
			PseudoRandom(PixelPos + FrameNumber) + // Random  value in 0-1 on feedback tile. Add in framenumber for extra jitter so the pseudorandom pattern changes over time.
			SvPosition.w // Add in depth so we pick different thresholds on different depths
			);  
											
        // Threshold is uniform pseudo random this conditional has a higher probability to succeed for higher apha values
        // that means more opaque surfaces get more pixels in the feedback buffer which is what we want
        [branch] if (Alpha > AlphaThreshold)				
        {
            OutputBuffer[FeedbackPos] = Params.Request;
        }     
#else	
		OutputBuffer[FeedbackPos] = Params.Request;
#endif
	}	
}

/**
 * Address Mode Logic
 * Apply before after calculating mip level/derivatives!
 */

#define VTADDRESSMODE_CLAMP 0u
#define VTADDRESSMODE_WRAP 1u
#define VTADDRESSMODE_MIRROR 2u

float ApplyAddressModeMirror(float v)
{
	float t = frac(v * 0.5f) * 2.0f;
	return 1.0f - abs(t - 1.0f);
}

float ApplyAddressMode(float v, uint AddressMode)
{
	// For CLAMP address mode, can't clamp to 1.0f, otherwise 'uint(UV * SizeInPages)' will overflow page table bounds by 1
	// Instead, clamp to slightly below 1, this ensures that when rounded down to uint, above value will be at most 'SizeInPages - 1'
	// The actual texel we clamp to doesn't matter too much for sampling physical texture, since we have borders around the physical pages
	// Just need to make sure we don't clamp too far and chop off valid texels at the edge of texture
	const float MaxTextureSize = 65536.0f;

	if(AddressMode == VTADDRESSMODE_WRAP) return frac(v);
	else if(AddressMode == VTADDRESSMODE_MIRROR) return ApplyAddressModeMirror(v);
	else return clamp(v, 0.0f, 1.0f - (1.0f / MaxTextureSize));
}

float2 ApplyAddressMode(float2 UV, uint AddressU, uint AddressV)
{
	return float2(ApplyAddressMode(UV.x, AddressU), ApplyAddressMode(UV.y, AddressV));
}

/** Non aniso mip level calculation. */
float MipLevel2D( float2 dUVdx, float2 dUVdy )
{
	const float px = dot( dUVdx, dUVdx );
	const float py = dot( dUVdy, dUVdy );
	return 0.5f * log2( max( px, py ) );
}

/** Aniso mip level calculation. */
float MipLevelAniso2D( float2 dUVdx, float2 dUVdy, const float MaxAnisoLog2 )
{
	const float px = dot( dUVdx, dUVdx );
	const float py = dot( dUVdy, dUVdy );

	const float MinLevel = 0.5f * log2( min( px, py ) );
	const float MaxLevel = 0.5f * log2( max( px, py ) );

	const float AnisoBias = min( MaxLevel - MinLevel, MaxAnisoLog2 );
	const float Level = MaxLevel - AnisoBias;
	
	return Level;
}

/** Unpacked contents of per page table uniforms. */
struct VTPageTableUniform
{
	uint XOffsetInPages; // 12
	uint YOffsetInPages; // 12
	uint MaxLevel; // 4
	uint vPageTableMipBias; // 8
	uint ShiftedPageTableID; // 4
	uint AdaptiveLevelBias; // 4

	float2 SizeInPages;
	float2 UVScale;
	float MaxAnisoLog2;
};

/** Unpack the per page table uniforms. */
VTPageTableUniform VTPageTableUniform_Unpack(uint4 PackedPageTableUniform0, uint4 PackedPageTableUniform1)
{
	VTPageTableUniform result;
	result.UVScale = asfloat(PackedPageTableUniform0.xy);
	result.SizeInPages = asfloat(PackedPageTableUniform0.zw);
	result.MaxAnisoLog2 = asfloat(PackedPageTableUniform1.x);
	result.XOffsetInPages = PackedPageTableUniform1.y & 0xfff;
	result.YOffsetInPages = (PackedPageTableUniform1.y >> 12) & 0xfff;
	result.vPageTableMipBias = (PackedPageTableUniform1.y >> 24) & 0xff;
	result.MaxLevel = PackedPageTableUniform1.z & 0xf;
	result.AdaptiveLevelBias = (PackedPageTableUniform1.z >> 4) & 0xf;
	result.ShiftedPageTableID = PackedPageTableUniform1.w;
	return result;
}

/** Structure carrying page table read result. Is passed as inout parameter and partially filled by several functions. */
struct VTPageTableResult
{
	float2 UV;
	float2 dUVdx;
	float2 dUVdy;
	uint4 PageTableValue[2];
	uint PackedRequest;
};

uint GetRequestedLevel(VTPageTableResult PageTableResult)
{
	uint RequestLevelPlusOne = (PageTableResult.PackedRequest >> 24) & 0xf;
	uint RequestLevel = max(RequestLevelPlusOne, 1u) - 1u;
	return RequestLevel;
}

uint GetSampledLevel(VTPageTableResult PageTableResult, uint LayerIndex, uint FallbackValue)
{
	uint PackedPageTableValue = PageTableResult.PageTableValue[LayerIndex / 4u][LayerIndex & 3u];
	
	// 0 is an empty value in the PageTableResult.
	// We must also consider 1 as an empty value since it will appear in the .w channel page table textures with less than 4 channels.
	// todo: Inject the number of layers inside VTPageTableResult and avoid the need to special case values here.
	// HLSLMaterialTranslator could pass the value to TextureLoadVirtualPageTable through a macro similar to VIRTUALTEXTURE_PAGETABLE_%d.
	if (PackedPageTableValue != 0 && PackedPageTableValue != 1)
	{
		uint SampleLevel = PackedPageTableValue & 0xf;
		return SampleLevel;
	}

	// Return whatever the caller can interpret as empty.
	return FallbackValue;
}

float GetStochasticMipNoise(float2 SvPositionXY)
{
#if VT_DISABLE_VIEW_UNIFORM_BUFFER
	return 0;
#else
	return InterleavedGradientNoise(SvPositionXY, View.StateFrameIndexMod8);
#endif
}

float GetGlobalVirtualTextureMipBias()
{
#if VT_DISABLE_VIEW_UNIFORM_BUFFER
	return 0;
#else
	return View.GlobalVirtualTextureMipBias;
#endif
}

/** Calculate mip level including stochastic noise. Also stores derivatives to OutResult for use when sampling physical texture. */
int TextureComputeVirtualMipLevel(
	in out VTPageTableResult OutResult,
	float2 dUVdx, float2 dUVdy, float MipBias,
	float2 SvPositionXY,
	VTPageTableUniform PageTableUniform)
{
	OutResult.dUVdx = dUVdx * PageTableUniform.SizeInPages;
	OutResult.dUVdy = dUVdy * PageTableUniform.SizeInPages;

	// Always compute mip level using MipLevelAniso2D, even if VIRTUAL_TEXTURE_ANISOTROPIC_FILTERING is disabled
	// This way the VT mip level selection will come much closer to HW mip selection, even if we're not sampling the texture using anisotropic filtering
	const float ComputedLevel = MipLevelAniso2D(OutResult.dUVdx, OutResult.dUVdy, PageTableUniform.MaxAnisoLog2);

	const float GlobalMipBias = GetGlobalVirtualTextureMipBias();
	const float Noise = GetStochasticMipNoise(SvPositionXY);

	return (int)floor(ComputedLevel + MipBias + GlobalMipBias + Noise) + int(PageTableUniform.vPageTableMipBias);
}

/** Samples page table indirection and any apply changes to UV, vLevel and PageTable information for adaptive page tables. */
void ApplyAdaptivePageTableUniform(
	Texture2D<uint> PageTableIndirection,
	in out VTPageTableResult InOutResult,
	in out VTPageTableUniform InOutPageTableUniform,
	in out float2 UV,
	in out int vLevel)
{
	if (vLevel < 0)
	{
		// Requested level not stored in low mips so find the adaptive page table entry for this UV.
		float2 AdaptiveGridPos = UV * InOutPageTableUniform.SizeInPages;
		int2 AdaptiveGridCoord = (int2)floor(AdaptiveGridPos);
		float2 AdaptiveGridUV = frac(AdaptiveGridPos);
		uint PackedAdaptiveDesc = PageTableIndirection.Load(int3(AdaptiveGridCoord, 0));

		[branch]
		if (PackedAdaptiveDesc != 0)
		{
			// A valid entry was found so apply changes.
			InOutPageTableUniform.XOffsetInPages = PackedAdaptiveDesc & 0xfff;
			InOutPageTableUniform.YOffsetInPages = (PackedAdaptiveDesc >> 12) & 0xfff;
			InOutPageTableUniform.MaxLevel = (PackedAdaptiveDesc >> 24) & 0xf;
			InOutPageTableUniform.SizeInPages = ((int) 1) << InOutPageTableUniform.MaxLevel;

			vLevel += InOutPageTableUniform.MaxLevel;
			InOutResult.dUVdx *= InOutPageTableUniform.SizeInPages;
			InOutResult.dUVdy *= InOutPageTableUniform.SizeInPages;

			UV = frac(AdaptiveGridPos);
		}
	}
}

/** Load from page table and store results. Single page table texture version. */
void TextureLoadVirtualPageTableInternal(
	in out VTPageTableResult OutResult,
	Texture2D<uint4> PageTable0,
	VTPageTableUniform PageTableUniform,
	float2 UV, int vLevel)
{
	OutResult.UV = UV * PageTableUniform.SizeInPages;

	const uint vLevelClamped = clamp(vLevel, 0, int(PageTableUniform.MaxLevel));
	const uint vPageX = (uint(OutResult.UV.x) + PageTableUniform.XOffsetInPages) >> vLevelClamped;
	const uint vPageY = (uint(OutResult.UV.y) + PageTableUniform.YOffsetInPages) >> vLevelClamped;

	OutResult.PageTableValue[0] = PageTable0.Load(int3(vPageX, vPageY, vLevelClamped));
	OutResult.PageTableValue[1] = uint4(0u, 0u, 0u, 0u);

	// PageTableID packed in upper 4 bits of 'PackedPageTableUniform', which is the bit position we want it in for PackedRequest as well, just need to mask off extra bits
	OutResult.PackedRequest = PageTableUniform.ShiftedPageTableID;
	OutResult.PackedRequest |= vPageX;
	OutResult.PackedRequest |= vPageY << 12;

	// Feedback always encodes vLevel+1, and subtracts 1 on the CPU side.
	// This allows the CPU code to know when we requested a negative vLevel which indicates that we don't have sufficient virtual texture resolution.
	const uint vLevelPlusOneClamped = clamp(vLevel + 1, 0, int(PageTableUniform.MaxLevel + 1));
	OutResult.PackedRequest |= vLevelPlusOneClamped << 24;
}

/** Load from page table and store results. Two page table texture version. */
void TextureLoadVirtualPageTableInternal(
	in out VTPageTableResult OutResult,
	Texture2D<uint4> PageTable0, Texture2D<uint4> PageTable1,
	VTPageTableUniform PageTableUniform,
	float2 UV, int vLevel)
{
	OutResult.UV = UV * PageTableUniform.SizeInPages;

	const uint vLevelClamped = clamp(vLevel, 0, int(PageTableUniform.MaxLevel));
	const uint vPageX = (uint(OutResult.UV.x) + PageTableUniform.XOffsetInPages) >> vLevelClamped;
	const uint vPageY = (uint(OutResult.UV.y) + PageTableUniform.YOffsetInPages) >> vLevelClamped;

	OutResult.PageTableValue[0] = PageTable0.Load(int3(vPageX, vPageY, vLevelClamped));
	OutResult.PageTableValue[1] = PageTable1.Load(int3(vPageX, vPageY, vLevelClamped));

	// PageTableID packed in upper 4 bits of 'PackedPageTableUniform', which is the bit position we want it in for PackedRequest as well, just need to mask off extra bits
	OutResult.PackedRequest = PageTableUniform.ShiftedPageTableID;
	OutResult.PackedRequest |= vPageX;
	OutResult.PackedRequest |= vPageY << 12;

	// Feedback always encodes vLevel+1, and subtracts 1 on the CPU side.
	// This allows the CPU code to know when we requested a negative vLevel which indicates that we don't have sufficient virtual texture resolution.
	const uint vLevelPlusOneClamped = clamp(vLevel + 1, 0, int(PageTableUniform.MaxLevel + 1));
	OutResult.PackedRequest |= vLevelPlusOneClamped << 24;
}

/**
 * Public functions used by the material system to sample virtual textures.
 * These boiler plate functions implement the used permutations from the matrix of sampling behaviours:
 *  - One or two page table textures
 *  - Sample(Bias)/SampleGrad/SampleLevel
 *  - Adaptive page table indirection on or off
 *  - Feedback on or off
 *  - Anisotropic filtering on or off
 */ 

// LoadPageTable: 1 Page table
VTPageTableResult TextureLoadVirtualPageTable(
	Texture2D<uint4> PageTable0,
	VTPageTableUniform PageTableUniform,
	float2 UV, uint AddressU, uint AddressV, 
	MaterialFloat MipBias, float2 SvPositionXY,
	uint SampleIndex,
	in out FVirtualTextureFeedbackParams Feedback)
{
	VTPageTableResult Result = (VTPageTableResult)0;
	UV = UV * PageTableUniform.UVScale;
	int vLevel = GetGlobalVirtualTextureMipBias();
#if PIXELSHADER
	vLevel = TextureComputeVirtualMipLevel(Result, ddx(UV), ddy(UV), MipBias, SvPositionXY, PageTableUniform);
#endif // PIXELSHADER
	UV = ApplyAddressMode(UV, AddressU, AddressV);
	TextureLoadVirtualPageTableInternal(Result, PageTable0, PageTableUniform, UV, vLevel);
	StoreVirtualTextureFeedback(Feedback, SampleIndex, Result.PackedRequest);
	return Result;
}

// LoadPageTable: 1 Page table, No feedback
VTPageTableResult TextureLoadVirtualPageTable(
	Texture2D<uint4> PageTable0,
	VTPageTableUniform PageTableUniform,
	float2 UV, uint AddressU, uint AddressV, 
	MaterialFloat MipBias, float2 SvPositionXY)
{
	VTPageTableResult Result = (VTPageTableResult)0;
	UV = UV * PageTableUniform.UVScale;
	int vLevel = GetGlobalVirtualTextureMipBias();
#if PIXELSHADER
	vLevel = TextureComputeVirtualMipLevel(Result, ddx(UV), ddy(UV), MipBias, SvPositionXY, PageTableUniform);
#endif // PIXELSHADER
	UV = ApplyAddressMode(UV, AddressU, AddressV);
	TextureLoadVirtualPageTableInternal(Result, PageTable0, PageTableUniform, UV, vLevel);
	return Result;
}

// LoadPageTable: 2 Page tables
VTPageTableResult TextureLoadVirtualPageTable(
	Texture2D<uint4> PageTable0, Texture2D<uint4> PageTable1,
	VTPageTableUniform PageTableUniform,
	float2 UV, uint AddressU, uint AddressV,
	MaterialFloat MipBias, float2 SvPositionXY,
	uint SampleIndex,
	in out FVirtualTextureFeedbackParams Feedback)
{
	VTPageTableResult Result = (VTPageTableResult)0;
	UV = UV * PageTableUniform.UVScale;
	int vLevel = GetGlobalVirtualTextureMipBias();
#if PIXELSHADER
	vLevel = TextureComputeVirtualMipLevel(Result, ddx(UV), ddy(UV), MipBias, SvPositionXY, PageTableUniform);
#endif // PIXELSHADER
	UV = ApplyAddressMode(UV, AddressU, AddressV);
	TextureLoadVirtualPageTableInternal(Result, PageTable0, PageTable1, PageTableUniform, UV, vLevel);
	StoreVirtualTextureFeedback(Feedback, SampleIndex, Result.PackedRequest);
	return Result;
}

// LoadPageTable: 2 Page tables, No feedback
VTPageTableResult TextureLoadVirtualPageTable(
	Texture2D<uint4> PageTable0, Texture2D<uint4> PageTable1,
	VTPageTableUniform PageTableUniform,
	float2 UV, uint AddressU, uint AddressV,
	MaterialFloat MipBias, float2 SvPositionXY)
{
	VTPageTableResult Result = (VTPageTableResult)0;
	UV = UV * PageTableUniform.UVScale;
	int vLevel = GetGlobalVirtualTextureMipBias();
#if PIXELSHADER
	vLevel = TextureComputeVirtualMipLevel(Result, ddx(UV), ddy(UV), MipBias, SvPositionXY, PageTableUniform);
#endif // PIXELSHADER
	UV = ApplyAddressMode(UV, AddressU, AddressV);
	TextureLoadVirtualPageTableInternal(Result, PageTable0, PageTable1, PageTableUniform, UV, vLevel);
	return Result;
}

// LoadPageTable: 1 Page table, SampleGrad
VTPageTableResult TextureLoadVirtualPageTableGrad(
	Texture2D<uint4> PageTable0,
	VTPageTableUniform PageTableUniform,
	float2 UV, uint AddressU, uint AddressV,
	MaterialFloat2 dUVdx, MaterialFloat2 dUVdy, float2 SvPositionXY,
	uint SampleIndex,
	in out FVirtualTextureFeedbackParams Feedback)
{
	VTPageTableResult Result = (VTPageTableResult)0;
	int vLevel = TextureComputeVirtualMipLevel(Result, dUVdx * PageTableUniform.UVScale, dUVdy * PageTableUniform.UVScale, 0, SvPositionXY, PageTableUniform);
	UV = UV * PageTableUniform.UVScale;
	UV = ApplyAddressMode(UV, AddressU, AddressV);
	TextureLoadVirtualPageTableInternal(Result, PageTable0, PageTableUniform, UV, vLevel);
	StoreVirtualTextureFeedback(Feedback, SampleIndex, Result.PackedRequest);
	return Result;
}

// LoadPageTable: 2 Page tables, SampleGrad
VTPageTableResult TextureLoadVirtualPageTableGrad(
	Texture2D<uint4> PageTable0, Texture2D<uint4> PageTable1,
	VTPageTableUniform PageTableUniform,
	float2 UV, uint AddressU, uint AddressV,
	MaterialFloat2 dUVdx, MaterialFloat2 dUVdy, float2 SvPositionXY,
	uint SampleIndex,
	in out FVirtualTextureFeedbackParams Feedback)
{
	VTPageTableResult Result = (VTPageTableResult)0.0f;
	int vLevel = TextureComputeVirtualMipLevel(Result, dUVdx * PageTableUniform.UVScale, dUVdy * PageTableUniform.UVScale, 0, SvPositionXY, PageTableUniform);
	UV = UV * PageTableUniform.UVScale;
	UV = ApplyAddressMode(UV, AddressU, AddressV);
	TextureLoadVirtualPageTableInternal(Result, PageTable0, PageTable1, PageTableUniform, UV, vLevel);
	StoreVirtualTextureFeedback(Feedback, SampleIndex, Result.PackedRequest);
	return Result;
}

// LoadPageTable: 2 Page tables, SampleGrad, no feedback
VTPageTableResult TextureLoadVirtualPageTableGrad(
	Texture2D<uint4> PageTable0, Texture2D<uint4> PageTable1,
	VTPageTableUniform PageTableUniform,
	float2 UV, uint AddressU, uint AddressV,
	MaterialFloat2 dUVdx, MaterialFloat2 dUVdy, float2 SvPositionXY)
{
	VTPageTableResult Result = (VTPageTableResult)0.0f;
	int vLevel = TextureComputeVirtualMipLevel(Result, dUVdx * PageTableUniform.UVScale, dUVdy * PageTableUniform.UVScale, 0, SvPositionXY, PageTableUniform);
	UV = UV * PageTableUniform.UVScale;
	UV = ApplyAddressMode(UV, AddressU, AddressV);
	TextureLoadVirtualPageTableInternal(Result, PageTable0, PageTable1, PageTableUniform, UV, vLevel);
	return Result;
}

// LoadPageTable: 1 Page table, SampleLevel
VTPageTableResult TextureLoadVirtualPageTableLevel(
	Texture2D<uint4> PageTable0,
	VTPageTableUniform PageTableUniform,
	float2 UV, uint AddressU, uint AddressV,
	MaterialFloat Level, 
	uint SampleIndex,
	in out FVirtualTextureFeedbackParams Feedback)
{
	VTPageTableResult Result = (VTPageTableResult)0;
	UV = UV * PageTableUniform.UVScale;
	int vLevel = (int)floor(Level + GetGlobalVirtualTextureMipBias());
	UV = ApplyAddressMode(UV, AddressU, AddressV);
	TextureLoadVirtualPageTableInternal(Result, PageTable0, PageTableUniform, UV, vLevel);
	StoreVirtualTextureFeedback(Feedback, SampleIndex, Result.PackedRequest);
	return Result;
}

// LoadPageTable: 1 Page table, SampleLevel, No feedback
VTPageTableResult TextureLoadVirtualPageTableLevel(
	Texture2D<uint4> PageTable0,
	VTPageTableUniform PageTableUniform,
	float2 UV, uint AddressU, uint AddressV,
	MaterialFloat Level)
{
	VTPageTableResult Result = (VTPageTableResult)0;
	UV = UV * PageTableUniform.UVScale;
	int vLevel = (int)floor(Level + GetGlobalVirtualTextureMipBias());
	UV = ApplyAddressMode(UV, AddressU, AddressV);
	TextureLoadVirtualPageTableInternal(Result, PageTable0, PageTableUniform, UV, vLevel);
	return Result;
}

// LoadPageTable: 2 Page tables, SampleLevel
VTPageTableResult TextureLoadVirtualPageTableLevel(
	Texture2D<uint4> PageTable0, Texture2D<uint4> PageTable1,
	VTPageTableUniform PageTableUniform,
	float2 UV, uint AddressU, uint AddressV,
	MaterialFloat Level,
	uint SampleIndex,
	in out FVirtualTextureFeedbackParams Feedback)
{
	VTPageTableResult Result = (VTPageTableResult)0;
	UV = UV * PageTableUniform.UVScale;
	int vLevel = (int)floor(Level + GetGlobalVirtualTextureMipBias());
	UV = ApplyAddressMode(UV, AddressU, AddressV);
	TextureLoadVirtualPageTableInternal(Result, PageTable0, PageTable1, PageTableUniform, UV, vLevel);
	StoreVirtualTextureFeedback(Feedback, SampleIndex, Result.PackedRequest);
	return Result;
}

// LoadPageTable: 2 Page tables, SampleLevel, No feedback
VTPageTableResult TextureLoadVirtualPageTableLevel(
	Texture2D<uint4> PageTable0, Texture2D<uint4> PageTable1,
	VTPageTableUniform PageTableUniform,
	float2 UV, uint AddressU, uint AddressV,
	MaterialFloat Level)
{
	VTPageTableResult Result = (VTPageTableResult)0;
	UV = UV * PageTableUniform.UVScale;
	int vLevel = (int)floor(Level + GetGlobalVirtualTextureMipBias());
	UV = ApplyAddressMode(UV, AddressU, AddressV);
	TextureLoadVirtualPageTableInternal(Result, PageTable0, PageTable1, PageTableUniform, UV, vLevel);
	return Result;
}

// LoadPageTable: 1 Page table, Adaptive
VTPageTableResult TextureLoadVirtualPageTableAdaptive(
	Texture2D<uint4> PageTable0,
	Texture2D<uint> PageTableIndirection,
	VTPageTableUniform PageTableUniform,
	float2 UV, uint AddressU, uint AddressV,
	MaterialFloat MipBias, float2 SvPositionXY,
	uint SampleIndex,
	in out FVirtualTextureFeedbackParams Feedback)
{
	VTPageTableResult Result = (VTPageTableResult)0;
	UV = UV * PageTableUniform.UVScale;
	int vLevel = GetGlobalVirtualTextureMipBias();
#if PIXELSHADER
	vLevel = TextureComputeVirtualMipLevel(Result, ddx(UV), ddy(UV), MipBias, SvPositionXY, PageTableUniform);
#endif // PIXELSHADER
	UV = ApplyAddressMode(UV, AddressU, AddressV);
	ApplyAdaptivePageTableUniform(PageTableIndirection, Result, PageTableUniform, UV, vLevel);
	TextureLoadVirtualPageTableInternal(Result, PageTable0, PageTableUniform, UV, vLevel);
	StoreVirtualTextureFeedback(Feedback, SampleIndex, Result.PackedRequest);
	return Result;
}

// LoadPageTable: 1 Page table, Adaptive, SampleGrad
VTPageTableResult TextureLoadVirtualPageTableAdaptiveGrad(
	Texture2D<uint4> PageTable0,
	Texture2D<uint> PageTableIndirection,
	VTPageTableUniform PageTableUniform,
	float2 UV, uint AddressU, uint AddressV,
	MaterialFloat2 dUVdx, MaterialFloat2 dUVdy, float2 SvPositionXY,
	uint SampleIndex,
	in out FVirtualTextureFeedbackParams Feedback)
{
	VTPageTableResult Result = (VTPageTableResult)0;
	int vLevel = TextureComputeVirtualMipLevel(Result, dUVdx * PageTableUniform.UVScale, dUVdy * PageTableUniform.UVScale, 0, SvPositionXY, PageTableUniform);
	UV = UV * PageTableUniform.UVScale;
	UV = ApplyAddressMode(UV, AddressU, AddressV);
	ApplyAdaptivePageTableUniform(PageTableIndirection, Result, PageTableUniform, UV, vLevel);
	TextureLoadVirtualPageTableInternal(Result, PageTable0, PageTableUniform, UV, vLevel);
	StoreVirtualTextureFeedback(Feedback, SampleIndex, Result.PackedRequest);
	return Result;
}

// LoadPageTable: 1 Page table, Adaptive, SampleLevel
VTPageTableResult TextureLoadVirtualPageTableAdaptiveLevel(
	Texture2D<uint4> PageTable0,
	Texture2D<uint> PageTableIndirection,
	VTPageTableUniform PageTableUniform,
	float2 UV, uint AddressU, uint AddressV,
	MaterialFloat Level, 
	uint SampleIndex,
	in out FVirtualTextureFeedbackParams Feedback)
{
	VTPageTableResult Result = (VTPageTableResult)0;
	// Level is an index into the full size adaptive VT. AdaptiveLevelBias shifts it relative to the low mips allocated VT.
	int vLevel = (int)floor(Level + GetGlobalVirtualTextureMipBias()) - PageTableUniform.AdaptiveLevelBias;
	UV = UV * PageTableUniform.UVScale;
	UV = ApplyAddressMode(UV, AddressU, AddressV);
	ApplyAdaptivePageTableUniform(PageTableIndirection, Result, PageTableUniform, UV, vLevel);
	TextureLoadVirtualPageTableInternal(Result, PageTable0, PageTableUniform, UV, vLevel);
	StoreVirtualTextureFeedback(Feedback, SampleIndex, Result.PackedRequest);
	return Result;
}

// LoadPageTable: 1 Page table, Adaptive, SampleLevel, No feedback
VTPageTableResult TextureLoadVirtualPageTableAdaptiveLevel(
	Texture2D<uint4> PageTable0,
	Texture2D<uint> PageTableIndirection,
	VTPageTableUniform PageTableUniform,
	float2 UV, uint AddressU, uint AddressV,
	MaterialFloat Level)
{
	VTPageTableResult Result = (VTPageTableResult)0;
	// Level is an index into the full size adaptive VT. AdaptiveLevelBias shifts it relative to the low mips allocated VT.
	int vLevel = (int)floor(Level + GetGlobalVirtualTextureMipBias()) - PageTableUniform.AdaptiveLevelBias;
	UV = UV * PageTableUniform.UVScale;
	UV = ApplyAddressMode(UV, AddressU, AddressV);
	ApplyAdaptivePageTableUniform(PageTableIndirection, Result, PageTableUniform, UV, vLevel);
	TextureLoadVirtualPageTableInternal(Result, PageTable0, PageTableUniform, UV, vLevel);
	return Result;
}

/** Unpacked contents of per physical sample uniform. */
struct VTUniform
{
	// Page sizes are scaled by RcpPhysicalTextureSize
	float pPageSize;
	float vPageSize;
	float vPageBorderSize;
	bool bPageTableExtraBits;
	float4 FallbackValue;
};

/** Unpack the physical sample uniform. */
VTUniform VTUniform_Unpack(uint4 PackedUniform)
{
	VTUniform result;
	result.pPageSize = abs(asfloat(PackedUniform.w));
	result.vPageSize = asfloat(PackedUniform.y);
	result.vPageBorderSize = asfloat(PackedUniform.z);
	result.bPageTableExtraBits = asfloat(PackedUniform.w) > 0;
	result.FallbackValue.b = float((PackedUniform.x >> 0) & 0xFF) * (1.0f / 255.0f);
	result.FallbackValue.g = float((PackedUniform.x >> 8) & 0xFF) * (1.0f / 255.0f);
	result.FallbackValue.r = float((PackedUniform.x >> 16) & 0xFF) * (1.0f / 255.0f);
	result.FallbackValue.a = float((PackedUniform.x >> 24) & 0xFF) * (1.0f / 255.0f);
	return result;
}

/** We use 0 to mark an unmapped page table entry. */
bool IsValid(VTPageTableResult PageTableResult, uint LayerIndex)
{
	const uint PackedPageTableValue = PageTableResult.PageTableValue[LayerIndex / 4u][LayerIndex & 3u];
	return (PackedPageTableValue >> 4) != 0;
}

/** Applies proper scaling to dUVdx/dUVdy in PageTableResult. */
float2 VTComputePhysicalUVs(in out VTPageTableResult PageTableResult, uint LayerIndex, VTUniform Uniform)
{
	const uint PackedPageTableValue = PageTableResult.PageTableValue[LayerIndex / 4u][LayerIndex & 3u];

	// See packing in PageTableUpdate.usf
	const uint vLevel = PackedPageTableValue & 0xf;
	const float UVScale = float(4096u >> vLevel) * (1.0f / 4096.0f);

	// This will compile to runtime branch, but should in theory be conditional moves selecting 1 of 2 different bitfield extracting instructions
	const uint pPageX = Uniform.bPageTableExtraBits ? (PackedPageTableValue >> 4) & 0xff : (PackedPageTableValue >> 4) & 0x3f;
	const uint pPageY = Uniform.bPageTableExtraBits ? (PackedPageTableValue >> 12) & 0xff : (PackedPageTableValue >> 10) & 0x3f;

	const float2 vPageFrac = frac(PageTableResult.UV * UVScale);
	const float2 pUV = float2(pPageX, pPageY) * Uniform.pPageSize + (vPageFrac * Uniform.vPageSize + Uniform.vPageBorderSize);

	const float ddxyScale = UVScale * Uniform.vPageSize;
	PageTableResult.dUVdx *= ddxyScale;
	PageTableResult.dUVdy *= ddxyScale;
	return pUV;
}

// SamplePhysicalTexture: Aniso On
MaterialFloat4 TextureVirtualSample(
	Texture2D Physical, SamplerState PhysicalSampler,
	VTPageTableResult PageTableResult, uint LayerIndex,
	VTUniform Uniform)
{
<<<<<<< HEAD
	if (IsValid(PageTableResult, LayerIndex))
	{
		const float2 pUV = VTComputePhysicalUVs(PageTableResult, LayerIndex, Uniform);
#if VIRTUAL_TEXTURE_ANISOTROPIC_FILTERING
		return Physical.SampleGrad(PhysicalSampler, pUV, PageTableResult.dUVdx, PageTableResult.dUVdy);
#else
		// no need for dUVdx/dUVdy unless we have anistropic filtering enabled
		return Physical.SampleLevel(PhysicalSampler, pUV, 0.0f);
=======
	const float2 pUV = VTComputePhysicalUVs(PageTableResult, LayerIndex, Uniform);
	const bool bValid = IsValid(PageTableResult, LayerIndex);

#if VIRTUAL_TEXTURE_ANISOTROPIC_FILTERING
	return bValid ? Physical.SampleGrad(PhysicalSampler, pUV, PageTableResult.dUVdx, PageTableResult.dUVdy) : Uniform.FallbackValue;
#else
	// no need for dUVdx/dUVdy unless we have anistropic filtering enabled
	return bValid ? Physical.SampleLevel(PhysicalSampler, pUV, 0.0f) : Uniform.FallbackValue;
>>>>>>> d731a049
#endif
	}

	return Uniform.FallbackValue;
}

// SamplePhysicalTexture: Aniso Off
MaterialFloat4 TextureVirtualSampleLevel(
	Texture2D Physical, SamplerState PhysicalSampler,
	VTPageTableResult PageTableResult, uint LayerIndex,
	VTUniform Uniform)
{
<<<<<<< HEAD
	if (IsValid(PageTableResult, LayerIndex))
	{
		const float2 pUV = VTComputePhysicalUVs(PageTableResult, LayerIndex, Uniform);
		// No need to apply dUVdx/dUVdy, don't support anisotropic when sampling a specific level
		return Physical.SampleLevel(PhysicalSampler, pUV, 0.0f);
	}

	return Uniform.FallbackValue;
=======
	const float2 pUV = VTComputePhysicalUVs(PageTableResult, LayerIndex, Uniform);
	const bool bValid = IsValid(PageTableResult, LayerIndex);
	// No need to apply dUVdx/dUVdy, don't support anisotropic when sampling a specific level

	return bValid ? Physical.SampleLevel(PhysicalSampler, pUV, 0.0f) : Uniform.FallbackValue;
>>>>>>> d731a049
}


/**	Helper function to convert world space to virtual texture UV space. */
float2 VirtualTextureWorldToUV(in FLWCVector3 WorldPos, in FLWCVector3 O, in float3 U, in float3 V)
{
	// After the subtract we can assume that the offset is small enough for float maths.
	float3 P = LWCToFloat(LWCSubtract(WorldPos, O));
	return float2(dot(P, U), dot(P, V));
}

/**	Derivative-aware helper function to convert world space to virtual texture UV space. */
FloatDeriv2 VirtualTextureWorldToUVDeriv(in FLWCVector3Deriv WorldPos, in FLWCVector3 O, in float3 U, in float3 V)
{
	FloatDeriv2 Result;
	Result.Value = VirtualTextureWorldToUV(WorldPos.Value, O, U, V);
	Result.Ddx = float2(dot(WorldPos.Ddx, U), dot(WorldPos.Ddx, V));
	Result.Ddy = float2(dot(WorldPos.Ddy, U), dot(WorldPos.Ddy, V));
	return Result;
}

/** Unpack color from YCoCg stored in BC3. */
float3 VirtualTextureUnpackBaseColorYCoCg(in float4 PackedValue)
{
	float Y = PackedValue.a;
	float Scale = 1.f / ((255.f / 8.f) * PackedValue.b + 1.f);
	float Co = (PackedValue.r - 128.f / 255.f) * Scale;
	float Cg = (PackedValue.g - 128.f / 255.f) * Scale;
	return float3(Y + Co - Cg, Y + Cg, Y - Co - Cg);
}

/** Generic normal unpack funtion. */
float3 VirtualTextureUnpackNormal(in float2 PackedXY, in float PackedSignZ)
{
	float2 NormalXY = PackedXY * (255.f / 127.f) - 1.f;
	float SignZ = PackedSignZ * 2.f - 1.f;
	float NormalZ = sqrt(saturate(1.0f - dot(NormalXY, NormalXY))) * SignZ;
	return float3(NormalXY, NormalZ);
}

/** Unpack normal from BC3. */
float3 VirtualTextureUnpackNormalBC3(in float4 PackedValue)
{
	return VirtualTextureUnpackNormal(PackedValue.ag, 1.f);
}

/** Unpack normal from two BC3 textures. */
float3 VirtualTextureUnpackNormalBC3BC3(in float4 PackedValue0, in float4 PackedValue1)
{
	return VirtualTextureUnpackNormal(float2(PackedValue0.a, PackedValue1.a), PackedValue1.b);
}

/** Unpack normal from BC5. */
float3 VirtualTextureUnpackNormalBC5(in float4 PackedValue)
{
	return VirtualTextureUnpackNormal(PackedValue.rg, 1.f);
}

/** Unpack normal from BC5 and BC1 textures. */
float3 VirtualTextureUnpackNormalBC5BC1(in float4 PackedValue0, in float4 PackedValue1)
{
	return VirtualTextureUnpackNormal(float2(PackedValue0.x, PackedValue0.y), PackedValue1.b);
}

/** Unpack 16 bit height (with some hardcoded range scale/bias). */
float VirtualTextureUnpackHeight(in float4 PackedValue, in float2 UnpackHeightScaleBias)
{
	return PackedValue.r * UnpackHeightScaleBias.x + UnpackHeightScaleBias.y;
}


float3 VirtualTextureUnpackNormalBGR565(in float4 PackedValue)
{
	// sign of normal z is considered always positive to save channels
	return VirtualTextureUnpackNormal(PackedValue.xz, 1.0);
}

/** Unpack SRGB Color */
float3 VirtualTextureUnpackBaseColorSRGB(in float4 PackedValue)
{
	return sRGBToLinear(PackedValue.rgb);
}<|MERGE_RESOLUTION|>--- conflicted
+++ resolved
@@ -701,16 +701,6 @@
 	VTPageTableResult PageTableResult, uint LayerIndex,
 	VTUniform Uniform)
 {
-<<<<<<< HEAD
-	if (IsValid(PageTableResult, LayerIndex))
-	{
-		const float2 pUV = VTComputePhysicalUVs(PageTableResult, LayerIndex, Uniform);
-#if VIRTUAL_TEXTURE_ANISOTROPIC_FILTERING
-		return Physical.SampleGrad(PhysicalSampler, pUV, PageTableResult.dUVdx, PageTableResult.dUVdy);
-#else
-		// no need for dUVdx/dUVdy unless we have anistropic filtering enabled
-		return Physical.SampleLevel(PhysicalSampler, pUV, 0.0f);
-=======
 	const float2 pUV = VTComputePhysicalUVs(PageTableResult, LayerIndex, Uniform);
 	const bool bValid = IsValid(PageTableResult, LayerIndex);
 
@@ -719,11 +709,7 @@
 #else
 	// no need for dUVdx/dUVdy unless we have anistropic filtering enabled
 	return bValid ? Physical.SampleLevel(PhysicalSampler, pUV, 0.0f) : Uniform.FallbackValue;
->>>>>>> d731a049
-#endif
-	}
-
-	return Uniform.FallbackValue;
+#endif
 }
 
 // SamplePhysicalTexture: Aniso Off
@@ -732,22 +718,11 @@
 	VTPageTableResult PageTableResult, uint LayerIndex,
 	VTUniform Uniform)
 {
-<<<<<<< HEAD
-	if (IsValid(PageTableResult, LayerIndex))
-	{
-		const float2 pUV = VTComputePhysicalUVs(PageTableResult, LayerIndex, Uniform);
-		// No need to apply dUVdx/dUVdy, don't support anisotropic when sampling a specific level
-		return Physical.SampleLevel(PhysicalSampler, pUV, 0.0f);
-	}
-
-	return Uniform.FallbackValue;
-=======
 	const float2 pUV = VTComputePhysicalUVs(PageTableResult, LayerIndex, Uniform);
 	const bool bValid = IsValid(PageTableResult, LayerIndex);
 	// No need to apply dUVdx/dUVdy, don't support anisotropic when sampling a specific level
 
 	return bValid ? Physical.SampleLevel(PhysicalSampler, pUV, 0.0f) : Uniform.FallbackValue;
->>>>>>> d731a049
 }
 
 
