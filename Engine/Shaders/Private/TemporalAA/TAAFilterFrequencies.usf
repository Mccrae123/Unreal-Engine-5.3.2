// Copyright Epic Games, Inc. All Rights Reserved.

#include "TAACommon.ush"


//------------------------------------------------------- ENUMS

/** Kernel enum */
	#define KERNEL_1X1 0
	#define KERNEL_3X3 1
	#define KERNEL_STACKOWIAK 2


//------------------------------------------------------- CONFIG

#define TILE_SIZE 8

#define CONFIG_ACCUMULATE_KARIS_COLOR 0

#define CONFIG_ACCUMULATE_KARIS_WEIGHTING 1

#define CONFIG_KERNEL_SPREAD_FACTOR 3
#define CONFIG_KERNEL (KERNEL_3X3)


//------------------------------------------------------- CONSTANTS

static const float2 kStackowiakSampleSet0[56 * 4] =
{
	float2(-0.5, -0.5), float2(+0.5, -0.5), float2(-0.5, +0.5), float2(+0.5, +0.5),
	float2(-1.5, +0.5), float2(-1.5, -0.5), float2(-0.5, +1.5), float2(+1.5, -0.5),
	float2(+0.5, -1.5), float2(+2.5, -0.5), float2(+1.5, +0.5), float2(-0.5, -1.5),
	float2(-1.5, -2.5), float2(-0.5, -2.5), float2(-1.5, -1.5), float2(-0.5, +2.5),
	float2(-1.5, +1.5), float2(+1.5, -2.5), float2(-1.5, +2.5), float2(+1.5, +2.5),
	float2(+0.5, -2.5), float2(-2.5, -0.5), float2(-2.5, -1.5), float2(-2.5, +0.5),
	float2(+0.5, +1.5), float2(+0.5, +2.5), float2(-3.5, +0.5), float2(+0.5, +3.5),
	float2(+1.5, -1.5), float2(+3.5, -0.5), float2(+2.5, +1.5), float2(+3.5, +0.5),
	float2(+1.5, +1.5), float2(-2.5, +1.5), float2(-3.5, +2.5), float2(+3.5, +1.5),
	float2(-3.5, -0.5), float2(-1.5, -3.5), float2(-2.5, -2.5), float2(-2.5, +2.5),
	float2(+2.5, +0.5), float2(+2.5, +2.5), float2(+1.5, +3.5), float2(+3.5, -1.5),
	float2(-3.5, -2.5), float2(+3.5, -2.5), float2(+2.5, -1.5), float2(+0.5, -3.5),
	float2(-0.5, +3.5), float2(-0.5, -4.5), float2(-4.5, +0.5), float2(+4.5, +0.5),
	float2(-4.5, -1.5), float2(-3.5, +1.5), float2(-0.5, -3.5), float2(+1.5, -3.5),
	float2(+0.5, -4.5), float2(-1.5, +3.5), float2(+0.5, +4.5), float2(-3.5, -1.5),
	float2(-4.5, +1.5), float2(+2.5, -4.5), float2(+2.5, -2.5), float2(-1.5, +4.5),
	float2(-2.5, -4.5), float2(+4.5, -2.5), float2(+2.5, +3.5), float2(-3.5, +3.5),
	float2(-2.5, +3.5), float2(+0.5, -5.5), float2(-4.5, +3.5), float2(-2.5, -3.5),
	float2(-4.5, +2.5), float2(+3.5, +3.5), float2(+2.5, -3.5), float2(+4.5, +3.5),
	float2(+3.5, -3.5), float2(+4.5, +2.5), float2(-5.5, +1.5), float2(-4.5, -0.5),
	float2(+3.5, +2.5), float2(-0.5, +4.5), float2(-1.5, +5.5), float2(+1.5, +5.5),
	float2(+4.5, -0.5), float2(+5.5, +0.5), float2(+4.5, +1.5), float2(-1.5, -4.5),
	float2(-1.5, -5.5), float2(-4.5, -2.5), float2(-2.5, +5.5), float2(+2.5, +5.5),
	float2(+1.5, +4.5), float2(+5.5, +1.5), float2(+1.5, -4.5), float2(-3.5, -3.5),
	float2(+3.5, -4.5), float2(-3.5, -4.5), float2(+4.5, -1.5), float2(+4.5, -3.5),
	float2(-3.5, -5.5), float2(-2.5, -5.5), float2(-4.5, -3.5), float2(+4.5, +4.5),
	float2(-3.5, +4.5), float2(-2.5, +4.5), float2(-5.5, -2.5), float2(-5.5, +0.5),
	float2(+2.5, -5.5), float2(+3.5, +4.5), float2(-0.5, -5.5), float2(-0.5, +6.5),
	float2(+2.5, +4.5), float2(-5.5, -0.5), float2(-6.5, -1.5), float2(+1.5, -5.5),
	float2(-6.5, -0.5), float2(+0.5, +5.5), float2(+1.5, +6.5), float2(+6.5, +1.5),
	float2(-0.5, +5.5), float2(+6.5, -0.5), float2(-4.5, -4.5), float2(-5.5, +2.5),
	float2(+5.5, -0.5), float2(-5.5, -1.5), float2(-6.5, +3.5), float2(-1.5, +6.5),
	float2(-6.5, +0.5), float2(+4.5, -5.5), float2(-3.5, +6.5), float2(+6.5, -1.5),
	float2(+0.5, -6.5), float2(-5.5, -3.5), float2(+5.5, -2.5), float2(+4.5, -4.5),
	float2(+5.5, -1.5), float2(+3.5, -6.5), float2(+5.5, +3.5), float2(+3.5, -5.5),
	float2(-5.5, -4.5), float2(+6.5, -3.5), float2(-0.5, -6.5), float2(+3.5, +6.5),
	float2(-5.5, +3.5), float2(+0.5, +6.5), float2(+6.5, +0.5), float2(+6.5, -2.5),
	float2(-6.5, -3.5), float2(-4.5, +4.5), float2(-7.5, -0.5), float2(+7.5, +0.5),
	float2(+5.5, +2.5), float2(-0.5, -7.5), float2(+0.5, +7.5), float2(-4.5, +5.5),
	float2(+3.5, +5.5), float2(-3.5, +5.5), float2(-4.5, -5.5), float2(+4.5, +6.5),
	float2(+5.5, -4.5), float2(+4.5, +5.5), float2(-4.5, +6.5), float2(+6.5, +4.5),
	float2(-7.5, +1.5), float2(-6.5, +1.5), float2(+5.5, -3.5), float2(-6.5, +2.5),
	float2(-2.5, +6.5), float2(-1.5, -7.5), float2(+5.5, +4.5), float2(-1.5, -6.5),
	float2(-3.5, -7.5), float2(+2.5, -7.5), float2(-7.5, +2.5), float2(-6.5, -2.5),
	float2(-5.5, +5.5), float2(+2.5, +6.5), float2(-2.5, -6.5), float2(-7.5, +0.5),
	float2(-0.5, +7.5), float2(+7.5, -2.5), float2(-2.5, +7.5), float2(+0.5, -7.5),
	float2(-4.5, -7.5), float2(+7.5, +1.5), float2(+1.5, -6.5), float2(-6.5, +4.5),
	float2(-1.5, +7.5), float2(-5.5, -5.5), float2(+6.5, +2.5), float2(-3.5, -6.5),
	float2(+3.5, -7.5), float2(-5.5, +4.5), float2(+2.5, -6.5), float2(+1.5, -7.5),
	float2(+6.5, +3.5), float2(+5.5, -6.5), float2(-6.5, +5.5), float2(+7.5, +4.5),
	float2(+7.5, -1.5), float2(-7.5, -1.5), float2(+3.5, +7.5), float2(-5.5, +6.5),
	float2(+1.5, +7.5), float2(+7.5, +3.5), float2(+7.5, -0.5), float2(-7.5, -2.5),
	float2(+5.5, +5.5), float2(+6.5, +5.5), float2(+5.5, -5.5), float2(-2.5, -7.5),
	float2(+2.5, +7.5), float2(-7.5, -3.5), float2(-7.5, -4.5), float2(-6.5, -4.5),
	float2(+7.5, -3.5), float2(+5.5, +6.5), float2(-5.5, -6.5), float2(-4.5, -6.5),
	float2(+7.5, +2.5), float2(-7.5, +3.5), float2(+4.5, -6.5), float2(+7.5, -4.5),
};


//------------------------------------------------------- PARAMETERS

float3 OutputQuantizationError;

Texture2D<taa_half3> InputTexture;
Texture2D<taa_half3> PredictionSceneColorTexture;
Texture2D<taa_half> ParallaxRejectionMaskTexture;

RWTexture2D<taa_half3> FilteredInputOutput;
RWTexture2D<taa_half3> FilteredPredictionSceneColorOutput;


//------------------------------------------------------- FUNCTIONS

taa_half ComputeColorWeight(taa_half3 Color)
#if CONFIG_ACCUMULATE_KARIS_WEIGHTING
{
	return HdrWeight4(Color);
}
#else
{
	return taa_half(1);
}
#endif

taa_half ParallaxRejectionMaskToHistoryValidity(taa_half ParallaxRejectionMask)
{
	return (ParallaxRejectionMask < taa_half(PARALLAX_REJECTION_MASK_THRESHOLD)) ? taa_half(0.0) : taa_half(1.0);
}

//------------------------------------------------------- ENTRY POINT

[numthreads(TILE_SIZE, TILE_SIZE, 1)]
void MainCS(
	uint2 GroupId : SV_GroupID,
	uint GroupThreadIndex : SV_GroupIndex)
{
	float4 Debug = 0.0;

	uint2 DispatchThreadId = (
		ZOrder2D(GroupThreadIndex, log2(TILE_SIZE)) +
		GroupId * uint2(TILE_SIZE, TILE_SIZE));

	uint2 InputPixelPos = InputInfo_ViewportMin + DispatchThreadId;

	float2 InputBufferUV = (InputPixelPos + 0.5) * InputInfo_ExtentInverse;

	// Fetch center of the kernel
	taa_half3 CenterInput;
	taa_half3 FilteredInput;
	taa_half FilteredInputWeight;
	taa_half3 FilteredHistory;
	taa_half FilteredHistoryWeight;

	{
		taa_half SampleSpatialWeight = 1.0;

		taa_half3 InputSample = InputTexture.SampleLevel(GlobalPointClampedSampler, InputBufferUV, 0);
		taa_half3 HistorySample = PredictionSceneColorTexture.SampleLevel(GlobalPointClampedSampler, InputBufferUV, 0);
		taa_half HistorySampleValidity = ParallaxRejectionMaskToHistoryValidity(
			ParallaxRejectionMaskTexture.SampleLevel(GlobalPointClampedSampler, InputBufferUV, 0));
		
		taa_half InputWeight = ComputeColorWeight(InputSample);
		taa_half HistoryWeight = HistorySampleValidity * ComputeColorWeight(HistorySample);
		
		#if CONFIG_ACCUMULATE_KARIS_COLOR
			InputSample *= 10.0 * HdrWeight4(InputSample);
			HistorySample *= 10.0 * HdrWeight4(HistorySample);
		#endif

		CenterInput = InputSample;

		FilteredInput       = (SampleSpatialWeight * InputWeight) * InputSample;
		FilteredInputWeight = (SampleSpatialWeight * InputWeight);
		
		FilteredHistory       = (SampleSpatialWeight * HistoryWeight) * HistorySample;
		FilteredHistoryWeight = (SampleSpatialWeight * HistoryWeight);
	}
	
	uint StartSampleId;
	uint SampleCount;
	uint SampleTrackId;
	float2 KernelCenterUV;
	
	#if CONFIG_KERNEL == KERNEL_1X1
	{
		StartSampleId = 0;
		SampleCount = 0;
		KernelCenterUV = InputBufferUV;
	}
	#elif CONFIG_KERNEL == KERNEL_3X3
	{
		StartSampleId = 0;
		SampleCount = 9;
		KernelCenterUV = InputBufferUV;
	}
	#elif CONFIG_KERNEL == KERNEL_STACKOWIAK
	{
		StartSampleId = 1;
		SampleCount = 16;
		KernelCenterUV = float2(InputPixelPos | 1) * InputInfo_ExtentInverse;
		SampleTrackId = ((InputPixelPos.x & 1) | ((InputPixelPos.y & 1) << 1));
	}
	#else
		#error Unknown kernel
	#endif

	// Fetch neighborhood of the kernel
	UNROLL
	for (uint SampleId = StartSampleId; SampleId < SampleCount; SampleId++)
	{
		#if CONFIG_KERNEL_1x1
			continue;
		#endif

		float2 Offset;
		float SampleSpatialWeight;
		
		#if CONFIG_KERNEL == KERNEL_1X1
		{
			Offset = 0.0;
			SampleSpatialWeight = 1.0;
		}
		#elif CONFIG_KERNEL == KERNEL_3X3
		{
			if (SampleId == 4)
			{
				continue;
			}
			Offset = kOffsets3x3[SampleId];
			
			//if (abs(Offset.x) + abs(Offset.y) > 1)
			//{
			//	continue;
			//}
			
			#if 0
				SampleSpatialWeight = 1.0;
			#elif 1
				SampleSpatialWeight = rcp(abs(Offset.x) + 1.0) * rcp(abs(Offset.y) + 1.0);
			#else
				SampleSpatialWeight = rcp(abs(Offset.x) + abs(Offset.y));
			#endif
		}
		#elif CONFIG_KERNEL == KERNEL_STACKOWIAK
		{
			Offset = kStackowiakSampleSet0[4 * SampleId + SampleTrackId];
			
			#if 1
				SampleSpatialWeight = 1.0;
			#elif 1
				SampleSpatialWeight = rcp(abs(Offset.x) + 1.0) * rcp(abs(Offset.y) + 1.0);
			#else
				SampleSpatialWeight = rcp(abs(Offset.x) + abs(Offset.y));
			#endif
		}
		#else
			#error Unknown kernel
		#endif

		float2 SampleInputBufferUV = InputBufferUV + float2(CONFIG_KERNEL_SPREAD_FACTOR * Offset) * InputInfo_ExtentInverse;
		SampleInputBufferUV = clamp(SampleInputBufferUV, InputInfo_UVViewportBilinearMin, InputInfo_UVViewportBilinearMax);

		taa_half3 InputSample = InputTexture.SampleLevel(GlobalPointClampedSampler, SampleInputBufferUV, 0);
		taa_half3 HistorySample = PredictionSceneColorTexture.SampleLevel(GlobalPointClampedSampler, SampleInputBufferUV, 0);
		taa_half HistorySampleValidity = ParallaxRejectionMaskToHistoryValidity(
			ParallaxRejectionMaskTexture.SampleLevel(GlobalPointClampedSampler, SampleInputBufferUV, 0));
		
		taa_half InputWeight = HistorySampleValidity * ComputeColorWeight(InputSample);
		taa_half HistoryWeight = HistorySampleValidity * ComputeColorWeight(HistorySample);
		
		#if CONFIG_ACCUMULATE_KARIS_COLOR
			InputSample *= 10.0 * HdrWeight4(InputSample);
			HistorySample *= 10.0 * HdrWeight4(HistorySample);
		#endif

		FilteredInput       += taa_half(SampleSpatialWeight * InputWeight) * InputSample;
		FilteredInputWeight += taa_half(SampleSpatialWeight * InputWeight);
		
		FilteredHistory       += taa_half(SampleSpatialWeight * HistoryWeight) * HistorySample;
		FilteredHistoryWeight += taa_half(SampleSpatialWeight * HistoryWeight);
	}

	{
		FilteredInput *= SafeRcp(FilteredInputWeight);
		FilteredHistory *= SafeRcp(FilteredHistoryWeight);
	}
	
	#if 1
		uint2 OutputPixelPos = uint2(InputBufferUV * InputInfo_Extent);
	#else
		uint2 OutputPixelPos = InputPixelPos;
	#endif

	#if CONFIG_ENABLE_STOCASTIC_QUANTIZATION
	{
		uint2 Random = Rand3DPCG16(int3(OutputPixelPos, View.StateFrameIndexMod8)).xy;
		float2 E = Hammersley16(0, 1, Random);
<<<<<<< HEAD
		
=======

>>>>>>> 3aae9151
		FilteredInput = QuantizeForFloatRenderTarget(FilteredInput, E.x, OutputQuantizationError);
		FilteredHistory = QuantizeForFloatRenderTarget(FilteredHistory, E.x, OutputQuantizationError);
	}
	#endif


	if (all(OutputPixelPos < InputInfo_ViewportMax))
	{
		FilteredInputOutput[OutputPixelPos] = FilteredInput; // * (HdrWeight4(FilteredInput) * 10);
		FilteredPredictionSceneColorOutput[OutputPixelPos] = FilteredHistory; // * (HdrWeight4(FilteredHistory) * 10);
		
		#if DEBUG_OUTPUT
		{
			DebugOutput[OutputPixelPos - InputInfo_ViewportMin] = Debug;
		}
		#endif
	}
}<|MERGE_RESOLUTION|>--- conflicted
+++ resolved
@@ -284,11 +284,7 @@
 	{
 		uint2 Random = Rand3DPCG16(int3(OutputPixelPos, View.StateFrameIndexMod8)).xy;
 		float2 E = Hammersley16(0, 1, Random);
-<<<<<<< HEAD
-		
-=======
-
->>>>>>> 3aae9151
+
 		FilteredInput = QuantizeForFloatRenderTarget(FilteredInput, E.x, OutputQuantizationError);
 		FilteredHistory = QuantizeForFloatRenderTarget(FilteredHistory, E.x, OutputQuantizationError);
 	}
