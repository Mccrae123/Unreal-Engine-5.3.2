--- conflicted
+++ resolved
@@ -166,22 +166,6 @@
 
 	// UI element are always rendered with a unlit BSDF behind the scene
 	FStrataBSDF UnlitBSDF = PixelMaterialInputs.FrontMaterial.InlinedBSDF;
-<<<<<<< HEAD
-	SanitizeStrataUnlit(UnlitBSDF);
-
-#if ((STRATA_OPAQUE_DEFERRED || (STRATA_OPAQUE_MATERIAL && STRATA_FORWARD_SHADING)))
-	OutColor = half4(BSDF_GETEMISSIVE(UnlitBSDF), 1.0f);
-#else // STRATA_TRANSLUCENT_FORWARD || STRATA_FORWARD_SHADING || STRATA_MATERIAL_EXPORT_FROM_TRANSLUCENT
-	const float Coverage = saturate(1.0f - UNLIT_TRANSMITTANCE(UnlitBSDF).x);	// Unlit node transmittance is only generated from opacity
-#if MATERIALBLENDING_ADDITIVE
-	OutColor = half4(BSDF_GETEMISSIVE(UnlitBSDF) * Coverage, 0.0f);
-#else
-	OutColor = half4(BSDF_GETEMISSIVE(UnlitBSDF), Coverage);
-#endif
-#endif
-
-	// STRATA_TODO fix premultiplied alpha properly
-=======
 	UnlitBSDF.StrataSanitizeBSDF();
 
 #if ((STRATA_OPAQUE_DEFERRED || (STRATA_OPAQUE_MATERIAL && STRATA_FORWARD_SHADING)))
@@ -209,7 +193,6 @@
 #endif // MATERIALBLENDING_xxx
 
 #endif// STRATA_OPAQUE_DEFERRED
->>>>>>> 4af6daef
 
 #else // STRATA_ENABLED
 
