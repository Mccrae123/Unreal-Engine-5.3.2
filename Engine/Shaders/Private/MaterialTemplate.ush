// Copyright 1998-2019 Epic Games, Inc. All Rights Reserved.

/**
 * MaterialTemplate.usf: Filled in by FHLSLMaterialTranslator::GetMaterialShaderCode for each material being compiled.
 */

#include "/Engine/Private/SceneTexturesCommon.ush"
#include "/Engine/Private/Random.ush"
#include "/Engine/Private/SobolRandom.ush"
#include "/Engine/Private/MonteCarlo.ush"
#include "/Engine/Generated/UniformBuffers/Material.ush"
#include "/Engine/Private/DepthOfFieldCommon.ush"
#include "/Engine/Private/CircleDOFCommon.ush"
#include "/Engine/Private/GlobalDistanceFieldShared.ush"
#include "/Engine/Private/SceneData.ush"

#if USES_SPEEDTREE
	#include "/Engine/Private/SpeedTreeCommon.ush"
#endif

//////////////////////////////////////////////////////////////////////////
//! Must match ESceneTextureId

#define PPI_SceneColor 0
#define PPI_SceneDepth 1
#define PPI_DiffuseColor 2
#define PPI_SpecularColor 3
#define PPI_SubsurfaceColor 4
#define PPI_BaseColor 5
#define PPI_Specular 6
#define PPI_Metallic 7
#define PPI_WorldNormal 8
#define PPI_SeparateTranslucency 9
#define PPI_Opacity 10
#define PPI_Roughness 11
#define PPI_MaterialAO 12
#define PPI_CustomDepth 13
#define PPI_PostProcessInput0 14
#define PPI_PostProcessInput1 15
#define PPI_PostProcessInput2 16
#define PPI_PostProcessInput3 17
#define PPI_PostProcessInput4 18
#define PPI_PostProcessInput5 19 // (UNUSED)
#define PPI_PostProcessInput6 20 // (UNUSED)
#define PPI_DecalMask 21
#define PPI_ShadingModelColor 22
#define PPI_ShadingModelID 23
#define PPI_AmbientOcclusion 24
#define PPI_CustomStencil 25
#define PPI_StoredBaseColor 26
#define PPI_StoredSpecular 27
#define PPI_Velocity 28

//////////////////////////////////////////////////////////////////////////

#define NUM_MATERIAL_TEXCOORDS_VERTEX %s
#define NUM_MATERIAL_TEXCOORDS %s
#define NUM_CUSTOM_VERTEX_INTERPOLATORS %s
#define NUM_TEX_COORD_INTERPOLATORS %s

<<<<<<< HEAD
=======
// Vertex interpolators offsets definition
%s

>>>>>>> 33e6966e
#if NUM_VIRTUALTEXTURE_SAMPLES || LIGHTMAP_VT_ENABLED
	#include "/Engine/Private/VirtualTextureCommon.ush"
#endif

#ifdef MIN_MATERIAL_TEXCOORDS 
	#include "/Engine/Private/MinMaterialTexCoords.ush"
#endif
 
#if MATERIAL_ATMOSPHERIC_FOG
	#include "/Engine/Private/AtmosphereCommon.ush"
#endif

#include "/Engine/Private/PaniniProjection.ush"

#ifndef USE_DITHERED_LOD_TRANSITION
    #if USE_INSTANCING
	    #ifndef USE_DITHERED_LOD_TRANSITION_FOR_INSTANCED
		    #error "USE_DITHERED_LOD_TRANSITION_FOR_INSTANCED should have been defined"
	    #endif
	    #define USE_DITHERED_LOD_TRANSITION USE_DITHERED_LOD_TRANSITION_FOR_INSTANCED
    #else
	    #ifndef USE_DITHERED_LOD_TRANSITION_FROM_MATERIAL
		    #error "USE_DITHERED_LOD_TRANSITION_FROM_MATERIAL should have been defined"
	    #endif
	    #define USE_DITHERED_LOD_TRANSITION USE_DITHERED_LOD_TRANSITION_FROM_MATERIAL
    #endif
#endif

#ifndef USE_STENCIL_LOD_DITHER
	#define USE_STENCIL_LOD_DITHER	USE_STENCIL_LOD_DITHER_DEFAULT
#endif

//Platforms that don't run the editor shouldn't need editor features in the shaders.
#ifndef PLATFORM_SUPPORTS_EDITOR_SHADERS
#define PLATFORM_SUPPORTS_EDITOR_SHADERS !ESDEFERRED_PROFILE
#endif

//Tie Editor features to platform support and the COMPILE_SHADERS_FOR_DEVELOPMENT which is set via CVAR.
#define USE_EDITOR_SHADERS (PLATFORM_SUPPORTS_EDITOR_SHADERS && USE_DEVELOPMENT_SHADERS)

//Materials also have to opt in to these features.
#define USE_EDITOR_COMPOSITING (USE_EDITOR_SHADERS && EDITOR_PRIMITIVE_MATERIAL)

#define MATERIALBLENDING_ANY_TRANSLUCENT (MATERIALBLENDING_TRANSLUCENT || MATERIALBLENDING_ADDITIVE || MATERIALBLENDING_MODULATE)

#define IS_MESHPARTICLE_FACTORY (PARTICLE_MESH_FACTORY || NIAGARA_MESH_FACTORY)

/**
 * Parameters used by vertex and pixel shaders to access particle properties.
 */
struct FMaterialParticleParameters
{
	/** Relative time [0-1]. */
	half RelativeTime;
	/** Fade amount due to motion blur. */
	half MotionBlurFade;
	/** Random value per particle [0-1]. */
	half Random;
	/** XYZ: Direction, W: Speed. */
	half4 Velocity;
	/** Per-particle color. */
	half4 Color;
	/** Particle translated world space position and size(radius). */
	float4 TranslatedWorldPositionAndSize;
	/** Macro UV scale and bias. */
	half4 MacroUV;

	/** Dynamic parameters used by particle systems. */
#if NIAGARA_PARTICLE_FACTORY && (DYNAMIC_PARAMETERS_MASK != 0)
	uint DynamicParameterValidMask;
#endif
	half4 DynamicParameter;

#if( DYNAMIC_PARAMETERS_MASK & 2)
	half4 DynamicParameter1;
#endif

#if (DYNAMIC_PARAMETERS_MASK & 4)
	half4 DynamicParameter2;
#endif

#if (DYNAMIC_PARAMETERS_MASK & 8)
	half4 DynamicParameter3;
#endif

	/** mesh particle orientation */
	float4x4 LocalToWorld;

#if USE_PARTICLE_SUBUVS
	/** SubUV texture coordinates*/
	MaterialFloat2 SubUVCoords[2];
	/** SubUV interpolation value*/
	MaterialFloat SubUVLerp;
#endif

	/** The size of the particle. */
	float2 Size;
};

float4 GetDynamicParameter(FMaterialParticleParameters Parameters, float4 Default, int ParameterIndex=0)
{
#if (NIAGARA_PARTICLE_FACTORY)
	switch ( ParameterIndex)
	{
	#if (DYNAMIC_PARAMETERS_MASK & 1)
		case 0:	return (Parameters.DynamicParameterValidMask & 1) != 0 ? Parameters.DynamicParameter : Default;
	#endif
	#if (DYNAMIC_PARAMETERS_MASK & 2)
		case 1:	return (Parameters.DynamicParameterValidMask & 2) != 0 ? Parameters.DynamicParameter1 : Default;
	#endif
	#if (DYNAMIC_PARAMETERS_MASK & 4)
		case 2:	return (Parameters.DynamicParameterValidMask & 4) != 0 ? Parameters.DynamicParameter2 : Default;
	#endif	
	#if (DYNAMIC_PARAMETERS_MASK & 8)
		case 3:	return (Parameters.DynamicParameterValidMask & 8) != 0 ? Parameters.DynamicParameter3 : Default;
	#endif
		default: return Default;
	}
#elif (PARTICLE_FACTORY)
	return Parameters.DynamicParameter;
#endif
	return Default;

}

/** 
 * Parameters calculated from the pixel material inputs.
 */
struct FPixelMaterialInputs
{
%s
};

/** 
 * Parameters needed by pixel shader material inputs, related to Geometry.
 * These are independent of vertex factory.
 */
struct FMaterialPixelParameters
{
#if NUM_TEX_COORD_INTERPOLATORS
	float2 TexCoords[NUM_TEX_COORD_INTERPOLATORS];
#endif

	/** Interpolated vertex color, in linear color space. */
	half4 VertexColor;

	/** Normalized world space normal. */
	half3 WorldNormal;

	/** Normalized world space reflected camera vector. */
	half3 ReflectionVector;

	/** Normalized world space camera vector, which is the vector from the point being shaded to the camera position. */
	half3 CameraVector;

	/** World space light vector, only valid when rendering a light function. */
	half3 LightVector;

	/**
	 * Like SV_Position (.xy is pixel position at pixel center, z:DeviceZ, .w:SceneDepth)
	 * using shader generated value SV_POSITION
	 * Note: this is not relative to the current viewport.  RelativePixelPosition = MaterialParameters.SvPosition.xy - View.ViewRectMin.xy;
	 */
	float4 SvPosition;
		
	/** Post projection position reconstructed from SvPosition, before the divide by W. left..top -1..1, bottom..top -1..1  within the viewport, W is the SceneDepth */
	float4 ScreenPosition;

	half UnMirrored;

	half TwoSidedSign;

	/**
	 * Orthonormal rotation-only transform from tangent space to world space
	 * The transpose(TangentToWorld) is WorldToTangent, and TangentToWorld[2] is WorldVertexNormal
	 */
	half3x3 TangentToWorld;

#if USE_WORLDVERTEXNORMAL_CENTER_INTERPOLATION
	/** World vertex normal interpolated at the pixel center that is safe to use for derivatives. */
	half3 WorldVertexNormal_Center;
#endif

	/** 
	 * Interpolated worldspace position of this pixel
	 * todo: Make this TranslatedWorldPosition and also rename the VS/DS/HS WorldPosition to be TranslatedWorldPosition
	 */
	float3 AbsoluteWorldPosition;

	/** 
	 * Interpolated worldspace position of this pixel, centered around the camera
	 */
	float3 WorldPosition_CamRelative;

	/** 
	 * Interpolated worldspace position of this pixel, not including any world position offset or displacement.
	 * Only valid if shader is compiled with NEEDS_WORLD_POSITION_EXCLUDING_SHADER_OFFSETS, otherwise just contains 0
	 */
	float3 WorldPosition_NoOffsets;

	/** 
	 * Interpolated worldspace position of this pixel, not including any world position offset or displacement.
	 * Only valid if shader is compiled with NEEDS_WORLD_POSITION_EXCLUDING_SHADER_OFFSETS, otherwise just contains 0
	 */
	float3 WorldPosition_NoOffsets_CamRelative;

	/** Offset applied to the lighting position for translucency, used to break up aliasing artifacts. */
	half3 LightingPositionOffset;

	float AOMaterialMask;

#if LIGHTMAP_UV_ACCESS
	float2	LightmapUVs;
#endif

#if USE_INSTANCING
	half4 PerInstanceParams;
#endif

	// Index into View.PrimitiveSceneData
	uint PrimitiveId;

	/** Per-particle properties. Only valid for particle vertex factories. */
	FMaterialParticleParameters Particle;

#if (ES2_PROFILE || ES3_1_PROFILE)
	float4 LayerWeights;
#endif

#if TEX_COORD_SCALE_ANALYSIS
	/** Parameters used by the MaterialTexCoordScales shader. */
	FTexCoordScalesParams TexCoordScalesParams;
#endif

#if POST_PROCESS_MATERIAL && (FEATURE_LEVEL <= FEATURE_LEVEL_ES3_1)
	/** Used in mobile custom pp material to preserve original SceneColor Alpha */
	half BackupSceneColorAlpha;
#endif

#if COMPILER_HLSL
	// Workaround for "error X3067: 'GetObjectWorldPosition': ambiguous function call"
	// Which happens when FMaterialPixelParameters and FMaterialVertexParameters have the same number of floats with the HLSL compiler ver 9.29.952.3111
	// Function overload resolution appears to identify types based on how many floats / ints / etc they contain
	uint Dummy;
#endif

#if NUM_VIRTUALTEXTURE_SAMPLES || LIGHTMAP_VT_ENABLED
	FVirtualTextureFeedbackParams VirtualTextureFeedback;
#endif
};

// @todo compat hack
FMaterialPixelParameters MakeInitializedMaterialPixelParameters()
{
	FMaterialPixelParameters MPP;
	MPP = (FMaterialPixelParameters)0;
	MPP.TangentToWorld = float3x3(1,0,0,0,1,0,0,0,1);
	return MPP;
}

/** 
 * Parameters needed by domain shader material inputs.
 * These are independent of vertex factory.
 */
struct FMaterialTessellationParameters
{
	// Note: Customized UVs are only evaluated in the vertex shader, which is not really what you want with tessellation, but keeps the code simpler 
	// (tessellation texcoords are the same as pixels shader texcoords)
#if NUM_TEX_COORD_INTERPOLATORS
	float2 TexCoords[NUM_TEX_COORD_INTERPOLATORS];
#endif
	float4 VertexColor;
	// TODO: Non translated world position
	float3 WorldPosition;
	float3 TangentToWorldPreScale;

	// TangentToWorld[2] is WorldVertexNormal, [0] and [1] are binormal and tangent
	float3x3 TangentToWorld;

	// Index into View.PrimitiveSceneData
	uint PrimitiveId;
};

/** 
 * Parameters needed by vertex shader material inputs.
 * These are independent of vertex factory.
 */
struct FMaterialVertexParameters
{
	// Position in the translated world (VertexFactoryGetWorldPosition).
	// Previous position in the translated world (VertexFactoryGetPreviousWorldPosition) if
	//    computing material's output for previous frame (See {BasePassVertex,Velocity}Shader.usf).
	float3 WorldPosition;
	// TangentToWorld[2] is WorldVertexNormal
	half3x3 TangentToWorld;
#if USE_INSTANCING
	/** Per-instance properties. */
	float4x4 InstanceLocalToWorld;
	float3 InstanceLocalPosition;
	float4 PerInstanceParams;
#elif IS_MESHPARTICLE_FACTORY 
	/** Per-particle properties. */
	float4x4 InstanceLocalToWorld;
#endif
	// If either USE_INSTANCING or (IS_MESHPARTICLE_FACTORY && FEATURE_LEVEL >= FEATURE_LEVEL_SM4)
	// is true, PrevFrameLocalToWorld is a per-instance transform
	float4x4 PrevFrameLocalToWorld;

	float3 PreSkinnedPosition;
	float3 PreSkinnedNormal;

	half4 VertexColor;
#if NUM_MATERIAL_TEXCOORDS_VERTEX
	float2 TexCoords[NUM_MATERIAL_TEXCOORDS_VERTEX];
	#if (ES2_PROFILE || ES3_1_PROFILE)
	float2 TexCoordOffset; // Offset for UV localization for large UV values
	#endif
#endif

	/** Per-particle properties. Only valid for particle vertex factories. */
	FMaterialParticleParameters Particle;

	// Index into View.PrimitiveSceneData
	uint PrimitiveId;
};

/**
 * Returns the upper 3x3 portion of the LocalToWorld matrix.
 */
MaterialFloat3x3 GetLocalToWorld3x3(uint PrimitiveId)
{
	return (MaterialFloat3x3)GetPrimitiveData(PrimitiveId).LocalToWorld;
}

MaterialFloat3x3 GetLocalToWorld3x3()
{
	return (MaterialFloat3x3)Primitive.LocalToWorld;
}

float3 GetTranslatedWorldPosition(FMaterialVertexParameters Parameters)
{
	return Parameters.WorldPosition;
}

float3 GetPrevTranslatedWorldPosition(FMaterialVertexParameters Parameters)
{
	// Previous world position and current world position are sharing the
	// same attribute in Parameters, because in BasePassVertexShader.usf
	// and in VelocityShader.usf, we are regenerating a Parameters from
	// VertexFactoryGetPreviousWorldPosition() instead of
	// VertexFactoryGetWorldPosition().
	return GetTranslatedWorldPosition(Parameters);
}

float3 GetWorldPosition(FMaterialVertexParameters Parameters)
{
	return GetTranslatedWorldPosition(Parameters) - ResolvedView.PreViewTranslation;
}

float3 GetPrevWorldPosition(FMaterialVertexParameters Parameters)
{
	return GetPrevTranslatedWorldPosition(Parameters) - ResolvedView.PrevPreViewTranslation;
}

//TODO(bug UE-17131): We should compute world displacement for the previous frame
float3 GetWorldPosition(FMaterialTessellationParameters Parameters)
{
	return Parameters.WorldPosition;
}

float3 GetTranslatedWorldPosition(FMaterialTessellationParameters Parameters)
{
	return Parameters.WorldPosition + ResolvedView.PreViewTranslation;
}

float3 GetWorldPosition(FMaterialPixelParameters Parameters)
{
	return Parameters.AbsoluteWorldPosition;
}

float3 GetWorldPosition_NoMaterialOffsets(FMaterialPixelParameters Parameters)
{
	return Parameters.WorldPosition_NoOffsets;
}

float3 GetTranslatedWorldPosition(FMaterialPixelParameters Parameters)
{
	return Parameters.WorldPosition_CamRelative;
}

float3 GetTranslatedWorldPosition_NoMaterialOffsets(FMaterialPixelParameters Parameters)
{
	return Parameters.WorldPosition_NoOffsets_CamRelative;
}

float4 GetScreenPosition(FMaterialVertexParameters Parameters)
{
	return mul(float4(Parameters.WorldPosition, 1.0f), ResolvedView.TranslatedWorldToClip);
}

float4 GetScreenPosition(FMaterialPixelParameters Parameters)
{
	return Parameters.ScreenPosition;
}

float2 GetSceneTextureUV(FMaterialVertexParameters Parameters)
{
	return ScreenAlignedPosition(GetScreenPosition(Parameters));
}

float2 GetSceneTextureUV(FMaterialPixelParameters Parameters)
{
	return SvPositionToBufferUV(Parameters.SvPosition);
}

float2 GetViewportUV(FMaterialVertexParameters Parameters)
{
#if POST_PROCESS_MATERIAL
	return Parameters.WorldPosition.xy;
#else
	return BufferUVToViewportUV(GetSceneTextureUV(Parameters));
#endif
}

float2 GetPixelPosition(FMaterialVertexParameters Parameters)
{
	return GetViewportUV(Parameters) * View.ViewSizeAndInvSize.xy;
}


#if POST_PROCESS_MATERIAL

float2 GetPixelPosition(FMaterialPixelParameters Parameters)
{
	return Parameters.SvPosition.xy - float2(PostProcessOutput_ViewportMin);
}

float2 GetViewportUV(FMaterialPixelParameters Parameters)
{
	return GetPixelPosition(Parameters) * PostProcessOutput_ViewportSizeInverse;
}

#else

float2 GetPixelPosition(FMaterialPixelParameters Parameters)
{
	return Parameters.SvPosition.xy - float2(View.ViewRectMin.xy);
}

float2 GetViewportUV(FMaterialPixelParameters Parameters)
{
	return SvPositionToViewportUV(Parameters.SvPosition);
}

#endif

// Returns whether a scene texture id is a for a post process input or not.
bool IsPostProcessInputSceneTexture(const uint SceneTextureId)
{
	return (SceneTextureId >= PPI_PostProcessInput0 && SceneTextureId <= PPI_PostProcessInput6);
}

// Returns the view size and texel size in a given scene texture.
float4 GetSceneTextureViewSize(const uint SceneTextureId)
{
	#if POST_PROCESS_MATERIAL
	if (IsPostProcessInputSceneTexture(SceneTextureId))
	{
		switch (SceneTextureId)
		{
		case PPI_PostProcessInput0:
			return float4(PostProcessInput_0_ViewportSize, PostProcessInput_0_ViewportSizeInverse);
		case PPI_PostProcessInput1:
			return float4(PostProcessInput_1_ViewportSize, PostProcessInput_1_ViewportSizeInverse);
		case PPI_PostProcessInput2:
			return float4(PostProcessInput_2_ViewportSize, PostProcessInput_2_ViewportSizeInverse);
		case PPI_PostProcessInput3:
			return float4(PostProcessInput_3_ViewportSize, PostProcessInput_3_ViewportSizeInverse);
		case PPI_PostProcessInput4:
			return float4(PostProcessInput_4_ViewportSize, PostProcessInput_4_ViewportSizeInverse);
		default:
			return float4(0, 0, 0, 0);
		}
	}
	#endif
	return ResolvedView.ViewSizeAndInvSize;
}

// Return the buffer UV min and max for a given scene texture id.
float4 GetSceneTextureUVMinMax(const uint SceneTextureId)
{
	#if POST_PROCESS_MATERIAL
	if (IsPostProcessInputSceneTexture(SceneTextureId))
	{
		switch (SceneTextureId)
		{
		case PPI_PostProcessInput0:
			return float4(PostProcessInput_0_UVViewportBilinearMin, PostProcessInput_0_UVViewportBilinearMax);
		case PPI_PostProcessInput1:
			return float4(PostProcessInput_1_UVViewportBilinearMin, PostProcessInput_1_UVViewportBilinearMax);
		case PPI_PostProcessInput2:
			return float4(PostProcessInput_2_UVViewportBilinearMin, PostProcessInput_2_UVViewportBilinearMax);
		case PPI_PostProcessInput3:
			return float4(PostProcessInput_3_UVViewportBilinearMin, PostProcessInput_3_UVViewportBilinearMax);
		case PPI_PostProcessInput4:
			return float4(PostProcessInput_4_UVViewportBilinearMin, PostProcessInput_4_UVViewportBilinearMax);
		default:
			return float4(0, 0, 1, 1);
		}
	}
	#endif

	return View.BufferBilinearUVMinMax;
}

// Transforms viewport UV to scene texture's UV.
MaterialFloat2 ViewportUVToSceneTextureUV(MaterialFloat2 ViewportUV, const uint SceneTextureId)
{
	#if POST_PROCESS_MATERIAL
	if (IsPostProcessInputSceneTexture(SceneTextureId))
	{
		switch (SceneTextureId)
		{
		case PPI_PostProcessInput0:
			return ViewportUV * PostProcessInput_0_UVViewportSize + PostProcessInput_0_UVViewportMin;
		case PPI_PostProcessInput1:
			return ViewportUV * PostProcessInput_1_UVViewportSize + PostProcessInput_1_UVViewportMin;
		case PPI_PostProcessInput2:
			return ViewportUV * PostProcessInput_2_UVViewportSize + PostProcessInput_2_UVViewportMin;
		case PPI_PostProcessInput3:
			return ViewportUV * PostProcessInput_3_UVViewportSize + PostProcessInput_3_UVViewportMin;
		case PPI_PostProcessInput4:
			return ViewportUV * PostProcessInput_4_UVViewportSize + PostProcessInput_4_UVViewportMin;
		default:
			return ViewportUV;
		}
	}
	#endif

	return ViewportUVToBufferUV(ViewportUV);
}

// Manually clamp scene texture UV as if using a clamp sampler.
MaterialFloat2 ClampSceneTextureUV(MaterialFloat2 BufferUV, const uint SceneTextureId)
{
	float4 MinMax = GetSceneTextureUVMinMax(SceneTextureId);

	return clamp(BufferUV, MinMax.xy, MinMax.zw);
}

// Get default scene texture's UV.
MaterialFloat2 GetDefaultSceneTextureUV(FMaterialVertexParameters Parameters, const uint SceneTextureId)
{
	return GetSceneTextureUV(Parameters);
}

// Get default scene texture's UV.
MaterialFloat2 GetDefaultSceneTextureUV(FMaterialPixelParameters Parameters, const uint SceneTextureId)
{
	#if POST_PROCESS_MATERIAL
	if (IsPostProcessInputSceneTexture(SceneTextureId))
	{
		return ViewportUVToSceneTextureUV(GetViewportUV(Parameters), SceneTextureId);
	}
	#endif

	return GetSceneTextureUV(Parameters);
}


#if DECAL_PRIMITIVE && NUM_MATERIAL_TEXCOORDS
	/*
	 * Material node DecalMipmapLevel's code designed to avoid the 2x2 pixels artefacts on the edges around where the decal
	 * is projected to. The technique is fetched from (http://www.humus.name/index.php?page=3D&ID=84).
	 *
	 * The problem around edges of the meshes, is that the hardware computes the mipmap level according to ddx(uv) and ddy(uv),
	 * but since the pixel shader are invocated by group of 2x2 pixels, then on edges some pixel might be getting the
	 * current depth of an differet mesh that the other pixel of the same groups. If this mesh is very far from the other
	 * mesh of the same group of pixel, then one of the delta might be very big, leading to choosing a low mipmap level for this
	 * group of 4 pixels, causing the artefacts.
	 */
	float2 ComputeDecalUVFromSvPosition(float4 SvPosition)
	{
		half DeviceZ = LookupDeviceZ(SvPositionToBufferUV(SvPosition));

		SvPosition.z = DeviceZ;

		float4 DecalVector = mul(float4(SvPosition.xyz,1), SvPositionToDecal);
		DecalVector.xyz /= DecalVector.w;
		DecalVector = DecalVector * 0.5f + 0.5f;
		DecalVector.xyz = DecalVector.zyx;
		return DecalVector.xy;
	}

	float2 ComputeDecalDDX(FMaterialPixelParameters Parameters)
	{
		/*
		 * Assuming where in a pixel shader invocation, then we compute manualy compute two d(uv)/d(x)
		 * with the pixels's left and right neighbours.
		 */
		float4 ScreenDeltaX = float4(1, 0, 0, 0);
		float2 UvDiffX0 = Parameters.TexCoords[0] - ComputeDecalUVFromSvPosition(Parameters.SvPosition - ScreenDeltaX);
		float2 UvDiffX1 = ComputeDecalUVFromSvPosition(Parameters.SvPosition + ScreenDeltaX) - Parameters.TexCoords[0];

		/*
		 * So we have two diff on the X axis, we want the one that has the smallest length
		 * to avoid the 2x2 pixels mipmap artefacts on the edges. 
		 */
		return dot(UvDiffX0, UvDiffX0) < dot(UvDiffX1, UvDiffX1) ? UvDiffX0 : UvDiffX1;
	}

	float2 ComputeDecalDDY(FMaterialPixelParameters Parameters)
	{
		// do same for the Y axis
		float4 ScreenDeltaY = float4(0, 1, 0, 0);
		float2 UvDiffY0 = Parameters.TexCoords[0] - ComputeDecalUVFromSvPosition(Parameters.SvPosition - ScreenDeltaY);
		float2 UvDiffY1 = ComputeDecalUVFromSvPosition(Parameters.SvPosition + ScreenDeltaY) - Parameters.TexCoords[0];

		return dot(UvDiffY0, UvDiffY0) < dot(UvDiffY1, UvDiffY1) ? UvDiffY0 : UvDiffY1;
	}

	float ComputeDecalMipmapLevel(FMaterialPixelParameters Parameters, float2 TextureSize)
	{
		float2 UvPixelDiffX = ComputeDecalDDX(Parameters) * TextureSize;
		float2 UvPixelDiffY = ComputeDecalDDY(Parameters) * TextureSize;

		// Computes the mipmap level
		float MaxDiff = max(dot(UvPixelDiffX, UvPixelDiffX), dot(UvPixelDiffY, UvPixelDiffY));
		return 0.5 * log2(MaxDiff);
	}
#else // DECAL_PRIMITIVE && NUM_MATERIAL_TEXCOORDS
	float2 ComputeDecalDDX(FMaterialPixelParameters Parameters)
	{
		return 0.0f;
	}
	
	float2 ComputeDecalDDY(FMaterialPixelParameters Parameters)
	{
		return 0.0f;
	}

	float ComputeDecalMipmapLevel(FMaterialPixelParameters Parameters, float2 TextureSize)
	{
		return 0.0f;
	}
#endif // DECAL_PRIMITIVE && NUM_MATERIAL_TEXCOORDS

#if DECAL_PRIMITIVE
	/*
	 * Deferred decal don't have a Primitive uniform buffer, because we don't know on which primitive the decal
	 * is being projected to. But the user may still need to get the decal's actor world position.
	 * So instead of setting up a primitive buffer that may cost to much CPU effort to be almost never used,
	 * we directly fetch this value from the DeferredDecal.usf specific uniform variable DecalToWorld.
	 */
	float3 GetActorWorldPosition(uint PrimitiveId)
	{
		return DecalToWorld[3].xyz;
	}
	
	float3 GetObjectOrientation(uint PrimitiveId)
	{
		return DecalOrientation.xyz;
	}
#else
	float3 GetActorWorldPosition(uint PrimitiveId)
	{
		return GetPrimitiveData(PrimitiveId).ActorWorldPosition;
	}
	
	float3 GetObjectOrientation(uint PrimitiveId)
	{
		return GetPrimitiveData(PrimitiveId).ObjectOrientation.xyz;
	}
#endif // DECAL_PRIMITIVE

#if DECAL_PRIMITIVE
	float DecalLifetimeOpacity()
	{
		return DecalParams.y;
	}
#else
	float DecalLifetimeOpacity()
	{
		return 0.0f;
	}
#endif // DECAL_PRIMITIVE

/** Transforms a vector from tangent space to world space, prescaling by an amount calculated previously */
MaterialFloat3 TransformTangentVectorToWorld_PreScaled(FMaterialTessellationParameters Parameters, MaterialFloat3 InTangentVector)
{
#if FEATURE_LEVEL >= FEATURE_LEVEL_SM5 
	// used optionally to scale up the vector prior to conversion
	InTangentVector *= abs( Parameters.TangentToWorldPreScale );	

	// Transform directly to world space
	// The vector transform is optimized for this case, only one vector-matrix multiply is needed
	return mul(InTangentVector, Parameters.TangentToWorld);
#else
	return TransformTangentVectorToWorld(Parameters.TangentToWorld, InTangentVector);
#endif // #if FEATURE_LEVEL_SM5
}

/** Transforms a vector from tangent space to view space */
MaterialFloat3 TransformTangentVectorToView(FMaterialPixelParameters Parameters, MaterialFloat3 InTangentVector)
{
	// Transform from tangent to world, and then to view space
	return mul(mul(InTangentVector, Parameters.TangentToWorld), (MaterialFloat3x3)ResolvedView.TranslatedWorldToView);
}

/** Transforms a vector from local space to world space (VS version) */
MaterialFloat3 TransformLocalVectorToWorld(FMaterialVertexParameters Parameters,MaterialFloat3 InLocalVector)
{
	#if USE_INSTANCING || IS_MESHPARTICLE_FACTORY
		return mul(InLocalVector, (MaterialFloat3x3)Parameters.InstanceLocalToWorld);
	#else
		return mul(InLocalVector, GetLocalToWorld3x3(Parameters.PrimitiveId));
	#endif
}

/** Transforms a vector from local space to world space (PS version) */
MaterialFloat3 TransformLocalVectorToWorld(FMaterialPixelParameters Parameters,MaterialFloat3 InLocalVector)
{
	return mul(InLocalVector, GetLocalToWorld3x3(Parameters.PrimitiveId));
}

/** Transforms a vector from local space to previous frame world space (VS version) */
MaterialFloat3 TransformLocalVectorToPrevWorld(FMaterialVertexParameters Parameters,MaterialFloat3 InLocalVector)
{
	return mul(InLocalVector, (MaterialFloat3x3)Parameters.PrevFrameLocalToWorld);
}

#if HAS_PRIMITIVE_UNIFORM_BUFFER

/** Transforms a position from local space to absolute world space */
float3 TransformLocalPositionToWorld(FMaterialPixelParameters Parameters,float3 InLocalPosition)
{
	return mul(float4(InLocalPosition, 1), GetPrimitiveData(Parameters.PrimitiveId).LocalToWorld).xyz;
}

/** Transforms a position from local space to absolute world space */
float3 TransformLocalPositionToWorld(FMaterialVertexParameters Parameters,float3 InLocalPosition)
{
	#if USE_INSTANCING || IS_MESHPARTICLE_FACTORY
		return mul(float4(InLocalPosition, 1), Parameters.InstanceLocalToWorld).xyz;
	#else
		return mul(float4(InLocalPosition, 1), GetPrimitiveData(Parameters.PrimitiveId).LocalToWorld).xyz;
	#endif
}

/** Transforms a position from local space to previous frame absolute world space */
float3 TransformLocalPositionToPrevWorld(FMaterialVertexParameters Parameters,float3 InLocalPosition)
{
	return mul(float4(InLocalPosition, 1), Parameters.PrevFrameLocalToWorld).xyz;
}

#endif

#if HAS_PRIMITIVE_UNIFORM_BUFFER

/** Return the object's position in world space */
float3 GetObjectWorldPosition(FMaterialPixelParameters Parameters)
{
	return GetPrimitiveData(Parameters.PrimitiveId).ObjectWorldPositionAndRadius.xyz;
}

float3 GetObjectWorldPosition(FMaterialTessellationParameters Parameters)
{
	return GetPrimitiveData(Parameters.PrimitiveId).ObjectWorldPositionAndRadius.xyz;
}

/** Return the object's position in world space. For instanced meshes, this returns the instance position. */
float3 GetObjectWorldPosition(FMaterialVertexParameters Parameters)
{
	#if USE_INSTANCING || IS_MESHPARTICLE_FACTORY
		return Parameters.InstanceLocalToWorld[3].xyz;
	#else
		return GetPrimitiveData(Parameters.PrimitiveId).ObjectWorldPositionAndRadius.xyz;
	#endif
}

#endif

/** Get the per-instance random value when instancing */
float GetPerInstanceRandom(FMaterialVertexParameters Parameters)
{
#if USE_INSTANCING
	return Parameters.PerInstanceParams.x;
#else
	return 0.0;
#endif
}

/** Get the per-instance random value when instancing */
float GetPerInstanceRandom(FMaterialPixelParameters Parameters)
{
#if USE_INSTANCING
	return Parameters.PerInstanceParams.x;
#else
	return 0.0;
#endif
}

/** Get the per-instance fade-out amount when instancing */
float GetPerInstanceFadeAmount(FMaterialPixelParameters Parameters)
{
#if USE_INSTANCING
	return float(Parameters.PerInstanceParams.y);
#else
	return float(1.0);
#endif
}

/** Get the per-instance fade-out amount when instancing */
float GetPerInstanceFadeAmount(FMaterialVertexParameters Parameters)
{
#if USE_INSTANCING
	return float(Parameters.PerInstanceParams.y);
#else
	return float(1.0);
#endif
}
 
MaterialFloat GetDistanceCullFade()
{
#if PIXELSHADER
	return saturate(ResolvedView.RealTime * PrimitiveFade.FadeTimeScaleBias.x + PrimitiveFade.FadeTimeScaleBias.y);
#else
    return 1.0f;
#endif
}

/** Rotates Position about the given axis by the given angle, in radians, and returns the offset to Position. */
float3 RotateAboutAxis(float4 NormalizedRotationAxisAndAngle, float3 PositionOnAxis, float3 Position)
{
	// Project Position onto the rotation axis and find the closest point on the axis to Position
	float3 ClosestPointOnAxis = PositionOnAxis + NormalizedRotationAxisAndAngle.xyz * dot(NormalizedRotationAxisAndAngle.xyz, Position - PositionOnAxis);
	// Construct orthogonal axes in the plane of the rotation
	float3 UAxis = Position - ClosestPointOnAxis;
	float3 VAxis = cross(NormalizedRotationAxisAndAngle.xyz, UAxis);
	float CosAngle;
	float SinAngle;
	sincos(NormalizedRotationAxisAndAngle.w, SinAngle, CosAngle);
	// Rotate using the orthogonal axes
	float3 R = UAxis * CosAngle + VAxis * SinAngle;
	// Reconstruct the rotated world space position
	float3 RotatedPosition = ClosestPointOnAxis + R;
	// Convert from position to a position offset
	return RotatedPosition - Position;
}

// Material Expression function
float MaterialExpressionDepthOfFieldFunction(float SceneDepth, int FunctionValueIndex)
{
	// tryed switch() but seems that doesn't work

	if(FunctionValueIndex == 0) // TDOF_NearAndFarMask
	{
		return CalcUnfocusedPercentCustomBound(SceneDepth, 1, 1);
	}
	else if(FunctionValueIndex == 1) // TDOF_Near
	{
		return CalcUnfocusedPercentCustomBound(SceneDepth, 1, 0);
	}
	else if(FunctionValueIndex == 2) // TDOF_Far
	{
		return CalcUnfocusedPercentCustomBound(SceneDepth, 0, 1);
	}
	else if(FunctionValueIndex == 3) // TDOF_CircleOfConfusionRadius
	{
		// * 2 to compensate for half res
		return DepthToCoc(SceneDepth) * 2.0f;
	}
	return 0;
}

// TODO convert to LUT
float3 MaterialExpressionBlackBody( float Temp )
{
	float u = ( 0.860117757f + 1.54118254e-4f * Temp + 1.28641212e-7f * Temp*Temp ) / ( 1.0f + 8.42420235e-4f * Temp + 7.08145163e-7f * Temp*Temp );
	float v = ( 0.317398726f + 4.22806245e-5f * Temp + 4.20481691e-8f * Temp*Temp ) / ( 1.0f - 2.89741816e-5f * Temp + 1.61456053e-7f * Temp*Temp );

	float x = 3*u / ( 2*u - 8*v + 4 );
	float y = 2*v / ( 2*u - 8*v + 4 );
	float z = 1 - x - y;

	float Y = 1;
	float X = Y/y * x;
	float Z = Y/y * z;

	float3x3 XYZtoRGB =
	{
		 3.2404542, -1.5371385, -0.4985314,
		-0.9692660,  1.8760108,  0.0415560,
		 0.0556434, -0.2040259,  1.0572252,
	};

	return mul( XYZtoRGB, float3( X, Y, Z ) ) * pow( 0.0004 * Temp, 4 );
}

float4 MaterialExpressionAtmosphericFog(FMaterialPixelParameters Parameters, float3 AbsoluteWorldPosition)
{
#if MATERIAL_ATMOSPHERIC_FOG
	// WorldPosition default value is Parameters.AbsoluteWorldPosition if not overridden by the user
	float3 ViewVector = AbsoluteWorldPosition - ResolvedView.WorldCameraOrigin;
	float SceneDepth = length(ViewVector);
	return GetAtmosphericFog(ResolvedView.WorldCameraOrigin, ViewVector, SceneDepth, float3(0.f, 0.f, 0.f));
#else
	return float4(0.f, 0.f, 0.f, 0.f);
#endif
}

float3 MaterialExpressionAtmosphericLightVector(FMaterialPixelParameters Parameters)
{
#if MATERIAL_ATMOSPHERIC_FOG
	return ResolvedView.AtmosphericFogSunDirection;
#else
	return float3(0.f, 0.f, 0.f);
#endif
}

float3 MaterialExpressionAtmosphericLightColor(FMaterialPixelParameters Parameters)
{
#if MATERIAL_ATMOSPHERIC_FOG
	return ResolvedView.AtmosphericFogSunColor;
#else
	return float3(0.f, 0.f, 0.f);
#endif
}

/**
 * Utility function to unmirror one coordinate value to the other side
 * UnMirrored == 1 if normal
 * UnMirrored == -1 if mirrored
 *
 * Used by most of parameter functions generated via code in this file
 */
MaterialFloat UnMirror( MaterialFloat Coordinate, FMaterialPixelParameters Parameters )
{
	return ((Coordinate)*(Parameters.UnMirrored)*0.5+0.5);
}

/**
 * UnMirror only U
 */
MaterialFloat2 UnMirrorU( MaterialFloat2 UV, FMaterialPixelParameters Parameters )
{
	return MaterialFloat2(UnMirror(UV.x, Parameters), UV.y);
}

/**
 * UnMirror only V
 */
MaterialFloat2 UnMirrorV( MaterialFloat2 UV, FMaterialPixelParameters Parameters )
{
	return MaterialFloat2(UV.x, UnMirror(UV.y, Parameters));
}

/**
 * UnMirror only UV
 */
MaterialFloat2 UnMirrorUV( MaterialFloat2 UV, FMaterialPixelParameters Parameters )
{
	return MaterialFloat2(UnMirror(UV.x, Parameters), UnMirror(UV.y, Parameters));
}

/** 
 * Transforms screen space positions into UVs with [.5, .5] centered on ObjectPostProjectionPosition,
 * And [1, 1] at ObjectPostProjectionPosition + (ObjectRadius, ObjectRadius).
 */
MaterialFloat2 GetParticleMacroUV(FMaterialPixelParameters Parameters)
{
	return (Parameters.ScreenPosition.xy / Parameters.ScreenPosition.w - Parameters.Particle.MacroUV.xy) * Parameters.Particle.MacroUV.zw + MaterialFloat2(.5, .5);
}

MaterialFloat4 ProcessMaterialColorTextureLookup(MaterialFloat4 TextureValue)
{
#if (FEATURE_LEVEL == FEATURE_LEVEL_ES2) // ES2 does not support sRGB sampling
	#if MOBILE_EMULATION
	if( ResolvedView.MobilePreviewMode > 0.5f)
	{
		// undo HW srgb->lin
		TextureValue.rgb = pow(TextureValue.rgb, 1.0f / 2.2f); // TODO: replace with a more accurate lin -> sRGB conversion.
	}
	#endif
	// sRGB read approximation (in highp if possible)
	float3 LinRGB = TextureValue.rgb;
	LinRGB *= LinRGB; 
	return MaterialFloat4(LinRGB, TextureValue.a);
#endif 
	return TextureValue;
}

MaterialFloat4 ProcessMaterialExternalTextureLookup(MaterialFloat4 TextureValue)
{
#if (FEATURE_LEVEL == FEATURE_LEVEL_ES2) || COMPILER_GLSL_ES3_1
	// As per https://www.khronos.org/registry/OpenGL/extensions/OES/OES_EGL_image_external.txt
	// sampling an external texture does not change the color space, so we always need to
	// perform manual approximate sRGB conversion
	float3 LinRGB = TextureValue.rgb;
	LinRGB *= LinRGB; 
	return MaterialFloat4(LinRGB, TextureValue.a);
#else
	return ProcessMaterialColorTextureLookup(TextureValue);
#endif
}

MaterialFloat4 ProcessMaterialLinearColorTextureLookup(MaterialFloat4 TextureValue)
{
	return TextureValue;
}

MaterialFloat ProcessMaterialGreyscaleTextureLookup(MaterialFloat TextureValue)
{
#if (FEATURE_LEVEL == FEATURE_LEVEL_ES2) || COMPILER_GLSL_ES3_1 || VULKAN_PROFILE // ES2, OpenGLES3.1, Vulkan3.1 do not support sRGB sampling from R8
	#if MOBILE_EMULATION
	if( ResolvedView.MobilePreviewMode > 0.5f )
	{
		// undo HW srgb->lin
		TextureValue = pow(TextureValue, 1.0f/2.2f); // TODO: replace with a more accurate lin -> sRGB conversion.
	}
	#endif
	// sRGB read approximation (in highp if possible)
	float LinValue = TextureValue;
	LinValue *= LinValue;
	return MaterialFloat(LinValue);
#endif 
	return TextureValue;
}

MaterialFloat ProcessMaterialLinearGreyscaleTextureLookup(MaterialFloat TextureValue)
{
	return TextureValue;
}

/** Accesses a shared material sampler or falls back if independent samplers are not supported. */
SamplerState GetMaterialSharedSampler(SamplerState TextureSampler, SamplerState SharedSampler)
{
#if SUPPORTS_INDEPENDENT_SAMPLERS
	return SharedSampler;
#else
	// Note: to match behavior on platforms that don't support SUPPORTS_INDEPENDENT_SAMPLERS, 
	// TextureSampler should have been set to the same sampler.  This is not currently done.
	return TextureSampler;
#endif
}

/** Calculate a reflection vector about the specified world space normal. Optionally normalize this normal **/
MaterialFloat3 ReflectionAboutCustomWorldNormal(FMaterialPixelParameters Parameters, MaterialFloat3 WorldNormal, bool bNormalizeInputNormal)
{
	if (bNormalizeInputNormal)
	{
		WorldNormal = normalize(WorldNormal);
	}

	return -Parameters.CameraVector + WorldNormal * dot(WorldNormal, Parameters.CameraVector) * 2.0;
}

#ifndef SPHERICAL_OPACITY_FOR_SHADOW_DEPTHS
#define SPHERICAL_OPACITY_FOR_SHADOW_DEPTHS 0
#endif

/** 
 * Calculates opacity for a billboard particle as if it were a sphere. 
 * Note: Calling this function requires the vertex factory to have been compiled with SPHERICAL_PARTICLE_OPACITY set to 1
 */
float GetSphericalParticleOpacity(FMaterialPixelParameters Parameters, float Density)
{
	float Opacity = 0;

#if PARTICLE_FACTORY || HAS_PRIMITIVE_UNIFORM_BUFFER

#if PARTICLE_FACTORY

	float3 ParticleTranslatedWorldPosition = Parameters.Particle.TranslatedWorldPositionAndSize.xyz;
	float ParticleRadius = max(0.000001f, Parameters.Particle.TranslatedWorldPositionAndSize.w);

#elif HAS_PRIMITIVE_UNIFORM_BUFFER

	// Substitute object attributes if the mesh is not a particle
	// This is mostly useful for previewing materials using spherical opacity in the material editor
	float3 ParticleTranslatedWorldPosition = GetPrimitiveData(Parameters.PrimitiveId).ObjectWorldPositionAndRadius.xyz + ResolvedView.PreViewTranslation.xyz;
	float ParticleRadius = max(0.000001f, GetPrimitiveData(Parameters.PrimitiveId).ObjectWorldPositionAndRadius.w);

#endif

	// Rescale density to make the final opacity independent of the particle radius
	float RescaledDensity = Density / ParticleRadius;

	// Distance from point being shaded to particle center
	float DistanceToParticle = length(Parameters.WorldPosition_NoOffsets_CamRelative - ParticleTranslatedWorldPosition);

	FLATTEN
	if (DistanceToParticle < ParticleRadius) 
	{
		// Distance from point being shaded to the point on the sphere along the view direction
		float HemisphericalDistance = sqrt(ParticleRadius * ParticleRadius - DistanceToParticle * DistanceToParticle);

#if SPHERICAL_OPACITY_FOR_SHADOW_DEPTHS
		// When rendering shadow depths we can't use scene depth or the near plane, just use the distance through the whole sphere
		float DistanceThroughSphere = HemisphericalDistance * 2;
#else
		// Initialize near and far sphere intersection distances
		float NearDistance = Parameters.ScreenPosition.w - HemisphericalDistance;
		float FarDistance = Parameters.ScreenPosition.w + HemisphericalDistance;

		float SceneDepth = CalcSceneDepth(SvPositionToBufferUV(Parameters.SvPosition));
		FarDistance = min(SceneDepth, FarDistance);

		// Take into account opaque objects intersecting the sphere
		float DistanceThroughSphere = FarDistance - NearDistance;
#endif

		// Use the approximation for the extinction line integral from "Spherical Billboards and their Application to Rendering Explosions"
		Opacity = saturate(1 - exp2(-RescaledDensity * (1 - DistanceToParticle / ParticleRadius) * DistanceThroughSphere));

#if !SPHERICAL_OPACITY_FOR_SHADOW_DEPTHS
		// Fade out as the particle approaches the near plane
		Opacity = lerp(0, Opacity, saturate((Parameters.ScreenPosition.w - ParticleRadius - ResolvedView.NearPlane) / ParticleRadius));
#endif
	}

#endif

	return Opacity;
}

float2 RotateScaleOffsetTexCoords(float2 InTexCoords, float4 InRotationScale, float2 InOffset)
{
	return float2(dot(InTexCoords, InRotationScale.xy), dot(InTexCoords, InRotationScale.zw)) + InOffset;
}

#if USES_SPEEDTREE

/** Vertex offset for SpeedTree wind and LOD */
float3 GetSpeedTreeVertexOffsetInner(FMaterialVertexParameters Parameters, int GeometryType, int WindType, int LODType, float BillboardThreshold, bool bExtraBend, float3 ExtraBend, FSpeedTreeData STData) 
{
	#if (NUM_MATERIAL_TEXCOORDS_VERTEX < 6) || IS_MESHPARTICLE_FACTORY
		return float4(0,0,0);
	#endif

	#if USE_INSTANCING
		float3x3 LocalToWorld = (float3x3)Parameters.InstanceLocalToWorld;
		float3 LocalPosition = Parameters.InstanceLocalPosition;

		// skip if this instance is hidden
		if (Parameters.PerInstanceParams.z < 1.f)
		{
			return float3(0,0,0);
		}
	#else
		float3x3 LocalToWorld = (float3x3)GetPrimitiveData(Parameters.PrimitiveId).LocalToWorld;
		float3 LocalPosition = mul(float4(GetWorldPosition(Parameters), 1), GetPrimitiveData(Parameters.PrimitiveId).WorldToLocal).xyz;
	#endif

	float3 TreePos = GetObjectWorldPosition(Parameters);

	// compute LOD by finding screen space size
	float LodInterp = 1.0;
#if !USE_INSTANCING || !USE_DITHERED_LOD_TRANSITION
	if (LODType == SPEEDTREE_LOD_TYPE_SMOOTH) 
	{
		const float Dist = length(TreePos - ResolvedView.WorldCameraOrigin);
        const float ScreenMultiple = 0.5 * max(ResolvedView.ViewToClip[0][0], ResolvedView.ViewToClip[1][1]);
        const float ScreenRadius = 2.0 * ScreenMultiple * GetPrimitiveData(Parameters.PrimitiveId).ObjectWorldPositionAndRadius.w / max(1.0, Dist);
        LodInterp = saturate((ScreenRadius - SpeedTreeLODInfo.x) / SpeedTreeLODInfo.z);
	}
#endif
	TreePos *= 0.001; // The only other use of the tree position is as an offset into trig functions, but big numbers don't play nice there

	// SpeedTrees should only be uniformly scaled, but if necessary, it takes a few more instructions
	float TreeScale = length(mul(float3(0,0,1), LocalToWorld));
					//float3(length((float3)LocalToWorld[0]),
					//		length((float3)LocalToWorld[1]),
					//		length((float3)LocalToWorld[2]));


	// @todo There is probably a more optimal way to get the rotated (but not translated or scaled) vertex position needed for correct wind
	float3 OriginalPosition = LocalPosition;
	OriginalPosition = mul(OriginalPosition, LocalToWorld) / TreeScale;

	float3 FinalPosition = OriginalPosition;
	
	if (GeometryType == SPEEDTREE_GEOMETRY_TYPE_BILLBOARD)
	{
		if (BillboardThreshold < 1.0)
		{
			// billboard meshes can have triangles drop out if they aren't facing the camera
			// this rotates the view direction around so we ignore the local Z component
			float3 LocalView2D = normalize(float3(ResolvedView.ViewForward.xy, 0));
			float3 LocalNormal2D = normalize(float3(Parameters.TangentToWorld[2].xy, 0));
			if (dot(LocalView2D, LocalNormal2D) > (-1.0 + BillboardThreshold * 0.25))
			{
				FinalPosition = float3(0,0,0);
			}
		}
	}
	else
	{
		// rotated normal needed in a few places
		float3 Normal = Parameters.TangentToWorld[2];

		// branches and fronds
		if (GeometryType == SPEEDTREE_GEOMETRY_TYPE_BRANCH || GeometryType == SPEEDTREE_GEOMETRY_TYPE_FROND) 
		{
			// smooth LOD
			#if !USE_INSTANCING
				if (LODType == SPEEDTREE_LOD_TYPE_SMOOTH) 
				{
					float3 LODPos = float3(Parameters.TexCoords[3].x, Parameters.TexCoords[3].y, Parameters.TexCoords[4].x);
					LODPos = mul(LODPos, LocalToWorld) / TreeScale;
					FinalPosition = lerp(LODPos, FinalPosition, LodInterp);
				}
			#endif

			// frond wind, if needed
			if (GeometryType == SPEEDTREE_GEOMETRY_TYPE_FROND && WindType == SPEEDTREE_WIND_TYPE_PALM)
			{
				float2 TexCoords = Parameters.TexCoords[0];
				float4 WindExtra = float4(Parameters.TexCoords[5].x, Parameters.TexCoords[5].y, Parameters.TexCoords[6].x, 0.0);
				FinalPosition = RippleFrond(STData, FinalPosition, Normal, TexCoords.x, TexCoords.y, WindExtra.x, WindExtra.y, WindExtra.z);
			}
		}

		// leaves and facing leaves
		if (GeometryType == SPEEDTREE_GEOMETRY_TYPE_FACINGLEAF || 
				(GeometryType == SPEEDTREE_GEOMETRY_TYPE_LEAF && 
				(LODType == SPEEDTREE_LOD_TYPE_SMOOTH || (WindType > SPEEDTREE_WIND_TYPE_FASTEST && WindType != SPEEDTREE_WIND_TYPE_PALM))))
		{
			// remove anchor pos from vertex position
			float3 Anchor = float3(Parameters.TexCoords[4].y, Parameters.TexCoords[5].x, Parameters.TexCoords[5].y);

			// face camera-facing leaves to the camera, if needed
			if (GeometryType == SPEEDTREE_GEOMETRY_TYPE_FACINGLEAF) 
			{
				// have to rotate the view into local space
				FinalPosition = LocalPosition - Anchor;
				FinalPosition = FinalPosition.x * ResolvedView.ViewRight + 
								FinalPosition.y * ResolvedView.ViewUp + 
								FinalPosition.z * ResolvedView.ViewForward;
			}
			
			Anchor = (mul(Anchor, LocalToWorld)) / TreeScale;
			
			if (GeometryType == SPEEDTREE_GEOMETRY_TYPE_LEAF)
			{
				FinalPosition -= Anchor;
			}

			// smooth LOD
			#if !USE_INSTANCING
				if (LODType == SPEEDTREE_LOD_TYPE_SMOOTH) 
				{
					if (GeometryType == SPEEDTREE_GEOMETRY_TYPE_LEAF)
					{
						float3 LODPos = float3(Parameters.TexCoords[3].x, Parameters.TexCoords[3].y, Parameters.TexCoords[4].x);
						LODPos = mul(LODPos, LocalToWorld) / TreeScale - Anchor;
						FinalPosition = lerp(LODPos, FinalPosition, LodInterp);
					}
					else
					{
						float LODScalar = Parameters.TexCoords[3].x;
						FinalPosition *= lerp(LODScalar, 1.0, LodInterp);
					}
				}
			#endif

			// leaf wind
			if (WindType > SPEEDTREE_WIND_TYPE_FASTEST && WindType != SPEEDTREE_WIND_TYPE_PALM) 
			{
				float4 WindExtra = float4(Parameters.TexCoords[6].x, Parameters.TexCoords[6].y, Parameters.TexCoords[7].x, Parameters.TexCoords[7].y);
				float LeafWindTrigOffset = Anchor.x + Anchor.y;
				FinalPosition = LeafWind(STData, WindExtra.w > 0.0, FinalPosition, Normal, WindExtra.x, float3(0,0,0), WindExtra.y, WindExtra.z, LeafWindTrigOffset, WindType);
			}
				
			// move leaf back to anchor
			FinalPosition += Anchor;
		}

		if (WindType > SPEEDTREE_WIND_TYPE_FAST)
		{
			// branch wind (applies to all geometry)
			float2 VertBranchWind = Parameters.TexCoords[2];
			FinalPosition = BranchWind(STData, FinalPosition, TreePos, float4(VertBranchWind, 0, 0), WindType);
		}	
	}

	// global wind can apply to the whole tree, even billboards
	bool bHasGlobal = (WindType != SPEEDTREE_WIND_TYPE_NONE);
	if (bExtraBend || bHasGlobal)
	{
		FinalPosition = GlobalWind(STData, FinalPosition, TreePos, true, bHasGlobal, bExtraBend, ExtraBend);
	}

	// convert into a world space offset
	return (FinalPosition - OriginalPosition) * TreeScale;
}

/** Vertex offset for SpeedTree wind and LOD */
float3 GetSpeedTreeVertexOffset(FMaterialVertexParameters Parameters, int GeometryType, int WindType, int LODType, float BillboardThreshold, bool bUsePreviousFrame, bool bExtraBend, float3 ExtraBend) 
{
#if VF_SUPPORTS_SPEEDTREE_WIND
	if (bUsePreviousFrame)
	{
		return GetSpeedTreeVertexOffsetInner(Parameters, GeometryType, WindType, LODType, BillboardThreshold, bExtraBend, ExtraBend, GetPreviousSpeedTreeData());
	}
	return GetSpeedTreeVertexOffsetInner(Parameters, GeometryType, WindType, LODType, BillboardThreshold, bExtraBend, ExtraBend, GetCurrentSpeedTreeData());
#else
	return 0;
#endif
}

#endif

MaterialFloat2 GetLightmapUVs(FMaterialPixelParameters Parameters)
{
#if LIGHTMAP_UV_ACCESS
	return Parameters.LightmapUVs;
#else
	return MaterialFloat2(0,0);
#endif
}

#if USES_EYE_ADAPTATION

#if FEATURE_LEVEL >= FEATURE_LEVEL_SM5

// Allow passes to reroute which uniform buffer struct EyeAdaptation comes from
#ifndef EyeAdaptationStruct
#define EyeAdaptationStruct SceneTexturesStruct
#endif

//Provides access to the EyeAdaptation RT. Only available in SM5.
float EyeAdaptationLookup()
{
#if EYE_ADAPTATION_DISABLED
	return 0.0;
#else
	return EyeAdaptationStruct.EyeAdaptation.Load(int3(0, 0, 0)).x;
#endif
}
#endif

#endif

#if NEEDS_SCENE_TEXTURES

#if SHADING_PATH_MOBILE

MaterialFloat4 MobileSceneTextureLookup(inout FMaterialPixelParameters Parameters, int SceneTextureId, float2 UV)
{
#if (FEATURE_LEVEL <= FEATURE_LEVEL_ES3_1)

	if (SceneTextureId == PPI_SceneDepth)
	{
		MaterialFloat Depth = Texture2DSample(MobileSceneTextures.SceneColorTexture, MobileSceneTextures.SceneColorTextureSampler, UV).a;
		return MaterialFloat4(Depth.rrr, 0.f);
	}
	else if (SceneTextureId == PPI_CustomDepth)
	{
		MaterialFloat Depth = ConvertFromDeviceZ(Texture2DSample(MobileSceneTextures.CustomDepthTexture, MobileSceneTextures.CustomDepthTextureSampler, UV).r);
		return MaterialFloat4(Depth.rrr, 0.f);
	}
	else if (SceneTextureId == PPI_PostProcessInput0)
	{
<<<<<<< HEAD
#if POST_PROCESS_MATERIAL
		MaterialFloat4 Input0 = Texture2DSample(PostProcessInput_0_Texture, PostProcessInput_0_SharedSampler, UV);
=======
#if POST_PROCESS_MATERIAL	
		MaterialFloat4 Input0 = Texture2DSample(PostprocessInput0, PostprocessInput0Sampler, UV);
>>>>>>> 33e6966e
		#if POST_PROCESS_MATERIAL_BEFORE_TONEMAP
		Input0 = Decode32BPPHDR(Input0);
		#endif
		// We need to preserve original SceneColor Alpha as it's used by tonemapper on mobile
		Parameters.BackupSceneColorAlpha = Input0.a;
		return Input0;
#endif// POST_PROCESS_MATERIAL
	}
	else if (SceneTextureId == PPI_CustomStencil)
	{
		MaterialFloat Stencil = Texture2DSample(MobileSceneTextures.MobileCustomStencilTexture, MobileSceneTextures.MobileCustomStencilTextureSampler, UV).r*255.0;
		Stencil = floor(Stencil + 0.5);
		return MaterialFloat4(Stencil.rrr, 0.f);
	}
#endif// FEATURE_LEVEL

	return MaterialFloat4(0.0f, 0.0f, 0.0f, 0.0f);
}

#endif // SHADING_PATH_MOBILE

#if SHADING_PATH_DEFERRED

#include "/Engine/Private/DeferredShadingCommon.ush"		// GetGBufferData()


#if POST_PROCESS_MATERIAL
/** Samples the screen-space velocity for the specified UV coordinates. */
float2 PostProcessVelocityLookup(float Depth, float2 UV)
{
#if GBUFFER_HAS_VELOCITY
	float2 Velocity = Texture2DSampleLevel(SceneTexturesStruct.GBufferVelocityTexture, SceneTexturesStruct.GBufferVelocityTextureSampler, UV, 0).xy;
#else
	float2 Velocity = Texture2DSample(PostProcessInput_4_Texture, PostProcessInput_4_SharedSampler, UV).xy;
#endif

	if( Velocity.x > 0.0 )
	{
		Velocity = DecodeVelocityFromTexture(Velocity);
	}
	else
	{
		float4 ThisClip = float4( UV, Depth, 1 );
		float4 PrevClip = mul( ThisClip, View.ClipToPrevClip );
		float2 PrevScreen = PrevClip.xy / PrevClip.w;
		Velocity = UV - PrevScreen;
	}

	return Velocity;
}
#endif

/** Applies an offset to the scene texture lookup and decodes the HDR linear space color. */
float4 SceneTextureLookup(float2 UV, int SceneTextureIndex, bool bFiltered)
{
#if SCENE_TEXTURES_DISABLED
	return float4(0.0f, 0.0f, 0.0f, 0.0f);
#endif

	FScreenSpaceData ScreenSpaceData = GetScreenSpaceData(UV, false);
	switch(SceneTextureIndex)
	{
		// order needs to match to ESceneTextureId

		case PPI_SceneColor:
			return float4(CalcSceneColor(UV), 0);
		case PPI_SceneDepth:
			return ScreenSpaceData.GBuffer.Depth;
		case PPI_DiffuseColor:
			return float4(ScreenSpaceData.GBuffer.DiffuseColor, 0);
		case PPI_SpecularColor:
			return float4(ScreenSpaceData.GBuffer.SpecularColor, 0);
		case PPI_SubsurfaceColor:
			return IsSubsurfaceModel(ScreenSpaceData.GBuffer.ShadingModelID) ? float4( ExtractSubsurfaceColor(ScreenSpaceData.GBuffer), ScreenSpaceData.GBuffer.CustomData.a ) : ScreenSpaceData.GBuffer.CustomData;
		case PPI_BaseColor:
			return float4(ScreenSpaceData.GBuffer.BaseColor, 0);
		case PPI_Specular:
			return ScreenSpaceData.GBuffer.Specular;
		case PPI_Metallic:
			return ScreenSpaceData.GBuffer.Metallic;
		case PPI_WorldNormal:
			return float4(ScreenSpaceData.GBuffer.WorldNormal, 0);
		case PPI_SeparateTranslucency:
			return float4(1, 1, 1, 1);	// todo
		case PPI_Opacity:
			return ScreenSpaceData.GBuffer.CustomData.a;
		case PPI_Roughness:
			return ScreenSpaceData.GBuffer.Roughness;
		case PPI_MaterialAO:
			return ScreenSpaceData.GBuffer.GBufferAO;
		case PPI_CustomDepth:
			return ScreenSpaceData.GBuffer.CustomDepth;
#if POST_PROCESS_MATERIAL
<<<<<<< HEAD
		case PPI_PostProcessInput0:
			return Texture2DSample(PostProcessInput_0_Texture, bFiltered ? PostProcessInput_BilinearSampler : PostProcessInput_0_SharedSampler, UV);
		case PPI_PostProcessInput1:
			return Texture2DSample(PostProcessInput_1_Texture, bFiltered ? PostProcessInput_BilinearSampler : PostProcessInput_1_SharedSampler, UV);
		case PPI_PostProcessInput2:
			return Texture2DSample(PostProcessInput_2_Texture, bFiltered ? PostProcessInput_BilinearSampler : PostProcessInput_2_SharedSampler, UV);
		case PPI_PostProcessInput3:
			return Texture2DSample(PostProcessInput_3_Texture, bFiltered ? PostProcessInput_BilinearSampler : PostProcessInput_3_SharedSampler, UV);
		case PPI_PostProcessInput4:
			return Texture2DSample(PostProcessInput_4_Texture, bFiltered ? PostProcessInput_BilinearSampler : PostProcessInput_4_SharedSampler, UV);
=======
		// PPI_PostprocessInput0
		case 14: return Texture2DSample(PostprocessInput0, bFiltered ? BilinearTextureSampler : PostprocessInput0Sampler, UV);
		// PPI_PostprocessInput1
		case 15: return Texture2DSample(PostprocessInput1, bFiltered ? BilinearTextureSampler : PostprocessInput1Sampler, UV);
		// PPI_PostprocessInput2
		case 16: return Texture2DSample(PostprocessInput2, bFiltered ? BilinearTextureSampler : PostprocessInput2Sampler, UV);
		// PPI_PostprocessInput3
		case 17: return Texture2DSample(PostprocessInput3, bFiltered ? BilinearTextureSampler : PostprocessInput3Sampler, UV);
		// PPI_PostprocessInput4
		case 18: return Texture2DSample(PostprocessInput4, bFiltered ? BilinearTextureSampler : PostprocessInput4Sampler, UV);
		// PPI_PostprocessInput5
		case 19: return Texture2DSample(PostprocessInput5, bFiltered ? BilinearTextureSampler : PostprocessInput5Sampler, UV);
		// PPI_PostprocessInput6
		case 20: return Texture2DSample(PostprocessInput6, bFiltered ? BilinearTextureSampler : PostprocessInput6Sampler, UV);
>>>>>>> 33e6966e
#endif // __POST_PROCESS_COMMON__
		case PPI_DecalMask:
			return 0;  // material compiler will return an error
		case PPI_ShadingModelColor:
			return float4(GetShadingModelColor(ScreenSpaceData.GBuffer.ShadingModelID), 1);
		case PPI_ShadingModelID:
			return float4(ScreenSpaceData.GBuffer.ShadingModelID, 0, 0, 0);
		case PPI_AmbientOcclusion:
			return ScreenSpaceData.AmbientOcclusion;
		case PPI_CustomStencil:
			return ScreenSpaceData.GBuffer.CustomStencil;
		case PPI_StoredBaseColor:
			return float4(ScreenSpaceData.GBuffer.StoredBaseColor, 0);
		case PPI_StoredSpecular:
			return float4(ScreenSpaceData.GBuffer.StoredSpecular.rrr, 0);
#if POST_PROCESS_MATERIAL
		case PPI_Velocity:
			return float4(PostProcessVelocityLookup(ScreenSpaceData.GBuffer.Depth, UV), 0, 0);
#endif
		default:
			return float4(0, 0, 0, 0);
	}
}

#endif // SHADING_PATH_DEFERRED
#endif // NEEDS_SCENE_TEXTURES

#if SHADING_PATH_DEFERRED

/** Applies an offset to the scene texture lookup and decodes the HDR linear space color. */
float3 DecodeSceneColorForMaterialNode(float2 ScreenUV)
{
#if SCENE_TEXTURES_DISABLED
	// Hit proxies rendering pass doesn't have access to valid render buffers
	return float3(0.0f, 0.0f, 0.0f);
#else
	float4 EncodedSceneColor = Texture2DSample(SceneTexturesStruct.SceneColorCopyTexture, SceneTexturesStruct.SceneColorCopyTextureSampler, ScreenUV);

	// Undo the function in EncodeSceneColorForMaterialNode
	return pow(EncodedSceneColor.rgb, 4) * 10;
#endif
}

#endif // SHADING_PATH_DEFERRED

// Uniform material expressions.
%s

// can return in tangent space or world space (use MATERIAL_TANGENTSPACENORMAL)
half3 GetMaterialNormalRaw(FPixelMaterialInputs PixelMaterialInputs)
{
	return PixelMaterialInputs.Normal;
}

half3 GetMaterialNormal(FMaterialPixelParameters Parameters, FPixelMaterialInputs PixelMaterialInputs)
{
	half3 RetNormal;

	RetNormal = GetMaterialNormalRaw(PixelMaterialInputs);
		
	#if (USE_EDITOR_SHADERS && !(ES2_PROFILE || ES3_1_PROFILE || ESDEFERRED_PROFILE)) || MOBILE_EMULATION
	{
		// this feature is only needed for development/editor - we can compile it out for a shipping build (see r.CompileShadersForDevelopment cvar help)
		half3 OverrideNormal = ResolvedView.NormalOverrideParameter.xyz;

		#if !MATERIAL_TANGENTSPACENORMAL
			OverrideNormal = Parameters.TangentToWorld[2] * (1 - ResolvedView.NormalOverrideParameter.w);
		#endif

		RetNormal = RetNormal * ResolvedView.NormalOverrideParameter.w + OverrideNormal;
	}
	#endif

	return RetNormal;
}

half3 GetMaterialEmissiveRaw(FPixelMaterialInputs PixelMaterialInputs)
{
	return PixelMaterialInputs.EmissiveColor;
}

half3 GetMaterialEmissive(FPixelMaterialInputs PixelMaterialInputs)
{
	half3 EmissiveColor = GetMaterialEmissiveRaw(PixelMaterialInputs);
#if !MATERIAL_ALLOW_NEGATIVE_EMISSIVECOLOR
	EmissiveColor = max(EmissiveColor, 0.0f);
#endif
	return EmissiveColor;
}

half3 GetMaterialEmissiveForCS(FMaterialPixelParameters Parameters)
{
%s;
}

// Shading Model is an uint and represents a SHADINGMODELID_* in ShadingCommon.ush 
uint GetMaterialShadingModel(FPixelMaterialInputs PixelMaterialInputs)
{
	return PixelMaterialInputs.ShadingModel;
}

half3 GetMaterialBaseColorRaw(FPixelMaterialInputs PixelMaterialInputs)
{
	return PixelMaterialInputs.BaseColor;
}

half3 GetMaterialBaseColor(FPixelMaterialInputs PixelMaterialInputs)
{
	return saturate(GetMaterialBaseColorRaw(PixelMaterialInputs));
}

half GetMaterialMetallicRaw(FPixelMaterialInputs PixelMaterialInputs)
{
	return PixelMaterialInputs.Metallic;
}

half GetMaterialMetallic(FPixelMaterialInputs PixelMaterialInputs)
{
	return saturate(GetMaterialMetallicRaw(PixelMaterialInputs));
}

half GetMaterialSpecularRaw(FPixelMaterialInputs PixelMaterialInputs)
{
	return PixelMaterialInputs.Specular;
}

half GetMaterialSpecular(FPixelMaterialInputs PixelMaterialInputs)
{
	return saturate(GetMaterialSpecularRaw(PixelMaterialInputs));
}

half GetMaterialRoughnessRaw(FPixelMaterialInputs PixelMaterialInputs)
{
	return PixelMaterialInputs.Roughness;
}

half GetMaterialRoughness(FPixelMaterialInputs PixelMaterialInputs)
{
#if MATERIAL_FULLY_ROUGH
	return 1;
#endif
#if (ES2_PROFILE || ES3_1_PROFILE)
	// The smallest normalized value that can be represented in IEEE 754 (FP16) is 2^-14 = 6.1e-5.
	// The code will make the following computation involving roughness: 1.0 / Roughness^4.
	// Therefore to prevent division by zero on devices that do not support denormals, Roughness^4
	// must be >= 6.1e-5. We will clamp to 0.09 because 0.09^4 = 6.5e-5.
	//
	// Note that we also clamp to 1.0 to match the deferred renderer on PC where the roughness is 
	// stored in an 8-bit value and thus automatically clamped at 1.0.

	half Roughness = GetMaterialRoughnessRaw(PixelMaterialInputs);

	#if MOBILE_EMULATION
	{
		// this is only needed for mobile preview on PC
		Roughness = Roughness * ResolvedView.RoughnessOverrideParameter.y + ResolvedView.RoughnessOverrideParameter.x;
	}
	#endif

	// Increase value from 0.09 to 0.12 to fix missing specular lobe problem on device
	return clamp( Roughness, 0.12, 1.0 );
#else
	half Roughness = saturate(GetMaterialRoughnessRaw(PixelMaterialInputs));
	
	#if (USE_EDITOR_SHADERS && !ESDEFERRED_PROFILE)
	{
		// this feature is only needed for development/editor - we can compile it out for a shipping build (see r.CompileShadersForDevelopment cvar help)
		Roughness = Roughness * ResolvedView.RoughnessOverrideParameter.y + ResolvedView.RoughnessOverrideParameter.x;
	}
	#endif
	
	return Roughness;
#endif
}

half GetMaterialTranslucencyDirectionalLightingIntensity()
{
%s;
}

half GetMaterialTranslucentShadowDensityScale()
{
%s;
}

half GetMaterialTranslucentSelfShadowDensityScale()
{
%s;
}

half GetMaterialTranslucentSelfShadowSecondDensityScale()
{
%s;
}

half GetMaterialTranslucentSelfShadowSecondOpacity()
{
%s;
}

half GetMaterialTranslucentBackscatteringExponent()
{
%s;
}

half3 GetMaterialTranslucentMultipleScatteringExtinction()
{
%s;
}

// This is the clip value constant that is defined in the material (range 0..1)
// Use GetMaterialMask() to get the Material Mask combined with this.
half GetMaterialOpacityMaskClipValue()
{
%s;
}

// Should only be used by GetMaterialOpacity(), returns the unmodified value generated from the shader expressions of the opacity input.
// To compute the opacity depending on the material blending GetMaterialOpacity() should be called instead.
half GetMaterialOpacityRaw(FPixelMaterialInputs PixelMaterialInputs)
{
	return PixelMaterialInputs.Opacity;
}

#if MATERIALBLENDING_MASKED || (DECAL_BLEND_MODE == DECALBLENDMODEID_VOLUMETRIC)
// Returns the material mask value generated from the material expressions.
// Use GetMaterialMask() to get the value altered depending on the material blend mode.
half GetMaterialMaskInputRaw(FPixelMaterialInputs PixelMaterialInputs)
{
	return PixelMaterialInputs.OpacityMask;
}

// Returns the material mask value generated from the material expressions minus the used defined
// MaskClip value constant. If this value is <=0 the pixel should be killed.
half GetMaterialMask(FPixelMaterialInputs PixelMaterialInputs)
{
	return GetMaterialMaskInputRaw(PixelMaterialInputs) - GetMaterialOpacityMaskClipValue();
}
#endif

// Returns the material opacity depending on the material blend mode.
half GetMaterialOpacity(FPixelMaterialInputs PixelMaterialInputs)
{
	// Clamp to valid range to prevent negative colors from lerping
	return saturate(GetMaterialOpacityRaw(PixelMaterialInputs));
}

#if TRANSLUCENT_SHADOW_WITH_MASKED_OPACITY
half GetMaterialMaskedOpacity(FPixelMaterialInputs PixelMaterialInputs)
{
	return GetMaterialOpacity(PixelMaterialInputs) - GetMaterialOpacityMaskClipValue();
}
#endif

float3 GetMaterialWorldPositionOffset(FMaterialVertexParameters Parameters)
{
	#if USE_INSTANCING
		// skip if this instance is hidden
		if (Parameters.PerInstanceParams.z < 1.f)
		{
			return float3(0,0,0);
		}
	#endif
%s;
}

float3 GetMaterialPreviousWorldPositionOffset(FMaterialVertexParameters Parameters)
{
	#if USE_INSTANCING
		// skip if this instance is hidden
		if (Parameters.PerInstanceParams.z < 1.f)
		{
			return float3(0,0,0);
		}
	#endif
%s;
}

half3 GetMaterialWorldDisplacement(FMaterialTessellationParameters Parameters)
{
%s;
}

half GetMaterialMaxDisplacement()
{
%s;
}

half GetMaterialTessellationMultiplier(FMaterialTessellationParameters Parameters)
{
%s;
}

// .rgb:SubsurfaceColor, .a:SSProfileId in 0..1 range
half4 GetMaterialSubsurfaceDataRaw(FPixelMaterialInputs PixelMaterialInputs)
{
	return PixelMaterialInputs.Subsurface;
}

half4 GetMaterialSubsurfaceData(FPixelMaterialInputs PixelMaterialInputs)
{
	half4 OutSubsurface = GetMaterialSubsurfaceDataRaw(PixelMaterialInputs);
	OutSubsurface.rgb = saturate(OutSubsurface.rgb);
	return OutSubsurface;
}

half GetMaterialCustomData0(FMaterialPixelParameters Parameters)
{
%s;
}

half GetMaterialCustomData1(FMaterialPixelParameters Parameters)
{
%s;
}

half GetMaterialAmbientOcclusionRaw(FPixelMaterialInputs PixelMaterialInputs)
{
	return PixelMaterialInputs.AmbientOcclusion;
}

half GetMaterialAmbientOcclusion(FPixelMaterialInputs PixelMaterialInputs)
{
	return saturate(GetMaterialAmbientOcclusionRaw(PixelMaterialInputs));
}

half2 GetMaterialRefraction(FPixelMaterialInputs PixelMaterialInputs)
{
	return PixelMaterialInputs.Refraction;
}

#if NUM_TEX_COORD_INTERPOLATORS
void GetMaterialCustomizedUVs(FMaterialVertexParameters Parameters, inout float2 OutTexCoords[NUM_TEX_COORD_INTERPOLATORS])
{
%s
}

void GetCustomInterpolators(FMaterialVertexParameters Parameters, inout float2 OutTexCoords[NUM_TEX_COORD_INTERPOLATORS])
{
%s
}
#endif

float GetMaterialPixelDepthOffset(FPixelMaterialInputs PixelMaterialInputs)
{
	return PixelMaterialInputs.PixelDepthOffset;
}

#if DECAL_PRIMITIVE

float3 TransformTangentNormalToWorld(MaterialFloat3x3 TangentToWorld, float3 TangentNormal)
{
	// To transform the normals use tranpose(Inverse(DecalToWorld)) = transpose(WorldToDecal)
	// But we want to only rotate the normals (we don't want to non-uniformaly scale them).
	// We assume the matrix is only a scale and rotation, and we remove non-uniform scale:
	float3 lengthSqr = { length2(DecalToWorld._m00_m01_m02),
							length2(DecalToWorld._m10_m11_m12),
							length2(DecalToWorld._m20_m21_m22) };

	float3 scale = rsqrt(lengthSqr);
				
	// Pre-multiply by the inverse of the non-uniform scale in DecalToWorld
	float4 ScaledNormal = float4(-TangentNormal.z * scale.x, TangentNormal.y * scale.y, TangentNormal.x * scale.z, 0.f);

	// Compute the normal 
	return normalize(mul(ScaledNormal, DecalToWorld).xyz);
}

#else //DECAL_PRIMITIVE

float3 TransformTangentNormalToWorld(MaterialFloat3x3 TangentToWorld, float3 TangentNormal)
{
	return normalize(float3(TransformTangentVectorToWorld(TangentToWorld, TangentNormal)));
}

#endif //DECAL_PRIMITIVE

void CalcPixelMaterialInputs(in out FMaterialPixelParameters Parameters, in out FPixelMaterialInputs PixelMaterialInputs)
{
	// Initial calculations (required for Normal)
%s
	// The Normal is a special case as it might have its own expressions and also be used to calculate other inputs, so perform the assignment here
%s

	// Note that here MaterialNormal can be in world space or tangent space
	float3 MaterialNormal = GetMaterialNormal(Parameters, PixelMaterialInputs);

#if MATERIAL_TANGENTSPACENORMAL
#if SIMPLE_FORWARD_SHADING
	Parameters.WorldNormal = float3(0, 0, 1);
#endif

#if FEATURE_LEVEL >= FEATURE_LEVEL_SM4
	// ES2 will rely on only the final normalize for performance
	MaterialNormal = normalize(MaterialNormal);
#endif

	// normalizing after the tangent space to world space conversion improves quality with sheared bases (UV layout to WS causes shrearing)
	// use full precision normalize to avoid overflows
	Parameters.WorldNormal = TransformTangentNormalToWorld(Parameters.TangentToWorld, MaterialNormal);

#else //MATERIAL_TANGENTSPACENORMAL

	Parameters.WorldNormal = normalize(MaterialNormal);

#endif //MATERIAL_TANGENTSPACENORMAL

#if MATERIAL_TANGENTSPACENORMAL
	// flip the normal for backfaces being rendered with a two-sided material
	Parameters.WorldNormal *= Parameters.TwoSidedSign;
#endif

	Parameters.ReflectionVector = ReflectionAboutCustomWorldNormal(Parameters, Parameters.WorldNormal, false);

#if !PARTICLE_SPRITE_FACTORY
	Parameters.Particle.MotionBlurFade = 1.0f;
#endif // !PARTICLE_SPRITE_FACTORY

	// Now the rest of the inputs
%s
}

// Programmatically set the line number after all the material inputs which have a variable number of line endings
// This allows shader error line numbers after this point to be the same regardless of which material is being compiled
#line %s

void ClipLODTransition(float2 SvPosition, float DitherFactor)
{
	if (abs(DitherFactor) > .001)
	{
		float RandCos = cos(dot(floor(SvPosition.xy), float2(347.83451793,3343.28371963)));
		float RandomVal = frac(RandCos * 1000.0);
		half RetVal = (DitherFactor < 0.0) ?
			(DitherFactor + 1.0 > RandomVal) :
			(DitherFactor < RandomVal);
		clip(RetVal - .001);
	}
}

void ClipLODTransition(FMaterialPixelParameters Parameters, float DitherFactor)
{
	ClipLODTransition(Parameters.SvPosition.xy, DitherFactor);
}


#define REQUIRES_VF_ATTRIBUTES_FOR_CLIPPING (USE_INSTANCING && USE_DITHERED_LOD_TRANSITION)

#if USE_INSTANCING && USE_DITHERED_LOD_TRANSITION
void ClipLODTransition(FMaterialPixelParameters Parameters)
{
	ClipLODTransition(Parameters, Parameters.PerInstanceParams.w);
}
#elif USE_DITHERED_LOD_TRANSITION && !USE_STENCIL_LOD_DITHER
void ClipLODTransition(FMaterialPixelParameters Parameters)
{
	if (PrimitiveDither.LODFactor != 0.0)
	{
		ClipLODTransition(Parameters, PrimitiveDither.LODFactor);
	}
}
void ClipLODTransition(float2 SvPosition)
{
	if (PrimitiveDither.LODFactor != 0.0)
	{
		ClipLODTransition(SvPosition, PrimitiveDither.LODFactor);
	}
}
#else
void ClipLODTransition(FMaterialPixelParameters Parameters)
{
}
void ClipLODTransition(float2 SvPosition)
{
}
#endif

void GetMaterialClippingShadowDepth(FMaterialPixelParameters Parameters, FPixelMaterialInputs PixelMaterialInputs)
{
	ClipLODTransition(Parameters);
	#if MATERIALBLENDING_MASKED
		clip(GetMaterialMask(PixelMaterialInputs));
	#elif TRANSLUCENT_SHADOW_WITH_MASKED_OPACITY
		clip(GetMaterialMaskedOpacity(PixelMaterialInputs));
	#elif MATERIALBLENDING_TRANSLUCENT
		clip(GetMaterialOpacity(PixelMaterialInputs) - 1.0f / 255.0f);
	#endif
}

void GetMaterialClippingVelocity(FMaterialPixelParameters Parameters, FPixelMaterialInputs PixelMaterialInputs)
{
	ClipLODTransition(Parameters);
	#if MATERIALBLENDING_MASKED && MATERIAL_DITHER_OPACITY_MASK
		clip(GetMaterialMaskInputRaw(PixelMaterialInputs) - 1.0f / 255.0f);
	#elif MATERIALBLENDING_MASKED
		clip(GetMaterialMask(PixelMaterialInputs)); 
	#elif MATERIALBLENDING_TRANSLUCENT || MATERIALBLENDING_ADDITIVE || MATERIALBLENDING_MODULATE
		clip(GetMaterialOpacity(PixelMaterialInputs) - 1.0 / 255.0 - GetMaterialOpacityMaskClipValue());
	#endif
}


void GetMaterialCoverageAndClipping(FMaterialPixelParameters Parameters, FPixelMaterialInputs PixelMaterialInputs)
{
	ClipLODTransition(Parameters);

#if MATERIALBLENDING_MASKED
	#if MATERIAL_DITHER_OPACITY_MASK
		/*
		5 value dither. Every value present in +
		012
		234
		401
		*/
		float2 Pos = Parameters.SvPosition.xy;
		
		float2 DepthGrad = {
			ddx( Parameters.SvPosition.z ),
			ddy( Parameters.SvPosition.z )
		};
		//Pos = floor( Pos + DepthGrad * float2( 4093, 3571 ) );

		float Dither5 = frac( ( Pos.x + Pos.y * 2 - 1.5 + ResolvedView.TemporalAAParams.x ) / 5 );
		float Noise = frac( dot( float2( 171.0, 231.0 ) / 71, Pos.xy ) );
		float Dither = ( Dither5 * 5 + Noise ) * (1.0 / 6.0);

		clip( GetMaterialMask(PixelMaterialInputs) + Dither - 0.5 );
	#else
		clip(GetMaterialMask(PixelMaterialInputs));
	#endif
#endif
}

#define MATERIALBLENDING_MASKED_USING_COVERAGE (FORWARD_SHADING && MATERIALBLENDING_MASKED && SUPPORTS_PIXEL_COVERAGE)
#if MATERIALBLENDING_MASKED_USING_COVERAGE

uint GetDerivativeCoverageFromMask(float MaterialMask)
{
	uint Coverage = 0x0;
	if (MaterialMask > 0.01) Coverage = 0x8;
	if (MaterialMask > 0.25) Coverage = 0x9;
	if (MaterialMask > 0.50) Coverage = 0xD;
	if (MaterialMask > 0.75) Coverage = 0xF;
	return Coverage;
}

// Returns the new pixel coverage according the material's mask and the current pixel's mask.
uint DiscardMaterialWithPixelCoverage(FMaterialPixelParameters MaterialParameters, FPixelMaterialInputs PixelMaterialInputs)
{
	ClipLODTransition(MaterialParameters);
	float OriginalMask = GetMaterialMaskInputRaw(PixelMaterialInputs);
	float MaskClip = GetMaterialOpacityMaskClipValue();

	if (ResolvedView.NumSceneColorMSAASamples > 1)
	{
		float Mask = (OriginalMask - MaskClip) / (1.0 - MaskClip);
		uint CurrentPixelCoverage = GetDerivativeCoverageFromMask(Mask);
		// Discard pixel shader if all sample are masked to avoid computing other material inputs.
		clip(float(CurrentPixelCoverage) - 0.5);
		return CurrentPixelCoverage;
	}
	clip(OriginalMask - MaskClip);
	return 0xF;
}

#endif // MATERIALBLENDING_MASKED_USING_COVERAGE


	#define FrontFaceSemantic SV_IsFrontFace
	#define FIsFrontFace bool
	half GetFloatFacingSign(FIsFrontFace bIsFrontFace)
	{
		return bIsFrontFace ? +1 : -1;
	}

#if MATERIAL_TWOSIDED_SEPARATE_PASS
	#define OPTIONAL_IsFrontFace
	static const FIsFrontFace bIsFrontFace = 1;
#else
	#define OPTIONAL_IsFrontFace , in FIsFrontFace bIsFrontFace : FrontFaceSemantic
#endif

/** Initializes the subset of Parameters that was not set in GetMaterialPixelParameters. */
void CalcMaterialParametersEx(
	in out FMaterialPixelParameters Parameters,
	in out FPixelMaterialInputs PixelMaterialInputs,
	float4 SvPosition,
	float4 ScreenPosition,
	FIsFrontFace bIsFrontFace,
	float3 TranslatedWorldPosition,
	float3 TranslatedWorldPositionExcludingShaderOffsets)
{
	// Remove the pre view translation
	Parameters.WorldPosition_CamRelative = TranslatedWorldPosition.xyz;
	Parameters.AbsoluteWorldPosition = TranslatedWorldPosition.xyz - ResolvedView.PreViewTranslation.xyz;

	// If the material uses any non-offset world position expressions, calculate those parameters. If not, 
	// the variables will have been initialised to 0 earlier.
#if USE_WORLD_POSITION_EXCLUDING_SHADER_OFFSETS
	Parameters.WorldPosition_NoOffsets_CamRelative = TranslatedWorldPositionExcludingShaderOffsets;
	Parameters.WorldPosition_NoOffsets = TranslatedWorldPositionExcludingShaderOffsets - ResolvedView.PreViewTranslation.xyz;
#endif

	Parameters.SvPosition = SvPosition;
	Parameters.ScreenPosition = ScreenPosition;

#if COMPILER_GLSL_ES2
	// ES2 normalize isn't done accurately. This seems to fix it.
	// Originally this was normalize(normalize(TranslatedWorldPosition.xyz)) but tegra4 appears to optimize that out.
	Parameters.CameraVector = normalize(-0.01 * Parameters.WorldPosition_CamRelative.xyz);
#else
	#if !RAYHITGROUPSHADER
		// TranslatedWorldPosition is the world position translated to the camera position, which is just -CameraVector
		Parameters.CameraVector = normalize(-Parameters.WorldPosition_CamRelative.xyz);
	#else
		Parameters.CameraVector = -WorldRayDirection();
	#endif
#endif

	Parameters.LightVector = 0;

	Parameters.TwoSidedSign = 1.0f;

#if MATERIAL_TWOSIDED && HAS_PRIMITIVE_UNIFORM_BUFFER
    // #dxr: DirectX Raytracing's HitKind() intrinsic already accounts for negative scaling
    #if PIXELSHADER
	    Parameters.TwoSidedSign *= ResolvedView.CullingSign * GetPrimitiveData(Parameters.PrimitiveId).InvNonUniformScaleAndDeterminantSign.w;
    #endif

	#if !MATERIAL_TWOSIDED_SEPARATE_PASS
		Parameters.TwoSidedSign *= GetFloatFacingSign(bIsFrontFace);
	#endif
#endif

#if NUM_VIRTUALTEXTURE_SAMPLES || LIGHTMAP_VT_ENABLED
	InitializeVirtualTextureFeedback(Parameters.VirtualTextureFeedback, (uint2)SvPosition.xy, View.FrameNumber);
#endif

	// Now that we have all the pixel-related parameters setup, calculate the Material Input/Attributes and Normal
	CalcPixelMaterialInputs(Parameters, PixelMaterialInputs);
}

// convenience function to setup CalcMaterialParameters assuming we don't support TranslatedWorldPositionExcludingShaderOffsets
// @param SvPosition from SV_Position when rendering the view, for other projections e.g. shadowmaps this function cannot be used and you need to call CalcMaterialParametersEx()
void CalcMaterialParameters(
	in out FMaterialPixelParameters Parameters,
	in out FPixelMaterialInputs PixelMaterialInputs,
	float4 SvPosition,
	FIsFrontFace bIsFrontFace)
{
	float4 ScreenPosition = SvPositionToResolvedScreenPosition(SvPosition);
	float3 TranslatedWorldPosition = SvPositionToResolvedTranslatedWorld(SvPosition);

	CalcMaterialParametersEx(Parameters, PixelMaterialInputs, SvPosition, ScreenPosition, bIsFrontFace, TranslatedWorldPosition, TranslatedWorldPosition);
}

void CalcMaterialParametersPost(
	in out FMaterialPixelParameters Parameters,
	in out FPixelMaterialInputs PixelMaterialInputs,
	float4 SvPosition,
	FIsFrontFace bIsFrontFace)
{
	float4 ScreenPosition = SvPositionToScreenPosition(SvPosition);
	float3 TranslatedWorldPosition = SvPositionToTranslatedWorld(SvPosition);

	CalcMaterialParametersEx(Parameters, PixelMaterialInputs, SvPosition, ScreenPosition, bIsFrontFace, TranslatedWorldPosition, TranslatedWorldPosition);
}

/** Assemble the transform from tangent space into world space */
half3x3 AssembleTangentToWorld( half3 TangentToWorld0, half4 TangentToWorld2 )
{
	// Will not be orthonormal after interpolation. This perfectly matches xNormal.
	// Any mismatch with xNormal will cause distortions for baked normal maps.

	// Derive the third basis vector off of the other two.
	// Flip based on the determinant sign
	half3 TangentToWorld1 = cross(TangentToWorld2.xyz,TangentToWorld0) * TangentToWorld2.w;
	// Transform from tangent space to world space
	return half3x3(TangentToWorld0, TangentToWorld1, TangentToWorld2.xyz);
}

// Whether the material shader should output pixel depth offset
#define OUTPUT_PIXEL_DEPTH_OFFSET (WANT_PIXEL_DEPTH_OFFSET && (MATERIALBLENDING_SOLID || MATERIALBLENDING_MASKED) && !ES2_PROFILE)

// Whether to use the hidden d3d11 feature that supports depth writes with ZCull by only pushing into the screen
//@todo - use for other SM5 platforms
#define SUPPORTS_CONSERVATIVE_DEPTH_WRITES ((COMPILER_HLSL && FEATURE_LEVEL >= FEATURE_LEVEL_SM5) || (PS4_PROFILE) || (COMPILER_METAL && FEATURE_LEVEL >= FEATURE_LEVEL_SM5))
#define USE_CONSERVATIVE_DEPTH_WRITES (OUTPUT_PIXEL_DEPTH_OFFSET && SUPPORTS_CONSERVATIVE_DEPTH_WRITES) 

#if USE_CONSERVATIVE_DEPTH_WRITES

#if COMPILER_HLSL
	// Note: for some reason using SV_DepthLessEqual without these interpolation modifiers causes a compile error in d3d
	#define INPUT_POSITION_QUALIFIERS linear noperspective centroid
	// Use conservative depth output so we still get Z Cull.  Note, this is a reversed Z depth surface.
	#define DEPTH_WRITE_SEMANTIC SV_DepthLessEqual
#elif COMPILER_METAL
	#define INPUT_POSITION_QUALIFIERS 
	#define DEPTH_WRITE_SEMANTIC SV_DepthLessEqual
#elif PS4_PROFILE
	#define INPUT_POSITION_QUALIFIERS
	#define DEPTH_WRITE_SEMANTIC S_DEPTH_LE_OUTPUT
#else
	#error USE_CONSERVATIVE_DEPTH_WRITES enabled for unsupported platform
#endif

#else
	#define INPUT_POSITION_QUALIFIERS 
	#define DEPTH_WRITE_SEMANTIC SV_DEPTH
#endif

#if OUTPUT_PIXEL_DEPTH_OFFSET
	#define OPTIONAL_OutDepthConservative ,out float OutDepth : DEPTH_WRITE_SEMANTIC
	#define OPTIONAL_OutDepth ,out float OutDepth : SV_DEPTH
#else
	#define OPTIONAL_OutDepthConservative
	#define OPTIONAL_OutDepth
#endif

float ApplyPixelDepthOffsetToMaterialParameters(inout FMaterialPixelParameters MaterialParameters, FPixelMaterialInputs PixelMaterialInputs, out float OutDepth)
{
	float PixelDepthOffset = GetMaterialPixelDepthOffset(PixelMaterialInputs);

	// SvPosition.z contains device depth value normally written to depth buffer
	// ScreenPosition.z is 'SvPosition.z * SvPosition.w'
	// So here we compute a new device depth value with the given pixel depth offset, but clamp the value against the regular SvPosition.z
	// This clamp is important, even if PixelDepthOffset is 0.0f, the computed DeviceDepth may end up 'slightly' larger than SvPosition.z due to floating point whatever
	// Since we are outputing depth with SV_DepthLessEqual, this ends up as undefined behavior
	// In particular, this can cause problems on PS4....PS4 enables RE_Z when using depth output along with virtual texture UAV feedback buffer writes
	// RE_Z causes the HW to perform depth test twice, once before executing pixel shader, and once after
	// The PreZ pass will write depth buffer using depth offset, then the base pass will test against this value using both modified and unmodifed depth
	// If the unmodified depth is ever slightly less than the modified depth, the initial depth test will fail, which results in z-fighting/flickering type artifacts
	float DeviceDepth = min(MaterialParameters.ScreenPosition.z / (MaterialParameters.ScreenPosition.w + PixelDepthOffset), MaterialParameters.SvPosition.z);

	// Once we've computed our (clamped) device depth, recompute PixelDepthOffset again to take the potential clamp into account
	PixelDepthOffset = (MaterialParameters.ScreenPosition.z - DeviceDepth * MaterialParameters.ScreenPosition.w) / DeviceDepth;

	// Update positions used for shading
	MaterialParameters.ScreenPosition.w += PixelDepthOffset;
	MaterialParameters.SvPosition.w = MaterialParameters.ScreenPosition.w;
	MaterialParameters.AbsoluteWorldPosition += MaterialParameters.CameraVector * PixelDepthOffset;

	OutDepth = DeviceDepth;

	return PixelDepthOffset;
}<|MERGE_RESOLUTION|>--- conflicted
+++ resolved
@@ -58,12 +58,9 @@
 #define NUM_CUSTOM_VERTEX_INTERPOLATORS %s
 #define NUM_TEX_COORD_INTERPOLATORS %s
 
-<<<<<<< HEAD
-=======
 // Vertex interpolators offsets definition
 %s
 
->>>>>>> 33e6966e
 #if NUM_VIRTUALTEXTURE_SAMPLES || LIGHTMAP_VT_ENABLED
 	#include "/Engine/Private/VirtualTextureCommon.ush"
 #endif
@@ -1428,13 +1425,8 @@
 	}
 	else if (SceneTextureId == PPI_PostProcessInput0)
 	{
-<<<<<<< HEAD
 #if POST_PROCESS_MATERIAL
 		MaterialFloat4 Input0 = Texture2DSample(PostProcessInput_0_Texture, PostProcessInput_0_SharedSampler, UV);
-=======
-#if POST_PROCESS_MATERIAL	
-		MaterialFloat4 Input0 = Texture2DSample(PostprocessInput0, PostprocessInput0Sampler, UV);
->>>>>>> 33e6966e
 		#if POST_PROCESS_MATERIAL_BEFORE_TONEMAP
 		Input0 = Decode32BPPHDR(Input0);
 		#endif
@@ -1528,7 +1520,6 @@
 		case PPI_CustomDepth:
 			return ScreenSpaceData.GBuffer.CustomDepth;
 #if POST_PROCESS_MATERIAL
-<<<<<<< HEAD
 		case PPI_PostProcessInput0:
 			return Texture2DSample(PostProcessInput_0_Texture, bFiltered ? PostProcessInput_BilinearSampler : PostProcessInput_0_SharedSampler, UV);
 		case PPI_PostProcessInput1:
@@ -1539,22 +1530,6 @@
 			return Texture2DSample(PostProcessInput_3_Texture, bFiltered ? PostProcessInput_BilinearSampler : PostProcessInput_3_SharedSampler, UV);
 		case PPI_PostProcessInput4:
 			return Texture2DSample(PostProcessInput_4_Texture, bFiltered ? PostProcessInput_BilinearSampler : PostProcessInput_4_SharedSampler, UV);
-=======
-		// PPI_PostprocessInput0
-		case 14: return Texture2DSample(PostprocessInput0, bFiltered ? BilinearTextureSampler : PostprocessInput0Sampler, UV);
-		// PPI_PostprocessInput1
-		case 15: return Texture2DSample(PostprocessInput1, bFiltered ? BilinearTextureSampler : PostprocessInput1Sampler, UV);
-		// PPI_PostprocessInput2
-		case 16: return Texture2DSample(PostprocessInput2, bFiltered ? BilinearTextureSampler : PostprocessInput2Sampler, UV);
-		// PPI_PostprocessInput3
-		case 17: return Texture2DSample(PostprocessInput3, bFiltered ? BilinearTextureSampler : PostprocessInput3Sampler, UV);
-		// PPI_PostprocessInput4
-		case 18: return Texture2DSample(PostprocessInput4, bFiltered ? BilinearTextureSampler : PostprocessInput4Sampler, UV);
-		// PPI_PostprocessInput5
-		case 19: return Texture2DSample(PostprocessInput5, bFiltered ? BilinearTextureSampler : PostprocessInput5Sampler, UV);
-		// PPI_PostprocessInput6
-		case 20: return Texture2DSample(PostprocessInput6, bFiltered ? BilinearTextureSampler : PostprocessInput6Sampler, UV);
->>>>>>> 33e6966e
 #endif // __POST_PROCESS_COMMON__
 		case PPI_DecalMask:
 			return 0;  // material compiler will return an error
