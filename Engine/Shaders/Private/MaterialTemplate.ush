// Copyright Epic Games, Inc. All Rights Reserved.

/**
 * MaterialTemplate.usf: Filled in by FHLSLMaterialTranslator::GetMaterialShaderCode for each material being compiled.
 */

#ifndef ENABLE_NEW_HLSL_GENERATOR
#define ENABLE_NEW_HLSL_GENERATOR 0
#endif

#include "/Engine/Private/SceneTexturesCommon.ush"
#include "/Engine/Private/EyeAdaptationCommon.ush"
#include "/Engine/Private/Random.ush"
#include "/Engine/Private/SobolRandom.ush"
#include "/Engine/Private/MonteCarlo.ush"
#include "/Engine/Generated/UniformBuffers/Material.ush"
#include "/Engine/Private/DepthOfFieldCommon.ush"
#include "/Engine/Private/CircleDOFCommon.ush"
#include "/Engine/Private/DistanceField/GlobalDistanceFieldShared.ush"
#include "/Engine/Private/PhysicsFieldSampler.ush"
#include "/Engine/Private/SceneData.ush"
#include "/Engine/Private/HairShadingCommon.ush"
#include "/Engine/Private/HairStrands/HairCardsAttributeCommon.ush"
#include "/Engine/Private/HairStrands/HairStrandsAttributeCommon.ush"
#include "/Engine/Private/DeferredShadingCommon.ush"
<<<<<<< HEAD

// Reduce latency of Nanite material base pass pixel shaders caused by register pressure due to the calculation of WPO
#if PIXELSHADER && IS_NANITE_SHADING_PASS && IS_BASE_PASS
	COMPILER_FORCE_WAVE32_MODE
#endif

=======
#include "/Engine/Private/SparseVolumeTexture/SparseVolumeTextureCommon.ush"

// Reduce latency of Nanite material base pass pixel shaders caused by register pressure due to the calculation of WPO
#if PIXELSHADER && IS_NANITE_SHADING_PASS && IS_BASE_PASS
	COMPILER_FORCE_WAVE32_MODE
#endif

>>>>>>> 4af6daef
// Update this GUID to force all material shaders to recompile
// Merge conflicts on this line should be resolved by generating a new GUID
// GUID = 4BCB6F1E-5842-441E-934D-F999D009CCB5

#if USES_SPEEDTREE
	#include "/Engine/Private/SpeedTreeCommon.ush"
#endif

//////////////////////////////////////////////////////////////////////////
//! Must match ESceneTextureId

#define PPI_SceneColor 0
#define PPI_SceneDepth 1
#define PPI_DiffuseColor 2
#define PPI_SpecularColor 3
#define PPI_SubsurfaceColor 4
#define PPI_BaseColor 5
#define PPI_Specular 6
#define PPI_Metallic 7
#define PPI_WorldNormal 8
#define PPI_SeparateTranslucency 9
#define PPI_Opacity 10
#define PPI_Roughness 11
#define PPI_MaterialAO 12
#define PPI_CustomDepth 13
#define PPI_PostProcessInput0 14
#define PPI_PostProcessInput1 15
#define PPI_PostProcessInput2 16
#define PPI_PostProcessInput3 17
#define PPI_PostProcessInput4 18
#define PPI_PostProcessInput5 19 // (UNUSED)
#define PPI_PostProcessInput6 20 // (UNUSED)
#define PPI_DecalMask 21
#define PPI_ShadingModelColor 22
#define PPI_ShadingModelID 23
#define PPI_AmbientOcclusion 24
#define PPI_CustomStencil 25
#define PPI_StoredBaseColor 26
#define PPI_StoredSpecular 27
#define PPI_Velocity 28
#define PPI_WorldTangent 29
#define PPI_Anisotropy 30

//////////////////////////////////////////////////////////////////////////

#define NUM_MATERIAL_TEXCOORDS_VERTEX %s
#define NUM_MATERIAL_TEXCOORDS %s
#define NUM_CUSTOM_VERTEX_INTERPOLATORS %s
#define NUM_TEX_COORD_INTERPOLATORS %s

// Vertex interpolators offsets definition
%s

#if NUM_VIRTUALTEXTURE_SAMPLES || LIGHTMAP_VT_ENABLED
	#include "/Engine/Private/VirtualTextureCommon.ush"
#endif

#include "/Engine/Private/MaterialTexture.ush"

#ifdef MIN_MATERIAL_TEXCOORDS 
	#include "/Engine/Private/MinMaterialTexCoords.ush"
#endif

#if MATERIAL_SKY_ATMOSPHERE && PROJECT_SUPPORT_SKY_ATMOSPHERE
	#include "/Engine/Private/SkyAtmosphereCommon.ush"
#endif

#if MATERIAL_SHADINGMODEL_SINGLELAYERWATER || POST_PROCESS_MATERIAL // For WaterSampleSceneDepthWithoutWater()
// This is currently included for post processing materials even if the SceneDepthWithoutWater texture is not sampled.
// It might be worth it to add a switch to only include it if the texture is actually required by the material.
	#include "/Engine/Private/SingleLayerWaterCommon.ush"
#endif

#include "/Engine/Private/PaniniProjection.ush"
#include "/Engine/Private/DBufferNormalReprojection.ush"

#ifndef USE_INSTANCE_CULLING
	#define USE_INSTANCE_CULLING 0
#endif

#ifndef USE_STENCIL_LOD_DITHER
	#define USE_STENCIL_LOD_DITHER	USE_STENCIL_LOD_DITHER_DEFAULT
#endif

//Materials also have to opt in to these features.
#define USE_EDITOR_COMPOSITING (USE_EDITOR_SHADERS && EDITOR_PRIMITIVE_MATERIAL)

#define MATERIALBLENDING_ANY_TRANSLUCENT (MATERIALBLENDING_TRANSLUCENT || MATERIALBLENDING_ADDITIVE || MATERIALBLENDING_MODULATE || STRATA_BLENDING_TRANSLUCENT_GREYTRANSMITTANCE || STRATA_BLENDING_TRANSLUCENT_COLOREDTRANSMITTANCE || STRATA_BLENDING_COLOREDTRANSMITTANCEONLY)
 
#define IS_MATERIAL_TRANSLUCENT_AND_LIT  (MATERIALBLENDING_TRANSLUCENT)

#define IS_MESHPARTICLE_FACTORY (PARTICLE_MESH_FACTORY || NIAGARA_MESH_FACTORY)

#define HAS_INSTANCE_LOCAL_TO_WORLD_PS	(NEEDS_INSTANCE_LOCAL_TO_WORLD_PS && (USE_INSTANCING || USE_INSTANCE_CULLING || IS_MESHPARTICLE_FACTORY || IS_NANITE_PASS))
#define HAS_INSTANCE_WORLD_TO_LOCAL_PS	(NEEDS_INSTANCE_WORLD_TO_LOCAL_PS && (USE_INSTANCING || USE_INSTANCE_CULLING || IS_MESHPARTICLE_FACTORY || IS_NANITE_PASS))

#define IS_HAIR_FACTORY (HAIR_STRAND_MESH_FACTORY || HAIR_CARD_MESH_FACTORY)

#if IS_NANITE_PASS
	#define ALLOW_CLIP 0
	#define clip(x)
<<<<<<< HEAD
	#if COMPUTESHADER
=======
	#if COMPUTE_SHADED
		// Threads are remapped into 2x2 quad layout, so quad read x/y/d work for ddx/ddy
		#define fwidth(x) 0
	#elif COMPUTESHADER
>>>>>>> 4af6daef
		#define ddx(x) 0
		#define ddy(x) 0
		#define fwidth(x) 0
	#endif
#else
	#define ALLOW_CLIP 1
#endif

<<<<<<< HEAD
#define TEMPLATE_USES_STRATA			(STRATA_ENABLED && MATERIAL_IS_STRATA)
#define STRATA_OPAQUE_MATERIAL			(TEMPLATE_USES_STRATA && ((!STRATA_MATERIAL_EXPORT_EXECUTED && MATERIALBLENDING_ANY_TRANSLUCENT<=0) || STRATA_MATERIAL_EXPORT_FROM_OPAQUE))
#define STRATA_TRANSLUCENT_MATERIAL		(TEMPLATE_USES_STRATA && ((!STRATA_MATERIAL_EXPORT_EXECUTED && MATERIALBLENDING_ANY_TRANSLUCENT>0 ) || STRATA_MATERIAL_EXPORT_FROM_TRANSLUCENT))
#define STRATA_OPAQUE_DEFERRED			(STRATA_OPAQUE_MATERIAL && !FORWARD_SHADING)
#define STRATA_TRANSLUCENT_FORWARD		(STRATA_TRANSLUCENT_MATERIAL && !FORWARD_SHADING)
#define STRATA_FORWARD_SHADING			(FORWARD_SHADING && (STRATA_OPAQUE_MATERIAL || STRATA_TRANSLUCENT_MATERIAL))
#define STRATA_OUTPUT_ROUGH_REFRACTION	(STRATA_ENABLED && STRATA_OPAQUE_ROUGH_REFRACTION_ENABLED && STRATA_MATERIAL_OUTPUT_OPAQUE_ROUGH_REFRACTIONS)
=======
#define TEMPLATE_USES_STRATA				(STRATA_ENABLED && MATERIAL_IS_STRATA)
#define STRATA_OPAQUE_MATERIAL				(TEMPLATE_USES_STRATA && ((!STRATA_MATERIAL_EXPORT_EXECUTED && MATERIALBLENDING_ANY_TRANSLUCENT<=0) || STRATA_MATERIAL_EXPORT_FROM_OPAQUE))
#define STRATA_TRANSLUCENT_MATERIAL			(TEMPLATE_USES_STRATA && ((!STRATA_MATERIAL_EXPORT_EXECUTED && MATERIALBLENDING_ANY_TRANSLUCENT>0 ) || STRATA_MATERIAL_EXPORT_FROM_TRANSLUCENT))
#define STRATA_OPAQUE_DEFERRED				(STRATA_OPAQUE_MATERIAL && !FORWARD_SHADING)
#define STRATA_TRANSLUCENT_FORWARD			(STRATA_TRANSLUCENT_MATERIAL && !FORWARD_SHADING)
#define STRATA_FORWARD_SHADING				(FORWARD_SHADING && (STRATA_OPAQUE_MATERIAL || STRATA_TRANSLUCENT_MATERIAL))
#define STRATA_OUTPUT_ROUGH_REFRACTION		(STRATA_ENABLED && STRATA_OPAQUE_ROUGH_REFRACTION_ENABLED && STRATA_MATERIAL_OUTPUT_OPAQUE_ROUGH_REFRACTIONS)

// Premultiplied alpha override is only enabled when alpha composite blending is used and the root node input is fed.
#define STRATA_USE_PREMULTALPHA_OVERRIDE	(STRATA_ENABLED && MATERIALBLENDING_ALPHACOMPOSITE && STRATA_PREMULTIPLIED_ALPHA_OPACITY_OVERRIDEN)
>>>>>>> 4af6daef

#if TEMPLATE_USES_STRATA
#define STRATA_INLINE_SHADING 1
#endif

#if STRATA_TRANSLUCENT_FORWARD && !STRATA_MATERIAL_EXPORT_FROM_TRANSLUCENT && !defined(STRATA_DEFERRED_SHADING)
// This is for translucent surface to be able to fetch opaque material data such as normal, albedo and more from SceneTextures (See SceneTextureLookup).
#define STRATA_DEFERRED_SHADING 1
#endif

#if STRATA_ENABLED
#include "/Engine/Private/Strata/Strata.ush"
#else
struct FStrataData
{
	uint Dummy;
};
FStrataData GetInitialisedStrataData() { return (FStrataData)0; }
#endif

#if TEMPLATE_USES_STRATA
#include "/Engine/Private/Strata/StrataTree.ush"
#include "/Engine/Private/Strata/StrataLegacyConversion.ush"	// This can only included here due to interaction between STRATA_MATERIAL_EXPORT_EXECUTED and STRATA_LEGACY_MATERIAL_APPLIES_FINAL_WEIGHT
#endif

#include "/Engine/Private/DBufferDecalShared.ush"

/**
 * Parameters used by vertex and pixel shaders to access particle properties.
 */
struct FMaterialParticleParameters
{
	/** Relative time [0-1]. */
	half RelativeTime;
	/** Fade amount due to motion blur. */
	half MotionBlurFade;
	/** Random value per particle [0-1]. */
	half Random;
	/** XYZ: Direction, W: Speed. */
	half4 Velocity;
	/** Per-particle color. */
	half4 Color;
	/** Particle translated world space position and size(radius). */
	float4 TranslatedWorldPositionAndSize;
	/** Macro UV scale and bias. */
	half4 MacroUV;

	/** Dynamic parameters used by particle systems. */
#if NIAGARA_PARTICLE_FACTORY && (DYNAMIC_PARAMETERS_MASK != 0)
	uint DynamicParameterValidMask;
#endif
	half4 DynamicParameter;

#if( DYNAMIC_PARAMETERS_MASK & 2)
	half4 DynamicParameter1;
#endif

#if (DYNAMIC_PARAMETERS_MASK & 4)
	half4 DynamicParameter2;
#endif

#if (DYNAMIC_PARAMETERS_MASK & 8)
	half4 DynamicParameter3;
#endif

	/** mesh particle transform */
	FLWCMatrix ParticleToWorld;

	/** Inverse mesh particle transform */
	FLWCInverseMatrix WorldToParticle;

#if USE_PARTICLE_SUBUVS
	/** SubUV texture coordinates*/
	MaterialFloat2 SubUVCoords[2];
	/** SubUV interpolation value*/
	MaterialFloat SubUVLerp;
#endif

	/** The size of the particle. */
	float2 Size;

	/** The sprite rotation */
	float SpriteRotation;
};

float4 GetDynamicParameter(FMaterialParticleParameters Parameters, float4 Default, int ParameterIndex=0)
{
#if (NIAGARA_PARTICLE_FACTORY)
	switch ( ParameterIndex )
	{
	#if (DYNAMIC_PARAMETERS_MASK & 1)
		case 0:
			return float4(
				(Parameters.DynamicParameterValidMask & 0x0001) == 0 ? Default.x : Parameters.DynamicParameter.x,
				(Parameters.DynamicParameterValidMask & 0x0002) == 0 ? Default.y : Parameters.DynamicParameter.y,
				(Parameters.DynamicParameterValidMask & 0x0004) == 0 ? Default.z : Parameters.DynamicParameter.z,
				(Parameters.DynamicParameterValidMask & 0x0008) == 0 ? Default.w : Parameters.DynamicParameter.w
			);
	#endif
	#if (DYNAMIC_PARAMETERS_MASK & 2)
		case 1:
			return float4(
				(Parameters.DynamicParameterValidMask & 0x0010) == 0 ? Default.x : Parameters.DynamicParameter1.x,
				(Parameters.DynamicParameterValidMask & 0x0020) == 0 ? Default.y : Parameters.DynamicParameter1.y,
				(Parameters.DynamicParameterValidMask & 0x0040) == 0 ? Default.z : Parameters.DynamicParameter1.z,
				(Parameters.DynamicParameterValidMask & 0x0080) == 0 ? Default.w : Parameters.DynamicParameter1.w
			);
	#endif
	#if (DYNAMIC_PARAMETERS_MASK & 4)
		case 2:
			return float4(
				(Parameters.DynamicParameterValidMask & 0x0100) == 0 ? Default.x : Parameters.DynamicParameter2.x,
				(Parameters.DynamicParameterValidMask & 0x0200) == 0 ? Default.y : Parameters.DynamicParameter2.y,
				(Parameters.DynamicParameterValidMask & 0x0400) == 0 ? Default.z : Parameters.DynamicParameter2.z,
				(Parameters.DynamicParameterValidMask & 0x0800) == 0 ? Default.w : Parameters.DynamicParameter2.w
			);
	#endif	
	#if (DYNAMIC_PARAMETERS_MASK & 8)
		case 3:
			return float4(
				(Parameters.DynamicParameterValidMask & 0x1000) == 0 ? Default.x : Parameters.DynamicParameter3.x,
				(Parameters.DynamicParameterValidMask & 0x2000) == 0 ? Default.y : Parameters.DynamicParameter3.y,
				(Parameters.DynamicParameterValidMask & 0x4000) == 0 ? Default.z : Parameters.DynamicParameter3.z,
				(Parameters.DynamicParameterValidMask & 0x8000) == 0 ? Default.w : Parameters.DynamicParameter3.w
			);
	#endif
		default:
			return Default;
	}
#elif (PARTICLE_FACTORY)
	if ( ParameterIndex == 0 )
	{
		return Parameters.DynamicParameter;
	}
#endif
	return Default;

}

/** Material declarations */
%s

/** FMaterialAttributes utilities */
%s

/** 
 * Parameters calculated from the pixel material inputs.
 */
struct FPixelMaterialInputs
{
%s

#if TEMPLATE_USES_STRATA
FStrataData GetFrontStrataData()
{
#if STRATA_USE_FULLYSIMPLIFIED_MATERIAL == 1
	return FullySimplifiedFrontMaterial;
#else
	return FrontMaterial;
#endif
}
#endif // TEMPLATE_USES_STRATA
};

/** 
 * Parameters needed by pixel shader material inputs, related to Geometry.
 * These are independent of vertex factory.
 */
struct FMaterialPixelParameters
{
#if NUM_TEX_COORD_INTERPOLATORS
	float2 TexCoords[NUM_TEX_COORD_INTERPOLATORS];
#endif

	/** Interpolated vertex color, in linear color space. */
	half4 VertexColor;

	/** Normalized world space normal. */
	half3 WorldNormal;
	
	/** Normalized world space tangent. */
	half3 WorldTangent;

	/** Normalized world space reflected camera vector. */
	half3 ReflectionVector;

	/** Normalized world space camera vector, which is the vector from the point being shaded to the camera position. */
	float3 CameraVector;

	/** World space light vector, only valid when rendering a light function. */
	half3 LightVector;

	/**
	 * Like SV_Position (.xy is pixel position at pixel center, z:DeviceZ, .w:SceneDepth)
	 * using shader generated value SV_POSITION
	 * Note: this is not relative to the current viewport.  RelativePixelPosition = MaterialParameters.SvPosition.xy - View.ViewRectMin.xy;
	 */
	float4 SvPosition;
		
	/** Post projection position reconstructed from SvPosition, before the divide by W. left..top -1..1, bottom..top -1..1  within the viewport, W is the SceneDepth */
	float4 ScreenPosition;

	/**
	 * The pixel UV for a view, considering the buffer resolution containing it.
	 * This is precomputed because when PixelDepthOffset is used, it affects ScreenPosition which would then prevent us from recovering the correct UV later. 
	 * See ApplyPixelDepthOffsetToMaterialParameters for the details */
	float2 ViewBufferUV;

#if IS_NANITE_PASS
	float4 PrevScreenPosition;
#endif

	half UnMirrored;

	half TwoSidedSign;

	/**
	 * Orthonormal rotation-only transform from tangent space to world space
	 * The transpose(TangentToWorld) is WorldToTangent, and TangentToWorld[2] is WorldVertexNormal
	 */
	half3x3 TangentToWorld;

#if USE_WORLDVERTEXNORMAL_CENTER_INTERPOLATION
	/** World vertex normal interpolated at the pixel center that is safe to use for derivatives. */
	half3 WorldVertexNormal_Center;
#endif

	/** 
	 * Interpolated worldspace position of this pixel
	 * todo: Make this TranslatedWorldPosition and also rename the VS WorldPosition to be TranslatedWorldPosition
	 */
	FLWCVector3 AbsoluteWorldPosition;

	/** 
	 * Interpolated worldspace position of this pixel, centered around the camera
	 */
	float3 WorldPosition_CamRelative;

	/** 
	 * Interpolated worldspace position of this pixel, not including any world position offset or displacement.
	 * Only valid if shader is compiled with NEEDS_WORLD_POSITION_EXCLUDING_SHADER_OFFSETS, otherwise just contains 0
	 */
	FLWCVector3 WorldPosition_NoOffsets;

	/** 
	 * Interpolated worldspace position of this pixel, not including any world position offset or displacement.
	 * Only valid if shader is compiled with NEEDS_WORLD_POSITION_EXCLUDING_SHADER_OFFSETS, otherwise just contains 0
	 */
	float3 WorldPosition_NoOffsets_CamRelative;

	/** Offset applied to the lighting position for translucency, used to break up aliasing artifacts. */
	half3 LightingPositionOffset;

	/** Derivatives */
	float3 WorldPosition_DDX;
	float3 WorldPosition_DDY;
	float4 VertexColor_DDX;
	float4 VertexColor_DDY;
	float4 ScreenPosition_DDX;
	float4 ScreenPosition_DDY;
	
#if NUM_TEX_COORD_INTERPOLATORS
	float2 TexCoords_DDX[NUM_TEX_COORD_INTERPOLATORS];
	float2 TexCoords_DDY[NUM_TEX_COORD_INTERPOLATORS];
#endif

	float AOMaterialMask;

#if LIGHTMAP_UV_ACCESS
	float2	LightmapUVs;
	float2	LightmapUVs_DDX;
	float2	LightmapUVs_DDY;
#endif

#if USES_PER_INSTANCE_RANDOM && VF_USE_PRIMITIVE_SCENE_DATA
	half PerInstanceRandom;
#endif

#if USE_INSTANCING || USE_INSTANCE_CULLING || IS_NANITE_PASS
	float4 PerInstanceParams;
#endif

	// Index into View.PrimitiveSceneData
	uint PrimitiveId;

#if IS_NANITE_PASS
	uint InstanceId;
#endif

#if USES_PER_INSTANCE_CUSTOM_DATA && VF_USE_PRIMITIVE_SCENE_DATA
	uint CustomDataOffset;
	uint CustomDataCount;
#endif

	// Actual primitive Id
#if HAIR_STRAND_MESH_FACTORY
<<<<<<< HEAD
	uint	HairPrimitiveId;		// Control point ID
=======
	uint	HairControlPointId;		// Control point ID
>>>>>>> 4af6daef
	float2	HairPrimitiveUV;		// U: parametric distance between the two surrounding control point. V: parametric distance along hair width
#endif
#if HAIR_CARD_MESH_FACTORY
	float2	HairPrimitiveUV;		// AtlasUV
	float2  HairPrimitiveRootUV;	// RootUV
	half4	HairPrimitiveMaterial;	// Card material
	half    HairPrimitiveLength;	// Card length
	half	HairPrimitiveGroupIndex;// Card group index
#endif

#if HAS_INSTANCE_LOCAL_TO_WORLD_PS
	FLWCMatrix InstanceLocalToWorld;
#endif
#if HAS_INSTANCE_WORLD_TO_LOCAL_PS
	FLWCInverseMatrix InstanceWorldToLocal;
#endif
	/** Per-particle properties. Only valid for particle vertex factories. */
	FMaterialParticleParameters Particle;

#if FEATURE_LEVEL == FEATURE_LEVEL_ES3_1
	float4 LayerWeights;
#endif

#if TEX_COORD_SCALE_ANALYSIS
	/** Parameters used by the MaterialTexCoordScales shader. */
	FTexCoordScalesParams TexCoordScalesParams;
#endif

#if COMPILER_HLSL
	// Workaround for "error X3067: 'GetObjectWorldPosition': ambiguous function call"
	// Which happens when FMaterialPixelParameters and FMaterialVertexParameters have the same number of floats with the HLSL compiler ver 9.29.952.3111
	// Function overload resolution appears to identify types based on how many floats / ints / etc they contain
	uint Dummy;
#endif

#if NUM_VIRTUALTEXTURE_SAMPLES || LIGHTMAP_VT_ENABLED
	FVirtualTextureFeedbackParams VirtualTextureFeedback;
#endif

#if WATER_MESH_FACTORY
	uint WaterWaveParamIndex;
#endif

#if CLOUD_LAYER_PIXEL_SHADER
	float CloudSampleAltitude;
	float CloudSampleAltitudeInLayer;
	float CloudSampleNormAltitudeInLayer;
	float4 VolumeSampleConservativeDensity;
	float ShadowSampleDistance;

	float3 CloudEmptySpaceSkippingSphereCenterWorldPosition;
	float  CloudEmptySpaceSkippingSphereRadius;
#endif

#if TEMPLATE_USES_STRATA
	FSharedLocalBases SharedLocalBases;
	FStrataTree StrataTree;
<<<<<<< HEAD
	FStrataPixelFootprint StrataPixelFootprint;
#endif
=======

#if STRATA_USE_FULLYSIMPLIFIED_MATERIAL == 1
	FSharedLocalBases SharedLocalBasesFullySimplified;
	FStrataTree StrataTreeFullySimplified;
#endif

	FStrataPixelFootprint StrataPixelFootprint;

	FStrataPixelHeader GetFrontStrataHeader()
	{
		FStrataPixelHeader StrataPixelHeader = InitialiseStrataPixelHeader();
#if STRATA_USE_FULLYSIMPLIFIED_MATERIAL == 1
		StrataPixelHeader.StrataTree = StrataTreeFullySimplified;
		StrataPixelHeader.BSDFCount = StrataTreeFullySimplified.BSDFCount;
		StrataPixelHeader.SharedLocalBases = SharedLocalBasesFullySimplified;
#else
		StrataPixelHeader.StrataTree = StrataTree;
		StrataPixelHeader.BSDFCount = StrataTree.BSDFCount;
		StrataPixelHeader.SharedLocalBases = SharedLocalBases;
#endif
		StrataPixelHeader.IrradianceAO = InitIrradianceAndOcclusion();
		return StrataPixelHeader;
	}
#endif
>>>>>>> 4af6daef

	FMaterialAttributes MaterialAttributes;
};

/**
 * Compile out calls to StoreTexCoordScale if we're not doing texcoord scale analysis
 */
#if TEX_COORD_SCALE_ANALYSIS
#define MaterialStoreTexCoordScale(Parameters, UV, TextureReferenceIndex) StoreTexCoordScale(Parameters.TexCoordScalesParams, UV, TextureReferenceIndex)
#define MaterialStoreTexSample(Parameters, UV, TextureReferenceIndex) StoreTexSample(Parameters.TexCoordScalesParams, UV, TextureReferenceIndex)
#define MaterialStoreVTSampleInfo(Parameters, PageTableResult, LayerIndex, TextureReferenceIndex) StoreVTSampleInfo(Parameters, PageTableResult, LayerIndex, TextureReferenceIndex)
#else
#define MaterialStoreTexCoordScale(Parameters, UV, TextureReferenceIndex) 1.0f
#define MaterialStoreTexSample(Parameters, UV, TextureReferenceIndex) 1.0f
#define MaterialStoreVTSampleInfo(Parameters, PageTableResult, LayerIndex, TextureReferenceIndex) 1.0f
#endif

// @todo compat hack
FMaterialPixelParameters MakeInitializedMaterialPixelParameters()
{
	FMaterialPixelParameters MPP;
	MPP = (FMaterialPixelParameters)0;
	MPP.TangentToWorld = float3x3(1,0,0,0,1,0,0,0,1);
	return MPP;
}

/** 
 * Parameters needed by vertex shader material inputs.
 * These are independent of vertex factory.
 */
struct FMaterialVertexParameters
{
	// Position in the translated world (VertexFactoryGetWorldPosition).
	// Previous position in the translated world (VertexFactoryGetPreviousWorldPosition) if
	//    computing material's output for previous frame (See {BasePassVertex,Velocity}Shader.usf).
	float3 WorldPosition;
	// TangentToWorld[2] is WorldVertexNormal
	half3x3 TangentToWorld;

#if USES_PER_INSTANCE_CUSTOM_DATA && VF_USE_PRIMITIVE_SCENE_DATA
	uint CustomDataOffset;
	uint CustomDataCount;
#endif

#if USES_PER_INSTANCE_RANDOM && VF_USE_PRIMITIVE_SCENE_DATA
	float PerInstanceRandom;
#endif

	
#if USE_INSTANCING || USE_INSTANCE_CULLING || IS_MESHPARTICLE_FACTORY || IS_NANITE_PASS
	FLWCMatrix InstanceLocalToWorld;
	FLWCInverseMatrix InstanceWorldToLocal;
#endif
#if USE_INSTANCING || USE_INSTANCE_CULLING || IS_NANITE_PASS
	/** Per-instance properties. */
	float3 InstanceLocalPosition;
	float4 PerInstanceParams;
#if !USE_INSTANCE_CULLING
	uint InstanceId;
#endif
	uint InstanceOffset;
#endif
	// If either USE_INSTANCING or (IS_MESHPARTICLE_FACTORY && FEATURE_LEVEL >= FEATURE_LEVEL_SM4)
	// is true, PrevFrameLocalToWorld is a per-instance transform
	FLWCMatrix PrevFrameLocalToWorld;

	float3 PreSkinnedPosition;
	float3 PreSkinnedNormal;

	half4 VertexColor;
#if NUM_MATERIAL_TEXCOORDS_VERTEX
	float2 TexCoords[NUM_MATERIAL_TEXCOORDS_VERTEX];
	#if FEATURE_LEVEL == FEATURE_LEVEL_ES3_1
	float2 TexCoordOffset; // Offset for UV localization for large UV values
	#endif
#endif

#if NUM_CUSTOM_VERTEX_INTERPOLATORS
	// Used by new HLSL translator
	float2 CustomInterpolators[NUM_CUSTOM_VERTEX_INTERPOLATORS];
#endif

	/** Per-particle properties. Only valid for particle vertex factories. */
	FMaterialParticleParameters Particle;

#if WATER_MESH_FACTORY
	uint WaterWaveParamIndex;
#endif

	FMaterialAttributes MaterialAttributes;

	/** Cached primitive and instance data */
	FSceneDataIntermediates SceneData;

	// FIXME: just for compatibility with assets that use custom HLSL expressions, will be removed once we fix up all these assets
	// Index into View.PrimitiveSceneData
	uint PrimitiveId;

<<<<<<< HEAD
#if IS_NANITE_PASS
	bool bEvaluateWorldPositionOffset;
#endif
};

=======
	bool bEvaluateWorldPositionOffset;
};

FMaterialVertexParameters MakeInitializedMaterialVertexParameters()
{
	FMaterialVertexParameters Result = (FMaterialVertexParameters)0;
	Result.PrimitiveId = INVALID_PRIMITIVE_ID;
	Result.bEvaluateWorldPositionOffset = true;

	return Result;
}

>>>>>>> 4af6daef
float MaterialReadInterpolatorComponent(FMaterialPixelParameters Parameters, int InterpolatorIndex)
{
#if NUM_TEX_COORD_INTERPOLATORS
	return Parameters.TexCoords[NUM_MATERIAL_TEXCOORDS + InterpolatorIndex / 2][InterpolatorIndex & 1];
#else
	return 0.0f;
#endif
}

void MaterialPackInterpolatorComponent(in out FMaterialVertexParameters Parameters, int InterpolatorIndex, float Value)
{
#if NUM_CUSTOM_VERTEX_INTERPOLATORS
	Parameters.CustomInterpolators[InterpolatorIndex / 2][InterpolatorIndex & 1] = Value;
#endif
}

#if GET_PRIMITIVE_DATA_OVERRIDE
	FPrimitiveSceneData GetPrimitiveData(FMaterialVertexParameters Parameters);
	FPrimitiveSceneData GetPrimitiveData(FMaterialPixelParameters Parameters);
#else
FPrimitiveSceneData GetPrimitiveData(FMaterialVertexParameters Parameters)
{
	return Parameters.SceneData.Primitive;
}

FPrimitiveSceneData GetPrimitiveData(FMaterialPixelParameters Parameters)
{
	return GetPrimitiveData(Parameters.PrimitiveId);
}
#endif 

bool UnpackUniform_bool(uint Packed, uint BitOffset)
{
	return (bool)((Packed >> BitOffset) & 0x1);
}

bool2 UnpackUniform_bool2(uint Packed, uint BitOffset)
{
	return bool2(UnpackUniform_bool(Packed, BitOffset), UnpackUniform_bool(Packed, BitOffset + 1));
}

bool3 UnpackUniform_bool3(uint Packed, uint BitOffset)
{
	return bool3(UnpackUniform_bool(Packed, BitOffset), UnpackUniform_bool(Packed, BitOffset + 1), UnpackUniform_bool(Packed, BitOffset + 2));
}

bool4 UnpackUniform_bool4(uint Packed, uint BitOffset)
{
	return bool4(UnpackUniform_bool(Packed, BitOffset), UnpackUniform_bool(Packed, BitOffset + 1), UnpackUniform_bool(Packed, BitOffset + 2), UnpackUniform_bool(Packed, BitOffset + 3));
}

/**
 * Returns the upper 3x3 portion of the LocalToWorld matrix.
 */
MaterialFloat3x3 GetLocalToWorld3x3(FMaterialVertexParameters Parameters)
{
#if DECAL_PRIMITIVE
	return (float3x3)DecalToWorld;
#else
	return LWCToFloat3x3(GetPrimitiveData(Parameters).LocalToWorld);
#endif
}

MaterialFloat3x3 GetPreviousLocalToWorld3x3(FMaterialVertexParameters Parameters)
{
#if DECAL_PRIMITIVE
	return (float3x3)DecalToWorld;
#else
	return LWCToFloat3x3(GetPrimitiveData(Parameters).PreviousLocalToWorld);
#endif
}

MaterialFloat3x3 GetLocalToWorld3x3(FMaterialPixelParameters Parameters)
{
#if DECAL_PRIMITIVE
	return (float3x3)DecalToWorld;
#else
	return LWCToFloat3x3(GetPrimitiveData(Parameters).LocalToWorld);
#endif
}

MaterialFloat3x3 GetLocalToWorld3x3()
{
	return LWCToFloat3x3(GetPrimitiveDataFromUniformBuffer().LocalToWorld);
}

FLWCInverseMatrix GetWorldToInstance(FMaterialVertexParameters Parameters)
{
	#if USE_INSTANCING || USE_INSTANCE_CULLING || IS_MESHPARTICLE_FACTORY || IS_NANITE_PASS
		return Parameters.InstanceWorldToLocal;
	#else
		return GetPrimitiveData(Parameters).WorldToLocal;
	#endif
}

FLWCInverseMatrix GetWorldToInstance(FMaterialPixelParameters Parameters)
{
	#if HAS_INSTANCE_WORLD_TO_LOCAL_PS
		return Parameters.InstanceWorldToLocal;
	#else
		return GetPrimitiveData(Parameters).WorldToLocal;
	#endif
}

FLWCMatrix GetInstanceToWorld(FMaterialVertexParameters Parameters)
{
	#if USE_INSTANCING || USE_INSTANCE_CULLING || IS_MESHPARTICLE_FACTORY || IS_NANITE_PASS
		return Parameters.InstanceLocalToWorld;
	#else
		return GetPrimitiveData(Parameters).LocalToWorld;
	#endif
}

FLWCMatrix GetPrevInstanceToWorld(FMaterialVertexParameters Parameters)
{
#if USE_INSTANCING || USE_INSTANCE_CULLING || IS_MESHPARTICLE_FACTORY || IS_NANITE_PASS
	return Parameters.PrevFrameLocalToWorld;
#else
	return GetPrimitiveData(Parameters).PreviousLocalToWorld;
#endif
}

FLWCMatrix GetInstanceToWorld(FMaterialPixelParameters Parameters)
{
	#if HAS_INSTANCE_LOCAL_TO_WORLD_PS
		return Parameters.InstanceLocalToWorld;
	#else
		return GetPrimitiveData(Parameters).LocalToWorld;
	#endif
}

float3 GetTranslatedWorldPosition(FMaterialVertexParameters Parameters)
{
	return Parameters.WorldPosition;
}

float3 GetPrevTranslatedWorldPosition(FMaterialVertexParameters Parameters)
{
	// Previous world position and current world position are sharing the
	// same attribute in Parameters, because in BasePassVertexShader.usf
	// and in VelocityShader.usf, we are regenerating a Parameters from
	// VertexFactoryGetPreviousWorldPosition() instead of
	// VertexFactoryGetWorldPosition().
	return GetTranslatedWorldPosition(Parameters);
}

FLWCVector3 GetWorldPosition(FMaterialVertexParameters Parameters)
{
	return LWCSubtract(GetTranslatedWorldPosition(Parameters), ResolvedView.PreViewTranslation);
}

FLWCVector3 GetPrevWorldPosition(FMaterialVertexParameters Parameters)
{
	return LWCSubtract(GetPrevTranslatedWorldPosition(Parameters), ResolvedView.PrevPreViewTranslation);
}

FLWCVector3 GetWorldPosition(FMaterialPixelParameters Parameters)
{
	return Parameters.AbsoluteWorldPosition;
}

FLWCVector3 GetWorldPosition_NoMaterialOffsets(FMaterialPixelParameters Parameters)
{
	return Parameters.WorldPosition_NoOffsets;
}

float3 GetTranslatedWorldPosition(FMaterialPixelParameters Parameters)
{
	return Parameters.WorldPosition_CamRelative;
}

float3 GetTranslatedWorldPosition_NoMaterialOffsets(FMaterialPixelParameters Parameters)
{
	return Parameters.WorldPosition_NoOffsets_CamRelative;
}

float4 GetScreenPosition(FMaterialVertexParameters Parameters)
{
	return mul(float4(Parameters.WorldPosition, 1.0f), ResolvedView.TranslatedWorldToClip);
}

float4 GetScreenPosition(FMaterialPixelParameters Parameters)
{
	return Parameters.ScreenPosition;
}

// Returns the pixel's depth, in world units. Works for both orthographic and perspective projections:
float GetPixelDepth(FMaterialVertexParameters Parameters)
{
	FLATTEN
	if (View.ViewToClip[3][3] < 1.0f)
	{
		// Perspective
		return GetScreenPosition(Parameters).w;
	}
	else
	{
		// Ortho
		return ConvertFromDeviceZ(GetScreenPosition(Parameters).z);
	}
}

float GetPixelDepth(FMaterialPixelParameters Parameters)
{
	FLATTEN
	if (View.ViewToClip[3][3] < 1.0f)
	{
		// Perspective
		return GetScreenPosition(Parameters).w;
	}
	else
	{
		// Ortho
		return ConvertFromDeviceZ(GetScreenPosition(Parameters).z);
	}
}

float2 GetSceneTextureUV(FMaterialVertexParameters Parameters)
{
	return ScreenAlignedPosition(GetScreenPosition(Parameters));
}

float2 GetSceneTextureUV(FMaterialPixelParameters Parameters)
{
	return SvPositionToBufferUV(Parameters.SvPosition);
}

float2 GetViewportUV(FMaterialVertexParameters Parameters)
{
#if POST_PROCESS_MATERIAL
	return Parameters.WorldPosition.xy;
#else
	return BufferUVToViewportUV(GetSceneTextureUV(Parameters));
#endif
}

float2 GetPixelPosition(FMaterialVertexParameters Parameters)
{
	return GetViewportUV(Parameters) * View.ViewSizeAndInvSize.xy;
}

<<<<<<< HEAD
uint3 SparseVolumeTextureGetVoxelCoord(uint PackedPhysicalTileCoord, uint PhysicalTileSize, uint3 PageTableCoord, uint3 VolumeCoord)
{
	const int3 PhysicalTileCoord = int3(
		PackedPhysicalTileCoord & 0x7FF,
		(PackedPhysicalTileCoord >> 11) & 0x7FF,
		(PackedPhysicalTileCoord >> 22) & 0x3FF);

	int3 VoxelCoord = PhysicalTileCoord * PhysicalTileSize + int3(VolumeCoord - PageTableCoord * PhysicalTileSize);
	return VoxelCoord;
}

=======
>>>>>>> 4af6daef
#if POST_PROCESS_MATERIAL

float2 GetPixelPosition(FMaterialPixelParameters Parameters)
{
	return Parameters.SvPosition.xy - float2(PostProcessOutput_ViewportMin);
}

float2 GetViewportUV(FMaterialPixelParameters Parameters)
{
	return GetPixelPosition(Parameters) * PostProcessOutput_ViewportSizeInverse;
}

#else

float2 GetPixelPosition(FMaterialPixelParameters Parameters)
{
	return Parameters.SvPosition.xy - ResolvedView.ViewRectMin.xy;
}

float2 GetViewportUV(FMaterialPixelParameters Parameters)
{
	return SvPositionToViewportUV(Parameters.SvPosition);
}

#endif

float GetWaterWaveParamIndex(FMaterialPixelParameters Parameters)
{
#if WATER_MESH_FACTORY
	return (float)Parameters.WaterWaveParamIndex;
#else
	return 0.0f;
#endif
}

float GetWaterWaveParamIndex(FMaterialVertexParameters Parameters)
{
#if WATER_MESH_FACTORY
	return (float)Parameters.WaterWaveParamIndex;
#else
	return 0.0f;
#endif
}

// Returns whether a scene texture id is a for a post process input or not.
bool IsPostProcessInputSceneTexture(const uint SceneTextureId)
{
	return (SceneTextureId >= PPI_PostProcessInput0 && SceneTextureId <= PPI_PostProcessInput6);
}

// Returns the view size and texel size in a given scene texture.
float4 GetSceneTextureViewSize(const uint SceneTextureId)
{
	#if POST_PROCESS_MATERIAL
	if (IsPostProcessInputSceneTexture(SceneTextureId))
	{
		switch (SceneTextureId)
		{
		case PPI_PostProcessInput0:
			return float4(PostProcessInput_0_ViewportSize, PostProcessInput_0_ViewportSizeInverse);
		case PPI_PostProcessInput1:
			return float4(PostProcessInput_1_ViewportSize, PostProcessInput_1_ViewportSizeInverse);
		case PPI_PostProcessInput2:
			return float4(PostProcessInput_2_ViewportSize, PostProcessInput_2_ViewportSizeInverse);
		case PPI_PostProcessInput3:
			return float4(PostProcessInput_3_ViewportSize, PostProcessInput_3_ViewportSizeInverse);
		case PPI_PostProcessInput4:
			return float4(PostProcessInput_4_ViewportSize, PostProcessInput_4_ViewportSizeInverse);
		default:
			return float4(0, 0, 0, 0);
		}
	}
	#endif
	return ResolvedView.ViewSizeAndInvSize;
}

// Return the buffer UV min and max for a given scene texture id.
float4 GetSceneTextureUVMinMax(const uint SceneTextureId)
{
	#if POST_PROCESS_MATERIAL
	if (IsPostProcessInputSceneTexture(SceneTextureId))
	{
		switch (SceneTextureId)
	{
		case PPI_PostProcessInput0:
			return float4(PostProcessInput_0_UVViewportBilinearMin, PostProcessInput_0_UVViewportBilinearMax);
		case PPI_PostProcessInput1:
			return float4(PostProcessInput_1_UVViewportBilinearMin, PostProcessInput_1_UVViewportBilinearMax);
		case PPI_PostProcessInput2:
			return float4(PostProcessInput_2_UVViewportBilinearMin, PostProcessInput_2_UVViewportBilinearMax);
		case PPI_PostProcessInput3:
			return float4(PostProcessInput_3_UVViewportBilinearMin, PostProcessInput_3_UVViewportBilinearMax);
		case PPI_PostProcessInput4:
			return float4(PostProcessInput_4_UVViewportBilinearMin, PostProcessInput_4_UVViewportBilinearMax);
		default:
			return float4(0, 0, 1, 1);
		}
	}
	#endif

	return View.BufferBilinearUVMinMax;
}

// Transforms viewport UV to scene texture's UV.
MaterialFloat2 ViewportUVToSceneTextureUV(MaterialFloat2 ViewportUV, const uint SceneTextureId)
{
	#if POST_PROCESS_MATERIAL
	if (IsPostProcessInputSceneTexture(SceneTextureId))
	{
		switch (SceneTextureId)
		{
		case PPI_PostProcessInput0:
			return ViewportUV * PostProcessInput_0_UVViewportSize + PostProcessInput_0_UVViewportMin;
		case PPI_PostProcessInput1:
			return ViewportUV * PostProcessInput_1_UVViewportSize + PostProcessInput_1_UVViewportMin;
		case PPI_PostProcessInput2:
			return ViewportUV * PostProcessInput_2_UVViewportSize + PostProcessInput_2_UVViewportMin;
		case PPI_PostProcessInput3:
			return ViewportUV * PostProcessInput_3_UVViewportSize + PostProcessInput_3_UVViewportMin;
		case PPI_PostProcessInput4:
			return ViewportUV * PostProcessInput_4_UVViewportSize + PostProcessInput_4_UVViewportMin;
		default:
			return ViewportUV;
		}
	}
	#endif

	return ViewportUVToBufferUV(ViewportUV);
}

// Manually clamp scene texture UV as if using a clamp sampler.
MaterialFloat2 ClampSceneTextureUV(MaterialFloat2 BufferUV, const uint SceneTextureId)
{
	float4 MinMax = GetSceneTextureUVMinMax(SceneTextureId);

	return clamp(BufferUV, MinMax.xy, MinMax.zw);
}

// Get default scene texture's UV.
MaterialFloat2 GetDefaultSceneTextureUV(FMaterialVertexParameters Parameters, const uint SceneTextureId)
{
	return GetSceneTextureUV(Parameters);
}

// Get default scene texture's UV.
MaterialFloat2 GetDefaultSceneTextureUV(FMaterialPixelParameters Parameters, const uint SceneTextureId)
{
	#if POST_PROCESS_MATERIAL
		return ViewportUVToSceneTextureUV(GetViewportUV(Parameters), SceneTextureId);
	#else
		return GetSceneTextureUV(Parameters);
	#endif
}


#if DECAL_PRIMITIVE && NUM_MATERIAL_TEXCOORDS
	/*
	 * Material node DecalMipmapLevel's code designed to avoid the 2x2 pixels artefacts on the edges around where the decal
	 * is projected to. The technique is fetched from (http://www.humus.name/index.php?page=3D&ID=84).
	 *
	 * The problem around edges of the meshes, is that the hardware computes the mipmap level according to ddx(uv) and ddy(uv),
	 * but since the pixel shader are invocated by group of 2x2 pixels, then on edges some pixel might be getting the
	 * current depth of an differet mesh that the other pixel of the same groups. If this mesh is very far from the other
	 * mesh of the same group of pixel, then one of the delta might be very big, leading to choosing a low mipmap level for this
	 * group of 4 pixels, causing the artefacts.
	 */
	float2 ComputeDecalUVFromSvPosition(float4 SvPosition)
	{
		half DeviceZ = LookupDeviceZ(SvPositionToBufferUV(SvPosition));

		SvPosition.z = DeviceZ;

		float4 DecalVector = mul(float4(SvPosition.xyz,1), SvPositionToDecal);
		DecalVector.xyz /= DecalVector.w;
		DecalVector = DecalVector * 0.5f + 0.5f;
		DecalVector.xyz = DecalVector.zyx;
		return DecalVector.xy;
	}

	float2 ComputeDecalDDX(FMaterialPixelParameters Parameters)
	{
		/*
		 * Assuming where in a pixel shader invocation, then we compute manualy compute two d(uv)/d(x)
		 * with the pixels's left and right neighbours.
		 */
		float4 ScreenDeltaX = float4(1, 0, 0, 0);
		float2 UvDiffX0 = Parameters.TexCoords[0] - ComputeDecalUVFromSvPosition(Parameters.SvPosition - ScreenDeltaX);
		float2 UvDiffX1 = ComputeDecalUVFromSvPosition(Parameters.SvPosition + ScreenDeltaX) - Parameters.TexCoords[0];

		/*
		 * So we have two diff on the X axis, we want the one that has the smallest length
		 * to avoid the 2x2 pixels mipmap artefacts on the edges. 
		 */
		return dot(UvDiffX0, UvDiffX0) < dot(UvDiffX1, UvDiffX1) ? UvDiffX0 : UvDiffX1;
	}

	float2 ComputeDecalDDY(FMaterialPixelParameters Parameters)
	{
		// do same for the Y axis
		float4 ScreenDeltaY = float4(0, 1, 0, 0);
		float2 UvDiffY0 = Parameters.TexCoords[0] - ComputeDecalUVFromSvPosition(Parameters.SvPosition - ScreenDeltaY);
		float2 UvDiffY1 = ComputeDecalUVFromSvPosition(Parameters.SvPosition + ScreenDeltaY) - Parameters.TexCoords[0];

		return dot(UvDiffY0, UvDiffY0) < dot(UvDiffY1, UvDiffY1) ? UvDiffY0 : UvDiffY1;
	}

	float ComputeDecalMipmapLevel(FMaterialPixelParameters Parameters, float2 TextureSize)
	{
		float2 UvPixelDiffX = ComputeDecalDDX(Parameters) * TextureSize;
		float2 UvPixelDiffY = ComputeDecalDDY(Parameters) * TextureSize;

		// Computes the mipmap level
		float MaxDiff = max(dot(UvPixelDiffX, UvPixelDiffX), dot(UvPixelDiffY, UvPixelDiffY));
		return 0.5 * log2(MaxDiff);
	}
#else // DECAL_PRIMITIVE && NUM_MATERIAL_TEXCOORDS
	float2 ComputeDecalDDX(FMaterialPixelParameters Parameters)
	{
		return 0.0f;
	}
	
	float2 ComputeDecalDDY(FMaterialPixelParameters Parameters)
	{
		return 0.0f;
	}

	float ComputeDecalMipmapLevel(FMaterialPixelParameters Parameters, float2 TextureSize)
	{
		return 0.0f;
	}
#endif // DECAL_PRIMITIVE && NUM_MATERIAL_TEXCOORDS

	/*
	 * Deferred decal don't have a Primitive uniform buffer, because we don't know on which primitive the decal
	 * is being projected to. But the user may still need to get the decal's actor world position.
	 * So instead of setting up a primitive buffer that may cost to much CPU effort to be almost never used,
	 * we directly fetch this value from the DeferredDecal.usf specific uniform variable DecalToWorld.
	 */
	FLWCVector3 GetActorWorldPosition(FMaterialVertexParameters Parameters)
	{
	#if DECAL_PRIMITIVE
		return MakeLWCVector3(DecalTilePosition.xyz, DecalToWorld[3].xyz);
	#else
		return GetPrimitiveData(Parameters).ActorWorldPosition;
	#endif
	}

	FLWCVector3 GetActorWorldPosition(FMaterialPixelParameters Parameters)
<<<<<<< HEAD
	{
	#if DECAL_PRIMITIVE
		return MakeLWCVector3(DecalTilePosition.xyz, DecalToWorld[3].xyz);
	#else
		return GetPrimitiveData(Parameters).ActorWorldPosition;
	#endif
=======
	{
	#if DECAL_PRIMITIVE
		return MakeLWCVector3(DecalTilePosition.xyz, DecalToWorld[3].xyz);
	#else
		return GetPrimitiveData(Parameters).ActorWorldPosition;
	#endif
	}

	float3 GetActorTranslatedWorldPosition(FMaterialVertexParameters Parameters)
	{
		return LWCToFloat(LWCAdd(GetActorWorldPosition(Parameters), ResolvedView.PreViewTranslation));
	}

	float3 GetActorTranslatedWorldPosition(FMaterialPixelParameters Parameters)
	{
		return LWCToFloat(LWCAdd(GetActorWorldPosition(Parameters), ResolvedView.PreViewTranslation));
>>>>>>> 4af6daef
	}
	
	float3 GetObjectOrientation(FMaterialVertexParameters Parameters)
	{
	#if DECAL_PRIMITIVE
		return DecalOrientation.xyz;
	#else
		return GetPrimitiveData(Parameters).ObjectOrientation;
	#endif
	}

	float3 GetObjectOrientation(FMaterialPixelParameters Parameters)
	{
	#if DECAL_PRIMITIVE
		return DecalOrientation.xyz;
	#else
		return GetPrimitiveData(Parameters).ObjectOrientation;
	#endif
	}

	float4 DecalColor()
	{
	#if DECAL_PRIMITIVE
		return DecalColorParam;
	#else
		return float4(1.0f, 1.0f, 1.0f, 1.0f);
	#endif
	}

	float DecalLifetimeOpacity()
	{
	#if DECAL_PRIMITIVE
		return DecalParams.y;
	#else
		return 0.0f;
	#endif
	}

/** Per Instance Custom Data Getter (Pixel Shader Variant - Visibility Buffer) */
float GetPerInstanceCustomData(FMaterialPixelParameters Parameters, int Index, float DefaultValue)
{
#if VF_USE_PRIMITIVE_SCENE_DATA && USES_PER_INSTANCE_CUSTOM_DATA
	const uint FloatIndex = uint(Index);
	BRANCH
	if (FloatIndex < Parameters.CustomDataCount)
	{
		const uint   Float4Offset = Parameters.CustomDataOffset + (FloatIndex >> 2u);
		const float4 Float4Packed = LoadInstancePayloadDataElement(Float4Offset);
		return Float4Packed[FloatIndex & 0x3u];
<<<<<<< HEAD
	}
#elif USE_INSTANCING && USES_PER_INSTANCE_CUSTOM_DATA
	const uint FloatIndex = uint(Index);
	BRANCH
	if (FloatIndex < InstanceVF.NumCustomDataFloats)
	{
		const uint InstanceDataIndex = asuint(Parameters.PerInstanceParams.w);
		const uint BufferStartIndex = InstanceDataIndex * InstanceVF.NumCustomDataFloats;
		return InstanceVF.InstanceCustomDataBuffer[BufferStartIndex + FloatIndex];
	}
=======
	}
#elif USE_INSTANCING && USES_PER_INSTANCE_CUSTOM_DATA
	const uint FloatIndex = uint(Index);
	BRANCH
	if (FloatIndex < InstanceVF.NumCustomDataFloats)
	{
		const uint InstanceDataIndex = asuint(Parameters.PerInstanceParams.w);
		const uint BufferStartIndex = InstanceDataIndex * InstanceVF.NumCustomDataFloats;
		return InstanceVF.InstanceCustomDataBuffer[BufferStartIndex + FloatIndex];
	}
>>>>>>> 4af6daef
#endif
	return DefaultValue;
}

// Per Instance Custom Data Getter (Vertex Shader Only)
/** Get the per-instance custom data when instancing */
float GetPerInstanceCustomData(FMaterialVertexParameters Parameters, int Index, float DefaultValue)
{
#if VF_USE_PRIMITIVE_SCENE_DATA && USES_PER_INSTANCE_CUSTOM_DATA
	const uint FloatIndex = uint(Index);
	BRANCH
	if (FloatIndex < Parameters.CustomDataCount)
	{
		const uint   Float4Offset = Parameters.CustomDataOffset + (FloatIndex >> 2u);
		const float4 Float4Packed = LoadInstancePayloadDataElement(Float4Offset);
		return Float4Packed[FloatIndex & 0x3u];
	}
#elif USE_INSTANCING && USES_PER_INSTANCE_CUSTOM_DATA
	const uint FloatIndex = uint(Index);
	BRANCH
	if (FloatIndex < InstanceVF.NumCustomDataFloats)
	{
		const uint InstanceDataIndex = Parameters.InstanceId + Parameters.InstanceOffset;
		const uint BufferStartIndex = InstanceDataIndex * InstanceVF.NumCustomDataFloats;
		return InstanceVF.InstanceCustomDataBuffer[BufferStartIndex + FloatIndex];
	}
#endif

	return DefaultValue;
}

/** Per Instance Custom Data Getter (Pixel Shader Variant - Visibility Buffer) */
/** Get the per-instance custom data when instancing */
MaterialFloat3 GetPerInstanceCustomData3Vector(FMaterialPixelParameters Parameters, int Index, MaterialFloat3 DefaultValue)
{
#if VF_USE_PRIMITIVE_SCENE_DATA && USES_PER_INSTANCE_CUSTOM_DATA
	return float3(GetPerInstanceCustomData(Parameters, Index + 0, DefaultValue.x),
		GetPerInstanceCustomData(Parameters, Index + 1, DefaultValue.y),
		GetPerInstanceCustomData(Parameters, Index + 2, DefaultValue.z));

#elif USE_INSTANCING && USES_PER_INSTANCE_CUSTOM_DATA
	const uint FloatIndex = uint(Index);
	BRANCH
	if (FloatIndex + 2 < InstanceVF.NumCustomDataFloats)
	{
		const uint InstanceDataIndex = asuint(Parameters.PerInstanceParams.w);
		const uint BufferStartIndex = InstanceDataIndex * InstanceVF.NumCustomDataFloats;
		return float3(InstanceVF.InstanceCustomDataBuffer[BufferStartIndex + FloatIndex],
			InstanceVF.InstanceCustomDataBuffer[BufferStartIndex + FloatIndex + 1],
			InstanceVF.InstanceCustomDataBuffer[BufferStartIndex + FloatIndex + 2]);
	}
#endif
	return DefaultValue;
}

// Per Instance Custom Data Getter (Vertex Shader Only)
/** Get the per-instance custom data when instancing */
MaterialFloat3 GetPerInstanceCustomData3Vector(FMaterialVertexParameters Parameters, int Index, MaterialFloat3 DefaultValue)
{
<<<<<<< HEAD
#if USE_INSTANCE_CULLING && USES_PER_INSTANCE_CUSTOM_DATA
=======
#if VF_USE_PRIMITIVE_SCENE_DATA && USES_PER_INSTANCE_CUSTOM_DATA
>>>>>>> 4af6daef
		return float3(GetPerInstanceCustomData(Parameters, Index, DefaultValue.x), 
					  GetPerInstanceCustomData(Parameters, Index + 1, DefaultValue.y),
					  GetPerInstanceCustomData(Parameters, Index + 2, DefaultValue.z));
#elif USE_INSTANCING && USES_PER_INSTANCE_CUSTOM_DATA
	const uint FloatIndex = uint(Index);
	BRANCH
	if (FloatIndex + 2 < InstanceVF.NumCustomDataFloats)
	{
		const uint InstanceDataIndex = Parameters.InstanceId + Parameters.InstanceOffset;

		const uint BufferStartIndex = InstanceDataIndex * InstanceVF.NumCustomDataFloats;
		return float3(InstanceVF.InstanceCustomDataBuffer[BufferStartIndex + FloatIndex], 
		              InstanceVF.InstanceCustomDataBuffer[BufferStartIndex + FloatIndex + 1],
					  InstanceVF.InstanceCustomDataBuffer[BufferStartIndex + FloatIndex + 2]);
	}
#endif

	return DefaultValue;
}

/** Transforms a vector from tangent space to view space */
MaterialFloat3 TransformTangentVectorToView(FMaterialPixelParameters Parameters, MaterialFloat3 InTangentVector)
{
	// Transform from tangent to world, and then to view space
	return mul(mul(InTangentVector, Parameters.TangentToWorld), (MaterialFloat3x3)ResolvedView.TranslatedWorldToView);
}

FLWCMatrix GetLocalToWorld(FMaterialVertexParameters Parameters)
<<<<<<< HEAD
{
#if DECAL_PRIMITIVE
	return MakeLWCMatrix(DecalTilePosition.xyz, DecalToWorld);
#elif USE_INSTANCING || USE_INSTANCE_CULLING || IS_MESHPARTICLE_FACTORY
	return Parameters.InstanceLocalToWorld;
#else
	return GetPrimitiveData(Parameters).LocalToWorld;
#endif
}

FLWCMatrix GetLocalToWorld(FMaterialPixelParameters Parameters)
{
#if DECAL_PRIMITIVE
	return MakeLWCMatrix(DecalTilePosition.xyz, DecalToWorld);
#else
	return GetPrimitiveData(Parameters).LocalToWorld;
#endif
}

FLWCMatrix GetPrevLocalToWorld(FMaterialVertexParameters Parameters)
{
	return Parameters.PrevFrameLocalToWorld;
}

/** Transforms a vector from local space to world space (PS version) */
MaterialFloat3 TransformLocalVectorToWorld(FMaterialPixelParameters Parameters, MaterialFloat3 InLocalVector)
{
	return mul(InLocalVector, GetLocalToWorld3x3(Parameters));
}

/** Transforms a vector from local space to world space (VS version) */
MaterialFloat3 TransformLocalVectorToWorld(FMaterialVertexParameters Parameters,MaterialFloat3 InLocalVector)
{
	#if USE_INSTANCING || USE_INSTANCE_CULLING || IS_MESHPARTICLE_FACTORY
		return LWCMultiplyVector(InLocalVector, Parameters.InstanceLocalToWorld);
	#else
		return mul(InLocalVector, GetLocalToWorld3x3(Parameters));
	#endif
}

/** Transforms a vector from local space to previous frame world space (VS version) */
MaterialFloat3 TransformLocalVectorToPrevWorld(FMaterialVertexParameters Parameters, MaterialFloat3 InLocalVector)
{
#if USE_INSTANCING || USE_INSTANCE_CULLING || IS_MESHPARTICLE_FACTORY
	return LWCMultiplyVector(InLocalVector, Parameters.PrevFrameLocalToWorld);
#else
	return mul(InLocalVector, GetPreviousLocalToWorld3x3(Parameters));
#endif
}

/** Transforms a position from local space to absolute world space */
FLWCVector3 TransformLocalPositionToWorld(FMaterialPixelParameters Parameters,float3 InLocalPosition)
{
	return LWCMultiply(InLocalPosition, GetLocalToWorld(Parameters));
}

/** Transforms a position from local space to absolute world space */
FLWCVector3 TransformLocalPositionToWorld(FMaterialVertexParameters Parameters,float3 InLocalPosition)
{
	return LWCMultiply(InLocalPosition, GetLocalToWorld(Parameters));
}

/** Transforms a position from local space to previous frame absolute world space */
FLWCVector3 TransformLocalPositionToPrevWorld(FMaterialVertexParameters Parameters,float3 InLocalPosition)
{
	return LWCMultiply(InLocalPosition, GetPrevLocalToWorld(Parameters));
}

/** Return the object's position in world space */
FLWCVector3 GetObjectWorldPosition(FMaterialPixelParameters Parameters)
{
#if DECAL_PRIMITIVE
	return MakeLWCVector3(DecalTilePosition.xyz, DecalToWorld[3].xyz);
#else
	return GetPrimitiveData(Parameters).ObjectWorldPosition;
#endif
}

/** Return the object's position in world space. For instanced meshes, this returns the instance position. */
FLWCVector3 GetObjectWorldPosition(FMaterialVertexParameters Parameters)
{
#if DECAL_PRIMITIVE
	return MakeLWCVector3(DecalTilePosition.xyz, DecalToWorld[3].xyz);
#elif USE_INSTANCING || USE_INSTANCE_CULLING || IS_MESHPARTICLE_FACTORY
	return LWCGetOrigin(Parameters.InstanceLocalToWorld);
#else
	return GetPrimitiveData(Parameters).ObjectWorldPosition;
#endif
=======
{
#if DECAL_PRIMITIVE
	return MakeLWCMatrix(DecalTilePosition.xyz, DecalToWorld);
#elif USE_INSTANCING || USE_INSTANCE_CULLING || IS_MESHPARTICLE_FACTORY
	return Parameters.InstanceLocalToWorld;
#else
	return GetPrimitiveData(Parameters).LocalToWorld;
#endif
}

FLWCMatrix GetLocalToWorld(FMaterialPixelParameters Parameters)
{
#if DECAL_PRIMITIVE
	return MakeLWCMatrix(DecalTilePosition.xyz, DecalToWorld);
#else
	return GetPrimitiveData(Parameters).LocalToWorld;
#endif
}

FLWCMatrix GetPrevLocalToWorld(FMaterialVertexParameters Parameters)
{
#if USE_INSTANCING || USE_INSTANCE_CULLING || IS_MESHPARTICLE_FACTORY
	return Parameters.PrevFrameLocalToWorld;
#else
	return GetPrimitiveData(Parameters).PreviousLocalToWorld;
#endif
}

/** Transforms a vector from local space to world space (PS version) */
MaterialFloat3 TransformLocalVectorToWorld(FMaterialPixelParameters Parameters, MaterialFloat3 InLocalVector)
{
	return mul(InLocalVector, GetLocalToWorld3x3(Parameters));
}

/** Transforms a vector from local space to world space (VS version) */
MaterialFloat3 TransformLocalVectorToWorld(FMaterialVertexParameters Parameters,MaterialFloat3 InLocalVector)
{
	#if USE_INSTANCING || USE_INSTANCE_CULLING || IS_MESHPARTICLE_FACTORY
		return LWCMultiplyVector(InLocalVector, Parameters.InstanceLocalToWorld);
	#else
		return mul(InLocalVector, GetLocalToWorld3x3(Parameters));
	#endif
}

/** Transforms a vector from local space to previous frame world space (VS version) */
MaterialFloat3 TransformLocalVectorToPrevWorld(FMaterialVertexParameters Parameters, MaterialFloat3 InLocalVector)
{
#if USE_INSTANCING || USE_INSTANCE_CULLING || IS_MESHPARTICLE_FACTORY
	return LWCMultiplyVector(InLocalVector, Parameters.PrevFrameLocalToWorld);
#else
	return mul(InLocalVector, GetPreviousLocalToWorld3x3(Parameters));
#endif
}

/** Transforms a position from local space to absolute world space */
FLWCVector3 TransformLocalPositionToWorld(FMaterialPixelParameters Parameters,float3 InLocalPosition)
{
	return LWCMultiply(InLocalPosition, GetLocalToWorld(Parameters));
}

/** Transforms a position from local space to absolute world space */
FLWCVector3 TransformLocalPositionToWorld(FMaterialVertexParameters Parameters,float3 InLocalPosition)
{
	return LWCMultiply(InLocalPosition, GetLocalToWorld(Parameters));
}

/** Transforms a position from local space to previous frame absolute world space */
FLWCVector3 TransformLocalPositionToPrevWorld(FMaterialVertexParameters Parameters,float3 InLocalPosition)
{
	return LWCMultiply(InLocalPosition, GetPrevLocalToWorld(Parameters));
}

/** Return the object's position in world space */
FLWCVector3 GetObjectWorldPosition(FMaterialPixelParameters Parameters)
{
#if DECAL_PRIMITIVE
	return MakeLWCVector3(DecalTilePosition.xyz, DecalToWorld[3].xyz);
#else
	return GetPrimitiveData(Parameters).ObjectWorldPosition;
#endif
}

/** Return the object's position in world space. For instanced meshes, this returns the instance position. */
FLWCVector3 GetObjectWorldPosition(FMaterialVertexParameters Parameters)
{
#if DECAL_PRIMITIVE
	return MakeLWCVector3(DecalTilePosition.xyz, DecalToWorld[3].xyz);
#elif USE_INSTANCING || USE_INSTANCE_CULLING || IS_MESHPARTICLE_FACTORY
	return LWCGetOrigin(Parameters.InstanceLocalToWorld);
#else
	return GetPrimitiveData(Parameters).ObjectWorldPosition;
#endif
}

float3 GetObjectTranslatedWorldPosition(FMaterialPixelParameters Parameters)
{
	return LWCToFloat(LWCAdd(GetObjectWorldPosition(Parameters), ResolvedView.PreViewTranslation));
}

float3 GetObjectTranslatedWorldPosition(FMaterialVertexParameters Parameters)
{
	return LWCToFloat(LWCAdd(GetObjectWorldPosition(Parameters), ResolvedView.PreViewTranslation));
>>>>>>> 4af6daef
}

/** Get the per-instance random value when instancing */
float GetPerInstanceRandom(FMaterialVertexParameters Parameters)
{
#if USES_PER_INSTANCE_RANDOM && VF_USE_PRIMITIVE_SCENE_DATA
	return Parameters.PerInstanceRandom;
#else
	return 0.0;
#endif
}

/** Get the per-instance random value when instancing */
float GetPerInstanceRandom(FMaterialPixelParameters Parameters)
{
#if USES_PER_INSTANCE_RANDOM && VF_USE_PRIMITIVE_SCENE_DATA
	return Parameters.PerInstanceRandom;
#else
	return 0.0;
#endif
}

/** Get the per-instance fade-out amount when instancing */
float GetPerInstanceFadeAmount(FMaterialPixelParameters Parameters)
{
#if USE_INSTANCING || USE_INSTANCE_CULLING
	return float(Parameters.PerInstanceParams.x);
#else
	return float(1.0);
#endif
}

/** Get the per-instance fade-out amount when instancing */
float GetPerInstanceFadeAmount(FMaterialVertexParameters Parameters)
{
#if USE_INSTANCING || USE_INSTANCE_CULLING
	return float(Parameters.PerInstanceParams.x);
#else
	return float(1.0);
#endif
}
 
MaterialFloat GetDistanceCullFade()
{
#if PIXELSHADER && !IS_NANITE_PASS // Nanite doesn't bind this UB
	return saturate(ResolvedView.RealTime * PrimitiveFade.FadeTimeScaleBias.x + PrimitiveFade.FadeTimeScaleBias.y);
#else
    return 1.0f;
#endif
}

/** Rotates Position about the given axis by the given angle, in radians, and returns the offset to Position. */
float3 RotateAboutAxis(float4 NormalizedRotationAxisAndAngle, float3 PositionOnAxis, float3 Position)
{
	// Project Position onto the rotation axis and find the closest point on the axis to Position
	float3 ClosestPointOnAxis = PositionOnAxis + NormalizedRotationAxisAndAngle.xyz * dot(NormalizedRotationAxisAndAngle.xyz, Position - PositionOnAxis);
	// Construct orthogonal axes in the plane of the rotation
	float3 UAxis = Position - ClosestPointOnAxis;
	float3 VAxis = cross(NormalizedRotationAxisAndAngle.xyz, UAxis);
	float CosAngle;
	float SinAngle;
	sincos(NormalizedRotationAxisAndAngle.w, SinAngle, CosAngle);
	// Rotate using the orthogonal axes
	float3 R = UAxis * CosAngle + VAxis * SinAngle;
	// Reconstruct the rotated world space position
	float3 RotatedPosition = ClosestPointOnAxis + R;
	// Convert from position to a position offset
	return RotatedPosition - Position;
}

/**
 * Rotates Position about the given axis by the given angle, in radians, and returns the offset to Position.
 * Note that this returns an *offset*, so even though inputs are in LWC-space, the offset is returned as a regular float
 */
float3 RotateAboutAxis(float4 NormalizedRotationAxisAndAngle, FLWCVector3 PositionOnAxis, FLWCVector3 Position)
{
	// Project Position onto the rotation axis and find the closest point on the axis to Position
	FLWCVector3 ClosestPointOnAxis = LWCAdd(PositionOnAxis, NormalizedRotationAxisAndAngle.xyz * dot(NormalizedRotationAxisAndAngle.xyz, LWCToFloat(LWCSubtract(Position, PositionOnAxis))));
	// Construct orthogonal axes in the plane of the rotation
	float3 UAxis = LWCToFloat(LWCSubtract(Position, ClosestPointOnAxis));
	float3 VAxis = cross(NormalizedRotationAxisAndAngle.xyz, UAxis);
	float CosAngle;
	float SinAngle;
	sincos(NormalizedRotationAxisAndAngle.w, SinAngle, CosAngle);
	// Rotate using the orthogonal axes
	float3 R = UAxis * CosAngle + VAxis * SinAngle;

	// Here we want to compute the following values:
	// FLWCVector3 RotatedPosition = LWCAdd(ClosestPointOnAxis, R);
	// return LWCSubtract(RotatedPosition, Position);
	// This can logically be written like this:
	// return ClosestPointOnAxis + R - Position
	// Notice that UAxis is already defined as (Position - ClosestPointOnAxis)
	// So we can simply this as R - UAxis, to avoid some conversions to/from LWC
	return R - UAxis;
}

// Material Expression function
float MaterialExpressionDepthOfFieldFunction(float SceneDepth, int FunctionValueIndex)
{
	// tryed switch() but seems that doesn't work

	if(FunctionValueIndex == 0) // TDOF_NearAndFarMask
	{
		return CalcUnfocusedPercentCustomBound(SceneDepth, 1, 1);
	}
	else if(FunctionValueIndex == 1) // TDOF_Near
	{
		return CalcUnfocusedPercentCustomBound(SceneDepth, 1, 0);
	}
	else if(FunctionValueIndex == 2) // TDOF_Far
	{
		return CalcUnfocusedPercentCustomBound(SceneDepth, 0, 1);
	}
	else if(FunctionValueIndex == 3) // TDOF_CircleOfConfusionRadius
	{
		// * 2 to compensate for half res
		return DepthToCoc(SceneDepth) * 2.0f;
	}
	return 0;
}

// TODO convert to LUT
float3 MaterialExpressionBlackBody( float Temp )
{
	float u = ( 0.860117757f + 1.54118254e-4f * Temp + 1.28641212e-7f * Temp*Temp ) / ( 1.0f + 8.42420235e-4f * Temp + 7.08145163e-7f * Temp*Temp );
	float v = ( 0.317398726f + 4.22806245e-5f * Temp + 4.20481691e-8f * Temp*Temp ) / ( 1.0f - 2.89741816e-5f * Temp + 1.61456053e-7f * Temp*Temp );

	float x = 3*u / ( 2*u - 8*v + 4 );
	float y = 2*v / ( 2*u - 8*v + 4 );
	float z = 1 - x - y;

	float Y = 1;
	float X = Y/y * x;
	float Z = Y/y * z;

	float3x3 XYZtoRGB =
	{
		 3.2404542, -1.5371385, -0.4985314,
		-0.9692660,  1.8760108,  0.0415560,
		 0.0556434, -0.2040259,  1.0572252,
	};

	return mul( XYZtoRGB, float3( X, Y, Z ) ) * pow( 0.0004 * Temp, 4 );
}

float2 MaterialExpressionGetHairRootUV(FMaterialPixelParameters Parameters)
{
#if HAIR_STRAND_MESH_FACTORY
<<<<<<< HEAD
	return GetHairStrandsRootUV(Parameters.HairPrimitiveId, Parameters.HairPrimitiveUV);
=======
	return GetHairStrandsRootUV(Parameters.HairControlPointId);
>>>>>>> 4af6daef
#elif HAIR_CARD_MESH_FACTORY
	return GetHairStrandsRootUV(Parameters.HairPrimitiveUV, Parameters.HairPrimitiveRootUV);
#else
	return float2(0, 0);
#endif
}

float2 MaterialExpressionGetHairUV(FMaterialPixelParameters Parameters)
{	
#if HAIR_STRAND_MESH_FACTORY
<<<<<<< HEAD
	return GetHairStrandsUV(Parameters.HairPrimitiveId, Parameters.HairPrimitiveUV);
=======
	return GetHairStrandsUV(Parameters.HairControlPointId, Parameters.HairPrimitiveUV);
>>>>>>> 4af6daef
#elif HAIR_CARD_MESH_FACTORY
	return GetHairStrandsUV(Parameters.HairPrimitiveUV);
#else
	return float2(0,0);
#endif
}

float2 MaterialExpressionGetHairDimensions(FMaterialPixelParameters Parameters)
{
#if HAIR_STRAND_MESH_FACTORY
<<<<<<< HEAD
	return GetHairStrandsDimensions(Parameters.HairPrimitiveId, Parameters.HairPrimitiveUV);
=======
	return GetHairStrandsDimensions(Parameters.HairControlPointId, Parameters.HairPrimitiveUV.x);
>>>>>>> 4af6daef
#elif HAIR_CARD_MESH_FACTORY
	return GetHairStrandsDimensions(Parameters.HairPrimitiveUV, Parameters.HairPrimitiveLength);
#else
	return float2(0, 0);
#endif
}

float MaterialExpressionGetHairSeed(FMaterialPixelParameters Parameters)
{
#if HAIR_STRAND_MESH_FACTORY
<<<<<<< HEAD
	return GetHairStrandsSeed(Parameters.HairPrimitiveId, Parameters.HairPrimitiveUV);
=======
	return GetHairStrandsSeed(Parameters.HairControlPointId);
>>>>>>> 4af6daef
#elif HAIR_CARD_MESH_FACTORY
	return GetHairStrandsSeed(Parameters.HairPrimitiveUV);
#else
	return 0;
#endif
}

<<<<<<< HEAD
float MaterialExpressionGetHairClumpID(FMaterialPixelParameters Parameters)
{
#if HAIR_STRAND_MESH_FACTORY
	return GetHairStrandsClumpID(Parameters.HairPrimitiveId, Parameters.HairPrimitiveUV);
=======
float3 MaterialExpressionGetHairClumpID(FMaterialPixelParameters Parameters)
{
#if HAIR_STRAND_MESH_FACTORY
	return GetHairStrandsClumpID(Parameters.HairControlPointId);
>>>>>>> 4af6daef
#elif HAIR_CARD_MESH_FACTORY
	return GetHairStrandsClumpID(Parameters.HairPrimitiveUV);
#else
	return 0;
#endif
}

float3 MaterialExpressionGetHairBaseColor(FMaterialPixelParameters Parameters)
{
#if HAIR_STRAND_MESH_FACTORY
<<<<<<< HEAD
	return GetHairStrandsBaseColor(Parameters.HairPrimitiveId, Parameters.HairPrimitiveUV);
=======
	return GetHairStrandsColor(Parameters.HairControlPointId, Parameters.HairPrimitiveUV.x);
>>>>>>> 4af6daef
#elif HAIR_CARD_MESH_FACTORY
	return GetHairStrandsBaseColor(Parameters.HairPrimitiveUV, Parameters.HairPrimitiveMaterial.xyz);
#else
	return float3(0,0,0);
#endif
}

float MaterialExpressionGetHairRoughness(FMaterialPixelParameters Parameters)
{
#if HAIR_STRAND_MESH_FACTORY
<<<<<<< HEAD
	return GetHairStrandsRoughness(Parameters.HairPrimitiveId, Parameters.HairPrimitiveUV);
=======
	return GetHairStrandsRoughness(Parameters.HairControlPointId, Parameters.HairPrimitiveUV.x);
>>>>>>> 4af6daef
#elif HAIR_CARD_MESH_FACTORY
	return GetHairStrandsRoughness(Parameters.HairPrimitiveUV, Parameters.HairPrimitiveMaterial.w);
#else
	return 0;
#endif
}

float MaterialExpressionGetHairAO(FMaterialPixelParameters Parameters)
{
#if HAIR_STRAND_MESH_FACTORY
<<<<<<< HEAD
	return GetHairStrandsAO(Parameters.HairPrimitiveId, Parameters.HairPrimitiveUV);
=======
	return GetHairStrandsAO(Parameters.HairControlPointId, Parameters.HairPrimitiveUV.x);
>>>>>>> 4af6daef
#elif HAIR_CARD_MESH_FACTORY
	return GetHairStrandsAO(Parameters.HairPrimitiveUV, 1.0f);
#else
	return 0;
#endif
}

float MaterialExpressionGetHairDepth(FMaterialVertexParameters Parameters)
{
	return 0;
}

float MaterialExpressionGetHairDepth(FMaterialPixelParameters Parameters)
{
#if HAIR_STRAND_MESH_FACTORY
<<<<<<< HEAD
	return GetHairStrandsDepth(Parameters.HairPrimitiveId, Parameters.HairPrimitiveUV, Parameters.SvPosition.z);
=======
	return GetHairStrandsDepth();
>>>>>>> 4af6daef
#elif HAIR_CARD_MESH_FACTORY
	return GetHairStrandsDepth(Parameters.HairPrimitiveUV, Parameters.SvPosition.z);
#else
	return 0; 
#endif
}

float MaterialExpressionGetHairCoverage(FMaterialPixelParameters Parameters)
{
#if HAIR_STRAND_MESH_FACTORY
<<<<<<< HEAD
	return GetHairStrandsCoverage(Parameters.HairPrimitiveId, Parameters.HairPrimitiveUV);
=======
	return GetHairStrandsCoverage();
>>>>>>> 4af6daef
#elif HAIR_CARD_MESH_FACTORY
	return GetHairStrandsCoverage(Parameters.HairPrimitiveUV);
#else
	return 0;
#endif
}

float3 MaterialExpressionGetHairTangent(FMaterialPixelParameters Parameters, bool bUseTangentSpace)
{
#if HAIR_STRAND_MESH_FACTORY
	return bUseTangentSpace ? float3(0,1,0) : Parameters.TangentToWorld[2];
#elif HAIR_CARD_MESH_FACTORY
	return GetHairStrandsTangent(Parameters.HairPrimitiveUV, Parameters.TangentToWorld, bUseTangentSpace);
#else
	return 0;
#endif	
}

float2 MaterialExpressionGetAtlasUVs(FMaterialPixelParameters Parameters)
{
#if HAIR_STRAND_MESH_FACTORY
	return float2(0,0);
#elif HAIR_CARD_MESH_FACTORY
	return Parameters.HairPrimitiveUV;
#else
	return 0;
#endif

}

float4 MaterialExpressionGetHairAuxilaryData(FMaterialPixelParameters Parameters)
{
#if HAIR_CARD_MESH_FACTORY
	return GetHairStrandsAuxilaryData(Parameters.HairPrimitiveUV);
#else
	return 0;
#endif
}

float MaterialExpressionGetHairGroupIndex(FMaterialPixelParameters Parameters)
{
#if HAIR_STRAND_MESH_FACTORY
<<<<<<< HEAD
	return GetHairStrandsGroupIndex(Parameters.HairPrimitiveId);
=======
	return GetHairStrandsGroupIndex();
>>>>>>> 4af6daef
#elif HAIR_CARD_MESH_FACTORY
	return GetHairStrandsGroupIndex(Parameters.HairPrimitiveUV, Parameters.HairPrimitiveGroupIndex);
#else
	return 0;
#endif

}
float3 MaterialExpressionGetHairColorFromMelanin(float Melanin, float Redness, float3 DyeColor)
{
	return GetHairColorFromMelanin(Melanin, Redness, DyeColor);
}

#define DEFINE_ATMOSPHERELIGHTVECTOR(MaterialParamType) float3 MaterialExpressionAtmosphericLightVector(MaterialParamType Parameters) {return ResolvedView.AtmosphereLightDirection[0].xyz;}
DEFINE_ATMOSPHERELIGHTVECTOR(FMaterialPixelParameters)
DEFINE_ATMOSPHERELIGHTVECTOR(FMaterialVertexParameters)

float3 MaterialExpressionAtmosphericLightColor(FMaterialPixelParameters Parameters)
{
	return ResolvedView.AtmosphereLightIlluminanceOnGroundPostTransmittance[0].rgb;
}

float3 MaterialExpressionSkyAtmosphereLightIlluminance(FMaterialPixelParameters Parameters, FLWCVector3 WorldPosition, uint LightIndex)
{
#if MATERIAL_SKY_ATMOSPHERE && PROJECT_SUPPORT_SKY_ATMOSPHERE
	const float3 PlanetCenterToTranslatedWorldPos = (LWCToFloat(LWCAdd(WorldPosition, ResolvedView.PreViewTranslation)) - ResolvedView.SkyPlanetTranslatedWorldCenterAndViewHeight.xyz) * CM_TO_SKY_UNIT;

	// GetAtmosphereTransmittance does a shadow test against the virtual planet.
	const float3 TransmittanceToLight = GetAtmosphereTransmittance(
		PlanetCenterToTranslatedWorldPos, ResolvedView.AtmosphereLightDirection[LightIndex].xyz, ResolvedView.SkyAtmosphereBottomRadiusKm, ResolvedView.SkyAtmosphereTopRadiusKm,
		View.TransmittanceLutTexture, View.TransmittanceLutTextureSampler);

	return ResolvedView.AtmosphereLightIlluminanceOuterSpace[LightIndex].rgb * TransmittanceToLight;
#else
	return float3(0.0f, 0.0f, 0.0f);
#endif
}

#if MATERIAL_SKY_ATMOSPHERE && PROJECT_SUPPORT_SKY_ATMOSPHERE
	#define DEFINE_SKYATMLIGHTDIRECTION(MaterialParamType) float3 MaterialExpressionSkyAtmosphereLightDirection(MaterialParamType Parameters, uint LightIndex) {return ResolvedView.AtmosphereLightDirection[LightIndex].xyz;}
#else
	#define DEFINE_SKYATMLIGHTDIRECTION(MaterialParamType) float3 MaterialExpressionSkyAtmosphereLightDirection(MaterialParamType Parameters, uint LightIndex) {return float3(0.0f, 0.0f, 0.0f);}
#endif
DEFINE_SKYATMLIGHTDIRECTION(FMaterialPixelParameters)
DEFINE_SKYATMLIGHTDIRECTION(FMaterialVertexParameters)

float3 MaterialExpressionSkyAtmosphereLightDiskLuminance(FMaterialPixelParameters Parameters, uint LightIndex, float OverrideAtmosphereLightDiscCosHalfApexAngle)
{
	float3 LightDiskLuminance = float3(0.0f, 0.0f, 0.0f);
#if MATERIAL_SKY_ATMOSPHERE && PROJECT_SUPPORT_SKY_ATMOSPHERE
	if (ResolvedView.RenderingReflectionCaptureMask == 0.0f) // Do not render light disk when in reflection capture in order to avoid double specular. The sun contribution is already computed analyticaly.
	{
		const float3 PlanetCenterToCameraTranslatedWorld = (ResolvedView.SkyCameraTranslatedWorldOrigin - ResolvedView.SkyPlanetTranslatedWorldCenterAndViewHeight.xyz) * CM_TO_SKY_UNIT;
		const float3 ViewDir = -Parameters.CameraVector;

		// GetLightDiskLuminance does a test against the virtual planet but SkyCameraTranslatedWorldOrigin is always put safely setup above it (to never have the camera into the virtual planet with a black screen)
		LightDiskLuminance =  GetLightDiskLuminance(PlanetCenterToCameraTranslatedWorld, ViewDir, ResolvedView.SkyAtmosphereBottomRadiusKm, ResolvedView.SkyAtmosphereTopRadiusKm,
			View.TransmittanceLutTexture, View.TransmittanceLutTextureSampler,
			ResolvedView.AtmosphereLightDirection[LightIndex].xyz, 
			OverrideAtmosphereLightDiscCosHalfApexAngle >= 0.0f ? OverrideAtmosphereLightDiscCosHalfApexAngle : ResolvedView.AtmosphereLightDiscCosHalfApexAngle_PPTrans[LightIndex].x,
			ResolvedView.AtmosphereLightDiscLuminance[LightIndex].xyz);
	}
#endif
	return LightDiskLuminance;
}

float3 MaterialExpressionSkyAtmosphereViewLuminance(FMaterialPixelParameters Parameters)
{
#if MATERIAL_SKY_ATMOSPHERE && PROJECT_SUPPORT_SKY_ATMOSPHERE
	const float ViewHeight = ResolvedView.SkyPlanetTranslatedWorldCenterAndViewHeight.w * CM_TO_SKY_UNIT;
	const float3 ViewDir = -Parameters.CameraVector;

	// The referencial used to build the Sky View lut
	float3x3 LocalReferencial = GetSkyViewLutReferential(ResolvedView.SkyViewLutReferential);
	// Compute inputs in this referential
	float3 WorldPosLocal = float3(0.0, 0.0, ViewHeight);
	float3 UpVectorLocal = float3(0.0, 0.0, 1.0);
	float3 WorldDirLocal = mul(LocalReferencial, ViewDir);
	float ViewZenithCosAngle = dot(WorldDirLocal, UpVectorLocal);

	float2 Sol = RayIntersectSphere(WorldPosLocal, WorldDirLocal, float4(0.0f, 0.0f, 0.0f, ResolvedView.SkyAtmosphereBottomRadiusKm));
	const bool IntersectGround = any(Sol > 0.0f);

	float2 SkyViewLutUv;
	SkyViewLutParamsToUv(IntersectGround, ViewZenithCosAngle, WorldDirLocal, ViewHeight, ResolvedView.SkyAtmosphereBottomRadiusKm, ResolvedView.SkyViewLutSizeAndInvSize, SkyViewLutUv);
	float3 SkyAtmosphereViewLuminance = Texture2DSampleLevel(View.SkyViewLutTexture, View.SkyViewLutTextureSampler, SkyViewLutUv, 0.0f).rgb;
	SkyAtmosphereViewLuminance *= ResolvedView.SkyAtmosphereSkyLuminanceFactor.rgb;
	SkyAtmosphereViewLuminance *= ResolvedView.OneOverPreExposure;
	return SkyAtmosphereViewLuminance;
#else
	return float3(0.0f, 0.0f, 0.0f);
#endif
}

float4 MaterialExpressionSkyAtmosphereAerialPerspective(FMaterialPixelParameters Parameters, FLWCVector3 WorldPosition)
{
#if MATERIAL_SKY_ATMOSPHERE && PROJECT_SUPPORT_SKY_ATMOSPHERE
	const float3 TranslatedWorldPosition = LWCToFloat(LWCAdd(WorldPosition, ResolvedView.PreViewTranslation)) * CM_TO_SKY_UNIT;
	const float3 SkyCameraTranslatedWorldOrigin = ResolvedView.SkyCameraTranslatedWorldOrigin.xyz*CM_TO_SKY_UNIT;

	// NDCPosition is not computed using WorldPosition because it could result in position outside the frustum, 
	// distorted uvs and bad visuals with artefact. Only the distance computation can actually be benefit from the surface position specified here.
	float4 NDCPosition = LWCMultiply(MakeLWCVector4(Parameters.AbsoluteWorldPosition, 1.0f), ResolvedView.WorldToClip);

	const float NearFadeOutRangeInvDepthKm = 1.0 / 0.00001f; // 1 centimeter fade region
	float4 AerialPerspective = GetAerialPerspectiveLuminanceTransmittance(
		ResolvedView.RealTimeReflectionCapture, ResolvedView.SkyAtmosphereCameraAerialPerspectiveVolumeSizeAndInvSize,
		NDCPosition, TranslatedWorldPosition - SkyCameraTranslatedWorldOrigin,
		View.CameraAerialPerspectiveVolume, View.CameraAerialPerspectiveVolumeSampler,
		ResolvedView.SkyAtmosphereCameraAerialPerspectiveVolumeDepthResolutionInv,
		ResolvedView.SkyAtmosphereCameraAerialPerspectiveVolumeDepthResolution,
		ResolvedView.SkyAtmosphereAerialPerspectiveStartDepthKm,
		ResolvedView.SkyAtmosphereCameraAerialPerspectiveVolumeDepthSliceLengthKm,
		ResolvedView.SkyAtmosphereCameraAerialPerspectiveVolumeDepthSliceLengthKmInv,
		ResolvedView.OneOverPreExposure,
		NearFadeOutRangeInvDepthKm);
	return AerialPerspective;
#else
	return float4(0.0f, 0.0f, 0.0f, 1.0f); // RGB= null scattering, A= null transmittance
#endif
}

float3 MaterialExpressionSkyAtmosphereDistantLightScatteredLuminance(FMaterialPixelParameters Parameters)
{
#if MATERIAL_SKY_ATMOSPHERE && PROJECT_SUPPORT_SKY_ATMOSPHERE
	// TODO load on platforms supporting it
	return Texture2DSampleLevel(View.DistantSkyLightLutTexture, View.DistantSkyLightLutTextureSampler, float2(0.5f, 0.5f), 0.0f).rgb;
#else
	return float3(0.0f, 0.0f, 0.0f);
#endif
}

#if POST_PROCESS_MATERIAL
uint bSceneDepthWithoutWaterTextureAvailable;
Texture2D SceneDepthWithoutSingleLayerWaterTexture;
SamplerState SceneDepthWithoutSingleLayerWaterSampler;
float4 SceneWithoutSingleLayerWaterMinMaxUV;
float2 SceneWithoutSingleLayerWaterTextureSize;
float2 SceneWithoutSingleLayerWaterInvTextureSize;
#endif

/**
	Get the scene depth from the scene below the single layer water surface. This is only valid in the single layer water rendering pass or during post processing.
	Returns the chosen fallback depth if the material doesn't support reading back the correct depth.
*/
float MaterialExpressionSceneDepthWithoutWater(float2 ViewportUV, float FallbackDepth)
{
#if MATERIAL_SHADINGMODEL_SINGLELAYERWATER && !SCENE_TEXTURES_DISABLED && (SINGLE_LAYER_WATER_SHADING_QUALITY != SINGLE_LAYER_WATER_SHADING_QUALITY_MOBILE_WITH_DEPTH_BUFFER)
	const float2 ClampedViewportUV = clamp(ViewportUV, SingleLayerWater.SceneWithoutSingleLayerWaterMinMaxUV.xy, SingleLayerWater.SceneWithoutSingleLayerWaterMinMaxUV.zw);
	float WaterDeviceZ = WaterSampleSceneDepthWithoutWater(SingleLayerWater.SceneDepthWithoutSingleLayerWaterTexture, SingleLayerWaterSceneDepthSampler, ClampedViewportUV, 
		SingleLayerWater.SceneWithoutSingleLayerWaterTextureSize, SingleLayerWater.SceneWithoutSingleLayerWaterInvTextureSize);
	return ConvertFromDeviceZ(WaterDeviceZ);
#elif POST_PROCESS_MATERIAL
	if (bSceneDepthWithoutWaterTextureAvailable)
	{
		const float2 ClampedViewportUV = clamp(ViewportUV, SceneWithoutSingleLayerWaterMinMaxUV.xy, SceneWithoutSingleLayerWaterMinMaxUV.zw);
		float WaterDeviceZ = WaterSampleSceneDepthWithoutWater(SceneDepthWithoutSingleLayerWaterTexture, SceneDepthWithoutSingleLayerWaterSampler, ClampedViewportUV,
			SceneWithoutSingleLayerWaterTextureSize, SceneWithoutSingleLayerWaterInvTextureSize);
		return ConvertFromDeviceZ(WaterDeviceZ);
	}
	else
	{
#if SHADING_PATH_DEFERRED
		return CalcSceneDepth(uint2(ViewportUV * View.BufferSizeAndInvSize.xy));
#elif SHADING_PATH_MOBILE
		return CalcSceneDepth(ViewportUV);
#else
		return FallbackDepth;
#endif
	}
#else
	return FallbackDepth;
#endif
}

float MaterialExpressionCloudSampleAltitude(FMaterialPixelParameters Parameters)
{
#if CLOUD_LAYER_PIXEL_SHADER
	return Parameters.CloudSampleAltitude;
#else
	return 0.0f;
#endif
}

float MaterialExpressionCloudSampleAltitudeInLayer(FMaterialPixelParameters Parameters)
{
#if CLOUD_LAYER_PIXEL_SHADER
	return Parameters.CloudSampleAltitudeInLayer;
#else
	return 0.0f;
#endif
}

float MaterialExpressionCloudSampleNormAltitudeInLayer(FMaterialPixelParameters Parameters)
{
#if CLOUD_LAYER_PIXEL_SHADER
	return Parameters.CloudSampleNormAltitudeInLayer;
#else
	return 0.0f;
#endif
}

float4 MaterialExpressionVolumeSampleConservativeDensity(FMaterialPixelParameters Parameters)
{
#if CLOUD_LAYER_PIXEL_SHADER
	return Parameters.VolumeSampleConservativeDensity;
#else
	return float4(0.0f, 0.0f, 0.0f, 0.0f);
#endif
}

float MaterialExpressionVolumeSampleShadowSampleDistance(FMaterialPixelParameters Parameters)
{
#if CLOUD_LAYER_PIXEL_SHADER
	return Parameters.ShadowSampleDistance;
#else
	return 0.0f;
#endif
}

float3 MaterialExpressionCloudEmptySpaceSkippingSphereCenterWorldPosition(FMaterialPixelParameters Parameters)
{
#if CLOUD_LAYER_PIXEL_SHADER
	return Parameters.CloudEmptySpaceSkippingSphereCenterWorldPosition;
#else
	return 0.0f;
#endif
}

float MaterialExpressionCloudEmptySpaceSkippingSphereRadius(FMaterialPixelParameters Parameters)
{
#if CLOUD_LAYER_PIXEL_SHADER
	return Parameters.CloudEmptySpaceSkippingSphereRadius;
#else
	return 0.0f;
#endif
}

// We use a forward declaration towards the real implementation of functions we need. This is always defined for base passes (opaque and translucent)
#if defined(IS_BASE_PASS) && IS_MOBILE_BASE_PASS==0
float3 GetSkyLightReflectionSupportingBlend(float3 ReflectionVector, float Roughness, out float OutSkyAverageBrightness);
#elif defined(IS_BASE_PASS) && IS_MOBILE_BASE_PASS==1
half3 GetMobileSkyLightReflection(half3 ReflectionVector, half Roughness, half CubemapMaxMip);
#endif

float3 MaterialExpressionSkyLightEnvMapSample(float3 Direction, float Roughness)
{
#if defined(IS_BASE_PASS) && IS_MOBILE_BASE_PASS==0
	float SkyAverageBrightness = 1.0f;
	return GetSkyLightReflectionSupportingBlend(Direction, Roughness, SkyAverageBrightness);
#elif defined(IS_BASE_PASS) && IS_MOBILE_BASE_PASS==1
	return GetMobileSkyLightReflection(Direction, Roughness, MobileReflectionCapture.Params.y);
#else 
	return 0.0f;
#endif
}

/**
 * Utility function to unmirror one coordinate value to the other side
 * UnMirrored == 1 if normal
 * UnMirrored == -1 if mirrored
 *
 * Used by most of parameter functions generated via code in this file
 */
MaterialFloat UnMirror( MaterialFloat Coordinate, FMaterialPixelParameters Parameters )
{
	return ((Coordinate)*(Parameters.UnMirrored)*0.5+0.5);
}

/**
 * UnMirror only U
 */
MaterialFloat2 UnMirrorU( MaterialFloat2 UV, FMaterialPixelParameters Parameters )
{
	return MaterialFloat2(UnMirror(UV.x, Parameters), UV.y);
}

/**
 * UnMirror only V
 */
MaterialFloat2 UnMirrorV( MaterialFloat2 UV, FMaterialPixelParameters Parameters )
{
	return MaterialFloat2(UV.x, UnMirror(UV.y, Parameters));
}

/**
 * UnMirror only UV
 */
MaterialFloat2 UnMirrorUV( MaterialFloat2 UV, FMaterialPixelParameters Parameters )
{
	return MaterialFloat2(UnMirror(UV.x, Parameters), UnMirror(UV.y, Parameters));
}

/** 
 * Transforms screen space positions into UVs with [.5, .5] centered on ObjectPostProjectionPosition,
 * And [1, 1] at ObjectPostProjectionPosition + (ObjectRadius, ObjectRadius).
 */
MaterialFloat2 GetParticleMacroUV(FMaterialPixelParameters Parameters)
{
	return (Parameters.ScreenPosition.xy / Parameters.ScreenPosition.w - Parameters.Particle.MacroUV.xy) * Parameters.Particle.MacroUV.zw + MaterialFloat2(.5, .5);
}

/** Accesses a shared material sampler or falls back if independent samplers are not supported. */
SamplerState GetMaterialSharedSampler(SamplerState TextureSampler, SamplerState SharedSampler)
{
#if SUPPORTS_INDEPENDENT_SAMPLERS
	return SharedSampler;
#else
	// Note: to match behavior on platforms that don't support SUPPORTS_INDEPENDENT_SAMPLERS, 
	// TextureSampler should have been set to the same sampler.  This is not currently done.
	return TextureSampler;
#endif
}

/** Calculate a reflection vector about the specified world space normal. Optionally normalize this normal **/
MaterialFloat3 ReflectionAboutCustomWorldNormal(FMaterialPixelParameters Parameters, MaterialFloat3 WorldNormal, bool bNormalizeInputNormal)
{
	if (bNormalizeInputNormal)
	{
		WorldNormal = normalize(WorldNormal);
	}

	return -Parameters.CameraVector + WorldNormal * dot(WorldNormal, Parameters.CameraVector) * 2.0;
}

#ifndef SPHERICAL_OPACITY_FOR_SHADOW_DEPTHS
#define SPHERICAL_OPACITY_FOR_SHADOW_DEPTHS 0
#endif

/** 
 * Calculates opacity for a billboard particle as if it were a sphere. 
 * Note: Calling this function requires the vertex factory to have been compiled with SPHERICAL_PARTICLE_OPACITY set to 1
 */
float GetSphericalParticleOpacity(FMaterialPixelParameters Parameters, float Density)
{
	float Opacity = 0;

#if PARTICLE_FACTORY || HAS_PRIMITIVE_UNIFORM_BUFFER

#if PARTICLE_FACTORY

	float3 ParticleTranslatedWorldPosition = Parameters.Particle.TranslatedWorldPositionAndSize.xyz;
	float ParticleRadius = max(0.000001f, Parameters.Particle.TranslatedWorldPositionAndSize.w);

#elif HAS_PRIMITIVE_UNIFORM_BUFFER

	// Substitute object attributes if the mesh is not a particle
	// This is mostly useful for previewing materials using spherical opacity in the material editor
	float3 ParticleTranslatedWorldPosition = LWCToFloat(LWCAdd(GetPrimitiveData(Parameters).ObjectWorldPosition, ResolvedView.PreViewTranslation));
	float ParticleRadius = max(0.000001f, GetPrimitiveData(Parameters).ObjectRadius);

#endif

	// Rescale density to make the final opacity independent of the particle radius
	float RescaledDensity = Density / ParticleRadius;

	// Distance from point being shaded to particle center
	float DistanceToParticle = length(Parameters.WorldPosition_NoOffsets_CamRelative - ParticleTranslatedWorldPosition);

	FLATTEN
	if (DistanceToParticle < ParticleRadius) 
	{
		// Distance from point being shaded to the point on the sphere along the view direction
		float HemisphericalDistance = sqrt(ParticleRadius * ParticleRadius - DistanceToParticle * DistanceToParticle);

#if SPHERICAL_OPACITY_FOR_SHADOW_DEPTHS
		// When rendering shadow depths we can't use scene depth or the near plane, just use the distance through the whole sphere
		float DistanceThroughSphere = HemisphericalDistance * 2;
#else
		// Initialize near and far sphere intersection distances
		float NearDistance = Parameters.ScreenPosition.w - HemisphericalDistance;
		float FarDistance = Parameters.ScreenPosition.w + HemisphericalDistance;

		float SceneDepth = CalcSceneDepth(SvPositionToBufferUV(Parameters.SvPosition));
		FarDistance = min(SceneDepth, FarDistance);

		// Take into account opaque objects intersecting the sphere
		float DistanceThroughSphere = FarDistance - NearDistance;
#endif

		// Use the approximation for the extinction line integral from "Spherical Billboards and their Application to Rendering Explosions"
		Opacity = saturate(1 - exp2(-RescaledDensity * (1 - DistanceToParticle / ParticleRadius) * DistanceThroughSphere));

#if !SPHERICAL_OPACITY_FOR_SHADOW_DEPTHS
		// Fade out as the particle approaches the near plane
		Opacity = lerp(0, Opacity, saturate((Parameters.ScreenPosition.w - ParticleRadius - ResolvedView.NearPlane) / ParticleRadius));
#endif
	}

#endif

	return Opacity;
}

#define LWCADDRESSMODE_CLAMP 0u
#define LWCADDRESSMODE_WRAP 1u
#define LWCADDRESSMODE_MIRROR 2u

float LWCApplyAddressModeWrap(FLWCScalar V)
{
	// Compute the fractional part of the tile, then add to the offset
	// Let the texture unit apply the final coordinate wrapping, which will allow derivatives to work correctly unless we cross a tile boundary
	const float FracTile = frac(LWCGetTile(V) * UE_LWC_RENDER_TILE_SIZE);
	return FracTile + V.Offset;
}

float LWCApplyAddressModeMirror(FLWCScalar v)
{
	// Unclear what the best option is for MIRROR
	// We can apply the mirror logic directly, but that will break derivatives
	// We can use similar logic as WRAP, but in that case results will actually be incorrect at tile boundaries (not just wrong derivatives)
	// Or we can convert to float and accept precision loss for large values (but otherwise correct)
	// TODO - something better?

	//float t = LWCFrac(LWCMultiply(v, 0.5f)) * 2.0f;
	//return 1.0f - abs(t - 1.0f);
	return LWCToFloat(v);
}

float LWCApplyAddressModeClamp(FLWCScalar v)
{
	// For the CLAMP case, a simple LWCToFloat() is sufficient.  This will lose a ton of precision for large values, but we don't care about this since the GPU will clamp to [0,1) anyway
	// It's possible certain GPUs might need a special case if the ToFloat() conversion overflows
	return LWCToFloat(v);
}

float LWCApplyAddressMode(FLWCScalar v, uint AddressMode)
{
	if(AddressMode == LWCADDRESSMODE_WRAP) return LWCApplyAddressModeWrap(v);
	else if(AddressMode == LWCADDRESSMODE_MIRROR) return LWCApplyAddressModeMirror(v);
	else return LWCApplyAddressModeClamp(v);
}
float2 LWCApplyAddressMode(FLWCVector2 UV, uint AddressX, uint AddressY)
{
	return float2(LWCApplyAddressMode(LWCGetX(UV), AddressX), LWCApplyAddressMode(LWCGetY(UV), AddressY));
}
float3 LWCApplyAddressMode(FLWCVector3 UV, uint AddressX, uint AddressY, uint AddressZ)
{
	return float3(LWCApplyAddressMode(LWCGetX(UV), AddressX), LWCApplyAddressMode(LWCGetY(UV), AddressY), LWCApplyAddressMode(LWCGetZ(UV), AddressZ));
}

float2 RotateScaleOffsetTexCoords(float2 InTexCoords, float4 InRotationScale, float2 InOffset)
{
	return float2(dot(InTexCoords, InRotationScale.xy), dot(InTexCoords, InRotationScale.zw)) + InOffset;
}

FLWCVector2 RotateScaleOffsetTexCoords(FLWCVector2 InTexCoords, float4 InRotationScale, float2 InOffset)
{
	return LWCAdd(MakeLWCVector(LWCDot(InTexCoords, InRotationScale.xy), LWCDot(InTexCoords, InRotationScale.zw)), InOffset);
}

#if USES_SPEEDTREE

/** Vertex offset for SpeedTree wind and LOD */
float3 GetSpeedTreeVertexOffsetInner(FMaterialVertexParameters Parameters, int GeometryType, int WindType, int LODType, float BillboardThreshold, bool bExtraBend, float3 ExtraBend, FSpeedTreeData STData) 
{
	#if (NUM_MATERIAL_TEXCOORDS_VERTEX < 6) || IS_MESHPARTICLE_FACTORY
		return float4(0,0,0);
	#endif

	#if USE_INSTANCING || USE_INSTANCE_CULLING
		float3x3 LocalToWorld = LWCToFloat3x3(Parameters.InstanceLocalToWorld);
		float3 LocalPosition = Parameters.InstanceLocalPosition;

		// skip if this instance is hidden
		if (Parameters.PerInstanceParams.y < 1.f)
		{
			return float3(0,0,0);
		}
	#else
		float3x3 LocalToWorld = LWCToFloat3x3(GetPrimitiveData(Parameters).LocalToWorld);
		float3 LocalPosition = LWCMultiply(GetWorldPosition(Parameters), GetPrimitiveData(Parameters).WorldToLocal);
	#endif

	FLWCVector3 TreePos = GetObjectWorldPosition(Parameters);

	// compute LOD by finding screen space size
	float LodInterp = 1.0;
#if !USE_INSTANCING || !USE_DITHERED_LOD_TRANSITION
	if (LODType == SPEEDTREE_LOD_TYPE_SMOOTH) 
	{
		const float Dist = length(LWCToFloat(LWCSubtract(TreePos, ResolvedView.WorldCameraOrigin)));
        const float ScreenMultiple = 0.5 * max(ResolvedView.ViewToClip[0][0], ResolvedView.ViewToClip[1][1]);
        const float ScreenRadius = 2.0 * ScreenMultiple * GetPrimitiveData(Parameters).ObjectRadius / max(1.0, Dist);
        LodInterp = saturate((ScreenRadius - SpeedTreeLODInfo.x) / SpeedTreeLODInfo.z);
	}
#endif
	float3 TreePosOffset = LWCHackToFloat(LWCMultiply(TreePos, 0.001f)); // The only other use of the tree position is as an offset into trig functions, but big numbers don't play nice there

	// SpeedTrees should only be uniformly scaled, but if necessary, it takes a few more instructions
	float TreeScale = length(mul(float3(0,0,1), LocalToWorld));
					//float3(length((float3)LocalToWorld[0]),
					//		length((float3)LocalToWorld[1]),
					//		length((float3)LocalToWorld[2]));


	// @todo There is probably a more optimal way to get the rotated (but not translated or scaled) vertex position needed for correct wind
	float3 OriginalPosition = LocalPosition;
	OriginalPosition = mul(OriginalPosition, LocalToWorld) / TreeScale;

	float3 FinalPosition = OriginalPosition;
	
	if (GeometryType == SPEEDTREE_GEOMETRY_TYPE_BILLBOARD)
	{
		if (BillboardThreshold < 1.0)
		{
			// billboard meshes can have triangles drop out if they aren't facing the camera
			// this rotates the view direction around so we ignore the local Z component
			float3 LocalView2D = normalize(float3(ResolvedView.ViewForward.xy, 0));
			float3 LocalNormal2D = normalize(float3(Parameters.TangentToWorld[2].xy, 0));
			if (dot(LocalView2D, LocalNormal2D) > (-1.0 + BillboardThreshold * 0.25))
			{
				FinalPosition = float3(0,0,0);
			}
		}
	}
	else
	{
		// rotated normal needed in a few places
		float3 Normal = Parameters.TangentToWorld[2];

		// branches and fronds
		if (GeometryType == SPEEDTREE_GEOMETRY_TYPE_BRANCH || GeometryType == SPEEDTREE_GEOMETRY_TYPE_FROND) 
		{
			// smooth LOD
			#if !USE_INSTANCING
				if (LODType == SPEEDTREE_LOD_TYPE_SMOOTH) 
				{
					float3 LODPos = float3(Parameters.TexCoords[3].x, Parameters.TexCoords[3].y, Parameters.TexCoords[4].x);
					LODPos = mul(LODPos, LocalToWorld) / TreeScale;
					FinalPosition = lerp(LODPos, FinalPosition, LodInterp);
				}
			#endif

			// frond wind, if needed
			if (GeometryType == SPEEDTREE_GEOMETRY_TYPE_FROND && WindType == SPEEDTREE_WIND_TYPE_PALM)
			{
				float2 TexCoords = Parameters.TexCoords[0];
				float4 WindExtra = float4(Parameters.TexCoords[5].x, Parameters.TexCoords[5].y, Parameters.TexCoords[6].x, 0.0);
				FinalPosition = RippleFrond(STData, FinalPosition, Normal, TexCoords.x, TexCoords.y, WindExtra.x, WindExtra.y, WindExtra.z);
			}
		}

		// leaves and facing leaves
		if (GeometryType == SPEEDTREE_GEOMETRY_TYPE_FACINGLEAF || 
				(GeometryType == SPEEDTREE_GEOMETRY_TYPE_LEAF && 
				(LODType == SPEEDTREE_LOD_TYPE_SMOOTH || (WindType > SPEEDTREE_WIND_TYPE_FASTEST && WindType != SPEEDTREE_WIND_TYPE_PALM))))
		{
			// remove anchor pos from vertex position
			float3 Anchor = float3(Parameters.TexCoords[4].y, Parameters.TexCoords[5].x, Parameters.TexCoords[5].y);

			// face camera-facing leaves to the camera, if needed
			if (GeometryType == SPEEDTREE_GEOMETRY_TYPE_FACINGLEAF) 
			{
				// have to rotate the view into local space
				FinalPosition = LocalPosition - Anchor;
				FinalPosition = FinalPosition.x * ResolvedView.ViewRight + 
								FinalPosition.y * ResolvedView.ViewUp + 
								FinalPosition.z * ResolvedView.ViewForward;
			}
			
			Anchor = (mul(Anchor, LocalToWorld)) / TreeScale;
			
			if (GeometryType == SPEEDTREE_GEOMETRY_TYPE_LEAF)
			{
				FinalPosition -= Anchor;
			}

			// smooth LOD
			#if !USE_INSTANCING
				if (LODType == SPEEDTREE_LOD_TYPE_SMOOTH) 
				{
					if (GeometryType == SPEEDTREE_GEOMETRY_TYPE_LEAF)
					{
						float3 LODPos = float3(Parameters.TexCoords[3].x, Parameters.TexCoords[3].y, Parameters.TexCoords[4].x);
						LODPos = mul(LODPos, LocalToWorld) / TreeScale - Anchor;
						FinalPosition = lerp(LODPos, FinalPosition, LodInterp);
					}
					else
					{
						float LODScalar = Parameters.TexCoords[3].x;
						FinalPosition *= lerp(LODScalar, 1.0, LodInterp);
					}
				}
			#endif

			// leaf wind
			if (WindType > SPEEDTREE_WIND_TYPE_FASTEST && WindType != SPEEDTREE_WIND_TYPE_PALM) 
			{
				float4 WindExtra = float4(Parameters.TexCoords[6].x, Parameters.TexCoords[6].y, Parameters.TexCoords[7].x, Parameters.TexCoords[7].y);
				float LeafWindTrigOffset = Anchor.x + Anchor.y;
				FinalPosition = LeafWind(STData, WindExtra.w > 0.0, FinalPosition, Normal, WindExtra.x, float3(0,0,0), WindExtra.y, WindExtra.z, LeafWindTrigOffset, WindType);
			}
				
			// move leaf back to anchor
			FinalPosition += Anchor;
		}

		if (WindType > SPEEDTREE_WIND_TYPE_FAST)
		{
			// branch wind (applies to all geometry)
			float2 VertBranchWind = Parameters.TexCoords[2];
			FinalPosition = BranchWind(STData, FinalPosition, TreePosOffset, float4(VertBranchWind, 0, 0), WindType);
		}	
	}

	// global wind can apply to the whole tree, even billboards
	bool bHasGlobal = (WindType != SPEEDTREE_WIND_TYPE_NONE);
	if (bExtraBend || bHasGlobal)
	{
		FinalPosition = GlobalWind(STData, FinalPosition, TreePosOffset, true, bHasGlobal, bExtraBend, ExtraBend);
	}

	// convert into a world space offset
	return (FinalPosition - OriginalPosition) * TreeScale;
}

/** Vertex offset for SpeedTree wind and LOD */
float3 GetSpeedTreeVertexOffset(FMaterialVertexParameters Parameters, int GeometryType, int WindType, int LODType, float BillboardThreshold, bool bUsePreviousFrame, bool bExtraBend, float3 ExtraBend) 
{
#if VF_SUPPORTS_SPEEDTREE_WIND
	if (bUsePreviousFrame)
	{
		return GetSpeedTreeVertexOffsetInner(Parameters, GeometryType, WindType, LODType, BillboardThreshold, bExtraBend, ExtraBend, GetPreviousSpeedTreeData());
	}
	return GetSpeedTreeVertexOffsetInner(Parameters, GeometryType, WindType, LODType, BillboardThreshold, bExtraBend, ExtraBend, GetCurrentSpeedTreeData());
#else
	return 0;
#endif
}

#endif

MaterialFloat2 GetLightmapUVs(FMaterialPixelParameters Parameters)
{
#if LIGHTMAP_UV_ACCESS
	return Parameters.LightmapUVs;
#else
	return MaterialFloat2(0,0);
#endif
}

MaterialFloat2 GetLightmapUVs_DDX(FMaterialPixelParameters Parameters)
{
#if LIGHTMAP_UV_ACCESS
	return Parameters.LightmapUVs_DDX;
#else
	return MaterialFloat2(0, 0);
#endif
}

MaterialFloat2 GetLightmapUVs_DDY(FMaterialPixelParameters Parameters)
{
#if LIGHTMAP_UV_ACCESS
	return Parameters.LightmapUVs_DDY;
#else
	return MaterialFloat2(0, 0);
#endif
}

//The post-process material needs to decode the scene color since it's encoded at PreTonemapMSAA if MSAA enabled on MetalMobilePlatorm 
//The POST_PROCESS_MATERIAL_BEFORE_TONEMAP is 1 for both BL_BeforeTranslucency and BL_BeforeTonemapping post-process materials
#if FEATURE_LEVEL <= FEATURE_LEVEL_ES3_1 && POST_PROCESS_MATERIAL && POST_PROCESS_MATERIAL_BEFORE_TONEMAP && METAL_PROFILE
uint bMetalMSAAHDRDecode;
#endif

#if NEEDS_SCENE_TEXTURES

#if SHADING_PATH_MOBILE

MaterialFloat4 MobileSceneTextureLookup(inout FMaterialPixelParameters Parameters, int SceneTextureId, float2 UV)
{
#if SCENE_TEXTURES_DISABLED
	// When scene textures are disabled, the output is matched to the dummy scene texture defaults.
	switch(SceneTextureId)
	{
	case PPI_SceneDepth:
	case PPI_CustomDepth:
		return ConvertFromDeviceZ(0.0f);
	case PPI_MaterialAO:
	case PPI_CustomStencil:
		return 1.0f;
	default:
		return 0.0f;
	}
#else
	const float2 PixelPos = UV * View.BufferSizeAndInvSize.xy;
	FGBufferData GBuffer = MobileFetchAndDecodeGBuffer(UV, PixelPos);

	switch(SceneTextureId)
	{
		// order needs to match to ESceneTextureId
	case PPI_SceneDepth:
		return GBuffer.Depth;
	case PPI_DiffuseColor:
		return MaterialFloat4(GBuffer.DiffuseColor, 0);
	case PPI_SpecularColor:
		return MaterialFloat4(GBuffer.SpecularColor, 0);
	case PPI_SubsurfaceColor:
		return IsSubsurfaceModel(GBuffer.ShadingModelID) ? MaterialFloat4( ExtractSubsurfaceColor(GBuffer), GBuffer.CustomData.a ) : GBuffer.CustomData;
	case PPI_BaseColor:
		return MaterialFloat4(GBuffer.BaseColor, 0);
	case PPI_Specular:
		return GBuffer.Specular;
	case PPI_Metallic:
		return GBuffer.Metallic;
	case PPI_WorldNormal:
		return MaterialFloat4(GBuffer.WorldNormal, 0);
	case PPI_SeparateTranslucency:
		return MaterialFloat4(1, 1, 1, 1);	// todo
	case PPI_Opacity:
		return GBuffer.CustomData.a;
	case PPI_Roughness:
		return GBuffer.Roughness;
	case PPI_MaterialAO:
		return GBuffer.GBufferAO;
	case PPI_CustomDepth:
		return GBuffer.CustomDepth;
#if POST_PROCESS_MATERIAL
	case PPI_PostProcessInput0:
	{
		MaterialFloat4 Input0 = Texture2DSample(PostProcessInput_0_Texture, PostProcessInput_0_SharedSampler, UV);
		#if POST_PROCESS_MATERIAL_BEFORE_TONEMAP && METAL_PROFILE
		// Decode the input color since the color is encoded for MSAA 
		// The decode instructions might be able to skip with dynamic branch
		if (bMetalMSAAHDRDecode)
		{
			Input0.rgb = Input0.rgb * rcp(Input0.r*(-0.299) + Input0.g*(-0.587) + Input0.b*(-0.114) + 1.0);
		}
		#endif
		return Input0;
	}
#endif // POST_PROCESS_MATERIAL
	case PPI_DecalMask:
		return 0;  // material compiler will return an error
	case PPI_ShadingModelColor:
		return MaterialFloat4(GetShadingModelColor(GBuffer.ShadingModelID), 1);
	case PPI_ShadingModelID:
		return MaterialFloat4(GBuffer.ShadingModelID, 0, 0, 0);
	case PPI_AmbientOcclusion:
		return 1;
	case PPI_CustomStencil:
		return GBuffer.CustomStencil;
	case PPI_WorldTangent:
		return MaterialFloat4(GBuffer.WorldTangent, 0);
	default:
		return MaterialFloat4(0, 0, 0, 0);
	}
#endif
}

#endif // SHADING_PATH_MOBILE

#if SHADING_PATH_DEFERRED

#if POST_PROCESS_MATERIAL
/** Samples the screen-space velocity for the specified UV coordinates. */
float2 PostProcessVelocityLookup(float Depth, float2 UV)
{
	float4 EncodedVelocity = Texture2DSampleLevel(SceneTexturesStruct.GBufferVelocityTexture, SceneTexturesStruct_GBufferVelocityTextureSampler, UV, 0);

	float2 Velocity;
	if( EncodedVelocity.x > 0.0 )
	{
		Velocity = DecodeVelocityFromTexture(EncodedVelocity).xy;
	}
	else
	{
		float4 ThisClip = float4( UV, Depth, 1 );
		float4 PrevClip = mul( ThisClip, View.ClipToPrevClip );
		float2 PrevScreen = PrevClip.xy / PrevClip.w;
		Velocity = UV - PrevScreen;
	}

	return Velocity;
}
#endif

/** Applies an offset to the scene texture lookup and decodes the HDR linear space color. */
float4 SceneTextureLookup(float2 UV, int SceneTextureIndex, bool bFiltered)
{
#if SCENE_TEXTURES_DISABLED

	// When scene textures are disabled, the output is matched to the dummy scene texture defaults.
	switch(SceneTextureIndex)
	{
	case PPI_SceneDepth:
	case PPI_CustomDepth:
		return ConvertFromDeviceZ(0.0f);
	case PPI_MaterialAO:
	case PPI_CustomStencil:
		return 1.0f;
	default:
		return 0.0f;
	}

#elif MATERIAL_SHADINGMODEL_SINGLELAYERWATER

	if (SceneTextureIndex == PPI_CustomDepth)
	{
		MaterialFloat Depth = ConvertFromDeviceZ(Texture2DSample(SingleLayerWater.CustomDepthTexture, SingleLayerWater.CustomDepthSampler, UV).r);
		return MaterialFloat4(Depth.rrr, 0.f);
	}
	else if (SceneTextureIndex == PPI_CustomStencil)
	{
		MaterialFloat Stencil = SingleLayerWater.CustomStencilTexture.Load(int3(UV * View.BufferSizeAndInvSize.xy, 0)) STENCIL_COMPONENT_SWIZZLE;
		return MaterialFloat4(Stencil, Stencil, Stencil, 0.f);
	}

#else // SCENE_TEXTURES_DISABLED

	const uint2 PixelPos = uint2(UV * View.BufferSizeAndInvSize.xy);

	// 1. Post-process inputs which are independent on material data
	switch (SceneTextureIndex)
	{
		case PPI_SceneColor:			return float4(CalcSceneColor(UV), 0);
		case PPI_SceneDepth:			return CalcSceneDepth(UV);
		case PPI_SeparateTranslucency:	return float4(1, 1, 1, 1);	// todo
		case PPI_CustomDepth:			return CalcSceneCustomDepth(UV);
	#if POST_PROCESS_MATERIAL
		case PPI_PostProcessInput0:		return Texture2DSample(PostProcessInput_0_Texture, bFiltered ? PostProcessInput_BilinearSampler : PostProcessInput_0_SharedSampler, UV);
		case PPI_PostProcessInput1:		return Texture2DSample(PostProcessInput_1_Texture, bFiltered ? PostProcessInput_BilinearSampler : PostProcessInput_1_SharedSampler, UV);
		case PPI_PostProcessInput2:		return Texture2DSample(PostProcessInput_2_Texture, bFiltered ? PostProcessInput_BilinearSampler : PostProcessInput_2_SharedSampler, UV);
		case PPI_PostProcessInput3:		return Texture2DSample(PostProcessInput_3_Texture, bFiltered ? PostProcessInput_BilinearSampler : PostProcessInput_3_SharedSampler, UV);
		case PPI_PostProcessInput4:		return Texture2DSample(PostProcessInput_4_Texture, bFiltered ? PostProcessInput_BilinearSampler : PostProcessInput_4_SharedSampler, UV);
	#endif // __POST_PROCESS_COMMON__
		case PPI_DecalMask:				return 0;  // material compiler will return an error
		case PPI_AmbientOcclusion:		return CalcSceneAO(UV);
		case PPI_CustomStencil:			return CalcSceneCustomStencil(PixelPos);
	#if POST_PROCESS_MATERIAL
		case PPI_Velocity:				return float4(PostProcessVelocityLookup(ConvertToDeviceZ(CalcSceneDepth(UV)), UV), 0, 0);
	#endif
<<<<<<< HEAD
	}

	// 2. Post-process inputs which are dependent on material data
	//    Note: For PostProcess material we always return the first layer dataCalcSceneCustomStencil
	#if STRATA_ENABLED
	{
		#ifdef StrataStruct
			#define StrataSceneTexture StrataStruct
		#else
			#define StrataSceneTexture Strata
		#endif
		FStrataAddressing StrataAddressing   = GetStrataPixelDataByteOffset(PixelPos, uint2(View.BufferSizeAndInvSize.xy), StrataSceneTexture.MaxBytesPerPixel);
		FStrataPixelHeader StrataPixelHeader = UnpackStrataHeaderIn(StrataSceneTexture.MaterialTextureArray, StrataAddressing, StrataSceneTexture.TopLayerTexture);
		BRANCH
		if (StrataPixelHeader.BSDFCount > 0)
		{
			const FStrataSubsurfaceHeader SSSHeader = StrataLoadSubsurfaceHeader(StrataSceneTexture.MaterialTextureArray, StrataSceneTexture.FirstSliceStoringStrataSSSData, StrataAddressing.PixelCoords);
			const uint SSSType = StrataSubSurfaceHeaderGetSSSType(SSSHeader);

			const FStrataBSDF BSDF = UnpackStrataBSDFIn(StrataSceneTexture.MaterialTextureArray, StrataAddressing, StrataPixelHeader);
			switch (SceneTextureIndex)
			{
				// order needs to match to ESceneTextureId
				case PPI_DiffuseColor:			return float4(StrataGetBSDFDiffuseColor(BSDF), 0);
				case PPI_SpecularColor:			return float4(StrataGetBSDFSpecularColor(BSDF), 0);
				case PPI_SubsurfaceColor:		return float4(StrataGetBSDFSubSurfaceColor(BSDF), 0);
				case PPI_BaseColor:				return float4(StrataGetBSDFBaseColor(BSDF), 0);
				case PPI_Specular:				return StrataGetBSDFSpecular(BSDF);
				case PPI_Metallic:				return StrataGetBSDFMetallic(BSDF);
				case PPI_WorldNormal:			return float4(StrataGetWorldNormal(StrataPixelHeader, BSDF, StrataAddressing), 0);
				case PPI_Opacity:				return SSSType != SSS_TYPE_INVALID ? StrataSubSurfaceHeaderGetOpacity(SSSHeader) : 1.f;
				case PPI_Roughness:				return StrataGetBSDFRoughness(BSDF);
				case PPI_MaterialAO:			return StrataGetAO(StrataPixelHeader);
				case PPI_ShadingModelColor:		return float4(GetShadingModelColor(StrataGetLegacyShadingModels(BSDF)), 1);
				case PPI_ShadingModelID:		return float4(StrataGetLegacyShadingModels(BSDF), 0, 0, 0);
				case PPI_StoredBaseColor:		return float4(StrataGetBSDFBaseColor(BSDF), 0);
				case PPI_StoredSpecular:		return float4(StrataGetBSDFSpecular(BSDF).rrr, 0);
				case PPI_WorldTangent:			return float4(StrataGetWorldTangent(StrataPixelHeader, BSDF, StrataAddressing), 0);
				case PPI_Anisotropy:			return StrataGetBSDFAnisotropy(BSDF);
			}
		}
		#undef StrataSceneTexture
	}
	#else // STRATA_ENABLED
	{
		FScreenSpaceData ScreenSpaceData = GetScreenSpaceData(UV, false);
		switch (SceneTextureIndex)
		{
			// order needs to match to ESceneTextureId
			case PPI_DiffuseColor:			return float4(ScreenSpaceData.GBuffer.DiffuseColor, 0);
			case PPI_SpecularColor:			return float4(ScreenSpaceData.GBuffer.SpecularColor, 0);
			case PPI_SubsurfaceColor:		return IsSubsurfaceModel(ScreenSpaceData.GBuffer.ShadingModelID) ? float4(ExtractSubsurfaceColor(ScreenSpaceData.GBuffer), ScreenSpaceData.GBuffer.CustomData.a) : ScreenSpaceData.GBuffer.CustomData;
			case PPI_BaseColor:				return float4(ScreenSpaceData.GBuffer.BaseColor, 0);
			case PPI_Specular:				return ScreenSpaceData.GBuffer.Specular;
			case PPI_Metallic:				return ScreenSpaceData.GBuffer.Metallic;
			#if IS_DBUFFER_DECAL
			case PPI_WorldNormal:			return GetDBufferReprojectedWorldNormal(UV); // DBuffer uses depth buffer gradients or reprojection of last frame normal.
			#else
			case PPI_WorldNormal:			return float4(ScreenSpaceData.GBuffer.WorldNormal, 0);
			#endif
			case PPI_Opacity:				return ScreenSpaceData.GBuffer.CustomData.a;
			case PPI_Roughness:				return ScreenSpaceData.GBuffer.Roughness;
			case PPI_MaterialAO:			return ScreenSpaceData.GBuffer.GBufferAO;
			case PPI_ShadingModelColor:		return float4(GetShadingModelColor(ScreenSpaceData.GBuffer.ShadingModelID), 1);
			case PPI_ShadingModelID:		return float4(ScreenSpaceData.GBuffer.ShadingModelID, 0, 0, 0);
			case PPI_StoredBaseColor:		return float4(ScreenSpaceData.GBuffer.StoredBaseColor, 0);
			case PPI_StoredSpecular:		return float4(ScreenSpaceData.GBuffer.StoredSpecular.rrr, 0);
			case PPI_WorldTangent:			return float4(ScreenSpaceData.GBuffer.WorldTangent, 0);
			case PPI_Anisotropy:			return ScreenSpaceData.GBuffer.Anisotropy;
		}
	}
=======
	}

	// 2. Post-process inputs which are dependent on material data
	//    Note: For PostProcess material we always return the first layer dataCalcSceneCustomStencil
	#if STRATA_ENABLED
	{
		#ifdef StrataStruct
			#define StrataSceneTexture StrataStruct
		#else
			#define StrataSceneTexture Strata
		#endif
		FStrataAddressing StrataAddressing   = GetStrataPixelDataByteOffset(PixelPos, uint2(View.BufferSizeAndInvSize.xy), StrataSceneTexture.MaxBytesPerPixel);
		FStrataPixelHeader StrataPixelHeader = UnpackStrataHeaderIn(StrataSceneTexture.MaterialTextureArray, StrataAddressing, StrataSceneTexture.TopLayerTexture);
		BRANCH
		if (StrataPixelHeader.BSDFCount > 0)
		{
			const FStrataSubsurfaceHeader SSSHeader = StrataLoadSubsurfaceHeader(StrataSceneTexture.MaterialTextureArray, StrataSceneTexture.FirstSliceStoringStrataSSSData, StrataAddressing.PixelCoords);
			const uint SSSType = StrataSubSurfaceHeaderGetSSSType(SSSHeader);

			const FStrataBSDF BSDF = UnpackStrataBSDFIn(StrataSceneTexture.MaterialTextureArray, StrataAddressing, StrataPixelHeader);
			switch (SceneTextureIndex)
			{
				// order needs to match to ESceneTextureId
				case PPI_DiffuseColor:			return float4(StrataGetBSDFDiffuseColor(BSDF), 0);
				case PPI_SpecularColor:			return float4(StrataGetBSDFSpecularColor(BSDF), 0);
				case PPI_SubsurfaceColor:		return float4(StrataGetBSDFSubSurfaceColor(BSDF), 0);
				case PPI_BaseColor:				return float4(StrataGetBSDFBaseColor(BSDF), 0);
				case PPI_Specular:				return StrataGetBSDFSpecular(BSDF);
				case PPI_Metallic:				return StrataGetBSDFMetallic(BSDF);
				case PPI_WorldNormal:			return float4(StrataGetWorldNormal(StrataPixelHeader, BSDF, StrataAddressing), 0);
				case PPI_Opacity:				return BSDF.HasScatteringData() ? StrataSubSurfaceHeaderGetOpacity(SSSHeader) : 1.f;
				case PPI_Roughness:				return StrataGetBSDFRoughness(BSDF);
				case PPI_MaterialAO:			return StrataGetAO(StrataPixelHeader);
				case PPI_ShadingModelColor:		return float4(GetShadingModelColor(StrataGetLegacyShadingModels(BSDF)), 1);
				case PPI_ShadingModelID:		return float4(StrataGetLegacyShadingModels(BSDF), 0, 0, 0);
				case PPI_StoredBaseColor:		return float4(StrataGetBSDFBaseColor(BSDF), 0);
				case PPI_StoredSpecular:		return float4(StrataGetBSDFSpecular(BSDF).rrr, 0);
				case PPI_WorldTangent:			return float4(StrataGetWorldTangent(StrataPixelHeader, BSDF, StrataAddressing), 0);
				case PPI_Anisotropy:			return StrataGetBSDFAnisotropy(BSDF);
			}
		}
		#undef StrataSceneTexture
	}
	#else // STRATA_ENABLED
	{
		FScreenSpaceData ScreenSpaceData = GetScreenSpaceData(UV, false);
		switch (SceneTextureIndex)
		{
			// order needs to match to ESceneTextureId
			case PPI_DiffuseColor:			return float4(ScreenSpaceData.GBuffer.DiffuseColor, 0);
			case PPI_SpecularColor:			return float4(ScreenSpaceData.GBuffer.SpecularColor, 0);
			case PPI_SubsurfaceColor:		return IsSubsurfaceModel(ScreenSpaceData.GBuffer.ShadingModelID) ? float4(ExtractSubsurfaceColor(ScreenSpaceData.GBuffer), ScreenSpaceData.GBuffer.CustomData.a) : ScreenSpaceData.GBuffer.CustomData;
			case PPI_BaseColor:				return float4(ScreenSpaceData.GBuffer.BaseColor, 0);
			case PPI_Specular:				return ScreenSpaceData.GBuffer.Specular;
			case PPI_Metallic:				return ScreenSpaceData.GBuffer.Metallic;
			#if IS_DBUFFER_DECAL
			case PPI_WorldNormal:			return GetDBufferReprojectedWorldNormal(UV); // DBuffer uses depth buffer gradients or reprojection of last frame normal.
			#else
			case PPI_WorldNormal:			return float4(ScreenSpaceData.GBuffer.WorldNormal, 0);
			#endif
			case PPI_Opacity:				return ScreenSpaceData.GBuffer.CustomData.a;
			case PPI_Roughness:				return ScreenSpaceData.GBuffer.Roughness;
			case PPI_MaterialAO:			return ScreenSpaceData.GBuffer.GBufferAO;
			case PPI_ShadingModelColor:		return float4(GetShadingModelColor(ScreenSpaceData.GBuffer.ShadingModelID), 1);
			case PPI_ShadingModelID:		return float4(ScreenSpaceData.GBuffer.ShadingModelID, 0, 0, 0);
			case PPI_StoredBaseColor:		return float4(ScreenSpaceData.GBuffer.StoredBaseColor, 0);
			case PPI_StoredSpecular:		return float4(ScreenSpaceData.GBuffer.StoredSpecular.rrr, 0);
			case PPI_WorldTangent:			return float4(ScreenSpaceData.GBuffer.WorldTangent, 0);
			case PPI_Anisotropy:			return ScreenSpaceData.GBuffer.Anisotropy;
		}
	}
>>>>>>> 4af6daef
	#endif // STRATA_ENABLED

#endif // SCENE_TEXTURES_DISABLED

	return float4(0, 0, 0, 0);
}

#endif // SHADING_PATH_DEFERRED
#endif // NEEDS_SCENE_TEXTURES

#if SHADING_PATH_DEFERRED

/** Applies an offset to the scene texture lookup and decodes the HDR linear space color. */
float3 DecodeSceneColorForMaterialNode(float2 ScreenUV)
{
#if !defined(SceneColorCopyTexture)
	// Hit proxies rendering pass doesn't have access to valid render buffers
	return float3(0.0f, 0.0f, 0.0f);
#else
	float4 EncodedSceneColor = Texture2DSample(SceneColorCopyTexture, SceneColorCopySampler, ScreenUV);

	// Undo the function in EncodeSceneColorForMaterialNode
	float3 SampledColor = pow(EncodedSceneColor.rgb, 4) * 10;

	SampledColor *= View.OneOverPreExposure.xxx;

	return SampledColor;
#endif
}

#endif // SHADING_PATH_DEFERRED

float4 MaterialExpressionDBufferTextureLookup(FMaterialPixelParameters Parameters, float2 BufferUV, int DBufferTextureIndex)
{
	if ((GetPrimitiveData(Parameters).Flags & PRIMITIVE_SCENE_DATA_FLAG_DECAL_RECEIVER) != 0 && View.ShowDecalsMask > 0)
	{
<<<<<<< HEAD
#if STRATA_ENABLED
		const FStrataDBuffer DBufferData = GetDBufferData(BufferUV, DBufferTextureIndex);
=======
		uint2 PixelPos = uint2(BufferUV * View.BufferSizeAndInvSize.xy);
		uint ValidDBufferTargetMask = GetDBufferTargetMask(PixelPos) & (1u << DBufferTextureIndex);
#if STRATA_ENABLED
		const FStrataDBuffer DBufferData = GetDBufferData(BufferUV, ValidDBufferTargetMask);
>>>>>>> 4af6daef
		switch (DBufferTextureIndex)
		{
		// All data (BaseColor, WorldNormal, Roughness) are pre-multiplied by their coverage
		case 0:	return float4(DBufferData.BaseColor,	DBufferData.OneMinusCoverage_BaseColor);
		case 1:	return float4(DBufferData.WorldNormal,	DBufferData.OneMinusCoverage_WorldNormal);
		case 2:	return float4(DBufferData.Roughness,	DBufferData.Metallic, DBufferData.Specular, DBufferData.OneMinusCoverage_Roughness);
		}
#else
<<<<<<< HEAD
		uint2 PixelPos = uint2(BufferUV * View.BufferSizeAndInvSize.xy);
		uint ValidDBufferTargetMask = GetDBufferTargetMask(PixelPos) & (1u << DBufferTextureIndex);
=======
>>>>>>> 4af6daef
		FDBufferData DBufferData = GetDBufferData(BufferUV, ValidDBufferTargetMask);
		switch (DBufferTextureIndex)
		{
		case 0:	return float4(DBufferData.PreMulColor, DBufferData.ColorOpacity);
		case 1:	return float4(DBufferData.PreMulWorldNormal, DBufferData.NormalOpacity);
		case 2:	return float4(DBufferData.PreMulRoughness, DBufferData.PreMulMetallic, DBufferData.PreMulSpecular, DBufferData.RoughnessOpacity);
		}
#endif
	}

	return float4(0, 0, 0, 1);
}


MaterialFloat2 GetDefaultPathTracingBufferTextureUV(FMaterialPixelParameters Parameters, const uint PathTracingBufferTextureIndex)
{
	float2 ViewportUV = GetViewportUV(Parameters);
#if POST_PROCESS_MATERIAL && SHADING_PATH_DEFERRED && MATERIAL_PATH_TRACING_BUFFER_READ
	
	switch (PathTracingBufferTextureIndex)
	{
	case 0: return ViewportUV * PathTracingPostProcessInput_0_UVViewportSize + PathTracingPostProcessInput_0_UVViewportMin;
	case 1: return ViewportUV * PathTracingPostProcessInput_1_UVViewportSize + PathTracingPostProcessInput_1_UVViewportMin;
	case 2: return ViewportUV * PathTracingPostProcessInput_2_UVViewportSize + PathTracingPostProcessInput_2_UVViewportMin;
	case 3: return ViewportUV * PathTracingPostProcessInput_3_UVViewportSize + PathTracingPostProcessInput_3_UVViewportMin;
	case 4: return ViewportUV * PathTracingPostProcessInput_4_UVViewportSize + PathTracingPostProcessInput_4_UVViewportMin;
	}
#endif
	return ViewportUV;
}

float4 MaterialExpressionPathTracingBufferTextureLookup(FMaterialPixelParameters Parameters, float2 BufferUV, int PathTracingBufferTextureIndex)
{
#if POST_PROCESS_MATERIAL && SHADING_PATH_DEFERRED && MATERIAL_PATH_TRACING_BUFFER_READ
	switch (PathTracingBufferTextureIndex)
	{
	case 0:	return Texture2DSample(PathTracingPostProcessInput_0_Texture, PathTracingPostProcessInput_0_Sampler, BufferUV);
	case 1:	return Texture2DSample(PathTracingPostProcessInput_1_Texture, PathTracingPostProcessInput_1_Sampler, BufferUV);
	case 2:	return Texture2DSample(PathTracingPostProcessInput_2_Texture, PathTracingPostProcessInput_2_Sampler, BufferUV);
	case 3:	return Texture2DSample(PathTracingPostProcessInput_3_Texture, PathTracingPostProcessInput_3_Sampler, BufferUV);
	case 4:	return Texture2DSample(PathTracingPostProcessInput_4_Texture, PathTracingPostProcessInput_4_Sampler, BufferUV);
	}
#endif
	return float4(1, 0, 0, 1);
}

// DERIV_BASE_VALUE() is a disgusting macro to manage backwards compatibility while changing the generated materials. The existing nodes are not "aware"
// of partial derivatives, and will use sprintf() to put the same line in both CalcPixelMaterialInputs() and CalcPixelMaterialInputsAnalyticDerivatives().
// If we have a line like this in CalcPixelMaterialInputs():
//     float Local0 = ...;
// It will look like this in CalcPixelMaterialInputsAnalyticDerivatives()
//     FloatDeriv Local0 = ...;
//
// That's ok, since the Local0 line is aware of derivatives. But if we have a line that isn't aware then we would want the CalcPixelMaterialInputs() version to be:
//     float Local1 = Local0 + 3.2;
// But the CalcPixelMaterialInputsAnalyticDerivatives() version would be:
//     float Local1 = Local0.Value + 3.2;
//
// It's not possible to emit two different versions (with and without ".Value") unless we change every single material node. So the workaround is to always emit
// DERIV_BASE_VALUE, and in one version #define it to ".Value" and in the other to "". That way, we can emit the same code to both functions. Ideally, once every
// single node is at least aware of derivatives (and can output two different versions) then we can remove this #define and #undef for DERIV_BASE_VALUE

#define DERIV_BASE_VALUE(_X) _X

#define SwizzleDeriv1(_V, _MASK) ConstructFloatDeriv( _V.Value._MASK, _V.Ddx._MASK, _V.Ddy._MASK)
#define SwizzleDeriv2(_V, _MASK) ConstructFloatDeriv2(_V.Value._MASK, _V.Ddx._MASK, _V.Ddy._MASK)
#define SwizzleDeriv3(_V, _MASK) ConstructFloatDeriv3(_V.Value._MASK, _V.Ddx._MASK, _V.Ddy._MASK)
#define SwizzleDeriv4(_V, _MASK) ConstructFloatDeriv4(_V.Value._MASK, _V.Ddx._MASK, _V.Ddy._MASK)

// Uniform material expressions.
%s

#if USE_ANALYTIC_DERIVATIVES && TEXTURE_SAMPLE_DEBUG
MaterialFloat4 DebugTextureCommon(const int Mode, float2 UV, MaterialFloat2 DDX, MaterialFloat2 DDY, MaterialFloat Scale)
{
	const float DerivScale = View.GeneralPurposeTweak2 * 100.0f;
	if (Mode == 2)
	{
		return MaterialFloat4(UV, 0.0f, 0.0f);
	}
	else if (Mode == 3)
	{
		return MaterialFloat4(DDX * DerivScale + 0.5f, 0.0f, 0.0f);
	}
	else if (Mode == 4)
	{
		const float2 FiniteDDX = ddx(UV) * Scale;
		return MaterialFloat4(FiniteDDX * DerivScale + 0.5f, 0.0f, 0.0f);
	}
	else if (Mode == 5)
	{
		return MaterialFloat4(DDY * DerivScale + 0.5f, 0.0f, 0.0f);
	}
	else if(Mode == 6)
	{
		const float2 FiniteDDY = ddy(UV) * Scale;
		return MaterialFloat4(FiniteDDY * DerivScale + 0.5f, 0.0f, 0.0f);
	}
	else
	{
		return MaterialFloat4(0.0f, 0.0f, 0.0f, 0.0f);
	}
}

MaterialFloat4 DebugTexture2DSampleGrad(Texture2D Tex, SamplerState Sampler, float2 UV, MaterialFloat2 DDX, MaterialFloat2 DDY, MaterialFloat Scale)
{
	const int Mode = round(View.GeneralPurposeTweak);
	if (Mode > 1)
		return DebugTextureCommon(Mode, UV, DDX, DDY, Scale);
	else
		return Tex.SampleGrad(Sampler, UV, DDX, DDY);
}

#if NUM_VIRTUALTEXTURE_SAMPLES || LIGHTMAP_VT_ENABLED
MaterialFloat4 DebugTextureVirtualSample(
	Texture2D Physical, SamplerState PhysicalSampler,
	VTPageTableResult PageTableResult, uint LayerIndex,
	VTUniform Uniform, MaterialFloat Scale)
{
	const int Mode = round(View.GeneralPurposeTweak);
	if(Mode > 1)
		return DebugTextureCommon(Mode, PageTableResult.UV, PageTableResult.dUVdx, PageTableResult.dUVdy, Scale);
	else
		return TextureVirtualSample(Physical, PhysicalSampler, PageTableResult, LayerIndex, Uniform);
}
MaterialFloat4 DebugTextureVirtualSampleLevel(
	Texture2D Physical, SamplerState PhysicalSampler,
	VTPageTableResult PageTableResult, uint LayerIndex,
	VTUniform Uniform, MaterialFloat Scale)
{
	const int Mode = round(View.GeneralPurposeTweak);
	if (Mode > 1)
		return MaterialFloat4(0.0f, 0.0f, 0.0f, 0.0f);
	else
		return TextureVirtualSampleLevel(Physical, PhysicalSampler, PageTableResult, LayerIndex, Uniform);
}
#endif
#endif

// can return in tangent space or world space (use MATERIAL_TANGENTSPACENORMAL)
half3 GetMaterialNormalRaw(FPixelMaterialInputs PixelMaterialInputs)
{
	return PixelMaterialInputs.Normal;
}

half3 GetMaterialNormal(FMaterialPixelParameters Parameters, FPixelMaterialInputs PixelMaterialInputs)
{
	half3 RetNormal;

	RetNormal = GetMaterialNormalRaw(PixelMaterialInputs);
		
	#if (USE_EDITOR_SHADERS && !ES3_1_PROFILE) || MOBILE_EMULATION
	{
		// this feature is only needed for development/editor - we can compile it out for a shipping build (see r.CompileShadersForDevelopment cvar help)
		half3 OverrideNormal = ResolvedView.NormalOverrideParameter.xyz;

		#if !MATERIAL_TANGENTSPACENORMAL
			OverrideNormal = Parameters.TangentToWorld[2] * (1 - ResolvedView.NormalOverrideParameter.w);
		#endif

		RetNormal = RetNormal * ResolvedView.NormalOverrideParameter.w + OverrideNormal;
	}
	#endif

	return RetNormal;
}

half3 GetMaterialTangentRaw(FPixelMaterialInputs PixelMaterialInputs)
{
	return PixelMaterialInputs.Tangent;
}

half3 GetMaterialTangent(FPixelMaterialInputs PixelMaterialInputs)
{
	return GetMaterialTangentRaw(PixelMaterialInputs);
}

half3 GetMaterialEmissiveRaw(FPixelMaterialInputs PixelMaterialInputs)
{
	return PixelMaterialInputs.EmissiveColor;
}

half3 GetMaterialEmissive(FPixelMaterialInputs PixelMaterialInputs)
{
	half3 EmissiveColor = GetMaterialEmissiveRaw(PixelMaterialInputs);
#if !MATERIAL_ALLOW_NEGATIVE_EMISSIVECOLOR
	EmissiveColor = max(EmissiveColor, 0.0f);
#endif
	return EmissiveColor;
}

half3 GetMaterialEmissiveForCS(FMaterialPixelParameters Parameters)
{
%s;
}

// Shading Model is an uint and represents a SHADINGMODELID_* in ShadingCommon.ush 
uint GetMaterialShadingModel(FPixelMaterialInputs PixelMaterialInputs)
{
	return PixelMaterialInputs.ShadingModel;
}

half3 GetMaterialBaseColorRaw(FPixelMaterialInputs PixelMaterialInputs)
{
	return PixelMaterialInputs.BaseColor;
}

half3 GetMaterialBaseColor(FPixelMaterialInputs PixelMaterialInputs)
{
	return saturate(GetMaterialBaseColorRaw(PixelMaterialInputs));
}

half GetMaterialMetallicRaw(FPixelMaterialInputs PixelMaterialInputs)
{
	return PixelMaterialInputs.Metallic;
}

half GetMaterialMetallic(FPixelMaterialInputs PixelMaterialInputs)
{
	return saturate(GetMaterialMetallicRaw(PixelMaterialInputs));
}

half GetMaterialSpecularRaw(FPixelMaterialInputs PixelMaterialInputs)
{
	return PixelMaterialInputs.Specular;
}

half GetMaterialSpecular(FPixelMaterialInputs PixelMaterialInputs)
{
	return saturate(GetMaterialSpecularRaw(PixelMaterialInputs));
}

half GetMaterialRoughnessRaw(FPixelMaterialInputs PixelMaterialInputs)
{
	return PixelMaterialInputs.Roughness;
}

half GetMaterialRoughness(FPixelMaterialInputs PixelMaterialInputs)
{
#if MATERIAL_FULLY_ROUGH
	return 1;
#endif
	half Roughness = saturate(GetMaterialRoughnessRaw(PixelMaterialInputs));
	
	#if (USE_EDITOR_SHADERS && !ES3_1_PROFILE) || MOBILE_EMULATION
	{
		// this feature is only needed for development/editor - we can compile it out for a shipping build (see r.CompileShadersForDevelopment cvar help)
		Roughness = Roughness * ResolvedView.RoughnessOverrideParameter.y + ResolvedView.RoughnessOverrideParameter.x;
	}
	#endif
	
	return Roughness;
}

half GetMaterialAnisotropyRaw(FPixelMaterialInputs PixelMaterialInputs)
{
	return PixelMaterialInputs.Anisotropy;
}

half GetMaterialAnisotropy(FPixelMaterialInputs PixelMaterialInputs)
{
	return clamp(GetMaterialAnisotropyRaw(PixelMaterialInputs), -1.0f, 1.0f);
}

half GetMaterialTranslucencyDirectionalLightingIntensity()
{
%s;
}

half GetMaterialTranslucentShadowDensityScale()
{
%s;
}

half GetMaterialTranslucentSelfShadowDensityScale()
{
%s;
}

half GetMaterialTranslucentSelfShadowSecondDensityScale()
{
%s;
}

half GetMaterialTranslucentSelfShadowSecondOpacity()
{
%s;
}

half GetMaterialTranslucentBackscatteringExponent()
{
%s;
}

half3 GetMaterialTranslucentMultipleScatteringExtinction()
{
%s;
}

// This is the clip value constant that is defined in the material (range 0..1)
// Use GetMaterialMask() to get the Material Mask combined with this.
half GetMaterialOpacityMaskClipValue()
{
%s;
}

#if USES_DISPLACEMENT && IS_NANITE_PASS
float GetMaterialDisplacementMagnitude()
{
%s;
}

float GetMaterialDisplacementCenter()
{
%s;
}

float GetMaterialDisplacement(FPixelMaterialInputs PixelMaterialInputs)
{
	return saturate(PixelMaterialInputs.Displacement);
}

float GetMaterialDisplacementScaled(FPixelMaterialInputs PixelMaterialInputs)
{
	const float CenterScaled = GetMaterialDisplacementCenter() * GetMaterialDisplacementMagnitude();
	const float NormalizedDisplacement = GetMaterialDisplacement(PixelMaterialInputs);
	return (NormalizedDisplacement * GetMaterialDisplacementMagnitude()) - CenterScaled;
}
#endif

// Should only be used by GetMaterialOpacity(), returns the unmodified value generated from the shader expressions of the opacity input.
// To compute the opacity depending on the material blending GetMaterialOpacity() should be called instead.
half GetMaterialOpacityRaw(FPixelMaterialInputs PixelMaterialInputs)
{
	return PixelMaterialInputs.Opacity;
}

#if MATERIALBLENDING_MASKED
// Returns the material mask value generated from the material expressions.
// Use GetMaterialMask() to get the value altered depending on the material blend mode.
half GetMaterialMaskInputRaw(FPixelMaterialInputs PixelMaterialInputs)
{
	return PixelMaterialInputs.OpacityMask;
}

// Returns the material mask value generated from the material expressions minus the used defined
// MaskClip value constant. If this value is <=0 the pixel should be killed.
half GetMaterialMask(FPixelMaterialInputs PixelMaterialInputs)
{
	return GetMaterialMaskInputRaw(PixelMaterialInputs) - GetMaterialOpacityMaskClipValue();
}
#endif

// Returns the material opacity depending on the material blend mode.
half GetMaterialOpacity(FPixelMaterialInputs PixelMaterialInputs)
{
	// Clamp to valid range to prevent negative colors from lerping
	return saturate(GetMaterialOpacityRaw(PixelMaterialInputs));
}

#if TRANSLUCENT_SHADOW_WITH_MASKED_OPACITY
half GetMaterialMaskedOpacity(FPixelMaterialInputs PixelMaterialInputs)
{
	return GetMaterialOpacity(PixelMaterialInputs) - GetMaterialOpacityMaskClipValue();
}
#endif

bool ShouldEnableWorldPositionOffset(FMaterialVertexParameters Parameters)
{
<<<<<<< HEAD
#if IS_NANITE_PASS
	if (!Parameters.bEvaluateWorldPositionOffset)
	{
		return false;
	}
#endif

#if !USES_WORLD_POSITION_OFFSET
	return false;
#endif

#if USE_INSTANCING || USE_INSTANCE_CULLING
	// skip if this instance is hidden
	if (Parameters.PerInstanceParams.y < 1.f)
	{
		return false;
	}
#endif

	if ((GetPrimitiveData(Parameters).Flags & PRIMITIVE_SCENE_DATA_FLAG_EVALUATE_WORLD_POSITION_OFFSET) == 0)
	{
		return false;
	}

	return true;
=======
#if USES_WORLD_POSITION_OFFSET
	if (!Parameters.bEvaluateWorldPositionOffset ||
		(GetPrimitiveData(Parameters).Flags & PRIMITIVE_SCENE_DATA_FLAG_EVALUATE_WORLD_POSITION_OFFSET) == 0)
	{
		return false;
	}

	return true;
#else
	return false;
#endif
>>>>>>> 4af6daef
}

float3 ClampWorldPositionOffset(FMaterialVertexParameters Parameters, float3 InOffset)
{
#if (FEATURE_LEVEL == FEATURE_LEVEL_ES3_1 && VF_SUPPORTS_PRIMITIVE_SCENE_DATA)
<<<<<<< HEAD
	// Do not use WPO clamping on mobile platforms as MaxWPODisplacement has to be pulled from PrimitiveUB breaking auto-instancing
	return InOffset;
#else
	const float MaxWPODim = GetPrimitiveData(Parameters).MaxWPODisplacement;
=======
	// Do not use WPO clamping on mobile platforms as MaxWPOExtent has to be pulled from PrimitiveUB breaking auto-instancing
	return InOffset;
#else
	const float MaxWPODim = GetPrimitiveData(Parameters).MaxWPOExtent;
>>>>>>> 4af6daef
	return MaxWPODim <= 0.0f ? InOffset : clamp(InOffset, -MaxWPODim.xxx, MaxWPODim.xxx);
#endif
}

float3 GetMaterialWorldPositionOffsetRaw(FMaterialVertexParameters Parameters)
{
%s;
}

float3 GetMaterialWorldPositionOffset(FMaterialVertexParameters Parameters)
{
	BRANCH
	if (ShouldEnableWorldPositionOffset(Parameters))
	{
		return ClampWorldPositionOffset(Parameters, GetMaterialWorldPositionOffsetRaw(Parameters));
	}
	return float3(0, 0, 0);
}

float3 GetMaterialPreviousWorldPositionOffsetRaw(FMaterialVertexParameters Parameters)
{
%s;
}

float3 GetMaterialPreviousWorldPositionOffset(FMaterialVertexParameters Parameters)
{
	BRANCH
	if (ShouldEnableWorldPositionOffset(Parameters))
	{
		return ClampWorldPositionOffset(Parameters, GetMaterialPreviousWorldPositionOffsetRaw(Parameters));
	}
	return float3(0, 0, 0);
}

// .rgb:SubsurfaceColor, .a:SSProfileId in 0..1 range
half4 GetMaterialSubsurfaceDataRaw(FPixelMaterialInputs PixelMaterialInputs)
{
	return PixelMaterialInputs.Subsurface;
}

half4 GetMaterialSubsurfaceData(FPixelMaterialInputs PixelMaterialInputs)
{
	half4 OutSubsurface = GetMaterialSubsurfaceDataRaw(PixelMaterialInputs);
	OutSubsurface.rgb = saturate(OutSubsurface.rgb);
	return OutSubsurface;
}

half GetMaterialCustomData0(in out FMaterialPixelParameters Parameters)
{
%s;
}

half GetMaterialCustomData1(in out FMaterialPixelParameters Parameters)
{
%s;
}

half GetMaterialAmbientOcclusionRaw(FPixelMaterialInputs PixelMaterialInputs)
{
	return PixelMaterialInputs.AmbientOcclusion;
}

half GetMaterialAmbientOcclusion(FPixelMaterialInputs PixelMaterialInputs)
{
	return saturate(GetMaterialAmbientOcclusionRaw(PixelMaterialInputs));
}

struct FMaterialRefractionData
{
	float2 Data;
	float  RefractionDepthBias;
};

float GetMaterialRefractionIOR(in FMaterialRefractionData RefractionData)
{
#if REFRACTION_USE_INDEX_OF_REFRACTION
	return RefractionData.Data.x;
#else
	return 1.0f;
#endif
}

float GetMaterialRefractionPixelNormalStrength(in FMaterialRefractionData RefractionData)
{
#if REFRACTION_USE_PIXEL_NORMAL_OFFSET
	return RefractionData.Data.x;
#else
	return 1.0f;
#endif
}

float2 GetMaterialRefraction2DOffset(in FMaterialRefractionData RefractionData)
{
#if REFRACTION_USE_2D_OFFSET
	return RefractionData.Data.xy;
#else
	return float2(0.0f, 0.0f);
#endif
}

FMaterialRefractionData GetMaterialRefraction(FPixelMaterialInputs PixelMaterialInputs)
{
	FMaterialRefractionData Data;
	Data.Data					= PixelMaterialInputs.Refraction.xy;
	Data.RefractionDepthBias	= PixelMaterialInputs.Refraction.z;
	return Data;
}

#if NUM_TEX_COORD_INTERPOLATORS
void GetMaterialCustomizedUVs(FMaterialVertexParameters Parameters, inout float2 OutTexCoords[NUM_TEX_COORD_INTERPOLATORS])
{
%s
}

void GetCustomInterpolators(FMaterialVertexParameters Parameters, inout float2 OutTexCoords[NUM_TEX_COORD_INTERPOLATORS])
{
%s
}
#endif

float GetMaterialPixelDepthOffset(FPixelMaterialInputs PixelMaterialInputs)
{
	return PixelMaterialInputs.PixelDepthOffset;
}

#if DECAL_PRIMITIVE

float3 TransformTangentNormalToWorld(MaterialFloat3x3 TangentToWorld, float3 TangentNormal)
{
	// To transform the normals use tranpose(Inverse(DecalToWorld)) = transpose(WorldToDecal)
	// But we want to only rotate the normals (we don't want to non-uniformaly scale them).
	// We assume the matrix is only a scale and rotation, and we remove non-uniform scale:
				
	// Pre-multiply by the inverse of the non-uniform scale in DecalToWorld
	float4 ScaledNormal = float4(-TangentNormal.z * DecalToWorldInvScale.x, TangentNormal.y * DecalToWorldInvScale.y, TangentNormal.x * DecalToWorldInvScale.z, 0.f);

	// Compute the normal 
	return normalize(mul(ScaledNormal, DecalToWorld).xyz);
}

#else //DECAL_PRIMITIVE

float3 TransformTangentNormalToWorld(MaterialFloat3x3 TangentToWorld, float3 TangentNormal)
{
	return normalize(float3(TransformTangentVectorToWorld(TangentToWorld, TangentNormal)));
}

#endif //DECAL_PRIMITIVE

float3 CalculateAnisotropyTangent(in out FMaterialPixelParameters Parameters, FPixelMaterialInputs PixelMaterialInputs)
{
	float3 Normal = Parameters.WorldNormal;

#if CLEAR_COAT_BOTTOM_NORMAL && (NUM_MATERIAL_OUTPUTS_CLEARCOATBOTTOMNORMAL > 0)
	Normal =  ClearCoatBottomNormal0(Parameters);
	#if MATERIAL_TANGENTSPACENORMAL
		Normal = TransformTangentVectorToWorld(Parameters.TangentToWorld, Normal);
	#endif
#endif

	float3 Tangent = GetMaterialTangent(PixelMaterialInputs);

#if MATERIAL_TANGENTSPACENORMAL
	Tangent = TransformTangentNormalToWorld(Parameters.TangentToWorld, Tangent);
#endif

	float3 BiTangent = cross(Normal, Tangent);
	Tangent = normalize(cross(BiTangent, Normal));

	return Tangent;
}

float NormalCurvatureToRoughness(float3 WorldNormal)
{
	float3 dNdx = ddx(WorldNormal);
	float3 dNdy = ddy(WorldNormal);
	float x = dot(dNdx, dNdx);
	float y = dot(dNdy, dNdy);
	float CurvatureApprox = pow(max(x, y), View.NormalCurvatureToRoughnessScaleBias.z);
	return saturate(CurvatureApprox * View.NormalCurvatureToRoughnessScaleBias.x + View.NormalCurvatureToRoughnessScaleBias.y);
}

float GetRoughnessFromNormalCurvature(FMaterialPixelParameters InMaterialParameters)
{
#if MATERIAL_NORMAL_CURVATURE_TO_ROUGHNESS
	// Curvature-to-roughness uses derivatives of the WorldVertexNormal, which is incompatible with centroid interpolation because
	// the samples are not uniformly distributed. Therefore we use WorldVertexNormal_Center which is guaranteed to be center interpolated.
	#if USE_WORLDVERTEXNORMAL_CENTER_INTERPOLATION
	return NormalCurvatureToRoughness(InMaterialParameters.WorldVertexNormal_Center);
	#else
	return NormalCurvatureToRoughness(InMaterialParameters.TangentToWorld[2].xyz);
	#endif
#else
	return 0.f;
#endif
}

// EvaluateMaterialAttributes
%s

// Be very, very careful about changing CalcPixelMaterialInputs() or CalcPixelMaterialInputsAnalyticDerivatives(). They apply the same basic calculation,
// but CalcPixelMaterialInputs() uses finite difference derivates from hardware whereas CalcPixelMaterialInputsAnalyticDerivatives() uses analytic
// derivatives. If you change anything, make sure that both functions stay identical. 
void CalcPixelMaterialInputs(in out FMaterialPixelParameters Parameters, in out FPixelMaterialInputs PixelMaterialInputs)
{
	// Initial calculations (required for Normal)
%s
	// The Normal is a special case as it might have its own expressions and also be used to calculate other inputs, so perform the assignment here
%s

#if TEMPLATE_USES_STRATA
	Parameters.StrataPixelFootprint = StrataGetPixelFootprint(Parameters.WorldPosition_CamRelative, GetRoughnessFromNormalCurvature(Parameters));
	Parameters.SharedLocalBases = StrataInitialiseSharedLocalBases();
	Parameters.StrataTree = GetInitialisedStrataTree();
<<<<<<< HEAD
=======
#if STRATA_USE_FULLYSIMPLIFIED_MATERIAL == 1
	Parameters.SharedLocalBasesFullySimplified = StrataInitialiseSharedLocalBases();
	Parameters.StrataTreeFullySimplified = GetInitialisedStrataTree();
#endif
>>>>>>> 4af6daef
#endif

	// Note that here MaterialNormal can be in world space or tangent space
	float3 MaterialNormal = GetMaterialNormal(Parameters, PixelMaterialInputs);

#if MATERIAL_TANGENTSPACENORMAL

#if FEATURE_LEVEL >= FEATURE_LEVEL_SM4
	// Mobile will rely on only the final normalize for performance
	MaterialNormal = normalize(MaterialNormal);
#endif

	// normalizing after the tangent space to world space conversion improves quality with sheared bases (UV layout to WS causes shrearing)
	// use full precision normalize to avoid overflows
	Parameters.WorldNormal = TransformTangentNormalToWorld(Parameters.TangentToWorld, MaterialNormal);

#else //MATERIAL_TANGENTSPACENORMAL

	Parameters.WorldNormal = normalize(MaterialNormal);

#endif //MATERIAL_TANGENTSPACENORMAL

#if MATERIAL_TANGENTSPACENORMAL
	// flip the normal for backfaces being rendered with a two-sided material
	Parameters.WorldNormal *= Parameters.TwoSidedSign;
#endif

	Parameters.ReflectionVector = ReflectionAboutCustomWorldNormal(Parameters, Parameters.WorldNormal, false);

#if !PARTICLE_SPRITE_FACTORY
	Parameters.Particle.MotionBlurFade = 1.0f;
#endif // !PARTICLE_SPRITE_FACTORY

	// Now the rest of the inputs
%s

#if MATERIAL_USES_ANISOTROPY
	Parameters.WorldTangent = CalculateAnisotropyTangent(Parameters, PixelMaterialInputs);
#else
	Parameters.WorldTangent = 0;
#endif
}
#undef DERIV_BASE_VALUE

#if USE_ANALYTIC_DERIVATIVES

#define DERIV_BASE_VALUE(_X) _X.Value
void CalcPixelMaterialInputsAnalyticDerivatives(in out FMaterialPixelParameters Parameters, in out FPixelMaterialInputs PixelMaterialInputs)
{
	// Initial calculations (required for Normal)
%s
	// The Normal is a special case as it might have its own expressions and also be used to calculate other inputs, so perform the assignment here
%s

#if TEMPLATE_USES_STRATA
	Parameters.StrataPixelFootprint = StrataGetPixelFootprint(Parameters.WorldPosition_CamRelative, GetRoughnessFromNormalCurvature(Parameters));
	Parameters.SharedLocalBases = StrataInitialiseSharedLocalBases();
	Parameters.StrataTree = GetInitialisedStrataTree();
<<<<<<< HEAD
=======
#if STRATA_USE_FULLYSIMPLIFIED_MATERIAL == 1
	Parameters.SharedLocalBasesFullySimplified = StrataInitialiseSharedLocalBases();
	Parameters.StrataTreeFullySimplified = GetInitialisedStrataTree();
#endif
>>>>>>> 4af6daef
#endif

	// Note that here MaterialNormal can be in world space or tangent space
	float3 MaterialNormal = GetMaterialNormal(Parameters, PixelMaterialInputs);

#if MATERIAL_TANGENTSPACENORMAL

#if FEATURE_LEVEL >= FEATURE_LEVEL_SM4
	// Mobile will rely on only the final normalize for performance
	MaterialNormal = normalize(MaterialNormal);
#endif

	// normalizing after the tangent space to world space conversion improves quality with sheared bases (UV layout to WS causes shrearing)
	// use full precision normalize to avoid overflows
	Parameters.WorldNormal = TransformTangentNormalToWorld(Parameters.TangentToWorld, MaterialNormal);

#else //MATERIAL_TANGENTSPACENORMAL

	Parameters.WorldNormal = normalize(MaterialNormal);

#endif //MATERIAL_TANGENTSPACENORMAL

#if MATERIAL_TANGENTSPACENORMAL
	// flip the normal for backfaces being rendered with a two-sided material
	Parameters.WorldNormal *= Parameters.TwoSidedSign;
#endif

	Parameters.ReflectionVector = ReflectionAboutCustomWorldNormal(Parameters, Parameters.WorldNormal, false);

#if !PARTICLE_SPRITE_FACTORY
	Parameters.Particle.MotionBlurFade = 1.0f;
#endif // !PARTICLE_SPRITE_FACTORY

	// Now the rest of the inputs
%s

#if MATERIAL_USES_ANISOTROPY
	Parameters.WorldTangent = CalculateAnisotropyTangent(Parameters, PixelMaterialInputs);
#else
	Parameters.WorldTangent = 0;
#endif
}
#undef DERIV_BASE_VALUE
#endif

// Programmatically set the line number after all the material inputs which have a variable number of line endings
// This allows shader error line numbers after this point to be the same regardless of which material is being compiled
#line %s

void ClipLODTransition(float2 SvPosition, float DitherFactor)
{
	if (abs(DitherFactor) > .001)
	{
		float ArgCos = dot(floor(SvPosition.xy), float2(347.83451793, 3343.28371963));
#if FEATURE_LEVEL <= FEATURE_LEVEL_ES3_1
		// Temporary workaround for precision issues on mobile when the argument is bigger than 10k
		ArgCos = fmod(ArgCos, 10000);
#endif
		float RandCos = cos(ArgCos);
		float RandomVal = frac(RandCos * 1000.0);
		half RetVal = (DitherFactor < 0.0) ?
			(DitherFactor + 1.0 > RandomVal) :
			(DitherFactor < RandomVal);
		clip(RetVal - .001);
	}
}

void ClipLODTransition(FMaterialPixelParameters Parameters, float DitherFactor)
{
	ClipLODTransition(Parameters.SvPosition.xy, DitherFactor);
}


#define REQUIRES_VF_ATTRIBUTES_FOR_CLIPPING ((USE_INSTANCING || USE_INSTANCE_CULLING) && USE_DITHERED_LOD_TRANSITION)

#if (USE_INSTANCING  || USE_INSTANCE_CULLING) && USE_DITHERED_LOD_TRANSITION
void ClipLODTransition(FMaterialPixelParameters Parameters)
{
	ClipLODTransition(Parameters, Parameters.PerInstanceParams.z);
}
#elif USE_DITHERED_LOD_TRANSITION && !USE_STENCIL_LOD_DITHER
void ClipLODTransition(FMaterialPixelParameters Parameters)
{
	if (PrimitiveDither.LODFactor != 0.0)
	{
		ClipLODTransition(Parameters, PrimitiveDither.LODFactor);
	}
}
void ClipLODTransition(float2 SvPosition)
{
	if (PrimitiveDither.LODFactor != 0.0)
	{
		ClipLODTransition(SvPosition, PrimitiveDither.LODFactor);
	}
}
#else
void ClipLODTransition(FMaterialPixelParameters Parameters)
{
}
void ClipLODTransition(float2 SvPosition)
{
}
#endif

void GetMaterialClippingShadowDepth(FMaterialPixelParameters Parameters, FPixelMaterialInputs PixelMaterialInputs)
{
	ClipLODTransition(Parameters);
	#if MATERIALBLENDING_MASKED
		clip(GetMaterialMask(PixelMaterialInputs));
	#elif TRANSLUCENT_SHADOW_WITH_MASKED_OPACITY
		clip(GetMaterialMaskedOpacity(PixelMaterialInputs));
	#elif MATERIALBLENDING_TRANSLUCENT
		clip(GetMaterialOpacity(PixelMaterialInputs) - 1.0f / 255.0f);
	#endif
}

#if MATERIAL_DITHER_OPACITY_MASK
float DitheredOpacityMaskToOpacity(float Mask)
{
	// This represents the expected value of the function GetMaterialCoverageAndClipping
	// which randomly dithers the fragment on or off to produce the effect of opacity

	// The expected value of this dithering can be computed as:
	//    Simplify[Integrate[If[Mask + Dither - 1/2 < 0, 0, 1], {Dither, 0, 1}]]
	// which is just:

	return saturate(Mask + 0.5);
}
#endif

void GetMaterialCoverageAndClipping(FMaterialPixelParameters Parameters, FPixelMaterialInputs PixelMaterialInputs)
{
	ClipLODTransition(Parameters);

#if MATERIALBLENDING_MASKED && !SINGLE_LAYER_WATER_NO_DISCARD
	#if MATERIAL_DITHER_OPACITY_MASK
		/*
		5 value dither. Every value present in +
		012
		234
		401
		*/
		float2 Pos = Parameters.SvPosition.xy;
		
		float2 DepthGrad = {
			ddx( Parameters.SvPosition.z ),
			ddy( Parameters.SvPosition.z )
		};
		//Pos = floor( Pos + DepthGrad * float2( 4093, 3571 ) );

		float Dither5 = frac( ( Pos.x + Pos.y * 2 - 1.5 + ResolvedView.TemporalAAParams.x ) / 5 );
		float Noise = frac( dot( float2( 171.0, 231.0 ) / 71, Pos.xy ) );
		float Dither = ( Dither5 * 5 + Noise ) * (1.0 / 6.0);

		clip( GetMaterialMask(PixelMaterialInputs) + Dither - 0.5 );
	#else
		clip(GetMaterialMask(PixelMaterialInputs));
	#endif
#endif
}

// The material blending mode alone is not enough information. We also need to know if the material is ThinTranslucent because in this case we should never clip.
// Indeed, ThinTranslucent surfaces always have a coverage of 1 and opacity represent the coverage of the opaque lit material sitting on top of the translucent one.
void GetMaterialClippingVelocity(FMaterialPixelParameters Parameters, FPixelMaterialInputs PixelMaterialInputs, bool bIsThinTranslucent, float MaterialOpacity)
{
#if MATERIALBLENDING_TRANSLUCENT || MATERIALBLENDING_ADDITIVE || MATERIALBLENDING_MODULATE || STRATA_TRANSLUCENT_MATERIAL
	ClipLODTransition(Parameters);
	clip(bIsThinTranslucent ? 1.0f : MaterialOpacity - 1.0 / 255.0 - GetMaterialOpacityMaskClipValue());
#else
	GetMaterialCoverageAndClipping(Parameters, PixelMaterialInputs);
#endif
}

#define MATERIALBLENDING_MASKED_USING_COVERAGE (FORWARD_SHADING && MATERIALBLENDING_MASKED && SUPPORTS_PIXEL_COVERAGE)
#if MATERIALBLENDING_MASKED_USING_COVERAGE

uint GetDerivativeCoverageFromMask(float MaterialMask)
{
	uint Coverage = 0x0;
	if (MaterialMask > 0.01) Coverage = 0x8;
	if (MaterialMask > 0.25) Coverage = 0x9;
	if (MaterialMask > 0.50) Coverage = 0xD;
	if (MaterialMask > 0.75) Coverage = 0xF;
	return Coverage;
}

// Returns the new pixel coverage according the material's mask and the current pixel's mask.
uint DiscardMaterialWithPixelCoverage(FMaterialPixelParameters MaterialParameters, FPixelMaterialInputs PixelMaterialInputs)
{
	ClipLODTransition(MaterialParameters);
	float OriginalMask = GetMaterialMaskInputRaw(PixelMaterialInputs);
	float MaskClip = GetMaterialOpacityMaskClipValue();

	if (ResolvedView.NumSceneColorMSAASamples > 1)
	{
		float Mask = (OriginalMask - MaskClip) / (1.0 - MaskClip);
		uint CurrentPixelCoverage = GetDerivativeCoverageFromMask(Mask);
		// Discard pixel shader if all sample are masked to avoid computing other material inputs.
		clip(float(CurrentPixelCoverage) - 0.5);
		return CurrentPixelCoverage;
	}
	clip(OriginalMask - MaskClip);
	return 0xF;
}

#endif // MATERIALBLENDING_MASKED_USING_COVERAGE


	#define FrontFaceSemantic SV_IsFrontFace
	#define FIsFrontFace bool
	half GetFloatFacingSign(FIsFrontFace bIsFrontFace)
	{
#if COMPILER_DXC && (COMPILER_VULKAN || COMPILER_GLSL_ES3_1)
		// We need to flip SV_IsFrontFace for Vulkan when compiling with DXC due to different coordinate systems.
		// HLSLcc did that by flipping SV_IsFrontFace in the high-level GLSL output.
		return bIsFrontFace ? -1 : +1;
#else
		return bIsFrontFace ? +1 : -1;
#endif
}

#if MATERIAL_TWOSIDED_SEPARATE_PASS
	#define OPTIONAL_IsFrontFace
	static const FIsFrontFace bIsFrontFace = 1;
#else
	#define OPTIONAL_IsFrontFace , in FIsFrontFace bIsFrontFace : FrontFaceSemantic
#endif

// Return whether View has ortho or perspective projection
bool IsOrthoProjection(ViewState InView)
{
	return InView.ViewToClip[3][3] >= 1.0f;
}

/** Initializes the subset of Parameters that was not set in GetMaterialPixelParameters. */
void CalcMaterialParametersEx(
	in out FMaterialPixelParameters Parameters,
	in out FPixelMaterialInputs PixelMaterialInputs,
	float4 SvPosition,
	float4 ScreenPosition,
	FIsFrontFace bIsFrontFace,
	float3 TranslatedWorldPosition,
	float3 TranslatedWorldPositionExcludingShaderOffsets)
{
	// Remove the pre view translation
	Parameters.WorldPosition_CamRelative = TranslatedWorldPosition.xyz;
	Parameters.AbsoluteWorldPosition = LWCSubtract(TranslatedWorldPosition.xyz, ResolvedView.PreViewTranslation);

	// If the material uses any non-offset world position expressions, calculate those parameters. If not, 
	// the variables will have been initialised to 0 earlier.
#if USE_WORLD_POSITION_EXCLUDING_SHADER_OFFSETS
	Parameters.WorldPosition_NoOffsets_CamRelative = TranslatedWorldPositionExcludingShaderOffsets;
	Parameters.WorldPosition_NoOffsets = LWCSubtract(TranslatedWorldPositionExcludingShaderOffsets, ResolvedView.PreViewTranslation);
#endif

	Parameters.SvPosition = SvPosition;
	Parameters.ScreenPosition = ScreenPosition;
	Parameters.ViewBufferUV = ScreenPositionToBufferUV(ScreenPosition);

	// CameraVector is a normalised vector representing the "from surface to camera" direction.
	#if RAYHITGROUPSHADER
		Parameters.CameraVector = -WorldRayDirection();
	#else
		if (IsOrthoProjection(ResolvedView))
		{
			// CameraVector is just ViewForward in an ortho mode
			Parameters.CameraVector = -ResolvedView.ViewForward;
		}
		else
		{
			// TranslatedWorldPosition is the world position translated to the camera position, which is just -CameraVector in perspective projection
			Parameters.CameraVector = normalize(-Parameters.WorldPosition_CamRelative.xyz);
		}
	#endif

	Parameters.LightVector = 0;

#if IS_NANITE_PASS
	// Nanite does not support OPTIONAL_IsFrontFace, so Nanite sets the following to 1.0f or -1.0f in
	// GetMaterialPixelParameters - here we pull it out into our own front facing bool.
	const bool bNaniteIsFrontFace = Parameters.TwoSidedSign < 0.0f;
#endif

	Parameters.TwoSidedSign = 1.0f;

#if MATERIAL_TWOSIDED && HAS_PRIMITIVE_UNIFORM_BUFFER
	// #dxr: DirectX Raytracing's HitKind() intrinsic already accounts for negative scaling
	#if PIXELSHADER
		Parameters.TwoSidedSign *= ResolvedView.CullingSign * GetPrimitive_DeterminantSign(Parameters.PrimitiveId);
	#endif
#endif

#if (MATERIAL_TWOSIDED && !MATERIAL_TWOSIDED_SEPARATE_PASS) || RAYHITGROUPSHADER
	// Either we have a two-sided material that needs a sign flip, or we have a ray tracing material
	// that needs to consider rays arriving from either side
	#if IS_NANITE_PASS
		Parameters.TwoSidedSign *= GetFloatFacingSign(bNaniteIsFrontFace);
	#else
		Parameters.TwoSidedSign *= GetFloatFacingSign(bIsFrontFace);
	#endif
#endif

#if MATERIAL_VIRTUALTEXTURE_FEEDBACK || LIGHTMAP_VT_ENABLED
	InitializeVirtualTextureFeedback(Parameters.VirtualTextureFeedback, (uint2)SvPosition.xy, View.FrameNumber);
#endif

#if USE_ANALYTIC_DERIVATIVES
	if(!TEXTURE_SAMPLE_DEBUG || View.GeneralPurposeTweak >= 1.0f)
		CalcPixelMaterialInputsAnalyticDerivatives(Parameters, PixelMaterialInputs);
	else
#endif
	{
		CalcPixelMaterialInputs(Parameters, PixelMaterialInputs);
	}
}

// convenience function to setup CalcMaterialParameters assuming we don't support TranslatedWorldPositionExcludingShaderOffsets
// @param SvPosition from SV_Position when rendering the view, for other projections e.g. shadowmaps this function cannot be used and you need to call CalcMaterialParametersEx()
void CalcMaterialParameters(
	in out FMaterialPixelParameters Parameters,
	in out FPixelMaterialInputs PixelMaterialInputs,
	float4 SvPosition,
	FIsFrontFace bIsFrontFace)
{
	float4 ScreenPosition = SvPositionToResolvedScreenPosition(SvPosition);
	float3 TranslatedWorldPosition = SvPositionToResolvedTranslatedWorld(SvPosition);

	CalcMaterialParametersEx(Parameters, PixelMaterialInputs, SvPosition, ScreenPosition, bIsFrontFace, TranslatedWorldPosition, TranslatedWorldPosition);
}

void CalcMaterialParametersPost(
	in out FMaterialPixelParameters Parameters,
	in out FPixelMaterialInputs PixelMaterialInputs,
	float4 SvPosition,
	FIsFrontFace bIsFrontFace)
{
	float4 ScreenPosition = SvPositionToScreenPosition(SvPosition);
	float3 TranslatedWorldPosition = SvPositionToTranslatedWorld(SvPosition);

	CalcMaterialParametersEx(Parameters, PixelMaterialInputs, SvPosition, ScreenPosition, bIsFrontFace, TranslatedWorldPosition, TranslatedWorldPosition);
}

/** Assemble the transform from tangent space into world space */
half3x3 AssembleTangentToWorld( half3 TangentToWorld0, half4 TangentToWorld2 )
{
	// Will not be orthonormal after interpolation. This perfectly matches xNormal.
	// Any mismatch with xNormal will cause distortions for baked normal maps.

	// Derive the third basis vector off of the other two.
	// Flip based on the determinant sign
	half3 TangentToWorld1 = cross(TangentToWorld2.xyz,TangentToWorld0) * TangentToWorld2.w;
	// Transform from tangent space to world space
	return half3x3(TangentToWorld0, TangentToWorld1, TangentToWorld2.xyz);
}

// Whether the material shader should output pixel depth offset
#define OUTPUT_PIXEL_DEPTH_OFFSET (WANT_PIXEL_DEPTH_OFFSET && !IS_NANITE_PASS && ((MATERIALBLENDING_SOLID || MATERIALBLENDING_MASKED) || (TRANSLUCENT_WRITING_VELOCITY)))

// Whether to use the hidden d3d11 feature that supports depth writes with ZCull by only pushing into the screen
//@todo - use for other SM5 platforms
#define SUPPORTS_CONSERVATIVE_DEPTH_WRITES ((COMPILER_HLSL && FEATURE_LEVEL >= FEATURE_LEVEL_SM5) || COMPILER_PSSL || (COMPILER_METAL && FEATURE_LEVEL >= FEATURE_LEVEL_SM5) || SWITCH_PROFILE || SWITCH_PROFILE_FORWARD)
#define USE_CONSERVATIVE_DEPTH_WRITES (OUTPUT_PIXEL_DEPTH_OFFSET && SUPPORTS_CONSERVATIVE_DEPTH_WRITES) 

#if USE_CONSERVATIVE_DEPTH_WRITES

#if COMPILER_HLSL
	// Note: for some reason using SV_DepthLessEqual without these interpolation modifiers causes a compile error in d3d
	#define INPUT_POSITION_QUALIFIERS linear noperspective centroid
	// Use conservative depth output so we still get Z Cull.  Note, this is a reversed Z depth surface.
	#define DEPTH_WRITE_SEMANTIC SV_DepthLessEqual
#elif COMPILER_METAL
	#define INPUT_POSITION_QUALIFIERS 
	#define DEPTH_WRITE_SEMANTIC SV_DepthLessEqual
#elif COMPILER_PSSL
	#define INPUT_POSITION_QUALIFIERS
	#define DEPTH_WRITE_SEMANTIC S_DEPTH_LE_OUTPUT
#elif SWITCH_PROFILE || SWITCH_PROFILE_FORWARD
	#define INPUT_POSITION_QUALIFIERS
	#define DEPTH_WRITE_SEMANTIC SV_DepthLessEqual
#else
	#error USE_CONSERVATIVE_DEPTH_WRITES enabled for unsupported platform
#endif

#else
	#define INPUT_POSITION_QUALIFIERS 
	#define DEPTH_WRITE_SEMANTIC SV_DEPTH
#endif

#if OUTPUT_PIXEL_DEPTH_OFFSET
	#define OPTIONAL_OutDepthConservative ,out float OutDepth : DEPTH_WRITE_SEMANTIC
	#define OPTIONAL_OutDepth ,out float OutDepth : SV_DEPTH
#else
	#define OPTIONAL_OutDepthConservative
	#define OPTIONAL_OutDepth
#endif

float ApplyPixelDepthOffsetToMaterialParameters(inout FMaterialPixelParameters MaterialParameters, FPixelMaterialInputs PixelMaterialInputs, out float OutDepth)
{
	float PixelDepthOffset = GetMaterialPixelDepthOffset(PixelMaterialInputs);

	// SvPosition.z contains device depth value normally written to depth buffer
	// ScreenPosition.z is 'SvPosition.z * SvPosition.w'
	// So here we compute a new device depth value with the given pixel depth offset, but clamp the value against the regular SvPosition.z
	// This clamp is important, even if PixelDepthOffset is 0.0f, the computed DeviceDepth may end up 'slightly' larger than SvPosition.z due to floating point whatever
	// Since we are outputing depth with SV_DepthLessEqual, this ends up as undefined behavior
	// In particular, this can cause problems on PS4....PS4 enables RE_Z when using depth output along with virtual texture UAV feedback buffer writes
	// RE_Z causes the HW to perform depth test twice, once before executing pixel shader, and once after
	// The PreZ pass will write depth buffer using depth offset, then the base pass will test against this value using both modified and unmodifed depth
	// If the unmodified depth is ever slightly less than the modified depth, the initial depth test will fail, which results in z-fighting/flickering type artifacts
	float DeviceDepth = min(MaterialParameters.ScreenPosition.z / (MaterialParameters.ScreenPosition.w + PixelDepthOffset), MaterialParameters.SvPosition.z);

	// Once we've computed our (clamped) device depth, recompute PixelDepthOffset again to take the potential clamp into account
	PixelDepthOffset = (MaterialParameters.ScreenPosition.z - DeviceDepth * MaterialParameters.ScreenPosition.w) / DeviceDepth;

	// Update positions used for shading
	MaterialParameters.ScreenPosition.w += PixelDepthOffset;
	MaterialParameters.SvPosition.w = MaterialParameters.ScreenPosition.w;
	MaterialParameters.AbsoluteWorldPosition = LWCAdd(MaterialParameters.AbsoluteWorldPosition, -MaterialParameters.CameraVector * PixelDepthOffset);

	OutDepth = INVARIANT(DeviceDepth);

	return PixelDepthOffset;
}

float3 GetWorldBentNormalZero(in FMaterialPixelParameters MaterialParameters)
{
#if NUM_MATERIAL_OUTPUTS_GETBENTNORMAL > 0
	#if MATERIAL_TANGENTSPACENORMAL
		return normalize(TransformTangentVectorToWorld(MaterialParameters.TangentToWorld, GetBentNormal0(MaterialParameters)));
	#else
		return GetBentNormal0(MaterialParameters);
	#endif
#else
	return MaterialParameters.WorldNormal;
#endif
}

// Return the Iris & Iris plane normal, used for eye shading model
void GetEyeNormals(
	float IrisMask,
	float IrisDistance,
	in float3 InNormal,
	in float3 InClearCoatNormal,
	in float3 InCustomTangent,
	inout float3 OutIrisNormal,
	inout float3 OutIrisPlaneNormal)
{
#if IRIS_NORMAL
  #if NUM_MATERIAL_OUTPUTS_CLEARCOATBOTTOMNORMAL > 0
	OutIrisNormal = normalize(InClearCoatNormal);
  #else
	OutIrisNormal = InNormal;
  #endif

  #if NUM_MATERIAL_OUTPUTS_GETTANGENTOUTPUT > 0
	OutIrisPlaneNormal = normalize(InCustomTangent);
  #else
	OutIrisPlaneNormal = OutIrisNormal;
  #endif
#else
  #if NUM_MATERIAL_OUTPUTS_GETTANGENTOUTPUT > 0
	OutIrisNormal = normalize(InCustomTangent);
	OutIrisPlaneNormal = OutIrisNormal;
  #else
	OutIrisNormal = InNormal;
	OutIrisPlaneNormal = InNormal;
  #endif
#endif
}<|MERGE_RESOLUTION|>--- conflicted
+++ resolved
@@ -23,22 +23,13 @@
 #include "/Engine/Private/HairStrands/HairCardsAttributeCommon.ush"
 #include "/Engine/Private/HairStrands/HairStrandsAttributeCommon.ush"
 #include "/Engine/Private/DeferredShadingCommon.ush"
-<<<<<<< HEAD
+#include "/Engine/Private/SparseVolumeTexture/SparseVolumeTextureCommon.ush"
 
 // Reduce latency of Nanite material base pass pixel shaders caused by register pressure due to the calculation of WPO
 #if PIXELSHADER && IS_NANITE_SHADING_PASS && IS_BASE_PASS
 	COMPILER_FORCE_WAVE32_MODE
 #endif
 
-=======
-#include "/Engine/Private/SparseVolumeTexture/SparseVolumeTextureCommon.ush"
-
-// Reduce latency of Nanite material base pass pixel shaders caused by register pressure due to the calculation of WPO
-#if PIXELSHADER && IS_NANITE_SHADING_PASS && IS_BASE_PASS
-	COMPILER_FORCE_WAVE32_MODE
-#endif
-
->>>>>>> 4af6daef
 // Update this GUID to force all material shaders to recompile
 // Merge conflicts on this line should be resolved by generating a new GUID
 // GUID = 4BCB6F1E-5842-441E-934D-F999D009CCB5
@@ -140,14 +131,10 @@
 #if IS_NANITE_PASS
 	#define ALLOW_CLIP 0
 	#define clip(x)
-<<<<<<< HEAD
-	#if COMPUTESHADER
-=======
 	#if COMPUTE_SHADED
 		// Threads are remapped into 2x2 quad layout, so quad read x/y/d work for ddx/ddy
 		#define fwidth(x) 0
 	#elif COMPUTESHADER
->>>>>>> 4af6daef
 		#define ddx(x) 0
 		#define ddy(x) 0
 		#define fwidth(x) 0
@@ -156,15 +143,6 @@
 	#define ALLOW_CLIP 1
 #endif
 
-<<<<<<< HEAD
-#define TEMPLATE_USES_STRATA			(STRATA_ENABLED && MATERIAL_IS_STRATA)
-#define STRATA_OPAQUE_MATERIAL			(TEMPLATE_USES_STRATA && ((!STRATA_MATERIAL_EXPORT_EXECUTED && MATERIALBLENDING_ANY_TRANSLUCENT<=0) || STRATA_MATERIAL_EXPORT_FROM_OPAQUE))
-#define STRATA_TRANSLUCENT_MATERIAL		(TEMPLATE_USES_STRATA && ((!STRATA_MATERIAL_EXPORT_EXECUTED && MATERIALBLENDING_ANY_TRANSLUCENT>0 ) || STRATA_MATERIAL_EXPORT_FROM_TRANSLUCENT))
-#define STRATA_OPAQUE_DEFERRED			(STRATA_OPAQUE_MATERIAL && !FORWARD_SHADING)
-#define STRATA_TRANSLUCENT_FORWARD		(STRATA_TRANSLUCENT_MATERIAL && !FORWARD_SHADING)
-#define STRATA_FORWARD_SHADING			(FORWARD_SHADING && (STRATA_OPAQUE_MATERIAL || STRATA_TRANSLUCENT_MATERIAL))
-#define STRATA_OUTPUT_ROUGH_REFRACTION	(STRATA_ENABLED && STRATA_OPAQUE_ROUGH_REFRACTION_ENABLED && STRATA_MATERIAL_OUTPUT_OPAQUE_ROUGH_REFRACTIONS)
-=======
 #define TEMPLATE_USES_STRATA				(STRATA_ENABLED && MATERIAL_IS_STRATA)
 #define STRATA_OPAQUE_MATERIAL				(TEMPLATE_USES_STRATA && ((!STRATA_MATERIAL_EXPORT_EXECUTED && MATERIALBLENDING_ANY_TRANSLUCENT<=0) || STRATA_MATERIAL_EXPORT_FROM_OPAQUE))
 #define STRATA_TRANSLUCENT_MATERIAL			(TEMPLATE_USES_STRATA && ((!STRATA_MATERIAL_EXPORT_EXECUTED && MATERIALBLENDING_ANY_TRANSLUCENT>0 ) || STRATA_MATERIAL_EXPORT_FROM_TRANSLUCENT))
@@ -175,7 +153,6 @@
 
 // Premultiplied alpha override is only enabled when alpha composite blending is used and the root node input is fed.
 #define STRATA_USE_PREMULTALPHA_OVERRIDE	(STRATA_ENABLED && MATERIALBLENDING_ALPHACOMPOSITE && STRATA_PREMULTIPLIED_ALPHA_OPACITY_OVERRIDEN)
->>>>>>> 4af6daef
 
 #if TEMPLATE_USES_STRATA
 #define STRATA_INLINE_SHADING 1
@@ -472,11 +449,7 @@
 
 	// Actual primitive Id
 #if HAIR_STRAND_MESH_FACTORY
-<<<<<<< HEAD
-	uint	HairPrimitiveId;		// Control point ID
-=======
 	uint	HairControlPointId;		// Control point ID
->>>>>>> 4af6daef
 	float2	HairPrimitiveUV;		// U: parametric distance between the two surrounding control point. V: parametric distance along hair width
 #endif
 #if HAIR_CARD_MESH_FACTORY
@@ -534,10 +507,6 @@
 #if TEMPLATE_USES_STRATA
 	FSharedLocalBases SharedLocalBases;
 	FStrataTree StrataTree;
-<<<<<<< HEAD
-	FStrataPixelFootprint StrataPixelFootprint;
-#endif
-=======
 
 #if STRATA_USE_FULLYSIMPLIFIED_MATERIAL == 1
 	FSharedLocalBases SharedLocalBasesFullySimplified;
@@ -562,7 +531,6 @@
 		return StrataPixelHeader;
 	}
 #endif
->>>>>>> 4af6daef
 
 	FMaterialAttributes MaterialAttributes;
 };
@@ -661,13 +629,6 @@
 	// Index into View.PrimitiveSceneData
 	uint PrimitiveId;
 
-<<<<<<< HEAD
-#if IS_NANITE_PASS
-	bool bEvaluateWorldPositionOffset;
-#endif
-};
-
-=======
 	bool bEvaluateWorldPositionOffset;
 };
 
@@ -680,7 +641,6 @@
 	return Result;
 }
 
->>>>>>> 4af6daef
 float MaterialReadInterpolatorComponent(FMaterialPixelParameters Parameters, int InterpolatorIndex)
 {
 #if NUM_TEX_COORD_INTERPOLATORS
@@ -922,20 +882,6 @@
 	return GetViewportUV(Parameters) * View.ViewSizeAndInvSize.xy;
 }
 
-<<<<<<< HEAD
-uint3 SparseVolumeTextureGetVoxelCoord(uint PackedPhysicalTileCoord, uint PhysicalTileSize, uint3 PageTableCoord, uint3 VolumeCoord)
-{
-	const int3 PhysicalTileCoord = int3(
-		PackedPhysicalTileCoord & 0x7FF,
-		(PackedPhysicalTileCoord >> 11) & 0x7FF,
-		(PackedPhysicalTileCoord >> 22) & 0x3FF);
-
-	int3 VoxelCoord = PhysicalTileCoord * PhysicalTileSize + int3(VolumeCoord - PageTableCoord * PhysicalTileSize);
-	return VoxelCoord;
-}
-
-=======
->>>>>>> 4af6daef
 #if POST_PROCESS_MATERIAL
 
 float2 GetPixelPosition(FMaterialPixelParameters Parameters)
@@ -1184,20 +1130,12 @@
 	}
 
 	FLWCVector3 GetActorWorldPosition(FMaterialPixelParameters Parameters)
-<<<<<<< HEAD
 	{
 	#if DECAL_PRIMITIVE
 		return MakeLWCVector3(DecalTilePosition.xyz, DecalToWorld[3].xyz);
 	#else
 		return GetPrimitiveData(Parameters).ActorWorldPosition;
 	#endif
-=======
-	{
-	#if DECAL_PRIMITIVE
-		return MakeLWCVector3(DecalTilePosition.xyz, DecalToWorld[3].xyz);
-	#else
-		return GetPrimitiveData(Parameters).ActorWorldPosition;
-	#endif
 	}
 
 	float3 GetActorTranslatedWorldPosition(FMaterialVertexParameters Parameters)
@@ -1208,7 +1146,6 @@
 	float3 GetActorTranslatedWorldPosition(FMaterialPixelParameters Parameters)
 	{
 		return LWCToFloat(LWCAdd(GetActorWorldPosition(Parameters), ResolvedView.PreViewTranslation));
->>>>>>> 4af6daef
 	}
 	
 	float3 GetObjectOrientation(FMaterialVertexParameters Parameters)
@@ -1258,7 +1195,6 @@
 		const uint   Float4Offset = Parameters.CustomDataOffset + (FloatIndex >> 2u);
 		const float4 Float4Packed = LoadInstancePayloadDataElement(Float4Offset);
 		return Float4Packed[FloatIndex & 0x3u];
-<<<<<<< HEAD
 	}
 #elif USE_INSTANCING && USES_PER_INSTANCE_CUSTOM_DATA
 	const uint FloatIndex = uint(Index);
@@ -1269,18 +1205,6 @@
 		const uint BufferStartIndex = InstanceDataIndex * InstanceVF.NumCustomDataFloats;
 		return InstanceVF.InstanceCustomDataBuffer[BufferStartIndex + FloatIndex];
 	}
-=======
-	}
-#elif USE_INSTANCING && USES_PER_INSTANCE_CUSTOM_DATA
-	const uint FloatIndex = uint(Index);
-	BRANCH
-	if (FloatIndex < InstanceVF.NumCustomDataFloats)
-	{
-		const uint InstanceDataIndex = asuint(Parameters.PerInstanceParams.w);
-		const uint BufferStartIndex = InstanceDataIndex * InstanceVF.NumCustomDataFloats;
-		return InstanceVF.InstanceCustomDataBuffer[BufferStartIndex + FloatIndex];
-	}
->>>>>>> 4af6daef
 #endif
 	return DefaultValue;
 }
@@ -1340,11 +1264,7 @@
 /** Get the per-instance custom data when instancing */
 MaterialFloat3 GetPerInstanceCustomData3Vector(FMaterialVertexParameters Parameters, int Index, MaterialFloat3 DefaultValue)
 {
-<<<<<<< HEAD
-#if USE_INSTANCE_CULLING && USES_PER_INSTANCE_CUSTOM_DATA
-=======
 #if VF_USE_PRIMITIVE_SCENE_DATA && USES_PER_INSTANCE_CUSTOM_DATA
->>>>>>> 4af6daef
 		return float3(GetPerInstanceCustomData(Parameters, Index, DefaultValue.x), 
 					  GetPerInstanceCustomData(Parameters, Index + 1, DefaultValue.y),
 					  GetPerInstanceCustomData(Parameters, Index + 2, DefaultValue.z));
@@ -1373,7 +1293,6 @@
 }
 
 FLWCMatrix GetLocalToWorld(FMaterialVertexParameters Parameters)
-<<<<<<< HEAD
 {
 #if DECAL_PRIMITIVE
 	return MakeLWCMatrix(DecalTilePosition.xyz, DecalToWorld);
@@ -1395,7 +1314,11 @@
 
 FLWCMatrix GetPrevLocalToWorld(FMaterialVertexParameters Parameters)
 {
+#if USE_INSTANCING || USE_INSTANCE_CULLING || IS_MESHPARTICLE_FACTORY
 	return Parameters.PrevFrameLocalToWorld;
+#else
+	return GetPrimitiveData(Parameters).PreviousLocalToWorld;
+#endif
 }
 
 /** Transforms a vector from local space to world space (PS version) */
@@ -1462,99 +1385,6 @@
 #else
 	return GetPrimitiveData(Parameters).ObjectWorldPosition;
 #endif
-=======
-{
-#if DECAL_PRIMITIVE
-	return MakeLWCMatrix(DecalTilePosition.xyz, DecalToWorld);
-#elif USE_INSTANCING || USE_INSTANCE_CULLING || IS_MESHPARTICLE_FACTORY
-	return Parameters.InstanceLocalToWorld;
-#else
-	return GetPrimitiveData(Parameters).LocalToWorld;
-#endif
-}
-
-FLWCMatrix GetLocalToWorld(FMaterialPixelParameters Parameters)
-{
-#if DECAL_PRIMITIVE
-	return MakeLWCMatrix(DecalTilePosition.xyz, DecalToWorld);
-#else
-	return GetPrimitiveData(Parameters).LocalToWorld;
-#endif
-}
-
-FLWCMatrix GetPrevLocalToWorld(FMaterialVertexParameters Parameters)
-{
-#if USE_INSTANCING || USE_INSTANCE_CULLING || IS_MESHPARTICLE_FACTORY
-	return Parameters.PrevFrameLocalToWorld;
-#else
-	return GetPrimitiveData(Parameters).PreviousLocalToWorld;
-#endif
-}
-
-/** Transforms a vector from local space to world space (PS version) */
-MaterialFloat3 TransformLocalVectorToWorld(FMaterialPixelParameters Parameters, MaterialFloat3 InLocalVector)
-{
-	return mul(InLocalVector, GetLocalToWorld3x3(Parameters));
-}
-
-/** Transforms a vector from local space to world space (VS version) */
-MaterialFloat3 TransformLocalVectorToWorld(FMaterialVertexParameters Parameters,MaterialFloat3 InLocalVector)
-{
-	#if USE_INSTANCING || USE_INSTANCE_CULLING || IS_MESHPARTICLE_FACTORY
-		return LWCMultiplyVector(InLocalVector, Parameters.InstanceLocalToWorld);
-	#else
-		return mul(InLocalVector, GetLocalToWorld3x3(Parameters));
-	#endif
-}
-
-/** Transforms a vector from local space to previous frame world space (VS version) */
-MaterialFloat3 TransformLocalVectorToPrevWorld(FMaterialVertexParameters Parameters, MaterialFloat3 InLocalVector)
-{
-#if USE_INSTANCING || USE_INSTANCE_CULLING || IS_MESHPARTICLE_FACTORY
-	return LWCMultiplyVector(InLocalVector, Parameters.PrevFrameLocalToWorld);
-#else
-	return mul(InLocalVector, GetPreviousLocalToWorld3x3(Parameters));
-#endif
-}
-
-/** Transforms a position from local space to absolute world space */
-FLWCVector3 TransformLocalPositionToWorld(FMaterialPixelParameters Parameters,float3 InLocalPosition)
-{
-	return LWCMultiply(InLocalPosition, GetLocalToWorld(Parameters));
-}
-
-/** Transforms a position from local space to absolute world space */
-FLWCVector3 TransformLocalPositionToWorld(FMaterialVertexParameters Parameters,float3 InLocalPosition)
-{
-	return LWCMultiply(InLocalPosition, GetLocalToWorld(Parameters));
-}
-
-/** Transforms a position from local space to previous frame absolute world space */
-FLWCVector3 TransformLocalPositionToPrevWorld(FMaterialVertexParameters Parameters,float3 InLocalPosition)
-{
-	return LWCMultiply(InLocalPosition, GetPrevLocalToWorld(Parameters));
-}
-
-/** Return the object's position in world space */
-FLWCVector3 GetObjectWorldPosition(FMaterialPixelParameters Parameters)
-{
-#if DECAL_PRIMITIVE
-	return MakeLWCVector3(DecalTilePosition.xyz, DecalToWorld[3].xyz);
-#else
-	return GetPrimitiveData(Parameters).ObjectWorldPosition;
-#endif
-}
-
-/** Return the object's position in world space. For instanced meshes, this returns the instance position. */
-FLWCVector3 GetObjectWorldPosition(FMaterialVertexParameters Parameters)
-{
-#if DECAL_PRIMITIVE
-	return MakeLWCVector3(DecalTilePosition.xyz, DecalToWorld[3].xyz);
-#elif USE_INSTANCING || USE_INSTANCE_CULLING || IS_MESHPARTICLE_FACTORY
-	return LWCGetOrigin(Parameters.InstanceLocalToWorld);
-#else
-	return GetPrimitiveData(Parameters).ObjectWorldPosition;
-#endif
 }
 
 float3 GetObjectTranslatedWorldPosition(FMaterialPixelParameters Parameters)
@@ -1565,7 +1395,6 @@
 float3 GetObjectTranslatedWorldPosition(FMaterialVertexParameters Parameters)
 {
 	return LWCToFloat(LWCAdd(GetObjectWorldPosition(Parameters), ResolvedView.PreViewTranslation));
->>>>>>> 4af6daef
 }
 
 /** Get the per-instance random value when instancing */
@@ -1715,11 +1544,7 @@
 float2 MaterialExpressionGetHairRootUV(FMaterialPixelParameters Parameters)
 {
 #if HAIR_STRAND_MESH_FACTORY
-<<<<<<< HEAD
-	return GetHairStrandsRootUV(Parameters.HairPrimitiveId, Parameters.HairPrimitiveUV);
-=======
 	return GetHairStrandsRootUV(Parameters.HairControlPointId);
->>>>>>> 4af6daef
 #elif HAIR_CARD_MESH_FACTORY
 	return GetHairStrandsRootUV(Parameters.HairPrimitiveUV, Parameters.HairPrimitiveRootUV);
 #else
@@ -1730,11 +1555,7 @@
 float2 MaterialExpressionGetHairUV(FMaterialPixelParameters Parameters)
 {	
 #if HAIR_STRAND_MESH_FACTORY
-<<<<<<< HEAD
-	return GetHairStrandsUV(Parameters.HairPrimitiveId, Parameters.HairPrimitiveUV);
-=======
 	return GetHairStrandsUV(Parameters.HairControlPointId, Parameters.HairPrimitiveUV);
->>>>>>> 4af6daef
 #elif HAIR_CARD_MESH_FACTORY
 	return GetHairStrandsUV(Parameters.HairPrimitiveUV);
 #else
@@ -1745,11 +1566,7 @@
 float2 MaterialExpressionGetHairDimensions(FMaterialPixelParameters Parameters)
 {
 #if HAIR_STRAND_MESH_FACTORY
-<<<<<<< HEAD
-	return GetHairStrandsDimensions(Parameters.HairPrimitiveId, Parameters.HairPrimitiveUV);
-=======
 	return GetHairStrandsDimensions(Parameters.HairControlPointId, Parameters.HairPrimitiveUV.x);
->>>>>>> 4af6daef
 #elif HAIR_CARD_MESH_FACTORY
 	return GetHairStrandsDimensions(Parameters.HairPrimitiveUV, Parameters.HairPrimitiveLength);
 #else
@@ -1760,11 +1577,7 @@
 float MaterialExpressionGetHairSeed(FMaterialPixelParameters Parameters)
 {
 #if HAIR_STRAND_MESH_FACTORY
-<<<<<<< HEAD
-	return GetHairStrandsSeed(Parameters.HairPrimitiveId, Parameters.HairPrimitiveUV);
-=======
 	return GetHairStrandsSeed(Parameters.HairControlPointId);
->>>>>>> 4af6daef
 #elif HAIR_CARD_MESH_FACTORY
 	return GetHairStrandsSeed(Parameters.HairPrimitiveUV);
 #else
@@ -1772,17 +1585,10 @@
 #endif
 }
 
-<<<<<<< HEAD
-float MaterialExpressionGetHairClumpID(FMaterialPixelParameters Parameters)
-{
-#if HAIR_STRAND_MESH_FACTORY
-	return GetHairStrandsClumpID(Parameters.HairPrimitiveId, Parameters.HairPrimitiveUV);
-=======
 float3 MaterialExpressionGetHairClumpID(FMaterialPixelParameters Parameters)
 {
 #if HAIR_STRAND_MESH_FACTORY
 	return GetHairStrandsClumpID(Parameters.HairControlPointId);
->>>>>>> 4af6daef
 #elif HAIR_CARD_MESH_FACTORY
 	return GetHairStrandsClumpID(Parameters.HairPrimitiveUV);
 #else
@@ -1793,11 +1599,7 @@
 float3 MaterialExpressionGetHairBaseColor(FMaterialPixelParameters Parameters)
 {
 #if HAIR_STRAND_MESH_FACTORY
-<<<<<<< HEAD
-	return GetHairStrandsBaseColor(Parameters.HairPrimitiveId, Parameters.HairPrimitiveUV);
-=======
 	return GetHairStrandsColor(Parameters.HairControlPointId, Parameters.HairPrimitiveUV.x);
->>>>>>> 4af6daef
 #elif HAIR_CARD_MESH_FACTORY
 	return GetHairStrandsBaseColor(Parameters.HairPrimitiveUV, Parameters.HairPrimitiveMaterial.xyz);
 #else
@@ -1808,11 +1610,7 @@
 float MaterialExpressionGetHairRoughness(FMaterialPixelParameters Parameters)
 {
 #if HAIR_STRAND_MESH_FACTORY
-<<<<<<< HEAD
-	return GetHairStrandsRoughness(Parameters.HairPrimitiveId, Parameters.HairPrimitiveUV);
-=======
 	return GetHairStrandsRoughness(Parameters.HairControlPointId, Parameters.HairPrimitiveUV.x);
->>>>>>> 4af6daef
 #elif HAIR_CARD_MESH_FACTORY
 	return GetHairStrandsRoughness(Parameters.HairPrimitiveUV, Parameters.HairPrimitiveMaterial.w);
 #else
@@ -1823,11 +1621,7 @@
 float MaterialExpressionGetHairAO(FMaterialPixelParameters Parameters)
 {
 #if HAIR_STRAND_MESH_FACTORY
-<<<<<<< HEAD
-	return GetHairStrandsAO(Parameters.HairPrimitiveId, Parameters.HairPrimitiveUV);
-=======
 	return GetHairStrandsAO(Parameters.HairControlPointId, Parameters.HairPrimitiveUV.x);
->>>>>>> 4af6daef
 #elif HAIR_CARD_MESH_FACTORY
 	return GetHairStrandsAO(Parameters.HairPrimitiveUV, 1.0f);
 #else
@@ -1843,11 +1637,7 @@
 float MaterialExpressionGetHairDepth(FMaterialPixelParameters Parameters)
 {
 #if HAIR_STRAND_MESH_FACTORY
-<<<<<<< HEAD
-	return GetHairStrandsDepth(Parameters.HairPrimitiveId, Parameters.HairPrimitiveUV, Parameters.SvPosition.z);
-=======
 	return GetHairStrandsDepth();
->>>>>>> 4af6daef
 #elif HAIR_CARD_MESH_FACTORY
 	return GetHairStrandsDepth(Parameters.HairPrimitiveUV, Parameters.SvPosition.z);
 #else
@@ -1858,11 +1648,7 @@
 float MaterialExpressionGetHairCoverage(FMaterialPixelParameters Parameters)
 {
 #if HAIR_STRAND_MESH_FACTORY
-<<<<<<< HEAD
-	return GetHairStrandsCoverage(Parameters.HairPrimitiveId, Parameters.HairPrimitiveUV);
-=======
 	return GetHairStrandsCoverage();
->>>>>>> 4af6daef
 #elif HAIR_CARD_MESH_FACTORY
 	return GetHairStrandsCoverage(Parameters.HairPrimitiveUV);
 #else
@@ -1905,11 +1691,7 @@
 float MaterialExpressionGetHairGroupIndex(FMaterialPixelParameters Parameters)
 {
 #if HAIR_STRAND_MESH_FACTORY
-<<<<<<< HEAD
-	return GetHairStrandsGroupIndex(Parameters.HairPrimitiveId);
-=======
 	return GetHairStrandsGroupIndex();
->>>>>>> 4af6daef
 #elif HAIR_CARD_MESH_FACTORY
 	return GetHairStrandsGroupIndex(Parameters.HairPrimitiveUV, Parameters.HairPrimitiveGroupIndex);
 #else
@@ -2742,7 +2524,6 @@
 	#if POST_PROCESS_MATERIAL
 		case PPI_Velocity:				return float4(PostProcessVelocityLookup(ConvertToDeviceZ(CalcSceneDepth(UV)), UV), 0, 0);
 	#endif
-<<<<<<< HEAD
 	}
 
 	// 2. Post-process inputs which are dependent on material data
@@ -2773,7 +2554,7 @@
 				case PPI_Specular:				return StrataGetBSDFSpecular(BSDF);
 				case PPI_Metallic:				return StrataGetBSDFMetallic(BSDF);
 				case PPI_WorldNormal:			return float4(StrataGetWorldNormal(StrataPixelHeader, BSDF, StrataAddressing), 0);
-				case PPI_Opacity:				return SSSType != SSS_TYPE_INVALID ? StrataSubSurfaceHeaderGetOpacity(SSSHeader) : 1.f;
+				case PPI_Opacity:				return BSDF.HasScatteringData() ? StrataSubSurfaceHeaderGetOpacity(SSSHeader) : 1.f;
 				case PPI_Roughness:				return StrataGetBSDFRoughness(BSDF);
 				case PPI_MaterialAO:			return StrataGetAO(StrataPixelHeader);
 				case PPI_ShadingModelColor:		return float4(GetShadingModelColor(StrataGetLegacyShadingModels(BSDF)), 1);
@@ -2814,79 +2595,6 @@
 			case PPI_Anisotropy:			return ScreenSpaceData.GBuffer.Anisotropy;
 		}
 	}
-=======
-	}
-
-	// 2. Post-process inputs which are dependent on material data
-	//    Note: For PostProcess material we always return the first layer dataCalcSceneCustomStencil
-	#if STRATA_ENABLED
-	{
-		#ifdef StrataStruct
-			#define StrataSceneTexture StrataStruct
-		#else
-			#define StrataSceneTexture Strata
-		#endif
-		FStrataAddressing StrataAddressing   = GetStrataPixelDataByteOffset(PixelPos, uint2(View.BufferSizeAndInvSize.xy), StrataSceneTexture.MaxBytesPerPixel);
-		FStrataPixelHeader StrataPixelHeader = UnpackStrataHeaderIn(StrataSceneTexture.MaterialTextureArray, StrataAddressing, StrataSceneTexture.TopLayerTexture);
-		BRANCH
-		if (StrataPixelHeader.BSDFCount > 0)
-		{
-			const FStrataSubsurfaceHeader SSSHeader = StrataLoadSubsurfaceHeader(StrataSceneTexture.MaterialTextureArray, StrataSceneTexture.FirstSliceStoringStrataSSSData, StrataAddressing.PixelCoords);
-			const uint SSSType = StrataSubSurfaceHeaderGetSSSType(SSSHeader);
-
-			const FStrataBSDF BSDF = UnpackStrataBSDFIn(StrataSceneTexture.MaterialTextureArray, StrataAddressing, StrataPixelHeader);
-			switch (SceneTextureIndex)
-			{
-				// order needs to match to ESceneTextureId
-				case PPI_DiffuseColor:			return float4(StrataGetBSDFDiffuseColor(BSDF), 0);
-				case PPI_SpecularColor:			return float4(StrataGetBSDFSpecularColor(BSDF), 0);
-				case PPI_SubsurfaceColor:		return float4(StrataGetBSDFSubSurfaceColor(BSDF), 0);
-				case PPI_BaseColor:				return float4(StrataGetBSDFBaseColor(BSDF), 0);
-				case PPI_Specular:				return StrataGetBSDFSpecular(BSDF);
-				case PPI_Metallic:				return StrataGetBSDFMetallic(BSDF);
-				case PPI_WorldNormal:			return float4(StrataGetWorldNormal(StrataPixelHeader, BSDF, StrataAddressing), 0);
-				case PPI_Opacity:				return BSDF.HasScatteringData() ? StrataSubSurfaceHeaderGetOpacity(SSSHeader) : 1.f;
-				case PPI_Roughness:				return StrataGetBSDFRoughness(BSDF);
-				case PPI_MaterialAO:			return StrataGetAO(StrataPixelHeader);
-				case PPI_ShadingModelColor:		return float4(GetShadingModelColor(StrataGetLegacyShadingModels(BSDF)), 1);
-				case PPI_ShadingModelID:		return float4(StrataGetLegacyShadingModels(BSDF), 0, 0, 0);
-				case PPI_StoredBaseColor:		return float4(StrataGetBSDFBaseColor(BSDF), 0);
-				case PPI_StoredSpecular:		return float4(StrataGetBSDFSpecular(BSDF).rrr, 0);
-				case PPI_WorldTangent:			return float4(StrataGetWorldTangent(StrataPixelHeader, BSDF, StrataAddressing), 0);
-				case PPI_Anisotropy:			return StrataGetBSDFAnisotropy(BSDF);
-			}
-		}
-		#undef StrataSceneTexture
-	}
-	#else // STRATA_ENABLED
-	{
-		FScreenSpaceData ScreenSpaceData = GetScreenSpaceData(UV, false);
-		switch (SceneTextureIndex)
-		{
-			// order needs to match to ESceneTextureId
-			case PPI_DiffuseColor:			return float4(ScreenSpaceData.GBuffer.DiffuseColor, 0);
-			case PPI_SpecularColor:			return float4(ScreenSpaceData.GBuffer.SpecularColor, 0);
-			case PPI_SubsurfaceColor:		return IsSubsurfaceModel(ScreenSpaceData.GBuffer.ShadingModelID) ? float4(ExtractSubsurfaceColor(ScreenSpaceData.GBuffer), ScreenSpaceData.GBuffer.CustomData.a) : ScreenSpaceData.GBuffer.CustomData;
-			case PPI_BaseColor:				return float4(ScreenSpaceData.GBuffer.BaseColor, 0);
-			case PPI_Specular:				return ScreenSpaceData.GBuffer.Specular;
-			case PPI_Metallic:				return ScreenSpaceData.GBuffer.Metallic;
-			#if IS_DBUFFER_DECAL
-			case PPI_WorldNormal:			return GetDBufferReprojectedWorldNormal(UV); // DBuffer uses depth buffer gradients or reprojection of last frame normal.
-			#else
-			case PPI_WorldNormal:			return float4(ScreenSpaceData.GBuffer.WorldNormal, 0);
-			#endif
-			case PPI_Opacity:				return ScreenSpaceData.GBuffer.CustomData.a;
-			case PPI_Roughness:				return ScreenSpaceData.GBuffer.Roughness;
-			case PPI_MaterialAO:			return ScreenSpaceData.GBuffer.GBufferAO;
-			case PPI_ShadingModelColor:		return float4(GetShadingModelColor(ScreenSpaceData.GBuffer.ShadingModelID), 1);
-			case PPI_ShadingModelID:		return float4(ScreenSpaceData.GBuffer.ShadingModelID, 0, 0, 0);
-			case PPI_StoredBaseColor:		return float4(ScreenSpaceData.GBuffer.StoredBaseColor, 0);
-			case PPI_StoredSpecular:		return float4(ScreenSpaceData.GBuffer.StoredSpecular.rrr, 0);
-			case PPI_WorldTangent:			return float4(ScreenSpaceData.GBuffer.WorldTangent, 0);
-			case PPI_Anisotropy:			return ScreenSpaceData.GBuffer.Anisotropy;
-		}
-	}
->>>>>>> 4af6daef
 	#endif // STRATA_ENABLED
 
 #endif // SCENE_TEXTURES_DISABLED
@@ -2923,15 +2631,10 @@
 {
 	if ((GetPrimitiveData(Parameters).Flags & PRIMITIVE_SCENE_DATA_FLAG_DECAL_RECEIVER) != 0 && View.ShowDecalsMask > 0)
 	{
-<<<<<<< HEAD
-#if STRATA_ENABLED
-		const FStrataDBuffer DBufferData = GetDBufferData(BufferUV, DBufferTextureIndex);
-=======
 		uint2 PixelPos = uint2(BufferUV * View.BufferSizeAndInvSize.xy);
 		uint ValidDBufferTargetMask = GetDBufferTargetMask(PixelPos) & (1u << DBufferTextureIndex);
 #if STRATA_ENABLED
 		const FStrataDBuffer DBufferData = GetDBufferData(BufferUV, ValidDBufferTargetMask);
->>>>>>> 4af6daef
 		switch (DBufferTextureIndex)
 		{
 		// All data (BaseColor, WorldNormal, Roughness) are pre-multiplied by their coverage
@@ -2940,11 +2643,6 @@
 		case 2:	return float4(DBufferData.Roughness,	DBufferData.Metallic, DBufferData.Specular, DBufferData.OneMinusCoverage_Roughness);
 		}
 #else
-<<<<<<< HEAD
-		uint2 PixelPos = uint2(BufferUV * View.BufferSizeAndInvSize.xy);
-		uint ValidDBufferTargetMask = GetDBufferTargetMask(PixelPos) & (1u << DBufferTextureIndex);
-=======
->>>>>>> 4af6daef
 		FDBufferData DBufferData = GetDBufferData(BufferUV, ValidDBufferTargetMask);
 		switch (DBufferTextureIndex)
 		{
@@ -3314,33 +3012,6 @@
 
 bool ShouldEnableWorldPositionOffset(FMaterialVertexParameters Parameters)
 {
-<<<<<<< HEAD
-#if IS_NANITE_PASS
-	if (!Parameters.bEvaluateWorldPositionOffset)
-	{
-		return false;
-	}
-#endif
-
-#if !USES_WORLD_POSITION_OFFSET
-	return false;
-#endif
-
-#if USE_INSTANCING || USE_INSTANCE_CULLING
-	// skip if this instance is hidden
-	if (Parameters.PerInstanceParams.y < 1.f)
-	{
-		return false;
-	}
-#endif
-
-	if ((GetPrimitiveData(Parameters).Flags & PRIMITIVE_SCENE_DATA_FLAG_EVALUATE_WORLD_POSITION_OFFSET) == 0)
-	{
-		return false;
-	}
-
-	return true;
-=======
 #if USES_WORLD_POSITION_OFFSET
 	if (!Parameters.bEvaluateWorldPositionOffset ||
 		(GetPrimitiveData(Parameters).Flags & PRIMITIVE_SCENE_DATA_FLAG_EVALUATE_WORLD_POSITION_OFFSET) == 0)
@@ -3352,23 +3023,15 @@
 #else
 	return false;
 #endif
->>>>>>> 4af6daef
 }
 
 float3 ClampWorldPositionOffset(FMaterialVertexParameters Parameters, float3 InOffset)
 {
 #if (FEATURE_LEVEL == FEATURE_LEVEL_ES3_1 && VF_SUPPORTS_PRIMITIVE_SCENE_DATA)
-<<<<<<< HEAD
-	// Do not use WPO clamping on mobile platforms as MaxWPODisplacement has to be pulled from PrimitiveUB breaking auto-instancing
-	return InOffset;
-#else
-	const float MaxWPODim = GetPrimitiveData(Parameters).MaxWPODisplacement;
-=======
 	// Do not use WPO clamping on mobile platforms as MaxWPOExtent has to be pulled from PrimitiveUB breaking auto-instancing
 	return InOffset;
 #else
 	const float MaxWPODim = GetPrimitiveData(Parameters).MaxWPOExtent;
->>>>>>> 4af6daef
 	return MaxWPODim <= 0.0f ? InOffset : clamp(InOffset, -MaxWPODim.xxx, MaxWPODim.xxx);
 #endif
 }
@@ -3583,13 +3246,10 @@
 	Parameters.StrataPixelFootprint = StrataGetPixelFootprint(Parameters.WorldPosition_CamRelative, GetRoughnessFromNormalCurvature(Parameters));
 	Parameters.SharedLocalBases = StrataInitialiseSharedLocalBases();
 	Parameters.StrataTree = GetInitialisedStrataTree();
-<<<<<<< HEAD
-=======
 #if STRATA_USE_FULLYSIMPLIFIED_MATERIAL == 1
 	Parameters.SharedLocalBasesFullySimplified = StrataInitialiseSharedLocalBases();
 	Parameters.StrataTreeFullySimplified = GetInitialisedStrataTree();
 #endif
->>>>>>> 4af6daef
 #endif
 
 	// Note that here MaterialNormal can be in world space or tangent space
@@ -3648,13 +3308,10 @@
 	Parameters.StrataPixelFootprint = StrataGetPixelFootprint(Parameters.WorldPosition_CamRelative, GetRoughnessFromNormalCurvature(Parameters));
 	Parameters.SharedLocalBases = StrataInitialiseSharedLocalBases();
 	Parameters.StrataTree = GetInitialisedStrataTree();
-<<<<<<< HEAD
-=======
 #if STRATA_USE_FULLYSIMPLIFIED_MATERIAL == 1
 	Parameters.SharedLocalBasesFullySimplified = StrataInitialiseSharedLocalBases();
 	Parameters.StrataTreeFullySimplified = GetInitialisedStrataTree();
 #endif
->>>>>>> 4af6daef
 #endif
 
 	// Note that here MaterialNormal can be in world space or tangent space
