--- conflicted
+++ resolved
@@ -15,10 +15,6 @@
 
 #if STRATA_ENABLED
 #include "SceneTexturesCommon.ush"
-<<<<<<< HEAD
-#include "Strata/Strata.ush"
-=======
->>>>>>> d731a049
 RWTexture2DArray<uint> MaterialTextureArrayUAV;
 uint MaxBytesPerPixel;
 uint bRoughDiffuse;
@@ -234,11 +230,6 @@
 	float2 ScreenPosition = SvPositionToScreenPosition(SvPosition).xy;
 	const float Depth = 1000000.0f;
 	float4 TranslatedWorldPos = mul(float4(ScreenPosition * Depth, Depth, 1), View.ScreenToTranslatedWorld);
-<<<<<<< HEAD
-
-	const float3 RayDir = normalize(TranslatedWorldPos.xyz - View.TranslatedWorldCameraOrigin);
-	const float3 RayOrig = LWCHackToFloat(ResolvedView.WorldCameraOrigin);
-=======
 
 	const float3 RayDir = normalize(TranslatedWorldPos.xyz - View.TranslatedWorldCameraOrigin);
 	const float3 RayOrig = LWCHackToFloat(ResolvedView.WorldCameraOrigin);
@@ -319,7 +310,6 @@
 #else // PERMUTATION_ILLUMINANCEMETER /////////////////////////////////////////////////////////////////////////////////////////////////////////////////////////////////////
 
 
->>>>>>> d731a049
 
 	int ProbeMode = false;
 	bool bProbeAttachedToCamera = false;
@@ -443,11 +433,7 @@
 	}
 
 
-<<<<<<< HEAD
-	float4 ClipPos = mul(float4(WorlPosition, 1.0f), LWCHackToFloat(ResolvedView.WorldToClip));
-=======
 	float4 ClipPos = mul(float4(WorldPosition, 1.0f), LWCHackToFloat(ResolvedView.WorldToClip));
->>>>>>> d731a049
 	ClipPos /= ClipPos.w;
 	const float DeviceZ = ClipPos.z;
 #if DEPTH_OUTPUT_ENABLED
@@ -467,13 +453,8 @@
 
 	if (!bProbeAttachedToCamera)
 	{
-<<<<<<< HEAD
-		float4 ScreenPos	= mul(float4(WorlPosition.xyz + LWCHackToFloat(ResolvedView.PreViewTranslation), 1),	ResolvedView.TranslatedWorldToClip);
-		float4 PrevScreenPos= mul(float4(WorlPosition.xyz + LWCHackToFloat(ResolvedView.PrevPreViewTranslation), 1),ResolvedView.PrevTranslatedWorldToClip);
-=======
 		float4 ScreenPos	= mul(float4(WorldPosition.xyz + LWCHackToFloat(ResolvedView.PreViewTranslation), 1),	ResolvedView.TranslatedWorldToClip);
 		float4 PrevScreenPos= mul(float4(WorldPosition.xyz + LWCHackToFloat(ResolvedView.PrevPreViewTranslation), 1),ResolvedView.PrevTranslatedWorldToClip);
->>>>>>> d731a049
 		Velocity = Calculate3DVelocity(ScreenPos, PrevScreenPos);
 	}
 
@@ -499,56 +480,6 @@
 	if (DepthBufferDeviceZ < (DeviceZ + 0.000001))
 #endif // STRATA_ENABLED
 	{
-<<<<<<< HEAD
-		FStrataPixelHeader StrataPixelHeader = InitialiseStrataPixelHeader();
-
-		uint SharedLocalBasisIndex = 0;
-		StrataPixelHeader.SharedLocalBases.Normals[SharedLocalBasisIndex] = normalize(Normal);
-		StrataPixelHeader.SharedLocalBases.Count = 1;
-
-		FStrataData StrataData = GetStrataSlabBSDF(
-			/*float UseMetalness					*/true,
-			/*float3 BaseColor						*/BaseColor,
-			/*float3 EdgeColor						*/1.0f,
-			/*float Specular						*/Specular,
-			/*float Metallic						*/Metallic,
-			/*float3 DiffuseAlbedo					*/0.0f,
-			/*float3 F0								*/0.0f,
-			/*float3 F90							*/0.0f,
-			/*float Roughness						*/Roughness,
-			/*float Anisotropy						*/0.0f,
-			/*float SSSProfileID					*/0.0f,
-			/*float3 SSSDMFP						*/0.0f,
-			/*float SSSDMFPScale					*/0.0f,
-			/*float3 Emissive						*/0.0f,
-			/*float Haziness						*/0.0f,
-			/*float ThinFilmThickness				*/0.0f,
-			/*float FuzzAmount						*/0.0f,
-			/*float3 FuzzColor						*/0.0f,
-			/*float Thickness						*/0.0f,
-			/*uint SharedLocalBasisIndex			*/SharedLocalBasisIndex,
-			/*inout uint SharedLocalBasisTypes		*/StrataPixelHeader.SharedLocalBases.Types);
-
-		StrataPixelHeader.MaterialAO = 1.0f - IndirectIrradianceAndAO;
-		StrataPixelHeader.BSDFCount = 1;
-
-		FStrataSubsurfaceData SSSData = (FStrataSubsurfaceData)0;
-		FStrataTopLayerData TopLayerData = (FStrataTopLayerData)0;
-
-		float3 EmissiveLuminance = 0.0f;
-		bool bStrataSubsurfaceEnable = false;
-		const float Dither = 0.0f;
-		FStrataAddressing StrataAddressing = GetStrataPixelDataByteOffset(PixelCoord, uint2(ResolvedView.BufferSizeAndInvSize.xy), MaxBytesPerPixel);
-		FRWStrataMaterialContainer RWStrataMaterialContainer = InitialiseRWStrataMaterialContainer(MaterialTextureArrayUAV);
-		PackStrataOut(
-			RWStrataMaterialContainer, 
-			MaterialTextureArrayUAV,
-			Dither,
-			StrataAddressing,
-			StrataPixelHeader, StrataData, -RayDir, bStrataSubsurfaceEnable, EmissiveLuminance,
-			SSSData, TopLayerData);
-		// TODO write out the two MRT uint?
-=======
 		WriteOutMaterial(
 			PixelCoord,
 			RayDir,
@@ -565,7 +496,6 @@
 			OutGBufferC,
 			OutGBufferD,
 			OutGBufferE);
->>>>>>> d731a049
 	}
 
 	OutColor = 0.0f;
