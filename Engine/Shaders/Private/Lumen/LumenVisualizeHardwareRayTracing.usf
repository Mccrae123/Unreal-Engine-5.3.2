--- conflicted
+++ resolved
@@ -9,11 +9,7 @@
 #include "LumenTracingCommon.ush"
 #include "LumenVisualize.ush"
 
-<<<<<<< HEAD
-#if LUMEN_HARDWARE_RAYTRACING
-=======
 #if LUMEN_HARDWARE_RAYTRACING || LUMEN_HARDWARE_INLINE_RAYTRACING
->>>>>>> d731a049
 #include "LumenHardwareRayTracingCommon.ush"
 #endif
 
@@ -163,16 +159,8 @@
 		uint2 TraceCoord = TileData.TileCoord * THREADGROUP_SIZE_2D + ThreadIndex;
 		if (all(TraceCoord < OutputViewSize))
 		{
-<<<<<<< HEAD
-			float2 ViewportUV = (TraceCoord + 0.5f) / OutputViewSize;
-			uint2 InputScreenCoord = ViewportUV * InputViewSize + InputViewOffset;
-
 			bool bIsRayValid = true;
 
-=======
-			bool bIsRayValid = true;
-
->>>>>>> d731a049
 			if (bIsRayValid)
 			{
 				uint ThreadOffset;
@@ -415,11 +403,7 @@
 
 RWTexture2D<float3> RWRadiance;
 
-<<<<<<< HEAD
-#if LUMEN_HARDWARE_RAYTRACING
-=======
 #if LUMEN_HARDWARE_RAYTRACING || LUMEN_HARDWARE_INLINE_RAYTRACING
->>>>>>> d731a049
 
 #ifndef DIM_LIGHTING_MODE
 #define DIM_LIGHTING_MODE LIGHTING_FROM_SURFACE_CACHE
@@ -479,11 +463,7 @@
 		// We are rendering after TAAU, remove jitter
 		BufferUV += View.TemporalAAJitter.xy * View.ScreenPositionScaleBias.xy;
 
-<<<<<<< HEAD
-		RayDesc Ray = CreatePrimaryRay(BufferUV);
-=======
 		FRayDesc Ray = CreatePrimaryRay(BufferUV);
->>>>>>> d731a049
 		Ray.TMax = min(Ray.TMax, DitheredMaxTraceDistance);
 #if DIM_TRACE_MODE == TRACE_MODE_HIT_LIGHTING_RETRACE
 		FTraceDataLocal TraceData = UnpackTraceData(TraceDataPacked[RayIndex]);
@@ -563,11 +543,8 @@
 			ApplySkylightToTraceResult(Ray.Direction, TraceResult);
 			Result.Radiance = TraceResult.Lighting;
 		}
-<<<<<<< HEAD
-=======
 
 		//Result.Radiance += GetSkylightLeaking(Ray.Direction, Result.TraceHitDistance);
->>>>>>> d731a049
 
 		Result.Radiance *= View.PreExposure;
 
