--- conflicted
+++ resolved
@@ -7,13 +7,10 @@
 #include "../LumenCardTile.ush"
 #include "LumenRadiosity.ush"
 #include "../../RayTracing/RayGenUtils.ush"
-<<<<<<< HEAD
-=======
 
 #ifndef THREADGROUP_SIZE
 	#define THREADGROUP_SIZE 1
 #endif
->>>>>>> d731a049
 
 RWBuffer<uint> RWIndirectArgs;
 uint HardwareRayTracingThreadGroupSize;
@@ -26,49 +23,24 @@
 	RWIndirectArgs[BaseOffset + 2] = 1;
 }
 
-<<<<<<< HEAD
-void SetHardwareRayTracingIndirectArgs(uint ArgIndex, uint NumThreads)
-{
-	uint BaseOffset = ArgIndex * 3;
-	int3 DispatchDimension = GetRayTracingThreadCountWrapped(NumThreads, THREADGROUP_SIZE);
-=======
 void SetHardwareRayTracingIndirectArgs(uint ArgIndex, uint NumThreads, uint ThreadGroupSize)
 {
 	uint NumGroups = (NumThreads + HardwareRayTracingThreadGroupSize - 1) / HardwareRayTracingThreadGroupSize;
 
 	uint BaseOffset = ArgIndex * 3;
 	int3 DispatchDimension = GetRayTracingThreadCountWrapped(NumGroups, ThreadGroupSize);
->>>>>>> d731a049
 	RWIndirectArgs[BaseOffset + 0] = DispatchDimension.x;
 	RWIndirectArgs[BaseOffset + 1] = DispatchDimension.y;
 	RWIndirectArgs[BaseOffset + 2] = DispatchDimension.z;
 }
 
-<<<<<<< HEAD
-[numthreads(1, 1, 1)]
-=======
 [numthreads(THREADGROUP_SIZE, 1, 1)]
->>>>>>> d731a049
 void LumenRadiosityIndirectArgsCS(uint3 DispatchThreadId : SV_DispatchThreadID)
 {
 	uint ViewIndex = DispatchThreadId.x;
 
 	if (ViewIndex < NumViews)
 	{
-<<<<<<< HEAD
-		// ERadiosityIndirectArgs::ThreadPerTrace
-		uint ThreadPerTrace = CardTileAllocator[0] * RadiosityTileSize * RadiosityTileSize * NumTracesPerProbe;
-		SetIndirectArgs(0, ThreadPerTrace);
-
-		// ERadiosityIndirectArgs::ThreadPerProbe
-		SetIndirectArgs(1, CardTileAllocator[0] * RadiosityTileSize * RadiosityTileSize);
-
-		// ERadiosityIndirectArgs::ThreadPerRadiosityTexel
-		SetIndirectArgs(2, CardTileAllocator[0] * CARD_TILE_SIZE * CARD_TILE_SIZE);
-
-		// ERadiosityIndirectArgs::HardwareRayTracingThreadPerTrace
-		SetHardwareRayTracingIndirectArgs(3, ThreadPerTrace);
-=======
 		// View offset
 		uint BaseOffset = ViewIndex * 5;
 
@@ -88,17 +60,12 @@
 
 		// ERadiosityIndirectArgs::HardwareRayTracingThreadPerTrace
 		SetHardwareRayTracingIndirectArgs(BaseOffset + 4, NumTraces, /*ThreadGroupSize*/ 64);
->>>>>>> d731a049
 	}
 }
 
 RWTexture2D<float3> RWTraceRadianceAtlas;
 RWTexture2D<float> RWTraceHitDistanceAtlas;
 
-<<<<<<< HEAD
-float VoxelStepFactor;
-=======
->>>>>>> d731a049
 float SurfaceBias;
 float MinTraceDistance;
 float MaxTraceDistance;
@@ -148,12 +115,7 @@
 			float3 TranslatedSamplePosition = WorldPosition + LWCHackToFloat(PrimaryView.PreViewTranslation); // LUMEN_LWC_TODO
 
 			FConeTraceInput TraceInput;
-<<<<<<< HEAD
-			TraceInput.Setup(SamplePosition, WorldRayDirection, ConeHalfAngle, 0, MinTraceDistance, MaxTraceDistance, 1);
-			TraceInput.VoxelStepFactor = VoxelStepFactor;
-=======
 			TraceInput.Setup(SamplePosition, TranslatedSamplePosition, WorldRayDirection, ConeHalfAngle, 0, MinTraceDistance, MaxTraceDistance, 1);
->>>>>>> d731a049
 			TraceInput.VoxelTraceStartDistance = VoxelTraceStartDistance;
 			TraceInput.SDFStepFactor = 1;
 			TraceInput.DitherScreenCoord = (RadiosityTexel.CardCoord >> ProbeSpacingInRadiosityTexelsDivideShift) + TraceTexelCoord;
@@ -163,11 +125,7 @@
 
 			#if TRACE_GLOBAL_SDF
 			{
-<<<<<<< HEAD
-				ConeTraceVoxels(TraceInput, TraceResult);
-=======
 				RayTraceGlobalDistanceField(TraceInput, TraceResult);
->>>>>>> d731a049
 			}
 			#endif
 
@@ -182,11 +140,7 @@
 			}
 			else
 			{
-<<<<<<< HEAD
-				Radiance = EvaluateSkyRadiance(WorldRayDirection, tan(ConeHalfAngle));
-=======
 				Radiance = EvaluateSkyRadiance(WorldRayDirection);
->>>>>>> d731a049
 			}
 
 			float MaxLighting = max3(Radiance.x, Radiance.y, Radiance.z);
@@ -194,11 +148,10 @@
 			if (MaxLighting > MaxRayIntensity * View.OneOverPreExposure)
 			{
 				Radiance *= MaxRayIntensity * View.OneOverPreExposure / MaxLighting;
-<<<<<<< HEAD
-			}
-		}
-
-		FCardTileData CardTile = UnpackCardTileData(CardTileData[CardTileIndex]);
+			}
+		}
+
+		FCardTileData CardTile = GetCardTile(CardTileIndex);
 		FLumenCardPageData CardPage = GetLumenCardPageData(CardTile.CardPageIndex);
 		uint2 RadiosityProbeTracingAtlasCoord = GetRadiosityProbeAtlasCoord(CardPage, CardTile, CoordInCardTile) * HemisphereProbeResolution + TraceTexelCoord;
 		RWTraceRadianceAtlas[RadiosityProbeTracingAtlasCoord] = Radiance;
@@ -257,7 +210,7 @@
 
 				if (ProbeTexel.bInsideAtlas)
 				{
-					float Weight = ProbeTexel.Opacity * InterpolationWeight;
+					float Weight = ProbeTexel.bValid ? InterpolationWeight : 0.0f;
 
 					#if FILTERING_PLANE_WEIGHTING
 					{
@@ -300,7 +253,7 @@
 
 	if (RadiosityTexel.bInsideAtlas)
 	{
-		FCardTileData CardTile = UnpackCardTileData(CardTileData[CardTileIndex]);
+		FCardTileData CardTile = GetCardTile(CardTileIndex);
 		FLumenCardPageData CardPage = GetLumenCardPageData(CardTile.CardPageIndex);
 		uint2 ProbeAtlasCoord = GetRadiosityProbeAtlasCoord(CardPage, CardTile, CoordInCardTile);
 		uint2 RadiosityProbeTracingAtlasCoord = ProbeAtlasCoord * HemisphereProbeResolution + TraceTexelCoord;
@@ -309,7 +262,7 @@
 		float3 Radiance = TraceRadianceAtlas[RadiosityProbeTracingAtlasCoord] * CenterWeight;
 		float TotalWeight = CenterWeight;
 
-		if (RadiosityTexel.Opacity > 0.0f)
+		if (RadiosityTexel.bValid)
 		{
 			uint2 ResLevelSizeInProbes = CardPage.ResLevelSizeInTiles * RadiosityTileSize;
 			uint2 CardPageProbeCoord = CardPage.CardUVRect.xy * ResLevelSizeInProbes;
@@ -356,169 +309,6 @@
 			}
 		}
 
-=======
-			}
-		}
-
-		FCardTileData CardTile = GetCardTile(CardTileIndex);
-		FLumenCardPageData CardPage = GetLumenCardPageData(CardTile.CardPageIndex);
-		uint2 RadiosityProbeTracingAtlasCoord = GetRadiosityProbeAtlasCoord(CardPage, CardTile, CoordInCardTile) * HemisphereProbeResolution + TraceTexelCoord;
-		RWTraceRadianceAtlas[RadiosityProbeTracingAtlasCoord] = Radiance;
-
-		if (UseProbeOcclusion > 0)
-		{
-			RWTraceHitDistanceAtlas[RadiosityProbeTracingAtlasCoord] = TraceHitDistance;
-		}
-	}
-}
-
-RWTexture2D<float3> RWFilteredTraceRadianceAtlas;
-float ProbePlaneWeightingDepthScale;
-
-float CalculatePlaneWeight(float3 WorldPosition, float3 WorldNormal, float3 ProbeWorldPosition)
-{
-	float4 TexelPlane = float4(WorldNormal, dot(ProbeWorldPosition, WorldNormal));
-	float PlaneDistance = abs(dot(float4(WorldPosition, -1), TexelPlane));
-	float RelativeDistance = max(PlaneDistance / (length(ProbeWorldPosition - WorldPosition) + .01f), .1f);
-	float DepthWeight = exp2(ProbePlaneWeightingDepthScale * (RelativeDistance * RelativeDistance));
-	return DepthWeight > .01f ? 1 : 0;
-}
-
-void SampleTraceRadianceAtlas(
-	FRadiosityTexel GatherProbeTexel,
-	uint2 GatherProbeAtlasCoord,
-	uint ResLevelPageTableOffset, 
-	uint2 ResLevelSizeInProbes, 
-	int2 ProbeCoordInCard, 
-	uint2 TraceTexelCoord,
-	float InterpolationWeight,
-	inout float3 Radiance,
-	inout float WeightSum)
-{
-	if (all(ProbeCoordInCard >= 0))
-	{
-		uint2 ResLevelSizeInPages = (ResLevelSizeInProbes * ProbeSpacingInRadiosityTexels) / PHYSICAL_PAGE_SIZE;
-		uint2 CoordInCard = ProbeCoordInCard * ProbeSpacingInRadiosityTexels;
-		// First find page to sample from
-		uint2 PageCoordInCard = CoordInCard / PHYSICAL_PAGE_SIZE;
-
-		//@todo - breaks SW tracing
-		//if (all(PageCoordInCard < ResLevelSizeInPages))
-		{
-			uint LinearCardPageIndex = PageCoordInCard.x + PageCoordInCard.y * ResLevelSizeInPages.x;
-			FLumenCardPageData CardPage = GetLumenCardPageData(ResLevelPageTableOffset + LinearCardPageIndex);
-
-			// Don't sample if page doesn't have a valid probe
-			if (CardPage.bMapped && CardPage.LastIndirectLightingUpdateFrameIndex != 0)
-			{
-				// Then tile and probe coordinates
-				uint2 CoordInCardPage = CoordInCard - (PageCoordInCard * PHYSICAL_PAGE_SIZE);
-				uint2 ProbeAtlasCoord = ((uint2)CardPage.PhysicalAtlasCoord + CoordInCardPage) >> ProbeSpacingInRadiosityTexelsDivideShift;
-
-				FRadiosityTexel ProbeTexel = GetRadiosityTexel(CardPage, CoordInCardPage);
-
-				if (ProbeTexel.bInsideAtlas)
-				{
-					float Weight = ProbeTexel.bValid ? InterpolationWeight : 0.0f;
-
-					#if FILTERING_PLANE_WEIGHTING
-					{
-						float PlaneWeight = CalculatePlaneWeight(GatherProbeTexel.WorldPosition, GatherProbeTexel.WorldNormal, ProbeTexel.WorldPosition);
-						Weight = min(Weight, PlaneWeight);
-					}
-					#endif
-
-					#if FILTERING_PROBE_OCCLUSION
-					{
-						float VisibilityWeight = CalculateProbeVisibility(GatherProbeTexel.WorldPosition, ProbeTexel, ProbeAtlasCoord);
-						Weight = min(Weight, VisibilityWeight);
-
-						float VisibilityWeight2 = CalculateProbeVisibility(ProbeTexel.WorldPosition, GatherProbeTexel, GatherProbeAtlasCoord);
-						Weight = min(Weight, VisibilityWeight2);
-					}
-					#endif
-
-					if (Weight > 0)
-					{
-						Radiance += TraceRadianceAtlas[ProbeAtlasCoord * HemisphereProbeResolution + TraceTexelCoord] * Weight;
-						WeightSum += Weight;
-					}
-				}
-			}
-		}
-	}
-}
-
-[numthreads(THREADGROUP_SIZE, 1, 1)]
-void LumenRadiositySpatialFilterProbeRadiance(
-	uint DispatchThreadId : SV_DispatchThreadID)
-{
-	uint CardTileIndex;
-	uint2 CoordInCardTile;
-	uint2 TraceTexelCoord;
-	UnswizzleTexelTraceCoords(DispatchThreadId, CardTileIndex, CoordInCardTile, TraceTexelCoord);
-
-	FRadiosityTexel RadiosityTexel = GetRadiosityTexelFromCardTile(CardTileIndex, CoordInCardTile);
-
-	if (RadiosityTexel.bInsideAtlas)
-	{
-		FCardTileData CardTile = GetCardTile(CardTileIndex);
-		FLumenCardPageData CardPage = GetLumenCardPageData(CardTile.CardPageIndex);
-		uint2 ProbeAtlasCoord = GetRadiosityProbeAtlasCoord(CardPage, CardTile, CoordInCardTile);
-		uint2 RadiosityProbeTracingAtlasCoord = ProbeAtlasCoord * HemisphereProbeResolution + TraceTexelCoord;
-
-		float CenterWeight = 2.0f;
-		float3 Radiance = TraceRadianceAtlas[RadiosityProbeTracingAtlasCoord] * CenterWeight;
-		float TotalWeight = CenterWeight;
-
-		if (RadiosityTexel.bValid)
-		{
-			uint2 ResLevelSizeInProbes = CardPage.ResLevelSizeInTiles * RadiosityTileSize;
-			uint2 CardPageProbeCoord = CardPage.CardUVRect.xy * ResLevelSizeInProbes;
-			int2 ProbeCoordInCard = CardPageProbeCoord + CardTile.TileCoord * RadiosityTileSize + (CoordInCardTile >> ProbeSpacingInRadiosityTexelsDivideShift);
-
-#if FILTERING_KERNEL_SIZE == 1
-			const uint NumSamples = 4;
-			int2 NeighborOffsets[NumSamples];
-			NeighborOffsets[0] = int2(0, 1);
-			NeighborOffsets[1] = int2(1, 0);
-			NeighborOffsets[2] = int2(0, -1);
-			NeighborOffsets[3] = int2(-1, 0);
-#else 
-			const uint NumSamples = 13;
-			int2 NeighborOffsets[NumSamples];
-			NeighborOffsets[0] = int2(0, 2);
-			NeighborOffsets[1] = int2(-1, 1);
-			NeighborOffsets[2] = int2(0, 1);
-			NeighborOffsets[3] = int2(1, 1);
-			NeighborOffsets[4] = int2(-2, 0);
-			NeighborOffsets[5] = int2(-1, 0);
-			NeighborOffsets[6] = int2(0, 0);
-			NeighborOffsets[7] = int2(1, 0);
-			NeighborOffsets[8] = int2(2, 0);
-			NeighborOffsets[9] = int2(-1, -1);
-			NeighborOffsets[10] = int2(0, -1);
-			NeighborOffsets[11] = int2(1, -1);
-			NeighborOffsets[12] = int2(0, -2);
-#endif
-
-			UNROLL
-			for (uint i = 0; i < NumSamples; i++)
-			{
-				SampleTraceRadianceAtlas(
-					RadiosityTexel,
-					ProbeAtlasCoord,
-					CardPage.ResLevelPageTableOffset, 
-					ResLevelSizeInProbes, 
-					ProbeCoordInCard + NeighborOffsets[i], 
-					TraceTexelCoord,
-					1.0f,
-					Radiance,
-					TotalWeight);
-			}
-		}
-
->>>>>>> d731a049
 		RWFilteredTraceRadianceAtlas[RadiosityProbeTracingAtlasCoord] = Radiance / TotalWeight;
 	}
 }
@@ -535,19 +325,11 @@
 	uint2 CoordInCardTile;
 	UnswizzleCardTileIndex(DispatchThreadId, CardTileIndex, CoordInCardTile);
 	
-<<<<<<< HEAD
-	if (CardTileIndex < CardTileAllocator[0])
+	if (CardTileIndex < CardTileAllocator[ViewIndex])
 	{
 		FRadiosityTexel RadiosityTexel = GetRadiosityTexelFromCardTile(CardTileIndex, CoordInCardTile);
 
-		FCardTileData CardTile = UnpackCardTileData(CardTileData[CardTileIndex]);
-=======
-	if (CardTileIndex < CardTileAllocator[ViewIndex])
-	{
-		FRadiosityTexel RadiosityTexel = GetRadiosityTexelFromCardTile(CardTileIndex, CoordInCardTile);
-
 		FCardTileData CardTile = GetCardTile(CardTileIndex);
->>>>>>> d731a049
 		FLumenCardPageData CardPage = GetLumenCardPageData(CardTile.CardPageIndex);
 
 		uint2 RadiosityProbeAtlasCoord = GetRadiosityProbeAtlasCoord(CardPage, CardTile, CoordInCardTile);
@@ -555,11 +337,7 @@
 		FTwoBandSHVectorRGB IrradianceSH = (FTwoBandSHVectorRGB)0;
 		float NumValidSamples = 0.0f;
 
-<<<<<<< HEAD
-		if (RadiosityTexel.bInsideAtlas && RadiosityTexel.Opacity > 0.0f)
-=======
 		if (RadiosityTexel.bInsideAtlas && RadiosityTexel.bValid)
->>>>>>> d731a049
 		{
 			for (uint TraceY = 0; TraceY < HemisphereProbeResolution; ++TraceY)
 			{
@@ -635,13 +413,12 @@
 			// Then tile and probe coordinates
 			uint2 CoordInCardPage = ProbeCoordInCard * ProbeSpacingInRadiosityTexels - (PageCoordInCard * PHYSICAL_PAGE_SIZE);
 			uint2 ProbeAtlasCoord = ((uint2)CardPage.PhysicalAtlasCoord + CoordInCardPage) >> ProbeSpacingInRadiosityTexelsDivideShift;
-<<<<<<< HEAD
 
 			if (all(CoordInCardPage < CardPage.SizeInTexels))
 			{
 				FRadiosityTexel NeighborProbeTexel = GetRadiosityTexel(CardPage, CoordInCardPage);
 
-				float Weight = NeighborProbeTexel.Opacity * InterpolationWeight;
+				float Weight = NeighborProbeTexel.bValid ? InterpolationWeight : 0.0f;
 
 				#if INTERPOLATION_PLANE_WEIGHTING
 				{
@@ -650,22 +427,6 @@
 				}
 				#endif
 
-=======
-
-			if (all(CoordInCardPage < CardPage.SizeInTexels))
-			{
-				FRadiosityTexel NeighborProbeTexel = GetRadiosityTexel(CardPage, CoordInCardPage);
-
-				float Weight = NeighborProbeTexel.bValid ? InterpolationWeight : 0.0f;
-
-				#if INTERPOLATION_PLANE_WEIGHTING
-				{
-					float PlaneWeight = CalculatePlaneWeight(TexelWorldPosition, TexelNormal, NeighborProbeTexel.WorldPosition);
-					Weight = min(Weight, PlaneWeight);
-				}
-				#endif
-
->>>>>>> d731a049
 				#if INTERPOLATION_PROBE_OCCLUSION
 				{
 					float VisibilityWeight = CalculateProbeVisibility(TexelWorldPosition, NeighborProbeTexel, ProbeAtlasCoord);
@@ -707,11 +468,7 @@
 
 	if (RadiosityTexel.bInsideAtlas && RadiosityTexel.bValid)
 	{
-<<<<<<< HEAD
-		FCardTileData CardTile = UnpackCardTileData(CardTileData[CardTileIndex]);
-=======
 		FCardTileData CardTile = GetCardTile(CardTileIndex);
->>>>>>> d731a049
 		FLumenCardPageData CardPage = GetLumenCardPageData(CardTile.CardPageIndex);
 		FLumenCardData Card = GetLumenCardData(CardPage.CardIndex);
 
