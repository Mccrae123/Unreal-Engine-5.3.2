--- conflicted
+++ resolved
@@ -28,30 +28,14 @@
 
 Buffer<uint> DispatchLightTilesIndirectArgs;
 RWBuffer<uint> RWHardwareRayTracingIndirectArgs;
-<<<<<<< HEAD
-=======
 uint2 OutputThreadGroupSize;
->>>>>>> d731a049
 
 [numthreads(1, 1, 1)]
 void LumenDirectLightingHardwareRayTracingIndirectArgsCS()
 {
-<<<<<<< HEAD
-	RWHardwareRayTracingIndirectArgs[0] = CARD_TILE_SIZE * CARD_TILE_SIZE;
-	RWHardwareRayTracingIndirectArgs[1] = DispatchLightTilesIndirectArgs[0];
-	RWHardwareRayTracingIndirectArgs[2] = 1;
-
-#if DIM_INLINE_RAYTRACING
-	// For RayTraceDispatchIndirect we dispatch in threads but for DispatchIndirectComputeShader we dispatch in thread groups.
-	// We need to adjust it to get the same number of threads running.
-	RWHardwareRayTracingIndirectArgs[0] = (RWHardwareRayTracingIndirectArgs[0] + INLINE_RAY_TRACING_THREAD_GROUP_SIZE_X - 1) / INLINE_RAY_TRACING_THREAD_GROUP_SIZE_X;
-	RWHardwareRayTracingIndirectArgs[1] = (RWHardwareRayTracingIndirectArgs[1] + INLINE_RAY_TRACING_THREAD_GROUP_SIZE_Y - 1) / INLINE_RAY_TRACING_THREAD_GROUP_SIZE_Y;
-#endif
-=======
 	RWHardwareRayTracingIndirectArgs[0] = (CARD_TILE_SIZE * CARD_TILE_SIZE + OutputThreadGroupSize.x - 1) / OutputThreadGroupSize.x;
 	RWHardwareRayTracingIndirectArgs[1] = (DispatchLightTilesIndirectArgs[0] + OutputThreadGroupSize.y - 1) / OutputThreadGroupSize.y;
 	RWHardwareRayTracingIndirectArgs[2] = 1;
->>>>>>> d731a049
 }
 
 #if LUMEN_HARDWARE_RAYTRACING || LUMEN_HARDWARE_INLINE_RAYTRACING
@@ -79,38 +63,10 @@
 float HardwareRayTracingShadowRayBias;
 float HeightfieldShadowReceiverBias;
 float HeightfieldProjectionBiasSearchRadius;
-<<<<<<< HEAD
-
-#if LUMEN_HARDWARE_INLINE_RAYTRACING
-StructuredBuffer<FHitGroupRootConstants> HitGroupData;
-#endif // LUMEN_HARDWARE_INLINE_RAYTRACING
-=======
->>>>>>> d731a049
 
 StructuredBuffer<uint> LightTileAllocator;
 StructuredBuffer<uint2> LightTiles;
 
-<<<<<<< HEAD
-bool IsRayOccluded(FLumenMinimalRayResult Result)
-{
-	return Result.bHit || !Result.bCompleted;
-}
-
-LUMEN_HARDWARE_RAY_TRACING_ENTRY(LumenSceneDirectLightingHardwareRayTracing)
-{
-	uint2 CoordInCardTile = uint2(DispatchThreadIndex.x % CARD_TILE_SIZE, DispatchThreadIndex.x / CARD_TILE_SIZE);
-
-#if DIM_INDIRECT_DISPATCH
-	uint LightTileIndex = DispatchThreadIndex.y;
-#else
-	for (uint LightTileIndex = DispatchThreadIndex.y; LightTileIndex < LightTileAllocator[0]; LightTileIndex += GroupCount)
-#endif
-	{
-		const FLightTile LightTile = UnpackLightTile(LightTiles[LightTileIndex]);
-		uint2 TexelInCardPageCoord = LightTile.TileCoord * CARD_TILE_SIZE + CoordInCardTile;
-
-		const FLumenLight LumenLight = LoadLumenLight(LightTile.LightIndex);
-=======
 bool IsRayOccluded(FLumenMinimalRayResult RayResult)
 {
 	return RayResult.bHit || !RayResult.bCompleted;
@@ -147,16 +103,11 @@
 		uint2 TexelInCardPageCoord = LightTile.TileCoord * CARD_TILE_SIZE + CoordInCardTile;
 
 		const FLumenLight LumenLight = LoadLumenLight(LightTile.LightIndex, LWCHackToFloat(PrimaryView.PreViewTranslation));
->>>>>>> d731a049
 
 		if (all(CoordInCardTile < CARD_TILE_SIZE))
 		{
 			FShadowMaskRay ShadowMaskRay;
-<<<<<<< HEAD
-			ReadShadowMaskRayRW(LightTileIndex, CoordInCardTile, ShadowMaskRay);
-=======
 			ReadShadowMaskRayRW(ShadowTrace.LightTileIndex, CoordInCardTile, ShadowMaskRay);
->>>>>>> d731a049
 
 			// Trace visibility ray
 			if (!ShadowMaskRay.bShadowFactorComplete)
@@ -166,20 +117,12 @@
 				float2 AtlasUV = CardPage.PhysicalAtlasUVRect.xy + CardPage.PhysicalAtlasUVTexelScale * (TexelInCardPageCoord + 0.5f);
 				float2 CardUV = CardPage.CardUVRect.xy + CardPage.CardUVTexelScale * (TexelInCardPageCoord + 0.5f);
 
-<<<<<<< HEAD
-				float Depth = 1.0f - Texture2DSampleLevel(LumenCardScene.DepthAtlas, GlobalPointClampedSampler, AtlasUV, 0).x;
-				float3 WorldPosition = GetCardWorldPosition(Card, CardUV, Depth);
-				float3 WorldNormal = DecodeSurfaceCacheNormal(Card, Texture2DSampleLevel(LumenCardScene.NormalAtlas, GlobalPointClampedSampler, AtlasUV, 0).xy);
-				float3 TranslatedWorldPosition = WorldPosition + LWCHackToFloat(PrimaryView.PreViewTranslation);
-
-=======
 				FLumenSurfaceCacheData SurfaceCacheData = GetSurfaceCacheData(Card, CardUV, AtlasUV);
 
 				float3 WorldPosition = SurfaceCacheData.WorldPosition;
 				float3 WorldNormal = SurfaceCacheData.WorldNormal;
 				float3 TranslatedWorldPosition = WorldPosition + LWCHackToFloat(PrimaryView.PreViewTranslation); // LUMEN_LWC_TODO
 
->>>>>>> d731a049
 				float3 L = LumenLight.DeferredLightData.Direction;
 				float3 ToLight = L;
 				float NearFieldTMax = MaxTraceDistance;
@@ -211,11 +154,7 @@
 				}
 				#endif
 
-<<<<<<< HEAD
-				Ray.Origin = GetCardWorldPositionForShadowing(WorldPosition, L, WorldNormal, HardwareRayTracingShadowRayBias + ReceiverBias);
-=======
 				Ray.Origin = GetCardWorldPositionForShadowing(WorldPosition, L, WorldNormal, HardwareRayTracingShadowRayBias + ReceiverBias) + LWCHackToFloat(PrimaryView.PreViewTranslation); // LUMEN_LWC_TODO
->>>>>>> d731a049
 				Ray.Direction = L;
 #endif
 
@@ -236,20 +175,10 @@
 
 #if LUMEN_HARDWARE_INLINE_RAYTRACING
 					Context.HitGroupData = HitGroupData;
-<<<<<<< HEAD
-#endif // LUMEN_HARDWARE_INLINE_RAYTRACING
-
-					FLumenMinimalPayload Payload;
-					
-					FLumenMinimalRayResult MinimalRayResult;
-					MinimalRayResult.bHit = false;
-					MinimalRayResult.bCompleted = true;
-=======
 					Context.RayTracingSceneMetadata = RayTracingSceneMetadata;
 #endif // LUMEN_HARDWARE_INLINE_RAYTRACING
 
 					bool bRayOccluded = false;
->>>>>>> d731a049
 
 #if ENABLE_FAR_FIELD_TRACING
 					{
@@ -262,16 +191,12 @@
 
 						Context.InstanceMask = RAY_TRACING_MASK_FAR_FIELD;
 						Context.bSkipClosestHitShader = true;
-<<<<<<< HEAD
-						MinimalRayResult = TraceLumenMinimalRay(FarFieldRay, Context, Payload);
-=======
 						Context.TranslucentSkipCountMax = 0;
 						Context.FarFieldReferencePos = FarFieldReferencePos;
 						Context.FarFieldMaxTraceDistance = FarFieldTMax;
 						
 						FRayTracedLightingResult RayResult = TraceSurfaceCacheFarFieldRay(FarFieldRay, Context);
 						bRayOccluded = IsRayOccluded(RayResult);
->>>>>>> d731a049
 
 						Context.bSkipClosestHitShader = false;
 					}
@@ -279,61 +204,33 @@
 
 #if ENABLE_HEIGHTFIELD_PROJECTION_BIAS
 					// Find the heightfield intersection that corresponds to the given card position.
-<<<<<<< HEAD
-					if (Card.bHeightfield && !IsRayOccluded(MinimalRayResult))
-=======
 					if (Card.bHeightfield && !bRayOccluded)
->>>>>>> d731a049
 					{
 						float SearchRadius = HeightfieldProjectionBiasSearchRadius;
 						float3 SearchDirection = float3(0.0, 0.0, 1.0);
 
-<<<<<<< HEAD
-						RayDesc ProjectedRay;
-=======
 						FRayDesc ProjectedRay;
->>>>>>> d731a049
 						ProjectedRay.Origin = Ray.Origin - SearchDirection * SearchRadius;
 						ProjectedRay.Direction = SearchDirection;
 						ProjectedRay.TMin = 0.0f;
 						ProjectedRay.TMax = 2.0f * SearchRadius;
 						Context.CullingMode = RAY_FLAG_CULL_FRONT_FACING_TRIANGLES;
 
-<<<<<<< HEAD
-						FLumenMinimalPayload SearchPayload;
-						FLumenMinimalRayResult SearchResult = TraceLumenMinimalRay(ProjectedRay, Context, SearchPayload);
-=======
 						FLumenMinimalRayResult SearchResult = TraceLumenMinimalRay(ProjectedRay, Context);
->>>>>>> d731a049
 
 						if (IsRayOccluded(SearchResult))
 						{
 							float Epsilon = 0.01;
-<<<<<<< HEAD
-							Ray.Origin = ProjectedRay.Origin + ProjectedRay.Direction * SearchPayload.HitT + SearchPayload.GetWorldNormal() * Epsilon;
-=======
 							Ray.Origin = ProjectedRay.Origin + ProjectedRay.Direction * SearchResult.HitT + SearchResult.HitNormal * Epsilon;
->>>>>>> d731a049
 						}
 					}
 #endif // ENABLE_HEIGHTFIELD_PROJECTION_BIAS
 
-<<<<<<< HEAD
-					if (!IsRayOccluded(MinimalRayResult))
-=======
 					if (!bRayOccluded)
->>>>>>> d731a049
 					{
 						Ray.TMin = 0;
 						Ray.TMax = NearFieldTMax;
 						Context.InstanceMask = RAY_TRACING_MASK_OPAQUE;
-<<<<<<< HEAD
-						FLumenRayHitBookmark UnusedBookmark;
-						MinimalRayResult = TraceLumenMinimalRayWithRetries(Ray, Context, Payload, UnusedBookmark);
-					}
-
-					ShadowMaskRay.ShadowFactor = IsRayOccluded(MinimalRayResult) ? 0.0f : 1.0f;
-=======
 						Context.TranslucentSkipCountMax = MaxTranslucentSkipCount;
 
 						FRayTracedLightingResult RayResult = TraceSurfaceCacheRay(Ray, Context);
@@ -341,16 +238,11 @@
 					}
 
 					ShadowMaskRay.ShadowFactor *= bRayOccluded ? 0.0f : 1.0f;
->>>>>>> d731a049
 				}
 
 				ShadowMaskRay.bShadowFactorComplete = true;
 
-<<<<<<< HEAD
-				WriteShadowMaskRay(ShadowMaskRay, LightTileIndex, CoordInCardTile);
-=======
 				WriteShadowMaskRay(ShadowMaskRay, ShadowTrace.LightTileIndex, CoordInCardTile, true);
->>>>>>> d731a049
 			}
 		}
 	}
