// Copyright Epic Games, Inc. All Rights Reserved.

#include "../Common.ush"
#include "../MonteCarlo.ush"
#include "../SceneTextureParameters.ush"
#include "LumenCardCommon.ush"
#include "LumenTracingCommon.ush"
#define RADIANCE_CACHE_DEPTH_TEST_SPHERE_PARALLAX 1
#include "LumenRadianceCacheCommon.ush"
#include "LumenScreenProbeCommon.ush"
#include "LumenScreenProbeTracingCommon.ush"
<<<<<<< HEAD
#include "LumenHardwareRayTracingPipelineCommon.ush"
#include "LumenFog.ush"

#ifndef THREADGROUP_SIZE_2D
#define THREADGROUP_SIZE_2D 8
#endif

#ifndef THREADGROUP_SIZE_1D
#define THREADGROUP_SIZE_1D THREADGROUP_SIZE_2D * THREADGROUP_SIZE_2D
#endif
=======
>>>>>>> 4af6daef

#ifndef THREADGROUP_SIZE_2D
	#define THREADGROUP_SIZE_2D 8
#endif

<<<<<<< HEAD
#define LIGHTING_MODE_SURFACE_CACHE 0
#define LIGHTING_MODE_HIT_LIGHTING 1

StructuredBuffer<uint> Allocator;
RWBuffer<uint> RWRayAllocator;
[numthreads(1, 1, 1)]
void FConvertRayAllocatorCS()
{
	RWRayAllocator[0] = Allocator[0];
}

Buffer<uint> RayAllocator;
=======
#ifndef THREADGROUP_SIZE_1D
	#define THREADGROUP_SIZE_1D THREADGROUP_SIZE_2D * THREADGROUP_SIZE_2D
#endif

>>>>>>> 4af6daef
RWBuffer<uint> RWHardwareRayTracingIndirectArgs;
uint2 OutputThreadGroupSize;

[numthreads(1, 1, 1)]
void FLumenScreenProbeHardwareRayTracingIndirectArgsCS()
{
<<<<<<< HEAD
	WriteDispatchIndirectArgs(RWHardwareRayTracingIndirectArgs, 0, (RayAllocator[0] + OutputThreadGroupSize.x - 1) / OutputThreadGroupSize.x, 1, 1);
=======
	WriteDispatchIndirectArgs(RWHardwareRayTracingIndirectArgs, 0, (CompactedTraceTexelAllocator[0] + OutputThreadGroupSize.x - 1) / OutputThreadGroupSize.x, 1, 1);
>>>>>>> 4af6daef
}


#if LUMEN_HARDWARE_RAYTRACING || LUMEN_HARDWARE_INLINE_RAYTRACING

float3 FarFieldReferencePos;

#include "LumenHardwareRayTracingCommon.ush"

RaytracingAccelerationStructure TLAS;

#if LUMEN_HARDWARE_INLINE_RAYTRACING
StructuredBuffer<FHitGroupRootConstants> HitGroupData;
StructuredBuffer<FRayTracingSceneMetadataRecord> RayTracingSceneMetadata;
#endif // LUMEN_HARDWARE_INLINE_RAYTRACING

<<<<<<< HEAD
uint ThreadCount;
uint GroupCount;
int NearFieldLightingMode;
float MaxTraceDistance;
float MinTraceDistanceToSampleSurfaceCache;
=======
float MaxTraceDistance;
float NearFieldSceneRadius;
float NearFieldMaxTraceDistance;
>>>>>>> 4af6daef
float FarFieldBias;
float FarFieldMaxTraceDistance;
float PullbackBias;
float NormalBias;
float AvoidSelfIntersectionTraceDistance;
float SkipFirstTwoSidedHitDistance;
<<<<<<< HEAD
int MaxTranslucentSkipCount;
uint MaxTraversalIterations;
int ApplySkyLight;

RWStructuredBuffer<FTraceDataPacked> RWRetraceDataPackedBuffer;

FRayTracedLightingResult EpsilonTrace(FRayDesc Ray, inout FRayTracedLightingContext Context, out float RemainingTraceTMin)
{
	FRayTracedLightingResult Result = CreateRayTracedLightingResult();
	RemainingTraceTMin = AvoidSelfIntersectionTraceDistance;

#if ENABLE_NEAR_FIELD_TRACING
	uint OriginalCullingMode = Context.CullingMode;
	Context.CullingMode = RAY_FLAG_CULL_BACK_FACING_TRIANGLES;
	Ray.TMax = AvoidSelfIntersectionTraceDistance;

	if (Ray.TMax > Ray.TMin)
	{
		// First trace - short distance with backface culling enabled to avoid self intersecting in cases where the traced geometry doesn't match what's in the GBuffer (Nanite, Ray Tracing LODs, etc)
#if DIM_LIGHTING_MODE == LIGHTING_FROM_SURFACE_CACHE
		{
			Result = TraceAndCalculateRayTracedLightingFromSurfaceCache(Ray, Context);
		}
#else
		{
			Result = TraceAndCalculateRayTracedLighting(Ray, Context, DIM_LIGHTING_MODE);
		}
#endif // DIM_LIGHTING_MODE
	}

	// RAY_FLAG_CULL_BACK_FACING_TRIANGLES doesn't work on two sided geometry, but we still need to avoid self-intersections with the Nanite fallback mesh
	// Skip the first two sided material we hit within a short distance
	if (Result.bHitTwoSided && Result.TraceHitDistance < SkipFirstTwoSidedHitDistance)
	{
		float Epsilon = 0.01;
		RemainingTraceTMin = Result.TraceHitDistance + Epsilon;
		Result.bIsHit = false;
	}

	Context.CullingMode = OriginalCullingMode;
#endif // ENABLE_NEAR_FIELD_TRACING

	return Result;
}

LUMEN_HARDWARE_RAY_TRACING_ENTRY(LumenScreenProbeGatherHardwareRayTracing)
{
	uint ThreadIndex = DispatchThreadIndex.x;
	uint GroupIndex = DispatchThreadIndex.y;

#if DIM_INDIRECT_DISPATCH
	uint Iteration = 0;
	uint DispatchedThreads = RayAllocator[0];
#else
	uint DispatchedThreads = ThreadCount * GroupCount;
	uint IterationCount = (RayAllocator[0] + DispatchedThreads - 1) / DispatchedThreads;
	for (uint Iteration = 0; Iteration < IterationCount; ++Iteration)
#endif
	{
		uint RayIndex = Iteration * DispatchedThreads + GroupIndex * ThreadCount + ThreadIndex;
		if (RayIndex >= RayAllocator[0])
		{
			return;
		}

#if (DIM_LIGHTING_MODE == LIGHTING_MODE_HIT_LIGHTING) || ENABLE_FAR_FIELD_TRACING
		FTraceData TraceData = UnpackTraceData(RWRetraceDataPackedBuffer[RayIndex]);
		uint RayId = TraceData.RayId;
#else
		uint RayId = RayIndex;
#endif // DIM_LIGHTING_MODE

		uint ScreenProbeIndex;
		uint2 TraceTexelCoord;
		float TraceHitDistance;
		DecodeTraceTexel(CompactedTraceTexelData[RayId], ScreenProbeIndex, TraceTexelCoord, TraceHitDistance);

		uint2 ScreenProbeScreenPosition = GetScreenProbeScreenPosition(ScreenProbeIndex);
		uint2 ScreenTileCoord = GetScreenTileCoord(ScreenProbeScreenPosition);
		uint LinearCoord = ScreenTileCoord.y * ScreenProbeViewSize.x + ScreenTileCoord.x;

		float2 ScreenUV = GetScreenUVFromScreenProbePosition(ScreenProbeScreenPosition);
		uint2 ScreenProbeAtlasCoord = uint2(ScreenProbeIndex % ScreenProbeAtlasViewSize.x, ScreenProbeIndex / ScreenProbeAtlasViewSize.x);
		uint2 ScreenProbeTraceCoord = GetTraceBufferCoord(ScreenProbeAtlasCoord, TraceTexelCoord);

		float SceneDepth = GetScreenProbeDepth(ScreenProbeAtlasCoord);
		float3 TranslatedWorldPosition = GetTranslatedWorldPositionFromScreenUV(ScreenUV, SceneDepth);

		float2 ProbeUV;
		float ConeHalfAngle;
		GetProbeTracingUV(ScreenProbeTraceCoord, TraceTexelCoord, GetProbeTexelCenter(ScreenTileCoord), 1, ProbeUV, ConeHalfAngle);

		FRayDesc Ray;
		Ray.Origin = TranslatedWorldPosition;
		Ray.Direction = EquiAreaSphericalMapping(ProbeUV);
		Ray.TMin = max(TraceHitDistance - PullbackBias, 0.0);
#if ENABLE_FAR_FIELD_TRACING
		Ray.TMin = max(Ray.TMin, FarFieldBias);
#endif
		bool bBackfaceRay;
		float3 ProbeWorldNormalForBiasing = GetScreenProbeNormalForBiasing(ScreenProbeAtlasCoord, Ray.Direction, bBackfaceRay);
		Ray.Origin += NormalBias * ProbeWorldNormalForBiasing;

		FRayCone RayCone = (FRayCone)0;
		RayCone = PropagateRayCone(RayCone, ConeHalfAngle, 0.0);

		uint CullingMode = 0;
		FRayTracedLightingContext Context = CreateRayTracedLightingContext(
			TLAS,
			RayCone,
			ScreenTileCoord,
			ScreenTileCoord.y * ScreenProbeViewSize.x + ScreenTileCoord.x,
			CullingMode,
			MaxTranslucentSkipCount,
			MaxTraversalIterations);
		Context.bCalculateHitVelocity = true;
		Context.MinTraceDistanceToSampleSurfaceCache = MinTraceDistanceToSampleSurfaceCache;

#if LUMEN_HARDWARE_INLINE_RAYTRACING
		Context.HitGroupData = HitGroupData;
		Context.RayTracingSceneMetadata = RayTracingSceneMetadata;
#endif // LUMEN_HARDWARE_INLINE_RAYTRACING

		// Initialize by testing against a small epsilon
		float RemainingTraceTMin;
		FRayTracedLightingResult Result = EpsilonTrace(Ray, Context, RemainingTraceTMin);

		if (!Result.bIsHit)
		{
			Ray.TMin = max(Ray.TMin, RemainingTraceTMin);
			Ray.TMax = Ray.TMin;
			// Cull TMax by the bounding sphere of the near-field
			if (length(Ray.Origin - PrimaryView.TranslatedWorldCameraOrigin) < MaxTraceDistance)
			{
				float2 Hit = RayIntersectSphere(Ray.Origin, Ray.Direction, float4(PrimaryView.TranslatedWorldCameraOrigin, MaxTraceDistance));
				Ray.TMax = (Hit.x > 0) ? Hit.x : ((Hit.y > 0) ? Hit.y : Ray.TMin);
			}

			bool bIsRadianceCacheHit = false;
#if DIM_RADIANCE_CACHE
			{
				float ClipmapDitherRandom = InterleavedGradientNoise(ScreenTileCoord, View.StateFrameIndexMod8);
				float3 RayOriginWorldPos = Ray.Origin - LWCHackToFloat(PrimaryView.PreViewTranslation);
				FRadianceCacheCoverage Coverage = GetRadianceCacheCoverage(RayOriginWorldPos, Ray.Direction, ClipmapDitherRandom); // LUMEN_LWC_TODO
				if (Coverage.bValid)
				{
					Ray.TMax = min(Ray.TMax, Coverage.MinTraceDistanceBeforeInterpolation);
					bIsRadianceCacheHit = true;
				}
			}
#endif

			// Set far-field context specialization
			Context.FarFieldMaxTraceDistance = FarFieldMaxTraceDistance;
			Context.FarFieldReferencePos = FarFieldReferencePos;

#if DIM_LIGHTING_MODE == LIGHTING_MODE_SURFACE_CACHE
			Result = TraceAndCalculateRayTracedLightingFromSurfaceCache(Ray, Context);

#if DIM_PACK_TRACE_DATA
			RWRetraceDataPackedBuffer[RayIndex] = PackTraceData(CreateTraceData(
				RayId,
				Result.MaterialShaderIndex,
				Result.Bookmark,
				Result.TraceHitDistance,
				Result.bIsHit || bIsRadianceCacheHit,
				Result.bIsRadianceCompleted,
				Result.bIsFarField));
#endif // DIM_PACK_TRACE_DATA

#else // DIM_LIGHTING_MODE == LIGHTING_MODE_SURFACE_CACHE
			// TODO: Hit lighting

#endif // DIM_LIGHTING_MODE
		}

#if DIM_WRITE_FINAL_LIGHTING
=======
uint MaxTraversalIterations;
float MinTraceDistanceToSampleSurfaceCache;

LUMEN_HARDWARE_RAY_TRACING_ENTRY(LumenScreenProbeGatherHardwareRayTracing)
{
	uint ThreadIndex = DispatchThreadIndex.x;
	uint GroupIndex = DispatchThreadIndex.y;
	uint CompactedTraceIndex = GroupIndex * THREADGROUP_SIZE_1D + ThreadIndex;

	if (CompactedTraceIndex < CompactedTraceTexelAllocator[0])
	{
		uint ScreenProbeIndex;
		uint2 TraceTexelCoord;
		DecodeScreenProbeTraceTexel(CompactedTraceTexelData[CompactedTraceIndex], ScreenProbeIndex, TraceTexelCoord);

		uint2 ScreenProbeScreenPosition = GetScreenProbeScreenPosition(ScreenProbeIndex);
		uint2 ScreenTileCoord = GetScreenTileCoord(ScreenProbeScreenPosition);
		uint LinearCoord = ScreenTileCoord.y * ScreenProbeViewSize.x + ScreenTileCoord.x;

		float2 ScreenUV = GetScreenUVFromScreenProbePosition(ScreenProbeScreenPosition);
		uint2 ScreenProbeAtlasCoord = uint2(ScreenProbeIndex % ScreenProbeAtlasViewSize.x, ScreenProbeIndex / ScreenProbeAtlasViewSize.x);
		uint2 ScreenProbeTraceCoord = GetTraceBufferCoord(ScreenProbeAtlasCoord, TraceTexelCoord);

		float TraceHitDistance = DecodeProbeRayDistance(RWTraceHit[ScreenProbeTraceCoord]).HitDistance;

		float SceneDepth = GetScreenProbeDepth(ScreenProbeAtlasCoord);
		float3 TranslatedWorldPosition = GetTranslatedWorldPositionFromScreenUV(ScreenUV, SceneDepth);

		float2 ProbeUV;
		float ConeHalfAngle;
		GetProbeTracingUV(ScreenProbeTraceCoord, TraceTexelCoord, GetProbeTexelCenter(ScreenTileCoord), 1, ProbeUV, ConeHalfAngle);

		FRayDesc Ray;
		Ray.Origin = TranslatedWorldPosition;
		Ray.Direction = EquiAreaSphericalMapping(ProbeUV);
		Ray.TMin = max(TraceHitDistance - PullbackBias, 0.0);

		#if ENABLE_FAR_FIELD_TRACING
		{
			Ray.TMin = max(Ray.TMin, FarFieldBias);
		}
		#endif

		bool bBackfaceRay;
		float3 ProbeWorldNormalForBiasing = GetScreenProbeNormalForBiasing(ScreenProbeAtlasCoord, Ray.Direction, bBackfaceRay);
		Ray.Origin += NormalBias * ProbeWorldNormalForBiasing;

		FRayCone RayCone = (FRayCone)0;
		RayCone = PropagateRayCone(RayCone, ConeHalfAngle, 0.0);

		uint CullingMode = 0;
		FRayTracedLightingContext Context = CreateRayTracedLightingContext(
			RayCone,
			ScreenTileCoord,
			ScreenTileCoord.y * ScreenProbeViewSize.x + ScreenTileCoord.x,
			CullingMode,
			MaxTraversalIterations);
		Context.bCalculateHitVelocity = true;
		Context.MinTraceDistanceToSampleSurfaceCache = MinTraceDistanceToSampleSurfaceCache;

		#if LUMEN_HARDWARE_INLINE_RAYTRACING
		{
			Context.HitGroupData = HitGroupData;
			Context.RayTracingSceneMetadata = RayTracingSceneMetadata;
		}
		#endif

		bool bReachedRadianceCache = false;

		float ClippedNearFieldMaxTraceDistance = ClipAndDitherNearFieldMaxTraceDistance(
			Ray.Origin,
			Ray.Direction,
			ScreenTileCoord,
			NearFieldSceneRadius,
			NearFieldMaxTraceDistance,
			/*NearFieldMaxTraceDistanceDitherScale*/ 0.0f);

		Ray.TMax = max(ClippedNearFieldMaxTraceDistance, Ray.TMin);

		#if DIM_RADIANCE_CACHE
		{
			float3 RayOriginWorldPos = Ray.Origin - LWCHackToFloat(PrimaryView.PreViewTranslation);
			FRadianceCacheCoverage Coverage = GetRadianceCacheCoverage(RayOriginWorldPos, Ray.Direction, 0); // LUMEN_LWC_TODO
			if (Coverage.bValid)
			{
				Ray.TMax = min(Ray.TMax, Coverage.MinTraceDistanceBeforeInterpolation);
				bReachedRadianceCache = true;
			}
		}
		#endif

		// Set far-field context specialization
		Context.FarFieldMaxTraceDistance = FarFieldMaxTraceDistance;
		Context.FarFieldReferencePos = FarFieldReferencePos;
		
		FRayTracedLightingResult Result = TraceAndCalculateRayTracedLightingFromSurfaceCache(TLAS, Ray, Context);

>>>>>>> 4af6daef
		bool bMoving = false;
		if (Result.bIsHit)
		{
			float3 HitTranslatedWorldPosition = Ray.Origin + Ray.Direction * Result.TraceHitDistance;
			bMoving = IsTraceMoving(TranslatedWorldPosition, SceneDepth, ScreenProbeAtlasCoord, HitTranslatedWorldPosition, Result.WorldVelocity);
		}

<<<<<<< HEAD
		Result.Radiance += GetSkylightLeaking(Ray.Direction, TraceHitDistance);
=======
		Result.Radiance += GetSkylightLeaking(Ray.Direction, Result.TraceHitDistance);
>>>>>>> 4af6daef
		Result.Radiance *= View.PreExposure;

		if (SampleHeightFog > 0)
		{
			float3 OriginToCollider = Ray.Direction * Result.TraceHitDistance;
			float CoverageForFog = 1.0; // There is always something or the sky fallback.
			Result.Radiance.rgb = GetFogOnLuminance(Result.Radiance.rgb, CoverageForFog, OriginToCollider);
		}

		RWTraceRadiance[ScreenProbeTraceCoord] = Result.Radiance;
<<<<<<< HEAD
		RWTraceHit[ScreenProbeTraceCoord] = EncodeProbeRayDistance(min(Result.TraceHitDistance, MaxTraceDistance), Result.bIsHit, bMoving);
#endif // DIM_WRITE_FINAL_LIGHTING
=======
		RWTraceHit[ScreenProbeTraceCoord] = EncodeProbeRayDistance(min(Result.TraceHitDistance, MaxTraceDistance), Result.bIsHit, bMoving, bReachedRadianceCache);
>>>>>>> 4af6daef
	}
}

#endif // LUMEN_HARDWARE_RAYTRACING || LUMEN_HARDWARE_INLINE_RAYTRACING<|MERGE_RESOLUTION|>--- conflicted
+++ resolved
@@ -9,54 +9,22 @@
 #include "LumenRadianceCacheCommon.ush"
 #include "LumenScreenProbeCommon.ush"
 #include "LumenScreenProbeTracingCommon.ush"
-<<<<<<< HEAD
-#include "LumenHardwareRayTracingPipelineCommon.ush"
-#include "LumenFog.ush"
-
-#ifndef THREADGROUP_SIZE_2D
-#define THREADGROUP_SIZE_2D 8
-#endif
-
-#ifndef THREADGROUP_SIZE_1D
-#define THREADGROUP_SIZE_1D THREADGROUP_SIZE_2D * THREADGROUP_SIZE_2D
-#endif
-=======
->>>>>>> 4af6daef
 
 #ifndef THREADGROUP_SIZE_2D
 	#define THREADGROUP_SIZE_2D 8
 #endif
 
-<<<<<<< HEAD
-#define LIGHTING_MODE_SURFACE_CACHE 0
-#define LIGHTING_MODE_HIT_LIGHTING 1
-
-StructuredBuffer<uint> Allocator;
-RWBuffer<uint> RWRayAllocator;
-[numthreads(1, 1, 1)]
-void FConvertRayAllocatorCS()
-{
-	RWRayAllocator[0] = Allocator[0];
-}
-
-Buffer<uint> RayAllocator;
-=======
 #ifndef THREADGROUP_SIZE_1D
 	#define THREADGROUP_SIZE_1D THREADGROUP_SIZE_2D * THREADGROUP_SIZE_2D
 #endif
 
->>>>>>> 4af6daef
 RWBuffer<uint> RWHardwareRayTracingIndirectArgs;
 uint2 OutputThreadGroupSize;
 
 [numthreads(1, 1, 1)]
 void FLumenScreenProbeHardwareRayTracingIndirectArgsCS()
 {
-<<<<<<< HEAD
-	WriteDispatchIndirectArgs(RWHardwareRayTracingIndirectArgs, 0, (RayAllocator[0] + OutputThreadGroupSize.x - 1) / OutputThreadGroupSize.x, 1, 1);
-=======
 	WriteDispatchIndirectArgs(RWHardwareRayTracingIndirectArgs, 0, (CompactedTraceTexelAllocator[0] + OutputThreadGroupSize.x - 1) / OutputThreadGroupSize.x, 1, 1);
->>>>>>> 4af6daef
 }
 
 
@@ -73,202 +41,15 @@
 StructuredBuffer<FRayTracingSceneMetadataRecord> RayTracingSceneMetadata;
 #endif // LUMEN_HARDWARE_INLINE_RAYTRACING
 
-<<<<<<< HEAD
-uint ThreadCount;
-uint GroupCount;
-int NearFieldLightingMode;
-float MaxTraceDistance;
-float MinTraceDistanceToSampleSurfaceCache;
-=======
 float MaxTraceDistance;
 float NearFieldSceneRadius;
 float NearFieldMaxTraceDistance;
->>>>>>> 4af6daef
 float FarFieldBias;
 float FarFieldMaxTraceDistance;
 float PullbackBias;
 float NormalBias;
 float AvoidSelfIntersectionTraceDistance;
 float SkipFirstTwoSidedHitDistance;
-<<<<<<< HEAD
-int MaxTranslucentSkipCount;
-uint MaxTraversalIterations;
-int ApplySkyLight;
-
-RWStructuredBuffer<FTraceDataPacked> RWRetraceDataPackedBuffer;
-
-FRayTracedLightingResult EpsilonTrace(FRayDesc Ray, inout FRayTracedLightingContext Context, out float RemainingTraceTMin)
-{
-	FRayTracedLightingResult Result = CreateRayTracedLightingResult();
-	RemainingTraceTMin = AvoidSelfIntersectionTraceDistance;
-
-#if ENABLE_NEAR_FIELD_TRACING
-	uint OriginalCullingMode = Context.CullingMode;
-	Context.CullingMode = RAY_FLAG_CULL_BACK_FACING_TRIANGLES;
-	Ray.TMax = AvoidSelfIntersectionTraceDistance;
-
-	if (Ray.TMax > Ray.TMin)
-	{
-		// First trace - short distance with backface culling enabled to avoid self intersecting in cases where the traced geometry doesn't match what's in the GBuffer (Nanite, Ray Tracing LODs, etc)
-#if DIM_LIGHTING_MODE == LIGHTING_FROM_SURFACE_CACHE
-		{
-			Result = TraceAndCalculateRayTracedLightingFromSurfaceCache(Ray, Context);
-		}
-#else
-		{
-			Result = TraceAndCalculateRayTracedLighting(Ray, Context, DIM_LIGHTING_MODE);
-		}
-#endif // DIM_LIGHTING_MODE
-	}
-
-	// RAY_FLAG_CULL_BACK_FACING_TRIANGLES doesn't work on two sided geometry, but we still need to avoid self-intersections with the Nanite fallback mesh
-	// Skip the first two sided material we hit within a short distance
-	if (Result.bHitTwoSided && Result.TraceHitDistance < SkipFirstTwoSidedHitDistance)
-	{
-		float Epsilon = 0.01;
-		RemainingTraceTMin = Result.TraceHitDistance + Epsilon;
-		Result.bIsHit = false;
-	}
-
-	Context.CullingMode = OriginalCullingMode;
-#endif // ENABLE_NEAR_FIELD_TRACING
-
-	return Result;
-}
-
-LUMEN_HARDWARE_RAY_TRACING_ENTRY(LumenScreenProbeGatherHardwareRayTracing)
-{
-	uint ThreadIndex = DispatchThreadIndex.x;
-	uint GroupIndex = DispatchThreadIndex.y;
-
-#if DIM_INDIRECT_DISPATCH
-	uint Iteration = 0;
-	uint DispatchedThreads = RayAllocator[0];
-#else
-	uint DispatchedThreads = ThreadCount * GroupCount;
-	uint IterationCount = (RayAllocator[0] + DispatchedThreads - 1) / DispatchedThreads;
-	for (uint Iteration = 0; Iteration < IterationCount; ++Iteration)
-#endif
-	{
-		uint RayIndex = Iteration * DispatchedThreads + GroupIndex * ThreadCount + ThreadIndex;
-		if (RayIndex >= RayAllocator[0])
-		{
-			return;
-		}
-
-#if (DIM_LIGHTING_MODE == LIGHTING_MODE_HIT_LIGHTING) || ENABLE_FAR_FIELD_TRACING
-		FTraceData TraceData = UnpackTraceData(RWRetraceDataPackedBuffer[RayIndex]);
-		uint RayId = TraceData.RayId;
-#else
-		uint RayId = RayIndex;
-#endif // DIM_LIGHTING_MODE
-
-		uint ScreenProbeIndex;
-		uint2 TraceTexelCoord;
-		float TraceHitDistance;
-		DecodeTraceTexel(CompactedTraceTexelData[RayId], ScreenProbeIndex, TraceTexelCoord, TraceHitDistance);
-
-		uint2 ScreenProbeScreenPosition = GetScreenProbeScreenPosition(ScreenProbeIndex);
-		uint2 ScreenTileCoord = GetScreenTileCoord(ScreenProbeScreenPosition);
-		uint LinearCoord = ScreenTileCoord.y * ScreenProbeViewSize.x + ScreenTileCoord.x;
-
-		float2 ScreenUV = GetScreenUVFromScreenProbePosition(ScreenProbeScreenPosition);
-		uint2 ScreenProbeAtlasCoord = uint2(ScreenProbeIndex % ScreenProbeAtlasViewSize.x, ScreenProbeIndex / ScreenProbeAtlasViewSize.x);
-		uint2 ScreenProbeTraceCoord = GetTraceBufferCoord(ScreenProbeAtlasCoord, TraceTexelCoord);
-
-		float SceneDepth = GetScreenProbeDepth(ScreenProbeAtlasCoord);
-		float3 TranslatedWorldPosition = GetTranslatedWorldPositionFromScreenUV(ScreenUV, SceneDepth);
-
-		float2 ProbeUV;
-		float ConeHalfAngle;
-		GetProbeTracingUV(ScreenProbeTraceCoord, TraceTexelCoord, GetProbeTexelCenter(ScreenTileCoord), 1, ProbeUV, ConeHalfAngle);
-
-		FRayDesc Ray;
-		Ray.Origin = TranslatedWorldPosition;
-		Ray.Direction = EquiAreaSphericalMapping(ProbeUV);
-		Ray.TMin = max(TraceHitDistance - PullbackBias, 0.0);
-#if ENABLE_FAR_FIELD_TRACING
-		Ray.TMin = max(Ray.TMin, FarFieldBias);
-#endif
-		bool bBackfaceRay;
-		float3 ProbeWorldNormalForBiasing = GetScreenProbeNormalForBiasing(ScreenProbeAtlasCoord, Ray.Direction, bBackfaceRay);
-		Ray.Origin += NormalBias * ProbeWorldNormalForBiasing;
-
-		FRayCone RayCone = (FRayCone)0;
-		RayCone = PropagateRayCone(RayCone, ConeHalfAngle, 0.0);
-
-		uint CullingMode = 0;
-		FRayTracedLightingContext Context = CreateRayTracedLightingContext(
-			TLAS,
-			RayCone,
-			ScreenTileCoord,
-			ScreenTileCoord.y * ScreenProbeViewSize.x + ScreenTileCoord.x,
-			CullingMode,
-			MaxTranslucentSkipCount,
-			MaxTraversalIterations);
-		Context.bCalculateHitVelocity = true;
-		Context.MinTraceDistanceToSampleSurfaceCache = MinTraceDistanceToSampleSurfaceCache;
-
-#if LUMEN_HARDWARE_INLINE_RAYTRACING
-		Context.HitGroupData = HitGroupData;
-		Context.RayTracingSceneMetadata = RayTracingSceneMetadata;
-#endif // LUMEN_HARDWARE_INLINE_RAYTRACING
-
-		// Initialize by testing against a small epsilon
-		float RemainingTraceTMin;
-		FRayTracedLightingResult Result = EpsilonTrace(Ray, Context, RemainingTraceTMin);
-
-		if (!Result.bIsHit)
-		{
-			Ray.TMin = max(Ray.TMin, RemainingTraceTMin);
-			Ray.TMax = Ray.TMin;
-			// Cull TMax by the bounding sphere of the near-field
-			if (length(Ray.Origin - PrimaryView.TranslatedWorldCameraOrigin) < MaxTraceDistance)
-			{
-				float2 Hit = RayIntersectSphere(Ray.Origin, Ray.Direction, float4(PrimaryView.TranslatedWorldCameraOrigin, MaxTraceDistance));
-				Ray.TMax = (Hit.x > 0) ? Hit.x : ((Hit.y > 0) ? Hit.y : Ray.TMin);
-			}
-
-			bool bIsRadianceCacheHit = false;
-#if DIM_RADIANCE_CACHE
-			{
-				float ClipmapDitherRandom = InterleavedGradientNoise(ScreenTileCoord, View.StateFrameIndexMod8);
-				float3 RayOriginWorldPos = Ray.Origin - LWCHackToFloat(PrimaryView.PreViewTranslation);
-				FRadianceCacheCoverage Coverage = GetRadianceCacheCoverage(RayOriginWorldPos, Ray.Direction, ClipmapDitherRandom); // LUMEN_LWC_TODO
-				if (Coverage.bValid)
-				{
-					Ray.TMax = min(Ray.TMax, Coverage.MinTraceDistanceBeforeInterpolation);
-					bIsRadianceCacheHit = true;
-				}
-			}
-#endif
-
-			// Set far-field context specialization
-			Context.FarFieldMaxTraceDistance = FarFieldMaxTraceDistance;
-			Context.FarFieldReferencePos = FarFieldReferencePos;
-
-#if DIM_LIGHTING_MODE == LIGHTING_MODE_SURFACE_CACHE
-			Result = TraceAndCalculateRayTracedLightingFromSurfaceCache(Ray, Context);
-
-#if DIM_PACK_TRACE_DATA
-			RWRetraceDataPackedBuffer[RayIndex] = PackTraceData(CreateTraceData(
-				RayId,
-				Result.MaterialShaderIndex,
-				Result.Bookmark,
-				Result.TraceHitDistance,
-				Result.bIsHit || bIsRadianceCacheHit,
-				Result.bIsRadianceCompleted,
-				Result.bIsFarField));
-#endif // DIM_PACK_TRACE_DATA
-
-#else // DIM_LIGHTING_MODE == LIGHTING_MODE_SURFACE_CACHE
-			// TODO: Hit lighting
-
-#endif // DIM_LIGHTING_MODE
-		}
-
-#if DIM_WRITE_FINAL_LIGHTING
-=======
 uint MaxTraversalIterations;
 float MinTraceDistanceToSampleSurfaceCache;
 
@@ -366,7 +147,6 @@
 		
 		FRayTracedLightingResult Result = TraceAndCalculateRayTracedLightingFromSurfaceCache(TLAS, Ray, Context);
 
->>>>>>> 4af6daef
 		bool bMoving = false;
 		if (Result.bIsHit)
 		{
@@ -374,11 +154,7 @@
 			bMoving = IsTraceMoving(TranslatedWorldPosition, SceneDepth, ScreenProbeAtlasCoord, HitTranslatedWorldPosition, Result.WorldVelocity);
 		}
 
-<<<<<<< HEAD
-		Result.Radiance += GetSkylightLeaking(Ray.Direction, TraceHitDistance);
-=======
 		Result.Radiance += GetSkylightLeaking(Ray.Direction, Result.TraceHitDistance);
->>>>>>> 4af6daef
 		Result.Radiance *= View.PreExposure;
 
 		if (SampleHeightFog > 0)
@@ -389,12 +165,7 @@
 		}
 
 		RWTraceRadiance[ScreenProbeTraceCoord] = Result.Radiance;
-<<<<<<< HEAD
-		RWTraceHit[ScreenProbeTraceCoord] = EncodeProbeRayDistance(min(Result.TraceHitDistance, MaxTraceDistance), Result.bIsHit, bMoving);
-#endif // DIM_WRITE_FINAL_LIGHTING
-=======
 		RWTraceHit[ScreenProbeTraceCoord] = EncodeProbeRayDistance(min(Result.TraceHitDistance, MaxTraceDistance), Result.bIsHit, bMoving, bReachedRadianceCache);
->>>>>>> 4af6daef
 	}
 }
 
