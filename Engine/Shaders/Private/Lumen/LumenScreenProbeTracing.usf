// Copyright Epic Games, Inc. All Rights Reserved.

#include "../Common.ush"
#include "../DeferredShadingCommon.ush"
#include "LumenCardCommon.ush"
#include "LumenTracingCommon.ush"
<<<<<<< HEAD
=======
#include "LumenSoftwareRayTracing.ush"
>>>>>>> 4af6daef
#define RADIANCE_CACHE_DEPTH_TEST_SPHERE_PARALLAX 1
#include "LumenRadianceCacheCommon.ush"
#include "LumenScreenProbeCommon.ush"
#include "LumenScreenProbeTracingCommon.ush"
#include "LumenVisualizeTraces.ush"
<<<<<<< HEAD
#include "LumenFog.ush"
=======
>>>>>>> 4af6daef

#define IS_SSGI_SHADER 0
#include "../SHCommon.ush"
#include "LumenScreenTracing.ush"
#include "LumenHairTracing.ush"
#include "../SceneTextureParameters.ush"

#ifndef THREADGROUP_SIZE
#define THREADGROUP_SIZE 0
#endif

#define DEBUG_VISUALIZE_TRACE_TYPES 0

[numthreads(PROBE_THREADGROUP_SIZE_2D, PROBE_THREADGROUP_SIZE_2D, 1)]
void ClearTracesCS(
	uint3 GroupId : SV_GroupID,
	uint3 DispatchThreadId : SV_DispatchThreadID,
	uint3 GroupThreadId : SV_GroupThreadID)
{
	RWTraceRadiance[DispatchThreadId.xy] = 0.0f;
	RWTraceHit[DispatchThreadId.xy] = EncodeProbeRayDistance(0.0f, false, false, /*bReachedRadianceCache*/ false);
}

[numthreads(PROBE_THREADGROUP_SIZE_2D, PROBE_THREADGROUP_SIZE_2D, 1)]
void ClearLightSampleTracesCS(
	uint3 GroupId : SV_GroupID,
	uint3 DispatchThreadId : SV_DispatchThreadID,
	uint3 GroupThreadId : SV_GroupThreadID)
{
	RWLightSampleTraceHit[DispatchThreadId.xy] = EncodeProbeRayDistance(0.0f, false, false, /*bReachedRadianceCache*/ false);
}

[numthreads(PROBE_THREADGROUP_SIZE_2D, PROBE_THREADGROUP_SIZE_2D, 1)]
void ClearLightSampleTracesCS(
	uint3 GroupId : SV_GroupID,
	uint3 DispatchThreadId : SV_DispatchThreadID,
	uint3 GroupThreadId : SV_GroupThreadID)
{
	RWLightSampleTraceHit[DispatchThreadId.xy] = EncodeProbeRayDistance(0.0f, false, false);
}

float MaxTraceDistance;

Texture2D FurthestHZBTexture;
#define FurthestHZBTextureSampler GlobalPointClampedSampler

float4 HZBUvFactorAndInvFactor;
float MaxHierarchicalScreenTraceIterations;
float RelativeDepthThickness;
float HistoryDepthTestRelativeThickness;
float NumThicknessStepsToDetermineCertainty;
uint MinimumTracingThreadOccupancy;
uint SkipFoliageHits;

[numthreads(PROBE_THREADGROUP_SIZE_2D, PROBE_THREADGROUP_SIZE_2D, 1)]
void ScreenProbeTraceScreenTexturesCS(
	uint3 GroupId : SV_GroupID,
	uint3 DispatchThreadId : SV_DispatchThreadID,
	uint3 GroupThreadId : SV_GroupThreadID)
{
	uint ProbeTracingResolution = TRACE_LIGHT_SAMPLES ? ScreenProbeLightSampleResolutionXY : ScreenProbeTracingOctahedronResolution;
	uint2 ScreenProbeAtlasCoord = DispatchThreadId.xy / ProbeTracingResolution;
	uint2 TraceTexelCoord = DispatchThreadId.xy - ScreenProbeAtlasCoord * ProbeTracingResolution;

	uint ScreenProbeIndex = ScreenProbeAtlasCoord.y * ScreenProbeAtlasViewSize.x + ScreenProbeAtlasCoord.x;

	uint2 ScreenProbeScreenPosition = GetScreenProbeScreenPosition(ScreenProbeIndex);
	uint2 ScreenTileCoord = GetScreenTileCoord(ScreenProbeScreenPosition);

	if (ScreenProbeIndex < GetNumScreenProbes() 
		&& ScreenProbeAtlasCoord.x < ScreenProbeAtlasViewSize.x
		&& all(TraceTexelCoord < ProbeTracingResolution))
	{
		float2 ScreenUV = GetScreenUVFromScreenProbePosition(ScreenProbeScreenPosition);
		float SceneDepth = GetScreenProbeDepth(ScreenProbeAtlasCoord);
		uint2 TraceBufferCoord = GetTraceBufferCoord(ScreenProbeAtlasCoord, TraceTexelCoord);

		if (ShouldTraceScreenProbeTexel(TraceBufferCoord, SceneDepth))
		{
			float3 TranslatedWorldPosition = GetTranslatedWorldPositionFromScreenUV(ScreenUV, SceneDepth);

			float3 RayWorldDirection = 0;
			float TraceDistance = MaxTraceDistance;
			float ConeHalfAngle = 0;

			GetScreenProbeTexelRay(
				TraceBufferCoord,
				TraceTexelCoord,
				ScreenTileCoord,
				TranslatedWorldPosition,
				RayWorldDirection,
				TraceDistance,
				ConeHalfAngle);

			bool bBackfaceRay;
			float3 ScreenProbeNormal = GetScreenProbeNormalForBiasing(ScreenProbeAtlasCoord, RayWorldDirection, bBackfaceRay);
			
			// Skip screen traces for backfacing rays for two-sided foliage, as they immediately self-intersect and cause a feedback loop
			if (bBackfaceRay && GetScreenProbeIsTwoSidedFoliage(ScreenProbeAtlasCoord))
			{
				return;
			}
<<<<<<< HEAD

			float NormalBias = 0;

			// Bias along the normal to avoid self-intersecting camera facing scene depth texels
			// HZB traversal uses point filtering, so scene depth texels stick out from the plane they are representing
			{
				float2 CornerScreenUV = ScreenUV + .5f * View.BufferSizeAndInvSize.zw;
				float2 CornerScreenPosition = (CornerScreenUV - View.ScreenPositionScaleBias.wz) / View.ScreenPositionScaleBias.xy;
				float3 CornerTranslatedWorldPosition = mul(float4(CornerScreenPosition * SceneDepth, SceneDepth, 1), View.ScreenToTranslatedWorld).xyz;

				// Project texel corner onto normal
				NormalBias = abs(dot(CornerTranslatedWorldPosition - TranslatedWorldPosition, ScreenProbeNormal)) * 2;
			}

			float3 TranslatedRayOrigin = TranslatedWorldPosition + NormalBias * ScreenProbeNormal;
=======

			float NormalBias = 0;

			// Bias along the normal to avoid self-intersecting camera facing scene depth texels
			// HZB traversal uses point filtering, so scene depth texels stick out from the plane they are representing
			{
				float2 CornerScreenUV = ScreenUV + .5f * View.BufferSizeAndInvSize.zw;
				float2 CornerScreenPosition = (CornerScreenUV - View.ScreenPositionScaleBias.wz) / View.ScreenPositionScaleBias.xy;
				float3 CornerTranslatedWorldPosition = mul(float4(GetScreenPositionForProjectionType(CornerScreenPosition, SceneDepth), SceneDepth, 1), View.ScreenToTranslatedWorld).xyz;

				// Project texel corner onto normal
				NormalBias = abs(dot(CornerTranslatedWorldPosition - TranslatedWorldPosition, ScreenProbeNormal)) * 2;
			}

			float3 TranslatedRayOrigin = TranslatedWorldPosition + NormalBias * ScreenProbeNormal;
			float4 RayStartClip = mul(float4(TranslatedRayOrigin, 1.0f), View.TranslatedWorldToClip);

			// Skip screen traces if the normal bias pushed our starting point off-screen, as TraceScreen() doesn't handle this
			if (any(RayStartClip.xy < -RayStartClip.w) || any(RayStartClip.xy > RayStartClip.w))
			{
				return;
			}
>>>>>>> 4af6daef

			//@todo - this should be applied with the hit UV, not the origin, but still works for self-shadowing
			float DepthThresholdScale = GetScreenTraceDepthThresholdScale(ScreenUV);

			{
				bool bCoveredByRadianceCache = false;
				#if RADIANCE_CACHE
<<<<<<< HEAD
					FRadianceCacheCoverage Coverage = GetRadianceCacheCoverage(TranslatedWorldPosition - LWCHackToFloat(PrimaryView.PreViewTranslation), RayWorldDirection, InterleavedGradientNoise(ScreenTileCoord, GENERAL_TEMPORAL_INDEX));
=======
					FRadianceCacheCoverage Coverage = GetRadianceCacheCoverage(TranslatedWorldPosition - LWCHackToFloat(PrimaryView.PreViewTranslation), RayWorldDirection, 0);
>>>>>>> 4af6daef

					if (Coverage.bValid)
					{
						TraceDistance = min(TraceDistance, Coverage.MinTraceDistanceBeforeInterpolation);
					}
				#endif


#if HIERARCHICAL_SCREEN_TRACING

				bool bHit;
				bool bUncertain;
				float3 HitUVz;
				float3 LastVisibleHitUVz;
				float Unused;

				TraceScreen(
					TranslatedRayOrigin,
					RayWorldDirection,
					TraceDistance,
					HZBUvFactorAndInvFactor,
					MaxHierarchicalScreenTraceIterations, 
					RelativeDepthThickness * DepthThresholdScale,
					NumThicknessStepsToDetermineCertainty,
					MinimumTracingThreadOccupancy,
					bHit,
					bUncertain,
					HitUVz,
					LastVisibleHitUVz,
					Unused);
				
				#if USE_HAIRSTRANDS_SCREEN
				if (!bHit)
				{
					bool   Hair_bHit;
					bool   Hair_bUncertain;
					float3 Hair_HitUVz;
					float3 Hair_LastVisibleHitUVz;

					TraceHairScreen(
						TranslatedWorldPosition,
						RayWorldDirection,
						TraceDistance,
						HZBUvFactorAndInvFactor,
						MaxHierarchicalScreenTraceIterations,
						RelativeDepthThickness * DepthThresholdScale,
						NumThicknessStepsToDetermineCertainty,
						Hair_bHit,
						Hair_bUncertain,
						Hair_HitUVz,
						Hair_LastVisibleHitUVz,
						Unused);

					if (Hair_bHit && !Hair_bUncertain)
					{
						bHit				= Hair_bHit;
						HitUVz				= Hair_HitUVz;
						LastVisibleHitUVz	= Hair_LastVisibleHitUVz;
						bUncertain			= Hair_bUncertain;
					}
				}
				#endif

				float Level = 1;
				bool bWriteDepthOnMiss = true;
#else
	
				uint NumSteps = 16;
				float StartMipLevel = 1.0f;
				float MaxScreenTraceFraction = .2f;

				// Can only get decent quality out of fixed step count screen traces by limiting the trace distance
				float MaxWorldTraceDistance = SceneDepth * MaxScreenTraceFraction * 2.0 * GetTanHalfFieldOfView().x;
				TraceDistance = min(TraceDistance, MaxWorldTraceDistance);

				uint2 NoiseCoord = ScreenProbeAtlasCoord * ProbeTracingResolution + TraceTexelCoord;
				float StepOffset = InterleavedGradientNoise(NoiseCoord + 0.5f, 0);

				float RayRoughness = .2f;
				StepOffset = StepOffset - .9f;

				FSSRTCastingSettings CastSettings = CreateDefaultCastSettings();
				CastSettings.bStopWhenUncertain = true;

				bool bHit = false;
				float Level;
				float3 HitUVz;
				bool bRayWasClipped;

				FSSRTRay Ray = InitScreenSpaceRayFromWorldSpace(
					TranslatedWorldPosition, RayWorldDirection,
					/* WorldTMax = */ TraceDistance,
					/* SceneDepth = */ SceneDepth,
					/* SlopeCompareToleranceScale */ 2.0f * DepthThresholdScale,
					/* bExtendRayToScreenBorder = */ false,
					/* out */ bRayWasClipped);

				bool bUncertain;
				float3 DebugOutput;

				CastScreenSpaceRay(
					FurthestHZBTexture, FurthestHZBTextureSampler,
					StartMipLevel,
					CastSettings,
					Ray, RayRoughness, NumSteps, StepOffset,
					HZBUvFactorAndInvFactor, false,
					/* out */ DebugOutput,
					/* out */ HitUVz,
					/* out */ Level,
					/* out */ bHit,
					/* out */ bUncertain);

				#if USE_HAIRSTRANDS_SCREEN
				if (!bHit)
				{
					float3 Hair_DebugOutput;
					float3 Hair_HitUVz;
					float Hair_Level;
					bool Hair_bHit = false;
					bool Hair_bUncertain = bUncertain;

					CastScreenSpaceRay(
						HairStrands.HairOnlyDepthFurthestHZBTexture, FurthestHZBTextureSampler,
						StartMipLevel,
						CastSettings,
						Ray, RayRoughness, NumSteps, StepOffset,
						HZBUvFactorAndInvFactor, false,
						/* out */ Hair_DebugOutput,
						/* out */ Hair_HitUVz,
						/* out */ Hair_Level,
						/* out */ Hair_bHit,
						/* out */ Hair_bUncertain);

					if (Hair_bHit && !Hair_bUncertain)
					{
						DebugOutput = Hair_DebugOutput;
						HitUVz	    = Hair_HitUVz;
						Level	    = Hair_Level;
						bHit	    = Hair_bHit;
						bUncertain  = Hair_bUncertain;
					}
				}
				#endif

				// CastScreenSpaceRay skips Mesh SDF tracing in a lot of places where it shouldn't, in particular missing thin occluders due to low NumSteps.  
				bool bWriteDepthOnMiss = !bUncertain;

#endif
				bHit = bHit && !bUncertain;

				bool bFastMoving = false;
				float HitDistance = min(sqrt(ComputeRayHitSqrDistance(TranslatedRayOrigin, HitUVz)), MaxTraceDistance);

				if (bHit)
				{
					float2 HitScreenUV = HitUVz.xy;
					float2 HitScreenPosition = (HitUVz.xy - View.ScreenPositionScaleBias.wz) / View.ScreenPositionScaleBias.xy;
					float HitDeviceZ = HitUVz.z;

					float3 HitHistoryScreenPosition = GetPrevScreenPosition(HitScreenPosition, HitScreenUV, HitDeviceZ);
<<<<<<< HEAD

					float Vignette = min(ComputeHitVignetteFromScreenPos(HitScreenPosition), ComputeHitVignetteFromScreenPos(HitHistoryScreenPosition.xy));
					float Noise = InterleavedGradientNoise(TraceBufferCoord + 0.5f, View.StateFrameIndexMod8);

					// Skip reporting a hit if near the edge of the screen
					if (Vignette < Noise)
					{
						bHit = false;
					}

					if (bHit)
					{
						// Calculate the expected depth of the pixel last frame
						float PrevDeviceZ = HitHistoryScreenPosition.z;

						// Lookup the actual depth at the same screen position last frame
						float2 HitHistoryScreenUVForDepth = HitHistoryScreenPosition.xy * PrevScreenPositionScaleBiasForDepth.xy + PrevScreenPositionScaleBiasForDepth.zw;
						float HistoryDeviceZ = Texture2DSampleLevel(HistorySceneDepth, GlobalPointClampedSampler, HitHistoryScreenUVForDepth, 0).x;

						bHit = abs(HistoryDeviceZ - PrevDeviceZ) < HistoryDepthTestRelativeThickness * lerp(.5f, 2.0f, Noise);
					}

					if (bHit && SkipFoliageHits > 0)
					{
						FLumenMaterialData LumenMaterial = ReadMaterialDataFromSceneTextures(HitScreenUV * View.BufferSizeAndInvSize.xy, HitScreenUV);
						if (LumenMaterial.bHasBackfaceDiffuse)
						{
							bHit = false;
						}
					}

#if !TRACE_LIGHT_SAMPLES
					if (bHit)
					{
						float2 HitHistoryScreenUV = HitHistoryScreenPosition.xy * PrevScreenPositionScaleBias.xy + PrevScreenPositionScaleBias.zw;
						HitHistoryScreenUV = clamp(HitHistoryScreenUV, PrevSceneColorBilinearUVMin, PrevSceneColorBilinearUVMax);
						float3 Lighting = SampleScreenColor(PrevSceneColorTexture, GlobalPointClampedSampler, HitHistoryScreenUV).xyz * PrevSceneColorPreExposureCorrection;

						Lighting += GetSkylightLeaking(RayWorldDirection, HitDistance) * View.PreExposure;

						#if DEBUG_VISUALIZE_TRACE_TYPES
							RWTraceRadiance[TraceBufferCoord] = float3(.5f, 0, 0) * View.PreExposure;
						#else
							RWTraceRadiance[TraceBufferCoord] = Lighting;
						#endif

						{
							float HitSceneDepth = ConvertFromDeviceZ(HitUVz.z);
							float3 HitTranslatedWorldPosition = mul(float4(HitScreenPosition * HitSceneDepth, HitSceneDepth, 1), View.ScreenToTranslatedWorld).xyz;
							//Note: this will be affected by TAA jitter, should use GetHistoryScreenPositionIncludingTAAJitter instead but costs too much
							float3 HitWorldVelocity = HitTranslatedWorldPosition - GetPrevTranslatedWorldPosition(HitHistoryScreenPosition);

							bFastMoving = IsTraceMoving(TranslatedWorldPosition, SceneDepth, ScreenProbeAtlasCoord, HitTranslatedWorldPosition, HitWorldVelocity);
						}
					}
=======

					float Vignette = min(ComputeHitVignetteFromScreenPos(HitScreenPosition), ComputeHitVignetteFromScreenPos(HitHistoryScreenPosition.xy));
					float Noise = InterleavedGradientNoise(TraceBufferCoord + 0.5f, View.StateFrameIndexMod8);

					// Skip reporting a hit if near the edge of the screen
					if (Vignette < Noise)
					{
						bHit = false;
					}

					if (bHit)
					{
						// Calculate the expected depth of the pixel last frame
						float PrevDeviceZ = HitHistoryScreenPosition.z;

						// Lookup the actual depth at the same screen position last frame
						float2 HitHistoryScreenUVForDepth = HitHistoryScreenPosition.xy * PrevScreenPositionScaleBiasForDepth.xy + PrevScreenPositionScaleBiasForDepth.zw;
						float HistoryDeviceZ = Texture2DSampleLevel(HistorySceneDepth, GlobalPointClampedSampler, HitHistoryScreenUVForDepth, 0).x;

						bHit = abs(HistoryDeviceZ - PrevDeviceZ) < HistoryDepthTestRelativeThickness * lerp(.5f, 2.0f, Noise);
					}

					if (bHit && SkipFoliageHits > 0)
					{
						FLumenMaterialData LumenMaterial = ReadMaterialDataFromSceneTextures(HitScreenUV * View.BufferSizeAndInvSize.xy, HitScreenUV);
						if (LumenMaterial.bHasBackfaceDiffuse)
						{
							bHit = false;
						}
					}

#if !TRACE_LIGHT_SAMPLES
					if (bHit)
					{
						float2 HitHistoryScreenUV = HitHistoryScreenPosition.xy * PrevScreenPositionScaleBias.xy + PrevScreenPositionScaleBias.zw;
						HitHistoryScreenUV = clamp(HitHistoryScreenUV, PrevSceneColorBilinearUVMin, PrevSceneColorBilinearUVMax);
						float3 Lighting = SampleScreenColor(PrevSceneColorTexture, GlobalPointClampedSampler, HitHistoryScreenUV).xyz * PrevSceneColorPreExposureCorrection;

						Lighting += GetSkylightLeaking(RayWorldDirection, HitDistance) * View.PreExposure;

						#if DEBUG_VISUALIZE_TRACE_TYPES
							RWTraceRadiance[TraceBufferCoord] = float3(.5f, 0, 0) * View.PreExposure;
						#else
							RWTraceRadiance[TraceBufferCoord] = Lighting;
						#endif

						{
							float HitSceneDepth = ConvertFromDeviceZ(HitUVz.z);
							float3 HitTranslatedWorldPosition = mul(float4(GetScreenPositionForProjectionType(HitScreenPosition, HitSceneDepth), HitSceneDepth, 1), View.ScreenToTranslatedWorld).xyz;
							//Note: this will be affected by TAA jitter, should use GetHistoryScreenPositionIncludingTAAJitter instead but costs too much
							float3 HitWorldVelocity = HitTranslatedWorldPosition - GetPrevTranslatedWorldPosition(HitHistoryScreenPosition);

							bFastMoving = IsTraceMoving(TranslatedWorldPosition, SceneDepth, ScreenProbeAtlasCoord, HitTranslatedWorldPosition, HitWorldVelocity);
						}
					}
>>>>>>> 4af6daef
#endif
				}

				if (bHit || bWriteDepthOnMiss)
				{
<<<<<<< HEAD
					WriteTraceHit(TraceBufferCoord, HitDistance, bHit, bFastMoving);
=======
					WriteTraceHit(TraceBufferCoord, HitDistance, bHit, bFastMoving, /*bReachedRadianceCache*/ false);
>>>>>>> 4af6daef
				}
			}
		}
	}
}

RWStructuredBuffer<uint> RWCompactedTraceTexelAllocator;
<<<<<<< HEAD
RWStructuredBuffer<uint2> RWCompactedTraceTexelData;
=======
RWStructuredBuffer<uint> RWCompactedTraceTexelData;
>>>>>>> 4af6daef

uint CullByDistanceFromCamera;
float CompactionTracingEndDistanceFromCamera;
float CompactionMaxTraceDistance;
uint CompactForFarField;

groupshared uint SharedTraceTexelAllocator;
groupshared uint SharedGlobalTraceTexelStartOffset;
groupshared uint SharedTraceTexels[PROBE_THREADGROUP_SIZE_2D * PROBE_THREADGROUP_SIZE_2D];

[numthreads(PROBE_THREADGROUP_SIZE_2D, PROBE_THREADGROUP_SIZE_2D, 1)]
void ScreenProbeCompactTracesCS(
	uint3 GroupId : SV_GroupID,
	uint3 DispatchThreadId : SV_DispatchThreadID,
	uint3 GroupThreadId : SV_GroupThreadID)
{
	SharedTraceTexelAllocator = 0;

	GroupMemoryBarrierWithGroupSync();

	uint ProbeTracingResolution = TRACE_LIGHT_SAMPLES ? ScreenProbeLightSampleResolutionXY : ScreenProbeTracingOctahedronResolution;
	uint2 ScreenProbeAtlasCoord = DispatchThreadId.xy / ProbeTracingResolution;
	uint2 TraceTexelCoord = DispatchThreadId.xy - ScreenProbeAtlasCoord * ProbeTracingResolution;
	uint ScreenProbeIndex = ScreenProbeAtlasCoord.y * ScreenProbeAtlasViewSize.x + ScreenProbeAtlasCoord.x;

	if (ScreenProbeIndex < GetNumScreenProbes() 
		&& ScreenProbeAtlasCoord.x < ScreenProbeAtlasViewSize.x
		&& all(TraceTexelCoord <= ProbeTracingResolution))
	{
		float SceneDepth = GetScreenProbeDepth(ScreenProbeAtlasCoord);

		uint2 TraceBufferCoord = GetTraceBufferCoord(ScreenProbeAtlasCoord, TraceTexelCoord);

<<<<<<< HEAD
		bool bHit;
		float TraceHitDistance;
		ReadTraceHit(TraceBufferCoord, bHit, TraceHitDistance);

		if (ShouldTraceScreenProbeTexel(TraceBufferCoord, SceneDepth)
			&& !bHit
			&& (CullByDistanceFromCamera == 0 || SceneDepth < CompactionTracingEndDistanceFromCamera)
			&& TraceHitDistance < CompactionMaxTraceDistance)
=======
		FProbeRayDistance ProbeRayDistance = ReadTraceHit(TraceBufferCoord);

		bool bAcceptTrace = false;
		if (CompactForFarField != 0)
		{
			bAcceptTrace = !(ProbeRayDistance.bHit || ProbeRayDistance.bReachedRadianceCache);
		}
		else
		{
			bAcceptTrace = !ProbeRayDistance.bHit;
		}

		if (ShouldTraceScreenProbeTexel(TraceBufferCoord, SceneDepth)
			&& bAcceptTrace
			&& (CullByDistanceFromCamera == 0 || SceneDepth < CompactionTracingEndDistanceFromCamera)
			&& ProbeRayDistance.HitDistance < CompactionMaxTraceDistance)
>>>>>>> 4af6daef
		{
			uint SharedTexelOffset;
			InterlockedAdd(SharedTraceTexelAllocator, 1, SharedTexelOffset);
			SharedTraceTexels[SharedTexelOffset] = EncodeScreenProbeTraceTexel(ScreenProbeIndex, TraceTexelCoord);
		}
	}

	GroupMemoryBarrierWithGroupSync();

	uint ThreadIndex = GroupThreadId.y * PROBE_THREADGROUP_SIZE_2D + GroupThreadId.x;

	if (ThreadIndex == 0)
	{
		uint AllocatorIndex = TRACE_LIGHT_SAMPLES ? 1 : 0;
		InterlockedAdd(RWCompactedTraceTexelAllocator[AllocatorIndex], SharedTraceTexelAllocator, SharedGlobalTraceTexelStartOffset);
	}

	GroupMemoryBarrierWithGroupSync();

	if (ThreadIndex < SharedTraceTexelAllocator)
	{
		RWCompactedTraceTexelData[SharedGlobalTraceTexelStartOffset + ThreadIndex] = SharedTraceTexels[ThreadIndex];
	}
}

RWBuffer<uint> RWScreenProbeCompactTracingIndirectArgs;

[numthreads(1, 1, 1)]
void SetupCompactedTracesIndirectArgsCS(
	uint3 GroupId : SV_GroupID,
	uint3 DispatchThreadId : SV_DispatchThreadID,
	uint3 GroupThreadId : SV_GroupThreadID)
{
	// THREADGROUP_SIZE_64
	WriteDispatchIndirectArgs(RWScreenProbeCompactTracingIndirectArgs, 0, (CompactedTraceTexelAllocator[0] + 64 - 1) / 64, 1, 1);

	// THREADGROUP_SIZE_32
	WriteDispatchIndirectArgs(RWScreenProbeCompactTracingIndirectArgs, 1, (CompactedTraceTexelAllocator[0] + 32 - 1) / 32, 1, 1);

	// LightSample THREADGROUP_SIZE_64
	WriteDispatchIndirectArgs(RWScreenProbeCompactTracingIndirectArgs, 2, (CompactedTraceTexelAllocator[1] + 64 - 1) / 64, 1, 1);

	// LightSample THREADGROUP_SIZE_32
	WriteDispatchIndirectArgs(RWScreenProbeCompactTracingIndirectArgs, 3, (CompactedTraceTexelAllocator[1] + 32 - 1) / 32, 1, 1);
}

uint CardGridPixelSizeShift;
float3 CardGridZParams;
uint3 CullGridSize;

uint ComputeCardGridCellIndex(uint2 PixelPos, float SceneDepth)
{
	uint ZSlice = (uint)(max(0, log2(SceneDepth * CardGridZParams.x + CardGridZParams.y) * CardGridZParams.z));
	ZSlice = min(ZSlice, (uint)(CullGridSize.z - 1));
	uint3 GridCoordinate = uint3(PixelPos >> CardGridPixelSizeShift, ZSlice);
	uint GridIndex = (GridCoordinate.z * CullGridSize.y + GridCoordinate.y) * CullGridSize.x + GridCoordinate.x;
	return GridIndex;
}

float StepFactor;
float MinSampleRadius;
float MinTraceDistance;
float SurfaceBias;
float CardInterpolateInfluenceRadius;
float CardTraceEndDistanceFromCamera;
float MaxMeshSDFTraceDistance;

void TraceMeshSDFs(
	uint2 ScreenProbeAtlasCoord,
	uint2 TraceTexelCoord,
	uint ScreenProbeIndex)
{
	uint2 ScreenProbeScreenPosition = GetScreenProbeScreenPosition(ScreenProbeIndex);
	uint2 ScreenTileCoord = GetScreenTileCoord(ScreenProbeScreenPosition);
	uint ProbeTracingResolution = TRACE_LIGHT_SAMPLES ? ScreenProbeLightSampleResolutionXY : ScreenProbeTracingOctahedronResolution;

	{
		float2 ScreenUV = GetScreenUVFromScreenProbePosition(ScreenProbeScreenPosition);
		float SceneDepth = GetScreenProbeDepth(ScreenProbeAtlasCoord);

		uint2 TraceBufferCoord = GetTraceBufferCoord(ScreenProbeAtlasCoord, TraceTexelCoord);
		float3 TranslatedWorldPosition = GetTranslatedWorldPositionFromScreenUV(ScreenUV, SceneDepth);
		float3 WorldPosition = TranslatedWorldPosition - LWCHackToFloat(PrimaryView.PreViewTranslation);
<<<<<<< HEAD
=======

		float TraceHitDistance = DecodeProbeRayDistance(RWTraceHit[TraceBufferCoord]).HitDistance;
>>>>>>> 4af6daef

		bool bHit = false;
		bool bMoving = false;

		{
			float3 RayWorldDirection = 0;
			float TraceDistance = MaxTraceDistance;
			float ConeHalfAngle = 0;
<<<<<<< HEAD

			GetScreenProbeTexelRay(
				TraceBufferCoord,
				TraceTexelCoord,
				ScreenTileCoord,
				TranslatedWorldPosition,
				RayWorldDirection,
				TraceDistance,
				ConeHalfAngle);

			float3 TranslatedSamplePosition = TranslatedWorldPosition + SurfaceBias * RayWorldDirection;
			TranslatedSamplePosition += SurfaceBias * GetScreenProbeNormalForBiasing(ScreenProbeAtlasCoord, RayWorldDirection);

=======

			GetScreenProbeTexelRay(
				TraceBufferCoord,
				TraceTexelCoord,
				ScreenTileCoord,
				TranslatedWorldPosition,
				RayWorldDirection,
				TraceDistance,
				ConeHalfAngle);

			float3 TranslatedSamplePosition = TranslatedWorldPosition + SurfaceBias * RayWorldDirection;
			TranslatedSamplePosition += SurfaceBias * GetScreenProbeNormalForBiasing(ScreenProbeAtlasCoord, RayWorldDirection);

>>>>>>> 4af6daef
			float3 SamplePosition = TranslatedSamplePosition - LWCHackToFloat(PrimaryView.PreViewTranslation);

			FConeTraceInput TraceInput;
			TraceInput.Setup(SamplePosition, TranslatedSamplePosition, RayWorldDirection, ConeHalfAngle, MinSampleRadius, max(MinTraceDistance, TraceHitDistance - SurfaceBias * 2), MaxTraceDistance, StepFactor);
			TraceInput.VoxelTraceStartDistance = min(MaxMeshSDFTraceDistance, TraceDistance);
			TraceInput.bDitheredTransparency = true;
			TraceInput.DitherScreenCoord = ScreenTileCoord * ProbeTracingResolution + TraceTexelCoord;

			uint CardGridCellIndex = ComputeCardGridCellIndex(ScreenProbeScreenPosition - PrimaryView.ViewRectMinAndSize.xy, SceneDepth);
			TraceInput.NumMeshSDFs = NumGridCulledMeshSDFObjects[CardGridCellIndex];
			TraceInput.MeshSDFStartOffset = GridCulledMeshSDFObjectStartOffsetArray[CardGridCellIndex];
			TraceInput.CardInterpolateInfluenceRadius = CardInterpolateInfluenceRadius;
			TraceInput.bCalculateHitVelocity = true;

			FConeTraceResult TraceResult;
			ConeTraceLumenSceneCards(TraceInput, TraceResult);

			TraceInput.NumHeightfields = NumGridCulledHeightfieldObjects[CardGridCellIndex];
			TraceInput.HeightfieldStartOffset = GridCulledHeightfieldObjectStartOffsetArray[CardGridCellIndex];
			ConeTraceLumenSceneHeightfields(TraceInput, TraceResult);

			// Trace against hair voxel structure, if enabled and not already done by other tracing method
			#if USE_HAIRSTRANDS_VOXEL
			{
				float HairTraceDistance = min(TraceInput.MaxTraceDistance, TraceResult.OpaqueHitDistance);

				bool bHairHit;
				float HairTransparency;
				float HairHitT;

				TraceHairVoxels(
					ScreenProbeScreenPosition,
					SceneDepth,
					// Use (Translated)WorldPosition instead of SamplePosition, as the bias is too strong otherwise. This is not an issue as 
					// the voxel structure does not cause any self shadowing issue
					TranslatedWorldPosition,
					RayWorldDirection,
					HairTraceDistance,
					false,
					bHairHit,
					HairTransparency,
					HairHitT);

				if (bHairHit && HairHitT < HairTraceDistance)
				{
					TraceResult.Lighting *= HairTransparency;
					TraceResult.Transparency *= HairTransparency;
					TraceResult.OpaqueHitDistance = min(HairHitT, TraceResult.OpaqueHitDistance);
				}
			}
			#endif

			float3 Lighting = TraceResult.Lighting;
			float Transparency = TraceResult.Transparency;
			float OpaqueHitDistance = TraceResult.OpaqueHitDistance;

			{
				float3 HitWorldPosition = SamplePosition + RayWorldDirection * OpaqueHitDistance;
				bMoving = IsTraceMoving(WorldPosition, SceneDepth, ScreenProbeAtlasCoord, HitWorldPosition, TraceResult.WorldVelocity);
			}

			float DistanceFromViewpoint = length(LWCHackToFloat(PrimaryView.WorldCameraOrigin) - WorldPosition);
			float DistanceFade = saturate(6 * DistanceFromViewpoint / CardTraceEndDistanceFromCamera - 5);

			float CoverageForFog = saturate(1.0 - Transparency);	// LUMEN_TODO single evaluation for now even if we can hit translucent hair above.
			Transparency = lerp(Transparency, 1, DistanceFade);

			if (Transparency < InterleavedGradientNoise(TraceBufferCoord + 0.5f, 0))
			{
				bHit = true;
			}

#if !TRACE_LIGHT_SAMPLES
			if (bHit)
			{
				Lighting *= 1 - DistanceFade;
				Lighting += GetSkylightLeaking(RayWorldDirection, OpaqueHitDistance);
				Lighting *= View.PreExposure;

				if (SampleHeightFog > 0)
				{
					float3 OriginToCollider = RayWorldDirection * OpaqueHitDistance;
					Lighting.rgb = GetFogOnLuminance(Lighting.rgb, CoverageForFog, OriginToCollider);
				}

				#if DEBUG_VISUALIZE_TRACE_TYPES
					RWTraceRadiance[TraceBufferCoord] = float3(0, .5f, 0) * View.PreExposure;
				#else
					RWTraceRadiance[TraceBufferCoord] = Lighting;
				#endif
			}
#endif

			TraceHitDistance = OpaqueHitDistance + length(WorldPosition - SamplePosition);
		}

		//@todo - set bMoving based on hit object velocity
<<<<<<< HEAD
		WriteTraceHit(TraceBufferCoord, min(TraceHitDistance, MaxTraceDistance), bHit, bMoving);
=======
		WriteTraceHit(TraceBufferCoord, min(TraceHitDistance, MaxTraceDistance), bHit, bMoving, /*bReachedRadianceCache*/ false);
>>>>>>> 4af6daef
	}
}

#if THREADGROUP_SIZE_32
	#define PROBE_TRACE_THREADGROUP_SIZE_1D 32
#else
	#define PROBE_TRACE_THREADGROUP_SIZE_1D 64
#endif

[numthreads(PROBE_TRACE_THREADGROUP_SIZE_1D, 1, 1)]
void ScreenProbeTraceMeshSDFsCS(
	uint3 GroupId : SV_GroupID,
	uint3 DispatchThreadId : SV_DispatchThreadID,
	uint3 GroupThreadId : SV_GroupThreadID)
{
	uint AllocatorIndex = TRACE_LIGHT_SAMPLES ? 1 : 0;

	if (DispatchThreadId.x < CompactedTraceTexelAllocator[AllocatorIndex])
	{
		uint ScreenProbeIndex;
		uint2 TraceTexelCoord;
<<<<<<< HEAD
		float TraceHitDistance;
		ReadTraceTexel(DispatchThreadId.x, ScreenProbeIndex, TraceTexelCoord, TraceHitDistance);
=======
		ReadTraceTexel(DispatchThreadId.x, ScreenProbeIndex, TraceTexelCoord);
>>>>>>> 4af6daef

		uint2 ScreenProbeAtlasCoord = uint2(ScreenProbeIndex % ScreenProbeAtlasViewSize.x, ScreenProbeIndex / ScreenProbeAtlasViewSize.x);
		TraceMeshSDFs(ScreenProbeAtlasCoord, TraceTexelCoord, ScreenProbeIndex);
	}
}

void TraceVoxels(
	uint2 ScreenProbeAtlasCoord,
	uint2 TraceTexelCoord,
	uint ScreenProbeIndex)
{
	uint2 ScreenProbeScreenPosition = GetScreenProbeScreenPosition(ScreenProbeIndex);
	uint2 ScreenTileCoord = GetScreenTileCoord(ScreenProbeScreenPosition);
	uint ProbeTracingResolution = TRACE_LIGHT_SAMPLES ? ScreenProbeLightSampleResolutionXY : ScreenProbeTracingOctahedronResolution;
	uint2 TraceBufferCoord = GetTraceBufferCoord(ScreenProbeAtlasCoord, TraceTexelCoord);
<<<<<<< HEAD
	
=======

	float TraceHitDistance = DecodeProbeRayDistance(RWTraceHit[TraceBufferCoord]).HitDistance;

>>>>>>> 4af6daef
	{
		float2 ScreenUV = GetScreenUVFromScreenProbePosition(ScreenProbeScreenPosition);
		float SceneDepth = GetScreenProbeDepth(ScreenProbeAtlasCoord);

		bool bHit = false;

		{
			float3 TranslatedWorldPosition = GetTranslatedWorldPositionFromScreenUV(ScreenUV, SceneDepth);
			float3 WorldPosition = TranslatedWorldPosition - LWCHackToFloat(PrimaryView.PreViewTranslation);

			float3 RayWorldDirection = 0;
			float TraceDistance = MaxTraceDistance;
			float ConeHalfAngle = 0;

			GetScreenProbeTexelRay(
				TraceBufferCoord,
				TraceTexelCoord,
				ScreenTileCoord,
				TranslatedWorldPosition,
				RayWorldDirection,
				TraceDistance,
				ConeHalfAngle);

			float3 TranslatedSamplePosition = TranslatedWorldPosition + SurfaceBias * RayWorldDirection;
			TranslatedSamplePosition += SurfaceBias * GetScreenProbeNormalForBiasing(ScreenProbeAtlasCoord, RayWorldDirection);

			float3 SamplePosition = TranslatedSamplePosition - LWCHackToFloat(PrimaryView.PreViewTranslation);

			FRadianceCacheCoverage Coverage;
			Coverage.bValid = false;
#if RADIANCE_CACHE
<<<<<<< HEAD
			Coverage = GetRadianceCacheCoverage(WorldPosition, RayWorldDirection, InterleavedGradientNoise(ScreenTileCoord, GENERAL_TEMPORAL_INDEX));
=======
			Coverage = GetRadianceCacheCoverage(WorldPosition, RayWorldDirection, 0);
>>>>>>> 4af6daef

			if (Coverage.bValid)
			{
				TraceDistance = min(TraceDistance, Coverage.MinTraceDistanceBeforeInterpolation);
			}
#endif

			FConeTraceInput TraceInput;
			TraceInput.Setup(SamplePosition, TranslatedSamplePosition, RayWorldDirection, ConeHalfAngle, MinSampleRadius, MinTraceDistance, TraceDistance, StepFactor);
			TraceInput.VoxelTraceStartDistance = max(MinTraceDistance, TraceHitDistance - SurfaceBias * 2);
			TraceInput.bDitheredTransparency = true;
			TraceInput.DitherScreenCoord = ScreenTileCoord * ProbeTracingResolution + TraceTexelCoord;

			FConeTraceResult TraceResult = (FConeTraceResult)0;
			TraceResult.Lighting = 0;
			TraceResult.Transparency = 1;
			TraceResult.OpaqueHitDistance = TraceInput.MaxTraceDistance;

			#if TRACE_VOXELS
				ConeTraceLumenSceneVoxels(TraceInput, TraceResult);
			#endif

			// Trace against hair voxel structure, if enabled and not already done by other tracing method
			#if USE_HAIRSTRANDS_VOXEL
			{
				float HairTraceDistance = min(TraceDistance, TraceResult.OpaqueHitDistance);

				bool bHairHit;
				float HairTransparency;
				float HairHitT;

				TraceHairVoxels(
					ScreenProbeScreenPosition,
					SceneDepth,
					// Use (Translated)WorldPosition instead of SamplePosition, as the bias is too strong otherwise. This is not an issue as 
					// the voxel structure does not cause any self shadowing issue
					TranslatedWorldPosition,
					RayWorldDirection,
					HairTraceDistance,
					false,
					bHairHit,
					HairTransparency,
					HairHitT);

				if (bHairHit && HairHitT < HairTraceDistance)
				{
					TraceResult.Lighting *= HairTransparency;
					TraceResult.Transparency *= HairTransparency;
					TraceResult.OpaqueHitDistance = min(HairHitT, TraceResult.OpaqueHitDistance);
				}
			}
			#endif

			float TraceHitDistanceForSkyLeaking = TraceHitDistance;

			if (TraceResult.Transparency <= .5f)
			{
				// Self intersection from grazing angle traces causes noise that can't be removed by the spatial filter
				#define USE_VOXEL_TRACE_HIT_DISTANCE 0
				#if USE_VOXEL_TRACE_HIT_DISTANCE
					TraceHitDistance = TraceResult.OpaqueHitDistance;
				#else
					TraceHitDistance = TraceDistance;
				#endif

				TraceHitDistanceForSkyLeaking = TraceResult.OpaqueHitDistance;
				bHit = true;
			}

#if !TRACE_LIGHT_SAMPLES

			float CoverageForFog = bHit ? 1.0f - TraceResult.Transparency : 0.0f;

#if RADIANCE_CACHE
			if (Coverage.bValid)
			{
				if (TraceResult.Transparency > .5f)
				{
					// We don't store depth of Radiance Cache hits
					TraceHitDistance = MaxTraceDistance;
					TraceHitDistanceForSkyLeaking = MaxTraceDistance;
				}

				SampleRadianceCacheAndApply(Coverage, WorldPosition, RayWorldDirection, ConeHalfAngle, TraceResult.Lighting, TraceResult.Transparency);
			}
			else
#endif
			{
				if (TraceResult.Transparency > .5f)
				{
					TraceHitDistance = MaxTraceDistance;
					TraceHitDistanceForSkyLeaking = MaxTraceDistance;
				}

				ApplySkylightToTraceResult(RayWorldDirection, TraceResult);

				if (TraceHitDistance >= GetProbeMaxHitDistance())
				{
					TraceHitDistance = MaxTraceDistance;
				}
			}

			TraceResult.Lighting += GetSkylightLeaking(RayWorldDirection, TraceHitDistanceForSkyLeaking);

			TraceResult.Lighting *= View.PreExposure;

			if (SampleHeightFog > 0)
			{
				float3 OriginToCollider = RayWorldDirection * TraceHitDistance;
				TraceResult.Lighting.rgb = GetFogOnLuminance(TraceResult.Lighting.rgb, CoverageForFog, OriginToCollider);
			}

			#if DEBUG_VISUALIZE_TRACE_TYPES
				RWTraceRadiance[TraceBufferCoord] = float3(0, 0, .5f) * View.PreExposure;
			#else
				RWTraceRadiance[TraceBufferCoord] = TraceResult.Lighting;
			#endif
#endif
		}

<<<<<<< HEAD
		WriteTraceHit(TraceBufferCoord, TraceHitDistance, bHit, false);
=======
		WriteTraceHit(TraceBufferCoord, TraceHitDistance, bHit, false, /*bReachedRadianceCache*/ false);
>>>>>>> 4af6daef
	}
}

[numthreads(PROBE_TRACE_THREADGROUP_SIZE_1D, 1, 1)]
void ScreenProbeTraceVoxelsCS(
	uint3 GroupId : SV_GroupID,
	uint3 DispatchThreadId : SV_DispatchThreadID,
	uint3 GroupThreadId : SV_GroupThreadID)
{
	uint AllocatorIndex = TRACE_LIGHT_SAMPLES ? 1 : 0;

	if (DispatchThreadId.x < CompactedTraceTexelAllocator[AllocatorIndex])
	{
		uint ScreenProbeIndex;
		uint2 TraceTexelCoord;
<<<<<<< HEAD
		float TraceHitDistance;
		ReadTraceTexel(DispatchThreadId.x, ScreenProbeIndex, TraceTexelCoord, TraceHitDistance);
=======
		ReadTraceTexel(DispatchThreadId.x, ScreenProbeIndex, TraceTexelCoord);
>>>>>>> 4af6daef

		uint2 ScreenProbeAtlasCoord = uint2(ScreenProbeIndex % ScreenProbeAtlasViewSize.x, ScreenProbeIndex / ScreenProbeAtlasViewSize.x);
		TraceVoxels(ScreenProbeAtlasCoord, TraceTexelCoord, ScreenProbeIndex);
	}
}

Texture2D TraceRadiance;

[numthreads(THREADGROUP_SIZE, THREADGROUP_SIZE, 1)]
void ScreenProbeSetupVisualizeTraces(
	uint3 GroupId : SV_GroupID,
	uint3 DispatchThreadId : SV_DispatchThreadID,
	uint3 GroupThreadId : SV_GroupThreadID)
{
	uint2 QueryProbeScreenPosition = View.CursorPosition.x >= 0 ? View.CursorPosition * View.ViewResolutionFraction : ScreenProbeViewSize / 2 * ScreenProbeDownsampleFactor;
	uint2 ScreenTileCoord = clamp(GetScreenTileCoord(QueryProbeScreenPosition), (uint2)0, ScreenProbeViewSize - 1);

	uint2 ScreenProbeAtlasCoord = ScreenTileCoord;
	uint2 UniformScreenProbeScreenPosition = GetUniformScreenProbeScreenPosition(ScreenTileCoord);
	uint2 ScreenProbeScreenPosition = UniformScreenProbeScreenPosition;
	{
		
		float MinDistance = length(QueryProbeScreenPosition - UniformScreenProbeScreenPosition);
		uint NumAdaptiveProbes = ScreenTileAdaptiveProbeHeader[ScreenTileCoord];

		for (uint AdaptiveProbeListIndex = 0; AdaptiveProbeListIndex < NumAdaptiveProbes; AdaptiveProbeListIndex++)
		{
			uint2 AdaptiveProbeCoord = GetAdaptiveProbeCoord(ScreenTileCoord, AdaptiveProbeListIndex);
			uint AdaptiveProbeIndex = ScreenTileAdaptiveProbeIndices[AdaptiveProbeCoord];
			uint ScreenProbeIndex = AdaptiveProbeIndex + NumUniformScreenProbes;

			uint2 AdaptiveProbeScreenPosition = GetScreenProbeScreenPosition(ScreenProbeIndex);
			float AdaptiveProbeDistance = length(QueryProbeScreenPosition - AdaptiveProbeScreenPosition);

			if (AdaptiveProbeDistance < MinDistance)
			{
				MinDistance = AdaptiveProbeDistance;
				ScreenProbeAtlasCoord = uint2(ScreenProbeIndex % ScreenProbeAtlasViewSize.x, ScreenProbeIndex / ScreenProbeAtlasViewSize.x);
				ScreenProbeScreenPosition = AdaptiveProbeScreenPosition;
			}
		}
	}

	float2 ProbeScreenUV = GetScreenUVFromScreenProbePosition(ScreenProbeScreenPosition);
	float ProbeSceneDepth = GetScreenProbeDepth(ScreenProbeAtlasCoord);

	float3 ProbeWorldPosition = 0;
	float3 ProbeTranslatedWorldPosition = 0;

	if (ProbeSceneDepth > 0.0f)
	{
		ProbeWorldPosition = GetWorldPositionFromScreenUV(ProbeScreenUV, ProbeSceneDepth);
		ProbeTranslatedWorldPosition = GetTranslatedWorldPositionFromScreenUV(ProbeScreenUV, ProbeSceneDepth);
	}

	float3 PreViewTranslation = LWCToFloat(MakeLWCVector3(View.ViewTilePosition, View.RelativePreViewTranslation));

	{
		float2 CursorSceneBufferUV = SvPositionToBufferUV(float4(floor((View.CursorPosition) * View.ViewResolutionFraction) + .5f, 0, 0)).xy;
		float2 CursorScreenPosition = (CursorSceneBufferUV - View.ScreenPositionScaleBias.wz) / View.ScreenPositionScaleBias.xy;
		float CursorSceneDepth = ConvertFromDeviceZ(Texture2DSampleLevel(SceneTexturesStruct.SceneDepthTexture, SceneTexturesStruct_SceneDepthTextureSampler, CursorSceneBufferUV, 0).r);
<<<<<<< HEAD
		float3 CursorTranslatedWorldPosition = mul(float4(CursorScreenPosition * CursorSceneDepth, CursorSceneDepth, 1), View.ScreenToTranslatedWorld).xyz;
=======
		float3 CursorTranslatedWorldPosition = mul(float4(GetScreenPositionForProjectionType(CursorScreenPosition, CursorSceneDepth), CursorSceneDepth, 1), View.ScreenToTranslatedWorld).xyz;
>>>>>>> 4af6daef
		float3 CursorWorldPosition = CursorTranslatedWorldPosition - PreViewTranslation;
	}

	uint2 TraceTexelCoord = DispatchThreadId.xy;

#define VISUALIZE_SCENE_DEPTH_TEXEL 0
#if VISUALIZE_SCENE_DEPTH_TEXEL

	float3 Corner00WorldPosition;
	{
		float2 CornerSceneBufferUV = ProbeScreenUV - .5f * View.BufferSizeAndInvSize.zw;
		float2 CornerScreenPosition = (CornerSceneBufferUV - View.ScreenPositionScaleBias.wz) / View.ScreenPositionScaleBias.xy;
<<<<<<< HEAD
		Corner00WorldPosition = mul(float4(CornerScreenPosition * ProbeSceneDepth, ProbeSceneDepth, 1), View.ScreenToTranslatedWorld).xyz - PreViewTranslation;
=======
		Corner00WorldPosition = mul(float4(GetScreenPositionForProjectionType(CornerScreenPosition, ProbeSceneDepth), ProbeSceneDepth, 1), View.ScreenToTranslatedWorld).xyz - PreViewTranslation;
>>>>>>> 4af6daef
	}

	float3 Corner01WorldPosition;
	{
		float2 CornerSceneBufferUV = ProbeScreenUV + float2(-.5f, .5f) * View.BufferSizeAndInvSize.zw;
		float2 CornerScreenPosition = (CornerSceneBufferUV - View.ScreenPositionScaleBias.wz) / View.ScreenPositionScaleBias.xy;
<<<<<<< HEAD
		Corner01WorldPosition = mul(float4(CornerScreenPosition * ProbeSceneDepth, ProbeSceneDepth, 1), View.ScreenToTranslatedWorld).xyz - PreViewTranslation;
=======
		Corner01WorldPosition = mul(float4(GetScreenPositionForProjectionType(CornerScreenPosition, ProbeSceneDepth), ProbeSceneDepth, 1), View.ScreenToTranslatedWorld).xyz - PreViewTranslation;
>>>>>>> 4af6daef
	}

	float3 Corner10WorldPosition;
	{
		float2 CornerSceneBufferUV = ProbeScreenUV + float2(.5f, -.5f) * View.BufferSizeAndInvSize.zw;
		float2 CornerScreenPosition = (CornerSceneBufferUV - View.ScreenPositionScaleBias.wz) / View.ScreenPositionScaleBias.xy;
<<<<<<< HEAD
		Corner10WorldPosition = mul(float4(CornerScreenPosition * ProbeSceneDepth, ProbeSceneDepth, 1), View.ScreenToTranslatedWorld).xyz - PreViewTranslation;
=======
		Corner10WorldPosition = mul(float4(GetScreenPositionForProjectionType(CornerScreenPosition, ProbeSceneDepth), ProbeSceneDepth, 1), View.ScreenToTranslatedWorld).xyz - PreViewTranslation;
>>>>>>> 4af6daef
	}

	float3 Corner11WorldPosition;
	{
		float2 CornerSceneBufferUV = ProbeScreenUV + float2(.5f, .5f) * View.BufferSizeAndInvSize.zw;
		float2 CornerScreenPosition = (CornerSceneBufferUV - View.ScreenPositionScaleBias.wz) / View.ScreenPositionScaleBias.xy;
<<<<<<< HEAD
		Corner11WorldPosition = mul(float4(CornerScreenPosition * ProbeSceneDepth, ProbeSceneDepth, 1), View.ScreenToTranslatedWorld).xyz - PreViewTranslation;
=======
		Corner11WorldPosition = mul(float4(GetScreenPositionForProjectionType(CornerScreenPosition, ProbeSceneDepth), ProbeSceneDepth, 1), View.ScreenToTranslatedWorld).xyz - PreViewTranslation;
>>>>>>> 4af6daef
	}

	if (DispatchThreadId.x == 0 && DispatchThreadId.y == 0)
	{
		WriteTraceForVisualization(0, Corner00WorldPosition, (Corner10WorldPosition - Corner00WorldPosition), 1, float3(1, 0, 0));
		WriteTraceForVisualization(1, Corner10WorldPosition, (Corner11WorldPosition - Corner10WorldPosition), 1, float3(1, 0, 0));
		WriteTraceForVisualization(2, Corner11WorldPosition, (Corner01WorldPosition - Corner11WorldPosition), 1, float3(1, 0, 0));
		WriteTraceForVisualization(3, Corner01WorldPosition, (Corner00WorldPosition - Corner01WorldPosition), 1, float3(1, 0, 0));
	}

	float2 CornerScreenUV = ProbeScreenUV + .5f * View.BufferSizeAndInvSize.zw;
	float2 CornerScreenPosition = (CornerScreenUV - View.ScreenPositionScaleBias.wz) / View.ScreenPositionScaleBias.xy;
<<<<<<< HEAD
	float3 CornerTranslatedWorldPosition = mul(float4(CornerScreenPosition * ProbeSceneDepth, ProbeSceneDepth, 1), View.ScreenToTranslatedWorld).xyz;
=======
	float3 CornerTranslatedWorldPosition = mul(float4(GetScreenPositionForProjectionType(CornerScreenPosition, ProbeSceneDepth), ProbeSceneDepth, 1), View.ScreenToTranslatedWorld).xyz;
>>>>>>> 4af6daef

	float3 ScreenProbeNormal = GetScreenProbeNormalForBiasing(ScreenProbeAtlasCoord, CornerTranslatedWorldPosition - ProbeTranslatedWorldPosition);
	float NormalBias = abs(dot(CornerTranslatedWorldPosition - ProbeTranslatedWorldPosition, ScreenProbeNormal));

	if (DispatchThreadId.x == 0 && DispatchThreadId.y == 0)
	{
		// Diagonal that will be projected to measure texel size
		WriteTraceForVisualization(4, ProbeWorldPosition, (CornerTranslatedWorldPosition - ProbeTranslatedWorldPosition), 0, float3(1, 0, 1));
		// Probe normal from GBuffer
		WriteTraceForVisualization(5, ProbeWorldPosition, 1 * ScreenProbeNormal, 0, float3(0, 0, 1));
		// Calculated bias along probe normal needed to avoid screen trace self-intersection
		WriteTraceForVisualization(6, ProbeWorldPosition, NormalBias * ScreenProbeNormal, 1, float3(1, 1, 0));
	}

	uint TraceIndex = TraceTexelCoord.y * ScreenProbeTracingOctahedronResolution + TraceTexelCoord.x + 7;

	if (TraceIndex < ScreenProbeTracingOctahedronResolution * ScreenProbeTracingOctahedronResolution)
	{
		WriteTraceForVisualization(TraceIndex, 0, 0, 0, float3(1, 0, 0));
	}
<<<<<<< HEAD

#else
	if (all(TraceTexelCoord < ScreenProbeTracingOctahedronResolution))
	{
		uint2 TraceBufferCoord = GetTraceBufferCoord(ScreenProbeAtlasCoord, TraceTexelCoord);
		
		bool bHit;
		bool bMoving;
		float TraceHitDistance = DecodeProbeRayDistance(TraceHit[TraceBufferCoord].x, bHit, bMoving);

=======

#else
	if (all(TraceTexelCoord < ScreenProbeTracingOctahedronResolution))
	{
		uint2 TraceBufferCoord = GetTraceBufferCoord(ScreenProbeAtlasCoord, TraceTexelCoord);
		
		FProbeRayDistance ProbeRayDistance = DecodeProbeRayDistance(TraceHit[TraceBufferCoord].x);
		bool bHit = ProbeRayDistance.bHit;
		float TraceHitDistance = ProbeRayDistance.HitDistance;

>>>>>>> 4af6daef
		float3 RayWorldDirection = 0;
		float RefinementRay = 0;

		if (ProbeSceneDepth > 0.0f)
		{
			float2 ProbeUV;
			float ConeHalfAngle;
			GetProbeTracingUV(TraceBufferCoord, TraceTexelCoord, GetProbeTexelCenter(ScreenTileCoord), 1, ProbeUV, ConeHalfAngle);

			RayWorldDirection = EquiAreaSphericalMapping(ProbeUV);

			float BaseAngle = acosFast(1.0f - 1.0f / (float)(ScreenProbeTracingOctahedronResolution * ScreenProbeTracingOctahedronResolution));
			RefinementRay = 1 - ConeHalfAngle / BaseAngle;
		}

		uint TraceIndex = TraceTexelCoord.y * ScreenProbeTracingOctahedronResolution + TraceTexelCoord.x;

		float3 Radiance = TraceRadiance[TraceBufferCoord].xyz;

		// Visualize incorrect self-intersections
		if (bHit && TraceHitDistance < 1)
		{
			TraceHitDistance = 5;
			Radiance = float3(1, 0, 0);
		}

		bool bVisualizeRefinementRays = false;
		WriteTraceForVisualization(TraceIndex, ProbeWorldPosition, RayWorldDirection, TraceHitDistance, select(bVisualizeRefinementRays, RefinementRay.xxx, Radiance));
	}
#endif
}<|MERGE_RESOLUTION|>--- conflicted
+++ resolved
@@ -4,19 +4,12 @@
 #include "../DeferredShadingCommon.ush"
 #include "LumenCardCommon.ush"
 #include "LumenTracingCommon.ush"
-<<<<<<< HEAD
-=======
 #include "LumenSoftwareRayTracing.ush"
->>>>>>> 4af6daef
 #define RADIANCE_CACHE_DEPTH_TEST_SPHERE_PARALLAX 1
 #include "LumenRadianceCacheCommon.ush"
 #include "LumenScreenProbeCommon.ush"
 #include "LumenScreenProbeTracingCommon.ush"
 #include "LumenVisualizeTraces.ush"
-<<<<<<< HEAD
-#include "LumenFog.ush"
-=======
->>>>>>> 4af6daef
 
 #define IS_SSGI_SHADER 0
 #include "../SHCommon.ush"
@@ -47,15 +40,6 @@
 	uint3 GroupThreadId : SV_GroupThreadID)
 {
 	RWLightSampleTraceHit[DispatchThreadId.xy] = EncodeProbeRayDistance(0.0f, false, false, /*bReachedRadianceCache*/ false);
-}
-
-[numthreads(PROBE_THREADGROUP_SIZE_2D, PROBE_THREADGROUP_SIZE_2D, 1)]
-void ClearLightSampleTracesCS(
-	uint3 GroupId : SV_GroupID,
-	uint3 DispatchThreadId : SV_DispatchThreadID,
-	uint3 GroupThreadId : SV_GroupThreadID)
-{
-	RWLightSampleTraceHit[DispatchThreadId.xy] = EncodeProbeRayDistance(0.0f, false, false);
 }
 
 float MaxTraceDistance;
@@ -119,23 +103,6 @@
 			{
 				return;
 			}
-<<<<<<< HEAD
-
-			float NormalBias = 0;
-
-			// Bias along the normal to avoid self-intersecting camera facing scene depth texels
-			// HZB traversal uses point filtering, so scene depth texels stick out from the plane they are representing
-			{
-				float2 CornerScreenUV = ScreenUV + .5f * View.BufferSizeAndInvSize.zw;
-				float2 CornerScreenPosition = (CornerScreenUV - View.ScreenPositionScaleBias.wz) / View.ScreenPositionScaleBias.xy;
-				float3 CornerTranslatedWorldPosition = mul(float4(CornerScreenPosition * SceneDepth, SceneDepth, 1), View.ScreenToTranslatedWorld).xyz;
-
-				// Project texel corner onto normal
-				NormalBias = abs(dot(CornerTranslatedWorldPosition - TranslatedWorldPosition, ScreenProbeNormal)) * 2;
-			}
-
-			float3 TranslatedRayOrigin = TranslatedWorldPosition + NormalBias * ScreenProbeNormal;
-=======
 
 			float NormalBias = 0;
 
@@ -158,7 +125,6 @@
 			{
 				return;
 			}
->>>>>>> 4af6daef
 
 			//@todo - this should be applied with the hit UV, not the origin, but still works for self-shadowing
 			float DepthThresholdScale = GetScreenTraceDepthThresholdScale(ScreenUV);
@@ -166,11 +132,7 @@
 			{
 				bool bCoveredByRadianceCache = false;
 				#if RADIANCE_CACHE
-<<<<<<< HEAD
-					FRadianceCacheCoverage Coverage = GetRadianceCacheCoverage(TranslatedWorldPosition - LWCHackToFloat(PrimaryView.PreViewTranslation), RayWorldDirection, InterleavedGradientNoise(ScreenTileCoord, GENERAL_TEMPORAL_INDEX));
-=======
 					FRadianceCacheCoverage Coverage = GetRadianceCacheCoverage(TranslatedWorldPosition - LWCHackToFloat(PrimaryView.PreViewTranslation), RayWorldDirection, 0);
->>>>>>> 4af6daef
 
 					if (Coverage.bValid)
 					{
@@ -331,7 +293,6 @@
 					float HitDeviceZ = HitUVz.z;
 
 					float3 HitHistoryScreenPosition = GetPrevScreenPosition(HitScreenPosition, HitScreenUV, HitDeviceZ);
-<<<<<<< HEAD
 
 					float Vignette = min(ComputeHitVignetteFromScreenPos(HitScreenPosition), ComputeHitVignetteFromScreenPos(HitHistoryScreenPosition.xy));
 					float Noise = InterleavedGradientNoise(TraceBufferCoord + 0.5f, View.StateFrameIndexMod8);
@@ -380,80 +341,19 @@
 
 						{
 							float HitSceneDepth = ConvertFromDeviceZ(HitUVz.z);
-							float3 HitTranslatedWorldPosition = mul(float4(HitScreenPosition * HitSceneDepth, HitSceneDepth, 1), View.ScreenToTranslatedWorld).xyz;
+							float3 HitTranslatedWorldPosition = mul(float4(GetScreenPositionForProjectionType(HitScreenPosition, HitSceneDepth), HitSceneDepth, 1), View.ScreenToTranslatedWorld).xyz;
 							//Note: this will be affected by TAA jitter, should use GetHistoryScreenPositionIncludingTAAJitter instead but costs too much
 							float3 HitWorldVelocity = HitTranslatedWorldPosition - GetPrevTranslatedWorldPosition(HitHistoryScreenPosition);
 
 							bFastMoving = IsTraceMoving(TranslatedWorldPosition, SceneDepth, ScreenProbeAtlasCoord, HitTranslatedWorldPosition, HitWorldVelocity);
 						}
 					}
-=======
-
-					float Vignette = min(ComputeHitVignetteFromScreenPos(HitScreenPosition), ComputeHitVignetteFromScreenPos(HitHistoryScreenPosition.xy));
-					float Noise = InterleavedGradientNoise(TraceBufferCoord + 0.5f, View.StateFrameIndexMod8);
-
-					// Skip reporting a hit if near the edge of the screen
-					if (Vignette < Noise)
-					{
-						bHit = false;
-					}
-
-					if (bHit)
-					{
-						// Calculate the expected depth of the pixel last frame
-						float PrevDeviceZ = HitHistoryScreenPosition.z;
-
-						// Lookup the actual depth at the same screen position last frame
-						float2 HitHistoryScreenUVForDepth = HitHistoryScreenPosition.xy * PrevScreenPositionScaleBiasForDepth.xy + PrevScreenPositionScaleBiasForDepth.zw;
-						float HistoryDeviceZ = Texture2DSampleLevel(HistorySceneDepth, GlobalPointClampedSampler, HitHistoryScreenUVForDepth, 0).x;
-
-						bHit = abs(HistoryDeviceZ - PrevDeviceZ) < HistoryDepthTestRelativeThickness * lerp(.5f, 2.0f, Noise);
-					}
-
-					if (bHit && SkipFoliageHits > 0)
-					{
-						FLumenMaterialData LumenMaterial = ReadMaterialDataFromSceneTextures(HitScreenUV * View.BufferSizeAndInvSize.xy, HitScreenUV);
-						if (LumenMaterial.bHasBackfaceDiffuse)
-						{
-							bHit = false;
-						}
-					}
-
-#if !TRACE_LIGHT_SAMPLES
-					if (bHit)
-					{
-						float2 HitHistoryScreenUV = HitHistoryScreenPosition.xy * PrevScreenPositionScaleBias.xy + PrevScreenPositionScaleBias.zw;
-						HitHistoryScreenUV = clamp(HitHistoryScreenUV, PrevSceneColorBilinearUVMin, PrevSceneColorBilinearUVMax);
-						float3 Lighting = SampleScreenColor(PrevSceneColorTexture, GlobalPointClampedSampler, HitHistoryScreenUV).xyz * PrevSceneColorPreExposureCorrection;
-
-						Lighting += GetSkylightLeaking(RayWorldDirection, HitDistance) * View.PreExposure;
-
-						#if DEBUG_VISUALIZE_TRACE_TYPES
-							RWTraceRadiance[TraceBufferCoord] = float3(.5f, 0, 0) * View.PreExposure;
-						#else
-							RWTraceRadiance[TraceBufferCoord] = Lighting;
-						#endif
-
-						{
-							float HitSceneDepth = ConvertFromDeviceZ(HitUVz.z);
-							float3 HitTranslatedWorldPosition = mul(float4(GetScreenPositionForProjectionType(HitScreenPosition, HitSceneDepth), HitSceneDepth, 1), View.ScreenToTranslatedWorld).xyz;
-							//Note: this will be affected by TAA jitter, should use GetHistoryScreenPositionIncludingTAAJitter instead but costs too much
-							float3 HitWorldVelocity = HitTranslatedWorldPosition - GetPrevTranslatedWorldPosition(HitHistoryScreenPosition);
-
-							bFastMoving = IsTraceMoving(TranslatedWorldPosition, SceneDepth, ScreenProbeAtlasCoord, HitTranslatedWorldPosition, HitWorldVelocity);
-						}
-					}
->>>>>>> 4af6daef
 #endif
 				}
 
 				if (bHit || bWriteDepthOnMiss)
 				{
-<<<<<<< HEAD
-					WriteTraceHit(TraceBufferCoord, HitDistance, bHit, bFastMoving);
-=======
 					WriteTraceHit(TraceBufferCoord, HitDistance, bHit, bFastMoving, /*bReachedRadianceCache*/ false);
->>>>>>> 4af6daef
 				}
 			}
 		}
@@ -461,11 +361,7 @@
 }
 
 RWStructuredBuffer<uint> RWCompactedTraceTexelAllocator;
-<<<<<<< HEAD
-RWStructuredBuffer<uint2> RWCompactedTraceTexelData;
-=======
 RWStructuredBuffer<uint> RWCompactedTraceTexelData;
->>>>>>> 4af6daef
 
 uint CullByDistanceFromCamera;
 float CompactionTracingEndDistanceFromCamera;
@@ -499,16 +395,6 @@
 
 		uint2 TraceBufferCoord = GetTraceBufferCoord(ScreenProbeAtlasCoord, TraceTexelCoord);
 
-<<<<<<< HEAD
-		bool bHit;
-		float TraceHitDistance;
-		ReadTraceHit(TraceBufferCoord, bHit, TraceHitDistance);
-
-		if (ShouldTraceScreenProbeTexel(TraceBufferCoord, SceneDepth)
-			&& !bHit
-			&& (CullByDistanceFromCamera == 0 || SceneDepth < CompactionTracingEndDistanceFromCamera)
-			&& TraceHitDistance < CompactionMaxTraceDistance)
-=======
 		FProbeRayDistance ProbeRayDistance = ReadTraceHit(TraceBufferCoord);
 
 		bool bAcceptTrace = false;
@@ -525,7 +411,6 @@
 			&& bAcceptTrace
 			&& (CullByDistanceFromCamera == 0 || SceneDepth < CompactionTracingEndDistanceFromCamera)
 			&& ProbeRayDistance.HitDistance < CompactionMaxTraceDistance)
->>>>>>> 4af6daef
 		{
 			uint SharedTexelOffset;
 			InterlockedAdd(SharedTraceTexelAllocator, 1, SharedTexelOffset);
@@ -609,11 +494,8 @@
 		uint2 TraceBufferCoord = GetTraceBufferCoord(ScreenProbeAtlasCoord, TraceTexelCoord);
 		float3 TranslatedWorldPosition = GetTranslatedWorldPositionFromScreenUV(ScreenUV, SceneDepth);
 		float3 WorldPosition = TranslatedWorldPosition - LWCHackToFloat(PrimaryView.PreViewTranslation);
-<<<<<<< HEAD
-=======
 
 		float TraceHitDistance = DecodeProbeRayDistance(RWTraceHit[TraceBufferCoord]).HitDistance;
->>>>>>> 4af6daef
 
 		bool bHit = false;
 		bool bMoving = false;
@@ -622,7 +504,6 @@
 			float3 RayWorldDirection = 0;
 			float TraceDistance = MaxTraceDistance;
 			float ConeHalfAngle = 0;
-<<<<<<< HEAD
 
 			GetScreenProbeTexelRay(
 				TraceBufferCoord,
@@ -636,21 +517,6 @@
 			float3 TranslatedSamplePosition = TranslatedWorldPosition + SurfaceBias * RayWorldDirection;
 			TranslatedSamplePosition += SurfaceBias * GetScreenProbeNormalForBiasing(ScreenProbeAtlasCoord, RayWorldDirection);
 
-=======
-
-			GetScreenProbeTexelRay(
-				TraceBufferCoord,
-				TraceTexelCoord,
-				ScreenTileCoord,
-				TranslatedWorldPosition,
-				RayWorldDirection,
-				TraceDistance,
-				ConeHalfAngle);
-
-			float3 TranslatedSamplePosition = TranslatedWorldPosition + SurfaceBias * RayWorldDirection;
-			TranslatedSamplePosition += SurfaceBias * GetScreenProbeNormalForBiasing(ScreenProbeAtlasCoord, RayWorldDirection);
-
->>>>>>> 4af6daef
 			float3 SamplePosition = TranslatedSamplePosition - LWCHackToFloat(PrimaryView.PreViewTranslation);
 
 			FConeTraceInput TraceInput;
@@ -748,11 +614,7 @@
 		}
 
 		//@todo - set bMoving based on hit object velocity
-<<<<<<< HEAD
-		WriteTraceHit(TraceBufferCoord, min(TraceHitDistance, MaxTraceDistance), bHit, bMoving);
-=======
 		WriteTraceHit(TraceBufferCoord, min(TraceHitDistance, MaxTraceDistance), bHit, bMoving, /*bReachedRadianceCache*/ false);
->>>>>>> 4af6daef
 	}
 }
 
@@ -774,12 +636,7 @@
 	{
 		uint ScreenProbeIndex;
 		uint2 TraceTexelCoord;
-<<<<<<< HEAD
-		float TraceHitDistance;
-		ReadTraceTexel(DispatchThreadId.x, ScreenProbeIndex, TraceTexelCoord, TraceHitDistance);
-=======
 		ReadTraceTexel(DispatchThreadId.x, ScreenProbeIndex, TraceTexelCoord);
->>>>>>> 4af6daef
 
 		uint2 ScreenProbeAtlasCoord = uint2(ScreenProbeIndex % ScreenProbeAtlasViewSize.x, ScreenProbeIndex / ScreenProbeAtlasViewSize.x);
 		TraceMeshSDFs(ScreenProbeAtlasCoord, TraceTexelCoord, ScreenProbeIndex);
@@ -795,13 +652,9 @@
 	uint2 ScreenTileCoord = GetScreenTileCoord(ScreenProbeScreenPosition);
 	uint ProbeTracingResolution = TRACE_LIGHT_SAMPLES ? ScreenProbeLightSampleResolutionXY : ScreenProbeTracingOctahedronResolution;
 	uint2 TraceBufferCoord = GetTraceBufferCoord(ScreenProbeAtlasCoord, TraceTexelCoord);
-<<<<<<< HEAD
-	
-=======
 
 	float TraceHitDistance = DecodeProbeRayDistance(RWTraceHit[TraceBufferCoord]).HitDistance;
 
->>>>>>> 4af6daef
 	{
 		float2 ScreenUV = GetScreenUVFromScreenProbePosition(ScreenProbeScreenPosition);
 		float SceneDepth = GetScreenProbeDepth(ScreenProbeAtlasCoord);
@@ -833,11 +686,7 @@
 			FRadianceCacheCoverage Coverage;
 			Coverage.bValid = false;
 #if RADIANCE_CACHE
-<<<<<<< HEAD
-			Coverage = GetRadianceCacheCoverage(WorldPosition, RayWorldDirection, InterleavedGradientNoise(ScreenTileCoord, GENERAL_TEMPORAL_INDEX));
-=======
 			Coverage = GetRadianceCacheCoverage(WorldPosition, RayWorldDirection, 0);
->>>>>>> 4af6daef
 
 			if (Coverage.bValid)
 			{
@@ -958,11 +807,7 @@
 #endif
 		}
 
-<<<<<<< HEAD
-		WriteTraceHit(TraceBufferCoord, TraceHitDistance, bHit, false);
-=======
 		WriteTraceHit(TraceBufferCoord, TraceHitDistance, bHit, false, /*bReachedRadianceCache*/ false);
->>>>>>> 4af6daef
 	}
 }
 
@@ -978,12 +823,7 @@
 	{
 		uint ScreenProbeIndex;
 		uint2 TraceTexelCoord;
-<<<<<<< HEAD
-		float TraceHitDistance;
-		ReadTraceTexel(DispatchThreadId.x, ScreenProbeIndex, TraceTexelCoord, TraceHitDistance);
-=======
 		ReadTraceTexel(DispatchThreadId.x, ScreenProbeIndex, TraceTexelCoord);
->>>>>>> 4af6daef
 
 		uint2 ScreenProbeAtlasCoord = uint2(ScreenProbeIndex % ScreenProbeAtlasViewSize.x, ScreenProbeIndex / ScreenProbeAtlasViewSize.x);
 		TraceVoxels(ScreenProbeAtlasCoord, TraceTexelCoord, ScreenProbeIndex);
@@ -1045,11 +885,7 @@
 		float2 CursorSceneBufferUV = SvPositionToBufferUV(float4(floor((View.CursorPosition) * View.ViewResolutionFraction) + .5f, 0, 0)).xy;
 		float2 CursorScreenPosition = (CursorSceneBufferUV - View.ScreenPositionScaleBias.wz) / View.ScreenPositionScaleBias.xy;
 		float CursorSceneDepth = ConvertFromDeviceZ(Texture2DSampleLevel(SceneTexturesStruct.SceneDepthTexture, SceneTexturesStruct_SceneDepthTextureSampler, CursorSceneBufferUV, 0).r);
-<<<<<<< HEAD
-		float3 CursorTranslatedWorldPosition = mul(float4(CursorScreenPosition * CursorSceneDepth, CursorSceneDepth, 1), View.ScreenToTranslatedWorld).xyz;
-=======
 		float3 CursorTranslatedWorldPosition = mul(float4(GetScreenPositionForProjectionType(CursorScreenPosition, CursorSceneDepth), CursorSceneDepth, 1), View.ScreenToTranslatedWorld).xyz;
->>>>>>> 4af6daef
 		float3 CursorWorldPosition = CursorTranslatedWorldPosition - PreViewTranslation;
 	}
 
@@ -1062,44 +898,28 @@
 	{
 		float2 CornerSceneBufferUV = ProbeScreenUV - .5f * View.BufferSizeAndInvSize.zw;
 		float2 CornerScreenPosition = (CornerSceneBufferUV - View.ScreenPositionScaleBias.wz) / View.ScreenPositionScaleBias.xy;
-<<<<<<< HEAD
-		Corner00WorldPosition = mul(float4(CornerScreenPosition * ProbeSceneDepth, ProbeSceneDepth, 1), View.ScreenToTranslatedWorld).xyz - PreViewTranslation;
-=======
 		Corner00WorldPosition = mul(float4(GetScreenPositionForProjectionType(CornerScreenPosition, ProbeSceneDepth), ProbeSceneDepth, 1), View.ScreenToTranslatedWorld).xyz - PreViewTranslation;
->>>>>>> 4af6daef
 	}
 
 	float3 Corner01WorldPosition;
 	{
 		float2 CornerSceneBufferUV = ProbeScreenUV + float2(-.5f, .5f) * View.BufferSizeAndInvSize.zw;
 		float2 CornerScreenPosition = (CornerSceneBufferUV - View.ScreenPositionScaleBias.wz) / View.ScreenPositionScaleBias.xy;
-<<<<<<< HEAD
-		Corner01WorldPosition = mul(float4(CornerScreenPosition * ProbeSceneDepth, ProbeSceneDepth, 1), View.ScreenToTranslatedWorld).xyz - PreViewTranslation;
-=======
 		Corner01WorldPosition = mul(float4(GetScreenPositionForProjectionType(CornerScreenPosition, ProbeSceneDepth), ProbeSceneDepth, 1), View.ScreenToTranslatedWorld).xyz - PreViewTranslation;
->>>>>>> 4af6daef
 	}
 
 	float3 Corner10WorldPosition;
 	{
 		float2 CornerSceneBufferUV = ProbeScreenUV + float2(.5f, -.5f) * View.BufferSizeAndInvSize.zw;
 		float2 CornerScreenPosition = (CornerSceneBufferUV - View.ScreenPositionScaleBias.wz) / View.ScreenPositionScaleBias.xy;
-<<<<<<< HEAD
-		Corner10WorldPosition = mul(float4(CornerScreenPosition * ProbeSceneDepth, ProbeSceneDepth, 1), View.ScreenToTranslatedWorld).xyz - PreViewTranslation;
-=======
 		Corner10WorldPosition = mul(float4(GetScreenPositionForProjectionType(CornerScreenPosition, ProbeSceneDepth), ProbeSceneDepth, 1), View.ScreenToTranslatedWorld).xyz - PreViewTranslation;
->>>>>>> 4af6daef
 	}
 
 	float3 Corner11WorldPosition;
 	{
 		float2 CornerSceneBufferUV = ProbeScreenUV + float2(.5f, .5f) * View.BufferSizeAndInvSize.zw;
 		float2 CornerScreenPosition = (CornerSceneBufferUV - View.ScreenPositionScaleBias.wz) / View.ScreenPositionScaleBias.xy;
-<<<<<<< HEAD
-		Corner11WorldPosition = mul(float4(CornerScreenPosition * ProbeSceneDepth, ProbeSceneDepth, 1), View.ScreenToTranslatedWorld).xyz - PreViewTranslation;
-=======
 		Corner11WorldPosition = mul(float4(GetScreenPositionForProjectionType(CornerScreenPosition, ProbeSceneDepth), ProbeSceneDepth, 1), View.ScreenToTranslatedWorld).xyz - PreViewTranslation;
->>>>>>> 4af6daef
 	}
 
 	if (DispatchThreadId.x == 0 && DispatchThreadId.y == 0)
@@ -1112,11 +932,7 @@
 
 	float2 CornerScreenUV = ProbeScreenUV + .5f * View.BufferSizeAndInvSize.zw;
 	float2 CornerScreenPosition = (CornerScreenUV - View.ScreenPositionScaleBias.wz) / View.ScreenPositionScaleBias.xy;
-<<<<<<< HEAD
-	float3 CornerTranslatedWorldPosition = mul(float4(CornerScreenPosition * ProbeSceneDepth, ProbeSceneDepth, 1), View.ScreenToTranslatedWorld).xyz;
-=======
 	float3 CornerTranslatedWorldPosition = mul(float4(GetScreenPositionForProjectionType(CornerScreenPosition, ProbeSceneDepth), ProbeSceneDepth, 1), View.ScreenToTranslatedWorld).xyz;
->>>>>>> 4af6daef
 
 	float3 ScreenProbeNormal = GetScreenProbeNormalForBiasing(ScreenProbeAtlasCoord, CornerTranslatedWorldPosition - ProbeTranslatedWorldPosition);
 	float NormalBias = abs(dot(CornerTranslatedWorldPosition - ProbeTranslatedWorldPosition, ScreenProbeNormal));
@@ -1137,18 +953,6 @@
 	{
 		WriteTraceForVisualization(TraceIndex, 0, 0, 0, float3(1, 0, 0));
 	}
-<<<<<<< HEAD
-
-#else
-	if (all(TraceTexelCoord < ScreenProbeTracingOctahedronResolution))
-	{
-		uint2 TraceBufferCoord = GetTraceBufferCoord(ScreenProbeAtlasCoord, TraceTexelCoord);
-		
-		bool bHit;
-		bool bMoving;
-		float TraceHitDistance = DecodeProbeRayDistance(TraceHit[TraceBufferCoord].x, bHit, bMoving);
-
-=======
 
 #else
 	if (all(TraceTexelCoord < ScreenProbeTracingOctahedronResolution))
@@ -1159,7 +963,6 @@
 		bool bHit = ProbeRayDistance.bHit;
 		float TraceHitDistance = ProbeRayDistance.HitDistance;
 
->>>>>>> 4af6daef
 		float3 RayWorldDirection = 0;
 		float RefinementRay = 0;
 
