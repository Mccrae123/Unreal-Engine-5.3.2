// Copyright Epic Games, Inc. All Rights Reserved.

#include "../Common.ush"
#include "../DeferredShadingCommon.ush"
#include "LumenCardCommon.ush"
#include "LumenTracingCommon.ush"
#define RADIANCE_CACHE_DEPTH_TEST_SPHERE_PARALLAX 1
#include "LumenRadianceCacheCommon.ush"
#include "LumenScreenProbeCommon.ush"
#include "LumenScreenProbeTracingCommon.ush"
#include "LumenVisualizeTraces.ush"

#define IS_SSGI_SHADER 0
#include "../SSRT/SSRTRayCast.ush"
#include "../SHCommon.ush"

#include "LumenScreenTracing.ush"
#include "LumenHairTracing.ush"
#include "../SceneTextureParameters.ush"

#ifndef THREADGROUP_SIZE
#define THREADGROUP_SIZE 0
#endif

#define DEBUG_VISUALIZE_TRACE_TYPES 0

[numthreads(PROBE_THREADGROUP_SIZE_2D, PROBE_THREADGROUP_SIZE_2D, 1)]
void ClearTracesCS(
	uint3 GroupId : SV_GroupID,
	uint3 DispatchThreadId : SV_DispatchThreadID,
	uint3 GroupThreadId : SV_GroupThreadID)
{
	RWTraceRadiance[DispatchThreadId.xy] = 0.0f;
	RWTraceHit[DispatchThreadId.xy] = EncodeProbeRayDistance(0.0f, false, false);
}

[numthreads(PROBE_THREADGROUP_SIZE_2D, PROBE_THREADGROUP_SIZE_2D, 1)]
void ClearLightSampleTracesCS(
	uint3 GroupId : SV_GroupID,
	uint3 DispatchThreadId : SV_DispatchThreadID,
	uint3 GroupThreadId : SV_GroupThreadID)
{
	RWLightSampleTraceHit[DispatchThreadId.xy] = EncodeProbeRayDistance(0.0f, false, false);
}

float MaxTraceDistance;

Texture2D FurthestHZBTexture;
#define FurthestHZBTextureSampler GlobalPointClampedSampler

Texture2D PrevSceneColorTexture;
float2 PrevSceneColorBilinearUVMin;
float2 PrevSceneColorBilinearUVMax;
float4 PrevScreenPositionScaleBias;
float4 PrevScreenPositionScaleBiasForDepth;
Texture2D HistorySceneDepth;

float4 HZBUvFactorAndInvFactor;
float PrevSceneColorPreExposureCorrection;
float MaxHierarchicalScreenTraceIterations;
float RelativeDepthThickness;
float HistoryDepthTestRelativeThickness;
float NumThicknessStepsToDetermineCertainty;
uint MinimumTracingThreadOccupancy;
<<<<<<< HEAD
=======
uint SkipFoliageHits;
>>>>>>> d731a049

[numthreads(PROBE_THREADGROUP_SIZE_2D, PROBE_THREADGROUP_SIZE_2D, 1)]
void ScreenProbeTraceScreenTexturesCS(
	uint3 GroupId : SV_GroupID,
	uint3 DispatchThreadId : SV_DispatchThreadID,
	uint3 GroupThreadId : SV_GroupThreadID)
{
<<<<<<< HEAD
#define DEINTERLEAVED_SCREEN_TRACING 0
#if DEINTERLEAVED_SCREEN_TRACING
	uint2 AtlasSizeInProbes = uint2(ScreenProbeAtlasViewSize.x, (GetNumScreenProbes() + ScreenProbeAtlasViewSize.x - 1) / ScreenProbeAtlasViewSize.x);
	uint2 ScreenProbeAtlasCoord = DispatchThreadId.xy % AtlasSizeInProbes;
	uint2 TraceTexelCoord = DispatchThreadId.xy / AtlasSizeInProbes;
#else
	uint2 ScreenProbeAtlasCoord = DispatchThreadId.xy / ScreenProbeTracingOctahedronResolution;
	uint2 TraceTexelCoord = DispatchThreadId.xy - ScreenProbeAtlasCoord * ScreenProbeTracingOctahedronResolution;
#endif
=======
	uint ProbeTracingResolution = TRACE_LIGHT_SAMPLES ? ScreenProbeLightSampleResolutionXY : ScreenProbeTracingOctahedronResolution;
	uint2 ScreenProbeAtlasCoord = DispatchThreadId.xy / ProbeTracingResolution;
	uint2 TraceTexelCoord = DispatchThreadId.xy - ScreenProbeAtlasCoord * ProbeTracingResolution;
>>>>>>> d731a049

	uint ScreenProbeIndex = ScreenProbeAtlasCoord.y * ScreenProbeAtlasViewSize.x + ScreenProbeAtlasCoord.x;

	uint2 ScreenProbeScreenPosition = GetScreenProbeScreenPosition(ScreenProbeIndex);
	uint2 ScreenTileCoord = GetScreenTileCoord(ScreenProbeScreenPosition);

	if (ScreenProbeIndex < GetNumScreenProbes() 
		&& ScreenProbeAtlasCoord.x < ScreenProbeAtlasViewSize.x
		&& all(TraceTexelCoord < ProbeTracingResolution))
	{
		float2 ScreenUV = GetScreenUVFromScreenProbePosition(ScreenProbeScreenPosition);
		float SceneDepth = GetScreenProbeDepth(ScreenProbeAtlasCoord);
		uint2 TraceBufferCoord = GetTraceBufferCoord(ScreenProbeAtlasCoord, TraceTexelCoord);

		if (ShouldTraceScreenProbeTexel(TraceBufferCoord, SceneDepth))
		{
			float3 TranslatedWorldPosition = GetTranslatedWorldPositionFromScreenUV(ScreenUV, SceneDepth);

			float3 RayWorldDirection = 0;
			float TraceDistance = MaxTraceDistance;
			float ConeHalfAngle = 0;

			GetScreenProbeTexelRay(
				TraceBufferCoord,
				TraceTexelCoord,
				ScreenTileCoord,
				TranslatedWorldPosition,
				RayWorldDirection,
				TraceDistance,
				ConeHalfAngle);

			// Skip screen traces for backfacing rays for two-sided foliage, as they immediately self-intersect and cause a feedback loop
			if (GetScreenProbeIsTwoSidedFoliage(ScreenProbeAtlasCoord))
			{
				bool bBackfaceRay = dot(GetScreenProbeNormal(ScreenProbeAtlasCoord), RayWorldDirection) < 0.0f;

				if (bBackfaceRay)
				{
					return;
				}
			}

			//@todo - this should be applied with the hit UV, not the origin, but still works for self-shadowing
			float DepthThresholdScale = HasDistanceFieldRepresentation(ScreenUV) ? 1.0f : ScreenTraceNoFallbackThicknessScale;

			{
				bool bCoveredByRadianceCache = false;
				#if RADIANCE_CACHE
<<<<<<< HEAD
					FRadianceCacheCoverage Coverage = GetRadianceCacheCoverage(WorldPosition, WorldConeDirection, InterleavedGradientNoise(ScreenTileCoord, GENERAL_TEMPORAL_INDEX));
=======
					FRadianceCacheCoverage Coverage = GetRadianceCacheCoverage(TranslatedWorldPosition - LWCHackToFloat(PrimaryView.PreViewTranslation), RayWorldDirection, InterleavedGradientNoise(ScreenTileCoord, GENERAL_TEMPORAL_INDEX));
>>>>>>> d731a049

					if (Coverage.bValid)
					{
						TraceDistance = min(TraceDistance, Coverage.MinTraceDistanceBeforeInterpolation);
					}
				#endif


#if HIERARCHICAL_SCREEN_TRACING

				bool bHit;
				bool bUncertain;
				float3 HitUVz;
<<<<<<< HEAD
				float Unused;

				TraceScreen(
					WorldPosition + LWCHackToFloat(PrimaryView.PreViewTranslation),
					WorldConeDirection,
=======
				float3 LastVisibleHitUVz;
				float Unused;

				TraceScreen(
					TranslatedWorldPosition,
					RayWorldDirection,
>>>>>>> d731a049
					TraceDistance,
					HZBUvFactorAndInvFactor,
					MaxHierarchicalScreenTraceIterations, 
					RelativeDepthThickness * DepthThresholdScale,
					NumThicknessStepsToDetermineCertainty,
					MinimumTracingThreadOccupancy,
					bHit,
					bUncertain,
					HitUVz,
<<<<<<< HEAD
=======
					LastVisibleHitUVz,
>>>>>>> d731a049
					Unused);
				
				#if USE_HAIRSTRANDS_SCREEN
				if (!bHit)
				{
					bool   Hair_bHit;
					bool   Hair_bUncertain;
					float3 Hair_HitUVz;
					float3 Hair_LastVisibleHitUVz;

					TraceHairScreen(
<<<<<<< HEAD
						WorldPosition + LWCHackToFloat(PrimaryView.PreViewTranslation),
						WorldConeDirection,
=======
						TranslatedWorldPosition,
						RayWorldDirection,
>>>>>>> d731a049
						TraceDistance,
						HZBUvFactorAndInvFactor,
						MaxHierarchicalScreenTraceIterations,
						RelativeDepthThickness * DepthThresholdScale,
						NumThicknessStepsToDetermineCertainty,
						Hair_bHit,
						Hair_bUncertain,
						Hair_HitUVz,
<<<<<<< HEAD
=======
						Hair_LastVisibleHitUVz,
>>>>>>> d731a049
						Unused);

					if (Hair_bHit && !Hair_bUncertain)
					{
						bHit				= Hair_bHit;
						HitUVz				= Hair_HitUVz;
						LastVisibleHitUVz	= Hair_LastVisibleHitUVz;
						bUncertain			= Hair_bUncertain;
					}
				}
				#endif

				float Level = 1;
				bool bWriteDepthOnMiss = true;
#else
	
				uint NumSteps = 16;
				float StartMipLevel = 1.0f;
				float MaxScreenTraceFraction = .2f;

				// Can only get decent quality out of fixed step count screen traces by limiting the trace distance
				float MaxWorldTraceDistance = SceneDepth * MaxScreenTraceFraction * 2.0 * GetTanHalfFieldOfView().x;
				TraceDistance = min(TraceDistance, MaxWorldTraceDistance);

				uint2 NoiseCoord = ScreenProbeAtlasCoord * ProbeTracingResolution + TraceTexelCoord;
				float StepOffset = InterleavedGradientNoise(NoiseCoord + 0.5f, 0);

				float RayRoughness = .2f;
				StepOffset = StepOffset - .9f;

				FSSRTCastingSettings CastSettings = CreateDefaultCastSettings();
				CastSettings.bStopWhenUncertain = true;

				bool bHit = false;
				float Level;
				float3 HitUVz;
				bool bRayWasClipped;

				FSSRTRay Ray = InitScreenSpaceRayFromWorldSpace(
<<<<<<< HEAD
					WorldPosition + LWCHackToFloat(PrimaryView.PreViewTranslation), WorldConeDirection,
=======
					TranslatedWorldPosition, RayWorldDirection,
>>>>>>> d731a049
					/* WorldTMax = */ TraceDistance,
					/* SceneDepth = */ SceneDepth,
					/* SlopeCompareToleranceScale */ 2.0f * DepthThresholdScale,
					/* bExtendRayToScreenBorder = */ false,
					/* out */ bRayWasClipped);

				bool bUncertain;
				float3 DebugOutput;

				CastScreenSpaceRay(
					FurthestHZBTexture, FurthestHZBTextureSampler,
					StartMipLevel,
					CastSettings,
					Ray, RayRoughness, NumSteps, StepOffset,
					HZBUvFactorAndInvFactor, false,
					/* out */ DebugOutput,
					/* out */ HitUVz,
					/* out */ Level,
					/* out */ bHit,
					/* out */ bUncertain);

				#if USE_HAIRSTRANDS_SCREEN
				if (!bHit)
				{
					float3 Hair_DebugOutput;
					float3 Hair_HitUVz;
					float Hair_Level;
					bool Hair_bHit = false;
					bool Hair_bUncertain = bUncertain;

					CastScreenSpaceRay(
						HairStrands.HairOnlyDepthFurthestHZBTexture, FurthestHZBTextureSampler,
						StartMipLevel,
						CastSettings,
						Ray, RayRoughness, NumSteps, StepOffset,
						HZBUvFactorAndInvFactor, false,
						/* out */ Hair_DebugOutput,
						/* out */ Hair_HitUVz,
						/* out */ Hair_Level,
						/* out */ Hair_bHit,
						/* out */ Hair_bUncertain);

					if (Hair_bHit && !Hair_bUncertain)
					{
						DebugOutput = Hair_DebugOutput;
						HitUVz	    = Hair_HitUVz;
						Level	    = Hair_Level;
						bHit	    = Hair_bHit;
						bUncertain  = Hair_bUncertain;
					}
				}
				#endif

				// CastScreenSpaceRay skips Mesh SDF tracing in a lot of places where it shouldn't, in particular missing thin occluders due to low NumSteps.  
				bool bWriteDepthOnMiss = !bUncertain;

#endif
				bHit = bHit && !bUncertain;

				bool bFastMoving = false;
				float HitDistance = min(sqrt(ComputeRayHitSqrDistance(TranslatedWorldPosition, HitUVz)), MaxTraceDistance);

				if (bHit)
				{
					float2 HitScreenUV = HitUVz.xy;
					float2 HitScreenPosition = (HitUVz.xy - View.ScreenPositionScaleBias.wz) / View.ScreenPositionScaleBias.xy;
					float HitDeviceZ = HitUVz.z;

					float3 HitHistoryScreenPosition = GetPrevScreenPosition(HitScreenPosition, HitScreenUV, HitDeviceZ);

					float Vignette = min(ComputeHitVignetteFromScreenPos(HitScreenPosition), ComputeHitVignetteFromScreenPos(HitHistoryScreenPosition.xy));
<<<<<<< HEAD
					float Noise = InterleavedGradientNoise(TraceCoord + 0.5f, View.StateFrameIndexMod8);
=======
					float Noise = InterleavedGradientNoise(TraceBufferCoord + 0.5f, View.StateFrameIndexMod8);
>>>>>>> d731a049

					// Skip reporting a hit if near the edge of the screen
					if (Vignette < Noise)
					{
						bHit = false;
					}

					if (bHit)
					{
						// Calculate the expected depth of the pixel last frame
						float PrevDeviceZ = HitHistoryScreenPosition.z;

						// Lookup the actual depth at the same screen position last frame
						float2 HitHistoryScreenUVForDepth = HitHistoryScreenPosition.xy * PrevScreenPositionScaleBiasForDepth.xy + PrevScreenPositionScaleBiasForDepth.zw;
<<<<<<< HEAD
						float HistoryDepth = ConvertFromDeviceZ(Texture2DSampleLevel(HistorySceneDepth, GlobalPointClampedSampler, HitHistoryScreenUVForDepth, 0).x);

						bHit = abs(HistoryDepth - PrevSceneDepth) < HistoryDepthTestRelativeThickness * lerp(.5f, 2.0f, Noise) * PrevSceneDepth;
=======
						float HistoryDeviceZ = Texture2DSampleLevel(HistorySceneDepth, GlobalPointClampedSampler, HitHistoryScreenUVForDepth, 0).x;

						bHit = abs(HistoryDeviceZ - PrevDeviceZ) < HistoryDepthTestRelativeThickness * lerp(.5f, 2.0f, Noise);
					}

					if (bHit && SkipFoliageHits > 0)
					{
						int ShadingModel = GetGBufferDataFromSceneTextures(HitScreenUV).ShadingModelID;
						
						if (ShadingModel == SHADINGMODELID_SUBSURFACE || ShadingModel == SHADINGMODELID_TWOSIDED_FOLIAGE)
						{
							bHit = false;
						}
>>>>>>> d731a049
					}

#if !TRACE_LIGHT_SAMPLES
					if (bHit)
					{
						float2 HitHistoryScreenUV = HitHistoryScreenPosition.xy * PrevScreenPositionScaleBias.xy + PrevScreenPositionScaleBias.zw;
						HitHistoryScreenUV = clamp(HitHistoryScreenUV, PrevSceneColorBilinearUVMin, PrevSceneColorBilinearUVMax);
						float3 Lighting = SampleScreenColor(PrevSceneColorTexture, GlobalPointClampedSampler, HitHistoryScreenUV).xyz * PrevSceneColorPreExposureCorrection;

						Lighting += GetSkylightLeaking(RayWorldDirection, HitDistance) * View.PreExposure;

						#if DEBUG_VISUALIZE_TRACE_TYPES
							RWTraceRadiance[TraceBufferCoord] = float3(.5f, 0, 0) * View.PreExposure;
						#else
							RWTraceRadiance[TraceBufferCoord] = Lighting;
						#endif

						{
							float HitSceneDepth = ConvertFromDeviceZ(HitUVz.z);
							float3 HitTranslatedWorldPosition = mul(float4(HitScreenPosition * HitSceneDepth, HitSceneDepth, 1), View.ScreenToTranslatedWorld).xyz;
							//Note: this will be affected by TAA jitter, should use GetHistoryScreenPositionIncludingTAAJitter instead but costs too much
							float3 HitWorldVelocity = HitTranslatedWorldPosition - GetPrevTranslatedWorldPosition(HitHistoryScreenPosition);

<<<<<<< HEAD
							bFastMoving = IsTraceMoving(WorldPosition, SceneDepth, ScreenProbeAtlasCoord, HitTranslatedWorldPosition - LWCHackToFloat(PrimaryView.PreViewTranslation), HitWorldVelocity);
=======
							bFastMoving = IsTraceMoving(TranslatedWorldPosition, SceneDepth, ScreenProbeAtlasCoord, HitTranslatedWorldPosition, HitWorldVelocity);
>>>>>>> d731a049
						}
					}
#endif
				}

				if (bHit || bWriteDepthOnMiss)
				{
<<<<<<< HEAD
					float HitDistance = min(sqrt(ComputeRayHitSqrDistance(WorldPosition + LWCHackToFloat(PrimaryView.PreViewTranslation), HitUVz)), MaxTraceDistance);
					RWTraceHit[TraceCoord] = EncodeProbeRayDistance(HitDistance, bHit, bFastMoving);
=======
					WriteTraceHit(TraceBufferCoord, HitDistance, bHit, bFastMoving);
>>>>>>> d731a049
				}
			}
		}
	}
}

RWStructuredBuffer<uint> RWCompactedTraceTexelAllocator;
RWStructuredBuffer<uint2> RWCompactedTraceTexelData;

uint CullByDistanceFromCamera;
float CompactionTracingEndDistanceFromCamera;
float CompactionMaxTraceDistance;

groupshared uint SharedTraceTexelAllocator;
groupshared uint SharedGlobalTraceTexelStartOffset;
groupshared uint2 SharedTraceTexels[PROBE_THREADGROUP_SIZE_2D * PROBE_THREADGROUP_SIZE_2D];

[numthreads(PROBE_THREADGROUP_SIZE_2D, PROBE_THREADGROUP_SIZE_2D, 1)]
void ScreenProbeCompactTracesCS(
	uint3 GroupId : SV_GroupID,
	uint3 DispatchThreadId : SV_DispatchThreadID,
	uint3 GroupThreadId : SV_GroupThreadID)
{
	SharedTraceTexelAllocator = 0;

	GroupMemoryBarrierWithGroupSync();

	uint ProbeTracingResolution = TRACE_LIGHT_SAMPLES ? ScreenProbeLightSampleResolutionXY : ScreenProbeTracingOctahedronResolution;
	uint2 ScreenProbeAtlasCoord = DispatchThreadId.xy / ProbeTracingResolution;
	uint2 TraceTexelCoord = DispatchThreadId.xy - ScreenProbeAtlasCoord * ProbeTracingResolution;
	uint ScreenProbeIndex = ScreenProbeAtlasCoord.y * ScreenProbeAtlasViewSize.x + ScreenProbeAtlasCoord.x;

	if (ScreenProbeIndex < GetNumScreenProbes() 
		&& ScreenProbeAtlasCoord.x < ScreenProbeAtlasViewSize.x
		&& all(TraceTexelCoord < ProbeTracingResolution))
	{
		float SceneDepth = GetScreenProbeDepth(ScreenProbeAtlasCoord);

		uint2 TraceBufferCoord = GetTraceBufferCoord(ScreenProbeAtlasCoord, TraceTexelCoord);

		bool bHit;
		float TraceHitDistance;
		ReadTraceHit(TraceBufferCoord, bHit, TraceHitDistance);

		if (ShouldTraceScreenProbeTexel(TraceBufferCoord, SceneDepth)
			&& !bHit
			&& (CullByDistanceFromCamera == 0 || SceneDepth < CompactionTracingEndDistanceFromCamera)
			&& TraceHitDistance < CompactionMaxTraceDistance)
		{
			uint SharedTexelOffset;
			InterlockedAdd(SharedTraceTexelAllocator, 1, SharedTexelOffset);
			SharedTraceTexels[SharedTexelOffset] = EncodeTraceTexel(ScreenProbeIndex, TraceTexelCoord, TraceHitDistance);
		}
	}

	GroupMemoryBarrierWithGroupSync();

	uint ThreadIndex = GroupThreadId.y * PROBE_THREADGROUP_SIZE_2D + GroupThreadId.x;

	if (ThreadIndex == 0)
	{
		uint AllocatorIndex = TRACE_LIGHT_SAMPLES ? 1 : 0;
		InterlockedAdd(RWCompactedTraceTexelAllocator[AllocatorIndex], SharedTraceTexelAllocator, SharedGlobalTraceTexelStartOffset);
	}

	GroupMemoryBarrierWithGroupSync();

	if (ThreadIndex < SharedTraceTexelAllocator)
	{
		RWCompactedTraceTexelData[SharedGlobalTraceTexelStartOffset + ThreadIndex] = SharedTraceTexels[ThreadIndex];
	}
}

RWBuffer<uint> RWScreenProbeCompactTracingIndirectArgs;

[numthreads(1, 1, 1)]
void SetupCompactedTracesIndirectArgsCS(
	uint3 GroupId : SV_GroupID,
	uint3 DispatchThreadId : SV_DispatchThreadID,
	uint3 GroupThreadId : SV_GroupThreadID)
{
	// THREADGROUP_SIZE_64
	RWScreenProbeCompactTracingIndirectArgs[0 + 0] = (CompactedTraceTexelAllocator[0] + 64 - 1) / 64;
	RWScreenProbeCompactTracingIndirectArgs[0 + 1] = 1;
	RWScreenProbeCompactTracingIndirectArgs[0 + 2] = 1;

	// THREADGROUP_SIZE_32
	RWScreenProbeCompactTracingIndirectArgs[3 + 0] = (CompactedTraceTexelAllocator[0] + 32 - 1) / 32;
	RWScreenProbeCompactTracingIndirectArgs[3 + 1] = 1;
	RWScreenProbeCompactTracingIndirectArgs[3 + 2] = 1;

	// LightSample THREADGROUP_SIZE_64
	RWScreenProbeCompactTracingIndirectArgs[6 + 0] = (CompactedTraceTexelAllocator[1] + 64 - 1) / 64;
	RWScreenProbeCompactTracingIndirectArgs[6 + 1] = 1;
	RWScreenProbeCompactTracingIndirectArgs[6 + 2] = 1;

	// LightSample THREADGROUP_SIZE_32
	RWScreenProbeCompactTracingIndirectArgs[9 + 0] = (CompactedTraceTexelAllocator[1] + 32 - 1) / 32;
	RWScreenProbeCompactTracingIndirectArgs[9 + 1] = 1;
	RWScreenProbeCompactTracingIndirectArgs[9 + 2] = 1;
}

uint CardGridPixelSizeShift;
float3 CardGridZParams;
uint3 CullGridSize;

uint ComputeCardGridCellIndex(uint2 PixelPos, float SceneDepth)
{
	uint ZSlice = (uint)(max(0, log2(SceneDepth * CardGridZParams.x + CardGridZParams.y) * CardGridZParams.z));
	ZSlice = min(ZSlice, (uint)(CullGridSize.z - 1));
	uint3 GridCoordinate = uint3(PixelPos >> CardGridPixelSizeShift, ZSlice);
	uint GridIndex = (GridCoordinate.z * CullGridSize.y + GridCoordinate.y) * CullGridSize.x + GridCoordinate.x;
	return GridIndex;
}

float StepFactor;
float MinSampleRadius;
float MinTraceDistance;
float SurfaceBias;
float CardInterpolateInfluenceRadius;
float CardTraceEndDistanceFromCamera;
float MaxMeshSDFTraceDistance;

void TraceMeshSDFs(
	uint2 ScreenProbeAtlasCoord,
	uint2 TraceTexelCoord,
	uint ScreenProbeIndex,
	float TraceHitDistance)
{
	uint2 ScreenProbeScreenPosition = GetScreenProbeScreenPosition(ScreenProbeIndex);
	uint2 ScreenTileCoord = GetScreenTileCoord(ScreenProbeScreenPosition);
	uint ProbeTracingResolution = TRACE_LIGHT_SAMPLES ? ScreenProbeLightSampleResolutionXY : ScreenProbeTracingOctahedronResolution;

	{
		float2 ScreenUV = GetScreenUVFromScreenProbePosition(ScreenProbeScreenPosition);
		float SceneDepth = GetScreenProbeDepth(ScreenProbeAtlasCoord);

<<<<<<< HEAD
		uint2 TraceCoord = GetTraceBufferCoord(ScreenProbeAtlasCoord, TraceTexelCoord);
		float3 WorldPosition = GetWorldPositionFromScreenUV(ScreenUV, SceneDepth);
		float3 TranslatedWorldPosition = GetTranslatedWorldPositionFromScreenUV(ScreenUV, SceneDepth);
		float3 SceneNormal = GetScreenProbeNormal(ScreenProbeAtlasCoord);
=======
		uint2 TraceBufferCoord = GetTraceBufferCoord(ScreenProbeAtlasCoord, TraceTexelCoord);
		float3 TranslatedWorldPosition = GetTranslatedWorldPositionFromScreenUV(ScreenUV, SceneDepth);
		float3 WorldPosition = TranslatedWorldPosition - LWCHackToFloat(PrimaryView.PreViewTranslation);
>>>>>>> d731a049

		bool bHit = false;
		bool bMoving = false;

		{
			float3 RayWorldDirection = 0;
			float TraceDistance = MaxTraceDistance;
			float ConeHalfAngle = 0;

			GetScreenProbeTexelRay(
				TraceBufferCoord,
				TraceTexelCoord,
				ScreenTileCoord,
				TranslatedWorldPosition,
				RayWorldDirection,
				TraceDistance,
				ConeHalfAngle);

			float3 TranslatedSamplePosition = TranslatedWorldPosition + SurfaceBias * RayWorldDirection;
			TranslatedSamplePosition += SurfaceBias * GetScreenProbeNormalForBiasing(ScreenProbeAtlasCoord, RayWorldDirection);

			float3 SamplePosition = TranslatedSamplePosition - LWCHackToFloat(PrimaryView.PreViewTranslation);

			FConeTraceInput TraceInput;
			TraceInput.Setup(SamplePosition, TranslatedSamplePosition, RayWorldDirection, ConeHalfAngle, MinSampleRadius, max(MinTraceDistance, TraceHitDistance - SurfaceBias * 2), MaxTraceDistance, StepFactor);
			TraceInput.VoxelTraceStartDistance = min(MaxMeshSDFTraceDistance, TraceDistance);
			TraceInput.bDitheredTransparency = true;
			TraceInput.DitherScreenCoord = ScreenTileCoord * ProbeTracingResolution + TraceTexelCoord;

			uint CardGridCellIndex = ComputeCardGridCellIndex(ScreenProbeScreenPosition - PrimaryView.ViewRectMinAndSize.xy, SceneDepth);
			TraceInput.NumMeshSDFs = NumGridCulledMeshSDFObjects[CardGridCellIndex];
			TraceInput.MeshSDFStartOffset = GridCulledMeshSDFObjectStartOffsetArray[CardGridCellIndex];
			TraceInput.CardInterpolateInfluenceRadius = CardInterpolateInfluenceRadius;
			TraceInput.bCalculateHitVelocity = true;

			FConeTraceResult TraceResult;
			ConeTraceLumenSceneCards(TraceInput, TraceResult);

			TraceInput.NumHeightfields = NumGridCulledHeightfieldObjects[CardGridCellIndex];
			TraceInput.HeightfieldStartOffset = GridCulledHeightfieldObjectStartOffsetArray[CardGridCellIndex];
			ConeTraceLumenSceneHeightfields(TraceInput, TraceResult);

			// Trace against hair voxel structure, if enabled and not already done by other tracing method
			#if USE_HAIRSTRANDS_VOXEL
			{
				// Use (Translated)WorldPosition instead of SamplePosition, as the bias is too strong otherwise. This is not an issue as 
				// the voxel structure does not cause any self shadowing issue
<<<<<<< HEAD
				TraceHairVoxels(ScreenProbeScreenPosition, SceneDepth, TranslatedWorldPosition, WorldConeDirection, TraceInput.MaxTraceDistance, false, TraceResult);
=======
				TraceHairVoxels(ScreenProbeScreenPosition, SceneDepth, TranslatedWorldPosition, RayWorldDirection, TraceInput.MaxTraceDistance, false, TraceResult);
>>>>>>> d731a049
			}
			#endif

			float3 Lighting = TraceResult.Lighting;
			float Transparency = TraceResult.Transparency;
			float OpaqueHitDistance = TraceResult.OpaqueHitDistance;

			{
				float3 HitWorldPosition = SamplePosition + RayWorldDirection * OpaqueHitDistance;
				bMoving = IsTraceMoving(WorldPosition, SceneDepth, ScreenProbeAtlasCoord, HitWorldPosition, TraceResult.WorldVelocity);
			}

			float DistanceFromViewpoint = length(LWCHackToFloat(PrimaryView.WorldCameraOrigin) - WorldPosition);
			float DistanceFade = saturate(6 * DistanceFromViewpoint / CardTraceEndDistanceFromCamera - 5);

			Transparency = lerp(Transparency, 1, DistanceFade);

			if (Transparency < InterleavedGradientNoise(TraceBufferCoord + 0.5f, 0))
			{
				bHit = true;
			}

#if !TRACE_LIGHT_SAMPLES
			if (bHit)
			{
				Lighting *= 1 - DistanceFade;
				Lighting += GetSkylightLeaking(RayWorldDirection, OpaqueHitDistance);
				Lighting *= View.PreExposure;

				#if DEBUG_VISUALIZE_TRACE_TYPES
					RWTraceRadiance[TraceBufferCoord] = float3(0, .5f, 0) * View.PreExposure;
				#else
					RWTraceRadiance[TraceBufferCoord] = Lighting;
				#endif
			}
#endif

			TraceHitDistance = OpaqueHitDistance + length(WorldPosition - SamplePosition);
		}

		//@todo - set bMoving based on hit object velocity
<<<<<<< HEAD
		RWTraceHit[TraceCoord] = EncodeProbeRayDistance(min(TraceHitDistance, MaxTraceDistance), bHit, bMoving);
=======
		WriteTraceHit(TraceBufferCoord, min(TraceHitDistance, MaxTraceDistance), bHit, bMoving);
>>>>>>> d731a049
	}
}

#if THREADGROUP_SIZE_32
	#define PROBE_TRACE_THREADGROUP_SIZE_1D 32
#else
	#define PROBE_TRACE_THREADGROUP_SIZE_1D 64
#endif

[numthreads(PROBE_TRACE_THREADGROUP_SIZE_1D, 1, 1)]
void ScreenProbeTraceMeshSDFsCS(
	uint3 GroupId : SV_GroupID,
	uint3 DispatchThreadId : SV_DispatchThreadID,
	uint3 GroupThreadId : SV_GroupThreadID)
{
	uint AllocatorIndex = TRACE_LIGHT_SAMPLES ? 1 : 0;

	if (DispatchThreadId.x < CompactedTraceTexelAllocator[AllocatorIndex])
	{
		uint ScreenProbeIndex;
		uint2 TraceTexelCoord;
		float TraceHitDistance;
		ReadTraceTexel(DispatchThreadId.x, ScreenProbeIndex, TraceTexelCoord, TraceHitDistance);

		uint2 ScreenProbeAtlasCoord = uint2(ScreenProbeIndex % ScreenProbeAtlasViewSize.x, ScreenProbeIndex / ScreenProbeAtlasViewSize.x);
		TraceMeshSDFs(ScreenProbeAtlasCoord, TraceTexelCoord, ScreenProbeIndex, TraceHitDistance);
	}
}

void TraceVoxels(
	uint2 ScreenProbeAtlasCoord,
	uint2 TraceTexelCoord,
	uint ScreenProbeIndex,
	float TraceHitDistance)
{
	uint2 ScreenProbeScreenPosition = GetScreenProbeScreenPosition(ScreenProbeIndex);
	uint2 ScreenTileCoord = GetScreenTileCoord(ScreenProbeScreenPosition);
	uint ProbeTracingResolution = TRACE_LIGHT_SAMPLES ? ScreenProbeLightSampleResolutionXY : ScreenProbeTracingOctahedronResolution;
	uint2 TraceBufferCoord = GetTraceBufferCoord(ScreenProbeAtlasCoord, TraceTexelCoord);
	
	{
		float2 ScreenUV = GetScreenUVFromScreenProbePosition(ScreenProbeScreenPosition);
		float SceneDepth = GetScreenProbeDepth(ScreenProbeAtlasCoord);

		bool bHit = false;

		{
<<<<<<< HEAD
			float3 WorldPosition = GetWorldPositionFromScreenUV(ScreenUV, SceneDepth);
			float3 TranslatedWorldPosition = GetTranslatedWorldPositionFromScreenUV(ScreenUV, SceneDepth);
=======
			float3 TranslatedWorldPosition = GetTranslatedWorldPositionFromScreenUV(ScreenUV, SceneDepth);
			float3 WorldPosition = TranslatedWorldPosition - LWCHackToFloat(PrimaryView.PreViewTranslation);
>>>>>>> d731a049

			float3 RayWorldDirection = 0;
			float TraceDistance = MaxTraceDistance;
			float ConeHalfAngle = 0;

			GetScreenProbeTexelRay(
				TraceBufferCoord,
				TraceTexelCoord,
				ScreenTileCoord,
				TranslatedWorldPosition,
				RayWorldDirection,
				TraceDistance,
				ConeHalfAngle);

			float3 TranslatedSamplePosition = TranslatedWorldPosition + SurfaceBias * RayWorldDirection;
			TranslatedSamplePosition += SurfaceBias * GetScreenProbeNormalForBiasing(ScreenProbeAtlasCoord, RayWorldDirection);

			float3 SamplePosition = TranslatedSamplePosition - LWCHackToFloat(PrimaryView.PreViewTranslation);

			FRadianceCacheCoverage Coverage;
			Coverage.bValid = false;
#if RADIANCE_CACHE
<<<<<<< HEAD
			Coverage = GetRadianceCacheCoverage(WorldPosition, WorldConeDirection, InterleavedGradientNoise(ScreenTileCoord, GENERAL_TEMPORAL_INDEX));
=======
			Coverage = GetRadianceCacheCoverage(WorldPosition, RayWorldDirection, InterleavedGradientNoise(ScreenTileCoord, GENERAL_TEMPORAL_INDEX));
>>>>>>> d731a049

			if (Coverage.bValid)
			{
				TraceDistance = min(TraceDistance, Coverage.MinTraceDistanceBeforeInterpolation);
			}
#endif

			FConeTraceInput TraceInput;
<<<<<<< HEAD
			TraceInput.Setup(SamplePosition, WorldConeDirection, ConeHalfAngle, MinSampleRadius, MinTraceDistance, TraceDistance, StepFactor);
			TraceInput.VoxelStepFactor = VoxelStepFactor;
			TraceInput.VoxelTraceStartDistance = max(MinTraceDistance, TraceHitDistance - SurfaceBias * 2);
=======
			TraceInput.Setup(SamplePosition, TranslatedSamplePosition, RayWorldDirection, ConeHalfAngle, MinSampleRadius, MinTraceDistance, TraceDistance, StepFactor);
			TraceInput.VoxelTraceStartDistance = max(MinTraceDistance, TraceHitDistance - SurfaceBias * 2);
			TraceInput.bDitheredTransparency = true;
			TraceInput.DitherScreenCoord = ScreenTileCoord * ProbeTracingResolution + TraceTexelCoord;
>>>>>>> d731a049

			FConeTraceResult TraceResult = (FConeTraceResult)0;
			TraceResult.Lighting = 0;
			TraceResult.Transparency = 1;
			TraceResult.OpaqueHitDistance = TraceInput.MaxTraceDistance;

			#if TRACE_VOXELS
				ConeTraceLumenSceneVoxels(TraceInput, TraceResult);
			#endif

			// Trace against hair voxel structure, if enabled and not already done by other tracing method
			#if USE_HAIRSTRANDS_VOXEL
			{
				// Use (Translated)WorldPosition instead of SamplePosition, as the bias is too strong otherwise. This is not an issue as 
				// the voxel structure does not cause any self shadowing issue
<<<<<<< HEAD
				TraceHairVoxels(ScreenProbeScreenPosition, SceneDepth, TranslatedWorldPosition, WorldConeDirection, TraceDistance, false, TraceResult);
=======
				TraceHairVoxels(ScreenProbeScreenPosition, SceneDepth, TranslatedWorldPosition, RayWorldDirection, TraceDistance, false, TraceResult);
>>>>>>> d731a049
			}
			#endif

			float TraceHitDistanceForSkyLeaking = TraceHitDistance;

			if (TraceResult.Transparency <= .5f)
			{
				// Self intersection from grazing angle traces causes noise that can't be removed by the spatial filter
				#define USE_VOXEL_TRACE_HIT_DISTANCE 0
				#if USE_VOXEL_TRACE_HIT_DISTANCE
					TraceHitDistance = TraceResult.OpaqueHitDistance;
				#else
					TraceHitDistance = TraceDistance;
				#endif

				TraceHitDistanceForSkyLeaking = TraceResult.OpaqueHitDistance;
				bHit = true;
			}

#if !TRACE_LIGHT_SAMPLES

#if RADIANCE_CACHE
			if (Coverage.bValid)
			{
				if (TraceResult.Transparency > .5f)
				{
					// We don't store depth of Radiance Cache hits
					TraceHitDistance = MaxTraceDistance;
					TraceHitDistanceForSkyLeaking = MaxTraceDistance;
				}

<<<<<<< HEAD
				SampleRadianceCacheAndApply(Coverage, WorldPosition, WorldConeDirection, ConeHalfAngle, TraceResult.Lighting, TraceResult.Transparency);
=======
				SampleRadianceCacheAndApply(Coverage, WorldPosition, RayWorldDirection, ConeHalfAngle, TraceResult.Lighting, TraceResult.Transparency);
>>>>>>> d731a049
			}
			else
#endif
			{
				if (TraceResult.Transparency > .5f)
				{
					TraceHitDistance = MaxTraceDistance;
					TraceHitDistanceForSkyLeaking = MaxTraceDistance;
				}
<<<<<<< HEAD
#endif
				if (TraceResult.Transparency > .5f)
				{
					TraceHitDistance = MaxTraceDistance;
				}

				EvaluateSkyRadianceForCone(WorldConeDirection, tan(ConeHalfAngle), TraceResult);
=======

				ApplySkylightToTraceResult(RayWorldDirection, TraceResult);
>>>>>>> d731a049

				if (TraceHitDistance >= GetProbeMaxHitDistance())
				{
					TraceHitDistance = MaxTraceDistance;
				}
			}

			TraceResult.Lighting += GetSkylightLeaking(RayWorldDirection, TraceHitDistanceForSkyLeaking);

			TraceResult.Lighting *= View.PreExposure;

			#if DEBUG_VISUALIZE_TRACE_TYPES
				RWTraceRadiance[TraceBufferCoord] = float3(0, 0, .5f) * View.PreExposure;
			#else
				RWTraceRadiance[TraceBufferCoord] = TraceResult.Lighting;
			#endif
#endif
		}

		WriteTraceHit(TraceBufferCoord, TraceHitDistance, bHit, false);
	}
}

[numthreads(PROBE_TRACE_THREADGROUP_SIZE_1D, 1, 1)]
void ScreenProbeTraceVoxelsCS(
	uint3 GroupId : SV_GroupID,
	uint3 DispatchThreadId : SV_DispatchThreadID,
	uint3 GroupThreadId : SV_GroupThreadID)
{
	uint AllocatorIndex = TRACE_LIGHT_SAMPLES ? 1 : 0;

	if (DispatchThreadId.x < CompactedTraceTexelAllocator[AllocatorIndex])
	{
		uint ScreenProbeIndex;
		uint2 TraceTexelCoord;
		float TraceHitDistance;
		ReadTraceTexel(DispatchThreadId.x, ScreenProbeIndex, TraceTexelCoord, TraceHitDistance);

		uint2 ScreenProbeAtlasCoord = uint2(ScreenProbeIndex % ScreenProbeAtlasViewSize.x, ScreenProbeIndex / ScreenProbeAtlasViewSize.x);
		TraceVoxels(ScreenProbeAtlasCoord, TraceTexelCoord, ScreenProbeIndex, TraceHitDistance);
	}
}

Texture2D TraceRadiance;

[numthreads(THREADGROUP_SIZE, THREADGROUP_SIZE, 1)]
void ScreenProbeSetupVisualizeTraces(
	uint3 GroupId : SV_GroupID,
	uint3 DispatchThreadId : SV_DispatchThreadID,
	uint3 GroupThreadId : SV_GroupThreadID)
{
	uint2 QueryProbeScreenPosition = View.CursorPosition.x >= 0 ? View.CursorPosition * View.ViewResolutionFraction : ScreenProbeViewSize / 2 * ScreenProbeDownsampleFactor;
	uint2 ScreenTileCoord = clamp(GetScreenTileCoord(QueryProbeScreenPosition), (uint2)0, ScreenProbeViewSize - 1);

	uint2 ScreenProbeAtlasCoord = ScreenTileCoord;
	uint2 UniformScreenProbeScreenPosition = GetUniformScreenProbeScreenPosition(ScreenTileCoord);
	uint2 ScreenProbeScreenPosition = UniformScreenProbeScreenPosition;
	{
		
		float MinDistance = length(QueryProbeScreenPosition - UniformScreenProbeScreenPosition);
		uint NumAdaptiveProbes = ScreenTileAdaptiveProbeHeader[ScreenTileCoord];

		for (uint AdaptiveProbeListIndex = 0; AdaptiveProbeListIndex < NumAdaptiveProbes; AdaptiveProbeListIndex++)
		{
			uint2 AdaptiveProbeCoord = GetAdaptiveProbeCoord(ScreenTileCoord, AdaptiveProbeListIndex);
			uint AdaptiveProbeIndex = ScreenTileAdaptiveProbeIndices[AdaptiveProbeCoord];
			uint ScreenProbeIndex = AdaptiveProbeIndex + NumUniformScreenProbes;

			uint2 AdaptiveProbeScreenPosition = GetScreenProbeScreenPosition(ScreenProbeIndex);
			float AdaptiveProbeDistance = length(QueryProbeScreenPosition - AdaptiveProbeScreenPosition);

			if (AdaptiveProbeDistance < MinDistance)
			{
				MinDistance = AdaptiveProbeDistance;
				ScreenProbeAtlasCoord = uint2(ScreenProbeIndex % ScreenProbeAtlasViewSize.x, ScreenProbeIndex / ScreenProbeAtlasViewSize.x);
				ScreenProbeScreenPosition = AdaptiveProbeScreenPosition;
			}
		}
	}

	uint2 TraceTexelCoord = DispatchThreadId.xy;

	if (all(TraceTexelCoord < ScreenProbeTracingOctahedronResolution))
	{
		uint2 TraceBufferCoord = GetTraceBufferCoord(ScreenProbeAtlasCoord, TraceTexelCoord);
		float2 ScreenUV = GetScreenUVFromScreenProbePosition(ScreenProbeScreenPosition);
		float SceneDepth = GetScreenProbeDepth(ScreenProbeAtlasCoord);

		bool bHit;
		bool bMoving;
		float TraceHitDistance = DecodeProbeRayDistance(TraceHit[TraceBufferCoord].x, bHit, bMoving);

		float3 WorldPosition = 0;
		float3 RayWorldDirection = 0;
		float RefinementRay = 0;

		if (SceneDepth > 0.0f)
		{
			WorldPosition = GetWorldPositionFromScreenUV(ScreenUV, SceneDepth);

			float2 ProbeUV;
			float ConeHalfAngle;
			GetProbeTracingUV(TraceBufferCoord, TraceTexelCoord, GetProbeTexelCenter(ScreenTileCoord), 1, ProbeUV, ConeHalfAngle);

			RayWorldDirection = OctahedronToUnitVector(ProbeUV * 2.0 - 1.0);

			float BaseAngle = acosFast(1.0f - 1.0f / (float)(ScreenProbeTracingOctahedronResolution * ScreenProbeTracingOctahedronResolution));
			RefinementRay = 1 - ConeHalfAngle / BaseAngle;

		}

		uint TraceIndex = TraceTexelCoord.y * ScreenProbeTracingOctahedronResolution + TraceTexelCoord.x;

		bool bVisualizeRefinementRays = false;
		WriteTraceForVisualization(TraceIndex, WorldPosition, RayWorldDirection, TraceHitDistance, select(bVisualizeRefinementRays, RefinementRay.xxx, TraceRadiance[TraceBufferCoord].xyz));
	}
}<|MERGE_RESOLUTION|>--- conflicted
+++ resolved
@@ -62,10 +62,7 @@
 float HistoryDepthTestRelativeThickness;
 float NumThicknessStepsToDetermineCertainty;
 uint MinimumTracingThreadOccupancy;
-<<<<<<< HEAD
-=======
 uint SkipFoliageHits;
->>>>>>> d731a049
 
 [numthreads(PROBE_THREADGROUP_SIZE_2D, PROBE_THREADGROUP_SIZE_2D, 1)]
 void ScreenProbeTraceScreenTexturesCS(
@@ -73,21 +70,9 @@
 	uint3 DispatchThreadId : SV_DispatchThreadID,
 	uint3 GroupThreadId : SV_GroupThreadID)
 {
-<<<<<<< HEAD
-#define DEINTERLEAVED_SCREEN_TRACING 0
-#if DEINTERLEAVED_SCREEN_TRACING
-	uint2 AtlasSizeInProbes = uint2(ScreenProbeAtlasViewSize.x, (GetNumScreenProbes() + ScreenProbeAtlasViewSize.x - 1) / ScreenProbeAtlasViewSize.x);
-	uint2 ScreenProbeAtlasCoord = DispatchThreadId.xy % AtlasSizeInProbes;
-	uint2 TraceTexelCoord = DispatchThreadId.xy / AtlasSizeInProbes;
-#else
-	uint2 ScreenProbeAtlasCoord = DispatchThreadId.xy / ScreenProbeTracingOctahedronResolution;
-	uint2 TraceTexelCoord = DispatchThreadId.xy - ScreenProbeAtlasCoord * ScreenProbeTracingOctahedronResolution;
-#endif
-=======
 	uint ProbeTracingResolution = TRACE_LIGHT_SAMPLES ? ScreenProbeLightSampleResolutionXY : ScreenProbeTracingOctahedronResolution;
 	uint2 ScreenProbeAtlasCoord = DispatchThreadId.xy / ProbeTracingResolution;
 	uint2 TraceTexelCoord = DispatchThreadId.xy - ScreenProbeAtlasCoord * ProbeTracingResolution;
->>>>>>> d731a049
 
 	uint ScreenProbeIndex = ScreenProbeAtlasCoord.y * ScreenProbeAtlasViewSize.x + ScreenProbeAtlasCoord.x;
 
@@ -136,11 +121,7 @@
 			{
 				bool bCoveredByRadianceCache = false;
 				#if RADIANCE_CACHE
-<<<<<<< HEAD
-					FRadianceCacheCoverage Coverage = GetRadianceCacheCoverage(WorldPosition, WorldConeDirection, InterleavedGradientNoise(ScreenTileCoord, GENERAL_TEMPORAL_INDEX));
-=======
 					FRadianceCacheCoverage Coverage = GetRadianceCacheCoverage(TranslatedWorldPosition - LWCHackToFloat(PrimaryView.PreViewTranslation), RayWorldDirection, InterleavedGradientNoise(ScreenTileCoord, GENERAL_TEMPORAL_INDEX));
->>>>>>> d731a049
 
 					if (Coverage.bValid)
 					{
@@ -154,20 +135,12 @@
 				bool bHit;
 				bool bUncertain;
 				float3 HitUVz;
-<<<<<<< HEAD
-				float Unused;
-
-				TraceScreen(
-					WorldPosition + LWCHackToFloat(PrimaryView.PreViewTranslation),
-					WorldConeDirection,
-=======
 				float3 LastVisibleHitUVz;
 				float Unused;
 
 				TraceScreen(
 					TranslatedWorldPosition,
 					RayWorldDirection,
->>>>>>> d731a049
 					TraceDistance,
 					HZBUvFactorAndInvFactor,
 					MaxHierarchicalScreenTraceIterations, 
@@ -177,10 +150,7 @@
 					bHit,
 					bUncertain,
 					HitUVz,
-<<<<<<< HEAD
-=======
 					LastVisibleHitUVz,
->>>>>>> d731a049
 					Unused);
 				
 				#if USE_HAIRSTRANDS_SCREEN
@@ -192,13 +162,8 @@
 					float3 Hair_LastVisibleHitUVz;
 
 					TraceHairScreen(
-<<<<<<< HEAD
-						WorldPosition + LWCHackToFloat(PrimaryView.PreViewTranslation),
-						WorldConeDirection,
-=======
 						TranslatedWorldPosition,
 						RayWorldDirection,
->>>>>>> d731a049
 						TraceDistance,
 						HZBUvFactorAndInvFactor,
 						MaxHierarchicalScreenTraceIterations,
@@ -207,10 +172,7 @@
 						Hair_bHit,
 						Hair_bUncertain,
 						Hair_HitUVz,
-<<<<<<< HEAD
-=======
 						Hair_LastVisibleHitUVz,
->>>>>>> d731a049
 						Unused);
 
 					if (Hair_bHit && !Hair_bUncertain)
@@ -250,11 +212,7 @@
 				bool bRayWasClipped;
 
 				FSSRTRay Ray = InitScreenSpaceRayFromWorldSpace(
-<<<<<<< HEAD
-					WorldPosition + LWCHackToFloat(PrimaryView.PreViewTranslation), WorldConeDirection,
-=======
 					TranslatedWorldPosition, RayWorldDirection,
->>>>>>> d731a049
 					/* WorldTMax = */ TraceDistance,
 					/* SceneDepth = */ SceneDepth,
 					/* SlopeCompareToleranceScale */ 2.0f * DepthThresholdScale,
@@ -326,11 +284,7 @@
 					float3 HitHistoryScreenPosition = GetPrevScreenPosition(HitScreenPosition, HitScreenUV, HitDeviceZ);
 
 					float Vignette = min(ComputeHitVignetteFromScreenPos(HitScreenPosition), ComputeHitVignetteFromScreenPos(HitHistoryScreenPosition.xy));
-<<<<<<< HEAD
-					float Noise = InterleavedGradientNoise(TraceCoord + 0.5f, View.StateFrameIndexMod8);
-=======
 					float Noise = InterleavedGradientNoise(TraceBufferCoord + 0.5f, View.StateFrameIndexMod8);
->>>>>>> d731a049
 
 					// Skip reporting a hit if near the edge of the screen
 					if (Vignette < Noise)
@@ -345,11 +299,6 @@
 
 						// Lookup the actual depth at the same screen position last frame
 						float2 HitHistoryScreenUVForDepth = HitHistoryScreenPosition.xy * PrevScreenPositionScaleBiasForDepth.xy + PrevScreenPositionScaleBiasForDepth.zw;
-<<<<<<< HEAD
-						float HistoryDepth = ConvertFromDeviceZ(Texture2DSampleLevel(HistorySceneDepth, GlobalPointClampedSampler, HitHistoryScreenUVForDepth, 0).x);
-
-						bHit = abs(HistoryDepth - PrevSceneDepth) < HistoryDepthTestRelativeThickness * lerp(.5f, 2.0f, Noise) * PrevSceneDepth;
-=======
 						float HistoryDeviceZ = Texture2DSampleLevel(HistorySceneDepth, GlobalPointClampedSampler, HitHistoryScreenUVForDepth, 0).x;
 
 						bHit = abs(HistoryDeviceZ - PrevDeviceZ) < HistoryDepthTestRelativeThickness * lerp(.5f, 2.0f, Noise);
@@ -363,7 +312,6 @@
 						{
 							bHit = false;
 						}
->>>>>>> d731a049
 					}
 
 #if !TRACE_LIGHT_SAMPLES
@@ -387,11 +335,7 @@
 							//Note: this will be affected by TAA jitter, should use GetHistoryScreenPositionIncludingTAAJitter instead but costs too much
 							float3 HitWorldVelocity = HitTranslatedWorldPosition - GetPrevTranslatedWorldPosition(HitHistoryScreenPosition);
 
-<<<<<<< HEAD
-							bFastMoving = IsTraceMoving(WorldPosition, SceneDepth, ScreenProbeAtlasCoord, HitTranslatedWorldPosition - LWCHackToFloat(PrimaryView.PreViewTranslation), HitWorldVelocity);
-=======
 							bFastMoving = IsTraceMoving(TranslatedWorldPosition, SceneDepth, ScreenProbeAtlasCoord, HitTranslatedWorldPosition, HitWorldVelocity);
->>>>>>> d731a049
 						}
 					}
 #endif
@@ -399,12 +343,7 @@
 
 				if (bHit || bWriteDepthOnMiss)
 				{
-<<<<<<< HEAD
-					float HitDistance = min(sqrt(ComputeRayHitSqrDistance(WorldPosition + LWCHackToFloat(PrimaryView.PreViewTranslation), HitUVz)), MaxTraceDistance);
-					RWTraceHit[TraceCoord] = EncodeProbeRayDistance(HitDistance, bHit, bFastMoving);
-=======
 					WriteTraceHit(TraceBufferCoord, HitDistance, bHit, bFastMoving);
->>>>>>> d731a049
 				}
 			}
 		}
@@ -542,16 +481,9 @@
 		float2 ScreenUV = GetScreenUVFromScreenProbePosition(ScreenProbeScreenPosition);
 		float SceneDepth = GetScreenProbeDepth(ScreenProbeAtlasCoord);
 
-<<<<<<< HEAD
-		uint2 TraceCoord = GetTraceBufferCoord(ScreenProbeAtlasCoord, TraceTexelCoord);
-		float3 WorldPosition = GetWorldPositionFromScreenUV(ScreenUV, SceneDepth);
-		float3 TranslatedWorldPosition = GetTranslatedWorldPositionFromScreenUV(ScreenUV, SceneDepth);
-		float3 SceneNormal = GetScreenProbeNormal(ScreenProbeAtlasCoord);
-=======
 		uint2 TraceBufferCoord = GetTraceBufferCoord(ScreenProbeAtlasCoord, TraceTexelCoord);
 		float3 TranslatedWorldPosition = GetTranslatedWorldPositionFromScreenUV(ScreenUV, SceneDepth);
 		float3 WorldPosition = TranslatedWorldPosition - LWCHackToFloat(PrimaryView.PreViewTranslation);
->>>>>>> d731a049
 
 		bool bHit = false;
 		bool bMoving = false;
@@ -599,11 +531,7 @@
 			{
 				// Use (Translated)WorldPosition instead of SamplePosition, as the bias is too strong otherwise. This is not an issue as 
 				// the voxel structure does not cause any self shadowing issue
-<<<<<<< HEAD
-				TraceHairVoxels(ScreenProbeScreenPosition, SceneDepth, TranslatedWorldPosition, WorldConeDirection, TraceInput.MaxTraceDistance, false, TraceResult);
-=======
 				TraceHairVoxels(ScreenProbeScreenPosition, SceneDepth, TranslatedWorldPosition, RayWorldDirection, TraceInput.MaxTraceDistance, false, TraceResult);
->>>>>>> d731a049
 			}
 			#endif
 
@@ -645,11 +573,7 @@
 		}
 
 		//@todo - set bMoving based on hit object velocity
-<<<<<<< HEAD
-		RWTraceHit[TraceCoord] = EncodeProbeRayDistance(min(TraceHitDistance, MaxTraceDistance), bHit, bMoving);
-=======
 		WriteTraceHit(TraceBufferCoord, min(TraceHitDistance, MaxTraceDistance), bHit, bMoving);
->>>>>>> d731a049
 	}
 }
 
@@ -697,13 +621,8 @@
 		bool bHit = false;
 
 		{
-<<<<<<< HEAD
-			float3 WorldPosition = GetWorldPositionFromScreenUV(ScreenUV, SceneDepth);
-			float3 TranslatedWorldPosition = GetTranslatedWorldPositionFromScreenUV(ScreenUV, SceneDepth);
-=======
 			float3 TranslatedWorldPosition = GetTranslatedWorldPositionFromScreenUV(ScreenUV, SceneDepth);
 			float3 WorldPosition = TranslatedWorldPosition - LWCHackToFloat(PrimaryView.PreViewTranslation);
->>>>>>> d731a049
 
 			float3 RayWorldDirection = 0;
 			float TraceDistance = MaxTraceDistance;
@@ -726,11 +645,7 @@
 			FRadianceCacheCoverage Coverage;
 			Coverage.bValid = false;
 #if RADIANCE_CACHE
-<<<<<<< HEAD
-			Coverage = GetRadianceCacheCoverage(WorldPosition, WorldConeDirection, InterleavedGradientNoise(ScreenTileCoord, GENERAL_TEMPORAL_INDEX));
-=======
 			Coverage = GetRadianceCacheCoverage(WorldPosition, RayWorldDirection, InterleavedGradientNoise(ScreenTileCoord, GENERAL_TEMPORAL_INDEX));
->>>>>>> d731a049
 
 			if (Coverage.bValid)
 			{
@@ -739,16 +654,10 @@
 #endif
 
 			FConeTraceInput TraceInput;
-<<<<<<< HEAD
-			TraceInput.Setup(SamplePosition, WorldConeDirection, ConeHalfAngle, MinSampleRadius, MinTraceDistance, TraceDistance, StepFactor);
-			TraceInput.VoxelStepFactor = VoxelStepFactor;
-			TraceInput.VoxelTraceStartDistance = max(MinTraceDistance, TraceHitDistance - SurfaceBias * 2);
-=======
 			TraceInput.Setup(SamplePosition, TranslatedSamplePosition, RayWorldDirection, ConeHalfAngle, MinSampleRadius, MinTraceDistance, TraceDistance, StepFactor);
 			TraceInput.VoxelTraceStartDistance = max(MinTraceDistance, TraceHitDistance - SurfaceBias * 2);
 			TraceInput.bDitheredTransparency = true;
 			TraceInput.DitherScreenCoord = ScreenTileCoord * ProbeTracingResolution + TraceTexelCoord;
->>>>>>> d731a049
 
 			FConeTraceResult TraceResult = (FConeTraceResult)0;
 			TraceResult.Lighting = 0;
@@ -764,11 +673,7 @@
 			{
 				// Use (Translated)WorldPosition instead of SamplePosition, as the bias is too strong otherwise. This is not an issue as 
 				// the voxel structure does not cause any self shadowing issue
-<<<<<<< HEAD
-				TraceHairVoxels(ScreenProbeScreenPosition, SceneDepth, TranslatedWorldPosition, WorldConeDirection, TraceDistance, false, TraceResult);
-=======
 				TraceHairVoxels(ScreenProbeScreenPosition, SceneDepth, TranslatedWorldPosition, RayWorldDirection, TraceDistance, false, TraceResult);
->>>>>>> d731a049
 			}
 			#endif
 
@@ -800,11 +705,7 @@
 					TraceHitDistanceForSkyLeaking = MaxTraceDistance;
 				}
 
-<<<<<<< HEAD
-				SampleRadianceCacheAndApply(Coverage, WorldPosition, WorldConeDirection, ConeHalfAngle, TraceResult.Lighting, TraceResult.Transparency);
-=======
 				SampleRadianceCacheAndApply(Coverage, WorldPosition, RayWorldDirection, ConeHalfAngle, TraceResult.Lighting, TraceResult.Transparency);
->>>>>>> d731a049
 			}
 			else
 #endif
@@ -814,18 +715,8 @@
 					TraceHitDistance = MaxTraceDistance;
 					TraceHitDistanceForSkyLeaking = MaxTraceDistance;
 				}
-<<<<<<< HEAD
-#endif
-				if (TraceResult.Transparency > .5f)
-				{
-					TraceHitDistance = MaxTraceDistance;
-				}
-
-				EvaluateSkyRadianceForCone(WorldConeDirection, tan(ConeHalfAngle), TraceResult);
-=======
 
 				ApplySkylightToTraceResult(RayWorldDirection, TraceResult);
->>>>>>> d731a049
 
 				if (TraceHitDistance >= GetProbeMaxHitDistance())
 				{
