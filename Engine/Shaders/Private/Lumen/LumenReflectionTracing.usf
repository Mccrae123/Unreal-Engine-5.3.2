--- conflicted
+++ resolved
@@ -68,10 +68,7 @@
 			bool bHit;
 			bool bUncertain;
 			float3 HitUVz;
-<<<<<<< HEAD
-=======
 			float3 LastVisibleHitUVz;
->>>>>>> d731a049
 			float HitTileZ;
 
 			TraceScreen(
@@ -86,10 +83,7 @@
 				bHit,
 				bUncertain,
 				HitUVz,
-<<<<<<< HEAD
-=======
 				LastVisibleHitUVz,
->>>>>>> d731a049
 				HitTileZ);
 
 			#if USE_HAIRSTRANDS_SCREEN
@@ -98,10 +92,7 @@
 				bool   Hair_bHit;
 				bool   Hair_bUncertain;
 				float3 Hair_HitUVz;
-<<<<<<< HEAD
-=======
 				float3 Hair_LastVisibleHitUVz;
->>>>>>> d731a049
 				float Hair_HitTileZ;
 
 				TraceHairScreen(
@@ -115,10 +106,7 @@
 					Hair_bHit,
 					Hair_bUncertain,
 					Hair_HitUVz,
-<<<<<<< HEAD
-=======
 					Hair_LastVisibleHitUVz,
->>>>>>> d731a049
 					Hair_HitTileZ);
 
 				if (Hair_bHit && !Hair_bUncertain)
@@ -145,11 +133,7 @@
 				float3 HitHistoryScreenPosition = GetPrevScreenPosition(HitScreenPosition, HitScreenUV, HitDeviceZ);
 
 				float Vignette = min(ComputeHitVignetteFromScreenPos(HitScreenPosition), ComputeHitVignetteFromScreenPos(HitHistoryScreenPosition.xy));
-<<<<<<< HEAD
-				float Noise = InterleavedGradientNoise(ReflectionTracingCoord + 0.5f, SCREEN_TEMPORAL_INDEX);
-=======
 				float Noise = InterleavedGradientNoise(ReflectionTracingCoord.Coord + 0.5f, SCREEN_TEMPORAL_INDEX);
->>>>>>> d731a049
 
 				// Skip reporting a hit if near the edge of the screen
 				if (Vignette < Noise)
@@ -165,11 +149,6 @@
 
 					// Lookup the actual depth at the same screen position last frame
 					float2 HitHistoryScreenUVForDepth = HitHistoryScreenPosition.xy * PrevScreenPositionScaleBiasForDepth.xy + PrevScreenPositionScaleBiasForDepth.zw;
-<<<<<<< HEAD
-					float HistoryDepth = ConvertFromDeviceZ(Texture2DSampleLevel(HistorySceneDepth, GlobalPointClampedSampler, HitHistoryScreenUVForDepth, 0).x);
-
-					bHit = abs(HistoryDepth - PrevSceneDepth) < HistoryDepthTestRelativeThickness * lerp(.5f, 2.0f, Noise) * PrevSceneDepth;
-=======
 					float HistoryDeviceZ = Texture2DSampleLevel(HistorySceneDepth, GlobalPointClampedSampler, HitHistoryScreenUVForDepth, 0).x;
 
 					bHit = abs(HistoryDeviceZ - PrevDeviceZ) < HistoryDepthTestRelativeThickness * lerp(.5f, 2.0f, Noise);
@@ -179,7 +158,6 @@
 						// We found a hit but discarded it, rewind to the last time we know the ray hadn't hit for the next method to resume from
 						HitUVz = LastVisibleHitUVz;
 					}
->>>>>>> d731a049
 				}
 
 				if (bHit)
@@ -205,12 +183,7 @@
 				}
 			}
 
-<<<<<<< HEAD
-			float HitDistance = min(sqrt(ComputeRayHitSqrDistance(WorldPosition + LWCHackToFloat(PrimaryView.PreViewTranslation), HitUVz)), MaxTraceDistance);
-			RWTraceHit[ReflectionTracingCoord] = EncodeRayDistance(HitDistance, bHit);
-=======
 			RWTraceHit[ReflectionTracingCoord.CoordFlatten] = EncodeRayDistance(HitDistance, bHit);
->>>>>>> d731a049
 		}
 	}
 }
@@ -294,27 +267,16 @@
 			float SceneDepth = DownsampledDepth.Load(int3(ReflectionTracingCoord.Coord, 0)).x;
 
 			bool bHit;
-<<<<<<< HEAD
-			float TraceHitDistance = DecodeRayDistance(TraceHit[ReflectionTracingCoord].x, bHit);
-			float MaxTraceDistance = CompactionMaxTraceDistance;
-#if DIM_CLIP_RAY
-			FRayData RayData = GetRayData(ReflectionTracingCoord);
-=======
 			float TraceHitDistance = DecodeRayDistance(TraceHit[ReflectionTracingCoord.CoordFlatten].x, bHit);
 			float MaxTraceDistance = CompactionMaxTraceDistance;
 #if DIM_CLIP_RAY
 			FRayData RayData = GetRayData(ReflectionTracingCoord.CoordFlatten);
->>>>>>> d731a049
 			float3 RayOrigin = GetWorldPositionFromScreenUV(ScreenUV, SceneDepth);
 			float3 RayDirection = RayData.Direction;
 
 			// Dither culling sphere
 			float DitheredStartDistance = DitheredStartDistanceFactor * RayTracingCullingRadius;
-<<<<<<< HEAD
-			const float Dither = InterleavedGradientNoise(ReflectionTracingCoord, View.StateFrameIndexMod8);
-=======
 			const float Dither = InterleavedGradientNoise(ReflectionTracingCoord.Coord, View.StateFrameIndexMod8);
->>>>>>> d731a049
 			float DitheredRayTracingCullingRadius = lerp(DitheredStartDistance, RayTracingCullingRadius, Dither);
 
 			float2 RaySphereHit = RayIntersectSphere(RayOrigin, RayDirection, float4(LWCHackToFloat(PrimaryView.WorldCameraOrigin), DitheredRayTracingCullingRadius));
@@ -331,19 +293,11 @@
 #if ORDERED_COMPACTION
 				bTraceValid = true;
 				SharedTexelValid[GroupThreadId] = 1;
-<<<<<<< HEAD
-				TraceTexelForThisThread = EncodeTraceTexel(ReflectionTracingCoord, TraceHitDistance, MaxTraceDistance);
-#else
-				uint SharedTexelOffset;
-				InterlockedAdd(SharedTraceTexelAllocator, 1, SharedTexelOffset);
-				SharedTraceTexels[SharedTexelOffset] = EncodeTraceTexel(ReflectionTracingCoord, TraceHitDistance, MaxTraceDistance);
-=======
 				TraceTexelForThisThread = EncodeTraceTexel(ReflectionTracingCoord.CoordFlatten, TraceHitDistance, MaxTraceDistance);
 #else
 				uint SharedTexelOffset;
 				InterlockedAdd(SharedTraceTexelAllocator, 1, SharedTexelOffset);
 				SharedTraceTexels[SharedTexelOffset] = EncodeTraceTexel(ReflectionTracingCoord.CoordFlatten, TraceHitDistance, MaxTraceDistance);
->>>>>>> d731a049
 #endif
 			}
 		}
@@ -459,16 +413,6 @@
 
 	float3 WorldPosition = GetWorldPositionFromScreenUV(ScreenUV, SceneDepth);
 	float3 TranslatedWorldPosition = GetTranslatedWorldPositionFromScreenUV(ScreenUV, SceneDepth);
-<<<<<<< HEAD
-	FRayData RayData = GetRayData(ReflectionTracingCoord);
-
-	float3 SamplePosition = WorldPosition + SurfaceBias * RayData.Direction;
-	float PullbackForSurfaceExpand = SurfaceBias;
-
-	FConeTraceInput TraceInput;
-	TraceInput.Setup(SamplePosition, RayData.Direction, RayData.ConeHalfAngle, 0.0f, max(TraceHitDistance - PullbackForSurfaceExpand, 0.0f), RayData.TraceDistance, 1.0f);
-	TraceInput.VoxelStepFactor = 1.0f;
-=======
 	FRayData RayData = GetRayData(ReflectionTracingCoord.CoordFlatten);
 
 	float3 SamplePosition = WorldPosition + SurfaceBias * RayData.Direction;
@@ -477,7 +421,6 @@
 
 	FConeTraceInput TraceInput;
 	TraceInput.Setup(SamplePosition, SampleTranslatedPosition, RayData.Direction, RayData.ConeHalfAngle, 0.0f, max(TraceHitDistance - PullbackForSurfaceExpand, 0.0f), RayData.TraceDistance, 1.0f);
->>>>>>> d731a049
 	TraceInput.VoxelTraceStartDistance = MaxMeshSDFTraceDistance;
 
 	uint CardGridCellIndex = ComputeCardGridCellIndex(ReflectionTracingCoord.Coord * ReflectionDownsampleFactor, SceneDepth);
@@ -500,11 +443,7 @@
 	{
 		// Use (Translated)WorldPosition instead of SamplePosition, as the bias is too strong otherwise. This is not an issue as 
 		// the voxel structure does not cause any self shadowing issue
-<<<<<<< HEAD
-		TraceHairVoxels(ReflectionTracingCoord, SceneDepth, TranslatedWorldPosition, RayData.Direction, TraceHitDistance, true, TraceResult);
-=======
 		TraceHairVoxels(ReflectionTracingCoord.Coord, SceneDepth, TranslatedWorldPosition, RayData.Direction, TraceHitDistance, true, TraceResult);
->>>>>>> d731a049
 	}
 	#endif
 
@@ -535,11 +474,7 @@
 
 	bool bHit = false;
 
-<<<<<<< HEAD
-	if (Transparency < InterleavedGradientNoise(ReflectionTracingCoord + 0.5f, 0))
-=======
 	if (Transparency < InterleavedGradientNoise(ReflectionTracingCoord.Coord + 0.5f, 0))
->>>>>>> d731a049
 	{
 		bHit = true;
 	}
@@ -575,18 +510,6 @@
 {
 	const FReflectionTracingCoord ReflectionTracingCoord = GetReflectionTracingCoord(InReflectionTracingCoord);
 
-<<<<<<< HEAD
-	float3 WorldPosition = GetWorldPositionFromScreenUV(ScreenUV, SceneDepth);
-	float3 TranslatedWorldPosition = GetTranslatedWorldPositionFromScreenUV(ScreenUV, SceneDepth);
-	float3 SceneNormal = DecodeNormal(SceneTexturesStruct.GBufferATexture.Load(int3(ScreenUV * View.BufferSizeAndInvSize.xy, 0)).xyz);
-	FRayData RayData = GetRayData(ReflectionTracingCoord);
-
-	float3 SamplePosition = WorldPosition + SurfaceBias * RayData.Direction;
-
-	FConeTraceInput TraceInput;
-	TraceInput.Setup(SamplePosition, RayData.Direction, RayData.ConeHalfAngle, 0.0f, 0.0f, RayData.TraceDistance, 1.0f);
-	TraceInput.VoxelStepFactor = 1.0f;
-=======
 	float2 ScreenUV = GetScreenUVFromReflectionTracingCoord(ReflectionTracingCoord.Coord);
 	float SceneDepth = DownsampledDepth.Load(int3(ReflectionTracingCoord.Coord, 0)).x;
 
@@ -599,7 +522,6 @@
 
 	FConeTraceInput TraceInput;
 	TraceInput.Setup(SamplePosition, SampleTranslatedPosition, RayData.Direction, RayData.ConeHalfAngle, 0.0f, 0.0f, RayData.TraceDistance, 1.0f);
->>>>>>> d731a049
 
 	uint ClipmapForSurfaceExpand = ComputeGlobalDistanceFieldClipmapIndex(WorldPosition + TraceHitDistance * RayData.Direction);
 	// Pull back from where the previous tracing method left off so that we start outside the surface, so that the SDF expansion works properly and prevents leaking through thin objects
@@ -608,16 +530,10 @@
 	// Only expand the SDF surface when the ray traversal is far enough away to not self-intersect
 	TraceInput.bExpandSurfaceUsingRayTimeInsteadOfMaxDistance = false;
 	TraceInput.InitialMaxDistance = 0;
-<<<<<<< HEAD
-
-	// Dither step factor to smooth out SDF stepping artifacts, but only when near mirror
-	float StepFactorNoise = lerp(.95f, 1.0f / .95f, InterleavedGradientNoise(ReflectionTracingCoord, View.StateFrameIndexMod8));
-=======
 	TraceInput.DitherScreenCoord = ReflectionTracingCoord.Coord;
 
 	// Dither step factor to smooth out SDF stepping artifacts, but only when near mirror
 	float StepFactorNoise = lerp(.95f, 1.0f / .95f, InterleavedGradientNoise(ReflectionTracingCoord.Coord, View.StateFrameIndexMod8));
->>>>>>> d731a049
 	TraceInput.SDFStepFactor = lerp(StepFactorNoise, 1.0f, saturate(RayData.ConeHalfAngle / (PI / 256.0f)));
 
 	FConeTraceResult TraceResult = (FConeTraceResult)0;
@@ -636,11 +552,7 @@
 	{
 		// Use (Translated)WorldPosition instead of SamplePosition, as the bias is too strong otherwise. This is not an issue as 
 		// the voxel structure does not cause any self shadowing issue
-<<<<<<< HEAD
-		TraceHairVoxels(ReflectionTracingCoord, SceneDepth, TranslatedWorldPosition, RayData.Direction, RayData.TraceDistance, true, TraceResult);
-=======
 		TraceHairVoxels(ReflectionTracingCoord.Coord, SceneDepth, TranslatedWorldPosition, RayData.Direction, RayData.TraceDistance, true, TraceResult);
->>>>>>> d731a049
 	}
 	#endif
 
@@ -661,11 +573,7 @@
 #if RADIANCE_CACHE
 		if (RayData.TraceDistance < MaxTraceDistance * .99f)
 		{
-<<<<<<< HEAD
-			FRadianceCacheCoverage Coverage = GetRadianceCacheCoverage(WorldPosition, RayData.Direction, InterleavedGradientNoise(ReflectionTracingCoord, View.StateFrameIndexMod8));
-=======
 			FRadianceCacheCoverage Coverage = GetRadianceCacheCoverage(WorldPosition, RayData.Direction, InterleavedGradientNoise(ReflectionTracingCoord.Coord, View.StateFrameIndexMod8));
->>>>>>> d731a049
 			SampleRadianceCacheAndApply(Coverage, WorldPosition, RayData.Direction, RayData.ConeHalfAngle, TraceResult.Lighting, TraceResult.Transparency);
 			TraceHitDistance = RayData.TraceDistance;
 		}
