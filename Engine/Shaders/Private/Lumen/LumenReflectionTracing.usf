// Copyright Epic Games, Inc. All Rights Reserved.

#include "../Common.ush"
#include "LumenMaterial.ush"
#include "../DeferredShadingCommon.ush"
#include "../RayTracing/RayTracingRayCone.ush"
#include "LumenCardCommon.ush"
#include "LumenTracingCommon.ush"
#include "LumenSoftwareRayTracing.ush"
#include "LumenRadianceCacheCommon.ush"
#include "LumenReflectionCommon.ush"
#include "../SceneTextureParameters.ush"
#include "../SHCommon.ush"
#include "../ShaderPrint.ush"
#define HZB_TRACE_INCLUDE_FULL_RES_DEPTH 1
#include "LumenScreenTracing.ush"
#include "LumenHairTracing.ush"
<<<<<<< HEAD
#include "LumenFog.ush"

#ifndef THREADGROUP_SIZE
#define THREADGROUP_SIZE 1
#endif
=======

#ifndef THREADGROUP_SIZE
#define THREADGROUP_SIZE 1
#endif	
>>>>>>> 4af6daef

#define DEBUG_VISUALIZE_TRACE_TYPES 0

RWTexture2D<float> RWTraceHit;
RWTexture2D<float3> RWTraceRadiance;
RWTexture2D<uint> RWTraceMaterialId;

[numthreads(REFLECTION_THREADGROUP_SIZE_1D, 1, 1)]
void ReflectionClearTracesCS(
	uint GroupId : SV_GroupID,
	uint GroupThreadId : SV_GroupThreadID)
{
	uint2 ReflectionTracingCoord = GetReflectionTracingScreenCoord(GroupId, GroupThreadId);
	RWTraceRadiance[ReflectionTracingCoord] = 0.0f;
	RWTraceHit[ReflectionTracingCoord] = EncodeRayDistance(0.0f, false);

	#if CLEAT_TRACE_MATERIAL_ID
	{
		RWTraceMaterialId[ReflectionTracingCoord] = PackTraceMaterialId(false, 0);
	}
	#endif
}
 
float MaxTraceDistance;
float4 HZBUvFactorAndInvFactor;
float MaxHierarchicalScreenTraceIterations;
float RelativeDepthThickness;
float HistoryDepthTestRelativeThickness;
uint MinimumTracingThreadOccupancy;

[numthreads(REFLECTION_THREADGROUP_SIZE_1D, 1, 1)]
void ReflectionTraceScreenTexturesCS(
	uint GroupId : SV_GroupID,
	uint GroupThreadId : SV_GroupThreadID)
{
	const FReflectionTracingCoord ReflectionTracingCoord = GetReflectionTracingCoord(GetReflectionTracingScreenCoord(GroupId, GroupThreadId));

	if (all(ReflectionTracingCoord.Coord < ReflectionTracingViewSize))
	{
		float2 ScreenUV = GetScreenUVFromReflectionTracingCoord(ReflectionTracingCoord.Coord);
		float SceneDepth = DownsampledDepth.Load(int3(ReflectionTracingCoord.CoordFlatten, 0)).x;

		if (SceneDepth > 0.0f)
		{
			float3 TranslatedWorldPosition = GetTranslatedWorldPositionFromScreenUV(ScreenUV, SceneDepth);
			float3 WorldPosition = TranslatedWorldPosition - LWCHackToFloat(PrimaryView.PreViewTranslation);
			FRayData RayData = GetRayData(ReflectionTracingCoord.CoordFlatten);
<<<<<<< HEAD
=======

			float3 TranslatedRayOrigin = TranslatedWorldPosition;

#if !STRATA_ENABLED
			// Bias along the normal to avoid self-intersecting camera facing scene depth texels
			// HZB traversal uses point filtering, so scene depth texels stick out from the plane they are representing
			{
				float2 CornerScreenUV = ScreenUV + .5f * View.BufferSizeAndInvSize.zw;
				float2 CornerScreenPosition = (CornerScreenUV - View.ScreenPositionScaleBias.wz) / View.ScreenPositionScaleBias.xy;
				float3 CornerTranslatedWorldPosition = mul(float4(GetScreenPositionForProjectionType(CornerScreenPosition, SceneDepth), SceneDepth, 1), View.ScreenToTranslatedWorld).xyz;
				float3 WorldNormal = GetGBufferDataFromSceneTextures(ScreenUV).WorldNormal;

				// Project texel corner onto normal
				float NormalBias = abs(dot(CornerTranslatedWorldPosition - TranslatedWorldPosition, WorldNormal)) * 2;
				TranslatedRayOrigin += NormalBias * WorldNormal;

				float4 RayStartClip = mul(float4(TranslatedRayOrigin, 1.0f), View.TranslatedWorldToClip);

				// Skip screen traces if the normal bias pushed our starting point off-screen, as TraceScreen() doesn't handle this
				if (any(RayStartClip.xy < -RayStartClip.w) || any(RayStartClip.xy > RayStartClip.w))
				{
					return;
				}
			}
#endif
>>>>>>> 4af6daef

			bool bHit;
			bool bUncertain;
			float3 HitUVz;
			float3 LastVisibleHitUVz;
			float HitTileZ;

			TraceScreen(
<<<<<<< HEAD
				TranslatedWorldPosition,
				RayData.Direction,
				RayData.TraceDistance,
=======
				TranslatedRayOrigin,
				RayData.Direction,
				RayData.RadianceCacheMaxTraceDistance,
>>>>>>> 4af6daef
				HZBUvFactorAndInvFactor,
				MaxHierarchicalScreenTraceIterations, 
				RelativeDepthThickness,
				0,
				MinimumTracingThreadOccupancy,
				bHit,
				bUncertain,
				HitUVz,
				LastVisibleHitUVz,
				HitTileZ);

			#if USE_HAIRSTRANDS_SCREEN
			if (!bHit)
			{
				bool   Hair_bHit;
				bool   Hair_bUncertain;
				float3 Hair_HitUVz;
				float3 Hair_LastVisibleHitUVz;
				float Hair_HitTileZ;

				TraceHairScreen(
					TranslatedWorldPosition,
					RayData.Direction,
<<<<<<< HEAD
					RayData.TraceDistance,
=======
					RayData.RadianceCacheMaxTraceDistance,
>>>>>>> 4af6daef
					HZBUvFactorAndInvFactor,
					MaxHierarchicalScreenTraceIterations,
					RelativeDepthThickness,
					0,
					Hair_bHit,
					Hair_bUncertain,
					Hair_HitUVz,
					Hair_LastVisibleHitUVz,
					Hair_HitTileZ);

				if (Hair_bHit && !Hair_bUncertain)
				{
					bHit = Hair_bHit;
					HitUVz = Hair_HitUVz;
					LastVisibleHitUVz = Hair_LastVisibleHitUVz;
					bUncertain = Hair_bUncertain;
					HitTileZ = Hair_HitTileZ;
				}
			}
			#endif

			bHit = bHit && !bUncertain;

			if (bHit)
			{
				float2 HitScreenUV = HitUVz.xy;
				float2 HitScreenPosition = (HitUVz.xy - View.ScreenPositionScaleBias.wz) / View.ScreenPositionScaleBias.xy;
				float HitDeviceZ = HitTileZ;
<<<<<<< HEAD

				float3 HitHistoryScreenPosition = GetPrevScreenPosition(HitScreenPosition, HitScreenUV, HitDeviceZ);

				float Vignette = min(ComputeHitVignetteFromScreenPos(HitScreenPosition), ComputeHitVignetteFromScreenPos(HitHistoryScreenPosition.xy));
				float Noise = InterleavedGradientNoise(ReflectionTracingCoord.Coord + 0.5f, SCREEN_TEMPORAL_INDEX);

				// Skip reporting a hit if near the edge of the screen
				if (Vignette < Noise)
				{
					bHit = false;
					HitUVz = LastVisibleHitUVz;
				}

				if (bHit)
				{
					// Calculate the expected depth of the pixel last frame
					float PrevDeviceZ = HitHistoryScreenPosition.z;

					// Lookup the actual depth at the same screen position last frame
					float2 HitHistoryScreenUVForDepth = HitHistoryScreenPosition.xy * PrevScreenPositionScaleBiasForDepth.xy + PrevScreenPositionScaleBiasForDepth.zw;
					float HistoryDeviceZ = Texture2DSampleLevel(HistorySceneDepth, GlobalPointClampedSampler, HitHistoryScreenUVForDepth, 0).x;

					bHit = abs(HistoryDeviceZ - PrevDeviceZ) < HistoryDepthTestRelativeThickness * lerp(.5f, 2.0f, Noise);

					if (!bHit)
					{
						// We found a hit but discarded it, rewind to the last time we know the ray hadn't hit for the next method to resume from
						HitUVz = LastVisibleHitUVz;
					}
=======

				float3 HitHistoryScreenPosition = GetPrevScreenPosition(HitScreenPosition, HitScreenUV, HitDeviceZ);

				float Vignette = min(ComputeHitVignetteFromScreenPos(HitScreenPosition), ComputeHitVignetteFromScreenPos(HitHistoryScreenPosition.xy));
				float Noise = InterleavedGradientNoise(ReflectionTracingCoord.Coord + 0.5f, SCREEN_TEMPORAL_INDEX);

				// Skip reporting a hit if near the edge of the screen
				if (Vignette < Noise)
				{
					bHit = false;
					HitUVz = LastVisibleHitUVz;
>>>>>>> 4af6daef
				}

				if (bHit)
				{
<<<<<<< HEAD
=======
					// Calculate the expected depth of the pixel last frame
					float PrevDeviceZ = HitHistoryScreenPosition.z;

					// Lookup the actual depth at the same screen position last frame
					float2 HitHistoryScreenUVForDepth = HitHistoryScreenPosition.xy * PrevScreenPositionScaleBiasForDepth.xy + PrevScreenPositionScaleBiasForDepth.zw;
					float HistoryDeviceZ = Texture2DSampleLevel(HistorySceneDepth, GlobalPointClampedSampler, HitHistoryScreenUVForDepth, 0).x;

					bHit = abs(HistoryDeviceZ - PrevDeviceZ) < HistoryDepthTestRelativeThickness * lerp(.5f, 2.0f, Noise);

					if (!bHit)
					{
						// We found a hit but discarded it, rewind to the last time we know the ray hadn't hit for the next method to resume from
						HitUVz = LastVisibleHitUVz;
					}
				}

				if (bHit)
				{
>>>>>>> 4af6daef
					float2 HitHistoryScreenUV = HitHistoryScreenPosition.xy * PrevScreenPositionScaleBias.xy + PrevScreenPositionScaleBias.zw;
					HitHistoryScreenUV = clamp(HitHistoryScreenUV, PrevSceneColorBilinearUVMin, PrevSceneColorBilinearUVMax);
					float3 Lighting = SampleScreenColor(PrevSceneColorTexture, GlobalPointClampedSampler, HitHistoryScreenUV).xyz * PrevSceneColorPreExposureCorrection;

					float HitDistance = min(sqrt(ComputeRayHitSqrDistance(TranslatedWorldPosition, HitUVz)), MaxTraceDistance);
					Lighting += GetSkylightLeaking(RayData.Direction, HitDistance) * View.PreExposure;

					float MaxLighting = max3(Lighting.x, Lighting.y, Lighting.z);

					if (MaxLighting > MaxRayIntensity)
					{
						Lighting *= MaxRayIntensity / MaxLighting;
					}

					#if DEBUG_VISUALIZE_TRACE_TYPES
						RWTraceRadiance[ReflectionTracingCoord.CoordFlatten] = float3(.5f, 0, 0) * View.PreExposure;
					#else
						RWTraceRadiance[ReflectionTracingCoord.CoordFlatten] = Lighting;
					#endif
				}
			}

			float HitDistance = min(sqrt(ComputeRayHitSqrDistance(TranslatedWorldPosition, HitUVz)), MaxTraceDistance);
			RWTraceHit[ReflectionTracingCoord.CoordFlatten] = EncodeRayDistance(HitDistance, bHit);
		}
	}
}

RWBuffer<uint> RWCompactedTraceTexelAllocator;
RWBuffer<uint> RWReflectionCompactionIndirectArgs;
Buffer<uint> ReflectionTracingTileIndirectArgs;
uint CompactionThreadGroupSize;
<<<<<<< HEAD

[numthreads(64, 1, 1)]
void SetupCompactionIndirectArgsCS(uint GroupThreadId : SV_GroupThreadID)
{
	uint NumTracingThreads = ReflectionTracingTileIndirectArgs[0] * REFLECTION_THREADGROUP_SIZE_1D;
	uint NumCompactionGroups = (NumTracingThreads + CompactionThreadGroupSize - 1) / CompactionThreadGroupSize;

	if (GroupThreadId < 3)
	{
		RWReflectionCompactionIndirectArgs[GroupThreadId] = GroupThreadId == 0 ? NumCompactionGroups : 1;
	}

	if (GroupThreadId == 0)
	{
		RWCompactedTraceTexelAllocator[0] = 0;
	}
}

RWBuffer<uint2> RWCompactedTraceTexelData;

uint CullByDistanceFromCamera;
float CompactionTracingEndDistanceFromCamera;
float CompactionMaxTraceDistance;
float RayTracingCullingRadius;
float DitheredStartDistanceFactor;
=======

[numthreads(64, 1, 1)]
void SetupCompactionIndirectArgsCS(uint GroupThreadId : SV_GroupThreadID)
{
	uint NumTracingThreads = ReflectionTracingTileIndirectArgs[0] * REFLECTION_THREADGROUP_SIZE_1D;
	uint NumCompactionGroups = (NumTracingThreads + CompactionThreadGroupSize - 1) / CompactionThreadGroupSize;

	if (GroupThreadId < 3)
	{
		RWReflectionCompactionIndirectArgs[GroupThreadId] = GroupThreadId == 0 ? NumCompactionGroups : 1;
	}

	if (GroupThreadId == 0)
	{
		RWCompactedTraceTexelAllocator[0] = 0;
	}
}

RWBuffer<uint> RWCompactedTraceTexelData;

// LumenReflections::ETraceCompactionMode
#define TRACE_COMPACTION_MODE_DEFAULT		0
#define TRACE_COMPACTION_MODE_FAR_FIELD		1
#define TRACE_COMPACTION_MODE_HIT_LIGHTING	2

uint CullByDistanceFromCamera;
float CompactionTracingEndDistanceFromCamera;
float CompactionMaxTraceDistance;
float NearFieldMaxTraceDistance;
float FarFieldDitheredStartDistanceFactor;
Texture2D<uint> TraceMaterialId;
>>>>>>> 4af6daef

groupshared uint SharedGlobalTraceTexelStartOffset;

#if WAVE_OPS
	#define MIN_SUPPORTED_WAVE_SIZE 32
	#define NUM_WAVE_SUMS ((THREADGROUP_SIZE + MIN_SUPPORTED_WAVE_SIZE - 1) / MIN_SUPPORTED_WAVE_SIZE)
	groupshared uint SharedWaveSums[NUM_WAVE_SUMS];
#endif

//@todo - ordered compaction for non-wave ops path
#define ORDERED_COMPACTION WAVE_OPS
#if ORDERED_COMPACTION
	groupshared uint SharedTexelValid[THREADGROUP_SIZE];
#else
	groupshared uint SharedTraceTexelAllocator;
<<<<<<< HEAD
	groupshared uint2 SharedTraceTexels[THREADGROUP_SIZE];
#endif

#ifndef DIM_CLIP_RAY
#define DIM_CLIP_RAY 0
#endif // DIM_CLIP_RAY

=======
	groupshared uint SharedTraceTexels[THREADGROUP_SIZE];
#endif

>>>>>>> 4af6daef
#if COMPILER_SUPPORTS_WAVE_SIZE && WAVE_OPS
	WAVESIZE(32)
#endif
[numthreads(THREADGROUP_SIZE, 1, 1)]
void ReflectionCompactTracesCS(
	uint GroupId : SV_GroupID,
	uint GroupThreadId : SV_GroupThreadID)
{
#if ORDERED_COMPACTION
	SharedTexelValid[GroupThreadId] = 0;
#else
	SharedTraceTexelAllocator = 0;
#endif

	GroupMemoryBarrierWithGroupSync();

	uint ReflectionTileIndex = GroupId * (THREADGROUP_SIZE / REFLECTION_THREADGROUP_SIZE_1D) + GroupThreadId / REFLECTION_THREADGROUP_SIZE_1D;
	uint ReflectionGroupThreadId = GroupThreadId % REFLECTION_THREADGROUP_SIZE_1D;
<<<<<<< HEAD
	uint2 TraceTexelForThisThread = 0;
=======
	uint TraceTexelForThisThread = 0;
>>>>>>> 4af6daef
	bool bTraceValid = false;

	if (ReflectionTileIndex < ReflectionTracingTileIndirectArgs[0])
	{
		const FReflectionTracingCoord ReflectionTracingCoord = GetReflectionTracingCoord(GetReflectionTracingScreenCoordZOrder(ReflectionTileIndex, ReflectionGroupThreadId));

		if (all(ReflectionTracingCoord.Coord < ReflectionTracingViewSize))
		{
			float2 ScreenUV = GetScreenUVFromReflectionTracingCoord(ReflectionTracingCoord.Coord);
			float SceneDepth = DownsampledDepth.Load(int3(ReflectionTracingCoord.CoordFlatten, 0)).x;

			bool bHit;
			float TraceHitDistance = DecodeRayDistance(TraceHit[ReflectionTracingCoord.CoordFlatten].x, bHit);
			float MaxTraceDistance = CompactionMaxTraceDistance;
<<<<<<< HEAD
#if DIM_CLIP_RAY
			FRayData RayData = GetRayData(ReflectionTracingCoord.CoordFlatten);
			float3 RayOrigin = GetWorldPositionFromScreenUV(ScreenUV, SceneDepth);
			float3 RayDirection = RayData.Direction;

			// Dither culling sphere
			float DitheredStartDistance = DitheredStartDistanceFactor * RayTracingCullingRadius;
			const float Dither = InterleavedGradientNoise(ReflectionTracingCoord.Coord, View.StateFrameIndexMod8);
			float DitheredRayTracingCullingRadius = lerp(DitheredStartDistance, RayTracingCullingRadius, Dither);

			float2 RaySphereHit = RayIntersectSphere(RayOrigin, RayDirection, float4(LWCHackToFloat(PrimaryView.WorldCameraOrigin), DitheredRayTracingCullingRadius));
			bool bInsideCullingSphere = RaySphereHit.x < 0 && RaySphereHit.y > 0;
			MaxTraceDistance = bInsideCullingSphere ? RaySphereHit.y : TraceHitDistance;
#endif


			if (SceneDepth > 0 
				&& !bHit
=======

			bool bAcceptTrace = false;

			#if TRACE_COMPACTION_MODE == TRACE_COMPACTION_MODE_HIT_LIGHTING
			{
				const FTraceMaterialId MaterialId = UnpackTraceMaterialId(TraceMaterialId[ReflectionTracingCoord.CoordFlatten]);
				if (bHit && MaterialId.bNeedsHitLightingPass)
				{
					bAcceptTrace = true;
				}
			}
			#elif TRACE_COMPACTION_MODE == TRACE_COMPACTION_MODE_FAR_FIELD
			{
				bAcceptTrace = !bHit;
			}
			#else
			{
				bAcceptTrace = !bHit;
			}
			#endif

			if (SceneDepth > 0 
				&& bAcceptTrace
>>>>>>> 4af6daef
				&& (CullByDistanceFromCamera == 0 || SceneDepth < CompactionTracingEndDistanceFromCamera)
				&& TraceHitDistance <= CompactionMaxTraceDistance)
			{
#if ORDERED_COMPACTION
				bTraceValid = true;
				SharedTexelValid[GroupThreadId] = 1;
<<<<<<< HEAD
				TraceTexelForThisThread = EncodeTraceTexel(ReflectionTracingCoord.CoordFlatten, TraceHitDistance, MaxTraceDistance);
#else
				uint SharedTexelOffset;
				InterlockedAdd(SharedTraceTexelAllocator, 1, SharedTexelOffset);
				SharedTraceTexels[SharedTexelOffset] = EncodeTraceTexel(ReflectionTracingCoord.CoordFlatten, TraceHitDistance, MaxTraceDistance);
=======
				TraceTexelForThisThread = EncodeTraceTexel(ReflectionTracingCoord.CoordFlatten);
#else
				uint SharedTexelOffset;
				InterlockedAdd(SharedTraceTexelAllocator, 1, SharedTexelOffset);
				SharedTraceTexels[SharedTexelOffset] = EncodeTraceTexel(ReflectionTracingCoord.CoordFlatten);
>>>>>>> 4af6daef
#endif
			}
		}
	}

	GroupMemoryBarrierWithGroupSync();

#if ORDERED_COMPACTION

	const uint WaveIndex = GroupThreadId / WaveGetLaneCount();
	const uint LaneIndex = WaveGetLaneIndex();

	uint Value = SharedTexelValid[GroupThreadId];
	uint ThisWaveSum = WaveActiveSum(Value);

	if (LaneIndex == 0)
	{
		SharedWaveSums[WaveIndex] = ThisWaveSum;
	}

	GroupMemoryBarrierWithGroupSync();

	if (WaveIndex == 0 && LaneIndex < NUM_WAVE_SUMS)
	{
		SharedWaveSums[LaneIndex] = WavePrefixSum(SharedWaveSums[LaneIndex]);
	}

	GroupMemoryBarrierWithGroupSync();

	uint PayloadGroupSize = SharedWaveSums[WaveIndex] + WavePrefixSum(Value) + Value;

	uint WaveLaneCount = WaveGetLaneCount();
	uint LastWaveIndex = (THREADGROUP_SIZE - 1) / WaveLaneCount;

	// Last lane of last wave has the max index used by the group
	// Allocate this group's compacted traces from the global allocator
	if (WaveIndex == LastWaveIndex && LaneIndex == WaveLaneCount - 1 && PayloadGroupSize > 0)
	{
		InterlockedAdd(RWCompactedTraceTexelAllocator[0], PayloadGroupSize, SharedGlobalTraceTexelStartOffset);
	}

	GroupMemoryBarrierWithGroupSync();

	if (bTraceValid)
	{
		RWCompactedTraceTexelData[SharedGlobalTraceTexelStartOffset + PayloadGroupSize - 1] = TraceTexelForThisThread;
	}

#else // !ORDERED_COMPACTION
	uint ThreadIndex = GroupThreadId;

	if (ThreadIndex == 0)
	{
		InterlockedAdd(RWCompactedTraceTexelAllocator[0], SharedTraceTexelAllocator, SharedGlobalTraceTexelStartOffset);
	}

	GroupMemoryBarrierWithGroupSync();

	if (ThreadIndex < SharedTraceTexelAllocator)
	{
		RWCompactedTraceTexelData[SharedGlobalTraceTexelStartOffset + ThreadIndex] = SharedTraceTexels[ThreadIndex];
	}
#endif
}

RWBuffer<uint> RWReflectionCompactTracingIndirectArgs;
RWBuffer<uint> RWReflectionCompactRayTraceDispatchIndirectArgs;

[numthreads(1, 1, 1)]
void SetupCompactedTracesIndirectArgsCS()
{
	// THREADGROUP_SIZE_64
	WriteDispatchIndirectArgs(RWReflectionCompactTracingIndirectArgs, 0, (CompactedTraceTexelAllocator[0] + 64 - 1) / 64, 1, 1);

	// THREADGROUP_SIZE_32
	WriteDispatchIndirectArgs(RWReflectionCompactTracingIndirectArgs, 1, (CompactedTraceTexelAllocator[0] + 32 - 1) / 32, 1, 1);

	// Ray tracing dispatch dimensions are defined simply in terms of threads/rays, not thread groups.
	WriteDispatchIndirectArgs(RWReflectionCompactRayTraceDispatchIndirectArgs, 0, CompactedTraceTexelAllocator[0], 1, 1);
<<<<<<< HEAD
=======
}

#ifndef THREADGROUP_SIZE_1D
	#define THREADGROUP_SIZE_1D 1
#endif
#define NUM_BINS (THREADGROUP_SIZE_1D / 2)
groupshared uint BinSize[NUM_BINS];
groupshared uint BinOffset[NUM_BINS];

#define ELEMENTS_PER_THREAD 16
#define NUM_ELEMENTS THREADGROUP_SIZE_1D * ELEMENTS_PER_THREAD

[numthreads(THREADGROUP_SIZE_1D, 1, 1)]
void ReflectionSortTracesByMaterialCS(
	uint GroupId : SV_GroupID,
	uint GroupThreadId : SV_GroupThreadID)
{
	const uint GroupOffset = GroupId * NUM_ELEMENTS;

	if (GroupThreadId < NUM_BINS)
	{
		BinSize[GroupThreadId] = 0;
		BinOffset[GroupThreadId] = 0;
	}

	GroupMemoryBarrierWithGroupSync();

	uint Hash[NUM_ELEMENTS / THREADGROUP_SIZE_1D];
	uint TraceDataCache[NUM_ELEMENTS / THREADGROUP_SIZE_1D];
	uint TraceBinCache[NUM_ELEMENTS / THREADGROUP_SIZE_1D];

	for (int i = GroupThreadId; i < NUM_ELEMENTS; i += THREADGROUP_SIZE_1D)
	{
		uint RayIndex = GroupOffset + i;
		if (RayIndex < CompactedTraceTexelAllocator[0])
		{
			uint PackedTraceData = CompactedTraceTexelData[RayIndex];
			FReflectionTracingCoord ReflectionTracingCoord = DecodeTraceTexel(PackedTraceData);
			const FTraceMaterialId MaterialId = UnpackTraceMaterialId(TraceMaterialId[ReflectionTracingCoord.CoordFlatten]);
			uint BinIndex = MaterialId.MaterialId % NUM_BINS;

			TraceDataCache[i / THREADGROUP_SIZE_1D] = PackedTraceData;
			TraceBinCache[i / THREADGROUP_SIZE_1D] = BinIndex;

			InterlockedAdd(BinSize[BinIndex], 1, Hash[i / THREADGROUP_SIZE_1D]);
		}
	}

	GroupMemoryBarrierWithGroupSync();

	if (GroupThreadId < NUM_BINS)
	{
		for (int i = 0; i < GroupThreadId; ++i)
		{
			BinOffset[GroupThreadId] += BinSize[i];
		}
	}

	GroupMemoryBarrierWithGroupSync();

	for (int i = GroupThreadId; i < NUM_ELEMENTS; i += THREADGROUP_SIZE_1D)
	{
		uint RayIndex = GroupOffset + i;
		if (RayIndex < CompactedTraceTexelAllocator[0])
		{
			uint BinIndex = TraceBinCache[i / THREADGROUP_SIZE_1D];
			uint OutputIndex = GroupOffset + BinOffset[BinIndex] + Hash[i / THREADGROUP_SIZE_1D];

			RWCompactedTraceTexelData[OutputIndex] = TraceDataCache[i / THREADGROUP_SIZE_1D];
		}
	}
>>>>>>> 4af6daef
}

uint CardGridPixelSizeShift;
float3 CardGridZParams;
uint3 CullGridSize;

uint ComputeCardGridCellIndex(uint2 PixelPos, float SceneDepth)
{
	uint ZSlice = (uint)(max(0, log2(SceneDepth * CardGridZParams.x + CardGridZParams.y) * CardGridZParams.z));
	ZSlice = min(ZSlice, (uint)(CullGridSize.z - 1));
	uint3 GridCoordinate = uint3(PixelPos >> CardGridPixelSizeShift, ZSlice);
	uint GridIndex = (GridCoordinate.z * CullGridSize.y + GridCoordinate.y) * CullGridSize.x + GridCoordinate.x;
	return GridIndex;
}

float SurfaceBias;
float CardTraceEndDistanceFromCamera;
float MaxMeshSDFTraceDistance;

<<<<<<< HEAD
void TraceMeshSDFs(
	uint2 InReflectionTracingCoord,
	float TraceHitDistance)
{
	const FReflectionTracingCoord ReflectionTracingCoord = GetReflectionTracingCoord(InReflectionTracingCoord);

=======
void TraceMeshSDFs(FReflectionTracingCoord ReflectionTracingCoord, float TraceHitDistance)
{
>>>>>>> 4af6daef
	float2 ScreenUV = GetScreenUVFromReflectionTracingCoord(ReflectionTracingCoord.Coord);
	float SceneDepth = DownsampledDepth.Load(int3(ReflectionTracingCoord.CoordFlatten, 0)).x;

	float3 WorldPosition = GetWorldPositionFromScreenUV(ScreenUV, SceneDepth);
	float3 TranslatedWorldPosition = GetTranslatedWorldPositionFromScreenUV(ScreenUV, SceneDepth);
	FRayData RayData = GetRayData(ReflectionTracingCoord.CoordFlatten);

	float3 SamplePosition = WorldPosition + SurfaceBias * RayData.Direction;
	float3 SampleTranslatedPosition = TranslatedWorldPosition + SurfaceBias * RayData.Direction;
	float PullbackForSurfaceExpand = SurfaceBias;

	FRayCone RayCone = (FRayCone)0;
	RayCone.SpreadAngle = View.EyeToPixelSpreadAngle;
	RayCone = PropagateRayCone(RayCone, RayData.ConeHalfAngle, SceneDepth);

	FConeTraceInput TraceInput;
<<<<<<< HEAD
	TraceInput.Setup(SamplePosition, SampleTranslatedPosition, RayData.Direction, RayCone.SpreadAngle, 0.0f, max(TraceHitDistance - PullbackForSurfaceExpand, 0.0f), RayData.TraceDistance, 1.0f);
=======
	TraceInput.Setup(SamplePosition, SampleTranslatedPosition, RayData.Direction, RayCone.SpreadAngle, 0.0f, max(TraceHitDistance - PullbackForSurfaceExpand, 0.0f), RayData.RadianceCacheMaxTraceDistance, 1.0f);
>>>>>>> 4af6daef
	TraceInput.bHiResSurface = UseHighResSurface != 0;
	TraceInput.VoxelTraceStartDistance = MaxMeshSDFTraceDistance;
	TraceInput.DitherScreenCoord = ReflectionTracingCoord.CoordFlatten;

	uint CardGridCellIndex = ComputeCardGridCellIndex(ReflectionTracingCoord.Coord * ReflectionDownsampleFactor, SceneDepth);
	TraceInput.NumMeshSDFs = NumGridCulledMeshSDFObjects[CardGridCellIndex];
	TraceInput.MeshSDFStartOffset = GridCulledMeshSDFObjectStartOffsetArray[CardGridCellIndex];
	TraceInput.CardInterpolateInfluenceRadius = 10;
	// Only expand the SDF surface when the ray traversal is far enough away to not self-intersect
	TraceInput.bExpandSurfaceUsingRayTimeInsteadOfMaxDistance = false;
	TraceInput.InitialMaxDistance = 0;

	FConeTraceResult TraceResult;
	ConeTraceLumenSceneCards(TraceInput, TraceResult);

	TraceInput.NumHeightfields = NumGridCulledHeightfieldObjects[CardGridCellIndex];
	TraceInput.HeightfieldStartOffset = GridCulledHeightfieldObjectStartOffsetArray[CardGridCellIndex];
	ConeTraceLumenSceneHeightfields(TraceInput, TraceResult);

	// Trace against hair voxel structure, if enabled and not already done by other tracing method
	#if USE_HAIRSTRANDS_VOXEL
	{
<<<<<<< HEAD
		float HairTraceDistance = min(RayData.TraceDistance, TraceResult.OpaqueHitDistance);
=======
		float HairTraceDistance = min(RayData.RadianceCacheMaxTraceDistance, TraceResult.OpaqueHitDistance);
>>>>>>> 4af6daef

		bool bHairHit;
		float HairTransparency;
		float HairHitT;
		
		TraceHairVoxels(
			ReflectionTracingCoord.Coord, 
			SceneDepth, 
			// Use (Translated)WorldPosition instead of SamplePosition, as the bias is too strong otherwise. This is not an issue as 
			// the voxel structure does not cause any self shadowing issue
			TranslatedWorldPosition, 
			RayData.Direction, 
			HairTraceDistance,
			true, 
			bHairHit,
			HairTransparency,
			HairHitT);

		if (bHairHit && HairHitT < HairTraceDistance)
		{
			TraceResult.Lighting *= HairTransparency;
			TraceResult.Transparency *= HairTransparency;
			TraceResult.OpaqueHitDistance = min(HairHitT, TraceResult.OpaqueHitDistance);
		}
	}
	#endif

	float3 Lighting = TraceResult.Lighting * View.PreExposure;
	float Transparency = TraceResult.Transparency;
	float OpaqueHitDistance = TraceResult.OpaqueHitDistance;

	float DistanceFromViewpoint = length(LWCHackToFloat(PrimaryView.WorldCameraOrigin) - WorldPosition);
	float DistanceFade = saturate(4 * DistanceFromViewpoint / CardTraceEndDistanceFromCamera - 3);
	DistanceFade = max(DistanceFade, saturate((OpaqueHitDistance - MaxMeshSDFTraceDistance * .7f) / (MaxMeshSDFTraceDistance * .3f)));

	if(SampleHeightFog > 0)
	{
		float CoverageForFog = saturate(1.0 - Transparency);	// LUMEN_TODO single evaluation for now even if we can hit translucent hair above.
		float3 OriginToCollider = RayData.Direction * TraceResult.OpaqueHitDistance;
		Lighting.rgb = GetFogOnLuminance(Lighting.rgb, CoverageForFog, OriginToCollider);
	}

	Transparency = lerp(Transparency, 1, DistanceFade);

	Lighting += GetSkylightLeaking(RayData.Direction, OpaqueHitDistance) * View.PreExposure;

	float MaxLighting = max3(Lighting.x, Lighting.y, Lighting.z);

	if (MaxLighting > MaxRayIntensity)
	{
		Lighting *= MaxRayIntensity / MaxLighting;
	}

	#if DEBUG_VISUALIZE_TRACE_TYPES
		RWTraceRadiance[ReflectionTracingCoord.CoordFlatten] = float3(0, .5f, 0) * View.PreExposure;
	#else
		RWTraceRadiance[ReflectionTracingCoord.CoordFlatten] = Lighting;
	#endif

	bool bHit = false;

	if (Transparency < InterleavedGradientNoise(ReflectionTracingCoord.Coord + 0.5f, 0))
	{
		bHit = true;
	}

<<<<<<< HEAD
	TraceHitDistance = OpaqueHitDistance;

	RWTraceHit[ReflectionTracingCoord.CoordFlatten] = EncodeRayDistance(TraceHitDistance, bHit);
=======
	RWTraceHit[ReflectionTracingCoord.CoordFlatten] = EncodeRayDistance(OpaqueHitDistance, bHit);
>>>>>>> 4af6daef
}

#if THREADGROUP_SIZE_32
	#define REFLECTION_TRACE_THREADGROUP_SIZE_1D 32
#else
	#define REFLECTION_TRACE_THREADGROUP_SIZE_1D 64
#endif

[numthreads(REFLECTION_TRACE_THREADGROUP_SIZE_1D, 1, 1)]
void ReflectionTraceMeshSDFsCS(uint DispatchThreadId : SV_DispatchThreadID)
{
	if (DispatchThreadId < CompactedTraceTexelAllocator[0])
	{
<<<<<<< HEAD
		uint2 ReflectionTracingCoord;
		float TraceHitDistance;
		float MaxTraceDistance;
		DecodeTraceTexel(CompactedTraceTexelData[DispatchThreadId], ReflectionTracingCoord, TraceHitDistance, MaxTraceDistance);
=======
		const FReflectionTracingCoord ReflectionTracingCoord = DecodeTraceTexel(CompactedTraceTexelData[DispatchThreadId]);

		bool bUnused;
		float TraceHitDistance = DecodeRayDistance(RWTraceHit[ReflectionTracingCoord.CoordFlatten], bUnused);
>>>>>>> 4af6daef

		TraceMeshSDFs(ReflectionTracingCoord, TraceHitDistance);
	}
}

<<<<<<< HEAD
void TraceVoxels(
	uint2 InReflectionTracingCoord,
	float TraceHitDistance)
{
	const FReflectionTracingCoord ReflectionTracingCoord = GetReflectionTracingCoord(InReflectionTracingCoord);

	float2 ScreenUV = GetScreenUVFromReflectionTracingCoord(ReflectionTracingCoord.Coord);
	float SceneDepth = DownsampledDepth.Load(int3(ReflectionTracingCoord.CoordFlatten, 0)).x;

=======
void TraceVoxels(FReflectionTracingCoord ReflectionTracingCoord, float TraceHitDistance)
{
	float2 ScreenUV = GetScreenUVFromReflectionTracingCoord(ReflectionTracingCoord.Coord);
	float SceneDepth = DownsampledDepth.Load(int3(ReflectionTracingCoord.CoordFlatten, 0)).x;

>>>>>>> 4af6daef
	float3 WorldPosition = GetWorldPositionFromScreenUV(ScreenUV, SceneDepth); // LUMEN_LWC_TODO
	float3 TranslatedWorldPosition = GetTranslatedWorldPositionFromScreenUV(ScreenUV, SceneDepth);
	FRayData RayData = GetRayData(ReflectionTracingCoord.CoordFlatten);

	float3 SamplePosition = WorldPosition + SurfaceBias * RayData.Direction;
	float3 SampleTranslatedPosition = TranslatedWorldPosition + SurfaceBias * RayData.Direction;

	FRayCone RayCone = (FRayCone)0;
	RayCone.SpreadAngle = View.EyeToPixelSpreadAngle;
	RayCone = PropagateRayCone(RayCone, RayData.ConeHalfAngle, SceneDepth);

	FConeTraceInput TraceInput;
<<<<<<< HEAD
	TraceInput.Setup(SamplePosition, SampleTranslatedPosition, RayData.Direction, RayCone.SpreadAngle, 0.0f, 0.0f, RayData.TraceDistance, 1.0f);
=======
	TraceInput.Setup(SamplePosition, SampleTranslatedPosition, RayData.Direction, RayCone.SpreadAngle, 0.0f, 0.0f, RayData.RadianceCacheMaxTraceDistance, 1.0f);
	TraceInput.DitherScreenCoord = ReflectionTracingCoord.Coord;
>>>>>>> 4af6daef
	TraceInput.bHiResSurface = UseHighResSurface != 0;

	uint ClipmapForSurfaceExpand = ComputeGlobalDistanceFieldClipmapIndex(TranslatedWorldPosition + TraceHitDistance * RayData.Direction);
	// Pull back from where the previous tracing method left off so that we start outside the surface, so that the SDF expansion works properly and prevents leaking through thin objects
	float PullbackForSurfaceExpand = GlobalVolumeTranslatedCenterAndExtent[ClipmapForSurfaceExpand].w * GlobalVolumeTexelSize * 4.0f;
	TraceInput.VoxelTraceStartDistance = max(TraceHitDistance - PullbackForSurfaceExpand, 0.0f);
	// Only expand the SDF surface when the ray traversal is far enough away to not self-intersect
	TraceInput.bExpandSurfaceUsingRayTimeInsteadOfMaxDistance = false;
	TraceInput.InitialMaxDistance = 0;
<<<<<<< HEAD
	TraceInput.DitherScreenCoord = ReflectionTracingCoord.Coord;
=======
>>>>>>> 4af6daef

	// Dither step factor to smooth out SDF stepping artifacts, but only when near mirror
	float StepFactorNoise = lerp(.95f, 1.0f / .95f, InterleavedGradientNoise(ReflectionTracingCoord.Coord, View.StateFrameIndexMod8));
	TraceInput.SDFStepFactor = lerp(StepFactorNoise, 1.0f, saturate(RayData.ConeHalfAngle / (PI / 256.0f)));

	FConeTraceResult TraceResult = (FConeTraceResult)0;
	TraceResult.Lighting = 0;
	TraceResult.Transparency = 1;
	TraceResult.OpaqueHitDistance = TraceInput.MaxTraceDistance;
	TraceResult.GeometryWorldNormal = 0.0f;
<<<<<<< HEAD

	#if TRACE_GLOBAL_SDF
	{
		ConeTraceLumenSceneVoxels(TraceInput, TraceResult);
	}
	#endif

	// Trace against hair voxel structure, if enabled and not already done by other tracing method
	#if USE_HAIRSTRANDS_VOXEL
	{
		float HairTraceDistance = min(RayData.TraceDistance, TraceResult.OpaqueHitDistance);

		bool bHairHit;
		float HairTransparency;
		float HairHitT;

		TraceHairVoxels(
			ReflectionTracingCoord.Coord,
			SceneDepth,
			// Use (Translated)WorldPosition instead of SamplePosition, as the bias is too strong otherwise. This is not an issue as 
			// the voxel structure does not cause any self shadowing issue
			TranslatedWorldPosition,
			RayData.Direction,
			HairTraceDistance,
			true,
			bHairHit,
			HairTransparency,
			HairHitT);

		if (bHairHit && HairHitT < HairTraceDistance)
		{
			TraceResult.Lighting *= HairTransparency;
			TraceResult.Transparency *= HairTransparency;
			TraceResult.OpaqueHitDistance = min(HairHitT, TraceResult.OpaqueHitDistance);
		}
	}
	#endif

=======

	#if TRACE_GLOBAL_SDF
	{
		ConeTraceLumenSceneVoxels(TraceInput, TraceResult);
	}
	#endif

	// Trace against hair voxel structure, if enabled and not already done by other tracing method
	#if USE_HAIRSTRANDS_VOXEL
	{
		float HairTraceDistance = min(RayData.RadianceCacheMaxTraceDistance, TraceResult.OpaqueHitDistance);

		bool bHairHit;
		float HairTransparency;
		float HairHitT;

		TraceHairVoxels(
			ReflectionTracingCoord.Coord,
			SceneDepth,
			// Use (Translated)WorldPosition instead of SamplePosition, as the bias is too strong otherwise. This is not an issue as 
			// the voxel structure does not cause any self shadowing issue
			TranslatedWorldPosition,
			RayData.Direction,
			HairTraceDistance,
			true,
			bHairHit,
			HairTransparency,
			HairHitT);

		if (bHairHit && HairHitT < HairTraceDistance)
		{
			TraceResult.Lighting *= HairTransparency;
			TraceResult.Transparency *= HairTransparency;
			TraceResult.OpaqueHitDistance = min(HairHitT, TraceResult.OpaqueHitDistance);
		}
	}
	#endif

>>>>>>> 4af6daef
	bool bHit = false;

	if (TraceResult.Transparency <= .5f)
	{
		TraceHitDistance = TraceResult.OpaqueHitDistance;
		bHit = true;
	}
	else
	{
		TraceHitDistance = GetMaxHitDistance();
	}

#if SAMPLE_SCENE_COLOR
	if (bHit)
	{
		float3 HitTranslatedWorldPosition = SampleTranslatedPosition + RayData.Direction * TraceResult.OpaqueHitDistance;
		SampleSceneColorAtHit(HitTranslatedWorldPosition, TraceResult.GeometryWorldNormal, ReflectionTracingCoord.Coord, RelativeDepthThickness, TraceResult.Lighting);
	}
#endif

	float CoverageForFog = saturate(1.0 - TraceResult.Transparency);
<<<<<<< HEAD
	if (!bHit)
	{
#if RADIANCE_CACHE
		if (RayData.TraceDistance < MaxTraceDistance * .99f)
		{
			FRadianceCacheCoverage Coverage = GetRadianceCacheCoverage(WorldPosition, RayData.Direction, InterleavedGradientNoise(ReflectionTracingCoord.Coord, View.StateFrameIndexMod8));
			SampleRadianceCacheAndApply(Coverage, WorldPosition, RayData.Direction, RayData.ConeHalfAngle, TraceResult.Lighting, TraceResult.Transparency);
			TraceHitDistance = RayData.TraceDistance;
=======

#if DISTANT_SCREEN_TRACES
	if (!bHit)
	{
		float3 TranslatedDistantRayOrigin = TranslatedWorldPosition;
		float MaxTraceDistanceForDistantScreenTrace = DistantScreenTraceMaxTraceDistance;

		// Start the distant linear screen traces where we have no fallback for HZB screen traces
		ClipRayToStartOutsideGlobalSDF(TranslatedDistantRayOrigin, RayData.Direction, MaxTraceDistanceForDistantScreenTrace);

		if (MaxTraceDistanceForDistantScreenTrace > 0)
		{
			DistantScreenTrace(
				ReflectionTracingCoord.Coord + 0.5f,
				HZBUvFactorAndInvFactor,
				TranslatedDistantRayOrigin,
				RayData.Direction,
				MaxTraceDistanceForDistantScreenTrace,
				SceneDepth,
				bHit,
				TraceResult.Lighting);
		}
	}
#endif

	if (!bHit)
	{
#if RADIANCE_CACHE
		if (RayData.RadianceCacheMaxTraceDistance < MaxTraceDistance * .99f)
		{
			FRadianceCacheCoverage Coverage = GetRadianceCacheCoverage(WorldPosition, RayData.Direction, InterleavedGradientNoise(ReflectionTracingCoord.Coord, View.StateFrameIndexMod8));
			SampleRadianceCacheAndApply(Coverage, WorldPosition, RayData.Direction, RayData.ConeHalfAngle, TraceResult.Lighting, TraceResult.Transparency);
			TraceHitDistance = RayData.RadianceCacheMaxTraceDistance;
>>>>>>> 4af6daef
		}
		else
#endif
		{
			TraceHitDistance = MaxTraceDistance;
			ApplySkylightToTraceResult(RayData.Direction, TraceResult);
			CoverageForFog = 1.0f;
		}
	}

	TraceResult.Lighting += GetSkylightLeaking(RayData.Direction, TraceResult.OpaqueHitDistance);

	TraceResult.Lighting *= View.PreExposure;

	if (SampleHeightFog > 0)
	{
		float3 OriginToCollider = RayData.Direction * TraceHitDistance;
		TraceResult.Lighting.rgb = GetFogOnLuminance(TraceResult.Lighting.rgb, CoverageForFog, OriginToCollider);
	}

	float MaxLighting = max3(TraceResult.Lighting.x, TraceResult.Lighting.y, TraceResult.Lighting.z);

	if (MaxLighting > MaxRayIntensity)
	{
		TraceResult.Lighting *= MaxRayIntensity / MaxLighting;
	}

	#if DEBUG_VISUALIZE_TRACE_TYPES
		RWTraceRadiance[ReflectionTracingCoord.CoordFlatten] = float3(0, 0, .5f) * View.PreExposure;
	#else
		RWTraceRadiance[ReflectionTracingCoord.CoordFlatten] = TraceResult.Lighting;
	#endif

	RWTraceHit[ReflectionTracingCoord.CoordFlatten] = EncodeRayDistance(TraceHitDistance, bHit);
}

[numthreads(REFLECTION_TRACE_THREADGROUP_SIZE_1D, 1, 1)]
void ReflectionTraceVoxelsCS(uint DispatchThreadId : SV_DispatchThreadID)
{
	if (DispatchThreadId < CompactedTraceTexelAllocator[0])
	{
<<<<<<< HEAD
		uint2 ReflectionTracingCoord;
		float TraceHitDistance;
		float MaxTraceDistance;
		DecodeTraceTexel(CompactedTraceTexelData[DispatchThreadId], ReflectionTracingCoord, TraceHitDistance, MaxTraceDistance);
=======
		const FReflectionTracingCoord ReflectionTracingCoord = DecodeTraceTexel(CompactedTraceTexelData[DispatchThreadId]);

		bool bUnused;
		float TraceHitDistance = DecodeRayDistance(RWTraceHit[ReflectionTracingCoord.CoordFlatten], bUnused);
>>>>>>> 4af6daef

		TraceVoxels(ReflectionTracingCoord, TraceHitDistance);
	}
}

[numthreads(THREADGROUP_SIZE, THREADGROUP_SIZE, 1)]
void VisualizeReflectionTracesCS(
	uint3 GroupId : SV_GroupID,
	uint3 GroupThreadId : SV_GroupThreadID,
	uint3 DispatchThreadId : SV_DispatchThreadID)
{
	if (all(DispatchThreadId == 0))
	{
		int2 QueryProbeScreenPosition = View.CursorPosition.x >= 0 ? View.CursorPosition * View.ViewResolutionFraction / ReflectionDownsampleFactor : -1;

		if (all(QueryProbeScreenPosition > 0) && all(QueryProbeScreenPosition < ReflectionTracingViewSize))
		{
			const FReflectionTracingCoord ReflectionTracingCoord = GetReflectionTracingCoord(QueryProbeScreenPosition);
			float2 ScreenUV = GetScreenUVFromReflectionTracingCoord(ReflectionTracingCoord.Coord);
			float SceneDepth = DownsampledDepth.Load(int3(ReflectionTracingCoord.CoordFlatten, 0)).x;

			float3 WorldPosition = GetWorldPositionFromScreenUV(ScreenUV, SceneDepth); // LUMEN_LWC_TODO
			float3 TranslatedWorldPosition = GetTranslatedWorldPositionFromScreenUV(ScreenUV, SceneDepth);
			FRayData RayData = GetRayData(ReflectionTracingCoord.CoordFlatten);

			bool bHit;
			float TraceHitDistance = DecodeRayDistance(TraceHit[ReflectionTracingCoord.Coord].x, bHit);
			float3 RayHitRadiance = TraceRadiance[ReflectionTracingCoord.Coord];

			FShaderPrintContext Context = InitShaderPrintContext(true, float2(0.1, 0.1));

			Print(Context, TEXT("Pixel: "));
			Print(Context, QueryProbeScreenPosition.x);
			Print(Context, QueryProbeScreenPosition.y);
			Newline(Context);

			if (SceneDepth > 0.0f)
			{
				Print(Context, TEXT("Distance: "));
				Print(Context, TraceHitDistance);
				Newline(Context);

				Print(Context, TEXT("Radiance: "));
				Print(Context, RayHitRadiance.x);
				Print(Context, RayHitRadiance.y);
				Print(Context, RayHitRadiance.z);

				const float3 HitPoint = TranslatedWorldPosition + RayData.Direction * TraceHitDistance;
				AddLineTWS(Context, TranslatedWorldPosition, HitPoint, float4(RayHitRadiance, 1.0f));
				AddCrossTWS(Context, HitPoint, 2.0f, float4(1, 1, 0, 1));				
			}
		}
	}
}<|MERGE_RESOLUTION|>--- conflicted
+++ resolved
@@ -15,18 +15,10 @@
 #define HZB_TRACE_INCLUDE_FULL_RES_DEPTH 1
 #include "LumenScreenTracing.ush"
 #include "LumenHairTracing.ush"
-<<<<<<< HEAD
-#include "LumenFog.ush"
-
-#ifndef THREADGROUP_SIZE
-#define THREADGROUP_SIZE 1
-#endif
-=======
 
 #ifndef THREADGROUP_SIZE
 #define THREADGROUP_SIZE 1
 #endif	
->>>>>>> 4af6daef
 
 #define DEBUG_VISUALIZE_TRACE_TYPES 0
 
@@ -74,8 +66,6 @@
 			float3 TranslatedWorldPosition = GetTranslatedWorldPositionFromScreenUV(ScreenUV, SceneDepth);
 			float3 WorldPosition = TranslatedWorldPosition - LWCHackToFloat(PrimaryView.PreViewTranslation);
 			FRayData RayData = GetRayData(ReflectionTracingCoord.CoordFlatten);
-<<<<<<< HEAD
-=======
 
 			float3 TranslatedRayOrigin = TranslatedWorldPosition;
 
@@ -101,7 +91,6 @@
 				}
 			}
 #endif
->>>>>>> 4af6daef
 
 			bool bHit;
 			bool bUncertain;
@@ -110,15 +99,9 @@
 			float HitTileZ;
 
 			TraceScreen(
-<<<<<<< HEAD
-				TranslatedWorldPosition,
-				RayData.Direction,
-				RayData.TraceDistance,
-=======
 				TranslatedRayOrigin,
 				RayData.Direction,
 				RayData.RadianceCacheMaxTraceDistance,
->>>>>>> 4af6daef
 				HZBUvFactorAndInvFactor,
 				MaxHierarchicalScreenTraceIterations, 
 				RelativeDepthThickness,
@@ -142,11 +125,7 @@
 				TraceHairScreen(
 					TranslatedWorldPosition,
 					RayData.Direction,
-<<<<<<< HEAD
-					RayData.TraceDistance,
-=======
 					RayData.RadianceCacheMaxTraceDistance,
->>>>>>> 4af6daef
 					HZBUvFactorAndInvFactor,
 					MaxHierarchicalScreenTraceIterations,
 					RelativeDepthThickness,
@@ -175,7 +154,6 @@
 				float2 HitScreenUV = HitUVz.xy;
 				float2 HitScreenPosition = (HitUVz.xy - View.ScreenPositionScaleBias.wz) / View.ScreenPositionScaleBias.xy;
 				float HitDeviceZ = HitTileZ;
-<<<<<<< HEAD
 
 				float3 HitHistoryScreenPosition = GetPrevScreenPosition(HitScreenPosition, HitScreenUV, HitDeviceZ);
 
@@ -205,44 +183,10 @@
 						// We found a hit but discarded it, rewind to the last time we know the ray hadn't hit for the next method to resume from
 						HitUVz = LastVisibleHitUVz;
 					}
-=======
-
-				float3 HitHistoryScreenPosition = GetPrevScreenPosition(HitScreenPosition, HitScreenUV, HitDeviceZ);
-
-				float Vignette = min(ComputeHitVignetteFromScreenPos(HitScreenPosition), ComputeHitVignetteFromScreenPos(HitHistoryScreenPosition.xy));
-				float Noise = InterleavedGradientNoise(ReflectionTracingCoord.Coord + 0.5f, SCREEN_TEMPORAL_INDEX);
-
-				// Skip reporting a hit if near the edge of the screen
-				if (Vignette < Noise)
-				{
-					bHit = false;
-					HitUVz = LastVisibleHitUVz;
->>>>>>> 4af6daef
 				}
 
 				if (bHit)
 				{
-<<<<<<< HEAD
-=======
-					// Calculate the expected depth of the pixel last frame
-					float PrevDeviceZ = HitHistoryScreenPosition.z;
-
-					// Lookup the actual depth at the same screen position last frame
-					float2 HitHistoryScreenUVForDepth = HitHistoryScreenPosition.xy * PrevScreenPositionScaleBiasForDepth.xy + PrevScreenPositionScaleBiasForDepth.zw;
-					float HistoryDeviceZ = Texture2DSampleLevel(HistorySceneDepth, GlobalPointClampedSampler, HitHistoryScreenUVForDepth, 0).x;
-
-					bHit = abs(HistoryDeviceZ - PrevDeviceZ) < HistoryDepthTestRelativeThickness * lerp(.5f, 2.0f, Noise);
-
-					if (!bHit)
-					{
-						// We found a hit but discarded it, rewind to the last time we know the ray hadn't hit for the next method to resume from
-						HitUVz = LastVisibleHitUVz;
-					}
-				}
-
-				if (bHit)
-				{
->>>>>>> 4af6daef
 					float2 HitHistoryScreenUV = HitHistoryScreenPosition.xy * PrevScreenPositionScaleBias.xy + PrevScreenPositionScaleBias.zw;
 					HitHistoryScreenUV = clamp(HitHistoryScreenUV, PrevSceneColorBilinearUVMin, PrevSceneColorBilinearUVMax);
 					float3 Lighting = SampleScreenColor(PrevSceneColorTexture, GlobalPointClampedSampler, HitHistoryScreenUV).xyz * PrevSceneColorPreExposureCorrection;
@@ -275,33 +219,6 @@
 RWBuffer<uint> RWReflectionCompactionIndirectArgs;
 Buffer<uint> ReflectionTracingTileIndirectArgs;
 uint CompactionThreadGroupSize;
-<<<<<<< HEAD
-
-[numthreads(64, 1, 1)]
-void SetupCompactionIndirectArgsCS(uint GroupThreadId : SV_GroupThreadID)
-{
-	uint NumTracingThreads = ReflectionTracingTileIndirectArgs[0] * REFLECTION_THREADGROUP_SIZE_1D;
-	uint NumCompactionGroups = (NumTracingThreads + CompactionThreadGroupSize - 1) / CompactionThreadGroupSize;
-
-	if (GroupThreadId < 3)
-	{
-		RWReflectionCompactionIndirectArgs[GroupThreadId] = GroupThreadId == 0 ? NumCompactionGroups : 1;
-	}
-
-	if (GroupThreadId == 0)
-	{
-		RWCompactedTraceTexelAllocator[0] = 0;
-	}
-}
-
-RWBuffer<uint2> RWCompactedTraceTexelData;
-
-uint CullByDistanceFromCamera;
-float CompactionTracingEndDistanceFromCamera;
-float CompactionMaxTraceDistance;
-float RayTracingCullingRadius;
-float DitheredStartDistanceFactor;
-=======
 
 [numthreads(64, 1, 1)]
 void SetupCompactionIndirectArgsCS(uint GroupThreadId : SV_GroupThreadID)
@@ -333,7 +250,6 @@
 float NearFieldMaxTraceDistance;
 float FarFieldDitheredStartDistanceFactor;
 Texture2D<uint> TraceMaterialId;
->>>>>>> 4af6daef
 
 groupshared uint SharedGlobalTraceTexelStartOffset;
 
@@ -349,19 +265,9 @@
 	groupshared uint SharedTexelValid[THREADGROUP_SIZE];
 #else
 	groupshared uint SharedTraceTexelAllocator;
-<<<<<<< HEAD
-	groupshared uint2 SharedTraceTexels[THREADGROUP_SIZE];
-#endif
-
-#ifndef DIM_CLIP_RAY
-#define DIM_CLIP_RAY 0
-#endif // DIM_CLIP_RAY
-
-=======
 	groupshared uint SharedTraceTexels[THREADGROUP_SIZE];
 #endif
 
->>>>>>> 4af6daef
 #if COMPILER_SUPPORTS_WAVE_SIZE && WAVE_OPS
 	WAVESIZE(32)
 #endif
@@ -380,11 +286,7 @@
 
 	uint ReflectionTileIndex = GroupId * (THREADGROUP_SIZE / REFLECTION_THREADGROUP_SIZE_1D) + GroupThreadId / REFLECTION_THREADGROUP_SIZE_1D;
 	uint ReflectionGroupThreadId = GroupThreadId % REFLECTION_THREADGROUP_SIZE_1D;
-<<<<<<< HEAD
-	uint2 TraceTexelForThisThread = 0;
-=======
 	uint TraceTexelForThisThread = 0;
->>>>>>> 4af6daef
 	bool bTraceValid = false;
 
 	if (ReflectionTileIndex < ReflectionTracingTileIndirectArgs[0])
@@ -399,26 +301,6 @@
 			bool bHit;
 			float TraceHitDistance = DecodeRayDistance(TraceHit[ReflectionTracingCoord.CoordFlatten].x, bHit);
 			float MaxTraceDistance = CompactionMaxTraceDistance;
-<<<<<<< HEAD
-#if DIM_CLIP_RAY
-			FRayData RayData = GetRayData(ReflectionTracingCoord.CoordFlatten);
-			float3 RayOrigin = GetWorldPositionFromScreenUV(ScreenUV, SceneDepth);
-			float3 RayDirection = RayData.Direction;
-
-			// Dither culling sphere
-			float DitheredStartDistance = DitheredStartDistanceFactor * RayTracingCullingRadius;
-			const float Dither = InterleavedGradientNoise(ReflectionTracingCoord.Coord, View.StateFrameIndexMod8);
-			float DitheredRayTracingCullingRadius = lerp(DitheredStartDistance, RayTracingCullingRadius, Dither);
-
-			float2 RaySphereHit = RayIntersectSphere(RayOrigin, RayDirection, float4(LWCHackToFloat(PrimaryView.WorldCameraOrigin), DitheredRayTracingCullingRadius));
-			bool bInsideCullingSphere = RaySphereHit.x < 0 && RaySphereHit.y > 0;
-			MaxTraceDistance = bInsideCullingSphere ? RaySphereHit.y : TraceHitDistance;
-#endif
-
-
-			if (SceneDepth > 0 
-				&& !bHit
-=======
 
 			bool bAcceptTrace = false;
 
@@ -442,26 +324,17 @@
 
 			if (SceneDepth > 0 
 				&& bAcceptTrace
->>>>>>> 4af6daef
 				&& (CullByDistanceFromCamera == 0 || SceneDepth < CompactionTracingEndDistanceFromCamera)
 				&& TraceHitDistance <= CompactionMaxTraceDistance)
 			{
 #if ORDERED_COMPACTION
 				bTraceValid = true;
 				SharedTexelValid[GroupThreadId] = 1;
-<<<<<<< HEAD
-				TraceTexelForThisThread = EncodeTraceTexel(ReflectionTracingCoord.CoordFlatten, TraceHitDistance, MaxTraceDistance);
-#else
-				uint SharedTexelOffset;
-				InterlockedAdd(SharedTraceTexelAllocator, 1, SharedTexelOffset);
-				SharedTraceTexels[SharedTexelOffset] = EncodeTraceTexel(ReflectionTracingCoord.CoordFlatten, TraceHitDistance, MaxTraceDistance);
-=======
 				TraceTexelForThisThread = EncodeTraceTexel(ReflectionTracingCoord.CoordFlatten);
 #else
 				uint SharedTexelOffset;
 				InterlockedAdd(SharedTraceTexelAllocator, 1, SharedTexelOffset);
 				SharedTraceTexels[SharedTexelOffset] = EncodeTraceTexel(ReflectionTracingCoord.CoordFlatten);
->>>>>>> 4af6daef
 #endif
 			}
 		}
@@ -541,8 +414,6 @@
 
 	// Ray tracing dispatch dimensions are defined simply in terms of threads/rays, not thread groups.
 	WriteDispatchIndirectArgs(RWReflectionCompactRayTraceDispatchIndirectArgs, 0, CompactedTraceTexelAllocator[0], 1, 1);
-<<<<<<< HEAD
-=======
 }
 
 #ifndef THREADGROUP_SIZE_1D
@@ -614,7 +485,6 @@
 			RWCompactedTraceTexelData[OutputIndex] = TraceDataCache[i / THREADGROUP_SIZE_1D];
 		}
 	}
->>>>>>> 4af6daef
 }
 
 uint CardGridPixelSizeShift;
@@ -634,17 +504,8 @@
 float CardTraceEndDistanceFromCamera;
 float MaxMeshSDFTraceDistance;
 
-<<<<<<< HEAD
-void TraceMeshSDFs(
-	uint2 InReflectionTracingCoord,
-	float TraceHitDistance)
-{
-	const FReflectionTracingCoord ReflectionTracingCoord = GetReflectionTracingCoord(InReflectionTracingCoord);
-
-=======
 void TraceMeshSDFs(FReflectionTracingCoord ReflectionTracingCoord, float TraceHitDistance)
 {
->>>>>>> 4af6daef
 	float2 ScreenUV = GetScreenUVFromReflectionTracingCoord(ReflectionTracingCoord.Coord);
 	float SceneDepth = DownsampledDepth.Load(int3(ReflectionTracingCoord.CoordFlatten, 0)).x;
 
@@ -661,11 +522,7 @@
 	RayCone = PropagateRayCone(RayCone, RayData.ConeHalfAngle, SceneDepth);
 
 	FConeTraceInput TraceInput;
-<<<<<<< HEAD
-	TraceInput.Setup(SamplePosition, SampleTranslatedPosition, RayData.Direction, RayCone.SpreadAngle, 0.0f, max(TraceHitDistance - PullbackForSurfaceExpand, 0.0f), RayData.TraceDistance, 1.0f);
-=======
 	TraceInput.Setup(SamplePosition, SampleTranslatedPosition, RayData.Direction, RayCone.SpreadAngle, 0.0f, max(TraceHitDistance - PullbackForSurfaceExpand, 0.0f), RayData.RadianceCacheMaxTraceDistance, 1.0f);
->>>>>>> 4af6daef
 	TraceInput.bHiResSurface = UseHighResSurface != 0;
 	TraceInput.VoxelTraceStartDistance = MaxMeshSDFTraceDistance;
 	TraceInput.DitherScreenCoord = ReflectionTracingCoord.CoordFlatten;
@@ -688,11 +545,7 @@
 	// Trace against hair voxel structure, if enabled and not already done by other tracing method
 	#if USE_HAIRSTRANDS_VOXEL
 	{
-<<<<<<< HEAD
-		float HairTraceDistance = min(RayData.TraceDistance, TraceResult.OpaqueHitDistance);
-=======
 		float HairTraceDistance = min(RayData.RadianceCacheMaxTraceDistance, TraceResult.OpaqueHitDistance);
->>>>>>> 4af6daef
 
 		bool bHairHit;
 		float HairTransparency;
@@ -759,13 +612,7 @@
 		bHit = true;
 	}
 
-<<<<<<< HEAD
-	TraceHitDistance = OpaqueHitDistance;
-
-	RWTraceHit[ReflectionTracingCoord.CoordFlatten] = EncodeRayDistance(TraceHitDistance, bHit);
-=======
 	RWTraceHit[ReflectionTracingCoord.CoordFlatten] = EncodeRayDistance(OpaqueHitDistance, bHit);
->>>>>>> 4af6daef
 }
 
 #if THREADGROUP_SIZE_32
@@ -779,39 +626,20 @@
 {
 	if (DispatchThreadId < CompactedTraceTexelAllocator[0])
 	{
-<<<<<<< HEAD
-		uint2 ReflectionTracingCoord;
-		float TraceHitDistance;
-		float MaxTraceDistance;
-		DecodeTraceTexel(CompactedTraceTexelData[DispatchThreadId], ReflectionTracingCoord, TraceHitDistance, MaxTraceDistance);
-=======
 		const FReflectionTracingCoord ReflectionTracingCoord = DecodeTraceTexel(CompactedTraceTexelData[DispatchThreadId]);
 
 		bool bUnused;
 		float TraceHitDistance = DecodeRayDistance(RWTraceHit[ReflectionTracingCoord.CoordFlatten], bUnused);
->>>>>>> 4af6daef
 
 		TraceMeshSDFs(ReflectionTracingCoord, TraceHitDistance);
 	}
 }
 
-<<<<<<< HEAD
-void TraceVoxels(
-	uint2 InReflectionTracingCoord,
-	float TraceHitDistance)
-{
-	const FReflectionTracingCoord ReflectionTracingCoord = GetReflectionTracingCoord(InReflectionTracingCoord);
-
+void TraceVoxels(FReflectionTracingCoord ReflectionTracingCoord, float TraceHitDistance)
+{
 	float2 ScreenUV = GetScreenUVFromReflectionTracingCoord(ReflectionTracingCoord.Coord);
 	float SceneDepth = DownsampledDepth.Load(int3(ReflectionTracingCoord.CoordFlatten, 0)).x;
 
-=======
-void TraceVoxels(FReflectionTracingCoord ReflectionTracingCoord, float TraceHitDistance)
-{
-	float2 ScreenUV = GetScreenUVFromReflectionTracingCoord(ReflectionTracingCoord.Coord);
-	float SceneDepth = DownsampledDepth.Load(int3(ReflectionTracingCoord.CoordFlatten, 0)).x;
-
->>>>>>> 4af6daef
 	float3 WorldPosition = GetWorldPositionFromScreenUV(ScreenUV, SceneDepth); // LUMEN_LWC_TODO
 	float3 TranslatedWorldPosition = GetTranslatedWorldPositionFromScreenUV(ScreenUV, SceneDepth);
 	FRayData RayData = GetRayData(ReflectionTracingCoord.CoordFlatten);
@@ -824,12 +652,8 @@
 	RayCone = PropagateRayCone(RayCone, RayData.ConeHalfAngle, SceneDepth);
 
 	FConeTraceInput TraceInput;
-<<<<<<< HEAD
-	TraceInput.Setup(SamplePosition, SampleTranslatedPosition, RayData.Direction, RayCone.SpreadAngle, 0.0f, 0.0f, RayData.TraceDistance, 1.0f);
-=======
 	TraceInput.Setup(SamplePosition, SampleTranslatedPosition, RayData.Direction, RayCone.SpreadAngle, 0.0f, 0.0f, RayData.RadianceCacheMaxTraceDistance, 1.0f);
 	TraceInput.DitherScreenCoord = ReflectionTracingCoord.Coord;
->>>>>>> 4af6daef
 	TraceInput.bHiResSurface = UseHighResSurface != 0;
 
 	uint ClipmapForSurfaceExpand = ComputeGlobalDistanceFieldClipmapIndex(TranslatedWorldPosition + TraceHitDistance * RayData.Direction);
@@ -839,10 +663,6 @@
 	// Only expand the SDF surface when the ray traversal is far enough away to not self-intersect
 	TraceInput.bExpandSurfaceUsingRayTimeInsteadOfMaxDistance = false;
 	TraceInput.InitialMaxDistance = 0;
-<<<<<<< HEAD
-	TraceInput.DitherScreenCoord = ReflectionTracingCoord.Coord;
-=======
->>>>>>> 4af6daef
 
 	// Dither step factor to smooth out SDF stepping artifacts, but only when near mirror
 	float StepFactorNoise = lerp(.95f, 1.0f / .95f, InterleavedGradientNoise(ReflectionTracingCoord.Coord, View.StateFrameIndexMod8));
@@ -853,7 +673,6 @@
 	TraceResult.Transparency = 1;
 	TraceResult.OpaqueHitDistance = TraceInput.MaxTraceDistance;
 	TraceResult.GeometryWorldNormal = 0.0f;
-<<<<<<< HEAD
 
 	#if TRACE_GLOBAL_SDF
 	{
@@ -864,7 +683,7 @@
 	// Trace against hair voxel structure, if enabled and not already done by other tracing method
 	#if USE_HAIRSTRANDS_VOXEL
 	{
-		float HairTraceDistance = min(RayData.TraceDistance, TraceResult.OpaqueHitDistance);
+		float HairTraceDistance = min(RayData.RadianceCacheMaxTraceDistance, TraceResult.OpaqueHitDistance);
 
 		bool bHairHit;
 		float HairTransparency;
@@ -892,46 +711,6 @@
 	}
 	#endif
 
-=======
-
-	#if TRACE_GLOBAL_SDF
-	{
-		ConeTraceLumenSceneVoxels(TraceInput, TraceResult);
-	}
-	#endif
-
-	// Trace against hair voxel structure, if enabled and not already done by other tracing method
-	#if USE_HAIRSTRANDS_VOXEL
-	{
-		float HairTraceDistance = min(RayData.RadianceCacheMaxTraceDistance, TraceResult.OpaqueHitDistance);
-
-		bool bHairHit;
-		float HairTransparency;
-		float HairHitT;
-
-		TraceHairVoxels(
-			ReflectionTracingCoord.Coord,
-			SceneDepth,
-			// Use (Translated)WorldPosition instead of SamplePosition, as the bias is too strong otherwise. This is not an issue as 
-			// the voxel structure does not cause any self shadowing issue
-			TranslatedWorldPosition,
-			RayData.Direction,
-			HairTraceDistance,
-			true,
-			bHairHit,
-			HairTransparency,
-			HairHitT);
-
-		if (bHairHit && HairHitT < HairTraceDistance)
-		{
-			TraceResult.Lighting *= HairTransparency;
-			TraceResult.Transparency *= HairTransparency;
-			TraceResult.OpaqueHitDistance = min(HairHitT, TraceResult.OpaqueHitDistance);
-		}
-	}
-	#endif
-
->>>>>>> 4af6daef
 	bool bHit = false;
 
 	if (TraceResult.Transparency <= .5f)
@@ -953,16 +732,6 @@
 #endif
 
 	float CoverageForFog = saturate(1.0 - TraceResult.Transparency);
-<<<<<<< HEAD
-	if (!bHit)
-	{
-#if RADIANCE_CACHE
-		if (RayData.TraceDistance < MaxTraceDistance * .99f)
-		{
-			FRadianceCacheCoverage Coverage = GetRadianceCacheCoverage(WorldPosition, RayData.Direction, InterleavedGradientNoise(ReflectionTracingCoord.Coord, View.StateFrameIndexMod8));
-			SampleRadianceCacheAndApply(Coverage, WorldPosition, RayData.Direction, RayData.ConeHalfAngle, TraceResult.Lighting, TraceResult.Transparency);
-			TraceHitDistance = RayData.TraceDistance;
-=======
 
 #if DISTANT_SCREEN_TRACES
 	if (!bHit)
@@ -996,7 +765,6 @@
 			FRadianceCacheCoverage Coverage = GetRadianceCacheCoverage(WorldPosition, RayData.Direction, InterleavedGradientNoise(ReflectionTracingCoord.Coord, View.StateFrameIndexMod8));
 			SampleRadianceCacheAndApply(Coverage, WorldPosition, RayData.Direction, RayData.ConeHalfAngle, TraceResult.Lighting, TraceResult.Transparency);
 			TraceHitDistance = RayData.RadianceCacheMaxTraceDistance;
->>>>>>> 4af6daef
 		}
 		else
 #endif
@@ -1038,17 +806,10 @@
 {
 	if (DispatchThreadId < CompactedTraceTexelAllocator[0])
 	{
-<<<<<<< HEAD
-		uint2 ReflectionTracingCoord;
-		float TraceHitDistance;
-		float MaxTraceDistance;
-		DecodeTraceTexel(CompactedTraceTexelData[DispatchThreadId], ReflectionTracingCoord, TraceHitDistance, MaxTraceDistance);
-=======
 		const FReflectionTracingCoord ReflectionTracingCoord = DecodeTraceTexel(CompactedTraceTexelData[DispatchThreadId]);
 
 		bool bUnused;
 		float TraceHitDistance = DecodeRayDistance(RWTraceHit[ReflectionTracingCoord.CoordFlatten], bUnused);
->>>>>>> 4af6daef
 
 		TraceVoxels(ReflectionTracingCoord, TraceHitDistance);
 	}
