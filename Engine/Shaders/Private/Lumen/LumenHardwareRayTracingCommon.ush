--- conflicted
+++ resolved
@@ -24,50 +24,25 @@
 #if !COMPUTESHADER
 #include "LumenHardwareRayTracingPlatformCommon.ush"
 #endif
-<<<<<<< HEAD
 
 #if COMPUTESHADER
 #include "../RayTracing/TraceRayInline.ush"
 #endif
 
-float3 CalcPrevWorldPositionFromGPUSceneInstanceIndex(float3 WorldPosition, uint GPUSceneInstanceIndex)
+float3 CalcPrevTranslatedWorldPositionFromGPUSceneInstanceIndex(float3 TranslatedWorldPosition, uint GPUSceneInstanceIndex)
 {
 	FInstanceSceneData InstanceSceneData = GetInstanceSceneData(GPUSceneInstanceIndex, View.InstanceSceneDataSOAStride);
-	float4 LocalPosition = mul(float4(WorldPosition, 1), LWCHackToFloat(InstanceSceneData.WorldToLocal));
-	float3 PrevWorldPosition = mul(LocalPosition, LWCHackToFloat(InstanceSceneData.PrevLocalToWorld)).xyz;
-	return PrevWorldPosition;
-}
-=======
-
-#if COMPUTESHADER
-#include "../RayTracing/TraceRayInline.ush"
-#endif
->>>>>>> d731a049
-
-float3 CalcPrevTranslatedWorldPositionFromGPUSceneInstanceIndex(float3 TranslatedWorldPosition, uint GPUSceneInstanceIndex)
-{
-	FInstanceSceneData InstanceSceneData = GetInstanceSceneData(GPUSceneInstanceIndex, View.InstanceSceneDataSOAStride);
-<<<<<<< HEAD
-	float3 LocalPosition = mul(float4(WorldPosition, 1), LWCHackToFloat(InstanceSceneData.WorldToLocal)).xyz;
-	return LocalPosition;
-=======
 
 	FLWCVector3 WorldPosition = LWCSubtract(LWCPromote(TranslatedWorldPosition), PrimaryView.PreViewTranslation);
 	float3 LocalPosition = LWCMultiply(WorldPosition, InstanceSceneData.WorldToLocal);
 	FLWCVector3 PrevWorldPosition = LWCMultiply(LocalPosition, InstanceSceneData.PrevLocalToWorld);
 	return LWCToFloat(LWCAdd(PrevWorldPosition, PrimaryView.PreViewTranslation));
->>>>>>> d731a049
 }
 
 #ifndef ENABLE_NEAR_FIELD_TRACING
 #define ENABLE_NEAR_FIELD_TRACING 1
 #endif // ENABLE_NEAR_FIELD_TRACING
 
-<<<<<<< HEAD
-#ifndef ENABLE_TRANSLUCENT_SKIP_COUNT
-#define ENABLE_TRANSLUCENT_SKIP_COUNT 1
-#endif // ENABLE_TRANSLUCENT_SKIP_COUNT
-=======
 #ifndef LUMEN_HARDWARE_INLINE_RAYTRACING
 #define LUMEN_HARDWARE_INLINE_RAYTRACING 0
 #endif
@@ -92,32 +67,6 @@
 void name##_INTERNAL(uint3 DispatchThreadIndex, uint3 DispatchGroupId, uint DispatchGroupIndex)
 
 #endif // LUMEN_HARDWARE_INLINE_RAYTRACING
->>>>>>> d731a049
-
-#ifndef LUMEN_HARDWARE_INLINE_RAYTRACING
-#define LUMEN_HARDWARE_INLINE_RAYTRACING 0
-#endif
-
-// Helper macro to set common entry point for passes that have both inline (CS) and non-inline (RGS) version.
-// Given "name" it will create "nameCS" entry point for compute and "nameRGS" for raygen shader.
-#if LUMEN_HARDWARE_INLINE_RAYTRACING
-
-#define LUMEN_HARDWARE_RAY_TRACING_ENTRY(name)\
-void name##_INTERNAL(uint3 DispatchThreadIndex);\
-[numthreads(INLINE_RAY_TRACING_THREAD_GROUP_SIZE_X, INLINE_RAY_TRACING_THREAD_GROUP_SIZE_Y, 1)]\
-void name##CS(uint3 DispatchThreadIndex : SV_DispatchThreadID) {\
-	name##_INTERNAL(DispatchThreadIndex);}\
-void name##_INTERNAL(uint3 DispatchThreadIndex)
-
-#else // LUMEN_HARDWARE_RAYTRACING
-
-#define LUMEN_HARDWARE_RAY_TRACING_ENTRY(name)\
-void name##_INTERNAL(uint3 DispatchThreadIndex);\
-RAY_TRACING_ENTRY_RAYGEN(name##RGS){\
-name##_INTERNAL(DispatchRaysIndex());}\
-void name##_INTERNAL(uint3 DispatchThreadIndex)
-
-#endif // LUMEN_HARDWARE_INLINE_RAYTRACING
 
 // Lighting modes
 #define LIGHTING_FROM_SURFACE_CACHE 0
@@ -155,35 +104,24 @@
 struct FRayTracedLightingContext
 {
 	RaytracingAccelerationStructure TLAS;
-<<<<<<< HEAD
-	StructuredBuffer<FHitGroupRootConstants> HitGroupData;
-=======
 
 #if LUMEN_HARDWARE_INLINE_RAYTRACING
 	StructuredBuffer<FHitGroupRootConstants> HitGroupData;
 	StructuredBuffer<FRayTracingSceneMetadataRecord> RayTracingSceneMetadata;
 #endif // LUMEN_HARDWARE_INLINE_RAYTRACING
 
->>>>>>> d731a049
 	FRayCone RayCone;
 	uint2 TraceCoord;
 	uint LinearCoord;
 	uint InstanceMask;
-<<<<<<< HEAD
-	int TranslucentSkipCountMax;
-=======
->>>>>>> d731a049
 	uint MaxTraversalIterations; // Max ray tracing traversal iterations on supported platforms
 	float FarFieldMaxTraceDistance;
 	float3 FarFieldReferencePos;
 
-<<<<<<< HEAD
-=======
 	// Any hit shading
 	bool bAlphaMasking;
 	uint TranslucentSkipCountMax;
 
->>>>>>> d731a049
 	uint CullingMode;
 	bool bHiResSurface;	// Whether to sample high res surface cache data or low res always resident pages
 	bool bAcceptFirstHitAndEndSearch;
@@ -232,11 +170,6 @@
 	in int TranslucentSkipCountMax,
 	uint MaxTraversalIterations
 )
-<<<<<<< HEAD
-{
-	bool bHiResSurface = false;
-	return CreateRayTracedLightingContext(TLAS, RayCone, TraceCoord, LinearCoord, CullingMode, TranslucentSkipCountMax, MaxTraversalIterations, bHiResSurface);
-=======
 {
 	bool bHiResSurface = false;
 	return CreateRayTracedLightingContext(TLAS, RayCone, TraceCoord, LinearCoord, CullingMode, TranslucentSkipCountMax, MaxTraversalIterations, bHiResSurface);
@@ -263,7 +196,6 @@
 	MinimalRayResult.bHit = false;
 	MinimalRayResult.bCompleted = true;
 	return MinimalRayResult;
->>>>>>> d731a049
 }
 
 struct FRayTracedLightingResult
@@ -302,26 +234,6 @@
 	return Result;
 }
 
-<<<<<<< HEAD
-#if !COMPUTESHADER
-bool TraceLumenHitLightingRay(
-	in RayDesc Ray,
-	inout FRayTracedLightingContext Context,
-	inout FLumenRayHitBookmark Bookmark,
-	inout FPackedMaterialClosestHitPayload Payload
-)
-{
-	uint RayFlags = 0;
-	if (Context.bUseBookmark)
-	{
-		TraceLumenShadingRay(Context.TLAS, RayFlags, Context.InstanceMask, RAY_TRACING_SHADER_SLOT_MATERIAL, RAY_TRACING_NUM_SHADER_SLOTS, 0, Ray, Bookmark, Payload);
-	}
-	else
-	{
-		TraceLumenShadingRay(Context.TLAS, RayFlags, Context.InstanceMask, RAY_TRACING_SHADER_SLOT_MATERIAL, RAY_TRACING_NUM_SHADER_SLOTS, 0, Ray, Payload);
-	}
-	return Payload.IsHit();
-=======
 FRayTracedLightingResult CreateRayTracedLightingResult(
 	FRayDesc Ray,
 	FRayTracedLightingContext Context,
@@ -360,50 +272,8 @@
 	}
 
 	return Result;
->>>>>>> d731a049
-}
-#endif // !COMPUTESHADER
-
-struct FLumenMinimalRayResult
-{
-	bool bHit;
-	bool bCompleted;
-};
-
-<<<<<<< HEAD
-FLumenMinimalRayResult TraceLumenMinimalRay(
-	in RayDesc Ray,
-	inout FRayTracedLightingContext Context,
-	inout FLumenMinimalPayload Payload,
-	inout FLumenRayHitBookmark Bookmark
-)
-{
-	Payload = (FLumenMinimalPayload)0;
-
-	FLumenMinimalRayResult MinimalRayResult;
-	MinimalRayResult.bHit = false;
-	MinimalRayResult.bCompleted = true;
-	
-	// UE_RAY_TRACING_LIGHTWEIGHT_CLOSEST_HIT_SHADER is required to trace TraceLumenMinimalRay for performance reasons
-	// Ignored when we are using inline ray tracing
-	#if UE_RAY_TRACING_LIGHTWEIGHT_CLOSEST_HIT_SHADER == 0 && !LUMEN_HARDWARE_INLINE_RAYTRACING
-	{
-		// Return a X hit pattern if define wasn't set
-		const bool TileX = Context.TraceCoord.x % 4 < 2;
-		const bool TileY = Context.TraceCoord.y % 4 < 2;
-		if (TileX ^ TileY)
-		{
-			Payload.HitT = Ray.TMin;
-		}
-		else
-		{
-			Payload.SetMiss();	
-		}		
-
-		MinimalRayResult.bHit = Payload.IsHit();
-		MinimalRayResult.bCompleted = true;
-		return MinimalRayResult;
-=======
+}
+
 #if !COMPUTESHADER
 bool TraceLumenHitLightingRay(
 	in FRayDesc Ray,
@@ -416,7 +286,6 @@
 	if (Context.bUseBookmark)
 	{
 		TraceLumenShadingRay(Context.TLAS, RayFlags, Context.InstanceMask, RAY_TRACING_SHADER_SLOT_MATERIAL, RAY_TRACING_NUM_SHADER_SLOTS, 0, Ray.GetNativeDesc(), Bookmark, Payload);
->>>>>>> d731a049
 	}
 	else
 	{
@@ -438,87 +307,6 @@
 	RayFlags |= Context.bAcceptFirstHitAndEndSearch ? RAY_FLAG_ACCEPT_FIRST_HIT_AND_END_SEARCH : 0;
 	RayFlags |= Context.bSkipClosestHitShader ? RAY_FLAG_SKIP_CLOSEST_HIT_SHADER : 0;
 
-<<<<<<< HEAD
-#if LUMEN_HARDWARE_INLINE_RAYTRACING	
-	FTraceRayInlineResult TraceResult = TraceRayInline(Context.TLAS, RayFlags, Context.InstanceMask, Ray, Context.MaxTraversalIterations);
-	if (TraceResult.IsHit())
-	{
-		Payload.HitT = TraceResult.HitT;
-
-		const int Primitive = TraceResult.InstanceID;
-		Payload.SetPrimitiveIndex(Primitive);
-
-		// Our SBTs always have 2 slots per material. Therefore InstanceContributionToHitGroupIndex has a RAY_TRACING_NUM_SHADER_SLOTS multiplier.
-		// But because we only encode 1 material into LumenHardwareRayTracingHitDataBuffer we want to get actual material index.
-		uint InstanceContributionIndex = TraceResult.InstanceContributionToHitGroupIndex / RAY_TRACING_NUM_SHADER_SLOTS;
-		uint HitGroupIndex = TraceResult.GeometryIndex + InstanceContributionIndex;
-
-		FHitGroupRootConstants HitData = Context.HitGroupData[HitGroupIndex];
-
-		const int PrimitiveInstanceIndex = TraceResult.InstanceIndex - HitData.BaseInstanceIndex;
-		Payload.SetInstanceIndex(PrimitiveInstanceIndex);
-
-		uint MaterialShaderIndex = HitData.UserData & 0x3FFFFFFF;
-		Payload.SetMaterialShaderIndex(MaterialShaderIndex);
-
-		uint bIsTranslucent = (HitData.UserData >> 31) & 0x1;
-		Payload.SetIsTranslucent(bIsTranslucent);
-
-		uint bIsTwoSided = (HitData.UserData >> 30) & 0x1;
-		Payload.SetIsTwoSided(bIsTwoSided);
-
-		float3 WorldNormal = TraceResult.WorldGeometryNormal;
-		Payload.SetWorldNormal(WorldNormal);
-
-		Bookmark.PackedData = TraceResult.Bookmark;
-	}
-	else
-	{
-		Payload.SetMiss();
-	}
-	MinimalRayResult.bCompleted = TraceResult.bIsCompleted;
-#else
-	{
-		TraceLumenRay(Context.TLAS, RayFlags, Context.InstanceMask, RAY_TRACING_SHADER_SLOT_MATERIAL, RAY_TRACING_NUM_SHADER_SLOTS, 0, Ray, Payload, Bookmark);
-	}
-#endif // LUMEN_HARDWARE_INLINE_RAYTRACING
-
-	MinimalRayResult.bHit = Payload.IsHit();
-	return MinimalRayResult;
-}
-
-FLumenMinimalRayResult TraceLumenMinimalRay(
-	in RayDesc Ray,
-	inout FRayTracedLightingContext Context,
-	inout FLumenMinimalPayload Payload
-)
-{
-	FLumenRayHitBookmark Bookmark;
-	return TraceLumenMinimalRay(Ray, Context, Payload, Bookmark);
-}
-
-FLumenMinimalRayResult TraceLumenMinimalRayWithRetries(
-	RayDesc Ray,
-	inout FRayTracedLightingContext Context,
-	inout FLumenMinimalPayload Payload,
-	inout FLumenRayHitBookmark Bookmark)
-{
-	FLumenMinimalRayResult MinimalRayResult = TraceLumenMinimalRay(Ray, Context, Payload, Bookmark);
-
-#if ENABLE_TRANSLUCENT_SKIP_COUNT
-	int TranslucentSkipCount = 0;
-	while (MinimalRayResult.bHit && Payload.IsTranslucent() && TranslucentSkipCount < Context.TranslucentSkipCountMax)
-	{
-		float Epsilon = 0.01;
-		Ray.TMin = Payload.HitT + Epsilon;
-
-		MinimalRayResult = TraceLumenMinimalRay(Ray, Context, Payload, Bookmark);
-
-		TranslucentSkipCount++;
-	}
-#endif // ENABLE_TRANSLUCENT_SKIP_COUNT
-
-=======
 	#if LUMEN_HARDWARE_INLINE_RAYTRACING
 	{
 		FTraceRayInlineContext TraceRayInlineContext = CreateTraceRayInlineContext();
@@ -590,7 +378,6 @@
 		MinimalRayResult.SceneInstanceIndex = GetGPUSceneInstanceIndex(Payload.GetPrimitiveIndex(), Payload.GetInstanceIndex());
 		MinimalRayResult.MaterialShaderIndex = Payload.GetMaterialShaderIndex();
 	}
->>>>>>> d731a049
 	return MinimalRayResult;
 }
 
@@ -602,12 +389,7 @@
 	float HitDistance,
 	uint SceneInstanceIndex,
 	float3 DiffuseColor,
-<<<<<<< HEAD
-	int LightingMode,
-	inout bool bValidSurfaceCache
-=======
 	int LightingMode
->>>>>>> d731a049
 )
 {
 	float InterpolateRadius = tan(Context.RayCone.SpreadAngle) * HitDistance;
@@ -621,21 +403,13 @@
 	FSurfaceCacheSample SurfaceCacheSample = SampleLumenMeshCards(
 		Context.TraceCoord,
 		MeshCardsIndex,
-<<<<<<< HEAD
-		RayHitWorldPosition,
-=======
 		RayHitTranslatedWorldPosition - LWCHackToFloat(PrimaryView.PreViewTranslation), // LUMEN_LWC_TODO
->>>>>>> d731a049
 		RayHitWorldNormal,
 		InterpolateRadius,
 		SurfaceCacheBias,
 		Context.bHiResSurface,
 		AtlasId
 	);
-<<<<<<< HEAD
-	bValidSurfaceCache = SurfaceCacheSample.bValid;
-=======
->>>>>>> d731a049
 
 	// Apply shading when evaluating the material
 	if (LightingMode != LIGHTING_FROM_SURFACE_CACHE)
@@ -690,51 +464,6 @@
 
 	FRayIntersectionBookmark Bookmark = (FRayIntersectionBookmark)0;
 	TraceDeferredMaterialGatherRay(Context.TLAS, RayFlags, Context.InstanceMask, Ray.GetNativeDesc(), Bookmark, DeferredMaterialPayload);
-
-	return DeferredMaterialPayload.IsHit();
-}
-
-float3 CalculateRayTracedLightingFromSurfaceCache(
-	in RayDesc Ray,
-	in FRayTracedLightingContext Context,
-	FLumenMinimalPayload Payload,
-	float HitDistance,
-	uint SceneInstanceIndex,
-	inout uint bValidSurfaceCache
-)
-{
-	float3 RayHitWorldNormal = Payload.GetWorldNormal();
-	float3 RayHitWorldPosition = Ray.Origin + Ray.Direction * HitDistance;
-	float3 DiffuseColor = 0;
-	float3 SurfaceCacheRadiance = CalculateSurfaceCacheLighting(Ray, Context, RayHitWorldPosition, RayHitWorldNormal, HitDistance, SceneInstanceIndex, DiffuseColor, LIGHTING_FROM_SURFACE_CACHE, bValidSurfaceCache);
-	
-	float3 Radiance = 0;
-
-	// The Surface Cache lighting was computed using the front face, don't leak to the backface
-	if (dot(Ray.Direction, RayHitWorldNormal) <= 0 || Payload.IsTwoSided())
-	{
-		Radiance = SurfaceCacheRadiance;
-	}
-
-	return Radiance;
-}
-
-#if !COMPUTESHADER
-bool TraceDeferredMaterialRay(
-	in RayDesc Ray,
-	inout FRayTracedLightingContext Context,
-	inout FDeferredMaterialPayload DeferredMaterialPayload
-)
-{
-	DeferredMaterialPayload = (FDeferredMaterialPayload)0;
-	DeferredMaterialPayload.SortKey = RAY_TRACING_DEFERRED_MATERIAL_KEY_RAY_MISS;
-	DeferredMaterialPayload.PixelCoordinates = (Context.TraceCoord.y << 16) | Context.TraceCoord.x;
-
-	uint RayFlags = RAY_FLAG_FORCE_OPAQUE;
-	RayFlags |= Context.CullingMode;
-
-	FRayIntersectionBookmark Bookmark = (FRayIntersectionBookmark)0;
-	TraceDeferredMaterialGatherRay(Context.TLAS, RayFlags, Context.InstanceMask, Ray, Bookmark, DeferredMaterialPayload);
 
 	return DeferredMaterialPayload.IsHit();
 }
@@ -776,8 +505,6 @@
 	return DirectLighting;
 }
 
-<<<<<<< HEAD
-=======
 float3 GetDirectionalAlbedo(inout FPackedMaterialClosestHitPayload PackedPayload, in FRayDesc Ray)
 #if STRATA_ENABLED
 {
@@ -812,7 +539,6 @@
 }
 #endif // STRATA_ENABLED
 
->>>>>>> d731a049
 float3 CalculateRayTracedLighting(
 	in FRayDesc Ray,
 	in FRayTracedLightingContext Context,
@@ -842,10 +568,6 @@
 	}
 	else
 	{
-<<<<<<< HEAD
-		bool bValidSurfaceCache = false;
-		float3 SurfaceCacheRadiance = CalculateSurfaceCacheLighting(Ray, Context, RayHitWorldPosition, RayHitWorldNormal, HitDistance, SceneInstanceIndex, DiffuseColor, LightingMode, bValidSurfaceCache);
-=======
 		// STRATA_TODO: current when HWRT is enabled, this part will crash with Strata enabled when running Lumen scene visualization. 
 		// It seems to be related to cards data not be properly bound at shader compilation but it is unclear why as all seems correct.
 		#if ENABLE_VISUALIZE_MODE && STRATA_ENABLED
@@ -853,16 +575,11 @@
 		#else
 		FSurfaceCacheSample SurfaceCacheSample = CalculateSurfaceCacheLighting(Ray, Context, RayHitTranslatedWorldPosition, RayHitWorldNormal, HitDistance, SceneInstanceIndex, DiffuseColor, LightingMode);
 		#endif
->>>>>>> d731a049
 
 		// The Surface Cache lighting was computed using the front face, don't leak to the backface
 		if (dot(Ray.Direction, RayHitWorldNormal) <= 0 || (Payload.GetFlags() | RAY_TRACING_PAYLOAD_OUTPUT_FLAG_TWO_SIDED))
 		{
-<<<<<<< HEAD
-			Radiance += SurfaceCacheRadiance;
-=======
 			Radiance += SurfaceCacheSample.Lighting;
->>>>>>> d731a049
 		}
 	}
 	return Radiance;
@@ -910,8 +627,7 @@
 }
 
 FRayTracedLightingResult TraceAndCalculateRayTracedLighting(
-<<<<<<< HEAD
-	in RayDesc Ray,
+	in FRayDesc Ray,
 	inout FRayTracedLightingContext Context,
 	int LightingMode
 )
@@ -921,30 +637,6 @@
 	return TraceAndCalculateRayTracedLighting(Ray, Context, LightingMode, Bookmark);
 }
 
-#endif // !COMPUTESHADER
-
-FRayTracedLightingResult TraceAndCalculateRayTracedLightingFromSurfaceCache(
-	in RayDesc Ray,
-	in FRayTracedLightingContext Context
-=======
-	in FRayDesc Ray,
-	inout FRayTracedLightingContext Context,
-	int LightingMode
->>>>>>> d731a049
-)
-{
-	Context.bUseBookmark = false;
-	FLumenRayHitBookmark Bookmark;
-	return TraceAndCalculateRayTracedLighting(Ray, Context, LightingMode, Bookmark);
-}
-
-<<<<<<< HEAD
-#if ENABLE_NEAR_FIELD_TRACING
-	{
-		FLumenMinimalRayResult MinimalRayResult = TraceLumenMinimalRayWithRetries(Ray, Context, Payload, Result.Bookmark);
-		Result.bIsHit = MinimalRayResult.bHit;
-		Result.bIsCompleted = MinimalRayResult.bCompleted;
-=======
 #endif // !COMPUTESHADER
 
 /**
@@ -967,7 +659,6 @@
 				return SurfaceCacheSample.Opacity >= 0.5f;
 			}
 		}
->>>>>>> d731a049
 	}
 
 	return true;
@@ -1003,57 +694,12 @@
 		}
 	}
 
-<<<<<<< HEAD
-		uint SceneInstanceIndex = GetGPUSceneInstanceIndex(Payload.GetPrimitiveIndex(), Payload.GetInstanceIndex());
-		Result.Radiance = CalculateRayTracedLightingFromSurfaceCache(Ray, Context, Payload, Result.TraceHitDistance, SceneInstanceIndex, Result.bValidSurfaceCache);
-=======
 	FSurfaceCacheSample SurfaceCacheSample = InitSurfaceCacheSample();
 	if (MinimalRayResult.bHit && MinimalRayResult.bCompleted)
 	{
 		SurfaceCacheSample = SampleLumenMinimalRayHit(Ray, Context, MinimalRayResult);
->>>>>>> d731a049
-	}
-
-<<<<<<< HEAD
-#if ENABLE_FAR_FIELD_TRACING
-	if (!Result.bIsHit && Result.bIsCompleted)
-	{
-		float3 NonRebasedRayOrigin = Ray.Origin;
-
-		Ray.Origin += Context.FarFieldReferencePos;
-		Ray.TMin = Ray.TMax;
-		Ray.TMax = Context.FarFieldMaxTraceDistance;
-		Context.InstanceMask = RAY_TRACING_MASK_FAR_FIELD;
-
-		FLumenMinimalRayResult MinimalRayResult = TraceLumenMinimalRay(Ray, Context, Payload, Result.Bookmark);
-		Result.bIsHit = MinimalRayResult.bHit;
-		Result.bIsCompleted = MinimalRayResult.bCompleted;
-
-		Ray.Origin = NonRebasedRayOrigin;
-
-		if (Result.bIsHit)
-		{
-			Result.TraceHitDistance = Payload.HitT;
-			Result.MaterialShaderIndex = Payload.GetMaterialShaderIndex();
-			Result.bIsFarField = true;
-
-			uint SceneInstanceIndex = GetGPUSceneInstanceIndex(Payload.GetPrimitiveIndex(), Payload.GetInstanceIndex());
-			Result.Radiance = CalculateRayTracedLightingFromSurfaceCache(Ray, Context, Payload, Result.TraceHitDistance, SceneInstanceIndex, Result.bValidSurfaceCache);
-		}
-	}
-#endif // ENABLE_FAR_FIELD_TRACING
-
-	Result.bIsRadianceCompleted = Result.bValidSurfaceCache;
-
-	// Force a black hit when reached max iterations without hitting anything
-	if (!Result.bIsHit && !Result.bIsCompleted)
-	{
-		Result.bIsHit = true;
-		Result.TraceHitDistance = Ray.TMax;
-		Result.bIsRadianceCompleted = true;
-		Result.Radiance = float3(0.0f, 0.0f, 0.0f);
-	}
-=======
+	}
+
 	return CreateRayTracedLightingResult(Ray, Context, MinimalRayResult, SurfaceCacheSample);
 }
 
@@ -1105,7 +751,6 @@
 		}
 	}
 	#endif
->>>>>>> d731a049
 
 	return Result;
 }