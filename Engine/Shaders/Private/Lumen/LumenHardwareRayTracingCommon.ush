--- conflicted
+++ resolved
@@ -15,18 +15,11 @@
 #include "../RayTracing/RayTracingCommon.ush"
 #include "../RayTracing/RayTracingDeferredMaterials.ush"
 #if !COMPUTESHADER
-<<<<<<< HEAD
-#include "../RayTracing/RayTracingDeferredShadingCommon.ush"
-#include "../RayTracing/RayTracingLightingCommon.ush"
-#endif
-=======
 	#include "../RayTracing/RayTracingDeferredShadingCommon.ush"
 	#include "../RayTracing/RayTracingLightingCommon.ush"
 #endif
 #include "../RayTracing/RayTracingReflectionEnvironment.ush"
->>>>>>> 4af6daef
 #include "LumenHardwareRayTracingPayloadCommon.ush"
-#include "LumenHardwareRayTracingPipelineCommon.ush"
 
 #if !COMPUTESHADER
 #include "LumenHardwareRayTracingPlatformCommon.ush"
@@ -36,11 +29,6 @@
 #include "../RayTracing/TraceRayInline.ush"
 #endif
 
-<<<<<<< HEAD
-float3 CalcPrevTranslatedWorldPositionFromGPUSceneInstanceIndex(float3 TranslatedWorldPosition, uint GPUSceneInstanceIndex)
-{
-	FInstanceSceneData InstanceSceneData = GetInstanceSceneData(GPUSceneInstanceIndex, View.InstanceSceneDataSOAStride);
-=======
 #include "LumenReflectionsCombine.ush"
 #include "LumenTracingCommon.ush"
 #include "SurfaceCache/LumenSurfaceCacheSampling.ush"
@@ -48,7 +36,6 @@
 float3 CalcPrevTranslatedWorldPositionFromGPUSceneInstanceIndex(float3 TranslatedWorldPosition, uint GPUSceneInstanceIndex)
 {
 	FInstanceSceneData InstanceSceneData = GetInstanceSceneData(GPUSceneInstanceIndex, Scene.GPUScene.InstanceDataSOAStride);
->>>>>>> 4af6daef
 
 	FLWCVector3 WorldPosition = LWCSubtract(LWCPromote(TranslatedWorldPosition), PrimaryView.PreViewTranslation);
 	float3 LocalPosition = LWCMultiply(WorldPosition, InstanceSceneData.WorldToLocal);
@@ -64,14 +51,11 @@
 #define LUMEN_HARDWARE_INLINE_RAYTRACING 0
 #endif
 
-<<<<<<< HEAD
-=======
 // Whether to skip back-face and two-sided hits for a short distance
 #ifndef AVOID_SELF_INTERSECTIONS
 	#define AVOID_SELF_INTERSECTIONS 0
 #endif
 
->>>>>>> 4af6daef
 // Helper macro to set common entry point for passes that have both inline (CS) and non-inline (RGS) version.
 // Given "name" it will create "nameCS" entry point for compute and "nameRGS" for raygen shader.
 #if LUMEN_HARDWARE_INLINE_RAYTRACING
@@ -121,16 +105,6 @@
 	return ClippedNearFieldMaxTraceDistance;
 }
 
-<<<<<<< HEAD
-float CalcDitheredDistance(uint2 TraceCoord, float StartDistance, float EndDistance)
-{
-	const float Dither = InterleavedGradientNoise(TraceCoord, View.StateFrameIndexMod8);
-	float DitheredDistance = lerp(StartDistance, EndDistance, Dither);
-	return DitheredDistance;
-}
-
-=======
->>>>>>> 4af6daef
 struct FHitGroupRootConstants
 {
 	uint BaseInstanceIndex;
@@ -139,11 +113,6 @@
 
 struct FRayTracedLightingContext
 {
-<<<<<<< HEAD
-	RaytracingAccelerationStructure TLAS;
-
-=======
->>>>>>> 4af6daef
 #if LUMEN_HARDWARE_INLINE_RAYTRACING
 	StructuredBuffer<FHitGroupRootConstants> HitGroupData;
 	StructuredBuffer<FRayTracingSceneMetadataRecord> RayTracingSceneMetadata;
@@ -153,26 +122,16 @@
 	uint2 TraceCoord;
 	uint LinearCoord;
 	uint InstanceMask;
-<<<<<<< HEAD
-	uint MaxTraversalIterations; // Max ray tracing traversal iterations on supported platforms
-=======
 
 	// Max ray tracing traversal iterations on supported platforms
 	uint MaxTraversalIterations;
 
->>>>>>> 4af6daef
 	float MinTraceDistanceToSampleSurfaceCache;
 	float FarFieldMaxTraceDistance;
 	float3 FarFieldReferencePos;
 
 	// Any hit shading
 	bool bAlphaMasking;
-<<<<<<< HEAD
-	uint TranslucentSkipCountMax;
-
-	uint CullingMode;
-	bool bHiResSurface;	// Whether to sample high res surface cache data or low res always resident pages
-=======
 	uint MaxReflectionBounces;
 
 	uint CullingMode;
@@ -180,7 +139,6 @@
 	// Whether to sample high res surface cache data or low res always resident pages
 	bool bHiResSurface;
 
->>>>>>> 4af6daef
 	bool bAcceptFirstHitAndEndSearch;
 	bool bSkipClosestHitShader;
 	bool bCalculateHitVelocity;
@@ -192,10 +150,6 @@
 	in uint2 TraceCoord,
 	in uint LinearCoord,
 	in uint CullingMode,
-<<<<<<< HEAD
-	in int TranslucentSkipCountMax,
-=======
->>>>>>> 4af6daef
 	uint MaxTraversalIterations,
 	bool bHiResSurface
 )
@@ -205,13 +159,8 @@
 	Context.TraceCoord = TraceCoord;
 	Context.LinearCoord = LinearCoord;
 	Context.InstanceMask = RAY_TRACING_MASK_OPAQUE;
-<<<<<<< HEAD
-	Context.TranslucentSkipCountMax = TranslucentSkipCountMax;
-	Context.bAlphaMasking = true;
-=======
 	Context.bAlphaMasking = true;
 	Context.MaxReflectionBounces = 1;
->>>>>>> 4af6daef
 	Context.FarFieldMaxTraceDistance = -1.0;
 	Context.FarFieldReferencePos = 0;
 	Context.MaxTraversalIterations = MaxTraversalIterations;
@@ -230,19 +179,11 @@
 	in uint2 TraceCoord,
 	in uint LinearCoord,
 	in uint CullingMode,
-<<<<<<< HEAD
-	in int TranslucentSkipCountMax,
-=======
->>>>>>> 4af6daef
 	uint MaxTraversalIterations
 )
 {
 	bool bHiResSurface = false;
-<<<<<<< HEAD
-	return CreateRayTracedLightingContext(TLAS, RayCone, TraceCoord, LinearCoord, CullingMode, TranslucentSkipCountMax, MaxTraversalIterations, bHiResSurface);
-=======
 	return CreateRayTracedLightingContext(RayCone, TraceCoord, LinearCoord, CullingMode, MaxTraversalIterations, bHiResSurface);
->>>>>>> 4af6daef
 }
 
 struct FLumenMinimalRayResult
@@ -305,7 +246,6 @@
 	Result.Bookmark.PackedData[1] = 0xFFFFFFFF;
 
 	return Result;
-<<<<<<< HEAD
 }
 
 FRayTracedLightingResult CreateRayTracedLightingResult(
@@ -327,7 +267,7 @@
 		Result.MaterialShaderIndex = MinimalRayResult.MaterialShaderIndex;
 		Result.Bookmark = MinimalRayResult.Bookmark;
 		Result.bIsRadianceCompleted = SurfaceCacheSample.bValid;
-		Result.Radiance = SurfaceCacheSample.Lighting;
+		Result.Radiance = SurfaceCacheSample.Radiance;
 		Result.GeometryWorldNormal = MinimalRayResult.HitNormal;
 	}
 
@@ -351,54 +291,7 @@
 
 #if !COMPUTESHADER
 bool TraceLumenHitLightingRay(
-=======
-}
-
-FRayTracedLightingResult CreateRayTracedLightingResult(
-	FRayDesc Ray,
-	FRayTracedLightingContext Context,
-	FLumenMinimalRayResult MinimalRayResult,
-	FSurfaceCacheSample SurfaceCacheSample)
-{
-	FRayTracedLightingResult Result = CreateRayTracedLightingResult();
-	Result.TraceHitDistance = Ray.TMax;
-	Result.bIsHit = MinimalRayResult.bHit;
-	Result.bIsCompleted = MinimalRayResult.bCompleted;
-	Result.bIsFarField = Context.InstanceMask == RAY_TRACING_MASK_FAR_FIELD;
-	Result.bHitTwoSided = MinimalRayResult.bTwoSided;
-
-	if (MinimalRayResult.bHit)
-	{
-		Result.TraceHitDistance = MinimalRayResult.HitT;
-		Result.MaterialShaderIndex = MinimalRayResult.MaterialShaderIndex;
-		Result.Bookmark = MinimalRayResult.Bookmark;
-		Result.bIsRadianceCompleted = SurfaceCacheSample.bValid;
-		Result.Radiance = SurfaceCacheSample.Radiance;
-		Result.GeometryWorldNormal = MinimalRayResult.HitNormal;
-	}
-
-	if (MinimalRayResult.bHit && Context.bCalculateHitVelocity)
-	{
-		float3 TranslatedWorldPosition = Ray.Origin + Ray.Direction * MinimalRayResult.HitT;
-		Result.WorldVelocity = TranslatedWorldPosition - CalcPrevTranslatedWorldPositionFromGPUSceneInstanceIndex(TranslatedWorldPosition, MinimalRayResult.SceneInstanceIndex);
-	}
-
-	// Force a black hit when reached max iterations without hitting anything
-	if (!Result.bIsHit && !Result.bIsCompleted)
-	{
-		Result.bIsHit = true;
-		Result.TraceHitDistance = Ray.TMax;
-		Result.bIsRadianceCompleted = true;
-		Result.Radiance = float3(0.0f, 0.0f, 0.0f);
-	}
-
-	return Result;
-}
-
-#if !COMPUTESHADER
-bool TraceLumenHitLightingRay(
 	in RaytracingAccelerationStructure TLAS,
->>>>>>> 4af6daef
 	in FRayDesc Ray,
 	inout FRayTracedLightingContext Context,
 	inout FLumenRayHitBookmark Bookmark,
@@ -408,33 +301,76 @@
 	uint RayFlags = 0;
 	if (Context.bUseBookmark)
 	{
-<<<<<<< HEAD
-		TraceLumenShadingRay(Context.TLAS, RayFlags, Context.InstanceMask, RAY_TRACING_SHADER_SLOT_MATERIAL, RAY_TRACING_NUM_SHADER_SLOTS, 0, Ray.GetNativeDesc(), Bookmark, Payload);
+		TraceLumenShadingRay(TLAS, RayFlags, Context.InstanceMask, RAY_TRACING_SHADER_SLOT_MATERIAL, RAY_TRACING_NUM_SHADER_SLOTS, 0, Ray.GetNativeDesc(), Bookmark, Payload);
 	}
 	else
 	{
-		TraceLumenShadingRay(Context.TLAS, RayFlags, Context.InstanceMask, RAY_TRACING_SHADER_SLOT_MATERIAL, RAY_TRACING_NUM_SHADER_SLOTS, 0, Ray.GetNativeDesc(), Payload);
-=======
-		TraceLumenShadingRay(TLAS, RayFlags, Context.InstanceMask, RAY_TRACING_SHADER_SLOT_MATERIAL, RAY_TRACING_NUM_SHADER_SLOTS, 0, Ray.GetNativeDesc(), Bookmark, Payload);
-	}
-	else
-	{
 		TraceLumenShadingRay(TLAS, RayFlags, Context.InstanceMask, RAY_TRACING_SHADER_SLOT_MATERIAL, RAY_TRACING_NUM_SHADER_SLOTS, 0, Ray.GetNativeDesc(), Payload);
->>>>>>> 4af6daef
 	}
 	return Payload.IsHit();
 }
 #endif // !COMPUTESHADER
 
-<<<<<<< HEAD
+/**
+ * Lumen minimal (surface cache) ray any hit shader logic shared between inline and RayGen traces.
+ */
+bool LumenMinimalRayAnyHitShader(uint UserData, float HitT, bool bHitBackFace)
+{
+	const bool bIsTwoSided = (UserData >> 30) & 0x1;
+	const bool bIsTranslucent = (UserData >> 31) & 0x1;
+
+	#if AVOID_SELF_INTERSECTIONS
+	{
+		// Avoid self-shadowing by skipping back face hits for some distance
+		if (bHitBackFace && HitT < LumenHardwareRayTracingUniformBuffer.SkipBackFaceHitDistance)
+		{
+			return false;
+		}
+
+		// SkipBackFaceHitDistance doesn't work on two sided geometry, but we still need to avoid self-intersections with the Nanite fallback mesh
+		if (bIsTwoSided && HitT < LumenHardwareRayTracingUniformBuffer.SkipTwoSidedHitDistance)
+		{
+			return false;
+		}
+	}
+	#endif
+
+	// Skip all translucent meshes
+	if (bIsTranslucent)
+	{
+		return false;
+	}
+
+	return true;
+}
+
+#if COMPUTESHADER && LUMEN_HARDWARE_INLINE_RAYTRACING
+struct FLumenTraceRayInlineCallback : FDefaultTraceRayInlineCallback
+{
+	StructuredBuffer<FHitGroupRootConstants> HitGroupData;
+
+	bool OnAnyHit(float3 ObjectRayOrigin, float3 ObjectRayDirection, FTraceRayInlineResult Hit)
+	{ 
+		// Our SBTs always have 2 slots per material. Therefore InstanceContributionToHitGroupIndex has a RAY_TRACING_NUM_SHADER_SLOTS multiplier.
+		// But because we only encode 1 material into LumenHardwareRayTracingHitDataBuffer we want to get actual material index.
+		uint InstanceContributionIndex = Hit.InstanceContributionToHitGroupIndex / RAY_TRACING_NUM_SHADER_SLOTS;
+		uint HitGroupIndex = Hit.GeometryIndex + InstanceContributionIndex;
+		FHitGroupRootConstants HitData = HitGroupData[HitGroupIndex];
+
+		return LumenMinimalRayAnyHitShader(HitData.UserData, Hit.HitT, /*bHitBackFace*/ !Hit.bIsFrontFace);
+	}
+};
+#endif
+
 FLumenMinimalRayResult TraceLumenMinimalRay(
+	in RaytracingAccelerationStructure TLAS,
 	FRayDesc Ray,
 	inout FRayTracedLightingContext Context)
 {
 	FLumenMinimalPayload Payload = (FLumenMinimalPayload)0;
 	FLumenMinimalRayResult MinimalRayResult = InitLumenMinimalRayResult();
 
-	uint RayFlags = RAY_FLAG_FORCE_OPAQUE;
+	uint RayFlags = RAY_FLAG_FORCE_NON_OPAQUE; // Run any-hit shader
 	RayFlags |= Context.CullingMode;
 	RayFlags |= Context.bAcceptFirstHitAndEndSearch ? RAY_FLAG_ACCEPT_FIRST_HIT_AND_END_SEARCH : 0;
 	RayFlags |= Context.bSkipClosestHitShader ? RAY_FLAG_SKIP_CLOSEST_HIT_SHADER : 0;
@@ -443,7 +379,11 @@
 	{
 		FTraceRayInlineContext TraceRayInlineContext = CreateTraceRayInlineContext();
 		TraceRayInlineContext.MaxIterations = Context.MaxTraversalIterations;
-		FTraceRayInlineResult TraceResult = TraceRayInline(Context.TLAS, RayFlags, Context.InstanceMask, Ray.GetNativeDesc(), TraceRayInlineContext);
+
+		FLumenTraceRayInlineCallback LumenCallback;
+		LumenCallback.HitGroupData = Context.HitGroupData;
+		FTraceRayInlineResult TraceResult = TraceRayInlineWithCallback(TLAS, RayFlags, Context.InstanceMask, Ray.GetNativeDesc(), TraceRayInlineContext, LumenCallback);
+
 		if (TraceResult.IsHit())
 		{
 			Payload.HitT = TraceResult.HitT;
@@ -496,7 +436,9 @@
 	}
 	#else
 	{
-		TraceLumenRay(Context.TLAS, RayFlags, Context.InstanceMask, RAY_TRACING_SHADER_SLOT_MATERIAL, RAY_TRACING_NUM_SHADER_SLOTS, 0, Ray.GetNativeDesc(), Payload, MinimalRayResult.Bookmark);
+		// AVOID_SELF_INTERSECTIONS AHS permutation is stored as two HitGroups
+		const uint ShaderSlotIndex = AVOID_SELF_INTERSECTIONS ? RAY_TRACING_SHADER_SLOT_SHADOW : RAY_TRACING_SHADER_SLOT_MATERIAL;
+		TraceLumenRay(TLAS, RayFlags, Context.InstanceMask, ShaderSlotIndex, RAY_TRACING_NUM_SHADER_SLOTS, 0, Ray.GetNativeDesc(), Payload, MinimalRayResult.Bookmark);
 	}
 	#endif
 
@@ -514,157 +456,8 @@
 }
 
 FSurfaceCacheSample CalculateSurfaceCacheLighting(
-	in FRayDesc Ray,
-	in FRayTracedLightingContext Context,
-=======
-/**
- * Lumen minimal (surface cache) ray any hit shader logic shared between inline and RayGen traces.
- */
-bool LumenMinimalRayAnyHitShader(uint UserData, float HitT, bool bHitBackFace)
-{
-	const bool bIsTwoSided = (UserData >> 30) & 0x1;
-	const bool bIsTranslucent = (UserData >> 31) & 0x1;
-
-	#if AVOID_SELF_INTERSECTIONS
-	{
-		// Avoid self-shadowing by skipping back face hits for some distance
-		if (bHitBackFace && HitT < LumenHardwareRayTracingUniformBuffer.SkipBackFaceHitDistance)
-		{
-			return false;
-		}
-
-		// SkipBackFaceHitDistance doesn't work on two sided geometry, but we still need to avoid self-intersections with the Nanite fallback mesh
-		if (bIsTwoSided && HitT < LumenHardwareRayTracingUniformBuffer.SkipTwoSidedHitDistance)
-		{
-			return false;
-		}
-	}
-	#endif
-
-	// Skip all translucent meshes
-	if (bIsTranslucent)
-	{
-		return false;
-	}
-
-	return true;
-}
-
-#if COMPUTESHADER && LUMEN_HARDWARE_INLINE_RAYTRACING
-struct FLumenTraceRayInlineCallback : FDefaultTraceRayInlineCallback
-{
-	StructuredBuffer<FHitGroupRootConstants> HitGroupData;
-
-	bool OnAnyHit(float3 ObjectRayOrigin, float3 ObjectRayDirection, FTraceRayInlineResult Hit)
-	{ 
-		// Our SBTs always have 2 slots per material. Therefore InstanceContributionToHitGroupIndex has a RAY_TRACING_NUM_SHADER_SLOTS multiplier.
-		// But because we only encode 1 material into LumenHardwareRayTracingHitDataBuffer we want to get actual material index.
-		uint InstanceContributionIndex = Hit.InstanceContributionToHitGroupIndex / RAY_TRACING_NUM_SHADER_SLOTS;
-		uint HitGroupIndex = Hit.GeometryIndex + InstanceContributionIndex;
-		FHitGroupRootConstants HitData = HitGroupData[HitGroupIndex];
-
-		return LumenMinimalRayAnyHitShader(HitData.UserData, Hit.HitT, /*bHitBackFace*/ !Hit.bIsFrontFace);
-	}
-};
-#endif
-
-FLumenMinimalRayResult TraceLumenMinimalRay(
-	in RaytracingAccelerationStructure TLAS,
-	FRayDesc Ray,
-	inout FRayTracedLightingContext Context)
-{
-	FLumenMinimalPayload Payload = (FLumenMinimalPayload)0;
-	FLumenMinimalRayResult MinimalRayResult = InitLumenMinimalRayResult();
-
-	uint RayFlags = RAY_FLAG_FORCE_NON_OPAQUE; // Run any-hit shader
-	RayFlags |= Context.CullingMode;
-	RayFlags |= Context.bAcceptFirstHitAndEndSearch ? RAY_FLAG_ACCEPT_FIRST_HIT_AND_END_SEARCH : 0;
-	RayFlags |= Context.bSkipClosestHitShader ? RAY_FLAG_SKIP_CLOSEST_HIT_SHADER : 0;
-
-	#if LUMEN_HARDWARE_INLINE_RAYTRACING
-	{
-		FTraceRayInlineContext TraceRayInlineContext = CreateTraceRayInlineContext();
-		TraceRayInlineContext.MaxIterations = Context.MaxTraversalIterations;
-
-		FLumenTraceRayInlineCallback LumenCallback;
-		LumenCallback.HitGroupData = Context.HitGroupData;
-		FTraceRayInlineResult TraceResult = TraceRayInlineWithCallback(TLAS, RayFlags, Context.InstanceMask, Ray.GetNativeDesc(), TraceRayInlineContext, LumenCallback);
-
-		if (TraceResult.IsHit())
-		{
-			Payload.HitT = TraceResult.HitT;
-
-			const int Primitive = TraceResult.InstanceID;
-			Payload.SetPrimitiveIndex(Primitive);
-
-			// Our SBTs always have 2 slots per material. Therefore InstanceContributionToHitGroupIndex has a RAY_TRACING_NUM_SHADER_SLOTS multiplier.
-			// But because we only encode 1 material into LumenHardwareRayTracingHitDataBuffer we want to get actual material index.
-			uint InstanceContributionIndex = TraceResult.InstanceContributionToHitGroupIndex / RAY_TRACING_NUM_SHADER_SLOTS;
-			uint HitGroupIndex = TraceResult.GeometryIndex + InstanceContributionIndex;
-
-			FHitGroupRootConstants HitData = Context.HitGroupData[HitGroupIndex];
-
-			const int PrimitiveInstanceIndex = TraceResult.InstanceIndex - HitData.BaseInstanceIndex;
-			Payload.SetInstanceIndex(PrimitiveInstanceIndex);
-
-			uint MaterialShaderIndex = HitData.UserData & 0x3FFFFFFF;
-			Payload.SetMaterialShaderIndex(MaterialShaderIndex);
-
-			uint bIsTranslucent = (HitData.UserData >> 31) & 0x1;
-			Payload.SetIsTranslucent(bIsTranslucent);
-
-			uint bIsTwoSided = (HitData.UserData >> 30) & 0x1;
-			Payload.SetIsTwoSided(bIsTwoSided);
-
-#if PLATFORM_SUPPORTS_INLINE_RAY_TRACING_TRIANGLE_ATTRIBUTES
-			FTriangleBaseAttributes Attributes = LoadInlineRayTracingTriangleAttributes(
-				Context.RayTracingSceneMetadata,
-				TraceResult.InstanceContributionToHitGroupIndex,
-				RAY_TRACING_NUM_SHADER_SLOTS,
-				TraceResult.GeometryIndex,
-				TraceResult.PrimitiveIndex
-			);
-
-			float3 LocalNormal = cross(Attributes.LocalPositions[2] - Attributes.LocalPositions[0], Attributes.LocalPositions[1] - Attributes.LocalPositions[0]);
-			float3 WorldNormal = normalize(mul((float3x3)TraceResult.ObjectToWorld3x4, LocalNormal));
-#else
-			float3 WorldNormal = TraceResult.WorldGeometryNormal;
-#endif // PLATFORM_SUPPORTS_INLINE_RAY_TRACING_TRIANGLE_ATTRIBUTES
-			Payload.SetWorldNormal(WorldNormal);
-
-			MinimalRayResult.Bookmark.PackedData = TraceResult.Bookmark;
-		}
-		else
-		{
-			Payload.SetMiss();
-		}
-		MinimalRayResult.bCompleted = TraceResult.bIsCompleted;
-	}
-	#else
-	{
-		// AVOID_SELF_INTERSECTIONS AHS permutation is stored as two HitGroups
-		const uint ShaderSlotIndex = AVOID_SELF_INTERSECTIONS ? RAY_TRACING_SHADER_SLOT_SHADOW : RAY_TRACING_SHADER_SLOT_MATERIAL;
-		TraceLumenRay(TLAS, RayFlags, Context.InstanceMask, ShaderSlotIndex, RAY_TRACING_NUM_SHADER_SLOTS, 0, Ray.GetNativeDesc(), Payload, MinimalRayResult.Bookmark);
-	}
-	#endif
-
-	MinimalRayResult.bHit = Payload.IsHit();
-	if (MinimalRayResult.bHit)
-	{
-		MinimalRayResult.bTranslucent = Payload.IsTranslucent();
-		MinimalRayResult.bTwoSided = Payload.IsTwoSided();
-		MinimalRayResult.HitNormal = Payload.GetWorldNormal();
-		MinimalRayResult.HitT = Payload.HitT;
-		MinimalRayResult.SceneInstanceIndex = GetGPUSceneInstanceIndex(Payload.GetPrimitiveIndex(), Payload.GetInstanceIndex());
-		MinimalRayResult.MaterialShaderIndex = Payload.GetMaterialShaderIndex();
-	}
-	return MinimalRayResult;
-}
-
-FSurfaceCacheSample CalculateSurfaceCacheLighting(
 	FRayDesc Ray,
 	FRayTracedLightingContext Context,
->>>>>>> 4af6daef
 	float3 RayHitTranslatedWorldPosition,
 	float3 RayHitWorldNormal,
 	float HitDistance,
@@ -672,42 +465,24 @@
 )
 {
 	float InterpolateRadius = tan(Context.RayCone.SpreadAngle) * HitDistance;
-<<<<<<< HEAD
-	// Mode and AtlasId enums are coupled
-	uint AtlasId = GetAtlasId(LightingMode);
-=======
->>>>>>> 4af6daef
 	// FarField proxies are less accurate
 	float SurfaceCacheBias = (Context.InstanceMask == RAY_TRACING_MASK_FAR_FIELD) ? 1000.0f : 20.0f;
 
 	const uint MeshCardsIndex = GetMeshCardsIndexFromSceneInstanceIndex(SceneInstanceIndex);
 
-<<<<<<< HEAD
-	FSurfaceCacheSample SurfaceCacheSample = SampleLumenMeshCards(
-=======
 	FSurfaceCacheSample SurfaceCacheSample = EvaluateRayHitFromSurfaceCache(
->>>>>>> 4af6daef
 		Context.TraceCoord,
 		MeshCardsIndex,
 		RayHitTranslatedWorldPosition - LWCHackToFloat(PrimaryView.PreViewTranslation), // LUMEN_LWC_TODO
 		RayHitWorldNormal,
 		InterpolateRadius,
 		SurfaceCacheBias,
-<<<<<<< HEAD
-		Context.bHiResSurface,
-		AtlasId
-=======
 		Context.bHiResSurface
->>>>>>> 4af6daef
 	);
 
 	// Surface cache has limited resolution. Make sure we don't self-intersect and cause leaking or GI feedback loop
 	if (HitDistance < Context.MinTraceDistanceToSampleSurfaceCache)
 	{
-<<<<<<< HEAD
-		SurfaceCacheSample.Lighting = float3(0, 0, 0);
-	}
-=======
 		SurfaceCacheSample.Radiance = float3(0, 0, 0);
 		SurfaceCacheSample.DirectLighting = float3(0, 0, 0);
 		SurfaceCacheSample.IndirectLighting = float3(0, 0, 0);
@@ -731,14 +506,10 @@
 		RayHitWorldNormal,
 		MinimalRayResult.HitT,
 		MinimalRayResult.SceneInstanceIndex);
->>>>>>> 4af6daef
 
 	// The Surface Cache lighting was computed using the front face, don't leak to the backface
 	if (dot(Ray.Direction, MinimalRayResult.HitNormal) > 0 && !MinimalRayResult.bTwoSided)
 	{
-<<<<<<< HEAD
-		SurfaceCacheSample.Lighting *= Diffuse_Lambert(DiffuseColor);
-=======
 		if (SurfaceCacheSample.bHeightfield)
 		{
 			// Reuse alpha from the other side of the heightfield, so that Landscape opacity works correctly when viewed from the other side
@@ -750,57 +521,14 @@
 			SurfaceCacheSample.Opacity = 1.0f;
 			SurfaceCacheSample.bValid = false;
 		}
->>>>>>> 4af6daef
 	}
 
 	return SurfaceCacheSample;
 }
 
-<<<<<<< HEAD
-FSurfaceCacheSample SampleLumenMinimalRayHit(
-	FRayDesc Ray,
-	FRayTracedLightingContext Context,
-	FLumenMinimalRayResult MinimalRayResult)
-{
-	float3 RayHitWorldNormal = MinimalRayResult.HitNormal;
-	float3 RayHitTranslatedWorldPosition = Ray.Origin + Ray.Direction * MinimalRayResult.HitT;
-	float3 DiffuseColor = 0;
-	FSurfaceCacheSample SurfaceCacheSample = CalculateSurfaceCacheLighting(
-		Ray,
-		Context,
-		RayHitTranslatedWorldPosition,
-		RayHitWorldNormal,
-		MinimalRayResult.HitT,
-		MinimalRayResult.SceneInstanceIndex,
-		DiffuseColor,
-		LIGHTING_FROM_SURFACE_CACHE);
-
-	// The Surface Cache lighting was computed using the front face, don't leak to the backface
-	if (dot(Ray.Direction, MinimalRayResult.HitNormal) > 0 && !MinimalRayResult.bTwoSided)
-	{
-		if (SurfaceCacheSample.bHeightfield)
-		{
-			// Reuse alpha from the other side of the heightfield, so that Landscape opacity works correctly when viewed from the other side
-			SurfaceCacheSample.Lighting = 0.0f;
-		}
-		else
-		{
-			SurfaceCacheSample.Lighting = 0.0f;
-			SurfaceCacheSample.Opacity = 1.0f;
-			SurfaceCacheSample.bValid = false;
-		}
-	}
-
-	return SurfaceCacheSample;
-}
-
-#if !COMPUTESHADER
-bool TraceDeferredMaterialRay(
-=======
 #if !COMPUTESHADER
 bool TraceDeferredMaterialRay(
 	in RaytracingAccelerationStructure TLAS,
->>>>>>> 4af6daef
 	in FRayDesc Ray,
 	inout FRayTracedLightingContext Context,
 	inout FDeferredMaterialPayload DeferredMaterialPayload
@@ -814,27 +542,17 @@
 	RayFlags |= Context.CullingMode;
 
 	FRayIntersectionBookmark Bookmark = (FRayIntersectionBookmark)0;
-<<<<<<< HEAD
-	TraceDeferredMaterialGatherRay(Context.TLAS, RayFlags, Context.InstanceMask, Ray.GetNativeDesc(), Bookmark, DeferredMaterialPayload);
-=======
 	TraceDeferredMaterialGatherRay(TLAS, RayFlags, Context.InstanceMask, Ray.GetNativeDesc(), Bookmark, DeferredMaterialPayload);
->>>>>>> 4af6daef
 
 	return DeferredMaterialPayload.IsHit();
 }
 
 float3 CalculateDirectLighting(
-<<<<<<< HEAD
-	in FRayDesc Ray,
-	in FRayTracedLightingContext Context,
-	inout FPackedMaterialClosestHitPayload Payload,
-=======
 	in RaytracingAccelerationStructure TLAS,
 	in FRayDesc Ray,
 	in FRayTracedLightingContext Context,
 	inout FPackedMaterialClosestHitPayload Payload,
 	RandomSequence RandSequence,
->>>>>>> 4af6daef
 	float3 RayHitTranslatedWorldPosition,
 	float3 RayHitWorldNormal
 )
@@ -865,69 +583,6 @@
 	return DirectLighting;
 }
 
-<<<<<<< HEAD
-/**
- * Return approximate diffuse color as if the entire surface was diffuse in order to conserve energy in secondary bounces
- * Keep in sync with LumenCardPixelShader.usf
- * #lumen_todo: refactor and merge with LumenCardPixelShader.usf to ensure that their logic is the same
- */
-float3 GetApproxFullyRoughDiffuseColor(inout FPackedMaterialClosestHitPayload PackedPayload, in FRayDesc Ray)
-{
-	float3 DiffuseColor = 0.0f;
-	float3 SpecularColor = 0.0f;
-
-	#if STRATA_ENABLED
-	{
-		const float3 V = -Ray.Direction;
-
-		const FStrataIntegrationSettings Settings = InitStrataIntegrationSettings(true /*bForceFullyRough*/, true /*bRoughDiffuseEnabled*/, 0 /*PeelLayersAboveDepth*/, false/*bRoughnessTracking*/);
-		FStrataAddressing StrataAddressing = GetStrataPixelDataByteOffset(0, 0, 0);
-		FStrataPixelHeader StrataPixelHeader = UnpackStrataHeaderIn(PackedPayload.StrataData, StrataAddressing, PackedPayload.StrataData);
-
-		Strata_for(uint BSDFIndex = 0, BSDFIndex < StrataPixelHeader.BSDFCount, ++BSDFIndex)
-		{
-			FStrataBSDF BSDF = UnpackStrataBSDF(PackedPayload.StrataData, StrataAddressing, StrataPixelHeader);
-			if (StrataIsBSDFVisible(BSDF))
-			{
-				// Create the BSDF context
-				FStrataBSDFContext StrataBSDFContext = StrataCreateBSDFContext(StrataPixelHeader, BSDF, StrataAddressing, V);
-				const float3 BSDFThroughput = LuminanceWeight(StrataBSDFContext, BSDF);
-
-				// Evaluate environment lighting
-				FStrataEnvLightResult StrataEnvLight = StrataEvaluateForEnvLight(StrataBSDFContext, true /*bEnableSpecular*/, Settings);
-
-				DiffuseColor += BSDFThroughput * (StrataEnvLight.DiffuseWeight + StrataEnvLight.DiffuseBackFaceWeight);
-				SpecularColor += BSDFThroughput * StrataEnvLight.SpecularWeight;
-			}
-		}
-	}
-	#else
-	{
-		DiffuseColor = PackedPayload.GetDiffuseColor();
-		SpecularColor = PackedPayload.GetSpecularColor();
-
-		const uint ShadingModelID = PackedPayload.GetShadingModelID();
-		if (ShadingModelID == SHADINGMODELID_TWOSIDED_FOLIAGE || ShadingModelID == SHADINGMODELID_SUBSURFACE)
-		{
-			// Add subsurface following EncodeSubsurfaceColor/ExtractSubsurfaceColor
-			DiffuseColor += Pow2(PackedPayload.GetCustomData().xyz);
-		}
-	}
-	#endif // STRATA_ENABLED
-
-	EnvBRDFApproxFullyRough(DiffuseColor, SpecularColor);
-	return DiffuseColor;
-}
-
-float3 CalculateRayTracedLighting(
-	in FRayDesc Ray,
-	in FRayTracedLightingContext Context,
-	inout FPackedMaterialClosestHitPayload Payload,
-	float HitDistance,
-	uint SceneInstanceIndex,
-	int LightingMode
-)
-=======
 struct FLumenHitLightingMaterial
 {
 	float3 TopLayerSpecularColor;
@@ -942,7 +597,6 @@
 };
 
 FLumenHitLightingMaterial GetLumenHitLightingMaterial(FPackedMaterialClosestHitPayload PackedPayload, FRayDesc Ray)
->>>>>>> 4af6daef
 {
 	FLumenHitLightingMaterial LumenMaterial;
 	LumenMaterial.TopLayerSpecularColor = 0.0f;
@@ -951,22 +605,6 @@
 	LumenMaterial.DiffuseColor = 0.0f;
 	LumenMaterial.ApproxFullyRoughSpecularColor = 0.0f;
 
-<<<<<<< HEAD
-	float3 RayHitWorldNormal = Payload.GetWorldNormal();
-
-	float3 RayHitTranslatedWorldPosition = Ray.Origin + Ray.Direction * HitDistance;
-	if (LightingMode >= EVALUATE_MATERIAL_AND_DIRECT_LIGHTING)
-	{
-		Radiance += CalculateDirectLighting(Ray, Context, Payload, RayHitTranslatedWorldPosition, RayHitWorldNormal);
-	}
-	
-	float3 ApproxFullyRoughDiffuseColor = GetApproxFullyRoughDiffuseColor(Payload, Ray);
-
-	if (LightingMode == EVALUATE_MATERIAL_AND_DIRECT_LIGHTING_AND_SKY_LIGHTING)
-	{
-		// STRATA_TODO: this path is not supported yet, as PackedPayload does not have space for indirect irradiance
-		Radiance += ApproxFullyRoughDiffuseColor * Payload.GetIndirectIrradiance();
-=======
 	float3 DiffuseAndSubsurfaceColor = 0.0f;
 	float3 SpecularColor = 0.0f;
 
@@ -998,25 +636,9 @@
 		FStrataTopLayerData StrataTopLayerData = StrataUnpackTopLayerData(PackedPayload.StrataData.PackedTopLayerData);
 		LumenMaterial.TopLayerRoughness = StrataTopLayerData.Roughness;
 		LumenMaterial.TopLayerSpecularColor = SpecularColor;
->>>>>>> 4af6daef
 	}
 	#else
 	{
-<<<<<<< HEAD
-		float3 RayHitGeometryWorldNormal = Payload.GetGeometryNormal();
-
-		// The Surface Cache lighting was computed using the front face, don't leak to the backface
-		if (dot(Ray.Direction, RayHitGeometryWorldNormal) <= 0 || Payload.IsTwoSided())
-		{
-			// Reverse surface cache lookup normal to match non hit lighting path (usually surface cache is only valid on front faces)
-			if (Payload.IsTwoSided() && !Payload.IsFrontFace())
-			{
-				RayHitGeometryWorldNormal = -RayHitGeometryWorldNormal;
-			}
-
-			FSurfaceCacheSample SurfaceCacheSample = CalculateSurfaceCacheLighting(Ray, Context, RayHitTranslatedWorldPosition, RayHitGeometryWorldNormal, HitDistance, SceneInstanceIndex, ApproxFullyRoughDiffuseColor, LightingMode);
-			Radiance += SurfaceCacheSample.Lighting;
-=======
 		DiffuseAndSubsurfaceColor = PackedPayload.GetDiffuseColor();
 		SpecularColor = PackedPayload.GetSpecularColor();
 
@@ -1028,7 +650,6 @@
 		{
 			// Add subsurface following EncodeSubsurfaceColor/ExtractSubsurfaceColor
 			DiffuseAndSubsurfaceColor += Pow2(PackedPayload.GetCustomData().xyz);
->>>>>>> 4af6daef
 		}
 	}
 	#endif // STRATA_ENABLED
@@ -1040,19 +661,6 @@
 	return LumenMaterial;
 }
 
-<<<<<<< HEAD
-FRayTracedLightingResult TraceAndCalculateRayTracedLighting(
-	in FRayDesc Ray,
-	in FRayTracedLightingContext Context,
-	int LightingMode,
-	inout FLumenRayHitBookmark Bookmark
-)
-{
-	FRayTracedLightingResult Result = CreateRayTracedLightingResult();
-	Result.TraceHitDistance = Ray.TMax;
-
-	uint RayFlags = 0;
-=======
 /**
  * Traces a ray and calculates lighting at a hit point using hit lighting.
  */
@@ -1071,7 +679,6 @@
 	FRayTracedLightingResult Result = CreateRayTracedLightingResult();
 	Result.bIsHit = false;
 	Result.TraceHitDistance = Ray.TMax;
->>>>>>> 4af6daef
 
 	float PathRoughness = 0.0f;
 	float3 PathThroughput = 1.0f;
@@ -1080,26 +687,6 @@
 	{
 		Context.MaxReflectionBounces = 1;
 	}
-<<<<<<< HEAD
-	else if (LightingMode == EVALUATE_MATERIAL_AND_DIRECT_LIGHTING_AND_SKY_LIGHTING)
-	{
-		Payload.SetEnableSkyLightContribution();
-	}
-
-	// Permute ray origin if tracing against far-field
-	float3 RayOrigin = Ray.Origin;
-	Ray.Origin += Context.InstanceMask == RAY_TRACING_MASK_FAR_FIELD ? Context.FarFieldReferencePos : 0.0;
-	TraceLumenHitLightingRay(Ray, Context, Bookmark, Payload);
-
-	Ray.Origin = RayOrigin;
-	Result.bIsHit = Payload.IsHit();
-	if (Result.bIsHit)
-	{
-		uint SceneInstanceIndex = Payload.GetSceneInstanceIndex();
-		Result.TraceHitDistance = Payload.HitT;
-		Result.Radiance = CalculateRayTracedLighting(Ray, Context, Payload, Result.TraceHitDistance, SceneInstanceIndex, LightingMode);
-		Result.GeometryWorldNormal = Payload.GetGeometryNormal();
-=======
 	#endif
 
 	for (uint ReflectionBounceIndex = 0; ReflectionBounceIndex < Context.MaxReflectionBounces; ++ReflectionBounceIndex)
@@ -1262,94 +849,21 @@
 			}
 			break;
 		}
->>>>>>> 4af6daef
 	}
 
 	return Result;
 }
 
 FRayTracedLightingResult TraceAndCalculateRayTracedLighting(
-<<<<<<< HEAD
-	in FRayDesc Ray,
-	inout FRayTracedLightingContext Context,
-	int LightingMode
-=======
 	in RaytracingAccelerationStructure TLAS,
 	in FRayDesc Ray,
 	inout FRayTracedLightingContext Context,
 	int LightingMode,
 	bool bUseReflectionCaptures
->>>>>>> 4af6daef
 )
 {
 	Context.bUseBookmark = false;
 	FLumenRayHitBookmark Bookmark;
-<<<<<<< HEAD
-	return TraceAndCalculateRayTracedLighting(Ray, Context, LightingMode, Bookmark);
-}
-
-#endif // !COMPUTESHADER
-
-/**
- * Returns whether hit occurred based on the surface cache properties
- */
-bool SurfaceCacheAnyHitShader(FRayDesc Ray, FRayTracedLightingContext Context, FLumenMinimalRayResult MinimalRayResult)
-{
-	if (MinimalRayResult.bHit && MinimalRayResult.bCompleted && Context.TranslucentSkipCountMax > 0)
-	{
-		if (MinimalRayResult.bTranslucent)
-		{
-			return false;
-		}
-		
-		if (Context.bAlphaMasking)
-		{
-			FSurfaceCacheSample SurfaceCacheSample = SampleLumenMinimalRayHit(Ray, Context, MinimalRayResult);
-			if (SurfaceCacheSample.bValid)
-			{
-				return SurfaceCacheSample.Opacity >= 0.5f;
-			}
-		}
-	}
-
-	return true;
-}
-
-/**
- * Trace ray without using any material shaders
- * Optionally handle alpha masking through surface cache
- */
-FRayTracedLightingResult TraceSurfaceCacheRay(
-	FRayDesc Ray,
-	FRayTracedLightingContext Context)
-{
-	FLumenMinimalRayResult MinimalRayResult = TraceLumenMinimalRay(Ray, Context);
-
-	// Emulate any hit shader by casting multiple rays
-	BRANCH
-	if (!SurfaceCacheAnyHitShader(Ray, Context, MinimalRayResult))
-	{
-		for (uint TranslucentSkipCount = 0; TranslucentSkipCount < Context.TranslucentSkipCountMax; ++TranslucentSkipCount)
-		{
-			float Epsilon = 0.01;
-			Ray.TMin = MinimalRayResult.HitT + Epsilon;
-			MinimalRayResult = TraceLumenMinimalRay(Ray, Context);
-
-			if (TranslucentSkipCount + 1 < Context.TranslucentSkipCountMax)
-			{
-				if (SurfaceCacheAnyHitShader(Ray, Context, MinimalRayResult))
-				{
-					break;
-				}
-			}
-		}
-	}
-
-	FSurfaceCacheSample SurfaceCacheSample = InitSurfaceCacheSample();
-	if (MinimalRayResult.bHit && MinimalRayResult.bCompleted)
-	{
-		SurfaceCacheSample = SampleLumenMinimalRayHit(Ray, Context, MinimalRayResult);
-=======
 	return TraceAndCalculateRayTracedLighting(TLAS, Ray, Context, LightingMode, bUseReflectionCaptures, Bookmark);
 }
 
@@ -1383,7 +897,6 @@
 		{
 			SurfaceCacheSample = SampleLumenMinimalRayHit(Ray, Context, MinimalRayResult);
 		}
->>>>>>> 4af6daef
 	}
 
 	return CreateRayTracedLightingResult(Ray, Context, MinimalRayResult, SurfaceCacheSample);
@@ -1393,10 +906,7 @@
  * Trace far field ray without using any material shaders
  */
 FRayTracedLightingResult TraceSurfaceCacheFarFieldRay(
-<<<<<<< HEAD
-=======
 	in RaytracingAccelerationStructure TLAS,
->>>>>>> 4af6daef
 	FRayDesc Ray,
 	FRayTracedLightingContext Context)
 {
@@ -1407,11 +917,7 @@
 	Ray.TMax = Context.FarFieldMaxTraceDistance;
 	Context.InstanceMask = RAY_TRACING_MASK_FAR_FIELD;
 
-<<<<<<< HEAD
-	FLumenMinimalRayResult MinimalRayResult = TraceLumenMinimalRay(Ray, Context);
-=======
 	FLumenMinimalRayResult MinimalRayResult = TraceLumenMinimalRay(TLAS, Ray, Context);
->>>>>>> 4af6daef
 
 	Ray.Origin = NonRebasedRayOrigin;
 
@@ -1425,10 +931,7 @@
 }
 
 FRayTracedLightingResult TraceAndCalculateRayTracedLightingFromSurfaceCache(
-<<<<<<< HEAD
-=======
 	in RaytracingAccelerationStructure TLAS,
->>>>>>> 4af6daef
 	FRayDesc Ray,
 	FRayTracedLightingContext Context)
 {
@@ -1437,11 +940,7 @@
 
 	#if ENABLE_NEAR_FIELD_TRACING
 	{
-<<<<<<< HEAD
-		Result = TraceSurfaceCacheRay(Ray, Context);
-=======
 		Result = TraceSurfaceCacheRay(TLAS, Ray, Context);
->>>>>>> 4af6daef
 	}
 	#endif
 
@@ -1449,11 +948,7 @@
 	{
 		if (!Result.bIsHit && Result.bIsCompleted)
 		{
-<<<<<<< HEAD
-			Result = TraceSurfaceCacheFarFieldRay(Ray, Context);
-=======
 			Result = TraceSurfaceCacheFarFieldRay(TLAS, Ray, Context);
->>>>>>> 4af6daef
 		}
 	}
 	#endif
