--- conflicted
+++ resolved
@@ -228,7 +228,65 @@
 	return (Encoded & 0x8000) != 0;
 }
 
-<<<<<<< HEAD
+float GetScreenProbeSpeed(uint2 ScreenProbeAtlasCoord)
+{
+	uint Encoded = ScreenProbeWorldSpeed.Load(int3(ScreenProbeAtlasCoord, 0));
+	return f16tof32(Encoded & 0x7FFF);
+}
+
+Texture2D<float> ScreenProbeMoving;
+
+float GetScreenProbeMoving(uint2 ScreenProbeAtlasCoord)
+{
+	return ScreenProbeMoving[ScreenProbeAtlasCoord];
+}
+
+Texture2D OctahedralSolidAngleTexture;
+float OctahedralSolidAngleTextureResolutionSq;
+
+float OctahedralSolidAngleLUT(float2 UV, float Resolution)
+{
+	return OctahedralSolidAngleTexture.SampleLevel(GlobalBilinearClampedSampler, UV, 0).x * OctahedralSolidAngleTextureResolutionSq / (Resolution * Resolution);
+}
+
+StructuredBuffer<uint> CompactedTraceTexelAllocator;
+StructuredBuffer<uint2> CompactedTraceTexelData;
+StructuredBuffer<uint2> CompactedLightSampleTraceTexelData;
+
+uint2 EncodeTraceTexel(uint ScreenProbeIndex, uint2 TraceTexelCoord, float TraceHitDistance)
+{
+	return uint2(
+		(ScreenProbeIndex & 0xFFFFF) | ((TraceTexelCoord.x & 0x1F) << 20) | ((TraceTexelCoord.y & 0x1F) << 25),
+		asuint(TraceHitDistance));
+}
+
+void DecodeTraceTexel(uint2 TraceTexelData, inout uint ScreenProbeIndex, inout uint2 TraceTexelCoord, inout float TraceHitDistance)
+{
+	ScreenProbeIndex = TraceTexelData.x & 0xFFFFF;
+	TraceTexelCoord.x = (TraceTexelData.x >> 20) & 0x1F;
+	TraceTexelCoord.y = (TraceTexelData.x >> 25) & 0x1F;
+	TraceHitDistance = asfloat(TraceTexelData.y);
+}
+
+Texture2D<uint> LightingChannelsTexture;
+
+bool HasDistanceFieldRepresentation(float2 ScreenUV)
+{
+	return (LightingChannelsTexture[(int2)(ScreenUV * View.BufferSizeAndInvSize.xy)] & (1 << LIGHTING_CHANNELS_TEXTURE_DISTANCE_FIELD_REPRESENTATION_BIT)) != 0;
+}
+
+Texture2D ScreenProbeLightSampleDirection;
+Texture2D<uint> ScreenProbeLightSampleFlags;
+Texture2D<float3> ScreenProbeLightSampleRadiance;
+Texture2D<uint> LightSampleTraceHit;
+
+
+float GetProbeMaxHitDistance()
+{
+	return MaxHalfFloat;
+
+}
+
 #define PROBE_RAY_DISTANCE_ENCODE_SCALE 0.1f
 
 uint EncodeProbeRayDistance(float HitDistance, bool bHit, bool bMoving)
@@ -248,124 +306,6 @@
 	bMoving = (Encoded & (1 << 31)) != 0;
 	return (Encoded & 0x3FFFFFFF) / PROBE_RAY_DISTANCE_ENCODE_SCALE;
 }
-=======
-float GetScreenProbeSpeed(uint2 ScreenProbeAtlasCoord)
-{
-	uint Encoded = ScreenProbeWorldSpeed.Load(int3(ScreenProbeAtlasCoord, 0));
-	return f16tof32(Encoded & 0x7FFF);
-}
-
-Texture2D<float> ScreenProbeMoving;
->>>>>>> d731a049
-
-float GetScreenProbeMoving(uint2 ScreenProbeAtlasCoord)
-{
-	return ScreenProbeMoving[ScreenProbeAtlasCoord];
-}
-
-Texture2D OctahedralSolidAngleTexture;
-float OctahedralSolidAngleTextureResolutionSq;
-
-<<<<<<< HEAD
-uint EncodeScreenProbeSpeed(float ProbeSpeed, bool bTwoSidedFoliage)
-{
-	return f32tof16(ProbeSpeed) | (bTwoSidedFoliage ? 0x8000 : 0);
-}
-
-bool GetScreenProbeIsTwoSidedFoliage(uint2 ScreenProbeAtlasCoord)
-{
-	uint Encoded = ScreenProbeWorldSpeed.Load(int3(ScreenProbeAtlasCoord, 0));
-	return (Encoded & 0x8000) != 0;
-}
-
-float GetScreenProbeSpeed(uint2 ScreenProbeAtlasCoord)
-{
-	uint Encoded = ScreenProbeWorldSpeed.Load(int3(ScreenProbeAtlasCoord, 0));
-	return f16tof32(Encoded & 0x7FFF);
-}
-
-bool IsTraceMoving(float3 ProbeWorldPosition, float ProbeSceneDepth, uint2 ScreenProbeAtlasCoord, float3 HitWorldPosition, float3 HitWorldVelocity)
-{
-	//@todo - for pixels that use the velocity texture in GetHistoryScreenPosition, velocities transformed to world space are too inaccurate to use for a dis-occlusion test
-	// See DEBUG_VISUALIZE_PROBE_WORLD_SPEED
-#define VELOCITY_IS_ACCURATE 0
-#if VELOCITY_IS_ACCURATE
-	float3 ProbeWorldVelocity = ScreenProbeWorldVelocity.Load(int3(ScreenProbeAtlasCoord, 0)).xyz;
-	float VelocityDampening = lerp(1, .1f, saturate(ProbeSceneDepth / 10000.0f));
-	float3 ProbeToHit = HitWorldPosition - ProbeWorldPosition;
-	float3 PrevProbeToPrevHit = HitWorldPosition - HitWorldVelocity * VelocityDampening - (ProbeWorldPosition - ProbeWorldVelocity * VelocityDampening);
-	float3 CosAngle = dot(ProbeToHit, PrevProbeToPrevHit) / max(length(ProbeToHit) * length(PrevProbeToPrevHit), .0001f);
-	float CosProbeTraceVelocityAngleThreshold = cos(1.0f * (float)PI / 180.0f);
-	return CosAngle < CosProbeTraceVelocityAngleThreshold;
-#else
-	float ProbeWorldSpeed = GetScreenProbeSpeed(ScreenProbeAtlasCoord);
-
-	return abs(ProbeWorldSpeed - length(HitWorldVelocity)) / max(ProbeSceneDepth, 100.0f) > RelativeSpeedDifferenceToConsiderLightingMoving;
-#endif
-=======
-float OctahedralSolidAngleLUT(float2 UV, float Resolution)
-{
-	return OctahedralSolidAngleTexture.SampleLevel(GlobalBilinearClampedSampler, UV, 0).x * OctahedralSolidAngleTextureResolutionSq / (Resolution * Resolution);
->>>>>>> d731a049
-}
-
-StructuredBuffer<uint> CompactedTraceTexelAllocator;
-StructuredBuffer<uint2> CompactedTraceTexelData;
-StructuredBuffer<uint2> CompactedLightSampleTraceTexelData;
-
-uint2 EncodeTraceTexel(uint ScreenProbeIndex, uint2 TraceTexelCoord, float TraceHitDistance)
-{
-	return uint2(
-		(ScreenProbeIndex & 0xFFFFF) | ((TraceTexelCoord.x & 0x1F) << 20) | ((TraceTexelCoord.y & 0x1F) << 25),
-		asuint(TraceHitDistance));
-}
-
-void DecodeTraceTexel(uint2 TraceTexelData, inout uint ScreenProbeIndex, inout uint2 TraceTexelCoord, inout float TraceHitDistance)
-{
-	ScreenProbeIndex = TraceTexelData.x & 0xFFFFF;
-	TraceTexelCoord.x = (TraceTexelData.x >> 20) & 0x1F;
-	TraceTexelCoord.y = (TraceTexelData.x >> 25) & 0x1F;
-	TraceHitDistance = asfloat(TraceTexelData.y);
-}
-
-Texture2D<uint> LightingChannelsTexture;
-
-bool HasDistanceFieldRepresentation(float2 ScreenUV)
-{
-	return (LightingChannelsTexture[(int2)(ScreenUV * View.BufferSizeAndInvSize.xy)] & (1 << LIGHTING_CHANNELS_TEXTURE_DISTANCE_FIELD_REPRESENTATION_BIT)) != 0;
-}
-
-Texture2D ScreenProbeLightSampleDirection;
-Texture2D<uint> ScreenProbeLightSampleFlags;
-Texture2D<float3> ScreenProbeLightSampleRadiance;
-Texture2D<uint> LightSampleTraceHit;
-
-
-float GetProbeMaxHitDistance()
-{
-	return MaxHalfFloat;
-
-}
-
-#define PROBE_RAY_DISTANCE_ENCODE_SCALE 0.1f
-
-uint EncodeProbeRayDistance(float HitDistance, bool bHit, bool bMoving)
-{
-	HitDistance = max(HitDistance, 0.0f);
-
-	uint EncodedRay = 0;
-	EncodedRay = clamp(uint(HitDistance * PROBE_RAY_DISTANCE_ENCODE_SCALE + 0.5f), 0, 0x3FFFFFFF);
-	EncodedRay |= bHit ? (1 << 30) : 0;
-	EncodedRay |= bMoving ? (1 << 31) : 0;
-	return EncodedRay;
-}
-
-float DecodeProbeRayDistance(uint Encoded, out bool bHit, out bool bMoving)
-{
-	bHit = (Encoded & (1 << 30)) != 0;
-	bMoving = (Encoded & (1 << 31)) != 0;
-	return (Encoded & 0x3FFFFFFF) / PROBE_RAY_DISTANCE_ENCODE_SCALE;
-}
 
 float DecodeProbeRayDistance(uint Encoded, out bool bHit)
 {
