// Copyright Epic Games, Inc. All Rights Reserved.

#include "../Common.ush"
#include "../MonteCarlo.ush"
#include "../MortonCode.ush"
#include "../SceneTextureParameters.ush"
<<<<<<< HEAD

=======
>>>>>>> 4af6daef
#include "../RayTracing/RayGenUtils.ush"
#include "LumenRadianceCacheCommon.ush"
#include "LumenRadianceCacheTracingCommon.ush"
#include "LumenCardCommon.ush"
#include "LumenCardTile.ush"
#include "LumenTracingCommon.ush"
<<<<<<< HEAD
#include "LumenReflectionCommon.ush"

#define TEMP_ATLAS_TRACE_TILE_STRIDE 1024

struct FTraceTileResult
{
	float3 Radiance;
	float HitDistance;
};

struct FTraceTileResultPacked
{
	uint PackedData[2];
};

FTraceTileResult CreateTraceTileResult(float3 Radiance, float HitDistance)
{
	FTraceTileResult TraceTileResult;
	TraceTileResult.Radiance = Radiance;
	TraceTileResult.HitDistance = HitDistance;

	return TraceTileResult;
}

FTraceTileResultPacked PackTraceTileResult(FTraceTileResult TraceTileResult)
{
	FTraceTileResultPacked TraceTileResultPacked;
	TraceTileResultPacked.PackedData[0] = f32tof16(TraceTileResult.Radiance.x) | (f32tof16(TraceTileResult.Radiance.y) << 16);
	TraceTileResultPacked.PackedData[1] = f32tof16(TraceTileResult.Radiance.z) | (f32tof16(TraceTileResult.HitDistance) << 16);

	return TraceTileResultPacked;
}

FTraceTileResult UnpackTraceTileResult(FTraceTileResultPacked TraceTileResultPacked)
{
	FTraceTileResult TraceTileResult;
	TraceTileResult.Radiance.x = f16tof32(TraceTileResultPacked.PackedData[0]);
	TraceTileResult.Radiance.y = f16tof32(TraceTileResultPacked.PackedData[0] >> 16);
	TraceTileResult.Radiance.z = f16tof32(TraceTileResultPacked.PackedData[1]);
	TraceTileResult.HitDistance = f16tof32(TraceTileResultPacked.PackedData[1] >> 16);

	return TraceTileResult;
}

Buffer<uint> RayAllocatorBuffer;
RWBuffer<uint> RWHardwareRayTracingIndirectArgs;
uint2 OutputThreadGroupSize;
=======

#define TEMP_ATLAS_TRACE_TILE_STRIDE 1024

#define RAY_TRACING_PASS_DEFAULT		0
#define RAY_TRACING_PASS_FAR_FIELD		1
#define RAY_TRACING_PASS_HIT_LIGHTING	2

// Index into temporary compacted atlas of probe traces
uint2 GetTraceTileAtlasCoord(uint TraceTileIndex, uint2 CoordInTraceTile)
{
	uint2 TraceAtlasCoord = (RADIANCE_CACHE_TRACE_TILE_SIZE_2D * uint2(TraceTileIndex % TEMP_ATLAS_TRACE_TILE_STRIDE, TraceTileIndex / TEMP_ATLAS_TRACE_TILE_STRIDE)) + CoordInTraceTile;
	return TraceAtlasCoord;
}

float EncodeRayDistance(float HitDistance, bool bHit)
{
	HitDistance = max(HitDistance, 0.0f);
	return HitDistance * (bHit ? -1.0f : 1.0f);
}

struct FRayDistance
{
	float HitDistance;
	bool bHit;
};

FRayDistance DecodeRayDistance(float Encoded)
{
	FRayDistance RayDistance;
	RayDistance.bHit = asuint(Encoded) & 0x80000000;
	RayDistance.HitDistance = abs(Encoded);
	return RayDistance;
}

uint EncodeRadianceCacheTraceTexel(uint TraceTileIndex, uint2 TraceTexelCoord)
{
	uint Encoded = TraceTileIndex & 0xFFFFFF;
	Encoded |= (TraceTexelCoord.x << 24);
	Encoded |= (TraceTexelCoord.y << 28);
	return Encoded;
}

void DecodeRadianceCacheTraceTexel(uint Encoded, inout uint TraceTileIndex, inout uint2 TraceTexelCoord)
{
	TraceTileIndex = Encoded & 0xFFFFFF;
	TraceTexelCoord.x = (Encoded >> 24) & 0xF;
	TraceTexelCoord.y = (Encoded >> 28) & 0xF;
}

StructuredBuffer<uint> CompactedTraceTexelData;
StructuredBuffer<uint> CompactedTraceTexelAllocator;

RWBuffer<uint> RWHardwareRayTracingIndirectArgs;
uint2 OutputThreadGroupSize;
uint TempAtlasNumTraceTiles;
>>>>>>> 4af6daef

[numthreads(1, 1, 1)]
void LumenRadianceCacheHardwareRayTracingIndirectArgsCS()
{
<<<<<<< HEAD
	uint NumRays = RayAllocatorBuffer[0];
=======
	uint NumRays = CompactedTraceTexelAllocator[0];
>>>>>>> 4af6daef
	uint NumGroups = (NumRays + OutputThreadGroupSize.x - 1) / OutputThreadGroupSize.x;

	int3 IndirectArgs = GetRayTracingThreadCountWrapped(NumGroups, RADIANCE_CACHE_TRACE_TILE_SIZE_1D);
	WriteDispatchIndirectArgs(RWHardwareRayTracingIndirectArgs, 0, IndirectArgs);
}
<<<<<<< HEAD

#if LUMEN_HARDWARE_RAYTRACING || LUMEN_HARDWARE_INLINE_RAYTRACING

#include "LumenHardwareRayTracingCommon.ush"
=======
>>>>>>> 4af6daef

#if LUMEN_HARDWARE_RAYTRACING || LUMEN_HARDWARE_INLINE_RAYTRACING

#include "LumenHardwareRayTracingCommon.ush"

#define LIGHTING_MODE_SURFACE_CACHE 0
#define LIGHTING_MODE_HIT_LIGHTING 1

struct FRayId
{
	uint TraceTileIndex;
	uint2 TexelCoord;
};

struct FRayIdPacked
{
	uint PackedData;
};

FRayId CreateRayId(uint TraceTileIndex, uint2 TexelCoord)
{
	FRayId RayId;
	RayId.TraceTileIndex = TraceTileIndex;
	RayId.TexelCoord = TexelCoord;

	return RayId;
}

FRayIdPacked PackRayId(FRayId RayId)
{
	FRayIdPacked RayIdPacked;
	RayIdPacked.PackedData = ((RayId.TraceTileIndex & 0x3FFFFFF) << 6)
		| ((RayId.TexelCoord.x & 0x7) << 3)
		| (RayId.TexelCoord.y & 0x7);

	return RayIdPacked;
}

FRayId UnpackRayId(FRayIdPacked RayIdPacked)
{
	FRayId RayId;
	RayId.TraceTileIndex = (RayIdPacked.PackedData >> 6) & 0x3FFFFFF;
	RayId.TexelCoord.x = (RayIdPacked.PackedData >> 3) & 0x7;
	RayId.TexelCoord.y = RayIdPacked.PackedData & 0x7;

	return RayId;
}

RaytracingAccelerationStructure TLAS;
<<<<<<< HEAD

#if LUMEN_HARDWARE_INLINE_RAYTRACING
StructuredBuffer<FHitGroupRootConstants> HitGroupData;
StructuredBuffer<FRayTracingSceneMetadataRecord> RayTracingSceneMetadata;
#endif // LUMEN_HARDWARE_INLINE_RAYTRACING

RWStructuredBuffer<FTraceTileResultPacked> RWTraceTileResultPackedBuffer;
RWStructuredBuffer<FTraceDataPacked> RWRetraceDataPackedBuffer;

uint PersistentTracingGroupCount;
float FarFieldBias;
float FarFieldMaxTraceDistance;
float RayTracingCullingRadius;
float PullbackBias;
int MaxTranslucentSkipCount;
uint MaxTraversalIterations;
int ApplySkyLight;

float3 FarFieldReferencePos;

void LumenRadianceCacheHardwareRayTracingCommon(uint ThreadIndex)
{
	uint TexelLinearCoord = ThreadIndex % RADIANCE_CACHE_TRACE_TILE_SIZE_1D;
	uint LocalGroupIndex = ThreadIndex / RADIANCE_CACHE_TRACE_TILE_SIZE_1D;

#if DIM_INDIRECT_DISPATCH
	uint Iteration = 0;
#else
	uint TileCount = RayAllocatorBuffer[0] / RADIANCE_CACHE_TRACE_TILE_SIZE_1D;
	uint IterationCount = (TileCount + PersistentTracingGroupCount - 1) / PersistentTracingGroupCount;
	for (uint Iteration = 0; Iteration < IterationCount; ++Iteration)
#endif
	{
		uint GlobalGroupIndex = Iteration * PersistentTracingGroupCount + LocalGroupIndex;
		uint RayIndex = GlobalGroupIndex * RADIANCE_CACHE_TRACE_TILE_SIZE_1D + TexelLinearCoord;

#if (DIM_LIGHTING_MODE == LIGHTING_MODE_HIT_LIGHTING) || ENABLE_FAR_FIELD_TRACING
		FTraceData TraceData = UnpackTraceData(RWRetraceDataPackedBuffer[RayIndex]);
		FRayIdPacked RayIdPacked;
		RayIdPacked.PackedData = TraceData.RayId;

		FRayId RayId = UnpackRayId(RayIdPacked);
		uint TraceTileIndex = RayId.TraceTileIndex;
		uint2 TexelCoord = RayId.TexelCoord;

#else
		uint TraceTileIndex = GlobalGroupIndex;
		uint2 TexelCoord = uint2(TexelLinearCoord % RADIANCE_CACHE_TRACE_TILE_SIZE_2D, TexelLinearCoord / RADIANCE_CACHE_TRACE_TILE_SIZE_2D);
#endif
		if (RayIndex >= RayAllocatorBuffer[0])
=======

#if LUMEN_HARDWARE_INLINE_RAYTRACING
	StructuredBuffer<FHitGroupRootConstants> HitGroupData;
	StructuredBuffer<FRayTracingSceneMetadataRecord> RayTracingSceneMetadata;
#endif // LUMEN_HARDWARE_INLINE_RAYTRACING

float NearFieldSceneRadius;
float NearFieldMaxTraceDistance;
float FarFieldBias;
float FarFieldMaxTraceDistance;
float PullbackBias;
uint MaxTraversalIterations;

float3 FarFieldReferencePos;

RWTexture2D<float3> RWTraceRadianceTexture;
RWTexture2D<float> RWTraceHitTexture;

void LumenRadianceCacheHardwareRayTracingCommon(uint ThreadIndex)
{
	uint TexelLinearCoord = ThreadIndex % RADIANCE_CACHE_TRACE_TILE_SIZE_1D;
	uint GlobalGroupIndex = ThreadIndex / RADIANCE_CACHE_TRACE_TILE_SIZE_1D;
	uint GlobalRayIndex = GlobalGroupIndex * RADIANCE_CACHE_TRACE_TILE_SIZE_1D + TexelLinearCoord;

	if (GlobalRayIndex < CompactedTraceTexelAllocator[0])
	{
		uint TraceTileIndex = GlobalGroupIndex;
		uint2 TexelCoord = uint2(TexelLinearCoord % RADIANCE_CACHE_TRACE_TILE_SIZE_2D, TexelLinearCoord / RADIANCE_CACHE_TRACE_TILE_SIZE_2D);

		// Subsequent passes are based on the compacted list of traces
		float TraceHitDistance = 0.0f;
		#if RAY_TRACING_PASS != RAY_TRACING_PASS_DEFAULT
>>>>>>> 4af6daef
		{
			DecodeRadianceCacheTraceTexel(CompactedTraceTexelData[GlobalRayIndex], TraceTileIndex, TexelCoord);

			uint2 TraceAtlasCoord = GetTraceTileAtlasCoord(TraceTileIndex, TexelCoord);
			TraceHitDistance = DecodeRayDistance(RWTraceHitTexture[TraceAtlasCoord].x).HitDistance;
		}
		#endif

		uint2 TraceTileCoord;
		uint TraceTileLevel;
		uint ProbeTraceIndex;
		UnpackTraceTileInfo(ProbeTraceTileData[TraceTileIndex], TraceTileCoord, TraceTileLevel, ProbeTraceIndex);

		float3 ProbeWorldCenter;
		uint ClipmapIndex;
		uint ProbeIndex;
		GetProbeTraceData(ProbeTraceIndex, ProbeWorldCenter, ClipmapIndex, ProbeIndex);

		uint TraceResolution = (RadianceProbeResolution / 2) << TraceTileLevel;
		uint2 ProbeTexelCoord = TraceTileCoord * RADIANCE_CACHE_TRACE_TILE_SIZE_2D + TexelCoord;

		if (all(ProbeTexelCoord < TraceResolution))
		{
			float2 ProbeTexelCenter = float2(0.5, 0.5);
			float2 ProbeUV = (ProbeTexelCoord + ProbeTexelCenter) / float(TraceResolution);
			float3 WorldConeDirection = EquiAreaSphericalMapping(ProbeUV);
<<<<<<< HEAD

			float FinalMinTraceDistance = max(MinTraceDistance, GetRadianceProbeTMin(ClipmapIndex));
			float FinalMaxTraceDistance = MaxTraceDistance;
=======
>>>>>>> 4af6daef

			// Evenly distributing the sphere solid angle among all cones instead of based on Octahedron distortion
			float ConeHalfAngle = acosFast(1.0f - 1.0f / (float)(TraceResolution * TraceResolution));

			FRayDesc Ray;
			Ray.Origin = ProbeWorldCenter + LWCHackToFloat(PrimaryView.PreViewTranslation); // LUMEN_LWC_TODO
			Ray.Direction = WorldConeDirection;
<<<<<<< HEAD
			Ray.TMin = FinalMinTraceDistance;
			Ray.TMax = FinalMaxTraceDistance;
#if ENABLE_FAR_FIELD_TRACING
			Ray.TMin = max(Ray.TMin, FarFieldBias);
#endif

#if DIM_CLIP_RAY
			// Cull TMax by the bounding sphere of the near-field
			float2 RaySphereHit = RayIntersectSphere(Ray.Origin, Ray.Direction, float4(PrimaryView.TranslatedWorldCameraOrigin, RayTracingCullingRadius));
			bool bInsideCullingSphere = RaySphereHit.x < 0 && RaySphereHit.y > 0;
			Ray.TMax = bInsideCullingSphere ? RaySphereHit.y : Ray.TMin;
#endif // DIM_CULL_RAY
=======

			float ClippedNearFieldMaxTraceDistance = ClipAndDitherNearFieldMaxTraceDistance(
				Ray.Origin,
				Ray.Direction,
				ProbeTexelCoord,
				NearFieldSceneRadius,
				NearFieldMaxTraceDistance,
				/*NearFieldMaxTraceDistanceDitherScale*/ 0.0f);

			Ray.TMin = max(max(MinTraceDistance, GetRadianceProbeTMin(ClipmapIndex)), TraceHitDistance - PullbackBias);
			Ray.TMax = max(ClippedNearFieldMaxTraceDistance - PullbackBias, Ray.TMin);
			#if ENABLE_FAR_FIELD_TRACING
			{
				Ray.TMin = max(Ray.TMin, FarFieldBias);
			}
			#endif
>>>>>>> 4af6daef

			FRayCone RayCone = (FRayCone)0;
			RayCone = PropagateRayCone(RayCone, ConeHalfAngle, 0.0);

			const uint LinearCoord = ProbeTexelCoord.y * RADIANCE_CACHE_TRACE_TILE_SIZE_2D + ProbeTexelCoord.x;
			const uint CullingMode = 0;
<<<<<<< HEAD
			FRayTracedLightingContext Context = CreateRayTracedLightingContext(TLAS, RayCone, ProbeTexelCoord, LinearCoord, CullingMode, MaxTranslucentSkipCount, MaxTraversalIterations);
=======
			FRayTracedLightingContext Context = CreateRayTracedLightingContext(RayCone, ProbeTexelCoord, LinearCoord, CullingMode, MaxTraversalIterations);
>>>>>>> 4af6daef

			// Set far-field context specialization
			Context.FarFieldMaxTraceDistance = FarFieldMaxTraceDistance;
			Context.FarFieldReferencePos = FarFieldReferencePos;
<<<<<<< HEAD
#if DIM_SPECULAR_OCCLUSION
			Context.bAcceptFirstHitAndEndSearch = true;
			Context.bSkipClosestHitShader = true;
#endif // DIM_SPECULAR_OCCLUSION

			FRayTracedLightingResult Result;
#if DIM_LIGHTING_MODE == LIGHTING_FROM_SURFACE_CACHE
			{
#if LUMEN_HARDWARE_INLINE_RAYTRACING
				Context.HitGroupData = HitGroupData;
				Context.RayTracingSceneMetadata = RayTracingSceneMetadata;
#endif // LUMEN_HARDWARE_INLINE_RAYTRACING

				Result = TraceAndCalculateRayTracedLightingFromSurfaceCache(Ray, Context);
			}
#else
			{
				Result = TraceAndCalculateRayTracedLighting(Ray, Context, DIM_LIGHTING_MODE);
			}
#endif

			if ((ApplySkyLight != 0) && !Result.bIsHit)
=======
			#if LUMEN_HARDWARE_INLINE_RAYTRACING
			{
				Context.HitGroupData = HitGroupData;
				Context.RayTracingSceneMetadata = RayTracingSceneMetadata;
			}
			#endif

			FRayTracedLightingResult Result = TraceAndCalculateRayTracedLightingFromSurfaceCache(TLAS, Ray, Context);

			if (!Result.bIsHit)
>>>>>>> 4af6daef
			{
				FConeTraceResult TraceResult = (FConeTraceResult)0;
				TraceResult.Transparency = 1;
				ApplySkylightToTraceResult(Ray.Direction, TraceResult);
				Result.Radiance = TraceResult.Lighting;
<<<<<<< HEAD
				Result.TraceHitDistance = MaxTraceDistance;
			}

			float SampleHitDistance = Result.TraceHitDistance;
			float3 SampleRadiance = Result.Radiance;

			// Write continuation data
#if DIM_PACK_TRACE_DATA
			FRayIdPacked RayIdPacked = PackRayId(CreateRayId(TraceTileIndex, TexelCoord));
			RWRetraceDataPackedBuffer[RayIndex] = PackTraceData(CreateTraceData(
				RayIdPacked.PackedData,
				Result.MaterialShaderIndex,
				Result.Bookmark,
				Result.TraceHitDistance,
				Result.bIsHit,
				Result.bIsRadianceCompleted,
				Result.bIsFarField));
#endif // DIM_PACK_TRACE_DATA

			uint OutputIndex = TraceTileIndex * RADIANCE_CACHE_TRACE_TILE_SIZE_1D + TexelCoord.y * RADIANCE_CACHE_TRACE_TILE_SIZE_2D + TexelCoord.x;
			RWTraceTileResultPackedBuffer[OutputIndex] = PackTraceTileResult(CreateTraceTileResult(SampleRadiance, min(SampleHitDistance, MaxHalfFloat)));
=======
			}

			#define DEBUG_VISUALIZE_SAMPLING_RESOLUTION 0
			#if DEBUG_VISUALIZE_SAMPLING_RESOLUTION
				// Set r.Lumen.RadianceCache.SpatialFilterProbes 0 for raw output
				Result.Radiance = TraceTileLevel == 0 ? float3(0, 1, 0) : (TraceTileLevel == 1 ? float3(1, 0, 0) : float3(1, 0, 1));
			#endif

			if (TraceTileIndex < TempAtlasNumTraceTiles)
			{
				uint2 TraceAtlasCoord = GetTraceTileAtlasCoord(TraceTileIndex, TexelCoord);
				RWTraceRadianceTexture[TraceAtlasCoord] = Result.Radiance;
				RWTraceHitTexture[TraceAtlasCoord] = EncodeRayDistance(min(Result.TraceHitDistance, MaxHalfFloat), Result.bIsHit);
			}
>>>>>>> 4af6daef
		}
	}
}

#if LUMEN_HARDWARE_INLINE_RAYTRACING

[numthreads(INLINE_RAY_TRACING_THREAD_GROUP_SIZE_X, INLINE_RAY_TRACING_THREAD_GROUP_SIZE_Y, 1)]
void LumenRadianceCacheHardwareRayTracingCS(
	uint3 GroupId : SV_GroupID,
	uint GroupIndex : SV_GroupIndex
)
{
<<<<<<< HEAD
#if DIM_INDIRECT_DISPATCH
	uint GroupLinearIndex = GetUnWrappedRayTracingDispatchThreadId(GroupId, RADIANCE_CACHE_TRACE_TILE_SIZE_1D);
#else
	uint GroupCountX = RADIANCE_CACHE_TRACE_TILE_SIZE_1D / INLINE_RAY_TRACING_THREAD_GROUP_SIZE_X;
	uint GroupLinearIndex = GroupId.y * GroupCountX + GroupId.x;
#endif
=======
	uint GroupLinearIndex = GetUnWrappedRayTracingDispatchThreadId(GroupId, RADIANCE_CACHE_TRACE_TILE_SIZE_1D);
>>>>>>> 4af6daef
	LumenRadianceCacheHardwareRayTracingCommon(GroupLinearIndex * INLINE_RAY_TRACING_THREAD_GROUP_SIZE_X + GroupIndex);
}

#else // LUMEN_HARDWARE_RAYTRACING

RAY_TRACING_ENTRY_RAYGEN(LumenRadianceCacheHardwareRayTracingRGS)
{
<<<<<<< HEAD
#if DIM_INDIRECT_DISPATCH
	uint ThreadIndex = GetUnWrappedRayTracingDispatchThreadId(DispatchRaysIndex(), RADIANCE_CACHE_TRACE_TILE_SIZE_1D);
#else
	uint ThreadIndex = DispatchRaysIndex().y * RADIANCE_CACHE_TRACE_TILE_SIZE_1D + DispatchRaysIndex().x;
#endif
=======
	uint ThreadIndex = GetUnWrappedRayTracingDispatchThreadId(DispatchRaysIndex(), RADIANCE_CACHE_TRACE_TILE_SIZE_1D);
>>>>>>> 4af6daef
	LumenRadianceCacheHardwareRayTracingCommon(ThreadIndex);
}

#endif // LUMEN_HARDWARE_INLINE_RAYTRACING

#endif // LUMEN_HARDWARE_RAYTRACING

<<<<<<< HEAD
uint TraceTileResultPackedBufferElementCount;
StructuredBuffer<FTraceTileResultPacked> TraceTileResultPackedBuffer;
=======
Texture2D<float3> TraceRadianceTexture;
Texture2D<float> TraceHitTexture;

RWStructuredBuffer<uint> RWCompactedTraceTexelAllocator;
RWStructuredBuffer<uint> RWCompactedTraceTexelData;
>>>>>>> 4af6daef

groupshared uint SharedTraceTexelAllocator;
groupshared uint SharedGlobalTraceTexelStartOffset;
groupshared uint SharedTraceTexels[RADIANCE_CACHE_TRACE_TILE_SIZE_2D * RADIANCE_CACHE_TRACE_TILE_SIZE_2D];

/**
 * Compact all unfinished traces for the subsequent far field pass.
 */
[numthreads(RADIANCE_CACHE_TRACE_TILE_SIZE_2D, RADIANCE_CACHE_TRACE_TILE_SIZE_2D, 1)]
void RadianceCacheCompactTracesCS(
	uint3 GroupId : SV_GroupID,
	uint3 DispatchThreadId : SV_DispatchThreadID,
	uint3 GroupThreadId : SV_GroupThreadID)
{
	SharedTraceTexelAllocator = 0;

	GroupMemoryBarrierWithGroupSync();

	uint TraceTileIndex = GroupId.y * TRACE_TILE_GROUP_STRIDE + GroupId.x;

	if (TraceTileIndex < ProbeTraceTileAllocator[0] && TraceTileIndex < TempAtlasNumTraceTiles)
	{
		uint2 TraceTileCoord;
		uint TraceTileLevel;
		uint ProbeTraceIndex;
		UnpackTraceTileInfo(ProbeTraceTileData[TraceTileIndex], TraceTileCoord, TraceTileLevel, ProbeTraceIndex);

		uint TraceResolution = (RadianceProbeResolution / 2) << TraceTileLevel;
		uint2 ProbeTexelCoord = TraceTileCoord * RADIANCE_CACHE_TRACE_TILE_SIZE_2D + GroupThreadId.xy;

		if (all(ProbeTexelCoord < TraceResolution))
		{
			const uint2 RadianceTextureCoord = GetTraceTileAtlasCoord(TraceTileIndex, GroupThreadId.xy);
			const bool bHit = DecodeRayDistance(TraceHitTexture[RadianceTextureCoord].x).bHit;

			if (!bHit)
			{
				uint SharedTexelOffset;
				InterlockedAdd(SharedTraceTexelAllocator, 1, SharedTexelOffset);
				SharedTraceTexels[SharedTexelOffset] = EncodeRadianceCacheTraceTexel(TraceTileIndex, GroupThreadId.xy);
			}
		}
	}

	GroupMemoryBarrierWithGroupSync();

	uint ThreadIndex = GroupThreadId.y * RADIANCE_CACHE_TRACE_TILE_SIZE_2D + GroupThreadId.x;

	if (ThreadIndex == 0)
	{
		InterlockedAdd(RWCompactedTraceTexelAllocator[0], SharedTraceTexelAllocator, SharedGlobalTraceTexelStartOffset);
	}

	GroupMemoryBarrierWithGroupSync();

	if (ThreadIndex < SharedTraceTexelAllocator)
	{
		RWCompactedTraceTexelData[SharedGlobalTraceTexelStartOffset + ThreadIndex] = SharedTraceTexels[ThreadIndex];
	}
}

[numthreads(RADIANCE_CACHE_TRACE_TILE_SIZE_2D, RADIANCE_CACHE_TRACE_TILE_SIZE_2D, 1)]
void SplatRadianceCacheIntoAtlasCS(
	uint3 GroupId : SV_GroupID,
	uint3 GroupThreadId : SV_GroupThreadID
)
{
	uint TraceTileIndex = GroupId.y * TRACE_TILE_GROUP_STRIDE + GroupId.x;
	if (TraceTileIndex >= ProbeTraceTileAllocator[0])
	{
		return;
	}

	uint2 TraceTileCoord;
	uint TraceTileLevel;
	uint ProbeTraceIndex;
	UnpackTraceTileInfo(ProbeTraceTileData[TraceTileIndex], TraceTileCoord, TraceTileLevel, ProbeTraceIndex);

	uint TraceResolution = (RadianceProbeResolution / 2) << TraceTileLevel;

	float3 ProbeWorldCenter;
	uint ClipmapIndex;
	uint ProbeIndex;
	GetProbeTraceData(ProbeTraceIndex, ProbeWorldCenter, ClipmapIndex, ProbeIndex);

	uint2 ProbeAtlasBaseCoord = RadianceProbeResolution * uint2(ProbeIndex & ProbeAtlasResolutionModuloMask, ProbeIndex >> ProbeAtlasResolutionDivideShift);

	if (TraceResolution < RadianceProbeResolution)
	{
		uint UpsampleFactor = RadianceProbeResolution / TraceResolution;
		ProbeAtlasBaseCoord += (RADIANCE_CACHE_TRACE_TILE_SIZE_2D * TraceTileCoord + GroupThreadId.xy) * UpsampleFactor;

<<<<<<< HEAD
		uint TraceTileResultIndex = TraceTileIndex * RADIANCE_CACHE_TRACE_TILE_SIZE_1D + GroupThreadId.y * RADIANCE_CACHE_TRACE_TILE_SIZE_2D + GroupThreadId.x;
		FTraceTileResult TraceTileResult = UnpackTraceTileResult(TraceTileResultPackedBuffer[TraceTileResultIndex]);
		float3 Lighting = TraceTileResult.Radiance;

		if (TraceTileResultIndex >= TraceTileResultPackedBufferElementCount)
		{
			// r.Lumen.RadianceCache.HardwareRayTracing.TemporaryBufferAllocationDownsampleFactor overflow
			Lighting = 0.0f;
			//Lighting = float3(0, 10000, 0) * View.PreExposure;
		}
		
		float HitDistance = TraceTileResult.HitDistance;
=======
		float3 Lighting = 0.0f;
		float HitDistance = MaxHalfFloat;

		if (TraceTileIndex < TempAtlasNumTraceTiles)
		{
			const uint2 RadianceTextureCoord = GetTraceTileAtlasCoord(TraceTileIndex, GroupThreadId.xy);
			Lighting = TraceRadianceTexture[RadianceTextureCoord].xyz;
			HitDistance = DecodeRayDistance(TraceHitTexture[RadianceTextureCoord].x).HitDistance;
		}
>>>>>>> 4af6daef

		for (uint Y = 0; Y < UpsampleFactor; Y++)
		{
			for (uint X = 0; X < UpsampleFactor; X++)
			{
				RWRadianceProbeAtlasTexture[ProbeAtlasBaseCoord + uint2(X, Y)] = Lighting;
				RWDepthProbeAtlasTexture[ProbeAtlasBaseCoord + uint2(X, Y)] = HitDistance;
			}
		}
	}
	else
	{
		uint DownsampleFactor = TraceResolution / RadianceProbeResolution;
		uint WriteTileSize = RADIANCE_CACHE_TRACE_TILE_SIZE_2D / DownsampleFactor;

		if (all(GroupThreadId.xy < WriteTileSize))
		{
			float3 Lighting = 0;
			float HitDistance = MaxHalfFloat;

			for (uint Y = 0; Y < DownsampleFactor; Y++)
			{
				for (uint X = 0; X < DownsampleFactor; X++)
				{
<<<<<<< HEAD
					uint TraceTileResultIndex = TraceTileIndex * RADIANCE_CACHE_TRACE_TILE_SIZE_1D + (GroupThreadId.y * DownsampleFactor + Y) * RADIANCE_CACHE_TRACE_TILE_SIZE_2D + (GroupThreadId.x * DownsampleFactor + X);
					FTraceTileResult TraceTileResult = UnpackTraceTileResult(TraceTileResultPackedBuffer[TraceTileResultIndex]);
					Lighting += TraceTileResult.Radiance;
					HitDistance = min(HitDistance, TraceTileResult.HitDistance);

					if (TraceTileResultIndex >= TraceTileResultPackedBufferElementCount)
					{
						// r.Lumen.RadianceCache.HardwareRayTracing.TemporaryBufferAllocationDownsampleFactor overflow
						Lighting = 0.0f;
						//Lighting = float3(0, 10000, 0) * View.PreExposure;
=======
					if (TraceTileIndex < TempAtlasNumTraceTiles)
					{
						const uint2 RadianceTextureCoord = GetTraceTileAtlasCoord(TraceTileIndex, uint2(GroupThreadId.x * DownsampleFactor + X, GroupThreadId.y * DownsampleFactor + Y));
						Lighting += TraceRadianceTexture[RadianceTextureCoord].xyz;
						HitDistance = min(HitDistance, DecodeRayDistance(TraceHitTexture[RadianceTextureCoord].x).HitDistance);
>>>>>>> 4af6daef
					}
				}
			}

			uint2 ProbeAtlasCoord = ProbeAtlasBaseCoord + WriteTileSize * TraceTileCoord + GroupThreadId.xy;
			RWRadianceProbeAtlasTexture[ProbeAtlasCoord] = Lighting / (float)(DownsampleFactor * DownsampleFactor);
			RWDepthProbeAtlasTexture[ProbeAtlasCoord] = HitDistance;
		}
	}
}<|MERGE_RESOLUTION|>--- conflicted
+++ resolved
@@ -4,65 +4,12 @@
 #include "../MonteCarlo.ush"
 #include "../MortonCode.ush"
 #include "../SceneTextureParameters.ush"
-<<<<<<< HEAD
-
-=======
->>>>>>> 4af6daef
 #include "../RayTracing/RayGenUtils.ush"
 #include "LumenRadianceCacheCommon.ush"
 #include "LumenRadianceCacheTracingCommon.ush"
 #include "LumenCardCommon.ush"
 #include "LumenCardTile.ush"
 #include "LumenTracingCommon.ush"
-<<<<<<< HEAD
-#include "LumenReflectionCommon.ush"
-
-#define TEMP_ATLAS_TRACE_TILE_STRIDE 1024
-
-struct FTraceTileResult
-{
-	float3 Radiance;
-	float HitDistance;
-};
-
-struct FTraceTileResultPacked
-{
-	uint PackedData[2];
-};
-
-FTraceTileResult CreateTraceTileResult(float3 Radiance, float HitDistance)
-{
-	FTraceTileResult TraceTileResult;
-	TraceTileResult.Radiance = Radiance;
-	TraceTileResult.HitDistance = HitDistance;
-
-	return TraceTileResult;
-}
-
-FTraceTileResultPacked PackTraceTileResult(FTraceTileResult TraceTileResult)
-{
-	FTraceTileResultPacked TraceTileResultPacked;
-	TraceTileResultPacked.PackedData[0] = f32tof16(TraceTileResult.Radiance.x) | (f32tof16(TraceTileResult.Radiance.y) << 16);
-	TraceTileResultPacked.PackedData[1] = f32tof16(TraceTileResult.Radiance.z) | (f32tof16(TraceTileResult.HitDistance) << 16);
-
-	return TraceTileResultPacked;
-}
-
-FTraceTileResult UnpackTraceTileResult(FTraceTileResultPacked TraceTileResultPacked)
-{
-	FTraceTileResult TraceTileResult;
-	TraceTileResult.Radiance.x = f16tof32(TraceTileResultPacked.PackedData[0]);
-	TraceTileResult.Radiance.y = f16tof32(TraceTileResultPacked.PackedData[0] >> 16);
-	TraceTileResult.Radiance.z = f16tof32(TraceTileResultPacked.PackedData[1]);
-	TraceTileResult.HitDistance = f16tof32(TraceTileResultPacked.PackedData[1] >> 16);
-
-	return TraceTileResult;
-}
-
-Buffer<uint> RayAllocatorBuffer;
-RWBuffer<uint> RWHardwareRayTracingIndirectArgs;
-uint2 OutputThreadGroupSize;
-=======
 
 #define TEMP_ATLAS_TRACE_TILE_STRIDE 1024
 
@@ -118,129 +65,22 @@
 RWBuffer<uint> RWHardwareRayTracingIndirectArgs;
 uint2 OutputThreadGroupSize;
 uint TempAtlasNumTraceTiles;
->>>>>>> 4af6daef
 
 [numthreads(1, 1, 1)]
 void LumenRadianceCacheHardwareRayTracingIndirectArgsCS()
 {
-<<<<<<< HEAD
-	uint NumRays = RayAllocatorBuffer[0];
-=======
 	uint NumRays = CompactedTraceTexelAllocator[0];
->>>>>>> 4af6daef
 	uint NumGroups = (NumRays + OutputThreadGroupSize.x - 1) / OutputThreadGroupSize.x;
 
 	int3 IndirectArgs = GetRayTracingThreadCountWrapped(NumGroups, RADIANCE_CACHE_TRACE_TILE_SIZE_1D);
 	WriteDispatchIndirectArgs(RWHardwareRayTracingIndirectArgs, 0, IndirectArgs);
 }
-<<<<<<< HEAD
 
 #if LUMEN_HARDWARE_RAYTRACING || LUMEN_HARDWARE_INLINE_RAYTRACING
 
 #include "LumenHardwareRayTracingCommon.ush"
-=======
->>>>>>> 4af6daef
-
-#if LUMEN_HARDWARE_RAYTRACING || LUMEN_HARDWARE_INLINE_RAYTRACING
-
-#include "LumenHardwareRayTracingCommon.ush"
-
-#define LIGHTING_MODE_SURFACE_CACHE 0
-#define LIGHTING_MODE_HIT_LIGHTING 1
-
-struct FRayId
-{
-	uint TraceTileIndex;
-	uint2 TexelCoord;
-};
-
-struct FRayIdPacked
-{
-	uint PackedData;
-};
-
-FRayId CreateRayId(uint TraceTileIndex, uint2 TexelCoord)
-{
-	FRayId RayId;
-	RayId.TraceTileIndex = TraceTileIndex;
-	RayId.TexelCoord = TexelCoord;
-
-	return RayId;
-}
-
-FRayIdPacked PackRayId(FRayId RayId)
-{
-	FRayIdPacked RayIdPacked;
-	RayIdPacked.PackedData = ((RayId.TraceTileIndex & 0x3FFFFFF) << 6)
-		| ((RayId.TexelCoord.x & 0x7) << 3)
-		| (RayId.TexelCoord.y & 0x7);
-
-	return RayIdPacked;
-}
-
-FRayId UnpackRayId(FRayIdPacked RayIdPacked)
-{
-	FRayId RayId;
-	RayId.TraceTileIndex = (RayIdPacked.PackedData >> 6) & 0x3FFFFFF;
-	RayId.TexelCoord.x = (RayIdPacked.PackedData >> 3) & 0x7;
-	RayId.TexelCoord.y = RayIdPacked.PackedData & 0x7;
-
-	return RayId;
-}
 
 RaytracingAccelerationStructure TLAS;
-<<<<<<< HEAD
-
-#if LUMEN_HARDWARE_INLINE_RAYTRACING
-StructuredBuffer<FHitGroupRootConstants> HitGroupData;
-StructuredBuffer<FRayTracingSceneMetadataRecord> RayTracingSceneMetadata;
-#endif // LUMEN_HARDWARE_INLINE_RAYTRACING
-
-RWStructuredBuffer<FTraceTileResultPacked> RWTraceTileResultPackedBuffer;
-RWStructuredBuffer<FTraceDataPacked> RWRetraceDataPackedBuffer;
-
-uint PersistentTracingGroupCount;
-float FarFieldBias;
-float FarFieldMaxTraceDistance;
-float RayTracingCullingRadius;
-float PullbackBias;
-int MaxTranslucentSkipCount;
-uint MaxTraversalIterations;
-int ApplySkyLight;
-
-float3 FarFieldReferencePos;
-
-void LumenRadianceCacheHardwareRayTracingCommon(uint ThreadIndex)
-{
-	uint TexelLinearCoord = ThreadIndex % RADIANCE_CACHE_TRACE_TILE_SIZE_1D;
-	uint LocalGroupIndex = ThreadIndex / RADIANCE_CACHE_TRACE_TILE_SIZE_1D;
-
-#if DIM_INDIRECT_DISPATCH
-	uint Iteration = 0;
-#else
-	uint TileCount = RayAllocatorBuffer[0] / RADIANCE_CACHE_TRACE_TILE_SIZE_1D;
-	uint IterationCount = (TileCount + PersistentTracingGroupCount - 1) / PersistentTracingGroupCount;
-	for (uint Iteration = 0; Iteration < IterationCount; ++Iteration)
-#endif
-	{
-		uint GlobalGroupIndex = Iteration * PersistentTracingGroupCount + LocalGroupIndex;
-		uint RayIndex = GlobalGroupIndex * RADIANCE_CACHE_TRACE_TILE_SIZE_1D + TexelLinearCoord;
-
-#if (DIM_LIGHTING_MODE == LIGHTING_MODE_HIT_LIGHTING) || ENABLE_FAR_FIELD_TRACING
-		FTraceData TraceData = UnpackTraceData(RWRetraceDataPackedBuffer[RayIndex]);
-		FRayIdPacked RayIdPacked;
-		RayIdPacked.PackedData = TraceData.RayId;
-
-		FRayId RayId = UnpackRayId(RayIdPacked);
-		uint TraceTileIndex = RayId.TraceTileIndex;
-		uint2 TexelCoord = RayId.TexelCoord;
-
-#else
-		uint TraceTileIndex = GlobalGroupIndex;
-		uint2 TexelCoord = uint2(TexelLinearCoord % RADIANCE_CACHE_TRACE_TILE_SIZE_2D, TexelLinearCoord / RADIANCE_CACHE_TRACE_TILE_SIZE_2D);
-#endif
-		if (RayIndex >= RayAllocatorBuffer[0])
-=======
 
 #if LUMEN_HARDWARE_INLINE_RAYTRACING
 	StructuredBuffer<FHitGroupRootConstants> HitGroupData;
@@ -273,7 +113,6 @@
 		// Subsequent passes are based on the compacted list of traces
 		float TraceHitDistance = 0.0f;
 		#if RAY_TRACING_PASS != RAY_TRACING_PASS_DEFAULT
->>>>>>> 4af6daef
 		{
 			DecodeRadianceCacheTraceTexel(CompactedTraceTexelData[GlobalRayIndex], TraceTileIndex, TexelCoord);
 
@@ -300,12 +139,6 @@
 			float2 ProbeTexelCenter = float2(0.5, 0.5);
 			float2 ProbeUV = (ProbeTexelCoord + ProbeTexelCenter) / float(TraceResolution);
 			float3 WorldConeDirection = EquiAreaSphericalMapping(ProbeUV);
-<<<<<<< HEAD
-
-			float FinalMinTraceDistance = max(MinTraceDistance, GetRadianceProbeTMin(ClipmapIndex));
-			float FinalMaxTraceDistance = MaxTraceDistance;
-=======
->>>>>>> 4af6daef
 
 			// Evenly distributing the sphere solid angle among all cones instead of based on Octahedron distortion
 			float ConeHalfAngle = acosFast(1.0f - 1.0f / (float)(TraceResolution * TraceResolution));
@@ -313,20 +146,6 @@
 			FRayDesc Ray;
 			Ray.Origin = ProbeWorldCenter + LWCHackToFloat(PrimaryView.PreViewTranslation); // LUMEN_LWC_TODO
 			Ray.Direction = WorldConeDirection;
-<<<<<<< HEAD
-			Ray.TMin = FinalMinTraceDistance;
-			Ray.TMax = FinalMaxTraceDistance;
-#if ENABLE_FAR_FIELD_TRACING
-			Ray.TMin = max(Ray.TMin, FarFieldBias);
-#endif
-
-#if DIM_CLIP_RAY
-			// Cull TMax by the bounding sphere of the near-field
-			float2 RaySphereHit = RayIntersectSphere(Ray.Origin, Ray.Direction, float4(PrimaryView.TranslatedWorldCameraOrigin, RayTracingCullingRadius));
-			bool bInsideCullingSphere = RaySphereHit.x < 0 && RaySphereHit.y > 0;
-			Ray.TMax = bInsideCullingSphere ? RaySphereHit.y : Ray.TMin;
-#endif // DIM_CULL_RAY
-=======
 
 			float ClippedNearFieldMaxTraceDistance = ClipAndDitherNearFieldMaxTraceDistance(
 				Ray.Origin,
@@ -343,85 +162,32 @@
 				Ray.TMin = max(Ray.TMin, FarFieldBias);
 			}
 			#endif
->>>>>>> 4af6daef
 
 			FRayCone RayCone = (FRayCone)0;
 			RayCone = PropagateRayCone(RayCone, ConeHalfAngle, 0.0);
 
 			const uint LinearCoord = ProbeTexelCoord.y * RADIANCE_CACHE_TRACE_TILE_SIZE_2D + ProbeTexelCoord.x;
 			const uint CullingMode = 0;
-<<<<<<< HEAD
-			FRayTracedLightingContext Context = CreateRayTracedLightingContext(TLAS, RayCone, ProbeTexelCoord, LinearCoord, CullingMode, MaxTranslucentSkipCount, MaxTraversalIterations);
-=======
 			FRayTracedLightingContext Context = CreateRayTracedLightingContext(RayCone, ProbeTexelCoord, LinearCoord, CullingMode, MaxTraversalIterations);
->>>>>>> 4af6daef
 
 			// Set far-field context specialization
 			Context.FarFieldMaxTraceDistance = FarFieldMaxTraceDistance;
 			Context.FarFieldReferencePos = FarFieldReferencePos;
-<<<<<<< HEAD
-#if DIM_SPECULAR_OCCLUSION
-			Context.bAcceptFirstHitAndEndSearch = true;
-			Context.bSkipClosestHitShader = true;
-#endif // DIM_SPECULAR_OCCLUSION
-
-			FRayTracedLightingResult Result;
-#if DIM_LIGHTING_MODE == LIGHTING_FROM_SURFACE_CACHE
-			{
-#if LUMEN_HARDWARE_INLINE_RAYTRACING
+			#if LUMEN_HARDWARE_INLINE_RAYTRACING
+			{
 				Context.HitGroupData = HitGroupData;
 				Context.RayTracingSceneMetadata = RayTracingSceneMetadata;
-#endif // LUMEN_HARDWARE_INLINE_RAYTRACING
-
-				Result = TraceAndCalculateRayTracedLightingFromSurfaceCache(Ray, Context);
-			}
-#else
-			{
-				Result = TraceAndCalculateRayTracedLighting(Ray, Context, DIM_LIGHTING_MODE);
-			}
-#endif
-
-			if ((ApplySkyLight != 0) && !Result.bIsHit)
-=======
-			#if LUMEN_HARDWARE_INLINE_RAYTRACING
-			{
-				Context.HitGroupData = HitGroupData;
-				Context.RayTracingSceneMetadata = RayTracingSceneMetadata;
 			}
 			#endif
 
 			FRayTracedLightingResult Result = TraceAndCalculateRayTracedLightingFromSurfaceCache(TLAS, Ray, Context);
 
 			if (!Result.bIsHit)
->>>>>>> 4af6daef
 			{
 				FConeTraceResult TraceResult = (FConeTraceResult)0;
 				TraceResult.Transparency = 1;
 				ApplySkylightToTraceResult(Ray.Direction, TraceResult);
 				Result.Radiance = TraceResult.Lighting;
-<<<<<<< HEAD
-				Result.TraceHitDistance = MaxTraceDistance;
-			}
-
-			float SampleHitDistance = Result.TraceHitDistance;
-			float3 SampleRadiance = Result.Radiance;
-
-			// Write continuation data
-#if DIM_PACK_TRACE_DATA
-			FRayIdPacked RayIdPacked = PackRayId(CreateRayId(TraceTileIndex, TexelCoord));
-			RWRetraceDataPackedBuffer[RayIndex] = PackTraceData(CreateTraceData(
-				RayIdPacked.PackedData,
-				Result.MaterialShaderIndex,
-				Result.Bookmark,
-				Result.TraceHitDistance,
-				Result.bIsHit,
-				Result.bIsRadianceCompleted,
-				Result.bIsFarField));
-#endif // DIM_PACK_TRACE_DATA
-
-			uint OutputIndex = TraceTileIndex * RADIANCE_CACHE_TRACE_TILE_SIZE_1D + TexelCoord.y * RADIANCE_CACHE_TRACE_TILE_SIZE_2D + TexelCoord.x;
-			RWTraceTileResultPackedBuffer[OutputIndex] = PackTraceTileResult(CreateTraceTileResult(SampleRadiance, min(SampleHitDistance, MaxHalfFloat)));
-=======
 			}
 
 			#define DEBUG_VISUALIZE_SAMPLING_RESOLUTION 0
@@ -436,7 +202,6 @@
 				RWTraceRadianceTexture[TraceAtlasCoord] = Result.Radiance;
 				RWTraceHitTexture[TraceAtlasCoord] = EncodeRayDistance(min(Result.TraceHitDistance, MaxHalfFloat), Result.bIsHit);
 			}
->>>>>>> 4af6daef
 		}
 	}
 }
@@ -449,16 +214,7 @@
 	uint GroupIndex : SV_GroupIndex
 )
 {
-<<<<<<< HEAD
-#if DIM_INDIRECT_DISPATCH
 	uint GroupLinearIndex = GetUnWrappedRayTracingDispatchThreadId(GroupId, RADIANCE_CACHE_TRACE_TILE_SIZE_1D);
-#else
-	uint GroupCountX = RADIANCE_CACHE_TRACE_TILE_SIZE_1D / INLINE_RAY_TRACING_THREAD_GROUP_SIZE_X;
-	uint GroupLinearIndex = GroupId.y * GroupCountX + GroupId.x;
-#endif
-=======
-	uint GroupLinearIndex = GetUnWrappedRayTracingDispatchThreadId(GroupId, RADIANCE_CACHE_TRACE_TILE_SIZE_1D);
->>>>>>> 4af6daef
 	LumenRadianceCacheHardwareRayTracingCommon(GroupLinearIndex * INLINE_RAY_TRACING_THREAD_GROUP_SIZE_X + GroupIndex);
 }
 
@@ -466,15 +222,7 @@
 
 RAY_TRACING_ENTRY_RAYGEN(LumenRadianceCacheHardwareRayTracingRGS)
 {
-<<<<<<< HEAD
-#if DIM_INDIRECT_DISPATCH
 	uint ThreadIndex = GetUnWrappedRayTracingDispatchThreadId(DispatchRaysIndex(), RADIANCE_CACHE_TRACE_TILE_SIZE_1D);
-#else
-	uint ThreadIndex = DispatchRaysIndex().y * RADIANCE_CACHE_TRACE_TILE_SIZE_1D + DispatchRaysIndex().x;
-#endif
-=======
-	uint ThreadIndex = GetUnWrappedRayTracingDispatchThreadId(DispatchRaysIndex(), RADIANCE_CACHE_TRACE_TILE_SIZE_1D);
->>>>>>> 4af6daef
 	LumenRadianceCacheHardwareRayTracingCommon(ThreadIndex);
 }
 
@@ -482,16 +230,11 @@
 
 #endif // LUMEN_HARDWARE_RAYTRACING
 
-<<<<<<< HEAD
-uint TraceTileResultPackedBufferElementCount;
-StructuredBuffer<FTraceTileResultPacked> TraceTileResultPackedBuffer;
-=======
 Texture2D<float3> TraceRadianceTexture;
 Texture2D<float> TraceHitTexture;
 
 RWStructuredBuffer<uint> RWCompactedTraceTexelAllocator;
 RWStructuredBuffer<uint> RWCompactedTraceTexelData;
->>>>>>> 4af6daef
 
 groupshared uint SharedTraceTexelAllocator;
 groupshared uint SharedGlobalTraceTexelStartOffset;
@@ -584,20 +327,6 @@
 		uint UpsampleFactor = RadianceProbeResolution / TraceResolution;
 		ProbeAtlasBaseCoord += (RADIANCE_CACHE_TRACE_TILE_SIZE_2D * TraceTileCoord + GroupThreadId.xy) * UpsampleFactor;
 
-<<<<<<< HEAD
-		uint TraceTileResultIndex = TraceTileIndex * RADIANCE_CACHE_TRACE_TILE_SIZE_1D + GroupThreadId.y * RADIANCE_CACHE_TRACE_TILE_SIZE_2D + GroupThreadId.x;
-		FTraceTileResult TraceTileResult = UnpackTraceTileResult(TraceTileResultPackedBuffer[TraceTileResultIndex]);
-		float3 Lighting = TraceTileResult.Radiance;
-
-		if (TraceTileResultIndex >= TraceTileResultPackedBufferElementCount)
-		{
-			// r.Lumen.RadianceCache.HardwareRayTracing.TemporaryBufferAllocationDownsampleFactor overflow
-			Lighting = 0.0f;
-			//Lighting = float3(0, 10000, 0) * View.PreExposure;
-		}
-		
-		float HitDistance = TraceTileResult.HitDistance;
-=======
 		float3 Lighting = 0.0f;
 		float HitDistance = MaxHalfFloat;
 
@@ -607,7 +336,6 @@
 			Lighting = TraceRadianceTexture[RadianceTextureCoord].xyz;
 			HitDistance = DecodeRayDistance(TraceHitTexture[RadianceTextureCoord].x).HitDistance;
 		}
->>>>>>> 4af6daef
 
 		for (uint Y = 0; Y < UpsampleFactor; Y++)
 		{
@@ -632,24 +360,11 @@
 			{
 				for (uint X = 0; X < DownsampleFactor; X++)
 				{
-<<<<<<< HEAD
-					uint TraceTileResultIndex = TraceTileIndex * RADIANCE_CACHE_TRACE_TILE_SIZE_1D + (GroupThreadId.y * DownsampleFactor + Y) * RADIANCE_CACHE_TRACE_TILE_SIZE_2D + (GroupThreadId.x * DownsampleFactor + X);
-					FTraceTileResult TraceTileResult = UnpackTraceTileResult(TraceTileResultPackedBuffer[TraceTileResultIndex]);
-					Lighting += TraceTileResult.Radiance;
-					HitDistance = min(HitDistance, TraceTileResult.HitDistance);
-
-					if (TraceTileResultIndex >= TraceTileResultPackedBufferElementCount)
-					{
-						// r.Lumen.RadianceCache.HardwareRayTracing.TemporaryBufferAllocationDownsampleFactor overflow
-						Lighting = 0.0f;
-						//Lighting = float3(0, 10000, 0) * View.PreExposure;
-=======
 					if (TraceTileIndex < TempAtlasNumTraceTiles)
 					{
 						const uint2 RadianceTextureCoord = GetTraceTileAtlasCoord(TraceTileIndex, uint2(GroupThreadId.x * DownsampleFactor + X, GroupThreadId.y * DownsampleFactor + Y));
 						Lighting += TraceRadianceTexture[RadianceTextureCoord].xyz;
 						HitDistance = min(HitDistance, DecodeRayDistance(TraceHitTexture[RadianceTextureCoord].x).HitDistance);
->>>>>>> 4af6daef
 					}
 				}
 			}
