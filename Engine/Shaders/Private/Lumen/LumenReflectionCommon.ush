// Copyright Epic Games, Inc. All Rights Reserved.

#pragma once

#include "../MonteCarlo.ush"
#include "../BlueNoise.ush"

#define REFLECTION_THREADGROUP_SIZE_2D 8 
#define REFLECTION_THREADGROUP_SIZE_1D 64

uint2 ReflectionTracingViewSize;
uint2 ReflectionTracingBufferSize;

// Downsample factor from full res to tracing res
uint ReflectionDownsampleFactor;
float MaxRayIntensity;
float ReflectionSmoothBias;

// 0: Opaque, 1: SingleLayerWater, 2: FrontLayerTranslucency
uint ReflectionPass;
uint UseJitter;
uint UseHighResSurface;

// Note: negative if invalid ray
Texture2D DownsampledDepth;
Texture2D<float4> RayBuffer;
// The distance to trace each ray before interpolating from the Radiance Cache
Texture2D<uint> RayTraceDistance;

Texture2D<float3> TraceRadiance;
Texture2D<float> TraceHit;

#if 1
	#define SCREEN_TEMPORAL_INDEX			View.StateFrameIndexMod8
#else
	#define SCREEN_TEMPORAL_INDEX			0
#endif

#if 1
	#define RAY_DIRECTION_TEMPORAL_INDEX	View.StateFrameIndex
#else
	#define RAY_DIRECTION_TEMPORAL_INDEX	0
#endif

// Returns the jitter offset in the range [0, ReflectionDownsampleFactor - 1]
float2 GetScreenTileJitter(uint TemporalIndex)
{
<<<<<<< HEAD
	//uint2 RandomSeed = Rand3DPCG16(int3(ReflectionTracingCoord, 1)).xy;
	return UseJitter ? floor(Hammersley16(TemporalIndex, 8, uint2(0, 0)) * ReflectionDownsampleFactor) : 0;
=======
	return 0;
>>>>>>> 4af6daef
}

float2 GetScreenUVFromReflectionTracingCoord(uint2 ReflectionTracingCoord)
{
	float2 ScreenCoord = ReflectionTracingCoord * ReflectionDownsampleFactor + View.ViewRectMin.xy + GetScreenTileJitter(SCREEN_TEMPORAL_INDEX) + 0.5f;
	// ScreenUV can be outside of valid viewport, since viewport is downsampled with DivideAndRoundUp
	ScreenCoord = min(ScreenCoord, View.ViewRectMin.xy + View.ViewSizeAndInvSize.xy - 1.0f);
	return ScreenCoord * View.BufferSizeAndInvSize.zw;
}

float2 GetReflectionTracingCoordFromScreenUV(float2 ScreenUV, uint TemporalIndex)
{
	float2 ReflectionTracingCoord = (ScreenUV - (View.ViewRectMin.xy + GetScreenTileJitter(TemporalIndex) + 0.5f) * View.BufferSizeAndInvSize.zw) / (ReflectionDownsampleFactor * View.BufferSizeAndInvSize.zw);
	return ReflectionTracingCoord;
}

float3 GetWorldPositionFromScreenUV(float2 ScreenUV, float SceneDepth)
{
	float2 ScreenPosition = (ScreenUV - View.ScreenPositionScaleBias.wz) / View.ScreenPositionScaleBias.xy;
<<<<<<< HEAD
	float3 WorldPosition = mul(float4(ScreenPosition * SceneDepth, SceneDepth, 1), LWCHackToFloat(PrimaryView.ScreenToWorld)).xyz;
=======
	float3 WorldPosition = mul(float4(GetScreenPositionForProjectionType(ScreenPosition, SceneDepth), SceneDepth, 1), LWCHackToFloat(PrimaryView.ScreenToWorld)).xyz;
>>>>>>> 4af6daef
	return WorldPosition;
}

float3 GetTranslatedWorldPositionFromScreenUV(float2 ScreenUV, float SceneDepth)
{
	float2 ScreenPosition = (ScreenUV - View.ScreenPositionScaleBias.wz) / View.ScreenPositionScaleBias.xy;
<<<<<<< HEAD
	return mul(float4(ScreenPosition * SceneDepth, SceneDepth, 1), PrimaryView.ScreenToTranslatedWorld).xyz;
=======
	return mul(float4(GetScreenPositionForProjectionType(ScreenPosition, SceneDepth), SceneDepth, 1), PrimaryView.ScreenToTranslatedWorld).xyz;
>>>>>>> 4af6daef
}

float GetMaxHitDistance()
{
	return MaxHalfFloat;
}

float EncodeRayDistance(float HitDistance, bool bHit)
{
	HitDistance = max(HitDistance, 0.0f);
	return HitDistance * (bHit ? -1.0f : 1.0f);
}

float DecodeRayDistance(float Encoded, out bool bHit)
{
	bHit = asuint(Encoded) & 0x80000000;
	return abs(Encoded);
}

float DecodeProbeRayDistance(float Encoded)
{
	return abs(Encoded);
}

struct FRayData
{
	float3 Direction;
	float TraceDistance;
	float PDF;
	float ConeHalfAngle;
<<<<<<< HEAD
=======

	// Radiance cache max trace distance. Don't need to load this data if radiance cache isn't used.
	float RadianceCacheMaxTraceDistance;
>>>>>>> 4af6daef
	bool bUseRadianceCache;
};

// Must be larger than FLOAT16_MIN
const static float MinReflectionConeAngle = 0.00001f;
<<<<<<< HEAD

uint PackRayTraceDistance(float RayTraceDistance, bool bUseRadianceCache)
{
	uint PackedData =
		(f32tof16(RayTraceDistance) & 0x7FFF) |
		(bUseRadianceCache << 15);
	return PackedData;
}

void UnpackRayTraceDistance(uint PackedData, inout float RayTraceDistance, inout bool bUseRadianceCache)
{
	RayTraceDistance = f16tof32(PackedData & 0x7FFF);
	bUseRadianceCache = (PackedData >> 15) != 0;
}

FRayData GetRayData(uint2 TracingCoord)
{
=======

uint PackRayTraceDistance(float RayTraceDistance, bool bUseRadianceCache)
{
	uint PackedData =
		(f32tof16(RayTraceDistance) & 0x7FFF) |
		(bUseRadianceCache << 15);
	return PackedData;
}

void UnpackRayTraceDistance(uint PackedData, inout float RadianceCacheMaxTraceDistance, inout bool bUseRadianceCache)
{
	RadianceCacheMaxTraceDistance = f16tof32(PackedData & 0x7FFF);
	bUseRadianceCache = (PackedData >> 15) != 0;
}

FRayData GetRayData(uint2 TracingCoord)
{
>>>>>>> 4af6daef
	float4 PackedRayData = RayBuffer[TracingCoord];

	FRayData RayData;
	RayData.Direction = PackedRayData.xyz;
	RayData.ConeHalfAngle = PackedRayData.w;
	RayData.PDF = 1.0f / PackedRayData.w;
<<<<<<< HEAD
	UnpackRayTraceDistance(RayTraceDistance[TracingCoord], RayData.TraceDistance, RayData.bUseRadianceCache);
=======

	UnpackRayTraceDistance(RayTraceDistance[TracingCoord], RayData.RadianceCacheMaxTraceDistance, RayData.bUseRadianceCache);

>>>>>>> 4af6daef
	return RayData;
}

Buffer<uint> ReflectionResolveTileData;

uint2 GetReflectionResolveScreenCoord(uint TileIndex, uint ThreadIndex)
{
	uint2 TileOffset = uint2(ReflectionResolveTileData[TileIndex] & 0xFFFF, (ReflectionResolveTileData[TileIndex] >> 16) & 0xFFFF);
	return TileOffset * REFLECTION_THREADGROUP_SIZE_2D + uint2(ThreadIndex % REFLECTION_THREADGROUP_SIZE_2D, ThreadIndex / REFLECTION_THREADGROUP_SIZE_2D);
}

Buffer<uint> ReflectionTracingTileData;

uint2 GetReflectionTracingScreenCoord(uint TileIndex, uint ThreadIndex)
{
	uint2 TileOffset = uint2(ReflectionTracingTileData[TileIndex] & 0xFFFF, (ReflectionTracingTileData[TileIndex] >> 16) & 0xFFFF);
	return TileOffset * REFLECTION_THREADGROUP_SIZE_2D + uint2(ThreadIndex % REFLECTION_THREADGROUP_SIZE_2D, ThreadIndex / REFLECTION_THREADGROUP_SIZE_2D);
}

uint2 GetReflectionTracingScreenCoordZOrder(uint TileIndex, uint ThreadIndex)
{
	uint2 TileOffset = uint2(ReflectionTracingTileData[TileIndex] & 0xFFFF, (ReflectionTracingTileData[TileIndex] >> 16) & 0xFFFF);
	return TileOffset * REFLECTION_THREADGROUP_SIZE_2D + ZOrder2D(ThreadIndex, log2(REFLECTION_THREADGROUP_SIZE_2D));
}

Buffer<uint> CompactedTraceTexelAllocator;
Buffer<uint> CompactedTraceTexelData;

<<<<<<< HEAD
uint2 EncodeTraceTexel(uint2 ReflectionTracingCoord, float TraceHitDistance, float MaxTraceDistance)
{
	return uint2(
		(ReflectionTracingCoord.x & 0xFFFF) | ((ReflectionTracingCoord.y & 0xFFFF) << 16),
		(f32tof16(MaxTraceDistance) << 16) | f32tof16(TraceHitDistance));
}

void DecodeTraceTexel(uint2 TraceTexelData, inout uint2 ReflectionTracingCoord,
	inout float TraceHitDistance, inout float MaxTraceDistance)
{
	ReflectionTracingCoord.x = TraceTexelData.x & 0xFFFF;
	ReflectionTracingCoord.y = (TraceTexelData.x >> 16) & 0xFFFF;
	TraceHitDistance = f16tof32(TraceTexelData.y);
	MaxTraceDistance = f16tof32(TraceTexelData.y >> 16);
=======
struct FTraceMaterialId
{
	bool bNeedsHitLightingPass;
	uint MaterialId;
};

uint PackTraceMaterialId(bool bNeedsHitLightingPass, uint MaterialShaderIndex)
{
	uint PackedMaterialId = MaterialShaderIndex & 0x7FFF;
	PackedMaterialId |= bNeedsHitLightingPass ? 0x8000 : false;
	return PackedMaterialId;
}

FTraceMaterialId UnpackTraceMaterialId(uint PackedMaterialId)
{
	FTraceMaterialId TraceMaterialId;
	TraceMaterialId.bNeedsHitLightingPass = PackedMaterialId & 0x8000 ? true : false;
	TraceMaterialId.MaterialId = PackedMaterialId & 0x7FFF;
	return TraceMaterialId;
>>>>>>> 4af6daef
}

float ApplySmoothBias(float Roughness)
{
	float NewRoughness = Roughness;

	if (ReflectionSmoothBias > 0)
	{
		// SmoothStep-like function up to SmoothBias, original value above
		float X = saturate(Roughness / ReflectionSmoothBias);
		NewRoughness = Roughness * X * X * (3.0 - 2.0 * X);
	}

	// Only opaque and translucent reflections get the denoiser, otherwise force to mirror
	return ReflectionPass == 0 || ReflectionPass == 2 ? NewRoughness : 0.0f;
}<|MERGE_RESOLUTION|>--- conflicted
+++ resolved
@@ -45,12 +45,7 @@
 // Returns the jitter offset in the range [0, ReflectionDownsampleFactor - 1]
 float2 GetScreenTileJitter(uint TemporalIndex)
 {
-<<<<<<< HEAD
-	//uint2 RandomSeed = Rand3DPCG16(int3(ReflectionTracingCoord, 1)).xy;
-	return UseJitter ? floor(Hammersley16(TemporalIndex, 8, uint2(0, 0)) * ReflectionDownsampleFactor) : 0;
-=======
 	return 0;
->>>>>>> 4af6daef
 }
 
 float2 GetScreenUVFromReflectionTracingCoord(uint2 ReflectionTracingCoord)
@@ -70,22 +65,14 @@
 float3 GetWorldPositionFromScreenUV(float2 ScreenUV, float SceneDepth)
 {
 	float2 ScreenPosition = (ScreenUV - View.ScreenPositionScaleBias.wz) / View.ScreenPositionScaleBias.xy;
-<<<<<<< HEAD
-	float3 WorldPosition = mul(float4(ScreenPosition * SceneDepth, SceneDepth, 1), LWCHackToFloat(PrimaryView.ScreenToWorld)).xyz;
-=======
 	float3 WorldPosition = mul(float4(GetScreenPositionForProjectionType(ScreenPosition, SceneDepth), SceneDepth, 1), LWCHackToFloat(PrimaryView.ScreenToWorld)).xyz;
->>>>>>> 4af6daef
 	return WorldPosition;
 }
 
 float3 GetTranslatedWorldPositionFromScreenUV(float2 ScreenUV, float SceneDepth)
 {
 	float2 ScreenPosition = (ScreenUV - View.ScreenPositionScaleBias.wz) / View.ScreenPositionScaleBias.xy;
-<<<<<<< HEAD
-	return mul(float4(ScreenPosition * SceneDepth, SceneDepth, 1), PrimaryView.ScreenToTranslatedWorld).xyz;
-=======
 	return mul(float4(GetScreenPositionForProjectionType(ScreenPosition, SceneDepth), SceneDepth, 1), PrimaryView.ScreenToTranslatedWorld).xyz;
->>>>>>> 4af6daef
 }
 
 float GetMaxHitDistance()
@@ -113,21 +100,16 @@
 struct FRayData
 {
 	float3 Direction;
-	float TraceDistance;
 	float PDF;
 	float ConeHalfAngle;
-<<<<<<< HEAD
-=======
 
 	// Radiance cache max trace distance. Don't need to load this data if radiance cache isn't used.
 	float RadianceCacheMaxTraceDistance;
->>>>>>> 4af6daef
 	bool bUseRadianceCache;
 };
 
 // Must be larger than FLOAT16_MIN
 const static float MinReflectionConeAngle = 0.00001f;
-<<<<<<< HEAD
 
 uint PackRayTraceDistance(float RayTraceDistance, bool bUseRadianceCache)
 {
@@ -137,24 +119,6 @@
 	return PackedData;
 }
 
-void UnpackRayTraceDistance(uint PackedData, inout float RayTraceDistance, inout bool bUseRadianceCache)
-{
-	RayTraceDistance = f16tof32(PackedData & 0x7FFF);
-	bUseRadianceCache = (PackedData >> 15) != 0;
-}
-
-FRayData GetRayData(uint2 TracingCoord)
-{
-=======
-
-uint PackRayTraceDistance(float RayTraceDistance, bool bUseRadianceCache)
-{
-	uint PackedData =
-		(f32tof16(RayTraceDistance) & 0x7FFF) |
-		(bUseRadianceCache << 15);
-	return PackedData;
-}
-
 void UnpackRayTraceDistance(uint PackedData, inout float RadianceCacheMaxTraceDistance, inout bool bUseRadianceCache)
 {
 	RadianceCacheMaxTraceDistance = f16tof32(PackedData & 0x7FFF);
@@ -163,20 +127,15 @@
 
 FRayData GetRayData(uint2 TracingCoord)
 {
->>>>>>> 4af6daef
 	float4 PackedRayData = RayBuffer[TracingCoord];
 
 	FRayData RayData;
 	RayData.Direction = PackedRayData.xyz;
 	RayData.ConeHalfAngle = PackedRayData.w;
 	RayData.PDF = 1.0f / PackedRayData.w;
-<<<<<<< HEAD
-	UnpackRayTraceDistance(RayTraceDistance[TracingCoord], RayData.TraceDistance, RayData.bUseRadianceCache);
-=======
 
 	UnpackRayTraceDistance(RayTraceDistance[TracingCoord], RayData.RadianceCacheMaxTraceDistance, RayData.bUseRadianceCache);
 
->>>>>>> 4af6daef
 	return RayData;
 }
 
@@ -205,22 +164,6 @@
 Buffer<uint> CompactedTraceTexelAllocator;
 Buffer<uint> CompactedTraceTexelData;
 
-<<<<<<< HEAD
-uint2 EncodeTraceTexel(uint2 ReflectionTracingCoord, float TraceHitDistance, float MaxTraceDistance)
-{
-	return uint2(
-		(ReflectionTracingCoord.x & 0xFFFF) | ((ReflectionTracingCoord.y & 0xFFFF) << 16),
-		(f32tof16(MaxTraceDistance) << 16) | f32tof16(TraceHitDistance));
-}
-
-void DecodeTraceTexel(uint2 TraceTexelData, inout uint2 ReflectionTracingCoord,
-	inout float TraceHitDistance, inout float MaxTraceDistance)
-{
-	ReflectionTracingCoord.x = TraceTexelData.x & 0xFFFF;
-	ReflectionTracingCoord.y = (TraceTexelData.x >> 16) & 0xFFFF;
-	TraceHitDistance = f16tof32(TraceTexelData.y);
-	MaxTraceDistance = f16tof32(TraceTexelData.y >> 16);
-=======
 struct FTraceMaterialId
 {
 	bool bNeedsHitLightingPass;
@@ -240,7 +183,6 @@
 	TraceMaterialId.bNeedsHitLightingPass = PackedMaterialId & 0x8000 ? true : false;
 	TraceMaterialId.MaterialId = PackedMaterialId & 0x7FFF;
 	return TraceMaterialId;
->>>>>>> 4af6daef
 }
 
 float ApplySmoothBias(float Roughness)
