// Copyright Epic Games, Inc. All Rights Reserved.

#define LUMEN_CARD_CAPTURE 1

#include "../Common.ush"
#include "../BRDF.ush"

#define SceneTexturesStruct LumenCardPass.SceneTextures 
#define EyeAdaptationStruct LumenCardPass

#include "/Engine/Generated/Material.ush"
#include "/Engine/Generated/VertexFactory.ush"

struct FLumenCardInterpolantsVSToPS
{

};

void Main(
#if IS_NANITE_PASS
	FNaniteFullscreenVSToPS NaniteInterpolants,
#else
	FVertexFactoryInterpolantsVSToPS Interpolants,
#endif
	FLumenCardInterpolantsVSToPS PassInterpolants,
	in INPUT_POSITION_QUALIFIERS float4 SvPosition : SV_Position		// after all interpolators
	OPTIONAL_IsFrontFace,
	out float4 OutTarget0 : SV_Target0,
	out float4 OutTarget1 : SV_Target1,
	out float4 OutTarget2 : SV_Target2)
{
	ResolvedView = ResolveView();
	FMaterialPixelParameters MaterialParameters;

#if IS_NANITE_PASS
	FVertexFactoryInterpolantsVSToPS Interpolants = (FVertexFactoryInterpolantsVSToPS)0;
	Interpolants.ViewIndex = NaniteInterpolants.ViewIndex;
#if INSTANCED_STEREO
	// Nanite fullscreen VS is run for the whole side-by-side RT and the primary (left) view is View0 so figure out EyeIndex based on that - cannot do it in VS since quads can span views.
	// Revisit if we need to support > 1 instanced view or non side-by-side views
	Interpolants.EyeIndex = (SvPosition.x >= (View.ViewRectMin.x + View.ViewSizeAndInvSize.x)) ? 1 : 0;
#endif
#endif

	#if LUMEN_MULTI_VIEW_CAPTURE
	{
		FPackedNaniteView PackedView = Nanite.InViews[Interpolants.ViewIndex];
		FNaniteView NaniteView = UnpackNaniteView(PackedView);

		PatchViewState(NaniteView, ResolvedView);
		MaterialParameters = GetMaterialPixelParameters(NaniteView, Interpolants, SvPosition);
	}
	#else
	{
		MaterialParameters = GetMaterialPixelParameters(Interpolants, SvPosition);
	}
	#endif

	FPixelMaterialInputs PixelMaterialInputs;
	
	{
		float4 ScreenPosition = SvPositionToResolvedScreenPosition(SvPosition);
		float3 TranslatedWorldPosition = SvPositionToResolvedTranslatedWorld(SvPosition);
		CalcMaterialParametersEx(MaterialParameters, PixelMaterialInputs, SvPosition, ScreenPosition, bIsFrontFace, TranslatedWorldPosition, TranslatedWorldPosition);
	}

#if TEMPLATE_USES_STRATA
	const float3 V = MaterialParameters.WorldNormal; // Use the normal to avoid view dependent transmittance effects when baking non directional card data.
	const float3 L = MaterialParameters.WorldNormal;

	float3 DiffuseColor  = 0;
	float3 SpecularColor = 0;
	float3 WorldNormal   = 0;
	float3 Emissive      = 0;
	float TotalCoverage  = 1.f;

  #if STRATA_OPTIMIZED_UNLIT
	FStrataBSDF UnlitBSDF = PixelMaterialInputs.FrontMaterial.InlinedBSDF;
<<<<<<< HEAD
	SanitizeStrataUnlit(UnlitBSDF);
=======
	UnlitBSDF.StrataSanitizeBSDF();
>>>>>>> 4af6daef
	Emissive = BSDF_GETEMISSIVE(UnlitBSDF);
	TotalCoverage = UnlitBSDF.Coverage;
  #else // STRATA_OPTIMIZED_UNLIT
	// Initialise a Strata header with normal in registers
<<<<<<< HEAD
	FStrataData StrataData = PixelMaterialInputs.FrontMaterial;
	FStrataPixelHeader StrataPixelHeader = InitialiseStrataPixelHeader();
	StrataPixelHeader.StrataTree = MaterialParameters.StrataTree;
	StrataPixelHeader.BSDFCount = MaterialParameters.StrataTree.BSDFCount;
	StrataPixelHeader.SharedLocalBases = MaterialParameters.SharedLocalBases;
	StrataPixelHeader.IrradianceAO = InitIrradianceAndOcclusion();
	StrataPixelHeader.IrradianceAO.MaterialAO = GetMaterialAmbientOcclusion(PixelMaterialInputs);
	
	FStrataTree StrataTree = StrataPixelHeader.StrataTree;
	if (StrataTree.BSDFCount > 0)
=======
	FStrataData StrataData = PixelMaterialInputs.GetFrontStrataData();
	FStrataPixelHeader StrataPixelHeader = MaterialParameters.GetFrontStrataHeader();
	StrataPixelHeader.IrradianceAO.MaterialAO = GetMaterialAmbientOcclusion(PixelMaterialInputs);
	
	if (StrataPixelHeader.StrataTree.BSDFCount > 0)
>>>>>>> 4af6daef
	{
		const FStrataIntegrationSettings Settings = InitStrataIntegrationSettings(true /*bForceFullyRough*/, true /*bRoughDiffuseEnabled*/, 0 /*PeelLayersAboveDepth*/, false/*bRoughnessTracking*/);
		float3 TotalTransmittancePreCoverage = 0;
		FStrataAddressing NullStrataAddressing = (FStrataAddressing)0;	// Fake unused in StrataCreateBSDFContext when using Forward inline shading
<<<<<<< HEAD
		StrataUpdateTree(NullStrataAddressing, StrataPixelHeader, StrataTree, StrataData, V, Settings, TotalCoverage, TotalTransmittancePreCoverage);

		// Extract averaged DiffuseAlbedo / SpecularColor
		STRATA_UNROLL_N(STRATA_CLAMPED_BSDF_COUNT)
		for (int BSDFIdx = 0; BSDFIdx < StrataTree.BSDFCount; ++BSDFIdx)
		{
			#define CurrentBSDF StrataTree.BSDFs[BSDFIdx]
=======
		StrataPixelHeader.StrataUpdateTree(NullStrataAddressing, StrataData, V, Settings, TotalCoverage, TotalTransmittancePreCoverage);


		// Extract averaged DiffuseAlbedo / SpecularColor
		STRATA_UNROLL_N(STRATA_CLAMPED_BSDF_COUNT)
		for (int BSDFIdx = 0; BSDFIdx < StrataPixelHeader.StrataTree.BSDFCount; ++BSDFIdx)
		{
			#define CurrentBSDF StrataPixelHeader.StrataTree.BSDFs[BSDFIdx]
>>>>>>> 4af6daef
			if (StrataIsBSDFVisible(CurrentBSDF))
			{
				FStrataBSDFContext StrataBSDFContext = StrataCreateBSDFContext(StrataPixelHeader, CurrentBSDF, NullStrataAddressing, V, L);
				FStrataEnvLightResult StrataEnvLight = StrataEvaluateForEnvLight(StrataBSDFContext, true /*bEnableSpecular*/, Settings);
<<<<<<< HEAD
				const float3 Weight = CurrentBSDF.LuminanceWeightV; // Use LuminanceWeightV instead of LuminanceWeight(..) as we only need to weight these value with the view transmittance, not the light transmittance;
=======

				// Use LuminanceWeightV instead of LuminanceWeight(..) as we only need to weight these value with the view transmittance, not the light transmittance;
				const float3 Weight = CurrentBSDF.LuminanceWeightV;

>>>>>>> 4af6daef
				DiffuseColor  += Weight * (StrataEnvLight.DiffuseWeight + StrataEnvLight.DiffuseBackFaceWeight); // This is not correct, as the albedo/diffuse color can go above 1. However this is necessary to match legacy behavior.
				SpecularColor += Weight * StrataEnvLight.SpecularWeight;
				WorldNormal   += Weight * StrataBSDFContext.N;
				Emissive      += Weight * CurrentBSDF.Emissive;
			}
			#undef CurrentBSDF
		}
	}
  #endif // STRATA_OPTIMIZED_UNLIT
	
	float Opacity = 1.0f;
#if MATERIALBLENDING_ANY_TRANSLUCENT
	Opacity = TotalCoverage > 0.5f ? 1.0f : 0.0f;
#elif MATERIALBLENDING_MASKED
	Opacity = TotalCoverage - GetMaterialOpacityMaskClipValue() >= 0.0f ? 1.0f : 0.0f;
#endif

#else // TEMPLATE_USES_STRATA

	float3 BaseColor = GetMaterialBaseColor(PixelMaterialInputs);
	float Metallic = GetMaterialMetallic(PixelMaterialInputs);
	float Specular = GetMaterialSpecular(PixelMaterialInputs);
	float Roughness = GetMaterialRoughness(PixelMaterialInputs);
	float3 Emissive = GetMaterialEmissive(PixelMaterialInputs);
	float3 WorldNormal = MaterialParameters.WorldNormal;

	float Opacity = 1.0f;
#if MATERIALBLENDING_ANY_TRANSLUCENT
	Opacity = GetMaterialOpacity(PixelMaterialInputs) > 0.5f ? 1.0f : 0.0f;
#elif MATERIALBLENDING_MASKED
	Opacity = GetMaterialMask(PixelMaterialInputs) >= 0.0f ? 1.0f : 0.0f;
#endif

	float3 DiffuseColor = BaseColor - BaseColor * Metallic;
	float3 SpecularColor = lerp(0.08f * Specular.xxx, BaseColor, Metallic.xxx);

	EnvBRDFApproxFullyRough(DiffuseColor, SpecularColor);

	uint ShadingModel = GetMaterialShadingModel(PixelMaterialInputs);

	float3 SubsurfaceColor = 0.0f;
#if MATERIAL_SHADINGMODEL_SUBSURFACE || MATERIAL_SHADINGMODEL_PREINTEGRATED_SKIN || MATERIAL_SHADINGMODEL_SUBSURFACE_PROFILE || MATERIAL_SHADINGMODEL_TWOSIDED_FOLIAGE || MATERIAL_SHADINGMODEL_CLOTH || MATERIAL_SHADINGMODEL_EYE
	if (ShadingModel == SHADINGMODELID_SUBSURFACE || ShadingModel == SHADINGMODELID_PREINTEGRATED_SKIN || ShadingModel == SHADINGMODELID_SUBSURFACE_PROFILE || ShadingModel == SHADINGMODELID_TWOSIDED_FOLIAGE || ShadingModel == SHADINGMODELID_CLOTH || ShadingModel == SHADINGMODELID_EYE)
	{
		float4 SubsurfaceData = GetMaterialSubsurfaceData(PixelMaterialInputs);
		DiffuseColor += SubsurfaceData.rgb;
	}
#endif

#endif // TEMPLATE_USES_STRATA

	// Normals are stored in local card space
	float3 CardSpaceNormal = float3(0, 0, 1);

	// As of 04/06/2022 sometimes we get NaN normals from Nanite meshes with WPO
	if (all(IsFinite(WorldNormal)))
	{
		WorldNormal = normalize(WorldNormal);
		CardSpaceNormal = mul(float4(WorldNormal, 0.0f), ResolvedView.TranslatedWorldToView).xyz;
	}

	OutTarget0 = float4(sqrt(DiffuseColor), Opacity);
	OutTarget1 = float4(CardSpaceNormal.xy * 0.5f + 0.5f, 0.0f, /*bValid*/ 1.0f);
	OutTarget2 = float4(Emissive, 0.0f);
}<|MERGE_RESOLUTION|>--- conflicted
+++ resolved
@@ -76,46 +76,20 @@
 
   #if STRATA_OPTIMIZED_UNLIT
 	FStrataBSDF UnlitBSDF = PixelMaterialInputs.FrontMaterial.InlinedBSDF;
-<<<<<<< HEAD
-	SanitizeStrataUnlit(UnlitBSDF);
-=======
 	UnlitBSDF.StrataSanitizeBSDF();
->>>>>>> 4af6daef
 	Emissive = BSDF_GETEMISSIVE(UnlitBSDF);
 	TotalCoverage = UnlitBSDF.Coverage;
   #else // STRATA_OPTIMIZED_UNLIT
 	// Initialise a Strata header with normal in registers
-<<<<<<< HEAD
-	FStrataData StrataData = PixelMaterialInputs.FrontMaterial;
-	FStrataPixelHeader StrataPixelHeader = InitialiseStrataPixelHeader();
-	StrataPixelHeader.StrataTree = MaterialParameters.StrataTree;
-	StrataPixelHeader.BSDFCount = MaterialParameters.StrataTree.BSDFCount;
-	StrataPixelHeader.SharedLocalBases = MaterialParameters.SharedLocalBases;
-	StrataPixelHeader.IrradianceAO = InitIrradianceAndOcclusion();
-	StrataPixelHeader.IrradianceAO.MaterialAO = GetMaterialAmbientOcclusion(PixelMaterialInputs);
-	
-	FStrataTree StrataTree = StrataPixelHeader.StrataTree;
-	if (StrataTree.BSDFCount > 0)
-=======
 	FStrataData StrataData = PixelMaterialInputs.GetFrontStrataData();
 	FStrataPixelHeader StrataPixelHeader = MaterialParameters.GetFrontStrataHeader();
 	StrataPixelHeader.IrradianceAO.MaterialAO = GetMaterialAmbientOcclusion(PixelMaterialInputs);
 	
 	if (StrataPixelHeader.StrataTree.BSDFCount > 0)
->>>>>>> 4af6daef
 	{
 		const FStrataIntegrationSettings Settings = InitStrataIntegrationSettings(true /*bForceFullyRough*/, true /*bRoughDiffuseEnabled*/, 0 /*PeelLayersAboveDepth*/, false/*bRoughnessTracking*/);
 		float3 TotalTransmittancePreCoverage = 0;
 		FStrataAddressing NullStrataAddressing = (FStrataAddressing)0;	// Fake unused in StrataCreateBSDFContext when using Forward inline shading
-<<<<<<< HEAD
-		StrataUpdateTree(NullStrataAddressing, StrataPixelHeader, StrataTree, StrataData, V, Settings, TotalCoverage, TotalTransmittancePreCoverage);
-
-		// Extract averaged DiffuseAlbedo / SpecularColor
-		STRATA_UNROLL_N(STRATA_CLAMPED_BSDF_COUNT)
-		for (int BSDFIdx = 0; BSDFIdx < StrataTree.BSDFCount; ++BSDFIdx)
-		{
-			#define CurrentBSDF StrataTree.BSDFs[BSDFIdx]
-=======
 		StrataPixelHeader.StrataUpdateTree(NullStrataAddressing, StrataData, V, Settings, TotalCoverage, TotalTransmittancePreCoverage);
 
 
@@ -124,19 +98,14 @@
 		for (int BSDFIdx = 0; BSDFIdx < StrataPixelHeader.StrataTree.BSDFCount; ++BSDFIdx)
 		{
 			#define CurrentBSDF StrataPixelHeader.StrataTree.BSDFs[BSDFIdx]
->>>>>>> 4af6daef
 			if (StrataIsBSDFVisible(CurrentBSDF))
 			{
 				FStrataBSDFContext StrataBSDFContext = StrataCreateBSDFContext(StrataPixelHeader, CurrentBSDF, NullStrataAddressing, V, L);
 				FStrataEnvLightResult StrataEnvLight = StrataEvaluateForEnvLight(StrataBSDFContext, true /*bEnableSpecular*/, Settings);
-<<<<<<< HEAD
-				const float3 Weight = CurrentBSDF.LuminanceWeightV; // Use LuminanceWeightV instead of LuminanceWeight(..) as we only need to weight these value with the view transmittance, not the light transmittance;
-=======
 
 				// Use LuminanceWeightV instead of LuminanceWeight(..) as we only need to weight these value with the view transmittance, not the light transmittance;
 				const float3 Weight = CurrentBSDF.LuminanceWeightV;
 
->>>>>>> 4af6daef
 				DiffuseColor  += Weight * (StrataEnvLight.DiffuseWeight + StrataEnvLight.DiffuseBackFaceWeight); // This is not correct, as the albedo/diffuse color can go above 1. However this is necessary to match legacy behavior.
 				SpecularColor += Weight * StrataEnvLight.SpecularWeight;
 				WorldNormal   += Weight * StrataBSDFContext.N;
