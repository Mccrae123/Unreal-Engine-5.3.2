--- conflicted
+++ resolved
@@ -54,13 +54,8 @@
 void CopyDepthCS( 
 	uint2 DispatchThreadId : SV_DispatchThreadID)
 {
-<<<<<<< HEAD
-	float DeviceZ = SceneDepthTexture[DispatchThreadId].x;
-	RWDepth[DispatchThreadId] = DeviceZ;
-=======
 	float DeviceZ = SceneDepthTexture[DispatchThreadId + View.ViewRectMinAndSize.xy].x;
 	RWDepth[DispatchThreadId + View.ViewRectMinAndSize.xy] = DeviceZ;
->>>>>>> d731a049
 }
 
 RWTexture2D<uint> RWScreenProbeSceneDepth;
@@ -74,20 +69,6 @@
 {
 	float3 WorldNormal;
 	float SceneDepth;
-<<<<<<< HEAD
-	bool bLit;
-	bool bTwoSidedFoliage;
-};
-
-FScreenProbeGBuffer GetScreenProbeGBuffer(FGBufferData GBufferData)
-{ 
-	FScreenProbeGBuffer ScreenProbeGBuffer;
-	ScreenProbeGBuffer.WorldNormal = GBufferData.WorldNormal;
-	ScreenProbeGBuffer.SceneDepth = GBufferData.Depth;
-	ScreenProbeGBuffer.bLit = GBufferData.ShadingModelID != SHADINGMODELID_UNLIT;
-	ScreenProbeGBuffer.bTwoSidedFoliage = GBufferData.ShadingModelID == SHADINGMODELID_TWOSIDED_FOLIAGE;
-	return ScreenProbeGBuffer;
-=======
 	bool bIsValid;
 	bool bTwoSidedFoliage;
 };
@@ -101,7 +82,6 @@
 	Out.bIsValid = IsValid(Material);
 	Out.bTwoSidedFoliage = IsFoliage(Material);
 	return Out;
->>>>>>> d731a049
 }
 
 float3 GetMaterialWorldNormal(uint2 PixelPos)
@@ -130,22 +110,14 @@
 	{
 		float2 ProbeScreenPosition = (ScreenUV - View.ScreenPositionScaleBias.wz) / View.ScreenPositionScaleBias.xy;
 
-<<<<<<< HEAD
-		float ProbeDeviceZ = ConvertToDeviceZ(ProbeGBuffer.SceneDepth);
-=======
 		float ProbeDeviceZ = ConvertToDeviceZ(ProbeMaterial.SceneDepth);
->>>>>>> d731a049
 		float3 ProbeHistoryScreenPosition = GetHistoryScreenPositionIncludingTAAJitter(ProbeScreenPosition, ScreenUV, ProbeDeviceZ);
 
 		ProbeTranslatedWorldPosition = mul(float4(ProbeScreenPosition * ProbeMaterial.SceneDepth, ProbeMaterial.SceneDepth, 1), View.ScreenToTranslatedWorld).xyz;
 		ProbeWorldVelocity = ProbeTranslatedWorldPosition - GetPrevTranslatedWorldPosition(ProbeHistoryScreenPosition);
 	}
 
-<<<<<<< HEAD
-	RWScreenProbeWorldSpeed[ScreenProbeAtlasCoord] = EncodeScreenProbeSpeed(length(ProbeWorldVelocity), ProbeGBuffer.bTwoSidedFoliage);
-=======
 	RWScreenProbeWorldSpeed[ScreenProbeAtlasCoord] = EncodeScreenProbeSpeed(length(ProbeWorldVelocity), ProbeMaterial.bTwoSidedFoliage);
->>>>>>> d731a049
 
 	RWScreenProbeTranslatedWorldPosition[ScreenProbeAtlasCoord] = ProbeTranslatedWorldPosition;
 }
@@ -924,7 +896,6 @@
 
 	float2 UV0 = ScreenProbeSample.AtlasCoord[0] * AtlasUVMul + AtlasUVAdd;
 	float3 InterpolatedRadiance = ScreenProbeRadianceWithBorder.SampleLevel(GlobalBilinearClampedSampler, UV0, MipLevel).xyz * ScreenProbeSample.Weights.x;
-<<<<<<< HEAD
 
 #if !STOCHASTIC_PROBE_INTERPOLATION
 	float2 UV1 = ScreenProbeSample.AtlasCoord[1] * AtlasUVMul + AtlasUVAdd;
@@ -933,16 +904,6 @@
 	float2 UV2 = ScreenProbeSample.AtlasCoord[2] * AtlasUVMul + AtlasUVAdd;
 	InterpolatedRadiance += ScreenProbeRadianceWithBorder.SampleLevel(GlobalBilinearClampedSampler, UV2, MipLevel).xyz * ScreenProbeSample.Weights.z;
 
-=======
-
-#if !STOCHASTIC_PROBE_INTERPOLATION
-	float2 UV1 = ScreenProbeSample.AtlasCoord[1] * AtlasUVMul + AtlasUVAdd;
-	InterpolatedRadiance += ScreenProbeRadianceWithBorder.SampleLevel(GlobalBilinearClampedSampler, UV1, MipLevel).xyz * ScreenProbeSample.Weights.y;
-
-	float2 UV2 = ScreenProbeSample.AtlasCoord[2] * AtlasUVMul + AtlasUVAdd;
-	InterpolatedRadiance += ScreenProbeRadianceWithBorder.SampleLevel(GlobalBilinearClampedSampler, UV2, MipLevel).xyz * ScreenProbeSample.Weights.z;
-
->>>>>>> d731a049
 	float2 UV3 = ScreenProbeSample.AtlasCoord[3] * AtlasUVMul + AtlasUVAdd;
 	InterpolatedRadiance += ScreenProbeRadianceWithBorder.SampleLevel(GlobalBilinearClampedSampler, UV3, MipLevel).xyz * ScreenProbeSample.Weights.w;
 #endif
@@ -1072,49 +1033,6 @@
 	return D * Vis;
 }
 
-<<<<<<< HEAD
-float3 EvaluateDiffuse(FScreenProbeSample ScreenProbeSample, float3 WorldNormal, float3 UnitBentNormal, float AO)
-{
-	float3 DiffuseLighting = 0.0f;
-
-	#if PROBE_IRRADIANCE_FORMAT == PROBE_IRRADIANCE_FORMAT_SH3
-	{
-		FThreeBandSHVectorRGB LightingSH = GetScreenProbeSH(ScreenProbeSample.AtlasCoord[0], ScreenProbeSample.Weights.x);
-
-		#if !STOCHASTIC_PROBE_INTERPOLATION
-			LightingSH = AddSH(LightingSH, GetScreenProbeSH(ScreenProbeSample.AtlasCoord[1], ScreenProbeSample.Weights.y));
-			LightingSH = AddSH(LightingSH, GetScreenProbeSH(ScreenProbeSample.AtlasCoord[2], ScreenProbeSample.Weights.z));
-			LightingSH = AddSH(LightingSH, GetScreenProbeSH(ScreenProbeSample.AtlasCoord[3], ScreenProbeSample.Weights.w));
-		#endif
-
-		float3 ProbeLightingNormal = WorldNormal;
-
-		#if SCREEN_SPACE_BENT_NORMAL 
-			// Use more bent normal in occluded corners
-			ProbeLightingNormal = normalize(lerp(UnitBentNormal, WorldNormal, AO));
-		#endif
-
-		float3 SHDiffuseLighting = EvaluateSHIrradiance(ProbeLightingNormal, 1 - AO, LightingSH);
-		DiffuseLighting += 4 * PI * SHDiffuseLighting;
-	}
-	#else
-	{
-		float2 IrradianceProbeUV = UnitVectorToOctahedron(WorldNormal) * 0.5f + 0.5f;
-
-		float3 Irradiance = GetScreenProbeIrradiance(ScreenProbeSample.AtlasCoord[0], IrradianceProbeUV) * ScreenProbeSample.Weights.x;
-
-		#if !STOCHASTIC_PROBE_INTERPOLATION
-			Irradiance += GetScreenProbeIrradiance(ScreenProbeSample.AtlasCoord[1], IrradianceProbeUV) * ScreenProbeSample.Weights.y;
-			Irradiance += GetScreenProbeIrradiance(ScreenProbeSample.AtlasCoord[2], IrradianceProbeUV) * ScreenProbeSample.Weights.z;
-			Irradiance += GetScreenProbeIrradiance(ScreenProbeSample.AtlasCoord[3], IrradianceProbeUV) * ScreenProbeSample.Weights.w;
-		#endif
-
-		DiffuseLighting += Irradiance;
-	}
-	#endif	
-
-	return DiffuseLighting;
-=======
 float3 SimpleSpecularShading2(float Roughness, float3 SpecularColor, float3 L, float3 V, float3 N)
 {
 	const float NoV = saturate(dot(N, V));
@@ -1185,7 +1103,6 @@
 			#endif
 		}
 	}
->>>>>>> d731a049
 }
 
 #define TONEMAP_DURING_INTEGRATION 1
@@ -1292,8 +1209,8 @@
 			#if STOCHASTIC_PROBE_INTERPOLATION
 			{
 				// Pick a single best sample in a stochastic manner
-<<<<<<< HEAD
-				float RandomValue = InterleavedGradientNoise(DispatchThreadId.xy, GENERAL_TEMPORAL_INDEX);
+				//float RandomValue = InterleavedGradientNoise(Coord.SvPosition, GENERAL_TEMPORAL_INDEX);
+				float RandomValue = min(BlueNoiseScalar(Coord.SvPosition, RAY_DIRECTION_TEMPORAL_INDEX), .99f);
 
 				float WeightSum = dot(ScreenProbeSample.Weights, 1.0f);
 				RandomValue *= WeightSum;
@@ -1323,47 +1240,10 @@
 				StochasticScreenProbeSample.Weights = float4(1.0f, 0.0f, 0.0f, 0.0f);
 				ScreenProbeSample = StochasticScreenProbeSample;
 			}
-			#endif
-
-			float3 V = normalize(LWCHackToFloat(PrimaryView.WorldCameraOrigin) - WorldPosition);
-			float3 UnitBentNormal = GBufferData.WorldNormal;
-=======
-				//float RandomValue = InterleavedGradientNoise(Coord.SvPosition, GENERAL_TEMPORAL_INDEX);
-				float RandomValue = min(BlueNoiseScalar(Coord.SvPosition, RAY_DIRECTION_TEMPORAL_INDEX), .99f);
-
-				float WeightSum = dot(ScreenProbeSample.Weights, 1.0f);
-				RandomValue *= WeightSum;
-
-				uint2 PickedScreenProbeAtlasCoord = 0;
-				if (RandomValue >= ScreenProbeSample.Weights[0] + ScreenProbeSample.Weights[1] + ScreenProbeSample.Weights[2])
-				{
-					PickedScreenProbeAtlasCoord = ScreenProbeSample.AtlasCoord[3];
-				}
-				else if (RandomValue >= ScreenProbeSample.Weights[0] + ScreenProbeSample.Weights[1])
-				{
-					PickedScreenProbeAtlasCoord = ScreenProbeSample.AtlasCoord[2];
-				}
-				else if (RandomValue >= ScreenProbeSample.Weights[0])
-				{
-					PickedScreenProbeAtlasCoord = ScreenProbeSample.AtlasCoord[1];
-				}
-				else
-				{
-					PickedScreenProbeAtlasCoord = ScreenProbeSample.AtlasCoord[0];
-				}
-
-				StochasticScreenProbeSample.AtlasCoord[0] = PickedScreenProbeAtlasCoord;
-				StochasticScreenProbeSample.AtlasCoord[1] = PickedScreenProbeAtlasCoord;
-				StochasticScreenProbeSample.AtlasCoord[2] = PickedScreenProbeAtlasCoord;
-				StochasticScreenProbeSample.AtlasCoord[3] = PickedScreenProbeAtlasCoord;
-				StochasticScreenProbeSample.Weights = float4(1.0f, 0.0f, 0.0f, 0.0f);
-				ScreenProbeSample = StochasticScreenProbeSample;
-			}
 			#endif // STOCHASTIC_PROBE_INTERPOLATION
 
 			float3 V = normalize(LWCHackToFloat(PrimaryView.WorldCameraOrigin) - WorldPosition);
 			float3 UnitBentNormal = Material.WorldNormal;
->>>>>>> d731a049
 			float AO = 1.0f;
 			float3 DiffuseLighting = 0;
 			float3 BackfaceDiffuseLighting = 0;
@@ -1371,11 +1251,7 @@
 			#if SCREEN_SPACE_BENT_NORMAL 
 			if (UseScreenBentNormal > 0)
 			{
-<<<<<<< HEAD
-				float3 BentNormal = ScreenBentNormal[DispatchThreadId.xy].xyz * 2 - 1;
-=======
 				float3 BentNormal = ScreenBentNormal[Coord.SvPositionFlatten].xyz * 2 - 1;
->>>>>>> d731a049
 				AO = length(BentNormal);
 				UnitBentNormal = AO > 0 ? BentNormal / AO : Material.WorldNormal;
 			}
@@ -1385,11 +1261,7 @@
 
 			if (DiffuseIntegrationMethod == DIFFUSE_INTEGRATION_SPHERICAL_HARMONIC)
 			{
-<<<<<<< HEAD
-				DiffuseLighting += EvaluateDiffuse(ScreenProbeSample, GBufferData.WorldNormal, UnitBentNormal, AO);		
-=======
 				DiffuseLighting += EvaluateDiffuse(ScreenProbeSample, Material.WorldNormal, Material.ShadingID, UnitBentNormal, AO, BackfaceDiffuseLighting);
->>>>>>> d731a049
 			}
 		#if INTEGRATE_TILE_CLASSIFICATION_MODE != TILE_CLASSIFICATION_SIMPLE_DIFFUSE
 			else if (DiffuseIntegrationMethod == DIFFUSE_INTEGRATION_IMPORTANCE_SAMPLE_BRDF)
@@ -1412,11 +1284,7 @@
 
 					#if GBUFFER_HAS_DIFFUSE_SAMPLE_OCCLUSION
 						// GetDiffuseIndirectSampleOcclusion in BasePassPixelShader encodes visibility bit using the same ComputeIndirectLightingSampleE
-<<<<<<< HEAD
-						bool bIsBentNormalOccluded = (GBufferData.DiffuseIndirectSampleOcclusion & (1 << PixelRayIndex)) != 0;
-=======
 						bool bIsBentNormalOccluded = ApplyMaterialAO > 0 ? ((Material.DiffuseIndirectSampleOcclusion & (1 << PixelRayIndex)) != 0) : false;
->>>>>>> d731a049
 						float DirectionVisibility = bIsBentNormalOccluded ? 0 : 1;
 					#else
 						float DirectionVisibility = 1.0f;
@@ -1439,14 +1307,9 @@
 				}
 				#endif
 			}
-<<<<<<< HEAD
-#endif
-#if INTEGRATE_TILE_CLASSIFICATION_MODE == TILE_CLASSIFICATION_DISABLED
-=======
 		#endif // INTEGRATE_TILE_CLASSIFICATION_MODE != TILE_CLASSIFICATION_SIMPLE_DIFFUSE
 
 		#if INTEGRATE_TILE_CLASSIFICATION_MODE == TILE_CLASSIFICATION_DISABLED
->>>>>>> d731a049
 			else if (DiffuseIntegrationMethod == DIFFUSE_INTEGRATION_NUMERICAL_INTEGRAL)
 			{
 				float TotalWeight = 0;
@@ -1534,14 +1397,6 @@
 					BackfaceDiffuseLighting *= NormalizeTerm;
 				}
 			}
-<<<<<<< HEAD
-#endif
-			bool bLightingIsValid = dot(StochasticScreenProbeSample.Weights, 1) > 1.0f - Epsilon;
-
-			#if !GBUFFER_HAS_DIFFUSE_SAMPLE_OCCLUSION
-				DiffuseLighting *= AOMultiBounce(GBufferData.BaseColor, GBufferData.GBufferAO);
-			#endif
-=======
 		#endif // INTEGRATE_TILE_CLASSIFICATION_MODE == TILE_CLASSIFICATION_DISABLED
 
 			bool bLightingIsValid = dot(StochasticScreenProbeSample.Weights, 1) > 1.0f - Epsilon;
@@ -1560,7 +1415,6 @@
 			#endif
 
 			float3 SpecularLighting = 0;
->>>>>>> d731a049
 
 			#if SUPPORT_DIRECT_LIGHTING && !STRATA_ENABLED
 			{
@@ -1592,11 +1446,7 @@
 
 			#define DEBUG_VISUALIZE_SCREEN_PROBE_PLACEMENT 0
 			#if DEBUG_VISUALIZE_SCREEN_PROBE_PLACEMENT
-<<<<<<< HEAD
-				DebugVisualizeScreenProbePlacement(DispatchThreadId, DiffuseIndirectOutput);
-=======
 				DebugVisualizeScreenProbePlacement(Coord.SvPosition, DiffuseIndirectOutput);
->>>>>>> d731a049
 			#endif
 
 			#define DEBUG_VISUALIZE_INVALID_UPSAMPLE 0
@@ -1636,12 +1486,6 @@
 
 			if ((DiffuseLerp < 1.0f && Material.Roughness >= MinRoughnessForProbeImportanceSampling) || IsClearCoat(Material))
 			{
-<<<<<<< HEAD
-				// Prevent low roughness values that we can't support through screen probes with acceptable quality, eg clearcoat with bottom layer roughness 0
-				GBufferData.Roughness = max(GBufferData.Roughness, MaxRoughnessToTrace);
-				// For clear coat materials, screen probes are always providing the bottom layer reflections
-				GBufferData.WorldNormal = GetClearCoatBottomNormal(GBufferData, GBufferData.WorldNormal);
-=======
 				// Must match MixSpecularAndRoughReflections in DiffuseIndirectComposite.usf
 				const float RoughReflectionFadeAlpha = 1 - saturate((MaxRoughnessToTrace - Material.Roughness) / RoughnessFadeLength);
 
@@ -1670,7 +1514,6 @@
 				// For clear coat materials, screen probes are always providing the bottom layer reflections
 				Material.WorldNormal = GetClearCoatBottomNormal(Material.GBufferData, Material.WorldNormal);
 			#endif
->>>>>>> d731a049
 
 				//@todo - derive mip from cone angle from roughness
 				
@@ -1691,9 +1534,6 @@
 				
 					E = BiasBSDFImportantSample(E);
 
-<<<<<<< HEAD
-					FBxDFSample BxDFSample = SampleBxDFWrapper(SHADING_TERM_SPECULAR, GBufferData, V, E);
-=======
 					// STRATA_TODO: Abstract this more
 				#if STRATA_ENABLED
 					FBxDFSample BxDFSample = StrataImportanceSampleBSDF(BSDFContext, E.xy, SHADING_TERM_SPECULAR, Settings);
@@ -1702,7 +1542,6 @@
 					FBxDFSample BxDFSample = SampleBxDFWrapper(SHADING_TERM_SPECULAR, Material, V, E);
 				#endif
 
->>>>>>> d731a049
 					float3 InterpolatedRadiance = InterpolateFromScreenProbes(BxDFSample.L, MipLevel, StochasticScreenProbeSample);
 
 					float DirectionVisibility = 1.0f;
@@ -1757,10 +1596,7 @@
 Texture2D HistoryNumFramesAccumulated;
 Texture2D FastUpdateModeHistory;
 Texture2D NormalHistory;
-<<<<<<< HEAD
-=======
 Texture2D<uint> BSDFTileHistory;
->>>>>>> d731a049
 
 float HistoryDistanceThreshold;
 
@@ -1768,18 +1604,13 @@
 float4 HistoryUVToScreenPositionScaleBias;
 float4 HistoryUVMinMax;
 uint4 HistoryViewportMinMax;
-<<<<<<< HEAD
-=======
 float4 EffectiveResolution;
->>>>>>> d731a049
 
 float PrevSceneColorPreExposureCorrection;
 float InvFractionOfLightingMovingForFastUpdateMode;
 float MaxFastUpdateModeAmount;
 float MaxFramesAccumulated;
 float HistoryNormalCosThreshold;
-<<<<<<< HEAD
-=======
 
 // Return the 'flatten' SvPosition/ScreenCoord of particular BSDF layer
 uint2 GetNeighborFlattenCoord(uint2 InScreenCoord, uint InBSDFIndex)
@@ -1809,7 +1640,6 @@
 #endif
 	return Out;
 }
->>>>>>> d731a049
 
 static const int2 kOffsets3x3[8] =
 {
@@ -1862,12 +1692,8 @@
 	uint2 MinScreenCoord, 
 	uint2 MaxScreenCoord,
 	float3 NewLighting,
-<<<<<<< HEAD
-	float3 HistoryLighting)
-=======
 	float3 HistoryLighting,
 	uint InBSDFIndex)
->>>>>>> d731a049
 {
 	float3 NeighborMin = NewLighting;
 	float3 NeighborMax = NewLighting;
@@ -1879,10 +1705,7 @@
 
 		uint2 NeighborScreenCoord = ScreenCoord + SampleOffset;
 		NeighborScreenCoord = clamp(NeighborScreenCoord, MinScreenCoord, MaxScreenCoord);
-<<<<<<< HEAD
-=======
 		NeighborScreenCoord = GetNeighborFlattenCoord(NeighborScreenCoord, InBSDFIndex);
->>>>>>> d731a049
 
 		float3 Lighting = LightingTexture[NeighborScreenCoord].xyz;
 		NeighborMin = min(NeighborMin, Lighting.xyz);
@@ -1946,107 +1769,22 @@
 	// Avoid reading NaNs outside the valid viewport, just setting the weight to 0 is not enough
 	HistoryScreenUV = clamp(HistoryScreenUV, HistoryUVMinMax.xy, HistoryUVMinMax.zw);
 
-<<<<<<< HEAD
-	Bilinear BilinearFilterAtHistoryScreenUV = GetBilinearFilter(HistoryScreenUV, View.BufferSizeAndInvSize.xy);
-	float2 HistoryGatherUV = (BilinearFilterAtHistoryScreenUV.Origin + 1.0f) * View.BufferSizeAndInvSize.zw;
-=======
 	// * HistoryScreenUV is UV in 'regular'  screen space (dimensions: View.BufferSizeAndInvSize)
 	// * HistoryGatherUV is UV in 'extended' screen space (dimensions: EffectiveResolution)
 	const Bilinear BilinearFilterAtHistoryScreenUV = GetBilinearFilter(HistoryScreenUV, View.BufferSizeAndInvSize.xy);
 	float2 HistoryGatherUV = (BilinearFilterAtHistoryScreenUV.Origin + 1.0f) * EffectiveResolution.zw;
->>>>>>> d731a049
 
 	// Whether to disocclusion test each of the 4 neighboring texels in the history
 	// This allows for much more reliable history, especially on foliage
 #define ACCURATE_HISTORY_DISOCCLUSION 1
 #if ACCURATE_HISTORY_DISOCCLUSION
-<<<<<<< HEAD
-	float4 HistoryDepthDeviceZ = DiffuseIndirectDepthHistory.GatherRed(GlobalPointClampedSampler, HistoryGatherUV).wzxy;
-=======
 	// History depth doesn't have overflow, and has the dimension as the view unlike other history data
 	const float2 HistoryDepthGatherUV = (BilinearFilterAtHistoryScreenUV.Origin + 1.0f) * View.BufferSizeAndInvSize.zw;
 	float4 HistoryDepthDeviceZ = DiffuseIndirectDepthHistory.GatherRed(GlobalPointClampedSampler, HistoryDepthGatherUV).wzxy;
->>>>>>> d731a049
 	float4 HistorySceneDepth = float4(ConvertFromDeviceZ(HistoryDepthDeviceZ.x), ConvertFromDeviceZ(HistoryDepthDeviceZ.y), ConvertFromDeviceZ(HistoryDepthDeviceZ.z), ConvertFromDeviceZ(HistoryDepthDeviceZ.w));
 #else
 	float4 HistorySceneDepth = ConvertFromDeviceZ(Texture2DSampleLevel(DiffuseIndirectDepthHistory, GlobalBilinearClampedSampler, HistoryScreenUV, 0).x).xxxx;
 #endif
-<<<<<<< HEAD
-
-	FGBufferData GBufferData = GetGBufferDataUint(DispatchThreadId);
-	float Noise = InterleavedGradientNoise(DispatchThreadId.xy, View.StateFrameIndexMod8);
-	float DisocclusionDistanceThreshold = HistoryDistanceThreshold * lerp(.5f, 1.5f, Noise);
-	float PrevSceneDepth = ConvertFromDeviceZ(HistoryScreenPosition.z);
-
-	float2 TexelSize = View.BufferSizeAndInvSize.zw;
-	float2 HistoryGatherUV00 = (BilinearFilterAtHistoryScreenUV.Origin + .5f) * TexelSize;
-
-#define PLANE_DISOCCLUSION_WEIGHTS 0
-#if PLANE_DISOCCLUSION_WEIGHTS
-	float3 PrevTranslatedPrevWorldPosition = mul(float4(HistoryScreenPosition.xy * PrevSceneDepth, PrevSceneDepth, 1), View.PrevScreenToTranslatedWorld).xyz;
-	float4 PrevTranslatedPrevScenePlane = float4(GBufferData.WorldNormal, dot(PrevTranslatedPrevWorldPosition, GBufferData.WorldNormal));
-
-	float4 PlaneDistance;
-	{
-		float2 HistoryScreenPosition00 = HistoryGatherUV00 * HistoryUVToScreenPositionScaleBias.xy + HistoryUVToScreenPositionScaleBias.zw;
-		float3 PrevTranslatedHistoryWorldPosition00 = mul(float4(HistoryScreenPosition00 * HistorySceneDepth.x, HistorySceneDepth.x, 1), View.PrevScreenToTranslatedWorld).xyz;
-		PlaneDistance.x = abs(dot(float4(PrevTranslatedHistoryWorldPosition00, -1), PrevTranslatedPrevScenePlane));
-
-		float2 HistoryScreenPosition10 = (HistoryGatherUV00 + float2(TexelSize.x, 0)) * HistoryUVToScreenPositionScaleBias.xy + HistoryUVToScreenPositionScaleBias.zw;
-		float3 PrevTranslatedHistoryWorldPosition10 = mul(float4(HistoryScreenPosition10 * HistorySceneDepth.y, HistorySceneDepth.y, 1), View.PrevScreenToTranslatedWorld).xyz;
-		PlaneDistance.y = abs(dot(float4(PrevTranslatedHistoryWorldPosition10, -1), PrevTranslatedPrevScenePlane));
-
-		float2 HistoryScreenPosition01 = (HistoryGatherUV00 + float2(0, TexelSize.y)) * HistoryUVToScreenPositionScaleBias.xy + HistoryUVToScreenPositionScaleBias.zw;
-		float3 PrevTranslatedHistoryWorldPosition01 = mul(float4(HistoryScreenPosition01 * HistorySceneDepth.z, HistorySceneDepth.z, 1), View.PrevScreenToTranslatedWorld).xyz;
-		PlaneDistance.z = abs(dot(float4(PrevTranslatedHistoryWorldPosition01, -1), PrevTranslatedPrevScenePlane));
-
-		float2 HistoryScreenPosition11 = (HistoryGatherUV00 + TexelSize) * HistoryUVToScreenPositionScaleBias.xy + HistoryUVToScreenPositionScaleBias.zw;
-		float3 PrevTranslatedHistoryWorldPosition11 = mul(float4(HistoryScreenPosition11.xy * HistorySceneDepth.w, HistorySceneDepth.w, 1), View.PrevScreenToTranslatedWorld).xyz;
-		PlaneDistance.w = abs(dot(float4(PrevTranslatedHistoryWorldPosition11, -1), PrevTranslatedPrevScenePlane));
-	}
-	
-	float4 OcclusionWeights = PlaneDistance >= PrevSceneDepth * DisocclusionDistanceThreshold ? 1 : 0;
-#else
-
-	#define EXPAND_HISTORY_DISTANCE_THRESHOLD_FOR_JITTER 1
-	#if EXPAND_HISTORY_DISTANCE_THRESHOLD_FOR_JITTER
-		float3 TranslatedWorldPosition = mul(float4(ScreenPosition * SceneDepth, SceneDepth, 1), View.ScreenToTranslatedWorld).xyz;
-		float3 V = normalize(-TranslatedWorldPosition);
-		// Raise the threshold at grazing angles to compensate for TAA jitter causing a depth mismatch dependent on the angle
-		// This also introduces some ghosting around characters, needs a better solution
-		DisocclusionDistanceThreshold /= clamp(saturate(dot(V, GBufferData.WorldNormal)), .1f, 1.0f); 
-	#endif
-
-	float4 DistanceToHistoryValue = abs(HistorySceneDepth - PrevSceneDepth);
-	float4 OcclusionWeights = DistanceToHistoryValue >= PrevSceneDepth * DisocclusionDistanceThreshold ? 1 : 0;
-
-#endif
-
-	float4 OriginalOcclusionWeights = OcclusionWeights;
-
-#if HISTORY_REJECT_BASED_ON_NORMAL
-	float3 HistoryNormal00 = DecodeNormal(Texture2DSampleLevel(NormalHistory, GlobalPointClampedSampler, HistoryGatherUV00, 0).xyz);
-	float3 HistoryNormal10 = DecodeNormal(Texture2DSampleLevel(NormalHistory, GlobalPointClampedSampler, HistoryGatherUV00 + float2(TexelSize.x, 0), 0).xyz);
-	float3 HistoryNormal01 = DecodeNormal(Texture2DSampleLevel(NormalHistory, GlobalPointClampedSampler, HistoryGatherUV00 + float2(0, TexelSize.y), 0).xyz);
-	float3 HistoryNormal11 = DecodeNormal(Texture2DSampleLevel(NormalHistory, GlobalPointClampedSampler, HistoryGatherUV00 + TexelSize, 0).xyz);
-
-	float4 HistoryNormalWeights = float4(
-		dot(HistoryNormal00, GBufferData.WorldNormal),
-		dot(HistoryNormal10, GBufferData.WorldNormal),
-		dot(HistoryNormal01, GBufferData.WorldNormal),
-		dot(HistoryNormal11, GBufferData.WorldNormal)) < HistoryNormalCosThreshold ? 1.0f : 0.0f;
-
-	OcclusionWeights = saturate(HistoryNormalWeights + OcclusionWeights);
-#endif
-
-	//@todo - calculate for each texel in the footprint to avoid tossing history around screen edges
-	float4 VisibilityWeights = saturate((bHistoryWasOnscreen ? 1.0f : 0.0f) - OcclusionWeights);
-
-	float4 NewDiffuseLighting = DiffuseIndirect[DispatchThreadId];
-	bool bLightingIsValid = NewDiffuseLighting.w > 0.0f;
-	float LightingIsMoving = abs(NewDiffuseLighting.w);
-=======
->>>>>>> d731a049
 
 	FLumenMaterialData Material = ReadMaterialData(Coord, MaxRoughnessToTrace);
 	const float3 WorldNormal = Material.WorldNormal;
@@ -2078,39 +1816,6 @@
 
 	float4 PlaneDistance;
 	{
-<<<<<<< HEAD
-		// Flood fill from valid neighbors as a last ditch effort for when ScreenProbe interpolation fails
-		uint2 MinScreenCoord = uint2(0, 0);
-		uint2 MaxScreenCoord = (uint2)(View.ViewSizeAndInvSize.xy - 1);
-		NewDiffuseLighting.xyz = GetFilteredNeighborhoodLighting(DiffuseIndirect, DispatchThreadId, MinScreenCoord, MaxScreenCoord, bLightingIsValid);
-	}
-
-	if (!bLightingIsValid)
-	{
-		// Flood fill failed and we have no valid lighting this frame, force history
-		VisibilityWeights = 1;
-	}
-
-	float4 FinalWeights = GetBilinearCustomWeights(BilinearFilterAtHistoryScreenUV, VisibilityWeights);
-
-#if ACCURATE_HISTORY_DISOCCLUSION
-	float3 HistoryDiffuseIndirect00 = Texture2DSampleLevel(DiffuseIndirectHistory, GlobalPointClampedSampler, HistoryGatherUV00, 0).xyz;
-	float3 HistoryDiffuseIndirect10 = Texture2DSampleLevel(DiffuseIndirectHistory, GlobalPointClampedSampler, HistoryGatherUV00 + float2(TexelSize.x, 0), 0).xyz;
-	float3 HistoryDiffuseIndirect01 = Texture2DSampleLevel(DiffuseIndirectHistory, GlobalPointClampedSampler, HistoryGatherUV00 + float2(0, TexelSize.y), 0).xyz;
-	float3 HistoryDiffuseIndirect11 = Texture2DSampleLevel(DiffuseIndirectHistory, GlobalPointClampedSampler, HistoryGatherUV00 + TexelSize, 0).xyz;
-
-	float3 HistoryDiffuseIndirect = WeightedAverage(HistoryDiffuseIndirect00, HistoryDiffuseIndirect10, HistoryDiffuseIndirect01, HistoryDiffuseIndirect11, FinalWeights) * PrevSceneColorPreExposureCorrection;
-
-	float3 HistoryRoughSpecularIndirect00 = Texture2DSampleLevel(RoughSpecularIndirectHistory, GlobalPointClampedSampler, HistoryGatherUV00, 0).xyz;
-	float3 HistoryRoughSpecularIndirect10 = Texture2DSampleLevel(RoughSpecularIndirectHistory, GlobalPointClampedSampler, HistoryGatherUV00 + float2(TexelSize.x, 0), 0).xyz;
-	float3 HistoryRoughSpecularIndirect01 = Texture2DSampleLevel(RoughSpecularIndirectHistory, GlobalPointClampedSampler, HistoryGatherUV00 + float2(0, TexelSize.y), 0).xyz;
-	float3 HistoryRoughSpecularIndirect11 = Texture2DSampleLevel(RoughSpecularIndirectHistory, GlobalPointClampedSampler, HistoryGatherUV00 + TexelSize, 0).xyz;
-
-	float3 HistoryRoughSpecularIndirect = WeightedAverage(HistoryRoughSpecularIndirect00, HistoryRoughSpecularIndirect10, HistoryRoughSpecularIndirect01, HistoryRoughSpecularIndirect11, FinalWeights) * PrevSceneColorPreExposureCorrection;
-#else
-	float3 HistoryDiffuseIndirect = Texture2DSampleLevel(DiffuseIndirectHistory, GlobalBilinearClampedSampler, HistoryScreenUV, 0).xyz * PrevSceneColorPreExposureCorrection;
-	float3 HistoryRoughSpecularIndirect = Texture2DSampleLevel(RoughSpecularIndirectHistory, GlobalBilinearClampedSampler, HistoryScreenUV, 0).xyz * PrevSceneColorPreExposureCorrection;
-=======
 		float2 HistoryScreenPosition00 = HistoryGatherUV00 * HistoryUVToScreenPositionScaleBias.xy + HistoryUVToScreenPositionScaleBias.zw;
 		float3 PrevTranslatedHistoryWorldPosition00 = mul(float4(HistoryScreenPosition00 * HistorySceneDepth.x, HistorySceneDepth.x, 1), View.PrevScreenToTranslatedWorld).xyz;
 		PlaneDistance.x = abs(dot(float4(PrevTranslatedHistoryWorldPosition00, -1), PrevTranslatedPrevScenePlane));
@@ -2208,7 +1913,6 @@
 #else
 	HistoryDiffuseIndirect = Texture2DSampleLevel(DiffuseIndirectHistory, GlobalBilinearClampedSampler, HistoryScreenUV, 0).xyz * PrevSceneColorPreExposureCorrection;
 	HistoryRoughSpecularIndirect = Texture2DSampleLevel(RoughSpecularIndirectHistory, GlobalBilinearClampedSampler, HistoryScreenUV, 0).xyz * PrevSceneColorPreExposureCorrection;
->>>>>>> d731a049
 #endif
 
 	float4 NumFramesAccumulatedNeighborhood = HistoryNumFramesAccumulated.GatherRed(GlobalPointClampedSampler, HistoryGatherUV).wzxy * MaxFramesAccumulated;
@@ -2219,11 +1923,7 @@
 	FastUpdateModeAmount = saturate(min((FastUpdateModeAmount - .2f) / .8f, MaxFastUpdateModeAmount));
 
 	{
-<<<<<<< HEAD
-		RWNewHistoryFastUpdateMode[DispatchThreadId] = FastUpdateModeAmount;
-=======
 		RWNewHistoryFastUpdateMode[Coord.SvPositionFlatten] = FastUpdateModeAmount;
->>>>>>> d731a049
 		float FastUpdateModeHistoryValue = WeightedAverage(FastUpdateModeHistory.GatherRed(GlobalPointClampedSampler, HistoryGatherUV).wzxy, FinalWeights);
 		// Stabilizes the calculated value, and speeds up lighting change propagation around where the moving object was last frame
 		FastUpdateModeAmount = max(FastUpdateModeAmount, FastUpdateModeHistoryValue);
@@ -2240,24 +1940,6 @@
 	}
 #endif
 
-<<<<<<< HEAD
-	float3 NewRoughSpecularLighting = RoughSpecularIndirect[DispatchThreadId].xyz;
-
-#if FAST_UPDATE_MODE_NEIGHBORHOOD_CLAMP
-	if (FastUpdateModeAmount > 0.0f)
-	{
-		uint2 MinScreenCoord = uint2(0, 0);
-		uint2 MaxScreenCoord = (uint2)(View.ViewSizeAndInvSize.xy - 1);
-		HistoryDiffuseIndirect = ClampHistory(DiffuseIndirect, DispatchThreadId, MinScreenCoord, MaxScreenCoord, NewDiffuseLighting.xyz, HistoryDiffuseIndirect);
-		HistoryRoughSpecularIndirect = ClampHistory(RoughSpecularIndirect, DispatchThreadId, MinScreenCoord, MaxScreenCoord, NewRoughSpecularLighting, HistoryRoughSpecularIndirect);
-	}
-#endif
-
-	float Alpha = 1.0f / (1.0f + NewNumFramesAccumulated);
-	float3 OutDiffuseIndirect = lerp(HistoryDiffuseIndirect, NewDiffuseLighting.xyz, Alpha);
-	float3 OutRoughSpecularIndirect = lerp(HistoryRoughSpecularIndirect, NewRoughSpecularLighting, Alpha);
-
-=======
 	float3 NewRoughSpecularLighting = RoughSpecularIndirect[Coord.SvPositionFlatten].xyz;
 
 #if FAST_UPDATE_MODE_NEIGHBORHOOD_CLAMP
@@ -2274,7 +1956,6 @@
 	float3 OutDiffuseIndirect = lerp(HistoryDiffuseIndirect, NewDiffuseLighting.xyz, Alpha);
 	float3 OutRoughSpecularIndirect = lerp(HistoryRoughSpecularIndirect, NewRoughSpecularLighting, Alpha);
 
->>>>>>> d731a049
 	// Debug visualizations
 	//OutRoughSpecularIndirect.xyz = OutDiffuseIndirect.xyz = bHistoryWasOnscreen ? (dot(VisibilityWeights, 1) > 0.0f) : 0.0f;
 	//OutRoughSpecularIndirect.xyz = OutDiffuseIndirect.xyz = FastUpdateModeAmount; 
@@ -2284,11 +1965,6 @@
 	OutDiffuseIndirect.rgb = -min(-OutDiffuseIndirect.rgb, 0.0f);
 	OutRoughSpecularIndirect.rgb = -min(-OutRoughSpecularIndirect.rgb, 0.0f);
 
-<<<<<<< HEAD
-	RWNewHistoryDiffuseIndirect[DispatchThreadId] = OutDiffuseIndirect;
-	RWNewHistoryRoughSpecularIndirect[DispatchThreadId] = OutRoughSpecularIndirect;
-	RWNumHistoryFramesAccumulated[DispatchThreadId] = NewNumFramesAccumulated / MaxFramesAccumulated;
-=======
 	RWNewHistoryDiffuseIndirect[Coord.SvPositionFlatten] = OutDiffuseIndirect;
 	RWNewHistoryRoughSpecularIndirect[Coord.SvPositionFlatten] = OutRoughSpecularIndirect;
 	RWNumHistoryFramesAccumulated[Coord.SvPositionFlatten] = NewNumFramesAccumulated / MaxFramesAccumulated;
@@ -2314,7 +1990,6 @@
 
 	RWNewHistoryBackfaceDiffuseIndirect[Coord.SvPositionFlatten] = OutBackfaceDiffuseIndirect;
 #endif
->>>>>>> d731a049
 }
 
 ///////////////////////////////////////////////////////////////////////////////////////////////////
