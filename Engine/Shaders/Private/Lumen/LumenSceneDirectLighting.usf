--- conflicted
+++ resolved
@@ -12,28 +12,6 @@
 #include "../ForwardShadowingCommon.ush"
 #include "LumenSceneDirectLighting.ush"
 
-<<<<<<< HEAD
-/** Fade distance in x, disabled brightness in y, output for preview shadows mask in z. */
-float3 LightFunctionParameters2;
-
-float GetLightFunction(float3 TranslatedWorldPosition) 
-{
-	float4 LightVector = mul(float4(TranslatedWorldPosition, 1), LightFunctionTranslatedWorldToLight);
-	float3 LightFunction = GetLightFunctionColor(LightVector.xyz / LightVector.w, TranslatedWorldPosition);
-
-	float GreyScale = dot(LightFunction, .3333f).x;
-
-	// Calculate radial view distance for stable fading
-	float ViewDistance = length(PrimaryView.TranslatedWorldCameraOrigin - TranslatedWorldPosition);
-
-	float DistanceFadeAlpha = saturate((LightFunctionParameters2.x - ViewDistance) / (LightFunctionParameters2.x * .2f));
-	// Fade to disabled based on LightFunctionFadeDistance
-	GreyScale = lerp(LightFunctionParameters2.y, GreyScale, DistanceFadeAlpha);
-
-	// Fade to disabled based on ShadowFadeFraction
-	GreyScale = lerp(LightFunctionParameters2.y, GreyScale, LightFunctionParameters.y);
-	return GreyScale;
-=======
 FDeferredLightData GetLumenDirectLightingLightData(uint LightIndex, float3 PreViewTranslation)
 {
 	FDeferredLightData Out;
@@ -46,7 +24,6 @@
 	Out.bRectLight = HAS_RECT_LIGHTS && Out.bRectLight;
 #endif
 	return Out;
->>>>>>> d731a049
 }
 
 float3 GetIrradianceForLight(
@@ -70,32 +47,8 @@
 
 	if (LightData.bRadialLight)
 	{
-<<<<<<< HEAD
-		FDeferredLightData LightData = LoadLightData(LIGHT_TYPE);
-
-		float Depth = 1.0f - Texture2DSampleLevel(LumenCardScene.DepthAtlas, GlobalBilinearClampedSampler, CardInterpolants.AtlasUV, 0).x;
-
-		FLumenCardPageData CardPage = GetLumenCardPageData(CardInterpolants.CardPageIndex);
-		FLumenCardData Card = GetLumenCardData(CardPage.CardIndex);
-		float3 WorldPosition = GetCardWorldPosition(Card, CardInterpolants.CardUV, Depth);
-		float3 TranslatedWorldPosition = WorldPosition + LWCHackToFloat(PrimaryView.PreViewTranslation);
-
-		float3 LightColor = DeferredLightUniforms.Color;
-		float3 L = LightData.Direction;
-		float3 ToLight = L;
-	
-#if LIGHT_TYPE == LIGHT_TYPE_DIRECTIONAL
-		float CombinedAttenuation = 1;
-#else
-		float LightMask = 1;
-		if (LightData.bRadialLight)
-		{
-			LightMask = GetLocalLightAttenuation(TranslatedWorldPosition, LightData, ToLight, L);
-		}
-=======
 		FAreaLightIntegrateContext Context = (FAreaLightIntegrateContext) 0;
 		float LightMask = GetLocalLightAttenuation(TranslatedWorldPosition, LightData, ToLight, L);
->>>>>>> d731a049
 
 		float Attenuation = 0.0f;
 		float Roughness = 1;
@@ -184,37 +137,12 @@
 			ReadShadowMaskRay(LightTile.ShadowMaskIndex, TexelCoordInTile, ShadowMaskRay);
 		}
 
-<<<<<<< HEAD
-			if (dot(WorldNormal, L) > 0)
-			{
-				#if LIGHT_FUNCTION
-					ShadowMaskRay.ShadowFactor *= GetLightFunction(TranslatedWorldPosition);
-				#endif
-
-				#if USE_CLOUD_TRANSMITTANCE
-				{
-					float OutOpticalDepth = 0.0f;
-					ShadowMaskRay.ShadowFactor *= lerp(1.0f, GetCloudVolumetricShadow(TranslatedWorldPosition, CloudShadowmapTranslatedWorldToLightClipMatrix, CloudShadowmapFarDepthKm, CloudShadowmapTexture, CloudShadowmapSampler, OutOpticalDepth), CloudShadowmapStrength);
-				}
-				#endif
-
-				if (UseIESProfile > 0)
-				{
-					ShadowMaskRay.ShadowFactor *= ComputeLightProfileMultiplier(TranslatedWorldPosition, DeferredLightUniforms.TranslatedWorldPosition, -DeferredLightUniforms.Direction, DeferredLightUniforms.Tangent);
-				}
-
-				float NoL = saturate(dot(WorldNormal, L));
-				Irradiance = LightColor * (CombinedAttenuation * NoL * ShadowMaskRay.ShadowFactor);
-				//Irradiance = bShadowFactorValid ? float3(0, 1, 0) : float3(0.2f, 0.0f, 0.0f);
-			}
-=======
 		if (ShadowMaskRay.ShadowFactor > 0.0f)
 		{
 			uint ViewIndex = HAS_MULTIPLE_VIEWS ? LightTile.ViewIndex : 0;
 			Irradiance += GetIrradianceForLight(LightTile.LightIndex, SurfaceCacheData, LWCHackToFloat(PreViewTranslation[ViewIndex]).xyz, ShadowMaskRay.ShadowFactor);
 
 			//Irradiance += bShadowFactorValid ? float3(0, 1, 0) : float3(0.2f, 0.0f, 0.0f);
->>>>>>> d731a049
 		}
 	}
 
