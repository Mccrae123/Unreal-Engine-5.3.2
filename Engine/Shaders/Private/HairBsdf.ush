--- conflicted
+++ resolved
@@ -34,12 +34,8 @@
 	float NoL = saturate((dot(N, L) + Wrap) / Square(1 + Wrap));
 	float DiffuseScatter = (1 / PI) * lerp(NoL, KajiyaDiffuse, 0.33) * GBuffer.Metallic;
 	float Luma = Luminance(GBuffer.BaseColor);
-<<<<<<< HEAD
-	float3 ScatterTint = pow(abs(GBuffer.BaseColor / max(Luma, MinValue)), 1 - Shadow);
-=======
     float3 BaseOverLuma = abs(GBuffer.BaseColor / max(Luma, MinValue));
 	float3 ScatterTint = Shadow < 1 ? pow(BaseOverLuma, 1 - Shadow) : 1;
->>>>>>> 4af6daef
 	return sqrt(abs(GBuffer.BaseColor)) * DiffuseScatter * ScatterTint;
 }
 
