--- conflicted
+++ resolved
@@ -72,13 +72,8 @@
 	float NoL = saturate((dot(N, L) + Wrap) / Square(1 + Wrap));
 	float DiffuseScatter = (1 / PI) * lerp(NoL, KajiyaDiffuse, 0.33) * GBuffer.Metallic;
 	float Luma = Luminance(GBuffer.BaseColor);
-<<<<<<< HEAD
-	float3 ScatterTint = pow(GBuffer.BaseColor / Luma, 1 - Shadow);
-	return sqrt(GBuffer.BaseColor) * DiffuseScatter * ScatterTint;
-=======
 	float3 ScatterTint = pow(abs(GBuffer.BaseColor / Luma), 1 - Shadow);
 	return sqrt(abs(GBuffer.BaseColor)) * DiffuseScatter * ScatterTint;
->>>>>>> 6bbb88c8
 }
 
 float3 EvaluateHairMultipleScattering(
@@ -393,11 +388,7 @@
 		float3 Tp = 0;
 		if (HairTransmittance.bUseLegacyAbsorption)
 		{
-<<<<<<< HEAD
-			Tp = pow(GBuffer.BaseColor, 0.5 * sqrt(1 - Pow2(h * a)) / CosThetaD);
-=======
 			Tp = pow(abs(GBuffer.BaseColor), 0.5 * sqrt(1 - Pow2(h * a)) / CosThetaD);
->>>>>>> 6bbb88c8
 		}
 		else
 		{
@@ -426,11 +417,7 @@
 		float f = Hair_F( CosThetaD * 0.5 );
 		float Fp = Pow2(1 - f) * f;
 		//float3 Tp = pow( GBuffer.BaseColor, 1.6 / CosThetaD );
-<<<<<<< HEAD
-		float3 Tp = pow( GBuffer.BaseColor, 0.8 / CosThetaD );
-=======
 		float3 Tp = pow(abs(GBuffer.BaseColor), 0.8 / CosThetaD );
->>>>>>> 6bbb88c8
 
 		//float s = 0.15;
 		//float Np = 0.75 * exp( Phi / s ) / ( s * Pow2( 1 + exp( Phi / s ) ) );
