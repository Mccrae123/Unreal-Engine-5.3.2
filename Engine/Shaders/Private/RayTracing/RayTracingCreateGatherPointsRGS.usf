// Copyright Epic Games, Inc. All Rights Reserved.

// EDeferredMaterialMode
#define DEFERRED_MATERIAL_MODE_NONE   0
#define DEFERRED_MATERIAL_MODE_GATHER 1
#define DEFERRED_MATERIAL_MODE_SHADE  2

#ifndef DIM_DEFERRED_MATERIAL_MODE
#define DIM_DEFERRED_MATERIAL_MODE DEFERRED_MATERIAL_MODE_NONE
#endif

#define USE_IES_TERM 0 // this shader doesn't bind the IES atlas, so disable the IES term from path tracer lights

#include "../Common.ush"
#include "../RectLight.ush"
#include "../DeferredShadingCommon.ush"
#include "../ShadingModels.ush"
#include "../SceneTextureParameters.ush"

#include "RayTracingCommon.ush"
#include "RayTracingDeferredShadingCommon.ush"
#include "RayTracingHitGroupCommon.ush"
#include "RayTracingGatherPoints.ush"

#include "../PathTracing/Light/PathTracingLightSampling.ush"
#include "../PathTracing/Material/PathTracingMaterialSampling.ush"
#include "../PathTracing/Utilities/PathTracingRandomSequence.ush"

RaytracingAccelerationStructure TLAS;

uint GatherSamplesPerPixel;
uint SamplesPerPixel;
uint SampleIndex;
uint MaxBounces;
uint UpscaleFactor;
uint RenderTileOffsetX;
uint RenderTileOffsetY;
float MaxRayDistanceForGI;
float MaxShadowDistance;
float NextEventEstimationSamples;
float DiffuseThreshold;
float MaxNormalBias;
uint EvalSkyLight;
uint UseRussianRoulette;
uint GatherFilterWidth;

int2 GatherPointsResolution;
uint2 TileAlignedResolution;
uint SortTileSize;

RWStructuredBuffer<FGatherPoints> RWGatherPointsBuffer;
// Material buffer and tile size are used for sorted materials.
RWStructuredBuffer<FDeferredMaterialPayload> MaterialBuffer;

uint DispatchThreadIdToLinearIndex(uint2 DispatchThreadId)
{
	return DispatchThreadId.y * GatherPointsResolution.x + DispatchThreadId.x;
}

void GenerateUniformRay(
	float3 WorldPosition,
	float3 WorldNormal,
	float2 RandSample,
	out float3 RayOrigin,
	out float3 RayDirection,
	out float RayTMin,
	out float RayTMax,
	out float RayPdf
)
{
	float4 SampleResult = UniformSampleSphere(RandSample);
	float3 Direction_World = SampleResult.xyz;

	RayOrigin = WorldPosition;
	RayDirection = Direction_World;
	RayTMin = 0.05;
	RayTMax = MaxRayDistanceForGI;
	RayPdf = SampleResult.w;
}

void GenerateCosineNormalRay(
	float3 WorldPosition,
	float3 WorldNormal,
	float2 RandSample,
	out float3 RayOrigin,
	out float3 RayDirection,
	out float RayTMin,
	out float RayTMax,
	out float RayPdf
)
{
	// Perform cosine-hemispherical sampling and convert to world-space
	float4 Direction_Tangent = CosineSampleHemisphere(RandSample);
	float3 Direction_World = TangentToWorld(Direction_Tangent.xyz, WorldNormal);

	RayOrigin = WorldPosition;
	RayDirection = Direction_World;
	RayTMin = 0.05;
	RayTMax = MaxRayDistanceForGI;
	RayPdf = Direction_Tangent.w;
}

bool ShouldTraceRay(uint2 DispatchThreadId, FGBufferData GBufferData)
{
	bool bTraceRay = true;

	// Cull based on shading model
	uint ShadingModelID = GBufferData.ShadingModelID;
	if (ShadingModelID == SHADINGMODELID_UNLIT)
	{
		bTraceRay = false;
	}

	// Cull based on diffuse threshold
	float3 DiffuseColor = GBufferData.DiffuseColor;
	if (Luminance(DiffuseColor) < DiffuseThreshold)
	{
		bTraceRay = false;
	}

	// Cull based on ViewRect
	if (any(DispatchThreadId >= GatherPointsResolution))
	{
		bTraceRay = false;
	}

	return bTraceRay;
}

RAY_TRACING_ENTRY_RAYGEN(RayTracingCreateGatherPointsTraceRGS)
{
	uint2 DispatchThreadId = DispatchRaysIndex().xy + uint2(View.ViewRectMin.xy) + uint2(RenderTileOffsetX, RenderTileOffsetY);

	FDeferredMaterialPayload DeferredMaterialPayload;
	DeferredMaterialPayload.SortKey = RAY_TRACING_DEFERRED_MATERIAL_KEY_INVALID;
	DeferredMaterialPayload.PixelCoordinates = DispatchThreadId.x | (DispatchThreadId.y << 16);

	// Get G-Buffer surface data
	uint2 PixelCoord = GetPixelCoord(DispatchThreadId, UpscaleFactor);
	float2 InvBufferSize = View.BufferSizeAndInvSize.zw;
	float2 UV = (float2(PixelCoord) + 0.5) * InvBufferSize;

#if 0
	FGBufferData GBufferData = GetGBufferDataFromSceneTextures(UV);
#else
	//#dxr-todo: workaround for flickering. UE-87281
	FGBufferData GBufferData = GetGBufferDataFromSceneTexturesLoad(PixelCoord);
#endif

	// Remap DiffuseColor when using SubsurfaceProfile (GBuffer decoding replaces with 100% albedo)
	if (UseSubsurfaceProfile(GBufferData.ShadingModelID))
	{
		GBufferData.DiffuseColor = GBufferData.StoredBaseColor;
	}

	// Get sample-center's normal for sample generation
	uint2 SampleCenterCoord = PixelCoord - (PixelCoord % GatherFilterWidth) + (GatherFilterWidth / 2);
	FGBufferData SampleCenterGBufferData = GetGBufferDataFromSceneTexturesLoad(SampleCenterCoord);
	float3 SampleCenterNormal = SampleCenterGBufferData.WorldNormal;

	// Construct position, normal, and view direction
	float DeviceZ = SceneDepthTexture.Load(int3(PixelCoord, 0)).r;
	float3 WorldPosition;
	float3 CameraDirection;
	ReconstructWorldPositionAndCameraDirectionFromDeviceZ(PixelCoord, DeviceZ, WorldPosition, CameraDirection);
	float3 WorldNormal = GBufferData.WorldNormal;

	// Determine blue-noise coordinate, based on the local neighborhood
	uint2 BlueNoiseCoord = PixelCoord / GatherFilterWidth;
	uint Iteration = (PixelCoord.y % GatherFilterWidth) * GatherFilterWidth + (PixelCoord.x % GatherFilterWidth);

	bool bTraceRay = ShouldTraceRay(DispatchThreadId, GBufferData);
	if (bTraceRay)
	{
		RandomSequence RandSequence;
		RandomSequence_Initialize(RandSequence, PixelCoord, SampleIndex, View.StateFrameIndex, SamplesPerPixel);
		float2 RandSample = RandomSequence_GenerateSample2D(RandSequence);

		// Initialize ray
		RayDesc Ray;
		float RayPdf = 1.0;
		GenerateCosineNormalRay(WorldPosition, WorldNormal, RandSample, Ray.Origin, Ray.Direction, Ray.TMin, Ray.TMax, RayPdf);
		//GenerateUniformRay(WorldPosition, WorldNormal, RandSample.yz, Ray.Origin, Ray.Direction, Ray.TMin, Ray.TMax, RayPdf);
		//GenerateCosineNormalRay(WorldPosition, SampleCenterNormal, RandSample.yz, Ray.Origin, Ray.Direction, Ray.TMin, Ray.TMax, RayPdf);
		ApplyCameraRelativeDepthBias(Ray, PixelCoord, DeviceZ, WorldNormal, MaxNormalBias);

		uint RayFlags = 0;
#if !ENABLE_TWO_SIDED_GEOMETRY
		RayFlags |= RAY_FLAG_CULL_BACK_FACING_TRIANGLES;
#endif
		const uint InstanceInclusionMask = RAY_TRACING_MASK_OPAQUE;
		DeferredMaterialPayload.SortKey = RAY_TRACING_DEFERRED_MATERIAL_KEY_RAY_MISS;
		TraceRay(
			TLAS,								// AccelerationStructure
			RayFlags,
			InstanceInclusionMask,				// InstanceInclusionMask
			RAY_TRACING_SHADER_SLOT_MATERIAL,	// RayContributionToHitGroupIndex
			RAY_TRACING_NUM_SHADER_SLOTS,		// MultiplierForGeometryContributionToShaderIndex
			0,									// MissShaderIndex
			Ray,								// RayDesc
			DeferredMaterialPayload
		);
	}

	uint LinearStoreIndex = DispatchRaysIndex().y * TileAlignedResolution.x + DispatchRaysIndex().x;
	uint StoreIndex = LinearStoreIndex;

	if (SortTileSize > 0) // Store payload in tile order
	{
		uint2 Block = DispatchRaysIndex().xy / SortTileSize;
		uint2 Thread = DispatchRaysIndex().xy % SortTileSize;

		uint IndexInsideBlock = Thread.y * SortTileSize + Thread.x;
		uint ElementsPerBlock = SortTileSize * SortTileSize;
		uint BlocksPerRow = TileAlignedResolution.x / SortTileSize;
		uint BlockIndex = Block.y * BlocksPerRow + Block.x;

		StoreIndex = BlockIndex * ElementsPerBlock + IndexInsideBlock;
	}

	MaterialBuffer[StoreIndex] = DeferredMaterialPayload;
}

RAY_TRACING_ENTRY_RAYGEN(RayTracingCreateGatherPointsRGS)
{
	FDeferredMaterialPayload DeferredMaterialPayload;
	DeferredMaterialPayload.SortKey = RAY_TRACING_DEFERRED_MATERIAL_KEY_INVALID;

	uint2 DispatchThreadId;
	if (DIM_DEFERRED_MATERIAL_MODE == DEFERRED_MATERIAL_MODE_SHADE)
	{
		DeferredMaterialPayload = MaterialBuffer[DispatchRaysIndex().x];
		DispatchThreadId.x = DeferredMaterialPayload.PixelCoordinates & 0xFFFF;
		DispatchThreadId.y = DeferredMaterialPayload.PixelCoordinates >> 16;

		if (DeferredMaterialPayload.SortKey == RAY_TRACING_DEFERRED_MATERIAL_KEY_INVALID)
		{
			return;
		}
	}
	else
	{
		DispatchThreadId = DispatchRaysIndex().xy + uint2(View.ViewRectMin.xy) + uint2(RenderTileOffsetX, RenderTileOffsetY);
	}

	uint GatherPointsIndex = DispatchThreadIdToLinearIndex(DispatchThreadId);

	// Default initialization
	FGatherSample GatherSample = (FGatherSample)0.0;
	WriteGatherSample(RWGatherPointsBuffer, GatherPointsIndex, SampleIndex, GatherPointsResolution.x * GatherPointsResolution.y, GatherSample);

	// Get G-Buffer surface data
	uint2 PixelCoord = GetPixelCoord(DispatchThreadId, UpscaleFactor);
	float2 InvBufferSize = View.BufferSizeAndInvSize.zw;
	float2 UV = (float2(PixelCoord) + 0.5) * InvBufferSize;

#if 0
	FGBufferData GBufferData = GetGBufferDataFromSceneTextures(UV);
#else
	//#dxr-todo: workaround for flickering. UE-87281
	FGBufferData GBufferData = GetGBufferDataFromSceneTexturesLoad(PixelCoord);
#endif

	// Remap DiffuseColor when using SubsurfaceProfile (GBuffer decoding replaces with 100% albedo)
	if (UseSubsurfaceProfile(GBufferData.ShadingModelID))
	{
		GBufferData.DiffuseColor = GBufferData.StoredBaseColor;
	}

	// Construct position, normal, and view direction
	float DeviceZ = SceneDepthTexture.Load(int3(PixelCoord, 0)).r;
	float3 WorldPosition;
	float3 CameraDirection;
	ReconstructWorldPositionAndCameraDirectionFromDeviceZ(PixelCoord, DeviceZ, WorldPosition, CameraDirection);
	float3 WorldNormal = GBufferData.WorldNormal;

	// Determine blue-noise coordinate, based on the local neighborhood
	uint2 BlueNoiseCoord = PixelCoord / GatherFilterWidth;
	uint Iteration = (PixelCoord.y % GatherFilterWidth) * GatherFilterWidth + (PixelCoord.x % GatherFilterWidth);

	// Get sample-center's normal for sample generation
	uint2 SampleCenterCoord = PixelCoord - (PixelCoord % GatherFilterWidth) + (GatherFilterWidth / 2);

	FGBufferData SampleCenterGBufferData = GetGBufferDataFromSceneTexturesLoad(SampleCenterCoord);
	float3 SampleCenterNormal = SampleCenterGBufferData.WorldNormal;

	bool bTraceRay = ShouldTraceRay(DispatchThreadId, GBufferData);
	if (bTraceRay)
	{
#if 0
		// Adaptive rejection optimization
		{
			float3 GPPosition = RWGatherPointsBuffer[GatherPointsIndex].CreationPoint[SampleIndex];
			if (length(GPPosition - WorldPosition) < 10.0) continue;
		}
#endif
		float3 Irradiance = 0;
		float3 Position = 0;
		float3 Normal = 0;

		RandomSequence RandSequence;
		RandomSequence_Initialize(RandSequence, PixelCoord, SampleIndex, View.StateFrameIndex, SamplesPerPixel);
		float2 RandSample = RandomSequence_GenerateSample2D(RandSequence);

		// Initialize ray
		RayDesc Ray;
		float RayPdf = 1.0;
		GenerateCosineNormalRay(WorldPosition, WorldNormal, RandSample, Ray.Origin, Ray.Direction, Ray.TMin, Ray.TMax, RayPdf);
		//GenerateUniformRay(WorldPosition, WorldNormal, RandSample.yz, Ray.Origin, Ray.Direction, Ray.TMin, Ray.TMax, RayPdf);
		//GenerateCosineNormalRay(WorldPosition, SampleCenterNormal, RandSample.yz, Ray.Origin, Ray.Direction, Ray.TMin, Ray.TMax, RayPdf);
		// Distribution PDF is not used for gather points, only gather queries.
		ApplyCameraRelativeDepthBias(Ray, PixelCoord, DeviceZ, WorldNormal, MaxNormalBias);

			uint RayFlags = 0;
			const uint InstanceInclusionMask = RAY_TRACING_MASK_OPAQUE;
			const bool bEnableSkyLightContribution = true;
			const bool bIgnoreTranslucentMaterials = false;

#if !ENABLE_TWO_SIDED_GEOMETRY
			RayFlags |= RAY_FLAG_CULL_BACK_FACING_TRIANGLES;
#endif
		if (DIM_DEFERRED_MATERIAL_MODE == DEFERRED_MATERIAL_MODE_SHADE)
		{
			if (DeferredMaterialPayload.SortKey < RAY_TRACING_DEFERRED_MATERIAL_KEY_RAY_MISS)
			{
				const float ShortRayLength = 1.0f; // 1cm is arbitrarily chosen
				Ray.TMin = max(0, DeferredMaterialPayload.HitT - ShortRayLength * 0.5f);

				// TMax can only be used if alpha masked materials are handled during initial ray tracing (material gathering)
				// Ray.TMax = DeferredMaterialPayload.HitT + ShortRayLength * 0.5f;
			}
			else
			{
				Ray.TMax = 0;
			}
		}

		{
			// Cast ray
			const bool bDisableSkyLightContribution = false;

			FRayCone RayCone = (FRayCone)0;
			FMaterialClosestHitPayload Payload = TraceMaterialRay(
				TLAS,
				RayFlags,
				InstanceInclusionMask,
				Ray,
				RayCone,
				PixelCoord,
				bEnableSkyLightContribution,
				bIgnoreTranslucentMaterials);

			// TODO: impossible based on formulation
			if (Payload.HitT > MaxRayDistanceForGI) return;

			// Update intersection
			Ray.Origin += Ray.Direction * Payload.HitT;

			// Create faux GBuffer to use with EvaluateBxDF
			FGBufferData GBufferData = (FGBufferData)0;
			GBufferData.Depth = 1.f; // Do not use depth
			GBufferData.WorldNormal = Payload.WorldNormal;
			GBufferData.BaseColor = Payload.BaseColor;
			GBufferData.CustomData = Payload.CustomData;
			GBufferData.GBufferAO = Payload.GBufferAO;
			GBufferData.IndirectIrradiance = (Payload.IndirectIrradiance.x + Payload.IndirectIrradiance.y + Payload.IndirectIrradiance.z) / 3.f;
			GBufferData.SpecularColor = Payload.SpecularColor;
			GBufferData.DiffuseColor = Payload.DiffuseColor;
			GBufferData.Metallic = Payload.Metallic;
			GBufferData.Specular = Payload.Specular;
			GBufferData.Roughness = Payload.Roughness;
			GBufferData.ShadingModelID = Payload.ShadingModelID;
			GBufferData.CustomData = Payload.CustomData;

			Position = Ray.Origin;
			Normal = Payload.WorldNormal;

			// Perform next-event estimation
			float SplitFactor = 1.0 / NextEventEstimationSamples;
			for (uint NeeTrial = 0; NeeTrial < NextEventEstimationSamples; ++NeeTrial)
			{
				// Light selection
				int LightId;
				float3 LightRadianceOverPdf = 0;
				float NeePdf = 0.0;

				float3 RandSample3 = RandomSequence_GenerateSample3D(RandSequence);

				RayDesc LightRay;
				if (SampleLight(RandSample3,
<<<<<<< HEAD
								Position,
=======
								Position + LWCHackToFloat(PrimaryView.PreViewTranslation), // RT_LWC_TODO,
>>>>>>> 6bbb88c8
								Normal,
								Payload.PrimitiveLightingChannelMask,
								ENABLE_TRANSMISSION,
								LightId,
								LightRay.Direction,
								LightRay.TMax,
								LightRadianceOverPdf,
								NeePdf))
				{
					LightRay.Origin = Position;
					LightRay.TMin = 0;
					LightRay.TMax = min(LightRay.TMax, MaxShadowDistance);
					bool bTransmission = HasTransmission(LightId);
					float3 BiasNormal = Payload.WorldNormal;
					if (bTransmission && dot(BiasNormal, LightRay.Direction) < 0.0)
					{
						BiasNormal = -BiasNormal;
					}
					ApplyPositionBias(LightRay, BiasNormal, MaxNormalBias);

					// Trace visibility ray
					uint NeeRayFlags = RAY_FLAG_ACCEPT_FIRST_HIT_AND_END_SEARCH | RAY_FLAG_SKIP_CLOSEST_HIT_SHADER;
					const uint NeeInstanceInclusionMask = RAY_TRACING_MASK_OPAQUE;

#if !ENABLE_TWO_SIDED_GEOMETRY
					NeeRayFlags |= RAY_FLAG_CULL_BACK_FACING_TRIANGLES;
#endif

					FMinimalPayload NeePayload = TraceVisibilityRay(
						TLAS,
						NeeRayFlags,
						NeeInstanceInclusionMask,
						PixelCoord,
						LightRay);

					// No hit indicates successful next-event connection
					if (NeePayload.IsMiss())
					{
						// Evaluate material
						half3 N = Payload.WorldNormal;
						half3 V = -Ray.Direction;
						half3 L = LightRay.Direction;
						float NoL = saturate(dot(N, L));
						FShadowTerms ShadowTerms = { 0.0, 0.0, 0.0, InitHairTransmittanceData() };
						FDirectLighting LightingSample = EvaluateBxDF(GBufferData, N, V, L, NoL, ShadowTerms);
						float3 MaterialThroughput = LightingSample.Diffuse;
						if (bTransmission)
						{
							MaterialThroughput += LightingSample.Transmission;
						}

						// Record the contribution
						float3 ExitantRadianceSample = LightRadianceOverPdf * MaterialThroughput * SplitFactor;
						Irradiance += isfinite(ExitantRadianceSample) ? ExitantRadianceSample : 0.0;
					}
				}
			}
		}

		FGatherSample GatherSample = (FGatherSample)0.0;
		GatherSample.CreationPoint = WorldPosition;
		GatherSample.Position = Position;
		GatherSample.Irradiance = Irradiance;
		GatherSample.Pdf = RayPdf;

		WriteGatherSample(RWGatherPointsBuffer, GatherPointsIndex, SampleIndex, GatherPointsResolution.x * GatherPointsResolution.y, GatherSample);
	}
}<|MERGE_RESOLUTION|>--- conflicted
+++ resolved
@@ -388,11 +388,7 @@
 
 				RayDesc LightRay;
 				if (SampleLight(RandSample3,
-<<<<<<< HEAD
-								Position,
-=======
 								Position + LWCHackToFloat(PrimaryView.PreViewTranslation), // RT_LWC_TODO,
->>>>>>> 6bbb88c8
 								Normal,
 								Payload.PrimitiveLightingChannelMask,
 								ENABLE_TRANSMISSION,
