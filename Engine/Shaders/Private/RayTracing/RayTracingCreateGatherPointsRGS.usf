// Copyright Epic Games, Inc. All Rights Reserved.

// EDeferredMaterialMode
#define DEFERRED_MATERIAL_MODE_NONE   0
#define DEFERRED_MATERIAL_MODE_GATHER 1
#define DEFERRED_MATERIAL_MODE_SHADE  2

#ifndef DIM_DEFERRED_MATERIAL_MODE
#define DIM_DEFERRED_MATERIAL_MODE DEFERRED_MATERIAL_MODE_NONE
#endif

// EDeferredMaterialMode
#define DEFERRED_MATERIAL_MODE_NONE   0
#define DEFERRED_MATERIAL_MODE_GATHER 1
#define DEFERRED_MATERIAL_MODE_SHADE  2

#ifndef DIM_DEFERRED_MATERIAL_MODE
#define DIM_DEFERRED_MATERIAL_MODE DEFERRED_MATERIAL_MODE_NONE
#endif

#include "../Common.ush"
#include "../RectLight.ush"
#include "../DeferredShadingCommon.ush"
#include "../ShadingModels.ush"
#include "../SceneTextureParameters.ush"

#include "RayTracingCommon.ush"
#include "RayTracingDeferredShadingCommon.ush"
#include "RayTracingHitGroupCommon.ush"
#include "RayTracingGatherPoints.ush"

#include "../PathTracing/Light/PathTracingLightSampling.ush"
#include "../PathTracing/Material/PathTracingMaterialSampling.ush"

#include "../QuasiRandom.ush"

RaytracingAccelerationStructure TLAS;

uint GatherSamplesPerPixel;
uint SamplesPerPixel;
uint SampleIndex;
uint MaxBounces;
uint UpscaleFactor;
uint RenderTileOffsetX;
uint RenderTileOffsetY;
float MaxRayDistanceForGI;
float MaxShadowDistance;
float NextEventEstimationSamples;
float DiffuseThreshold;
float MaxNormalBias;
uint EvalSkyLight;
uint UseRussianRoulette;

int2 GatherPointsResolution;
uint2 TileAlignedResolution;
uint SortTileSize;

RWStructuredBuffer<FGatherPoints> RWGatherPointsBuffer;
// Material buffer and tile size are used for sorted materials.
RWStructuredBuffer<FDeferredMaterialPayload> MaterialBuffer;

uint DispatchThreadIdToLinearIndex(uint2 DispatchThreadId)
{
	return DispatchThreadId.y * GatherPointsResolution.x + DispatchThreadId.x;
}

void GenerateCosineNormalRay(
	float3 WorldPosition,
	float3 WorldNormal,
	float2 RandSample,
	out float3 RayOrigin,
	out float3 RayDirection,
	out float RayTMin,
	out float RayTMax,
	out float RayPdf
)
{
	// Perform cosine-hemispherical sampling and convert to world-space
	float4 Direction_Tangent = CosineSampleHemisphere(RandSample);
	float3 Direction_World = TangentToWorld(Direction_Tangent.xyz, WorldNormal);

	RayOrigin = WorldPosition;
	RayDirection = Direction_World;
	RayTMin = 0.01;
	RayTMax = MaxRayDistanceForGI;
	RayPdf = Direction_Tangent.w;
}

bool ShouldTraceRay(uint2 DispatchThreadId, FGBufferData GBufferData)
{
	bool bTraceRay = true;

	// Cull based on shading model
	uint ShadingModelID = GBufferData.ShadingModelID;
<<<<<<< HEAD
	if (ShadingModelID == SHADINGMODELID_UNLIT
		|| ShadingModelID == SHADINGMODELID_TWOSIDED_FOLIAGE
		)
=======
	if (ShadingModelID == SHADINGMODELID_UNLIT)
>>>>>>> 90fae962
	{
		bTraceRay = false;
	}

	// Cull based on diffuse threshold
	float3 DiffuseColor = GBufferData.DiffuseColor;
	if (Luminance(DiffuseColor) < DiffuseThreshold)
	{
		bTraceRay = false;
	}

	// Cull based on ViewRect
	if (any(DispatchThreadId >= GatherPointsResolution))
	{
		bTraceRay = false;
	}

	return bTraceRay;
}

RAY_TRACING_ENTRY_RAYGEN(RayTracingCreateGatherPointsTraceRGS)
{
	uint2 DispatchThreadId = DispatchRaysIndex().xy + View.ViewRectMin + uint2(RenderTileOffsetX, RenderTileOffsetY);

	FDeferredMaterialPayload DeferredMaterialPayload;
	DeferredMaterialPayload.SortKey = RAY_TRACING_DEFERRED_MATERIAL_KEY_INVALID;
	DeferredMaterialPayload.PixelCoordinates = DispatchThreadId.x | (DispatchThreadId.y << 16);

	// Get G-Buffer surface data
	uint2 PixelCoord = GetPixelCoord(DispatchThreadId, UpscaleFactor);
	float2 InvBufferSize = View.BufferSizeAndInvSize.zw;
	float2 UV = (float2(PixelCoord) + 0.5) * InvBufferSize;

#if 0
	FGBufferData GBufferData = GetGBufferDataFromSceneTextures(UV);
#else
	//#dxr-todo: workaround for flickering. UE-87281
	FGBufferData GBufferData = GetGBufferDataFromSceneTexturesLoad(PixelCoord);
#endif

	// Remap DiffuseColor when using SubsurfaceProfile (GBuffer decoding replaces with 100% albedo)
	if (UseSubsurfaceProfile(GBufferData.ShadingModelID))
	{
		GBufferData.DiffuseColor = GBufferData.StoredBaseColor;
	}

	// Construct position, normal, and view direction
	float DeviceZ = SceneDepthBuffer.Load(int3(PixelCoord, 0)).r;
	float3 WorldPosition;
	float3 CameraDirection;
	ReconstructWorldPositionAndCameraDirectionFromDeviceZ(PixelCoord, DeviceZ, WorldPosition, CameraDirection);
	float3 WorldNormal = GBufferData.WorldNormal;

	FQuasiRandom QuasiRandom;
	QuasiRandom_Initialize(QuasiRandom, PixelCoord, 0, SamplesPerPixel);

	bool bTraceRay = ShouldTraceRay(DispatchThreadId, GBufferData);
	if (bTraceRay)
	{
		float3 RandSample = QuasiRandom_Sample3(QuasiRandom);

		// Initialize ray
		RayDesc Ray;
		float RayPdf = 1.0;
		GenerateCosineNormalRay(WorldPosition, WorldNormal, RandSample.yz, Ray.Origin, Ray.Direction, Ray.TMin, Ray.TMax, RayPdf);
		ApplyCameraRelativeDepthBias(Ray, PixelCoord, DeviceZ, WorldNormal, MaxNormalBias);

		uint RayFlags = 0;
#if !ENABLE_TWO_SIDED_GEOMETRY
		RayFlags |= RAY_FLAG_CULL_BACK_FACING_TRIANGLES;
#endif
		const uint InstanceInclusionMask = RAY_TRACING_MASK_OPAQUE;
		DeferredMaterialPayload.SortKey = RAY_TRACING_DEFERRED_MATERIAL_KEY_RAY_MISS;
		TraceRay(
			TLAS,								// AccelerationStructure
			RayFlags,
			InstanceInclusionMask,				// InstanceInclusionMask
			RAY_TRACING_SHADER_SLOT_MATERIAL,	// RayContributionToHitGroupIndex
			RAY_TRACING_NUM_SHADER_SLOTS,		// MultiplierForGeometryContributionToShaderIndex
			0,									// MissShaderIndex
			Ray,								// RayDesc
			DeferredMaterialPayload
		);
	}

	uint LinearStoreIndex = DispatchRaysIndex().y * TileAlignedResolution.x + DispatchRaysIndex().x;
	uint StoreIndex = LinearStoreIndex;

	if (SortTileSize > 0) // Store payload in tile order
	{
		uint2 Block = DispatchRaysIndex().xy / SortTileSize;
		uint2 Thread = DispatchRaysIndex().xy % SortTileSize;

		uint IndexInsideBlock = Thread.y * SortTileSize + Thread.x;
		uint ElementsPerBlock = SortTileSize * SortTileSize;
		uint BlocksPerRow = TileAlignedResolution.x / SortTileSize;
		uint BlockIndex = Block.y * BlocksPerRow + Block.x;

		StoreIndex = BlockIndex * ElementsPerBlock + IndexInsideBlock;
	}

	MaterialBuffer[StoreIndex] = DeferredMaterialPayload;
}

RAY_TRACING_ENTRY_RAYGEN(RayTracingCreateGatherPointsRGS)
{
	FDeferredMaterialPayload DeferredMaterialPayload;
	DeferredMaterialPayload.SortKey = RAY_TRACING_DEFERRED_MATERIAL_KEY_INVALID;

	uint2 DispatchThreadId;
	if (DIM_DEFERRED_MATERIAL_MODE == DEFERRED_MATERIAL_MODE_SHADE)
	{
		DeferredMaterialPayload = MaterialBuffer[DispatchRaysIndex().x];
		DispatchThreadId.x = DeferredMaterialPayload.PixelCoordinates & 0xFFFF;
		DispatchThreadId.y = DeferredMaterialPayload.PixelCoordinates >> 16;

		if (DeferredMaterialPayload.SortKey == RAY_TRACING_DEFERRED_MATERIAL_KEY_INVALID)
		{
			return;
		}
	}
	else
	{
		DispatchThreadId = DispatchRaysIndex().xy + View.ViewRectMin + uint2(RenderTileOffsetX, RenderTileOffsetY);
	}

	uint GatherPointsIndex = DispatchThreadIdToLinearIndex(DispatchThreadId);

	// Default initialization
	FGatherSample GatherSample = (FGatherSample)0.0;
	WriteGatherSample(RWGatherPointsBuffer, GatherPointsIndex, SampleIndex, GatherPointsResolution.x * GatherPointsResolution.y, GatherSample);

	// Get G-Buffer surface data
	uint2 PixelCoord = GetPixelCoord(DispatchThreadId, UpscaleFactor);
	float2 InvBufferSize = View.BufferSizeAndInvSize.zw;
	float2 UV = (float2(PixelCoord) + 0.5) * InvBufferSize;

#if 0
	FGBufferData GBufferData = GetGBufferDataFromSceneTextures(UV);
#else
	//#dxr-todo: workaround for flickering. UE-87281
	FGBufferData GBufferData = GetGBufferDataFromSceneTexturesLoad(PixelCoord);
#endif

	// Remap DiffuseColor when using SubsurfaceProfile (GBuffer decoding replaces with 100% albedo)
	if (UseSubsurfaceProfile(GBufferData.ShadingModelID))
	{
		GBufferData.DiffuseColor = GBufferData.StoredBaseColor;
	}

	// Construct position, normal, and view direction
	float DeviceZ = SceneDepthBuffer.Load(int3(PixelCoord, 0)).r;
	float3 WorldPosition;
	float3 CameraDirection;
	ReconstructWorldPositionAndCameraDirectionFromDeviceZ(PixelCoord, DeviceZ, WorldPosition, CameraDirection);
	float3 WorldNormal = GBufferData.WorldNormal;

	FQuasiRandom QuasiRandom;
	QuasiRandom_Initialize(QuasiRandom, PixelCoord, 0, SamplesPerPixel);

	bool bTraceRay = ShouldTraceRay(DispatchThreadId, GBufferData);
	if (bTraceRay)
	{
		uint SampleIndexOffset = SampleIndex % GatherSamplesPerPixel;
#if 0
		// Adaptive rejection optimization
		{
			float3 GPPosition = RWGatherPointsBuffer[GatherPointsIndex].CreationPoint[SampleIndexOffset];
			if (length(GPPosition - WorldPosition) < 10.0) continue;
		}
#endif
		float3 Irradiance = 0;
		float3 Position = 0;
		float3 Normal = 0;

		float3 RandSample = QuasiRandom_Sample3(QuasiRandom);

		// Initialize ray
		RayDesc Ray;
		float RayPdf = 1.0;
		GenerateCosineNormalRay(WorldPosition, WorldNormal, RandSample.yz, Ray.Origin, Ray.Direction, Ray.TMin, Ray.TMax, RayPdf);
		// Distribution PDF is not used for gather points, only gather queries.
		RayPdf = 1.0;
		ApplyCameraRelativeDepthBias(Ray, PixelCoord, DeviceZ, WorldNormal, MaxNormalBias);

			uint RayFlags = 0;
			const uint InstanceInclusionMask = RAY_TRACING_MASK_OPAQUE;
			const bool bEnableSkyLightContribution = true;

#if !ENABLE_TWO_SIDED_GEOMETRY
			RayFlags |= RAY_FLAG_CULL_BACK_FACING_TRIANGLES;
#endif
		if (DIM_DEFERRED_MATERIAL_MODE == DEFERRED_MATERIAL_MODE_SHADE)
		{
			if (DeferredMaterialPayload.SortKey < RAY_TRACING_DEFERRED_MATERIAL_KEY_RAY_MISS)
			{
				const float ShortRayLength = 1.0f; // 1cm is arbitrarily chosen
				Ray.TMin = max(0, DeferredMaterialPayload.HitT - ShortRayLength * 0.5f);

				// TMax can only be used if alpha masked materials are handled during initial ray tracing (material gathering)
				// Ray.TMax = DeferredMaterialPayload.HitT + ShortRayLength * 0.5f;
			}
			else
			{
				Ray.TMax = 0;
			}
		}

		{
			// Cast ray
			const bool bDisableSkyLightContribution = false;

			FRayCone RayCone = (FRayCone)0;
			FMaterialClosestHitPayload Payload = TraceMaterialRay(
				TLAS,
				RayFlags,
				InstanceInclusionMask,
				Ray,
				RayCone,
				bEnableSkyLightContribution);

			// TODO: impossible based on formulation
			if (Payload.HitT > MaxRayDistanceForGI) return;

			// Update intersection
			Ray.Origin += Ray.Direction * Payload.HitT;

			// Create faux GBuffer to use with EvaluateBxDF
			FGBufferData GBufferData = (FGBufferData)0;
			GBufferData.Depth = 1.f; // Do not use depth
			GBufferData.WorldNormal = Payload.WorldNormal;
			GBufferData.BaseColor = Payload.BaseColor;
			GBufferData.CustomData = Payload.CustomData;
			GBufferData.GBufferAO = Payload.GBufferAO;
			GBufferData.IndirectIrradiance = (Payload.IndirectIrradiance.x + Payload.IndirectIrradiance.y + Payload.IndirectIrradiance.z) / 3.f;
			GBufferData.SpecularColor = Payload.SpecularColor;
			GBufferData.DiffuseColor = Payload.DiffuseColor;
			GBufferData.Metallic = Payload.Metallic;
			GBufferData.Specular = Payload.Specular;
			GBufferData.Roughness = Payload.Roughness;
			GBufferData.ShadingModelID = Payload.ShadingModelID;
			GBufferData.CustomData = Payload.CustomData;

			Position = Ray.Origin;
			Normal = Payload.WorldNormal;

			// Perform next-event estimation
			float SplitFactor = 1.0 / NextEventEstimationSamples;
			for (uint NeeTrial = 0; NeeTrial < NextEventEstimationSamples; ++NeeTrial)
			{
				// Light selection
				int LightId;
				float3 LightUV;
				float NeePdf = 0.0;

				float4 RandSample4;
				RandSample4.xyz = QuasiRandom_Sample3(QuasiRandom);
				RandSample4.w = QuasiRandom_Sample3(QuasiRandom).x;
				SampleLight(Ray, Payload, RandSample4, LightId, LightUV, NeePdf);

				if (NeePdf > 0.0)
				{
					RayDesc LightRay;
					GenerateLightRay(Ray, LightId, LightUV, LightRay);
					LightRay.TMax = min(LightRay.TMax, MaxShadowDistance);
					ApplyPositionBias(LightRay, Payload.WorldNormal, MaxNormalBias);

					// Trace visibility ray
					uint NeeRayFlags = RAY_FLAG_ACCEPT_FIRST_HIT_AND_END_SEARCH | RAY_FLAG_SKIP_CLOSEST_HIT_SHADER;
					const uint NeeInstanceInclusionMask = RAY_TRACING_MASK_OPAQUE;

#if !ENABLE_TWO_SIDED_GEOMETRY
					NeeRayFlags |= RAY_FLAG_CULL_BACK_FACING_TRIANGLES;
#endif

					FMinimalPayload NeePayload = TraceVisibilityRay(
						TLAS,
						NeeRayFlags,
						NeeInstanceInclusionMask,
						LightRay);

					// No hit indicates successful next-event connection
					if (NeePayload.IsMiss())
					{
						// Evaluate radiance
						float3 Radiance;
						EvalLight(LightId, LightUV, LightRay, Radiance);

						// Evaluate material
						half3 N = Payload.WorldNormal;
						half3 V = -Ray.Direction;
						half3 L = LightRay.Direction;
						float NoL = saturate(dot(N, L));
						FShadowTerms ShadowTerms = { 0.0, 0.0, 0.0, InitHairTransmittanceData() };
						FDirectLighting LightingSample = EvaluateBxDF(GBufferData, N, V, L, NoL, ShadowTerms);
						float3 MaterialThroughput = LightingSample.Diffuse;

						// Record the contribution
						float3 ExitantRadianceSample = Radiance * MaterialThroughput * SplitFactor / NeePdf;
						Irradiance += isfinite(ExitantRadianceSample) ? ExitantRadianceSample : 0.0;
					}
				}
			}
		}

		FGatherSample GatherSample = (FGatherSample)0.0;
		GatherSample.CreationPoint = WorldPosition;
		GatherSample.Position = Position;
		GatherSample.Irradiance = Irradiance;
		WriteGatherSample(RWGatherPointsBuffer, GatherPointsIndex, SampleIndexOffset, GatherPointsResolution.x * GatherPointsResolution.y, GatherSample);
	}
}<|MERGE_RESOLUTION|>--- conflicted
+++ resolved
@@ -1,13 +1,4 @@
 // Copyright Epic Games, Inc. All Rights Reserved.
-
-// EDeferredMaterialMode
-#define DEFERRED_MATERIAL_MODE_NONE   0
-#define DEFERRED_MATERIAL_MODE_GATHER 1
-#define DEFERRED_MATERIAL_MODE_SHADE  2
-
-#ifndef DIM_DEFERRED_MATERIAL_MODE
-#define DIM_DEFERRED_MATERIAL_MODE DEFERRED_MATERIAL_MODE_NONE
-#endif
 
 // EDeferredMaterialMode
 #define DEFERRED_MATERIAL_MODE_NONE   0
@@ -92,13 +83,7 @@
 
 	// Cull based on shading model
 	uint ShadingModelID = GBufferData.ShadingModelID;
-<<<<<<< HEAD
-	if (ShadingModelID == SHADINGMODELID_UNLIT
-		|| ShadingModelID == SHADINGMODELID_TWOSIDED_FOLIAGE
-		)
-=======
 	if (ShadingModelID == SHADINGMODELID_UNLIT)
->>>>>>> 90fae962
 	{
 		bTraceRay = false;
 	}
