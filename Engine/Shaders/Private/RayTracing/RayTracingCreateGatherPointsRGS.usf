// Copyright Epic Games, Inc. All Rights Reserved.

// EDeferredMaterialMode
#define DEFERRED_MATERIAL_MODE_NONE   0
#define DEFERRED_MATERIAL_MODE_GATHER 1
#define DEFERRED_MATERIAL_MODE_SHADE  2

#ifndef DIM_DEFERRED_MATERIAL_MODE
#define DIM_DEFERRED_MATERIAL_MODE DEFERRED_MATERIAL_MODE_NONE
#endif

#define USE_IES_TERM 0 // this shader doesn't bind the IES atlas, so disable the IES term from path tracer lights

#include "../Common.ush"
#include "../RectLight.ush"
#include "../DeferredShadingCommon.ush"
#include "../ShadingModels.ush"
#include "../SceneTextureParameters.ush"

#include "RayTracingCommon.ush"
#include "RayTracingDeferredShadingCommon.ush"
#include "RayTracingHitGroupCommon.ush"
#include "RayTracingGatherPoints.ush"

#include "../PathTracing/Light/PathTracingLightSampling.ush"
#include "../PathTracing/Material/PathTracingMaterialSampling.ush"
#include "../PathTracing/Utilities/PathTracingRandomSequence.ush"

RaytracingAccelerationStructure TLAS;

uint GatherSamplesPerPixel;
uint SamplesPerPixel;
uint SampleIndex;
uint MaxBounces;
uint UpscaleFactor;
uint RenderTileOffsetX;
uint RenderTileOffsetY;
float MaxRayDistanceForGI;
float MaxShadowDistance;
float NextEventEstimationSamples;
float DiffuseThreshold;
float MaxNormalBias;
uint EvalSkyLight;
uint UseRussianRoulette;
uint GatherFilterWidth;

int2 GatherPointsResolution;
uint2 TileAlignedResolution;
uint SortTileSize;

RWStructuredBuffer<FGatherPoints> RWGatherPointsBuffer;
// Material buffer and tile size are used for sorted materials.
RWStructuredBuffer<FDeferredMaterialPayload> MaterialBuffer;

uint DispatchThreadIdToLinearIndex(uint2 DispatchThreadId)
{
	return DispatchThreadId.y * GatherPointsResolution.x + DispatchThreadId.x;
}

void GenerateUniformRay(
	float3 TranslatedWorldPosition,
	float3 WorldNormal,
	float2 RandSample,
	out float3 RayOrigin,
	out float3 RayDirection,
	out float RayTMin,
	out float RayTMax,
	out float RayPdf
)
{
	float4 SampleResult = UniformSampleSphere(RandSample);
	float3 Direction_World = SampleResult.xyz;

	RayOrigin = TranslatedWorldPosition;
	RayDirection = Direction_World;
	RayTMin = 0.05;
	RayTMax = MaxRayDistanceForGI;
	RayPdf = SampleResult.w;
}

void GenerateCosineNormalRay(
	float3 TranslatedWorldPosition,
	float3 WorldNormal,
	float2 RandSample,
	out float3 RayOrigin,
	out float3 RayDirection,
	out float RayTMin,
	out float RayTMax,
	out float RayPdf
)
{
	// Perform cosine-hemispherical sampling and convert to world-space
	float4 Direction_Tangent = CosineSampleHemisphere(RandSample);
	float3 Direction_World = TangentToWorld(Direction_Tangent.xyz, WorldNormal);

	RayOrigin = TranslatedWorldPosition;
	RayDirection = Direction_World;
	RayTMin = 0.05;
	RayTMax = MaxRayDistanceForGI;
	RayPdf = Direction_Tangent.w;
}

bool ShouldTraceRay(uint2 DispatchThreadId, FGBufferData GBufferData)
{
	bool bTraceRay = true;

	// Cull based on shading model
	uint ShadingModelID = GBufferData.ShadingModelID;
	if (ShadingModelID == SHADINGMODELID_UNLIT)
	{
		bTraceRay = false;
	}

	// Cull based on diffuse threshold
	float3 DiffuseColor = GBufferData.DiffuseColor;
	if (Luminance(DiffuseColor) < DiffuseThreshold)
	{
		bTraceRay = false;
	}

	// Cull based on ViewRect
	if (any(DispatchThreadId >= GatherPointsResolution))
	{
		bTraceRay = false;
	}

	return bTraceRay;
}

RAY_TRACING_ENTRY_RAYGEN(RayTracingCreateGatherPointsTraceRGS)
{
	uint2 DispatchThreadId = DispatchRaysIndex().xy + uint2(View.ViewRectMin.xy) + uint2(RenderTileOffsetX, RenderTileOffsetY);

	FDeferredMaterialPayload DeferredMaterialPayload;
	DeferredMaterialPayload.SortKey = RAY_TRACING_DEFERRED_MATERIAL_KEY_INVALID;
	DeferredMaterialPayload.PixelCoordinates = DispatchThreadId.x | (DispatchThreadId.y << 16);

	// Get G-Buffer surface data
	uint2 PixelCoord = GetPixelCoord(DispatchThreadId, UpscaleFactor);
	float2 InvBufferSize = View.BufferSizeAndInvSize.zw;
	float2 UV = (float2(PixelCoord) + 0.5) * InvBufferSize;

#if 0
	FGBufferData GBufferData = GetGBufferDataFromSceneTextures(UV);
#else
	//#dxr-todo: workaround for flickering. UE-87281
	FGBufferData GBufferData = GetGBufferDataFromSceneTexturesLoad(PixelCoord);
#endif

	// Remap DiffuseColor when using SubsurfaceProfile (GBuffer decoding replaces with 100% albedo)
	if (UseSubsurfaceProfile(GBufferData.ShadingModelID))
	{
		GBufferData.DiffuseColor = GBufferData.StoredBaseColor;
	}

	// Get sample-center's normal for sample generation
	uint2 SampleCenterCoord = PixelCoord - (PixelCoord % GatherFilterWidth) + (GatherFilterWidth / 2);
	FGBufferData SampleCenterGBufferData = GetGBufferDataFromSceneTexturesLoad(SampleCenterCoord);
	float3 SampleCenterNormal = SampleCenterGBufferData.WorldNormal;

	// Construct position, normal, and view direction
	float DeviceZ = SceneDepthTexture.Load(int3(PixelCoord, 0)).r;
	float3 TranslatedWorldPosition;
	float3 CameraDirection;
	ReconstructTranslatedWorldPositionAndCameraDirectionFromDeviceZ(PixelCoord, DeviceZ, TranslatedWorldPosition, CameraDirection);
	float3 WorldNormal = GBufferData.WorldNormal;

	// Determine blue-noise coordinate, based on the local neighborhood
	uint2 BlueNoiseCoord = PixelCoord / GatherFilterWidth;
	uint Iteration = (PixelCoord.y % GatherFilterWidth) * GatherFilterWidth + (PixelCoord.x % GatherFilterWidth);

	bool bTraceRay = ShouldTraceRay(DispatchThreadId, GBufferData);
	if (bTraceRay)
	{
		RandomSequence RandSequence;
		RandomSequence_Initialize(RandSequence, PixelCoord, SampleIndex, View.StateFrameIndex, SamplesPerPixel);
		float2 RandSample = RandomSequence_GenerateSample2D(RandSequence);

		// Initialize ray
		FRayDesc Ray;
		float RayPdf = 1.0;
		GenerateCosineNormalRay(TranslatedWorldPosition, WorldNormal, RandSample, Ray.Origin, Ray.Direction, Ray.TMin, Ray.TMax, RayPdf);
		//GenerateUniformRay(TranslatedWorldPosition, WorldNormal, RandSample.yz, Ray.Origin, Ray.Direction, Ray.TMin, Ray.TMax, RayPdf);
		//GenerateCosineNormalRay(TranslatedWorldPosition, SampleCenterNormal, RandSample.yz, Ray.Origin, Ray.Direction, Ray.TMin, Ray.TMax, RayPdf);
		ApplyCameraRelativeDepthBias(Ray, PixelCoord, DeviceZ, WorldNormal, MaxNormalBias);

		uint RayFlags = 0;
#if !ENABLE_TWO_SIDED_GEOMETRY
		RayFlags |= RAY_FLAG_CULL_BACK_FACING_TRIANGLES;
#endif
		const uint InstanceInclusionMask = RAY_TRACING_MASK_OPAQUE;
		DeferredMaterialPayload.SortKey = RAY_TRACING_DEFERRED_MATERIAL_KEY_RAY_MISS;
		TraceRay(
			TLAS,								// AccelerationStructure
			RayFlags,
			InstanceInclusionMask,				// InstanceInclusionMask
			RAY_TRACING_SHADER_SLOT_MATERIAL,	// RayContributionToHitGroupIndex
			RAY_TRACING_NUM_SHADER_SLOTS,		// MultiplierForGeometryContributionToShaderIndex
			0,									// MissShaderIndex
			Ray.GetNativeDesc(),				// RayDesc
			DeferredMaterialPayload
		);
	}

	uint LinearStoreIndex = DispatchRaysIndex().y * TileAlignedResolution.x + DispatchRaysIndex().x;
	uint StoreIndex = LinearStoreIndex;

	if (SortTileSize > 0) // Store payload in tile order
	{
		uint2 Block = DispatchRaysIndex().xy / SortTileSize;
		uint2 Thread = DispatchRaysIndex().xy % SortTileSize;

		uint IndexInsideBlock = Thread.y * SortTileSize + Thread.x;
		uint ElementsPerBlock = SortTileSize * SortTileSize;
		uint BlocksPerRow = TileAlignedResolution.x / SortTileSize;
		uint BlockIndex = Block.y * BlocksPerRow + Block.x;

		StoreIndex = BlockIndex * ElementsPerBlock + IndexInsideBlock;
	}

	MaterialBuffer[StoreIndex] = DeferredMaterialPayload;
}

RAY_TRACING_ENTRY_RAYGEN(RayTracingCreateGatherPointsRGS)
{
	FDeferredMaterialPayload DeferredMaterialPayload;
	DeferredMaterialPayload.SortKey = RAY_TRACING_DEFERRED_MATERIAL_KEY_INVALID;

	uint2 DispatchThreadId;
	if (DIM_DEFERRED_MATERIAL_MODE == DEFERRED_MATERIAL_MODE_SHADE)
	{
		DeferredMaterialPayload = MaterialBuffer[DispatchRaysIndex().x];
		DispatchThreadId.x = DeferredMaterialPayload.PixelCoordinates & 0xFFFF;
		DispatchThreadId.y = DeferredMaterialPayload.PixelCoordinates >> 16;

		if (DeferredMaterialPayload.SortKey == RAY_TRACING_DEFERRED_MATERIAL_KEY_INVALID)
		{
			return;
		}
	}
	else
	{
		DispatchThreadId = DispatchRaysIndex().xy + uint2(View.ViewRectMin.xy) + uint2(RenderTileOffsetX, RenderTileOffsetY);
	}

	uint GatherPointsIndex = DispatchThreadIdToLinearIndex(DispatchThreadId);

	// Default initialization
	FGatherSample GatherSample = (FGatherSample)0.0;
	WriteGatherSample(RWGatherPointsBuffer, GatherPointsIndex, SampleIndex, GatherPointsResolution.x * GatherPointsResolution.y, GatherSample);

	// Get G-Buffer surface data
	uint2 PixelCoord = GetPixelCoord(DispatchThreadId, UpscaleFactor);
	float2 InvBufferSize = View.BufferSizeAndInvSize.zw;
	float2 UV = (float2(PixelCoord) + 0.5) * InvBufferSize;

#if 0
	FGBufferData GBufferData = GetGBufferDataFromSceneTextures(UV);
#else
	//#dxr-todo: workaround for flickering. UE-87281
	FGBufferData GBufferData = GetGBufferDataFromSceneTexturesLoad(PixelCoord);
#endif

	// Remap DiffuseColor when using SubsurfaceProfile (GBuffer decoding replaces with 100% albedo)
	if (UseSubsurfaceProfile(GBufferData.ShadingModelID))
	{
		GBufferData.DiffuseColor = GBufferData.StoredBaseColor;
	}

	// Construct position, normal, and view direction
	float DeviceZ = SceneDepthTexture.Load(int3(PixelCoord, 0)).r;
	float3 TranslatedWorldPosition;
	float3 CameraDirection;
	ReconstructTranslatedWorldPositionAndCameraDirectionFromDeviceZ(PixelCoord, DeviceZ, TranslatedWorldPosition, CameraDirection);
	float3 WorldNormal = GBufferData.WorldNormal;

	// Determine blue-noise coordinate, based on the local neighborhood
	uint2 BlueNoiseCoord = PixelCoord / GatherFilterWidth;
	uint Iteration = (PixelCoord.y % GatherFilterWidth) * GatherFilterWidth + (PixelCoord.x % GatherFilterWidth);

	// Get sample-center's normal for sample generation
	uint2 SampleCenterCoord = PixelCoord - (PixelCoord % GatherFilterWidth) + (GatherFilterWidth / 2);

	FGBufferData SampleCenterGBufferData = GetGBufferDataFromSceneTexturesLoad(SampleCenterCoord);
	float3 SampleCenterNormal = SampleCenterGBufferData.WorldNormal;

	bool bTraceRay = ShouldTraceRay(DispatchThreadId, GBufferData);
	if (bTraceRay)
	{
#if 0
		// Adaptive rejection optimization
		{
			float3 GPTranslatedPositionPosition = RWGatherPointsBuffer[GatherPointsIndex].CreationPoint[SampleIndex];
			if (length(GPTranslatedPositionPosition - TranslatedWorldPosition) < 10.0) continue;
		}
#endif
		float3 Irradiance = 0;
		float3 TranslatedPosition = 0;
		float3 Normal = 0;

		RandomSequence RandSequence;
		RandomSequence_Initialize(RandSequence, PixelCoord, SampleIndex, View.StateFrameIndex, SamplesPerPixel);
		float2 RandSample = RandomSequence_GenerateSample2D(RandSequence);

		// Initialize ray
		FRayDesc Ray;
		float RayPdf = 1.0;
		GenerateCosineNormalRay(TranslatedWorldPosition, WorldNormal, RandSample, Ray.Origin, Ray.Direction, Ray.TMin, Ray.TMax, RayPdf);
		//GenerateUniformRay(TranslatedWorldPosition, WorldNormal, RandSample.yz, Ray.Origin, Ray.Direction, Ray.TMin, Ray.TMax, RayPdf);
		//GenerateCosineNormalRay(TranslatedWorldPosition, SampleCenterNormal, RandSample.yz, Ray.Origin, Ray.Direction, Ray.TMin, Ray.TMax, RayPdf);
		// Distribution PDF is not used for gather points, only gather queries.
		ApplyCameraRelativeDepthBias(Ray, PixelCoord, DeviceZ, WorldNormal, MaxNormalBias);

			uint RayFlags = 0;
			const uint InstanceInclusionMask = RAY_TRACING_MASK_OPAQUE;
			const bool bEnableSkyLightContribution = true;
			const bool bIgnoreTranslucentMaterials = false;

#if !ENABLE_TWO_SIDED_GEOMETRY
			RayFlags |= RAY_FLAG_CULL_BACK_FACING_TRIANGLES;
#endif
		if (DIM_DEFERRED_MATERIAL_MODE == DEFERRED_MATERIAL_MODE_SHADE)
		{
			if (DeferredMaterialPayload.SortKey < RAY_TRACING_DEFERRED_MATERIAL_KEY_RAY_MISS)
			{
				const float ShortRayLength = 1.0f; // 1cm is arbitrarily chosen
				Ray.TMin = max(0, DeferredMaterialPayload.HitT - ShortRayLength * 0.5f);

				// TMax can only be used if alpha masked materials are handled during initial ray tracing (material gathering)
				// Ray.TMax = DeferredMaterialPayload.HitT + ShortRayLength * 0.5f;
			}
			else
			{
				Ray.TMax = 0;
			}
		}

		{
			// Cast ray
			const bool bDisableSkyLightContribution = false;

			FRayCone RayCone = (FRayCone)0;
			FMaterialClosestHitPayload Payload = TraceMaterialRay(
				TLAS,
				RayFlags,
				InstanceInclusionMask,
				Ray,
				RayCone,
				PixelCoord,
				bEnableSkyLightContribution,
				bIgnoreTranslucentMaterials);

			// TODO: impossible based on formulation
			if (Payload.HitT > MaxRayDistanceForGI) return;

			// Update intersection
			Ray.Origin += Ray.Direction * Payload.HitT;

			// Create faux GBuffer to use with EvaluateBxDF
			FGBufferData GBufferData = GetGBufferDataFromPayload(Payload);

			TranslatedPosition = Ray.Origin;
			Normal = Payload.WorldNormal;

			// Perform next-event estimation
			float SplitFactor = 1.0 / NextEventEstimationSamples;
			for (uint NeeTrial = 0; NeeTrial < NextEventEstimationSamples; ++NeeTrial)
			{
				// Light selection
				int LightId;
				float3 LightRadianceOverPdf = 0;
				float NeePdf = 0.0;

				float3 RandSample3 = RandomSequence_GenerateSample3D(RandSequence);

				FRayDesc LightRay;
				if (SampleLight(RandSample3,
<<<<<<< HEAD
								Position + LWCHackToFloat(PrimaryView.PreViewTranslation), // RT_LWC_TODO,
=======
								TranslatedPosition,
>>>>>>> d731a049
								Normal,
								Payload.PrimitiveLightingChannelMask,
								ENABLE_TRANSMISSION,
								LightId,
								LightRay.Direction,
								LightRay.TMax,
								LightRadianceOverPdf,
								NeePdf))
				{
					LightRay.Origin = TranslatedPosition;
					LightRay.TMin = 0;
					LightRay.TMax = min(LightRay.TMax, MaxShadowDistance);
					bool bTransmission = HasTransmission(LightId);
					float3 BiasNormal = Payload.WorldNormal;
					if (bTransmission && dot(BiasNormal, LightRay.Direction) < 0.0)
					{
						BiasNormal = -BiasNormal;
					}
					ApplyPositionBias(LightRay, BiasNormal, MaxNormalBias);

					// Trace visibility ray
					uint NeeRayFlags = RAY_FLAG_ACCEPT_FIRST_HIT_AND_END_SEARCH | RAY_FLAG_SKIP_CLOSEST_HIT_SHADER;
					const uint NeeInstanceInclusionMask = RAY_TRACING_MASK_OPAQUE;

#if !ENABLE_TWO_SIDED_GEOMETRY
					NeeRayFlags |= RAY_FLAG_CULL_BACK_FACING_TRIANGLES;
#endif

					FMinimalPayload NeePayload = TraceVisibilityRay(
						TLAS,
						NeeRayFlags,
						NeeInstanceInclusionMask,
						PixelCoord,
						LightRay);

					// No hit indicates successful next-event connection
					if (NeePayload.IsMiss())
					{
						// Evaluate material
						half3 N = Payload.WorldNormal;
						half3 V = -Ray.Direction;
						half3 L = LightRay.Direction;
						float NoL = saturate(dot(N, L));
						FShadowTerms ShadowTerms = { 0.0, 0.0, 0.0, InitHairTransmittanceData() };
						FDirectLighting LightingSample = EvaluateBxDF(GBufferData, N, V, L, NoL, ShadowTerms);
						float3 MaterialThroughput = LightingSample.Diffuse;
						if (bTransmission)
						{
							MaterialThroughput += LightingSample.Transmission;
						}

						// Record the contribution
						float3 ExitantRadianceSample = LightRadianceOverPdf * MaterialThroughput * SplitFactor;
						Irradiance += select(isfinite(ExitantRadianceSample), ExitantRadianceSample, 0.0);
					}
				}
			}
		}

		FGatherSample GatherSample = (FGatherSample)0.0;
		GatherSample.TranslatedCreationPoint = TranslatedWorldPosition;
		GatherSample.TranslatedPosition = TranslatedPosition;
		GatherSample.Irradiance = Irradiance;
		GatherSample.Pdf = RayPdf;

		WriteGatherSample(RWGatherPointsBuffer, GatherPointsIndex, SampleIndex, GatherPointsResolution.x * GatherPointsResolution.y, GatherSample);
	}
}<|MERGE_RESOLUTION|>--- conflicted
+++ resolved
@@ -375,11 +375,7 @@
 
 				FRayDesc LightRay;
 				if (SampleLight(RandSample3,
-<<<<<<< HEAD
-								Position + LWCHackToFloat(PrimaryView.PreViewTranslation), // RT_LWC_TODO,
-=======
 								TranslatedPosition,
->>>>>>> d731a049
 								Normal,
 								Payload.PrimitiveLightingChannelMask,
 								ENABLE_TRANSMISSION,
