--- conflicted
+++ resolved
@@ -180,82 +180,6 @@
 	return RectTexture;
 }
 
-FRTLightingData GetRayTracingLightData(int LightIndex)
-{
-	return LightDataBuffer[LightIndex];
-}
-
-FDeferredLightData GetRayTracingDeferredLightData(int LightIndex,
-	inout int OutLightProfileIndex,
-	inout int OutRectLightTextureIndex,
-	inout uint OutLightType)
-{
-	FDeferredLightData LightData = (FDeferredLightData)0;
-	FRTLightingData RayTracingLightData = GetRayTracingLightData(LightIndex);
-
-	const uint LightType = RayTracingLightData.Type;
-
-	LightData.Position = RayTracingLightData.LightPosition;
-	LightData.InvRadius = RayTracingLightData.InvRadius;
-	LightData.Color = RayTracingLightData.LightColor;
-	LightData.FalloffExponent = RayTracingLightData.FalloffExponent;
-	LightData.Direction = RayTracingLightData.Direction;
-	LightData.Tangent = RayTracingLightData.Tangent;
-	LightData.SpotAngles = RayTracingLightData.SpotAngles;
-	LightData.SourceRadius = RayTracingLightData.SourceRadius;
-	LightData.SourceLength = RayTracingLightData.SourceLength;
-	LightData.SoftSourceRadius = RayTracingLightData.SoftSourceRadius;
-	LightData.SpecularScale = RayTracingLightData.SpecularScale;
-	LightData.RectLightBarnCosAngle = RayTracingLightData.RectLightBarnCosAngle;
-	LightData.RectLightBarnLength = RayTracingLightData.RectLightBarnLength;
-	LightData.ContactShadowLength = 0.0;
-	LightData.DistanceFadeMAD = RayTracingLightData.DistanceFadeMAD;
-
-	LightData.ShadowMapChannelMask = float4(0, 0, 0, 0);
-	LightData.ShadowedBits = 0; // Not lit dynamic shadows 
-	LightData.ContactShadowLengthInWS = false;
-
-	LightData.bRadialLight = (LightType != LIGHT_TYPE_DIRECTIONAL);
-	LightData.bSpotLight = (LightType == LIGHT_TYPE_SPOT);
-	LightData.bRectLight = (LightType == LIGHT_TYPE_RECT);
-
-	if (LightType == LIGHT_TYPE_DIRECTIONAL)
-	{
-		LightData.bInverseSquared = false;
-	}
-	else
-	{
-		LightData.bInverseSquared = LightData.FalloffExponent == 0;
-	}
-
-	OutLightProfileIndex = RayTracingLightData.LightProfileIndex;
-	OutRectLightTextureIndex = RayTracingLightData.RectLightTextureIndex;
-	OutLightType = LightType;
-
-	return LightData;
-}
-
-FRectTexture GetRayTracingRectTextureData()
-{
-	FRectTexture RectTexture;
-
-#if USE_SOURCE_TEXTURE_ARRAY 
-	RectTexture.SourceTexture0 = RaytracingLightsDataPacked.RectLightTexture0;
-	RectTexture.SourceTexture1 = RaytracingLightsDataPacked.RectLightTexture1;
-	RectTexture.SourceTexture2 = RaytracingLightsDataPacked.RectLightTexture2;
-	RectTexture.SourceTexture3 = RaytracingLightsDataPacked.RectLightTexture3;
-	RectTexture.SourceTexture4 = RaytracingLightsDataPacked.RectLightTexture4;
-	RectTexture.SourceTexture5 = RaytracingLightsDataPacked.RectLightTexture5;
-	RectTexture.SourceTexture6 = RaytracingLightsDataPacked.RectLightTexture6;
-	RectTexture.SourceTexture7 = RaytracingLightsDataPacked.RectLightTexture7;
-	RectTexture.SourceTextureIndex = 99;
-#else
-	RectTexture = InitRectTexture(RaytracingLightsDataPacked.RectLightTexture0);
-#endif
-
-	return RectTexture;
-}
-
 float GetRoughnessFade(float Roughness, float MaxRoughness)
 {
 	float RoughnessMaskScale = -2.0 / MaxRoughness;
@@ -324,11 +248,7 @@
 	in uint LightType, 
 	in RandomSequence RandSequence )
 {
-<<<<<<< HEAD
-	float3 ShadowRayDirection;
-=======
 	float3 ShadowRayDirection = 0.0;
->>>>>>> 90fae962
 
 	float3 RayOrigin = float3(0,0,0);
 	float RayTMin = 0;
@@ -475,8 +395,6 @@
 
 	FGBufferData GBufferData = GetGBufferDataFromPayload(Payload);
 	FRectTexture RectTexture = GetRayTracingRectTextureData();
-<<<<<<< HEAD
-=======
 
 #if DIM_MISS_SHADER_LIGHTING
 	// Repurpose some fields in the material payload to pass parameters into lighting miss shader.
@@ -485,7 +403,6 @@
 	Payload.SetRadiance(float3(0, 0, 0));
 	Payload.SetIndirectIrradiance(ViewDirection);
 #endif
->>>>>>> 90fae962
 
 	uint LightIndex = 0;
 
@@ -571,11 +488,7 @@
 			ShadowRay.Origin = WorldPosition;
 			ShadowRay.Direction = ShadowRayDirection;
 			ShadowRay.TMin = 1e-4f;
-<<<<<<< HEAD
-			ShadowRay.TMax = Active ? length(ToLight) : ShadowRay.TMin;
-=======
 			ShadowRay.TMax = !ForceMiss ? length(ToLight) : -ShadowRay.TMin;
->>>>>>> 90fae962
 			ApplyPositionBias(ShadowRay, Payload.GetWorldNormal(), ShadowMaxNormalBias);
 
 			uint RayFlags = RAY_FLAG_ACCEPT_FIRST_HIT_AND_END_SEARCH | RAY_FLAG_SKIP_CLOSEST_HIT_SHADER;
@@ -612,10 +525,7 @@
 		if (Active)
 		{
 			float SurfaceShadow = 1.0f;
-<<<<<<< HEAD
-=======
 			float4 LightAttenuation = 1.0f;
->>>>>>> 90fae962
 			float3 LightContribution = GetDynamicLighting(WorldPosition, ViewDirection, GBufferData, AmbientOcclusion, GBufferData.ShadingModelID, LightData, LightAttenuation, 0.5, uint2(0, 0), RectTexture, SurfaceShadow).xyz;
 			DirectLighting += LightContribution * LightProfileMultiplier;
 		}
@@ -637,117 +547,6 @@
 	return DirectLighting;
 }
 
-<<<<<<< HEAD
-float3 ComputeDirectLightingMonolithic(
-	in float3 WorldPosition,
-	in float3 ViewDirection,
-	in FRayCone RayCone,
-	in RaytracingAccelerationStructure TLAS,
-	inout FPackedMaterialClosestHitPayload Payload,
-	in RandomSequence RandSequence,
-	in uint ReflectedShadowsType,
-	in float ShadowMaxNormalBias)
-{
-	float3 DirectLighting = (float3)0;
-
-	for (uint LightIndex = 0; LightIndex < RaytracingLightsDataPacked.Count; LightIndex++)
-	{
-		uint Lit = 1;
-
-		int LightProfileIndex = -1;
-		int RectLightTextureIndex = -1;
-		uint LightType = 0;
-		FDeferredLightData LightData = GetRayTracingDeferredLightData(LightIndex, LightProfileIndex, RectLightTextureIndex, LightType);
-
-		float3 ShadowRayDirection;
-		// ToLight should not be normalized because its length is used to compute the shadow ray TMax 
-		float3 ToLight = LightData.Position - WorldPosition;
-		float LightMask = 1.0;
-
-		if (LightType == LIGHT_TYPE_DIRECTIONAL)
-		{
-			ShadowRayDirection = LightData.Direction;
-			ToLight = LightData.Direction * 100000.0f;
-		}
-		else
-		{
-			LightMask = GetLocalLightAttenuation(WorldPosition, LightData, ToLight, ShadowRayDirection);
-
-			// Skip the light sample that does not contribute anything due to attenuation.
-			if (LightMask <= 0.0)
-			{
-				Lit = 0;
-			}
-		}
-
-		// Skip the light sample pointing backwards
-		if (dot(Payload.GetWorldNormal(), normalize(ToLight)) <= 0)
-		{
-			Lit = 0;
-		}
-
-		if (WaveActiveAllTrue(Lit == 0))
-		{
-			continue;
-		}
-
-		bool IsLightVisible = false;
-		if (ReflectedShadowsType == 2)
-		{
-			ShadowRayDirection = SampleAreaLightDirection(LightData, WorldPosition, Payload.GetWorldNormal(), LightType, RandSequence);
-		}
-
-		RayDesc ShadowRay;
-		ShadowRay.Origin = WorldPosition;
-		ShadowRay.Direction = ShadowRayDirection;
-		ShadowRay.TMin = 1e-4f;
-		ShadowRay.TMax = (Lit && ReflectedShadowsType!=0) ? length(ToLight) : -ShadowRay.TMin;
-		ApplyPositionBias(ShadowRay, Payload.GetWorldNormal(), ShadowMaxNormalBias);
-
-		uint RayFlags = RAY_FLAG_ACCEPT_FIRST_HIT_AND_END_SEARCH | RAY_FLAG_SKIP_CLOSEST_HIT_SHADER;
-		const uint InstanceInclusionMask = RAY_TRACING_MASK_SHADOW;
-
-		#if !ENABLE_TWO_SIDED_GEOMETRY
-		RayFlags |= RAY_FLAG_CULL_BACK_FACING_TRIANGLES;
-		#endif // !ENABLE_TWO_SIDED_GEOMETRY
-
-		TraceVisibilityRayPacked(
-			Payload,
-			TLAS,
-			RayFlags,
-			InstanceInclusionMask,
-			ShadowRay);
-		IsLightVisible = Payload.IsMiss() && Lit;
-
-		if (!IsLightVisible) continue;
-
-		FRectTexture RectTexture = GetRayTracingRectTextureData();
-
-		#if USE_SOURCE_TEXTURE_ARRAY
-		RectTexture.SourceTextureIndex = RectLightTextureIndex;
-		#endif // USE_SOURCE_TEXTURE_ARRAY
-
-		float LightProfileMultiplier = 1.0;
-
-		if (LightProfileIndex >= 0)
-		{
-			LightProfileMultiplier = ComputeRayTracingLightProfileMultiplier(WorldPosition, LightData.Position, LightData.Direction, LightProfileIndex);
-		}
-
-		float SurfaceShadow = 1.0f;
-		float4 LightAttenuation = 1.0f;
-
-		FGBufferData GBufferData = GetGBufferDataFromPayload(Payload);
-
-		float3 LightContribution = GetDynamicLighting(WorldPosition, ViewDirection, GBufferData, 1.0, GBufferData.ShadingModelID, LightData, LightAttenuation, 0.5, uint2(0, 0), RectTexture, SurfaceShadow).xyz;
-		DirectLighting += LightContribution * LightProfileMultiplier;
-	}
-
-	return DirectLighting;
-}
-
-void ComputeBottomLayerMaterialProperties(RayDesc Ray, inout FMaterialClosestHitPayload Payload)
-=======
 float3 ComputeIndirectLighting(
 	in float3 WorldPosition,
 	in float3 ViewDirection,
@@ -807,7 +606,6 @@
 	in RandomSequence RandSequence,
 	in uint ReflectedShadowsType,
 	in float ShadowMaxNormalBias)
->>>>>>> 90fae962
 {
 	float3 DirectLighting = (float3)0;
 
@@ -933,23 +731,6 @@
 		return;
 	}
 
-<<<<<<< HEAD
-	if (ShouldDoDirectLighting)
-	{
-		// Save and restore original payload HitT, as it's modified during shadow ray tracing
-		float OldHitT = Payload.HitT;
-	
-		float3 DirectLighting = 0;
-			
-		if (Payload.GetShadingModelID() != SHADINGMODELID_UNLIT)
-		{
-			DirectLighting = ComputeDirectLightingMonolithic(WorldPosition, ViewDirection, RayCone, TLAS, Payload, RandSequence, ReflectedShadowsType, ShadowMaxNormalBias);
-		}
-
-		// Transform NaNs to black, transform negative colors to black.
-		DirectLighting = -min(-DirectLighting, float3(0, 0, 0));
-		Radiance += DirectLighting;
-=======
 	float3 DirectLighting = 0;
 		
 	if (ShouldDoDirectLighting && Payload.GetShadingModelID() != SHADINGMODELID_UNLIT)
@@ -964,25 +745,18 @@
 #else // DIM_MISS_SHADER_LIGHTING
 		DirectLighting = ComputeDirectLightingMonolithic(WorldPosition, ViewDirection, RayCone, TLAS, Payload, RandSequence, ReflectedShadowsType, ShadowMaxNormalBias);
 #endif // DIM_MISS_SHADER_LIGHTING
->>>>>>> 90fae962
 
 		Payload.HitT = OldHitT;
 	}
 
-<<<<<<< HEAD
-=======
 	// Transform NaNs to black, transform negative colors to black.
 	DirectLighting = -min(-DirectLighting, float3(0, 0, 0));
 	Radiance += DirectLighting;
 
->>>>>>> 90fae962
 	if (ShouldDoEmissiveAndIndirectLighting)
 	{
 		// Emissive & indirect contribution
 		Radiance += Payload.GetRadiance();
-<<<<<<< HEAD
-		Radiance += Payload.GetDiffuseColor() * Payload.GetIndirectIrradiance();
-=======
 
 		// Indirect contribution
 		const float3 IndirectLighting = ComputeIndirectLighting(
@@ -995,7 +769,6 @@
 			bDecoupleSampleGeneration);
 
 		Radiance += IndirectLighting;
->>>>>>> 90fae962
 	}
 }
 
@@ -1016,15 +789,12 @@
 	in bool bEnableSkyLightContribution,
 	inout float3 Radiance)
 {
-<<<<<<< HEAD
-=======
 	if (bRayTraceSkyLightContribution)
 	{
 		// Disable precomputed sky light contribution from hit shaders when ray tracing sky light contribution
 		bEnableSkyLightContribution = false;
 	}
 
->>>>>>> 90fae962
 	FPackedMaterialClosestHitPayload Payload = (FPackedMaterialClosestHitPayload)0;
 	TraceMaterialRayPacked(
 		Payload,
