// Copyright Epic Games, Inc. All Rights Reserved.

#include "../HairStrands/HairStrandsVoxelPageCommonStruct.ush"

#include "../Common.ush"
#include "../MonteCarlo.ush"
#include "../DeferredShadingCommon.ush"
#include "../LightShaderParameters.ush"
#include "../SceneTextureParameters.ush"
#include "../ScreenSpaceDenoise/SSDPublic.ush"
#include "../TransmissionCommon.ush"
#include "../HairStrands/HairStrandsVisibilityCommon.ush"
#include "RayTracingCommon.ush"
#include "RayTracingDeferredShadingCommon.ush"
#include "RayTracingDirectionalLight.ush"
#include "RayTracingRectLight.ush"
#include "RayTracingSphereLight.ush"
#include "RayTracingSpotLight.ush"
#include "RayTracingPointLight.ush"

/** Light types */
#define LIGHT_TYPE_DIRECTIONAL 0
#define LIGHT_TYPE_POINT 1
#define LIGHT_TYPE_SPOT 2
#define LIGHT_TYPE_RECT 3

#define ShadowMaskType_Opaque 0
#define ShadowMaskType_Hair 1

RaytracingAccelerationStructure TLAS;
RWTexture2D<float4> RWOcclusionMaskUAV;
RWTexture2D<float> RWRayDistanceUAV;
RWTexture2D<float4> RWSubPixelOcclusionMaskUAV;

uint LightingChannelMask;
uint SamplesPerPixel;
float NormalBias;
int4 LightScissor;
int2 PixelOffset;
float TraceDistance;
float LODTransitionStart;
float LODTransitionEnd;

#if USE_HAIR_LIGHTING
#include "../HairStrands/HairStrandsRaytracing.ush"
uint				bUseHairVoxel;
Texture2D<uint4>	HairCategorizationTexture;
Texture2D<uint>		HairLightChannelMaskTexture;

void NeedTraceHair(
	in uint2 PixelCoord,
	inout bool bTraceHairRay,
	inout float HairDeviceZ)
{
	const FCategorizationData Categorization = DecodeCategorizationData(HairCategorizationTexture.Load(uint3(PixelCoord, 0)));
	bTraceHairRay = false;
	HairDeviceZ = 0;
	if (Categorization.PixelCoverage > 0)
	{
		const uint HairLightChannel = HairLightChannelMaskTexture.Load(uint3(PixelCoord, 0));
		HairDeviceZ = Categorization.ClosestDepth;
		bTraceHairRay = (HairLightChannel & LightingChannelMask) != 0;
	}
}
#endif

bool GenerateOcclusionRay(
	FLightShaderParameters LightParameters,
	float3 WorldPosition,
	float3 WorldNormal,
	float2 RandSample,
	out float3 RayOrigin,
	out float3 RayDirection,
	out float RayTMin,
	out float RayTMax
)
{
	#if LIGHT_TYPE == LIGHT_TYPE_DIRECTIONAL
	{
		GenerateDirectionalLightOcclusionRay(
			LightParameters,
			TraceDistance,
			WorldPosition, WorldNormal,
			RandSample,
			/* out */ RayOrigin,
			/* out */ RayDirection,
			/* out */ RayTMin,
			/* out */ RayTMax);
	}
	#elif LIGHT_TYPE == LIGHT_TYPE_POINT
	{
		if (LightParameters.SourceRadius == 0)
		{
			return GeneratePointLightOcclusionRay(
				LightParameters,
				WorldPosition, WorldNormal,
				RandSample,
				/* out */ RayOrigin,
				/* out */ RayDirection,
				/* out */ RayTMin,
				/* out */ RayTMax);
		}
		else
		{
			float RayPdf;
			//return GenerateSphereLightOcclusionRayWithAreaSampling(
			return GenerateSphereLightOcclusionRayWithSolidAngleSampling(
				LightParameters,
				WorldPosition, WorldNormal,
				RandSample,
				/* out */ RayOrigin,
				/* out */ RayDirection,
				/* out */ RayTMin,
				/* out */ RayTMax,
				/* out */ RayPdf);
		}
	}
	#elif LIGHT_TYPE == LIGHT_TYPE_SPOT
	{
		return GenerateSpotLightOcclusionRay(
			LightParameters,
			WorldPosition, WorldNormal,
			RandSample,
			/* out */ RayOrigin,
			/* out */ RayDirection,
			/* out */ RayTMin,
			/* out */ RayTMax);
	}
	#elif LIGHT_TYPE == LIGHT_TYPE_RECT
	{
		float RayPdf = 0.0;
		return GenerateRectLightOcclusionRay(
			LightParameters,
			WorldPosition, WorldNormal,
			RandSample,
			/* out */ RayOrigin,
			/* out */ RayDirection,
			/* out */ RayTMin,
			/* out */ RayTMax,
			/* out */ RayPdf);
	}
	#else
		#error Unknown light type.
	#endif
	return true;
}

float ComputeDiffuseTransmission(
	float3 V, float3 P, float3 N,
	float MeanFreePath, float Eta,
	FLightShaderParameters LightParameters, float2 LightSample,
	inout RandomSequence RandSequence, 
	uint RejectionRetryMax, uint2 PixelCoord)
{
	float TransmissionDistance = SSSS_MAX_TRANSMISSION_PROFILE_DISTANCE;
	float RcpMeanFreePath = rcp(MeanFreePath);

	// Refract inward and force a scattering event
	float3 Tr = refract(V, N, Eta);

	// TODO: decide between stochastic or expectation
	//float ScatterDistance = MeanFreePath;
	uint DummyVariable;
	float RandSample = RandomSequence_GenerateSample1D(RandSequence, DummyVariable);
	float ScatterDistance = -log(RandSample) * MeanFreePath;
	float ScatterDistancePdf = RcpMeanFreePath * exp(-ScatterDistance * RcpMeanFreePath);

	// Reject scatter distances which penetrate through the medium
	const uint RayFlags = 0;
	const uint InstanceInclusionMask = RAY_TRACING_MASK_OPAQUE;

	// Use rejection sampling to improve 1D estimate
	if (RejectionRetryMax > 1)
	{
		RayDesc RejectionTestRay;
		RejectionTestRay.Origin = P;
		RejectionTestRay.Direction = Tr;
		RejectionTestRay.TMin = 0.01;
		RejectionTestRay.TMax = ScatterDistance;
		FMinimalPayload RejectionTestPayload = TraceVisibilityRay(
			TLAS,
			RayFlags,
			InstanceInclusionMask,
			PixelCoord,
			RejectionTestRay);

		float RejectionDistancePdf = ScatterDistancePdf;
		uint RetryCount = 0;
		while (RejectionTestPayload.IsHit() && RetryCount < RejectionRetryMax)
		{
			RetryCount++;
			ScatterDistance /= 2.0;
			// Account for forcibly scattering at a half-distance, given that a previous trial has failed
			ScatterDistancePdf = RcpMeanFreePath * exp(-ScatterDistance * RcpMeanFreePath);
			RejectionDistancePdf = ScatterDistancePdf / RejectionDistancePdf;
			RejectionTestRay.TMax = ScatterDistance;

			RejectionTestPayload = TraceVisibilityRay(
				TLAS,
				RayFlags,
				InstanceInclusionMask,
				PixelCoord,
				RejectionTestRay);
		}
		if (RejectionTestPayload.IsHit()) return 0.0;
		ScatterDistance = ScatterDistance * ScatterDistancePdf / RejectionDistancePdf;
	}

	// Build sub-surface scattering ray
	RayDesc SSSRay;
	SSSRay.Origin = P + Tr * ScatterDistance;
	GenerateOcclusionRay(LightParameters, SSSRay.Origin, N, LightSample, SSSRay.Origin, SSSRay.Direction, SSSRay.TMin, SSSRay.TMax);

	// Clip the ray length by the maximum transmission distance
	float LightTMax = SSSRay.TMax;
	SSSRay.TMax = SSSS_MAX_TRANSMISSION_PROFILE_DISTANCE - ScatterDistance;

	FMinimalPayload SSSPayload = TraceVisibilityRay(
		TLAS,
		RayFlags,
		InstanceInclusionMask,
		PixelCoord,
		SSSRay);

	if (SSSPayload.IsHit())
	{
		// Confirm that there is not an actual occluder beyond the maximum transmission distance
		SSSRay.TMin = SSSPayload.HitT + 0.01;
		SSSRay.TMax = LightTMax;
		FMinimalPayload VisibilityPayload = TraceVisibilityRay(
			TLAS,
			RayFlags,
			InstanceInclusionMask,
			PixelCoord,
			SSSRay);
		if (VisibilityPayload.IsMiss())
		{
			TransmissionDistance = ScatterDistance + SSSPayload.HitT;
		}
	}

	// Conversion to raster model: 1.0 - (distance / SSSS_MAX_TRANSMISSION_PROFILE_DISTANCE)
	return EncodeThickness(TransmissionDistance / SSSS_MAX_TRANSMISSION_PROFILE_DISTANCE);
}

struct FOcclusionResult
{
	float Visibility;
	float SumRayDistance;
	float ClosestRayDistance;
	float TransmissionDistance;
	float HitCount;
	float RayCount;
};

FOcclusionResult InitOcclusionResult()
{
	FOcclusionResult Out;

	Out.Visibility = 0.0;
	Out.SumRayDistance = 0.0;
	Out.ClosestRayDistance = DENOISER_INVALID_HIT_DISTANCE;
	Out.TransmissionDistance = 0.0;
	Out.HitCount = 0.0;
	Out.RayCount = 0.0;

	return Out;
}

float OcclusionToShadow(FOcclusionResult In, uint LocalSamplesPerPixel)
{
	return (LocalSamplesPerPixel > 0) ? In.Visibility / LocalSamplesPerPixel : In.Visibility;
}

RayDesc Invert(in RayDesc Ray)
{
	RayDesc InvertedRay;
	InvertedRay.TMin = Ray.TMin;
	InvertedRay.TMax = Ray.TMax;
	InvertedRay.Origin = Ray.Origin + Ray.Direction * InvertedRay.TMax;
	InvertedRay.Direction = -Ray.Direction;

	return InvertedRay;
}

FOcclusionResult ComputeOcclusion(
	const uint2 PixelCoord,
	RandomSequence RandSequence,
	const uint ShadingModelID,
	const uint RaytracingMask,
	const float DeviceZ,
	float3 WorldNormal,
	const FLightShaderParameters LightParameters,
	const FTransmissionProfileParams TransmissionProfileParams,
	const uint LocalSamplesPerPixel)
{
	FOcclusionResult Out = InitOcclusionResult();

	const float3 WorldPosition = ReconstructWorldPositionFromDeviceZ(PixelCoord, DeviceZ);

	// For hair shading model, WorldNormal is actually the shading tangent.
	// To generate proper bias, we compute a normal oriented toward the light.
	// Normal clipping is removed from hair since the BSDF is spherical, rather 
	// than hemispherical
	//
	// Note: 
	// Since we don't have a notion of backfacing here, there is no correct way 
	// to avoid self-intersection with hair. Either we push towards the light, 
	// (this creates some issue in triangle facing back the light), or we push 
	// toward the view point (this create issue for transmitted light)
	// It seems having proper transmission is more important, thus the light 
	// version is enabled by default
	bool bApplyNormalCulling = true;
	if (ShadingModelID == SHADINGMODELID_HAIR)
	{
	#if LIGHT_TYPE == LIGHT_TYPE_DIRECTIONAL
		const float3 LightDirection = LightParameters.Direction;
	#else
		const float3 LightDirection = normalize(LightParameters.Position - WorldPosition);
	#endif
		WorldNormal = LightDirection;
		bApplyNormalCulling = false;
	}
<<<<<<< HEAD
	else if (ShadingModelID == SHADINGMODELID_EYE || ShadingModelID == SHADINGMODELID_TWOSIDED_FOLIAGE || ShadingModelID == SHADINGMODELID_SUBSURFACE)
	{
		bApplyNormalCulling = false;
	}

	// Disable normal culling for RectLights
	if (LIGHT_TYPE == LIGHT_TYPE_RECT)
=======
	else if (ShadingModelID == SHADINGMODELID_EYE || ShadingModelID == SHADINGMODELID_TWOSIDED_FOLIAGE)
>>>>>>> 3ecbc206
	{
		bApplyNormalCulling = false;
	}

#if ENABLE_MULTIPLE_SAMPLES_PER_PIXEL
	LOOP for (uint SampleIndex = 0; SampleIndex < LocalSamplesPerPixel; ++SampleIndex)
#else // ENABLE_MULTIPLE_SAMPLES_PER_PIXEL
	do if (LocalSamplesPerPixel > 0)
#endif // ENABLE_MULTIPLE_SAMPLES_PER_PIXEL
	{
		uint DummyVariable;
		float2 RandSample = RandomSequence_GenerateSample2D(RandSequence, DummyVariable);

		#if !ENABLE_MULTIPLE_SAMPLES_PER_PIXEL
		{
			uint2 RandomSeed = Rand3DPCG16(int3(PixelCoord, View.StateFrameIndex % 17)).xy;
			
			RandSample = Hammersley16(0, 1, RandomSeed);
		}
		#endif // !ENABLE_MULTIPLE_SAMPLES_PER_PIXEL

		RayDesc Ray;
		bool bIsValidRay = GenerateOcclusionRay(
			LightParameters,
			WorldPosition, WorldNormal,
			RandSample,
			/* out */ Ray.Origin,
			/* out */ Ray.Direction,
			/* out */ Ray.TMin,
			/* out */ Ray.TMax);
			

		uint Stencil = SceneStencilBuffer.Load(int3(PixelCoord, 0)) STENCIL_COMPONENT_SWIZZLE;
		bool bDitheredLODFadingOut = Stencil & 1;
		
#if	ENABLE_TRANSMISSION
		float NoL = dot(WorldNormal, Ray.Direction);
		if (NoL > 0.0)
		{
			ApplyCameraRelativeDepthBias(Ray, PixelCoord, DeviceZ, WorldNormal, NormalBias + (bDitheredLODFadingOut ? 0.8f : 0.0f));
		}
		else
		{
			ApplyPositionBias(Ray, -WorldNormal, NormalBias);
		}
#else
		ApplyCameraRelativeDepthBias(Ray, PixelCoord, DeviceZ, WorldNormal, NormalBias + (bDitheredLODFadingOut ? 0.8f : 0.0f));
#endif

		BRANCH
		if (!bIsValidRay && (DIM_DENOISER_OUTPUT == 0))
		{
			// The denoiser must still trace invalid rays to get the correct closest-hit distance
			continue;
		}
		else if (bApplyNormalCulling && dot(WorldNormal, Ray.Direction) <= 0.0)
		{
			continue;
		}

		// Attenuation check
		if (LightParameters.InvRadius > 0.0)
		{
			const float MaxAttenuationDistance = 1.0 / LightParameters.InvRadius;
			if (Ray.TMax > MaxAttenuationDistance)
			{
				continue;
			}
		}

		uint RayFlags = 0;

	#if !ENABLE_TWO_SIDED_GEOMETRY
		RayFlags |= RAY_FLAG_CULL_BACK_FACING_TRIANGLES;
	#endif

		if (ShadingModelID == SHADINGMODELID_HAIR)
		{
			// Denoiser mode 0 doesn't use depth, so take first hit
			RayFlags |= RAY_FLAG_SKIP_CLOSEST_HIT_SHADER | RAY_FLAG_ACCEPT_FIRST_HIT_AND_END_SEARCH;
		}

		FMinimalPayload MinimalPayload = TraceVisibilityRay(
			TLAS,
			RayFlags,
			RaytracingMask,
			PixelCoord,
			Ray);

		#if USE_HAIR_LIGHTING
		if (ShadingModelID != SHADINGMODELID_HAIR && bUseHairVoxel)
		{
			MinimalPayload.HitT = TraverseHair(PixelCoord, RandSequence, Ray.Origin, Ray.Direction, MinimalPayload.HitT);
		}
		#endif

		Out.RayCount += 1.0;
		if (MinimalPayload.IsHit())
		{
			float HitT = MinimalPayload.HitT;

			Out.ClosestRayDistance =
				(Out.ClosestRayDistance == DENOISER_INVALID_HIT_DISTANCE) ||
				(HitT < Out.ClosestRayDistance) ? HitT : Out.ClosestRayDistance;
			Out.SumRayDistance += HitT;
			Out.HitCount += 1.0;

			if ((ShadingModelID == SHADINGMODELID_SUBSURFACE))
			{
				// Potentially reverse the ray to support sub-surface casts
				RayDesc InvertedRay = Invert(Ray);
				FMinimalPayload SubsurfacePayload = TraceVisibilityRay(
					TLAS,
					RayFlags,
					RaytracingMask,
					PixelCoord,
					InvertedRay);

				if (SubsurfacePayload.IsHit())
				{

					float3 HitPosition = InvertedRay.Origin + InvertedRay.Direction * SubsurfacePayload.HitT;
					float Opacity = TransmissionProfileParams.ExtinctionScale;
					float Density = -.05f * log(1 - min(Opacity, .999f));
					float ExtinctionCoefficient = Density;
					float Thickness = length(HitPosition - WorldPosition);
					float Transmission = saturate(exp(-ExtinctionCoefficient * Thickness));

					if (Transmission == 1.0)
					{
						Out.ClosestRayDistance = (Out.ClosestRayDistance == DENOISER_INVALID_HIT_DISTANCE) ? DENOISER_MISS_HIT_DISTANCE : Out.ClosestRayDistance;
						Out.SumRayDistance -= HitT;
						Out.HitCount -= 1.0;
						Out.TransmissionDistance += 1.0;
						Out.Visibility += 1.0;
					}

					Out.TransmissionDistance += Transmission;
				}
			}
		}
		else
		{
			Out.ClosestRayDistance = (Out.ClosestRayDistance == DENOISER_INVALID_HIT_DISTANCE) ? DENOISER_MISS_HIT_DISTANCE : Out.ClosestRayDistance;
			Out.TransmissionDistance += 1.0;
			Out.Visibility += 1.0;
		}
	}
#if !ENABLE_MULTIPLE_SAMPLES_PER_PIXEL
	while (0);
#endif // ENABLE_MULTIPLE_SAMPLES_PER_PIXEL

	if (ENABLE_TRANSMISSION && LocalSamplesPerPixel > 0 && ShadingModelID == SHADINGMODELID_SUBSURFACE_PROFILE)
	{
		// Snag two variables to fix light sampling for all computations..
		uint DummyVariable;
		const float2 LightSample = RandomSequence_GenerateSample2D(RandSequence, DummyVariable);
		const float3 V = normalize(WorldPosition - View.WorldViewOrigin);

		const float MeanFreePath = TransmissionProfileParams.ExtinctionScale;
		const float Eta = TransmissionProfileParams.OneOverIOR;
		const uint RejectionRetryMax = LocalSamplesPerPixel - 1;

		Out.TransmissionDistance = ComputeDiffuseTransmission(V, WorldPosition, WorldNormal, MeanFreePath, Eta, LightParameters, LightSample, RandSequence, RejectionRetryMax, PixelCoord);
	}
<<<<<<< HEAD
	else if (ShadingModelID == SHADINGMODELID_SUBSURFACE)
	{
		float Depth = length(WorldPosition - View.WorldCameraOrigin);
		float Range = LODTransitionEnd - LODTransitionStart;
		if (Depth > LODTransitionStart && Range > 0.0)
		{
			float Alpha = saturate((Depth - LODTransitionStart) / Range);
			Out.Visibility = lerp(Out.Visibility, Out.TransmissionDistance, Alpha);
		}
		Out.TransmissionDistance = (LocalSamplesPerPixel > 0) ? Out.TransmissionDistance / LocalSamplesPerPixel : Out.TransmissionDistance;
	}
=======
>>>>>>> 3ecbc206
	else // if ((ShadingModelID == SHADINGMODELID_EYE) || (ShadingModelID == SHADINGMODELID_TWOSIDED_FOLIAGE))
	{
		Out.TransmissionDistance = (LocalSamplesPerPixel > 0) ? Out.Visibility / LocalSamplesPerPixel : Out.Visibility;
	}
	return Out;
}

RAY_TRACING_ENTRY_RAYGEN(OcclusionRGS)
{
	uint2 PixelCoord = DispatchRaysIndex().xy + View.ViewRectMin.xy + PixelOffset;

	FOcclusionResult Occlusion = InitOcclusionResult();
	FOcclusionResult HairOcclusion = InitOcclusionResult();

	uint LocalSamplesPerPixel = ENABLE_MULTIPLE_SAMPLES_PER_PIXEL ? SamplesPerPixel : 1;

	if (all(PixelCoord >= LightScissor.xy) && all(PixelCoord <= LightScissor.zw))
	{
		RandomSequence RandSequence;
		uint LinearIndex = CalcLinearIndex(PixelCoord);
		RandomSequence_Initialize(RandSequence, LinearIndex, View.StateFrameIndex);

		FLightShaderParameters LightParameters = GetRootLightShaderParameters();

		// Get G-Buffer surface data
		float2 InvBufferSize = View.BufferSizeAndInvSize.zw;
		float2 BufferUV = (float2(PixelCoord) + 0.5) * InvBufferSize;
		float3 WorldNormal = 0;
		uint ShadingModelID = SHADINGMODELID_UNLIT;
		FTransmissionProfileParams TransmissionProfileParams = (FTransmissionProfileParams)0;
		{
#if 0
			FGBufferData GBufferData = GetGBufferDataFromSceneTextures(UV);
#else
			//#dxr-todo: workaround for flickering. UE-87281
			FGBufferData GBufferData = GetGBufferDataFromSceneTexturesLoad(PixelCoord);
#endif
			ShadingModelID = GBufferData.ShadingModelID;
			WorldNormal = GBufferData.WorldNormal;
#if ENABLE_TRANSMISSION
			TransmissionProfileParams = GetTransmissionProfileParams(GBufferData);
#endif

			if (ShadingModelID == SHADINGMODELID_SUBSURFACE)
			{
				TransmissionProfileParams.ExtinctionScale = GBufferData.CustomData.a;
			}
		}

		// Mask out depth values that are infinitely far away

#if 0
		float DeviceZ = SceneDepthBuffer.SampleLevel(SceneDepthBufferSampler, BufferUV, 0).r;
#else
		//#dxr-todo: workaround for flickering. UE-87281
		float DeviceZ = SceneDepthBuffer.Load(int3(PixelCoord, 0)).r;
#endif
		const bool bIsDepthValid = SceneDepthBuffer.Load(int3(PixelCoord, 0)).r > 0.0;
		const bool bIsValidPixel = ShadingModelID != SHADINGMODELID_UNLIT && bIsDepthValid;
		const uint LightChannel = GetSceneLightingChannel(PixelCoord);
		const bool bTraceRay = bIsValidPixel && (LightChannel & LightingChannelMask) != 0;
		if (!bTraceRay)
		{
			LocalSamplesPerPixel = 0;
		}

	#if USE_HAIR_LIGHTING
		bool bTraceHairRay = false;
		float HairDeviceZ = 0;
		NeedTraceHair(PixelCoord, bTraceHairRay, HairDeviceZ);
	#endif

		Occlusion = ComputeOcclusion(
			PixelCoord,
			RandSequence,
			ShadingModelID,
			RAY_TRACING_MASK_SHADOW | RAY_TRACING_MASK_THIN_SHADOW,
			DeviceZ,
			WorldNormal,
			LightParameters, 
			TransmissionProfileParams,
			LocalSamplesPerPixel);

		#if USE_HAIR_LIGHTING
		if (bTraceHairRay)
		{
			HairOcclusion = ComputeOcclusion(
				PixelCoord,
				RandSequence,
				SHADINGMODELID_HAIR,
				RAY_TRACING_MASK_SHADOW,
				HairDeviceZ,
				float3(1,0,0),
				LightParameters,
				TransmissionProfileParams,
				1);
		}
		#endif
	}

	// Opaque shadow on ray does not need any denoising due to the high frequency nature of hair.
	#if USE_HAIR_LIGHTING
	{
		// the channel assignment is documented in ShadowRendering.cpp (look for Light Attenuation channel assignment)
		const float HairShadow = OcclusionToShadow(HairOcclusion, LocalSamplesPerPixel);
		const float FadedShadow = Square(HairShadow);
		const float4 OutColor = EncodeLightAttenuation(FadedShadow.xxxx);
		RWSubPixelOcclusionMaskUAV[PixelCoord] = OutColor;
	}
	#endif

	const float Shadow = OcclusionToShadow(Occlusion, LocalSamplesPerPixel);

	if (DIM_DENOISER_OUTPUT == 2)
	{
		RWOcclusionMaskUAV[PixelCoord] = float4(
			Shadow,
			Occlusion.ClosestRayDistance,
			0,
			Occlusion.TransmissionDistance);

	}
	else if (DIM_DENOISER_OUTPUT == 1)
	{
		float AvgHitDistance = -1.0;
		if (Occlusion.HitCount > 0.0)
		{
			AvgHitDistance = Occlusion.SumRayDistance / Occlusion.HitCount;
		}
		else if (Occlusion.RayCount > 0.0)
		{
			AvgHitDistance = 1.0e27;
		}

		// TODO(Denoiser): the denoiser would much prefer a single RG texture.
		RWOcclusionMaskUAV[PixelCoord] = float4(Shadow, Occlusion.TransmissionDistance, Shadow, Occlusion.TransmissionDistance);
		RWRayDistanceUAV[PixelCoord] = AvgHitDistance;
	}
	else
	{
		const float ShadowFadeFraction = 1;
		float SSSTransmission = Occlusion.TransmissionDistance;

		// 0 is shadowed, 1 is unshadowed
		// RETURN_COLOR not needed unless writing to SceneColor;
		float FadedShadow = lerp(1.0f, Square(Shadow), ShadowFadeFraction);
		float FadedSSSShadow = lerp(1.0f, Square(SSSTransmission), ShadowFadeFraction);

		// the channel assignment is documented in ShadowRendering.cpp (look for Light Attenuation channel assignment)
		float4 OutColor;
		if (LIGHT_TYPE == LIGHT_TYPE_DIRECTIONAL)
		{
			OutColor = EncodeLightAttenuation(half4(FadedShadow, FadedSSSShadow, 1.0, FadedSSSShadow));
		}
		else
		{
			OutColor = EncodeLightAttenuation(half4(FadedShadow, FadedSSSShadow, FadedShadow, FadedSSSShadow));
		}

		RWOcclusionMaskUAV[PixelCoord] = OutColor;
	}
}<|MERGE_RESOLUTION|>--- conflicted
+++ resolved
@@ -40,10 +40,17 @@
 float TraceDistance;
 float LODTransitionStart;
 float LODTransitionEnd;
+uint bTransmissionSamplingDistanceCulling;
+uint TransmissionSamplingTechnique;
+uint RejectionSamplingTrials;
+
+#define TransmissionSampling_ConstantTrackingInfiniteDomain 0
+#define TransmissionSampling_ConstantTrackingFiniteDomain 1
 
 #if USE_HAIR_LIGHTING
 #include "../HairStrands/HairStrandsRaytracing.ush"
 uint				bUseHairVoxel;
+float				HairOcclusionThreshold;
 Texture2D<uint4>	HairCategorizationTexture;
 Texture2D<uint>		HairLightChannelMaskTexture;
 
@@ -158,53 +165,59 @@
 	// Refract inward and force a scattering event
 	float3 Tr = refract(V, N, Eta);
 
-	// TODO: decide between stochastic or expectation
-	//float ScatterDistance = MeanFreePath;
-	uint DummyVariable;
-	float RandSample = RandomSequence_GenerateSample1D(RandSequence, DummyVariable);
-	float ScatterDistance = -log(RandSample) * MeanFreePath;
-	float ScatterDistancePdf = RcpMeanFreePath * exp(-ScatterDistance * RcpMeanFreePath);
-
-	// Reject scatter distances which penetrate through the medium
+	// Find bounding sub-surface ray extent
 	const uint RayFlags = 0;
 	const uint InstanceInclusionMask = RAY_TRACING_MASK_OPAQUE;
 
-	// Use rejection sampling to improve 1D estimate
-	if (RejectionRetryMax > 1)
+	float TMax = SSSS_MAX_TRANSMISSION_PROFILE_DISTANCE;
+	if (bTransmissionSamplingDistanceCulling)
 	{
 		RayDesc RejectionTestRay;
 		RejectionTestRay.Origin = P;
 		RejectionTestRay.Direction = Tr;
 		RejectionTestRay.TMin = 0.01;
-		RejectionTestRay.TMax = ScatterDistance;
+		RejectionTestRay.TMax = TMax;
+
 		FMinimalPayload RejectionTestPayload = TraceVisibilityRay(
 			TLAS,
 			RayFlags,
 			InstanceInclusionMask,
 			PixelCoord,
 			RejectionTestRay);
-
-		float RejectionDistancePdf = ScatterDistancePdf;
+		TMax = (RejectionTestPayload.IsHit() ? RejectionTestPayload.HitT : RejectionTestRay.TMax);
+	}
+
+	uint DummyVariable;
+	float RandSample = RandomSequence_GenerateSample1D(RandSequence, DummyVariable);
+
+	float ScatterDistance = SSSS_MAX_TRANSMISSION_PROFILE_DISTANCE;
+	float ScatterDistancePdf = 0.0;
+	if (TransmissionSamplingTechnique == TransmissionSampling_ConstantTrackingFiniteDomain)
+	{
+		// Use constant tracking through homogeneous media, but renormalize to force a scatter event within the interval: [0, TMax]
+		float NormalizationConstant = 1.0 - exp(-RcpMeanFreePath * TMax);
+		ScatterDistance = -log(1.0 - RandSample * NormalizationConstant) * MeanFreePath;
+		ScatterDistancePdf = RcpMeanFreePath * exp(-RcpMeanFreePath * ScatterDistance) * rcp(NormalizationConstant);
+	}
+	else // TransmissionSamplingTechnique = TransmissionSampling_ConstantTrackingInfiniteDomain
+	{
+		// Use constant tracking through homogeneous media, with rejection sampling to force a scatter event
+		ScatterDistance = -log(RandSample) * MeanFreePath;
+		ScatterDistancePdf = RcpMeanFreePath * exp(-ScatterDistance * RcpMeanFreePath);
+
+		// Reject scatter distances which penetrate through the medium
 		uint RetryCount = 0;
-		while (RejectionTestPayload.IsHit() && RetryCount < RejectionRetryMax)
-		{
+		while (ScatterDistance > TMax && RetryCount < RejectionSamplingTrials)
+		{
+			RandSample = RandomSequence_GenerateSample1D(RandSequence, DummyVariable);
+			ScatterDistance = -log(RandSample) * MeanFreePath;
+			ScatterDistancePdf = RcpMeanFreePath * exp(-ScatterDistance * RcpMeanFreePath);
 			RetryCount++;
-			ScatterDistance /= 2.0;
-			// Account for forcibly scattering at a half-distance, given that a previous trial has failed
-			ScatterDistancePdf = RcpMeanFreePath * exp(-ScatterDistance * RcpMeanFreePath);
-			RejectionDistancePdf = ScatterDistancePdf / RejectionDistancePdf;
-			RejectionTestRay.TMax = ScatterDistance;
-
-			RejectionTestPayload = TraceVisibilityRay(
-				TLAS,
-				RayFlags,
-				InstanceInclusionMask,
-				PixelCoord,
-				RejectionTestRay);
-		}
-		if (RejectionTestPayload.IsHit()) return 0.0;
-		ScatterDistance = ScatterDistance * ScatterDistancePdf / RejectionDistancePdf;
-	}
+		}
+		if (ScatterDistance > TMax)	return 0.0;
+	}
+
+	ScatterDistance /= ScatterDistancePdf;
 
 	// Build sub-surface scattering ray
 	RayDesc SSSRay;
@@ -321,7 +334,6 @@
 		WorldNormal = LightDirection;
 		bApplyNormalCulling = false;
 	}
-<<<<<<< HEAD
 	else if (ShadingModelID == SHADINGMODELID_EYE || ShadingModelID == SHADINGMODELID_TWOSIDED_FOLIAGE || ShadingModelID == SHADINGMODELID_SUBSURFACE)
 	{
 		bApplyNormalCulling = false;
@@ -329,9 +341,6 @@
 
 	// Disable normal culling for RectLights
 	if (LIGHT_TYPE == LIGHT_TYPE_RECT)
-=======
-	else if (ShadingModelID == SHADINGMODELID_EYE || ShadingModelID == SHADINGMODELID_TWOSIDED_FOLIAGE)
->>>>>>> 3ecbc206
 	{
 		bApplyNormalCulling = false;
 	}
@@ -424,7 +433,7 @@
 		#if USE_HAIR_LIGHTING
 		if (ShadingModelID != SHADINGMODELID_HAIR && bUseHairVoxel)
 		{
-			MinimalPayload.HitT = TraverseHair(PixelCoord, RandSequence, Ray.Origin, Ray.Direction, MinimalPayload.HitT);
+			MinimalPayload.HitT = TraverseHair(PixelCoord, RandSequence, Ray.Origin, Ray.Direction, MinimalPayload.HitT, HairOcclusionThreshold);
 		}
 		#endif
 
@@ -497,7 +506,6 @@
 
 		Out.TransmissionDistance = ComputeDiffuseTransmission(V, WorldPosition, WorldNormal, MeanFreePath, Eta, LightParameters, LightSample, RandSequence, RejectionRetryMax, PixelCoord);
 	}
-<<<<<<< HEAD
 	else if (ShadingModelID == SHADINGMODELID_SUBSURFACE)
 	{
 		float Depth = length(WorldPosition - View.WorldCameraOrigin);
@@ -509,8 +517,6 @@
 		}
 		Out.TransmissionDistance = (LocalSamplesPerPixel > 0) ? Out.TransmissionDistance / LocalSamplesPerPixel : Out.TransmissionDistance;
 	}
-=======
->>>>>>> 3ecbc206
 	else // if ((ShadingModelID == SHADINGMODELID_EYE) || (ShadingModelID == SHADINGMODELID_TWOSIDED_FOLIAGE))
 	{
 		Out.TransmissionDistance = (LocalSamplesPerPixel > 0) ? Out.Visibility / LocalSamplesPerPixel : Out.Visibility;
@@ -550,9 +556,10 @@
 #endif
 			ShadingModelID = GBufferData.ShadingModelID;
 			WorldNormal = GBufferData.WorldNormal;
-#if ENABLE_TRANSMISSION
-			TransmissionProfileParams = GetTransmissionProfileParams(GBufferData);
-#endif
+			if (ENABLE_TRANSMISSION)
+			{
+				TransmissionProfileParams = GetTransmissionProfileParams(GBufferData);
+			}
 
 			if (ShadingModelID == SHADINGMODELID_SUBSURFACE)
 			{
