// Copyright 1998-2019 Epic Games, Inc. All Rights Reserved.

#include "../Common.ush"
#include "../MonteCarlo.ush"
#include "../DeferredShadingCommon.ush"
#include "../LightShaderParameters.ush"
#include "../SceneTextureParameters.ush"
#include "../ScreenSpaceDenoise/SSDPublic.ush"
#include "../SobolRandom.ush"
#include "RayTracingCommon.ush"
#include "RayTracingDirectionalLight.ush"
#include "RayTracingRectLight.ush"
#include "RayTracingSphereLight.ush"
#include "RayTracingSpotLight.ush"
#include "RayTracingPointLight.ush"

/** Light types */
#define LIGHT_TYPE_DIRECTIONAL 0
#define LIGHT_TYPE_POINT 1
#define LIGHT_TYPE_SPOT 2
#define LIGHT_TYPE_RECT 3

RaytracingAccelerationStructure TLAS;
RWTexture2D<float4> RWOcclusionMaskUAV;
RWTexture2D<float> RWRayDistanceUAV;

uint LightingChannelMask;
uint SamplesPerPixel;
float NormalBias;
int4 LightScissor;
int2 PixelOffset;

bool GenerateOcclusionRay(
	FLightShaderParameters LightParameters,
	float3 WorldPosition,
	float3 WorldNormal,
	float2 RandSample,
	out float3 RayOrigin,
	out float3 RayDirection,
	out float RayTMin,
	out float RayTMax
)
{
	#if LIGHT_TYPE == LIGHT_TYPE_DIRECTIONAL
	{
		GenerateDirectionalLightOcclusionRay(
			LightParameters,
			WorldPosition, WorldNormal,
			RandSample,
			/* out */ RayOrigin,
			/* out */ RayDirection,
			/* out */ RayTMin,
			/* out */ RayTMax);
	}
	#elif LIGHT_TYPE == LIGHT_TYPE_POINT
	{
		if (LightParameters.SourceRadius == 0)
		{
			return GeneratePointLightOcclusionRay(
				LightParameters,
				WorldPosition, WorldNormal,
				RandSample,
				/* out */ RayOrigin,
				/* out */ RayDirection,
				/* out */ RayTMin,
				/* out */ RayTMax);
		}
		else
		{
			float RayPdf;
			return GenerateSphereLightOcclusionRay(
				LightParameters,
				WorldPosition, WorldNormal,
				RandSample,
				/* out */ RayOrigin,
				/* out */ RayDirection,
				/* out */ RayTMin,
				/* out */ RayTMax,
				/* out */ RayPdf);
		}
	}
	#elif LIGHT_TYPE == LIGHT_TYPE_SPOT
	{
		return GenerateSpotLightOcclusionRay(
			LightParameters,
			WorldPosition, WorldNormal,
			RandSample,
			/* out */ RayOrigin,
			/* out */ RayDirection,
			/* out */ RayTMin,
			/* out */ RayTMax);
	}
	#elif LIGHT_TYPE == LIGHT_TYPE_RECT
	{
		float RayPdf = 0.0;
		return GenerateRectLightOcclusionRay(
			LightParameters,
			WorldPosition, WorldNormal,
			RandSample,
			/* out */ RayOrigin,
			/* out */ RayDirection,
			/* out */ RayTMin,
			/* out */ RayTMax,
			/* out */ RayPdf);
	}
	#else
		#error Unknown light type.
	#endif
	return true;
}



[shader("raygeneration")]
void OcclusionRGS()
{
	uint2 PixelCoord = DispatchRaysIndex().xy + View.ViewRectMin + PixelOffset;

	float Visibility = 0.0;
	float SumRayDistance = 0.0;
	float ClosestRayDistance = DENOISER_INVALID_HIT_DISTANCE;
	float HitCount = 0.0;
	float RayCount = 0.0;
	uint LocalSamplesPerPixel = SamplesPerPixel;

	if (all(PixelCoord >= LightScissor.xy) && all(PixelCoord <= LightScissor.zw))
	{
		RandomSequence RandSequence;
		uint LinearIndex = CalcLinearIndex(PixelCoord);
		RandomSequence_Initialize(RandSequence, LinearIndex, View.StateFrameIndex);

		FLightShaderParameters LightParameters = GetRootLightShaderParameters();

		// Get G-Buffer surface data
		float2 InvBufferSize = View.BufferSizeAndInvSize.zw;
		float2 BufferUV = (float2(PixelCoord) + 0.5) * InvBufferSize;
		FGBufferData GBufferData = GetGBufferDataFromSceneTextures(BufferUV);
		float DeviceZ = SceneDepthBuffer.SampleLevel(SceneDepthBufferSampler, BufferUV, 0).r;
		float3 WorldPosition = ReconstructWorldPositionFromDeviceZ(PixelCoord, DeviceZ);
		float3 WorldNormal = GBufferData.WorldNormal;

		uint LightChannel = GetSceneLightingChannel(PixelCoord);

		// Mask out depth values that are infinitely far away
		bool IsFiniteDepth = DeviceZ > 0.0;
		bool bTraceRay = (
			IsFiniteDepth &&
			GBufferData.ShadingModelID != SHADINGMODELID_UNLIT &&
			(LightChannel & LightingChannelMask) != 0);

		if (!bTraceRay)
		{
			LocalSamplesPerPixel = 0.0;
		}

		// Cheap solution for double sided foliage to have valid lighing through the denoiser
		if (GBufferData.ShadingModelID == SHADINGMODELID_TWOSIDED_FOLIAGE)
<<<<<<< HEAD
		{
		#if LIGHT_TYPE == LIGHT_TYPE_DIRECTIONAL
			const float3 LightDirection = LightParameters.Direction;
		#else
			const float3 LightDirection = normalize(LightParameters.Position - WorldPosition);
		#endif
			if (dot(LightDirection, WorldNormal) < 0)
				WorldNormal = -WorldNormal;
=======
		{
		#if LIGHT_TYPE == LIGHT_TYPE_DIRECTIONAL
			const float3 LightDirection = LightParameters.Direction;
		#else
			const float3 LightDirection = normalize(LightParameters.Position - WorldPosition);
		#endif
			if (dot(LightDirection, WorldNormal) < 0)
				WorldNormal = -WorldNormal;
		}

		// For hair shading model, WorldNormal is actually the shading tangent.
		// To generate proper bias, we compute a normal oriented toward the light.
		// Normal clipping is removed from hair since the BSDF is spherical, rather 
		// than hemispherical
		//
		// Note: 
		// Since we don't have a notion of backfacing here, there is no correct way 
		// to avoid self-intersection with hair. Either we push towards the light, 
		// (this creates some issue in triangle facing back the light), or we push 
		// toward the view point (this create issue for transmitted light)
		// It seems having proper transmission is more important, thus the light 
		// version is enabled by default
		bool bApplyNormalCulling = true;
		if (GBufferData.ShadingModelID == SHADINGMODELID_HAIR)
		{
#if LIGHT_TYPE == LIGHT_TYPE_DIRECTIONAL
			const float3 LightDirection = LightParameters.Direction;
#else
			const float3 LightDirection = normalize(LightParameters.Position - WorldPosition);
#endif

			const float3 TangentDirection = normalize(WorldNormal);
			WorldNormal = normalize(LightDirection - TangentDirection * dot(LightDirection, TangentDirection));
			bApplyNormalCulling = false;
>>>>>>> 710d7cac
		}

		LOOP
		for (uint SampleIndex = 0; SampleIndex < LocalSamplesPerPixel; ++SampleIndex)
		{
			uint DummyVariable;
			float2 RandSample = RandomSequence_GenerateSample2D(RandSequence, DummyVariable);

			BRANCH
			if (LocalSamplesPerPixel == 1 && 1)
			{
				const uint TemporalBits = 10;
				uint FrameIndexMod1024 = ReverseBitsN(GetPowerOfTwoModulatedFrameIndex(1 << TemporalBits), TemporalBits);

				uint2 SobolBase = SobolPixel(PixelCoord);
				uint2 SobolFrame = SobolIndex(SobolBase, FrameIndexMod1024, TemporalBits);

				RandSample = SobolIndexToUniformUnitSquare(SobolFrame);
			}

			RayDesc Ray;
			bool bIsValidRay = GenerateOcclusionRay(
				LightParameters,
				WorldPosition, WorldNormal,
				RandSample,
				/* out */ Ray.Origin,
				/* out */ Ray.Direction,
				/* out */ Ray.TMin,
				/* out */ Ray.TMax);
			ApplyCameraRelativeDepthBias(Ray, PixelCoord, DeviceZ, WorldNormal, NormalBias);

			BRANCH
			if (!bIsValidRay)
			{
				continue;
			}
<<<<<<< HEAD
			else if (dot(WorldNormal, Ray.Direction) <= 0.0)
=======
			else if (bApplyNormalCulling && dot(WorldNormal, Ray.Direction) <= 0.0)
>>>>>>> 710d7cac
			{
				ClosestRayDistance = 0.001;
				continue;
			}
<<<<<<< HEAD

			// Attenuation check
			if (LightParameters.InvRadius > 0.0)
			{
				float MaxAttenuationDistance = 1.0 / LightParameters.InvRadius;
				if (Ray.TMax > MaxAttenuationDistance)
				{
					continue;
				}
			}

			uint RayFlags = 0;

	#if !ENABLE_TWO_SIDED_GEOMETRY
			RayFlags |= RAY_FLAG_CULL_BACK_FACING_TRIANGLES;
	#endif
			
			if (DIM_DENOISER_OUTPUT == 0)
			{
				// Denoiser mode 0 doesn't use depth, so take first hit
				RayFlags |= RAY_FLAG_ACCEPT_FIRST_HIT_AND_END_SEARCH;
			}

=======

			// Attenuation check
			if (LightParameters.InvRadius > 0.0)
			{
				float MaxAttenuationDistance = 1.0 / LightParameters.InvRadius;
				if (Ray.TMax > MaxAttenuationDistance)
				{
					continue;
				}
			}

			uint RayFlags = 0;

	#if !ENABLE_TWO_SIDED_GEOMETRY
			RayFlags |= RAY_FLAG_CULL_BACK_FACING_TRIANGLES;
	#endif
			
			if (DIM_DENOISER_OUTPUT == 0)
			{
				// Denoiser mode 0 doesn't use depth, so take first hit
				RayFlags |= RAY_FLAG_ACCEPT_FIRST_HIT_AND_END_SEARCH;
			}

>>>>>>> 710d7cac
			FPackedMaterialClosestHitPayload Payload = (FPackedMaterialClosestHitPayload)0;
			Payload.SetMinimalPayloadMode(); // Only HitT will be filled by closest hit shader, skipping full material evaluation.
		
			TraceRay(
				TLAS,      // AccelerationStructure
				RayFlags,
				RAY_TRACING_MASK_SHADOW,        // InstanceInclusionMask
				RAY_TRACING_SHADER_SLOT_SHADOW, // RayContributionToHitGroupIndex
				RAY_TRACING_NUM_SHADER_SLOTS,   // MultiplierForGeometryContributionToShaderIndex
				0,         // MissShaderIndex
				Ray,       // RayDesc
				Payload    // Payload
			);

			RayCount += 1.0;
			Visibility += Payload.IsMiss() ? 1.0 : 0.0;
			if (Payload.IsHit())
			{
				ClosestRayDistance = ClosestRayDistance == DENOISER_INVALID_HIT_DISTANCE || Payload.HitT < ClosestRayDistance ? Payload.HitT : ClosestRayDistance;
				SumRayDistance += Payload.HitT;
				HitCount += 1.0;
			}
			else
			{
				ClosestRayDistance = ClosestRayDistance == DENOISER_INVALID_HIT_DISTANCE ? DENOISER_MISS_HIT_DISTANCE : ClosestRayDistance;
			}
		}
	}

	float Shadow = (LocalSamplesPerPixel > 0) ? Visibility / LocalSamplesPerPixel : Visibility;
	
	if (DIM_DENOISER_OUTPUT == 3)
	{
		RWOcclusionMaskUAV[PixelCoord] = float4(
			Shadow,
			ClosestRayDistance,
			0,
			0);
	}
	else if (DIM_DENOISER_OUTPUT == 2)
	{
		float AvgHitDistance = -1.0;
		if (HitCount > 0.0)
		{
			AvgHitDistance = SumRayDistance / HitCount;
		}
		else if (RayCount > 0.0)
		{
			AvgHitDistance = 1.0e27;
		}

		// TODO: the denoiser would much prefer a single RG texture.
		RWOcclusionMaskUAV[PixelCoord] = Shadow;
		RWRayDistanceUAV[PixelCoord] = AvgHitDistance;
	}
	else if (DIM_DENOISER_OUTPUT == 1)
	{
		RWRayDistanceUAV[PixelCoord] = ClosestRayDistance;
	}
	else
	{
		const float ShadowFadeFraction = 1;
		float SSSTransmission = Shadow;

		// 0 is shadowed, 1 is unshadowed
		// RETURN_COLOR not needed unless writing to SceneColor;
		float FadedShadow = lerp(1.0f, Square(Shadow), ShadowFadeFraction);
		float FadedSSSShadow = lerp(1.0f, Square(SSSTransmission), ShadowFadeFraction);

		// the channel assignment is documented in ShadowRendering.cpp (look for Light Attenuation channel assignment)
		float4 OutColor = EncodeLightAttenuation(half4(FadedShadow, FadedSSSShadow, FadedShadow, FadedSSSShadow));

		RWOcclusionMaskUAV[PixelCoord] = OutColor;
	}
}<|MERGE_RESOLUTION|>--- conflicted
+++ resolved
@@ -155,16 +155,6 @@
 
 		// Cheap solution for double sided foliage to have valid lighing through the denoiser
 		if (GBufferData.ShadingModelID == SHADINGMODELID_TWOSIDED_FOLIAGE)
-<<<<<<< HEAD
-		{
-		#if LIGHT_TYPE == LIGHT_TYPE_DIRECTIONAL
-			const float3 LightDirection = LightParameters.Direction;
-		#else
-			const float3 LightDirection = normalize(LightParameters.Position - WorldPosition);
-		#endif
-			if (dot(LightDirection, WorldNormal) < 0)
-				WorldNormal = -WorldNormal;
-=======
 		{
 		#if LIGHT_TYPE == LIGHT_TYPE_DIRECTIONAL
 			const float3 LightDirection = LightParameters.Direction;
@@ -199,7 +189,6 @@
 			const float3 TangentDirection = normalize(WorldNormal);
 			WorldNormal = normalize(LightDirection - TangentDirection * dot(LightDirection, TangentDirection));
 			bApplyNormalCulling = false;
->>>>>>> 710d7cac
 		}
 
 		LOOP
@@ -236,16 +225,11 @@
 			{
 				continue;
 			}
-<<<<<<< HEAD
-			else if (dot(WorldNormal, Ray.Direction) <= 0.0)
-=======
 			else if (bApplyNormalCulling && dot(WorldNormal, Ray.Direction) <= 0.0)
->>>>>>> 710d7cac
 			{
 				ClosestRayDistance = 0.001;
 				continue;
 			}
-<<<<<<< HEAD
 
 			// Attenuation check
 			if (LightParameters.InvRadius > 0.0)
@@ -269,31 +253,6 @@
 				RayFlags |= RAY_FLAG_ACCEPT_FIRST_HIT_AND_END_SEARCH;
 			}
 
-=======
-
-			// Attenuation check
-			if (LightParameters.InvRadius > 0.0)
-			{
-				float MaxAttenuationDistance = 1.0 / LightParameters.InvRadius;
-				if (Ray.TMax > MaxAttenuationDistance)
-				{
-					continue;
-				}
-			}
-
-			uint RayFlags = 0;
-
-	#if !ENABLE_TWO_SIDED_GEOMETRY
-			RayFlags |= RAY_FLAG_CULL_BACK_FACING_TRIANGLES;
-	#endif
-			
-			if (DIM_DENOISER_OUTPUT == 0)
-			{
-				// Denoiser mode 0 doesn't use depth, so take first hit
-				RayFlags |= RAY_FLAG_ACCEPT_FIRST_HIT_AND_END_SEARCH;
-			}
-
->>>>>>> 710d7cac
 			FPackedMaterialClosestHitPayload Payload = (FPackedMaterialClosestHitPayload)0;
 			Payload.SetMinimalPayloadMode(); // Only HitT will be filled by closest hit shader, skipping full material evaluation.
 		
