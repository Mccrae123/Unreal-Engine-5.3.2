// Copyright Epic Games, Inc. All Rights Reserved.

// Bump to force a rebuild of this shader (when changing related C++ code). Generate unique value on merge conflict.
#define RAY_TRACING_OCCLUSION_RGS_VERSION 0x8219847B

// Strata use view's resources to read & trace shadow ray
#define STRATA_MATERIALCONTAINER_IS_VIEWRESOURCE 1

#include "../Common.ush"
#include "../MonteCarlo.ush"
#include "../DeferredShadingCommon.ush"
#include "../LightShaderParameters.ush"
#include "../SceneTextureParameters.ush"
#include "../ScreenSpaceDenoise/SSDPublic.ush"
#include "../TransmissionCommon.ush"
#include "../HairStrands/HairStrandsVisibilityCommon.ush"
#include "../Strata/Strata.ush"
#include "RayTracingCommon.ush"
#include "RayTracingDeferredShadingCommon.ush"
#include "RayTracingDirectionalLight.ush"
#include "RayTracingRectLight.ush"
#include "RayTracingSphereLight.ush"
#include "RayTracingCapsuleLight.ush"

/** Light types */
#define LIGHT_TYPE_DIRECTIONAL 0
#define LIGHT_TYPE_POINT 1
#define LIGHT_TYPE_SPOT 2
#define LIGHT_TYPE_RECT 3

#define ShadowMaskType_Opaque 0
#define ShadowMaskType_Hair 1

RaytracingAccelerationStructure TLAS;
RWTexture2D<float4> RWOcclusionMaskUAV;
RWTexture2D<float> RWRayDistanceUAV;
RWTexture2D<float4> RWSubPixelOcclusionMaskUAV;

uint LightingChannelMask;
uint SamplesPerPixel;
float NormalBias;
int4 LightScissor;
int2 PixelOffset;
float TraceDistance;
float LODTransitionStart;
float LODTransitionEnd;
float AvoidSelfIntersectionTraceDistance;
uint bTransmissionSamplingDistanceCulling;
uint TransmissionSamplingTechnique;
uint RejectionSamplingTrials;
uint bAcceptFirstHit;
uint bTwoSidedGeometry;

#define TransmissionSampling_ConstantTrackingInfiniteDomain 0
#define TransmissionSampling_ConstantTrackingFiniteDomain 1

#if USE_HAIR_LIGHTING
#include "../HairStrands/HairStrandsRaytracing.ush"
uint				bUseHairVoxel;
float				HairOcclusionThreshold;
Texture2D<uint>		HairLightChannelMaskTexture;

void NeedTraceHair(
	in uint2 PixelCoord,
	inout bool bTraceHairRay,
	inout float HairDeviceZ)
{
	const float HairSampleDepth = HairStrands.HairOnlyDepthTexture.Load(uint3(PixelCoord, 0)).x;
	bTraceHairRay = false;
	HairDeviceZ = 0;
	if (HairSampleDepth > 0)
	{
		const uint HairLightChannel = HairLightChannelMaskTexture.Load(uint3(PixelCoord, 0));
		HairDeviceZ = HairSampleDepth;
		bTraceHairRay = (HairLightChannel & LightingChannelMask) != 0;
	}
}
#endif

bool GenerateOcclusionRay(
	FLightShaderParameters LightParameters,
	float3 TranslatedWorldPosition,
	float3 WorldNormal,
	float2 RandSample,
	out float3 RayOrigin,
	out float3 RayDirection,
	out float RayTMin,
	out float RayTMax
)
{
	#if LIGHT_TYPE == LIGHT_TYPE_DIRECTIONAL
	{
		GenerateDirectionalLightOcclusionRay(
			LightParameters,
			TranslatedWorldPosition, WorldNormal,
			RandSample,
			/* out */ RayOrigin,
			/* out */ RayDirection,
			/* out */ RayTMin,
			/* out */ RayTMax);
	}
	#elif LIGHT_TYPE == LIGHT_TYPE_POINT || LIGHT_TYPE == LIGHT_TYPE_SPOT
	{
		#if LIGHT_TYPE == LIGHT_TYPE_SPOT
			// before generating a shadow ray, make sure we are inside the cone of the light
			float3 LightDirection = normalize(LightParameters.TranslatedWorldPosition - TranslatedWorldPosition);
			float CosAngle = LightParameters.SpotAngles.x;
			if (!(dot(LightDirection, LightParameters.Direction) >= CosAngle))
			{
				// outside the cone of the light, skip all work
				return false;
			}
		#endif
		float RayPdf;
		if (LightParameters.SourceLength > 0.0)
		{
			return GenerateCapsuleLightOcclusionRayWithSolidAngleSampling(
				LightParameters,
				TranslatedWorldPosition, WorldNormal,
				RandSample,
				/* out */ RayOrigin,
				/* out */ RayDirection,
				/* out */ RayTMin,
				/* out */ RayTMax,
				/* out */ RayPdf);
		}
		return GenerateSphereLightOcclusionRayWithSolidAngleSampling(
			LightParameters,
			TranslatedWorldPosition, WorldNormal,
			RandSample,
			/* out */ RayOrigin,
			/* out */ RayDirection,
			/* out */ RayTMin,
			/* out */ RayTMax,
			/* out */ RayPdf);
	}
	#elif LIGHT_TYPE == LIGHT_TYPE_RECT
	{
		float RayPdf = 0.0;
		return GenerateRectLightOcclusionRay(
			LightParameters,
			TranslatedWorldPosition, WorldNormal,
			RandSample,
			/* out */ RayOrigin,
			/* out */ RayDirection,
			/* out */ RayTMin,
			/* out */ RayTMax,
			/* out */ RayPdf);
	}
	#else
		#error Unknown light type.
	#endif
	return true;
}

float ComputeDiffuseTransmission(
	float3 V, float3 P, float3 N,
	float MeanFreePath, float Eta,
	FLightShaderParameters LightParameters, float2 LightSample,
	inout RandomSequence RandSequence, 
	uint RejectionRetryMax, uint2 PixelCoord)
{
	float TransmissionDistance = SSSS_MAX_TRANSMISSION_PROFILE_DISTANCE;
	float RcpMeanFreePath = rcp(MeanFreePath);

	// Refract inward and force a scattering event
	float3 Tr = refract(V, N, Eta);
	if (all(Tr) == 0.0)
	{
		return TransmissionDistance;
	}

	// Find bounding sub-surface ray extent
	const uint RayFlags = 0;
	const uint InstanceInclusionMask = RAY_TRACING_MASK_OPAQUE;

	float TMax = TransmissionDistance;
	if (bTransmissionSamplingDistanceCulling)
	{
		FRayDesc RejectionTestRay;
		RejectionTestRay.Origin = P;
		RejectionTestRay.Direction = Tr;
		RejectionTestRay.TMin = 0.01;
		RejectionTestRay.TMax = TMax;

		FMinimalPayload RejectionTestPayload = TraceVisibilityRay(
			TLAS,
			RayFlags,
			InstanceInclusionMask,
			PixelCoord,
			RejectionTestRay);
		TMax = (RejectionTestPayload.IsHit() ? RejectionTestPayload.HitT : RejectionTestRay.TMax);
		if (RejectionTestPayload.IsMiss())
		{
			return TransmissionDistance;
		}
	}

	float RandSample = RandomSequence_GenerateSample1D(RandSequence);

	float ScatterDistance = TransmissionDistance;
	float ScatterDistancePdf = 0.0;
	if (TransmissionSamplingTechnique == TransmissionSampling_ConstantTrackingFiniteDomain)
	{
		// Use constant tracking through homogeneous media, but renormalize to force a scatter event within the interval: [0, TMax]
		float NormalizationConstant = 1.0 - exp(-RcpMeanFreePath * TMax);
		ScatterDistance = -log(1.0 - RandSample * NormalizationConstant) * MeanFreePath;
		ScatterDistancePdf = RcpMeanFreePath * exp(-RcpMeanFreePath * ScatterDistance) * rcp(NormalizationConstant);
	}
	else // TransmissionSamplingTechnique = TransmissionSampling_ConstantTrackingInfiniteDomain
	{
		// Use constant tracking through homogeneous media, with rejection sampling to force a scatter event
		ScatterDistance = -log(RandSample) * MeanFreePath;
		ScatterDistancePdf = RcpMeanFreePath * exp(-ScatterDistance * RcpMeanFreePath);

		// Reject scatter distances which penetrate through the medium
		uint RetryCount = 0;
		while (ScatterDistance > TMax && RetryCount < RejectionSamplingTrials)
		{
			RandSample = RandomSequence_GenerateSample1D(RandSequence);
			ScatterDistance = -log(RandSample) * MeanFreePath;
			ScatterDistancePdf = RcpMeanFreePath * exp(-ScatterDistance * RcpMeanFreePath);
			RetryCount++;
		}
		if (ScatterDistance > TMax)	return 0.0;
	}
	ScatterDistance /= ScatterDistancePdf;

	// Build sub-surface scattering ray
	FRayDesc SSSRay;
	SSSRay.Origin = P + Tr * ScatterDistance;
	GenerateOcclusionRay(LightParameters, SSSRay.Origin, N, LightSample, SSSRay.Origin, SSSRay.Direction, SSSRay.TMin, SSSRay.TMax);

	// Clip the ray length by the maximum transmission distance
	float LightTMax = SSSRay.TMax;
	SSSRay.TMax = SSSS_MAX_TRANSMISSION_PROFILE_DISTANCE - ScatterDistance;

	FMinimalPayload SSSPayload = TraceVisibilityRay(
		TLAS,
		RayFlags,
		InstanceInclusionMask,
		PixelCoord,
		SSSRay);

	if (SSSPayload.IsHit())
	{
		// Confirm that there is not an actual occluder beyond the maximum transmission distance
		SSSRay.TMin = SSSPayload.HitT + 0.01;
		SSSRay.TMax = LightTMax;
		FMinimalPayload VisibilityPayload = TraceVisibilityRay(
			TLAS,
			RayFlags,
			InstanceInclusionMask,
			PixelCoord,
			SSSRay);
		if (VisibilityPayload.IsMiss())
		{
			TransmissionDistance = ScatterDistance + SSSPayload.HitT;
		}
	}

	return TransmissionDistance;
}

struct FOcclusionResult
{
	float Visibility;
	float SumRayDistance;
	float ClosestRayDistance;
	float TransmissionDistance;
	float HitCount;
	float RayCount;
};

FOcclusionResult InitOcclusionResult()
{
	FOcclusionResult Out;

	Out.Visibility = 0.0;
	Out.SumRayDistance = 0.0;
	Out.ClosestRayDistance = DENOISER_INVALID_HIT_DISTANCE;
	Out.TransmissionDistance = 0.0;
	Out.HitCount = 0.0;
	Out.RayCount = 0.0;

	return Out;
}

float OcclusionToShadow(FOcclusionResult In, uint LocalSamplesPerPixel)
{
	return (LocalSamplesPerPixel > 0) ? In.Visibility / LocalSamplesPerPixel : In.Visibility;
}

FRayDesc Invert(in FRayDesc Ray)
{
	FRayDesc InvertedRay;
	InvertedRay.TMin = Ray.TMin;
	InvertedRay.TMax = Ray.TMax;
#if LIGHT_TYPE == LIGHT_TYPE_DIRECTIONAL
	InvertedRay.TMax = min(InvertedRay.TMax, TraceDistance);
#endif
	InvertedRay.Origin = Ray.Origin + Ray.Direction * InvertedRay.TMax;
	InvertedRay.Direction = -Ray.Direction;

	return InvertedRay;
}

struct FOcclusionShadingParameters
{
	bool bIsValid;
	bool bBackfaceCulling;
	bool bIsHair;
	bool bIsSubsurface;
	bool bHasSubsurfaceProfile;
};

FOcclusionResult ComputeOcclusion(
	const uint2 PixelCoord,
	const uint RaytracingMask,
	const float DeviceZ,
	float3 WorldNormal,
	const FOcclusionShadingParameters ShadingDesc,
	const FLightShaderParameters LightParameters,
	const FTransmissionProfileParams TransmissionProfileParams,
	const uint LocalSamplesPerPixel)
{
	FOcclusionResult Out = InitOcclusionResult();

	const float3 TranslatedWorldPosition = ReconstructTranslatedWorldPositionFromDeviceZ(PixelCoord, DeviceZ);

	// For hair shading model, WorldNormal is actually the shading tangent.
	// To generate proper bias, we compute a normal oriented toward the light.
	// Normal clipping is removed from hair since the BSDF is spherical, rather 
	// than hemispherical
	//
	// Note: 
	// Since we don't have a notion of backfacing here, there is no correct way 
	// to avoid self-intersection with hair. Either we push towards the light, 
	// (this creates some issue in triangle facing back the light), or we push 
	// toward the view point (this create issue for transmitted light)
	// It seems having proper transmission is more important, thus the light 
	// version is enabled by default
	if (ShadingDesc.bIsHair)
	{
	#if LIGHT_TYPE == LIGHT_TYPE_DIRECTIONAL
		const float3 LightDirection = LightParameters.Direction;
	#else
		const float3 LightDirection = normalize(LightParameters.TranslatedWorldPosition - TranslatedWorldPosition);
	#endif
		WorldNormal = LightDirection;
	}

	bool bApplyNormalCulling = ShadingDesc.bBackfaceCulling;

	// Disable normal culling for RectLights
	if (LIGHT_TYPE == LIGHT_TYPE_RECT)
	{
		bApplyNormalCulling = false;
	}

	uint TimeSeed = View.StateFrameIndex;

#if ENABLE_MULTIPLE_SAMPLES_PER_PIXEL
	LOOP for (uint SampleIndex = 0; SampleIndex < LocalSamplesPerPixel; ++SampleIndex)
#else // ENABLE_MULTIPLE_SAMPLES_PER_PIXEL
	do if (LocalSamplesPerPixel > 0)
#endif // ENABLE_MULTIPLE_SAMPLES_PER_PIXEL
	{
		RandomSequence RandSequence;

#if ENABLE_MULTIPLE_SAMPLES_PER_PIXEL
		RandomSequence_Initialize(RandSequence, PixelCoord, SampleIndex, TimeSeed, LocalSamplesPerPixel);
#else
		RandomSequence_Initialize(RandSequence, PixelCoord, 0, TimeSeed, 1);
#endif

		float2 RandSample = RandomSequence_GenerateSample2D(RandSequence);

		FRayDesc Ray;
		bool bIsValidRay = GenerateOcclusionRay(
			LightParameters,
			TranslatedWorldPosition, WorldNormal,
			RandSample,
			/* out */ Ray.Origin,
			/* out */ Ray.Direction,
			/* out */ Ray.TMin,
			/* out */ Ray.TMax);
			

		uint Stencil = SceneStencilTexture.Load(int3(PixelCoord, 0)) STENCIL_COMPONENT_SWIZZLE;
		bool bDitheredLODFadingOut = Stencil & 1;
		
#if	ENABLE_TRANSMISSION
		float NoL = dot(WorldNormal, Ray.Direction);
		if (NoL > 0.0)
		{
			ApplyCameraRelativeDepthBias(Ray, PixelCoord, DeviceZ, WorldNormal, NormalBias + (bDitheredLODFadingOut ? 0.8f : 0.0f));
		}
		else
		{
			ApplyPositionBias(Ray, -WorldNormal, NormalBias);
		}
#else
		ApplyCameraRelativeDepthBias(Ray, PixelCoord, DeviceZ, WorldNormal, NormalBias + (bDitheredLODFadingOut ? 0.8f : 0.0f));
#endif

		BRANCH
		if (!bIsValidRay && (DIM_DENOISER_OUTPUT == 0))
		{
			// The denoiser must still trace invalid rays to get the correct closest-hit distance
			continue;
		}
		else if (bApplyNormalCulling && dot(WorldNormal, Ray.Direction) <= 0.0)
		{
			continue;
		}

		// Attenuation check
		if (LightParameters.InvRadius > 0.0)
		{
			const float MaxAttenuationDistance = 1.0 / LightParameters.InvRadius;
			if (Ray.TMax > MaxAttenuationDistance)
			{
				continue;
			}
		}

		uint RayFlags = 0;

		// Enable back face culling if not used two-sided shadow casting mode.
		if (bTwoSidedGeometry != 1)
		{
			RayFlags |= RAY_FLAG_CULL_BACK_FACING_TRIANGLES;
		}

	#if USE_HAIR_LIGHTING
		if (ShadingDesc.bIsHair)
		{
			// Denoiser mode 0 doesn't use depth, so take first hit
			RayFlags |= RAY_FLAG_SKIP_CLOSEST_HIT_SHADER | RAY_FLAG_ACCEPT_FIRST_HIT_AND_END_SEARCH;
		}
	#endif

		uint RayFlagsForOpaque = bAcceptFirstHit != 0 ? RAY_FLAG_ACCEPT_FIRST_HIT_AND_END_SEARCH : 0;

		FMinimalPayload MinimalPayload;

#if AVOID_SELF_INTERSECTION_TRACE
		{
			FRayDesc EpsilonRay = Ray;
			EpsilonRay.TMax = AvoidSelfIntersectionTraceDistance;

			if (Ray.TMax > Ray.TMin)
			{
				MinimalPayload = TraceVisibilityRay(
					TLAS,
					RayFlags | RayFlagsForOpaque | RAY_FLAG_CULL_BACK_FACING_TRIANGLES,
					RaytracingMask,
					PixelCoord,
					EpsilonRay);
			}
		}

		if (!MinimalPayload.IsHit())
		{
			Ray.TMin = max(Ray.TMin, AvoidSelfIntersectionTraceDistance);

			MinimalPayload = TraceVisibilityRay(
				TLAS,
				RayFlags | RayFlagsForOpaque,
				RaytracingMask,
				PixelCoord,
				Ray);
		}
#else
		MinimalPayload = TraceVisibilityRay(
			TLAS,
			RayFlags | RayFlagsForOpaque,
			RaytracingMask,
			PixelCoord,
			Ray);
#endif

		#if USE_HAIR_LIGHTING
		if (!ShadingDesc.bIsHair && bUseHairVoxel)
		{
			MinimalPayload.HitT = TraverseHair(PixelCoord, RandSequence, Ray.Origin, Ray.Direction, MinimalPayload.HitT, VirtualVoxel.Raytracing_ShadowOcclusionThreshold);
		}
		#endif

		Out.RayCount += 1.0;
		if (MinimalPayload.IsHit())
		{
			float HitT = MinimalPayload.HitT;

			Out.ClosestRayDistance =
				(Out.ClosestRayDistance == DENOISER_INVALID_HIT_DISTANCE) ||
				(HitT < Out.ClosestRayDistance) ? HitT : Out.ClosestRayDistance;
			Out.SumRayDistance += HitT;
			Out.HitCount += 1.0;

			if (ShadingDesc.bIsSubsurface || ShadingDesc.bIsHair)
			{
				// Reverse the ray to support sub-surface casts
				FRayDesc InvertedRay = Invert(Ray);
				FMinimalPayload SubsurfacePayload = TraceVisibilityRay(
					TLAS,
					RayFlags,
					RaytracingMask,
					PixelCoord,
					InvertedRay);

				if (SubsurfacePayload.IsHit())
				{

					float3 HitPosition = InvertedRay.Origin + InvertedRay.Direction * SubsurfacePayload.HitT;
					float Opacity = TransmissionProfileParams.ExtinctionScale;
					float Density = -.05f * log(1 - min(Opacity, .999f));
					if (ShadingDesc.bIsHair)
					{
						Opacity = 1;
						Density = 1;
					}
					float ExtinctionCoefficient = Density;
					float Thickness = length(HitPosition - TranslatedWorldPosition);
					float Transmission = saturate(exp(-ExtinctionCoefficient * Thickness));

					if (Transmission == 1.0)
					{
						Out.ClosestRayDistance = (Out.ClosestRayDistance == DENOISER_INVALID_HIT_DISTANCE) ? DENOISER_MISS_HIT_DISTANCE : Out.ClosestRayDistance;
						Out.SumRayDistance -= HitT;
						Out.HitCount -= 1.0;
						Out.TransmissionDistance += 1.0;
						Out.Visibility += 1.0;
					}

					Out.TransmissionDistance += Transmission;
				}
			}
		}
		else
		{
			Out.ClosestRayDistance = (Out.ClosestRayDistance == DENOISER_INVALID_HIT_DISTANCE) ? DENOISER_MISS_HIT_DISTANCE : Out.ClosestRayDistance;
			Out.TransmissionDistance += 1.0;
			Out.Visibility += 1.0;
		}
	}
#if !ENABLE_MULTIPLE_SAMPLES_PER_PIXEL
	while (0);
#endif // ENABLE_MULTIPLE_SAMPLES_PER_PIXEL

	if (ENABLE_TRANSMISSION && LocalSamplesPerPixel > 0 && ShadingDesc.bHasSubsurfaceProfile)
	{
		RandomSequence RandSequence;
		RandomSequence_Initialize(RandSequence, PixelCoord, 0, TimeSeed, 1);

		// Fix light sampling to occur at the light center for all transmission computations..
		float2 LightSample = 0.5;
<<<<<<< HEAD
		const float3 V = normalize(WorldPosition - LWCHackToFloat(PrimaryView.WorldViewOrigin));
=======
		const float3 TranslatedWorldViewOrigin = LWCToFloat(LWCAdd(PrimaryView.WorldViewOrigin, PrimaryView.PreViewTranslation));
		const float3 V = normalize(TranslatedWorldPosition - TranslatedWorldViewOrigin);
>>>>>>> d731a049

		const float MeanFreePath = TransmissionProfileParams.ExtinctionScale;
		const float Eta = TransmissionProfileParams.OneOverIOR;
		const uint RejectionRetryMax = LocalSamplesPerPixel - 1;
		Out.TransmissionDistance = ComputeDiffuseTransmission(V, TranslatedWorldPosition, WorldNormal, MeanFreePath, Eta, LightParameters, LightSample, RandSequence, RejectionRetryMax, PixelCoord);

		// Overload closest-hit distance to express occlusion distance when facing the light or transmission distance when back-facing
		if (Out.TransmissionDistance < SSSS_MAX_TRANSMISSION_PROFILE_DISTANCE)
		{
			Out.ClosestRayDistance = max(Out.ClosestRayDistance, Out.TransmissionDistance);
		}

		// Conversion to raster model: 1.0 - (distance / SSSS_MAX_TRANSMISSION_PROFILE_DISTANCE)
		Out.TransmissionDistance = saturate(EncodeThickness(Out.TransmissionDistance / (SSSS_MAX_TRANSMISSION_PROFILE_DISTANCE)));
	}
	else if (ShadingDesc.bIsSubsurface || ShadingDesc.bIsHair)
	{
<<<<<<< HEAD
		float Depth = length(WorldPosition - LWCHackToFloat(PrimaryView.WorldCameraOrigin));
=======
		float Depth = length(TranslatedWorldPosition - View.TranslatedWorldCameraOrigin);
>>>>>>> d731a049
		float Range = LODTransitionEnd - LODTransitionStart;
		if (Depth > LODTransitionStart && Range > 0.0)
		{
			float Alpha = saturate((Depth - LODTransitionStart) / Range);
			Out.Visibility = lerp(Out.Visibility, Out.TransmissionDistance, Alpha);
		}
		Out.TransmissionDistance = (LocalSamplesPerPixel > 0) ? Out.TransmissionDistance / LocalSamplesPerPixel : Out.TransmissionDistance;
	}
	else // Eye/Foliage (SHADINGMODELID_EYE, SHADINGMODELID_TWOSIDED_FOLIAGE)
	{
		Out.TransmissionDistance = (LocalSamplesPerPixel > 0) ? Out.Visibility / LocalSamplesPerPixel : Out.Visibility;
	}
	return Out;
}

RAY_TRACING_ENTRY_RAYGEN(OcclusionRGS)
{
	const uint2 PixelCoord = DispatchRaysIndex().xy + View.ViewRectMin.xy + PixelOffset;

	FOcclusionResult Occlusion = InitOcclusionResult();
	FOcclusionResult HairOcclusion = InitOcclusionResult();

	const uint RequestedSamplePerPixel = ENABLE_MULTIPLE_SAMPLES_PER_PIXEL ? SamplesPerPixel : 1;
	uint LocalSamplesPerPixel = RequestedSamplePerPixel;

	if (all(PixelCoord >= LightScissor.xy) && all(PixelCoord <= LightScissor.zw))
	{
		RandomSequence RandSequence;
		uint LinearIndex = CalcLinearIndex(PixelCoord);
		RandomSequence_Initialize(RandSequence, LinearIndex, View.StateFrameIndex);

		FLightShaderParameters LightParameters = GetRootLightShaderParameters(PrimaryView.PreViewTranslation);

		// Read material data
		float3 WorldNormal = 0;
		FOcclusionShadingParameters ShadingParameters = (FOcclusionShadingParameters)0;
		FTransmissionProfileParams TransmissionParameters = (FTransmissionProfileParams)0;
		#if STRATA_ENABLED
		{
			FStrataAddressing StrataAddressing = GetStrataPixelDataByteOffset(PixelCoord, uint2(View.BufferSizeAndInvSize.xy), Strata.MaxBytesPerPixel);
			const FStrataPixelHeader StrataPixelHeader = UnpackStrataHeaderIn(Strata.MaterialTextureArray, StrataAddressing, Strata.TopLayerTexture);
			const FStrataTopLayerData TopLayerData = StrataUnpackTopLayerData(Strata.TopLayerTexture.Load(uint3(PixelCoord, 0)));

			const FStrataSubsurfaceHeader SSSHeader = StrataLoadSubsurfaceHeader(Strata.MaterialTextureArray, Strata.FirstSliceStoringStrataSSSData, PixelCoord);
			const bool bSSSIsValid = StrataSubSurfaceHeaderGetUseDiffusion(SSSHeader);
			const bool bSSSIsProfile = StrataSubSurfaceHeaderGetIsProfile(SSSHeader);

			ShadingParameters.bIsValid = IsStrataMaterial(TopLayerData);
			ShadingParameters.bIsHair = StrataGetBSDFType(StrataPixelHeader) == STRATA_BSDF_TYPE_HAIR;
			ShadingParameters.bIsSubsurface = bSSSIsValid && !bSSSIsProfile;
			ShadingParameters.bHasSubsurfaceProfile = bSSSIsValid && bSSSIsProfile;
			ShadingParameters.bBackfaceCulling = any(StrataSubSurfaceHeaderGetMFP(SSSHeader) > 0); // STRATA_TODO

			WorldNormal = TopLayerData.WorldNormal;

			if (ENABLE_TRANSMISSION && ShadingParameters.bHasSubsurfaceProfile)
			{
				TransmissionParameters = GetTransmissionProfileParams(StrataSubSurfaceHeaderGetProfileId(SSSHeader));
			}

			if (ShadingParameters.bIsSubsurface)
			{
				TransmissionParameters.ExtinctionScale = StrataGetOpacityFromSubSurface(SSSHeader);
			}
		}	
		#else
		{
			FGBufferData GBufferData = GetGBufferDataFromSceneTexturesLoad(PixelCoord);
			ShadingParameters.bIsValid = GBufferData.ShadingModelID != SHADINGMODELID_UNLIT;
			ShadingParameters.bIsHair = GBufferData.ShadingModelID == SHADINGMODELID_HAIR;
			ShadingParameters.bIsSubsurface = GBufferData.ShadingModelID == SHADINGMODELID_SUBSURFACE;
			ShadingParameters.bHasSubsurfaceProfile = GBufferData.ShadingModelID == SHADINGMODELID_SUBSURFACE_PROFILE;
			ShadingParameters.bBackfaceCulling =
				GBufferData.ShadingModelID == SHADINGMODELID_EYE ||
				GBufferData.ShadingModelID == SHADINGMODELID_TWOSIDED_FOLIAGE ||
				GBufferData.ShadingModelID == SHADINGMODELID_SUBSURFACE;

			WorldNormal	= GBufferData.WorldNormal;

			if (ENABLE_TRANSMISSION)
			{
				TransmissionParameters = GetTransmissionProfileParams(ExtractSubsurfaceProfileInt(GBufferData));
			}

			if (ShadingParameters.bIsSubsurface)
			{
				TransmissionParameters.ExtinctionScale = GBufferData.CustomData.a;
			}
		}
		#endif

		// Mask out depth values that are infinitely far away
		float DeviceZ = SceneDepthTexture.Load(int3(PixelCoord, 0)).r;
		const bool bIsDepthValid = SceneDepthTexture.Load(int3(PixelCoord, 0)).r > 0.0;
		const bool bIsValidPixel = ShadingParameters.bIsValid && bIsDepthValid;
		const uint LightChannel = GetSceneLightingChannel(PixelCoord);
		const bool bTraceRay = bIsValidPixel && (LightChannel & LightingChannelMask) != 0;
		if (!bTraceRay)
		{
			LocalSamplesPerPixel = 0;
		}

	#if USE_HAIR_LIGHTING
		bool bTraceHairRay = false;
		float HairDeviceZ = 0;
		NeedTraceHair(PixelCoord, bTraceHairRay, HairDeviceZ);
	#endif

		Occlusion = ComputeOcclusion(
			PixelCoord,
			RAY_TRACING_MASK_SHADOW | RAY_TRACING_MASK_THIN_SHADOW,
			DeviceZ,
			WorldNormal,
			ShadingParameters,
			LightParameters, 
			TransmissionParameters,
			LocalSamplesPerPixel);

		#if USE_HAIR_LIGHTING
		if (bTraceHairRay)
		{
			ShadingParameters.bIsHair = true;
			HairOcclusion = ComputeOcclusion(
				PixelCoord,
				RAY_TRACING_MASK_SHADOW,
				HairDeviceZ,
				float3(1,0,0),
				ShadingParameters,
				LightParameters,
				TransmissionParameters,
				RequestedSamplePerPixel);
		}
		#endif
	}

	// Opaque shadow on ray does not need any denoising due to the high frequency nature of hair.
	#if USE_HAIR_LIGHTING
	{
		// the channel assignment is documented in ShadowRendering.cpp (look for Light Attenuation channel assignment)
		const float HairShadow = OcclusionToShadow(HairOcclusion, RequestedSamplePerPixel);
		const float FadedShadow = Square(HairShadow);
		const float4 OutColor = EncodeLightAttenuation(FadedShadow.xxxx);
		RWSubPixelOcclusionMaskUAV[PixelCoord] = OutColor;
	}
	#endif

	const float Shadow = OcclusionToShadow(Occlusion, LocalSamplesPerPixel);

	if (DIM_DENOISER_OUTPUT == 2)
	{
		RWOcclusionMaskUAV[PixelCoord] = float4(
			Shadow,
			Occlusion.ClosestRayDistance,
			0,
			Occlusion.TransmissionDistance);

	}
	else if (DIM_DENOISER_OUTPUT == 1)
	{
		float AvgHitDistance = -1.0;
		if (Occlusion.HitCount > 0.0)
		{
			AvgHitDistance = Occlusion.SumRayDistance / Occlusion.HitCount;
		}
		else if (Occlusion.RayCount > 0.0)
		{
			AvgHitDistance = 1.0e27;
		}

		// TODO(Denoiser): the denoiser would much prefer a single RG texture.
		RWOcclusionMaskUAV[PixelCoord] = float4(Shadow, Occlusion.TransmissionDistance, Shadow, Occlusion.TransmissionDistance);
		RWRayDistanceUAV[PixelCoord] = AvgHitDistance;
	}
	else
	{
		const float ShadowFadeFraction = 1;
		float SSSTransmission = Occlusion.TransmissionDistance;

		// 0 is shadowed, 1 is unshadowed
		// RETURN_COLOR not needed unless writing to SceneColor;
		float FadedShadow = lerp(1.0f, Square(Shadow), ShadowFadeFraction);
		float FadedSSSShadow = lerp(1.0f, Square(SSSTransmission), ShadowFadeFraction);

		// the channel assignment is documented in ShadowRendering.cpp (look for Light Attenuation channel assignment)
		float4 OutColor;
		if (LIGHT_TYPE == LIGHT_TYPE_DIRECTIONAL)
		{
			OutColor = EncodeLightAttenuation(half4(FadedShadow, FadedSSSShadow, 1.0, FadedSSSShadow));
		}
		else
		{
			OutColor = EncodeLightAttenuation(half4(FadedShadow, FadedSSSShadow, FadedShadow, FadedSSSShadow));
		}

		RWOcclusionMaskUAV[PixelCoord] = OutColor;
	}
}<|MERGE_RESOLUTION|>--- conflicted
+++ resolved
@@ -556,12 +556,8 @@
 
 		// Fix light sampling to occur at the light center for all transmission computations..
 		float2 LightSample = 0.5;
-<<<<<<< HEAD
-		const float3 V = normalize(WorldPosition - LWCHackToFloat(PrimaryView.WorldViewOrigin));
-=======
 		const float3 TranslatedWorldViewOrigin = LWCToFloat(LWCAdd(PrimaryView.WorldViewOrigin, PrimaryView.PreViewTranslation));
 		const float3 V = normalize(TranslatedWorldPosition - TranslatedWorldViewOrigin);
->>>>>>> d731a049
 
 		const float MeanFreePath = TransmissionProfileParams.ExtinctionScale;
 		const float Eta = TransmissionProfileParams.OneOverIOR;
@@ -579,11 +575,7 @@
 	}
 	else if (ShadingDesc.bIsSubsurface || ShadingDesc.bIsHair)
 	{
-<<<<<<< HEAD
-		float Depth = length(WorldPosition - LWCHackToFloat(PrimaryView.WorldCameraOrigin));
-=======
 		float Depth = length(TranslatedWorldPosition - View.TranslatedWorldCameraOrigin);
->>>>>>> d731a049
 		float Range = LODTransitionEnd - LODTransitionStart;
 		if (Depth > LODTransitionStart && Range > 0.0)
 		{
@@ -615,7 +607,7 @@
 		uint LinearIndex = CalcLinearIndex(PixelCoord);
 		RandomSequence_Initialize(RandSequence, LinearIndex, View.StateFrameIndex);
 
-		FLightShaderParameters LightParameters = GetRootLightShaderParameters(PrimaryView.PreViewTranslation);
+		FLightShaderParameters LightParameters = GetRootLightShaderParameters();
 
 		// Read material data
 		float3 WorldNormal = 0;
