--- conflicted
+++ resolved
@@ -146,17 +146,8 @@
 	float TransmissionDistance = SSSS_MAX_TRANSMISSION_PROFILE_DISTANCE;
 	float RcpMeanFreePath = rcp(MeanFreePath);
 
-<<<<<<< HEAD
-	float Visibility = 0.0;
-	float SumRayDistance = 0.0;
-	float ClosestRayDistance = DENOISER_INVALID_HIT_DISTANCE;
-	float HitCount = 0.0;
-	float RayCount = 0.0;
-	uint LocalSamplesPerPixel = ENABLE_MULTIPLE_SAMPLES_PER_PIXEL ? SamplesPerPixel : 1;
-=======
 	// Refract inward and force a scattering event
 	float3 Tr = refract(V, N, Eta);
->>>>>>> 90fae962
 
 	// TODO: decide between stochastic or expectation
 	//float ScatterDistance = MeanFreePath;
@@ -231,43 +222,10 @@
 			SSSRay);
 		if (VisibilityPayload.IsMiss())
 		{
-<<<<<<< HEAD
-#if 0
-			FGBufferData GBufferData = GetGBufferDataFromSceneTextures(UV);
-#else
-			//#dxr-todo: workaround for flickering. UE-87281
-			FGBufferData GBufferData = GetGBufferDataFromSceneTexturesLoad(PixelCoord);
-#endif
-			ShadingModelID = GBufferData.ShadingModelID;
-			WorldNormal = GBufferData.WorldNormal;
-=======
 			TransmissionDistance = ScatterDistance + SSSPayload.HitT;
->>>>>>> 90fae962
-		}
-	}
-
-<<<<<<< HEAD
-		// Mask out depth values that are infinitely far away
-
-#if 0
-		float DeviceZ = SceneDepthBuffer.SampleLevel(SceneDepthBufferSampler, BufferUV, 0).r;
-#else
-		//#dxr-todo: workaround for flickering. UE-87281
-		float DeviceZ = SceneDepthBuffer.Load(int3(PixelCoord, 0)).r;
-#endif
-		const bool bIsDepthValid = SceneDepthBuffer.Load(int3(PixelCoord, 0)).r > 0.0;
-		bool bIsValidPixel = ShadingModelID != SHADINGMODELID_UNLIT && bIsDepthValid;
-
-		// Check if there is hair geometry
-		uint RaytracingMask = RAY_TRACING_MASK_SHADOW | RAY_TRACING_MASK_THIN_SHADOW;
-	#if USE_HAIR_LIGHTING
-		if (ShadowMaskType == ShadowMaskType_Hair)
-		{
-			RaytracingMask = RAY_TRACING_MASK_SHADOW;
-			const FCategorizationData Categorization = DecodeCategorizationData(HairCategorizationTexture.Load(uint3(PixelCoord, 0)));
-			bIsValidPixel = Categorization.PixelCoverage > 0;
-			if (bIsValidPixel)
-=======
+		}
+	}
+
 	// Conversion to raster model: 1.0 - (distance / SSSS_MAX_TRANSMISSION_PROFILE_DISTANCE)
 	return EncodeThickness(TransmissionDistance / SSSS_MAX_TRANSMISSION_PROFILE_DISTANCE);
 }
@@ -406,7 +364,6 @@
 		{
 			const float MaxAttenuationDistance = 1.0 / LightParameters.InvRadius;
 			if (Ray.TMax > MaxAttenuationDistance)
->>>>>>> 90fae962
 			{
 				continue;
 			}
@@ -420,12 +377,8 @@
 
 		if (DIM_DENOISER_OUTPUT == 0 || ShadingModelID == SHADINGMODELID_HAIR)
 		{
-<<<<<<< HEAD
-			LocalSamplesPerPixel = 0;
-=======
 			// Denoiser mode 0 doesn't use depth, so take first hit
 			RayFlags |= RAY_FLAG_SKIP_CLOSEST_HIT_SHADER | RAY_FLAG_ACCEPT_FIRST_HIT_AND_END_SEARCH;
->>>>>>> 90fae962
 		}
 
 		FMinimalPayload MinimalPayload = TraceVisibilityRay(
@@ -451,16 +404,7 @@
 			Out.SumRayDistance += MinimalPayload.HitT;
 			Out.HitCount += 1.0;
 		}
-<<<<<<< HEAD
-
-#if ENABLE_MULTIPLE_SAMPLES_PER_PIXEL
-		LOOP for (uint SampleIndex = 0; SampleIndex < LocalSamplesPerPixel; ++SampleIndex)
-#else // ENABLE_MULTIPLE_SAMPLES_PER_PIXEL
-		do if (bTraceRay)
-#endif // ENABLE_MULTIPLE_SAMPLES_PER_PIXEL
-=======
 		else
->>>>>>> 90fae962
 		{
 			Out.ClosestRayDistance = (Out.ClosestRayDistance == DENOISER_INVALID_HIT_DISTANCE) ? DENOISER_MISS_HIT_DISTANCE : Out.ClosestRayDistance;
 		}
@@ -469,29 +413,17 @@
 	while (0);
 #endif // ENABLE_MULTIPLE_SAMPLES_PER_PIXEL
 
-<<<<<<< HEAD
-			#if !ENABLE_MULTIPLE_SAMPLES_PER_PIXEL
-			{
-				const uint TemporalBits = 10;
-				uint FrameIndexMod1024 = ReverseBitsN(GetPowerOfTwoModulatedFrameIndex(1 << TemporalBits), TemporalBits);
-=======
 	if (ENABLE_TRANSMISSION && LocalSamplesPerPixel > 0 && ShadingModelID == SHADINGMODELID_SUBSURFACE_PROFILE)
 	{
 		// Snag two variables to fix light sampling for all computations..
 		uint DummyVariable;
 		const float2 LightSample = RandomSequence_GenerateSample2D(RandSequence, DummyVariable);
 		const float3 V = normalize(WorldPosition - View.WorldViewOrigin);
->>>>>>> 90fae962
 
 		const float MeanFreePath = TransmissionProfileParams.ExtinctionScale;
 		const float Eta = TransmissionProfileParams.OneOverIOR;
 		const uint RejectionRetryMax = LocalSamplesPerPixel - 1;
 
-<<<<<<< HEAD
-				RandSample = SobolIndexToUniformUnitSquare(SobolFrame);
-			}
-			#endif // !ENABLE_MULTIPLE_SAMPLES_PER_PIXEL
-=======
 		Out.TransmissionDistance = ComputeDiffuseTransmission(V, WorldPosition, WorldNormal, MeanFreePath, Eta, LightParameters, LightSample, RandSequence, RejectionRetryMax);
 	}
 	else // if (ShadingModelID == SHADINGMODELID_EYE)
@@ -500,7 +432,6 @@
 	}
 	return Out;
 }
->>>>>>> 90fae962
 
 RAY_TRACING_ENTRY_RAYGEN(OcclusionRGS)
 {
@@ -587,12 +518,6 @@
 				TransmissionProfileParams,
 				1);
 		}
-<<<<<<< HEAD
-#if !ENABLE_MULTIPLE_SAMPLES_PER_PIXEL
-		while (0);
-#endif //!ENABLE_MULTIPLE_SAMPLES_PER_PIXEL
-
-=======
 		#endif
 	}
 
@@ -604,7 +529,6 @@
 		const float FadedShadow = Square(HairShadow);
 		const float4 OutColor = EncodeLightAttenuation(FadedShadow.xxxx);
 		RWSubPixelOcclusionMaskUAV[PixelCoord] = OutColor;
->>>>>>> 90fae962
 	}
 	#endif
 
