// Copyright Epic Games, Inc. All Rights Reserved.

#include "../HairStrands/HairStrandsVoxelPageCommonStruct.ush"

#include "../Common.ush"
#include "../MonteCarlo.ush"
#include "../DeferredShadingCommon.ush"
#include "../LightShaderParameters.ush"
#include "../SceneTextureParameters.ush"
#include "../ScreenSpaceDenoise/SSDPublic.ush"
#include "../TransmissionCommon.ush"
#include "../HairStrands/HairStrandsVisibilityCommon.ush"
#include "RayTracingCommon.ush"
#include "RayTracingDeferredShadingCommon.ush"
#include "RayTracingDirectionalLight.ush"
#include "RayTracingRectLight.ush"
#include "RayTracingSphereLight.ush"
#include "RayTracingSpotLight.ush"
#include "RayTracingPointLight.ush"

/** Light types */
#define LIGHT_TYPE_DIRECTIONAL 0
#define LIGHT_TYPE_POINT 1
#define LIGHT_TYPE_SPOT 2
#define LIGHT_TYPE_RECT 3

#define ShadowMaskType_Opaque 0
#define ShadowMaskType_Hair 1

RaytracingAccelerationStructure TLAS;
RWTexture2D<float4> RWOcclusionMaskUAV;
RWTexture2D<float> RWRayDistanceUAV;
RWTexture2D<float4> RWSubPixelOcclusionMaskUAV;

uint LightingChannelMask;
uint SamplesPerPixel;
float NormalBias;
int4 LightScissor;
int2 PixelOffset;
float TraceDistance;
float LODTransitionStart;
float LODTransitionEnd;
uint bTransmissionSamplingDistanceCulling;
uint TransmissionSamplingTechnique;
uint RejectionSamplingTrials;
uint bAcceptFirstHit;

#define TransmissionSampling_ConstantTrackingInfiniteDomain 0
#define TransmissionSampling_ConstantTrackingFiniteDomain 1

#if USE_HAIR_LIGHTING
#include "../HairStrands/HairStrandsRaytracing.ush"
uint				bUseHairVoxel;
float				HairOcclusionThreshold;
Texture2D<uint4>	HairCategorizationTexture;
Texture2D<uint>		HairLightChannelMaskTexture;

void NeedTraceHair(
	in uint2 PixelCoord,
	inout bool bTraceHairRay,
	inout float HairDeviceZ)
{
	const FCategorizationData Categorization = DecodeCategorizationData(HairCategorizationTexture.Load(uint3(PixelCoord, 0)));
	bTraceHairRay = false;
	HairDeviceZ = 0;
	if (Categorization.PixelCoverage > 0)
	{
		const uint HairLightChannel = HairLightChannelMaskTexture.Load(uint3(PixelCoord, 0));
		HairDeviceZ = Categorization.ClosestDepth;
		bTraceHairRay = (HairLightChannel & LightingChannelMask) != 0;
	}
}
#endif

bool GenerateOcclusionRay(
	FLightShaderParameters LightParameters,
	float3 WorldPosition,
	float3 WorldNormal,
	float2 RandSample,
	out float3 RayOrigin,
	out float3 RayDirection,
	out float RayTMin,
	out float RayTMax
)
{
	#if LIGHT_TYPE == LIGHT_TYPE_DIRECTIONAL
	{
		GenerateDirectionalLightOcclusionRay(
			LightParameters,
			WorldPosition, WorldNormal,
			RandSample,
			/* out */ RayOrigin,
			/* out */ RayDirection,
			/* out */ RayTMin,
			/* out */ RayTMax);
	}
	#elif LIGHT_TYPE == LIGHT_TYPE_POINT
	{
		if (LightParameters.SourceRadius == 0)
		{
			return GeneratePointLightOcclusionRay(
				LightParameters,
				WorldPosition, WorldNormal,
				RandSample,
				/* out */ RayOrigin,
				/* out */ RayDirection,
				/* out */ RayTMin,
				/* out */ RayTMax);
		}
		else
		{
			float RayPdf;
			//return GenerateSphereLightOcclusionRayWithAreaSampling(
			return GenerateSphereLightOcclusionRayWithSolidAngleSampling(
				LightParameters,
				WorldPosition, WorldNormal,
				RandSample,
				/* out */ RayOrigin,
				/* out */ RayDirection,
				/* out */ RayTMin,
				/* out */ RayTMax,
				/* out */ RayPdf);
		}
	}
	#elif LIGHT_TYPE == LIGHT_TYPE_SPOT
	{
		return GenerateSpotLightOcclusionRay(
			LightParameters,
			WorldPosition, WorldNormal,
			RandSample,
			/* out */ RayOrigin,
			/* out */ RayDirection,
			/* out */ RayTMin,
			/* out */ RayTMax);
	}
	#elif LIGHT_TYPE == LIGHT_TYPE_RECT
	{
		float RayPdf = 0.0;
		return GenerateRectLightOcclusionRay(
			LightParameters,
			WorldPosition, WorldNormal,
			RandSample,
			/* out */ RayOrigin,
			/* out */ RayDirection,
			/* out */ RayTMin,
			/* out */ RayTMax,
			/* out */ RayPdf);
	}
	#else
		#error Unknown light type.
	#endif
	return true;
}

float ComputeDiffuseTransmission(
	float3 V, float3 P, float3 N,
	float MeanFreePath, float Eta,
	FLightShaderParameters LightParameters, float2 LightSample,
	inout RandomSequence RandSequence, 
	uint RejectionRetryMax, uint2 PixelCoord)
{
	float TransmissionDistance = SSSS_MAX_TRANSMISSION_PROFILE_DISTANCE;
	float RcpMeanFreePath = rcp(MeanFreePath);

	// Refract inward and force a scattering event
	float3 Tr = refract(V, N, Eta);
	if (all(Tr) == 0.0)
	{
		return TransmissionDistance;
	}

	// Find bounding sub-surface ray extent
	const uint RayFlags = 0;
	const uint InstanceInclusionMask = RAY_TRACING_MASK_OPAQUE;

	float TMax = TransmissionDistance;
	if (bTransmissionSamplingDistanceCulling)
	{
		RayDesc RejectionTestRay;
		RejectionTestRay.Origin = P;
		RejectionTestRay.Direction = Tr;
		RejectionTestRay.TMin = 0.01;
		RejectionTestRay.TMax = TMax;

		FMinimalPayload RejectionTestPayload = TraceVisibilityRay(
			TLAS,
			RayFlags,
			InstanceInclusionMask,
			PixelCoord,
			RejectionTestRay);
		TMax = (RejectionTestPayload.IsHit() ? RejectionTestPayload.HitT : RejectionTestRay.TMax);
		if (RejectionTestPayload.IsMiss())
		{
			return TransmissionDistance;
		}
	}

	float RandSample = RandomSequence_GenerateSample1D(RandSequence);

	float ScatterDistance = TransmissionDistance;
	float ScatterDistancePdf = 0.0;
	if (TransmissionSamplingTechnique == TransmissionSampling_ConstantTrackingFiniteDomain)
	{
		// Use constant tracking through homogeneous media, but renormalize to force a scatter event within the interval: [0, TMax]
		float NormalizationConstant = 1.0 - exp(-RcpMeanFreePath * TMax);
		ScatterDistance = -log(1.0 - RandSample * NormalizationConstant) * MeanFreePath;
		ScatterDistancePdf = RcpMeanFreePath * exp(-RcpMeanFreePath * ScatterDistance) * rcp(NormalizationConstant);
	}
	else // TransmissionSamplingTechnique = TransmissionSampling_ConstantTrackingInfiniteDomain
	{
		// Use constant tracking through homogeneous media, with rejection sampling to force a scatter event
		ScatterDistance = -log(RandSample) * MeanFreePath;
		ScatterDistancePdf = RcpMeanFreePath * exp(-ScatterDistance * RcpMeanFreePath);

		// Reject scatter distances which penetrate through the medium
		uint RetryCount = 0;
		while (ScatterDistance > TMax && RetryCount < RejectionSamplingTrials)
		{
			RandSample = RandomSequence_GenerateSample1D(RandSequence);
			ScatterDistance = -log(RandSample) * MeanFreePath;
			ScatterDistancePdf = RcpMeanFreePath * exp(-ScatterDistance * RcpMeanFreePath);
			RetryCount++;
		}
		if (ScatterDistance > TMax)	return 0.0;
	}
	ScatterDistance /= ScatterDistancePdf;

	// Build sub-surface scattering ray
	RayDesc SSSRay;
	SSSRay.Origin = P + Tr * ScatterDistance;
	GenerateOcclusionRay(LightParameters, SSSRay.Origin, N, LightSample, SSSRay.Origin, SSSRay.Direction, SSSRay.TMin, SSSRay.TMax);

	// Clip the ray length by the maximum transmission distance
	float LightTMax = SSSRay.TMax;
	SSSRay.TMax = SSSS_MAX_TRANSMISSION_PROFILE_DISTANCE - ScatterDistance;

	FMinimalPayload SSSPayload = TraceVisibilityRay(
		TLAS,
		RayFlags,
		InstanceInclusionMask,
		PixelCoord,
		SSSRay);

	if (SSSPayload.IsHit())
	{
		// Confirm that there is not an actual occluder beyond the maximum transmission distance
		SSSRay.TMin = SSSPayload.HitT + 0.01;
		SSSRay.TMax = LightTMax;
		FMinimalPayload VisibilityPayload = TraceVisibilityRay(
			TLAS,
			RayFlags,
			InstanceInclusionMask,
			PixelCoord,
			SSSRay);
		if (VisibilityPayload.IsMiss())
		{
			TransmissionDistance = ScatterDistance + SSSPayload.HitT;
		}
	}

	return TransmissionDistance;
}

struct FOcclusionResult
{
	float Visibility;
	float SumRayDistance;
	float ClosestRayDistance;
	float TransmissionDistance;
	float HitCount;
	float RayCount;
};

FOcclusionResult InitOcclusionResult()
{
	FOcclusionResult Out;

	Out.Visibility = 0.0;
	Out.SumRayDistance = 0.0;
	Out.ClosestRayDistance = DENOISER_INVALID_HIT_DISTANCE;
	Out.TransmissionDistance = 0.0;
	Out.HitCount = 0.0;
	Out.RayCount = 0.0;

	return Out;
}

float OcclusionToShadow(FOcclusionResult In, uint LocalSamplesPerPixel)
{
	return (LocalSamplesPerPixel > 0) ? In.Visibility / LocalSamplesPerPixel : In.Visibility;
}

RayDesc Invert(in RayDesc Ray)
{
	RayDesc InvertedRay;
	InvertedRay.TMin = Ray.TMin;
	InvertedRay.TMax = Ray.TMax;
#if LIGHT_TYPE == LIGHT_TYPE_DIRECTIONAL
	InvertedRay.TMax = min(InvertedRay.TMax, TraceDistance);
#endif
	InvertedRay.Origin = Ray.Origin + Ray.Direction * InvertedRay.TMax;
	InvertedRay.Direction = -Ray.Direction;

	return InvertedRay;
}

FOcclusionResult ComputeOcclusion(
	const uint2 PixelCoord,
	const uint ShadingModelID,
	const uint RaytracingMask,
	const float DeviceZ,
	float3 WorldNormal,
	const FLightShaderParameters LightParameters,
	const FTransmissionProfileParams TransmissionProfileParams,
	const uint LocalSamplesPerPixel)
{
	FOcclusionResult Out = InitOcclusionResult();

	const float3 WorldPosition = ReconstructWorldPositionFromDeviceZ(PixelCoord, DeviceZ);

	// For hair shading model, WorldNormal is actually the shading tangent.
	// To generate proper bias, we compute a normal oriented toward the light.
	// Normal clipping is removed from hair since the BSDF is spherical, rather 
	// than hemispherical
	//
	// Note: 
	// Since we don't have a notion of backfacing here, there is no correct way 
	// to avoid self-intersection with hair. Either we push towards the light, 
	// (this creates some issue in triangle facing back the light), or we push 
	// toward the view point (this create issue for transmitted light)
	// It seems having proper transmission is more important, thus the light 
	// version is enabled by default
	bool bApplyNormalCulling = true;
	if (ShadingModelID == SHADINGMODELID_HAIR)
	{
	#if LIGHT_TYPE == LIGHT_TYPE_DIRECTIONAL
		const float3 LightDirection = LightParameters.Direction;
	#else
		const float3 LightDirection = normalize(LightParameters.Position - WorldPosition);
	#endif
		WorldNormal = LightDirection;
		bApplyNormalCulling = false;
	}
	else if (ShadingModelID == SHADINGMODELID_EYE || ShadingModelID == SHADINGMODELID_TWOSIDED_FOLIAGE || ShadingModelID == SHADINGMODELID_SUBSURFACE)
	{
		bApplyNormalCulling = false;
	}

	// Disable normal culling for RectLights
	if (LIGHT_TYPE == LIGHT_TYPE_RECT)
	{
		bApplyNormalCulling = false;
	}

	uint TimeSeed = View.StateFrameIndex;

#if ENABLE_MULTIPLE_SAMPLES_PER_PIXEL
	LOOP for (uint SampleIndex = 0; SampleIndex < LocalSamplesPerPixel; ++SampleIndex)
#else // ENABLE_MULTIPLE_SAMPLES_PER_PIXEL
	do if (LocalSamplesPerPixel > 0)
#endif // ENABLE_MULTIPLE_SAMPLES_PER_PIXEL
	{
		RandomSequence RandSequence;

#if ENABLE_MULTIPLE_SAMPLES_PER_PIXEL
		RandomSequence_Initialize(RandSequence, PixelCoord, SampleIndex, TimeSeed, LocalSamplesPerPixel);
#else
		RandomSequence_Initialize(RandSequence, PixelCoord, 0, TimeSeed, 1);
#endif

		float2 RandSample = RandomSequence_GenerateSample2D(RandSequence);

		RayDesc Ray;
		bool bIsValidRay = GenerateOcclusionRay(
			LightParameters,
			WorldPosition, WorldNormal,
			RandSample,
			/* out */ Ray.Origin,
			/* out */ Ray.Direction,
			/* out */ Ray.TMin,
			/* out */ Ray.TMax);
			

		uint Stencil = SceneStencilTexture.Load(int3(PixelCoord, 0)) STENCIL_COMPONENT_SWIZZLE;
		bool bDitheredLODFadingOut = Stencil & 1;
		
#if	ENABLE_TRANSMISSION
		float NoL = dot(WorldNormal, Ray.Direction);
		if (NoL > 0.0)
		{
			ApplyCameraRelativeDepthBias(Ray, PixelCoord, DeviceZ, WorldNormal, NormalBias + (bDitheredLODFadingOut ? 0.8f : 0.0f));
		}
		else
		{
			ApplyPositionBias(Ray, -WorldNormal, NormalBias);
		}
#else
		ApplyCameraRelativeDepthBias(Ray, PixelCoord, DeviceZ, WorldNormal, NormalBias + (bDitheredLODFadingOut ? 0.8f : 0.0f));
#endif

		BRANCH
		if (!bIsValidRay && (DIM_DENOISER_OUTPUT == 0))
		{
			// The denoiser must still trace invalid rays to get the correct closest-hit distance
			continue;
		}
		else if (bApplyNormalCulling && dot(WorldNormal, Ray.Direction) <= 0.0)
		{
			continue;
		}

		// Attenuation check
		if (LightParameters.InvRadius > 0.0)
		{
			const float MaxAttenuationDistance = 1.0 / LightParameters.InvRadius;
			if (Ray.TMax > MaxAttenuationDistance)
			{
				continue;
			}
		}

		uint RayFlags = 0;

	#if !ENABLE_TWO_SIDED_GEOMETRY
		RayFlags |= RAY_FLAG_CULL_BACK_FACING_TRIANGLES;
	#endif

	#if USE_HAIR_LIGHTING
		if (ShadingModelID == SHADINGMODELID_HAIR)
		{
			// Denoiser mode 0 doesn't use depth, so take first hit
			RayFlags |= RAY_FLAG_SKIP_CLOSEST_HIT_SHADER | RAY_FLAG_ACCEPT_FIRST_HIT_AND_END_SEARCH;
		}
	#endif
<<<<<<< HEAD
=======

		uint RayFlagsForOpaque = bAcceptFirstHit != 0 ? RAY_FLAG_ACCEPT_FIRST_HIT_AND_END_SEARCH : 0;
>>>>>>> 3aae9151

		FMinimalPayload MinimalPayload = TraceVisibilityRay(
			TLAS,
			RayFlags | RayFlagsForOpaque,
			RaytracingMask,
			PixelCoord,
			Ray);

		#if USE_HAIR_LIGHTING
		if (ShadingModelID != SHADINGMODELID_HAIR && bUseHairVoxel)
		{
			MinimalPayload.HitT = TraverseHair(PixelCoord, RandSequence, Ray.Origin, Ray.Direction, MinimalPayload.HitT, VirtualVoxel.Raytracing_ShadowOcclusionThreshold);
		}
		#endif

		Out.RayCount += 1.0;
		if (MinimalPayload.IsHit())
		{
			float HitT = MinimalPayload.HitT;

			Out.ClosestRayDistance =
				(Out.ClosestRayDistance == DENOISER_INVALID_HIT_DISTANCE) ||
				(HitT < Out.ClosestRayDistance) ? HitT : Out.ClosestRayDistance;
			Out.SumRayDistance += HitT;
			Out.HitCount += 1.0;

			if (ShadingModelID == SHADINGMODELID_SUBSURFACE || ShadingModelID == SHADINGMODELID_HAIR)
			{
				// Reverse the ray to support sub-surface casts
				RayDesc InvertedRay = Invert(Ray);
				FMinimalPayload SubsurfacePayload = TraceVisibilityRay(
					TLAS,
					RayFlags,
					RaytracingMask,
					PixelCoord,
					InvertedRay);

				if (SubsurfacePayload.IsHit())
				{

					float3 HitPosition = InvertedRay.Origin + InvertedRay.Direction * SubsurfacePayload.HitT;
					float Opacity = TransmissionProfileParams.ExtinctionScale;
					float Density = -.05f * log(1 - min(Opacity, .999f));
					if (ShadingModelID == SHADINGMODELID_HAIR)
					{
						Opacity = 1;
						Density = 1;
					}
					float ExtinctionCoefficient = Density;
					float Thickness = length(HitPosition - WorldPosition);
					float Transmission = saturate(exp(-ExtinctionCoefficient * Thickness));

					if (Transmission == 1.0)
					{
						Out.ClosestRayDistance = (Out.ClosestRayDistance == DENOISER_INVALID_HIT_DISTANCE) ? DENOISER_MISS_HIT_DISTANCE : Out.ClosestRayDistance;
						Out.SumRayDistance -= HitT;
						Out.HitCount -= 1.0;
						Out.TransmissionDistance += 1.0;
						Out.Visibility += 1.0;
					}

					Out.TransmissionDistance += Transmission;
				}
			}
		}
		else
		{
			Out.ClosestRayDistance = (Out.ClosestRayDistance == DENOISER_INVALID_HIT_DISTANCE) ? DENOISER_MISS_HIT_DISTANCE : Out.ClosestRayDistance;
			Out.TransmissionDistance += 1.0;
			Out.Visibility += 1.0;
		}
	}
#if !ENABLE_MULTIPLE_SAMPLES_PER_PIXEL
	while (0);
#endif // ENABLE_MULTIPLE_SAMPLES_PER_PIXEL

	if (ENABLE_TRANSMISSION && LocalSamplesPerPixel > 0 && ShadingModelID == SHADINGMODELID_SUBSURFACE_PROFILE)
	{
		RandomSequence RandSequence;
		RandomSequence_Initialize(RandSequence, PixelCoord, 0, TimeSeed, 1);

		// Fix light sampling to occur at the light center for all transmission computations..
		float2 LightSample = 0.5;
		const float3 V = normalize(WorldPosition - View.WorldViewOrigin);

		const float MeanFreePath = TransmissionProfileParams.ExtinctionScale;
		const float Eta = TransmissionProfileParams.OneOverIOR;
		const uint RejectionRetryMax = LocalSamplesPerPixel - 1;
		Out.TransmissionDistance = ComputeDiffuseTransmission(V, WorldPosition, WorldNormal, MeanFreePath, Eta, LightParameters, LightSample, RandSequence, RejectionRetryMax, PixelCoord);

		// Overload closest-hit distance to express occlusion distance when facing the light or transmission distance when back-facing
		if (Out.TransmissionDistance < SSSS_MAX_TRANSMISSION_PROFILE_DISTANCE)
		{
			Out.ClosestRayDistance = max(Out.ClosestRayDistance, Out.TransmissionDistance);
		}

		// Conversion to raster model: 1.0 - (distance / SSSS_MAX_TRANSMISSION_PROFILE_DISTANCE)
		Out.TransmissionDistance = saturate(EncodeThickness(Out.TransmissionDistance / (SSSS_MAX_TRANSMISSION_PROFILE_DISTANCE)));
	}
	else if (ShadingModelID == SHADINGMODELID_SUBSURFACE || ShadingModelID == SHADINGMODELID_HAIR)
	{
		float Depth = length(WorldPosition - View.WorldCameraOrigin);
		float Range = LODTransitionEnd - LODTransitionStart;
		if (Depth > LODTransitionStart && Range > 0.0)
		{
			float Alpha = saturate((Depth - LODTransitionStart) / Range);
			Out.Visibility = lerp(Out.Visibility, Out.TransmissionDistance, Alpha);
		}
		Out.TransmissionDistance = (LocalSamplesPerPixel > 0) ? Out.TransmissionDistance / LocalSamplesPerPixel : Out.TransmissionDistance;
	}
	else // if ((ShadingModelID == SHADINGMODELID_EYE) || (ShadingModelID == SHADINGMODELID_TWOSIDED_FOLIAGE))
	{
		Out.TransmissionDistance = (LocalSamplesPerPixel > 0) ? Out.Visibility / LocalSamplesPerPixel : Out.Visibility;
	}
	return Out;
}

RAY_TRACING_ENTRY_RAYGEN(OcclusionRGS)
{
	uint2 PixelCoord = DispatchRaysIndex().xy + View.ViewRectMin.xy + PixelOffset;

	FOcclusionResult Occlusion = InitOcclusionResult();
	FOcclusionResult HairOcclusion = InitOcclusionResult();

	const uint RequestedSamplePerPixel = ENABLE_MULTIPLE_SAMPLES_PER_PIXEL ? SamplesPerPixel : 1;
	uint LocalSamplesPerPixel = RequestedSamplePerPixel;

	if (all(PixelCoord >= LightScissor.xy) && all(PixelCoord <= LightScissor.zw))
	{
		RandomSequence RandSequence;
		uint LinearIndex = CalcLinearIndex(PixelCoord);
		RandomSequence_Initialize(RandSequence, LinearIndex, View.StateFrameIndex);

		FLightShaderParameters LightParameters = GetRootLightShaderParameters();

		// Get G-Buffer surface data
		float2 InvBufferSize = View.BufferSizeAndInvSize.zw;
		float2 BufferUV = (float2(PixelCoord) + 0.5) * InvBufferSize;
		float3 WorldNormal = 0;
		uint ShadingModelID = SHADINGMODELID_UNLIT;
		FTransmissionProfileParams TransmissionProfileParams = (FTransmissionProfileParams)0;
		{
#if 0
			FGBufferData GBufferData = GetGBufferDataFromSceneTextures(UV);
#else
			//#dxr-todo: workaround for flickering. UE-87281
			FGBufferData GBufferData = GetGBufferDataFromSceneTexturesLoad(PixelCoord);
#endif
			ShadingModelID = GBufferData.ShadingModelID;
			WorldNormal = GBufferData.WorldNormal;
			if (ENABLE_TRANSMISSION)
			{
				TransmissionProfileParams = GetTransmissionProfileParams(GBufferData);
			}

			if (ShadingModelID == SHADINGMODELID_SUBSURFACE)
			{
				TransmissionProfileParams.ExtinctionScale = GBufferData.CustomData.a;
			}
		}

		// Mask out depth values that are infinitely far away

#if 0
		float DeviceZ = SceneDepthTexture.SampleLevel(SceneDepthTextureSampler, BufferUV, 0).r;
#else
		//#dxr-todo: workaround for flickering. UE-87281
		float DeviceZ = SceneDepthTexture.Load(int3(PixelCoord, 0)).r;
#endif
		const bool bIsDepthValid = SceneDepthTexture.Load(int3(PixelCoord, 0)).r > 0.0;
		const bool bIsValidPixel = ShadingModelID != SHADINGMODELID_UNLIT && bIsDepthValid;
		const uint LightChannel = GetSceneLightingChannel(PixelCoord);
		const bool bTraceRay = bIsValidPixel && (LightChannel & LightingChannelMask) != 0;
		if (!bTraceRay)
		{
			LocalSamplesPerPixel = 0;
		}

	#if USE_HAIR_LIGHTING
		bool bTraceHairRay = false;
		float HairDeviceZ = 0;
		NeedTraceHair(PixelCoord, bTraceHairRay, HairDeviceZ);
	#endif

		Occlusion = ComputeOcclusion(
			PixelCoord,
			ShadingModelID,
			RAY_TRACING_MASK_SHADOW | RAY_TRACING_MASK_THIN_SHADOW,
			DeviceZ,
			WorldNormal,
			LightParameters, 
			TransmissionProfileParams,
			LocalSamplesPerPixel);

		#if USE_HAIR_LIGHTING
		if (bTraceHairRay)
		{
			HairOcclusion = ComputeOcclusion(
				PixelCoord,
				SHADINGMODELID_HAIR,
				RAY_TRACING_MASK_SHADOW,
				HairDeviceZ,
				float3(1,0,0),
				LightParameters,
				TransmissionProfileParams,
				RequestedSamplePerPixel);
		}
		#endif
	}

	// Opaque shadow on ray does not need any denoising due to the high frequency nature of hair.
	#if USE_HAIR_LIGHTING
	{
		// the channel assignment is documented in ShadowRendering.cpp (look for Light Attenuation channel assignment)
		const float HairShadow = OcclusionToShadow(HairOcclusion, RequestedSamplePerPixel);
		const float FadedShadow = Square(HairShadow);
		const float4 OutColor = EncodeLightAttenuation(FadedShadow.xxxx);
		RWSubPixelOcclusionMaskUAV[PixelCoord] = OutColor;
	}
	#endif

	const float Shadow = OcclusionToShadow(Occlusion, LocalSamplesPerPixel);

	if (DIM_DENOISER_OUTPUT == 2)
	{
		RWOcclusionMaskUAV[PixelCoord] = float4(
			Shadow,
			Occlusion.ClosestRayDistance,
			0,
			Occlusion.TransmissionDistance);

	}
	else if (DIM_DENOISER_OUTPUT == 1)
	{
		float AvgHitDistance = -1.0;
		if (Occlusion.HitCount > 0.0)
		{
			AvgHitDistance = Occlusion.SumRayDistance / Occlusion.HitCount;
		}
		else if (Occlusion.RayCount > 0.0)
		{
			AvgHitDistance = 1.0e27;
		}

		// TODO(Denoiser): the denoiser would much prefer a single RG texture.
		RWOcclusionMaskUAV[PixelCoord] = float4(Shadow, Occlusion.TransmissionDistance, Shadow, Occlusion.TransmissionDistance);
		RWRayDistanceUAV[PixelCoord] = AvgHitDistance;
	}
	else
	{
		const float ShadowFadeFraction = 1;
		float SSSTransmission = Occlusion.TransmissionDistance;

		// 0 is shadowed, 1 is unshadowed
		// RETURN_COLOR not needed unless writing to SceneColor;
		float FadedShadow = lerp(1.0f, Square(Shadow), ShadowFadeFraction);
		float FadedSSSShadow = lerp(1.0f, Square(SSSTransmission), ShadowFadeFraction);

		// the channel assignment is documented in ShadowRendering.cpp (look for Light Attenuation channel assignment)
		float4 OutColor;
		if (LIGHT_TYPE == LIGHT_TYPE_DIRECTIONAL)
		{
			OutColor = EncodeLightAttenuation(half4(FadedShadow, FadedSSSShadow, 1.0, FadedSSSShadow));
		}
		else
		{
			OutColor = EncodeLightAttenuation(half4(FadedShadow, FadedSSSShadow, FadedShadow, FadedSSSShadow));
		}

		RWOcclusionMaskUAV[PixelCoord] = OutColor;
	}
}<|MERGE_RESOLUTION|>--- conflicted
+++ resolved
@@ -432,11 +432,8 @@
 			RayFlags |= RAY_FLAG_SKIP_CLOSEST_HIT_SHADER | RAY_FLAG_ACCEPT_FIRST_HIT_AND_END_SEARCH;
 		}
 	#endif
-<<<<<<< HEAD
-=======
 
 		uint RayFlagsForOpaque = bAcceptFirstHit != 0 ? RAY_FLAG_ACCEPT_FIRST_HIT_AND_END_SEARCH : 0;
->>>>>>> 3aae9151
 
 		FMinimalPayload MinimalPayload = TraceVisibilityRay(
 			TLAS,
