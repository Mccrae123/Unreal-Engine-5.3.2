--- conflicted
+++ resolved
@@ -32,11 +32,8 @@
 uint GatherFilterWidth;
 uint GatherPointIterations;
 uint UseFireflySuppression;
-<<<<<<< HEAD
-=======
 float DepthRejectionKernel;
 float NormalRejectionKernel;
->>>>>>> 3aae9151
 
 RaytracingAccelerationStructure TLAS;
 
@@ -304,14 +301,11 @@
 				int2 GlobalIndex = DispatchThreadId + LocalIndex;
 				if (any(GlobalIndex < 0) || any(GlobalIndex > View.BufferSizeAndInvSize.xy - 1)) continue;
 #endif
-<<<<<<< HEAD
-=======
 				// Apply temporal bilateral rejection criteria to prevent haloing around occluding objects
 				uint2 LocalPixelCoord = GetPixelCoord(GlobalIndex, UpscaleFactor);
 				float LocalDeviceZ = SceneDepthTexture.Load(int3(LocalPixelCoord, 0)).r;
 				float3 LocalWorldNormal = DecodeNormal(GBufferATexture.Load(int3(LocalPixelCoord, 0)).xyz);
 				if (ShouldBilateralReject(LocalPixelCoord, DeviceZ, LocalDeviceZ, WorldNormal, LocalWorldNormal)) continue;
->>>>>>> 3aae9151
 
 				ValidSamplesPerPixel++;
 				uint GatherPointsIndex = DispatchThreadIdToLinearIndex(GlobalIndex);
