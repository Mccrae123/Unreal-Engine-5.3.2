--- conflicted
+++ resolved
@@ -164,11 +164,6 @@
 			bShouldReject[LocalSampleIndex] = true;
 			//continue;
 		}
-<<<<<<< HEAD
-
-		float2 ScreenUVTime = ScreenPositionTime.xy * float2(0.5, -0.5) + 0.5;
-		GatherPointsIndex = DispatchThreadIdToLinearIndex(int2(ScreenUVTime * GatherPointsResolution + View.ViewRectMin));
-=======
 		else
 		{
 			float2 ScreenUVTime = ScreenPositionTime.xy * float2(0.5, -0.5) + 0.5;
@@ -176,7 +171,6 @@
 			ScreenPixelIdTime = min(ScreenPixelIdTime, GatherPointsResolution-1);
 			GatherPointsIndex = DispatchThreadIdToLinearIndex(ScreenPixelIdTime);
 		}
->>>>>>> 6bbb88c8
 #endif
 
 		FGatherSample GatherSample = ReadGatherSample(GatherPointsBuffer, GatherPointsIndex, LocalSampleIndex, GatherPointsResolution.x * GatherPointsResolution.y);
@@ -274,7 +268,6 @@
 		{
 			HitDistance += rcp(MinimalPayload.HitT);
 		}
-<<<<<<< HEAD
 	}
 #endif
 
@@ -291,7 +284,8 @@
 			float4 ScreenPositionTime = mul(float4(WorldPosition, 1.0), GatherPointData.ViewMatrices[ParentSampleIndex]);
 			ScreenPositionTime.xyz /= ScreenPositionTime.w;
 			float2 ScreenUVTime = ScreenPositionTime.xy * float2(0.5, -0.5) + 0.5;
-			int2 GatherPointCentroid = int2(ScreenUVTime * GatherPointsResolution + View.ViewRectMin);
+			int2 GatherPointCentroid = int2(ScreenUVTime * float2(GatherPointsResolution) + View.ViewRectMin.xy);
+			GatherPointCentroid = min(GatherPointCentroid, GatherPointsResolution-1);
 #endif
 
 			for (uint LocalSampleIndex0 = 0; LocalSampleIndex0 < GatherFilterWidth2; ++LocalSampleIndex0)
@@ -396,130 +390,6 @@
 		}
 	}
 #endif
-=======
-	}
-#endif
-
-	int GatherFilterWidth2 = GatherFilterWidth * GatherFilterWidth;
-#if USE_NEIGHBOR_SAMPLES
-	// Gather from local neighborhood if confidence in temporal history is low
-	{
-		// dxr_todo: Iterate backwards until history rejection declares all remaining samples invalid
-		for (uint ParentSampleIndex = 0; ParentSampleIndex < SamplesPerPixel; ++ParentSampleIndex)
-		{
-			if (bShouldReject[ParentSampleIndex]) continue;
-
-#if USE_REPROJECTION
-			float4 ScreenPositionTime = mul(float4(WorldPosition, 1.0), GatherPointData.ViewMatrices[ParentSampleIndex]);
-			ScreenPositionTime.xyz /= ScreenPositionTime.w;
-			float2 ScreenUVTime = ScreenPositionTime.xy * float2(0.5, -0.5) + 0.5;
-			int2 GatherPointCentroid = int2(ScreenUVTime * float2(GatherPointsResolution) + View.ViewRectMin.xy);
-			GatherPointCentroid = min(GatherPointCentroid, GatherPointsResolution-1);
-#endif
-
-			for (uint LocalSampleIndex0 = 0; LocalSampleIndex0 < GatherFilterWidth2; ++LocalSampleIndex0)
-			{
-				uint Midpoint = (GatherFilterWidth2 - 1) / 2;
-				if (LocalSampleIndex0 == Midpoint) continue;
-
-				int2 LocalIndex = int2(LocalSampleIndex0 % GatherFilterWidth, LocalSampleIndex0 / GatherFilterWidth);
-
-#if 0
-				// Preserve original stratification domain
-				//int2 GlobalIndex = DispatchThreadId - (DispatchThreadId % GatherFilterWidth) + LocalIndex;
-				int2 GlobalIndex = GatherPointCentroid - (GatherPointCentroid % GatherFilterWidth) + LocalIndex;
-#else
-				// Ignore stratifaction domain and respect local neighborhood instead
-				int2 Midpoint2 = GatherFilterWidth / 2;
-				LocalIndex -= Midpoint2;
-				int2 GlobalIndex = DispatchThreadId + LocalIndex;
-				if (any(GlobalIndex < 0) || any(GlobalIndex > View.BufferSizeAndInvSize.xy - 1)) continue;
-#endif
-				// Apply temporal bilateral rejection criteria to prevent haloing around occluding objects
-				uint2 LocalPixelCoord = GetPixelCoord(GlobalIndex, UpscaleFactor);
-				float LocalDeviceZ = SceneDepthTexture.Load(int3(LocalPixelCoord, 0)).r;
-				float3 LocalWorldNormal = DecodeNormal(GBufferATexture.Load(int3(LocalPixelCoord, 0)).xyz);
-				if (ShouldBilateralReject(LocalPixelCoord, DeviceZ, LocalDeviceZ, WorldNormal, LocalWorldNormal)) continue;
-
-				ValidSamplesPerPixel++;
-				uint GatherPointsIndex = DispatchThreadIdToLinearIndex(GlobalIndex);
-				FGatherSample GatherSample = ReadGatherSample(GatherPointsBuffer, GatherPointsIndex, ParentSampleIndex, GatherPointsResolution.x * GatherPointsResolution.y);
-				float3 GPPosition = GatherSample.Position;
-				float3 GPIrradiance = GatherSample.Irradiance;
-
-				// Initialize throughput based on BRDF
-				half3 N = WorldNormal;
-				half3 V = -CameraDirection;
-				half3 L = normalize(GPPosition - WorldPosition);
-				float NoL = dot(N, L);
-
-				// Threshold against grazing angle, so the the pdf's don't explode
-				if (NoL < 1.0e-3) continue;
-
-				FShadowTerms ShadowTerms = { 0.0, 0.0, 0.0, InitHairTransmittanceData() };
-				FDirectLighting LightingSample = EvaluateBxDF(GBufferData, N, V, L, NoL, ShadowTerms);
-				float3 RayThroughput = LightingSample.Diffuse / DiffuseColor;
-				float TargetPdf = NoL / PI;
-				//float TargetPdf = 1.0 / (4.0 * PI);
-				float SourcePdf = GatherSample.Pdf;
-				float Weight = TargetPdf / SourcePdf;
-				float RayPdf = TargetPdf;
-
-				// Firefly prevention attempt
-				if (RayPdf < 1.0e-3) continue;
-
-#if USE_NEIGHBOR_VISIBILITY_TEST
-				// Create ray
-				RayDesc Ray;
-				Ray.Origin = WorldPosition;
-				Ray.Direction = normalize(GPPosition - WorldPosition);
-				Ray.TMin = 0.01;
-				float RayLength = length(GPPosition - WorldPosition);
-				Ray.TMax = max(RayLength - 0.01, Ray.TMin);
-
-				// Trace ray
-				uint RayFlags = RAY_FLAG_ACCEPT_FIRST_HIT_AND_END_SEARCH | RAY_FLAG_SKIP_CLOSEST_HIT_SHADER;
-				const uint InstanceInclusionMask = RAY_TRACING_MASK_OPAQUE;
-
-#if !ENABLE_TWO_SIDED_GEOMETRY
-				RayFlags |= RAY_FLAG_CULL_BACK_FACING_TRIANGLES;
-#endif
-
-				FMinimalPayload MinimalPayload = TraceVisibilityRay(
-					TLAS,
-					RayFlags,
-					InstanceInclusionMask,
-					PixelCoord,
-					Ray);
-
-				// No hit indicates successful next-event connection
-				if (MinimalPayload.IsMiss() && RayPdf > 0.0)
-#endif
-				{
-					float3 ExitantRadianceSample = GPIrradiance * RayThroughput * Weight / RayPdf;
-
-					// Tonemap for firefly suppression
-					if (UseFireflySuppression)
-					{
-						ExitantRadianceSample *= rcp(1.0 + Luminance(ExitantRadianceSample));
-					}
-
-					ExitantRadiance += ExitantRadianceSample;
-					MaxExitantRadianceSample = Luminance(ExitantRadianceSample) > Luminance(MaxExitantRadianceSample) ? ExitantRadianceSample : MaxExitantRadianceSample;
-					HitDistance += rcp(Ray.TMax);
-					HitCount += 1.0;
-				}
-#if USE_NEIGHBOR_VISIBILITY_TEST
-				else
-				{
-					HitDistance += rcp(MinimalPayload.HitT);
-				}
-#endif
-			}
-		}
-	}
-#endif
->>>>>>> 6bbb88c8
 
 	float AmbientOcclusion = 0.0;
 #if 1
@@ -545,11 +415,7 @@
 	}
 
 	ExitantRadiance *= View.PreExposure;
-<<<<<<< HEAD
-#endif
-=======
-
->>>>>>> 6bbb88c8
+
 	ExitantRadiance = ClampToHalfFloatRange(ExitantRadiance);
 #if 0
 	// Threshold against low luminance..
