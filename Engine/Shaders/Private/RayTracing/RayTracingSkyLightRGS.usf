--- conflicted
+++ resolved
@@ -7,9 +7,6 @@
 #include "../QuasiRandom.ush"
 #include "SkyLightMipTreeCommon.ush"
 #include "RayTracingCommon.ush"
-<<<<<<< HEAD
-#include "../SceneTextureParameters.ush"
-=======
 #include "RayTracingSkyLightCommon.ush"
 #include "../SceneTextureParameters.ush"
 
@@ -17,7 +14,6 @@
 {
 	float4 DirectionAndPdf;
 };
->>>>>>> 710d7cac
 
 RaytracingAccelerationStructure TLAS;
 uint3 SkyLightVisibilityRaysDimensions;
@@ -29,216 +25,11 @@
 #define USE_MIP_PDF_TEXTURE 1
 #define USE_SOLID_ANGLE_TEXTURE 1
 
-<<<<<<< HEAD
-
-=======
->>>>>>> 710d7cac
 float3 EvalSkyLight(float3 Direction)
 {
 	return SkyLight.Color * TextureCubeSampleLevel(SkyLight.Texture, SkyLight.TextureSampler, Direction, 0).rgb;
 }
 
-<<<<<<< HEAD
-float PdfSkyLightOcclusionRay(
-	float FaceCdf[7],
-	float3 WorldNormal,
-	float3 WorldDirection
-)
-{
-	// Determine primary direction
-	uint MipCount = log2(SkyLight.MipDimensions.x);
-	uint3 TextureCoord = GetTextureCubeCoordinate(WorldDirection, SkyLight.TextureDimensions);
-	float2 TextureUV = TextureCoord.xy / (float2)SkyLight.TextureDimensions;
-	uint2 MipCoord = TextureUV * SkyLight.MipDimensions.xy;
-	float FacePdf = PdfFace(FaceCdf, TextureCoord.z);
-
-	uint StopLevel = min(SkyLight.SamplingStopLevel, MipCount);
-#if USE_MIP_PDF_TEXTURE
-	float MipPdf = PdfMipTree(uint3(MipCoord, TextureCoord.z), StopLevel);
-
-	#if USE_SOLID_ANGLE_TEXTURE
-		uint LinearIndex = BufferOffsetAtPixel(MipCoord, StopLevel, SkyLight.MipDimensions.xy);
-		float AreaPdf = SkyLight.SolidAnglePdf[LinearIndex];
-	#else
-		float AreaPdf = 1.0 / TexelCoordSolidAngle(MipCoord, DimensionsAtLevel(SkyLight.MipDimensions, StopLevel));
-	#endif
-	return FacePdf * MipPdf * AreaPdf;
-#else
-	uint2 MipPixel = 0;
-	float MipPdf = 1.0;
-	for (uint Index = 0; Index < MipCount - StopLevel; ++Index)
-	{
-		// Build Cdf
-		uint MipIndex = MipCount - Index - 1;
-#if USE_MORTON_CODE
-		uint BufferOffset = BufferOffsetAtPixel(MipPixel, MipIndex, SkyLight.MipDimensions);
-		uint4 BufferOffsets = uint4(BufferOffset, BufferOffset + 1, BufferOffset + 2, BufferOffset + 3);
-#else
-		uint4 BufferOffsets;
-		BufferOffsets.x = BufferOffsetAtPixel(MipPixel, MipIndex, SkyLight.MipDimensions.xy);
-		BufferOffsets.y = BufferOffsetAtPixel(MipPixel + uint2(1, 0), MipIndex, SkyLight.MipDimensions.xy);
-		BufferOffsets.z = BufferOffsetAtPixel(MipPixel + uint2(0, 1), MipIndex, SkyLight.MipDimensions.xy);
-		BufferOffsets.w = BufferOffsetAtPixel(MipPixel + uint2(1, 1), MipIndex, SkyLight.MipDimensions.xy);
-#endif
-		float4 Cdf = SampleMipTree(TextureCoord.z, BufferOffsets);
-		Cdf.y += Cdf.x;
-		Cdf.z += Cdf.y;
-		Cdf.w += Cdf.z;
-		Cdf /= Cdf.w;
-
-		// Determine texel choice
-		uint2 MipOffset = (MipCoord.xy >> MipIndex) - MipPixel;
-		uint LinearIndex = MipOffset.y << 1 | MipOffset.x;
-		MipPdf *= LinearIndex > 0 ? Cdf[LinearIndex] - Cdf[LinearIndex - 1] : Cdf[LinearIndex];
-		MipPixel += MipOffset;
-
-		MipPixel = MipPixel << 1;
-	}
-	MipPdf = max(MipPdf, 0.0);
-	// DEBUG: assert that PdfMipTree is equivalent for evaluating the decision tree..
-	//MipPdf = PdfMipTree(uint3(MipCoord, TextureCoord.z), StopLevel);
-
-	#if USE_SOLID_ANGLE_TEXTURE
-		uint LinearIndex = BufferOffsetAtPixel(MipCoord, StopLevel, SkyLight.MipDimensions.xy);
-		float AreaPdf = SkyLight.SolidAnglePdf[LinearIndex];
-	#else
-		float AreaPdf = 1.0 / TexelCoordSolidAngle(MipCoord, DimensionsAtLevel(SkyLight.MipDimensions, StopLevel));
-	#endif
-	return FacePdf * MipPdf * AreaPdf;
-#endif
-}
-
-bool GenerateSkyLightOcclusionRay(
-	float FaceCdf[7],
-	float3 WorldPosition,
-	float3 WorldNormal,
-	float3 RandSample,
-	out float3 RayOrigin,
-	out float3 RayDirection,
-	out float RayTMin,
-	out float RayTMax,
-	out float RayPdf
-)
-{
-	// Determine the appropriate face to use
-	uint MipCount = log2(SkyLight.MipDimensions.x);
-	float FacePdf = 0.0;
-	uint FaceIndex = SampleFace(FaceCdf, RandSample.x, FacePdf);
-
-	uint2 MipPixel = 0;
-	float MipPdf = 1.0;
-	uint StopLevel = min(SkyLight.SamplingStopLevel, MipCount);
-	for (uint Index = 0; Index < MipCount - StopLevel; ++Index)
-	{
-		uint MipIndex = MipCount - Index - 1;
-#if USE_MORTON_CODE
-		uint BufferOffset = BufferOffsetAtPixel(MipPixel, MipIndex, SkyLight.MipDimensions.xy);
-		uint4 BufferOffsets = uint4(BufferOffset, BufferOffset + 1, BufferOffset + 2, BufferOffset + 3);
-#else
-		uint4 BufferOffsets;
-		BufferOffsets.x = BufferOffsetAtPixel(MipPixel, MipIndex, SkyLight.MipDimensions);
-		BufferOffsets.y = BufferOffsetAtPixel(MipPixel + uint2(1, 0), MipIndex, SkyLight.MipDimensions.xy);
-		BufferOffsets.z = BufferOffsetAtPixel(MipPixel + uint2(0, 1), MipIndex, SkyLight.MipDimensions.xy);
-		BufferOffsets.w = BufferOffsetAtPixel(MipPixel + uint2(1, 1), MipIndex, SkyLight.MipDimensions.xy);
-#endif
-		float4 Cdf = SampleMipTree(FaceIndex, BufferOffsets);
-		Cdf.y += Cdf.x;
-		Cdf.z += Cdf.y;
-		Cdf.w += Cdf.z;
-		Cdf /= Cdf.w;
-
-		if (RandSample.y < Cdf.x)
-		{
-			MipPdf *= Cdf.x;
-			RandSample.y /= Cdf.x;
-		}
-		else if (RandSample.y < Cdf.y)
-		{
-			MipPdf *= Cdf.y - Cdf.x;
-			MipPixel.x += 1;
-			RandSample.y = (RandSample.y - Cdf.x) / (Cdf.y - Cdf.x);
-		}
-		else if (RandSample.y < Cdf.z)
-		{
-			MipPdf *= Cdf.z - Cdf.y;
-			MipPixel.y += 1;
-			RandSample.y = (RandSample.y - Cdf.y) / (Cdf.z - Cdf.y);
-		}
-		else // if (RandSample.y < Cdf.w)
-		{
-			MipPdf *= Cdf.w - Cdf.z;
-			MipPixel += 1;
-			RandSample.y = (RandSample.y - Cdf.z) / (Cdf.w - Cdf.z);
-		}
-
-		MipPixel = uint2(MipPixel.x << 1, MipPixel.y << 1);
-	}
-	MipPixel = uint2(MipPixel.x >> 1, MipPixel.y >> 1);
-
-	// DEBUG: assert cached PDF is equivalent to re-evaluation
-	//MipPdf = PdfSkyLightOcclusionRay(WorldNormal, RayDirection);
-
-	float2 PixelOffset = RandSample.yz;
-	float2 MipPixelUV = (MipPixel + PixelOffset) / float2(DimensionsAtLevel(SkyLight.MipDimensions, StopLevel));
-
-	// Construct Cubemap coordinate
-	float3 TexelCoord = float3(MipPixelUV * SkyLight.TextureDimensions, FaceIndex);
-
-	// Determine area pdf
-#if USE_SOLID_ANGLE_TEXTURE
-	uint LinearIndex = BufferOffsetAtPixel(MipPixel, StopLevel, SkyLight.MipDimensions.xy);
-	float AreaPdf = SkyLight.SolidAnglePdf[LinearIndex];
-#else
-	float AreaPdf = 1.0 / TexelCoordSolidAngle(MipPixel, DimensionsAtLevel(SkyLight.MipDimensions, StopLevel));
-#endif
-
-	RayOrigin = WorldPosition;
-	RayDirection = normalize(GetTextureCubeVector(TexelCoord, SkyLight.TextureDimensions));
-	RayTMin = 0.0;
-	RayTMax = SkyLight.MaxRayDistance;
-	RayPdf = FacePdf * MipPdf * AreaPdf;
-
-	return true;
-}
-
-float PdfLambertOcclusionRay(
-	float3 WorldNormal,
-	float3 WorldDirection
-)
-{
-	float Pdf = max(dot(WorldDirection, WorldNormal), 0.0) / PI;
-	return Pdf;
-}
-
-bool GenerateLambertOcclusionRay(
-	float3 WorldPosition,
-	float3 WorldNormal,
-	float2 RandSample,
-	out float3 RayOrigin,
-	out float3 RayDirection,
-	out float RayTMin,
-	out float RayTMax,
-	out float RayPdf
-)
-{
-	// Draw random variable
-	float2 BufferSize = View.BufferSizeAndInvSize.xy;
-
-	// Perform cosine-hemispherical sampling and convert to world-space
-	float4 Direction_Tangent = CosineSampleHemisphere(RandSample);
-	float3 Direction_World = TangentToWorld(Direction_Tangent.xyz, WorldNormal);
-
-	RayOrigin = WorldPosition;
-	RayDirection = Direction_World;
-	RayTMin = 0.0;
-	RayTMax = SkyLight.MaxRayDistance;
-	RayPdf = Direction_Tangent.w;
-
-	return true;
-}
-
-=======
->>>>>>> 710d7cac
 [shader("raygeneration")]
 void SkyLightRGS()
 {
@@ -291,24 +82,10 @@
 	float3 BlueNoiseShift = EvalBlueNoise(QuasiRandom.BlueNoiseCoord, Dimension);
 #endif
 
-	// Cache Cubeface CDF
-	uint MipCount = log2(SkyLight.MipDimensions.x);
-	float FaceCdf[7];
-	BuildFaceCdf(MipCount, FaceCdf);
-
-	FQuasiRandom QuasiRandom;
-	const uint Dimension = 0;
-	QuasiRandom_Initialize(QuasiRandom, PixelCoord, 0, SamplesPerPixel);
-	float3 BlueNoiseShift = EvalBlueNoise(QuasiRandom.BlueNoiseCoord, Dimension);
-
 	float3 ExitantRadiance = 0.0;
 	float3 DiffuseExitantRadiance = 0.0;
 	for (uint SampleIndex = 0; SampleIndex < SamplesPerPixel; ++SampleIndex)
 	{
-<<<<<<< HEAD
-		QuasiRandom_Update(QuasiRandom, SampleIndex, SamplesPerPixel);
-=======
->>>>>>> 710d7cac
 		RayDesc Ray;
 		float RayWeight;
 
@@ -333,23 +110,11 @@
 
 		float SkyLightSamplingStrategyPdf = 0.5;
 		float MisWeight = 1.0;
-<<<<<<< HEAD
-=======
 		float RayPdf = 0.0;
->>>>>>> 710d7cac
 		BRANCH
 		if (RandSample.x < SkyLightSamplingStrategyPdf)
 		{
 			RandSample.x /= SkyLightSamplingStrategyPdf;
-<<<<<<< HEAD
-			GenerateSkyLightOcclusionRay(FaceCdf, WorldPosition, WorldNormal, RandSample, Ray.Origin, Ray.Direction, Ray.TMin, Ray.TMax, RayPdf);
-			MisWeight = RayPdf / (SkyLightSamplingStrategyPdf * RayPdf + (1.0 - SkyLightSamplingStrategyPdf) * PdfLambertOcclusionRay(WorldNormal, Ray.Direction));
-		}
-		else
-		{
-			GenerateLambertOcclusionRay(WorldPosition, WorldNormal, RandSample.yz, Ray.Origin, Ray.Direction, Ray.TMin, Ray.TMax, RayPdf);
-			MisWeight = RayPdf / ((1.0 - SkyLightSamplingStrategyPdf) * RayPdf + SkyLightSamplingStrategyPdf * PdfSkyLightOcclusionRay(FaceCdf, WorldNormal, Ray.Direction));
-=======
 			GenerateSkyLightOcclusionRay(FaceCdf, RandSample, Ray.Direction, RayPdf);
 			MisWeight = RayPdf / (SkyLightSamplingStrategyPdf * RayPdf + (1.0 - SkyLightSamplingStrategyPdf) * PdfCosineHemisphericalOcclusionRay(WorldNormal, Ray.Direction));
 		}
@@ -357,7 +122,6 @@
 		{
 			GenerateCosineHemisphericalOcclusionRay(WorldNormal, RandSample.yz, Ray.Direction, RayPdf);
 			MisWeight = RayPdf / ((1.0 - SkyLightSamplingStrategyPdf) * RayPdf + SkyLightSamplingStrategyPdf * PdfSkyLightOcclusionRay(FaceCdf, Ray.Direction));
->>>>>>> 710d7cac
 		}
 		Ray.Origin = WorldPosition;
 		Ray.TMin = 0.0;
@@ -405,13 +169,8 @@
 			float3 Brdf = LightingSample.Diffuse + LightingSample.Transmission + LightingSample.Specular;
 
 			float3 IncomingRadiance = EvalSkyLight(Ray.Direction);
-<<<<<<< HEAD
-			ExitantRadiance += IncomingRadiance * Brdf * MisWeight / RayPdf;
-			DiffuseExitantRadiance += IncomingRadiance * (LightingSample.Diffuse + LightingSample.Transmission) * (MisWeight / RayPdf);
-=======
 			ExitantRadiance += IncomingRadiance * Brdf * RayWeight;
 			DiffuseExitantRadiance += IncomingRadiance * (LightingSample.Diffuse + LightingSample.Transmission) * RayWeight;
->>>>>>> 710d7cac
 		}
 	}
 
