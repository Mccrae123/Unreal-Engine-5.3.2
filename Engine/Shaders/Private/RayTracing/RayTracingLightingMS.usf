// Copyright Epic Games, Inc. All Rights Reserved.

#include "../Common.ush"

#define SUPPORT_CONTACT_SHADOWS		0
#define USE_SOURCE_TEXTURE			1
#define USE_SOURCE_TEXTURE_ARRAY	1

#define PreIntegratedGF				ReflectionStruct.PreIntegratedGF			
#define PreIntegratedGFSampler		ReflectionStruct.PreIntegratedGFSampler	

// Ensure that SSS material don't override their albedo to compute only the incident irradiance
#define STRATA_SSS_MATERIAL_OVERRIDE 0
#define MATERIAL_FULLY_ROUGH 0

#ifndef SUPPORT_LIGHT_FUNCTION
#define SUPPORT_LIGHT_FUNCTION 0
#endif

#include "../SceneTextureParameters.ush"
#include "RayTracingCommon.ush"

//////////////////////////////////////////////////////////////////////////////////////////
// Include continuous

#if STRATA_ENABLED
#include "../Strata/Strata.ush"
#include "../Strata/StrataEvaluation.ush"
#endif

#include "RayTracingDeferredShadingCommon.ush"
#include "RayTracingLightingCommon.ush" 
#if STRATA_ENABLED
#include "../Strata/StrataDeferredLighting.ush"
#endif

#if SUPPORT_LIGHT_FUNCTION
#include "/Engine/Generated/Material.ush"

// TODO: if we could just bind loose parameters, we could avoid this workaround for getting the shader parameters needed by the routines in LightFunctionCommon.ush
#define LightFunctionParameters  RaytracingLightFunctionParameters.LightFunctionParameters
#define LightFunctionParameters2 RaytracingLightFunctionParameters.LightFunctionParameters2
#define LightFunctionTranslatedWorldToLight RaytracingLightFunctionParameters.LightFunctionTranslatedWorldToLight

#include "../LightFunctionCommon.ush"
#include "RayTracingLightFunctionCommon.ush"
#endif

RAY_TRACING_ENTRY_MISS(RayTracingLightingMS, FPackedMaterialClosestHitPayload, PackedPayload)
{
	FRayDesc DummyRay = (FRayDesc)0;

	FMaterialClosestHitPayload Payload = UnpackRayTracingPayload(PackedPayload, DummyRay);

	// Light index is packed into HitT as this component is only accessed by closest hit or miss shaders.
	// Since closest hit execution is disabled using a ray flag, it is safe to pack custom data here.
	uint LightIndex = asuint(Payload.HitT);
	float3 CameraVector = Payload.GetRayDirection();// IndirectIrradiance field is used to pass through the camera vector
	float3 V = -CameraVector;
	Payload.IndirectIrradiance = (float3)0;

	uint LightType = 0;
	FDeferredLightData LightData = GetRayTracingDeferredLightData(LightIndex, LightType);

	float4 LightAttenuation = 1.0f;

	float3 WorldPosition = TranslatedWorldRayOrigin(); // Shadow ray is traced from the shaded point

	float LightProfileMultiplier = ComputeLightProfileMultiplier(WorldPosition, LightData.TranslatedWorldPosition, -LightData.Direction, LightData.Tangent, LightData.IESAtlasIndex);

	const float Dither = 0.5f;
	const uint2 SVPos = uint2(0, 0);

	// LWC_TODO - lighting wants translated world space
#if STRATA_ENABLED
	float3 L = LightData.Direction;	// Already normalized
	float3 ToLight = L;
	
	float LightMask = 1;
	if (LightData.bRadialLight)
	{
		LightMask = GetLocalLightAttenuation(WorldPosition, LightData, ToLight, L);
	}

	float3 LightContribution = 0;
	if (LightMask > 0)
	{
		FStrataAddressing StrataAddressing = GetStrataPixelDataByteOffset(0,0,0);
		FStrataPixelHeader StrataPixelHeader = UnpackStrataHeaderIn(PackedPayload.StrataData, StrataAddressing, PackedPayload.StrataData);
		FShadowTerms ShadowTerms = { StrataGetAO(StrataPixelHeader), 1.0, 1.0, InitHairTransmittanceData() };

		const float FakeSceneDepth = 1.f; // Do not use depth
		const uint FakeShadingModelID = 0;
		const float FakeContactShadowOpacity = 1.0f;
		float4 FakePrecomputedShadowFactors = 1.f;
		GetShadowTerms(FakeSceneDepth, FakePrecomputedShadowFactors, FakeShadingModelID, FakeContactShadowOpacity, LightData, WorldPosition, L, LightAttenuation, Dither, ShadowTerms);

		// RayTracing + Lighting + Strata is too expenssive (as in uses too many registers) to be supported on some platofrms
<<<<<<< HEAD
		#if COMPILER_DXC
=======
>>>>>>> 4af6daef
		FStrataDeferredLighting Lighting = StrataDeferredLighting(
			LightData,
			V,
			L,
			ToLight,
			LightMask,
			ShadowTerms,
			PackedPayload.StrataData,
			StrataAddressing,
			StrataPixelHeader);
		LightContribution = Lighting.SceneColor.xyz;
<<<<<<< HEAD
		#else
		LightContribution = float4(1, 0, 1, 0.5); // Make it return purple so that it is noticeable.
		#endif
=======
>>>>>>> 4af6daef
	}
#else
	// LWC_TODO - lighting wants translated world space
	float SurfaceShadow = 1.0f;
	FGBufferData GBufferData = GetGBufferDataFromPayload(Payload);
	float3 LightContribution = GetDynamicLighting(WorldPosition, CameraVector, GBufferData, 1.0f, GBufferData.ShadingModelID, LightData, LightAttenuation, Dither, SVPos, SurfaceShadow).xyz;
#endif // STRATA_ENABLED

#if SUPPORT_LIGHT_FUNCTION
	float3 LightFunctionMult = GetRayTracingLightFunction(WorldPosition);
	LightProfileMultiplier *= dot(LightFunctionMult, .3333f); // convert to greyscale (for compatibility with the appearance in the primary view)
#endif

	float3 AccumulatedRadiance = Payload.Radiance + LightContribution * LightProfileMultiplier;

	PackedPayload.SetRadiance(AccumulatedRadiance);
}
<|MERGE_RESOLUTION|>--- conflicted
+++ resolved
@@ -96,10 +96,6 @@
 		GetShadowTerms(FakeSceneDepth, FakePrecomputedShadowFactors, FakeShadingModelID, FakeContactShadowOpacity, LightData, WorldPosition, L, LightAttenuation, Dither, ShadowTerms);
 
 		// RayTracing + Lighting + Strata is too expenssive (as in uses too many registers) to be supported on some platofrms
-<<<<<<< HEAD
-		#if COMPILER_DXC
-=======
->>>>>>> 4af6daef
 		FStrataDeferredLighting Lighting = StrataDeferredLighting(
 			LightData,
 			V,
@@ -111,12 +107,6 @@
 			StrataAddressing,
 			StrataPixelHeader);
 		LightContribution = Lighting.SceneColor.xyz;
-<<<<<<< HEAD
-		#else
-		LightContribution = float4(1, 0, 1, 0.5); // Make it return purple so that it is noticeable.
-		#endif
-=======
->>>>>>> 4af6daef
 	}
 #else
 	// LWC_TODO - lighting wants translated world space
