// Copyright Epic Games, Inc. All Rights Reserved.

#include "../Common.ush"
#include "../ShadingCommon.ush"
#include "../ColorMap.ush"

#include "RayTracingCommon.ush"
#include "RayTracingHitGroupCommon.ush"

#include "/Engine/Shared/RayTracingDebugDefinitions.h"

RWTexture2D<float4> Output;
RaytracingAccelerationStructure TLAS;

uint VisualizationMode;
uint ShouldUsePreExposure;
uint OpaqueOnly;
float TimingScale;

float MaxTraceDistance;
float FarFieldMaxTraceDistance;
float3 FarFieldReferencePos;

// TODO: move MurmurMix and IntToColor into a common header, shared with Nanite/NaniteVisualize.usf

uint MurmurMix(uint Hash)
{
	Hash ^= Hash >> 16;
	Hash *= 0x85ebca6b;
	Hash ^= Hash >> 13;
	Hash *= 0xc2b2ae35;
	Hash ^= Hash >> 16;
	return Hash;
}

float3 IntToColor(uint Index)
{
	uint Hash = MurmurMix(Index);

	float3 Color = float3
	(
		(Hash >> 0) & 255,
		(Hash >> 8) & 255,
		(Hash >> 16) & 255
	);

	return Color * (1.0f / 255.0f);
}

float4 DebugRayTracingMaterial(RayDesc Ray, bool bIsFarField)
{
	uint2 PixelCoord = DispatchRaysIndex().xy + View.ViewRectMin;

	FRayCone RayCone = (FRayCone)0;
	RayCone.SpreadAngle = View.EyeToPixelSpreadAngle;

<<<<<<< HEAD
	const uint RayFlags = 0;
	const uint InstanceInclusionMask = OpaqueOnly ? RAY_TRACING_MASK_OPAQUE : RAY_TRACING_MASK_ALL;
=======
	const uint RayFlags = RAY_FLAG_CULL_BACK_FACING_TRIANGLES;
	const uint InstanceInclusionMask = (bIsFarField) ? RAY_TRACING_MASK_FAR_FIELD : (OpaqueOnly ? RAY_TRACING_MASK_OPAQUE : RAY_TRACING_MASK_ALL);
>>>>>>> 6bbb88c8
	const bool bEnableSkyLightContribution = true;
	const bool bIgnoreTranslucentMaterials = false;

#if PLATFORM_SUPPORTS_SHADER_TIMESTAMP
	uint64_t TimeBegin = GetShaderTimestamp();
#endif

	if (bIsFarField)
	{
		Ray.TMin = MaxTraceDistance;
		Ray.TMax = FarFieldMaxTraceDistance;
		Ray.Origin += FarFieldReferencePos;
	}
	else
	{
		Ray.TMax = (MaxTraceDistance > 0.0f) ? MaxTraceDistance : Ray.TMax;
	}
	
	FMaterialClosestHitPayload Payload = TraceMaterialRay(
		TLAS,
		RayFlags,
		InstanceInclusionMask,
		Ray,
		RayCone,
		PixelCoord,
		bEnableSkyLightContribution,
		bIgnoreTranslucentMaterials);

#if PLATFORM_SUPPORTS_SHADER_TIMESTAMP
	uint64_t TimeEnd = GetShaderTimestamp();
#endif

	// HitT is packed into the alpha for far field compositing
	float4 Result = (RAY_TRACING_DEBUG_VIZ_FAR_FIELD) ? float4(0, 0, 0, -1) : float4(0, 0, 0, 1);

	if (Payload.IsHit())
	{
		switch (VisualizationMode)
		{
		default:
		case RAY_TRACING_DEBUG_VIZ_RADIANCE:
			Result = float4(Payload.Radiance, 1.0f);
			break;
		case RAY_TRACING_DEBUG_VIZ_WORLD_NORMAL:
			Result = float4(Payload.WorldNormal * 0.5 + 0.5, 1.0f);
			break;
		case RAY_TRACING_DEBUG_VIZ_BASE_COLOR:
			Result = float4(Payload.BaseColor.rgb, 1.0f);
			break;
		case RAY_TRACING_DEBUG_VIZ_DIFFUSE_COLOR:
			Result = float4(Payload.DiffuseColor.rgb, 1.0f);
			break;
		case RAY_TRACING_DEBUG_VIZ_SPECULAR_COLOR:
			Result = float4(Payload.SpecularColor.rgb, 1.0f);
			break;
		case RAY_TRACING_DEBUG_VIZ_OPACITY:
			Result = float4(1.0f - Payload.Opacity, 1.0f - Payload.Opacity, 1.0f - Payload.Opacity, 1.0f);
			break;
		case RAY_TRACING_DEBUG_VIZ_METALLIC:
			Result = float4(Payload.Metallic, Payload.Metallic, Payload.Metallic, 1.0f);
			break;
		case RAY_TRACING_DEBUG_VIZ_SPECULAR:
			Result = float4(Payload.Specular, Payload.Specular, Payload.Specular, 1.0f);
			break;
		case RAY_TRACING_DEBUG_VIZ_ROUGHNESS:
			Result = float4(pow(Payload.Roughness, 2.2f).xxx, 1.0f); // NOTE: pow 2.2 is used for consistency with BufferVisualization/Roughness shader
			break;
		case RAY_TRACING_DEBUG_VIZ_IOR:
			Result = float4(Payload.Ior, Payload.Ior, Payload.Ior, 1.0f);
			break;
		case RAY_TRACING_DEBUG_VIZ_SHADING_MODEL:
            Result = float4(GetShadingModelColor(Payload.ShadingModelID), 1.0f);
			break;
		case RAY_TRACING_DEBUG_VIZ_BLENDING_MODE:
			Result = float4(Payload.BlendingMode, Payload.BlendingMode, Payload.BlendingMode, 1.0f);
			break;
		case RAY_TRACING_DEBUG_VIZ_LIGHTING_CHANNEL_MASK:
			Result = float4(Payload.PrimitiveLightingChannelMask & 0x1, Payload.PrimitiveLightingChannelMask & 0x2, Payload.PrimitiveLightingChannelMask & 0x4, 1.0f);
			break;
		case RAY_TRACING_DEBUG_VIZ_CUSTOM_DATA:
			Result = float4(Payload.CustomData);
			break;
		case RAY_TRACING_DEBUG_VIZ_GBUFFER_AO:
			Result = float4(Payload.GBufferAO, Payload.GBufferAO, Payload.GBufferAO, 1.0f);
			break;
		case RAY_TRACING_DEBUG_VIZ_INDIRECT_IRRADIANCE:
			Result = float4(Payload.IndirectIrradiance, 1.0f);
			break;
		case RAY_TRACING_DEBUG_VIZ_WORLD_POSITION:
			Result = float4(Payload.WorldPos, 1.0f);
			break;
		case RAY_TRACING_DEBUG_VIZ_HITKIND:
			Result = Payload.IsFrontFace() ? float4(0.0, 1.0, 0.0, 1.0f) : float4(1.0, 0.0, 0.0, 1.0f);
			break;
		case RAY_TRACING_DEBUG_VIZ_WORLD_TANGENT:
			Result = float4(Payload.WorldTangent * 0.5 + 0.5, 1.0f);
			break;
		case RAY_TRACING_DEBUG_VIZ_ANISOTROPY:
			{	
			// Follow same mapping than raster buffer visualization (BP located in Engine/Contents/Anisotropy)
			float AniG = saturate(Payload.Anisotropy);
			float AniB = saturate(-1.0 * Payload.Anisotropy);
			Result = float4(0.0, pow(AniG, 2.2), pow(AniB, 2.2), 1.0f);
			break;
			}
		case RAY_TRACING_DEBUG_VIZ_FAR_FIELD:
			Result = float4(Payload.BaseColor.rgb, Payload.HitT);
			break;
		#if PLATFORM_SUPPORTS_SHADER_TIMESTAMP
		case RAY_TRACING_DEBUG_VIZ_PERFORMANCE:
			Result.rgb = ColorMapInferno(float(TimeEnd - TimeBegin) * TimingScale);
			break;
		#endif // PLATFORM_SUPPORTS_SHADER_TIMESTAMP
		}
	}
	return Result;
}

struct FRayTracingDebugPayload : FMinimalPayload
{
	uint InstanceHash;
	uint TriangleHash;
};

float4 DebugRayTracingInstance(RayDesc Ray)
{
	float4 Result = float4(0, 0, 0, 1);

	FRayTracingDebugPayload Payload = (FRayTracingDebugPayload)0;
	Payload.SetMiss();

	TraceRay(
		TLAS,
		RAY_FLAG_CULL_BACK_FACING_TRIANGLES  /*RayFlags*/,
		0xff /*InstanceInclusionMask*/,
		0 /*RayContributionToHitGroupIndex*/,
		RAY_TRACING_NUM_SHADER_SLOTS /*MultiplierForGeometryContributionToShaderIndex*/,
		0 /*MissShaderIndex*/,
		Ray,
		Payload);

	if (Payload.IsHit())
	{
		switch (VisualizationMode)
		{
		default:
		case RAY_TRACING_DEBUG_VIZ_INSTANCES:
			Result.rgb = IntToColor(Payload.InstanceHash);
			break;
		case RAY_TRACING_DEBUG_VIZ_TRIANGLES:
			Result.rgb = IntToColor(Payload.TriangleHash);
			break;
		}
	}

	return Result;
}

RAY_TRACING_ENTRY_RAYGEN(RayTracingDebugMainRGS)
{
	uint2 PixelCoord = DispatchRaysIndex().xy + View.ViewRectMin;

	float2 RenderTargetUV = (float2(PixelCoord) + .5f) * View.BufferSizeAndInvSize.zw;

	RayDesc Ray = CreatePrimaryRay(RenderTargetUV);

	float4 Result = (float4)0;

	if (VisualizationMode == RAY_TRACING_DEBUG_VIZ_INSTANCES || VisualizationMode == RAY_TRACING_DEBUG_VIZ_TRIANGLES)
	{
		Result = DebugRayTracingInstance(Ray);
	}
	else
	{
		bool bIsFarField = false;
		Result = DebugRayTracingMaterial(Ray, bIsFarField);
		
		const bool bNearFieldMiss = Result.w <= 0.0;
		if (VisualizationMode == RAY_TRACING_DEBUG_VIZ_FAR_FIELD && bNearFieldMiss)
		{
			bIsFarField = true;
			const float4 FarFieldTint = float4(1.0f, 0.5f, 0.5f, 1.0f);
			Result = DebugRayTracingMaterial(Ray, bIsFarField) * FarFieldTint;
		}
	}

	if (ShouldUsePreExposure)
	{
		// Only  when the output is tonemapped
		Result *= View.PreExposure;
	}
	
	Output[PixelCoord] = Result;
}

RAY_TRACING_ENTRY_CLOSEST_HIT(RayTracingDebugMainCHS,
	FRayTracingDebugPayload, Payload,
	FDefaultAttributes, Attributes)
{
	Payload.HitT = RayTCurrent();

	// Can't use InstanceIndex() because it's not stable due to culling.
	// Instad we can use InstanceID() (user data on the instance) combined with
	// a hash of the instance transform. This gives us a reasonable overall instance hash
	// that can be used for debug visualizations. 
	// Dynamic objects can't be visualized in a stable way, as their transform is constantly updated.

	Payload.InstanceHash = InstanceID();
	float4x3 Mat = ObjectToWorld4x3();
	for (int i = 0; i < 4; ++i)
	{
		for (int j = 0; j < 3; ++j)
		{
			Payload.InstanceHash += MurmurMix(asuint(Mat[i][j]));
		}
	}
	Payload.TriangleHash = MurmurMix(Payload.InstanceHash + PrimitiveIndex());
}<|MERGE_RESOLUTION|>--- conflicted
+++ resolved
@@ -54,13 +54,8 @@
 	FRayCone RayCone = (FRayCone)0;
 	RayCone.SpreadAngle = View.EyeToPixelSpreadAngle;
 
-<<<<<<< HEAD
-	const uint RayFlags = 0;
-	const uint InstanceInclusionMask = OpaqueOnly ? RAY_TRACING_MASK_OPAQUE : RAY_TRACING_MASK_ALL;
-=======
 	const uint RayFlags = RAY_FLAG_CULL_BACK_FACING_TRIANGLES;
 	const uint InstanceInclusionMask = (bIsFarField) ? RAY_TRACING_MASK_FAR_FIELD : (OpaqueOnly ? RAY_TRACING_MASK_OPAQUE : RAY_TRACING_MASK_ALL);
->>>>>>> 6bbb88c8
 	const bool bEnableSkyLightContribution = true;
 	const bool bIgnoreTranslucentMaterials = false;
 
