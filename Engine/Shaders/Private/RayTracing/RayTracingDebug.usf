// Copyright Epic Games, Inc. All Rights Reserved.

#include "../Common.ush"
#include "../ShadingCommon.ush"
#include "../ColorMap.ush"
#include "../Hash.ush"
#include "../Visualization.ush"

#include "RayTracingCommon.ush"
#include "RayTracingHitGroupCommon.ush"

#include "/Engine/Shared/RayTracingDebugDefinitions.h"
#include "/Engine/Shared/RayTracingDebugTypes.h"

RWTexture2D<float4> Output;
RaytracingAccelerationStructure TLAS;

uint VisualizationMode;
uint UseDebugCHS;
uint PickerDomain;
uint ShouldUsePreExposure;
uint OpaqueOnly;
float TimingScale;

float MaxTraceDistance;
float FarFieldMaxTraceDistance;
float3 FarFieldReferencePos;
<<<<<<< HEAD

// TODO: move MurmurMix and IntToColor into a common header, shared with Nanite/NaniteVisualize.usf
=======
>>>>>>> d731a049

StructuredBuffer<FRayTracingInstanceDebugData> InstancesDebugData;
StructuredBuffer<FRayTracingPickingFeedback> PickingBuffer;

<<<<<<< HEAD
	float3 Color = float3
	(
		(Hash >> 0) & 255,
		(Hash >> 8) & 255,
		(Hash >> 16) & 255
	);

	return Color * (1.0f / 255.0f);
}

float4 DebugRayTracingMaterial(RayDesc Ray, bool bIsFarField)
=======
float4 DebugRayTracingMaterial(FRayDesc Ray, bool bIsFarField)
>>>>>>> d731a049
{
	uint2 PixelCoord = DispatchRaysIndex().xy + View.ViewRectMin.xy;

	FRayCone RayCone = (FRayCone)0;
	RayCone.SpreadAngle = View.EyeToPixelSpreadAngle;

	const uint RayFlags = RAY_FLAG_CULL_BACK_FACING_TRIANGLES;
	const uint InstanceInclusionMask = (bIsFarField) ? RAY_TRACING_MASK_FAR_FIELD : (OpaqueOnly ? RAY_TRACING_MASK_OPAQUE : RAY_TRACING_MASK_ALL);
	const bool bEnableSkyLightContribution = true;
	const bool bIgnoreTranslucentMaterials = false;

#if PLATFORM_SUPPORTS_SHADER_TIMESTAMP
	uint64_t TimeBegin = GetShaderTimestamp();
#endif

	if (bIsFarField)
	{
		Ray.TMin = MaxTraceDistance;
		Ray.TMax = FarFieldMaxTraceDistance;
		Ray.Origin += FarFieldReferencePos;
	}
	else
	{
		Ray.TMax = (MaxTraceDistance > 0.0f) ? MaxTraceDistance : Ray.TMax;
	}
	
	FMaterialClosestHitPayload Payload = TraceMaterialRay(
		TLAS,
		RayFlags,
		InstanceInclusionMask,
		Ray,
		RayCone,
		PixelCoord,
		bEnableSkyLightContribution,
		bIgnoreTranslucentMaterials);

#if PLATFORM_SUPPORTS_SHADER_TIMESTAMP
	uint64_t TimeEnd = GetShaderTimestamp();
#endif

	// HitT is packed into the alpha for far field compositing
	float4 Result = (RAY_TRACING_DEBUG_VIZ_FAR_FIELD) ? float4(0, 0, 0, -1) : float4(0, 0, 0, 1);

	if (Payload.IsHit())
	{
		switch (VisualizationMode)
		{
		default:
		case RAY_TRACING_DEBUG_VIZ_RADIANCE:
			Result = float4(Payload.Radiance, 1.0f);
			break;
		case RAY_TRACING_DEBUG_VIZ_WORLD_NORMAL:
			Result = float4(Payload.WorldNormal * 0.5 + 0.5, 1.0f);
			break;
		case RAY_TRACING_DEBUG_VIZ_OPACITY:
			Result = float4(1.0f - Payload.Opacity, 1.0f - Payload.Opacity, 1.0f - Payload.Opacity, 1.0f);
			break;
		case RAY_TRACING_DEBUG_VIZ_BLENDING_MODE:
			Result = float4(Payload.BlendingMode, Payload.BlendingMode, Payload.BlendingMode, 1.0f);
			break;
		case RAY_TRACING_DEBUG_VIZ_LIGHTING_CHANNEL_MASK:
			Result = float4(Payload.PrimitiveLightingChannelMask & 0x1, Payload.PrimitiveLightingChannelMask & 0x2, Payload.PrimitiveLightingChannelMask & 0x4, 1.0f);
			break;
		case RAY_TRACING_DEBUG_VIZ_INDIRECT_IRRADIANCE:
			Result = float4(Payload.IndirectIrradiance, 1.0f);
			break;
		case RAY_TRACING_DEBUG_VIZ_WORLD_POSITION:
			Result = float4(Payload.TranslatedWorldPos, 1.0f);
			break;
		case RAY_TRACING_DEBUG_VIZ_HITKIND:
			Result = Payload.IsFrontFace() ? float4(0.0, 1.0, 0.0, 1.0f) : float4(1.0, 0.0, 0.0, 1.0f);
			break;
		#if PLATFORM_SUPPORTS_SHADER_TIMESTAMP
		case RAY_TRACING_DEBUG_VIZ_PERFORMANCE:
			Result.rgb = ColorMapInferno(float(TimeEnd - TimeBegin) * TimingScale);
			break;
		#endif // PLATFORM_SUPPORTS_SHADER_TIMESTAMP

		// STRATA_TODO
	#if !STRATA_ENABLED
		case RAY_TRACING_DEBUG_VIZ_FAR_FIELD:
			Result = float4(Payload.BaseColor.rgb, Payload.HitT);
			break;
		case RAY_TRACING_DEBUG_VIZ_GBUFFER_AO:
			Result = float4(Payload.GBufferAO, Payload.GBufferAO, Payload.GBufferAO, 1.0f);
			break;
		case RAY_TRACING_DEBUG_VIZ_SHADING_MODEL:
			Result = float4(GetShadingModelColor(Payload.ShadingModelID), 1.0f);
			break;
		case RAY_TRACING_DEBUG_VIZ_BASE_COLOR:
			Result = float4(Payload.BaseColor.rgb, 1.0f);
			break;
		case RAY_TRACING_DEBUG_VIZ_DIFFUSE_COLOR:
			Result = float4(Payload.DiffuseColor.rgb, 1.0f);
			break;
		case RAY_TRACING_DEBUG_VIZ_SPECULAR_COLOR:
			Result = float4(Payload.SpecularColor.rgb, 1.0f);
			break;
		case RAY_TRACING_DEBUG_VIZ_METALLIC:
			Result = float4(Payload.Metallic, Payload.Metallic, Payload.Metallic, 1.0f);
			break;
		case RAY_TRACING_DEBUG_VIZ_SPECULAR:
			Result = float4(Payload.Specular, Payload.Specular, Payload.Specular, 1.0f);
			break;
		case RAY_TRACING_DEBUG_VIZ_ROUGHNESS:
			Result = float4(pow(Payload.Roughness, 2.2f).xxx, 1.0f); // NOTE: pow 2.2 is used for consistency with BufferVisualization/Roughness shader
			break;
		case RAY_TRACING_DEBUG_VIZ_IOR:
			Result = float4(Payload.Ior, Payload.Ior, Payload.Ior, 1.0f);
			break;
		case RAY_TRACING_DEBUG_VIZ_CUSTOM_DATA:
			Result = float4(Payload.CustomData);
			break;
		case RAY_TRACING_DEBUG_VIZ_WORLD_TANGENT:
			Result = float4(Payload.WorldTangent * 0.5 + 0.5, 1.0f);
			break;
		case RAY_TRACING_DEBUG_VIZ_ANISOTROPY:
			{	
			// Follow same mapping than raster buffer visualization (BP located in Engine/Contents/Anisotropy)
			float AniG = saturate(Payload.Anisotropy);
			float AniB = saturate(-1.0 * Payload.Anisotropy);
			Result = float4(0.0, pow(AniG, 2.2), pow(AniB, 2.2), 1.0f);
			break;
			}
<<<<<<< HEAD
		case RAY_TRACING_DEBUG_VIZ_FAR_FIELD:
			Result = float4(Payload.BaseColor.rgb, Payload.HitT);
			break;
		#if PLATFORM_SUPPORTS_SHADER_TIMESTAMP
		case RAY_TRACING_DEBUG_VIZ_PERFORMANCE:
			Result.rgb = ColorMapInferno(float(TimeEnd - TimeBegin) * TimingScale);
			break;
		#endif // PLATFORM_SUPPORTS_SHADER_TIMESTAMP
=======
	#endif // STRATA_ENABLED
>>>>>>> d731a049
		}
	}
	return Result;
}

struct FRayTracingDebugPayload : FMinimalPayload
{
	uint InstanceHash;
	uint TriangleIndex;
	uint InstanceIndex;
	uint GeometryInstanceIndex;

	float3 WorldNormal;
	uint GeometryIndex;
};

float4 DebugRayTracingInstance(FRayDesc Ray)
{
	float4 Result = float4(0, 0, 0, 1);

	FRayTracingDebugPayload Payload = (FRayTracingDebugPayload)0;
	Payload.SetMiss();

	TraceRay(
		TLAS,
		RAY_FLAG_CULL_BACK_FACING_TRIANGLES  /*RayFlags*/,
		0xff /*InstanceInclusionMask*/,
		0 /*RayContributionToHitGroupIndex*/,
		RAY_TRACING_NUM_SHADER_SLOTS /*MultiplierForGeometryContributionToShaderIndex*/,
		0 /*MissShaderIndex*/,
		Ray.GetNativeDesc(),
		Payload);

	if (Payload.IsHit())
	{
		const float3 InstanceColor = IntToColor(Payload.InstanceHash);
		const float3 TriangleColor = IntToColor(MurmurMix(Payload.InstanceHash + Payload.TriangleIndex));

		switch (VisualizationMode)
		{
		default:
		case RAY_TRACING_DEBUG_VIZ_INSTANCES:
			Result.rgb = InstanceColor;
			break;
		case RAY_TRACING_DEBUG_VIZ_TRIANGLES:
			Result.rgb = TriangleColor;
			break;
#if ENABLE_INSTANCE_DEBUG_DATA
		case RAY_TRACING_DEBUG_VIZ_DYNAMIC_INSTANCES:
			Result.rgb = InstancesDebugData[Payload.GeometryInstanceIndex].Flags ? float3(0.25f, 0.50f, 0.25f) : float3(0.50f, 0.25f, 0.25f);
			break;
		case RAY_TRACING_DEBUG_VIZ_PROXY_TYPE:
			Result.rgb = IntToColor(InstancesDebugData[Payload.GeometryInstanceIndex].ProxyHash);
			break;
#endif // ENABLE_INSTANCE_DEBUG_DATA
		}
	
#if ENABLE_PICKING
		if (VisualizationMode == RAY_TRACING_DEBUG_VIZ_PICKER)
		{
			const float ColorScale = 0.1f;
			const float BrighterColorScale = 0.2f;
			const float3 PickedColor = float3(1.0f, 0.0f, 1.0f);

			const bool bSameTriangle = (PickingBuffer[0].TriangleIndex == Payload.TriangleIndex);
			const bool bSameSegment = (PickingBuffer[0].GeometryIndex == Payload.GeometryIndex);
			const bool bSameInstance = (PickingBuffer[0].InstanceIndex == Payload.InstanceIndex);

			switch (PickerDomain)
			{
			case RAY_TRACING_DEBUG_PICKER_DOMAIN_TRIANGLE:
				Result.rgb = bSameInstance ? (bSameSegment && bSameTriangle ? PickedColor : TriangleColor * BrighterColorScale) : TriangleColor * ColorScale;
				break;				
			case RAY_TRACING_DEBUG_PICKER_DOMAIN_SEGMENT:
				Result.rgb = bSameInstance ? (bSameSegment ? PickedColor : InstanceColor * BrighterColorScale) : InstanceColor * ColorScale; // TODO
				break;
			case RAY_TRACING_DEBUG_PICKER_DOMAIN_INSTANCE:
				Result.rgb = bSameInstance ? PickedColor : InstanceColor * ColorScale;
				break;
			}
		}
#endif // ENABLE_PICKING

		// apply some shading based on the primitive normal (map dot product result from [0,1] to [0.75,1]).
		Result.rgb *= dot(Payload.WorldNormal, normalize(float3(1.0f, 1.0f, 1.0f))) * 0.125f + 0.875;
	}

	return Result;
}

RAY_TRACING_ENTRY_RAYGEN(RayTracingDebugMainRGS)
{
	uint2 PixelCoord = DispatchRaysIndex().xy + View.ViewRectMin.xy;

	float2 RenderTargetUV = (float2(PixelCoord) + .5f) * View.BufferSizeAndInvSize.zw;

	FRayDesc Ray = CreatePrimaryRay(RenderTargetUV);

	float4 Result = (float4)0;

	if (UseDebugCHS)
	{
		Result = DebugRayTracingInstance(Ray);
	}
	else
	{
		bool bIsFarField = false;
		Result = DebugRayTracingMaterial(Ray, bIsFarField);
		
		const bool bNearFieldMiss = Result.w <= 0.0;
		if (VisualizationMode == RAY_TRACING_DEBUG_VIZ_FAR_FIELD && bNearFieldMiss)
		{
			bIsFarField = true;
			const float4 FarFieldTint = float4(1.0f, 0.5f, 0.5f, 1.0f);
			Result = DebugRayTracingMaterial(Ray, bIsFarField) * FarFieldTint;
		}
	}

	if (ShouldUsePreExposure)
	{
		// Only  when the output is tonemapped
		Result *= View.PreExposure;
	}

	if (!IsFinite(Result.r) || !IsFinite(Result.g) || !IsFinite(Result.b))
	{
		float T = frac(View.RealTime);
		if (T > 0.5)
		{
			Result.rgb = float3(1,0,1);
		}
	}
	
	Output[PixelCoord] = Result;
}

float3 ComputeWorldNormal()
{
	FTriangleBaseAttributes Tri = LoadTriangleBaseAttributes(PrimitiveIndex());

	float3 LocalEdges[2] = {
		Tri.LocalPositions[1] - Tri.LocalPositions[0],
		Tri.LocalPositions[2] - Tri.LocalPositions[0]
	};
	float3 LocalNormal = cross(LocalEdges[1], LocalEdges[0]);

	float3x3 InverseTranspose3x3 = transpose((float3x3)WorldToObject4x3());
	float3 WorldNormal = normalize(mul(LocalNormal, InverseTranspose3x3));

	return WorldNormal;
}

RAY_TRACING_ENTRY_CLOSEST_HIT(RayTracingDebugMainCHS,
	FRayTracingDebugPayload, Payload,
	FRayTracingIntersectionAttributes, Attributes)
{
	Payload.HitT = RayTCurrent();

	const int ScenePrimitiveIndex = GetInstanceUserData();
	const int ScenePrimitiveInstanceIndex = InstanceIndex() - GetBaseInstanceIndex();
	Payload.InstanceHash = MurmurAdd(ScenePrimitiveIndex, ScenePrimitiveInstanceIndex);

	Payload.TriangleIndex = PrimitiveIndex();

	Payload.WorldNormal = ComputeWorldNormal();
	Payload.GeometryInstanceIndex = GetHitGroupUserData();
	Payload.InstanceIndex = InstanceIndex();
	Payload.GeometryIndex = 0; // GeometryIndex();
}

RWStructuredBuffer<FRayTracingPickingFeedback> PickingOutput;
StructuredBuffer<FRayTracingInstanceDescriptor> InstanceBuffer;

RAY_TRACING_ENTRY_RAYGEN(RayTracingDebugPickingRGS)
{
	const uint2 PixelPos = (float2(View.CursorPosition) * View.ViewResolutionFraction);
	float2 RenderTargetUV = (float2(PixelPos) + .5f) * View.BufferSizeAndInvSize.zw;

	FRayDesc Ray = CreatePrimaryRay(RenderTargetUV);

	const uint InstanceInclusionMask = (OpaqueOnly ? RAY_TRACING_MASK_OPAQUE : RAY_TRACING_MASK_ALL);

	FRayTracingDebugPayload Payload = (FRayTracingDebugPayload)0;
	Payload.SetMiss();

	TraceRay(
		TLAS,
		RAY_FLAG_CULL_BACK_FACING_TRIANGLES  /*RayFlags*/,
		InstanceInclusionMask,
		0 /*RayContributionToHitGroupIndex*/,
		RAY_TRACING_NUM_SHADER_SLOTS /*MultiplierForGeometryContributionToShaderIndex*/,
		0 /*MissShaderIndex*/,
		Ray.GetNativeDesc(),
		Payload);

	FRayTracingPickingFeedback PickingFeedback = (FRayTracingPickingFeedback)0xFFFFFFFFu;

	if (Payload.IsHit())
	{
		FRayTracingInstanceDebugData InstanceDebugData = InstancesDebugData[Payload.GeometryInstanceIndex];
		FRayTracingInstanceDescriptor InstanceDescriptor = InstanceBuffer[Payload.InstanceIndex];

		PickingFeedback.GeometryAddress = InstanceDebugData.GeometryAddress;

		PickingFeedback.InstanceIndex = Payload.InstanceIndex;
		PickingFeedback.GeometryInstanceIndex = Payload.GeometryInstanceIndex;
		PickingFeedback.TriangleIndex = Payload.TriangleIndex;
		PickingFeedback.GeometryIndex = Payload.GeometryIndex;

		PickingFeedback.InstanceId = GetRayTracingInstanceDescriptorInstanceId(InstanceDescriptor);
		PickingFeedback.Flags = GetRayTracingInstanceDescriptorFlags(InstanceDescriptor);
		PickingFeedback.Mask = GetRayTracingInstanceDescriptorMask(InstanceDescriptor);
		PickingFeedback.InstanceContributionToHitGroupIndex = GetRayTracingInstanceDescriptorInstanceContributionToHitGroupIndex(InstanceDescriptor);
	}

	PickingOutput[0] = PickingFeedback;
}<|MERGE_RESOLUTION|>--- conflicted
+++ resolved
@@ -25,30 +25,11 @@
 float MaxTraceDistance;
 float FarFieldMaxTraceDistance;
 float3 FarFieldReferencePos;
-<<<<<<< HEAD
-
-// TODO: move MurmurMix and IntToColor into a common header, shared with Nanite/NaniteVisualize.usf
-=======
->>>>>>> d731a049
 
 StructuredBuffer<FRayTracingInstanceDebugData> InstancesDebugData;
 StructuredBuffer<FRayTracingPickingFeedback> PickingBuffer;
 
-<<<<<<< HEAD
-	float3 Color = float3
-	(
-		(Hash >> 0) & 255,
-		(Hash >> 8) & 255,
-		(Hash >> 16) & 255
-	);
-
-	return Color * (1.0f / 255.0f);
-}
-
-float4 DebugRayTracingMaterial(RayDesc Ray, bool bIsFarField)
-=======
 float4 DebugRayTracingMaterial(FRayDesc Ray, bool bIsFarField)
->>>>>>> d731a049
 {
 	uint2 PixelCoord = DispatchRaysIndex().xy + View.ViewRectMin.xy;
 
@@ -173,18 +154,7 @@
 			Result = float4(0.0, pow(AniG, 2.2), pow(AniB, 2.2), 1.0f);
 			break;
 			}
-<<<<<<< HEAD
-		case RAY_TRACING_DEBUG_VIZ_FAR_FIELD:
-			Result = float4(Payload.BaseColor.rgb, Payload.HitT);
-			break;
-		#if PLATFORM_SUPPORTS_SHADER_TIMESTAMP
-		case RAY_TRACING_DEBUG_VIZ_PERFORMANCE:
-			Result.rgb = ColorMapInferno(float(TimeEnd - TimeBegin) * TimingScale);
-			break;
-		#endif // PLATFORM_SUPPORTS_SHADER_TIMESTAMP
-=======
 	#endif // STRATA_ENABLED
->>>>>>> d731a049
 		}
 	}
 	return Result;
