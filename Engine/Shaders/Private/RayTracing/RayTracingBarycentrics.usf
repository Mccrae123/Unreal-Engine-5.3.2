// Copyright Epic Games, Inc. All Rights Reserved.

#include "../Common.ush"
#include "RayTracingCommon.ush"

<<<<<<< HEAD
=======
#if ENABLE_TRACE_RAY_INLINE_PROCEDURAL_PRIMITIVE
#include "../Nanite/NaniteRayTrace.ush"
#endif

>>>>>>> d731a049
#if COMPUTESHADER
#include "RayTracingDeferredMaterials.ush"
#include "TraceRayInline.ush"
#endif // COMPUTESHADER

RWTexture2D<float4> Output;
RaytracingAccelerationStructure TLAS;
float RTDebugVisualizationNaniteCutError;

<<<<<<< HEAD
void RayTracingBarycentricsCommon(uint2 DispatchThreadIndex)
{
	uint2 PixelCoord = DispatchThreadIndex.xy + View.ViewRectMin;
=======
#if COMPUTESHADER
struct FNaniteTraceRayInlineCallback : FDefaultTraceRayInlineCallback
{
	float2 Barycentrics;
	float NaniteCutError;

	bool OnProceduralPrimitive(float3 ObjectRayOrigin, float3 ObjectRayDirection, float RayTMin, inout float RayTCurrent, FTraceRayInlineProceduralIntersectionParameters ProceduralIntersectionParameters)
	{
#if ENABLE_TRACE_RAY_INLINE_PROCEDURAL_PRIMITIVE
		uint PrimitiveID = ProceduralIntersectionParameters.InstanceID;
		FPrimitiveSceneData PrimitiveData = GetPrimitiveData(PrimitiveID);
		uint PrimitiveInstanceIndex = 0; // TODO
		uint InstanceId = PrimitiveData.InstanceSceneDataOffset + PrimitiveInstanceIndex;
		FInstanceSceneData InstanceData = GetInstanceSceneData(InstanceId, View.InstanceSceneDataSOAStride);

		if (InstanceData.ValidInstance && InstanceData.NaniteRuntimeResourceID != 0xFFFFFFFFu)
		{
			const float3 RayOrg = ObjectRayOrigin;
			const float3 RayDir = ObjectRayDirection;
			const float TMin = RayTMin;

			FNaniteIntersectionResult NaniteIntersectionResult;
			if (NaniteIntersection(RayOrg, RayDir, InstanceData, PrimitiveData, NaniteCutError, TMin, RayTCurrent, NaniteIntersectionResult))
			{
				Barycentrics = NaniteIntersectionResult.Barycentrics;
				return true;
			}
		}
#endif // ENABLE_TRACE_RAY_INLINE_PROCEDURAL_PRIMITIVE
		return false;
	}
};
#endif // COMPUTESHADER


void RayTracingBarycentricsCommon(uint2 DispatchThreadIndex)
{
	uint2 PixelCoord = DispatchThreadIndex.xy + View.ViewRectMin.xy;
>>>>>>> d731a049

	float2 RenderTargetUV = (float2(PixelCoord) + .5f) * View.BufferSizeAndInvSize.zw;

	FRayDesc Ray = CreatePrimaryRay(RenderTargetUV);
	uint RayFlags = 0
		| RAY_FLAG_CULL_BACK_FACING_TRIANGLES      // use back face culling
		| RAY_FLAG_FORCE_OPAQUE;                   // don't run anyhit shader

	FDefaultPayload Payload = (FDefaultPayload)0;
#if COMPUTESHADER
<<<<<<< HEAD
	FTraceRayInlineResult TraceRayResult = TraceRayInline(
		TLAS,   // AccelerationStructure
		RayFlags,
		RAY_TRACING_MASK_ALL,             // InstanceInclusionMask
		Ray    // RayDesc
	);

	Payload.HitT = TraceRayResult.HitT;
	Payload.Barycentrics = TraceRayResult.Barycentrics;
=======
	FTraceRayInlineContext TraceRayInlineContext = CreateTraceRayInlineContext();
	TraceRayInlineContext.bProcedural = ENABLE_TRACE_RAY_INLINE_PROCEDURAL_PRIMITIVE;

	FNaniteTraceRayInlineCallback NaniteCallback = (FNaniteTraceRayInlineCallback)0;
	NaniteCallback.NaniteCutError = RTDebugVisualizationNaniteCutError;

	FTraceRayInlineResult TraceRayResult = TraceRayInlineWithCallback(
		TLAS,   // AccelerationStructure
		RayFlags,
		RAY_TRACING_MASK_ALL,             // InstanceInclusionMask
		Ray.GetNativeDesc(),    // RayDesc
		TraceRayInlineContext,
		NaniteCallback
	);

	Payload.HitT = TraceRayResult.HitT;
	Payload.Barycentrics = TraceRayResult.bIsProcedural ? NaniteCallback.Barycentrics : TraceRayResult.Barycentrics;
>>>>>>> d731a049
#else
	TraceRay(
		TLAS,   // AccelerationStructure
		RayFlags,
		RAY_TRACING_MASK_ALL,             // InstanceInclusionMask
		RAY_TRACING_SHADER_SLOT_MATERIAL, // RayContributionToHitGroupIndex
		RAY_TRACING_NUM_SHADER_SLOTS,     // MultiplierForGeometryContributionToShaderIndex
		0,      // MissShaderIndex
		Ray.GetNativeDesc(),    // RayDesc
		Payload // Payload
	);
#endif // COMPUTESHADER
	float4 Result = float4(0, 0, 0, 1);
	if (Payload.IsHit())
	{
		Result = float4(Payload.Barycentrics, 1.0f - Payload.Barycentrics.x - Payload.Barycentrics.y, 1.0f);
	}
	Output[PixelCoord] = Result;
}

#if COMPUTESHADER

[numthreads(INLINE_RAY_TRACING_THREAD_GROUP_SIZE_X, INLINE_RAY_TRACING_THREAD_GROUP_SIZE_Y, 1)]
void RayTracingBarycentricsMainCS(uint2 DispatchThreadIndex : SV_DispatchThreadID)
{
	RayTracingBarycentricsCommon(DispatchThreadIndex);
}

#else

RAY_TRACING_ENTRY_RAYGEN(RayTracingBarycentricsMainRGS)
{
	RayTracingBarycentricsCommon(DispatchRaysIndex().xy);
}

RAY_TRACING_ENTRY_CLOSEST_HIT(RayTracingBarycentricsMainCHS,
	FDefaultPayload, Payload,
	FRayTracingIntersectionAttributes, Attributes)
{
	Payload.Barycentrics = Attributes.GetBarycentrics();
	Payload.HitT = RayTCurrent();
}

#endif<|MERGE_RESOLUTION|>--- conflicted
+++ resolved
@@ -3,13 +3,10 @@
 #include "../Common.ush"
 #include "RayTracingCommon.ush"
 
-<<<<<<< HEAD
-=======
 #if ENABLE_TRACE_RAY_INLINE_PROCEDURAL_PRIMITIVE
 #include "../Nanite/NaniteRayTrace.ush"
 #endif
 
->>>>>>> d731a049
 #if COMPUTESHADER
 #include "RayTracingDeferredMaterials.ush"
 #include "TraceRayInline.ush"
@@ -19,11 +16,6 @@
 RaytracingAccelerationStructure TLAS;
 float RTDebugVisualizationNaniteCutError;
 
-<<<<<<< HEAD
-void RayTracingBarycentricsCommon(uint2 DispatchThreadIndex)
-{
-	uint2 PixelCoord = DispatchThreadIndex.xy + View.ViewRectMin;
-=======
 #if COMPUTESHADER
 struct FNaniteTraceRayInlineCallback : FDefaultTraceRayInlineCallback
 {
@@ -62,7 +54,6 @@
 void RayTracingBarycentricsCommon(uint2 DispatchThreadIndex)
 {
 	uint2 PixelCoord = DispatchThreadIndex.xy + View.ViewRectMin.xy;
->>>>>>> d731a049
 
 	float2 RenderTargetUV = (float2(PixelCoord) + .5f) * View.BufferSizeAndInvSize.zw;
 
@@ -73,17 +64,6 @@
 
 	FDefaultPayload Payload = (FDefaultPayload)0;
 #if COMPUTESHADER
-<<<<<<< HEAD
-	FTraceRayInlineResult TraceRayResult = TraceRayInline(
-		TLAS,   // AccelerationStructure
-		RayFlags,
-		RAY_TRACING_MASK_ALL,             // InstanceInclusionMask
-		Ray    // RayDesc
-	);
-
-	Payload.HitT = TraceRayResult.HitT;
-	Payload.Barycentrics = TraceRayResult.Barycentrics;
-=======
 	FTraceRayInlineContext TraceRayInlineContext = CreateTraceRayInlineContext();
 	TraceRayInlineContext.bProcedural = ENABLE_TRACE_RAY_INLINE_PROCEDURAL_PRIMITIVE;
 
@@ -101,7 +81,6 @@
 
 	Payload.HitT = TraceRayResult.HitT;
 	Payload.Barycentrics = TraceRayResult.bIsProcedural ? NaniteCallback.Barycentrics : TraceRayResult.Barycentrics;
->>>>>>> d731a049
 #else
 	TraceRay(
 		TLAS,   // AccelerationStructure
