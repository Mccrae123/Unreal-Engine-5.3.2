--- conflicted
+++ resolved
@@ -11,11 +11,7 @@
 RWTexture2D<float4> Output;
 RaytracingAccelerationStructure TLAS;
 
-<<<<<<< HEAD
-RAY_TRACING_ENTRY_RAYGEN(RayTracingBarycentricsMainRGS)
-=======
 void RayTracingBarycentricsCommon(uint2 DispatchThreadIndex)
->>>>>>> 6bbb88c8
 {
 	uint2 PixelCoord = DispatchThreadIndex.xy + View.ViewRectMin;
 
@@ -27,8 +23,6 @@
 		| RAY_FLAG_FORCE_OPAQUE;                   // don't run anyhit shader
 
 	FDefaultPayload Payload = (FDefaultPayload)0;
-<<<<<<< HEAD
-=======
 #if COMPUTESHADER
 	FTraceRayInlineResult TraceRayResult = TraceRayInline(
 		TLAS,   // AccelerationStructure
@@ -36,7 +30,6 @@
 		RAY_TRACING_MASK_ALL,             // InstanceInclusionMask
 		Ray    // RayDesc
 	);
->>>>>>> 6bbb88c8
 
 	Payload.HitT = TraceRayResult.HitT;
 	Payload.Barycentrics = TraceRayResult.Barycentrics;
