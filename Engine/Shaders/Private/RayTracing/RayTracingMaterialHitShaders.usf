// Copyright Epic Games, Inc. All Rights Reserved.

#pragma once

#define ENABLE_SKY_LIGHT 1      
#define NEEDS_LIGHTMAP_COORDINATE (HQ_TEXTURE_LIGHTMAP || LQ_TEXTURE_LIGHTMAP)
#ifdef USING_TESSELLATION
	#undef USING_TESSELLATION
	// Needed for VertexFactoryInterpolate
	#define USING_TESSELLATION 1
#endif
#ifndef SIMPLIFIED_MATERIAL_SHADER
	#define SIMPLIFIED_MATERIAL_SHADER 0
#endif

// #dxr_todo: UE-72537 move to common.ush
#define clip(x)
#define ddx(x) 0
#define ddy(x) 0
#define fwidth(x) 0

#include "/Engine/Private/Common.ush"
#include "RayTracingCommon.ush"
#include "RayTracingHitGroupCommon.ush"

#include "/Engine/Generated/Material.ush"   
#include "/Engine/Generated/VertexFactory.ush"

#include "/Engine/Private/ShadingCommon.ush"
#include "/Engine/Private/DeferredShadingCommon.ush"
#include "/Engine/Private/SHCommon.ush"
#include "/Engine/Private/ReflectionEnvironmentShared.ush"
#include "/Engine/Private/VirtualTextureCommon.ush" 
#include "/Engine/Private/LightmapCommon.ush"
#include "/Engine/Private/PathTracing/Material/PathTracingFresnel.ush"
#include "/Engine/Private/PathTracing/Material/PathTracingThinGlass.ush"

/** Computes sky diffuse lighting, including precomputed shadowing. */
void GetSkyLighting(
	FMaterialPixelParameters MaterialParameters,
	VTPageTableResult LightmapVTPageTableResult,
	float3 WorldNormal,
	float2 LightmapUV,
	uint LightmapDataIndex,
	float3 SkyOcclusionUV3D,
	uint ShadingModel,
	bool bEnableSkyLightContribution,
	out float3 OutDiffuseLighting,
	out float3 OutSubsurfaceLighting)
{
	OutDiffuseLighting = float3(0,0,0);
	OutSubsurfaceLighting = float3(0,0,0);

#if ENABLE_SKY_LIGHT

	// Check if the Sky Light contribution should be ignored
	if (!bEnableSkyLightContribution)
	{
		return;
	}

	float SkyVisibility = 1;
	float GeometryTerm = 1;
	float3 SkyLightingNormal = WorldNormal;
	
	#if HQ_TEXTURE_LIGHTMAP || CACHED_POINT_INDIRECT_LIGHTING || CACHED_VOLUME_INDIRECT_LIGHTING || PRECOMPUTED_IRRADIANCE_VOLUME_LIGHTING
		BRANCH
		if (ShouldSkyLightApplyPrecomputedBentNormalShadowing())
		{
			#if PRECOMPUTED_IRRADIANCE_VOLUME_LIGHTING
			
				float3 SkyBentNormal = GetVolumetricLightmapSkyBentNormal(SkyOcclusionUV3D);
				SkyVisibility = length(SkyBentNormal);
				float3 NormalizedBentNormal = SkyBentNormal / max(SkyVisibility, .0001f);

			#elif HQ_TEXTURE_LIGHTMAP

				// Bent normal from precomputed texture
				float4 WorldSkyBentNormalAndOcclusion = GetSkyBentNormalAndOcclusion(LightmapVTPageTableResult, LightmapUV * float2(1, 2), LightmapDataIndex, MaterialParameters.SvPosition.xy);
				// Renormalize as vector was quantized and compressed
				float3 NormalizedBentNormal = normalize(WorldSkyBentNormalAndOcclusion.xyz);
				SkyVisibility = WorldSkyBentNormalAndOcclusion.w;

			#elif CACHED_POINT_INDIRECT_LIGHTING || CACHED_VOLUME_INDIRECT_LIGHTING
 
				// Bent normal from the indirect lighting cache - one value for the whole object
				float3 NormalizedBentNormal = IndirectLightingCache.PointSkyBentNormal.xyz;
				SkyVisibility = IndirectLightingCache.PointSkyBentNormal.w;

			#endif

			#if (MATERIALBLENDING_TRANSLUCENT || MATERIALBLENDING_ADDITIVE) && (TRANSLUCENCY_LIGHTING_VOLUMETRIC_NONDIRECTIONAL || TRANSLUCENCY_LIGHTING_VOLUMETRIC_PERVERTEX_NONDIRECTIONAL)
				// NonDirectional lighting can't depend on the normal
				SkyLightingNormal = NormalizedBentNormal;
			#else
				
				// Weight toward the material normal to increase directionality
				float BentNormalWeightFactor = 1 - (1 - SkyVisibility) * (1 - SkyVisibility);

				// We are lerping between the inputs of two lighting scenarios based on occlusion
				// In the mostly unoccluded case, evaluate sky lighting with the material normal, because it has higher detail
				// In the mostly occluded case, evaluate sky lighting with the bent normal, because it is a better representation of the incoming lighting
				// Then treat the lighting evaluated along the bent normal as an area light, so we must apply the lambert term
				SkyLightingNormal = lerp(NormalizedBentNormal, WorldNormal, BentNormalWeightFactor);

				float DotProductFactor = lerp(saturate(dot(NormalizedBentNormal, WorldNormal)), 1, BentNormalWeightFactor);
				// Account for darkening due to the geometry term
				GeometryTerm = DotProductFactor;
			#endif
		}
	#endif
			
	// Compute the preconvolved incoming lighting with the bent normal direction
	float3 DiffuseLookup = GetSkySHDiffuse(SkyLightingNormal) * ResolvedView.SkyLightColor.rgb;

	// Apply AO to the sky diffuse
	OutDiffuseLighting += DiffuseLookup * (SkyVisibility * GeometryTerm);

	#if MATERIAL_SHADINGMODEL_TWOSIDED_FOLIAGE
	if (ShadingModel == SHADINGMODELID_TWOSIDED_FOLIAGE)
	{
		float3 BackfaceDiffuseLookup = GetSkySHDiffuse(-WorldNormal) * ResolvedView.SkyLightColor.rgb;
		OutSubsurfaceLighting += BackfaceDiffuseLookup * SkyVisibility;
	}
	#endif

#endif
}

/** Calculates indirect lighting contribution on this object from precomputed data. */
void GetPrecomputedIndirectLightingAndSkyLight(
	FMaterialPixelParameters MaterialParameters, 
	FVertexFactoryInterpolantsVSToPS Interpolants,
	VTPageTableResult LightmapVTPageTableResult,
	float3 DiffuseDir,
	float3 VolumetricLightmapBrickTextureUVs,
	uint ShadingModel,
	bool bEnableSkyLightContribution,
	out float3 OutDiffuseLighting,
	out float3 OutSubsurfaceLighting,
	out float OutIndirectIrradiance)
{
	OutIndirectIrradiance = 0;
	OutDiffuseLighting = float3(0,0,0);
	OutSubsurfaceLighting = 0;
	float2 SkyOcclusionUV = 0;
	uint SkyOcclusionDataIndex = 0u;

#if HQ_TEXTURE_LIGHTMAP || LQ_TEXTURE_LIGHTMAP
		float2 LightmapUV0, LightmapUV1;
		uint LightmapDataIndex;
		GetLightMapCoordinates(Interpolants, LightmapUV0, LightmapUV1, LightmapDataIndex);
	#if LIGHTMAP_VT_ENABLED
		LightmapVTPageTableResult = LightmapGetVTSampleInfo(LightmapUV0, LightmapDataIndex, MaterialParameters.SvPosition.xy);
	#endif
#endif

	#if PRECOMPUTED_IRRADIANCE_VOLUME_LIGHTING
		FThreeBandSHVectorRGB IrradianceSH = GetVolumetricLightmapSH3(VolumetricLightmapBrickTextureUVs);

		// Diffuse convolution
		FThreeBandSHVector DiffuseTransferSH = CalcDiffuseTransferSH3(DiffuseDir, 1);
		OutDiffuseLighting = max(float3(0,0,0), DotSH3(IrradianceSH, DiffuseTransferSH)) / PI;

		#if MATERIAL_SHADINGMODEL_TWOSIDED_FOLIAGE
		if (ShadingModel == SHADINGMODELID_TWOSIDED_FOLIAGE)
		{
			FThreeBandSHVector SubsurfaceTransferSH = CalcDiffuseTransferSH3(-DiffuseDir, 1);
			OutSubsurfaceLighting += max(float3(0,0,0), DotSH3(IrradianceSH, SubsurfaceTransferSH)) / PI;
		}
		#endif

	// High quality texture lightmaps
	#elif HQ_TEXTURE_LIGHTMAP

		SkyOcclusionUV = LightmapUV0;
		SkyOcclusionDataIndex = LightmapDataIndex;
		GetLightMapColorHQ(LightmapVTPageTableResult, LightmapUV0, LightmapUV1, LightmapDataIndex, DiffuseDir, MaterialParameters.SvPosition.xy, ShadingModel, OutDiffuseLighting, OutSubsurfaceLighting);

	// Low quality texture lightmaps
	#elif LQ_TEXTURE_LIGHTMAP

		OutDiffuseLighting = GetLightMapColorLQ(LightmapVTPageTableResult, LightmapUV0, LightmapUV1, LightmapDataIndex, DiffuseDir).rgb;

	#endif

	// Apply indirect lighting scale while we have only accumulated lightmaps
	OutDiffuseLighting *= View.IndirectLightingColorScale;
	OutSubsurfaceLighting *= View.IndirectLightingColorScale;

	float3 SkyDiffuseLighting;
	float3 SkySubsurfaceLighting;
	GetSkyLighting(
		MaterialParameters,
		LightmapVTPageTableResult,
		DiffuseDir,
		SkyOcclusionUV,
		SkyOcclusionDataIndex,
		VolumetricLightmapBrickTextureUVs,
		ShadingModel,
		bEnableSkyLightContribution,
		SkyDiffuseLighting,
		SkySubsurfaceLighting);

	OutSubsurfaceLighting += SkySubsurfaceLighting;

	// Sky lighting must contribute to IndirectIrradiance for ReflectionEnvironment lightmap mixing
	OutDiffuseLighting += SkyDiffuseLighting;

	#if HQ_TEXTURE_LIGHTMAP || LQ_TEXTURE_LIGHTMAP || CACHED_VOLUME_INDIRECT_LIGHTING || CACHED_POINT_INDIRECT_LIGHTING || PRECOMPUTED_IRRADIANCE_VOLUME_LIGHTING
		OutIndirectIrradiance = Luminance(OutDiffuseLighting);
	#endif
}

void CalcInterpolants(in FRayCone RayCone, in FDefaultAttributes Attributes, out FVertexFactoryInterpolantsVSToPS Interpolants)
{
	FVertexFactoryInterpolantsVSToDS Interpolated = (FVertexFactoryInterpolantsVSToDS)0;

	float3 WorldPositions[3];
	float2 TexCoords[3];

	float3 Weights = float3(
		1 - Attributes.Barycentrics.x - Attributes.Barycentrics.y,
		Attributes.Barycentrics.x,
		Attributes.Barycentrics.y);

	for (int i = 0; i < 3; i++)
	{
		FVertexFactoryInput Input = LoadVertexFactoryInputForHGS(PrimitiveIndex(), i);
	
		FVertexFactoryIntermediates VFIntermediates = GetVertexFactoryIntermediates(Input);
		float3x3 TangentToLocal = VertexFactoryGetTangentToLocal(Input, VFIntermediates);	
		float4 WorldPositionExcludingWPO = VertexFactoryGetWorldPosition(Input, VFIntermediates);
		FMaterialVertexParameters VertexParameters = GetMaterialVertexParameters(Input, VFIntermediates, WorldPositionExcludingWPO.xyz, TangentToLocal);

		FVertexFactoryInterpolantsVSToDS PerVertexInterpolants = VertexFactoryGetInterpolantsVSToDS(Input, VFIntermediates, VertexParameters);
		Interpolated = VertexFactoryInterpolate(PerVertexInterpolants, Weights[i], Interpolated, 1.0);

		WorldPositions[i] = WorldPositionExcludingWPO.xyz;
		TexCoords[i] = VertexFactoryGetTextureCoordinateDS(PerVertexInterpolants);
	}

	Interpolants = VertexFactoryAssignInterpolants(Interpolated);

#if (NUM_TEX_COORD_INTERPOLATORS || USE_PARTICLE_SUBUVS) && !VERTEX_FACTORY_MODIFIES_TESSELLATION
	float2 TA = TexCoords[1] - TexCoords[0]; 
	float2 TB = TexCoords[2] - TexCoords[0];
    float UvArea = abs((TA.x * TB.y) - (TA.y * TB.x));

	float3 PA = WorldPositions[1] - WorldPositions[0];
	float3 PB = WorldPositions[2] - WorldPositions[0];
    float3 Unnormalized = cross(PB, PA);
	float InvWorldArea = rsqrt(dot(Unnormalized, Unnormalized));
    float3 FaceNormal = Unnormalized * InvWorldArea;
    
    float RayConeCapArea = RayCone.Width * RayCone.Width * (1.0f / (2.0f * PI));
    float3 RayDir = WorldRayDirection();
    float RaySlope = dot(RayDir, FaceNormal);
    const float SmallValue = 1.0 / 16777216.0;
    GlobalRayCone_TexArea = (UvArea * InvWorldArea * RayConeCapArea) / max(RaySlope * RaySlope, SmallValue);
    GlobalRayCone_TexArea = max(GlobalRayCone_TexArea, SmallValue);
#endif
}

float DitheredOpacityMaskToOpacity(float Mask)
{
	// This represents the expected value of the function GetMaterialCoverageAndClipping
	// which randomly dithers the fragment on or off to produce the effect of opacity

	// The expected value of this dithering can be computed as:
	//    Simplify[Integrate[If[Mask + Dither - 1/2 < 0, 0, 1], {Dither, 0, 1}]]
	// which is just:

	return saturate(Mask + 0.5);
}

RAY_TRACING_ENTRY_CLOSEST_HIT(MaterialCHS,
	FPackedMaterialClosestHitPayload, PackedPayload,
	FDefaultAttributes, Attributes)
{
	PackedPayload.HitT = RayTCurrent();

#if USE_MATERIAL_CLOSEST_HIT_SHADER

	if (PackedPayload.IsMinimalPayloadMode())
	{
		// Minimal payload mode only fills FMinimalPayload::HitT, skipping actual material evaluation.
		// This mode is used when tracing shadow rays against masked geometry.
		// Dynamic branch is used to avoid compiling an extra shader permutation.
		return;
	}

	GlobalTextureMipBias = PackedPayload.GetMipBias();

	const uint2 PixelCoord = PackedPayload.GetPixelCoord();

	ResolvedView = ResolveView();

	FVertexFactoryInterpolantsVSToPS Interpolants;
	float4 SvPosition = float4(PixelCoord.xy, 0.0, 1.0);
	
	FRayCone PropagatedCone = PropagateRayCone(PackedPayload.GetRayCone(), 0 /* surface curvature */, RayTCurrent());
	CalcInterpolants(PropagatedCone, Attributes, Interpolants);

	FMaterialPixelParameters MaterialParameters = GetMaterialPixelParameters(Interpolants, SvPosition);
	FPixelMaterialInputs PixelMaterialInputs;

	{
		float4 ScreenPosition = SvPositionToResolvedScreenPosition(SvPosition);
		float3 TranslatedWorldPosition = WorldRayOrigin() + WorldRayDirection() * RayTCurrent() + ResolvedView.PreViewTranslation.xyz;
		
		bool bIsFrontFace = HitKind() == HIT_KIND_TRIANGLE_FRONT_FACE;

		// #dxr_todo: UE-72130 support world position offset 
		// #if USE_WORLD_POSITION_EXCLUDING_SHADER_OFFSETS
		// CalcMaterialParametersEx(MaterialParameters, PixelMaterialInputs, SvPosition, ScreenPosition, bIsFrontFace, TranslatedWorldPosition, BasePassInterpolants.PixelPositionExcludingWPO);
		// #else
		CalcMaterialParametersEx(MaterialParameters, PixelMaterialInputs, SvPosition, ScreenPosition, bIsFrontFace, TranslatedWorldPosition, TranslatedWorldPosition);
		// #endif
	}

	FMaterialClosestHitPayload Payload = (FMaterialClosestHitPayload)0;

	/**
	 * Set common material attributes for both full and simplified materials
	 **/
	Payload.ShadingModelID = GetMaterialShadingModel(PixelMaterialInputs);

	#if MATERIALBLENDING_ALPHACOMPOSITE
		uint MaterialBlendingMode = RAY_TRACING_BLEND_MODE_ALPHA_COMPOSITE;
	#elif MATERIALBLENDING_ALPHAHOLDOUT
		uint MaterialBlendingMode = RAY_TRACING_BLEND_MODE_ALPHA_HOLDOUT;
	#elif MATERIALBLENDING_TRANSLUCENT
		uint MaterialBlendingMode = RAY_TRACING_BLEND_MODE_TRANSLUCENT;
	#elif MATERIALBLENDING_ADDITIVE
		uint MaterialBlendingMode = RAY_TRACING_BLEND_MODE_ADDITIVE;
	#elif MATERIALBLENDING_MODULATE
		uint MaterialBlendingMode = RAY_TRACING_BLEND_MODE_MODULATE;
	#else
		uint MaterialBlendingMode = RAY_TRACING_BLEND_MODE_OPAQUE;
	#endif

	Payload.BlendingMode = MaterialBlendingMode;
	Payload.PrimitiveLightingChannelMask = GetPrimitiveData(MaterialParameters.PrimitiveId).LightingChannelMask;

	Payload.HitT = RayTCurrent();
	if (HitKind() == HIT_KIND_TRIANGLE_FRONT_FACE)
	{
		Payload.SetFrontFace();
	}

#if MATERIAL_IS_SKY
	if (PackedPayload.IsIgnoreSkyMaterials())
	{
		PackedPayload = PackRayTracingPayload(Payload, PropagatedCone);
		return;
	}
#endif

	// Store the results in local variables and reuse instead of calling the functions multiple times.
	half3 BaseColor = GetMaterialBaseColor(PixelMaterialInputs);
#if MATERIALBLENDING_TRANSLUCENT && REFRACTION_USE_INDEX_OF_REFRACTION
	half2 Refraction = GetMaterialRefraction(PixelMaterialInputs);
#else
	half2 Refraction = 1;
#endif
	half  Metallic = GetMaterialMetallic(PixelMaterialInputs);
	half  Specular = GetMaterialSpecular(PixelMaterialInputs);
	half Roughness = GetMaterialRoughness(PixelMaterialInputs);

#if !SIMPLIFIED_MATERIAL_SHADER

	/**
	 * Set material attributes for full materials
	 **/
	Payload.WorldPos = MaterialParameters.AbsoluteWorldPosition;
	Payload.WorldNormal = normalize(MaterialParameters.WorldNormal);
	Payload.Radiance = GetMaterialEmissive(PixelMaterialInputs);
	Payload.BaseColor = BaseColor;
	Payload.Specular = Specular;
	Payload.Roughness = Roughness;
	Payload.Metallic = Metallic;
	Payload.Opacity = GetMaterialOpacity(PixelMaterialInputs);

#if MATERIALBLENDING_MASKED
<<<<<<< HEAD
=======
#if MATERIAL_DITHER_OPACITY_MASK
	// dithering emulates real transparency, so switch to translucent
	Payload.Opacity = DitheredOpacityMaskToOpacity(GetMaterialMask(PixelMaterialInputs));
	Payload.BlendingMode = RAY_TRACING_BLEND_MODE_TRANSLUCENT;
#else
	// regular masked mode - binary decision
>>>>>>> 3aae9151
	if (GetMaterialMask(PixelMaterialInputs) < 0)
	{
		Payload.Opacity = 0;
	}
<<<<<<< HEAD
#endif // MATERIALBLENDING_MASKED

	Payload.Ior = Refraction.x;
=======
#endif
#endif // MATERIALBLENDING_MASKED

	Payload.Ior = Refraction.x == 0 ? 1.0 : Refraction.x;
>>>>>>> 3aae9151
	Payload.CustomData = float4(GetMaterialCustomData0(MaterialParameters), GetMaterialCustomData1(MaterialParameters), 0, 0);
	
#if MATERIAL_SHADINGMODEL_CLEAR_COAT
	#if CLEAR_COAT_BOTTOM_NORMAL
	if (Payload.ShadingModelID == SHADINGMODELID_CLEAR_COAT)
	{
		float2 oct2 = UnitVectorToOctahedron(Payload.WorldNormal);

		#if NUM_MATERIAL_OUTPUTS_CLEARCOATBOTTOMNORMAL > 0
			#if MATERIAL_TANGENTSPACENORMAL
				float3 tempnormal = normalize(TransformTangentVectorToWorld( MaterialParameters.TangentToWorld, ClearCoatBottomNormal0(MaterialParameters) ));
			#else
				float3 tempnormal =  ClearCoatBottomNormal0(MaterialParameters);
			#endif

			float2 oct1 = UnitVectorToOctahedron(tempnormal);
			float2 oct3 = ( (oct1 - oct2) *  0.5 ) + (128.0/255.0);
			Payload.CustomData.a = oct3.x;
			Payload.CustomData.z = oct3.y;
		#else
			Payload.CustomData.a = 128.0/255.0;
			Payload.CustomData.z = 128.0/255.0;
		#endif
	}
	#endif
#endif

	// Override custom data if sub-surface material
#if MATERIAL_SHADINGMODEL_SUBSURFACE || MATERIAL_SHADINGMODEL_TWOSIDED_FOLIAGE || MATERIAL_SHADINGMODEL_CLOTH || MATERIAL_SHADINGMODEL_CLOTH || MATERIAL_SHADINGMODEL_SUBSURFACE_PROFILE || MATERIAL_SHADINGMODEL_EYE
	if (Payload.ShadingModelID == SHADINGMODELID_SUBSURFACE ||
		Payload.ShadingModelID == SHADINGMODELID_TWOSIDED_FOLIAGE ||
		Payload.ShadingModelID == SHADINGMODELID_CLOTH ||
		Payload.ShadingModelID == SHADINGMODELID_SUBSURFACE_PROFILE |
		Payload.ShadingModelID == SHADINGMODELID_EYE)
	{
		Payload.CustomData = GetMaterialSubsurfaceData(PixelMaterialInputs);
	}
#endif

#if MATERIAL_SHADINGMODEL_CLOTH
	if (Payload.ShadingModelID == SHADINGMODELID_CLOTH)
	{
		Payload.CustomData.a = saturate(GetMaterialCustomData0(MaterialParameters));
	}
#endif

#if MATERIAL_SHADINGMODEL_THIN_TRANSLUCENT
	if (Payload.ShadingModelID == SHADINGMODELID_THIN_TRANSLUCENT)
	{
		Payload.CustomData.xyz = GetThinTranslucentMaterialOutput0(MaterialParameters);
	}
#endif

#if MATERIAL_USES_ANISOTROPY
	Payload.WorldTangent = CalculateAnisotropyTangent(MaterialParameters, PixelMaterialInputs);
	Payload.Anisotropy = GetMaterialAnisotropy(PixelMaterialInputs);
#else
	Payload.WorldTangent = 0;
	Payload.Anisotropy = 0.0f;
#endif	

	float3 DiffuseIndirectLighting = 0;
	float3 SubsurfaceIndirectLighting;
	float IndirectIrradiance = 0;
	
	float3 VolumetricLightmapBrickTextureUVs;
		
	#if PRECOMPUTED_IRRADIANCE_VOLUME_LIGHTING
		VolumetricLightmapBrickTextureUVs = ComputeVolumetricLightmapBrickTextureUVs(MaterialParameters.AbsoluteWorldPosition);
	#endif

	VTPageTableResult LightmapVTPageTableResult = (VTPageTableResult)0.0f;

	// Always sample lightmaps without mip biasing, as they are likely packed in an atlas
	// and aggressive bias can cause bleeding between charts.
	float OldGlobalMipBias = GlobalTextureMipBias;
	GlobalTextureMipBias = 0;

	GetPrecomputedIndirectLightingAndSkyLight(
		MaterialParameters,
		Interpolants,
		LightmapVTPageTableResult,
		Payload.WorldNormal,
		VolumetricLightmapBrickTextureUVs,
		Payload.ShadingModelID,
		PackedPayload.IsEnableSkyLightContribution(),
		DiffuseIndirectLighting,
		SubsurfaceIndirectLighting,
		IndirectIrradiance);

	// Restore global mip bias after lightmaps are sampled.
	GlobalTextureMipBias = OldGlobalMipBias;

	Payload.DiffuseColor = BaseColor - BaseColor * Metallic;
	Payload.SpecularColor = ComputeF0(Specular, BaseColor, Metallic);
	
	Payload.IndirectIrradiance += DiffuseIndirectLighting; // Contains both lightmap & skylight

#else

	/**
	 * Set material attributes for simplified materials
	 **/
	// Anything unsupported will be forced to default lit
#if MATERIAL_SHADINGMODEL_TWOSIDED_FOLIAGE
	if (Payload.ShadingModelID == SHADINGMODELID_TWOSIDED_FOLIAGE)
	{
		Payload.CustomData = GetMaterialSubsurfaceData(PixelMaterialInputs);
	}
	else
#endif
#if MATERIAL_SHADINGMODEL_THIN_TRANSLUCENT
	if (Payload.ShadingModelID == SHADINGMODELID_THIN_TRANSLUCENT)
	{
		Payload.CustomData.xyz = GetThinTranslucentMaterialOutput0(MaterialParameters);
	}
	else
#endif
#if MATERIAL_SHADINGMODEL_UNLIT
	if (Payload.ShadingModelID == SHADINGMODELID_UNLIT)
	{
	}
	else
#endif
	{
		Payload.ShadingModelID = SHADINGMODELID_DEFAULT_LIT;
	}
	Payload.WorldPos = MaterialParameters.AbsoluteWorldPosition;
	Payload.WorldNormal = normalize(MaterialParameters.WorldNormal);
	Payload.Radiance = GetMaterialEmissive(PixelMaterialInputs);
	Payload.BaseColor = BaseColor;
	Payload.Specular = 0;
	Payload.Roughness = 1;
	Payload.Metallic = 0;
	Payload.Opacity = GetMaterialOpacity(PixelMaterialInputs);
	Payload.Ior = 1;

#endif

	PackedPayload = PackRayTracingPayload(Payload, PropagatedCone);

#endif // USE_MATERIAL_CLOSEST_HIT_SHADER
}

RAY_TRACING_ENTRY_ANY_HIT(MaterialAHS,
	FPackedMaterialClosestHitPayload, PackedPayload,
	FDefaultAttributes, Attributes)
{
#if USE_MATERIAL_ANY_HIT_SHADER

#if MATERIALBLENDING_SOLID
	// Continue traversal by simply returning from this shader
	// Usually this path is inactive because opaque materials don't have AHS bound
	return;
#elif MATERIALBLENDING_ALPHAHOLDOUT || MATERIALBLENDING_ADDITIVE
	if (PackedPayload.IsPathTracingVisibilityRay())
	{
		// path tracer wants to treat these cases as fully transparent
		// no material evaluation is required
		IgnoreHit();
	}
	// otherwise accept hit
#else
	// All other blending modes _might_ need material evaluation - so we need
	// to generate some code

#if MATERIALBLENDING_MASKED && !MATERIAL_DITHER_OPACITY_MASK
	// NOTE: Masked mode execute always - regardless of ray flags
	// This ensures that both material rays and shadow rays "see" the same thing
#else
	// For any other blending models, we have a few options:
	if (PackedPayload.IsIgnoreTranslucentMaterials())
	{
		// special mode used by regular RT shadows - translucent materials are skipped, everything else is treated as opaque
#if MATERIALBLENDING_TRANSLUCENT || (MATERIALBLENDING_MASKED && MATERIAL_DITHER_OPACITY_MASK)
		IgnoreHit();
#endif
		return;
	}
	else if (PackedPayload.IsPathTracingVisibilityRay())
	{
		// this case is used by the path tracer only currently
		// We want to evaluate the material opacity and accumulate it
		// Keep going and evaluate the material
	}
	else
	{
		// non-opaque blending mode but no special behavior was requested
		return;
	}
#endif  // !MATERIALBLENDING_MASKED

	// If we got here -- we have a reason to evaluate the material -- do the setup 

	GlobalTextureMipBias = PackedPayload.GetMipBias();

	GlobalTextureMipBias = PackedPayload.GetMipBias();

	const uint2 PixelCoord = PackedPayload.GetPixelCoord();

	ResolvedView = ResolveView();

	FVertexFactoryInterpolantsVSToPS Interpolants;
	float4 SvPosition = float4(PixelCoord.xy, 0.0, 1.0);

	CalcInterpolants(PackedPayload.GetRayCone(), Attributes, Interpolants);

	FMaterialPixelParameters MaterialParameters = GetMaterialPixelParameters(Interpolants, SvPosition);
	FPixelMaterialInputs PixelMaterialInputs;

	{
		float4 ScreenPosition = SvPositionToResolvedScreenPosition(SvPosition);
		float3 TranslatedWorldPosition = WorldRayOrigin() + WorldRayDirection() * RayTCurrent() + ResolvedView.PreViewTranslation.xyz;
		
		bool bIsFrontFace = HitKind() == HIT_KIND_TRIANGLE_FRONT_FACE;

		MaterialParameters.CameraVector = -WorldRayDirection();
		
		// #dxr_todo: UE-72130 support world position offset 
		// #if USE_WORLD_POSITION_EXCLUDING_SHADER_OFFSETS
		// CalcMaterialParametersEx(MaterialParameters, PixelMaterialInputs, SvPosition, ScreenPosition, bIsFrontFace, TranslatedWorldPosition, BasePassInterpolants.PixelPositionExcludingWPO);
		// #else
		CalcMaterialParametersEx(MaterialParameters, PixelMaterialInputs, SvPosition, ScreenPosition, bIsFrontFace, TranslatedWorldPosition, TranslatedWorldPosition);
		// #endif
	}

	// Now extract the relevant info from PixelMaterialInputs according to the blending mode

#if MATERIALBLENDING_MASKED && !MATERIAL_DITHER_OPACITY_MASK
	// Regardless of payload flags -- we always apply this 
	if (GetMaterialMask(PixelMaterialInputs) < 0)
	{
		IgnoreHit();
	}
#else
	// If we got this far -- we have a blending mode that can produce partial opacity _and_ we want to
	// know how much it contributes to the throughput along this ray. These cases are currently only
	// exercised by the path tracer.
#if MATERIALBLENDING_MODULATE
	// this material is the only one to lead to colored opacity
	float3 Transparency = GetMaterialEmissive(PixelMaterialInputs);
#elif MATERIALBLENDING_ALPHACOMPOSITE
	float Opacity = GetMaterialOpacity(PixelMaterialInputs);
	float Transparency = 1 - Opacity;
#elif MATERIAL_SHADINGMODEL_THIN_TRANSLUCENT
	// Assume Payload.ShadingModelID == SHADINGMODELID_THIN_TRANSLUCENT
	float3 Transmission = GetThinTranslucentMaterialOutput0(MaterialParameters);
	float Opacity = GetMaterialOpacity(PixelMaterialInputs);
#if REFRACTION_USE_INDEX_OF_REFRACTION && !SIMPLIFIED_MATERIAL_SHADER
	float Ior = GetMaterialRefraction(PixelMaterialInputs).x;
	Ior = Ior == 0 ? 1.0 : Ior;
#else
	float Ior = 1.0;
#endif
	float3 Transparency = 1 - Opacity;
	float3 V = WorldRayDirection();
	float3 N = normalize(MaterialParameters.WorldNormal);
	float VoN = abs(dot(V, N));
#if !SIMPLIFIED_MATERIAL_SHADER
	if (Opacity < 1.0 && Ior != 1.0)
	{
		float PathRoughness = PackedPayload.GetPathRoughness();
		float Roughness = GetMaterialRoughness(PixelMaterialInputs);
		if (PathRoughness <= Roughness)
		{
			// not using fast caustic approximation - treat as opaque
			return;
		}
		// compute transmission through the slab (fresnel + absorption)
		Transparency *= ComputeThinSlabWeights(Transmission, VoN, Ior).Transmitted;

		// fake caustic approximation (see comments below)
		Transparency *= (1 - Roughness * Roughness) * saturate(PathRoughness - Roughness);
	}
	else
#endif
	{
		// no bending at the interface so no fresnel - equation above simplifies to just A
		float3 A = pow(Transmission, 1.0 / VoN);
		Transparency *= A;
	}
#elif MATERIALBLENDING_MASKED && MATERIAL_DITHER_OPACITY_MASK
	float Opacity = DitheredOpacityMaskToOpacity(GetMaterialMask(PixelMaterialInputs));
	float Transparency = 1 - Opacity;
#elif MATERIALBLENDING_TRANSLUCENT
	float Opacity = GetMaterialOpacity(PixelMaterialInputs);
	float Transparency = 1 - Opacity;
#if REFRACTION_USE_INDEX_OF_REFRACTION && !SIMPLIFIED_MATERIAL_SHADER
	float Ior = GetMaterialRefraction(PixelMaterialInputs).x;
#else
	float Ior = 1.0;
#endif

#if !SIMPLIFIED_MATERIAL_SHADER
	// Is refraction enabled?
	if (Transparency > 0 && Ior != 1.0)
	{
		float PathRoughness = PackedPayload.GetPathRoughness();
		float Roughness = GetMaterialRoughness(PixelMaterialInputs);
		if (PathRoughness <= Roughness)
		{
			// not using fast caustic approximation - treat as opaque
			return;
		}
		// The heuristic used here is inspired by the following presentations:
		//   - Kulla & Conty: Revisiting Physically Based Shading at Imageworks
		//       https://blog.selfshadow.com/publications/s2017-shading-course/imageworks/s2017_pbs_imageworks_slides_v2.pdf
		//   - Colin Barré-Brisebois - Pica Pica & Nvidia Turing
		//       https://www.ea.com/seed/news/siggraph-2018-picapica-nv-turing

		// fake caustics
		float3 N = normalize(MaterialParameters.WorldNormal);
		float Eta = Ior;
		float VoN = abs(dot(WorldRayDirection(), N));
		float Fr = FresnelReflectance(VoN, Eta);
		Transparency *= pow(1 - Fr, 2) * (1 - Roughness * Roughness) * saturate(PathRoughness - Roughness);
	}
#endif
#else
#error "Control flow does not account for all blending modes!"
#endif

	// Update the ray throughput (it is packed simply into the payload since we don't need to carry any other information across hits)
	float3 RayThroughput = PackedPayload.GetRayThroughput();

	RayThroughput *= Transparency;

	PackedPayload.SetRayThroughput(RayThroughput);

	if (any(RayThroughput > 0))
	{
		// not at full opacity yet -- ignore the hit so we can keep going
		IgnoreHit();
	}
	// If RayThroughput reached 0 -- just return which will accept the hit
#endif // !MATERIALBLENDING_MASKED

#endif // !MATERIALBLENDING_SOLID && !MATERIALBLENDING_ALPHAHOLDOUT && !MATERIALBLENDING_ADDITIVE

#endif // USE_MATERIAL_ANY_HIT_SHADER
}<|MERGE_RESOLUTION|>--- conflicted
+++ resolved
@@ -383,29 +383,20 @@
 	Payload.Opacity = GetMaterialOpacity(PixelMaterialInputs);
 
 #if MATERIALBLENDING_MASKED
-<<<<<<< HEAD
-=======
 #if MATERIAL_DITHER_OPACITY_MASK
 	// dithering emulates real transparency, so switch to translucent
 	Payload.Opacity = DitheredOpacityMaskToOpacity(GetMaterialMask(PixelMaterialInputs));
 	Payload.BlendingMode = RAY_TRACING_BLEND_MODE_TRANSLUCENT;
 #else
 	// regular masked mode - binary decision
->>>>>>> 3aae9151
 	if (GetMaterialMask(PixelMaterialInputs) < 0)
 	{
 		Payload.Opacity = 0;
 	}
-<<<<<<< HEAD
+#endif
 #endif // MATERIALBLENDING_MASKED
 
-	Payload.Ior = Refraction.x;
-=======
-#endif
-#endif // MATERIALBLENDING_MASKED
-
 	Payload.Ior = Refraction.x == 0 ? 1.0 : Refraction.x;
->>>>>>> 3aae9151
 	Payload.CustomData = float4(GetMaterialCustomData0(MaterialParameters), GetMaterialCustomData1(MaterialParameters), 0, 0);
 	
 #if MATERIAL_SHADINGMODEL_CLEAR_COAT
@@ -599,8 +590,6 @@
 #endif  // !MATERIALBLENDING_MASKED
 
 	// If we got here -- we have a reason to evaluate the material -- do the setup 
-
-	GlobalTextureMipBias = PackedPayload.GetMipBias();
 
 	GlobalTextureMipBias = PackedPayload.GetMipBias();
 
