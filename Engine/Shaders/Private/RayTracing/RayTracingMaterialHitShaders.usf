--- conflicted
+++ resolved
@@ -512,9 +512,6 @@
 	{
 		IgnoreHit();
 	}
-<<<<<<< HEAD
-=======
-
->>>>>>> 3ecbc206
+
 #endif // USE_MATERIAL_ANY_HIT_SHADER
 }