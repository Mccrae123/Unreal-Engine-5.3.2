// Copyright Epic Games, Inc. All Rights Reserved.

#pragma once

#define ENABLE_SKY_LIGHT 1      
#define NEEDS_LIGHTMAP_COORDINATE (HQ_TEXTURE_LIGHTMAP || LQ_TEXTURE_LIGHTMAP)
#ifdef NEEDS_VERTEX_FACTORY_INTERPOLATION
	#undef NEEDS_VERTEX_FACTORY_INTERPOLATION
#endif
// Needed for VertexFactoryInterpolate to interpolate attributes from vertices to hit point
#define NEEDS_VERTEX_FACTORY_INTERPOLATION 1

#ifndef SIMPLIFIED_MATERIAL_SHADER
	#define SIMPLIFIED_MATERIAL_SHADER 0
#endif

#include "/Engine/Private/Common.ush"
#include "RayTracingCommon.ush"
#include "RayTracingHitGroupCommon.ush"

#include "/Engine/Generated/Material.ush"   
#include "/Engine/Generated/VertexFactory.ush"

#include "RayTracingCalcInterpolants.ush" // must be included after VertexFactory.ush
#include "/Engine/Private/ShadingCommon.ush"
#include "/Engine/Private/DeferredShadingCommon.ush"
#include "/Engine/Private/SHCommon.ush"
#include "/Engine/Private/ReflectionEnvironmentShared.ush"
#include "/Engine/Private/VirtualTextureCommon.ush" 
#include "/Engine/Private/LightmapCommon.ush"
<<<<<<< HEAD
#include "/Engine/Private/PathTracing/Material/PathTracingFresnel.ush"
#include "/Engine/Private/PathTracing/Material/PathTracingThinGlass.ush"
=======
#include "/Engine/Private/Lumen/LumenHardwareRayTracingPayloadCommon.ush"

>>>>>>> 6bbb88c8

/** Computes sky diffuse lighting, including precomputed shadowing. */
void GetSkyLighting(
	FMaterialPixelParameters MaterialParameters,
	VTPageTableResult LightmapVTPageTableResult,
	float3 WorldNormal,
	float2 LightmapUV,
	uint LightmapDataIndex,
	float3 SkyOcclusionUV3D,
	uint ShadingModel,
	bool bEnableSkyLightContribution,
	out float3 OutDiffuseLighting,
	out float3 OutSubsurfaceLighting)
{
	OutDiffuseLighting = float3(0,0,0);
	OutSubsurfaceLighting = float3(0,0,0);

#if ENABLE_SKY_LIGHT

	// Check if the Sky Light contribution should be ignored
	if (!bEnableSkyLightContribution)
	{
		return;
	}

	float SkyVisibility = 1;
	float GeometryTerm = 1;
	float3 SkyLightingNormal = WorldNormal;
	
	#if HQ_TEXTURE_LIGHTMAP || CACHED_POINT_INDIRECT_LIGHTING || CACHED_VOLUME_INDIRECT_LIGHTING || PRECOMPUTED_IRRADIANCE_VOLUME_LIGHTING
		BRANCH
		if (ShouldSkyLightApplyPrecomputedBentNormalShadowing())
		{
			#if PRECOMPUTED_IRRADIANCE_VOLUME_LIGHTING
			
				float3 SkyBentNormal = GetVolumetricLightmapSkyBentNormal(SkyOcclusionUV3D);
				SkyVisibility = length(SkyBentNormal);
				float3 NormalizedBentNormal = SkyBentNormal / max(SkyVisibility, .0001f);

			#elif HQ_TEXTURE_LIGHTMAP

				// Bent normal from precomputed texture
				float4 WorldSkyBentNormalAndOcclusion = GetSkyBentNormalAndOcclusion(LightmapVTPageTableResult, LightmapUV * float2(1, 2), LightmapDataIndex, MaterialParameters.SvPosition.xy);
				// Renormalize as vector was quantized and compressed
				float3 NormalizedBentNormal = normalize(WorldSkyBentNormalAndOcclusion.xyz);
				SkyVisibility = WorldSkyBentNormalAndOcclusion.w;

			#elif CACHED_POINT_INDIRECT_LIGHTING || CACHED_VOLUME_INDIRECT_LIGHTING
 
				// Bent normal from the indirect lighting cache - one value for the whole object
				float3 NormalizedBentNormal = IndirectLightingCache.PointSkyBentNormal.xyz;
				SkyVisibility = IndirectLightingCache.PointSkyBentNormal.w;

			#endif

			#if (MATERIALBLENDING_TRANSLUCENT || MATERIALBLENDING_ADDITIVE) && (TRANSLUCENCY_LIGHTING_VOLUMETRIC_NONDIRECTIONAL || TRANSLUCENCY_LIGHTING_VOLUMETRIC_PERVERTEX_NONDIRECTIONAL)
				// NonDirectional lighting can't depend on the normal
				SkyLightingNormal = NormalizedBentNormal;
			#else
				
				// Weight toward the material normal to increase directionality
				float BentNormalWeightFactor = 1 - (1 - SkyVisibility) * (1 - SkyVisibility);

				// We are lerping between the inputs of two lighting scenarios based on occlusion
				// In the mostly unoccluded case, evaluate sky lighting with the material normal, because it has higher detail
				// In the mostly occluded case, evaluate sky lighting with the bent normal, because it is a better representation of the incoming lighting
				// Then treat the lighting evaluated along the bent normal as an area light, so we must apply the lambert term
				SkyLightingNormal = lerp(NormalizedBentNormal, WorldNormal, BentNormalWeightFactor);

				float DotProductFactor = lerp(saturate(dot(NormalizedBentNormal, WorldNormal)), 1, BentNormalWeightFactor);
				// Account for darkening due to the geometry term
				GeometryTerm = DotProductFactor;
			#endif
		}
	#endif
			
	// Compute the preconvolved incoming lighting with the bent normal direction
	float3 DiffuseLookup = GetSkySHDiffuse(SkyLightingNormal) * ResolvedView.SkyLightColor.rgb;

	// Apply AO to the sky diffuse
	OutDiffuseLighting += DiffuseLookup * (SkyVisibility * GeometryTerm);

	#if MATERIAL_SHADINGMODEL_TWOSIDED_FOLIAGE
	if (ShadingModel == SHADINGMODELID_TWOSIDED_FOLIAGE)
	{
		float3 BackfaceDiffuseLookup = GetSkySHDiffuse(-WorldNormal) * ResolvedView.SkyLightColor.rgb;
		OutSubsurfaceLighting += BackfaceDiffuseLookup * SkyVisibility;
	}
	#endif

#endif
}

/** Calculates indirect lighting contribution on this object from precomputed data. */
void GetPrecomputedIndirectLightingAndSkyLight(
	FMaterialPixelParameters MaterialParameters, 
	FVertexFactoryInterpolantsVSToPS Interpolants,
	VTPageTableResult LightmapVTPageTableResult,
	float3 DiffuseDir,
	float3 VolumetricLightmapBrickTextureUVs,
	uint ShadingModel,
	bool bEnableSkyLightContribution,
	out float3 OutDiffuseLighting,
	out float3 OutSubsurfaceLighting,
	out float OutIndirectIrradiance)
{
	OutIndirectIrradiance = 0;
	OutDiffuseLighting = float3(0,0,0);
	OutSubsurfaceLighting = 0;
	float2 SkyOcclusionUV = 0;
	uint SkyOcclusionDataIndex = 0u;

#if HQ_TEXTURE_LIGHTMAP || LQ_TEXTURE_LIGHTMAP
		float2 LightmapUV0, LightmapUV1;
		uint LightmapDataIndex;
		GetLightMapCoordinates(Interpolants, LightmapUV0, LightmapUV1, LightmapDataIndex);
	#if LIGHTMAP_VT_ENABLED
		LightmapVTPageTableResult = LightmapGetVTSampleInfo(LightmapUV0, LightmapDataIndex, MaterialParameters.SvPosition.xy);
	#endif
#endif

	#if PRECOMPUTED_IRRADIANCE_VOLUME_LIGHTING
		FThreeBandSHVectorRGB IrradianceSH = GetVolumetricLightmapSH3(VolumetricLightmapBrickTextureUVs);

		// Diffuse convolution
		FThreeBandSHVector DiffuseTransferSH = CalcDiffuseTransferSH3(DiffuseDir, 1);
		OutDiffuseLighting = max(float3(0,0,0), DotSH3(IrradianceSH, DiffuseTransferSH)) / PI;

		#if MATERIAL_SHADINGMODEL_TWOSIDED_FOLIAGE
		if (ShadingModel == SHADINGMODELID_TWOSIDED_FOLIAGE)
		{
			FThreeBandSHVector SubsurfaceTransferSH = CalcDiffuseTransferSH3(-DiffuseDir, 1);
			OutSubsurfaceLighting += max(float3(0,0,0), DotSH3(IrradianceSH, SubsurfaceTransferSH)) / PI;
		}
		#endif

	// High quality texture lightmaps
	#elif HQ_TEXTURE_LIGHTMAP

		SkyOcclusionUV = LightmapUV0;
		SkyOcclusionDataIndex = LightmapDataIndex;
		GetLightMapColorHQ(LightmapVTPageTableResult, LightmapUV0, LightmapUV1, LightmapDataIndex, DiffuseDir, MaterialParameters.SvPosition.xy, ShadingModel, OutDiffuseLighting, OutSubsurfaceLighting);

	// Low quality texture lightmaps
	#elif LQ_TEXTURE_LIGHTMAP

		OutDiffuseLighting = GetLightMapColorLQ(LightmapVTPageTableResult, LightmapUV0, LightmapUV1, LightmapDataIndex, DiffuseDir).rgb;

	#endif

	// Apply indirect lighting scale while we have only accumulated lightmaps
	OutDiffuseLighting *= View.PrecomputedIndirectLightingColorScale;
	OutSubsurfaceLighting *= View.PrecomputedIndirectLightingColorScale;

	float3 SkyDiffuseLighting;
	float3 SkySubsurfaceLighting;
	GetSkyLighting(
		MaterialParameters,
		LightmapVTPageTableResult,
		DiffuseDir,
		SkyOcclusionUV,
		SkyOcclusionDataIndex,
		VolumetricLightmapBrickTextureUVs,
		GetShadingModelRequiresBackfaceLighting(ShadingModel),
		bEnableSkyLightContribution,
		SkyDiffuseLighting,
		SkySubsurfaceLighting);

	OutSubsurfaceLighting += SkySubsurfaceLighting;

	// Sky lighting must contribute to IndirectIrradiance for ReflectionEnvironment lightmap mixing
	OutDiffuseLighting += SkyDiffuseLighting;

	#if HQ_TEXTURE_LIGHTMAP || LQ_TEXTURE_LIGHTMAP || CACHED_VOLUME_INDIRECT_LIGHTING || CACHED_POINT_INDIRECT_LIGHTING || PRECOMPUTED_IRRADIANCE_VOLUME_LIGHTING
		OutIndirectIrradiance = Luminance(OutDiffuseLighting);
	#endif
}

float3 GetLumenGeometryNormal()
{
<<<<<<< HEAD
	FVertexFactoryInterpolantsVSToDS Interpolated = (FVertexFactoryInterpolantsVSToDS)0;

=======
>>>>>>> 6bbb88c8
	float3 WorldPositions[3];

	float3 Weights = float3(
		1 - Attributes.Barycentrics.x - Attributes.Barycentrics.y,
		Attributes.Barycentrics.x,
		Attributes.Barycentrics.y);

	for (int i = 0; i < 3; i++)
	{
		FVertexFactoryInput Input = LoadVertexFactoryInputForHGS(PrimitiveIndex(), i);
		FVertexFactoryIntermediates VFIntermediates = GetVertexFactoryIntermediates(Input);
		float4 WorldPositionExcludingWPO = VertexFactoryGetWorldPosition(Input, VFIntermediates);
<<<<<<< HEAD
		FMaterialVertexParameters VertexParameters = GetMaterialVertexParameters(Input, VFIntermediates, WorldPositionExcludingWPO.xyz, TangentToLocal);

		FVertexFactoryInterpolantsVSToDS PerVertexInterpolants = VertexFactoryGetInterpolantsVSToDS(Input, VFIntermediates, VertexParameters);
		Interpolated = VertexFactoryInterpolate(PerVertexInterpolants, Weights[i], Interpolated, 1.0);

		WorldPositions[i] = WorldPositionExcludingWPO.xyz;
		TexCoords[i] = VertexFactoryGetTextureCoordinateDS(PerVertexInterpolants);
	}

	Interpolants = VertexFactoryAssignInterpolants(Interpolated);

#if (NUM_TEX_COORD_INTERPOLATORS || USE_PARTICLE_SUBUVS) && !VERTEX_FACTORY_MODIFIES_TESSELLATION
	float2 TA = TexCoords[1] - TexCoords[0]; 
	float2 TB = TexCoords[2] - TexCoords[0];
    float UvArea = abs((TA.x * TB.y) - (TA.y * TB.x));
=======

		WorldPositions[i] = WorldPositionExcludingWPO.xyz;
	}
>>>>>>> 6bbb88c8

	float3 PA = WorldPositions[1] - WorldPositions[0];
	float3 PB = WorldPositions[2] - WorldPositions[0];
	float3 Unnormalized = cross(PB, PA);

	// Safe normal
	float SqareLength = dot(Unnormalized, Unnormalized);
	float3 Normal = lerp(rsqrt(SqareLength) * Unnormalized, -WorldRayDirection(), SqareLength == 0.0f);
	return Normal;
}

float DitheredOpacityMaskToOpacity(float Mask)
{
	// This represents the expected value of the function GetMaterialCoverageAndClipping
	// which randomly dithers the fragment on or off to produce the effect of opacity

	// The expected value of this dithering can be computed as:
	//    Simplify[Integrate[If[Mask + Dither - 1/2 < 0, 0, 1], {Dither, 0, 1}]]
	// which is just:

	return saturate(Mask + 0.5);
}

RAY_TRACING_ENTRY_CLOSEST_HIT(MaterialCHS,
	FPackedMaterialClosestHitPayload, PackedPayload,
	FDefaultAttributes, Attributes)
{
	PackedPayload.HitT = RayTCurrent();

#if USE_MATERIAL_CLOSEST_HIT_SHADER

	bool bIsLumenPayload = PackedPayload.IsLumenPayload();
	if (bIsLumenPayload)
	{
		float3 SurfaceNormal = GetLumenGeometryNormal();
		const int PrimitiveIndex = GetInstanceUserData();
		const int PrimitiveInstanceIndex = InstanceIndex() - GetBaseInstanceIndex();

		PackedPayload.SetGeometryNormal(SurfaceNormal);
		PackedPayload.SetSceneInstanceIndex(
			GetGPUSceneInstanceIndex(PrimitiveIndex, PrimitiveInstanceIndex)
		);
	}

	if (PackedPayload.IsMinimalPayloadMode())
	{
		// Minimal payload mode only fills FMinimalPayload::HitT, skipping actual material evaluation.
		// This mode is used when tracing shadow rays against masked geometry.
		// Dynamic branch is used to avoid compiling an extra shader permutation.
		return;
	}

	GlobalTextureMipBias = PackedPayload.GetMipBias();

	const uint2 PixelCoord = PackedPayload.GetPixelCoord();

	ResolvedView = ResolveView();

	FVertexFactoryInterpolantsVSToPS Interpolants;
	float4 SvPosition = float4(PixelCoord.xy, 0.0, 1.0);
	
	FRayCone PropagatedCone = PropagateRayCone(PackedPayload.GetRayCone(), 0 /* surface curvature */, RayTCurrent());
	CalcInterpolants(PropagatedCone, Attributes, Interpolants);

#if VF_SUPPORTS_RAYTRACING_PREPARE_MATERIAL_PIXEL_PARAMETERS
	float3 GeoNormal = 0;
	FMaterialPixelParameters MaterialParameters = GetMaterialPixelParameters(WorldRayOrigin(), WorldRayDirection(), RayTCurrent(), PrimitiveIndex(), Attributes, HitKind(), GeoNormal);
#else
	FMaterialPixelParameters MaterialParameters = GetMaterialPixelParameters(Interpolants, SvPosition);
#endif
	FPixelMaterialInputs PixelMaterialInputs;

	{
		float4 ScreenPosition = SvPositionToResolvedScreenPosition(SvPosition);
		float3 TranslatedWorldPosition = WorldRayOrigin() + WorldRayDirection() * RayTCurrent() + LWCHackToFloat(ResolvedView.PreViewTranslation);
		
		bool bIsFrontFace = HitKind() == HIT_KIND_TRIANGLE_FRONT_FACE;

		// #dxr_todo: UE-72130 support world position offset 
		// #if USE_WORLD_POSITION_EXCLUDING_SHADER_OFFSETS
		// CalcMaterialParametersEx(MaterialParameters, PixelMaterialInputs, SvPosition, ScreenPosition, bIsFrontFace, TranslatedWorldPosition, BasePassInterpolants.PixelPositionExcludingWPO);
		// #else
		CalcMaterialParametersEx(MaterialParameters, PixelMaterialInputs, SvPosition, ScreenPosition, bIsFrontFace, TranslatedWorldPosition, TranslatedWorldPosition);
		// #endif
	}

	FMaterialClosestHitPayload Payload = (FMaterialClosestHitPayload)0;

	/**
	 * Set common material attributes for both full and simplified materials
	 **/
	Payload.ShadingModelID = GetMaterialShadingModel(PixelMaterialInputs);

	#if MATERIALBLENDING_ALPHACOMPOSITE
		uint MaterialBlendingMode = RAY_TRACING_BLEND_MODE_ALPHA_COMPOSITE;
	#elif MATERIALBLENDING_ALPHAHOLDOUT
		uint MaterialBlendingMode = RAY_TRACING_BLEND_MODE_ALPHA_HOLDOUT;
	#elif MATERIALBLENDING_TRANSLUCENT
		uint MaterialBlendingMode = RAY_TRACING_BLEND_MODE_TRANSLUCENT;
	#elif MATERIALBLENDING_ADDITIVE
		uint MaterialBlendingMode = RAY_TRACING_BLEND_MODE_ADDITIVE;
	#elif MATERIALBLENDING_MODULATE
		uint MaterialBlendingMode = RAY_TRACING_BLEND_MODE_MODULATE;
	#else
		uint MaterialBlendingMode = RAY_TRACING_BLEND_MODE_OPAQUE;
	#endif

	Payload.BlendingMode = MaterialBlendingMode;
	Payload.PrimitiveLightingChannelMask = GetPrimitive_LightingChannelMask(MaterialParameters.PrimitiveId);

	Payload.HitT = RayTCurrent();
	if (HitKind() == HIT_KIND_TRIANGLE_FRONT_FACE)
	{
		Payload.SetFrontFace();
	}

<<<<<<< HEAD
#if MATERIAL_IS_SKY
	if (PackedPayload.IsIgnoreSkyMaterials())
	{
		PackedPayload = PackRayTracingPayload(Payload, PropagatedCone);
		return;
	}
=======
#if TWO_SIDED_MATERIAL
	Payload.SetTwoSided();
>>>>>>> 6bbb88c8
#endif

	// Store the results in local variables and reuse instead of calling the functions multiple times.
	half3 BaseColor = GetMaterialBaseColor(PixelMaterialInputs);
#if MATERIALBLENDING_TRANSLUCENT && REFRACTION_USE_INDEX_OF_REFRACTION
	half2 Refraction = GetMaterialRefraction(PixelMaterialInputs);
#else
	half2 Refraction = 1;
#endif
	half  Metallic = GetMaterialMetallic(PixelMaterialInputs);
	half  Specular = GetMaterialSpecular(PixelMaterialInputs);
	half Roughness = GetMaterialRoughness(PixelMaterialInputs);

#if !SIMPLIFIED_MATERIAL_SHADER

	/**
	 * Set material attributes for full materials
	 **/
	Payload.WorldPos = LWCHackToFloat(MaterialParameters.AbsoluteWorldPosition);
	Payload.WorldNormal = normalize(MaterialParameters.WorldNormal);
	Payload.Radiance = GetMaterialEmissive(PixelMaterialInputs);
	Payload.BaseColor = BaseColor;
	Payload.Specular = Specular;
	Payload.Roughness = Roughness;
	Payload.Metallic = Metallic;
	Payload.Opacity = GetMaterialOpacity(PixelMaterialInputs);

#if MATERIALBLENDING_MASKED
<<<<<<< HEAD
#if MATERIAL_DITHER_OPACITY_MASK
	// dithering emulates real transparency, so switch to translucent
	Payload.Opacity = DitheredOpacityMaskToOpacity(GetMaterialMask(PixelMaterialInputs));
	Payload.BlendingMode = RAY_TRACING_BLEND_MODE_TRANSLUCENT;
#else
=======
>>>>>>> 6bbb88c8
	// regular masked mode - binary decision
	if (GetMaterialMask(PixelMaterialInputs) < 0)
	{
		Payload.Opacity = 0;
	}
<<<<<<< HEAD
#endif
=======
>>>>>>> 6bbb88c8
#endif // MATERIALBLENDING_MASKED

	Payload.Ior = Refraction.x == 0 ? 1.0 : Refraction.x;
	Payload.CustomData = float4(GetMaterialCustomData0(MaterialParameters), GetMaterialCustomData1(MaterialParameters), 0, 0);
	
#if MATERIAL_SHADINGMODEL_CLEAR_COAT
	#if CLEAR_COAT_BOTTOM_NORMAL
	if (Payload.ShadingModelID == SHADINGMODELID_CLEAR_COAT)
	{
		float2 oct2 = UnitVectorToOctahedron(Payload.WorldNormal);

		#if NUM_MATERIAL_OUTPUTS_CLEARCOATBOTTOMNORMAL > 0
			#if MATERIAL_TANGENTSPACENORMAL
				float3 tempnormal = normalize(TransformTangentVectorToWorld( MaterialParameters.TangentToWorld, ClearCoatBottomNormal0(MaterialParameters) ));
			#else
				float3 tempnormal =  ClearCoatBottomNormal0(MaterialParameters);
			#endif

			float2 oct1 = UnitVectorToOctahedron(tempnormal);
			float2 oct3 = ( (oct1 - oct2) *  0.5 ) + (128.0/255.0);
			Payload.CustomData.a = oct3.x;
			Payload.CustomData.z = oct3.y;
		#else
			Payload.CustomData.a = 128.0/255.0;
			Payload.CustomData.z = 128.0/255.0;
		#endif
	}
	#endif
#endif
<<<<<<< HEAD

	// Override custom data if sub-surface material
#if MATERIAL_SHADINGMODEL_SUBSURFACE || MATERIAL_SHADINGMODEL_TWOSIDED_FOLIAGE || MATERIAL_SHADINGMODEL_CLOTH || MATERIAL_SHADINGMODEL_CLOTH || MATERIAL_SHADINGMODEL_SUBSURFACE_PROFILE || MATERIAL_SHADINGMODEL_EYE
	if (Payload.ShadingModelID == SHADINGMODELID_SUBSURFACE ||
		Payload.ShadingModelID == SHADINGMODELID_TWOSIDED_FOLIAGE ||
		Payload.ShadingModelID == SHADINGMODELID_CLOTH ||
		Payload.ShadingModelID == SHADINGMODELID_SUBSURFACE_PROFILE |
		Payload.ShadingModelID == SHADINGMODELID_EYE)
	{
		Payload.CustomData = GetMaterialSubsurfaceData(PixelMaterialInputs);
	}
#endif

#if MATERIAL_SHADINGMODEL_CLOTH
	if (Payload.ShadingModelID == SHADINGMODELID_CLOTH)
	{
		Payload.CustomData.a = saturate(GetMaterialCustomData0(MaterialParameters));
	}
#endif

#if MATERIAL_SHADINGMODEL_THIN_TRANSLUCENT
	if (Payload.ShadingModelID == SHADINGMODELID_THIN_TRANSLUCENT)
	{
		Payload.CustomData.xyz = GetThinTranslucentMaterialOutput0(MaterialParameters);
	}
#endif

=======

	// Override custom data if sub-surface material
#if MATERIAL_SHADINGMODEL_SUBSURFACE || MATERIAL_SHADINGMODEL_TWOSIDED_FOLIAGE || MATERIAL_SHADINGMODEL_CLOTH || MATERIAL_SHADINGMODEL_CLOTH || MATERIAL_SHADINGMODEL_SUBSURFACE_PROFILE || MATERIAL_SHADINGMODEL_EYE
	if (Payload.ShadingModelID == SHADINGMODELID_SUBSURFACE ||
		Payload.ShadingModelID == SHADINGMODELID_TWOSIDED_FOLIAGE ||
		Payload.ShadingModelID == SHADINGMODELID_CLOTH ||
		Payload.ShadingModelID == SHADINGMODELID_SUBSURFACE_PROFILE |
		Payload.ShadingModelID == SHADINGMODELID_EYE)
	{
		Payload.CustomData = GetMaterialSubsurfaceData(PixelMaterialInputs);
	}
#endif

#if MATERIAL_SHADINGMODEL_CLOTH
	if (Payload.ShadingModelID == SHADINGMODELID_CLOTH)
	{
		Payload.CustomData.a = saturate(GetMaterialCustomData0(MaterialParameters));
	}
#endif

#if MATERIAL_SHADINGMODEL_THIN_TRANSLUCENT
	if (Payload.ShadingModelID == SHADINGMODELID_THIN_TRANSLUCENT)
	{
		Payload.CustomData.xyz = GetThinTranslucentMaterialOutput0(MaterialParameters);
	}
#endif

>>>>>>> 6bbb88c8
#if MATERIAL_USES_ANISOTROPY
	Payload.WorldTangent = CalculateAnisotropyTangent(MaterialParameters, PixelMaterialInputs);
	Payload.Anisotropy = GetMaterialAnisotropy(PixelMaterialInputs);
#else
	Payload.WorldTangent = 0;
	Payload.Anisotropy = 0.0f;
#endif	

	float3 DiffuseIndirectLighting = 0;
	float3 SubsurfaceIndirectLighting;
	float IndirectIrradiance = 0;
	
	float3 VolumetricLightmapBrickTextureUVs;
		
	#if PRECOMPUTED_IRRADIANCE_VOLUME_LIGHTING
		VolumetricLightmapBrickTextureUVs = ComputeVolumetricLightmapBrickTextureUVs(LWCHackToFloat(MaterialParameters.AbsoluteWorldPosition));
	#endif

	VTPageTableResult LightmapVTPageTableResult = (VTPageTableResult)0.0f;

	// Always sample lightmaps without mip biasing, as they are likely packed in an atlas
	// and aggressive bias can cause bleeding between charts.
	float OldGlobalMipBias = GlobalTextureMipBias;
	GlobalTextureMipBias = 0;

	GetPrecomputedIndirectLightingAndSkyLight(
		MaterialParameters,
		Interpolants,
		LightmapVTPageTableResult,
		Payload.WorldNormal,
		VolumetricLightmapBrickTextureUVs,
		Payload.ShadingModelID,
		PackedPayload.IsEnableSkyLightContribution(),
		DiffuseIndirectLighting,
		SubsurfaceIndirectLighting,
		IndirectIrradiance);

	// Restore global mip bias after lightmaps are sampled.
	GlobalTextureMipBias = OldGlobalMipBias;

	Payload.DiffuseColor = BaseColor - BaseColor * Metallic;
	Payload.SpecularColor = ComputeF0(Specular, BaseColor, Metallic);
	
	Payload.IndirectIrradiance += DiffuseIndirectLighting; // Contains both lightmap & skylight

#else

	/**
	 * Set material attributes for simplified materials
	 **/
	// Anything unsupported will be forced to default lit
#if MATERIAL_SHADINGMODEL_TWOSIDED_FOLIAGE
	if (Payload.ShadingModelID == SHADINGMODELID_TWOSIDED_FOLIAGE)
	{
		Payload.CustomData = GetMaterialSubsurfaceData(PixelMaterialInputs);
	}
	else
#endif
#if MATERIAL_SHADINGMODEL_THIN_TRANSLUCENT
	if (Payload.ShadingModelID == SHADINGMODELID_THIN_TRANSLUCENT)
	{
		Payload.CustomData.xyz = GetThinTranslucentMaterialOutput0(MaterialParameters);
	}
	else
#endif
#if MATERIAL_SHADINGMODEL_UNLIT
	if (Payload.ShadingModelID == SHADINGMODELID_UNLIT)
	{
	}
	else
#endif
	{
		Payload.ShadingModelID = SHADINGMODELID_DEFAULT_LIT;
	}
	Payload.WorldPos = LWCHackToFloat(MaterialParameters.AbsoluteWorldPosition);
	Payload.WorldNormal = normalize(MaterialParameters.WorldNormal);
	Payload.Radiance = GetMaterialEmissive(PixelMaterialInputs);
	Payload.BaseColor = BaseColor;
	Payload.Specular = 0;
	Payload.Roughness = 1;
	Payload.Metallic = 0;
	Payload.Opacity = GetMaterialOpacity(PixelMaterialInputs);
	Payload.Ior = 1;

#endif

	PackedPayload = PackRayTracingPayload(Payload, PropagatedCone);

	// Override packed payload with custom Lumen data
	if (bIsLumenPayload)
	{
		const int PrimitiveIndex = GetInstanceUserData();
		const int PrimitiveInstanceIndex = InstanceIndex() - GetBaseInstanceIndex();

		PackedPayload.SetSceneInstanceIndex(
			GetGPUSceneInstanceIndex(PrimitiveIndex, PrimitiveInstanceIndex)
		);
	}

#endif // USE_MATERIAL_CLOSEST_HIT_SHADER
}

RAY_TRACING_ENTRY_ANY_HIT(MaterialAHS,
	FPackedMaterialClosestHitPayload, PackedPayload,
	FDefaultAttributes, Attributes)
{
#if USE_MATERIAL_ANY_HIT_SHADER

#if MATERIALBLENDING_SOLID
	// Continue traversal by simply returning from this shader
	// Usually this path is inactive because opaque materials don't have AHS bound
	return;
<<<<<<< HEAD
#elif MATERIALBLENDING_ALPHAHOLDOUT || MATERIALBLENDING_ADDITIVE
	if (PackedPayload.IsPathTracingVisibilityRay())
	{
		// path tracer wants to treat these cases as fully transparent
		// no material evaluation is required
		IgnoreHit();
	}
	// otherwise accept hit
#else
	// All other blending modes _might_ need material evaluation - so we need
	// to generate some code

#if MATERIALBLENDING_MASKED && !MATERIAL_DITHER_OPACITY_MASK
	// NOTE: Masked mode execute always - regardless of ray flags
	// This ensures that both material rays and shadow rays "see" the same thing
#else
	// For any other blending models, we have a few options:
	if (PackedPayload.IsIgnoreTranslucentMaterials())
	{
		// special mode used by regular RT shadows - translucent materials are skipped, everything else is treated as opaque
#if MATERIALBLENDING_TRANSLUCENT || (MATERIALBLENDING_MASKED && MATERIAL_DITHER_OPACITY_MASK)
		IgnoreHit();
#endif
		return;
	}
	else if (PackedPayload.IsPathTracingVisibilityRay())
	{
		// this case is used by the path tracer only currently
		// We want to evaluate the material opacity and accumulate it
		// Keep going and evaluate the material
	}
	else
	{
		// non-opaque blending mode but no special behavior was requested
		return;
	}
#endif  // !MATERIALBLENDING_MASKED

	// If we got here -- we have a reason to evaluate the material -- do the setup 

	GlobalTextureMipBias = PackedPayload.GetMipBias();

	const uint2 PixelCoord = PackedPayload.GetPixelCoord();

=======
#else
	// All other blending modes _might_ need material evaluation - so we need
	// to generate some code

#if MATERIALBLENDING_MASKED
	// NOTE: Masked mode execute always - regardless of ray flags
	// This ensures that both material rays and shadow rays "see" the same thing
#else
	// For any other blending models, we have a few options:
	if (PackedPayload.IsIgnoreTranslucentMaterials())
	{
		// special mode used by regular RT shadows - translucent materials are skipped, everything else is treated as opaque
#if MATERIALBLENDING_TRANSLUCENT
		IgnoreHit();
#endif
		return;
	}
	else
	{
		// non-opaque blending mode, treat as opaque for now
		return;
	}
#endif  // !MATERIALBLENDING_MASKED

	// If we got here -- we have a reason to evaluate the material -- do the setup 

	GlobalTextureMipBias = PackedPayload.GetMipBias();

	const uint2 PixelCoord = PackedPayload.GetPixelCoord();

>>>>>>> 6bbb88c8
	ResolvedView = ResolveView();

	FVertexFactoryInterpolantsVSToPS Interpolants;
	float4 SvPosition = float4(PixelCoord.xy, 0.0, 1.0);

	CalcInterpolants(PackedPayload.GetRayCone(), Attributes, Interpolants);

#if VF_SUPPORTS_RAYTRACING_PREPARE_MATERIAL_PIXEL_PARAMETERS
	float3 GeoNormal = 0;
	FMaterialPixelParameters MaterialParameters = GetMaterialPixelParameters(WorldRayOrigin(), WorldRayDirection(), RayTCurrent(), PrimitiveIndex(), Attributes, HitKind(), GeoNormal);
#else
	FMaterialPixelParameters MaterialParameters = GetMaterialPixelParameters(Interpolants, SvPosition);
#endif
	FPixelMaterialInputs PixelMaterialInputs;

	{
		float4 ScreenPosition = SvPositionToResolvedScreenPosition(SvPosition);
		float3 TranslatedWorldPosition = WorldRayOrigin() + WorldRayDirection() * RayTCurrent() + LWCHackToFloat(ResolvedView.PreViewTranslation);
		
		bool bIsFrontFace = HitKind() == HIT_KIND_TRIANGLE_FRONT_FACE;

		MaterialParameters.CameraVector = -WorldRayDirection();
		
		// #dxr_todo: UE-72130 support world position offset 
		// #if USE_WORLD_POSITION_EXCLUDING_SHADER_OFFSETS
		// CalcMaterialParametersEx(MaterialParameters, PixelMaterialInputs, SvPosition, ScreenPosition, bIsFrontFace, TranslatedWorldPosition, BasePassInterpolants.PixelPositionExcludingWPO);
		// #else
		CalcMaterialParametersEx(MaterialParameters, PixelMaterialInputs, SvPosition, ScreenPosition, bIsFrontFace, TranslatedWorldPosition, TranslatedWorldPosition);
		// #endif
	}

	// Now extract the relevant info from PixelMaterialInputs according to the blending mode

<<<<<<< HEAD
#if MATERIALBLENDING_MASKED && !MATERIAL_DITHER_OPACITY_MASK
=======
#if MATERIALBLENDING_MASKED
>>>>>>> 6bbb88c8
	// Regardless of payload flags -- we always apply this 
	if (GetMaterialMask(PixelMaterialInputs) < 0)
	{
		IgnoreHit();
	}
<<<<<<< HEAD
#else
	// If we got this far -- we have a blending mode that can produce partial opacity _and_ we want to
	// know how much it contributes to the throughput along this ray. These cases are currently only
	// exercised by the path tracer.
#if MATERIALBLENDING_MODULATE
	// this material is the only one to lead to colored opacity
	float3 Transparency = GetMaterialEmissive(PixelMaterialInputs);
#elif MATERIALBLENDING_ALPHACOMPOSITE
	float Opacity = GetMaterialOpacity(PixelMaterialInputs);
	float Transparency = 1 - Opacity;
#elif MATERIAL_SHADINGMODEL_THIN_TRANSLUCENT
	// Assume Payload.ShadingModelID == SHADINGMODELID_THIN_TRANSLUCENT
	float3 Transmission = GetThinTranslucentMaterialOutput0(MaterialParameters);
	float Opacity = GetMaterialOpacity(PixelMaterialInputs);
#if REFRACTION_USE_INDEX_OF_REFRACTION && !SIMPLIFIED_MATERIAL_SHADER
	float Ior = GetMaterialRefraction(PixelMaterialInputs).x;
	Ior = Ior == 0 ? 1.0 : Ior;
#else
	float Ior = 1.0;
#endif
	float3 Transparency = 1 - Opacity;
	float3 V = WorldRayDirection();
	float3 N = normalize(MaterialParameters.WorldNormal);
	float VoN = abs(dot(V, N));
#if !SIMPLIFIED_MATERIAL_SHADER
	if (Opacity < 1.0 && Ior != 1.0)
	{
		float PathRoughness = PackedPayload.GetPathRoughness();
		float Roughness = GetMaterialRoughness(PixelMaterialInputs);
		if (PathRoughness <= Roughness)
		{
			// not using fast caustic approximation - treat as opaque
			return;
		}
		// compute transmission through the slab (fresnel + absorption)
		Transparency *= ComputeThinSlabWeights(Transmission, VoN, Ior).Transmitted;

		// fake caustic approximation (see comments below)
		Transparency *= (1 - Roughness * Roughness) * saturate(PathRoughness - Roughness);
	}
	else
#endif
	{
		// no bending at the interface so no fresnel - equation above simplifies to just A
		float3 A = pow(Transmission, 1.0 / VoN);
		Transparency *= A;
	}
#elif MATERIALBLENDING_MASKED && MATERIAL_DITHER_OPACITY_MASK
	float Opacity = DitheredOpacityMaskToOpacity(GetMaterialMask(PixelMaterialInputs));
	float Transparency = 1 - Opacity;
#elif MATERIALBLENDING_TRANSLUCENT
	float Opacity = GetMaterialOpacity(PixelMaterialInputs);
	float Transparency = 1 - Opacity;
#if REFRACTION_USE_INDEX_OF_REFRACTION && !SIMPLIFIED_MATERIAL_SHADER
	float Ior = GetMaterialRefraction(PixelMaterialInputs).x;
#else
	float Ior = 1.0;
#endif

#if !SIMPLIFIED_MATERIAL_SHADER
	// Is refraction enabled?
	if (Transparency > 0 && Ior != 1.0)
	{
		float PathRoughness = PackedPayload.GetPathRoughness();
		float Roughness = GetMaterialRoughness(PixelMaterialInputs);
		if (PathRoughness <= Roughness)
		{
			// not using fast caustic approximation - treat as opaque
			return;
		}
		// The heuristic used here is inspired by the following presentations:
		//   - Kulla & Conty: Revisiting Physically Based Shading at Imageworks
		//       https://blog.selfshadow.com/publications/s2017-shading-course/imageworks/s2017_pbs_imageworks_slides_v2.pdf
		//   - Colin Barré-Brisebois - Pica Pica & Nvidia Turing
		//       https://www.ea.com/seed/news/siggraph-2018-picapica-nv-turing

		// fake caustics
		float3 N = normalize(MaterialParameters.WorldNormal);
		float Eta = Ior;
		float VoN = abs(dot(WorldRayDirection(), N));
		float Fr = FresnelReflectance(VoN, Eta);
		Transparency *= pow(1 - Fr, 2) * (1 - Roughness * Roughness) * saturate(PathRoughness - Roughness);
	}
#endif
#else
#error "Control flow does not account for all blending modes!"
#endif

	// Update the ray throughput (it is packed simply into the payload since we don't need to carry any other information across hits)
	float3 RayThroughput = PackedPayload.GetRayThroughput();

	RayThroughput *= Transparency;

	PackedPayload.SetRayThroughput(RayThroughput);

	if (any(RayThroughput > 0))
	{
		// not at full opacity yet -- ignore the hit so we can keep going
		IgnoreHit();
	}
	// If RayThroughput reached 0 -- just return which will accept the hit
=======
>>>>>>> 6bbb88c8
#endif // !MATERIALBLENDING_MASKED

#endif // !MATERIALBLENDING_SOLID && !MATERIALBLENDING_ALPHAHOLDOUT && !MATERIALBLENDING_ADDITIVE

#endif // USE_MATERIAL_ANY_HIT_SHADER
}<|MERGE_RESOLUTION|>--- conflicted
+++ resolved
@@ -28,13 +28,8 @@
 #include "/Engine/Private/ReflectionEnvironmentShared.ush"
 #include "/Engine/Private/VirtualTextureCommon.ush" 
 #include "/Engine/Private/LightmapCommon.ush"
-<<<<<<< HEAD
-#include "/Engine/Private/PathTracing/Material/PathTracingFresnel.ush"
-#include "/Engine/Private/PathTracing/Material/PathTracingThinGlass.ush"
-=======
 #include "/Engine/Private/Lumen/LumenHardwareRayTracingPayloadCommon.ush"
 
->>>>>>> 6bbb88c8
 
 /** Computes sky diffuse lighting, including precomputed shadowing. */
 void GetSkyLighting(
@@ -215,44 +210,16 @@
 
 float3 GetLumenGeometryNormal()
 {
-<<<<<<< HEAD
-	FVertexFactoryInterpolantsVSToDS Interpolated = (FVertexFactoryInterpolantsVSToDS)0;
-
-=======
->>>>>>> 6bbb88c8
 	float3 WorldPositions[3];
-
-	float3 Weights = float3(
-		1 - Attributes.Barycentrics.x - Attributes.Barycentrics.y,
-		Attributes.Barycentrics.x,
-		Attributes.Barycentrics.y);
 
 	for (int i = 0; i < 3; i++)
 	{
 		FVertexFactoryInput Input = LoadVertexFactoryInputForHGS(PrimitiveIndex(), i);
 		FVertexFactoryIntermediates VFIntermediates = GetVertexFactoryIntermediates(Input);
 		float4 WorldPositionExcludingWPO = VertexFactoryGetWorldPosition(Input, VFIntermediates);
-<<<<<<< HEAD
-		FMaterialVertexParameters VertexParameters = GetMaterialVertexParameters(Input, VFIntermediates, WorldPositionExcludingWPO.xyz, TangentToLocal);
-
-		FVertexFactoryInterpolantsVSToDS PerVertexInterpolants = VertexFactoryGetInterpolantsVSToDS(Input, VFIntermediates, VertexParameters);
-		Interpolated = VertexFactoryInterpolate(PerVertexInterpolants, Weights[i], Interpolated, 1.0);
 
 		WorldPositions[i] = WorldPositionExcludingWPO.xyz;
-		TexCoords[i] = VertexFactoryGetTextureCoordinateDS(PerVertexInterpolants);
-	}
-
-	Interpolants = VertexFactoryAssignInterpolants(Interpolated);
-
-#if (NUM_TEX_COORD_INTERPOLATORS || USE_PARTICLE_SUBUVS) && !VERTEX_FACTORY_MODIFIES_TESSELLATION
-	float2 TA = TexCoords[1] - TexCoords[0]; 
-	float2 TB = TexCoords[2] - TexCoords[0];
-    float UvArea = abs((TA.x * TB.y) - (TA.y * TB.x));
-=======
-
-		WorldPositions[i] = WorldPositionExcludingWPO.xyz;
-	}
->>>>>>> 6bbb88c8
+	}
 
 	float3 PA = WorldPositions[1] - WorldPositions[0];
 	float3 PB = WorldPositions[2] - WorldPositions[0];
@@ -262,18 +229,6 @@
 	float SqareLength = dot(Unnormalized, Unnormalized);
 	float3 Normal = lerp(rsqrt(SqareLength) * Unnormalized, -WorldRayDirection(), SqareLength == 0.0f);
 	return Normal;
-}
-
-float DitheredOpacityMaskToOpacity(float Mask)
-{
-	// This represents the expected value of the function GetMaterialCoverageAndClipping
-	// which randomly dithers the fragment on or off to produce the effect of opacity
-
-	// The expected value of this dithering can be computed as:
-	//    Simplify[Integrate[If[Mask + Dither - 1/2 < 0, 0, 1], {Dither, 0, 1}]]
-	// which is just:
-
-	return saturate(Mask + 0.5);
 }
 
 RAY_TRACING_ENTRY_CLOSEST_HIT(MaterialCHS,
@@ -369,17 +324,8 @@
 		Payload.SetFrontFace();
 	}
 
-<<<<<<< HEAD
-#if MATERIAL_IS_SKY
-	if (PackedPayload.IsIgnoreSkyMaterials())
-	{
-		PackedPayload = PackRayTracingPayload(Payload, PropagatedCone);
-		return;
-	}
-=======
 #if TWO_SIDED_MATERIAL
 	Payload.SetTwoSided();
->>>>>>> 6bbb88c8
 #endif
 
 	// Store the results in local variables and reuse instead of calling the functions multiple times.
@@ -408,23 +354,11 @@
 	Payload.Opacity = GetMaterialOpacity(PixelMaterialInputs);
 
 #if MATERIALBLENDING_MASKED
-<<<<<<< HEAD
-#if MATERIAL_DITHER_OPACITY_MASK
-	// dithering emulates real transparency, so switch to translucent
-	Payload.Opacity = DitheredOpacityMaskToOpacity(GetMaterialMask(PixelMaterialInputs));
-	Payload.BlendingMode = RAY_TRACING_BLEND_MODE_TRANSLUCENT;
-#else
-=======
->>>>>>> 6bbb88c8
 	// regular masked mode - binary decision
 	if (GetMaterialMask(PixelMaterialInputs) < 0)
 	{
 		Payload.Opacity = 0;
 	}
-<<<<<<< HEAD
-#endif
-=======
->>>>>>> 6bbb88c8
 #endif // MATERIALBLENDING_MASKED
 
 	Payload.Ior = Refraction.x == 0 ? 1.0 : Refraction.x;
@@ -454,7 +388,6 @@
 	}
 	#endif
 #endif
-<<<<<<< HEAD
 
 	// Override custom data if sub-surface material
 #if MATERIAL_SHADINGMODEL_SUBSURFACE || MATERIAL_SHADINGMODEL_TWOSIDED_FOLIAGE || MATERIAL_SHADINGMODEL_CLOTH || MATERIAL_SHADINGMODEL_CLOTH || MATERIAL_SHADINGMODEL_SUBSURFACE_PROFILE || MATERIAL_SHADINGMODEL_EYE
@@ -482,35 +415,6 @@
 	}
 #endif
 
-=======
-
-	// Override custom data if sub-surface material
-#if MATERIAL_SHADINGMODEL_SUBSURFACE || MATERIAL_SHADINGMODEL_TWOSIDED_FOLIAGE || MATERIAL_SHADINGMODEL_CLOTH || MATERIAL_SHADINGMODEL_CLOTH || MATERIAL_SHADINGMODEL_SUBSURFACE_PROFILE || MATERIAL_SHADINGMODEL_EYE
-	if (Payload.ShadingModelID == SHADINGMODELID_SUBSURFACE ||
-		Payload.ShadingModelID == SHADINGMODELID_TWOSIDED_FOLIAGE ||
-		Payload.ShadingModelID == SHADINGMODELID_CLOTH ||
-		Payload.ShadingModelID == SHADINGMODELID_SUBSURFACE_PROFILE |
-		Payload.ShadingModelID == SHADINGMODELID_EYE)
-	{
-		Payload.CustomData = GetMaterialSubsurfaceData(PixelMaterialInputs);
-	}
-#endif
-
-#if MATERIAL_SHADINGMODEL_CLOTH
-	if (Payload.ShadingModelID == SHADINGMODELID_CLOTH)
-	{
-		Payload.CustomData.a = saturate(GetMaterialCustomData0(MaterialParameters));
-	}
-#endif
-
-#if MATERIAL_SHADINGMODEL_THIN_TRANSLUCENT
-	if (Payload.ShadingModelID == SHADINGMODELID_THIN_TRANSLUCENT)
-	{
-		Payload.CustomData.xyz = GetThinTranslucentMaterialOutput0(MaterialParameters);
-	}
-#endif
-
->>>>>>> 6bbb88c8
 #if MATERIAL_USES_ANISOTROPY
 	Payload.WorldTangent = CalculateAnisotropyTangent(MaterialParameters, PixelMaterialInputs);
 	Payload.Anisotropy = GetMaterialAnisotropy(PixelMaterialInputs);
@@ -623,52 +527,6 @@
 	// Continue traversal by simply returning from this shader
 	// Usually this path is inactive because opaque materials don't have AHS bound
 	return;
-<<<<<<< HEAD
-#elif MATERIALBLENDING_ALPHAHOLDOUT || MATERIALBLENDING_ADDITIVE
-	if (PackedPayload.IsPathTracingVisibilityRay())
-	{
-		// path tracer wants to treat these cases as fully transparent
-		// no material evaluation is required
-		IgnoreHit();
-	}
-	// otherwise accept hit
-#else
-	// All other blending modes _might_ need material evaluation - so we need
-	// to generate some code
-
-#if MATERIALBLENDING_MASKED && !MATERIAL_DITHER_OPACITY_MASK
-	// NOTE: Masked mode execute always - regardless of ray flags
-	// This ensures that both material rays and shadow rays "see" the same thing
-#else
-	// For any other blending models, we have a few options:
-	if (PackedPayload.IsIgnoreTranslucentMaterials())
-	{
-		// special mode used by regular RT shadows - translucent materials are skipped, everything else is treated as opaque
-#if MATERIALBLENDING_TRANSLUCENT || (MATERIALBLENDING_MASKED && MATERIAL_DITHER_OPACITY_MASK)
-		IgnoreHit();
-#endif
-		return;
-	}
-	else if (PackedPayload.IsPathTracingVisibilityRay())
-	{
-		// this case is used by the path tracer only currently
-		// We want to evaluate the material opacity and accumulate it
-		// Keep going and evaluate the material
-	}
-	else
-	{
-		// non-opaque blending mode but no special behavior was requested
-		return;
-	}
-#endif  // !MATERIALBLENDING_MASKED
-
-	// If we got here -- we have a reason to evaluate the material -- do the setup 
-
-	GlobalTextureMipBias = PackedPayload.GetMipBias();
-
-	const uint2 PixelCoord = PackedPayload.GetPixelCoord();
-
-=======
 #else
 	// All other blending modes _might_ need material evaluation - so we need
 	// to generate some code
@@ -699,7 +557,6 @@
 
 	const uint2 PixelCoord = PackedPayload.GetPixelCoord();
 
->>>>>>> 6bbb88c8
 	ResolvedView = ResolveView();
 
 	FVertexFactoryInterpolantsVSToPS Interpolants;
@@ -733,120 +590,12 @@
 
 	// Now extract the relevant info from PixelMaterialInputs according to the blending mode
 
-<<<<<<< HEAD
-#if MATERIALBLENDING_MASKED && !MATERIAL_DITHER_OPACITY_MASK
-=======
 #if MATERIALBLENDING_MASKED
->>>>>>> 6bbb88c8
 	// Regardless of payload flags -- we always apply this 
 	if (GetMaterialMask(PixelMaterialInputs) < 0)
 	{
 		IgnoreHit();
 	}
-<<<<<<< HEAD
-#else
-	// If we got this far -- we have a blending mode that can produce partial opacity _and_ we want to
-	// know how much it contributes to the throughput along this ray. These cases are currently only
-	// exercised by the path tracer.
-#if MATERIALBLENDING_MODULATE
-	// this material is the only one to lead to colored opacity
-	float3 Transparency = GetMaterialEmissive(PixelMaterialInputs);
-#elif MATERIALBLENDING_ALPHACOMPOSITE
-	float Opacity = GetMaterialOpacity(PixelMaterialInputs);
-	float Transparency = 1 - Opacity;
-#elif MATERIAL_SHADINGMODEL_THIN_TRANSLUCENT
-	// Assume Payload.ShadingModelID == SHADINGMODELID_THIN_TRANSLUCENT
-	float3 Transmission = GetThinTranslucentMaterialOutput0(MaterialParameters);
-	float Opacity = GetMaterialOpacity(PixelMaterialInputs);
-#if REFRACTION_USE_INDEX_OF_REFRACTION && !SIMPLIFIED_MATERIAL_SHADER
-	float Ior = GetMaterialRefraction(PixelMaterialInputs).x;
-	Ior = Ior == 0 ? 1.0 : Ior;
-#else
-	float Ior = 1.0;
-#endif
-	float3 Transparency = 1 - Opacity;
-	float3 V = WorldRayDirection();
-	float3 N = normalize(MaterialParameters.WorldNormal);
-	float VoN = abs(dot(V, N));
-#if !SIMPLIFIED_MATERIAL_SHADER
-	if (Opacity < 1.0 && Ior != 1.0)
-	{
-		float PathRoughness = PackedPayload.GetPathRoughness();
-		float Roughness = GetMaterialRoughness(PixelMaterialInputs);
-		if (PathRoughness <= Roughness)
-		{
-			// not using fast caustic approximation - treat as opaque
-			return;
-		}
-		// compute transmission through the slab (fresnel + absorption)
-		Transparency *= ComputeThinSlabWeights(Transmission, VoN, Ior).Transmitted;
-
-		// fake caustic approximation (see comments below)
-		Transparency *= (1 - Roughness * Roughness) * saturate(PathRoughness - Roughness);
-	}
-	else
-#endif
-	{
-		// no bending at the interface so no fresnel - equation above simplifies to just A
-		float3 A = pow(Transmission, 1.0 / VoN);
-		Transparency *= A;
-	}
-#elif MATERIALBLENDING_MASKED && MATERIAL_DITHER_OPACITY_MASK
-	float Opacity = DitheredOpacityMaskToOpacity(GetMaterialMask(PixelMaterialInputs));
-	float Transparency = 1 - Opacity;
-#elif MATERIALBLENDING_TRANSLUCENT
-	float Opacity = GetMaterialOpacity(PixelMaterialInputs);
-	float Transparency = 1 - Opacity;
-#if REFRACTION_USE_INDEX_OF_REFRACTION && !SIMPLIFIED_MATERIAL_SHADER
-	float Ior = GetMaterialRefraction(PixelMaterialInputs).x;
-#else
-	float Ior = 1.0;
-#endif
-
-#if !SIMPLIFIED_MATERIAL_SHADER
-	// Is refraction enabled?
-	if (Transparency > 0 && Ior != 1.0)
-	{
-		float PathRoughness = PackedPayload.GetPathRoughness();
-		float Roughness = GetMaterialRoughness(PixelMaterialInputs);
-		if (PathRoughness <= Roughness)
-		{
-			// not using fast caustic approximation - treat as opaque
-			return;
-		}
-		// The heuristic used here is inspired by the following presentations:
-		//   - Kulla & Conty: Revisiting Physically Based Shading at Imageworks
-		//       https://blog.selfshadow.com/publications/s2017-shading-course/imageworks/s2017_pbs_imageworks_slides_v2.pdf
-		//   - Colin Barré-Brisebois - Pica Pica & Nvidia Turing
-		//       https://www.ea.com/seed/news/siggraph-2018-picapica-nv-turing
-
-		// fake caustics
-		float3 N = normalize(MaterialParameters.WorldNormal);
-		float Eta = Ior;
-		float VoN = abs(dot(WorldRayDirection(), N));
-		float Fr = FresnelReflectance(VoN, Eta);
-		Transparency *= pow(1 - Fr, 2) * (1 - Roughness * Roughness) * saturate(PathRoughness - Roughness);
-	}
-#endif
-#else
-#error "Control flow does not account for all blending modes!"
-#endif
-
-	// Update the ray throughput (it is packed simply into the payload since we don't need to carry any other information across hits)
-	float3 RayThroughput = PackedPayload.GetRayThroughput();
-
-	RayThroughput *= Transparency;
-
-	PackedPayload.SetRayThroughput(RayThroughput);
-
-	if (any(RayThroughput > 0))
-	{
-		// not at full opacity yet -- ignore the hit so we can keep going
-		IgnoreHit();
-	}
-	// If RayThroughput reached 0 -- just return which will accept the hit
-=======
->>>>>>> 6bbb88c8
 #endif // !MATERIALBLENDING_MASKED
 
 #endif // !MATERIALBLENDING_SOLID && !MATERIALBLENDING_ALPHAHOLDOUT && !MATERIALBLENDING_ADDITIVE
