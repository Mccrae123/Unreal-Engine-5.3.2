--- conflicted
+++ resolved
@@ -30,13 +30,8 @@
 uint EvalSkyLight;
 uint UseRussianRoulette;
 float MaxNormalBias;
-<<<<<<< HEAD
-uint TileOffsetX;
-uint TileOffsetY;
-=======
 uint RenderTileOffsetX;
 uint RenderTileOffsetY;
->>>>>>> 69078e53
 
 void GenerateCosineNormalRay(
 	float3 WorldPosition,
@@ -62,11 +57,7 @@
 
 RAY_TRACING_ENTRY_RAYGEN(GlobalIlluminationRGS)
 {
-<<<<<<< HEAD
-	uint2 DispatchThreadId = DispatchRaysIndex().xy + View.ViewRectMin + uint2(TileOffsetX, TileOffsetY);
-=======
 	uint2 DispatchThreadId = DispatchRaysIndex().xy + View.ViewRectMin + uint2(RenderTileOffsetX, RenderTileOffsetY);
->>>>>>> 69078e53
 	RWGlobalIlluminationUAV[DispatchThreadId] = 0.0;
 	RWRayDistanceUAV[DispatchThreadId] = float2(-1.0, 0.0);
 
@@ -246,26 +237,12 @@
 #if !ENABLE_TWO_SIDED_GEOMETRY
 					NeeRayFlags |= RAY_FLAG_CULL_BACK_FACING_TRIANGLES;
 #endif
-<<<<<<< HEAD
-					FRayCone LightRayCone = (FRayCone)0;
-					FMaterialClosestHitPayload NeePayload = TraceRayInternal(
-						TLAS,   // AccelerationStructure
-						RayFlags,
-						RAY_TRACING_MASK_OPAQUE,
-						RAY_TRACING_SHADER_SLOT_SHADOW,  // RayContributionToHitGroupIndex
-						RAY_TRACING_NUM_SHADER_SLOTS,     // MultiplierForGeometryContributionToShaderIndex
-						0,      // MissShaderIndex
-						LightRay,    // RayDesc
-						LightRayCone
-					);
-=======
 
 					FMinimalPayload NeePayload = TraceVisibilityRay(
 						TLAS,
 						NeeRayFlags,
 						NeeInstanceInclusionMask,
 						LightRay);
->>>>>>> 69078e53
 
 					// No hit indicates successful next-event connection
 					if (NeePayload.IsMiss())
