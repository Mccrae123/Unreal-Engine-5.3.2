// Copyright Epic Games, Inc. All Rights Reserved.

#define RAY_TRACING_DEFERRED_REFLECTIONS_SHADER_VERSION 0xC1669BC2  // Change to force shader compilation of this shader

// EDeferredMaterialMode
#define DEFERRED_MATERIAL_MODE_NONE   0
#define DEFERRED_MATERIAL_MODE_GATHER 1
#define DEFERRED_MATERIAL_MODE_SHADE  2

#ifndef DIM_DEFERRED_MATERIAL_MODE
	#define DIM_DEFERRED_MATERIAL_MODE DEFERRED_MATERIAL_MODE_NONE
#endif

#ifndef DIM_GENERATE_RAYS
	#define DIM_GENERATE_RAYS 0
#endif

<<<<<<< HEAD
#include "../HairStrands/HairStrandsVoxelPageCommonStruct.ush"
=======
>>>>>>> 6bbb88c8
#include "../Common.ush"

#define SUPPORT_CONTACT_SHADOWS		0
#define USE_SOURCE_TEXTURE			1
#define USE_SOURCE_TEXTURE_ARRAY	1

#define PreIntegratedGF				ReflectionStruct.PreIntegratedGF
#define PreIntegratedGFSampler		GlobalBilinearClampedSampler

#include "../DeferredShadingCommon.ush"
#include "../DeferredLightingCommon.ush"
#include "../ReflectionEnvironmentShared.ush"
#include "../Montecarlo.ush"
#include "../PathTracing/Utilities/PathTracingRandomSequence.ush" 
#include "../HeightFogCommon.ush"
#include "../ScreenSpaceDenoise/SSDPublic.ush"
#include "../SobolRandom.ush"
#include "../SceneTextureParameters.ush"

#include "RayTracingCommon.ush"
#include "RayTracingDeferredShadingCommon.ush"
#include "RayTracingLightingCommon.ush"
#include "RayTracingReflectionsCommon.ush"
#include "RayTracingDeferredMaterials.ush"
#include "RayTracingDeferredReflections.ush"
#include "RayTracingReflectionEnvironment.ush"

uint2 RayTracingResolution;
uint2 TileAlignedResolution;
float ReflectionMaxNormalBias;
float ReflectionSmoothBias;
float ReflectionMaxRoughness;
float AnyHitMaxRoughness;
float TextureMipBias;
float2 UpscaleFactor;
int   ShouldDoDirectLighting;
int   ShouldDoEmissiveAndIndirectLighting;
int   ShouldDoReflectionCaptures;
int   DenoisingOutputFormat; // 0: hit distance, 1: spatial resolve params (see RayTracingReflectionResolve.usf)
RWStructuredBuffer<FSortedReflectionRay>        RayBuffer;
RWStructuredBuffer<FDeferredMaterialPayload>    MaterialBuffer;
RWTexture2D<float4>                             ColorOutput;
RWTexture2D<float4>                             ReflectionDenoiserData;

RaytracingAccelerationStructure                 TLAS;

// Buffer of ray intersections aquired during Gather phase and 
// used during to reduce ray intersection overhead during Shading.
RWStructuredBuffer<FRayIntersectionBookmark>    BookmarkBuffer;

FPackedMaterialClosestHitPayload InitializePackedPayload(uint2 PixelPos, bool bSkyLightAffectReflection)
{
	FPackedMaterialClosestHitPayload PackedPayload = (FPackedMaterialClosestHitPayload)0;
	if (bSkyLightAffectReflection)
	{
		PackedPayload.SetEnableSkyLightContribution();
	}
	PackedPayload.SetPixelCoord(PixelPos);
	PackedPayload.SetMipBias(TextureMipBias);
	return PackedPayload;
}

RAY_TRACING_ENTRY_RAYGEN(RayTracingDeferredReflectionsRGS)
{
	const uint DispatchThreadId = DispatchRaysIndex().x; // This shader is dispatched in 1D configuration

	FDeferredMaterialPayload DeferredMaterialPayload = (FDeferredMaterialPayload)0;
	DeferredMaterialPayload.SortKey = RAY_TRACING_DEFERRED_MATERIAL_KEY_INVALID;

#if DIM_DEFERRED_MATERIAL_MODE == DEFERRED_MATERIAL_MODE_GATHER

	FSortedReflectionRay ReflectionRay;

	#if DIM_GENERATE_RAYS
	{
		const uint  ThreadGroupSize  = REFLECTION_RAY_DIRECTION_SORT_TILE_SIZE * REFLECTION_RAY_DIRECTION_SORT_TILE_SIZE;
		const uint2 TileSize         = uint2(REFLECTION_RAY_DIRECTION_SORT_TILE_SIZE, REFLECTION_RAY_DIRECTION_SORT_TILE_SIZE);
		const uint  TileIndex        = DispatchThreadId / ThreadGroupSize;
		const uint  RayIndexInTile   = DispatchThreadId % ThreadGroupSize;
		const uint2 NumTiles         = TileAlignedResolution / TileSize;
		const uint2 TileBasePixelPos = uint2(TileIndex % NumTiles.x, TileIndex / NumTiles.x) * TileSize;
		const uint2 PixelPos         = View.ViewRectMin.xy + TileBasePixelPos + uint2(RayIndexInTile % TileSize.x, RayIndexInTile / TileSize.x);

		ReflectionRay = GenerateDeferredReflectionRay(PixelPos, UpscaleFactor, ReflectionMaxNormalBias, ReflectionSmoothBias);
		RayBuffer[DispatchThreadId] = ReflectionRay; // Store the ray to be used in shading phase
	}	
	#else
	{
		 ReflectionRay = RayBuffer[DispatchThreadId];
	}
	#endif

	DeferredMaterialPayload.PixelCoordinates = DispatchThreadId; // Store the sorted ray index, not packed 2D pixel coordinates
	const uint2 PixelPos = UnpackPixelCoordinates(ReflectionRay.PixelCoordinates);
	if (all(PixelPos - View.ViewRectMin.xy < RayTracingResolution))
	{
		RayDesc Ray;
		Ray.TMin      = 0;
		Ray.TMax      = 1e9;
		Ray.Origin    = ReflectionRay.Origin;
		Ray.Direction = ReflectionRay.GetDirection();

		DeferredMaterialPayload.SortKey = RAY_TRACING_DEFERRED_MATERIAL_KEY_RAY_MISS;
		FRayIntersectionBookmark Bookmark = (FRayIntersectionBookmark)0;

		float RoughnessFade = GetRoughnessFade(ReflectionRay.Roughness, ReflectionMaxRoughness);

		bool bIsValidPixel = RoughnessFade > 0;

		if (bIsValidPixel)
		{
			TraceDeferredMaterialGatherRay(TLAS,
<<<<<<< HEAD
				RAY_FLAG_FORCE_OPAQUE,
=======
				RAY_FLAG_FORCE_OPAQUE | RAY_FLAG_CULL_BACK_FACING_TRIANGLES,
>>>>>>> 6bbb88c8
				RAY_TRACING_MASK_OPAQUE,
				Ray,
				Bookmark,
				DeferredMaterialPayload
			);
		}

		BookmarkBuffer[DispatchThreadId] = Bookmark;
	}

	MaterialBuffer[DispatchThreadId] = DeferredMaterialPayload;

#elif DIM_DEFERRED_MATERIAL_MODE == DEFERRED_MATERIAL_MODE_SHADE

	DeferredMaterialPayload = MaterialBuffer[DispatchThreadId];

	// Linear ray index is stored in PixelCoordinates (see DEFERRED_MATERIAL_MODE_GATHER above)
	const uint ReflectionRayIndex = DeferredMaterialPayload.PixelCoordinates;

	FSortedReflectionRay ReflectionRay = RayBuffer[ReflectionRayIndex];
	const uint2 PixelPos = UnpackPixelCoordinates(ReflectionRay.PixelCoordinates);
	if (any(PixelPos - View.ViewRectMin.xy >= RayTracingResolution))
	{
		return;
	}

	const bool bSkyLightAffectReflection = ShouldSkyLightAffectReflection();

	float4 ResultColor    = (float4)0;
	// Unify miss condition with RayTracingReflections.usf
	//float ResultDistance = DENOISER_MISS_HIT_DISTANCE;
	//float ResultDistance = DENOISER_INVALID_HIT_DISTANCE;
	float ResultDistance = 1.0e20;

	FPackedMaterialClosestHitPayload PackedPayload = InitializePackedPayload(PixelPos, bSkyLightAffectReflection);
	float3 RayHitWorldPos = ReflectionRay.Origin + ReflectionRay.GetDirection() * DENOISER_MISS_HIT_DISTANCE;

	if (DeferredMaterialPayload.SortKey < RAY_TRACING_DEFERRED_MATERIAL_KEY_RAY_MISS)
	{
		RayDesc Ray;
		Ray.TMin      = 0;
		Ray.TMax      = 1e9;
		Ray.Origin    = ReflectionRay.Origin;
		Ray.Direction = ReflectionRay.GetDirection();

		FRayIntersectionBookmark Bookmark = BookmarkBuffer[DeferredMaterialPayload.PixelCoordinates];

		TraceDeferredMaterialShadingRay(
			TLAS,
			RAY_FLAG_FORCE_OPAQUE,
			RAY_TRACING_MASK_OPAQUE,
			Ray,
			Bookmark,
			PackedPayload);

		const bool bTopLayerRayTraceSkyLightContribution = false;

		// If the closest surface that we found during material gather is transparent,
		// we can trace another ray that performs full traversal and masked material evaluation.
		// The assumption here is that majority of the rays will actually hit opaque surfaces and
		// the win from skipping AHS invocations during initial traversal will lead to overall win on average.
		if ((!PackedPayload.IsHit() || PackedPayload.GetOpacity() == 0) 
			&& ReflectionRay.Roughness <= AnyHitMaxRoughness)
		{
			// Reset the payload to a known initial state, as previous Trace() call may have overwritten some of the fields.
			PackedPayload = InitializePackedPayload(PixelPos, bSkyLightAffectReflection);

			FRayCone RayCone = (FRayCone)0;
			TraceMaterialRayPacked(
				PackedPayload,
				TLAS,
				0, // RayFlags
				RAY_TRACING_MASK_OPAQUE,
				Ray,
				RayCone,
				PixelPos,
				bTopLayerRayTraceSkyLightContribution);
		}

		if (PackedPayload.IsHit())
		{
			bool bShouldDoDirectLighting               = ShouldDoDirectLighting != 0;
			bool bShouldDoEmissiveAndIndirectLighting  = ShouldDoEmissiveAndIndirectLighting != 0;
			bool bDecoupleSampleGeneration             = false;
			uint ReflectedShadowsType                  = 1; // Hard shadows
			
			RandomSequence RandSequence = (RandomSequence) 0; // Not actually used, since hard shadows are forced

			float3 LightingViewDirection = Ray.Direction;
			RayHitWorldPos = Ray.Origin + Ray.Direction * PackedPayload.HitT;
			FRayCone RayCone = (FRayCone)0; // Not used

			AccumulateResults(
				PackedPayload,
				RayHitWorldPos,
				LightingViewDirection,
				TLAS,
				RandSequence,
				PixelPos,
				ReflectionMaxNormalBias,
				ReflectedShadowsType,
				bShouldDoDirectLighting,
				bShouldDoEmissiveAndIndirectLighting,
				bTopLayerRayTraceSkyLightContribution,
				bDecoupleSampleGeneration,
				RayCone,
				ResultColor.rgb);

			if (ShouldDoReflectionCaptures != 0)
			{
				float3 R = reflect(Ray.Direction, PackedPayload.GetWorldNormal());
				const float NoV = saturate(dot(-Ray.Direction, PackedPayload.GetWorldNormal()));
				const float Roughness = PackedPayload.GetRoughness();
				const float RoughnessSq = Roughness * Roughness;
				const float SpecularOcclusion = GetSpecularOcclusion(NoV, RoughnessSq, 1.0);
				ResultColor.rgb += EnvBRDF(PackedPayload.GetSpecularColor(), Roughness, NoV) * SpecularOcclusion *
					CompositeReflectionCapturesAndSkylight(
						1.0, // CompositeAlpha
						RayHitWorldPos,
						R,
						Roughness,
						0.0, // IndirectIrradiance,
						1.0, // IndirectSpecularOcclusion
						0.0, // ExtraIndirectSpecular
						ForwardLightData.NumReflectionCaptures,
						0, // ReflectionCapturesStartIndex
						0,
						bSkyLightAffectReflection);
			}

			ResultColor.rgb *= View.PreExposure;

			float RoughnessFade = GetRoughnessFade(ReflectionRay.Roughness, ReflectionMaxRoughness);

			ResultColor.rgb *= RoughnessFade;
			ResultColor.a = RoughnessFade;

			ResultDistance = PackedPayload.HitT;
		}
	}

	ColorOutput[PixelPos] = ResultColor;

	float4 RayParams = (float4)0;

	const float FP16Max = 65504.0;
	float ClampedHitDistance = (ResultDistance == DENOISER_MISS_HIT_DISTANCE) ? FP16Max : min(ResultDistance, FP16Max); // Clamp to fit into FP16
	RayParams.xyz = ReflectionRay.GetDirection() * ClampedHitDistance;
	RayParams.w  = ReflectionRay.Pdf > 0 ? min(1.0 / ReflectionRay.Pdf, FP16Max) : 0;

	// NOTE: Written a ternary operator to work around shader compiler crash as of 2020-11-19
	ReflectionDenoiserData[PixelPos] = DenoisingOutputFormat == 1 ? RayParams : (float4)ResultDistance;

#endif // DIM_DEFERRED_MATERIAL_MODE
}
<|MERGE_RESOLUTION|>--- conflicted
+++ resolved
@@ -15,10 +15,6 @@
 	#define DIM_GENERATE_RAYS 0
 #endif
 
-<<<<<<< HEAD
-#include "../HairStrands/HairStrandsVoxelPageCommonStruct.ush"
-=======
->>>>>>> 6bbb88c8
 #include "../Common.ush"
 
 #define SUPPORT_CONTACT_SHADOWS		0
@@ -131,11 +127,7 @@
 		if (bIsValidPixel)
 		{
 			TraceDeferredMaterialGatherRay(TLAS,
-<<<<<<< HEAD
-				RAY_FLAG_FORCE_OPAQUE,
-=======
 				RAY_FLAG_FORCE_OPAQUE | RAY_FLAG_CULL_BACK_FACING_TRIANGLES,
->>>>>>> 6bbb88c8
 				RAY_TRACING_MASK_OPAQUE,
 				Ray,
 				Bookmark,
