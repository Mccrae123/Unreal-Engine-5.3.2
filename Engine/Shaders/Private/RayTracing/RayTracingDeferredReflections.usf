--- conflicted
+++ resolved
@@ -15,6 +15,7 @@
 	#define DIM_GENERATE_RAYS 0
 #endif
 
+#include "../HairStrands/HairStrandsVoxelPageCommonStruct.ush"
 #include "../Common.ush"
 
 #define SUPPORT_CONTACT_SHADOWS		0
@@ -44,25 +45,18 @@
 #include "RayTracingReflectionsCommon.ush"
 #include "RayTracingDeferredMaterials.ush"
 #include "RayTracingDeferredReflections.ush"
-<<<<<<< HEAD
 #include "RayTracingReflectionEnvironment.ush"
-=======
->>>>>>> 3ecbc206
 
 uint2 RayTracingResolution;
 uint2 TileAlignedResolution;
 float ReflectionMaxNormalBias;
 float ReflectionSmoothBias;
 float ReflectionMaxRoughness;
-<<<<<<< HEAD
 float AnyHitMaxRoughness;
 int   GlossyReflections;
 int   ShouldDoDirectLighting;
 int   ShouldDoEmissiveAndIndirectLighting;
 int   ShouldDoReflectionCaptures;
-=======
-int   GlossyReflections;
->>>>>>> 3ecbc206
 
 RWStructuredBuffer<FSortedReflectionRay>        RayBuffer;
 RWStructuredBuffer<FDeferredMaterialPayload>    MaterialBuffer;
@@ -95,11 +89,7 @@
 		const uint2 TileBasePixelPos = uint2(TileIndex % NumTiles.x, TileIndex / NumTiles.x) * TileSize;
 		const uint2 PixelPos         = TileBasePixelPos + uint2(RayIndexInTile % TileSize.x, RayIndexInTile / TileSize.x);
 
-<<<<<<< HEAD
 		ReflectionRay = GenerateDeferredReflectionRay(PixelPos, ReflectionMaxNormalBias, ReflectionSmoothBias, GlossyReflections==1);
-=======
-		ReflectionRay = GenerateDeferredReflectionRay(PixelPos, ReflectionMaxNormalBias, GlossyReflections==1);
->>>>>>> 3ecbc206
 		RayBuffer[DispatchThreadId] = ReflectionRay; // Store the ray to be used in shading phase
 	}	
 	#else
