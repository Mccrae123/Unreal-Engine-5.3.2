--- conflicted
+++ resolved
@@ -145,11 +145,8 @@
 	{
 		const uint RefractionRayFlags = 0;
 		const uint RefractionInstanceInclusionMask = RAY_TRACING_MASK_ALL;
-<<<<<<< HEAD
-=======
 		const bool bRefractionRayTraceSkyLightContribution = false;
 		const bool bRefractionDecoupleSampleGeneration = true;
->>>>>>> 90fae962
 		const bool bRefractionEnableSkyLightContribution = true;
 		float3 PathVertexRadiance = float3(0, 0, 0);
 
@@ -225,11 +222,8 @@
 
 			const uint ReflectionRayFlags = RAY_FLAG_CULL_BACK_FACING_TRIANGLES;
 			const uint ReflectionInstanceInclusionMask = RAY_TRACING_MASK_ALL;
-<<<<<<< HEAD
-=======
 			const bool bReflectionRayTraceSkyLightContribution = false;
 			const bool bReflectionDecoupleSampleGeneration = true;
->>>>>>> 90fae962
 			const bool bReflectionEnableSkyLightContribution = bSkyLightAffectReflection;
 			float3 ReflectionRadiance = float3(0, 0, 0);
 
