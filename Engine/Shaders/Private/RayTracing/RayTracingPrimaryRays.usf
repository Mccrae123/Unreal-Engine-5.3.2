// Copyright Epic Games, Inc. All Rights Reserved.

#ifndef DIM_DENOISER_OUTPUT
	#define DIM_DENOISER_OUTPUT 0
#endif

#include "../Common.ush"

#define SUPPORT_CONTACT_SHADOWS		0
#define USE_SOURCE_TEXTURE			1

#define PreIntegratedGF				ReflectionStruct.PreIntegratedGF
#define PreIntegratedGFSampler		GlobalBilinearClampedSampler

#include "../DeferredShadingCommon.ush"
#include "../DeferredLightingCommon.ush"
#include "../ReflectionEnvironmentShared.ush"
#include "../Montecarlo.ush"
#include "../PathTracing/Utilities/PathTracingRandomSequence.ush" 
#include "../PathTracing/Material/PathTracingFresnel.ush"
#include "../HeightFogCommon.ush"
#include "../SobolRandom.ush"
#include "../SceneTextureParameters.ush"
#include "RayTracingCommon.ush"
#include "RayTracingDeferredShadingCommon.ush"
#include "RayTracingHitGroupCommon.ush"

#define	ERayTracingPrimaryRaysFlag_None                               0
#define	ERayTracingPrimaryRaysFlag_UseGBufferForMaxDistance    (1u << 0)
#define	ERayTracingPrimaryRaysFlag_PrimaryView                 (1u << 1)
#define	ERayTracingPrimaryRaysFlag_AllowSkipSkySample          (1u << 2)


int SamplesPerPixel;
int MaxRefractionRays;
int HeightFog;
int ReflectedShadowsType;
int ShouldDoDirectLighting;
int ShouldDoEmissiveAndIndirectLighting;
int UpscaleFactor;
int ShouldUsePreExposure;
uint PrimaryRayFlags;

float TranslucencyMinRayDistance;
float TranslucencyMaxRayDistance;
float TranslucencyMaxRoughness;
int  TranslucencyRefraction;
float MaxNormalBias;

Texture2D SceneColorTexture;

RaytracingAccelerationStructure TLAS;

RWTexture2D<float4> ColorOutput;
RWTexture2D<float> RayHitDistanceOutput;

#include "RayTracingLightingCommon.ush"

#define FrontLayerTranslucencyReflectionsStruct LumenGIVolumeStruct
#define RadianceCacheInterpolation LumenGIVolumeStruct

#include "../Lumen/LumenTranslucencyVolumeShared.ush"

float CalcNoT(float CosTheta1, float N1, float N2)
{
	float SinTheta1_Squared = 1.0 - CosTheta1 * CosTheta1;
	float SinTheta2_Squared = (SinTheta1_Squared * N1 * N1) / (N2 * N2);
	float CosTheta2_Squared = 1.0 - SinTheta2_Squared;
	return CosTheta2_Squared > 0.0 ? sqrt(CosTheta2_Squared) : 0.0;
}

float FresnelDielectric(float Eta, float IoH, float ToH)
{
	float Rs = Square((Eta * IoH - ToH) / (Eta * IoH + ToH));
	float Rp = Square((Eta * ToH - IoH) / (Eta * ToH + IoH));
	return (Rs + Rp) / 2;
}

float3 GetSkyRadiance(float3 Direction, float Roughness)
{
	float SkyAverageBrightness = 1.0f;
	return GetSkyLightReflection(Direction, Roughness, SkyAverageBrightness);
}

RAY_TRACING_ENTRY_RAYGEN(RayTracingPrimaryRaysRGS)
{
	// STRATA_TODO
#if !STRATA_ENABLED
	uint2 DispatchThreadId = DispatchRaysIndex().xy + View.ViewRectMin.xy;
	uint2 PixelCoord = GetPixelCoord(DispatchThreadId, UpscaleFactor);
	uint LinearIndex = PixelCoord.y * View.BufferSizeAndInvSize.x + PixelCoord.x; // TODO(Denoiser): PixelCoord or DispatchThreadId
	
	float2 InvBufferSize = View.BufferSizeAndInvSize.zw;
	float2 UV = (float2(PixelCoord) + 0.5) * InvBufferSize;

#if 0
	FGBufferData GBufferData = GetGBufferDataFromSceneTextures(UV);
#else
	//#dxr-todo: workaround for flickering. UE-87281
	FGBufferData GBufferData = GetGBufferDataFromSceneTexturesLoad(PixelCoord);
#endif

	float Depth = GBufferData.Depth;
	float3 TranslatedWorldPosition = ReconstructTranslatedWorldPositionFromDepth(UV, Depth);

	// Trace rays from camera origin to Gbuffer (only translucent objects are considered on the first ray, so a bias is not needed)
	FRayDesc Ray = CreatePrimaryRay(UV);
	FRayCone RayCone = (FRayCone)0;
	RayCone.SpreadAngle = View.EyeToPixelSpreadAngle;

	if((ERayTracingPrimaryRaysFlag_UseGBufferForMaxDistance & PrimaryRayFlags) != 0) 
	{
		// NOTE: we need a small epsilon even though we only trace RAY_TRACING_MASK_TRANSLUCENT objects at first
		//       because we might have an object with a mix of materials on it and therefore still need to avoid
		//       hitting the target surface if possible
		Ray.TMax = dot(TranslatedWorldPosition - Ray.Origin, Ray.Direction) - 0.1; // assumes Ray.Direction is normalized
	}

	bool bAllowSkySampling;
	if((ERayTracingPrimaryRaysFlag_AllowSkipSkySample & PrimaryRayFlags) != 0) 
	{
		// Sky is only sampled when infinite reflection rays are used.
		bAllowSkySampling =  TranslucencyMaxRayDistance < 0;
	} 
	else 
	{
		bAllowSkySampling = true;
	}
	// Check if the Sky Light should affect reflection rays within translucency.
	const bool bSkyLightAffectReflection = ShouldSkyLightAffectReflection();
	
	const bool bPrimaryView = (ERayTracingPrimaryRaysFlag_PrimaryView & PrimaryRayFlags) != 0;
	bool bHasScattered = bPrimaryView;
	float AccumulatedOpacity = 0.0;

	// Integrated data by path tracing
	float3 PathRadiance = 0.0;
	float3 PathThroughput = 1.0;
	float LastRoughness = 0.0;
	float HitDistance = 0.0f;

	for (uint RefractionRayIndex = 0; RefractionRayIndex < MaxRefractionRays; ++RefractionRayIndex)
	{
		const uint RefractionRayFlags = RefractionRayIndex == 0 ? RAY_FLAG_CULL_BACK_FACING_TRIANGLES : 0;
		const uint RefractionInstanceInclusionMask = (!bPrimaryView && RefractionRayIndex == 0) || !TranslucencyRefraction ? RAY_TRACING_MASK_TRANSLUCENT : RAY_TRACING_MASK_ALL;
		const bool bRefractionRayTraceSkyLightContribution = false;
		const bool bRefractionDecoupleSampleGeneration = true;
#if PROJECT_SUPPORTS_LUMEN
		const bool bRefractionEnableSkyLightContribution = !IsLumenTranslucencyGIEnabled();
#else
		const bool bRefractionEnableSkyLightContribution = true;
#endif
		float3 PathVertexRadiance = float3(0, 0, 0);

		RandomSequence RandSequence;

		RandomSequence_Initialize(RandSequence, PixelCoord, RefractionRayIndex, View.StateFrameIndex, MaxRefractionRays);

		FMaterialClosestHitPayload Payload = TraceRayAndAccumulateResults(
			Ray,
			TLAS,
			RefractionRayFlags,
			RefractionInstanceInclusionMask,
			RandSequence,
			PixelCoord,
			MaxNormalBias,
			ReflectedShadowsType,
			ShouldDoDirectLighting,
			ShouldDoEmissiveAndIndirectLighting,
			bRefractionRayTraceSkyLightContribution,
			bRefractionDecoupleSampleGeneration,
			RayCone,
			bRefractionEnableSkyLightContribution,
			PathVertexRadiance);
		LastRoughness = Payload.Roughness;

		//
		// Handle no hit condition
		//
		if (Payload.IsMiss())
		{
			if (bHasScattered && bAllowSkySampling)
			{
				// We only sample the sky if the ray has scattered (i.e. been refracted or reflected). Otherwise we are going ot use the regular scene color.
				PathRadiance += PathThroughput * GetSkyRadiance(Ray.Direction, LastRoughness);
			}
			break;
		}
		float3 HitPoint = Ray.Origin + Ray.Direction * Payload.HitT;
		float NextMaxRayDistance = Ray.TMax - Payload.HitT;

		//
		// Handle surface lighting
		//

		float vertexRadianceWeight = Payload.Opacity;	// Opacity as coverage. This works for RAY_TRACING_BLEND_MODE_OPAQUE and RAY_TRACING_BLEND_MODE_TRANSLUCENT.
		// It is also needed for RAY_TRACING_BLEND_MODE_ADDITIVE and  RAY_TRACING_BLEND_MODE_ALPHA_COMPOSITE: radiance continbution is alway weighted by coverage.
		// #dxr_todo: I have not been able to setup a material using RAY_TRACING_BLEND_MODE_MODULATE.

		//
		// Apply fog on primary ray (the first translucent surface encountered) if needed.
		// We can only handle primary rays because height and volumetric fog are only setup for the camera point of view.
		// 
		float4 ViewFogInScatteringAndTransmittance = float4(0.0, 0.0, 0.0, 1.0);
		if (HeightFog > 0)
		{
			float3 WorldPositionRelativeToCameraPrimaryRay = PrimaryView.TranslatedWorldCameraOrigin - (Ray.Origin + Ray.Direction * Payload.HitT);

			// We always samplg the height fog to make sure all the intersected transparent surface get affected by it.
			// We cannot only do it for the primary ray otherwise refelction on secondary surface will look too bright. 
			// For that sample the fog for the hit position and view assuming no refraction. This seems acceptable.
			ViewFogInScatteringAndTransmittance = CalculateHeightFog(WorldPositionRelativeToCameraPrimaryRay);

			if (FogStruct.ApplyVolumetricFog > 0
				&& !bHasScattered) // We can only sample the volumetric fog contribution (always camera aligned) if the ray is not scattered around
			{
				float4 ClipPos = mul(float4(HitPoint, 1.0f), PrimaryView.TranslatedWorldToClip); // HitPoint is translated world space
				float3 VolumeUV = ComputeVolumeUVFromNDC(ClipPos);

				ViewFogInScatteringAndTransmittance = CombineVolumetricFog(ViewFogInScatteringAndTransmittance, VolumeUV, 0/*EyeIndex*/, GBufferData.Depth);
			}
		}

		PathRadiance += PathThroughput * vertexRadianceWeight * (PathVertexRadiance * ViewFogInScatteringAndTransmittance.a + ViewFogInScatteringAndTransmittance.rgb);

		AccumulatedOpacity += vertexRadianceWeight;

		//
		// Handle reflection tracing with a ray per vertex of the refraction path
		//

		// Shorten the rays on rougher surfaces between user-provided min and max ray lengths.
		// When a shortened ray misses the geometry, we fall back to local reflection capture sampling (similar to SSR).
		const float LocalMaxRayDistance = bAllowSkySampling ? 1e27f : lerp(TranslucencyMaxRayDistance, TranslucencyMinRayDistance, Payload.Roughness);
		if (Payload.Roughness < TranslucencyMaxRoughness)
		{
			// Trace reflection ray 
			float2 RandSample = RandomSequence_GenerateSample2D(RandSequence);

			FRayDesc ReflectionRay;
			ReflectionRay.TMin = 0.01;
			ReflectionRay.TMax = LocalMaxRayDistance;
			ReflectionRay.Origin = HitPoint;

			ModifyGGXAnisotropicNormalRoughness(Payload.WorldTangent, Payload.Anisotropy, Payload.Roughness, Payload.WorldNormal, Ray.Direction);

			ReflectionRay.Direction = GenerateReflectedRayDirection(Ray.Direction, Payload.WorldNormal, Payload.Roughness, RandSample);
			ApplyPositionBias(ReflectionRay, Payload.WorldNormal, MaxNormalBias);

			const uint ReflectionRayFlags = RAY_FLAG_CULL_BACK_FACING_TRIANGLES;
			const uint ReflectionInstanceInclusionMask = RAY_TRACING_MASK_ALL;
			const bool bReflectionRayTraceSkyLightContribution = false;
			const bool bReflectionDecoupleSampleGeneration = true;
			const bool bReflectionEnableSkyLightContribution = bSkyLightAffectReflection;
			float3 ReflectionRadiance = float3(0, 0, 0);

			FMaterialClosestHitPayload ReflectionPayload = TraceRayAndAccumulateResults(
				ReflectionRay,
				TLAS,
				ReflectionRayFlags,
				ReflectionInstanceInclusionMask,
				RandSequence,
				PixelCoord,
				MaxNormalBias,
				ReflectedShadowsType,
				ShouldDoDirectLighting,
				ShouldDoEmissiveAndIndirectLighting,
				bReflectionRayTraceSkyLightContribution,
				bReflectionDecoupleSampleGeneration,
				RayCone,
				bReflectionEnableSkyLightContribution,
				ReflectionRadiance);

			// If we have not hit anything, sample the distance sky radiance.
			if (ReflectionPayload.IsMiss())
			{
				ReflectionRadiance = GetSkyRadiance(ReflectionRay.Direction, LastRoughness);
			}

			// #dxr_todo: reflection IOR and clear coat also? This only handles default material.
			float NoV = saturate(dot(-Ray.Direction, Payload.WorldNormal));
			const float3 ReflectionThroughput = EnvBRDF(Payload.SpecularColor, Payload.Roughness, NoV);

			// For reflections, we can only sample the height fog (volumetric fog is only for primary rays)
			if (HeightFog > 0)
			{
				float3 OriginToCollider = ReflectionPayload.TranslatedWorldPos - ReflectionRay.Origin;
				float4 ReflectionFogInscatteringAndTransmittance = CalculateHeightFog(OriginToCollider);
				ReflectionRadiance = ReflectionRadiance * ReflectionFogInscatteringAndTransmittance.a + ReflectionFogInscatteringAndTransmittance.rgb;
			}

			PathRadiance += PathThroughput * vertexRadianceWeight * ViewFogInScatteringAndTransmittance.a * ReflectionThroughput * ReflectionRadiance;
		}

<<<<<<< HEAD
		// Update the refraction/transparency path transmittance and check stop condition
		switch (Payload.BlendingMode)
		{
			case RAY_TRACING_BLEND_MODE_ADDITIVE:
			{
				break;
			}
			case RAY_TRACING_BLEND_MODE_MODULATE:
			{
				PathThroughput *= Payload.Radiance;
				break;
			}
			case RAY_TRACING_BLEND_MODE_ALPHA_COMPOSITE:
			case RAY_TRACING_BLEND_MODE_TRANSLUCENT:
			{
				PathThroughput *= 1.0 - Payload.Opacity;
				break;
			}
			default:
			{
				PathThroughput *= 0.0;
				break;
			}
		}
		
		if (all(PathThroughput <= 0.0))
		{
			break;
		}
=======
		{
			float3 VolumeLighting = 0;
>>>>>>> 4af6daef

			const float3 TranslucencyEvaluationTranslatedPosition = HitPoint;

#if PROJECT_SUPPORTS_LUMEN
			if (IsLumenTranslucencyGIEnabled() && ShouldDoEmissiveAndIndirectLighting)
			{
				// Lumen Dynamic GI + shadowed Skylight
				FLWCVector3 TranslucencyEvaluationPosition = LWCSubtract(TranslucencyEvaluationTranslatedPosition, PrimaryView.PreViewTranslation);

<<<<<<< HEAD
=======
				FTwoBandSHVectorRGB TranslucencyGISH = GetTranslucencyGIVolumeLighting(TranslucencyEvaluationPosition, PrimaryView.WorldToClip, true);

				// Diffuse convolution
				FTwoBandSHVector DiffuseTransferSH = CalcDiffuseTransferSH(Payload.WorldNormal, 1);
				VolumeLighting.rgb += max(half3(0, 0, 0), DotSH(TranslucencyGISH, DiffuseTransferSH)) / PI;

				const bool bEvaluateBackface = GetShadingModelRequiresBackfaceLighting(Payload.ShadingModelID);
				if (bEvaluateBackface)
				{
					FTwoBandSHVector SubsurfaceTransferSH = CalcDiffuseTransferSH(-Payload.WorldNormal, 1);
					VolumeLighting.rgb += max(half3(0, 0, 0), DotSH(TranslucencyGISH, SubsurfaceTransferSH)) / PI;
				}
			}
#endif
			else
			{
				// noop => if lumen is not enabled: bRefractionEnableSkyLightContribution == true
			}

			PathRadiance += PathThroughput * vertexRadianceWeight * VolumeLighting * Payload.DiffuseColor;
		}

		// Update the refraction/transparency path transmittance and check stop condition
		switch (Payload.BlendingMode)
		{
			case RAY_TRACING_BLEND_MODE_ADDITIVE:
			{
				break;
			}
			case RAY_TRACING_BLEND_MODE_MODULATE:
			{
				PathThroughput *= Payload.Radiance;
				break;
			}
			case RAY_TRACING_BLEND_MODE_ALPHA_COMPOSITE:
			case RAY_TRACING_BLEND_MODE_TRANSLUCENT:
			{
				PathThroughput *= 1.0 - Payload.Opacity;
				break;
			}
			default:
			{
				PathThroughput *= 0.0;
				break;
			}
		}
		
		if (all(PathThroughput <= 0.0))
		{
			break;
		}

		//
		// Handle refraction through the surface.
		//

>>>>>>> 4af6daef
		// Set refraction ray for next iteration
		float3 RefractedDirection = Ray.Direction;
		if (Payload.ShadingModelID == SHADINGMODELID_THIN_TRANSLUCENT)
		{
			const float3 N = Payload.WorldNormal;
			const float3 V = -Ray.Direction;
			const float NoV = dot(N, V);

			const float F0 = F0RGBToF0(Payload.SpecularColor);
			const float F = FresnelReflectance(NoV, 1.0, F0);
			const float3 Transmittance = Payload.CustomData.xyz;
			const float PathLength = rcp(saturate(abs(NoV) + 1e-5));
			PathThroughput *= pow(Transmittance, PathLength) * Pow2(1 - F);
		}
		else if (TranslucencyRefraction && Payload.BlendingMode == RAY_TRACING_BLEND_MODE_TRANSLUCENT && Payload.Ior > 0.0)
		{
			float Ior = Payload.Ior;
			bHasScattered |= Ior > 1.0 ? true : false;

			bool bIsEntering = Payload.IsFrontFace();

			float Eta = bIsEntering ? Ior : rcp(Ior);

			float3 N = Payload.WorldNormal;
			float3 V = -Ray.Direction;
			float NoV = dot(N, V);

			// Hack to allow one-sided materials to be modeled as dielectrics
			if (NoV < 0.0)
			{
				NoV = -NoV;
				N = -N;
				bIsEntering = true;
			}

			float F0 = F0RGBToF0(Payload.SpecularColor);


			float F = 0.0; // fresnel
			SampleRefraction(-V, N, Eta, 1.0 /* always sample refraction or TIR */, RefractedDirection, F);
			PathThroughput *= F;

			// ray has bent, so it may need to go arbitrarily far
			NextMaxRayDistance = LocalMaxRayDistance;
		}


		//
		// Setup refracted ray to be traced
		//

		Ray.Origin = HitPoint;
		Ray.TMin = 0.01;
		Ray.TMax = NextMaxRayDistance;
		Ray.Direction = RefractedDirection;
		float SurfaceCurvature = 0.0f; /* #todo_dxr assume no curvature */
		RayCone = PropagateRayCone(RayCone, SurfaceCurvature, Depth);
	}

	if (!bHasScattered)
	{
		// Use the scene radiance for ray that has not been scattered/refracted (no surface or IORin=IORout). Still apply the throughtput in case we have traversed surfaces with opacity>0.
		PathRadiance += PathThroughput * SceneColorTexture.SampleLevel(GlobalPointClampedSampler, UV, 0).xyz / View.PreExposure;
	}

	float FinalAlpha = 0.0f;
	if (AccumulatedOpacity > 0.0f)
	{
		FinalAlpha = saturate(1.0 - AccumulatedOpacity);
	}
	else
	{
		FinalAlpha = SceneColorTexture.SampleLevel(GlobalPointClampedSampler, UV, 0).w;
	}

	PathRadiance.rgb *= View.PreExposure;

	PathRadiance = ClampToHalfFloatRange(PathRadiance);
	ColorOutput[DispatchThreadId] = float4(PathRadiance, FinalAlpha);
	RayHitDistanceOutput[DispatchThreadId] = HitDistance;
#endif // !STRATA_ENABLED
}<|MERGE_RESOLUTION|>--- conflicted
+++ resolved
@@ -292,40 +292,8 @@
 			PathRadiance += PathThroughput * vertexRadianceWeight * ViewFogInScatteringAndTransmittance.a * ReflectionThroughput * ReflectionRadiance;
 		}
 
-<<<<<<< HEAD
-		// Update the refraction/transparency path transmittance and check stop condition
-		switch (Payload.BlendingMode)
-		{
-			case RAY_TRACING_BLEND_MODE_ADDITIVE:
-			{
-				break;
-			}
-			case RAY_TRACING_BLEND_MODE_MODULATE:
-			{
-				PathThroughput *= Payload.Radiance;
-				break;
-			}
-			case RAY_TRACING_BLEND_MODE_ALPHA_COMPOSITE:
-			case RAY_TRACING_BLEND_MODE_TRANSLUCENT:
-			{
-				PathThroughput *= 1.0 - Payload.Opacity;
-				break;
-			}
-			default:
-			{
-				PathThroughput *= 0.0;
-				break;
-			}
-		}
-		
-		if (all(PathThroughput <= 0.0))
-		{
-			break;
-		}
-=======
 		{
 			float3 VolumeLighting = 0;
->>>>>>> 4af6daef
 
 			const float3 TranslucencyEvaluationTranslatedPosition = HitPoint;
 
@@ -335,8 +303,6 @@
 				// Lumen Dynamic GI + shadowed Skylight
 				FLWCVector3 TranslucencyEvaluationPosition = LWCSubtract(TranslucencyEvaluationTranslatedPosition, PrimaryView.PreViewTranslation);
 
-<<<<<<< HEAD
-=======
 				FTwoBandSHVectorRGB TranslucencyGISH = GetTranslucencyGIVolumeLighting(TranslucencyEvaluationPosition, PrimaryView.WorldToClip, true);
 
 				// Diffuse convolution
@@ -393,7 +359,6 @@
 		// Handle refraction through the surface.
 		//
 
->>>>>>> 4af6daef
 		// Set refraction ray for next iteration
 		float3 RefractedDirection = Ray.Direction;
 		if (Payload.ShadingModelID == SHADINGMODELID_THIN_TRANSLUCENT)
