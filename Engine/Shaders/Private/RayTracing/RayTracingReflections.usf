// Copyright 1998-2019 Epic Games, Inc. All Rights Reserved.

#ifndef DIM_DENOISER_OUTPUT
	#define DIM_DENOISER_OUTPUT 0
#endif

// EDeferredMaterialMode
#define DEFERRED_MATERIAL_MODE_NONE   0
#define DEFERRED_MATERIAL_MODE_GATHER 1
#define DEFERRED_MATERIAL_MODE_SHADE  2

#ifndef DIM_DEFERRED_MATERIAL_MODE
	#define DIM_DEFERRED_MATERIAL_MODE DEFERRED_MATERIAL_MODE_NONE
#endif

#ifndef DIM_HYBRID
	#define DIM_HYBRID 0
#endif

// Reserved material sorting key for rays that can fetch screen-space data instead of tracing rays in the shading pass.
#define RAY_TRACING_DEFERRED_MATERIAL_KEY_SCREEN_SPACE 0x80000000

// ESamplePhase
#define SAMPLE_PHASE_MONOLITHIC 0 
#define SAMPLE_PHASE_INIT       1
#define SAMPLE_PHASE_ACCUM      2
#define SAMPLE_PHASE_RESOLVE    3

#include "../Common.ush"

#define SUPPORT_CONTACT_SHADOWS		0
#define USE_SOURCE_TEXTURE			1
#define USE_SOURCE_TEXTURE_ARRAY	1

#define LTCMatTexture				RaytracingLightsDataPacked.LTCMatTexture
#define LTCMatSampler				RaytracingLightsDataPacked.LTCMatSampler
#define LTCAmpTexture				RaytracingLightsDataPacked.LTCAmpTexture
#define LTCAmpSampler				RaytracingLightsDataPacked.LTCAmpSampler
#define PreIntegratedGF				ReflectionStruct.PreIntegratedGF			
#define PreIntegratedGFSampler		ReflectionStruct.PreIntegratedGFSampler	

#include "../DeferredShadingCommon.ush"
#include "../DeferredLightingCommon.ush"
#include "../ReflectionEnvironmentShared.ush"
#include "../Montecarlo.ush"
#include "../PathTracing/Utilities/PathTracingRandomSequence.ush" 
#include "../HeightFogCommon.ush"
#include "../LightShaderParameters.ush"
#include "../ScreenSpaceDenoise/SSDPublic.ush"
#include "../SobolRandom.ush"
#include "../SceneTextureParameters.ush"
#include "RayTracingHitGroupCommon.ush"
#include "RayTracingDirectionalLight.ush"
#include "RayTracingRectLight.ush"
#include "RayTracingSphereLight.ush"
#include "RayTracingSpotLight.ush"
#include "RayTracingPointLight.ush"
#include "RayTracingCommon.ush"
#include "RayTracingLightingCommon.ush"


// Setup the reflection composite to sample the sky and reflection captures.
#define REFLECTION_COMPOSITE_HAS_BOX_CAPTURES 1
#define REFLECTION_COMPOSITE_HAS_SPHERE_CAPTURES 1
#define REFLECTION_COMPOSITE_USE_BLENDED_REFLECTION_CAPTURES 1
#define REFLECTION_COMPOSITE_SUPPORT_SKYLIGHT_BLEND 1
// Enable skly light sampling as last fallback after reflection captures
#ifdef ENABLE_SKY_LIGHT
#undef ENABLE_SKY_LIGHT
#endif
#define ENABLE_SKY_LIGHT 1
// Disable static lighting as this is not needed in this case.
#ifdef ALLOW_STATIC_LIGHTING
#undef ALLOW_STATIC_LIGHTING
#endif
#define ALLOW_STATIC_LIGHTING 0
// Also specify that we are going to go over a range of reflection captures without culling available.
// All reflection captures available are always available here even if completely outside the view.
#define REFLECTION_COMPOSITE_NO_CULLING_DATA
#include "../ReflectionEnvironmentComposite.ush"


uint SamplesPerPixel;
uint MaxBounces;
uint HeightFog;
uint UseReflectionCaptures;
uint ReflectedShadowsType;
uint ShouldDoDirectLighting;
uint ShouldDoEmissiveAndIndirectLighting;
uint UpscaleFactor;
uint SortTileSize;
uint2 RayTracingResolution;
uint2 TileAlignedResolution;
uint TestPathRoughness;
float MinClearCoatLevel;
uint MaxUnderCoatBounces;
uint RenderTileOffsetX;
uint RenderTileOffsetY;
uint EnableTranslucency;
uint SampleMode;
uint SampleOffset;

float ReflectionMinRayDistance;
float ReflectionMaxRayDistance;
float ReflectionMaxRoughness;
float ReflectionMaxNormalBias;

RaytracingAccelerationStructure TLAS;

// Scene color texture is used for hybrid RT/SS reflection path (DIM_HYBRID=1). Set to dummy black texture otherwise.
Texture2D SceneColor;

RWTexture2D<float4> ColorOutput;
RWTexture2D<float> RayHitDistanceOutput;
RWTexture2D<float> RayImaginaryDepthOutput;


// Material buffer and sort tile size are used for sorted materials.
RWStructuredBuffer<FDeferredMaterialPayload> MaterialBuffer;

// Generate a random direction to sample according to world normal and roughness.
float3 GenerateReflectionDirection(inout RandomSequence RandSequence, uint2 DispatchThreadId, uint BounceIndex, uint SamplePerPixel, float3 IncidentDirection, float3 WorldNormal, float Roughness)
{
	uint DummyVariable;
	int RetryCount = 0;
	float3 outDirection;
	do
	{
		float2 E = RandomSequence_GenerateSample2D(RandSequence, DummyVariable);

		// Sobol can only be used on the first sample of the first bounce
		if (BounceIndex == 0 && SamplePerPixel == 1 && RetryCount == 0 && SampleMode == SAMPLE_PHASE_MONOLITHIC)
		{
			E = Rand1SPPDenoiserInput(DispatchThreadId);
			//E.y *= 1 - GGX_IMPORTANT_SAMPLE_BIAS;
		}
		
		E.y *= 1 - GGX_IMPORTANT_SAMPLE_BIAS;

		outDirection = GenerateReflectedRayDirection(IncidentDirection, WorldNormal, Roughness, E);
	} while (dot(WorldNormal, outDirection) < 0.0 && ++RetryCount < 16);

	return outDirection;
}

// Helper function to ensure a reflection direction is not pointing inside a geometry.
// It uses the geometry smooth normal to reflect R out of it.
void FixSampleDirectionIfNeeded(float3 SmoothSurfaceNormal, inout float3 SampleDirection)
{
	if (dot(SmoothSurfaceNormal, SampleDirection) < 0.0)
	{
		// The sampling direction is pointing towards the surface, so revert it along the normal axis.
		SampleDirection = SampleDirection - 2.0f * dot(SmoothSurfaceNormal, SampleDirection) * SmoothSurfaceNormal;
	}
}

// Volume rendering ala emission-absorption model along an arbitrary ray
float Transmit(in RayDesc TransmissionRay, inout RandomSequence RandSequence, inout float3 OutRadiance)
{
	float Transmission = 1.0;

	const uint RayFlags = 0;
	const uint InstanceInclusionMask = RAY_TRACING_MASK_TRANSLUCENT;
	FRayCone RayCone = (FRayCone)0;
	bool bEnableSkyLightContribution = true;

	FMaterialClosestHitPayload TransmPayload = TraceMaterialRay(
		TLAS,
		RayFlags,
		InstanceInclusionMask,
		TransmissionRay,
		RayCone,
		bEnableSkyLightContribution);

	const uint HitCountMax = 32;
	uint HitCount = 0;
	bool bIsHit = TransmPayload.IsHit();
	float Epsilon = 1.0e-2;
	while (bIsHit && Transmission > Epsilon && HitCount < HitCountMax)
	{
		HitCount++;
		float3 Radiance = 0.0;
		float NoV = dot(TransmPayload.WorldNormal, -TransmissionRay.Direction);
		if (NoV > 0.0)
		{
			//#dxr_todo: Pass in all the parameters to support in-scattering
			Radiance += TransmPayload.Radiance;
		}

		OutRadiance += Radiance * TransmPayload.Opacity * Transmission;
		Transmission *= 1.0 - TransmPayload.Opacity;

		//#dxr_todo: consider modifying t-min instead Origin for efficiency
		TransmissionRay.Origin += TransmissionRay.Direction * (TransmPayload.HitT + 0.1);
		TransmPayload = TraceMaterialRay(
			TLAS,
			RayFlags,
			RAY_TRACING_MASK_TRANSLUCENT,
			TransmissionRay,
			RayCone,
			bEnableSkyLightContribution);

		bIsHit = TransmPayload.IsHit();
	}

	return Transmission;
}


RAY_TRACING_ENTRY_RAYGEN(RayTracingReflectionsRGS)
{
	const float ClearCoatSpecularColor = 0.04; // See ReflectionEnvironmentPixelShader.usf

	FDeferredMaterialPayload DeferredMaterialPayload;
	DeferredMaterialPayload.SortKey = RAY_TRACING_DEFERRED_MATERIAL_KEY_INVALID;

#if DIM_DEFERRED_MATERIAL_MODE == DEFERRED_MATERIAL_MODE_SHADE
	DeferredMaterialPayload = MaterialBuffer[DispatchRaysIndex().x];
	uint2 DispatchThreadId;
	DispatchThreadId.x = DeferredMaterialPayload.PixelCoordinates & 0xFFFF;
	DispatchThreadId.y = DeferredMaterialPayload.PixelCoordinates >> 16;

	if (DeferredMaterialPayload.SortKey == RAY_TRACING_DEFERRED_MATERIAL_KEY_INVALID)
	{
		return;
	}
#else
	uint2 DispatchThreadId = DispatchRaysIndex().xy + uint2(RenderTileOffsetX, RenderTileOffsetY);
#endif

	DispatchThreadId += (uint2)View.ViewRectMin;

	uint2 PixelCoord = GetPixelCoord(DispatchThreadId, UpscaleFactor); // GBuffer pixel coordinates (full resolution)

	uint LinearIndex = PixelCoord.y * View.BufferSizeAndInvSize.x + PixelCoord.x; // TODO(Denoiser): PixelCoord or DispatchThreadId
	
	RandomSequence RandSequence;
	RandomSequence_Initialize(RandSequence, LinearIndex, View.StateFrameIndex + SampleOffset * 16);

	float2 InvBufferSize = View.BufferSizeAndInvSize.zw;
	float2 UV = (float2(PixelCoord) + 0.5) * InvBufferSize;
	FGBufferData GBufferData = GetGBufferDataFromSceneTextures(UV);
	float Depth = GBufferData.Depth;

	uint LocalSamplesPerPixel = SamplesPerPixel; 

	// Mask out depth values that are infinitely far away
	float DeviceZ = SceneDepthBuffer.Load(int3(PixelCoord, 0)).r;
	bool IsFiniteDepth = DeviceZ > 0.0;
	if (!IsFiniteDepth)
	{
		LocalSamplesPerPixel = 0;
	}

	// Mask out samples from rounding to sort tile boundaries
	if (DIM_DEFERRED_MATERIAL_MODE == DEFERRED_MATERIAL_MODE_GATHER && any(DispatchThreadId >= RayTracingResolution))
	{
		LocalSamplesPerPixel = 0;
	}

	float4 ReflectedColor = 0.0;
	float ReflectedWeight = 0.0;
	float HitDistance = DENOISER_INVALID_HIT_DISTANCE;

	float RoughnessFade = GetRoughnessFade(GBufferData.Roughness, ReflectionMaxRoughness);
	float ClearCoatRoughnessFade = GBufferData.ShadingModelID == SHADINGMODELID_CLEAR_COAT ? GetRoughnessFade(GBufferData.CustomData.y, ReflectionMaxRoughness) : 0.0f;

	// Sky is only sampled when infinite reflection rays are used.
	const bool bAllowSkySampling = ReflectionMaxRayDistance < 0;
	// Check if the Sky Light should affect reflection.
	const bool bSkyLightAffectReflection = ShouldSkyLightAffectReflection();

	// Shorten the rays on rougher surfaces between user-provided min and max ray lengths.
	// When a shortened ray misses the geometry, we fall back to local reflection capture sampling (similar to SSR).
	const float LocalMaxRayDistance = bAllowSkySampling ? 1e27f : lerp(ReflectionMaxRayDistance, ReflectionMinRayDistance, GBufferData.Roughness);

	// Cutoff
	// * Roughness value
	// * Hair material is not for RT reflection at the moment. Their indirect contributuion is based on diffuse SH evaluation in ReflectionEnvironemenPixelShader.usf
    const bool bIsValidPixel = (RoughnessFade > 0 || ClearCoatRoughnessFade > 0) && GBufferData.ShadingModelID != SHADINGMODELID_HAIR;

    const uint LocalMaxBounces = DIM_HYBRID ? 1 : MaxBounces;

	if (bIsValidPixel)
	{
		{
			bool bIsValidSample = false;
			bool bNeedsCapture = true;

			float3 PathRadiance = 0;
			float3 PathThroughput = float3(1.0f, 1.0f, 1.0f);
			
			// Initialize path states according to GBuffer
			float3 WorldPosition;
			float3 CameraDirection;
			ReconstructWorldPositionAndCameraDirectionFromDeviceZ(PixelCoord, DeviceZ, WorldPosition, CameraDirection);
			float3 IncidentDirection = CameraDirection;

			uint ShadingModelID = GBufferData.ShadingModelID;
			float3 TopLayerWorldNormal = GBufferData.WorldNormal;
			float  TopLayerRoughness = GBufferData.Roughness;
			float3 TopLayerSpecularColor = GBufferData.SpecularColor;

			// Track Roughness to terminate bounces early
			float AccumRoughness = TopLayerRoughness;

			float  ClearCoat = 1.0f;
			float  BottomLayerRoughness = TopLayerRoughness;
			float3 BottomLayerSpecularColor = TopLayerSpecularColor;
			float3 BottomLayerWorldNormal = TopLayerWorldNormal;
			if (ShadingModelID == SHADINGMODELID_CLEAR_COAT)
			{
				#if CLEAR_COAT_BOTTOM_NORMAL
				const float2 oct1 = ((float2(GBufferData.CustomData.a, GBufferData.CustomData.z) * 2) - (256.0/255.0)) + UnitVectorToOctahedron(TopLayerWorldNormal);
				BottomLayerWorldNormal = OctahedronToUnitVector(oct1);
				#endif

				ClearCoat = GBufferData.CustomData.x;			// Clear coat weight
				TopLayerRoughness = GBufferData.CustomData.y;	// Clear coat roughness
				TopLayerSpecularColor = ClearCoatSpecularColor;				// Hard coded top layer specular color
			}

			FRayCone RayCone = (FRayCone)0;
			RayCone.SpreadAngle = View.EyeToPixelSpreadAngle;
			float SurfaceCurvature = 0.0f; /* #dxr_todo assume no curvature */
			RayCone = PropagateRayCone(RayCone, SurfaceCurvature, Depth);

			//
			// Reflections are traced by always following the top layer reflection vector. This is recursive and up to MaxBounces recursion.
			// In the case of coated material, we also trace a reflection ray for the bottom layer which can have different normal and roughness. This is not recursive.
			// We fix normal pointing away towards the geometry by assuming coated layer has smooth normal (assuming it is the mesh smooth normal).
			// Fog is applied as a function of the top layer path, for both top and bottom; reflections combined (as an optimization approximation).
			//
			uint BounceIndex = 0;
			RayDesc TopLayerRay;
			bool bSkyWasHit = false;
			for (; BounceIndex < LocalMaxBounces; ++BounceIndex)
			{
				// Composite pass applies BRDF, except
				bool bApplyBRDF = BounceIndex != 0;

				BRANCH
				if (ShadingModelID == SHADINGMODELID_CLEAR_COAT && ClearCoat < MinClearCoatLevel)
				{
					// top layer isn't really contributing, just trace bottom
					TopLayerRoughness = BottomLayerRoughness;
					TopLayerSpecularColor = BottomLayerSpecularColor;
					TopLayerWorldNormal = BottomLayerWorldNormal;

					// override to default material
					ShadingModelID = SHADINGMODELID_DEFAULT_LIT;

					// Foce BRDF application, as ClearCoat materials are assumed fully resolved
					bApplyBRDF = true;
				}

				// Prepare a ray to trace the top layer reflection
				TopLayerRay.Origin = WorldPosition;
				TopLayerRay.TMin = 0.0;
				TopLayerRay.TMax = LocalMaxRayDistance;

				TopLayerRay.Direction = GenerateReflectionDirection(RandSequence, DispatchThreadId, BounceIndex, LocalSamplesPerPixel, IncidentDirection, TopLayerWorldNormal, TopLayerRoughness);

				// Apply a ray bias with respect to the camera and surface normal on the first bounce, otherwise only with respect to the surface normal for subsequent bounces
				if (BounceIndex == 0)
				{
					ApplyCameraRelativeDepthBias(TopLayerRay, PixelCoord, DeviceZ, TopLayerWorldNormal, ReflectionMaxNormalBias);
				}
				else
				{
					ApplyPositionBias(TopLayerRay, TopLayerWorldNormal, ReflectionMaxNormalBias);
				}

				if (BounceIndex == 0)
				{
					// This fixes black reflexions due to R pointing into the surface.
					// It assumes that the clear coat relies on a smooth normal following the mesh surface.
					FixSampleDirectionIfNeeded(GBufferData.WorldNormal, TopLayerRay.Direction);
				}

				if (BounceIndex == 0)
				{
					if (DIM_DEFERRED_MATERIAL_MODE == DEFERRED_MATERIAL_MODE_GATHER)
					{
						uint RayFlags = 0;
						DeferredMaterialPayload.SortKey = RAY_TRACING_DEFERRED_MATERIAL_KEY_RAY_MISS;
						TraceRay(
							TLAS,								// AccelerationStructure
							RayFlags,
							RAY_TRACING_MASK_OPAQUE,			// InstanceInclusionMask -- NOTE: Reflection rays are traced only against opaque geometry. Blended geometry needs special handling (#dxr_todo).
							RAY_TRACING_SHADER_SLOT_MATERIAL,	// RayContributionToHitGroupIndex
							RAY_TRACING_NUM_SHADER_SLOTS,		// MultiplierForGeometryContributionToShaderIndex
							0,									// MissShaderIndex
							TopLayerRay,						// RayDesc
							DeferredMaterialPayload
						);

						if (DIM_HYBRID && DeferredMaterialPayload.SortKey < RAY_TRACING_DEFERRED_MATERIAL_KEY_RAY_MISS)
						{
							float3 RayHitWorldPos = TopLayerRay.Origin + TopLayerRay.Direction * DeferredMaterialPayload.HitT;
							float4 RayHitClipPos = mul(float4(RayHitWorldPos, 1), View.WorldToClip);

							if (RayHitClipPos.w > 0)
							{
								float2 RayHitScreenPos = RayHitClipPos.xy / RayHitClipPos.w;
								if (all(abs(RayHitScreenPos) < float2(1, 1)))
								{
									float2 RayHitUV = RayHitScreenPos * View.ScreenPositionScaleBias.xy + View.ScreenPositionScaleBias.wz;
									float GBufferHitDepth  = ConvertFromDeviceZ(SceneDepthBuffer.SampleLevel(GlobalPointClampedSampler, RayHitUV, 0).r);
									float RayHitDepth = RayHitClipPos.w;
									float ScreenSpaceReflectionDepthDeltaThreshold = 5.0; // Arbitrary threshold
									if (RayHitDepth - GBufferHitDepth < ScreenSpaceReflectionDepthDeltaThreshold)
									{
										DeferredMaterialPayload.SortKey = RAY_TRACING_DEFERRED_MATERIAL_KEY_SCREEN_SPACE;
									}
								}
							}
						}

						break; // nothing else to do during gather pass, so exit the loop
					}
					else if (DIM_DEFERRED_MATERIAL_MODE == DEFERRED_MATERIAL_MODE_SHADE)
					{
						if (DeferredMaterialPayload.SortKey < RAY_TRACING_DEFERRED_MATERIAL_KEY_RAY_MISS)
						{
							const float ShortRayLength = 1.0f; // 1cm is arbitrarily chosen
							TopLayerRay.TMin = max(0.0f, DeferredMaterialPayload.HitT - ShortRayLength * 0.5f);

							// TMax can only be used if alpha masked materials are handled during initial ray tracing (material gathering)
							// Ray.TMax = DeferredMaterialPayload.HitT + ShortRayLength * 0.5f;
						}
						else
						{
							TopLayerRay.TMax = 0;
						}
					}
				}		


				// Trace the top layer reflection
				float3 TopLayerRadiance = float3(0, 0, 0);
				FPackedMaterialClosestHitPayload Payload = (FPackedMaterialClosestHitPayload)0;

				if (DIM_HYBRID && DIM_DEFERRED_MATERIAL_MODE == DEFERRED_MATERIAL_MODE_SHADE 
					&& DeferredMaterialPayload.SortKey == RAY_TRACING_DEFERRED_MATERIAL_KEY_SCREEN_SPACE)
				{
					float3 RayHitWorldPos = TopLayerRay.Origin + TopLayerRay.Direction * DeferredMaterialPayload.HitT;
					float4 RayHitClipPos = mul(float4(RayHitWorldPos, 1), View.WorldToClip);
					float2 RayHitScreenPos = RayHitClipPos.xy / RayHitClipPos.w;
					float2 RayHitUV = RayHitScreenPos * View.ScreenPositionScaleBias.xy + View.ScreenPositionScaleBias.wz;

					// Supporting sorted multi-bounce reflections is possible in the future, but requires full GBuffer lookup and decode into Payload format:
					//   FScreenSpaceData HitScreenSpaceData = GetScreenSpaceData(RayHitUV);
					//   Payload = MaterialPayloadFromScreenSpaceData(HitScreenSpaceData);

					Payload.HitT = DeferredMaterialPayload.HitT;

					TopLayerRadiance += SceneColor.SampleLevel(GlobalPointClampedSampler, RayHitUV, 0).rgb / View.PreExposure;
				}
				else
				{
					const uint RayFlags = 0;
					const uint InstanceInclusionMask = RAY_TRACING_MASK_OPAQUE;
					const bool bEnableSkyLightContribution = bSkyLightAffectReflection;

					TraceMaterialRayPacked(
						Payload,
						TLAS,
						RayFlags,
						InstanceInclusionMask,
						TopLayerRay,
						RayCone,
						bEnableSkyLightContribution);

					// Trace separate ray for translucent objects
					float Transmission = 1.0;
					//#dxr-dxr_todo: do permutation instead of dynamic branching?
					if (EnableTranslucency)
					{
						RayDesc TransmissionRay = TopLayerRay;
						TransmissionRay.TMin = 0.01;
						TransmissionRay.TMax = Payload.HitT;
						Transmission = Transmit(TransmissionRay, RandSequence, TopLayerRadiance);
					}

					float3 RayHitWorldPos = TopLayerRay.Origin + Payload.HitT * TopLayerRay.Direction;
					float3 LightingViewDirection = TopLayerRay.Direction;
					if (DIM_HYBRID)
					{
						// Enforce consistent eye vector for computing lighting between screen space and ray traced reflections when using hybrid mode.
						// This ensures that specular lighting matches and there is no visual discontinuity, even though it is wrong.
						LightingViewDirection = normalize(RayHitWorldPos - View.WorldCameraOrigin);
					}

					float3 Radiance = 0.0;
					AccumulateResults(
						Payload,
						RayHitWorldPos,
						LightingViewDirection,
						TLAS,
						RandSequence,
						ReflectionMaxNormalBias,
						ReflectedShadowsType,
						ShouldDoDirectLighting,
						ShouldDoEmissiveAndIndirectLighting,
						RayCone,
						Radiance);
					TopLayerRadiance += Radiance * Transmission;
				}

				bool isTopLayerRayValid = Payload.IsHit() || (bAllowSkySampling && bSkyLightAffectReflection && ReflectionStruct.SkyLightParameters.y > 0);


				// Compute some flags and values
				bool bApplyHeightFog = false;
				float3 OriginToCollider = 0.0f;
				if (Payload.IsHit())
				{
					bIsValidSample = true;
					if (BounceIndex == 0 && (HitDistance == DENOISER_INVALID_HIT_DISTANCE || HitDistance == DENOISER_MISS_HIT_DISTANCE || HitDistance > Payload.HitT))
					{
						HitDistance = Payload.HitT;
					}

					bApplyHeightFog = HeightFog > 0;
					float3 RayHitWorldPos = TopLayerRay.Origin + Payload.HitT * TopLayerRay.Direction;
					OriginToCollider = RayHitWorldPos - TopLayerRay.Origin;
				}
				else if (bAllowSkySampling && bSkyLightAffectReflection && ReflectionStruct.SkyLightParameters.y > 0)
				{
					float SkyAverageBrightness = 1.0f;
					float3 SkyLighting = GetSkyLightReflection(TopLayerRay.Direction, TopLayerRoughness, SkyAverageBrightness);
					TopLayerRadiance = SkyLighting;
					bIsValidSample = true;
					bSkyWasHit = true;	// To stop the main path recusion early

					bApplyHeightFog = HeightFog > 0;
					const float SkyFarDistance = 100000.0f;
					OriginToCollider = TopLayerRay.Direction * SkyFarDistance;

					if (BounceIndex == 0 && (HitDistance == DENOISER_INVALID_HIT_DISTANCE || HitDistance == DENOISER_MISS_HIT_DISTANCE || HitDistance > 1.0e20))
					{
						// To tell the denoiser the sky radiance is valid even if no valid ray trace result was found. Uses a high ray hit distance
						// so that the sample may be reused by another neighbor pixel in the denoise as if RoughnessFade in ]0;1[.
						HitDistance = 1.0e20;
					}
				}
				else
				{
					if (BounceIndex == 0 && HitDistance == DENOISER_INVALID_HIT_DISTANCE)
					{
						// Tell to the denoiser this sample reached outer bounds of the scene without any intersection.
						HitDistance = DENOISER_MISS_HIT_DISTANCE;
					}
					TopLayerRadiance = 0;
				}

				float3 BottomLayerRadiance = float3(0, 0, 0);
				float3 TopLayerReflectionEventThroughput = float3(1, 1, 1);
				float NoV = saturate(dot(-IncidentDirection, TopLayerWorldNormal));
				BRANCH
				if (ShadingModelID == SHADINGMODELID_CLEAR_COAT)
				{
					// Trace reflection ray for the bottom layer
					RayDesc BottomLayerRay;
					BottomLayerRay.Origin = WorldPosition;
					BottomLayerRay.TMin = 0.0;
					BottomLayerRay.TMax = LocalMaxRayDistance;
					BottomLayerRay.Direction = GenerateReflectionDirection(RandSequence, DispatchThreadId, BounceIndex, LocalSamplesPerPixel, IncidentDirection, BottomLayerWorldNormal, BottomLayerRoughness);
					ApplyPositionBias(BottomLayerRay, BottomLayerWorldNormal, ReflectionMaxNormalBias);
					if (BounceIndex == 0 && dot(GBufferData.WorldNormal, BottomLayerRay.Direction) < 0.0)
					{
						FixSampleDirectionIfNeeded(GBufferData.WorldNormal, BottomLayerRay.Direction);
					}

					bool TraceBottomRay = (BounceIndex < MaxUnderCoatBounces) && (GetRoughnessFade(BottomLayerRoughness, ReflectionMaxRoughness) > 0.0);

					if (TraceBottomRay)
					{
						const uint RayFlags = 0;
						const uint InstanceInclusionMask = RAY_TRACING_MASK_OPAQUE;
						const bool bEnableSkyLightContribution = bSkyLightAffectReflection;

						FMaterialClosestHitPayload BottomLayerPayload = TraceRayAndAccumulateBottomLayerResults(
							BottomLayerRay,
							TLAS,
							RayFlags,
							InstanceInclusionMask,
							RandSequence,
							ReflectionMaxNormalBias,
							ReflectedShadowsType,
							ShouldDoDirectLighting,
							ShouldDoEmissiveAndIndirectLighting,
							RayCone,
							bEnableSkyLightContribution,
							BottomLayerRadiance);

						// Distance and sky: similar processing to main ray.
						float BottomLayerHitDistance = -1;
						bool IsBottomSampleValid = false;
						if (BottomLayerPayload.IsHit())
						{
							IsBottomSampleValid = true;
							BottomLayerHitDistance = BottomLayerPayload.HitT;
						}
						else if (bAllowSkySampling && bSkyLightAffectReflection && ReflectionStruct.SkyLightParameters.y > 0)
						{
							IsBottomSampleValid = true;
							float SkyAverageBrightness = 1.0f;
							float3 SkyLighting = GetSkyLightReflection(BottomLayerRay.Direction, BottomLayerRoughness, SkyAverageBrightness);
							BottomLayerRadiance += SkyLighting;
							BottomLayerHitDistance = 1.0e20;
						}
					
						if (BounceIndex == 0)
						{
							HitDistance = IsBottomSampleValid ? min(bIsValidSample ? HitDistance : 1.0e27f, BottomLayerHitDistance) : HitDistance;
						}
					}
					else
					{
						// Ignoring any form of AO
						float IndirectSpecularOcclusion = 1.0f;
						float3 ExtraIndirectSpecular = 0;
						float IndirectIrradiance = 0;

						// Not possible to use the screen culled grid. So going over every capture.
						//#dxr_todo This would need a spatial data structure.
						uint NumCulledReflectionCaptures = ForwardLightData.NumReflectionCaptures;
						uint ReflectionCapturesStartIndex = 0;

						// Compute a perfect mirror reflection direction to use for prefiltered cubemap lookup.
						// Note that CompositeReflectionCapturesAndSkylight() uses BottomLayerRoughness to compute the cubemap mip level.
						float3 R = reflect(IncidentDirection, BottomLayerWorldNormal);

						const float NoV = saturate(dot(-BottomLayerRay.Direction, BottomLayerWorldNormal));
						const float AO = 1.0f;
						const float RoughnessSq = BottomLayerRoughness * BottomLayerRoughness;
						const float SpecularOcclusion = GetSpecularOcclusion(NoV, RoughnessSq, AO);

						BottomLayerRadiance = SpecularOcclusion *
							CompositeReflectionCapturesAndSkylight(
								1.0,	// coverage of 1
								WorldPosition,
								R,
								BottomLayerRoughness,
								IndirectIrradiance,
								IndirectSpecularOcclusion,
								ExtraIndirectSpecular,
								NumCulledReflectionCaptures,
								ReflectionCapturesStartIndex,
								0,
								bSkyLightAffectReflection);
					}

					// Apply correct weights to the bottom and top layers (See ReflectionEnvironmentPixelShader)
					{
						float NoVBottom = saturate(dot(-IncidentDirection, BottomLayerWorldNormal));

						float TopLayerFSChlick = EnvBRDF(TopLayerSpecularColor, TopLayerRoughness, NoV).x;

						float TopLayerRefractionTransmittance = (1 - TopLayerFSChlick * ClearCoat);

						float2 AB = PreIntegratedGF.SampleLevel(PreIntegratedGFSampler, float2(NoVBottom, BottomLayerRoughness), 0).rg;
						float3 BottomLayerFSChlick = BottomLayerSpecularColor * AB.x + AB.y * saturate(50.0 * BottomLayerSpecularColor.g) * (1 - ClearCoat);

						// dxr-todo: double check the math when we can compare with path tracer.
						// Matches what is found in ReflectionEnvironmentPixelShader.usf.
						//PathSegmentRadiance.rgb = ClearCoat * (TopLayerRadiance * TopLayerSpecularLobIntegral * TopLayerRefractionTransmittance + TopLayerRadiance * TopLayerFSChlick);
						TopLayerReflectionEventThroughput = ClearCoat * TopLayerFSChlick;
						float BottomToTopRefractionThroughput = TopLayerRefractionTransmittance;
						BottomLayerRadiance = BottomLayerRadiance * BottomLayerFSChlick * BottomToTopRefractionThroughput; // Bottom layer refelciton accounts for its throughput.
					}
				}
				else
				{
					// If it is not clear coat, and we are on the first bounce, the G F terms will be applied by ReflectionEnvironmentPixelShader
					if (bApplyBRDF)
						TopLayerReflectionEventThroughput *= EnvBRDF(TopLayerSpecularColor, TopLayerRoughness, NoV);
				}


				// Apply height fog on the sample. (for clear coat: we apply the fog the same way on each layer reflection)
				// If there is a contribution on this path, apply the required fog on the sample. 
				// Also accumulate the path contribution.
				// In case no contribution is accumulated, the ReflectionEnvironmentAndSky pass will fill it up using reflection volumes.
				//#dxr_todo: when MaxBounces>1, we will need to take into account a path throughput affected from the fog transmittance.
				float4 HeightFogInscatteringAndTransmittance = float4(0.0f, 0.0f, 0.0f, 1.0f);	// no fog 
				if (bApplyHeightFog)
				{
					HeightFogInscatteringAndTransmittance = CalculateHeightFog(OriginToCollider);
				}
				// Now accumulate the radiance coming through this path segment into the full path radiance.
				// In the case of clear coat material: the fog is applied once for both bottom and top layer using the main top layer refelction path.
				float3 PathSegmentRadiance = TopLayerRadiance * TopLayerReflectionEventThroughput + BottomLayerRadiance;
				PathSegmentRadiance = PathSegmentRadiance * HeightFogInscatteringAndTransmittance.a + HeightFogInscatteringAndTransmittance.rgb;
				PathRadiance += PathSegmentRadiance * PathThroughput;
				// Update the path throughput according to fog and material top layer reflection event.
				PathThroughput *= HeightFogInscatteringAndTransmittance.a * TopLayerReflectionEventThroughput;
				


				// Setup next iteration
				IncidentDirection = TopLayerRay.Direction;
				WorldPosition = TopLayerRay.Origin + Payload.HitT * TopLayerRay.Direction;

				ShadingModelID = Payload.GetShadingModelID();
				TopLayerWorldNormal = Payload.GetWorldNormal();
				TopLayerRoughness = Payload.GetRoughness();
				TopLayerSpecularColor = Payload.GetSpecularColor();

				if (ShadingModelID == SHADINGMODELID_CLEAR_COAT)
				{
					BottomLayerRoughness = TopLayerRoughness;
					BottomLayerSpecularColor = TopLayerSpecularColor;
					BottomLayerWorldNormal = TopLayerWorldNormal;
					#if CLEAR_COAT_BOTTOM_NORMAL
					const float2 oct1 = ((float2(Payload.GetCustomData().a, Payload.GetCustomData().z) * 2) - (256.0 / 255.0)) + UnitVectorToOctahedron(TopLayerWorldNormal);
					BottomLayerWorldNormal = OctahedronToUnitVector(oct1);
					#endif

					ClearCoat = Payload.GetCustomData().x;				// Clear coat weight
					TopLayerRoughness = Payload.GetCustomData().y;		// Clear coat roughness

					TopLayerSpecularColor = ClearCoatSpecularColor;	// Hard coded top layer specular color
				}

				if (all(PathThroughput < 0.001) || bSkyWasHit || HitDistance<0.0f) break;

				if (TestPathRoughness)
				{
					//Accumulate roughness for this bounce
					AccumRoughness = 1.0f - (1.0f - AccumRoughness)*(1.0f - TopLayerRoughness);

					float RoughnessFade = GetRoughnessFade(AccumRoughness, ReflectionMaxRoughness);

					if (RoughnessFade <= 0.0f)
					{
						bNeedsCapture = true;
						break;
					}
				}
			}
			
			if (bIsValidSample)
			{
				bNeedsCapture |= BounceIndex == LocalMaxBounces && !(bSkyWasHit || HitDistance < 0.0f);
				if (UseReflectionCaptures && bNeedsCapture)
				{
					// We have reached the end of the bounce count on a surface. 
					// So accumulate reflection from captures for the top layer for a better visual result.

					// Ignoring any form of AO
					float IndirectSpecularOcclusion = 1.0f;
					float3 ExtraIndirectSpecular = 0;
					float IndirectIrradiance = 0; 

					// Not possible to use the screen culled grid. So going over every capture.
					//#dxr_todo This would need a spatial data structure.
					uint NumCulledReflectionCaptures = ForwardLightData.NumReflectionCaptures;
					uint ReflectionCapturesStartIndex = 0;

					float3 R = reflect(TopLayerRay.Direction, TopLayerWorldNormal);
					const float NoV = saturate(dot(-TopLayerRay.Direction, TopLayerWorldNormal));
					const float AO = 1.0f;
					const float RoughnessSq = TopLayerRoughness * TopLayerRoughness;
					const float SpecularOcclusion = GetSpecularOcclusion(NoV, RoughnessSq, AO);

					PathRadiance.rgb += EnvBRDF(TopLayerSpecularColor, TopLayerRoughness, NoV) * SpecularOcclusion * PathThroughput *
						CompositeReflectionCapturesAndSkylight(
							1.0,	// coverage of 1
							WorldPosition,
							R,
							TopLayerRoughness,
							IndirectIrradiance,
							IndirectSpecularOcclusion,
							ExtraIndirectSpecular,
							NumCulledReflectionCaptures,
							ReflectionCapturesStartIndex,
							0,
							bSkyLightAffectReflection);
				}

				ReflectedColor += float4(PathRadiance, 1.0f);
				ReflectedWeight += 1.0;
			}
		}
	}
	else
	{
		DeferredMaterialPayload.SortKey = RAY_TRACING_DEFERRED_MATERIAL_KEY_RAY_MISS;
	}

	if (DIM_DEFERRED_MATERIAL_MODE == DEFERRED_MATERIAL_MODE_GATHER)
	{
		uint LinearStoreIndex = DispatchRaysIndex().y * TileAlignedResolution.x + DispatchRaysIndex().x;
		uint StoreIndex = LinearStoreIndex;

		if (SortTileSize > 0) // Store payload in tile order
		{
			uint2 Block  = DispatchRaysIndex().xy / SortTileSize;
			uint2 Thread = DispatchRaysIndex().xy % SortTileSize;

			uint IndexInsideBlock = Thread.y * SortTileSize + Thread.x;
			uint ElementsPerBlock = SortTileSize * SortTileSize;
			uint BlocksPerRow = TileAlignedResolution.x / SortTileSize;
			uint BlockIndex = Block.y * BlocksPerRow + Block.x;

			StoreIndex = BlockIndex * ElementsPerBlock + IndexInsideBlock;
		}

		DeferredMaterialPayload.PixelCoordinates = DispatchThreadId.x | (DispatchThreadId.y << 16);

		if (any(DispatchThreadId >= RayTracingResolution))
		{
			DeferredMaterialPayload.SortKey = RAY_TRACING_DEFERRED_MATERIAL_KEY_INVALID;
		}

		MaterialBuffer[StoreIndex] = DeferredMaterialPayload;
	}
	else
	{
		if (SampleMode == SAMPLE_PHASE_ACCUM || SampleMode == SAMPLE_PHASE_RESOLVE)
		{
			// read last results
			float4 PreviousColor = ColorOutput[DispatchThreadId];
			float PreviousHitDistance = RayHitDistanceOutput[DispatchThreadId];

#if USE_PREEXPOSURE
			PreviousColor.xyz /= View.PreExposure;
#endif

			if (ReflectedWeight > 0)
			{
				// Accumulate with prior samples
				ReflectedColor += PreviousColor;
				ReflectedWeight += PreviousColor.a;

				if (HitDistance > 0.0 && PreviousHitDistance > 0.0)
				{
					HitDistance = min(HitDistance, PreviousHitDistance);
				}
				else
				{
					HitDistance = max(HitDistance, PreviousHitDistance);
				}
			}
			else
			{
				// no data this pass, use accumulated data
				ReflectedColor = PreviousColor;
				ReflectedWeight = PreviousColor.a;
				HitDistance = PreviousHitDistance;
			}
		}

		if (ReflectedWeight > 0 && (SampleMode == SAMPLE_PHASE_MONOLITHIC || SampleMode == SAMPLE_PHASE_RESOLVE))
		{
			float DistanceFadeRange = LocalMaxRayDistance * 0.1; // Fade out reflections over 10% of the total maximum ray length (arbitrarily chosen)
			float DistanceFade = bAllowSkySampling ? 1.0 : saturate((LocalMaxRayDistance - HitDistance) * rcp(DistanceFadeRange));

			ReflectedColor *= DistanceFade * max(RoughnessFade, ClearCoatRoughnessFade) * rcp(LocalSamplesPerPixel);
<<<<<<< HEAD
=======
		}

		if (EnableTranslucency && (SampleMode == SAMPLE_PHASE_MONOLITHIC || SampleMode == SAMPLE_PHASE_RESOLVE))
		{
			float3 WorldPosition;
			float3 CameraDirection;
			ReconstructWorldPositionAndCameraDirectionFromDeviceZ(PixelCoord, DeviceZ, WorldPosition, CameraDirection);

			RayDesc TransmissionRay;
			TransmissionRay.Origin = View.WorldCameraOrigin;
			TransmissionRay.Direction = CameraDirection;
			TransmissionRay.TMin = 0.0;
			TransmissionRay.TMax = length(WorldPosition - View.WorldCameraOrigin);
			float3 Inscattering = 0.0;
			RandomSequence RandSequence;
			float Transmission = Transmit(TransmissionRay, RandSequence, Inscattering);
			//#dxr_todo: add Inscattering support (this is emission only so far)
			//#dxr_todo: depending on if there is a translucency pass the component might already be attenuated. Check for double contribution
			ReflectedColor.rgb *= Transmission;
			ReflectedColor.rgb += Inscattering;
>>>>>>> 69078e53
		}

	#if USE_PREEXPOSURE
		ReflectedColor.xyz *= View.PreExposure;
	#endif

		ColorOutput[DispatchThreadId] = ClampToHalfFloatRange(ReflectedColor);
		RayHitDistanceOutput[DispatchThreadId] = HitDistance;

		// Imaginary depth computation for Nvidia's denoiser.
		// TODO(Denoiser): shader permutation?
		{
			float3 OriginalWorldPos;
			float3 CameraToPixel;
			ReconstructWorldPositionAndCameraDirectionFromDeviceZ(PixelCoord, DeviceZ, OriginalWorldPos, CameraToPixel);

			float4 ImaginaryWorldPos = float4(OriginalWorldPos + CameraToPixel * HitDistance, 1.0f);
			float4 ImaginaryClipPos = mul(ImaginaryWorldPos, View.WorldToClip);
			float ImaginarySVDepth = saturate(ImaginaryClipPos.z / ImaginaryClipPos.w);
			RayImaginaryDepthOutput[DispatchThreadId] = ImaginarySVDepth;
		}
	}
}
<|MERGE_RESOLUTION|>--- conflicted
+++ resolved
@@ -860,8 +860,6 @@
 			float DistanceFade = bAllowSkySampling ? 1.0 : saturate((LocalMaxRayDistance - HitDistance) * rcp(DistanceFadeRange));
 
 			ReflectedColor *= DistanceFade * max(RoughnessFade, ClearCoatRoughnessFade) * rcp(LocalSamplesPerPixel);
-<<<<<<< HEAD
-=======
 		}
 
 		if (EnableTranslucency && (SampleMode == SAMPLE_PHASE_MONOLITHIC || SampleMode == SAMPLE_PHASE_RESOLVE))
@@ -882,7 +880,6 @@
 			//#dxr_todo: depending on if there is a translucency pass the component might already be attenuated. Check for double contribution
 			ReflectedColor.rgb *= Transmission;
 			ReflectedColor.rgb += Inscattering;
->>>>>>> 69078e53
 		}
 
 	#if USE_PREEXPOSURE
