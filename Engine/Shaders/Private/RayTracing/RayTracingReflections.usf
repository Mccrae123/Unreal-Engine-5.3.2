// Copyright Epic Games, Inc. All Rights Reserved.

#ifndef DIM_DENOISER_OUTPUT
	#define DIM_DENOISER_OUTPUT 0
#endif

// EDeferredMaterialMode
#define DEFERRED_MATERIAL_MODE_NONE   0
#define DEFERRED_MATERIAL_MODE_GATHER 1
#define DEFERRED_MATERIAL_MODE_SHADE  2

#ifndef DIM_DEFERRED_MATERIAL_MODE
	#define DIM_DEFERRED_MATERIAL_MODE DEFERRED_MATERIAL_MODE_NONE
#endif

#ifndef DIM_HYBRID
	#define DIM_HYBRID 0
#endif

#ifndef DIM_RAY_TRACE_SKY_LIGHT_CONTRIBUTION
	#define DIM_RAY_TRACE_SKY_LIGHT_CONTRIBUTION 0
#endif

// Reserved material sorting key for rays that can fetch screen-space data instead of tracing rays in the shading pass.
#define RAY_TRACING_DEFERRED_MATERIAL_KEY_SCREEN_SPACE 0x80000000

// ESamplePhase
#define SAMPLE_PHASE_MONOLITHIC 0 
#define SAMPLE_PHASE_INIT       1
#define SAMPLE_PHASE_ACCUM      2
#define SAMPLE_PHASE_RESOLVE    3

#include "../Common.ush"

#define SUPPORT_CONTACT_SHADOWS		0
#define USE_SOURCE_TEXTURE			1
#define STRATA_LEGACY_REFLECTION_API 1

#define PreIntegratedGF				ReflectionStruct.PreIntegratedGF
#define PreIntegratedGFSampler		GlobalBilinearClampedSampler

#include "../DeferredShadingCommon.ush"
#include "../DeferredLightingCommon.ush"
#include "../Montecarlo.ush"
#include "../PathTracing/Utilities/PathTracingRandomSequence.ush" 
#include "../HeightFogCommon.ush"
#include "../LightShaderParameters.ush"
#include "../ScreenSpaceDenoise/SSDPublic.ush"
#include "../SobolRandom.ush"
#include "../SceneTextureParameters.ush"

#include "RayTracingCommon.ush"
#include "RayTracingDeferredShadingCommon.ush"
#include "RayTracingHitGroupCommon.ush"
#include "RayTracingLightingCommon.ush"
#include "RayTracingReflectionsCommon.ush"
#include "RayTracingReflectionEnvironment.ush"

uint SamplesPerPixel;
uint MaxBounces;
uint HeightFog;
uint UseReflectionCaptures;
uint ReflectedShadowsType;
uint ShouldDoDirectLighting;
uint ShouldDoEmissiveAndIndirectLighting;
uint ShouldReflectOnlyWater;
uint UpscaleFactor;
uint SortTileSize;
uint2 RayTracingResolution;
uint2 TileAlignedResolution;
uint TestPathRoughness;
float MinClearCoatLevel;
uint MaxUnderCoatBounces;
uint RenderTileOffsetX;
uint RenderTileOffsetY;
uint EnableTranslucency;
uint SkyLightDecoupleSampleGeneration;
uint SampleMode;
uint SampleOffset;
uint ReflectionEnableTwoSidedGeometry;

float ReflectionMinRayDistance;
float ReflectionMaxRayDistance;
float ReflectionMaxRoughness;
float ReflectionMaxNormalBias;
float ShadowMaxNormalBias;

RaytracingAccelerationStructure TLAS;

// Scene color texture is used for hybrid RT/SS reflection path (DIM_HYBRID=1). Set to dummy black texture otherwise.
Texture2D SceneColor;

RWTexture2D<float4> ColorOutput;
RWTexture2D<float> RayHitDistanceOutput;
RWTexture2D<float> RayImaginaryDepthOutput;

#if DIM_RAY_TRACE_SKY_LIGHT_CONTRIBUTION
RWStructuredBuffer<FImaginaryReflectionGBufferData> ImaginaryReflectionGBuffer;
#endif


// Material buffer and sort tile size are used for sorted materials.
RWStructuredBuffer<FDeferredMaterialPayload> MaterialBuffer;

float3x3 GetHouseholderTransform(in float3 PlaneNormal)
{
	const float MinusTwoXY = -2.0f * PlaneNormal.x * PlaneNormal.y;
	const float MinusTwoXZ = -2.0f * PlaneNormal.x * PlaneNormal.z;
	const float MinusTwoYZ = -2.0f * PlaneNormal.y * PlaneNormal.z;

	return float3x3(
		1.0f - 2.0f * PlaneNormal.x * PlaneNormal.x, MinusTwoXY, MinusTwoXZ,
		MinusTwoXY, 1.0f - 2.0f * PlaneNormal.y * PlaneNormal.y, MinusTwoYZ,
		MinusTwoXZ, MinusTwoYZ, 1.0f - 2.0f * PlaneNormal.z * PlaneNormal.z);
}

// Generate a random direction to sample according to world normal and roughness.
float3 GenerateReflectionDirection(
	inout RandomSequence RandSequence,
	uint BounceIndex, 
	uint SamplePerPixel, 
	float3 IncidentDirection, 
	float3 WorldNormal, 
	float Roughness
	)
{
	float2 E = RandomSequence_GenerateSample2D(RandSequence);
	// avoid sampling the GGX tail -- NOTE: this assumes polar sampling for the disk inside GenerateReflectedRayDirection
	E.y *= 1 - GGX_IMPORTANT_SAMPLE_BIAS;
	return GenerateReflectedRayDirection(IncidentDirection, WorldNormal, Roughness, E);
}

// Helper function to ensure a reflection direction is not pointing inside a geometry.
// It uses the geometry smooth normal to reflect R out of it.
void FixSampleDirectionIfNeeded(float3 SmoothSurfaceNormal, inout float3 SampleDirection)
{
	if (dot(SmoothSurfaceNormal, SampleDirection) < 0.0)
	{
		// The sampling direction is pointing towards the surface, so revert it along the normal axis.
		SampleDirection = SampleDirection - 2.0f * dot(SmoothSurfaceNormal, SampleDirection) * SmoothSurfaceNormal;
	}
}

// Volume rendering ala emission-absorption model along an arbitrary ray
float Transmit(in FRayDesc TransmissionRay, in uint2 PixelCoord, inout float3 OutRadiance)
{
	float Transmission = 1.0;

	const uint RayFlags = !ReflectionEnableTwoSidedGeometry ? RAY_FLAG_CULL_BACK_FACING_TRIANGLES : 0;
	const uint InstanceInclusionMask = RAY_TRACING_MASK_TRANSLUCENT;
	FRayCone RayCone = (FRayCone)0;
	bool bEnableSkyLightContribution = true;
	bool bIgnoreTranslucentMaterials = false;

	FMaterialClosestHitPayload TransmPayload = TraceMaterialRay(
		TLAS,
		RayFlags,
		InstanceInclusionMask,
		TransmissionRay,
		RayCone,
		PixelCoord,
		bEnableSkyLightContribution,
		bIgnoreTranslucentMaterials);

	const uint HitCountMax = 32;
	uint HitCount = 0;
	bool bIsHit = TransmPayload.IsHit();
	float Epsilon = 1.0e-2;
	while (bIsHit && Transmission > Epsilon && HitCount < HitCountMax)
	{
		HitCount++;
		float3 Radiance = 0.0;
		float NoV = dot(TransmPayload.WorldNormal, -TransmissionRay.Direction);
		if (NoV > 0.0)
		{
			//#dxr_todo: Pass in all the parameters to support in-scattering
			Radiance += TransmPayload.Radiance;
		}

		OutRadiance += Radiance * TransmPayload.Opacity * Transmission;
		Transmission *= 1.0 - TransmPayload.Opacity;

		//#dxr_todo: consider modifying t-min instead Origin for efficiency
		TransmissionRay.Origin += TransmissionRay.Direction * (TransmPayload.HitT + 0.1);
		TransmPayload = TraceMaterialRay(
			TLAS,
			RayFlags,
			RAY_TRACING_MASK_TRANSLUCENT,
			TransmissionRay,
			RayCone,
			PixelCoord,
			bEnableSkyLightContribution,
			bIgnoreTranslucentMaterials);

		bIsHit = TransmPayload.IsHit();
	}

	return Transmission;
}


RAY_TRACING_ENTRY_RAYGEN(RayTracingReflectionsRGS)
{
	const float ClearCoatSpecularColor = 0.04; // See ReflectionEnvironmentPixelShader.usf

	FDeferredMaterialPayload DeferredMaterialPayload = (FDeferredMaterialPayload)0;
	DeferredMaterialPayload.SortKey = RAY_TRACING_DEFERRED_MATERIAL_KEY_INVALID;

#if DIM_DEFERRED_MATERIAL_MODE == DEFERRED_MATERIAL_MODE_SHADE
	DeferredMaterialPayload = MaterialBuffer[DispatchRaysIndex().x];
	uint2 DispatchThreadId;
	DispatchThreadId.x = DeferredMaterialPayload.PixelCoordinates & 0xFFFF;
	DispatchThreadId.y = DeferredMaterialPayload.PixelCoordinates >> 16;

	if (DeferredMaterialPayload.SortKey == RAY_TRACING_DEFERRED_MATERIAL_KEY_INVALID)
	{
		return;
	}
#else
	uint2 DispatchThreadId = DispatchRaysIndex().xy + uint2(RenderTileOffsetX, RenderTileOffsetY);
#endif

	uint2 OutputPixelCoord = DispatchThreadId + (uint2)View.ViewRectMin.xy;
	uint2 PixelCoord = GetPixelCoord(OutputPixelCoord, UpscaleFactor); // GBuffer pixel coordinates (full resolution)

	uint LinearIndex = PixelCoord.y * View.BufferSizeAndInvSize.x + PixelCoord.x; // TODO(Denoiser): PixelCoord or DispatchThreadId
	
	RandomSequence RandSequence;
	RandomSequence_Initialize(RandSequence, PixelCoord, SampleOffset, View.StateFrameIndex, SamplesPerPixel);

	float2 InvBufferSize = View.BufferSizeAndInvSize.zw;
	float2 UV = (float2(PixelCoord) + 0.5) * InvBufferSize;
#if 0
	FGBufferData GBufferData = GetGBufferDataFromSceneTextures(UV);
#else
	//#dxr-todo: workaround for flickering. UE-87281
	FGBufferData GBufferData = GetGBufferDataFromSceneTexturesLoad(PixelCoord);
#endif
	float Depth = GBufferData.Depth;

	uint LocalSamplesPerPixel = SamplesPerPixel; 

	// Mask out depth values that are infinitely far away
	float DeviceZ = SceneDepthTexture.Load(int3(PixelCoord, 0)).r;
	bool IsFiniteDepth = DeviceZ > 0.0;
	if (!IsFiniteDepth)
	{
		LocalSamplesPerPixel = 0;
	}

	// Mask out samples from rounding to sort tile boundaries
	if (DIM_DEFERRED_MATERIAL_MODE == DEFERRED_MATERIAL_MODE_GATHER && any(DispatchThreadId >= RayTracingResolution))
	{
		LocalSamplesPerPixel = 0;
	}

	// Calculate the world position and direction to the camera for the raster pixel from the g-buffer
	float3 TranslatedWorldPosition;
	float3 CameraDirection;
	ReconstructTranslatedWorldPositionAndCameraDirectionFromDeviceZ(PixelCoord, DeviceZ, TranslatedWorldPosition, CameraDirection);
	float3 OriginalTranslatedWorldPosition = TranslatedWorldPosition;

	// Reflection information
	float4 ReflectedColor = 0.0;
	float ReflectedWeight = 0.0;
	float ClosestHitDistance = DENOISER_INVALID_HIT_DISTANCE;

	// Imaginary reflection GBuffer information
	bool ImaginaryReflectedSurfaceHit = false;
	float ImaginaryHitDistance = 0.0f;
	float3 ImaginaryOriginalNormal = GBufferData.WorldNormal; // Initialized to g-buffer normal for normal transform calculation to avoid complex logic
	float3x3 ImaginaryReflectedNormalTransform = float3x3(
		1.0f, 0.0f, 0.0f,
		0.0f, 1.0f, 0.0f,
		0.0f, 0.0f, 1.0f);

	float RoughnessFade = GetRoughnessFade(GBufferData.Roughness, ReflectionMaxRoughness);
	float ClearCoatRoughnessFade = GBufferData.ShadingModelID == SHADINGMODELID_CLEAR_COAT ? GetRoughnessFade(GBufferData.CustomData.y, ReflectionMaxRoughness) : 0.0f;

	// Sky is only sampled when infinite reflection rays are used.
	const bool bAllowSkySampling = ReflectionMaxRayDistance < 0;
	// Check if the Sky Light should affect reflection.
	const bool bSkyLightAffectReflection = ShouldSkyLightAffectReflection();
	// Indicates if reflections should ray trace sky light contribution
	const bool bRayTraceSkyLightContribution = (DIM_RAY_TRACE_SKY_LIGHT_CONTRIBUTION != 0) && bSkyLightAffectReflection;

	// Shorten the rays on rougher surfaces between user-provided min and max ray lengths.
	// When a shortened ray misses the geometry, we fall back to local reflection capture sampling (similar to SSR).
	const float LocalMaxRayDistance = bAllowSkySampling ? 1e27f : lerp(ReflectionMaxRayDistance, ReflectionMinRayDistance, GBufferData.Roughness);

	// Cutoff
	// * Roughness value
	// * Hair material is not for RT reflection at the moment. Their indirect contributuion is based on diffuse SH evaluation in ReflectionEnvironemenPixelShader.usf
	// * Unlit materials do not participate in lighting computations, results are unused.
	bool bIsValidPixel = (RoughnessFade > 0 || ClearCoatRoughnessFade > 0) && GBufferData.ShadingModelID != SHADINGMODELID_HAIR && GBufferData.ShadingModelID != SHADINGMODELID_UNLIT;

	if (ShouldReflectOnlyWater)
	{
		// Cull underwater reflections
		bIsValidPixel = bIsValidPixel && GBufferData.ShadingModelID == SHADINGMODELID_SINGLELAYERWATER && dot(GBufferData.WorldNormal, CameraDirection) < 0.0;
	}

    const uint LocalMaxBounces = DIM_HYBRID ? 1 : MaxBounces;

	if (bIsValidPixel)
	{
		{
			bool bNeedsCapture = true;

			float3 PathRadiance = 0;
			float3 PathThroughput = float3(1.0f, 1.0f, 1.0f);
			
			// Initialize path states according to GBuffer
			float3 IncidentDirection = CameraDirection;

			uint ShadingModelID = GBufferData.ShadingModelID;
			float3 TopLayerWorldNormal = GBufferData.WorldNormal;
			float3 TopLayerWorldTangent = GBufferData.WorldTangent;
			float  TopLayerRoughness = GBufferData.Roughness;
			float  TopLayerAnisotropy = GBufferData.Anisotropy;
			float3 TopLayerSpecularColor = GBufferData.SpecularColor;

			// Track Roughness to terminate bounces early
			float AccumRoughness = TopLayerRoughness;

			float  ClearCoat = 1.0f;
			float  BottomLayerRoughness = TopLayerRoughness;
			float  BottomLayerAnisotropy = TopLayerAnisotropy;
			float3 BottomLayerSpecularColor = TopLayerSpecularColor;
			float3 BottomLayerWorldNormal = TopLayerWorldNormal;
			float3 BottomLayerWorldTangent = TopLayerWorldTangent;
			if (ShadingModelID == SHADINGMODELID_CLEAR_COAT)
			{
				#if CLEAR_COAT_BOTTOM_NORMAL
				const float2 oct1 = ((float2(GBufferData.CustomData.a, GBufferData.CustomData.z) * 4) - (512.0/255.0)) + UnitVectorToOctahedron(TopLayerWorldNormal);
				BottomLayerWorldNormal = OctahedronToUnitVector(oct1);
				#endif

				ClearCoat = GBufferData.CustomData.x;			// Clear coat weight
				TopLayerRoughness = GBufferData.CustomData.y;	// Clear coat roughness
				TopLayerSpecularColor = ClearCoatSpecularColor;				// Hard coded top layer specular color
			}

			FRayCone RayCone = (FRayCone)0;
			RayCone.SpreadAngle = View.EyeToPixelSpreadAngle;
			float SurfaceCurvature = 0.0f; /* #dxr_todo assume no curvature */
			RayCone = PropagateRayCone(RayCone, SurfaceCurvature, Depth);

			//
			// Reflections are traced by always following the top layer reflection vector. This is recursive and up to MaxBounces recursion.
			// In the case of coated material, we also trace a reflection ray for the bottom layer which can have different normal and roughness. This is not recursive.
			// We fix normal pointing away towards the geometry by assuming coated layer has smooth normal (assuming it is the mesh smooth normal).
			// Fog is applied as a function of the top layer path, for both top and bottom; reflections combined (as an optimization approximation).
			//
			uint BounceIndex = 0;
			FRayDesc TopLayerRay;
			bool bSkyWasHit = false;
			for (; BounceIndex < LocalMaxBounces; ++BounceIndex)
			{
				// Composite pass applies BRDF, except
				bool bApplyBRDF = BounceIndex != 0;

				BRANCH
				if (ShadingModelID == SHADINGMODELID_CLEAR_COAT && ClearCoat < MinClearCoatLevel)
				{
					// top layer isn't really contributing, just trace bottom
					TopLayerRoughness = BottomLayerRoughness;
					TopLayerAnisotropy = BottomLayerAnisotropy;
					TopLayerSpecularColor = BottomLayerSpecularColor;
					TopLayerWorldNormal = BottomLayerWorldNormal;
					TopLayerWorldTangent = BottomLayerWorldTangent;

					// override to default material
					ShadingModelID = SHADINGMODELID_DEFAULT_LIT;

					// Foce BRDF application, as ClearCoat materials are assumed fully resolved
					bApplyBRDF = true;
				}

				// Indicates if the top layer should ray trace sky light contribution
				const bool bTopLayerRayTraceSkyLightContribution = bRayTraceSkyLightContribution && ShadingModelID != SHADINGMODELID_CLEAR_COAT;
				// Indicates if the bottom layer should ray trace sky light contribution
				const bool bBottomLayerRayTraceSkyLightContribution = bRayTraceSkyLightContribution && ShadingModelID == SHADINGMODELID_CLEAR_COAT;
				// Indicates that decoupled sky light visibility ray direction generation should be used
				const bool bDecoupleSampleGeneration = SkyLightDecoupleSampleGeneration != 0;

				// Prepare a ray to trace the top layer reflection
				TopLayerRay.Origin = TranslatedWorldPosition;
				TopLayerRay.TMin = 0.0;
				TopLayerRay.TMax = LocalMaxRayDistance;

				ModifyGGXAnisotropicNormalRoughness(TopLayerWorldTangent, TopLayerAnisotropy, TopLayerRoughness, TopLayerWorldNormal, IncidentDirection);

				TopLayerRay.Direction = GenerateReflectionDirection(RandSequence, BounceIndex, LocalSamplesPerPixel, IncidentDirection, TopLayerWorldNormal, TopLayerRoughness);

				// Apply a ray bias with respect to the camera and surface normal on the first bounce, otherwise only with respect to the surface normal for subsequent bounces
				if (BounceIndex == 0)
				{
					ApplyCameraRelativeDepthBias(TopLayerRay, PixelCoord, DeviceZ, TopLayerWorldNormal, ReflectionMaxNormalBias);
				}
				else
				{
					ApplyPositionBias(TopLayerRay, TopLayerWorldNormal, ReflectionMaxNormalBias);
				}

				if (BounceIndex == 0)
				{
					// This fixes black reflexions due to R pointing into the surface.
					// It assumes that the clear coat relies on a smooth normal following the mesh surface.
					FixSampleDirectionIfNeeded(GBufferData.WorldNormal, TopLayerRay.Direction);
				}

				if (BounceIndex == 0)
				{
					if (DIM_DEFERRED_MATERIAL_MODE == DEFERRED_MATERIAL_MODE_GATHER)
					{
						// Material gather rays are traced as opaque to find the closest hit.
						// Shading pass then traces a shortened ray from position right before first opaque hit to handle masked materials, translucency, etc.
						uint RayFlags = RAY_FLAG_FORCE_OPAQUE;
						if (!ReflectionEnableTwoSidedGeometry)
						{
							RayFlags |= RAY_FLAG_CULL_BACK_FACING_TRIANGLES;
						}
						DeferredMaterialPayload.SortKey = RAY_TRACING_DEFERRED_MATERIAL_KEY_RAY_MISS;
						TraceRay(
							TLAS,								// AccelerationStructure
							RayFlags,
							RAY_TRACING_MASK_OPAQUE,			// InstanceInclusionMask -- NOTE: Reflection rays are traced only against opaque geometry. Blended geometry needs special handling (#dxr_todo).
							RAY_TRACING_SHADER_SLOT_MATERIAL,	// RayContributionToHitGroupIndex
							RAY_TRACING_NUM_SHADER_SLOTS,		// MultiplierForGeometryContributionToShaderIndex
							0,									// MissShaderIndex
							TopLayerRay.GetNativeDesc(),		// RayDesc
							DeferredMaterialPayload
						);

						if (DIM_HYBRID && DeferredMaterialPayload.SortKey < RAY_TRACING_DEFERRED_MATERIAL_KEY_RAY_MISS)
						{
<<<<<<< HEAD
							float3 RayHitWorldPos = TopLayerRay.Origin + TopLayerRay.Direction * DeferredMaterialPayload.HitT;
							float4 RayHitClipPos = mul(float4(RayHitWorldPos, 1), LWCHackToFloat(PrimaryView.WorldToClip));
=======
							float3 RayHitTranslatedWorldPos = TopLayerRay.Origin + TopLayerRay.Direction * DeferredMaterialPayload.HitT;
							float4 RayHitClipPos = mul(float4(RayHitTranslatedWorldPos, 1.0f), PrimaryView.TranslatedWorldToClip);
>>>>>>> d731a049

							if (RayHitClipPos.w > 0)
							{
								float2 RayHitScreenPos = RayHitClipPos.xy / RayHitClipPos.w;
								if (all(abs(RayHitScreenPos) < float2(1, 1)))
								{
									float2 RayHitUV = RayHitScreenPos * View.ScreenPositionScaleBias.xy + View.ScreenPositionScaleBias.wz;
									float GBufferHitDepth  = ConvertFromDeviceZ(SceneDepthTexture.SampleLevel(GlobalPointClampedSampler, RayHitUV, 0).r);
									float RayHitDepth = RayHitClipPos.w;
									float ScreenSpaceReflectionDepthDeltaThreshold = 5.0; // Arbitrary threshold
									if (RayHitDepth - GBufferHitDepth < ScreenSpaceReflectionDepthDeltaThreshold)
									{
										DeferredMaterialPayload.SortKey = RAY_TRACING_DEFERRED_MATERIAL_KEY_SCREEN_SPACE;
									}
								}
							}
						}

						break; // nothing else to do during gather pass, so exit the loop
					}
					else if (DIM_DEFERRED_MATERIAL_MODE == DEFERRED_MATERIAL_MODE_SHADE)
					{
						if (DeferredMaterialPayload.SortKey < RAY_TRACING_DEFERRED_MATERIAL_KEY_RAY_MISS)
						{
							const float ShortRayLength = 1.0f; // 1cm is arbitrarily chosen
							TopLayerRay.TMin = max(0.0f, DeferredMaterialPayload.HitT - ShortRayLength * 0.5f);

							// TMax can only be used if alpha masked materials are handled during initial ray tracing (material gathering)
							// Ray.TMax = DeferredMaterialPayload.HitT + ShortRayLength * 0.5f;
						}
						else
						{
							TopLayerRay.TMax = 0;
						}
					}
				}		

				float3 BottomLayerRadiance = float3(0, 0, 0);
				float3 TopLayerReflectionEventThroughput = float3(1, 1, 1);
				float NoV = saturate(dot(-IncidentDirection, TopLayerWorldNormal));
				BRANCH
				if (ShadingModelID == SHADINGMODELID_CLEAR_COAT)
				{
					// Trace reflection ray for the bottom layer
					FRayDesc BottomLayerRay;
					BottomLayerRay.Origin = TranslatedWorldPosition;
					BottomLayerRay.TMin = 0.0;
					BottomLayerRay.TMax = LocalMaxRayDistance;

					ModifyGGXAnisotropicNormalRoughness(BottomLayerWorldTangent, BottomLayerAnisotropy, BottomLayerRoughness, BottomLayerWorldNormal, IncidentDirection);

					BottomLayerRay.Direction = GenerateReflectionDirection(RandSequence, BounceIndex, LocalSamplesPerPixel, IncidentDirection, BottomLayerWorldNormal, BottomLayerRoughness);
					ApplyPositionBias(BottomLayerRay, BottomLayerWorldNormal, ReflectionMaxNormalBias);
					if (BounceIndex == 0 && dot(GBufferData.WorldNormal, BottomLayerRay.Direction) < 0.0)
					{
						FixSampleDirectionIfNeeded(GBufferData.WorldNormal, BottomLayerRay.Direction);
					}

					bool TraceBottomRay = (BounceIndex < MaxUnderCoatBounces) && (GetRoughnessFade(BottomLayerRoughness, ReflectionMaxRoughness) > 0.0);

					if (TraceBottomRay)
					{
						const uint RayFlags = !ReflectionEnableTwoSidedGeometry ? RAY_FLAG_CULL_BACK_FACING_TRIANGLES : 0;
						const uint InstanceInclusionMask = RAY_TRACING_MASK_OPAQUE;
						const bool bEnableSkyLightContribution = bSkyLightAffectReflection;

						FMaterialClosestHitPayload BottomLayerPayload = TraceRayAndAccumulateBottomLayerResults(
							BottomLayerRay,
							TLAS,
							RayFlags,
							InstanceInclusionMask,
							RandSequence,
							PixelCoord,
							ShadowMaxNormalBias,
							ReflectedShadowsType,
							ShouldDoDirectLighting,
							ShouldDoEmissiveAndIndirectLighting,
							bBottomLayerRayTraceSkyLightContribution,
							bDecoupleSampleGeneration,
							RayCone,
							bEnableSkyLightContribution,
							BottomLayerRadiance);

						// Distance and sky: similar processing to main ray.
						float BottomLayerHitDistance = -1;
						bool IsBottomSampleValid = false;
						if (BottomLayerPayload.IsHit())
						{
							IsBottomSampleValid = true;
							BottomLayerHitDistance = BottomLayerPayload.HitT;
						}
						else if (bAllowSkySampling && bSkyLightAffectReflection && ReflectionStruct.SkyLightParameters.y > 0)
						{
							IsBottomSampleValid = true;
							float SkyAverageBrightness = 1.0f;
							float3 SkyLighting = GetSkyLightReflection(BottomLayerRay.Direction, BottomLayerRoughness, SkyAverageBrightness);
							BottomLayerRadiance += SkyLighting;
							BottomLayerHitDistance = 1.0e20;
						}

						if (BounceIndex == 0 && IsBottomSampleValid)
						{
							ClosestHitDistance = min( 1.0e27f, BottomLayerHitDistance);
						}
					}
					else
					{
						// Ignoring any form of AO
						float IndirectSpecularOcclusion = 1.0f;
						float3 ExtraIndirectSpecular = 0;
						float IndirectIrradiance = 0;

						// Not possible to use the screen culled grid. So going over every capture.
						//#dxr_todo This would need a spatial data structure.
						uint NumCulledReflectionCaptures = ForwardLightData.NumReflectionCaptures;
						uint ReflectionCapturesStartIndex = 0;

						// Compute a perfect mirror reflection direction to use for prefiltered cubemap lookup.
						// Note that CompositeReflectionCapturesAndSkylight() uses BottomLayerRoughness to compute the cubemap mip level.
						float3 R = reflect(IncidentDirection, BottomLayerWorldNormal);

						const float NoV = saturate(dot(-BottomLayerRay.Direction, BottomLayerWorldNormal));
						const float AO = 1.0f;
						const float RoughnessSq = BottomLayerRoughness * BottomLayerRoughness;
						const float SpecularOcclusion = GetSpecularOcclusion(NoV, RoughnessSq, AO);

						BottomLayerRadiance = SpecularOcclusion *
							CompositeReflectionCapturesAndSkylight(
								1.0,	// coverage of 1
								TranslatedWorldPosition,
								R,
								BottomLayerRoughness,
								IndirectIrradiance,
								IndirectSpecularOcclusion,
								ExtraIndirectSpecular,
								NumCulledReflectionCaptures,
								ReflectionCapturesStartIndex,
								0,
								bSkyLightAffectReflection);
					}

					// Apply correct weights to the bottom and top layers (See ReflectionEnvironmentPixelShader)
					{
						float NoVBottom = saturate(dot(-IncidentDirection, BottomLayerWorldNormal));
						float TopLayerFSChlick = EnvBRDF(TopLayerSpecularColor, TopLayerRoughness, NoV).x;

						// Apply refraction-corrected specular term
						float3 RefractedSpecular = BottomLayerSpecularColor;
						float RefractionScale = ((NoVBottom * 0.5 + 0.5) * NoVBottom - 1) * saturate(1.25 - 1.25 * BottomLayerRoughness) + 1;
						RefractedSpecular *= lerp(1, RefractionScale, ClearCoat);

						float TopLayerRefractionTransmittance = (1 - TopLayerFSChlick * ClearCoat);

						float2 AB = PreIntegratedGF.SampleLevel(PreIntegratedGFSampler, float2(NoVBottom, BottomLayerRoughness), 0).rg;
						float3 BottomLayerFSChlick = RefractedSpecular * AB.x + AB.y * saturate(50.0 * RefractedSpecular.g) * (1 - ClearCoat);

						// dxr-todo: double check the math when we can compare with path tracer.
						// Matches what is found in ReflectionEnvironmentPixelShader.usf.
						//PathSegmentRadiance.rgb = ClearCoat * (TopLayerRadiance * TopLayerSpecularLobIntegral * TopLayerRefractionTransmittance + TopLayerRadiance * TopLayerFSChlick);
						TopLayerReflectionEventThroughput = ClearCoat * TopLayerFSChlick;
						float BottomToTopRefractionThroughput = TopLayerRefractionTransmittance;
						BottomLayerRadiance = BottomLayerRadiance * BottomLayerFSChlick * BottomToTopRefractionThroughput; // Bottom layer refelciton accounts for its throughput.
					}
				}
				else
				{
					// If it is not clear coat, and we are on the first bounce, the G F terms will be applied by ReflectionEnvironmentPixelShader
					if (bApplyBRDF)
						TopLayerReflectionEventThroughput *= EnvBRDF(TopLayerSpecularColor, TopLayerRoughness, NoV);
				}

				// Trace the top layer reflection
				float3 TopLayerRadiance = float3(0, 0, 0);
				FPackedMaterialClosestHitPayload PackedPayload = (FPackedMaterialClosestHitPayload)0;

				if (DIM_HYBRID && DIM_DEFERRED_MATERIAL_MODE == DEFERRED_MATERIAL_MODE_SHADE 
					&& DeferredMaterialPayload.SortKey == RAY_TRACING_DEFERRED_MATERIAL_KEY_SCREEN_SPACE)
				{
<<<<<<< HEAD
					float3 RayHitWorldPos = TopLayerRay.Origin + TopLayerRay.Direction * DeferredMaterialPayload.HitT;
					float4 RayHitClipPos = mul(float4(RayHitWorldPos, 1), LWCHackToFloat(PrimaryView.WorldToClip));
=======
					float3 RayHitTranslatedWorldPos = TopLayerRay.Origin + TopLayerRay.Direction * DeferredMaterialPayload.HitT;
					float4 RayHitClipPos = mul(float4(RayHitTranslatedWorldPos, 1.0f), PrimaryView.TranslatedWorldToClip);

>>>>>>> d731a049
					float2 RayHitScreenPos = RayHitClipPos.xy / RayHitClipPos.w;
					float2 RayHitUV = RayHitScreenPos * View.ScreenPositionScaleBias.xy + View.ScreenPositionScaleBias.wz;

					// Supporting sorted multi-bounce reflections is possible in the future, but requires full GBuffer lookup and decode into Payload format:
					//   FScreenSpaceData HitScreenSpaceData = GetScreenSpaceData(RayHitUV);
					//   Payload = MaterialPayloadFromScreenSpaceData(HitScreenSpaceData);

					PackedPayload.HitT = DeferredMaterialPayload.HitT;

					TopLayerRadiance += SceneColor.SampleLevel(GlobalPointClampedSampler, RayHitUV, 0).rgb / View.PreExposure;
				}
				else
				{
					const uint RayFlags = !ReflectionEnableTwoSidedGeometry ? RAY_FLAG_CULL_BACK_FACING_TRIANGLES : 0;
					const uint InstanceInclusionMask = RAY_TRACING_MASK_OPAQUE;
					bool bEnableSkyLightContribution = bSkyLightAffectReflection;

					if (bTopLayerRayTraceSkyLightContribution)
					{
						// Disable precomputed sky light contribution from hit shaders when ray tracing sky light contribution
						bEnableSkyLightContribution = false;
					}

					TraceMaterialRayPacked(
						PackedPayload,
						TLAS,
						RayFlags,
						InstanceInclusionMask,
						TopLayerRay,
						RayCone,
						PixelCoord,
						bEnableSkyLightContribution);

					// Trace separate ray for translucent objects
					float Transmission = 1.0;
					//#dxr-dxr_todo: do permutation instead of dynamic branching?
					if (EnableTranslucency)
					{
						FRayDesc TransmissionRay = TopLayerRay;
						TransmissionRay.TMin = 0.01;
						TransmissionRay.TMax = PackedPayload.IsHit() ? PackedPayload.HitT : 100000.0f;
						Transmission = Transmit(TransmissionRay, PixelCoord, TopLayerRadiance);
					}

					float3 RayHitTranslatedWorldPos = TopLayerRay.Origin + PackedPayload.HitT * TopLayerRay.Direction;
					float3 LightingViewDirection = TopLayerRay.Direction;

					if (DIM_HYBRID)
					{
						// Enforce consistent eye vector for computing lighting between screen space and ray traced reflections when using hybrid mode.
						// This ensures that specular lighting matches and there is no visual discontinuity, even though it is wrong.
<<<<<<< HEAD
						LightingViewDirection = normalize(RayHitWorldPos - LWCHackToFloat(PrimaryView.WorldCameraOrigin));
=======
						LightingViewDirection = normalize(RayHitTranslatedWorldPos - View.TranslatedWorldCameraOrigin);
>>>>>>> d731a049
					}

					float3 Radiance = 0.0;
					AccumulateResults(
						PackedPayload,
						RayHitTranslatedWorldPos,
						LightingViewDirection,
						TLAS,
						RandSequence,
						PixelCoord,
						ShadowMaxNormalBias,
						ReflectedShadowsType,
						ShouldDoDirectLighting,
						ShouldDoEmissiveAndIndirectLighting,
						bTopLayerRayTraceSkyLightContribution,
						bDecoupleSampleGeneration,
						RayCone,
						Radiance);
					TopLayerRadiance += Radiance * Transmission;
				}

				bool isTopLayerRayValid = PackedPayload.IsHit() || (bAllowSkySampling && bSkyLightAffectReflection && ReflectionStruct.SkyLightParameters.y > 0);


				// Compute some flags and values
				bool bApplyHeightFog = false;
				float3 OriginToCollider = 0.0f;
				if (PackedPayload.IsHit())
				{
					if (DIM_RAY_TRACE_SKY_LIGHT_CONTRIBUTION)
					{
						ImaginaryReflectedNormalTransform = mul(ImaginaryReflectedNormalTransform, GetHouseholderTransform(ImaginaryOriginalNormal));
						ImaginaryOriginalNormal = PackedPayload.GetWorldNormal();
						ImaginaryReflectedSurfaceHit = true;
						ImaginaryHitDistance += PackedPayload.HitT;
					}

					if (BounceIndex == 0 && (ClosestHitDistance == DENOISER_INVALID_HIT_DISTANCE || ClosestHitDistance == DENOISER_MISS_HIT_DISTANCE || ClosestHitDistance > PackedPayload.HitT))
					{
						ClosestHitDistance = PackedPayload.HitT;
					}

					bApplyHeightFog = HeightFog > 0;
					float3 RayHitWorldPos = TopLayerRay.Origin + PackedPayload.HitT * TopLayerRay.Direction;
					OriginToCollider = RayHitWorldPos - TopLayerRay.Origin;
				}
				else if (bAllowSkySampling && bSkyLightAffectReflection && ReflectionStruct.SkyLightParameters.y > 0)
				{
					float SkyAverageBrightness = 1.0f;
					float3 SkyLighting = GetSkyLightReflection(TopLayerRay.Direction, TopLayerRoughness, SkyAverageBrightness);
					TopLayerRadiance = SkyLighting;
					bSkyWasHit = true;	// To stop the main path recusion early

					bApplyHeightFog = HeightFog > 0;
					const float SkyFarDistance = 100000.0f;
					OriginToCollider = TopLayerRay.Direction * SkyFarDistance;

					if (BounceIndex == 0 && (ClosestHitDistance == DENOISER_INVALID_HIT_DISTANCE || ClosestHitDistance == DENOISER_MISS_HIT_DISTANCE || ClosestHitDistance > 1.0e20))
					{
						// To tell the denoiser the sky radiance is valid even if no valid ray trace result was found. Uses a high ray hit distance
						// so that the sample may be reused by another neighbor pixel in the denoise as if RoughnessFade in ]0;1[.
						ClosestHitDistance = 1.0e20;
					}

					if (DIM_RAY_TRACE_SKY_LIGHT_CONTRIBUTION)
					{
						ImaginaryReflectedSurfaceHit = false;
					}
				}
				else
				{
					if (BounceIndex == 0 && ClosestHitDistance == DENOISER_INVALID_HIT_DISTANCE)
					{
						// Tell to the denoiser this sample reached outer bounds of the scene without any intersection.
						ClosestHitDistance = DENOISER_MISS_HIT_DISTANCE;
					}

					if (DIM_RAY_TRACE_SKY_LIGHT_CONTRIBUTION)
					{
						ImaginaryReflectedSurfaceHit = false;
					}

					//TopLayerRadiance = 0;
				}

				// Apply height fog on the sample. (for clear coat: we apply the fog the same way on each layer reflection)
				// If there is a contribution on this path, apply the required fog on the sample. 
				// Also accumulate the path contribution.
				// In case no contribution is accumulated, the ReflectionEnvironmentAndSky pass will fill it up using reflection volumes.
				//#dxr_todo: when MaxBounces>1, we will need to take into account a path throughput affected from the fog transmittance.
				float4 HeightFogInscatteringAndTransmittance = float4(0.0f, 0.0f, 0.0f, 1.0f);	// no fog 
				if (bApplyHeightFog)
				{
					HeightFogInscatteringAndTransmittance = CalculateHeightFog(OriginToCollider);
				}
				// Now accumulate the radiance coming through this path segment into the full path radiance.
				// In the case of clear coat material: the fog is applied once for both bottom and top layer using the main top layer refelction path.
				float3 PathSegmentRadiance = TopLayerRadiance * TopLayerReflectionEventThroughput + BottomLayerRadiance;
				PathSegmentRadiance = PathSegmentRadiance * HeightFogInscatteringAndTransmittance.a + HeightFogInscatteringAndTransmittance.rgb;
				PathRadiance += PathSegmentRadiance * PathThroughput;
				// Update the path throughput according to fog and material top layer reflection event.
				PathThroughput *= HeightFogInscatteringAndTransmittance.a * TopLayerReflectionEventThroughput;
				


				// Setup next iteration
				IncidentDirection = TopLayerRay.Direction;
				TranslatedWorldPosition = TopLayerRay.Origin + PackedPayload.HitT * TopLayerRay.Direction;

				ShadingModelID = PackedPayload.GetShadingModelID();
				TopLayerWorldNormal = PackedPayload.GetWorldNormal();
				TopLayerWorldTangent = PackedPayload.GetWorldTangent();
				TopLayerRoughness = PackedPayload.GetRoughness();
				TopLayerAnisotropy = PackedPayload.GetAnisotropy();
				TopLayerSpecularColor = PackedPayload.GetSpecularColor();

				if (ShadingModelID == SHADINGMODELID_CLEAR_COAT)
				{
					BottomLayerRoughness = TopLayerRoughness;
					BottomLayerAnisotropy = TopLayerAnisotropy;
					BottomLayerSpecularColor = TopLayerSpecularColor;
					BottomLayerWorldNormal = TopLayerWorldNormal;
					BottomLayerWorldTangent = TopLayerWorldTangent;
					float4 CustomData = PackedPayload.GetCustomData();
					#if CLEAR_COAT_BOTTOM_NORMAL
					const float2 oct1 = ((float2(CustomData.a, CustomData.z) * 4) - (512.0 / 255.0)) + UnitVectorToOctahedron(TopLayerWorldNormal);
					BottomLayerWorldNormal = OctahedronToUnitVector(oct1);
					#endif

					ClearCoat = CustomData.x;				// Clear coat weight
					TopLayerRoughness = CustomData.y;		// Clear coat roughness

					TopLayerSpecularColor = ClearCoatSpecularColor;	// Hard coded top layer specular color
				}

				if (all(PathThroughput < 0.001) || bSkyWasHit || ClosestHitDistance<0.0f) break;

				if (TestPathRoughness)
				{
					//Accumulate roughness for this bounce
					AccumRoughness = 1.0f - (1.0f - AccumRoughness)*(1.0f - TopLayerRoughness);

					float RoughnessFade = GetRoughnessFade(AccumRoughness, ReflectionMaxRoughness);

					if (RoughnessFade <= 0.0f)
					{
						bNeedsCapture = true;
						break;
					}
				}
			}
			
			if (any(PathRadiance) > 0.0)
			{
				bNeedsCapture |= BounceIndex == LocalMaxBounces && !(bSkyWasHit || ClosestHitDistance < 0.0f);
				if (UseReflectionCaptures && bNeedsCapture)
				{
					// We have reached the end of the bounce count on a surface. 
					// So accumulate reflection from captures for the top layer for a better visual result.

					// Ignoring any form of AO
					float IndirectSpecularOcclusion = 1.0f;
					float3 ExtraIndirectSpecular = 0;
					float IndirectIrradiance = 0; 

					// Not possible to use the screen culled grid. So going over every capture.
					//#dxr_todo This would need a spatial data structure.
					uint NumCulledReflectionCaptures = ForwardLightData.NumReflectionCaptures;
					uint ReflectionCapturesStartIndex = 0;

					float3 R = reflect(TopLayerRay.Direction, TopLayerWorldNormal);
					const float NoV = saturate(dot(-TopLayerRay.Direction, TopLayerWorldNormal));
					const float AO = 1.0f;
					const float RoughnessSq = TopLayerRoughness * TopLayerRoughness;
					const float SpecularOcclusion = GetSpecularOcclusion(NoV, RoughnessSq, AO);

					PathRadiance.rgb += EnvBRDF(TopLayerSpecularColor, TopLayerRoughness, NoV) * SpecularOcclusion * PathThroughput *
						CompositeReflectionCapturesAndSkylight(
							1.0,	// coverage of 1
							TranslatedWorldPosition,
							R,
							TopLayerRoughness,
							IndirectIrradiance,
							IndirectSpecularOcclusion,
							ExtraIndirectSpecular,
							NumCulledReflectionCaptures,
							ReflectionCapturesStartIndex,
							0,
							bSkyLightAffectReflection);
				}

				ReflectedColor += float4(PathRadiance, 1.0f);
				ReflectedWeight += 1.0;
			}
		}
	}
	else
	{
		DeferredMaterialPayload.SortKey = RAY_TRACING_DEFERRED_MATERIAL_KEY_RAY_MISS;
	}

	if (DIM_DEFERRED_MATERIAL_MODE == DEFERRED_MATERIAL_MODE_GATHER)
	{
		uint LinearStoreIndex = DispatchRaysIndex().y * TileAlignedResolution.x + DispatchRaysIndex().x;
		uint StoreIndex = LinearStoreIndex;

		if (SortTileSize > 0) // Store payload in tile order
		{
			uint2 Block  = DispatchRaysIndex().xy / SortTileSize;
			uint2 Thread = DispatchRaysIndex().xy % SortTileSize;

			uint IndexInsideBlock = Thread.y * SortTileSize + Thread.x;
			uint ElementsPerBlock = SortTileSize * SortTileSize;
			uint BlocksPerRow = TileAlignedResolution.x / SortTileSize;
			uint BlockIndex = Block.y * BlocksPerRow + Block.x;

			StoreIndex = BlockIndex * ElementsPerBlock + IndexInsideBlock;
		}

		DeferredMaterialPayload.PixelCoordinates = DispatchThreadId.x | (DispatchThreadId.y << 16);

		if (any(DispatchThreadId >= RayTracingResolution))
		{
			DeferredMaterialPayload.SortKey = RAY_TRACING_DEFERRED_MATERIAL_KEY_INVALID;
		}

		MaterialBuffer[StoreIndex] = DeferredMaterialPayload;
	}
	else
	{
		// Calculate imaginary closest hit depth based on the closest hit distance (NVIDIA's denoiser specifically uses the closest hit depth)

<<<<<<< HEAD
		float4 ImaginaryClosestWorldPos = float4(WorldPosition + CameraDirection * ClosestHitDistance, 1.0f);
		float4 ImaginaryClosestClipPos = mul(ImaginaryClosestWorldPos, LWCHackToFloat(PrimaryView.WorldToClip));
=======
		float3 ImaginaryClosestTranslatedWorldPos = TranslatedWorldPosition + CameraDirection * ClosestHitDistance;
		float4 ImaginaryClosestClipPos = mul(float4(ImaginaryClosestTranslatedWorldPos, 1.0f), PrimaryView.TranslatedWorldToClip);
>>>>>>> d731a049
		float ImaginaryClosestSVDepth = saturate(ImaginaryClosestClipPos.z / ImaginaryClosestClipPos.w);

		// Calculate imaginary hit depth based on the imaginary hit distance

<<<<<<< HEAD
		float4 ImaginaryWorldPos = float4(WorldPosition + CameraDirection * ImaginaryHitDistance, 1.0f);
		float4 ImaginaryClipPos = mul(ImaginaryWorldPos, LWCHackToFloat(PrimaryView.WorldToClip));
=======
		float3 ImaginaryTranslatedWorldPos = TranslatedWorldPosition + CameraDirection * ImaginaryHitDistance;
		float4 ImaginaryClipPos = mul(float4(ImaginaryTranslatedWorldPos, 1.0f), PrimaryView.TranslatedWorldToClip);
>>>>>>> d731a049

		// Calculate imaginary hit position velocity if the denoiser expects the regular G-buffer to have one

		float2 CurrentVelocity = float2(0.0f, 0.0f);

		if (GBUFFER_HAS_VELOCITY)
		{
			float4 PrevImaginaryClipPos = mul(ImaginaryClipPos, View.ClipToPrevClip);
			float2 CurImaginaryScreenPos = ImaginaryClipPos.xy / ImaginaryClipPos.w;
			float2 PrevImaginaryScreenPos = PrevImaginaryClipPos.xy / PrevImaginaryClipPos.w;

			CurrentVelocity = CurImaginaryScreenPos - PrevImaginaryScreenPos;
		}

		// Construct the imaginary reflection g-buffer data if the surface was hit, otherwise leave as zeroed

		FImaginaryReflectionGBufferData CurrentImaginaryReflectionGBufferData = (FImaginaryReflectionGBufferData)0;

		if (DIM_RAY_TRACE_SKY_LIGHT_CONTRIBUTION && ImaginaryReflectedSurfaceHit)
		{
			CurrentImaginaryReflectionGBufferData.WorldNormal = mul(ImaginaryReflectedNormalTransform, ImaginaryOriginalNormal);
			CurrentImaginaryReflectionGBufferData.SceneDepth = ImaginaryClipPos.w;
			CurrentImaginaryReflectionGBufferData.Velocity = CurrentVelocity;
			CurrentImaginaryReflectionGBufferData.ValidSamples = 1;
		}

		float ConfusionFactor = ComputeDenoiserConfusionFactor(
			ClosestHitDistance != DENOISER_INVALID_HIT_DISTANCE,
<<<<<<< HEAD
			length(WorldPosition - LWCHackToFloat(PrimaryView.WorldCameraOrigin)),
=======
			length(TranslatedWorldPosition - View.TranslatedWorldCameraOrigin),
>>>>>>> d731a049
			ClosestHitDistance);

		// Accumulate output information if it has been set by the initial sample
		if (SampleMode == SAMPLE_PHASE_ACCUM || SampleMode == SAMPLE_PHASE_RESOLVE)
		{
			// Read the previous sample's output information
			float4 PreviousColor = ColorOutput[OutputPixelCoord];
			float PreviousConfusionFactor = RayHitDistanceOutput[OutputPixelCoord];
			FImaginaryReflectionGBufferData PreviousImaginaryReflectionGBufferData;

#if DIM_RAY_TRACE_SKY_LIGHT_CONTRIBUTION
			PreviousImaginaryReflectionGBufferData = ImaginaryReflectionGBuffer[LinearIndex];
#endif

			// Transform previous sample information back into a useful domain
			PreviousColor.xyz *= View.OneOverPreExposure;

			if (ReflectedWeight > 0)
			{
				// Accumulate with prior samples
				ReflectedColor += PreviousColor;
				ReflectedWeight += PreviousColor.a;

				if (ConfusionFactor >= 0.0 && PreviousConfusionFactor >= 0.0)
				{
					ConfusionFactor = min(ConfusionFactor, PreviousConfusionFactor);
				}
				else
				{
					ConfusionFactor = max(ConfusionFactor, PreviousConfusionFactor);
				}

				if (DIM_RAY_TRACE_SKY_LIGHT_CONTRIBUTION)
				{
					CurrentImaginaryReflectionGBufferData.WorldNormal += PreviousImaginaryReflectionGBufferData.WorldNormal;
					CurrentImaginaryReflectionGBufferData.SceneDepth += PreviousImaginaryReflectionGBufferData.SceneDepth;
					CurrentImaginaryReflectionGBufferData.Velocity += PreviousImaginaryReflectionGBufferData.Velocity;
					CurrentImaginaryReflectionGBufferData.ValidSamples += PreviousImaginaryReflectionGBufferData.ValidSamples;
				}
			}
			else
			{
				// no data this pass, use accumulated data
				ReflectedColor = PreviousColor;
				ReflectedWeight = PreviousColor.a;
				ConfusionFactor = PreviousConfusionFactor;

				if (DIM_RAY_TRACE_SKY_LIGHT_CONTRIBUTION)
				{
					CurrentImaginaryReflectionGBufferData = PreviousImaginaryReflectionGBufferData;
				}
			}
		}

		// Handle per-sample distance fading
		if (ReflectedWeight > 0 && (SampleMode == SAMPLE_PHASE_MONOLITHIC || SampleMode == SAMPLE_PHASE_RESOLVE))
		{
			float DistanceFadeRange = LocalMaxRayDistance * 0.1; // Fade out reflections over 10% of the total maximum ray length (arbitrarily chosen)
			float DistanceFade = bAllowSkySampling ? 1.0 : saturate((LocalMaxRayDistance - ClosestHitDistance) * rcp(DistanceFadeRange));

			ReflectedColor *= DistanceFade * max(RoughnessFade, ClearCoatRoughnessFade) * rcp(LocalSamplesPerPixel);
		}

<<<<<<< HEAD
		// Handle per-sample translucency
		if (EnableTranslucency && (SampleMode == SAMPLE_PHASE_MONOLITHIC || SampleMode == SAMPLE_PHASE_RESOLVE))
		{
			RayDesc TransmissionRay;
			TransmissionRay.Origin = LWCHackToFloat(PrimaryView.WorldCameraOrigin);
			TransmissionRay.Direction = CameraDirection;
			TransmissionRay.TMin = 0.0;
			TransmissionRay.TMax = dot(OriginalWorldPosition - LWCHackToFloat(PrimaryView.WorldCameraOrigin), CameraDirection) - 0.1;
			float3 Inscattering = 0.0;
			float Transmission = Transmit(TransmissionRay, PixelCoord, Inscattering);
			//#dxr_todo: add Inscattering support (this is emission only so far)
			//#dxr_todo: depending on if there is a translucency pass the component might already be attenuated. Check for double contribution
			ReflectedColor.rgb *= Transmission;
			ReflectedColor.rgb += Inscattering;
		}

=======
>>>>>>> d731a049
		// Transform the sample information into the expected output format
		ReflectedColor.xyz *= View.PreExposure;

		// Output required information
		ColorOutput[OutputPixelCoord] = ClampToHalfFloatRange(ReflectedColor);
		RayHitDistanceOutput[OutputPixelCoord] = ConfusionFactor;
		RayImaginaryDepthOutput[OutputPixelCoord] = ImaginaryClosestSVDepth; // TODO(Denoiser): shader permutation?

#if DIM_RAY_TRACE_SKY_LIGHT_CONTRIBUTION
		ImaginaryReflectionGBuffer[LinearIndex] = CurrentImaginaryReflectionGBufferData;
#endif
	}
}
<|MERGE_RESOLUTION|>--- conflicted
+++ resolved
@@ -435,13 +435,8 @@
 
 						if (DIM_HYBRID && DeferredMaterialPayload.SortKey < RAY_TRACING_DEFERRED_MATERIAL_KEY_RAY_MISS)
 						{
-<<<<<<< HEAD
-							float3 RayHitWorldPos = TopLayerRay.Origin + TopLayerRay.Direction * DeferredMaterialPayload.HitT;
-							float4 RayHitClipPos = mul(float4(RayHitWorldPos, 1), LWCHackToFloat(PrimaryView.WorldToClip));
-=======
 							float3 RayHitTranslatedWorldPos = TopLayerRay.Origin + TopLayerRay.Direction * DeferredMaterialPayload.HitT;
 							float4 RayHitClipPos = mul(float4(RayHitTranslatedWorldPos, 1.0f), PrimaryView.TranslatedWorldToClip);
->>>>>>> d731a049
 
 							if (RayHitClipPos.w > 0)
 							{
@@ -620,14 +615,9 @@
 				if (DIM_HYBRID && DIM_DEFERRED_MATERIAL_MODE == DEFERRED_MATERIAL_MODE_SHADE 
 					&& DeferredMaterialPayload.SortKey == RAY_TRACING_DEFERRED_MATERIAL_KEY_SCREEN_SPACE)
 				{
-<<<<<<< HEAD
-					float3 RayHitWorldPos = TopLayerRay.Origin + TopLayerRay.Direction * DeferredMaterialPayload.HitT;
-					float4 RayHitClipPos = mul(float4(RayHitWorldPos, 1), LWCHackToFloat(PrimaryView.WorldToClip));
-=======
 					float3 RayHitTranslatedWorldPos = TopLayerRay.Origin + TopLayerRay.Direction * DeferredMaterialPayload.HitT;
 					float4 RayHitClipPos = mul(float4(RayHitTranslatedWorldPos, 1.0f), PrimaryView.TranslatedWorldToClip);
 
->>>>>>> d731a049
 					float2 RayHitScreenPos = RayHitClipPos.xy / RayHitClipPos.w;
 					float2 RayHitUV = RayHitScreenPos * View.ScreenPositionScaleBias.xy + View.ScreenPositionScaleBias.wz;
 
@@ -679,11 +669,7 @@
 					{
 						// Enforce consistent eye vector for computing lighting between screen space and ray traced reflections when using hybrid mode.
 						// This ensures that specular lighting matches and there is no visual discontinuity, even though it is wrong.
-<<<<<<< HEAD
-						LightingViewDirection = normalize(RayHitWorldPos - LWCHackToFloat(PrimaryView.WorldCameraOrigin));
-=======
 						LightingViewDirection = normalize(RayHitTranslatedWorldPos - View.TranslatedWorldCameraOrigin);
->>>>>>> d731a049
 					}
 
 					float3 Radiance = 0.0;
@@ -916,24 +902,14 @@
 	{
 		// Calculate imaginary closest hit depth based on the closest hit distance (NVIDIA's denoiser specifically uses the closest hit depth)
 
-<<<<<<< HEAD
-		float4 ImaginaryClosestWorldPos = float4(WorldPosition + CameraDirection * ClosestHitDistance, 1.0f);
-		float4 ImaginaryClosestClipPos = mul(ImaginaryClosestWorldPos, LWCHackToFloat(PrimaryView.WorldToClip));
-=======
 		float3 ImaginaryClosestTranslatedWorldPos = TranslatedWorldPosition + CameraDirection * ClosestHitDistance;
 		float4 ImaginaryClosestClipPos = mul(float4(ImaginaryClosestTranslatedWorldPos, 1.0f), PrimaryView.TranslatedWorldToClip);
->>>>>>> d731a049
 		float ImaginaryClosestSVDepth = saturate(ImaginaryClosestClipPos.z / ImaginaryClosestClipPos.w);
 
 		// Calculate imaginary hit depth based on the imaginary hit distance
 
-<<<<<<< HEAD
-		float4 ImaginaryWorldPos = float4(WorldPosition + CameraDirection * ImaginaryHitDistance, 1.0f);
-		float4 ImaginaryClipPos = mul(ImaginaryWorldPos, LWCHackToFloat(PrimaryView.WorldToClip));
-=======
 		float3 ImaginaryTranslatedWorldPos = TranslatedWorldPosition + CameraDirection * ImaginaryHitDistance;
 		float4 ImaginaryClipPos = mul(float4(ImaginaryTranslatedWorldPos, 1.0f), PrimaryView.TranslatedWorldToClip);
->>>>>>> d731a049
 
 		// Calculate imaginary hit position velocity if the denoiser expects the regular G-buffer to have one
 
@@ -962,11 +938,7 @@
 
 		float ConfusionFactor = ComputeDenoiserConfusionFactor(
 			ClosestHitDistance != DENOISER_INVALID_HIT_DISTANCE,
-<<<<<<< HEAD
-			length(WorldPosition - LWCHackToFloat(PrimaryView.WorldCameraOrigin)),
-=======
 			length(TranslatedWorldPosition - View.TranslatedWorldCameraOrigin),
->>>>>>> d731a049
 			ClosestHitDistance);
 
 		// Accumulate output information if it has been set by the initial sample
@@ -1030,25 +1002,6 @@
 			ReflectedColor *= DistanceFade * max(RoughnessFade, ClearCoatRoughnessFade) * rcp(LocalSamplesPerPixel);
 		}
 
-<<<<<<< HEAD
-		// Handle per-sample translucency
-		if (EnableTranslucency && (SampleMode == SAMPLE_PHASE_MONOLITHIC || SampleMode == SAMPLE_PHASE_RESOLVE))
-		{
-			RayDesc TransmissionRay;
-			TransmissionRay.Origin = LWCHackToFloat(PrimaryView.WorldCameraOrigin);
-			TransmissionRay.Direction = CameraDirection;
-			TransmissionRay.TMin = 0.0;
-			TransmissionRay.TMax = dot(OriginalWorldPosition - LWCHackToFloat(PrimaryView.WorldCameraOrigin), CameraDirection) - 0.1;
-			float3 Inscattering = 0.0;
-			float Transmission = Transmit(TransmissionRay, PixelCoord, Inscattering);
-			//#dxr_todo: add Inscattering support (this is emission only so far)
-			//#dxr_todo: depending on if there is a translucency pass the component might already be attenuated. Check for double contribution
-			ReflectedColor.rgb *= Transmission;
-			ReflectedColor.rgb += Inscattering;
-		}
-
-=======
->>>>>>> d731a049
 		// Transform the sample information into the expected output format
 		ReflectedColor.xyz *= View.PreExposure;
 
