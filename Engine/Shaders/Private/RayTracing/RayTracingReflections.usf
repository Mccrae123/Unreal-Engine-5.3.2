--- conflicted
+++ resolved
@@ -62,10 +62,7 @@
 #include "RayTracingSpotLight.ush"
 #include "RayTracingPointLight.ush"
 #include "RayTracingLightingCommon.ush"
-<<<<<<< HEAD
-=======
 #include "RayTracingReflectionsCommon.ush"
->>>>>>> 90fae962
 
 
 // Setup the reflection composite to sample the sky and reflection captures.
@@ -106,10 +103,7 @@
 uint RenderTileOffsetX;
 uint RenderTileOffsetY;
 uint EnableTranslucency;
-<<<<<<< HEAD
-=======
 uint SkyLightDecoupleSampleGeneration;
->>>>>>> 90fae962
 uint SampleMode;
 uint SampleOffset;
 
@@ -326,11 +320,8 @@
 	const bool bAllowSkySampling = ReflectionMaxRayDistance < 0;
 	// Check if the Sky Light should affect reflection.
 	const bool bSkyLightAffectReflection = ShouldSkyLightAffectReflection();
-<<<<<<< HEAD
-=======
 	// Indicates if reflections should ray trace sky light contribution
 	const bool bRayTraceSkyLightContribution = (DIM_RAY_TRACE_SKY_LIGHT_CONTRIBUTION != 0) && bSkyLightAffectReflection;
->>>>>>> 90fae962
 
 	// Shorten the rays on rougher surfaces between user-provided min and max ray lengths.
 	// When a shortened ray misses the geometry, we fall back to local reflection capture sampling (similar to SSR).
@@ -515,128 +506,6 @@
 					}
 				}		
 
-<<<<<<< HEAD
-
-				// Trace the top layer reflection
-				float3 TopLayerRadiance = float3(0, 0, 0);
-				FPackedMaterialClosestHitPayload Payload = (FPackedMaterialClosestHitPayload)0;
-
-				if (DIM_HYBRID && DIM_DEFERRED_MATERIAL_MODE == DEFERRED_MATERIAL_MODE_SHADE 
-					&& DeferredMaterialPayload.SortKey == RAY_TRACING_DEFERRED_MATERIAL_KEY_SCREEN_SPACE)
-				{
-					float3 RayHitWorldPos = TopLayerRay.Origin + TopLayerRay.Direction * DeferredMaterialPayload.HitT;
-					float4 RayHitClipPos = mul(float4(RayHitWorldPos, 1), View.WorldToClip);
-					float2 RayHitScreenPos = RayHitClipPos.xy / RayHitClipPos.w;
-					float2 RayHitUV = RayHitScreenPos * View.ScreenPositionScaleBias.xy + View.ScreenPositionScaleBias.wz;
-
-					// Supporting sorted multi-bounce reflections is possible in the future, but requires full GBuffer lookup and decode into Payload format:
-					//   FScreenSpaceData HitScreenSpaceData = GetScreenSpaceData(RayHitUV);
-					//   Payload = MaterialPayloadFromScreenSpaceData(HitScreenSpaceData);
-
-					Payload.HitT = DeferredMaterialPayload.HitT;
-
-					TopLayerRadiance += SceneColor.SampleLevel(GlobalPointClampedSampler, RayHitUV, 0).rgb / View.PreExposure;
-				}
-				else
-				{
-					const uint RayFlags = 0;
-					const uint InstanceInclusionMask = RAY_TRACING_MASK_OPAQUE;
-					const bool bEnableSkyLightContribution = bSkyLightAffectReflection;
-
-					TraceMaterialRayPacked(
-						Payload,
-						TLAS,
-						RayFlags,
-						InstanceInclusionMask,
-						TopLayerRay,
-						RayCone,
-						bEnableSkyLightContribution);
-
-					// Trace separate ray for translucent objects
-					float Transmission = 1.0;
-					//#dxr-dxr_todo: do permutation instead of dynamic branching?
-					if (EnableTranslucency)
-					{
-						RayDesc TransmissionRay = TopLayerRay;
-						TransmissionRay.TMin = 0.01;
-						TransmissionRay.TMax = Payload.HitT;
-						Transmission = Transmit(TransmissionRay, RandSequence, TopLayerRadiance);
-					}
-
-					float3 RayHitWorldPos = TopLayerRay.Origin + Payload.HitT * TopLayerRay.Direction;
-					float3 LightingViewDirection = TopLayerRay.Direction;
-					if (DIM_HYBRID)
-					{
-						// Enforce consistent eye vector for computing lighting between screen space and ray traced reflections when using hybrid mode.
-						// This ensures that specular lighting matches and there is no visual discontinuity, even though it is wrong.
-						LightingViewDirection = normalize(RayHitWorldPos - View.WorldCameraOrigin);
-					}
-
-					float3 Radiance = 0.0;
-					AccumulateResults(
-						Payload,
-						RayHitWorldPos,
-						LightingViewDirection,
-						TLAS,
-						RandSequence,
-						ReflectionMaxNormalBias,
-						ReflectedShadowsType,
-						ShouldDoDirectLighting,
-						ShouldDoEmissiveAndIndirectLighting,
-						RayCone,
-						Radiance);
-					TopLayerRadiance += Radiance * Transmission;
-				}
-
-				bool isTopLayerRayValid = Payload.IsHit() || (bAllowSkySampling && bSkyLightAffectReflection && ReflectionStruct.SkyLightParameters.y > 0);
-
-
-				// Compute some flags and values
-				bool bApplyHeightFog = false;
-				float3 OriginToCollider = 0.0f;
-				if (Payload.IsHit())
-				{
-					bIsValidSample = true;
-					if (BounceIndex == 0 && (HitDistance == DENOISER_INVALID_HIT_DISTANCE || HitDistance == DENOISER_MISS_HIT_DISTANCE || HitDistance > Payload.HitT))
-					{
-						HitDistance = Payload.HitT;
-					}
-
-					bApplyHeightFog = HeightFog > 0;
-					float3 RayHitWorldPos = TopLayerRay.Origin + Payload.HitT * TopLayerRay.Direction;
-					OriginToCollider = RayHitWorldPos - TopLayerRay.Origin;
-				}
-				else if (bAllowSkySampling && bSkyLightAffectReflection && ReflectionStruct.SkyLightParameters.y > 0)
-				{
-					float SkyAverageBrightness = 1.0f;
-					float3 SkyLighting = GetSkyLightReflection(TopLayerRay.Direction, TopLayerRoughness, SkyAverageBrightness);
-					TopLayerRadiance = SkyLighting;
-					bIsValidSample = true;
-					bSkyWasHit = true;	// To stop the main path recusion early
-
-					bApplyHeightFog = HeightFog > 0;
-					const float SkyFarDistance = 100000.0f;
-					OriginToCollider = TopLayerRay.Direction * SkyFarDistance;
-
-					if (BounceIndex == 0 && (HitDistance == DENOISER_INVALID_HIT_DISTANCE || HitDistance == DENOISER_MISS_HIT_DISTANCE || HitDistance > 1.0e20))
-					{
-						// To tell the denoiser the sky radiance is valid even if no valid ray trace result was found. Uses a high ray hit distance
-						// so that the sample may be reused by another neighbor pixel in the denoise as if RoughnessFade in ]0;1[.
-						HitDistance = 1.0e20;
-					}
-				}
-				else
-				{
-					if (BounceIndex == 0 && HitDistance == DENOISER_INVALID_HIT_DISTANCE)
-					{
-						// Tell to the denoiser this sample reached outer bounds of the scene without any intersection.
-						HitDistance = DENOISER_MISS_HIT_DISTANCE;
-					}
-					TopLayerRadiance = 0;
-				}
-
-=======
->>>>>>> 90fae962
 				float3 BottomLayerRadiance = float3(0, 0, 0);
 				float3 TopLayerReflectionEventThroughput = float3(1, 1, 1);
 				float NoV = saturate(dot(-IncidentDirection, TopLayerWorldNormal));
@@ -943,19 +812,12 @@
 				IncidentDirection = TopLayerRay.Direction;
 				WorldPosition = TopLayerRay.Origin + PackedPayload.HitT * TopLayerRay.Direction;
 
-<<<<<<< HEAD
-				ShadingModelID = Payload.GetShadingModelID();
-				TopLayerWorldNormal = Payload.GetWorldNormal();
-				TopLayerRoughness = Payload.GetRoughness();
-				TopLayerSpecularColor = Payload.GetSpecularColor();
-=======
 				ShadingModelID = PackedPayload.GetShadingModelID();
 				TopLayerWorldNormal = PackedPayload.GetWorldNormal();
 				TopLayerWorldTangent = PackedPayload.GetWorldTangent();
 				TopLayerRoughness = PackedPayload.GetRoughness();
 				TopLayerAnisotropy = PackedPayload.GetAnisotropy();
 				TopLayerSpecularColor = PackedPayload.GetSpecularColor();
->>>>>>> 90fae962
 
 				if (ShadingModelID == SHADINGMODELID_CLEAR_COAT)
 				{
@@ -966,21 +828,12 @@
 					BottomLayerWorldTangent = TopLayerWorldTangent;
 					float4 CustomData = PackedPayload.GetCustomData();
 					#if CLEAR_COAT_BOTTOM_NORMAL
-<<<<<<< HEAD
-					const float2 oct1 = ((float2(Payload.GetCustomData().a, Payload.GetCustomData().z) * 2) - (256.0 / 255.0)) + UnitVectorToOctahedron(TopLayerWorldNormal);
-					BottomLayerWorldNormal = OctahedronToUnitVector(oct1);
-					#endif
-
-					ClearCoat = Payload.GetCustomData().x;				// Clear coat weight
-					TopLayerRoughness = Payload.GetCustomData().y;		// Clear coat roughness
-=======
 					const float2 oct1 = ((float2(CustomData.a, CustomData.z) * 2) - (256.0 / 255.0)) + UnitVectorToOctahedron(TopLayerWorldNormal);
 					BottomLayerWorldNormal = OctahedronToUnitVector(oct1);
 					#endif
 
 					ClearCoat = CustomData.x;				// Clear coat weight
 					TopLayerRoughness = CustomData.y;		// Clear coat roughness
->>>>>>> 90fae962
 
 					TopLayerSpecularColor = ClearCoatSpecularColor;	// Hard coded top layer specular color
 				}
@@ -1080,14 +933,6 @@
 	}
 	else
 	{
-<<<<<<< HEAD
-		if (SampleMode == SAMPLE_PHASE_ACCUM || SampleMode == SAMPLE_PHASE_RESOLVE)
-		{
-			// read last results
-			float4 PreviousColor = ColorOutput[DispatchThreadId];
-			float PreviousHitDistance = RayHitDistanceOutput[DispatchThreadId];
-
-=======
 		// Calculate imaginary closest hit depth based on the closest hit distance (NVIDIA's denoiser specifically uses the closest hit depth)
 
 		float4 ImaginaryClosestWorldPos = float4(WorldPosition + CameraDirection * ClosestHitDistance, 1.0f);
@@ -1137,7 +982,6 @@
 #endif
 
 			// Transform previous sample information back into a useful domain
->>>>>>> 90fae962
 #if USE_PREEXPOSURE
 			PreviousColor.xyz /= View.PreExposure;
 #endif
@@ -1148,15 +992,6 @@
 				ReflectedColor += PreviousColor;
 				ReflectedWeight += PreviousColor.a;
 
-<<<<<<< HEAD
-				if (HitDistance > 0.0 && PreviousHitDistance > 0.0)
-				{
-					HitDistance = min(HitDistance, PreviousHitDistance);
-				}
-				else
-				{
-					HitDistance = max(HitDistance, PreviousHitDistance);
-=======
 				if (ClosestHitDistance > 0.0 && PreviousClosestHitDistance > 0.0)
 				{
 					ClosestHitDistance = min(ClosestHitDistance, PreviousClosestHitDistance);
@@ -1172,7 +1007,6 @@
 					CurrentImaginaryReflectionGBufferData.SceneDepth += PreviousImaginaryReflectionGBufferData.SceneDepth;
 					CurrentImaginaryReflectionGBufferData.Velocity += PreviousImaginaryReflectionGBufferData.Velocity;
 					CurrentImaginaryReflectionGBufferData.ValidSamples += PreviousImaginaryReflectionGBufferData.ValidSamples;
->>>>>>> 90fae962
 				}
 			}
 			else
@@ -1180,23 +1014,16 @@
 				// no data this pass, use accumulated data
 				ReflectedColor = PreviousColor;
 				ReflectedWeight = PreviousColor.a;
-<<<<<<< HEAD
-				HitDistance = PreviousHitDistance;
+				ClosestHitDistance = PreviousClosestHitDistance;
+
+				if (DIM_RAY_TRACE_SKY_LIGHT_CONTRIBUTION)
+				{
+					CurrentImaginaryReflectionGBufferData = PreviousImaginaryReflectionGBufferData;
+				}
 			}
 		}
 
-=======
-				ClosestHitDistance = PreviousClosestHitDistance;
-
-				if (DIM_RAY_TRACE_SKY_LIGHT_CONTRIBUTION)
-				{
-					CurrentImaginaryReflectionGBufferData = PreviousImaginaryReflectionGBufferData;
-				}
-			}
-		}
-
 		// Handle per-sample distance fading
->>>>>>> 90fae962
 		if (ReflectedWeight > 0 && (SampleMode == SAMPLE_PHASE_MONOLITHIC || SampleMode == SAMPLE_PHASE_RESOLVE))
 		{
 			float DistanceFadeRange = LocalMaxRayDistance * 0.1; // Fade out reflections over 10% of the total maximum ray length (arbitrarily chosen)
@@ -1205,18 +1032,9 @@
 			ReflectedColor *= DistanceFade * max(RoughnessFade, ClearCoatRoughnessFade) * rcp(LocalSamplesPerPixel);
 		}
 
-<<<<<<< HEAD
-		if (EnableTranslucency && (SampleMode == SAMPLE_PHASE_MONOLITHIC || SampleMode == SAMPLE_PHASE_RESOLVE))
-		{
-			float3 WorldPosition;
-			float3 CameraDirection;
-			ReconstructWorldPositionAndCameraDirectionFromDeviceZ(PixelCoord, DeviceZ, WorldPosition, CameraDirection);
-
-=======
 		// Handle per-sample translucency
 		if (EnableTranslucency && (SampleMode == SAMPLE_PHASE_MONOLITHIC || SampleMode == SAMPLE_PHASE_RESOLVE))
 		{
->>>>>>> 90fae962
 			RayDesc TransmissionRay;
 			TransmissionRay.Origin = View.WorldCameraOrigin;
 			TransmissionRay.Direction = CameraDirection;
@@ -1231,10 +1049,7 @@
 			ReflectedColor.rgb += Inscattering;
 		}
 
-<<<<<<< HEAD
-=======
 		// Transform the sample information into the expected output format
->>>>>>> 90fae962
 	#if USE_PREEXPOSURE
 		ReflectedColor.xyz *= View.PreExposure;
 	#endif
