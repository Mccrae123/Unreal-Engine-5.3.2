--- conflicted
+++ resolved
@@ -76,17 +76,6 @@
 // Screen space ray trace to attempt to skip over ambiguous regions near the receiver surface
 // Returns length at which to start the virtual shadow map ray; usually this is where the screen ray ended or went behind a surface
 float VirtualShadowMapScreenRayCast(
-<<<<<<< HEAD
-	float3 RayOriginTranslatedWorld, float3 RayDirection, float RayLength,
-	int NumSteps, float Dither)
-{
-	float StepOffset = Dither - 0.5f;
-
-	bool bHitCastContactShadow = false;
-	float HitDistance = ShadowRayCast(
-		RayOriginTranslatedWorld, RayDirection, RayLength,
-		NumSteps, StepOffset, bHitCastContactShadow);
-=======
 	float3 RayOriginTranslatedWorld,
 	float3 RayDirection,
 	float RayLength,
@@ -98,7 +87,6 @@
 
 	float3 RayStartScreen = RayStartClip.xyz / RayStartClip.w;
 	float3 RayEndScreen = RayEndClip.xyz / RayEndClip.w;
->>>>>>> d731a049
 
 	float3 RayStepScreen = RayEndScreen - RayStartScreen;
 
@@ -166,10 +154,6 @@
 FLightShaderParameters ConvertFromLocal( const FLocalLightData LightData )
 {
 	FLightShaderParameters Light = (FLightShaderParameters)0;
-<<<<<<< HEAD
-	Light.Position					= LightData.LightPositionAndInvRadius.xyz - LWCHackToFloat(PrimaryView.PreViewTranslation);
-=======
->>>>>>> d731a049
 	Light.TranslatedWorldPosition	= LightData.LightPositionAndInvRadius.xyz;
 	Light.InvRadius					= LightData.LightPositionAndInvRadius.w;
 	Light.Color						= LightData.LightColorAndFalloffExponent.xyz;
@@ -177,11 +161,7 @@
 	Light.Direction					= LightData.LightDirectionAndShadowMask.xyz;
 	Light.Tangent					= LightData.LightTangentAndSoftSourceRadius.xyz;
 	Light.SpotAngles				= LightData.SpotAnglesAndSourceRadiusPacked.xy;
-<<<<<<< HEAD
-	Light.SpecularScale				= 1;
-=======
 	Light.SpecularScale				= LightData.RectBarnDoorAndVirtualShadowMapIdAndSpecularScale.w;
->>>>>>> d731a049
 	Light.SourceRadius				= LightData.SpotAnglesAndSourceRadiusPacked.z;
 	Light.SoftSourceRadius			= LightData.LightTangentAndSoftSourceRadius.w;
 	Light.SourceLength				= f16tof32(asuint(LightData.SpotAnglesAndSourceRadiusPacked.w));
@@ -208,18 +188,12 @@
 float SMRTRayLengthScale;			// Directional lights
 float SMRTCotMaxRayAngleFromLight;	// Spot/point lights
 float SMRTTexelDitherScale;			// Currently only directional lights
-<<<<<<< HEAD
-
-// One pass projection
-RWTexture2D< uint4 >OutShadowMaskBits;
-=======
 float SMRTExtrapolateSlope;
 float SMRTMaxSlopeBias;				// Currently only local lights
 uint bSMRTUseAdaptiveRayCount;
 
 // One pass projection
 RWTexture2D< uint4 > OutShadowMaskBits;
->>>>>>> d731a049
 
 // Single light per pass
 // Light parameters loaded via GetRootLightShaderParameters();
@@ -246,15 +220,8 @@
 	float SceneDepth,
 	float ScreenRayLengthWorld,
 	float3 TranslatedWorldPosition,
-<<<<<<< HEAD
-	half3 GBufferNormal,
-	const half Noise)
-{
-	const uint ShadingModelID = GetGBufferDataUint(PixelPos).ShadingModelID;
-=======
 	const float Noise)
 {
->>>>>>> d731a049
 	const bool bIsHairInput = InputType == INPUT_TYPE_HAIRSTRANDS;
 
 	// NOTE: If PrimaryView.PreViewTranslation is guaranteed to be the camera position we can simplify
@@ -277,24 +244,14 @@
 
 	FVirtualShadowMapSampleResult Result = InitVirtualShadowMapSampleResult();
 
-<<<<<<< HEAD
-	const bool bValidPixel = bIsHairInput || ShadingModelID != SHADINGMODELID_UNLIT;
-=======
 	const bool bValidPixel = bIsHairInput || ShadingInfo.bIsValid;
->>>>>>> d731a049
 
 	BRANCH
 	if (bInLightRegion && bValidPixel)
 	{
-<<<<<<< HEAD
-		const bool bBackfaceCull = (bCullBackfacingPixels != 0) && !bIsHairInput && !IsSubsurfaceModel(ShadingModelID);
-
-		const half3 WorldNormal = (bIsHairInput || ShadingModelID == SHADINGMODELID_HAIR) ? L : GBufferNormal;
-=======
 		const bool bBackfaceCull = (bCullBackfacingPixels > 0) && !bIsHairInput && !ShadingInfo.bIsSubsurface;
 		
 		float3 WorldNormal = (bIsHairInput || ShadingInfo.bIsHair) ? L : ShadingInfo.WorldNormal;
->>>>>>> d731a049
 		TranslatedWorldPosition += WorldNormal * NormalBiasLength;
 
 		// Do not run contact shadow when computing the hair shadow mask (i.e. shadow mask applied on hair, has the scene 
@@ -332,13 +289,9 @@
 				Noise,
 				bBackfaceCull,
 				WorldNormal,
-<<<<<<< HEAD
-				SMRTTexelDitherScale);
-=======
 				SMRTTexelDitherScale,
 				SMRTExtrapolateSlope,
 				bUseAdaptiveRayCount);
->>>>>>> d731a049
 		#else
 			Result = TraceLocalLight(
 				VirtualShadowMapId,
@@ -364,32 +317,11 @@
 			Result = SampleVirtualShadowMapTranslatedWorld(
 				VirtualShadowMapId,
 				TranslatedWorldPosition,
-<<<<<<< HEAD
-				ContactShadowLengthWorld,
-				WorldNormal);
-		}
-
-		// Do not run contact shadow when computing the hair shadow mask (i.e. shadow mask applied on hair, has the scene 
-		// depth buffer contains fully opaque depth, which create false positive intersection resulting in wrong self shadowing)
-		if (!bIsHairInput)
-		{
-			if (ContactShadowLengthWorld > 0.0f)
-			{
-				half ContactShadowHitDistance = VirtualShadowMapScreenRayCast(TranslatedWorldPosition, L, ContactShadowLengthWorld, CONTACT_SHADOW_SAMPLES, Noise);
-				if (ContactShadowHitDistance > 0.0f)
-				{
-					Result.ShadowFactor = 0.0f;
-					Result.OccluderDistance = ContactShadowHitDistance;
-				}
-			}
-		}
-=======
 				SMRTRayOffset,
 				WorldNormal);
 		}
 
 		//Result.GeneralDebug = GreenToRedTurbo(1.0f - (SMRTRayOffset / ScreenRayLengthWorld));
->>>>>>> d731a049
 
 		// Hair strands voxel traversal to apply hair shadow on top of opaque geometry
 		#if HAS_HAIR_STRANDS
@@ -537,14 +469,6 @@
 			float3 PageColor = IntToColor(vPage.x + (vPage.y << 10U));
 			Output = 0.55f*CacheColor + 0.25f*PageColor + 0.2f*Result.ShadowFactor.xxx;
 		}
-<<<<<<< HEAD
-		/*
-		else if ( VisualizeModeId == VIRTUAL_SHADOW_MAP_VISUALIZE_CACHED_PAGE_AGE && bValidPageAddress )
-		{
-			float3 Color = GreenToRedTurbo( 1.0f - 0.1f * float(pPageMeta.Age) );
-			Output = lerp( Color, Result.ShadowFactor.xxx, 0.15f );
-		}
-=======
 		else if (VisualizeModeId == VIRTUAL_SHADOW_MAP_VISUALIZE_DIRTY_PAGE)
 		{
 			float3 PageColor = IntToColor(vPage.x + (vPage.y << 10U)) * 0.4f;
@@ -610,7 +534,6 @@
 			float3 Color = GreenToRedTurbo( 1.0f - 0.1f * float(pPageMeta.Age) );
 			Output = lerp( Color, Result.ShadowFactor.xxx, 0.15f );
 		}
->>>>>>> d731a049
 		else if ( VisualizeModeId == 6 )	// OccluderDistance
 		{
 			Output = ColorMapViridis( 0.001f * Result.OccluderDistance );
@@ -663,12 +586,7 @@
 	const float ScreenRayLengthWorld = ScreenRayLength * View.ClipToView[1][1] * SceneDepth;
 	const float Noise = InterleavedGradientNoise( SvPosition.xy, View.StateFrameIndexMod8 );
 
-<<<<<<< HEAD
-	const half3 GBufferNormal = GetGBufferDataUint( PixelPos, true ).WorldNormal;
-	const half SubsurfaceOpacity = bIsHairInput ? 1.0f : GetSubsurfaceOpacityFromGbuffer( PixelPos );
-=======
 	const FProjectionShadingInfo ShadingInfo = GetProjectionShadingInfo(PixelPos);
->>>>>>> d731a049
 
 	FVirtualShadowMapSampleResult VisualizeResult = InitVirtualShadowMapSampleResult();
 
@@ -700,10 +618,6 @@
 				SceneDepth,
 				ScreenRayLengthWorld,
 				TranslatedWorldPosition,
-<<<<<<< HEAD
-				GBufferNormal,
-=======
->>>>>>> d731a049
 				Noise);
 
 			// NOTE: Subsurface opacity is handled in the clustered shading pass in the one pass projection path
@@ -722,7 +636,7 @@
 #else // !ONE_PASS_PROJECTION
 	{
 		int VirtualShadowMapId = LightUniformVirtualShadowMapId;
-		FLightShaderParameters Light = GetRootLightShaderParameters(PrimaryView.PreViewTranslation);
+		FLightShaderParameters Light = GetRootLightShaderParameters();
 
 		// Subsurface approximation
 		// Increases light source radius for subsurface material as the opacity reduces to emulates light diffusion.
@@ -740,24 +654,11 @@
 			SceneDepth,
 			ScreenRayLengthWorld,
 			TranslatedWorldPosition,
-<<<<<<< HEAD
-			GBufferNormal,
-=======
->>>>>>> d731a049
 			Noise);
 		
 		float TransmissionShadow = Result.ShadowFactor;
 		if ( SubsurfaceOpacity < 1.0f )
 		{
-<<<<<<< HEAD
-			SSSTransmission = ComputeSimpleSubsurfaceTransmissionFromVirtualShadowMap(
-				VirtualShadowMapId,
-				TranslatedWorldPosition,
-				SubsurfaceOpacity);
-		}
-
-		OutShadowFactor[ PixelPos ] = half2( Result.ShadowFactor, SSSTransmission );
-=======
 			if (SubsurfaceShadowMode > 0)
 			{
 				TransmissionShadow = GetShadowFactorSubsurface(Result.ShadowFactor, Result.OccluderDistance, SubsurfaceOpacity);
@@ -773,7 +674,6 @@
 		}
 
 		OutShadowFactor[ PixelPos ] = float2( Result.ShadowFactor, TransmissionShadow );
->>>>>>> d731a049
 
 		if (VisualizeVirtualShadowMapId == VirtualShadowMapId)
 		{
@@ -785,11 +685,7 @@
 #if VISUALIZE_OUTPUT
 	if (InputType == INPUT_TYPE_GBUFFER)
 	{
-<<<<<<< HEAD
-		OutputVisualize( PixelPos, VisualizeResult );
-=======
 		OutputVisualize( PixelPos - View.ViewRectMin.xy, VisualizeResult );
->>>>>>> d731a049
 	}
 #endif // VISUALIZE_OUTPUT
 }