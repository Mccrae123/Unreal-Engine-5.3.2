// Copyright Epic Games, Inc. All Rights Reserved.

#define MOBILE_DEFERRED_LIGHTING 1

#include "Common.ush"
#include "SHCommon.ush"

#if MATERIAL_SHADER
#include "/Engine/Generated/Material.ush"
<<<<<<< HEAD

// Reroute MobileSceneTextures uniform buffer references to the base pass uniform buffer
#define MobileSceneTextures		MobileBasePass.SceneTextures
#define ForwardLightData		MobileBasePass.Forward
#define PlanarReflectionStruct	MobileBasePass.PlanarReflection

#include "DynamicLightingCommon.ush"
#include "ReflectionEnvironmentShared.ush"
#include "LightGridCommon.ush"
#include "MobileShadingModels.ush"
#include "IESLightProfilesCommon.ush"
#include "LightFunctionCommon.ush"
#include "PlanarReflectionShared.ush"

#if APPLY_SKY_REFLECTION
#define ENABLE_SKY_LIGHT 1
=======
#endif

// Reroute MobileSceneTextures uniform buffer references to the base pass uniform buffer
#define MobileSceneTextures		MobileBasePass.SceneTextures
#define ForwardLightData		MobileBasePass.Forward
#define PlanarReflectionStruct	MobileBasePass.PlanarReflection
#define ReflectionStruct		MobileBasePass.ReflectionsParameters
#define PreIntegratedGF			ReflectionStruct.PreIntegratedGF
#define PreIntegratedGFSampler	ReflectionStruct.PreIntegratedGFSampler

#include "MobileLightingCommon.ush"
#if MATERIAL_SHADER
#include "LightFunctionCommon.ush"
>>>>>>> d731a049
#endif

#if METAL_PROFILE
#include "/Engine/Public/Platform/Metal/MetalSubpassSupport.ush"
#elif VULKAN_PROFILE
#include "/Engine/Public/Platform/Vulkan/VulkanSubpassSupport.ush"
#elif OPENGL_PROFILE
#include "/Engine/Public/Platform/GL/GLSubpassSupport.ush"
#endif

#ifndef IS_SPOT_LIGHT 
#define IS_SPOT_LIGHT 0 
#endif 

<<<<<<< HEAD
#ifndef USE_CLUSTERED
#define USE_CLUSTERED 0
#endif 


struct FMobileLightData
{
	float3 TranslatedWorldPosition;
	float  InvRadius;
	float3 Color;
	float  FalloffExponent;
	float3 Direction;
	float2 SpotAngles;
	float SourceRadius;
	float SpecularScale;
	bool bInverseSquared;
	bool bSpotLight;
};

void FetchGBuffer(in float2 UV, out float4 GBufferA, out float4 GBufferB, out float4 GBufferC, out float4 GBufferD, out float SceneDepth)
=======
void FetchGBuffer(in float2 UV, out half4 GBufferA, out half4 GBufferB, out half4 GBufferC, out half4 GBufferD, out float SceneDepth)
>>>>>>> d731a049
{
	GBufferD = 0;

#if VULKAN_PROFILE
	GBufferA = VulkanSubpassFetch1(); 
	GBufferB = VulkanSubpassFetch2(); 
	GBufferC = VulkanSubpassFetch3();
	#if MOBILE_EXTENDED_GBUFFER
		GBufferD = VulkanSubpassFetch4();
	#endif
	SceneDepth = ConvertFromDeviceZ(VulkanSubpassDepthFetch());
#elif METAL_PROFILE
	GBufferA = SubpassFetchRGBA_1(); 
	GBufferB = SubpassFetchRGBA_2(); 
	GBufferC = SubpassFetchRGBA_3(); 
	#if MOBILE_EXTENDED_GBUFFER
		GBufferD = SubpassFetchRGBA_4();
	#endif
	SceneDepth = ConvertFromDeviceZ(SubpassFetchR_4());
#elif USE_GLES_FBF_DEFERRED
	GBufferA = GLSubpassFetch1(); 
	GBufferB = GLSubpassFetch2(); 
	GBufferC = GLSubpassFetch3();  
<<<<<<< HEAD
	GBufferD = 0;   
=======
	GBufferD = 0; // PLS is limited to 128bits
>>>>>>> d731a049
	SceneDepth = ConvertFromDeviceZ(DepthbufferFetchES2());
#else
	GBufferA = Texture2DSampleLevel(MobileSceneTextures.GBufferATexture, MobileSceneTextures.GBufferATextureSampler, UV, 0); 
	GBufferB = Texture2DSampleLevel(MobileSceneTextures.GBufferBTexture, MobileSceneTextures.GBufferBTextureSampler, UV, 0);
	GBufferC = Texture2DSampleLevel(MobileSceneTextures.GBufferCTexture, MobileSceneTextures.GBufferCTextureSampler, UV, 0);
	#if MOBILE_EXTENDED_GBUFFER
		GBufferD = Texture2DSampleLevel(MobileSceneTextures.GBufferDTexture, MobileSceneTextures.GBufferDTextureSampler, UV, 0);
	#endif
	SceneDepth = ConvertFromDeviceZ(Texture2DSampleLevel(MobileSceneTextures.SceneDepthTexture, MobileSceneTextures.SceneDepthTextureSampler, UV, 0).r);
#endif
}

FGBufferData FetchAndDecodeGBuffer(in float2 UV)
{
	float SceneDepth = 0;
	half4 GBufferA = 0;
	half4 GBufferB = 0;
	half4 GBufferC = 0;
	half4 GBufferD = 0;
	FetchGBuffer(UV, GBufferA, GBufferB, GBufferC, GBufferD, SceneDepth);
	FGBufferData GBuffer = MobileDecodeGBuffer(GBufferA, GBufferB, GBufferC, GBufferD);
	GBuffer.Depth = SceneDepth;
	return GBuffer;
}

float4x4 TranslatedWorldToLight;
float3 LightFunctionParameters2;

half ComputeLightFunctionMultiplier(float3 TranslatedWorldPosition)
{
#if USE_LIGHT_FUNCTION	
	float4 LightVector = mul(float4(TranslatedWorldPosition, 1.0), TranslatedWorldToLight);
	LightVector.xyz /= LightVector.w;

	half3 LightFunction = GetLightFunctionColor(LightVector.xyz, TranslatedWorldPosition);
	half GreyScale = dot(LightFunction, .3333f);
	// Calculate radial view distance for stable fading
	float ViewDistance = length(PrimaryView.TranslatedWorldCameraOrigin - TranslatedWorldPosition);
	half DistanceFadeAlpha = saturate((LightFunctionParameters2.x - ViewDistance) / (LightFunctionParameters2.x * .2f));
	// Fade to disabled based on LightFunctionFadeDistance
	GreyScale = lerp(LightFunctionParameters2.y, GreyScale, DistanceFadeAlpha);
	// Fade to disabled based on ShadowFadeFraction
	GreyScale = lerp(LightFunctionParameters2.y, GreyScale, LightFunctionParameters.y);
	return GreyScale; 
#else
	return 1.0;
#endif
}

<<<<<<< HEAD
void GetDirectLighting(
	FMobileLightData LightData, 
	FMobileShadingModelContext ShadingModelContext, 
	FGBufferData GBuffer, 
	float3 TranslatedWorldPosition, 
	half3 CameraVector,
	inout FMobileLightAccumulator MobileLightAccumulator)
{
	float3 ToLight = LightData.TranslatedWorldPosition - TranslatedWorldPosition;
	float DistanceSqr = dot(ToLight, ToLight);
	float3 L = ToLight * rsqrt(DistanceSqr);
		
	float Attenuation = 0.0;
	if (LightData.bInverseSquared)
	{
		// Sphere falloff (technically just 1/d2 but this avoids inf)
		Attenuation = 1.0f / (DistanceSqr + 1.0f);
		Attenuation *= Square(saturate(1 - Square(DistanceSqr * Square(LightData.InvRadius))));
	}
	else
	{
		Attenuation = RadialAttenuation(ToLight * LightData.InvRadius, LightData.FalloffExponent);
	}

	if (LightData.bSpotLight)
	{
		Attenuation *= SpotAttenuation(L, -LightData.Direction, LightData.SpotAngles);
	}
		
	if (Attenuation > 0.0)
	{
		half3 H = normalize(CameraVector + L);
		half NoL = max(0.0, dot(GBuffer.WorldNormal, L));
		half NoH = max(0.0, dot(GBuffer.WorldNormal, H));
		half VoH = max(0.0, dot(CameraVector, H));
		FMobileDirectLighting Lighting = MobileIntegrateBxDF(ShadingModelContext, GBuffer, NoL, NoH, VoH, CameraVector, L);
		MobileLightAccumulator_Add(MobileLightAccumulator, Lighting.Diffuse, Lighting.Specular * LightData.SpecularScale, LightData.Color * (1.0 / PI) * Attenuation);
	}
}

/**
 * Adds local lighting using the light grid, does not apply directional lights, as they are done elsewhere.
 * Does not support dynamic shadows, as these require the per-light shadow mask.
 */
void GetLightGridLocalLighting(
	const FCulledLightsGridData InLightGridData, 
	FMobileShadingModelContext ShadingModelContext, 
	FGBufferData GBuffer, 
	float3 TranslatedWorldPosition, 
	half3 CameraVector, 
	uint EyeIndex, 
	uint FirstNonSimpleLightIndex,
	inout FMobileLightAccumulator MobileLightAccumulator)
{
	// Limit max to ForwardLightData.NumLocalLights.
	// This prevents GPU hangs when the PS tries to read from uninitialized NumCulledLightsGrid buffer
	const uint NumLocalLights = min(InLightGridData.NumLocalLights, GetNumLocalLights(EyeIndex));
	LOOP
	for (uint LocalLightListIndex = FirstNonSimpleLightIndex; LocalLightListIndex < NumLocalLights; LocalLightListIndex++)
	{
		const FLocalLightData LocalLight = GetLocalLightData(InLightGridData.DataStartIndex + LocalLightListIndex, EyeIndex);

		// The lights are sorted such that all that support clustered deferred are at the beginning, there might be others
		// (e.g., lights with dynamic shadows) so we break out when the condition fails.
		if (!LocalLight.bClusteredDeferredSupported)
		{
			break;
		}
		
		FMobileLightData LightData = (FMobileLightData)0;
		LightData.TranslatedWorldPosition = LocalLight.LightPositionAndInvRadius.xyz;
		LightData.InvRadius = LocalLight.LightPositionAndInvRadius.w;
		// extra-early out since we know light grid is sloppy and all lights in list are radial (have a range)
		// appears useless
		float invLightRadiusSq = LightData.InvRadius*LightData.InvRadius;
		float3 LightToCamera = LightData.TranslatedWorldPosition - TranslatedWorldPosition;
		if (dot(LightToCamera, LightToCamera) * invLightRadiusSq > 1.0f)
		{
			continue;
		}

		LightData.Color = LocalLight.LightColorAndFalloffExponent.xyz;
		LightData.FalloffExponent = LocalLight.LightColorAndFalloffExponent.w;
		LightData.Direction = LocalLight.LightDirectionAndShadowMask.xyz;
		LightData.SpotAngles = LocalLight.SpotAnglesAndSourceRadiusPacked.xy;
		LightData.bInverseSquared = LightData.FalloffExponent == 0;
		LightData.SpecularScale = 1.0;
		uint LightTypeAndPackedShadowMapChannelMask = asuint(LocalLight.LightDirectionAndShadowMask.w);
		// bits [17:16] really
		uint LightType = LightTypeAndPackedShadowMapChannelMask >> 16;
		// TODO: not sure if this check is even needed, standard deferred always seems to set it to true?
		LightData.bSpotLight = (LightType == LIGHT_TYPE_SPOT);
		
		GetDirectLighting(LightData, ShadingModelContext, GBuffer, TranslatedWorldPosition, CameraVector, MobileLightAccumulator);
	}
}
  
void MobileDirectLightPS(
=======
void ReflectionEnvironmentSkyLighting(
	FGBufferData GBuffer,
	half3 CameraVector,
	float3 TranslatedWorldPosition,
	half3 ReflectionVector,
	uint GridIndex,
	inout FLightAccumulator DirectLighting)
{
	// IBL
	AccumulateReflection(GBuffer
		, CameraVector
		, TranslatedWorldPosition
		, ReflectionVector
		, GBuffer.IndirectIrradiance
		, GridIndex
		, DirectLighting);
}
  
void MobileDirectionalLightPS(
>>>>>>> d731a049
	noperspective float4 UVAndScreenPos : TEXCOORD0, 
	float4 SvPosition : SV_POSITION, 
#if USE_GLES_FBF_DEFERRED
	out HALF4_TYPE OutProxyAdditive : SV_Target0,
	out HALF4_TYPE OutGBufferA : SV_Target1,
	out HALF4_TYPE OutGBufferB : SV_Target2,
	out HALF4_TYPE OutGBufferC : SV_Target3
#else
	out HALF4_TYPE OutColor : SV_Target0
#endif
)
{
	ResolvedView = ResolveView();

	FGBufferData GBuffer = FetchAndDecodeGBuffer(UVAndScreenPos.xy);
	float2 ScreenPos = UVAndScreenPos.zw;
<<<<<<< HEAD
	float3 TranslatedWorldPosition = mul(float4(ScreenPos * SceneDepth, SceneDepth, 1), PrimaryView.ScreenToTranslatedWorld).xyz;

	half3 CameraVector = normalize(PrimaryView.TranslatedWorldCameraOrigin - TranslatedWorldPosition);
	half NoV = max(0, dot(GBuffer.WorldNormal, CameraVector));
	half3 ReflectionVector = GBuffer.WorldNormal * (NoV * 2.0) - CameraVector;
	
	// Directional light
	half3 L = MobileDirectionalLight.DirectionalLightDirectionAndShadowTransition.xyz;
	half NoL = max(0, dot(GBuffer.WorldNormal, L));
	half3 H = normalize(CameraVector + L);
	half NoH = max(0, dot(GBuffer.WorldNormal, H));
	half VoH = max(0, dot(CameraVector, H));

	FMobileLightAccumulator MobileLightAccumulator = (FMobileLightAccumulator)0;
	// Check movable light param to determine if we should be using precomputed shadows
	half Shadow = LightFunctionParameters2.z > 0.0f ? 1.0f : GBuffer.PrecomputedShadowFactors.r;
	
#if APPLY_CSM && !ENABLE_DISTANCE_FIELD
	// TODO: we don't need to fully compute ScreenPosition here
	float  ShadowPositionZ = 0;
	float4 ScreenPosition = SvPositionToScreenPosition(float4(SvPosition.xyz,SceneDepth));
	float ShadowMap = MobileDirectionalLightCSM(ScreenPosition.xy, SceneDepth, NoL, ShadowPositionZ);
	Shadow = min(ShadowMap, Shadow);
#endif
=======
	float3 TranslatedWorldPosition = mul(float4(ScreenPos * GBuffer.Depth, GBuffer.Depth, 1), PrimaryView.ScreenToTranslatedWorld).xyz;
>>>>>>> d731a049

	half3 CameraVector = normalize(TranslatedWorldPosition);
	half3 V = -CameraVector;
	half NoV = dot(GBuffer.WorldNormal, V);
	half3 ReflectionVector = GBuffer.WorldNormal * (NoV * 2.0) - V;

	FLightAccumulator DirectLighting = (FLightAccumulator)0;

	float4 ScreenPosition = SvPositionToScreenPosition(float4(SvPosition.xyz, GBuffer.Depth));
	
	float2 LocalPosition = SvPosition.xy - View.ViewRectMin.xy;
	uint GridIndex = ComputeLightGridCellIndex(uint2(LocalPosition.x, LocalPosition.y), GBuffer.Depth);
	// Local lights
#if ENABLE_CLUSTERED_LIGHTS
	{
		const uint EyeIndex = 0;
		const FCulledLightsGridData CulledLightGridData = GetCulledLightsGrid(GridIndex, EyeIndex);
<<<<<<< HEAD
		GetLightGridLocalLighting(CulledLightGridData, ShadingModelContext, GBuffer, TranslatedWorldPosition, CameraVector, EyeIndex, 0, MobileLightAccumulator);
	}
#endif

	FMobileDirectLighting Lighting = MobileIntegrateBxDF(ShadingModelContext, GBuffer, NoL, NoH, VoH, CameraVector, L, Shadow);
	MobileLightAccumulator_Add(MobileLightAccumulator, Lighting.Diffuse, Lighting.Specular * MobileDirectionalLight.DirectionalLightDistanceFadeMADAndSpecularScale.z, MobileDirectionalLight.DirectionalLightColor.rgb);

#if APPLY_REFLECTION
	uint NumCulledEntryIndex = (ForwardLightData.NumGridCells + GridIndex) * NUM_CULLED_LIGHTS_GRID_STRIDE;
	uint NumLocalReflectionCaptures = min(ForwardLightData.NumCulledLightsGrid[NumCulledEntryIndex + 0], ForwardLightData.NumReflectionCaptures);
	uint DataStartIndex = ForwardLightData.NumCulledLightsGrid[NumCulledEntryIndex + 1];

	float3 SpecularIBL = CompositeReflectionCapturesAndSkylightTWS(
		1.0f,
		TranslatedWorldPosition,
		ReflectionVector,//RayDirection,
		GBuffer.Roughness,
		GBuffer.IndirectIrradiance,
		1.0f,
		0.0f,
		NumLocalReflectionCaptures,
		DataStartIndex,
		0,
		true);

	BRANCH
	if (abs(dot(PlanarReflectionStruct.ReflectionPlane.xyz, 1)) > .0001f)
	{
		half4 PlanarReflection = GetPlanarReflection(TranslatedWorldPosition, GBuffer.WorldNormal, GBuffer.Roughness);
		// Planar reflections win over reflection environment
		SpecularIBL = lerp(SpecularIBL, PlanarReflection.rgb, PlanarReflection.a);
	}
	  
	MobileLightAccumulator_Add(MobileLightAccumulator, 0.0f, SpecularIBL * ShadingModelContext.EnvBrdf, 1.0f);
#elif APPLY_SKY_REFLECTION
	float SkyAverageBrightness = 1.0f;
	float3 SpecularIBL = GetSkyLightReflection(ReflectionVector, GBuffer.Roughness, SkyAverageBrightness);
	SpecularIBL *= ComputeMixingWeight(GBuffer.IndirectIrradiance, SkyAverageBrightness, GBuffer.Roughness);
	MobileLightAccumulator_Add(MobileLightAccumulator, 0.0f, SpecularIBL * ShadingModelContext.EnvBrdf, 1.0f);
=======
		half4 LocalLightDynamicShadowFactors = 1.0f;
		AccumulateLightGridLocalLighting(CulledLightGridData, GBuffer, TranslatedWorldPosition, CameraVector, EyeIndex, 0, LocalLightDynamicShadowFactors, DirectLighting);
	}
#endif

	// Directional light
	half4 DynamicShadowFactors = 1.0f;
	float DirectionalLightShadow = 1.0f;
	AccumulateDirectionalLighting(GBuffer, TranslatedWorldPosition, CameraVector, ScreenPosition, SvPosition, DynamicShadowFactors, DirectionalLightShadow, DirectLighting);

#if ENABLE_CLUSTERED_REFLECTION || ENABLE_SKY_LIGHT || ENABLE_PLANAR_REFLECTION
	// If we have a single directional light, apply relfection and sky contrubution here
	ReflectionEnvironmentSkyLighting(GBuffer, CameraVector, TranslatedWorldPosition, ReflectionVector, GridIndex, DirectLighting);
>>>>>>> d731a049
#endif

	half3 Color = DirectLighting.TotalLight * ComputeLightFunctionMultiplier(TranslatedWorldPosition);
	// MobileHDR applies PreExposure in tonemapper
	Color *= View.PreExposure;

	Color = SafeGetOutColor(Color);
#if defined(MOBILE_DEFERRED_SHADING) && USE_GLES_FBF_DEFERRED == 1
	OutProxyAdditive.rgb = Color;
#else
	OutColor.rgb = Color;
	OutColor.a = 1;
#endif
}

#if SUPPORT_SPOTLIGHTS_SHADOW
float4			SpotLightShadowSharpenAndFadeFractionAndReceiverDepthBiasAndSoftTransitionScale;
float4			SpotLightShadowmapMinMax;
float4x4		SpotLightShadowWorldToShadowMatrix;
Texture2D		LocalLightShadowTexture;
SamplerState	LocalLightShadowSampler;
float4			LocalLightShadowBufferSize;
#endif

FDeferredLightData SetupLightDataForStandardDeferred()
{
	// Build the light data struct using the DeferredLightUniforms and light defines
	// We are heavily relying on the shader compiler to optimize out constant subexpressions in GetDynamicLighting()

	FDeferredLightData LightData = (FDeferredLightData)0;
	LightData.TranslatedWorldPosition = GetDeferredLightTranslatedWorldPosition();
	LightData.InvRadius = DeferredLightUniforms.InvRadius;
	LightData.Color = DeferredLightUniforms.Color;
	LightData.FalloffExponent = DeferredLightUniforms.FalloffExponent;
	LightData.Direction = DeferredLightUniforms.Direction;
//	LightData.Tangent = DeferredLightUniforms.Tangent;
	LightData.SpotAngles = DeferredLightUniforms.SpotAngles;
//	LightData.SourceRadius = DeferredLightUniforms.SourceRadius;
//	LightData.SourceLength = DeferredLightUniforms.SourceLength;
//	LightData.SoftSourceRadius = DeferredLightUniforms.SoftSourceRadius;
	LightData.SpecularScale = DeferredLightUniforms.SpecularScale;
//	LightData.ContactShadowLength = abs(DeferredLightUniforms.ContactShadowLength);
//	LightData.ContactShadowLengthInWS = DeferredLightUniforms.ContactShadowLength < 0.0f;
//	LightData.ContactShadowNonShadowCastingIntensity = DeferredLightUniforms.ContactShadowNonShadowCastingIntensity;
//	LightData.DistanceFadeMAD = DeferredLightUniforms.DistanceFadeMAD;
	LightData.ShadowMapChannelMask = DeferredLightUniforms.ShadowMapChannelMask;
	LightData.ShadowedBits = DeferredLightUniforms.ShadowedBits;
	LightData.bInverseSquared = DeferredLightUniforms.FalloffExponent == 0; // Directional lights don't use 'inverse squared attenuation'
	LightData.bRadialLight = true;
	//@todo - permutation opportunity
	LightData.bSpotLight = IS_SPOT_LIGHT;
	LightData.bRectLight = false;
	
//	LightData.RectLightBarnCosAngle = DeferredLightUniforms.RectLightBarnCosAngle;
//	LightData.RectLightBarnLength = DeferredLightUniforms.RectLightBarnLength;
//	LightData.RectLightAtlasMaxLevel = DeferredLightUniforms.RectLightAtlasMaxLevel;
//	LightData.RectLightAtlasUVOffset = DeferredLightUniforms.RectLightAtlasUVOffset;
//	LightData.RectLightAtlasUVScale  = DeferredLightUniforms.RectLightAtlasUVScale;

<<<<<<< HEAD
	half LightAttenuation = ComputeLightFunctionMultiplier(TranslatedWorldPosition);

	// MobileHDR applies PreExposure in tonemapper
	LightAttenuation *= View.PreExposure;

#if defined(MOBILE_DEFERRED_SHADING) && USE_GLES_FBF_DEFERRED == 1
	OutProxyAdditive.rgb = Color.rgb * LightAttenuation;
#else
	OutColor.rgb = Color.rgb * LightAttenuation;
	OutColor.a = 1;
#endif
=======
	LightData.HairTransmittance = InitHairTransmittanceData();

	return LightData;
>>>>>>> d731a049
}

void MobileRadialLightPS(
	float4 InScreenPosition : TEXCOORD0,
	float4 SVPos			: SV_POSITION,
#if USE_GLES_FBF_DEFERRED
	out HALF4_TYPE OutProxyAdditive : SV_Target0,
	out HALF4_TYPE OutGBufferA : SV_Target1,
	out HALF4_TYPE OutGBufferB : SV_Target2,
	out HALF4_TYPE OutGBufferC : SV_Target3
#else
	out HALF4_TYPE OutColor : SV_Target0
#endif
)
{
	ResolvedView = ResolveView();

	float2 ScreenUV = InScreenPosition.xy / InScreenPosition.w * View.ScreenPositionScaleBias.xy + View.ScreenPositionScaleBias.wz;
	FGBufferData GBuffer = FetchAndDecodeGBuffer(ScreenUV);
	// With a perspective projection, the clip space position is NDC * Clip.w
	// With an orthographic projection, clip space is the same as NDC
<<<<<<< HEAD
	float2 ClipPosition = InScreenPosition.xy / InScreenPosition.w * (View.ViewToClip[3][3] < 1.0f ? SceneDepth : 1.0f);
	float3 TranslatedWorldPosition = mul(float4(ClipPosition, SceneDepth, 1), PrimaryView.ScreenToTranslatedWorld).xyz;
	half3 CameraVector = normalize(PrimaryView.TranslatedWorldCameraOrigin - TranslatedWorldPosition);
	half NoV = max(0, dot(GBuffer.WorldNormal, CameraVector));
		
	FMobileLightData LightData = (FMobileLightData)0;
	{
		LightData.TranslatedWorldPosition = DeferredLightUniforms.TranslatedWorldPosition;
		LightData.InvRadius = DeferredLightUniforms.InvRadius;
		LightData.Color = DeferredLightUniforms.Color;
		LightData.FalloffExponent = DeferredLightUniforms.FalloffExponent;
		LightData.Direction = DeferredLightUniforms.Direction;
		LightData.SpotAngles = DeferredLightUniforms.SpotAngles;
		LightData.SpecularScale = 1.0;
		LightData.bInverseSquared = DeferredLightUniforms.FalloffExponent == 0;
		LightData.bSpotLight = IS_SPOT_LIGHT; 
	}

	FMobileShadingModelContext ShadingModelContext = (FMobileShadingModelContext)0;
	InitShadingModelContext(ShadingModelContext, GBuffer, CameraVector);
			
	FMobileLightAccumulator MobileLightAccumulator = (FMobileLightAccumulator)0;
	GetDirectLighting(LightData, ShadingModelContext, GBuffer, TranslatedWorldPosition, CameraVector, MobileLightAccumulator);
	half3 Color = MobileLightAccumulator_GetResult(MobileLightAccumulator);
	
	half LightAttenuation = ComputeLightProfileMultiplier(TranslatedWorldPosition, DeferredLightUniforms.TranslatedWorldPosition, -DeferredLightUniforms.Direction, DeferredLightUniforms.Tangent);
	LightAttenuation*= ComputeLightFunctionMultiplier(TranslatedWorldPosition);
=======
	float2 ClipPosition = InScreenPosition.xy / InScreenPosition.w * (View.ViewToClip[3][3] < 1.0f ? GBuffer.Depth : 1.0f);
	float3 TranslatedWorldPosition = mul(float4(ClipPosition, GBuffer.Depth, 1), PrimaryView.ScreenToTranslatedWorld).xyz;
	half3 CameraVector = normalize(TranslatedWorldPosition);
			
	FLightAccumulator DirectLighting = (FLightAccumulator)0;
	FDeferredLightData LightData = SetupLightDataForStandardDeferred();
	
	// Affect the light color by any other shadow/transmittance before the lighting is evaluated
	{
		half Attenuation = ComputeLightProfileMultiplier(TranslatedWorldPosition, DeferredLightUniforms.TranslatedWorldPosition, -DeferredLightUniforms.Direction, DeferredLightUniforms.Tangent);
		LightData.Color *= Attenuation;
	}

	half Shadow = 1.0;
#if SUPPORT_SPOTLIGHTS_SHADOW && IS_SPOT_LIGHT
	float3 ToLight = LightData.TranslatedWorldPosition - TranslatedWorldPosition;
	float3 LocalPosition = -ToLight;
	float DistanceSqr = dot(ToLight, ToLight);
	half3 L = ToLight * rsqrt(DistanceSqr);
	half3 N = GBuffer.WorldNormal;
	half NoL = saturate(dot(N, L));

	FPCFSamplerSettings Settings;
	Settings.ShadowDepthTexture = LocalLightShadowTexture;
	Settings.ShadowDepthTextureSampler = LocalLightShadowSampler;
	Settings.ShadowBufferSize = LocalLightShadowBufferSize;
	Settings.bSubsurface = false;
	Settings.bTreatMaxDepthUnshadowed = false;
	Settings.DensityMulConstant = 0;
	Settings.ProjectionDepthBiasParameters = 0;
	
	float SpotLightShadowSharpen = SpotLightShadowSharpenAndFadeFractionAndReceiverDepthBiasAndSoftTransitionScale.x;
	float SpotLightFadeFraction = SpotLightShadowSharpenAndFadeFractionAndReceiverDepthBiasAndSoftTransitionScale.y;
	float SpotLightReceiverDepthBias = SpotLightShadowSharpenAndFadeFractionAndReceiverDepthBiasAndSoftTransitionScale.z;
	float SpotLightSoftTransitionScale = SpotLightShadowSharpenAndFadeFractionAndReceiverDepthBiasAndSoftTransitionScale.w;

	float4 HomogeneousShadowPosition = mul(float4(LocalPosition, 1), SpotLightShadowWorldToShadowMatrix);
	float2 ShadowUVs = HomogeneousShadowPosition.xy / HomogeneousShadowPosition.w;
	if (all(ShadowUVs >= SpotLightShadowmapMinMax.xy && ShadowUVs <= SpotLightShadowmapMinMax.zw))
	{
		// Clamp pixel depth in light space for shadowing opaque, because areas of the shadow depth buffer that weren't rendered to will have been cleared to 1
		// We want to force the shadow comparison to result in 'unshadowed' in that case, regardless of whether the pixel being shaded is in front or behind that plane
		// Invert ShadowZ as the shadow space has been changed (but not yet the filtering code)
		float ShadowZ = 1.0f - HomogeneousShadowPosition.z;
		float LightSpacePixelDepthForOpaque = min(ShadowZ, 0.99999f);
		Settings.SceneDepth = LightSpacePixelDepthForOpaque;
		Settings.TransitionScale = SpotLightSoftTransitionScale * lerp(SpotLightReceiverDepthBias, 1.0, NoL);

		Shadow = MobileShadowPCF(ShadowUVs, Settings);

		Shadow = saturate((Shadow - 0.5) * SpotLightShadowSharpen + 0.5f);
>>>>>>> d731a049

		Shadow = lerp(1.0f, Square(Shadow), SpotLightFadeFraction);
	}
#endif

	half4 LightAttenuation = half4(1, 1, Shadow, Shadow);

	float SurfaceShadow = 0;
	DirectLighting = AccumulateDynamicLighting(TranslatedWorldPosition, CameraVector, GBuffer, 1, GBuffer.ShadingModelID, LightData, LightAttenuation, 0, uint2(0, 0), SurfaceShadow);

	half3 Color = DirectLighting.TotalLight * ComputeLightFunctionMultiplier(TranslatedWorldPosition);
	
	// MobileHDR applies PreExposure in tonemapper
	Color *= View.PreExposure;

	Color = SafeGetOutColor(Color);
#if defined(MOBILE_DEFERRED_SHADING) && USE_GLES_FBF_DEFERRED == 1
	OutProxyAdditive.rgb = Color;
#else
	OutColor.rgb = Color;
	OutColor.a = 1;
#endif
}

void MobileReflectionEnvironmentSkyLightingPS(
	noperspective float4 UVAndScreenPos : TEXCOORD0
	, float4 SvPosition : SV_POSITION
#if USE_GLES_FBF_DEFERRED
	, out HALF4_TYPE OutProxyAdditive : SV_Target0
	, out HALF4_TYPE OutGBufferA : SV_Target1
	, out HALF4_TYPE OutGBufferB : SV_Target2
	, out HALF4_TYPE OutGBufferC : SV_Target3
#else
	, out HALF4_TYPE OutColor : SV_Target0
#endif
)
{
	ResolvedView = ResolveView();
	FGBufferData GBuffer = FetchAndDecodeGBuffer(UVAndScreenPos.xy);
	float2 ScreenPos = UVAndScreenPos.zw;
	float3 TranslatedWorldPosition = mul(float4(ScreenPos * GBuffer.Depth, GBuffer.Depth, 1), PrimaryView.ScreenToTranslatedWorld).xyz;
	half3 CameraVector = normalize(TranslatedWorldPosition);
	half3 V = -CameraVector;
	half NoV = max(0, dot(GBuffer.WorldNormal, V));
	half3 ReflectionVector = GBuffer.WorldNormal * (NoV * 2.0) - V;

<<<<<<< HEAD
#if defined(MOBILE_DEFERRED_SHADING) && USE_GLES_FBF_DEFERRED == 1
	OutProxyAdditive.rgb = Color.rgb * LightAttenuation;
#else
	OutColor.rgb = Color.rgb * LightAttenuation;
=======
	float2 LocalPosition = SvPosition.xy - View.ViewRectMin.xy;
	uint GridIndex = ComputeLightGridCellIndex(uint2(LocalPosition.x, LocalPosition.y), GBuffer.Depth);
	
	FLightAccumulator DirectLighting = (FLightAccumulator)0;
	ReflectionEnvironmentSkyLighting(GBuffer, CameraVector, TranslatedWorldPosition, ReflectionVector, GridIndex, DirectLighting);
	half3 ReflectionAndSky = DirectLighting.TotalLight;

	ReflectionAndSky *= View.PreExposure;

#if defined(MOBILE_DEFERRED_SHADING) && USE_GLES_FBF_DEFERRED == 1
	OutProxyAdditive.rgb = ReflectionAndSky.rgb;
#else
	OutColor.rgb = ReflectionAndSky.rgb;
>>>>>>> d731a049
	OutColor.a = 1;
#endif
}<|MERGE_RESOLUTION|>--- conflicted
+++ resolved
@@ -7,24 +7,6 @@
 
 #if MATERIAL_SHADER
 #include "/Engine/Generated/Material.ush"
-<<<<<<< HEAD
-
-// Reroute MobileSceneTextures uniform buffer references to the base pass uniform buffer
-#define MobileSceneTextures		MobileBasePass.SceneTextures
-#define ForwardLightData		MobileBasePass.Forward
-#define PlanarReflectionStruct	MobileBasePass.PlanarReflection
-
-#include "DynamicLightingCommon.ush"
-#include "ReflectionEnvironmentShared.ush"
-#include "LightGridCommon.ush"
-#include "MobileShadingModels.ush"
-#include "IESLightProfilesCommon.ush"
-#include "LightFunctionCommon.ush"
-#include "PlanarReflectionShared.ush"
-
-#if APPLY_SKY_REFLECTION
-#define ENABLE_SKY_LIGHT 1
-=======
 #endif
 
 // Reroute MobileSceneTextures uniform buffer references to the base pass uniform buffer
@@ -38,7 +20,6 @@
 #include "MobileLightingCommon.ush"
 #if MATERIAL_SHADER
 #include "LightFunctionCommon.ush"
->>>>>>> d731a049
 #endif
 
 #if METAL_PROFILE
@@ -53,30 +34,7 @@
 #define IS_SPOT_LIGHT 0 
 #endif 
 
-<<<<<<< HEAD
-#ifndef USE_CLUSTERED
-#define USE_CLUSTERED 0
-#endif 
-
-
-struct FMobileLightData
-{
-	float3 TranslatedWorldPosition;
-	float  InvRadius;
-	float3 Color;
-	float  FalloffExponent;
-	float3 Direction;
-	float2 SpotAngles;
-	float SourceRadius;
-	float SpecularScale;
-	bool bInverseSquared;
-	bool bSpotLight;
-};
-
-void FetchGBuffer(in float2 UV, out float4 GBufferA, out float4 GBufferB, out float4 GBufferC, out float4 GBufferD, out float SceneDepth)
-=======
 void FetchGBuffer(in float2 UV, out half4 GBufferA, out half4 GBufferB, out half4 GBufferC, out half4 GBufferD, out float SceneDepth)
->>>>>>> d731a049
 {
 	GBufferD = 0;
 
@@ -100,11 +58,7 @@
 	GBufferA = GLSubpassFetch1(); 
 	GBufferB = GLSubpassFetch2(); 
 	GBufferC = GLSubpassFetch3();  
-<<<<<<< HEAD
-	GBufferD = 0;   
-=======
 	GBufferD = 0; // PLS is limited to 128bits
->>>>>>> d731a049
 	SceneDepth = ConvertFromDeviceZ(DepthbufferFetchES2());
 #else
 	GBufferA = Texture2DSampleLevel(MobileSceneTextures.GBufferATexture, MobileSceneTextures.GBufferATextureSampler, UV, 0); 
@@ -154,106 +108,6 @@
 #endif
 }
 
-<<<<<<< HEAD
-void GetDirectLighting(
-	FMobileLightData LightData, 
-	FMobileShadingModelContext ShadingModelContext, 
-	FGBufferData GBuffer, 
-	float3 TranslatedWorldPosition, 
-	half3 CameraVector,
-	inout FMobileLightAccumulator MobileLightAccumulator)
-{
-	float3 ToLight = LightData.TranslatedWorldPosition - TranslatedWorldPosition;
-	float DistanceSqr = dot(ToLight, ToLight);
-	float3 L = ToLight * rsqrt(DistanceSqr);
-		
-	float Attenuation = 0.0;
-	if (LightData.bInverseSquared)
-	{
-		// Sphere falloff (technically just 1/d2 but this avoids inf)
-		Attenuation = 1.0f / (DistanceSqr + 1.0f);
-		Attenuation *= Square(saturate(1 - Square(DistanceSqr * Square(LightData.InvRadius))));
-	}
-	else
-	{
-		Attenuation = RadialAttenuation(ToLight * LightData.InvRadius, LightData.FalloffExponent);
-	}
-
-	if (LightData.bSpotLight)
-	{
-		Attenuation *= SpotAttenuation(L, -LightData.Direction, LightData.SpotAngles);
-	}
-		
-	if (Attenuation > 0.0)
-	{
-		half3 H = normalize(CameraVector + L);
-		half NoL = max(0.0, dot(GBuffer.WorldNormal, L));
-		half NoH = max(0.0, dot(GBuffer.WorldNormal, H));
-		half VoH = max(0.0, dot(CameraVector, H));
-		FMobileDirectLighting Lighting = MobileIntegrateBxDF(ShadingModelContext, GBuffer, NoL, NoH, VoH, CameraVector, L);
-		MobileLightAccumulator_Add(MobileLightAccumulator, Lighting.Diffuse, Lighting.Specular * LightData.SpecularScale, LightData.Color * (1.0 / PI) * Attenuation);
-	}
-}
-
-/**
- * Adds local lighting using the light grid, does not apply directional lights, as they are done elsewhere.
- * Does not support dynamic shadows, as these require the per-light shadow mask.
- */
-void GetLightGridLocalLighting(
-	const FCulledLightsGridData InLightGridData, 
-	FMobileShadingModelContext ShadingModelContext, 
-	FGBufferData GBuffer, 
-	float3 TranslatedWorldPosition, 
-	half3 CameraVector, 
-	uint EyeIndex, 
-	uint FirstNonSimpleLightIndex,
-	inout FMobileLightAccumulator MobileLightAccumulator)
-{
-	// Limit max to ForwardLightData.NumLocalLights.
-	// This prevents GPU hangs when the PS tries to read from uninitialized NumCulledLightsGrid buffer
-	const uint NumLocalLights = min(InLightGridData.NumLocalLights, GetNumLocalLights(EyeIndex));
-	LOOP
-	for (uint LocalLightListIndex = FirstNonSimpleLightIndex; LocalLightListIndex < NumLocalLights; LocalLightListIndex++)
-	{
-		const FLocalLightData LocalLight = GetLocalLightData(InLightGridData.DataStartIndex + LocalLightListIndex, EyeIndex);
-
-		// The lights are sorted such that all that support clustered deferred are at the beginning, there might be others
-		// (e.g., lights with dynamic shadows) so we break out when the condition fails.
-		if (!LocalLight.bClusteredDeferredSupported)
-		{
-			break;
-		}
-		
-		FMobileLightData LightData = (FMobileLightData)0;
-		LightData.TranslatedWorldPosition = LocalLight.LightPositionAndInvRadius.xyz;
-		LightData.InvRadius = LocalLight.LightPositionAndInvRadius.w;
-		// extra-early out since we know light grid is sloppy and all lights in list are radial (have a range)
-		// appears useless
-		float invLightRadiusSq = LightData.InvRadius*LightData.InvRadius;
-		float3 LightToCamera = LightData.TranslatedWorldPosition - TranslatedWorldPosition;
-		if (dot(LightToCamera, LightToCamera) * invLightRadiusSq > 1.0f)
-		{
-			continue;
-		}
-
-		LightData.Color = LocalLight.LightColorAndFalloffExponent.xyz;
-		LightData.FalloffExponent = LocalLight.LightColorAndFalloffExponent.w;
-		LightData.Direction = LocalLight.LightDirectionAndShadowMask.xyz;
-		LightData.SpotAngles = LocalLight.SpotAnglesAndSourceRadiusPacked.xy;
-		LightData.bInverseSquared = LightData.FalloffExponent == 0;
-		LightData.SpecularScale = 1.0;
-		uint LightTypeAndPackedShadowMapChannelMask = asuint(LocalLight.LightDirectionAndShadowMask.w);
-		// bits [17:16] really
-		uint LightType = LightTypeAndPackedShadowMapChannelMask >> 16;
-		// TODO: not sure if this check is even needed, standard deferred always seems to set it to true?
-		LightData.bSpotLight = (LightType == LIGHT_TYPE_SPOT);
-		
-		GetDirectLighting(LightData, ShadingModelContext, GBuffer, TranslatedWorldPosition, CameraVector, MobileLightAccumulator);
-	}
-}
-  
-void MobileDirectLightPS(
-=======
 void ReflectionEnvironmentSkyLighting(
 	FGBufferData GBuffer,
 	half3 CameraVector,
@@ -273,7 +127,6 @@
 }
   
 void MobileDirectionalLightPS(
->>>>>>> d731a049
 	noperspective float4 UVAndScreenPos : TEXCOORD0, 
 	float4 SvPosition : SV_POSITION, 
 #if USE_GLES_FBF_DEFERRED
@@ -290,34 +143,7 @@
 
 	FGBufferData GBuffer = FetchAndDecodeGBuffer(UVAndScreenPos.xy);
 	float2 ScreenPos = UVAndScreenPos.zw;
-<<<<<<< HEAD
-	float3 TranslatedWorldPosition = mul(float4(ScreenPos * SceneDepth, SceneDepth, 1), PrimaryView.ScreenToTranslatedWorld).xyz;
-
-	half3 CameraVector = normalize(PrimaryView.TranslatedWorldCameraOrigin - TranslatedWorldPosition);
-	half NoV = max(0, dot(GBuffer.WorldNormal, CameraVector));
-	half3 ReflectionVector = GBuffer.WorldNormal * (NoV * 2.0) - CameraVector;
-	
-	// Directional light
-	half3 L = MobileDirectionalLight.DirectionalLightDirectionAndShadowTransition.xyz;
-	half NoL = max(0, dot(GBuffer.WorldNormal, L));
-	half3 H = normalize(CameraVector + L);
-	half NoH = max(0, dot(GBuffer.WorldNormal, H));
-	half VoH = max(0, dot(CameraVector, H));
-
-	FMobileLightAccumulator MobileLightAccumulator = (FMobileLightAccumulator)0;
-	// Check movable light param to determine if we should be using precomputed shadows
-	half Shadow = LightFunctionParameters2.z > 0.0f ? 1.0f : GBuffer.PrecomputedShadowFactors.r;
-	
-#if APPLY_CSM && !ENABLE_DISTANCE_FIELD
-	// TODO: we don't need to fully compute ScreenPosition here
-	float  ShadowPositionZ = 0;
-	float4 ScreenPosition = SvPositionToScreenPosition(float4(SvPosition.xyz,SceneDepth));
-	float ShadowMap = MobileDirectionalLightCSM(ScreenPosition.xy, SceneDepth, NoL, ShadowPositionZ);
-	Shadow = min(ShadowMap, Shadow);
-#endif
-=======
 	float3 TranslatedWorldPosition = mul(float4(ScreenPos * GBuffer.Depth, GBuffer.Depth, 1), PrimaryView.ScreenToTranslatedWorld).xyz;
->>>>>>> d731a049
 
 	half3 CameraVector = normalize(TranslatedWorldPosition);
 	half3 V = -CameraVector;
@@ -335,47 +161,6 @@
 	{
 		const uint EyeIndex = 0;
 		const FCulledLightsGridData CulledLightGridData = GetCulledLightsGrid(GridIndex, EyeIndex);
-<<<<<<< HEAD
-		GetLightGridLocalLighting(CulledLightGridData, ShadingModelContext, GBuffer, TranslatedWorldPosition, CameraVector, EyeIndex, 0, MobileLightAccumulator);
-	}
-#endif
-
-	FMobileDirectLighting Lighting = MobileIntegrateBxDF(ShadingModelContext, GBuffer, NoL, NoH, VoH, CameraVector, L, Shadow);
-	MobileLightAccumulator_Add(MobileLightAccumulator, Lighting.Diffuse, Lighting.Specular * MobileDirectionalLight.DirectionalLightDistanceFadeMADAndSpecularScale.z, MobileDirectionalLight.DirectionalLightColor.rgb);
-
-#if APPLY_REFLECTION
-	uint NumCulledEntryIndex = (ForwardLightData.NumGridCells + GridIndex) * NUM_CULLED_LIGHTS_GRID_STRIDE;
-	uint NumLocalReflectionCaptures = min(ForwardLightData.NumCulledLightsGrid[NumCulledEntryIndex + 0], ForwardLightData.NumReflectionCaptures);
-	uint DataStartIndex = ForwardLightData.NumCulledLightsGrid[NumCulledEntryIndex + 1];
-
-	float3 SpecularIBL = CompositeReflectionCapturesAndSkylightTWS(
-		1.0f,
-		TranslatedWorldPosition,
-		ReflectionVector,//RayDirection,
-		GBuffer.Roughness,
-		GBuffer.IndirectIrradiance,
-		1.0f,
-		0.0f,
-		NumLocalReflectionCaptures,
-		DataStartIndex,
-		0,
-		true);
-
-	BRANCH
-	if (abs(dot(PlanarReflectionStruct.ReflectionPlane.xyz, 1)) > .0001f)
-	{
-		half4 PlanarReflection = GetPlanarReflection(TranslatedWorldPosition, GBuffer.WorldNormal, GBuffer.Roughness);
-		// Planar reflections win over reflection environment
-		SpecularIBL = lerp(SpecularIBL, PlanarReflection.rgb, PlanarReflection.a);
-	}
-	  
-	MobileLightAccumulator_Add(MobileLightAccumulator, 0.0f, SpecularIBL * ShadingModelContext.EnvBrdf, 1.0f);
-#elif APPLY_SKY_REFLECTION
-	float SkyAverageBrightness = 1.0f;
-	float3 SpecularIBL = GetSkyLightReflection(ReflectionVector, GBuffer.Roughness, SkyAverageBrightness);
-	SpecularIBL *= ComputeMixingWeight(GBuffer.IndirectIrradiance, SkyAverageBrightness, GBuffer.Roughness);
-	MobileLightAccumulator_Add(MobileLightAccumulator, 0.0f, SpecularIBL * ShadingModelContext.EnvBrdf, 1.0f);
-=======
 		half4 LocalLightDynamicShadowFactors = 1.0f;
 		AccumulateLightGridLocalLighting(CulledLightGridData, GBuffer, TranslatedWorldPosition, CameraVector, EyeIndex, 0, LocalLightDynamicShadowFactors, DirectLighting);
 	}
@@ -389,7 +174,6 @@
 #if ENABLE_CLUSTERED_REFLECTION || ENABLE_SKY_LIGHT || ENABLE_PLANAR_REFLECTION
 	// If we have a single directional light, apply relfection and sky contrubution here
 	ReflectionEnvironmentSkyLighting(GBuffer, CameraVector, TranslatedWorldPosition, ReflectionVector, GridIndex, DirectLighting);
->>>>>>> d731a049
 #endif
 
 	half3 Color = DirectLighting.TotalLight * ComputeLightFunctionMultiplier(TranslatedWorldPosition);
@@ -449,23 +233,9 @@
 //	LightData.RectLightAtlasUVOffset = DeferredLightUniforms.RectLightAtlasUVOffset;
 //	LightData.RectLightAtlasUVScale  = DeferredLightUniforms.RectLightAtlasUVScale;
 
-<<<<<<< HEAD
-	half LightAttenuation = ComputeLightFunctionMultiplier(TranslatedWorldPosition);
-
-	// MobileHDR applies PreExposure in tonemapper
-	LightAttenuation *= View.PreExposure;
-
-#if defined(MOBILE_DEFERRED_SHADING) && USE_GLES_FBF_DEFERRED == 1
-	OutProxyAdditive.rgb = Color.rgb * LightAttenuation;
-#else
-	OutColor.rgb = Color.rgb * LightAttenuation;
-	OutColor.a = 1;
-#endif
-=======
 	LightData.HairTransmittance = InitHairTransmittanceData();
 
 	return LightData;
->>>>>>> d731a049
 }
 
 void MobileRadialLightPS(
@@ -487,35 +257,6 @@
 	FGBufferData GBuffer = FetchAndDecodeGBuffer(ScreenUV);
 	// With a perspective projection, the clip space position is NDC * Clip.w
 	// With an orthographic projection, clip space is the same as NDC
-<<<<<<< HEAD
-	float2 ClipPosition = InScreenPosition.xy / InScreenPosition.w * (View.ViewToClip[3][3] < 1.0f ? SceneDepth : 1.0f);
-	float3 TranslatedWorldPosition = mul(float4(ClipPosition, SceneDepth, 1), PrimaryView.ScreenToTranslatedWorld).xyz;
-	half3 CameraVector = normalize(PrimaryView.TranslatedWorldCameraOrigin - TranslatedWorldPosition);
-	half NoV = max(0, dot(GBuffer.WorldNormal, CameraVector));
-		
-	FMobileLightData LightData = (FMobileLightData)0;
-	{
-		LightData.TranslatedWorldPosition = DeferredLightUniforms.TranslatedWorldPosition;
-		LightData.InvRadius = DeferredLightUniforms.InvRadius;
-		LightData.Color = DeferredLightUniforms.Color;
-		LightData.FalloffExponent = DeferredLightUniforms.FalloffExponent;
-		LightData.Direction = DeferredLightUniforms.Direction;
-		LightData.SpotAngles = DeferredLightUniforms.SpotAngles;
-		LightData.SpecularScale = 1.0;
-		LightData.bInverseSquared = DeferredLightUniforms.FalloffExponent == 0;
-		LightData.bSpotLight = IS_SPOT_LIGHT; 
-	}
-
-	FMobileShadingModelContext ShadingModelContext = (FMobileShadingModelContext)0;
-	InitShadingModelContext(ShadingModelContext, GBuffer, CameraVector);
-			
-	FMobileLightAccumulator MobileLightAccumulator = (FMobileLightAccumulator)0;
-	GetDirectLighting(LightData, ShadingModelContext, GBuffer, TranslatedWorldPosition, CameraVector, MobileLightAccumulator);
-	half3 Color = MobileLightAccumulator_GetResult(MobileLightAccumulator);
-	
-	half LightAttenuation = ComputeLightProfileMultiplier(TranslatedWorldPosition, DeferredLightUniforms.TranslatedWorldPosition, -DeferredLightUniforms.Direction, DeferredLightUniforms.Tangent);
-	LightAttenuation*= ComputeLightFunctionMultiplier(TranslatedWorldPosition);
-=======
 	float2 ClipPosition = InScreenPosition.xy / InScreenPosition.w * (View.ViewToClip[3][3] < 1.0f ? GBuffer.Depth : 1.0f);
 	float3 TranslatedWorldPosition = mul(float4(ClipPosition, GBuffer.Depth, 1), PrimaryView.ScreenToTranslatedWorld).xyz;
 	half3 CameraVector = normalize(TranslatedWorldPosition);
@@ -567,7 +308,6 @@
 		Shadow = MobileShadowPCF(ShadowUVs, Settings);
 
 		Shadow = saturate((Shadow - 0.5) * SpotLightShadowSharpen + 0.5f);
->>>>>>> d731a049
 
 		Shadow = lerp(1.0f, Square(Shadow), SpotLightFadeFraction);
 	}
@@ -614,12 +354,6 @@
 	half NoV = max(0, dot(GBuffer.WorldNormal, V));
 	half3 ReflectionVector = GBuffer.WorldNormal * (NoV * 2.0) - V;
 
-<<<<<<< HEAD
-#if defined(MOBILE_DEFERRED_SHADING) && USE_GLES_FBF_DEFERRED == 1
-	OutProxyAdditive.rgb = Color.rgb * LightAttenuation;
-#else
-	OutColor.rgb = Color.rgb * LightAttenuation;
-=======
 	float2 LocalPosition = SvPosition.xy - View.ViewRectMin.xy;
 	uint GridIndex = ComputeLightGridCellIndex(uint2(LocalPosition.x, LocalPosition.y), GBuffer.Depth);
 	
@@ -633,7 +367,6 @@
 	OutProxyAdditive.rgb = ReflectionAndSky.rgb;
 #else
 	OutColor.rgb = ReflectionAndSky.rgb;
->>>>>>> d731a049
 	OutColor.a = 1;
 #endif
 }