// Copyright Epic Games, Inc. All Rights Reserved.

#pragma once

#include "Common.ush"

#ifndef SHADING_PATH_MOBILE
#define SHADING_PATH_MOBILE 0
#endif

#ifndef SHADING_PATH_DEFERRED
#define SHADING_PATH_DEFERRED 0
#endif

///////////////////////////////////////////////////////////////////////////////
// Shading models


// SHADINGMODELID_* occupy the 4 low bits of an 8bit channel and SKIP_* occupy the 4 high bits
#define SHADINGMODELID_UNLIT				0
#define SHADINGMODELID_DEFAULT_LIT			1
#define SHADINGMODELID_SUBSURFACE			2
#define SHADINGMODELID_PREINTEGRATED_SKIN	3
#define SHADINGMODELID_CLEAR_COAT			4
#define SHADINGMODELID_SUBSURFACE_PROFILE	5
#define SHADINGMODELID_TWOSIDED_FOLIAGE		6
#define SHADINGMODELID_HAIR					7
#define SHADINGMODELID_CLOTH				8
#define SHADINGMODELID_EYE					9
#define SHADINGMODELID_SINGLELAYERWATER		10
#define SHADINGMODELID_THIN_TRANSLUCENT		11
#define SHADINGMODELID_STRATA				12		// Temporary while we convert everything to Strata
#define SHADINGMODELID_NUM					13
#define SHADINGMODELID_MASK					0xF		// 4 bits reserved for ShadingModelID			

// The flags are defined so that 0 value has no effect!
// These occupy the 4 high bits in the same channel as the SHADINGMODELID_*
#define HAS_ANISOTROPY_MASK				(1 << 4)
#define SKIP_PRECSHADOW_MASK			(1 << 5)
#define ZERO_PRECSHADOW_MASK			(1 << 6)
#define SKIP_VELOCITY_MASK				(1 << 7)

// Hair reflectance component (R, TT, TRT, Local Scattering, Global Scattering, Multi Scattering,...)
#define HAIR_COMPONENT_R			0x1u
#define HAIR_COMPONENT_TT			0x2u
#define HAIR_COMPONENT_TRT			0x4u
#define HAIR_COMPONENT_LS			0x8u 
#define HAIR_COMPONENT_GS			0x10u
#define HAIR_COMPONENT_MULTISCATTER	0x20u
#define HAIR_COMPONENT_TT_MODEL  	0x40u

#define SSS_PROFILE_ID_INVALID  256
#define SSS_PROFILE_ID_PERPIXEL 512

// for debugging and to visualize
float3 GetShadingModelColor(uint ShadingModelID)
{
	// TODO: PS4 doesn't optimize out correctly the switch(), so it thinks it needs all the Samplers even if they get compiled out
	//	This will get fixed after launch per Sony...
#if PS4_PROFILE
		 if (ShadingModelID == SHADINGMODELID_UNLIT) return float3(0.1f, 0.1f, 0.2f); // Dark Blue
	else if (ShadingModelID == SHADINGMODELID_DEFAULT_LIT) return float3(0.1f, 1.0f, 0.1f); // Green
	else if (ShadingModelID == SHADINGMODELID_SUBSURFACE) return float3(1.0f, 0.1f, 0.1f); // Red
	else if (ShadingModelID == SHADINGMODELID_PREINTEGRATED_SKIN) return float3(0.6f, 0.4f, 0.1f); // Brown
	else if (ShadingModelID == SHADINGMODELID_CLEAR_COAT) return float3(0.1f, 0.4f, 0.4f); 
	else if (ShadingModelID == SHADINGMODELID_SUBSURFACE_PROFILE) return float3(0.2f, 0.6f, 0.5f); // Cyan
	else if (ShadingModelID == SHADINGMODELID_TWOSIDED_FOLIAGE) return float3(0.2f, 0.2f, 0.8f); // Blue
	else if (ShadingModelID == SHADINGMODELID_HAIR) return float3(0.6f, 0.1f, 0.5f);
	else if (ShadingModelID == SHADINGMODELID_CLOTH) return float3(0.7f, 1.0f, 1.0f); 
	else if (ShadingModelID == SHADINGMODELID_EYE) return float3(0.3f, 1.0f, 1.0f); 
	else if (ShadingModelID == SHADINGMODELID_SINGLELAYERWATER) return float3(0.5f, 0.5f, 1.0f);
	else if (ShadingModelID == SHADINGMODELID_THIN_TRANSLUCENT) return float3(1.0f, 0.8f, 0.3f);
	else if (ShadingModelID == SHADINGMODELID_STRATA) return float3(1.0f, 1.0f, 0.0f);
	else return float3(1.0f, 1.0f, 1.0f); // White
#else
	switch(ShadingModelID)
	{
		case SHADINGMODELID_UNLIT: return float3(0.1f, 0.1f, 0.2f); // Dark Blue
		case SHADINGMODELID_DEFAULT_LIT: return float3(0.1f, 1.0f, 0.1f); // Green
		case SHADINGMODELID_SUBSURFACE: return float3(1.0f, 0.1f, 0.1f); // Red
		case SHADINGMODELID_PREINTEGRATED_SKIN: return float3(0.6f, 0.4f, 0.1f); // Brown
		case SHADINGMODELID_CLEAR_COAT: return float3(0.1f, 0.4f, 0.4f); // Brown
		case SHADINGMODELID_SUBSURFACE_PROFILE: return float3(0.2f, 0.6f, 0.5f); // Cyan
		case SHADINGMODELID_TWOSIDED_FOLIAGE: return float3(0.2f, 0.2f, 0.8f); // Cyan
		case SHADINGMODELID_HAIR: return float3(0.6f, 0.1f, 0.5f);
		case SHADINGMODELID_CLOTH: return float3(0.7f, 1.0f, 1.0f);
		case SHADINGMODELID_EYE: return float3(0.3f, 1.0f, 1.0f);
		case SHADINGMODELID_SINGLELAYERWATER: return float3(0.5f, 0.5f, 1.0f);
		case SHADINGMODELID_THIN_TRANSLUCENT: return float3(1.0f, 0.8f, 0.3f);
		case SHADINGMODELID_STRATA: return float3(1.0f, 1.0f, 0.0f);
		default: return float3(1.0f, 1.0f, 1.0f); // White
	}
#endif
}


<<<<<<< HEAD
#define SHADINGMODEL_REQUIRES_BACKFACE_LIGHTING (MATERIAL_SHADINGMODEL_TWOSIDED_FOLIAGE || PROJECT_STRATA)
=======
#define SHADINGMODEL_REQUIRES_BACKFACE_LIGHTING (MATERIAL_SHADINGMODEL_TWOSIDED_FOLIAGE || STRATA_ENABLED)
>>>>>>> d731a049

bool GetShadingModelRequiresBackfaceLighting(uint ShadingModelID)
{
	return ShadingModelID == SHADINGMODELID_TWOSIDED_FOLIAGE;
}

<<<<<<< HEAD
=======
///////////////////////////////////////////////////////////////////////////////
// Shading parameterisation
>>>>>>> d731a049

float F0ToDielectricSpecular(float F0)
{
	return saturate(F0 / 0.08f);
}

<<<<<<< HEAD
float DielectricSpecularToF0(float Specular)
=======
float F0RGBToDielectricSpecular(float3 F0)
{
	return F0ToDielectricSpecular(max(F0.r, max(F0.g, F0.b)));
}

half DielectricSpecularToF0(half Specular)
>>>>>>> d731a049
{
	return 0.08f * Specular;
}

// [Burley, "Extending the Disney BRDF to a BSDF with Integrated Subsurface Scattering"]
float DielectricF0ToIor(float F0)
{
	return 2.0f / (1.0f - sqrt(F0)) - 1.0f;
}

float DielectricIorToF0(float Ior)
{
	const float F0Sqrt = (Ior-1)/(Ior+1);
	const float F0 = F0Sqrt*F0Sqrt;
	return F0;
}

<<<<<<< HEAD
float ComputeSpecularMicroOcclusion(float F0)
{
	// Anything with Specular less than 2% is physically impossible and is instead considered to be shadowing.
	return saturate(50.0 * F0);
}

float3 ComputeF0(float Specular, float3 BaseColor, float Metallic)
=======
// Anything with Specular less than 2% is physically impossible and is instead considered to be shadowing.
float  GetF0MicroOcclusionThreshold() { return 0.02f; }
float  F0ToMicroOcclusion(float F0)   { return saturate(50.0 * F0); }
float3 F0ToMicroOcclusion(float3 F0)  { return saturate(50.0 * F0); }

float F0RGBToMicroOcclusion(float3 F0)
{
	return F0ToMicroOcclusion(max(F0.r, max(F0.g, F0.b)));
}

half3 ComputeF0(half Specular, half3 BaseColor, half Metallic)
>>>>>>> d731a049
{
	return lerp(DielectricSpecularToF0(Specular).xxx, BaseColor, Metallic.xxx);
}

float3 ComputeF90(float3 F0, float3 EdgeColor, float Metallic)
{
	return lerp(1.0, EdgeColor, Metallic.xxx);
<<<<<<< HEAD
=======
}

float3 ComputeDiffuseAlbedo(float3 BaseColor, float Metallic)
{
	return BaseColor - BaseColor * Metallic;
>>>>>>> d731a049
}

float MakeRoughnessSafe(float Roughness, float MinRoughness=0.001f)
{
	return clamp(Roughness, MinRoughness, 1.0f);
}

float ComputeHazyLobeRoughness(float Roughness, float Haziness)
{
	return lerp(Roughness, 1.0f, Haziness);
}

float F0ToMetallic(float F0)
{
	// Approximate the metallic input from F0 with a small lerp region
	const float DiamondF0 = 0.24f;
	const float CondutorMinF0 = 0.4f;	// roughly the end of semi-conductor
	// This is compatible with UE shading model mapping allowing F0 to take a value up to 0.08 for dielectric.

	return saturate((F0 - DiamondF0) / (CondutorMinF0 - DiamondF0));
}

float F0RGBToMetallic(float3 F0)
{
	return F0ToMetallic(max(F0.r, max(F0.g, F0.b)));
}


///////////////////////////////////////////////////////////////////////////////
// Layering, coverage and transmittance

struct FVerticalLayeringInfo
{
	float TransmittanceTopAndBottom;	// Ratio of transmittance of both top and bottom surface only
	float TransmittanceOnlyBottom;		// Ratio of transmittance of bottom surface only 
	float TransmittanceOnlyTop;			// Ratio of transmittance of top surface only 

	float SurfaceBottom;				// Ratio of bottom surface visible
	float SurfaceTop;					// Ratio of top surface visible

	float Coverage;						// Ratio of any surface is visible
	float NoSurface;					// Ratio of no surface is visible
};

// This function returns surface information after a layering of two slab of matter having difference and uncorelated coverage.
// See https://www.desmos.com/calculator/qg5yc3nnr4
FVerticalLayeringInfo GetVerticalLayeringInfo(const float TopCoverage, const float BottomCoverage)
{
	FVerticalLayeringInfo Info;

	Info.TransmittanceTopAndBottom	= TopCoverage * BottomCoverage;
	Info.TransmittanceOnlyBottom	= (1.0f - TopCoverage) * BottomCoverage;
	Info.TransmittanceOnlyTop		= (1.0f - BottomCoverage) * TopCoverage;

	Info.SurfaceBottom				= Info.TransmittanceOnlyBottom;
	Info.SurfaceTop					= TopCoverage;								// == Info.TransmittanceOnlyTop + Info.TransmittanceTopAndBottom;

	Info.Coverage					= Info.SurfaceTop + Info.SurfaceBottom;		// == Info.TransmittanceTopAndBottom + Info.TransmittanceOnlyBottom + Info.TransmittanceOnlyTop;// == TopCoverage + Info.TransmittanceOnlyBottom
	Info.NoSurface					= 1.0f - Info.Coverage;

	return Info;
}

<|MERGE_RESOLUTION|>--- conflicted
+++ resolved
@@ -94,38 +94,27 @@
 }
 
 
-<<<<<<< HEAD
-#define SHADINGMODEL_REQUIRES_BACKFACE_LIGHTING (MATERIAL_SHADINGMODEL_TWOSIDED_FOLIAGE || PROJECT_STRATA)
-=======
 #define SHADINGMODEL_REQUIRES_BACKFACE_LIGHTING (MATERIAL_SHADINGMODEL_TWOSIDED_FOLIAGE || STRATA_ENABLED)
->>>>>>> d731a049
 
 bool GetShadingModelRequiresBackfaceLighting(uint ShadingModelID)
 {
 	return ShadingModelID == SHADINGMODELID_TWOSIDED_FOLIAGE;
 }
 
-<<<<<<< HEAD
-=======
 ///////////////////////////////////////////////////////////////////////////////
 // Shading parameterisation
->>>>>>> d731a049
 
 float F0ToDielectricSpecular(float F0)
 {
 	return saturate(F0 / 0.08f);
 }
 
-<<<<<<< HEAD
-float DielectricSpecularToF0(float Specular)
-=======
 float F0RGBToDielectricSpecular(float3 F0)
 {
 	return F0ToDielectricSpecular(max(F0.r, max(F0.g, F0.b)));
 }
 
 half DielectricSpecularToF0(half Specular)
->>>>>>> d731a049
 {
 	return 0.08f * Specular;
 }
@@ -143,15 +132,6 @@
 	return F0;
 }
 
-<<<<<<< HEAD
-float ComputeSpecularMicroOcclusion(float F0)
-{
-	// Anything with Specular less than 2% is physically impossible and is instead considered to be shadowing.
-	return saturate(50.0 * F0);
-}
-
-float3 ComputeF0(float Specular, float3 BaseColor, float Metallic)
-=======
 // Anything with Specular less than 2% is physically impossible and is instead considered to be shadowing.
 float  GetF0MicroOcclusionThreshold() { return 0.02f; }
 float  F0ToMicroOcclusion(float F0)   { return saturate(50.0 * F0); }
@@ -163,7 +143,6 @@
 }
 
 half3 ComputeF0(half Specular, half3 BaseColor, half Metallic)
->>>>>>> d731a049
 {
 	return lerp(DielectricSpecularToF0(Specular).xxx, BaseColor, Metallic.xxx);
 }
@@ -171,14 +150,11 @@
 float3 ComputeF90(float3 F0, float3 EdgeColor, float Metallic)
 {
 	return lerp(1.0, EdgeColor, Metallic.xxx);
-<<<<<<< HEAD
-=======
 }
 
 float3 ComputeDiffuseAlbedo(float3 BaseColor, float Metallic)
 {
 	return BaseColor - BaseColor * Metallic;
->>>>>>> d731a049
 }
 
 float MakeRoughnessSafe(float Roughness, float MinRoughness=0.001f)
