--- conflicted
+++ resolved
@@ -96,24 +96,6 @@
 // Shading parameterisation
 
 float F0ToDielectricSpecular(float F0)
-<<<<<<< HEAD
-{
-	return saturate(F0 / 0.08f);
-}
-
-float F0RGBToF0(float3 F0)
-{
-	return dot(0.3333333.xxx, F0);
-}
-
-float F0RGBToDielectricSpecular(float3 F0)
-{
-	return F0ToDielectricSpecular(F0RGBToF0(F0));
-}
-
-half DielectricSpecularToF0(half Specular)
-=======
->>>>>>> 4af6daef
 {
 	return saturate(F0 / 0.08f);
 }
@@ -184,19 +166,11 @@
 float F0ToMetallic(float F0)
 {
 	// Approximate the metallic input from F0 with a small lerp region
-<<<<<<< HEAD
-	const float DiamondF0 = 0.24f;
-	const float CondutorMinF0 = 0.4f;	// roughly the end of semi-conductor
-	// This is compatible with UE shading model mapping allowing F0 to take a value up to 0.08 for dielectric.
-
-	return saturate((F0 - DiamondF0) / (CondutorMinF0 - DiamondF0));
-=======
 	const float FullMetalBeginF0 = 0.08f;	// Instead of DiamondF0 = 0.24, the metallic region starts right after metallic >0 and specular=1 to match with legacy.
 	const float FullMetalEndF0   = 0.4f;	// roughly the end of semi-conductor
 	// This is compatible with UE shading model mapping allowing F0 to take a value up to 0.08 for dielectric.
 
 	return saturate((F0 - FullMetalBeginF0) / (FullMetalEndF0 - FullMetalBeginF0));
->>>>>>> 4af6daef
 }
 
 float F0RGBToMetallic(float3 F0)
