// Copyright Epic Games, Inc. All Rights Reserved.

//------------------------------------------------------- ENUM VALUES

#include "ScreenSpaceDenoise/SSDDefinitions.ush"


//------------------------------------------------------- CONFIGS

#if DIM_APPLY_DIFFUSE_INDIRECT == 1 // Denoised lighting buffer
	#define CONFIG_SIGNAL_PROCESSING SIGNAL_PROCESSING_SSGI
	#define COMPILE_SIGNAL_COLOR 1
	#define MAX_SIGNAL_BATCH_SIZE 1
	#define SIGNAL_ARRAY_SIZE 1

	#define CONFIG_SIGNAL_INPUT_LAYOUT  SIGNAL_BUFFER_LAYOUT_SSGI_HISTORY_R11G11B10
	#define CONFIG_INPUT_TEXTURE_COUNT 2

#elif DIM_APPLY_DIFFUSE_INDIRECT == 2 // Probe hierarchy output
	#define CONFIG_SIGNAL_PROCESSING SIGNAL_PROCESSING_DIFFUSE_PROBE_HIERARCHY
	#define COMPILE_SIGNAL_COLOR_ARRAY 2
	#define MAX_SIGNAL_BATCH_SIZE 2
	#define SIGNAL_ARRAY_SIZE 2

	#define CONFIG_SIGNAL_INPUT_LAYOUT  SIGNAL_BUFFER_LAYOUT_DIFFUSE_PROBE_HIERARCHY_HISTORY
	#define CONFIG_INPUT_TEXTURE_COUNT 3

#elif DIM_APPLY_DIFFUSE_INDIRECT == 3 // RTGI
	#define CONFIG_SIGNAL_PROCESSING SIGNAL_PROCESSING_DIFFUSE_INDIRECT_AND_AO
	#define COMPILE_SIGNAL_COLOR 1
	#define MAX_SIGNAL_BATCH_SIZE 1
	#define SIGNAL_ARRAY_SIZE 1

	#define CONFIG_SIGNAL_INPUT_LAYOUT  SIGNAL_BUFFER_LAYOUT_DIFFUSE_INDIRECT_AND_AO_HISTORY
	#define CONFIG_INPUT_TEXTURE_COUNT 2

#elif DIM_APPLY_DIFFUSE_INDIRECT == 4 // Screen Probe Gather output
	#define CONFIG_SIGNAL_PROCESSING SIGNAL_PROCESSING_SSGI
	#define COMPILE_SIGNAL_COLOR_ARRAY 3
	#define MAX_SIGNAL_BATCH_SIZE 1
	#define SIGNAL_ARRAY_SIZE 1

	#define CONFIG_SIGNAL_INPUT_LAYOUT  SIGNAL_BUFFER_LAYOUT_SSGI_HISTORY_R11G11B10
	#define CONFIG_INPUT_TEXTURE_COUNT 3

#else // !DIM_APPLY_DIFFUSE_INDIRECT
	// NOP
#endif // !DIM_APPLY_DIFFUSE_INDIRECT

#define COMPILE_MOMENT1_ACCUMULATOR 1
#define COMPILE_BOX_KERNEL 1


//------------------------------------------------------- INCLUDES

#include "Common.ush"
#include "SceneTextureParameters.ush"
#include "BRDF.ush"
#include "ShadingModels.ush"
#include "ClearCoatCommon.ush"
#include "FastMath.ush"

#if DIM_APPLY_DIFFUSE_INDIRECT

#include "ScreenSpaceDenoise/SSDSignalFramework.ush"
#include "ScreenSpaceDenoise/SSDSignalArray.ush"
#include "ScreenSpaceDenoise/SSDSpatialKernel.ush"
#include "Lumen/LumenScreenSpaceBentNormal.ush"

#endif

#include "HairStrands/HairStrandsCommon.ush"
#include "HairStrands/HairStrandsDeepTransmittanceCommon.ush"
#include "HairStrands/HairStrandsDeepTransmittanceDualScattering.ush"

//------------------------------------------------------- PARAMETERS

float AmbientOcclusionStaticFraction;
float ApplyAOToDynamicDiffuseIndirect;
uint bVisualizeDiffuseIndirect;

Texture2D AmbientOcclusionTexture;
SamplerState AmbientOcclusionSampler;


Texture2D DiffuseIndirect_Textures_0;

#if CONFIG_INPUT_TEXTURE_COUNT > 1
Texture2D DiffuseIndirect_Textures_1;
#else
#define DiffuseIndirect_Textures_1 DiffuseIndirect_Textures_0
#endif

#if CONFIG_INPUT_TEXTURE_COUNT > 2
Texture2D DiffuseIndirect_Textures_2;
#else
#define DiffuseIndirect_Textures_2 DiffuseIndirect_Textures_0
#endif

#if CONFIG_INPUT_TEXTURE_COUNT > 3
Texture2D DiffuseIndirect_Textures_3;
#else
#define DiffuseIndirect_Textures_3 DiffuseIndirect_Textures_0
#endif

RWTexture2D<float4> PassDebugOutput;

float MaxRoughnessToTrace;
float InvRoughnessFadeLength;

float3 CombineRoughSpecular(FGBufferData GBuffer, float NoV, float3 RayTracedReflections, float3 RoughReflections, float3 SpecularColor)
{
	float3 Lighting;
	
	if (GBuffer.ShadingModelID == SHADINGMODELID_CLEAR_COAT)
	{
		Lighting = ClearCoatLayerCombine(GBuffer, NoV, RayTracedReflections, RoughReflections, SpecularColor);
	}
	else
	{
		float FadeAlpha = saturate((MaxRoughnessToTrace - GBuffer.Roughness) * InvRoughnessFadeLength);

		Lighting = RoughReflections * (1 - FadeAlpha);

		// Must branch as RayTracedReflections can be uninitialized where not needed and contain NaN
		if (FadeAlpha > 0.0f)
		{
			Lighting += RayTracedReflections * FadeAlpha;
		}
	
		Lighting *= EnvBRDF(SpecularColor, GBuffer.Roughness, NoV);
	}
	return Lighting;
}

//------------------------------------------------------- ENTRY POINT

void MainPS(
	float4 SvPosition : SV_POSITION
#if DIM_APPLY_DIFFUSE_INDIRECT
	, out float4 OutAddColor      DUAL_SOURCE_BLENDING_SLOT(0) : SV_Target0
	, out float4 OutMultiplyColor DUAL_SOURCE_BLENDING_SLOT(1) : SV_Target1
#else
	, out float4 OutMultiplyColor : SV_Target0
#endif
)
{
	float2 SceneBufferUV = SvPositionToBufferUV(SvPosition);
	float2 ScreenPosition = SvPositionToScreenPosition(SvPosition).xy;

	// Sample scene textures.
<<<<<<< HEAD
	FGBufferData GBuffer = GetGBufferDataFromSceneTextures(BufferUV);

	// Sample the ambient occlusion that is dynamically generated every frame.
	float DynamicAmbientOcclusion = 1.0f;
#if DIM_APPLY_AMBIENT_OCCLUSION
	DynamicAmbientOcclusion = AmbientOcclusionTexture.SampleLevel(AmbientOcclusionSampler, BufferUV, 0).r;
#endif

	// Compute the final ambient occlusion to be applied.
	float FinalAmbientOcclusion = GBuffer.GBufferAO * DynamicAmbientOcclusion;

	OutColor.rgb = 0.0f;
	OutColor.a = 1.0f;
=======
	FGBufferData GBuffer = GetGBufferDataFromSceneTextures(SceneBufferUV);

	// Sample the ambient occlusion that is dynamically generated every frame.
	float DynamicAmbientOcclusion = AmbientOcclusionTexture.SampleLevel(AmbientOcclusionSampler, SceneBufferUV, 0).r;

	// Compute the final ambient occlusion to be applied.
	float AOMask = (GBuffer.ShadingModelID != SHADINGMODELID_UNLIT);
	float FinalAmbientOcclusion = lerp(1.0f, GBuffer.GBufferAO * DynamicAmbientOcclusion, AOMask * AmbientOcclusionStaticFraction);

	float3 TranslatedWorldPosition = mul(float4(ScreenPosition * GBuffer.Depth, GBuffer.Depth, 1), View.ScreenToTranslatedWorld).xyz;

	float3 N = GBuffer.WorldNormal;
	float3 V = normalize(View.TranslatedWorldCameraOrigin - TranslatedWorldPosition);
	float NoV = saturate(dot(N, V));
>>>>>>> 6bbb88c8

	// Apply diffuse indirect.
#if DIM_APPLY_DIFFUSE_INDIRECT
	{
		FDirectLighting IndirectLighting = (FDirectLighting)0;

		if (GBuffer.ShadingModelID != SHADINGMODELID_UNLIT)
		{
			float3 DiffuseIndirectLighting = 0;
			float3 RoughSpecularIndirectLighting = 0;
			float3 SpecularIndirectLighting = 0;

			#if DIM_APPLY_DIFFUSE_INDIRECT == 4
				DiffuseIndirectLighting = DiffuseIndirect_Textures_0.SampleLevel(GlobalPointClampedSampler, SceneBufferUV, 0).rgb;
				RoughSpecularIndirectLighting = DiffuseIndirect_Textures_1.SampleLevel(GlobalPointClampedSampler, SceneBufferUV, 0).rgb;
				SpecularIndirectLighting = DiffuseIndirect_Textures_2.SampleLevel(GlobalPointClampedSampler, SceneBufferUV, 0).rgb;
			#else
			{
				// Sample the output of the denoiser.
				FSSDKernelConfig KernelConfig = CreateKernelConfig();
				
				#if DEBUG_OUTPUT
				{
					KernelConfig.DebugPixelPosition = uint2(SvPosition.xy);
					KernelConfig.DebugEventCounter = 0;
				}
				#endif

				// Compile time.
				KernelConfig.bSampleKernelCenter = true;
				KernelConfig.BufferLayout = CONFIG_SIGNAL_INPUT_LAYOUT;
				KernelConfig.bUnroll = true;

				#if DIM_UPSCALE_DIFFUSE_INDIRECT
				{
					KernelConfig.SampleSet = SAMPLE_SET_2X2_BILINEAR;
					KernelConfig.BilateralDistanceComputation = SIGNAL_WORLD_FREQUENCY_REF_METADATA_ONLY;
					KernelConfig.WorldBluringDistanceMultiplier = 16.0;
				
					KernelConfig.BilateralSettings[0] = BILATERAL_POSITION_BASED(3);
				
					// SGPRs
					KernelConfig.BufferSizeAndInvSize = View.BufferSizeAndInvSize * float4(0.5, 0.5, 2.0, 2.0);
					KernelConfig.BufferBilinearUVMinMax = View.BufferBilinearUVMinMax;
				}
				#else
				{
					KernelConfig.SampleSet = SAMPLE_SET_1X1;
					KernelConfig.bNormalizeSample = true;
				
					// SGPRs
					KernelConfig.BufferSizeAndInvSize = View.BufferSizeAndInvSize;
					KernelConfig.BufferBilinearUVMinMax = View.BufferBilinearUVMinMax;
				}
				#endif

				// VGPRs
				KernelConfig.BufferUV = SceneBufferUV; 
				{
					KernelConfig.CompressedRefSceneMetadata = GBufferDataToCompressedSceneMetadata(GBuffer);
					KernelConfig.RefBufferUV = SceneBufferUV;
					KernelConfig.RefSceneMetadataLayout = METADATA_BUFFER_LAYOUT_DISABLED;
				}
				KernelConfig.HammersleySeed = Rand3DPCG16(int3(SvPosition.xy, View.StateFrameIndexMod8)).xy;
				
				FSSDSignalAccumulatorArray UncompressedAccumulators = CreateSignalAccumulatorArray();
				FSSDCompressedSignalAccumulatorArray CompressedAccumulators = CompressAccumulatorArray(
					UncompressedAccumulators, CONFIG_ACCUMULATOR_VGPR_COMPRESSION);

				AccumulateKernel(
					KernelConfig,
					DiffuseIndirect_Textures_0,
					DiffuseIndirect_Textures_1,
					DiffuseIndirect_Textures_2,
					DiffuseIndirect_Textures_3,
					/* inout */ UncompressedAccumulators,
					/* inout */ CompressedAccumulators);

				//PassDebugOutput[uint2(SvPosition.xy)] = float4(UncompressedAccumulators.Array[0].Moment1.SampleCount, 0, 0, 0);

				FSSDSignalSample Sample;
				#if DIM_UPSCALE_DIFFUSE_INDIRECT
					Sample = NormalizeToOneSample(UncompressedAccumulators.Array[0].Moment1);
				#else
					Sample = UncompressedAccumulators.Array[0].Moment1;
				#endif
				
				#if DIM_APPLY_DIFFUSE_INDIRECT == 1 || DIM_APPLY_DIFFUSE_INDIRECT == 3
				{
					DiffuseIndirectLighting = Sample.SceneColor.rgb;
				}
				#elif DIM_APPLY_DIFFUSE_INDIRECT == 2
				{
					DiffuseIndirectLighting = UncompressedAccumulators.Array[0].Moment1.ColorArray[0];
					SpecularIndirectLighting = UncompressedAccumulators.Array[0].Moment1.ColorArray[1];
				}
				#else
					#error Unimplemented
				#endif
			}
			#endif

			float3 DiffuseColor = bVisualizeDiffuseIndirect ? float3(.18f, .18f, .18f) : GBuffer.DiffuseColor;
			float3 SpecularColor = GBuffer.SpecularColor;

			#if DIM_APPLY_DIFFUSE_INDIRECT == 4
				RemapClearCoatDiffuseAndSpecularColor(GBuffer, NoV, DiffuseColor, SpecularColor);
			#endif

			#if DIM_APPLY_DIFFUSE_INDIRECT == 2
				float DiffuseIndirectAO = 1;
			#elif DIM_APPLY_DIFFUSE_INDIRECT == 4	// Lumen Screen Probe Gather

				#if DIM_SCREEN_BENT_NORMAL
					float3 BentNormal = ScreenBentNormal[(uint2)SvPosition.xy].xyz * 2 - 1;
					float AO = length(BentNormal);
					float3 DiffuseIndirectAO = DistantIlluminationRescale(GBuffer.BaseColor, AO);
					float SpecularOcclusion = CalculateSpecularOcclusion(GBuffer, AO, V, BentNormal);
				#else
					float SpecularOcclusion = 1.0f;
					float DiffuseIndirectAO = 1;
				#endif

			#else
				float DiffuseIndirectAO = lerp(1, FinalAmbientOcclusion, ApplyAOToDynamicDiffuseIndirect);
			#endif

			if (GBuffer.ShadingModelID == SHADINGMODELID_HAIR)
			{
				IndirectLighting.Diffuse = 0;
				IndirectLighting.Specular = 0;

				// Evaluate the hair BSDF for a imaginary reflected direction, and uses it a measure of the directional albedo
				const float3 L = normalize(V - N * dot(V, N));
				FHairTransmittanceData TransmittanceData = EvaluateDualScattering(GBuffer, V, L.xyz);
				float3 f_s = PI * HairShading(GBuffer, L, V, N, 1, TransmittanceData, 1, 0.2, uint2(0, 0));
				IndirectLighting.Diffuse = DiffuseIndirectLighting * DiffuseIndirectAO * f_s;			
			}
			else
			{
				if (GBuffer.ShadingModelID == SHADINGMODELID_SUBSURFACE 
					|| GBuffer.ShadingModelID == SHADINGMODELID_PREINTEGRATED_SKIN 
					// We can't afford to gather light from both sides so just add the reflectiveness to diffuse
					|| GBuffer.ShadingModelID == SHADINGMODELID_TWOSIDED_FOLIAGE)
				{
					float3 SubsurfaceColor = ExtractSubsurfaceColor(GBuffer);
					// Add subsurface energy to diffuse
					DiffuseColor += SubsurfaceColor;
				}

				if (GBuffer.ShadingModelID == SHADINGMODELID_CLOTH)
				{
					float3 ClothFuzz = ExtractSubsurfaceColor(GBuffer);
					DiffuseColor += ClothFuzz * GBuffer.CustomData.a;
				}

				IndirectLighting.Diffuse = DiffuseIndirectLighting * DiffuseColor * DiffuseIndirectAO;
				IndirectLighting.Transmission = 0;

				#if DIM_APPLY_DIFFUSE_INDIRECT == 4
					RoughSpecularIndirectLighting *= SpecularOcclusion;
					IndirectLighting.Specular = CombineRoughSpecular(GBuffer, NoV, SpecularIndirectLighting, RoughSpecularIndirectLighting, SpecularColor);
				#else
					IndirectLighting.Specular = SpecularIndirectLighting * EnvBRDF(SpecularColor, GBuffer.Roughness, NoV);
				#endif
			}
		}

		const bool bNeedsSeparateSubsurfaceLightAccumulation = UseSubsurfaceProfile(GBuffer.ShadingModelID);

		if (bNeedsSeparateSubsurfaceLightAccumulation &&
			View.bSubsurfacePostprocessEnabled > 0 && View.bCheckerboardSubsurfaceProfileRendering > 0)
		{
			bool bChecker = CheckerFromSceneColorUV(SceneBufferUV);

			// Adjust for checkerboard. only apply non-diffuse lighting (including emissive) 
			// to the specular component, otherwise lighting is applied twice
			IndirectLighting.Specular *= !bChecker;
		}

		FLightAccumulator LightAccumulator = (FLightAccumulator)0;
		LightAccumulator_Add(
			LightAccumulator,
			IndirectLighting.Diffuse + IndirectLighting.Specular,
			IndirectLighting.Diffuse,
			1.0f,
			bNeedsSeparateSubsurfaceLightAccumulation);
		OutAddColor = LightAccumulator_GetResult(LightAccumulator);
	}
#endif

	OutMultiplyColor = FinalAmbientOcclusion;
}<|MERGE_RESOLUTION|>--- conflicted
+++ resolved
@@ -149,21 +149,6 @@
 	float2 ScreenPosition = SvPositionToScreenPosition(SvPosition).xy;
 
 	// Sample scene textures.
-<<<<<<< HEAD
-	FGBufferData GBuffer = GetGBufferDataFromSceneTextures(BufferUV);
-
-	// Sample the ambient occlusion that is dynamically generated every frame.
-	float DynamicAmbientOcclusion = 1.0f;
-#if DIM_APPLY_AMBIENT_OCCLUSION
-	DynamicAmbientOcclusion = AmbientOcclusionTexture.SampleLevel(AmbientOcclusionSampler, BufferUV, 0).r;
-#endif
-
-	// Compute the final ambient occlusion to be applied.
-	float FinalAmbientOcclusion = GBuffer.GBufferAO * DynamicAmbientOcclusion;
-
-	OutColor.rgb = 0.0f;
-	OutColor.a = 1.0f;
-=======
 	FGBufferData GBuffer = GetGBufferDataFromSceneTextures(SceneBufferUV);
 
 	// Sample the ambient occlusion that is dynamically generated every frame.
@@ -178,10 +163,9 @@
 	float3 N = GBuffer.WorldNormal;
 	float3 V = normalize(View.TranslatedWorldCameraOrigin - TranslatedWorldPosition);
 	float NoV = saturate(dot(N, V));
->>>>>>> 6bbb88c8
 
 	// Apply diffuse indirect.
-#if DIM_APPLY_DIFFUSE_INDIRECT
+	#if DIM_APPLY_DIFFUSE_INDIRECT
 	{
 		FDirectLighting IndirectLighting = (FDirectLighting)0;
 
@@ -368,7 +352,7 @@
 			bNeedsSeparateSubsurfaceLightAccumulation);
 		OutAddColor = LightAccumulator_GetResult(LightAccumulator);
 	}
-#endif
+	#endif
 
 	OutMultiplyColor = FinalAmbientOcclusion;
 }