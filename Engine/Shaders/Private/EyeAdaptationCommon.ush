--- conflicted
+++ resolved
@@ -61,9 +61,6 @@
 #else
 	return 0.0f;
 #endif
-<<<<<<< HEAD
-}
-=======
 }
 
 float3 EyeAdaptationInverseLookup(float3 LightValue, float Alpha)
@@ -83,4 +80,3 @@
 }
 
 
->>>>>>> 6bbb88c8
