// Copyright Epic Games, Inc. All Rights Reserved.

#include "TSRCommon.ush"


//------------------------------------------------------- CONFIG

#define TILE_SIZE 8

#define CONFIG_MIN_LUMA_ALIASING 0.05

#define CONFIG_COMPUTE_NOISE_FILTERING 1

#if DIM_QUALITY_PRESET == 1
	#define CONFIG_ITERATIONS 3

#elif DIM_QUALITY_PRESET == 2
	#define CONFIG_ITERATIONS 8

#else
	#error unknown DIM_QUALITY_PRESET
#endif

#if CONFIG_COMPILE_FP16
	// Take advantage of RDNA's v_pk_*_{uif}16 instructions
	#define CONFIG_ENABLE_DUAL_PIXEL_VECTORIZATION 1
#else
	#define CONFIG_ENABLE_DUAL_PIXEL_VECTORIZATION 0
#endif


//------------------------------------------------------- INCLUDE FXAA


//------------------------------------------------------- PARAMETERS

Texture2D<tsr_half> InputSceneColorLdrLumaTexture;

RWTexture2D<uint> AntiAliasingOutput;
RWTexture2D<tsr_half> NoiseFilteringOutput;


//------------------------------------------------------- FUNCTIONS

tsr_ushort2x2 Map8x8Tile2x2LaneDPV(uint GroupThreadIndex)
#if CONFIG_ENABLE_DUAL_PIXEL_VECTORIZATION
{
	tsr_ushort T = tsr_ushort(GroupThreadIndex);

	tsr_ushort2 GroupId;
	GroupId.x =                                             ((T >> tsr_ushort(1 - 1)) & tsr_ushort(0x03 << 1));
	GroupId.y = ((T >> tsr_ushort(0)) & tsr_ushort(0x01)) | ((T >> tsr_ushort(3 - 1)) & tsr_ushort(0x03 << 1));
	
	return dpv_interleave_registers(GroupId, GroupId + tsr_ushort2(1, 0));
}
#else
{
	tsr_ushort2 GroupId = Map8x8Tile2x2Lane(GroupThreadIndex);
	return dpv_interleave_mono_registers(GroupId);
}
#endif

tsr_half2 InputToLDRLuma(tsr_half3x2 Color)
{
	tsr_half2 Luma = Luma4(Color);
	return Luma * HdrWeightY(Luma);
}

tsr_half SampleInputLDRLuma(tsr_short2 KernelCenter, tsr_short2 Offset)
{
	tsr_short2 SampleInputPixelPos = KernelCenter + ClampPixelOffset(
		KernelCenter,
		Offset, Offset,
		InputPixelPosMin, InputPixelPosMax);
	
	return InputSceneColorLdrLumaTexture[SampleInputPixelPos];
}

tsr_half2 SampleInputLDRLuma(tsr_short2x2 KernelCenter, tsr_short2 Offset)
{
	tsr_short2x2 SampleInputPixelPos = KernelCenter + ClampPixelOffset(
		KernelCenter,
		dpv_interleave_mono_registers(Offset), Offset,
		InputPixelPosMin, InputPixelPosMax);
	
	tsr_half2 InputLuma = dpv_interleave_registers(
		InputSceneColorLdrLumaTexture[dpv_lo(SampleInputPixelPos)],
		InputSceneColorLdrLumaTexture[dpv_hi(SampleInputPixelPos)]);

	return InputLuma;
}

tsr_half2 SampleInputLDRLuma(tsr_short2x2 KernelCenter, tsr_short2x2 Offset)
{
	tsr_short2x2 SampleInputPixelPos = ClampPixelOffset(
		KernelCenter + Offset,
		InputPixelPosMin, InputPixelPosMax);
	
	tsr_half2 InputLuma = dpv_interleave_registers(
		InputSceneColorLdrLumaTexture[dpv_lo(SampleInputPixelPos)],
		InputSceneColorLdrLumaTexture[dpv_hi(SampleInputPixelPos)]);

	return InputLuma;
}

tsr_half2 BilinearSampleInputLDRLuma(float2x2 KernelCenterUV, float2x2 UVOffset, const bool bIsNegativeDirection)
{
	float2x2 SampleUV = KernelCenterUV + UVOffset;

	if (bIsNegativeDirection)
		SampleUV = max(SampleUV, dpv_interleave_mono_registers(InputInfo_UVViewportBilinearMin));
	else
		SampleUV = min(SampleUV, dpv_interleave_mono_registers(InputInfo_UVViewportBilinearMax));

	tsr_half2 InputLuma = dpv_interleave_registers(
		InputSceneColorLdrLumaTexture.SampleLevel(GlobalBilinearClampedSampler, dpv_lo(SampleUV), 0),
		InputSceneColorLdrLumaTexture.SampleLevel(GlobalBilinearClampedSampler, dpv_hi(SampleUV), 0));

	return InputLuma;
}

void AccumulateEdgeLength(
	tsr_half2 StartLuma, tsr_half2 StartEdgeLuma,
	tsr_half2 SampleLuma, tsr_half2 SampleEdgeLuma,
	tsr_half2 LumaDelta,
	inout bool2 bEdgeStopedByIncrement,
	inout bool2 bEdgeStopedByDecrement,
	inout tsr_ushort2 EdgeLength)
{
	bool2 bStopNowIncrement = abs(StartLuma - SampleLuma) > LumaDelta;
	bool2 bStopNowDecrement = abs(StartEdgeLuma - SampleEdgeLuma) > LumaDelta;
	
	bEdgeStopedByIncrement = or(bEdgeStopedByIncrement, bStopNowIncrement);
	bEdgeStopedByDecrement = or(bEdgeStopedByDecrement, bStopNowDecrement);

<<<<<<< HEAD
	bEdgeStopedByIncrement = bEdgeStopedByIncrement || bStopNowIncrement;
	bEdgeStopedByDecrement = bEdgeStopedByDecrement || bStopNowDecrement;

	EdgeLength += (bEdgeStopedByIncrement || bEdgeStopedByDecrement) ? tsr_ushort(0) : tsr_ushort(1);
=======
	EdgeLength += select(or(bEdgeStopedByIncrement, bEdgeStopedByDecrement), tsr_ushort(0), tsr_ushort(1));
>>>>>>> d731a049
}

tsr_half ComputeDistanceToEdge(
	bool bEdgeStopedByIncrementN,
	bool bEdgeStopedByIncrementP,
	bool bEdgeStopedByDecrementN,
	bool bEdgeStopedByDecrementP,
	tsr_ushort EdgeLengthN,
	tsr_ushort EdgeLengthP)
{	
	tsr_half fEdgeLengthN = tsr_half(EdgeLengthN);
	tsr_half fEdgeLengthP = tsr_half(EdgeLengthP);
	tsr_half fEdgeLength = tsr_half(1.0) + fEdgeLengthN + fEdgeLengthP;
	tsr_half fEdgeInvLength = rcp(fEdgeLength);

	
	tsr_half TexelCenterOffsetToEdge = 0.0;

	const float Min = -0.5;

	FLATTEN
	if (!bEdgeStopedByIncrementN && !bEdgeStopedByIncrementP && !bEdgeStopedByDecrementP && !bEdgeStopedByDecrementN)
	{
		// No aliasing in the neighborhood.
		TexelCenterOffsetToEdge = tsr_half(0.0);
	}
	else if (bEdgeStopedByIncrementN && bEdgeStopedByIncrementP)
	{
		// Looks like InputC is concave detail
		TexelCenterOffsetToEdge = tsr_half(0.5);
	}
	else if (bEdgeStopedByDecrementN && bEdgeStopedByDecrementP)
	{
		// Looks like InputC is convex detail
		//TexelCenterOffsetToEdge = 0.5;
	}
	else if (bEdgeStopedByIncrementN) // && bEdgeStopedByDecrementP)
	{
		// Looks like staircasing from - to +
		TexelCenterOffsetToEdge = tsr_half(0.5) - (EdgeLengthN + tsr_half(0.5)) * fEdgeInvLength;
	}
	else if (bEdgeStopedByIncrementP) // && bEdgeStopedByDecrementN)
	{
		// Looks like staircasing from + to -
		TexelCenterOffsetToEdge = tsr_half(0.5) - (EdgeLengthP + tsr_half(0.5)) * fEdgeInvLength;
	}

	return TexelCenterOffsetToEdge;
}


//------------------------------------------------------- ENTRY POINT

#if CONFIG_ENABLE_DUAL_PIXEL_VECTORIZATION
	[numthreads(TILE_SIZE * TILE_SIZE / 2, 1, 1)]
#else
	[numthreads(TILE_SIZE * TILE_SIZE, 1, 1)]
#endif
void MainCS(
	uint2 GroupId : SV_GroupID,
	uint GroupThreadIndex : SV_GroupIndex)
{
	uint GroupWaveIndex = GetGroupWaveIndex(GroupThreadIndex, /* GroupSize = */ TILE_SIZE * TILE_SIZE);

	float4x2 Debug = 0.0;
	
	tsr_short2x2 InputPixelPos = dpv_add(
		tsr_short2(InputPixelPosMin) + tsr_short2(GroupId) * tsr_short2(TILE_SIZE, TILE_SIZE),
		tsr_short2x2(Map8x8Tile2x2LaneDPV(GroupThreadIndex)));
	
	//Debug[0] = 1.0;

	tsr_half2x2 TexelOffset = 0.0;
	tsr_half2 NoiseFiltering = 0.0;
	{
		#if CONFIG_ENABLE_DUAL_PIXEL_VECTORIZATION && 1
			tsr_half InputCache[3 * 4];
			UNROLL_N(3)
			for (int cy = 0; cy < 3; cy++)
			{
				UNROLL_N(4)
				for (int cx = 0; cx < 4; cx++)
				{
					const uint ci = cx + 4 * cy;
					InputCache[ci] = SampleInputLDRLuma(dpv_lo(InputPixelPos), tsr_short2(cx - 1, cy - 1));
				}
			}

			#define ReadCache(x, y) tsr_half2(InputCache[(x + 1) + 4 * (y + 1)], InputCache[(x + 2) + 4 * (y + 1)])

			tsr_half2 InputC = ReadCache( 0,  0);

			tsr_half2 InputN = ReadCache( 0, -1);
			tsr_half2 InputS = ReadCache( 0, +1);
			tsr_half2 InputE = ReadCache(+1,  0);
			tsr_half2 InputW = ReadCache(-1,  0);
	
			tsr_half2 InputNE = ReadCache(+1, -1);
			tsr_half2 InputNW = ReadCache(-1, -1);
			tsr_half2 InputSE = ReadCache(+1, +1);
			tsr_half2 InputSW = ReadCache(-1, +1);
		#else
			tsr_half2 InputC = SampleInputLDRLuma(InputPixelPos, tsr_short2( 0,  0));

			tsr_half2 InputN = SampleInputLDRLuma(InputPixelPos, tsr_short2( 0, -1));
			tsr_half2 InputS = SampleInputLDRLuma(InputPixelPos, tsr_short2( 0, +1));
			tsr_half2 InputE = SampleInputLDRLuma(InputPixelPos, tsr_short2(+1,  0));
			tsr_half2 InputW = SampleInputLDRLuma(InputPixelPos, tsr_short2(-1,  0));
	
			tsr_half2 InputNE = SampleInputLDRLuma(InputPixelPos, tsr_short2(+1, -1));
			tsr_half2 InputNW = SampleInputLDRLuma(InputPixelPos, tsr_short2(-1, -1));
			tsr_half2 InputSE = SampleInputLDRLuma(InputPixelPos, tsr_short2(+1, +1));
			tsr_half2 InputSW = SampleInputLDRLuma(InputPixelPos, tsr_short2(-1, +1));
		#endif

		bool2 bBrowseVerticaly;
		tsr_short2x2 BrowseDirection;
		tsr_short2x2 EdgeSide = 0;
		tsr_half2 EdgeLuma = 0;

		tsr_half2 TotalVarHN = abs(0.5 * (InputNE + InputNW) - InputN);
		tsr_half2 TotalVarH  = abs(0.5 * (InputE  + InputW ) - InputC);
		tsr_half2 TotalVarHS = abs(0.5 * (InputSE + InputSW) - InputS);
			
		tsr_half2 TotalVarVE = abs(0.5 * (InputNE + InputSE) - InputE);
		tsr_half2 TotalVarV  = abs(0.5 * (InputN  + InputS ) - InputC);
		tsr_half2 TotalVarVW = abs(0.5 * (InputNW + InputSW) - InputW);
		
		tsr_half2 DiffN = abs(InputN - InputC);
		tsr_half2 DiffS = abs(InputS - InputC);
		tsr_half2 DiffE = abs(InputE - InputC);
		tsr_half2 DiffW = abs(InputW - InputC);

		#if CONFIG_COMPUTE_NOISE_FILTERING
		{
			NoiseFiltering = max(NoiseFiltering, tsr_half(2.0) * TotalVarH - max(DiffE, DiffW));
			NoiseFiltering = max(NoiseFiltering, tsr_half(2.0) * TotalVarV - max(DiffN, DiffS));
		}
		#endif

		bBrowseVerticaly = (TotalVarHN + TotalVarH + TotalVarHS) > (TotalVarVE + TotalVarV + TotalVarVW);
<<<<<<< HEAD
		BrowseDirection[0] = bBrowseVerticaly ? tsr_short(0) : tsr_short(1);
		BrowseDirection[1] = bBrowseVerticaly ? tsr_short(1) : tsr_short(0);
=======
		BrowseDirection[0] = select(bBrowseVerticaly, tsr_short(0), tsr_short(1));
		BrowseDirection[1] = select(bBrowseVerticaly, tsr_short(1), tsr_short(0));
>>>>>>> d731a049

		FLATTEN
		if (bBrowseVerticaly[0])
		{
			EdgeSide[0][0] = DiffW[0] > DiffE[0] ? -1 : 1;
			EdgeLuma[0] = DiffW[0] > DiffE[0] ? InputW[0] : InputE[0];
		}
		else
		{
			EdgeSide[1][0] = DiffN[0] > DiffS[0] ? -1 : 1;
			EdgeLuma[0] = DiffN[0] > DiffS[0] ? InputN[0] : InputS[0];
		}
		
		FLATTEN
		if (bBrowseVerticaly[1])
		{
			EdgeSide[0][1] = DiffW[1] > DiffE[1] ? -1 : 1;
			EdgeLuma[1] = DiffW[1] > DiffE[1] ? InputW[1] : InputE[1];
		}
		else
		{
			EdgeSide[1][1] = DiffN[1] > DiffS[1] ? -1 : 1;
			EdgeLuma[1] = DiffN[1] > DiffS[1] ? InputN[1] : InputS[1];
		}

		tsr_half2 LumaDelta = abs(EdgeLuma - InputC) * 0.5;
		
		bool2 WorthBrowsing = LumaDelta > CONFIG_MIN_LUMA_ALIASING;

		tsr_half2 BrowseDelta = saturate(LumaDelta * rcp(tsr_half(CONFIG_MIN_LUMA_ALIASING)));
		
		tsr_ushort2 EdgeLengthP = 0;
		tsr_ushort2 EdgeLengthN = 0;
		
		/**
		 * Increment:
		 *     1 1 1 1 1
		 *     0 0 X 0 1
		 * 
		 * Decrement:
		 *     1 1 1 1 0
		 *     0 0 X 0 0
		 */
		bool2 bEdgeStopedByIncrementP = false;
		bool2 bEdgeStopedByIncrementN = false;
		
		bool2 bEdgeStopedByDecrementP = false;
		bool2 bEdgeStopedByDecrementN = false;
		
#if 1 // Optimized for RDNA 2
		const tsr_half BilinearInterp = 0.5;

		float2x2 fBrowseDirection = float2x2(BrowseDirection) * dpv_interleave_mono_registers(InputInfo_ExtentInverse);
		float2x2 KernelUV = (float2x2(InputPixelPos) + 0.5 + float2x2(EdgeSide) * BilinearInterp) * dpv_interleave_mono_registers(InputInfo_ExtentInverse);

		tsr_half2 MergedEdgeLuma = BilinearInterp * (EdgeLuma + InputC);
		
		tsr_half2 MinLuma = MergedEdgeLuma - tsr_half(BilinearInterp * 0.5) * abs(EdgeLuma - InputC);
		tsr_half2 MaxLuma = MergedEdgeLuma + tsr_half(BilinearInterp * 0.5) * abs(EdgeLuma - InputC);

		bool2 bEdgeMoreLuminous = EdgeLuma > InputC;
		
		tsr_ushort2 EdgeStopedByMinLumaP = 0;
		tsr_ushort2 EdgeStopedByMinLumaN = 0;
		
		tsr_ushort2 EdgeStopedByMaxLumaP = 0;
		tsr_ushort2 EdgeStopedByMaxLumaN = 0;
		
		bool bStop = false;
		
		#if CONFIG_COMPILE_FP16
			#define asuint(x) asuint16(x)
			const tsr_ushort SignShift = 15;
			const tsr_ushort SignMask = 0x8000;
		#else
			const tsr_ushort SignShift = 31;
			const tsr_ushort SignMask = 0x80000000;
		#endif
			
		EdgeLengthP = CONFIG_ITERATIONS;
		EdgeLengthN = CONFIG_ITERATIONS;
		
		UNROLL_N(CONFIG_ITERATIONS)
		for (uint i = 0; i < CONFIG_ITERATIONS; i++)
		{
			float2x2 NeighborOffset = fBrowseDirection * float(i + 1);

			tsr_half2 SampleLumaP = BilinearSampleInputLDRLuma(KernelUV,  NeighborOffset, /* bIsNegativeDirection = */ false);
			tsr_half2 SampleLumaN = BilinearSampleInputLDRLuma(KernelUV, -NeighborOffset, /* bIsNegativeDirection = */ true);
				
			//bEdgeStopedByMinLuma = bEdgeStopedByMinLuma || bool2(SampleLuma < MinLuma) && !bEdgeStopedByMaxLuma;
			//bEdgeStopedByMaxLuma = bEdgeStopedByMaxLuma || bool2(SampleLuma > MaxLuma) && !bEdgeStopedByMinLuma;
			tsr_ushort2 StopByMinLumaP = asuint(SampleLumaP - MinLuma) & ~EdgeStopedByMaxLumaP;
			tsr_ushort2 StopByMaxLumaP = asuint(MaxLuma - SampleLumaP) & ~EdgeStopedByMinLumaP;
			tsr_ushort2 StopByMinLumaN = asuint(SampleLumaN - MinLuma) & ~EdgeStopedByMaxLumaN;
			tsr_ushort2 StopByMaxLumaN = asuint(MaxLuma - SampleLumaN) & ~EdgeStopedByMinLumaN;

			EdgeStopedByMinLumaP |= StopByMinLumaP;
			EdgeStopedByMaxLumaP |= StopByMaxLumaP;
			EdgeStopedByMinLumaN |= StopByMinLumaN;
			EdgeStopedByMaxLumaN |= StopByMaxLumaN;
				
			//EdgeLength += (bEdgeStopedByMaxLuma || bEdgeStopedByMinLuma) ? 0 : 1;
			EdgeLengthP -= (EdgeStopedByMaxLumaP | EdgeStopedByMinLumaP) >> SignShift;
			EdgeLengthN -= (EdgeStopedByMaxLumaN | EdgeStopedByMinLumaN) >> SignShift;
		}
		
		bool2 bEdgeStopedByMinLumaP = (EdgeStopedByMinLumaP & SignMask) != 0;
		bool2 bEdgeStopedByMinLumaN = (EdgeStopedByMinLumaN & SignMask) != 0;
		
		bool2 bEdgeStopedByMaxLumaP = (EdgeStopedByMaxLumaP & SignMask) != 0;
		bool2 bEdgeStopedByMaxLumaN = (EdgeStopedByMaxLumaN & SignMask) != 0;
		
		bEdgeStopedByIncrementP = or(and(bEdgeMoreLuminous, bEdgeStopedByMaxLumaP), and(!bEdgeMoreLuminous, bEdgeStopedByMinLumaP));
		bEdgeStopedByIncrementN = or(and(bEdgeMoreLuminous, bEdgeStopedByMaxLumaN), and(!bEdgeMoreLuminous, bEdgeStopedByMinLumaN));
		
		bEdgeStopedByDecrementP = or(and(bEdgeMoreLuminous, bEdgeStopedByMinLumaP), and(!bEdgeMoreLuminous, bEdgeStopedByMaxLumaP));
		bEdgeStopedByDecrementN = or(and(bEdgeMoreLuminous, bEdgeStopedByMinLumaN), and(!bEdgeMoreLuminous, bEdgeStopedByMaxLumaN));

#else // Reference implementation
		UNROLL_N(CONFIG_ITERATIONS)
		for (uint i = 0; i < CONFIG_ITERATIONS; i++)
		{
			bool2 bIsStoped = (bEdgeStopedByIncrementP || bEdgeStopedByDecrementP) && (bEdgeStopedByIncrementN || bEdgeStopedByDecrementP);

			BRANCH
			if (!bIsStoped.x)
			{
				tsr_short2x2 NeighborOffset = BrowseDirection * tsr_short(i + 1);

				tsr_half2 NeighborP = SampleInputLDRLuma(InputPixelPos, NeighborOffset);
				tsr_half2 EdgeP     = SampleInputLDRLuma(InputPixelPos, NeighborOffset + EdgeSide);
			
				tsr_half2 NeighborN = SampleInputLDRLuma(InputPixelPos, -NeighborOffset);
				tsr_half2 EdgeN     = SampleInputLDRLuma(InputPixelPos, -NeighborOffset + EdgeSide);

				AccumulateEdgeLength(
					InputC, EdgeLuma,
					NeighborP, EdgeP,
					LumaDelta,
					/* inout */ bEdgeStopedByIncrementP,
					/* inout */ bEdgeStopedByDecrementP,
					/* inout */ EdgeLengthP);
			
				AccumulateEdgeLength(
					InputC, EdgeLuma,
					NeighborN, EdgeN,
					LumaDelta,
					/* inout */ bEdgeStopedByIncrementN,
					/* inout */ bEdgeStopedByDecrementN,
					/* inout */ EdgeLengthN);
			}
		}
#endif

		tsr_half TexelOffsetLo = ComputeDistanceToEdge(
			bEdgeStopedByIncrementN[0],
			bEdgeStopedByIncrementP[0],
			bEdgeStopedByDecrementN[0],
			bEdgeStopedByDecrementP[0],
			dpv_lo(EdgeLengthN),
			dpv_lo(EdgeLengthP));
		
		tsr_half TexelOffsetHi = ComputeDistanceToEdge(
			bEdgeStopedByIncrementN[1],
			bEdgeStopedByIncrementP[1],
			bEdgeStopedByDecrementN[1],
			bEdgeStopedByDecrementP[1],
			dpv_hi(EdgeLengthN),
			dpv_hi(EdgeLengthP));
		
		FLATTEN
		if (!WorthBrowsing[0])
			TexelOffsetLo = 0.0;
		
		FLATTEN
		if (!WorthBrowsing[1])
			TexelOffsetHi = 0.0;

		TexelOffset = dpv_scale(tsr_half2x2(EdgeSide), BrowseDelta * dpv_interleave_registers(TexelOffsetLo, TexelOffsetHi));
		
		#if 0
			if (WorthBrowsing.x)
			{
				Debug[0] = abs(TexelOffset[0]);
				Debug[1] = abs(TexelOffset[1]);
				//Debug[2] = abs(DecodeSpatialAntiAliasingOffset(EncodeSpatialAntiAliasingOffset(TexelOffset))[0]);
				//Debug[3] = abs(DecodeSpatialAntiAliasingOffset(EncodeSpatialAntiAliasingOffset(TexelOffset))[1]);
				//Debug[3] = bBrowseVerticaly ? 1 : 0;

				//Debug[0] = EdgeLengthP * tsr_ushort2(WorthBrowsing && bBrowseVerticaly);
				//Debug[1] = EdgeLengthN * tsr_ushort2(WorthBrowsing && bBrowseVerticaly);
				//Debug[0] = (1 + EdgeLengthP + EdgeLengthN);
				//Debug[0] = EdgeLengthN;
		
				//Debug[0] = WorthBrowsing ? 1 : 0;
				//Debug[0] = EdgeLuma;
				//Debug[0] = (EdgeSide[0] + 2) * 0.25;
				//Debug[1] = (EdgeSide[1] + 2) * 0.25;
			}

			if (1)
			{
				Debug[2][0] = InputSceneColorLdrLumaTexture.SampleLevel(
					GlobalBilinearClampedSampler,
					(float2(dpv_lo(InputPixelPos)) + 0.5 + float2(dpv_lo(TexelOffset))) * InputInfo_ExtentInverse,
					0);
				
				Debug[2][1] = InputSceneColorLdrLumaTexture.SampleLevel(
					GlobalBilinearClampedSampler,
					(float2(dpv_hi(InputPixelPos)) + 0.5 + float2(dpv_hi(TexelOffset))) * InputInfo_ExtentInverse,
					0);
			}
		#endif
	}

	uint2 EncodedTexelOffset = EncodeSpatialAntiAliasingOffset(TexelOffset);

	{
		tsr_short2x2 OutputPixelPos = InputPixelPos;
		
		OutputPixelPos = InvalidateOutputPixelPos(OutputPixelPos, InputInfo_ViewportMax);
		
		AntiAliasingOutput[dpv_lo(OutputPixelPos)] = dpv_lo(EncodedTexelOffset);
		NoiseFilteringOutput[dpv_lo(OutputPixelPos)] = dpv_lo(NoiseFiltering);
		
		#if CONFIG_ENABLE_DUAL_PIXEL_VECTORIZATION
			AntiAliasingOutput[dpv_hi(OutputPixelPos)] = dpv_hi(EncodedTexelOffset);
			NoiseFilteringOutput[dpv_hi(OutputPixelPos)] = dpv_hi(NoiseFiltering);
		#endif

		#if DEBUG_OUTPUT
		{
			DebugOutput[tsr_short3(dpv_lo(OutputPixelPos), 0)] = dpv_lo(Debug);

			#if CONFIG_ENABLE_DUAL_PIXEL_VECTORIZATION
				DebugOutput[tsr_short3(dpv_hi(OutputPixelPos), 0)] = dpv_hi(Debug);
			#endif
		}
		#endif
	}
}<|MERGE_RESOLUTION|>--- conflicted
+++ resolved
@@ -133,14 +133,7 @@
 	bEdgeStopedByIncrement = or(bEdgeStopedByIncrement, bStopNowIncrement);
 	bEdgeStopedByDecrement = or(bEdgeStopedByDecrement, bStopNowDecrement);
 
-<<<<<<< HEAD
-	bEdgeStopedByIncrement = bEdgeStopedByIncrement || bStopNowIncrement;
-	bEdgeStopedByDecrement = bEdgeStopedByDecrement || bStopNowDecrement;
-
-	EdgeLength += (bEdgeStopedByIncrement || bEdgeStopedByDecrement) ? tsr_ushort(0) : tsr_ushort(1);
-=======
 	EdgeLength += select(or(bEdgeStopedByIncrement, bEdgeStopedByDecrement), tsr_ushort(0), tsr_ushort(1));
->>>>>>> d731a049
 }
 
 tsr_half ComputeDistanceToEdge(
@@ -282,13 +275,8 @@
 		#endif
 
 		bBrowseVerticaly = (TotalVarHN + TotalVarH + TotalVarHS) > (TotalVarVE + TotalVarV + TotalVarVW);
-<<<<<<< HEAD
-		BrowseDirection[0] = bBrowseVerticaly ? tsr_short(0) : tsr_short(1);
-		BrowseDirection[1] = bBrowseVerticaly ? tsr_short(1) : tsr_short(0);
-=======
 		BrowseDirection[0] = select(bBrowseVerticaly, tsr_short(0), tsr_short(1));
 		BrowseDirection[1] = select(bBrowseVerticaly, tsr_short(1), tsr_short(0));
->>>>>>> d731a049
 
 		FLATTEN
 		if (bBrowseVerticaly[0])
