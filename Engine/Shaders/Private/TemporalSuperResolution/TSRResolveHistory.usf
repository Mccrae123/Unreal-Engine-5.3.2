// Copyright Epic Games, Inc. All Rights Reserved.

#include "TSRCommon.ush"


//------------------------------------------------------- CONFIG

#define TILE_SIZE 8

#define KERNEL_SIZE 4

#define CONFIG_PREMULTIPLY_HISTORY 0


//------------------------------------------------------- CONSTANTS

static const int2 kOffsetsCross3x3[4] = {
	int2(-1, -1),
	int2( 1, -1),
	int2(-1,  1),
	int2( 1,  1),
};


//------------------------------------------------------- PARAMETERS

RWTexture2D<uint> PrevUseCountOutput;
RWTexture2D<uint> PrevClosestDepthOutput;


//------------------------------------------------------- LDS

groupshared tsr_halfC SharedArray0[TILE_SIZE * TILE_SIZE];


//------------------------------------------------------- FUNCTIONS

// Mitchell Netravali
// B-spline:       B=1      C=0
// Mitchell:       B=1/3    C=1/3
// Catmull-Rom:    B=0      C=1/2
// Robidoux:       B=0.3782 C=0.3109 (cylindrical)
// Robidoux Sharp: B=0.2620 C=0.3690 (cylindrical)
// Robidoux Soft:  B=0.6796 C=0.1602 (cylindrical)
void MitchellNetravaliCoefs(const float B, const float C, out float OutQ0[4], out float OutQ1[4])
{
	OutQ0[0] = (6.0 - 2.0 * B) / 6.0;
	OutQ0[1] = 0.0;
	OutQ0[2] = (-18.0 + 12.0 * B + 6.0 * C) / 6.0;
	OutQ0[3] = (12.0 - 9.0 * B - 6.0 * C) / 6.0;

	OutQ1[0] = (8 * B + 24 * C) / 6.0;
	OutQ1[1] = (-12 * B - 48 * C) / 6.0;
	OutQ1[2] = (6 * B + 30 * C) / 6.0;
	OutQ1[3] = (-B - 6 * C) / 6.0;
}

float MitchellNetravali(float d, const float B, const float C)
{
	// Coeficient ends up known at compile time.
	float Q0[4];
	float Q1[4];
	MitchellNetravaliCoefs(B, C, Q0, Q1);

	if (d < 1)
	{
		return Q0[0] + d * (Q0[1] + d * (Q0[2] + d * Q0[3]));
	}
	else if ((d >= 1) && (d < 2))
	{
		return Q1[0] + d * (Q1[1] + d * (Q1[2] + d * Q1[3]));
	}
	else
	{
		return 0;
	}
}


//------------------------------------------------------- PARAMETERS

FScreenTransform DispatchThreadToHistoryPixelPos;
uint2 OutputViewRectMin;
uint2 OutputViewRectMax;
uint bGenerateOutputMip1;
float HistoryValidityMultiply;

Texture2D<tsr_halfC> History_HighFrequency;
Texture2D<tsr_half2> History_Metadata;
Texture2D<tsr_half3> History_Translucency;
Texture2D<tsr_half>  History_TranslucencyAlpha;

RWTexture2D<tsr_halfC> SceneColorOutputMip0;
RWTexture2D<tsr_halfC> SceneColorOutputMip1;


//------------------------------------------------------- ENTRY POINT

[numthreads(TILE_SIZE * TILE_SIZE, 1, 1)]
void MainCS(
	uint2 GroupId : SV_GroupID,
	uint GroupThreadIndex : SV_GroupIndex)
{
	float4 Debug = 0.0;

	uint2 DispatchThreadId = (
		ZOrder2D(GroupThreadIndex, uint(log2(float(TILE_SIZE)))) +
		GroupId * uint2(TILE_SIZE, TILE_SIZE));

	tsr_halfC Color = tsr_half(0.0);
	
	// Downsample the history
	{
		const float B = rcp(3.0);
		const float C = rcp(3.0);

		// Position of the output pixel in the history.
		float2 OutputPixelPos = ApplyScreenTransform(float2(DispatchThreadId), DispatchThreadToHistoryPixelPos);
		float2 TopLeftKernel = floor(OutputPixelPos + (0.5 - 0.5 * KERNEL_SIZE)) + 0.5;
		
		tsr_halfC MinColor = tsr_half(POSITIVE_INFINITY);
		tsr_halfC MaxColor = tsr_half(0.0);
		tsr_half ColorWeight = tsr_half(0.0);

		UNROLL_N(KERNEL_SIZE)
		for (uint x = 0; x < KERNEL_SIZE; x++)
		{
			UNROLL_N(KERNEL_SIZE)
			for (uint y = 0; y < KERNEL_SIZE; y++)
			{
				float2 SamplePixelPos = TopLeftKernel + float2(x, y);

				float2 SampleUV = SamplePixelPos * HistoryInfo_ExtentInverse;

				SampleUV = clamp(SampleUV, HistoryInfo_UVViewportBilinearMin, HistoryInfo_UVViewportBilinearMax);

				tsr_halfC SampleColor    = History_HighFrequency.SampleLevel(GlobalBilinearClampedSampler, SampleUV, 0);
				tsr_half3 SampleTranslucencyColor = History_Translucency.SampleLevel(GlobalBilinearClampedSampler, SampleUV, 0);
				tsr_half  SampleTranslucencyAlpha = History_TranslucencyAlpha.SampleLevel(GlobalBilinearClampedSampler, SampleUV, 0);
				
<<<<<<< HEAD
				#if CONFIG_PREMULTIPLY_HISTORY
					tsr_half SampleHistoryValidity = SampleMetadata.y;
					tsr_half InvSampleHistoryValidity = SafeRcp(SampleHistoryValidity);
				#else
					const tsr_half SampleHistoryValidity = tsr_half(1.0);
					const tsr_half InvSampleHistoryValidity = tsr_half(1.0);
				#endif

=======
>>>>>>> 74d0b334
				#if DIM_SEPARATE_TRANSLUCENCY
				{
					SampleColor.rgb = SampleColor.rgb * SampleTranslucencyAlpha + SampleTranslucencyColor.rgb;
				
					#if CONFIG_SCENE_COLOR_ALPHA
<<<<<<< HEAD
						SampleLowFrequencyColor.a = saturate(tsr_half(1.0) - saturate(tsr_half(1.0) - SampleLowFrequencyColor.a) * SampleTranslucencyAlpha);
						SampleHighFrequencyColor.a = saturate(tsr_half(1.0) - saturate(tsr_half(1.0) - SampleHighFrequencyColor.a * InvSampleHistoryValidity) * SampleTranslucencyAlpha) * SampleHistoryValidity;
=======
						SampleColor.a = saturate(tsr_half(1.0) - saturate(tsr_half(1.0) - SampleColor.a) * SampleTranslucencyAlpha);
>>>>>>> 74d0b334
					#endif
				}
				#endif

				float2 PixelOffset = abs(SamplePixelPos - OutputPixelPos);

				tsr_half kernelWeight = tsr_half(MitchellNetravali(PixelOffset.x, B, C) * MitchellNetravali(PixelOffset.y, B, C));
				tsr_half SampleHdrWeight = HdrWeight4(SampleColor);

				MinColor = min(MinColor, SampleColor);
				MaxColor = max(MaxColor, SampleColor);
				Color  += (kernelWeight * SampleHdrWeight) * SampleColor;
				ColorWeight += (kernelWeight * SampleHdrWeight);
			}
		}

		Color *= SafeRcp(ColorWeight);
		Color = clamp(Color, MinColor, MaxColor);
	}
	
	// Compute final output
	tsr_halfC FinalOutputColor = Color;

	tsr_short2 OutputPixelPosition = InvalidateOutputPixelPos(tsr_short2(OutputViewRectMin + DispatchThreadId), OutputViewRectMax);
	
	// Output final scene color Mip0
	{
		SceneColorOutputMip0[OutputPixelPosition] = FinalOutputColor;
	}

	// Output final scene color Mip1
	{
		uint LocalGroupThreadIndex = GroupThreadIndex;

		tsr_halfC HalfResOutput = FinalOutputColor * tsr_half(0.25);
		tsr_short2 HalfResOutputPixelPos;
		HalfResOutputPixelPos[0] = (OutputPixelPosition[0] >> tsr_short(1)) | (((OutputPixelPosition[0] & tsr_short(0x1)) | tsr_short(!bGenerateOutputMip1)) * tsr_short(~0));
		HalfResOutputPixelPos[1] = (OutputPixelPosition[1] >> tsr_short(1)) | (((OutputPixelPosition[1] & tsr_short(0x1)) | tsr_short(!bGenerateOutputMip1)) * tsr_short(~0));
			
		#if PLATFORM_SUPPORTS_WAVE_BROADCAST && 0 // Support WaveBroadcast with halfs
		BRANCH
		if (bGenerateOutputMip1)
		{
			FWaveBroadcastSettings Horizontal = InitWaveXorButterfly(/* XorButterFly = */ 0x1);
			FWaveBroadcastSettings Vertical = InitWaveXorButterfly(/* XorButterFly = */ 0x2);

			HalfResOutput += WaveBroadcast(Horizontal, HalfResOutput);
			HalfResOutput += WaveBroadcast(Vertical, HalfResOutput);
		}
		#else
		BRANCH
		if (bGenerateOutputMip1)
		{
			SharedArray0[LocalGroupThreadIndex] = HalfResOutput;

			#if COMPILER_METAL
				GroupMemoryBarrierWithGroupSync();
			#endif

			SharedArray0[LocalGroupThreadIndex] += SharedArray0[LocalGroupThreadIndex ^ 0x1];
			SharedArray0[LocalGroupThreadIndex] += SharedArray0[LocalGroupThreadIndex ^ 0x2];
			
			HalfResOutput = SharedArray0[LocalGroupThreadIndex];
		}
		#endif

		SceneColorOutputMip1[HalfResOutputPixelPos] = HalfResOutput;
	}

	#if DEBUG_OUTPUT
	{
		DebugOutput[tsr_short3(OutputPixelPosition, 0)] = Debug;
	}
	#endif
}
<|MERGE_RESOLUTION|>--- conflicted
+++ resolved
@@ -8,8 +8,6 @@
 #define TILE_SIZE 8
 
 #define KERNEL_SIZE 4
-
-#define CONFIG_PREMULTIPLY_HISTORY 0
 
 
 //------------------------------------------------------- CONSTANTS
@@ -138,28 +136,12 @@
 				tsr_half3 SampleTranslucencyColor = History_Translucency.SampleLevel(GlobalBilinearClampedSampler, SampleUV, 0);
 				tsr_half  SampleTranslucencyAlpha = History_TranslucencyAlpha.SampleLevel(GlobalBilinearClampedSampler, SampleUV, 0);
 				
-<<<<<<< HEAD
-				#if CONFIG_PREMULTIPLY_HISTORY
-					tsr_half SampleHistoryValidity = SampleMetadata.y;
-					tsr_half InvSampleHistoryValidity = SafeRcp(SampleHistoryValidity);
-				#else
-					const tsr_half SampleHistoryValidity = tsr_half(1.0);
-					const tsr_half InvSampleHistoryValidity = tsr_half(1.0);
-				#endif
-
-=======
->>>>>>> 74d0b334
 				#if DIM_SEPARATE_TRANSLUCENCY
 				{
 					SampleColor.rgb = SampleColor.rgb * SampleTranslucencyAlpha + SampleTranslucencyColor.rgb;
 				
 					#if CONFIG_SCENE_COLOR_ALPHA
-<<<<<<< HEAD
-						SampleLowFrequencyColor.a = saturate(tsr_half(1.0) - saturate(tsr_half(1.0) - SampleLowFrequencyColor.a) * SampleTranslucencyAlpha);
-						SampleHighFrequencyColor.a = saturate(tsr_half(1.0) - saturate(tsr_half(1.0) - SampleHighFrequencyColor.a * InvSampleHistoryValidity) * SampleTranslucencyAlpha) * SampleHistoryValidity;
-=======
 						SampleColor.a = saturate(tsr_half(1.0) - saturate(tsr_half(1.0) - SampleColor.a) * SampleTranslucencyAlpha);
->>>>>>> 74d0b334
 					#endif
 				}
 				#endif
