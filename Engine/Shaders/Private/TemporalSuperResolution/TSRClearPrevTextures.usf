// Copyright Epic Games, Inc. All Rights Reserved.

#include "TSRCommon.ush"


//------------------------------------------------------- CONFIG

#define TILE_SIZE 8

#define TILE_ROWS 2


//------------------------------------------------------- PARAMETERS

RWTexture2D<uint> PrevUseCountOutput;
RWTexture2D<uint> PrevClosestDepthOutput;


//------------------------------------------------------- ENTRY POINT

[numthreads(TILE_SIZE * TILE_SIZE, 1, 1)]
void MainCS(
	uint2 GroupId : SV_GroupID,
	uint GroupThreadIndex : SV_GroupIndex)
{
<<<<<<< HEAD
	uint2 DispatchThreadId = (
		ZOrder2D(GroupThreadIndex, uint(log2(float(TILE_SIZE)))) +
		GroupId * uint2(TILE_SIZE, TILE_SIZE));
=======
	uint2 GroupThreadId = uint2(GroupThreadIndex % TILE_SIZE, GroupThreadIndex / TILE_SIZE);
	uint2 OutputPixelOrigin = (InputInfo_ViewportMin + GroupId * uint(TILE_SIZE * TILE_ROWS)) + GroupThreadId;
>>>>>>> d731a049

	UNROLL_N(TILE_ROWS)
	for (uint y = 0; y < TILE_ROWS; y++)
	{
		UNROLL_N(TILE_ROWS)
		for (uint x = 0; x < TILE_ROWS; x++)
		{
			uint2 PixelOffset = uint2(x, y) * TILE_SIZE;
			uint2 InputPixelPos = OutputPixelOrigin + PixelOffset;
			
			InputPixelPos.x = select(all(InputPixelPos < InputInfo_ViewportMax), InputPixelPos.x, uint(~0));

			PrevUseCountOutput[InputPixelPos] = 0;
			PrevClosestDepthOutput[InputPixelPos] = 0;
		}
	}
}<|MERGE_RESOLUTION|>--- conflicted
+++ resolved
@@ -23,14 +23,8 @@
 	uint2 GroupId : SV_GroupID,
 	uint GroupThreadIndex : SV_GroupIndex)
 {
-<<<<<<< HEAD
-	uint2 DispatchThreadId = (
-		ZOrder2D(GroupThreadIndex, uint(log2(float(TILE_SIZE)))) +
-		GroupId * uint2(TILE_SIZE, TILE_SIZE));
-=======
 	uint2 GroupThreadId = uint2(GroupThreadIndex % TILE_SIZE, GroupThreadIndex / TILE_SIZE);
 	uint2 OutputPixelOrigin = (InputInfo_ViewportMin + GroupId * uint(TILE_SIZE * TILE_ROWS)) + GroupThreadId;
->>>>>>> d731a049
 
 	UNROLL_N(TILE_ROWS)
 	for (uint y = 0; y < TILE_ROWS; y++)
