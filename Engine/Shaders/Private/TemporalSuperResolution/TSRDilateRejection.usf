// Copyright Epic Games, Inc. All Rights Reserved.

#include "TSRCommon.ush"


//------------------------------------------------------- CONFIG

#define TILE_SIZE 8



//------------------------------------------------------- PARAMETERS

<<<<<<< HEAD
=======
uint4 HistoryRejectionViewport;

>>>>>>> d731a049
Texture2D<tsr_half> HistoryRejectionTexture;
RWTexture2D<tsr_half> DilatedHistoryRejectionOutput;


//------------------------------------------------------- ENTRY POINT

[numthreads(TILE_SIZE * TILE_SIZE, 1, 1)]
void MainCS(
	uint2 GroupId : SV_GroupID,
	uint GroupThreadIndex : SV_GroupIndex)
{
	float4 Debug = 0.0;
	
	tsr_short2 RejectionPixelPos = (
<<<<<<< HEAD
=======
		tsr_short2(HistoryRejectionViewport.xy) +
>>>>>>> d731a049
		tsr_short2(GroupId) * tsr_short2(TILE_SIZE, TILE_SIZE) +
		Map8x8Tile2x2Lane(GroupThreadIndex));

	// Fetch center of the kernel
	tsr_half HistoryRejectionInfo = HistoryRejectionTexture[RejectionPixelPos];

	const int KernelSize = 1;

	// Fetch neighborhood of the kernel
	UNROLL
	for (int x = -KernelSize; x <= KernelSize; x++)
	{
		UNROLL
		for (int y = -KernelSize; y <= KernelSize; y++)
		{
			tsr_short2 Offset = tsr_short2(x, y);
		
			if (all(Offset == 0))
			{
				continue;
			}
			
			tsr_short2 SampleInputPixelPos = RejectionPixelPos + ClampPixelOffset(
				RejectionPixelPos,
				Offset, Offset,
				HistoryRejectionViewport.xy, HistoryRejectionViewport.zw - 1);

			tsr_half SampleRejectionInfo = HistoryRejectionTexture[SampleInputPixelPos];

			HistoryRejectionInfo = min(HistoryRejectionInfo, SampleRejectionInfo);
		}
	}
	
<<<<<<< HEAD
	bool bIsValid = all(RejectionPixelPos < tsr_short2(RejectionInfo_ViewportMax));
=======
	bool bIsValid = all(RejectionPixelPos < tsr_short2(HistoryRejectionViewport.zw));
>>>>>>> d731a049
	RejectionPixelPos.x = bIsValid ? RejectionPixelPos.x : ~tsr_ushort(0);

	DilatedHistoryRejectionOutput[RejectionPixelPos] = HistoryRejectionInfo;

	#if DEBUG_OUTPUT
	{
		DebugOutput[tsr_short3(RejectionPixelPos, 0)] = Debug;
	}
	#endif
}<|MERGE_RESOLUTION|>--- conflicted
+++ resolved
@@ -11,11 +11,8 @@
 
 //------------------------------------------------------- PARAMETERS
 
-<<<<<<< HEAD
-=======
 uint4 HistoryRejectionViewport;
 
->>>>>>> d731a049
 Texture2D<tsr_half> HistoryRejectionTexture;
 RWTexture2D<tsr_half> DilatedHistoryRejectionOutput;
 
@@ -30,10 +27,7 @@
 	float4 Debug = 0.0;
 	
 	tsr_short2 RejectionPixelPos = (
-<<<<<<< HEAD
-=======
 		tsr_short2(HistoryRejectionViewport.xy) +
->>>>>>> d731a049
 		tsr_short2(GroupId) * tsr_short2(TILE_SIZE, TILE_SIZE) +
 		Map8x8Tile2x2Lane(GroupThreadIndex));
 
@@ -67,11 +61,7 @@
 		}
 	}
 	
-<<<<<<< HEAD
-	bool bIsValid = all(RejectionPixelPos < tsr_short2(RejectionInfo_ViewportMax));
-=======
 	bool bIsValid = all(RejectionPixelPos < tsr_short2(HistoryRejectionViewport.zw));
->>>>>>> d731a049
 	RejectionPixelPos.x = bIsValid ? RejectionPixelPos.x : ~tsr_ushort(0);
 
 	DilatedHistoryRejectionOutput[RejectionPixelPos] = HistoryRejectionInfo;
