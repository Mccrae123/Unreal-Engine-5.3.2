// Copyright Epic Games, Inc. All Rights Reserved.

#include "../Common.ush" 
<<<<<<< HEAD
=======
#include "HairStrandsClusterCommon.ush"
#include "HairStrandsVertexFactoryCommon.ush"

///////////////////////////////////////////////////////////////////////////////////////////////////

#if SHADER_RT_GEOMETRY
>>>>>>> 6bbb88c8

uint VertexCount;
uint DispatchCountX;

float HairStrandsVF_HairRadius;
float HairStrandsVF_HairRootScale;
float HairStrandsVF_HairTipScale;

Buffer<float4>	 PositionOffsetBuffer;
Buffer<uint4> 	 PositionBuffer;
Buffer<float4> 	 TangentBuffer;
RWBuffer<float4> OutputPositionBuffer;
#if PERMUTATION_PROCEDURAL_PRIMITIVE 
uint             RaytracingProceduralSplits;
#else
RWBuffer<uint>   OutputIndexBuffer;
#endif

uint HairStrandsVF_bIsCullingEnable;
#if PERMUTATION_CULLING == 1
Buffer<uint>	HairStrandsVF_CullingIndirectBuffer;
Buffer<uint>	HairStrandsVF_CullingIndexBuffer;
Buffer<float>	HairStrandsVF_CullingRadiusScaleBuffer;
Buffer<uint>	HairStrandsVF_CullingIndirectBufferArgs;
#endif

<<<<<<< HEAD
uint HairStrandsVF_bIsCullingEnable;
#if PERMUTATION_CULLING == 1
Buffer<uint>	HairStrandsVF_CullingIndirectBuffer;
Buffer<uint>	HairStrandsVF_CullingIndexBuffer;
Buffer<float>	HairStrandsVF_CullingRadiusScaleBuffer;
Buffer<uint>	HairStrandsVF_CullingIndirectBufferArgs;
#endif

#if PERMUTATION_GROUP_SIZE == 0
=======
#if PERMUTATION_GROUP_SIZE == 64
>>>>>>> 6bbb88c8
	#define GROUP_SIZE 64
#elif PERMUTATION_GROUP_SIZE == 32
	#define GROUP_SIZE 32
#else
	#error Unknown group size	
#endif

<<<<<<< HEAD
struct FControlPoint
=======
FHairControlPoint GetControlPoint(uint ControlPointId)
{
	FHairControlPoint Out = (FHairControlPoint)0;

	if (ControlPointId < VertexCount)
	{
		Out = UnpackHairControlPoint(
			PositionBuffer[ControlPointId],
			PositionOffsetBuffer[0].xyz,
			HairStrandsVF_HairRadius,
			HairStrandsVF_HairRootScale,
			HairStrandsVF_HairTipScale);
	}

	return Out;
}

float3x3 GetTangentBasis(uint ControlPointId)
>>>>>>> 6bbb88c8
{
	float3 Tx = TangentBuffer[2 * ControlPointId    ].xyz;
	float3 Tz = TangentBuffer[2 * ControlPointId + 1].xyz;
	float3 Ty = cross(Tz, Tx);
	return float3x3(Tx, Ty, Tz);
}

#if PERMUTATION_PROCEDURAL_PRIMITIVE
void SetAABB(uint InVertexIndex, float3 Lo, float3 Hi)
{
	OutputPositionBuffer[2 * InVertexIndex + 0] = float4(Lo.x, Lo.y, Lo.z, Hi.x);
	OutputPositionBuffer[2 * InVertexIndex + 1] = float4(Hi.y, Hi.z, 0.0, 0.0);
}
#endif

// a whole segment of invalid values
void SetInvalidSegment(uint InVertexIndex)
{
#if PERMUTATION_PROCEDURAL_PRIMITIVE
	const float NaN = asfloat(0x7FC00000);
	for (int i = 0; i < RaytracingProceduralSplits; i++)
		SetAABB(RaytracingProceduralSplits * InVertexIndex + i, NaN, NaN);
#else
	const uint BasePoint = InVertexIndex * 4;
	const uint TrisPerSegment = 8;
	const uint IdxsPerSegment = TrisPerSegment * 3;
	const uint BaseOutIndex = InVertexIndex * IdxsPerSegment;
	UNROLL
	for (uint Index = 0; Index < IdxsPerSegment; Index++)
	{
		OutputIndexBuffer[BaseOutIndex + Index] = BasePoint;
	}
#endif
}

// TODO: this is not used at the moment
void SetCapSegment(uint InVertexIndex)
{
#if 1
	SetInvalidSegment(InVertexIndex);
#else
	const uint BasePoint = InVertexIndex * 4;
	const uint TrisPerSegment = 8;
	const uint IdxsPerSegment = TrisPerSegment * 3;
	const uint BaseOutIndex = InVertexIndex * IdxsPerSegment;
	OutputIndexBuffer[BaseOutIndex + 0] = BasePoint;
	OutputIndexBuffer[BaseOutIndex + 1] = BasePoint + 1;
	OutputIndexBuffer[BaseOutIndex + 2] = BasePoint + 2;

	OutputIndexBuffer[BaseOutIndex + 3] = BasePoint;
	OutputIndexBuffer[BaseOutIndex + 4] = BasePoint + 2;
	OutputIndexBuffer[BaseOutIndex + 5] = BasePoint + 3;

<<<<<<< HEAD
		const float3 OutPositionOffset = PositionOffsetBuffer[0].xyz;

		Out.Position 	= f16tof32(PackedData.xyz) + OutPositionOffset;
		Out.PointType 	= PackedAlpha & 0x3;
		Out.WorldRadius	= StrandHairRadius * float((PackedAlpha & 0x00FC) >> 2) / 63.0f;
=======
	// fill the reset with degenerate triangles
	UNROLL
	for (uint Index = 6; Index < IdxsPerSegment; Index++)
	{
		OutputIndexBuffer[BaseOutIndex + Index] = BasePoint;
>>>>>>> 6bbb88c8
	}
#endif
}

#if !PERMUTATION_PROCEDURAL_PRIMITIVE
void SetBodySegment(uint InVertexIndex)
{
	const uint BotPoint = InVertexIndex * 4;
	const uint TopPoint = BotPoint + 4;

	const uint TrisPerSegment = 8;
	const uint IdxsPerSegment = TrisPerSegment * 3;
	const uint BaseOutIndex = InVertexIndex * IdxsPerSegment;

	UNROLL
	for (uint PrevIdx = 3, Idx = 0, OutIndex = BaseOutIndex; Idx < 4; PrevIdx = Idx, Idx++, OutIndex += 6)
	{
		// Note that this vertex ordering is carefully chosen to work with the Vertex Factory in RT mode
		// In particular, we _must_ put one of the bottom point as the last vertex of the triangle
		// so that the interpolation step will copy the right HairPrimitiveId onwards
		OutputIndexBuffer[OutIndex + 0] = TopPoint + PrevIdx;
		OutputIndexBuffer[OutIndex + 1] = TopPoint + Idx;
		OutputIndexBuffer[OutIndex + 2] = BotPoint + PrevIdx;

		OutputIndexBuffer[OutIndex + 3] = TopPoint + Idx;
		OutputIndexBuffer[OutIndex + 4] = BotPoint + Idx;
		OutputIndexBuffer[OutIndex + 5] = BotPoint + PrevIdx; 
	}
}
#endif

<<<<<<< HEAD
float4 PackNormal(float3 V, uint A)
=======

[numthreads(GROUP_SIZE, 1, 1)]
void MainCS(uint2 DispatchThreadId : SV_DispatchThreadID)
>>>>>>> 6bbb88c8
{
	uint VertexIndex0 = GetHairStrandsVertexFetchIndex(DispatchThreadId, GROUP_SIZE, DispatchCountX);
	uint VertexIndex1 = VertexIndex0 + 1;
	float LodRadiusScale0 = 1;
	float LodRadiusScale1 = 1;

	uint SourceIndex0 = VertexIndex0;
	uint SourceIndex1 = VertexIndex1;
#if PERMUTATION_CULLING == 1
	if (HairStrandsVF_bIsCullingEnable)
	{
		const uint VertexCountAfterCulling = HairStrandsVF_CullingIndirectBuffer[3];
		if (VertexIndex1 >= VertexCountAfterCulling)
		{
			SetInvalidSegment(VertexIndex0);
			return;
		}

		SourceIndex0 = HairStrandsVF_CullingIndexBuffer[VertexIndex0];
		LodRadiusScale0 = HairStrandsVF_CullingRadiusScaleBuffer[VertexIndex0];
		SourceIndex1 = HairStrandsVF_CullingIndexBuffer[VertexIndex1];
		LodRadiusScale1 = HairStrandsVF_CullingRadiusScaleBuffer[VertexIndex1];


		if (LodRadiusScale0 <= 0.0f)
		{
			SetInvalidSegment(VertexIndex0);
			return;
		}
	}
#endif

	FHairControlPoint P0 = GetControlPoint(SourceIndex0);
#if PERMUTATION_PROCEDURAL_PRIMITIVE 
	if (P0.Type == HAIR_CONTROLPOINT_END)
	{
		// this vertex doesn't map to a valid segment
		SetInvalidSegment(VertexIndex0);
	}
	else
	{
		// fetch the other point and create the aabb around the line
		FHairControlPoint P1 = GetControlPoint(SourceIndex1);
		float4 A = float4(P0.Position, P0.WorldRadius * LodRadiusScale0);
		float4 B = float4(P1.Position, P1.WorldRadius * LodRadiusScale1);
		float4 SplitA = A;
		for (int i = 0; i < RaytracingProceduralSplits; i++)
		{
			float4 SplitB = lerp(A, B, float(i + 1) / float(RaytracingProceduralSplits));
			float3 Lo = min(SplitA.xyz - SplitA.w, SplitB.xyz - SplitB.w);
			float3 Hi = max(SplitA.xyz + SplitA.w, SplitB.xyz + SplitB.w);
			SetAABB(RaytracingProceduralSplits * VertexIndex0 + i, Lo, Hi);
			SplitA = SplitB;
		}
	}
#else
	// expand current vertex into 4 points around the curve
	const float3x3 TangentBasis = GetTangentBasis(SourceIndex0);
	const float3 N = TangentBasis[0];
	const float3 B = TangentBasis[1];

	const uint BaseOutIndex = VertexIndex0 * 4;
	{
		const float3 Px0 = P0.Position - N * P0.WorldRadius * LodRadiusScale0;
		const float3 Px1 = P0.Position + N * P0.WorldRadius * LodRadiusScale0;
		const float3 Py0 = P0.Position - B * P0.WorldRadius * LodRadiusScale0;
		const float3 Py1 = P0.Position + B * P0.WorldRadius * LodRadiusScale0;

		OutputPositionBuffer[BaseOutIndex    ] = float4(Px0, 1);
		OutputPositionBuffer[BaseOutIndex + 1] = float4(Py0, 1);
		OutputPositionBuffer[BaseOutIndex + 2] = float4(Px1, 1);
		OutputPositionBuffer[BaseOutIndex + 3] = float4(Py1, 1);
	}
	if (P0.Type == HAIR_CONTROLPOINT_END)
	{
		// last vertex of a curve, we could create a cap, but this would complicate the logic in the vertex factory
		// ignore this for now on the assumption that most hairs will have a small tip width
		SetInvalidSegment(VertexIndex0);
	}
	else
	{
		// regular point, build the body of the cylinder
		SetBodySegment(VertexIndex0);
	}
#endif
}

<<<<<<< HEAD
void SetInvalidSegment(uint InVertexIndex)
{
	const float NaN = sqrt(-1);
	const float4 InvalidPoint = float4(NaN, NaN, NaN, NaN);

	const uint BaseOutIndex = InVertexIndex * 12;
	OutputPositionBuffer[BaseOutIndex]      = InvalidPoint;
	OutputPositionBuffer[BaseOutIndex + 1]  = InvalidPoint;
	OutputPositionBuffer[BaseOutIndex + 2]  = InvalidPoint;
	OutputPositionBuffer[BaseOutIndex + 3]  = InvalidPoint;
	OutputPositionBuffer[BaseOutIndex + 4]  = InvalidPoint;
	OutputPositionBuffer[BaseOutIndex + 5]  = InvalidPoint;
	OutputPositionBuffer[BaseOutIndex + 6]  = InvalidPoint;
	OutputPositionBuffer[BaseOutIndex + 7]  = InvalidPoint;
	OutputPositionBuffer[BaseOutIndex + 8]  = InvalidPoint;
	OutputPositionBuffer[BaseOutIndex + 9]  = InvalidPoint;
	OutputPositionBuffer[BaseOutIndex + 10] = InvalidPoint;
	OutputPositionBuffer[BaseOutIndex + 11] = InvalidPoint;
}
=======
#endif // SHADER_RT_GEOMETRY

///////////////////////////////////////////////////////////////////////////////////////////////////

#if SHADER_POSITION_CHANGED

#include "../ShaderPrintCommon.ush"
#include "../ShaderDrawDebug.ush"
#include "HairStrandsAABBCommon.ush"

uint VertexCount;
uint bDrawInvalidElement;
uint DispatchCountX;
float PositionThreshold2;

uint HairStrandsVF_bIsCullingEnable;
Buffer<uint> 	 HairStrandsVF_CullingIndirectBuffer;
Buffer<uint> 	 HairStrandsVF_CullingIndexBuffer;
Buffer<uint4> 	 CurrPositionBuffer;
Buffer<uint4> 	 PrevPositionBuffer;
Buffer<int> 	 GroupAABBBuffer;
RWBuffer<uint> 	 InvalidationBuffer;
RWBuffer<uint> 	 InvalidationPrintCounter;

#define GROUP_SIZE 64
groupshared uint s_InvalidMask[GROUP_SIZE];
>>>>>>> 6bbb88c8

[numthreads(GROUP_SIZE, 1, 1)]
void MainCS(uint2 DispatchThreadId : SV_DispatchThreadID, uint LinearIndex : SV_GroupIndex)
{
<<<<<<< HEAD
	uint VertexIndex0 = DispatchThreadId.x + DispatchThreadId.y * DispatchCountX * GROUP_SIZE;
	uint VertexIndex1 = VertexIndex0 + 1;
	float LodRadiusScale0 = 1;
	float LodRadiusScale1 = 1;

#if PERMUTATION_CULLING == 1
	if (HairStrandsVF_bIsCullingEnable)
	{
		const uint VertexCountAfterCulling = HairStrandsVF_CullingIndirectBuffer[3];
		uint FetchIndex0 = VertexIndex0;
		uint FetchIndex1 = VertexIndex1;
		if (FetchIndex0 >= VertexCountAfterCulling)
		{
			SetInvalidSegment(VertexIndex0);
			return;
		}
		FetchIndex1 = min(FetchIndex0 + 1, VertexCountAfterCulling - 1);

		VertexIndex0 = HairStrandsVF_CullingIndexBuffer[FetchIndex0];
		LodRadiusScale0 = HairStrandsVF_CullingRadiusScaleBuffer[FetchIndex0];

		VertexIndex1 = HairStrandsVF_CullingIndexBuffer[FetchIndex1];
		LodRadiusScale1 = HairStrandsVF_CullingRadiusScaleBuffer[FetchIndex1];

		if (LodRadiusScale0 <= 0.0f)
		{
			SetInvalidSegment(VertexIndex0);
			return;
		}
	}
#endif

	FControlPoint P0 = GetControlPoint(VertexIndex0);

	// Point at the end of a strand is filled with invalid position. The positions/triangle are 
	// ignored by DXR during BVH building
	if (P0.PointType == 2)
	{
		SetInvalidSegment(VertexIndex0);
		return;
	}

	FControlPoint P1 = GetControlPoint(VertexIndex1);

	const float3 Tangent = normalize(P1.Position - P0.Position);
	float3 B = float3(0,0,-1);
	if (abs(dot(Tangent,B)) > 0.95f)
	{
		B = float3(0,1,0);
	}	
	float3 N = normalize(cross(Tangent, B));
	B = normalize(cross(N, Tangent));

	const uint BaseOutIndex = VertexIndex0 *12;
	{
		const float3 P00 = P0.Position - N * P0.WorldRadius * LodRadiusScale0;
		const float3 P01 = P0.Position + N * P0.WorldRadius * LodRadiusScale0;
		const float3 P10 = P1.Position - N * P1.WorldRadius * LodRadiusScale1;
		const float3 P11 = P1.Position + N * P1.WorldRadius * LodRadiusScale1;
		
		OutputPositionBuffer[BaseOutIndex  ] = float4(P00, 1);
		OutputPositionBuffer[BaseOutIndex+1] = float4(P01, 1);
		OutputPositionBuffer[BaseOutIndex+2] = float4(P11, 1);

		OutputPositionBuffer[BaseOutIndex+3] = float4(P00, 1);
		OutputPositionBuffer[BaseOutIndex+4] = float4(P11, 1);
		OutputPositionBuffer[BaseOutIndex+5] = float4(P10, 1);
	}
	
	{
		const float3 P00 = P0.Position - B * P0.WorldRadius * LodRadiusScale0;
		const float3 P01 = P0.Position + B * P0.WorldRadius * LodRadiusScale0;
		const float3 P10 = P1.Position - B * P1.WorldRadius * LodRadiusScale1;
		const float3 P11 = P1.Position + B * P1.WorldRadius * LodRadiusScale1;

		OutputPositionBuffer[BaseOutIndex+6] = float4(P00, 1);
		OutputPositionBuffer[BaseOutIndex+7] = float4(P01, 1);
		OutputPositionBuffer[BaseOutIndex+8] = float4(P11, 1);

		OutputPositionBuffer[BaseOutIndex+9]  = float4(P00, 1);
		OutputPositionBuffer[BaseOutIndex+10] = float4(P11, 1);
		OutputPositionBuffer[BaseOutIndex+11] = float4(P10, 1);
	}
}
=======
	// Early out: avoid full comparison if previous groom have already invalidated the frame
	const bool bIsAlreadyInvalid = InvalidationBuffer[0] > 0;
	s_InvalidMask[LinearIndex] = 0;

	if (!bIsAlreadyInvalid)
	{
		// Fetch vertex index if culling is enabled
		uint VertexIndex0 = GetHairStrandsVertexFetchIndex(DispatchThreadId, GROUP_SIZE, DispatchCountX);
		if (HairStrandsVF_bIsCullingEnable)
		{
			const uint VertexCountAfterCulling = HairStrandsVF_CullingIndirectBuffer[3];
			uint FetchIndex0 = VertexIndex0;
			if (FetchIndex0 < VertexCountAfterCulling)
			{
				VertexIndex0 = HairStrandsVF_CullingIndexBuffer[FetchIndex0];
			}
		}

		// Position comparison
		if (VertexIndex0 < VertexCount)
		{
			const FHairControlPoint Curr = UnpackHairControlPoint(CurrPositionBuffer[VertexIndex0], float3(0, 0, 0), 1, 1, 1);
			const FHairControlPoint Prev = UnpackHairControlPoint(PrevPositionBuffer[VertexIndex0], float3(0, 0, 0), 1, 1, 1);
			const float3 Diff = Curr.Position - Prev.Position;
			const bool bIsInvalid = dot(Diff, Diff) > PositionThreshold2;

			// Draw red bounding box around the groom having some changed position 
			if (bIsInvalid && bDrawInvalidElement)
			{
				uint Offset = 0;
				InterlockedAdd(InvalidationPrintCounter[0], 1, Offset);
				if (Offset < 2)
				{
					const FHairAABB Bound = ReadHairAABB(0, GroupAABBBuffer);
					AddAABBTWS(Bound.Min, Bound.Max, ColorRed);
				}
			}
			s_InvalidMask[LinearIndex] = bIsInvalid ? 1u : 0u;
		}
	}

	// Reduction
	GroupMemoryBarrierWithGroupSync();
	if (LinearIndex < 32)
	{
		s_InvalidMask[LinearIndex] = s_InvalidMask[LinearIndex] | s_InvalidMask[LinearIndex + 32];
	}
	GroupMemoryBarrierWithGroupSync();
	if (LinearIndex < 16)
	{
		s_InvalidMask[LinearIndex] = s_InvalidMask[LinearIndex] | s_InvalidMask[LinearIndex + 16];
	}
	GroupMemoryBarrierWithGroupSync();

	if (LinearIndex < 8)
	{
		s_InvalidMask[LinearIndex] = s_InvalidMask[LinearIndex] | s_InvalidMask[LinearIndex + 8];
	}
	GroupMemoryBarrierWithGroupSync();
	if (LinearIndex < 4)
	{
		s_InvalidMask[LinearIndex] = s_InvalidMask[LinearIndex] | s_InvalidMask[LinearIndex + 4];
	}
	GroupMemoryBarrierWithGroupSync();
	if (LinearIndex < 2)
	{
		s_InvalidMask[LinearIndex] = s_InvalidMask[LinearIndex] | s_InvalidMask[LinearIndex + 2];
	}
	GroupMemoryBarrierWithGroupSync();
	if (LinearIndex < 1)
	{
		const uint InvalidMask = s_InvalidMask[LinearIndex] | s_InvalidMask[LinearIndex + 1];
		if (InvalidMask > 0)
		{
			InterlockedOr(InvalidationBuffer[0], 1u);
		}
	}
}

#endif // SHADER_POSITION_CHANGED
>>>>>>> 6bbb88c8
<|MERGE_RESOLUTION|>--- conflicted
+++ resolved
@@ -1,15 +1,12 @@
 // Copyright Epic Games, Inc. All Rights Reserved.
 
 #include "../Common.ush" 
-<<<<<<< HEAD
-=======
 #include "HairStrandsClusterCommon.ush"
 #include "HairStrandsVertexFactoryCommon.ush"
 
 ///////////////////////////////////////////////////////////////////////////////////////////////////
 
 #if SHADER_RT_GEOMETRY
->>>>>>> 6bbb88c8
 
 uint VertexCount;
 uint DispatchCountX;
@@ -36,19 +33,7 @@
 Buffer<uint>	HairStrandsVF_CullingIndirectBufferArgs;
 #endif
 
-<<<<<<< HEAD
-uint HairStrandsVF_bIsCullingEnable;
-#if PERMUTATION_CULLING == 1
-Buffer<uint>	HairStrandsVF_CullingIndirectBuffer;
-Buffer<uint>	HairStrandsVF_CullingIndexBuffer;
-Buffer<float>	HairStrandsVF_CullingRadiusScaleBuffer;
-Buffer<uint>	HairStrandsVF_CullingIndirectBufferArgs;
-#endif
-
-#if PERMUTATION_GROUP_SIZE == 0
-=======
 #if PERMUTATION_GROUP_SIZE == 64
->>>>>>> 6bbb88c8
 	#define GROUP_SIZE 64
 #elif PERMUTATION_GROUP_SIZE == 32
 	#define GROUP_SIZE 32
@@ -56,9 +41,6 @@
 	#error Unknown group size	
 #endif
 
-<<<<<<< HEAD
-struct FControlPoint
-=======
 FHairControlPoint GetControlPoint(uint ControlPointId)
 {
 	FHairControlPoint Out = (FHairControlPoint)0;
@@ -77,7 +59,6 @@
 }
 
 float3x3 GetTangentBasis(uint ControlPointId)
->>>>>>> 6bbb88c8
 {
 	float3 Tx = TangentBuffer[2 * ControlPointId    ].xyz;
 	float3 Tz = TangentBuffer[2 * ControlPointId + 1].xyz;
@@ -131,19 +112,11 @@
 	OutputIndexBuffer[BaseOutIndex + 4] = BasePoint + 2;
 	OutputIndexBuffer[BaseOutIndex + 5] = BasePoint + 3;
 
-<<<<<<< HEAD
-		const float3 OutPositionOffset = PositionOffsetBuffer[0].xyz;
-
-		Out.Position 	= f16tof32(PackedData.xyz) + OutPositionOffset;
-		Out.PointType 	= PackedAlpha & 0x3;
-		Out.WorldRadius	= StrandHairRadius * float((PackedAlpha & 0x00FC) >> 2) / 63.0f;
-=======
 	// fill the reset with degenerate triangles
 	UNROLL
 	for (uint Index = 6; Index < IdxsPerSegment; Index++)
 	{
 		OutputIndexBuffer[BaseOutIndex + Index] = BasePoint;
->>>>>>> 6bbb88c8
 	}
 #endif
 }
@@ -175,13 +148,9 @@
 }
 #endif
 
-<<<<<<< HEAD
-float4 PackNormal(float3 V, uint A)
-=======
 
 [numthreads(GROUP_SIZE, 1, 1)]
 void MainCS(uint2 DispatchThreadId : SV_DispatchThreadID)
->>>>>>> 6bbb88c8
 {
 	uint VertexIndex0 = GetHairStrandsVertexFetchIndex(DispatchThreadId, GROUP_SIZE, DispatchCountX);
 	uint VertexIndex1 = VertexIndex0 + 1;
@@ -269,27 +238,6 @@
 #endif
 }
 
-<<<<<<< HEAD
-void SetInvalidSegment(uint InVertexIndex)
-{
-	const float NaN = sqrt(-1);
-	const float4 InvalidPoint = float4(NaN, NaN, NaN, NaN);
-
-	const uint BaseOutIndex = InVertexIndex * 12;
-	OutputPositionBuffer[BaseOutIndex]      = InvalidPoint;
-	OutputPositionBuffer[BaseOutIndex + 1]  = InvalidPoint;
-	OutputPositionBuffer[BaseOutIndex + 2]  = InvalidPoint;
-	OutputPositionBuffer[BaseOutIndex + 3]  = InvalidPoint;
-	OutputPositionBuffer[BaseOutIndex + 4]  = InvalidPoint;
-	OutputPositionBuffer[BaseOutIndex + 5]  = InvalidPoint;
-	OutputPositionBuffer[BaseOutIndex + 6]  = InvalidPoint;
-	OutputPositionBuffer[BaseOutIndex + 7]  = InvalidPoint;
-	OutputPositionBuffer[BaseOutIndex + 8]  = InvalidPoint;
-	OutputPositionBuffer[BaseOutIndex + 9]  = InvalidPoint;
-	OutputPositionBuffer[BaseOutIndex + 10] = InvalidPoint;
-	OutputPositionBuffer[BaseOutIndex + 11] = InvalidPoint;
-}
-=======
 #endif // SHADER_RT_GEOMETRY
 
 ///////////////////////////////////////////////////////////////////////////////////////////////////
@@ -316,97 +264,10 @@
 
 #define GROUP_SIZE 64
 groupshared uint s_InvalidMask[GROUP_SIZE];
->>>>>>> 6bbb88c8
 
 [numthreads(GROUP_SIZE, 1, 1)]
 void MainCS(uint2 DispatchThreadId : SV_DispatchThreadID, uint LinearIndex : SV_GroupIndex)
 {
-<<<<<<< HEAD
-	uint VertexIndex0 = DispatchThreadId.x + DispatchThreadId.y * DispatchCountX * GROUP_SIZE;
-	uint VertexIndex1 = VertexIndex0 + 1;
-	float LodRadiusScale0 = 1;
-	float LodRadiusScale1 = 1;
-
-#if PERMUTATION_CULLING == 1
-	if (HairStrandsVF_bIsCullingEnable)
-	{
-		const uint VertexCountAfterCulling = HairStrandsVF_CullingIndirectBuffer[3];
-		uint FetchIndex0 = VertexIndex0;
-		uint FetchIndex1 = VertexIndex1;
-		if (FetchIndex0 >= VertexCountAfterCulling)
-		{
-			SetInvalidSegment(VertexIndex0);
-			return;
-		}
-		FetchIndex1 = min(FetchIndex0 + 1, VertexCountAfterCulling - 1);
-
-		VertexIndex0 = HairStrandsVF_CullingIndexBuffer[FetchIndex0];
-		LodRadiusScale0 = HairStrandsVF_CullingRadiusScaleBuffer[FetchIndex0];
-
-		VertexIndex1 = HairStrandsVF_CullingIndexBuffer[FetchIndex1];
-		LodRadiusScale1 = HairStrandsVF_CullingRadiusScaleBuffer[FetchIndex1];
-
-		if (LodRadiusScale0 <= 0.0f)
-		{
-			SetInvalidSegment(VertexIndex0);
-			return;
-		}
-	}
-#endif
-
-	FControlPoint P0 = GetControlPoint(VertexIndex0);
-
-	// Point at the end of a strand is filled with invalid position. The positions/triangle are 
-	// ignored by DXR during BVH building
-	if (P0.PointType == 2)
-	{
-		SetInvalidSegment(VertexIndex0);
-		return;
-	}
-
-	FControlPoint P1 = GetControlPoint(VertexIndex1);
-
-	const float3 Tangent = normalize(P1.Position - P0.Position);
-	float3 B = float3(0,0,-1);
-	if (abs(dot(Tangent,B)) > 0.95f)
-	{
-		B = float3(0,1,0);
-	}	
-	float3 N = normalize(cross(Tangent, B));
-	B = normalize(cross(N, Tangent));
-
-	const uint BaseOutIndex = VertexIndex0 *12;
-	{
-		const float3 P00 = P0.Position - N * P0.WorldRadius * LodRadiusScale0;
-		const float3 P01 = P0.Position + N * P0.WorldRadius * LodRadiusScale0;
-		const float3 P10 = P1.Position - N * P1.WorldRadius * LodRadiusScale1;
-		const float3 P11 = P1.Position + N * P1.WorldRadius * LodRadiusScale1;
-		
-		OutputPositionBuffer[BaseOutIndex  ] = float4(P00, 1);
-		OutputPositionBuffer[BaseOutIndex+1] = float4(P01, 1);
-		OutputPositionBuffer[BaseOutIndex+2] = float4(P11, 1);
-
-		OutputPositionBuffer[BaseOutIndex+3] = float4(P00, 1);
-		OutputPositionBuffer[BaseOutIndex+4] = float4(P11, 1);
-		OutputPositionBuffer[BaseOutIndex+5] = float4(P10, 1);
-	}
-	
-	{
-		const float3 P00 = P0.Position - B * P0.WorldRadius * LodRadiusScale0;
-		const float3 P01 = P0.Position + B * P0.WorldRadius * LodRadiusScale0;
-		const float3 P10 = P1.Position - B * P1.WorldRadius * LodRadiusScale1;
-		const float3 P11 = P1.Position + B * P1.WorldRadius * LodRadiusScale1;
-
-		OutputPositionBuffer[BaseOutIndex+6] = float4(P00, 1);
-		OutputPositionBuffer[BaseOutIndex+7] = float4(P01, 1);
-		OutputPositionBuffer[BaseOutIndex+8] = float4(P11, 1);
-
-		OutputPositionBuffer[BaseOutIndex+9]  = float4(P00, 1);
-		OutputPositionBuffer[BaseOutIndex+10] = float4(P11, 1);
-		OutputPositionBuffer[BaseOutIndex+11] = float4(P10, 1);
-	}
-}
-=======
 	// Early out: avoid full comparison if previous groom have already invalidated the frame
 	const bool bIsAlreadyInvalid = InvalidationBuffer[0] > 0;
 	s_InvalidMask[LinearIndex] = 0;
@@ -486,5 +347,4 @@
 	}
 }
 
-#endif // SHADER_POSITION_CHANGED
->>>>>>> 6bbb88c8
+#endif // SHADER_POSITION_CHANGED