--- conflicted
+++ resolved
@@ -145,8 +145,6 @@
 		OutputIndexBuffer[OutIndex + 4] = BotPoint + Idx;
 		OutputIndexBuffer[OutIndex + 5] = BotPoint + PrevIdx; 
 	}
-<<<<<<< HEAD
-=======
 }
 #endif
 
@@ -162,10 +160,7 @@
 bool IsValidPosition(FHairControlPoint P)
 {
 	return all(!isinf(P.Position)) && all(!isnan(P.Position)) && all(P.Position <= INFINITE_FLOAT);
->>>>>>> d731a049
-}
-#endif
-
+}
 
 [numthreads(GROUP_SIZE, 1, 1)]
 void MainCS(uint2 DispatchThreadId : SV_DispatchThreadID)
@@ -203,11 +198,7 @@
 
 	FHairControlPoint P0 = GetControlPoint(SourceIndex0);
 #if PERMUTATION_PROCEDURAL_PRIMITIVE 
-<<<<<<< HEAD
-	if (P0.Type == HAIR_CONTROLPOINT_END)
-=======
 	if (P0.Type == HAIR_CONTROLPOINT_END || !IsValidPosition(P0))
->>>>>>> d731a049
 	{
 		// this vertex doesn't map to a valid segment
 		SetInvalidSegment(VertexIndex0);
@@ -216,123 +207,6 @@
 	{
 		// fetch the other point and create the aabb around the line
 		FHairControlPoint P1 = GetControlPoint(SourceIndex1);
-<<<<<<< HEAD
-		float4 A = float4(P0.Position, P0.WorldRadius * LodRadiusScale0);
-		float4 B = float4(P1.Position, P1.WorldRadius * LodRadiusScale1);
-		float4 SplitA = A;
-		for (int i = 0; i < RaytracingProceduralSplits; i++)
-		{
-			float4 SplitB = lerp(A, B, float(i + 1) / float(RaytracingProceduralSplits));
-			float3 Lo = min(SplitA.xyz - SplitA.w, SplitB.xyz - SplitB.w);
-			float3 Hi = max(SplitA.xyz + SplitA.w, SplitB.xyz + SplitB.w);
-			SetAABB(RaytracingProceduralSplits * VertexIndex0 + i, Lo, Hi);
-			SplitA = SplitB;
-		}
-	}
-#else
-	// expand current vertex into 4 points around the curve
-	const float3x3 TangentBasis = GetTangentBasis(SourceIndex0);
-	const float3 N = TangentBasis[0];
-	const float3 B = TangentBasis[1];
-
-	const uint BaseOutIndex = VertexIndex0 * 4;
-	{
-		const float3 Px0 = P0.Position - N * P0.WorldRadius * LodRadiusScale0;
-		const float3 Px1 = P0.Position + N * P0.WorldRadius * LodRadiusScale0;
-		const float3 Py0 = P0.Position - B * P0.WorldRadius * LodRadiusScale0;
-		const float3 Py1 = P0.Position + B * P0.WorldRadius * LodRadiusScale0;
-
-		OutputPositionBuffer[BaseOutIndex    ] = float4(Px0, 1);
-		OutputPositionBuffer[BaseOutIndex + 1] = float4(Py0, 1);
-		OutputPositionBuffer[BaseOutIndex + 2] = float4(Px1, 1);
-		OutputPositionBuffer[BaseOutIndex + 3] = float4(Py1, 1);
-	}
-	if (P0.Type == HAIR_CONTROLPOINT_END)
-	{
-		// last vertex of a curve, we could create a cap, but this would complicate the logic in the vertex factory
-		// ignore this for now on the assumption that most hairs will have a small tip width
-		SetInvalidSegment(VertexIndex0);
-	}
-	else
-	{
-		// regular point, build the body of the cylinder
-		SetBodySegment(VertexIndex0);
-	}
-#endif
-}
-
-#endif // SHADER_RT_GEOMETRY
-
-///////////////////////////////////////////////////////////////////////////////////////////////////
-
-#if SHADER_POSITION_CHANGED
-
-#include "../ShaderPrintCommon.ush"
-#include "../ShaderDrawDebug.ush"
-#include "HairStrandsAABBCommon.ush"
-
-uint VertexCount;
-uint bDrawInvalidElement;
-uint DispatchCountX;
-float PositionThreshold2;
-
-uint HairStrandsVF_bIsCullingEnable;
-Buffer<uint> 	 HairStrandsVF_CullingIndirectBuffer;
-Buffer<uint> 	 HairStrandsVF_CullingIndexBuffer;
-Buffer<uint4> 	 CurrPositionBuffer;
-Buffer<uint4> 	 PrevPositionBuffer;
-Buffer<int> 	 GroupAABBBuffer;
-RWBuffer<uint> 	 InvalidationBuffer;
-RWBuffer<uint> 	 InvalidationPrintCounter;
-
-#define GROUP_SIZE 64
-groupshared uint s_InvalidMask[GROUP_SIZE];
-
-[numthreads(GROUP_SIZE, 1, 1)]
-void MainCS(uint2 DispatchThreadId : SV_DispatchThreadID, uint LinearIndex : SV_GroupIndex)
-{
-	// Early out: avoid full comparison if previous groom have already invalidated the frame
-	const bool bIsAlreadyInvalid = InvalidationBuffer[0] > 0;
-	s_InvalidMask[LinearIndex] = 0;
-
-	if (!bIsAlreadyInvalid)
-	{
-		// Fetch vertex index if culling is enabled
-		uint VertexIndex0 = GetHairStrandsVertexFetchIndex(DispatchThreadId, GROUP_SIZE, DispatchCountX);
-		if (HairStrandsVF_bIsCullingEnable)
-		{
-			const uint VertexCountAfterCulling = HairStrandsVF_CullingIndirectBuffer[3];
-			uint FetchIndex0 = VertexIndex0;
-			if (FetchIndex0 < VertexCountAfterCulling)
-			{
-				VertexIndex0 = HairStrandsVF_CullingIndexBuffer[FetchIndex0];
-			}
-		}
-
-		// Position comparison
-		if (VertexIndex0 < VertexCount)
-		{
-			const FHairControlPoint Curr = UnpackHairControlPoint(CurrPositionBuffer[VertexIndex0], float3(0, 0, 0), 1, 1, 1);
-			const FHairControlPoint Prev = UnpackHairControlPoint(PrevPositionBuffer[VertexIndex0], float3(0, 0, 0), 1, 1, 1);
-			const float3 Diff = Curr.Position - Prev.Position;
-			const bool bIsInvalid = dot(Diff, Diff) > PositionThreshold2;
-
-			// Draw red bounding box around the groom having some changed position 
-			if (bIsInvalid && bDrawInvalidElement)
-			{
-				uint Offset = 0;
-				InterlockedAdd(InvalidationPrintCounter[0], 1, Offset);
-				if (Offset < 2)
-				{
-					const FHairAABB Bound = ReadHairAABB(0, GroupAABBBuffer);
-					AddAABBTWS(Bound.Min, Bound.Max, ColorRed);
-				}
-			}
-			s_InvalidMask[LinearIndex] = bIsInvalid ? 1u : 0u;
-		}
-	}
-
-=======
 		if (!IsValidPosition(P1))
 		{
 			SetInvalidSegment(VertexIndex1);
@@ -482,7 +356,6 @@
 		}
 	}
 
->>>>>>> d731a049
 	// Reduction
 	GroupMemoryBarrierWithGroupSync();
 	if (LinearIndex < 32)
@@ -499,7 +372,6 @@
 	if (LinearIndex < 8)
 	{
 		s_InvalidMask[LinearIndex] = s_InvalidMask[LinearIndex] | s_InvalidMask[LinearIndex + 8];
-<<<<<<< HEAD
 	}
 	GroupMemoryBarrierWithGroupSync();
 	if (LinearIndex < 4)
@@ -507,15 +379,6 @@
 		s_InvalidMask[LinearIndex] = s_InvalidMask[LinearIndex] | s_InvalidMask[LinearIndex + 4];
 	}
 	GroupMemoryBarrierWithGroupSync();
-=======
-	}
-	GroupMemoryBarrierWithGroupSync();
-	if (LinearIndex < 4)
-	{
-		s_InvalidMask[LinearIndex] = s_InvalidMask[LinearIndex] | s_InvalidMask[LinearIndex + 4];
-	}
-	GroupMemoryBarrierWithGroupSync();
->>>>>>> d731a049
 	if (LinearIndex < 2)
 	{
 		s_InvalidMask[LinearIndex] = s_InvalidMask[LinearIndex] | s_InvalidMask[LinearIndex + 2];
