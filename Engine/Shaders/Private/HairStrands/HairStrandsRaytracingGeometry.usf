// Copyright Epic Games, Inc. All Rights Reserved.

#include "../Common.ush" 
#include "HairStrandsClusterCommon.ush"
#include "HairStrandsVertexFactoryCommon.ush"

///////////////////////////////////////////////////////////////////////////////////////////////////

#if SHADER_RT_GEOMETRY

<<<<<<< HEAD
uint VertexCount;
uint DispatchCountX;
=======
uint PointCount;
>>>>>>> 4af6daef

float HairStrandsVF_HairRadius;
float HairStrandsVF_HairRootScale;
float HairStrandsVF_HairTipScale;

Buffer<float4>	 PositionOffsetBuffer;
Buffer<uint4> 	 PositionBuffer;
Buffer<float4> 	 TangentBuffer;
RWBuffer<float4> OutputPositionBuffer;
#if PERMUTATION_PROCEDURAL_PRIMITIVE 
uint             RaytracingProceduralSplits;
#else
RWBuffer<uint>   OutputIndexBuffer;
#endif

uint HairStrandsVF_bCullingEnable;
#if PERMUTATION_CULLING == 1
Buffer<uint>	HairStrandsVF_CullingIndirectBuffer;
Buffer<uint>	HairStrandsVF_CullingIndexBuffer;
Buffer<float>	HairStrandsVF_CullingRadiusScaleBuffer;
Buffer<uint>	HairStrandsVF_CullingIndirectBufferArgs;
#endif

<<<<<<< HEAD
#if PERMUTATION_GROUP_SIZE == 64
	#define GROUP_SIZE 64
#elif PERMUTATION_GROUP_SIZE == 32
	#define GROUP_SIZE 32
#else
	#error Unknown group size	
#endif

=======
>>>>>>> 4af6daef
FHairControlPoint GetControlPoint(uint ControlPointId)
{
	FHairControlPoint Out = (FHairControlPoint)0;

	if (ControlPointId < PointCount)
	{
		Out = UnpackHairControlPoint(
			PositionBuffer[ControlPointId],
			PositionOffsetBuffer[0].xyz,
			HairStrandsVF_HairRadius,
			HairStrandsVF_HairRootScale,
			HairStrandsVF_HairTipScale);
	}

	return Out;
}

float3x3 GetTangentBasis(uint ControlPointId)
<<<<<<< HEAD
{
	float3 Tx = TangentBuffer[2 * ControlPointId    ].xyz;
	float3 Tz = TangentBuffer[2 * ControlPointId + 1].xyz;
	float3 Ty = cross(Tz, Tx);
	return float3x3(Tx, Ty, Tz);
}

#if PERMUTATION_PROCEDURAL_PRIMITIVE
void SetAABB(uint InVertexIndex, float3 Lo, float3 Hi)
{
	OutputPositionBuffer[2 * InVertexIndex + 0] = float4(Lo.x, Lo.y, Lo.z, Hi.x);
	OutputPositionBuffer[2 * InVertexIndex + 1] = float4(Hi.y, Hi.z, 0.0, 0.0);
=======
{
	float3 Tx = TangentBuffer[2 * ControlPointId    ].xyz;
	float3 Tz = TangentBuffer[2 * ControlPointId + 1].xyz;
	float3 Ty = cross(Tz, Tx);
	return float3x3(Tx, Ty, Tz);
>>>>>>> 4af6daef
}
#endif

<<<<<<< HEAD
=======
#if PERMUTATION_PROCEDURAL_PRIMITIVE
void SetAABB(uint InVertexIndex, float3 Lo, float3 Hi)
{
	OutputPositionBuffer[2 * InVertexIndex + 0] = float4(Lo.x, Lo.y, Lo.z, Hi.x);
	OutputPositionBuffer[2 * InVertexIndex + 1] = float4(Hi.y, Hi.z, 0.0, 0.0);
}
#endif

>>>>>>> 4af6daef
// a whole segment of invalid values
void SetInvalidSegment(uint InVertexIndex)
{
#if PERMUTATION_PROCEDURAL_PRIMITIVE
	const float NaN = asfloat(0x7FC00000);
	for (int i = 0; i < RaytracingProceduralSplits; i++)
		SetAABB(RaytracingProceduralSplits * InVertexIndex + i, NaN, NaN);
#else
	const uint BasePoint = InVertexIndex * 4;
	const uint TrisPerSegment = 8;
	const uint IdxsPerSegment = TrisPerSegment * 3;
	const uint BaseOutIndex = InVertexIndex * IdxsPerSegment;
	UNROLL
	for (uint Index = 0; Index < IdxsPerSegment; Index++)
	{
		OutputIndexBuffer[BaseOutIndex + Index] = BasePoint;
	}
#endif
}

// TODO: this is not used at the moment
void SetCapSegment(uint InVertexIndex)
{
#if 1
	SetInvalidSegment(InVertexIndex);
#else
	const uint BasePoint = InVertexIndex * 4;
	const uint TrisPerSegment = 8;
	const uint IdxsPerSegment = TrisPerSegment * 3;
	const uint BaseOutIndex = InVertexIndex * IdxsPerSegment;
	OutputIndexBuffer[BaseOutIndex + 0] = BasePoint;
	OutputIndexBuffer[BaseOutIndex + 1] = BasePoint + 1;
	OutputIndexBuffer[BaseOutIndex + 2] = BasePoint + 2;

	OutputIndexBuffer[BaseOutIndex + 3] = BasePoint;
	OutputIndexBuffer[BaseOutIndex + 4] = BasePoint + 2;
	OutputIndexBuffer[BaseOutIndex + 5] = BasePoint + 3;

	// fill the reset with degenerate triangles
	UNROLL
	for (uint Index = 6; Index < IdxsPerSegment; Index++)
	{
		OutputIndexBuffer[BaseOutIndex + Index] = BasePoint;
	}
#endif
}

#if !PERMUTATION_PROCEDURAL_PRIMITIVE
void SetBodySegment(uint InVertexIndex)
{
	const uint BotPoint = InVertexIndex * 4;
	const uint TopPoint = BotPoint + 4;

	const uint TrisPerSegment = 8;
	const uint IdxsPerSegment = TrisPerSegment * 3;
	const uint BaseOutIndex = InVertexIndex * IdxsPerSegment;

	UNROLL
	for (uint PrevIdx = 3, Idx = 0, OutIndex = BaseOutIndex; Idx < 4; PrevIdx = Idx, Idx++, OutIndex += 6)
	{
		// Note that this vertex ordering is carefully chosen to work with the Vertex Factory in RT mode
		// In particular, we _must_ put one of the bottom point as the last vertex of the triangle
<<<<<<< HEAD
		// so that the interpolation step will copy the right HairPrimitiveId onwards
=======
		// so that the interpolation step will copy the right HairControlPointId onwards
>>>>>>> 4af6daef
		OutputIndexBuffer[OutIndex + 0] = TopPoint + PrevIdx;
		OutputIndexBuffer[OutIndex + 1] = TopPoint + Idx;
		OutputIndexBuffer[OutIndex + 2] = BotPoint + PrevIdx;

		OutputIndexBuffer[OutIndex + 3] = TopPoint + Idx;
		OutputIndexBuffer[OutIndex + 4] = BotPoint + Idx;
		OutputIndexBuffer[OutIndex + 5] = BotPoint + PrevIdx; 
	}
}
#endif


float GetAABBHalfAreaForSegment(float4 A, float4 B)
{
	float3 BoxLo = min(A.xyz - A.w, B.xyz - B.w);
	float3 BoxHi = max(A.xyz + A.w, B.xyz + B.w);
	float3 BoxDiag = BoxHi - BoxLo;
	return dot(BoxDiag.xyz, BoxDiag.yzx);
}

bool IsValidPosition(FHairControlPoint P)
{
	return all(!isinf(P.Position)) && all(!isnan(P.Position)) && all(P.Position <= INFINITE_FLOAT);
}

[numthreads(GROUP_SIZE, 1, 1)]
void MainCS(uint DispatchThreadId : SV_DispatchThreadID)
{
<<<<<<< HEAD
	uint VertexIndex0 = GetHairStrandsVertexFetchIndex(DispatchThreadId, GROUP_SIZE, DispatchCountX);
=======
	uint VertexIndex0 = DispatchThreadId;
>>>>>>> 4af6daef
	uint VertexIndex1 = VertexIndex0 + 1;

	const bool bIsValid = VertexIndex0 < PointCount && VertexIndex1 < PointCount;
	if (!bIsValid)
	{
		SetInvalidSegment(VertexIndex0);
		return;
	}

	float LodRadiusScale0 = 1;
	float LodRadiusScale1 = 1;

	uint SourceIndex0 = VertexIndex0;
	uint SourceIndex1 = VertexIndex1;
#if PERMUTATION_CULLING == 1
	if (HairStrandsVF_bCullingEnable)
	{
		const uint VertexCountAfterCulling = HairStrandsVF_CullingIndirectBuffer[3];
		if (VertexIndex1 >= VertexCountAfterCulling)
		{
			SetInvalidSegment(VertexIndex0);
			return;
		}
<<<<<<< HEAD

		SourceIndex0 = HairStrandsVF_CullingIndexBuffer[VertexIndex0];
		LodRadiusScale0 = HairStrandsVF_CullingRadiusScaleBuffer[VertexIndex0];
		SourceIndex1 = HairStrandsVF_CullingIndexBuffer[VertexIndex1];
		LodRadiusScale1 = HairStrandsVF_CullingRadiusScaleBuffer[VertexIndex1];

=======

		SourceIndex0 = HairStrandsVF_CullingIndexBuffer[VertexIndex0];
		LodRadiusScale0 = HairStrandsVF_CullingRadiusScaleBuffer[VertexIndex0];
		SourceIndex1 = HairStrandsVF_CullingIndexBuffer[VertexIndex1];
		LodRadiusScale1 = HairStrandsVF_CullingRadiusScaleBuffer[VertexIndex1];
>>>>>>> 4af6daef

		if (LodRadiusScale0 <= 0.0f)
		{
			SetInvalidSegment(VertexIndex0);
			return;
		}
	}
#endif

	FHairControlPoint P0 = GetControlPoint(SourceIndex0);
#if PERMUTATION_PROCEDURAL_PRIMITIVE 
	if (P0.Type == HAIR_CONTROLPOINT_END || !IsValidPosition(P0))
	{
		// this vertex doesn't map to a valid segment
		SetInvalidSegment(VertexIndex0);
	}
	else
	{
		// fetch the other point and create the aabb around the line
		FHairControlPoint P1 = GetControlPoint(SourceIndex1);
		if (!IsValidPosition(P1))
		{
			SetInvalidSegment(VertexIndex1);
		}
		else
		{
			float4 A = float4(P0.Position, P0.WorldRadius * LodRadiusScale0);
			float4 B = float4(P1.Position, P1.WorldRadius * LodRadiusScale1);
			if ((A.w == 0 && B.w == 0) || length2(B.xyz - A.xyz) == 0 || any(!IsFinite(A)) || any(!IsFinite(B)))
			{
				// this segment is degenerate, don't bother adding it
				SetInvalidSegment(VertexIndex0);
			}
			else
			{
				// measure aabb surface area prior to splitting
				float FullArea = GetAABBHalfAreaForSegment(A, B);

				float4 SplitA = A;
				float SumArea = 0.0;
				for (int i = 0; i < RaytracingProceduralSplits; i++)
				{
					float4 SplitB = lerp(A, B, float(i + 1) / float(RaytracingProceduralSplits));
					float3 Lo = min(SplitA.xyz - SplitA.w, SplitB.xyz - SplitB.w);
					float3 Hi = max(SplitA.xyz + SplitA.w, SplitB.xyz + SplitB.w);
					SumArea += GetAABBHalfAreaForSegment(SplitA, SplitB);
					SetAABB(RaytracingProceduralSplits * VertexIndex0 + i, Lo, Hi);
					SplitA = SplitB;
				}

				#if 1
				if (FullArea <= 2 * SumArea)
				{
					// not worth splitting? use full bbox and make other splits degenerate
					float3 Lo = min(A.xyz - A.w, B.xyz - B.w);
					float3 Hi = max(A.xyz + A.w, B.xyz + B.w);
					SetAABB(RaytracingProceduralSplits * VertexIndex0 + 0, Lo, Hi);
					for (int i = 1; i < RaytracingProceduralSplits; i++)
					{
						const float NaN = asfloat(0x7FC00000);
						SetAABB(RaytracingProceduralSplits * VertexIndex0 + i, NaN, NaN);
					}
				}
				#endif
			}
		}
	}
#else
	// expand current vertex into 4 points around the curve
	const float3x3 TangentBasis = GetTangentBasis(SourceIndex0);
	const float3 N = TangentBasis[0];
	const float3 B = TangentBasis[1];

	const uint BaseOutIndex = VertexIndex0 * 4;
	{
		const float3 Px0 = P0.Position - N * P0.WorldRadius * LodRadiusScale0;
		const float3 Px1 = P0.Position + N * P0.WorldRadius * LodRadiusScale0;
		const float3 Py0 = P0.Position - B * P0.WorldRadius * LodRadiusScale0;
		const float3 Py1 = P0.Position + B * P0.WorldRadius * LodRadiusScale0;

		OutputPositionBuffer[BaseOutIndex    ] = float4(Px0, 1);
		OutputPositionBuffer[BaseOutIndex + 1] = float4(Py0, 1);
		OutputPositionBuffer[BaseOutIndex + 2] = float4(Px1, 1);
		OutputPositionBuffer[BaseOutIndex + 3] = float4(Py1, 1);
<<<<<<< HEAD
	}
	if (P0.Type == HAIR_CONTROLPOINT_END || !IsValidPosition(P0))
	{
		// last vertex of a curve, we could create a cap, but this would complicate the logic in the vertex factory
		// ignore this for now on the assumption that most hairs will have a small tip width
		SetInvalidSegment(VertexIndex0);
	}
	else
	{
		// regular point, build the body of the cylinder
		SetBodySegment(VertexIndex0);
	}
#endif
}

#endif // SHADER_RT_GEOMETRY

///////////////////////////////////////////////////////////////////////////////////////////////////

#if SHADER_POSITION_CHANGED

#include "../ShaderPrint.ush"
#include "HairStrandsAABBCommon.ush"

uint VertexCount;
uint bDrawInvalidElement;
uint DispatchCountX;
float PositionThreshold2;

uint HairStrandsVF_bIsCullingEnable;
Buffer<uint> 	 HairStrandsVF_CullingIndirectBuffer;
Buffer<uint> 	 HairStrandsVF_CullingIndexBuffer;
Buffer<uint4> 	 CurrPositionBuffer;
Buffer<uint4> 	 PrevPositionBuffer;
Buffer<int> 	 GroupAABBBuffer;
RWBuffer<uint> 	 InvalidationBuffer;
RWBuffer<uint> 	 InvalidationPrintCounter;

#define GROUP_SIZE 64
groupshared uint s_InvalidMask[GROUP_SIZE];

[numthreads(GROUP_SIZE, 1, 1)]
void MainCS(uint2 DispatchThreadId : SV_DispatchThreadID, uint LinearIndex : SV_GroupIndex)
{
	// Early out: avoid full comparison if previous groom have already invalidated the frame
	const bool bIsAlreadyInvalid = InvalidationBuffer[0] > 0;
	s_InvalidMask[LinearIndex] = 0;

	if (!bIsAlreadyInvalid)
	{
		// Fetch vertex index if culling is enabled
		uint VertexIndex0 = GetHairStrandsVertexFetchIndex(DispatchThreadId, GROUP_SIZE, DispatchCountX);
		if (HairStrandsVF_bIsCullingEnable)
		{
			const uint VertexCountAfterCulling = HairStrandsVF_CullingIndirectBuffer[3];
			uint FetchIndex0 = VertexIndex0;
			if (FetchIndex0 < VertexCountAfterCulling)
			{
				VertexIndex0 = HairStrandsVF_CullingIndexBuffer[FetchIndex0];
			}
		}

		// Position comparison
		if (VertexIndex0 < VertexCount)
		{
			const FHairControlPoint Curr = UnpackHairControlPoint(CurrPositionBuffer[VertexIndex0], float3(0, 0, 0), 1, 1, 1);
			const FHairControlPoint Prev = UnpackHairControlPoint(PrevPositionBuffer[VertexIndex0], float3(0, 0, 0), 1, 1, 1);
			const float3 Diff = Curr.Position - Prev.Position;
			const bool bIsInvalid = dot(Diff, Diff) > PositionThreshold2;

			// Draw red bounding box around the groom having some changed position 
			if (bIsInvalid && bDrawInvalidElement)
			{
				uint Offset = 0;
				InterlockedAdd(InvalidationPrintCounter[0], 1, Offset);
				if (Offset < 2)
				{
					const FHairAABB Bound = ReadHairAABB(0, GroupAABBBuffer);
					AddAABBTWS(Bound.Min, Bound.Max, ColorRed);
				}
			}
			s_InvalidMask[LinearIndex] = bIsInvalid ? 1u : 0u;
		}
	}

	// Reduction
	GroupMemoryBarrierWithGroupSync();
	if (LinearIndex < 32)
	{
		s_InvalidMask[LinearIndex] = s_InvalidMask[LinearIndex] | s_InvalidMask[LinearIndex + 32];
	}
	GroupMemoryBarrierWithGroupSync();
	if (LinearIndex < 16)
	{
		s_InvalidMask[LinearIndex] = s_InvalidMask[LinearIndex] | s_InvalidMask[LinearIndex + 16];
	}
	GroupMemoryBarrierWithGroupSync();

	if (LinearIndex < 8)
	{
		s_InvalidMask[LinearIndex] = s_InvalidMask[LinearIndex] | s_InvalidMask[LinearIndex + 8];
	}
	GroupMemoryBarrierWithGroupSync();
	if (LinearIndex < 4)
	{
		s_InvalidMask[LinearIndex] = s_InvalidMask[LinearIndex] | s_InvalidMask[LinearIndex + 4];
	}
=======
	}
	if (P0.Type == HAIR_CONTROLPOINT_END || !IsValidPosition(P0))
	{
		// last vertex of a curve, we could create a cap, but this would complicate the logic in the vertex factory
		// ignore this for now on the assumption that most hairs will have a small tip width
		SetInvalidSegment(VertexIndex0);
	}
	else
	{
		// regular point, build the body of the cylinder
		SetBodySegment(VertexIndex0);
	}
#endif
}

#endif // SHADER_RT_GEOMETRY

///////////////////////////////////////////////////////////////////////////////////////////////////

#if SHADER_POSITION_CHANGED

#include "../ShaderPrint.ush"
#include "HairStrandsAABBCommon.ush"

#if GROUP_SIZE != 1024
#error GROUP_SIZE has changed, please update the reduction code.
#endif

uint PointCount;
uint bDrawInvalidElement;
float PositionThreshold2;

uint HairStrandsVF_bCullingEnable;
Buffer<uint> 	 HairStrandsVF_CullingIndirectBuffer;
Buffer<uint> 	 HairStrandsVF_CullingIndexBuffer;
Buffer<uint4> 	 CurrPositionBuffer;
Buffer<uint4> 	 PrevPositionBuffer;
Buffer<int> 	 GroupAABBBuffer;
RWBuffer<uint> 	 InvalidationBuffer;
RWBuffer<uint> 	 InvalidationPrintCounter;

groupshared uint s_InvalidMask[GROUP_SIZE];

[numthreads(GROUP_SIZE, 1, 1)]
void MainCS(uint2 DispatchThreadId : SV_DispatchThreadID, uint LinearIndex : SV_GroupIndex)
{
	// Early out: avoid full comparison if previous groom have already invalidated the frame
	const bool bIsAlreadyInvalid = InvalidationBuffer[0] > 0;
	s_InvalidMask[LinearIndex] = 0;

	if (!bIsAlreadyInvalid)
	{
		// Fetch vertex index if culling is enabled
		uint VertexIndex0 = DispatchThreadId.x;
		bool bIsValid = VertexIndex0 < PointCount;
		if (bIsValid && HairStrandsVF_bCullingEnable)
		{
			const uint VertexCountAfterCulling = HairStrandsVF_CullingIndirectBuffer[3];
			const uint FetchIndex0 = DispatchThreadId.x;
			bIsValid = FetchIndex0 < VertexCountAfterCulling;
			if (bIsValid)
			{
				VertexIndex0 = HairStrandsVF_CullingIndexBuffer[FetchIndex0];
			}
		}

		// Position comparison
		if (bIsValid)
		{
			const FHairControlPoint Curr = UnpackHairControlPoint(CurrPositionBuffer[VertexIndex0], float3(0, 0, 0), 1, 1, 1);
			const FHairControlPoint Prev = UnpackHairControlPoint(PrevPositionBuffer[VertexIndex0], float3(0, 0, 0), 1, 1, 1);
			const float3 Diff = Curr.Position - Prev.Position;
			const bool bIsInvalid = dot(Diff, Diff) > PositionThreshold2;

			// Draw red bounding box around the groom having some changed position 
			if (bIsInvalid && bDrawInvalidElement)
			{
				uint Offset = 0;
				InterlockedAdd(InvalidationPrintCounter[0], 1, Offset);
				if (Offset < 2)
				{
					const FHairAABB Bound = ReadHairAABB(0, GroupAABBBuffer);
					AddAABBTWS(Bound.Min, Bound.Max, ColorRed);
				}
			}
			s_InvalidMask[LinearIndex] = bIsInvalid ? 1u : 0u;
		}
	}

	// Reduction
	if (LinearIndex < 512)
	{
		s_InvalidMask[LinearIndex] = s_InvalidMask[LinearIndex] | s_InvalidMask[LinearIndex + 512];
	}
	GroupMemoryBarrierWithGroupSync();
	if (LinearIndex < 256)
	{
		s_InvalidMask[LinearIndex] = s_InvalidMask[LinearIndex] | s_InvalidMask[LinearIndex + 256];
	}
	GroupMemoryBarrierWithGroupSync();
	if (LinearIndex < 128)
	{
		s_InvalidMask[LinearIndex] = s_InvalidMask[LinearIndex] | s_InvalidMask[LinearIndex + 128];
	}
	GroupMemoryBarrierWithGroupSync();
	if (LinearIndex < 64)
	{
		s_InvalidMask[LinearIndex] = s_InvalidMask[LinearIndex] | s_InvalidMask[LinearIndex + 64];
	}
	GroupMemoryBarrierWithGroupSync();
	if (LinearIndex < 32)
	{
		s_InvalidMask[LinearIndex] = s_InvalidMask[LinearIndex] | s_InvalidMask[LinearIndex + 32];
	}
	GroupMemoryBarrierWithGroupSync();
	if (LinearIndex < 16)
	{
		s_InvalidMask[LinearIndex] = s_InvalidMask[LinearIndex] | s_InvalidMask[LinearIndex + 16];
	}
	GroupMemoryBarrierWithGroupSync();

	if (LinearIndex < 8)
	{
		s_InvalidMask[LinearIndex] = s_InvalidMask[LinearIndex] | s_InvalidMask[LinearIndex + 8];
	}
	GroupMemoryBarrierWithGroupSync();
	if (LinearIndex < 4)
	{
		s_InvalidMask[LinearIndex] = s_InvalidMask[LinearIndex] | s_InvalidMask[LinearIndex + 4];
	}
>>>>>>> 4af6daef
	GroupMemoryBarrierWithGroupSync();
	if (LinearIndex < 2)
	{
		s_InvalidMask[LinearIndex] = s_InvalidMask[LinearIndex] | s_InvalidMask[LinearIndex + 2];
	}
	GroupMemoryBarrierWithGroupSync();
	if (LinearIndex < 1)
	{
		const uint InvalidMask = s_InvalidMask[LinearIndex] | s_InvalidMask[LinearIndex + 1];
		if (InvalidMask > 0)
		{
			InterlockedOr(InvalidationBuffer[0], 1u);
		}
	}
}

#endif // SHADER_POSITION_CHANGED<|MERGE_RESOLUTION|>--- conflicted
+++ resolved
@@ -8,12 +8,7 @@
 
 #if SHADER_RT_GEOMETRY
 
-<<<<<<< HEAD
-uint VertexCount;
-uint DispatchCountX;
-=======
 uint PointCount;
->>>>>>> 4af6daef
 
 float HairStrandsVF_HairRadius;
 float HairStrandsVF_HairRootScale;
@@ -37,17 +32,6 @@
 Buffer<uint>	HairStrandsVF_CullingIndirectBufferArgs;
 #endif
 
-<<<<<<< HEAD
-#if PERMUTATION_GROUP_SIZE == 64
-	#define GROUP_SIZE 64
-#elif PERMUTATION_GROUP_SIZE == 32
-	#define GROUP_SIZE 32
-#else
-	#error Unknown group size	
-#endif
-
-=======
->>>>>>> 4af6daef
 FHairControlPoint GetControlPoint(uint ControlPointId)
 {
 	FHairControlPoint Out = (FHairControlPoint)0;
@@ -66,7 +50,6 @@
 }
 
 float3x3 GetTangentBasis(uint ControlPointId)
-<<<<<<< HEAD
 {
 	float3 Tx = TangentBuffer[2 * ControlPointId    ].xyz;
 	float3 Tz = TangentBuffer[2 * ControlPointId + 1].xyz;
@@ -79,27 +62,9 @@
 {
 	OutputPositionBuffer[2 * InVertexIndex + 0] = float4(Lo.x, Lo.y, Lo.z, Hi.x);
 	OutputPositionBuffer[2 * InVertexIndex + 1] = float4(Hi.y, Hi.z, 0.0, 0.0);
-=======
-{
-	float3 Tx = TangentBuffer[2 * ControlPointId    ].xyz;
-	float3 Tz = TangentBuffer[2 * ControlPointId + 1].xyz;
-	float3 Ty = cross(Tz, Tx);
-	return float3x3(Tx, Ty, Tz);
->>>>>>> 4af6daef
-}
-#endif
-
-<<<<<<< HEAD
-=======
-#if PERMUTATION_PROCEDURAL_PRIMITIVE
-void SetAABB(uint InVertexIndex, float3 Lo, float3 Hi)
-{
-	OutputPositionBuffer[2 * InVertexIndex + 0] = float4(Lo.x, Lo.y, Lo.z, Hi.x);
-	OutputPositionBuffer[2 * InVertexIndex + 1] = float4(Hi.y, Hi.z, 0.0, 0.0);
-}
-#endif
-
->>>>>>> 4af6daef
+}
+#endif
+
 // a whole segment of invalid values
 void SetInvalidSegment(uint InVertexIndex)
 {
@@ -162,11 +127,7 @@
 	{
 		// Note that this vertex ordering is carefully chosen to work with the Vertex Factory in RT mode
 		// In particular, we _must_ put one of the bottom point as the last vertex of the triangle
-<<<<<<< HEAD
-		// so that the interpolation step will copy the right HairPrimitiveId onwards
-=======
 		// so that the interpolation step will copy the right HairControlPointId onwards
->>>>>>> 4af6daef
 		OutputIndexBuffer[OutIndex + 0] = TopPoint + PrevIdx;
 		OutputIndexBuffer[OutIndex + 1] = TopPoint + Idx;
 		OutputIndexBuffer[OutIndex + 2] = BotPoint + PrevIdx;
@@ -195,11 +156,7 @@
 [numthreads(GROUP_SIZE, 1, 1)]
 void MainCS(uint DispatchThreadId : SV_DispatchThreadID)
 {
-<<<<<<< HEAD
-	uint VertexIndex0 = GetHairStrandsVertexFetchIndex(DispatchThreadId, GROUP_SIZE, DispatchCountX);
-=======
 	uint VertexIndex0 = DispatchThreadId;
->>>>>>> 4af6daef
 	uint VertexIndex1 = VertexIndex0 + 1;
 
 	const bool bIsValid = VertexIndex0 < PointCount && VertexIndex1 < PointCount;
@@ -223,20 +180,11 @@
 			SetInvalidSegment(VertexIndex0);
 			return;
 		}
-<<<<<<< HEAD
 
 		SourceIndex0 = HairStrandsVF_CullingIndexBuffer[VertexIndex0];
 		LodRadiusScale0 = HairStrandsVF_CullingRadiusScaleBuffer[VertexIndex0];
 		SourceIndex1 = HairStrandsVF_CullingIndexBuffer[VertexIndex1];
 		LodRadiusScale1 = HairStrandsVF_CullingRadiusScaleBuffer[VertexIndex1];
-
-=======
-
-		SourceIndex0 = HairStrandsVF_CullingIndexBuffer[VertexIndex0];
-		LodRadiusScale0 = HairStrandsVF_CullingRadiusScaleBuffer[VertexIndex0];
-		SourceIndex1 = HairStrandsVF_CullingIndexBuffer[VertexIndex1];
-		LodRadiusScale1 = HairStrandsVF_CullingRadiusScaleBuffer[VertexIndex1];
->>>>>>> 4af6daef
 
 		if (LodRadiusScale0 <= 0.0f)
 		{
@@ -321,7 +269,6 @@
 		OutputPositionBuffer[BaseOutIndex + 1] = float4(Py0, 1);
 		OutputPositionBuffer[BaseOutIndex + 2] = float4(Px1, 1);
 		OutputPositionBuffer[BaseOutIndex + 3] = float4(Py1, 1);
-<<<<<<< HEAD
 	}
 	if (P0.Type == HAIR_CONTROLPOINT_END || !IsValidPosition(P0))
 	{
@@ -346,12 +293,15 @@
 #include "../ShaderPrint.ush"
 #include "HairStrandsAABBCommon.ush"
 
-uint VertexCount;
+#if GROUP_SIZE != 1024
+#error GROUP_SIZE has changed, please update the reduction code.
+#endif
+
+uint PointCount;
 uint bDrawInvalidElement;
-uint DispatchCountX;
 float PositionThreshold2;
 
-uint HairStrandsVF_bIsCullingEnable;
+uint HairStrandsVF_bCullingEnable;
 Buffer<uint> 	 HairStrandsVF_CullingIndirectBuffer;
 Buffer<uint> 	 HairStrandsVF_CullingIndexBuffer;
 Buffer<uint4> 	 CurrPositionBuffer;
@@ -360,7 +310,6 @@
 RWBuffer<uint> 	 InvalidationBuffer;
 RWBuffer<uint> 	 InvalidationPrintCounter;
 
-#define GROUP_SIZE 64
 groupshared uint s_InvalidMask[GROUP_SIZE];
 
 [numthreads(GROUP_SIZE, 1, 1)]
@@ -373,19 +322,21 @@
 	if (!bIsAlreadyInvalid)
 	{
 		// Fetch vertex index if culling is enabled
-		uint VertexIndex0 = GetHairStrandsVertexFetchIndex(DispatchThreadId, GROUP_SIZE, DispatchCountX);
-		if (HairStrandsVF_bIsCullingEnable)
+		uint VertexIndex0 = DispatchThreadId.x;
+		bool bIsValid = VertexIndex0 < PointCount;
+		if (bIsValid && HairStrandsVF_bCullingEnable)
 		{
 			const uint VertexCountAfterCulling = HairStrandsVF_CullingIndirectBuffer[3];
-			uint FetchIndex0 = VertexIndex0;
-			if (FetchIndex0 < VertexCountAfterCulling)
+			const uint FetchIndex0 = DispatchThreadId.x;
+			bIsValid = FetchIndex0 < VertexCountAfterCulling;
+			if (bIsValid)
 			{
 				VertexIndex0 = HairStrandsVF_CullingIndexBuffer[FetchIndex0];
 			}
 		}
 
 		// Position comparison
-		if (VertexIndex0 < VertexCount)
+		if (bIsValid)
 		{
 			const FHairControlPoint Curr = UnpackHairControlPoint(CurrPositionBuffer[VertexIndex0], float3(0, 0, 0), 1, 1, 1);
 			const FHairControlPoint Prev = UnpackHairControlPoint(PrevPositionBuffer[VertexIndex0], float3(0, 0, 0), 1, 1, 1);
@@ -408,6 +359,25 @@
 	}
 
 	// Reduction
+	if (LinearIndex < 512)
+	{
+		s_InvalidMask[LinearIndex] = s_InvalidMask[LinearIndex] | s_InvalidMask[LinearIndex + 512];
+	}
+	GroupMemoryBarrierWithGroupSync();
+	if (LinearIndex < 256)
+	{
+		s_InvalidMask[LinearIndex] = s_InvalidMask[LinearIndex] | s_InvalidMask[LinearIndex + 256];
+	}
+	GroupMemoryBarrierWithGroupSync();
+	if (LinearIndex < 128)
+	{
+		s_InvalidMask[LinearIndex] = s_InvalidMask[LinearIndex] | s_InvalidMask[LinearIndex + 128];
+	}
+	GroupMemoryBarrierWithGroupSync();
+	if (LinearIndex < 64)
+	{
+		s_InvalidMask[LinearIndex] = s_InvalidMask[LinearIndex] | s_InvalidMask[LinearIndex + 64];
+	}
 	GroupMemoryBarrierWithGroupSync();
 	if (LinearIndex < 32)
 	{
@@ -429,138 +399,6 @@
 	{
 		s_InvalidMask[LinearIndex] = s_InvalidMask[LinearIndex] | s_InvalidMask[LinearIndex + 4];
 	}
-=======
-	}
-	if (P0.Type == HAIR_CONTROLPOINT_END || !IsValidPosition(P0))
-	{
-		// last vertex of a curve, we could create a cap, but this would complicate the logic in the vertex factory
-		// ignore this for now on the assumption that most hairs will have a small tip width
-		SetInvalidSegment(VertexIndex0);
-	}
-	else
-	{
-		// regular point, build the body of the cylinder
-		SetBodySegment(VertexIndex0);
-	}
-#endif
-}
-
-#endif // SHADER_RT_GEOMETRY
-
-///////////////////////////////////////////////////////////////////////////////////////////////////
-
-#if SHADER_POSITION_CHANGED
-
-#include "../ShaderPrint.ush"
-#include "HairStrandsAABBCommon.ush"
-
-#if GROUP_SIZE != 1024
-#error GROUP_SIZE has changed, please update the reduction code.
-#endif
-
-uint PointCount;
-uint bDrawInvalidElement;
-float PositionThreshold2;
-
-uint HairStrandsVF_bCullingEnable;
-Buffer<uint> 	 HairStrandsVF_CullingIndirectBuffer;
-Buffer<uint> 	 HairStrandsVF_CullingIndexBuffer;
-Buffer<uint4> 	 CurrPositionBuffer;
-Buffer<uint4> 	 PrevPositionBuffer;
-Buffer<int> 	 GroupAABBBuffer;
-RWBuffer<uint> 	 InvalidationBuffer;
-RWBuffer<uint> 	 InvalidationPrintCounter;
-
-groupshared uint s_InvalidMask[GROUP_SIZE];
-
-[numthreads(GROUP_SIZE, 1, 1)]
-void MainCS(uint2 DispatchThreadId : SV_DispatchThreadID, uint LinearIndex : SV_GroupIndex)
-{
-	// Early out: avoid full comparison if previous groom have already invalidated the frame
-	const bool bIsAlreadyInvalid = InvalidationBuffer[0] > 0;
-	s_InvalidMask[LinearIndex] = 0;
-
-	if (!bIsAlreadyInvalid)
-	{
-		// Fetch vertex index if culling is enabled
-		uint VertexIndex0 = DispatchThreadId.x;
-		bool bIsValid = VertexIndex0 < PointCount;
-		if (bIsValid && HairStrandsVF_bCullingEnable)
-		{
-			const uint VertexCountAfterCulling = HairStrandsVF_CullingIndirectBuffer[3];
-			const uint FetchIndex0 = DispatchThreadId.x;
-			bIsValid = FetchIndex0 < VertexCountAfterCulling;
-			if (bIsValid)
-			{
-				VertexIndex0 = HairStrandsVF_CullingIndexBuffer[FetchIndex0];
-			}
-		}
-
-		// Position comparison
-		if (bIsValid)
-		{
-			const FHairControlPoint Curr = UnpackHairControlPoint(CurrPositionBuffer[VertexIndex0], float3(0, 0, 0), 1, 1, 1);
-			const FHairControlPoint Prev = UnpackHairControlPoint(PrevPositionBuffer[VertexIndex0], float3(0, 0, 0), 1, 1, 1);
-			const float3 Diff = Curr.Position - Prev.Position;
-			const bool bIsInvalid = dot(Diff, Diff) > PositionThreshold2;
-
-			// Draw red bounding box around the groom having some changed position 
-			if (bIsInvalid && bDrawInvalidElement)
-			{
-				uint Offset = 0;
-				InterlockedAdd(InvalidationPrintCounter[0], 1, Offset);
-				if (Offset < 2)
-				{
-					const FHairAABB Bound = ReadHairAABB(0, GroupAABBBuffer);
-					AddAABBTWS(Bound.Min, Bound.Max, ColorRed);
-				}
-			}
-			s_InvalidMask[LinearIndex] = bIsInvalid ? 1u : 0u;
-		}
-	}
-
-	// Reduction
-	if (LinearIndex < 512)
-	{
-		s_InvalidMask[LinearIndex] = s_InvalidMask[LinearIndex] | s_InvalidMask[LinearIndex + 512];
-	}
-	GroupMemoryBarrierWithGroupSync();
-	if (LinearIndex < 256)
-	{
-		s_InvalidMask[LinearIndex] = s_InvalidMask[LinearIndex] | s_InvalidMask[LinearIndex + 256];
-	}
-	GroupMemoryBarrierWithGroupSync();
-	if (LinearIndex < 128)
-	{
-		s_InvalidMask[LinearIndex] = s_InvalidMask[LinearIndex] | s_InvalidMask[LinearIndex + 128];
-	}
-	GroupMemoryBarrierWithGroupSync();
-	if (LinearIndex < 64)
-	{
-		s_InvalidMask[LinearIndex] = s_InvalidMask[LinearIndex] | s_InvalidMask[LinearIndex + 64];
-	}
-	GroupMemoryBarrierWithGroupSync();
-	if (LinearIndex < 32)
-	{
-		s_InvalidMask[LinearIndex] = s_InvalidMask[LinearIndex] | s_InvalidMask[LinearIndex + 32];
-	}
-	GroupMemoryBarrierWithGroupSync();
-	if (LinearIndex < 16)
-	{
-		s_InvalidMask[LinearIndex] = s_InvalidMask[LinearIndex] | s_InvalidMask[LinearIndex + 16];
-	}
-	GroupMemoryBarrierWithGroupSync();
-
-	if (LinearIndex < 8)
-	{
-		s_InvalidMask[LinearIndex] = s_InvalidMask[LinearIndex] | s_InvalidMask[LinearIndex + 8];
-	}
-	GroupMemoryBarrierWithGroupSync();
-	if (LinearIndex < 4)
-	{
-		s_InvalidMask[LinearIndex] = s_InvalidMask[LinearIndex] | s_InvalidMask[LinearIndex + 4];
-	}
->>>>>>> 4af6daef
 	GroupMemoryBarrierWithGroupSync();
 	if (LinearIndex < 2)
 	{
