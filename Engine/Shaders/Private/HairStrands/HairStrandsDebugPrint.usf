// Copyright Epic Games, Inc. All Rights Reserved.

#include "../Common.ush"
#include "../CommonViewUniformBuffer.ush"
#include "../SceneTextureParameters.ush"
#include "../DeferredShadingCommon.ush"
#include "../ShaderPrintCommon.ush"
#include "../ShaderDrawDebug.ush"
#include "../PositionReconstructionCommon.ush"
#include "HairStrandsVisibilityCommon.ush"
<<<<<<< HEAD
#include "HairStrandsDebugCommon.ush"
#include "HairStrandsAABBCommon.ush" 
=======
#include "HairStrandsAABBCommon.ush" 


////////////////////////////////////////////////////////////////////////////////////////////////

void AddNewLine(float2 OriginalPos, inout float2 Pos)
{
	Pos = ShaderPrintNewline(Pos); Pos.x = OriginalPos.x;
}

////////////////////////////////////////////////////////////////////////////////////////////////

#if SHADER_PRINT
>>>>>>> 6bbb88c8

int2 PixelCoord;
int2 MaxResolution;
uint FastResolveMask;
uint HairMacroGroupCount;
uint2 GroupSize; 
uint HairVisibilityNodeGroupSize;
uint AllocatedSampleCount;

Texture2D<float> HairCountTexture;
Texture2D<uint> HairCountUintTexture;

Texture2D<uint2> StencilTexture;
SamplerState LinearSampler;
Buffer<uint> HairVisibilityIndirectArgsBuffer;

Buffer<int> HairMacroGroupAABBBuffer;

#define MATERIAL_DATA 1
#define DETAIL_DATA 1

FFontColor GetOccupancyColor(float In)
{
	float3 Color = lerp(float3(0, 1, 0), float3(1, 0, 0), saturate(In));
	return InitFontColor(Color);
}

[numthreads(1, 1, 1)]
void MainCS(uint GroupIndex : SV_GroupIndex, uint3 DispatchThreadId : SV_DispatchThreadID)
{	
	// Draw AABB of the instance groups
	if (DispatchThreadId.x == 0 && DispatchThreadId.y == 0 && DispatchThreadId.z == 0)
	{
		for (uint GroupIndex =0;GroupIndex< HairMacroGroupCount; GroupIndex++)
		{
			const float4 InstanceBoundColor = float4(1.f, 0.5f, 0.5f, 1.0f);
			FHairAABB Bound = ReadHairAABB(GroupIndex, HairMacroGroupAABBBuffer);
			AddAABBTWS(Bound.Min, Bound.Max, InstanceBoundColor);
		}

		const uint DispatchX = HairVisibilityIndirectArgsBuffer[0];
		const uint DispatchY = HairVisibilityIndirectArgsBuffer[1];
		const uint UsedSampleCount = HairStrands.HairSampleCount.Load(uint3(0, 0, 0));
		const uint DispatchedSampleCount = DispatchX * DispatchY * HairVisibilityNodeGroupSize;

		const uint2 EquivalentResolution = ceil(sqrt(UsedSampleCount));
		

		// Pixel coord
		float2 OriginalPos = float2(50, 50) / float2(MaxResolution);
		float2 Pos = OriginalPos;
		Pos = ShaderPrintText(Pos, TEXT("Sample Count (Used/Allocated)"), FontCyan);
		Pos = ShaderPrint(Pos, UsedSampleCount, FontCyan);
		Pos = ShaderPrint(Pos, AllocatedSampleCount, FontCyan);

		const float AllocationPercentage = float(UsedSampleCount) / float(AllocatedSampleCount);
		const FFontColor OccupancyColor = GetOccupancyColor(AllocationPercentage);
		Pos = ShaderPrintText(Pos, TEXT(" \% "), OccupancyColor);
		Pos = ShaderPrint(Pos, AllocationPercentage * 100.f, OccupancyColor);

		AddNewLine(OriginalPos, Pos);

		Pos = ShaderPrintText(Pos, TEXT("Equivalent Res     "), FontCyan);
		Pos = ShaderPrint(Pos, EquivalentResolution, FontCyan);
		AddNewLine(OriginalPos, Pos);

		Pos = ShaderPrintText(Pos, TEXT("MacroGroup Count   "), FontYellow);
		Pos = ShaderPrint(Pos, HairMacroGroupCount, FontYellow);
		AddNewLine(OriginalPos, Pos);
	}

	const float2 PixelPos = PixelCoord;
	if (PixelCoord.x < 0 || PixelCoord.y < 0 || PixelCoord.x >= MaxResolution.x || PixelCoord.y >= MaxResolution.y)
		return;

	ShaderPrintFilter(true);

	const float HairPixelCoverage = HairStrands.HairCoverageTexture.Load(uint3(PixelPos, 0));
	const bool bIsValid = HairPixelCoverage > 0;
	if (!bIsValid)
		return;

	const float ViewHairCount = HairCountTexture.Load(uint3(PixelPos, 0));
	const float ViewHairCountUint = HairCountUintTexture.Load(uint3(PixelPos, 0)) /  1000.f;

//	const float2 OriginalPos = PixelPos / float2(MaxResolution);
	const float2 OriginalPos = float2(50,500) / float2(MaxResolution);
	float2 Pos = OriginalPos;

	uint Total8BitCoverage = 0;
	const FNodeDesc NodeDesc = DecodeNodeDesc(HairStrands.HairSampleOffset.Load(uint3(PixelCoord, 0)));
	for (uint SampleIt0 = 0; SampleIt0 < NodeDesc.Count; SampleIt0++)
	{
		const uint LocalOffset = NodeDesc.Offset + SampleIt0;
		const FPackedHairSample NodeData = HairStrands.HairSampleData[LocalOffset];
		const FHairSample Sample = UnpackHairSample(NodeData);
		Total8BitCoverage += Sample.Coverage8bit;
	}

	// Pixel coord
	Pos = ShaderPrintText(Pos, TEXT("Pixel           "), FontTurquoise);
	Pos = ShaderPrint(Pos, PixelCoord, FontTurquoise);
	AddNewLine(OriginalPos, Pos);

	// Max sample
	Pos = ShaderPrintText(Pos, TEXT("Max Sample      "));
	Pos = ShaderPrint(Pos, HairStrands.MaxSamplePerPixelCount);
	AddNewLine(OriginalPos, Pos);

	// Unique sample
	Pos = ShaderPrintText(Pos, TEXT("Sample          "), FontOrange);
	Pos = ShaderPrint(Pos, NodeDesc.Count, FontOrange);
	AddNewLine(OriginalPos, Pos);

	// Accurate coverage (if coverage pass is activated)
	Pos = ShaderPrintText(Pos, TEXT("Hair Count      "));
	Pos = ShaderPrint(Pos, ViewHairCount);
	AddNewLine(OriginalPos, Pos);

	// Accurate coverage (if coverage pass is activated) uint
	Pos = ShaderPrintText(Pos, TEXT("Hair Count Uint "));
	Pos = ShaderPrint(Pos, ViewHairCountUint);
	AddNewLine(OriginalPos, Pos);
	
	// Accurate coverage (if coverage pass is activated)
	Pos = ShaderPrintText(Pos, TEXT("Coverage        "), FontOrange);
	Pos = ShaderPrint(Pos, HairPixelCoverage, FontOrange);
	AddNewLine(OriginalPos, Pos);

	// 8 bit Coverage (summed)
	Pos = ShaderPrintText(Pos, TEXT("Sum cov. 8bits  "));
	Pos = ShaderPrint(Pos, Total8BitCoverage);
	AddNewLine(OriginalPos, Pos);

	// Resolve type
	const uint Stencil = StencilTexture.Load(uint3(PixelPos,0)).y;
	const bool bIsFastResolve = (Stencil & FastResolveMask) != 0;
	Pos = ShaderPrintText(Pos, TEXT("Resolve         "));

	if (bIsFastResolve)
	{
		Pos = ShaderPrintText(Pos, TEXT("Fast"), FontEmerald);
	}
	else
	{
		Pos = ShaderPrintText(Pos, TEXT("Regular"), FontEmerald);
	}

	AddNewLine(OriginalPos, Pos);
	AddNewLine(OriginalPos, Pos);

	const float2 ColumnPos = Pos;

	// Sample Description
	{	
		Pos = ShaderPrintText(Pos, TEXT("Sample ID       "), FontWhite);	AddNewLine(OriginalPos, Pos);
	#if MATERIAL_DATA
		Pos = ShaderPrintText(Pos, TEXT(".Base Color R   "), FontRed);		AddNewLine(OriginalPos, Pos); 
		Pos = ShaderPrintText(Pos, TEXT(".Base Color G   "), FontGreen);	AddNewLine(OriginalPos, Pos);
		Pos = ShaderPrintText(Pos, TEXT(".Base Color B   "), FontBlue);		AddNewLine(OriginalPos, Pos);
		AddNewLine(OriginalPos, Pos);

		Pos = ShaderPrintText(Pos, TEXT(".Tangent X      "), FontEmerald);	AddNewLine(OriginalPos, Pos); 
		Pos = ShaderPrintText(Pos, TEXT(".Tangent Y      "), FontEmerald);	AddNewLine(OriginalPos, Pos);
		Pos = ShaderPrintText(Pos, TEXT(".Tangent Z      "), FontEmerald);	AddNewLine(OriginalPos, Pos);
		AddNewLine(OriginalPos, Pos);

		Pos = ShaderPrintText(Pos, TEXT(".Roughness      "), FontOrange);	AddNewLine(OriginalPos, Pos);
		Pos = ShaderPrintText(Pos, TEXT(".Specular       "), FontEmerald);	AddNewLine(OriginalPos, Pos);
		Pos = ShaderPrintText(Pos, TEXT(".Backlit        "), FontOrange);	AddNewLine(OriginalPos, Pos);
		AddNewLine(OriginalPos, Pos);
	#endif 													  
	#if DETAIL_DATA											  
		Pos = ShaderPrintText(Pos, TEXT(".Light Channels "), FontEmerald);	AddNewLine(OriginalPos, Pos);
		Pos = ShaderPrintText(Pos, TEXT(".Scatter Scene  "), FontOrange);	AddNewLine(OriginalPos, Pos);
		Pos = ShaderPrintText(Pos, TEXT(".Depth          "), FontEmerald);	AddNewLine(OriginalPos, Pos);
		AddNewLine(OriginalPos, Pos);

		Pos = ShaderPrintText(Pos, TEXT(".Macro Group ID "), FontYellow);	AddNewLine(OriginalPos, Pos);
		Pos = ShaderPrintText(Pos, TEXT(".Primitive		 "), FontEmerald);	AddNewLine(OriginalPos, Pos);
	#endif													  
		Pos = ShaderPrintText(Pos, TEXT(".Coverage       "), FontOrange);	AddNewLine(OriginalPos, Pos);
	}

	// Per sample description
	for (uint SampleIt = 0; SampleIt < NodeDesc.Count; SampleIt++)
	{
		const uint LocalOffset = NodeDesc.Offset + SampleIt;
		const FHairSample Sample = UnpackHairSample(HairStrands.HairSampleData[LocalOffset]);

		float2 StartSamplePos = ColumnPos + float2(150.f + 80.f * SampleIt, 0.f) / float2(MaxResolution);
		Pos = StartSamplePos;

		Pos = ShaderPrint(Pos, SampleIt, FontWhite);									AddNewLine(StartSamplePos, Pos);

	#if MATERIAL_DATA
		Pos = ShaderPrint(Pos, Sample.BaseColor.x,	FontRed);							AddNewLine(StartSamplePos, Pos);
		Pos = ShaderPrint(Pos, Sample.BaseColor.y,	FontGreen);							AddNewLine(StartSamplePos, Pos);
		Pos = ShaderPrint(Pos, Sample.BaseColor.z,	FontBlue);							AddNewLine(StartSamplePos, Pos);
		AddNewLine(StartSamplePos, Pos);

		Pos = ShaderPrint(Pos, Sample.Tangent.x,	FontEmerald);						AddNewLine(StartSamplePos, Pos);
		Pos = ShaderPrint(Pos, Sample.Tangent.y,	FontEmerald);						AddNewLine(StartSamplePos, Pos);
		Pos = ShaderPrint(Pos, Sample.Tangent.z,	FontEmerald);						AddNewLine(StartSamplePos, Pos);
		AddNewLine(StartSamplePos, Pos);

		Pos = ShaderPrint(Pos, Sample.Roughness,	FontOrange);						AddNewLine(StartSamplePos, Pos);
		Pos = ShaderPrint(Pos, Sample.Specular,		FontEmerald);						AddNewLine(StartSamplePos, Pos);
		Pos = ShaderPrint(Pos, Sample.Backlit,		FontOrange);						AddNewLine(StartSamplePos, Pos);
		AddNewLine(StartSamplePos, Pos);
	#endif 

	#if DETAIL_DATA
		Pos = ShaderPrint(Pos,(Sample.LightChannelMask & 0x1) ? 1u : 0u, FontEmerald);	AddNewLine(StartSamplePos, Pos);
//		Pos = ShaderPrint(Pos,(Sample.LightChannelMask & 0x1) ? 1u : 0u);				AddNewLine(StartSamplePos, Pos);
//		Pos = ShaderPrint(Pos,(Sample.LightChannelMask & 0x2) ? 1u : 0u);				AddNewLine(StartSamplePos, Pos);
//		Pos = ShaderPrint(Pos,(Sample.LightChannelMask & 0x4) ? 1u : 0u);				AddNewLine(StartSamplePos, Pos);
		Pos = ShaderPrint(Pos, Sample.bScatterSceneLighting ? 1u : 0u, FontOrange);		AddNewLine(StartSamplePos, Pos);
		Pos = ShaderPrint(Pos, Sample.Depth, FontEmerald);								AddNewLine(StartSamplePos, Pos);
		AddNewLine(StartSamplePos, Pos);

		Pos = ShaderPrint(Pos, Sample.MacroGroupId, FontYellow);						AddNewLine(StartSamplePos, Pos);
		Pos = ShaderPrint(Pos, Sample.PrimitiveId, FontEmerald);						AddNewLine(StartSamplePos, Pos);
	#endif
		Pos = ShaderPrint(Pos, Sample.Coverage8bit, FontOrange);						AddNewLine(StartSamplePos, Pos);
	}
}

<<<<<<< HEAD
		// Base Color
		Pos = ShaderPrintSymbol(Pos, _MINUS_);
		Pos = ShaderPrintSymbol(Pos, _MINUS_);
		Pos = ShaderPrintSymbol(Pos, _MINUS_);
		Pos = ShaderPrintSymbol(Pos, _MINUS_);
		Pos = ShaderPrintSymbol(Pos, _MINUS_);
		Pos = ShaderPrintSymbol(Pos, _MINUS_);
		Pos = ShaderPrintSymbol(Pos, _MINUS_);
		Pos = ShaderPrintSymbol(Pos, _MINUS_);
		Pos = ShaderPrintSymbol(Pos, _MINUS_);
		Pos = ShaderPrintSymbol(Pos, _MINUS_);
		Pos = ShaderPrintSymbol(Pos, _MINUS_);
		Pos = ShaderPrintSymbol(Pos, _MINUS_);
		Pos = ShaderPrintSymbol(Pos, _MINUS_);
		Pos = ShaderPrintSymbol(Pos, _MINUS_);
		Pos = ShaderPrintSymbol(Pos, _MINUS_);
		Pos = ShaderPrintSymbol(Pos, _MINUS_);
		Pos = ShaderPrintSymbol(Pos, _MINUS_);
		Pos = ShaderPrintSymbol(Pos, _MINUS_);
		Pos = ShaderPrintSymbol(Pos, _MINUS_);
		Pos = ShaderPrintSymbol(Pos, _MINUS_);

		Pos = ShaderPrintNewline(Pos);
		Pos.x = OriginalPos.x;

#if MATERIAL_DATA
		// Base Color
		Pos = ShaderPrintSymbol(Pos, _DOT_);
		Pos = ShaderPrintSymbol(Pos, _B_);
		Pos = ShaderPrintSymbol(Pos, _A_);
		Pos = ShaderPrintSymbol(Pos, _S_);
		Pos = ShaderPrintSymbol(Pos, _E_);
		Pos = ShaderPrintSymbol(Pos, _SPC_);
		Pos = ShaderPrintSymbol(Pos, _C_);
		Pos = ShaderPrintSymbol(Pos, _O_);
		Pos = ShaderPrintSymbol(Pos, _L_);
		Pos = ShaderPrintSymbol(Pos, _O_);
		Pos = ShaderPrintSymbol(Pos, _R_);
		Pos = ShaderPrintSymbol(Pos, _SPC_);
		Pos = ShaderPrint(Pos, Sample.BaseColor);
		
		Pos = ShaderPrintNewline(Pos);
		Pos.x = OriginalPos.x;

		// Roughness
		Pos = ShaderPrintSymbol(Pos, _DOT_);
		Pos = ShaderPrintSymbol(Pos, _R_);
		Pos = ShaderPrintSymbol(Pos, _O_);
		Pos = ShaderPrintSymbol(Pos, _U_);
		Pos = ShaderPrintSymbol(Pos, _G_);
		Pos = ShaderPrintSymbol(Pos, _H_);
		Pos = ShaderPrintSymbol(Pos, _N_);
		Pos = ShaderPrintSymbol(Pos, _E_);
		Pos = ShaderPrintSymbol(Pos, _S_);
		Pos = ShaderPrintSymbol(Pos, _S_);
		Pos = ShaderPrintSymbol(Pos, _SPC_);
		Pos = ShaderPrint(Pos, Sample.Roughness);

		Pos = ShaderPrintNewline(Pos);
		Pos.x = OriginalPos.x;

		// Specular
		Pos = ShaderPrintSymbol(Pos, _DOT_);
		Pos = ShaderPrintSymbol(Pos, _S_);
		Pos = ShaderPrintSymbol(Pos, _P_);
		Pos = ShaderPrintSymbol(Pos, _E_);
		Pos = ShaderPrintSymbol(Pos, _C_);
		Pos = ShaderPrintSymbol(Pos, _U_);
		Pos = ShaderPrintSymbol(Pos, _L_);
		Pos = ShaderPrintSymbol(Pos, _A_);
		Pos = ShaderPrintSymbol(Pos, _R_);
		Pos = ShaderPrintSymbol(Pos, _SPC_);
		Pos = ShaderPrint(Pos, Sample.Specular);

		Pos = ShaderPrintNewline(Pos);
		Pos.x = OriginalPos.x;

		// Backlit
		Pos = ShaderPrintSymbol(Pos, _DOT_);
		Pos = ShaderPrintSymbol(Pos, _B_);
		Pos = ShaderPrintSymbol(Pos, _A_);
		Pos = ShaderPrintSymbol(Pos, _C_);
		Pos = ShaderPrintSymbol(Pos, _K_);
		Pos = ShaderPrintSymbol(Pos, _L_);
		Pos = ShaderPrintSymbol(Pos, _I_);
		Pos = ShaderPrintSymbol(Pos, _T_);
		Pos = ShaderPrintSymbol(Pos, _SPC_);
		Pos = ShaderPrint(Pos, Sample.Backlit);

		Pos = ShaderPrintNewline(Pos);
		Pos.x = OriginalPos.x;

		// Tangent
		Pos = ShaderPrintSymbol(Pos, _DOT_);
		Pos = ShaderPrintSymbol(Pos, _T_);
		Pos = ShaderPrintSymbol(Pos, _A_);
		Pos = ShaderPrintSymbol(Pos, _N_);
		Pos = ShaderPrintSymbol(Pos, _G_);
		Pos = ShaderPrintSymbol(Pos, _E_);
		Pos = ShaderPrintSymbol(Pos, _N_);
		Pos = ShaderPrintSymbol(Pos, _T_);
		Pos = ShaderPrintSymbol(Pos, _SPC_);
		Pos = ShaderPrint(Pos, Sample.Tangent);

		Pos = ShaderPrintNewline(Pos);
		Pos.x = OriginalPos.x;
#endif 

#if DETAIL_DATA
		// PrimitiveId
		Pos = ShaderPrintSymbol(Pos, _DOT_);
		Pos = ShaderPrintSymbol(Pos, _P_);
		Pos = ShaderPrintSymbol(Pos, _R_);
		Pos = ShaderPrintSymbol(Pos, _I_);
		Pos = ShaderPrintSymbol(Pos, _M_);
		Pos = ShaderPrintSymbol(Pos, _I_);
		Pos = ShaderPrintSymbol(Pos, _T_);
		Pos = ShaderPrintSymbol(Pos, _I_);
		Pos = ShaderPrintSymbol(Pos, _V_);
		Pos = ShaderPrintSymbol(Pos, _E_);
		Pos = ShaderPrintSymbol(Pos, _SPC_);
		Pos = ShaderPrint(Pos, Sample.PrimitiveId);

		Pos = ShaderPrintNewline(Pos);
		Pos.x = OriginalPos.x;

		// MacroGroupId
		Pos = ShaderPrintSymbol(Pos, _DOT_);
		Pos = ShaderPrintSymbol(Pos, _M_);
		Pos = ShaderPrintSymbol(Pos, _A_);
		Pos = ShaderPrintSymbol(Pos, _C_);
		Pos = ShaderPrintSymbol(Pos, _R_);
		Pos = ShaderPrintSymbol(Pos, _O_);
		Pos = ShaderPrintSymbol(Pos, _SPC_);
		Pos = ShaderPrintSymbol(Pos, _G_);
		Pos = ShaderPrintSymbol(Pos, _R_);
		Pos = ShaderPrintSymbol(Pos, _O_);
		Pos = ShaderPrintSymbol(Pos, _U_);
		Pos = ShaderPrintSymbol(Pos, _P_);
		Pos = ShaderPrintSymbol(Pos, _SPC_);
		Pos = ShaderPrintSymbol(Pos, _I_);
		Pos = ShaderPrintSymbol(Pos, _D_);
		Pos = ShaderPrintSymbol(Pos, _SPC_);
		Pos = ShaderPrint(Pos, Sample.MacroGroupId);

		Pos = ShaderPrintNewline(Pos);
		Pos.x = OriginalPos.x;		

		// Light channel mask
		Pos = ShaderPrintSymbol(Pos, _DOT_);
		Pos = ShaderPrintSymbol(Pos, _L_);
		Pos = ShaderPrintSymbol(Pos, _I_);
		Pos = ShaderPrintSymbol(Pos, _G_);
		Pos = ShaderPrintSymbol(Pos, _H_);
		Pos = ShaderPrintSymbol(Pos, _T_);
		Pos = ShaderPrintSymbol(Pos, _SPC_);
		Pos = ShaderPrintSymbol(Pos, _C_);
		Pos = ShaderPrintSymbol(Pos, _H_);
		Pos = ShaderPrintSymbol(Pos, _A_);
		Pos = ShaderPrintSymbol(Pos, _N_);
		Pos = ShaderPrintSymbol(Pos, _N_);
		Pos = ShaderPrintSymbol(Pos, _E_);
		Pos = ShaderPrintSymbol(Pos, _L_);
		Pos = ShaderPrintSymbol(Pos, _S_);
		Pos = ShaderPrintSymbol(Pos, _SPC_);
		Pos = ShaderPrint(Pos, (Sample.LightChannelMask & 0x1) ? 1u : 0u);
		Pos = ShaderPrint(Pos, (Sample.LightChannelMask & 0x2) ? 1u : 0u);
		Pos = ShaderPrint(Pos, (Sample.LightChannelMask & 0x4) ? 1u : 0u);

		Pos = ShaderPrintNewline(Pos);
		Pos.x = OriginalPos.x;

		// Scene lighting scatter
		Pos = ShaderPrintSymbol(Pos, _DOT_);
		Pos = ShaderPrintSymbol(Pos, _S_);
		Pos = ShaderPrintSymbol(Pos, _C_);
		Pos = ShaderPrintSymbol(Pos, _A_);
		Pos = ShaderPrintSymbol(Pos, _T_);
		Pos = ShaderPrintSymbol(Pos, _T_);
		Pos = ShaderPrintSymbol(Pos, _E_);
		Pos = ShaderPrintSymbol(Pos, _R_);
		Pos = ShaderPrintSymbol(Pos, _SPC_);
		Pos = ShaderPrintSymbol(Pos, _S_);
		Pos = ShaderPrintSymbol(Pos, _C_);
		Pos = ShaderPrintSymbol(Pos, _E_);
		Pos = ShaderPrintSymbol(Pos, _N_);
		Pos = ShaderPrintSymbol(Pos, _E_);
		Pos = ShaderPrintSymbol(Pos, _SPC_);
		Pos = ShaderPrint(Pos, Sample.bScatterSceneLighting ? 1u : 0u);

		Pos = ShaderPrintNewline(Pos);
		Pos.x = OriginalPos.x;

		// Depth
		Pos = ShaderPrintSymbol(Pos, _DOT_);
		Pos = ShaderPrintSymbol(Pos, _D_);
		Pos = ShaderPrintSymbol(Pos, _E_);
		Pos = ShaderPrintSymbol(Pos, _P_);
		Pos = ShaderPrintSymbol(Pos, _T_);
		Pos = ShaderPrintSymbol(Pos, _H_);
		Pos = ShaderPrintSymbol(Pos, _SPC_);
		Pos = ShaderPrint(Pos, Sample.Depth);

		Pos = ShaderPrintNewline(Pos);
		Pos.x = OriginalPos.x;
#endif

		// Coverage8bit
		Pos = ShaderPrintSymbol(Pos, _DOT_);
		Pos = ShaderPrintSymbol(Pos, _C_);
		Pos = ShaderPrintSymbol(Pos, _O_);
		Pos = ShaderPrintSymbol(Pos, _V_);
		Pos = ShaderPrintSymbol(Pos, _E_);
		Pos = ShaderPrintSymbol(Pos, _R_);
		Pos = ShaderPrintSymbol(Pos, _A_);
		Pos = ShaderPrintSymbol(Pos, _G_);
		Pos = ShaderPrintSymbol(Pos, _E_);
		Pos = ShaderPrintSymbol(Pos, _SPC_);
		Pos = ShaderPrint(Pos, Sample.Coverage8bit);

		Pos = ShaderPrintNewline(Pos);
		Pos.x = OriginalPos.x;
=======
#endif // SHADER_PRINT

////////////////////////////////////////////////////////////////////////////////////////////////

#if SHADER_TANGENT
uint TileSize;
int2 TileCount;
float2 OutputResolution;
RWTexture2D<float4> OutputTexture;

#define HAIR_TANGENT_INVALID 0
#define HAIR_TANGENT_STRANDS 1
#define HAIR_TANGENT_CARDS   2

struct FTangentDesc
{
	float3 Tangent;
	uint Type;
};

FTangentDesc AddTangentPlot(uint2 PixelCoord, float2 UV)
{
	FTangentDesc Out = (FTangentDesc)0;

	// Strands
	{
		// Find closest
		float3 Closest_Tangent = 0;
		float  Closest_Depth = 0;

		uint Total8BitCoverage = 0;
		const FNodeDesc NodeDesc = DecodeNodeDesc(HairStrands.HairSampleOffset.Load(uint3(PixelCoord, 0)));
		for (uint SampleIt0 = 0; SampleIt0 < NodeDesc.Count; SampleIt0++)
		{
			const uint LocalOffset = NodeDesc.Offset + SampleIt0;
			const FPackedHairSample NodeData = HairStrands.HairSampleData[LocalOffset];
			const FHairSample Sample = UnpackHairSample(NodeData);

			if (Sample.Depth > Closest_Depth)
			{
				Closest_Depth = Sample.Depth;
				Closest_Tangent = Sample.Tangent;
			}
		}

		// Draw tangent vector (strands)
		if (NodeDesc.Count > 0)
		{
			const float SceneDepth = ConvertFromDeviceZ(Closest_Depth);
			const float3 WorldPosition = ReconstructTranslatedWorldPositionFromDepth(UV, SceneDepth);
			AddLineTWS(WorldPosition, WorldPosition + Closest_Tangent, ColorRed, ColorYellow);
			Out.Type = 1;
			Out.Tangent = Closest_Tangent;
		}
	}

	// Cards
	if (Out.Type == 0)
	{
		FScreenSpaceData ScreenSpaceData = GetScreenSpaceData(UV);
		const float SceneDepth = CalcSceneDepth(UV);
		const float3 WorldPosition = ReconstructTranslatedWorldPositionFromDepth(UV, SceneDepth);
		if (ScreenSpaceData.GBuffer.ShadingModelID == SHADINGMODELID_HAIR)
		{
			const float3 Tangent = ScreenSpaceData.GBuffer.WorldNormal;
			AddLineTWS(WorldPosition, WorldPosition + Tangent, ColorPurple, ColorYellow);
			Out.Type = 2;
			Out.Tangent = Tangent;
		}
	}

	return Out;
}

void AddTangentText(float2 UV, float3 Tangent, uint TangentType)
{
	const float2 OriginalPos = UV;
	float2 Pos = OriginalPos;
	if (TangentType == HAIR_TANGENT_STRANDS)
		Pos = ShaderPrintText(Pos, TEXT("Strands"), FontYellow);
	else if (TangentType == HAIR_TANGENT_CARDS)
		Pos = ShaderPrintText(Pos, TEXT("Cards "), FontYellow);
	else if (TangentType == HAIR_TANGENT_CARDS)
		Pos = ShaderPrintText(Pos, TEXT("Invalid"), FontRed);

	AddNewLine(OriginalPos, Pos);

	Pos = ShaderPrint(Pos, Tangent.x, FontRed);		AddNewLine(OriginalPos, Pos);
	Pos = ShaderPrint(Pos, Tangent.y, FontGreen);	AddNewLine(OriginalPos, Pos);
	Pos = ShaderPrint(Pos, Tangent.z, FontBlue);	AddNewLine(OriginalPos, Pos);
}

[numthreads(8, 8, 1)]
void MainCS(int2 DispatchThreadId : SV_DispatchThreadID)
{
	// Cursor plot
	if (all(DispatchThreadId == 0))
	{
		const float2 PixelCoord = GetCursorPos();// DispatchThreadId.xy + 0.5f;
		const float2 UV = PixelCoord / float2(OutputResolution);
		const float2 UVText = (PixelCoord + float2(20, 0)) / float2(OutputResolution);

		FTangentDesc Desc = AddTangentPlot(PixelCoord, UV);
		if (Desc.Type == HAIR_TANGENT_STRANDS)
		{			
			AddTangentText(UVText, Desc.Tangent, HAIR_TANGENT_STRANDS);
		}
		else if (Desc.Type == HAIR_TANGENT_CARDS)
		{
			AddTangentText(UVText, Desc.Tangent, HAIR_TANGENT_CARDS);
		}
	}

	// Grid plot
	if (all(DispatchThreadId.xy < TileCount))
	{
		const float2 PixelCoord = DispatchThreadId.xy * TileSize;
		if (all(PixelCoord < OutputResolution))
		{
			const float2 UV = PixelCoord / float2(OutputResolution);
			AddTangentPlot(PixelCoord, UV);
		}
	}
}
#endif // SHADER_TANGENT

////////////////////////////////////////////////////////////////////////////////////////////////

#if SHADER_LOD_INFO

int2 MaxResolution;
uint GroupIndex;
uint GeometryType;
float LOD;
float ScreenSize;
float3 GroupColor;

[numthreads(1, 1, 1)]
void MainCS(uint3 DispatchThreadId : SV_DispatchThreadID)
{
	// Legend
	if (GroupIndex == 0)
	{
		float2 OriginalPos = float2(15, 50) / float2(MaxResolution);
		float2 Pos = OriginalPos;
		Pos = ShaderPrintText(Pos, TEXT("Group Geom.   LOD      Screen Size"), FontSilver); AddNewLine(OriginalPos, Pos);
	}

	// Values
	{
		float2 OriginalPos = float2(30, 50) / float2(MaxResolution);
		OriginalPos.y = float(65 + GroupIndex * 15) / float(MaxResolution.y);
		float2 Pos = OriginalPos;

		// Group Color
		Pos = ShaderPrintText(Pos, TEXT("* "), InitFontColor(GroupColor));

		// Group index
		ShaderPrint(Pos, GroupIndex, FontEmerald);
		Pos.x += 20.f / float(MaxResolution.x);

		// Geometry Type
		if (GeometryType == 0)
		{
			Pos = ShaderPrintText(Pos, TEXT("Strands "), FontOrange);
		}
		else if (GeometryType == 1)
		{
			Pos = ShaderPrintText(Pos, TEXT("Cards   "), FontOrange);
		}
		else if (GeometryType == 2)
		{
			Pos = ShaderPrintText(Pos, TEXT("Meshes  "), FontOrange);
		}

		// LOD
		ShaderPrint(Pos, LOD, FontWhite);
		Pos.x += 80.f / float(MaxResolution.x);

		// Screen size
		ShaderPrint(Pos, saturate(ScreenSize), FontWhite);
		Pos.x += 80.f / float(MaxResolution.x);

		AddNewLine(OriginalPos, Pos);
>>>>>>> 6bbb88c8
	}
}

#endif // SHADER_LOD_INFO<|MERGE_RESOLUTION|>--- conflicted
+++ resolved
@@ -8,11 +8,7 @@
 #include "../ShaderDrawDebug.ush"
 #include "../PositionReconstructionCommon.ush"
 #include "HairStrandsVisibilityCommon.ush"
-<<<<<<< HEAD
-#include "HairStrandsDebugCommon.ush"
 #include "HairStrandsAABBCommon.ush" 
-=======
-#include "HairStrandsAABBCommon.ush" 
 
 
 ////////////////////////////////////////////////////////////////////////////////////////////////
@@ -25,7 +21,6 @@
 ////////////////////////////////////////////////////////////////////////////////////////////////
 
 #if SHADER_PRINT
->>>>>>> 6bbb88c8
 
 int2 PixelCoord;
 int2 MaxResolution;
@@ -254,230 +249,6 @@
 	}
 }
 
-<<<<<<< HEAD
-		// Base Color
-		Pos = ShaderPrintSymbol(Pos, _MINUS_);
-		Pos = ShaderPrintSymbol(Pos, _MINUS_);
-		Pos = ShaderPrintSymbol(Pos, _MINUS_);
-		Pos = ShaderPrintSymbol(Pos, _MINUS_);
-		Pos = ShaderPrintSymbol(Pos, _MINUS_);
-		Pos = ShaderPrintSymbol(Pos, _MINUS_);
-		Pos = ShaderPrintSymbol(Pos, _MINUS_);
-		Pos = ShaderPrintSymbol(Pos, _MINUS_);
-		Pos = ShaderPrintSymbol(Pos, _MINUS_);
-		Pos = ShaderPrintSymbol(Pos, _MINUS_);
-		Pos = ShaderPrintSymbol(Pos, _MINUS_);
-		Pos = ShaderPrintSymbol(Pos, _MINUS_);
-		Pos = ShaderPrintSymbol(Pos, _MINUS_);
-		Pos = ShaderPrintSymbol(Pos, _MINUS_);
-		Pos = ShaderPrintSymbol(Pos, _MINUS_);
-		Pos = ShaderPrintSymbol(Pos, _MINUS_);
-		Pos = ShaderPrintSymbol(Pos, _MINUS_);
-		Pos = ShaderPrintSymbol(Pos, _MINUS_);
-		Pos = ShaderPrintSymbol(Pos, _MINUS_);
-		Pos = ShaderPrintSymbol(Pos, _MINUS_);
-
-		Pos = ShaderPrintNewline(Pos);
-		Pos.x = OriginalPos.x;
-
-#if MATERIAL_DATA
-		// Base Color
-		Pos = ShaderPrintSymbol(Pos, _DOT_);
-		Pos = ShaderPrintSymbol(Pos, _B_);
-		Pos = ShaderPrintSymbol(Pos, _A_);
-		Pos = ShaderPrintSymbol(Pos, _S_);
-		Pos = ShaderPrintSymbol(Pos, _E_);
-		Pos = ShaderPrintSymbol(Pos, _SPC_);
-		Pos = ShaderPrintSymbol(Pos, _C_);
-		Pos = ShaderPrintSymbol(Pos, _O_);
-		Pos = ShaderPrintSymbol(Pos, _L_);
-		Pos = ShaderPrintSymbol(Pos, _O_);
-		Pos = ShaderPrintSymbol(Pos, _R_);
-		Pos = ShaderPrintSymbol(Pos, _SPC_);
-		Pos = ShaderPrint(Pos, Sample.BaseColor);
-		
-		Pos = ShaderPrintNewline(Pos);
-		Pos.x = OriginalPos.x;
-
-		// Roughness
-		Pos = ShaderPrintSymbol(Pos, _DOT_);
-		Pos = ShaderPrintSymbol(Pos, _R_);
-		Pos = ShaderPrintSymbol(Pos, _O_);
-		Pos = ShaderPrintSymbol(Pos, _U_);
-		Pos = ShaderPrintSymbol(Pos, _G_);
-		Pos = ShaderPrintSymbol(Pos, _H_);
-		Pos = ShaderPrintSymbol(Pos, _N_);
-		Pos = ShaderPrintSymbol(Pos, _E_);
-		Pos = ShaderPrintSymbol(Pos, _S_);
-		Pos = ShaderPrintSymbol(Pos, _S_);
-		Pos = ShaderPrintSymbol(Pos, _SPC_);
-		Pos = ShaderPrint(Pos, Sample.Roughness);
-
-		Pos = ShaderPrintNewline(Pos);
-		Pos.x = OriginalPos.x;
-
-		// Specular
-		Pos = ShaderPrintSymbol(Pos, _DOT_);
-		Pos = ShaderPrintSymbol(Pos, _S_);
-		Pos = ShaderPrintSymbol(Pos, _P_);
-		Pos = ShaderPrintSymbol(Pos, _E_);
-		Pos = ShaderPrintSymbol(Pos, _C_);
-		Pos = ShaderPrintSymbol(Pos, _U_);
-		Pos = ShaderPrintSymbol(Pos, _L_);
-		Pos = ShaderPrintSymbol(Pos, _A_);
-		Pos = ShaderPrintSymbol(Pos, _R_);
-		Pos = ShaderPrintSymbol(Pos, _SPC_);
-		Pos = ShaderPrint(Pos, Sample.Specular);
-
-		Pos = ShaderPrintNewline(Pos);
-		Pos.x = OriginalPos.x;
-
-		// Backlit
-		Pos = ShaderPrintSymbol(Pos, _DOT_);
-		Pos = ShaderPrintSymbol(Pos, _B_);
-		Pos = ShaderPrintSymbol(Pos, _A_);
-		Pos = ShaderPrintSymbol(Pos, _C_);
-		Pos = ShaderPrintSymbol(Pos, _K_);
-		Pos = ShaderPrintSymbol(Pos, _L_);
-		Pos = ShaderPrintSymbol(Pos, _I_);
-		Pos = ShaderPrintSymbol(Pos, _T_);
-		Pos = ShaderPrintSymbol(Pos, _SPC_);
-		Pos = ShaderPrint(Pos, Sample.Backlit);
-
-		Pos = ShaderPrintNewline(Pos);
-		Pos.x = OriginalPos.x;
-
-		// Tangent
-		Pos = ShaderPrintSymbol(Pos, _DOT_);
-		Pos = ShaderPrintSymbol(Pos, _T_);
-		Pos = ShaderPrintSymbol(Pos, _A_);
-		Pos = ShaderPrintSymbol(Pos, _N_);
-		Pos = ShaderPrintSymbol(Pos, _G_);
-		Pos = ShaderPrintSymbol(Pos, _E_);
-		Pos = ShaderPrintSymbol(Pos, _N_);
-		Pos = ShaderPrintSymbol(Pos, _T_);
-		Pos = ShaderPrintSymbol(Pos, _SPC_);
-		Pos = ShaderPrint(Pos, Sample.Tangent);
-
-		Pos = ShaderPrintNewline(Pos);
-		Pos.x = OriginalPos.x;
-#endif 
-
-#if DETAIL_DATA
-		// PrimitiveId
-		Pos = ShaderPrintSymbol(Pos, _DOT_);
-		Pos = ShaderPrintSymbol(Pos, _P_);
-		Pos = ShaderPrintSymbol(Pos, _R_);
-		Pos = ShaderPrintSymbol(Pos, _I_);
-		Pos = ShaderPrintSymbol(Pos, _M_);
-		Pos = ShaderPrintSymbol(Pos, _I_);
-		Pos = ShaderPrintSymbol(Pos, _T_);
-		Pos = ShaderPrintSymbol(Pos, _I_);
-		Pos = ShaderPrintSymbol(Pos, _V_);
-		Pos = ShaderPrintSymbol(Pos, _E_);
-		Pos = ShaderPrintSymbol(Pos, _SPC_);
-		Pos = ShaderPrint(Pos, Sample.PrimitiveId);
-
-		Pos = ShaderPrintNewline(Pos);
-		Pos.x = OriginalPos.x;
-
-		// MacroGroupId
-		Pos = ShaderPrintSymbol(Pos, _DOT_);
-		Pos = ShaderPrintSymbol(Pos, _M_);
-		Pos = ShaderPrintSymbol(Pos, _A_);
-		Pos = ShaderPrintSymbol(Pos, _C_);
-		Pos = ShaderPrintSymbol(Pos, _R_);
-		Pos = ShaderPrintSymbol(Pos, _O_);
-		Pos = ShaderPrintSymbol(Pos, _SPC_);
-		Pos = ShaderPrintSymbol(Pos, _G_);
-		Pos = ShaderPrintSymbol(Pos, _R_);
-		Pos = ShaderPrintSymbol(Pos, _O_);
-		Pos = ShaderPrintSymbol(Pos, _U_);
-		Pos = ShaderPrintSymbol(Pos, _P_);
-		Pos = ShaderPrintSymbol(Pos, _SPC_);
-		Pos = ShaderPrintSymbol(Pos, _I_);
-		Pos = ShaderPrintSymbol(Pos, _D_);
-		Pos = ShaderPrintSymbol(Pos, _SPC_);
-		Pos = ShaderPrint(Pos, Sample.MacroGroupId);
-
-		Pos = ShaderPrintNewline(Pos);
-		Pos.x = OriginalPos.x;		
-
-		// Light channel mask
-		Pos = ShaderPrintSymbol(Pos, _DOT_);
-		Pos = ShaderPrintSymbol(Pos, _L_);
-		Pos = ShaderPrintSymbol(Pos, _I_);
-		Pos = ShaderPrintSymbol(Pos, _G_);
-		Pos = ShaderPrintSymbol(Pos, _H_);
-		Pos = ShaderPrintSymbol(Pos, _T_);
-		Pos = ShaderPrintSymbol(Pos, _SPC_);
-		Pos = ShaderPrintSymbol(Pos, _C_);
-		Pos = ShaderPrintSymbol(Pos, _H_);
-		Pos = ShaderPrintSymbol(Pos, _A_);
-		Pos = ShaderPrintSymbol(Pos, _N_);
-		Pos = ShaderPrintSymbol(Pos, _N_);
-		Pos = ShaderPrintSymbol(Pos, _E_);
-		Pos = ShaderPrintSymbol(Pos, _L_);
-		Pos = ShaderPrintSymbol(Pos, _S_);
-		Pos = ShaderPrintSymbol(Pos, _SPC_);
-		Pos = ShaderPrint(Pos, (Sample.LightChannelMask & 0x1) ? 1u : 0u);
-		Pos = ShaderPrint(Pos, (Sample.LightChannelMask & 0x2) ? 1u : 0u);
-		Pos = ShaderPrint(Pos, (Sample.LightChannelMask & 0x4) ? 1u : 0u);
-
-		Pos = ShaderPrintNewline(Pos);
-		Pos.x = OriginalPos.x;
-
-		// Scene lighting scatter
-		Pos = ShaderPrintSymbol(Pos, _DOT_);
-		Pos = ShaderPrintSymbol(Pos, _S_);
-		Pos = ShaderPrintSymbol(Pos, _C_);
-		Pos = ShaderPrintSymbol(Pos, _A_);
-		Pos = ShaderPrintSymbol(Pos, _T_);
-		Pos = ShaderPrintSymbol(Pos, _T_);
-		Pos = ShaderPrintSymbol(Pos, _E_);
-		Pos = ShaderPrintSymbol(Pos, _R_);
-		Pos = ShaderPrintSymbol(Pos, _SPC_);
-		Pos = ShaderPrintSymbol(Pos, _S_);
-		Pos = ShaderPrintSymbol(Pos, _C_);
-		Pos = ShaderPrintSymbol(Pos, _E_);
-		Pos = ShaderPrintSymbol(Pos, _N_);
-		Pos = ShaderPrintSymbol(Pos, _E_);
-		Pos = ShaderPrintSymbol(Pos, _SPC_);
-		Pos = ShaderPrint(Pos, Sample.bScatterSceneLighting ? 1u : 0u);
-
-		Pos = ShaderPrintNewline(Pos);
-		Pos.x = OriginalPos.x;
-
-		// Depth
-		Pos = ShaderPrintSymbol(Pos, _DOT_);
-		Pos = ShaderPrintSymbol(Pos, _D_);
-		Pos = ShaderPrintSymbol(Pos, _E_);
-		Pos = ShaderPrintSymbol(Pos, _P_);
-		Pos = ShaderPrintSymbol(Pos, _T_);
-		Pos = ShaderPrintSymbol(Pos, _H_);
-		Pos = ShaderPrintSymbol(Pos, _SPC_);
-		Pos = ShaderPrint(Pos, Sample.Depth);
-
-		Pos = ShaderPrintNewline(Pos);
-		Pos.x = OriginalPos.x;
-#endif
-
-		// Coverage8bit
-		Pos = ShaderPrintSymbol(Pos, _DOT_);
-		Pos = ShaderPrintSymbol(Pos, _C_);
-		Pos = ShaderPrintSymbol(Pos, _O_);
-		Pos = ShaderPrintSymbol(Pos, _V_);
-		Pos = ShaderPrintSymbol(Pos, _E_);
-		Pos = ShaderPrintSymbol(Pos, _R_);
-		Pos = ShaderPrintSymbol(Pos, _A_);
-		Pos = ShaderPrintSymbol(Pos, _G_);
-		Pos = ShaderPrintSymbol(Pos, _E_);
-		Pos = ShaderPrintSymbol(Pos, _SPC_);
-		Pos = ShaderPrint(Pos, Sample.Coverage8bit);
-
-		Pos = ShaderPrintNewline(Pos);
-		Pos.x = OriginalPos.x;
-=======
 #endif // SHADER_PRINT
 
 ////////////////////////////////////////////////////////////////////////////////////////////////
@@ -662,7 +433,6 @@
 		Pos.x += 80.f / float(MaxResolution.x);
 
 		AddNewLine(OriginalPos, Pos);
->>>>>>> 6bbb88c8
 	}
 }
 
