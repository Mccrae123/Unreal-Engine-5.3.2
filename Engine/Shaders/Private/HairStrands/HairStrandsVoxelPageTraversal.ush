// Copyright Epic Games, Inc. All Rights Reserved.

#pragma once

// Enabled page occupancy lookup, to have finer grain empty space skipping
#ifndef VOXEL_TRAVERSAL_PAGEOCCUPANCY
#define VOXEL_TRAVERSAL_PAGEOCCUPANCY 0
#endif

// Enabled when debugging page occupancy
#ifndef VOXEL_TRAVERSAL_DEBUG_PAGEOCCUPANCY
#define VOXEL_TRAVERSAL_DEBUG_PAGEOCCUPANCY 0
#endif

// VOXEL_TRAVERSAL_TYPE needs to be defined for selecting which type of traversal needs to be used
// Definition of traversal types are defined in HairStrandsVoxelPageCommon.ush
#ifndef VOXEL_TRAVERSAL_TYPE
#define VOXEL_TRAVERSAL_TYPE VOXEL_TRAVERSAL_NONE
#endif

#ifndef VOXEL_TRAVERSAL_DEBUG
#define VOXEL_TRAVERSAL_DEBUG 0
#else
#include "../ShaderDrawDebug.ush"
#endif

#ifndef VOXEL_TRAVERSAL_FORCE_MIP_ENABLE
#define VOXEL_TRAVERSAL_FORCE_MIP_ENABLE 0
#endif

#include "HairStrandsVoxelPageCommon.ush"

////////////////////////////////////////////////////////////////////////////////////////////////////////////////////////////////

#if VOXEL_TRAVERSAL_DEBUG 
void AddLine(bool bEnabled, float3 P0, float3 P1)
{
	if (!bEnabled)
		return;
	const float4 DebugColor = float4(1, 1, 0, 1);
	AddLineTWS(P0, P1, DebugColor, DebugColor);
}

void AddMacroGroupAABB(bool bEnabled, float3 P0, float3 P1)
{
	if (!bEnabled)
		return;
	AddAABBTWS(P0, P1, float4(1, 0, 1, 1));
}

void AddPageAABB(bool bEnabled, float3 P0, float3 P1, bool bIsPageValid)
{
	if (!bEnabled)
		return;
	const float4 DebugColor = bIsPageValid ? float4(0, 1, 1, 1) : float4(1, 0, 0, 1);
	AddAABBTWS(P0, P1, DebugColor);
}

void AddStepAABB(bool bEnabled, float3 P0, float3 P1, float3 Color)
{
	if (!bEnabled)
		return;
	const float4 DebugColor = float4(Color, 1);
	AddAABBTWS(P0, P1, DebugColor);
}

void AddAABBVolume(bool bEnabled, float3 P0, float3 P1)
{
	if (!bEnabled)
		return;
	const float4 DebugColor = float4(1,1,0, 1);
	AddAABBTWS(P0, P1, DebugColor);
}

#endif

///////////////////////////////////////////////////////////////////////////////////////////////////
// Jitter functions

float3 GetHairVoxelJitter(uint2 PixelCoord, uint Seed, uint JitterMode)
{
	Seed = JitterMode > 1 ? 0 : Seed;
	return JitterMode > 0 ? float3(
		InterleavedGradientNoise(float2(PixelCoord.xy), float(Seed)),
		InterleavedGradientNoise(float2(PixelCoord.xy), float(Seed * 117.f)),
		InterleavedGradientNoise(float2(PixelCoord.xy), float(Seed * 7901.f))) : float3(0, 0, 0);
}

<<<<<<< HEAD
=======
float4 GetHairVoxelJitter2(uint2 PixelCoord, uint Seed, uint JitterMode)
{
	Seed = JitterMode > 1 ? 0 : Seed;
	const uint2 Seed0 = Rand3DPCG16(int3(PixelCoord, Seed)).xy;
	const uint2 Seed1 = Rand3DPCG16(int3(PixelCoord + 17, Seed)).xy;
	return JitterMode > 0 ? float4(Hammersley16(Seed, 8, Seed0), Hammersley16(Seed, 8, Seed1)) : float4(0, 0, 0, 0);
}

>>>>>>> 6bbb88c8
////////////////////////////////////////////////////////////////////////////////////////////////////////////////////////////////

bool ShouldStopTraversal(const FHairTraversalResult InResult, float InHairCountThreshold, bool InUseOpaqueVisibility=true)
{
	// Change this function once we have better result/control over the opaque filtering
	return (InUseOpaqueVisibility && InResult.Visibility == 0) || (InHairCountThreshold != 0 && InResult.HairCount > InHairCountThreshold);
}

// This assume pages have a resolution of 32x32x32
bool DoesVoxelContainData(uint2 PageOccupancy, uint3 CoordInPage)
{
	// A page with a 32x32x32 resolution contains 4x4x4 bricks of 8x8x8 resolution
	uint3 QCoord = CoordInPage >> 3;
	uint  QRes = 4;
	uint  LinearQCoord = QCoord.x + QCoord.y * QRes + QCoord.z * QRes * QRes;
	return LinearQCoord < 32 ? ((PageOccupancy.x >> LinearQCoord) & 0x1) : ((PageOccupancy.y >> (LinearQCoord - 32)) & 0x1);
}

/////////////////////////////////////////////////////////////////////////////////////////////////////////////////////////////////

struct FHairTraversalSettings
{
	float	DensityScale;
	float	CountThreshold;
	float	DistanceThreshold;
	float	SteppingScale;		// Rate at which the raymarching step increase
	float3	Random;
	float	TanConeAngle;
	float	PixelRadius;
	float	JitterScale;
	float	ForcedMip;
	bool	bUseOpaqueVisibility;
	bool	bDebugEnabled;
	bool	bIsPrimaryRay;
	bool	bUseOccupancy;
<<<<<<< HEAD
=======
	bool	bCastShadow;	// True of the traversal is for casting (opaque) shadow, i.e., not for hair transmission
>>>>>>> 6bbb88c8
};

float GetHairTraversalMaxT()
{
	return 999999;
}

FHairTraversalSettings InitHairTraversalSettings()
{
	FHairTraversalSettings Out;
	Out.DensityScale = 1;
	Out.CountThreshold = 0;
	Out.DistanceThreshold = GetHairTraversalMaxT();
	Out.SteppingScale = 1;
	Out.Random = 0.5f;
	Out.TanConeAngle = 0;
	Out.PixelRadius = 0;
	Out.JitterScale = 1;
	Out.bUseOpaqueVisibility = true;
	Out.bDebugEnabled = false;
	Out.bIsPrimaryRay = false;
	Out.bUseOccupancy = false;
	Out.ForcedMip = -1;
<<<<<<< HEAD
=======
	Out.bCastShadow = false;
>>>>>>> 6bbb88c8
	return Out;
}

/////////////////////////////////////////////////////////////////////////////////////////////////////////////////////////////////
// Sparse voxel traversal routines
FHairTraversalResult ComputeHairCountVirtualVoxel(
	float3 TranslatedWorldPosition0,
	float3 TranslatedWorldPosition1,
	FVirtualVoxelCommonDesc InCommonDesc,
	FVirtualVoxelNodeDesc InNodeDesc,
	Buffer<uint> InPageIndexBuffer,
	Buffer<uint2> InPageIndexOccupancyBuffer,
	Texture3D<uint> InPageTexture,
	FHairTraversalSettings InSettings)
	////////////////////////////////////////////////////////////////////////////////////////////////////////////////////////////////
#if VOXEL_TRAVERSAL_TYPE == VOXEL_TRAVERSAL_NONE
{
	Error: VOXEL TRAVERSAL TYPE is undefined
}
#endif
#if VOXEL_TRAVERSAL_TYPE == VOXEL_TRAVERSAL_LINEAR || VOXEL_TRAVERSAL_TYPE == VOXEL_TRAVERSAL_LINEAR_MIPMAP
{
	const float MipLevelDistanceScale = 1.0f / InCommonDesc.VoxelWorldSize;

	FHairTraversalResult Out = InitHairTraversalResult();
	if (!InNodeDesc.bIsValid)
	{
		return Out;
	}

	int3 CurrentPageIndexCoord = -1;
	bool bIsPageValid = false;
	uint3 PageCoord = 0;

	const float2 HitT = LineBoxIntersect(TranslatedWorldPosition0, TranslatedWorldPosition1, InNodeDesc.TranslatedWorldMinAABB, InNodeDesc.TranslatedWorldMaxAABB);
	if (HitT.x < HitT.y)
	{
		// Count the number of fibers which are within a cylinder defined by the voxel size, 
		// and the distance between the origin and the extent of the volume
		// This assumes that the voxel volume is cubic (i.e. equal dimensions on all sides)
		const float3 O = lerp(TranslatedWorldPosition0, TranslatedWorldPosition1, HitT.xxx);
		const float3 E = lerp(TranslatedWorldPosition0, TranslatedWorldPosition1, HitT.yyy);
		const float OELength = min(length(E - O), InSettings.DistanceThreshold);
		#if VOXEL_TRAVERSAL_DEBUG
		if (InSettings.bDebugEnabled)
		{
			AddLine(true, O, E);
			AddAABBVolume(true, InNodeDesc.TranslatedWorldMinAABB, InNodeDesc.TranslatedWorldMaxAABB);
		}
		#endif

		// Step according to voxel size
		const float3 D = normalize(E - O) * InCommonDesc.VoxelWorldSize;
		const float MaxStep = float(min(ceil(OELength / InCommonDesc.VoxelWorldSize), 1024.f));
		const float DeltaWorld = OELength / float(MaxStep);
		float StepScale = 1.0f;
		float3 PreviousP = O;
		float ClosestHitT = -1;
		uint2 PageOccupancy = 0;

		const float3 RandomStepJitter = InSettings.Random.xyz * 2 - 1; // [-1..1]
		for (float StepIt = 0.0f; StepIt < MaxStep; StepIt += StepScale)
		{
			const float SteppingWorldSize = max(DeltaWorld * StepScale, InSettings.TanConeAngle * StepIt * InCommonDesc.VoxelWorldSize);
			const float3 HitP = O + StepIt * D + InSettings.JitterScale * RandomStepJitter * SteppingWorldSize * 0.5f;

			#if VOXEL_TRAVERSAL_DEBUG
			AddStepAABB(InSettings.bDebugEnabled, PreviousP, HitP, float3(0, 1, 0));
			#endif

			const int3 VolumeCoord = PositionToCoord(HitP, InNodeDesc.TranslatedWorldMinAABB, InNodeDesc.TranslatedWorldMaxAABB, InNodeDesc.VirtualResolution);
			const int3 PageIndexCoord = VolumeCoord / InCommonDesc.PageResolution;

			// Update page index only when needed
			if (PageIndexCoord.x != CurrentPageIndexCoord.x ||
				PageIndexCoord.y != CurrentPageIndexCoord.y ||
				PageIndexCoord.z != CurrentPageIndexCoord.z)
			{
				CurrentPageIndexCoord = PageIndexCoord;
				const uint LinearPageIndexCoord = CoordToIndex(PageIndexCoord, InNodeDesc.PageIndexResolution, InNodeDesc.PageIndexOffset);
				const uint PageIndex = InPageIndexBuffer.Load(LinearPageIndexCoord);

				bIsPageValid = PageIndex != INVALID_VOXEL_PAGE_INDEX;
				#if VOXEL_TRAVERSAL_PAGEOCCUPANCY
				PageOccupancy = 0;
				if (bIsPageValid)
				{
					PageCoord = IndexToCoord(PageIndex, InCommonDesc.PageCountResolution);
					PageOccupancy = InPageIndexOccupancyBuffer.Load(LinearPageIndexCoord);
				}
				#else
				{
					PageCoord = IndexToCoord(PageIndex, InCommonDesc.PageCountResolution);
				}
				#endif
			}

			if (bIsPageValid)
			{
				const int3 VoxelPageBase = PageCoord * InCommonDesc.PageResolution;
				const int3 VoxelPageOffset = VolumeCoord - PageIndexCoord * InCommonDesc.PageResolution;
				const int3 VoxelPageCoord = VoxelPageBase + VoxelPageOffset;

				#if VOXEL_TRAVERSAL_PAGEOCCUPANCY
				const bool bIsSubBrickValid = InSettings.bUseOccupancy ? DoesVoxelContainData(PageOccupancy, VoxelPageOffset) : true;
				if (bIsSubBrickValid)
				#endif
				{
					float HairCountScale = 1;
					float MipLevel = 0.0f;
					#if VOXEL_TRAVERSAL_TYPE == VOXEL_TRAVERSAL_LINEAR_MIPMAP
					HairCountScale = SteppingWorldSize * MipLevelDistanceScale;
					MipLevel = log2(SteppingWorldSize * MipLevelDistanceScale);
					#endif
					#if VOXEL_TRAVERSAL_FORCE_MIP_ENABLE
					MipLevel = InSettings.ForcedMip >= 0 ? InSettings.ForcedMip : MipLevel;
					#endif

<<<<<<< HEAD
					const FHairTraversalResult StepResult = GetHairVirtualVoxelDensity(VoxelPageCoord, InPageTexture, uint(MipLevel), InSettings.DensityScale * HairCountScale);
=======
					const FHairTraversalResult StepResult = GetHairVirtualVoxelDensity(VoxelPageCoord, InPageTexture, uint(MipLevel), InSettings.DensityScale * HairCountScale, InSettings.bCastShadow);
>>>>>>> 6bbb88c8
					Acc(Out, StepResult);

					if (InSettings.bIsPrimaryRay && StepResult.HairCount > 0)
					{
						ClosestHitT = 1;
					}

					#if VOXEL_TRAVERSAL_DEBUG
					if (InSettings.bDebugEnabled)
					{
						const float3 WorldOffset = PageIndexCoord * InCommonDesc.PageResolution * InCommonDesc.VoxelWorldSize;
						const float MipVoxelWorldSize = InCommonDesc.VoxelWorldSize * InCommonDesc.PageResolution / (InCommonDesc.PageResolution >> uint(MipLevel));

						const uint3 MinCoord = VoxelPageOffset >> uint(MipLevel);
						const uint3 MaxCoord = MinCoord+1;
<<<<<<< HEAD
						const float3 FetchMinAABB = InNodeDesc.MinAABB + WorldOffset + MinCoord * MipVoxelWorldSize;
						const float3 FetchMaxAABB = InNodeDesc.MinAABB + WorldOffset + MaxCoord * MipVoxelWorldSize;
=======
						const float3 FetchMinAABB = InNodeDesc.TranslatedWorldMinAABB + WorldOffset + MinCoord * MipVoxelWorldSize;
						const float3 FetchMaxAABB = InNodeDesc.TranslatedWorldMinAABB + WorldOffset + MaxCoord * MipVoxelWorldSize;
>>>>>>> 6bbb88c8
						AddStepAABB(true, FetchMinAABB, FetchMaxAABB, StepResult.Visibility > 0.5f ? float3(0, 0.5f, 1) : float3(1, 0.5f, 0));
					}
					#endif

					#if VOXEL_TRAVERSAL_DEBUG_PAGEOCCUPANCY
					Out.HairCount = 100;
<<<<<<< HEAD
					Out.HitT = length(HitP - WorldPosition0);
=======
					Out.HitT = length(HitP - TranslatedWorldPosition0);
>>>>>>> 6bbb88c8
					return Out;
					#else
					if (ShouldStopTraversal(Out, InSettings.CountThreshold, InSettings.bUseOpaqueVisibility))
					{
						//Out.HitT = length(HitP - O);
<<<<<<< HEAD
						Out.HitT = length(HitP - WorldPosition0);
=======
						Out.HitT = length(HitP - TranslatedWorldPosition0);
>>>>>>> 6bbb88c8
						return Out;
					}
					#endif	
				}
			}
			#if VOXEL_TRAVERSAL_TYPE == VOXEL_TRAVERSAL_LINEAR_MIPMAP
			if (InSettings.bIsPrimaryRay && ClosestHitT < 0)
			{
				// Start the mipmap traversal only when we have reach the first hit (primaryview)
			}
			else
			{
				StepScale = min(float(InCommonDesc.PageResolution), StepScale * InSettings.SteppingScale);
			}
			#endif
			PreviousP = HitP;
		}

	}

	return Out;
}
#endif
////////////////////////////////////////////////////////////////////////////////////////////////////////////////////////////////
#if VOXEL_TRAVERSAL_TYPE == VOXEL_TRAVERSAL_SPARSE_LINEAR || VOXEL_TRAVERSAL_TYPE == VOXEL_TRAVERSAL_SPARSE_MIPMAP
{
	FHairTraversalResult Out = InitHairTraversalResult();

	int3 CurrentPageIndexCoord = -1;
	bool bIsPageValid = false;
	uint3 PageCoord = 0;

	#if VOXEL_TRAVERSAL_DEBUG
	AddMacroGroupAABB(InSettings.bDebugEnabled, InNodeDesc.TranslatedWorldMinAABB, InNodeDesc.TranslatedWorldMaxAABB);
	AddLine(InSettings.bDebugEnabled, TranslatedWorldPosition0, TranslatedWorldPosition1);
	#endif

	const float2 HitT = LineBoxIntersect(TranslatedWorldPosition0, TranslatedWorldPosition1, InNodeDesc.TranslatedWorldMinAABB, InNodeDesc.TranslatedWorldMaxAABB);
	if (HitT.x < HitT.y)
	{
		// Count the number of fibers which are within a cylinder defined by the voxel size, 
		// and the distance between the origin and the extent of the volume
		// This assumes that the voxel volume is cubic (i.e. equal dimensions on all sides)
		const float3 O = TranslatedWorldPosition0; // lerp(TranslatedWorldPosition, IntersectEndPoint, HitT.xxx);
		const float3 E = TranslatedWorldPosition1; // lerp(TranslatedWorldPosition, IntersectEndPoint, HitT.yyy);
		const float OELength = min(length(E - O), InSettings.DistanceThreshold);

	
		// Init to 1 or -1 depending of the orientation of stepping
		const float3 UNormD = TranslatedWorldPosition1 - TranslatedWorldPosition0;
		const int3 Step = sign(UNormD);

		// Step according to voxel size
		const float3 D = normalize(UNormD) * InCommonDesc.VoxelWorldSize;

		float t = HitT.x;

		// this is slop coeff for each axis: how far we need to move in units of t for each axis
		const float PageWorldSize = InCommonDesc.PageResolution * InCommonDesc.VoxelWorldSize;
		const float3 tDelta = Step * PageWorldSize / UNormD;

		// Init to the starting voxel
		int3 PageIndexCoord = -1;
		float3 tMax = 0;
		{
			const float3 HitP = O + HitT.x * UNormD;

			const float Epsilon = 0.000001f;
			const float3 Coords = clamp(
				saturate((HitP - InNodeDesc.TranslatedWorldMinAABB) / (InNodeDesc.TranslatedWorldMaxAABB - InNodeDesc.TranslatedWorldMinAABB)) * InNodeDesc.PageIndexResolution,
				0,
				InNodeDesc.PageIndexResolution - Epsilon);

			const float3 FractCoords = max(Step, 0) - Step * frac(Coords);
			tMax = FractCoords * tDelta;

			PageIndexCoord = clamp(uint3(Coords), uint3(0, 0, 0), InNodeDesc.PageIndexResolution-1);
		}

		// Page stepping is the walking quantity (i.e. number of voxel) for fine ray-marching within a valid page
		float PageStepping = 1;

		const uint LoopCount = 256u;
		for (uint LoopIt = 0; LoopIt < LoopCount; ++LoopIt)
		{
			const bool bIsInside =
				PageIndexCoord.x >= 0 && 
				PageIndexCoord.y >= 0 && 
				PageIndexCoord.z >= 0 &&
				PageIndexCoord.x < int(InNodeDesc.PageIndexResolution.x) && 
				PageIndexCoord.y < int(InNodeDesc.PageIndexResolution.y) && 
				PageIndexCoord.z < int(InNodeDesc.PageIndexResolution.z);
			if (!bIsInside)
			{
				return Out;
			}

			const uint LinearPageIndexCoord = CoordToIndex(PageIndexCoord, InNodeDesc.PageIndexResolution, InNodeDesc.PageIndexOffset);
			const uint PageIndex = InPageIndexBuffer.Load(LinearPageIndexCoord);

			const bool bIsPageValid = PageIndex != INVALID_VOXEL_PAGE_INDEX;
			#if VOXEL_TRAVERSAL_DEBUG
			{
				const float3 PageMinAABB = PageIndexCoord * InCommonDesc.PageResolution * InCommonDesc.VoxelWorldSize + InNodeDesc.TranslatedWorldMinAABB;
				const float3 PageMaxAABB = (PageIndexCoord+float3(1,1,1)) * InCommonDesc.PageResolution * InCommonDesc.VoxelWorldSize + InNodeDesc.TranslatedWorldMinAABB;
				AddPageAABB(InSettings.bDebugEnabled, PageMinAABB, PageMaxAABB, bIsPageValid);
			}
			#endif

			if (bIsPageValid)
			{
				const uint3 PageCoord = IndexToCoord(PageIndex, InCommonDesc.PageCountResolution);

				float3 InnerO = O + t * UNormD;
				const uint MaxInnerStep = InCommonDesc.PageResolution * 1.75f; // ~ Diagonal step count

				#if VOXEL_TRAVERSAL_TYPE == VOXEL_TRAVERSAL_SPARSE_LINEAR
				const uint IntPageStepping = 1;
				const uint MipLevel = 0;
				#endif			

				#if VOXEL_TRAVERSAL_TYPE == VOXEL_TRAVERSAL_SPARSE_MIPMAP
				const uint IntPageStepping = uint(PageStepping);
				const uint MipLevel = log2(IntPageStepping);
				#endif

				const uint MipPageResolution = InCommonDesc.PageResolution;
				const int3 VoxelPageBase = PageCoord * MipPageResolution;

				for (uint InnerStepIt = 0; InnerStepIt < MaxInnerStep; InnerStepIt += IntPageStepping)
				{
					const float3 InnerHitP = InnerO + D * InnerStepIt;
					const int3 VolumeCoord = PositionToCoordUnclampled(InnerHitP, InNodeDesc.TranslatedWorldMinAABB, InNodeDesc.TranslatedWorldMaxAABB, InNodeDesc.VirtualResolution);
					const int3 VoxelPageOffset = VolumeCoord - PageIndexCoord * InCommonDesc.PageResolution;

					#if VOXEL_TRAVERSAL_DEBUG
					if (InSettings.bDebugEnabled)
					{
						if (InnerStepIt==0)
							AddStepAABB(InSettings.bDebugEnabled, InnerHitP - D * 2, InnerHitP + D*2, float3(0,1,0));
						else
							AddStepAABB(InSettings.bDebugEnabled, InnerHitP, InnerHitP + D, float3(1, 0, 1));
					}
					#endif

					const bool bIsInsideInner =
						VoxelPageOffset.x >= 0 && 
						VoxelPageOffset.y >= 0 && 
						VoxelPageOffset.z >= 0 &&
						VoxelPageOffset.x < int(MipPageResolution) &&
						VoxelPageOffset.y < int(MipPageResolution) &&
						VoxelPageOffset.z < int(MipPageResolution);
					if (!bIsInsideInner)
					{
						break;
					}

					const int3 VoxelPageCoord = VoxelPageBase + VoxelPageOffset;

					#if VOXEL_TRAVERSAL_DEBUG
					{
						const float VoxelExtent = InCommonDesc.VoxelWorldSize * (1 << MipLevel) * 0.5f;
						const float3 P = (PageIndexCoord*InCommonDesc.PageResolution + VoxelPageOffset) * InCommonDesc.VoxelWorldSize + InNodeDesc.TranslatedWorldMinAABB;
						AddStepAABB(InSettings.bDebugEnabled, P - VoxelExtent, P + VoxelExtent, float3(0, 0.5f, 1));
					}
					#endif

					const FHairTraversalResult StepResult = GetHairVirtualVoxelDensity(VoxelPageCoord, InPageTexture, MipLevel, InSettings.DensityScale, InSetttings.bCastShadow);
					Acc(Out, StepResult);

					if (ShouldStopTraversal(Out, InSettings.CountThreshold))
					{
						#if VOXEL_TRAVERSAL_DEBUG
						AddStepAABB(InSettings.bDebugEnabled, InnerHitP - D * 2, InnerHitP + D * 2, float3(1, 0.25f, 0));
						#endif
						Out.HitT = length(InnerHitP - O);
						return Out;
					}
				}
			}

			#if VOXEL_TRAVERSAL_TYPE == VOXEL_TRAVERSAL_SPARSE_MIPMAP
			// Increase the stepping size as we walk away from the start point. 
			// Hypothesis: 
			// * don't increase the stepping too soon as we might miss important closeby details
			// * don't increase too much the stepping other wise we will miss important thing or look too coarse
			PageStepping = clamp(PageStepping += 0.5f, 1.f, 8.f);
			#endif		

			// t is used for defining the intersection point at the entry of a valid page
			t = min(tMax.x, min(tMax.y, tMax.z));

			// Find the next page indx to visit and update the tmax, accordingly
			const float3 Mask = tMax.x < tMax.y ?
				(tMax.x < tMax.z ? float3(1, 0, 0) : float3(0, 0, 1)) :
				(tMax.y < tMax.z ? float3(0, 1, 0) : float3(0, 0, 1));
			PageIndexCoord += Step * Mask;
			tMax += tDelta * Mask;
			
			const float3 NewDelta = tDelta * Mask;
		}
	}


	return Out;
}
#endif<|MERGE_RESOLUTION|>--- conflicted
+++ resolved
@@ -86,8 +86,6 @@
 		InterleavedGradientNoise(float2(PixelCoord.xy), float(Seed * 7901.f))) : float3(0, 0, 0);
 }
 
-<<<<<<< HEAD
-=======
 float4 GetHairVoxelJitter2(uint2 PixelCoord, uint Seed, uint JitterMode)
 {
 	Seed = JitterMode > 1 ? 0 : Seed;
@@ -96,7 +94,6 @@
 	return JitterMode > 0 ? float4(Hammersley16(Seed, 8, Seed0), Hammersley16(Seed, 8, Seed1)) : float4(0, 0, 0, 0);
 }
 
->>>>>>> 6bbb88c8
 ////////////////////////////////////////////////////////////////////////////////////////////////////////////////////////////////
 
 bool ShouldStopTraversal(const FHairTraversalResult InResult, float InHairCountThreshold, bool InUseOpaqueVisibility=true)
@@ -132,10 +129,7 @@
 	bool	bDebugEnabled;
 	bool	bIsPrimaryRay;
 	bool	bUseOccupancy;
-<<<<<<< HEAD
-=======
 	bool	bCastShadow;	// True of the traversal is for casting (opaque) shadow, i.e., not for hair transmission
->>>>>>> 6bbb88c8
 };
 
 float GetHairTraversalMaxT()
@@ -159,10 +153,7 @@
 	Out.bIsPrimaryRay = false;
 	Out.bUseOccupancy = false;
 	Out.ForcedMip = -1;
-<<<<<<< HEAD
-=======
 	Out.bCastShadow = false;
->>>>>>> 6bbb88c8
 	return Out;
 }
 
@@ -281,11 +272,7 @@
 					MipLevel = InSettings.ForcedMip >= 0 ? InSettings.ForcedMip : MipLevel;
 					#endif
 
-<<<<<<< HEAD
-					const FHairTraversalResult StepResult = GetHairVirtualVoxelDensity(VoxelPageCoord, InPageTexture, uint(MipLevel), InSettings.DensityScale * HairCountScale);
-=======
 					const FHairTraversalResult StepResult = GetHairVirtualVoxelDensity(VoxelPageCoord, InPageTexture, uint(MipLevel), InSettings.DensityScale * HairCountScale, InSettings.bCastShadow);
->>>>>>> 6bbb88c8
 					Acc(Out, StepResult);
 
 					if (InSettings.bIsPrimaryRay && StepResult.HairCount > 0)
@@ -301,34 +288,21 @@
 
 						const uint3 MinCoord = VoxelPageOffset >> uint(MipLevel);
 						const uint3 MaxCoord = MinCoord+1;
-<<<<<<< HEAD
-						const float3 FetchMinAABB = InNodeDesc.MinAABB + WorldOffset + MinCoord * MipVoxelWorldSize;
-						const float3 FetchMaxAABB = InNodeDesc.MinAABB + WorldOffset + MaxCoord * MipVoxelWorldSize;
-=======
 						const float3 FetchMinAABB = InNodeDesc.TranslatedWorldMinAABB + WorldOffset + MinCoord * MipVoxelWorldSize;
 						const float3 FetchMaxAABB = InNodeDesc.TranslatedWorldMinAABB + WorldOffset + MaxCoord * MipVoxelWorldSize;
->>>>>>> 6bbb88c8
 						AddStepAABB(true, FetchMinAABB, FetchMaxAABB, StepResult.Visibility > 0.5f ? float3(0, 0.5f, 1) : float3(1, 0.5f, 0));
 					}
 					#endif
 
 					#if VOXEL_TRAVERSAL_DEBUG_PAGEOCCUPANCY
 					Out.HairCount = 100;
-<<<<<<< HEAD
-					Out.HitT = length(HitP - WorldPosition0);
-=======
 					Out.HitT = length(HitP - TranslatedWorldPosition0);
->>>>>>> 6bbb88c8
 					return Out;
 					#else
 					if (ShouldStopTraversal(Out, InSettings.CountThreshold, InSettings.bUseOpaqueVisibility))
 					{
 						//Out.HitT = length(HitP - O);
-<<<<<<< HEAD
-						Out.HitT = length(HitP - WorldPosition0);
-=======
 						Out.HitT = length(HitP - TranslatedWorldPosition0);
->>>>>>> 6bbb88c8
 						return Out;
 					}
 					#endif	
