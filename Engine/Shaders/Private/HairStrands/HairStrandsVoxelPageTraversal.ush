// Copyright Epic Games, Inc. All Rights Reserved.

#pragma once

// Enabled page occupancy lookup, to have finer grain empty space skipping
#ifndef VOXEL_TRAVERSAL_PAGEOCCUPANCY
#define VOXEL_TRAVERSAL_PAGEOCCUPANCY 0
#endif

// Enabled when debugging page occupancy
#ifndef VOXEL_TRAVERSAL_DEBUG_PAGEOCCUPANCY
#define VOXEL_TRAVERSAL_DEBUG_PAGEOCCUPANCY 0
#endif

// VOXEL_TRAVERSAL_TYPE needs to be defined for selecting which type of traversal needs to be used
// Definition of traversal types are defined in HairStrandsVoxelPageCommon.ush
#ifndef VOXEL_TRAVERSAL_TYPE
#define VOXEL_TRAVERSAL_TYPE VOXEL_TRAVERSAL_NONE
#endif

#ifndef VOXEL_TRAVERSAL_DEBUG
#define VOXEL_TRAVERSAL_DEBUG 0
#else
#include "../ShaderPrint.ush"
#endif

#ifndef VOXEL_TRAVERSAL_FORCE_MIP_ENABLE
#define VOXEL_TRAVERSAL_FORCE_MIP_ENABLE 0
#endif

#include "HairStrandsVoxelPageCommon.ush"

////////////////////////////////////////////////////////////////////////////////////////////////////////////////////////////////

#if VOXEL_TRAVERSAL_DEBUG 
void AddLine(bool bEnabled, float3 P0, float3 P1)
{
	if (!bEnabled)
		return;
	const float4 DebugColor = float4(1, 1, 0, 1);
	AddLineTWS(P0, P1, DebugColor, DebugColor);
}

void AddMacroGroupAABB(bool bEnabled, float3 P0, float3 P1)
{
	if (!bEnabled)
		return;
	AddAABBTWS(P0, P1, float4(1, 0, 1, 1));
}

void AddPageAABB(bool bEnabled, float3 P0, float3 P1, bool bIsPageValid)
{
	if (!bEnabled)
		return;
	const float4 DebugColor = bIsPageValid ? float4(0, 1, 1, 1) : float4(1, 0, 0, 1);
	AddAABBTWS(P0, P1, DebugColor);
}

void AddStepAABB(bool bEnabled, float3 P0, float3 P1, float3 Color)
{
	if (!bEnabled)
		return;
	const float4 DebugColor = float4(Color, 1);
	AddAABBTWS(P0, P1, DebugColor);
}

void AddAABBVolume(bool bEnabled, float3 P0, float3 P1)
{
	if (!bEnabled)
		return;
	const float4 DebugColor = float4(1,1,0, 1);
	AddAABBTWS(P0, P1, DebugColor);
}

#endif

///////////////////////////////////////////////////////////////////////////////////////////////////
// Jitter functions

float3 GetHairVoxelJitter(uint2 PixelCoord, uint Seed, uint JitterMode)
{
	Seed = JitterMode > 1 ? 0 : Seed;
	return JitterMode > 0 ? float3(
		InterleavedGradientNoise(float2(PixelCoord.xy), float(Seed)),
		InterleavedGradientNoise(float2(PixelCoord.xy), float(Seed * 117.f)),
		InterleavedGradientNoise(float2(PixelCoord.xy), float(Seed * 7901.f))) : float3(0, 0, 0);
}

float4 GetHairVoxelJitter2(uint2 PixelCoord, uint Seed, uint JitterMode)
{
	Seed = JitterMode > 1 ? 0 : Seed;
	const uint2 Seed0 = Rand3DPCG16(int3(PixelCoord, Seed)).xy;
	const uint2 Seed1 = Rand3DPCG16(int3(PixelCoord + 17, Seed)).xy;
	return JitterMode > 0 ? float4(Hammersley16(Seed, 8, Seed0), Hammersley16(Seed, 8, Seed1)) : float4(0, 0, 0, 0);
}

////////////////////////////////////////////////////////////////////////////////////////////////////////////////////////////////

bool ShouldStopTraversal(const FHairTraversalResult InResult, float InHairCountThreshold, bool InUseOpaqueVisibility=true)
{
	// Change this function once we have better result/control over the opaque filtering
	return (InUseOpaqueVisibility && InResult.Visibility == 0) || (InHairCountThreshold != 0 && InResult.HairCount > InHairCountThreshold);
}

// This assume pages have a resolution of 32x32x32
bool DoesVoxelContainData(uint2 PageOccupancy, uint3 CoordInPage)
{
	// A page with a 32x32x32 resolution contains 4x4x4 bricks of 8x8x8 resolution
	uint3 QCoord = CoordInPage >> 3;
	uint  QRes = 4;
	uint  LinearQCoord = QCoord.x + QCoord.y * QRes + QCoord.z * QRes * QRes;
	return LinearQCoord < 32 ? ((PageOccupancy.x >> LinearQCoord) & 0x1) : ((PageOccupancy.y >> (LinearQCoord - 32)) & 0x1);
}

/////////////////////////////////////////////////////////////////////////////////////////////////////////////////////////////////

struct FHairTraversalSettings
{
	float	DensityScale;
	float	CountThreshold;
	float	DistanceThreshold;
	float	SteppingScale;		// Rate at which the raymarching step increase
	float3	Random;
	float	TanConeAngle;
	float	PixelRadius;
	float	JitterScale;
	float	ForcedMip;
	bool	bUseOpaqueVisibility;
	bool	bDebugEnabled;
	bool	bIsPrimaryRay;
	bool	bUseOccupancy;
	bool	bCastShadow;	// True of the traversal is for casting (opaque) shadow, i.e., not for hair transmission
};

float GetHairTraversalMaxT()
{
	return 999999;
}

FHairTraversalSettings InitHairTraversalSettings()
{
	FHairTraversalSettings Out;
	Out.DensityScale = 1;
	Out.CountThreshold = 0;
	Out.DistanceThreshold = GetHairTraversalMaxT();
	Out.SteppingScale = 1;
	Out.Random = 0.5f;
	Out.TanConeAngle = 0;
	Out.PixelRadius = 0;
	Out.JitterScale = 1;
	Out.bUseOpaqueVisibility = true;
	Out.bDebugEnabled = false;
	Out.bIsPrimaryRay = false;
	Out.bUseOccupancy = false;
	Out.ForcedMip = -1;
	Out.bCastShadow = false;
	return Out;
}

/////////////////////////////////////////////////////////////////////////////////////////////////////////////////////////////////
// Sparse voxel traversal routines
FHairTraversalResult ComputeHairCountVirtualVoxel(
	float3 TranslatedWorldPosition0,
	float3 TranslatedWorldPosition1,
	FVirtualVoxelCommonDesc InCommonDesc,
	FVirtualVoxelNodeDesc InNodeDesc,
	Buffer<uint> InPageIndexBuffer,
	Buffer<uint2> InPageIndexOccupancyBuffer,
	Texture3D<uint> InPageTexture,
	FHairTraversalSettings InSettings)
	////////////////////////////////////////////////////////////////////////////////////////////////////////////////////////////////
#if VOXEL_TRAVERSAL_TYPE == VOXEL_TRAVERSAL_NONE
{
	Error: VOXEL TRAVERSAL TYPE is undefined
}
#endif
#if VOXEL_TRAVERSAL_TYPE == VOXEL_TRAVERSAL_LINEAR || VOXEL_TRAVERSAL_TYPE == VOXEL_TRAVERSAL_LINEAR_MIPMAP
{
	const float MipLevelDistanceScale = 1.0f / InNodeDesc.VoxelWorldSize;

	FHairTraversalResult Out = InitHairTraversalResult();
	if (!InNodeDesc.bIsValid)
	{
		return Out;
	}

	uint3 CurrentPageIndexCoord = 9999;
	bool bIsPageValid = false;
	uint3 PageCoord = 0;

	const float2 HitT = LineBoxIntersect(TranslatedWorldPosition0, TranslatedWorldPosition1, InNodeDesc.TranslatedWorldMinAABB, InNodeDesc.TranslatedWorldMaxAABB);
	if (HitT.x < HitT.y)
	{
		// Count the number of fibers which are within a cylinder defined by the voxel size, 
		// and the distance between the origin and the extent of the volume
		// This assumes that the voxel volume is cubic (i.e. equal dimensions on all sides)
		const float3 O = lerp(TranslatedWorldPosition0, TranslatedWorldPosition1, HitT.xxx);
		const float3 E = lerp(TranslatedWorldPosition0, TranslatedWorldPosition1, HitT.yyy);
		const float OELength = min(length(E - O), InSettings.DistanceThreshold);
		#if VOXEL_TRAVERSAL_DEBUG
		if (InSettings.bDebugEnabled)
		{
			AddLine(true, O, E);
			AddAABBVolume(true, InNodeDesc.TranslatedWorldMinAABB, InNodeDesc.TranslatedWorldMaxAABB);
		}
		#endif

		// Step according to voxel size
		const float3 D = normalize(E - O) * InNodeDesc.VoxelWorldSize;
		const float MaxStep = float(min(ceil(OELength / InNodeDesc.VoxelWorldSize), 1024.f));
		const float DeltaWorld = OELength / float(MaxStep);
		float StepScale = 1.0f;
		float3 PreviousP = O;
		float ClosestHitT = -1;
		uint2 PageOccupancy = 0;

		const float3 RandomStepJitter = InSettings.Random.xyz * 2 - 1; // [-1..1]
		for (float StepIt = 0.0f; StepIt < MaxStep; StepIt += StepScale)
		{
			const float SteppingWorldSize = max(DeltaWorld * StepScale, InSettings.TanConeAngle * StepIt * InNodeDesc.VoxelWorldSize);
			const float3 HitP = O + StepIt * D + InSettings.JitterScale * RandomStepJitter * SteppingWorldSize * 0.5f;

			#if VOXEL_TRAVERSAL_DEBUG
			AddStepAABB(InSettings.bDebugEnabled, PreviousP, HitP, float3(0, 1, 0));
			#endif

<<<<<<< HEAD
			const int3 VolumeCoord = PositionToCoord(HitP, InNodeDesc.TranslatedWorldMinAABB, InNodeDesc.TranslatedWorldMaxAABB, InNodeDesc.VirtualResolution);
			const int3 PageIndexCoord = VolumeCoord / InCommonDesc.PageResolution;
=======
			const uint3 VolumeCoord    = PositionToCoord(HitP, InNodeDesc.TranslatedWorldMinAABB, InNodeDesc.TranslatedWorldMaxAABB, InNodeDesc.VirtualResolution);
			const uint3 PageIndexCoord = (VolumeCoord >> InCommonDesc.PageResolutionLog2);
>>>>>>> d731a049

			// Update page index only when needed
			const bool bHasPageIndexChanged = any(PageIndexCoord != CurrentPageIndexCoord);
			if (bHasPageIndexChanged)
			{
				CurrentPageIndexCoord = PageIndexCoord;
				const uint LinearPageIndexCoord = CoordToIndex(PageIndexCoord, InNodeDesc.PageIndexResolution, InNodeDesc.PageIndexOffset);
				const uint PageIndex = InPageIndexBuffer.Load(LinearPageIndexCoord);

				bIsPageValid = PageIndex != INVALID_VOXEL_PAGE_INDEX;
				#if VOXEL_TRAVERSAL_PAGEOCCUPANCY
				PageOccupancy = 0;
				if (bIsPageValid)
				{
					PageCoord = IndexToCoord(PageIndex, InCommonDesc.PageCountResolution);
					PageOccupancy = InPageIndexOccupancyBuffer.Load(LinearPageIndexCoord);
				}
				#else
				{
					PageCoord = IndexToCoord(PageIndex, InCommonDesc.PageCountResolution);
				}
				#endif
			}

			if (bIsPageValid)
			{
				const uint3 VoxelPageBase   = (PageCoord << InCommonDesc.PageResolutionLog2);
				const uint3 VoxelPageOffset = VolumeCoord - (PageIndexCoord << InCommonDesc.PageResolutionLog2);
				const uint3 VoxelPageCoord  = VoxelPageBase + VoxelPageOffset;

				#if VOXEL_TRAVERSAL_PAGEOCCUPANCY
				const bool bIsSubBrickValid = InSettings.bUseOccupancy ? DoesVoxelContainData(PageOccupancy, VoxelPageOffset) : true;
				if (bIsSubBrickValid)
				#endif
				{
					float HairCountScale = 1;
					float MipLevel = 0.0f;
					#if VOXEL_TRAVERSAL_TYPE == VOXEL_TRAVERSAL_LINEAR_MIPMAP
					HairCountScale = SteppingWorldSize * MipLevelDistanceScale;
					MipLevel = log2(SteppingWorldSize * MipLevelDistanceScale);
					#endif
					#if VOXEL_TRAVERSAL_FORCE_MIP_ENABLE
					MipLevel = InSettings.ForcedMip >= 0 ? InSettings.ForcedMip : MipLevel;
					#endif

					const FHairTraversalResult StepResult = GetHairVirtualVoxelDensity(VoxelPageCoord, InPageTexture, uint(MipLevel), InSettings.DensityScale * HairCountScale, InSettings.bCastShadow);
					Acc(Out, StepResult);

					if (InSettings.bIsPrimaryRay && StepResult.HairCount > 0)
					{
						ClosestHitT = 1;
					}

					#if VOXEL_TRAVERSAL_DEBUG
					if (InSettings.bDebugEnabled)
					{
						const float3 WorldOffset = PageIndexCoord * InCommonDesc.PageResolution * InNodeDesc.VoxelWorldSize;
						const float MipVoxelWorldSize = InNodeDesc.VoxelWorldSize * InCommonDesc.PageResolution / (InCommonDesc.PageResolution >> uint(MipLevel));

						const uint3 MinCoord = VoxelPageOffset >> uint(MipLevel);
						const uint3 MaxCoord = MinCoord+1;
						const float3 FetchMinAABB = InNodeDesc.TranslatedWorldMinAABB + WorldOffset + MinCoord * MipVoxelWorldSize;
						const float3 FetchMaxAABB = InNodeDesc.TranslatedWorldMinAABB + WorldOffset + MaxCoord * MipVoxelWorldSize;
						AddStepAABB(true, FetchMinAABB, FetchMaxAABB, StepResult.Visibility > 0.5f ? float3(0, 0.5f, 1) : float3(1, 0.5f, 0));
					}
					#endif

					#if VOXEL_TRAVERSAL_DEBUG_PAGEOCCUPANCY
					Out.HairCount = 100;
					Out.HitT = length(HitP - TranslatedWorldPosition0);
					return Out;
					#else
					if (ShouldStopTraversal(Out, InSettings.CountThreshold, InSettings.bUseOpaqueVisibility))
					{
						//Out.HitT = length(HitP - O);
						Out.HitT = length(HitP - TranslatedWorldPosition0);
						return Out;
					}
					#endif	
				}
			}
			#if VOXEL_TRAVERSAL_TYPE == VOXEL_TRAVERSAL_LINEAR_MIPMAP
			if (InSettings.bIsPrimaryRay && ClosestHitT < 0)
			{
				// Start the mipmap traversal only when we have reach the first hit (primaryview)
			}
			else
			{
				StepScale = min(float(InCommonDesc.PageResolution), StepScale * InSettings.SteppingScale);
			}
			#endif
			PreviousP = HitP;
		}

	}

	return Out;
}
#endif
////////////////////////////////////////////////////////////////////////////////////////////////////////////////////////////////
#if VOXEL_TRAVERSAL_TYPE == VOXEL_TRAVERSAL_SPARSE_LINEAR || VOXEL_TRAVERSAL_TYPE == VOXEL_TRAVERSAL_SPARSE_MIPMAP
{
	FHairTraversalResult Out = InitHairTraversalResult();

	int3 CurrentPageIndexCoord = -1;
	bool bIsPageValid = false;
	uint3 PageCoord = 0;

	#if VOXEL_TRAVERSAL_DEBUG
	AddMacroGroupAABB(InSettings.bDebugEnabled, InNodeDesc.TranslatedWorldMinAABB, InNodeDesc.TranslatedWorldMaxAABB);
	AddLine(InSettings.bDebugEnabled, TranslatedWorldPosition0, TranslatedWorldPosition1);
	#endif

	const float2 HitT = LineBoxIntersect(TranslatedWorldPosition0, TranslatedWorldPosition1, InNodeDesc.TranslatedWorldMinAABB, InNodeDesc.TranslatedWorldMaxAABB);
	if (HitT.x < HitT.y)
	{
		// Count the number of fibers which are within a cylinder defined by the voxel size, 
		// and the distance between the origin and the extent of the volume
		// This assumes that the voxel volume is cubic (i.e. equal dimensions on all sides)
		const float3 O = TranslatedWorldPosition0; // lerp(TranslatedWorldPosition, IntersectEndPoint, HitT.xxx);
		const float3 E = TranslatedWorldPosition1; // lerp(TranslatedWorldPosition, IntersectEndPoint, HitT.yyy);
		const float OELength = min(length(E - O), InSettings.DistanceThreshold);

	
		// Init to 1 or -1 depending of the orientation of stepping
		const float3 UNormD = TranslatedWorldPosition1 - TranslatedWorldPosition0;
		const int3 Step = sign(UNormD);

		// Step according to voxel size
		const float3 D = normalize(UNormD) * InNodeDesc.VoxelWorldSize;

		float t = HitT.x;

		// this is slop coeff for each axis: how far we need to move in units of t for each axis
		const float PageWorldSize = InCommonDesc.PageResolution * InNodeDesc.VoxelWorldSize;
		const float3 tDelta = Step * PageWorldSize / UNormD;

		// Init to the starting voxel
		int3 PageIndexCoord = -1;
		float3 tMax = 0;
		{
			const float3 HitP = O + HitT.x * UNormD;

			const float Epsilon = 0.000001f;
			const float3 Coords = clamp(
				saturate((HitP - InNodeDesc.TranslatedWorldMinAABB) / (InNodeDesc.TranslatedWorldMaxAABB - InNodeDesc.TranslatedWorldMinAABB)) * InNodeDesc.PageIndexResolution,
				0,
				InNodeDesc.PageIndexResolution - Epsilon);

			const float3 FractCoords = max(Step, 0) - Step * frac(Coords);
			tMax = FractCoords * tDelta;

			PageIndexCoord = clamp(uint3(Coords), uint3(0, 0, 0), InNodeDesc.PageIndexResolution-1);
		}

		// Page stepping is the walking quantity (i.e. number of voxel) for fine ray-marching within a valid page
		float PageStepping = 1;

		const uint LoopCount = 256u;
		for (uint LoopIt = 0; LoopIt < LoopCount; ++LoopIt)
		{
			const bool bIsInside =
				PageIndexCoord.x >= 0 && 
				PageIndexCoord.y >= 0 && 
				PageIndexCoord.z >= 0 &&
				PageIndexCoord.x < int(InNodeDesc.PageIndexResolution.x) && 
				PageIndexCoord.y < int(InNodeDesc.PageIndexResolution.y) && 
				PageIndexCoord.z < int(InNodeDesc.PageIndexResolution.z);
			if (!bIsInside)
			{
				return Out;
			}

			const uint LinearPageIndexCoord = CoordToIndex(PageIndexCoord, InNodeDesc.PageIndexResolution, InNodeDesc.PageIndexOffset);
			const uint PageIndex = InPageIndexBuffer.Load(LinearPageIndexCoord);

			const bool bIsPageValid = PageIndex != INVALID_VOXEL_PAGE_INDEX;
			#if VOXEL_TRAVERSAL_DEBUG
			{
<<<<<<< HEAD
				const float3 PageMinAABB = PageIndexCoord * InCommonDesc.PageResolution * InCommonDesc.VoxelWorldSize + InNodeDesc.TranslatedWorldMinAABB;
				const float3 PageMaxAABB = (PageIndexCoord+float3(1,1,1)) * InCommonDesc.PageResolution * InCommonDesc.VoxelWorldSize + InNodeDesc.TranslatedWorldMinAABB;
=======
				const float3 PageMinAABB = PageIndexCoord * InCommonDesc.PageResolution * InNodeDesc.VoxelWorldSize + InNodeDesc.TranslatedWorldMinAABB;
				const float3 PageMaxAABB = (PageIndexCoord+float3(1,1,1)) * InCommonDesc.PageResolution * InNodeDesc.VoxelWorldSize + InNodeDesc.TranslatedWorldMinAABB;
>>>>>>> d731a049
				AddPageAABB(InSettings.bDebugEnabled, PageMinAABB, PageMaxAABB, bIsPageValid);
			}
			#endif

			if (bIsPageValid)
			{
				const uint3 PageCoord = IndexToCoord(PageIndex, InCommonDesc.PageCountResolution);

				float3 InnerO = O + t * UNormD;
				const uint MaxInnerStep = InCommonDesc.PageResolution * 1.75f; // ~ Diagonal step count

				#if VOXEL_TRAVERSAL_TYPE == VOXEL_TRAVERSAL_SPARSE_LINEAR
				const uint IntPageStepping = 1;
				const uint MipLevel = 0;
				#endif			

				#if VOXEL_TRAVERSAL_TYPE == VOXEL_TRAVERSAL_SPARSE_MIPMAP
				const uint IntPageStepping = uint(PageStepping);
				const uint MipLevel = log2(IntPageStepping);
				#endif

				const uint MipPageResolution = InCommonDesc.PageResolution;
				const int3 VoxelPageBase = PageCoord * MipPageResolution;

				for (uint InnerStepIt = 0; InnerStepIt < MaxInnerStep; InnerStepIt += IntPageStepping)
				{
					const float3 InnerHitP = InnerO + D * InnerStepIt;
					const int3 VolumeCoord = PositionToCoordUnclampled(InnerHitP, InNodeDesc.TranslatedWorldMinAABB, InNodeDesc.TranslatedWorldMaxAABB, InNodeDesc.VirtualResolution);
					const int3 VoxelPageOffset = VolumeCoord - PageIndexCoord * InCommonDesc.PageResolution;

					#if VOXEL_TRAVERSAL_DEBUG
					if (InSettings.bDebugEnabled)
					{
						if (InnerStepIt==0)
							AddStepAABB(InSettings.bDebugEnabled, InnerHitP - D * 2, InnerHitP + D*2, float3(0,1,0));
						else
							AddStepAABB(InSettings.bDebugEnabled, InnerHitP, InnerHitP + D, float3(1, 0, 1));
					}
					#endif

					const bool bIsInsideInner =
						VoxelPageOffset.x >= 0 && 
						VoxelPageOffset.y >= 0 && 
						VoxelPageOffset.z >= 0 &&
						VoxelPageOffset.x < int(MipPageResolution) &&
						VoxelPageOffset.y < int(MipPageResolution) &&
						VoxelPageOffset.z < int(MipPageResolution);
					if (!bIsInsideInner)
					{
						break;
					}

					const int3 VoxelPageCoord = VoxelPageBase + VoxelPageOffset;

					#if VOXEL_TRAVERSAL_DEBUG
					{
<<<<<<< HEAD
						const float VoxelExtent = InCommonDesc.VoxelWorldSize * (1 << MipLevel) * 0.5f;
						const float3 P = (PageIndexCoord*InCommonDesc.PageResolution + VoxelPageOffset) * InCommonDesc.VoxelWorldSize + InNodeDesc.TranslatedWorldMinAABB;
=======
						const float VoxelExtent = InNodeDesc.VoxelWorldSize * (1 << MipLevel) * 0.5f;
						const float3 P = (PageIndexCoord*InCommonDesc.PageResolution + VoxelPageOffset) * InNodeDesc.VoxelWorldSize + InNodeDesc.TranslatedWorldMinAABB;
>>>>>>> d731a049
						AddStepAABB(InSettings.bDebugEnabled, P - VoxelExtent, P + VoxelExtent, float3(0, 0.5f, 1));
					}
					#endif

					const FHairTraversalResult StepResult = GetHairVirtualVoxelDensity(VoxelPageCoord, InPageTexture, MipLevel, InSettings.DensityScale, InSetttings.bCastShadow);
					Acc(Out, StepResult);

					if (ShouldStopTraversal(Out, InSettings.CountThreshold))
					{
						#if VOXEL_TRAVERSAL_DEBUG
						AddStepAABB(InSettings.bDebugEnabled, InnerHitP - D * 2, InnerHitP + D * 2, float3(1, 0.25f, 0));
						#endif
						Out.HitT = length(InnerHitP - O);
						return Out;
					}
				}
			}

			#if VOXEL_TRAVERSAL_TYPE == VOXEL_TRAVERSAL_SPARSE_MIPMAP
			// Increase the stepping size as we walk away from the start point. 
			// Hypothesis: 
			// * don't increase the stepping too soon as we might miss important closeby details
			// * don't increase too much the stepping other wise we will miss important thing or look too coarse
			PageStepping = clamp(PageStepping += 0.5f, 1.f, 8.f);
			#endif		

			// t is used for defining the intersection point at the entry of a valid page
			t = min(tMax.x, min(tMax.y, tMax.z));

			// Find the next page indx to visit and update the tmax, accordingly
			const float3 Mask = tMax.x < tMax.y ?
				(tMax.x < tMax.z ? float3(1, 0, 0) : float3(0, 0, 1)) :
				(tMax.y < tMax.z ? float3(0, 1, 0) : float3(0, 0, 1));
			PageIndexCoord += Step * Mask;
			tMax += tDelta * Mask;
			
			const float3 NewDelta = tDelta * Mask;
		}
	}


	return Out;
}
#endif<|MERGE_RESOLUTION|>--- conflicted
+++ resolved
@@ -224,13 +224,8 @@
 			AddStepAABB(InSettings.bDebugEnabled, PreviousP, HitP, float3(0, 1, 0));
 			#endif
 
-<<<<<<< HEAD
-			const int3 VolumeCoord = PositionToCoord(HitP, InNodeDesc.TranslatedWorldMinAABB, InNodeDesc.TranslatedWorldMaxAABB, InNodeDesc.VirtualResolution);
-			const int3 PageIndexCoord = VolumeCoord / InCommonDesc.PageResolution;
-=======
 			const uint3 VolumeCoord    = PositionToCoord(HitP, InNodeDesc.TranslatedWorldMinAABB, InNodeDesc.TranslatedWorldMaxAABB, InNodeDesc.VirtualResolution);
 			const uint3 PageIndexCoord = (VolumeCoord >> InCommonDesc.PageResolutionLog2);
->>>>>>> d731a049
 
 			// Update page index only when needed
 			const bool bHasPageIndexChanged = any(PageIndexCoord != CurrentPageIndexCoord);
@@ -410,13 +405,8 @@
 			const bool bIsPageValid = PageIndex != INVALID_VOXEL_PAGE_INDEX;
 			#if VOXEL_TRAVERSAL_DEBUG
 			{
-<<<<<<< HEAD
-				const float3 PageMinAABB = PageIndexCoord * InCommonDesc.PageResolution * InCommonDesc.VoxelWorldSize + InNodeDesc.TranslatedWorldMinAABB;
-				const float3 PageMaxAABB = (PageIndexCoord+float3(1,1,1)) * InCommonDesc.PageResolution * InCommonDesc.VoxelWorldSize + InNodeDesc.TranslatedWorldMinAABB;
-=======
 				const float3 PageMinAABB = PageIndexCoord * InCommonDesc.PageResolution * InNodeDesc.VoxelWorldSize + InNodeDesc.TranslatedWorldMinAABB;
 				const float3 PageMaxAABB = (PageIndexCoord+float3(1,1,1)) * InCommonDesc.PageResolution * InNodeDesc.VoxelWorldSize + InNodeDesc.TranslatedWorldMinAABB;
->>>>>>> d731a049
 				AddPageAABB(InSettings.bDebugEnabled, PageMinAABB, PageMaxAABB, bIsPageValid);
 			}
 			#endif
@@ -473,13 +463,8 @@
 
 					#if VOXEL_TRAVERSAL_DEBUG
 					{
-<<<<<<< HEAD
-						const float VoxelExtent = InCommonDesc.VoxelWorldSize * (1 << MipLevel) * 0.5f;
-						const float3 P = (PageIndexCoord*InCommonDesc.PageResolution + VoxelPageOffset) * InCommonDesc.VoxelWorldSize + InNodeDesc.TranslatedWorldMinAABB;
-=======
 						const float VoxelExtent = InNodeDesc.VoxelWorldSize * (1 << MipLevel) * 0.5f;
 						const float3 P = (PageIndexCoord*InCommonDesc.PageResolution + VoxelPageOffset) * InNodeDesc.VoxelWorldSize + InNodeDesc.TranslatedWorldMinAABB;
->>>>>>> d731a049
 						AddStepAABB(InSettings.bDebugEnabled, P - VoxelExtent, P + VoxelExtent, float3(0, 0.5f, 1));
 					}
 					#endif
