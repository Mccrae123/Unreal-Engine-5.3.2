// Copyright Epic Games, Inc. All Rights Reserved.

#include "../Common.ush"
#include "../DeferredShadingCommon.ush"
#include "../MonteCarlo.ush"
#include "HairStrandsVisibilityCommon.ush"
#include "HairStrandsVoxelPageCommon.ush"
#include "HairStrandsCommon.ush"
#include "HairStrandsDeepShadowCommon.ush"
#include "HairStrandsDeepTransmittanceCommon.ush"

float4 WriteShadowMaskOutput(const float InFadedShadow)
{
	// Depending of if the light is direction (i.e., WholeSceneLight) or a local light (Point/Spot/Rect), 
	// we change the output layout
	const float EncodedShadow = EncodeLightAttenuation(InFadedShadow);
	return float4(EncodedShadow, EncodedShadow, EncodedShadow, EncodedShadow);
}

////////////////////////////////////////////////////////////////////////////////////////////////
// Deep shadow 

#define KERNEL_TYPE_2x2 0 
#define KERNEL_TYPE_4x4 1
#define KERNEL_TYPE_Gaussian8 2
#define KERNEL_TYPE_Gaussian16 3
#define KERNEL_TYPE_GaussianTransmission8 4

float3 GetTranslatedWorldPosition(float2 UV, float SceneDepth)
{
	const float2 ScreenPosition = (UV - View.ScreenPositionScaleBias.wz) / View.ScreenPositionScaleBias.xy;
	return mul(float4(ScreenPosition * SceneDepth, SceneDepth, 1), View.ScreenToTranslatedWorld).xyz;
}


#if SHADER_SHADOWMASK_DEEPSHADOW

<<<<<<< HEAD
StructuredBuffer<FDeepShadowTransform> DeepShadow_TranslatedWorldToLightTransformBuffer;
=======
StructuredBuffer<FDeepShadowViewInfo> DeepShadow_ViewInfoBuffer;
>>>>>>> d731a049
uint				DeepShadow_bIsGPUDriven;

float4x4			DeepShadow_CPUTranslatedWorldToLightTransform;
int2				DeepShadow_SlotResolution;
int2				DeepShadow_SlotOffset;
uint				DeepShadow_SlotIndex;
uint				DeepShadow_KernelType;
float				DeepShadow_DepthBiasScale;
float				DeepShadow_DensityScale;
float4				DeepShadow_LayerDepths;

Texture2D<float>	DeepShadow_FrontDepthTexture;
Texture2D<float4>	DeepShadow_DomTexture;

SamplerState		LinearSampler;
SamplerState 		ShadowSampler;

// Return the light space position of a world space.
// XY: UV of the shadow space
//  Z: Normalized depth value in light clip space
//  W: Positive if the position is valid, negative otherwise
<<<<<<< HEAD
float4 ToLightPosition(float3 InTranslatedWorldPosition)
=======
float4 ToLightPosition(float3 InTranslatedWorldPosition, out float4 AtlasScaleBias)
>>>>>>> d731a049
{
	float4x4 TranslatedWorldToLightTransform = 0;
	if (DeepShadow_bIsGPUDriven > 0)
	{
<<<<<<< HEAD
		TranslatedWorldToLightTransform = DeepShadow_TranslatedWorldToLightTransformBuffer[DeepShadow_SlotIndex].TranslatedWorldToClip;
=======
		FDeepShadowViewInfo ShadowViewInfo = DeepShadow_ViewInfoBuffer[DeepShadow_SlotIndex];
		TranslatedWorldToLightTransform = ShadowViewInfo.TranslatedWorldToClip;
		AtlasScaleBias = ShadowViewInfo.AtlasScaleBias;
>>>>>>> d731a049
	}
	else
	{
		TranslatedWorldToLightTransform = DeepShadow_CPUTranslatedWorldToLightTransform;
<<<<<<< HEAD
=======
		AtlasScaleBias = float4(1.0f, 1.0f, 0.0f, 0.0f);
>>>>>>> d731a049
	}

	float4 LightPos = mul(float4(InTranslatedWorldPosition,1), TranslatedWorldToLightTransform);
	LightPos.xyz/= LightPos.w;
	const float2 LightUV = (LightPos.xy + float(1).xx) * 0.5f;
	return float4(LightUV.x, 1-LightUV.y, LightPos.z, sign(LightPos.w));
}

bool IsCloser(float DepthA, float DepthB)
{
	// Inversed Z
	return DepthA > DepthB;
}

#define TILE_PIXEL_SIZE 8
#define OPAQUE_PCF 1

struct FHairSamplingSettings
{
	Texture2D<float>ShadowDepthTexture;
	Texture2D<float4>ShadowDomTexture;
	SamplerState	ShadowDepthTextureSampler;
	float2			ShadowAtlasInvResolution;
	float2			ShadowSlotResolution;
	float2			ShadowSlotOffset;
	float			SceneDepth;					// SceneDepth in lightspace.
};

void InternalFetchRowOfThree(float2 Sample00TexelCenter, float VerticalOffset, inout float3 Values0, FHairSamplingSettings Settings)
{
	Values0.x = Settings.ShadowDepthTexture.SampleLevel(Settings.ShadowDepthTextureSampler, (Sample00TexelCenter + float2(0, VerticalOffset)) * Settings.ShadowAtlasInvResolution, 0).r;
	Values0.y = Settings.ShadowDepthTexture.SampleLevel(Settings.ShadowDepthTextureSampler, (Sample00TexelCenter + float2(1, VerticalOffset)) * Settings.ShadowAtlasInvResolution, 0).r;
	Values0.z = Settings.ShadowDepthTexture.SampleLevel(Settings.ShadowDepthTextureSampler, (Sample00TexelCenter + float2(2, VerticalOffset)) * Settings.ShadowAtlasInvResolution, 0).r;
	Values0 = float3(Settings.SceneDepth < Values0);
}

void FetchRowOfFour(float2 Sample00TexelCenter, float VerticalOffset, inout float4 Values0, FHairSamplingSettings Settings)
{
	Values0.x = Settings.ShadowDepthTexture.SampleLevel(Settings.ShadowDepthTextureSampler, (Sample00TexelCenter + float2(0, VerticalOffset)) * Settings.ShadowAtlasInvResolution, 0).r;
	Values0.y = Settings.ShadowDepthTexture.SampleLevel(Settings.ShadowDepthTextureSampler, (Sample00TexelCenter + float2(1, VerticalOffset)) * Settings.ShadowAtlasInvResolution, 0).r;
	Values0.z = Settings.ShadowDepthTexture.SampleLevel(Settings.ShadowDepthTextureSampler, (Sample00TexelCenter + float2(2, VerticalOffset)) * Settings.ShadowAtlasInvResolution, 0).r;
	Values0.w = Settings.ShadowDepthTexture.SampleLevel(Settings.ShadowDepthTextureSampler, (Sample00TexelCenter + float2(3, VerticalOffset)) * Settings.ShadowAtlasInvResolution, 0).r;
	Values0 = float4(Settings.SceneDepth < Values0);
}

float InternalPCF2x2(float2 Fraction, float3 Values0, float3 Values1, float3 Values2)
{
	float3 Results;

	Results.x = Values0.x * (1.0f - Fraction.x);
	Results.y = Values1.x * (1.0f - Fraction.x);
	Results.z = Values2.x * (1.0f - Fraction.x);
	Results.x += Values0.y;
	Results.y += Values1.y;
	Results.z += Values2.y;
	Results.x += Values0.z * Fraction.x;
	Results.y += Values1.z * Fraction.x;
	Results.z += Values2.z * Fraction.x;

	return saturate(0.25f * dot(Results, half3(1.0f - Fraction.y, 1.0f, Fraction.y)));
}

float InternalPCF3x3(float2 Fraction, float4 Values0, float4 Values1, float4 Values2, float4 Values3)
{
	float4 Results;

	Results.x = Values0.x * (1.0f - Fraction.x);
	Results.y = Values1.x * (1.0f - Fraction.x);
	Results.z = Values2.x * (1.0f - Fraction.x);
	Results.w = Values3.x * (1.0f - Fraction.x);
	Results.x += Values0.y;
	Results.y += Values1.y;
	Results.z += Values2.y;
	Results.w += Values3.y;
	Results.x += Values0.z;
	Results.y += Values1.z;
	Results.z += Values2.z;
	Results.w += Values3.z;
	Results.x += Values0.w * Fraction.x;
	Results.y += Values1.w * Fraction.x;
	Results.z += Values2.w * Fraction.x;
	Results.w += Values3.w * Fraction.x;

	return saturate(dot(Results, float4(1.0f - Fraction.y, 1.0f, 1.0f, Fraction.y)) * (1.0f / 9.0f));
}

float InternalManual2x2PCF(float2 ShadowPosition, FHairSamplingSettings Settings)
{
	float2 TexelPos = ShadowPosition * Settings.ShadowSlotResolution + Settings.ShadowSlotOffset;
	float2 Fraction = frac(TexelPos);
	float2 TexelCenter = floor(TexelPos) + 0.5f;
	float2 Sample00TexelCenter = TexelCenter - float2(1, 1);

	float3 SamplesValues0, SamplesValues1, SamplesValues2;
	InternalFetchRowOfThree(Sample00TexelCenter, 0, SamplesValues0, Settings);
	InternalFetchRowOfThree(Sample00TexelCenter, 1, SamplesValues1, Settings);
	InternalFetchRowOfThree(Sample00TexelCenter, 2, SamplesValues2, Settings);

	return InternalPCF2x2(Fraction, SamplesValues0, SamplesValues1, SamplesValues2);
}

float InternalManual4x4PCF(float2 ShadowPosition, FHairSamplingSettings Settings)
{
	float2 TexelPos = ShadowPosition * Settings.ShadowSlotResolution + Settings.ShadowSlotOffset - 0.5f;
	float2 Fraction = frac(TexelPos);
	float2 TexelCenter = floor(TexelPos) + 0.5f;	// bias to get reliable texel center content	
	float2 Sample00TexelCenter = TexelCenter - float2(1, 1);

	float4 SampleValues0, SampleValues1, SampleValues2, SampleValues3;
	FetchRowOfFour(Sample00TexelCenter, 0, SampleValues0, Settings);
	FetchRowOfFour(Sample00TexelCenter, 1, SampleValues1, Settings);
	FetchRowOfFour(Sample00TexelCenter, 2, SampleValues2, Settings);
	FetchRowOfFour(Sample00TexelCenter, 3, SampleValues3, Settings);
	return InternalPCF3x3(Fraction, SampleValues0, SampleValues1, SampleValues2, SampleValues3);
}

float2 InternalHorizontalPCF5x2(float2 Fraction, float4 Values00, float4 Values20, float4 Values40)
{
	float Results0;
	float Results1;

	Results0 = Values00.w * (1.0 - Fraction.x);
	Results1 = Values00.x * (1.0 - Fraction.x);
	Results0 += Values00.z;
	Results1 += Values00.y;
	Results0 += Values20.w;
	Results1 += Values20.x;
	Results0 += Values20.z;
	Results1 += Values20.y;
	Results0 += Values40.w;
	Results1 += Values40.x;
	Results0 += Values40.z * Fraction.x;
	Results1 += Values40.y * Fraction.x;

	return float2(Results0, Results1);
}

float4 InternalGather4(float2 SamplePos, int2 Offset, FHairSamplingSettings Settings)
{
	float4 Values = Settings.ShadowDepthTexture.Gather(Settings.ShadowDepthTextureSampler, SamplePos, Offset);
	return float4(
		Settings.SceneDepth < Values.x,
		Settings.SceneDepth < Values.y,
		Settings.SceneDepth < Values.z,
		Settings.SceneDepth < Values.w);
}

// high quality, 6x6 samples, using gather4
float InternalManual7x7PCF(float2 ShadowPosition, FHairSamplingSettings Settings)
{
#if 1
	float2 TexelPos = ShadowPosition * Settings.ShadowSlotResolution + Settings.ShadowSlotOffset - 0.5f;	// bias to be consistent with texture filtering hardware
	float2 Fraction = frac(TexelPos);
	float2 TexelCenter = floor(TexelPos);
	float2 SamplePos = (TexelCenter + 0.5f) / Settings.ShadowSlotResolution;
#else
	float2 TexelPos = ShadowPosition * Settings.ShadowSlotResolution + Settings.ShadowSlotOffset;
	float2 Fraction = frac(TexelPos);
	float2 TexelCenter = floor(TexelPos) + 0.5f;
	float2 SamplePos = (TexelCenter - float2(1, 1)) / Settings.ShadowSlotResolution;
#endif
	float Results;

	float4 Values00 = InternalGather4(SamplePos, int2(-2,-2), Settings);
	float4 Values20 = InternalGather4(SamplePos, int2( 0,-2), Settings);
	float4 Values40 = InternalGather4(SamplePos, int2( 2,-2), Settings);

	float2 Row0 = InternalHorizontalPCF5x2(Fraction, Values00, Values20, Values40);
	Results = Row0.x * (1.0f - Fraction.y) + Row0.y;

	float4 Values02 = InternalGather4(SamplePos, int2(-2,0), Settings);
	float4 Values22 = InternalGather4(SamplePos, int2( 0,0), Settings);
	float4 Values42 = InternalGather4(SamplePos, int2( 2,0), Settings);

	float2 Row1 = InternalHorizontalPCF5x2(Fraction, Values02, Values22, Values42);
	Results += Row1.x + Row1.y;

	float4 Values04 = InternalGather4(SamplePos, int2(-2,2), Settings);
	float4 Values24 = InternalGather4(SamplePos, int2( 0,2), Settings);
	float4 Values44 = InternalGather4(SamplePos, int2( 2,2), Settings);

	float2 Row2 = InternalHorizontalPCF5x2(Fraction, Values04, Values24, Values44);
	Results += Row2.x + Row2.y * Fraction.y;

	return 0.04f * Results;
}

float InternalGaussianFilter(float2 ShadowPosition, FHairSamplingSettings Settings, uint SampleCount)
{
	// Poisson disk position http://developer.download.nvidia.com/whitepapers/2008/PCSS_Integration.pdf
	float2 PoissonDisk[16] =
	{
			float2(-0.94201624, -0.39906216),
			float2(0.94558609, -0.76890725),
			float2(-0.094184101, -0.92938870),
			float2(0.34495938, 0.29387760),
			float2(-0.91588581, 0.45771432),
			float2(-0.81544232, -0.87912464),
			float2(-0.38277543, 0.27676845),
			float2(0.97484398, 0.75648379),
			float2(0.44323325, -0.97511554),
			float2(0.53742981, -0.47373420),
			float2(-0.26496911, -0.41893023),
			float2(0.79197514, 0.19090188),
			float2(-0.24188840, 0.99706507),
			float2(-0.81409955, 0.91437590),
			float2(0.19984126, 0.78641367),
			float2(0.14383161, -0.14100790)
	};

	const float SampleRadius = 3.f / Settings.ShadowSlotResolution.x;
	float AccShadow = 0;
	for (uint SampleIt = 0; SampleIt < SampleCount; ++SampleIt)
	{
		const float2 Offset = PoissonDisk[SampleIt] * SampleRadius;
		const float2 SamplePosition = ShadowPosition + Offset;
		AccShadow += InternalManual2x2PCF(SamplePosition, Settings);
	}

	AccShadow /= SampleCount;
	return AccShadow;
}

float InternalGaussianTransmissionFilter(float3 ShadowPosition, FHairSamplingSettings Settings, uint SampleCount)
{
	// Poisson disk position http://developer.download.nvidia.com/whitepapers/2008/PCSS_Integration.pdf
	float2 PoissonDisk[16] =
	{
			float2(-0.94201624, -0.39906216),
			float2(0.94558609, -0.76890725),
			float2(-0.094184101, -0.92938870),
			float2(0.34495938, 0.29387760),
			float2(-0.91588581, 0.45771432),
			float2(-0.81544232, -0.87912464),
			float2(-0.38277543, 0.27676845),
			float2(0.97484398, 0.75648379),
			float2(0.44323325, -0.97511554),
			float2(0.53742981, -0.47373420),
			float2(-0.26496911, -0.41893023),
			float2(0.79197514, 0.19090188),
			float2(-0.24188840, 0.99706507),
			float2(-0.81409955, 0.91437590),
			float2(0.19984126, 0.78641367),
			float2(0.14383161, -0.14100790)
	};

	const float SampleRadius = 3.f / Settings.ShadowSlotResolution.x;
	float AccHairCount = 0;
	for (uint SampleIt = 0; SampleIt < SampleCount; ++SampleIt)
	{
		const float2 Offset = PoissonDisk[SampleIt] * SampleRadius;
		const float DepthBias = DeepShadow_LayerDepths[0] * DeepShadow_DepthBiasScale;
		const float3 LightSpacePositionInAtlas = (ShadowPosition+float3(Offset,0)) * float3(DeepShadow_SlotResolution, 1) + float3(DeepShadow_SlotOffset, 0);
		const float HairCount = SampleDOM_PCF2x2(LightSpacePositionInAtlas.xyz, DepthBias, DeepShadow_LayerDepths, Settings.ShadowDepthTexture, Settings.ShadowDomTexture);
		AccHairCount += saturate(HairCount);
	}

	AccHairCount /= SampleCount;
	return AccHairCount;
}

void MainPS(
	FScreenVertexOutput Input,
	out float4 OutColor : SV_Target0)
{
	const float2 UV = Input.UV;
	const uint2 PixelCoord = floor(Input.Position.xy);
	const float SceneDepth = ConvertFromDeviceZ(SceneDepthTexture.Load(uint3(PixelCoord, 0)).x);
	const bool bIsHairPixel = HairStrands.HairCoverageTexture.Load(uint3(PixelCoord, 0)) >= 1;

	const float3 TranslatedWorldPosition = GetTranslatedWorldPosition(UV, SceneDepth);
<<<<<<< HEAD
	const float4 LightSpacePosition		 = ToLightPosition(TranslatedWorldPosition);
=======
	float4 AtlasScaleBias;
	float4 LightSpacePosition		 = ToLightPosition(TranslatedWorldPosition, AtlasScaleBias);
>>>>>>> d731a049

	// PCF or simple point sampler
	float Visibility = 1;
	const bool bIsValid =
		LightSpacePosition.w > 0 &&
		(LightSpacePosition.x >= 0 && LightSpacePosition.x <= 1) &&
		(LightSpacePosition.y >= 0 && LightSpacePosition.y <= 1);
	if (!bIsHairPixel && bIsValid)
	{
		LightSpacePosition.xy = LightSpacePosition.xy * AtlasScaleBias.xy + AtlasScaleBias.zw;

		uint2 ShadowAtlasResolution;
		DeepShadow_FrontDepthTexture.GetDimensions(ShadowAtlasResolution.x, ShadowAtlasResolution.y);

	#if OPAQUE_PCF == 1
		FHairSamplingSettings ShadowSettings;
		ShadowSettings.ShadowDepthTexture = DeepShadow_FrontDepthTexture;
		ShadowSettings.ShadowDomTexture = DeepShadow_DomTexture;
		ShadowSettings.ShadowDepthTextureSampler = ShadowSampler;
		ShadowSettings.ShadowAtlasInvResolution = 1 / float2(ShadowAtlasResolution);
		ShadowSettings.ShadowSlotResolution = DeepShadow_SlotResolution;
		ShadowSettings.ShadowSlotOffset = DeepShadow_SlotOffset;
		ShadowSettings.SceneDepth = saturate(LightSpacePosition.z);
		#if PERMUTATION_KERNEL_TYPE == KERNEL_TYPE_4x4
			Visibility = 1 - InternalManual4x4PCF(LightSpacePosition.xy, ShadowSettings);
		#elif PERMUTATION_KERNEL_TYPE == KERNEL_TYPE_Gaussian8		
			Visibility = 1 - InternalGaussianFilter(LightSpacePosition.xy, ShadowSettings, 8);
		#elif PERMUTATION_KERNEL_TYPE == KERNEL_TYPE_Gaussian16
			Visibility = 1 - InternalGaussianFilter(LightSpacePosition.xy, ShadowSettings, 16);
		#elif PERMUTATION_KERNEL_TYPE == KERNEL_TYPE_GaussianTransmission8
			Visibility = 1 - InternalGaussianTransmissionFilter(LightSpacePosition.xyz, ShadowSettings, 8);
		#else//PERMUTATION_KERNEL_TYPE == KERNEL_TYPE_2x2
			Visibility = 1 - InternalManual2x2PCF(LightSpacePosition.xy, ShadowSettings);
		#endif	
	#else
		const float FrontDepth = DeepShadow_FrontDepthTexture.SampleLevel(LinearSampler, LightSpacePosition.xy, 0);
		const float ShadowBias = 0;
		Visibility = IsCloser(FrontDepth + ShadowBias, LightSpacePosition.z) ? 0 : 1;
	#endif
	}
	OutColor = WriteShadowMaskOutput(Visibility);

}
#endif // SHADER_SHADOWMASK_DEEPSHADOW

////////////////////////////////////////////////////////////////////////////////////////////////
// Voxel volume

#if SHADER_SHADOWMASK_VOXEL

#if SHADER_SHADOWMASK_VOXEL
#define VOXEL_TRAVERSAL_DEBUG 0
#define VOXEL_TRAVERSAL_TYPE VOXEL_TRAVERSAL_LINEAR_MIPMAP
#include "HairStrandsVoxelPageTraversal.ush"
#endif

float4				Voxel_TranslatedLightPosition_LightDirection;
uint				Voxel_MacroGroupCount;
uint				Voxel_MacroGroupId;
uint				Voxel_RandomType;
Texture2D<float4>	RayMarchMaskTexture;

// The hair shadow mask is rendered by tracing ray/cone through the voxel structure. The traversing is done with 
// point sampling and jittering to get the smooth aspect, and avoid expensive trilinear sampling in a sparse 
// structure. These random functions make various tradeoff between randomness and correlation, so that the output 
// can coverge with TAA without any denoiser. They result from experimentation, and don't have a good grounding
float4 ComputeRandom4_0(uint2 PixelPosition, uint InSeed, uint JitterMode)
{
	InSeed = JitterMode > 1 ? 0 : InSeed;
	const float2 U0 = InterleavedGradientNoise(PixelPosition, InSeed);
	const float2 U1 = InterleavedGradientNoise(PixelPosition + 17, InSeed);
	return JitterMode > 0 ? float4(U0.x, U0.y, U1.x, U1.y) : float4(0,0,0,0);
}

float3 GetShadowMaskRandom(uint2 PixelPosition)
{
	float3 Random = 0.5f;
	if (Voxel_RandomType == 0)
	{
		Random = GetHairVoxelJitter(PixelPosition.xy, View.StateFrameIndexMod8, VirtualVoxel.JitterMode);
	}
	else if (Voxel_RandomType == 1)
	{
		Random = ComputeRandom4_0(PixelPosition, View.StateFrameIndexMod8, VirtualVoxel.JitterMode).xyz;
	}
	else if (Voxel_RandomType == 2)
	{
		Random = GetHairVoxelJitter2(PixelPosition, View.StateFrameIndexMod8, VirtualVoxel.JitterMode).xyz;
	}
	return Random;
}

void MainPS(
	FScreenVertexOutput Input,
	out float4 OutColor : SV_Target0)
{
	const float2 UV = Input.UV;
	const uint2 PixelCoord = floor(Input.Position.xy);
	const float SceneDepth = ConvertFromDeviceZ(SceneDepthTexture.Load(uint3(PixelCoord, 0)).x);

	const float DistanceThreshold = 100000.0f;
	const float CoverageThreshold = 0.995f; // When Coverage is high, we do not trace shadow on opaque since hair/fur is covering the background.
	const float HairPixelCoverage = HairStrands.HairCoverageTexture.Load(uint3(PixelCoord, 0));
	const bool bIsValidOpaquePixel = HairPixelCoverage < CoverageThreshold;
	
	float3 TranslatedWorldPosition = GetTranslatedWorldPosition(UV, SceneDepth);

	// PCF or simple point sampler
	float Visibility = 1;
	bool bHasValidOutput = false;
	if (bIsValidOpaquePixel)
	{
		const float3 TranslatedLightPosition= GetTranslatedLightPosition(Voxel_TranslatedLightPosition_LightDirection, TranslatedWorldPosition);
		const float3 LightDirection			= GetTranslatedLightDirection(Voxel_TranslatedLightPosition_LightDirection, TranslatedWorldPosition);

		// Depth bias
		// Origin is shifted 2 voxels away towards the light + a constant bias of the size of the voxel
		const float3 Random = GetShadowMaskRandom(PixelCoord.xy);
		float3 NormalizedDepthBias = 0.f;
		{
			const float PositionBiasScale = 0.5f;
<<<<<<< HEAD
			const float3 DepthBias = VirtualVoxel.VoxelWorldSize * (VirtualVoxel.DepthBiasScale_Shadow * LightDirection + PositionBiasScale * (Random * 2 - 1));
			TranslatedWorldPosition += DepthBias;
=======
			NormalizedDepthBias = (VirtualVoxel.DepthBiasScale_Shadow * LightDirection + PositionBiasScale * (Random * 2 - 1));
>>>>>>> d731a049
		}

		FHairTraversalResult Result = InitHairTraversalResult();

		FVirtualVoxelCommonDesc CommonDesc;
		CommonDesc.PageCountResolution	= VirtualVoxel.PageCountResolution;
<<<<<<< HEAD
		CommonDesc.VoxelWorldSize		= VirtualVoxel.VoxelWorldSize;
		CommonDesc.PageTextureResolution= VirtualVoxel.PageTextureResolution;
		CommonDesc.PageResolution		= VirtualVoxel.PageResolution;
=======
		CommonDesc.PageTextureResolution= VirtualVoxel.PageTextureResolution;
		CommonDesc.PageResolution		= VirtualVoxel.PageResolution;
		CommonDesc.PageResolutionLog2	= VirtualVoxel.PageResolutionLog2;
>>>>>>> d731a049

		#if VOXEL_TRAVERSAL_DEBUG
		const bool bDebugEnabled = PixelCoord.x == GetCursorPos().x && PixelCoord.y == GetCursorPos().y;
		#else
		const bool bDebugEnabled = false;
		#endif	

		const bool bHasPixelVisibleLight = RayMarchMaskTexture.Load(uint3(PixelCoord, 0)).r > 0.0f;
		if (bHasPixelVisibleLight)
		{
			#if PERMUTATION_USE_ONEPASS
			for (uint GroupIt=0;GroupIt< Voxel_MacroGroupCount;++GroupIt)
			#else
			const uint GroupIt = Voxel_MacroGroupId;
			#endif
			{

				const FPackedVirtualVoxelNodeDesc PackedNode = VirtualVoxel.NodeDescBuffer[GroupIt];
				const FVirtualVoxelNodeDesc NodeDesc = UnpackVoxelNode(PackedNode, VirtualVoxel.PageResolution);
				const bool bIsValid = all(NodeDesc.PageIndexResolution != 0);
				if (bIsValid)
				{
					FHairTraversalSettings TraversalSettings = InitHairTraversalSettings();
					TraversalSettings.DensityScale = VirtualVoxel.DensityScale_Shadow;
					TraversalSettings.CountThreshold = 1;
					TraversalSettings.DistanceThreshold = DistanceThreshold;
					TraversalSettings.bDebugEnabled = bDebugEnabled;
					TraversalSettings.SteppingScale = VirtualVoxel.SteppingScale_Shadow;
					TraversalSettings.Random = Random;
					TraversalSettings.PixelRadius = SceneDepth * VirtualVoxel.HairCoveragePixelRadiusAtDepth1;
					TraversalSettings.bCastShadow = true;

					Result = ComputeHairCountVirtualVoxel(
<<<<<<< HEAD
						TranslatedWorldPosition,
=======
						TranslatedWorldPosition + NormalizedDepthBias * NodeDesc.VoxelWorldSize,
>>>>>>> d731a049
						TranslatedLightPosition,
						CommonDesc,
						NodeDesc,
						VirtualVoxel.PageIndexBuffer,
						VirtualVoxel.PageIndexOccupancyBuffer,
						VirtualVoxel.PageTexture,
						TraversalSettings);

					Visibility = min(Visibility, saturate(1 - Result.HairCount));
					bHasValidOutput = true;
				}
			}
		}
	}

	if (!bHasValidOutput)
	{
		discard;
	}
	OutColor = WriteShadowMaskOutput(Visibility);
}

#endif // SHADER_SHADOWMASK_VOXEL<|MERGE_RESOLUTION|>--- conflicted
+++ resolved
@@ -35,11 +35,7 @@
 
 #if SHADER_SHADOWMASK_DEEPSHADOW
 
-<<<<<<< HEAD
-StructuredBuffer<FDeepShadowTransform> DeepShadow_TranslatedWorldToLightTransformBuffer;
-=======
 StructuredBuffer<FDeepShadowViewInfo> DeepShadow_ViewInfoBuffer;
->>>>>>> d731a049
 uint				DeepShadow_bIsGPUDriven;
 
 float4x4			DeepShadow_CPUTranslatedWorldToLightTransform;
@@ -61,30 +57,19 @@
 // XY: UV of the shadow space
 //  Z: Normalized depth value in light clip space
 //  W: Positive if the position is valid, negative otherwise
-<<<<<<< HEAD
-float4 ToLightPosition(float3 InTranslatedWorldPosition)
-=======
 float4 ToLightPosition(float3 InTranslatedWorldPosition, out float4 AtlasScaleBias)
->>>>>>> d731a049
 {
 	float4x4 TranslatedWorldToLightTransform = 0;
 	if (DeepShadow_bIsGPUDriven > 0)
 	{
-<<<<<<< HEAD
-		TranslatedWorldToLightTransform = DeepShadow_TranslatedWorldToLightTransformBuffer[DeepShadow_SlotIndex].TranslatedWorldToClip;
-=======
 		FDeepShadowViewInfo ShadowViewInfo = DeepShadow_ViewInfoBuffer[DeepShadow_SlotIndex];
 		TranslatedWorldToLightTransform = ShadowViewInfo.TranslatedWorldToClip;
 		AtlasScaleBias = ShadowViewInfo.AtlasScaleBias;
->>>>>>> d731a049
 	}
 	else
 	{
 		TranslatedWorldToLightTransform = DeepShadow_CPUTranslatedWorldToLightTransform;
-<<<<<<< HEAD
-=======
 		AtlasScaleBias = float4(1.0f, 1.0f, 0.0f, 0.0f);
->>>>>>> d731a049
 	}
 
 	float4 LightPos = mul(float4(InTranslatedWorldPosition,1), TranslatedWorldToLightTransform);
@@ -356,12 +341,8 @@
 	const bool bIsHairPixel = HairStrands.HairCoverageTexture.Load(uint3(PixelCoord, 0)) >= 1;
 
 	const float3 TranslatedWorldPosition = GetTranslatedWorldPosition(UV, SceneDepth);
-<<<<<<< HEAD
-	const float4 LightSpacePosition		 = ToLightPosition(TranslatedWorldPosition);
-=======
 	float4 AtlasScaleBias;
 	float4 LightSpacePosition		 = ToLightPosition(TranslatedWorldPosition, AtlasScaleBias);
->>>>>>> d731a049
 
 	// PCF or simple point sampler
 	float Visibility = 1;
@@ -483,27 +464,16 @@
 		float3 NormalizedDepthBias = 0.f;
 		{
 			const float PositionBiasScale = 0.5f;
-<<<<<<< HEAD
-			const float3 DepthBias = VirtualVoxel.VoxelWorldSize * (VirtualVoxel.DepthBiasScale_Shadow * LightDirection + PositionBiasScale * (Random * 2 - 1));
-			TranslatedWorldPosition += DepthBias;
-=======
 			NormalizedDepthBias = (VirtualVoxel.DepthBiasScale_Shadow * LightDirection + PositionBiasScale * (Random * 2 - 1));
->>>>>>> d731a049
 		}
 
 		FHairTraversalResult Result = InitHairTraversalResult();
 
 		FVirtualVoxelCommonDesc CommonDesc;
 		CommonDesc.PageCountResolution	= VirtualVoxel.PageCountResolution;
-<<<<<<< HEAD
-		CommonDesc.VoxelWorldSize		= VirtualVoxel.VoxelWorldSize;
-		CommonDesc.PageTextureResolution= VirtualVoxel.PageTextureResolution;
-		CommonDesc.PageResolution		= VirtualVoxel.PageResolution;
-=======
 		CommonDesc.PageTextureResolution= VirtualVoxel.PageTextureResolution;
 		CommonDesc.PageResolution		= VirtualVoxel.PageResolution;
 		CommonDesc.PageResolutionLog2	= VirtualVoxel.PageResolutionLog2;
->>>>>>> d731a049
 
 		#if VOXEL_TRAVERSAL_DEBUG
 		const bool bDebugEnabled = PixelCoord.x == GetCursorPos().x && PixelCoord.y == GetCursorPos().y;
@@ -537,11 +507,7 @@
 					TraversalSettings.bCastShadow = true;
 
 					Result = ComputeHairCountVirtualVoxel(
-<<<<<<< HEAD
-						TranslatedWorldPosition,
-=======
 						TranslatedWorldPosition + NormalizedDepthBias * NodeDesc.VoxelWorldSize,
->>>>>>> d731a049
 						TranslatedLightPosition,
 						CommonDesc,
 						NodeDesc,
