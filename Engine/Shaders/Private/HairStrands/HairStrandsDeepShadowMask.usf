// Copyright Epic Games, Inc. All Rights Reserved.

#include "../Common.ush"
#include "../DeferredShadingCommon.ush"
#include "../MonteCarlo.ush"
#include "HairStrandsVisibilityCommon.ush"
#include "HairStrandsVoxelPageCommon.ush"
#include "HairStrandsCommon.ush"
<<<<<<< HEAD
#include "HairStrandsDebugCommon.ush"
=======
>>>>>>> 6bbb88c8
#include "HairStrandsDeepShadowCommon.ush"
#include "HairStrandsDeepTransmittanceCommon.ush"

float4 WriteShadowMaskOutput(const float InFadedShadow)
{
	// Depending of if the light is direction (i.e., WholeSceneLight) or a local light (Point/Spot/Rect), 
	// we change the output layout
	const float EncodedShadow = EncodeLightAttenuation(InFadedShadow);
	return float4(EncodedShadow, EncodedShadow, EncodedShadow, EncodedShadow);
}

////////////////////////////////////////////////////////////////////////////////////////////////
// Deep shadow 

#define KERNEL_TYPE_2x2 0 
#define KERNEL_TYPE_4x4 1
#define KERNEL_TYPE_Gaussian8 2
#define KERNEL_TYPE_Gaussian16 3
#define KERNEL_TYPE_GaussianTransmission8 4

float3 GetTranslatedWorldPosition(float2 UV, float SceneDepth)
{
	const float2 ScreenPosition = (UV - View.ScreenPositionScaleBias.wz) / View.ScreenPositionScaleBias.xy;
	return mul(float4(ScreenPosition * SceneDepth, SceneDepth, 1), View.ScreenToTranslatedWorld).xyz;
}


#if SHADER_SHADOWMASK_DEEPSHADOW

StructuredBuffer<FDeepShadowTransform> DeepShadow_TranslatedWorldToLightTransformBuffer;
uint				DeepShadow_bIsGPUDriven;

float4x4			DeepShadow_CPUTranslatedWorldToLightTransform;
int2				DeepShadow_SlotResolution;
int2				DeepShadow_SlotOffset;
uint				DeepShadow_SlotIndex;
uint				DeepShadow_KernelType;
float				DeepShadow_DepthBiasScale;
float				DeepShadow_DensityScale;
float4				DeepShadow_LayerDepths;
<<<<<<< HEAD

float4				Voxel_LightPosition;
float3				Voxel_LightDirection;
uint				Voxel_MacroGroupId;
uint				Voxel_RandomType;

Texture2D<float4>	RayMarchMaskTexture;
=======
>>>>>>> 6bbb88c8

Texture2D<float>	DeepShadow_FrontDepthTexture;
Texture2D<float4>	DeepShadow_DomTexture;

SamplerState		LinearSampler;
SamplerState 		ShadowSampler;

<<<<<<< HEAD
float4 WriteShadowMaskOutput(const float InFadedShadow)
{
	// Depending of if the light is direction (i.e., WholeSceneLight) or a local light (Point/Spot/Rect), 
	// we change the output layout
	const float EncodedShadow = EncodeLightAttenuation(InFadedShadow);
	return float4(EncodedShadow, EncodedShadow, EncodedShadow, EncodedShadow);
}

/////////////////////////////////////////////////////////////////////////////////////////////////////////////
// Random functions

#if PERMUTATION_OPAQUEMASK_TYPE == OPAQUE_MASK_TYPE_VIRTUAL_VOXEL
// The hair shadow mask is rendered by tracing ray/cone through the voxel structure. The traversing is done with 
// point sampling and jittering to get the smooth aspect, and avoid expensive trilinear sampling in a sparse 
// structure. These random functions make various tradeoff between randomness and correlation, so that the output 
// can coverge with TAA without any denoiser. They result from experimentation, and don't have a good grounding
float4 ComputeRandom4_0(uint2 PixelPosition, uint InSeed, uint JitterMode)
{
	InSeed = JitterMode > 1 ? 0 : InSeed;
	const float2 U0 = InterleavedGradientNoise(PixelPosition, InSeed);
	const float2 U1 = InterleavedGradientNoise(PixelPosition + 17, InSeed);
	return JitterMode > 0 ? float4(U0.x, U0.y, U1.x, U1.y) : float4(0,0,0,0);
}

float4 ComputeRandom4_1(uint2 PixelPosition, uint InSeed, uint JitterMode)
{
	InSeed = JitterMode > 1 ? 0 : InSeed;
	const uint2 Seed0 = Rand3DPCG16(int3(PixelPosition, InSeed)).xy;
	const uint2 Seed1 = Rand3DPCG16(int3(PixelPosition + 17, InSeed)).xy;
	return JitterMode > 0 ? float4(
		Hammersley16(InSeed, 8, Seed0),
		Hammersley16(InSeed, 8, Seed1)) : float4(0,0,0,0);
}

float3 GetShadowMaskRandom(uint2 PixelPosition)
{
	float3 Random = 0.5f;
	if (Voxel_RandomType == 0)
	{
		Random = GetHairVoxelJitter(PixelPosition.xy, View.StateFrameIndexMod8, VirtualVoxel.JitterMode);
	}
	else if (Voxel_RandomType == 1)
	{
		Random = ComputeRandom4_0(PixelPosition, View.StateFrameIndexMod8, VirtualVoxel.JitterMode).xyz;
	}
	else if (Voxel_RandomType == 2)
	{
		Random = ComputeRandom4_1(PixelPosition, View.StateFrameIndexMod8, VirtualVoxel.JitterMode).xyz;
	}
	return Random;
}
#endif

/////////////////////////////////////////////////////////////////////////////////////////////////////////////
// 

#define KERNEL_TYPE_2x2 0 
#define KERNEL_TYPE_4x4 1
#define KERNEL_TYPE_Gaussian8 2
#define KERNEL_TYPE_Gaussian16 3
#define KERNEL_TYPE_GaussianTransmission8 4

float3 TotWorldPosition(float2 UV, float Depth)
{
	float2 ScreenPosition = (UV - View.ScreenPositionScaleBias.wz) / View.ScreenPositionScaleBias.xy;
	float4 HomogeneousWorldPosition = mul(float4(ScreenPosition * Depth, Depth, 1), View.ScreenToWorld);
	float3 WorldPosition = HomogeneousWorldPosition.xyz / HomogeneousWorldPosition.w;

	return WorldPosition;
}

#if PERMUTATION_OPAQUEMASK_TYPE == OPAQUE_MASK_TYPE_DEEP_SHADOW

// Return the light space position of a world space.
// XY: UV of the shadow space
//  Z: Normalized depth value in light clip space
//  W: Positive if the position is valid, negative otherwise
float4 ToLightPosition(float3 WorldPosition)
{
	float4x4 WorldToLightTransform = 0;
	if (DeepShadow_bIsGPUDriven > 0)
	{
		WorldToLightTransform = DeepShadow_WorldToLightTransformBuffer[DeepShadow_SlotIndex].WorldToClip;
=======
// Return the light space position of a world space.
// XY: UV of the shadow space
//  Z: Normalized depth value in light clip space
//  W: Positive if the position is valid, negative otherwise
float4 ToLightPosition(float3 InTranslatedWorldPosition)
{
	float4x4 TranslatedWorldToLightTransform = 0;
	if (DeepShadow_bIsGPUDriven > 0)
	{
		TranslatedWorldToLightTransform = DeepShadow_TranslatedWorldToLightTransformBuffer[DeepShadow_SlotIndex].TranslatedWorldToClip;
>>>>>>> 6bbb88c8
	}
	else
	{
		TranslatedWorldToLightTransform = DeepShadow_CPUTranslatedWorldToLightTransform;
	}

<<<<<<< HEAD
	float4 LightPos = mul(float4(WorldPosition,1), WorldToLightTransform);
=======
	float4 LightPos = mul(float4(InTranslatedWorldPosition,1), TranslatedWorldToLightTransform);
>>>>>>> 6bbb88c8
	LightPos.xyz/= LightPos.w;
	const float2 LightUV = (LightPos.xy + float(1).xx) * 0.5f;
	return float4(LightUV.x, 1-LightUV.y, LightPos.z, sign(LightPos.w));
}

bool IsCloser(float DepthA, float DepthB)
{
	// Inversed Z
	return DepthA > DepthB;
}

#define TILE_PIXEL_SIZE 8
#define OPAQUE_PCF 1

struct FHairSamplingSettings
{
	Texture2D<float>ShadowDepthTexture;
	Texture2D<float4>ShadowDomTexture;
	SamplerState	ShadowDepthTextureSampler;
	float2			ShadowAtlasInvResolution;
	float2			ShadowSlotResolution;
	float2			ShadowSlotOffset;
	float			SceneDepth;					// SceneDepth in lightspace.
};

void InternalFetchRowOfThree(float2 Sample00TexelCenter, float VerticalOffset, inout float3 Values0, FHairSamplingSettings Settings)
{
	Values0.x = Settings.ShadowDepthTexture.SampleLevel(Settings.ShadowDepthTextureSampler, (Sample00TexelCenter + float2(0, VerticalOffset)) * Settings.ShadowAtlasInvResolution, 0).r;
	Values0.y = Settings.ShadowDepthTexture.SampleLevel(Settings.ShadowDepthTextureSampler, (Sample00TexelCenter + float2(1, VerticalOffset)) * Settings.ShadowAtlasInvResolution, 0).r;
	Values0.z = Settings.ShadowDepthTexture.SampleLevel(Settings.ShadowDepthTextureSampler, (Sample00TexelCenter + float2(2, VerticalOffset)) * Settings.ShadowAtlasInvResolution, 0).r;
	Values0 = float3(Settings.SceneDepth < Values0);
}

void FetchRowOfFour(float2 Sample00TexelCenter, float VerticalOffset, inout float4 Values0, FHairSamplingSettings Settings)
{
	Values0.x = Settings.ShadowDepthTexture.SampleLevel(Settings.ShadowDepthTextureSampler, (Sample00TexelCenter + float2(0, VerticalOffset)) * Settings.ShadowAtlasInvResolution, 0).r;
	Values0.y = Settings.ShadowDepthTexture.SampleLevel(Settings.ShadowDepthTextureSampler, (Sample00TexelCenter + float2(1, VerticalOffset)) * Settings.ShadowAtlasInvResolution, 0).r;
	Values0.z = Settings.ShadowDepthTexture.SampleLevel(Settings.ShadowDepthTextureSampler, (Sample00TexelCenter + float2(2, VerticalOffset)) * Settings.ShadowAtlasInvResolution, 0).r;
	Values0.w = Settings.ShadowDepthTexture.SampleLevel(Settings.ShadowDepthTextureSampler, (Sample00TexelCenter + float2(3, VerticalOffset)) * Settings.ShadowAtlasInvResolution, 0).r;
	Values0 = float4(Settings.SceneDepth < Values0);
}

float InternalPCF2x2(float2 Fraction, float3 Values0, float3 Values1, float3 Values2)
{
	float3 Results;

	Results.x = Values0.x * (1.0f - Fraction.x);
	Results.y = Values1.x * (1.0f - Fraction.x);
	Results.z = Values2.x * (1.0f - Fraction.x);
	Results.x += Values0.y;
	Results.y += Values1.y;
	Results.z += Values2.y;
	Results.x += Values0.z * Fraction.x;
	Results.y += Values1.z * Fraction.x;
	Results.z += Values2.z * Fraction.x;

	return saturate(0.25f * dot(Results, half3(1.0f - Fraction.y, 1.0f, Fraction.y)));
}

float InternalPCF3x3(float2 Fraction, float4 Values0, float4 Values1, float4 Values2, float4 Values3)
{
	float4 Results;

	Results.x = Values0.x * (1.0f - Fraction.x);
	Results.y = Values1.x * (1.0f - Fraction.x);
	Results.z = Values2.x * (1.0f - Fraction.x);
	Results.w = Values3.x * (1.0f - Fraction.x);
	Results.x += Values0.y;
	Results.y += Values1.y;
	Results.z += Values2.y;
	Results.w += Values3.y;
	Results.x += Values0.z;
	Results.y += Values1.z;
	Results.z += Values2.z;
	Results.w += Values3.z;
	Results.x += Values0.w * Fraction.x;
	Results.y += Values1.w * Fraction.x;
	Results.z += Values2.w * Fraction.x;
	Results.w += Values3.w * Fraction.x;

	return saturate(dot(Results, float4(1.0f - Fraction.y, 1.0f, 1.0f, Fraction.y)) * (1.0f / 9.0f));
}

float InternalManual2x2PCF(float2 ShadowPosition, FHairSamplingSettings Settings)
{
	float2 TexelPos = ShadowPosition * Settings.ShadowSlotResolution + Settings.ShadowSlotOffset;
	float2 Fraction = frac(TexelPos);
	float2 TexelCenter = floor(TexelPos) + 0.5f;
	float2 Sample00TexelCenter = TexelCenter - float2(1, 1);

	float3 SamplesValues0, SamplesValues1, SamplesValues2;
	InternalFetchRowOfThree(Sample00TexelCenter, 0, SamplesValues0, Settings);
	InternalFetchRowOfThree(Sample00TexelCenter, 1, SamplesValues1, Settings);
	InternalFetchRowOfThree(Sample00TexelCenter, 2, SamplesValues2, Settings);

	return InternalPCF2x2(Fraction, SamplesValues0, SamplesValues1, SamplesValues2);
}

float InternalManual4x4PCF(float2 ShadowPosition, FHairSamplingSettings Settings)
{
	float2 TexelPos = ShadowPosition * Settings.ShadowSlotResolution + Settings.ShadowSlotOffset - 0.5f;
	float2 Fraction = frac(TexelPos);
	float2 TexelCenter = floor(TexelPos) + 0.5f;	// bias to get reliable texel center content	
	float2 Sample00TexelCenter = TexelCenter - float2(1, 1);

	float4 SampleValues0, SampleValues1, SampleValues2, SampleValues3;
	FetchRowOfFour(Sample00TexelCenter, 0, SampleValues0, Settings);
	FetchRowOfFour(Sample00TexelCenter, 1, SampleValues1, Settings);
	FetchRowOfFour(Sample00TexelCenter, 2, SampleValues2, Settings);
	FetchRowOfFour(Sample00TexelCenter, 3, SampleValues3, Settings);
	return InternalPCF3x3(Fraction, SampleValues0, SampleValues1, SampleValues2, SampleValues3);
}

float2 InternalHorizontalPCF5x2(float2 Fraction, float4 Values00, float4 Values20, float4 Values40)
{
	float Results0;
	float Results1;

	Results0 = Values00.w * (1.0 - Fraction.x);
	Results1 = Values00.x * (1.0 - Fraction.x);
	Results0 += Values00.z;
	Results1 += Values00.y;
	Results0 += Values20.w;
	Results1 += Values20.x;
	Results0 += Values20.z;
	Results1 += Values20.y;
	Results0 += Values40.w;
	Results1 += Values40.x;
	Results0 += Values40.z * Fraction.x;
	Results1 += Values40.y * Fraction.x;

	return float2(Results0, Results1);
}

float4 InternalGather4(float2 SamplePos, int2 Offset, FHairSamplingSettings Settings)
{
	float4 Values = Settings.ShadowDepthTexture.Gather(Settings.ShadowDepthTextureSampler, SamplePos, Offset);
	return float4(
		Settings.SceneDepth < Values.x,
		Settings.SceneDepth < Values.y,
		Settings.SceneDepth < Values.z,
		Settings.SceneDepth < Values.w);
}

// high quality, 6x6 samples, using gather4
float InternalManual7x7PCF(float2 ShadowPosition, FHairSamplingSettings Settings)
{
#if 1
	float2 TexelPos = ShadowPosition * Settings.ShadowSlotResolution + Settings.ShadowSlotOffset - 0.5f;	// bias to be consistent with texture filtering hardware
	float2 Fraction = frac(TexelPos);
	float2 TexelCenter = floor(TexelPos);
	float2 SamplePos = (TexelCenter + 0.5f) / Settings.ShadowSlotResolution;
#else
	float2 TexelPos = ShadowPosition * Settings.ShadowSlotResolution + Settings.ShadowSlotOffset;
	float2 Fraction = frac(TexelPos);
	float2 TexelCenter = floor(TexelPos) + 0.5f;
	float2 SamplePos = (TexelCenter - float2(1, 1)) / Settings.ShadowSlotResolution;
#endif
	float Results;

	float4 Values00 = InternalGather4(SamplePos, int2(-2,-2), Settings);
	float4 Values20 = InternalGather4(SamplePos, int2( 0,-2), Settings);
	float4 Values40 = InternalGather4(SamplePos, int2( 2,-2), Settings);

	float2 Row0 = InternalHorizontalPCF5x2(Fraction, Values00, Values20, Values40);
	Results = Row0.x * (1.0f - Fraction.y) + Row0.y;

	float4 Values02 = InternalGather4(SamplePos, int2(-2,0), Settings);
	float4 Values22 = InternalGather4(SamplePos, int2( 0,0), Settings);
	float4 Values42 = InternalGather4(SamplePos, int2( 2,0), Settings);

	float2 Row1 = InternalHorizontalPCF5x2(Fraction, Values02, Values22, Values42);
	Results += Row1.x + Row1.y;

	float4 Values04 = InternalGather4(SamplePos, int2(-2,2), Settings);
	float4 Values24 = InternalGather4(SamplePos, int2( 0,2), Settings);
	float4 Values44 = InternalGather4(SamplePos, int2( 2,2), Settings);

	float2 Row2 = InternalHorizontalPCF5x2(Fraction, Values04, Values24, Values44);
	Results += Row2.x + Row2.y * Fraction.y;

	return 0.04f * Results;
}

float InternalGaussianFilter(float2 ShadowPosition, FHairSamplingSettings Settings, uint SampleCount)
{
	// Poisson disk position http://developer.download.nvidia.com/whitepapers/2008/PCSS_Integration.pdf
	float2 PoissonDisk[16] =
	{
			float2(-0.94201624, -0.39906216),
			float2(0.94558609, -0.76890725),
			float2(-0.094184101, -0.92938870),
			float2(0.34495938, 0.29387760),
			float2(-0.91588581, 0.45771432),
			float2(-0.81544232, -0.87912464),
			float2(-0.38277543, 0.27676845),
			float2(0.97484398, 0.75648379),
			float2(0.44323325, -0.97511554),
			float2(0.53742981, -0.47373420),
			float2(-0.26496911, -0.41893023),
			float2(0.79197514, 0.19090188),
			float2(-0.24188840, 0.99706507),
			float2(-0.81409955, 0.91437590),
			float2(0.19984126, 0.78641367),
			float2(0.14383161, -0.14100790)
	};

	const float SampleRadius = 3.f / Settings.ShadowSlotResolution.x;
	float AccShadow = 0;
	for (uint SampleIt = 0; SampleIt < SampleCount; ++SampleIt)
	{
		const float2 Offset = PoissonDisk[SampleIt] * SampleRadius;
		const float2 SamplePosition = ShadowPosition + Offset;
		AccShadow += InternalManual2x2PCF(SamplePosition, Settings);
	}

	AccShadow /= SampleCount;
	return AccShadow;
}

float InternalGaussianTransmissionFilter(float3 ShadowPosition, FHairSamplingSettings Settings, uint SampleCount)
{
	// Poisson disk position http://developer.download.nvidia.com/whitepapers/2008/PCSS_Integration.pdf
	float2 PoissonDisk[16] =
	{
			float2(-0.94201624, -0.39906216),
			float2(0.94558609, -0.76890725),
			float2(-0.094184101, -0.92938870),
			float2(0.34495938, 0.29387760),
			float2(-0.91588581, 0.45771432),
			float2(-0.81544232, -0.87912464),
			float2(-0.38277543, 0.27676845),
			float2(0.97484398, 0.75648379),
			float2(0.44323325, -0.97511554),
			float2(0.53742981, -0.47373420),
			float2(-0.26496911, -0.41893023),
			float2(0.79197514, 0.19090188),
			float2(-0.24188840, 0.99706507),
			float2(-0.81409955, 0.91437590),
			float2(0.19984126, 0.78641367),
			float2(0.14383161, -0.14100790)
	};

	const float SampleRadius = 3.f / Settings.ShadowSlotResolution.x;
	float AccHairCount = 0;
	for (uint SampleIt = 0; SampleIt < SampleCount; ++SampleIt)
	{
		const float2 Offset = PoissonDisk[SampleIt] * SampleRadius;
		const float DepthBias = DeepShadow_LayerDepths[0] * DeepShadow_DepthBiasScale;
		const float3 LightSpacePositionInAtlas = (ShadowPosition+float3(Offset,0)) * float3(DeepShadow_SlotResolution, 1) + float3(DeepShadow_SlotOffset, 0);
		const float HairCount = SampleDOM_PCF2x2(LightSpacePositionInAtlas.xyz, DepthBias, DeepShadow_LayerDepths, Settings.ShadowDepthTexture, Settings.ShadowDomTexture);
		AccHairCount += saturate(HairCount);
	}

	AccHairCount /= SampleCount;
	return AccHairCount;
}

void MainPS(
	FScreenVertexOutput Input,
	out float4 OutColor : SV_Target0)
{
	const float2 UV = Input.UV;
	const uint2 PixelCoord = floor(Input.Position.xy);
	const float SceneDepth = ConvertFromDeviceZ(SceneDepthTexture.Load(uint3(PixelCoord, 0)).x);
	const bool bIsHairPixel = HairStrands.HairCoverageTexture.Load(uint3(PixelCoord, 0)) >= 1;

<<<<<<< HEAD
	const float3 WorldPosition		= TotWorldPosition(UV, SceneDepth);
	const float4 LightSpacePosition = ToLightPosition(WorldPosition);
=======
	const float3 TranslatedWorldPosition = GetTranslatedWorldPosition(UV, SceneDepth);
	const float4 LightSpacePosition		 = ToLightPosition(TranslatedWorldPosition);
>>>>>>> 6bbb88c8

	// PCF or simple point sampler
	float Visibility = 1;
	const bool bIsValid =
		LightSpacePosition.w > 0 &&
		(LightSpacePosition.x >= 0 && LightSpacePosition.x <= 1) &&
		(LightSpacePosition.y >= 0 && LightSpacePosition.y <= 1);
	if (!bIsHairPixel && bIsValid)
	{
		uint2 ShadowAtlasResolution;
		DeepShadow_FrontDepthTexture.GetDimensions(ShadowAtlasResolution.x, ShadowAtlasResolution.y);

	#if OPAQUE_PCF == 1
		FHairSamplingSettings ShadowSettings;
		ShadowSettings.ShadowDepthTexture = DeepShadow_FrontDepthTexture;
		ShadowSettings.ShadowDomTexture = DeepShadow_DomTexture;
		ShadowSettings.ShadowDepthTextureSampler = ShadowSampler;
		ShadowSettings.ShadowAtlasInvResolution = 1 / float2(ShadowAtlasResolution);
		ShadowSettings.ShadowSlotResolution = DeepShadow_SlotResolution;
		ShadowSettings.ShadowSlotOffset = DeepShadow_SlotOffset;
		ShadowSettings.SceneDepth = saturate(LightSpacePosition.z);
		#if PERMUTATION_KERNEL_TYPE == KERNEL_TYPE_4x4
			Visibility = 1 - InternalManual4x4PCF(LightSpacePosition.xy, ShadowSettings);
		#elif PERMUTATION_KERNEL_TYPE == KERNEL_TYPE_Gaussian8		
			Visibility = 1 - InternalGaussianFilter(LightSpacePosition.xy, ShadowSettings, 8);
		#elif PERMUTATION_KERNEL_TYPE == KERNEL_TYPE_Gaussian16
			Visibility = 1 - InternalGaussianFilter(LightSpacePosition.xy, ShadowSettings, 16);
		#elif PERMUTATION_KERNEL_TYPE == KERNEL_TYPE_GaussianTransmission8
			Visibility = 1 - InternalGaussianTransmissionFilter(LightSpacePosition.xyz, ShadowSettings, 8);
		#else//PERMUTATION_KERNEL_TYPE == KERNEL_TYPE_2x2
			Visibility = 1 - InternalManual2x2PCF(LightSpacePosition.xy, ShadowSettings);
		#endif	
	#else
		const float FrontDepth = DeepShadow_FrontDepthTexture.SampleLevel(LinearSampler, LightSpacePosition.xy, 0);
		const float ShadowBias = 0;
		Visibility = IsCloser(FrontDepth + ShadowBias, LightSpacePosition.z) ? 0 : 1;
	#endif
	}
	OutColor = WriteShadowMaskOutput(Visibility);

}
<<<<<<< HEAD
=======
#endif // SHADER_SHADOWMASK_DEEPSHADOW

////////////////////////////////////////////////////////////////////////////////////////////////
// Voxel volume

#if SHADER_SHADOWMASK_VOXEL

#if SHADER_SHADOWMASK_VOXEL
#define VOXEL_TRAVERSAL_DEBUG 0
#define VOXEL_TRAVERSAL_TYPE VOXEL_TRAVERSAL_LINEAR_MIPMAP
#include "HairStrandsVoxelPageTraversal.ush"
>>>>>>> 6bbb88c8
#endif

float4				Voxel_TranslatedLightPosition_LightDirection;
uint				Voxel_MacroGroupCount;
uint				Voxel_MacroGroupId;
uint				Voxel_RandomType;
Texture2D<float4>	RayMarchMaskTexture;

// The hair shadow mask is rendered by tracing ray/cone through the voxel structure. The traversing is done with 
// point sampling and jittering to get the smooth aspect, and avoid expensive trilinear sampling in a sparse 
// structure. These random functions make various tradeoff between randomness and correlation, so that the output 
// can coverge with TAA without any denoiser. They result from experimentation, and don't have a good grounding
float4 ComputeRandom4_0(uint2 PixelPosition, uint InSeed, uint JitterMode)
{
	InSeed = JitterMode > 1 ? 0 : InSeed;
	const float2 U0 = InterleavedGradientNoise(PixelPosition, InSeed);
	const float2 U1 = InterleavedGradientNoise(PixelPosition + 17, InSeed);
	return JitterMode > 0 ? float4(U0.x, U0.y, U1.x, U1.y) : float4(0,0,0,0);
}

float3 GetShadowMaskRandom(uint2 PixelPosition)
{
	float3 Random = 0.5f;
	if (Voxel_RandomType == 0)
	{
		Random = GetHairVoxelJitter(PixelPosition.xy, View.StateFrameIndexMod8, VirtualVoxel.JitterMode);
	}
	else if (Voxel_RandomType == 1)
	{
		Random = ComputeRandom4_0(PixelPosition, View.StateFrameIndexMod8, VirtualVoxel.JitterMode).xyz;
	}
	else if (Voxel_RandomType == 2)
	{
		Random = GetHairVoxelJitter2(PixelPosition, View.StateFrameIndexMod8, VirtualVoxel.JitterMode).xyz;
	}
	return Random;
}

void MainPS(
	FScreenVertexOutput Input,
	out float4 OutColor : SV_Target0)
{
	const float2 UV = Input.UV;
	const uint2 PixelCoord = floor(Input.Position.xy);
	const float SceneDepth = ConvertFromDeviceZ(SceneDepthTexture.Load(uint3(PixelCoord, 0)).x);

	const float DistanceThreshold = 100000.0f;
	const float CoverageThreshold = 0.995f; // When Coverage is high, we do not trace shadow on opaque since hair/fur is covering the background.
	const float HairPixelCoverage = HairStrands.HairCoverageTexture.Load(uint3(PixelCoord, 0));
	const bool bIsValidOpaquePixel = HairPixelCoverage < CoverageThreshold;
	
	float3 TranslatedWorldPosition = GetTranslatedWorldPosition(UV, SceneDepth);

	// PCF or simple point sampler
	float Visibility = 1;
	bool bHasValidOutput = false;
	if (bIsValidOpaquePixel)
	{
		const float3 TranslatedLightPosition= GetTranslatedLightPosition(Voxel_TranslatedLightPosition_LightDirection, TranslatedWorldPosition);
		const float3 LightDirection			= GetTranslatedLightDirection(Voxel_TranslatedLightPosition_LightDirection, TranslatedWorldPosition);

		// Depth bias
		// Origin is shifted 2 voxels away towards the light + a constant bias of the size of the voxel
		const float3 Random = GetShadowMaskRandom(PixelCoord.xy);
		{
			const float PositionBiasScale = 0.5f;
			const float3 DepthBias = VirtualVoxel.VoxelWorldSize * (VirtualVoxel.DepthBiasScale_Shadow * LightDirection + PositionBiasScale * (Random * 2 - 1));
<<<<<<< HEAD
			WorldPosition += DepthBias;
=======
			TranslatedWorldPosition += DepthBias;
>>>>>>> 6bbb88c8
		}

		FHairTraversalResult Result = InitHairTraversalResult();

		FVirtualVoxelCommonDesc CommonDesc;
		CommonDesc.PageCountResolution	= VirtualVoxel.PageCountResolution;
		CommonDesc.VoxelWorldSize		= VirtualVoxel.VoxelWorldSize;
		CommonDesc.PageTextureResolution= VirtualVoxel.PageTextureResolution;
		CommonDesc.PageResolution		= VirtualVoxel.PageResolution;

		#if VOXEL_TRAVERSAL_DEBUG
		const bool bDebugEnabled = PixelCoord.x == GetCursorPos().x && PixelCoord.y == GetCursorPos().y;
		#else
		const bool bDebugEnabled = false;
		#endif	

<<<<<<< HEAD
		FHairTraversalSettings TraversalSettings = InitHairTraversalSettings();
		TraversalSettings.DensityScale = VirtualVoxel.DensityScale_Shadow;
		TraversalSettings.CountThreshold = 1;
		TraversalSettings.DistanceThreshold = DistanceThreshold;
		TraversalSettings.bDebugEnabled = bDebugEnabled;
		TraversalSettings.SteppingScale = VirtualVoxel.SteppingScale_Shadow;
		TraversalSettings.Random = Random;
		TraversalSettings.PixelRadius = SceneDepth * VirtualVoxel.HairCoveragePixelRadiusAtDepth1;
		
		if (RayMarchMaskTexture.Load(uint3(PixelCoord, 0)).r > 0.0f &&  Categorization.PixelCoverage < CoverageThreshold)
		{
			Result = ComputeHairCountVirtualVoxel(
				WorldPosition,
				LightPosition,
				CommonDesc,
				NodeDesc,
				VirtualVoxel.PageIndexBuffer,
				VirtualVoxel.PageIndexOccupancyBuffer,
				VirtualVoxel.PageTexture,
				TraversalSettings);

		}
		else
		{
			discard;
		}

		Visibility = saturate(1 - Result.HairCount);
	}
=======
		const bool bHasPixelVisibleLight = RayMarchMaskTexture.Load(uint3(PixelCoord, 0)).r > 0.0f;
		if (bHasPixelVisibleLight)
		{
			#if PERMUTATION_USE_ONEPASS
			for (uint GroupIt=0;GroupIt< Voxel_MacroGroupCount;++GroupIt)
			#else
			const uint GroupIt = Voxel_MacroGroupId;
			#endif
			{

				const FPackedVirtualVoxelNodeDesc PackedNode = VirtualVoxel.NodeDescBuffer[GroupIt];
				const FVirtualVoxelNodeDesc NodeDesc = UnpackVoxelNode(PackedNode, VirtualVoxel.PageResolution);
				const bool bIsValid = all(NodeDesc.PageIndexResolution != 0);
				if (bIsValid)
				{
					FHairTraversalSettings TraversalSettings = InitHairTraversalSettings();
					TraversalSettings.DensityScale = VirtualVoxel.DensityScale_Shadow;
					TraversalSettings.CountThreshold = 1;
					TraversalSettings.DistanceThreshold = DistanceThreshold;
					TraversalSettings.bDebugEnabled = bDebugEnabled;
					TraversalSettings.SteppingScale = VirtualVoxel.SteppingScale_Shadow;
					TraversalSettings.Random = Random;
					TraversalSettings.PixelRadius = SceneDepth * VirtualVoxel.HairCoveragePixelRadiusAtDepth1;
					TraversalSettings.bCastShadow = true;

					Result = ComputeHairCountVirtualVoxel(
						TranslatedWorldPosition,
						TranslatedLightPosition,
						CommonDesc,
						NodeDesc,
						VirtualVoxel.PageIndexBuffer,
						VirtualVoxel.PageIndexOccupancyBuffer,
						VirtualVoxel.PageTexture,
						TraversalSettings);

					Visibility = min(Visibility, saturate(1 - Result.HairCount));
					bHasValidOutput = true;
				}
			}
		}
	}

	if (!bHasValidOutput)
	{
		discard;
	}
>>>>>>> 6bbb88c8
	OutColor = WriteShadowMaskOutput(Visibility);
}

#endif // SHADER_SHADOWMASK_VOXEL<|MERGE_RESOLUTION|>--- conflicted
+++ resolved
@@ -6,10 +6,6 @@
 #include "HairStrandsVisibilityCommon.ush"
 #include "HairStrandsVoxelPageCommon.ush"
 #include "HairStrandsCommon.ush"
-<<<<<<< HEAD
-#include "HairStrandsDebugCommon.ush"
-=======
->>>>>>> 6bbb88c8
 #include "HairStrandsDeepShadowCommon.ush"
 #include "HairStrandsDeepTransmittanceCommon.ush"
 
@@ -50,16 +46,6 @@
 float				DeepShadow_DepthBiasScale;
 float				DeepShadow_DensityScale;
 float4				DeepShadow_LayerDepths;
-<<<<<<< HEAD
-
-float4				Voxel_LightPosition;
-float3				Voxel_LightDirection;
-uint				Voxel_MacroGroupId;
-uint				Voxel_RandomType;
-
-Texture2D<float4>	RayMarchMaskTexture;
-=======
->>>>>>> 6bbb88c8
 
 Texture2D<float>	DeepShadow_FrontDepthTexture;
 Texture2D<float4>	DeepShadow_DomTexture;
@@ -67,91 +53,6 @@
 SamplerState		LinearSampler;
 SamplerState 		ShadowSampler;
 
-<<<<<<< HEAD
-float4 WriteShadowMaskOutput(const float InFadedShadow)
-{
-	// Depending of if the light is direction (i.e., WholeSceneLight) or a local light (Point/Spot/Rect), 
-	// we change the output layout
-	const float EncodedShadow = EncodeLightAttenuation(InFadedShadow);
-	return float4(EncodedShadow, EncodedShadow, EncodedShadow, EncodedShadow);
-}
-
-/////////////////////////////////////////////////////////////////////////////////////////////////////////////
-// Random functions
-
-#if PERMUTATION_OPAQUEMASK_TYPE == OPAQUE_MASK_TYPE_VIRTUAL_VOXEL
-// The hair shadow mask is rendered by tracing ray/cone through the voxel structure. The traversing is done with 
-// point sampling and jittering to get the smooth aspect, and avoid expensive trilinear sampling in a sparse 
-// structure. These random functions make various tradeoff between randomness and correlation, so that the output 
-// can coverge with TAA without any denoiser. They result from experimentation, and don't have a good grounding
-float4 ComputeRandom4_0(uint2 PixelPosition, uint InSeed, uint JitterMode)
-{
-	InSeed = JitterMode > 1 ? 0 : InSeed;
-	const float2 U0 = InterleavedGradientNoise(PixelPosition, InSeed);
-	const float2 U1 = InterleavedGradientNoise(PixelPosition + 17, InSeed);
-	return JitterMode > 0 ? float4(U0.x, U0.y, U1.x, U1.y) : float4(0,0,0,0);
-}
-
-float4 ComputeRandom4_1(uint2 PixelPosition, uint InSeed, uint JitterMode)
-{
-	InSeed = JitterMode > 1 ? 0 : InSeed;
-	const uint2 Seed0 = Rand3DPCG16(int3(PixelPosition, InSeed)).xy;
-	const uint2 Seed1 = Rand3DPCG16(int3(PixelPosition + 17, InSeed)).xy;
-	return JitterMode > 0 ? float4(
-		Hammersley16(InSeed, 8, Seed0),
-		Hammersley16(InSeed, 8, Seed1)) : float4(0,0,0,0);
-}
-
-float3 GetShadowMaskRandom(uint2 PixelPosition)
-{
-	float3 Random = 0.5f;
-	if (Voxel_RandomType == 0)
-	{
-		Random = GetHairVoxelJitter(PixelPosition.xy, View.StateFrameIndexMod8, VirtualVoxel.JitterMode);
-	}
-	else if (Voxel_RandomType == 1)
-	{
-		Random = ComputeRandom4_0(PixelPosition, View.StateFrameIndexMod8, VirtualVoxel.JitterMode).xyz;
-	}
-	else if (Voxel_RandomType == 2)
-	{
-		Random = ComputeRandom4_1(PixelPosition, View.StateFrameIndexMod8, VirtualVoxel.JitterMode).xyz;
-	}
-	return Random;
-}
-#endif
-
-/////////////////////////////////////////////////////////////////////////////////////////////////////////////
-// 
-
-#define KERNEL_TYPE_2x2 0 
-#define KERNEL_TYPE_4x4 1
-#define KERNEL_TYPE_Gaussian8 2
-#define KERNEL_TYPE_Gaussian16 3
-#define KERNEL_TYPE_GaussianTransmission8 4
-
-float3 TotWorldPosition(float2 UV, float Depth)
-{
-	float2 ScreenPosition = (UV - View.ScreenPositionScaleBias.wz) / View.ScreenPositionScaleBias.xy;
-	float4 HomogeneousWorldPosition = mul(float4(ScreenPosition * Depth, Depth, 1), View.ScreenToWorld);
-	float3 WorldPosition = HomogeneousWorldPosition.xyz / HomogeneousWorldPosition.w;
-
-	return WorldPosition;
-}
-
-#if PERMUTATION_OPAQUEMASK_TYPE == OPAQUE_MASK_TYPE_DEEP_SHADOW
-
-// Return the light space position of a world space.
-// XY: UV of the shadow space
-//  Z: Normalized depth value in light clip space
-//  W: Positive if the position is valid, negative otherwise
-float4 ToLightPosition(float3 WorldPosition)
-{
-	float4x4 WorldToLightTransform = 0;
-	if (DeepShadow_bIsGPUDriven > 0)
-	{
-		WorldToLightTransform = DeepShadow_WorldToLightTransformBuffer[DeepShadow_SlotIndex].WorldToClip;
-=======
 // Return the light space position of a world space.
 // XY: UV of the shadow space
 //  Z: Normalized depth value in light clip space
@@ -162,18 +63,13 @@
 	if (DeepShadow_bIsGPUDriven > 0)
 	{
 		TranslatedWorldToLightTransform = DeepShadow_TranslatedWorldToLightTransformBuffer[DeepShadow_SlotIndex].TranslatedWorldToClip;
->>>>>>> 6bbb88c8
 	}
 	else
 	{
 		TranslatedWorldToLightTransform = DeepShadow_CPUTranslatedWorldToLightTransform;
 	}
 
-<<<<<<< HEAD
-	float4 LightPos = mul(float4(WorldPosition,1), WorldToLightTransform);
-=======
 	float4 LightPos = mul(float4(InTranslatedWorldPosition,1), TranslatedWorldToLightTransform);
->>>>>>> 6bbb88c8
 	LightPos.xyz/= LightPos.w;
 	const float2 LightUV = (LightPos.xy + float(1).xx) * 0.5f;
 	return float4(LightUV.x, 1-LightUV.y, LightPos.z, sign(LightPos.w));
@@ -441,13 +337,8 @@
 	const float SceneDepth = ConvertFromDeviceZ(SceneDepthTexture.Load(uint3(PixelCoord, 0)).x);
 	const bool bIsHairPixel = HairStrands.HairCoverageTexture.Load(uint3(PixelCoord, 0)) >= 1;
 
-<<<<<<< HEAD
-	const float3 WorldPosition		= TotWorldPosition(UV, SceneDepth);
-	const float4 LightSpacePosition = ToLightPosition(WorldPosition);
-=======
 	const float3 TranslatedWorldPosition = GetTranslatedWorldPosition(UV, SceneDepth);
 	const float4 LightSpacePosition		 = ToLightPosition(TranslatedWorldPosition);
->>>>>>> 6bbb88c8
 
 	// PCF or simple point sampler
 	float Visibility = 1;
@@ -489,8 +380,6 @@
 	OutColor = WriteShadowMaskOutput(Visibility);
 
 }
-<<<<<<< HEAD
-=======
 #endif // SHADER_SHADOWMASK_DEEPSHADOW
 
 ////////////////////////////////////////////////////////////////////////////////////////////////
@@ -502,7 +391,6 @@
 #define VOXEL_TRAVERSAL_DEBUG 0
 #define VOXEL_TRAVERSAL_TYPE VOXEL_TRAVERSAL_LINEAR_MIPMAP
 #include "HairStrandsVoxelPageTraversal.ush"
->>>>>>> 6bbb88c8
 #endif
 
 float4				Voxel_TranslatedLightPosition_LightDirection;
@@ -570,11 +458,7 @@
 		{
 			const float PositionBiasScale = 0.5f;
 			const float3 DepthBias = VirtualVoxel.VoxelWorldSize * (VirtualVoxel.DepthBiasScale_Shadow * LightDirection + PositionBiasScale * (Random * 2 - 1));
-<<<<<<< HEAD
-			WorldPosition += DepthBias;
-=======
 			TranslatedWorldPosition += DepthBias;
->>>>>>> 6bbb88c8
 		}
 
 		FHairTraversalResult Result = InitHairTraversalResult();
@@ -591,37 +475,6 @@
 		const bool bDebugEnabled = false;
 		#endif	
 
-<<<<<<< HEAD
-		FHairTraversalSettings TraversalSettings = InitHairTraversalSettings();
-		TraversalSettings.DensityScale = VirtualVoxel.DensityScale_Shadow;
-		TraversalSettings.CountThreshold = 1;
-		TraversalSettings.DistanceThreshold = DistanceThreshold;
-		TraversalSettings.bDebugEnabled = bDebugEnabled;
-		TraversalSettings.SteppingScale = VirtualVoxel.SteppingScale_Shadow;
-		TraversalSettings.Random = Random;
-		TraversalSettings.PixelRadius = SceneDepth * VirtualVoxel.HairCoveragePixelRadiusAtDepth1;
-		
-		if (RayMarchMaskTexture.Load(uint3(PixelCoord, 0)).r > 0.0f &&  Categorization.PixelCoverage < CoverageThreshold)
-		{
-			Result = ComputeHairCountVirtualVoxel(
-				WorldPosition,
-				LightPosition,
-				CommonDesc,
-				NodeDesc,
-				VirtualVoxel.PageIndexBuffer,
-				VirtualVoxel.PageIndexOccupancyBuffer,
-				VirtualVoxel.PageTexture,
-				TraversalSettings);
-
-		}
-		else
-		{
-			discard;
-		}
-
-		Visibility = saturate(1 - Result.HairCount);
-	}
-=======
 		const bool bHasPixelVisibleLight = RayMarchMaskTexture.Load(uint3(PixelCoord, 0)).r > 0.0f;
 		if (bHasPixelVisibleLight)
 		{
@@ -668,7 +521,6 @@
 	{
 		discard;
 	}
->>>>>>> 6bbb88c8
 	OutColor = WriteShadowMaskOutput(Visibility);
 }
 
