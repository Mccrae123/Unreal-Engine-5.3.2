--- conflicted
+++ resolved
@@ -430,11 +430,6 @@
 			WorldPosition += DepthBias;
 		}
 
-<<<<<<< HEAD
-		const float DistanceThreshold = 100000;
-		const float HairCount = ComputeHairCountVoxel(WorldPosition, L, Voxel_MinAABB, Voxel_MaxAABB, Voxel_Resolution, Voxel_DensityTexture, Voxel_DensityScale, 1, DistanceThreshold);
-		Visibility = saturate(1 - HairCount);
-=======
 		FHairTraversalResult Result = InitHairTraversalResult();
 
 		const float DistanceThreshold = 100000.0f;
@@ -482,7 +477,6 @@
 		}
 
 		Visibility = min(saturate(1 - Result.HairCount), Result.Visibility);
->>>>>>> 90fae962
 	}
 
 	// Depending of if the light is direction (i.e., WholeSceneLight) or a local light (Point/Spot/Rect), 
