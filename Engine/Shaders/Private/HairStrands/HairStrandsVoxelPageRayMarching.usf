--- conflicted
+++ resolved
@@ -8,11 +8,7 @@
 #include "../PositionReconstructionCommon.ush"  
 #include "HairStrandsVisibilityCommon.ush"
 #include "HairStrandsVoxelPageCommon.ush"
-<<<<<<< HEAD
-#include "HairStrandsDebugCommon.ush"  
-=======
 #include "../ColorMap.ush"  
->>>>>>> 6bbb88c8
 
 #define VOXEL_TRAVERSAL_DEBUG_PAGEOCCUPANCY 0
 #define VOXEL_TRAVERSAL_DEBUG 0
@@ -50,15 +46,12 @@
 	return VirtualVoxel.PageIndexOccupancyBuffer.Load(LinearPageIndexCoord);
 }
 
-<<<<<<< HEAD
-=======
 FFontColor GetOccupancyColor(float In)
 {
 	float3 Color = lerp(float3(0, 1, 0), float3(1, 0, 0), saturate(In));
 	return InitFontColor(Color);
 }
 
->>>>>>> 6bbb88c8
 [numthreads(8, 8, 1)]
 void MainCS(uint3 DispatchThreadId : SV_DispatchThreadID)
 {
@@ -287,11 +280,7 @@
 				if (bDrawPage == 2)
 				{
 					const uint2 PageIndexOccuancy = GetVoxelPageIndexOccupancy(PageIndexCoord, NodeDesc.PageIndexResolution, NodeDesc.PageIndexOffset);
-<<<<<<< HEAD
-					const int3 VoxelCoord = PositionToCoord(HitP, NodeDesc.MinAABB, NodeDesc.MaxAABB, NodeDesc.VirtualResolution);
-=======
 					const int3 VoxelCoord = PositionToCoord(HitP, NodeDesc.TranslatedWorldMinAABB, NodeDesc.TranslatedWorldMaxAABB, NodeDesc.VirtualResolution);
->>>>>>> 6bbb88c8
 					const int3 VoxelBasePageCoord = PageIndexCoord * VirtualVoxel.PageResolution;
 					const int3 VoxelRelativeCoord = VoxelCoord - VoxelBasePageCoord;
 					bHasValidData = DoesVoxelContainData(PageIndexOccuancy, VoxelRelativeCoord);
@@ -327,35 +316,6 @@
 		CommonDesc.PageTextureResolution= VirtualVoxel.PageTextureResolution;
 		CommonDesc.PageResolution		= VirtualVoxel.PageResolution;
 
-<<<<<<< HEAD
-		const FPackedVirtualVoxelNodeDesc PackedNode = VirtualVoxel.NodeDescBuffer[MacroGroupId];
-		const FVirtualVoxelNodeDesc NodeDesc = UnpackVoxelNode(PackedNode, VirtualVoxel.PageResolution);
-
-		FHairTraversalSettings TraversalSettings = InitHairTraversalSettings();
-		TraversalSettings.DensityScale		= VirtualVoxel.DensityScale;
-		TraversalSettings.CountThreshold	= GetOpaqueVoxelValue();
-		TraversalSettings.DistanceThreshold = DistanceThreshold;
-		TraversalSettings.bDebugEnabled		= bDebugEnabled;
-		TraversalSettings.SteppingScale		= VirtualVoxel.SteppingScale_Shadow;
-		TraversalSettings.Random			= SampleRandom;
-		TraversalSettings.TanConeAngle		= 0;
-		TraversalSettings.bIsPrimaryRay		= true;
-		TraversalSettings.PixelRadius		= -1;
-		TraversalSettings.ForcedMip			= ForcedMipLevel;
-
-		TraversalResult = ComputeHairCountVirtualVoxel(
-			WP0,
-			WP1,
-			CommonDesc,
-			NodeDesc,
-			VirtualVoxel.PageIndexBuffer,
-			VirtualVoxel.PageIndexOccupancyBuffer,
-			VirtualVoxel.PageTexture,
-			TraversalSettings);
-
-		HitColor = GetColorCode(saturate(TraversalResult.HairCount / 16));
-		bIsValid = TraversalResult.HairCount > 0;
-=======
 		if (bIsNodeValid)
 		{
 			FHairTraversalSettings TraversalSettings = InitHairTraversalSettings();
@@ -383,7 +343,6 @@
 			HitColor = GetHSVDebugColor(saturate(TraversalResult.HairCount / 16));
 			bIsValid = TraversalResult.HairCount > 0;
 		}
->>>>>>> 6bbb88c8
 
 		const bool bIsPixelEnable = all(int2(PixelCoord) == GetCursorPos());
 		if (bIsPixelEnable && bIsValid)
