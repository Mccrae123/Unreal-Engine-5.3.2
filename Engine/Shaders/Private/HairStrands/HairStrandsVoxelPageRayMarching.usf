--- conflicted
+++ resolved
@@ -57,17 +57,11 @@
 	const float2 PixelCoord = DispatchThreadId.xy + 0.5f;
 	const float2 UV = PixelCoord / float2(OutputResolution);
 
-<<<<<<< HEAD
-	const FPackedVirtualVoxelNodeDesc PackedNode = VirtualVoxel.NodeDescBuffer[MacroGroupId];
-	const FVirtualVoxelNodeDesc NodeDesc = UnpackVoxelNode(PackedNode, VirtualVoxel.PageResolution);
-	const bool bIsNodeValid = all(NodeDesc.PageIndexResolution != 0);
-=======
 	const FVirtualVoxelNodeDesc NodeDesc = UnpackVoxelNode(VirtualVoxel.NodeDescBuffer[MacroGroupId], VirtualVoxel.PageResolution);
 	const bool bIsNodeValid = all(NodeDesc.PageIndexResolution != 0);
 
 
 	const bool bPrint = all(uint2(PixelCoord) == 0);
->>>>>>> d731a049
 
 	// Draw macro group AABB & debug infos
 	if (bPrint)
@@ -124,49 +118,6 @@
 			Print(Context, VirtualVoxel.NextGPUMinVoxelSize[0]);
 			Newline(Context);
 
-<<<<<<< HEAD
-			// Adaptive voxels
-			Pos = ShaderPrintText(Pos, TEXT("Adapative "), FontOrange);
-			if (VirtualVoxel.AdaptiveEnable)
-			{
-				Pos = ShaderPrintText(Pos, TEXT("True"), FontGreen);
-			}
-			else
-			{
-				Pos = ShaderPrintText(Pos, TEXT("False"), FontRed);
-			}
-			Pos = ShaderPrintNewline(Pos); Pos.x = StartPos.x;
-
-			Pos = ShaderPrintText(Pos, TEXT("Requested Voxel Size "));
-			Pos = ShaderPrint(Pos, VirtualVoxel.AdaptiveRequestedVoxelWorldSize);
-			Pos = ShaderPrintNewline(Pos); Pos.x = StartPos.x;
-
-			Pos = ShaderPrintText(Pos, TEXT("Target Voxel Size "));
-			Pos = ShaderPrint(Pos, VirtualVoxel.AdaptiveTargetVoxelWorldSize);
-			Pos = ShaderPrintNewline(Pos); Pos.x = StartPos.x;
-			Pos = ShaderPrintNewline(Pos); Pos.x = StartPos.x;
-
-			// Actual voxel/pages size & resolution
-			Pos = ShaderPrintText(Pos, TEXT("Voxel World Size "), FontOrange);
-			Pos = ShaderPrint(Pos, VirtualVoxel.VoxelWorldSize, FontEmerald);
-			Pos = ShaderPrintNewline(Pos); Pos.x = StartPos.x;
-			
-			Pos = ShaderPrintText(Pos, TEXT("Page Res         "));
-			Pos = ShaderPrint(Pos, VirtualVoxel.PageResolution);
-			Pos = ShaderPrintNewline(Pos); Pos.x = StartPos.x;
-
-			Pos = ShaderPrintText(Pos, TEXT("Page Count Res   "));
-			Pos = ShaderPrint(Pos, VirtualVoxel.PageCountResolution.x);
-			Pos = ShaderPrint(Pos, VirtualVoxel.PageCountResolution.y);
-			Pos = ShaderPrint(Pos, VirtualVoxel.PageCountResolution.z);
-			Pos = ShaderPrintNewline(Pos); Pos.x = StartPos.x;
-
-			Pos = ShaderPrintText(Pos, TEXT("Page Texture Res "), FontEmerald);
-			Pos = ShaderPrint(Pos, VirtualVoxel.PageTextureResolution.x, FontEmerald);
-			Pos = ShaderPrint(Pos, VirtualVoxel.PageTextureResolution.y, FontEmerald);
-			Pos = ShaderPrint(Pos, VirtualVoxel.PageTextureResolution.z, FontEmerald);
-			Pos = ShaderPrintNewline(Pos); Pos.x = StartPos.x;
-=======
 			Print(Context, TEXT("CPU Min. Voxel Size         "));
 			Print(Context, VirtualVoxel.CPUMinVoxelWorldSize);
 			Newline(Context);
@@ -186,7 +137,6 @@
 			Print(Context, VirtualVoxel.PageTextureResolution.y, FontEmerald);
 			Print(Context, VirtualVoxel.PageTextureResolution.z, FontEmerald);
 			Newline(Context);
->>>>>>> d731a049
 
 			// Total page indices stats
 			Newline(Context);
@@ -200,15 +150,9 @@
 			Newline(Context);
 
 			const float PageIndexOccupancy = TotalAllocatedPageCount / float(TotalPageIndexCount);
-<<<<<<< HEAD
-			Pos = ShaderPrintText(Pos, TEXT("Page Index Occupancy        "), FontOrange);
-			Pos = ShaderPrint(Pos, PageIndexOccupancy * 100.f, GetOccupancyColor(PageIndexOccupancy));
-			Pos = ShaderPrintNewline(Pos); Pos.x = StartPos.x;
-=======
 			Print(Context, TEXT("Page Index Occupancy        "), FontOrange);
 			Print(Context, PageIndexOccupancy * 100.f, GetOccupancyColor(PageIndexOccupancy));
 			Newline(Context);
->>>>>>> d731a049
 
 			// Total pages stats
 			Newline(Context);
@@ -222,15 +166,6 @@
 			Newline(Context);
 
 			const float PageOccupancy = TotalAllocatedValidPageCount / float(TotalPageCount);
-<<<<<<< HEAD
-			Pos = ShaderPrintText(Pos, TEXT("Page Occupancy              "), FontOrange);
-			Pos = ShaderPrint(Pos, PageOccupancy * 100.f, GetOccupancyColor(PageOccupancy));
-			Pos = ShaderPrintNewline(Pos); Pos.x = StartPos.x;
-
-			Pos = ShaderPrintText(Pos, TEXT("Translated world offset     "), FontOrange);
-			Pos = ShaderPrint(Pos, VirtualVoxel.TranslatedWorldOffset);
-			Pos = ShaderPrintNewline(Pos); Pos.x = StartPos.x;
-=======
 			Print(Context, TEXT("Page Occupancy              "), FontOrange);
 			Print(Context, PageOccupancy * 100.f, GetOccupancyColor(PageOccupancy));
 			Newline(Context);
@@ -238,7 +173,6 @@
 			Print(Context, TEXT("Translated world offset     "), FontOrange);
 			Print(Context, VirtualVoxel.TranslatedWorldOffset);
 			Newline(Context);
->>>>>>> d731a049
 		}
 
 		// MacroGroupId XX
