// Copyright Epic Games, Inc. All Rights Reserved.

#include "../Common.ush"

#include "HairStrandsClusterCommon.ush"
#include "HairStrandsVertexFactoryCommon.ush"
#include "HairStrandsVoxelPageCommon.ush" 

///////////////////////////////////////////////////////////////////////////

uint			DispatchCountX;
uint			MaxRasterCount;
uint			FrameIdMod8;
uint			MacroGroupId;
uint			HairStrandsVF_bIsCullingEnable;
<<<<<<< HEAD
=======
uint			HairStrandsVF_bHasRaytracedGeometry;
>>>>>>> 6bbb88c8
float			HairStrandsVF_Radius;
float			HairStrandsVF_RootScale;
float			HairStrandsVF_TipScale;
float			HairStrandsVF_Density;
float3			HairStrandsVF_PositionOffset;
uint			HairStrandsVF_VertexCount;
float4x4		HairStrandsVF_LocalToTranslatedWorldPrimitiveTransform;
Buffer<uint4>	HairStrandsVF_PositionBuffer;
Buffer<float4>	HairStrandsVF_PositionOffsetBuffer;

#if PERMUTATION_CULLING == 1
Buffer<uint>	HairStrandsVF_CullingIndirectBuffer;
Buffer<uint>	HairStrandsVF_CullingIndexBuffer;
Buffer<float>	HairStrandsVF_CullingRadiusScaleBuffer;
Buffer<uint>	IndirectBufferArgs;
#endif

uint			VirtualVoxelParams_PageIndexCount;
uint			VirtualVoxelParams_PageResolution;
float			VirtualVoxelParams_VoxelWorldSize;
uint3			VirtualVoxelParams_PageCountResolution;
uint3			VirtualVoxelParams_PageTextureResolution;

Buffer<uint>	VirtualVoxelParams_PageIndexBuffer;
StructuredBuffer<FPackedVirtualVoxelNodeDesc> VirtualVoxelParams_NodeDescBuffer;

RWTexture3D<uint> OutPageTexture;

///////////////////////////////////////////////////////////////////////////
// Define

#define JITTER_ENABLE 0

#if PERMUTATION_GROUP_SIZE == 64
	#define GROUP_SIZE 64
#elif PERMUTATION_GROUP_SIZE == 32
	#define GROUP_SIZE 32
#else
	#error Unknown group size	
#endif

///////////////////////////////////////////////////////////////////////////
// Utils
float3 GetHairVoxelJitter(uint2 PixelCoord, uint Seed)
{
	return float3(
		InterleavedGradientNoise(PixelCoord.xy, Seed),
		InterleavedGradientNoise(PixelCoord.xy, Seed * 117),
		InterleavedGradientNoise(PixelCoord.xy, Seed * 7901));
}

///////////////////////////////////////////////////////////////////////////

<<<<<<< HEAD
// These number need to match HairStrandsClusterCulling.usf
#define GROUP_SIZE 32
#define GROUP_COUNT_X 16

=======
>>>>>>> 6bbb88c8
[numthreads(GROUP_SIZE, 1, 1)]
void MainCS(uint2 DispatchThreadID : SV_DispatchThreadID)
{
#if PERMUTATION_CULLING == 1
<<<<<<< HEAD
	uint VertexIndex0 = DispatchThreadID.x + DispatchThreadID.y * GROUP_SIZE * GROUP_COUNT_X;
#else
	uint VertexIndex0 = DispatchThreadID.x + DispatchThreadID.y * GROUP_SIZE * DispatchCountX;
#endif

	//const uint VertexIndex = DispatchThreadID.x + DispatchThreadID.y * GROUP_SIZE * DispatchCountX;
=======
	uint VertexIndex0 = GetHairStrandsVertexFetchIndex_Culled(DispatchThreadID, GROUP_SIZE);
#else
	uint VertexIndex0 = GetHairStrandsVertexFetchIndex(DispatchThreadID, GROUP_SIZE, DispatchCountX);
#endif

>>>>>>> 6bbb88c8
	uint VertexIndex1 = min(VertexIndex0 + 1, HairStrandsVF_VertexCount - 1);
	if (VertexIndex0 >= HairStrandsVF_VertexCount)
		return;

	float LodRadiusScale0 = 1;
	float LodRadiusScale1 = 1;
#if PERMUTATION_CULLING == 1
	if (HairStrandsVF_bIsCullingEnable)
	{
		const uint VertexCountAfterCulling = HairStrandsVF_CullingIndirectBuffer[3];
		uint FetchIndex0 = VertexIndex0;
		uint FetchIndex1 = VertexIndex1;
		if (FetchIndex0 >= VertexCountAfterCulling)
		{
			return;
		}
		FetchIndex1 = min(FetchIndex0 + 1, VertexCountAfterCulling - 1);

		VertexIndex0 = HairStrandsVF_CullingIndexBuffer[FetchIndex0];
		LodRadiusScale0 = HairStrandsVF_CullingRadiusScaleBuffer[FetchIndex0];

		VertexIndex1 = HairStrandsVF_CullingIndexBuffer[FetchIndex1];
		LodRadiusScale1 = HairStrandsVF_CullingRadiusScaleBuffer[FetchIndex1];

		if (LodRadiusScale0 <= 0.0f)
		{
			return;
		}
	}
#endif

<<<<<<< HEAD
	const float4 PositionOffset = HairStrandsVF_PositionOffsetBuffer[0];
=======
	const float3 PositionOffset = HairStrandsVF_PositionOffsetBuffer[0].xyz;
>>>>>>> 6bbb88c8

	const FHairControlPoint CP0 = UnpackHairControlPoint(
		HairStrandsVF_PositionBuffer[VertexIndex0],
		PositionOffset,
		HairStrandsVF_Radius * LodRadiusScale0,
<<<<<<< HEAD
		HairStrandsVF_Length);
=======
		HairStrandsVF_RootScale,
		HairStrandsVF_TipScale);
>>>>>>> 6bbb88c8

	if (CP0.Type == HAIR_CONTROLPOINT_END)
		return;

	const FHairControlPoint CP1 = UnpackHairControlPoint(
		HairStrandsVF_PositionBuffer[VertexIndex1],
		PositionOffset,
		HairStrandsVF_Radius * LodRadiusScale1,
<<<<<<< HEAD
		HairStrandsVF_Length);
=======
		HairStrandsVF_RootScale,
		HairStrandsVF_TipScale);
>>>>>>> 6bbb88c8

	const float DiameterToRadius = 0.5f;
	const float3 TranslatedWP0 = mul(float4(CP0.Position, 1), HairStrandsVF_LocalToTranslatedWorldPrimitiveTransform).xyz;
	const float HairCoverage0 = CP0.WorldRadius / max(CP0.WorldRadius, DiameterToRadius * VirtualVoxelParams_VoxelWorldSize);

	const float3 TranslatedWP1 = mul(float4(CP1.Position, 1), HairStrandsVF_LocalToTranslatedWorldPrimitiveTransform).xyz;
	const float HairCoverage1 = CP1.WorldRadius / max(CP1.WorldRadius, DiameterToRadius * VirtualVoxelParams_VoxelWorldSize);

	const FVirtualVoxelNodeDesc NodeDesc = UnpackVoxelNode(VirtualVoxelParams_NodeDescBuffer[MacroGroupId], VirtualVoxelParams_PageResolution);

	// In order to reduce aliasing, we increase the number of steps. This makes the result more comparable to the raster pass.
	const float LineStepMultiplier = 1.5f;

	FVirtualVoxelCommonDesc CommonDesc;
	CommonDesc.PageCountResolution		= VirtualVoxelParams_PageCountResolution;
	CommonDesc.VoxelWorldSize			= VirtualVoxelParams_VoxelWorldSize / LineStepMultiplier;
	CommonDesc.PageTextureResolution	= VirtualVoxelParams_PageTextureResolution;
	CommonDesc.PageResolution			= VirtualVoxelParams_PageResolution;

	// Count the number of fibers which are within a cylinder defined by the voxel size, 
	// and the distance between the origin and the extent of the volume
	// This assumes that the voxel volume is cubic (i.e. equal dimensions on all sides)
<<<<<<< HEAD
	const float3 LineSegment = WP1 - WP0;
=======
	const float3 LineSegment = TranslatedWP1 - TranslatedWP0;
>>>>>>> 6bbb88c8
	const float LineLength = length(LineSegment);
	const float3 StepD = normalize(LineSegment) * CommonDesc.VoxelWorldSize;

	// Step according to voxel size
	int3 CurrentPageIndexCoord = -1;
	bool bIsPageValid = false;
	uint3 PageCoord = 0;

	// If we have long segment we could break them into batch (e.g. 8 voxels long), queue them, and indirect dispatch them. 
	// This would make the workload more uniform/coherent. Currently, breaking into smaller batch, does not seems to save a 
	// lot of cost
	#if JITTER_ENABLE
	const float3 Jitter = GetHairVoxelJitter(frac(CP0.Position.xy), FrameIdMod8, VirtualVoxel.JitterMode) * 2 - 1;
	#else
	const float3 Jitter = 0;
	#endif

	const float fMaxStep = LineLength / CommonDesc.VoxelWorldSize;
	const float MaxStep = float(min(ceil(fMaxStep), MaxRasterCount));

	int3 PreviousCoord = -1;
	for (float StepIt = 0.0f; StepIt < MaxStep; ++StepIt)
	{
		const float U = (StepIt + 0.5f) / float(MaxStep);
		const float Radius = lerp(CP0.WorldRadius, CP1.WorldRadius, U);

		const float3 HitP = TranslatedWP0 + StepIt * StepD + Jitter * Radius;
		const int3 VolumeCoord = PositionToCoord(HitP, NodeDesc.TranslatedWorldMinAABB, NodeDesc.TranslatedWorldMaxAABB, NodeDesc.VirtualResolution);
		const int3 PageIndexCoord = VolumeCoord / CommonDesc.PageResolution;

		// Update page index only when needed
		if (PageIndexCoord.x != CurrentPageIndexCoord.x ||
			PageIndexCoord.y != CurrentPageIndexCoord.y ||
			PageIndexCoord.z != CurrentPageIndexCoord.z)
		{
			CurrentPageIndexCoord = PageIndexCoord;
			const uint LinearPageIndexCoord = CoordToIndex(PageIndexCoord, NodeDesc.PageIndexResolution, NodeDesc.PageIndexOffset);
			const uint PageIndex = VirtualVoxelParams_PageIndexBuffer.Load(LinearPageIndexCoord);

			bIsPageValid = PageIndex != INVALID_VOXEL_PAGE_INDEX;
			if (bIsPageValid)
			{
				PageCoord = IndexToCoord(PageIndex, CommonDesc.PageCountResolution);
			}
		}

		if (bIsPageValid)
		{
			const int3 VoxelPageBase = PageCoord * CommonDesc.PageResolution;
			const int3 VoxelPageOffset = VolumeCoord - PageIndexCoord * CommonDesc.PageResolution;
			const int3 VoxelPageCoord = VoxelPageBase + VoxelPageOffset;

			// Insure we don't write multiple time within the same voxel.
			// This can happen for small hair segment, where both start & end points could be writtent into the same voxel.
			const bool bRasterize = any(VoxelPageCoord != PreviousCoord);
			if (bRasterize)
			{
				const float VoxelFixPointScale = GetVoxelDensityFixPointScale();
				
				const float HairCoverage = lerp(HairCoverage0, HairCoverage1, U);
				uint RawData = HairCoverage * VoxelFixPointScale * HairStrandsVF_Density;
				InterlockedAdd(OutPageTexture[VoxelPageCoord], RawData);

				// Groom having raytraced geometry will cast-shadow on opaque geomtry with their RT-geometry, not with their 
				// voxelization. To avoid for doubling/incorrect shadowing, we mark voxel with no-shadow casting flag. 
				// This adds a significant cost when used.
				if (HairStrandsVF_bHasRaytracedGeometry)
				{
					InterlockedOr(OutPageTexture[VoxelPageCoord], VOXEL_CAST_NO_SHADOW_MASK);
				}
			}
			PreviousCoord = VoxelPageCoord;
		}
	}
}<|MERGE_RESOLUTION|>--- conflicted
+++ resolved
@@ -13,10 +13,7 @@
 uint			FrameIdMod8;
 uint			MacroGroupId;
 uint			HairStrandsVF_bIsCullingEnable;
-<<<<<<< HEAD
-=======
 uint			HairStrandsVF_bHasRaytracedGeometry;
->>>>>>> 6bbb88c8
 float			HairStrandsVF_Radius;
 float			HairStrandsVF_RootScale;
 float			HairStrandsVF_TipScale;
@@ -70,31 +67,15 @@
 
 ///////////////////////////////////////////////////////////////////////////
 
-<<<<<<< HEAD
-// These number need to match HairStrandsClusterCulling.usf
-#define GROUP_SIZE 32
-#define GROUP_COUNT_X 16
-
-=======
->>>>>>> 6bbb88c8
 [numthreads(GROUP_SIZE, 1, 1)]
 void MainCS(uint2 DispatchThreadID : SV_DispatchThreadID)
 {
 #if PERMUTATION_CULLING == 1
-<<<<<<< HEAD
-	uint VertexIndex0 = DispatchThreadID.x + DispatchThreadID.y * GROUP_SIZE * GROUP_COUNT_X;
-#else
-	uint VertexIndex0 = DispatchThreadID.x + DispatchThreadID.y * GROUP_SIZE * DispatchCountX;
-#endif
-
-	//const uint VertexIndex = DispatchThreadID.x + DispatchThreadID.y * GROUP_SIZE * DispatchCountX;
-=======
 	uint VertexIndex0 = GetHairStrandsVertexFetchIndex_Culled(DispatchThreadID, GROUP_SIZE);
 #else
 	uint VertexIndex0 = GetHairStrandsVertexFetchIndex(DispatchThreadID, GROUP_SIZE, DispatchCountX);
 #endif
 
->>>>>>> 6bbb88c8
 	uint VertexIndex1 = min(VertexIndex0 + 1, HairStrandsVF_VertexCount - 1);
 	if (VertexIndex0 >= HairStrandsVF_VertexCount)
 		return;
@@ -126,22 +107,14 @@
 	}
 #endif
 
-<<<<<<< HEAD
-	const float4 PositionOffset = HairStrandsVF_PositionOffsetBuffer[0];
-=======
 	const float3 PositionOffset = HairStrandsVF_PositionOffsetBuffer[0].xyz;
->>>>>>> 6bbb88c8
 
 	const FHairControlPoint CP0 = UnpackHairControlPoint(
 		HairStrandsVF_PositionBuffer[VertexIndex0],
 		PositionOffset,
 		HairStrandsVF_Radius * LodRadiusScale0,
-<<<<<<< HEAD
-		HairStrandsVF_Length);
-=======
 		HairStrandsVF_RootScale,
 		HairStrandsVF_TipScale);
->>>>>>> 6bbb88c8
 
 	if (CP0.Type == HAIR_CONTROLPOINT_END)
 		return;
@@ -150,12 +123,8 @@
 		HairStrandsVF_PositionBuffer[VertexIndex1],
 		PositionOffset,
 		HairStrandsVF_Radius * LodRadiusScale1,
-<<<<<<< HEAD
-		HairStrandsVF_Length);
-=======
 		HairStrandsVF_RootScale,
 		HairStrandsVF_TipScale);
->>>>>>> 6bbb88c8
 
 	const float DiameterToRadius = 0.5f;
 	const float3 TranslatedWP0 = mul(float4(CP0.Position, 1), HairStrandsVF_LocalToTranslatedWorldPrimitiveTransform).xyz;
@@ -178,11 +147,7 @@
 	// Count the number of fibers which are within a cylinder defined by the voxel size, 
 	// and the distance between the origin and the extent of the volume
 	// This assumes that the voxel volume is cubic (i.e. equal dimensions on all sides)
-<<<<<<< HEAD
-	const float3 LineSegment = WP1 - WP0;
-=======
 	const float3 LineSegment = TranslatedWP1 - TranslatedWP0;
->>>>>>> 6bbb88c8
 	const float LineLength = length(LineSegment);
 	const float3 StepD = normalize(LineSegment) * CommonDesc.VoxelWorldSize;
 
