// Copyright Epic Games, Inc. All Rights Reserved.

#define HAIR_STRANDS_PARAMETERS 1

#include "../Common.ush"
<<<<<<< HEAD
=======
#include "../Common.ush"
#include "../Matrices.ush"
#include "../SceneTextureParameters.ush"
#include "../PositionReconstructionCommon.ush" 
#include "../DeferredShadingCommon.ush"
#include "../ShaderPrint.ush"
#include "HairStrandsAABBCommon.ush"
#include "HairStrandsVisibilityCommon.ush"
>>>>>>> 4af6daef
#include "HairStrandsClusterCommon.ush"
#include "HairStrandsVertexFactoryCommon.ush"
#include "HairStrandsVoxelPageCommon.ush" 
#include "HairStrandsDeepShadowCommonStruct.ush"

///////////////////////////////////////////////////////////////////////////////////////////////////
// Page allocation

#if SHADER_ALLOCATEPAGEINDEX 

float				CPUPageWorldSize;
float				CPUVoxelWorldSize;
uint				bUseCPUVoxelWorldSize;	// When adaptive voxel size is disabled, we use CPU voxel size value
uint				TotalPageIndexCount; 	// This is the max page index count;
uint				PageResolution; 		// Resolution of a page
uint				MacroGroupCount;
uint				IndirectDispatchGroupSize;
uint				bDoesMacroGroupSupportVoxelization;

// For testing parity with CPU version
float4				CPU_TranslatedWorldMinAABB[MAX_HAIR_MACROGROUP_COUNT];
float4				CPU_TranslatedWorldMaxAABB[MAX_HAIR_MACROGROUP_COUNT];
int4				CPU_PageIndexResolution[MAX_HAIR_MACROGROUP_COUNT];
uint				CPU_bUseCPUData;

Buffer<float>								GPUVoxelWorldSize;
Buffer<float>								MacroGroupVoxelSizeBuffer;
Buffer<int>									MacroGroupAABBBuffer;
RWBuffer<int>								MacroGroupVoxelAlignedAABBBuffer;
RWBuffer<uint4>								OutPageIndexResolutionAndOffsetBuffer;
RWBuffer<uint>								OutPageIndexAllocationIndirectBufferArgs;


#if GROUP_SIZE != MAX_HAIR_MACROGROUP_COUNT
#error MAX_HAIR_MACROGROUP_COUNT needs to match MAX_HAIR_MACROGROUP_COUNT
#endif

#define INVALID_OFFSET 0xFFFFFFFF

groupshared uint PageIndexOffsets[MAX_HAIR_MACROGROUP_COUNT];

// This code assume we have less than 32 macro group (which fit into a single CU/SM)
[numthreads(GROUP_SIZE, 1, 1)]
void AllocatePageIndex(uint2 DispatchThreadId : SV_DispatchThreadID)
{
	const uint MacroGroupId = DispatchThreadId.x;

	FHairAABB Bound = InitHairAABB();
	float PageWorldSize = CPUPageWorldSize;
	bool bIsValid = MacroGroupId < MacroGroupCount;
	if (bIsValid)
	{
		const bool bSupportVoxelization = (bDoesMacroGroupSupportVoxelization >> MacroGroupId) & 0x1;
		if (CPU_bUseCPUData > 0)
		{
			Bound.Min = CPU_TranslatedWorldMinAABB[MacroGroupId].xyz;
			Bound.Max = CPU_TranslatedWorldMaxAABB[MacroGroupId].xyz;
		}
		else
		{
			Bound = ReadHairAABB(MacroGroupId, MacroGroupAABBBuffer);
		}

		const float VoxelWorldSize = bUseCPUVoxelWorldSize ? CPUVoxelWorldSize : max(GPUVoxelWorldSize[0], MacroGroupVoxelSizeBuffer[MacroGroupId]);
		PageWorldSize = VoxelWorldSize * PageResolution;

		if (any(Bound.Min > Bound.Max) || !bSupportVoxelization)
		{
			Bound.Min = 0;
			Bound.Max = 0;
			bIsValid = false;
		}
	}

	// Page index allocation
	int3 PageIndexResolution = 0;
	{
		// Snap the max AABB to the voxel size.

		// The contents of MacroGroupAABBBuffer (tight fitting AABBs) and MacroGroupVoxelAlignedAABBBuffer diverge here
		// because the macro group AABBs for voxelization need to be snapped to the voxel page boundary.

		// Allocate enough pages to cover the AABB, where page (0,0,0) origin sit on MinAABB.
		if (bIsValid)
		{
			float3 MacroGroupSize = Bound.Max - Bound.Min;
			if (CPU_bUseCPUData > 0) 
			{ 
				PageIndexResolution = CPU_PageIndexResolution[MacroGroupId].xyz; 
			}
			else
			{
				PageIndexResolution = ceil(MacroGroupSize / PageWorldSize);
			}
			MacroGroupSize = PageIndexResolution * PageWorldSize;
			Bound.Max = MacroGroupSize + Bound.Min;
		}

		const uint TotalPageIndex = PageIndexResolution.x * PageIndexResolution.y * PageIndexResolution.z;
		PageIndexOffsets[MacroGroupId] = TotalPageIndex;
		GroupMemoryBarrierWithGroupSync();

		// Postfix sum to instance group are always ordered by index
		if (DispatchThreadId.x == 0)
		{
			bool bValidAllocation = true;
			uint PageIndexOffset = 0;
			for (uint LocalMacroGroupId = 0; LocalMacroGroupId < MacroGroupCount; ++LocalMacroGroupId)
			{
				const uint PageCount = PageIndexOffsets[LocalMacroGroupId];
				bValidAllocation = bValidAllocation && (PageIndexOffset + PageCount <= TotalPageIndexCount);
				PageIndexOffsets[LocalMacroGroupId] = bValidAllocation ? PageIndexOffset : INVALID_OFFSET;
				PageIndexOffset += PageCount;
			}
		}
		GroupMemoryBarrierWithGroupSync();

		const uint PageIndexOffset = PageIndexOffsets[MacroGroupId];
		bIsValid = bIsValid && (PageIndexOffset != INVALID_OFFSET);
		if (bIsValid)
		{
			OutPageIndexResolutionAndOffsetBuffer[MacroGroupId] = uint4(PageIndexResolution, PageIndexOffset);
			WriteHairAABB(MacroGroupId, Bound, MacroGroupVoxelAlignedAABBBuffer);
		}
		else
		{
			// Clear all output if the allocation is not valid
			OutPageIndexResolutionAndOffsetBuffer[MacroGroupId] = uint4(0, 0, 0, 0);
			WriteDispatchIndirectArgs(OutPageIndexAllocationIndirectBufferArgs, MacroGroupId, 0, 1, 1);
		}
	}

	if (!bIsValid)
	{
		return;
	}

	// Prepare indirect buffer for doing the actual page index allocation and filling the page index
	{
		const uint AllocatedPageIndexCount = PageIndexResolution.x * PageIndexResolution.y * PageIndexResolution.z;
		WriteDispatchIndirectArgs(OutPageIndexAllocationIndirectBufferArgs, MacroGroupId, DivideAndRoundUp(AllocatedPageIndexCount, IndirectDispatchGroupSize), 1, 1);
	}
}
#endif

///////////////////////////////////////////////////////////////////////////////////////////////////

#if SHADER_MARKVALID_PREPARE
uint			MaxClusterCount;
uint			MacroGroupId;
uint			bUseMacroGroupBoundCPU;
float3			MacroGroupBoundCPU_TranslatedWorldMinAABB;
float3			MacroGroupBoundCPU_TranslatedWorldMaxAABB;

Buffer<int>		GroupAABBsBuffer;
Buffer<int>		ClusterAABBsBuffer;
Buffer<int>		MacroGroupVoxelAlignedAABBBuffer;
Buffer<uint4>	PageIndexResolutionAndOffsetBuffer;

RWBuffer<uint>	OutValidPageIndexBuffer;

// PageIndexBuffer      is sampled with linear coordinate computed from the 3d page coordinate. VALID NODE ARE NOT COMPACTED. It contains the LINEAR PAGE INDEX (to map to the 3d volume).
// PageIndexCoordBuffer is sampled with linear coordinate for allocated nodes. VALID NODE ARE COMPACTED. It contains the 3d page coordinate and ClustedId. Only used for opaque voxel injection.

#if PERMUTATION_USE_CLUSTER
[numthreads(GROUP_SIZE, 1, 1)]
void MarkValid_PrepareCS(uint2 DispatchThreadId : SV_DispatchThreadID)
{
	const uint ClusterIndex = DispatchThreadId.x;
	if (ClusterIndex >= MaxClusterCount)
		return;

	const uint BaseClusterIndex = 6 * ClusterIndex;

	FHairAABB ClusterBound;
	ClusterBound.Min.x = float(ClusterAABBsBuffer[BaseClusterIndex + 0]);
	ClusterBound.Min.y = float(ClusterAABBsBuffer[BaseClusterIndex + 1]);
	ClusterBound.Min.z = float(ClusterAABBsBuffer[BaseClusterIndex + 2]);

	ClusterBound.Max.x = float(ClusterAABBsBuffer[BaseClusterIndex + 3]);
	ClusterBound.Max.y = float(ClusterAABBsBuffer[BaseClusterIndex + 4]);
	ClusterBound.Max.z = float(ClusterAABBsBuffer[BaseClusterIndex + 5]);

	if (any(ClusterBound.Min >= ClusterBound.Max))
		return;

	if (any(!IsFinite(ClusterBound.Min)) || any(!IsFinite(ClusterBound.Max)))
		return;

	const uint4 PageIndexResolutionAndOffset = PageIndexResolutionAndOffsetBuffer.Load(MacroGroupId);
	FHairAABB MacroGroupBound = ReadHairAABB(MacroGroupId, MacroGroupVoxelAlignedAABBBuffer);
	const int3 PageIndexResolution = PageIndexResolutionAndOffset.xyz;
	const uint PageIndexOffset = PageIndexResolutionAndOffset.w;


	if (any(MacroGroupBound.Min >= MacroGroupBound.Max))
		return;

	if (any(!IsFinite(MacroGroupBound.Min)) || any(!IsFinite(MacroGroupBound.Max)))
		return;

	uint3 MinCoord = PositionToCoord(ClusterBound.Min, MacroGroupBound.Min, MacroGroupBound.Max, PageIndexResolution);
	uint3 MaxCoord = PositionToCoord(ClusterBound.Max, MacroGroupBound.Min, MacroGroupBound.Max, PageIndexResolution);

	uint3 PageIndexResolutionMinusOne = uint3(PageIndexResolution - 1);
	MinCoord = clamp(MinCoord, uint3(0, 0, 0), PageIndexResolutionMinusOne);
	MaxCoord = clamp(MaxCoord, uint3(0, 0, 0), PageIndexResolutionMinusOne);

	const uint3 CoordResolution = (MaxCoord - MinCoord) + 1;
	const uint ScatterCount = CoordResolution.x * CoordResolution.y * CoordResolution.z;

	// Arbitrary large number (e.g., 100x10x10 pages covered)
	// This acts as guards against degenerated case, where the sim would deformed strands large position making the cluster arbitratry large.
	if (ScatterCount > 10000)
		return;

	if (any(!IsFinite(float3(MinCoord))))
		return;

	if (any(!IsFinite(float3(MaxCoord))))
		return;

	// Find a good sweet spot
	for (uint z = MinCoord.z; z <= MaxCoord.z; ++z)
	{
		for (uint y = MinCoord.y; y <= MaxCoord.y; ++y)
		{
			for (uint x = MinCoord.x; x <= MaxCoord.x; ++x)
			{
				const uint3 PageIndexCoord = uint3(x, y, z);
				const uint LinearPageIndexCoord = CoordToIndex(PageIndexCoord, PageIndexResolution, PageIndexOffset);
				InterlockedOr(OutValidPageIndexBuffer[LinearPageIndexCoord], 1u);
			}
		}
	}
}
#else // PERMUTATION_USE_CLUSTER
[numthreads(GROUP_SIZE, GROUP_SIZE, GROUP_SIZE)]
void MarkValid_PrepareCS(uint3 DispatchThreadId : SV_DispatchThreadID)
{
	const uint4 PageIndexResolutionAndOffset = PageIndexResolutionAndOffsetBuffer.Load(MacroGroupId);
	const int3 PageIndexResolution = PageIndexResolutionAndOffset.xyz;
	const uint PageIndexOffset = PageIndexResolutionAndOffset.w;

	const uint3 Coord = DispatchThreadId;
	if (any(Coord >= PageIndexResolution))
		return;

	FHairAABB MacroGroupBound;
	FHairAABB GroupBound;
	if (bUseMacroGroupBoundCPU)
	{
		MacroGroupBound.Min = MacroGroupBoundCPU_TranslatedWorldMinAABB;
		MacroGroupBound.Max = MacroGroupBoundCPU_TranslatedWorldMaxAABB;

		// HAIR_TODO: Can we have reliable primitive AABB to have tigher bound?
		GroupBound.Min = MacroGroupBoundCPU_TranslatedWorldMinAABB;
		GroupBound.Max = MacroGroupBoundCPU_TranslatedWorldMaxAABB;
	}
	else
	{
		MacroGroupBound = ReadHairAABB(MacroGroupId, MacroGroupVoxelAlignedAABBBuffer);
		GroupBound = ReadHairAABB(0, GroupAABBsBuffer);
	}

	const uint3 MinCoord = PositionToCoord(GroupBound.Min, MacroGroupBound.Min, MacroGroupBound.Max, PageIndexResolution);
	const uint3 MaxCoord = PositionToCoord(GroupBound.Max, MacroGroupBound.Min, MacroGroupBound.Max, PageIndexResolution);

	if (any(!IsFinite(float3(MinCoord))))
		return;

	if (any(!IsFinite(float3(MaxCoord))))
		return;

	if (all(Coord >= MinCoord) && all(Coord <= MaxCoord))
	{
		const uint3 PageIndexCoord = uint3(Coord.x, Coord.y, Coord.z);
		const uint LinearPageIndexCoord = CoordToIndex(PageIndexCoord, PageIndexResolution, PageIndexOffset);
		InterlockedOr(OutValidPageIndexBuffer[LinearPageIndexCoord], 1u);
	}
}
#endif // PERMUTATION_USE_CLUSTER
#endif // SHADER_MARKVALID_PREPARE

///////////////////////////////////////////////////////////////////////////////////////////////////

#if SHADER_ALLOCATE
uint MacroGroupId;
uint PageCount;
uint CPU_PageIndexCount;
uint CPU_PageIndexOffset;
uint3 CPU_PageIndexResolution;

Buffer<uint4> PageIndexResolutionAndOffsetBuffer;
Buffer<int> IndirectBufferArgs;

RWBuffer<uint> PageIndexGlobalCounter;
RWBuffer<uint> PageIndexBuffer;
RWBuffer<uint> PageToPageIndexBuffer;
RWBuffer<uint4> PageIndexCoordBuffer;

groupshared uint LocalCounter;
groupshared uint GroupBase;

[numthreads(GROUP_SIZE, 1, 1)]
void AllocateCS(uint GroupIndex : SV_GroupIndex, uint3 DispatchThreadId : SV_DispatchThreadID)
{
	if (GroupIndex == 0)
	{
		GroupBase = 0;
		LocalCounter = 0;
	}
	GroupMemoryBarrierWithGroupSync();

#if PERMUTATION_GPU_DRIVEN == 1
	const uint4 PageIndexResolutionAndOffset = PageIndexResolutionAndOffsetBuffer.Load(MacroGroupId);
	const uint3 PageIndexResolution = PageIndexResolutionAndOffset.xyz;
	const uint  PageIndexOffset = PageIndexResolutionAndOffset.w;
	const uint  PageIndexCount = PageIndexResolution.x * PageIndexResolution.y * PageIndexResolution.z;
#else
	const uint3 PageIndexResolution = CPU_PageIndexResolution;
	const uint  PageIndexOffset = CPU_PageIndexOffset;
	const uint  PageIndexCount = CPU_PageIndexCount;
#endif

	const uint GridIndex = DispatchThreadId.x + PageIndexOffset;
	bool bIsValid = false;
	if (DispatchThreadId.x < PageIndexCount)
	{
		bIsValid = PageIndexBuffer[GridIndex] > 0;
	}

	uint Offset = 0;
	if (bIsValid)
	{
		InterlockedAdd(LocalCounter, 1u, Offset);
	}
	GroupMemoryBarrierWithGroupSync();

	if (GroupIndex == 0)
	{
		InterlockedAdd(PageIndexGlobalCounter[0], LocalCounter, GroupBase);
	}
	GroupMemoryBarrierWithGroupSync();

	if (bIsValid)
	{
		const uint PageIndex = GroupBase + Offset;
		const bool bIsAllocationValid = PageIndex < PageCount;

		PageIndexBuffer[GridIndex] = bIsAllocationValid ? PageIndex : INVALID_VOXEL_PAGE_INDEX;
		if (bIsAllocationValid)
		{
			PageToPageIndexBuffer[PageIndex] = GridIndex;
		}

		// Output the coordinates of the allocated page for indirect dispatch usage
		// If the allocated failed (run out of page), then we mark the IndexCoord with a invalid GroupID
		const uint LinearIndex = DispatchThreadId.x;
		const uint3 PageIndexCoord = IndexToCoord(LinearIndex, PageIndexResolution);
		const uint IndexRelativeToMacroGroupIndexOffset = PageIndex - PageIndexGlobalCounter[1];
		PageIndexCoordBuffer[PageIndexOffset + IndexRelativeToMacroGroupIndexOffset] = uint4(PageIndexCoord, bIsAllocationValid ? MacroGroupId : INVALID_MACRO_GROUP_ID);
	}
	// Mark page index as invalid
	// Insure that even if write more (due to larger dispatch count that needed), we do not stomp other instance group page index
	else if (DispatchThreadId.x < PageIndexCount)
	{
		PageIndexBuffer[GridIndex] = INVALID_VOXEL_PAGE_INDEX;
	}
}
#endif

///////////////////////////////////////////////////////////////////////////////////////////////////

#if SHADER_ADDDESC

float3 CPU_TranslatedWorldMinAABB;
uint MacroGroupId;
float3 CPU_TranslatedWorldMaxAABB;
uint CPU_PageIndexOffset;
int3 CPU_PageIndexResolution;
float CPU_VoxelWorldSize;
uint bUseCPUVoxelWorldSize; // When adaptive voxel size is disabled, we use CPU voxel size value

Buffer<float> GPU_VoxelWorldSize;
Buffer<int> MacroGroupVoxelAlignedAABBBuffer;
Buffer<float> MacroGroupVoxelSizeBuffer;
Buffer<uint4> PageIndexResolutionAndOffsetBuffer;
RWStructuredBuffer<FPackedVirtualVoxelNodeDesc> OutNodeDescBuffer;

[numthreads(1, 1, 1)]
void AddDescCS(uint GroupIndex : SV_GroupIndex, uint3 DispatchThreadId : SV_DispatchThreadID)
{
	FVirtualVoxelNodeDesc Node;

#if PERMUTATION_GPU_DRIVEN == 1
	const uint4 PageIndexResolutionAndOffset = PageIndexResolutionAndOffsetBuffer.Load(MacroGroupId);
	const FHairAABB TranslatedWorldBound = ReadHairAABB(MacroGroupId, MacroGroupVoxelAlignedAABBBuffer);
	const float VoxelWorldSize = MacroGroupVoxelSizeBuffer[MacroGroupId];

	Node.TranslatedWorldMinAABB = TranslatedWorldBound.Min;
	Node.TranslatedWorldMaxAABB = TranslatedWorldBound.Max;
	Node.PageIndexResolution = PageIndexResolutionAndOffset.xyz;
	Node.PageIndexOffset = PageIndexResolutionAndOffset.w;
	Node.VoxelWorldSize = bUseCPUVoxelWorldSize ? CPU_VoxelWorldSize : max(GPU_VoxelWorldSize[0], VoxelWorldSize);
#else
	Node.TranslatedWorldMinAABB = CPU_TranslatedWorldMinAABB;
	Node.TranslatedWorldMaxAABB = CPU_TranslatedWorldMaxAABB;
	Node.PageIndexResolution = CPU_PageIndexResolution;
	Node.PageIndexOffset = CPU_PageIndexOffset;
	Node.VoxelWorldSize = CPU_VoxelWorldSize;
#endif

	FPackedVirtualVoxelNodeDesc PackedNode = PackVoxelNode(Node);
	OutNodeDescBuffer[MacroGroupId] = PackedNode;
}
#endif

///////////////////////////////////////////////////////////////////////////////////////////////////
// Preapare indirect buffer

#if SHADER_ADDINDIRECTBUFFER

uint PageResolution;
uint MacroGroupId;
int3 IndirectGroupSize;

RWBuffer<uint> OutPageIndexGlobalCounter;
RWBuffer<uint> OutIndirectArgsBuffer;
RWBuffer<uint> OutTotalRequestedPageAllocationBuffer;

[numthreads(1, 1, 1)]
void AddIndirectBufferCS(uint GroupIndex : SV_GroupIndex, uint3 DispatchThreadId : SV_DispatchThreadID)
{
	const uint TotalAllocatedPageCount = OutPageIndexGlobalCounter[0];
	const uint PrevTotalAllocatedPageCount = OutPageIndexGlobalCounter[1];
	const uint AllocatedPageCount = TotalAllocatedPageCount - PrevTotalAllocatedPageCount;
	const uint VoxelCountPerPage = PageResolution * PageResolution * PageResolution;

	const uint DispatchCountX = DivideAndRoundUp(VoxelCountPerPage, IndirectGroupSize.x);
	const uint DispatchCountZ = DivideAndRoundUp(AllocatedPageCount, IndirectGroupSize.z);
	WriteDispatchIndirectArgs(OutIndirectArgsBuffer, MacroGroupId, DispatchCountX, 1, DispatchCountZ);

	// Copy current total to previous total
	OutPageIndexGlobalCounter[1] = TotalAllocatedPageCount;

	// The value will be written several times, but only the value written during the last macro group will give the final page count allocated/requested
	OutTotalRequestedPageAllocationBuffer[0] = TotalAllocatedPageCount;
}

#endif

///////////////////////////////////////////////////////////////////////////////////////////////////
// Prepare indirect args for indirect clear

#if SHADER_INDPAGECLEARBUFFERGEN

uint PageResolution;
int3 GroupSize;
Buffer<uint> PageIndexGlobalCounter;
RWBuffer<uint> OutIndirectArgsBuffer;

[numthreads(1, 1, 1)]
void VoxelIndPageClearBufferGenCS(uint GroupIndex : SV_GroupIndex, uint3 DispatchThreadId : SV_DispatchThreadID)
{
	const uint TotalAllocatedPageCount = PageIndexGlobalCounter[0];
	const uint VoxelCountPerPage = PageResolution * PageResolution * PageResolution;

	const uint DispatchX = DivideAndRoundUp(VoxelCountPerPage, GroupSize.x);
	const uint DispatchZ = DivideAndRoundUp(TotalAllocatedPageCount, GroupSize.z);

	WriteDispatchIndirectArgs(OutIndirectArgsBuffer, 0, DispatchX, 1, DispatchZ);
}

#endif

///////////////////////////////////////////////////////////////////////////////////////////////////
// Indirect clear

#if SHADER_INDPAGECLEAR

Buffer<uint>		PageIndexGlobalCounter;
uint				VirtualVoxelParams_PageResolution;
int3				VirtualVoxelParams_PageCountResolution;
Buffer<uint4>		VirtualVoxelParams_PageIndexCoordBuffer;

RWTexture3D<uint>	OutPageTexture;

[numthreads(GROUP_SIZE_X, 1, GROUP_SIZE_Z)]
void VoxelIndPageClearCS(uint3 DispatchThreadId : SV_DispatchThreadID, uint3 GroupId : SV_GroupID, uint3 GroupThreadId : SV_GroupThreadID)
{
	const uint TotalAllocatedPageCount = PageIndexGlobalCounter[0];
	const uint VoxelCountPerPage = VirtualVoxelParams_PageResolution * VirtualVoxelParams_PageResolution * VirtualVoxelParams_PageResolution;

	const uint LinearVoxelCoord = DispatchThreadId.x;
	const uint AllocatedPageIndex = DispatchThreadId.z;
	if (AllocatedPageIndex < TotalAllocatedPageCount && LinearVoxelCoord < VoxelCountPerPage)
	{
		const uint3 VoxelCoordOffset = IndexToCoord(LinearVoxelCoord, VirtualVoxelParams_PageResolution.xxx);

		const uint PageIndex = AllocatedPageIndex; // PageIndexBuffer is not needed, we already know those tiles are allocated linearly in 3D within OutPageTexture.

		const uint3 PageCoord = IndexToCoord(PageIndex, VirtualVoxelParams_PageCountResolution);
		const int3 VoxelPageBase = PageCoord * VirtualVoxelParams_PageResolution;
		const int3 VoxelCoord = VoxelPageBase + VoxelCoordOffset;

		OutPageTexture[VoxelCoord] = 0;
	}
}

#endif

///////////////////////////////////////////////////////////////////////////////////////////////////

#if SHADER_ADAPTIVE_FEEDBACK

#define DEBUG_ENABLE 0

#if DEBUG_ENABLE
#include "../ShaderPrint.ush"
#endif

uint  CPUAllocatedPageCount;
float CPUMinVoxelWorldSize;
float AdaptiveCorrectionThreshold;
float AdaptiveCorrectionSpeed;

Buffer<uint> TotalRequestedPageAllocationBuffer;
Buffer<float> CurrGPUMinVoxelWorldSize;
RWBuffer<float> NextGPUMinVoxelWorldSize;

float RoundHairVoxelSize(float In)
{
	// Round voxel size to 0.01f to avoid oscillation issue
	return floor(In * 1000.f + 0.5f) * 0.001f;
}

[numthreads(1, 1, 1)]
void FeedbackCS(uint3 DispatchThreadId : SV_DispatchThreadID)
{
	const float CurrVoxelWorldSize = RoundHairVoxelSize(CurrGPUMinVoxelWorldSize[0]);

	// Voxel pages are represent a volume. To derive a better estimate of the ratio by which voxel size needs to be scale, 
	// compute the cubic root of this ratio.
	//
	// AllocatedPage   AllocatedRes^3
	// ------------- = --------------  = VolumeRatio = LinearRatio^3
	//    MaxPage          MaxRes^3

	// Ratio used for predicting voxel size increase
	const uint GPUAllocatedPageCount = TotalRequestedPageAllocationBuffer[0];
	const float VolumeRatio = float(GPUAllocatedPageCount) / float(CPUAllocatedPageCount);
	const float LinearRatio = pow(VolumeRatio, 1.f / 3.f);

	// Ratio used for predicting voxel size decrease (i.e. when requested allocation fit, 
	// but the voxel size does not match the (more precise) target).
	// In this case, we add a threshold/margin to to the target, so that there is no oscillation.
	const float VolumeRatio_Thres = float(GPUAllocatedPageCount) / float(CPUAllocatedPageCount * AdaptiveCorrectionThreshold);
	const float LinearRatio_Thres = pow(VolumeRatio_Thres, 1.f / 3.f);

	// If the page pool is not large enough increase voxel size
	float NextVoxelWorldSize = CPUMinVoxelWorldSize;
	if (GPUAllocatedPageCount > CPUAllocatedPageCount)
	{
		//NextVoxelWorldSize = CurrVoxelWorldSize * LinearRatio;
		NextVoxelWorldSize = CurrVoxelWorldSize * LinearRatio_Thres;
	}
	// If the page pool is large enough but the voxel are larger than the requested size decrease voxel size
	else if (GPUAllocatedPageCount < CPUAllocatedPageCount && CurrVoxelWorldSize > CPUMinVoxelWorldSize)
	{
		const float TargetVoxelWorldSize = CurrVoxelWorldSize * LinearRatio_Thres;
		NextVoxelWorldSize = max(CPUMinVoxelWorldSize, lerp(CurrVoxelWorldSize, TargetVoxelWorldSize, AdaptiveCorrectionSpeed));
	}
	//else if (GPUAllocatedPageCount > CPUAllocatedPageCount * AdaptiveCorrectionThreshold)
	//{
	//	const float TargetVoxelWorldSize = CurrVoxelWorldSize * LinearRatio_Thres;
	//	NextVoxelWorldSize = max(CPUMinVoxelWorldSize, lerp(CurrVoxelWorldSize, TargetVoxelWorldSize, AdaptiveCorrectionSpeed));
	//}
	else
	{
		NextVoxelWorldSize = CPUMinVoxelWorldSize;
	}

	// Clamp voxel size into a reasonable amount (e.g. 0.1mm - 100mm)
	const float ClampMinVoxelWorldSize = 0.01f;
	const float ClampMaxVoxelWorldSize = 10.0f;
	NextVoxelWorldSize = clamp(RoundHairVoxelSize(NextVoxelWorldSize), ClampMinVoxelWorldSize, ClampMaxVoxelWorldSize);

	// Debug
#if DEBUG_ENABLE
	FFontColor CPUColor = FontEmerald;
	FFontColor GPUColor = FontOrange;
	FFontColor CstColor = FontSilver;

	FShaderPrintContext Context = InitShaderPrintContext(true, uint2(700, 50));

	Print(Context, TEXT(" ------------------------------- "), FontSilver); Newline(Context);
	Print(Context, TEXT("|          Allocations          |"), FontSilver); Newline(Context);
	Print(Context, TEXT(" ------------------------------- "), FontSilver); Newline(Context);

	Print(Context, TEXT("GPU Allocated      "), GPUColor);
	Print(Context, GPUAllocatedPageCount, GPUColor);
	Newline(Context);

	Print(Context, TEXT("CPU Allocated      "), CPUColor);
	Print(Context, CPUAllocatedPageCount, CPUColor);
	Newline(Context);

	Print(Context, TEXT("GPU Curr Min. Size "), GPUColor);
	Print(Context, CurrVoxelWorldSize, GPUColor);
	Newline(Context);

	Print(Context, TEXT("GPU Next Min. Size "), GPUColor);
	Print(Context, NextVoxelWorldSize, GPUColor);
	Newline(Context);

	Print(Context, TEXT("CPU Min. Size      "), CPUColor);
	Print(Context, CPUMinVoxelWorldSize, CPUColor);
	Newline(Context);

	Print(Context, TEXT("Correction Thres.  "), CstColor);
	Print(Context, AdaptiveCorrectionThreshold, CstColor);
	Newline(Context);

	Print(Context, TEXT("Correction Speed   "), CstColor);
	Print(Context, AdaptiveCorrectionSpeed, CstColor);
	Newline(Context);
#endif

	// Update state data
	NextGPUMinVoxelWorldSize[0] = RoundHairVoxelSize(NextVoxelWorldSize);
}

#endif // SHADER_ADAPTIVE_FEEDBACK

///////////////////////////////////////////////////////////////////////////
<<<<<<< HEAD

uint			DispatchCountX;
uint			MaxRasterCount;
uint			FrameIdMod8;
uint			MacroGroupId;
=======
// Voxel Raster Compute

#if SHADER_RASTERCOMPUTE

uint			MaxRasterCount;
uint			FrameIdMod8;
uint			MacroGroupId;
uint			VertexCount;
>>>>>>> 4af6daef

uint			VirtualVoxelParams_PageIndexCount;
uint			VirtualVoxelParams_PageResolution;
uint3			VirtualVoxelParams_PageCountResolution;
uint3			VirtualVoxelParams_PageTextureResolution;

Buffer<uint>	VirtualVoxelParams_PageIndexBuffer;
StructuredBuffer<FPackedVirtualVoxelNodeDesc> VirtualVoxelParams_NodeDescBuffer;

RWTexture3D<uint> OutPageTexture;

<<<<<<< HEAD
uint			VertexCount;
uint			VertexStart;
float SampleWeight;

///////////////////////////////////////////////////////////////////////////
// Define

#define JITTER_ENABLE 0

#if PERMUTATION_GROUP_SIZE == 64
	#define GROUP_SIZE 64
#elif PERMUTATION_GROUP_SIZE == 32
	#define GROUP_SIZE 32
#else
	#error Unknown group size	
#endif
=======
float CoverageScale;

#define JITTER_ENABLE 0
>>>>>>> 4af6daef

///////////////////////////////////////////////////////////////////////////
// Utils
float3 GetHairVoxelJitter(uint2 PixelCoord, uint Seed)
{
	return float3(
		InterleavedGradientNoise(PixelCoord.xy, Seed),
		InterleavedGradientNoise(PixelCoord.xy, Seed * 117),
		InterleavedGradientNoise(PixelCoord.xy, Seed * 7901));
}

<<<<<<< HEAD
///////////////////////////////////////////////////////////////////////////

[numthreads(GROUP_SIZE, 1, 1)]
void MainCS(uint2 DispatchThreadID : SV_DispatchThreadID)
{
#if PERMUTATION_CULLING == 1
	uint VertexIndex0 = GetHairStrandsVertexFetchIndex_Culled(DispatchThreadID, GROUP_SIZE);
#else
	uint VertexIndex0 = VertexStart + GetHairStrandsVertexFetchIndex(DispatchThreadID, GROUP_SIZE, DispatchCountX);
#endif
	uint VertexIndex1 = min(VertexIndex0 + 1, VertexStart + VertexCount - 1);
	if (VertexIndex0 >= VertexStart + VertexCount)
=======
[numthreads(GROUP_SIZE, 1, 1)]
void MainCS(uint2 DispatchThreadID : SV_DispatchThreadID)
{
	uint VertexIndex0 = DispatchThreadID.x;
	uint VertexIndex1 = VertexIndex0 + 1;
	bool bIsValid = VertexIndex0 < VertexCount && VertexIndex1 < VertexCount;
	if (!bIsValid)
>>>>>>> 4af6daef
		return;

	float LodRadiusScale0 = 1;
	float LodRadiusScale1 = 1;
#if PERMUTATION_CULLING == 1
	if (HairStrandsVF_bCullingEnable)
	{
		const uint VertexCountAfterCulling = HairStrandsVF_CullingIndirectBuffer[3];
		uint FetchIndex0 = VertexIndex0;
		uint FetchIndex1 = VertexIndex1;
		bIsValid = FetchIndex0 < VertexCountAfterCulling&& FetchIndex1 < VertexCountAfterCulling;
		if (!bIsValid)
		{
			return;
		}
		FetchIndex1 = min(FetchIndex0 + 1, VertexCountAfterCulling - 1);

		VertexIndex0 = HairStrandsVF_CullingIndexBuffer[FetchIndex0];
		LodRadiusScale0 = HairStrandsVF_CullingRadiusScaleBuffer[FetchIndex0];

		VertexIndex1 = HairStrandsVF_CullingIndexBuffer[FetchIndex1];
		LodRadiusScale1 = HairStrandsVF_CullingRadiusScaleBuffer[FetchIndex1];

		if (LodRadiusScale0 <= 0.0f)
		{
			return;
		}
	}
#endif

	const float3 PositionOffset = HairStrandsVF_PositionOffsetBuffer[0].xyz;

	const FHairControlPoint CP0 = UnpackHairControlPoint(
		HairStrandsVF_PositionBuffer[VertexIndex0],
		PositionOffset,
		HairStrandsVF_Radius * LodRadiusScale0,
		HairStrandsVF_RootScale,
		HairStrandsVF_TipScale);

	if (CP0.Type == HAIR_CONTROLPOINT_END)
		return;

	const FHairControlPoint CP1 = UnpackHairControlPoint(
		HairStrandsVF_PositionBuffer[VertexIndex1],
		PositionOffset,
		HairStrandsVF_Radius * LodRadiusScale1,
		HairStrandsVF_RootScale,
		HairStrandsVF_TipScale);

	const FVirtualVoxelNodeDesc NodeDesc = UnpackVoxelNode(VirtualVoxelParams_NodeDescBuffer[MacroGroupId], VirtualVoxelParams_PageResolution);

	const float DiameterToRadius = 0.5f;
	const float3 TranslatedWP0 = mul(float4(CP0.Position, 1), HairStrandsVF_LocalToTranslatedWorldPrimitiveTransform).xyz;
	const float HairCoverage0 = CP0.WorldRadius / max(CP0.WorldRadius, DiameterToRadius * NodeDesc.VoxelWorldSize);

	const float3 TranslatedWP1 = mul(float4(CP1.Position, 1), HairStrandsVF_LocalToTranslatedWorldPrimitiveTransform).xyz;
	const float HairCoverage1 = CP1.WorldRadius / max(CP1.WorldRadius, DiameterToRadius * NodeDesc.VoxelWorldSize);


	// In order to reduce aliasing, we increase the number of steps. This makes the result more comparable to the raster pass.
	const float LineStepMultiplier = 1.5f;

	const float ScaledVoxelWorldSize = NodeDesc.VoxelWorldSize / LineStepMultiplier;

	FVirtualVoxelCommonDesc CommonDesc;
	CommonDesc.PageCountResolution		= VirtualVoxelParams_PageCountResolution;
	CommonDesc.PageTextureResolution	= VirtualVoxelParams_PageTextureResolution;
	CommonDesc.PageResolution			= VirtualVoxelParams_PageResolution;
	CommonDesc.PageResolutionLog2		= VirtualVoxel.PageResolutionLog2;

	// Count the number of fibers which are within a cylinder defined by the voxel size, 
	// and the distance between the origin and the extent of the volume
	// This assumes that the voxel volume is cubic (i.e. equal dimensions on all sides)
	const float3 LineSegment = TranslatedWP1 - TranslatedWP0;
	const float LineLength = length(LineSegment);
	const float3 StepD = normalize(LineSegment) * ScaledVoxelWorldSize;

	// Step according to voxel size
	int3 CurrentPageIndexCoord = -1;
	bool bIsPageValid = false;
	uint3 PageCoord = 0;

	// If we have long segment we could break them into batch (e.g. 8 voxels long), queue them, and indirect dispatch them. 
	// This would make the workload more uniform/coherent. Currently, breaking into smaller batch, does not seems to save a 
	// lot of cost
	#if JITTER_ENABLE
	const float3 Jitter = GetHairVoxelJitter(frac(CP0.Position.xy), FrameIdMod8, VirtualVoxel.JitterMode) * 2 - 1;
	#else
	const float3 Jitter = 0;
	#endif

	const float fMaxStep = LineLength / ScaledVoxelWorldSize;
	const float MaxStep = float(min(ceil(fMaxStep), MaxRasterCount));

	int3 PreviousCoord = -1;
	for (float StepIt = 0.0f; StepIt < MaxStep; ++StepIt)
	{
		const float U = (StepIt + 0.5f) / float(MaxStep);
		const float Radius = lerp(CP0.WorldRadius, CP1.WorldRadius, U);

		const float3 HitP = TranslatedWP0 + StepIt * StepD + Jitter * Radius;
		const int3 VolumeCoord = PositionToCoord(HitP, NodeDesc.TranslatedWorldMinAABB, NodeDesc.TranslatedWorldMaxAABB, NodeDesc.VirtualResolution);
		const int3 PageIndexCoord = VolumeCoord / CommonDesc.PageResolution;

		// Update page index only when needed
		const bool bHasPageIndexChanged = any(PageIndexCoord != CurrentPageIndexCoord);
		if (bHasPageIndexChanged)
		{
			CurrentPageIndexCoord = PageIndexCoord;
			const uint LinearPageIndexCoord = CoordToIndex(PageIndexCoord, NodeDesc.PageIndexResolution, NodeDesc.PageIndexOffset);
			const uint PageIndex = VirtualVoxelParams_PageIndexBuffer.Load(LinearPageIndexCoord);

			bIsPageValid = PageIndex != INVALID_VOXEL_PAGE_INDEX;
			if (bIsPageValid)
			{
				PageCoord = IndexToCoord(PageIndex, CommonDesc.PageCountResolution);
			}
		}

		if (bIsPageValid)
		{
			const int3 VoxelPageBase = PageCoord * CommonDesc.PageResolution;
			const int3 VoxelPageOffset = VolumeCoord - PageIndexCoord * CommonDesc.PageResolution;
			const int3 VoxelPageCoord = VoxelPageBase + VoxelPageOffset;

			// Insure we don't write multiple time within the same voxel.
			// This can happen for small hair segment, where both start & end points could be writtent into the same voxel.
			const bool bRasterize = any(VoxelPageCoord != PreviousCoord);
			if (bRasterize)
			{
				const float VoxelFixPointScale = GetVoxelDensityFixPointScale();
				
				const float HairCoverage = lerp(HairCoverage0, HairCoverage1, U);
<<<<<<< HEAD
				uint RawData = HairCoverage * VoxelFixPointScale * HairStrandsVF_Density * SampleWeight;
=======
				uint RawData = HairCoverage * VoxelFixPointScale * HairStrandsVF_Density * CoverageScale;
>>>>>>> 4af6daef
				InterlockedAdd(OutPageTexture[VoxelPageCoord], RawData);

				// Groom having raytraced geometry will cast-shadow on opaque geomtry with their RT-geometry, not with their 
				// voxelization. To avoid for doubling/incorrect shadowing, we mark voxel with no-shadow casting flag. 
				// This adds a significant cost when used.
<<<<<<< HEAD
				if (HairStrandsVF_bHasRaytracedGeometry)
=======
				if (HairStrandsVF_bRaytracingGeometry)
>>>>>>> 4af6daef
				{
					InterlockedOr(OutPageTexture[VoxelPageCoord], VOXEL_CAST_NO_SHADOW_MASK);
				}
			}
			PreviousCoord = VoxelPageCoord;
		}
	}
}
#endif // SHADER_RASTERCOMPUTE

///////////////////////////////////////////////////////////////////////////
// Inject opaque surface into voxels

#if SHADER_INJECTOPAQUE_VIRTUALVOXEL
uint MacroGroupId;
float2 SceneDepthResolution;
uint VoxelBiasCount;
uint VoxelMarkCount;
RWTexture3D<uint> OutPageTexture;

uint		 VirtualVoxelParams_PageCount;
uint		 VirtualVoxelParams_PageIndexCount;
uint		 VirtualVoxelParams_PageResolution;
uint3		 VirtualVoxelParams_PageCountResolution;
Buffer<uint> VirtualVoxelParams_PageIndexBuffer;
Buffer<uint> VirtualVoxelParams_AllocatedPageCountBuffer;
Buffer<uint4>VirtualVoxelParams_PageIndexCoordBuffer;
StructuredBuffer<FPackedVirtualVoxelNodeDesc> VirtualVoxelParams_NodeDescBuffer;

[numthreads(GROUP_SIZE_X, 1, GROUP_SIZE_Z)]
void MainCS(uint3 DispatchThreadId : SV_DispatchThreadID)
{
	const uint LinearVoxelCoord = DispatchThreadId.x;
	const uint AllocatedPageIndex = DispatchThreadId.z;
	const bool bValidVoxel = AllocatedPageIndex < VirtualVoxelParams_AllocatedPageCountBuffer[0] && LinearVoxelCoord < VirtualVoxelParams_PageCount;
	if (!bValidVoxel)
	{
		return;
	}

	const uint3 VoxelCoordOffset = IndexToCoord(LinearVoxelCoord, VirtualVoxelParams_PageResolution.xxx);

	const FVirtualVoxelNodeDesc NodeDesc = UnpackVoxelNode(VirtualVoxelParams_NodeDescBuffer[MacroGroupId], VirtualVoxelParams_PageResolution);

	const uint4 PageIndexCoord = VirtualVoxelParams_PageIndexCoordBuffer[NodeDesc.PageIndexOffset + AllocatedPageIndex];
	const uint  LinearPageIndexCoord = CoordToIndex(PageIndexCoord.xyz, NodeDesc.PageIndexResolution, NodeDesc.PageIndexOffset);

	// PageIndexCoord have invalid .w component if we run out of available page during the allocation
	const bool bIsValid = LinearPageIndexCoord < VirtualVoxelParams_PageIndexCount&& PageIndexCoord.w != INVALID_MACRO_GROUP_ID;
	if (bIsValid)
	{
		const uint PageIndex = VirtualVoxelParams_PageIndexBuffer.Load(LinearPageIndexCoord);
		if (PageIndex != INVALID_VOXEL_PAGE_INDEX)
		{
			const uint3 VoxelCoordBase = PageIndexCoord.xyz * VirtualVoxelParams_PageResolution;
			const uint3 VoxelCoord = VoxelCoordBase + VoxelCoordOffset;
			const float3 TranslatedWorldPosition = VoxelCoord / float3(NodeDesc.VirtualResolution) * (NodeDesc.TranslatedWorldMaxAABB - NodeDesc.TranslatedWorldMinAABB) + NodeDesc.TranslatedWorldMinAABB;

			float4 ClipPos = mul(float4(TranslatedWorldPosition, 1), PrimaryView.TranslatedWorldToClip);
			ClipPos /= ClipPos.w;
			const float DepthBias = VoxelBiasCount * NodeDesc.VoxelWorldSize;
			const float VoxelDepth = ConvertFromDeviceZ(ClipPos.z) - DepthBias;
			float2 SceneUV = float2(0.5f * (ClipPos.x + 1), 1 - 0.5f * (ClipPos.y + 1));
			SceneUV = ViewportUVToBufferUV(SceneUV);
			const float2 ScenePixelCoord = SceneUV * SceneDepthResolution;

			const bool bIsOnScreen = SceneUV.x >= 0 && SceneUV.x < 1 && SceneUV.y >= 0 && SceneUV.y < 1;
			if (!bIsOnScreen)
				return;

			const float ClosestDepth = ConvertFromDeviceZ(SceneDepthTexture.Load(uint3(ScenePixelCoord, 0)).x);
			const float3 SceneTranslatedWorldPos = ReconstructTranslatedWorldPositionFromDepth(SceneUV, ClosestDepth);

			const bool bIsInVolume =
				SceneTranslatedWorldPos.x >= NodeDesc.TranslatedWorldMinAABB.x && SceneTranslatedWorldPos.x < NodeDesc.TranslatedWorldMaxAABB.x&&
				SceneTranslatedWorldPos.y >= NodeDesc.TranslatedWorldMinAABB.y && SceneTranslatedWorldPos.y < NodeDesc.TranslatedWorldMaxAABB.y&&
				SceneTranslatedWorldPos.z >= NodeDesc.TranslatedWorldMinAABB.z && SceneTranslatedWorldPos.z < NodeDesc.TranslatedWorldMaxAABB.z;

			if (!bIsInVolume)
				return;

			// Inject opaque depth on a thin layer (Dist < DistThreshold) for avoiding weird projection
			if (ClosestDepth < VoxelDepth && abs(ClosestDepth - VoxelDepth) < VoxelMarkCount * NodeDesc.VoxelWorldSize)
			{
				const uint3 VoxelPageIndexCoord = VoxelCoord / VirtualVoxelParams_PageResolution;
				const uint3 VoxelIndexCoordBase = VoxelPageIndexCoord * VirtualVoxelParams_PageResolution;
				const uint3 VoxelPageOffset = VoxelCoord - VoxelIndexCoordBase;

				const uint3 PageCoord = IndexToCoord(PageIndex, VirtualVoxelParams_PageCountResolution);
				const int3 VoxelPageBase = PageCoord * VirtualVoxelParams_PageResolution;
				const int3 VoxelPageCoord = VoxelPageOffset + VoxelPageBase;

				InterlockedOr(OutPageTexture[VoxelPageCoord], VOXEL_OPAQUE_ADD);
			}
		}
	}
}
#endif // SHADER_INJECTOPAQUE_VIRTUALVOXEL

///////////////////////////////////////////////////////////////////////////

#if SHADER_DEPTH_INJECTION
float4x4 CPU_TranslatedWorldToClip;

float2 OutputResolution;
uint MacroGroupId;
uint AtlasSlotIndex;

float3 LightDirection;
uint bIsDirectional;
float3 TranslatedLightPosition;
uint bIsGPUDriven;

StructuredBuffer<FDeepShadowViewInfo> DeepShadowViewInfoBuffer;

void MainVS(
	uint VertexId : SV_VertexID,
	out float4 OutPosition : SV_POSITION,
	out float3 OutTranslatedWorldPosition : WORLD_POSITION)
{
	const FPackedVirtualVoxelNodeDesc PackedNode = VirtualVoxel.NodeDescBuffer[MacroGroupId];
	const FVirtualVoxelNodeDesc NodeDesc = UnpackVoxelNode(PackedNode, VirtualVoxel.PageResolution);

	// Move this to an actual vertex/index buffer
	const float3 Min = NodeDesc.TranslatedWorldMinAABB;
	const float3 Max = NodeDesc.TranslatedWorldMaxAABB;

	const float3 Center = (Min + Max) * 0.5f;
	const float3 Extent = (Max - Min) * 0.5f;

	const float3 Position0 = Center + float3(-Extent.x, -Extent.y, -Extent.z);
	const float3 Position1 = Center + float3(+Extent.x, -Extent.y, -Extent.z);
	const float3 Position2 = Center + float3(+Extent.x, +Extent.y, -Extent.z);
	const float3 Position3 = Center + float3(-Extent.x, +Extent.y, -Extent.z);
	const float3 Position4 = Center + float3(-Extent.x, -Extent.y, +Extent.z);
	const float3 Position5 = Center + float3(+Extent.x, -Extent.y, +Extent.z);
	const float3 Position6 = Center + float3(+Extent.x, +Extent.y, +Extent.z);
	const float3 Position7 = Center + float3(-Extent.x, +Extent.y, +Extent.z);

	float3 TranslatedWorldPosition = 0;
	switch (VertexId)
	{
	case  0: TranslatedWorldPosition = Position0; break;
	case  1: TranslatedWorldPosition = Position1; break;
	case  2: TranslatedWorldPosition = Position2; break;
	case  3: TranslatedWorldPosition = Position0; break;
	case  4: TranslatedWorldPosition = Position2; break;
	case  5: TranslatedWorldPosition = Position3; break;

	case  6: TranslatedWorldPosition = Position4; break;
	case  7: TranslatedWorldPosition = Position5; break;
	case  8: TranslatedWorldPosition = Position6; break;
	case  9: TranslatedWorldPosition = Position4; break;
	case 10: TranslatedWorldPosition = Position6; break;
	case 11: TranslatedWorldPosition = Position7; break;

	case 12: TranslatedWorldPosition = Position0; break;
	case 13: TranslatedWorldPosition = Position1; break;
	case 14: TranslatedWorldPosition = Position5; break;
	case 15: TranslatedWorldPosition = Position0; break;
	case 16: TranslatedWorldPosition = Position5; break;
	case 17: TranslatedWorldPosition = Position4; break;

	case 18: TranslatedWorldPosition = Position2; break;
	case 19: TranslatedWorldPosition = Position3; break;
	case 20: TranslatedWorldPosition = Position7; break;
	case 21: TranslatedWorldPosition = Position2; break;
	case 22: TranslatedWorldPosition = Position7; break;
	case 23: TranslatedWorldPosition = Position6; break;

	case 24: TranslatedWorldPosition = Position1; break;
	case 25: TranslatedWorldPosition = Position2; break;
	case 26: TranslatedWorldPosition = Position6; break;
	case 27: TranslatedWorldPosition = Position1; break;
	case 28: TranslatedWorldPosition = Position6; break;
	case 29: TranslatedWorldPosition = Position5; break;

	case 30: TranslatedWorldPosition = Position3; break;
	case 31: TranslatedWorldPosition = Position0; break;
	case 32: TranslatedWorldPosition = Position4; break;
	case 33: TranslatedWorldPosition = Position3; break;
	case 34: TranslatedWorldPosition = Position4; break;
	case 35: TranslatedWorldPosition = Position7; break;
	}

	float4x4 TranslatedWorldToClipMatrix = CPU_TranslatedWorldToClip;
	if (bIsGPUDriven)
	{
		FDeepShadowViewInfo DeepShadowViewInfo = DeepShadowViewInfoBuffer[AtlasSlotIndex];
		TranslatedWorldToClipMatrix = DeepShadowViewInfo.TranslatedWorldToClipScaledBiased;
	}

	OutTranslatedWorldPosition = TranslatedWorldPosition;
	OutPosition = mul(float4(TranslatedWorldPosition, 1), TranslatedWorldToClipMatrix);
}

#define VOXEL_TRAVERSAL_DEBUG_PAGEOCCUPANCY 0
//#define VOXEL_TRAVERSAL_TYPE VOXEL_TRAVERSAL_LINEAR_MIPMAP
#define VOXEL_TRAVERSAL_TYPE VOXEL_TRAVERSAL_LINEAR
#include "HairStrandsVoxelPageTraversal.ush"

void MainPS(
	in float4 InPosition : SV_POSITION,
	in float3 InTranslatedWorldPosition : WORLD_POSITION,
	out float OutDepth : SV_DEPTH)
{
	const float2 PixelCoord = InPosition.xy;
	const float2 UV = PixelCoord / float2(OutputResolution); // todo view rect offset

	const float DistanceThreshold = 1000;
	const bool bDebugEnabled = false;
	const float3 SampleRandom = GetHairVoxelJitter(PixelCoord, View.StateFrameIndexMod8, VirtualVoxel.JitterMode);

	const float3 TracingDirection = bIsDirectional ? LightDirection : normalize(InTranslatedWorldPosition - TranslatedLightPosition);
	const float3 TranslatedWP0 = InTranslatedWorldPosition;
	const float3 TranslatedWP1 = InTranslatedWorldPosition + TracingDirection * DistanceThreshold;

	FVirtualVoxelCommonDesc CommonDesc;
	CommonDesc.PageCountResolution = VirtualVoxel.PageCountResolution;
	CommonDesc.PageTextureResolution = VirtualVoxel.PageTextureResolution;
	CommonDesc.PageResolution = VirtualVoxel.PageResolution;
	CommonDesc.PageResolutionLog2 = VirtualVoxel.PageResolutionLog2;

	const FPackedVirtualVoxelNodeDesc PackedNode = VirtualVoxel.NodeDescBuffer[MacroGroupId];
	const FVirtualVoxelNodeDesc NodeDesc = UnpackVoxelNode(PackedNode, VirtualVoxel.PageResolution);

	FHairTraversalSettings TraversalSettings = InitHairTraversalSettings();
	TraversalSettings.DensityScale = VirtualVoxel.DensityScale;
	TraversalSettings.CountThreshold = 0.9f; // GetOpaqueVoxelValue();
	TraversalSettings.DistanceThreshold = DistanceThreshold;
	TraversalSettings.bDebugEnabled = bDebugEnabled;
	TraversalSettings.SteppingScale = VirtualVoxel.SteppingScale_Shadow;
	TraversalSettings.Random = SampleRandom;
	TraversalSettings.TanConeAngle = 0;
	TraversalSettings.bIsPrimaryRay = true;
	TraversalSettings.bUseOpaqueVisibility = true;
	TraversalSettings.PixelRadius = -1;
	TraversalSettings.ForcedMip = -1;

	const FHairTraversalResult TraversalResult = ComputeHairCountVirtualVoxel(
		TranslatedWP0,
		TranslatedWP1,
		CommonDesc,
		NodeDesc,
		VirtualVoxel.PageIndexBuffer,
		VirtualVoxel.PageIndexOccupancyBuffer,
		VirtualVoxel.PageTexture,
		TraversalSettings);
	bool bIsValid = TraversalResult.HairCount > 0;

	if (bIsValid)
	{
		float4x4 TranslatedWorldToClipMatrix = CPU_TranslatedWorldToClip;
		if (bIsGPUDriven)
		{
			FDeepShadowViewInfo DeepShadowViewInfo = DeepShadowViewInfoBuffer[AtlasSlotIndex];
			TranslatedWorldToClipMatrix = DeepShadowViewInfo.TranslatedWorldToClipScaledBiased;
		}
		const float3 HitP = TranslatedWP0 + normalize(TranslatedWP1 - TranslatedWP0) * TraversalResult.HitT;
		float4 ClipP = mul(float4(HitP, 1), TranslatedWorldToClipMatrix);
		OutDepth = ClipP.z /= ClipP.w;
	}
	else
	{
		discard;
	}
}
#endif //SHADER_DEPTH_INJECTION

///////////////////////////////////////////////////////////////////////////
// Common function for mipmapping voxels

#if SHADER_MIP_VIRTUALVOXEL || SHADER_MIP_INDIRECTARGS || SHADER_UPDATE_PAGEINDEX
uint ComputeMipDensity(
	const uint RawDensity0,
	const uint RawDensity1,
	const uint RawDensity2,
	const uint RawDensity3,
	const uint RawDensity4,
	const uint RawDensity5,
	const uint RawDensity6,
	const uint RawDensity7)
{
	const float TotalOpaque =
		((RawDensity0 & VOXEL_OPAQUE_MASK) >> VOXEL_OPAQUE_SHIFT) +
		((RawDensity1 & VOXEL_OPAQUE_MASK) >> VOXEL_OPAQUE_SHIFT) +
		((RawDensity2 & VOXEL_OPAQUE_MASK) >> VOXEL_OPAQUE_SHIFT) +
		((RawDensity3 & VOXEL_OPAQUE_MASK) >> VOXEL_OPAQUE_SHIFT) +
		((RawDensity4 & VOXEL_OPAQUE_MASK) >> VOXEL_OPAQUE_SHIFT) +
		((RawDensity5 & VOXEL_OPAQUE_MASK) >> VOXEL_OPAQUE_SHIFT) +
		((RawDensity6 & VOXEL_OPAQUE_MASK) >> VOXEL_OPAQUE_SHIFT) +
		((RawDensity7 & VOXEL_OPAQUE_MASK) >> VOXEL_OPAQUE_SHIFT);
	const uint OutTotalOpaque = uint(clamp(TotalOpaque / 8.f, TotalOpaque > 0 ? 1 : 0, 0x7F)) << VOXEL_OPAQUE_SHIFT;

	// Propagate no shadow casting flag, only if other valid/non-empty voxels are also no-shadow caster
	const bool bHasShadowCaster =
		((RawDensity0 & VOXEL_HAIR_MASK) > 0 && (RawDensity0 & VOXEL_CAST_NO_SHADOW_MASK) == 0) ||
		((RawDensity1 & VOXEL_HAIR_MASK) > 0 && (RawDensity1 & VOXEL_CAST_NO_SHADOW_MASK) == 0) ||
		((RawDensity2 & VOXEL_HAIR_MASK) > 0 && (RawDensity2 & VOXEL_CAST_NO_SHADOW_MASK) == 0) ||
		((RawDensity3 & VOXEL_HAIR_MASK) > 0 && (RawDensity3 & VOXEL_CAST_NO_SHADOW_MASK) == 0) ||
		((RawDensity4 & VOXEL_HAIR_MASK) > 0 && (RawDensity4 & VOXEL_CAST_NO_SHADOW_MASK) == 0) ||
		((RawDensity5 & VOXEL_HAIR_MASK) > 0 && (RawDensity5 & VOXEL_CAST_NO_SHADOW_MASK) == 0) ||
		((RawDensity6 & VOXEL_HAIR_MASK) > 0 && (RawDensity6 & VOXEL_CAST_NO_SHADOW_MASK) == 0) ||
		((RawDensity7 & VOXEL_HAIR_MASK) > 0 && (RawDensity7 & VOXEL_CAST_NO_SHADOW_MASK) == 0);

	uint TotalHair =
		(RawDensity0 & VOXEL_HAIR_MASK) +
		(RawDensity1 & VOXEL_HAIR_MASK) +
		(RawDensity2 & VOXEL_HAIR_MASK) +
		(RawDensity3 & VOXEL_HAIR_MASK) +
		(RawDensity4 & VOXEL_HAIR_MASK) +
		(RawDensity5 & VOXEL_HAIR_MASK) +
		(RawDensity6 & VOXEL_HAIR_MASK) +
		(RawDensity7 & VOXEL_HAIR_MASK);
	const bool bHasData = TotalHair > 0;
	TotalHair /= 8;

	// Insure that if a voxel contains some hair data, its total hair remains > 0 after averaging. 
	// This is important for pruning invalid/empty page later on, to not remove non-empty page (which 
	// could arise due to numerical precision).
	return min(uint(VOXEL_HAIR_MASK), bHasData ? max(TotalHair, 1u) : 0u) | OutTotalOpaque | (bHasShadowCaster ? 0u : VOXEL_CAST_NO_SHADOW_MASK);
}
#endif // SHADER_MIP_VIRTUALVOXEL || SHADER_MIP_INDIRECTARGS || SHADER_UPDATE_PAGEINDEX

///////////////////////////////////////////////////////////////////////////

#if SHADER_MIP_VIRTUALVOXEL
int3 PageCountResolution;
uint PageResolution;
uint SourceMip;
uint TargetMip;

Buffer<uint> 	  AllocatedPageCountBuffer;
Texture3D<uint>   InDensityTexture;
RWTexture3D<uint> OutDensityTexture;

[numthreads(GROUP_SIZE_X, 1, GROUP_SIZE_Z)]
void MainCS(uint3 DispatchThreadId : SV_DispatchThreadID)
{
	const uint  PageIndex = DispatchThreadId.z;
	if (PageIndex >= AllocatedPageCountBuffer[0])
	{
		return;
	}

	const uint3 PageCoord = IndexToCoord(PageIndex, PageCountResolution);

	const uint  InPageResolution = PageResolution >> SourceMip;
	const uint OutPageResolution = PageResolution >> TargetMip;
	const uint TotalVoxelPerOutPageResolution = OutPageResolution * OutPageResolution * OutPageResolution;
	const uint VoxelIndex = DispatchThreadId.x;
	if (VoxelIndex >= TotalVoxelPerOutPageResolution)
		return;

	const uint3 OutVoxelCoordOffset = IndexToCoord(VoxelIndex, OutPageResolution);
	const uint3  InVoxelCoordOffset = OutVoxelCoordOffset << 1;

	const uint3 OutVoxelCoord = PageCoord * OutPageResolution + OutVoxelCoordOffset;
	const uint3  InVoxelCoord = PageCoord * InPageResolution + InVoxelCoordOffset;

	const uint3 InVoxelCoord0 = InVoxelCoord;
	const uint3 InVoxelCoord1 = InVoxelCoord0 + uint3(1, 0, 0);
	const uint3 InVoxelCoord2 = InVoxelCoord0 + uint3(0, 1, 0);
	const uint3 InVoxelCoord3 = InVoxelCoord0 + uint3(1, 1, 0);
	const uint3 InVoxelCoord4 = InVoxelCoord0 + uint3(0, 0, 1);
	const uint3 InVoxelCoord5 = InVoxelCoord0 + uint3(1, 0, 1);
	const uint3 InVoxelCoord6 = InVoxelCoord0 + uint3(0, 1, 1);
	const uint3 InVoxelCoord7 = InVoxelCoord0 + uint3(1, 1, 1);

	const uint RawDensity0 = InDensityTexture[InVoxelCoord0];
	const uint RawDensity1 = InDensityTexture[InVoxelCoord1];
	const uint RawDensity2 = InDensityTexture[InVoxelCoord2];
	const uint RawDensity3 = InDensityTexture[InVoxelCoord3];
	const uint RawDensity4 = InDensityTexture[InVoxelCoord4];
	const uint RawDensity5 = InDensityTexture[InVoxelCoord5];
	const uint RawDensity6 = InDensityTexture[InVoxelCoord6];
	const uint RawDensity7 = InDensityTexture[InVoxelCoord7];

	const uint Total = ComputeMipDensity(
		RawDensity0,
		RawDensity1,
		RawDensity2,
		RawDensity3,
		RawDensity4,
		RawDensity5,
		RawDensity6,
		RawDensity7);

	OutDensityTexture[OutVoxelCoord] = Total;
}
#endif

///////////////////////////////////////////////////////////////////////////

#if SHADER_MIP_INDIRECTARGS
#include "HairStrandsVoxelPageCommon.ush"

uint PageResolution;
uint TargetMipIndex;
int3 DispatchGroupSize;

Buffer<uint>   InIndirectArgs;
RWBuffer<uint> OutIndirectArgs;

[numthreads(1, 1, 1)]
void MainCS(uint3 DispatchThreadId : SV_DispatchThreadID)
{
	const uint MacroGroupId = DispatchThreadId.x;

	const uint TargetPageResolution = PageResolution >> TargetMipIndex;
	const uint TotalVoxelCount = TargetPageResolution * TargetPageResolution * TargetPageResolution;
	const uint DispatchX = DivideAndRoundUp(TotalVoxelCount, DispatchGroupSize.x);

	WriteDispatchIndirectArgs(OutIndirectArgs, 0, DispatchX, InIndirectArgs[1], InIndirectArgs[2]);
}

#endif

///////////////////////////////////////////////////////////////////////////

#if SHADER_UPDATE_PAGEINDEX
int3 PageCountResolution;
uint PageResolution;
uint MipIt;

Buffer<uint>	  PageIndexGlobalCounter; // Allocated page counter
Texture3D<uint>	  DensityTexture;
Buffer<uint>	  PageToPageIndexBuffer;
RWBuffer<uint>	  OutPageIndexBuffer;
RWBuffer<uint2>	  OutPageIndexOccupancyBuffer;

[numthreads(GROUP_SIZE_X, 1, GROUP_SIZE_Z)]
void MainCS(uint3 DispatchThreadId : SV_DispatchThreadID)
{
	const uint  PageIndex = DispatchThreadId.z;
	const uint3 PageCoord = IndexToCoord(PageIndex, PageCountResolution);

	const uint AllocatedPageCount = PageIndexGlobalCounter[0];
	if (PageIndex >= AllocatedPageCount)
		return;

	const uint OutPageResolution = PageResolution >> MipIt;
	const uint TotalVoxelPerOutPageResolution = OutPageResolution * OutPageResolution * OutPageResolution;
	const uint VoxelIndex = DispatchThreadId.x;
	if (VoxelIndex >= TotalVoxelPerOutPageResolution)
		return;

	{
		const uint3 OutVoxelCoordOffset = IndexToCoord(VoxelIndex, OutPageResolution);
		const uint3 OutVoxelCoord = PageCoord * OutPageResolution + OutVoxelCoordOffset;

		const uint Density = DensityTexture.Load(uint4(OutVoxelCoord, MipIt));
		// Update the page index with invalid page index if the voxel does not contain any data.
		// This allow to save tracing cost when evaluating the transmittance.
		if (Density == 0)
		{
			const uint PageIndexOffset = PageToPageIndexBuffer[PageIndex];
			OutPageIndexBuffer[PageIndexOffset] = INVALID_VOXEL_PAGE_INDEX;
		}
	}

	// Fill in the occupancy table
	{
		const uint OccMipIt = 3; // A voxel at this mip has a size of 8x8x8
		const uint OccPageResolution = PageResolution >> OccMipIt;
		uint2 Occupancy = 0;
		uint BitIndex = 0;
		for (uint z = 0; z < 4; ++z)
			for (uint y = 0; y < 4; ++y)
				for (uint x = 0; x < 4; ++x)
				{
					const uint3 OutVoxelCoord = PageCoord * OccPageResolution + uint3(x, y, z);
					const uint Density = DensityTexture.Load(uint4(OutVoxelCoord, OccMipIt));
					if (Density > 0)
					{
						if (BitIndex < 32)
							Occupancy.x = Occupancy.x | (1u << BitIndex);
						else
							Occupancy.y = Occupancy.y | (1u << (BitIndex - 32));
					}
					++BitIndex;
				}
		const uint PageIndexOffset = PageToPageIndexBuffer[PageIndex];
		OutPageIndexOccupancyBuffer[PageIndexOffset] = Occupancy;
	}
}
#endif

///////////////////////////////////////////////////////////////////////////
<|MERGE_RESOLUTION|>--- conflicted
+++ resolved
@@ -3,8 +3,6 @@
 #define HAIR_STRANDS_PARAMETERS 1
 
 #include "../Common.ush"
-<<<<<<< HEAD
-=======
 #include "../Common.ush"
 #include "../Matrices.ush"
 #include "../SceneTextureParameters.ush"
@@ -13,7 +11,6 @@
 #include "../ShaderPrint.ush"
 #include "HairStrandsAABBCommon.ush"
 #include "HairStrandsVisibilityCommon.ush"
->>>>>>> 4af6daef
 #include "HairStrandsClusterCommon.ush"
 #include "HairStrandsVertexFactoryCommon.ush"
 #include "HairStrandsVoxelPageCommon.ush" 
@@ -650,13 +647,6 @@
 #endif // SHADER_ADAPTIVE_FEEDBACK
 
 ///////////////////////////////////////////////////////////////////////////
-<<<<<<< HEAD
-
-uint			DispatchCountX;
-uint			MaxRasterCount;
-uint			FrameIdMod8;
-uint			MacroGroupId;
-=======
 // Voxel Raster Compute
 
 #if SHADER_RASTERCOMPUTE
@@ -665,7 +655,6 @@
 uint			FrameIdMod8;
 uint			MacroGroupId;
 uint			VertexCount;
->>>>>>> 4af6daef
 
 uint			VirtualVoxelParams_PageIndexCount;
 uint			VirtualVoxelParams_PageResolution;
@@ -677,31 +666,10 @@
 
 RWTexture3D<uint> OutPageTexture;
 
-<<<<<<< HEAD
-uint			VertexCount;
-uint			VertexStart;
-float SampleWeight;
-
-///////////////////////////////////////////////////////////////////////////
-// Define
+float CoverageScale;
 
 #define JITTER_ENABLE 0
 
-#if PERMUTATION_GROUP_SIZE == 64
-	#define GROUP_SIZE 64
-#elif PERMUTATION_GROUP_SIZE == 32
-	#define GROUP_SIZE 32
-#else
-	#error Unknown group size	
-#endif
-=======
-float CoverageScale;
-
-#define JITTER_ENABLE 0
->>>>>>> 4af6daef
-
-///////////////////////////////////////////////////////////////////////////
-// Utils
 float3 GetHairVoxelJitter(uint2 PixelCoord, uint Seed)
 {
 	return float3(
@@ -710,20 +678,6 @@
 		InterleavedGradientNoise(PixelCoord.xy, Seed * 7901));
 }
 
-<<<<<<< HEAD
-///////////////////////////////////////////////////////////////////////////
-
-[numthreads(GROUP_SIZE, 1, 1)]
-void MainCS(uint2 DispatchThreadID : SV_DispatchThreadID)
-{
-#if PERMUTATION_CULLING == 1
-	uint VertexIndex0 = GetHairStrandsVertexFetchIndex_Culled(DispatchThreadID, GROUP_SIZE);
-#else
-	uint VertexIndex0 = VertexStart + GetHairStrandsVertexFetchIndex(DispatchThreadID, GROUP_SIZE, DispatchCountX);
-#endif
-	uint VertexIndex1 = min(VertexIndex0 + 1, VertexStart + VertexCount - 1);
-	if (VertexIndex0 >= VertexStart + VertexCount)
-=======
 [numthreads(GROUP_SIZE, 1, 1)]
 void MainCS(uint2 DispatchThreadID : SV_DispatchThreadID)
 {
@@ -731,7 +685,6 @@
 	uint VertexIndex1 = VertexIndex0 + 1;
 	bool bIsValid = VertexIndex0 < VertexCount && VertexIndex1 < VertexCount;
 	if (!bIsValid)
->>>>>>> 4af6daef
 		return;
 
 	float LodRadiusScale0 = 1;
@@ -865,21 +818,13 @@
 				const float VoxelFixPointScale = GetVoxelDensityFixPointScale();
 				
 				const float HairCoverage = lerp(HairCoverage0, HairCoverage1, U);
-<<<<<<< HEAD
-				uint RawData = HairCoverage * VoxelFixPointScale * HairStrandsVF_Density * SampleWeight;
-=======
 				uint RawData = HairCoverage * VoxelFixPointScale * HairStrandsVF_Density * CoverageScale;
->>>>>>> 4af6daef
 				InterlockedAdd(OutPageTexture[VoxelPageCoord], RawData);
 
 				// Groom having raytraced geometry will cast-shadow on opaque geomtry with their RT-geometry, not with their 
 				// voxelization. To avoid for doubling/incorrect shadowing, we mark voxel with no-shadow casting flag. 
 				// This adds a significant cost when used.
-<<<<<<< HEAD
-				if (HairStrandsVF_bHasRaytracedGeometry)
-=======
 				if (HairStrandsVF_bRaytracingGeometry)
->>>>>>> 4af6daef
 				{
 					InterlockedOr(OutPageTexture[VoxelPageCoord], VOXEL_CAST_NO_SHADOW_MASK);
 				}
