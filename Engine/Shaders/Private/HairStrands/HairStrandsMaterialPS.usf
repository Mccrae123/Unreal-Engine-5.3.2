--- conflicted
+++ resolved
@@ -33,11 +33,7 @@
 			FEvaluateOutput Out = (FEvaluateOutput)0;
 			if (SampleDepth > 0)
 			{
-<<<<<<< HEAD
-				Out = Evaluate(SamplePixelCoord, SampleDepth, SamplePrimitiveId, SampleCoverage8bit, InPrimitiveId, MaterialPassParameters.bUpdateSampleCoverage > 0, MaterialPassParameters.bInterpolationEnabled);
-=======
 				Out = Evaluate(SamplePixelCoord, SampleDepth, SampleControlPointId, SampleCoverage8bit, InPrimitiveId, MaterialPassParameters.bUpdateSampleCoverage > 0, MaterialPassParameters.bInterpolationEnabled);
->>>>>>> 4af6daef
 			}
 
 			// Note: Use the syntax _ over the syntax . as on certain platform the UAV buffers are 
