// Copyright Epic Games, Inc. All Rights Reserved.

#include "../Common.ush"
#include "../MonteCarlo.ush"
<<<<<<< HEAD
#include "HairStrandsClusterCommon.ush"

uint VertexStart;
uint VertexCount;
uint DispatchCountX;
=======
#include "HairStrandsPack.ush"
#include "HairStrandsClusterCommon.ush"

#if SHADER_TANGENT
uint PointCount;
>>>>>>> 4af6daef

Buffer<uint4>  	 PositionBuffer;
RWBuffer<float4> OutputTangentBuffer;

<<<<<<< HEAD
uint			HairStrandsVF_bIsCullingEnable;
=======
uint			HairStrandsVF_bCullingEnable;
>>>>>>> 4af6daef

#if PERMUTATION_CULLING == 1
Buffer<uint>	HairStrandsVF_CullingIndirectBuffer;
Buffer<uint>	HairStrandsVF_CullingIndexBuffer;
Buffer<uint>	IndirectBufferArgs;
#endif

<<<<<<< HEAD
#if PERMUTATION_GROUP_SIZE == 64
	#define GROUP_SIZE 64
#elif PERMUTATION_GROUP_SIZE == 32
	#define GROUP_SIZE 32
#else
	#error Unknown group size	
#endif

=======
>>>>>>> 4af6daef
float4 PackNormal(float3 V, uint A)
{
	return float4(clamp(V,float(-1).xxx,float(1).xxx), 1.0f);
}

[numthreads(GROUP_SIZE, 1, 1)]
void MainCS(uint DispatchThreadId : SV_DispatchThreadID)
{
<<<<<<< HEAD
	const int MaxVertexCount = VertexStart + int(VertexCount);
	int IndexCurr = VertexStart + GetHairStrandsVertexFetchIndex(DispatchThreadId, GROUP_SIZE, DispatchCountX);
	int IndexPrev = clamp(IndexCurr-1, 0, MaxVertexCount-1);
	int IndexNext = clamp(IndexCurr+1, 0, MaxVertexCount-1);
	bool bValid = IndexCurr < MaxVertexCount;
=======
	const int MaxPointCount = int(PointCount);
	int IndexCurr = DispatchThreadId;
	int IndexPrev = clamp(IndexCurr-1, 0, MaxPointCount-1);
	int IndexNext = clamp(IndexCurr+1, 0, MaxPointCount-1);
	bool bValid = IndexCurr < MaxPointCount;
>>>>>>> 4af6daef
#if PERMUTATION_CULLING
	if (HairStrandsVF_bCullingEnable)
	{
<<<<<<< HEAD
		const int FetchIndex = GetHairStrandsVertexFetchIndex_Culled(DispatchThreadId, GROUP_SIZE);
		const int VertexCountAfterCulling = clamp((int)HairStrandsVF_CullingIndirectBuffer[3], 0, MaxVertexCount);
=======
		const int FetchIndex = DispatchThreadId;
		const int PointCountAfterCulling = clamp((int)HairStrandsVF_CullingIndirectBuffer[3], 0, MaxPointCount);
>>>>>>> 4af6daef
		bValid = false;
		if (FetchIndex < PointCountAfterCulling)
		{
			const int FetchIndexPrev = clamp(FetchIndex-1, 0, PointCountAfterCulling-1);
			const int FetchIndexCurr = clamp(FetchIndex  , 0, PointCountAfterCulling-1);
			const int FetchIndexNext = clamp(FetchIndex+1, 0, PointCountAfterCulling-1);

			IndexPrev = HairStrandsVF_CullingIndexBuffer[FetchIndexPrev];
			IndexCurr = HairStrandsVF_CullingIndexBuffer[FetchIndexCurr];
			IndexNext = HairStrandsVF_CullingIndexBuffer[FetchIndexNext];

			bValid = true;
		}
	}
#endif

	if (IndexCurr < MaxPointCount)
	{
		const FHairControlPoint CPCurr = UnpackHairControlPoint(PositionBuffer[IndexCurr]);
		const FHairControlPoint CPPrev = UnpackHairControlPoint(PositionBuffer[IndexPrev]);
		const FHairControlPoint CPNext = UnpackHairControlPoint(PositionBuffer[IndexNext]);

		float3 T0 = 0;
		const bool bIsPrevValid = CPPrev.Type == HAIR_CONTROLPOINT_INSIDE || CPPrev.Type == HAIR_CONTROLPOINT_START;
		if (bIsPrevValid)
		{
			T0 = normalize(CPCurr.Position - CPPrev.Position);
		}

		float3 T1 = 0;
		const bool bIsNextValid = CPNext.Type == HAIR_CONTROLPOINT_INSIDE || CPNext.Type == HAIR_CONTROLPOINT_END;
		if (bIsNextValid)
		{
			T1 = normalize(CPNext.Position - CPCurr.Position);
		}

		const float3 T = normalize(T0 + T1);

		// TODO: switch to rotation minimizing frames to avoid the discontinuity
		float3x3 Basis = GetTangentBasis(T);

		OutputTangentBuffer[IndexCurr*2]   = PackNormal(Basis[0], 0);
		OutputTangentBuffer[IndexCurr*2+1] = PackNormal(Basis[2], 127);
	}
}
#endif // SHADER_TANGENT<|MERGE_RESOLUTION|>--- conflicted
+++ resolved
@@ -2,28 +2,16 @@
 
 #include "../Common.ush"
 #include "../MonteCarlo.ush"
-<<<<<<< HEAD
-#include "HairStrandsClusterCommon.ush"
-
-uint VertexStart;
-uint VertexCount;
-uint DispatchCountX;
-=======
 #include "HairStrandsPack.ush"
 #include "HairStrandsClusterCommon.ush"
 
 #if SHADER_TANGENT
 uint PointCount;
->>>>>>> 4af6daef
 
 Buffer<uint4>  	 PositionBuffer;
 RWBuffer<float4> OutputTangentBuffer;
 
-<<<<<<< HEAD
-uint			HairStrandsVF_bIsCullingEnable;
-=======
 uint			HairStrandsVF_bCullingEnable;
->>>>>>> 4af6daef
 
 #if PERMUTATION_CULLING == 1
 Buffer<uint>	HairStrandsVF_CullingIndirectBuffer;
@@ -31,17 +19,6 @@
 Buffer<uint>	IndirectBufferArgs;
 #endif
 
-<<<<<<< HEAD
-#if PERMUTATION_GROUP_SIZE == 64
-	#define GROUP_SIZE 64
-#elif PERMUTATION_GROUP_SIZE == 32
-	#define GROUP_SIZE 32
-#else
-	#error Unknown group size	
-#endif
-
-=======
->>>>>>> 4af6daef
 float4 PackNormal(float3 V, uint A)
 {
 	return float4(clamp(V,float(-1).xxx,float(1).xxx), 1.0f);
@@ -50,29 +27,16 @@
 [numthreads(GROUP_SIZE, 1, 1)]
 void MainCS(uint DispatchThreadId : SV_DispatchThreadID)
 {
-<<<<<<< HEAD
-	const int MaxVertexCount = VertexStart + int(VertexCount);
-	int IndexCurr = VertexStart + GetHairStrandsVertexFetchIndex(DispatchThreadId, GROUP_SIZE, DispatchCountX);
-	int IndexPrev = clamp(IndexCurr-1, 0, MaxVertexCount-1);
-	int IndexNext = clamp(IndexCurr+1, 0, MaxVertexCount-1);
-	bool bValid = IndexCurr < MaxVertexCount;
-=======
 	const int MaxPointCount = int(PointCount);
 	int IndexCurr = DispatchThreadId;
 	int IndexPrev = clamp(IndexCurr-1, 0, MaxPointCount-1);
 	int IndexNext = clamp(IndexCurr+1, 0, MaxPointCount-1);
 	bool bValid = IndexCurr < MaxPointCount;
->>>>>>> 4af6daef
 #if PERMUTATION_CULLING
 	if (HairStrandsVF_bCullingEnable)
 	{
-<<<<<<< HEAD
-		const int FetchIndex = GetHairStrandsVertexFetchIndex_Culled(DispatchThreadId, GROUP_SIZE);
-		const int VertexCountAfterCulling = clamp((int)HairStrandsVF_CullingIndirectBuffer[3], 0, MaxVertexCount);
-=======
 		const int FetchIndex = DispatchThreadId;
 		const int PointCountAfterCulling = clamp((int)HairStrandsVF_CullingIndirectBuffer[3], 0, MaxPointCount);
->>>>>>> 4af6daef
 		bValid = false;
 		if (FetchIndex < PointCountAfterCulling)
 		{
