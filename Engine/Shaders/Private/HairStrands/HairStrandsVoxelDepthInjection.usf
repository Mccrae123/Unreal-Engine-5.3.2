--- conflicted
+++ resolved
@@ -98,11 +98,7 @@
 	if (bIsGPUDriven)
 	{
 		FDeepShadowViewInfo DeepShadowViewInfo = DeepShadowViewInfoBuffer[AtlasSlotIndex];
-<<<<<<< HEAD
-		TranslatedWorldToClipMatrix = DeepShadowViewInfo.TranslatedWorldToClip;
-=======
 		TranslatedWorldToClipMatrix = DeepShadowViewInfo.TranslatedWorldToClipScaledBiased;
->>>>>>> d731a049
 	}
 
 	OutTranslatedWorldPosition = TranslatedWorldPosition;
@@ -169,11 +165,7 @@
 		if (bIsGPUDriven)
 		{
 			FDeepShadowViewInfo DeepShadowViewInfo = DeepShadowViewInfoBuffer[AtlasSlotIndex];
-<<<<<<< HEAD
-			TranslatedWorldToClipMatrix = DeepShadowViewInfo.TranslatedWorldToClip;
-=======
 			TranslatedWorldToClipMatrix = DeepShadowViewInfo.TranslatedWorldToClipScaledBiased;
->>>>>>> d731a049
 		}
 		const float3 HitP = TranslatedWP0 + normalize(TranslatedWP1 - TranslatedWP0) * TraversalResult.HitT;
 		float4 ClipP = mul(float4(HitP, 1), TranslatedWorldToClipMatrix);
