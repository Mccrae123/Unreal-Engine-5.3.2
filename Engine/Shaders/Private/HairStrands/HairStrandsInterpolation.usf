// Copyright Epic Games, Inc. All Rights Reserved.

#include "../Common.ush"
#include "HairStrandsMeshProjectionCommon.ush"
#include "HairStrandsVisibilityCommon.ush"
#include "HairStrandsAABBCommon.ush" 
#include "HairStrandsClusterCommon.ush"
#include "HairStrandsVertexFactoryCommon.ush"

// Should be moved into HairStrandsVertexFactoryCommon
float UnpackHairControlPointCoordU(uint InPackedDataW)
{
	const uint PackedAlpha = asuint(InPackedDataW);
	return ((PackedAlpha & 0xFF00) >> 8) / 255.f;
}

#if COMPILER_METAL || COMPILER_VULKAN
#define ALLOW_DEBUG_RENDERING 0
#else
#define ALLOW_DEBUG_RENDERING 1
#endif

#define DEBUG_ENABLE 0

#if DEBUG_ENABLE && ALLOW_DEBUG_RENDERING
#include "../ShaderPrint.ush"
#include "../ColorMap.ush"
#endif

///////////////////////////////////////////////////////////////////////////////////////////////////
// Common

///////////////////////////////////////////////////////////////////////////////////////////////////
// Hair interpolation 

#define INTERPOLATION_RIGID 0
#define INTERPOLATION_SKINNING_OFFSET 1
#define INTERPOLATION_SKINNING_TRANSLATION 2
#define INTERPOLATION_SKINNING_ROTATION 3
#define INTERPOLATION_SKINNING_TRANSLATION_AND_ROTATION 4

#if SHADER_HAIRINTERPOLATION

uint VertexStart;
uint VertexCount;
uint DispatchCountX;
uint HairDebugMode;
float HairLengthScale;
float3 InRenderHairPositionOffset;
float3 InSimHairPositionOffset;
float4x4 LocalToWorldMatrix;

Buffer<uint4>  RenderRestPosePositionBuffer;
Buffer<uint4>  SimRestPosePositionBuffer;
Buffer<uint4>  DeformedSimPositionBuffer;

// Hair interpolation support either 
// * A single guide, 
// * Or up to 3 guides. 
// This option is setup on interpolation data of the groom asset
#if PERMUTATION_USE_SINGLE_GUIDE == 1
Buffer<uint>	InterpolationBuffer;
#else
Buffer<uint4>	Interpolation0Buffer;
Buffer<uint4>	Interpolation1Buffer;
#endif

Buffer<uint>   SimRootPointIndexBuffer;

uint HairStrandsVF_bIsCullingEnable;
#if PERMUTATION_CULLING == 1
Buffer<uint>	HairStrandsVF_CullingIndirectBuffer; 
Buffer<uint>	HairStrandsVF_CullingIndexBuffer;
Buffer<float>	HairStrandsVF_CullingRadiusScaleBuffer;
Buffer<uint>	HairStrandsVF_CullingIndirectBufferArgs;
#endif

Buffer<float4>  AttributeBuffer;

#if PERMUTATION_DYNAMIC_GEOMETRY >= 1 || PERMUTATION_DEBUG == 1 
Buffer<uint>   RenVertexToRootIndexBuffer;
Buffer<uint>   SimVertexToRootIndexBuffer;
#endif

RWBuffer<uint4> OutRenderDeformedPositionBuffer; 

#if PERMUTATION_DYNAMIC_GEOMETRY >= 1 

// Compact all these buffers into 2 buffers: translation + quaternion
Buffer<float4>  RestPosition0Buffer;
Buffer<float4>  RestPosition1Buffer;
Buffer<float4>  RestPosition2Buffer;

Buffer<float4>  DeformedPosition0Buffer;
Buffer<float4>  DeformedPosition1Buffer;
Buffer<float4>  DeformedPosition2Buffer;

Buffer<uint>	RenRootBarycentricBuffer;
Buffer<uint>	RenRootToUniqueTriangleIndexBuffer;

Buffer<float4>  SimRestPosition0Buffer;
Buffer<float4>  SimRestPosition1Buffer;
Buffer<float4>  SimRestPosition2Buffer;

Buffer<float4>  SimDeformedPosition0Buffer;
Buffer<float4>  SimDeformedPosition1Buffer;
Buffer<float4>  SimDeformedPosition2Buffer;

Buffer<uint>	SimRootBarycentricBuffer;
Buffer<uint>	SimRootToUniqueTriangleIndexBuffer;
#endif

#if PERMUTATION_DEBUG == 1
Buffer<int>		 VertexToClusterIdBuffer;
Buffer<float4>	 SimAttributeBuffer;
RWBuffer<float4> OutRenderAttributeBuffer; 
#endif

Buffer<float4> OutSimHairPositionOffsetBuffer;
Buffer<float4> OutRenHairPositionOffsetBuffer;

#if PERMUTATION_GROUP_SIZE == 64
	#define GROUP_SIZE 64
#elif PERMUTATION_GROUP_SIZE == 32
	#define GROUP_SIZE 32
#else
	#error Unknown group size	
#endif

float3 ComputeStaticGeometryOffset(uint GuideIndex, float GuideVertexWeight, float3 OutSimHairPositionOffset)
{
	const float3 RestGuidePoint = f16tof32(SimRestPosePositionBuffer[GuideIndex].xyz) + InSimHairPositionOffset;

	const float3 DeformedGuidePoint = f16tof32(DeformedSimPositionBuffer[GuideIndex].xyz) + OutSimHairPositionOffset;
	return (DeformedGuidePoint - RestGuidePoint) * GuideVertexWeight;
}

float3 ComputeLocalGeometryOffset(uint GuideIndex, float GuideVertexWeight)
{	
	const float3 RestGuidePoint = f16tof32(SimRestPosePositionBuffer[GuideIndex].xyz) - 
					f16tof32(SimRestPosePositionBuffer[SimRootPointIndexBuffer[GuideIndex]].xyz) ;

	const float3 DeformedGuidePoint = f16tof32(DeformedSimPositionBuffer[GuideIndex].xyz) - 
					f16tof32(DeformedSimPositionBuffer[SimRootPointIndexBuffer[GuideIndex]].xyz) ;

	return (DeformedGuidePoint - RestGuidePoint) * GuideVertexWeight;
}

float3 ComputeDynamicGeometryOffset(
	uint GuideIndex, 
	float GuideVertexWeight, 
	FHairMeshTriangle RestTriangle, 
	FHairMeshTriangle DeformedTriangle,
	float3 RootBarycentric,
	float3 OutSimHairPositionOffset)
{
	const float3 RestGuidePoint = f16tof32(SimRestPosePositionBuffer[GuideIndex].xyz) + InSimHairPositionOffset;
	const float3 LocalRestGuidePoint = ToTriangle(RestGuidePoint, RootBarycentric, RestTriangle);

	const float3 DeformedGuidePoint = f16tof32(DeformedSimPositionBuffer[GuideIndex].xyz) + OutSimHairPositionOffset;
	const float3 LocalDeformedGuidePoint = ToTriangle(DeformedGuidePoint, RootBarycentric, DeformedTriangle);

	return (LocalDeformedGuidePoint - LocalRestGuidePoint) * GuideVertexWeight;
}

float3 ComputeTranslateGeometryOffset(uint GuideIndex, float GuideVertexWeight)
{	
	const float3 RestGuidePoint = f16tof32(SimRestPosePositionBuffer[GuideIndex].xyz) - 
					f16tof32(SimRestPosePositionBuffer[SimRootPointIndexBuffer[GuideIndex]].xyz) ;

	const float3 DeformedGuidePoint = f16tof32(DeformedSimPositionBuffer[GuideIndex].xyz) - 
					f16tof32(DeformedSimPositionBuffer[SimRootPointIndexBuffer[GuideIndex]].xyz) ;

	return (DeformedGuidePoint - RestGuidePoint) * GuideVertexWeight;
}

float3 ComputeRotateGeometryOffset(uint GuideIndex, float GuideVertexWeight,
	FHairMeshTriangle RestTriangle, 
	FHairMeshTriangle DeformedTriangle)
{	
	const float3 RestGuidePoint = f16tof32(SimRestPosePositionBuffer[GuideIndex].xyz) - 
					f16tof32(SimRestPosePositionBuffer[SimRootPointIndexBuffer[GuideIndex]].xyz) ;
	const float3 LocalRestGuidePoint = VectorToTriangle(RestGuidePoint, RestTriangle);

	const float3 DeformedGuidePoint = f16tof32(DeformedSimPositionBuffer[GuideIndex].xyz) - 
					f16tof32(DeformedSimPositionBuffer[SimRootPointIndexBuffer[GuideIndex]].xyz) ;
	const float3 LocalDeformedGuidePoint = VectorToTriangle(DeformedGuidePoint, DeformedTriangle);

	return (LocalDeformedGuidePoint - LocalRestGuidePoint) * GuideVertexWeight;
}

uint4 WriteOutput(float3 WorldPosition, float3 OutPositionOffset, uint PackedDataW)
{
	uint3 EncodedRelativePosition = f32tof16(WorldPosition - OutPositionOffset);
	if (HairLengthScale < 1.0f)
	{
		const float CoordU = UnpackHairControlPointCoordU(PackedDataW);
		if (HairLengthScale < CoordU)
		{
			EncodedRelativePosition = f32tof16(INFINITE_FLOAT).xxx;
		}
	}

	return uint4(EncodedRelativePosition, PackedDataW);
}

struct FRootTriangleData
{
	uint RootIndex;
	uint TriangleIndex;
	float3 RootBarycentric;
	FHairMeshTriangle RestTriangle;
	FHairMeshTriangle DeformedTriangle;
};

FRootTriangleData GetRootTriangleData(uint VertexIndex, bool bSim)
{
	FRootTriangleData Out = (FRootTriangleData)0;
	#if PERMUTATION_DYNAMIC_GEOMETRY >= 1 
	if (bSim)
	{
		Out.RootIndex		 = SimVertexToRootIndexBuffer[VertexIndex];
		Out.TriangleIndex	 = SimRootToUniqueTriangleIndexBuffer[Out.RootIndex];
		Out.RootBarycentric  = DecodeBarycentrics(SimRootBarycentricBuffer[Out.RootIndex]);
		Out.RestTriangle	 = GetTriangleTransformation(Out.TriangleIndex, SimRestPosition0Buffer, SimRestPosition1Buffer, SimRestPosition2Buffer);
		Out.DeformedTriangle = GetTriangleTransformation(Out.TriangleIndex, SimDeformedPosition0Buffer, SimDeformedPosition1Buffer, SimDeformedPosition2Buffer);
	}
	else
	{
		Out.RootIndex		 = RenVertexToRootIndexBuffer[VertexIndex];
		Out.TriangleIndex	 = RenRootToUniqueTriangleIndexBuffer[Out.RootIndex];
		Out.RootBarycentric  = DecodeBarycentrics(RenRootBarycentricBuffer[Out.RootIndex]);
		Out.RestTriangle	 = GetTriangleTransformation(Out.TriangleIndex, RestPosition0Buffer, RestPosition1Buffer, RestPosition2Buffer);
		Out.DeformedTriangle = GetTriangleTransformation(Out.TriangleIndex, DeformedPosition0Buffer, DeformedPosition1Buffer, DeformedPosition2Buffer);
	}
	#endif
	return Out;
}

[numthreads(GROUP_SIZE, 1, 1)]
void MainCS(uint2 DispatchThreadId : SV_DispatchThreadID)
{
	const float3 SimHairPositionOffset = OutSimHairPositionOffsetBuffer[0].xyz;
	const float3 OutRenHairPositionOffset = OutRenHairPositionOffsetBuffer[0].xyz;

	uint VertexIndex = VertexStart + GetHairStrandsVertexFetchIndex(DispatchThreadId, GROUP_SIZE, DispatchCountX);
#if PERMUTATION_CULLING
	if (HairStrandsVF_bIsCullingEnable)
	{
		const uint FetchIndex = GetHairStrandsVertexFetchIndex_Culled(DispatchThreadId, GROUP_SIZE);
		const uint VertexCountAfterCulling = HairStrandsVF_CullingIndirectBuffer[3];
		if (FetchIndex >= VertexCountAfterCulling)
		{
			return;
		}
		VertexIndex = HairStrandsVF_CullingIndexBuffer[FetchIndex];
	}
#endif

	if (VertexIndex < (VertexStart + VertexCount))
	{
		uint3  GuideVertexIndices = 0;
		float3 GuideVertexLerps = 0;
		float3 GuideVertexWeights = 0;
		#if PERMUTATION_SIMULATION == 1 || PERMUTATION_DEBUG == 1
		{

		  #if PERMUTATION_USE_SINGLE_GUIDE == 1
			GuideVertexWeights = float3(1, 0, 0);
			GuideVertexIndices = 0;
			GuideVertexLerps = 0;

			const uint InterpolationData = InterpolationBuffer[VertexIndex];
			GuideVertexIndices.x = InterpolationData & 0xFFFFFF;
			GuideVertexLerps.x   = saturate(((InterpolationData >> 24) & 0xFF) / 255.f);
		  #else
			const uint4 InterpolationData0	= Interpolation0Buffer[VertexIndex];
			const uint4 InterpolationData1	= Interpolation1Buffer[VertexIndex];

			GuideVertexIndices.x = InterpolationData0.x | ( (InterpolationData1.x & 0xFF) << 16);
			GuideVertexIndices.y = InterpolationData0.y | (((InterpolationData1.x >> 8) & 0xFF) << 16);
			GuideVertexIndices.z = InterpolationData0.z | ( (InterpolationData1.y & 0xFF) << 16);

			GuideVertexWeights   = float3(saturate((InterpolationData0.w & 0xFF) / 255.f), saturate(((InterpolationData0.w >> 8) & 0xFF) / 255.f), 0);
			GuideVertexWeights.z = saturate(1.0f - (GuideVertexWeights.x + GuideVertexWeights.y));

			GuideVertexLerps.x = saturate(((InterpolationData1.y >> 8) & 0xFF)/255.f);
			GuideVertexLerps.y = saturate(( InterpolationData1.z & 0xFF      )/255.f);
			GuideVertexLerps.z = saturate(((InterpolationData1.z >> 8) & 0xFF)/255.f);
		  #endif
		}
		#endif

		float3 WorldVertexPosition = 0.0f;

		// 1. Rigid transformation
		// ControlPoint is in the local hair referential
		// CurrOffset takes only translation component into account, and is done in object local space (vs. triangle/hair local space)
		#if PERMUTATION_DYNAMIC_GEOMETRY == INTERPOLATION_RIGID
		{
			float3 CurrOffset = 0;
			const uint4 PackedRestPosition = RenderRestPosePositionBuffer[VertexIndex];
			float3 ControlPoint = f16tof32(PackedRestPosition.xyz) + InRenderHairPositionOffset;

			#if PERMUTATION_SIMULATION == 1
			#if PERMUTATION_USE_SINGLE_GUIDE == 1
			const uint K = 0;
			#else
			[unroll]
			for (uint K = 0; K < 3; ++K)
			#endif
			{
				const uint GuideIndex0 = GuideVertexIndices[K];
				const uint GuideIndex1 = GuideIndex0 + 1;

				const float3 Offset0 = ComputeStaticGeometryOffset(GuideIndex0, GuideVertexWeights[K], SimHairPositionOffset);
				const float3 Offset1 = ComputeStaticGeometryOffset(GuideIndex1, GuideVertexWeights[K], SimHairPositionOffset);

				CurrOffset += lerp(Offset0, Offset1, GuideVertexLerps[K]);
			}
			#endif

			WorldVertexPosition = ControlPoint + CurrOffset;

			OutRenderDeformedPositionBuffer[VertexIndex] = WriteOutput(WorldVertexPosition, OutRenHairPositionOffset, PackedRestPosition.w);
		}
		#endif	

		// 2. Skin transformation
		// Apply dynamic mesh deformation (translation / rotation)
		#if PERMUTATION_DYNAMIC_GEOMETRY == INTERPOLATION_SKINNING_OFFSET
		{
			const uint4 PackedRestPosition = RenderRestPosePositionBuffer[VertexIndex];
			const float3 RestControlPoint = f16tof32(PackedRestPosition.xyz) + InRenderHairPositionOffset;
			float3 ControlPoint = RestControlPoint;

			float3 CurrOffset = 0;

			// Compute the simulation offset in hair local space (i.e., triangle)
			#if PERMUTATION_SIMULATION == 1
			#if PERMUTATION_USE_SINGLE_GUIDE == 1
			const uint K = 0;
			#else
			[unroll]
			for (uint K = 0; K < 3; ++K)
			#endif
			{
				const uint GuideIndex0 = GuideVertexIndices[K];
				const uint GuideIndex1 = GuideIndex0 + 1;

				const FRootTriangleData SimTri = GetRootTriangleData(GuideIndex0, true);

				const float3 Offset0 = ComputeDynamicGeometryOffset(GuideIndex0, GuideVertexWeights[K], SimTri.RestTriangle, SimTri.DeformedTriangle, SimTri.RootBarycentric, SimHairPositionOffset);
				const float3 Offset1 = ComputeDynamicGeometryOffset(GuideIndex1, GuideVertexWeights[K], SimTri.RestTriangle, SimTri.DeformedTriangle, SimTri.RootBarycentric, SimHairPositionOffset);

				CurrOffset += VectorToWorld(lerp(Offset0, Offset1, GuideVertexLerps[K]), SimTri.DeformedTriangle);
			}
			#endif		

			// Transform hair from rest post to deformed pose, based triangle deformation + simulation offset (optional depending of the simulation is actual running or not
			const FRootTriangleData RenTri = GetRootTriangleData(VertexIndex, false);

			ControlPoint = ToTriangle(ControlPoint, RenTri.RootBarycentric, RenTri.RestTriangle);
			ControlPoint = ToWorld(ControlPoint, RenTri.RootBarycentric,RenTri.DeformedTriangle) + CurrOffset;

			WorldVertexPosition = ControlPoint;

			#if DEBUG_ENABLE
			// Debug drawing which is manually enabled, then 
			{
				const float4 RestColor = float4(0, 1, 0, 1);
				const float4 DeformedColor = float4(1, 0, 0, 1);
				if (VertexIndex==0)
				{	
					AddCrossWS(InRenderHairPositionOffset, 1.2, RestColor);
					AddCrossWS(OutRenHairPositionOffset, 1, DeformedColor);
				}
			
				if (VertexIndex >= 0 && VertexIndex < 64)
				{
					AddReferentialWS(RestControlPoint, float3(0, 0, 1));
					AddReferentialWS(WorldVertexPosition, float3(0, 0, 1));
				}

				{
					const uint ControlPointType = asuint(PackedRestPosition.w) & 0x3;
					const bool bIsRoot = ControlPointType == 1;
					if (bIsRoot)
					{
<<<<<<< HEAD
						AddLineTriangleWS(RestTriangle.P0, RestTriangle.P1, RestTriangle.P2, RestColor);
						AddLineTriangleWS(DeformedTriangle.P0, DeformedTriangle.P1, DeformedTriangle.P2, DeformedColor);
=======
						AddLineTriangleWS(RenTri.RestTriangle.P0, RenTri.RestTriangle.P1, RenTri.RestTriangle.P2, RestColor);
						AddLineTriangleWS(RenTri.DeformedTriangle.P0, RenTri.DeformedTriangle.P1, RenTri.DeformedTriangle.P2, DeformedColor);
>>>>>>> d731a049
					}
				}
			}
			#endif

			OutRenderDeformedPositionBuffer[VertexIndex] = WriteOutput(WorldVertexPosition, OutRenHairPositionOffset, PackedRestPosition.w);
		}
		#endif	

		// 3. Linear blend skinning (translation)
		#if PERMUTATION_DYNAMIC_GEOMETRY == INTERPOLATION_SKINNING_TRANSLATION
		{
			const uint4 PackedRestPosition = RenderRestPosePositionBuffer[VertexIndex];
			const float3 RestControlPoint = f16tof32(PackedRestPosition.xyz) + InRenderHairPositionOffset;
			float3 ControlPoint = RestControlPoint;

			const FRootTriangleData RenTri = GetRootTriangleData(VertexIndex, false);
			
			ControlPoint -= RenTri.RootBarycentric.x * RenTri.RestTriangle.P0 + RenTri.RootBarycentric.y * RenTri.RestTriangle.P1 + RenTri.RootBarycentric.z * RenTri.RestTriangle.P2;
			
			float3 CurrOffset = 0;

			#if PERMUTATION_SIMULATION == 1
			#if PERMUTATION_USE_SINGLE_GUIDE == 1
			const uint K = 0;
			#else
			[unroll]
			for (uint K = 0; K < 3; ++K)
			#endif
			{
				const uint GuideIndex0 = GuideVertexIndices[K];
				const uint GuideIndex1 = GuideIndex0 + 1;

				const float3 Offset0 = ComputeTranslateGeometryOffset(GuideIndex0, 1.0);
				const float3 Offset1 = ComputeTranslateGeometryOffset(GuideIndex1, 1.0);

				CurrOffset += GuideVertexWeights[K] * lerp(Offset0, Offset1, GuideVertexLerps[K]);
			}
			#endif

			ControlPoint += RenTri.RootBarycentric.x * RenTri.DeformedTriangle.P0 + RenTri.RootBarycentric.y * RenTri.DeformedTriangle.P1 + RenTri.RootBarycentric.z * RenTri.DeformedTriangle.P2;

			WorldVertexPosition = ControlPoint + CurrOffset;

			OutRenderDeformedPositionBuffer[VertexIndex] = WriteOutput(WorldVertexPosition, OutRenHairPositionOffset, PackedRestPosition.w);
		}
		#endif	

		// 4. Linear blend skinning (rotation)
		#if PERMUTATION_DYNAMIC_GEOMETRY == INTERPOLATION_SKINNING_ROTATION
		{
			const uint4 PackedRestPosition = RenderRestPosePositionBuffer[VertexIndex];
			const float3 RestControlPoint = f16tof32(PackedRestPosition.xyz) + InRenderHairPositionOffset;
			float3 ControlPoint = RestControlPoint;

			const FRootTriangleData RenTri = GetRootTriangleData(VertexIndex, false);
			ControlPoint -= RenTri.RootBarycentric.x * RenTri.RestTriangle.P0 + RenTri.RootBarycentric.y * RenTri.RestTriangle.P1 + RenTri.RootBarycentric.z * RenTri.RestTriangle.P2;

			float3 CurrOffset = 0;

			#if PERMUTATION_SIMULATION == 1
			#if PERMUTATION_USE_SINGLE_GUIDE == 1
			const uint K = 0;
			#else
			[unroll]
			for (uint K = 0; K < 3; ++K)
			#endif
			{
				const uint GuideIndex0 = GuideVertexIndices[K];
				const uint GuideIndex1 = GuideIndex0 + 1;
			
				const FRootTriangleData SimTri = GetRootTriangleData(GuideIndex0, true);
				
				const float3 LocalPoint = VectorToTriangle(ControlPoint, SimTri.RestTriangle);

				const float3 Offset0 = ComputeRotateGeometryOffset(GuideIndex0, 1.0, SimTri.RestTriangle, SimTri.DeformedTriangle/*, SimHairPositionOffset*/);
				const float3 Offset1 = ComputeRotateGeometryOffset(GuideIndex1, 1.0, SimTri.RestTriangle, SimTri.DeformedTriangle/*, SimHairPositionOffset*/);

				CurrOffset += GuideVertexWeights[K] * VectorToWorld(lerp(Offset0, Offset1, GuideVertexLerps[K])+LocalPoint, SimTri.DeformedTriangle);
			}
			#endif

			ControlPoint = RenTri.RootBarycentric.x * RenTri.DeformedTriangle.P0 + RenTri.RootBarycentric.y * RenTri.DeformedTriangle.P1 + RenTri.RootBarycentric.z * RenTri.DeformedTriangle.P2;

			WorldVertexPosition = ControlPoint + CurrOffset;

			OutRenderDeformedPositionBuffer[VertexIndex] = WriteOutput(WorldVertexPosition, OutRenHairPositionOffset, PackedRestPosition.w);
		}
		#endif

		// 5. Linear blend skinning (translation + rotation)
		#if PERMUTATION_DYNAMIC_GEOMETRY == INTERPOLATION_SKINNING_TRANSLATION_AND_ROTATION
		{
			const uint4 PackedRestPosition = RenderRestPosePositionBuffer[VertexIndex];
			const float3 RestControlPoint = f16tof32(PackedRestPosition.xyz) + InRenderHairPositionOffset;
			float3 ControlPoint = RestControlPoint;

			float3 CurrOffset = 0;

			#if PERMUTATION_SIMULATION == 1
			#if PERMUTATION_USE_SINGLE_GUIDE == 1
			const uint K = 0;
			#else
			[unroll]
			for (uint K = 0; K < 3; ++K)
			#endif
			{
				const uint GuideIndex0 = GuideVertexIndices[K];
				const uint GuideIndex1 = GuideIndex0 + 1;

				const FRootTriangleData SimTri = GetRootTriangleData(GuideIndex0, true);
				
				const float3 LocalPoint = ToTriangle(ControlPoint, SimTri.RootBarycentric, SimTri.RestTriangle);

				const float3 Offset0 = ComputeDynamicGeometryOffset(GuideIndex0, 1.0, SimTri.RestTriangle, SimTri.DeformedTriangle, SimTri.RootBarycentric, SimHairPositionOffset);
				const float3 Offset1 = ComputeDynamicGeometryOffset(GuideIndex1, 1.0, SimTri.RestTriangle, SimTri.DeformedTriangle, SimTri.RootBarycentric, SimHairPositionOffset);

				CurrOffset += GuideVertexWeights[K] * ToWorld(lerp(Offset0, Offset1, GuideVertexLerps[K])+LocalPoint, SimTri.RootBarycentric, SimTri.DeformedTriangle);
			}
			#endif

			WorldVertexPosition = CurrOffset;

			OutRenderDeformedPositionBuffer[VertexIndex] = WriteOutput(WorldVertexPosition, OutRenHairPositionOffset, PackedRestPosition.w);
		}
		#endif

		#if PERMUTATION_DEBUG == 1
		if (HairDebugMode == 1)
		{
			const uint GuideIndex = GuideVertexIndices[0]; // Take the closest guide
			const float4 GuideAttribute = SimAttributeBuffer[GuideIndex];
			OutRenderAttributeBuffer[VertexIndex] = GuideAttribute;
		}

		if (HairDebugMode == 2)
		{
			const uint ClusterId = VertexToClusterIdBuffer[VertexIndex];
			const uint ClusterIdLo8bits = ClusterId & 0xFF;
			const uint ClusterIdHi8btis = (ClusterId>>8) & 0xFF;
			// Using FNV1 hash to break linearity of ClusterId (generated by linearly parsing cluster grid)
			uint Hash = 0;
			Hash = Hash * 17;
			Hash = Hash ^ ClusterIdLo8bits;
			Hash = Hash * 17;
			Hash = Hash ^ ClusterIdHi8btis;
			OutRenderAttributeBuffer[VertexIndex] = asfloat(uint4(0, (Hash & 0xFF) << 8, 0, 0));
		}
		#endif
	}
}
#endif // SHADER_HAIRINTERPOLATION

///////////////////////////////////////////////////////////////////////////////////////////////////
// Hair clusters update 

#if SHADER_CLUSTERAABB

#if PERMUTATION_GROUP_SIZE == 64
	#define GROUP_SIZE 64
#elif PERMUTATION_GROUP_SIZE == 32
	#define GROUP_SIZE 32
#else
	#error Unknown group size	
#endif

uint TotalClusterCount;
float3 CPUBoundMin;
float3 CPUBoundMax;

<<<<<<< HEAD
=======
uint VertexStart;
uint VertexCount;
float RcpSampleWeight;

>>>>>>> d731a049
float4x4 LocalToTranslatedWorldMatrix;

Buffer<uint4> RenderDeformedPositionBuffer;
Buffer<uint> ClusterVertexIdBuffer;
Buffer<uint> ClusterIdBuffer;
Buffer<uint> ClusterIndexOffsetBuffer;
Buffer<uint> ClusterIndexCountBuffer;
Buffer<uint> CulledClusterCountBuffer;

Buffer<uint> IndirectBuffer;
Buffer<uint> HairStrandsVF_CullingIndirectBuffer;
Buffer<float4> RenderDeformedOffsetBuffer;

RWBuffer<int> OutClusterAABBBuffer; 	// Cluster data packed as {uint3 AABBMin, uint3 AABBMax}
RWBuffer<int> OutGroupAABBBuffer; 		// Group data packed as {uint3 AABBMin, uint3 AABBMax}

#if GROUP_SIZE!=64 && GROUP_SIZE!=32
#error Unhandled group size
#endif

groupshared float3 SharedClusterAABBMin[GROUP_SIZE];
groupshared float3 SharedClusterAABBMax[GROUP_SIZE];

[numthreads(GROUP_SIZE, 1, 1)]
void ClusterAABBEvaluationCS(uint3 DispatchThreadId : SV_DispatchThreadID, uint3 GroupId : SV_GroupID, uint3 GroupThreadId : SV_GroupThreadID, uint ThreadIndex : SV_GroupIndex)
{
#if PERMUTATION_USE_CPU_AABB
	// Only update the full group AABB
	if (all(DispatchThreadId == 0))
	{
		FHairAABB Bound;
		Bound.Min = CPUBoundMin;
		Bound.Max = CPUBoundMax;
		WriteHairAABB(0, Bound, OutGroupAABBBuffer);
	}
#else // PERMUTATION_USE_CPU_AABB
	const uint CulledClusterCount = CulledClusterCountBuffer[0];
	const uint DispatchCountX = IndirectBuffer[0];
	const uint ClusterFetchIndex = GroupId.x + GroupId.y * DispatchCountX;
	if (ClusterFetchIndex >= CulledClusterCount)
	{
		return;
	}
	const uint ClusterId   = ClusterIdBuffer[ClusterFetchIndex];
	const uint IndexOffset = ClusterIndexOffsetBuffer[ClusterFetchIndex];
	const uint IndexCount = max(min(ClusterIndexCountBuffer[ClusterFetchIndex], GROUP_SIZE),ClusterIndexCountBuffer[ClusterFetchIndex] * RcpSampleWeight);
	
	const uint VertexCountAfterCulling = HairStrandsVF_CullingIndirectBuffer[3];

	int3 ClusterAABBMin = 9999999.0f;
	int3 ClusterAABBMax =-9999999.0f;

	const uint LoopCount = (IndexCount + GROUP_SIZE - 1) / GROUP_SIZE;
	for (uint LoopIt = 0; LoopIt < LoopCount; ++LoopIt)
	{
		uint GroupReadOffset = LoopIt * GROUP_SIZE;
		uint ThreadReadOffset = GroupReadOffset + GroupThreadId.x;

		if (ThreadReadOffset < IndexCount)
		{
			const float3 OutHairPositionOffset = RenderDeformedOffsetBuffer[0].xyz;
			const uint VertexIndex = ClusterVertexIdBuffer[IndexOffset + ThreadReadOffset];
			if ((VertexIndex >= VertexStart) && (VertexIndex < (VertexStart + VertexCount)))
			{
<<<<<<< HEAD
				const int3 WorldSpaceCentimeters = int3(mul(float4(CP.Position, 1.0f), LocalToTranslatedWorldMatrix).xyz);
				const int3 WorldSpaceCentimetersMin = WorldSpaceCentimeters - 1;
				const int3 WorldSpaceCentimetersMax = WorldSpaceCentimeters + 1;
=======
				const FHairControlPoint CP = UnpackHairControlPoint(RenderDeformedPositionBuffer[VertexIndex], OutHairPositionOffset, 1, 1, 1);
>>>>>>> d731a049

				if (all(IsFinite(CP.Position)))
				{
					const int3 WorldSpaceCentimeters = int3(mul(float4(CP.Position, 1.0f), LocalToTranslatedWorldMatrix).xyz);
					const int3 WorldSpaceCentimetersMin = WorldSpaceCentimeters - 1;
					const int3 WorldSpaceCentimetersMax = WorldSpaceCentimeters + 1;

					ClusterAABBMin = min(ClusterAABBMin, WorldSpaceCentimetersMin);
					ClusterAABBMax = max(ClusterAABBMax, WorldSpaceCentimetersMax);
				}
			}
		}
	}

	// Write each thread result to shared memory
	const uint LocalIndex = GroupThreadId.x;
	SharedClusterAABBMin[LocalIndex] = ClusterAABBMin;
	SharedClusterAABBMax[LocalIndex] = ClusterAABBMax;

	// Do a local reduction in shared memory. Assumes ClusterLOD0.VertexCount>64 to have all min&max values valid.
#if GROUP_SIZE==64
	GroupMemoryBarrierWithGroupSync();
	if (LocalIndex < 32)
	{
		SharedClusterAABBMin[LocalIndex] = min(SharedClusterAABBMin[LocalIndex], SharedClusterAABBMin[LocalIndex + 32]);
		SharedClusterAABBMax[LocalIndex] = max(SharedClusterAABBMax[LocalIndex], SharedClusterAABBMax[LocalIndex + 32]);
	}
#endif
	GroupMemoryBarrierWithGroupSync();
	if (LocalIndex < 16)
	{
		SharedClusterAABBMin[LocalIndex] = min(SharedClusterAABBMin[LocalIndex], SharedClusterAABBMin[LocalIndex + 16]);
		SharedClusterAABBMax[LocalIndex] = max(SharedClusterAABBMax[LocalIndex], SharedClusterAABBMax[LocalIndex + 16]);
	}
	GroupMemoryBarrierWithGroupSync();
	if (LocalIndex < 8)
	{
		SharedClusterAABBMin[LocalIndex] = min(SharedClusterAABBMin[LocalIndex], SharedClusterAABBMin[LocalIndex + 8]);
		SharedClusterAABBMax[LocalIndex] = max(SharedClusterAABBMax[LocalIndex], SharedClusterAABBMax[LocalIndex + 8]);
	}
	// No hardware has SIMD Vector unit operating in sync with less than 16 threads per group. So can skip sync now.
	//GroupMemoryBarrierWithGroupSync();
	if (LocalIndex < 4)
	{
		SharedClusterAABBMin[LocalIndex] = min(SharedClusterAABBMin[LocalIndex], SharedClusterAABBMin[LocalIndex + 4]);
		SharedClusterAABBMax[LocalIndex] = max(SharedClusterAABBMax[LocalIndex], SharedClusterAABBMax[LocalIndex + 4]);
	}
	//GroupMemoryBarrierWithGroupSync();
	if (LocalIndex < 2)
	{
		SharedClusterAABBMin[LocalIndex] = min(SharedClusterAABBMin[LocalIndex], SharedClusterAABBMin[LocalIndex + 2]);
		SharedClusterAABBMax[LocalIndex] = max(SharedClusterAABBMax[LocalIndex], SharedClusterAABBMax[LocalIndex + 2]);
	}
	//GroupMemoryBarrierWithGroupSync();
	if (LocalIndex < 1)
	{
		SharedClusterAABBMin[LocalIndex] = min(SharedClusterAABBMin[LocalIndex], SharedClusterAABBMin[LocalIndex + 1]);
		SharedClusterAABBMax[LocalIndex] = max(SharedClusterAABBMax[LocalIndex], SharedClusterAABBMax[LocalIndex + 1]);
	}

	// Write out hair cluster AABB
	if (LocalIndex == 0)
	{
		const uint ClusterIdx6 = ClusterId * 6;
		OutClusterAABBBuffer[ClusterIdx6 + 0] = SharedClusterAABBMin[0].x;
		OutClusterAABBBuffer[ClusterIdx6 + 1] = SharedClusterAABBMin[0].y;
		OutClusterAABBBuffer[ClusterIdx6 + 2] = SharedClusterAABBMin[0].z;
		OutClusterAABBBuffer[ClusterIdx6 + 3] = SharedClusterAABBMax[0].x;
		OutClusterAABBBuffer[ClusterIdx6 + 4] = SharedClusterAABBMax[0].y;
		OutClusterAABBBuffer[ClusterIdx6 + 5] = SharedClusterAABBMax[0].z;

		// And contribute to the group full AABB
		FHairAABB Bound;
		Bound.Min.x = SharedClusterAABBMin[0].x;
		Bound.Min.y = SharedClusterAABBMin[0].y;
		Bound.Min.z = SharedClusterAABBMin[0].z;
		Bound.Max.x = SharedClusterAABBMax[0].x;
		Bound.Max.y = SharedClusterAABBMax[0].y;
		Bound.Max.z = SharedClusterAABBMax[0].z;
		InterlockHairAABB(0, Bound, OutGroupAABBBuffer);
	}

	#if DEBUG_ENABLE
	if (ThreadIndex == 0)
	{
		const float4 DebugColor = float4(ColorMapViridis(ClusterId / float(TotalClusterCount)),1);
		AddAABBTWS(SharedClusterAABBMin[0], SharedClusterAABBMax[0], DebugColor);
		AddReferentialWS(LocalToWorldMatrix, 10);
	}
	#endif

	// Min/Max group AABB is done later by another pass
#endif // PERMUTATION_USE_CPU_AABB
}

#endif // SHADER_CLUSTERAABB


#if SHADER_HAIRTRANSFER_PREV_POSITION

uint ElementCount;
uint DispatchCountX;
Buffer<uint4> InBuffer;
RWBuffer<uint4> OutBuffer;

#define GROUP_SIZE 64
[numthreads(GROUP_SIZE, 1, 1)]
void MainCS(uint2 DispatchThreadId : SV_DispatchThreadID)
{
	const uint Index = GetHairStrandsVertexFetchIndex(DispatchThreadId, GROUP_SIZE, DispatchCountX);
	if (Index >= ElementCount)
	{
		return;
	}
	OutBuffer[Index] = InBuffer[Index];
}

#endif // SHADER_HAIRTRANSFER_PREV_POSITION

#if SHADER_GROOMCACHE_UPDATE

uint ElementCount;
uint DispatchCountX;
uint bHasRadiusData;

Buffer<float> InRadiusBuffer;
Buffer<float> InAnimatedBuffer;
Buffer<uint4> InRestPoseBuffer;
Buffer<float4> InDeformedOffsetBuffer;
RWBuffer<uint4> OutDeformedBuffer;

#define GROUP_SIZE 64
[numthreads(GROUP_SIZE, 1, 1)]
void MainCS(uint2 DispatchThreadId : SV_DispatchThreadID)
{
	const uint Index = GetHairStrandsVertexFetchIndex(DispatchThreadId, GROUP_SIZE, DispatchCountX);
	if (Index >= ElementCount)
	{
		return;
	}

	const uint Index3 = Index * 3;
	const float3 InAnimatedPosition = float3(
		InAnimatedBuffer[Index3],
		InAnimatedBuffer[Index3+1],
		InAnimatedBuffer[Index3+2]);
		
	uint4 PackedRestPosition = InRestPoseBuffer[Index];
	float3 HairPositionOffset = InDeformedOffsetBuffer[0].xyz;
	float3 WorldVertexPosition = InAnimatedPosition - HairPositionOffset;

	FHairControlPoint CP = UnpackHairControlPoint(PackedRestPosition, float3(0, 0, 0), 1, 1, 1);
	CP.Position = WorldVertexPosition;

	if (bHasRadiusData == 1)
	{
		CP.WorldRadius = InRadiusBuffer[Index];
	}

	OutDeformedBuffer[Index] = PackHairControlPoint(CP, float3(0, 0, 0), 1);
}

#endif // SHADER_GROOMCACHE_UPDATE<|MERGE_RESOLUTION|>--- conflicted
+++ resolved
@@ -387,13 +387,8 @@
 					const bool bIsRoot = ControlPointType == 1;
 					if (bIsRoot)
 					{
-<<<<<<< HEAD
-						AddLineTriangleWS(RestTriangle.P0, RestTriangle.P1, RestTriangle.P2, RestColor);
-						AddLineTriangleWS(DeformedTriangle.P0, DeformedTriangle.P1, DeformedTriangle.P2, DeformedColor);
-=======
 						AddLineTriangleWS(RenTri.RestTriangle.P0, RenTri.RestTriangle.P1, RenTri.RestTriangle.P2, RestColor);
 						AddLineTriangleWS(RenTri.DeformedTriangle.P0, RenTri.DeformedTriangle.P1, RenTri.DeformedTriangle.P2, DeformedColor);
->>>>>>> d731a049
 					}
 				}
 			}
@@ -564,13 +559,10 @@
 float3 CPUBoundMin;
 float3 CPUBoundMax;
 
-<<<<<<< HEAD
-=======
 uint VertexStart;
 uint VertexCount;
 float RcpSampleWeight;
 
->>>>>>> d731a049
 float4x4 LocalToTranslatedWorldMatrix;
 
 Buffer<uint4> RenderDeformedPositionBuffer;
@@ -635,13 +627,7 @@
 			const uint VertexIndex = ClusterVertexIdBuffer[IndexOffset + ThreadReadOffset];
 			if ((VertexIndex >= VertexStart) && (VertexIndex < (VertexStart + VertexCount)))
 			{
-<<<<<<< HEAD
-				const int3 WorldSpaceCentimeters = int3(mul(float4(CP.Position, 1.0f), LocalToTranslatedWorldMatrix).xyz);
-				const int3 WorldSpaceCentimetersMin = WorldSpaceCentimeters - 1;
-				const int3 WorldSpaceCentimetersMax = WorldSpaceCentimeters + 1;
-=======
 				const FHairControlPoint CP = UnpackHairControlPoint(RenderDeformedPositionBuffer[VertexIndex], OutHairPositionOffset, 1, 1, 1);
->>>>>>> d731a049
 
 				if (all(IsFinite(CP.Position)))
 				{
