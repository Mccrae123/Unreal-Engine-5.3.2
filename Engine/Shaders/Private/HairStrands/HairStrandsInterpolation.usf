// Copyright Epic Games, Inc. All Rights Reserved.

#include "../Common.ush"
#include "HairStrandsBindingCommon.ush"
#include "HairStrandsVisibilityCommon.ush"
#include "HairStrandsAABBCommon.ush" 
#include "HairStrandsClusterCommon.ush"
#include "HairStrandsVertexFactoryCommon.ush"

#if COMPILER_METAL || COMPILER_VULKAN
#define ALLOW_DEBUG_RENDERING 0
#else
#define ALLOW_DEBUG_RENDERING 1
#endif

#define DEBUG_ENABLE 0

#if DEBUG_ENABLE && ALLOW_DEBUG_RENDERING
#include "../ShaderPrint.ush"
#include "../ColorMap.ush"
#endif

<<<<<<< HEAD
///////////////////////////////////////////////////////////////////////////////////////////////////
// Guides
struct FGuideData
{
	uint3  VertexIndices;
	float3 VertexLerps;
	float3 VertexWeights;
	float3 OutPositionOffset;
};

FGuideData GetGuideData(uint InVertexIndex, uint InInterpolationData, float3 OutPositionOffset)
{
	FGuideData Out = (FGuideData)0;
	Out.OutPositionOffset	= OutPositionOffset;
	Out.VertexWeights		= float3(1, 0, 0);
	Out.VertexIndices		= 0;
	Out.VertexLerps			= 0;
	Out.VertexIndices.x		= InInterpolationData & 0xFFFFFF;
	Out.VertexLerps.x		= saturate(((InInterpolationData >> 24) & 0xFF) / 255.f);
	return Out;
}

FGuideData GetGuideData(uint InVertexIndex, uint4 InInterpolationData0, uint4 InInterpolationData1, float3 OutPositionOffset)
{
	FGuideData Out = (FGuideData)0;
	Out.OutPositionOffset = OutPositionOffset;

	Out.VertexIndices.x = InInterpolationData0.x | (( InInterpolationData1.x & 0xFF) << 16);
	Out.VertexIndices.y = InInterpolationData0.y | (((InInterpolationData1.x >> 8) & 0xFF) << 16);
	Out.VertexIndices.z = InInterpolationData0.z | (( InInterpolationData1.y & 0xFF) << 16);

	Out.VertexWeights	= float3(saturate((InInterpolationData0.w & 0xFF) / 255.f), saturate(((InInterpolationData0.w >> 8) & 0xFF) / 255.f), 0);
	Out.VertexWeights.z = saturate(1.0f - (Out.VertexWeights.x + Out.VertexWeights.y));

	Out.VertexLerps.x	= saturate(((InInterpolationData1.y >> 8) & 0xFF) / 255.f);
	Out.VertexLerps.y	= saturate(( InInterpolationData1.z & 0xFF) / 255.f);
	Out.VertexLerps.z	= saturate(((InInterpolationData1.z >> 8) & 0xFF) / 255.f);
	return Out;
=======
#pragma warning (default:7203) // downgrade 'not enough registers available for the entire program.' to a warning instead of error



///////////////////////////////////////////////////////////////////////////////////////////////////
// Guides

#if SHADER_HAIRINTERPOLATION || SHADER_PATCHATTRIBUTE
ByteAddressBuffer InterpolationBuffer;
#endif

struct FGuideDataWithOffset
{
	uint3  VertexIndices;
	float3 VertexLerps;
	float3 VertexWeights;
	float3 OutPositionOffset;
};

FGuideDataWithOffset GetGuideData(uint InVertexIndex, bool bSingleGuide, float3 OutPositionOffset)
{
#if PERMUTATION_SIMULATION > 0
	FGuideData GuideData;
	if (bSingleGuide)
	{
		GuideData = UnpackGuideData(InterpolationBuffer.Load(InVertexIndex * HAIR_INTERPOLATION_1GUIDE_STRIDE));
	}
	else
	{
		GuideData = UnpackGuideData(InterpolationBuffer.Load4(InVertexIndex * HAIR_INTERPOLATION_3GUIDE_STRIDE));
	}

	FGuideDataWithOffset Out;
	Out.VertexIndices     = GuideData.VertexIndices;
	Out.VertexLerps       = GuideData.VertexLerps;
	Out.VertexWeights     = GuideData.VertexWeights;
	Out.OutPositionOffset = OutPositionOffset;
	return Out;
#else
	return (FGuideDataWithOffset)0;
#endif
>>>>>>> 4af6daef
}

///////////////////////////////////////////////////////////////////////////////////////////////////
// Hair interpolation 

#define INTERPOLATION_RIGID 0
#define INTERPOLATION_SKINNING_OFFSET 1
#define INTERPOLATION_SKINNING_TRANSLATION 2
#define INTERPOLATION_SKINNING_ROTATION 3
#define INTERPOLATION_SKINNING_TRANSLATION_AND_ROTATION 4

#if SHADER_HAIRINTERPOLATION

<<<<<<< HEAD
uint VertexStart;
=======
>>>>>>> 4af6daef
uint VertexCount;
uint HairDebugMode;
float HairLengthScale;
float3 InRenHairPositionOffset;
float3 InSimHairPositionOffset;
float4x4 LocalToWorldMatrix;

<<<<<<< HEAD
Buffer<uint4>  RenRestPosePositionBuffer;
Buffer<uint4>  SimRestPosePositionBuffer;
Buffer<uint4>  SimDeformedPositionBuffer;

// Hair interpolation support either 
// * A single guide, 
// * Or up to 3 guides. 
// This option is setup on interpolation data of the groom asset
#if PERMUTATION_USE_SINGLE_GUIDE == 1
Buffer<uint>	InterpolationBuffer;
#else
Buffer<uint4>	Interpolation0Buffer;
Buffer<uint4>	Interpolation1Buffer;
#endif

Buffer<uint>   SimRootPointIndexBuffer;
=======
Buffer<uint4> RenRestPosePositionBuffer;
Buffer<uint4> SimRestPosePositionBuffer;
Buffer<uint4> SimDeformedPositionBuffer;
Buffer<uint>  SimRootPointIndexBuffer;
>>>>>>> 4af6daef

uint HairStrandsVFTODO_bCullingEnable;
#if PERMUTATION_CULLING == 1
Buffer<uint>	HairStrandsVFTODO_CullingIndirectBuffer; 
Buffer<uint>	HairStrandsVFTODO_CullingIndexBuffer;
Buffer<float>	HairStrandsVFTODO_CullingRadiusScaleBuffer;
Buffer<uint>	HairStrandsVFTODO_CullingIndirectBufferArgs;
#endif

#if PERMUTATION_DYNAMIC_GEOMETRY >= 1 || PERMUTATION_DEBUG == 1 
<<<<<<< HEAD
Buffer<uint>   RenVertexToCurveBuffer;
Buffer<uint>   SimVertexToCurveBuffer;
=======
Buffer<uint>   RenPointToCurveBuffer;
Buffer<uint>   SimPointToCurveBuffer;
>>>>>>> 4af6daef
#endif

#if PERMUTATION_DEFORMER
Buffer<uint4>  RenDeformerPositionBuffer;
#endif
RWBuffer<uint4> OutRenDeformedPositionBuffer; 

#if PERMUTATION_DYNAMIC_GEOMETRY >= 1 

// Compact all these buffers into 2 buffers: translation + quaternion
<<<<<<< HEAD
Buffer<float4>  RenRestPosition0Buffer;
Buffer<float4>  RenRestPosition1Buffer;
Buffer<float4>  RenRestPosition2Buffer;

Buffer<float4>  RenDeformedPosition0Buffer;
Buffer<float4>  RenDeformedPosition1Buffer;
Buffer<float4>  RenDeformedPosition2Buffer;

Buffer<uint>	RenRootBarycentricBuffer;
Buffer<uint>	RenRootToUniqueTriangleIndexBuffer;

Buffer<float4>  SimRestPosition0Buffer;
Buffer<float4>  SimRestPosition1Buffer;
Buffer<float4>  SimRestPosition2Buffer;

Buffer<float4>  SimDeformedPosition0Buffer;
Buffer<float4>  SimDeformedPosition1Buffer;
Buffer<float4>  SimDeformedPosition2Buffer;
=======
Buffer<float4>  RenRootRestPositionBuffer;
Buffer<float4>  RenRootDeformedPositionBuffer;
Buffer<uint>	RenRootBarycentricBuffer;
Buffer<uint>	RenRootToUniqueTriangleIndexBuffer;
>>>>>>> 4af6daef

Buffer<float4>  SimRootRestPositionBuffer;
Buffer<float4>  SimRootDeformedPositionBuffer;
Buffer<uint>	SimRootBarycentricBuffer;
Buffer<uint>	SimRootToUniqueTriangleIndexBuffer;
#endif

Buffer<float4> OutSimHairPositionOffsetBuffer;
Buffer<float4> OutRenHairPositionOffsetBuffer;


#ifndef GROUP_SIZE
	#error Unknown group size	
#endif

///////////////////////////////////////////////////////////////////////////////////////////////////
// Deformation offset

float3 ComputeStaticGeometryOffset(
	uint GuideIndex, 
	float GuideVertexWeight, 
	float3 OutSimHairPositionOffset)
{
	const float3 RestGuidePoint = UnpackHairControlPointPosition(SimRestPosePositionBuffer[GuideIndex], InSimHairPositionOffset);

	const float3 DeformedGuidePoint = UnpackHairControlPointPosition(SimDeformedPositionBuffer[GuideIndex], OutSimHairPositionOffset);

<<<<<<< HEAD
	const float3 DeformedGuidePoint = f16tof32(SimDeformedPositionBuffer[GuideIndex].xyz) + OutSimHairPositionOffset;

=======
>>>>>>> 4af6daef
	return (DeformedGuidePoint - RestGuidePoint) * GuideVertexWeight;
}

float3 ComputeLocalGeometryOffset(
	uint GuideIndex, 
	float GuideVertexWeight)
{
	const uint RootIndex = SimRootPointIndexBuffer[GuideIndex];
<<<<<<< HEAD

	const float3 RestGuidePoint = f16tof32(SimRestPosePositionBuffer[GuideIndex].xyz) - f16tof32(SimRestPosePositionBuffer[RootIndex].xyz) ;

	const float3 DeformedGuidePoint = f16tof32(SimDeformedPositionBuffer[GuideIndex].xyz) - f16tof32(SimDeformedPositionBuffer[RootIndex].xyz) ;
=======

	const float3 RestGuidePoint = UnpackHairControlPointPosition(SimRestPosePositionBuffer[GuideIndex]) - UnpackHairControlPointPosition(SimRestPosePositionBuffer[RootIndex]);

	const float3 DeformedGuidePoint = UnpackHairControlPointPosition(SimDeformedPositionBuffer[GuideIndex]) - UnpackHairControlPointPosition(SimDeformedPositionBuffer[RootIndex]);
>>>>>>> 4af6daef

	return (DeformedGuidePoint - RestGuidePoint) * GuideVertexWeight;
}

float3 ComputeDynamicGeometryOffset(
	uint GuideIndex, 
	float GuideVertexWeight, 
	FHairMeshTriangle RestTriangle, 
	FHairMeshTriangle DeformedTriangle,
	float3 RootBarycentric,
	float3 OutSimHairPositionOffset)
{
	const float3 RestGuidePoint = UnpackHairControlPointPosition(SimRestPosePositionBuffer[GuideIndex], InSimHairPositionOffset);
	const float3 LocalRestGuidePoint = ToTriangle(RestGuidePoint, RootBarycentric, RestTriangle);

<<<<<<< HEAD
	const float3 DeformedGuidePoint = f16tof32(SimDeformedPositionBuffer[GuideIndex].xyz) + OutSimHairPositionOffset;
=======
	const float3 DeformedGuidePoint = UnpackHairControlPointPosition(SimDeformedPositionBuffer[GuideIndex], OutSimHairPositionOffset);
>>>>>>> 4af6daef
	const float3 LocalDeformedGuidePoint = ToTriangle(DeformedGuidePoint, RootBarycentric, DeformedTriangle);

	return (LocalDeformedGuidePoint - LocalRestGuidePoint) * GuideVertexWeight;
}

float3 ComputeTranslateGeometryOffset(
	uint GuideIndex, 
	float GuideVertexWeight)
{
	const uint RootIndex = SimRootPointIndexBuffer[GuideIndex];

<<<<<<< HEAD
	const float3 RestGuidePoint = f16tof32(SimRestPosePositionBuffer[GuideIndex].xyz) - f16tof32(SimRestPosePositionBuffer[RootIndex].xyz) ;

	const float3 DeformedGuidePoint = f16tof32(SimDeformedPositionBuffer[GuideIndex].xyz) - f16tof32(SimDeformedPositionBuffer[RootIndex].xyz) ;
=======
	const float3 RestGuidePoint = UnpackHairControlPointPosition(SimRestPosePositionBuffer[GuideIndex]) - UnpackHairControlPointPosition(SimRestPosePositionBuffer[RootIndex]) ;

	const float3 DeformedGuidePoint = UnpackHairControlPointPosition(SimDeformedPositionBuffer[GuideIndex]) - UnpackHairControlPointPosition(SimDeformedPositionBuffer[RootIndex]) ;
>>>>>>> 4af6daef

	return (DeformedGuidePoint - RestGuidePoint) * GuideVertexWeight;
}

float3 ComputeRotateGeometryOffset(
	uint GuideIndex, 
	float GuideVertexWeight,
	FHairMeshTriangle RestTriangle, 
	FHairMeshTriangle DeformedTriangle)
{	
	const uint RootIndex = SimRootPointIndexBuffer[GuideIndex];

<<<<<<< HEAD
	const float3 RestGuidePoint = f16tof32(SimRestPosePositionBuffer[GuideIndex].xyz) - f16tof32(SimRestPosePositionBuffer[RootIndex].xyz) ;
	const float3 LocalRestGuidePoint = VectorToTriangle(RestGuidePoint, RestTriangle);

	const float3 DeformedGuidePoint = f16tof32(SimDeformedPositionBuffer[GuideIndex].xyz) - f16tof32(SimDeformedPositionBuffer[RootIndex].xyz) ;
=======
	const float3 RestGuidePoint = UnpackHairControlPointPosition(SimRestPosePositionBuffer[GuideIndex]) - UnpackHairControlPointPosition(SimRestPosePositionBuffer[RootIndex]) ;
	const float3 LocalRestGuidePoint = VectorToTriangle(RestGuidePoint, RestTriangle);

	const float3 DeformedGuidePoint = UnpackHairControlPointPosition(SimDeformedPositionBuffer[GuideIndex]) - UnpackHairControlPointPosition(SimDeformedPositionBuffer[RootIndex]) ;
>>>>>>> 4af6daef
	const float3 LocalDeformedGuidePoint = VectorToTriangle(DeformedGuidePoint, DeformedTriangle);

	return (LocalDeformedGuidePoint - LocalRestGuidePoint) * GuideVertexWeight;
}

///////////////////////////////////////////////////////////////////////////////////////////////////
// Root triangles

struct FRootTriangleData
{
	uint RootIndex;
	uint TriangleIndex;
	float3 RootBarycentric;
	FHairMeshTriangle RestTriangle;
	FHairMeshTriangle DeformedTriangle;
};

FRootTriangleData GetRootTriangleData(uint VertexIndex, bool bSim)
{
	FRootTriangleData Out = (FRootTriangleData)0;
	#if PERMUTATION_DYNAMIC_GEOMETRY >= 1 
	if (bSim)
	{
<<<<<<< HEAD
		Out.RootIndex		 = SimVertexToCurveBuffer[VertexIndex];
		Out.TriangleIndex	 = SimRootToUniqueTriangleIndexBuffer[Out.RootIndex];
		Out.RootBarycentric  = DecodeBarycentrics(SimRootBarycentricBuffer[Out.RootIndex]);
		Out.RestTriangle	 = GetTriangleTransformation(Out.TriangleIndex, SimRestPosition0Buffer, SimRestPosition1Buffer, SimRestPosition2Buffer);
		Out.DeformedTriangle = GetTriangleTransformation(Out.TriangleIndex, SimDeformedPosition0Buffer, SimDeformedPosition1Buffer, SimDeformedPosition2Buffer);
	}
	else
	{
		Out.RootIndex		 = RenVertexToCurveBuffer[VertexIndex];
		Out.TriangleIndex	 = RenRootToUniqueTriangleIndexBuffer[Out.RootIndex];
		Out.RootBarycentric  = DecodeBarycentrics(RenRootBarycentricBuffer[Out.RootIndex]);
		Out.RestTriangle	 = GetTriangleTransformation(Out.TriangleIndex, RenRestPosition0Buffer, RenRestPosition1Buffer, RenRestPosition2Buffer);
		Out.DeformedTriangle = GetTriangleTransformation(Out.TriangleIndex, RenDeformedPosition0Buffer, RenDeformedPosition1Buffer, RenDeformedPosition2Buffer);
=======
		Out.RootIndex		 = SimPointToCurveBuffer[VertexIndex];
		Out.TriangleIndex	 = SimRootToUniqueTriangleIndexBuffer[Out.RootIndex];
		Out.RootBarycentric  = UnpackBarycentrics(SimRootBarycentricBuffer[Out.RootIndex]);
		Out.RestTriangle	 = GetTriangleTransformation(Out.TriangleIndex, SimRootRestPositionBuffer);
		Out.DeformedTriangle = GetTriangleTransformation(Out.TriangleIndex, SimRootDeformedPositionBuffer);
	}
	else
	{
		Out.RootIndex		 = RenPointToCurveBuffer[VertexIndex];
		Out.TriangleIndex	 = RenRootToUniqueTriangleIndexBuffer[Out.RootIndex];
		Out.RootBarycentric  = UnpackBarycentrics(RenRootBarycentricBuffer[Out.RootIndex]);
		Out.RestTriangle	 = GetTriangleTransformation(Out.TriangleIndex, RenRootRestPositionBuffer);
		Out.DeformedTriangle = GetTriangleTransformation(Out.TriangleIndex, RenRootDeformedPositionBuffer);
>>>>>>> 4af6daef
	}
	#endif
	return Out;
}
<<<<<<< HEAD

///////////////////////////////////////////////////////////////////////////////////////////////////
// Guides

FGuideData GetGuideData(uint InVertexIndex)
{
#if PERMUTATION_SIMULATION == 1
  #if PERMUTATION_USE_SINGLE_GUIDE
	return GetGuideData(InVertexIndex, InterpolationBuffer[InVertexIndex], OutSimHairPositionOffsetBuffer[0].xyz);
  #else
	return GetGuideData(InVertexIndex, Interpolation0Buffer[InVertexIndex], Interpolation1Buffer[InVertexIndex], OutSimHairPositionOffsetBuffer[0].xyz);
  #endif
#else
	return (FGuideData)0;
#endif
}

///////////////////////////////////////////////////////////////////////////////////////////////////
// Rigid interpolation
float3 ApplyRigidInterpolation(FGuideData GuideData, float3 InPosition)
=======

///////////////////////////////////////////////////////////////////////////////////////////////////
// Rigid interpolation
float3 ApplyRigidInterpolation(FGuideDataWithOffset GuideData, float3 InPosition)
>>>>>>> 4af6daef
{
	float3 CurrOffset = 0;
#if PERMUTATION_SIMULATION == 1
	#if PERMUTATION_USE_SINGLE_GUIDE == 1
	const uint K = 0;
	#else
	[unroll]
	for (uint K = 0; K < 3; ++K)
	#endif
	{
		const uint GuideIndex0 = GuideData.VertexIndices[K];
		const uint GuideIndex1 = GuideIndex0 + 1;

		const float3 Offset0 = ComputeStaticGeometryOffset(GuideIndex0, GuideData.VertexWeights[K], GuideData.OutPositionOffset);
		const float3 Offset1 = ComputeStaticGeometryOffset(GuideIndex1, GuideData.VertexWeights[K], GuideData.OutPositionOffset);

		CurrOffset += lerp(Offset0, Offset1, GuideData.VertexLerps[K]);
	}
#endif

	return InPosition + CurrOffset;
}

///////////////////////////////////////////////////////////////////////////////////////////////////
// Skinning with offset
<<<<<<< HEAD
float3 ApplySkinningWithOffset(const FGuideData GuideData, const FRootTriangleData RenTri, float3 InPosition)
=======
float3 ApplySkinningWithOffset(const FGuideDataWithOffset GuideData, const FRootTriangleData RenTri, float3 InPosition)
>>>>>>> 4af6daef
{
	float3 CurrOffset = 0;

	// Compute the simulation offset in hair local space (i.e., triangle)
#if PERMUTATION_SIMULATION == 1
	#if PERMUTATION_USE_SINGLE_GUIDE == 1
	const uint K = 0;
	#else
	[unroll]
	for (uint K = 0; K < 3; ++K)
	#endif
	{
		const uint GuideIndex0 = GuideData.VertexIndices[K];
		const uint GuideIndex1 = GuideIndex0 + 1;

		const FRootTriangleData SimTri = GetRootTriangleData(GuideIndex0, true);

		const float3 Offset0 = ComputeDynamicGeometryOffset(GuideIndex0, GuideData.VertexWeights[K], SimTri.RestTriangle, SimTri.DeformedTriangle, SimTri.RootBarycentric, GuideData.OutPositionOffset);
		const float3 Offset1 = ComputeDynamicGeometryOffset(GuideIndex1, GuideData.VertexWeights[K], SimTri.RestTriangle, SimTri.DeformedTriangle, SimTri.RootBarycentric, GuideData.OutPositionOffset);

		CurrOffset += VectorToWorld(lerp(Offset0, Offset1, GuideData.VertexLerps[K]), SimTri.DeformedTriangle);
	}
#endif		

	InPosition = ToTriangle(InPosition, RenTri.RootBarycentric, RenTri.RestTriangle);
	InPosition = ToWorld(InPosition, RenTri.RootBarycentric, RenTri.DeformedTriangle) + CurrOffset;

	return InPosition;
}

///////////////////////////////////////////////////////////////////////////////////////////////////
// Skinning with translantion
<<<<<<< HEAD
float3 ApplySkinningWithTranslation(const FGuideData GuideData, const FRootTriangleData RenTri, float3 InPosition)
=======
float3 ApplySkinningWithTranslation(const FGuideDataWithOffset GuideData, const FRootTriangleData RenTri, float3 InPosition)
>>>>>>> 4af6daef
{
	InPosition -= RenTri.RootBarycentric.x * RenTri.RestTriangle.P0 + RenTri.RootBarycentric.y * RenTri.RestTriangle.P1 + RenTri.RootBarycentric.z * RenTri.RestTriangle.P2;

	float3 CurrOffset = 0;

#if PERMUTATION_SIMULATION == 1
	#if PERMUTATION_USE_SINGLE_GUIDE == 1
	const uint K = 0;
	#else
	[unroll]
	for (uint K = 0; K < 3; ++K)
	#endif
	{
		const uint GuideIndex0 = GuideData.VertexIndices[K];
		const uint GuideIndex1 = GuideIndex0 + 1;

		const float3 Offset0 = ComputeTranslateGeometryOffset(GuideIndex0, 1.0);
		const float3 Offset1 = ComputeTranslateGeometryOffset(GuideIndex1, 1.0);

		CurrOffset += GuideData.VertexWeights[K] * lerp(Offset0, Offset1, GuideData.VertexLerps[K]);
	}
#endif

	InPosition += RenTri.RootBarycentric.x * RenTri.DeformedTriangle.P0 + RenTri.RootBarycentric.y * RenTri.DeformedTriangle.P1 + RenTri.RootBarycentric.z * RenTri.DeformedTriangle.P2;
	return InPosition + CurrOffset;
}

///////////////////////////////////////////////////////////////////////////////////////////////////
// Skinning with rotation
<<<<<<< HEAD
float3 ApplySkinningWithRotation(const FGuideData GuideData, const FRootTriangleData RenTri, float3 InPosition)
{
	InPosition -= RenTri.RootBarycentric.x * RenTri.RestTriangle.P0 + RenTri.RootBarycentric.y * RenTri.RestTriangle.P1 + RenTri.RootBarycentric.z * RenTri.RestTriangle.P2;

	float3 CurrOffset = 0;

#if PERMUTATION_SIMULATION == 1
	#if PERMUTATION_USE_SINGLE_GUIDE == 1
	const uint K = 0;
	#else
	[unroll]
	for (uint K = 0; K < 3; ++K)
	#endif
	{
		const uint GuideIndex0 = GuideData.VertexIndices[K];
		const uint GuideIndex1 = GuideIndex0 + 1;

		const FRootTriangleData SimTri = GetRootTriangleData(GuideIndex0, true);

		const float3 LocalPoint = VectorToTriangle(InPosition, SimTri.RestTriangle);

		const float3 Offset0 = ComputeRotateGeometryOffset(GuideIndex0, 1.0, SimTri.RestTriangle, SimTri.DeformedTriangle/*, SimHairPositionOffset*/);
		const float3 Offset1 = ComputeRotateGeometryOffset(GuideIndex1, 1.0, SimTri.RestTriangle, SimTri.DeformedTriangle/*, SimHairPositionOffset*/);

		CurrOffset += GuideData.VertexWeights[K] * VectorToWorld(lerp(Offset0, Offset1, GuideData.VertexLerps[K]) + LocalPoint, SimTri.DeformedTriangle);
	}
#endif

	InPosition = RenTri.RootBarycentric.x * RenTri.DeformedTriangle.P0 + RenTri.RootBarycentric.y * RenTri.DeformedTriangle.P1 + RenTri.RootBarycentric.z * RenTri.DeformedTriangle.P2;
	return InPosition + CurrOffset;
}

///////////////////////////////////////////////////////////////////////////////////////////////////
// Skinning with translation and rotation
float3 ApplySkinningWithTranslationAndRotation(const FGuideData GuideData, const FRootTriangleData RenTri, float3 InPosition)
{
	float3 CurrOffset = 0;

#if PERMUTATION_SIMULATION == 1
	#if PERMUTATION_USE_SINGLE_GUIDE == 1
	const uint K = 0;
	#else
	[unroll]
	for (uint K = 0; K < 3; ++K)
	#endif
	{
		const uint GuideIndex0 = GuideData.VertexIndices[K];
		const uint GuideIndex1 = GuideIndex0 + 1;

		const FRootTriangleData SimTri = GetRootTriangleData(GuideIndex0, true);

		const float3 LocalPoint = ToTriangle(InPosition, SimTri.RootBarycentric, SimTri.RestTriangle);

		const float3 Offset0 = ComputeDynamicGeometryOffset(GuideIndex0, 1.0, SimTri.RestTriangle, SimTri.DeformedTriangle, SimTri.RootBarycentric, GuideData.OutPositionOffset);
		const float3 Offset1 = ComputeDynamicGeometryOffset(GuideIndex1, 1.0, SimTri.RestTriangle, SimTri.DeformedTriangle, SimTri.RootBarycentric, GuideData.OutPositionOffset);

		CurrOffset += GuideData.VertexWeights[K] * ToWorld(lerp(Offset0, Offset1, GuideData.VertexLerps[K]) + LocalPoint, SimTri.RootBarycentric, SimTri.DeformedTriangle);
	}
#endif

	return CurrOffset;
}

///////////////////////////////////////////////////////////////////////////////////////////////////
// Deformer transformation
float3 ApplyDeformer(const FRootTriangleData RenTri, float3 InRestPostion, float3 InDeformerPosition, float3 InDeformedPosition)
{
	float3 OutPosition = InDeformedPosition;
#if PERMUTATION_DEFORMER
	#if PERMUTATION_DYNAMIC_GEOMETRY == 0
		OutPosition = InDeformedPosition + (InDeformerPosition - InRestPostion);
	#else
		const float3 LocalRestPoint     = ToTriangle(InRestPostion, RenTri.RootBarycentric, RenTri.RestTriangle);
		const float3 LocalDeformerPoint = ToTriangle(InDeformerPosition, RenTri.RootBarycentric, RenTri.RestTriangle);

		const float3 LocalOffset = LocalDeformerPoint - LocalRestPoint;
		const float3 LocalDeformedPoint = ToTriangle(InDeformedPosition, RenTri.RootBarycentric, RenTri.DeformedTriangle);
		OutPosition = ToWorld(LocalDeformedPoint + LocalOffset, RenTri.RootBarycentric, RenTri.DeformedTriangle);
	#endif
#endif
	return OutPosition;
}

///////////////////////////////////////////////////////////////////////////////////////////////////
// Interpolation

=======
float3 ApplySkinningWithRotation(const FGuideDataWithOffset GuideData, const FRootTriangleData RenTri, float3 InPosition)
{
	InPosition -= RenTri.RootBarycentric.x * RenTri.RestTriangle.P0 + RenTri.RootBarycentric.y * RenTri.RestTriangle.P1 + RenTri.RootBarycentric.z * RenTri.RestTriangle.P2;

	float3 CurrOffset = 0;

#if PERMUTATION_SIMULATION == 1
	#if PERMUTATION_USE_SINGLE_GUIDE == 1
	const uint K = 0;
	#else
	[unroll]
	for (uint K = 0; K < 3; ++K)
	#endif
	{
		const uint GuideIndex0 = GuideData.VertexIndices[K];
		const uint GuideIndex1 = GuideIndex0 + 1;

		const FRootTriangleData SimTri = GetRootTriangleData(GuideIndex0, true);

		const float3 LocalPoint = VectorToTriangle(InPosition, SimTri.RestTriangle);

		const float3 Offset0 = ComputeRotateGeometryOffset(GuideIndex0, 1.0, SimTri.RestTriangle, SimTri.DeformedTriangle/*, SimHairPositionOffset*/);
		const float3 Offset1 = ComputeRotateGeometryOffset(GuideIndex1, 1.0, SimTri.RestTriangle, SimTri.DeformedTriangle/*, SimHairPositionOffset*/);

		CurrOffset += GuideData.VertexWeights[K] * VectorToWorld(lerp(Offset0, Offset1, GuideData.VertexLerps[K]) + LocalPoint, SimTri.DeformedTriangle);
	}
#endif

	InPosition = RenTri.RootBarycentric.x * RenTri.DeformedTriangle.P0 + RenTri.RootBarycentric.y * RenTri.DeformedTriangle.P1 + RenTri.RootBarycentric.z * RenTri.DeformedTriangle.P2;
	return InPosition + CurrOffset;
}

///////////////////////////////////////////////////////////////////////////////////////////////////
// Skinning with translation and rotation
float3 ApplySkinningWithTranslationAndRotation(const FGuideDataWithOffset GuideData, const FRootTriangleData RenTri, float3 InPosition)
{
	float3 CurrOffset = 0;

#if PERMUTATION_SIMULATION == 1
	#if PERMUTATION_USE_SINGLE_GUIDE == 1
	const uint K = 0;
	#else
	[unroll]
	for (uint K = 0; K < 3; ++K)
	#endif
	{
		const uint GuideIndex0 = GuideData.VertexIndices[K];
		const uint GuideIndex1 = GuideIndex0 + 1;

		const FRootTriangleData SimTri = GetRootTriangleData(GuideIndex0, true);

		const float3 LocalPoint = ToTriangle(InPosition, SimTri.RootBarycentric, SimTri.RestTriangle);

		const float3 Offset0 = ComputeDynamicGeometryOffset(GuideIndex0, 1.0, SimTri.RestTriangle, SimTri.DeformedTriangle, SimTri.RootBarycentric, GuideData.OutPositionOffset);
		const float3 Offset1 = ComputeDynamicGeometryOffset(GuideIndex1, 1.0, SimTri.RestTriangle, SimTri.DeformedTriangle, SimTri.RootBarycentric, GuideData.OutPositionOffset);

		CurrOffset += GuideData.VertexWeights[K] * ToWorld(lerp(Offset0, Offset1, GuideData.VertexLerps[K]) + LocalPoint, SimTri.RootBarycentric, SimTri.DeformedTriangle);
	}
#endif

	return CurrOffset;
}

///////////////////////////////////////////////////////////////////////////////////////////////////
// Deformer transformation
float3 ApplyDeformer(const FRootTriangleData RenTri, float3 InRestPostion, float3 InDeformerPosition, float3 InDeformedPosition)
{
	float3 OutPosition = InDeformedPosition;
#if PERMUTATION_DEFORMER
	#if PERMUTATION_DYNAMIC_GEOMETRY == 0
		OutPosition = InDeformedPosition + (InDeformerPosition - InRestPostion);
	#else
		const float3 LocalRestPoint     = ToTriangle(InRestPostion, RenTri.RootBarycentric, RenTri.RestTriangle);
		const float3 LocalDeformerPoint = ToTriangle(InDeformerPosition, RenTri.RootBarycentric, RenTri.RestTriangle);

		const float3 LocalOffset = LocalDeformerPoint - LocalRestPoint;
		const float3 LocalDeformedPoint = ToTriangle(InDeformedPosition, RenTri.RootBarycentric, RenTri.DeformedTriangle);
		OutPosition = ToWorld(LocalDeformedPoint + LocalOffset, RenTri.RootBarycentric, RenTri.DeformedTriangle);
	#endif
#endif
	return OutPosition;
}

///////////////////////////////////////////////////////////////////////////////////////////////////
// Interpolation

>>>>>>> 4af6daef
[numthreads(GROUP_SIZE, 1, 1)]
void MainCS(uint2 DispatchThreadId : SV_DispatchThreadID)
{
	// 1. Find vertex index
<<<<<<< HEAD
	uint VertexIndex = VertexStart + GetHairStrandsVertexFetchIndex(DispatchThreadId, GROUP_SIZE, DispatchCountX);
#if PERMUTATION_CULLING
	if (HairStrandsVF_bIsCullingEnable)
	{
		const uint FetchIndex = GetHairStrandsVertexFetchIndex_Culled(DispatchThreadId, GROUP_SIZE);
		const uint VertexCountAfterCulling = HairStrandsVF_CullingIndirectBuffer[3];
=======
	uint VertexIndex = DispatchThreadId.x;
#if PERMUTATION_CULLING
	if (HairStrandsVFTODO_bCullingEnable)
	{
		const uint FetchIndex = DispatchThreadId.x;
		const uint VertexCountAfterCulling = HairStrandsVFTODO_CullingIndirectBuffer[3];
>>>>>>> 4af6daef
		if (FetchIndex >= VertexCountAfterCulling)
		{
			return;
		}
<<<<<<< HEAD
		VertexIndex = HairStrandsVF_CullingIndexBuffer[FetchIndex];
=======
		VertexIndex = HairStrandsVFTODO_CullingIndexBuffer[FetchIndex];
>>>>>>> 4af6daef
	}
#endif


	// 2. Appply deformation
<<<<<<< HEAD
	if (VertexIndex < (VertexStart + VertexCount))
	{
		const FGuideData GuideData = GetGuideData(VertexIndex);
		const FRootTriangleData RenTri = GetRootTriangleData(VertexIndex, false);

		// Manual decoding of the rest position
		const uint4 PackedRestPosition = RenRestPosePositionBuffer[VertexIndex];
=======
	if (VertexIndex < VertexCount)
	{
		const FGuideDataWithOffset GuideData = GetGuideData(VertexIndex, PERMUTATION_USE_SINGLE_GUIDE, OutSimHairPositionOffsetBuffer[0].xyz);
		const FRootTriangleData RenTri = GetRootTriangleData(VertexIndex, false);

		// Manual decoding of the rest position
		uint4 PackedRestPosition = RenRestPosePositionBuffer[VertexIndex];
>>>>>>> 4af6daef
		const float3 RestPosition = UnpackHairControlPointPosition(PackedRestPosition, InRenHairPositionOffset);

		float3 OutPosition = 0.0f;

		// 1. Rigid transformation
		// ControlPoint is in the local hair referential
		// CurrOffset takes only translation component into account, and is done in object local space (vs. triangle/hair local space)
		#if PERMUTATION_DYNAMIC_GEOMETRY == INTERPOLATION_RIGID
		{
			OutPosition = ApplyRigidInterpolation(GuideData, RestPosition);
		}
		// 2. Skin transformation
		// Apply dynamic mesh deformation (translation / rotation)
		#elif PERMUTATION_DYNAMIC_GEOMETRY == INTERPOLATION_SKINNING_OFFSET
		{
			OutPosition = ApplySkinningWithOffset(GuideData, RenTri, RestPosition);
		}
		// 3. Linear blend skinning (translation)
		#elif PERMUTATION_DYNAMIC_GEOMETRY == INTERPOLATION_SKINNING_TRANSLATION
		{
			OutPosition = ApplySkinningWithTranslation(GuideData, RenTri, RestPosition);
		}
		// 4. Linear blend skinning (rotation)
		#elif PERMUTATION_DYNAMIC_GEOMETRY == INTERPOLATION_SKINNING_ROTATION
		{
			OutPosition = ApplySkinningWithRotation(GuideData, RenTri, RestPosition);
		}
		// 5. Linear blend skinning (translation + rotation)
		#elif PERMUTATION_DYNAMIC_GEOMETRY == INTERPOLATION_SKINNING_TRANSLATION_AND_ROTATION
		{
			OutPosition = ApplySkinningWithTranslationAndRotation(GuideData, RenTri, RestPosition);
		}
		#endif

		// 3. Apply deformer
		#if PERMUTATION_DEFORMER
<<<<<<< HEAD
		//if (VertexIndex > 10000000)
=======
>>>>>>> 4af6daef
		{
			const uint4 PackedDeformerPosition = RenDeformerPositionBuffer[VertexIndex];
			const float3 DeformerPosition = UnpackHairControlPointPosition(PackedDeformerPosition, InRenHairPositionOffset);
			OutPosition = ApplyDeformer(RenTri, RestPosition, DeformerPosition, OutPosition);
<<<<<<< HEAD
=======
			PackedRestPosition.w = PackedDeformerPosition.w;
>>>>>>> 4af6daef
		}
		#endif

		// 4. Write out the final position
		// Optionally trim hair
		if (HairLengthScale < 1.0f)
		{
			const float CoordU = UnpackHairControlPointCoordU(PackedRestPosition);
			if (HairLengthScale < CoordU)
			{
				OutPosition = INFINITE_FLOAT;
			}
<<<<<<< HEAD
		}
		OutRenDeformedPositionBuffer[VertexIndex] = PackHairControlPointPosition(PackedRestPosition, OutPosition, OutRenHairPositionOffsetBuffer[0].xyz);
	}
}
#endif // SHADER_HAIRINTERPOLATION

///////////////////////////////////////////////////////////////////////////////////////////////////
// Patch attribute (for debug visualization)
#if SHADER_PATCHATTRIBUTE

#include "HairStrandsVertexFactoryCommon.ush"
#include "HairStrandsAttributeCommon.ush"

uint				CurveCount;

Buffer<uint>		RenCurveBuffer;
uint4				RenAttributeOffsets[HAIR_ATTRIBUTE_OFFSET_COUNT];
Buffer<int>			RenVertexToClusterIdBuffer;

#if PERMUTATION_SIMULATION == 1
Buffer<uint>		InterpolationBuffer;
#elif PERMUTATION_SIMULATION == 2
Buffer<uint4>		Interpolation0Buffer;
Buffer<uint4>		Interpolation1Buffer;
#endif
RWByteAddressBuffer	OutRenAttributeBuffer;


FGuideData GetGuideData(uint InVertexIndex)
{
#if PERMUTATION_SIMULATION == 1
	return GetGuideData(InVertexIndex, InterpolationBuffer[InVertexIndex], 0 /*OutPositionOffset*/);
#elif PERMUTATION_SIMULATION == 2
	return GetGuideData(InVertexIndex, Interpolation0Buffer[InVertexIndex], Interpolation1Buffer[InVertexIndex], 0 /*OutPositionOffset*/);
#else
	return (FGuideData)0;
#endif
}
groupshared uint SeedValues[1024];

uint ToSeedHash(uint In)
{
	const uint InLo8bits =  In & 0xFF;
	const uint InHi8btis = (In >> 8) & 0xFF;

	// Using FNV1 hash to break linearity of ClusterId (generated by linearly parsing cluster grid)
	uint Hash = 0;
	Hash = Hash * 17;
	Hash = Hash ^ InLo8bits;
	Hash = Hash * 17;
	Hash = Hash ^ InHi8btis;
	return (Hash & 0xFF);
}

[numthreads(1024, 1, 1)]
void MainCS(uint2 DispatchThreadId : SV_DispatchThreadID, uint GroupThread1D : SV_GroupIndex)
{
	SeedValues[GroupThread1D] = 0;

	const uint CurveIndex = DispatchThreadId.x;
	const bool bValid = CurveIndex < CurveCount;
	if (bValid)
	{
		uint Out = 0;
		#if PERMUTATION_SIMULATION == 0
		{
			const uint VertexIndex0		= UnpackHairCurve(RenCurveBuffer[CurveIndex]).PointIndex;
			const uint ClusterId		= RenVertexToClusterIdBuffer[VertexIndex0];
			SeedValues[GroupThread1D]	= ToSeedHash(ClusterId);
		}
		#else // if (PERMUTATION_SIMULATION > 0)
		{
			const uint VertexIndex0		= UnpackHairCurve(RenCurveBuffer[CurveIndex]).PointIndex;
			const FGuideData GuideData	= GetGuideData(VertexIndex0);
			const uint GuideIndex		= GuideData.VertexIndices[0]; // Take the closest guide
			SeedValues[GroupThread1D]	= ToSeedHash(GuideIndex);
		}
		#endif // PERMUTATION_SIMULATION
	}

	GroupMemoryBarrierWithGroupSync();

	// Write 4 values at a type since seed are encoded into 8bits, and data are written out as uint
	if ((CurveIndex % 4) == 0)
	{	
		uint Out = 0;
		Out |= (SeedValues[GroupThread1D]   & 0xFF);
		Out |= (SeedValues[GroupThread1D+1] & 0xFF) << 8;
		Out |= (SeedValues[GroupThread1D+2] & 0xFF) << 16;
		Out |= (SeedValues[GroupThread1D+3] & 0xFF) << 24;

		const uint OffsetInBytes = HAIR_ATTRIBUTE_OFFSET_SEED(RenAttributeOffsets);
		OutRenAttributeBuffer.Store(OffsetInBytes + CurveIndex, Out);
=======
		}
		OutRenDeformedPositionBuffer[VertexIndex] = PackHairControlPointPosition(PackedRestPosition, OutPosition, OutRenHairPositionOffsetBuffer[0].xyz);
>>>>>>> 4af6daef
	}
}
#endif // SHADER_PATCHATTRIBUTE

///////////////////////////////////////////////////////////////////////////////////////////////////
// Patch attribute (for debug visualization)
#if SHADER_PATCHATTRIBUTE

<<<<<<< HEAD
#if SHADER_CLUSTERAABB

#if PERMUTATION_GROUP_SIZE == 64
	#define GROUP_SIZE 64
#elif PERMUTATION_GROUP_SIZE == 32
	#define GROUP_SIZE 32
#else
	#error Unknown group size	
#endif

uint TotalClusterCount;
float3 CPUBoundMin;
float3 CPUBoundMax;

uint VertexStart;
uint VertexCount;
float RcpSampleWeight;

float4x4 LocalToTranslatedWorldMatrix;

Buffer<uint4> RenderDeformedPositionBuffer;
Buffer<uint> ClusterVertexIdBuffer;
Buffer<uint> ClusterIdBuffer;
Buffer<uint> ClusterIndexOffsetBuffer;
Buffer<uint> ClusterIndexCountBuffer;
Buffer<uint> CulledClusterCountBuffer;

Buffer<uint> IndirectBuffer;
Buffer<uint> HairStrandsVF_CullingIndirectBuffer;
Buffer<float4> RenderDeformedOffsetBuffer;
=======
#include "HairStrandsVertexFactoryCommon.ush"
#include "HairStrandsAttributeCommon.ush"

uint				CurveCount;
>>>>>>> 4af6daef

Buffer<uint>		RenCurveBuffer;
Buffer<uint>		RenCurveToClusterIdBuffer;
RWByteAddressBuffer	OutRenAttributeBuffer;

uint 				CurveAttributeIndexToChunkDivAsShift;
uint 				CurveAttributeChunkElementCount;
uint 				CurveAttributeChunkStrideInBytes;
uint 				PointAttributeIndexToChunkDivAsShift;
uint 				PointAttributeChunkElementCount;
uint 				PointAttributeChunkStrideInBytes;
uint4				CurveAttributeOffsets[HAIR_CURVE_ATTRIBUTE_OFFSET_COUNT];

groupshared uint SeedValues[1024];

<<<<<<< HEAD
[numthreads(GROUP_SIZE, 1, 1)]
void ClusterAABBEvaluationCS(uint3 DispatchThreadId : SV_DispatchThreadID, uint3 GroupId : SV_GroupID, uint3 GroupThreadId : SV_GroupThreadID, uint ThreadIndex : SV_GroupIndex)
{
#if PERMUTATION_USE_CPU_AABB
	// Only update the full group AABB
	if (all(DispatchThreadId == 0))
	{
		FHairAABB Bound;
		Bound.Min = CPUBoundMin;
		Bound.Max = CPUBoundMax;
		WriteHairAABB(0, Bound, OutGroupAABBBuffer);
	}
#else // PERMUTATION_USE_CPU_AABB
	const uint CulledClusterCount = CulledClusterCountBuffer[0];
	const uint DispatchCountX = IndirectBuffer[0];
	const uint ClusterFetchIndex = GroupId.x + GroupId.y * DispatchCountX;
	if (ClusterFetchIndex >= CulledClusterCount)
	{
		return;
	}
	const uint ClusterId   = ClusterIdBuffer[ClusterFetchIndex];
	const uint IndexOffset = ClusterIndexOffsetBuffer[ClusterFetchIndex];
	const uint IndexCount = max(min(ClusterIndexCountBuffer[ClusterFetchIndex], GROUP_SIZE),ClusterIndexCountBuffer[ClusterFetchIndex] * RcpSampleWeight);
	
	const uint VertexCountAfterCulling = HairStrandsVF_CullingIndirectBuffer[3];
=======
uint ToSeedHash(uint In)
{
	const uint InLo8bits =  In & 0xFF;
	const uint InHi8btis = (In >> 8) & 0xFF;

	// Using FNV1 hash to break linearity of ClusterId (generated by linearly parsing cluster grid)
	uint Hash = 0;
	Hash = Hash * 17;
	Hash = Hash ^ InLo8bits;
	Hash = Hash * 17;
	Hash = Hash ^ InHi8btis;
	return (Hash & 0xFF);
}
>>>>>>> 4af6daef

[numthreads(1024, 1, 1)]
void MainCS(uint2 DispatchThreadId : SV_DispatchThreadID, uint GroupThread1D : SV_GroupIndex)
{
	SeedValues[GroupThread1D] = 0;

	const uint CurveIndex = DispatchThreadId.x;
	const bool bValid = CurveIndex < CurveCount;
	if (bValid)
	{
		uint Out = 0;
		#if PERMUTATION_SIMULATION == 0
		{
<<<<<<< HEAD
			const float3 OutHairPositionOffset = RenderDeformedOffsetBuffer[0].xyz;
			const uint VertexIndex = ClusterVertexIdBuffer[IndexOffset + ThreadReadOffset];
			if ((VertexIndex >= VertexStart) && (VertexIndex < (VertexStart + VertexCount)))
			{
				const FHairControlPoint CP = UnpackHairControlPoint(RenderDeformedPositionBuffer[VertexIndex], OutHairPositionOffset, 1, 1, 1);

				if (all(IsFinite(CP.Position)))
				{
					const int3 WorldSpaceCentimeters = int3(mul(float4(CP.Position, 1.0f), LocalToTranslatedWorldMatrix).xyz);
					const int3 WorldSpaceCentimetersMin = WorldSpaceCentimeters - 1;
					const int3 WorldSpaceCentimetersMax = WorldSpaceCentimeters + 1;

					ClusterAABBMin = min(ClusterAABBMin, WorldSpaceCentimetersMin);
					ClusterAABBMax = max(ClusterAABBMax, WorldSpaceCentimetersMax);
				}
			}
=======
			const uint ClusterId		= RenCurveToClusterIdBuffer[CurveIndex];
			SeedValues[GroupThread1D]	= ToSeedHash(ClusterId);
		}
		#else // if (PERMUTATION_SIMULATION > 0)
		{
			const uint VertexIndex0		= UnpackHairCurve(RenCurveBuffer[CurveIndex]).PointIndex;
			const FGuideDataWithOffset GuideData = GetGuideData(VertexIndex0, PERMUTATION_SIMULATION == 1, 0 /*OutPositionOffset*/);
			const uint GuideIndex		= GuideData.VertexIndices[0]; // Take the closest guide
			SeedValues[GroupThread1D]	= ToSeedHash(GuideIndex);
>>>>>>> 4af6daef
		}
		#endif // PERMUTATION_SIMULATION
	}

	GroupMemoryBarrierWithGroupSync();

	// Write 4 values at a type since seed are encoded into 8bits, and data are written out as uint
	if ((CurveIndex % 4) == 0)
	{	
		uint Out = 0;
		Out |= (SeedValues[GroupThread1D]   & 0xFF);
		Out |= (SeedValues[GroupThread1D+1] & 0xFF) << 8;
		Out |= (SeedValues[GroupThread1D+2] & 0xFF) << 16;
		Out |= (SeedValues[GroupThread1D+3] & 0xFF) << 24;

<<<<<<< HEAD
	#if DEBUG_ENABLE
	if (ThreadIndex == 0)
	{
		const float4 DebugColor = float4(ColorMapViridis(ClusterId / float(TotalClusterCount)),1);
		AddAABBTWS(SharedClusterAABBMin[0], SharedClusterAABBMax[0], DebugColor);
		AddReferentialWS(LocalToWorldMatrix, 10);
	}
	#endif

	// Min/Max group AABB is done later by another pass
#endif // PERMUTATION_USE_CPU_AABB
}
=======
		uint WriteIndex 				= CurveIndex;
		uint WriteAttributOffsetInBytes = HAIR_CURVE_ATTRIBUTE_OFFSET_SEED(CurveAttributeOffsets);
>>>>>>> 4af6daef

		const uint ChunkIndex   	= CurveIndex >> CurveAttributeIndexToChunkDivAsShift;
		WriteIndex                 -= ChunkIndex * CurveAttributeChunkElementCount;
		WriteAttributOffsetInBytes += ChunkIndex * CurveAttributeChunkStrideInBytes;

<<<<<<< HEAD
=======
		OutRenAttributeBuffer.Store(WriteAttributOffsetInBytes + WriteIndex, Out);
	}
}
#endif // SHADER_PATCHATTRIBUTE

>>>>>>> 4af6daef
///////////////////////////////////////////////////////////////////////////////////////////////////
// Hair transfer prev. position

#if SHADER_HAIRTRANSFER_PREV_POSITION

uint ElementCount;
Buffer<uint4> InBuffer;
RWBuffer<uint4> OutBuffer;

[numthreads(GROUP_SIZE, 1, 1)]
<<<<<<< HEAD
void MainCS(uint2 DispatchThreadId : SV_DispatchThreadID)
{
	const uint Index = GetHairStrandsVertexFetchIndex(DispatchThreadId, GROUP_SIZE, DispatchCountX);
=======
void MainCS(uint DispatchThreadId : SV_DispatchThreadID)
{
	const uint Index = DispatchThreadId;
>>>>>>> 4af6daef
	if (Index >= ElementCount)
	{
		return;
	}
	OutBuffer[Index] = InBuffer[Index];
}

#endif // SHADER_HAIRTRANSFER_PREV_POSITION

///////////////////////////////////////////////////////////////////////////////////////////////////
// Groom cache update

#if SHADER_GROOMCACHE_UPDATE

uint ElementCount;
<<<<<<< HEAD
uint DispatchCountX;
uint bHasRadiusData;

Buffer<float> InRadiusBuffer;
Buffer<float> InAnimatedBuffer;
Buffer<uint4> InRestPoseBuffer;
=======
uint bHasRadiusData;
float InterpolationFactor;

Buffer<float> InPosition0Buffer;
Buffer<float> InPosition1Buffer;
Buffer<float> InRadius0Buffer;
Buffer<float> InRadius1Buffer;

Buffer<uint4>  InRestPoseBuffer;
>>>>>>> 4af6daef
Buffer<float4> InDeformedOffsetBuffer;
RWBuffer<uint4> OutDeformedBuffer;

[numthreads(GROUP_SIZE, 1, 1)]
<<<<<<< HEAD
void MainCS(uint2 DispatchThreadId : SV_DispatchThreadID)
{
	const uint Index = GetHairStrandsVertexFetchIndex(DispatchThreadId, GROUP_SIZE, DispatchCountX);
=======
void MainCS(uint DispatchThreadId : SV_DispatchThreadID)
{
	const uint Index = DispatchThreadId;
>>>>>>> 4af6daef
	if (Index >= ElementCount)
	{
		return;
	}

	const uint Index3 = Index * 3;
<<<<<<< HEAD
	const float3 InAnimatedPosition = float3(
		InAnimatedBuffer[Index3],
		InAnimatedBuffer[Index3+1],
		InAnimatedBuffer[Index3+2]);
		
	uint4 PackedRestPosition = InRestPoseBuffer[Index];
	float3 HairPositionOffset = InDeformedOffsetBuffer[0].xyz;
	float3 WorldVertexPosition = InAnimatedPosition - HairPositionOffset;

	FHairControlPoint CP = UnpackHairControlPoint(PackedRestPosition, float3(0, 0, 0), 1, 1, 1);
=======
	const float3 InPosition0 = float3(
		InPosition0Buffer[Index3],
		InPosition0Buffer[Index3+1],
		InPosition0Buffer[Index3+2]);
	
	const float3 InPosition1 = float3(
		InPosition1Buffer[Index3],
		InPosition1Buffer[Index3+1],
		InPosition1Buffer[Index3+2]);
	
	const float3 WorldVertexPosition = lerp(InPosition0, InPosition1, InterpolationFactor);

	FHairControlPoint CP = UnpackHairControlPoint(InRestPoseBuffer[Index], float3(0, 0, 0), 1, 1, 1);
>>>>>>> 4af6daef
	CP.Position = WorldVertexPosition;

	if (bHasRadiusData == 1)
	{
<<<<<<< HEAD
		CP.WorldRadius = InRadiusBuffer[Index];
	}

	OutDeformedBuffer[Index] = PackHairControlPoint(CP, float3(0, 0, 0), 1);
=======
		CP.WorldRadius = lerp(InRadius0Buffer[Index], InRadius1Buffer[Index], InterpolationFactor);
	}

	OutDeformedBuffer[Index] = PackHairControlPoint(CP, InDeformedOffsetBuffer[0].xyz, 1);
>>>>>>> 4af6daef
}

#endif // SHADER_GROOMCACHE_UPDATE<|MERGE_RESOLUTION|>--- conflicted
+++ resolved
@@ -20,46 +20,6 @@
 #include "../ColorMap.ush"
 #endif
 
-<<<<<<< HEAD
-///////////////////////////////////////////////////////////////////////////////////////////////////
-// Guides
-struct FGuideData
-{
-	uint3  VertexIndices;
-	float3 VertexLerps;
-	float3 VertexWeights;
-	float3 OutPositionOffset;
-};
-
-FGuideData GetGuideData(uint InVertexIndex, uint InInterpolationData, float3 OutPositionOffset)
-{
-	FGuideData Out = (FGuideData)0;
-	Out.OutPositionOffset	= OutPositionOffset;
-	Out.VertexWeights		= float3(1, 0, 0);
-	Out.VertexIndices		= 0;
-	Out.VertexLerps			= 0;
-	Out.VertexIndices.x		= InInterpolationData & 0xFFFFFF;
-	Out.VertexLerps.x		= saturate(((InInterpolationData >> 24) & 0xFF) / 255.f);
-	return Out;
-}
-
-FGuideData GetGuideData(uint InVertexIndex, uint4 InInterpolationData0, uint4 InInterpolationData1, float3 OutPositionOffset)
-{
-	FGuideData Out = (FGuideData)0;
-	Out.OutPositionOffset = OutPositionOffset;
-
-	Out.VertexIndices.x = InInterpolationData0.x | (( InInterpolationData1.x & 0xFF) << 16);
-	Out.VertexIndices.y = InInterpolationData0.y | (((InInterpolationData1.x >> 8) & 0xFF) << 16);
-	Out.VertexIndices.z = InInterpolationData0.z | (( InInterpolationData1.y & 0xFF) << 16);
-
-	Out.VertexWeights	= float3(saturate((InInterpolationData0.w & 0xFF) / 255.f), saturate(((InInterpolationData0.w >> 8) & 0xFF) / 255.f), 0);
-	Out.VertexWeights.z = saturate(1.0f - (Out.VertexWeights.x + Out.VertexWeights.y));
-
-	Out.VertexLerps.x	= saturate(((InInterpolationData1.y >> 8) & 0xFF) / 255.f);
-	Out.VertexLerps.y	= saturate(( InInterpolationData1.z & 0xFF) / 255.f);
-	Out.VertexLerps.z	= saturate(((InInterpolationData1.z >> 8) & 0xFF) / 255.f);
-	return Out;
-=======
 #pragma warning (default:7203) // downgrade 'not enough registers available for the entire program.' to a warning instead of error
 
 
@@ -101,7 +61,6 @@
 #else
 	return (FGuideDataWithOffset)0;
 #endif
->>>>>>> 4af6daef
 }
 
 ///////////////////////////////////////////////////////////////////////////////////////////////////
@@ -115,10 +74,6 @@
 
 #if SHADER_HAIRINTERPOLATION
 
-<<<<<<< HEAD
-uint VertexStart;
-=======
->>>>>>> 4af6daef
 uint VertexCount;
 uint HairDebugMode;
 float HairLengthScale;
@@ -126,29 +81,10 @@
 float3 InSimHairPositionOffset;
 float4x4 LocalToWorldMatrix;
 
-<<<<<<< HEAD
-Buffer<uint4>  RenRestPosePositionBuffer;
-Buffer<uint4>  SimRestPosePositionBuffer;
-Buffer<uint4>  SimDeformedPositionBuffer;
-
-// Hair interpolation support either 
-// * A single guide, 
-// * Or up to 3 guides. 
-// This option is setup on interpolation data of the groom asset
-#if PERMUTATION_USE_SINGLE_GUIDE == 1
-Buffer<uint>	InterpolationBuffer;
-#else
-Buffer<uint4>	Interpolation0Buffer;
-Buffer<uint4>	Interpolation1Buffer;
-#endif
-
-Buffer<uint>   SimRootPointIndexBuffer;
-=======
 Buffer<uint4> RenRestPosePositionBuffer;
 Buffer<uint4> SimRestPosePositionBuffer;
 Buffer<uint4> SimDeformedPositionBuffer;
 Buffer<uint>  SimRootPointIndexBuffer;
->>>>>>> 4af6daef
 
 uint HairStrandsVFTODO_bCullingEnable;
 #if PERMUTATION_CULLING == 1
@@ -159,13 +95,8 @@
 #endif
 
 #if PERMUTATION_DYNAMIC_GEOMETRY >= 1 || PERMUTATION_DEBUG == 1 
-<<<<<<< HEAD
-Buffer<uint>   RenVertexToCurveBuffer;
-Buffer<uint>   SimVertexToCurveBuffer;
-=======
 Buffer<uint>   RenPointToCurveBuffer;
 Buffer<uint>   SimPointToCurveBuffer;
->>>>>>> 4af6daef
 #endif
 
 #if PERMUTATION_DEFORMER
@@ -176,31 +107,10 @@
 #if PERMUTATION_DYNAMIC_GEOMETRY >= 1 
 
 // Compact all these buffers into 2 buffers: translation + quaternion
-<<<<<<< HEAD
-Buffer<float4>  RenRestPosition0Buffer;
-Buffer<float4>  RenRestPosition1Buffer;
-Buffer<float4>  RenRestPosition2Buffer;
-
-Buffer<float4>  RenDeformedPosition0Buffer;
-Buffer<float4>  RenDeformedPosition1Buffer;
-Buffer<float4>  RenDeformedPosition2Buffer;
-
-Buffer<uint>	RenRootBarycentricBuffer;
-Buffer<uint>	RenRootToUniqueTriangleIndexBuffer;
-
-Buffer<float4>  SimRestPosition0Buffer;
-Buffer<float4>  SimRestPosition1Buffer;
-Buffer<float4>  SimRestPosition2Buffer;
-
-Buffer<float4>  SimDeformedPosition0Buffer;
-Buffer<float4>  SimDeformedPosition1Buffer;
-Buffer<float4>  SimDeformedPosition2Buffer;
-=======
 Buffer<float4>  RenRootRestPositionBuffer;
 Buffer<float4>  RenRootDeformedPositionBuffer;
 Buffer<uint>	RenRootBarycentricBuffer;
 Buffer<uint>	RenRootToUniqueTriangleIndexBuffer;
->>>>>>> 4af6daef
 
 Buffer<float4>  SimRootRestPositionBuffer;
 Buffer<float4>  SimRootDeformedPositionBuffer;
@@ -228,11 +138,6 @@
 
 	const float3 DeformedGuidePoint = UnpackHairControlPointPosition(SimDeformedPositionBuffer[GuideIndex], OutSimHairPositionOffset);
 
-<<<<<<< HEAD
-	const float3 DeformedGuidePoint = f16tof32(SimDeformedPositionBuffer[GuideIndex].xyz) + OutSimHairPositionOffset;
-
-=======
->>>>>>> 4af6daef
 	return (DeformedGuidePoint - RestGuidePoint) * GuideVertexWeight;
 }
 
@@ -241,17 +146,10 @@
 	float GuideVertexWeight)
 {
 	const uint RootIndex = SimRootPointIndexBuffer[GuideIndex];
-<<<<<<< HEAD
-
-	const float3 RestGuidePoint = f16tof32(SimRestPosePositionBuffer[GuideIndex].xyz) - f16tof32(SimRestPosePositionBuffer[RootIndex].xyz) ;
-
-	const float3 DeformedGuidePoint = f16tof32(SimDeformedPositionBuffer[GuideIndex].xyz) - f16tof32(SimDeformedPositionBuffer[RootIndex].xyz) ;
-=======
 
 	const float3 RestGuidePoint = UnpackHairControlPointPosition(SimRestPosePositionBuffer[GuideIndex]) - UnpackHairControlPointPosition(SimRestPosePositionBuffer[RootIndex]);
 
 	const float3 DeformedGuidePoint = UnpackHairControlPointPosition(SimDeformedPositionBuffer[GuideIndex]) - UnpackHairControlPointPosition(SimDeformedPositionBuffer[RootIndex]);
->>>>>>> 4af6daef
 
 	return (DeformedGuidePoint - RestGuidePoint) * GuideVertexWeight;
 }
@@ -267,11 +165,7 @@
 	const float3 RestGuidePoint = UnpackHairControlPointPosition(SimRestPosePositionBuffer[GuideIndex], InSimHairPositionOffset);
 	const float3 LocalRestGuidePoint = ToTriangle(RestGuidePoint, RootBarycentric, RestTriangle);
 
-<<<<<<< HEAD
-	const float3 DeformedGuidePoint = f16tof32(SimDeformedPositionBuffer[GuideIndex].xyz) + OutSimHairPositionOffset;
-=======
 	const float3 DeformedGuidePoint = UnpackHairControlPointPosition(SimDeformedPositionBuffer[GuideIndex], OutSimHairPositionOffset);
->>>>>>> 4af6daef
 	const float3 LocalDeformedGuidePoint = ToTriangle(DeformedGuidePoint, RootBarycentric, DeformedTriangle);
 
 	return (LocalDeformedGuidePoint - LocalRestGuidePoint) * GuideVertexWeight;
@@ -283,15 +177,9 @@
 {
 	const uint RootIndex = SimRootPointIndexBuffer[GuideIndex];
 
-<<<<<<< HEAD
-	const float3 RestGuidePoint = f16tof32(SimRestPosePositionBuffer[GuideIndex].xyz) - f16tof32(SimRestPosePositionBuffer[RootIndex].xyz) ;
-
-	const float3 DeformedGuidePoint = f16tof32(SimDeformedPositionBuffer[GuideIndex].xyz) - f16tof32(SimDeformedPositionBuffer[RootIndex].xyz) ;
-=======
 	const float3 RestGuidePoint = UnpackHairControlPointPosition(SimRestPosePositionBuffer[GuideIndex]) - UnpackHairControlPointPosition(SimRestPosePositionBuffer[RootIndex]) ;
 
 	const float3 DeformedGuidePoint = UnpackHairControlPointPosition(SimDeformedPositionBuffer[GuideIndex]) - UnpackHairControlPointPosition(SimDeformedPositionBuffer[RootIndex]) ;
->>>>>>> 4af6daef
 
 	return (DeformedGuidePoint - RestGuidePoint) * GuideVertexWeight;
 }
@@ -304,17 +192,10 @@
 {	
 	const uint RootIndex = SimRootPointIndexBuffer[GuideIndex];
 
-<<<<<<< HEAD
-	const float3 RestGuidePoint = f16tof32(SimRestPosePositionBuffer[GuideIndex].xyz) - f16tof32(SimRestPosePositionBuffer[RootIndex].xyz) ;
-	const float3 LocalRestGuidePoint = VectorToTriangle(RestGuidePoint, RestTriangle);
-
-	const float3 DeformedGuidePoint = f16tof32(SimDeformedPositionBuffer[GuideIndex].xyz) - f16tof32(SimDeformedPositionBuffer[RootIndex].xyz) ;
-=======
 	const float3 RestGuidePoint = UnpackHairControlPointPosition(SimRestPosePositionBuffer[GuideIndex]) - UnpackHairControlPointPosition(SimRestPosePositionBuffer[RootIndex]) ;
 	const float3 LocalRestGuidePoint = VectorToTriangle(RestGuidePoint, RestTriangle);
 
 	const float3 DeformedGuidePoint = UnpackHairControlPointPosition(SimDeformedPositionBuffer[GuideIndex]) - UnpackHairControlPointPosition(SimDeformedPositionBuffer[RootIndex]) ;
->>>>>>> 4af6daef
 	const float3 LocalDeformedGuidePoint = VectorToTriangle(DeformedGuidePoint, DeformedTriangle);
 
 	return (LocalDeformedGuidePoint - LocalRestGuidePoint) * GuideVertexWeight;
@@ -338,21 +219,6 @@
 	#if PERMUTATION_DYNAMIC_GEOMETRY >= 1 
 	if (bSim)
 	{
-<<<<<<< HEAD
-		Out.RootIndex		 = SimVertexToCurveBuffer[VertexIndex];
-		Out.TriangleIndex	 = SimRootToUniqueTriangleIndexBuffer[Out.RootIndex];
-		Out.RootBarycentric  = DecodeBarycentrics(SimRootBarycentricBuffer[Out.RootIndex]);
-		Out.RestTriangle	 = GetTriangleTransformation(Out.TriangleIndex, SimRestPosition0Buffer, SimRestPosition1Buffer, SimRestPosition2Buffer);
-		Out.DeformedTriangle = GetTriangleTransformation(Out.TriangleIndex, SimDeformedPosition0Buffer, SimDeformedPosition1Buffer, SimDeformedPosition2Buffer);
-	}
-	else
-	{
-		Out.RootIndex		 = RenVertexToCurveBuffer[VertexIndex];
-		Out.TriangleIndex	 = RenRootToUniqueTriangleIndexBuffer[Out.RootIndex];
-		Out.RootBarycentric  = DecodeBarycentrics(RenRootBarycentricBuffer[Out.RootIndex]);
-		Out.RestTriangle	 = GetTriangleTransformation(Out.TriangleIndex, RenRestPosition0Buffer, RenRestPosition1Buffer, RenRestPosition2Buffer);
-		Out.DeformedTriangle = GetTriangleTransformation(Out.TriangleIndex, RenDeformedPosition0Buffer, RenDeformedPosition1Buffer, RenDeformedPosition2Buffer);
-=======
 		Out.RootIndex		 = SimPointToCurveBuffer[VertexIndex];
 		Out.TriangleIndex	 = SimRootToUniqueTriangleIndexBuffer[Out.RootIndex];
 		Out.RootBarycentric  = UnpackBarycentrics(SimRootBarycentricBuffer[Out.RootIndex]);
@@ -366,38 +232,14 @@
 		Out.RootBarycentric  = UnpackBarycentrics(RenRootBarycentricBuffer[Out.RootIndex]);
 		Out.RestTriangle	 = GetTriangleTransformation(Out.TriangleIndex, RenRootRestPositionBuffer);
 		Out.DeformedTriangle = GetTriangleTransformation(Out.TriangleIndex, RenRootDeformedPositionBuffer);
->>>>>>> 4af6daef
 	}
 	#endif
 	return Out;
 }
-<<<<<<< HEAD
-
-///////////////////////////////////////////////////////////////////////////////////////////////////
-// Guides
-
-FGuideData GetGuideData(uint InVertexIndex)
-{
-#if PERMUTATION_SIMULATION == 1
-  #if PERMUTATION_USE_SINGLE_GUIDE
-	return GetGuideData(InVertexIndex, InterpolationBuffer[InVertexIndex], OutSimHairPositionOffsetBuffer[0].xyz);
-  #else
-	return GetGuideData(InVertexIndex, Interpolation0Buffer[InVertexIndex], Interpolation1Buffer[InVertexIndex], OutSimHairPositionOffsetBuffer[0].xyz);
-  #endif
-#else
-	return (FGuideData)0;
-#endif
-}
-
-///////////////////////////////////////////////////////////////////////////////////////////////////
-// Rigid interpolation
-float3 ApplyRigidInterpolation(FGuideData GuideData, float3 InPosition)
-=======
 
 ///////////////////////////////////////////////////////////////////////////////////////////////////
 // Rigid interpolation
 float3 ApplyRigidInterpolation(FGuideDataWithOffset GuideData, float3 InPosition)
->>>>>>> 4af6daef
 {
 	float3 CurrOffset = 0;
 #if PERMUTATION_SIMULATION == 1
@@ -423,11 +265,7 @@
 
 ///////////////////////////////////////////////////////////////////////////////////////////////////
 // Skinning with offset
-<<<<<<< HEAD
-float3 ApplySkinningWithOffset(const FGuideData GuideData, const FRootTriangleData RenTri, float3 InPosition)
-=======
 float3 ApplySkinningWithOffset(const FGuideDataWithOffset GuideData, const FRootTriangleData RenTri, float3 InPosition)
->>>>>>> 4af6daef
 {
 	float3 CurrOffset = 0;
 
@@ -460,11 +298,7 @@
 
 ///////////////////////////////////////////////////////////////////////////////////////////////////
 // Skinning with translantion
-<<<<<<< HEAD
-float3 ApplySkinningWithTranslation(const FGuideData GuideData, const FRootTriangleData RenTri, float3 InPosition)
-=======
 float3 ApplySkinningWithTranslation(const FGuideDataWithOffset GuideData, const FRootTriangleData RenTri, float3 InPosition)
->>>>>>> 4af6daef
 {
 	InPosition -= RenTri.RootBarycentric.x * RenTri.RestTriangle.P0 + RenTri.RootBarycentric.y * RenTri.RestTriangle.P1 + RenTri.RootBarycentric.z * RenTri.RestTriangle.P2;
 
@@ -494,8 +328,7 @@
 
 ///////////////////////////////////////////////////////////////////////////////////////////////////
 // Skinning with rotation
-<<<<<<< HEAD
-float3 ApplySkinningWithRotation(const FGuideData GuideData, const FRootTriangleData RenTri, float3 InPosition)
+float3 ApplySkinningWithRotation(const FGuideDataWithOffset GuideData, const FRootTriangleData RenTri, float3 InPosition)
 {
 	InPosition -= RenTri.RootBarycentric.x * RenTri.RestTriangle.P0 + RenTri.RootBarycentric.y * RenTri.RestTriangle.P1 + RenTri.RootBarycentric.z * RenTri.RestTriangle.P2;
 
@@ -529,7 +362,7 @@
 
 ///////////////////////////////////////////////////////////////////////////////////////////////////
 // Skinning with translation and rotation
-float3 ApplySkinningWithTranslationAndRotation(const FGuideData GuideData, const FRootTriangleData RenTri, float3 InPosition)
+float3 ApplySkinningWithTranslationAndRotation(const FGuideDataWithOffset GuideData, const FRootTriangleData RenTri, float3 InPosition)
 {
 	float3 CurrOffset = 0;
 
@@ -581,136 +414,26 @@
 ///////////////////////////////////////////////////////////////////////////////////////////////////
 // Interpolation
 
-=======
-float3 ApplySkinningWithRotation(const FGuideDataWithOffset GuideData, const FRootTriangleData RenTri, float3 InPosition)
-{
-	InPosition -= RenTri.RootBarycentric.x * RenTri.RestTriangle.P0 + RenTri.RootBarycentric.y * RenTri.RestTriangle.P1 + RenTri.RootBarycentric.z * RenTri.RestTriangle.P2;
-
-	float3 CurrOffset = 0;
-
-#if PERMUTATION_SIMULATION == 1
-	#if PERMUTATION_USE_SINGLE_GUIDE == 1
-	const uint K = 0;
-	#else
-	[unroll]
-	for (uint K = 0; K < 3; ++K)
-	#endif
-	{
-		const uint GuideIndex0 = GuideData.VertexIndices[K];
-		const uint GuideIndex1 = GuideIndex0 + 1;
-
-		const FRootTriangleData SimTri = GetRootTriangleData(GuideIndex0, true);
-
-		const float3 LocalPoint = VectorToTriangle(InPosition, SimTri.RestTriangle);
-
-		const float3 Offset0 = ComputeRotateGeometryOffset(GuideIndex0, 1.0, SimTri.RestTriangle, SimTri.DeformedTriangle/*, SimHairPositionOffset*/);
-		const float3 Offset1 = ComputeRotateGeometryOffset(GuideIndex1, 1.0, SimTri.RestTriangle, SimTri.DeformedTriangle/*, SimHairPositionOffset*/);
-
-		CurrOffset += GuideData.VertexWeights[K] * VectorToWorld(lerp(Offset0, Offset1, GuideData.VertexLerps[K]) + LocalPoint, SimTri.DeformedTriangle);
-	}
-#endif
-
-	InPosition = RenTri.RootBarycentric.x * RenTri.DeformedTriangle.P0 + RenTri.RootBarycentric.y * RenTri.DeformedTriangle.P1 + RenTri.RootBarycentric.z * RenTri.DeformedTriangle.P2;
-	return InPosition + CurrOffset;
-}
-
-///////////////////////////////////////////////////////////////////////////////////////////////////
-// Skinning with translation and rotation
-float3 ApplySkinningWithTranslationAndRotation(const FGuideDataWithOffset GuideData, const FRootTriangleData RenTri, float3 InPosition)
-{
-	float3 CurrOffset = 0;
-
-#if PERMUTATION_SIMULATION == 1
-	#if PERMUTATION_USE_SINGLE_GUIDE == 1
-	const uint K = 0;
-	#else
-	[unroll]
-	for (uint K = 0; K < 3; ++K)
-	#endif
-	{
-		const uint GuideIndex0 = GuideData.VertexIndices[K];
-		const uint GuideIndex1 = GuideIndex0 + 1;
-
-		const FRootTriangleData SimTri = GetRootTriangleData(GuideIndex0, true);
-
-		const float3 LocalPoint = ToTriangle(InPosition, SimTri.RootBarycentric, SimTri.RestTriangle);
-
-		const float3 Offset0 = ComputeDynamicGeometryOffset(GuideIndex0, 1.0, SimTri.RestTriangle, SimTri.DeformedTriangle, SimTri.RootBarycentric, GuideData.OutPositionOffset);
-		const float3 Offset1 = ComputeDynamicGeometryOffset(GuideIndex1, 1.0, SimTri.RestTriangle, SimTri.DeformedTriangle, SimTri.RootBarycentric, GuideData.OutPositionOffset);
-
-		CurrOffset += GuideData.VertexWeights[K] * ToWorld(lerp(Offset0, Offset1, GuideData.VertexLerps[K]) + LocalPoint, SimTri.RootBarycentric, SimTri.DeformedTriangle);
-	}
-#endif
-
-	return CurrOffset;
-}
-
-///////////////////////////////////////////////////////////////////////////////////////////////////
-// Deformer transformation
-float3 ApplyDeformer(const FRootTriangleData RenTri, float3 InRestPostion, float3 InDeformerPosition, float3 InDeformedPosition)
-{
-	float3 OutPosition = InDeformedPosition;
-#if PERMUTATION_DEFORMER
-	#if PERMUTATION_DYNAMIC_GEOMETRY == 0
-		OutPosition = InDeformedPosition + (InDeformerPosition - InRestPostion);
-	#else
-		const float3 LocalRestPoint     = ToTriangle(InRestPostion, RenTri.RootBarycentric, RenTri.RestTriangle);
-		const float3 LocalDeformerPoint = ToTriangle(InDeformerPosition, RenTri.RootBarycentric, RenTri.RestTriangle);
-
-		const float3 LocalOffset = LocalDeformerPoint - LocalRestPoint;
-		const float3 LocalDeformedPoint = ToTriangle(InDeformedPosition, RenTri.RootBarycentric, RenTri.DeformedTriangle);
-		OutPosition = ToWorld(LocalDeformedPoint + LocalOffset, RenTri.RootBarycentric, RenTri.DeformedTriangle);
-	#endif
-#endif
-	return OutPosition;
-}
-
-///////////////////////////////////////////////////////////////////////////////////////////////////
-// Interpolation
-
->>>>>>> 4af6daef
 [numthreads(GROUP_SIZE, 1, 1)]
 void MainCS(uint2 DispatchThreadId : SV_DispatchThreadID)
 {
 	// 1. Find vertex index
-<<<<<<< HEAD
-	uint VertexIndex = VertexStart + GetHairStrandsVertexFetchIndex(DispatchThreadId, GROUP_SIZE, DispatchCountX);
-#if PERMUTATION_CULLING
-	if (HairStrandsVF_bIsCullingEnable)
-	{
-		const uint FetchIndex = GetHairStrandsVertexFetchIndex_Culled(DispatchThreadId, GROUP_SIZE);
-		const uint VertexCountAfterCulling = HairStrandsVF_CullingIndirectBuffer[3];
-=======
 	uint VertexIndex = DispatchThreadId.x;
 #if PERMUTATION_CULLING
 	if (HairStrandsVFTODO_bCullingEnable)
 	{
 		const uint FetchIndex = DispatchThreadId.x;
 		const uint VertexCountAfterCulling = HairStrandsVFTODO_CullingIndirectBuffer[3];
->>>>>>> 4af6daef
 		if (FetchIndex >= VertexCountAfterCulling)
 		{
 			return;
 		}
-<<<<<<< HEAD
-		VertexIndex = HairStrandsVF_CullingIndexBuffer[FetchIndex];
-=======
 		VertexIndex = HairStrandsVFTODO_CullingIndexBuffer[FetchIndex];
->>>>>>> 4af6daef
 	}
 #endif
 
 
 	// 2. Appply deformation
-<<<<<<< HEAD
-	if (VertexIndex < (VertexStart + VertexCount))
-	{
-		const FGuideData GuideData = GetGuideData(VertexIndex);
-		const FRootTriangleData RenTri = GetRootTriangleData(VertexIndex, false);
-
-		// Manual decoding of the rest position
-		const uint4 PackedRestPosition = RenRestPosePositionBuffer[VertexIndex];
-=======
 	if (VertexIndex < VertexCount)
 	{
 		const FGuideDataWithOffset GuideData = GetGuideData(VertexIndex, PERMUTATION_USE_SINGLE_GUIDE, OutSimHairPositionOffsetBuffer[0].xyz);
@@ -718,7 +441,6 @@
 
 		// Manual decoding of the rest position
 		uint4 PackedRestPosition = RenRestPosePositionBuffer[VertexIndex];
->>>>>>> 4af6daef
 		const float3 RestPosition = UnpackHairControlPointPosition(PackedRestPosition, InRenHairPositionOffset);
 
 		float3 OutPosition = 0.0f;
@@ -755,18 +477,11 @@
 
 		// 3. Apply deformer
 		#if PERMUTATION_DEFORMER
-<<<<<<< HEAD
-		//if (VertexIndex > 10000000)
-=======
->>>>>>> 4af6daef
 		{
 			const uint4 PackedDeformerPosition = RenDeformerPositionBuffer[VertexIndex];
 			const float3 DeformerPosition = UnpackHairControlPointPosition(PackedDeformerPosition, InRenHairPositionOffset);
 			OutPosition = ApplyDeformer(RenTri, RestPosition, DeformerPosition, OutPosition);
-<<<<<<< HEAD
-=======
 			PackedRestPosition.w = PackedDeformerPosition.w;
->>>>>>> 4af6daef
 		}
 		#endif
 
@@ -779,7 +494,6 @@
 			{
 				OutPosition = INFINITE_FLOAT;
 			}
-<<<<<<< HEAD
 		}
 		OutRenDeformedPositionBuffer[VertexIndex] = PackHairControlPointPosition(PackedRestPosition, OutPosition, OutRenHairPositionOffsetBuffer[0].xyz);
 	}
@@ -796,28 +510,17 @@
 uint				CurveCount;
 
 Buffer<uint>		RenCurveBuffer;
-uint4				RenAttributeOffsets[HAIR_ATTRIBUTE_OFFSET_COUNT];
-Buffer<int>			RenVertexToClusterIdBuffer;
-
-#if PERMUTATION_SIMULATION == 1
-Buffer<uint>		InterpolationBuffer;
-#elif PERMUTATION_SIMULATION == 2
-Buffer<uint4>		Interpolation0Buffer;
-Buffer<uint4>		Interpolation1Buffer;
-#endif
+Buffer<uint>		RenCurveToClusterIdBuffer;
 RWByteAddressBuffer	OutRenAttributeBuffer;
 
-
-FGuideData GetGuideData(uint InVertexIndex)
-{
-#if PERMUTATION_SIMULATION == 1
-	return GetGuideData(InVertexIndex, InterpolationBuffer[InVertexIndex], 0 /*OutPositionOffset*/);
-#elif PERMUTATION_SIMULATION == 2
-	return GetGuideData(InVertexIndex, Interpolation0Buffer[InVertexIndex], Interpolation1Buffer[InVertexIndex], 0 /*OutPositionOffset*/);
-#else
-	return (FGuideData)0;
-#endif
-}
+uint 				CurveAttributeIndexToChunkDivAsShift;
+uint 				CurveAttributeChunkElementCount;
+uint 				CurveAttributeChunkStrideInBytes;
+uint 				PointAttributeIndexToChunkDivAsShift;
+uint 				PointAttributeChunkElementCount;
+uint 				PointAttributeChunkStrideInBytes;
+uint4				CurveAttributeOffsets[HAIR_CURVE_ATTRIBUTE_OFFSET_COUNT];
+
 groupshared uint SeedValues[1024];
 
 uint ToSeedHash(uint In)
@@ -846,14 +549,13 @@
 		uint Out = 0;
 		#if PERMUTATION_SIMULATION == 0
 		{
+			const uint ClusterId		= RenCurveToClusterIdBuffer[CurveIndex];
+			SeedValues[GroupThread1D]	= ToSeedHash(ClusterId);
+		}
+		#else // if (PERMUTATION_SIMULATION > 0)
+		{
 			const uint VertexIndex0		= UnpackHairCurve(RenCurveBuffer[CurveIndex]).PointIndex;
-			const uint ClusterId		= RenVertexToClusterIdBuffer[VertexIndex0];
-			SeedValues[GroupThread1D]	= ToSeedHash(ClusterId);
-		}
-		#else // if (PERMUTATION_SIMULATION > 0)
-		{
-			const uint VertexIndex0		= UnpackHairCurve(RenCurveBuffer[CurveIndex]).PointIndex;
-			const FGuideData GuideData	= GetGuideData(VertexIndex0);
+			const FGuideDataWithOffset GuideData = GetGuideData(VertexIndex0, PERMUTATION_SIMULATION == 1, 0 /*OutPositionOffset*/);
 			const uint GuideIndex		= GuideData.VertexIndices[0]; // Take the closest guide
 			SeedValues[GroupThread1D]	= ToSeedHash(GuideIndex);
 		}
@@ -871,199 +573,18 @@
 		Out |= (SeedValues[GroupThread1D+2] & 0xFF) << 16;
 		Out |= (SeedValues[GroupThread1D+3] & 0xFF) << 24;
 
-		const uint OffsetInBytes = HAIR_ATTRIBUTE_OFFSET_SEED(RenAttributeOffsets);
-		OutRenAttributeBuffer.Store(OffsetInBytes + CurveIndex, Out);
-=======
-		}
-		OutRenDeformedPositionBuffer[VertexIndex] = PackHairControlPointPosition(PackedRestPosition, OutPosition, OutRenHairPositionOffsetBuffer[0].xyz);
->>>>>>> 4af6daef
-	}
-}
-#endif // SHADER_PATCHATTRIBUTE
-
-///////////////////////////////////////////////////////////////////////////////////////////////////
-// Patch attribute (for debug visualization)
-#if SHADER_PATCHATTRIBUTE
-
-<<<<<<< HEAD
-#if SHADER_CLUSTERAABB
-
-#if PERMUTATION_GROUP_SIZE == 64
-	#define GROUP_SIZE 64
-#elif PERMUTATION_GROUP_SIZE == 32
-	#define GROUP_SIZE 32
-#else
-	#error Unknown group size	
-#endif
-
-uint TotalClusterCount;
-float3 CPUBoundMin;
-float3 CPUBoundMax;
-
-uint VertexStart;
-uint VertexCount;
-float RcpSampleWeight;
-
-float4x4 LocalToTranslatedWorldMatrix;
-
-Buffer<uint4> RenderDeformedPositionBuffer;
-Buffer<uint> ClusterVertexIdBuffer;
-Buffer<uint> ClusterIdBuffer;
-Buffer<uint> ClusterIndexOffsetBuffer;
-Buffer<uint> ClusterIndexCountBuffer;
-Buffer<uint> CulledClusterCountBuffer;
-
-Buffer<uint> IndirectBuffer;
-Buffer<uint> HairStrandsVF_CullingIndirectBuffer;
-Buffer<float4> RenderDeformedOffsetBuffer;
-=======
-#include "HairStrandsVertexFactoryCommon.ush"
-#include "HairStrandsAttributeCommon.ush"
-
-uint				CurveCount;
->>>>>>> 4af6daef
-
-Buffer<uint>		RenCurveBuffer;
-Buffer<uint>		RenCurveToClusterIdBuffer;
-RWByteAddressBuffer	OutRenAttributeBuffer;
-
-uint 				CurveAttributeIndexToChunkDivAsShift;
-uint 				CurveAttributeChunkElementCount;
-uint 				CurveAttributeChunkStrideInBytes;
-uint 				PointAttributeIndexToChunkDivAsShift;
-uint 				PointAttributeChunkElementCount;
-uint 				PointAttributeChunkStrideInBytes;
-uint4				CurveAttributeOffsets[HAIR_CURVE_ATTRIBUTE_OFFSET_COUNT];
-
-groupshared uint SeedValues[1024];
-
-<<<<<<< HEAD
-[numthreads(GROUP_SIZE, 1, 1)]
-void ClusterAABBEvaluationCS(uint3 DispatchThreadId : SV_DispatchThreadID, uint3 GroupId : SV_GroupID, uint3 GroupThreadId : SV_GroupThreadID, uint ThreadIndex : SV_GroupIndex)
-{
-#if PERMUTATION_USE_CPU_AABB
-	// Only update the full group AABB
-	if (all(DispatchThreadId == 0))
-	{
-		FHairAABB Bound;
-		Bound.Min = CPUBoundMin;
-		Bound.Max = CPUBoundMax;
-		WriteHairAABB(0, Bound, OutGroupAABBBuffer);
-	}
-#else // PERMUTATION_USE_CPU_AABB
-	const uint CulledClusterCount = CulledClusterCountBuffer[0];
-	const uint DispatchCountX = IndirectBuffer[0];
-	const uint ClusterFetchIndex = GroupId.x + GroupId.y * DispatchCountX;
-	if (ClusterFetchIndex >= CulledClusterCount)
-	{
-		return;
-	}
-	const uint ClusterId   = ClusterIdBuffer[ClusterFetchIndex];
-	const uint IndexOffset = ClusterIndexOffsetBuffer[ClusterFetchIndex];
-	const uint IndexCount = max(min(ClusterIndexCountBuffer[ClusterFetchIndex], GROUP_SIZE),ClusterIndexCountBuffer[ClusterFetchIndex] * RcpSampleWeight);
-	
-	const uint VertexCountAfterCulling = HairStrandsVF_CullingIndirectBuffer[3];
-=======
-uint ToSeedHash(uint In)
-{
-	const uint InLo8bits =  In & 0xFF;
-	const uint InHi8btis = (In >> 8) & 0xFF;
-
-	// Using FNV1 hash to break linearity of ClusterId (generated by linearly parsing cluster grid)
-	uint Hash = 0;
-	Hash = Hash * 17;
-	Hash = Hash ^ InLo8bits;
-	Hash = Hash * 17;
-	Hash = Hash ^ InHi8btis;
-	return (Hash & 0xFF);
-}
->>>>>>> 4af6daef
-
-[numthreads(1024, 1, 1)]
-void MainCS(uint2 DispatchThreadId : SV_DispatchThreadID, uint GroupThread1D : SV_GroupIndex)
-{
-	SeedValues[GroupThread1D] = 0;
-
-	const uint CurveIndex = DispatchThreadId.x;
-	const bool bValid = CurveIndex < CurveCount;
-	if (bValid)
-	{
-		uint Out = 0;
-		#if PERMUTATION_SIMULATION == 0
-		{
-<<<<<<< HEAD
-			const float3 OutHairPositionOffset = RenderDeformedOffsetBuffer[0].xyz;
-			const uint VertexIndex = ClusterVertexIdBuffer[IndexOffset + ThreadReadOffset];
-			if ((VertexIndex >= VertexStart) && (VertexIndex < (VertexStart + VertexCount)))
-			{
-				const FHairControlPoint CP = UnpackHairControlPoint(RenderDeformedPositionBuffer[VertexIndex], OutHairPositionOffset, 1, 1, 1);
-
-				if (all(IsFinite(CP.Position)))
-				{
-					const int3 WorldSpaceCentimeters = int3(mul(float4(CP.Position, 1.0f), LocalToTranslatedWorldMatrix).xyz);
-					const int3 WorldSpaceCentimetersMin = WorldSpaceCentimeters - 1;
-					const int3 WorldSpaceCentimetersMax = WorldSpaceCentimeters + 1;
-
-					ClusterAABBMin = min(ClusterAABBMin, WorldSpaceCentimetersMin);
-					ClusterAABBMax = max(ClusterAABBMax, WorldSpaceCentimetersMax);
-				}
-			}
-=======
-			const uint ClusterId		= RenCurveToClusterIdBuffer[CurveIndex];
-			SeedValues[GroupThread1D]	= ToSeedHash(ClusterId);
-		}
-		#else // if (PERMUTATION_SIMULATION > 0)
-		{
-			const uint VertexIndex0		= UnpackHairCurve(RenCurveBuffer[CurveIndex]).PointIndex;
-			const FGuideDataWithOffset GuideData = GetGuideData(VertexIndex0, PERMUTATION_SIMULATION == 1, 0 /*OutPositionOffset*/);
-			const uint GuideIndex		= GuideData.VertexIndices[0]; // Take the closest guide
-			SeedValues[GroupThread1D]	= ToSeedHash(GuideIndex);
->>>>>>> 4af6daef
-		}
-		#endif // PERMUTATION_SIMULATION
-	}
-
-	GroupMemoryBarrierWithGroupSync();
-
-	// Write 4 values at a type since seed are encoded into 8bits, and data are written out as uint
-	if ((CurveIndex % 4) == 0)
-	{	
-		uint Out = 0;
-		Out |= (SeedValues[GroupThread1D]   & 0xFF);
-		Out |= (SeedValues[GroupThread1D+1] & 0xFF) << 8;
-		Out |= (SeedValues[GroupThread1D+2] & 0xFF) << 16;
-		Out |= (SeedValues[GroupThread1D+3] & 0xFF) << 24;
-
-<<<<<<< HEAD
-	#if DEBUG_ENABLE
-	if (ThreadIndex == 0)
-	{
-		const float4 DebugColor = float4(ColorMapViridis(ClusterId / float(TotalClusterCount)),1);
-		AddAABBTWS(SharedClusterAABBMin[0], SharedClusterAABBMax[0], DebugColor);
-		AddReferentialWS(LocalToWorldMatrix, 10);
-	}
-	#endif
-
-	// Min/Max group AABB is done later by another pass
-#endif // PERMUTATION_USE_CPU_AABB
-}
-=======
 		uint WriteIndex 				= CurveIndex;
 		uint WriteAttributOffsetInBytes = HAIR_CURVE_ATTRIBUTE_OFFSET_SEED(CurveAttributeOffsets);
->>>>>>> 4af6daef
 
 		const uint ChunkIndex   	= CurveIndex >> CurveAttributeIndexToChunkDivAsShift;
 		WriteIndex                 -= ChunkIndex * CurveAttributeChunkElementCount;
 		WriteAttributOffsetInBytes += ChunkIndex * CurveAttributeChunkStrideInBytes;
 
-<<<<<<< HEAD
-=======
 		OutRenAttributeBuffer.Store(WriteAttributOffsetInBytes + WriteIndex, Out);
 	}
 }
 #endif // SHADER_PATCHATTRIBUTE
 
->>>>>>> 4af6daef
 ///////////////////////////////////////////////////////////////////////////////////////////////////
 // Hair transfer prev. position
 
@@ -1074,15 +595,9 @@
 RWBuffer<uint4> OutBuffer;
 
 [numthreads(GROUP_SIZE, 1, 1)]
-<<<<<<< HEAD
-void MainCS(uint2 DispatchThreadId : SV_DispatchThreadID)
-{
-	const uint Index = GetHairStrandsVertexFetchIndex(DispatchThreadId, GROUP_SIZE, DispatchCountX);
-=======
 void MainCS(uint DispatchThreadId : SV_DispatchThreadID)
 {
 	const uint Index = DispatchThreadId;
->>>>>>> 4af6daef
 	if (Index >= ElementCount)
 	{
 		return;
@@ -1098,14 +613,6 @@
 #if SHADER_GROOMCACHE_UPDATE
 
 uint ElementCount;
-<<<<<<< HEAD
-uint DispatchCountX;
-uint bHasRadiusData;
-
-Buffer<float> InRadiusBuffer;
-Buffer<float> InAnimatedBuffer;
-Buffer<uint4> InRestPoseBuffer;
-=======
 uint bHasRadiusData;
 float InterpolationFactor;
 
@@ -1115,38 +622,19 @@
 Buffer<float> InRadius1Buffer;
 
 Buffer<uint4>  InRestPoseBuffer;
->>>>>>> 4af6daef
 Buffer<float4> InDeformedOffsetBuffer;
 RWBuffer<uint4> OutDeformedBuffer;
 
 [numthreads(GROUP_SIZE, 1, 1)]
-<<<<<<< HEAD
-void MainCS(uint2 DispatchThreadId : SV_DispatchThreadID)
-{
-	const uint Index = GetHairStrandsVertexFetchIndex(DispatchThreadId, GROUP_SIZE, DispatchCountX);
-=======
 void MainCS(uint DispatchThreadId : SV_DispatchThreadID)
 {
 	const uint Index = DispatchThreadId;
->>>>>>> 4af6daef
 	if (Index >= ElementCount)
 	{
 		return;
 	}
 
 	const uint Index3 = Index * 3;
-<<<<<<< HEAD
-	const float3 InAnimatedPosition = float3(
-		InAnimatedBuffer[Index3],
-		InAnimatedBuffer[Index3+1],
-		InAnimatedBuffer[Index3+2]);
-		
-	uint4 PackedRestPosition = InRestPoseBuffer[Index];
-	float3 HairPositionOffset = InDeformedOffsetBuffer[0].xyz;
-	float3 WorldVertexPosition = InAnimatedPosition - HairPositionOffset;
-
-	FHairControlPoint CP = UnpackHairControlPoint(PackedRestPosition, float3(0, 0, 0), 1, 1, 1);
-=======
 	const float3 InPosition0 = float3(
 		InPosition0Buffer[Index3],
 		InPosition0Buffer[Index3+1],
@@ -1160,22 +648,14 @@
 	const float3 WorldVertexPosition = lerp(InPosition0, InPosition1, InterpolationFactor);
 
 	FHairControlPoint CP = UnpackHairControlPoint(InRestPoseBuffer[Index], float3(0, 0, 0), 1, 1, 1);
->>>>>>> 4af6daef
 	CP.Position = WorldVertexPosition;
 
 	if (bHasRadiusData == 1)
 	{
-<<<<<<< HEAD
-		CP.WorldRadius = InRadiusBuffer[Index];
-	}
-
-	OutDeformedBuffer[Index] = PackHairControlPoint(CP, float3(0, 0, 0), 1);
-=======
 		CP.WorldRadius = lerp(InRadius0Buffer[Index], InRadius1Buffer[Index], InterpolationFactor);
 	}
 
 	OutDeformedBuffer[Index] = PackHairControlPoint(CP, InDeformedOffsetBuffer[0].xyz, 1);
->>>>>>> 4af6daef
 }
 
 #endif // SHADER_GROOMCACHE_UPDATE