// Copyright Epic Games, Inc. All Rights Reserved.

#include "../Common.ush"
#include "../SceneTextureParameters.ush"
#include "../DeferredShadingCommon.ush"
#include "../ShadowFilteringCommon.ush"
#include "HairStrandsDeepShadowCommon.ush"
#include "HairStrandsCommon.ush"
#include "HairStrandsDeepTransmittanceCommon.ush"
#include "HairStrandsVisibilityCommon.ush"
#include "HairStrandsVoxelPageCommon.ush"

<<<<<<< HEAD
#define PERMUTATION_TRANSMITTANCE_DEEP_SHADOW 0
#define PERMUTATION_TRANSMITTANCE_VIRTUAL_VOXEL 1


#if SHADER_TRANSMITTANCE

#if PERMUTATION_TRANSMITTANCE_TYPE == PERMUTATION_TRANSMITTANCE_VIRTUAL_VOXEL
	#if PERMUTATION_TRAVERSAL == 1
		#define VOXEL_TRAVERSAL_TYPE VOXEL_TRAVERSAL_LINEAR_MIPMAP
	#else
		#define VOXEL_TRAVERSAL_TYPE VOXEL_TRAVERSAL_LINEAR
	#endif
	#define VOXEL_TRAVERSAL_DEBUG 0
	#include "HairStrandsVoxelPageTraversal.ush"
	#if VOXEL_TRAVERSAL_DEBUG
	#include "../ShaderPrintCommon.ush"
	#endif
#endif


float3 ToWorldPosition(float2 UV, float Depth)
=======
#define DEBUG_ENABLE 0
#if DEBUG_ENABLE
	#include "../ShaderDrawDebug.ush"
	#include "../ShaderPrintCommon.ush"
#endif //DEBUG_ENABLE

#ifndef MAX_HAIR_MACROGROUP_COUNT
#error MAX_HAIR_MACROGROUP_COUNT needs to be defined
#endif

////////////////////////////////////////////////////////////////////////////////////////////////////
// Utils function & structs
struct FTransmittanceSettings
>>>>>>> 6bbb88c8
{
	int2	 DeepShadowResolution;
	int2	 DeepShadowOffset;
	float4x4 TranslatedWorldToLightTransform;
	float3   LightDirection; // Direction from world position to the light
	float3   TranslatedLightPosition;
	bool	 bIsDirectional;

	float    DeepShadowDepthBiasScale;
	float    DeepShadowDensityScale;
	float	 TransmittanceKernelApertureInDegree;
	float3   Random;
	uint	 DebugMode;

	uint TransmittanceKernelType;
};

float3 GetViewVector(float3 InTranslatedWorldPosition)
{
	float3 CameraToPixel = normalize(InTranslatedWorldPosition - View.TranslatedWorldCameraOrigin);
	float3 V = -CameraToPixel;
	return V;
}

float3 GetTranslatedWorldPosition(float2 UV, float SceneDepth)
{
	const float2 ScreenPosition = (UV - View.ScreenPositionScaleBias.wz) / View.ScreenPositionScaleBias.xy;
	return mul(float4(ScreenPosition * SceneDepth, SceneDepth, 1), View.ScreenToTranslatedWorld).xyz;
}

////////////////////////////////////////////////////////////////////////////////////////////////
// Defines

// Need to match FDeepShadowData::MaxMacroGroupCount in HairRendering.h
#if SHADER_TRANSMITTANCE_DEEPSHADOW || SHADER_TRANSMITTANCE_VOXEL 
	#if PERMUTATION_GROUP_SIZE == 64
		#define TRANSMITTANCE_GROUP_SIZE 64
	#elif PERMUTATION_GROUP_SIZE == 32
		#define TRANSMITTANCE_GROUP_SIZE 32
	#else
		#error Unknown group size	
	#endif
#endif

////////////////////////////////////////////////////////////////////////////////////////////////
// Deep shadow

#if SHADER_TRANSMITTANCE_DEEPSHADOW

StructuredBuffer<FDeepShadowTransform> DeepShadow_TranslatedWorldToLightTransformBuffer;
uint				DeepShadow_bIsGPUDriven;

uint2				DeepShadow_Resolution;
float4x4			DeepShadow_CPUTranslatedWorldToLightTransforms[MAX_HAIR_MACROGROUP_COUNT];
//float3				LightDirection;
uint				LightChannelMask;
float4				ShadowChannelMask;
float4				TranslatedLightPosition_LightDirection;
float				DeepShadow_DepthBiasScale;
float				DeepShadow_DensityScale;
float				LightRadius;
float				DeepShadow_KernelAperture;
float4				DeepShadow_LayerDepths;
uint				DeepShadow_KernelType;
uint				DeepShadow_DebugMode;
int4				DeepShadow_AtlasSlotOffsets_AtlasSlotIndex[MAX_HAIR_MACROGROUP_COUNT];
Texture2D<float>	DeepShadow_FrontDepthTexture;
Texture2D<float4>	DeepShadow_DomTexture;

Buffer<uint4>		IndirectArgsBuffer;
RWBuffer<uint>		OutTransmittanceMask;

FHairTransmittanceMask ComputeTransmittance(
	float3 TranslatedWorldPosition,
	FTransmittanceSettings Settings,
	float4				InLayerDepths,
	Texture2D<float>	FrontDepthTexture,
	Texture2D<float4>	DomTexture)
{
	FHairTransmittanceMask Out = InitHairTransmittanceMask();
	{
		// LightSpacePosition is 'TranslatedWorldPosition' in LightSpace (TexelCoord.XY / NDC Depth.Z)
		const float3 LightSpacePosition = ToLightPosition(TranslatedWorldPosition, Settings.TranslatedWorldToLightTransform) * float3(Settings.DeepShadowResolution, 1) + float3(Settings.DeepShadowOffset, 0);

		float DepthBias = 0;
		if (Settings.DeepShadowDepthBiasScale > 0)
		{
			#if 0 
			const float DephtBiasSlope = 6;
			const float DefaultDepthBias = LAYER_DEPTH0 * Settings.DeepShadowDepthBiasScale; 
			DepthBias = (CosLightAngle*DephtBiasSlope + 1) * DefaultDepthBias;
			#else
			DepthBias = InLayerDepths[0] * Settings.DeepShadowDepthBiasScale;
			#endif
		}

		// Compute the number of hair count between light & shading point
		if (Settings.TransmittanceKernelType == 4)
		{
			//Out = SampleDOM_PCF_Accurate(LightSpacePosition.xyz, DepthBias, InLayerDepths, FrontDepthTexture, DomTexture, GBuffer, SinLightAngle, HairLUTTexture);
			Out.HairCount = 0;
			Out.Visibility = 1;
		}
		else
		{
			float HairCount = 0;
			if (Settings.TransmittanceKernelType == 3)
			{
				HairCount = SampleDOM_PCSS(LightSpacePosition.xyz, Settings.DeepShadowResolution, DepthBias, InLayerDepths, FrontDepthTexture, DomTexture, Settings.TransmittanceKernelApertureInDegree, Settings.Random.xy);
			}
			else if (Settings.TransmittanceKernelType == 2)
			{
				HairCount = SampleDOM_PCF(LightSpacePosition.xyz, DepthBias, InLayerDepths, FrontDepthTexture, DomTexture);
			}	
			else if (Settings.TransmittanceKernelType == 1)
			{
				HairCount = SampleDOM_PCF2x2(LightSpacePosition.xyz, DepthBias, InLayerDepths, FrontDepthTexture, DomTexture);
			}
			else
			{
				HairCount = 0;
			}
			Out.HairCount = HairCount * Settings.DeepShadowDensityScale;
			Out.Visibility = 1;
		}

		if (Settings.DebugMode != 0)
		{
			Out.HairCount = 1;
		}
	}
	return Out;
}

<<<<<<< HEAD
#if PERMUTATION_TRANSMITTANCE_TYPE == PERMUTATION_TRANSMITTANCE_DEEP_SHADOW

// Sample deep shadow with PCF kernel and doing transmittance evaluation for each sample
FHairTransmittanceMask SampleDOM_PCF_Accurate(
	float3 LightSpacePosition,
	float DepthBias,
	const float4 InLayerDepths,
	Texture2D<float> FrontDepthTexture,
	Texture2D<float4> DomTexture,
	FGBufferData GBuffer, float SinLightAngle, Texture3D<float4> InHairScatteringLUTTexture, SamplerState InHairLUTSampler)
{
	const float DeepShadowDensityScale = 1;
	// Explicit 1 ring (5x5 = 3x3 of 2x2 PCF) with weighting
	float HairCount = 0;
	float w0 = 1.f;
	float w1 = 0.5f;
	float w2 = 0.25f;
	float w = w0 + 4 * w1 + 4 * w2;
	
	float HairCount0 = SampleDOM_PCF2x2(LightSpacePosition + float3(-2, -2, 0), DepthBias, InLayerDepths, FrontDepthTexture, DomTexture);
	float HairCount1 = SampleDOM_PCF2x2(LightSpacePosition + float3(0, -2, 0), DepthBias, InLayerDepths, FrontDepthTexture, DomTexture);
	float HairCount2 = SampleDOM_PCF2x2(LightSpacePosition + float3(2, -2, 0), DepthBias, InLayerDepths, FrontDepthTexture, DomTexture);
	float HairCount3 = SampleDOM_PCF2x2(LightSpacePosition + float3(-2, 0, 0), DepthBias, InLayerDepths, FrontDepthTexture, DomTexture);
	float HairCount4 = SampleDOM_PCF2x2(LightSpacePosition + float3(0, 0, 0), DepthBias, InLayerDepths, FrontDepthTexture, DomTexture);
	float HairCount5 = SampleDOM_PCF2x2(LightSpacePosition + float3(2, 0, 0), DepthBias, InLayerDepths, FrontDepthTexture, DomTexture);
	float HairCount6 = SampleDOM_PCF2x2(LightSpacePosition + float3(-2, 2, 0), DepthBias, InLayerDepths, FrontDepthTexture, DomTexture);
	float HairCount7 = SampleDOM_PCF2x2(LightSpacePosition + float3(0, 2, 0), DepthBias, InLayerDepths, FrontDepthTexture, DomTexture);
	float HairCount8 = SampleDOM_PCF2x2(LightSpacePosition + float3(2, 2, 0), DepthBias, InLayerDepths, FrontDepthTexture, DomTexture);

	FHairTransmittanceMask Out8 = ComputeTransmittanceFromHairCount(HairCount0 * DeepShadowDensityScale, 1, GBuffer, SinLightAngle, InHairScatteringLUTTexture, InHairLUTSampler);
	FHairTransmittanceMask Out7 = ComputeTransmittanceFromHairCount(HairCount1 * DeepShadowDensityScale, 1, GBuffer, SinLightAngle, InHairScatteringLUTTexture, InHairLUTSampler);
	FHairTransmittanceMask Out6 = ComputeTransmittanceFromHairCount(HairCount2 * DeepShadowDensityScale, 1, GBuffer, SinLightAngle, InHairScatteringLUTTexture, InHairLUTSampler);
	FHairTransmittanceMask Out5 = ComputeTransmittanceFromHairCount(HairCount3 * DeepShadowDensityScale, 1, GBuffer, SinLightAngle, InHairScatteringLUTTexture, InHairLUTSampler);
	FHairTransmittanceMask Out0 = ComputeTransmittanceFromHairCount(HairCount4 * DeepShadowDensityScale, 1, GBuffer, SinLightAngle, InHairScatteringLUTTexture, InHairLUTSampler);
	FHairTransmittanceMask Out1 = ComputeTransmittanceFromHairCount(HairCount5 * DeepShadowDensityScale, 1, GBuffer, SinLightAngle, InHairScatteringLUTTexture, InHairLUTSampler);
	FHairTransmittanceMask Out2 = ComputeTransmittanceFromHairCount(HairCount6 * DeepShadowDensityScale, 1, GBuffer, SinLightAngle, InHairScatteringLUTTexture, InHairLUTSampler);
	FHairTransmittanceMask Out3 = ComputeTransmittanceFromHairCount(HairCount7 * DeepShadowDensityScale, 1, GBuffer, SinLightAngle, InHairScatteringLUTTexture, InHairLUTSampler);
	FHairTransmittanceMask Out4 = ComputeTransmittanceFromHairCount(HairCount8 * DeepShadowDensityScale, 1, GBuffer, SinLightAngle, InHairScatteringLUTTexture, InHairLUTSampler);

	FHairTransmittanceMask Out;
	Out.HairCount =
		w2 * Out0.HairCount +
		w1 * Out1.HairCount +
		w2 * Out2.HairCount +
		w1 * Out3.HairCount +
		w0 * Out4.HairCount +
		w1 * Out5.HairCount +
		w2 * Out6.HairCount +
		w1 * Out7.HairCount +
		w2 * Out8.HairCount;
	Out.HairCount = Out.HairCount / w;

	Out.Transmittance =
		w2 * Out0.Transmittance +
		w1 * Out1.Transmittance +
		w2 * Out2.Transmittance +
		w1 * Out3.Transmittance +
		w0 * Out4.Transmittance +
		w1 * Out5.Transmittance +
		w2 * Out6.Transmittance +
		w1 * Out7.Transmittance +
		w2 * Out8.Transmittance;
	Out.Transmittance = Out.Transmittance / w;

	Out.Visibility =
		w2 * Out0.Visibility +
		w1 * Out1.Visibility +
		w2 * Out2.Visibility +
		w1 * Out3.Visibility +
		w0 * Out4.Visibility +
		w1 * Out5.Visibility +
		w2 * Out6.Visibility +
		w1 * Out7.Visibility +
		w2 * Out8.Visibility;
	Out.Visibility = Out.Visibility / w;

	return Out;
}

FHairTransmittanceMask ComputeTransmittance(
	float3 WorldPosition,
	FGBufferData GBuffer, 
	FTransmittanceSettings Settings,
	float4				InLayerDepths,
	Texture2D<float>	FrontDepthTexture,
	Texture2D<float4>	DomTexture,
	Texture3D<float4>	HairLUTTexture,
	SamplerState		LinearSampler)
{
	FHairTransmittanceMask Out = InitHairTransmittanceMask();
	{
		const bool bIsDirectionalLight = Settings.LightPosition.w == 0;

		// LightSpacePosition is 'WorldPosition' in LightSpace (TexelCoord.XY / NDC Depth.Z)
		const float3 LightSpacePosition = ToLightPosition(WorldPosition, Settings.WorldToLightTransform) * float3(Settings.DeepShadowResolution, 1) + float3(Settings.DeepShadowOffset, 0); 
		const float3 L = bIsDirectionalLight ? Settings.LightDirection : normalize(Settings.LightPosition.xyz - WorldPosition);
		const float3 T = GBuffer.WorldNormal;
		const float SinLightAngle = dot(L, T);

		float DepthBias = 0;
		if (Settings.DeepShadowDepthBiasScale > 0)
		{
			#if 0 
			const float DephtBiasSlope = 6;
			const float DefaultDepthBias = LAYER_DEPTH0 * Settings.DeepShadowDepthBiasScale; 
			DepthBias = (CosLightAngle*DephtBiasSlope + 1) * DefaultDepthBias;
			#else
			DepthBias = InLayerDepths[0] * Settings.DeepShadowDepthBiasScale;
			#endif
		}

		// Compute the number of hair count between light & shading point
		if (Settings.TransmittanceKernelType == 4)
		{
			Out = SampleDOM_PCF_Accurate(LightSpacePosition.xyz, DepthBias, InLayerDepths, FrontDepthTexture, DomTexture, GBuffer, SinLightAngle, HairLUTTexture, LinearSampler);
		}
		else
		{
			float HairCount = 0;
			if (Settings.TransmittanceKernelType == 3)
			{
				HairCount = SampleDOM_PCSS(LightSpacePosition.xyz, Settings.DeepShadowResolution, DepthBias, InLayerDepths, FrontDepthTexture, DomTexture, LinearSampler, Settings.TransmittanceKernelApertureInDegree, Settings.Random.xy);
			}
			else if (Settings.TransmittanceKernelType == 2)
			{
				HairCount = SampleDOM_PCF(LightSpacePosition.xyz, DepthBias, InLayerDepths, FrontDepthTexture, DomTexture);
			}	
			else if (Settings.TransmittanceKernelType == 1)
			{
				HairCount = SampleDOM_PCF2x2(LightSpacePosition.xyz, DepthBias, InLayerDepths, FrontDepthTexture, DomTexture);
			}
			else
			{
				HairCount = 0;
			}
			Out = ComputeTransmittanceFromHairCount(HairCount * Settings.DeepShadowDensityScale, 1, GBuffer, SinLightAngle, HairLUTTexture, LinearSampler);
		}

		if (Settings.DebugMode != 0)
		{
			Out.Transmittance = ComputeDomDebugColor(WorldPosition, Settings.WorldToLightTransform, InLayerDepths, FrontDepthTexture, LinearSampler);
			Out.HairCount = 1;
		}
	}
	return Out;
}

=======
>>>>>>> 6bbb88c8
[numthreads(TRANSMITTANCE_GROUP_SIZE, 1, 1)]
void MainCS(uint2 DispatchThreadId : SV_DispatchThreadID)
{
	// Note: Use a fixed group count width (HAIR_VISIBILITY_GROUP_COUNT_WIDTH) for avoiding loading the indirect args (to avoid dep. memory fetch)
	const uint SampleIndex = DispatchThreadId.x + DispatchThreadId.y * TRANSMITTANCE_GROUP_SIZE * HAIR_VISIBILITY_GROUP_COUNT_WIDTH;

	const uint MaxVisibilityNodeCount = HairStrands.HairSampleCount.Load(uint3(0, 0, 0));
	if (SampleIndex >= MaxVisibilityNodeCount)
	{
		return;
	}

	const uint2 PixelCoord = HairStrands.HairSampleCoords[SampleIndex];

	const float2 UV = (PixelCoord + float2(0.5f, 0.5f)) / float2(View.BufferSizeAndInvSize.xy);
	const float3 TransmittanceRandom = float3(InterleavedGradientNoise(PixelCoord, 1), InterleavedGradientNoise(PixelCoord, 2), InterleavedGradientNoise(PixelCoord, 3));

	{
		const FHairSample Sample = UnpackHairSample(HairStrands.HairSampleData[SampleIndex]);

		if ((LightChannelMask & Sample.LightChannelMask) == 0)
		{
			OutTransmittanceMask[SampleIndex] = InitNullPackedHairTransmittanceMask();
			return;
		}

		const uint MacroGroupIndex = clamp(Sample.MacroGroupId, 0, MAX_HAIR_MACROGROUP_COUNT - 1);
		const int3 SlotOffset_SlotIndex = DeepShadow_AtlasSlotOffsets_AtlasSlotIndex[MacroGroupIndex].xyz;
		float4x4 TranslatedWorldToLightTransform = 0;
		if (DeepShadow_bIsGPUDriven > 0)
		{
<<<<<<< HEAD
			WorldToLightTransform = DeepShadow_WorldToLightTransformBuffer[SlotOffset_SlotIndex.z].WorldToClip;
=======
			TranslatedWorldToLightTransform = DeepShadow_TranslatedWorldToLightTransformBuffer[SlotOffset_SlotIndex.z].TranslatedWorldToClip;
>>>>>>> 6bbb88c8
		}	
		else
		{
			TranslatedWorldToLightTransform = DeepShadow_CPUTranslatedWorldToLightTransforms[MacroGroupIndex];
		}
		
		const float SceneDepth = ConvertFromDeviceZ(Sample.Depth);
		const float3 TranslatedWorldPosition = GetTranslatedWorldPosition(UV, SceneDepth);

		FTransmittanceSettings Settings;
		Settings.DeepShadowOffset = SlotOffset_SlotIndex.xy;
		Settings.DeepShadowResolution = DeepShadow_Resolution;
		Settings.TranslatedWorldToLightTransform = TranslatedWorldToLightTransform;
		Settings.bIsDirectional = IsLightDirectional(TranslatedLightPosition_LightDirection);
		Settings.LightDirection = GetTranslatedLightDirection(TranslatedLightPosition_LightDirection, TranslatedWorldPosition);
		Settings.TranslatedLightPosition = GetTranslatedLightPosition(TranslatedLightPosition_LightDirection, TranslatedWorldPosition);
		Settings.DeepShadowDepthBiasScale = DeepShadow_DepthBiasScale;
		Settings.DeepShadowDensityScale = DeepShadow_DensityScale;
		Settings.TransmittanceKernelApertureInDegree = DeepShadow_KernelAperture;
		Settings.TransmittanceKernelType = DeepShadow_KernelType;
		Settings.Random = TransmittanceRandom;
		Settings.DebugMode = DeepShadow_DebugMode;

<<<<<<< HEAD
		const float SceneDepth = ConvertFromDeviceZ(Sample.Depth);
		const float3 WorldPosition = ToWorldPosition(UV, SceneDepth);
		const FHairTransmittanceMask TransmittanceMask = ComputeTransmittance(WorldPosition, GBuffer, Settings, DeepShadow_LayerDepths, DeepShadow_FrontDepthTexture, DeepShadow_DomTexture, HairLUTTexture, LinearSampler);
=======
		const FHairTransmittanceMask TransmittanceMask = ComputeTransmittance(TranslatedWorldPosition, Settings, DeepShadow_LayerDepths, DeepShadow_FrontDepthTexture, DeepShadow_DomTexture);
>>>>>>> 6bbb88c8

		OutTransmittanceMask[SampleIndex] = PackTransmittanceMask(TransmittanceMask);
	}
}
#endif // #if SHADER_TRANSMITTANCE_DEEPSHADOW

////////////////////////////////////////////////////////////////////////////////////////////////
// Voxel volume

#if SHADER_TRANSMITTANCE_VOXEL

#if PERMUTATION_TRAVERSAL == 1
	#define VOXEL_TRAVERSAL_TYPE VOXEL_TRAVERSAL_LINEAR_MIPMAP
#else
	#define VOXEL_TRAVERSAL_TYPE VOXEL_TRAVERSAL_LINEAR
#endif

#define VOXEL_TRAVERSAL_DEBUG 0
#include "HairStrandsVoxelPageTraversal.ush"
#include "../LightGridCommon.ush"

#if VOXEL_TRAVERSAL_DEBUG
#include "../ShaderPrintCommon.ush"
void PrintInfo(uint Index, uint2 PixelCoord, FHairTransmittanceMask TransmittanceMask)
{
	#if 0
	const uint2 OutputResolution = uint2(1024, 1024); // TODO send the actual output resolution
	float2 Origin = (PixelCoord) / float2(OutputResolution);
	Origin.y += (Index % 8) * 2 * ShaderPrintUniform.FontSize.w;

	float2 Pos = Origin;
	Pos = ShaderPrintText(Pos, TEXT("Hair Count "));
	Pos = ShaderPrint(Pos, TransmittanceMask.HairCount);

	Pos = ShaderPrintNewline(Pos);
	Pos.x = Origin.x;

	Pos = ShaderPrintText(Pos, TEXT("Visibility "));
	Pos = ShaderPrint(Pos, TransmittanceMask.Visibility);

	Pos = ShaderPrintNewline(Pos);
	#endif
}
#endif // VOXEL_TRAVERSAL_DEBUG

uint				LightChannelMask;
float4				TranslatedLightPosition_LightDirection;
float				LightRadius;
#if PERMUTATION_ONE_PASS
Texture2D<uint> 	ShadowMaskBitsTexture;
#else
Texture2D<float4> 	RayMarchMaskTexture;
float4				ShadowChannelMask;
#endif
Buffer<uint4>		IndirectArgsBuffer;
RWBuffer<uint>		OutTransmittanceMask;

FHairTransmittanceMask ComputeTransmittanceVoxel(
	const uint2 PixelCoord,
	const float PixelRadius,
	float3 TranslatedWorldPosition,
	uint MacroGroupId,
	FTransmittanceSettings Settings,
	bool bDebugEnabled)
{
	// Cone opening - Area light transmission is disabled as it is too noisy for now
	const float TanLightAngle = 0; // Settings.bIsDirectional ? 0 : LightRadius / length(Settings.TranslatedLightPosition - TranslatedWorldPosition);

	// Compute the number of hair count between light & shading point
	const float DistanceThreshold = 100000;
	float AvgHairCount = 0;
	float AvgHairVisility = 0;
	#if PERMUTATION_SUPERSAMPLING
	const uint SampleCount = 8; 
	for (uint SampleIt = 0; SampleIt < SampleCount; ++SampleIt)
	#else
	const uint SampleIt = 0;
	#endif
	{
		#if PERMUTATION_SUPERSAMPLING
		const float3 SampleRandom = GetHairVoxelJitter(PixelCoord, SampleIt, VirtualVoxel.JitterMode);
		#else
		const float3 SampleRandom = GetHairVoxelJitter(PixelCoord, View.StateFrameIndexMod8, VirtualVoxel.JitterMode);
		#endif
		
		const float PositionBiasScale = 0.5f;
<<<<<<< HEAD
		const float3 DepthBias = VirtualVoxel.VoxelWorldSize * (VirtualVoxel.DepthBiasScale_Transmittance*LightDirection + PositionBiasScale*(SampleRandom*2-1));
		const float3 SampleWorldPosition = WorldPosition + DepthBias;
=======
		const float3 DepthBias = VirtualVoxel.VoxelWorldSize * (VirtualVoxel.DepthBiasScale_Transmittance * Settings.LightDirection + PositionBiasScale*(SampleRandom*2-1));
		const float3 SampleTranslatedWorldPosition = TranslatedWorldPosition + DepthBias;
>>>>>>> 6bbb88c8

		FVirtualVoxelCommonDesc CommonDesc;
		CommonDesc.PageCountResolution	= VirtualVoxel.PageCountResolution;
		CommonDesc.VoxelWorldSize		= VirtualVoxel.VoxelWorldSize;
		CommonDesc.PageTextureResolution= VirtualVoxel.PageTextureResolution;
		CommonDesc.PageResolution		= VirtualVoxel.PageResolution;

		const FPackedVirtualVoxelNodeDesc PackedNode = VirtualVoxel.NodeDescBuffer[MacroGroupId];
		const FVirtualVoxelNodeDesc NodeDesc = UnpackVoxelNode(PackedNode, VirtualVoxel.PageResolution);

		FHairTraversalSettings TraversalSettings = InitHairTraversalSettings();
		TraversalSettings.DensityScale = VirtualVoxel.DensityScale_Transmittance;
		TraversalSettings.CountThreshold = GetOpaqueVoxelValue();
		TraversalSettings.DistanceThreshold = DistanceThreshold;
		TraversalSettings.bDebugEnabled = bDebugEnabled;
		TraversalSettings.SteppingScale = VirtualVoxel.SteppingScale_Transmittance;
		TraversalSettings.Random = SampleRandom;
		TraversalSettings.TanConeAngle = TanLightAngle;
		TraversalSettings.PixelRadius = PixelRadius;

		const FHairTraversalResult Result = ComputeHairCountVirtualVoxel(
			SampleTranslatedWorldPosition,
			Settings.TranslatedLightPosition,
			CommonDesc,
			NodeDesc,
			VirtualVoxel.PageIndexBuffer,
			VirtualVoxel.PageIndexOccupancyBuffer,
			VirtualVoxel.PageTexture,
			TraversalSettings);
		InitHairTraversalResult();

		AvgHairCount += Result.HairCount;
		AvgHairVisility += Result.Visibility;
	}

	#if PERMUTATION_SUPERSAMPLING
	AvgHairCount /= max(1u, SampleCount);
	AvgHairVisility /= max(1u, SampleCount);
	#endif

	FHairTransmittanceMask Out;
	Out.HairCount = AvgHairCount;
	Out.Visibility = AvgHairVisility;
	return Out;
}

[numthreads(TRANSMITTANCE_GROUP_SIZE, 1, 1)]
void MainCS(uint2 DispatchThreadId : SV_DispatchThreadID)
#if PERMUTATION_ONE_PASS
{
	const uint SampleIndex = DispatchThreadId.x + DispatchThreadId.y * TRANSMITTANCE_GROUP_SIZE * HAIR_VISIBILITY_GROUP_COUNT_WIDTH;

	const uint MaxVisibilityNodeCount = HairStrands.HairSampleCount.Load(uint3(0, 0, 0));
	if (SampleIndex >= MaxVisibilityNodeCount)
	{
		return;
	}
	const FHairSample Sample	= UnpackHairSample(HairStrands.HairSampleData[SampleIndex]);
	const uint MacroGroupIndex	= clamp(Sample.MacroGroupId, 0, MAX_HAIR_MACROGROUP_COUNT - 1);
	const float SceneDepth		= ConvertFromDeviceZ(Sample.Depth);
	const uint2 PixelCoord		= HairStrands.HairSampleCoords[SampleIndex];
	const float2 UV				= (PixelCoord.xy + float2(0.5f, 0.5f)) / float2(View.BufferSizeAndInvSize.xy);
	const float3 TranslatedWorldPosition = GetTranslatedWorldPosition(UV, SceneDepth);
	const float PixelRadius		= SceneDepth * VirtualVoxel.HairCoveragePixelRadiusAtDepth1;

	const uint4 PackedShadowMask = ~ShadowMaskBitsTexture[PixelCoord];
	const float3 Random = GetHairVoxelJitter(PixelCoord.xy, View.StateFrameIndexMod8, VirtualVoxel.JitterMode);

	const uint2 LocalPixelPos = PixelCoord;

	const uint EyeIndex = 0; // TODO: Instanced stereo
	const uint GridLinearIndex = ComputeLightGridCellIndex(LocalPixelPos, SceneDepth, EyeIndex);
	const FCulledLightsGridData CulledLightGridData = GetCulledLightsGrid(GridLinearIndex, EyeIndex);

	const uint LightCount = min(GetPackedShadowMaskMaxLightCount(), CulledLightGridData.NumLocalLights);

	LOOP
	for (uint LightIndex = 0; LightIndex < LightCount; ++LightIndex)
	{
		const uint OutputIndex = SampleIndex + MaxVisibilityNodeCount * LightIndex;

		// TODO: Add early out when the shadow mask bits are zero
		#if 0
		if (UnpackShadowMask(PackedShadowMask, LightIndex) == 0)
		{
			OutTransmittanceMask[OutputIndex] = PackTransmittanceMask(InitHairTransmittanceMask());
			continue;
		}
		#endif

		// TODO: add support for light channel
		#if 0
		if ((LightChannelMask & Sample.LightChannelMask) == 0)
		{
			OutTransmittanceMask[OutputIndex] = InitNullPackedHairTransmittanceMask();
			continue;
		}
		#endif	

		// The Virtual Shadow Remap stores directional lights first
		const FLocalLightData LightData 	 = GetLocalLightData(CulledLightGridData.DataStartIndex + LightIndex, EyeIndex);
		const float3 TranslatedLightPosition = LightData.LightPositionAndInvRadius.xyz; // LightPositionAndInvRadius is already in translated world space

		FTransmittanceSettings Settings;
		Settings.bIsDirectional				= false;
		Settings.LightDirection				= normalize(TranslatedLightPosition - TranslatedWorldPosition);
		Settings.TranslatedLightPosition	= TranslatedLightPosition;
		Settings.DeepShadowDensityScale		= 0;	// Use virtual voxel struct value
		Settings.DeepShadowDepthBiasScale	= 0;	// Use virtual voxel struct value
		Settings.Random						= Random;

	#if DEBUG_ENABLE
		const bool bDebugEnabled = PixelCoord.x == GetCursorPos().x && PixelCoord.y == GetCursorPos().y;
	#else
		const bool bDebugEnabled = false;
	#endif
		const FHairTransmittanceMask Out = ComputeTransmittanceVoxel(
			PixelCoord, 
			PixelRadius, 
			TranslatedWorldPosition,
			MacroGroupIndex, 
			Settings, 
			bDebugEnabled);

		OutTransmittanceMask[OutputIndex] = PackTransmittanceMask(Out);
	}
}
#else // PERMUTATION_ONE_PASS
{
	const uint SampleIndex = DispatchThreadId.x + DispatchThreadId.y * TRANSMITTANCE_GROUP_SIZE * HAIR_VISIBILITY_GROUP_COUNT_WIDTH;

	const uint MaxVisibilityNodeCount = HairStrands.HairSampleCount.Load(uint3(0, 0, 0));
	if (SampleIndex >= MaxVisibilityNodeCount)
	{
		return;
	}

	const uint2 PixelCoord = HairStrands.HairSampleCoords[SampleIndex];
	if (dot(RayMarchMaskTexture.Load(uint3(PixelCoord, 0)), ShadowChannelMask) == 0)
	{
		// This pixel is already fully shadowed opaque. (RayMarchMaskTexture is computed using the closest sample as of today)
		OutTransmittanceMask[SampleIndex] = InitNullPackedHairTransmittanceMask();
		return;
	}

	#if VOXEL_TRAVERSAL_DEBUG
	const bool bDebugEnabled = PixelCoord.x == GetCursorPos().x && PixelCoord.y == GetCursorPos().y;
	#else
	const bool bDebugEnabled = false;
	#endif	
	const float2 UV = (PixelCoord.xy + float2(0.5f, 0.5f)) / float2(View.BufferSizeAndInvSize.xy);
	{
		const FHairSample Sample = UnpackHairSample(HairStrands.HairSampleData[SampleIndex]);
		if ((LightChannelMask & Sample.LightChannelMask) == 0)
		{
			OutTransmittanceMask[SampleIndex] = InitNullPackedHairTransmittanceMask();
			return;
		}

<<<<<<< HEAD
		FGBufferData GBuffer = (FGBufferData)0;
		GBuffer.ShadingModelID = SHADINGMODELID_HAIR;
		GBuffer.WorldNormal = Sample.Tangent;
		GBuffer.BaseColor = Sample.BaseColor;
		GBuffer.Roughness = Sample.Roughness;
		GBuffer.Specular = Sample.Specular;
=======
		const float SceneDepth = ConvertFromDeviceZ(Sample.Depth);
		const float3 TranslatedWorldPosition = GetTranslatedWorldPosition(UV, SceneDepth);
>>>>>>> 6bbb88c8

		const uint MacroGroupIndex = clamp(Sample.MacroGroupId, 0, MAX_HAIR_MACROGROUP_COUNT - 1);

		FTransmittanceSettings Settings;
		Settings.bIsDirectional = IsLightDirectional(TranslatedLightPosition_LightDirection);
		Settings.LightDirection = GetTranslatedLightDirection(TranslatedLightPosition_LightDirection, TranslatedWorldPosition);
		Settings.TranslatedLightPosition = GetTranslatedLightPosition(TranslatedLightPosition_LightDirection, TranslatedWorldPosition);
		Settings.DeepShadowDensityScale = 0;	// Use virtual voxel struct value
		Settings.DeepShadowDepthBiasScale = 0;	// Use virtual voxel struct value
		Settings.Random = GetHairVoxelJitter(PixelCoord.xy, View.StateFrameIndexMod8, VirtualVoxel.JitterMode);

		const float PixelRadius = SceneDepth * VirtualVoxel.HairCoveragePixelRadiusAtDepth1;	
		const FHairTransmittanceMask Out = ComputeTransmittanceVoxel(PixelCoord, PixelRadius, TranslatedWorldPosition, MacroGroupIndex, Settings, bDebugEnabled);

		#if VOXEL_TRAVERSAL_DEBUG
		if (bDebugEnabled)
		{
			PrintInfo(SampleIndex, PixelCoord, Out);
		}
		#endif	

		OutTransmittanceMask[SampleIndex] = PackTransmittanceMask(Out);
	}
}
#endif // PERMUTATION_ONE_PASS
#endif // SHADER_TRANSMITTANCE_VOXEL

////////////////////////////////////////////////////////////////////////////////////////////////

#if SHADER_CLEAR

uint ElementCount;
RWBuffer<uint> OutputMask;

[numthreads(64, 1, 1)]
void MainCS(uint2 DispatchThreadId : SV_DispatchThreadID)
{
	const uint Index = DispatchThreadId.x;
	if (Index >= ElementCount)
	{
		return;
	}

	OutputMask[Index] = PackTransmittanceMask(InitHairTransmittanceMask());
}
<<<<<<< HEAD
#endif

#endif // SHADER_TRANSMITTANCE

////////////////////////////////////////////////////////////////////////////////////////////////

#if SHADER_CLEAR

uint ElementCount;
RWStructuredBuffer<FPackedHairTransmittanceMask> OutputMask;

[numthreads(64, 1, 1)]
void MainCS(uint2 DispatchThreadId : SV_DispatchThreadID)
{
	const uint Index = DispatchThreadId.x;
	if (Index >= ElementCount)
	{
		return;
	}

	OutputMask[Index] = PackTransmittanceMask(InitHairTransmittanceMask());
}
=======
>>>>>>> 6bbb88c8

#endif // SHADER_CLEAR<|MERGE_RESOLUTION|>--- conflicted
+++ resolved
@@ -10,29 +10,6 @@
 #include "HairStrandsVisibilityCommon.ush"
 #include "HairStrandsVoxelPageCommon.ush"
 
-<<<<<<< HEAD
-#define PERMUTATION_TRANSMITTANCE_DEEP_SHADOW 0
-#define PERMUTATION_TRANSMITTANCE_VIRTUAL_VOXEL 1
-
-
-#if SHADER_TRANSMITTANCE
-
-#if PERMUTATION_TRANSMITTANCE_TYPE == PERMUTATION_TRANSMITTANCE_VIRTUAL_VOXEL
-	#if PERMUTATION_TRAVERSAL == 1
-		#define VOXEL_TRAVERSAL_TYPE VOXEL_TRAVERSAL_LINEAR_MIPMAP
-	#else
-		#define VOXEL_TRAVERSAL_TYPE VOXEL_TRAVERSAL_LINEAR
-	#endif
-	#define VOXEL_TRAVERSAL_DEBUG 0
-	#include "HairStrandsVoxelPageTraversal.ush"
-	#if VOXEL_TRAVERSAL_DEBUG
-	#include "../ShaderPrintCommon.ush"
-	#endif
-#endif
-
-
-float3 ToWorldPosition(float2 UV, float Depth)
-=======
 #define DEBUG_ENABLE 0
 #if DEBUG_ENABLE
 	#include "../ShaderDrawDebug.ush"
@@ -46,7 +23,6 @@
 ////////////////////////////////////////////////////////////////////////////////////////////////////
 // Utils function & structs
 struct FTransmittanceSettings
->>>>>>> 6bbb88c8
 {
 	int2	 DeepShadowResolution;
 	int2	 DeepShadowOffset;
@@ -181,156 +157,6 @@
 	return Out;
 }
 
-<<<<<<< HEAD
-#if PERMUTATION_TRANSMITTANCE_TYPE == PERMUTATION_TRANSMITTANCE_DEEP_SHADOW
-
-// Sample deep shadow with PCF kernel and doing transmittance evaluation for each sample
-FHairTransmittanceMask SampleDOM_PCF_Accurate(
-	float3 LightSpacePosition,
-	float DepthBias,
-	const float4 InLayerDepths,
-	Texture2D<float> FrontDepthTexture,
-	Texture2D<float4> DomTexture,
-	FGBufferData GBuffer, float SinLightAngle, Texture3D<float4> InHairScatteringLUTTexture, SamplerState InHairLUTSampler)
-{
-	const float DeepShadowDensityScale = 1;
-	// Explicit 1 ring (5x5 = 3x3 of 2x2 PCF) with weighting
-	float HairCount = 0;
-	float w0 = 1.f;
-	float w1 = 0.5f;
-	float w2 = 0.25f;
-	float w = w0 + 4 * w1 + 4 * w2;
-	
-	float HairCount0 = SampleDOM_PCF2x2(LightSpacePosition + float3(-2, -2, 0), DepthBias, InLayerDepths, FrontDepthTexture, DomTexture);
-	float HairCount1 = SampleDOM_PCF2x2(LightSpacePosition + float3(0, -2, 0), DepthBias, InLayerDepths, FrontDepthTexture, DomTexture);
-	float HairCount2 = SampleDOM_PCF2x2(LightSpacePosition + float3(2, -2, 0), DepthBias, InLayerDepths, FrontDepthTexture, DomTexture);
-	float HairCount3 = SampleDOM_PCF2x2(LightSpacePosition + float3(-2, 0, 0), DepthBias, InLayerDepths, FrontDepthTexture, DomTexture);
-	float HairCount4 = SampleDOM_PCF2x2(LightSpacePosition + float3(0, 0, 0), DepthBias, InLayerDepths, FrontDepthTexture, DomTexture);
-	float HairCount5 = SampleDOM_PCF2x2(LightSpacePosition + float3(2, 0, 0), DepthBias, InLayerDepths, FrontDepthTexture, DomTexture);
-	float HairCount6 = SampleDOM_PCF2x2(LightSpacePosition + float3(-2, 2, 0), DepthBias, InLayerDepths, FrontDepthTexture, DomTexture);
-	float HairCount7 = SampleDOM_PCF2x2(LightSpacePosition + float3(0, 2, 0), DepthBias, InLayerDepths, FrontDepthTexture, DomTexture);
-	float HairCount8 = SampleDOM_PCF2x2(LightSpacePosition + float3(2, 2, 0), DepthBias, InLayerDepths, FrontDepthTexture, DomTexture);
-
-	FHairTransmittanceMask Out8 = ComputeTransmittanceFromHairCount(HairCount0 * DeepShadowDensityScale, 1, GBuffer, SinLightAngle, InHairScatteringLUTTexture, InHairLUTSampler);
-	FHairTransmittanceMask Out7 = ComputeTransmittanceFromHairCount(HairCount1 * DeepShadowDensityScale, 1, GBuffer, SinLightAngle, InHairScatteringLUTTexture, InHairLUTSampler);
-	FHairTransmittanceMask Out6 = ComputeTransmittanceFromHairCount(HairCount2 * DeepShadowDensityScale, 1, GBuffer, SinLightAngle, InHairScatteringLUTTexture, InHairLUTSampler);
-	FHairTransmittanceMask Out5 = ComputeTransmittanceFromHairCount(HairCount3 * DeepShadowDensityScale, 1, GBuffer, SinLightAngle, InHairScatteringLUTTexture, InHairLUTSampler);
-	FHairTransmittanceMask Out0 = ComputeTransmittanceFromHairCount(HairCount4 * DeepShadowDensityScale, 1, GBuffer, SinLightAngle, InHairScatteringLUTTexture, InHairLUTSampler);
-	FHairTransmittanceMask Out1 = ComputeTransmittanceFromHairCount(HairCount5 * DeepShadowDensityScale, 1, GBuffer, SinLightAngle, InHairScatteringLUTTexture, InHairLUTSampler);
-	FHairTransmittanceMask Out2 = ComputeTransmittanceFromHairCount(HairCount6 * DeepShadowDensityScale, 1, GBuffer, SinLightAngle, InHairScatteringLUTTexture, InHairLUTSampler);
-	FHairTransmittanceMask Out3 = ComputeTransmittanceFromHairCount(HairCount7 * DeepShadowDensityScale, 1, GBuffer, SinLightAngle, InHairScatteringLUTTexture, InHairLUTSampler);
-	FHairTransmittanceMask Out4 = ComputeTransmittanceFromHairCount(HairCount8 * DeepShadowDensityScale, 1, GBuffer, SinLightAngle, InHairScatteringLUTTexture, InHairLUTSampler);
-
-	FHairTransmittanceMask Out;
-	Out.HairCount =
-		w2 * Out0.HairCount +
-		w1 * Out1.HairCount +
-		w2 * Out2.HairCount +
-		w1 * Out3.HairCount +
-		w0 * Out4.HairCount +
-		w1 * Out5.HairCount +
-		w2 * Out6.HairCount +
-		w1 * Out7.HairCount +
-		w2 * Out8.HairCount;
-	Out.HairCount = Out.HairCount / w;
-
-	Out.Transmittance =
-		w2 * Out0.Transmittance +
-		w1 * Out1.Transmittance +
-		w2 * Out2.Transmittance +
-		w1 * Out3.Transmittance +
-		w0 * Out4.Transmittance +
-		w1 * Out5.Transmittance +
-		w2 * Out6.Transmittance +
-		w1 * Out7.Transmittance +
-		w2 * Out8.Transmittance;
-	Out.Transmittance = Out.Transmittance / w;
-
-	Out.Visibility =
-		w2 * Out0.Visibility +
-		w1 * Out1.Visibility +
-		w2 * Out2.Visibility +
-		w1 * Out3.Visibility +
-		w0 * Out4.Visibility +
-		w1 * Out5.Visibility +
-		w2 * Out6.Visibility +
-		w1 * Out7.Visibility +
-		w2 * Out8.Visibility;
-	Out.Visibility = Out.Visibility / w;
-
-	return Out;
-}
-
-FHairTransmittanceMask ComputeTransmittance(
-	float3 WorldPosition,
-	FGBufferData GBuffer, 
-	FTransmittanceSettings Settings,
-	float4				InLayerDepths,
-	Texture2D<float>	FrontDepthTexture,
-	Texture2D<float4>	DomTexture,
-	Texture3D<float4>	HairLUTTexture,
-	SamplerState		LinearSampler)
-{
-	FHairTransmittanceMask Out = InitHairTransmittanceMask();
-	{
-		const bool bIsDirectionalLight = Settings.LightPosition.w == 0;
-
-		// LightSpacePosition is 'WorldPosition' in LightSpace (TexelCoord.XY / NDC Depth.Z)
-		const float3 LightSpacePosition = ToLightPosition(WorldPosition, Settings.WorldToLightTransform) * float3(Settings.DeepShadowResolution, 1) + float3(Settings.DeepShadowOffset, 0); 
-		const float3 L = bIsDirectionalLight ? Settings.LightDirection : normalize(Settings.LightPosition.xyz - WorldPosition);
-		const float3 T = GBuffer.WorldNormal;
-		const float SinLightAngle = dot(L, T);
-
-		float DepthBias = 0;
-		if (Settings.DeepShadowDepthBiasScale > 0)
-		{
-			#if 0 
-			const float DephtBiasSlope = 6;
-			const float DefaultDepthBias = LAYER_DEPTH0 * Settings.DeepShadowDepthBiasScale; 
-			DepthBias = (CosLightAngle*DephtBiasSlope + 1) * DefaultDepthBias;
-			#else
-			DepthBias = InLayerDepths[0] * Settings.DeepShadowDepthBiasScale;
-			#endif
-		}
-
-		// Compute the number of hair count between light & shading point
-		if (Settings.TransmittanceKernelType == 4)
-		{
-			Out = SampleDOM_PCF_Accurate(LightSpacePosition.xyz, DepthBias, InLayerDepths, FrontDepthTexture, DomTexture, GBuffer, SinLightAngle, HairLUTTexture, LinearSampler);
-		}
-		else
-		{
-			float HairCount = 0;
-			if (Settings.TransmittanceKernelType == 3)
-			{
-				HairCount = SampleDOM_PCSS(LightSpacePosition.xyz, Settings.DeepShadowResolution, DepthBias, InLayerDepths, FrontDepthTexture, DomTexture, LinearSampler, Settings.TransmittanceKernelApertureInDegree, Settings.Random.xy);
-			}
-			else if (Settings.TransmittanceKernelType == 2)
-			{
-				HairCount = SampleDOM_PCF(LightSpacePosition.xyz, DepthBias, InLayerDepths, FrontDepthTexture, DomTexture);
-			}	
-			else if (Settings.TransmittanceKernelType == 1)
-			{
-				HairCount = SampleDOM_PCF2x2(LightSpacePosition.xyz, DepthBias, InLayerDepths, FrontDepthTexture, DomTexture);
-			}
-			else
-			{
-				HairCount = 0;
-			}
-			Out = ComputeTransmittanceFromHairCount(HairCount * Settings.DeepShadowDensityScale, 1, GBuffer, SinLightAngle, HairLUTTexture, LinearSampler);
-		}
-
-		if (Settings.DebugMode != 0)
-		{
-			Out.Transmittance = ComputeDomDebugColor(WorldPosition, Settings.WorldToLightTransform, InLayerDepths, FrontDepthTexture, LinearSampler);
-			Out.HairCount = 1;
-		}
-	}
-	return Out;
-}
-
-=======
->>>>>>> 6bbb88c8
 [numthreads(TRANSMITTANCE_GROUP_SIZE, 1, 1)]
 void MainCS(uint2 DispatchThreadId : SV_DispatchThreadID)
 {
@@ -362,11 +188,7 @@
 		float4x4 TranslatedWorldToLightTransform = 0;
 		if (DeepShadow_bIsGPUDriven > 0)
 		{
-<<<<<<< HEAD
-			WorldToLightTransform = DeepShadow_WorldToLightTransformBuffer[SlotOffset_SlotIndex.z].WorldToClip;
-=======
 			TranslatedWorldToLightTransform = DeepShadow_TranslatedWorldToLightTransformBuffer[SlotOffset_SlotIndex.z].TranslatedWorldToClip;
->>>>>>> 6bbb88c8
 		}	
 		else
 		{
@@ -390,13 +212,7 @@
 		Settings.Random = TransmittanceRandom;
 		Settings.DebugMode = DeepShadow_DebugMode;
 
-<<<<<<< HEAD
-		const float SceneDepth = ConvertFromDeviceZ(Sample.Depth);
-		const float3 WorldPosition = ToWorldPosition(UV, SceneDepth);
-		const FHairTransmittanceMask TransmittanceMask = ComputeTransmittance(WorldPosition, GBuffer, Settings, DeepShadow_LayerDepths, DeepShadow_FrontDepthTexture, DeepShadow_DomTexture, HairLUTTexture, LinearSampler);
-=======
 		const FHairTransmittanceMask TransmittanceMask = ComputeTransmittance(TranslatedWorldPosition, Settings, DeepShadow_LayerDepths, DeepShadow_FrontDepthTexture, DeepShadow_DomTexture);
->>>>>>> 6bbb88c8
 
 		OutTransmittanceMask[SampleIndex] = PackTransmittanceMask(TransmittanceMask);
 	}
@@ -483,13 +299,8 @@
 		#endif
 		
 		const float PositionBiasScale = 0.5f;
-<<<<<<< HEAD
-		const float3 DepthBias = VirtualVoxel.VoxelWorldSize * (VirtualVoxel.DepthBiasScale_Transmittance*LightDirection + PositionBiasScale*(SampleRandom*2-1));
-		const float3 SampleWorldPosition = WorldPosition + DepthBias;
-=======
 		const float3 DepthBias = VirtualVoxel.VoxelWorldSize * (VirtualVoxel.DepthBiasScale_Transmittance * Settings.LightDirection + PositionBiasScale*(SampleRandom*2-1));
 		const float3 SampleTranslatedWorldPosition = TranslatedWorldPosition + DepthBias;
->>>>>>> 6bbb88c8
 
 		FVirtualVoxelCommonDesc CommonDesc;
 		CommonDesc.PageCountResolution	= VirtualVoxel.PageCountResolution;
@@ -649,17 +460,8 @@
 			return;
 		}
 
-<<<<<<< HEAD
-		FGBufferData GBuffer = (FGBufferData)0;
-		GBuffer.ShadingModelID = SHADINGMODELID_HAIR;
-		GBuffer.WorldNormal = Sample.Tangent;
-		GBuffer.BaseColor = Sample.BaseColor;
-		GBuffer.Roughness = Sample.Roughness;
-		GBuffer.Specular = Sample.Specular;
-=======
 		const float SceneDepth = ConvertFromDeviceZ(Sample.Depth);
 		const float3 TranslatedWorldPosition = GetTranslatedWorldPosition(UV, SceneDepth);
->>>>>>> 6bbb88c8
 
 		const uint MacroGroupIndex = clamp(Sample.MacroGroupId, 0, MAX_HAIR_MACROGROUP_COUNT - 1);
 
@@ -705,30 +507,5 @@
 
 	OutputMask[Index] = PackTransmittanceMask(InitHairTransmittanceMask());
 }
-<<<<<<< HEAD
-#endif
-
-#endif // SHADER_TRANSMITTANCE
-
-////////////////////////////////////////////////////////////////////////////////////////////////
-
-#if SHADER_CLEAR
-
-uint ElementCount;
-RWStructuredBuffer<FPackedHairTransmittanceMask> OutputMask;
-
-[numthreads(64, 1, 1)]
-void MainCS(uint2 DispatchThreadId : SV_DispatchThreadID)
-{
-	const uint Index = DispatchThreadId.x;
-	if (Index >= ElementCount)
-	{
-		return;
-	}
-
-	OutputMask[Index] = PackTransmittanceMask(InitHairTransmittanceMask());
-}
-=======
->>>>>>> 6bbb88c8
 
 #endif // SHADER_CLEAR