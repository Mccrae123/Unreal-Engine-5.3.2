--- conflicted
+++ resolved
@@ -63,18 +63,10 @@
 	FVertexFactoryInput Input;
 	// Assumes no actual instancing used for these draws. Will load the first instance data.
 	VF_GPUSCENE_SET_INPUT_FOR_RT(Input, PrimitiveId, 0U);
-<<<<<<< HEAD
-#if USE_HAIR_TRIANGLE_STRIP
-	Input.VertexId = HairPrimitiveId * 2; // 6: the vertex factory expect triangles strip index. A quad is made of two triangles with indices: 0,1.
-#else
-	Input.VertexId = HairPrimitiveId * 6; // 6: the vertex factory expect triangles list index. A quad is made of two triangles with indices: 0,1,2,3,4,5.
-#endif
-=======
 	// * USE_HAIR_TRIANGLE_STRIP=0: the vertex factory expect triangles strip index. A quad is made of two triangles with indices: 0,1.
 	// * USE_HAIR_TRIANGLE_STRIP=1: the vertex factory expect triangles list index. A quad is made of two triangles with indices: 0,1,2,3,4,5.
 	Input.VertexId = HairControlPointId * HAIR_POINT_TO_VERTEX; 
 
->>>>>>> 4af6daef
 	FVertexFactoryIntermediates	Intermediates = GetVertexFactoryIntermediates(Input);
 	FVertexFactoryInterpolantsVSToPS Interpolants = VertexFactoryGetInterpolantsVSToPS(Input, Intermediates, Empty);
 
@@ -108,34 +100,20 @@
 	float WorldStrandRadius = 0;
 	FVertexFactoryInterpolantsVSToPS Interpolants;
 	{
-<<<<<<< HEAD
-		const uint HairPrimitiveId0 = SamplePrimitiveId;
-
-		FHairVertexData Vertex0;
-		FVertexFactoryInterpolantsVSToPS Interpolants0 = GetInterpolants(PrimitiveId, HairPrimitiveId0, Vertex0);
-=======
 		const uint HairControlPointId0 = SampleControlPointId;
 
 		FHairVertexData Vertex0;
 		FVertexFactoryInterpolantsVSToPS Interpolants0 = GetInterpolants(PrimitiveId, HairControlPointId0, Vertex0);
->>>>>>> 4af6daef
 		Interpolants = Interpolants0;
 
 		float SegmentU = 0.0f;
 		float SegmentV = 0.5f;
 		if (bInterpolationEnabled)
 		{
-<<<<<<< HEAD
-			const uint HairPrimitiveId1 = HairPrimitiveId0 + 1; //TODO: min(HairPrimitiveId0 + 1, MaxVertexCount-1);
-
-			FHairVertexData Vertex1;
-			FVertexFactoryInterpolantsVSToPS Interpolants1 = GetInterpolants(PrimitiveId, HairPrimitiveId1, Vertex1);
-=======
 			const uint HairControlPointId1 = HairControlPointId0 + 1; //TODO: min(HairControlPointId0 + 1, MaxVertexCount-1);
 
 			FHairVertexData Vertex1;
 			FVertexFactoryInterpolantsVSToPS Interpolants1 = GetInterpolants(PrimitiveId, HairControlPointId1, Vertex1);
->>>>>>> 4af6daef
 
 			// Compute U
 			// Use the projection of the current sample point onto the hair segment (which is in the middle of the hair strands)
@@ -205,11 +183,7 @@
 		FHairRenderInfo HairRenderInfo = GetHairRenderInfo(ResolvedView.HairRenderInfo, ResolvedView.HairRenderInfoBits, bUseStableRasterization);
 		const float LocalSceneDepth = ConvertFromDeviceZ(SvPosition.z); // Linear depth in world unit
 		const float PixelRadius = HairRenderInfo.bIsOrthoView ? HairRenderInfo.RadiusAtDepth1Primary : LocalSceneDepth * HairRenderInfo.RadiusAtDepth1Primary; // Not correct but the coverage is not used (we count instead the number of sub-sample covered)
-<<<<<<< HEAD
-		Coverage = WorldStrandRadius / max(WorldStrandRadius, PixelRadius);
-=======
 		Coverage = saturate(WorldStrandRadius / max(WorldStrandRadius, PixelRadius) * MaterialPass_HairCoverageScale);
->>>>>>> 4af6daef
 
 		SampleCoverage8bit = min(uint(Coverage * 0xFF), 0xFFu);
 	}
@@ -236,19 +210,9 @@
 		CalcMaterialParametersEx(MaterialParameters, PixelMaterialInputs, SvPosition, LocalScreenPosition, bIsFrontFace, TranslatedWorldPosition, TranslatedWorldPosition);
 
 #if STRATA_ENABLED && MATERIAL_IS_STRATA && MATERIAL_SHADINGMODEL_HAIR
-<<<<<<< HEAD
-		FStrataPixelHeader StrataPixelHeader		= InitialiseStrataPixelHeader();
-		StrataPixelHeader.StrataTree				= MaterialParameters.StrataTree;
-		StrataPixelHeader.BSDFCount					= MaterialParameters.StrataTree.BSDFCount;
-		StrataPixelHeader.SharedLocalBases			= MaterialParameters.SharedLocalBases;
-		StrataPixelHeader.IrradianceAO				= InitIrradianceAndOcclusion();
-		SetCastContactShadow(StrataPixelHeader, GetPrimitiveData(MaterialParameters).Flags & 0x100);
-		SetDynamicIndirectShadowCasterRepresentation(StrataPixelHeader, GetPrimitiveData(MaterialParameters).Flags & 0x80);
-=======
 		FStrataPixelHeader StrataPixelHeader = MaterialParameters.GetFrontStrataHeader();
 		StrataPixelHeader.SetCastContactShadow(GetPrimitiveData(MaterialParameters).Flags & 0x100);
 		StrataPixelHeader.SetDynamicIndirectShadowCasterRepresentation(GetPrimitiveData(MaterialParameters).Flags & 0x80);
->>>>>>> 4af6daef
 
 		float3 Tangent = float3(0,1,0);
 		//if (StrataPixelHeader.StrataTree.BSDFCount > 0)
@@ -259,11 +223,7 @@
 			FStrataAddressing NullStrataAddressing = (FStrataAddressing)0;	// Fake unused in StrataCreateBSDFContext when using Forward inline shading
 			const float3 V = MaterialParameters.CameraVector;
 			const FStrataIntegrationSettings Settings = InitStrataIntegrationSettings(false /*bForceFullyRough*/, false /*bRoughDiffuse*/, -1 /*PeelLayersAboveDepth*/, false/*bRoughnessTracking*/);
-<<<<<<< HEAD
-			StrataUpdateTree(NullStrataAddressing, StrataPixelHeader, StrataPixelHeader.StrataTree, V, Settings);
-=======
 			StrataPixelHeader.StrataUpdateTree(NullStrataAddressing, V, Settings);
->>>>>>> 4af6daef
 			FStrataBSDF HairBSDF = StrataPixelHeader.StrataTree.BSDFs[0];
 
 			OutSample.BaseColor = HAIR_BASECOLOR(HairBSDF);
