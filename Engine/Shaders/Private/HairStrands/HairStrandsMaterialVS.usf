// Copyright Epic Games, Inc. All Rights Reserved.

float3 DecodeVelocityFromTexture(float4 In);
#include "HairStrandsVisibilityCommon.ush" 
#include "../Common.ush"
#include "/Engine/Generated/Material.ush"
#include "/Engine/Generated/VertexFactory.ush"

#if VERTEXSHADER
 
void Main(
	FVertexFactoryInput Input,
	out float4 Position : SV_POSITION,
	nointerpolation out uint2 OutResolution : DISPATCH_RESOLUTION,
<<<<<<< HEAD
	nointerpolation out uint  OutTotalNodeCount : DISPATCH_NODE_COUNT)
=======
	nointerpolation out uint  OutTotalNodeCount : DISPATCH_NODE_COUNT,
	nointerpolation out uint  OutPrimitiveId : PRIMITIVE_ID)
>>>>>>> 6bbb88c8
{
	OutTotalNodeCount = MaterialPassParameters.TotalNodeCounter.Load(uint3(0,0,0));
	OutResolution.x = ceil(sqrt(OutTotalNodeCount));
	OutResolution.y = OutResolution.x;

	const float2 ClipCoord = ((OutResolution +0.5f) / float2(MaterialPassParameters.MaxResolution)) * 2;

<<<<<<< HEAD
	const float2 UV = float2(VertexId & 1, VertexId >> 1);
=======
	const float2 UV = float2(Input.VertexId & 1, Input.VertexId >> 1);
>>>>>>> 6bbb88c8
	const float2 Pos = float2(-UV.x, UV.y) * 4 + float2(-1,+1) + float2(ClipCoord.x, -ClipCoord.y);
	Position = float4(Pos, 0.5f, 1);

	const FVertexFactoryIntermediates VFIntermediates = GetVertexFactoryIntermediates(Input);
	OutPrimitiveId = VFIntermediates.SceneData.PrimitiveId; 
}

#endif // VERTEXSHADER<|MERGE_RESOLUTION|>--- conflicted
+++ resolved
@@ -12,12 +12,8 @@
 	FVertexFactoryInput Input,
 	out float4 Position : SV_POSITION,
 	nointerpolation out uint2 OutResolution : DISPATCH_RESOLUTION,
-<<<<<<< HEAD
-	nointerpolation out uint  OutTotalNodeCount : DISPATCH_NODE_COUNT)
-=======
 	nointerpolation out uint  OutTotalNodeCount : DISPATCH_NODE_COUNT,
 	nointerpolation out uint  OutPrimitiveId : PRIMITIVE_ID)
->>>>>>> 6bbb88c8
 {
 	OutTotalNodeCount = MaterialPassParameters.TotalNodeCounter.Load(uint3(0,0,0));
 	OutResolution.x = ceil(sqrt(OutTotalNodeCount));
@@ -25,11 +21,7 @@
 
 	const float2 ClipCoord = ((OutResolution +0.5f) / float2(MaterialPassParameters.MaxResolution)) * 2;
 
-<<<<<<< HEAD
-	const float2 UV = float2(VertexId & 1, VertexId >> 1);
-=======
 	const float2 UV = float2(Input.VertexId & 1, Input.VertexId >> 1);
->>>>>>> 6bbb88c8
 	const float2 Pos = float2(-UV.x, UV.y) * 4 + float2(-1,+1) + float2(ClipCoord.x, -ClipCoord.y);
 	Position = float4(Pos, 0.5f, 1);
 
