--- conflicted
+++ resolved
@@ -85,10 +85,7 @@
 
 Buffer<uint4> InVF_PositionBuffer;
 Buffer<float2> InVF_Attribute0Buffer;
-<<<<<<< HEAD
-=======
 Buffer<uint> InVF_Attribute1Buffer;
->>>>>>> d731a049
 Buffer<float4> InVF_MaterialBuffer;
 
 float3 InVF_PositionOffset;
@@ -567,8 +564,6 @@
 			TriangleMaskTexture[PixelCoord] = PackDistance(MinDistance);
 		}
 	}
-<<<<<<< HEAD
-=======
 }
 #endif // SHADER_TEXTURE_DILATION
 
@@ -594,6 +589,5 @@
 		
 		OutPositions[VertexIndex] = float4(CP.Position, CP.Type);
 	}
->>>>>>> d731a049
 }
 #endif // SHADER_READ_POSITIONS