--- conflicted
+++ resolved
@@ -1,89 +1,6 @@
 // Copyright Epic Games, Inc. All Rights Reserved.
 
 #include "/Engine/Public/Platform.ush"
-<<<<<<< HEAD
-
-
-uint VoxelResolution;
-uint SourceMip;
-uint TargetMip;
-
-Texture3D<uint> InDensityTexture;
-RWTexture3D<uint> OutDensityTexture0;
-
-// Write two levels at a time, and store/cache thread result within LDS
-#if PERMUTATION_METHOD == 1
-
-RWTexture3D<uint> OutDensityTexture1;
-groupshared uint Values0[64];
-groupshared uint Values1[8];
-
-uint ToMorton(uint3 Index)
-{
-	return (Index.x & 0x1) | ((Index.y & 0x1)<<1) | ((Index.z& 0x1)<<2);
-}
-
-uint3 FromMorton(uint Index)
-{
-	return uint3((Index & 0x1) > 0 ? 1 : 0, (Index & 0x2) > 0 ? 1 : 0, (Index & 0x4) > 0 ? 1 : 0);
-}
-
-[numthreads(4, 4, 4)]
-void MainCS(uint3 DispatchThreadId : SV_DispatchThreadID, uint3 GroupThreadId : SV_GroupThreadID , uint GroupIndex : SV_GroupIndex, uint3 GroupId : SV_GroupId)
-{
-	{
-		const uint3 LocalBase	= uint3(GroupThreadId.x >> 1, GroupThreadId.y >> 1, GroupThreadId.z>> 1);
-		const uint3 LocalOffset = uint3(GroupThreadId.x % 2,  GroupThreadId.y % 2,  GroupThreadId.z % 2);
-
-		const uint Base   = ToMorton(LocalBase);
-		const uint Offset = ToMorton(LocalOffset);
-		const uint OutLocal = Base*8 + Offset;
-		Values0[OutLocal] = InDensityTexture[DispatchThreadId];
-	}
-
-	GroupMemoryBarrierWithGroupSync();
-
-	if (GroupIndex < 8)
-	{
-		const uint3 OutLocalCoord = FromMorton(GroupIndex);
-		const uint3 OutVoxelCoord = (GroupId << 1) + OutLocalCoord;
-
-		uint Total = 0;
-		const uint Offset = GroupIndex * 8;
-		Total += Values0[Offset + 0];
-		Total += Values0[Offset + 1];
-		Total += Values0[Offset + 2];
-		Total += Values0[Offset + 3];
-		Total += Values0[Offset + 4];
-		Total += Values0[Offset + 5];
-		Total += Values0[Offset + 6];
-		Total += Values0[Offset + 7];
-		Values1[GroupIndex] = Total;
-		OutDensityTexture0[OutVoxelCoord] = Total;
-	}
-
-	GroupMemoryBarrierWithGroupSync();
-
-	if (GroupIndex == 0)
-	{
-		const uint3 OutVoxelCoord = GroupId;
-		uint Total = 0;
-		Total += Values1[0];
-		Total += Values1[1];
-		Total += Values1[2];
-		Total += Values1[3];
-		Total += Values1[4];
-		Total += Values1[5];
-		Total += Values1[6];
-		Total += Values1[7];
-		OutDensityTexture1[OutVoxelCoord] = Total;
-	}
-}
-#endif
-
-#if PERMUTATION_METHOD == 0
-[numthreads(4, 4, 4)]
-=======
 #include "HairStrandsVoxelPageCommon.ush"
 
 uint ComputeMipDensity(
@@ -131,7 +48,6 @@
 RWTexture3D<uint> OutDensityTexture;
 
 [numthreads(1, 1, 64)]
->>>>>>> 90fae962
 void MainCS(uint3 DispatchThreadId : SV_DispatchThreadID)
 {
 	const uint  MaxDispatchCountPerDim = 65535;
@@ -179,11 +95,6 @@
 		RawDensity6,
 		RawDensity7);
 
-<<<<<<< HEAD
-	OutDensityTexture0[OutVoxelCoord] = Total;
-}
-#endif
-=======
 	OutDensityTexture[OutVoxelCoord] = Total;
 }
 #endif
@@ -249,4 +160,3 @@
 	}
 }
 #endif
->>>>>>> 90fae962
