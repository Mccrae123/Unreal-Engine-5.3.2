--- conflicted
+++ resolved
@@ -26,16 +26,6 @@
 
 	// Propagate no shadow casting flag, only if other valid/non-empty voxels are also no-shadow caster
 	const bool bHasShadowCaster =
-<<<<<<< HEAD
-		(RawDensity0 & VOXEL_HAIR_MASK) > 0 && (RawDensity0 & VOXEL_CAST_NO_SHADOW_MASK)==0 ||
-		(RawDensity1 & VOXEL_HAIR_MASK) > 0 && (RawDensity1 & VOXEL_CAST_NO_SHADOW_MASK)==0 ||
-		(RawDensity2 & VOXEL_HAIR_MASK) > 0 && (RawDensity2 & VOXEL_CAST_NO_SHADOW_MASK)==0 ||
-		(RawDensity3 & VOXEL_HAIR_MASK) > 0 && (RawDensity3 & VOXEL_CAST_NO_SHADOW_MASK)==0 ||
-		(RawDensity4 & VOXEL_HAIR_MASK) > 0 && (RawDensity4 & VOXEL_CAST_NO_SHADOW_MASK)==0 ||
-		(RawDensity5 & VOXEL_HAIR_MASK) > 0 && (RawDensity5 & VOXEL_CAST_NO_SHADOW_MASK)==0 ||
-		(RawDensity6 & VOXEL_HAIR_MASK) > 0 && (RawDensity6 & VOXEL_CAST_NO_SHADOW_MASK)==0 ||
-		(RawDensity7 & VOXEL_HAIR_MASK) > 0 && (RawDensity7 & VOXEL_CAST_NO_SHADOW_MASK)==0;
-=======
 		((RawDensity0 & VOXEL_HAIR_MASK) > 0 && (RawDensity0 & VOXEL_CAST_NO_SHADOW_MASK)==0) ||
 		((RawDensity1 & VOXEL_HAIR_MASK) > 0 && (RawDensity1 & VOXEL_CAST_NO_SHADOW_MASK)==0) ||
 		((RawDensity2 & VOXEL_HAIR_MASK) > 0 && (RawDensity2 & VOXEL_CAST_NO_SHADOW_MASK)==0) ||
@@ -44,7 +34,6 @@
 		((RawDensity5 & VOXEL_HAIR_MASK) > 0 && (RawDensity5 & VOXEL_CAST_NO_SHADOW_MASK)==0) ||
 		((RawDensity6 & VOXEL_HAIR_MASK) > 0 && (RawDensity6 & VOXEL_CAST_NO_SHADOW_MASK)==0) ||
 		((RawDensity7 & VOXEL_HAIR_MASK) > 0 && (RawDensity7 & VOXEL_CAST_NO_SHADOW_MASK)==0);
->>>>>>> d731a049
 
 	uint TotalHair = 
 		(RawDensity0 & VOXEL_HAIR_MASK) +
