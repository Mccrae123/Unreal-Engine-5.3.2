// Copyright Epic Games, Inc. All Rights Reserved.

#include "../Common.ush"

#include "../SceneTexturesCommon.ush"
#include "HairStrandsDeepShadowCommon.ush"
#include "../DeferredShadingCommon.ush"
#include "HairStrandsVisibilityCommon.ush"

#if SHADER_SUBCOLOR

Texture2D<float4> SubPixelColorTexture;
Texture2D<uint4> CategorisationTexture;

void SubColorPS(
	in FScreenVertexOutput Input,
	out float4 OutColor  : SV_Target0, 
	out float  OutDepth : SV_Depth)
{
	const uint2 PixelCoord = floor(Input.Position.xy);
	OutColor = SubPixelColorTexture.Load(uint3(PixelCoord, 0));

	// Early out writing to not write stencil value for full coverred pixels (or not covered at all)
	//if (OutColor.a == 0)
	//	discard;

	const FCategorizationData CategorisationData = DecodeCategorizationData(CategorisationTexture.Load(uint3(Input.Position.xy, 0)));
	OutDepth = CategorisationData.ClosestDepth;
}

#endif // SHADER_SUBCOLOR

#if SHADER_FASTRESOLVE

#ifndef PERMUTATION_MSAACOUNT
#error PERMUTATION_MSAACOUNT is not defined
#endif

float VelocityThreshold;
Texture2DMS<float2, PERMUTATION_MSAACOUNT> HairVisibilityVelocityTexture;

void FastResolvePS(in FScreenVertexOutput Input)
{
	const uint2 PixelCoord = floor(Input.Position.xy);

	bool bNeedFastResolve = false;
	for (uint SampleIt = 0; SampleIt < PERMUTATION_MSAACOUNT; ++SampleIt)
	{
		const float2 EncodedVelocity = HairVisibilityVelocityTexture.Load(PixelCoord, SampleIt);
<<<<<<< HEAD
		const float2 Velocity = DecodeVelocityFromTexture(float4(EncodedVelocity, 0.0, 0.0)).xy;
=======
		const float2 Velocity = DecodeVelocityFromTexture(float3(EncodedVelocity, 0.0)).xy;
>>>>>>> 3ecbc206
		const float VelocityMagnitude = sqrt(dot(Velocity, Velocity));
		if (EncodedVelocity.x > 0 && VelocityMagnitude > VelocityThreshold)
		{
			bNeedFastResolve = true;
			break;
		}
	}

	if (!bNeedFastResolve)
		discard;
}

#endif // SHADER_FASTRESOLVE

#if SHADER_PATCH

Texture2D<uint4> CategorisationTexture;

void MainPS(
	in FScreenVertexOutput Input,
	out float4 OutGBufferA : SV_Target0,
	out float4 OutGBufferB : SV_Target1)
{
	const uint2 PixelCoord = floor(Input.Position.xy);
	const FCategorizationData CatData = DecodeCategorizationData(CategorisationTexture.Load(uint3(Input.Position.xy, 0)));
	if (CatData.PixelCoverage == 0)
		discard;

	const float3 Tangent = float3(0, 0, 1);
	OutGBufferA = float4(Tangent, 0);
	OutGBufferB = float4(0, 0, 0, SHADINGMODELID_HAIR);
}

#endif // SHADER_PATCH

#if SHADER_COMPOSE_SAMPLE

Texture2D<uint>		HairSampleCount;
Texture2D<uint4>	HairCategorizationTexture;
Texture2D<uint>		HairVisibilityNodeOffsetAndCount;
Texture2D<float4>	HairLightingSampleBuffer;

void ComposeSamplePS(
	in FScreenVertexOutput Input,
	out float4 OutColor : SV_Target0,
	out float  OutDepth : SV_Depth)
{
	OutColor = 0.0f;
	const uint3 PixelCoord = uint3(floor(Input.Position.xy), 0);

	FNodeDesc NodeDesc = DecodeNodeDesc(HairVisibilityNodeOffsetAndCount.Load(PixelCoord));
	if (NodeDesc.Count == 0)
	{
		discard;
	}

	const FCategorizationData CatData = DecodeCategorizationData(HairCategorizationTexture.Load(PixelCoord));
	const float PixelCoverage = min(CatData.PixelCoverage, 1);

	const uint Resolution = ceil(sqrt(HairSampleCount.Load(uint3(0, 0, 0))));

	LOOP
	for (uint SampleIt = 0; SampleIt < NodeDesc.Count; SampleIt++)
	{
		const uint LocalOffset = NodeDesc.Offset + SampleIt;
		const uint2 Coord = uint2(LocalOffset % Resolution, LocalOffset / Resolution);
		const float4 LightingSample = HairLightingSampleBuffer.Load(uint3(Coord,0));
		OutColor.xyz += LightingSample.xyz * PixelCoverage;
	}
	OutColor.a = PixelCoverage;
	OutDepth = CatData.ClosestDepth;

}

#endif // SHADER_COMPOSE_SAMPLE<|MERGE_RESOLUTION|>--- conflicted
+++ resolved
@@ -30,9 +30,9 @@
 
 #endif // SHADER_SUBCOLOR
 
-#if SHADER_FASTRESOLVE
+#if SHADER_FASTRESOLVE_MSAA
 
-#ifndef PERMUTATION_MSAACOUNT
+#ifndef PERMUTATION_MSAACOUNT 
 #error PERMUTATION_MSAACOUNT is not defined
 #endif
 
@@ -47,11 +47,7 @@
 	for (uint SampleIt = 0; SampleIt < PERMUTATION_MSAACOUNT; ++SampleIt)
 	{
 		const float2 EncodedVelocity = HairVisibilityVelocityTexture.Load(PixelCoord, SampleIt);
-<<<<<<< HEAD
 		const float2 Velocity = DecodeVelocityFromTexture(float4(EncodedVelocity, 0.0, 0.0)).xy;
-=======
-		const float2 Velocity = DecodeVelocityFromTexture(float3(EncodedVelocity, 0.0)).xy;
->>>>>>> 3ecbc206
 		const float VelocityMagnitude = sqrt(dot(Velocity, Velocity));
 		if (EncodedVelocity.x > 0 && VelocityMagnitude > VelocityThreshold)
 		{
@@ -64,7 +60,24 @@
 		discard;
 }
 
-#endif // SHADER_FASTRESOLVE
+#endif // SHADER_FASTRESOLVE_MSAA
+
+
+#if SHADER_FASTRESOLVE_MASK
+
+Texture2D<uint> ResolveMaskTexture;
+
+void FastResolvePS(in FScreenVertexOutput Input)
+{
+	const uint2 PixelCoord = floor(Input.Position.xy);
+	const bool bNeedFastResolve = ResolveMaskTexture.Load(uint3(PixelCoord, 0)) > 0;
+
+	if (!bNeedFastResolve)
+		discard;
+}
+
+#endif // SHADER_FASTRESOLVE_MASK
+
 
 #if SHADER_PATCH
 
@@ -82,7 +95,7 @@
 
 	const float3 Tangent = float3(0, 0, 1);
 	OutGBufferA = float4(Tangent, 0);
-	OutGBufferB = float4(0, 0, 0, SHADINGMODELID_HAIR);
+	OutGBufferB = float4(0, 0, 0, EncodeShadingModelIdAndSelectiveOutputMask(SHADINGMODELID_HAIR, 0));
 }
 
 #endif // SHADER_PATCH
