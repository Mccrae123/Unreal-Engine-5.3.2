--- conflicted
+++ resolved
@@ -28,11 +28,7 @@
 uint Output_bHalfRes;
 float2 Output_InvResolution;
 
-<<<<<<< HEAD
-float TraceAO(float3 WorldPosition, float3 WorldNormal, float2 SvPosition, float PixelRadius)
-=======
 float TraceAO(float3 TranslatedWorldPosition, float3 WorldNormal, float2 SvPosition, float PixelRadius)
->>>>>>> 6bbb88c8
 {
 	const float3 VoxelOffset = VirtualVoxel.VoxelWorldSize * GetHairVoxelJitter(SvPosition, View.StateFrameIndexMod8, VirtualVoxel.JitterMode);
 
@@ -94,13 +90,8 @@
 		const float3 SampleBias = ComputePositionBias(SampleL, SampleL * Random4.z, VirtualVoxel.VoxelWorldSize, VirtualVoxel.DepthBiasScale_Environment);
 
 		// Depth bias
-<<<<<<< HEAD
-		const float3 SampleWorldPosition = WorldPosition + SampleBias;
-		const float3 SampleLightPosition = SampleWorldPosition + SampleL * VoxelAOMaxDistance;
-=======
 		const float3 SampleTranslatedWorldPosition = TranslatedWorldPosition + SampleBias;
 		const float3 SampleTranslatedLightPosition = SampleTranslatedWorldPosition + SampleL * VoxelAOMaxDistance;
->>>>>>> 6bbb88c8
 
 		// Compute the number of hair count between light & shading point
 
@@ -137,11 +128,6 @@
 	{
 		BufferUV = SvPosition.xy * Output_InvResolution;
 	}
-<<<<<<< HEAD
-
-	OutAO = 1;
-=======
->>>>>>> 6bbb88c8
 
 	const FGBufferData GBuffer = GetGBufferDataFromSceneTextures(BufferUV);
 
@@ -152,37 +138,22 @@
 	bool bIsValid = false;
 	if (bHalfRes)
 	{
-<<<<<<< HEAD
-		float Coverage0 = DecodeCategorizationData(HairCategorizationTexture.Load(uint3(PixelCoord              , 0))).PixelCoverage;
-		float Coverage1 = DecodeCategorizationData(HairCategorizationTexture.Load(uint3(PixelCoord + uint2(1, 0), 0))).PixelCoverage;
-		float Coverage2 = DecodeCategorizationData(HairCategorizationTexture.Load(uint3(PixelCoord + uint2(0, 1), 0))).PixelCoverage;
-		float Coverage3 = DecodeCategorizationData(HairCategorizationTexture.Load(uint3(PixelCoord + uint2(1, 1), 0))).PixelCoverage;
-=======
 		const float Coverage0 = HairStrands.HairCoverageTexture.Load(uint3(PixelCoord              , 0));
 		const float Coverage1 = HairStrands.HairCoverageTexture.Load(uint3(PixelCoord + uint2(1, 0), 0));
 		const float Coverage2 = HairStrands.HairCoverageTexture.Load(uint3(PixelCoord + uint2(0, 1), 0));
 		const float Coverage3 = HairStrands.HairCoverageTexture.Load(uint3(PixelCoord + uint2(1, 1), 0));
->>>>>>> 6bbb88c8
 		bIsValid = Coverage0 < 1 || Coverage1 < 1 || Coverage2 < 1 || Coverage3 < 1 || GBuffer.ShadingModelID != SHADINGMODELID_UNLIT;
 	}
 	else
 	{
-<<<<<<< HEAD
-		bIsValid = DecodeCategorizationData(HairCategorizationTexture.Load(uint3(PixelCoord, 0))).PixelCoverage < 1;
-=======
 		bIsValid = HairStrands.HairCoverageTexture.Load(uint3(PixelCoord, 0)) < 1;
->>>>>>> 6bbb88c8
 	}
 
 	if (bIsValid)
 	{
 		const float3 TranslatedWorldPosition = ReconstructTranslatedWorldPositionFromDepth(BufferUV, GBuffer.Depth);
 		const float PixelRadius = GBuffer.Depth * VirtualVoxel.HairCoveragePixelRadiusAtDepth1;
-<<<<<<< HEAD
-		OutAO = TraceAO(WorldPosition, WorldNormal, SvPosition.xy, PixelRadius);
-=======
 		OutAO = TraceAO(TranslatedWorldPosition, GBuffer.WorldNormal, SvPosition.xy, PixelRadius);
->>>>>>> 6bbb88c8
 	}
 	else
 	{
