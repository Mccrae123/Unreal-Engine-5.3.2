// Copyright Epic Games, Inc. All Rights Reserved.

#include "../Common.ush"

//#define SceneTexturesStruct DeepShadowPass.SceneTextures

#include "../SceneTexturesCommon.ush"
#include "../DeferredShadingCommon.ush"
#include "HairStrandsVisibilityCommon.ush"
#include "../VelocityCommon.ush"

#include "/Engine/Generated/Material.ush"
#include "/Engine/Generated/VertexFactory.ush"

#ifndef HAIR_RENDER_MODE
#error Undefined hair render mode
#endif

#define SUPPORT_OPACITY_MASK 0

#if HAIR_RENDER_MODE == RENDER_MODE_PPLL
#define SUPPORT_MATERIAL_PROPERTY 1
#endif

#if HAIR_RENDER_MODE == RENDER_MODE_TRANSMITTANCE || HAIR_RENDER_MODE == RENDER_MODE_TRANSMITTANCE_AND_HAIRCOUNT
#define SUPPORT_MATERIAL_PROPERTY 0
#endif

#if HAIR_RENDER_MODE == RENDER_MODE_MSAA_VISIBILITY
#define SUPPORT_MATERIAL_PROPERTY 0
#endif

uint HairVisibilityPass_HairMacroGroupIndex;
uint HairVisibilityPass_HairMaterialId;
uint HairVisibilityPass_LightChannelMask;

#if HAIR_RENDER_MODE == RENDER_MODE_PPLL
EARLYDEPTHSTENCIL	// Required for UAV operations to not happen.
#endif
void MainVisibility(
#if HAIR_RENDER_MODE == RENDER_MODE_MSAA_VISIBILITY
	nointerpolation uint HairPrimitiveId : HAIR_PRIMITIVE_ID 
#else
	centroid FVertexFactoryInterpolantsVSToPS Interpolants
#endif
	, in float4 SvPosition	: SV_Position
#if HAIR_RENDER_MODE == RENDER_MODE_PPLL
	, centroid in float WorldStrandRadius : TEXCOORD8
	, const float4 PackedVelocityA : TEXCOORD9
	, const float4 PackedVelocityC : TEXCOORD12
#elif HAIR_RENDER_MODE == RENDER_MODE_TRANSMITTANCE || HAIR_RENDER_MODE == RENDER_MODE_TRANSMITTANCE_AND_HAIRCOUNT
	, centroid in float WorldStrandRadius : TEXCOORD8
#endif
	  OPTIONAL_IsFrontFace
#if HAIR_RENDER_MODE == RENDER_MODE_TRANSMITTANCE
	, out float OutColor0 : SV_Target0
#elif HAIR_RENDER_MODE == RENDER_MODE_TRANSMITTANCE_AND_HAIRCOUNT
	, out float OutColor0 : SV_Target0
	, out float2 OutColor1 : SV_Target1
#elif HAIR_RENDER_MODE == RENDER_MODE_MSAA_VISIBILITY
	, out uint OutColor0 : SV_Target0
#endif
)
{
	ResolvedView = ResolveView();

	#if SUPPORT_OPACITY_MASK
	{
		FMaterialPixelParameters MaterialParameters = GetMaterialPixelParameters(Interpolants, SvPosition);
		FPixelMaterialInputs PixelMaterialInputs;
		CalcMaterialParameters(MaterialParameters, PixelMaterialInputs, SvPosition, bIsFrontFace);
		clip(GetMaterialMask(PixelMaterialInputs));
	}
	#endif

#if HAIR_RENDER_MODE != RENDER_MODE_MSAA_VISIBILITY
	float Coverage = 1;
	{
		bool bUseStableRasterization = false;
	#if HAIR_STRAND_MESH_FACTORY
		bUseStableRasterization = UseStableRasterization();
	#endif

		FHairRenderInfo HairRenderInfo = GetHairRenderInfo(ResolvedView.HairRenderInfo, ResolvedView.HairRenderInfoBits, bUseStableRasterization);
		const float SceneDepth = ConvertFromDeviceZ(SvPosition.z); // Linear depth in world unit
		const float PixelRadius = HairRenderInfo.bIsOrthoView ? HairRenderInfo.RadiusAtDepth1Primary : SceneDepth * HairRenderInfo.RadiusAtDepth1Primary; // Not correct but the coverage is not used (we count instead the number of sub-sample covered)
		const float StrandRealRadius = WorldStrandRadius;
		Coverage = StrandRealRadius / max(StrandRealRadius, PixelRadius);
	}
#endif

#if HAIR_RENDER_MODE == RENDER_MODE_TRANSMITTANCE
	OutColor0 = saturate(1.0f - Coverage);
#elif HAIR_RENDER_MODE == RENDER_MODE_TRANSMITTANCE_AND_HAIRCOUNT
	OutColor0 = saturate(1.0f - Coverage);
	OutColor1 = float2(Coverage, 1);
#endif

<<<<<<< HEAD
#if HAIR_RENDER_MODE == RENDER_MODE_MSAA || HAIR_RENDER_MODE == RENDER_MODE_PPLL
=======
#if HAIR_RENDER_MODE == RENDER_MODE_PPLL
>>>>>>> 6bbb88c8
  #if HAIR_STRAND_MESH_FACTORY
	float3 Tangent = normalize(Interpolants.TangentToWorld2.xyz);
	const uint PrimitiveId = Interpolants.HairPrimitiveId;
	const bool bUseScatterSceneLighting = UseScatterSceneLighting();
  #else
	float3 Tangent = float3(0, 0, 1);
	const uint PrimitiveId = 0;
	const bool bUseScatterSceneLighting = false;
  #endif
	const uint MacroGroupId = HairVisibilityPass_HairMacroGroupIndex;
	const uint Coverage8bit = To8bitCoverage(Coverage);

	half3 BaseColor = 0;
	float Roughness = 0;
	float Specular  = 0;
	float Backlit	= 1;
	float2 Velocity = 0;
	float2 EncodedVelocity = 0;
	#if SUPPORT_MATERIAL_PROPERTY
	{
		FMaterialPixelParameters MaterialParameters = GetMaterialPixelParameters(Interpolants, SvPosition);
		FPixelMaterialInputs PixelMaterialInputs;
	
		float4 ScreenPosition = SvPositionToResolvedScreenPosition(SvPosition);
		float3 TranslatedWorldPosition = SvPositionToResolvedTranslatedWorld(SvPosition);
		CalcMaterialParametersEx(MaterialParameters, PixelMaterialInputs, SvPosition, ScreenPosition, bIsFrontFace, TranslatedWorldPosition, TranslatedWorldPosition);

#if PROJECT_STRATA && MATERIAL_IS_STRATA
		FStrataBSDF HairBSDF = PixelMaterialInputs.FrontMaterial.Layers[0].BSDFs[0];

		BaseColor		 = HAIR_BASECOLOR(HairBSDF);
		Roughness		 = HAIR_ROUGHNESS(HairBSDF);
		half  Metallic	 = HAIR_SCATTER(HairBSDF);
		Specular		 = HAIR_SPECULAR(HairBSDF);
		Backlit			 = HAIR_BACKLIT(HairBSDF);
		float MaterialAO = GetMaterialAmbientOcclusion(PixelMaterialInputs);

		Tangent = MaterialParameters.SharedLocalBases.Normals[BSDF_GETSHAREDLOCALBASISID(HairBSDF)];	// Strata normals are all world space already
#else
		BaseColor		 = GetMaterialBaseColor(PixelMaterialInputs);
		Roughness		 = GetMaterialRoughness(PixelMaterialInputs);
		half  Metallic	 = GetMaterialMetallic(PixelMaterialInputs);
		Specular		 = GetMaterialSpecular(PixelMaterialInputs);
		Backlit			 = GetMaterialCustomData0(MaterialParameters);
		float MaterialAO = GetMaterialAmbientOcclusion(PixelMaterialInputs);

		Tangent = mul(normalize(GetMaterialNormalRaw(PixelMaterialInputs)), MaterialParameters.TangentToWorld);
#endif
	}
	{
		Velocity = Calculate3DVelocity(PackedVelocityA, PackedVelocityC).xy;
		EncodedVelocity = EncodeVelocityToTexture(float3(Velocity, 0.0)).xy;
	}
	#endif
#endif

#if HAIR_RENDER_MODE == RENDER_MODE_PPLL
	const uint2 PixelCoord = SvPosition.xy;

	float2 NDC = SvPosition.xy / SvPosition.w;
	float2 ScreenUV = NDC * ResolvedView.ScreenPositionScaleBias.xy + ResolvedView.ScreenPositionScaleBias.wz;

	// Allocate space for a new node
	uint NodeIndex;
	InterlockedAdd(HairVisibilityPass.PPLLCounter[uint2(0, 0)], 1, NodeIndex);

	if (NodeIndex < HairVisibilityPass.MaxPPLLNodeCount)
	{
		// If we can append new node, add it and make it point to the node previously in head of list
		uint NextNodeIndex;
		InterlockedExchange(HairVisibilityPass.PPLLNodeIndex[PixelCoord], NodeIndex, NextNodeIndex);
		const FPPLLNodeData Node = CreatePPLLNodeData(
			SvPosition.z, 
			PrimitiveId, 
			MacroGroupId, 
			Tangent, 
			Coverage, 
			Coverage8bit, 
			BaseColor, 
			Roughness, 
			Specular, 
			Backlit, 
			HairVisibilityPass_LightChannelMask, 
			Velocity, 
			NextNodeIndex);
		HairVisibilityPass.PPLLNodeData[NodeIndex] = Node;
	}
#endif

#if HAIR_RENDER_MODE == RENDER_MODE_MSAA_VISIBILITY
  #if HAIR_STRAND_MESH_FACTORY
<<<<<<< HEAD
	OutColor0 = PackHairVisSample(HairPrimitiveId, HairVisibilityPass_HairMaterialId);
=======
	OutColor0 = PackHairVisPrimitiveMaterialId(HairPrimitiveId, HairVisibilityPass_HairMaterialId);
>>>>>>> 6bbb88c8
  #else
	OutColor0 = 0;
  #endif
#endif
}

<|MERGE_RESOLUTION|>--- conflicted
+++ resolved
@@ -96,11 +96,7 @@
 	OutColor1 = float2(Coverage, 1);
 #endif
 
-<<<<<<< HEAD
-#if HAIR_RENDER_MODE == RENDER_MODE_MSAA || HAIR_RENDER_MODE == RENDER_MODE_PPLL
-=======
 #if HAIR_RENDER_MODE == RENDER_MODE_PPLL
->>>>>>> 6bbb88c8
   #if HAIR_STRAND_MESH_FACTORY
 	float3 Tangent = normalize(Interpolants.TangentToWorld2.xyz);
 	const uint PrimitiveId = Interpolants.HairPrimitiveId;
@@ -192,11 +188,7 @@
 
 #if HAIR_RENDER_MODE == RENDER_MODE_MSAA_VISIBILITY
   #if HAIR_STRAND_MESH_FACTORY
-<<<<<<< HEAD
-	OutColor0 = PackHairVisSample(HairPrimitiveId, HairVisibilityPass_HairMaterialId);
-=======
 	OutColor0 = PackHairVisPrimitiveMaterialId(HairPrimitiveId, HairVisibilityPass_HairMaterialId);
->>>>>>> 6bbb88c8
   #else
 	OutColor0 = 0;
   #endif
