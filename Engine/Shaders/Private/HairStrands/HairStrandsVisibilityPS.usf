// Copyright Epic Games, Inc. All Rights Reserved.

#include "../Common.ush"

//#define SceneTexturesStruct DeepShadowPass.SceneTextures

#include "../SceneTexturesCommon.ush"
#include "../DeferredShadingCommon.ush"
#include "HairStrandsVisibilityCommon.ush"
#include "../VelocityCommon.ush"

#include "/Engine/Generated/Material.ush"
#include "/Engine/Generated/VertexFactory.ush"

#ifndef HAIR_RENDER_MODE
#error Undefined hair render mode
#endif

#define SUPPORT_OPACITY_MASK 0

#if HAIR_RENDER_MODE == RENDER_MODE_PPLL
#define SUPPORT_MATERIAL_PROPERTY 1
#endif

#if HAIR_RENDER_MODE == RENDER_MODE_TRANSMITTANCE || HAIR_RENDER_MODE == RENDER_MODE_TRANSMITTANCE_AND_HAIRCOUNT
#define SUPPORT_MATERIAL_PROPERTY 0
#endif

#if HAIR_RENDER_MODE == RENDER_MODE_MSAA_VISIBILITY
#define SUPPORT_MATERIAL_PROPERTY 0
#endif

uint HairVisibilityPass_HairMacroGroupIndex;
uint HairVisibilityPass_HairMaterialId;
uint HairVisibilityPass_LightChannelMask;
float HairVisibilityPass_HairCoverageScale;

#if HAIR_RENDER_MODE == RENDER_MODE_PPLL
EARLYDEPTHSTENCIL	// Required for UAV operations to not happen.
#endif
void MainVisibility(
#if HAIR_RENDER_MODE == RENDER_MODE_MSAA_VISIBILITY
	nointerpolation uint HairControlPointId : HAIR_PRIMITIVE_ID 
#else
	centroid FVertexFactoryInterpolantsVSToPS Interpolants
#endif
	, in float4 SvPosition	: SV_Position
#if HAIR_RENDER_MODE == RENDER_MODE_PPLL || HAIR_RENDER_MODE == RENDER_MODE_TRANSMITTANCE || HAIR_RENDER_MODE == RENDER_MODE_TRANSMITTANCE_AND_HAIRCOUNT
	, centroid in float WorldStrandRadius : TEXCOORD8
#endif
	  OPTIONAL_IsFrontFace
#if HAIR_RENDER_MODE == RENDER_MODE_TRANSMITTANCE
	, out float OutColor0 : SV_Target0
#elif HAIR_RENDER_MODE == RENDER_MODE_TRANSMITTANCE_AND_HAIRCOUNT
	, out float OutColor0 : SV_Target0
	, out float2 OutColor1 : SV_Target1
#elif HAIR_RENDER_MODE == RENDER_MODE_MSAA_VISIBILITY
	, out uint OutColor0 : SV_Target0
#endif
)
{
	ResolvedView = ResolveView();

	#if SUPPORT_OPACITY_MASK
	{
		FMaterialPixelParameters MaterialParameters = GetMaterialPixelParameters(Interpolants, SvPosition);
		FPixelMaterialInputs PixelMaterialInputs;
		CalcMaterialParameters(MaterialParameters, PixelMaterialInputs, SvPosition, bIsFrontFace);
		clip(GetMaterialMask(PixelMaterialInputs));
	}
	#endif

#if HAIR_RENDER_MODE != RENDER_MODE_MSAA_VISIBILITY
	float Coverage = 1;
	{
		bool bUseStableRasterization = false;
	#if HAIR_STRAND_MESH_FACTORY
		bUseStableRasterization = UseStableRasterization();
	#endif

		FHairRenderInfo HairRenderInfo = GetHairRenderInfo(ResolvedView.HairRenderInfo, ResolvedView.HairRenderInfoBits, bUseStableRasterization);
		const float SceneDepth = ConvertFromDeviceZ(SvPosition.z); // Linear depth in world unit
		const float PixelRadius = HairRenderInfo.bIsOrthoView ? HairRenderInfo.RadiusAtDepth1Primary : SceneDepth * HairRenderInfo.RadiusAtDepth1Primary; // Not correct but the coverage is not used (we count instead the number of sub-sample covered)
		const float StrandRealRadius = WorldStrandRadius;
		Coverage = saturate(StrandRealRadius / max(StrandRealRadius, PixelRadius) * HairVisibilityPass_HairCoverageScale);
	}
#endif

#if HAIR_RENDER_MODE == RENDER_MODE_TRANSMITTANCE
	OutColor0 = saturate(1.0f - Coverage);
#elif HAIR_RENDER_MODE == RENDER_MODE_TRANSMITTANCE_AND_HAIRCOUNT
	OutColor0 = saturate(1.0f - Coverage);
	OutColor1 = float2(Coverage, 1);
#endif

#if HAIR_RENDER_MODE == RENDER_MODE_PPLL && HAIR_STRAND_MESH_FACTORY
<<<<<<< HEAD
	const uint HairPrimitiveId = Interpolants.HairPrimitiveId;
=======
	const uint HairControlPointId = Interpolants.HairControlPointId;
>>>>>>> 4af6daef
	const uint2 PixelCoord = SvPosition.xy;
	const float2 NDC = SvPosition.xy / SvPosition.w;
	const float2 ScreenUV = NDC * ResolvedView.ScreenPositionScaleBias.xy + ResolvedView.ScreenPositionScaleBias.wz;

	// Allocate space for a new node
	uint NodeIndex;
	InterlockedAdd(HairVisibilityPass.PPLLCounter[uint2(0, 0)], 1, NodeIndex);

	if (NodeIndex < HairVisibilityPass.MaxPPLLNodeCount)
	{
		// If we can append new node, add it and make it point to the node previously in head of list
		uint NextNodeIndex;
		InterlockedExchange(HairVisibilityPass.PPLLNodeIndex[PixelCoord], NodeIndex, NextNodeIndex);
		const FPackedHairVisPPLL Node = PackHairVisPPLL(
			SvPosition.z, 
			Coverage, 
<<<<<<< HEAD
			HairPrimitiveId,
=======
			HairControlPointId,
>>>>>>> 4af6daef
			HairVisibilityPass_HairMaterialId,
			NextNodeIndex);
		HairVisibilityPass.PPLLNodeData[NodeIndex] = Node;
	}
#endif

#if HAIR_RENDER_MODE == RENDER_MODE_MSAA_VISIBILITY
  #if HAIR_STRAND_MESH_FACTORY
<<<<<<< HEAD
	OutColor0 = PackHairVisPrimitiveMaterialId(HairPrimitiveId, HairVisibilityPass_HairMaterialId);
=======
	OutColor0 = PackHairVisControlPointMaterialId(HairControlPointId, HairVisibilityPass_HairMaterialId);
>>>>>>> 4af6daef
  #else
	OutColor0 = 0;
  #endif
#endif
}

<|MERGE_RESOLUTION|>--- conflicted
+++ resolved
@@ -94,11 +94,7 @@
 #endif
 
 #if HAIR_RENDER_MODE == RENDER_MODE_PPLL && HAIR_STRAND_MESH_FACTORY
-<<<<<<< HEAD
-	const uint HairPrimitiveId = Interpolants.HairPrimitiveId;
-=======
 	const uint HairControlPointId = Interpolants.HairControlPointId;
->>>>>>> 4af6daef
 	const uint2 PixelCoord = SvPosition.xy;
 	const float2 NDC = SvPosition.xy / SvPosition.w;
 	const float2 ScreenUV = NDC * ResolvedView.ScreenPositionScaleBias.xy + ResolvedView.ScreenPositionScaleBias.wz;
@@ -115,11 +111,7 @@
 		const FPackedHairVisPPLL Node = PackHairVisPPLL(
 			SvPosition.z, 
 			Coverage, 
-<<<<<<< HEAD
-			HairPrimitiveId,
-=======
 			HairControlPointId,
->>>>>>> 4af6daef
 			HairVisibilityPass_HairMaterialId,
 			NextNodeIndex);
 		HairVisibilityPass.PPLLNodeData[NodeIndex] = Node;
@@ -128,11 +120,7 @@
 
 #if HAIR_RENDER_MODE == RENDER_MODE_MSAA_VISIBILITY
   #if HAIR_STRAND_MESH_FACTORY
-<<<<<<< HEAD
-	OutColor0 = PackHairVisPrimitiveMaterialId(HairPrimitiveId, HairVisibilityPass_HairMaterialId);
-=======
 	OutColor0 = PackHairVisControlPointMaterialId(HairControlPointId, HairVisibilityPass_HairMaterialId);
->>>>>>> 4af6daef
   #else
 	OutColor0 = 0;
   #endif
