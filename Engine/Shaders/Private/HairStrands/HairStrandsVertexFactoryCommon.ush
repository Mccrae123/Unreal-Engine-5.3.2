// Copyright Epic Games, Inc. All Rights Reserved.

#pragma once

#define HAIR_CONTROLPOINT_INSIDE 0
#define HAIR_CONTROLPOINT_START	1
#define HAIR_CONTROLPOINT_END	2

<<<<<<< HEAD
=======
#define USE_HAIR_TRIANGLE_STRIP 0

>>>>>>> 6bbb88c8
////////////////////////////////////////////////////////////////////////////////////////////////////////////////////////////////
// Hair control points

struct FHairControlPoint
{
	float3 Position;
	float  WorldRadius;
	float  UCoord;
	uint   Type;
};

uint4 PackHairControlPoint(
	FHairControlPoint CP,
	float3 InVF_PositionOffset,
	float InVF_Radius)
{
	uint PackedAttribute =  (uint(clamp(CP.UCoord * 0xFFu, 0u, 0xFFu)) << 8) |
							(uint(clamp((CP.WorldRadius / InVF_Radius) * 63u, 0u, 63u)) << 2u) |
							(CP.Type & 0x3);
	return uint4(f32tof16(CP.Position - InVF_PositionOffset), PackedAttribute);
}

FHairControlPoint UnpackHairControlPoint(
	uint4 InPackedData,
	float3 InVF_PositionOffset,
	float InVF_Radius,
	float InVF_RootScale,
	float InVF_TipScale)
{
	const uint PackedAlpha	= asuint(InPackedData.a);

	FHairControlPoint Out = (FHairControlPoint)0;
	Out.Position	= f16tof32(InPackedData.xyz) + InVF_PositionOffset;
	Out.UCoord		= ((PackedAlpha & 0xFF00) >> 8) / 255.f;
	Out.WorldRadius	= ((PackedAlpha & 0x00FC) >> 2) / 63.f;
	Out.Type		= PackedAlpha & 0x3;

	Out.WorldRadius *= InVF_Radius * lerp(InVF_RootScale, InVF_TipScale, Out.UCoord);

	return Out;	
}

bool IsValidHairStrandsSegment(const FHairControlPoint CP0, const FHairControlPoint CP1)
{
	return !(CP0.Type == HAIR_CONTROLPOINT_END && CP1.Type == HAIR_CONTROLPOINT_START);
}

////////////////////////////////////////////////////////////////////////////////////////////////////////////////////////////////
// Hair attributes

struct FHairAttributes
{
	float2 RootUV;
	float Seed;
	float WorldLength;
};

FHairAttributes DecodeHairAttribute(float2 Attributes0, uint Attributes1, float InVF_Length)
{
	float2 RootUV, RootIndex;
	RootUV.x		= ((Attributes1    ) & 0x7FF) / 2047.f;	// Coord are encoded on 11 bits
	RootUV.y		= ((Attributes1>>11) & 0x7FF) / 2047.f;	// Coord are encoded on 11 bits 
	RootIndex.x		= ((Attributes1>>22) & 0x1F);			// UDIM tile are encoded on 5bits
	RootIndex.y		= ((Attributes1>>27) & 0x1F);			// UDIM tile are encoded on 5bits

	// Invert V to compensate image origin flip. Similar to GetHairStrandsRootUV in HairCardsAttributeCommon.ush
	RootUV.y = 1.0f - RootUV.y;

	FHairAttributes Out;
	Out.RootUV		= RootUV + RootIndex;
	Out.WorldLength = Attributes0.x * InVF_Length;
	Out.Seed		= Attributes0.y;
	return Out;
}

bool IsValidHairStrandsSegment(const FHairControlPoint CP0, const FHairControlPoint CP1)
{
	return !(CP0.Type == HAIR_CONTROLPOINT_END && CP1.Type == HAIR_CONTROLPOINT_START);
}

////////////////////////////////////////////////////////////////////////////////////////////////////////////////////////////////
// Hair attributes

struct FHairAttributes
{
	float2 RootUV;
	float	Seed;
	float	UCoord;
};

FHairAttributes DecodeHairAttribute(uint4 Attributes)
{
	float2 RootUV, RootIndex;
	RootUV.x = float(Attributes.x & 0xFF) / 255.f;
	RootUV.y = 1.0 - (float((Attributes.x >> 8) & 0xFF) / 255.f); // Invert V to compensate image origin flip
	RootIndex.x = float(Attributes.z & 0xFF);
	RootIndex.y = float((Attributes.z >> 8) & 0xFF);

	FHairAttributes Out;
	Out.RootUV = RootUV + RootIndex;
	Out.UCoord = (Attributes.y & 0xFF) / 255.f;
	Out.Seed = ((Attributes.y >> 8) & 0xFF) / 255.f;
	return Out;
}<|MERGE_RESOLUTION|>--- conflicted
+++ resolved
@@ -6,11 +6,8 @@
 #define HAIR_CONTROLPOINT_START	1
 #define HAIR_CONTROLPOINT_END	2
 
-<<<<<<< HEAD
-=======
 #define USE_HAIR_TRIANGLE_STRIP 0
 
->>>>>>> 6bbb88c8
 ////////////////////////////////////////////////////////////////////////////////////////////////////////////////////////////////
 // Hair control points
 
@@ -84,34 +81,4 @@
 	Out.WorldLength = Attributes0.x * InVF_Length;
 	Out.Seed		= Attributes0.y;
 	return Out;
-}
-
-bool IsValidHairStrandsSegment(const FHairControlPoint CP0, const FHairControlPoint CP1)
-{
-	return !(CP0.Type == HAIR_CONTROLPOINT_END && CP1.Type == HAIR_CONTROLPOINT_START);
-}
-
-////////////////////////////////////////////////////////////////////////////////////////////////////////////////////////////////
-// Hair attributes
-
-struct FHairAttributes
-{
-	float2 RootUV;
-	float	Seed;
-	float	UCoord;
-};
-
-FHairAttributes DecodeHairAttribute(uint4 Attributes)
-{
-	float2 RootUV, RootIndex;
-	RootUV.x = float(Attributes.x & 0xFF) / 255.f;
-	RootUV.y = 1.0 - (float((Attributes.x >> 8) & 0xFF) / 255.f); // Invert V to compensate image origin flip
-	RootIndex.x = float(Attributes.z & 0xFF);
-	RootIndex.y = float((Attributes.z >> 8) & 0xFF);
-
-	FHairAttributes Out;
-	Out.RootUV = RootUV + RootIndex;
-	Out.UCoord = (Attributes.y & 0xFF) / 255.f;
-	Out.Seed = ((Attributes.y >> 8) & 0xFF) / 255.f;
-	return Out;
 }