// Copyright Epic Games, Inc. All Rights Reserved.

#include "../Common.ush"
#include "../HairShadingCommon.ush"
<<<<<<< HEAD
=======
#include "../ColorMap.ush"

#if SHADER_PRINT_INSTANCE || SHADER_PRINT || SHADER_PRINT_MEMORY || SHADER_CLUSTERAABB
/////////////////////////////////////////////////////////////////////////////////////////
// Utils function

#include "../ShaderPrint.ush"

// Print float number in 0..1000 aligned on the right
void PrintNumberAlignedRight(inout FShaderPrintContext Context, float Value, FFontColor InColor)
{
	if (Value >= 100.f)
	{
		Print(Context, Value, InColor, 5, 1);
	}
	else if (Value >= 10.f)
	{
		Print(Context, TEXT(" "), InColor);
		Print(Context, Value, InColor, 4, 1);
	}
	else
	{
		Print(Context, TEXT("  "), InColor);
		Print(Context, Value, InColor, 3, 1);
	}
}

// Print 
void PrintLargeNumber(inout FShaderPrintContext Context, uint Value, FFontColor InColor)
{
	if (Value > 1000000000)
	{
		const float fValue = Value / 1000000000.f;
		//Print(Context, fValue, InColor, 5, 1);
		PrintNumberAlignedRight(Context, fValue, InColor);
		Print(Context, TEXT("B"), InColor);
	}
	else if (Value > 1000000)
	{
		const float fValue = Value / 1000000.f;
		//Print(Context, fValue, InColor, 5, 1);
		PrintNumberAlignedRight(Context, fValue, InColor);
		Print(Context, TEXT("M"), InColor);
	}
	else if (Value > 1000)
	{
		const float fValue = Value / 1000.f;
		//Print(Context, fValue, InColor, 5, 1);
		PrintNumberAlignedRight(Context, fValue, InColor);
		Print(Context, TEXT("k"), InColor);
	}
	else
	{
		Print(Context, TEXT("   "), InColor);
		Print(Context, Value, InColor, 3);
	}
}

void PrintPercentage(inout FShaderPrintContext Context, float Value, FFontColor InColor)
{
	const uint iValue = ceil(clamp(Value * 100.f, 0.f, 100.f));
	if (iValue < 10)
	{
		Print(Context, TEXT("  "), InColor);
		Print(Context, iValue, InColor, 1);
	}
	else if (iValue < 100)
	{
		Print(Context, TEXT(" "), InColor);
		Print(Context, iValue, InColor, 2);
	}
	else
	{
		Print(Context, iValue, InColor, 3);
	}
	Print(Context, TEXT("% "), InColor);
}

#endif // SHADER_PRINT_INSTANCE || SHADER_PRINT

>>>>>>> 4af6daef
/////////////////////////////////////////////////////////////////////////////////////////
// Visualize hair strands data as full screen view mode (BaseColor, Tangent, Roughness, ...)

#if SHADER_DEBUG_MODE

#include "../ColorMap.ush"
#include "HairStrandsVisibilityCommon.ush"

float2 OutputResolution;
uint FastResolveMask;
uint DebugMode;
int SampleIndex;

Texture2D<uint2> DepthStencilTexture;
SamplerState LinearSampler;

#define DEBUG_MODE_SAMPLE_COUNT 0 
#define DEBUG_MODE_COVERAGE_TYPE 1
#define DEBUG_MODE_TAA_RESOLVE_TYPE 2
#define DEBUG_MODE_COVERAGE 3
#define DEBUG_MODE_DEPTH 4
#define DEBUG_MODE_BASECOLOR 5
#define DEBUG_MODE_ROUGHNESS 6
#define DEBUG_MODE_SPECULAR 7
#define DEBUG_MODE_TANGENT 8
#define DEBUG_MODE_TILE 9

void MainPS(
	in FScreenVertexOutput Input,
	out float4 OutColor : SV_Target0)
{
	const float2 UV = Input.UV;
	const float2 PixelPos = UV * OutputResolution;

	const float HairPixelCoverage = HairStrands.HairCoverageTexture.Load(uint3(PixelPos, 0));
	const bool bIsValid = HairPixelCoverage > 0 || DebugMode == DEBUG_MODE_TILE;
	if (!bIsValid)
		discard;

	const FNodeDesc NodeDesc = DecodeNodeDesc(HairStrands.HairSampleOffset.Load(uint3(PixelPos, 0)));

	float3 Color = 0;
	float Alpha = 1;
	if (DebugMode == DEBUG_MODE_SAMPLE_COUNT)
	{
		Color = GetHSVDebugColor(NodeDesc.Count/float(HairStrands.MaxSamplePerPixelCount));
	}

	if (DebugMode == DEBUG_MODE_COVERAGE_TYPE)
	{
		const bool bIsFullyCovered = HairPixelCoverage >= 1;
		Color = bIsFullyCovered ? float3(0.25,0.85,0.25) : float3(0.85,0.25,0.25);
	}

	if (DebugMode == DEBUG_MODE_TAA_RESOLVE_TYPE)
	{
		const uint Stencil = DepthStencilTexture.Load(uint3(PixelPos,0)).y;
		const bool bIsFastResolve = (Stencil & FastResolveMask) != 0;
		Color = bIsFastResolve ? float3(1,1,0) : float3(0.15f, 0.25f, 0.75f);
	}

	if (DebugMode == DEBUG_MODE_COVERAGE)
	{
		Color = GetHSVDebugColor(saturate(HairPixelCoverage));
	}

	const bool bIsDebugModeMaterial =
		DebugMode == DEBUG_MODE_DEPTH ||
		DebugMode == DEBUG_MODE_BASECOLOR ||
		DebugMode == DEBUG_MODE_ROUGHNESS ||
		DebugMode == DEBUG_MODE_SPECULAR || 
		DebugMode == DEBUG_MODE_TANGENT;

	if (NodeDesc.Count > 0 && bIsDebugModeMaterial)
	{
		const int LocalSampleIndex = SampleIndex; 
		const bool bAverageAllSamples = LocalSampleIndex < 0;
		const uint SelectedIndex = LocalSampleIndex >= 0 ? clamp(LocalSampleIndex, 0, NodeDesc.Count - 1) : 0;
		float	Depth = 0;
		float3	Tangent = 0;
		float3	BaseColor = 0;
		float	Roughness = 0;
		float	Specular = 0;

		for (uint NodeIt = 0; NodeIt < NodeDesc.Count; ++NodeIt)
		{
			const uint NodeOffset = NodeDesc.Offset + NodeIt;
			const FPackedHairSample Data = HairStrands.HairSampleData[NodeOffset];
			const FHairSample Sample = UnpackHairSample(Data);

			if (bAverageAllSamples)
			{
				Depth		+= Sample.Depth;
				Tangent		+= Sample.Tangent;
				BaseColor	+= Sample.BaseColor;
				Roughness	+= Sample.Roughness;
				Specular	+= Sample.Specular;
			}
			else if (SelectedIndex == NodeIt)
			{
				Depth		= Sample.Depth;
				Tangent		= Sample.Tangent;
				BaseColor	= Sample.BaseColor;
				Roughness	= Sample.Roughness;
				Specular	= Sample.Specular;
			}
		}

		if (bAverageAllSamples)
		{
			Depth		/= NodeDesc.Count;
			Tangent		/= NodeDesc.Count;
			BaseColor	/= NodeDesc.Count;
			Roughness	/= NodeDesc.Count;
			Specular	/= NodeDesc.Count;
		}

		if (DebugMode == DEBUG_MODE_DEPTH)
		{
			Color = Depth;
		}

		if (DebugMode == DEBUG_MODE_BASECOLOR)
		{
			Color = BaseColor;
		}

		if (DebugMode == DEBUG_MODE_ROUGHNESS)
		{
			Color = Roughness;
		}

		if (DebugMode == DEBUG_MODE_SPECULAR)
		{
			Color = Specular;
		}

		if (DebugMode == DEBUG_MODE_TANGENT)
		{
			Color = (Tangent+1) * 0.5f;
		}
	}

	OutColor = float4(Color, Alpha);
}

#endif // SHADER_DEBUG_MODE

/////////////////////////////////////////////////////////////////////////////////////////
// Visualize hair strands control points

#if SHADER_CVS
#include "HairStrandsVertexFactoryCommon.ush"

float4x4 LocalToWorld;
uint MaxVertexCount;

SamplerState LinearSampler;
Texture2D<float> DepthTexture;
RWTexture2D<float4> ColorTexture;

[numthreads(256, 1, 1)]
void MainCS(uint3 DispatchThreadId : SV_DispatchThreadID)
{
	const uint VertexId = DispatchThreadId.x;
	if (VertexId > MaxVertexCount)
		return;

	uint VertexIndex = VertexId;
	float ScaleR = 1;
<<<<<<< HEAD
	if (HairStrandsVF.CullingEnable)
	{
		ScaleR = HairStrandsVF.CulledVertexRadiusScaleBuffer[VertexIndex];
		VertexIndex = HairStrandsVF.CulledVertexIdsBuffer[VertexIndex];
=======
	if (HairStrandsVF.bCullingEnable)
	{
		ScaleR = HairStrandsVF.CullingRadiusScaleBuffer[VertexIndex];
		VertexIndex = HairStrandsVF.CullingIndexBuffer[VertexIndex];
>>>>>>> 4af6daef
	}

	const float3 P_Local = UnpackHairControlPoint(
		HairStrandsVF.PositionBuffer[VertexIndex],
		HairStrandsVF.PositionOffsetBuffer[0].xyz,
		HairStrandsVF.Radius * ScaleR,
		HairStrandsVF.RootScale,
		HairStrandsVF.TipScale).Position;

	const float3 P_World = mul(float4(P_Local, 1), LocalToWorld).xyz;
	float4 SamplePosition = float4(P_World + LWCHackToFloat(PrimaryView.PreViewTranslation), 1);
	float4 ClipPosition = mul(SamplePosition, View.TranslatedWorldToClip);
	float2 ScreenPosition = ClipPosition.xy / ClipPosition.w;
	float2 ScreenUV = ScreenPosition * View.ScreenPositionScaleBias.xy + View.ScreenPositionScaleBias.wz;
	float SampleSceneDepth = ClipPosition.w;

	const float S = 1;
	const float4 Color = float4(S, S, 0, 1);
	const float SceneDepth = ConvertFromDeviceZ(DepthTexture.SampleLevel(LinearSampler, ScreenUV, 0));
	const bool bIsVisible = SampleSceneDepth <= SceneDepth;
	if (bIsVisible)
	{
		int2 OutCoord = ScreenUV * View.BufferSizeAndInvSize.xy;
		OutCoord = clamp(OutCoord, int2(0, 0), View.BufferSizeAndInvSize.xy);
		ColorTexture[OutCoord] = Color;
	}
}

#endif // SHADER_CVS


/////////////////////////////////////////////////////////////////////////////////////////
// Visualize (Sim/Render & Rest/Deformed):
// * hair strands root points
// * skin triangle on which strands are attached to
// * sample point used for RBF

#if SHADER_MESH_PROJECTION_HAIR

<<<<<<< HEAD
#include "HairStrandsMeshProjectionCommon.ush" 
=======
#include "HairStrandsBindingCommon.ush" 
>>>>>>> 4af6daef
#include "../ShaderPrint.ush"

#define INPUT_ROOT_FRAME 0
#define INPUT_ROOT_TRIANGLE 1
#define INPUT_ROOT_SAMPLES 2

uint MaxUniqueSection;
uint MaxUniqueTriangleCount;
uint MaxRootCount;
float4x4 RootLocalToWorld;
uint DeformedFrameEnable;

#if PERMUTATION_INPUT_TYPE == INPUT_ROOT_FRAME
Buffer<uint>   RootBarycentricBuffer;
#endif

Buffer<uint>  RootToUniqueTriangleIndexBuffer;

<<<<<<< HEAD
Buffer<float4>  RestPosition0Buffer;
Buffer<float4>  RestPosition1Buffer;
Buffer<float4>  RestPosition2Buffer;

Buffer<float4>  DeformedPosition0Buffer;
Buffer<float4>  DeformedPosition1Buffer;
Buffer<float4>  DeformedPosition2Buffer;
=======
Buffer<float4>  RestPositionBuffer;
Buffer<float4>  DeformedPositionBuffer;
>>>>>>> 4af6daef

Buffer<float4> RestSamplePositionsBuffer;
Buffer<float4> DeformedSamplePositionsBuffer;

[numthreads(256, 1, 1)]
void MainCS(uint3 DispatchThreadId : SV_DispatchThreadID)
{
	ResolvedView = ResolveView();

#if PERMUTATION_INPUT_TYPE == INPUT_ROOT_FRAME  
	const uint RootIndex = DispatchThreadId.x;
<<<<<<< HEAD

	if (RootIndex > MaxRootCount) return;
	{
		const uint TriangleIndex = RootToUniqueTriangleIndexBuffer[RootIndex];
		const FHairMeshTriangleWithUVs RestTriangle		= GetTriangleWithUVsTransformation(TriangleIndex, RestPosition0Buffer, RestPosition1Buffer, RestPosition2Buffer);
		const FHairMeshTriangleWithUVs DeformedTriangle = GetTriangleWithUVsTransformation(TriangleIndex, DeformedPosition0Buffer, DeformedPosition1Buffer, DeformedPosition2Buffer);
=======
	if (RootIndex >= MaxRootCount) return;
	{
		const uint TriangleIndex = RootToUniqueTriangleIndexBuffer[RootIndex];
		const FHairMeshTriangleWithUVs RestTriangle		= GetTriangleWithUVsTransformation(TriangleIndex, RestPositionBuffer);
		const FHairMeshTriangleWithUVs DeformedTriangle = GetTriangleWithUVsTransformation(TriangleIndex, DeformedPositionBuffer);
>>>>>>> 4af6daef

		FHairMeshTriangleWithUVs Tri;
		if (DeformedFrameEnable > 0)
			Tri = DeformedTriangle;
		else
			Tri = RestTriangle;

<<<<<<< HEAD
		const float3 B  = DecodeBarycentrics(RootBarycentricBuffer[RootIndex]);
=======
		const float3 B  = UnpackBarycentrics(RootBarycentricBuffer[RootIndex]);
>>>>>>> 4af6daef
		float3 P0 = B.x * Tri.P0 + B.y * Tri.P1 + B.z * Tri.P2;
		float3 P1 = P0 + Tri.N;

		const float2 UVs = 
			B.x * Tri.UV0 +
			B.y * Tri.UV1 +
			B.z * Tri.UV2;

		P0 = mul(float4(P0, 1), RootLocalToWorld).xyz;
		P1 = mul(float4(P1, 1), RootLocalToWorld).xyz;

		const float3 N = normalize(P0 - P1);
		const float4 Color = float4(UVs, 0, 1);
		//Color = float4(N* 0.5f + 0.5f, 1);
		AddLineWS(P0, P1, Color);
<<<<<<< HEAD
=======

		// Add triangle
		const float4 TriColor = ColorWhite;
		const float3 WP0 = mul(float4(Tri.P0, 1), RootLocalToWorld).xyz;
		const float3 WP1 = mul(float4(Tri.P1, 1), RootLocalToWorld).xyz;
		const float3 WP2 = mul(float4(Tri.P2, 1), RootLocalToWorld).xyz;
		AddLineWS(WP0, WP1, TriColor);
		AddLineWS(WP1, WP2, TriColor);
		AddLineWS(WP2, WP0, TriColor);
>>>>>>> 4af6daef
	}
#endif // INPUT_ROOT_FRAME

#if PERMUTATION_INPUT_TYPE == INPUT_ROOT_TRIANGLE
	const uint TriangleIndex = DispatchThreadId.x;
<<<<<<< HEAD

	if (TriangleIndex > MaxRootCount) return;

	const FHairMeshTriangleWithUVs RestTriangle		= GetTriangleWithUVsTransformation(TriangleIndex, RestPosition0Buffer, RestPosition1Buffer, RestPosition2Buffer);
	const FHairMeshTriangleWithUVs DeformedTriangle = GetTriangleWithUVsTransformation(TriangleIndex, DeformedPosition0Buffer, DeformedPosition1Buffer, DeformedPosition2Buffer);

	FHairMeshTriangleWithUVs Tri;
	if (DeformedFrameEnable > 0)
		Tri = DeformedTriangle;
	else
		Tri = RestTriangle;
	

	// Debug: To test if the rest-triangle-to-deformed-triangle transformation works correctly
	#if 0
	if (DeformedFrameEnable > 0)
	{
		float3 Barycentric = 0;
		if (TriangleVertex == 0)
		{
			P = RestTriangle.P0;
			Barycentric = float3(1, 0, 0);
		}
		if (TriangleVertex == 1)
		{
			P = RestTriangle.P1;
			Barycentric = float3(0, 1, 0);
		}
		if (TriangleVertex == 2)
		{
			P = RestTriangle.P2;
			Barycentric = float3(0, 0, 1);
		}
		P = TransformPoint(P, Barycentric, RestTriangle, DeformedTriangle);
	}
	#endif

	float4 Color = float4(Tri.UV0, 0, 1);
	// Color = float4((Tri.N + 1) * 0.5f, 1);

	AddFilledTriangleWS(
		mul(float4(Tri.P0, 1), RootLocalToWorld).xyz, 
		mul(float4(Tri.P1, 1), RootLocalToWorld).xyz, 
		mul(float4(Tri.P2, 1), RootLocalToWorld).xyz, 
		Color);
#endif // INPUT_ROOT_TRIANGLE

#if PERMUTATION_INPUT_TYPE == INPUT_ROOT_SAMPLES 
	const uint PointIndex = DispatchThreadId.x;
	
	if (PointIndex > MaxRootCount) return;

	float3 P = (DeformedFrameEnable > 0) ? DeformedSamplePositionsBuffer[PointIndex].xyz : RestSamplePositionsBuffer[PointIndex].xyz;
	P = mul(float4(P, 1), RootLocalToWorld).xyz;

	AddCrossWS(P, 1.f, ColorYellow);
=======
	if (TriangleIndex < MaxRootCount)
	{
		const FHairMeshTriangleWithUVs RestTriangle		= GetTriangleWithUVsTransformation(TriangleIndex, RestPositionBuffer);
		const FHairMeshTriangleWithUVs DeformedTriangle = GetTriangleWithUVsTransformation(TriangleIndex, DeformedPositionBuffer);
	
		FHairMeshTriangleWithUVs Tri;
		if (DeformedFrameEnable > 0)
			Tri = DeformedTriangle;
		else
			Tri = RestTriangle;
		
	
		// Debug: To test if the rest-triangle-to-deformed-triangle transformation works correctly
		#if 0
		if (DeformedFrameEnable > 0)
		{
			float3 Barycentric = 0;
			if (TriangleVertex == 0)
			{
				P = RestTriangle.P0;
				Barycentric = float3(1, 0, 0);
			}
			if (TriangleVertex == 1)
			{
				P = RestTriangle.P1;
				Barycentric = float3(0, 1, 0);
			}
			if (TriangleVertex == 2)
			{
				P = RestTriangle.P2;
				Barycentric = float3(0, 0, 1);
			}
			P = TransformPoint(P, Barycentric, RestTriangle, DeformedTriangle);
		}
		#endif
	
		float4 Color = float4(Tri.UV0, 0, 1);
		// Color = float4((Tri.N + 1) * 0.5f, 1);
	
		const float3 WP0 = mul(float4(Tri.P0, 1), RootLocalToWorld).xyz;
		const float3 WP1 = mul(float4(Tri.P1, 1), RootLocalToWorld).xyz; 
		const float3 WP2 = mul(float4(Tri.P2, 1), RootLocalToWorld).xyz;
	
		FShaderPrintContext Ctx = InitShaderPrintContext(true, uint2(0, 0));
		AddLineWS(WP0, WP1, Color);
		AddLineWS(WP1, WP2, Color);
		AddLineWS(WP2, WP0, Color);
	}
#endif // INPUT_ROOT_TRIANGLE

#if PERMUTATION_INPUT_TYPE == INPUT_ROOT_SAMPLES 
	const uint PointIndex = DispatchThreadId.x;	
	if (PointIndex < MaxRootCount)
	{
		float3 P = (DeformedFrameEnable > 0) ? DeformedSamplePositionsBuffer[PointIndex].xyz : RestSamplePositionsBuffer[PointIndex].xyz;
		P = mul(float4(P, 1), RootLocalToWorld).xyz;

		AddCrossWS(P, 1.f, ColorYellow);
	}
>>>>>>> 4af6daef
#endif // INPUT_ROOT_SAMPLES
}
#endif // SHADER_MESH_PROJECTION_HAIR


/////////////////////////////////////////////////////////////////////////////////////////
// Visualize skin cache data, extracted & processed for hair strands deformation (Rest & Deformed)

#if SHADER_MESH_PROJECTION_SKIN_CACHE

<<<<<<< HEAD
#include "HairStrandsMeshProjectionCommon.ush"
=======
#include "HairStrandsBindingCommon.ush"
>>>>>>> 4af6daef
#include "../ShaderPrint.ush"

float4x4 LocalToWorld;
uint VertexOffset;
uint IndexOffset;
uint MaxIndexCount;
uint MaxVertexCount;
uint MeshUVsChannelOffset;
uint MeshUVsChannelCount;
uint bOutputInUVsSpace;
uint MeshType;
uint SectionIndex;
float2 OutputResolution;

Buffer<float> InputVertexPositionBuffer;
Buffer<float2> InputVertexUVsBuffer;
#if PERMUTATION_INPUT_TYPE == 1
Buffer<uint> InputIndexBuffer;
#endif

#define REST_MESH 0
#define DEFORMED_MESH 1
#define SOURCE_MESH 2
#define TARGET_MESH 3

[numthreads(256, 1, 1)]
void MainCS(uint3 DispatchThreadId : SV_DispatchThreadID)
{
	ResolvedView = ResolveView();

	float4 Color = 0;
	if (MeshType == REST_MESH)		Color = float4(1, 0, 0, 1);
	if (MeshType == DEFORMED_MESH)	Color = float4(0, 1, 0, 1);
	if (MeshType == SOURCE_MESH)	Color = float4(0, 0, 1, 1);
	if (MeshType == TARGET_MESH)	Color = float4(1, 1, 0, 1);

#if PERMUTATION_INPUT_TYPE == 0
	const uint VertexId = DispatchThreadId.x * 3;
	const uint VertexIndex0 = min(VertexOffset + VertexId, MaxVertexCount-1);

	FHairMeshTriangleWithUVs Tri = (FHairMeshTriangleWithUVs)0;
	Tri.P0 = InputVertexPositionBuffer[VertexIndex0 + 0];
	Tri.P1 = InputVertexPositionBuffer[VertexIndex0 + 1];
	Tri.P2 = InputVertexPositionBuffer[VertexIndex0 + 2];

	Tri.UV0 = InputVertexUVsBuffer[VertexIndex0 + 0];
	Tri.UV1 = InputVertexUVsBuffer[VertexIndex0 + 1];
	Tri.UV2 = InputVertexUVsBuffer[VertexIndex0 + 2];

	Tri.N = cross(Tri.P1 - Tri.P0, Tri.P2 - Tri.P0);
#endif

#if PERMUTATION_INPUT_TYPE == 1
	const uint TriangleIndex = DispatchThreadId.x;
	const FHairMeshTriangleWithUVs Tri = GetTriangleData(TriangleIndex, InputVertexPositionBuffer, InputVertexUVsBuffer, InputIndexBuffer, IndexOffset, MaxIndexCount, MaxVertexCount, MeshUVsChannelOffset, MeshUVsChannelCount);
#endif

	// Quick filter
#if 0
	//if (MeshType != REST_MESH)
	//if (MeshType != DEFORMED_MESH)
	//if (MeshType != SOURCE_MESH)
	//if (MeshType != TARGET_MESH)
	if (MeshType != SOURCE_MESH && MeshType != TARGET_MESH || SectionIndex != 0)
	{
		return;
	}
#endif

	Color.xyz *= Tri.N * 0.5f + 0.5f;

	if (bOutputInUVsSpace)
	{
		AddFilledTriangleWS(float3(Tri.UV0, 0), float3(Tri.UV1, 0), float3(Tri.UV2, 0), Color);
	}
	else
	{
		AddFilledTriangleWS(
			mul(float4(Tri.P0, 1), LocalToWorld).xyz, 
			mul(float4(Tri.P1, 1), LocalToWorld).xyz, 
			mul(float4(Tri.P2, 1), LocalToWorld).xyz,
			Color);
	}
}

#endif // SHADER_MESH_PROJECTION_SKIN_CACHE

/////////////////////////////////////////////////////////////////////////////////////////
// Visualized stats for PPLL primary visibility

#if SHADER_PPLL_DEBUG

#include "../ShaderPrint.ush"
#include "HairStrandsVisibilityCommon.ush" 

float PPLLMeanListElementCountPerPixel;
float PPLLMaxTotalListElementCount;

Texture2D<uint> PPLLCounter;
Texture2D<uint> PPLLNodeIndex;
StructuredBuffer<FPackedHairVisPPLL> PPLLNodeData;

RWTexture2D<float4> SceneColorTextureUAV;

FFontColor GetOccupancyColor(float In)
{
	float3 Color = lerp(float3(0, 1, 0), float3(1, 0, 0), saturate(In));
	return InitFontColor(Color);
}

[numthreads(8, 8, 1)]
void VisibilityDebugPPLLCS(uint GroupIndex : SV_GroupIndex, uint3 DispatchThreadId : SV_DispatchThreadID)
{
	int2 PixelPos = DispatchThreadId.xy;
	float PPLLListElementcount = PPLLCounter[uint2(0, 0)];

	uint NextNodeIndex = PPLLNodeIndex[PixelPos];
	if (NextNodeIndex != 0xFFFFFFFF)
	{
		uint StrandCount = 0;
		do
		{
			StrandCount++;
			FPackedHairVisPPLL Node = PPLLNodeData[NextNodeIndex];
			NextNodeIndex = Node.NextNodeIndex;
		} while (NextNodeIndex != 0xFFFFFFFF);

		float l = saturate(StrandCount / PPLLMeanListElementCountPerPixel);

		SceneColorTextureUAV[PixelPos] = float4(l, 1.0f - l, 0.0f, 0.0f);
	}

	const float2 BarOrigin = 100.0f;
	const float2 BarSize = float2(200.0f, 20.0f);
	if (all(PixelPos >= BarOrigin) && all(PixelPos <= (BarOrigin + BarSize)))
	{
		float2 LocalPos = PixelPos - BarOrigin;
		float MemoryUsage = PPLLListElementcount / PPLLMaxTotalListElementCount;

		if (MemoryUsage > LocalPos.x / BarSize.x)
		{
			SceneColorTextureUAV[PixelPos] = float4(MemoryUsage, 1.0f - MemoryUsage, 1.0f - MemoryUsage, 0.0f);
		}
		else
		{
			SceneColorTextureUAV[PixelPos] = float4(0.2f, 0.2f, 0.2f, 0.0f);
		}

		if (any(PixelPos == BarOrigin) || any(PixelPos == (BarOrigin + BarSize)))
		{
			SceneColorTextureUAV[PixelPos] = float4(1.0f, 1.0f, 1.0f, 0.0f);
		}
	}

	if (DispatchThreadId.x == 0 && DispatchThreadId.y == 0)
	{
		const float PPLLNodeSizeInMb = (4 + 4 + 4) / 1000000.f;
		const float NodePercentage = float(PPLLListElementcount) / float(PPLLMaxTotalListElementCount);

		FShaderPrintContext Context = InitShaderPrintContext(true, uint2(BarOrigin + BarSize*uint2(0, 2)));
		Print(Context, TEXT("Mean Node Per Pixel : "));
		Print(Context, PPLLMeanListElementCountPerPixel, FontEmerald);
		Newline(Context);
		
		Print(Context, TEXT("Nodes Used (%)      : "));
		Print(Context, NodePercentage * 100.f, GetOccupancyColor(NodePercentage));
		Newline(Context);

		Print(Context, TEXT("Nodes Used          : "));
		Print(Context, PPLLListElementcount, FontSilver);
		Newline(Context);

		Print(Context, TEXT("Allocated Nodes (Mb): "));
		Print(Context, PPLLMaxTotalListElementCount * PPLLNodeSizeInMb, FontSilver);
		Newline(Context);

		Print(Context, TEXT("Total               : "));
		Print(Context, PPLLMaxTotalListElementCount, FontOrange);
		Newline(Context);
	}
}

#endif // SHADER_PPLL_DEBUG

//////////////////////////////////////////////////////////////////////////////////////////
// Visualized Deep Opacity Map stats and buffer

#if SHADER_VISUALIZEDOM

#include "../PostProcessCommon.ush"

float DomScale = 1;
float2 DomAtlasOffset;
float2 DomAtlasScale;
float2 OutputResolution;
float2 InvOutputResolution;

int4 HairViewRect;

Texture2D<float> DeepShadowDepthTexture;
Texture2D<float4> DeepShadowLayerTexture;

SamplerState LinearSampler;

bool IsInsideRect(float4 Rect, float2 PixelPos, inout float2 LocalUV)
{
	LocalUV = (PixelPos - Rect.xy) / Rect.zw;

	return 	PixelPos.x > Rect.x && PixelPos.x < Rect.x + Rect.z &&
			PixelPos.y > Rect.y && PixelPos.y < Rect.y + Rect.w;
}

bool IsOnBorder(float2 LocalUV, float4 Rect)
{
	float2 PixelPos = LocalUV * Rect.zw;
	float BorderThickness = 1;

	return
		PixelPos.x < BorderThickness || PixelPos.x > Rect.z - 1 - BorderThickness ||
		PixelPos.y < BorderThickness || PixelPos.y > Rect.w - 1 - BorderThickness;
}

float3 AddBorder(float2 LocalUV, float4 Rect)
{
	const bool bIsOnBorder = IsOnBorder(LocalUV, Rect);
	return bIsOnBorder ? float3(1,1,0) : float3(0,0,0);
}

// Display the DOM textures into some insert rect
#if PERMUTATION_OUTPUT_TYPE == 0
void VisualizeDomPS(
	in FScreenVertexOutput Input,
	out float4 OutColor : SV_Target0)
{
	const float TileSize = 48;
	const float2 UV = Input.UV;
	const float2 PixelPos = UV * OutputResolution;

	float2 PixelPosAtTileCenter = PixelPos - (frac(PixelPos / TileSize) - 0.5f) * TileSize;
	float2 UVAtTileCenter = PixelPosAtTileCenter * InvOutputResolution;

	const float OffsetX = 50;
	const float OffsetY = 220;
	const float RectSize = 300;
	const float4 DepthRect = float4(OffsetX, OffsetY, RectSize, RectSize);
	const float4 DomRect = float4(OffsetX * 2 + RectSize, OffsetY, RectSize, RectSize);

	float3 Color = 0;

	float2 LocalUV = 0;
	if (IsInsideRect(DepthRect, PixelPos, LocalUV))
	{
		const float2 AtlasUV = LocalUV * DomAtlasScale + DomAtlasOffset;
		Color = DeepShadowDepthTexture.SampleLevel(LinearSampler, AtlasUV, 0).xxx;
		Color += AddBorder(LocalUV, DepthRect);
	}
	else if (IsInsideRect(DomRect, PixelPos, LocalUV))
	{
		const float2 AtlasUV = LocalUV * DomAtlasScale + DomAtlasOffset;
		Color = DeepShadowLayerTexture.SampleLevel(LinearSampler, AtlasUV, 0).xyz / DomScale;
		Color += AddBorder(LocalUV, DomRect);
#if 0 
		float4 Weight = PostprocessInput2.SampleLevel(LinearSampler, LocalUV, 0);
		if (Weight.w > 0) Color = float3(0, 0, 1);
		if (Weight.z > 0) Color = float3(0, 1, 0);
		if (Weight.y > 0) Color = float3(1, 1, 0);
		if (Weight.x > 0) Color = float3(1, 0, 0);
		Color *= 1000;
#endif
	}
	else
	{
		discard;
	}

	OutColor = float4(Color, 1);
}
#endif // PERMUTATION_OUTPUT_TYPE == 0

// Display screen space rect for vizualizing projected viewrect of each hair macro group
#if PERMUTATION_OUTPUT_TYPE == 1
void VisualizeDomPS(
	in FScreenVertexOutput Input,
	out float4 OutColor : SV_Target0)
{
	const float2 UV = Input.UV;
	const float2 PixelPos = UV * OutputResolution;

	float3 Color = 0;
	float2 LocalUV = 0;
	if (IsInsideRect(HairViewRect, PixelPos, LocalUV) && IsOnBorder(LocalUV, HairViewRect))
	{
		Color += float3(0, 1, 0);
	}
	else
	{
		discard;
	}

	OutColor = float4(Color, 1);
}
#endif // PERMUTATION_OUTPUT_TYPE == 1

#endif // SHADER_VISUALIZEDOM


//////////////////////////////////////////////////////////////////////////////////////////
// Print Deep Opacity Map stats (to be merge with prev. pass)

#if SHADER_DOMINFO

#include "../ShaderPrint.ush"
#include "../Matrices.ush"
#include "../ShadingCommon.ush"
#include "HairStrandsDeepShadowCommonStruct.ush"
#include "HairStrandsAABBCommon.ush"

uint AllocatedSlotCount;
uint MacroGroupCount;
uint bViewRectOptimizeEnabled;
uint bVoxelizationEnabled;
int2 AtlasResolution;
uint bIsGPUDriven;

Buffer<int>	MacroGroupAABBBuffer;
StructuredBuffer<FDeepShadowViewInfo> ShadowViewInfoBuffer;

[numthreads(1, 1, 1)]
void MainCS(uint3 DispatchThreadId : SV_DispatchThreadID)
{
	if (DispatchThreadId.x > 0)
	{
		return;
	}

	for (uint MacroGroupIt = 0; MacroGroupIt < MacroGroupCount; ++MacroGroupIt)
	{
		const FHairAABB Bound = ReadHairAABB(MacroGroupIt, MacroGroupAABBBuffer);
		AddAABBTWS(Bound.Min, Bound.Max, float4(1, 0.5f, 0, 1));
	}

	const float4 FrustumColor = float4(0.5f, 1, 0, 1);
	for (uint SlotIt = 0; SlotIt < AllocatedSlotCount; ++SlotIt)
	{
		const float4x4 TranslatedWorldToClip = ShadowViewInfoBuffer[SlotIt].TranslatedWorldToClip;
		const float4x4 ClipToTranslatedWorld = Inverse(TranslatedWorldToClip);

		float4 P01 = float4(-1, -1, 0, 1);
		float4 P11 = float4(-1,  1, 0, 1);
		float4 P21 = float4( 1,  1, 0, 1);
		float4 P31 = float4( 1, -1, 0, 1);

		float4 P00 = float4(-1, -1, 1, 1);
		float4 P10 = float4(-1,  1, 1, 1);
		float4 P20 = float4( 1,  1, 1, 1);
		float4 P30 = float4( 1, -1, 1, 1);

		P00 = mul(P00, ClipToTranslatedWorld); P00 /= P00.w;
		P10 = mul(P10, ClipToTranslatedWorld); P10 /= P10.w;
		P20 = mul(P20, ClipToTranslatedWorld); P20 /= P20.w;
		P30 = mul(P30, ClipToTranslatedWorld); P30 /= P30.w;

		P01 = mul(P01, ClipToTranslatedWorld); P01 /= P01.w;
		P11 = mul(P11, ClipToTranslatedWorld); P11 /= P11.w;
		P21 = mul(P21, ClipToTranslatedWorld); P21 /= P21.w;
		P31 = mul(P31, ClipToTranslatedWorld); P31 /= P31.w;

		AddLineTWS(P00.xyz, P10.xyz, FrustumColor, FrustumColor);
		AddLineTWS(P10.xyz, P20.xyz, FrustumColor, FrustumColor);
		AddLineTWS(P20.xyz, P30.xyz, FrustumColor, FrustumColor);
		AddLineTWS(P30.xyz, P00.xyz, FrustumColor, FrustumColor);

		AddLineTWS(P00.xyz, P01.xyz, FrustumColor, FrustumColor);
		AddLineTWS(P10.xyz, P11.xyz, FrustumColor, FrustumColor);
		AddLineTWS(P20.xyz, P21.xyz, FrustumColor, FrustumColor);
		AddLineTWS(P30.xyz, P31.xyz, FrustumColor, FrustumColor);

		AddLineTWS(P01.xyz, P11.xyz, FrustumColor, FrustumColor);
		AddLineTWS(P11.xyz, P21.xyz, FrustumColor, FrustumColor);
		AddLineTWS(P21.xyz, P31.xyz, FrustumColor, FrustumColor);
		AddLineTWS(P31.xyz, P01.xyz, FrustumColor, FrustumColor);
	}


	FShaderPrintContext Context = InitShaderPrintContext(true, uint2(50, 40));

	FFontColor FontColor = FontSilver;
	Print(Context, TEXT("Hair Components "), FontYellow); Newline(Context);
	Print(Context, TEXT("R                     : "), FontColor); PrintBool(Context, View.HairComponents & HAIR_COMPONENT_R); Newline(Context);
	Print(Context, TEXT("TT                    : "), FontColor); PrintBool(Context, View.HairComponents & HAIR_COMPONENT_TT); Newline(Context);
	Print(Context, TEXT("TRT                   : "), FontColor); PrintBool(Context, View.HairComponents & HAIR_COMPONENT_TRT); Newline(Context);
	Print(Context, TEXT("Global Scatt.         : "), FontColor); PrintBool(Context, View.HairComponents & HAIR_COMPONENT_GS); Newline(Context);
	Print(Context, TEXT("Local Scatt.          : "), FontColor); PrintBool(Context, View.HairComponents & HAIR_COMPONENT_LS); Newline(Context);
	Newline(Context);

	Print(Context, TEXT("Misc "), FontYellow); Newline(Context); 
	Print(Context, TEXT("Voxelization          : "), FontColor); PrintBool(Context, bVoxelizationEnabled); Newline(Context);
	Print(Context, TEXT("View rect optim.      : "), FontColor); PrintBool(Context, bViewRectOptimizeEnabled); Newline(Context);
	Newline(Context);

	Print(Context, TEXT("DOM "), FontYellow); Newline(Context);
	Print(Context, TEXT("Atlas resolution      : "), FontColor); Print(Context, AtlasResolution.x, FontColor, 4, 0); Print(Context, TEXT(" x "), FontColor); Print(Context, AtlasResolution.y, FontColor, 4, 0); Newline(Context);
	Print(Context, TEXT("Atlas slots           : "), FontColor); Print(Context, AllocatedSlotCount, FontColor); Newline(Context);
	Print(Context, TEXT("GPU driven            : "), FontColor); PrintBool(Context, bIsGPUDriven); Newline(Context);
}
#endif // SHADER_DOMINFO

////////////////////////////////////////////////////////////////////////////////////////////////


////////////////////////////////////////////////////////////////////////////////////////////////
// Print hair strands stats & material infos

#if SHADER_PRINT

#include "../SceneData.ush"
#include "../ShaderPrint.ush"
#include "../CommonViewUniformBuffer.ush"
#include "../SceneTextureParameters.ush"
#include "../DeferredShadingCommon.ush"
#include "../ShaderPrint.ush"
#include "../PositionReconstructionCommon.ush"
#include "HairStrandsVisibilityCommon.ush"
#include "HairStrandsAABBCommon.ush" 

int2 PixelCoord;
int2 MaxResolution;
uint FastResolveMask;
uint HairMacroGroupCount;
uint2 GroupSize; 
uint HairVisibilityNodeGroupSize;
uint AllocatedSampleCount;
uint HairInstanceCount;

<<<<<<< HEAD
uint NumInstances;
uint InstanceDataSOAStride;

=======
>>>>>>> 4af6daef
Buffer<uint> HairInstanceIDs;
Texture2D<float> HairCountTexture;
Texture2D<uint> HairCountUintTexture;

Texture2D<uint2> StencilTexture;
SamplerState LinearSampler;
Buffer<uint> HairVisibilityIndirectArgsBuffer;

Buffer<int> HairMacroGroupAABBBuffer;
Buffer<int> HairMacroGroupVoxelAlignedAABBBuffer;

#define MATERIAL_DATA 1
#define DETAIL_DATA 1

FFontColor GetOccupancyColor(float In)
{
	float3 Color = lerp(float3(0, 1, 0), float3(1, 0, 0), saturate(In));
	return InitFontColor(Color);
}

void DrawInstanceAABB(uint PrimitiveId)
{
	// Since we don't have the actual instance ID (they are transient instance vs. persistent instance), 
	// we find the primitive with the matching PrimitiveID
	uint InstanceID = ~0;
<<<<<<< HEAD
	const uint TotalInstanceCount = min(8192u, NumInstances);
	for (uint LocalInstanceID = 0; LocalInstanceID < TotalInstanceCount; ++LocalInstanceID)
	{
		FInstanceSceneData InstanceData = GetInstanceSceneData(LocalInstanceID, InstanceDataSOAStride);
=======
	const uint TotalInstanceCount = min(8192u, Scene.GPUScene.NumInstances);
	for (uint LocalInstanceID = 0; LocalInstanceID < TotalInstanceCount; ++LocalInstanceID)
	{
		FInstanceSceneData InstanceData = GetInstanceSceneData(LocalInstanceID, Scene.GPUScene.InstanceDataSOAStride);
>>>>>>> 4af6daef
		if (InstanceData.PrimitiveId == PrimitiveId)
		{
			InstanceID = LocalInstanceID;
			break;
		}
	}

	if (InstanceID != ~0)
	{
<<<<<<< HEAD
		FInstanceSceneData InstanceData = GetInstanceSceneData(InstanceID, InstanceDataSOAStride);
=======
		FInstanceSceneData InstanceData = GetInstanceSceneData(InstanceID, Scene.GPUScene.InstanceDataSOAStride);
>>>>>>> 4af6daef
		const float4 InstanceBoundColor = ColorLightGreen;
		AddOBBWS(InstanceData.LocalBoundsCenter - InstanceData.LocalBoundsExtent, InstanceData.LocalBoundsCenter + InstanceData.LocalBoundsExtent, InstanceBoundColor, LWCHackToFloat(InstanceData.LocalToWorld));
		AddReferentialWS(LWCHackToFloat(InstanceData.LocalToWorld), 50.f);
	}
}

[numthreads(1, 1, 1)]
void MainCS(uint InGroupIndex : SV_GroupIndex, uint3 DispatchThreadId : SV_DispatchThreadID)
{	
	// Draw AABB of the instance groups
	if (all(DispatchThreadId == 0))
	{
		// Macro groups bounds
		{
			for (uint GroupIndex =0;GroupIndex< HairMacroGroupCount; GroupIndex++)
			{
				const float4 InstanceBoundColor = float4(0.25f, 1.f, 0.25f, 1.0f); 
				FHairAABB Bound = ReadHairAABB(GroupIndex, HairMacroGroupAABBBuffer);
				AddAABBTWS(Bound.Min, Bound.Max, InstanceBoundColor);
			}
		}

		// Voxel aligned macro groups bounds
		{
			for (uint GroupIndex = 0; GroupIndex < HairMacroGroupCount; GroupIndex++)
			{
				const float4 InstanceBoundColor = float4(1.f, 0.5f, 0.5f, 1.0f);
				FHairAABB Bound = ReadHairAABB(GroupIndex, HairMacroGroupVoxelAlignedAABBBuffer);
				AddAABBTWS(Bound.Min, Bound.Max, InstanceBoundColor);
			}
		}

		// Hair instance bounds
		for (uint HairInstanceIndex = 0; HairInstanceIndex < HairInstanceCount; HairInstanceIndex++)
		{
			const uint InstanceID = HairInstanceIDs[HairInstanceIndex];
			if (InstanceID != ~0)
			{
				DrawInstanceAABB(InstanceID);
			}
		}

		const uint DispatchX = HairVisibilityIndirectArgsBuffer[0];
		const uint DispatchY = HairVisibilityIndirectArgsBuffer[1];
		const uint UsedSampleCount = HairStrands.HairSampleCount.Load(uint3(0, 0, 0));
		const uint DispatchedSampleCount = DispatchX * DispatchY * HairVisibilityNodeGroupSize;

		const uint2 EquivalentResolution = ceil(sqrt(UsedSampleCount));
	
		// Pixel coord
<<<<<<< HEAD
		FShaderPrintContext Context = InitShaderPrintContext(true, uint2(450, 50));
		Print(Context, TEXT("Sample Count (Used/Alloc)  "), FontCyan);
		Print(Context, UsedSampleCount, FontCyan);
		Print(Context, AllocatedSampleCount, FontCyan);

		const float AllocationPercentage = float(UsedSampleCount) / float(AllocatedSampleCount);
		const FFontColor OccupancyColor = GetOccupancyColor(AllocationPercentage);
		Print(Context, TEXT(" %% "), OccupancyColor);
		Print(Context, AllocationPercentage * 100.f, OccupancyColor);
=======
		FShaderPrintContext Context = InitShaderPrintContext(true, uint2(450, 100));
		Print(Context, TEXT("Sample Count (Used/Alloc)  "), FontCyan);
		PrintLargeNumber(Context, UsedSampleCount, FontCyan);
		Print(Context, TEXT(" / "), FontCyan);
		PrintLargeNumber(Context, AllocatedSampleCount, FontCyan);
		Print(Context, TEXT(" "), FontCyan);

		const float AllocationPercentage = float(UsedSampleCount) / float(AllocatedSampleCount);
		PrintPercentage(Context, AllocationPercentage, GetOccupancyColor(AllocationPercentage));
>>>>>>> 4af6daef

		Newline(Context);

		Print(Context, TEXT("Sample Lighting Resolution "), FontCyan);
<<<<<<< HEAD
		Print(Context, EquivalentResolution, FontCyan);
=======
		Print(Context, EquivalentResolution.x, FontCyan, 4);
		Print(Context, TEXT("x"), FontSilver);
		Print(Context, EquivalentResolution.y, FontCyan, 4);
>>>>>>> 4af6daef
		Newline(Context);

		Print(Context, TEXT("MacroGroup Count           "), FontYellow);
		Print(Context, HairMacroGroupCount, FontYellow);
		Newline(Context);
	}

	const float2 PixelPos = PixelCoord;
	if (PixelCoord.x < 0 || PixelCoord.y < 0 || PixelCoord.x >= MaxResolution.x || PixelCoord.y >= MaxResolution.y)
		return;

	const float HairPixelCoverage = HairStrands.HairCoverageTexture.Load(uint3(PixelPos, 0));
	const bool bIsValid = HairPixelCoverage > 0;
	if (!bIsValid)
		return;

	const float ViewHairCount = HairCountTexture.Load(uint3(PixelPos, 0));
	const float ViewHairCountUint = HairCountUintTexture.Load(uint3(PixelPos, 0)) /  1000.f;

	FShaderPrintContext Context = InitShaderPrintContext(true, uint2(50, 500));

	uint Total8BitCoverage = 0;
	const FNodeDesc NodeDesc = DecodeNodeDesc(HairStrands.HairSampleOffset.Load(uint3(PixelCoord, 0)));
	for (uint SampleIt0 = 0; SampleIt0 < NodeDesc.Count; SampleIt0++)
	{
		const uint LocalOffset = NodeDesc.Offset + SampleIt0;
		const FPackedHairSample NodeData = HairStrands.HairSampleData[LocalOffset];
		const FHairSample Sample = UnpackHairSample(NodeData);
		Total8BitCoverage += Sample.Coverage8bit;
	}

	// Pixel coord
	Print(Context, TEXT("Pixel           "), FontTurquoise);
	Print(Context, PixelCoord, FontTurquoise);
	Newline(Context);

	// Max sample
	Print(Context, TEXT("Max Sample      "));
	Print(Context, HairStrands.MaxSamplePerPixelCount);
	Newline(Context);

	// Unique sample
	Print(Context, TEXT("Sample          "), FontOrange);
	Print(Context, NodeDesc.Count, FontOrange);
	Newline(Context);

	// Accurate coverage (if coverage pass is activated)
	Print(Context, TEXT("Hair Count      "));
	Print(Context, ViewHairCount);
	Newline(Context);

	// Accurate coverage (if coverage pass is activated) uint
	Print(Context, TEXT("Hair Count Uint "));
	Print(Context, ViewHairCountUint);
	Newline(Context);
	
	// Accurate coverage (if coverage pass is activated)
	Print(Context, TEXT("Coverage        "), FontOrange);
	Print(Context, HairPixelCoverage, FontOrange);
	Newline(Context);

	// 8 bit Coverage (summed)
	Print(Context, TEXT("Sum cov. 8bits  "));
	Print(Context, Total8BitCoverage);
	Newline(Context);

	// Resolve type
	const uint Stencil = StencilTexture.Load(uint3(PixelPos,0)).y;
	const bool bIsFastResolve = (Stencil & FastResolveMask) != 0;
	Print(Context, TEXT("Resolve         "));

	if (bIsFastResolve)
	{
		Print(Context, TEXT("Fast"), FontEmerald);
	}
	else
	{
		Print(Context, TEXT("Regular"), FontEmerald);
	}

	Newline(Context);
	Newline(Context);

	const float2 ColumnPos = Context.Pos;

	// Sample Description
	{	
		Print(Context, TEXT("Sample ID       "), FontWhite);	Newline(Context);
	#if MATERIAL_DATA
		Print(Context, TEXT(".Base Color R   "), FontRed);		Newline(Context); 
		Print(Context, TEXT(".Base Color G   "), FontGreen);	Newline(Context);
		Print(Context, TEXT(".Base Color B   "), FontBlue);		Newline(Context);
		Newline(Context);

		Print(Context, TEXT(".Tangent X      "), FontEmerald);	Newline(Context); 
		Print(Context, TEXT(".Tangent Y      "), FontEmerald);	Newline(Context);
		Print(Context, TEXT(".Tangent Z      "), FontEmerald);	Newline(Context);
		Newline(Context);

		Print(Context, TEXT(".Roughness      "), FontOrange);	Newline(Context);
		Print(Context, TEXT(".Specular       "), FontEmerald);	Newline(Context);
		Print(Context, TEXT(".Backlit        "), FontOrange);	Newline(Context);
		Newline(Context);
	#endif 													  
	#if DETAIL_DATA											  
		Print(Context, TEXT(".Light Channels "), FontEmerald);	Newline(Context);
		Print(Context, TEXT(".Scatter Scene  "), FontOrange);	Newline(Context);
		Print(Context, TEXT(".Depth          "), FontEmerald);	Newline(Context);
		Newline(Context);

		Print(Context, TEXT(".Macro Group ID "), FontYellow);	Newline(Context);
		Print(Context, TEXT(".Primitive		 "), FontEmerald);	Newline(Context);
	#endif													  
		Print(Context, TEXT(".Coverage       "), FontOrange);	Newline(Context);
	}

	// Per sample description
	for (uint SampleIt = 0; SampleIt < NodeDesc.Count; SampleIt++)
	{
		const uint LocalOffset = NodeDesc.Offset + SampleIt;
		const FHairSample Sample = UnpackHairSample(HairStrands.HairSampleData[LocalOffset]);

		FShaderPrintContext Context2 = InitShaderPrintContext(true, ColumnPos + float2(150.f + 80.f * SampleIt, 0.f) / float2(MaxResolution));

		Print(Context2, SampleIt, FontWhite);									Newline(Context2);

	#if MATERIAL_DATA
		Print(Context2, Sample.BaseColor.x,	FontRed);							Newline(Context2);
		Print(Context2, Sample.BaseColor.y,	FontGreen);							Newline(Context2);
		Print(Context2, Sample.BaseColor.z,	FontBlue);							Newline(Context2);
		Newline(Context2);

		Print(Context2, Sample.Tangent.x,	FontEmerald);						Newline(Context2);
		Print(Context2, Sample.Tangent.y,	FontEmerald);						Newline(Context2);
		Print(Context2, Sample.Tangent.z,	FontEmerald);						Newline(Context2);
		Newline(Context2);

		Print(Context2, Sample.Roughness,	FontOrange);						Newline(Context2);
		Print(Context2, Sample.Specular,		FontEmerald);						Newline(Context2);
		Print(Context2, Sample.Backlit,		FontOrange);						Newline(Context2);
		Newline(Context2);
	#endif 

	#if DETAIL_DATA
		Print(Context2,(Sample.LightChannelMask & 0x1) ? 1u : 0u, FontEmerald);	Newline(Context2);
//		Print(Context2,(Sample.LightChannelMask & 0x1) ? 1u : 0u);				Newline(Context2);
//		Print(Context2,(Sample.LightChannelMask & 0x2) ? 1u : 0u);				Newline(Context2);
//		Print(Context2,(Sample.LightChannelMask & 0x4) ? 1u : 0u);				Newline(Context2);
		Print(Context2, Sample.bScatterSceneLighting ? 1u : 0u, FontOrange);		Newline(Context2);
		Print(Context2, Sample.Depth, FontEmerald);								Newline(Context2);
		Newline(Context2);

		Print(Context2, Sample.MacroGroupId, FontYellow);						Newline(Context2);
<<<<<<< HEAD
		Print(Context2, Sample.PrimitiveId, FontEmerald);						Newline(Context2);
=======
		Print(Context2, Sample.ControlPointId, FontEmerald);						Newline(Context2);
>>>>>>> 4af6daef
	#endif
		Print(Context2, Sample.Coverage8bit, FontOrange);						Newline(Context2);
	}
}

#endif // SHADER_PRINT

////////////////////////////////////////////////////////////////////////////////////////////////
// Print stats/info about hair instance (strands/cards/meshes)

#if SHADER_PRINT_INSTANCE

<<<<<<< HEAD
#include "../ShaderPrint.ush"
=======
>>>>>>> 4af6daef
#include "HairStrandsAABBCommon.ush"

int2					MaxResolution;
uint					InstanceCount;
uint					InstanceCount_StrandsPrimaryView;
uint					InstanceCount_StrandsShadowView;
uint					InstanceCount_CardsOrMeshesPrimaryView;
uint					InstanceCount_CardsOrMeshesShadowView;

Buffer<uint>			Infos;
<<<<<<< HEAD

uint					NameInfoCount;
uint					NameCharacterCount;
StructuredBuffer<uint2> NameInfos;
Buffer<uint>			Names;
Buffer<int>				InstanceAABB;
=======
Buffer<int>				InstanceAABB;
float4					InstanceScreenSphereBound;

FSTRINGS(InstanceNames)
FSTRINGS(AttributeNames)
>>>>>>> 4af6daef

struct FInstanceInfo
{
	uint  GroupIndex;
	uint  GroupCount;
<<<<<<< HEAD
	float LODCount;
=======
	uint  LODCount;
>>>>>>> 4af6daef
	uint  GeometryType;
	uint  BindingType;
	bool  bHasSim;
	bool  bHasRBF;
<<<<<<< HEAD
=======
	bool  bHasRTGeom;
>>>>>>> 4af6daef
	float LOD;
	float ClipValue;

	// Strands data
	uint StrandsCount;
	uint VertexCount;
<<<<<<< HEAD
=======
	float ScreenSize;
	uint ActivePointCount;
	uint ActiveCurveCount;
	uint Attributes;
	float Radius;
	float Density;
	float TipScale;
	float RootScale;
	float Length;
	float LengthScale;
	float CoverageScale;
	bool Voxel;
	bool Scatter;
	bool RTGeometry;
	bool StableRaster;
	bool CacheRen;
	bool CacheSim;
	bool bHasLODSwitched;
	bool bAutoLOD;
>>>>>>> 4af6daef

	// Binding
	uint UniqueTriangle;
	uint UniqueSection;
	uint RootCount;
	uint ControlPointCount;

	uint bIsVisibleInPrimaryView;
	uint bIsVisibleInShadowView;
};

FInstanceInfo ReadInstanceInfo(uint Index)
{
<<<<<<< HEAD
	const uint Index12 = Index * 12;

	uint4 Data0 = 0;
	Data0.x = Infos[Index12 + 0];
	Data0.y = Infos[Index12 + 1];
	Data0.z = Infos[Index12 + 2];
	Data0.w = Infos[Index12 + 3];

	uint4 Data1 = 0;
	Data1.x = Infos[Index12 + 4];
	Data1.y = Infos[Index12 + 5];
	Data1.z = Infos[Index12 + 6];
	Data1.w = Infos[Index12 + 7];

	uint4 Data2 = 0;
	Data2.x = Infos[Index12 + 8];
	Data2.y = Infos[Index12 + 9];
	Data2.z = Infos[Index12 + 10];
	Data2.w = Infos[Index12 + 11];

	FInstanceInfo Out = (FInstanceInfo)0;
	Out.GroupIndex = (Data0.x >> 0) & 0xFF;
	Out.GroupCount = (Data0.x >> 8) & 0xFF;
	Out.LODCount = (Data0.x >> 16) & 0xFF;
	Out.GeometryType = (Data0.x >> 24) & 0x7;
	Out.BindingType = (Data0.x >> 27) & 0x7;
	Out.bHasSim = (Data0.x >> 30) & 0x1;
	Out.bHasRBF = (Data0.x >> 31) & 0x1;

	Out.LOD = f16tof32((Data0.y >> 0) & 0xFFFF);
	Out.ClipValue = f16tof32((Data0.y >> 16) & 0xFFFF);

	Out.StrandsCount = Data0.z;
	Out.VertexCount = Data0.w;
=======
	const uint Index20 = Index * 20u;

	uint4 Data0 = 0;
	Data0.x = Infos[Index20 + 0];
	Data0.y = Infos[Index20 + 1];
	Data0.z = Infos[Index20 + 2];
	Data0.w = Infos[Index20 + 3];

	uint4 Data1 = 0;
	Data1.x = Infos[Index20 + 4];
	Data1.y = Infos[Index20 + 5];
	Data1.z = Infos[Index20 + 6];
	Data1.w = Infos[Index20 + 7];

	uint4 Data2 = 0;
	Data2.x = Infos[Index20 + 8];
	Data2.y = Infos[Index20 + 9];
	Data2.z = Infos[Index20 + 10];
	Data2.w = Infos[Index20 + 11];

	uint4 Data3 = 0;
	Data3.x = Infos[Index20 + 12];
	Data3.y = Infos[Index20 + 13];
	Data3.z = Infos[Index20 + 14];
	Data3.w = Infos[Index20 + 15];

	uint4 Data4 = 0;
	Data4.x = Infos[Index20 + 16];
	Data4.y = Infos[Index20 + 17];
	Data4.z = Infos[Index20 + 18];
	Data4.w = Infos[Index20 + 19];

	FInstanceInfo Out = (FInstanceInfo)0;
	Out.GroupIndex 		= (Data0.x >> 0) & 0xFF;
	Out.GroupCount 		= (Data0.x >> 8) & 0xFF;
	Out.LODCount 		= (Data0.x >> 16) & 0xFF;
	Out.GeometryType 	= (Data0.x >> 24) & 0x7;
	Out.BindingType 	= (Data0.x >> 27) & 0x7;
	Out.bHasSim 		= (Data0.x >> 30) & 0x1;
	Out.bHasRBF 		= (Data0.x >> 31) & 0x1;

	Out.LOD 			= f16tof32((Data0.y >> 0) & 0xFFFF);
	Out.ClipValue 		= f16tof32((Data0.y >> 16) & 0xFFFF);

	Out.StrandsCount 	= Data0.z;
	Out.VertexCount 	= Data0.w;
>>>>>>> 4af6daef

	// Strands binding data
	Out.UniqueSection		= Data1.x;
	Out.UniqueTriangle		= Data1.y;
	Out.RootCount			= Data1.z;
	Out.ControlPointCount	= Data1.w;

	Out.bIsVisibleInPrimaryView = Data2.x & 0x1;
	Out.bIsVisibleInShadowView	= Data2.x & 0x2;
<<<<<<< HEAD
=======
	Out.Scatter					= Data2.x & 0x4;
	Out.RTGeometry				= Data2.x & 0x8;
	Out.StableRaster			= Data2.x & 0x10;
	Out.Voxel					= Data2.x & 0x20;
	Out.CacheSim				= Data2.x & 0x40;
	Out.CacheRen				= Data2.x & 0x80;
	Out.ScreenSize				= f16tof32((Data2.x>>16) & 0xFFFF);
	Out.ActivePointCount		= Data2.y;
	Out.ActiveCurveCount		= Data2.z;
	Out.Attributes				= Data2.w;
	Out.bAutoLOD				= Data3.w >> 16u;

	Out.Radius					= f16tof32(Data3.x & 0xFFFF);
	Out.Density					= f16tof32(Data3.x >> 16u);
	Out.RootScale				= f16tof32(Data3.y & 0xFFFF);
	Out.TipScale				= f16tof32(Data3.y >> 16u);
	Out.Length					= f16tof32(Data3.z & 0xFFFF);
	Out.LengthScale				= f16tof32(Data3.z >> 16u);
	Out.CoverageScale			= f16tof32(Data3.w & 0xFFFF);

	Out.bHasLODSwitched			= Data4.x & 0x1;
	Out.bHasRTGeom				= Data4.x & 0x2;
>>>>>>> 4af6daef

	return Out;
}

<<<<<<< HEAD
struct FNameInfo
{
	uint PrimitiveID;
	uint Length;
	uint Offset;
	uint Pad0;
	uint Pad1;
};

FNameInfo UnpackDebugNameInfo(uint2 In)
{
	FNameInfo Out = (FNameInfo)0;
	Out.PrimitiveID = In.x;
	Out.Offset = (In.y) & 0xFFFF;
	Out.Length = (In.y >> 16) & 0xFF;

	return Out;
}

FNameInfo FindNameInfo(uint PrimitiveID)
{
	FNameInfo Out = (FNameInfo)0;
	Out.PrimitiveID = ~0;
	for (uint It = 0; It < NameInfoCount; ++It)
	{
		if (NameInfos[It].x == PrimitiveID)
		{
			return UnpackDebugNameInfo(NameInfos[It]);
		}
	}
	return Out;
}

void PrintInstanceName(inout FShaderPrintContext Context, uint PrimitiveID, FFontColor InColor)
{
	const FNameInfo Info = FindNameInfo(PrimitiveID);
	if (Info.PrimitiveID != ~0 && (Info.Length + Info.Offset) <= NameCharacterCount)
	{
		for (uint It = 0; It < Info.Length; ++It)
		{
			const uint Char = Names[It + Info.Offset];
			PrintSymbol(Context, Char, InColor);
		}
	}
=======
bool HasAttribute(FInstanceInfo In, uint InAttributeIt)
{
	return (In.Attributes & (1u<< InAttributeIt)) != 0;
>>>>>>> 4af6daef
}

[numthreads(1, 1, 1)]
void MainCS(uint GroupIndex : SV_GroupIndex, uint3 DispatchThreadId : SV_DispatchThreadID)
#if PERMUTATION_OUTPUT_TYPE == 0
{
	// Draw AABB of the instance groups
	if (any(DispatchThreadId != 0))
	{
		return;
	}

<<<<<<< HEAD
	FShaderPrintContext Context = InitShaderPrintContext(true, uint2(50, 50));
	// Draw legend
=======
	FShaderPrintContext Context = InitShaderPrintContext(true, uint2(50, 100));
	bool bShowAdvancedStrandsData = false;
>>>>>>> 4af6daef

	// Draw totals
	const uint TotalGroup = InstanceCount;
	uint TotalStrandsCount = 0;
	uint TotalVertexCount = 0;
	{
		for (uint InstanceIndex = 0; InstanceIndex < InstanceCount; ++InstanceIndex)
		{
			const FInstanceInfo Info = ReadInstanceInfo(InstanceIndex);
			TotalStrandsCount += Info.StrandsCount;
			TotalVertexCount += Info.VertexCount;
		}
	}

	{
		Print(Context, TEXT("Total Groups        : "), FontWhite);
		Print(Context,TotalGroup, FontYellow, 8);
		Newline(Context);

		Print(Context, TEXT("Total Strand Curves : "), FontWhite);
<<<<<<< HEAD
		Print(Context,TotalStrandsCount, FontOrange, 8);
		Newline(Context);

		Print(Context, TEXT("Total Strand Vertex : "), FontWhite);
		Print(Context,TotalVertexCount, FontSilver, 8);
=======
		PrintLargeNumber(Context,TotalStrandsCount, FontOrange);
		Newline(Context);

		Print(Context, TEXT("Total Strand Points : "), FontWhite);
		PrintLargeNumber(Context,TotalVertexCount, FontSilver);
>>>>>>> 4af6daef
		Newline(Context);
	}
	Newline(Context);

	{
<<<<<<< HEAD
		Print(Context, TEXT("Total Strand (primary)        : "), FontWhite);
		Print(Context,InstanceCount_StrandsPrimaryView, FontYellow, 8);
		Newline(Context);

		Print(Context, TEXT("Total Strand (shadow)         : "), FontWhite);
		Print(Context,InstanceCount_StrandsShadowView, FontYellow, 8);
		Newline(Context);

		Print(Context, TEXT("Total Cards / Meshes (primary): "), FontWhite);
		Print(Context,InstanceCount_CardsOrMeshesPrimaryView, FontYellow, 8);
		Newline(Context);

		Print(Context, TEXT("Total Cards / Meshes (shadow) : "), FontWhite);
		Print(Context, InstanceCount_CardsOrMeshesShadowView, FontYellow, 8);
=======
		Print(Context, TEXT("Total Strand        : "), FontWhite);
		Print(Context, TEXT(" Visible:"), FontSilver);
		Print(Context,InstanceCount_StrandsPrimaryView, FontYellow, 4);
		Print(Context, TEXT("| Shadow:"), FontSilver);
		Print(Context,InstanceCount_StrandsShadowView, FontYellow, 4);
		Newline(Context);

		Print(Context, TEXT("Total Cards/Meshes  : "), FontWhite);
		Print(Context, TEXT(" Visible:"), FontSilver);
		Print(Context,InstanceCount_CardsOrMeshesPrimaryView, FontYellow, 4);
		Print(Context, TEXT("| Shadow:"), FontSilver);
		Print(Context, InstanceCount_CardsOrMeshesShadowView, FontYellow, 4);
		Newline(Context);

		bShowAdvancedStrandsData = AddCheckbox(Context, TEXT("Advanced"), false, FontSilver);
>>>>>>> 4af6daef
		Newline(Context);
	}
	Newline(Context);

	// Draw instance details
<<<<<<< HEAD
	Print(Context, TEXT("   Group  LOD     Geometry Binding Sim   RBF   Clip    Strands Vertex  Bind.Triangle Bind.Section Primary Shadow Name"));
=======
	Print(Context, TEXT("   Group  LOD     Geometry Binding Cache Sim RBF Clip Screen CovSc. Strands            Points             Bind.Tri/Sect Vis. Shad. SwLOD RT  Name"));
>>>>>>> 4af6daef
	Newline(Context);

	for (uint InstanceIndex = 0; InstanceIndex < InstanceCount; ++InstanceIndex)
	{
		const FInstanceInfo Info = ReadInstanceInfo(InstanceIndex);

		// Index
		Print(Context,InstanceIndex, FontSilver, 2);
		Print(Context, TEXT(" "));

		// Group
		Print(Context,Info.GroupIndex, FontYellow, 1);
		Print(Context, TEXT("/"));
		Print(Context,Info.GroupCount, FontYellow, 1);
		Print(Context, TEXT("    "));

		// LOD
<<<<<<< HEAD
		Print(Context,Info.LOD, FontYellow, 4, 2);
		Print(Context, TEXT("/"));
		Print(Context,Info.LODCount, FontYellow, 1);
		Print(Context, TEXT("  "));
=======
		if (Info.bAutoLOD)
		{
			Print(Context, TEXT("Auto    "), FontYellow);
		}
		else
		{
			Print(Context,Info.LOD, FontYellow, 4, 2);
			Print(Context, TEXT("/"));
			Print(Context,Info.LODCount-1, FontYellow, 1);
			Print(Context, TEXT("  "));
		}
>>>>>>> 4af6daef

		// Geometry
		if (Info.GeometryType == 0)		{ Print(Context, TEXT("Strands "), FontEmerald); }
		else if (Info.GeometryType == 1){ Print(Context, TEXT("Cards   "), FontEmerald); }
		else if (Info.GeometryType == 2){ Print(Context, TEXT("Meshes  "), FontEmerald); }
		Print(Context, TEXT(" "));

		// Binding
		if (Info.BindingType == 0)		{ Print(Context, TEXT("None    "), FontTurquoise); }
		else if (Info.BindingType == 1)	{ Print(Context, TEXT("Rigid   "), FontTurquoise); }
		else if (Info.BindingType == 2)	{ Print(Context, TEXT("Skinned "), FontTurquoise); }

<<<<<<< HEAD
		// Sim
		if (Info.bHasSim)
			Print(Context, TEXT("True "), FontGreen);
		else
			Print(Context, TEXT("False"), FontRed);
		Print(Context, TEXT(" "), FontWhite);

		// RBF
		if (Info.bHasRBF)
			Print(Context, TEXT("True "), FontGreen);
		else
			Print(Context, TEXT("False"), FontRed);
		Print(Context, TEXT(" "));

		// Clip
		if (Info.ClipValue >= 0)
			Print(Context,Info.ClipValue, FontGreen, 7);
		else 
			Print(Context,0u, FontSilver, 7);
		Print(Context, TEXT(" "));

		// Strands/Vertex sCount
		Print(Context,Info.StrandsCount, FontOrange, 8);
		Print(Context,Info.VertexCount,  FontSilver, 8);

		// Binding data
		Print(Context,Info.UniqueTriangle, FontOrange, 8);
		Print(Context, TEXT("      "));
		Print(Context,Info.UniqueSection, FontSilver, 8);
		Print(Context, TEXT("     "));

		// Primary view
		if (Info.bIsVisibleInPrimaryView)
			Print(Context, TEXT("True "), FontGreen);
		else
			Print(Context, TEXT("False"), FontRed);
		Print(Context, TEXT(" "), FontWhite);

		// Shadow view
		Print(Context, TEXT("  "));
		if (Info.bIsVisibleInShadowView)
			Print(Context, TEXT("True "), FontGreen);
		else
			Print(Context, TEXT("False"), FontRed);
		Print(Context, TEXT(" "), FontWhite);

		// Name
		PrintInstanceName(Context, InstanceIndex, FontWhite);

		Newline(Context);
	}
=======
		// Cache
		if (Info.CacheRen)      { Print(Context, TEXT("Ren  "), FontOrange); }
		else if (Info.CacheSim) { Print(Context, TEXT("Sim  "), FontOrange); }
		else                    { Print(Context, TEXT("None "), FontSilver); }
		Print(Context, TEXT(" "));
		// Sim
		PrintBool(Context, Info.bHasSim);

		// RBF
		PrintBool(Context, Info.bHasRBF);

		// Clip
		if (Info.ClipValue >= 0)
			Print(Context,Info.ClipValue, FontGreen, 5,3);
		else 
			Print(Context,0u, FontSilver, 5, 3);

		// Strands effective
		Print(Context, Info.ScreenSize, FontOrange, 4, 2);
		Print(Context, TEXT("   "));

		Print(Context, Info.CoverageScale, FontOrange, 4, 2);
		Print(Context, TEXT("   "));

		// Curve sCount
		const float CurveRatio = Info.ActiveCurveCount / float(Info.StrandsCount);
		PrintPercentage(Context, CurveRatio, InitFontColor(ColorMapTurbo(CurveRatio)));
		PrintLargeNumber(Context, Info.ActiveCurveCount, FontOrange);
		Print(Context, TEXT("/"));
		PrintLargeNumber(Context, Info.StrandsCount, FontSilver);
		Print(Context, TEXT(" "), FontWhite);

		// Point sCount
		const float VertexRatio = Info.ActivePointCount / float(Info.VertexCount);
		PrintPercentage(Context, VertexRatio, InitFontColor(ColorMapTurbo(VertexRatio)));
		PrintLargeNumber(Context, Info.ActivePointCount, FontOrange);
		Print(Context, TEXT("/"));
		PrintLargeNumber(Context, Info.VertexCount, FontSilver);
		Print(Context, TEXT(" "), FontWhite);

		// Binding data
		Print(Context,Info.UniqueTriangle, FontOrange, 8);
		Print(Context, TEXT(" "));
		Print(Context,Info.UniqueSection, FontSilver, 3);
		Print(Context, TEXT("  "));

		// Primary view
		PrintBool(Context, Info.bIsVisibleInPrimaryView);
		Print(Context, TEXT(" "));

		// Shadow view
		PrintBool(Context, Info.bIsVisibleInShadowView);
		Print(Context, TEXT("  "));

		// Has LOD switched
		PrintBool(Context, Info.bHasLODSwitched);
		Print(Context, TEXT("  "));

		// Has RT geom
		PrintBool(Context, Info.bHasRTGeom);
		Print(Context, TEXT("  "));
		
		
		// Name
		PrintInstanceNames(Context, InstanceIndex, FontWhite);

		Newline(Context);
	}
	Newline(Context);

	// Optional advanced debugging
	if (bShowAdvancedStrandsData)
	{
		// Attribute
		Print(Context, TEXT("   Group  "), FontWhite);
		Print(Context, TEXT("Voxel "), FontWhite);
		Print(Context, TEXT("RT  "), FontWhite);
		Print(Context, TEXT("Scatter "), FontWhite);
		Print(Context, TEXT("Radius "), FontWhite);
		Print(Context, TEXT("Root  "), FontWhite);
		Print(Context, TEXT("Tip   "), FontWhite);
		const uint AttributeNameInfoCount = NumAttributeNames();
		for (uint AttributeIt=0; AttributeIt < AttributeNameInfoCount; ++AttributeIt)
		{
			PrintAttributeNames(Context, AttributeIt, FontWhite);
			Print(Context, TEXT(" "));
		}
		Newline(Context);

		for (uint StrandInstanceIndex = 0; StrandInstanceIndex < InstanceCount; ++StrandInstanceIndex)
		{
			const FInstanceInfo Info = ReadInstanceInfo(StrandInstanceIndex);
			if (Info.GeometryType > 0)
			{
				continue;
			}

			// Index
			Print(Context, StrandInstanceIndex, FontSilver, 2);
			Print(Context, TEXT(" "));

			// Group
			Print(Context, Info.GroupIndex, FontYellow, 1);
			Print(Context, TEXT("/"));
			Print(Context, Info.GroupCount, FontYellow, 1);
			Print(Context, TEXT("    "));

			PrintBool(Context, Info.Voxel); Print(Context, TEXT("  "));
			PrintBool(Context, Info.RTGeometry); 
			PrintBool(Context, Info.Scatter); Print(Context, TEXT("    "));
			Print(Context, Info.Radius, FontYellow, 5, 3); Print(Context, TEXT("  "));
			Print(Context, Info.RootScale, FontYellow, 5, 3); Print(Context, TEXT(" "));
			Print(Context, Info.TipScale, FontYellow, 5, 3); Print(Context, TEXT(" "));

			for (uint AttributeIt = 0; AttributeIt < AttributeNameInfoCount; ++AttributeIt)
			{
				PrintBool(Context, HasAttribute(Info, AttributeIt));
				const uint AttributeLen = LenAttributeNames(AttributeIt);
				if (AttributeLen > 3)
				{
					const uint SpaceCount = AttributeLen - 3u;
					for (uint SpaceIt = 0; SpaceIt < SpaceCount; ++SpaceIt)
					{
						Print(Context, TEXT(" "));
					}
				}
			}

			PrintInstanceNames(Context, StrandInstanceIndex, FontWhite);

			Newline(Context);
		}
	}
>>>>>>> 4af6daef
}
#else  // PERMUTATION_OUTPUT_TYPE
{
	if (all(DispatchThreadId == 0))
	{
<<<<<<< HEAD
		const FHairAABB AABB = ReadHairAABB(0, InstanceAABB);
		AddAABBTWS(AABB.Min, AABB.Max, ColorDarkGreen);
=======
		// Bound
		const FHairAABB AABB = ReadHairAABB(0, InstanceAABB);
		AddAABBTWS(AABB.Min, AABB.Max, ColorDarkGreen);

		// Screen size
		FShaderPrintContext Context = InitShaderPrintContext(true, uint2(50, 50));
		AddCircleSS(Context, InstanceScreenSphereBound.xy, InstanceScreenSphereBound.w, ColorGreen);
>>>>>>> 4af6daef
	}
}
#endif // PERMUTATION_OUTPUT_TYPE

#endif // SHADER_PRINT_INSTANCE

////////////////////////////////////////////////////////////////////////////////////////////////
// Print tangent direction for strands/cards/meshes

#if SHADER_TANGENT

#include "../CommonViewUniformBuffer.ush"
#include "../SceneTextureParameters.ush"
#include "../DeferredShadingCommon.ush"
#include "../ShaderPrint.ush"
#include "../PositionReconstructionCommon.ush"
#include "HairStrandsVisibilityCommon.ush"
#include "HairStrandsAABBCommon.ush" 

uint TileSize;
int2 TileCount;
float2 OutputResolution;
RWTexture2D<float4> OutputTexture;

#define HAIR_TANGENT_INVALID 0
#define HAIR_TANGENT_STRANDS 1
#define HAIR_TANGENT_CARDS   2


struct FTangentDesc
{
	float3 Tangent;
	uint Type;
};

FTangentDesc AddTangentPlot(uint2 PixelCoord, float2 UV)
{
	FTangentDesc Out = (FTangentDesc)0;

	// Strands
	{
		// Find closest
		float3 Closest_Tangent = 0;
		float  Closest_Depth = 0;

		uint Total8BitCoverage = 0;
		const FNodeDesc NodeDesc = DecodeNodeDesc(HairStrands.HairSampleOffset.Load(uint3(PixelCoord, 0)));
		for (uint SampleIt0 = 0; SampleIt0 < NodeDesc.Count; SampleIt0++)
		{
			const uint LocalOffset = NodeDesc.Offset + SampleIt0;
			const FPackedHairSample NodeData = HairStrands.HairSampleData[LocalOffset];
			const FHairSample Sample = UnpackHairSample(NodeData);

			if (Sample.Depth > Closest_Depth)
			{
				Closest_Depth = Sample.Depth;
				Closest_Tangent = Sample.Tangent;
			}
		}

		// Draw tangent vector (strands)
		if (NodeDesc.Count > 0)
		{
			const float SceneDepth = ConvertFromDeviceZ(Closest_Depth);
			const float3 WorldPosition = ReconstructTranslatedWorldPositionFromDepth(UV, SceneDepth);
			AddLineTWS(WorldPosition, WorldPosition + Closest_Tangent, ColorRed, ColorYellow);
			Out.Type = 1;
			Out.Tangent = Closest_Tangent;
		}
	}

	// Cards
	if (Out.Type == 0)
	{
		FScreenSpaceData ScreenSpaceData = GetScreenSpaceData(UV);
		const float SceneDepth = CalcSceneDepth(UV);
		const float3 WorldPosition = ReconstructTranslatedWorldPositionFromDepth(UV, SceneDepth);
		if (ScreenSpaceData.GBuffer.ShadingModelID == SHADINGMODELID_HAIR)
		{
			const float3 Tangent = ScreenSpaceData.GBuffer.WorldNormal;
			AddLineTWS(WorldPosition, WorldPosition + Tangent, ColorPurple, ColorYellow);
			Out.Type = 2;
			Out.Tangent = Tangent;
		}
	}

	return Out;
}

void AddTangentText(float2 UV, float3 Tangent, uint TangentType)
{
	FShaderPrintContext Context = InitShaderPrintContext(true, UV);

	if (TangentType == HAIR_TANGENT_STRANDS)
		Print(Context, TEXT("Strands"), FontYellow);
	else if (TangentType == HAIR_TANGENT_CARDS)
		Print(Context, TEXT("Cards "), FontYellow);
	else if (TangentType == HAIR_TANGENT_CARDS)
		Print(Context, TEXT("Invalid"), FontRed);

	Newline(Context);

	Print(Context, Tangent.x, FontRed);		Newline(Context);
	Print(Context, Tangent.y, FontGreen);	Newline(Context);
	Print(Context, Tangent.z, FontBlue);	Newline(Context);
}

[numthreads(8, 8, 1)]
void MainCS(int2 DispatchThreadId : SV_DispatchThreadID)
{
	// Cursor plot
	if (all(DispatchThreadId == 0))
	{
		const float2 PixelCoord = GetCursorPos();// DispatchThreadId.xy + 0.5f;
		const float2 UV = PixelCoord / float2(OutputResolution);
		const float2 UVText = (PixelCoord + float2(20, 0)) / float2(OutputResolution);

		FTangentDesc Desc = AddTangentPlot(PixelCoord, UV);
		if (Desc.Type == HAIR_TANGENT_STRANDS)
		{			
			AddTangentText(UVText, Desc.Tangent, HAIR_TANGENT_STRANDS);
		}
		else if (Desc.Type == HAIR_TANGENT_CARDS)
		{
			AddTangentText(UVText, Desc.Tangent, HAIR_TANGENT_CARDS);
		}
	}

	// Grid plot
	if (all(DispatchThreadId.xy < TileCount))
	{
		const float2 PixelCoord = DispatchThreadId.xy * TileSize;
		if (all(PixelCoord < OutputResolution))
		{
			const float2 UV = PixelCoord / float2(OutputResolution);
			AddTangentPlot(PixelCoord, UV);
		}
	}
}
#endif // SHADER_TANGENT

////////////////////////////////////////////////////////////////////////////////////////////////
// Print LOD info/stats

#if SHADER_LOD_INFO

#include "../ShaderPrint.ush"

int2 MaxResolution;
uint GroupIndex;
uint GeometryType;
<<<<<<< HEAD
=======
uint CurveCount;
uint PointCount;
float CoverageScale;
>>>>>>> 4af6daef
float LOD;
float ScreenSize;
float3 GroupColor;

[numthreads(1, 1, 1)]
void MainCS(uint3 DispatchThreadId : SV_DispatchThreadID)
{
	// Legend
	if (GroupIndex == 0)
	{
<<<<<<< HEAD
		FShaderPrintContext Context = InitShaderPrintContext(true, uint2(10, 50));
		Print(Context, TEXT("  Group Geom.   LOD  Screen Size"), FontSilver); Newline(Context);
=======
		FShaderPrintContext Ctx = InitShaderPrintContext(true, uint2(10, 50));
		Print(Ctx, TEXT("  Group Geom.   LOD  Screen Size #Curve      #Point      Scale"), FontSilver); Newline(Ctx);
>>>>>>> 4af6daef
	}

	// Values
	{
<<<<<<< HEAD
		FShaderPrintContext Context = InitShaderPrintContext(true, uint2(10, 65 + GroupIndex * 15));

		// Group Color
		Print(Context, TEXT("* "), InitFontColor(GroupColor));

		// Group index
		Print(Context, GroupIndex, FontEmerald, 3, 0);

		// Geometry Type
		Print(Context, TEXT("   "));
		if (GeometryType == 0)
		{
			Print(Context, TEXT("Strands "), FontOrange);
		}
		else if (GeometryType == 1)
		{
			Print(Context, TEXT("Cards   "), FontOrange);
		}
		else if (GeometryType == 2)
		{
			Print(Context, TEXT("Meshes  "), FontOrange);
		}

		// LOD
		Print(Context, LOD, FontWhite, 4, 2);
		Print(Context, TEXT(" "));

		// Screen size
		Print(Context, saturate(ScreenSize), FontWhite);

		Newline(Context);
=======
		FShaderPrintContext Ctx = InitShaderPrintContext(true, uint2(10, 65 + GroupIndex * 15));

		// Group Color
		Print(Ctx, TEXT("* "), InitFontColor(GroupColor));

		// Group index
		Print(Ctx, GroupIndex, FontEmerald, 3, 0);

		// Geometry Type
		Print(Ctx, TEXT("   "));
		if (GeometryType == 0)
		{
			Print(Ctx, TEXT("Strands "), FontOrange);
		}
		else if (GeometryType == 1)
		{
			Print(Ctx, TEXT("Cards   "), FontOrange);
		}
		else if (GeometryType == 2)
		{
			Print(Ctx, TEXT("Meshes  "), FontOrange);
		}

		Print(Ctx, LOD, FontWhite, 4, 2); Print(Ctx, TEXT(" "));
		Print(Ctx, saturate(ScreenSize), FontWhite);
		Print(Ctx, CurveCount, FontWhite);
		Print(Ctx, PointCount, FontWhite);
		Print(Ctx, CoverageScale, FontWhite);
		Newline(Ctx);
>>>>>>> 4af6daef
	}
}

#endif // SHADER_LOD_INFO

/////////////////////////////////////////////////////////////////////////////////////////
// Visualize hair cards atlas data
#if SHADER_CARDS_ATLAS

#include "../ShaderPrint.ush"

#define DEBUG_MODE_DEPTH 1
#define DEBUG_MODE_COVERAGE 2
#define DEBUG_MODE_TANGENT 3
#define DEBUG_MODE_ROOTUV 4
#define DEBUG_MODE_U 5
#define DEBUG_MODE_SEED 6

int2 OutputResolution;
int2 AtlasResolution;
int DebugMode;

Texture2D<float4> AtlasTexture;
RWTexture2D<float4> OutputTexture;
SamplerState LinearSampler;

[numthreads(8, 8, 1)]
void MainCS(uint3 DispatchThreadId : SV_DispatchThreadID)
{	
	const int2 PixelCoord = DispatchThreadId.xy;
	if (any(PixelCoord >= OutputResolution))
		return;

	const int2 Offset = 50;
	const int2 Resolution = 512 * float2(AtlasResolution.x, AtlasResolution.y)/max(AtlasResolution.x, AtlasResolution.y);

	const float2 LocalUV = float2(PixelCoord - Offset) / float2(Resolution);

#if 1
	if (all(LocalUV >= 0) && all(LocalUV <= 1))
	{
		float4 InData = AtlasTexture.SampleLevel(LinearSampler, float2(LocalUV.x,1-LocalUV.y), 0);
		float3 Data = 0;
		if (DebugMode == DEBUG_MODE_DEPTH) 		{ Data = InData.xxx; }
		if (DebugMode == DEBUG_MODE_COVERAGE)	{ Data = InData.xxx; }
		if (DebugMode == DEBUG_MODE_TANGENT)	{ Data = InData.xyz; }
		if (DebugMode == DEBUG_MODE_ROOTUV)		{ Data = float3(InData.xy,0); }
		if (DebugMode == DEBUG_MODE_U)			{ Data = InData.zzz; }
		if (DebugMode == DEBUG_MODE_SEED)		{ Data = InData.www; }
		OutputTexture[PixelCoord] = float4(Data, 1);
	}
#else
	if (all(PixelCoord <= AtlasResolution))
	{
		float3 Data = AtlasTexture.Load(uint3(PixelCoord, 0)).xyz;
		if (DebugMode == DEBUG_MODE_DEPTH) { Data = Data.xxx; }
		if (DebugMode == DEBUG_MODE_COVERAGE) { Data = Data.xxx; }
		if (DebugMode == DEBUG_MODE_TANGENT) {}
		OutputTexture[PixelCoord] = float4(Data, 1);
	}
#endif

#if PRINT_ATLAS_RESOLUTION
	// Draw AABB of the instance groups
	if (DispatchThreadId.x == 0 && DispatchThreadId.y == 0)
	{
		FShaderPrintContext Context = InitShaderPrintContext(true, uint2(50, 40));
		Print(Context, TEXT("Atlas Resolution: "))
		Print(Context, AtlasResolution);
		Newline(Context);
	}
#endif
}

#endif // SHADER_CARDS_ATLAS

/////////////////////////////////////////////////////////////////////////////////////////
// Visualize cards hair guides

#if SHADER_CARDS_GUIDE

#include "HairStrandsVertexFactoryCommon.ush"
#include "../ShaderPrint.ush"

uint RenVertexCount;
float3 RenRestOffset;

uint SimVertexCount;
float3 SimRestOffset;

float4x4 LocalToWorld;

Buffer<uint4> RenRestPosition;
Buffer<uint4> RenDeformedPosition;
Buffer<float4> RenDeformedOffset;

Buffer<uint4> SimRestPosition;
Buffer<uint4> SimDeformedPosition;
Buffer<float4> SimDeformedOffset;

float3 RestOffset;
float3 DeformedOffset;
Buffer<uint4> RestPosition;
Buffer<uint4> DeformedPosition; 

int DebugMode;

#define DEBUGMODE_REN_REST 1
#define DEBUGMODE_REN_DEFORMED 2
#define DEBUGMODE_SIM_REST 3
#define DEBUGMODE_SIM_DEFORMED 4

[numthreads(32, 1, 1)]
void MainCS(uint3 DispatchThreadId : SV_DispatchThreadID)
{
	const uint VertexId = DispatchThreadId.x;
	const uint VertexCount = DebugMode == DEBUGMODE_REN_REST || DebugMode == DEBUGMODE_REN_DEFORMED ? RenVertexCount : SimVertexCount;
	if (VertexId+1 >= VertexCount)
		return;

	uint4 PackedP0 = 0;
	uint4 PackedP1 = 0;
	float3 Offset = 0;
	float4 ColorRoot = ColorWhite;
	float4 ColorTip  = ColorWhite;

	if (DebugMode == DEBUGMODE_REN_REST)
	{
		PackedP0 = RenRestPosition[VertexId];
		PackedP1 = RenRestPosition[VertexId + 1];
		Offset   = RenRestOffset;
		ColorRoot= ColorYellow;
		ColorTip = ColorPurple;
	}
	else if (DebugMode == DEBUGMODE_REN_DEFORMED)
	{
		PackedP0 = RenDeformedPosition[VertexId];
		PackedP1 = RenDeformedPosition[VertexId + 1];
		Offset   = RenDeformedOffset[0].xyz;
		ColorRoot= ColorYellow;
		ColorTip = ColorPurple;
	}
	else if (DebugMode == DEBUGMODE_SIM_REST)
	{
		PackedP0 = SimRestPosition[VertexId];
		PackedP1 = SimRestPosition[VertexId + 1];
		Offset   = SimRestOffset;
		ColorRoot= ColorCyan;
		ColorTip = ColorRed;
	}
	else if (DebugMode == DEBUGMODE_SIM_DEFORMED)
	{
		PackedP0 = SimDeformedPosition[VertexId];
		PackedP1 = SimDeformedPosition[VertexId + 1];
		Offset   = SimDeformedOffset[0].xyz;
		ColorRoot= ColorCyan;
		ColorTip = ColorRed;
	}

	const FHairControlPoint P0 = UnpackHairControlPoint(PackedP0, Offset, 1, 1, 1);
	const FHairControlPoint P1 = UnpackHairControlPoint(PackedP1, Offset, 1, 1, 1);

	if (P1.Type != HAIR_CONTROLPOINT_START)
	{
		const float4 Color0 = lerp(ColorRoot, ColorTip, P0.UCoord);
		const float4 Color1 = lerp(ColorRoot, ColorTip, P1.UCoord);
		AddLineWS(mul(float4(P0.Position, 1), LocalToWorld), mul(float4(P1.Position,1), LocalToWorld), Color0, Color1);
	}
}

#endif // SHADER_CARDS_GUIDE

///////////////////////////////////////////////////////////////////////////////////////////////////
<<<<<<< HEAD
// Visualize voxelized hair strands (used for cards generation)

#if SHADER_CARDS_VOXEL

#include "../CommonViewUniformBuffer.ush"
#include "../SceneTextureParameters.ush"
#include "../DeferredShadingCommon.ush"
#include "../ShaderPrint.ush"
#include "../PositionReconstructionCommon.ush" 

uint3 PositionToCoord(float3 P, float3 InMinAABB, float3 InMaxAABB, uint3 InResolution)
{
	return clamp(
		saturate((P - InMinAABB) / (InMaxAABB - InMinAABB)) * InResolution,
		uint3(0, 0, 0),
		InResolution - 1);
}

uint3 PositionToCoordUnclampled(float3 P, float3 InMinAABB, float3 InMaxAABB, uint3 InResolution)
{
	return saturate((P - InMinAABB) / (InMaxAABB - InMinAABB)) * InResolution;
}

uint CoordToIndex(uint3 InCoord, uint3 InResolution, uint LinearOffset)
{
	return
		InCoord.x +
		InCoord.y * InResolution.x +
		InCoord.z * InResolution.x * InResolution.y +
		LinearOffset;
}

uint3 IndexToCoord(uint InIndex, uint3 InResolution)
{
	const uint SliceSize = (InResolution.x * InResolution.y);
	const uint SliceIndex = InIndex % SliceSize;

	uint3 OutCoord = 0;
	OutCoord.x = SliceIndex % InResolution.x;
	OutCoord.y = SliceIndex / InResolution.x;
	OutCoord.z = InIndex / SliceSize;

	return OutCoord;
}

bool IsInVoxelBounds(float3 P, float3 MinP, float3 MaxP)
{
	return
		P.x >= MinP.x && P.y >= MinP.y && P.z >= MinP.z &&
		P.x <= MaxP.x && P.y <= MaxP.y && P.z <= MaxP.z;
}

float3 EncodeTangent(float3 N)
{
	return N * 0.5 + 0.5;
}

float3 DecodeTangent(float3 N)
{
	return N * 2 - 1;
}

uint PackDirection(float3 In)
{
	float3 T = EncodeTangent(In);
	return
		((0xFF & uint(T.x * 255))) |
		((0xFF & uint(T.y * 255)) << 8) |
		((0xFF & uint(T.z * 255)) << 16);
}

float3 UnpackDirection(uint In)
{
	return DecodeTangent(float3(
		float((In)       & 0xFF) / 255.f,
		float((In >> 8)  & 0xFF) / 255.f,
		float((In >> 16) & 0xFF) / 255.f));
}


float2 OutputResolution;
int3 Voxel_Resolution;
float Voxel_VoxelSize;
float3 Voxel_MinBound;
float3 Voxel_MaxBound;
Buffer<float4> Voxel_TangentBuffer;
Buffer<float4> Voxel_NormalBuffer;
Buffer<uint>   Voxel_DensityBuffer;
Buffer<uint>   Voxel_ProcessedDensityBuffer;

RWTexture2D<float4> OutputTexture;

[numthreads(8, 8, 1)]
void MainCS(uint3 DispatchThreadId : SV_DispatchThreadID)
{
	const float2 PixelCoord = DispatchThreadId.xy + 0.5f;
	const float2 UV = PixelCoord / float2(OutputResolution);

	const bool bDebugEnabled = all(int2(PixelCoord) == GetCursorPos());

	float  WorldDepth = 0;
	float  ClipDepth = 0;


	if (uint(PixelCoord.x) == 0 && uint(PixelCoord.y) == 0)
	{
		AddAABBWS(Voxel_MinBound, Voxel_MaxBound, float4(1, 0.5f, 0, 1));
	}

	bool bIsValid = false;
	float3 HitColor = 0;
	{
		// Reverse-Z
		const float3 O = LWCHackToFloat(PrimaryView.WorldCameraOrigin);
		const float3 E = ReconstructWorldPositionFromDepth(UV, ConvertFromDeviceZ(0.0001f));
		const float3 D = (E - O);

		float PixelRadius = -1;
		const float2 HitT = LineBoxIntersect(O, E, Voxel_MinBound, Voxel_MaxBound);
		float AccDensity = 0;
		if (HitT.x < HitT.y)
		{
			// Use different offseting to see either: 
			// * Individual voxel (for debugging mainly)
			// * Smoothed voxel (as used for transmittance computation)
			const float3 Offset = 0;
			const float Dither = InterleavedGradientNoise(PixelCoord.xy, 1);

			// Intersect the indirection table to see if a brick is empty or not
			const uint MaxStep = 256;
			const float Delta = (HitT.y - HitT.x) / float(MaxStep);
			for (uint StepIt = 0; StepIt < MaxStep; ++StepIt)
			{
				const float3 HitP = Offset + O + ((Dither + StepIt) * Delta + HitT.x) * D;
				const int3 VoxelCoord = PositionToCoord(HitP, Voxel_MinBound, Voxel_MaxBound, Voxel_Resolution);
				const uint VoxelLinearCoord = CoordToIndex(VoxelCoord, Voxel_Resolution, 0);

				const uint Density = Voxel_DensityBuffer.Load(VoxelLinearCoord);

				if (Density > 0)
				{
					float3 UnoccludedDirection = UnpackDirection(Density);


					// Filtering
					if (0)
					{
						int KernelSize = 1;
						uint ValidCount = 0;
						UnoccludedDirection = 0;
						for (int Z = -KernelSize; Z <= KernelSize; ++Z)
						for (int Y = -KernelSize; Y <= KernelSize; ++Y)
						for (int X = -KernelSize; X <= KernelSize; ++X)
						{
							const int3 Offset = int3(X, Y, Z);
							const int3 C = VoxelCoord + Offset;
							if (all(C >= 0) && all(C < Voxel_Resolution))
							{
								const float w = all(Offset == VoxelCoord) ? 2 : 1;
								const uint LinearC = CoordToIndex(C, Voxel_Resolution, 0);
								const uint PackedDir = Voxel_ProcessedDensityBuffer[LinearC];
								if (PackedDir > 0)
								{
									const float3 Dir = UnpackDirection(PackedDir);
									UnoccludedDirection += normalize(Dir) * w;
									ValidCount++;
								}
							}
						}

						if (ValidCount>0)
						{
							UnoccludedDirection = normalize(UnoccludedDirection);

						}						

						// CPU tangent
						//UnoccludedDirection = Voxel_TangentBuffer.Load(VoxelLinearCoord) / Density;
						//UnoccludedDirection = normalize(UnoccludedDirection);
					}

					const float3 Tangent = Voxel_TangentBuffer.Load(VoxelLinearCoord).xyz;
					const float3 Normal  = Voxel_NormalBuffer.Load(VoxelLinearCoord).xyz;
					//UnoccludedDirection = Tangent;
					UnoccludedDirection = Normal;

					AccDensity = 1;
					bIsValid = true;
					HitColor = VoxelCoord / 12.f;

					HitColor = UnoccludedDirection * 2 + 1;

					//HitColor = UnoccludedDirection; // (UnoccludedDirection + 1) * 0.5f;
					//HitColor = float(Density) / 10.f;
					if (bDebugEnabled)
					{
						//AddLineWS(HitP, HitP + UnoccludedDirection * 3, float4(1, 0, 0, 1), float4(1, 1, 0, 1));

						AddLineWS(HitP, HitP + Tangent * 3, float4(0, 0, 1, 1), float4(0, 0, 1, 1));
						AddLineWS(HitP, HitP + Normal * 3, float4(1, 0, 0, 1), float4(1, 0, 0, 1));
					}

					break;
				}
			}
		}
	}
	
	if (bIsValid)
	{
		OutputTexture[DispatchThreadId.xy] = float4(HitColor, 1);
	}
}

#endif //SHADER_CARDS_VOXEL

///////////////////////////////////////////////////////////////////////////////////////////////////
=======
>>>>>>> 4af6daef
// Visualize directional occlusion from voxelized hair strands (used for cards generation)

#if SHADER_CARDS_DIRECTION_OCCLUSION

int3 Voxel_Resolution;
float Voxel_VoxelSize;
float3 Voxel_MinBound;
float3 Voxel_MaxBound;
Buffer<uint> Voxel_DensityBuffer;
RWBuffer<uint> OutBuffer;

[numthreads(4, 4, 4)]
void MainCS(uint3 DispatchThreadId : SV_DispatchThreadID)
{
	const int3 VoxelCoord = DispatchThreadId.xyz;

	if (any(VoxelCoord >= Voxel_Resolution))
		return;

	const uint VoxelLinearCoord = CoordToIndex(VoxelCoord, Voxel_Resolution, 0);

	// Dilation
#if 0
	uint OutValue   = 0;
	 int KernelSize = 1;
	uint ValidCount = 0;

	for (int Z = -KernelSize; Z <= KernelSize; ++Z)
	for (int Y = -KernelSize; Y <= KernelSize; ++Y)
	for (int X = -KernelSize; X <= KernelSize; ++X)
	{
		int3 C = VoxelCoord + int3(X, Y, Z);
		if (all(C >= 0) && all(C < Voxel_Resolution))
		{
			const uint LinearC = CoordToIndex(C, Voxel_Resolution, 0);
			OutValue += Voxel_DensityBuffer[LinearC];
			ValidCount++;
		}
	}
	OutValue /= max(1, ValidCount);
#endif

	// Occlusion
#if 1
	const uint CenterDensity = Voxel_DensityBuffer[VoxelLinearCoord];
	if (CenterDensity == 0)
		return;

	int KernelSize = 1;
	uint ValidCount = 0;
	float3 OutDirection = 0;
	for (int Z = -KernelSize; Z <= KernelSize; ++Z)
	for (int Y = -KernelSize; Y <= KernelSize; ++Y)
	for (int X = -KernelSize; X <= KernelSize; ++X)
	{
		const int3 Offset = int3(X, Y, Z);		
		const int3 C = VoxelCoord + Offset;
		if (all(C >= 0) && all(C < Voxel_Resolution) && !all(Offset == int3(0,0,0)))
		{
			const uint LinearC = CoordToIndex(C, Voxel_Resolution, 0);
			const uint Density = Voxel_DensityBuffer[LinearC];
			if (Density == 0)
			{
				OutDirection += normalize(float3(Offset));
				ValidCount++;
			}
		}
	}
	if (ValidCount>0)
	{
		OutDirection = normalize(OutDirection);
	}
	const uint OutValue = PackDirection(OutDirection);
#endif

	// Pass through
#if 0
	const uint OutValue = Voxel_DensityBuffer[VoxelLinearCoord];
#endif

	OutBuffer[VoxelLinearCoord] = OutValue;
}

#endif //SHADER_CARDS_DIRECTION_OCCLUSION

///////////////////////////////////////////////////////////////////////////////////////////////////

#if SHADER_PLOTBSDF

#include "../SceneTexturesCommon.ush"
#include "../ShadingModels.ush"
#include "../DeferredShadingCommon.ush"
#include "../HairBsdf.ush"
#include "HairStrandsCommon.ush"
#include "HairStrandsVisibilityCommon.ush"
#include "HairStrandsEnvironmentLightingCommon.ush"
#include "HairStrandsDeepShadowCommon.ush"
#include "HairStrandsDeepTransmittanceCommon.ush"
#include "HairStrandsDeepTransmittanceDualScattering.ush"

int2 InputCoord;
int2 OutputOffset;
int2 OutputResolution;
int2 MaxResolution;
uint HairComponents;
float Roughness;
float BaseColor;
float Exposure;

RWTexture2D<float4> OutputTexture;

#define COMPARE_ROUGHNESS 0

#if COMPARE_ROUGHNESS
float DefaultLit(float3 N, float3 V, float3 L, float InRoughnesss)
{
	FGBufferData GBuffer;
	GBuffer.Roughness = InRoughnesss;
	GBuffer.SpecularColor = 1;
	GBuffer.DiffuseColor = 0;

	FAreaLight AreaLight;
	AreaLight.IsRectAndDiffuseMicroReflWeight = 0;
	AreaLight.FalloffColor = 1;
	AreaLight.SphereSinAlpha = 0;
	AreaLight.SphereSinAlphaSoft = 0;
	AreaLight.LineCosSubtended = 1;
	FShadowTerms Shadow;

	if (dot(V,N) < 0)
		V.z = -V.z;

	const float NoL = saturate(dot(N, L));
	const float3 Fs = DefaultLitBxDF(GBuffer, N, V, L, 1, NoL, AreaLight, Shadow).Specular;
	return Fs.x;
}
#endif

void MainPS(
	in FScreenVertexOutput Input,
	out float4 OutColor : SV_Target0)
{
	const int2 PixelCoord = Input.Position.xy;
	if (PixelCoord.x < OutputOffset.x || PixelCoord.x >= OutputOffset.x+OutputResolution.x ||
		PixelCoord.y < OutputOffset.y || PixelCoord.y >= OutputOffset.x+OutputResolution.y )
		discard;

	const float2 UV = ((PixelCoord-OutputOffset) + float2(0.5f,0.5f)) / float2(OutputResolution);
	float2 InputUV = saturate(float2(InputCoord - OutputOffset) / float2(OutputResolution));
	// InputUV = float2(0.5, 0.5);


	float V_Phi   = (UV.x*2-1) * PI; //[-Pi..Pi]
	float V_Theta = (UV.y*2-1) * PI * 0.5f;
	float L_Phi   = (InputUV.x*2-1) * PI; //[-Pi..Pi]
	float L_Theta = (InputUV.y*2-1) * PI * 0.5f;

	const float3 Axis_U = float3(0,0,1); // Tangent
	const float3 Axis_V = float3(1,0,0); // Perp. to the view direction
	const float3 Axis_W = float3(0,1,0); // Ortho.

	const float3 L_Local = float3(sin(L_Theta), cos(L_Theta)*cos(L_Phi), cos(L_Theta)*sin(L_Phi));
	const float3 V_Local = float3(sin(V_Theta), cos(V_Theta)*cos(V_Phi), cos(V_Theta)*sin(V_Phi));
	const float3 T 		 = float3(1,0,0);

	const float3 V_World = 
		V_Local.x * Axis_U + 
		V_Local.y * Axis_V + 
		V_Local.z * Axis_W;

	FHairTransmittanceData TransmittanceData = (FHairTransmittanceData)0;
	TransmittanceData.LocalScattering = 0;
	TransmittanceData.GlobalScattering = 1;
	TransmittanceData.ScatteringComponent = HairComponents;
	TransmittanceData.OpaqueVisibility = 1;

	const float Backlit = 1;
	const float Specular = 0.5f;
	FGBufferData HairGBuffer = (FGBufferData)0;
	HairGBuffer.WorldNormal = T;
	HairGBuffer.BaseColor = BaseColor.xxx;
	HairGBuffer.Roughness = Roughness;
	HairGBuffer.ShadingModelID = SHADINGMODELID_HAIR;
	HairGBuffer.DiffuseColor = 0;
	HairGBuffer.SpecularColor = 0;
	HairGBuffer.Specular = Specular;
	HairGBuffer.Metallic = 0;
	HairGBuffer.Depth = 0.5f;
	HairGBuffer.GBufferAO = 1;
	HairGBuffer.CustomData = float4(0,0,Backlit,0);
	HairGBuffer.IndirectIrradiance = 1000000;

	OutColor = float4(0,0,0,1);

#if COMPARE_ROUGHNESS
	const float3 Fs_Lit_R   = DefaultLit(float3(0, 0,-1), V_Local, L_Local, HairToGGXRoughness_R  (HairGBuffer.Roughness));
	const float3 Fs_Lit_TT  = DefaultLit(float3(0, 0,-1), V_Local, L_Local, HairToGGXRoughness_TT (HairGBuffer.Roughness));
	const float3 Fs_Lit_TRT = DefaultLit(float3(0, 0,-1), V_Local, L_Local, HairToGGXRoughness_TRT(HairGBuffer.Roughness));
#endif
	const float3 Fs_Hair    = HairShading(HairGBuffer, L_Local, V_Local, T, 1, TransmittanceData, 1, 0, uint2(0,0) );

#if COMPARE_ROUGHNESS
	OutColor.xyz += Fs_Lit_R   * float3(1, 0, 0);
	OutColor.xyz += Fs_Lit_TRT * float3(0, 1, 1);
	OutColor.xyz += Fs_Lit_TT  * float3(0, 0, 1);
#endif
	OutColor.xyz += Fs_Hair;
	OutColor.xyz *= Exposure;

	//const float3 ColorV = (V_World+1)* 0.5f;
	//OutColor = float4(ColorV, 1);
	//OutColor = float4(UV, 0, 1);
}

#endif // SHADER_PLOTBSDF

//////////////////////////////////////////////////////////////////////////////////////////////////////////////////////////////

#if SHADER_PLOTSAMPLE

#include "HairStrandsDebugCommonStruct.ush"
#include "../SceneTexturesCommon.ush"
#include "../ShadingModels.ush"
#include "../DeferredShadingCommon.ush"
#include "../HairBsdf.ush"
#include "HairStrandsCommon.ush"
#include "HairStrandsVisibilityCommon.ush"
#include "HairStrandsEnvironmentLightingCommon.ush"
#include "HairStrandsDeepShadowCommon.ush"
#include "HairStrandsDeepTransmittanceCommon.ush"
#include "HairStrandsDeepTransmittanceDualScattering.ush"

StructuredBuffer<FDebugShadingInfo>	Debug_ShadingPointBuffer;
Buffer<uint>						Debug_ShadingPointCounter;
StructuredBuffer<FDebugSample>		Debug_SampleBuffer;
Buffer<uint>						Debug_SampleCounter;
uint								Debug_MaxShadingPointCount;
uint								Debug_MaxSampleCount;

Texture3D<float4>					HairScatteringLUTTexture;
SamplerState 						HairLUTSampler;

int2 OutputOffset;
int2 OutputResolution;
int2 MaxResolution;
uint HairComponents;
float Exposure;

struct FPlotRect
{
	int2 Offset;
	int2 Resolution;
};

bool IsInside(const int2 Coord, const FPlotRect Rect)
{
	return all(Coord >= Rect.Offset) && all(Coord < Rect.Offset + Rect.Resolution);
}

float2 ToUV(const int2 Coord, const FPlotRect Rect)
{
	return ((Coord - Rect.Offset) + float2(0.5f, 0.5f)) / float2(OutputResolution);
}

RWTexture2D<float4> OutputTexture;

float2 CartesianToUnwrap(float3 D)
{
	const float Theta = asin(D.x);
	const float Phi = atan2(D.z, D.y);
	return float2(Theta, Phi);
}

float2 CartesianToLatlong(float3 D)
{
	const float Theta = asin(D.x);
	const float Phi = atan2(D.z, D.y);
	return float2(((Phi/PI)+1)*0.5f, Theta/PI);
}

void MainPS(
	in FScreenVertexOutput Input,
	out float4 OutColor : SV_Target0)
{
	OutColor = float4(0, 0, 0, 1);

	// Prune all pixel which are not within the band horizontal band
	const int2 PixelCoord = Input.Position.xy;
	if (PixelCoord.y < OutputOffset.y || PixelCoord.y >= OutputOffset.x + OutputResolution.y)
	{
		discard;
	}

	const float CosAngleThreshold = 0.999f;
	const float PointSize = 3.f / OutputResolution.x;

	// Local 
	// Plot sample points
	bool bIsValid = false;
	const uint ShadingPointCount = Debug_ShadingPointCounter[0];
	for (uint PointIt = 0; PointIt < ShadingPointCount; PointIt++)
	{
		FPlotRect Rect;
		Rect.Offset = OutputOffset + PointIt * int2(OutputResolution.x + 10, 0);
		Rect.Resolution = OutputResolution;

		if (!IsInside(PixelCoord, Rect))
			continue;

		bIsValid = true;
		const float2 UV = ToUV(PixelCoord, Rect);

		const float  Pixel_Phi	= (UV.x * 2 - 1) * PI + PI*0.5; //[3PI/2, 0, 2PI, 3PI/2 ], so that the hair fiber is aligned on the center
		const float  Pixel_Theta= (UV.y * 2 - 1) * PI * 0.5f;
		const float3 PixelDir_Local	= float3(sin(Pixel_Theta), cos(Pixel_Theta)*cos(Pixel_Phi), cos(Pixel_Theta)*sin(Pixel_Phi));

		const FDebugShadingInfo P = Debug_ShadingPointBuffer[PointIt];

		// Shading frame T, V
		const float3 Local_X = P.T;
		const float3 Local_Y = normalize(cross(Local_X, P.V));
		const float3 Local_Z = normalize(cross(Local_Y, Local_X));
		const float3x3 WorldToLocal = transpose(float3x3(Local_X, Local_Y, Local_Z));

		const float3 V_Local = mul(P.V, WorldToLocal);
		const float3 T_Local = mul(P.T, WorldToLocal); // Should be float3(1,0,0)

		{

			const float SampleBacklit = 1;
			const float SampleSpecular = 0.5f;
			FHairTransmittanceData TransmittanceData = InitHairStrandsTransmittanceData();

			uint InHairComponents = HairComponents;
			const bool bPlotDualScatteringContribution = true;
			if (!bPlotDualScatteringContribution)
			{
				TransmittanceData.LocalScattering = 1;
				TransmittanceData.GlobalScattering = 1;
				TransmittanceData.ScatteringComponent = InHairComponents;
				TransmittanceData.OpaqueVisibility = 1;
			}
			else
			{
				const float3 L = PixelDir_Local;
				const float3 T = T_Local;
				const float3 V = V_Local;
				const float SinLightAngle = dot(L, T);

				// Compute the transmittance based on precompute Hair transmittance LUT
				FHairAverageScattering AverageScattering = SampleHairLUT(View.HairScatteringLUTTexture, View.HairScatteringLUTSampler, P.BaseColor, P.Roughness, SinLightAngle);

				TransmittanceData = ComputeDualScatteringTerms(
					InitHairTransmittanceMask(),
					AverageScattering,
					P.Roughness,
					SampleBacklit,
					V,
					L,
					T,
					InHairComponents);
			}

			FGBufferData HairGBuffer = (FGBufferData)0;
			HairGBuffer.WorldNormal = P.T;
			HairGBuffer.BaseColor = P.BaseColor;
			HairGBuffer.Roughness = P.Roughness;
			HairGBuffer.ShadingModelID = SHADINGMODELID_HAIR;
			HairGBuffer.DiffuseColor = 0;
			HairGBuffer.SpecularColor = 0;
			HairGBuffer.Specular = SampleSpecular;
			HairGBuffer.Metallic = 0;
			HairGBuffer.Depth = 0.5f;
			HairGBuffer.GBufferAO = 1;
			HairGBuffer.CustomData = float4(0,0,SampleBacklit,0);
			HairGBuffer.IndirectIrradiance = 1000000;

			const float Area = 0;
			const float BackLit = 1;
			OutColor.xyz = HairShading(HairGBuffer, PixelDir_Local, V_Local, T_Local, 1, TransmittanceData, BackLit, Area, uint2(0, 0)) * Exposure;
		}

		for (uint SampleIt = 0; SampleIt < P.SampleCount; SampleIt++)
		{
			const FDebugSample S_World = Debug_SampleBuffer[P.SampleOffset + SampleIt];

			const float3 S_Local = mul(S_World.Direction, WorldToLocal);

			if (dot(PixelDir_Local, S_Local) > CosAngleThreshold)
			{
				OutColor.xyz = float3(1, 0, 0);
			}
		}
	}

	if (!bIsValid)
	{
		discard;
	}
}

#endif // SHADER_PLOTSAMPLE

//////////////////////////////////////////////////////////////////////////////////////////////////////////////////////////////
// Display groom culling from shadow perspective 

#if SHADER_SHADOW_CULLING

#include "../ShaderPrint.ush"
#include "../Matrices.ush"

void AddFrustumWS(float4x4 In, float4 InColor, bool bInv)
{
	const float Near = 0.0001f;
	const float Far = 0.9999f;

	float4x4 T = In;
	if (bInv)
	{
		T = Inverse(In);
	}
	float4 P00 = mul(float4(-1, -1, Near, 1), T); P00 /= P00.w;
	float4 P10 = mul(float4( 1, -1, Near, 1), T); P10 /= P10.w;
	float4 P20 = mul(float4( 1,  1, Near, 1), T); P20 /= P20.w;
	float4 P30 = mul(float4(-1,  1, Near, 1), T); P30 /= P30.w;

	float4 P01 = mul(float4(-1, -1, Far, 1),  T); P01 /= P01.w;
	float4 P11 = mul(float4( 1, -1, Far, 1),  T); P11 /= P11.w;
	float4 P21 = mul(float4( 1,  1, Far, 1),  T); P21 /= P21.w;
	float4 P31 = mul(float4(-1,  1, Far, 1),  T); P31 /= P31.w;

	AddLineWS(P00.xyz, P10.xyz, InColor);
	AddLineWS(P10.xyz, P20.xyz, InColor);
	AddLineWS(P20.xyz, P30.xyz, InColor);
	AddLineWS(P30.xyz, P00.xyz, InColor);

	AddLineWS(P01.xyz, P11.xyz, InColor);
	AddLineWS(P11.xyz, P21.xyz, InColor);
	AddLineWS(P21.xyz, P31.xyz, InColor);
	AddLineWS(P31.xyz, P01.xyz, InColor);

	AddLineWS(P00.xyz, P01.xyz, InColor);
	AddLineWS(P10.xyz, P11.xyz, InColor);
	AddLineWS(P20.xyz, P21.xyz, InColor);
	AddLineWS(P30.xyz, P31.xyz, InColor);
}

Buffer<float> InstanceBoundInLightSpace;
Buffer<float> InstanceBoundInWorldSpace;
Buffer<uint>  InstanceIntersection;

uint InstanceCount;

float3 LightCenter;
float3 LightExtent;

float4x4 LightToWorld;

float4x4 ViewWorldToProj;
float4x4 ViewProjToWorld;

[numthreads(1, 1, 1)]
void MainCS(uint GroupIndex : SV_GroupIndex, uint3 DispatchThreadId : SV_DispatchThreadID)
{
	// Draw AABB of the instance groups
	if (any(DispatchThreadId != 0))
	{
		return;
	}

	FShaderPrintContext Context = InitShaderPrintContext(true, uint2(50, 50));

	// View Frustum
	//AddFrustumWS(ViewProjToWorld, ColorBlue, false);
	AddFrustumWS(ViewWorldToProj, ColorBlue, true);

	// Light bound
	AddAABBWS(LightCenter - LightExtent, LightCenter + LightExtent, ColorPurple);

	for (uint InstanceIndex = 0; InstanceIndex < InstanceCount; ++InstanceIndex)
	{	
		const uint Index6 = InstanceIndex * 6;
		// In light space
		{
			const bool bIntersect = InstanceIntersection[InstanceIndex] > 0;
			const float3 MinP = float3(InstanceBoundInLightSpace[Index6 + 0], InstanceBoundInLightSpace[Index6 + 1], InstanceBoundInLightSpace[Index6 + 2]);
			const float3 MaxP = float3(InstanceBoundInLightSpace[Index6 + 3], InstanceBoundInLightSpace[Index6 + 4], InstanceBoundInLightSpace[Index6 + 5]);
			// Transform back from light space to world space
			AddOBBWS(MinP, MaxP, bIntersect ? ColorGreen : ColorYellow, LightToWorld);
		}
	
		// In world space
		{
			const float3 MinP = float3(InstanceBoundInWorldSpace[Index6 + 0], InstanceBoundInWorldSpace[Index6 + 1], InstanceBoundInWorldSpace[Index6 + 2]);
			const float3 MaxP = float3(InstanceBoundInWorldSpace[Index6 + 3], InstanceBoundInWorldSpace[Index6 + 4], InstanceBoundInWorldSpace[Index6 + 5]);
			AddAABBWS(MinP, MaxP, ColorRed);
		}
	}
}
<<<<<<< HEAD
#endif // SHADER_SHADOW_CULLING
=======
#endif // SHADER_SHADOW_CULLING

//////////////////////////////////////////////////////////////////////////////////////////////////////////////////////////////
// Display hair picking attribute

#if SHADER_ATTRIBUTE_DEBUG

#include "../Common.ush"
#include "../ShaderPrint.ush"
#include "HairStrandsVisibilityCommon.ush"
#include "HairStrandsVertexFactoryCommon.ush"
HAIR_STRANDS_INSTANCE_PARAMETERS(HairInstance)

#include "HairStrandsAttributeCommon.ush"
#define HAIR_STRANDS_ATTRIBUTE_ACCESSORS(Name) HairInstance_##Name
#include "/Engine/Private/HairStrands/HairStrandsAttributeTemplate.ush"

uint MaterialId;
Texture2D<uint> NodeIndexTexture;
StructuredBuffer<FPackedHairVis> NodeVisBuffer;

[numthreads(1, 1, 1)]
void CSMain(
	uint DispatchThreadID : SV_DispatchThreadID, 
	uint GroupThreadID : SV_GroupThreadID, 
	uint GroupID : SV_GroupID)
{
	const int2 PixelCoord = ShaderPrintData.CursorCoord;
	if (all(PixelCoord < 0))
	{
		return;
	}

	const FNodeDesc NodeDesc = DecodeNodeDesc(NodeIndexTexture.Load(uint3(PixelCoord, 0)));
	if (NodeDesc.Count == 0)
	{
		return;
	}

	if (NodeDesc.Count > 0)
	{
		// Only show the first sample properties for simplicity
		const uint SampleIt = 0;
		const uint SampleIndex = NodeDesc.Offset + SampleIt;
		const FHairVis VisNode = UnpackHairVis(NodeVisBuffer[SampleIndex]);
		if (VisNode.MaterialId == MaterialId)
		{
			FHairControlPoint Out = UnpackHairControlPoint(
				HairInstance_PositionBuffer[VisNode.ControlPointId],
				HairInstance_PositionOffsetBuffer[0].xyz,
				HairInstance_Radius,
				HairInstance_RootScale,
				HairInstance_TipScale);

			FFontColor FontValue = FontYellow;
			FFontColor FontName = FontWhite;

			FShaderPrintContext Ctx = InitShaderPrintContext(true, uint2(PixelCoord) + uint2(20, 0));
			Print(Ctx, TEXT("Group    : "), FontName); Print(Ctx, GetHairStrandsGroupIndex(), FontValue); Newline(Ctx);
			Print(Ctx, TEXT("Radius   : "), FontName); Print(Ctx, GetHairStrandsDimensions(VisNode.ControlPointId, 0).y, FontValue); Newline(Ctx);
			Print(Ctx, TEXT("Seed     : "), FontName); Print(Ctx, GetHairStrandsSeed(VisNode.ControlPointId), FontValue); Newline(Ctx);
			Print(Ctx, TEXT("CoordU   : "), FontName); Print(Ctx, GetHairStrandsUV(VisNode.ControlPointId, float2(0, 0.5f)).x, FontValue); Newline(Ctx);
			Newline(Ctx);

			if (HasHairStrandsRootUV()) 	{ Print(Ctx, TEXT("RootUV   : "), FontName); Print(Ctx, GetHairStrandsRootUV(VisNode.ControlPointId),  FontValue); Newline(Ctx); }
			if (HasHairStrandsClumpId()) 	{ Print(Ctx, TEXT("Clump ID : "), FontName); Print(Ctx, GetHairStrandsClumpID(VisNode.ControlPointId).x, FontValue); Newline(Ctx); }
			if (HasHairStrandsClumpId3()) 	{ Print(Ctx, TEXT("Clump IDs: "), FontName); Print(Ctx, GetHairStrandsClumpID(VisNode.ControlPointId), FontValue); Newline(Ctx); }
			if (HasHairStrandsColor()) 		{ Print(Ctx, TEXT("Color    : "), FontName); Print(Ctx, GetHairStrandsColor(VisNode.ControlPointId, 0), FontValue); Newline(Ctx); }
			if (HasHairStrandsRoughness()) 	{ Print(Ctx, TEXT("Roughness: "), FontName); Print(Ctx, GetHairStrandsRoughness(VisNode.ControlPointId, 0), FontValue); Newline(Ctx); }
			if (HasHairStrandsAO()) 		{ Print(Ctx, TEXT("AO       : "), FontName); Print(Ctx, GetHairStrandsAO(VisNode.ControlPointId, 0), FontValue); Newline(Ctx); }
			Newline(Ctx);
		}
	}
}

#endif // SHADER_ATTRIBUTE_DEBUG


////////////////////////////////////////////////////////////////////////////////////////////////
// Print memory

#if SHADER_PRINT_MEMORY

FSTRINGS(GroomNames)
FSTRINGS(BindingNames)
FSTRINGS(ComponentNames)

uint ComponentCount;
uint GroomCount;
uint BindingCount;

Buffer<uint> ComponentBuffer;
Buffer<uint> GroomBuffer;
Buffer<uint> BindingBuffer;

struct FInfo
{
	uint4 Data0;
	uint4 Data1;
	uint4 Data2;
	uint4 Data3;
	uint4 Data4;
};

FInfo ReadInfo(uint Index, Buffer<uint> InBuffer)
{
	const uint Index20 = Index * 20u;
	FInfo Out;
	Out.Data0.x = InBuffer[Index20 + 0];
	Out.Data0.y = InBuffer[Index20 + 1];
	Out.Data0.z = InBuffer[Index20 + 2];
	Out.Data0.w = InBuffer[Index20 + 3];
	Out.Data1.x = InBuffer[Index20 + 4];
	Out.Data1.y = InBuffer[Index20 + 5];
	Out.Data1.z = InBuffer[Index20 + 6];
	Out.Data1.w = InBuffer[Index20 + 7];
	Out.Data2.x = InBuffer[Index20 + 8];
	Out.Data2.y = InBuffer[Index20 + 9];
	Out.Data2.z = InBuffer[Index20 + 10];
	Out.Data2.w = InBuffer[Index20 + 11];
	Out.Data3.x = InBuffer[Index20 + 12];
	Out.Data3.y = InBuffer[Index20 + 13];
	Out.Data3.z = InBuffer[Index20 + 14];
	Out.Data3.w = InBuffer[Index20 + 15];
	Out.Data4.x = InBuffer[Index20 + 16];
	Out.Data4.y = InBuffer[Index20 + 17];
	Out.Data4.z = InBuffer[Index20 + 18];
	Out.Data4.w = InBuffer[Index20 + 19];
	return Out;
}

struct FComponent
{
	uint GroupIndex;
	uint GroupCount;
	uint RestCurve;
	uint ActiveCurve;

	uint GPU_Guides;
	uint GPU_Strands;
	uint GPU_Cards;
	uint GPU_Meshes;
};

FComponent GetComponent(uint Index)
{	
	const FInfo In = ReadInfo(Index, ComponentBuffer);

	FComponent Out;
	Out.GroupIndex 			=In.Data0.x;
	Out.GroupCount 			=In.Data0.y;
	Out.ActiveCurve			=In.Data0.z;
	Out.RestCurve			=In.Data0.w;
	
	Out.GPU_Guides 			=In.Data1.x;
	Out.GPU_Strands 		=In.Data1.y;
	Out.GPU_Cards 			=In.Data1.z;
	Out.GPU_Meshes 			=In.Data1.w;

	return Out;
}

struct FGroom
{
	uint GroupIndex;
	uint GroupCount;
	uint RestCurve;
	uint ActiveCurve;

	uint CPU_Guides;
	uint CPU_Strands;
	uint CPU_Cards;
	uint CPU_Meshes;

	uint GPU_Guides;
	uint GPU_Strands;
	uint GPU_Cards;
	uint GPU_Meshes;

	uint GPU_Rest;
	uint GPU_Interpolation;
	uint GPU_Cluster;
	uint GPU_Raytracing;

	uint Curve_Rest;
	uint Curve_Interpolation;
	uint Curve_Cluster;
	uint Curve_Raytracing;
};

FGroom GetGroom(uint Index)
{	
	const FInfo In = ReadInfo(Index, GroomBuffer);

	FGroom Out;
	Out.GroupIndex 			= In.Data0.x;
	Out.GroupCount 			= In.Data0.y;
	Out.ActiveCurve			= In.Data0.z;
	Out.RestCurve			= In.Data0.w;

	Out.CPU_Guides 			= In.Data1.x;
	Out.CPU_Strands 		= In.Data1.y;
	Out.CPU_Cards 			= In.Data1.z;
	Out.CPU_Meshes 			= In.Data1.w;

	Out.GPU_Guides 			= In.Data2.x;
	Out.GPU_Strands 		= In.Data2.y;
	Out.GPU_Cards 			= In.Data2.z;
	Out.GPU_Meshes 			= In.Data2.w;

	Out.GPU_Rest			= In.Data3.x;
	Out.GPU_Interpolation	= In.Data3.y;
	Out.GPU_Cluster			= In.Data3.z;
	Out.GPU_Raytracing		= In.Data3.w;

	Out.Curve_Rest			= In.Data4.x;
	Out.Curve_Interpolation	= In.Data4.x;
	Out.Curve_Cluster     	= In.Data4.x;
	Out.Curve_Raytracing  	= In.Data4.x;

	return Out;
}

struct FBinding
{
	uint GroupIndex;
	uint GroupCount;
	uint RestCurve;
	uint ActiveCurve;

	uint CPU_Guides;
	uint CPU_Strands;
	uint CPU_Cards;
	uint CPU_Meshes;

	uint GPU_Guides;
	uint GPU_Strands;
	uint GPU_Cards;
	uint GPU_Meshes;
};

FBinding GetBinding(uint Index)
{	
	const FInfo In = ReadInfo(Index, BindingBuffer);

	FBinding Out;
	Out.GroupIndex 	= In.Data0.x;
	Out.GroupCount 	= In.Data0.y;
	Out.ActiveCurve	= In.Data0.z;
	Out.RestCurve	= In.Data0.w;

	Out.CPU_Guides 	= In.Data1.x;
	Out.CPU_Strands = In.Data1.y;
	Out.CPU_Cards 	= In.Data1.z;
	Out.CPU_Meshes 	= In.Data1.w;

	Out.GPU_Guides 	= In.Data2.x;
	Out.GPU_Strands = In.Data2.y;
	Out.GPU_Cards 	= In.Data2.z;
	Out.GPU_Meshes 	= In.Data2.w;
	return Out;
}

void PrintGroup(inout FShaderPrintContext Ctx, uint GroupIndex, uint GroupCount)
{
	Print(Ctx, GroupIndex,	FontEmerald, 2, 0);	
	Print(Ctx, TEXT("/"), FontWhite);
	Print(Ctx, GroupCount,	FontEmerald, 2, 0);
}

FFontColor GetOccupancyColor(float In)
{
	float3 Color = lerp(float3(0, 1, 0), float3(1, 0, 0), saturate(In));
	return InitFontColor(Color);
}

void PrintCurve(inout FShaderPrintContext Ctx, uint ActiveCurve, uint RestCurve)
{
	const float Curve = float(ActiveCurve) / float(RestCurve);
	PrintPercentage(Ctx, Curve, GetOccupancyColor(Curve));
	//PrintLargeNumber(Ctx, Info.ActiveCurve,	FontOrange);	Print(Ctx, TEXT(" "), FontWhite);
	//Print(Ctx, TEXT("/"), FontWhite);
	//PrintLargeNumber(Ctx, Info.RestCurve,	FontOrange);	Print(Ctx, TEXT(" "), FontWhite);
}

[numthreads(1, 1, 1)]
void MainCS(uint GroupIndex : SV_GroupIndex, uint3 DispatchThreadId : SV_DispatchThreadID)
{
	// Draw AABB of the instance groups
	if (any(DispatchThreadId != 0))
	{
		return;
	}

	// Widgets
	FShaderPrintContext Ctx2 = InitShaderPrintContext(true, uint2(900, 100));
	Print(Ctx2, TEXT("Controls"), FontYellow); Newline(Ctx2);
	const bool bComponent 	= AddCheckbox(Ctx2, TEXT("Components"), false, FontWhite); 	Newline(Ctx2);	
	const bool bGroom     	= AddCheckbox(Ctx2, TEXT("Grooms"), true, FontWhite);     	Newline(Ctx2);	
	const bool bBinding   	= AddCheckbox(Ctx2, TEXT("Bindings"), false, FontWhite);   	Newline(Ctx2);
	const bool bStrandsOnly = AddCheckbox(Ctx2, TEXT("Strands Only"), true, FontWhite); Newline(Ctx2);

	// Component
	FShaderPrintContext Ctx = InitShaderPrintContext(true, uint2(50, 100));
	uint Component_TotalGPU = 0;
	if (bComponent)
	{
		Print(Ctx, TEXT("Components"), FontYellow); Newline(Ctx);
		{
			Print(Ctx, TEXT("Grp. Common Guides Strands Cards Meshes Total  Curv Name"), FontSilver); Newline(Ctx);
			for (uint It = 0; It < ComponentCount; ++It)
			{
				const FComponent Info = GetComponent(It);
				const uint Total
					= Info.GPU_Guides
					+ Info.GPU_Strands
					+ Info.GPU_Cards;


				PrintGroup(Ctx, Info.GroupIndex, Info.GroupCount);
	
				PrintLargeNumber(Ctx, Info.GPU_Guides,	FontWhite);		Print(Ctx, TEXT(" "), FontWhite);
				PrintLargeNumber(Ctx, Info.GPU_Strands,	FontWhite);		Print(Ctx, TEXT(" "), FontWhite);
				PrintLargeNumber(Ctx, Info.GPU_Cards,	FontWhite);		Print(Ctx, TEXT(" "), FontWhite);
				PrintLargeNumber(Ctx, Info.GPU_Meshes,	FontWhite);		Print(Ctx, TEXT(" "), FontWhite);
				PrintLargeNumber(Ctx, Total,			FontOrange);	Print(Ctx, TEXT(" "), FontWhite);
				PrintCurve(Ctx, Info.ActiveCurve, Info.RestCurve);
	
				PrintComponentNames(Ctx, It, FontWhite);
				Newline(Ctx);
			}
		}
		Newline(Ctx);
	}
	// Total

	// Grooms
	if (bGroom)
	{
		Print(Ctx, TEXT("Grooms"), FontYellow); Newline(Ctx);
		if (!bStrandsOnly)
		{
			Print(Ctx, TEXT("Grp. Guides Strands Cards Meshes Total Curv Name"), FontSilver); Newline(Ctx);
			for (uint It = 0; It < GroomCount; ++It)
			{
				const FGroom Info = GetGroom(It);
				PrintGroup(Ctx, Info.GroupIndex, Info.GroupCount);
	
				PrintLargeNumber(Ctx, Info.GPU_Guides, FontWhite);	Print(Ctx, TEXT(" "), FontWhite);
				PrintLargeNumber(Ctx, Info.GPU_Strands, FontWhite);Print(Ctx, TEXT(" "), FontWhite);
				PrintLargeNumber(Ctx, Info.GPU_Cards, FontWhite);	Print(Ctx, TEXT(" "), FontWhite);
				PrintLargeNumber(Ctx, Info.GPU_Meshes, FontWhite);	Print(Ctx, TEXT(" "), FontWhite);
				PrintCurve(Ctx, Info.ActiveCurve, Info.RestCurve);
				PrintGroomNames(Ctx, It, FontWhite);
				Newline(Ctx);
			}
		}
		else
		{
			FFontColor FontMemory = FontWhite;
			FFontColor FontCurve = FontSilver;

			Print(Ctx, TEXT("Grp. Rest.  Intrp. Cluster  RT.  Total  Curv Name"), FontSilver); Newline(Ctx);
			for (uint It = 0; It < GroomCount; ++It)
			{
				const FGroom Info = GetGroom(It);
				const uint GPUStrandsTotal 
					= Info.GPU_Rest
					+ Info.GPU_Interpolation
					+ Info.GPU_Cluster
					+ Info.GPU_Raytracing;

				PrintGroup(Ctx, Info.GroupIndex, Info.GroupCount);

				PrintLargeNumber(Ctx, Info.GPU_Rest, FontMemory);	Print(Ctx, TEXT(" "), FontMemory);
				PrintLargeNumber(Ctx, Info.GPU_Interpolation, FontMemory);Print(Ctx, TEXT(" "), FontMemory);
				PrintLargeNumber(Ctx, Info.GPU_Cluster, FontMemory);	Print(Ctx, TEXT(" "), FontMemory);
				PrintLargeNumber(Ctx, Info.GPU_Raytracing, FontMemory);	Print(Ctx, TEXT(" "), FontMemory);
				PrintLargeNumber(Ctx, GPUStrandsTotal, FontOrange);	Print(Ctx, TEXT(" "), FontMemory);
				PrintCurve(Ctx, Info.ActiveCurve, Info.RestCurve);
				PrintGroomNames(Ctx, It, FontMemory);
				Newline(Ctx);

				// Curve count detail per resource type
				#if 0
				Print(Ctx, TEXT("     "), FontCurve);
				PrintLargeNumber(Ctx, Info.Curve_Rest, FontCurve);	Print(Ctx, TEXT(" "), FontCurve);
				PrintLargeNumber(Ctx, Info.Curve_Interpolation, FontCurve);Print(Ctx, TEXT(" "), FontCurve);
				PrintLargeNumber(Ctx, Info.Curve_Cluster, FontCurve);	Print(Ctx, TEXT(" "), FontCurve);
				PrintLargeNumber(Ctx, Info.Curve_Raytracing, FontCurve);	Print(Ctx, TEXT(" "), FontCurve);
				Newline(Ctx);
				#endif
			}
		}
		Newline(Ctx);
	}
	// Total

	// Bindings
	if (bBinding)
	{
		Print(Ctx, TEXT("Bindings"), FontYellow); Newline(Ctx);
		Print(Ctx, TEXT("Grp. Guides Strands Cards Meshes Total Curv Name"), FontSilver); Newline(Ctx);
		for (uint It = 0; It < BindingCount; ++It)
		{
			const FBinding Info = GetBinding(It);
			const uint Total
				= Info.GPU_Guides
				+ Info.GPU_Strands
				+ Info.GPU_Cards
				+ Info.GPU_Meshes;

			PrintGroup(Ctx, Info.GroupIndex, Info.GroupCount);

			PrintLargeNumber(Ctx, Info.GPU_Guides, FontWhite);	Print(Ctx, TEXT(" "), FontWhite);
			PrintLargeNumber(Ctx, Info.GPU_Strands, FontWhite);	Print(Ctx, TEXT(" "), FontWhite);
			PrintLargeNumber(Ctx, Info.GPU_Cards, FontWhite);	Print(Ctx, TEXT(" "), FontWhite);
			PrintLargeNumber(Ctx, Info.GPU_Meshes, FontWhite);	Print(Ctx, TEXT(" "), FontWhite);
			PrintLargeNumber(Ctx, Total, FontOrange);			Print(Ctx, TEXT(" "), FontWhite);
			PrintCurve(Ctx, Info.ActiveCurve, Info.RestCurve);
			PrintBindingNames(Ctx, It, FontWhite);
			Newline(Ctx);
		}
		Newline(Ctx);
	}
	// Total
}

#endif // SHADER_PRINT_MEMORY

/////////////////////////////////////////////////////////////////////////////////////////////////////////////////////////////
/// Debug draw clusters
#ifdef SHADER_CLUSTERAABB

#include "HairStrandsAABBCommon.ush"

uint ClusterCount;
uint HairGroupId;
uint PointCount;
uint CurveCount;
uint bDrawAABB;

Buffer<int> GroupAABBBuffer;
Buffer<int> ClusterAABBBuffer;

[numthreads(GROUP_SIZE, 1, 1)]
void MainDrawDebugAABBCS(uint3 DispatchThreadId : SV_DispatchThreadID)
{
	if (DispatchThreadId.x == 0)
	{
		const bool bDrawClusterInfo = true;
		const uint HairGroupHeight = 15;

		FShaderPrintContext Context = InitShaderPrintContext(true, uint2(50, 50 + (HairGroupId == 0 ? 0 : HairGroupHeight) + HairGroupId * HairGroupHeight));

		FFontColor FontValue = FontWhite;
		FFontColor FontPercent = FontSilver;

		if (DispatchThreadId.x == 0)
		{
			if (HairGroupId == 0)
			{
				Print(Context, TEXT("Group Clusters Curves Points"), FontYellow);
				Newline(Context);
			}
			Print(Context, HairGroupId, FontOrange, 6, 0);
			Print(Context, ClusterCount, FontValue, 9, 0);
			PrintLargeNumber(Context, CurveCount, FontValue);
			Print(Context, TEXT(" "), FontYellow);
			PrintLargeNumber(Context, PointCount, FontValue);
		}
	}

	if (bDrawAABB)
	{
		// Group
		if (DispatchThreadId.x == 0)
		{
			const FHairAABB GroupBound = ReadHairAABB(0, GroupAABBBuffer);
			AddAABBTWS(GroupBound.Min, GroupBound.Max, float4(1.0f, 0.5f, 0.0f, 1.0f));
		}
	
		// Cluster
		if (DispatchThreadId.x < ClusterCount)
		{
			const FHairAABB ClusterBound = ReadHairAABB(DispatchThreadId, ClusterAABBBuffer, 1);
			AddAABBTWS(ClusterBound.Min, ClusterBound.Max, float4(0.5f, 1.0f, 0.0f, 0.3f));
		}
	}
}

#endif // SHADER_CLUSTERAABB
>>>>>>> 4af6daef
<|MERGE_RESOLUTION|>--- conflicted
+++ resolved
@@ -2,8 +2,6 @@
 
 #include "../Common.ush"
 #include "../HairShadingCommon.ush"
-<<<<<<< HEAD
-=======
 #include "../ColorMap.ush"
 
 #if SHADER_PRINT_INSTANCE || SHADER_PRINT || SHADER_PRINT_MEMORY || SHADER_CLUSTERAABB
@@ -84,7 +82,6 @@
 
 #endif // SHADER_PRINT_INSTANCE || SHADER_PRINT
 
->>>>>>> 4af6daef
 /////////////////////////////////////////////////////////////////////////////////////////
 // Visualize hair strands data as full screen view mode (BaseColor, Tangent, Roughness, ...)
 
@@ -255,17 +252,10 @@
 
 	uint VertexIndex = VertexId;
 	float ScaleR = 1;
-<<<<<<< HEAD
-	if (HairStrandsVF.CullingEnable)
-	{
-		ScaleR = HairStrandsVF.CulledVertexRadiusScaleBuffer[VertexIndex];
-		VertexIndex = HairStrandsVF.CulledVertexIdsBuffer[VertexIndex];
-=======
 	if (HairStrandsVF.bCullingEnable)
 	{
 		ScaleR = HairStrandsVF.CullingRadiusScaleBuffer[VertexIndex];
 		VertexIndex = HairStrandsVF.CullingIndexBuffer[VertexIndex];
->>>>>>> 4af6daef
 	}
 
 	const float3 P_Local = UnpackHairControlPoint(
@@ -305,11 +295,7 @@
 
 #if SHADER_MESH_PROJECTION_HAIR
 
-<<<<<<< HEAD
-#include "HairStrandsMeshProjectionCommon.ush" 
-=======
 #include "HairStrandsBindingCommon.ush" 
->>>>>>> 4af6daef
 #include "../ShaderPrint.ush"
 
 #define INPUT_ROOT_FRAME 0
@@ -328,18 +314,8 @@
 
 Buffer<uint>  RootToUniqueTriangleIndexBuffer;
 
-<<<<<<< HEAD
-Buffer<float4>  RestPosition0Buffer;
-Buffer<float4>  RestPosition1Buffer;
-Buffer<float4>  RestPosition2Buffer;
-
-Buffer<float4>  DeformedPosition0Buffer;
-Buffer<float4>  DeformedPosition1Buffer;
-Buffer<float4>  DeformedPosition2Buffer;
-=======
 Buffer<float4>  RestPositionBuffer;
 Buffer<float4>  DeformedPositionBuffer;
->>>>>>> 4af6daef
 
 Buffer<float4> RestSamplePositionsBuffer;
 Buffer<float4> DeformedSamplePositionsBuffer;
@@ -351,20 +327,11 @@
 
 #if PERMUTATION_INPUT_TYPE == INPUT_ROOT_FRAME  
 	const uint RootIndex = DispatchThreadId.x;
-<<<<<<< HEAD
-
-	if (RootIndex > MaxRootCount) return;
-	{
-		const uint TriangleIndex = RootToUniqueTriangleIndexBuffer[RootIndex];
-		const FHairMeshTriangleWithUVs RestTriangle		= GetTriangleWithUVsTransformation(TriangleIndex, RestPosition0Buffer, RestPosition1Buffer, RestPosition2Buffer);
-		const FHairMeshTriangleWithUVs DeformedTriangle = GetTriangleWithUVsTransformation(TriangleIndex, DeformedPosition0Buffer, DeformedPosition1Buffer, DeformedPosition2Buffer);
-=======
 	if (RootIndex >= MaxRootCount) return;
 	{
 		const uint TriangleIndex = RootToUniqueTriangleIndexBuffer[RootIndex];
 		const FHairMeshTriangleWithUVs RestTriangle		= GetTriangleWithUVsTransformation(TriangleIndex, RestPositionBuffer);
 		const FHairMeshTriangleWithUVs DeformedTriangle = GetTriangleWithUVsTransformation(TriangleIndex, DeformedPositionBuffer);
->>>>>>> 4af6daef
 
 		FHairMeshTriangleWithUVs Tri;
 		if (DeformedFrameEnable > 0)
@@ -372,11 +339,7 @@
 		else
 			Tri = RestTriangle;
 
-<<<<<<< HEAD
-		const float3 B  = DecodeBarycentrics(RootBarycentricBuffer[RootIndex]);
-=======
 		const float3 B  = UnpackBarycentrics(RootBarycentricBuffer[RootIndex]);
->>>>>>> 4af6daef
 		float3 P0 = B.x * Tri.P0 + B.y * Tri.P1 + B.z * Tri.P2;
 		float3 P1 = P0 + Tri.N;
 
@@ -392,8 +355,6 @@
 		const float4 Color = float4(UVs, 0, 1);
 		//Color = float4(N* 0.5f + 0.5f, 1);
 		AddLineWS(P0, P1, Color);
-<<<<<<< HEAD
-=======
 
 		// Add triangle
 		const float4 TriColor = ColorWhite;
@@ -403,70 +364,11 @@
 		AddLineWS(WP0, WP1, TriColor);
 		AddLineWS(WP1, WP2, TriColor);
 		AddLineWS(WP2, WP0, TriColor);
->>>>>>> 4af6daef
 	}
 #endif // INPUT_ROOT_FRAME
 
 #if PERMUTATION_INPUT_TYPE == INPUT_ROOT_TRIANGLE
 	const uint TriangleIndex = DispatchThreadId.x;
-<<<<<<< HEAD
-
-	if (TriangleIndex > MaxRootCount) return;
-
-	const FHairMeshTriangleWithUVs RestTriangle		= GetTriangleWithUVsTransformation(TriangleIndex, RestPosition0Buffer, RestPosition1Buffer, RestPosition2Buffer);
-	const FHairMeshTriangleWithUVs DeformedTriangle = GetTriangleWithUVsTransformation(TriangleIndex, DeformedPosition0Buffer, DeformedPosition1Buffer, DeformedPosition2Buffer);
-
-	FHairMeshTriangleWithUVs Tri;
-	if (DeformedFrameEnable > 0)
-		Tri = DeformedTriangle;
-	else
-		Tri = RestTriangle;
-	
-
-	// Debug: To test if the rest-triangle-to-deformed-triangle transformation works correctly
-	#if 0
-	if (DeformedFrameEnable > 0)
-	{
-		float3 Barycentric = 0;
-		if (TriangleVertex == 0)
-		{
-			P = RestTriangle.P0;
-			Barycentric = float3(1, 0, 0);
-		}
-		if (TriangleVertex == 1)
-		{
-			P = RestTriangle.P1;
-			Barycentric = float3(0, 1, 0);
-		}
-		if (TriangleVertex == 2)
-		{
-			P = RestTriangle.P2;
-			Barycentric = float3(0, 0, 1);
-		}
-		P = TransformPoint(P, Barycentric, RestTriangle, DeformedTriangle);
-	}
-	#endif
-
-	float4 Color = float4(Tri.UV0, 0, 1);
-	// Color = float4((Tri.N + 1) * 0.5f, 1);
-
-	AddFilledTriangleWS(
-		mul(float4(Tri.P0, 1), RootLocalToWorld).xyz, 
-		mul(float4(Tri.P1, 1), RootLocalToWorld).xyz, 
-		mul(float4(Tri.P2, 1), RootLocalToWorld).xyz, 
-		Color);
-#endif // INPUT_ROOT_TRIANGLE
-
-#if PERMUTATION_INPUT_TYPE == INPUT_ROOT_SAMPLES 
-	const uint PointIndex = DispatchThreadId.x;
-	
-	if (PointIndex > MaxRootCount) return;
-
-	float3 P = (DeformedFrameEnable > 0) ? DeformedSamplePositionsBuffer[PointIndex].xyz : RestSamplePositionsBuffer[PointIndex].xyz;
-	P = mul(float4(P, 1), RootLocalToWorld).xyz;
-
-	AddCrossWS(P, 1.f, ColorYellow);
-=======
 	if (TriangleIndex < MaxRootCount)
 	{
 		const FHairMeshTriangleWithUVs RestTriangle		= GetTriangleWithUVsTransformation(TriangleIndex, RestPositionBuffer);
@@ -526,7 +428,6 @@
 
 		AddCrossWS(P, 1.f, ColorYellow);
 	}
->>>>>>> 4af6daef
 #endif // INPUT_ROOT_SAMPLES
 }
 #endif // SHADER_MESH_PROJECTION_HAIR
@@ -537,11 +438,7 @@
 
 #if SHADER_MESH_PROJECTION_SKIN_CACHE
 
-<<<<<<< HEAD
-#include "HairStrandsMeshProjectionCommon.ush"
-=======
 #include "HairStrandsBindingCommon.ush"
->>>>>>> 4af6daef
 #include "../ShaderPrint.ush"
 
 float4x4 LocalToWorld;
@@ -976,12 +873,6 @@
 uint AllocatedSampleCount;
 uint HairInstanceCount;
 
-<<<<<<< HEAD
-uint NumInstances;
-uint InstanceDataSOAStride;
-
-=======
->>>>>>> 4af6daef
 Buffer<uint> HairInstanceIDs;
 Texture2D<float> HairCountTexture;
 Texture2D<uint> HairCountUintTexture;
@@ -1007,17 +898,10 @@
 	// Since we don't have the actual instance ID (they are transient instance vs. persistent instance), 
 	// we find the primitive with the matching PrimitiveID
 	uint InstanceID = ~0;
-<<<<<<< HEAD
-	const uint TotalInstanceCount = min(8192u, NumInstances);
-	for (uint LocalInstanceID = 0; LocalInstanceID < TotalInstanceCount; ++LocalInstanceID)
-	{
-		FInstanceSceneData InstanceData = GetInstanceSceneData(LocalInstanceID, InstanceDataSOAStride);
-=======
 	const uint TotalInstanceCount = min(8192u, Scene.GPUScene.NumInstances);
 	for (uint LocalInstanceID = 0; LocalInstanceID < TotalInstanceCount; ++LocalInstanceID)
 	{
 		FInstanceSceneData InstanceData = GetInstanceSceneData(LocalInstanceID, Scene.GPUScene.InstanceDataSOAStride);
->>>>>>> 4af6daef
 		if (InstanceData.PrimitiveId == PrimitiveId)
 		{
 			InstanceID = LocalInstanceID;
@@ -1027,11 +911,7 @@
 
 	if (InstanceID != ~0)
 	{
-<<<<<<< HEAD
-		FInstanceSceneData InstanceData = GetInstanceSceneData(InstanceID, InstanceDataSOAStride);
-=======
 		FInstanceSceneData InstanceData = GetInstanceSceneData(InstanceID, Scene.GPUScene.InstanceDataSOAStride);
->>>>>>> 4af6daef
 		const float4 InstanceBoundColor = ColorLightGreen;
 		AddOBBWS(InstanceData.LocalBoundsCenter - InstanceData.LocalBoundsExtent, InstanceData.LocalBoundsCenter + InstanceData.LocalBoundsExtent, InstanceBoundColor, LWCHackToFloat(InstanceData.LocalToWorld));
 		AddReferentialWS(LWCHackToFloat(InstanceData.LocalToWorld), 50.f);
@@ -1082,17 +962,6 @@
 		const uint2 EquivalentResolution = ceil(sqrt(UsedSampleCount));
 	
 		// Pixel coord
-<<<<<<< HEAD
-		FShaderPrintContext Context = InitShaderPrintContext(true, uint2(450, 50));
-		Print(Context, TEXT("Sample Count (Used/Alloc)  "), FontCyan);
-		Print(Context, UsedSampleCount, FontCyan);
-		Print(Context, AllocatedSampleCount, FontCyan);
-
-		const float AllocationPercentage = float(UsedSampleCount) / float(AllocatedSampleCount);
-		const FFontColor OccupancyColor = GetOccupancyColor(AllocationPercentage);
-		Print(Context, TEXT(" %% "), OccupancyColor);
-		Print(Context, AllocationPercentage * 100.f, OccupancyColor);
-=======
 		FShaderPrintContext Context = InitShaderPrintContext(true, uint2(450, 100));
 		Print(Context, TEXT("Sample Count (Used/Alloc)  "), FontCyan);
 		PrintLargeNumber(Context, UsedSampleCount, FontCyan);
@@ -1102,18 +971,13 @@
 
 		const float AllocationPercentage = float(UsedSampleCount) / float(AllocatedSampleCount);
 		PrintPercentage(Context, AllocationPercentage, GetOccupancyColor(AllocationPercentage));
->>>>>>> 4af6daef
 
 		Newline(Context);
 
 		Print(Context, TEXT("Sample Lighting Resolution "), FontCyan);
-<<<<<<< HEAD
-		Print(Context, EquivalentResolution, FontCyan);
-=======
 		Print(Context, EquivalentResolution.x, FontCyan, 4);
 		Print(Context, TEXT("x"), FontSilver);
 		Print(Context, EquivalentResolution.y, FontCyan, 4);
->>>>>>> 4af6daef
 		Newline(Context);
 
 		Print(Context, TEXT("MacroGroup Count           "), FontYellow);
@@ -1267,11 +1131,7 @@
 		Newline(Context2);
 
 		Print(Context2, Sample.MacroGroupId, FontYellow);						Newline(Context2);
-<<<<<<< HEAD
-		Print(Context2, Sample.PrimitiveId, FontEmerald);						Newline(Context2);
-=======
 		Print(Context2, Sample.ControlPointId, FontEmerald);						Newline(Context2);
->>>>>>> 4af6daef
 	#endif
 		Print(Context2, Sample.Coverage8bit, FontOrange);						Newline(Context2);
 	}
@@ -1284,10 +1144,6 @@
 
 #if SHADER_PRINT_INSTANCE
 
-<<<<<<< HEAD
-#include "../ShaderPrint.ush"
-=======
->>>>>>> 4af6daef
 #include "HairStrandsAABBCommon.ush"
 
 int2					MaxResolution;
@@ -1298,46 +1154,28 @@
 uint					InstanceCount_CardsOrMeshesShadowView;
 
 Buffer<uint>			Infos;
-<<<<<<< HEAD
-
-uint					NameInfoCount;
-uint					NameCharacterCount;
-StructuredBuffer<uint2> NameInfos;
-Buffer<uint>			Names;
-Buffer<int>				InstanceAABB;
-=======
 Buffer<int>				InstanceAABB;
 float4					InstanceScreenSphereBound;
 
 FSTRINGS(InstanceNames)
 FSTRINGS(AttributeNames)
->>>>>>> 4af6daef
 
 struct FInstanceInfo
 {
 	uint  GroupIndex;
 	uint  GroupCount;
-<<<<<<< HEAD
-	float LODCount;
-=======
 	uint  LODCount;
->>>>>>> 4af6daef
 	uint  GeometryType;
 	uint  BindingType;
 	bool  bHasSim;
 	bool  bHasRBF;
-<<<<<<< HEAD
-=======
 	bool  bHasRTGeom;
->>>>>>> 4af6daef
 	float LOD;
 	float ClipValue;
 
 	// Strands data
 	uint StrandsCount;
 	uint VertexCount;
-<<<<<<< HEAD
-=======
 	float ScreenSize;
 	uint ActivePointCount;
 	uint ActiveCurveCount;
@@ -1357,7 +1195,6 @@
 	bool CacheSim;
 	bool bHasLODSwitched;
 	bool bAutoLOD;
->>>>>>> 4af6daef
 
 	// Binding
 	uint UniqueTriangle;
@@ -1371,42 +1208,6 @@
 
 FInstanceInfo ReadInstanceInfo(uint Index)
 {
-<<<<<<< HEAD
-	const uint Index12 = Index * 12;
-
-	uint4 Data0 = 0;
-	Data0.x = Infos[Index12 + 0];
-	Data0.y = Infos[Index12 + 1];
-	Data0.z = Infos[Index12 + 2];
-	Data0.w = Infos[Index12 + 3];
-
-	uint4 Data1 = 0;
-	Data1.x = Infos[Index12 + 4];
-	Data1.y = Infos[Index12 + 5];
-	Data1.z = Infos[Index12 + 6];
-	Data1.w = Infos[Index12 + 7];
-
-	uint4 Data2 = 0;
-	Data2.x = Infos[Index12 + 8];
-	Data2.y = Infos[Index12 + 9];
-	Data2.z = Infos[Index12 + 10];
-	Data2.w = Infos[Index12 + 11];
-
-	FInstanceInfo Out = (FInstanceInfo)0;
-	Out.GroupIndex = (Data0.x >> 0) & 0xFF;
-	Out.GroupCount = (Data0.x >> 8) & 0xFF;
-	Out.LODCount = (Data0.x >> 16) & 0xFF;
-	Out.GeometryType = (Data0.x >> 24) & 0x7;
-	Out.BindingType = (Data0.x >> 27) & 0x7;
-	Out.bHasSim = (Data0.x >> 30) & 0x1;
-	Out.bHasRBF = (Data0.x >> 31) & 0x1;
-
-	Out.LOD = f16tof32((Data0.y >> 0) & 0xFFFF);
-	Out.ClipValue = f16tof32((Data0.y >> 16) & 0xFFFF);
-
-	Out.StrandsCount = Data0.z;
-	Out.VertexCount = Data0.w;
-=======
 	const uint Index20 = Index * 20u;
 
 	uint4 Data0 = 0;
@@ -1453,7 +1254,6 @@
 
 	Out.StrandsCount 	= Data0.z;
 	Out.VertexCount 	= Data0.w;
->>>>>>> 4af6daef
 
 	// Strands binding data
 	Out.UniqueSection		= Data1.x;
@@ -1463,8 +1263,6 @@
 
 	Out.bIsVisibleInPrimaryView = Data2.x & 0x1;
 	Out.bIsVisibleInShadowView	= Data2.x & 0x2;
-<<<<<<< HEAD
-=======
 	Out.Scatter					= Data2.x & 0x4;
 	Out.RTGeometry				= Data2.x & 0x8;
 	Out.StableRaster			= Data2.x & 0x10;
@@ -1487,61 +1285,13 @@
 
 	Out.bHasLODSwitched			= Data4.x & 0x1;
 	Out.bHasRTGeom				= Data4.x & 0x2;
->>>>>>> 4af6daef
 
 	return Out;
 }
 
-<<<<<<< HEAD
-struct FNameInfo
-{
-	uint PrimitiveID;
-	uint Length;
-	uint Offset;
-	uint Pad0;
-	uint Pad1;
-};
-
-FNameInfo UnpackDebugNameInfo(uint2 In)
-{
-	FNameInfo Out = (FNameInfo)0;
-	Out.PrimitiveID = In.x;
-	Out.Offset = (In.y) & 0xFFFF;
-	Out.Length = (In.y >> 16) & 0xFF;
-
-	return Out;
-}
-
-FNameInfo FindNameInfo(uint PrimitiveID)
-{
-	FNameInfo Out = (FNameInfo)0;
-	Out.PrimitiveID = ~0;
-	for (uint It = 0; It < NameInfoCount; ++It)
-	{
-		if (NameInfos[It].x == PrimitiveID)
-		{
-			return UnpackDebugNameInfo(NameInfos[It]);
-		}
-	}
-	return Out;
-}
-
-void PrintInstanceName(inout FShaderPrintContext Context, uint PrimitiveID, FFontColor InColor)
-{
-	const FNameInfo Info = FindNameInfo(PrimitiveID);
-	if (Info.PrimitiveID != ~0 && (Info.Length + Info.Offset) <= NameCharacterCount)
-	{
-		for (uint It = 0; It < Info.Length; ++It)
-		{
-			const uint Char = Names[It + Info.Offset];
-			PrintSymbol(Context, Char, InColor);
-		}
-	}
-=======
 bool HasAttribute(FInstanceInfo In, uint InAttributeIt)
 {
 	return (In.Attributes & (1u<< InAttributeIt)) != 0;
->>>>>>> 4af6daef
 }
 
 [numthreads(1, 1, 1)]
@@ -1554,13 +1304,8 @@
 		return;
 	}
 
-<<<<<<< HEAD
-	FShaderPrintContext Context = InitShaderPrintContext(true, uint2(50, 50));
-	// Draw legend
-=======
 	FShaderPrintContext Context = InitShaderPrintContext(true, uint2(50, 100));
 	bool bShowAdvancedStrandsData = false;
->>>>>>> 4af6daef
 
 	// Draw totals
 	const uint TotalGroup = InstanceCount;
@@ -1581,40 +1326,16 @@
 		Newline(Context);
 
 		Print(Context, TEXT("Total Strand Curves : "), FontWhite);
-<<<<<<< HEAD
-		Print(Context,TotalStrandsCount, FontOrange, 8);
-		Newline(Context);
-
-		Print(Context, TEXT("Total Strand Vertex : "), FontWhite);
-		Print(Context,TotalVertexCount, FontSilver, 8);
-=======
 		PrintLargeNumber(Context,TotalStrandsCount, FontOrange);
 		Newline(Context);
 
 		Print(Context, TEXT("Total Strand Points : "), FontWhite);
 		PrintLargeNumber(Context,TotalVertexCount, FontSilver);
->>>>>>> 4af6daef
 		Newline(Context);
 	}
 	Newline(Context);
 
 	{
-<<<<<<< HEAD
-		Print(Context, TEXT("Total Strand (primary)        : "), FontWhite);
-		Print(Context,InstanceCount_StrandsPrimaryView, FontYellow, 8);
-		Newline(Context);
-
-		Print(Context, TEXT("Total Strand (shadow)         : "), FontWhite);
-		Print(Context,InstanceCount_StrandsShadowView, FontYellow, 8);
-		Newline(Context);
-
-		Print(Context, TEXT("Total Cards / Meshes (primary): "), FontWhite);
-		Print(Context,InstanceCount_CardsOrMeshesPrimaryView, FontYellow, 8);
-		Newline(Context);
-
-		Print(Context, TEXT("Total Cards / Meshes (shadow) : "), FontWhite);
-		Print(Context, InstanceCount_CardsOrMeshesShadowView, FontYellow, 8);
-=======
 		Print(Context, TEXT("Total Strand        : "), FontWhite);
 		Print(Context, TEXT(" Visible:"), FontSilver);
 		Print(Context,InstanceCount_StrandsPrimaryView, FontYellow, 4);
@@ -1630,17 +1351,12 @@
 		Newline(Context);
 
 		bShowAdvancedStrandsData = AddCheckbox(Context, TEXT("Advanced"), false, FontSilver);
->>>>>>> 4af6daef
 		Newline(Context);
 	}
 	Newline(Context);
 
 	// Draw instance details
-<<<<<<< HEAD
-	Print(Context, TEXT("   Group  LOD     Geometry Binding Sim   RBF   Clip    Strands Vertex  Bind.Triangle Bind.Section Primary Shadow Name"));
-=======
 	Print(Context, TEXT("   Group  LOD     Geometry Binding Cache Sim RBF Clip Screen CovSc. Strands            Points             Bind.Tri/Sect Vis. Shad. SwLOD RT  Name"));
->>>>>>> 4af6daef
 	Newline(Context);
 
 	for (uint InstanceIndex = 0; InstanceIndex < InstanceCount; ++InstanceIndex)
@@ -1658,12 +1374,6 @@
 		Print(Context, TEXT("    "));
 
 		// LOD
-<<<<<<< HEAD
-		Print(Context,Info.LOD, FontYellow, 4, 2);
-		Print(Context, TEXT("/"));
-		Print(Context,Info.LODCount, FontYellow, 1);
-		Print(Context, TEXT("  "));
-=======
 		if (Info.bAutoLOD)
 		{
 			Print(Context, TEXT("Auto    "), FontYellow);
@@ -1675,7 +1385,6 @@
 			Print(Context,Info.LODCount-1, FontYellow, 1);
 			Print(Context, TEXT("  "));
 		}
->>>>>>> 4af6daef
 
 		// Geometry
 		if (Info.GeometryType == 0)		{ Print(Context, TEXT("Strands "), FontEmerald); }
@@ -1688,59 +1397,6 @@
 		else if (Info.BindingType == 1)	{ Print(Context, TEXT("Rigid   "), FontTurquoise); }
 		else if (Info.BindingType == 2)	{ Print(Context, TEXT("Skinned "), FontTurquoise); }
 
-<<<<<<< HEAD
-		// Sim
-		if (Info.bHasSim)
-			Print(Context, TEXT("True "), FontGreen);
-		else
-			Print(Context, TEXT("False"), FontRed);
-		Print(Context, TEXT(" "), FontWhite);
-
-		// RBF
-		if (Info.bHasRBF)
-			Print(Context, TEXT("True "), FontGreen);
-		else
-			Print(Context, TEXT("False"), FontRed);
-		Print(Context, TEXT(" "));
-
-		// Clip
-		if (Info.ClipValue >= 0)
-			Print(Context,Info.ClipValue, FontGreen, 7);
-		else 
-			Print(Context,0u, FontSilver, 7);
-		Print(Context, TEXT(" "));
-
-		// Strands/Vertex sCount
-		Print(Context,Info.StrandsCount, FontOrange, 8);
-		Print(Context,Info.VertexCount,  FontSilver, 8);
-
-		// Binding data
-		Print(Context,Info.UniqueTriangle, FontOrange, 8);
-		Print(Context, TEXT("      "));
-		Print(Context,Info.UniqueSection, FontSilver, 8);
-		Print(Context, TEXT("     "));
-
-		// Primary view
-		if (Info.bIsVisibleInPrimaryView)
-			Print(Context, TEXT("True "), FontGreen);
-		else
-			Print(Context, TEXT("False"), FontRed);
-		Print(Context, TEXT(" "), FontWhite);
-
-		// Shadow view
-		Print(Context, TEXT("  "));
-		if (Info.bIsVisibleInShadowView)
-			Print(Context, TEXT("True "), FontGreen);
-		else
-			Print(Context, TEXT("False"), FontRed);
-		Print(Context, TEXT(" "), FontWhite);
-
-		// Name
-		PrintInstanceName(Context, InstanceIndex, FontWhite);
-
-		Newline(Context);
-	}
-=======
 		// Cache
 		if (Info.CacheRen)      { Print(Context, TEXT("Ren  "), FontOrange); }
 		else if (Info.CacheSim) { Print(Context, TEXT("Sim  "), FontOrange); }
@@ -1874,16 +1530,11 @@
 			Newline(Context);
 		}
 	}
->>>>>>> 4af6daef
 }
 #else  // PERMUTATION_OUTPUT_TYPE
 {
 	if (all(DispatchThreadId == 0))
 	{
-<<<<<<< HEAD
-		const FHairAABB AABB = ReadHairAABB(0, InstanceAABB);
-		AddAABBTWS(AABB.Min, AABB.Max, ColorDarkGreen);
-=======
 		// Bound
 		const FHairAABB AABB = ReadHairAABB(0, InstanceAABB);
 		AddAABBTWS(AABB.Min, AABB.Max, ColorDarkGreen);
@@ -1891,7 +1542,6 @@
 		// Screen size
 		FShaderPrintContext Context = InitShaderPrintContext(true, uint2(50, 50));
 		AddCircleSS(Context, InstanceScreenSphereBound.xy, InstanceScreenSphereBound.w, ColorGreen);
->>>>>>> 4af6daef
 	}
 }
 #endif // PERMUTATION_OUTPUT_TYPE
@@ -2043,12 +1693,9 @@
 int2 MaxResolution;
 uint GroupIndex;
 uint GeometryType;
-<<<<<<< HEAD
-=======
 uint CurveCount;
 uint PointCount;
 float CoverageScale;
->>>>>>> 4af6daef
 float LOD;
 float ScreenSize;
 float3 GroupColor;
@@ -2059,50 +1706,12 @@
 	// Legend
 	if (GroupIndex == 0)
 	{
-<<<<<<< HEAD
-		FShaderPrintContext Context = InitShaderPrintContext(true, uint2(10, 50));
-		Print(Context, TEXT("  Group Geom.   LOD  Screen Size"), FontSilver); Newline(Context);
-=======
 		FShaderPrintContext Ctx = InitShaderPrintContext(true, uint2(10, 50));
 		Print(Ctx, TEXT("  Group Geom.   LOD  Screen Size #Curve      #Point      Scale"), FontSilver); Newline(Ctx);
->>>>>>> 4af6daef
 	}
 
 	// Values
 	{
-<<<<<<< HEAD
-		FShaderPrintContext Context = InitShaderPrintContext(true, uint2(10, 65 + GroupIndex * 15));
-
-		// Group Color
-		Print(Context, TEXT("* "), InitFontColor(GroupColor));
-
-		// Group index
-		Print(Context, GroupIndex, FontEmerald, 3, 0);
-
-		// Geometry Type
-		Print(Context, TEXT("   "));
-		if (GeometryType == 0)
-		{
-			Print(Context, TEXT("Strands "), FontOrange);
-		}
-		else if (GeometryType == 1)
-		{
-			Print(Context, TEXT("Cards   "), FontOrange);
-		}
-		else if (GeometryType == 2)
-		{
-			Print(Context, TEXT("Meshes  "), FontOrange);
-		}
-
-		// LOD
-		Print(Context, LOD, FontWhite, 4, 2);
-		Print(Context, TEXT(" "));
-
-		// Screen size
-		Print(Context, saturate(ScreenSize), FontWhite);
-
-		Newline(Context);
-=======
 		FShaderPrintContext Ctx = InitShaderPrintContext(true, uint2(10, 65 + GroupIndex * 15));
 
 		// Group Color
@@ -2132,7 +1741,6 @@
 		Print(Ctx, PointCount, FontWhite);
 		Print(Ctx, CoverageScale, FontWhite);
 		Newline(Ctx);
->>>>>>> 4af6daef
 	}
 }
 
@@ -2306,226 +1914,6 @@
 #endif // SHADER_CARDS_GUIDE
 
 ///////////////////////////////////////////////////////////////////////////////////////////////////
-<<<<<<< HEAD
-// Visualize voxelized hair strands (used for cards generation)
-
-#if SHADER_CARDS_VOXEL
-
-#include "../CommonViewUniformBuffer.ush"
-#include "../SceneTextureParameters.ush"
-#include "../DeferredShadingCommon.ush"
-#include "../ShaderPrint.ush"
-#include "../PositionReconstructionCommon.ush" 
-
-uint3 PositionToCoord(float3 P, float3 InMinAABB, float3 InMaxAABB, uint3 InResolution)
-{
-	return clamp(
-		saturate((P - InMinAABB) / (InMaxAABB - InMinAABB)) * InResolution,
-		uint3(0, 0, 0),
-		InResolution - 1);
-}
-
-uint3 PositionToCoordUnclampled(float3 P, float3 InMinAABB, float3 InMaxAABB, uint3 InResolution)
-{
-	return saturate((P - InMinAABB) / (InMaxAABB - InMinAABB)) * InResolution;
-}
-
-uint CoordToIndex(uint3 InCoord, uint3 InResolution, uint LinearOffset)
-{
-	return
-		InCoord.x +
-		InCoord.y * InResolution.x +
-		InCoord.z * InResolution.x * InResolution.y +
-		LinearOffset;
-}
-
-uint3 IndexToCoord(uint InIndex, uint3 InResolution)
-{
-	const uint SliceSize = (InResolution.x * InResolution.y);
-	const uint SliceIndex = InIndex % SliceSize;
-
-	uint3 OutCoord = 0;
-	OutCoord.x = SliceIndex % InResolution.x;
-	OutCoord.y = SliceIndex / InResolution.x;
-	OutCoord.z = InIndex / SliceSize;
-
-	return OutCoord;
-}
-
-bool IsInVoxelBounds(float3 P, float3 MinP, float3 MaxP)
-{
-	return
-		P.x >= MinP.x && P.y >= MinP.y && P.z >= MinP.z &&
-		P.x <= MaxP.x && P.y <= MaxP.y && P.z <= MaxP.z;
-}
-
-float3 EncodeTangent(float3 N)
-{
-	return N * 0.5 + 0.5;
-}
-
-float3 DecodeTangent(float3 N)
-{
-	return N * 2 - 1;
-}
-
-uint PackDirection(float3 In)
-{
-	float3 T = EncodeTangent(In);
-	return
-		((0xFF & uint(T.x * 255))) |
-		((0xFF & uint(T.y * 255)) << 8) |
-		((0xFF & uint(T.z * 255)) << 16);
-}
-
-float3 UnpackDirection(uint In)
-{
-	return DecodeTangent(float3(
-		float((In)       & 0xFF) / 255.f,
-		float((In >> 8)  & 0xFF) / 255.f,
-		float((In >> 16) & 0xFF) / 255.f));
-}
-
-
-float2 OutputResolution;
-int3 Voxel_Resolution;
-float Voxel_VoxelSize;
-float3 Voxel_MinBound;
-float3 Voxel_MaxBound;
-Buffer<float4> Voxel_TangentBuffer;
-Buffer<float4> Voxel_NormalBuffer;
-Buffer<uint>   Voxel_DensityBuffer;
-Buffer<uint>   Voxel_ProcessedDensityBuffer;
-
-RWTexture2D<float4> OutputTexture;
-
-[numthreads(8, 8, 1)]
-void MainCS(uint3 DispatchThreadId : SV_DispatchThreadID)
-{
-	const float2 PixelCoord = DispatchThreadId.xy + 0.5f;
-	const float2 UV = PixelCoord / float2(OutputResolution);
-
-	const bool bDebugEnabled = all(int2(PixelCoord) == GetCursorPos());
-
-	float  WorldDepth = 0;
-	float  ClipDepth = 0;
-
-
-	if (uint(PixelCoord.x) == 0 && uint(PixelCoord.y) == 0)
-	{
-		AddAABBWS(Voxel_MinBound, Voxel_MaxBound, float4(1, 0.5f, 0, 1));
-	}
-
-	bool bIsValid = false;
-	float3 HitColor = 0;
-	{
-		// Reverse-Z
-		const float3 O = LWCHackToFloat(PrimaryView.WorldCameraOrigin);
-		const float3 E = ReconstructWorldPositionFromDepth(UV, ConvertFromDeviceZ(0.0001f));
-		const float3 D = (E - O);
-
-		float PixelRadius = -1;
-		const float2 HitT = LineBoxIntersect(O, E, Voxel_MinBound, Voxel_MaxBound);
-		float AccDensity = 0;
-		if (HitT.x < HitT.y)
-		{
-			// Use different offseting to see either: 
-			// * Individual voxel (for debugging mainly)
-			// * Smoothed voxel (as used for transmittance computation)
-			const float3 Offset = 0;
-			const float Dither = InterleavedGradientNoise(PixelCoord.xy, 1);
-
-			// Intersect the indirection table to see if a brick is empty or not
-			const uint MaxStep = 256;
-			const float Delta = (HitT.y - HitT.x) / float(MaxStep);
-			for (uint StepIt = 0; StepIt < MaxStep; ++StepIt)
-			{
-				const float3 HitP = Offset + O + ((Dither + StepIt) * Delta + HitT.x) * D;
-				const int3 VoxelCoord = PositionToCoord(HitP, Voxel_MinBound, Voxel_MaxBound, Voxel_Resolution);
-				const uint VoxelLinearCoord = CoordToIndex(VoxelCoord, Voxel_Resolution, 0);
-
-				const uint Density = Voxel_DensityBuffer.Load(VoxelLinearCoord);
-
-				if (Density > 0)
-				{
-					float3 UnoccludedDirection = UnpackDirection(Density);
-
-
-					// Filtering
-					if (0)
-					{
-						int KernelSize = 1;
-						uint ValidCount = 0;
-						UnoccludedDirection = 0;
-						for (int Z = -KernelSize; Z <= KernelSize; ++Z)
-						for (int Y = -KernelSize; Y <= KernelSize; ++Y)
-						for (int X = -KernelSize; X <= KernelSize; ++X)
-						{
-							const int3 Offset = int3(X, Y, Z);
-							const int3 C = VoxelCoord + Offset;
-							if (all(C >= 0) && all(C < Voxel_Resolution))
-							{
-								const float w = all(Offset == VoxelCoord) ? 2 : 1;
-								const uint LinearC = CoordToIndex(C, Voxel_Resolution, 0);
-								const uint PackedDir = Voxel_ProcessedDensityBuffer[LinearC];
-								if (PackedDir > 0)
-								{
-									const float3 Dir = UnpackDirection(PackedDir);
-									UnoccludedDirection += normalize(Dir) * w;
-									ValidCount++;
-								}
-							}
-						}
-
-						if (ValidCount>0)
-						{
-							UnoccludedDirection = normalize(UnoccludedDirection);
-
-						}						
-
-						// CPU tangent
-						//UnoccludedDirection = Voxel_TangentBuffer.Load(VoxelLinearCoord) / Density;
-						//UnoccludedDirection = normalize(UnoccludedDirection);
-					}
-
-					const float3 Tangent = Voxel_TangentBuffer.Load(VoxelLinearCoord).xyz;
-					const float3 Normal  = Voxel_NormalBuffer.Load(VoxelLinearCoord).xyz;
-					//UnoccludedDirection = Tangent;
-					UnoccludedDirection = Normal;
-
-					AccDensity = 1;
-					bIsValid = true;
-					HitColor = VoxelCoord / 12.f;
-
-					HitColor = UnoccludedDirection * 2 + 1;
-
-					//HitColor = UnoccludedDirection; // (UnoccludedDirection + 1) * 0.5f;
-					//HitColor = float(Density) / 10.f;
-					if (bDebugEnabled)
-					{
-						//AddLineWS(HitP, HitP + UnoccludedDirection * 3, float4(1, 0, 0, 1), float4(1, 1, 0, 1));
-
-						AddLineWS(HitP, HitP + Tangent * 3, float4(0, 0, 1, 1), float4(0, 0, 1, 1));
-						AddLineWS(HitP, HitP + Normal * 3, float4(1, 0, 0, 1), float4(1, 0, 0, 1));
-					}
-
-					break;
-				}
-			}
-		}
-	}
-	
-	if (bIsValid)
-	{
-		OutputTexture[DispatchThreadId.xy] = float4(HitColor, 1);
-	}
-}
-
-#endif //SHADER_CARDS_VOXEL
-
-///////////////////////////////////////////////////////////////////////////////////////////////////
-=======
->>>>>>> 4af6daef
 // Visualize directional occlusion from voxelized hair strands (used for cards generation)
 
 #if SHADER_CARDS_DIRECTION_OCCLUSION
@@ -3025,9 +2413,6 @@
 		}
 	}
 }
-<<<<<<< HEAD
-#endif // SHADER_SHADOW_CULLING
-=======
 #endif // SHADER_SHADOW_CULLING
 
 //////////////////////////////////////////////////////////////////////////////////////////////////////////////////////////////
@@ -3519,5 +2904,4 @@
 	}
 }
 
-#endif // SHADER_CLUSTERAABB
->>>>>>> 4af6daef
+#endif // SHADER_CLUSTERAABB