// Copyright Epic Games, Inc. All Rights Reserved.

#include "../Common.ush"
#include "HairStrandsClusterCommon.ush"
#include "HairStrandsMeshProjectionCommon.ush"
#include "HairStrandsMeshRBF.ush"

float3 SimRestOffset;
uint VertexCount;
<<<<<<< HEAD
uint IterationCount;
=======
>>>>>>> 6bbb88c8
uint DispatchCountX; 

Buffer<float4> SimDeformedOffsetBuffer;
Buffer<uint4> SimRestPosePositionBuffer;
RWBuffer<uint4> OutSimDeformedPositionBuffer;

#if PERMUTATION_GROUP_SIZE == 64
	#define GROUP_SIZE 64
#elif PERMUTATION_GROUP_SIZE == 32
	#define GROUP_SIZE 32
#else
	#error Unknown group size	
#endif

#define DEFORMATION_BYPASS 0
#define DEFORMATION_OFFSET_GUIDE 1
#define DEFORMATION_OFFSET_GUIDE_DYNAMIC 2
#define DEFORMATION_OFFSET_GUIDE_GLOBAL 3

#if PERMUTATION_DEFORMATION == DEFORMATION_OFFSET_GUIDE_DYNAMIC

Buffer<float4>  SimRestPosition0Buffer;
Buffer<float4>  SimRestPosition1Buffer;
Buffer<float4>  SimRestPosition2Buffer;

Buffer<float4>  SimDeformedPosition0Buffer;
Buffer<float4>  SimDeformedPosition1Buffer;
Buffer<float4>  SimDeformedPosition2Buffer;

Buffer<uint>	SimRootBarycentricBuffer;
Buffer<uint>    SimVertexToRootIndexBuffer;

// Return world position of a guide vertex deformed by a skinned triangle
float3 DeformGuideByTriangle(
	uint GuideIndex,
	FHairMeshTriangle RestTriangle,
	FHairMeshTriangle DeformedTriangle,
	float3 RootBarycentric)
{
	const float3 WorldRestGuidePoint = f16tof32(SimRestPosePositionBuffer[GuideIndex].xyz) + SimRestOffset;
	const float3 LocalRestGuidePoint = ToTriangle(WorldRestGuidePoint, RootBarycentric, RestTriangle);
	const float3 WorldDeformedGuidePoint = ToWorld(LocalRestGuidePoint, RootBarycentric, DeformedTriangle);

	return WorldDeformedGuidePoint;
}

#endif

#if PERMUTATION_DEFORMATION == DEFORMATION_OFFSET_GUIDE_GLOBAL
uint SampleCount;
Buffer<float4>  RestSamplePositionsBuffer;
Buffer<float4>  MeshSampleWeightsBuffer;
#endif

float3 DisplacePosition(uint VertexIndex, float3 Pos)
{
<<<<<<< HEAD
	const float3 OutSimHairPositionOffset = SimDeformedOffsetBuffer[0];
=======
	const float3 OutSimHairPositionOffset = SimDeformedOffsetBuffer[0].xyz;
>>>>>>> 6bbb88c8

// By pass
#if PERMUTATION_DEFORMATION == DEFORMATION_BYPASS
	return Pos;
#endif

<<<<<<< HEAD
// Wave
#if PERMUTATION_DEFORMATION == DEFORMATION_WAVE
	const float Scale = 100.f;
	Pos *= Scale;
	//	return float3(0, cos(Pos.y + Seed / 16.f), cos(Pos.z + Seed / 32.f)) / Scale;
	return Pos + float3(0, cos(Pos.y + Seed / 16.f), cos(Pos.z + Seed / 32.f));
#endif

// Align with some normal
#if PERMUTATION_DEFORMATION == DEFORMATION_NORMAL_DIRECTION
	return Pos;
#endif

=======
>>>>>>> 6bbb88c8
#if PERMUTATION_DEFORMATION == DEFORMATION_OFFSET_GUIDE
	return Pos + (SimRestOffset - OutSimHairPositionOffset);
#endif

#if PERMUTATION_DEFORMATION == DEFORMATION_OFFSET_GUIDE_DYNAMIC
	const uint RootIndex = SimVertexToRootIndexBuffer[VertexIndex];
	const float3 RootBarycentric = DecodeBarycentrics(SimRootBarycentricBuffer[RootIndex]);

	const FHairMeshTriangle RestTriangle = GetTriangleTransformation(RootIndex, SimRestPosition0Buffer, SimRestPosition1Buffer, SimRestPosition2Buffer);
	const FHairMeshTriangle DeformedTriangle = GetTriangleTransformation(RootIndex, SimDeformedPosition0Buffer, SimDeformedPosition1Buffer, SimDeformedPosition2Buffer);

	return DeformGuideByTriangle(VertexIndex, RestTriangle, DeformedTriangle, RootBarycentric) - OutSimHairPositionOffset;
#endif

#if PERMUTATION_DEFORMATION == DEFORMATION_OFFSET_GUIDE_GLOBAL
	const float3 RestControlPoint = Pos + SimRestOffset;
	const float3 ControlPoint = ApplyRBF(RestControlPoint, SampleCount, RestSamplePositionsBuffer, MeshSampleWeightsBuffer);
	return ControlPoint - OutSimHairPositionOffset;
#endif
}

[numthreads(GROUP_SIZE, 1, 1)]
void MainCS(uint2 DispatchThreadId : SV_DispatchThreadID)
{
	const uint VertexIndex = GetHairStrandsVertexFetchIndex(DispatchThreadId, GROUP_SIZE, DispatchCountX);
	if (VertexIndex < VertexCount)
	{
		const uint4  Data 				= SimRestPosePositionBuffer[VertexIndex];
		const float3 ControlPoint		= f16tof32(Data.xyz);
		const float3 DisplacedPosition	= DisplacePosition(VertexIndex, ControlPoint);
		OutSimDeformedPositionBuffer[VertexIndex] = uint4(f32tof16(DisplacedPosition), Data.w);
	}
}<|MERGE_RESOLUTION|>--- conflicted
+++ resolved
@@ -7,10 +7,6 @@
 
 float3 SimRestOffset;
 uint VertexCount;
-<<<<<<< HEAD
-uint IterationCount;
-=======
->>>>>>> 6bbb88c8
 uint DispatchCountX; 
 
 Buffer<float4> SimDeformedOffsetBuffer;
@@ -67,33 +63,13 @@
 
 float3 DisplacePosition(uint VertexIndex, float3 Pos)
 {
-<<<<<<< HEAD
-	const float3 OutSimHairPositionOffset = SimDeformedOffsetBuffer[0];
-=======
 	const float3 OutSimHairPositionOffset = SimDeformedOffsetBuffer[0].xyz;
->>>>>>> 6bbb88c8
 
 // By pass
 #if PERMUTATION_DEFORMATION == DEFORMATION_BYPASS
 	return Pos;
 #endif
 
-<<<<<<< HEAD
-// Wave
-#if PERMUTATION_DEFORMATION == DEFORMATION_WAVE
-	const float Scale = 100.f;
-	Pos *= Scale;
-	//	return float3(0, cos(Pos.y + Seed / 16.f), cos(Pos.z + Seed / 32.f)) / Scale;
-	return Pos + float3(0, cos(Pos.y + Seed / 16.f), cos(Pos.z + Seed / 32.f));
-#endif
-
-// Align with some normal
-#if PERMUTATION_DEFORMATION == DEFORMATION_NORMAL_DIRECTION
-	return Pos;
-#endif
-
-=======
->>>>>>> 6bbb88c8
 #if PERMUTATION_DEFORMATION == DEFORMATION_OFFSET_GUIDE
 	return Pos + (SimRestOffset - OutSimHairPositionOffset);
 #endif
