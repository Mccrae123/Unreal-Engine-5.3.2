--- conflicted
+++ resolved
@@ -26,39 +26,6 @@
 	return Out;
 }
 
-<<<<<<< HEAD
-////////////////////////////////////////////////////////////////////////////////////////////////////
-
-struct FTransmittanceSettings
-{
-	int2	 DeepShadowResolution;
-	int2	 DeepShadowOffset;
-	float4x4 WorldToLightTransform;
-	float3   LightDirection;
-	float4   LightPosition;
-
-	float    DeepShadowDepthBiasScale;
-	float    DeepShadowDensityScale;
-	float	 TransmittanceKernelApertureInDegree;
-	float3   Random;
-	uint	 DebugMode;
-
-	uint TransmittanceKernelType;
-};
-
-FHairTransmittanceMask ComputeTransmittanceFromHairCount(float HairCount, float HairVisibility, FGBufferData GBuffer, float SinLightAngle, Texture3D<float4> InHairScatteringLUTTexture, SamplerState InHairLUTSampler)
-{
-	const FHairAverageScattering AbsorptionData = SampleHairLUT(InHairScatteringLUTTexture, InHairLUTSampler, GBuffer.BaseColor, GBuffer.Roughness, SinLightAngle);
-
-	// Always shift the hair count by one to remove self-occlusion/shadow aliasing and have smootheer transition
-	// This insure the the pow function always starts at 0 for front facing hair
-	FHairTransmittanceMask Out;
-	Out.HairCount = max(0, HairCount - 1);
-	Out.Transmittance = pow(AbsorptionData.A_front, Out.HairCount);
-	Out.Visibility = HairVisibility;
-
-	return Out;
-=======
 uint PackTransmittanceMask(FHairTransmittanceMask In)
 {
 	return min(uint(In.HairCount * 1000), uint(0x00FFFFFF)) | (min(uint(In.Visibility * 0xFF), uint(0xFF)) << 24);
@@ -96,5 +63,4 @@
 
 	const bool bIsDirectional = InTranslatedLightPosition_LightDirection.w == 0;
 	return bIsDirectional ? InTranslatedWorldPosition + TranslatedLightDirection * VoxelShadowMaxDistance : InTranslatedLightPosition_LightDirection.xyz;
->>>>>>> 6bbb88c8
 }