// Copyright Epic Games, Inc. All Rights Reserved.

#pragma once

struct FPackedHairSample
{
	float Depth;
	uint  ControlPointID_MacroGroupID;
	uint  Tangent_Coverage8bit;
	uint  BaseColor_Roughness;
	uint  Specular_LightChannels_Backlit;
};

struct FPackedHairVis
{
	uint Depth_Coverage8bit;
<<<<<<< HEAD
	uint PrimitiveID_MaterialID;
=======
	uint ControlPointID_MaterialID;
>>>>>>> 4af6daef
};

struct FPackedHairVisPPLL
{
	uint Depth_Coverage8bit;
<<<<<<< HEAD
	uint PrimitiveID_MaterialID;
=======
	uint ControlPointID_MaterialID;
>>>>>>> 4af6daef
	uint NextNodeIndex;
};<|MERGE_RESOLUTION|>--- conflicted
+++ resolved
@@ -14,20 +14,12 @@
 struct FPackedHairVis
 {
 	uint Depth_Coverage8bit;
-<<<<<<< HEAD
-	uint PrimitiveID_MaterialID;
-=======
 	uint ControlPointID_MaterialID;
->>>>>>> 4af6daef
 };
 
 struct FPackedHairVisPPLL
 {
 	uint Depth_Coverage8bit;
-<<<<<<< HEAD
-	uint PrimitiveID_MaterialID;
-=======
 	uint ControlPointID_MaterialID;
->>>>>>> 4af6daef
 	uint NextNodeIndex;
 };