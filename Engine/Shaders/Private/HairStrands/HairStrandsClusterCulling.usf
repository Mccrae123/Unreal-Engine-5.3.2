// Copyright Epic Games, Inc. All Rights Reserved.

#include "/Engine/Public/Platform.ush"
#include "../ColorMap.ush"
#include "HairStrandsAABBCommon.ush"
#include "HairStrandsClusterCommon.ush"
<<<<<<< HEAD
=======
#include "HairStrandsVertexFactoryCommon.ush"

#ifndef USE_HAIR_TRIANGLE_STRIP
	#error Hair triangle geometry type needs to be defined
#endif
>>>>>>> 6bbb88c8

#define COMPACTCS_NUMTHREAD 64

// According to https://docs.microsoft.com/en-us/windows/win32/direct3d11/overviews-direct3d-11-devices-downlevel-compute-shaders#thread-group-shared-memory-tgsm
// A thread can access to 32 byte per thread when number of thread in a group is 512. This is largeley enough for this use case. 
#define PREFIXSUM_PARALLEL  512
#define PREFIXSUM_LASTTHREAD (PREFIXSUM_PARALLEL-1)

#define D_USE_CONTINUOUSLOD  1
#define D_LOD_DEBUG_SCALE 1000.0f

// Cluster data in ClusterAABB buffers is packed as {uint3 AABBMin, uint3 AABBMax}

uint ClusterCount;

/////////////////////////////////////////////////////////////////////////////////////////////////////////////////////////////
// Utility functions

uint DivideAndRoundUp(uint Dividend, uint Divisor)
{
	return (Dividend + Divisor - 1) / Divisor;
}

uint3 ComputeDispatchGroupCount2D(uint GroupCount)
{
	const uint DispatchCountX = int(floor(sqrt(float(GroupCount))));
	const uint DispatchCountY = DispatchCountX + DivideAndRoundUp(GroupCount - DispatchCountX * DispatchCountX, DispatchCountX);

	return uint3(DispatchCountX, DispatchCountY, 1);
}

/////////////////////////////////////////////////////////////////////////////////////////////////////////////////////////////
/// Clear clusters AABB
#ifdef SHADER_CLEARCLUSTERAABB

uint bClearClusterAABBs;

RWBuffer<int> OutClusterAABBBuffer; // Cluster data packed as {uint3 AABBMin, uint3 AABBMax}
RWBuffer<int> OutGroupAABBBuffer; 	// Group data packed as {uint3 AABBMin, uint3 AABBMax}

[numthreads(64, 1, 1)]
void MainClearClusterAABBCS(uint2 DispatchThreadId : SV_DispatchThreadID)
{
	// Clear 'clusters' AABB
<<<<<<< HEAD
	if (DispatchThreadId.x < ClusterCount*6)
=======
	if (bClearClusterAABBs > 0 && DispatchThreadId.x < ClusterCount*6)
>>>>>>> 6bbb88c8
	{
		const int ClusterId = DispatchThreadId.x / 6;
		const bool bIsMin = (DispatchThreadId.x - ClusterId * 6) < 3 ? 1 : 0;
		const int Value = bIsMin ? 2147483647 : -2147483648;
		checkBufferAccessSlow(OutClusterAABBBuffer, DispatchThreadId.x);
		OutClusterAABBBuffer[DispatchThreadId.x] = Value;
	}

	// Clear 'group' AABB
	if (DispatchThreadId.x == 0)
	{
		OutGroupAABBBuffer[0] =  2147483647;
		OutGroupAABBBuffer[1] =  2147483647;
		OutGroupAABBBuffer[2] =  2147483647;
		OutGroupAABBBuffer[3] = -2147483647;
		OutGroupAABBBuffer[4] = -2147483647;
		OutGroupAABBBuffer[5] = -2147483647;
	}
}

#endif

/////////////////////////////////////////////////////////////////////////////////////////////////////////////////////////////
/// Debug draw clusters
#ifdef SHADER_DRAWDEBUGAABB

#include "../Common.ush"
#include "../ShaderDrawDebug.ush"
#include "../ShaderPrintCommon.ush"

#define MODE_CLUSTER	1
#define MODE_CULLED		2
#define MODE_LOD		3
#define MODE_LOD_SIMPLE	4

uint HairGroupId;
uint TriangleCount;
int ClusterDebugMode;

Buffer<int> GroupAABBBuffer;
Buffer<int> ClusterAABBBuffer;
StructuredBuffer<FHairClusterDebugInfo> ClusterDebugInfoBuffer;

Buffer<uint> CulledDrawIndirectParameters;
Buffer<uint> CulledDispatchIndirectParametersClusterCountBuffer;

[numthreads(64, 1, 1)]
void MainDrawDebugAABBCS(uint3 DispatchThreadId : SV_DispatchThreadID)
{
	if (DispatchThreadId.x == 0)
	{
		const bool bDrawClusterInfo = ClusterDebugMode == MODE_CLUSTER || ClusterDebugMode == MODE_CULLED || ClusterDebugMode == MODE_LOD;
		const float HairGroupHeight = bDrawClusterInfo ? 120.0f : 60.f;

		float2 StartPos = float2(50.0f, 50.0f + float(HairGroupId) * HairGroupHeight) * View.ViewSizeAndInvSize.zw;
		float2 Pos = StartPos;

		if (bDrawClusterInfo)
		{
			const uint VisibleClusterCount  = CulledDispatchIndirectParametersClusterCountBuffer[0];
			const uint VisibleTriangleCount = CulledDrawIndirectParameters[0] / 3; // CulledDrawIndirectParameters contains the total number of triangle indices (3 per triangle)

<<<<<<< HEAD
			Pos = ShaderPrintSymbol(Pos, _H_);
			Pos = ShaderPrintSymbol(Pos, _A_);
			Pos = ShaderPrintSymbol(Pos, _I_);
			Pos = ShaderPrintSymbol(Pos, _R_);
			Pos = ShaderPrintSymbol(Pos, _G_);
			Pos = ShaderPrintSymbol(Pos, _R_);
			Pos = ShaderPrintSymbol(Pos, _O_);
			Pos = ShaderPrintSymbol(Pos, _U_);
			Pos = ShaderPrintSymbol(Pos, _P_);
			Pos = ShaderPrintSymbol(Pos, _SPC_);
			Pos = ShaderPrintSymbol(Pos, HairGroupId);
			Pos = ShaderPrintSymbol(Pos, _SPC_);
			Pos = ShaderPrintSymbol(Pos, _SPC_);
			Pos = ShaderPrintSymbol(Pos, _SPC_);
			Pos = ShaderPrintSymbol(Pos, _SPC_);
			Pos = ShaderPrintSymbol(Pos, _SPC_);
			Pos = ShaderPrintSymbol(Pos, _SPC_);
			Pos = ShaderPrintSymbol(Pos, _SPC_);
			Pos = ShaderPrintSymbol(Pos, _C_);
			Pos = ShaderPrintSymbol(Pos, _O_);
			Pos = ShaderPrintSymbol(Pos, _U_);
			Pos = ShaderPrintSymbol(Pos, _N_);
			Pos = ShaderPrintSymbol(Pos, _T_);
			Pos = ShaderPrintSymbol(Pos, _SPC_);
			Pos = ShaderPrintSymbol(Pos, _SPC_);
			Pos = ShaderPrintSymbol(Pos, _SPC_);
			Pos = ShaderPrintSymbol(Pos, _SPC_);
			Pos = ShaderPrintSymbol(Pos, _SPC_);
			Pos = ShaderPrintSymbol(Pos, _SPC_);
			Pos = ShaderPrintSymbol(Pos, _SPC_);
			Pos = ShaderPrintSymbol(Pos, _SPC_);
			Pos = ShaderPrintSymbol(Pos, _P_);
			Pos = ShaderPrintSymbol(Pos, _E_);
			Pos = ShaderPrintSymbol(Pos, _R_);
			Pos = ShaderPrintSymbol(Pos, _C_);
			Pos = ShaderPrintSymbol(Pos, _E_);
			Pos = ShaderPrintSymbol(Pos, _N_);
			Pos = ShaderPrintSymbol(Pos, _T_);

			Pos = ShaderPrintNewline(Pos); Pos.x = StartPos.x;

			Pos = ShaderPrintSymbol(Pos, _V_);
			Pos = ShaderPrintSymbol(Pos, _I_);
			Pos = ShaderPrintSymbol(Pos, _S_);
			Pos = ShaderPrintSymbol(Pos, _I_);
			Pos = ShaderPrintSymbol(Pos, _B_);
			Pos = ShaderPrintSymbol(Pos, _L_);
			Pos = ShaderPrintSymbol(Pos, _E_);
			Pos = ShaderPrintSymbol(Pos, _SPC_);
			Pos = ShaderPrintSymbol(Pos, _C_);
			Pos = ShaderPrintSymbol(Pos, _L_);
			Pos = ShaderPrintSymbol(Pos, _U_);
			Pos = ShaderPrintSymbol(Pos, _S_);
			Pos = ShaderPrintSymbol(Pos, _T_);
			Pos = ShaderPrintSymbol(Pos, _E_);
			Pos = ShaderPrintSymbol(Pos, _R_);
			Pos = ShaderPrintSymbol(Pos, _S_);
			Pos = ShaderPrintSymbol(Pos, _SPC_);
			Pos = ShaderPrintSymbol(Pos, _SPC_);
			Pos = ShaderPrint(Pos, VisibleClusterCount);
=======
			Pos = ShaderPrintText(Pos, TEXT("HairGroup "), FontYellow);
			Pos = ShaderPrintSymbol(Pos, HairGroupId);
			Pos = ShaderPrintText(Pos, TEXT("       Count        Percent"), FontYellow);

			Pos = ShaderPrintNewline(Pos); Pos.x = StartPos.x;

			Pos = ShaderPrintText(Pos, TEXT("Visible Clusters  "), FontYellow);
			Pos = ShaderPrint(Pos, VisibleClusterCount);
			Pos = ShaderPrintText(Pos, TEXT(" "), FontYellow);
>>>>>>> 6bbb88c8
			Pos = ShaderPrintSymbol(Pos, _SPC_);
			Pos = ShaderPrint(Pos, 100.0f * float(VisibleClusterCount) / float(ClusterCount));

			Pos = ShaderPrintNewline(Pos); Pos.x = StartPos.x;

<<<<<<< HEAD
			Pos = ShaderPrintSymbol(Pos, _V_);
			Pos = ShaderPrintSymbol(Pos, _I_);
			Pos = ShaderPrintSymbol(Pos, _S_);
			Pos = ShaderPrintSymbol(Pos, _I_);
			Pos = ShaderPrintSymbol(Pos, _B_);
			Pos = ShaderPrintSymbol(Pos, _L_);
			Pos = ShaderPrintSymbol(Pos, _E_);
			Pos = ShaderPrintSymbol(Pos, _SPC_);
			Pos = ShaderPrintSymbol(Pos, _T_);
			Pos = ShaderPrintSymbol(Pos, _R_);
			Pos = ShaderPrintSymbol(Pos, _I_);
			Pos = ShaderPrintSymbol(Pos, _A_);
			Pos = ShaderPrintSymbol(Pos, _N_);
			Pos = ShaderPrintSymbol(Pos, _G_);
			Pos = ShaderPrintSymbol(Pos, _L_);
			Pos = ShaderPrintSymbol(Pos, _E_);
			Pos = ShaderPrintSymbol(Pos, _S_);
			Pos = ShaderPrintSymbol(Pos, _SPC_);
=======
			Pos = ShaderPrintText(Pos, TEXT("Visible Triangles "), FontYellow);
>>>>>>> 6bbb88c8
			Pos = ShaderPrint(Pos, VisibleTriangleCount);
			Pos = ShaderPrintSymbol(Pos, _SPC_);
			Pos = ShaderPrint(Pos, 100.0f * float(VisibleTriangleCount) / float(TriangleCount));

			Pos = ShaderPrintNewline(Pos); Pos.x = StartPos.x;
		}

		#if PERMUTATION_DEBUGAABBBUFFER
		{
			// Extra new line to seperate from previous block
			Pos = ShaderPrintNewline(Pos); Pos.x = StartPos.x;

<<<<<<< HEAD
			Pos = ShaderPrintSymbol(Pos, _S_);
			Pos = ShaderPrintSymbol(Pos, _C_);
			Pos = ShaderPrintSymbol(Pos, _R_);
			Pos = ShaderPrintSymbol(Pos, _E_);
			Pos = ShaderPrintSymbol(Pos, _E_);
			Pos = ShaderPrintSymbol(Pos, _N_);
			Pos = ShaderPrintSymbol(Pos, _SPC_);
			Pos = ShaderPrintSymbol(Pos, _S_);
			Pos = ShaderPrintSymbol(Pos, _I_);
			Pos = ShaderPrintSymbol(Pos, _Z_);
			Pos = ShaderPrintSymbol(Pos, _E_);
			Pos = ShaderPrintSymbol(Pos, _SPC_);
			Pos = ShaderPrintSymbol(Pos, _SPC_);
			Pos = ShaderPrintSymbol(Pos, _SPC_);
			Pos = ShaderPrintSymbol(Pos, _SPC_);
			Pos = ShaderPrintSymbol(Pos, _SPC_);
			Pos = ShaderPrintSymbol(Pos, _SPC_);
			Pos = ShaderPrintSymbol(Pos, _SPC_);
=======
			Pos = ShaderPrintText(Pos, TEXT("Screen Size       "), FontYellow);
>>>>>>> 6bbb88c8

			float ScreenSize = 1;
			{
				const FHairAABB Bound = ReadHairAABB(0, GroupAABBBuffer);

				const float3 SphereOrigin = (Bound.Min + Bound.Max) * 0.5f;
				const float  SphereRadius = length(Bound.Max - SphereOrigin);
<<<<<<< HEAD
				ScreenSize = ComputeBoundsScreenSize(SphereOrigin, SphereRadius, View.WorldCameraOrigin, View.ViewToClip);
=======
				ScreenSize = ComputeBoundsScreenSize(SphereOrigin, SphereRadius, LWCHackToFloat(PrimaryView.WorldCameraOrigin), View.ViewToClip);
>>>>>>> 6bbb88c8
			}
			Pos = ShaderPrint(Pos, ScreenSize);

			Pos = ShaderPrintNewline(Pos); Pos.x = StartPos.x;

			// Show actual LOD distribution for all clusters. Otherwise show the average LOD index
			const bool bShowLODHistogram = false;

			if (bShowLODHistogram)
			{
<<<<<<< HEAD
				Pos = ShaderPrintSymbol(Pos, _L_);
				Pos = ShaderPrintSymbol(Pos, _O_);
				Pos = ShaderPrintSymbol(Pos, _D_);
				Pos = ShaderPrintSymbol(Pos, _0_);
				Pos = ShaderPrintSymbol(Pos, _SPC_);
				Pos = ShaderPrintSymbol(Pos, _SPC_);
				Pos = ShaderPrintSymbol(Pos, _SPC_);
				Pos = ShaderPrintSymbol(Pos, _SPC_);
				Pos = ShaderPrintSymbol(Pos, _SPC_);
				Pos = ShaderPrintSymbol(Pos, _SPC_);
				Pos = ShaderPrintSymbol(Pos, _SPC_);
				Pos = ShaderPrintSymbol(Pos, _SPC_);
				Pos = ShaderPrintSymbol(Pos, _L_);
				Pos = ShaderPrintSymbol(Pos, _O_);
				Pos = ShaderPrintSymbol(Pos, _D_);
				Pos = ShaderPrintSymbol(Pos, _1_);
				Pos = ShaderPrintSymbol(Pos, _SPC_);
				Pos = ShaderPrintSymbol(Pos, _SPC_);
				Pos = ShaderPrintSymbol(Pos, _SPC_);
				Pos = ShaderPrintSymbol(Pos, _SPC_);
				Pos = ShaderPrintSymbol(Pos, _SPC_);
				Pos = ShaderPrintSymbol(Pos, _SPC_);
				Pos = ShaderPrintSymbol(Pos, _SPC_);
				Pos = ShaderPrintSymbol(Pos, _SPC_);
				Pos = ShaderPrintSymbol(Pos, _L_);
				Pos = ShaderPrintSymbol(Pos, _O_);
				Pos = ShaderPrintSymbol(Pos, _D_);
				Pos = ShaderPrintSymbol(Pos, _2_);
				Pos = ShaderPrintSymbol(Pos, _SPC_);
				Pos = ShaderPrintSymbol(Pos, _SPC_);
				Pos = ShaderPrintSymbol(Pos, _SPC_);
				Pos = ShaderPrintSymbol(Pos, _SPC_);
				Pos = ShaderPrintSymbol(Pos, _SPC_);
				Pos = ShaderPrintSymbol(Pos, _SPC_);
				Pos = ShaderPrintSymbol(Pos, _SPC_);
				Pos = ShaderPrintSymbol(Pos, _SPC_);
				Pos = ShaderPrintSymbol(Pos, _L_);
				Pos = ShaderPrintSymbol(Pos, _O_);
				Pos = ShaderPrintSymbol(Pos, _D_);
				Pos = ShaderPrintSymbol(Pos, _3_);
				Pos = ShaderPrintSymbol(Pos, _SPC_);
				Pos = ShaderPrintSymbol(Pos, _SPC_);
				Pos = ShaderPrintSymbol(Pos, _SPC_);
				Pos = ShaderPrintSymbol(Pos, _SPC_);
				Pos = ShaderPrintSymbol(Pos, _SPC_);
				Pos = ShaderPrintSymbol(Pos, _SPC_);
				Pos = ShaderPrintSymbol(Pos, _SPC_);
				Pos = ShaderPrintSymbol(Pos, _SPC_);
				Pos = ShaderPrintSymbol(Pos, _L_);
				Pos = ShaderPrintSymbol(Pos, _O_);
				Pos = ShaderPrintSymbol(Pos, _D_);
				Pos = ShaderPrintSymbol(Pos, _4_);
				Pos = ShaderPrintSymbol(Pos, _SPC_);
				Pos = ShaderPrintSymbol(Pos, _SPC_);
				Pos = ShaderPrintSymbol(Pos, _SPC_);
				Pos = ShaderPrintSymbol(Pos, _SPC_);
				Pos = ShaderPrintSymbol(Pos, _SPC_);
				Pos = ShaderPrintSymbol(Pos, _SPC_);
				Pos = ShaderPrintSymbol(Pos, _SPC_);
				Pos = ShaderPrintSymbol(Pos, _SPC_);
				Pos = ShaderPrintSymbol(Pos, _L_);
				Pos = ShaderPrintSymbol(Pos, _O_);
				Pos = ShaderPrintSymbol(Pos, _D_);
				Pos = ShaderPrintSymbol(Pos, _5_);
				Pos = ShaderPrintSymbol(Pos, _SPC_);
				Pos = ShaderPrintSymbol(Pos, _SPC_);
				Pos = ShaderPrintSymbol(Pos, _SPC_);
				Pos = ShaderPrintSymbol(Pos, _SPC_);
				Pos = ShaderPrintSymbol(Pos, _SPC_);
				Pos = ShaderPrintSymbol(Pos, _SPC_);
				Pos = ShaderPrintSymbol(Pos, _SPC_);
				Pos = ShaderPrintSymbol(Pos, _SPC_);
				Pos = ShaderPrintSymbol(Pos, _L_);
				Pos = ShaderPrintSymbol(Pos, _O_);
				Pos = ShaderPrintSymbol(Pos, _D_);
				Pos = ShaderPrintSymbol(Pos, _6_);
				Pos = ShaderPrintSymbol(Pos, _SPC_);
				Pos = ShaderPrintSymbol(Pos, _SPC_);
				Pos = ShaderPrintSymbol(Pos, _SPC_);
				Pos = ShaderPrintSymbol(Pos, _SPC_);
				Pos = ShaderPrintSymbol(Pos, _SPC_);
				Pos = ShaderPrintSymbol(Pos, _SPC_);
				Pos = ShaderPrintSymbol(Pos, _SPC_);
				Pos = ShaderPrintSymbol(Pos, _SPC_);
				Pos = ShaderPrintSymbol(Pos, _L_);
				Pos = ShaderPrintSymbol(Pos, _O_);
				Pos = ShaderPrintSymbol(Pos, _D_);
				Pos = ShaderPrintSymbol(Pos, _7_);

=======
				Pos = ShaderPrintText(Pos, TEXT("LOD0        LOD1        LOD2        LOD3        LOD4        LOD5        LOD6        LOD7"), FontYellow);
>>>>>>> 6bbb88c8
				Pos = ShaderPrintNewline(Pos); Pos.x = StartPos.x;
			}
		
			// Aggregate all the cluster results
			uint LODHistogram[MAX_HAIR_LOD] = { 0,0,0,0,0,0,0,0 };
			uint TotalVertexCount = 0;
			uint TotalVisibleCluster = 0;
			float AvgLOD = 0;
			for (uint ClusterIt = 0; ClusterIt < ClusterCount; ++ClusterIt)
			{
				const FHairClusterDebugInfo DebugInfo = ClusterDebugInfoBuffer[ClusterIt];
				if (DebugInfo.LOD >= 0) // Not culled
				{
					const uint LOD = uint(DebugInfo.LOD + 0.5f);
					LODHistogram[LOD] += 1;
					AvgLOD += DebugInfo.LOD;
					TotalVertexCount += DebugInfo.VertexCount;
					TotalVisibleCluster++;
				}
			}		
			AvgLOD /= max(1u, TotalVisibleCluster);

			if (bShowLODHistogram)
			{		
				Pos = ShaderPrint(Pos, uint(LODHistogram[0] / float(max(1u, TotalVisibleCluster)) * 100.f));
				Pos = ShaderPrint(Pos, uint(LODHistogram[1] / float(max(1u, TotalVisibleCluster)) * 100.f));
				Pos = ShaderPrint(Pos, uint(LODHistogram[2] / float(max(1u, TotalVisibleCluster)) * 100.f));
				Pos = ShaderPrint(Pos, uint(LODHistogram[3] / float(max(1u, TotalVisibleCluster)) * 100.f));
				Pos = ShaderPrint(Pos, uint(LODHistogram[4] / float(max(1u, TotalVisibleCluster)) * 100.f));
				Pos = ShaderPrint(Pos, uint(LODHistogram[5] / float(max(1u, TotalVisibleCluster)) * 100.f));
				Pos = ShaderPrint(Pos, uint(LODHistogram[6] / float(max(1u, TotalVisibleCluster)) * 100.f));
				Pos = ShaderPrint(Pos, uint(LODHistogram[7] / float(max(1u, TotalVisibleCluster)) * 100.f));
			}
			else
			{
<<<<<<< HEAD
				Pos = ShaderPrintSymbol(Pos, _L_);
				Pos = ShaderPrintSymbol(Pos, _O_);
				Pos = ShaderPrintSymbol(Pos, _D_);
				Pos = ShaderPrintSymbol(Pos, _SPC_);
				Pos = ShaderPrintSymbol(Pos, _SPC_);
				Pos = ShaderPrintSymbol(Pos, _SPC_);
				Pos = ShaderPrintSymbol(Pos, _SPC_);
				Pos = ShaderPrintSymbol(Pos, _SPC_);
				Pos = ShaderPrintSymbol(Pos, _SPC_);
				Pos = ShaderPrintSymbol(Pos, _SPC_);
				Pos = ShaderPrintSymbol(Pos, _SPC_);
				Pos = ShaderPrintSymbol(Pos, _SPC_);
				Pos = ShaderPrintSymbol(Pos, _SPC_);
				Pos = ShaderPrintSymbol(Pos, _SPC_);
				Pos = ShaderPrintSymbol(Pos, _SPC_);
				Pos = ShaderPrintSymbol(Pos, _SPC_);
				Pos = ShaderPrintSymbol(Pos, _SPC_);
				Pos = ShaderPrintSymbol(Pos, _SPC_);
=======
				Pos = ShaderPrintText(Pos, TEXT("LOD               "), FontYellow);
>>>>>>> 6bbb88c8

				if (TotalVisibleCluster > 0)
				{
					Pos = ShaderPrint(Pos, AvgLOD);
				}
				else
				{
<<<<<<< HEAD
=======
					Pos = ShaderPrintText(Pos, TEXT("Culled"), FontYellow);
>>>>>>> 6bbb88c8
					Pos = ShaderPrintSymbol(Pos, _C_);
					Pos = ShaderPrintSymbol(Pos, _U_);
					Pos = ShaderPrintSymbol(Pos, _L_);
					Pos = ShaderPrintSymbol(Pos, _L_);
					Pos = ShaderPrintSymbol(Pos, _E_);
					Pos = ShaderPrintSymbol(Pos, _D_);
				}
			}

			Pos = ShaderPrintNewline(Pos); Pos.x = StartPos.x;

			// Extra stats for validation purpose
			// Pos = ShaderPrint(Pos, TotalVertexCount);
			// Pos = ShaderPrint(Pos, TotalVisibleCluster);
			// Pos = ShaderPrint(Pos, ScreenSize);
		}
		#endif

	}

	if (DispatchThreadId.x < ClusterCount)
	{
		const bool bDrawClusterAABB = ClusterDebugMode == MODE_CLUSTER || ClusterDebugMode == MODE_CULLED || ClusterDebugMode == MODE_LOD;
		if (DispatchThreadId.x == 0 && bDrawClusterAABB)
		{
			const float4 GroupColor = float4(1.0f, 0.5f, 0.0f, 1.0f);
			const FHairAABB Bound = ReadHairAABB(0, GroupAABBBuffer);
			AddAABBTWS(Bound.Min, Bound.Max, GroupColor);
		}

		const uint ClusterId = DispatchThreadId;
		const uint ClusterId6 = DispatchThreadId.x * 6;
		float3 Min = float3(int3(ClusterAABBBuffer[ClusterId6    ], ClusterAABBBuffer[ClusterId6 + 1], ClusterAABBBuffer[ClusterId6 + 2]));
		float3 Max = float3(int3(ClusterAABBBuffer[ClusterId6 + 3], ClusterAABBBuffer[ClusterId6 + 4], ClusterAABBBuffer[ClusterId6 + 5]));
	
		#if PERMUTATION_DEBUGAABBBUFFER
		const FHairClusterDebugInfo DebugInfo = ClusterDebugInfoBuffer[ClusterId];
		const bool bIsCulledState = DebugInfo.LOD < 0;
		#endif

		float4 Color = 0.0f;
		if (ClusterDebugMode == MODE_CLUSTER)
		{
			Color = float4(0.5f, 1.0f, 0.0f, 0.1f);
		}
		#if PERMUTATION_DEBUGAABBBUFFER
		else if (ClusterDebugMode == MODE_CULLED)
		{
			Color = float4(1.0f, 0.1f, 0.1f, 1.0f);
			if (!bIsCulledState)
			{
				return;
			}
		}
		else if (ClusterDebugMode == MODE_LOD_SIMPLE)
		{
			// No cluster AABB drawing
			return;
		}
		else if (ClusterDebugMode == MODE_LOD)
		{
			if (bIsCulledState)
			{
				return;
			}

			float SelectedLod = float(DebugInfo.LOD) / D_LOD_DEBUG_SCALE;
<<<<<<< HEAD
			Color = float4(GetColorCode(SelectedLod), 0.05f);
=======
			Color = float4(GetHSVDebugColor(SelectedLod), 0.05f);
>>>>>>> 6bbb88c8
		}
		#endif

		AddAABBTWS(Min, Max, Color);
	}
}

#endif

/////////////////////////////////////////////////////////////////////////////////////////////////////////////////////////////
/// Reset indirect buffer args
#ifdef SHADER_CLUSTERCULLINGINDCLEAR  

RWBuffer<uint> DispatchIndirectParametersClusterCount;
RWBuffer<uint> DrawIndirectParameters; 
uint VertexCountPerInstance;

[numthreads(1, 1, 1)]
void MainClusterCullingIndClearCS(uint3 DispatchThreadId : SV_DispatchThreadID)
{
#if PERMUTATION_SETINDIRECTDRAW
	DrawIndirectParameters[0] = VertexCountPerInstance;
	DrawIndirectParameters[1] = 1;	// 1 instance
	DrawIndirectParameters[2] = 0;
	DrawIndirectParameters[3] = 0;
#else
	if (DispatchThreadId.x==0)
	{
		DispatchIndirectParametersClusterCount[0] = 0;
		DispatchIndirectParametersClusterCount[1] = 1;
		DispatchIndirectParametersClusterCount[2] = 1;

		DrawIndirectParameters[0] = 0;	// 0 vertex (to be accumulated)
		DrawIndirectParameters[1] = 1;	// 1 instance
		DrawIndirectParameters[2] = 0;
		DrawIndirectParameters[3] = 0;
	}
#endif
}

#endif

/////////////////////////////////////////////////////////////////////////////////////////////////////////////////////////////
/// 0. Cluster culling  and LOD selection
#ifdef SHADER_CLUSTERCULLING

float4x4 ProjectionMatrix;
float4x4 WorldToClipMatrix;
float3 CameraWorldPos;
uint NumConvexHullPlanes;
float LODForcedIndex;
float LODBias;
int bIsHairGroupVisible;
float4 ViewFrustumConvexHull[6];

Buffer<int> ClusterAABBBuffer;
StructuredBuffer<FPackedHairClusterInfo> ClusterInfoBuffer;
StructuredBuffer<FPackedHairClusterLODInfo> ClusterLODInfoBuffer; 

RWBuffer<uint> GlobalClusterIdBuffer;
RWBuffer<uint> GlobalIndexStartBuffer;
RWBuffer<uint> GlobalIndexCountBuffer;
RWBuffer<float>GlobalRadiusScaleBuffer;
RWBuffer<uint> DispatchIndirectParametersClusterCount;
RWBuffer<uint> DispatchIndirectParametersVertexCount;
RWBuffer<uint> DrawIndirectParameters; 

#if PERMUTATION_DEBUGAABBBUFFER
RWStructuredBuffer<FHairClusterDebugInfo> ClusterDebugInfoBuffer;
#endif

bool ViewFrustumIntersectSphere(float3 SphereOrigin, float SphereRadius)
{
	for (uint PlaneIndex = 0; PlaneIndex < NumConvexHullPlanes; PlaneIndex++)
	{
		float4 PlaneData = ViewFrustumConvexHull[PlaneIndex];
		float PlaneDistance = dot(PlaneData.xyz, SphereOrigin) - PlaneData.w;

		if (PlaneDistance > SphereRadius)
		{
			return false;
		}
	}
	return true;
}

<<<<<<< HEAD
// From HZBOcclusion.usf. TODO: make common
// Rect contains screen coordinates as {minx, miny, maxx, maxy}. Those coordinates are not clamped to screen edges so they mnight be outside the [0,1]^2.
bool ViewHierarchicalZBufferCulling(float3 WorldBoundsMin, float3 WorldBoundsMax, inout float4 NotClampedRect)
{
	float3 WorldBounds[2] = { WorldBoundsMin, WorldBoundsMax };

	// Screen rect from bounds
	float3 RectMin = float3(1, 1, 1);
	float3 RectMax = float3(-1, -1, -1);
	/*UNROLL*/ for (int i = 0; i < 8; i++)
	{
		float3 PointSrc;
		PointSrc.x = WorldBounds[(i >> 0) & 1].x;
		PointSrc.y = WorldBounds[(i >> 1) & 1].y;
		PointSrc.z = WorldBounds[(i >> 2) & 1].z;

		float4 PointClip = mul(float4(PointSrc, 1), WorldToClipMatrix);
		float3 PointScreen = PointClip.xyz / PointClip.w;

		RectMin = min(RectMin, PointScreen);
		RectMax = max(RectMax, PointScreen);
	}

	// FIXME assumes DX
	NotClampedRect = (float4(RectMin.xy, RectMax.xy) * float2(0.5, -0.5).xyxy + 0.5).xwzy;
	float4 Rect = saturate(NotClampedRect);
	float4 RectPixels = Rect * HZBSize.xyxy;
	float2 RectSize = (RectPixels.zw - RectPixels.xy) * 0.5;	// 0.5 for 4x4
	float Level = max(ceil(log2(max(RectSize.x, RectSize.y))), HZBUvFactor.z);

#if PERMUTATION_HZBCULLING
	// Check if we can drop one level lower
	float LevelLower = max(Level - 1, 0);
	float4 LowerRect = RectPixels * exp2(-LevelLower);
	float2 LowerRectSize = ceil(LowerRect.zw) - floor(LowerRect.xy);
	if (all(LowerRectSize <= 4))
	{
		Level = LevelLower;
	}

	// 4x4 samples
	float2 Scale = HZBUvFactor.xy * (Rect.zw - Rect.xy) / 3;
	float2 Bias = HZBUvFactor.xy * Rect.xy;

	float4 MinDepth = 1;
	/*UNROLL*/ for (int j = 0; j < 4; j++)
	{
		// TODO could vectorize this
		float4 Depth;
		Depth.x = HZBTexture.SampleLevel(HZBSampler, float2(j, 0) * Scale + Bias, Level).r;
		Depth.y = HZBTexture.SampleLevel(HZBSampler, float2(j, 1) * Scale + Bias, Level).r;
		Depth.z = HZBTexture.SampleLevel(HZBSampler, float2(j, 2) * Scale + Bias, Level).r;
		Depth.w = HZBTexture.SampleLevel(HZBSampler, float2(j, 3) * Scale + Bias, Level).r;
		MinDepth = min(MinDepth, Depth);
	}
	MinDepth.x = min(min(MinDepth.x, MinDepth.y), min(MinDepth.z, MinDepth.w));

	// Inverted Z buffer
	return RectMax.z >= MinDepth.x ? true : false;
#else
	return true;
#endif
}

=======
>>>>>>> 6bbb88c8
[numthreads(64, 1, 1)]
void MainClusterCullingCS(uint3 DispatchThreadId : SV_DispatchThreadID)
{
	const uint ClusterId = DispatchThreadId.x;
	if (ClusterId < ClusterCount)
	{
		// Note on the cluster culling & LOD selection
		// Run:
		// 1. Frustum culling
<<<<<<< HEAD
		// 2. Visibility culling (using HZB)
		// 3. LOD selection
=======
		// 2. LOD selection
>>>>>>> 6bbb88c8
		//
		// When a cluster is culled:
		// . Cluster's strands position still updated (HairInterpolation), for the lowest LOD
		// . Cluster's AABB is still updated, to be valid next frame (HairClusterAABB), with lowest LOD position
		// . Cluster's strands are not rendered.
		// However only the strands position of the selected LOD are updated

		const uint ClusterId  = DispatchThreadId.x;
		const uint ClusterId6 = ClusterId * 6;
<<<<<<< HEAD
=======
		checkBufferAccessSlow(ClusterAABBBuffer, ClusterId6 + 5);
>>>>>>> 6bbb88c8
		const float3 Min = float3(int3(ClusterAABBBuffer[ClusterId6 + 0], ClusterAABBBuffer[ClusterId6 + 1], ClusterAABBBuffer[ClusterId6 + 2]));
		const float3 Max = float3(int3(ClusterAABBBuffer[ClusterId6 + 3], ClusterAABBBuffer[ClusterId6 + 4], ClusterAABBBuffer[ClusterId6 + 5]));

		const float3 SphereOrigin = (Min + Max)*0.5f;
		const float  SphereRadius = length(Max - SphereOrigin);
		const float  ScreenSize = ComputeBoundsScreenSize(SphereOrigin, SphereRadius, CameraWorldPos, ProjectionMatrix);
		
		const float3 CamToSphere = SphereOrigin - CameraWorldPos.xyz;
		const float CamToSphereDistance = length(CamToSphere);
		bool bVisible = (bIsHairGroupVisible == 1) && ViewFrustumIntersectSphere(CamToSphere, SphereRadius);
		FHairClusterLOD ClusterLOD = (FHairClusterLOD)0;

		// Always force clusters to be flagged as (forced) visible. If a cluster is not visible, its lowest LOD will be selected. 
		// This ensures that clusters position are updated which is used for two things:
		// * Update the cluster AABB, which are used for voxelization allocation purpose
		// * Update vertex positions used for voxelization 
		bool bForceVisible = bIsHairGroupVisible == 1;

		if (bVisible || bForceVisible) 
		{
			float4 NotClampedRect = float4(0.0f, 1.0f, 0.0f, 1.0f);
<<<<<<< HEAD
			bVisible = bVisible && ViewHierarchicalZBufferCulling(Min, Max, NotClampedRect);
=======
>>>>>>> 6bbb88c8
			if (bVisible || bForceVisible)
			{
				const FHairClusterInfo ClusterInfo = UnpackHairClusterInfo(ClusterInfoBuffer[ClusterId]);

				const float ForceLOD = LODForcedIndex >= 0 ? LODForcedIndex : (bForceVisible && !bVisible ? float(ClusterInfo.LODCount-1) : -1.f);
				if (ForceLOD < 0)
				{
					ClusterLOD = GetHairClusterLOD(ClusterInfo, ClusterLODInfoBuffer, ScreenSize, LODBias);
				}
				else
				{
					ClusterLOD = GetHairClusterLOD(ClusterInfo, ClusterLODInfoBuffer, ForceLOD);
				}

				// Update visibility based on the cluster visibility flag set up by users
				bVisible = IsLODVisible(ClusterInfo, ClusterLOD.LOD);
<<<<<<< HEAD

				if ((bVisible || bForceVisible) && ClusterLOD.VertexCount > 0)
				{
					uint VisibleClusterId = 0;
					InterlockedAdd(DispatchIndirectParametersClusterCount[0], 1, VisibleClusterId);

					//uint PreviousVertexCount = 0;
					InterlockedAdd(DrawIndirectParameters[0], ClusterLOD.VertexCount * 6/*, PreviousVertexCount*/);

					GlobalClusterIdBuffer[VisibleClusterId]	  = ClusterId;
					GlobalIndexStartBuffer[VisibleClusterId]  = ClusterLOD.VertexOffset;
					GlobalIndexCountBuffer[VisibleClusterId]  = ClusterLOD.VertexCount;
					GlobalRadiusScaleBuffer[VisibleClusterId] = ClusterLOD.RadiusScale;
				}
			}
		}

		#if PERMUTATION_DEBUGAABBBUFFER
		{
			FHairClusterDebugInfo ClusterDebug;			
			ClusterDebug.GroupIndex = 0;
			ClusterDebug.LOD = bVisible ? ClusterLOD.LOD : -1;
			ClusterDebug.VertexCount = ClusterLOD.VertexCount;
			ClusterDebug.CurveCount=0;

			ClusterDebugInfoBuffer[ClusterId] = ClusterDebug;
		}
		#endif
=======

				if ((bVisible || bForceVisible) && ClusterLOD.VertexCount > 0)
				{
					uint VisibleClusterId = 0;
					InterlockedAdd(DispatchIndirectParametersClusterCount[0], 1, VisibleClusterId);

					//uint PreviousVertexCount = 0;
				#if USE_HAIR_TRIANGLE_STRIP
					InterlockedAdd(DrawIndirectParameters[0], ClusterLOD.VertexCount * 2/*, PreviousVertexCount*/);
				#else
					InterlockedAdd(DrawIndirectParameters[0], ClusterLOD.VertexCount * 6/*, PreviousVertexCount*/);
				#endif

					checkBufferAccessSlow(GlobalClusterIdBuffer, VisibleClusterId);
					GlobalClusterIdBuffer[VisibleClusterId]	  = ClusterId;
					checkBufferAccessSlow(GlobalIndexStartBuffer, VisibleClusterId);
					GlobalIndexStartBuffer[VisibleClusterId]  = ClusterLOD.VertexOffset;
					checkBufferAccessSlow(GlobalIndexCountBuffer, VisibleClusterId);
					GlobalIndexCountBuffer[VisibleClusterId]  = ClusterLOD.VertexCount;
					checkBufferAccessSlow(GlobalRadiusScaleBuffer, VisibleClusterId);
					GlobalRadiusScaleBuffer[VisibleClusterId] = ClusterLOD.RadiusScale;
				}
			}
		}

		#if PERMUTATION_DEBUGAABBBUFFER
		{
			FHairClusterDebugInfo ClusterDebug;			
			ClusterDebug.GroupIndex = 0;
			ClusterDebug.LOD = bVisible ? ClusterLOD.LOD : -1;
			ClusterDebug.VertexCount = ClusterLOD.VertexCount;
			ClusterDebug.CurveCount=0;

			ClusterDebugInfoBuffer[ClusterId] = ClusterDebug;
		}
		#endif
	}
}

#endif

/////////////////////////////////////////////////////////////////////////////////////////////////////////////////////////////
/// 0. Indirect dispatch buffer preparation for compute raster visibility/voxel pass
#ifdef SHADER_PREPAREINDIRECTDISPATCH

RWBuffer<uint> DrawIndirectBuffer; 
RWBuffer<uint> DispatchIndirectBuffer; 

#if PERMUTATION_GROUP_SIZE == 64
	#define GROUP_SIZE 64
#elif PERMUTATION_GROUP_SIZE == 32
	#define GROUP_SIZE 32
#else
	#error Unknown group size
#endif

[numthreads(1, 1, 1)]
void MainClusterCullingPrepareIndirectDispatchCS(
	uint3 DispatchThreadId : SV_DispatchThreadID, 
	uint3 GroupId : SV_GroupID, 
	uint3 GroupThreadId : SV_GroupThreadID)
{
	if (GroupId.x == 0 && GroupThreadId.x == 0)
	{
		// DrawIndirectBuffer contains the total number of vertex count needed for drawing quad triangle strips, so 6 vertices per quad / control point
		const uint VertexCount    = DrawIndirectBuffer[0];
#if USE_HAIR_TRIANGLE_STRIP
		const uint ControlPoint   = VertexCount / 2;
#else
		const uint ControlPoint	  = VertexCount / 6;
#endif
		const uint DispatchCount  = DivideAndRoundUp(ControlPoint, GROUP_SIZE);
		const uint DispatchCountX = DispatchCount >= INDIRECT_GROUP_COUNT_X ? INDIRECT_GROUP_COUNT_X : (DispatchCount % INDIRECT_GROUP_COUNT_X);
		const uint DispatchCountY = DivideAndRoundUp(DispatchCount, INDIRECT_GROUP_COUNT_X);

		DispatchIndirectBuffer[0] = DispatchCountX;
		DispatchIndirectBuffer[1] = DispatchCountY;
		DispatchIndirectBuffer[2] = 1.0;
		DispatchIndirectBuffer[3] = ControlPoint;
>>>>>>> 6bbb88c8
	}
}

#endif

/////////////////////////////////////////////////////////////////////////////////////////////////////////////////////////////
<<<<<<< HEAD
/// 0. Indirect dispatch buffer preparation for compute raster visibility pass
#ifdef SHADER_PREPAREINDIRECTDISPATCH

RWBuffer<uint> DrawIndirectBuffer; 
RWBuffer<uint> DispatchIndirectBuffer; 

[numthreads(1, 1, 1)]
void MainClusterCullingPrepareIndirectDispatchCS(
	uint3 DispatchThreadId : SV_DispatchThreadID, 
	uint3 GroupId : SV_GroupID, 
	uint3 GroupThreadId : SV_GroupThreadID)
{
	if (GroupId.x == 0 && GroupThreadId.x == 0)
	{
		// See HairStrandsVisibilityRasterCompute.usf
		const uint RasterComputeGroupSize = 32;
		const uint RasterComputeGroupCountX = 16;

		// DrawIndirectBuffer contains the total number of vertex count needed for drawing quad triangle strips, so 6 vertices per quad / control point
		const uint VertexCount    = DrawIndirectBuffer[0];
		const uint ControlPoint   = VertexCount / 6;
		const uint DispatchCount  = DivideAndRoundUp(ControlPoint, RasterComputeGroupSize);
		const uint DispatchCountX = DispatchCount >= RasterComputeGroupCountX ? RasterComputeGroupCountX : (DispatchCount % RasterComputeGroupCountX);
		const uint DispatchCountY = DivideAndRoundUp(DispatchCount, RasterComputeGroupCountX);

		DispatchIndirectBuffer[0] = DispatchCountX;
		DispatchIndirectBuffer[1] = DispatchCountY;
		DispatchIndirectBuffer[2] = 1.0;
		DispatchIndirectBuffer[3] = ControlPoint;
	}
}

#endif

/////////////////////////////////////////////////////////////////////////////////////////////////////////////////////////////
=======
>>>>>>> 6bbb88c8
/// 1. Indirect dispatch buffer preparation for rendering and prefix sums
#ifdef SHADER_PREPAREINDIRECTDRAW

uint GroupSize1D;
Buffer<uint> DispatchIndirectParametersClusterCount;

RWBuffer<uint> DispatchIndirectParametersClusterCount1D;
RWBuffer<uint> DispatchIndirectParametersClusterCount2D;
RWBuffer<uint> DispatchIndirectParametersClusterCountDiv512;
RWBuffer<uint> DispatchIndirectParametersClusterCountDiv512Div512;

[numthreads(1, 1, 1)]
void MainClusterCullingPrepareIndirectDrawsCS(uint3 DispatchThreadId : SV_DispatchThreadID, uint3 GroupId : SV_GroupID, uint3 GroupThreadId : SV_GroupThreadID)
{
	if (GroupId.x == 0 && GroupThreadId.x == 0)
	{
		uint ClusterCount = DispatchIndirectParametersClusterCount[0];
		uint ClusterCountDivUp512 = (ClusterCount + PREFIXSUM_PARALLEL - 1) / PREFIXSUM_PARALLEL;
		uint ClusterCountDivUp512DivUp512 = (ClusterCountDivUp512 + PREFIXSUM_PARALLEL - 1) / PREFIXSUM_PARALLEL;

		DispatchIndirectParametersClusterCountDiv512[0] = ClusterCountDivUp512;
		DispatchIndirectParametersClusterCountDiv512[1] = 1;
		DispatchIndirectParametersClusterCountDiv512[2] = 1;

		DispatchIndirectParametersClusterCountDiv512Div512[0] = ClusterCountDivUp512DivUp512;
		DispatchIndirectParametersClusterCountDiv512Div512[1] = 1;
		DispatchIndirectParametersClusterCountDiv512Div512[2] = 1;

		uint3 DispatchGroupCount2D = ComputeDispatchGroupCount2D(ClusterCount);
		DispatchIndirectParametersClusterCount2D[0] = DispatchGroupCount2D.x;
		DispatchIndirectParametersClusterCount2D[1] = DispatchGroupCount2D.y;
		DispatchIndirectParametersClusterCount2D[2] = 1.0;

		DispatchIndirectParametersClusterCount1D[0] = (ClusterCount + GroupSize1D - 1) / GroupSize1D;
		DispatchIndirectParametersClusterCount1D[1] = 1;
		DispatchIndirectParametersClusterCount1D[2] = 1;
	}
}

#endif

/////////////////////////////////////////////////////////////////////////////////////////////////////////////////////////////
/// 2. PER BLOCK OPTIMISATION
#ifdef SHADER_PERBLOCKPREFIXSUM

Buffer<uint> DispatchIndirectParametersClusterCount;
Buffer<uint> GlobalIndexCountBuffer;

RWBuffer<uint2> PerBlocklIndexCountPreFixSumBuffer;
RWBuffer<uint>  PerBlocklTotalIndexCountBuffer;

groupshared uint PrefixSumClusterCount[2][PREFIXSUM_PARALLEL];

[numthreads(PREFIXSUM_PARALLEL, 1, 1)] 
void MainPerBlockPreFixSumCS(uint3 DispatchThreadId : SV_DispatchThreadID, uint3 GroupId : SV_GroupID, uint3 GroupThreadId : SV_GroupThreadID)
{
	uint ItemCount = DispatchIndirectParametersClusterCount[0];
	uint ItemCountRoundUp = PREFIXSUM_PARALLEL * ((ItemCount + PREFIXSUM_PARALLEL - 1) / PREFIXSUM_PARALLEL);
	uint WaveStart = PREFIXSUM_PARALLEL * GroupId.x;

	if (WaveStart < ItemCountRoundUp)
	{
		// Load current block data
		uint GlobalIndex = WaveStart + GroupThreadId.x;
		if (GlobalIndex < ItemCount)
		{
			checkBufferAccessSlow(GlobalIndexCountBuffer, GlobalIndex);

			const uint IndexCount = GlobalIndexCountBuffer[GlobalIndex];
			PrefixSumClusterCount[0][GroupThreadId.x] = IndexCount;
		}
		else
		{
			PrefixSumClusterCount[0][GroupThreadId.x] = 0;
		}
		GroupMemoryBarrierWithGroupSync();

		// Pre fix sum the current block using ping-pong in shared memory
		uint Src = 0;
		for (uint i = 1; i <= (PREFIXSUM_PARALLEL / 2); i *= 2)
		{
			if (GroupThreadId.x >= i)
			{
				PrefixSumClusterCount[1 - Src][GroupThreadId.x] = PrefixSumClusterCount[Src][GroupThreadId.x] + PrefixSumClusterCount[Src][GroupThreadId.x - i];
			}
			else
			{
				PrefixSumClusterCount[1 - Src][GroupThreadId.x] = PrefixSumClusterCount[Src][GroupThreadId.x];
			}
			Src = 1 - Src;
			GroupMemoryBarrierWithGroupSync();
		}

		// Write out result, taking into account previous blocks sum
		uint Result = 0;
		if (GlobalIndex < ItemCount)
		{
			Result = PrefixSumClusterCount[Src][GroupThreadId.x];

			checkBufferAccessSlow(PerBlocklIndexCountPreFixSumBuffer, GlobalIndex);

			if (GroupThreadId.x == 0)
			{
				PerBlocklIndexCountPreFixSumBuffer[GlobalIndex] = uint2(0, Result);
			}
			else
			{
				PerBlocklIndexCountPreFixSumBuffer[GlobalIndex] = uint2(PrefixSumClusterCount[Src][GroupThreadId.x - 1], Result);
			}
		}

		if (GroupThreadId.x == PREFIXSUM_LASTTHREAD)
		{
			checkBufferAccessSlow(PerBlocklTotalIndexCountBuffer, GroupId.x);
			PerBlocklTotalIndexCountBuffer[GroupId.x] = PrefixSumClusterCount[Src][GroupThreadId.x];
		}
	}
}

#endif

/////////////////////////////////////////////////////////////////////////////////////////////////////////////////////////////
/// 3. PREFIX SIUM
#ifdef SHADER_CLUSTERCULLINGPREFIXSUM

Buffer<uint> DispatchIndirectParametersClusterCount;
Buffer<uint> GlobalIndexCountBuffer;

RWBuffer<uint2> GlobalIndexCountPreFixSumBuffer;

groupshared uint PreviousSum;
groupshared uint PrefixSumClusterCount[2][PREFIXSUM_PARALLEL];

[numthreads(PREFIXSUM_PARALLEL, 1, 1)]
void MainClusterCullingPreFixSumCS(uint3 DispatchThreadId : SV_DispatchThreadID, uint3 GroupId : SV_GroupID)
{
#if 0

	// Slow reference
	if (DispatchThreadId.x == 0)
	{
		// ugly linear 1 thread....
		uint Sum = 0;
		uint ItemCount = DispatchIndirectParametersClusterCount[0];
		for (uint i = 0; i < ItemCount; ++i)
		{
			uint IndexCount = GlobalIndexCountBuffer[i];
			GlobalIndexCountPreFixSumBuffer[i] = uint2(Sum, Sum + IndexCount);
			Sum += IndexCount;
		}
	}

#else

	if (DispatchThreadId.x == 0)
	{
		// Reset previous block sum
		PreviousSum = 0;
	}
	GroupMemoryBarrierWithGroupSync();

	uint ItemCount = DispatchIndirectParametersClusterCount[0];
	uint ItemCountRoundUp = PREFIXSUM_PARALLEL * ((ItemCount + PREFIXSUM_PARALLEL - 1) / PREFIXSUM_PARALLEL);
	uint WaveStart = 0;

	while (WaveStart < ItemCountRoundUp)
	{
		// Load current block data
		uint GlobalIndex = WaveStart + DispatchThreadId.x;
		if (GlobalIndex < ItemCount)
		{
			const uint IndexCount = GlobalIndexCountBuffer[GlobalIndex];
			PrefixSumClusterCount[0][DispatchThreadId.x] = IndexCount;
		}
		else
		{
			PrefixSumClusterCount[0][DispatchThreadId.x] = 0;
		}
		GroupMemoryBarrierWithGroupSync();

		// Pre fix sum the current block using ping-pong in shared memory
		uint Src = 0;
		for (uint i = 1; i <= (PREFIXSUM_PARALLEL/2); i *= 2)
		{
			if (DispatchThreadId.x >= i)
			{
				PrefixSumClusterCount[1 - Src][DispatchThreadId.x] = PrefixSumClusterCount[Src][DispatchThreadId.x] + PrefixSumClusterCount[Src][DispatchThreadId.x - i];
			}
			else
			{
				PrefixSumClusterCount[1 - Src][DispatchThreadId.x] = PrefixSumClusterCount[Src][DispatchThreadId.x];
			}
			Src = 1 - Src;
			GroupMemoryBarrierWithGroupSync();
		}

		// Write out result, taking into account previous blocks sum
		uint Result = 0;
		if (GlobalIndex < ItemCount)
		{
			Result = PrefixSumClusterCount[Src][DispatchThreadId.x];

			checkBufferAccessSlow(GlobalIndexCountPreFixSumBuffer, GlobalIndex);
			if (DispatchThreadId.x == 0)
			{
				GlobalIndexCountPreFixSumBuffer[GlobalIndex] = uint2(0, Result) + PreviousSum;
			}
			else
			{
				GlobalIndexCountPreFixSumBuffer[GlobalIndex] = uint2(PrefixSumClusterCount[Src][DispatchThreadId.x - 1], Result) + PreviousSum;
			}
		}
		GroupMemoryBarrierWithGroupSync();

		// Update previous block sum
		if (DispatchThreadId.x == PREFIXSUM_LASTTHREAD)
		{
			PreviousSum += Result;
		}

		WaveStart += PREFIXSUM_PARALLEL;
	}

#endif

	// TODO try multiple pass parallelisation, with dispatch indirect
	// https://developer.nvidia.com/gpugems/GPUGems3/gpugems3_ch39.html
	// http://citeseerx.ist.psu.edu/viewdoc/download?doi=10.1.1.177.8755&rep=rep1&type=pdf
}

#endif

/////////////////////////////////////////////////////////////////////////////////////////////////////////////////////////////
/// 4. PER BLOCK OPTIMISATION
/// PER BLOCK OPTIMISATION
#if SHADER_CLUSTERCULLINGCOMPACTVERTEXIDLOCALBLOCK

Buffer<uint> DispatchIndirectParametersClusterCount;
Buffer<uint> DispatchIndirectParametersClusterCount2D;
Buffer<uint> DispatchIndirectParametersClusterCountDiv512;

Buffer<uint2> PerBlocklIndexCountPreFixSumBuffer;
Buffer<uint2> PerBlocklTotalIndexCountPreFixSumBuffer;

Buffer<uint> GlobalIndexStartBuffer;
Buffer<uint> GlobalIndexCountBuffer;
Buffer<float> GlobalRadiusScaleBuffer;
Buffer<uint> ClusterVertexIdBuffer;

RWBuffer<uint> CulledCompactedIndexBuffer;
RWBuffer<float> CulledCompactedRadiusScaleBuffer;

[numthreads(COMPACTCS_NUMTHREAD, 1, 1)]
void MainClusterCullingCompactVertexIdsLocalBlockCS(uint3 DispatchThreadId : SV_DispatchThreadID, uint3 GroupId : SV_GroupID, uint3 GroupThreadId : SV_GroupThreadID)
{
	const uint LoadedClusterCount = DispatchIndirectParametersClusterCount[0];
	const uint DispatchCountX = DispatchIndirectParametersClusterCount2D[0];
	const uint ClusterId = GroupId.x + GroupId.y * DispatchCountX;
	if (ClusterId >= LoadedClusterCount)
	{
		return;
	}

	// For each cluster, a group is splatting the indices inside its target range (evaluated after a prefix sum)

	const uint ClusterSrcStartIndex = GlobalIndexStartBuffer[ClusterId];
	const uint ClusterSrcIndexCount = GlobalIndexCountBuffer[ClusterId];
	const float ClusterRadiusScale  = GlobalRadiusScaleBuffer[ClusterId];

	uint2 TopBlockPrefixSum = PerBlocklTotalIndexCountPreFixSumBuffer[ClusterId / PREFIXSUM_PARALLEL];
	uint2 PerBlockPrefixSum = PerBlocklIndexCountPreFixSumBuffer[ClusterId];

	uint WriteToIndex = TopBlockPrefixSum.x + PerBlockPrefixSum.x;
	uint LoopCount = (ClusterSrcIndexCount + COMPACTCS_NUMTHREAD - 1) / COMPACTCS_NUMTHREAD;

	for (uint Loop = 0; Loop < LoopCount; ++Loop)
	{
		uint GroupWriteOffset = Loop * COMPACTCS_NUMTHREAD;
		uint ThreadWriteOffset = GroupWriteOffset + GroupThreadId.x;

		if (ThreadWriteOffset < ClusterSrcIndexCount)
		{
<<<<<<< HEAD
			CulledCompactedIndexBuffer[WriteToIndex + ThreadWriteOffset] = ClusterVertexIdBuffer[ClusterSrcStartIndex + ThreadWriteOffset];
=======
			checkBufferAccessSlow(CulledCompactedIndexBuffer, WriteToIndex + ThreadWriteOffset);
			CulledCompactedIndexBuffer[WriteToIndex + ThreadWriteOffset] = ClusterVertexIdBuffer[ClusterSrcStartIndex + ThreadWriteOffset];
			checkBufferAccessSlow(CulledCompactedRadiusScaleBuffer, WriteToIndex + ThreadWriteOffset);
>>>>>>> 6bbb88c8
			CulledCompactedRadiusScaleBuffer[WriteToIndex + ThreadWriteOffset] = D_USE_CONTINUOUSLOD ? ClusterRadiusScale : 0;
		}
	}
}

#endif

/////////////////////////////////////////////////////////////////////////////////////////////////////////////////////////////<|MERGE_RESOLUTION|>--- conflicted
+++ resolved
@@ -4,14 +4,11 @@
 #include "../ColorMap.ush"
 #include "HairStrandsAABBCommon.ush"
 #include "HairStrandsClusterCommon.ush"
-<<<<<<< HEAD
-=======
 #include "HairStrandsVertexFactoryCommon.ush"
 
 #ifndef USE_HAIR_TRIANGLE_STRIP
 	#error Hair triangle geometry type needs to be defined
 #endif
->>>>>>> 6bbb88c8
 
 #define COMPACTCS_NUMTHREAD 64
 
@@ -56,11 +53,7 @@
 void MainClearClusterAABBCS(uint2 DispatchThreadId : SV_DispatchThreadID)
 {
 	// Clear 'clusters' AABB
-<<<<<<< HEAD
-	if (DispatchThreadId.x < ClusterCount*6)
-=======
 	if (bClearClusterAABBs > 0 && DispatchThreadId.x < ClusterCount*6)
->>>>>>> 6bbb88c8
 	{
 		const int ClusterId = DispatchThreadId.x / 6;
 		const bool bIsMin = (DispatchThreadId.x - ClusterId * 6) < 3 ? 1 : 0;
@@ -123,68 +116,6 @@
 			const uint VisibleClusterCount  = CulledDispatchIndirectParametersClusterCountBuffer[0];
 			const uint VisibleTriangleCount = CulledDrawIndirectParameters[0] / 3; // CulledDrawIndirectParameters contains the total number of triangle indices (3 per triangle)
 
-<<<<<<< HEAD
-			Pos = ShaderPrintSymbol(Pos, _H_);
-			Pos = ShaderPrintSymbol(Pos, _A_);
-			Pos = ShaderPrintSymbol(Pos, _I_);
-			Pos = ShaderPrintSymbol(Pos, _R_);
-			Pos = ShaderPrintSymbol(Pos, _G_);
-			Pos = ShaderPrintSymbol(Pos, _R_);
-			Pos = ShaderPrintSymbol(Pos, _O_);
-			Pos = ShaderPrintSymbol(Pos, _U_);
-			Pos = ShaderPrintSymbol(Pos, _P_);
-			Pos = ShaderPrintSymbol(Pos, _SPC_);
-			Pos = ShaderPrintSymbol(Pos, HairGroupId);
-			Pos = ShaderPrintSymbol(Pos, _SPC_);
-			Pos = ShaderPrintSymbol(Pos, _SPC_);
-			Pos = ShaderPrintSymbol(Pos, _SPC_);
-			Pos = ShaderPrintSymbol(Pos, _SPC_);
-			Pos = ShaderPrintSymbol(Pos, _SPC_);
-			Pos = ShaderPrintSymbol(Pos, _SPC_);
-			Pos = ShaderPrintSymbol(Pos, _SPC_);
-			Pos = ShaderPrintSymbol(Pos, _C_);
-			Pos = ShaderPrintSymbol(Pos, _O_);
-			Pos = ShaderPrintSymbol(Pos, _U_);
-			Pos = ShaderPrintSymbol(Pos, _N_);
-			Pos = ShaderPrintSymbol(Pos, _T_);
-			Pos = ShaderPrintSymbol(Pos, _SPC_);
-			Pos = ShaderPrintSymbol(Pos, _SPC_);
-			Pos = ShaderPrintSymbol(Pos, _SPC_);
-			Pos = ShaderPrintSymbol(Pos, _SPC_);
-			Pos = ShaderPrintSymbol(Pos, _SPC_);
-			Pos = ShaderPrintSymbol(Pos, _SPC_);
-			Pos = ShaderPrintSymbol(Pos, _SPC_);
-			Pos = ShaderPrintSymbol(Pos, _SPC_);
-			Pos = ShaderPrintSymbol(Pos, _P_);
-			Pos = ShaderPrintSymbol(Pos, _E_);
-			Pos = ShaderPrintSymbol(Pos, _R_);
-			Pos = ShaderPrintSymbol(Pos, _C_);
-			Pos = ShaderPrintSymbol(Pos, _E_);
-			Pos = ShaderPrintSymbol(Pos, _N_);
-			Pos = ShaderPrintSymbol(Pos, _T_);
-
-			Pos = ShaderPrintNewline(Pos); Pos.x = StartPos.x;
-
-			Pos = ShaderPrintSymbol(Pos, _V_);
-			Pos = ShaderPrintSymbol(Pos, _I_);
-			Pos = ShaderPrintSymbol(Pos, _S_);
-			Pos = ShaderPrintSymbol(Pos, _I_);
-			Pos = ShaderPrintSymbol(Pos, _B_);
-			Pos = ShaderPrintSymbol(Pos, _L_);
-			Pos = ShaderPrintSymbol(Pos, _E_);
-			Pos = ShaderPrintSymbol(Pos, _SPC_);
-			Pos = ShaderPrintSymbol(Pos, _C_);
-			Pos = ShaderPrintSymbol(Pos, _L_);
-			Pos = ShaderPrintSymbol(Pos, _U_);
-			Pos = ShaderPrintSymbol(Pos, _S_);
-			Pos = ShaderPrintSymbol(Pos, _T_);
-			Pos = ShaderPrintSymbol(Pos, _E_);
-			Pos = ShaderPrintSymbol(Pos, _R_);
-			Pos = ShaderPrintSymbol(Pos, _S_);
-			Pos = ShaderPrintSymbol(Pos, _SPC_);
-			Pos = ShaderPrintSymbol(Pos, _SPC_);
-			Pos = ShaderPrint(Pos, VisibleClusterCount);
-=======
 			Pos = ShaderPrintText(Pos, TEXT("HairGroup "), FontYellow);
 			Pos = ShaderPrintSymbol(Pos, HairGroupId);
 			Pos = ShaderPrintText(Pos, TEXT("       Count        Percent"), FontYellow);
@@ -194,34 +125,12 @@
 			Pos = ShaderPrintText(Pos, TEXT("Visible Clusters  "), FontYellow);
 			Pos = ShaderPrint(Pos, VisibleClusterCount);
 			Pos = ShaderPrintText(Pos, TEXT(" "), FontYellow);
->>>>>>> 6bbb88c8
 			Pos = ShaderPrintSymbol(Pos, _SPC_);
 			Pos = ShaderPrint(Pos, 100.0f * float(VisibleClusterCount) / float(ClusterCount));
 
 			Pos = ShaderPrintNewline(Pos); Pos.x = StartPos.x;
 
-<<<<<<< HEAD
-			Pos = ShaderPrintSymbol(Pos, _V_);
-			Pos = ShaderPrintSymbol(Pos, _I_);
-			Pos = ShaderPrintSymbol(Pos, _S_);
-			Pos = ShaderPrintSymbol(Pos, _I_);
-			Pos = ShaderPrintSymbol(Pos, _B_);
-			Pos = ShaderPrintSymbol(Pos, _L_);
-			Pos = ShaderPrintSymbol(Pos, _E_);
-			Pos = ShaderPrintSymbol(Pos, _SPC_);
-			Pos = ShaderPrintSymbol(Pos, _T_);
-			Pos = ShaderPrintSymbol(Pos, _R_);
-			Pos = ShaderPrintSymbol(Pos, _I_);
-			Pos = ShaderPrintSymbol(Pos, _A_);
-			Pos = ShaderPrintSymbol(Pos, _N_);
-			Pos = ShaderPrintSymbol(Pos, _G_);
-			Pos = ShaderPrintSymbol(Pos, _L_);
-			Pos = ShaderPrintSymbol(Pos, _E_);
-			Pos = ShaderPrintSymbol(Pos, _S_);
-			Pos = ShaderPrintSymbol(Pos, _SPC_);
-=======
 			Pos = ShaderPrintText(Pos, TEXT("Visible Triangles "), FontYellow);
->>>>>>> 6bbb88c8
 			Pos = ShaderPrint(Pos, VisibleTriangleCount);
 			Pos = ShaderPrintSymbol(Pos, _SPC_);
 			Pos = ShaderPrint(Pos, 100.0f * float(VisibleTriangleCount) / float(TriangleCount));
@@ -234,28 +143,7 @@
 			// Extra new line to seperate from previous block
 			Pos = ShaderPrintNewline(Pos); Pos.x = StartPos.x;
 
-<<<<<<< HEAD
-			Pos = ShaderPrintSymbol(Pos, _S_);
-			Pos = ShaderPrintSymbol(Pos, _C_);
-			Pos = ShaderPrintSymbol(Pos, _R_);
-			Pos = ShaderPrintSymbol(Pos, _E_);
-			Pos = ShaderPrintSymbol(Pos, _E_);
-			Pos = ShaderPrintSymbol(Pos, _N_);
-			Pos = ShaderPrintSymbol(Pos, _SPC_);
-			Pos = ShaderPrintSymbol(Pos, _S_);
-			Pos = ShaderPrintSymbol(Pos, _I_);
-			Pos = ShaderPrintSymbol(Pos, _Z_);
-			Pos = ShaderPrintSymbol(Pos, _E_);
-			Pos = ShaderPrintSymbol(Pos, _SPC_);
-			Pos = ShaderPrintSymbol(Pos, _SPC_);
-			Pos = ShaderPrintSymbol(Pos, _SPC_);
-			Pos = ShaderPrintSymbol(Pos, _SPC_);
-			Pos = ShaderPrintSymbol(Pos, _SPC_);
-			Pos = ShaderPrintSymbol(Pos, _SPC_);
-			Pos = ShaderPrintSymbol(Pos, _SPC_);
-=======
 			Pos = ShaderPrintText(Pos, TEXT("Screen Size       "), FontYellow);
->>>>>>> 6bbb88c8
 
 			float ScreenSize = 1;
 			{
@@ -263,11 +151,7 @@
 
 				const float3 SphereOrigin = (Bound.Min + Bound.Max) * 0.5f;
 				const float  SphereRadius = length(Bound.Max - SphereOrigin);
-<<<<<<< HEAD
-				ScreenSize = ComputeBoundsScreenSize(SphereOrigin, SphereRadius, View.WorldCameraOrigin, View.ViewToClip);
-=======
 				ScreenSize = ComputeBoundsScreenSize(SphereOrigin, SphereRadius, LWCHackToFloat(PrimaryView.WorldCameraOrigin), View.ViewToClip);
->>>>>>> 6bbb88c8
 			}
 			Pos = ShaderPrint(Pos, ScreenSize);
 
@@ -278,99 +162,7 @@
 
 			if (bShowLODHistogram)
 			{
-<<<<<<< HEAD
-				Pos = ShaderPrintSymbol(Pos, _L_);
-				Pos = ShaderPrintSymbol(Pos, _O_);
-				Pos = ShaderPrintSymbol(Pos, _D_);
-				Pos = ShaderPrintSymbol(Pos, _0_);
-				Pos = ShaderPrintSymbol(Pos, _SPC_);
-				Pos = ShaderPrintSymbol(Pos, _SPC_);
-				Pos = ShaderPrintSymbol(Pos, _SPC_);
-				Pos = ShaderPrintSymbol(Pos, _SPC_);
-				Pos = ShaderPrintSymbol(Pos, _SPC_);
-				Pos = ShaderPrintSymbol(Pos, _SPC_);
-				Pos = ShaderPrintSymbol(Pos, _SPC_);
-				Pos = ShaderPrintSymbol(Pos, _SPC_);
-				Pos = ShaderPrintSymbol(Pos, _L_);
-				Pos = ShaderPrintSymbol(Pos, _O_);
-				Pos = ShaderPrintSymbol(Pos, _D_);
-				Pos = ShaderPrintSymbol(Pos, _1_);
-				Pos = ShaderPrintSymbol(Pos, _SPC_);
-				Pos = ShaderPrintSymbol(Pos, _SPC_);
-				Pos = ShaderPrintSymbol(Pos, _SPC_);
-				Pos = ShaderPrintSymbol(Pos, _SPC_);
-				Pos = ShaderPrintSymbol(Pos, _SPC_);
-				Pos = ShaderPrintSymbol(Pos, _SPC_);
-				Pos = ShaderPrintSymbol(Pos, _SPC_);
-				Pos = ShaderPrintSymbol(Pos, _SPC_);
-				Pos = ShaderPrintSymbol(Pos, _L_);
-				Pos = ShaderPrintSymbol(Pos, _O_);
-				Pos = ShaderPrintSymbol(Pos, _D_);
-				Pos = ShaderPrintSymbol(Pos, _2_);
-				Pos = ShaderPrintSymbol(Pos, _SPC_);
-				Pos = ShaderPrintSymbol(Pos, _SPC_);
-				Pos = ShaderPrintSymbol(Pos, _SPC_);
-				Pos = ShaderPrintSymbol(Pos, _SPC_);
-				Pos = ShaderPrintSymbol(Pos, _SPC_);
-				Pos = ShaderPrintSymbol(Pos, _SPC_);
-				Pos = ShaderPrintSymbol(Pos, _SPC_);
-				Pos = ShaderPrintSymbol(Pos, _SPC_);
-				Pos = ShaderPrintSymbol(Pos, _L_);
-				Pos = ShaderPrintSymbol(Pos, _O_);
-				Pos = ShaderPrintSymbol(Pos, _D_);
-				Pos = ShaderPrintSymbol(Pos, _3_);
-				Pos = ShaderPrintSymbol(Pos, _SPC_);
-				Pos = ShaderPrintSymbol(Pos, _SPC_);
-				Pos = ShaderPrintSymbol(Pos, _SPC_);
-				Pos = ShaderPrintSymbol(Pos, _SPC_);
-				Pos = ShaderPrintSymbol(Pos, _SPC_);
-				Pos = ShaderPrintSymbol(Pos, _SPC_);
-				Pos = ShaderPrintSymbol(Pos, _SPC_);
-				Pos = ShaderPrintSymbol(Pos, _SPC_);
-				Pos = ShaderPrintSymbol(Pos, _L_);
-				Pos = ShaderPrintSymbol(Pos, _O_);
-				Pos = ShaderPrintSymbol(Pos, _D_);
-				Pos = ShaderPrintSymbol(Pos, _4_);
-				Pos = ShaderPrintSymbol(Pos, _SPC_);
-				Pos = ShaderPrintSymbol(Pos, _SPC_);
-				Pos = ShaderPrintSymbol(Pos, _SPC_);
-				Pos = ShaderPrintSymbol(Pos, _SPC_);
-				Pos = ShaderPrintSymbol(Pos, _SPC_);
-				Pos = ShaderPrintSymbol(Pos, _SPC_);
-				Pos = ShaderPrintSymbol(Pos, _SPC_);
-				Pos = ShaderPrintSymbol(Pos, _SPC_);
-				Pos = ShaderPrintSymbol(Pos, _L_);
-				Pos = ShaderPrintSymbol(Pos, _O_);
-				Pos = ShaderPrintSymbol(Pos, _D_);
-				Pos = ShaderPrintSymbol(Pos, _5_);
-				Pos = ShaderPrintSymbol(Pos, _SPC_);
-				Pos = ShaderPrintSymbol(Pos, _SPC_);
-				Pos = ShaderPrintSymbol(Pos, _SPC_);
-				Pos = ShaderPrintSymbol(Pos, _SPC_);
-				Pos = ShaderPrintSymbol(Pos, _SPC_);
-				Pos = ShaderPrintSymbol(Pos, _SPC_);
-				Pos = ShaderPrintSymbol(Pos, _SPC_);
-				Pos = ShaderPrintSymbol(Pos, _SPC_);
-				Pos = ShaderPrintSymbol(Pos, _L_);
-				Pos = ShaderPrintSymbol(Pos, _O_);
-				Pos = ShaderPrintSymbol(Pos, _D_);
-				Pos = ShaderPrintSymbol(Pos, _6_);
-				Pos = ShaderPrintSymbol(Pos, _SPC_);
-				Pos = ShaderPrintSymbol(Pos, _SPC_);
-				Pos = ShaderPrintSymbol(Pos, _SPC_);
-				Pos = ShaderPrintSymbol(Pos, _SPC_);
-				Pos = ShaderPrintSymbol(Pos, _SPC_);
-				Pos = ShaderPrintSymbol(Pos, _SPC_);
-				Pos = ShaderPrintSymbol(Pos, _SPC_);
-				Pos = ShaderPrintSymbol(Pos, _SPC_);
-				Pos = ShaderPrintSymbol(Pos, _L_);
-				Pos = ShaderPrintSymbol(Pos, _O_);
-				Pos = ShaderPrintSymbol(Pos, _D_);
-				Pos = ShaderPrintSymbol(Pos, _7_);
-
-=======
 				Pos = ShaderPrintText(Pos, TEXT("LOD0        LOD1        LOD2        LOD3        LOD4        LOD5        LOD6        LOD7"), FontYellow);
->>>>>>> 6bbb88c8
 				Pos = ShaderPrintNewline(Pos); Pos.x = StartPos.x;
 			}
 		
@@ -406,28 +198,7 @@
 			}
 			else
 			{
-<<<<<<< HEAD
-				Pos = ShaderPrintSymbol(Pos, _L_);
-				Pos = ShaderPrintSymbol(Pos, _O_);
-				Pos = ShaderPrintSymbol(Pos, _D_);
-				Pos = ShaderPrintSymbol(Pos, _SPC_);
-				Pos = ShaderPrintSymbol(Pos, _SPC_);
-				Pos = ShaderPrintSymbol(Pos, _SPC_);
-				Pos = ShaderPrintSymbol(Pos, _SPC_);
-				Pos = ShaderPrintSymbol(Pos, _SPC_);
-				Pos = ShaderPrintSymbol(Pos, _SPC_);
-				Pos = ShaderPrintSymbol(Pos, _SPC_);
-				Pos = ShaderPrintSymbol(Pos, _SPC_);
-				Pos = ShaderPrintSymbol(Pos, _SPC_);
-				Pos = ShaderPrintSymbol(Pos, _SPC_);
-				Pos = ShaderPrintSymbol(Pos, _SPC_);
-				Pos = ShaderPrintSymbol(Pos, _SPC_);
-				Pos = ShaderPrintSymbol(Pos, _SPC_);
-				Pos = ShaderPrintSymbol(Pos, _SPC_);
-				Pos = ShaderPrintSymbol(Pos, _SPC_);
-=======
 				Pos = ShaderPrintText(Pos, TEXT("LOD               "), FontYellow);
->>>>>>> 6bbb88c8
 
 				if (TotalVisibleCluster > 0)
 				{
@@ -435,10 +206,7 @@
 				}
 				else
 				{
-<<<<<<< HEAD
-=======
 					Pos = ShaderPrintText(Pos, TEXT("Culled"), FontYellow);
->>>>>>> 6bbb88c8
 					Pos = ShaderPrintSymbol(Pos, _C_);
 					Pos = ShaderPrintSymbol(Pos, _U_);
 					Pos = ShaderPrintSymbol(Pos, _L_);
@@ -506,11 +274,7 @@
 			}
 
 			float SelectedLod = float(DebugInfo.LOD) / D_LOD_DEBUG_SCALE;
-<<<<<<< HEAD
-			Color = float4(GetColorCode(SelectedLod), 0.05f);
-=======
 			Color = float4(GetHSVDebugColor(SelectedLod), 0.05f);
->>>>>>> 6bbb88c8
 		}
 		#endif
 
@@ -597,73 +361,6 @@
 	return true;
 }
 
-<<<<<<< HEAD
-// From HZBOcclusion.usf. TODO: make common
-// Rect contains screen coordinates as {minx, miny, maxx, maxy}. Those coordinates are not clamped to screen edges so they mnight be outside the [0,1]^2.
-bool ViewHierarchicalZBufferCulling(float3 WorldBoundsMin, float3 WorldBoundsMax, inout float4 NotClampedRect)
-{
-	float3 WorldBounds[2] = { WorldBoundsMin, WorldBoundsMax };
-
-	// Screen rect from bounds
-	float3 RectMin = float3(1, 1, 1);
-	float3 RectMax = float3(-1, -1, -1);
-	/*UNROLL*/ for (int i = 0; i < 8; i++)
-	{
-		float3 PointSrc;
-		PointSrc.x = WorldBounds[(i >> 0) & 1].x;
-		PointSrc.y = WorldBounds[(i >> 1) & 1].y;
-		PointSrc.z = WorldBounds[(i >> 2) & 1].z;
-
-		float4 PointClip = mul(float4(PointSrc, 1), WorldToClipMatrix);
-		float3 PointScreen = PointClip.xyz / PointClip.w;
-
-		RectMin = min(RectMin, PointScreen);
-		RectMax = max(RectMax, PointScreen);
-	}
-
-	// FIXME assumes DX
-	NotClampedRect = (float4(RectMin.xy, RectMax.xy) * float2(0.5, -0.5).xyxy + 0.5).xwzy;
-	float4 Rect = saturate(NotClampedRect);
-	float4 RectPixels = Rect * HZBSize.xyxy;
-	float2 RectSize = (RectPixels.zw - RectPixels.xy) * 0.5;	// 0.5 for 4x4
-	float Level = max(ceil(log2(max(RectSize.x, RectSize.y))), HZBUvFactor.z);
-
-#if PERMUTATION_HZBCULLING
-	// Check if we can drop one level lower
-	float LevelLower = max(Level - 1, 0);
-	float4 LowerRect = RectPixels * exp2(-LevelLower);
-	float2 LowerRectSize = ceil(LowerRect.zw) - floor(LowerRect.xy);
-	if (all(LowerRectSize <= 4))
-	{
-		Level = LevelLower;
-	}
-
-	// 4x4 samples
-	float2 Scale = HZBUvFactor.xy * (Rect.zw - Rect.xy) / 3;
-	float2 Bias = HZBUvFactor.xy * Rect.xy;
-
-	float4 MinDepth = 1;
-	/*UNROLL*/ for (int j = 0; j < 4; j++)
-	{
-		// TODO could vectorize this
-		float4 Depth;
-		Depth.x = HZBTexture.SampleLevel(HZBSampler, float2(j, 0) * Scale + Bias, Level).r;
-		Depth.y = HZBTexture.SampleLevel(HZBSampler, float2(j, 1) * Scale + Bias, Level).r;
-		Depth.z = HZBTexture.SampleLevel(HZBSampler, float2(j, 2) * Scale + Bias, Level).r;
-		Depth.w = HZBTexture.SampleLevel(HZBSampler, float2(j, 3) * Scale + Bias, Level).r;
-		MinDepth = min(MinDepth, Depth);
-	}
-	MinDepth.x = min(min(MinDepth.x, MinDepth.y), min(MinDepth.z, MinDepth.w));
-
-	// Inverted Z buffer
-	return RectMax.z >= MinDepth.x ? true : false;
-#else
-	return true;
-#endif
-}
-
-=======
->>>>>>> 6bbb88c8
 [numthreads(64, 1, 1)]
 void MainClusterCullingCS(uint3 DispatchThreadId : SV_DispatchThreadID)
 {
@@ -673,12 +370,7 @@
 		// Note on the cluster culling & LOD selection
 		// Run:
 		// 1. Frustum culling
-<<<<<<< HEAD
-		// 2. Visibility culling (using HZB)
-		// 3. LOD selection
-=======
 		// 2. LOD selection
->>>>>>> 6bbb88c8
 		//
 		// When a cluster is culled:
 		// . Cluster's strands position still updated (HairInterpolation), for the lowest LOD
@@ -688,10 +380,7 @@
 
 		const uint ClusterId  = DispatchThreadId.x;
 		const uint ClusterId6 = ClusterId * 6;
-<<<<<<< HEAD
-=======
 		checkBufferAccessSlow(ClusterAABBBuffer, ClusterId6 + 5);
->>>>>>> 6bbb88c8
 		const float3 Min = float3(int3(ClusterAABBBuffer[ClusterId6 + 0], ClusterAABBBuffer[ClusterId6 + 1], ClusterAABBBuffer[ClusterId6 + 2]));
 		const float3 Max = float3(int3(ClusterAABBBuffer[ClusterId6 + 3], ClusterAABBBuffer[ClusterId6 + 4], ClusterAABBBuffer[ClusterId6 + 5]));
 
@@ -713,10 +402,6 @@
 		if (bVisible || bForceVisible) 
 		{
 			float4 NotClampedRect = float4(0.0f, 1.0f, 0.0f, 1.0f);
-<<<<<<< HEAD
-			bVisible = bVisible && ViewHierarchicalZBufferCulling(Min, Max, NotClampedRect);
-=======
->>>>>>> 6bbb88c8
 			if (bVisible || bForceVisible)
 			{
 				const FHairClusterInfo ClusterInfo = UnpackHairClusterInfo(ClusterInfoBuffer[ClusterId]);
@@ -733,36 +418,6 @@
 
 				// Update visibility based on the cluster visibility flag set up by users
 				bVisible = IsLODVisible(ClusterInfo, ClusterLOD.LOD);
-<<<<<<< HEAD
-
-				if ((bVisible || bForceVisible) && ClusterLOD.VertexCount > 0)
-				{
-					uint VisibleClusterId = 0;
-					InterlockedAdd(DispatchIndirectParametersClusterCount[0], 1, VisibleClusterId);
-
-					//uint PreviousVertexCount = 0;
-					InterlockedAdd(DrawIndirectParameters[0], ClusterLOD.VertexCount * 6/*, PreviousVertexCount*/);
-
-					GlobalClusterIdBuffer[VisibleClusterId]	  = ClusterId;
-					GlobalIndexStartBuffer[VisibleClusterId]  = ClusterLOD.VertexOffset;
-					GlobalIndexCountBuffer[VisibleClusterId]  = ClusterLOD.VertexCount;
-					GlobalRadiusScaleBuffer[VisibleClusterId] = ClusterLOD.RadiusScale;
-				}
-			}
-		}
-
-		#if PERMUTATION_DEBUGAABBBUFFER
-		{
-			FHairClusterDebugInfo ClusterDebug;			
-			ClusterDebug.GroupIndex = 0;
-			ClusterDebug.LOD = bVisible ? ClusterLOD.LOD : -1;
-			ClusterDebug.VertexCount = ClusterLOD.VertexCount;
-			ClusterDebug.CurveCount=0;
-
-			ClusterDebugInfoBuffer[ClusterId] = ClusterDebug;
-		}
-		#endif
-=======
 
 				if ((bVisible || bForceVisible) && ClusterLOD.VertexCount > 0)
 				{
@@ -842,51 +497,12 @@
 		DispatchIndirectBuffer[1] = DispatchCountY;
 		DispatchIndirectBuffer[2] = 1.0;
 		DispatchIndirectBuffer[3] = ControlPoint;
->>>>>>> 6bbb88c8
-	}
-}
-
-#endif
-
-/////////////////////////////////////////////////////////////////////////////////////////////////////////////////////////////
-<<<<<<< HEAD
-/// 0. Indirect dispatch buffer preparation for compute raster visibility pass
-#ifdef SHADER_PREPAREINDIRECTDISPATCH
-
-RWBuffer<uint> DrawIndirectBuffer; 
-RWBuffer<uint> DispatchIndirectBuffer; 
-
-[numthreads(1, 1, 1)]
-void MainClusterCullingPrepareIndirectDispatchCS(
-	uint3 DispatchThreadId : SV_DispatchThreadID, 
-	uint3 GroupId : SV_GroupID, 
-	uint3 GroupThreadId : SV_GroupThreadID)
-{
-	if (GroupId.x == 0 && GroupThreadId.x == 0)
-	{
-		// See HairStrandsVisibilityRasterCompute.usf
-		const uint RasterComputeGroupSize = 32;
-		const uint RasterComputeGroupCountX = 16;
-
-		// DrawIndirectBuffer contains the total number of vertex count needed for drawing quad triangle strips, so 6 vertices per quad / control point
-		const uint VertexCount    = DrawIndirectBuffer[0];
-		const uint ControlPoint   = VertexCount / 6;
-		const uint DispatchCount  = DivideAndRoundUp(ControlPoint, RasterComputeGroupSize);
-		const uint DispatchCountX = DispatchCount >= RasterComputeGroupCountX ? RasterComputeGroupCountX : (DispatchCount % RasterComputeGroupCountX);
-		const uint DispatchCountY = DivideAndRoundUp(DispatchCount, RasterComputeGroupCountX);
-
-		DispatchIndirectBuffer[0] = DispatchCountX;
-		DispatchIndirectBuffer[1] = DispatchCountY;
-		DispatchIndirectBuffer[2] = 1.0;
-		DispatchIndirectBuffer[3] = ControlPoint;
-	}
-}
-
-#endif
-
-/////////////////////////////////////////////////////////////////////////////////////////////////////////////////////////////
-=======
->>>>>>> 6bbb88c8
+	}
+}
+
+#endif
+
+/////////////////////////////////////////////////////////////////////////////////////////////////////////////////////////////
 /// 1. Indirect dispatch buffer preparation for rendering and prefix sums
 #ifdef SHADER_PREPAREINDIRECTDRAW
 
@@ -1169,13 +785,9 @@
 
 		if (ThreadWriteOffset < ClusterSrcIndexCount)
 		{
-<<<<<<< HEAD
-			CulledCompactedIndexBuffer[WriteToIndex + ThreadWriteOffset] = ClusterVertexIdBuffer[ClusterSrcStartIndex + ThreadWriteOffset];
-=======
 			checkBufferAccessSlow(CulledCompactedIndexBuffer, WriteToIndex + ThreadWriteOffset);
 			CulledCompactedIndexBuffer[WriteToIndex + ThreadWriteOffset] = ClusterVertexIdBuffer[ClusterSrcStartIndex + ThreadWriteOffset];
 			checkBufferAccessSlow(CulledCompactedRadiusScaleBuffer, WriteToIndex + ThreadWriteOffset);
->>>>>>> 6bbb88c8
 			CulledCompactedRadiusScaleBuffer[WriteToIndex + ThreadWriteOffset] = D_USE_CONTINUOUSLOD ? ClusterRadiusScale : 0;
 		}
 	}
