// Copyright Epic Games, Inc. All Rights Reserved.

#include "/Engine/Public/Platform.ush"
#include "../ColorMap.ush"
#include "HairStrandsAABBCommon.ush"
#include "HairStrandsClusterCommon.ush"
#include "HairStrandsVertexFactoryCommon.ush"

#ifndef USE_HAIR_TRIANGLE_STRIP
	#error Hair triangle geometry type needs to be defined
#endif

#define COMPACTCS_NUMTHREAD 64

// According to https://docs.microsoft.com/en-us/windows/win32/direct3d11/overviews-direct3d-11-devices-downlevel-compute-shaders#thread-group-shared-memory-tgsm
// A thread can access to 32 byte per thread when number of thread in a group is 512. This is largeley enough for this use case. 
#define PREFIXSUM_PARALLEL  512
#define PREFIXSUM_LASTTHREAD (PREFIXSUM_PARALLEL-1)

#define D_USE_CONTINUOUSLOD  1
#define D_LOD_DEBUG_SCALE 1000.0f

// Cluster data in ClusterAABB buffers is packed as {uint3 AABBMin, uint3 AABBMax}

/////////////////////////////////////////////////////////////////////////////////////////////////////////////////////////////
// Utility functions

uint3 ComputeDispatchGroupCount2D(uint GroupCount)
{
	const uint DispatchCountX = int(floor(sqrt(float(GroupCount))));
	const uint DispatchCountY = DispatchCountX + DivideAndRoundUp(GroupCount - DispatchCountX * DispatchCountX, DispatchCountX);

	return uint3(DispatchCountX, DispatchCountY, 1);
}

/////////////////////////////////////////////////////////////////////////////////////////////////////////////////////////////
/// Clear clusters AABB
#ifdef SHADER_CLEARCLUSTERAABB

uint ClusterCount;
uint bClearClusterAABBs;

RWBuffer<int> OutClusterAABBBuffer; // Cluster data packed as {uint3 AABBMin, uint3 AABBMax}
RWBuffer<int> OutGroupAABBBuffer; 	// Group data packed as {uint3 AABBMin, uint3 AABBMax}

[numthreads(64, 1, 1)]
void MainClearClusterAABBCS(uint2 DispatchThreadId : SV_DispatchThreadID)
{
	// Clear 'clusters' AABB
	if (bClearClusterAABBs > 0 && DispatchThreadId.x < ClusterCount*6)
	{
		const int ClusterId = DispatchThreadId.x / 6;
		const bool bIsMin = (DispatchThreadId.x - ClusterId * 6) < 3 ? 1 : 0;
		const int Value = bIsMin ? 2147483647 : -2147483648;
		checkBufferAccessSlow(OutClusterAABBBuffer, DispatchThreadId.x);
		OutClusterAABBBuffer[DispatchThreadId.x] = Value;
	}

	// Clear 'group' AABB
	if (DispatchThreadId.x == 0)
	{
		OutGroupAABBBuffer[0] =  2147483647;
		OutGroupAABBBuffer[1] =  2147483647;
		OutGroupAABBBuffer[2] =  2147483647;
		OutGroupAABBBuffer[3] = -2147483647;
		OutGroupAABBBuffer[4] = -2147483647;
		OutGroupAABBBuffer[5] = -2147483647;
	}
}

#endif

/////////////////////////////////////////////////////////////////////////////////////////////////////////////////////////////
<<<<<<< HEAD
/// Debug draw clusters
#ifdef SHADER_DRAWDEBUGAABB

#include "../Common.ush"
#include "../ShaderPrint.ush"

#define MODE_CLUSTER	1
#define MODE_CULLED		2
#define MODE_LOD		3
#define MODE_LOD_SIMPLE	4

uint HairGroupId;
uint TriangleCount;
int ClusterDebugMode;

Buffer<int> GroupAABBBuffer;
Buffer<int> ClusterAABBBuffer;
StructuredBuffer<FHairClusterDebugInfo> ClusterDebugInfoBuffer;

Buffer<uint> CulledDrawIndirectParameters;
Buffer<uint> CulledDispatchIndirectParametersClusterCountBuffer;

[numthreads(64, 1, 1)]
void MainDrawDebugAABBCS(uint3 DispatchThreadId : SV_DispatchThreadID)
{
	if (DispatchThreadId.x == 0)
	{
		const bool bDrawClusterInfo = ClusterDebugMode == MODE_CLUSTER || ClusterDebugMode == MODE_CULLED || ClusterDebugMode == MODE_LOD;
		const uint HairGroupHeight = 15; //bDrawClusterInfo ? 120u : 60u;

		FShaderPrintContext Context = InitShaderPrintContext(true, uint2(50, 50 + (HairGroupId == 0 ? 0 : HairGroupHeight) + HairGroupId * HairGroupHeight));

		FFontColor FontValue = FontWhite;
		FFontColor FontPercent = FontSilver;

		if (bDrawClusterInfo)
		{
			if (HairGroupId == 0)
			{
				Print(Context, TEXT("HairGroup   Clusters      Triangles"), FontYellow);
			#if PERMUTATION_DEBUGAABBBUFFER
				Print(Context, TEXT("         ScreenSize LOD"), FontYellow);
			#endif
				Newline(Context);
			}

			const uint VisibleClusterCount  = CulledDispatchIndirectParametersClusterCountBuffer[0];
			const uint VisibleTriangleCount = CulledDrawIndirectParameters[0] / 3; // CulledDrawIndirectParameters contains the total number of triangle indices (3 per triangle)

			Print(Context, HairGroupId, FontOrange);

			Print(Context, VisibleClusterCount, FontValue, 5, 0);
			Print(Context, TEXT(" ["), FontPercent);
			Print(Context, 100.0f * float(VisibleClusterCount) / float(ClusterCount), FontPercent, 4, 1);
			Print(Context, TEXT("%] "), FontPercent);

			Print(Context, VisibleTriangleCount, FontValue, 9, 0);
			Print(Context, TEXT(" ["), FontPercent);
			Print(Context, 100.0f * float(VisibleTriangleCount) / float(TriangleCount), FontPercent, 4, 1);
			Print(Context, TEXT("%] "), FontPercent);

		}

		#if PERMUTATION_DEBUGAABBBUFFER
		{
			float ScreenSize = 1;
			{
				const FHairAABB Bound = ReadHairAABB(0, GroupAABBBuffer);

				const float3 SphereOrigin = (Bound.Min + Bound.Max) * 0.5f;
				const float  SphereRadius = length(Bound.Max - SphereOrigin);
				ScreenSize = ComputeBoundsScreenSize(SphereOrigin, SphereRadius, LWCHackToFloat(PrimaryView.WorldCameraOrigin), View.ViewToClip);
			}
			Print(Context, ScreenSize, FontValue, 8, 2);
			Print(Context, TEXT("   "));

			// Show actual LOD distribution for all clusters. Otherwise show the average LOD index
			const bool bShowLODHistogram = false;
			// Aggregate all the cluster results
			uint LODHistogram[MAX_HAIR_LOD] = { 0,0,0,0,0,0,0,0 };
			uint TotalVertexCount = 0;
			uint TotalVisibleCluster = 0;
			float AvgLOD = 0;
			for (uint ClusterIt = 0; ClusterIt < ClusterCount; ++ClusterIt)
			{
				const FHairClusterDebugInfo DebugInfo = ClusterDebugInfoBuffer[ClusterIt];
				if (DebugInfo.LOD >= 0) // Not culled
				{
					const uint LOD = uint(DebugInfo.LOD + 0.5f);
					LODHistogram[LOD] += 1;
					AvgLOD += DebugInfo.LOD;
					TotalVertexCount += DebugInfo.VertexCount;
					TotalVisibleCluster++;
				}
			}		
			AvgLOD /= max(1u, TotalVisibleCluster);

			if (bShowLODHistogram)
			{		
				Print(Context, uint(LODHistogram[0] / float(max(1u, TotalVisibleCluster)) * 100.f));
				Print(Context, uint(LODHistogram[1] / float(max(1u, TotalVisibleCluster)) * 100.f));
				Print(Context, uint(LODHistogram[2] / float(max(1u, TotalVisibleCluster)) * 100.f));
				Print(Context, uint(LODHistogram[3] / float(max(1u, TotalVisibleCluster)) * 100.f));
				Print(Context, uint(LODHistogram[4] / float(max(1u, TotalVisibleCluster)) * 100.f));
				Print(Context, uint(LODHistogram[5] / float(max(1u, TotalVisibleCluster)) * 100.f));
				Print(Context, uint(LODHistogram[6] / float(max(1u, TotalVisibleCluster)) * 100.f));
				Print(Context, uint(LODHistogram[7] / float(max(1u, TotalVisibleCluster)) * 100.f));
			}
			else
			{
				if (TotalVisibleCluster > 0)
				{
					Print(Context, AvgLOD, FontValue, 4, 2);
				}
				else
				{
					Print(Context, TEXT("Culled"), FontLightRed);
				}
			}
		}
		#endif

	}

	if (DispatchThreadId.x < ClusterCount)
	{
		const bool bDrawClusterAABB = ClusterDebugMode == MODE_CLUSTER || ClusterDebugMode == MODE_CULLED || ClusterDebugMode == MODE_LOD;
		if (DispatchThreadId.x == 0 && bDrawClusterAABB)
		{
			const float4 GroupColor = float4(1.0f, 0.5f, 0.0f, 1.0f);
			const FHairAABB Bound = ReadHairAABB(0, GroupAABBBuffer);
			AddAABBTWS(Bound.Min, Bound.Max, GroupColor);
		}

		const uint ClusterId = DispatchThreadId;
		const uint ClusterId6 = DispatchThreadId.x * 6;
		float3 Min = float3(int3(ClusterAABBBuffer[ClusterId6    ], ClusterAABBBuffer[ClusterId6 + 1], ClusterAABBBuffer[ClusterId6 + 2]));
		float3 Max = float3(int3(ClusterAABBBuffer[ClusterId6 + 3], ClusterAABBBuffer[ClusterId6 + 4], ClusterAABBBuffer[ClusterId6 + 5]));
	
		#if PERMUTATION_DEBUGAABBBUFFER
		const FHairClusterDebugInfo DebugInfo = ClusterDebugInfoBuffer[ClusterId];
		const bool bIsCulledState = DebugInfo.LOD < 0;
		#endif

		float4 Color = 0.0f;
		if (ClusterDebugMode == MODE_CLUSTER)
		{
			Color = float4(0.5f, 1.0f, 0.0f, 0.1f);
		}
		#if PERMUTATION_DEBUGAABBBUFFER
		else if (ClusterDebugMode == MODE_CULLED)
		{
			Color = float4(1.0f, 0.1f, 0.1f, 1.0f);
			if (!bIsCulledState)
			{
				return;
			}
		}
		else if (ClusterDebugMode == MODE_LOD_SIMPLE)
		{
			// No cluster AABB drawing
			return;
		}
		else if (ClusterDebugMode == MODE_LOD)
		{
			if (bIsCulledState)
			{
				return;
			}

			float SelectedLod = float(DebugInfo.LOD) / D_LOD_DEBUG_SCALE;
			Color = float4(GetHSVDebugColor(SelectedLod), 0.05f);
		}
		#endif

		AddAABBTWS(Min, Max, Color);
	}
}

#endif

/////////////////////////////////////////////////////////////////////////////////////////////////////////////////////////////
=======
>>>>>>> 4af6daef
/// Reset indirect buffer args
#ifdef SHADER_CLUSTERCULLINGINDCLEAR  

RWBuffer<uint> DispatchIndirectParametersClusterCount;
RWBuffer<uint> DrawIndirectParameters; 
uint VertexCountPerInstance;

[numthreads(1, 1, 1)]
void MainClusterCullingIndClearCS(uint3 DispatchThreadId : SV_DispatchThreadID)
{
#if PERMUTATION_SETINDIRECTDRAW
	DrawIndirectParameters[0] = VertexCountPerInstance;
	DrawIndirectParameters[1] = 1;	// 1 instance
	DrawIndirectParameters[2] = 0;
	DrawIndirectParameters[3] = 0;
#else
	if (DispatchThreadId.x==0)
	{
		WriteDispatchIndirectArgs(DispatchIndirectParametersClusterCount, 0, 0, 1, 1);

		DrawIndirectParameters[0] = 0;	// 0 vertex (to be accumulated)
		DrawIndirectParameters[1] = 1;	// 1 instance
		DrawIndirectParameters[2] = 0;
		DrawIndirectParameters[3] = 0;
	}
#endif
}

#endif

/////////////////////////////////////////////////////////////////////////////////////////////////////////////////////////////
// Write out culled index buffex & radius scale buffer

#if SHADER_CLUSTER_CULL

#include "../ShaderPrint.ush"  

#define NUM_THREADS_PER_GROUP GROUP_SIZE
#include "../ThreadGroupPrefixSum.ush"

//uint ForceLOD;
float LODIndex;
float LODBias;
uint CurveCount;
uint CurvePerGroup;
uint DispatchCountX;
float4 ClusterInfoParameters;

Buffer<uint> CurveBuffer;
Buffer<uint> CurveToClusterIdBuffer;
Buffer<uint> PointLODBuffer;
StructuredBuffer<FPackedHairClusterInfo> ClusterInfoBuffer;

<<<<<<< HEAD
[numthreads(64, 1, 1)]
void MainClusterCullingCS(uint3 DispatchThreadId : SV_DispatchThreadID)
{
	const uint ClusterId = DispatchThreadId.x;
	if (ClusterId < ClusterCount)
	{
		// Note on the cluster culling & LOD selection
		// Run:
		// 1. Frustum culling
		// 2. LOD selection
		//
		// When a cluster is culled:
		// . Cluster's strands position still updated (HairInterpolation), for the lowest LOD
		// . Cluster's AABB is still updated, to be valid next frame (HairClusterAABB), with lowest LOD position
		// . Cluster's strands are not rendered.
		// However only the strands position of the selected LOD are updated

		const uint ClusterId  = DispatchThreadId.x;
		const uint ClusterId6 = ClusterId * 6;
		checkBufferAccessSlow(ClusterAABBBuffer, ClusterId6 + 5);
		const float3 Min = float3(int3(ClusterAABBBuffer[ClusterId6 + 0], ClusterAABBBuffer[ClusterId6 + 1], ClusterAABBBuffer[ClusterId6 + 2]));
		const float3 Max = float3(int3(ClusterAABBBuffer[ClusterId6 + 3], ClusterAABBBuffer[ClusterId6 + 4], ClusterAABBBuffer[ClusterId6 + 5]));

		const float3 SphereOrigin = (Min + Max)*0.5f;
		const float  SphereRadius = length(Max - SphereOrigin);
		const float  ScreenSize = ComputeBoundsScreenSize(SphereOrigin, SphereRadius, CameraWorldPos, ProjectionMatrix);
		
		const float3 CamToSphere = SphereOrigin - CameraWorldPos.xyz;
		const float CamToSphereDistance = length(CamToSphere);
		bool bVisible = (bIsHairGroupVisible == 1) && ViewFrustumIntersectSphere(CamToSphere, SphereRadius);
		FHairClusterLOD ClusterLOD = (FHairClusterLOD)0;

		// Always force clusters to be flagged as (forced) visible. If a cluster is not visible, its lowest LOD will be selected. 
		// This ensures that clusters position are updated which is used for two things:
		// * Update the cluster AABB, which are used for voxelization allocation purpose
		// * Update vertex positions used for voxelization 
		bool bForceVisible = bIsHairGroupVisible == 1;

		if (bVisible || bForceVisible) 
		{
			float4 NotClampedRect = float4(0.0f, 1.0f, 0.0f, 1.0f);
			if (bVisible || bForceVisible)
			{
				const FHairClusterInfo ClusterInfo = UnpackHairClusterInfo(ClusterInfoBuffer[ClusterId]);
=======
RWBuffer<uint>  OutPointCounter;
RWBuffer<uint>  OutIndexBuffer;
RWBuffer<float> OutRadiusScaleBuffer;
RWBuffer<uint>  OutCulledCurveBuffer;
>>>>>>> 4af6daef

#ifndef GROUP_SIZE
#error GROUP_SIZE needs to be Undefined
#endif


#define CURVE_PER_GROUP (GROUP_SIZE / PERMUTATION_POINT_PER_CURVE)
#define MAX_CURVE CURVE_PER_GROUP
#define MAX_POINT PERMUTATION_POINT_PER_CURVE

<<<<<<< HEAD
					//uint PreviousVertexCount = 0;
				#if USE_HAIR_TRIANGLE_STRIP
					InterlockedAdd(DrawIndirectParameters[0], ClusterLOD.VertexCount * 2/*, PreviousVertexCount*/);
				#else
					InterlockedAdd(DrawIndirectParameters[0], ClusterLOD.VertexCount * 6/*, PreviousVertexCount*/);
				#endif

					checkBufferAccessSlow(GlobalClusterIdBuffer, VisibleClusterId);
					GlobalClusterIdBuffer[VisibleClusterId]	  = ClusterId;
					checkBufferAccessSlow(GlobalIndexStartBuffer, VisibleClusterId);
					GlobalIndexStartBuffer[VisibleClusterId]  = ClusterLOD.VertexOffset;
					checkBufferAccessSlow(GlobalIndexCountBuffer, VisibleClusterId);
					GlobalIndexCountBuffer[VisibleClusterId]  = ClusterLOD.VertexCount;
					checkBufferAccessSlow(GlobalRadiusScaleBuffer, VisibleClusterId);
					GlobalRadiusScaleBuffer[VisibleClusterId] = ClusterLOD.RadiusScale;
				}
			}
		}
=======
uint GetGlobalCurveIndex(uint ThreadIndex, uint2 GroupIndex)
{
	const uint LinearGroupIndex = GroupIndex.x + GroupIndex.y * DispatchCountX;
#if PERMUTATION_POINT_PER_CURVE == 64
	return LinearGroupIndex;
#else
	return ThreadIndex + LinearGroupIndex * CURVE_PER_GROUP;
#endif
}

//-------------------------------------------------------------------------------------------------
#if PERMUTATION_POINT_PER_CURVE < 64
>>>>>>> 4af6daef

// Permutation for curves having less that 32 control points
// In this permutation we process several curves with the same thread group

groupshared uint CurvePointIndex[MAX_CURVE];
groupshared uint CurvePointCount[MAX_CURVE];
groupshared uint ClusterLOD[MAX_CURVE];
groupshared float ClusterRadiusScale[MAX_CURVE];
groupshared uint LODCount[MAX_CURVE];

groupshared uint AllocationOffset;
groupshared uint AllocationCount;

<<<<<<< HEAD
/////////////////////////////////////////////////////////////////////////////////////////////////////////////////////////////
/// 0. Indirect dispatch buffer preparation for compute raster visibility/voxel pass
#ifdef SHADER_PREPAREINDIRECTDISPATCH
=======
// Store locally the culled point index (encoded into 8 bits, and store 4 per uint)
groupshared uint CulledPointIndices[MAX_CURVE * MAX_POINT];
groupshared uint CulledPointRadiusScales[MAX_CURVE * MAX_POINT];
groupshared float CulledPointFadeScales[MAX_CURVE * MAX_POINT];
groupshared uint ValidPoints[MAX_CURVE][MAX_POINT];
>>>>>>> 4af6daef

groupshared uint WriteOffset0[MAX_CURVE];
groupshared uint WriteOffsetN[MAX_CURVE];

<<<<<<< HEAD
#if PERMUTATION_GROUP_SIZE == 64
	#define GROUP_SIZE 64
#elif PERMUTATION_GROUP_SIZE == 32
	#define GROUP_SIZE 32
#else
	#error Unknown group size
#endif

[numthreads(1, 1, 1)]
void MainClusterCullingPrepareIndirectDispatchCS(
	uint3 DispatchThreadId : SV_DispatchThreadID, 
	uint3 GroupId : SV_GroupID, 
	uint3 GroupThreadId : SV_GroupThreadID)
=======
[numthreads(GROUP_SIZE, 1, 1)]
void Main(uint3 DispatchThreadId : SV_DispatchThreadID, uint ThreadIndex : SV_GroupIndex, uint2 GroupIndex : SV_GroupID)
>>>>>>> 4af6daef
{
	// 1. Read the Curve data
	if (ThreadIndex < CURVE_PER_GROUP)
	{
<<<<<<< HEAD
		// DrawIndirectBuffer contains the total number of vertex count needed for drawing quad triangle strips, so 6 vertices per quad / control point
		const uint VertexCount    = DrawIndirectBuffer[0];
#if USE_HAIR_TRIANGLE_STRIP
		const uint ControlPoint   = VertexCount / 2;
#else
		const uint ControlPoint	  = VertexCount / 6;
#endif
		const uint DispatchCount  = DivideAndRoundUp(ControlPoint, GROUP_SIZE);
		const uint DispatchCountX = DispatchCount >= INDIRECT_GROUP_COUNT_X ? INDIRECT_GROUP_COUNT_X : (DispatchCount % INDIRECT_GROUP_COUNT_X);
		const uint DispatchCountY = DivideAndRoundUp(DispatchCount, INDIRECT_GROUP_COUNT_X);

		DispatchIndirectBuffer[0] = DispatchCountX;
		DispatchIndirectBuffer[1] = DispatchCountY;
		DispatchIndirectBuffer[2] = 1.0;
		DispatchIndirectBuffer[3] = ControlPoint;
	}
}

#endif

/////////////////////////////////////////////////////////////////////////////////////////////////////////////////////////////
/// 1. Indirect dispatch buffer preparation for rendering and prefix sums
#ifdef SHADER_PREPAREINDIRECTDRAW

uint GroupSize1D;
Buffer<uint> DispatchIndirectParametersClusterCount;

RWBuffer<uint> DispatchIndirectParametersClusterCount1D;
RWBuffer<uint> DispatchIndirectParametersClusterCount2D;
RWBuffer<uint> DispatchIndirectParametersClusterCountDiv512;
RWBuffer<uint> DispatchIndirectParametersClusterCountDiv512Div512;
=======
		const uint LocalCurveIndex  = ThreadIndex;
		const uint GlobalCurveIndex = GetGlobalCurveIndex(ThreadIndex, GroupIndex);

		// 1.1 Cluster ID
		const uint ClusterId = CurveToClusterIdBuffer[GlobalCurveIndex];
	
		// 1.3 Get cluster info (i.e. map all info per LOD for a given cluster ID) and derive effective LOD data (radius scale)
		const FHairClusterLOD ClusterLODInfo = GetHairClusterLOD(ClusterInfoBuffer[ClusterId], ClusterInfoParameters, LODIndex);
		ClusterLOD[LocalCurveIndex] 		 = ClusterLODInfo.LOD;
		ClusterRadiusScale[LocalCurveIndex]  = ClusterLODInfo.RadiusScale; // Curve are no longer scaled individually by ClusterLODInfo.RadiusScale, but scale globally based on CPU value. This is for legacy path, using discrete LOD with manual ThicknessScale
		LODCount[LocalCurveIndex]			 = ClusterLODInfo.LODCount;

		// 1.4 Curve's point count/offset
		const FHairCurve Curve = UnpackHairCurve(CurveBuffer[GlobalCurveIndex]);
		CurvePointIndex[LocalCurveIndex] = Curve.PointIndex;
		CurvePointCount[LocalCurveIndex] = Curve.PointCount;
>>>>>>> 4af6daef

	}
	if (ThreadIndex == 0)
	{
<<<<<<< HEAD
		uint ClusterCount = DispatchIndirectParametersClusterCount[0];
		uint ClusterCountDivUp512 = (ClusterCount + PREFIXSUM_PARALLEL - 1) / PREFIXSUM_PARALLEL;
		uint ClusterCountDivUp512DivUp512 = (ClusterCountDivUp512 + PREFIXSUM_PARALLEL - 1) / PREFIXSUM_PARALLEL;
		uint3 DispatchGroupCount2D = ComputeDispatchGroupCount2D(ClusterCount);

		WriteDispatchIndirectArgs(DispatchIndirectParametersClusterCountDiv512, 0, ClusterCountDivUp512, 1, 1);
		WriteDispatchIndirectArgs(DispatchIndirectParametersClusterCountDiv512Div512, 0, ClusterCountDivUp512DivUp512, 1, 1);
		WriteDispatchIndirectArgs(DispatchIndirectParametersClusterCount2D, 0, DispatchGroupCount2D.x, DispatchGroupCount2D.y, 1);	
		WriteDispatchIndirectArgs(DispatchIndirectParametersClusterCount1D, 0, (ClusterCount + GroupSize1D - 1) / GroupSize1D, 1, 1);
=======
		AllocationCount = 0;
		AllocationOffset = 0;
>>>>>>> 4af6daef
	}
	GroupMemoryBarrierWithGroupSync();

	// 2. Mark valid point and compute their final position
	{
		const uint CurveIndex        = ThreadIndex / uint(MAX_POINT);
		const uint CurrentPointIndex = ThreadIndex % uint(MAX_POINT);

		// 2.2 Mark point having their LOD visibility smaller than the requested LOD level
		float RadiusFade = 1.0f;
		ValidPoints[CurveIndex][CurrentPointIndex] = 0; 
		if (CurveIndex < CurveCount)
		{	
			if (CurrentPointIndex < CurvePointCount[CurveIndex])
			{
				const uint PointIndex = CurrentPointIndex + CurvePointIndex[CurveIndex];				
				const uint MinLOD = GetHairControlPointMinLOD(PointIndex, PointLODBuffer);

				// When a curve reach its last LOD, fade its radius progressively
				RadiusFade = ceil(ClusterLOD[CurveIndex]) >= LODCount[CurveIndex]-1 ? 1.f : saturate(MinLOD+1 - ClusterLOD[CurveIndex]);

<<<<<<< HEAD
	if (WaveStart < ItemCountRoundUp)
	{
		// Load current block data
		uint GlobalIndex = WaveStart + GroupThreadId.x;
		if (GlobalIndex < ItemCount)
		{
			checkBufferAccessSlow(GlobalIndexCountBuffer, GlobalIndex);

			const uint IndexCount = GlobalIndexCountBuffer[GlobalIndex];
			PrefixSumClusterCount[0][GroupThreadId.x] = IndexCount;
		}
		else
		{
			PrefixSumClusterCount[0][GroupThreadId.x] = 0;
=======
				// Prune control point based on their MinLOD value
				if (IsHairControlPointActive(MinLOD, ClusterLOD[CurveIndex]))
				{
					ValidPoints[CurveIndex][CurrentPointIndex] = 1;
				}
			}
>>>>>>> 4af6daef
		}
	
		// 2.3 Count/Compact visible points
		{
			uint LocalAllocationCount = 0;
			const uint bIsValid = ValidPoints[CurveIndex][CurrentPointIndex];
			const uint PrefixSum = ThreadGroupPrefixSum(bIsValid, ThreadIndex, LocalAllocationCount);
			if (ThreadIndex == 0)
			{
				AllocationCount = LocalAllocationCount;
			}
			if (bIsValid)
			{
				CulledPointIndices[PrefixSum]		= CurrentPointIndex + CurvePointIndex[CurveIndex];
				CulledPointRadiusScales[PrefixSum]	= ClusterRadiusScale[CurveIndex];
				CulledPointFadeScales[PrefixSum] 	= RadiusFade;
			}
<<<<<<< HEAD
			Src = 1 - Src;
			GroupMemoryBarrierWithGroupSync();
		}

		// Write out result, taking into account previous blocks sum
		uint Result = 0;
		if (GlobalIndex < ItemCount)
		{
			Result = PrefixSumClusterCount[Src][GroupThreadId.x];

			checkBufferAccessSlow(PerBlocklIndexCountPreFixSumBuffer, GlobalIndex);

			if (GroupThreadId.x == 0)
			{
				PerBlocklIndexCountPreFixSumBuffer[GlobalIndex] = uint2(0, Result);
			}
			else
=======

			if (CurveIndex < CurveCount)
>>>>>>> 4af6daef
			{
				if (CurrentPointIndex == 0) 							WriteOffset0[CurveIndex] = PrefixSum;
				if (CurrentPointIndex == CurvePointCount[CurveIndex]-1)	WriteOffsetN[CurveIndex] = PrefixSum;
			}
		}
<<<<<<< HEAD

		if (GroupThreadId.x == PREFIXSUM_LASTTHREAD)
		{
			checkBufferAccessSlow(PerBlocklTotalIndexCountBuffer, GroupId.x);
			PerBlocklTotalIndexCountBuffer[GroupId.x] = PrefixSumClusterCount[Src][GroupThreadId.x];
		}
=======
>>>>>>> 4af6daef
	}

	// 4. Global allocate
	if (ThreadIndex == 0)
	{
		InterlockedAdd(OutPointCounter[0], AllocationCount, AllocationOffset);
	}
	GroupMemoryBarrierWithGroupSync();

	// 5. Write out index/scale
	if (ThreadIndex < AllocationCount)
	{
		OutIndexBuffer[AllocationOffset + ThreadIndex]       = CulledPointIndices[ThreadIndex];
		OutRadiusScaleBuffer[AllocationOffset + ThreadIndex] = CulledPointRadiusScales[ThreadIndex];  // For fading out the curve which are about to be culled, one can use CulledPointFadeScales[ThreadIndex]
	}

	// 6. Write out curve data with visible points for subsequent passes
	if (ThreadIndex < CURVE_PER_GROUP)
	{
		const uint LocalCurveIndex  = ThreadIndex;
		const uint GlobalCurveIndex = GetGlobalCurveIndex(ThreadIndex, GroupIndex);;
		if (GlobalCurveIndex < CurveCount)
		{
			FHairCurve CulledCurve;
			CulledCurve.PointIndex = WriteOffset0[LocalCurveIndex];
			CulledCurve.PointCount =(WriteOffsetN[LocalCurveIndex] - WriteOffset0[LocalCurveIndex]) + 1;

			OutCulledCurveBuffer[GlobalCurveIndex] = PackHairCurve(CulledCurve);
		}
	}
}
#endif // PERMUTATION_POINT_PER_CURVE < 64
//-------------------------------------------------------------------------------------------------
#if PERMUTATION_POINT_PER_CURVE == 64

// Permutation is for curve having more than 32 control point per curve
// In this permutation we process 1 curve per thread group

groupshared uint CurvePointIndex;
groupshared uint CurvePointCount;
groupshared float ClusterLOD;
groupshared float ClusterRadiusScale;
groupshared uint LODCount;

groupshared uint AllocationOffset;
groupshared uint AllocationCount;

// Store locally the culled point index (encoded into 8 bits, and store 4 per uint)
groupshared uint CulledPointIndices[HAIR_MAX_NUM_POINT_PER_CURVE]; 
groupshared uint ValidPoints[HAIR_MAX_NUM_POINT_PER_CURVE];
groupshared float CulledPointFadeScales[HAIR_MAX_NUM_POINT_PER_CURVE];

// Version for curve with >32 points
[numthreads(GROUP_SIZE, 1, 1)]
void Main(uint3 DispatchThreadId : SV_DispatchThreadID, uint ThreadIndex : SV_GroupIndex, uint2 GroupIndex : SV_GroupID)
{	
	// 1. Read the Curve data
	const uint CurveIndex = GetGlobalCurveIndex(ThreadIndex, GroupIndex);
	
	if (ThreadIndex == 0)
	{
		// 1.1 Cluster ID
		const uint ClusterId = CurveToClusterIdBuffer[CurveIndex];
	
		// 1.2 Get cluster info (i.e. map all info per LOD for a given cluster ID) and derive effective LOD data (radius scale)
		const FHairClusterLOD ClusterLODInfo = GetHairClusterLOD(ClusterInfoBuffer[ClusterId], ClusterInfoParameters, LODIndex);
		ClusterLOD = ClusterLODInfo.LOD;
		ClusterRadiusScale = ClusterLODInfo.RadiusScale; // Curve are no longer scaled individually by ClusterLODInfo.RadiusScale, but scale globally based on CPU value. This is for legacy path, using discrete LOD with manual ThicknessScale
		LODCount = ClusterLODInfo.LODCount;

		// 1.4 Curve's point count/offset
		const FHairCurve Curve = UnpackHairCurve(CurveBuffer[CurveIndex]);
		CurvePointIndex = Curve.PointIndex;
		CurvePointCount = Curve.PointCount;

		AllocationCount = 0;
		AllocationOffset = 0;
	}
	GroupMemoryBarrierWithGroupSync();


	// 2. Mark valid point and compute their final position
	{
		const uint LoopCount = DivideAndRoundUp(CurvePointCount, GROUP_SIZE);
		for (uint LoopIt = 0; LoopIt < LoopCount; ++LoopIt)
		{		
			const uint CurrentPointIndex = ThreadIndex + LoopIt * GROUP_SIZE;
	
			// 2.2 Mark point having their LOD visibility smaller than the requested LOD level
			float RadiusFade = 1.0f;
			ValidPoints[CurrentPointIndex] = 0; 
			if (CurveIndex < CurveCount)
			{	
				if (CurrentPointIndex < CurvePointCount)
				{
					const uint PointIndex = CurrentPointIndex + CurvePointIndex;
					const uint MinLOD = GetHairControlPointMinLOD(PointIndex, PointLODBuffer);

					// When a curve reach its last LOD, fade its radius progressively
					RadiusFade = ceil(ClusterLOD) >= LODCount-1 ? 1.f : saturate(MinLOD+1 - ClusterLOD);

					// Prune control point based on their MinLOD value
					if (IsHairControlPointActive(MinLOD, ClusterLOD))
					{
						ValidPoints[CurrentPointIndex] = 1;
					}
				}
			}
		
			// 2.3 Count/Compact visible points
			{
				uint IndexOffset = AllocationCount;
				uint LocalAllocationCount = 0;
				const uint bIsValid = ValidPoints[CurrentPointIndex];
				const uint PrefixSum = ThreadGroupPrefixSum(bIsValid, ThreadIndex, LocalAllocationCount); // Has a ThreadMemoryGroupSync internally
				if (bIsValid)
				{
					CulledPointIndices[IndexOffset + PrefixSum] = CurrentPointIndex;
					CulledPointFadeScales[IndexOffset + PrefixSum] = RadiusFade;
				}

				if (ThreadIndex == 0)
				{
					AllocationCount += LocalAllocationCount;
				}
			}
		}
	}

<<<<<<< HEAD
		// Write out result, taking into account previous blocks sum
		uint Result = 0;
		if (GlobalIndex < ItemCount)
		{
			Result = PrefixSumClusterCount[Src][DispatchThreadId.x];

			checkBufferAccessSlow(GlobalIndexCountPreFixSumBuffer, GlobalIndex);
			if (DispatchThreadId.x == 0)
			{
				GlobalIndexCountPreFixSumBuffer[GlobalIndex] = uint2(0, Result) + PreviousSum;
			}
			else
=======
	// 4. Global allocate
	if (ThreadIndex == 0)
	{
		InterlockedAdd(OutPointCounter[0], AllocationCount, AllocationOffset);
	}
	GroupMemoryBarrierWithGroupSync();

	// 5. Write out index/scale
	if (CurveIndex < CurveCount)
	{
		const uint LoopCount = DivideAndRoundUp(AllocationCount, GROUP_SIZE);
		for (uint LoopIt = 0; LoopIt < LoopCount; ++LoopIt)
		{
			const uint CurrentPointIndex = ThreadIndex + LoopIt * GROUP_SIZE;
			if (CurrentPointIndex < AllocationCount)
>>>>>>> 4af6daef
			{
				const uint CullPointIndex = CulledPointIndices[CurrentPointIndex];
				const float FadeScale = CulledPointFadeScales[CurrentPointIndex];

				OutIndexBuffer[AllocationOffset + CurrentPointIndex]       = CurvePointIndex + CullPointIndex;
				OutRadiusScaleBuffer[AllocationOffset + CurrentPointIndex] = ClusterRadiusScale;  // For fading out the curve which are about to be culled, one can use FadeScale
			}
		}
	}

	// 6. Write out curve data with visible points for subsequent passes
	if (ThreadIndex == 0)
	{	
		FHairCurve CulledCurve;
		CulledCurve.PointCount = AllocationCount;
		CulledCurve.PointIndex = AllocationOffset;
		OutCulledCurveBuffer[CurveIndex] = PackHairCurve(CulledCurve);
	}
}
#endif // PERMUTATION_POINT_PER_CURVE == 64
//-------------------------------------------------------------------------------------------------

#endif // SHADER_CLUSTER_CULL

/////////////////////////////////////////////////////////////////////////////////////////////////////////////////////////////
// Build indirect Draw/Dispatch based on culled curve output

#if SHADER_CLUSTER_CULL_ARGS

Buffer<uint> PointCounterBuffer;
RWBuffer<uint> RWIndirectDrawArgsBuffer;
RWBuffer<uint> RWIndirectDispatchArgsBuffer;

[numthreads(1, 1, 1)]
void Main(uint DispatchThreadId : SV_DispatchThreadID, uint ThreadIndex : SV_GroupIndex)
{
	const uint PointCount = PointCounterBuffer[0];
	const uint DispatchCount = DivideAndRoundUp(PointCount, HAIR_VERTEXCOUNT_GROUP_SIZE);

	RWIndirectDrawArgsBuffer[0] = PointCount * HAIR_POINT_TO_VERTEX;
	RWIndirectDrawArgsBuffer[1] = 1; // 1 instance
	RWIndirectDrawArgsBuffer[2] = 0;
	RWIndirectDrawArgsBuffer[3] = 0;

	RWIndirectDispatchArgsBuffer[0] = DispatchCount;
	RWIndirectDispatchArgsBuffer[1] = 1;
	RWIndirectDispatchArgsBuffer[2] = 1;
	RWIndirectDispatchArgsBuffer[3] = PointCount;	
}

#endif // SHADER_CLUSTER_CULL_ARGS

///////////////////////////////////////////////////////////////////////////////////////////////////
// Hair clusters update 

#if SHADER_CLUSTERAABB

uint CurveCount;
uint ClusterCount;
float ClusterScale;
float3 CPUBoundMin;
float3 CPUBoundMax;
float LODIndex;
float4x4 LocalToTranslatedWorldMatrix;

Buffer<uint> RenCurveBuffer;
Buffer<uint> RenPointLODBuffer;
Buffer<uint4> RenderDeformedPositionBuffer;
Buffer<float4> RenderDeformedOffsetBuffer;

RWBuffer<int> OutClusterAABBBuffer; 	// Cluster data packed as {uint3 AABBMin, uint3 AABBMax}
RWBuffer<int> OutGroupAABBBuffer; 		// Group data packed as {uint3 AABBMin, uint3 AABBMax}

groupshared float3 SharedClusterAABBMin[GROUP_SIZE];
groupshared float3 SharedClusterAABBMax[GROUP_SIZE];
groupshared uint CurvePointIndex;
groupshared uint CurvePointCount;
groupshared float3 OutHairPositionOffset;

[numthreads(GROUP_SIZE, 1, 1)]
	void ClusterAABBEvaluationCS(uint3 DispatchThreadId : SV_DispatchThreadID, uint3 GroupId : SV_GroupID, uint3 GroupThreadId : SV_GroupThreadID, uint ThreadIndex : SV_GroupIndex)
{
#if PERMUTATION_USE_CPU_AABB
	// Only update the full group AABB
	if (all(DispatchThreadId == 0))
	{
		FHairAABB Bound;
		Bound.Min = CPUBoundMin;
		Bound.Max = CPUBoundMax;
		WriteHairAABB(0, Bound, OutGroupAABBBuffer);
	}
#else // PERMUTATION_USE_CPU_AABB

	// Use the first K curves to to compute cluster bound. This is an approximation, 
	// but since curves are now shuffled, it covers most of the groom
	const uint ClusterIndex = GroupId.x;
	if (ThreadIndex == 0)
	{
		CurvePointIndex = 0;
		CurvePointCount = 0;

		const uint CurveIndex = GroupId.x;
		if (CurveIndex < CurveCount)
		{
			const FHairCurve RenCurve = UnpackHairCurve(RenCurveBuffer[CurveIndex]);
			CurvePointIndex = RenCurve.PointIndex;
			CurvePointCount = RenCurve.PointCount;
		}
		OutHairPositionOffset = RenderDeformedOffsetBuffer[0].xyz;
	}
	GroupMemoryBarrierWithGroupSync();

	int3 ClusterAABBMin = 9999999.0f;
	int3 ClusterAABBMax =-9999999.0f;

	const uint LoopCount = DivideAndRoundUp(CurvePointCount, GROUP_SIZE);
	for (uint LoopIt = 0; LoopIt < LoopCount; ++LoopIt)
	{
		const uint LocalPointIndex = ThreadIndex + LoopIt * GROUP_SIZE;
		if (LocalPointIndex < CurvePointCount)
		{
<<<<<<< HEAD
			checkBufferAccessSlow(CulledCompactedIndexBuffer, WriteToIndex + ThreadWriteOffset);
			CulledCompactedIndexBuffer[WriteToIndex + ThreadWriteOffset] = ClusterVertexIdBuffer[ClusterSrcStartIndex + ThreadWriteOffset];
			checkBufferAccessSlow(CulledCompactedRadiusScaleBuffer, WriteToIndex + ThreadWriteOffset);
			CulledCompactedRadiusScaleBuffer[WriteToIndex + ThreadWriteOffset] = D_USE_CONTINUOUSLOD ? ClusterRadiusScale : 0;
=======
			const uint GlobalPointIndex = CurvePointIndex + LocalPointIndex;
			const bool bIsActive = IsHairControlPointActive(GlobalPointIndex, RenPointLODBuffer, LODIndex);
			const FHairControlPoint CP = UnpackHairControlPoint(RenderDeformedPositionBuffer[GlobalPointIndex], OutHairPositionOffset, 1, 1, 1);
			if (bIsActive && all(IsFinite(CP.Position)))
			{
				const int3 WorldSpaceCentimeters = int3(mul(float4(CP.Position, 1.0f), LocalToTranslatedWorldMatrix).xyz);
				const int3 WorldSpaceCentimetersMin = WorldSpaceCentimeters - 1;
				const int3 WorldSpaceCentimetersMax = WorldSpaceCentimeters + 1;

				ClusterAABBMin = min(ClusterAABBMin, WorldSpaceCentimetersMin);
				ClusterAABBMax = max(ClusterAABBMax, WorldSpaceCentimetersMax);
			}
>>>>>>> 4af6daef
		}
	}
	// Scaling
	const float3 ClusterAABBCenter = float3(ClusterAABBMin + ClusterAABBMax) * 0.5f;
	const float3 ClusterAABBExtent = float3(ClusterAABBMax - ClusterAABBMin) * 0.5f;
	ClusterAABBMin = ClusterAABBCenter - ClusterAABBExtent * ClusterScale;
	ClusterAABBMax = ClusterAABBCenter + ClusterAABBExtent * ClusterScale;

	// Write each thread result to shared memory
	SharedClusterAABBMin[ThreadIndex] = ClusterAABBMin;
	SharedClusterAABBMax[ThreadIndex] = ClusterAABBMax;

	// Do a local reduction in shared memory. Assumes ClusterLOD0.VertexCount>64 to have all min&max values valid.
	GroupMemoryBarrierWithGroupSync();
	if (ThreadIndex < 32)
	{
		SharedClusterAABBMin[ThreadIndex] = min(SharedClusterAABBMin[ThreadIndex], SharedClusterAABBMin[ThreadIndex + 32]);
		SharedClusterAABBMax[ThreadIndex] = max(SharedClusterAABBMax[ThreadIndex], SharedClusterAABBMax[ThreadIndex + 32]);
	}
	GroupMemoryBarrierWithGroupSync();
	if (ThreadIndex < 16)
	{
		SharedClusterAABBMin[ThreadIndex] = min(SharedClusterAABBMin[ThreadIndex], SharedClusterAABBMin[ThreadIndex + 16]);
		SharedClusterAABBMax[ThreadIndex] = max(SharedClusterAABBMax[ThreadIndex], SharedClusterAABBMax[ThreadIndex + 16]);
	}
	GroupMemoryBarrierWithGroupSync();
	if (ThreadIndex < 8)
	{
		SharedClusterAABBMin[ThreadIndex] = min(SharedClusterAABBMin[ThreadIndex], SharedClusterAABBMin[ThreadIndex + 8]);
		SharedClusterAABBMax[ThreadIndex] = max(SharedClusterAABBMax[ThreadIndex], SharedClusterAABBMax[ThreadIndex + 8]);
	}
	// No hardware has SIMD Vector unit operating in sync with less than 16 threads per group. So can skip sync now.
	//GroupMemoryBarrierWithGroupSync();
	if (ThreadIndex < 4)
	{
		SharedClusterAABBMin[ThreadIndex] = min(SharedClusterAABBMin[ThreadIndex], SharedClusterAABBMin[ThreadIndex + 4]);
		SharedClusterAABBMax[ThreadIndex] = max(SharedClusterAABBMax[ThreadIndex], SharedClusterAABBMax[ThreadIndex + 4]);
	}
	//GroupMemoryBarrierWithGroupSync();
	if (ThreadIndex < 2)
	{
		SharedClusterAABBMin[ThreadIndex] = min(SharedClusterAABBMin[ThreadIndex], SharedClusterAABBMin[ThreadIndex + 2]);
		SharedClusterAABBMax[ThreadIndex] = max(SharedClusterAABBMax[ThreadIndex], SharedClusterAABBMax[ThreadIndex + 2]);
	}
	//GroupMemoryBarrierWithGroupSync();
	if (ThreadIndex < 1)
	{
		SharedClusterAABBMin[ThreadIndex] = min(SharedClusterAABBMin[ThreadIndex], SharedClusterAABBMin[ThreadIndex + 1]);
		SharedClusterAABBMax[ThreadIndex] = max(SharedClusterAABBMax[ThreadIndex], SharedClusterAABBMax[ThreadIndex + 1]);
	}

	// Write out hair cluster AABB
	if (ThreadIndex == 0)
	{
		const uint ClusterIdx6 = ClusterIndex * 6;
		OutClusterAABBBuffer[ClusterIdx6 + 0] = SharedClusterAABBMin[0].x;
		OutClusterAABBBuffer[ClusterIdx6 + 1] = SharedClusterAABBMin[0].y;
		OutClusterAABBBuffer[ClusterIdx6 + 2] = SharedClusterAABBMin[0].z;
		OutClusterAABBBuffer[ClusterIdx6 + 3] = SharedClusterAABBMax[0].x;
		OutClusterAABBBuffer[ClusterIdx6 + 4] = SharedClusterAABBMax[0].y;
		OutClusterAABBBuffer[ClusterIdx6 + 5] = SharedClusterAABBMax[0].z;

		// And contribute to the group full AABB
		FHairAABB Bound;
		Bound.Min.x = SharedClusterAABBMin[0].x;
		Bound.Min.y = SharedClusterAABBMin[0].y;
		Bound.Min.z = SharedClusterAABBMin[0].z;
		Bound.Max.x = SharedClusterAABBMax[0].x;
		Bound.Max.y = SharedClusterAABBMax[0].y;
		Bound.Max.z = SharedClusterAABBMax[0].z;
		InterlockHairAABB(0, Bound, OutGroupAABBBuffer);
	}

#if DEBUG_ENABLE
	if (ThreadIndex == 0)
	{
		const float4 DebugColor = float4(ColorMapViridis(ClusterIndex / float(ClusterCount)),1);
		AddAABBTWS(SharedClusterAABBMin[0], SharedClusterAABBMax[0], DebugColor);
		AddReferentialWS(LocalToWorldMatrix, 10);
	}
#endif

	// Min/Max group AABB is done later by another pass
#endif // PERMUTATION_USE_CPU_AABB
}

#endif // SHADER_CLUSTERAABB<|MERGE_RESOLUTION|>--- conflicted
+++ resolved
@@ -71,191 +71,6 @@
 #endif
 
 /////////////////////////////////////////////////////////////////////////////////////////////////////////////////////////////
-<<<<<<< HEAD
-/// Debug draw clusters
-#ifdef SHADER_DRAWDEBUGAABB
-
-#include "../Common.ush"
-#include "../ShaderPrint.ush"
-
-#define MODE_CLUSTER	1
-#define MODE_CULLED		2
-#define MODE_LOD		3
-#define MODE_LOD_SIMPLE	4
-
-uint HairGroupId;
-uint TriangleCount;
-int ClusterDebugMode;
-
-Buffer<int> GroupAABBBuffer;
-Buffer<int> ClusterAABBBuffer;
-StructuredBuffer<FHairClusterDebugInfo> ClusterDebugInfoBuffer;
-
-Buffer<uint> CulledDrawIndirectParameters;
-Buffer<uint> CulledDispatchIndirectParametersClusterCountBuffer;
-
-[numthreads(64, 1, 1)]
-void MainDrawDebugAABBCS(uint3 DispatchThreadId : SV_DispatchThreadID)
-{
-	if (DispatchThreadId.x == 0)
-	{
-		const bool bDrawClusterInfo = ClusterDebugMode == MODE_CLUSTER || ClusterDebugMode == MODE_CULLED || ClusterDebugMode == MODE_LOD;
-		const uint HairGroupHeight = 15; //bDrawClusterInfo ? 120u : 60u;
-
-		FShaderPrintContext Context = InitShaderPrintContext(true, uint2(50, 50 + (HairGroupId == 0 ? 0 : HairGroupHeight) + HairGroupId * HairGroupHeight));
-
-		FFontColor FontValue = FontWhite;
-		FFontColor FontPercent = FontSilver;
-
-		if (bDrawClusterInfo)
-		{
-			if (HairGroupId == 0)
-			{
-				Print(Context, TEXT("HairGroup   Clusters      Triangles"), FontYellow);
-			#if PERMUTATION_DEBUGAABBBUFFER
-				Print(Context, TEXT("         ScreenSize LOD"), FontYellow);
-			#endif
-				Newline(Context);
-			}
-
-			const uint VisibleClusterCount  = CulledDispatchIndirectParametersClusterCountBuffer[0];
-			const uint VisibleTriangleCount = CulledDrawIndirectParameters[0] / 3; // CulledDrawIndirectParameters contains the total number of triangle indices (3 per triangle)
-
-			Print(Context, HairGroupId, FontOrange);
-
-			Print(Context, VisibleClusterCount, FontValue, 5, 0);
-			Print(Context, TEXT(" ["), FontPercent);
-			Print(Context, 100.0f * float(VisibleClusterCount) / float(ClusterCount), FontPercent, 4, 1);
-			Print(Context, TEXT("%] "), FontPercent);
-
-			Print(Context, VisibleTriangleCount, FontValue, 9, 0);
-			Print(Context, TEXT(" ["), FontPercent);
-			Print(Context, 100.0f * float(VisibleTriangleCount) / float(TriangleCount), FontPercent, 4, 1);
-			Print(Context, TEXT("%] "), FontPercent);
-
-		}
-
-		#if PERMUTATION_DEBUGAABBBUFFER
-		{
-			float ScreenSize = 1;
-			{
-				const FHairAABB Bound = ReadHairAABB(0, GroupAABBBuffer);
-
-				const float3 SphereOrigin = (Bound.Min + Bound.Max) * 0.5f;
-				const float  SphereRadius = length(Bound.Max - SphereOrigin);
-				ScreenSize = ComputeBoundsScreenSize(SphereOrigin, SphereRadius, LWCHackToFloat(PrimaryView.WorldCameraOrigin), View.ViewToClip);
-			}
-			Print(Context, ScreenSize, FontValue, 8, 2);
-			Print(Context, TEXT("   "));
-
-			// Show actual LOD distribution for all clusters. Otherwise show the average LOD index
-			const bool bShowLODHistogram = false;
-			// Aggregate all the cluster results
-			uint LODHistogram[MAX_HAIR_LOD] = { 0,0,0,0,0,0,0,0 };
-			uint TotalVertexCount = 0;
-			uint TotalVisibleCluster = 0;
-			float AvgLOD = 0;
-			for (uint ClusterIt = 0; ClusterIt < ClusterCount; ++ClusterIt)
-			{
-				const FHairClusterDebugInfo DebugInfo = ClusterDebugInfoBuffer[ClusterIt];
-				if (DebugInfo.LOD >= 0) // Not culled
-				{
-					const uint LOD = uint(DebugInfo.LOD + 0.5f);
-					LODHistogram[LOD] += 1;
-					AvgLOD += DebugInfo.LOD;
-					TotalVertexCount += DebugInfo.VertexCount;
-					TotalVisibleCluster++;
-				}
-			}		
-			AvgLOD /= max(1u, TotalVisibleCluster);
-
-			if (bShowLODHistogram)
-			{		
-				Print(Context, uint(LODHistogram[0] / float(max(1u, TotalVisibleCluster)) * 100.f));
-				Print(Context, uint(LODHistogram[1] / float(max(1u, TotalVisibleCluster)) * 100.f));
-				Print(Context, uint(LODHistogram[2] / float(max(1u, TotalVisibleCluster)) * 100.f));
-				Print(Context, uint(LODHistogram[3] / float(max(1u, TotalVisibleCluster)) * 100.f));
-				Print(Context, uint(LODHistogram[4] / float(max(1u, TotalVisibleCluster)) * 100.f));
-				Print(Context, uint(LODHistogram[5] / float(max(1u, TotalVisibleCluster)) * 100.f));
-				Print(Context, uint(LODHistogram[6] / float(max(1u, TotalVisibleCluster)) * 100.f));
-				Print(Context, uint(LODHistogram[7] / float(max(1u, TotalVisibleCluster)) * 100.f));
-			}
-			else
-			{
-				if (TotalVisibleCluster > 0)
-				{
-					Print(Context, AvgLOD, FontValue, 4, 2);
-				}
-				else
-				{
-					Print(Context, TEXT("Culled"), FontLightRed);
-				}
-			}
-		}
-		#endif
-
-	}
-
-	if (DispatchThreadId.x < ClusterCount)
-	{
-		const bool bDrawClusterAABB = ClusterDebugMode == MODE_CLUSTER || ClusterDebugMode == MODE_CULLED || ClusterDebugMode == MODE_LOD;
-		if (DispatchThreadId.x == 0 && bDrawClusterAABB)
-		{
-			const float4 GroupColor = float4(1.0f, 0.5f, 0.0f, 1.0f);
-			const FHairAABB Bound = ReadHairAABB(0, GroupAABBBuffer);
-			AddAABBTWS(Bound.Min, Bound.Max, GroupColor);
-		}
-
-		const uint ClusterId = DispatchThreadId;
-		const uint ClusterId6 = DispatchThreadId.x * 6;
-		float3 Min = float3(int3(ClusterAABBBuffer[ClusterId6    ], ClusterAABBBuffer[ClusterId6 + 1], ClusterAABBBuffer[ClusterId6 + 2]));
-		float3 Max = float3(int3(ClusterAABBBuffer[ClusterId6 + 3], ClusterAABBBuffer[ClusterId6 + 4], ClusterAABBBuffer[ClusterId6 + 5]));
-	
-		#if PERMUTATION_DEBUGAABBBUFFER
-		const FHairClusterDebugInfo DebugInfo = ClusterDebugInfoBuffer[ClusterId];
-		const bool bIsCulledState = DebugInfo.LOD < 0;
-		#endif
-
-		float4 Color = 0.0f;
-		if (ClusterDebugMode == MODE_CLUSTER)
-		{
-			Color = float4(0.5f, 1.0f, 0.0f, 0.1f);
-		}
-		#if PERMUTATION_DEBUGAABBBUFFER
-		else if (ClusterDebugMode == MODE_CULLED)
-		{
-			Color = float4(1.0f, 0.1f, 0.1f, 1.0f);
-			if (!bIsCulledState)
-			{
-				return;
-			}
-		}
-		else if (ClusterDebugMode == MODE_LOD_SIMPLE)
-		{
-			// No cluster AABB drawing
-			return;
-		}
-		else if (ClusterDebugMode == MODE_LOD)
-		{
-			if (bIsCulledState)
-			{
-				return;
-			}
-
-			float SelectedLod = float(DebugInfo.LOD) / D_LOD_DEBUG_SCALE;
-			Color = float4(GetHSVDebugColor(SelectedLod), 0.05f);
-		}
-		#endif
-
-		AddAABBTWS(Min, Max, Color);
-	}
-}
-
-#endif
-
-/////////////////////////////////////////////////////////////////////////////////////////////////////////////////////////////
-=======
->>>>>>> 4af6daef
 /// Reset indirect buffer args
 #ifdef SHADER_CLUSTERCULLINGINDCLEAR  
 
@@ -309,57 +124,10 @@
 Buffer<uint> PointLODBuffer;
 StructuredBuffer<FPackedHairClusterInfo> ClusterInfoBuffer;
 
-<<<<<<< HEAD
-[numthreads(64, 1, 1)]
-void MainClusterCullingCS(uint3 DispatchThreadId : SV_DispatchThreadID)
-{
-	const uint ClusterId = DispatchThreadId.x;
-	if (ClusterId < ClusterCount)
-	{
-		// Note on the cluster culling & LOD selection
-		// Run:
-		// 1. Frustum culling
-		// 2. LOD selection
-		//
-		// When a cluster is culled:
-		// . Cluster's strands position still updated (HairInterpolation), for the lowest LOD
-		// . Cluster's AABB is still updated, to be valid next frame (HairClusterAABB), with lowest LOD position
-		// . Cluster's strands are not rendered.
-		// However only the strands position of the selected LOD are updated
-
-		const uint ClusterId  = DispatchThreadId.x;
-		const uint ClusterId6 = ClusterId * 6;
-		checkBufferAccessSlow(ClusterAABBBuffer, ClusterId6 + 5);
-		const float3 Min = float3(int3(ClusterAABBBuffer[ClusterId6 + 0], ClusterAABBBuffer[ClusterId6 + 1], ClusterAABBBuffer[ClusterId6 + 2]));
-		const float3 Max = float3(int3(ClusterAABBBuffer[ClusterId6 + 3], ClusterAABBBuffer[ClusterId6 + 4], ClusterAABBBuffer[ClusterId6 + 5]));
-
-		const float3 SphereOrigin = (Min + Max)*0.5f;
-		const float  SphereRadius = length(Max - SphereOrigin);
-		const float  ScreenSize = ComputeBoundsScreenSize(SphereOrigin, SphereRadius, CameraWorldPos, ProjectionMatrix);
-		
-		const float3 CamToSphere = SphereOrigin - CameraWorldPos.xyz;
-		const float CamToSphereDistance = length(CamToSphere);
-		bool bVisible = (bIsHairGroupVisible == 1) && ViewFrustumIntersectSphere(CamToSphere, SphereRadius);
-		FHairClusterLOD ClusterLOD = (FHairClusterLOD)0;
-
-		// Always force clusters to be flagged as (forced) visible. If a cluster is not visible, its lowest LOD will be selected. 
-		// This ensures that clusters position are updated which is used for two things:
-		// * Update the cluster AABB, which are used for voxelization allocation purpose
-		// * Update vertex positions used for voxelization 
-		bool bForceVisible = bIsHairGroupVisible == 1;
-
-		if (bVisible || bForceVisible) 
-		{
-			float4 NotClampedRect = float4(0.0f, 1.0f, 0.0f, 1.0f);
-			if (bVisible || bForceVisible)
-			{
-				const FHairClusterInfo ClusterInfo = UnpackHairClusterInfo(ClusterInfoBuffer[ClusterId]);
-=======
 RWBuffer<uint>  OutPointCounter;
 RWBuffer<uint>  OutIndexBuffer;
 RWBuffer<float> OutRadiusScaleBuffer;
 RWBuffer<uint>  OutCulledCurveBuffer;
->>>>>>> 4af6daef
 
 #ifndef GROUP_SIZE
 #error GROUP_SIZE needs to be Undefined
@@ -370,26 +138,6 @@
 #define MAX_CURVE CURVE_PER_GROUP
 #define MAX_POINT PERMUTATION_POINT_PER_CURVE
 
-<<<<<<< HEAD
-					//uint PreviousVertexCount = 0;
-				#if USE_HAIR_TRIANGLE_STRIP
-					InterlockedAdd(DrawIndirectParameters[0], ClusterLOD.VertexCount * 2/*, PreviousVertexCount*/);
-				#else
-					InterlockedAdd(DrawIndirectParameters[0], ClusterLOD.VertexCount * 6/*, PreviousVertexCount*/);
-				#endif
-
-					checkBufferAccessSlow(GlobalClusterIdBuffer, VisibleClusterId);
-					GlobalClusterIdBuffer[VisibleClusterId]	  = ClusterId;
-					checkBufferAccessSlow(GlobalIndexStartBuffer, VisibleClusterId);
-					GlobalIndexStartBuffer[VisibleClusterId]  = ClusterLOD.VertexOffset;
-					checkBufferAccessSlow(GlobalIndexCountBuffer, VisibleClusterId);
-					GlobalIndexCountBuffer[VisibleClusterId]  = ClusterLOD.VertexCount;
-					checkBufferAccessSlow(GlobalRadiusScaleBuffer, VisibleClusterId);
-					GlobalRadiusScaleBuffer[VisibleClusterId] = ClusterLOD.RadiusScale;
-				}
-			}
-		}
-=======
 uint GetGlobalCurveIndex(uint ThreadIndex, uint2 GroupIndex)
 {
 	const uint LinearGroupIndex = GroupIndex.x + GroupIndex.y * DispatchCountX;
@@ -402,7 +150,6 @@
 
 //-------------------------------------------------------------------------------------------------
 #if PERMUTATION_POINT_PER_CURVE < 64
->>>>>>> 4af6daef
 
 // Permutation for curves having less that 32 control points
 // In this permutation we process several curves with the same thread group
@@ -416,76 +163,21 @@
 groupshared uint AllocationOffset;
 groupshared uint AllocationCount;
 
-<<<<<<< HEAD
-/////////////////////////////////////////////////////////////////////////////////////////////////////////////////////////////
-/// 0. Indirect dispatch buffer preparation for compute raster visibility/voxel pass
-#ifdef SHADER_PREPAREINDIRECTDISPATCH
-=======
 // Store locally the culled point index (encoded into 8 bits, and store 4 per uint)
 groupshared uint CulledPointIndices[MAX_CURVE * MAX_POINT];
 groupshared uint CulledPointRadiusScales[MAX_CURVE * MAX_POINT];
 groupshared float CulledPointFadeScales[MAX_CURVE * MAX_POINT];
 groupshared uint ValidPoints[MAX_CURVE][MAX_POINT];
->>>>>>> 4af6daef
 
 groupshared uint WriteOffset0[MAX_CURVE];
 groupshared uint WriteOffsetN[MAX_CURVE];
 
-<<<<<<< HEAD
-#if PERMUTATION_GROUP_SIZE == 64
-	#define GROUP_SIZE 64
-#elif PERMUTATION_GROUP_SIZE == 32
-	#define GROUP_SIZE 32
-#else
-	#error Unknown group size
-#endif
-
-[numthreads(1, 1, 1)]
-void MainClusterCullingPrepareIndirectDispatchCS(
-	uint3 DispatchThreadId : SV_DispatchThreadID, 
-	uint3 GroupId : SV_GroupID, 
-	uint3 GroupThreadId : SV_GroupThreadID)
-=======
 [numthreads(GROUP_SIZE, 1, 1)]
 void Main(uint3 DispatchThreadId : SV_DispatchThreadID, uint ThreadIndex : SV_GroupIndex, uint2 GroupIndex : SV_GroupID)
->>>>>>> 4af6daef
 {
 	// 1. Read the Curve data
 	if (ThreadIndex < CURVE_PER_GROUP)
 	{
-<<<<<<< HEAD
-		// DrawIndirectBuffer contains the total number of vertex count needed for drawing quad triangle strips, so 6 vertices per quad / control point
-		const uint VertexCount    = DrawIndirectBuffer[0];
-#if USE_HAIR_TRIANGLE_STRIP
-		const uint ControlPoint   = VertexCount / 2;
-#else
-		const uint ControlPoint	  = VertexCount / 6;
-#endif
-		const uint DispatchCount  = DivideAndRoundUp(ControlPoint, GROUP_SIZE);
-		const uint DispatchCountX = DispatchCount >= INDIRECT_GROUP_COUNT_X ? INDIRECT_GROUP_COUNT_X : (DispatchCount % INDIRECT_GROUP_COUNT_X);
-		const uint DispatchCountY = DivideAndRoundUp(DispatchCount, INDIRECT_GROUP_COUNT_X);
-
-		DispatchIndirectBuffer[0] = DispatchCountX;
-		DispatchIndirectBuffer[1] = DispatchCountY;
-		DispatchIndirectBuffer[2] = 1.0;
-		DispatchIndirectBuffer[3] = ControlPoint;
-	}
-}
-
-#endif
-
-/////////////////////////////////////////////////////////////////////////////////////////////////////////////////////////////
-/// 1. Indirect dispatch buffer preparation for rendering and prefix sums
-#ifdef SHADER_PREPAREINDIRECTDRAW
-
-uint GroupSize1D;
-Buffer<uint> DispatchIndirectParametersClusterCount;
-
-RWBuffer<uint> DispatchIndirectParametersClusterCount1D;
-RWBuffer<uint> DispatchIndirectParametersClusterCount2D;
-RWBuffer<uint> DispatchIndirectParametersClusterCountDiv512;
-RWBuffer<uint> DispatchIndirectParametersClusterCountDiv512Div512;
-=======
 		const uint LocalCurveIndex  = ThreadIndex;
 		const uint GlobalCurveIndex = GetGlobalCurveIndex(ThreadIndex, GroupIndex);
 
@@ -502,25 +194,12 @@
 		const FHairCurve Curve = UnpackHairCurve(CurveBuffer[GlobalCurveIndex]);
 		CurvePointIndex[LocalCurveIndex] = Curve.PointIndex;
 		CurvePointCount[LocalCurveIndex] = Curve.PointCount;
->>>>>>> 4af6daef
-
-	}
-	if (ThreadIndex == 0)
-	{
-<<<<<<< HEAD
-		uint ClusterCount = DispatchIndirectParametersClusterCount[0];
-		uint ClusterCountDivUp512 = (ClusterCount + PREFIXSUM_PARALLEL - 1) / PREFIXSUM_PARALLEL;
-		uint ClusterCountDivUp512DivUp512 = (ClusterCountDivUp512 + PREFIXSUM_PARALLEL - 1) / PREFIXSUM_PARALLEL;
-		uint3 DispatchGroupCount2D = ComputeDispatchGroupCount2D(ClusterCount);
-
-		WriteDispatchIndirectArgs(DispatchIndirectParametersClusterCountDiv512, 0, ClusterCountDivUp512, 1, 1);
-		WriteDispatchIndirectArgs(DispatchIndirectParametersClusterCountDiv512Div512, 0, ClusterCountDivUp512DivUp512, 1, 1);
-		WriteDispatchIndirectArgs(DispatchIndirectParametersClusterCount2D, 0, DispatchGroupCount2D.x, DispatchGroupCount2D.y, 1);	
-		WriteDispatchIndirectArgs(DispatchIndirectParametersClusterCount1D, 0, (ClusterCount + GroupSize1D - 1) / GroupSize1D, 1, 1);
-=======
+
+	}
+	if (ThreadIndex == 0)
+	{
 		AllocationCount = 0;
 		AllocationOffset = 0;
->>>>>>> 4af6daef
 	}
 	GroupMemoryBarrierWithGroupSync();
 
@@ -542,29 +221,12 @@
 				// When a curve reach its last LOD, fade its radius progressively
 				RadiusFade = ceil(ClusterLOD[CurveIndex]) >= LODCount[CurveIndex]-1 ? 1.f : saturate(MinLOD+1 - ClusterLOD[CurveIndex]);
 
-<<<<<<< HEAD
-	if (WaveStart < ItemCountRoundUp)
-	{
-		// Load current block data
-		uint GlobalIndex = WaveStart + GroupThreadId.x;
-		if (GlobalIndex < ItemCount)
-		{
-			checkBufferAccessSlow(GlobalIndexCountBuffer, GlobalIndex);
-
-			const uint IndexCount = GlobalIndexCountBuffer[GlobalIndex];
-			PrefixSumClusterCount[0][GroupThreadId.x] = IndexCount;
-		}
-		else
-		{
-			PrefixSumClusterCount[0][GroupThreadId.x] = 0;
-=======
 				// Prune control point based on their MinLOD value
 				if (IsHairControlPointActive(MinLOD, ClusterLOD[CurveIndex]))
 				{
 					ValidPoints[CurveIndex][CurrentPointIndex] = 1;
 				}
 			}
->>>>>>> 4af6daef
 		}
 	
 		// 2.3 Count/Compact visible points
@@ -582,42 +244,13 @@
 				CulledPointRadiusScales[PrefixSum]	= ClusterRadiusScale[CurveIndex];
 				CulledPointFadeScales[PrefixSum] 	= RadiusFade;
 			}
-<<<<<<< HEAD
-			Src = 1 - Src;
-			GroupMemoryBarrierWithGroupSync();
-		}
-
-		// Write out result, taking into account previous blocks sum
-		uint Result = 0;
-		if (GlobalIndex < ItemCount)
-		{
-			Result = PrefixSumClusterCount[Src][GroupThreadId.x];
-
-			checkBufferAccessSlow(PerBlocklIndexCountPreFixSumBuffer, GlobalIndex);
-
-			if (GroupThreadId.x == 0)
-			{
-				PerBlocklIndexCountPreFixSumBuffer[GlobalIndex] = uint2(0, Result);
-			}
-			else
-=======
 
 			if (CurveIndex < CurveCount)
->>>>>>> 4af6daef
 			{
 				if (CurrentPointIndex == 0) 							WriteOffset0[CurveIndex] = PrefixSum;
 				if (CurrentPointIndex == CurvePointCount[CurveIndex]-1)	WriteOffsetN[CurveIndex] = PrefixSum;
 			}
 		}
-<<<<<<< HEAD
-
-		if (GroupThreadId.x == PREFIXSUM_LASTTHREAD)
-		{
-			checkBufferAccessSlow(PerBlocklTotalIndexCountBuffer, GroupId.x);
-			PerBlocklTotalIndexCountBuffer[GroupId.x] = PrefixSumClusterCount[Src][GroupThreadId.x];
-		}
-=======
->>>>>>> 4af6daef
 	}
 
 	// 4. Global allocate
@@ -747,20 +380,6 @@
 		}
 	}
 
-<<<<<<< HEAD
-		// Write out result, taking into account previous blocks sum
-		uint Result = 0;
-		if (GlobalIndex < ItemCount)
-		{
-			Result = PrefixSumClusterCount[Src][DispatchThreadId.x];
-
-			checkBufferAccessSlow(GlobalIndexCountPreFixSumBuffer, GlobalIndex);
-			if (DispatchThreadId.x == 0)
-			{
-				GlobalIndexCountPreFixSumBuffer[GlobalIndex] = uint2(0, Result) + PreviousSum;
-			}
-			else
-=======
 	// 4. Global allocate
 	if (ThreadIndex == 0)
 	{
@@ -776,7 +395,6 @@
 		{
 			const uint CurrentPointIndex = ThreadIndex + LoopIt * GROUP_SIZE;
 			if (CurrentPointIndex < AllocationCount)
->>>>>>> 4af6daef
 			{
 				const uint CullPointIndex = CulledPointIndices[CurrentPointIndex];
 				const float FadeScale = CulledPointFadeScales[CurrentPointIndex];
@@ -898,12 +516,6 @@
 		const uint LocalPointIndex = ThreadIndex + LoopIt * GROUP_SIZE;
 		if (LocalPointIndex < CurvePointCount)
 		{
-<<<<<<< HEAD
-			checkBufferAccessSlow(CulledCompactedIndexBuffer, WriteToIndex + ThreadWriteOffset);
-			CulledCompactedIndexBuffer[WriteToIndex + ThreadWriteOffset] = ClusterVertexIdBuffer[ClusterSrcStartIndex + ThreadWriteOffset];
-			checkBufferAccessSlow(CulledCompactedRadiusScaleBuffer, WriteToIndex + ThreadWriteOffset);
-			CulledCompactedRadiusScaleBuffer[WriteToIndex + ThreadWriteOffset] = D_USE_CONTINUOUSLOD ? ClusterRadiusScale : 0;
-=======
 			const uint GlobalPointIndex = CurvePointIndex + LocalPointIndex;
 			const bool bIsActive = IsHairControlPointActive(GlobalPointIndex, RenPointLODBuffer, LODIndex);
 			const FHairControlPoint CP = UnpackHairControlPoint(RenderDeformedPositionBuffer[GlobalPointIndex], OutHairPositionOffset, 1, 1, 1);
@@ -916,7 +528,6 @@
 				ClusterAABBMin = min(ClusterAABBMin, WorldSpaceCentimetersMin);
 				ClusterAABBMax = max(ClusterAABBMax, WorldSpaceCentimetersMax);
 			}
->>>>>>> 4af6daef
 		}
 	}
 	// Scaling
