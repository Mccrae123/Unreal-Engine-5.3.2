// Copyright Epic Games, Inc. All Rights Reserved.

#pragma once

#include "../Common.ush"
#include "HairStrandsVisibilityCommon.ush" 
<<<<<<< HEAD

#if PERMUTATION_GROUPSIZE == 0
#define TILE_PIXEL_SIZE_X 8
#define TILE_PIXEL_SIZE_Y 4
#else
#define TILE_PIXEL_SIZE_X 8
#define TILE_PIXEL_SIZE_Y 8
=======
#include "HairStrandsTileCommon.ush"

#if PERMUTATION_GROUPSIZE ==32
	#define TILE_PIXEL_SIZE_X 8
	#define TILE_PIXEL_SIZE_Y 4
#elif PERMUTATION_GROUPSIZE == 64
	#define TILE_PIXEL_SIZE_X 8
	#define TILE_PIXEL_SIZE_Y 8
#else
	#error Unknown group size	
>>>>>>> 6bbb88c8
#endif

int2 OutputResolution;
int2 ResolutionOffset;
uint MaxNodeCount;
uint bSortSampleByDepth;
float DepthTheshold; 
float CosTangentThreshold;
float CoverageThreshold; // Allow to scale the transmittance to compensate its asymptotic behavior 
uint VelocityType;

RWTexture2D<uint> OutCompactNodeCounter;
RWTexture2D<uint> OutCompactNodeIndex;
#if PERMUTATION_PPLL == 0
	RWStructuredBuffer<FPackedHairVis> OutCompactNodeVis;
#else
	RWStructuredBuffer<FPackedHairSample> OutCompactNodeData;
#endif
RWBuffer<uint2> OutCompactNodeCoord;
RWTexture2D<float> OutCoverageTexture;

#ifndef PERMUTATION_VELOCITY
	#error Velocity permutation needs to be defined
#endif

#define VELOCITY_TYPE_NONE 0
#define VELOCITY_TYPE_AVG 1  
#define VELOCITY_TYPE_CLOSEST 2
#define VELOCITY_TYPE_MAX 3
#if PERMUTATION_VELOCITY != VELOCITY_TYPE_NONE
	RWTexture2D<float2> OutVelocityTexture;
#endif

groupshared uint AllocationNodeCount;
groupshared uint AllocationNodeOffset;


struct FSampleSetDesc
{
	uint   UniqueSampleCount;
	uint   ValidSampleCount;
	uint   HairSampleCount;
};

///////////////////////////////////////////////////////////////////////////////////////////////////////////////
// PPLL
///////////////////////////////////////////////////////////////////////////////////////////////////////////////

#if PERMUTATION_PPLL
#define PPLL_MAX_RENDER_NODE_COUNT PERMUTATION_PPLL

Texture2D<uint> PPLLCounter;
Texture2D<uint> PPLLNodeIndex;
StructuredBuffer<FPPLLNodeData> PPLLNodeData;


[numthreads(TILE_PIXEL_SIZE_X, TILE_PIXEL_SIZE_Y, 1)]
void MainCS(uint GroupIndex : SV_GroupIndex, uint3 DispatchThreadId : SV_DispatchThreadID)
{
	uint2 PixelCoord = DispatchThreadId.xy + ResolutionOffset;
	const uint FirstNodeIndex = PPLLNodeIndex[PixelCoord];

	float ClosestDepth = 0; // Inverse-Z
	float PixelCoverage = 0;

#if PERMUTATION_VELOCITY != VELOCITY_TYPE_NONE
	float2 AverageVelocity = 0;
	uint ValidVelocityCount = 0;

	float2 ClosestVelocity = 0;
<<<<<<< HEAD
	float ClosestDepth = 0;
=======
>>>>>>> 6bbb88c8

	float2 MaxVelocity = 0;
	float MaxVelocityMagnitude2 = 0;
#endif
	
	const bool bExecute = FirstNodeIndex != 0xFFFFFFFF && all(PixelCoord < uint2(OutputResolution));

	uint SortedIndex[PPLL_MAX_RENDER_NODE_COUNT];
	float SortedDepth[PPLL_MAX_RENDER_NODE_COUNT];
	for (int NodeIndex = 0; NodeIndex < PPLL_MAX_RENDER_NODE_COUNT; ++NodeIndex)
	{
		SortedDepth[NodeIndex] = 0.0f;
	}

	float TotalTransmittance = 1.0f;
	uint PixelNodeCount = 0;
	if (bExecute)
	{
		//////////
		// First pass: sort PPLL element into nodes we are going to render
		uint NodeIndex = FirstNodeIndex;
		while (NodeIndex != 0xFFFFFFFF)
		{
			const FPPLLNodeData PPLLNode = PPLLNodeData[NodeIndex];
			const uint Coverage8bit		 = GetCoverage8Bits(PPLLNode);
			const float Coverage		 = From8bitCoverage(Coverage8bit);

			TotalTransmittance *= 1.0f - Coverage;

			int InsertPos;
			for (InsertPos = 0; InsertPos < PPLL_MAX_RENDER_NODE_COUNT; ++InsertPos)
			{
				if (PPLLNode.Depth > SortedDepth[InsertPos])
				{
					// The new node is closer
					break;
				}
			}

			if (InsertPos == PPLL_MAX_RENDER_NODE_COUNT)
			{
				// TODOAGREGATE Need to merge the node into last node
				// ==> cull it out for now
			}
			else
			{
				// Shift existing nodes from the end
				for (int Shift = PPLL_MAX_RENDER_NODE_COUNT - 1; Shift > InsertPos; --Shift) // TODO use PixelNodeCount in place of PPLL_MAX_RENDER_NODE_COUNT
				{
					SortedIndex[Shift] = SortedIndex[Shift-1];
					SortedDepth[Shift] = SortedDepth[Shift-1];
				}

				// TODOAGREGATE merge last node into agregated material

				// Insert new node
				SortedIndex[InsertPos] = NodeIndex;
				SortedDepth[InsertPos] = PPLLNode.Depth;

				PixelNodeCount++;
			}

			NodeIndex = PPLLNode.NextNodeIndex;
		}
	}

	// Initialise group allocation node count
	if (GroupIndex == 0)
	{
		AllocationNodeCount = 0;
		AllocationNodeOffset= 0;
	}
	GroupMemoryBarrierWithGroupSync();
	// Now notify how many nodes this thread wants to allocate
	uint PixelDataSubOffsetInStorage = 0; 
	uint PixelRenderNodecount = min(PixelNodeCount, uint(PPLL_MAX_RENDER_NODE_COUNT));
	InterlockedAdd(AllocationNodeCount, PixelRenderNodecount, PixelDataSubOffsetInStorage);
	GroupMemoryBarrierWithGroupSync();
	// Now allocate all the nodes for this group contiguously in memory
	if (GroupIndex == 0 && AllocationNodeCount > 0)
	{
		InterlockedAdd(OutCompactNodeCounter[uint2(0, 0)], AllocationNodeCount, AllocationNodeOffset);
	}
	GroupMemoryBarrierWithGroupSync();
	uint OffsetInStorage = AllocationNodeOffset + PixelDataSubOffsetInStorage;

	if(bExecute)
	{
		//////////
		// Second pass: compute total coverage for validated nodes we are going to render
		float ValidPixelSampleTotalCoverage = 0.0f;
		float SortedCoverage[PPLL_MAX_RENDER_NODE_COUNT];
		float TotalSortedTransmittance = 1.0f;
		for (uint i = 0; i < PixelRenderNodecount; ++i)
		{
			const uint NodePPLLIndex	 = SortedIndex[i];
			const FPPLLNodeData PPLLNode = PPLLNodeData[NodePPLLIndex];
			const uint Coverage16bit	 = GetCoverage16Bits(PPLLNode);

			const float Coverage = From16bitCoverage(Coverage16bit);

			// Update current node coverage as a function of previous nodes coverage
			SortedCoverage[i] = TotalSortedTransmittance * Coverage;
			
			// Update transmittance for the next strands
			TotalSortedTransmittance *= 1.0f - Coverage;

			// Accumulate total coverage.
			ValidPixelSampleTotalCoverage += SortedCoverage[i];
		}

		//////////
		// Third pass: write out compact nodes for rendering
		for (uint j = 0; j < PixelRenderNodecount; ++j)
		{
			const uint NodePPLLIndex = SortedIndex[j];
			uint Coverage16bit = 0;
			FPPLLNodeData PPLLNode = PPLLNodeData[NodePPLLIndex];

			// Coverage8bit is a weight normalising to 1 the contribution of all the compacted samples. Because later it is weighted by PixelCoverage.
			// Patch the coverage on the out node
			const float PatchedCoverage8bit = To8bitCoverage(SortedCoverage[j] / float(ValidPixelSampleTotalCoverage));
			FPackedHairSample OutNodeData = ConvertToPackedHairSample(PPLLNode, PatchedCoverage8bit);

			ClosestDepth = max(ClosestDepth, OutNodeData.Depth); // Inverse-Z

			// TODOAGREGATE if last, Create FPackedHairSample from aggregated  data
			OutCompactNodeData[OffsetInStorage + j] = OutNodeData;
			OutCompactNodeCoord[OffsetInStorage + j] = PixelCoord;

		#if PERMUTATION_VELOCITY != VELOCITY_TYPE_NONE
			const float2 Velocity = UnpackVelocity(PPLLNode.PackedVelocity);
		
			if (VelocityType == VELOCITY_TYPE_AVG)
			{
				AverageVelocity += Velocity;
				++ValidVelocityCount;
			}
			else if (VelocityType == VELOCITY_TYPE_CLOSEST)
			{
				if (ClosestDepth < OutNodeData.Depth) // Inverse-Z
				{
					ClosestVelocity = Velocity;
					ClosestDepth = OutNodeData.Depth;
				}
			}
			else if (VelocityType == VELOCITY_TYPE_MAX)
			{
				const float2 CurrentVelocity = Velocity;
				const float CurrentVelocityMagnitude2 = dot(CurrentVelocity, CurrentVelocity);
				if (CurrentVelocityMagnitude2 > MaxVelocityMagnitude2)
				{
					MaxVelocity = Velocity;
					MaxVelocityMagnitude2 = CurrentVelocityMagnitude2;
				}
			}
		#endif		
		}

<<<<<<< HEAD
		Categorization.PixelCoverage = TransmittanceToCoverage(TotalTransmittance, CoverageThreshold);
=======
		PixelCoverage = TransmittanceToCoverage(TotalTransmittance, CoverageThreshold);
>>>>>>> 6bbb88c8

	#if PERMUTATION_VELOCITY != VELOCITY_TYPE_NONE
		float2 VelocityOutput = 0;
		if (VelocityType == VELOCITY_TYPE_AVG)
		{
			VelocityOutput = AverageVelocity / max(ValidVelocityCount, 1u);
		}
		else if (VelocityType == VELOCITY_TYPE_CLOSEST)
		{
			VelocityOutput = ClosestVelocity;
		}
		else if (VelocityType == VELOCITY_TYPE_MAX)
		{
			VelocityOutput = MaxVelocity;
		}
		OutVelocityTexture[PixelCoord] = EncodeVelocityToTexture(float3(VelocityOutput, 0.0)).xy;
	#endif		
	}

	FNodeDesc NodeDesc;
	NodeDesc.Count = PixelRenderNodecount;
	NodeDesc.Offset = OffsetInStorage;
	OutCompactNodeIndex[PixelCoord] = EncodeNodeDesc(NodeDesc);

	OutCoverageTexture[PixelCoord] = PixelCoverage;
}

#else // PERMUTATION_PPLL or PERMUTATION_VISIBILITY

///////////////////////////////////////////////////////////////////////////////////////////////////////////////
// MSAA visiblity buffer
///////////////////////////////////////////////////////////////////////////////////////////////////////////////

#ifndef PERMUTATION_MSAACOUNT
	#error PERMUTATION_MSAACOUNT is not defined
#endif

#define MERGE_SAMPLE 0

<<<<<<< HEAD
=======
Texture2D<float> SceneDepthTexture;

>>>>>>> 6bbb88c8
#if PERMUTATION_MSAACOUNT > 1
void ComputeUniqueSamplesWithoutDepthTest(
	inout uint4 OutSamples[PERMUTATION_MSAACOUNT],
	inout FSampleSetDesc OutSet,
	const uint2 PixelCoord,
	const float OpaqueDepth,
	Texture2DMS<uint, PERMUTATION_MSAACOUNT>  InMSAA_IDTexture,
	Texture2DMS<float, PERMUTATION_MSAACOUNT>  InMSAA_DepthTexture)
{
	OutSet.UniqueSampleCount = 0;
	OutSet.ValidSampleCount = 0;
	OutSet.HairSampleCount = PERMUTATION_MSAACOUNT;

	for (uint SampleIt = 0; SampleIt < OutSet.HairSampleCount; ++SampleIt)
	{
		// Note: InMSAA_IDTexture contains both the primitive ID and tha material ID. However 
		// the material ID is constant along the primitive, so it is correct to use this as a 
		// sorting/deduplication key
		const uint PrimitiveId = InMSAA_IDTexture.Load(PixelCoord, SampleIt);
		const bool bIsValid = PrimitiveId != GetInvalidHairPrimitiveId();
		if (!bIsValid)
			continue;

		const float SampleDepth = InMSAA_DepthTexture.Load(PixelCoord, SampleIt);
		if (OpaqueDepth > SampleDepth) // Reverse-Z
			continue;

		++OutSet.ValidSampleCount;
	#if MERGE_SAMPLE 
		const float SceneDepth  = ConvertFromDeviceZ(SampleDepth);
	#endif
		bool bAlreadyExist = false;
		for (uint UniqueIt = 0; UniqueIt < OutSet.UniqueSampleCount; ++UniqueIt)
		{

		#if MERGE_SAMPLE
			const float UniqueDepth = asfloat(OutSamples[UniqueIt].w);
			const float UniqueSceneDepth = ConvertFromDeviceZ(UniqueDepth);
			const bool bIsSimilar = 
				PrimitiveId == OutSamples[UniqueIt].x ||
				abs(UniqueSceneDepth - SceneDepth) < DepthTheshold;
		#else
			const bool bIsSimilar = PrimitiveId == OutSamples[UniqueIt].x;
		#endif
			if (bIsSimilar)
			{
				OutSamples[UniqueIt].y += 1;

				// Update the unique sample with the closest depth
				const uint IntDepth = asuint(SampleDepth);
				if (IntDepth > OutSamples[UniqueIt].w)
				{
				#if MERGE_SAMPLE
					OutSamples[UniqueIt].x = PrimitiveId;
				#endif
					OutSamples[UniqueIt].z = SampleIt;
					OutSamples[UniqueIt].w = asuint(SampleDepth);
				}

				bAlreadyExist = true;
				break;
			}
		}
		
		if (!bAlreadyExist)
		{
			OutSamples[OutSet.UniqueSampleCount].x = PrimitiveId;
			OutSamples[OutSet.UniqueSampleCount].y = 1;
			OutSamples[OutSet.UniqueSampleCount].z = SampleIt;
			OutSamples[OutSet.UniqueSampleCount].w = asuint(SampleDepth);
			++OutSet.UniqueSampleCount;
		}
	}

	// Sort sample from closer to further. This is used later for updating sample coverage 
	// based on ordered transmittance. See HairStrandsVisibilityComputeSampleCoverage.usf for more details.
	if (bSortSampleByDepth > 0)
	{
		for (uint i = 0; i < OutSet.UniqueSampleCount; ++i)
		{
			const uint DepthI = OutSamples[i].w;
			for (uint j = i+1; j < OutSet.UniqueSampleCount; ++j)
			{
				const uint DepthJ = OutSamples[j].w;
				if (DepthJ > DepthI)
				{
					uint4 Temp = OutSamples[i];
					OutSamples[i] = OutSamples[j];
					OutSamples[j] = Temp;
				}
			}
		}
	}
}

Texture2DMS<uint, PERMUTATION_MSAACOUNT> MSAA_IDTexture;
Texture2DMS<float, PERMUTATION_MSAACOUNT> MSAA_DepthTexture;
#else
<<<<<<< HEAD

void ComputeUniqueSamplesWithoutDepthTest(
	inout uint4 OutSamples[PERMUTATION_MSAACOUNT],
	inout FSampleSetDesc OutSet,
	const uint2 PixelCoord,
	const float OpaqueDepth,
	Texture2D<uint>  InMSAA_IDTexture,
	Texture2D<float>  InMSAA_DepthTexture)
{
	OutSet.UniqueSampleCount = 0;
	OutSet.ValidSampleCount = 0;
	OutSet.HairSampleCount = PERMUTATION_MSAACOUNT;

	const uint PrimitiveId = InMSAA_IDTexture.Load(uint3(PixelCoord, 0));
	const bool bIsValid = PrimitiveId != GetInvalidHairPrimitiveId();
	if (!bIsValid)
		return;

	const float SampleDepth = InMSAA_DepthTexture.Load(uint3(PixelCoord, 0));
	if (OpaqueDepth > SampleDepth) // Reverse-Z
		return;

	++OutSet.ValidSampleCount;
	OutSamples[0].x = PrimitiveId;
	OutSamples[0].y = 1;
	OutSamples[0].z = 0;
	OutSamples[0].w = asuint(SampleDepth);
	++OutSet.UniqueSampleCount;
}

Texture2D<uint> MSAA_IDTexture;
Texture2D<float> MSAA_DepthTexture;

uint2  GetIDTexture(uint2 PixelCoord, uint SampleIt) { return MSAA_IDTexture.Load(uint3(PixelCoord, 0)); }
float  GetDepthTexture(uint2 PixelCoord, uint SampleIt) { return MSAA_DepthTexture.Load(uint3(PixelCoord, 0)); }

#endif // PERMUTATION_MSAACOUNT>1



#if PERMUTATION_VIEWTRANSMITTANCE == 1
Texture2D<float> ViewTransmittanceTexture;
#endif

[numthreads(TILE_PIXEL_SIZE_X, TILE_PIXEL_SIZE_Y, 1)]
void MainCS(uint GroupIndex : SV_GroupIndex, uint3 DispatchThreadId : SV_DispatchThreadID)
{
	if (GroupIndex == 0)
	{
		AllocationNodeCount = 0;
		AllocationNodeOffset = 0;
	}

	uint2 PixelCoord = DispatchThreadId.xy + ResolutionOffset;
	if (PixelCoord.x >= uint(OutputResolution.x) || PixelCoord.y >= uint(OutputResolution.y))
		PixelCoord = uint2(0, 0);

	FSampleSetDesc SampleDesc;

	const float OpaqueDepth = SceneTexturesStruct.SceneDepthTexture.Load(uint3(PixelCoord, 0)).r;
	uint4 Samples[PERMUTATION_MSAACOUNT];		// x:PrimitiveId|MaterialId, y:Weight, z:SampleIt, w:Depth (as uint)
	ComputeUniqueSamplesWithoutDepthTest(
		Samples,
		SampleDesc,
		PixelCoord,
		OpaqueDepth,
		MSAA_IDTexture, 
		MSAA_DepthTexture);

	FNodeDesc NodeDesc;
	NodeDesc.Count = SampleDesc.UniqueSampleCount;
	NodeDesc.Offset = 0;

	if (NodeDesc.Count > 0)
	{
		InterlockedAdd(AllocationNodeCount, NodeDesc.Count, NodeDesc.Offset);
	}
	GroupMemoryBarrierWithGroupSync();
	if (GroupIndex == 0 && AllocationNodeCount > 0)
	{
		InterlockedAdd(OutCompactNodeCounter[uint2(0, 0)], AllocationNodeCount, AllocationNodeOffset);
	}
	GroupMemoryBarrierWithGroupSync();

	// Allocate node space
	FCategorizationData Categorization = (FCategorizationData)0;
	if (NodeDesc.Count > 0)
	{
		NodeDesc.Offset += AllocationNodeOffset;

		// Store final sort node data 
		if (NodeDesc.Offset + NodeDesc.Count < MaxNodeCount)
		{
			for (uint OutIndex = 0; OutIndex < NodeDesc.Count; ++OutIndex)
			{
				const FHairVisSample VisSample = UnpackHairVisSample(Samples[OutIndex].x);

				// VisibilityData.Coverage8bit is a weight normalising to 1 the contribution of all the compacted samples. Because later it is weighted by Categorization.PixelCoverage.
				FNodeVis OutNodeVis;
				OutNodeVis.PrimitiveId	= VisSample.PrimitiveId;
				OutNodeVis.Depth		= asfloat(Samples[OutIndex].w); // MSAA_DepthTexture.Load(PixelCoord, Samples[OutIndex].z);
				OutNodeVis.Coverage8bit = To8bitCoverage(Samples[OutIndex].y / float(SampleDesc.ValidSampleCount));
				OutNodeVis.MaterialId	= VisSample.MaterialId;

				Categorization.TotalCoverage8bit += OutNodeVis.Coverage8bit;
				Categorization.ClosestDepth = max(Categorization.ClosestDepth, OutNodeVis.Depth); // Inverse-Z

				const uint StoreIndex = NodeDesc.Offset + OutIndex;
				OutCompactNodeData[StoreIndex] = OutNodeVis;
				OutCompactNodeCoord[StoreIndex] = (PixelCoord.x & 0xFFFF) | ((PixelCoord.y & 0xFFFF) << 16);
			}

			NodeDesc.Count = NodeDesc.Count;
			Categorization.SampleCount = NodeDesc.Count;

		#if PERMUTATION_VIEWTRANSMITTANCE == 1
			Categorization.PixelCoverage = TransmittanceToCoverage(ViewTransmittanceTexture.Load(uint3(PixelCoord, 0)), CoverageThreshold);
		#else
			Categorization.PixelCoverage = SampleDesc.ValidSampleCount / float(PERMUTATION_MSAACOUNT);
		#endif
		}
	}

	OutCompactNodeIndex[PixelCoord] = EncodeNodeDesc(NodeDesc);
	OutCategorizationTexture[PixelCoord] = EncodeCategorizationData(Categorization);
}

#else // PERMUTATION_PPLL or PERMUTATION_VISIBILITY or PERMUTATION_MSAA

///////////////////////////////////////////////////////////////////////////////////////////////////////////////
// MSAA buffer
///////////////////////////////////////////////////////////////////////////////////////////////////////////////
=======
>>>>>>> 6bbb88c8

#if PERMUTATION_MSAACOUNT > 1
void ComputeUniqueSamplesWithoutDepthTest(
	inout uint4 OutSamples[PERMUTATION_MSAACOUNT],
	inout FSampleSetDesc OutSet,
	const uint2 PixelCoord,
	const float OpaqueDepth,
	Texture2D<uint>  InMSAA_IDTexture,
	Texture2D<float>  InMSAA_DepthTexture)
{
	OutSet.UniqueSampleCount = 0;
	OutSet.ValidSampleCount = 0;
	OutSet.HairSampleCount = PERMUTATION_MSAACOUNT;

	const uint PrimitiveId = InMSAA_IDTexture.Load(uint3(PixelCoord, 0));
	const bool bIsValid = PrimitiveId != GetInvalidHairPrimitiveId();
	if (!bIsValid)
		return;

	const float SampleDepth = InMSAA_DepthTexture.Load(uint3(PixelCoord, 0));
	if (OpaqueDepth > SampleDepth) // Reverse-Z
		return;

	++OutSet.ValidSampleCount;
	OutSamples[0].x = PrimitiveId;
	OutSamples[0].y = 1;
	OutSamples[0].z = 0;
	OutSamples[0].w = asuint(SampleDepth);
	++OutSet.UniqueSampleCount;
}

Texture2D<uint> MSAA_IDTexture;
Texture2D<float> MSAA_DepthTexture;

uint2  GetIDTexture(uint2 PixelCoord, uint SampleIt) { return MSAA_IDTexture.Load(uint3(PixelCoord, 0)); }
float  GetDepthTexture(uint2 PixelCoord, uint SampleIt) { return MSAA_DepthTexture.Load(uint3(PixelCoord, 0)); }

#endif // PERMUTATION_MSAACOUNT>1

#if PERMUTATION_TILE
int2 TileCountXY;
uint TileSize;
Buffer<uint> TileCountBuffer;
Buffer<uint2> TileDataBuffer;
#endif // PERMUTATION_TILE

<<<<<<< HEAD
uint2  GetIDTexture(uint2 PixelCoord, uint SampleIt)		{ return MSAA_IDTexture.Load(PixelCoord, SampleIt);  }
float  GetDepthTexture(uint2 PixelCoord, uint SampleIt)		{ return MSAA_DepthTexture.Load(PixelCoord, SampleIt);  }
float4 GetMaterialTexture(uint2 PixelCoord, uint SampleIt)	{ return MSAA_MaterialTexture.Load(PixelCoord, SampleIt); }
float4 GetAttributeTexture(uint2 PixelCoord, uint SampleIt)	{ return MSAA_AttributeTexture.Load(PixelCoord, SampleIt); }

#if PERMUTATION_VELOCITY != VELOCITY_TYPE_NONE
Texture2DMS<float2, PERMUTATION_MSAACOUNT> MSAA_VelocityTexture;
float2 GetVelocityTexture(uint2 PixelCoord, uint SampleIt)	{ return MSAA_VelocityTexture.Load(PixelCoord, SampleIt);  }
#endif

#else // PERMUTATION_MSAACOUNT > 1

void ComputeUniqueSamplesWithoutDepthTest(
	inout uint3 OutSamples[PERMUTATION_MSAACOUNT],
	inout FSampleSetDesc OutSet,
	const uint2 PixelCoord,
	const float OpaqueDepth,
	Texture2D<uint2>  InMSAA_IDTexture,
	Texture2D<float>  InMSAA_DepthTexture)
{
	OutSet.UniqueSampleCount = 0;
	OutSet.ValidSampleCount = 0;
	OutSet.HairSampleCount = 1;

	const uint2 EncodedData = InMSAA_IDTexture.Load(uint3(PixelCoord, 0));
	const bool bIsValid = IsValidHairData(EncodedData);
	if (!bIsValid)
		return;

	const float SampleDepth = InMSAA_DepthTexture.Load(uint3(PixelCoord, 0));
	if (OpaqueDepth > SampleDepth) // Inverse-Z
		return;

	++OutSet.ValidSampleCount;

	uint PrimitiveId;
	uint MacroGroupId;
	uint Coverage8bit;
	float3 Tangent;

	UnpackHairMRT0(EncodedData, PrimitiveId, MacroGroupId, Coverage8bit, Tangent);

	OutSamples[0].x = PrimitiveId;
	OutSamples[0].y = 1;
	OutSamples[0].z = 0;
	++OutSet.UniqueSampleCount;
}

Texture2D<uint2> MSAA_IDTexture;
Texture2D<float> MSAA_DepthTexture;
Texture2D<float4> MSAA_MaterialTexture;
Texture2D<float4> MSAA_AttributeTexture;

uint2  GetIDTexture(uint2 PixelCoord, uint SampleIt)			{ return MSAA_IDTexture.Load(uint3(PixelCoord, 0)); }
float  GetDepthTexture(uint2 PixelCoord, uint SampleIt)			{ return MSAA_DepthTexture.Load(uint3(PixelCoord, 0));  }
float4 GetMaterialTexture(uint2 PixelCoord, uint SampleIt)		{ return MSAA_MaterialTexture.Load(uint3(PixelCoord, 0)); }
float4 GetAttributeTexture(uint2 PixelCoord, uint SampleIt)		{ return MSAA_AttributeTexture.Load(uint3(PixelCoord, 0)); }

#if PERMUTATION_VELOCITY != VELOCITY_TYPE_NONE
Texture2D<float2> MSAA_VelocityTexture;
float2 GetVelocityTexture(uint2 PixelCoord, uint SampleIt)		{ return MSAA_VelocityTexture.Load(uint3(PixelCoord,0)); }
#endif

#endif // PERMUTATION_MSAACOUNT > 1

#if PERMUTATION_VIEWTRANSMITTANCE == 1
=======
>>>>>>> 6bbb88c8
Texture2D<float> ViewTransmittanceTexture;

[numthreads(TILE_PIXEL_SIZE_X, TILE_PIXEL_SIZE_Y, 1)]
void MainCS(
	uint  GroupIndex		: SV_GroupIndex, 
	uint3 GroupId			: SV_GroupID, 
	uint3 GroupThreadId		: SV_GroupThreadID, 
	uint3 DispatchThreadId	: SV_DispatchThreadID)
{
	if (GroupIndex == 0)
	{
		AllocationNodeCount = 0;
		AllocationNodeOffset = 0;
	}
#if PERMUTATION_TILE
	const uint TileCount = TileCountBuffer[HAIRTILE_HAIR_ALL];
	const uint LinearIndex = GroupId.x + GroupId.y * TileCountXY.x;
	if (LinearIndex >= TileCount)
	{
		return;
	}
	const uint2 TileCoord = TileDataBuffer[LinearIndex];
	uint2 PixelCoord = TileCoord * TileSize + GroupThreadId;
#else
	uint2 PixelCoord = DispatchThreadId.xy + ResolutionOffset;
#endif // PERMUTATION_TILE

	if (PixelCoord.x >= uint(OutputResolution.x) || PixelCoord.y >= uint(OutputResolution.y))
		PixelCoord = uint2(0, 0);

	FSampleSetDesc SampleDesc;

	const float OpaqueDepth = SceneDepthTexture.Load(uint3(PixelCoord, 0)).r;
	uint4 Samples[PERMUTATION_MSAACOUNT];		// x:PrimitiveId|MaterialId, y:Weight, z:SampleIt, w:Depth (as uint)
	ComputeUniqueSamplesWithoutDepthTest(
		Samples,
		SampleDesc,
		PixelCoord,
		OpaqueDepth,
		MSAA_IDTexture, 
		MSAA_DepthTexture);

	FNodeDesc NodeDesc;
	NodeDesc.Count = SampleDesc.UniqueSampleCount;
	NodeDesc.Offset = 0;

	if (NodeDesc.Count > 0)
	{
		InterlockedAdd(AllocationNodeCount, NodeDesc.Count, NodeDesc.Offset);
	}
	GroupMemoryBarrierWithGroupSync();
	if (GroupIndex == 0 && AllocationNodeCount > 0)
	{
		InterlockedAdd(OutCompactNodeCounter[uint2(0, 0)], AllocationNodeCount, AllocationNodeOffset);
	}
	GroupMemoryBarrierWithGroupSync();

	// Allocate node space
	float PixelCoverage = 0;
	if (NodeDesc.Count > 0)
	{
		NodeDesc.Offset += AllocationNodeOffset;

		// Store final sort node data 
		if (NodeDesc.Offset + NodeDesc.Count < MaxNodeCount)
		{
<<<<<<< HEAD
		#if PERMUTATION_VELOCITY != VELOCITY_TYPE_NONE
			float2 AverageVelocity = 0;
			uint ValidVelocityCount = 0;
			
			float2 ClosestEncodedVelocity = 0;
			float ClosestDepth = 0; // Inverse-Z
			
			float2 MaxEncodedVelocity = 0;
			float MaxVelocityMagnitude2 = 0;
		#endif		

=======
			float ClosestDepth = 0; // Inverse-Z
>>>>>>> 6bbb88c8
			for (uint OutIndex = 0; OutIndex < NodeDesc.Count; ++OutIndex)
			{
				// VisibilityData.Coverage8bit is a weight normalising to 1 the contribution of all the compacted samples. Because later it is weighted by PixelCoverage.
				FHairVis OutNodeVis;
				OutNodeVis.PrimitiveId	= UnpackHairVisPrimitiveId(Samples[OutIndex].x);
				OutNodeVis.Depth		= asfloat(Samples[OutIndex].w); // MSAA_DepthTexture.Load(PixelCoord, Samples[OutIndex].z);
				OutNodeVis.Coverage8bit = To8bitCoverage(Samples[OutIndex].y / float(SampleDesc.ValidSampleCount));
				OutNodeVis.MaterialId	= UnpackHairVisMaterialId(Samples[OutIndex].x);

<<<<<<< HEAD
				// Read all material data
				FPackedHairSample OutNodeData;
				{
					FHairSample HairSample;
					HairSample.Depth = GetDepthTexture(PixelCoord, SampleIt);

					UnpackHairMRT0(GetIDTexture(PixelCoord, SampleIt), HairSample.PrimitiveId, HairSample.MacroGroupId, HairSample.Coverage8bit, HairSample.Tangent);
					UnpackHairMRT1(GetMaterialTexture(PixelCoord, SampleIt), HairSample.BaseColor, HairSample.Roughness);
					UnpackHairMRT2(GetAttributeTexture(PixelCoord, SampleIt), HairSample.Specular, HairSample.LightChannelMask, HairSample.Backlit, HairSample.bScatterSceneLighting);

					// VisibilityData.Coverage8bit is a weight normalising to 1 the contribution of all the compacted samples. Because later it is weighted by Categorization.PixelCoverage.
					HairSample.Coverage8bit = To8bitCoverage(Samples[OutIndex].y / float(SampleDesc.ValidSampleCount));
					Categorization.TotalCoverage8bit += HairSample.Coverage8bit;
					Categorization.ClosestDepth = max(Categorization.ClosestDepth, HairSample.Depth); // Inverse-Z

					OutNodeData = PackHairSample(HairSample);

				#if PERMUTATION_VELOCITY != VELOCITY_TYPE_NONE
					if (VelocityType == VELOCITY_TYPE_AVG)
					{
						const float2 EncodedVelocity = GetVelocityTexture(PixelCoord, SampleIt);
						AverageVelocity += DecodeVelocityFromTexture(float4(EncodedVelocity, 0.0, 0.0)).xy;
						++ValidVelocityCount;
					}
					else if (VelocityType == VELOCITY_TYPE_CLOSEST)
					{
						const float2 EncodedVelocity = GetVelocityTexture(PixelCoord, SampleIt);
						if (ClosestDepth < HairSample.Depth) // Inverse-Z
						{
							ClosestEncodedVelocity = EncodedVelocity;
							ClosestDepth = HairSample.Depth;
						}
					}
					else if (VelocityType == VELOCITY_TYPE_MAX)
					{
						const float2 EncodedVelocity = GetVelocityTexture(PixelCoord, SampleIt);
						const float2 CurrentVelocity = DecodeVelocityFromTexture(float4(EncodedVelocity, 0.0, 0.0)).xy;
						const float CurrentVelocityMagnitude2 = dot(CurrentVelocity, CurrentVelocity);
						if (CurrentVelocityMagnitude2 > MaxVelocityMagnitude2)
						{
							MaxEncodedVelocity = EncodedVelocity;
							MaxVelocityMagnitude2 = CurrentVelocityMagnitude2;
						}
					}
				#endif
				}
=======
				ClosestDepth = max(ClosestDepth, OutNodeVis.Depth); // Inverse-Z
>>>>>>> 6bbb88c8

				const uint StoreIndex = NodeDesc.Offset + OutIndex;
				OutCompactNodeVis[StoreIndex] = PackHairVis(OutNodeVis);
				OutCompactNodeCoord[StoreIndex] = PixelCoord;
			}

<<<<<<< HEAD
			#if PERMUTATION_VIEWTRANSMITTANCE == 1
			Categorization.PixelCoverage = TransmittanceToCoverage(ViewTransmittanceTexture.Load(uint3(PixelCoord,0)), CoverageThreshold);
			#else
			Categorization.PixelCoverage = SampleDesc.ValidSampleCount / float(PERMUTATION_MSAACOUNT);
			#endif

		#if PERMUTATION_VELOCITY != VELOCITY_TYPE_NONE
			float2 VelocityOutput = 0;
			if (VelocityType == VELOCITY_TYPE_AVG)
			{
				VelocityOutput = EncodeVelocityToTexture(float3(AverageVelocity / (float)max(ValidVelocityCount, 1u), 0.0)).xy;
			}
			else if (VelocityType == VELOCITY_TYPE_CLOSEST)
			{
				VelocityOutput = ClosestEncodedVelocity;
			}
			else if (VelocityType == VELOCITY_TYPE_MAX)
			{
				VelocityOutput = MaxEncodedVelocity;
			}
			OutVelocityTexture[PixelCoord] = VelocityOutput;
		#endif		

=======
>>>>>>> 6bbb88c8
			NodeDesc.Count = NodeDesc.Count;
			PixelCoverage = TransmittanceToCoverage(ViewTransmittanceTexture.Load(uint3(PixelCoord, 0)), CoverageThreshold);
		}
	}

	OutCompactNodeIndex[PixelCoord] = EncodeNodeDesc(NodeDesc);
	OutCoverageTexture[PixelCoord] = PixelCoverage;
}

#endif // PERMUTATION_PPLL or PERMUTATION_VISIBILITY<|MERGE_RESOLUTION|>--- conflicted
+++ resolved
@@ -4,15 +4,6 @@
 
 #include "../Common.ush"
 #include "HairStrandsVisibilityCommon.ush" 
-<<<<<<< HEAD
-
-#if PERMUTATION_GROUPSIZE == 0
-#define TILE_PIXEL_SIZE_X 8
-#define TILE_PIXEL_SIZE_Y 4
-#else
-#define TILE_PIXEL_SIZE_X 8
-#define TILE_PIXEL_SIZE_Y 8
-=======
 #include "HairStrandsTileCommon.ush"
 
 #if PERMUTATION_GROUPSIZE ==32
@@ -23,7 +14,6 @@
 	#define TILE_PIXEL_SIZE_Y 8
 #else
 	#error Unknown group size	
->>>>>>> 6bbb88c8
 #endif
 
 int2 OutputResolution;
@@ -94,10 +84,6 @@
 	uint ValidVelocityCount = 0;
 
 	float2 ClosestVelocity = 0;
-<<<<<<< HEAD
-	float ClosestDepth = 0;
-=======
->>>>>>> 6bbb88c8
 
 	float2 MaxVelocity = 0;
 	float MaxVelocityMagnitude2 = 0;
@@ -228,6 +214,7 @@
 			OutCompactNodeData[OffsetInStorage + j] = OutNodeData;
 			OutCompactNodeCoord[OffsetInStorage + j] = PixelCoord;
 
+
 		#if PERMUTATION_VELOCITY != VELOCITY_TYPE_NONE
 			const float2 Velocity = UnpackVelocity(PPLLNode.PackedVelocity);
 		
@@ -257,11 +244,7 @@
 		#endif		
 		}
 
-<<<<<<< HEAD
-		Categorization.PixelCoverage = TransmittanceToCoverage(TotalTransmittance, CoverageThreshold);
-=======
 		PixelCoverage = TransmittanceToCoverage(TotalTransmittance, CoverageThreshold);
->>>>>>> 6bbb88c8
 
 	#if PERMUTATION_VELOCITY != VELOCITY_TYPE_NONE
 		float2 VelocityOutput = 0;
@@ -301,11 +284,8 @@
 
 #define MERGE_SAMPLE 0
 
-<<<<<<< HEAD
-=======
 Texture2D<float> SceneDepthTexture;
 
->>>>>>> 6bbb88c8
 #if PERMUTATION_MSAACOUNT > 1
 void ComputeUniqueSamplesWithoutDepthTest(
 	inout uint4 OutSamples[PERMUTATION_MSAACOUNT],
@@ -404,7 +384,6 @@
 Texture2DMS<uint, PERMUTATION_MSAACOUNT> MSAA_IDTexture;
 Texture2DMS<float, PERMUTATION_MSAACOUNT> MSAA_DepthTexture;
 #else
-<<<<<<< HEAD
 
 void ComputeUniqueSamplesWithoutDepthTest(
 	inout uint4 OutSamples[PERMUTATION_MSAACOUNT],
@@ -443,141 +422,6 @@
 
 #endif // PERMUTATION_MSAACOUNT>1
 
-
-
-#if PERMUTATION_VIEWTRANSMITTANCE == 1
-Texture2D<float> ViewTransmittanceTexture;
-#endif
-
-[numthreads(TILE_PIXEL_SIZE_X, TILE_PIXEL_SIZE_Y, 1)]
-void MainCS(uint GroupIndex : SV_GroupIndex, uint3 DispatchThreadId : SV_DispatchThreadID)
-{
-	if (GroupIndex == 0)
-	{
-		AllocationNodeCount = 0;
-		AllocationNodeOffset = 0;
-	}
-
-	uint2 PixelCoord = DispatchThreadId.xy + ResolutionOffset;
-	if (PixelCoord.x >= uint(OutputResolution.x) || PixelCoord.y >= uint(OutputResolution.y))
-		PixelCoord = uint2(0, 0);
-
-	FSampleSetDesc SampleDesc;
-
-	const float OpaqueDepth = SceneTexturesStruct.SceneDepthTexture.Load(uint3(PixelCoord, 0)).r;
-	uint4 Samples[PERMUTATION_MSAACOUNT];		// x:PrimitiveId|MaterialId, y:Weight, z:SampleIt, w:Depth (as uint)
-	ComputeUniqueSamplesWithoutDepthTest(
-		Samples,
-		SampleDesc,
-		PixelCoord,
-		OpaqueDepth,
-		MSAA_IDTexture, 
-		MSAA_DepthTexture);
-
-	FNodeDesc NodeDesc;
-	NodeDesc.Count = SampleDesc.UniqueSampleCount;
-	NodeDesc.Offset = 0;
-
-	if (NodeDesc.Count > 0)
-	{
-		InterlockedAdd(AllocationNodeCount, NodeDesc.Count, NodeDesc.Offset);
-	}
-	GroupMemoryBarrierWithGroupSync();
-	if (GroupIndex == 0 && AllocationNodeCount > 0)
-	{
-		InterlockedAdd(OutCompactNodeCounter[uint2(0, 0)], AllocationNodeCount, AllocationNodeOffset);
-	}
-	GroupMemoryBarrierWithGroupSync();
-
-	// Allocate node space
-	FCategorizationData Categorization = (FCategorizationData)0;
-	if (NodeDesc.Count > 0)
-	{
-		NodeDesc.Offset += AllocationNodeOffset;
-
-		// Store final sort node data 
-		if (NodeDesc.Offset + NodeDesc.Count < MaxNodeCount)
-		{
-			for (uint OutIndex = 0; OutIndex < NodeDesc.Count; ++OutIndex)
-			{
-				const FHairVisSample VisSample = UnpackHairVisSample(Samples[OutIndex].x);
-
-				// VisibilityData.Coverage8bit is a weight normalising to 1 the contribution of all the compacted samples. Because later it is weighted by Categorization.PixelCoverage.
-				FNodeVis OutNodeVis;
-				OutNodeVis.PrimitiveId	= VisSample.PrimitiveId;
-				OutNodeVis.Depth		= asfloat(Samples[OutIndex].w); // MSAA_DepthTexture.Load(PixelCoord, Samples[OutIndex].z);
-				OutNodeVis.Coverage8bit = To8bitCoverage(Samples[OutIndex].y / float(SampleDesc.ValidSampleCount));
-				OutNodeVis.MaterialId	= VisSample.MaterialId;
-
-				Categorization.TotalCoverage8bit += OutNodeVis.Coverage8bit;
-				Categorization.ClosestDepth = max(Categorization.ClosestDepth, OutNodeVis.Depth); // Inverse-Z
-
-				const uint StoreIndex = NodeDesc.Offset + OutIndex;
-				OutCompactNodeData[StoreIndex] = OutNodeVis;
-				OutCompactNodeCoord[StoreIndex] = (PixelCoord.x & 0xFFFF) | ((PixelCoord.y & 0xFFFF) << 16);
-			}
-
-			NodeDesc.Count = NodeDesc.Count;
-			Categorization.SampleCount = NodeDesc.Count;
-
-		#if PERMUTATION_VIEWTRANSMITTANCE == 1
-			Categorization.PixelCoverage = TransmittanceToCoverage(ViewTransmittanceTexture.Load(uint3(PixelCoord, 0)), CoverageThreshold);
-		#else
-			Categorization.PixelCoverage = SampleDesc.ValidSampleCount / float(PERMUTATION_MSAACOUNT);
-		#endif
-		}
-	}
-
-	OutCompactNodeIndex[PixelCoord] = EncodeNodeDesc(NodeDesc);
-	OutCategorizationTexture[PixelCoord] = EncodeCategorizationData(Categorization);
-}
-
-#else // PERMUTATION_PPLL or PERMUTATION_VISIBILITY or PERMUTATION_MSAA
-
-///////////////////////////////////////////////////////////////////////////////////////////////////////////////
-// MSAA buffer
-///////////////////////////////////////////////////////////////////////////////////////////////////////////////
-=======
->>>>>>> 6bbb88c8
-
-#if PERMUTATION_MSAACOUNT > 1
-void ComputeUniqueSamplesWithoutDepthTest(
-	inout uint4 OutSamples[PERMUTATION_MSAACOUNT],
-	inout FSampleSetDesc OutSet,
-	const uint2 PixelCoord,
-	const float OpaqueDepth,
-	Texture2D<uint>  InMSAA_IDTexture,
-	Texture2D<float>  InMSAA_DepthTexture)
-{
-	OutSet.UniqueSampleCount = 0;
-	OutSet.ValidSampleCount = 0;
-	OutSet.HairSampleCount = PERMUTATION_MSAACOUNT;
-
-	const uint PrimitiveId = InMSAA_IDTexture.Load(uint3(PixelCoord, 0));
-	const bool bIsValid = PrimitiveId != GetInvalidHairPrimitiveId();
-	if (!bIsValid)
-		return;
-
-	const float SampleDepth = InMSAA_DepthTexture.Load(uint3(PixelCoord, 0));
-	if (OpaqueDepth > SampleDepth) // Reverse-Z
-		return;
-
-	++OutSet.ValidSampleCount;
-	OutSamples[0].x = PrimitiveId;
-	OutSamples[0].y = 1;
-	OutSamples[0].z = 0;
-	OutSamples[0].w = asuint(SampleDepth);
-	++OutSet.UniqueSampleCount;
-}
-
-Texture2D<uint> MSAA_IDTexture;
-Texture2D<float> MSAA_DepthTexture;
-
-uint2  GetIDTexture(uint2 PixelCoord, uint SampleIt) { return MSAA_IDTexture.Load(uint3(PixelCoord, 0)); }
-float  GetDepthTexture(uint2 PixelCoord, uint SampleIt) { return MSAA_DepthTexture.Load(uint3(PixelCoord, 0)); }
-
-#endif // PERMUTATION_MSAACOUNT>1
-
 #if PERMUTATION_TILE
 int2 TileCountXY;
 uint TileSize;
@@ -585,75 +429,6 @@
 Buffer<uint2> TileDataBuffer;
 #endif // PERMUTATION_TILE
 
-<<<<<<< HEAD
-uint2  GetIDTexture(uint2 PixelCoord, uint SampleIt)		{ return MSAA_IDTexture.Load(PixelCoord, SampleIt);  }
-float  GetDepthTexture(uint2 PixelCoord, uint SampleIt)		{ return MSAA_DepthTexture.Load(PixelCoord, SampleIt);  }
-float4 GetMaterialTexture(uint2 PixelCoord, uint SampleIt)	{ return MSAA_MaterialTexture.Load(PixelCoord, SampleIt); }
-float4 GetAttributeTexture(uint2 PixelCoord, uint SampleIt)	{ return MSAA_AttributeTexture.Load(PixelCoord, SampleIt); }
-
-#if PERMUTATION_VELOCITY != VELOCITY_TYPE_NONE
-Texture2DMS<float2, PERMUTATION_MSAACOUNT> MSAA_VelocityTexture;
-float2 GetVelocityTexture(uint2 PixelCoord, uint SampleIt)	{ return MSAA_VelocityTexture.Load(PixelCoord, SampleIt);  }
-#endif
-
-#else // PERMUTATION_MSAACOUNT > 1
-
-void ComputeUniqueSamplesWithoutDepthTest(
-	inout uint3 OutSamples[PERMUTATION_MSAACOUNT],
-	inout FSampleSetDesc OutSet,
-	const uint2 PixelCoord,
-	const float OpaqueDepth,
-	Texture2D<uint2>  InMSAA_IDTexture,
-	Texture2D<float>  InMSAA_DepthTexture)
-{
-	OutSet.UniqueSampleCount = 0;
-	OutSet.ValidSampleCount = 0;
-	OutSet.HairSampleCount = 1;
-
-	const uint2 EncodedData = InMSAA_IDTexture.Load(uint3(PixelCoord, 0));
-	const bool bIsValid = IsValidHairData(EncodedData);
-	if (!bIsValid)
-		return;
-
-	const float SampleDepth = InMSAA_DepthTexture.Load(uint3(PixelCoord, 0));
-	if (OpaqueDepth > SampleDepth) // Inverse-Z
-		return;
-
-	++OutSet.ValidSampleCount;
-
-	uint PrimitiveId;
-	uint MacroGroupId;
-	uint Coverage8bit;
-	float3 Tangent;
-
-	UnpackHairMRT0(EncodedData, PrimitiveId, MacroGroupId, Coverage8bit, Tangent);
-
-	OutSamples[0].x = PrimitiveId;
-	OutSamples[0].y = 1;
-	OutSamples[0].z = 0;
-	++OutSet.UniqueSampleCount;
-}
-
-Texture2D<uint2> MSAA_IDTexture;
-Texture2D<float> MSAA_DepthTexture;
-Texture2D<float4> MSAA_MaterialTexture;
-Texture2D<float4> MSAA_AttributeTexture;
-
-uint2  GetIDTexture(uint2 PixelCoord, uint SampleIt)			{ return MSAA_IDTexture.Load(uint3(PixelCoord, 0)); }
-float  GetDepthTexture(uint2 PixelCoord, uint SampleIt)			{ return MSAA_DepthTexture.Load(uint3(PixelCoord, 0));  }
-float4 GetMaterialTexture(uint2 PixelCoord, uint SampleIt)		{ return MSAA_MaterialTexture.Load(uint3(PixelCoord, 0)); }
-float4 GetAttributeTexture(uint2 PixelCoord, uint SampleIt)		{ return MSAA_AttributeTexture.Load(uint3(PixelCoord, 0)); }
-
-#if PERMUTATION_VELOCITY != VELOCITY_TYPE_NONE
-Texture2D<float2> MSAA_VelocityTexture;
-float2 GetVelocityTexture(uint2 PixelCoord, uint SampleIt)		{ return MSAA_VelocityTexture.Load(uint3(PixelCoord,0)); }
-#endif
-
-#endif // PERMUTATION_MSAACOUNT > 1
-
-#if PERMUTATION_VIEWTRANSMITTANCE == 1
-=======
->>>>>>> 6bbb88c8
 Texture2D<float> ViewTransmittanceTexture;
 
 [numthreads(TILE_PIXEL_SIZE_X, TILE_PIXEL_SIZE_Y, 1)]
@@ -720,21 +495,7 @@
 		// Store final sort node data 
 		if (NodeDesc.Offset + NodeDesc.Count < MaxNodeCount)
 		{
-<<<<<<< HEAD
-		#if PERMUTATION_VELOCITY != VELOCITY_TYPE_NONE
-			float2 AverageVelocity = 0;
-			uint ValidVelocityCount = 0;
-			
-			float2 ClosestEncodedVelocity = 0;
 			float ClosestDepth = 0; // Inverse-Z
-			
-			float2 MaxEncodedVelocity = 0;
-			float MaxVelocityMagnitude2 = 0;
-		#endif		
-
-=======
-			float ClosestDepth = 0; // Inverse-Z
->>>>>>> 6bbb88c8
 			for (uint OutIndex = 0; OutIndex < NodeDesc.Count; ++OutIndex)
 			{
 				// VisibilityData.Coverage8bit is a weight normalising to 1 the contribution of all the compacted samples. Because later it is weighted by PixelCoverage.
@@ -744,88 +505,13 @@
 				OutNodeVis.Coverage8bit = To8bitCoverage(Samples[OutIndex].y / float(SampleDesc.ValidSampleCount));
 				OutNodeVis.MaterialId	= UnpackHairVisMaterialId(Samples[OutIndex].x);
 
-<<<<<<< HEAD
-				// Read all material data
-				FPackedHairSample OutNodeData;
-				{
-					FHairSample HairSample;
-					HairSample.Depth = GetDepthTexture(PixelCoord, SampleIt);
-
-					UnpackHairMRT0(GetIDTexture(PixelCoord, SampleIt), HairSample.PrimitiveId, HairSample.MacroGroupId, HairSample.Coverage8bit, HairSample.Tangent);
-					UnpackHairMRT1(GetMaterialTexture(PixelCoord, SampleIt), HairSample.BaseColor, HairSample.Roughness);
-					UnpackHairMRT2(GetAttributeTexture(PixelCoord, SampleIt), HairSample.Specular, HairSample.LightChannelMask, HairSample.Backlit, HairSample.bScatterSceneLighting);
-
-					// VisibilityData.Coverage8bit is a weight normalising to 1 the contribution of all the compacted samples. Because later it is weighted by Categorization.PixelCoverage.
-					HairSample.Coverage8bit = To8bitCoverage(Samples[OutIndex].y / float(SampleDesc.ValidSampleCount));
-					Categorization.TotalCoverage8bit += HairSample.Coverage8bit;
-					Categorization.ClosestDepth = max(Categorization.ClosestDepth, HairSample.Depth); // Inverse-Z
-
-					OutNodeData = PackHairSample(HairSample);
-
-				#if PERMUTATION_VELOCITY != VELOCITY_TYPE_NONE
-					if (VelocityType == VELOCITY_TYPE_AVG)
-					{
-						const float2 EncodedVelocity = GetVelocityTexture(PixelCoord, SampleIt);
-						AverageVelocity += DecodeVelocityFromTexture(float4(EncodedVelocity, 0.0, 0.0)).xy;
-						++ValidVelocityCount;
-					}
-					else if (VelocityType == VELOCITY_TYPE_CLOSEST)
-					{
-						const float2 EncodedVelocity = GetVelocityTexture(PixelCoord, SampleIt);
-						if (ClosestDepth < HairSample.Depth) // Inverse-Z
-						{
-							ClosestEncodedVelocity = EncodedVelocity;
-							ClosestDepth = HairSample.Depth;
-						}
-					}
-					else if (VelocityType == VELOCITY_TYPE_MAX)
-					{
-						const float2 EncodedVelocity = GetVelocityTexture(PixelCoord, SampleIt);
-						const float2 CurrentVelocity = DecodeVelocityFromTexture(float4(EncodedVelocity, 0.0, 0.0)).xy;
-						const float CurrentVelocityMagnitude2 = dot(CurrentVelocity, CurrentVelocity);
-						if (CurrentVelocityMagnitude2 > MaxVelocityMagnitude2)
-						{
-							MaxEncodedVelocity = EncodedVelocity;
-							MaxVelocityMagnitude2 = CurrentVelocityMagnitude2;
-						}
-					}
-				#endif
-				}
-=======
 				ClosestDepth = max(ClosestDepth, OutNodeVis.Depth); // Inverse-Z
->>>>>>> 6bbb88c8
 
 				const uint StoreIndex = NodeDesc.Offset + OutIndex;
 				OutCompactNodeVis[StoreIndex] = PackHairVis(OutNodeVis);
 				OutCompactNodeCoord[StoreIndex] = PixelCoord;
 			}
 
-<<<<<<< HEAD
-			#if PERMUTATION_VIEWTRANSMITTANCE == 1
-			Categorization.PixelCoverage = TransmittanceToCoverage(ViewTransmittanceTexture.Load(uint3(PixelCoord,0)), CoverageThreshold);
-			#else
-			Categorization.PixelCoverage = SampleDesc.ValidSampleCount / float(PERMUTATION_MSAACOUNT);
-			#endif
-
-		#if PERMUTATION_VELOCITY != VELOCITY_TYPE_NONE
-			float2 VelocityOutput = 0;
-			if (VelocityType == VELOCITY_TYPE_AVG)
-			{
-				VelocityOutput = EncodeVelocityToTexture(float3(AverageVelocity / (float)max(ValidVelocityCount, 1u), 0.0)).xy;
-			}
-			else if (VelocityType == VELOCITY_TYPE_CLOSEST)
-			{
-				VelocityOutput = ClosestEncodedVelocity;
-			}
-			else if (VelocityType == VELOCITY_TYPE_MAX)
-			{
-				VelocityOutput = MaxEncodedVelocity;
-			}
-			OutVelocityTexture[PixelCoord] = VelocityOutput;
-		#endif		
-
-=======
->>>>>>> 6bbb88c8
 			NodeDesc.Count = NodeDesc.Count;
 			PixelCoverage = TransmittanceToCoverage(ViewTransmittanceTexture.Load(uint3(PixelCoord, 0)), CoverageThreshold);
 		}
