--- conflicted
+++ resolved
@@ -3,20 +3,12 @@
 #pragma once
 
 #include "../Common.ush"
-#include "HairStrandsVisibilityCommon.ush"
-
-#define RENDER_MODE_MSAA 0
-#define VENDOR_AMD 0
-#define VENDOR_NVIDIA 1
-#define VENDOR_OTHER 2
-
-#if PERMUTATION_VENDOR == VENDOR_AMD
-#define TILE_PIXEL_SIZE_X 8
-#define TILE_PIXEL_SIZE_Y 8
-#elif PERMUTATION_VENDOR == VENDOR_NVIDIA
+#include "HairStrandsVisibilityCommon.ush" 
+
+#if PERMUTATION_GROUPSIZE == 0
 #define TILE_PIXEL_SIZE_X 8
 #define TILE_PIXEL_SIZE_Y 4
-#else //VENDOR_OTHER
+#else
 #define TILE_PIXEL_SIZE_X 8
 #define TILE_PIXEL_SIZE_Y 8
 #endif
@@ -28,6 +20,7 @@
 float DepthTheshold; 
 float CosTangentThreshold;
 float CoverageThreshold; // Allow to scale the transmittance to compensate its asymptotic behavior 
+uint VelocityType;
 
 RWTexture2D<uint> OutCompactNodeCounter;
 RWTexture2D<uint> OutCompactNodeIndex;
@@ -87,13 +80,13 @@
 
 	FCategorizationData Categorization = (FCategorizationData)0;
 
-#if PERMUTATION_VELOCITY == VELOCITY_TYPE_AVG
+#if PERMUTATION_VELOCITY != VELOCITY_TYPE_NONE
 	float2 AverageVelocity = 0;
 	uint ValidVelocityCount = 0;
-#elif PERMUTATION_VELOCITY == VELOCITY_TYPE_CLOSEST
+
 	float2 ClosestVelocity = 0;
 	float ClosestDepth = 0;
-#elif PERMUTATION_VELOCITY == VELOCITY_TYPE_MAX
+
 	float2 MaxVelocity = 0;
 	float MaxVelocityMagnitude2 = 0;
 #endif
@@ -225,38 +218,52 @@
 			OutCompactNodeCoord[OffsetInStorage + j] = (PixelCoord.x & 0xFFFF) | ((PixelCoord.y & 0xFFFF) << 16);
 
 
-
 		#if PERMUTATION_VELOCITY != VELOCITY_TYPE_NONE
 			const float2 Velocity = UnpackVelocity(PPLLNode.PackedVelocity);
-		#endif
-		#if PERMUTATION_VELOCITY == VELOCITY_TYPE_AVG
-			AverageVelocity += Velocity;
-			++ValidVelocityCount;
-		#elif PERMUTATION_VELOCITY == VELOCITY_TYPE_CLOSEST
-			if (ClosestDepth < OutNodeData.Depth) // Inverse-Z
-			{
-				ClosestVelocity = Velocity;
-				ClosestDepth = OutNodeData.Depth;
-			}
-		#elif PERMUTATION_VELOCITY == VELOCITY_TYPE_MAX
-			const float2 CurrentVelocity = Velocity;
-			const float CurrentVelocityMagnitude2 = dot(CurrentVelocity, CurrentVelocity);
-			if (CurrentVelocityMagnitude2 > MaxVelocityMagnitude2)
-			{
-				MaxVelocity = Velocity;
-				MaxVelocityMagnitude2 = CurrentVelocityMagnitude2;
+		
+			if (VelocityType == VELOCITY_TYPE_AVG)
+			{
+				AverageVelocity += Velocity;
+				++ValidVelocityCount;
+			}
+			else if (VelocityType == VELOCITY_TYPE_CLOSEST)
+			{
+				if (ClosestDepth < OutNodeData.Depth) // Inverse-Z
+				{
+					ClosestVelocity = Velocity;
+					ClosestDepth = OutNodeData.Depth;
+				}
+			}
+			else if (VelocityType == VELOCITY_TYPE_MAX)
+			{
+				const float2 CurrentVelocity = Velocity;
+				const float CurrentVelocityMagnitude2 = dot(CurrentVelocity, CurrentVelocity);
+				if (CurrentVelocityMagnitude2 > MaxVelocityMagnitude2)
+				{
+					MaxVelocity = Velocity;
+					MaxVelocityMagnitude2 = CurrentVelocityMagnitude2;
+				}
 			}
 		#endif		
 		}
 
 		Categorization.PixelCoverage = TransmittanceToCoverage(TotalTransmittance);
 
-	#if PERMUTATION_VELOCITY == VELOCITY_TYPE_AVG
-		OutVelocityTexture[PixelCoord] = EncodeVelocityToTexture(float3(AverageVelocity / max(ValidVelocityCount, 1), 0.0)).xy;
-	#elif PERMUTATION_VELOCITY == VELOCITY_TYPE_CLOSEST
-		OutVelocityTexture[PixelCoord] = EncodeVelocityToTexture(float3(ClosestVelocity, 0.0)).xy;
-	#elif PERMUTATION_VELOCITY == VELOCITY_TYPE_MAX
-		OutVelocityTexture[PixelCoord] = EncodeVelocityToTexture(float3(MaxVelocity, 0.0)).xy;
+	#if PERMUTATION_VELOCITY != VELOCITY_TYPE_NONE
+		float2 VelocityOutput = 0;
+		if (VelocityType == VELOCITY_TYPE_AVG)
+		{
+			VelocityOutput = AverageVelocity / max(ValidVelocityCount, 1);
+		}
+		else if (VelocityType == VELOCITY_TYPE_CLOSEST)
+		{
+			VelocityOutput = ClosestVelocity;
+		}
+		else if (VelocityType == VELOCITY_TYPE_MAX)
+		{
+			VelocityOutput = MaxVelocity;
+		}
+		OutVelocityTexture[PixelCoord] = EncodeVelocityToTexture(float3(VelocityOutput, 0.0)).xy;
 	#endif		
 	}
 
@@ -279,6 +286,9 @@
 	#error PERMUTATION_MSAACOUNT is not defined
 #endif
 
+#define MERGE_SAMPLE 0
+
+#if PERMUTATION_MSAACOUNT > 1
 void ComputeUniqueSamplesWithoutDepthTest(
 	inout uint4 OutSamples[PERMUTATION_MSAACOUNT],
 	inout FSampleSetDesc OutSet,
@@ -289,9 +299,7 @@
 {
 	OutSet.UniqueSampleCount = 0;
 	OutSet.ValidSampleCount = 0;
-
 	OutSet.HairSampleCount = PERMUTATION_MSAACOUNT;
-	const uint InvalidSample = 0xFFFF;
 
 	for (uint SampleIt = 0; SampleIt < OutSet.HairSampleCount; ++SampleIt)
 	{
@@ -308,11 +316,22 @@
 			continue;
 
 		++OutSet.ValidSampleCount;
-
+	#if MERGE_SAMPLE 
+		const float SceneDepth  = ConvertFromDeviceZ(SampleDepth);
+	#endif
 		bool bAlreadyExist = false;
 		for (uint UniqueIt = 0; UniqueIt < OutSet.UniqueSampleCount; ++UniqueIt)
 		{
+
+		#if MERGE_SAMPLE
+			const float UniqueDepth = asfloat(OutSamples[UniqueIt].w);
+			const float UniqueSceneDepth = ConvertFromDeviceZ(UniqueDepth);
+			const bool bIsSimilar = 
+				PrimitiveId == OutSamples[UniqueIt].x ||
+				abs(UniqueSceneDepth - SceneDepth) < DepthTheshold;
+		#else
 			const bool bIsSimilar = PrimitiveId == OutSamples[UniqueIt].x;
+		#endif
 			if (bIsSimilar)
 			{
 				OutSamples[UniqueIt].y += 1;
@@ -321,6 +340,9 @@
 				const uint IntDepth = asuint(SampleDepth);
 				if (IntDepth > OutSamples[UniqueIt].w)
 				{
+				#if MERGE_SAMPLE
+					OutSamples[UniqueIt].x = PrimitiveId;
+				#endif
 					OutSamples[UniqueIt].z = SampleIt;
 					OutSamples[UniqueIt].w = asuint(SampleDepth);
 				}
@@ -363,6 +385,46 @@
 
 Texture2DMS<uint, PERMUTATION_MSAACOUNT> MSAA_IDTexture;
 Texture2DMS<float, PERMUTATION_MSAACOUNT> MSAA_DepthTexture;
+#else
+
+void ComputeUniqueSamplesWithoutDepthTest(
+	inout uint4 OutSamples[PERMUTATION_MSAACOUNT],
+	inout FSampleSetDesc OutSet,
+	const uint2 PixelCoord,
+	const float OpaqueDepth,
+	Texture2D<uint>  InMSAA_IDTexture,
+	Texture2D<float>  InMSAA_DepthTexture)
+{
+	OutSet.UniqueSampleCount = 0;
+	OutSet.ValidSampleCount = 0;
+	OutSet.HairSampleCount = PERMUTATION_MSAACOUNT;
+
+	const uint PrimitiveId = InMSAA_IDTexture.Load(uint3(PixelCoord, 0));
+	const bool bIsValid = PrimitiveId != GetInvalidHairPrimitiveId();
+	if (!bIsValid)
+		return;
+
+	const float SampleDepth = InMSAA_DepthTexture.Load(uint3(PixelCoord, 0));
+	if (OpaqueDepth > SampleDepth) // Reverse-Z
+		return;
+
+	++OutSet.ValidSampleCount;
+	OutSamples[0].x = PrimitiveId;
+	OutSamples[0].y = 1;
+	OutSamples[0].z = 0;
+	OutSamples[0].w = asuint(SampleDepth);
+	++OutSet.UniqueSampleCount;
+}
+
+Texture2D<uint> MSAA_IDTexture;
+Texture2D<float> MSAA_DepthTexture;
+
+uint2  GetIDTexture(uint2 PixelCoord, uint SampleIt) { return MSAA_IDTexture.Load(uint3(PixelCoord, 0)); }
+float  GetDepthTexture(uint2 PixelCoord, uint SampleIt) { return MSAA_DepthTexture.Load(uint3(PixelCoord, 0)); }
+
+#endif // PERMUTATION_MSAACOUNT>1
+
+
 
 #if PERMUTATION_VIEWTRANSMITTANCE == 1
 Texture2D<float> ViewTransmittanceTexture;
@@ -457,6 +519,7 @@
 // MSAA buffer
 ///////////////////////////////////////////////////////////////////////////////////////////////////////////////
 
+#if PERMUTATION_MSAACOUNT > 1
 void ComputeUniqueSamplesWithoutDepthTest(
 	inout uint3 OutSamples[PERMUTATION_MSAACOUNT],
 	inout FSampleSetDesc OutSet,
@@ -467,9 +530,7 @@
 {
 	OutSet.UniqueSampleCount = 0;
 	OutSet.ValidSampleCount = 0;
-
 	OutSet.HairSampleCount = PERMUTATION_MSAACOUNT;
-	const uint InvalidSample = 0xFFFF;
 
 #if PERMUTATION_MATERIAL_COMPACTION == 1
 	float4 UniqueTangentAndDepths[PERMUTATION_MSAACOUNT];
@@ -542,9 +603,70 @@
 Texture2DMS<float4,PERMUTATION_MSAACOUNT> MSAA_MaterialTexture;
 Texture2DMS<float4,PERMUTATION_MSAACOUNT> MSAA_AttributeTexture;
 
+uint2  GetIDTexture(uint2 PixelCoord, uint SampleIt)		{ return MSAA_IDTexture.Load(PixelCoord, SampleIt);  }
+float  GetDepthTexture(uint2 PixelCoord, uint SampleIt)		{ return MSAA_DepthTexture.Load(PixelCoord, SampleIt);  }
+float4 GetMaterialTexture(uint2 PixelCoord, uint SampleIt)	{ return MSAA_MaterialTexture.Load(PixelCoord, SampleIt); }
+float4 GetAttributeTexture(uint2 PixelCoord, uint SampleIt)	{ return MSAA_AttributeTexture.Load(PixelCoord, SampleIt); }
+
 #if PERMUTATION_VELOCITY != VELOCITY_TYPE_NONE
 Texture2DMS<float2, PERMUTATION_MSAACOUNT> MSAA_VelocityTexture;
-#endif
+float2 GetVelocityTexture(uint2 PixelCoord, uint SampleIt)	{ return MSAA_VelocityTexture.Load(PixelCoord, SampleIt);  }
+#endif
+
+#else // PERMUTATION_MSAACOUNT > 1
+
+void ComputeUniqueSamplesWithoutDepthTest(
+	inout uint3 OutSamples[PERMUTATION_MSAACOUNT],
+	inout FSampleSetDesc OutSet,
+	const uint2 PixelCoord,
+	const float OpaqueDepth,
+	Texture2D<uint2>  InMSAA_IDTexture,
+	Texture2D<float>  InMSAA_DepthTexture)
+{
+	OutSet.UniqueSampleCount = 0;
+	OutSet.ValidSampleCount = 0;
+	OutSet.HairSampleCount = 1;
+
+	const uint2 EncodedData = InMSAA_IDTexture.Load(uint3(PixelCoord, 0));
+	const bool bIsValid = IsValidHairData(EncodedData);
+	if (!bIsValid)
+		return;
+
+	const float SampleDepth = InMSAA_DepthTexture.Load(uint3(PixelCoord, 0));
+	if (OpaqueDepth > SampleDepth) // Inverse-Z
+		return;
+
+	++OutSet.ValidSampleCount;
+
+	uint PrimitiveId;
+	uint MacroGroupId;
+	uint Coverage8bit;
+	float3 Tangent;
+
+	UnpackHairMRT0(EncodedData, PrimitiveId, MacroGroupId, Coverage8bit, Tangent);
+
+	OutSamples[0].x = PrimitiveId;
+	OutSamples[0].y = 1;
+	OutSamples[0].z = 0;
+	++OutSet.UniqueSampleCount;
+}
+
+Texture2D<uint2> MSAA_IDTexture;
+Texture2D<float> MSAA_DepthTexture;
+Texture2D<float4> MSAA_MaterialTexture;
+Texture2D<float4> MSAA_AttributeTexture;
+
+uint2  GetIDTexture(uint2 PixelCoord, uint SampleIt)			{ return MSAA_IDTexture.Load(uint3(PixelCoord, 0)); }
+float  GetDepthTexture(uint2 PixelCoord, uint SampleIt)			{ return MSAA_DepthTexture.Load(uint3(PixelCoord, 0));  }
+float4 GetMaterialTexture(uint2 PixelCoord, uint SampleIt)		{ return MSAA_MaterialTexture.Load(uint3(PixelCoord, 0)); }
+float4 GetAttributeTexture(uint2 PixelCoord, uint SampleIt)		{ return MSAA_AttributeTexture.Load(uint3(PixelCoord, 0)); }
+
+#if PERMUTATION_VELOCITY != VELOCITY_TYPE_NONE
+Texture2D<float2> MSAA_VelocityTexture;
+float2 GetVelocityTexture(uint2 PixelCoord, uint SampleIt)		{ return MSAA_VelocityTexture.Load(uint3(PixelCoord,0)); }
+#endif
+
+#endif // PERMUTATION_MSAACOUNT > 1
 
 #if PERMUTATION_VIEWTRANSMITTANCE == 1
 Texture2D<float> ViewTransmittanceTexture;
@@ -599,20 +721,16 @@
 		// Store final sort node data 
 		if (NodeDesc.Offset + NodeDesc.Count < MaxNodeCount)
 		{
-			#if PERMUTATION_VELOCITY == VELOCITY_TYPE_AVG
+		#if PERMUTATION_VELOCITY != VELOCITY_TYPE_NONE
 			float2 AverageVelocity = 0;
 			uint ValidVelocityCount = 0;
-			#endif
-
-			#if PERMUTATION_VELOCITY == VELOCITY_TYPE_CLOSEST
+			
 			float2 ClosestEncodedVelocity = 0;
 			float ClosestDepth = 0; // Inverse-Z
-			#endif		
-
-			#if PERMUTATION_VELOCITY == VELOCITY_TYPE_MAX
+			
 			float2 MaxEncodedVelocity = 0;
 			float MaxVelocityMagnitude2 = 0;
-			#endif		
+		#endif		
 
 			for (uint OutIndex = 0; OutIndex < NodeDesc.Count; ++OutIndex)
 			{
@@ -622,11 +740,11 @@
 				FPackedHairSample OutNodeData;
 				{
 					FHairSample HairSample;
-					HairSample.Depth = MSAA_DepthTexture.Load(PixelCoord, SampleIt);
-
-					UnpackHairMRT0(MSAA_IDTexture.Load(PixelCoord, SampleIt), HairSample.PrimitiveId, HairSample.MacroGroupId, HairSample.Coverage8bit, HairSample.Tangent);
-					UnpackHairMRT1(MSAA_MaterialTexture.Load(PixelCoord, SampleIt), HairSample.BaseColor, HairSample.Roughness);
-					UnpackHairMRT2(MSAA_AttributeTexture.Load(PixelCoord, SampleIt), HairSample.Specular, HairSample.LightChannelMask, HairSample.Backlit, HairSample.bScatterSceneLighting);
+					HairSample.Depth = GetDepthTexture(PixelCoord, SampleIt);
+
+					UnpackHairMRT0(GetIDTexture(PixelCoord, SampleIt), HairSample.PrimitiveId, HairSample.MacroGroupId, HairSample.Coverage8bit, HairSample.Tangent);
+					UnpackHairMRT1(GetMaterialTexture(PixelCoord, SampleIt), HairSample.BaseColor, HairSample.Roughness);
+					UnpackHairMRT2(GetAttributeTexture(PixelCoord, SampleIt), HairSample.Specular, HairSample.LightChannelMask, HairSample.Backlit, HairSample.bScatterSceneLighting);
 
 					// VisibilityData.Coverage8bit is a weight normalising to 1 the contribution of all the compacted samples. Because later it is weighted by Categorization.PixelCoverage.
 					HairSample.Coverage8bit = To8bitCoverage(Samples[OutIndex].y / float(SampleDesc.ValidSampleCount));
@@ -635,40 +753,34 @@
 
 					OutNodeData = PackHairSample(HairSample);
 
-					#if PERMUTATION_VELOCITY == VELOCITY_TYPE_AVG
-					const float2 EncodedVelocity = MSAA_VelocityTexture.Load(PixelCoord, SampleIt);
-<<<<<<< HEAD
-					AverageVelocity += DecodeVelocityFromTexture(float4(EncodedVelocity, 0.0, 0.0)).xy;
-=======
-					AverageVelocity += DecodeVelocityFromTexture(float3(EncodedVelocity, 0.0)).xy;
->>>>>>> 3ecbc206
-					++ValidVelocityCount;
-					#endif			
-
-					#if PERMUTATION_VELOCITY == VELOCITY_TYPE_CLOSEST
-					const float2 EncodedVelocity = MSAA_VelocityTexture.Load(PixelCoord, SampleIt);
-					if (ClosestDepth < HairSample.Depth) // Inverse-Z
+				#if PERMUTATION_VELOCITY != VELOCITY_TYPE_NONE
+					if (VelocityType == VELOCITY_TYPE_AVG)
 					{
-						ClosestEncodedVelocity = EncodedVelocity;
-						ClosestDepth = HairSample.Depth;
+						const float2 EncodedVelocity = GetVelocityTexture(PixelCoord, SampleIt);
+						AverageVelocity += DecodeVelocityFromTexture(float4(EncodedVelocity, 0.0, 0.0)).xy;
+						++ValidVelocityCount;
 					}
-
-					#endif
-
-					#if PERMUTATION_VELOCITY == VELOCITY_TYPE_MAX
-					const float2 EncodedVelocity = MSAA_VelocityTexture.Load(PixelCoord, SampleIt);
-<<<<<<< HEAD
-					const float2 CurrentVelocity = DecodeVelocityFromTexture(float4(EncodedVelocity, 0.0, 0.0)).xy;
-=======
-					const float2 CurrentVelocity = DecodeVelocityFromTexture(float3(EncodedVelocity, 0.0)).xy;
->>>>>>> 3ecbc206
-					const float CurrentVelocityMagnitude2 = dot(CurrentVelocity, CurrentVelocity);
-					if (CurrentVelocityMagnitude2 > MaxVelocityMagnitude2)
+					else if (VelocityType == VELOCITY_TYPE_CLOSEST)
 					{
-						MaxEncodedVelocity = EncodedVelocity;
-						MaxVelocityMagnitude2 = CurrentVelocityMagnitude2;
+						const float2 EncodedVelocity = GetVelocityTexture(PixelCoord, SampleIt);
+						if (ClosestDepth < HairSample.Depth) // Inverse-Z
+						{
+							ClosestEncodedVelocity = EncodedVelocity;
+							ClosestDepth = HairSample.Depth;
+						}
 					}
-					#endif			
+					else if (VelocityType == VELOCITY_TYPE_MAX)
+					{
+						const float2 EncodedVelocity = GetVelocityTexture(PixelCoord, SampleIt);
+						const float2 CurrentVelocity = DecodeVelocityFromTexture(float4(EncodedVelocity, 0.0, 0.0)).xy;
+						const float CurrentVelocityMagnitude2 = dot(CurrentVelocity, CurrentVelocity);
+						if (CurrentVelocityMagnitude2 > MaxVelocityMagnitude2)
+						{
+							MaxEncodedVelocity = EncodedVelocity;
+							MaxVelocityMagnitude2 = CurrentVelocityMagnitude2;
+						}
+					}
+				#endif
 				}
 
 				const uint StoreIndex = NodeDesc.Offset + OutIndex;
@@ -682,17 +794,22 @@
 			Categorization.PixelCoverage = SampleDesc.ValidSampleCount / float(PERMUTATION_MSAACOUNT);
 			#endif
 
-			#if PERMUTATION_VELOCITY == VELOCITY_TYPE_AVG
-			OutVelocityTexture[PixelCoord] = EncodeVelocityToTexture(float3(AverageVelocity / max(ValidVelocityCount, 1), 0.0)).xy;
-			#endif		
-
-			#if PERMUTATION_VELOCITY == VELOCITY_TYPE_CLOSEST
-			OutVelocityTexture[PixelCoord] = ClosestEncodedVelocity;
-			#endif		
-
-			#if PERMUTATION_VELOCITY == VELOCITY_TYPE_MAX
-			OutVelocityTexture[PixelCoord] = MaxEncodedVelocity;
-			#endif		
+		#if PERMUTATION_VELOCITY != VELOCITY_TYPE_NONE
+			float2 VelocityOutput = 0;
+			if (VelocityType == VELOCITY_TYPE_AVG)
+			{
+				VelocityOutput = EncodeVelocityToTexture(float3(AverageVelocity / max(ValidVelocityCount, 1), 0.0)).xy;
+			}
+			else if (VelocityType == VELOCITY_TYPE_CLOSEST)
+			{
+				VelocityOutput = ClosestEncodedVelocity;
+			}
+			else if (VelocityType == VELOCITY_TYPE_MAX)
+			{
+				VelocityOutput = MaxEncodedVelocity;
+			}
+			OutVelocityTexture[PixelCoord] = VelocityOutput;
+		#endif		
 
 			NodeDesc.Count = NodeDesc.Count;
 			Categorization.SampleCount = NodeDesc.Count;
