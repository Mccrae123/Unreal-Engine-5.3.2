--- conflicted
+++ resolved
@@ -383,11 +383,7 @@
 	FSampleSetDesc SampleDesc;
 
 	const float OpaqueDepth = SceneDepthTexture.Load(uint3(PixelCoord, 0)).r;
-<<<<<<< HEAD
-	uint4 Samples[PERMUTATION_MSAACOUNT];		// x:PrimitiveId|MaterialId, y:Weight, z:SampleIt, w:Depth (as uint)
-=======
 	uint4 Samples[PERMUTATION_MSAACOUNT];		// x:ControlPointIdId|MaterialId, y:Weight, z:SampleIt, w:Depth (as uint)
->>>>>>> 4af6daef
 	ComputeUniqueSamplesWithoutDepthTest(
 		Samples,
 		SampleDesc,
@@ -425,11 +421,7 @@
 			{
 				// VisibilityData.Coverage8bit is a weight normalising to 1 the contribution of all the compacted samples. Because later it is weighted by PixelCoverage.
 				FHairVis OutNodeVis;
-<<<<<<< HEAD
-				OutNodeVis.PrimitiveId	= UnpackHairVisPrimitiveId(Samples[OutIndex].x);
-=======
 				OutNodeVis.ControlPointId= UnpackHairVisControlPointId(Samples[OutIndex].x);
->>>>>>> 4af6daef
 				OutNodeVis.Depth		= asfloat(Samples[OutIndex].w); // MSAA_DepthTexture.Load(PixelCoord, Samples[OutIndex].z);
 				OutNodeVis.Coverage8bit = To8bitCoverage(Samples[OutIndex].y / float(SampleDesc.ValidSampleCount));
 				OutNodeVis.MaterialId	= UnpackHairVisMaterialId(Samples[OutIndex].x);
