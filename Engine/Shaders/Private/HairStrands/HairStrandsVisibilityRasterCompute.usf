// Copyright Epic Games, Inc. All Rights Reserved.

#define HAIR_STRANDS_PARAMETERS 1

#include "../Common.ush"
#include "../WaveOpUtil.ush"
#include "HairStrandsClusterCommon.ush"
#include "HairStrandsVertexFactoryCommon.ush"
#include "HairStrandsVisibilityCommon.ush"

///////////////////////////////////////////////////////////////////////////
// Common parameters

uint	TileSizeAsShift;
uint	TileSize;
float	RcpTileSize;
uint	SqrTileSize;
uint	HalfTileSize;
float	RcpHalfTileSize;
uint	SqrHalfTileSize;
int2	TileRes;

uint	NumBinners;
float	RcpNumBinners;
uint	NumRasterizers;
float	RcpNumRasterizers;

uint	MaxRasterCount;
uint	FrameIdMod8;
uint	ResolutionMultiplier;
int2	OutputResolution;
float2	OutputResolutionf;

///////////////////////////////////////////////////////////////////////////

#if SHADER_RASTERCOMPUTE_BINNING || SHADER_RASTERCOMPUTE_COMPACTION || SHADER_RASTERCOMPUTE_RASTER || SHADER_RASTERCOMPUTE_RASTER_MULTI_SAMPLE || SHADER_RASTERCOMPUTE_DEPTH_GRID

///////////////////////////////////////////////////////////////////////////

/* 
// use untyped buffer for segment tiles to reduce VGPR usage - 16 bytes
struct FVisTile
{
	uint PrimOffset;
	uint PrimCount;
	uint TileCoord;
	uint MinDepth;
};
*/
#define VT_SIZE 4

#define VT_PrimOffset 0
#define VT_PrimCount 1
#define VT_Coord 2
#define VT_MinWriteIndex 3

uint PackVisTileCoord(uint2 Coord)
{
	return uint(((Coord.x & 0xff) << 0) | (((Coord.y) & 0xff) << 8));
}

uint2 UnpackVisTileCoord(uint Packed)
{
	return uint2(((Packed >> 0) & 0xff), ((Packed >> 8) & 0xff));
}

///////////////////////////////////////////////////////////////////////////

uint			MacroGroupId;
uint			HairMaterialId;


Texture2D<float> SceneDepthTexture;

uint 			VertexCount;
<<<<<<< HEAD
uint 			VertexStart;
float			SampleWeight;
=======
float			CoverageScale;
>>>>>>> 4af6daef

float3 NDCToPixelCoord(float4 InDC)
{
	const float3 NDC = InDC.xyz / InDC.w;
	float2 UV = NDC.xy * ResolvedView.ScreenPositionScaleBias.xy + ResolvedView.ScreenPositionScaleBias.wz;
	return float3(UV * OutputResolution, NDC.z);
}

void CalcHomogenousPos(in uint4 PB, in float3 PBO, out float4 HP, out uint Type)
{
	const FHairControlPoint CP = UnpackHairControlPoint(
		PB,
		PBO,
		HairStrandsVF_Radius,
		HairStrandsVF_RootScale,
		HairStrandsVF_TipScale);

	const float3 WP = mul(float4(CP.Position, 1.0f), HairStrandsVF_LocalToWorldPrimitiveTransform).xyz;
	HP = mul(float4(WP, 1.0f), LWCHackToFloat(PrimaryView.WorldToClip));
	Type = CP.Type;
}

void CalcHomogenousPosAndRad(in uint4 PB, in float3 PBO, out float4 HP, out float Rad, out uint Type)
{
	const FHairControlPoint CP = UnpackHairControlPoint(
		PB,
		PBO,
		HairStrandsVF_Radius,
		HairStrandsVF_RootScale,
		HairStrandsVF_TipScale);

	const float3 WP = mul(float4(CP.Position, 1.0f), HairStrandsVF_LocalToWorldPrimitiveTransform).xyz;
	HP = mul(float4(WP, 1.0f), LWCHackToFloat(PrimaryView.WorldToClip));
	Rad = CP.WorldRadius * 2000.0; // OutputResolutionf.x; //TODO: figure this out correctly?
	Type = CP.Type;
}

float ComputeLerpAlpha(int2 Coord, float2 P0, float2 P1, float SegmentLenSqRcp)
{
	// Project P onto line segment and compute the lerp alpha between P0 and P1
	// Simplification of:
	// A = P - P0
	// B = P1 - P0
	// Alpha = dot(A, B) / dot(B, B)
	const float2 P = Coord + 0.5f;
	const float Alpha = saturate(dot(P - P0, P1 - P0) * SegmentLenSqRcp);
	return Alpha;
}

float ComputePerspectiveCorrectRadius(float Rad0, float Rad1, float Alpha, float RcpW0, float RcpW1)
{
	// Alpha value for perspective correct interpolation. We store the reciprocal of w in the w component of P0 and P1,
	// so this is a simplification of:
	// (Alpha / w1) / ((1 - Alpha) / w0 + Alpha / w1)
	const float LerpedRcpW = lerp(RcpW0, RcpW1, Alpha);
	const float PerspectiveAlpha = (Alpha * RcpW1) / LerpedRcpW;
	// Divide by W to make thickness dependent on screen space depth? This division was kept from the previous line rasterization algorithm.
	const float Rad = lerp(Rad0, Rad1, PerspectiveAlpha) * LerpedRcpW;
	return Rad;
}

// Line clipping based on "CLIPPING USING HOMOGENEOUS COORDINATES" by Blinn et al.
bool BlinnLineClipping(inout float4 P0, inout float4 P1)
{
	float2 T = float2(0.0f, 1.0f);
	bool bIsRemoved = P0.w < 0.0f && P1.w < 0.0f; // Both points behind near plane

	bool bSign = false;

	UNROLL
	for (uint PlaneIdx = 0; PlaneIdx < 6; ++PlaneIdx)
	{
		// Compute boundary coordinates of both points (w+x, w-x, w+y, w-y, z, w-z)
		bSign = !bSign;
		const uint CompIdx = PlaneIdx / 2;
		const float Sign = bSign ? 1.0f : -1.0f;
		const float WFactor = PlaneIdx != 4 ? 1.0f : 0.0f;
		const float2 BC = WFactor * float2(P0.w, P1.w) + Sign * float2(P0[CompIdx], P1[CompIdx]);

		float Num = BC.x;
		float Denom = BC.x - BC.y;
		bIsRemoved = bIsRemoved || (BC.x < 0.0f && BC.y < 0.0f); // Both points outside the plane
		float Alpha = Num / Denom;
		
		// If the denominator is negative, P0 has a smaller boundary coordinate than P1, so we can assume
		// that P1 is inside the plane (or bIsRemoved is true), so we need to update the alpha for P0.
		// The reverse is true if the denominator is positive.
		if (Denom < 0.0f)
		{
			T.x = max(T.x, Alpha);
		}
		else
		{
			T.y = min(T.y, Alpha);
		}
	}

	if (!bIsRemoved)
	{
		const float4 P0Clipped = lerp(P0, P1, T.x);
		const float4 P1Clipped = lerp(P0, P1, T.y);
		P0 = P0Clipped;
		P1 = P1Clipped;
	}

	return !bIsRemoved;
}

bool ClipRaySegment(float2 AABBMin, float2 AABBMax, float4 P0, float4 P1, out float2 T, out bool2 bClipped)
{
	bClipped = false;
	T = float2(0.0f, 1.0f);
	const bool bP0Outside = any(P0.xy < AABBMin) || any(P0.xy > AABBMax);
	const bool bP1Outside = any(P1.xy < AABBMin) || any(P1.xy > AABBMax);
	if (!bP0Outside && !bP1Outside)
	{
		return true;
	}

	const float2 Origin = P0.xy;
	const float2 Dir = P1.xy - P0.xy;
	const float2 RcpDir = 1.0f / Dir;

	const float2 T0 = (AABBMin - Origin) * RcpDir;
	const float2 T1 = (AABBMax - Origin) * RcpDir;

	T.x = max(min(T0.x, T1.x), min(T0.y, T1.y));
	T.y = min(max(T0.x, T1.x), max(T0.y, T1.y));

	// Ray intersects the AABB but the segment is completely outside or no intersection at all.
	if (T.y < 0.0f || T.x > T.y)
	{
		bClipped = true;
		return false;
	}

	if (bP0Outside && T.x > 0.0f && T.x < 1.0f)
	{
		bClipped.x = true;
	}
	if (bP1Outside && T.y > 0.0f && T.y < 1.0f)
	{
		bClipped.y = true;
	}

	return true;
}

bool ClipRaySegment(float2 AABBMin, float2 AABBMax, inout float4 P0, inout float4 P1, inout float Rad0, inout float Rad1, out bool2 bClipped)
{
	float2 T;
	bool bIsValid = ClipRaySegment(AABBMin, AABBMax, P0, P1, T, bClipped);
	
	if (bIsValid)
	{
		const bool bP0Outside = any(P0.xy < AABBMin) || any(P0.xy > AABBMax);
		const bool bP1Outside = any(P1.xy < AABBMin) || any(P1.xy > AABBMax);

		float4 P0New = P0;
		float4 P1New = P1;
		float Rad0New = Rad0;
		float Rad1New = Rad1;
		if (bP0Outside && T.x > 0.0f && T.x < 1.0f)
		{
			P0New = lerp(P0, P1, T.x);
			Rad0New = lerp(Rad0, Rad1, T.x);
			bClipped.x = true;
		}
		if (bP1Outside && T.y > 0.0f && T.y < 1.0f)
		{
			P1New = lerp(P0, P1, T.y);
			Rad1New = lerp(Rad0, Rad1, T.y);
			bClipped.y = true;
		}
		P0 = P0New;
		P1 = P1New;
		Rad0 = Rad0New;
		Rad1 = Rad1New;
	}

	return bIsValid;
}

#endif // Common rasetrizer helper function & parameters

///////////////////////////////////////////////////////////////////////////

#if SHADER_RASTERCOMPUTE_DEPTH_GRID

RWTexture2D<uint>			OutVisTileDepthGrid;
RWTexture2DArray<uint>		OutDepthCovTexture;
uint						NumSamples;

groupshared uint group_FurthestDepth; // (4 bytes)

[numthreads(1024, 1, 1)]
void PrepareDepthGridCS(uint DispatchThreadID : SV_DispatchThreadID, uint GroupThreadID : SV_GroupThreadID, uint2 GroupID : SV_GroupID)
{
	if (GroupThreadID == 0)
	{
		group_FurthestDepth = 0xFFFFFFFF;
	}

	GroupMemoryBarrierWithGroupSync();

	// Assumes a workgroup size of 1024 threads to cover a maximum tile size of 32x32.
	if (GroupThreadID < SqrTileSize)
	{
		uint2 Coord;

		Coord.y = (GroupThreadID + 0.5f) * RcpTileSize;
		Coord.x = GroupThreadID - (Coord.y * TileSize);

		Coord += GroupID * TileSize;

		if (all(Coord < (uint2)OutputResolution))
		{
			const float Depth = SceneDepthTexture.Load(uint3(Coord, 0));
			const uint PackedDepth = PackHairVisDepthCoverage(Depth, 1.0);

			// Compute furthest depth inside this tile
			WaveInterlockedMin(group_FurthestDepth, PackedDepth);

			// Copy scene depth to (multisampled) hair depth output texture
			for (uint SampleIdx = 0; SampleIdx < NumSamples; ++SampleIdx)
			{
				InterlockedMax(OutDepthCovTexture[uint3(Coord, SampleIdx)], PackedDepth);
			}
		}
	}

	GroupMemoryBarrierWithGroupSync();

	if (GroupThreadID == 0)
	{
		OutVisTileDepthGrid[GroupID] = group_FurthestDepth;
	}
}

#endif //SHADER_RASTERCOMPUTE_DEPTH_GRID

///////////////////////////////////////////////////////////////////////////

#if SHADER_RASTERCOMPUTE_BINNING

#ifndef PERMUTATION_INDIRECT_PRIM_IDS
#define PERMUTATION_INDIRECT_PRIM_IDS 0
#endif

RWTexture2DArray<uint> 				OutVisTileBinningGrid;
RWBuffer<uint>						OutVisTilePrims;
RWBuffer<uint>						OutVisTileArgs;
RWByteAddressBuffer					OutVisTileData;
Texture2D<uint>						VisTileDepthGrid;
ByteAddressBuffer					IndirectPrimIDCount;
Buffer<uint>						IndirectPrimIDs;

// TODO: Without setting a limit, we are sometimes caught in an infinite loop even though this should not happen.
#define DDA_MAX_ITERATIONS 256

struct FDDAContext
{
	float2 Coord;
	float2 DeltaDist;
	float2 Step;
	float2 SideDist;
};

FDDAContext DDACreateContext(float2 RayStart, float2 RayDir)
{
	const float2 RayDirRcp = 1.0f / RayDir;

	FDDAContext Context;
	Context.Coord = floor(RayStart);
	Context.DeltaDist = abs(RayDirRcp);
	Context.Step = sign(RayDir);
	Context.SideDist = (Context.Coord - RayStart + max(Context.Step, 0.0f)) * RayDirRcp;

	return Context;
}

void DDAAdvance(inout FDDAContext Context)
{
	if (Context.SideDist.x < Context.SideDist.y)
	{
		Context.SideDist.x += Context.DeltaDist.x;
		Context.Coord.x += Context.Step.x;
	}
	else
	{
		Context.SideDist.y += Context.DeltaDist.y;
		Context.Coord.y += Context.Step.y;
	}
}

uint LoadOutVisTileData(uint index, uint offset)
{
	return OutVisTileData.Load((((index)) * VT_SIZE * 4) + ((offset) * 4));
}

void StoreOutVisTileData(uint index, uint offset, uint value)
{
	OutVisTileData.Store((((index)) * VT_SIZE * 4) + ((offset) * 4), (value));
}

groupshared uint group_LoopNum;
groupshared uint group_VerticesNum;
groupshared uint group_BatchNum;

#define TILES_TO_ALLOCATE_MAX 1024
groupshared uint group_TilesToAllocate[TILES_TO_ALLOCATE_MAX];
groupshared uint group_TilesToAllocateCount;
<<<<<<< HEAD

// The total number of line segments (VertexCount) is divided up equally between N binners - each binner = a workgroup which loops through the designated set segments in batches of 1024
// NB there is still potential to use LDS to prevent/reduce contention when adding segments to the binning grid and this may improve perf

=======

// The total number of line segments (VertexCount) is divided up equally between N binners - each binner = a workgroup which loops through the designated set segments in batches of 1024
// NB there is still potential to use LDS to prevent/reduce contention when adding segments to the binning grid and this may improve perf

>>>>>>> 4af6daef
[numthreads(1024, 1, 1)]
void BinningCS(uint DispatchThreadID : SV_DispatchThreadID, uint GroupThreadID : SV_GroupThreadID, uint GroupID : SV_GroupID)
{
	ResolvedView = ResolveView();
	if (GroupThreadID == 0)
	{
#if PERMUTATION_INDIRECT_PRIM_IDS
		group_VerticesNum = IndirectPrimIDCount.Load(0);
#else // PERMUTATION_INDIRECT_PRIM_IDS
	#if PERMUTATION_CULLING	
<<<<<<< HEAD
		group_VerticesNum = HairStrandsVF_bIsCullingEnable ? HairStrandsVF_CullingIndirectBuffer[3] : VertexCount;
=======
		group_VerticesNum = HairStrandsVF_bCullingEnable ? HairStrandsVF_CullingIndirectBuffer[3] : VertexCount;
>>>>>>> 4af6daef
	#else // PERMUTATION_CULLING
		group_VerticesNum = VertexCount;
	#endif //PERMUTATION_CULLING
#endif // PERMUTATION_INDIRECT_PRIM_IDS

		group_BatchNum = (group_VerticesNum + 1023) / 1024;
		group_LoopNum = (group_BatchNum + (NumBinners - 1)) * RcpNumBinners;
	}

	GroupMemoryBarrierWithGroupSync();

	LOOP for (uint LoopIndex = 0; LoopIndex < group_LoopNum; LoopIndex++)
	{
		const uint BatchIndex = LoopIndex + (GroupID * group_LoopNum);
		bool bSegValid = (BatchIndex < group_BatchNum);

#if PERMUTATION_INDIRECT_PRIM_IDS
		uint PrimID = 0;
		const uint PrimIDIndex = BatchIndex * 1024 + GroupThreadID;
		bSegValid = bSegValid && (PrimIDIndex < group_VerticesNum);
		if (bSegValid)
		{
			PrimID = IndirectPrimIDs[PrimIDIndex];
		}
#else // PERMUTATION_INDIRECT_PRIM_IDS
	#if PERMUTATION_CULLING
		uint PrimID = BatchIndex * 1024 + GroupThreadID;
		bSegValid = bSegValid && (PrimID < group_VerticesNum);

<<<<<<< HEAD
		if (bSegValid && HairStrandsVF_bIsCullingEnable)
=======
		if (bSegValid && HairStrandsVF_bCullingEnable)
>>>>>>> 4af6daef
		{
			const uint FetchIndex0 = PrimID;
			const uint FetchIndex1 = min(FetchIndex0 + 1, group_VerticesNum - 1);

			const uint VertexIndex0 = HairStrandsVF_CullingIndexBuffer[FetchIndex0];
			const uint VertexIndex1 = HairStrandsVF_CullingIndexBuffer[FetchIndex1];
			const float LodRadiusScale0 = HairStrandsVF_CullingRadiusScaleBuffer[FetchIndex0];
			const float LodRadiusScale1 = HairStrandsVF_CullingRadiusScaleBuffer[FetchIndex1];

			if ((LodRadiusScale0 <= 0.0f) || (VertexIndex1 != VertexIndex0 + 1))
			{
				bSegValid = false;
			}
			else
			{
				PrimID = VertexIndex0;
			}
		}
<<<<<<< HEAD
		else if (bSegValid)
		{
			PrimID += VertexStart;
		}
	#else // PERMUTATION_CULLING
		const uint PrimID = BatchIndex * 1024 + GroupThreadID + VertexStart;
		bSegValid = bSegValid && (PrimID < (VertexStart + VertexCount));
=======
	#else // PERMUTATION_CULLING
		const uint PrimID = BatchIndex * 1024 + GroupThreadID;
		bSegValid = bSegValid && (PrimID < VertexCount);
>>>>>>> 4af6daef
	#endif // PERMUTATION_CULLING
#endif // PERMUTATION_INDIRECT_PRIM_IDS

		const uint SegmentCountLayerIdx = GroupID; // Stores number of segments per tile per workgroup.
		const uint TmpSegmentCountLayerIdx = SegmentCountLayerIdx + NumBinners; // Also stores number of segments per tile per workgroup. Used as second counter for this two pass algorithm.
		const uint TileAllocInfoLayerIdx = SegmentCountLayerIdx + NumBinners * 2; // Stores per tile per workgroup allocation info.


		uint NearestDepth = 0;
		float2 TileCoord0F = 0.0f;
		float2 TileCoord1F = 0.0f;

		// Project segment end points and clip them to the screen
		if (bSegValid)
		{
			float4 H0 = 0.0f;
			float4 H1 = 0.0f;
			uint Type = -1;
			CalcHomogenousPos(HairStrandsVF_PositionBuffer[PrimID], HairStrandsVF_PositionOffsetBuffer[0].xyz, H0, Type);

			bool bIsEndCV = (Type == HAIR_CONTROLPOINT_END);
			bSegValid = !bIsEndCV;

			if (bSegValid)
			{
				CalcHomogenousPos(HairStrandsVF_PositionBuffer[PrimID + 1], HairStrandsVF_PositionOffsetBuffer[0].xyz, H1, Type);
				
				// Do clipping in homogenous coordinates
				bSegValid = BlinnLineClipping(H0, H1);

				if (bSegValid)
				{
					float3 SP0 = NDCToPixelCoord(H0);
					float3 SP1 = NDCToPixelCoord(H1);
					SP0.xy *= RcpTileSize;
					SP1.xy *= RcpTileSize;

					// For peace of mind, make sure these are actually clamped to a valid range.
					SP0 = clamp(SP0, 0.0f, float3(TileRes, 1.0f));
					SP1 = clamp(SP1, 0.0f, float3(TileRes, 1.0f));

					NearestDepth = PackHairVisDepthCoverage(max(SP0.z, SP1.z), 1.0f);
					TileCoord0F = SP0.xy;
					TileCoord1F = SP1.xy;
				}
			}
		}

		if (GroupThreadID == 0)
		{
			group_TilesToAllocateCount = 0;
		}

		GroupMemoryBarrierWithGroupSync();
		
		// Increment per workgroup per tile counters and add tiles to be allocated
		if (bSegValid)
		{
			FDDAContext DDAContext = DDACreateContext(TileCoord0F, normalize(TileCoord1F - TileCoord0F));
			const int2 EndCoord = (int2)floor(TileCoord1F);

			for (int DDAIt = 0; DDAIt < DDA_MAX_ITERATIONS; ++DDAIt)
			{
				const int2 TileCoord = (int2)floor(DDAContext.Coord);

				BRANCH
				if (NearestDepth > VisTileDepthGrid[TileCoord])
				{
					uint OldTileSegmentCount;
					InterlockedAdd(OutVisTileBinningGrid[uint3(TileCoord, SegmentCountLayerIdx)], 1, OldTileSegmentCount);

					BRANCH
					if ((OldTileSegmentCount % 1024) == 0)
					{
						uint WritePos;
						InterlockedAdd(group_TilesToAllocateCount, 1, WritePos);
						if (WritePos < TILES_TO_ALLOCATE_MAX)
						{
							group_TilesToAllocate[WritePos] = PackVisTileCoord(TileCoord);
						}
					}
				}

				if (all(TileCoord == EndCoord))
				{
					break;
				}

				DDAAdvance(DDAContext);
			}
		}

		GroupMemoryBarrierWithGroupSync();

		// Allocate tiles
		const uint TilesToAllocateCount = min(TILES_TO_ALLOCATE_MAX, group_TilesToAllocateCount);
		for (uint TileIdx = GroupThreadID; TileIdx < TilesToAllocateCount; TileIdx += 1024)
		{
			const uint PackedTileCoord = group_TilesToAllocate[TileIdx];
			const uint2 TileCoord = UnpackVisTileCoord(PackedTileCoord);

			const uint TotalNewWriteCount = OutVisTileBinningGrid[uint3(TileCoord, SegmentCountLayerIdx)];
			const uint TotalOldWriteCount = OutVisTileBinningGrid[uint3(TileCoord, TmpSegmentCountLayerIdx)];

			uint NewTile;
			WaveInterlockedAddScalar_(OutVisTileArgs[0], 1, NewTile);

			StoreOutVisTileData(NewTile, VT_Coord, PackedTileCoord);
			// Round down the count to the start of the tile and later compare against this to decide which tile to write to.
			StoreOutVisTileData(NewTile, VT_MinWriteIndex, TotalNewWriteCount & ~1023u);

			const uint PrevTile = (OutVisTileBinningGrid[uint3(TileCoord, TileAllocInfoLayerIdx)] & 0xffff);

			if (TotalOldWriteCount > 0)
			{
				StoreOutVisTileData(PrevTile, VT_PrimCount, 1024);
			}

			OutVisTileBinningGrid[uint3(TileCoord, TileAllocInfoLayerIdx)] = (PrevTile << 16) | (NewTile & 0xffff);
		}

		GroupMemoryBarrierWithGroupSync();

		// Write PrimID to tiles
		if (bSegValid)
		{
			FDDAContext DDAContext = DDACreateContext(TileCoord0F, normalize(TileCoord1F - TileCoord0F));
			const int2 EndCoord = (int2)floor(TileCoord1F);

			for (int DDAIt = 0; DDAIt < DDA_MAX_ITERATIONS; ++DDAIt)
			{
				const int2 TileCoord = (int2)floor(DDAContext.Coord);

				BRANCH
				if (NearestDepth > VisTileDepthGrid[TileCoord])
				{
					const uint PackedTiles = OutVisTileBinningGrid[uint3(TileCoord, TileAllocInfoLayerIdx)];
					const uint CurTile = (PackedTiles & 0xffff);
					const uint PrevTile = ((PackedTiles >> 16) & 0xffff);

					// Currently we need this to get our write position, but maybe there is a cheaper way to keep track of that?
					uint OldTileSegmentCount;
					InterlockedAdd(OutVisTileBinningGrid[uint3(TileCoord, TmpSegmentCountLayerIdx)], 1, OldTileSegmentCount);

					const bool bWriteToCurTile = OldTileSegmentCount >= LoadOutVisTileData(CurTile, VT_MinWriteIndex);
					const uint LocalWritePos = OldTileSegmentCount % 1024;
					const uint WritePos = (bWriteToCurTile ? CurTile : PrevTile) * 1024 + LocalWritePos;

					OutVisTilePrims[WritePos] = PrimID;

					BRANCH
					if (bWriteToCurTile)
					{
						if ((OldTileSegmentCount + 1) == OutVisTileBinningGrid[uint3(TileCoord, SegmentCountLayerIdx)])
						{
							StoreOutVisTileData(CurTile, VT_PrimCount, (OldTileSegmentCount == 1023) ? 1024 : ((OldTileSegmentCount + 1) % 1024));
						}
					}
				}

				if (all(TileCoord == EndCoord))
				{
					break;
				}

				DDAAdvance(DDAContext);
			}
		}
	}
}
#endif //SHADER_RASTERCOMPUTE_BINNING
<<<<<<< HEAD

///////////////////////////////////////////////////////////////////////////

#if SHADER_RASTERCOMPUTE_COMPACTION

ByteAddressBuffer					VisTileData;
Buffer<uint> 						VisTilePrims;
Buffer<uint> 						VisTileArgs;
RWByteAddressBuffer					OutCompactedVisTileData;
RWBuffer<uint> 						OutCompactedVisTilePrims;
RWBuffer<uint> 						OutCompactedVisTileArgs;

=======

///////////////////////////////////////////////////////////////////////////

#if SHADER_RASTERCOMPUTE_COMPACTION

ByteAddressBuffer					VisTileData;
Buffer<uint> 						VisTilePrims;
Buffer<uint> 						VisTileArgs;
RWByteAddressBuffer					OutCompactedVisTileData;
RWBuffer<uint> 						OutCompactedVisTilePrims;
RWBuffer<uint> 						OutCompactedVisTileArgs;

>>>>>>> 4af6daef
uint LoadVisTileData(uint index, uint offset)
{
	return VisTileData.Load((((index)) * VT_SIZE * 4) + ((offset) * 4));
}

void StoreCompactedVisTileData(uint index, uint offset, uint value)
{
	OutCompactedVisTileData.Store((((index)) * VT_SIZE * 4) + ((offset) * 4), (value));
}

groupshared uint group_TotalPrimCount;
groupshared uint group_PrimWriteOffset;
groupshared uint group_NumTiles;
groupshared uint group_TilesToCompact[1024];
groupshared uint group_MaxLDSTileIdx;
<<<<<<< HEAD

[numthreads(1024, 1, 1)]
void CompactionCS(uint DispatchThreadID : SV_DispatchThreadID, uint GroupThreadID : SV_GroupThreadID, uint2 GroupID : SV_GroupID)
{
	if (GroupThreadID == 0)
	{
		group_TotalPrimCount = 0;
		group_NumTiles = 0;
		group_MaxLDSTileIdx = 0;
	}

	GroupMemoryBarrierWithGroupSync();

	const uint NumTiles = VisTileArgs[0];
	const uint PackedCoord = PackVisTileCoord(GroupID);

=======

[numthreads(1024, 1, 1)]
void CompactionCS(uint DispatchThreadID : SV_DispatchThreadID, uint GroupThreadID : SV_GroupThreadID, uint2 GroupID : SV_GroupID)
{
	if (GroupThreadID == 0)
	{
		group_TotalPrimCount = 0;
		group_NumTiles = 0;
		group_MaxLDSTileIdx = 0;
	}

	GroupMemoryBarrierWithGroupSync();

	const uint NumTiles = VisTileArgs[0];
	const uint PackedCoord = PackVisTileCoord(GroupID);

>>>>>>> 4af6daef
	// Compute total number of primitives at this tile coordinate
	uint LocalPrimCount = 0;
	{
		for (uint TileIdx = GroupThreadID; TileIdx < NumTiles; TileIdx += 1024)
		{
			const uint TilePackedCoord = LoadVisTileData(TileIdx, VT_Coord);
			if (PackedCoord == TilePackedCoord)
			{
				LocalPrimCount += LoadVisTileData(TileIdx, VT_PrimCount);
				
				uint WritePos;
				WaveInterlockedAddScalar_(group_NumTiles, 1, WritePos);
				if (WritePos < 1024)
				{
					group_TilesToCompact[WritePos] = TileIdx;
					WaveInterlockedMax(group_MaxLDSTileIdx, TileIdx);
				}
			}
		}
	}

	GroupMemoryBarrierWithGroupSync();

	if (LocalPrimCount > 0)
	{
		WaveInterlockedAdd(group_TotalPrimCount, LocalPrimCount);
	}

	GroupMemoryBarrierWithGroupSync();

	const uint TotalPrimCount = group_TotalPrimCount;

	if (TotalPrimCount == 0)
	{
		return;
	}

	// Allocate space
	if (GroupThreadID == 0)
	{
		const uint NumTilesToAllocate = (TotalPrimCount + 1023) / 1024;

		uint FirstCompactedTile;
		InterlockedAdd(OutCompactedVisTileArgs[0], NumTilesToAllocate, FirstCompactedTile);

		group_PrimWriteOffset = FirstCompactedTile * 1024;

		// Initialize new tiles
		for (uint TileIdx = 0; TileIdx < NumTilesToAllocate; ++TileIdx)
		{
			const uint CompactedTile = FirstCompactedTile + TileIdx;

			const uint PrimCount = min(TotalPrimCount - TileIdx * 1024, 1024);
			StoreCompactedVisTileData(CompactedTile, VT_PrimCount, PrimCount);
			StoreCompactedVisTileData(CompactedTile, VT_Coord, PackedCoord);
		}
	}

	GroupMemoryBarrierWithGroupSync();

	// Copy PrimIDs to compacted memory
	{
		uint CurrentWriteOffset = group_PrimWriteOffset;

		// First process the LDS list of tiles
		const uint NumInputTiles = min(group_NumTiles, 1024);
		for (uint LDSIdx = 0; LDSIdx < NumInputTiles; ++LDSIdx)
		{
			const uint TileIdx = group_TilesToCompact[LDSIdx];

			const uint TilePrimOffset = TileIdx * 1024;
			const uint TilePrimCount = LoadVisTileData(TileIdx, VT_PrimCount);

			if (GroupThreadID < TilePrimCount)
			{
				OutCompactedVisTilePrims[CurrentWriteOffset + GroupThreadID] = VisTilePrims[TilePrimOffset + GroupThreadID];
			}

			CurrentWriteOffset += TilePrimCount;
		}

		// Check any remaning tiles
		if (group_NumTiles > 1024)
		{
			for (uint TileIdx = group_MaxLDSTileIdx + 1; TileIdx < NumTiles; ++TileIdx)
			{
				const uint TilePackedCoord = LoadVisTileData(TileIdx, VT_Coord);
				if (PackedCoord == TilePackedCoord)
				{
					const uint TilePrimOffset = TileIdx * 1024;
					const uint TilePrimCount = LoadVisTileData(TileIdx, VT_PrimCount);

					if (GroupThreadID < TilePrimCount)
					{
						OutCompactedVisTilePrims[CurrentWriteOffset + GroupThreadID] = VisTilePrims[TilePrimOffset + GroupThreadID];
					}

					CurrentWriteOffset += TilePrimCount;
				}
			}
		}
	}
}

#endif // SHADER_RASTERCOMPUTE_COMPACTION

///////////////////////////////////////////////////////////////////////////

#if SHADER_RASTERCOMPUTE_RASTER

// Wave size
#if PERMUTATION_GROUP_SIZE == 64
#define WAVE_SIZE 32
#elif PERMUTATION_GROUP_SIZE == 32
#define WAVE_SIZE 32
#else
#error Unknown group size	
#endif

// Simple rasterization algorithm that lerps between line endpoints. Is currently more robust than the Wu algorithm
// and optionally supports anti-aliasing similar to the Wu algorithm.
#define RASTER_LINEAR 0 
// Implementation of Wu's line rasterization algorithm. Currently this implementation has tile shaped artifacts when the line segment is
// clipped against the tile which is why we use the simple linear algorithm at the moment.
#define RASTER_WU 1
 // Set to 1 to enable writing to two pixels straddling the line segment when using the linear rasterization algorithm.
#define ENABLE_RASTER_LINEAR_AA 0

#define RASTER_ALGO RASTER_LINEAR

Buffer<uint> 				VisTilePrims;
Buffer<uint> 				VisTileArgs;
ByteAddressBuffer			VisTileData;
RWTexture2DArray<uint>		OutHairCountTexture;
RWTexture2DArray<uint>		OutDepthCovTexture;
RWTexture2DArray<uint>		OutPrimMatTexture;

uint LoadVisTileData(uint index, uint offset)
{
	return VisTileData.Load((((index)) * VT_SIZE * 4) + ((offset) * 4));
}

groupshared uint4 group_SubTile[1024]; //(32 x 32 x 4 x 4 bytes = 16k bytes)

groupshared float3 group_PositionOffset;
groupshared float group_ooTileLODScale;

groupshared uint group_LoopNum;
groupshared uint group_TileNum;

groupshared uint group_ThreadsPerSeg;

#define GS_SEGS 320 //this number is limited by group shared memory

groupshared float4 group_SP0[GS_SEGS];
groupshared float4 group_SP1[GS_SEGS];
groupshared float group_Rad0[GS_SEGS];
groupshared float group_Rad1[GS_SEGS];
groupshared uint group_PrimMatID[GS_SEGS];

groupshared uint group_TileIndex;

void PlotInternal(int2 Coords, float AntiAliasingFactor, float4 P0, float4 P1, float Rad0, float Rad1, float SegmentLenSqRcp, uint PackedTileMin, uint PrimMatID)
{
	const int2 IntraTileCoord = Coords - int2(((PackedTileMin >> 0) & 0xffff), ((PackedTileMin >> 16) & 0xffff));

	if (all(IntraTileCoord >= 0) && all(IntraTileCoord < TileSize))
	{
		const float Alpha = ComputeLerpAlpha(Coords, P0.xy, P1.xy, SegmentLenSqRcp);
		const float Depth = lerp(P0.z, P1.z, Alpha);
		const uint PackedDepthCov = PackHairVisDepthCoverage(Depth, 1.0f);
		const uint LinearIndex = IntraTileCoord.x + IntraTileCoord.y * TileSize;

		// Write Depth + PrimMatID if depth test against hair depths is passed
		uint OldValue;
		InterlockedMax(group_SubTile[LinearIndex].x, PackedDepthCov, OldValue);
		if (PackedDepthCov > OldValue)
		{
			group_SubTile[LinearIndex].y = PrimMatID;
		}

		// Add hair count if depth test against scene depth is passed
		if (PackedDepthCov > group_SubTile[LinearIndex].w)
		{
			const float Rad = ComputePerspectiveCorrectRadius(Rad0, Rad1, Alpha, P0.w, P1.w);
<<<<<<< HEAD
			InterlockedAdd(group_SubTile[LinearIndex].z, min(Rad, 0.5f) * 2.0f * 1000.0f * SampleWeight * AntiAliasingFactor);
=======
			InterlockedAdd(group_SubTile[LinearIndex].z, min(Rad, 0.5f) * 2.0f * 1000.0f * CoverageScale * AntiAliasingFactor);
>>>>>>> 4af6daef
		}
	}
}

void Plot(int2 Coord, float FracY, float AntiAliasingFactor, bool bIsSteep, float4 P0, float4 P1, float Rad0, float Rad1, float SegmentLenSqRcp, uint PackedTileMin, uint PrimMatID)
{
	// First pixel
	{
		float AAFactor = AntiAliasingFactor * (1.0f - FracY);

		PlotInternal(bIsSteep ? Coord.yx : Coord.xy, AAFactor, P0, P1, Rad0, Rad1, SegmentLenSqRcp, PackedTileMin, PrimMatID);
	}

	// Second pixel
	{
		float AAFactor = AntiAliasingFactor * FracY;
		Coord.y += 1;

		PlotInternal(bIsSteep ? Coord.yx : Coord.xy, AAFactor, P0, P1, Rad0, Rad1, SegmentLenSqRcp, PackedTileMin, PrimMatID);
	}
}

[numthreads(1024, 1, 1)]
void RasterCS(uint DispatchThreadID : SV_DispatchThreadID, uint GroupThreadID : SV_GroupThreadID, uint GroupID : SV_GroupID)
{
	ResolvedView = ResolveView();

	if (GroupThreadID == 0)
	{
		group_TileNum = VisTileArgs[0];
		group_LoopNum = (float(group_TileNum) + float(NumRasterizers - 1)) * RcpNumRasterizers;

		group_PositionOffset = HairStrandsVF_PositionOffsetBuffer[0].xyz;

		/* no longer in use - keep for ref? Moving these values to group shared memory did seem to reduce VGPRs - more experimentation needed
		group_RadScale = (((HairStrandsVF_TipScale - HairStrandsVF_RootScale) * HairStrandsVF_Radius * OutputResolutionf.x) / 63.0) / 255.0;
		group_RadOffset = (HairStrandsVF_RootScale * HairStrandsVF_Radius * OutputResolutionf.x)/63.0;
		*/
	}

	GroupMemoryBarrierWithGroupSync();

	LOOP
	for (uint LoopIndex = 0; LoopIndex < group_LoopNum; LoopIndex++)
	{
		if (GroupThreadID == 0)
		{
			group_TileIndex = LoopIndex + (GroupID * group_LoopNum);
		}
		
		GroupMemoryBarrierWithGroupSync();

		bool bTileValid = (group_TileIndex < group_TileNum);

		uint PrimOffset = group_TileIndex * 1024;
		uint PrimCount = LoadVisTileData(group_TileIndex, VT_PrimCount);

		uint PackedCoord = LoadVisTileData(group_TileIndex, VT_Coord);
		uint2 SubTileMin = UnpackVisTileCoord(PackedCoord) * TileSize;

		uint PackedTileMin = ((SubTileMin.x & 0xffff) << 0) | ((SubTileMin.y & 0xffff) << 16);

		if (GroupThreadID == 0)
		{
			group_ThreadsPerSeg = 1;

			if (PrimCount <= 512)
				group_ThreadsPerSeg = 2;
			if (PrimCount <= 341)
				group_ThreadsPerSeg = 3;
			if (PrimCount <= 256)
				group_ThreadsPerSeg = 4;
			if (PrimCount <= 204)
				group_ThreadsPerSeg = 5;
			if (PrimCount <= 170)
				group_ThreadsPerSeg = 6;
			if (PrimCount <= 146)
				group_ThreadsPerSeg = 7;
			if (PrimCount <= 128)
				group_ThreadsPerSeg = 8;
			if (PrimCount <= 64)
				group_ThreadsPerSeg = 16;
			if (PrimCount <= 32)
				group_ThreadsPerSeg = 32;
		}
		
		GroupMemoryBarrierWithGroupSync();

		bool bThreadValid = (bTileValid && (GroupThreadID < (PrimCount * group_ThreadsPerSeg)));

		uint WaveCount = ((PrimCount * group_ThreadsPerSeg) + (WAVE_SIZE - 1) ) / WAVE_SIZE;
		uint WaveThreadCount = WaveCount * WAVE_SIZE;

		bool bWaveThreadValid = (bTileValid && (GroupThreadID < WaveThreadCount));

		bool bUseGroupSPs = (bThreadValid && (GroupThreadID < (min(PrimCount, GS_SEGS) * group_ThreadsPerSeg)));

		bool bGenGroupSPs = (bThreadValid && (GroupThreadID < (min(PrimCount, GS_SEGS))));

		if (bGenGroupSPs)
		{
			uint Prim = GroupThreadID;
			uint PrimID = VisTilePrims[PrimOffset + Prim];

<<<<<<< HEAD
			group_PrimMatID[Prim] = PackHairVisPrimitiveMaterialId(PrimID, HairMaterialId);
=======
			group_PrimMatID[Prim] = PackHairVisControlPointMaterialId(PrimID, HairMaterialId);
>>>>>>> 4af6daef

			uint TypeDummy;
			CalcHomogenousPosAndRad(HairStrandsVF_PositionBuffer[PrimID], group_PositionOffset, group_SP0[Prim], group_Rad0[Prim], TypeDummy);
			CalcHomogenousPosAndRad(HairStrandsVF_PositionBuffer[PrimID+1], group_PositionOffset, group_SP1[Prim], group_Rad1[Prim], TypeDummy);
		}

		if (bWaveThreadValid)
		{
			for (uint LinearIndex = GroupThreadID; LinearIndex < SqrTileSize; LinearIndex += WaveThreadCount)
			{
				uint2 Coord;

				Coord.y = (float(LinearIndex) + 0.5f) * RcpTileSize;
				Coord.x = LinearIndex - (Coord.y * TileSize);

				Coord += uint2(((PackedTileMin >> 0) & 0xffff), ((PackedTileMin >> 16) & 0xffff));

				group_SubTile[LinearIndex].x = OutDepthCovTexture[uint3(Coord, 0)];
<<<<<<< HEAD
				group_SubTile[LinearIndex].y = GetInvalidHairPrimitiveId();
=======
				group_SubTile[LinearIndex].y = GetInvalidHairControlPointId();
>>>>>>> 4af6daef
				group_SubTile[LinearIndex].z = 0;
				group_SubTile[LinearIndex].w = PackHairVisDepthCoverage(SceneDepthTexture.Load(uint3(Coord, 0)), 1.0f);
			}
		}

		GroupMemoryBarrierWithGroupSync();

		if (bThreadValid)
		{
			uint Prim = uint((float(GroupThreadID) + 0.5f) / float(group_ThreadsPerSeg));
			uint PModTPS = GroupThreadID - (Prim * group_ThreadsPerSeg);

			uint PrimMatID;
			float4 SP0;
			float4 SP1;
			float Rad0;
			float Rad1;

			if (bUseGroupSPs)
			{
				PrimMatID = group_PrimMatID[Prim];
				SP0 = group_SP0[Prim];
				SP1 = group_SP1[Prim];
				Rad0 = group_Rad0[Prim];
				Rad1 = group_Rad1[Prim];
			}
			else
			{
				uint PrimID = VisTilePrims[PrimOffset + Prim];
<<<<<<< HEAD
				PrimMatID = PackHairVisPrimitiveMaterialId(PrimID, HairMaterialId);
=======
				PrimMatID = PackHairVisControlPointMaterialId(PrimID, HairMaterialId);
>>>>>>> 4af6daef

				uint TypeDummy;
				CalcHomogenousPosAndRad(HairStrandsVF_PositionBuffer[PrimID], group_PositionOffset, SP0, Rad0, TypeDummy);
				CalcHomogenousPosAndRad(HairStrandsVF_PositionBuffer[PrimID + 1], group_PositionOffset, SP1, Rad1, TypeDummy);
			}

			// Clipping
			{
				SP0 = float4(NDCToPixelCoord(SP0), 1.0f / SP0.w);
				SP1 = float4(NDCToPixelCoord(SP1), 1.0f / SP1.w);
				
				// Clip against tile
				const float2 TileMin = float2(((PackedTileMin >> 0) & 0xffff), ((PackedTileMin >> 16) & 0xffff));
				const float2 TileMax = TileMin + TileSize;
				bool2 bClipped = false;
				ClipRaySegment(TileMin - 0.5f, TileMax + 0.5f, SP0, SP1, Rad0, Rad1, bClipped);
			}

			const float SegmentLenSqRcp = 1.0f / dot(SP1.xy - SP0.xy, SP1.xy - SP0.xy);

#if RASTER_ALGO == RASTER_LINEAR

			const bool bIsSteep = abs(SP1.x - SP0.x) < abs(SP1.y - SP0.y);
			const float X0 = bIsSteep ? min(SP0.y, SP1.y) : min(SP0.x, SP1.x);
			const float X1 = bIsSteep ? max(SP0.y, SP1.y) : max(SP0.x, SP1.x);
			const int NumSteps = (int)(ceil(X1) - floor(X0));
			const float RcpNumSteps = 1.0f / (X1 - X0);

			LOOP
			for (int J = PModTPS; J < NumSteps; J += group_ThreadsPerSeg)
			{
				const float Alpha = saturate(J * RcpNumSteps);
				const float4 SP = lerp(SP0, SP1, Alpha);

				const float AntiAliasingFactor = 1.0f;
#if !ENABLE_RASTER_LINEAR_AA
				PlotInternal(SP.xy, AntiAliasingFactor, SP0, SP1, Rad0, Rad1, SegmentLenSqRcp, PackedTileMin, PrimMatID);
#else
				const float2 Coord = (bIsSteep ? SP.yx : SP.xy) - 0.5f;
				const float FracY = frac(Coord.y);
				Plot(Coord, FracY, AntiAliasingFactor, bIsSteep, SP0, SP1, Rad0, Rad1, SegmentLenSqRcp, PackedTileMin, PrimMatID);
#endif // !ENABLE_RASTER_LINEAR_AA
			}
#elif RASTER_ALGO == RASTER_WU
			// Wu's line algorithm. Currently this has some weird artifacts when clipping to tiles.
			// TODO: Remove this entirely or fix the artifacts.
			{
				const bool bIsSteep = abs(SP1.y - SP0.y) > abs(SP1.x - SP0.x);

				if (bIsSteep)
				{
					SP0.xy = SP0.yx;
					SP1.xy = SP1.yx;
				}
				if (SP0.x > SP1.x)
				{
					float4 Tmp = SP0;
					SP0 = SP1;
					SP1 = Tmp;
				}

				const float2 D = SP1.xy - SP0.xy;
				const float Gradient = abs(D.x) < 1e-5f ? 1.0f : D.y / D.x;

				float DeltaY = 0.0f;

				// First endpoint
				int2 Px0;
				{
					const float2 SP0Int = SP0.xy - 0.5f; // transform to integer grid with pixel centers at 0.0 instead of 0.5.
					float2 End;
					End.x = floor(SP0Int.x);
					End.y = SP0Int.y + Gradient * (End.x - SP0Int.x);

					const float GapX = 1.0f;// 1.0f - frac(SP0Int.x + 0.5f);

					Px0 = int2(End.x, floor(End.y));
					
					if (PModTPS == 0)
					{
						const float FracY = frac(End.y);
						Plot(Px0, FracY, GapX, bIsSteep, SP0, SP1, Rad0, Rad1, SegmentLenSqRcp, PackedTileMin, PrimMatID);
					}

					DeltaY = End.y + Gradient; // First y-intersection for the main loop
				}

				// Second endpoint
				int2 Px1;
				{
					const float2 SP1Int = SP1.xy - 0.5f; // transform to integer grid with pixel centers at 0.0 instead of 0.5.
					float2 End;
					End.x = floor(SP1Int.x);
					End.y = SP1Int.y + Gradient * (End.x - SP1Int.x);
					const float GapX = 1.0f;// frac(SP1Int.x + 0.5f);

					Px1 = float2(End.x, floor(End.y));

					if (PModTPS == 0)
					{
						const float FracY = frac(End.y);
						Plot(Px1, FracY, GapX, bIsSteep, SP0, SP1, Rad0, Rad1, SegmentLenSqRcp, PackedTileMin, PrimMatID);
					}
				}

				// Main loop
				const int XBegin = Px0.x + 1 + PModTPS;
				const int XEnd = Px1.x;
				DeltaY += PModTPS * Gradient;
				for (int X = XBegin; X < XEnd; X += group_ThreadsPerSeg)
				{
					const int2 Coord = int2(X, floor(DeltaY));
					const float FracY = frac(DeltaY);
					Plot(Coord, FracY, 1.0f, bIsSteep, SP0, SP1, Rad0, Rad1, SegmentLenSqRcp, PackedTileMin, PrimMatID);
					DeltaY += group_ThreadsPerSeg * Gradient;
				}
			}
#endif // RASTER_ALGO == RASTER_LINEAR
		}

		GroupMemoryBarrierWithGroupSync();

		if (bWaveThreadValid) 
		{
			for (uint LinearIndex = GroupThreadID; LinearIndex < SqrTileSize; LinearIndex += WaveThreadCount)
			{
				uint2 Coord;

				Coord.y = (float(LinearIndex) + 0.5f) * RcpTileSize;
				Coord.x = LinearIndex - (Coord.y * TileSize);

				Coord += uint2(((PackedTileMin >> 0) & 0xffff), ((PackedTileMin >> 16) & 0xffff));

<<<<<<< HEAD
				if (group_SubTile[LinearIndex].y != GetInvalidHairPrimitiveId())
=======
				if (group_SubTile[LinearIndex].y != GetInvalidHairControlPointId())
>>>>>>> 4af6daef
				{
					uint oldValue;
					InterlockedMax(OutDepthCovTexture[uint3(Coord, 0)], group_SubTile[LinearIndex].x, oldValue);
					if (group_SubTile[LinearIndex].x > oldValue)
					{
						OutPrimMatTexture[uint3(Coord, 0)] = group_SubTile[LinearIndex].y;
					}
				}
				InterlockedAdd(OutHairCountTexture[uint3(Coord, 0)], group_SubTile[LinearIndex].z);
			}
		}

		GroupMemoryBarrierWithGroupSync();
	}
}

#endif //SHADER_RASTERCOMPUTE_RASTER

///////////////////////////////////////////////////////////////////////////

#if SHADER_RASTERCOMPUTE_RASTER_MULTI_SAMPLE

#ifndef PERMUTATION_MULTI_SAMPLE_COUNT
#define PERMUTATION_MULTI_SAMPLE_COUNT 1
#endif

// Wave size
#if PERMUTATION_GROUP_SIZE == 64
#define WAVE_SIZE 32
#elif PERMUTATION_GROUP_SIZE == 32
#define WAVE_SIZE 32
#else
#error Unknown group size	
#endif

Buffer<uint> 				VisTilePrims;
Buffer<uint> 				VisTileArgs;
ByteAddressBuffer			VisTileData;
RWTexture2D<uint>			OutHairCountTexture;
RWTexture2DArray<uint>		OutDepthCovTexture;
RWTexture2DArray<uint>		OutPrimMatTexture;

uint LoadVisTileData(uint index, uint offset)
{
	return VisTileData.Load((((index)) * VT_SIZE * 4) + ((offset) * 4));
}

groupshared uint group_SubTileSceneDepth[256]; // (16 x 16 x 4 bytes = 1k bytes)
groupshared uint group_SubTileHairCount[256]; // (16 x 16 x 4 bytes = 1k bytes)
groupshared uint group_SubTileHairDepth[PERMUTATION_MULTI_SAMPLE_COUNT][256]; // (16 x 16 x 4 bytes = 1k bytes) per sample
groupshared uint group_SubTilePrimMatID[PERMUTATION_MULTI_SAMPLE_COUNT][256]; // (16 x 16 x 4 bytes = 1k bytes) per sample

groupshared float3 group_PositionOffset;

groupshared uint group_LoopNum;
groupshared uint group_TileNum;

float GetDistanceToLine(float2 P1, float2 P2, float2 P3, float RcpLineSegLength)
{
	// We can compute the distance of P1 to the line defined by P2 and P3 as the height of the triangle spanned by these points.
	// Area of triangle: A = 0.5 * h * b where h is the triangle height and b is the length of the base side.
	// Solving for h gives: h = (2 * A) / b
	// We can compute A using the determinant: A = 0.5 * abs(det(P1, P2, P3))
	// After some simplification, this results in the following:
	float A = abs(P1.x * (P2.y - P3.y) + P2.x * (P3.y - P1.y) + P3.x * (P1.y - P2.y));
	return A * RcpLineSegLength;
}

uint GetCoverageMask(int2 PixelCoord, float2 P0, float2 P1)
{
	const float LineThickness = 1.0f / PERMUTATION_MULTI_SAMPLE_COUNT; // In pixel units 
	uint Mask = 0;

	// Set origin to PixelCoord
	P0 -= PixelCoord;
	P1 -= PixelCoord;

	const float RcpLineSegLength = 1.0f / distance(P0, P1);

#if PERMUTATION_MULTI_SAMPLE_COUNT == 1
	Mask |= (GetDistanceToLine(float2(0.5f, 0.5f), P0, P1, RcpLineSegLength) <= LineThickness) ? (1u << 0u) : 0;
#elif PERMUTATION_MULTI_SAMPLE_COUNT == 2
	Mask |= (GetDistanceToLine(float2(0.75f, 0.75f), P0, P1, RcpLineSegLength) <= LineThickness) ? (1u << 0u) : 0;
	Mask |= (GetDistanceToLine(float2(0.25f, 0.25f), P0, P1, RcpLineSegLength) <= LineThickness) ? (1u << 1u) : 0;
#elif PERMUTATION_MULTI_SAMPLE_COUNT == 4
	Mask |= (GetDistanceToLine(float2(0.375f, 0.125f), P0, P1, RcpLineSegLength) <= LineThickness) ? (1u << 0u) : 0;
	Mask |= (GetDistanceToLine(float2(0.875f, 0.375f), P0, P1, RcpLineSegLength) <= LineThickness) ? (1u << 1u) : 0;
	Mask |= (GetDistanceToLine(float2(0.125f, 0.625f), P0, P1, RcpLineSegLength) <= LineThickness) ? (1u << 2u) : 0;
	Mask |= (GetDistanceToLine(float2(0.625f, 0.875f), P0, P1, RcpLineSegLength) <= LineThickness) ? (1u << 3u) : 0;
#elif PERMUTATION_MULTI_SAMPLE_COUNT == 8
	Mask |= (GetDistanceToLine(float2(0.5625f, 0.3125f), P0, P1, RcpLineSegLength) <= LineThickness) ? (1u << 0u) : 0;
	Mask |= (GetDistanceToLine(float2(0.4375f, 0.6875f), P0, P1, RcpLineSegLength) <= LineThickness) ? (1u << 1u) : 0;
	Mask |= (GetDistanceToLine(float2(0.8125f, 0.5625f), P0, P1, RcpLineSegLength) <= LineThickness) ? (1u << 2u) : 0;
	Mask |= (GetDistanceToLine(float2(0.3125f, 0.1875f), P0, P1, RcpLineSegLength) <= LineThickness) ? (1u << 3u) : 0;
	Mask |= (GetDistanceToLine(float2(0.1875f, 0.8125f), P0, P1, RcpLineSegLength) <= LineThickness) ? (1u << 4u) : 0;
	Mask |= (GetDistanceToLine(float2(0.0625f, 0.4375f), P0, P1, RcpLineSegLength) <= LineThickness) ? (1u << 5u) : 0;
	Mask |= (GetDistanceToLine(float2(0.6875f, 0.9375f), P0, P1, RcpLineSegLength) <= LineThickness) ? (1u << 6u) : 0;
	Mask |= (GetDistanceToLine(float2(0.9375f, 0.0625f), P0, P1, RcpLineSegLength) <= LineThickness) ? (1u << 7u) : 0;
#else
#error Unsupported PERMUTATION_MULTI_SAMPLE_COUNT! Must be 1, 2, 4 or 8!
#endif

	return Mask;
}

void Plot(int2 Coord, float4 P0, float4 P1, float Rad0, float Rad1, float SegmentLenSqRcp, uint PackedHalfTileMin, uint PrimMatID)
{
	const int2 IntraTileCoord = Coord - int2(((PackedHalfTileMin >> 0) & 0xffff), ((PackedHalfTileMin >> 16) & 0xffff));

	if (all(IntraTileCoord >= 0) && all(IntraTileCoord < HalfTileSize))
	{
		const float Alpha = ComputeLerpAlpha(Coord, P0.xy, P1.xy, SegmentLenSqRcp);
		const float Depth = lerp(P0.z, P1.z, Alpha);
		const uint PackedDepthCov = PackHairVisDepthCoverage(Depth, 1.0f);
		const uint LinearIndex = IntraTileCoord.x + IntraTileCoord.y * HalfTileSize;

		// Test against scene depth
		if (PackedDepthCov > group_SubTileSceneDepth[LinearIndex])
		{
			const float Rad = ComputePerspectiveCorrectRadius(Rad0, Rad1, Alpha, P0.w, P1.w);
<<<<<<< HEAD
			const uint HairCount = min(Rad, 0.5f) * 2.0f * 1000.0f * SampleWeight;
=======
			const uint HairCount = min(Rad, 0.5f) * 2.0f * 1000.0f * CoverageScale;
>>>>>>> 4af6daef

			const uint CoverageMask = GetCoverageMask(Coord, P0.xy, P1.xy);

			// Accumulate hair count
			if (CoverageMask)
			{
				InterlockedAdd(group_SubTileHairCount[LinearIndex], HairCount);
			}

			UNROLL for (uint SampleIdx = 0; SampleIdx < PERMUTATION_MULTI_SAMPLE_COUNT; ++SampleIdx)
			{
				if (CoverageMask & (1u << SampleIdx))
				{
					// Write Depth + PrimMatID if depth test against hair depths is passed
					uint OldValue;
					InterlockedMax(group_SubTileHairDepth[SampleIdx][LinearIndex], PackedDepthCov, OldValue);
					if (PackedDepthCov > OldValue)
					{
						group_SubTilePrimMatID[SampleIdx][LinearIndex] = PrimMatID;
					}
				}
			}
		}
	}
}

[numthreads(1024, 1, 1)]
void RasterMultiSampleCS(uint DispatchThreadID : SV_DispatchThreadID, uint GroupThreadID : SV_GroupThreadID, uint GroupID : SV_GroupID)
{
	ResolvedView = ResolveView();

	if (GroupThreadID == 0)
	{
		group_TileNum = VisTileArgs[0];
		group_LoopNum = (float(group_TileNum) + float(NumRasterizers - 1)) * RcpNumRasterizers;

		group_PositionOffset = HairStrandsVF_PositionOffsetBuffer[0].xyz;
	}

	GroupMemoryBarrierWithGroupSync();

	LOOP for (uint LoopIndex = 0; LoopIndex < group_LoopNum; LoopIndex++)
	{
		const uint TileIndex = LoopIndex + (GroupID * group_LoopNum);

		if (TileIndex >= group_TileNum)
		{
			return;
		}

		const uint PrimOffset = TileIndex * 1024;
		const uint PrimCount = LoadVisTileData(TileIndex, VT_PrimCount);

		const uint PackedCoord = LoadVisTileData(TileIndex, VT_Coord);
		const uint2 TileMin = UnpackVisTileCoord(PackedCoord) * TileSize;

		const uint PackedTileMin = ((TileMin.x & 0xffff) << 0) | ((TileMin.y & 0xffff) << 16);

		uint ThreadsPerSeg = 1;

		if (PrimCount <= 512)
			ThreadsPerSeg = 2;
		if (PrimCount <= 341)
			ThreadsPerSeg = 3;
		if (PrimCount <= 256)
			ThreadsPerSeg = 4;
		if (PrimCount <= 204)
			ThreadsPerSeg = 5;
		if (PrimCount <= 170)
			ThreadsPerSeg = 6;
		if (PrimCount <= 146)
			ThreadsPerSeg = 7;
		if (PrimCount <= 128)
			ThreadsPerSeg = 8;
		if (PrimCount <= 64)
			ThreadsPerSeg = 16;
		if (PrimCount <= 32)
			ThreadsPerSeg = 32;

		const bool bThreadValid = (GroupThreadID < (PrimCount * ThreadsPerSeg));
		const uint Prim = uint((float(GroupThreadID) + 0.5f) / float(ThreadsPerSeg));
		const uint PModTPS = GroupThreadID - (Prim * ThreadsPerSeg);

		float4 SP0;
		float4 SP1;
		float Rad0;
		float Rad1;
		bool bIsEndPoint;
		uint PrimMatID;

		if (bThreadValid)
		{
			const uint PrimID = VisTilePrims[PrimOffset + Prim];
<<<<<<< HEAD
			PrimMatID = PackHairVisPrimitiveMaterialId(PrimID, HairMaterialId);
=======
			PrimMatID = PackHairVisControlPointMaterialId(PrimID, HairMaterialId);
>>>>>>> 4af6daef

			uint Type;
			CalcHomogenousPosAndRad(HairStrandsVF_PositionBuffer[PrimID], group_PositionOffset, SP0, Rad0, Type);
			CalcHomogenousPosAndRad(HairStrandsVF_PositionBuffer[PrimID + 1], group_PositionOffset, SP1, Rad1, Type);
			bIsEndPoint = (Type == HAIR_CONTROLPOINT_END);

			SP0 = float4(NDCToPixelCoord(SP0), 1.0f / SP0.w);
			SP1 = float4(NDCToPixelCoord(SP1), 1.0f / SP1.w);
		}

		// Split 32x32 tile into 4 16x16 tiles that are processed one after another. 
		// This is to reduce LDS memory pressure.
		UNROLL for (uint SubTileIdx = 0; SubTileIdx < 4; ++SubTileIdx)
		{
			const uint2 SubTileMin = TileMin + uint2((SubTileIdx == 0 || SubTileIdx == 2) ? 0 : HalfTileSize, SubTileIdx < 2 ? 0 : HalfTileSize);
			const uint2 SubTileMax = SubTileMin + HalfTileSize;
			const uint PackedSubTileMin = ((SubTileMin.x & 0xFFFF) << 0u) | ((SubTileMin.y & 0xFFFF) << 16u);

			// Initialize LDS
			if (GroupThreadID < SqrHalfTileSize)
			{
				uint2 Coord;
				Coord.y = (float(GroupThreadID) + 0.5f) * RcpHalfTileSize;
				Coord.x = GroupThreadID - (Coord.y * HalfTileSize);
				Coord += uint2(((PackedSubTileMin >> 0u) & 0xFFFF), ((PackedSubTileMin >> 16u) & 0xFFFF));

				group_SubTileSceneDepth[GroupThreadID] = PackHairVisDepthCoverage(SceneDepthTexture.Load(uint3(Coord, 0)), 1.0f);
				group_SubTileHairCount[GroupThreadID] = 0;

				UNROLL for (uint SampleIdx = 0; SampleIdx < PERMUTATION_MULTI_SAMPLE_COUNT; ++SampleIdx)
				{
					const uint HairDepth = OutDepthCovTexture[uint3(Coord, SampleIdx)];
					group_SubTileHairDepth[SampleIdx][GroupThreadID] = HairDepth;
<<<<<<< HEAD
					group_SubTilePrimMatID[SampleIdx][GroupThreadID] = GetInvalidHairPrimitiveId();
=======
					group_SubTilePrimMatID[SampleIdx][GroupThreadID] = GetInvalidHairControlPointId();
>>>>>>> 4af6daef
				}
			}

			GroupMemoryBarrierWithGroupSync();

			// Rasterize to LDS
			if (bThreadValid)
			{
				const uint2 SubTileMin = uint2(((PackedSubTileMin >> 0u) & 0xFFFF), ((PackedSubTileMin >> 16u) & 0xFFFF));
				const uint2 SubTileMax = SubTileMin + HalfTileSize;
				bool2 bClipped;
				float2 T;
				const bool bVisible = ClipRaySegment(SubTileMin - 0.5f, SubTileMax + 0.5f, SP0, SP1, T, bClipped);
				T = saturate(T);
				
				if (bVisible)
				{
<<<<<<< HEAD
					const float2 SP0Clipped = lerp(SP0, SP1, T.x);
					const float2 SP1Clipped = lerp(SP0, SP1, T.y);
=======
					const float2 SP0Clipped = lerp(SP0, SP1, T.x).xy;
					const float2 SP1Clipped = lerp(SP0, SP1, T.y).xy;
>>>>>>> 4af6daef
					const bool bIsSteep = abs(SP1.x - SP0.x) < abs(SP1.y - SP0.y);
					const float X0 = bIsSteep ? min(SP0Clipped.y, SP1Clipped.y) : min(SP0Clipped.x, SP1Clipped.x);
					const float X1 = bIsSteep ? max(SP0Clipped.y, SP1Clipped.y) : max(SP0Clipped.x, SP1Clipped.x);
					const int NumSteps = (int)(ceil(X1) - floor(X0));
					const float RcpNumSteps = 1.0f / (X1 - X0);

					const float SegmentLenSqRcp = 1.0f / dot(SP1.xy - SP0.xy, SP1.xy - SP0.xy);

					const int End = !bClipped.y && !bIsEndPoint ? (NumSteps - 1) : NumSteps;
					LOOP for (int J = PModTPS; J < End; J += ThreadsPerSeg)
					{
						const float Alpha = lerp(T.x, T.y, saturate(J * RcpNumSteps));
						const float2 SP = lerp(SP0.xy, SP1.xy, Alpha);
						Plot(SP, SP0, SP1, Rad0, Rad1, SegmentLenSqRcp, PackedSubTileMin, PrimMatID);
					}
				}
			}

			GroupMemoryBarrierWithGroupSync();

			// Write out to global memory
			if (GroupThreadID < SqrHalfTileSize)
			{
				uint2 Coord;
				Coord.y = (float(GroupThreadID) + 0.5f) * RcpHalfTileSize;
				Coord.x = GroupThreadID - (Coord.y * HalfTileSize);
				Coord += uint2(((PackedSubTileMin >> 0u) & 0xFFFF), ((PackedSubTileMin >> 16u) & 0xFFFF));

				const uint HairCount = group_SubTileHairCount[GroupThreadID];
				if (HairCount != 0)
				{
					InterlockedAdd(OutHairCountTexture[Coord], HairCount);
				}

				UNROLL for (uint SampleIdx = 0; SampleIdx < PERMUTATION_MULTI_SAMPLE_COUNT; ++SampleIdx)
				{
					const uint3 SampleCoord = uint3(Coord, SampleIdx);
					
					const uint PrimMatID = group_SubTilePrimMatID[SampleIdx][GroupThreadID];
<<<<<<< HEAD
					if (PrimMatID != GetInvalidHairPrimitiveId())
=======
					if (PrimMatID != GetInvalidHairControlPointId())
>>>>>>> 4af6daef
					{
						const uint HairDepth = group_SubTileHairDepth[SampleIdx][GroupThreadID];

						uint OldValue;
						InterlockedMax(OutDepthCovTexture[SampleCoord], HairDepth, OldValue);
						if (HairDepth > OldValue)
						{
							OutPrimMatTexture[SampleCoord] = PrimMatID;
						}
					}
				}
			}

			GroupMemoryBarrierWithGroupSync();
		}
	}
}

#endif //SHADER_RASTERCOMPUTE_RASTER_MULTI_SAMPLE

///////////////////////////////////////////////////////////////////////////

#if SHADER_RASTERCOMPUTE_DEBUG

#include "../ShaderPrint.ush"

Texture2D<uint>						VisTileDepthGrid;
Texture2DArray<uint> 				VisTileBinningGrid;
Buffer<uint>						VisTileArgs;
uint								MacroGroupId;
uint								PrimitiveInfoIndex;
uint								TotalPrimitiveInfoCount;

#define TilePrintOffset (TileSize >> 1)

float4 Transparent(float4 Color) { return float4(Color.xyz, 0.5f); }

uint GetTileTotalSegment(uint2 TileCoord, bool bPrintDetails)
{
	const float TileDisplayScale = 1.5f;
	const uint DisplayTileSize = TileSize * TileDisplayScale;
	uint2 InlinedTileCoord = uint2(0, 0);

	uint TotalSegments = 0;
	const uint BinCount = NumBinners;// * 2; // Each binner fill in 2 bins, see binning algo.
	for (uint BinIt = 0; BinIt < BinCount; ++BinIt)
	{
		const uint CurrTileSegments = VisTileBinningGrid.Load(uint4(TileCoord, BinIt, 0));
		TotalSegments += CurrTileSegments;

		if (bPrintDetails)
		{
			AddFilledQuadSS(InlinedTileCoord * DisplayTileSize, (InlinedTileCoord + 1) * DisplayTileSize, CurrTileSegments > 0 ? Transparent(ColorLightGreen) : Transparent(ColorLightRed));
			AddQuadSS(InlinedTileCoord * DisplayTileSize, (InlinedTileCoord + 1) * DisplayTileSize, ColorYellow);

			FShaderPrintContext Context = InitShaderPrintContext(true, InlinedTileCoord * DisplayTileSize + TilePrintOffset);
			Print(Context, CurrTileSegments, FontWhite);
			++InlinedTileCoord.x;

			// Span details onto 2 lines
			if (BinIt == NumBinners-1)
			{
				InlinedTileCoord.x = 0;
				++InlinedTileCoord.y;
			}
		}
	}
	return TotalSegments;
}

void PrintTile(uint2 TileCoord, uint TotalSegments, bool bPrintText)
{
	AddFilledQuadSS(TileCoord * TileSize, (TileCoord + 1) * TileSize, TotalSegments > 0 ? Transparent(ColorLightGreen) : Transparent(ColorLightRed));
	if (bPrintText)
	{
		FShaderPrintContext Context = InitShaderPrintContext(true, TileCoord * TileSize + uint2(0, TileSize * 1.5f));
		Print(Context, TotalSegments, FontWhite);

		AddQuadSS(TileCoord * TileSize, (TileCoord + 1) * TileSize, ColorYellow);
	}
}

[numthreads(8, 8, 1)]
void MainCS(uint3 ThreadId : SV_DispatchThreadID)
{
	// Info/Stats
	if (all(ThreadId == 0))
	{
		FShaderPrintContext Context = InitShaderPrintContext(true, uint2(50, 110));
		Print(Context, TEXT("Raster compute         "), FontYellow); Newline(Context);
		Print(Context, TEXT("Macro Group Id       : "), FontSilver); Print(Context, MacroGroupId, FontWhite); Newline(Context);
		Print(Context, TEXT("Primitive Info       : "), FontSilver); Print(Context, PrimitiveInfoIndex, FontWhite, 2, 0); Print(Context, TEXT("/"), FontSilver); Print(Context, TotalPrimitiveInfoCount, FontWhite, 2, 0); Newline(Context);
		Newline(Context);

		Print(Context, TEXT("Configuration          "), FontYellow); Newline(Context);
		Print(Context, TEXT("Output Resolution    : "), FontSilver); Print(Context, OutputResolution, FontWhite); Newline(Context);
		Print(Context, TEXT("Resolution Multiplier: "), FontSilver); Print(Context, ResolutionMultiplier, FontWhite); Newline(Context);
		Newline(Context);
		
		Print(Context, TEXT("Tile Size            : "), FontSilver); Print(Context, TileSize, FontWhite); Newline(Context);
		Print(Context, TEXT("Tile Res             : "), FontSilver); Print(Context, TileRes.x, FontWhite, 2, 0); Print(Context, TEXT("x"), FontSilver); Print(Context, TileRes.y, FontWhite, 2, 0); Newline(Context);
		Newline(Context);
		
		Print(Context, TEXT("Num Binners          : "), FontSilver); Print(Context, NumBinners, FontWhite); Newline(Context);
		Print(Context, TEXT("Num Rasterizers      : "), FontSilver); Print(Context, NumRasterizers, FontWhite); Newline(Context);
		Print(Context, TEXT("Max Raster Count     : "), FontSilver); Print(Context, MaxRasterCount, FontWhite); Newline(Context);
		Newline(Context);

		Print(Context, TEXT("Allocated Tile Count : "), FontSilver); Print(Context, VisTileArgs[0], FontWhite); Newline(Context);
		

	}

	// Cursor info	
	if (all(ThreadId == 0) && all(ShaderPrintData.CursorCoord >= 0))
	{
		const uint2 PixelCoord = ShaderPrintData.CursorCoord;
		const uint2 TileCoord  = PixelCoord >> TileSizeAsShift;
	
		const uint TotalSegments = GetTileTotalSegment(TileCoord, true);
		PrintTile(TileCoord, TotalSegments, true);
	}

	// All tile
	{
		const uint2 TileCoord = ThreadId.xy;
		const uint TotalSegments = GetTileTotalSegment(TileCoord, false);
		if (TotalSegments)
		{
			PrintTile(TileCoord, TotalSegments, false);
		}
	}
}
#endif //SHADER_RASTERCOMPUTE_DEBUG
<|MERGE_RESOLUTION|>--- conflicted
+++ resolved
@@ -73,12 +73,7 @@
 Texture2D<float> SceneDepthTexture;
 
 uint 			VertexCount;
-<<<<<<< HEAD
-uint 			VertexStart;
-float			SampleWeight;
-=======
 float			CoverageScale;
->>>>>>> 4af6daef
 
 float3 NDCToPixelCoord(float4 InDC)
 {
@@ -391,17 +386,10 @@
 #define TILES_TO_ALLOCATE_MAX 1024
 groupshared uint group_TilesToAllocate[TILES_TO_ALLOCATE_MAX];
 groupshared uint group_TilesToAllocateCount;
-<<<<<<< HEAD
 
 // The total number of line segments (VertexCount) is divided up equally between N binners - each binner = a workgroup which loops through the designated set segments in batches of 1024
 // NB there is still potential to use LDS to prevent/reduce contention when adding segments to the binning grid and this may improve perf
 
-=======
-
-// The total number of line segments (VertexCount) is divided up equally between N binners - each binner = a workgroup which loops through the designated set segments in batches of 1024
-// NB there is still potential to use LDS to prevent/reduce contention when adding segments to the binning grid and this may improve perf
-
->>>>>>> 4af6daef
 [numthreads(1024, 1, 1)]
 void BinningCS(uint DispatchThreadID : SV_DispatchThreadID, uint GroupThreadID : SV_GroupThreadID, uint GroupID : SV_GroupID)
 {
@@ -412,11 +400,7 @@
 		group_VerticesNum = IndirectPrimIDCount.Load(0);
 #else // PERMUTATION_INDIRECT_PRIM_IDS
 	#if PERMUTATION_CULLING	
-<<<<<<< HEAD
-		group_VerticesNum = HairStrandsVF_bIsCullingEnable ? HairStrandsVF_CullingIndirectBuffer[3] : VertexCount;
-=======
 		group_VerticesNum = HairStrandsVF_bCullingEnable ? HairStrandsVF_CullingIndirectBuffer[3] : VertexCount;
->>>>>>> 4af6daef
 	#else // PERMUTATION_CULLING
 		group_VerticesNum = VertexCount;
 	#endif //PERMUTATION_CULLING
@@ -446,11 +430,7 @@
 		uint PrimID = BatchIndex * 1024 + GroupThreadID;
 		bSegValid = bSegValid && (PrimID < group_VerticesNum);
 
-<<<<<<< HEAD
-		if (bSegValid && HairStrandsVF_bIsCullingEnable)
-=======
 		if (bSegValid && HairStrandsVF_bCullingEnable)
->>>>>>> 4af6daef
 		{
 			const uint FetchIndex0 = PrimID;
 			const uint FetchIndex1 = min(FetchIndex0 + 1, group_VerticesNum - 1);
@@ -469,19 +449,9 @@
 				PrimID = VertexIndex0;
 			}
 		}
-<<<<<<< HEAD
-		else if (bSegValid)
-		{
-			PrimID += VertexStart;
-		}
-	#else // PERMUTATION_CULLING
-		const uint PrimID = BatchIndex * 1024 + GroupThreadID + VertexStart;
-		bSegValid = bSegValid && (PrimID < (VertexStart + VertexCount));
-=======
 	#else // PERMUTATION_CULLING
 		const uint PrimID = BatchIndex * 1024 + GroupThreadID;
 		bSegValid = bSegValid && (PrimID < VertexCount);
->>>>>>> 4af6daef
 	#endif // PERMUTATION_CULLING
 #endif // PERMUTATION_INDIRECT_PRIM_IDS
 
@@ -653,7 +623,6 @@
 	}
 }
 #endif //SHADER_RASTERCOMPUTE_BINNING
-<<<<<<< HEAD
 
 ///////////////////////////////////////////////////////////////////////////
 
@@ -666,20 +635,6 @@
 RWBuffer<uint> 						OutCompactedVisTilePrims;
 RWBuffer<uint> 						OutCompactedVisTileArgs;
 
-=======
-
-///////////////////////////////////////////////////////////////////////////
-
-#if SHADER_RASTERCOMPUTE_COMPACTION
-
-ByteAddressBuffer					VisTileData;
-Buffer<uint> 						VisTilePrims;
-Buffer<uint> 						VisTileArgs;
-RWByteAddressBuffer					OutCompactedVisTileData;
-RWBuffer<uint> 						OutCompactedVisTilePrims;
-RWBuffer<uint> 						OutCompactedVisTileArgs;
-
->>>>>>> 4af6daef
 uint LoadVisTileData(uint index, uint offset)
 {
 	return VisTileData.Load((((index)) * VT_SIZE * 4) + ((offset) * 4));
@@ -695,7 +650,6 @@
 groupshared uint group_NumTiles;
 groupshared uint group_TilesToCompact[1024];
 groupshared uint group_MaxLDSTileIdx;
-<<<<<<< HEAD
 
 [numthreads(1024, 1, 1)]
 void CompactionCS(uint DispatchThreadID : SV_DispatchThreadID, uint GroupThreadID : SV_GroupThreadID, uint2 GroupID : SV_GroupID)
@@ -712,24 +666,6 @@
 	const uint NumTiles = VisTileArgs[0];
 	const uint PackedCoord = PackVisTileCoord(GroupID);
 
-=======
-
-[numthreads(1024, 1, 1)]
-void CompactionCS(uint DispatchThreadID : SV_DispatchThreadID, uint GroupThreadID : SV_GroupThreadID, uint2 GroupID : SV_GroupID)
-{
-	if (GroupThreadID == 0)
-	{
-		group_TotalPrimCount = 0;
-		group_NumTiles = 0;
-		group_MaxLDSTileIdx = 0;
-	}
-
-	GroupMemoryBarrierWithGroupSync();
-
-	const uint NumTiles = VisTileArgs[0];
-	const uint PackedCoord = PackVisTileCoord(GroupID);
-
->>>>>>> 4af6daef
 	// Compute total number of primitives at this tile coordinate
 	uint LocalPrimCount = 0;
 	{
@@ -915,11 +851,7 @@
 		if (PackedDepthCov > group_SubTile[LinearIndex].w)
 		{
 			const float Rad = ComputePerspectiveCorrectRadius(Rad0, Rad1, Alpha, P0.w, P1.w);
-<<<<<<< HEAD
-			InterlockedAdd(group_SubTile[LinearIndex].z, min(Rad, 0.5f) * 2.0f * 1000.0f * SampleWeight * AntiAliasingFactor);
-=======
 			InterlockedAdd(group_SubTile[LinearIndex].z, min(Rad, 0.5f) * 2.0f * 1000.0f * CoverageScale * AntiAliasingFactor);
->>>>>>> 4af6daef
 		}
 	}
 }
@@ -1024,11 +956,7 @@
 			uint Prim = GroupThreadID;
 			uint PrimID = VisTilePrims[PrimOffset + Prim];
 
-<<<<<<< HEAD
-			group_PrimMatID[Prim] = PackHairVisPrimitiveMaterialId(PrimID, HairMaterialId);
-=======
 			group_PrimMatID[Prim] = PackHairVisControlPointMaterialId(PrimID, HairMaterialId);
->>>>>>> 4af6daef
 
 			uint TypeDummy;
 			CalcHomogenousPosAndRad(HairStrandsVF_PositionBuffer[PrimID], group_PositionOffset, group_SP0[Prim], group_Rad0[Prim], TypeDummy);
@@ -1047,11 +975,7 @@
 				Coord += uint2(((PackedTileMin >> 0) & 0xffff), ((PackedTileMin >> 16) & 0xffff));
 
 				group_SubTile[LinearIndex].x = OutDepthCovTexture[uint3(Coord, 0)];
-<<<<<<< HEAD
-				group_SubTile[LinearIndex].y = GetInvalidHairPrimitiveId();
-=======
 				group_SubTile[LinearIndex].y = GetInvalidHairControlPointId();
->>>>>>> 4af6daef
 				group_SubTile[LinearIndex].z = 0;
 				group_SubTile[LinearIndex].w = PackHairVisDepthCoverage(SceneDepthTexture.Load(uint3(Coord, 0)), 1.0f);
 			}
@@ -1081,11 +1005,7 @@
 			else
 			{
 				uint PrimID = VisTilePrims[PrimOffset + Prim];
-<<<<<<< HEAD
-				PrimMatID = PackHairVisPrimitiveMaterialId(PrimID, HairMaterialId);
-=======
 				PrimMatID = PackHairVisControlPointMaterialId(PrimID, HairMaterialId);
->>>>>>> 4af6daef
 
 				uint TypeDummy;
 				CalcHomogenousPosAndRad(HairStrandsVF_PositionBuffer[PrimID], group_PositionOffset, SP0, Rad0, TypeDummy);
@@ -1219,11 +1139,7 @@
 
 				Coord += uint2(((PackedTileMin >> 0) & 0xffff), ((PackedTileMin >> 16) & 0xffff));
 
-<<<<<<< HEAD
-				if (group_SubTile[LinearIndex].y != GetInvalidHairPrimitiveId())
-=======
 				if (group_SubTile[LinearIndex].y != GetInvalidHairControlPointId())
->>>>>>> 4af6daef
 				{
 					uint oldValue;
 					InterlockedMax(OutDepthCovTexture[uint3(Coord, 0)], group_SubTile[LinearIndex].x, oldValue);
@@ -1344,11 +1260,7 @@
 		if (PackedDepthCov > group_SubTileSceneDepth[LinearIndex])
 		{
 			const float Rad = ComputePerspectiveCorrectRadius(Rad0, Rad1, Alpha, P0.w, P1.w);
-<<<<<<< HEAD
-			const uint HairCount = min(Rad, 0.5f) * 2.0f * 1000.0f * SampleWeight;
-=======
 			const uint HairCount = min(Rad, 0.5f) * 2.0f * 1000.0f * CoverageScale;
->>>>>>> 4af6daef
 
 			const uint CoverageMask = GetCoverageMask(Coord, P0.xy, P1.xy);
 
@@ -1442,11 +1354,7 @@
 		if (bThreadValid)
 		{
 			const uint PrimID = VisTilePrims[PrimOffset + Prim];
-<<<<<<< HEAD
-			PrimMatID = PackHairVisPrimitiveMaterialId(PrimID, HairMaterialId);
-=======
 			PrimMatID = PackHairVisControlPointMaterialId(PrimID, HairMaterialId);
->>>>>>> 4af6daef
 
 			uint Type;
 			CalcHomogenousPosAndRad(HairStrandsVF_PositionBuffer[PrimID], group_PositionOffset, SP0, Rad0, Type);
@@ -1480,11 +1388,7 @@
 				{
 					const uint HairDepth = OutDepthCovTexture[uint3(Coord, SampleIdx)];
 					group_SubTileHairDepth[SampleIdx][GroupThreadID] = HairDepth;
-<<<<<<< HEAD
-					group_SubTilePrimMatID[SampleIdx][GroupThreadID] = GetInvalidHairPrimitiveId();
-=======
 					group_SubTilePrimMatID[SampleIdx][GroupThreadID] = GetInvalidHairControlPointId();
->>>>>>> 4af6daef
 				}
 			}
 
@@ -1502,13 +1406,8 @@
 				
 				if (bVisible)
 				{
-<<<<<<< HEAD
-					const float2 SP0Clipped = lerp(SP0, SP1, T.x);
-					const float2 SP1Clipped = lerp(SP0, SP1, T.y);
-=======
 					const float2 SP0Clipped = lerp(SP0, SP1, T.x).xy;
 					const float2 SP1Clipped = lerp(SP0, SP1, T.y).xy;
->>>>>>> 4af6daef
 					const bool bIsSteep = abs(SP1.x - SP0.x) < abs(SP1.y - SP0.y);
 					const float X0 = bIsSteep ? min(SP0Clipped.y, SP1Clipped.y) : min(SP0Clipped.x, SP1Clipped.x);
 					const float X1 = bIsSteep ? max(SP0Clipped.y, SP1Clipped.y) : max(SP0Clipped.x, SP1Clipped.x);
@@ -1548,11 +1447,7 @@
 					const uint3 SampleCoord = uint3(Coord, SampleIdx);
 					
 					const uint PrimMatID = group_SubTilePrimMatID[SampleIdx][GroupThreadID];
-<<<<<<< HEAD
-					if (PrimMatID != GetInvalidHairPrimitiveId())
-=======
 					if (PrimMatID != GetInvalidHairControlPointId())
->>>>>>> 4af6daef
 					{
 						const uint HairDepth = group_SubTileHairDepth[SampleIdx][GroupThreadID];
 
