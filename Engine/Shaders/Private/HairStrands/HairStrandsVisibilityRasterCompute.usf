--- conflicted
+++ resolved
@@ -13,8 +13,6 @@
 #define RASTER_AMD_DX11 2
 #define RASTER_AMD_DX12 3
 
-<<<<<<< HEAD
-=======
 // Group size
 #if PERMUTATION_GROUP_SIZE == 64
 	#define GROUP_SIZE 64
@@ -24,7 +22,6 @@
 	#error Unknown group size	
 #endif
 
->>>>>>> 6bbb88c8
 // Add permutation for AMD/other
 #if PERMUTATION_RASTER_ATOMIC == RASTER_NVIDIA
 #define NV_SHADER_EXTN_SLOT u7
@@ -42,44 +39,12 @@
 {
 	return PackUlongType(Data);
 }
-<<<<<<< HEAD
-PackedType NextValue(PackedType In, PackedType Out)
-{
-	return In < Out ? In : Out;
-}
-=======
->>>>>>> 6bbb88c8
 #else
 #define PackedType uint2
 PackedType ToPackedType(uint2 Data)
 {
 	return Data;
 }
-<<<<<<< HEAD
-PackedType NextValue(PackedType In, PackedType Out)
-{
-	return In.y < Out.y ? In : Out;
-}
-#endif
-
-PackedType WriteVisibilityData(RWTexture2D<PackedType> OutTexture, uint2 Coords, PackedType Data)
-{
-#if PERMUTATION_RASTER_ATOMIC == RASTER_NVIDIA
-	PackedType PrevData = NvInterlockedMaxUint64(OutTexture, Coords, Data);
-	return PrevData;
-#elif PERMUTATION_RASTER_ATOMIC == RASTER_AMD_DX11
-	PackedType PrevData = AmdDxExtShaderIntrinsics_AtomicMaxU64(OutTexture, Coords, Data);
-	return PrevData;
-#elif PERMUTATION_RASTER_ATOMIC == RASTER_AMD_DX12
-	PackedType PrevData = AmdExtD3DShaderIntrinsics_AtomicMaxU64(OutTexture, Coords, Data);
-	return PrevData;
-#elif PERMUTATION_RASTER_ATOMIC == RASTER_PLATFORM && COMPILER_SUPPORTS_UINT64_IMAGE_ATOMICS && COMPILER_SUPPORTS_ULONG_TYPES
-	ImageInterlockedMaxUInt64(OutTexture, Coords, Data);
-	// Need to expose the returned value version of ImageInterlockedMaxUInt64
-	return Data;
-#else
-	return (PackedType)0;
-=======
 #endif
 
 void WriteVisibilityData(RWTexture2D<PackedType> OutTexture, uint2 Coords, PackedType Data)
@@ -92,7 +57,6 @@
 	AmdExtD3DShaderIntrinsics_AtomicMaxU64(OutTexture, Coords, Data);
 #elif PERMUTATION_RASTER_ATOMIC == RASTER_PLATFORM && COMPILER_SUPPORTS_UINT64_IMAGE_ATOMICS && COMPILER_SUPPORTS_ULONG_TYPES
 	ImageInterlockedMaxUInt64(OutTexture, Coords, Data);
->>>>>>> 6bbb88c8
 #endif
 }
 
@@ -117,11 +81,7 @@
 Buffer<uint4>	HairStrandsVF_PositionBuffer;
 Buffer<float4>	HairStrandsVF_PositionOffsetBuffer;
 
-<<<<<<< HEAD
-#if PERMUTATION_CULLING == 1
-=======
 #if PERMUTATION_CULLING
->>>>>>> 6bbb88c8
 Buffer<uint>	HairStrandsVF_CullingIndirectBuffer;
 Buffer<uint>	HairStrandsVF_CullingIndexBuffer;
 Buffer<float>	HairStrandsVF_CullingRadiusScaleBuffer;
@@ -202,14 +162,6 @@
 		if (!bIsVisible)
 			return;
 		#endif
-<<<<<<< HEAD
-		const uint PackedCoverage = PackCoverageAndHairCount(Ratio * Coverage);
-		InterlockedAdd(OutHairCountTexture[uint2(Coords)], PackedCoverage);
-
-		uint2 PackedVisibility;
-		PackedVisibility.x = PackHairVisSample(PrimitiveId, HairMaterialId);
-		PackedVisibility.y = PackHairVisSampleDepth(Depth, Coverage);
-=======
 
 		const float PrecisionScale = 1000.f;
 		const float ViewTransmittance = 1 - saturate(Ratio * Coverage);
@@ -220,7 +172,6 @@
 		uint2 PackedVisibility;
 		PackedVisibility.x = PackHairVisPrimitiveMaterialId(PrimitiveId, HairMaterialId);
 		PackedVisibility.y = PackHairVisDepthCoverage(Depth, Ratio * Coverage);
->>>>>>> 6bbb88c8
 
 		PackedType In = ToPackedType(PackedVisibility);
 		PackedType Out = 0;
@@ -230,25 +181,6 @@
 	#endif
 
 	#if PERMUTATION_SPP == 2
-<<<<<<< HEAD
-		Out = WriteVisibilityData(OutVisibilityTexture0, Coords, In);
-		In  = NextValue(In, Out);
-			
-		WriteVisibilityData(OutVisibilityTexture1, Coords, In);
-	#endif
-
-	#if PERMUTATION_SPP == 4
-		Out = WriteVisibilityData(OutVisibilityTexture0, Coords, In);
-		In  = NextValue(In, Out);
-			
-		Out = WriteVisibilityData(OutVisibilityTexture1, Coords, In);
-		In  = NextValue(In, Out);
-			
-		Out = WriteVisibilityData(OutVisibilityTexture2, Coords, In);
-		In  = NextValue(In, Out);
-			
-		WriteVisibilityData(OutVisibilityTexture3, Coords, In);
-=======
 		if (Ratio < 0.5f)
 			WriteVisibilityData(OutVisibilityTexture0, Coords, In);
 		else
@@ -264,7 +196,6 @@
 			WriteVisibilityData(OutVisibilityTexture2, Coords, In);
 		else
 			WriteVisibilityData(OutVisibilityTexture3, Coords, In);
->>>>>>> 6bbb88c8
 	#endif
 	}
 }
@@ -323,12 +254,6 @@
 	const bool bLower = FracY < 0.5f;
 	const float Ratio = (bLower ? 1 - FracY : FracY) * RatioScale;
 
-<<<<<<< HEAD
-// These number need to match HairStrandsClusterCulling.usf
-#define GROUP_SIZE 32
-#define GROUP_COUNT_X 16
-
-=======
 	// Bottom/Left Pixel (or inverse)
 	{
 		uint2 Coord = PixelCoord + (bLower ? uint2(0, 0) : uint2(0, 1));
@@ -345,21 +270,13 @@
 	return SeedCoord;
 }
 //////////////////////////////////////////////////////////////////////////////////////////
->>>>>>> 6bbb88c8
 [numthreads(GROUP_SIZE, 1, 1)]
 void MainCS(uint2 DispatchThreadID : SV_DispatchThreadID)
 {
-<<<<<<< HEAD
-#if PERMUTATION_CULLING == 1
-	uint VertexIndex0 = DispatchThreadID.x + DispatchThreadID.y * GROUP_SIZE * GROUP_COUNT_X;
-#else
-	uint VertexIndex0 = DispatchThreadID.x + DispatchThreadID.y * GROUP_SIZE * DispatchCountX;
-=======
 #if PERMUTATION_CULLING
 	uint VertexIndex0 = GetHairStrandsVertexFetchIndex_Culled(DispatchThreadID, GROUP_SIZE);
 #else
 	uint VertexIndex0 = GetHairStrandsVertexFetchIndex(DispatchThreadID, GROUP_SIZE, DispatchCountX);
->>>>>>> 6bbb88c8
 #endif
 
 	uint VertexIndex1 = min(VertexIndex0 + 1, HairStrandsVF_VertexCount - 1);
@@ -370,11 +287,7 @@
 
 	float LodRadiusScale0 = 1;
 	float LodRadiusScale1 = 1;
-<<<<<<< HEAD
-#if PERMUTATION_CULLING == 1
-=======
 #if PERMUTATION_CULLING
->>>>>>> 6bbb88c8
 	if (HairStrandsVF_bIsCullingEnable)
 	{
 		const uint VertexCountAfterCulling = HairStrandsVF_CullingIndirectBuffer[3];
@@ -407,12 +320,8 @@
 		HairStrandsVF_PositionBuffer[VertexIndex0],
 		PositionOffset,
 		HairStrandsVF_Radius * LodRadiusScale0,
-<<<<<<< HEAD
-		HairStrandsVF_Length);
-=======
 		HairStrandsVF_RootScale,
 		HairStrandsVF_TipScale);
->>>>>>> 6bbb88c8
 
 	if (CP0.Type == HAIR_CONTROLPOINT_END)
 		return;
@@ -421,12 +330,8 @@
 		HairStrandsVF_PositionBuffer[VertexIndex1],
 		PositionOffset,
 		HairStrandsVF_Radius * LodRadiusScale1,
-<<<<<<< HEAD
-		HairStrandsVF_Length);
-=======
 		HairStrandsVF_RootScale,
 		HairStrandsVF_TipScale);
->>>>>>> 6bbb88c8
 
 
 	const FHairRenderInfo HairRenderInfo = GetHairRenderInfo(ResolvedView.HairRenderInfo, ResolvedView.HairRenderInfoBits, HairStrandsVF_bUseStableRasterization > 0);
@@ -498,15 +403,7 @@
 		PX0.y = floor(End.y);
 
 		const float FracY = frac(End.y);
-<<<<<<< HEAD
-		const bool bLower = FracY < 0.5f;
-		int2 Coord = PX0 + (bLower ? int2(0, 0) : int2(0, 1));
-		Coord = bIsSteep ? Coord.yx : Coord.xy;
-		const float Ratio = bLower ? 1 - FracY : FracY;
-		Rasterize(Coord, Ratio * XGap, SP0.z, VertexIndex0, Coverage0);
-=======
 		Rasterize(PX0, bIsSteep, FracY, XGap, Coverage0, SP0.z, VertexIndex0, false);
->>>>>>> 6bbb88c8
 
 		DeltaY = End.y + GradientY; // first y-intersection for the main loop
 		DeltaZ = SP1.z + GradientZ; // This is not perspective correct. Interpolate linear depth instead
@@ -525,21 +422,10 @@
 
 		// In order to avoid doubled rasterizated point at segments connection we exclude 
 		// the last pixel apart for pixel placed at the end of a curve
-<<<<<<< HEAD
-		if (CP1.Type == HAIR_CONTROLPOINT_END)
-		{
-			const float FracY = frac(End.y);
-			const bool bLower = FracY < 0.5f;
-			int2 Coord = PX1 + (bLower ? int2(0, 0) : int2(0, 1));
-			Coord = bIsSteep ? Coord.yx : Coord.xy;
-			const float Ratio = bLower ? 1 - FracY : FracY;
-			Rasterize(Coord, Ratio * XGap, SP1.z, VertexIndex0, max(Coverage1,0.01f));
-=======
 		//if (CP1.Type == HAIR_CONTROLPOINT_END)
 		{
 			const float FracY = frac(End.y);
 			Rasterize(PX1, bIsSteep, FracY, XGap, max(Coverage1, 0.01f), SP1.z, VertexIndex0, false);
->>>>>>> 6bbb88c8
 		}
 	}
 
@@ -554,17 +440,10 @@
 		const float DC_Z = lerp(NDC0.z, NDC1.z, S);
 		const float DC_W = lerp(NDC0.w, NDC1.w, S);
 		const float DeviceZ = DC_Z / DC_W;
-<<<<<<< HEAD
-
-		int2 Coord = int2(i, floor(DeltaY)) + (bLower ? int2(0, 0) : int2(0, 1));
-		Coord = bIsSteep ? Coord.yx : Coord.xy;
-		Rasterize(Coord, Ratio, DeviceZ /*DeltaZ*/, VertexIndex0, Coverage);
-=======
 		
 		const uint2 PixelCoord = uint2(int2(i, floor(DeltaY)));
 
 		SeedCoord = Rasterize(PixelCoord, bIsSteep, FracY, 1.0f, lerp(Coverage0, Coverage1, S), DeviceZ, VertexIndex0, true, SeedCoord);
->>>>>>> 6bbb88c8
 
 		DeltaY += GradientY;
 		DeltaZ += GradientZ;
