// Copyright Epic Games, Inc. All Rights Reserved.

#include "../Common.ush"

uint MaxSampleCount;
Buffer<uint> SampleIndicesBuffer;
Buffer<float> InterpolationWeightsBuffer;

Buffer<float4> SampleRestPositionsBuffer;
Buffer<float4> SampleDeformedPositionsBuffer;

RWBuffer<float4> OutSampleDeformationsBuffer; 

[numthreads(128, 1, 1)]
void MainCS(uint3 DispatchThreadId : SV_DispatchThreadID)
{ 
	const uint SampleIndex = DispatchThreadId.x;
	if (SampleIndex >= (MaxSampleCount + 4))
	{
<<<<<<< HEAD
		if (SampleIndex == (MaxSampleCount + 4))
		{
			OutSampleDeformationsBuffer[SampleIndex] = float4(SampleDeformedPositionsBuffer[0].xyz, 1);
		}
=======
>>>>>>> 6bbb88c8
		return;
	}

	uint WeightsOffset = SampleIndex * (MaxSampleCount+4);
	float3 SampleDeformation = float3(0,0,0);
	for(uint i = 0; i < MaxSampleCount; ++i, ++WeightsOffset)
	{
		SampleDeformation += InterpolationWeightsBuffer[WeightsOffset] * 
<<<<<<< HEAD
				(SampleDeformedPositionsBuffer[i] - (SampleRestPositionsBuffer[i] + SampleDeformedPositionsBuffer[0])).xyz;
=======
				(SampleDeformedPositionsBuffer[i] - SampleRestPositionsBuffer[i]).xyz;
>>>>>>> 6bbb88c8
	}

	OutSampleDeformationsBuffer[SampleIndex] = float4(SampleDeformation,1);
}<|MERGE_RESOLUTION|>--- conflicted
+++ resolved
@@ -17,13 +17,6 @@
 	const uint SampleIndex = DispatchThreadId.x;
 	if (SampleIndex >= (MaxSampleCount + 4))
 	{
-<<<<<<< HEAD
-		if (SampleIndex == (MaxSampleCount + 4))
-		{
-			OutSampleDeformationsBuffer[SampleIndex] = float4(SampleDeformedPositionsBuffer[0].xyz, 1);
-		}
-=======
->>>>>>> 6bbb88c8
 		return;
 	}
 
@@ -32,11 +25,7 @@
 	for(uint i = 0; i < MaxSampleCount; ++i, ++WeightsOffset)
 	{
 		SampleDeformation += InterpolationWeightsBuffer[WeightsOffset] * 
-<<<<<<< HEAD
-				(SampleDeformedPositionsBuffer[i] - (SampleRestPositionsBuffer[i] + SampleDeformedPositionsBuffer[0])).xyz;
-=======
 				(SampleDeformedPositionsBuffer[i] - SampleRestPositionsBuffer[i]).xyz;
->>>>>>> 6bbb88c8
 	}
 
 	OutSampleDeformationsBuffer[SampleIndex] = float4(SampleDeformation,1);
