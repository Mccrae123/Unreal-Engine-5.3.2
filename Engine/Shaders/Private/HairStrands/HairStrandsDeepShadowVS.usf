// Copyright Epic Games, Inc. All Rights Reserved.

#include "../Common.ush"
#include "/Engine/Generated/Material.ush"
#include "/Engine/Generated/VertexFactory.ush"

#include "HairStrandsVisibilityCommon.ush"

#define MESH_RENDER_DEPTH 0
#define MESH_RENDER_DOM   1

struct FDeepShadowAccumulateVSToPS
{
#if SUPPORT_TANGENT_PROPERTY == 1 || SUPPORT_MATERIAL_PROPERTY == 1
	FVertexFactoryInterpolantsVSToPS Interpolants;
#endif
	float4 Position : SV_POSITION;
#if MESH_RENDER_MODE == MESH_RENDER_DOM
	float HairCoverage : CUSTOM_COVERAGE;
#endif
};

#define VS_OUTPUT_TYPE FDeepShadowAccumulateVSToPS
#define SUPPORT_WPO 0

#if VERTEXSHADER 

/** transform mesh as normal */
void Main(
	FVertexFactoryInput Input,
	out VS_OUTPUT_TYPE Output
)
<<<<<<< HEAD
#if defined(HAIR_STRAND_MESH_FACTORY) && MESH_RENDER_MODE == MESH_RENDER_VOXEL && SUPPORT_TANGENT_PROPERTY == 0 && SUPPORT_MATERIAL_PROPERTY == 0
{
	ResolvedView = ResolveView();
	
	const FHairRenderInfo HairRenderInfo = GetHairRenderInfo(ResolvedView.HairRenderInfo, ResolvedView.HairRenderInfoBits);

	FHairViewInfo HairViewInfo;
	HairViewInfo.TranslatedWorldCameraOrigin = ResolvedView.TranslatedWorldCameraOrigin;
	HairViewInfo.RadiusAtDepth1 = HairRenderInfo.RadiusAtDepth1Primary;
	HairViewInfo.bIsOrthoView = true;
	HairViewInfo.ViewForward = ResolvedView.ViewForward;

	float2 ViewportScale;
	float4x4 WorldToClipMatrix = VoxelRasterPass.WorldToClipMatrix;
	if (HairRenderInfo.bIsGPUDriven)
	{
		const uint MacroGroupId = VoxelRasterPass.MacroGroupId;
		FVoxelizationViewInfo VoxelizationViewInfo = VoxelRasterPass.VoxelizationViewInfoBuffer[MacroGroupId];
		WorldToClipMatrix = VoxelizationViewInfo.WorldToClip;
		ViewportScale = VoxelizationViewInfo.RasterResolution / float2(VoxelRasterPass.ViewportResolution);
		HairViewInfo.ViewForward = VoxelizationViewInfo.ViewForward;
	}

	float HairWorldRadius = 0;
	float HairDensity = 0;
	float4 WorldPosition = VertexFactoryGetWorldPosition_Voxelization(Input, HairViewInfo, HairWorldRadius, HairDensity);

	WorldPosition.xyz -= ResolvedView.PreViewTranslation.xyz; // Remove the camera relative position (todo move this into matrix transform)

	Output.Position = mul(WorldPosition, WorldToClipMatrix);

	if (HairRenderInfo.bIsGPUDriven)
	{
		Output.Position.xy += float2(1, 1);
		Output.Position.xy *= ViewportScale;
		Output.Position.xy -= float2(1, 1);
	}

	const float PixelRadius = HairRenderInfo.RadiusAtDepth1Primary;
	const float Coverage = HairWorldRadius / max(HairWorldRadius, PixelRadius);
	Output.WorldPositon_Coverage = float4(WorldPosition.xyz, Coverage * HairDensity);
}
#else // SPARSE VOXELIZAITON SPECIALIZATION
=======
>>>>>>> 6bbb88c8
{
	ResolvedView = ResolveView();

	FVertexFactoryIntermediates VFIntermediates = GetVertexFactoryIntermediates(Input);

#if MESH_RENDER_MODE == MESH_RENDER_DEPTH || MESH_RENDER_MODE == MESH_RENDER_DOM
	float4x4 TranslatedWorldToClipMatrix = DeepRasterPass.CPU_TranslatedWorldToClipMatrix;
#endif

#ifdef HAIR_STRAND_MESH_FACTORY	
	const FHairRenderInfo HairRenderInfo = GetHairRenderInfo(ResolvedView.HairRenderInfo, ResolvedView.HairRenderInfoBits);

	FHairViewInfo HairViewInfo;
	HairViewInfo.TranslatedWorldCameraOrigin = ResolvedView.TranslatedWorldCameraOrigin;
	HairViewInfo.ViewForward = ResolvedView.ViewForward;
	HairViewInfo.RadiusAtDepth1 = HairRenderInfo.RadiusAtDepth1Primary;
	HairViewInfo.bIsOrthoView = HairRenderInfo.bIsOrthoView;

<<<<<<< HEAD
	#if MESH_RENDER_MODE == MESH_RENDER_VOXEL
	float2 ViewportScale;
	if (HairRenderInfo.bIsGPUDriven)
	{
		const uint MacroGroupId = VoxelRasterPass.MacroGroupId;
		FVoxelizationViewInfo VoxelizationViewInfo = VoxelRasterPass.VoxelizationViewInfoBuffer[MacroGroupId];
		WorldToClipMatrix			= VoxelizationViewInfo.WorldToClip;
		HairViewInfo.ViewForward	= VoxelizationViewInfo.ViewForward;
		ViewportScale				= VoxelizationViewInfo.RasterResolution / float2(VoxelRasterPass.ViewportResolution);
	}
	#endif

=======
>>>>>>> 6bbb88c8
	#if MESH_RENDER_MODE == MESH_RENDER_DEPTH || MESH_RENDER_MODE == MESH_RENDER_DOM
	if (HairRenderInfo.bIsGPUDriven)
	{
		const uint AtlasSlotIndex = DeepRasterPass.AtlasSlotIndex;
		FDeepShadowViewInfo DeepShadowViewInfo = DeepRasterPass.DeepShadowViewInfoBuffer[AtlasSlotIndex];
<<<<<<< HEAD
		WorldToClipMatrix			= DeepShadowViewInfo.WorldToClip;
=======
		TranslatedWorldToClipMatrix = DeepShadowViewInfo.TranslatedWorldToClip;
>>>>>>> 6bbb88c8
		HairViewInfo.ViewForward	= DeepShadowViewInfo.ViewForward;
		HairViewInfo.RadiusAtDepth1 = DeepShadowViewInfo.MinRadiusAtDepth1;
	}
	#endif

	float4 TranslatedWorldPosition = VertexFactoryGetWorldPosition(Input, VFIntermediates, HairViewInfo);
#else
	float4 TranslatedWorldPosition = VertexFactoryGetWorldPosition(Input, VFIntermediates);
#endif

<<<<<<< HEAD
	Output.Position = mul(WorldPosition, WorldToClipMatrix);

#if MESH_RENDER_MODE == MESH_RENDER_VOXEL && defined(HAIR_STRAND_MESH_FACTORY)
	if (HairRenderInfo.bIsGPUDriven)
	{
		Output.Position.xy += float2(1, 1);
		Output.Position.xy *= ViewportScale;
		Output.Position.xy -= float2(1, 1);
	}

	Output.WorldPositon_Coverage.xyz = WorldPosition;

  #if SUPPORT_TANGENT_PROPERTY == 1 || SUPPORT_MATERIAL_PROPERTY == 1
	float3x3 TangentToLocal = VertexFactoryGetTangentToLocal(Input, VFIntermediates);
	FMaterialVertexParameters VertexParameters = GetMaterialVertexParameters(Input, VFIntermediates, WorldPosition.xyz, TangentToLocal);
	Output.Interpolants = VertexFactoryGetInterpolantsVSToPS(Input, VFIntermediates, VertexParameters);
  #endif
#endif
=======
	Output.Position = mul(TranslatedWorldPosition, TranslatedWorldToClipMatrix);
>>>>>>> 6bbb88c8

	float HairCoverage = 1;
  #ifdef HAIR_STRAND_MESH_FACTORY	
	const float CurrentDepth = Output.Position.z / Output.Position.w;
	const float PixelRadius = HairRenderInfo.bIsOrthoView ? HairRenderInfo.RadiusAtDepth1Primary : (CurrentDepth * HairRenderInfo.RadiusAtDepth1Primary);
	const float StrandRealRadius = VFIntermediates.HairDimensions.y;
	const float Coverage = StrandRealRadius / max(StrandRealRadius, PixelRadius);
	HairCoverage = Coverage * VFIntermediates.HairDensity;
  #endif

  #if MESH_RENDER_MODE == MESH_RENDER_DOM
	Output.HairCoverage = HairCoverage;
  #endif
}

#endif // VERTEXSHADER<|MERGE_RESOLUTION|>--- conflicted
+++ resolved
@@ -30,52 +30,6 @@
 	FVertexFactoryInput Input,
 	out VS_OUTPUT_TYPE Output
 )
-<<<<<<< HEAD
-#if defined(HAIR_STRAND_MESH_FACTORY) && MESH_RENDER_MODE == MESH_RENDER_VOXEL && SUPPORT_TANGENT_PROPERTY == 0 && SUPPORT_MATERIAL_PROPERTY == 0
-{
-	ResolvedView = ResolveView();
-	
-	const FHairRenderInfo HairRenderInfo = GetHairRenderInfo(ResolvedView.HairRenderInfo, ResolvedView.HairRenderInfoBits);
-
-	FHairViewInfo HairViewInfo;
-	HairViewInfo.TranslatedWorldCameraOrigin = ResolvedView.TranslatedWorldCameraOrigin;
-	HairViewInfo.RadiusAtDepth1 = HairRenderInfo.RadiusAtDepth1Primary;
-	HairViewInfo.bIsOrthoView = true;
-	HairViewInfo.ViewForward = ResolvedView.ViewForward;
-
-	float2 ViewportScale;
-	float4x4 WorldToClipMatrix = VoxelRasterPass.WorldToClipMatrix;
-	if (HairRenderInfo.bIsGPUDriven)
-	{
-		const uint MacroGroupId = VoxelRasterPass.MacroGroupId;
-		FVoxelizationViewInfo VoxelizationViewInfo = VoxelRasterPass.VoxelizationViewInfoBuffer[MacroGroupId];
-		WorldToClipMatrix = VoxelizationViewInfo.WorldToClip;
-		ViewportScale = VoxelizationViewInfo.RasterResolution / float2(VoxelRasterPass.ViewportResolution);
-		HairViewInfo.ViewForward = VoxelizationViewInfo.ViewForward;
-	}
-
-	float HairWorldRadius = 0;
-	float HairDensity = 0;
-	float4 WorldPosition = VertexFactoryGetWorldPosition_Voxelization(Input, HairViewInfo, HairWorldRadius, HairDensity);
-
-	WorldPosition.xyz -= ResolvedView.PreViewTranslation.xyz; // Remove the camera relative position (todo move this into matrix transform)
-
-	Output.Position = mul(WorldPosition, WorldToClipMatrix);
-
-	if (HairRenderInfo.bIsGPUDriven)
-	{
-		Output.Position.xy += float2(1, 1);
-		Output.Position.xy *= ViewportScale;
-		Output.Position.xy -= float2(1, 1);
-	}
-
-	const float PixelRadius = HairRenderInfo.RadiusAtDepth1Primary;
-	const float Coverage = HairWorldRadius / max(HairWorldRadius, PixelRadius);
-	Output.WorldPositon_Coverage = float4(WorldPosition.xyz, Coverage * HairDensity);
-}
-#else // SPARSE VOXELIZAITON SPECIALIZATION
-=======
->>>>>>> 6bbb88c8
 {
 	ResolvedView = ResolveView();
 
@@ -94,31 +48,12 @@
 	HairViewInfo.RadiusAtDepth1 = HairRenderInfo.RadiusAtDepth1Primary;
 	HairViewInfo.bIsOrthoView = HairRenderInfo.bIsOrthoView;
 
-<<<<<<< HEAD
-	#if MESH_RENDER_MODE == MESH_RENDER_VOXEL
-	float2 ViewportScale;
-	if (HairRenderInfo.bIsGPUDriven)
-	{
-		const uint MacroGroupId = VoxelRasterPass.MacroGroupId;
-		FVoxelizationViewInfo VoxelizationViewInfo = VoxelRasterPass.VoxelizationViewInfoBuffer[MacroGroupId];
-		WorldToClipMatrix			= VoxelizationViewInfo.WorldToClip;
-		HairViewInfo.ViewForward	= VoxelizationViewInfo.ViewForward;
-		ViewportScale				= VoxelizationViewInfo.RasterResolution / float2(VoxelRasterPass.ViewportResolution);
-	}
-	#endif
-
-=======
->>>>>>> 6bbb88c8
 	#if MESH_RENDER_MODE == MESH_RENDER_DEPTH || MESH_RENDER_MODE == MESH_RENDER_DOM
 	if (HairRenderInfo.bIsGPUDriven)
 	{
 		const uint AtlasSlotIndex = DeepRasterPass.AtlasSlotIndex;
 		FDeepShadowViewInfo DeepShadowViewInfo = DeepRasterPass.DeepShadowViewInfoBuffer[AtlasSlotIndex];
-<<<<<<< HEAD
-		WorldToClipMatrix			= DeepShadowViewInfo.WorldToClip;
-=======
 		TranslatedWorldToClipMatrix = DeepShadowViewInfo.TranslatedWorldToClip;
->>>>>>> 6bbb88c8
 		HairViewInfo.ViewForward	= DeepShadowViewInfo.ViewForward;
 		HairViewInfo.RadiusAtDepth1 = DeepShadowViewInfo.MinRadiusAtDepth1;
 	}
@@ -129,28 +64,7 @@
 	float4 TranslatedWorldPosition = VertexFactoryGetWorldPosition(Input, VFIntermediates);
 #endif
 
-<<<<<<< HEAD
-	Output.Position = mul(WorldPosition, WorldToClipMatrix);
-
-#if MESH_RENDER_MODE == MESH_RENDER_VOXEL && defined(HAIR_STRAND_MESH_FACTORY)
-	if (HairRenderInfo.bIsGPUDriven)
-	{
-		Output.Position.xy += float2(1, 1);
-		Output.Position.xy *= ViewportScale;
-		Output.Position.xy -= float2(1, 1);
-	}
-
-	Output.WorldPositon_Coverage.xyz = WorldPosition;
-
-  #if SUPPORT_TANGENT_PROPERTY == 1 || SUPPORT_MATERIAL_PROPERTY == 1
-	float3x3 TangentToLocal = VertexFactoryGetTangentToLocal(Input, VFIntermediates);
-	FMaterialVertexParameters VertexParameters = GetMaterialVertexParameters(Input, VFIntermediates, WorldPosition.xyz, TangentToLocal);
-	Output.Interpolants = VertexFactoryGetInterpolantsVSToPS(Input, VFIntermediates, VertexParameters);
-  #endif
-#endif
-=======
 	Output.Position = mul(TranslatedWorldPosition, TranslatedWorldToClipMatrix);
->>>>>>> 6bbb88c8
 
 	float HairCoverage = 1;
   #ifdef HAIR_STRAND_MESH_FACTORY	
