// Copyright Epic Games, Inc. All Rights Reserved.

#pragma once

struct FDeepShadowViewInfo
{
<<<<<<< HEAD
	float4x4 TranslatedWorldToClip;
	float3   ViewForward;
	float    MinRadiusAtDepth1;
};

struct FDeepShadowTransform
{
	float4x4 TranslatedWorldToClip; // Store the transform into a struct to avoid the matrix to be loaded as transposed
=======
	float4x4 TranslatedWorldToClipScaledBiased; // Has the shadow atlas tile scale bias baked in
	float4x4 TranslatedWorldToClip;
	float4 AtlasScaleBias; // Scale/bias for transforming UV coordinates into the shadow atlas tile of this shadow view.
	float3   ViewForward;
	float    MinRadiusAtDepth1;
>>>>>>> d731a049
};<|MERGE_RESOLUTION|>--- conflicted
+++ resolved
@@ -4,20 +4,9 @@
 
 struct FDeepShadowViewInfo
 {
-<<<<<<< HEAD
-	float4x4 TranslatedWorldToClip;
-	float3   ViewForward;
-	float    MinRadiusAtDepth1;
-};
-
-struct FDeepShadowTransform
-{
-	float4x4 TranslatedWorldToClip; // Store the transform into a struct to avoid the matrix to be loaded as transposed
-=======
 	float4x4 TranslatedWorldToClipScaledBiased; // Has the shadow atlas tile scale bias baked in
 	float4x4 TranslatedWorldToClip;
 	float4 AtlasScaleBias; // Scale/bias for transforming UV coordinates into the shadow atlas tile of this shadow view.
 	float3   ViewForward;
 	float    MinRadiusAtDepth1;
->>>>>>> d731a049
 };