// Copyright Epic Games, Inc. All Rights Reserved.

#include "HairStrandsVoxelPageCommonStruct.ush"
#include "../Common.ush"
#include "../CommonViewUniformBuffer.ush"
#include "../SceneTextureParameters.ush"
#include "HairStrandsVoxelPageCommonStruct.ush"
#include "HairStrandsVoxelPageCommon.ush"

<<<<<<< HEAD

#if PIXELSHADER
float3 VoxelMinAABB;
uint   VoxelResolution;
float3 VoxelMaxAABB;
float2 OutputResolution;
=======
#if SHADER_INJECTOPAQUE_VIRTUALVOXEL
uint3 DispatchedPageIndexResolution;
uint MacroGroupId;
>>>>>>> 90fae962
float2 SceneDepthResolution;
uint VoxelBiasCount;
uint VoxelMarkCount;
Texture2D<float> SceneDepthTexture;
RWTexture3D<uint> OutPageTexture;

uint		 VirtualVoxelParams_PageIndexCount;
uint		 VirtualVoxelParams_PageResolution;
float		 VirtualVoxelParams_VoxelWorldSize;
uint3		 VirtualVoxelParams_PageCountResolution;
Buffer<uint> VirtualVoxelParams_PageIndexBuffer;
Buffer<uint4>VirtualVoxelParams_PageIndexCoordBuffer;
StructuredBuffer<FPackedVirtualVoxelNodeDesc> VirtualVoxelParams_NodeDescBuffer;

float3 ReconstructWorldPositionFromDepth(float2 UV, float Depth)
{
	float2 ScreenPosition = (UV - View.ScreenPositionScaleBias.wz) / View.ScreenPositionScaleBias.xy;
	float4 HomogeneousWorldPosition = mul(float4(ScreenPosition * Depth, Depth, 1), View.ScreenToWorld);
	float3 WorldPosition = HomogeneousWorldPosition.xyz / HomogeneousWorldPosition.w;

	return WorldPosition;
}

#define GROUP_SIZE 64
[numthreads(1, 1, GROUP_SIZE)]
void MainCS(uint3 DispatchThreadId : SV_DispatchThreadID)
{
	const uint  MaxDispatchCountPerDim = 65535u;
	const uint  AllocatedPageIndex  = DispatchThreadId.x + DispatchThreadId.y * MaxDispatchCountPerDim;
	const uint  LinearVoxelCoord = DispatchThreadId.z;
	const uint3 VoxelCoordOffset = IndexToCoord(LinearVoxelCoord, VirtualVoxelParams_PageResolution.xxx);

	const FPackedVirtualVoxelNodeDesc PackedNode = VirtualVoxelParams_NodeDescBuffer[MacroGroupId];
	const FVirtualVoxelNodeDesc NodeDesc = UnpackVoxelNode(PackedNode, VirtualVoxelParams_PageResolution);

	const uint4 PageIndexCoord = VirtualVoxelParams_PageIndexCoordBuffer[NodeDesc.PageIndexOffset + AllocatedPageIndex];
	const uint  LinearPageIndexCoord = CoordToIndex(PageIndexCoord, NodeDesc.PageIndexResolution, NodeDesc.PageIndexOffset);

	const bool bIsValid = LinearPageIndexCoord < VirtualVoxelParams_PageIndexCount;
	if (bIsValid)
	{
<<<<<<< HEAD
		OutColor0 = float4(1,0,0,1);
		InterlockedOr(DensityTexture[VoxelPos], 0x10000000);
	}
}
#endif

#if COMPUTESHADER

uint				VoxelResolution;
RWTexture3D<uint>	VoxelTexture;

[numthreads(4, 4, 4)]
void MainCS(uint3 DispatchThreadId : SV_DispatchThreadID)
{
	const uint  OpaqueMask	 =  0x10000000;
	const uint  DensityMask	 = ~OpaqueMask;
	const uint3 VoxelCoord   = DispatchThreadId;
	const uint  VoxelDensity = VoxelTexture[VoxelCoord];
	const bool  bHasOpaque	 = (OpaqueMask & VoxelDensity) > 0;

	// If the current voxel does not contains any opaque data, there is nothing to filter.
	if (!bHasOpaque)
	{
		return;
	}

	const int FilterSize = 3;
	for (int z = -FilterSize; z <= FilterSize; z++)
	for (int y = -FilterSize; y <= FilterSize; y++)
	for (int x = -FilterSize; x <= FilterSize; x++)
	{
		const int3 Offset = int3(x, y, z);
		const int3 Sample = clamp(VoxelCoord + Offset, 0, VoxelResolution-1);
		const uint Density = VoxelTexture[Sample] & DensityMask;
		if (Density > 0)
		{
			return;
		}
	}

	// No hair density has been found, so this opaque voxel is a false positive
	InterlockedAnd(VoxelTexture[VoxelCoord], DensityMask);
}
=======
		const uint PageIndex = VirtualVoxelParams_PageIndexBuffer.Load(LinearPageIndexCoord);
		if (PageIndex != INVALID_VOXEL_PAGE_INDEX)
		{
			const uint3 VoxelCoordBase = PageIndexCoord.xyz * VirtualVoxelParams_PageResolution;
			const uint3 VoxelCoord = VoxelCoordBase + VoxelCoordOffset;
			const float3 WorldPosition = VoxelCoord / float3(NodeDesc.VirtualResolution) * (NodeDesc.MaxAABB - NodeDesc.MinAABB) + NodeDesc.MinAABB;

			float4 ClipPos = mul(float4(WorldPosition, 1), View.WorldToClip);
			ClipPos /= ClipPos.w;
			const float DepthBias = VoxelBiasCount * VirtualVoxelParams_VoxelWorldSize;
			const float VoxelDepth = ConvertFromDeviceZ(ClipPos.z) - DepthBias;
			float2 SceneUV = float2(0.5f*(ClipPos.x + 1), 1 - 0.5f*(ClipPos.y + 1));
			SceneUV = ViewportUVToBufferUV(SceneUV);
			const float2 ScenePixelCoord = SceneUV * SceneDepthResolution;

			const bool bIsOnScreen = SceneUV.x >= 0 && SceneUV.x < 1 && SceneUV.y >= 0 && SceneUV.y < 1;
			if (!bIsOnScreen)
				return;

			const float ClosestDepth = ConvertFromDeviceZ(SceneDepthTexture.Load(uint3(ScenePixelCoord, 0)));
			const float3 SceneWorldPos = ReconstructWorldPositionFromDepth(SceneUV, ClosestDepth);

			const bool bIsInVolume =
				SceneWorldPos.x >= NodeDesc.MinAABB.x && SceneWorldPos.x < NodeDesc.MaxAABB.x &&
				SceneWorldPos.y >= NodeDesc.MinAABB.y && SceneWorldPos.y < NodeDesc.MaxAABB.y &&
				SceneWorldPos.z >= NodeDesc.MinAABB.z && SceneWorldPos.z < NodeDesc.MaxAABB.z;

			if (!bIsInVolume)
				return;

			// Inject opaque depth on a thin layer (Dist < DistThreshold) for avoiding weird projection
			if (ClosestDepth < VoxelDepth && abs(ClosestDepth - VoxelDepth) < VoxelMarkCount * VirtualVoxelParams_VoxelWorldSize)
			{
				const uint3 VoxelPageIndexCoord = VoxelCoord / VirtualVoxelParams_PageResolution;
				const uint3 VoxelIndexCoordBase = VoxelPageIndexCoord * VirtualVoxelParams_PageResolution;
				const uint3 VoxelPageOffset = VoxelCoord - VoxelIndexCoordBase;

				const uint3 PageCoord = IndexToCoord(PageIndex, VirtualVoxelParams_PageCountResolution);
				const int3 VoxelPageBase = PageCoord * VirtualVoxelParams_PageResolution;
				const int3 VoxelPageCoord = VoxelPageOffset + VoxelPageBase;

				InterlockedOr(OutPageTexture[VoxelPageCoord], VOXEL_OPAQUE_ADD);
			}
		}
	}
}
>>>>>>> 90fae962
#endif<|MERGE_RESOLUTION|>--- conflicted
+++ resolved
@@ -7,18 +7,9 @@
 #include "HairStrandsVoxelPageCommonStruct.ush"
 #include "HairStrandsVoxelPageCommon.ush"
 
-<<<<<<< HEAD
-
-#if PIXELSHADER
-float3 VoxelMinAABB;
-uint   VoxelResolution;
-float3 VoxelMaxAABB;
-float2 OutputResolution;
-=======
 #if SHADER_INJECTOPAQUE_VIRTUALVOXEL
 uint3 DispatchedPageIndexResolution;
 uint MacroGroupId;
->>>>>>> 90fae962
 float2 SceneDepthResolution;
 uint VoxelBiasCount;
 uint VoxelMarkCount;
@@ -60,51 +51,6 @@
 	const bool bIsValid = LinearPageIndexCoord < VirtualVoxelParams_PageIndexCount;
 	if (bIsValid)
 	{
-<<<<<<< HEAD
-		OutColor0 = float4(1,0,0,1);
-		InterlockedOr(DensityTexture[VoxelPos], 0x10000000);
-	}
-}
-#endif
-
-#if COMPUTESHADER
-
-uint				VoxelResolution;
-RWTexture3D<uint>	VoxelTexture;
-
-[numthreads(4, 4, 4)]
-void MainCS(uint3 DispatchThreadId : SV_DispatchThreadID)
-{
-	const uint  OpaqueMask	 =  0x10000000;
-	const uint  DensityMask	 = ~OpaqueMask;
-	const uint3 VoxelCoord   = DispatchThreadId;
-	const uint  VoxelDensity = VoxelTexture[VoxelCoord];
-	const bool  bHasOpaque	 = (OpaqueMask & VoxelDensity) > 0;
-
-	// If the current voxel does not contains any opaque data, there is nothing to filter.
-	if (!bHasOpaque)
-	{
-		return;
-	}
-
-	const int FilterSize = 3;
-	for (int z = -FilterSize; z <= FilterSize; z++)
-	for (int y = -FilterSize; y <= FilterSize; y++)
-	for (int x = -FilterSize; x <= FilterSize; x++)
-	{
-		const int3 Offset = int3(x, y, z);
-		const int3 Sample = clamp(VoxelCoord + Offset, 0, VoxelResolution-1);
-		const uint Density = VoxelTexture[Sample] & DensityMask;
-		if (Density > 0)
-		{
-			return;
-		}
-	}
-
-	// No hair density has been found, so this opaque voxel is a false positive
-	InterlockedAnd(VoxelTexture[VoxelCoord], DensityMask);
-}
-=======
 		const uint PageIndex = VirtualVoxelParams_PageIndexBuffer.Load(LinearPageIndexCoord);
 		if (PageIndex != INVALID_VOXEL_PAGE_INDEX)
 		{
@@ -151,5 +97,4 @@
 		}
 	}
 }
->>>>>>> 90fae962
 #endif