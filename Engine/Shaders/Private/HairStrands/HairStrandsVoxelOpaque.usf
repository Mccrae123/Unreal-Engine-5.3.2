--- conflicted
+++ resolved
@@ -60,13 +60,8 @@
 				return;
 
 			const float ClosestDepth = ConvertFromDeviceZ(SceneDepthTexture.Load(uint3(ScenePixelCoord, 0)).x);
-<<<<<<< HEAD
-			const float3 SceneWorldPos = ReconstructWorldPositionFromDepth(SceneUV, ClosestDepth);
-
-=======
 			const float3 SceneTranslatedWorldPos = ReconstructTranslatedWorldPositionFromDepth(SceneUV, ClosestDepth);
 			
->>>>>>> 6bbb88c8
 			const bool bIsInVolume =
 				SceneTranslatedWorldPos.x >= NodeDesc.TranslatedWorldMinAABB.x && SceneTranslatedWorldPos.x < NodeDesc.TranslatedWorldMaxAABB.x&&
 				SceneTranslatedWorldPos.y >= NodeDesc.TranslatedWorldMinAABB.y && SceneTranslatedWorldPos.y < NodeDesc.TranslatedWorldMaxAABB.y&&
