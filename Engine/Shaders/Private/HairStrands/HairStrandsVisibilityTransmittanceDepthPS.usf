--- conflicted
+++ resolved
@@ -37,9 +37,6 @@
 #elif PERMUTATION_OUTPUT_FORMAT == 1
 	OutColor = float2(LargeHairCount, 1);
 #endif
-<<<<<<< HEAD
-=======
 
 #endif
->>>>>>> 6bbb88c8
 }