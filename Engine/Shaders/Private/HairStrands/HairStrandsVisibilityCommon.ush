--- conflicted
+++ resolved
@@ -13,12 +13,7 @@
 
 #define HAIR_VISIBILITY_GROUP_COUNT_WIDTH 64
 
-<<<<<<< HEAD
-#define MAX_HAIR_MACROGROUP_COUNT 16
-
-=======
 #include "/Engine/Shared/HairStrandsDefinitions.h"
->>>>>>> 4af6daef
 #include "HairStrandsVisibilityCommonStruct.ush"
 
  ////////////////////////////////////////////////////////////////////////////////////////////////////////////////////////////////
@@ -153,21 +148,12 @@
 	return (uint(InDepth * 0x00FFFFFF) << 8) | min(0xFFu, InCoverage8bits);
 }
 
-<<<<<<< HEAD
-uint PackHairVisPrimitiveMaterialId(uint PrimitiveId, uint MaterialId)
-{
-	return (PrimitiveId & 0x00FFFFFF) | ((MaterialId & 0xFF) << 24);
-}
-
-uint UnpackHairVisPrimitiveId(uint RawVis)
-=======
 uint PackHairVisControlPointMaterialId(uint ControlPointId, uint MaterialId)
 {
 	return (ControlPointId & 0x00FFFFFF) | ((MaterialId & 0xFF) << 24);
 }
 
 uint UnpackHairVisControlPointId(uint RawVis)
->>>>>>> 4af6daef
 {
 	return RawVis & 0x00FFFFFF;
 }
@@ -192,11 +178,7 @@
 	return InPacked & 0xFF;
 }
 
-<<<<<<< HEAD
-uint GetInvalidHairPrimitiveId()
-=======
 uint GetInvalidHairControlPointId()
->>>>>>> 4af6daef
 {
 	return 0xFFFFFFFF;
 }
@@ -211,11 +193,7 @@
 	float	Depth;
 	float   Coverage;	  // Coverage in float point, but with 8-bits precision. For convenience.
 	uint	Coverage8bit;
-<<<<<<< HEAD
-	uint	PrimitiveId;
-=======
 	uint	ControlPointId;
->>>>>>> 4af6daef
 	uint	MaterialId;
 };
 
@@ -223,11 +201,7 @@
 {
 	FPackedHairVis Out;
 	Out.Depth_Coverage8bit	   = PackHairVisDepthCoverage(In.Depth, In.Coverage8bit);
-<<<<<<< HEAD
-	Out.PrimitiveID_MaterialID = PackHairVisPrimitiveMaterialId(In.PrimitiveId, In.MaterialId);
-=======
 	Out.ControlPointID_MaterialID = PackHairVisControlPointMaterialId(In.ControlPointId, In.MaterialId);
->>>>>>> 4af6daef
 	return Out;
 }
 
@@ -237,13 +211,8 @@
 	Out.Depth		 = UnpackHairVisDepth(In.Depth_Coverage8bit);
 	Out.Coverage8bit = UnpackHairVisCoverage8bits(In.Depth_Coverage8bit);
 	Out.Coverage	 = float(Out.Coverage8bit) / float(0xFF);
-<<<<<<< HEAD
-	Out.PrimitiveId  = UnpackHairVisPrimitiveId(In.PrimitiveID_MaterialID);
-	Out.MaterialId	 = UnpackHairVisMaterialId(In.PrimitiveID_MaterialID);
-=======
 	Out.ControlPointId= UnpackHairVisControlPointId(In.ControlPointID_MaterialID);
 	Out.MaterialId	 = UnpackHairVisMaterialId(In.ControlPointID_MaterialID);
->>>>>>> 4af6daef
 
 	return Out;
 }
@@ -253,22 +222,14 @@
 
 // Footprint: 128bits | 16bytes
 // Option to reduce the footprint: 
-<<<<<<< HEAD
-// * we don't use PrimitiveID at the moment which is encoded on 3bytes
-=======
 // * we don't use ControlPointId at the moment which is encoded on 3bytes
->>>>>>> 4af6daef
 // * Deferred the evaluation of Coverage & material properties into some other pass?
 struct FHairSample
 {
 	float	Depth;
 	float3	Tangent;
 	uint	Coverage8bit;
-<<<<<<< HEAD
-	uint	PrimitiveId;
-=======
 	uint	ControlPointId;
->>>>>>> 4af6daef
 	uint	MacroGroupId;
 	float3	BaseColor;
 	float	Roughness;
@@ -295,15 +256,9 @@
 
 	// ControlPointId and MacroGroupId
 	// Encode into 1 x 32bits uint
-<<<<<<< HEAD
-	// PrimitiveId is on 28bits | MacroGroupId is on 4bits
-	Out.PrimitiveID_MacroGroupID = 
-		((In.PrimitiveId  & 0x0FFFFFFF)) |
-=======
 	// ControlPointId is on 28bits | MacroGroupId is on 4bits
 	Out.ControlPointID_MacroGroupID = 
 		((In.ControlPointId  & 0x0FFFFFFF)) |
->>>>>>> 4af6daef
 		((In.MacroGroupId & 0xF) << 28); // If this encoding change, ensure it conforms to MAX_HAIR_MACROGROUP_COUNT
 
 	Out.Depth					= In.Depth;																			// 32bits float
@@ -329,13 +284,8 @@
 		float((In.Tangent_Coverage8bit >> 16) & 0xFF) / 255.f));
 	Out.Coverage8bit = (In.Tangent_Coverage8bit >> 24) & 0xFF;
 
-<<<<<<< HEAD
-	Out.PrimitiveId  = In.PrimitiveID_MacroGroupID & 0x0FFFFFFF;
-	Out.MacroGroupId = (In.PrimitiveID_MacroGroupID>>28) & 0xF; // If this encoding change, ensure it conforms to MAX_HAIR_MACROGROUP_COUNT
-=======
 	Out.ControlPointId  = In.ControlPointID_MacroGroupID & 0x0FFFFFFF;
 	Out.MacroGroupId = (In.ControlPointID_MacroGroupID>>28) & 0xF; // If this encoding change, ensure it conforms to MAX_HAIR_MACROGROUP_COUNT
->>>>>>> 4af6daef
 
 	const float4 BaseColorAndRoughness = UintToFloat4(In.BaseColor_Roughness);
 	Out.BaseColor			= BaseColorAndRoughness.xyz * BaseColorAndRoughness.xyz;
@@ -429,32 +379,20 @@
 FPackedHairVisPPLL PackHairVisPPLL(
 	float	Depth, 
 	float	Coverage,
-<<<<<<< HEAD
-	uint	PrimitiveId,
-=======
 	uint	ControlPointId,
->>>>>>> 4af6daef
 	uint	MaterialId,
 	uint	NextNodeIndex)
 {
 	FHairVis S;
 	S.Depth = Depth;
 	S.Coverage8bit = To8bitCoverage(Coverage); // To16bitCoverage(CoverageFullPrecision)
-<<<<<<< HEAD
-	S.PrimitiveId = PrimitiveId;
-=======
 	S.ControlPointId = ControlPointId;
->>>>>>> 4af6daef
 	S.MaterialId = MaterialId;
 	const FPackedHairVis PackedS = PackHairVis(S);
 
 	FPackedHairVisPPLL Out;
 	Out.Depth_Coverage8bit = PackedS.Depth_Coverage8bit;
-<<<<<<< HEAD
-	Out.PrimitiveID_MaterialID = PackedS.PrimitiveID_MaterialID;
-=======
 	Out.ControlPointID_MaterialID = PackedS.ControlPointID_MaterialID;
->>>>>>> 4af6daef
 	Out.NextNodeIndex = NextNodeIndex;
 	return Out;
 }
@@ -463,11 +401,7 @@
 {
 	FPackedHairVis Temp;
 	Temp.Depth_Coverage8bit = In.Depth_Coverage8bit;
-<<<<<<< HEAD
-	Temp.PrimitiveID_MaterialID = In.PrimitiveID_MaterialID;
-=======
 	Temp.ControlPointID_MaterialID = In.ControlPointID_MaterialID;
->>>>>>> 4af6daef
 	return UnpackHairVis(Temp);
 }
 
@@ -475,11 +409,7 @@
 {
 	FPackedHairVis Out;
 	Out.Depth_Coverage8bit = In.Depth_Coverage8bit;
-<<<<<<< HEAD
-	Out.PrimitiveID_MaterialID = In.PrimitiveID_MaterialID;
-=======
 	Out.ControlPointID_MaterialID = In.ControlPointID_MaterialID;
->>>>>>> 4af6daef
 	return Out;
 }
 
