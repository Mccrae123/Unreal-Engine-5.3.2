// Copyright Epic Games, Inc. All Rights Reserved.

#pragma once
<<<<<<< HEAD

#define RENDER_MODE_MSAA 0
#define RENDER_MODE_TRANSMITTANCE 1
#define RENDER_MODE_PPLL 2
#define RENDER_MODE_MSAA_VISIBILITY 3
#define RENDER_MODE_TRANSMITTANCE_AND_HAIRCOUNT 4

struct FVisibilityData
{
	float3 Tangent;		// 24 bits
	uint   Coverage8bit;//  8 bits
	uint   PrimitiveId;	// 28 bits
	uint   ClusterId;	//  4 bits
};

struct FNodeVis // 128 bit aligments. TODO: Move the coverage computation into the material evaluation for saving 64 bits? 
{
	float Depth;		// 32 bits
	uint  PrimitiveId;	// 32 bits
	uint  MaterialId;	//  8 bits : this could be packed into a the 3 high bits of PrimitiveId: up to 8 material on screen
	uint  Coverage8bit;	//  8 bits
};

// Footprint: 128bits | 16bytes
// Option to reduce the footprint: 
// * we don't use PrimitiveID at the moment which is encoded on 3bytes
// * Deferred the evaluation of Coverage & material properties into some other pass?

struct FNodeData
{
	float Depth;
	uint  PrimitiveID_ClusterID;
	uint  Tangent_Coverage8bit;
	uint  BaseColor_Roughness;
	float Specular;
};
=======

// Render modes
#define RENDER_MODE_MSAA 0
#define RENDER_MODE_TRANSMITTANCE 1
#define RENDER_MODE_PPLL 2
#define RENDER_MODE_MSAA_VISIBILITY 3
#define RENDER_MODE_TRANSMITTANCE_AND_HAIRCOUNT 4

#define INVALID_TILE_OFFSET ~0

#define HAIR_VISIBILITY_GROUP_COUNT_WIDTH 64

#include "HairStrandsVisibilityCommonStruct.ush"

 ////////////////////////////////////////////////////////////////////////////////////////////////////////////////////////////////
 // General util functions
>>>>>>> 90fae962

float3 EncodeTangent(float3 N)
{
	return N * 0.5 + 0.5;
}

float3 DecodeTangent(float3 N)
{
	return N * 2 - 1;
}

uint float4ToUint(float4 v)
{
	uint4 i = v * 255;
	return (0xFF & i.w) << 24 | (0xFF & i.z) << 16 | (0xFF & i.y) << 8 | (0xFF & i.x);
}

float4 UintToFloat4(uint In)
{
	uint4 Out;
	Out.x = (0xFF &  In);
	Out.y = (0xFF & (In >> 8));
	Out.z = (0xFF & (In >> 16));
	Out.w = (0xFF & (In >> 24));
	return Out / 255.f;
}

uint Uint16ToUint32(uint2 In)
{
	return (In.x & 0xFFFF) | ((In.y & 0xFFFF) << 16);
}

<<<<<<< HEAD
	// Tangent and Coverage
	// Encode into 2 x 16bits
	// Coverage is clamped o 255 as we only have 8 bits to store its value
	float3 T = saturate(EncodeTangent(Data.Tangent));
	Output.xy = uint2(
		(0xFF & uint(T.x * 255)) | ((0xFF & uint(T.y * 255)) << 8),
		(0xFF & uint(T.z * 255)) | (min(0xFFu, Data.Coverage8bit) << 8));
=======
uint2 Uint32ToUint16(uint In)
{
	uint2 A;
	A.x = In & 0xFFFF;
	A.y = (In >> 16) & 0xFFFF;
	return A;
}
>>>>>>> 90fae962

uint Float16ToUint32(float2 In)
{
	return Uint16ToUint32(f32tof16(In));
}

float2 Uint32ToFloat16(uint In)
{
	return f16tof32(Uint32ToUint16(In));
}

uint To8bitCoverage(float Coverage)
{
	return min(uint(Coverage * 0x100), 0xFFu);
}

float From8bitCoverage(uint Coverage8bit)
{
	return float(Coverage8bit) / 255.f;
}

uint To16bitCoverage(float Coverage)
{
	return min(uint(Coverage * 0x10000u), 0xFFFFu);
}

float From16bitCoverage(uint Coverage16bit)
{
	return float(Coverage16bit) / float(0xFFFF);
}

uint3 QuantizeTo8Bits(float3 T)
{
	return saturate((T + float(1).xxx) * 0.5f) * 0xFF;
}

float3 From8bits(float3 In8bits)
{
	return (normalize(In8bits / 255.f) * 2) - float(1).xxx;
}

uint PackVelocity(float2 EncodedVelocity)
{
	return f32tof16(EncodedVelocity.x) << 16 | f32tof16(EncodedVelocity.y);
}

float2 UnpackVelocity(uint PackedVelocity)
{
	return float2(f16tof32(PackedVelocity >> 16), f16tof32(PackedVelocity));
}

////////////////////////////////////////////////////////////////////////////////////////////////////////////////////////////////
// Hair samples

// Footprint: 128bits | 16bytes
// Option to reduce the footprint: 
// * we don't use PrimitiveID at the moment which is encoded on 3bytes
// * Deferred the evaluation of Coverage & material properties into some other pass?

struct FPackedHairSample
{
	float Depth;
	uint  PrimitiveID_MacroGroupID;
	uint  Tangent_Coverage8bit;
	uint  BaseColor_Roughness;
	uint  Specular_LightChannels_Backlit;
};

struct FHairSample
{
	float	Depth;
	float3	Tangent;
	uint	Coverage8bit;
	uint	PrimitiveId;
	uint	MacroGroupId;
	float3	BaseColor;
	float	Roughness;
	float	Specular;
	float	Backlit;
	uint	LightChannelMask;
	bool	bScatterSceneLighting;
};

// * Max 67,108,864 total nodes (This is 32 nodes per pixel at 1080p if all pixel were covered)
// * Max 63 nodes per pixel
// 26bits for offset | 6 bits for count (max 63 nodes)
//TODO rename FHairSamplesDesc
struct FNodeDesc
{
	uint Offset;
	uint Count;
};

uint EncodeNodeDesc(const FNodeDesc Desc)
{
	return (Desc.Offset & 0x03FFFFFF) | ((Desc.Count & 0x3F) << 26);
}

FNodeDesc DecodeNodeDesc(uint In)
{
	FNodeDesc Out;
	Out.Offset = In & 0x03FFFFFF;
	Out.Count  = (In >> 26) & 0x3F;
	return Out;
}

FPackedHairSample PackHairSample(const FHairSample In)
{
	FPackedHairSample Out;

	// Tangent and Coverage
	// Encode into 1 x 32bits uint
	// Coverage is clamped o 255 as we only have 8 bits to store its value
	const float3 T = saturate(EncodeTangent(In.Tangent));
	Out.Tangent_Coverage8bit =
		((0xFF & uint(T.x * 255)))      | 
		((0xFF & uint(T.y * 255)) << 8) |
		((0xFF & uint(T.z * 255)) << 16)| 
		(min(uint(0xFF), In.Coverage8bit) << 24);

	// PrimitiveId and MacroGroupId
	// Encode into 1 x 32bits uint
	// PrimitiveId is on 28bits | MacroGroupId is on 4bits
	Out.PrimitiveID_MacroGroupID = 
		((In.PrimitiveId  & 0x0FFFFFFF)) |
		((In.MacroGroupId & 0xF) << 28);

	Out.Depth					= In.Depth;																			// 32bits float
	Out.BaseColor_Roughness		= float4ToUint(float4(sqrt(In.BaseColor), In.Roughness));							// 32bits uint
	Out.Specular_LightChannels_Backlit = 
		clamp(uint(In.Specular * 0xFF), 0, 0xFF) | 
		((In.LightChannelMask & 0x7) << 8)  | 
		((In.bScatterSceneLighting ? 1 : 0) << 12) |
		(clamp(uint(In.Backlit * 0xFF), 0, 0xFF) << 16);

	return Out;
}

<<<<<<< HEAD
 void DecodeNodeData(
	 const FNodeData		InNode, 
	 inout float			OutDepth, 
	 inout FVisibilityData	OutVisibilityData,
	 inout float3			OutBaseColor, 
	 inout float			OutRoughness,
	 inout float			OutSpecular)
=======
FHairSample UnpackHairSample(const FPackedHairSample In)
>>>>>>> 90fae962
{
	FHairSample Out;
	Out.Depth = In.Depth;

	Out.Tangent = DecodeTangent(float3(
		float((In.Tangent_Coverage8bit)       & 0xFF) / 255.f,
		float((In.Tangent_Coverage8bit >> 8)  & 0xFF) / 255.f,
		float((In.Tangent_Coverage8bit >> 16) & 0xFF) / 255.f));
	Out.Coverage8bit = (In.Tangent_Coverage8bit >> 24) & 0xFF;

	Out.PrimitiveId  = In.PrimitiveID_MacroGroupID & 0x0FFFFFFF;
	Out.MacroGroupId = (In.PrimitiveID_MacroGroupID>>28) & 0xF;

	const float4 BaseColorAndRoughness = UintToFloat4(In.BaseColor_Roughness);
	Out.BaseColor			= BaseColorAndRoughness.xyz * BaseColorAndRoughness.xyz;
	Out.Roughness			= BaseColorAndRoughness.w;
	Out.Specular			= float(0xFF & In.Specular_LightChannels_Backlit) / 0xFF;
	Out.LightChannelMask	= (In.Specular_LightChannels_Backlit >>8) & 0x7;
	Out.Backlit				= float(0xFF & (In.Specular_LightChannels_Backlit>>16)) / 0xFF;
	Out.bScatterSceneLighting = (In.Specular_LightChannels_Backlit & (1<<12)) > 0;

	return Out;
}

void PatchPackedHairSampleCoverage(inout FPackedHairSample Out, uint Coverage8bit)
{
	Out.Tangent_Coverage8bit = (Out.Tangent_Coverage8bit & 0x00FFFFFF) | (min(uint(0xFF), Coverage8bit) << 24);
}

uint GetPackedHairSampleCoverage8bit(in FPackedHairSample In)
{
	return 0xFF & (In.Tangent_Coverage8bit>>24);
}

////////////////////////////////////////////////////////////////////////////////////////////////////////////////////////////////
// Hair categorization

// Rename FHairCatetorizationData
struct FCategorizationData
{
	uint  TotalCoverage8bit;
	uint  SampleCount;
	float PixelCoverage;
	float ClosestDepth;
};

uint4 EncodeCategorizationData(FCategorizationData Data)
{
	const uint ClosestDepthUint = asuint(Data.ClosestDepth);
	const uint ClosestDepthLow  = ClosestDepthUint & 0xFFFF;
	const uint ClosestDepthHigh	= (ClosestDepthUint >> 16) & 0xFFFF;
	const uint ComponentX		= min(Data.TotalCoverage8bit, uint(0xFF)) | ((Data.SampleCount & 0xFF)<<8);
	return uint4(ComponentX, f32tof16(Data.PixelCoverage), ClosestDepthLow, ClosestDepthHigh);
}

FCategorizationData DecodeCategorizationData(uint4 Data)
{
	FCategorizationData Out;
	Out.TotalCoverage8bit		= Data.x & 0xFF;
	Out.SampleCount				=(Data.x>>8) & 0xFF;
	Out.PixelCoverage			= f16tof32(Data.y);
	const uint ClosestDepthLow	= Data.z & 0xFFFF;
	const uint ClosestDepthHigh	=(Data.w & 0xFFFF) << 16;
	Out.ClosestDepth			= asfloat(ClosestDepthHigh | ClosestDepthLow);

	return Out;
}

////////////////////////////////////////////////////////////////////////////////////////////////////////////////////////////////
// Hair view info (used for overriding view constant/uniform buffer)

struct FHairRenderInfo
{
	float RadiusAtDepth1Primary;
	float RadiusAtDepth1Velocity;
	float VelocityMagnitudeScale;

<<<<<<< HEAD
 struct FSampleDesc
 {
	 uint   SampleId;
	 uint   ClusterId;
	 float  Depths;
	 float  Weights;
	 float3 Tangents;
	 uint   Coverage8bit;
	 float4 BaseColorAndRoughness;
	 float  Specular;
 };

 struct FSampleSetDesc
 {
	 uint   UniqueSampleCount;
	 uint   ValidSampleCount;
	 uint   HairSampleCount;
 };

 uint To8bitCoverage(float Coverage)
 {
	 return min(uint(Coverage * 0x100), 0xFFu);
 }

 float From8bitCoverage(uint Coverage8bit)
 {
	 return float(Coverage8bit) / 255.f;
 }

 float GetVoxelDensityFixPointScale()
 {
	 // Constant for scaling the hair coverage during the voxelization (done with atomic integer)
	 return 1000.f;
 }

 struct FCategorizationData
 {
	 uint  TotalCoverage8bit;
	 uint  SampleCount;
	 float PixelCoverage;
	 float ClosestDepth;
 };

 uint4 EncodeCategorizationData(FCategorizationData Data)
 {
	 const uint ClosestDepthUint = asuint(Data.ClosestDepth);
	 const uint ClosestDepthLow  = ClosestDepthUint & 0xFFFF;
	 const uint ClosestDepthHigh = (ClosestDepthUint >> 16) & 0xFFFF;
	 const uint ComponentX		 = min(Data.TotalCoverage8bit, 0xFFu) | ((Data.SampleCount & 0xFF)<<8);
	 return uint4(ComponentX, f32tof16(Data.PixelCoverage), ClosestDepthLow, ClosestDepthHigh);
 }

 FCategorizationData DecodeCategorizationData(uint4 Data)
 {
	 FCategorizationData Out;
	 Out.TotalCoverage8bit			= Data.x & 0xFF;
	 Out.SampleCount				=(Data.x>>8) & 0xFF;
	 Out.PixelCoverage				= f16tof32(Data.y);
	 const uint ClosestDepthLow		= Data.z & 0xFFFF;
	 const uint ClosestDepthHigh	=(Data.w & 0xFFFF) << 16;
	 Out.ClosestDepth				= asfloat(ClosestDepthHigh | ClosestDepthLow);

	 return Out;
 }

 uint3 QuantizeTo8Bits(float3 T)
 {
	 return saturate((T + float(1).xxx) * 0.5f) * 0xFF;
 }

 float3 From8bits(float3 In8bits)
 {
	 return (normalize(In8bits / 255.f) * 2) - float(1).xxx;
 }

 uint EncodeBaseColorAndRoughness(float3 BaseColor, float Roughness)
 {
	 return
		 (uint(BaseColor.x * 0xFF) & 0xFF) |
		 (uint(BaseColor.y * 0xFF) & 0xFF) << 8 |
		 (uint(BaseColor.z * 0xFF) & 0xFF) << 16 |
		 (uint(Roughness   * 0xFF) & 0xFF) << 24;
 }

 void DecodeBaseColorAndRoughness(uint Encoded, inout float3 BaseColor, out float Roughness)
 {
	 BaseColor.x = (float((Encoded) & 0xFF) / 255.f);
	 BaseColor.y = (float((Encoded >> 8) & 0xFF) / 255.f);
	 BaseColor.z = (float((Encoded >> 16) & 0xFF) / 255.f);
	 Roughness   = (float((Encoded >> 24) & 0xFF) / 255.f);
 }

 struct FHairRenderInfo
 {
	 float RadiusAtDepth1Primary;
	 float RadiusAtDepth1Velocity;
	 bool  bIsOrthoView;
	 float VelocityMagnitudeScale;
 };

 FHairRenderInfo GetHairRenderInfo(float4 ViewHairRenderInfo)
 {
	 FHairRenderInfo Info;
	 Info.RadiusAtDepth1Primary = ViewHairRenderInfo.x;
	 Info.RadiusAtDepth1Velocity = ViewHairRenderInfo.y;
	 Info.bIsOrthoView = ViewHairRenderInfo.z > 0.0f ? true : false;
	 Info.VelocityMagnitudeScale = ViewHairRenderInfo.w;
	 return Info;
 }

 struct FHairAttributes
 {
	 float2 RootUV;
	 float	Seed;
	 float	UCoord;
 };

 FHairAttributes DecodeHairAttribute(uint4 Attributes)
 {
	 float2 RootUV, RootIndex;
	 RootUV.x		= (Attributes.x & 0xFF) / 255.f;
	 RootUV.y		= ((Attributes.x>>8) & 0xFF) / 255.f;
	 RootIndex.x	= Attributes.z & 0xFF;
	 RootIndex.y	= (Attributes.z >> 8) & 0xFF;

	 FHairAttributes Out;
	 Out.RootUV		= RootUV + RootIndex;
	 Out.UCoord		= (Attributes.y & 0xFF) / 255.f;
	 Out.Seed		= ((Attributes.y>>8) & 0xFF) / 255.f;
	 return Out;
 }

 //////////
 // PPLL

// Footprint: 224bits | 28bytes
 struct FPPLLNodeData
 {
	 // (backloged)TODO try f16(depth) f16(Specular) and make sure depth does not lead to artefact
	 float Depth;
	 float Specular;
	 uint PrimitiveID_ClusterID;
	 uint Tangent_Coverage8bit;
	 uint BaseColor_Roughness;
	 uint NextNodeIndex;
	 uint PackedVelocity;
 };

 uint PackVelocity(float2 EncodedVelocity)
 {
	 return f32tof16(EncodedVelocity.x) << 16 | f32tof16(EncodedVelocity.y);
 }

 float2 UnpackVelocity(uint PackedVelocity)
 {
	 return float2(f16tof32(PackedVelocity >> 16), f16tof32(PackedVelocity));
 }

 FPPLLNodeData ConvertToPPLLNodeData(float Depth, FVisibilityData VisibilityData, float3 BaseColor, float Roughness, float Specular, float2 Velocity, uint NextNodeIndex)
 {
	 // 4x16bits
	 const uint4 EncodedVisibilityData = EncodeVisibilityData(VisibilityData);

	 FPPLLNodeData Out;
	 Out.Depth = Depth;
	 Out.Tangent_Coverage8bit = (0xFFFF & EncodedVisibilityData.x) | ((0xFFFF & EncodedVisibilityData.y) << 16);
	 Out.PrimitiveID_ClusterID = (0xFFFF & EncodedVisibilityData.z) | ((0xFFFF & EncodedVisibilityData.w) << 16);
	 Out.BaseColor_Roughness = float4ToUint(float4(sqrt(BaseColor), Roughness));
	 Out.Specular = Specular;
	 Out.NextNodeIndex = NextNodeIndex;
	 Out.PackedVelocity = PackVelocity(Velocity);

	 return Out;
 }

 FNodeData ConvertToNodeData(FPPLLNodeData In)
 {
	 FNodeData Out;
	 Out.Depth = In.Depth;
	 Out.PrimitiveID_ClusterID = In.PrimitiveID_ClusterID;
	 Out.Tangent_Coverage8bit = In.Tangent_Coverage8bit;
	 Out.BaseColor_Roughness = In.BaseColor_Roughness;
	 Out.Specular = In.Specular;
	 return Out;
 }

 uint Uint16ToUint32(uint2 In)
 {
	 return (In.x & 0xFFFF) | ((In.y & 0xFFFF) << 16);
 }

 uint2 Uint32ToUint16(uint In)
 {
	 uint2 A;
	 A.x = In & 0xFFFF;
	 A.y = (In >> 16) & 0xFFFF;
	 return A;
 }

 uint Float16ToUint32(float2 In)
 {
	 return Uint16ToUint32(f32tof16(In));
 }

 float2 Uint32ToFloat16(uint In)
 {
	return f16tof32(Uint32ToUint16(In));
 }

 struct FVisSample
 {
	 uint PrimitiveId;
	 uint MaterialId;
 };

 uint GetInvalidHairPrimitiveId()
 {
	return 0xFFFFFFFF;
 }

 uint EncodeVisSample(uint PrimitiveId, uint MaterialId)
 {
	 return (PrimitiveId & 0x0FFFFFFF) | ((MaterialId & 0xF) << 28);
 }

 FVisSample DecodeVisSample(uint RawVis)
 {
	 FVisSample Out;
	 Out.PrimitiveId = RawVis & 0x0FFFFFFF;
	 Out.MaterialId = (RawVis >> 28) & 0xF;
	 return Out;
 }
 
=======
	bool bIsOrthoView;
	bool bIsGPUDriven;

	float3 ViewForward;
	float3 TranslatedWorldCameraOrigin;
};

FHairRenderInfo GetHairRenderInfo(float4 ViewHairRenderInfo, uint ViewHairRenderInfoBits, bool bUseScableRasterization=false)
{
	FHairRenderInfo Info;
	Info.RadiusAtDepth1Primary  = bUseScableRasterization ? ViewHairRenderInfo.y : ViewHairRenderInfo.x;
	Info.RadiusAtDepth1Velocity = ViewHairRenderInfo.z;
	Info.VelocityMagnitudeScale = ViewHairRenderInfo.w;

	const uint BitField = ViewHairRenderInfoBits;
	Info.bIsOrthoView = (BitField & 0x1) != 0;
	Info.bIsGPUDriven = (BitField & 0x2) != 0;

	return Info;
}
 
struct FHairViewInfo
{
	float3 TranslatedWorldCameraOrigin;
	float3 ViewForward;
	float  RadiusAtDepth1;
	bool	bIsOrthoView;
};

////////////////////////////////////////////////////////////////////////////////////////////////////////////////////////////////
// Hair Attributes

struct FHairAttributes
{
	float2 RootUV;
	float	Seed;
	float	UCoord;
};

FHairAttributes DecodeHairAttribute(uint4 Attributes)
{
	float2 RootUV, RootIndex;
	RootUV.x	= (Attributes.x & 0xFF) / 255.f;
	RootUV.y	= 1-(((Attributes.x>>8) & 0xFF) / 255.f); // Invert V to compensate image origin flip
	RootIndex.x	= Attributes.z & 0xFF;
	RootIndex.y	= (Attributes.z >> 8) & 0xFF;

	FHairAttributes Out;
	Out.RootUV	= RootUV + RootIndex;
	Out.UCoord	= (Attributes.y & 0xFF) / 255.f;
	Out.Seed	= ((Attributes.y>>8) & 0xFF) / 255.f;
	return Out;
}

////////////////////////////////////////////////////////////////////////////////////////////////////////////////////////////////
// Hair PPLL

uint GetCoverage8Bits(FPPLLNodeData In)
{
	return (In.Tangent_Coverage8bit >> 24) & 0xFF;
}

uint GetCoverage16Bits(FPPLLNodeData In)
{
	return (In.Specular_LightChannel_Backlit_Coverage16bit >> 16) & 0xFFFF;
}

FPPLLNodeData CreatePPLLNodeData(
	float	Depth, 
	uint	PrimitiveId,
	uint	MacroGroupId,
	float3	Tangent,
	float	CoverageFullPrecision, 
	uint	Coverage8bit,
	float3	BaseColor,
	float	Roughness, 
	float	Specular, 
	float	Backlit, 
	uint	LightChannelMask, 
	float2	Velocity, 
	uint	NextNodeIndex)
{
	FHairSample S;
	S.Depth = Depth;
	S.PrimitiveId = PrimitiveId;
	S.MacroGroupId = MacroGroupId;
	S.Tangent = Tangent;
	S.Coverage8bit = Coverage8bit;
	S.BaseColor = BaseColor;
	S.Roughness = Roughness;
	S.Specular = 0;			// Custom encoding for PPLL
	S.Backlit = 0;			// Custom encoding for PPLL
	S.LightChannelMask = 0; // Custom encoding for PPLL
	
	const FPackedHairSample PackedS = PackHairSample(S);
	const uint Coverage16bit = To16bitCoverage(CoverageFullPrecision);

	FPPLLNodeData Out;
	Out.Depth = PackedS.Depth;
	Out.PrimitiveID_MacroGroupID = PackedS.PrimitiveID_MacroGroupID;
	Out.Tangent_Coverage8bit = PackedS.Tangent_Coverage8bit;
	Out.BaseColor_Roughness = PackedS.BaseColor_Roughness;
	Out.Specular_LightChannel_Backlit_Coverage16bit = clamp(uint(Specular * 0xFF), 0, 0xFF) |  (clamp(uint(Backlit * 0x1F), 0, 0x1F)<<11) | ((LightChannelMask & 0x7)<<8) |  ((0xFFFF & Coverage16bit) << 16);
	Out.NextNodeIndex = NextNodeIndex;
	Out.PackedVelocity = PackVelocity(Velocity);

	return Out;
}

FPackedHairSample ConvertToPackedHairSample(FPPLLNodeData In, uint InNewCoverage8bit)
{
	const uint Specular_LightChannel = In.Specular_LightChannel_Backlit_Coverage16bit & 0x7FF;
	const float Backlit = float((In.Specular_LightChannel_Backlit_Coverage16bit >> 11) & 0x1F) / float(0x1F);

	FPackedHairSample Out;
	Out.Depth = In.Depth;
	Out.PrimitiveID_MacroGroupID = In.PrimitiveID_MacroGroupID;
	Out.Tangent_Coverage8bit = (In.Tangent_Coverage8bit & 0x00FFFFFF) | ((InNewCoverage8bit & 0xFF)<<24);
	Out.BaseColor_Roughness = In.BaseColor_Roughness;
	Out.Specular_LightChannels_Backlit = Specular_LightChannel | (clamp(uint(Backlit * 0xFF), 0, 0xFF) << 16);

	return Out;
}

 ////////////////////////////////////////////////////////////////////////////////////////////////////////////////////////////////
 // Hair visibility buffer 

// Renamed into FHairNodeVisFat
struct FNodeVis // 128 bit aligments. TODO: Move the coverage computation into the material evaluation for saving 64 bits? 
{
	float Depth;		// 32 bits
	uint  PrimitiveId;	// 32 bits
	uint  MaterialId;	//  8 bits : this could be packed into a the 3 high bits of PrimitiveId: up to 8 material on screen
	uint  Coverage8bit;	//  8 bits
};

struct FHairVisSample
{
	uint PrimitiveId;
	uint MaterialId;
};

uint GetInvalidHairPrimitiveId()
{
return 0xFFFFFFFF;
}

uint PackHairVisSample(uint PrimitiveId, uint MaterialId)
{
	return (PrimitiveId & 0x0FFFFFFF) | ((MaterialId & 0xF) << 28);
}

FHairVisSample UnpackHairVisSample(uint RawVis)
{
	FHairVisSample Out;
	Out.PrimitiveId = RawVis & 0x0FFFFFFF;
	Out.MaterialId = (RawVis >> 28) & 0xF;
	return Out;
}
 
 ////////////////////////////////////////////////////////////////////////////////////////////////////////////////////////////////
 // Hair MSAA buffer 

bool IsValidHairData(uint2 MRT0Data)
{
	const uint InvalidSample = GetInvalidHairPrimitiveId();// &0x0FFFFFFF; // PrimitiveId mask, see EncodeVisSample()
	return MRT0Data.x != InvalidSample;
}

uint2 PackHairMRT0(uint PrimitiveId, uint MacroGroupId, uint Coverage8bit, float3 Tangent)
{
	uint2 Out;
	Out.x =
		((PrimitiveId & 0x0FFFFFFF)) |
		((MacroGroupId & 0xF) << 28);

	const float3 T = saturate(EncodeTangent(Tangent));
	Out.y =
		((0xFF & uint(T.x * 255))) |
		((0xFF & uint(T.y * 255)) << 8) |
		((0xFF & uint(T.z * 255)) << 16) |
		(min(uint(0xFF), Coverage8bit) << 24);

	return Out;
}

float4 PackHairMRT1(float3 BaseColor, float Roughness)
{
	return float4(sqrt(BaseColor), Roughness);
}

float4 PackHairMRT2(float Specular, uint LightChannelMask, float Backlit, bool bUseScatterSceneLighting)
{
	return float4(Specular, float(LightChannelMask) / 255.f, Backlit, bUseScatterSceneLighting? 1 : 0);
}

void UnpackHairMRT0(uint2 In, inout uint PrimitiveId, inout uint MacroGroupId, inout uint Coverage8bit, inout float3 Tangent)
{
	PrimitiveId  =  In.x & 0x0FFFFFFF;
	MacroGroupId = (In.x >> 28) & 0xF;

	Tangent = DecodeTangent(float3(
		float((In.y) & 0xFF) / 255.f,
		float((In.y >> 8) & 0xFF) / 255.f,
		float((In.y >> 16) & 0xFF) / 255.f));
	Coverage8bit = (In.y >> 24) & 0xFF;
}

void UnpackHairMRT1(float4 In, inout float3 BaseColor, inout float Roughness)
{
	// Cheap gamma encoding since this is encoded into 8bit target
	BaseColor = In.xyz * In.xyz;
	Roughness = In.w;
}

void UnpackHairMRT2(float4 In, inout float Specular, inout uint LightChannelMask, inout float Backlit, inout bool bUseScatterSceneLighting)
{
	Specular = In.x;
	LightChannelMask = uint(In.y * 0xFF);
	Backlit = In.z;
	bUseScatterSceneLighting = In.w > 0;
}
>>>>>>> 90fae962
<|MERGE_RESOLUTION|>--- conflicted
+++ resolved
@@ -1,44 +1,6 @@
 // Copyright Epic Games, Inc. All Rights Reserved.
 
 #pragma once
-<<<<<<< HEAD
-
-#define RENDER_MODE_MSAA 0
-#define RENDER_MODE_TRANSMITTANCE 1
-#define RENDER_MODE_PPLL 2
-#define RENDER_MODE_MSAA_VISIBILITY 3
-#define RENDER_MODE_TRANSMITTANCE_AND_HAIRCOUNT 4
-
-struct FVisibilityData
-{
-	float3 Tangent;		// 24 bits
-	uint   Coverage8bit;//  8 bits
-	uint   PrimitiveId;	// 28 bits
-	uint   ClusterId;	//  4 bits
-};
-
-struct FNodeVis // 128 bit aligments. TODO: Move the coverage computation into the material evaluation for saving 64 bits? 
-{
-	float Depth;		// 32 bits
-	uint  PrimitiveId;	// 32 bits
-	uint  MaterialId;	//  8 bits : this could be packed into a the 3 high bits of PrimitiveId: up to 8 material on screen
-	uint  Coverage8bit;	//  8 bits
-};
-
-// Footprint: 128bits | 16bytes
-// Option to reduce the footprint: 
-// * we don't use PrimitiveID at the moment which is encoded on 3bytes
-// * Deferred the evaluation of Coverage & material properties into some other pass?
-
-struct FNodeData
-{
-	float Depth;
-	uint  PrimitiveID_ClusterID;
-	uint  Tangent_Coverage8bit;
-	uint  BaseColor_Roughness;
-	float Specular;
-};
-=======
 
 // Render modes
 #define RENDER_MODE_MSAA 0
@@ -55,7 +17,6 @@
 
  ////////////////////////////////////////////////////////////////////////////////////////////////////////////////////////////////
  // General util functions
->>>>>>> 90fae962
 
 float3 EncodeTangent(float3 N)
 {
@@ -88,15 +49,6 @@
 	return (In.x & 0xFFFF) | ((In.y & 0xFFFF) << 16);
 }
 
-<<<<<<< HEAD
-	// Tangent and Coverage
-	// Encode into 2 x 16bits
-	// Coverage is clamped o 255 as we only have 8 bits to store its value
-	float3 T = saturate(EncodeTangent(Data.Tangent));
-	Output.xy = uint2(
-		(0xFF & uint(T.x * 255)) | ((0xFF & uint(T.y * 255)) << 8),
-		(0xFF & uint(T.z * 255)) | (min(0xFFu, Data.Coverage8bit) << 8));
-=======
 uint2 Uint32ToUint16(uint In)
 {
 	uint2 A;
@@ -104,7 +56,6 @@
 	A.y = (In >> 16) & 0xFFFF;
 	return A;
 }
->>>>>>> 90fae962
 
 uint Float16ToUint32(float2 In)
 {
@@ -243,17 +194,7 @@
 	return Out;
 }
 
-<<<<<<< HEAD
- void DecodeNodeData(
-	 const FNodeData		InNode, 
-	 inout float			OutDepth, 
-	 inout FVisibilityData	OutVisibilityData,
-	 inout float3			OutBaseColor, 
-	 inout float			OutRoughness,
-	 inout float			OutSpecular)
-=======
 FHairSample UnpackHairSample(const FPackedHairSample In)
->>>>>>> 90fae962
 {
 	FHairSample Out;
 	Out.Depth = In.Depth;
@@ -331,241 +272,6 @@
 	float RadiusAtDepth1Velocity;
 	float VelocityMagnitudeScale;
 
-<<<<<<< HEAD
- struct FSampleDesc
- {
-	 uint   SampleId;
-	 uint   ClusterId;
-	 float  Depths;
-	 float  Weights;
-	 float3 Tangents;
-	 uint   Coverage8bit;
-	 float4 BaseColorAndRoughness;
-	 float  Specular;
- };
-
- struct FSampleSetDesc
- {
-	 uint   UniqueSampleCount;
-	 uint   ValidSampleCount;
-	 uint   HairSampleCount;
- };
-
- uint To8bitCoverage(float Coverage)
- {
-	 return min(uint(Coverage * 0x100), 0xFFu);
- }
-
- float From8bitCoverage(uint Coverage8bit)
- {
-	 return float(Coverage8bit) / 255.f;
- }
-
- float GetVoxelDensityFixPointScale()
- {
-	 // Constant for scaling the hair coverage during the voxelization (done with atomic integer)
-	 return 1000.f;
- }
-
- struct FCategorizationData
- {
-	 uint  TotalCoverage8bit;
-	 uint  SampleCount;
-	 float PixelCoverage;
-	 float ClosestDepth;
- };
-
- uint4 EncodeCategorizationData(FCategorizationData Data)
- {
-	 const uint ClosestDepthUint = asuint(Data.ClosestDepth);
-	 const uint ClosestDepthLow  = ClosestDepthUint & 0xFFFF;
-	 const uint ClosestDepthHigh = (ClosestDepthUint >> 16) & 0xFFFF;
-	 const uint ComponentX		 = min(Data.TotalCoverage8bit, 0xFFu) | ((Data.SampleCount & 0xFF)<<8);
-	 return uint4(ComponentX, f32tof16(Data.PixelCoverage), ClosestDepthLow, ClosestDepthHigh);
- }
-
- FCategorizationData DecodeCategorizationData(uint4 Data)
- {
-	 FCategorizationData Out;
-	 Out.TotalCoverage8bit			= Data.x & 0xFF;
-	 Out.SampleCount				=(Data.x>>8) & 0xFF;
-	 Out.PixelCoverage				= f16tof32(Data.y);
-	 const uint ClosestDepthLow		= Data.z & 0xFFFF;
-	 const uint ClosestDepthHigh	=(Data.w & 0xFFFF) << 16;
-	 Out.ClosestDepth				= asfloat(ClosestDepthHigh | ClosestDepthLow);
-
-	 return Out;
- }
-
- uint3 QuantizeTo8Bits(float3 T)
- {
-	 return saturate((T + float(1).xxx) * 0.5f) * 0xFF;
- }
-
- float3 From8bits(float3 In8bits)
- {
-	 return (normalize(In8bits / 255.f) * 2) - float(1).xxx;
- }
-
- uint EncodeBaseColorAndRoughness(float3 BaseColor, float Roughness)
- {
-	 return
-		 (uint(BaseColor.x * 0xFF) & 0xFF) |
-		 (uint(BaseColor.y * 0xFF) & 0xFF) << 8 |
-		 (uint(BaseColor.z * 0xFF) & 0xFF) << 16 |
-		 (uint(Roughness   * 0xFF) & 0xFF) << 24;
- }
-
- void DecodeBaseColorAndRoughness(uint Encoded, inout float3 BaseColor, out float Roughness)
- {
-	 BaseColor.x = (float((Encoded) & 0xFF) / 255.f);
-	 BaseColor.y = (float((Encoded >> 8) & 0xFF) / 255.f);
-	 BaseColor.z = (float((Encoded >> 16) & 0xFF) / 255.f);
-	 Roughness   = (float((Encoded >> 24) & 0xFF) / 255.f);
- }
-
- struct FHairRenderInfo
- {
-	 float RadiusAtDepth1Primary;
-	 float RadiusAtDepth1Velocity;
-	 bool  bIsOrthoView;
-	 float VelocityMagnitudeScale;
- };
-
- FHairRenderInfo GetHairRenderInfo(float4 ViewHairRenderInfo)
- {
-	 FHairRenderInfo Info;
-	 Info.RadiusAtDepth1Primary = ViewHairRenderInfo.x;
-	 Info.RadiusAtDepth1Velocity = ViewHairRenderInfo.y;
-	 Info.bIsOrthoView = ViewHairRenderInfo.z > 0.0f ? true : false;
-	 Info.VelocityMagnitudeScale = ViewHairRenderInfo.w;
-	 return Info;
- }
-
- struct FHairAttributes
- {
-	 float2 RootUV;
-	 float	Seed;
-	 float	UCoord;
- };
-
- FHairAttributes DecodeHairAttribute(uint4 Attributes)
- {
-	 float2 RootUV, RootIndex;
-	 RootUV.x		= (Attributes.x & 0xFF) / 255.f;
-	 RootUV.y		= ((Attributes.x>>8) & 0xFF) / 255.f;
-	 RootIndex.x	= Attributes.z & 0xFF;
-	 RootIndex.y	= (Attributes.z >> 8) & 0xFF;
-
-	 FHairAttributes Out;
-	 Out.RootUV		= RootUV + RootIndex;
-	 Out.UCoord		= (Attributes.y & 0xFF) / 255.f;
-	 Out.Seed		= ((Attributes.y>>8) & 0xFF) / 255.f;
-	 return Out;
- }
-
- //////////
- // PPLL
-
-// Footprint: 224bits | 28bytes
- struct FPPLLNodeData
- {
-	 // (backloged)TODO try f16(depth) f16(Specular) and make sure depth does not lead to artefact
-	 float Depth;
-	 float Specular;
-	 uint PrimitiveID_ClusterID;
-	 uint Tangent_Coverage8bit;
-	 uint BaseColor_Roughness;
-	 uint NextNodeIndex;
-	 uint PackedVelocity;
- };
-
- uint PackVelocity(float2 EncodedVelocity)
- {
-	 return f32tof16(EncodedVelocity.x) << 16 | f32tof16(EncodedVelocity.y);
- }
-
- float2 UnpackVelocity(uint PackedVelocity)
- {
-	 return float2(f16tof32(PackedVelocity >> 16), f16tof32(PackedVelocity));
- }
-
- FPPLLNodeData ConvertToPPLLNodeData(float Depth, FVisibilityData VisibilityData, float3 BaseColor, float Roughness, float Specular, float2 Velocity, uint NextNodeIndex)
- {
-	 // 4x16bits
-	 const uint4 EncodedVisibilityData = EncodeVisibilityData(VisibilityData);
-
-	 FPPLLNodeData Out;
-	 Out.Depth = Depth;
-	 Out.Tangent_Coverage8bit = (0xFFFF & EncodedVisibilityData.x) | ((0xFFFF & EncodedVisibilityData.y) << 16);
-	 Out.PrimitiveID_ClusterID = (0xFFFF & EncodedVisibilityData.z) | ((0xFFFF & EncodedVisibilityData.w) << 16);
-	 Out.BaseColor_Roughness = float4ToUint(float4(sqrt(BaseColor), Roughness));
-	 Out.Specular = Specular;
-	 Out.NextNodeIndex = NextNodeIndex;
-	 Out.PackedVelocity = PackVelocity(Velocity);
-
-	 return Out;
- }
-
- FNodeData ConvertToNodeData(FPPLLNodeData In)
- {
-	 FNodeData Out;
-	 Out.Depth = In.Depth;
-	 Out.PrimitiveID_ClusterID = In.PrimitiveID_ClusterID;
-	 Out.Tangent_Coverage8bit = In.Tangent_Coverage8bit;
-	 Out.BaseColor_Roughness = In.BaseColor_Roughness;
-	 Out.Specular = In.Specular;
-	 return Out;
- }
-
- uint Uint16ToUint32(uint2 In)
- {
-	 return (In.x & 0xFFFF) | ((In.y & 0xFFFF) << 16);
- }
-
- uint2 Uint32ToUint16(uint In)
- {
-	 uint2 A;
-	 A.x = In & 0xFFFF;
-	 A.y = (In >> 16) & 0xFFFF;
-	 return A;
- }
-
- uint Float16ToUint32(float2 In)
- {
-	 return Uint16ToUint32(f32tof16(In));
- }
-
- float2 Uint32ToFloat16(uint In)
- {
-	return f16tof32(Uint32ToUint16(In));
- }
-
- struct FVisSample
- {
-	 uint PrimitiveId;
-	 uint MaterialId;
- };
-
- uint GetInvalidHairPrimitiveId()
- {
-	return 0xFFFFFFFF;
- }
-
- uint EncodeVisSample(uint PrimitiveId, uint MaterialId)
- {
-	 return (PrimitiveId & 0x0FFFFFFF) | ((MaterialId & 0xF) << 28);
- }
-
- FVisSample DecodeVisSample(uint RawVis)
- {
-	 FVisSample Out;
-	 Out.PrimitiveId = RawVis & 0x0FFFFFFF;
-	 Out.MaterialId = (RawVis >> 28) & 0xF;
-	 return Out;
- }
- 
-=======
 	bool bIsOrthoView;
 	bool bIsGPUDriven;
 
@@ -787,5 +493,4 @@
 	LightChannelMask = uint(In.y * 0xFF);
 	Backlit = In.z;
 	bUseScatterSceneLighting = In.w > 0;
-}
->>>>>>> 90fae962
+}