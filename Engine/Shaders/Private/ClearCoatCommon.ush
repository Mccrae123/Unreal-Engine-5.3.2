--- conflicted
+++ resolved
@@ -39,11 +39,7 @@
 		//BaseColor += Dither / 255.f;
 		DiffuseColor = BaseColor - BaseColor * GBuffer.Metallic;
 
-<<<<<<< HEAD
-		float Specular = lerp(GBuffer.Specular, RefractionScale, ClearCoat);
-=======
 		half Specular = lerp(GBuffer.Specular, RefractionScale, ClearCoat);
->>>>>>> d731a049
 		SpecularColor = ComputeF0(Specular, BaseColor, GBuffer.Metallic) * View.SpecularOverrideParameter.w + View.SpecularOverrideParameter.xyz;
 	}
 }
