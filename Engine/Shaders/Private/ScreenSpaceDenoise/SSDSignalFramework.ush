--- conflicted
+++ resolved
@@ -365,11 +365,7 @@
 {
 	float DistanceCameraToPixel = length(View.TranslatedWorldCameraOrigin - GetTranslatedWorldPosition(SceneMetadata));
 
-<<<<<<< HEAD
-	return SampleFrequency.ClosestHitDistance / (DistanceCameraToPixel + SampleFrequency.ClosestHitDistance);
-=======
 	return ComputeDenoisingCoc(DistanceCameraToPixel, SampleFrequency.ClosestHitDistance);
->>>>>>> 6bbb88c8
 }
 
 /** Project the specular lobe in screen space. Returns the major axis of the lobe anysotropy, and the inifinity bluring in ViewportUV.x space. */
@@ -395,40 +391,9 @@
 	}
 
 	{
-<<<<<<< HEAD
-		// Measure the angle that only truncate 10% of D_GGX's tale.
-		const float E = (1.0 - 0.5);
-		const float SqrtE = sqrt(E);
-
-		const float2 ArrayE[4] = {
-			float2( SqrtE, 0.0),
-			float2(-SqrtE, 0.0),
-			float2(0.0,  SqrtE),
-			float2(0.0, -SqrtE),
-		};
-		
-		float a2 = Pow4(SceneMetadata.Roughness);
-	
-		float3x3 TangentBasis = GetTangentBasis(N);
-		float3 TangentV = mul(TangentBasis, V);
-		
-		// TODO(Denoiser): optimise using lobe symetry along anisotropy major axis.
-		float3 TangentL[4];
-		UNROLL_N(4)
-		for (uint i = 0; i < 4; i++)
-		{
-			// TODO(Denoiser): optimise VALU here.
-			float3 TangentH = ImportanceSampleVisibleGGX(ArrayE[i], a2, TangentV).xyz;
-			TangentL[i] = 2 * dot(TangentV, TangentH) * TangentH - TangentV;
-		}
-	
-		float MajorRoughnessLobeAngle = acos(dot(TangentL[2], TangentL[3]));
-		float MinorRoughnessLobeAngle = acos(dot(TangentL[0], TangentL[1]));
-=======
 		float MajorRoughnessLobeAngle;
 		float MinorRoughnessLobeAngle;
 		ComputeSpecularLobeAngles(V, N, SceneMetadata.Roughness, /* out */ MajorRoughnessLobeAngle, /* out */ MinorRoughnessLobeAngle);
->>>>>>> 6bbb88c8
 	
 		/** Return the size of the bluring radius caused by the specular lobe in ViewportUV.x space. */
 		InifinityMajorViewportRadius = LobeAngleToViewportRadius(MajorRoughnessLobeAngle);
@@ -449,11 +414,7 @@
 	}
 	else
 	{
-<<<<<<< HEAD
-		float3 PixelToLightWorldVector = (DomainKnowledge.Light.Position + View.PreViewTranslation) - GetTranslatedWorldPosition(SceneMetadata);
-=======
 		float3 PixelToLightWorldVector = DomainKnowledge.Light.TranslatedWorldPosition - GetTranslatedWorldPosition(SceneMetadata);
->>>>>>> 6bbb88c8
 		return normalize(PixelToLightWorldVector);
 	}
 }
