--- conflicted
+++ resolved
@@ -83,13 +83,10 @@
 		#define CONFIG_MAX_WITH_REF_DISTANCE 1
 		#define CONFIG_OUTPUT_MODE          OUTPUT_MODE_DRB
 
-<<<<<<< HEAD
-=======
 	#elif DIM_STAGE == STAGE_REJECTION_PRE_CONVOLUTION
 		#define CONFIG_SIGNAL_INPUT_TEXTURE_TYPE SIGNAL_TEXTURE_TYPE_FLOAT4
 		#define CONFIG_SIGNAL_OUTPUT_TEXTURE_TYPE SIGNAL_TEXTURE_TYPE_FLOAT4
 
->>>>>>> 90fae962
 	#elif DIM_STAGE == STAGE_POST_FILTERING
 		// Input and output layout.
 		#define CONFIG_SIGNAL_INPUT_LAYOUT  SIGNAL_BUFFER_LAYOUT_PENUMBRA_HISTORY
@@ -991,7 +988,6 @@
 					/* out */ NormalizedScreenMajorAxis,
 					/* out */ InifinityMajorViewportRadius,
 					/* out */ InifinityMinorViewportRadius);
-<<<<<<< HEAD
 
 				float OutOfFocus = ComputeBluringOutOfFocusOfNormalizedSample(NormalizedRefSamples.Array[0], RefSceneMetadata);
 
@@ -999,21 +995,10 @@
 				KernelConfig.MajorPixelRadius = InifinityMajorViewportRadius * OutOfFocus * View.ViewSizeAndInvSize.x;
 
 				float AspectRatio = InifinityMinorViewportRadius / InifinityMajorViewportRadius;
-=======
-
-				float OutOfFocus = ComputeBluringOutOfFocusOfNormalizedSample(NormalizedRefSamples.Array[0], RefSceneMetadata);
-
-				KernelConfig.MajorAxis = NormalizedScreenMajorAxis * float2(1, -1);
-				KernelConfig.MajorPixelRadius = InifinityMajorViewportRadius * OutOfFocus * View.ViewSizeAndInvSize.x;
-
-				float AspectRatio = InifinityMinorViewportRadius / InifinityMajorViewportRadius;
 
 				float MaxPixelDiameter = sqrt(rcp(TargetSamplePerPixel) * MaxSampleCount / AspectRatio);
 				float MaxPixelRadius = 0.5 * MaxPixelDiameter;
->>>>>>> 90fae962
-
-				float MaxPixelDiameter = sqrt(rcp(TargetSamplePerPixel) * MaxSampleCount / AspectRatio);
-				float MaxPixelRadius = 0.5 * MaxPixelDiameter;
+
 
 				KernelConfig.MajorPixelRadius = clamp(KernelConfig.MajorPixelRadius, 0, MaxPixelRadius);
 				KernelConfig.MinorPixelRadius = AspectRatio * KernelConfig.MajorPixelRadius;
@@ -1023,14 +1008,6 @@
 
 				KernelConfig.SampleCount = clamp(ConvolutionArea * TargetSamplePerPixel, 0, MaxSampleCount);
 			
-<<<<<<< HEAD
-				//DebugOutput[DispatchThreadId] = float4(
-				//	NormalizedScreenMajorAxis,
-				//	KernelConfig.MinorPixelRadius,
-				//	OutOfFocus);
-
-=======
->>>>>>> 90fae962
 				// DebugOutput[DispatchThreadId] = float4(
 				// 	KernelConfig.SampleCount,
 				// 	KernelConfig.MajorPixelRadius,
