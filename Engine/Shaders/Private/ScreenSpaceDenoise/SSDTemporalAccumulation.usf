--- conflicted
+++ resolved
@@ -118,10 +118,7 @@
 	#define CONFIG_BILATERAL_PRESET BILATERAL_PRESET_AO_HISTORY
 	#define CONFIG_HISTORY_BILATERAL_PRESET BILATERAL_PRESET_AO_HISTORY
 	#define CONFIG_PATCH_PREV_SCENE_DEPTH 1
-<<<<<<< HEAD
-=======
 	#define CONFIG_USE_UNLIT_HISTORY_REJECTION 1
->>>>>>> 6bbb88c8
 
 	// Use pre transformed rejection buffer that contains pre transformed momment 1 & 2.
 	#if 1
@@ -322,13 +319,10 @@
 	#define CONFIG_NORMALIZED_INPUT 0
 #endif
 
-<<<<<<< HEAD
-=======
 /** Whether should reject history on pixels with UNLIT shading model. */
 #ifndef CONFIG_USE_UNLIT_HISTORY_REJECTION
 	#define CONFIG_USE_UNLIT_HISTORY_REJECTION 0
 #endif
->>>>>>> 6bbb88c8
 
 //------------------------------------------------------- CONFIG ENABLED DEFAULTS
 
@@ -534,13 +528,9 @@
 		if (1)
 		{
 			float4 EncodedVelocity = GBufferVelocityTexture.SampleLevel(GlobalPointClampedSampler, SceneBufferUV, 0);
-<<<<<<< HEAD
-			if (EncodedVelocity.x > 0.0)
-=======
 			bIsDynamicPixel = EncodedVelocity.x > 0.0;
 
 			if (bIsDynamicPixel)
->>>>>>> 6bbb88c8
 			{
 				Velocity = DecodeVelocityFromTexture(EncodedVelocity);
 			}
@@ -678,11 +668,7 @@
 				{
 					HistorySamples.Array[BatchedSignalId] = SignalAccumulators.Array[BatchedSignalId].Moment1;
 					BRANCH
-<<<<<<< HEAD
-					if (bCameraCut[BatchedSignalId])
-=======
 					if (GET_SCALAR_ARRAY_ELEMENT(bCameraCut, BatchedSignalId))
->>>>>>> 6bbb88c8
 					{
 						HistorySamples.Array[BatchedSignalId] = CreateSignalSampleFromScalarValue(0.0);
 					}
@@ -700,8 +686,6 @@
 					#if COMPILE_SIGNAL_COLOR
 						HistorySamples.Array[BatchedSignalId].SceneColor.rgb *= HistoryPreExposureCorrection;
 					#endif
-<<<<<<< HEAD
-=======
 
 					#if COMPILE_SIGNAL_COLOR_ARRAY > 0
 						UNROLL_N(COMPILE_SIGNAL_COLOR_ARRAY)
@@ -710,7 +694,6 @@
 							HistorySamples.Array[BatchedSignalId].ColorArray[ColorId] *= HistoryPreExposureCorrection;
 						}
 					#endif
->>>>>>> 6bbb88c8
 				} // for (uint BatchedSignalId = 0; BatchedSignalId < CONFIG_SIGNAL_BATCH_SIZE; BatchedSignalId++)
 			}
 		} // if (!bIsPreviousFrameOffscreen)
