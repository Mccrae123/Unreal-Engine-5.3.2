--- conflicted
+++ resolved
@@ -23,56 +23,6 @@
 #endif
 }
 
-<<<<<<< HEAD
-// Debug Visualization Modes (must match NaniteRender.cpp)
-#define VISUALIZE_OVERVIEW							0u
-#define VISUALIZE_TRIANGLES							(1u << 0u)
-#define VISUALIZE_CLUSTERS							(1u << 1u)
-#define VISUALIZE_PRIMITIVES						(1u << 2u)
-#define VISUALIZE_INSTANCES							(1u << 3u)
-#define VISUALIZE_GROUPS							(1u << 4u)
-#define VISUALIZE_PAGES								(1u << 5u)
-#define VISUALIZE_OVERDRAW							(1u << 6u)
-#define VISUALIZE_RASTER_MODE						(1u << 7u)
-#define VISUALIZE_SCENE_Z_MIN						(1u << 8u)
-#define VISUALIZE_SCENE_Z_MAX						(1u << 9u)
-#define VISUALIZE_SCENE_Z_DELTA						(1u << 10u)
-#define VISUALIZE_MATERIAL_Z_MIN					(1u << 11u)
-#define VISUALIZE_MATERIAL_Z_MAX					(1u << 12u)
-#define VISUALIZE_MATERIAL_Z_DELTA					(1u << 13u)
-#define VISUALIZE_MATERIAL_MODE						(1u << 14u)
-#define VISUALIZE_MATERIAL_INDEX					(1u << 15u)
-#define VISUALIZE_MATERIAL_DEPTH					(1u << 16u)
-#define VISUALIZE_MATERIAL_COMPLEXITY				(1u << 17u)
-#define VISUALIZE_HIT_PROXY_DEPTH					(1u << 18u)
-#define VISUALIZE_NANITE_MASK						(1u << 19u)
-#define VISUALIZE_LIGHTMAP_UVS						(1u << 20u)
-#define VISUALIZE_LIGHTMAP_UV_INDEX					(1u << 21u)
-#define VISUALIZE_LIGHTMAP_DATA_INDEX				(1u << 22u)
-#define VISUALIZE_HIERARCHY_OFFSET					(1u << 23u)
-#define VISUALIZE_POSITION_BITS						(1u << 24u)
-#define VISUALIZE_VSM_STATIC_CACHING				(1u << 25u)
-
-struct FStats
-{
-	uint NumTris;
-	uint NumVerts;
-	uint NumViews;
-	uint NumMainInstancesPreCull;
-	uint NumMainInstancesPostCull;
-	uint NumMainVisitedNodes;
-	uint NumMainCandidateClusters;
-	uint NumPostInstancesPreCull;
-	uint NumPostInstancesPostCull;
-	uint NumPostVisitedNodes;
-	uint NumPostCandidateClusters;
-	uint NumLargePageRectClusters;
-	uint NumPrimaryViews;
-	uint NumTotalViews;
-};
-
-=======
->>>>>>> d731a049
 struct FVisibleCluster
 {
 	uint	Flags;
@@ -160,16 +110,7 @@
 struct FInstanceDynamicData
 {
 	float4x4	LocalToTranslatedWorld;
-<<<<<<< HEAD
-	float4x4	LocalToClip;
-	float4x4	ClipToLocal;
 	float4x4	PrevLocalToTranslatedWorld;
-	float4x4 	PrevLocalToClip;
-	float3		ViewPosScaledLocal;
-	float3		ViewForwardScaledLocal;
-=======
-	float4x4	PrevLocalToTranslatedWorld;
->>>>>>> d731a049
 	bool		bHasMoved;
 };
 
@@ -220,12 +161,9 @@
 
 struct FNaniteFullscreenVSToPS
 {
-<<<<<<< HEAD
-=======
 #if INSTANCED_STEREO
 	nointerpolation uint EyeIndex  : PACKED_EYE_INDEX;
 #endif
->>>>>>> d731a049
 	nointerpolation uint ViewIndex : PACKED_VIEW_INDEX;
 };
 
@@ -239,8 +177,6 @@
 	#define ClusterPageData			Nanite.ClusterPageData
 	#define VisibleClustersSWHW		Nanite.VisibleClustersSWHW
 	#define HierarchyBuffer			Nanite.HierarchyBuffer
-<<<<<<< HEAD
-=======
 	#define RayTracingDataBuffer	Nanite.RayTracingDataBuffer
 #elif NANITE_USE_RAYTRACING_UNIFORM_BUFFER
 	#define PageConstants			NaniteRayTracing.PageConstants
@@ -255,7 +191,6 @@
 	// These parameters shouldn't be used in RT shaders
 	//uint							DebugFlags;
 	//ByteAddressBuffer				VisibleClustersSWHW;
->>>>>>> d731a049
 #else
 	uint4 							PageConstants;
 	uint							MaxNodes;
@@ -266,10 +201,7 @@
 	ByteAddressBuffer 				ClusterPageData;
 	ByteAddressBuffer				VisibleClustersSWHW;
 	ByteAddressBuffer				HierarchyBuffer;
-<<<<<<< HEAD
-=======
 	StructuredBuffer<uint>			RayTracingDataBuffer;
->>>>>>> d731a049
 #endif
 
 uint4 PackVisibleCluster(FVisibleCluster VisibleCluster, bool bHasPageData)
@@ -278,13 +210,8 @@
 	uint BitPos = 0;
 	WriteBits(RawData, BitPos, VisibleCluster.Flags,		NANITE_NUM_CULLING_FLAG_BITS);
 	WriteBits(RawData, BitPos, VisibleCluster.ViewId,		NANITE_MAX_VIEWS_PER_CULL_RASTERIZE_PASS_BITS);
-<<<<<<< HEAD
-	WriteBits(RawData, BitPos, VisibleCluster.InstanceId,	NANITE_MAX_INSTANCES_BITS);
-	WriteBits(RawData, BitPos, VisibleCluster.PageIndex,	NANITE_MAX_GPU_PAGES_BITS);
-=======
 	WriteBits(RawData, BitPos, VisibleCluster.PageIndex,	NANITE_MAX_GPU_PAGES_BITS);
 	WriteBits(RawData, BitPos, VisibleCluster.InstanceId,	NANITE_MAX_INSTANCES_BITS);
->>>>>>> d731a049
 	WriteBits(RawData, BitPos, VisibleCluster.ClusterIndex, NANITE_MAX_CLUSTERS_PER_PAGE_BITS);
 	if (bHasPageData)
 	{
@@ -303,13 +230,8 @@
 	FVisibleCluster VisibleCluster;
 	VisibleCluster.Flags		= ReadBits( RawData, BitPos, NANITE_NUM_CULLING_FLAG_BITS );
 	VisibleCluster.ViewId		= ReadBits( RawData, BitPos, NANITE_MAX_VIEWS_PER_CULL_RASTERIZE_PASS_BITS );
-<<<<<<< HEAD
-	VisibleCluster.InstanceId	= ReadBits( RawData, BitPos, NANITE_MAX_INSTANCES_BITS );
-	VisibleCluster.PageIndex	= ReadBits( RawData, BitPos, NANITE_MAX_GPU_PAGES_BITS );
-=======
 	VisibleCluster.PageIndex	= ReadBits( RawData, BitPos, NANITE_MAX_GPU_PAGES_BITS );
 	VisibleCluster.InstanceId	= ReadBits( RawData, BitPos, NANITE_MAX_INSTANCES_BITS );
->>>>>>> d731a049
 	VisibleCluster.ClusterIndex	= ReadBits( RawData, BitPos, NANITE_MAX_CLUSTERS_PER_PAGE_BITS );
 	if( bHasPageData )
 	{
@@ -389,29 +311,12 @@
 
 FInstanceDynamicData CalculateInstanceDynamicData( FNaniteView NaniteView, FInstanceSceneData InstanceData )
 {
-<<<<<<< HEAD
-	FLWCInverseMatrix WorldToLocal = InstanceData.WorldToLocal;
-
-=======
->>>>>>> d731a049
 	float4x4 LocalToTranslatedWorld = LWCMultiplyTranslation(InstanceData.LocalToWorld, NaniteView.PreViewTranslation);
 	float4x4 PrevLocalToTranslatedWorld = LWCMultiplyTranslation(InstanceData.PrevLocalToWorld, NaniteView.PrevPreViewTranslation);
 
 	FInstanceDynamicData DynamicData;
 	DynamicData.LocalToTranslatedWorld = LocalToTranslatedWorld;
-<<<<<<< HEAD
-	DynamicData.LocalToClip = mul( LocalToTranslatedWorld, NaniteView.TranslatedWorldToClip );
-	DynamicData.ClipToLocal = LWCMultiply( NaniteView.ClipToWorld, WorldToLocal );
-
 	DynamicData.PrevLocalToTranslatedWorld = PrevLocalToTranslatedWorld;
-	DynamicData.PrevLocalToClip	= mul( PrevLocalToTranslatedWorld, NaniteView.PrevTranslatedWorldToClip );
-
-	DynamicData.ViewPosScaledLocal = LWCMultiply( NaniteView.WorldCameraOrigin, WorldToLocal ) * InstanceData.NonUniformScale.xyz;
-	DynamicData.ViewForwardScaledLocal = LWCMultiplyVector( NaniteView.ViewForward.xyz, WorldToLocal ) * InstanceData.NonUniformScale.xyz;
-
-=======
-	DynamicData.PrevLocalToTranslatedWorld = PrevLocalToTranslatedWorld;
->>>>>>> d731a049
 	DynamicData.bHasMoved = GetGPUSceneFrameNumber() == InstanceData.LastUpdateSceneFrameNumber;
 
 	return DynamicData;
@@ -775,10 +680,7 @@
 
 	NaniteView.TranslatedWorldToView		= LocalView.TranslatedWorldToView;
 	NaniteView.TranslatedWorldToClip		= LocalView.TranslatedWorldToClip;
-<<<<<<< HEAD
-=======
 	NaniteView.TranslatedWorldToSubpixelClip= LocalView.TranslatedWorldToSubpixelClip;
->>>>>>> d731a049
 	NaniteView.ViewToClip					= LocalView.ViewToClip;
 	NaniteView.ClipToWorld					= LocalView.ClipToWorld;
 	
@@ -798,11 +700,7 @@
 	NaniteView.LODScaleHW					= 1.0f;
 	NaniteView.MinBoundsRadiusSq			= 0;
 	NaniteView.StreamingPriorityCategory	= 3;
-<<<<<<< HEAD
-	NaniteView.Flags						= NANITE_VIEW_FLAG_HZBTEST;
-=======
 	NaniteView.Flags						= NANITE_VIEW_FLAG_HZBTEST | NANITE_VIEW_FLAG_NEAR_CLIP;
->>>>>>> d731a049
 	
 	NaniteView.TargetLayerIndex = 0;
 	NaniteView.TargetMipLevel = 0;
