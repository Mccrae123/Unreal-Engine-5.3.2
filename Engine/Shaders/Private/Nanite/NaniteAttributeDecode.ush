// Copyright Epic Games, Inc. All Rights Reserved.

#pragma once

#include "NaniteDataDecode.ush"

struct FNaniteAttributeData
{
	/** Interpolated vertex color, in linear color space. */
	half4 VertexColor;
	half4 VertexColor_DDX;
	half4 VertexColor_DDY;

	/** Orthonormal rotation-only transform from tangent space to world space. */
	half3x3 TangentToWorld;

	float2 TexCoords[NANITE_MAX_UVS];
	float2 TexCoords_DDX[NANITE_MAX_UVS];
	float2 TexCoords_DDY[NANITE_MAX_UVS];

	half UnMirrored;
};

struct FNaniteRawAttributeData
{
<<<<<<< HEAD
=======
	float4 TangentX_AndSign;
>>>>>>> 4af6daef
	float3 TangentZ;
	float4 Color;
	float2 TexCoords[NANITE_MAX_UVS];
};

FNaniteRawAttributeData WaveReadLaneAt(FNaniteRawAttributeData In, uint SrcIndex)
{
	FNaniteRawAttributeData Out;
<<<<<<< HEAD
=======
	Out.TangentX_AndSign = WaveReadLaneAt(In.TangentX_AndSign, SrcIndex);
>>>>>>> 4af6daef
	Out.TangentZ = WaveReadLaneAt(In.TangentZ, SrcIndex);
	Out.Color = WaveReadLaneAt(In.Color, SrcIndex);
	UNROLL
	for (uint i = 0; i < NANITE_MAX_UVS; ++i)
	{
		Out.TexCoords[i] = WaveReadLaneAt(In.TexCoords[i], SrcIndex);
	}
	return Out;
}

#define SIZEOF_UV_RANGE	32
struct FUVRange
{
	int2	Min;
	uint2	GapStart;
	uint2	GapLength;
	int		Precision;
};


FUVRange UnpackUVRange(uint4 Data[2])
{
	FUVRange Range;
	Range.Min = (int2)Data[0].xy;
	Range.GapStart = Data[0].zw;
	Range.GapLength = Data[1].xy;
	Range.Precision = Data[1].z;
	return Range;
}

FUVRange GetUVRange(ByteAddressBuffer InputBuffer, uint StartOffset, uint Index)
{
	uint Offset = StartOffset + Index * SIZEOF_UV_RANGE;
	uint4 Data[2];
	Data[0] = InputBuffer.Load4(Offset);
	Data[1] = InputBuffer.Load4(Offset + 16);
	return UnpackUVRange(Data);
}

FUVRange GetUVRange(RWByteAddressBuffer InputBuffer, uint StartOffset, uint Index)
{
	uint Offset = StartOffset + Index * SIZEOF_UV_RANGE;
	uint4 Data[2];
	Data[0] = InputBuffer.Load4(Offset);
	Data[1] = InputBuffer.Load4(Offset + 16);
	return UnpackUVRange(Data);
}

float2 UnpackTexCoord(uint2 Packed, FUVRange UVRange)
{
	uint2 T = Packed + select(Packed > UVRange.GapStart, UVRange.GapLength, 0u);

	const float Scale = asfloat(asint(1.0f) - (UVRange.Precision << 23));
	return float2((int2)T + UVRange.Min) * Scale;
}

float3 UnpackNormal(uint Packed, uint Bits)
{
	uint Mask = BitFieldMaskU32(Bits, 0);
	float2 F = uint2(BitFieldExtractU32(Packed, Bits, 0), BitFieldExtractU32(Packed, Bits, Bits)) * (2.0f / Mask) - 1.0f;
	float3 N = float3(F.xy, 1.0 - abs(F.x) - abs(F.y));
	float T = saturate(-N.z);
	N.xy += select(N.xy >= 0.0, -T, T);
	return normalize(N);
}

struct FBarycentrics
{
	float3 UVW;
	float3 UVW_dx;
	float3 UVW_dy;
};

/** Calculates perspective correct barycentric coordinates and partial derivatives using screen derivatives. */
FBarycentrics CalculateTriangleBarycentrics(float2 Subpixel, float4 PointSubpixelClip0, float4 PointSubpixelClip1, float4 PointSubpixelClip2)
{
	FBarycentrics Result;

<<<<<<< HEAD
	const float3 RcpW = rcp(float3(PointSubpixelClip0.w, PointSubpixelClip1.w, PointSubpixelClip2.w));
	const float3 Pos0 = PointSubpixelClip0.xyz * RcpW.x;
	const float3 Pos1 = PointSubpixelClip1.xyz * RcpW.y;
	const float3 Pos2 = PointSubpixelClip2.xyz * RcpW.z;

	const float3 Pos120X = float3(Pos1.x, Pos2.x, Pos0.x);
	const float3 Pos120Y = float3(Pos1.y, Pos2.y, Pos0.y);
	const float3 Pos201X = float3(Pos2.x, Pos0.x, Pos1.x);
	const float3 Pos201Y = float3(Pos2.y, Pos0.y, Pos1.y);

	const float3 C_dx = Pos201Y - Pos120Y;
	const float3 C_dy = Pos120X - Pos201X;

	const float3 C = C_dx * (Subpixel.x - Pos120X) + C_dy * (Subpixel.y - Pos120Y);	// Evaluate the 3 edge functions
	const float3 G = C * RcpW;

=======
	const float3 RcpW = rcp(float3(PointClip0.w, PointClip1.w, PointClip2.w));
	const float3 Pos0 = PointClip0.xyz * RcpW.x;
	const float3 Pos1 = PointClip1.xyz * RcpW.y;
	const float3 Pos2 = PointClip2.xyz * RcpW.z;

	const float3 Pos120X = float3(Pos1.x, Pos2.x, Pos0.x);
	const float3 Pos120Y = float3(Pos1.y, Pos2.y, Pos0.y);
	const float3 Pos201X = float3(Pos2.x, Pos0.x, Pos1.x);
	const float3 Pos201Y = float3(Pos2.y, Pos0.y, Pos1.y);

	const float3 C_dx = Pos201Y - Pos120Y;
	const float3 C_dy = Pos120X - Pos201X;

	const float3 C = C_dx * (PixelClip.x - Pos120X) + C_dy * (PixelClip.y - Pos120Y);	// Evaluate the 3 edge functions
	const float3 G = C * RcpW;

>>>>>>> 4af6daef
	const float H = dot(C, RcpW);
	const float RcpH = rcp(H);

	// UVW = C * RcpW / dot(C, RcpW)
	Result.UVW = G * RcpH;

	// Texture coordinate derivatives:
	// UVW = G / H where G = C * RcpW and H = dot(C, RcpW)
	// UVW' = (G' * H - G * H') / H^2
	// float2 TexCoordDX = UVW_dx.y * TexCoord10 + UVW_dx.z * TexCoord20;
	// float2 TexCoordDY = UVW_dy.y * TexCoord10 + UVW_dy.z * TexCoord20;
	const float3 G_dx = C_dx * RcpW;
	const float3 G_dy = C_dy * RcpW;

	const float H_dx = dot(C_dx, RcpW);
	const float H_dy = dot(C_dy, RcpW);

	Result.UVW_dx = (G_dx * H - G * H_dx) * (RcpH * RcpH) * NANITE_SUBPIXEL_SAMPLES;
	Result.UVW_dy = (G_dy * H - G * H_dy) * (RcpH * RcpH) * NANITE_SUBPIXEL_SAMPLES;

	return Result;
}

float3 ClosestPointBarycentrics( float3 p, float3 v0, float3 v1, float3 v2 )
{
	// Muller-Trumbore ray triangle intersect
	float3 Edge01 = v1 - v0;
	float3 Edge02 = v2 - v0;
	float3 Origin0 = p - v0;

	float3 TriNormal = cross( Edge02, Edge01 );
	float3 Dirx02 = cross( TriNormal, Edge02 );
	float InvDet = 1.0 / dot( Edge01, Dirx02 );
 
	float3 UVW;
	UVW.y = InvDet * dot( Origin0, Dirx02 );
	UVW.z = InvDet * dot( TriNormal, cross( Origin0, Edge01 ) );
	UVW.x = 1.0 - UVW.y - UVW.z;
	return UVW;
}

<<<<<<< HEAD
void CalculateTriangleBarycentrics(
	float3 PositionPixel,
=======
FBarycentrics CalculateTriangleBarycentrics(
	float3 PositionPixel,
	float3 PositionPixelX,
	float3 PositionPixelY,
>>>>>>> 4af6daef
	float3 Position0,
	float3 Position1,
	float3 Position2,
	float3 Normal0,
	float3 Normal1,
<<<<<<< HEAD
	float3 Normal2,
	inout FBarycentrics Barycentrics )
=======
	float3 Normal2 )
>>>>>>> 4af6daef
{
	/*
		Displacement mapping

		PositionPixel =
			U * ( Position0 + Normal0 * Height ) +
			V * ( Position1 + Normal1 * Height ) +
			W * ( Position2 + Normal2 * Height );

		Solve for Height
	*/

	// 4 looks perfect but 2 seems good enough
	uint NumIterations = 2;
	for( uint j = 0; j < NumIterations; j++ )
	{
		float3 UVW = ClosestPointBarycentrics( PositionPixel, Position0, Position1, Position2 );
		UVW = max( 0, UVW );
		UVW /= dot( UVW, 1 );

		float3 ClosestPoint;
		ClosestPoint  = Position0 * UVW.x;
		ClosestPoint += Position1 * UVW.y;
		ClosestPoint += Position2 * UVW.z;

		float3 ClosestNormal;
		ClosestNormal  = Normal0 * UVW.x;
		ClosestNormal += Normal1 * UVW.y;
		ClosestNormal += Normal2 * UVW.z;

		float Displace = dot( PositionPixel - ClosestPoint, ClosestNormal ) / dot( ClosestNormal, ClosestNormal );

		Position0 += Normal0 * Displace;
		Position1 += Normal1 * Displace;
		Position2 += Normal2 * Displace;
	}

<<<<<<< HEAD
	Barycentrics.UVW = ClosestPointBarycentrics( PositionPixel, Position0, Position1, Position2 );

	// TODO this is hacky but works well enough for now.
	float3 dUVW_dx = ddx( Barycentrics.UVW );
	float3 dUVW_dy = ddy( Barycentrics.UVW );
	if( length2( dUVW_dx ) < length2( Barycentrics.UVW_dx ) )
		Barycentrics.UVW_dx = dUVW_dx;
	if( length2( dUVW_dy ) < length2( Barycentrics.UVW_dy ) )
		Barycentrics.UVW_dy = dUVW_dy;
=======
	FBarycentrics Barycentrics;
	Barycentrics.UVW	= ClosestPointBarycentrics( PositionPixel,  Position0, Position1, Position2 );
	Barycentrics.UVW_dx = ClosestPointBarycentrics( PositionPixelX, Position0, Position1, Position2 ) - Barycentrics.UVW;
	Barycentrics.UVW_dy = ClosestPointBarycentrics( PositionPixelY, Position0, Position1, Position2 ) - Barycentrics.UVW;
	return Barycentrics;
>>>>>>> 4af6daef
}

uint CalculateMaxAttributeBits(uint NumTexCoordInterpolators)
{
<<<<<<< HEAD
	return (2 * NANITE_MAX_NORMAL_QUANTIZATION_BITS + 4 * NANITE_MAX_COLOR_QUANTIZATION_BITS + NumTexCoordInterpolators * (2 * NANITE_MAX_TEXCOORD_QUANTIZATION_BITS));
=======
	uint Size = 0u;
	Size += 2u * NANITE_MAX_NORMAL_QUANTIZATION_BITS;
	Size += 1u + NANITE_MAX_TANGENT_QUANTIZATION_BITS;
	Size += 4u * NANITE_MAX_COLOR_QUANTIZATION_BITS;
	Size += NumTexCoordInterpolators * (2u * NANITE_MAX_TEXCOORD_QUANTIZATION_BITS);
	return Size;
>>>>>>> 4af6daef
}

void DecodeMaterialRange(uint EncodedRange, out uint TriStart, out uint TriLength, out uint MaterialIndex)
{
	// uint32 TriStart      :  8; // max 128 triangles
	// uint32 TriLength     :  8; // max 128 triangles
	// uint32 MaterialIndex :  6; // max  64 materials
	// uint32 Padding       : 10;

	TriStart = BitFieldExtractU32(EncodedRange, 8, 0);
	TriLength = BitFieldExtractU32(EncodedRange, 8, 8);
	MaterialIndex = BitFieldExtractU32(EncodedRange, 6, 16);
}

bool IsMaterialFastPath(FCluster InCluster)
{
	return (InCluster.Material0Length > 0);
}

uint GetMaterialCount(FCluster InCluster)
{
	if (IsMaterialFastPath(InCluster))
	{
		const uint Material2Length = InCluster.NumTris - InCluster.Material0Length - InCluster.Material1Length;
		return 1 + (InCluster.Material1Length > 0) + (Material2Length > 0);
	}
	else
	{
		return InCluster.MaterialTableLength;
	}
}

uint GetRelativeMaterialIndex(FCluster InCluster, uint InTriIndex)
{
	uint MaterialIndex = 0xFFFFFFFF;

	BRANCH
	if (IsMaterialFastPath(InCluster))
	{
		if (InTriIndex < InCluster.Material0Length)
		{
			MaterialIndex = InCluster.Material0Index;
		}
		else if (InTriIndex < (InCluster.Material0Length + InCluster.Material1Length))
		{
			MaterialIndex = InCluster.Material1Index;
		}
		else
		{
			MaterialIndex = InCluster.Material2Index;
		}
	}
	else
	{
		uint TableOffset = InCluster.PageBaseAddress + InCluster.MaterialTableOffset * 4;
		LOOP for (uint TableEntry = 0; TableEntry < InCluster.MaterialTableLength; ++TableEntry)
		{
			uint EncodedRange = ClusterPageData.Load(TableOffset);
			TableOffset += 4;

			uint TriStart;
			uint TriLength;
			uint TriMaterialIndex;
			DecodeMaterialRange(EncodedRange, TriStart, TriLength, TriMaterialIndex);

			if (InTriIndex >= TriStart && InTriIndex < (TriStart + TriLength))
			{
				MaterialIndex = TriMaterialIndex;
				break;
			}
		}
	}

	return MaterialIndex;
}

uint RemapMaterialIndexToOffset(uint InPrimitiveIndex, uint InMaterialIndex, uint BytesPerMaterial)
{
	// Remap local primitive material indices (i.e. 0...8) to global indices of all primitives in current scene
	const uint MaxMaterials = 64;
	const uint GlobalMaterialIndex = InPrimitiveIndex * MaxMaterials + InMaterialIndex;
	const uint RemapOffset = GlobalMaterialIndex * BytesPerMaterial;
	return RemapOffset;
}

struct FNaniteMaterialSlot
<<<<<<< HEAD
{
	uint ShadingBin;
	uint RasterBin;
	uint SecondaryRasterBin;
	uint LegacyShadingId;
};

FNaniteMaterialSlot UnpackMaterialSlot(uint2 Data)
{
	FNaniteMaterialSlot Output;
	Output.ShadingBin			= Data.x >> 16u;
	Output.RasterBin			= Data.x & 0xFFFFu;
	Output.LegacyShadingId		= Data.y >> 16u;
	Output.SecondaryRasterBin	= Data.y & 0xFFFFu;
	return Output;
}

FNaniteMaterialSlot LoadMaterialSlot(ByteAddressBuffer InMaterialTable, uint Offset)
{
	uint2 Data = InMaterialTable.Load2(Offset);
	return UnpackMaterialSlot(Data);
}

=======
{
	uint ShadingBin;
	uint RasterBin;
	uint SecondaryRasterBin;
	uint LegacyShadingId;
};

FNaniteMaterialSlot UnpackMaterialSlot(uint2 Data)
{
	FNaniteMaterialSlot Output;
	Output.ShadingBin			= Data.x >> 16u;
	Output.RasterBin			= Data.x & 0xFFFFu;
	Output.LegacyShadingId		= Data.y >> 16u;
	Output.SecondaryRasterBin	= Data.y & 0xFFFFu;
	return Output;
}

FNaniteMaterialSlot LoadMaterialSlot(ByteAddressBuffer InMaterialTable, uint Offset)
{
	uint2 Data = InMaterialTable.Load2(Offset);
	return UnpackMaterialSlot(Data);
}

>>>>>>> 4af6daef
FNaniteMaterialSlot LoadMaterialSlot(uint InPrimitiveIndex, uint InMaterialIndex, ByteAddressBuffer InMaterialTable)
{
	const uint BytesPerMaterial = 4 * 2; // 2 dwords per material
	const uint RemapOffset = RemapMaterialIndexToOffset(InPrimitiveIndex, InMaterialIndex, BytesPerMaterial);
	return LoadMaterialSlot(InMaterialTable, RemapOffset);
}

uint GetMaterialLegacyShadingIdFromIndex(
	uint InRelativeMaterialIndex,
	uint InPrimitiveIndex,
	ByteAddressBuffer InMaterialSlotTable)
{
	FNaniteMaterialSlot MaterialSlot = LoadMaterialSlot(InPrimitiveIndex, InRelativeMaterialIndex, InMaterialSlotTable);
	return MaterialSlot.LegacyShadingId;
}

uint GetMaterialShadingBinFromIndex(
	uint InRelativeMaterialIndex,
	uint InPrimitiveIndex,
	ByteAddressBuffer InMaterialSlotTable)
{
	FNaniteMaterialSlot MaterialSlot = LoadMaterialSlot(InPrimitiveIndex, InRelativeMaterialIndex, InMaterialSlotTable);
	return MaterialSlot.ShadingBin;
}

uint GetMaterialRasterBinFromIndex(
	uint InRelativeMaterialIndex,
	uint InPrimitiveIndex,
	uint InRegularRasterBinCount,
<<<<<<< HEAD
	bool bSecondaryRasterBin,
	ByteAddressBuffer InMaterialSlotTable)
{
	FNaniteMaterialSlot MaterialSlot = LoadMaterialSlot(InPrimitiveIndex, InRelativeMaterialIndex, InMaterialSlotTable);
	uint RasterBin = MaterialSlot.RasterBin;
	
	if (bSecondaryRasterBin && MaterialSlot.SecondaryRasterBin != 0xFFFFu)
	{
		RasterBin = MaterialSlot.SecondaryRasterBin;
	}

	if (RasterBin >= InRegularRasterBinCount)
	{
		RasterBin = 0xFFFFu - RasterBin + InRegularRasterBinCount;
	}

	return RasterBin;
=======
	uint InRenderFlags,
	uint InFixedFunctionBin,
	bool bSecondaryRasterBin,
	ByteAddressBuffer InMaterialSlotTable)
{
	BRANCH
	if ((InRenderFlags & NANITE_RENDER_FLAG_DISABLE_PROGRAMMABLE) != 0)
	{
		return InFixedFunctionBin;
	}
	else
	{
		FNaniteMaterialSlot MaterialSlot = LoadMaterialSlot(InPrimitiveIndex, InRelativeMaterialIndex, InMaterialSlotTable);
		uint RasterBin = MaterialSlot.RasterBin;
	
		if (bSecondaryRasterBin && MaterialSlot.SecondaryRasterBin != 0xFFFFu)
		{
			RasterBin = MaterialSlot.SecondaryRasterBin;
		}

		if (RasterBin >= InRegularRasterBinCount)
		{
			RasterBin = 0xFFFFu - RasterBin + InRegularRasterBinCount;
		}

		return RasterBin;
	}
>>>>>>> 4af6daef
}

uint GetMaterialLegacyShadingId(
	FCluster InCluster,
	uint InPrimitiveIndex,
	uint InTriIndex,
	ByteAddressBuffer InMaterialSlotTable)
<<<<<<< HEAD
{
	const uint RelativeMaterialIndex = GetRelativeMaterialIndex(InCluster, InTriIndex);
	return GetMaterialLegacyShadingIdFromIndex(RelativeMaterialIndex, InPrimitiveIndex, InMaterialSlotTable);
}

uint GetMaterialShadingBin(
	FCluster InCluster,
	uint InPrimitiveIndex,
	uint InTriIndex,
	ByteAddressBuffer InMaterialSlotTable)
{
	const uint RelativeMaterialIndex = GetRelativeMaterialIndex(InCluster, InTriIndex);
	return GetMaterialShadingBinFromIndex(RelativeMaterialIndex, InPrimitiveIndex, InMaterialSlotTable);
}

uint GetMaterialRasterBin(
	FCluster InCluster,
	uint InPrimitiveIndex,
	uint InTriIndex,
	uint InRegularSlotCount,
	bool bSecondaryBin,
	ByteAddressBuffer InMaterialSlotTable)
{
	const uint RelativeMaterialIndex = GetRelativeMaterialIndex(InCluster, InTriIndex);
	return GetMaterialRasterBinFromIndex(RelativeMaterialIndex, InPrimitiveIndex, InRegularSlotCount, bSecondaryBin, InMaterialSlotTable);
=======
{
	const uint RelativeMaterialIndex = GetRelativeMaterialIndex(InCluster, InTriIndex);
	return GetMaterialLegacyShadingIdFromIndex(RelativeMaterialIndex, InPrimitiveIndex, InMaterialSlotTable);
}

uint GetMaterialShadingBin(
	FCluster InCluster,
	uint InPrimitiveIndex,
	uint InTriIndex,
	ByteAddressBuffer InMaterialSlotTable)
{
	const uint RelativeMaterialIndex = GetRelativeMaterialIndex(InCluster, InTriIndex);
	return GetMaterialShadingBinFromIndex(RelativeMaterialIndex, InPrimitiveIndex, InMaterialSlotTable);
}

uint GetMaterialRasterBin(
	FCluster InCluster,
	uint InPrimitiveIndex,
	uint InTriIndex,
	uint InRegularSlotCount,
	uint InRenderFlags,
	uint InFixedFunctionBin,
	bool bSecondaryBin,
	ByteAddressBuffer InMaterialSlotTable)
{
	uint RelativeMaterialIndex = 0;

	BRANCH
	if ((InRenderFlags & NANITE_RENDER_FLAG_DISABLE_PROGRAMMABLE) == 0)
	{
		RelativeMaterialIndex = GetRelativeMaterialIndex(InCluster, InTriIndex);
	}

	return GetMaterialRasterBinFromIndex(
		RelativeMaterialIndex,
		InPrimitiveIndex,
		InRegularSlotCount,
		InRenderFlags,
		InFixedFunctionBin,
		bSecondaryBin,
		InMaterialSlotTable
	);
>>>>>>> 4af6daef
}

uint GetMaterialDepthId(
	uint InMaterialSlot,
	ByteAddressBuffer InMaterialDepthTable)
{
	const uint MaterialDepthId = InMaterialDepthTable.Load(InMaterialSlot * 4);
	return MaterialDepthId;
}

uint LoadMaterialHitProxyId(uint InPrimitiveIndex, uint InMaterialIndex, ByteAddressBuffer InMaterialHitProxyTable)
{
	const uint BytesPerMaterial = 4; // Hit proxy ID
	const uint RemapOffset = RemapMaterialIndexToOffset(InPrimitiveIndex, InMaterialIndex, BytesPerMaterial);
	return InMaterialHitProxyTable.Load(RemapOffset);
}

uint GetMaterialHitProxyId(
	FCluster InCluster,
	uint InPrimitiveIndex,
	uint InTriIndex,
	ByteAddressBuffer InMaterialHitProxyTable)
{
	const uint RelativeMaterialIndex = GetRelativeMaterialIndex(InCluster, InTriIndex);
	const uint MaterialHitProxyId = LoadMaterialHitProxyId(InPrimitiveIndex, RelativeMaterialIndex, InMaterialHitProxyTable);
	return MaterialHitProxyId;
}

uint GetMaterialBucketIdFromDepth(float Depth)
{
	return (uint)(Depth * NANITE_MAX_STATE_BUCKET_ID);
}

// TODO: We should really expose the derivative types from the material compiler and use them instead.
struct FTexCoord
{
	float2 Value;
	float2 DDX;
	float2 DDY;
};

FTexCoord InterpolateTexCoord(float2 TexCoord0, float2 TexCoord1, float2 TexCoord2, FBarycentrics Barycentrics)
{
	float2 TexCoord10 = TexCoord1 - TexCoord0;
	float2 TexCoord20 = TexCoord2 - TexCoord0;

	FTexCoord Result;
	Result.Value		= TexCoord0 + Barycentrics.UVW.y * TexCoord10 + Barycentrics.UVW.z * TexCoord20;
	Result.DDX			= Barycentrics.UVW_dx.y * TexCoord10 + Barycentrics.UVW_dx.z * TexCoord20;
	Result.DDY			= Barycentrics.UVW_dy.y * TexCoord10 + Barycentrics.UVW_dy.z * TexCoord20;
	return Result;
}

<<<<<<< HEAD
=======
float3 UnpackTangentX(float3 TangentZ, uint TangentAngleBits, uint NumTangentBits)
{
	const bool bSwapXZ = (abs(TangentZ.z) > abs(TangentZ.x));
	if (bSwapXZ) TangentZ.xz = TangentZ.zx;

	const float3 TangentRefX = float3(-TangentZ.y, TangentZ.x, 0.0f);
	const float3 TangentRefY = cross(TangentZ, TangentRefX);

	const float Scale = rsqrt(dot(TangentRefX.xy, TangentRefX.xy));
	
	const float TangentAngle = float(TangentAngleBits) * ((2.0f * PI) / (1u << NumTangentBits));
	float3 TangentX = TangentRefX * (cos(TangentAngle) * Scale) + TangentRefY * (sin(TangentAngle) * Scale);
	if (bSwapXZ) TangentX.xz = TangentX.zx;
	return TangentX;
}


>>>>>>> 4af6daef
// Decodes vertex attributes for N vertices. N must be compile-time constant and <= 3.
// Decoding multiple vertices from the same cluster simultaneously tends to generate better code than decoding them individually.
void GetRawAttributeDataN(inout FNaniteRawAttributeData RawAttributeData[3],
	FCluster Cluster,
	uint3 TriIndices,
	uint CompileTimeN,
	uint CompileTimeMaxTexCoords
)
{
	// Always process first UV set. Even if it isn't used, we might still need TangentToWorld.
	CompileTimeMaxTexCoords = max(1, min(NANITE_MAX_UVS, CompileTimeMaxTexCoords));

	const uint DecodeInfoOffset = Cluster.PageBaseAddress + Cluster.DecodeInfoOffset;
	const uint AttributeDataOffset = Cluster.PageBaseAddress + Cluster.AttributeOffset;

	uint i;
	UNROLL
	for (i = 0; i < CompileTimeN; i++)
	{
		RawAttributeData[i] = (FNaniteRawAttributeData)0;
	}

#if NANITE_USE_UNCOMPRESSED_VERTEX_DATA
	uint3 ReadOffset = AttributeDataOffset + TriIndices * Cluster.BitsPerAttribute / 8;
	UNROLL
	for(i = 0; i < CompileTimeN; i++)
	{
		RawAttributeData[i].TangentZ = asfloat(ClusterPageData.Load3(ReadOffset[i]));
		ReadOffset[i] += 12;
<<<<<<< HEAD
=======
		if(Cluster.bHasTangents)
		{
			RawAttributeData[i].TangentX_AndSign = asfloat(ClusterPageData.Load4(ReadOffset[i]));
			ReadOffset[i] += 16;
		}
>>>>>>> 4af6daef
		RawAttributeData[i].Color = float4(UnpackToUint4(ClusterPageData.Load(ReadOffset[i]), 8)) * (1.0f / 255.0f);
		ReadOffset[i] += 4;
	}

	UNROLL
	for (uint TexCoordIndex = 0; TexCoordIndex < CompileTimeMaxTexCoords; TexCoordIndex++)
	{
		if(TexCoordIndex < Cluster.NumUVs)
		{
			UNROLL
			for (uint i = 0; i < CompileTimeN; i++)
			{
				RawAttributeData[i].TexCoords[TexCoordIndex] = asfloat(ClusterPageData.Load2(ReadOffset[i]));
			}
			ReadOffset += 8;
		}
	}
#else
	const uint CompileTimeMaxAttributeBits = CalculateMaxAttributeBits(CompileTimeMaxTexCoords);

	// Watch out! Make sure control flow around BitStreamReader is always compile-time constant or codegen degrades significantly
<<<<<<< HEAD

	uint4 ColorMin = uint4(UnpackByte0(Cluster.ColorMin), UnpackByte1(Cluster.ColorMin), UnpackByte2(Cluster.ColorMin), UnpackByte3(Cluster.ColorMin));
	const uint4 NumComponentBits = UnpackToUint4(Cluster.ColorBits, 4);

	FBitStreamReaderState AttributeStream[3];
	UNROLL
	for (i = 0; i < CompileTimeN; i++)
	{
		AttributeStream[i] = BitStreamReader_Create_Aligned(AttributeDataOffset, TriIndices[i] * Cluster.BitsPerAttribute, MaxAttributeBits);
		const uint NormalBits = BitStreamReader_Read_RO(ClusterPageData, AttributeStream[i], 2 * Cluster.NormalPrecision, 2 * NANITE_MAX_NORMAL_QUANTIZATION_BITS);
		RawAttributeData[i].TangentZ = UnpackNormal(NormalBits, Cluster.NormalPrecision);

=======

	uint4 ColorMin = uint4(UnpackByte0(Cluster.ColorMin), UnpackByte1(Cluster.ColorMin), UnpackByte2(Cluster.ColorMin), UnpackByte3(Cluster.ColorMin));
	const uint4 NumComponentBits = UnpackToUint4(Cluster.ColorBits, 4);

	FBitStreamReaderState AttributeStream[3];
	UNROLL
	for (i = 0; i < CompileTimeN; i++)
	{
		AttributeStream[i] = BitStreamReader_Create_Aligned(AttributeDataOffset, TriIndices[i] * Cluster.BitsPerAttribute, CompileTimeMaxAttributeBits);

		const uint NormalBits = BitStreamReader_Read_RO(ClusterPageData, AttributeStream[i], 2 * Cluster.NormalPrecision, 2 * NANITE_MAX_NORMAL_QUANTIZATION_BITS);
		const float3 TangentZ = UnpackNormal(NormalBits, Cluster.NormalPrecision);
		RawAttributeData[i].TangentZ = TangentZ;

		const uint NumTangentBits = Cluster.bHasTangents ? (Cluster.TangentPrecision + 1) : 0u;
		const uint TangentAngleAndSignBits = BitStreamReader_Read_RO(ClusterPageData, AttributeStream[i], NumTangentBits, NANITE_MAX_TANGENT_QUANTIZATION_BITS + 1);
	
		BRANCH
		if (Cluster.bHasTangents)
		{
			const bool bTangentYSign = (TangentAngleAndSignBits & (1u << Cluster.TangentPrecision)) != 0;
			const uint TangentAngleBits = BitFieldExtractU32(TangentAngleAndSignBits, Cluster.TangentPrecision, 0);
			RawAttributeData[i].TangentX_AndSign = float4(UnpackTangentX(TangentZ, TangentAngleBits, Cluster.TangentPrecision), bTangentYSign ? -1.0f : 1.0f);
		}
		else
		{
			RawAttributeData[i].TangentX_AndSign = 0.0f;
		}

>>>>>>> 4af6daef
		const uint4 ColorDelta = BitStreamReader_Read4_RO(ClusterPageData, AttributeStream[i], NumComponentBits, NANITE_MAX_COLOR_QUANTIZATION_BITS);
		RawAttributeData[i].Color = float4(ColorMin + ColorDelta) * (1.0f / 255.0f);
	}

	UNROLL
	for (uint TexCoordIndex = 0; TexCoordIndex < CompileTimeMaxTexCoords; ++TexCoordIndex)
	{
		const uint2 UVPrec = uint2(BitFieldExtractU32(Cluster.UV_Prec, 4, TexCoordIndex * 8), BitFieldExtractU32(Cluster.UV_Prec, 4, TexCoordIndex * 8 + 4));
		
		uint2 UVBits[3];
		UNROLL
		for (uint i = 0; i < CompileTimeN; i++)
		{
			UVBits[i] = BitStreamReader_Read2_RO(ClusterPageData, AttributeStream[i], UVPrec, NANITE_MAX_TEXCOORD_QUANTIZATION_BITS);
		}

		BRANCH
		if (TexCoordIndex < Cluster.NumUVs)
		{
			FUVRange UVRange = GetUVRange(ClusterPageData, DecodeInfoOffset, TexCoordIndex);
			UNROLL
			for (uint i = 0; i < CompileTimeN; i++)
			{
				RawAttributeData[i].TexCoords[TexCoordIndex] = UnpackTexCoord(UVBits[i], UVRange);
			}
		}
	}
#endif
}

void GetRawAttributeData3(inout FNaniteRawAttributeData RawAttributeData[3],
	FCluster Cluster,
	uint3 VertexIndices,
	uint CompileTimeMaxTexCoords
	)
{
	GetRawAttributeDataN(RawAttributeData, Cluster, VertexIndices, 3, CompileTimeMaxTexCoords);
}
<<<<<<< HEAD

FNaniteRawAttributeData GetRawAttributeData(
	FCluster Cluster,
	uint VertexIndex,
	uint CompileTimeMaxTexCoords
	)
{
	FNaniteRawAttributeData RawAttributeData[3];
	GetRawAttributeDataN(RawAttributeData, Cluster, VertexIndex, 1, CompileTimeMaxTexCoords);
	return RawAttributeData[0];
}

=======

FNaniteRawAttributeData GetRawAttributeData(
	FCluster Cluster,
	uint VertexIndex,
	uint CompileTimeMaxTexCoords
	)
{
	FNaniteRawAttributeData RawAttributeData[3];
	GetRawAttributeDataN(RawAttributeData, Cluster, VertexIndex, 1, CompileTimeMaxTexCoords);
	return RawAttributeData[0];
}

half3x3 NaniteTangentToLocal(float4 TangentX_AndSign, float3 UnnormalizedTangentZ)
{
	const float3 TangentY = cross(UnnormalizedTangentZ.xyz, TangentX_AndSign.xyz) * TangentX_AndSign.w;
	return float3x3(TangentX_AndSign.xyz, TangentY, UnnormalizedTangentZ);
}

>>>>>>> 4af6daef
FNaniteAttributeData GetAttributeData(
	FCluster Cluster,
	float3 PointLocal0,
	float3 PointLocal1,
	float3 PointLocal2,
	FNaniteRawAttributeData RawAttributeData0,
	FNaniteRawAttributeData RawAttributeData1,
	FNaniteRawAttributeData RawAttributeData2,
	FBarycentrics Barycentrics,
	FInstanceSceneData InstanceData,
<<<<<<< HEAD
	uint CompileTimeMaxTexCoords
=======
	uint CompileTimeMaxTexCoords,
	half3x3 TangentRot
>>>>>>> 4af6daef
)
{
	FNaniteAttributeData AttributeData = (FNaniteAttributeData)0;

	// Always process first UV set. Even if it isn't used, we might still need TangentToWorld.
	CompileTimeMaxTexCoords = max(1, min(NANITE_MAX_UVS, CompileTimeMaxTexCoords));

<<<<<<< HEAD
	float3 TangentZ = normalize(Barycentrics.UVW.x * RawAttributeData0.TangentZ + Barycentrics.UVW.y * RawAttributeData1.TangentZ + Barycentrics.UVW.z * RawAttributeData2.TangentZ);
=======
	const float3 UnnormalizedTangentZ = Barycentrics.UVW.x * RawAttributeData0.TangentZ + Barycentrics.UVW.y * RawAttributeData1.TangentZ + Barycentrics.UVW.z * RawAttributeData2.TangentZ;
	const float3 TangentZ = normalize(UnnormalizedTangentZ);
>>>>>>> 4af6daef

	// Decode vertex color
	// This needs to happen even if INTERPOLATE_VERTEX_COLOR is not defined as the data might be there regardless of what the shader needs.
	// When INTERPOLATE_VERTEX_COLOR is not defined, the results are not used and the code mostly disappears.
	AttributeData.UnMirrored = 1.0f;

#if NANITE_USE_UNCOMPRESSED_VERTEX_DATA
	AttributeData.VertexColor = Barycentrics.UVW.x * RawAttributeData0.Color + Barycentrics.UVW.y * RawAttributeData1.Color + Barycentrics.UVW.z * RawAttributeData2.Color;
#else
	AttributeData.VertexColor = RawAttributeData0.Color;
	
	if (Cluster.ColorMode == NANITE_VERTEX_COLOR_MODE_VARIABLE)
	{
		AttributeData.VertexColor = Barycentrics.UVW.x * RawAttributeData0.Color + Barycentrics.UVW.y * RawAttributeData1.Color + Barycentrics.UVW.z * RawAttributeData2.Color;
		AttributeData.VertexColor_DDX = Barycentrics.UVW_dx.x * RawAttributeData0.Color + Barycentrics.UVW_dx.y * RawAttributeData1.Color + Barycentrics.UVW_dx.z * RawAttributeData2.Color;
		AttributeData.VertexColor_DDY = Barycentrics.UVW_dy.x * RawAttributeData0.Color + Barycentrics.UVW_dy.y * RawAttributeData1.Color + Barycentrics.UVW_dy.z * RawAttributeData2.Color;
	}
#endif

	UNROLL
	for (uint TexCoordIndex = 0; TexCoordIndex < CompileTimeMaxTexCoords; ++TexCoordIndex)
	{
		if (TexCoordIndex < Cluster.NumUVs)
		{
			FTexCoord TexCoord = InterpolateTexCoord(RawAttributeData0.TexCoords[TexCoordIndex], RawAttributeData1.TexCoords[TexCoordIndex], RawAttributeData2.TexCoords[TexCoordIndex], Barycentrics);
			AttributeData.TexCoords[TexCoordIndex] = TexCoord.Value;
			AttributeData.TexCoords_DDX[TexCoordIndex] = TexCoord.DDX;
			AttributeData.TexCoords_DDY[TexCoordIndex] = TexCoord.DDY;

			// Generate tangent frame for UV0
			if (TexCoordIndex == 0)
			{
<<<<<<< HEAD
				// Implicit tangent space
				// Based on Christian Schlüler's derivation: http://www.thetenthplanet.de/archives/1180
				// The technique derives a tangent space from the interpolated normal and (position,uv) deltas in two not necessarily orthogonal directions.
				// The described technique uses screen space derivatives as a way to obtain these direction deltas in a pixel shader,
				// but as we have the triangle vertices explicitly available using the local space corner deltas directly is faster and more convenient.

				float3 PointLocal10 = PointLocal1 - PointLocal0;
				float3 PointLocal20 = PointLocal2 - PointLocal0;
				float2 TexCoord10 = RawAttributeData1.TexCoords[0] - RawAttributeData0.TexCoords[0];
				float2 TexCoord20 = RawAttributeData2.TexCoords[0] - RawAttributeData0.TexCoords[0];

				bool TangentXValid = abs(TexCoord10.x) + abs(TexCoord20.x) > 1e-6;

				float3 TangentX;
				float3 TangentY;
				if (TangentXValid)
				{
					float3 Perp2 = cross(TangentZ, PointLocal20);
					float3 Perp1 = cross(PointLocal10, TangentZ);
					float3 TangentU = Perp2 * TexCoord10.x + Perp1 * TexCoord20.x;
					float3 TangentV = Perp2 * TexCoord10.y + Perp1 * TexCoord20.y;

					TangentX = normalize(TangentU);
					TangentY = cross(TangentZ, TangentX);
=======
				float3x3 TangentToLocal;
>>>>>>> 4af6daef

				BRANCH
				if (Cluster.bHasTangents)
				{
					const float4 TangentX_AndSign = Barycentrics.UVW.x * RawAttributeData0.TangentX_AndSign + Barycentrics.UVW.y * RawAttributeData1.TangentX_AndSign + Barycentrics.UVW.z * RawAttributeData2.TangentX_AndSign;
					TangentToLocal = NaniteTangentToLocal(TangentX_AndSign, UnnormalizedTangentZ);
					AttributeData.UnMirrored = TangentX_AndSign.w;
				}
				else
				{
					// Implicit tangent space
					// Based on Christian Schüler's derivation: http://www.thetenthplanet.de/archives/1180
					// The technique derives a tangent space from the interpolated normal and (position,uv) deltas in two not necessarily orthogonal directions.
					// The described technique uses screen space derivatives as a way to obtain these direction deltas in a pixel shader,
					// but as we have the triangle vertices explicitly available using the local space corner deltas directly is faster and more convenient.

					float3 PointLocal10 = PointLocal1 - PointLocal0;
					float3 PointLocal20 = PointLocal2 - PointLocal0;
					float2 TexCoord10 = RawAttributeData1.TexCoords[0] - RawAttributeData0.TexCoords[0];
					float2 TexCoord20 = RawAttributeData2.TexCoords[0] - RawAttributeData0.TexCoords[0];

					bool TangentXValid = abs(TexCoord10.x) + abs(TexCoord20.x) > 1e-6;

					float3 TangentX;
					float3 TangentY;
					BRANCH
					if (TangentXValid)
					{
						float3 Perp2 = cross(TangentZ, PointLocal20);
						float3 Perp1 = cross(PointLocal10, TangentZ);
						float3 TangentU = Perp2 * TexCoord10.x + Perp1 * TexCoord20.x;
						float3 TangentV = Perp2 * TexCoord10.y + Perp1 * TexCoord20.y;

						TangentX = normalize(TangentU);
						TangentY = cross(TangentZ, TangentX);

						AttributeData.UnMirrored = dot(TangentV, TangentY) < 0.0f ? -1.0f : 1.0f;
						TangentY *= AttributeData.UnMirrored;
					}
					else
					{
						const float Sign = TangentZ.z >= 0 ? 1 : -1;
						const float a = -rcp( Sign + TangentZ.z );
						const float b = TangentZ.x * TangentZ.y * a;
	
						TangentX = float3(1 + Sign * a * Pow2(TangentZ.x), Sign * b, -Sign * TangentZ.x);
						TangentY = float3(b,  Sign + a * Pow2(TangentZ.y), -TangentZ.y);

						AttributeData.UnMirrored = 1;
					}

					TangentToLocal = float3x3(TangentX, TangentY, TangentZ);
				}
				TangentToLocal = mul(TangentToLocal, TangentRot);

				// Should be Pow2(InvScale) but that requires renormalization
<<<<<<< HEAD
				float3x3 LocalToWorld = LWCToFloat3x3(InstanceData.LocalToWorld);
				float3 InvScale = InstanceData.InvNonUniformScale;
				LocalToWorld[0] *= InvScale.x;
				LocalToWorld[1] *= InvScale.y;
				LocalToWorld[2] *= InvScale.z;
				AttributeData.TangentToWorld = mul(TangentToLocal, LocalToWorld);
=======
				float3x3 LocalToWorldNoScale = LWCToFloat3x3(InstanceData.LocalToWorld);
				float3 InvScale = InstanceData.InvNonUniformScale;
				LocalToWorldNoScale[0] *= InvScale.x;
				LocalToWorldNoScale[1] *= InvScale.y;
				LocalToWorldNoScale[2] *= InvScale.z;
				AttributeData.TangentToWorld = mul(TangentToLocal, LocalToWorldNoScale);


>>>>>>> 4af6daef
			}
		}
		else
		{
			AttributeData.TexCoords[TexCoordIndex]		= float2(0, 0);
			AttributeData.TexCoords_DDX[TexCoordIndex]	= float2(0, 0);
			AttributeData.TexCoords_DDY[TexCoordIndex]	= float2(0, 0);
			if (TexCoordIndex == 0)
			{
				AttributeData.TangentToWorld = float3x3(float3(0, 0, 0), float3(0, 0, 0), LWCMultiplyVector(TangentZ * InstanceData.InvNonUniformScale.z, InstanceData.LocalToWorld));
			}
		}
	}

	return AttributeData;
}

FNaniteAttributeData GetAttributeData(
	FCluster Cluster,
	float3 PointLocal0,
	float3 PointLocal1,
	float3 PointLocal2,
	FNaniteRawAttributeData RawAttributeData0,
	FNaniteRawAttributeData RawAttributeData1,
	FNaniteRawAttributeData RawAttributeData2,
	FBarycentrics Barycentrics,
	FInstanceSceneData InstanceData,
	uint CompileTimeMaxTexCoords
)
{
	const half3x3 TangentRot =
	{
		1, 0, 0,
		0, 1, 0,
		0, 0, 1
	};
	return GetAttributeData(
		Cluster,
		PointLocal0,
		PointLocal1,
		PointLocal2,
		RawAttributeData0,
		RawAttributeData1,
		RawAttributeData2,
		Barycentrics,
		InstanceData,
		CompileTimeMaxTexCoords,
		TangentRot
	);
}

FTexCoord GetTexCoord(
	FCluster Cluster,
	uint3 TriIndices,
	FBarycentrics Barycentrics,
	uint TexCoordIndex
)
{
	if (TexCoordIndex >= Cluster.NumUVs)
		return (FTexCoord)0;

	// Unpack and interpolate attributes
	const uint DecodeInfoOffset = Cluster.PageBaseAddress + Cluster.DecodeInfoOffset;
	const uint AttributeDataOffset = Cluster.PageBaseAddress + Cluster.AttributeOffset;

#if NANITE_USE_UNCOMPRESSED_VERTEX_DATA
	uint3 ReadOffset = AttributeDataOffset + TriIndices * Cluster.BitsPerAttribute / 8;
	ReadOffset += 12 + 4 + TexCoordIndex * 8;	// Normal + Color + TexCoord
#else
	const uint4 NumColorComponentBits = UnpackToUint4(Cluster.ColorBits, 4);
	
	// Sum U and V bit costs to combined UV bit costs in 8:8:8:8.
	const uint NumUVBits_8888 = (Cluster.UV_Prec & 0x0F0F0F0Fu) + ((Cluster.UV_Prec >> 4) & 0x0F0F0F0Fu);	// 8:8:8:8 (U0+V0, U1+V1, U2+V2, U3+V3)
	const uint UVBitsOffset_8888 = NumUVBits_8888 * 0x01010100u;											// 8:8:8:8 (0, UV0, UV0+UV1, UV0+UV1+UV2)
	const uint TexCoord_OffsetBits = (UVBitsOffset_8888 >> (8 * TexCoordIndex)) & 0xFFu;

	const uint BitOffset = 2 * Cluster.NormalPrecision + dot(NumColorComponentBits, 1u) + TexCoord_OffsetBits;

	FBitStreamReaderState AttributeStream0 = BitStreamReader_Create_Aligned(AttributeDataOffset, BitOffset + TriIndices.x * Cluster.BitsPerAttribute, 2 * NANITE_MAX_TEXCOORD_QUANTIZATION_BITS);
	FBitStreamReaderState AttributeStream1 = BitStreamReader_Create_Aligned(AttributeDataOffset, BitOffset + TriIndices.y * Cluster.BitsPerAttribute, 2 * NANITE_MAX_TEXCOORD_QUANTIZATION_BITS);
	FBitStreamReaderState AttributeStream2 = BitStreamReader_Create_Aligned(AttributeDataOffset, BitOffset + TriIndices.z * Cluster.BitsPerAttribute, 2 * NANITE_MAX_TEXCOORD_QUANTIZATION_BITS);
#endif

#if NANITE_USE_UNCOMPRESSED_VERTEX_DATA
	float2 TexCoord0 = asfloat(ClusterPageData.Load2(ReadOffset.x));
	float2 TexCoord1 = asfloat(ClusterPageData.Load2(ReadOffset.y));
	float2 TexCoord2 = asfloat(ClusterPageData.Load2(ReadOffset.z));
#else
	uint2 UVPrec = uint2(BitFieldExtractU32(Cluster.UV_Prec, 4, TexCoordIndex * 8), BitFieldExtractU32(Cluster.UV_Prec, 4, TexCoordIndex * 8 + 4));
	uint2 Bits0_UV = BitStreamReader_Read2_RO(ClusterPageData, AttributeStream0, UVPrec, NANITE_MAX_TEXCOORD_QUANTIZATION_BITS);
	uint2 Bits1_UV = BitStreamReader_Read2_RO(ClusterPageData, AttributeStream1, UVPrec, NANITE_MAX_TEXCOORD_QUANTIZATION_BITS);
	uint2 Bits2_UV = BitStreamReader_Read2_RO(ClusterPageData, AttributeStream2, UVPrec, NANITE_MAX_TEXCOORD_QUANTIZATION_BITS);

	FUVRange UVRange = GetUVRange(ClusterPageData, DecodeInfoOffset, TexCoordIndex);
	float2 TexCoord0 = UnpackTexCoord(Bits0_UV, UVRange);
	float2 TexCoord1 = UnpackTexCoord(Bits1_UV, UVRange);
	float2 TexCoord2 = UnpackTexCoord(Bits2_UV, UVRange);
#endif

	return InterpolateTexCoord(TexCoord0, TexCoord1, TexCoord2, Barycentrics);	
}

// TODO: Move to an appropriate common location outside of Nanite
uint LowerBound(Buffer<uint> SearchBuffer, uint BufferCount, uint Key)
{
	uint Index = 0;
	uint Width = BufferCount >> 1;
	
	UNROLL
	while (Width > 0)
	{
		Index += (Key < SearchBuffer[Index + Width]) ? 0 : Width;
		Width = Width >> 1;
	}
	
	return Index;
}

// TODO: Move to an appropriate common location outside of Nanite
bool BinarySearch(Buffer<uint> SearchBuffer, uint BufferCount, uint Key)
{
	uint Index = LowerBound(SearchBuffer, BufferCount, Key);
	return SearchBuffer[Index] == Key;
}

#ifndef DEFINE_ITERATE_CLUSTER_SEGMENTS
#	define DEFINE_ITERATE_CLUSTER_SEGMENTS (0)
#endif

// Need manually strip unused template functions here due to a compiler issue: https://github.com/microsoft/DirectXShaderCompiler/issues/4649
#if DEFINE_ITERATE_CLUSTER_SEGMENTS

template<class ClusterSegmentProcessor>
void IterateClusterSegments(FCluster Cluster, ByteAddressBuffer InClusterPageData, inout ClusterSegmentProcessor Processor)
{
	BRANCH
	if (IsMaterialFastPath(Cluster))
	{
		{
			Processor.Process(0, Cluster.Material0Length, Cluster.Material0Index);
		}

		if (Cluster.Material1Length > 0)
		{
			Processor.Process(Cluster.Material0Length, Cluster.Material1Length, Cluster.Material1Index);
		}

		const uint Material2Length = Cluster.NumTris - Cluster.Material0Length - Cluster.Material1Length;
		if (Material2Length > 0)
		{
			Processor.Process(Cluster.Material0Length + Cluster.Material1Length, Material2Length, Cluster.Material2Index);
		}
	}
	else
	{
		uint TableOffset = Cluster.PageBaseAddress + Cluster.MaterialTableOffset * 4;
		LOOP for (uint TableEntry = 0; TableEntry < Cluster.MaterialTableLength; ++TableEntry)
		{
			uint EncodedRange = InClusterPageData.Load(TableOffset);
			TableOffset += 4;

			uint TriStart;
			uint TriLength;
			uint MaterialIndex;
			DecodeMaterialRange(EncodedRange, TriStart, TriLength, MaterialIndex);

			Processor.Process(TriStart, TriLength, MaterialIndex);
		}
	}
}

#endif<|MERGE_RESOLUTION|>--- conflicted
+++ resolved
@@ -23,10 +23,7 @@
 
 struct FNaniteRawAttributeData
 {
-<<<<<<< HEAD
-=======
 	float4 TangentX_AndSign;
->>>>>>> 4af6daef
 	float3 TangentZ;
 	float4 Color;
 	float2 TexCoords[NANITE_MAX_UVS];
@@ -35,10 +32,7 @@
 FNaniteRawAttributeData WaveReadLaneAt(FNaniteRawAttributeData In, uint SrcIndex)
 {
 	FNaniteRawAttributeData Out;
-<<<<<<< HEAD
-=======
 	Out.TangentX_AndSign = WaveReadLaneAt(In.TangentX_AndSign, SrcIndex);
->>>>>>> 4af6daef
 	Out.TangentZ = WaveReadLaneAt(In.TangentZ, SrcIndex);
 	Out.Color = WaveReadLaneAt(In.Color, SrcIndex);
 	UNROLL
@@ -113,15 +107,14 @@
 };
 
 /** Calculates perspective correct barycentric coordinates and partial derivatives using screen derivatives. */
-FBarycentrics CalculateTriangleBarycentrics(float2 Subpixel, float4 PointSubpixelClip0, float4 PointSubpixelClip1, float4 PointSubpixelClip2)
+FBarycentrics CalculateTriangleBarycentrics(float2 PixelClip, float4 PointClip0, float4 PointClip1, float4 PointClip2, float2 ViewInvSize)
 {
 	FBarycentrics Result;
 
-<<<<<<< HEAD
-	const float3 RcpW = rcp(float3(PointSubpixelClip0.w, PointSubpixelClip1.w, PointSubpixelClip2.w));
-	const float3 Pos0 = PointSubpixelClip0.xyz * RcpW.x;
-	const float3 Pos1 = PointSubpixelClip1.xyz * RcpW.y;
-	const float3 Pos2 = PointSubpixelClip2.xyz * RcpW.z;
+	const float3 RcpW = rcp(float3(PointClip0.w, PointClip1.w, PointClip2.w));
+	const float3 Pos0 = PointClip0.xyz * RcpW.x;
+	const float3 Pos1 = PointClip1.xyz * RcpW.y;
+	const float3 Pos2 = PointClip2.xyz * RcpW.z;
 
 	const float3 Pos120X = float3(Pos1.x, Pos2.x, Pos0.x);
 	const float3 Pos120Y = float3(Pos1.y, Pos2.y, Pos0.y);
@@ -131,27 +124,9 @@
 	const float3 C_dx = Pos201Y - Pos120Y;
 	const float3 C_dy = Pos120X - Pos201X;
 
-	const float3 C = C_dx * (Subpixel.x - Pos120X) + C_dy * (Subpixel.y - Pos120Y);	// Evaluate the 3 edge functions
-	const float3 G = C * RcpW;
-
-=======
-	const float3 RcpW = rcp(float3(PointClip0.w, PointClip1.w, PointClip2.w));
-	const float3 Pos0 = PointClip0.xyz * RcpW.x;
-	const float3 Pos1 = PointClip1.xyz * RcpW.y;
-	const float3 Pos2 = PointClip2.xyz * RcpW.z;
-
-	const float3 Pos120X = float3(Pos1.x, Pos2.x, Pos0.x);
-	const float3 Pos120Y = float3(Pos1.y, Pos2.y, Pos0.y);
-	const float3 Pos201X = float3(Pos2.x, Pos0.x, Pos1.x);
-	const float3 Pos201Y = float3(Pos2.y, Pos0.y, Pos1.y);
-
-	const float3 C_dx = Pos201Y - Pos120Y;
-	const float3 C_dy = Pos120X - Pos201X;
-
 	const float3 C = C_dx * (PixelClip.x - Pos120X) + C_dy * (PixelClip.y - Pos120Y);	// Evaluate the 3 edge functions
 	const float3 G = C * RcpW;
 
->>>>>>> 4af6daef
 	const float H = dot(C, RcpW);
 	const float RcpH = rcp(H);
 
@@ -169,8 +144,8 @@
 	const float H_dx = dot(C_dx, RcpW);
 	const float H_dy = dot(C_dy, RcpW);
 
-	Result.UVW_dx = (G_dx * H - G * H_dx) * (RcpH * RcpH) * NANITE_SUBPIXEL_SAMPLES;
-	Result.UVW_dy = (G_dy * H - G * H_dy) * (RcpH * RcpH) * NANITE_SUBPIXEL_SAMPLES;
+	Result.UVW_dx = (G_dx * H - G * H_dx) * (RcpH * RcpH) * ( 2.0f * ViewInvSize.x);
+	Result.UVW_dy = (G_dy * H - G * H_dy) * (RcpH * RcpH) * (-2.0f * ViewInvSize.y);
 
 	return Result;
 }
@@ -193,26 +168,16 @@
 	return UVW;
 }
 
-<<<<<<< HEAD
-void CalculateTriangleBarycentrics(
-	float3 PositionPixel,
-=======
 FBarycentrics CalculateTriangleBarycentrics(
 	float3 PositionPixel,
 	float3 PositionPixelX,
 	float3 PositionPixelY,
->>>>>>> 4af6daef
 	float3 Position0,
 	float3 Position1,
 	float3 Position2,
 	float3 Normal0,
 	float3 Normal1,
-<<<<<<< HEAD
-	float3 Normal2,
-	inout FBarycentrics Barycentrics )
-=======
 	float3 Normal2 )
->>>>>>> 4af6daef
 {
 	/*
 		Displacement mapping
@@ -250,37 +215,21 @@
 		Position2 += Normal2 * Displace;
 	}
 
-<<<<<<< HEAD
-	Barycentrics.UVW = ClosestPointBarycentrics( PositionPixel, Position0, Position1, Position2 );
-
-	// TODO this is hacky but works well enough for now.
-	float3 dUVW_dx = ddx( Barycentrics.UVW );
-	float3 dUVW_dy = ddy( Barycentrics.UVW );
-	if( length2( dUVW_dx ) < length2( Barycentrics.UVW_dx ) )
-		Barycentrics.UVW_dx = dUVW_dx;
-	if( length2( dUVW_dy ) < length2( Barycentrics.UVW_dy ) )
-		Barycentrics.UVW_dy = dUVW_dy;
-=======
 	FBarycentrics Barycentrics;
 	Barycentrics.UVW	= ClosestPointBarycentrics( PositionPixel,  Position0, Position1, Position2 );
 	Barycentrics.UVW_dx = ClosestPointBarycentrics( PositionPixelX, Position0, Position1, Position2 ) - Barycentrics.UVW;
 	Barycentrics.UVW_dy = ClosestPointBarycentrics( PositionPixelY, Position0, Position1, Position2 ) - Barycentrics.UVW;
 	return Barycentrics;
->>>>>>> 4af6daef
 }
 
 uint CalculateMaxAttributeBits(uint NumTexCoordInterpolators)
 {
-<<<<<<< HEAD
-	return (2 * NANITE_MAX_NORMAL_QUANTIZATION_BITS + 4 * NANITE_MAX_COLOR_QUANTIZATION_BITS + NumTexCoordInterpolators * (2 * NANITE_MAX_TEXCOORD_QUANTIZATION_BITS));
-=======
 	uint Size = 0u;
 	Size += 2u * NANITE_MAX_NORMAL_QUANTIZATION_BITS;
 	Size += 1u + NANITE_MAX_TANGENT_QUANTIZATION_BITS;
 	Size += 4u * NANITE_MAX_COLOR_QUANTIZATION_BITS;
 	Size += NumTexCoordInterpolators * (2u * NANITE_MAX_TEXCOORD_QUANTIZATION_BITS);
 	return Size;
->>>>>>> 4af6daef
 }
 
 void DecodeMaterialRange(uint EncodedRange, out uint TriStart, out uint TriLength, out uint MaterialIndex)
@@ -367,7 +316,6 @@
 }
 
 struct FNaniteMaterialSlot
-<<<<<<< HEAD
 {
 	uint ShadingBin;
 	uint RasterBin;
@@ -391,31 +339,6 @@
 	return UnpackMaterialSlot(Data);
 }
 
-=======
-{
-	uint ShadingBin;
-	uint RasterBin;
-	uint SecondaryRasterBin;
-	uint LegacyShadingId;
-};
-
-FNaniteMaterialSlot UnpackMaterialSlot(uint2 Data)
-{
-	FNaniteMaterialSlot Output;
-	Output.ShadingBin			= Data.x >> 16u;
-	Output.RasterBin			= Data.x & 0xFFFFu;
-	Output.LegacyShadingId		= Data.y >> 16u;
-	Output.SecondaryRasterBin	= Data.y & 0xFFFFu;
-	return Output;
-}
-
-FNaniteMaterialSlot LoadMaterialSlot(ByteAddressBuffer InMaterialTable, uint Offset)
-{
-	uint2 Data = InMaterialTable.Load2(Offset);
-	return UnpackMaterialSlot(Data);
-}
-
->>>>>>> 4af6daef
 FNaniteMaterialSlot LoadMaterialSlot(uint InPrimitiveIndex, uint InMaterialIndex, ByteAddressBuffer InMaterialTable)
 {
 	const uint BytesPerMaterial = 4 * 2; // 2 dwords per material
@@ -445,25 +368,6 @@
 	uint InRelativeMaterialIndex,
 	uint InPrimitiveIndex,
 	uint InRegularRasterBinCount,
-<<<<<<< HEAD
-	bool bSecondaryRasterBin,
-	ByteAddressBuffer InMaterialSlotTable)
-{
-	FNaniteMaterialSlot MaterialSlot = LoadMaterialSlot(InPrimitiveIndex, InRelativeMaterialIndex, InMaterialSlotTable);
-	uint RasterBin = MaterialSlot.RasterBin;
-	
-	if (bSecondaryRasterBin && MaterialSlot.SecondaryRasterBin != 0xFFFFu)
-	{
-		RasterBin = MaterialSlot.SecondaryRasterBin;
-	}
-
-	if (RasterBin >= InRegularRasterBinCount)
-	{
-		RasterBin = 0xFFFFu - RasterBin + InRegularRasterBinCount;
-	}
-
-	return RasterBin;
-=======
 	uint InRenderFlags,
 	uint InFixedFunctionBin,
 	bool bSecondaryRasterBin,
@@ -491,7 +395,6 @@
 
 		return RasterBin;
 	}
->>>>>>> 4af6daef
 }
 
 uint GetMaterialLegacyShadingId(
@@ -499,33 +402,6 @@
 	uint InPrimitiveIndex,
 	uint InTriIndex,
 	ByteAddressBuffer InMaterialSlotTable)
-<<<<<<< HEAD
-{
-	const uint RelativeMaterialIndex = GetRelativeMaterialIndex(InCluster, InTriIndex);
-	return GetMaterialLegacyShadingIdFromIndex(RelativeMaterialIndex, InPrimitiveIndex, InMaterialSlotTable);
-}
-
-uint GetMaterialShadingBin(
-	FCluster InCluster,
-	uint InPrimitiveIndex,
-	uint InTriIndex,
-	ByteAddressBuffer InMaterialSlotTable)
-{
-	const uint RelativeMaterialIndex = GetRelativeMaterialIndex(InCluster, InTriIndex);
-	return GetMaterialShadingBinFromIndex(RelativeMaterialIndex, InPrimitiveIndex, InMaterialSlotTable);
-}
-
-uint GetMaterialRasterBin(
-	FCluster InCluster,
-	uint InPrimitiveIndex,
-	uint InTriIndex,
-	uint InRegularSlotCount,
-	bool bSecondaryBin,
-	ByteAddressBuffer InMaterialSlotTable)
-{
-	const uint RelativeMaterialIndex = GetRelativeMaterialIndex(InCluster, InTriIndex);
-	return GetMaterialRasterBinFromIndex(RelativeMaterialIndex, InPrimitiveIndex, InRegularSlotCount, bSecondaryBin, InMaterialSlotTable);
-=======
 {
 	const uint RelativeMaterialIndex = GetRelativeMaterialIndex(InCluster, InTriIndex);
 	return GetMaterialLegacyShadingIdFromIndex(RelativeMaterialIndex, InPrimitiveIndex, InMaterialSlotTable);
@@ -568,7 +444,6 @@
 		bSecondaryBin,
 		InMaterialSlotTable
 	);
->>>>>>> 4af6daef
 }
 
 uint GetMaterialDepthId(
@@ -622,8 +497,6 @@
 	return Result;
 }
 
-<<<<<<< HEAD
-=======
 float3 UnpackTangentX(float3 TangentZ, uint TangentAngleBits, uint NumTangentBits)
 {
 	const bool bSwapXZ = (abs(TangentZ.z) > abs(TangentZ.x));
@@ -641,7 +514,6 @@
 }
 
 
->>>>>>> 4af6daef
 // Decodes vertex attributes for N vertices. N must be compile-time constant and <= 3.
 // Decoding multiple vertices from the same cluster simultaneously tends to generate better code than decoding them individually.
 void GetRawAttributeDataN(inout FNaniteRawAttributeData RawAttributeData[3],
@@ -671,14 +543,11 @@
 	{
 		RawAttributeData[i].TangentZ = asfloat(ClusterPageData.Load3(ReadOffset[i]));
 		ReadOffset[i] += 12;
-<<<<<<< HEAD
-=======
 		if(Cluster.bHasTangents)
 		{
 			RawAttributeData[i].TangentX_AndSign = asfloat(ClusterPageData.Load4(ReadOffset[i]));
 			ReadOffset[i] += 16;
 		}
->>>>>>> 4af6daef
 		RawAttributeData[i].Color = float4(UnpackToUint4(ClusterPageData.Load(ReadOffset[i]), 8)) * (1.0f / 255.0f);
 		ReadOffset[i] += 4;
 	}
@@ -700,20 +569,6 @@
 	const uint CompileTimeMaxAttributeBits = CalculateMaxAttributeBits(CompileTimeMaxTexCoords);
 
 	// Watch out! Make sure control flow around BitStreamReader is always compile-time constant or codegen degrades significantly
-<<<<<<< HEAD
-
-	uint4 ColorMin = uint4(UnpackByte0(Cluster.ColorMin), UnpackByte1(Cluster.ColorMin), UnpackByte2(Cluster.ColorMin), UnpackByte3(Cluster.ColorMin));
-	const uint4 NumComponentBits = UnpackToUint4(Cluster.ColorBits, 4);
-
-	FBitStreamReaderState AttributeStream[3];
-	UNROLL
-	for (i = 0; i < CompileTimeN; i++)
-	{
-		AttributeStream[i] = BitStreamReader_Create_Aligned(AttributeDataOffset, TriIndices[i] * Cluster.BitsPerAttribute, MaxAttributeBits);
-		const uint NormalBits = BitStreamReader_Read_RO(ClusterPageData, AttributeStream[i], 2 * Cluster.NormalPrecision, 2 * NANITE_MAX_NORMAL_QUANTIZATION_BITS);
-		RawAttributeData[i].TangentZ = UnpackNormal(NormalBits, Cluster.NormalPrecision);
-
-=======
 
 	uint4 ColorMin = uint4(UnpackByte0(Cluster.ColorMin), UnpackByte1(Cluster.ColorMin), UnpackByte2(Cluster.ColorMin), UnpackByte3(Cluster.ColorMin));
 	const uint4 NumComponentBits = UnpackToUint4(Cluster.ColorBits, 4);
@@ -743,7 +598,6 @@
 			RawAttributeData[i].TangentX_AndSign = 0.0f;
 		}
 
->>>>>>> 4af6daef
 		const uint4 ColorDelta = BitStreamReader_Read4_RO(ClusterPageData, AttributeStream[i], NumComponentBits, NANITE_MAX_COLOR_QUANTIZATION_BITS);
 		RawAttributeData[i].Color = float4(ColorMin + ColorDelta) * (1.0f / 255.0f);
 	}
@@ -782,7 +636,6 @@
 {
 	GetRawAttributeDataN(RawAttributeData, Cluster, VertexIndices, 3, CompileTimeMaxTexCoords);
 }
-<<<<<<< HEAD
 
 FNaniteRawAttributeData GetRawAttributeData(
 	FCluster Cluster,
@@ -795,26 +648,12 @@
 	return RawAttributeData[0];
 }
 
-=======
-
-FNaniteRawAttributeData GetRawAttributeData(
-	FCluster Cluster,
-	uint VertexIndex,
-	uint CompileTimeMaxTexCoords
-	)
-{
-	FNaniteRawAttributeData RawAttributeData[3];
-	GetRawAttributeDataN(RawAttributeData, Cluster, VertexIndex, 1, CompileTimeMaxTexCoords);
-	return RawAttributeData[0];
-}
-
 half3x3 NaniteTangentToLocal(float4 TangentX_AndSign, float3 UnnormalizedTangentZ)
 {
 	const float3 TangentY = cross(UnnormalizedTangentZ.xyz, TangentX_AndSign.xyz) * TangentX_AndSign.w;
 	return float3x3(TangentX_AndSign.xyz, TangentY, UnnormalizedTangentZ);
 }
 
->>>>>>> 4af6daef
 FNaniteAttributeData GetAttributeData(
 	FCluster Cluster,
 	float3 PointLocal0,
@@ -825,12 +664,8 @@
 	FNaniteRawAttributeData RawAttributeData2,
 	FBarycentrics Barycentrics,
 	FInstanceSceneData InstanceData,
-<<<<<<< HEAD
-	uint CompileTimeMaxTexCoords
-=======
 	uint CompileTimeMaxTexCoords,
 	half3x3 TangentRot
->>>>>>> 4af6daef
 )
 {
 	FNaniteAttributeData AttributeData = (FNaniteAttributeData)0;
@@ -838,12 +673,8 @@
 	// Always process first UV set. Even if it isn't used, we might still need TangentToWorld.
 	CompileTimeMaxTexCoords = max(1, min(NANITE_MAX_UVS, CompileTimeMaxTexCoords));
 
-<<<<<<< HEAD
-	float3 TangentZ = normalize(Barycentrics.UVW.x * RawAttributeData0.TangentZ + Barycentrics.UVW.y * RawAttributeData1.TangentZ + Barycentrics.UVW.z * RawAttributeData2.TangentZ);
-=======
 	const float3 UnnormalizedTangentZ = Barycentrics.UVW.x * RawAttributeData0.TangentZ + Barycentrics.UVW.y * RawAttributeData1.TangentZ + Barycentrics.UVW.z * RawAttributeData2.TangentZ;
 	const float3 TangentZ = normalize(UnnormalizedTangentZ);
->>>>>>> 4af6daef
 
 	// Decode vertex color
 	// This needs to happen even if INTERPOLATE_VERTEX_COLOR is not defined as the data might be there regardless of what the shader needs.
@@ -876,34 +707,7 @@
 			// Generate tangent frame for UV0
 			if (TexCoordIndex == 0)
 			{
-<<<<<<< HEAD
-				// Implicit tangent space
-				// Based on Christian Schlüler's derivation: http://www.thetenthplanet.de/archives/1180
-				// The technique derives a tangent space from the interpolated normal and (position,uv) deltas in two not necessarily orthogonal directions.
-				// The described technique uses screen space derivatives as a way to obtain these direction deltas in a pixel shader,
-				// but as we have the triangle vertices explicitly available using the local space corner deltas directly is faster and more convenient.
-
-				float3 PointLocal10 = PointLocal1 - PointLocal0;
-				float3 PointLocal20 = PointLocal2 - PointLocal0;
-				float2 TexCoord10 = RawAttributeData1.TexCoords[0] - RawAttributeData0.TexCoords[0];
-				float2 TexCoord20 = RawAttributeData2.TexCoords[0] - RawAttributeData0.TexCoords[0];
-
-				bool TangentXValid = abs(TexCoord10.x) + abs(TexCoord20.x) > 1e-6;
-
-				float3 TangentX;
-				float3 TangentY;
-				if (TangentXValid)
-				{
-					float3 Perp2 = cross(TangentZ, PointLocal20);
-					float3 Perp1 = cross(PointLocal10, TangentZ);
-					float3 TangentU = Perp2 * TexCoord10.x + Perp1 * TexCoord20.x;
-					float3 TangentV = Perp2 * TexCoord10.y + Perp1 * TexCoord20.y;
-
-					TangentX = normalize(TangentU);
-					TangentY = cross(TangentZ, TangentX);
-=======
 				float3x3 TangentToLocal;
->>>>>>> 4af6daef
 
 				BRANCH
 				if (Cluster.bHasTangents)
@@ -960,14 +764,6 @@
 				TangentToLocal = mul(TangentToLocal, TangentRot);
 
 				// Should be Pow2(InvScale) but that requires renormalization
-<<<<<<< HEAD
-				float3x3 LocalToWorld = LWCToFloat3x3(InstanceData.LocalToWorld);
-				float3 InvScale = InstanceData.InvNonUniformScale;
-				LocalToWorld[0] *= InvScale.x;
-				LocalToWorld[1] *= InvScale.y;
-				LocalToWorld[2] *= InvScale.z;
-				AttributeData.TangentToWorld = mul(TangentToLocal, LocalToWorld);
-=======
 				float3x3 LocalToWorldNoScale = LWCToFloat3x3(InstanceData.LocalToWorld);
 				float3 InvScale = InstanceData.InvNonUniformScale;
 				LocalToWorldNoScale[0] *= InvScale.x;
@@ -976,7 +772,6 @@
 				AttributeData.TangentToWorld = mul(TangentToLocal, LocalToWorldNoScale);
 
 
->>>>>>> 4af6daef
 			}
 		}
 		else
