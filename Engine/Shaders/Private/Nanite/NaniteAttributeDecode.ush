// Copyright Epic Games, Inc. All Rights Reserved.

#pragma once

#include "/Engine/Public/WaveBroadcastIntrinsics.ush"
#include "NaniteDataDecode.ush"

struct FNaniteAttributeData
{
	/** Interpolated vertex color, in linear color space. */
	half4 VertexColor;
	half4 VertexColor_DDX;
	half4 VertexColor_DDY;

	/** Orthonormal rotation-only transform from tangent space to world space. */
	half3x3 TangentToWorld;

	float2 TexCoords[NANITE_MAX_UVS];
	float2 TexCoords_DDX[NANITE_MAX_UVS];
	float2 TexCoords_DDY[NANITE_MAX_UVS];

	half UnMirrored;
};

struct FNaniteRawAttributeData
{
	float3 TangentZ;
	float4 Color;
	float2 TexCoords[NANITE_MAX_UVS];
};

#if COMPILER_SUPPORTS_WAVE_PERMUTE
FNaniteRawAttributeData WaveReadLaneAtVarying(FNaniteRawAttributeData In, uint SrcIndex)
{
	FNaniteRawAttributeData Out;
	Out.TangentZ = WaveReadLaneAtVarying(In.TangentZ, SrcIndex);
	Out.Color = WaveReadLaneAtVarying(In.Color, SrcIndex);
	UNROLL
	for (uint i = 0; i < NANITE_MAX_UVS; ++i)
	{
		Out.TexCoords[i] = WaveReadLaneAtVarying(In.TexCoords[i], SrcIndex);
	}
	return Out;
}
#endif

#define SIZEOF_UV_RANGE	32
struct FUVRange
{
	int2	Min;
	uint2	GapStart;
	uint2	GapLength;
	int		Precision;
};


FUVRange UnpackUVRange(uint4 Data[2])
{
	FUVRange Range;
	Range.Min = (int2)Data[0].xy;
	Range.GapStart = Data[0].zw;
	Range.GapLength = Data[1].xy;
	Range.Precision = Data[1].z;
	return Range;
}

FUVRange GetUVRange(ByteAddressBuffer InputBuffer, uint StartOffset, uint Index)
{
	uint Offset = StartOffset + Index * SIZEOF_UV_RANGE;
	uint4 Data[2];
	Data[0] = InputBuffer.Load4(Offset);
	Data[1] = InputBuffer.Load4(Offset + 16);
	return UnpackUVRange(Data);
}

FUVRange GetUVRange(RWByteAddressBuffer InputBuffer, uint StartOffset, uint Index)
{
	uint Offset = StartOffset + Index * SIZEOF_UV_RANGE;
	uint4 Data[2];
	Data[0] = InputBuffer.Load4(Offset);
	Data[1] = InputBuffer.Load4(Offset + 16);
	return UnpackUVRange(Data);
}

float2 UnpackTexCoord(uint2 Packed, FUVRange UVRange)
{
	uint2 T = Packed + select(Packed > UVRange.GapStart, UVRange.GapLength, 0u);

	const float Scale = asfloat(asint(1.0f) - (UVRange.Precision << 23));
	return float2((int2)T + UVRange.Min) * Scale;
}

float3 UnpackNormal(uint Packed, uint Bits)
{
	uint Mask = BitFieldMaskU32(Bits, 0);
	float2 F = uint2(BitFieldExtractU32(Packed, Bits, 0), BitFieldExtractU32(Packed, Bits, Bits)) * (2.0f / Mask) - 1.0f;
	float3 N = float3(F.xy, 1.0 - abs(F.x) - abs(F.y));
	float T = saturate(-N.z);
	N.xy += select(N.xy >= 0.0, -T, T);
	return normalize(N);
}

struct FBarycentrics
{
	float3 UVW;
	float3 UVW_dx;
	float3 UVW_dy;
};

/** Calculates perspective correct barycentric coordinates and partial derivatives using screen derivatives. */
FBarycentrics CalculateTriangleBarycentrics(float2 Subpixel, float4 PointSubpixelClip0, float4 PointSubpixelClip1, float4 PointSubpixelClip2)
{
	FBarycentrics Result;

	const float3 RcpW = rcp(float3(PointSubpixelClip0.w, PointSubpixelClip1.w, PointSubpixelClip2.w));
	const float3 Pos0 = PointSubpixelClip0.xyz * RcpW.x;
	const float3 Pos1 = PointSubpixelClip1.xyz * RcpW.y;
	const float3 Pos2 = PointSubpixelClip2.xyz * RcpW.z;

	const float3 Pos120X = float3(Pos1.x, Pos2.x, Pos0.x);
	const float3 Pos120Y = float3(Pos1.y, Pos2.y, Pos0.y);
	const float3 Pos201X = float3(Pos2.x, Pos0.x, Pos1.x);
	const float3 Pos201Y = float3(Pos2.y, Pos0.y, Pos1.y);

	const float3 C_dx = Pos201Y - Pos120Y;
	const float3 C_dy = Pos120X - Pos201X;

	const float3 C = C_dx * (Subpixel.x - Pos120X) + C_dy * (Subpixel.y - Pos120Y);	// Evaluate the 3 edge functions
	const float3 G = C * RcpW;

	const float H = dot(C, RcpW);
	const float RcpH = rcp(H);

	// UVW = C * RcpW / dot(C, RcpW)
	Result.UVW = G * RcpH;

	// Texture coordinate derivatives:
	// UVW = G / H where G = C * RcpW and H = dot(C, RcpW)
	// UVW' = (G' * H - G * H') / H^2
	// float2 TexCoordDX = UVW_dx.y * TexCoord10 + UVW_dx.z * TexCoord20;
	// float2 TexCoordDY = UVW_dy.y * TexCoord10 + UVW_dy.z * TexCoord20;
	const float3 G_dx = C_dx * RcpW;
	const float3 G_dy = C_dy * RcpW;

	const float H_dx = dot(C_dx, RcpW);
	const float H_dy = dot(C_dy, RcpW);

	Result.UVW_dx = (G_dx * H - G * H_dx) * (RcpH * RcpH) * NANITE_SUBPIXEL_SAMPLES;
	Result.UVW_dy = (G_dy * H - G * H_dy) * (RcpH * RcpH) * NANITE_SUBPIXEL_SAMPLES;

	return Result;
}

uint CalculateMaxAttributeBits(uint NumTexCoordInterpolators)
{
	return (2 * NANITE_NORMAL_QUANTIZATION_BITS + 4 * NANITE_MAX_COLOR_QUANTIZATION_BITS + NumTexCoordInterpolators * (2 * NANITE_MAX_TEXCOORD_QUANTIZATION_BITS));
<<<<<<< HEAD
=======
}

void DecodeMaterialRange(uint EncodedRange, out uint TriStart, out uint TriLength, out uint MaterialIndex)
{
	// uint32 TriStart      :  8; // max 128 triangles
	// uint32 TriLength     :  8; // max 128 triangles
	// uint32 MaterialIndex :  6; // max  64 materials
	// uint32 Padding       : 10;

	TriStart = BitFieldExtractU32(EncodedRange, 8, 0);
	TriLength = BitFieldExtractU32(EncodedRange, 8, 8);
	MaterialIndex = BitFieldExtractU32(EncodedRange, 6, 16);
>>>>>>> d731a049
}

bool IsMaterialFastPath(FCluster InCluster)
{
	return (InCluster.Material0Length > 0);
}

uint GetMaterialCount(FCluster InCluster)
{
	if (IsMaterialFastPath(InCluster))
	{
		const uint Material2Length = InCluster.NumTris - InCluster.Material0Length - InCluster.Material1Length;
		return 1 + (InCluster.Material1Length > 0) + (Material2Length > 0);
	}
	else
	{
		return InCluster.MaterialTableLength;
	}
}

uint GetRelativeMaterialIndex(FCluster InCluster, uint InTriIndex)
{
	uint MaterialIndex = 0xFFFFFFFF;

	BRANCH
	if (IsMaterialFastPath(InCluster))
	{
		if (InTriIndex < InCluster.Material0Length)
		{
			MaterialIndex = InCluster.Material0Index;
		}
		else if (InTriIndex < (InCluster.Material0Length + InCluster.Material1Length))
		{
			MaterialIndex = InCluster.Material1Index;
		}
		else
		{
			MaterialIndex = InCluster.Material2Index;
		}
	}
	else
	{
		uint TableOffset = InCluster.PageBaseAddress + InCluster.MaterialTableOffset * 4;
		LOOP for (uint TableEntry = 0; TableEntry < InCluster.MaterialTableLength; ++TableEntry)
		{
			uint EncodedRange = ClusterPageData.Load(TableOffset);
			TableOffset += 4;

			uint TriStart;
			uint TriLength;
			uint TriMaterialIndex;
			DecodeMaterialRange(EncodedRange, TriStart, TriLength, TriMaterialIndex);

			if (InTriIndex >= TriStart && InTriIndex < (TriStart + TriLength))
			{
				MaterialIndex = TriMaterialIndex;
				break;
			}
		}
	}

	return MaterialIndex;
}

uint RemapMaterialIndexToOffset(uint InPrimitiveIndex, uint InMaterialIndex, uint BytesPerMaterial)
{
	// Remap local primitive material indices (i.e. 0...8) to global indices of all primitives in current scene
	const uint MaxMaterials = 64;
	const uint GlobalMaterialIndex = InPrimitiveIndex * MaxMaterials + InMaterialIndex;
	const uint RemapOffset = GlobalMaterialIndex * BytesPerMaterial;
	return RemapOffset;
}

struct FNaniteMaterialSlot {
	uint MaterialIndex;
	uint RasterSlot;
	uint SecondaryRasterSlot;
};

FNaniteMaterialSlot UnpackMaterialSlot(uint2 Data)
{
	FNaniteMaterialSlot Output;
	Output.MaterialIndex = Data.x >> 16u;
	Output.RasterSlot = Data.x & 0xFFFFu;
	Output.SecondaryRasterSlot = Data.y;

	return Output;
}

FNaniteMaterialSlot LoadMaterialSlot(ByteAddressBuffer InMaterialTable, uint Offset)
{
	uint2 Data = InMaterialTable.Load2(Offset);
	return UnpackMaterialSlot(Data);
}

FNaniteMaterialSlot LoadMaterialSlot(uint InPrimitiveIndex, uint InMaterialIndex, ByteAddressBuffer InMaterialTable)
{
	const uint BytesPerMaterial = 4 * 2; // 2 dwords per material
	const uint RemapOffset = RemapMaterialIndexToOffset(InPrimitiveIndex, InMaterialIndex, BytesPerMaterial);
	return LoadMaterialSlot(InMaterialTable, RemapOffset);
}

uint GetMaterialShadingSlotFromIndex(
	uint InRelativeMaterialIndex,
	uint InPrimitiveIndex,
	ByteAddressBuffer InMaterialSlotTable)
{
	FNaniteMaterialSlot MaterialSlot = LoadMaterialSlot(InPrimitiveIndex, InRelativeMaterialIndex, InMaterialSlotTable);
	return MaterialSlot.MaterialIndex;
}

uint GetMaterialRasterSlotFromIndex(
	uint InRelativeMaterialIndex,
	uint InPrimitiveIndex,
	uint InRegularSlotCount,
	bool bSecondaryBin,
	ByteAddressBuffer InMaterialSlotTable)
{
	FNaniteMaterialSlot MaterialSlot = LoadMaterialSlot(InPrimitiveIndex, InRelativeMaterialIndex, InMaterialSlotTable);
	uint RasterSlot = MaterialSlot.RasterSlot;
	if (bSecondaryBin && MaterialSlot.SecondaryRasterSlot != 0xFFFFFFFFu)
	{
		RasterSlot = MaterialSlot.SecondaryRasterSlot;
	}
	if (RasterSlot >= InRegularSlotCount)
	{
		RasterSlot = 0xffff - RasterSlot + InRegularSlotCount;
	}

	return RasterSlot;
}

uint GetMaterialShadingSlot(
	FCluster InCluster,
	uint InPrimitiveIndex,
	uint InTriIndex,
	ByteAddressBuffer InMaterialSlotTable)
{
	const uint RelativeMaterialIndex = GetRelativeMaterialIndex(InCluster, InTriIndex);
	return GetMaterialShadingSlotFromIndex(RelativeMaterialIndex, InPrimitiveIndex, InMaterialSlotTable);
}

uint GetMaterialRasterSlot(
	FCluster InCluster,
	uint InPrimitiveIndex,
	uint InTriIndex,
	uint InRegularSlotCount,
	bool bSecondaryBin,
	ByteAddressBuffer InMaterialSlotTable)
{
	const uint RelativeMaterialIndex = GetRelativeMaterialIndex(InCluster, InTriIndex);
	return GetMaterialRasterSlotFromIndex(RelativeMaterialIndex, InPrimitiveIndex, InRegularSlotCount, bSecondaryBin, InMaterialSlotTable);
}

uint GetMaterialDepthId(
	uint InMaterialSlot,
	ByteAddressBuffer InMaterialDepthTable)
{
	const uint MaterialDepthId = InMaterialDepthTable.Load(InMaterialSlot * 4);
	return MaterialDepthId;
}

uint LoadMaterialHitProxyId(uint InPrimitiveIndex, uint InMaterialIndex, ByteAddressBuffer InMaterialHitProxyTable)
{
	const uint BytesPerMaterial = 4; // Hit proxy ID
	const uint RemapOffset = RemapMaterialIndexToOffset(InPrimitiveIndex, InMaterialIndex, BytesPerMaterial);
	return InMaterialHitProxyTable.Load(RemapOffset);
}

uint GetMaterialHitProxyId(
	FCluster InCluster,
	uint InPrimitiveIndex,
	uint InTriIndex,
	ByteAddressBuffer InMaterialHitProxyTable)
{
	const uint RelativeMaterialIndex = GetRelativeMaterialIndex(InCluster, InTriIndex);
	const uint MaterialHitProxyId = LoadMaterialHitProxyId(InPrimitiveIndex, RelativeMaterialIndex, InMaterialHitProxyTable);
	return MaterialHitProxyId;
}

uint GetMaterialBucketIdFromDepth(float Depth)
{
	return (uint)(Depth * NANITE_MAX_STATE_BUCKET_ID);
}

// TODO: We should really expose the derivative types from the material compiler and use them instead.
struct FTexCoord
{
	float2 Value;
	float2 DDX;
	float2 DDY;
};

FTexCoord InterpolateTexCoord(float2 TexCoord0, float2 TexCoord1, float2 TexCoord2, FBarycentrics Barycentrics)
{
	float2 TexCoord10 = TexCoord1 - TexCoord0;
	float2 TexCoord20 = TexCoord2 - TexCoord0;

	FTexCoord Result;
	Result.Value		= TexCoord0 + Barycentrics.UVW.y * TexCoord10 + Barycentrics.UVW.z * TexCoord20;
	Result.DDX			= Barycentrics.UVW_dx.y * TexCoord10 + Barycentrics.UVW_dx.z * TexCoord20;
	Result.DDY			= Barycentrics.UVW_dy.y * TexCoord10 + Barycentrics.UVW_dy.z * TexCoord20;
	return Result;
}

// Decodes vertex attributes for N vertices. N must be compile-time constant and <= 3.
// Decoding multiple vertices from the same cluster simultaneously tends to generate better code than decoding them individually.
void GetRawAttributeDataN(inout FNaniteRawAttributeData RawAttributeData[3],
	FCluster Cluster,
	uint3 TriIndices,
	uint CompileTimeN,
	uint CompileTimeMaxTexCoords
)
{
	// Always process first UV set. Even if it isn't used, we might still need TangentToWorld.
	CompileTimeMaxTexCoords = max(1, min(NANITE_MAX_UVS, CompileTimeMaxTexCoords));

	const uint DecodeInfoOffset = Cluster.PageBaseAddress + Cluster.DecodeInfoOffset;
	const uint AttributeDataOffset = Cluster.PageBaseAddress + Cluster.AttributeOffset;

<<<<<<< HEAD
	// Always process first UV set. Even if it isn't used, we might still need TangentToWorld.
	CompileTimeMaxTexCoords = max(1, min(NANITE_MAX_UVS, CompileTimeMaxTexCoords));

	// Unpack normal
=======
	uint i;
	UNROLL
	for (i = 0; i < CompileTimeN; i++)
	{
		RawAttributeData[i] = (FNaniteRawAttributeData)0;
	}

>>>>>>> d731a049
#if NANITE_USE_UNCOMPRESSED_VERTEX_DATA
	uint3 ReadOffset = AttributeDataOffset + TriIndices * Cluster.BitsPerAttribute / 8;
	UNROLL
	for(i = 0; i < CompileTimeN; i++)
	{
		RawAttributeData[i].TangentZ = asfloat(ClusterPageData.Load3(ReadOffset[i]));
		ReadOffset[i] += 12;
		RawAttributeData[i].Color = float4(UnpackToUint4(ClusterPageData.Load(ReadOffset[i]), 8)) * (1.0f / 255.0f);
		ReadOffset[i] += 4;
	}

	UNROLL
	for (uint TexCoordIndex = 0; TexCoordIndex < CompileTimeMaxTexCoords; TexCoordIndex++)
	{
		if(TexCoordIndex < Cluster.NumUVs)
		{
			UNROLL
			for (uint i = 0; i < CompileTimeN; i++)
			{
				RawAttributeData[i].TexCoords[TexCoordIndex] = asfloat(ClusterPageData.Load2(ReadOffset[i]));
			}
			ReadOffset += 8;
		}
	}
#else
	const uint MaxAttributeBits = CalculateMaxAttributeBits(CompileTimeMaxTexCoords);

	// Watch out! Make sure control flow around BitStreamReader is always compile-time constant or codegen degrades significantly

	uint4 ColorMin = uint4(UnpackByte0(Cluster.ColorMin), UnpackByte1(Cluster.ColorMin), UnpackByte2(Cluster.ColorMin), UnpackByte3(Cluster.ColorMin));
	const uint4 NumComponentBits = UnpackToUint4(Cluster.ColorBits, 4);

<<<<<<< HEAD
	uint NormalBits0 = BitStreamReader_Read_RO(ClusterPageData, AttributeStream0, 2 * NANITE_NORMAL_QUANTIZATION_BITS, 2 * NANITE_NORMAL_QUANTIZATION_BITS);
	uint NormalBits1 = BitStreamReader_Read_RO(ClusterPageData, AttributeStream1, 2 * NANITE_NORMAL_QUANTIZATION_BITS, 2 * NANITE_NORMAL_QUANTIZATION_BITS);
	uint NormalBits2 = BitStreamReader_Read_RO(ClusterPageData, AttributeStream2, 2 * NANITE_NORMAL_QUANTIZATION_BITS, 2 * NANITE_NORMAL_QUANTIZATION_BITS);

	float3 TangentZ0 = UnpackNormal(NormalBits0, NANITE_NORMAL_QUANTIZATION_BITS);
	float3 TangentZ1 = UnpackNormal(NormalBits1, NANITE_NORMAL_QUANTIZATION_BITS);
	float3 TangentZ2 = UnpackNormal(NormalBits2, NANITE_NORMAL_QUANTIZATION_BITS);
=======
	FBitStreamReaderState AttributeStream[3];
	UNROLL
	for (i = 0; i < CompileTimeN; i++)
	{
		AttributeStream[i] = BitStreamReader_Create_Aligned(AttributeDataOffset, TriIndices[i] * Cluster.BitsPerAttribute, MaxAttributeBits);
		const uint NormalBits = BitStreamReader_Read_RO(ClusterPageData, AttributeStream[i], 2 * NANITE_NORMAL_QUANTIZATION_BITS, 2 * NANITE_NORMAL_QUANTIZATION_BITS);
		RawAttributeData[i].TangentZ = UnpackNormal(NormalBits, NANITE_NORMAL_QUANTIZATION_BITS);

		const uint4 ColorDelta = BitStreamReader_Read4_RO(ClusterPageData, AttributeStream[i], NumComponentBits, NANITE_MAX_COLOR_QUANTIZATION_BITS);
		RawAttributeData[i].Color = float4(ColorMin + ColorDelta) * (1.0f / 255.0f);
	}

	UNROLL
	for (uint TexCoordIndex = 0; TexCoordIndex < CompileTimeMaxTexCoords; ++TexCoordIndex)
	{
		const uint2 UVPrec = uint2(BitFieldExtractU32(Cluster.UV_Prec, 4, TexCoordIndex * 8), BitFieldExtractU32(Cluster.UV_Prec, 4, TexCoordIndex * 8 + 4));
		
		uint2 UVBits[3];
		UNROLL
		for (uint i = 0; i < CompileTimeN; i++)
		{
			UVBits[i] = BitStreamReader_Read2_RO(ClusterPageData, AttributeStream[i], UVPrec, NANITE_MAX_TEXCOORD_QUANTIZATION_BITS);
		}

		BRANCH
		if (TexCoordIndex < Cluster.NumUVs)
		{
			FUVRange UVRange = GetUVRange(ClusterPageData, DecodeInfoOffset, TexCoordIndex);
			UNROLL
			for (uint i = 0; i < CompileTimeN; i++)
			{
				RawAttributeData[i].TexCoords[TexCoordIndex] = UnpackTexCoord(UVBits[i], UVRange);
			}
		}
	}
>>>>>>> d731a049
#endif
}

void GetRawAttributeData3(inout FNaniteRawAttributeData RawAttributeData[3],
	FCluster Cluster,
	uint3 VertexIndices,
	uint CompileTimeMaxTexCoords
	)
{
	GetRawAttributeDataN(RawAttributeData, Cluster, VertexIndices, 3, CompileTimeMaxTexCoords);
}

FNaniteRawAttributeData GetRawAttributeData(
	FCluster Cluster,
	uint VertexIndex,
	uint CompileTimeMaxTexCoords
	)
{
	FNaniteRawAttributeData RawAttributeData[3];
	GetRawAttributeDataN(RawAttributeData, Cluster, VertexIndex, 1, CompileTimeMaxTexCoords);
	return RawAttributeData[0];
}

FNaniteAttributeData GetAttributeData(
	FCluster Cluster,
	float3 PointLocal0,
	float3 PointLocal1,
	float3 PointLocal2,
	FNaniteRawAttributeData RawAttributeData0,
	FNaniteRawAttributeData RawAttributeData1,
	FNaniteRawAttributeData RawAttributeData2,
	FBarycentrics Barycentrics,
	FInstanceSceneData InstanceData,
	uint CompileTimeMaxTexCoords
)
{
	FNaniteAttributeData AttributeData = (FNaniteAttributeData)0;

	// Always process first UV set. Even if it isn't used, we might still need TangentToWorld.
	CompileTimeMaxTexCoords = max(1, min(NANITE_MAX_UVS, CompileTimeMaxTexCoords));

	float3 TangentZ = normalize(Barycentrics.UVW.x * RawAttributeData0.TangentZ + Barycentrics.UVW.y * RawAttributeData1.TangentZ + Barycentrics.UVW.z * RawAttributeData2.TangentZ);

	// Decode vertex color
	// This needs to happen even if INTERPOLATE_VERTEX_COLOR is not defined as the data might be there regardless of what the shader needs.
	// When INTERPOLATE_VERTEX_COLOR is not defined, the results are not used and the code mostly disappears.
	AttributeData.UnMirrored = 1.0f;

#if NANITE_USE_UNCOMPRESSED_VERTEX_DATA
<<<<<<< HEAD
	uint4 Color0 = UnpackToUint4(ClusterPageData.Load(ReadOffset.x), 8);
	uint4 Color1 = UnpackToUint4(ClusterPageData.Load(ReadOffset.y), 8);
	uint4 Color2 = UnpackToUint4(ClusterPageData.Load(ReadOffset.z), 8);
	ReadOffset += 4;
	AttributeData.VertexColor = (Barycentrics.UVW.x * float4(Color0) + Barycentrics.UVW.y * float4(Color1) + Barycentrics.UVW.z * float4(Color2)) * (1.0f / 255.0f);
#else
	uint4 NumComponentBits = UnpackToUint4(Cluster.ColorBits, 4);
	uint4 ColorDelta0 = BitStreamReader_Read4_RO(ClusterPageData, AttributeStream0, NumComponentBits, NANITE_MAX_COLOR_QUANTIZATION_BITS);
	uint4 ColorDelta1 = BitStreamReader_Read4_RO(ClusterPageData, AttributeStream1, NumComponentBits, NANITE_MAX_COLOR_QUANTIZATION_BITS);
	uint4 ColorDelta2 = BitStreamReader_Read4_RO(ClusterPageData, AttributeStream2, NumComponentBits, NANITE_MAX_COLOR_QUANTIZATION_BITS);

	AttributeData.VertexColor = float4(1.0f, 1.0f, 1.0f, 1.0f);
	AttributeData.VertexColor_DDX = 0.0f;
	AttributeData.VertexColor_DDY = 0.0f;
	if (Cluster.ColorMode != NANITE_VERTEX_COLOR_MODE_WHITE)
	{
		float4 ColorMin = float4(UnpackByte0(Cluster.ColorMin), UnpackByte1(Cluster.ColorMin), UnpackByte2(Cluster.ColorMin), UnpackByte3(Cluster.ColorMin));
		if (Cluster.ColorMode == NANITE_VERTEX_COLOR_MODE_VARIABLE)
		{
			AttributeData.VertexColor = (ColorMin + Barycentrics.UVW.x * float4(ColorDelta0) + Barycentrics.UVW.y * float4(ColorDelta1) + Barycentrics.UVW.z * float4(ColorDelta2)) * (1.0f / 255.0f);
			AttributeData.VertexColor_DDX = (Barycentrics.UVW_dx.x * float4(ColorDelta0) + Barycentrics.UVW_dx.y * float4(ColorDelta1) + Barycentrics.UVW_dx.z * float4(ColorDelta2)) * (1.0f / 255.0f);
			AttributeData.VertexColor_DDY = (Barycentrics.UVW_dy.x * float4(ColorDelta0) + Barycentrics.UVW_dy.y * float4(ColorDelta1) + Barycentrics.UVW_dy.z * float4(ColorDelta2)) * (1.0f / 255.0f);
		}
		else // (Cluster.ColorMode == NANITE_VERTEX_COLOR_MODE_CONSTANT)
		{
			AttributeData.VertexColor = ColorMin * (1.0f / 255.0f);
		}
=======
	AttributeData.VertexColor = Barycentrics.UVW.x * RawAttributeData0.Color + Barycentrics.UVW.y * RawAttributeData1.Color + Barycentrics.UVW.z * RawAttributeData2.Color;
#else
	AttributeData.VertexColor = RawAttributeData0.Color;
	
	if (Cluster.ColorMode == NANITE_VERTEX_COLOR_MODE_VARIABLE)
	{
		AttributeData.VertexColor = Barycentrics.UVW.x * RawAttributeData0.Color + Barycentrics.UVW.y * RawAttributeData1.Color + Barycentrics.UVW.z * RawAttributeData2.Color;
		AttributeData.VertexColor_DDX = Barycentrics.UVW_dx.x * RawAttributeData0.Color + Barycentrics.UVW_dx.y * RawAttributeData1.Color + Barycentrics.UVW_dx.z * RawAttributeData2.Color;
		AttributeData.VertexColor_DDY = Barycentrics.UVW_dy.x * RawAttributeData0.Color + Barycentrics.UVW_dy.y * RawAttributeData1.Color + Barycentrics.UVW_dy.z * RawAttributeData2.Color;
>>>>>>> d731a049
	}
#endif

	UNROLL
	for (uint TexCoordIndex = 0; TexCoordIndex < CompileTimeMaxTexCoords; ++TexCoordIndex)
	{
<<<<<<< HEAD
	#if NANITE_USE_UNCOMPRESSED_VERTEX_DATA
		float2 TexCoord0 = asfloat(ClusterPageData.Load2(ReadOffset.x));
		float2 TexCoord1 = asfloat(ClusterPageData.Load2(ReadOffset.y));
		float2 TexCoord2 = asfloat(ClusterPageData.Load2(ReadOffset.z));
	#else
		uint2 UVPrec = uint2(BitFieldExtractU32(Cluster.UV_Prec, 4, TexCoordIndex * 8), BitFieldExtractU32(Cluster.UV_Prec, 4, TexCoordIndex * 8 + 4));
		uint2 Bits0_UV = BitStreamReader_Read2_RO(ClusterPageData, AttributeStream0, UVPrec, NANITE_MAX_TEXCOORD_QUANTIZATION_BITS);
		uint2 Bits1_UV = BitStreamReader_Read2_RO(ClusterPageData, AttributeStream1, UVPrec, NANITE_MAX_TEXCOORD_QUANTIZATION_BITS);
		uint2 Bits2_UV = BitStreamReader_Read2_RO(ClusterPageData, AttributeStream2, UVPrec, NANITE_MAX_TEXCOORD_QUANTIZATION_BITS);
	#endif

		if (TexCoordIndex < Cluster.NumUVs)
		{
		#if NANITE_USE_UNCOMPRESSED_VERTEX_DATA
			ReadOffset += 8;
		#else
			FUVRange UVRange = GetUVRange(ClusterPageData, DecodeInfoOffset, TexCoordIndex);
			float2 TexCoord0 = UnpackTexCoord(Bits0_UV, UVRange);
			float2 TexCoord1 = UnpackTexCoord(Bits1_UV, UVRange);
			float2 TexCoord2 = UnpackTexCoord(Bits2_UV, UVRange);
		#endif
			FTexCoord TexCoord = InterpolateTexCoord(TexCoord0, TexCoord1, TexCoord2, Barycentrics);
=======
		if (TexCoordIndex < Cluster.NumUVs)
		{
			FTexCoord TexCoord = InterpolateTexCoord(RawAttributeData0.TexCoords[TexCoordIndex], RawAttributeData1.TexCoords[TexCoordIndex], RawAttributeData2.TexCoords[TexCoordIndex], Barycentrics);
>>>>>>> d731a049
			AttributeData.TexCoords[TexCoordIndex] = TexCoord.Value;
			AttributeData.TexCoords_DDX[TexCoordIndex] = TexCoord.DDX;
			AttributeData.TexCoords_DDY[TexCoordIndex] = TexCoord.DDY;

			// Generate tangent frame for UV0
			if (TexCoordIndex == 0)
			{
				// Implicit tangent space
				// Based on Christian Schlüler's derivation: http://www.thetenthplanet.de/archives/1180
				// The technique derives a tangent space from the interpolated normal and (position,uv) deltas in two not necessarily orthogonal directions.
				// The described technique uses screen space derivatives as a way to obtain these direction deltas in a pixel shader,
				// but as we have the triangle vertices explicitly available using the local space corner deltas directly is faster and more convenient.

				float3 PointLocal10 = PointLocal1 - PointLocal0;
				float3 PointLocal20 = PointLocal2 - PointLocal0;
				float2 TexCoord10 = RawAttributeData1.TexCoords[0] - RawAttributeData0.TexCoords[0];
				float2 TexCoord20 = RawAttributeData2.TexCoords[0] - RawAttributeData0.TexCoords[0];

				bool TangentXValid = abs(TexCoord10.x) + abs(TexCoord20.x) > 1e-6;

				float3 TangentX;
				float3 TangentY;
				if (TangentXValid)
				{
					float3 Perp2 = cross(TangentZ, PointLocal20);
					float3 Perp1 = cross(PointLocal10, TangentZ);
					float3 TangentU = Perp2 * TexCoord10.x + Perp1 * TexCoord20.x;
					float3 TangentV = Perp2 * TexCoord10.y + Perp1 * TexCoord20.y;

					TangentX = normalize(TangentU);
					TangentY = cross(TangentZ, TangentX);

					AttributeData.UnMirrored = dot(TangentV, TangentY) < 0.0f ? -1.0f : 1.0f;
					TangentY *= AttributeData.UnMirrored;
				}
				else
				{
					const float Sign = TangentZ.z >= 0 ? 1 : -1;
					const float a = -rcp( Sign + TangentZ.z );
					const float b = TangentZ.x * TangentZ.y * a;
	
					TangentX = float3(1 + Sign * a * Pow2(TangentZ.x), Sign * b, -Sign * TangentZ.x);
					TangentY = float3(b,  Sign + a * Pow2(TangentZ.y), -TangentZ.y);

					AttributeData.UnMirrored = 1;
				}

				float3x3 TangentToLocal = float3x3(TangentX, TangentY, TangentZ);

				// Should be Pow2(InvScale) but that requires renormalization
				float3x3 LocalToWorld = LWCToFloat3x3(InstanceData.LocalToWorld);
				float3 InvScale = InstanceData.InvNonUniformScale;
				LocalToWorld[0] *= InvScale.x;
				LocalToWorld[1] *= InvScale.y;
				LocalToWorld[2] *= InvScale.z;
				AttributeData.TangentToWorld = mul(TangentToLocal, LocalToWorld);
			}
		}
		else
		{
			AttributeData.TexCoords[TexCoordIndex]		= float2(0, 0);
			AttributeData.TexCoords_DDX[TexCoordIndex]	= float2(0, 0);
			AttributeData.TexCoords_DDY[TexCoordIndex]	= float2(0, 0);
			if (TexCoordIndex == 0)
			{
				AttributeData.TangentToWorld = float3x3(float3(0, 0, 0), float3(0, 0, 0), LWCMultiplyVector(TangentZ * InstanceData.InvNonUniformScale.z, InstanceData.LocalToWorld));
			}
		}
	}

	return AttributeData;
}

FTexCoord GetTexCoord(
	FCluster Cluster,
	uint3 TriIndices,
	FBarycentrics Barycentrics,
	uint TexCoordIndex
)
{
	if (TexCoordIndex >= Cluster.NumUVs)
		return (FTexCoord)0;

	// Unpack and interpolate attributes
	const uint DecodeInfoOffset = Cluster.PageBaseAddress + Cluster.DecodeInfoOffset;
	const uint AttributeDataOffset = Cluster.PageBaseAddress + Cluster.AttributeOffset;

#if NANITE_USE_UNCOMPRESSED_VERTEX_DATA
	uint3 ReadOffset = AttributeDataOffset + TriIndices * Cluster.BitsPerAttribute / 8;
	ReadOffset += 12 + 4 + TexCoordIndex * 8;	// Normal + Color + TexCoord
#else
	const uint4 NumColorComponentBits = UnpackToUint4(Cluster.ColorBits, 4);
	
	// Sum U and V bit costs to combined UV bit costs in 8:8:8:8.
	const uint NumUVBits_8888 = (Cluster.UV_Prec & 0x0F0F0F0Fu) + ((Cluster.UV_Prec >> 4) & 0x0F0F0F0Fu);	// 8:8:8:8 (U0+V0, U1+V1, U2+V2, U3+V3)
	const uint UVBitsOffset_8888 = NumUVBits_8888 * 0x01010100u;											// 8:8:8:8 (0, UV0, UV0+UV1, UV0+UV1+UV2)
	const uint TexCoord_OffsetBits = (UVBitsOffset_8888 >> (8 * TexCoordIndex)) & 0xFFu;

	const uint BitOffset = 2 * NANITE_NORMAL_QUANTIZATION_BITS + dot(NumColorComponentBits, 1u) + TexCoord_OffsetBits;

	FBitStreamReaderState AttributeStream0 = BitStreamReader_Create_Aligned(AttributeDataOffset, BitOffset + TriIndices.x * Cluster.BitsPerAttribute, 2 * NANITE_MAX_TEXCOORD_QUANTIZATION_BITS);
	FBitStreamReaderState AttributeStream1 = BitStreamReader_Create_Aligned(AttributeDataOffset, BitOffset + TriIndices.y * Cluster.BitsPerAttribute, 2 * NANITE_MAX_TEXCOORD_QUANTIZATION_BITS);
	FBitStreamReaderState AttributeStream2 = BitStreamReader_Create_Aligned(AttributeDataOffset, BitOffset + TriIndices.z * Cluster.BitsPerAttribute, 2 * NANITE_MAX_TEXCOORD_QUANTIZATION_BITS);
#endif

#if NANITE_USE_UNCOMPRESSED_VERTEX_DATA
	float2 TexCoord0 = asfloat(ClusterPageData.Load2(ReadOffset.x));
	float2 TexCoord1 = asfloat(ClusterPageData.Load2(ReadOffset.y));
	float2 TexCoord2 = asfloat(ClusterPageData.Load2(ReadOffset.z));
#else
	uint2 UVPrec = uint2(BitFieldExtractU32(Cluster.UV_Prec, 4, TexCoordIndex * 8), BitFieldExtractU32(Cluster.UV_Prec, 4, TexCoordIndex * 8 + 4));
	uint2 Bits0_UV = BitStreamReader_Read2_RO(ClusterPageData, AttributeStream0, UVPrec, NANITE_MAX_TEXCOORD_QUANTIZATION_BITS);
	uint2 Bits1_UV = BitStreamReader_Read2_RO(ClusterPageData, AttributeStream1, UVPrec, NANITE_MAX_TEXCOORD_QUANTIZATION_BITS);
	uint2 Bits2_UV = BitStreamReader_Read2_RO(ClusterPageData, AttributeStream2, UVPrec, NANITE_MAX_TEXCOORD_QUANTIZATION_BITS);

	FUVRange UVRange = GetUVRange(ClusterPageData, DecodeInfoOffset, TexCoordIndex);
	float2 TexCoord0 = UnpackTexCoord(Bits0_UV, UVRange);
	float2 TexCoord1 = UnpackTexCoord(Bits1_UV, UVRange);
	float2 TexCoord2 = UnpackTexCoord(Bits2_UV, UVRange);
#endif

	return InterpolateTexCoord(TexCoord0, TexCoord1, TexCoord2, Barycentrics);	
}

// TODO: Move to an appropriate common location outside of Nanite
uint LowerBound(Buffer<uint> SearchBuffer, uint BufferCount, uint Key)
{
	uint Index = 0;
	uint Width = BufferCount >> 1;
	
	UNROLL
	while (Width > 0)
	{
		Index += (Key < SearchBuffer[Index + Width]) ? 0 : Width;
		Width = Width >> 1;
	}
	
	return Index;
}

// TODO: Move to an appropriate common location outside of Nanite
bool BinarySearch(Buffer<uint> SearchBuffer, uint BufferCount, uint Key)
{
	uint Index = LowerBound(SearchBuffer, BufferCount, Key);
	return SearchBuffer[Index] == Key;
<<<<<<< HEAD
}
=======
}

#ifndef DEFINE_ITERATE_CLUSTER_SEGMENTS
#	define DEFINE_ITERATE_CLUSTER_SEGMENTS (0)
#endif

// Need manually strip unused template functions here due to a compiler issue: https://github.com/microsoft/DirectXShaderCompiler/issues/4649
#if DEFINE_ITERATE_CLUSTER_SEGMENTS

template<class ClusterSegmentProcessor>
void IterateClusterSegments(FCluster Cluster, ByteAddressBuffer InClusterPageData, inout ClusterSegmentProcessor Processor)
{
	BRANCH
	if (IsMaterialFastPath(Cluster))
	{
		{
			Processor.Process(0, Cluster.Material0Length, Cluster.Material0Index);
		}

		if (Cluster.Material1Length > 0)
		{
			Processor.Process(Cluster.Material0Length, Cluster.Material1Length, Cluster.Material1Index);
		}

		const uint Material2Length = Cluster.NumTris - Cluster.Material0Length - Cluster.Material1Length;
		if (Material2Length > 0)
		{
			Processor.Process(Cluster.Material0Length + Cluster.Material1Length, Material2Length, Cluster.Material2Index);
		}
	}
	else
	{
		uint TableOffset = Cluster.PageBaseAddress + Cluster.MaterialTableOffset * 4;
		LOOP for (uint TableEntry = 0; TableEntry < Cluster.MaterialTableLength; ++TableEntry)
		{
			uint EncodedRange = InClusterPageData.Load(TableOffset);
			TableOffset += 4;

			uint TriStart;
			uint TriLength;
			uint MaterialIndex;
			DecodeMaterialRange(EncodedRange, TriStart, TriLength, MaterialIndex);

			Processor.Process(TriStart, TriLength, MaterialIndex);
		}
	}
}

#endif
>>>>>>> d731a049
<|MERGE_RESOLUTION|>--- conflicted
+++ resolved
@@ -154,8 +154,6 @@
 uint CalculateMaxAttributeBits(uint NumTexCoordInterpolators)
 {
 	return (2 * NANITE_NORMAL_QUANTIZATION_BITS + 4 * NANITE_MAX_COLOR_QUANTIZATION_BITS + NumTexCoordInterpolators * (2 * NANITE_MAX_TEXCOORD_QUANTIZATION_BITS));
-<<<<<<< HEAD
-=======
 }
 
 void DecodeMaterialRange(uint EncodedRange, out uint TriStart, out uint TriLength, out uint MaterialIndex)
@@ -168,7 +166,6 @@
 	TriStart = BitFieldExtractU32(EncodedRange, 8, 0);
 	TriLength = BitFieldExtractU32(EncodedRange, 8, 8);
 	MaterialIndex = BitFieldExtractU32(EncodedRange, 6, 16);
->>>>>>> d731a049
 }
 
 bool IsMaterialFastPath(FCluster InCluster)
@@ -389,12 +386,6 @@
 	const uint DecodeInfoOffset = Cluster.PageBaseAddress + Cluster.DecodeInfoOffset;
 	const uint AttributeDataOffset = Cluster.PageBaseAddress + Cluster.AttributeOffset;
 
-<<<<<<< HEAD
-	// Always process first UV set. Even if it isn't used, we might still need TangentToWorld.
-	CompileTimeMaxTexCoords = max(1, min(NANITE_MAX_UVS, CompileTimeMaxTexCoords));
-
-	// Unpack normal
-=======
 	uint i;
 	UNROLL
 	for (i = 0; i < CompileTimeN; i++)
@@ -402,7 +393,6 @@
 		RawAttributeData[i] = (FNaniteRawAttributeData)0;
 	}
 
->>>>>>> d731a049
 #if NANITE_USE_UNCOMPRESSED_VERTEX_DATA
 	uint3 ReadOffset = AttributeDataOffset + TriIndices * Cluster.BitsPerAttribute / 8;
 	UNROLL
@@ -435,15 +425,6 @@
 	uint4 ColorMin = uint4(UnpackByte0(Cluster.ColorMin), UnpackByte1(Cluster.ColorMin), UnpackByte2(Cluster.ColorMin), UnpackByte3(Cluster.ColorMin));
 	const uint4 NumComponentBits = UnpackToUint4(Cluster.ColorBits, 4);
 
-<<<<<<< HEAD
-	uint NormalBits0 = BitStreamReader_Read_RO(ClusterPageData, AttributeStream0, 2 * NANITE_NORMAL_QUANTIZATION_BITS, 2 * NANITE_NORMAL_QUANTIZATION_BITS);
-	uint NormalBits1 = BitStreamReader_Read_RO(ClusterPageData, AttributeStream1, 2 * NANITE_NORMAL_QUANTIZATION_BITS, 2 * NANITE_NORMAL_QUANTIZATION_BITS);
-	uint NormalBits2 = BitStreamReader_Read_RO(ClusterPageData, AttributeStream2, 2 * NANITE_NORMAL_QUANTIZATION_BITS, 2 * NANITE_NORMAL_QUANTIZATION_BITS);
-
-	float3 TangentZ0 = UnpackNormal(NormalBits0, NANITE_NORMAL_QUANTIZATION_BITS);
-	float3 TangentZ1 = UnpackNormal(NormalBits1, NANITE_NORMAL_QUANTIZATION_BITS);
-	float3 TangentZ2 = UnpackNormal(NormalBits2, NANITE_NORMAL_QUANTIZATION_BITS);
-=======
 	FBitStreamReaderState AttributeStream[3];
 	UNROLL
 	for (i = 0; i < CompileTimeN; i++)
@@ -479,7 +460,6 @@
 			}
 		}
 	}
->>>>>>> d731a049
 #endif
 }
 
@@ -529,35 +509,6 @@
 	AttributeData.UnMirrored = 1.0f;
 
 #if NANITE_USE_UNCOMPRESSED_VERTEX_DATA
-<<<<<<< HEAD
-	uint4 Color0 = UnpackToUint4(ClusterPageData.Load(ReadOffset.x), 8);
-	uint4 Color1 = UnpackToUint4(ClusterPageData.Load(ReadOffset.y), 8);
-	uint4 Color2 = UnpackToUint4(ClusterPageData.Load(ReadOffset.z), 8);
-	ReadOffset += 4;
-	AttributeData.VertexColor = (Barycentrics.UVW.x * float4(Color0) + Barycentrics.UVW.y * float4(Color1) + Barycentrics.UVW.z * float4(Color2)) * (1.0f / 255.0f);
-#else
-	uint4 NumComponentBits = UnpackToUint4(Cluster.ColorBits, 4);
-	uint4 ColorDelta0 = BitStreamReader_Read4_RO(ClusterPageData, AttributeStream0, NumComponentBits, NANITE_MAX_COLOR_QUANTIZATION_BITS);
-	uint4 ColorDelta1 = BitStreamReader_Read4_RO(ClusterPageData, AttributeStream1, NumComponentBits, NANITE_MAX_COLOR_QUANTIZATION_BITS);
-	uint4 ColorDelta2 = BitStreamReader_Read4_RO(ClusterPageData, AttributeStream2, NumComponentBits, NANITE_MAX_COLOR_QUANTIZATION_BITS);
-
-	AttributeData.VertexColor = float4(1.0f, 1.0f, 1.0f, 1.0f);
-	AttributeData.VertexColor_DDX = 0.0f;
-	AttributeData.VertexColor_DDY = 0.0f;
-	if (Cluster.ColorMode != NANITE_VERTEX_COLOR_MODE_WHITE)
-	{
-		float4 ColorMin = float4(UnpackByte0(Cluster.ColorMin), UnpackByte1(Cluster.ColorMin), UnpackByte2(Cluster.ColorMin), UnpackByte3(Cluster.ColorMin));
-		if (Cluster.ColorMode == NANITE_VERTEX_COLOR_MODE_VARIABLE)
-		{
-			AttributeData.VertexColor = (ColorMin + Barycentrics.UVW.x * float4(ColorDelta0) + Barycentrics.UVW.y * float4(ColorDelta1) + Barycentrics.UVW.z * float4(ColorDelta2)) * (1.0f / 255.0f);
-			AttributeData.VertexColor_DDX = (Barycentrics.UVW_dx.x * float4(ColorDelta0) + Barycentrics.UVW_dx.y * float4(ColorDelta1) + Barycentrics.UVW_dx.z * float4(ColorDelta2)) * (1.0f / 255.0f);
-			AttributeData.VertexColor_DDY = (Barycentrics.UVW_dy.x * float4(ColorDelta0) + Barycentrics.UVW_dy.y * float4(ColorDelta1) + Barycentrics.UVW_dy.z * float4(ColorDelta2)) * (1.0f / 255.0f);
-		}
-		else // (Cluster.ColorMode == NANITE_VERTEX_COLOR_MODE_CONSTANT)
-		{
-			AttributeData.VertexColor = ColorMin * (1.0f / 255.0f);
-		}
-=======
 	AttributeData.VertexColor = Barycentrics.UVW.x * RawAttributeData0.Color + Barycentrics.UVW.y * RawAttributeData1.Color + Barycentrics.UVW.z * RawAttributeData2.Color;
 #else
 	AttributeData.VertexColor = RawAttributeData0.Color;
@@ -567,41 +518,15 @@
 		AttributeData.VertexColor = Barycentrics.UVW.x * RawAttributeData0.Color + Barycentrics.UVW.y * RawAttributeData1.Color + Barycentrics.UVW.z * RawAttributeData2.Color;
 		AttributeData.VertexColor_DDX = Barycentrics.UVW_dx.x * RawAttributeData0.Color + Barycentrics.UVW_dx.y * RawAttributeData1.Color + Barycentrics.UVW_dx.z * RawAttributeData2.Color;
 		AttributeData.VertexColor_DDY = Barycentrics.UVW_dy.x * RawAttributeData0.Color + Barycentrics.UVW_dy.y * RawAttributeData1.Color + Barycentrics.UVW_dy.z * RawAttributeData2.Color;
->>>>>>> d731a049
 	}
 #endif
 
 	UNROLL
 	for (uint TexCoordIndex = 0; TexCoordIndex < CompileTimeMaxTexCoords; ++TexCoordIndex)
 	{
-<<<<<<< HEAD
-	#if NANITE_USE_UNCOMPRESSED_VERTEX_DATA
-		float2 TexCoord0 = asfloat(ClusterPageData.Load2(ReadOffset.x));
-		float2 TexCoord1 = asfloat(ClusterPageData.Load2(ReadOffset.y));
-		float2 TexCoord2 = asfloat(ClusterPageData.Load2(ReadOffset.z));
-	#else
-		uint2 UVPrec = uint2(BitFieldExtractU32(Cluster.UV_Prec, 4, TexCoordIndex * 8), BitFieldExtractU32(Cluster.UV_Prec, 4, TexCoordIndex * 8 + 4));
-		uint2 Bits0_UV = BitStreamReader_Read2_RO(ClusterPageData, AttributeStream0, UVPrec, NANITE_MAX_TEXCOORD_QUANTIZATION_BITS);
-		uint2 Bits1_UV = BitStreamReader_Read2_RO(ClusterPageData, AttributeStream1, UVPrec, NANITE_MAX_TEXCOORD_QUANTIZATION_BITS);
-		uint2 Bits2_UV = BitStreamReader_Read2_RO(ClusterPageData, AttributeStream2, UVPrec, NANITE_MAX_TEXCOORD_QUANTIZATION_BITS);
-	#endif
-
 		if (TexCoordIndex < Cluster.NumUVs)
 		{
-		#if NANITE_USE_UNCOMPRESSED_VERTEX_DATA
-			ReadOffset += 8;
-		#else
-			FUVRange UVRange = GetUVRange(ClusterPageData, DecodeInfoOffset, TexCoordIndex);
-			float2 TexCoord0 = UnpackTexCoord(Bits0_UV, UVRange);
-			float2 TexCoord1 = UnpackTexCoord(Bits1_UV, UVRange);
-			float2 TexCoord2 = UnpackTexCoord(Bits2_UV, UVRange);
-		#endif
-			FTexCoord TexCoord = InterpolateTexCoord(TexCoord0, TexCoord1, TexCoord2, Barycentrics);
-=======
-		if (TexCoordIndex < Cluster.NumUVs)
-		{
 			FTexCoord TexCoord = InterpolateTexCoord(RawAttributeData0.TexCoords[TexCoordIndex], RawAttributeData1.TexCoords[TexCoordIndex], RawAttributeData2.TexCoords[TexCoordIndex], Barycentrics);
->>>>>>> d731a049
 			AttributeData.TexCoords[TexCoordIndex] = TexCoord.Value;
 			AttributeData.TexCoords_DDX[TexCoordIndex] = TexCoord.DDX;
 			AttributeData.TexCoords_DDY[TexCoordIndex] = TexCoord.DDY;
@@ -747,9 +672,6 @@
 {
 	uint Index = LowerBound(SearchBuffer, BufferCount, Key);
 	return SearchBuffer[Index] == Key;
-<<<<<<< HEAD
-}
-=======
 }
 
 #ifndef DEFINE_ITERATE_CLUSTER_SEGMENTS
@@ -798,5 +720,4 @@
 	}
 }
 
-#endif
->>>>>>> d731a049
+#endif