// Copyright Epic Games, Inc. All Rights Reserved.

#pragma once

#include "../VertexFactoryCommon.ush"
#include "../LightmapData.ush"
#if RAYHITGROUPSHADER
#include "../RayTracing/RayTracingCommon.ush"
#endif
#include "NaniteDataDecode.ush"
#include "NaniteAttributeDecode.ush"

<<<<<<< HEAD
=======
#ifndef VIRTUAL_TEXTURE_TARGET
#define VIRTUAL_TEXTURE_TARGET 0
#endif

#ifndef NANITE_USE_HW_BARYCENTRICS
#define NANITE_USE_HW_BARYCENTRICS 0
#endif

// Make sure we decode enough texture coordinates to satisfy programmable features
#if NUM_MATERIAL_TEXCOORDS_VERTEX > NUM_MATERIAL_TEXCOORDS
	#define NANITE_NUM_TEXCOORDS_TO_DECODE NUM_MATERIAL_TEXCOORDS_VERTEX
#else
	#define NANITE_NUM_TEXCOORDS_TO_DECODE NUM_MATERIAL_TEXCOORDS
#endif

>>>>>>> d731a049
// Nanite material evaluation is deferred to a screenspace pass sampling the visibility buffer,
// so the 'interpolants' used in the GBuffer pass are almost all generated in the PixelShader, instead of exported from VS.
// FNaniteFullscreenVSToPS is the struct containing what actually needs to be passed between VS and PS in the Nanite GBuffer pass.
struct FVertexFactoryInterpolantsVSToPS
{
#if NEEDS_LIGHTMAP_COORDINATE
	nointerpolation float4 LightMapCoordinate	: TEXCOORD3;
	nointerpolation float4 LightMapCoordinateDDX: TEXCOORD4;
	nointerpolation float4 LightMapCoordinateDDY: TEXCOORD5;
#endif
#if VF_USE_PRIMITIVE_SCENE_DATA && NEEDS_LIGHTMAP_COORDINATE
	nointerpolation uint LightmapDataIndex		: LIGHTMAP_ID;
#endif
#if INSTANCED_STEREO
	nointerpolation uint EyeIndex				: PACKED_EYE_INDEX;
#endif
	nointerpolation uint ViewIndex				: PACKED_VIEW_INDEX;
};

#if IS_NANITE_RASTER_PASS

// TODO: PROG_RASTER

struct FVertexFactoryInput
{
};

struct FVertexFactoryIntermediates
{
	float3x3 TangentToLocal;
};

FVertexFactoryIntermediates GetVertexFactoryIntermediates(FVertexFactoryInput Input)
{
	FVertexFactoryIntermediates Intermediates = (FVertexFactoryIntermediates)0;
	return Intermediates;
};

float3x3 VertexFactoryGetTangentToLocal(FVertexFactoryInput Input, FVertexFactoryIntermediates Intermediates)
{
	return Intermediates.TangentToLocal;
}

FMaterialVertexParameters GetMaterialVertexParameters(FVertexFactoryInput Input, FVertexFactoryIntermediates Intermediates, float3 WorldPosition, float3x3 TangentToLocal)
{
	FMaterialVertexParameters Result = (FMaterialVertexParameters)0;

	return Result;
}

#endif // IS_NANITE_RASTER_PASS

#if NEEDS_LIGHTMAP_COORDINATE

void GetLightMapCoordinates(FVertexFactoryInterpolantsVSToPS Interpolants, out float2 LightmapUV0, out float2 LightmapUV1, out uint LightmapDataIndex)
{
	LightmapUV0 = Interpolants.LightMapCoordinate.xy * float2(1.0, 0.5);
	LightmapUV1 = LightmapUV0 + float2(0.0, 0.5);

#if VF_USE_PRIMITIVE_SCENE_DATA
	LightmapDataIndex = Interpolants.LightmapDataIndex;
#else
	LightmapDataIndex = 0;
#endif
}

void GetLightMapCoordinates(FVertexFactoryInterpolantsVSToPS Interpolants, out FloatDeriv2 LightmapUV0, out FloatDeriv2 LightmapUV1, out uint LightmapDataIndex)
{
	LightmapUV0 = ConstructFloatDeriv2(	Interpolants.LightMapCoordinate.xy * float2(1.0, 0.5),
										Interpolants.LightMapCoordinateDDX.xy * float2(1.0, 0.5),
										Interpolants.LightMapCoordinateDDY.xy * float2(1.0, 0.5));

	LightmapUV1 = LightmapUV0;
	LightmapUV1.Value += float2(0.0, 0.5);

#if VF_USE_PRIMITIVE_SCENE_DATA
	LightmapDataIndex = Interpolants.LightmapDataIndex;
#else
	LightmapDataIndex = 0;
#endif
}

void GetShadowMapCoordinate(FVertexFactoryInterpolantsVSToPS Interpolants, out float2 ShadowMapCoordinate, out uint LightmapDataIndex)
{
#if VF_USE_PRIMITIVE_SCENE_DATA
	LightmapDataIndex = Interpolants.LightmapDataIndex;
#else
	LightmapDataIndex = 0;
#endif
	ShadowMapCoordinate = Interpolants.LightMapCoordinate.zw;
}

void GetShadowMapCoordinate(FVertexFactoryInterpolantsVSToPS Interpolants, out FloatDeriv2 ShadowMapCoordinate, out uint LightmapDataIndex)
{
#if VF_USE_PRIMITIVE_SCENE_DATA
	LightmapDataIndex = Interpolants.LightmapDataIndex;
#else
	LightmapDataIndex = 0;
#endif
	ShadowMapCoordinate = ConstructFloatDeriv2(	Interpolants.LightMapCoordinate.zw,
												Interpolants.LightMapCoordinateDDX.zw,
												Interpolants.LightMapCoordinateDDY.zw);
}

void SetLightMapCoordinate(inout FVertexFactoryInterpolantsVSToPS Interpolants, float2 InLightMapCoordinate, float2 InShadowMapCoordinate)
{
	Interpolants.LightMapCoordinate.xy = InLightMapCoordinate;
	Interpolants.LightMapCoordinate.zw = InShadowMapCoordinate;
	Interpolants.LightMapCoordinateDDX = 0;
	Interpolants.LightMapCoordinateDDY = 0;
}

void SetLightMapCoordinate(inout FVertexFactoryInterpolantsVSToPS Interpolants, FloatDeriv2 InLightMapCoordinate, FloatDeriv2 InShadowMapCoordinate)
{
	Interpolants.LightMapCoordinate		= float4(InLightMapCoordinate.Value, InShadowMapCoordinate.Value);
	Interpolants.LightMapCoordinateDDX	= float4(InLightMapCoordinate.Ddx, InShadowMapCoordinate.Ddy);
	Interpolants.LightMapCoordinateDDY	= float4(InLightMapCoordinate.Ddy, InShadowMapCoordinate.Ddy);
}

void SetLightMapDataIndex(inout FVertexFactoryInterpolantsVSToPS Interpolants, uint LightmapDataIndex)
{
#if VF_USE_PRIMITIVE_SCENE_DATA
	Interpolants.LightmapDataIndex = LightmapDataIndex;
#endif
}

#endif // NEEDS_LIGHTMAP_COORDINATE

<<<<<<< HEAD
// Shared function (for Nanite raster and shading passes) to fetch a valid FMaterialPixelParameters struct, which is used by material inputs.
FMaterialPixelParameters FetchNaniteMaterialPixelParameters(FNaniteView NaniteView, UlongType PackedPixel, inout FVertexFactoryInterpolantsVSToPS Interpolants, inout float4 SvPosition)
=======
void SetVertexParameterInstanceData(inout FMaterialVertexParameters VertexParameters, FInstanceSceneData InstanceData, FPrimitiveSceneData PrimitiveData, bool bEvaluateWorldPositionOffset)
>>>>>>> d731a049
{
	VertexParameters.PrimitiveId			= InstanceData.PrimitiveId;
	VertexParameters.InstanceLocalToWorld	= InstanceData.LocalToWorld;
	VertexParameters.InstanceWorldToLocal	= InstanceData.WorldToLocal;
	VertexParameters.PrevFrameLocalToWorld	= InstanceData.PrevLocalToWorld;
#if USES_PER_INSTANCE_CUSTOM_DATA
	VertexParameters.CustomDataOffset		= InstanceData.CustomDataOffset;
	VertexParameters.CustomDataCount		= InstanceData.CustomDataCount;
#endif
#if USES_PER_INSTANCE_RANDOM
	VertexParameters.PerInstanceRandom      = InstanceData.RandomID;
#endif

<<<<<<< HEAD
	const uint2 PixelPos = SvPosition.xy - float2(0.5f, 0.5f);

	uint DepthInt = 0;
	uint VisibleClusterIndex = 0;
	uint TriIndex = 0;
	UnpackVisPixel(PackedPixel, DepthInt, VisibleClusterIndex, TriIndex);
=======
	VertexParameters.SceneData.PrimitiveId 	= InstanceData.PrimitiveId;
	VertexParameters.SceneData.InstanceId 	= InstanceData.RelativeId;
	VertexParameters.SceneData.InstanceData	= InstanceData;
	VertexParameters.SceneData.Primitive	= PrimitiveData;

	VertexParameters.bEvaluateWorldPositionOffset = bEvaluateWorldPositionOffset;
}
>>>>>>> d731a049

void SetVertexParameterAttributeData(inout FMaterialVertexParameters VertexParameters, FNaniteRawAttributeData RawAttributeData, float4x4 LocalToTranslatedWorld, float3x3 LocalToWorld, float3 PointLocalNoWPO)
{
	VertexParameters.WorldPosition		= mul(float4(PointLocalNoWPO, 1), LocalToTranslatedWorld).xyz;
	VertexParameters.TangentToWorld		= mul(GetTangentBasis(RawAttributeData.TangentZ), LocalToWorld);
	VertexParameters.VertexColor		= RawAttributeData.Color;
	VertexParameters.PreSkinnedPosition = PointLocalNoWPO;
	VertexParameters.PreSkinnedNormal	= RawAttributeData.TangentZ;

#if NUM_MATERIAL_TEXCOORDS_VERTEX
	UNROLL
	for (uint TexCoordIndex = 0; TexCoordIndex < NUM_MATERIAL_TEXCOORDS_VERTEX; ++TexCoordIndex)
	{
<<<<<<< HEAD
		FVisibleCluster VisibleCluster           = GetVisibleCluster(VisibleClusterIndex);
		FInstanceSceneData InstanceData          = GetInstanceSceneData(VisibleCluster, false);
		FInstanceDynamicData InstanceDynamicData = CalculateInstanceDynamicData(NaniteView, InstanceData);
		FPrimitiveSceneData PrimitiveData        = GetPrimitiveData(InstanceData.PrimitiveId);
		FCluster Cluster                         = GetCluster(VisibleCluster.PageIndex, VisibleCluster.ClusterIndex);
=======
		// Protect against case where Nanite max UV count is lower than what the material may define.
		if (TexCoordIndex < NANITE_MAX_UVS)
		{
			VertexParameters.TexCoords[TexCoordIndex] = RawAttributeData.TexCoords[TexCoordIndex];
		}
	}
#endif
}
>>>>>>> d731a049

// Group of transforms needed to transform a Nanite vertex
struct FNaniteVertTransforms
{
	float4x4 LocalToTranslatedWorld;
	float4x4 PrevLocalToTranslatedWorld;
	float4x4 TranslatedWorldToSubpixelClip;
	float3x3 LocalToWorldNoScale;
	float3x3 PrevLocalToWorldNoScale;
	float3x3 WorldToLocalVector;
	float3x3 PrevWorldToLocalVector;
};

struct FNaniteTransformedVert
{
	uint VertIndex;
	float3 PointLocal;
	float3 PrevPointLocal;
	float3 PointWorld;
	float4 PointSubpixelClip;
	FNaniteRawAttributeData RawAttributeData;
#if NUM_TEX_COORD_INTERPOLATORS
	float2 CustomizedUVs[NUM_TEX_COORD_INTERPOLATORS];
#endif
};

// Post-transformed Nanite triangle data
struct FNaniteTransformedTri
{
	FNaniteTransformedVert Verts[3];
};

FNaniteVertTransforms CalculateNaniteVertexTransforms(FInstanceSceneData InstanceData, FInstanceDynamicData InstanceDynamicData, FNaniteView NaniteView)
{
	const float4x4 LocalToTranslatedWorld = InstanceDynamicData.LocalToTranslatedWorld;
	const float4x4 PrevLocalToTranslatedWorld = InstanceDynamicData.PrevLocalToTranslatedWorld;
	const float3 InvNonUniformScale = InstanceData.InvNonUniformScale;

	// Should be Pow2(InvScale) but that requires renormalization
	float3x3 LocalToWorldNoScale = (float3x3)LocalToTranslatedWorld;
	LocalToWorldNoScale[0] *= InvNonUniformScale.x;
	LocalToWorldNoScale[1] *= InvNonUniformScale.y;
	LocalToWorldNoScale[2] *= InvNonUniformScale.z;

	float3x3 PrevLocalToWorldNoScale = (float3x3)PrevLocalToTranslatedWorld;
	PrevLocalToWorldNoScale[0] *= InvNonUniformScale.x;
	PrevLocalToWorldNoScale[1] *= InvNonUniformScale.y;
	PrevLocalToWorldNoScale[2] *= InvNonUniformScale.z;

	float3x3 WorldToLocalVector = LWCToFloat3x3(InstanceData.WorldToLocal);
	
	// TODO: We need PrevWorldToLocal here, but we don't have it
	const float3 SqInvNonUniformScale = Pow2(InvNonUniformScale);
	float3x3 PrevWorldToLocalVector = LWCToFloat3x3(InstanceData.PrevLocalToWorld);
	PrevWorldToLocalVector[0] *= SqInvNonUniformScale.x;
	PrevWorldToLocalVector[1] *= SqInvNonUniformScale.y;
	PrevWorldToLocalVector[2] *= SqInvNonUniformScale.z;
	PrevWorldToLocalVector = transpose(PrevWorldToLocalVector);

	FNaniteVertTransforms Transforms;
	Transforms.LocalToTranslatedWorld		= LocalToTranslatedWorld;
	Transforms.PrevLocalToTranslatedWorld	= PrevLocalToTranslatedWorld;
	Transforms.TranslatedWorldToSubpixelClip= NaniteView.TranslatedWorldToSubpixelClip;
	Transforms.LocalToWorldNoScale			= LocalToWorldNoScale;
	Transforms.PrevLocalToWorldNoScale		= PrevLocalToWorldNoScale;
	Transforms.WorldToLocalVector			= WorldToLocalVector;
	Transforms.PrevWorldToLocalVector		= PrevWorldToLocalVector;

	return Transforms;
}

FNaniteTransformedTri TransformNaniteTriangle(FInstanceSceneData InstanceData, FNaniteVertTransforms Transforms, float3 PointLocalNoWPO[3], FNaniteRawAttributeData RawAttributeData[3], uint3 TriIndices, bool bEvaluateWPO)
{
	FNaniteTransformedTri Tri = (FNaniteTransformedTri)0;

#if USES_WORLD_POSITION_OFFSET || NUM_TEX_COORD_INTERPOLATORS
	FPrimitiveSceneData PrimitiveData = GetPrimitiveData(InstanceData.PrimitiveId);
#endif

#if USES_WORLD_POSITION_OFFSET
	BRANCH
	if (bEvaluateWPO && (PrimitiveData.Flags & PRIMITIVE_SCENE_DATA_FLAG_EVALUATE_WORLD_POSITION_OFFSET) != 0u)
	{
		UNROLL_N(3)
		for (int i = 0; i < 3; ++i)
		{
<<<<<<< HEAD
			// Protect against case where Nanite max UV count is lower than what the material may define.
			if (TexCoordIndex < NANITE_MAX_UVS)
			{
				Result.TexCoords[TexCoordIndex] = AttributeData.TexCoords[TexCoordIndex];
				Result.TexCoords_DDX[TexCoordIndex] = AttributeData.TexCoords_DDX[TexCoordIndex];
				Result.TexCoords_DDY[TexCoordIndex] = AttributeData.TexCoords_DDY[TexCoordIndex];
			}
=======
			Tri.Verts[i].VertIndex = TriIndices[i];
			Tri.Verts[i].RawAttributeData = RawAttributeData[i];

			FMaterialVertexParameters VertexParameters = (FMaterialVertexParameters)0;
			SetVertexParameterInstanceData(VertexParameters, InstanceData, PrimitiveData, true /* WPO */);
			SetVertexParameterAttributeData(VertexParameters, RawAttributeData[i], Transforms.LocalToTranslatedWorld, Transforms.LocalToWorldNoScale, PointLocalNoWPO[i]);

			FMaterialVertexParameters PrevVertexParameters = (FMaterialVertexParameters)0;
			SetVertexParameterInstanceData(PrevVertexParameters, InstanceData, PrimitiveData, true /* WPO */);
			SetVertexParameterAttributeData(PrevVertexParameters, RawAttributeData[i], Transforms.PrevLocalToTranslatedWorld, Transforms.PrevLocalToWorldNoScale, PointLocalNoWPO[i]);

			const float3 WorldPositionOffset = GetMaterialWorldPositionOffset(VertexParameters);
			const float3 PrevWorldPositionOffset = GetMaterialPreviousWorldPositionOffset(PrevVertexParameters);
			const float3 LocalOffset = mul(WorldPositionOffset, Transforms.WorldToLocalVector);
			const float3 PrevLocalOffset = mul(PrevWorldPositionOffset, Transforms.PrevWorldToLocalVector);

			Tri.Verts[i].PointLocal			= PointLocalNoWPO[i] + LocalOffset;
			Tri.Verts[i].PrevPointLocal		= PointLocalNoWPO[i] + PrevLocalOffset;
			Tri.Verts[i].PointWorld			= VertexParameters.WorldPosition + WorldPositionOffset;
			Tri.Verts[i].PointSubpixelClip	= mul(float4(Tri.Verts[i].PointWorld, 1), Transforms.TranslatedWorldToSubpixelClip);

		#if NUM_TEX_COORD_INTERPOLATORS
			GetMaterialCustomizedUVs(VertexParameters, Tri.Verts[i].CustomizedUVs);
			GetCustomInterpolators(VertexParameters, Tri.Verts[i].CustomizedUVs);
		#endif
>>>>>>> d731a049
		}
	}
	else
#endif // USES WORLD_POSITION_OFFSET
	{
		UNROLL_N(3)
		for (int i = 0; i < 3; ++i)
		{
			Tri.Verts[i].VertIndex = TriIndices[i];
			Tri.Verts[i].RawAttributeData = RawAttributeData[i];

			Tri.Verts[i].PointLocal			= PointLocalNoWPO[i];
			Tri.Verts[i].PrevPointLocal		= PointLocalNoWPO[i];
			Tri.Verts[i].PointWorld			= mul(float4(Tri.Verts[i].PointLocal, 1), Transforms.LocalToTranslatedWorld).xyz;
			Tri.Verts[i].PointSubpixelClip	= mul(float4(Tri.Verts[i].PointWorld, 1), Transforms.TranslatedWorldToSubpixelClip);

		#if NUM_TEX_COORD_INTERPOLATORS
			FMaterialVertexParameters VertexParameters = (FMaterialVertexParameters)0;
			SetVertexParameterInstanceData(VertexParameters, InstanceData, PrimitiveData, false /* WPO */);
			SetVertexParameterAttributeData(VertexParameters, RawAttributeData[i], Transforms.LocalToTranslatedWorld, Transforms.LocalToWorldNoScale, PointLocalNoWPO[i]);

			GetMaterialCustomizedUVs(VertexParameters, Tri.Verts[i].CustomizedUVs);
			GetCustomInterpolators(VertexParameters, Tri.Verts[i].CustomizedUVs);
		#endif
		}
	}

	return Tri;
}

FNaniteTransformedVert TransformNaniteVertex(FInstanceSceneData InstanceData, FNaniteVertTransforms Transforms, float3 PointLocalNoWPO, FNaniteRawAttributeData RawAttributeData, uint VertIndex, bool bEvaluateWPO)
{
	FNaniteTransformedVert Vert = (FNaniteTransformedVert)0;

	Vert.VertIndex = VertIndex;
	Vert.RawAttributeData = RawAttributeData;

#if USES_WORLD_POSITION_OFFSET || NUM_TEX_COORD_INTERPOLATORS
	FPrimitiveSceneData PrimitiveData = GetPrimitiveData(InstanceData.PrimitiveId);
#endif

#if USES_WORLD_POSITION_OFFSET
	BRANCH
	if (bEvaluateWPO && (PrimitiveData.Flags & PRIMITIVE_SCENE_DATA_FLAG_EVALUATE_WORLD_POSITION_OFFSET) != 0u)
	{
		FMaterialVertexParameters VertexParameters = (FMaterialVertexParameters)0;
		SetVertexParameterInstanceData(VertexParameters, InstanceData, PrimitiveData, true /* WPO */);
		SetVertexParameterAttributeData(VertexParameters, RawAttributeData, Transforms.LocalToTranslatedWorld, Transforms.LocalToWorldNoScale, PointLocalNoWPO);

		FMaterialVertexParameters PrevVertexParameters = (FMaterialVertexParameters)0;
		SetVertexParameterInstanceData(PrevVertexParameters, InstanceData, PrimitiveData, true /* WPO */);
		SetVertexParameterAttributeData(PrevVertexParameters, RawAttributeData, Transforms.PrevLocalToTranslatedWorld, Transforms.PrevLocalToWorldNoScale, PointLocalNoWPO);

		const float3 WorldPositionOffset = GetMaterialWorldPositionOffset(VertexParameters);
		const float3 PrevWorldPositionOffset = GetMaterialPreviousWorldPositionOffset(PrevVertexParameters);
		const float3 LocalOffset = mul(WorldPositionOffset, Transforms.WorldToLocalVector);
		const float3 PrevLocalOffset = mul(PrevWorldPositionOffset, Transforms.PrevWorldToLocalVector);

		Vert.PointLocal = PointLocalNoWPO + LocalOffset;
		Vert.PrevPointLocal = PointLocalNoWPO + PrevLocalOffset;
		Vert.PointWorld = VertexParameters.WorldPosition + WorldPositionOffset;
		Vert.PointSubpixelClip = mul(float4(Vert.PointWorld, 1), Transforms.TranslatedWorldToSubpixelClip);

	#if NUM_TEX_COORD_INTERPOLATORS
		GetMaterialCustomizedUVs(VertexParameters, Vert.CustomizedUVs);
		GetCustomInterpolators(VertexParameters, Vert.CustomizedUVs);
	#endif
	}
	else
#endif // USES WORLD_POSITION_OFFSET
	{
		Vert.PointLocal = PointLocalNoWPO;
		Vert.PrevPointLocal = PointLocalNoWPO;
		Vert.PointWorld = mul(float4(Vert.PointLocal, 1), Transforms.LocalToTranslatedWorld).xyz;
		Vert.PointSubpixelClip = mul(float4(Vert.PointWorld, 1), Transforms.TranslatedWorldToSubpixelClip);

	#if NUM_TEX_COORD_INTERPOLATORS
		FMaterialVertexParameters VertexParameters = (FMaterialVertexParameters)0;
		SetVertexParameterInstanceData(VertexParameters, InstanceData, PrimitiveData, false /* WPO */);
		SetVertexParameterAttributeData(VertexParameters, RawAttributeData, Transforms.LocalToTranslatedWorld, Transforms.LocalToWorldNoScale, PointLocalNoWPO);

		GetMaterialCustomizedUVs(VertexParameters, Vert.CustomizedUVs);
		GetCustomInterpolators(VertexParameters, Vert.CustomizedUVs);
	#endif
	}

	return Vert;
}

#if COMPILER_SUPPORTS_WAVE_PERMUTE
FNaniteTransformedVert WaveReadLaneAtVarying(FNaniteTransformedVert Vert, uint SrcIndex)
{
	FNaniteTransformedVert Result;

	Result.VertIndex = WaveReadLaneAtVarying(Vert.VertIndex, SrcIndex);
	Result.RawAttributeData = WaveReadLaneAtVarying(Vert.RawAttributeData, SrcIndex);
	Result.PointLocal = WaveReadLaneAtVarying(Vert.PointLocal, SrcIndex);
	Result.PrevPointLocal = WaveReadLaneAtVarying(Vert.PrevPointLocal, SrcIndex);
	Result.PointWorld = WaveReadLaneAtVarying(Vert.PointWorld, SrcIndex);
	Result.PointSubpixelClip = WaveReadLaneAtVarying(Vert.PointSubpixelClip, SrcIndex);
#if NUM_TEX_COORD_INTERPOLATORS
	UNROLL
	for (uint i = 0; i < NUM_TEX_COORD_INTERPOLATORS; ++i)
	{
		Result.CustomizedUVs[i] = WaveReadLaneAtVarying(Vert.CustomizedUVs[i], SrcIndex);
	}
#endif
	
	return Result;
}

<<<<<<< HEAD
	#if NEEDS_LIGHTMAP_COORDINATE
		const uint LightMapDataIndex = PrimitiveData.LightmapDataIndex;
		const uint LightMapUVIndex   = PrimitiveData.LightmapUVIndex;
=======
FNaniteTransformedTri MakeTransformedNaniteTriangle(FNaniteTransformedVert Vert, uint3 SrcLaneIndices)
{
	FNaniteTransformedTri Tri;

	for (uint Corner = 0; Corner < 3; ++Corner)
	{
		Tri.Verts[Corner] = WaveReadLaneAtVarying(Vert, SrcLaneIndices[Corner]);
	}
>>>>>>> d731a049

	return Tri;
}
#endif

<<<<<<< HEAD
		const bool bHasPerInstanceCoordinateScaleBias = (InstanceData.Flags & INSTANCE_SCENE_DATA_FLAG_HAS_LIGHTSHADOW_UV_BIAS);

		const float4 LightMapCoordinateScaleBias = GetLightmapData(LightMapDataIndex).LightMapCoordinateScaleBias;
		const float2 InstanceLightMapScaleBias = CondMask(bHasPerInstanceCoordinateScaleBias, InstanceData.LightMapAndShadowMapUVBias.xy, LightMapCoordinateScaleBias.zw);
		FloatDeriv2 LightMapCoordinate = ConstructFloatDeriv2(	LightMapCoordinateInput * LightMapCoordinateScaleBias.xy + InstanceLightMapScaleBias,
																LightMapCoordinateInput_DDX * LightMapCoordinateScaleBias.xy,
																LightMapCoordinateInput_DDY * LightMapCoordinateScaleBias.xy);

		FloatDeriv2 ShadowMapCoordinate = (FloatDeriv2)0;
	#if STATICLIGHTING_TEXTUREMASK
		const float4 ShadowMapCoordinateScaleBias = GetLightmapData(LightMapDataIndex).ShadowMapCoordinateScaleBias;
		const float2 InstanceShadowMapScaleBias = CondMask(bHasPerInstanceCoordinateScaleBias, InstanceData.LightMapAndShadowMapUVBias.zw, ShadowMapCoordinateScaleBias.zw);
		ShadowMapCoordinate = ConstructFloatDeriv2(	LightMapCoordinateInput * ShadowMapCoordinateScaleBias.xy + InstanceShadowMapScaleBias,
													LightMapCoordinateInput_DDX * ShadowMapCoordinateScaleBias.xy,
													LightMapCoordinateInput_DDY * ShadowMapCoordinateScaleBias.xy);
	#endif
=======
FMaterialPixelParameters FetchNaniteMaterialPixelParameters(FInstanceSceneData InstanceData, FInstanceDynamicData InstanceDynamicData, FNaniteView NaniteView, FNaniteTransformedTri Tri, FCluster Cluster, FBarycentrics Barycentrics, inout FVertexFactoryInterpolantsVSToPS Interpolants, inout float4 SvPosition)
{
	FMaterialPixelParameters Result = MakeInitializedMaterialPixelParameters();

	const float SignTest = dot(cross(Tri.Verts[1].PointSubpixelClip.xyw - Tri.Verts[0].PointSubpixelClip.xyw, Tri.Verts[2].PointSubpixelClip.xyw - Tri.Verts[0].PointSubpixelClip.xyw), Tri.Verts[0].PointSubpixelClip.xyw);
	Result.TwoSidedSign = CondMask(SignTest < 0.0f, -1.0f, 1.0f);

	// Only need the first UV from cluster data (used to solve the tangent frame in GetAttributeData).
	// But we don't use any for the pixel parameters because we interpolate the UVs manually below, in case they were customized.
	const uint NumAttributeDataCoords = 1;
	const FNaniteAttributeData AttributeData = GetAttributeData(
		Cluster,
		Tri.Verts[0].PointLocal,
		Tri.Verts[1].PointLocal,
		Tri.Verts[2].PointLocal,
		Tri.Verts[0].RawAttributeData,
		Tri.Verts[1].RawAttributeData,
		Tri.Verts[2].RawAttributeData,
		Barycentrics,
		InstanceData,
		NumAttributeDataCoords
	);

#if INTERPOLATE_VERTEX_COLOR
	Result.VertexColor = AttributeData.VertexColor;
	Result.VertexColor_DDX = AttributeData.VertexColor_DDX;
	Result.VertexColor_DDY = AttributeData.VertexColor_DDY;
#else
	// Coerce compiler into DCE as much code as possible.
	Result.VertexColor = float4(1, 1, 1, 1);
	Result.VertexColor_DDX = 0.0f;
	Result.VertexColor_DDY = 0.0f;
#endif

	Result.TangentToWorld = AttributeData.TangentToWorld;
	Result.UnMirrored = AttributeData.UnMirrored;

#if NUM_TEX_COORD_INTERPOLATORS > 0
	UNROLL
	for (uint TexCoordIndex = 0; TexCoordIndex < NUM_TEX_COORD_INTERPOLATORS; TexCoordIndex++)
	{
		FTexCoord TexCoord = InterpolateTexCoord(Tri.Verts[0].CustomizedUVs[TexCoordIndex], Tri.Verts[1].CustomizedUVs[TexCoordIndex], Tri.Verts[2].CustomizedUVs[TexCoordIndex], Barycentrics);
		Result.TexCoords[TexCoordIndex] = TexCoord.Value;
		Result.TexCoords_DDX[TexCoordIndex] = TexCoord.DDX;
		Result.TexCoords_DDY[TexCoordIndex] = TexCoord.DDY;
	}
#endif

	const float3 PrevPointLocal = Barycentrics.UVW.x * Tri.Verts[0].PrevPointLocal + Barycentrics.UVW.y * Tri.Verts[1].PrevPointLocal + Barycentrics.UVW.z * Tri.Verts[2].PrevPointLocal;
	const float3 PrevPointWorld = mul(float4(PrevPointLocal.xyz, 1), InstanceDynamicData.PrevLocalToTranslatedWorld).xyz;
	Result.PrevScreenPosition = mul(float4(PrevPointWorld, 1), NaniteView.PrevTranslatedWorldToClip);
	//Result.PrevScreenPosition = float4( Result.PrevScreenPosition.xyz / Result.PrevScreenPosition.w, 1 );

	const float3 PointWorld = Barycentrics.UVW.x * Tri.Verts[0].PointWorld + Barycentrics.UVW.y * Tri.Verts[1].PointWorld + Barycentrics.UVW.z * Tri.Verts[2].PointWorld;
	
	Result.WorldPosition_CamRelative = PointWorld;
	Result.WorldPosition_DDX = Barycentrics.UVW_dx.x * Tri.Verts[0].PointWorld + Barycentrics.UVW_dx.y * Tri.Verts[1].PointWorld + Barycentrics.UVW_dx.z * Tri.Verts[2].PointWorld;
	Result.WorldPosition_DDY = Barycentrics.UVW_dy.x * Tri.Verts[0].PointWorld + Barycentrics.UVW_dy.y * Tri.Verts[1].PointWorld + Barycentrics.UVW_dy.z * Tri.Verts[2].PointWorld;

	// Update screen W and all screen derivatives. This is rarely used and will be dead code eliminated most of the time.
	{
		const float2 PointClipZW = Barycentrics.UVW.x * Tri.Verts[0].PointSubpixelClip.zw + Barycentrics.UVW.y * Tri.Verts[1].PointSubpixelClip.zw + Barycentrics.UVW.z * Tri.Verts[2].PointSubpixelClip.zw;
		SvPosition.w = PointClipZW.y;

		float2 Z_DDX_DDY = float2(	Barycentrics.UVW_dx.x * Tri.Verts[0].PointSubpixelClip.z + Barycentrics.UVW_dx.y * Tri.Verts[1].PointSubpixelClip.z + Barycentrics.UVW_dx.z * Tri.Verts[2].PointSubpixelClip.z,
									Barycentrics.UVW_dy.x * Tri.Verts[0].PointSubpixelClip.z + Barycentrics.UVW_dy.y * Tri.Verts[1].PointSubpixelClip.z + Barycentrics.UVW_dy.z * Tri.Verts[2].PointSubpixelClip.z);
		float2 W_DDX_DDY = float2(	Barycentrics.UVW_dx.x * Tri.Verts[0].PointSubpixelClip.w + Barycentrics.UVW_dx.y * Tri.Verts[1].PointSubpixelClip.w + Barycentrics.UVW_dx.z * Tri.Verts[2].PointSubpixelClip.w,
									Barycentrics.UVW_dy.x * Tri.Verts[0].PointSubpixelClip.w + Barycentrics.UVW_dy.y * Tri.Verts[1].PointSubpixelClip.w + Barycentrics.UVW_dy.z * Tri.Verts[2].PointSubpixelClip.w);

		// PPZ = Z / W
		// PPZ' = (Z'W - ZW')/W^2
		float2 PPZ_DDX_DDY = (Z_DDX_DDY * PointClipZW.y - PointClipZW.x * W_DDX_DDY) / (PointClipZW.y * PointClipZW.y);
		SvPositionToResolvedScreenPositionDeriv(SvPosition, PPZ_DDX_DDY, W_DDX_DDY, Result.ScreenPosition, Result.ScreenPosition_DDX, Result.ScreenPosition_DDY);
	}
	
#if USE_PARTICLE_SUBUVS && NUM_TEX_COORD_INTERPOLATORS > 0
	// Output TexCoord0 for when previewing materials that use ParticleSubUV.
	Result.Particle.SubUVCoords[0] = Result.TexCoords[0];
	Result.Particle.SubUVCoords[1] = Result.TexCoords[0];
#endif

	// Required for previewing materials that use ParticleColor
	Result.Particle.Color = half4(1, 1, 1, 1);

#if USES_PER_INSTANCE_RANDOM
	Result.PerInstanceRandom = InstanceData.RandomID;
#endif

#if NEEDS_LIGHTMAP_COORDINATE
	FPrimitiveSceneData PrimitiveData = GetPrimitiveData(InstanceData.PrimitiveId);
	const uint LightMapDataIndex = PrimitiveData.LightmapDataIndex;
	const uint LightMapUVIndex   = PrimitiveData.LightmapUVIndex;

	float2 LightMapCoordinateInput;
	float2 LightMapCoordinateInput_DDX;
	float2 LightMapCoordinateInput_DDY;
	if (LightMapUVIndex < NumAttributeDataCoords)
	{
		LightMapCoordinateInput = AttributeData.TexCoords[LightMapUVIndex];
		LightMapCoordinateInput_DDX = AttributeData.TexCoords_DDX[LightMapUVIndex];
		LightMapCoordinateInput_DDY = AttributeData.TexCoords_DDY[LightMapUVIndex];
	}
	else
	{
		// We don't already have the UV in the attribute data, so retrieve it
		FTexCoord TexCoord = GetTexCoord(Cluster, uint3(Tri.Verts[0].VertIndex, Tri.Verts[1].VertIndex, Tri.Verts[2].VertIndex), Barycentrics, LightMapUVIndex);
		LightMapCoordinateInput = TexCoord.Value;
		LightMapCoordinateInput_DDX = TexCoord.DDX;
		LightMapCoordinateInput_DDY = TexCoord.DDY;
	}

	const bool bHasPerInstanceCoordinateScaleBias = (InstanceData.Flags & INSTANCE_SCENE_DATA_FLAG_HAS_LIGHTSHADOW_UV_BIAS);

	const float4 LightMapCoordinateScaleBias = GetLightmapData(LightMapDataIndex).LightMapCoordinateScaleBias;
	const float2 InstanceLightMapScaleBias = CondMask(bHasPerInstanceCoordinateScaleBias, InstanceData.LightMapAndShadowMapUVBias.xy, LightMapCoordinateScaleBias.zw);
	FloatDeriv2 LightMapCoordinate = ConstructFloatDeriv2(	LightMapCoordinateInput * LightMapCoordinateScaleBias.xy + InstanceLightMapScaleBias,
															LightMapCoordinateInput_DDX * LightMapCoordinateScaleBias.xy,
															LightMapCoordinateInput_DDY * LightMapCoordinateScaleBias.xy);

	FloatDeriv2 ShadowMapCoordinate = (FloatDeriv2)0;
#if STATICLIGHTING_TEXTUREMASK
	const float4 ShadowMapCoordinateScaleBias = GetLightmapData(LightMapDataIndex).ShadowMapCoordinateScaleBias;
	const float2 InstanceShadowMapScaleBias = CondMask(bHasPerInstanceCoordinateScaleBias, InstanceData.LightMapAndShadowMapUVBias.zw, ShadowMapCoordinateScaleBias.zw);
	ShadowMapCoordinate = ConstructFloatDeriv2(	LightMapCoordinateInput * ShadowMapCoordinateScaleBias.xy + InstanceShadowMapScaleBias,
												LightMapCoordinateInput_DDX * ShadowMapCoordinateScaleBias.xy,
												LightMapCoordinateInput_DDY * ShadowMapCoordinateScaleBias.xy);
#endif

#if LIGHTMAP_UV_ACCESS
	// Store unscaled/unbiased lightmap UVs
	Result.LightmapUVs = LightMapCoordinateInput;
	Result.LightmapUVs_DDX = LightMapCoordinateInput_DDX;
	Result.LightmapUVs_DDY = LightMapCoordinateInput_DDY;
#endif

	SetLightMapCoordinate(Interpolants, LightMapCoordinate, ShadowMapCoordinate);
	SetLightMapDataIndex(Interpolants, LightMapDataIndex);

#endif // NEEDS_LIGHTMAP_COORDINATE

#if USES_PER_INSTANCE_CUSTOM_DATA
	Result.CustomDataOffset = InstanceData.CustomDataOffset;
	Result.CustomDataCount  = InstanceData.CustomDataCount;
#endif

#if HAS_INSTANCE_LOCAL_TO_WORLD_PS
	Result.InstanceLocalToWorld = InstanceData.LocalToWorld;
#endif
#if HAS_INSTANCE_WORLD_TO_LOCAL_PS
	Result.InstanceWorldToLocal = InstanceData.WorldToLocal;
#endif

	Result.PrimitiveId  = InstanceData.PrimitiveId;
	Result.InstanceId   = InstanceData.RelativeId;

	return Result;
}

// Shared function (for Nanite raster and shading passes) to fetch a valid FMaterialPixelParameters struct, which is used by material inputs.
FMaterialPixelParameters FetchNaniteMaterialPixelParameters(FNaniteView NaniteView, UlongType PackedPixel, bool bHasPageData, FBarycentrics Barycentrics, bool bCalcBarycentrics, uint3 TriIndices, bool bCalcTriIndices, inout FVertexFactoryInterpolantsVSToPS Interpolants, inout float4 SvPosition)
{
	FMaterialPixelParameters Result = MakeInitializedMaterialPixelParameters();

	uint DepthInt = 0;
	uint VisibleClusterIndex = 0;
	uint TriIndex = 0;
	bool bIsImposter = false;
	UnpackVisPixel(PackedPixel, DepthInt, VisibleClusterIndex, TriIndex, bIsImposter);

	if (VisibleClusterIndex != 0xFFFFFFFF)
	{
#if VIRTUAL_TEXTURE_TARGET
		FVisibleCluster VisibleCluster           = GetVisibleCluster( VisibleClusterIndex, VIRTUAL_TEXTURE_TARGET );
#else
		FVisibleCluster VisibleCluster           = GetVisibleCluster( VisibleClusterIndex );
#endif
		FInstanceSceneData InstanceData          = GetInstanceSceneData(VisibleCluster, false);
		FInstanceDynamicData InstanceDynamicData = CalculateInstanceDynamicData(NaniteView, InstanceData);
		FCluster Cluster                         = GetCluster(VisibleCluster.PageIndex, VisibleCluster.ClusterIndex);

		if (bCalcTriIndices)
		{
			TriIndices = ReadTriangleIndices(Cluster, TriIndex);
		}

		const float3 PointLocalNoWPO[3] = 
		{
			DecodePosition(TriIndices.x, Cluster),
			DecodePosition(TriIndices.y, Cluster),
			DecodePosition(TriIndices.z, Cluster)
		};
>>>>>>> d731a049

		FNaniteRawAttributeData RawAttributeData[3];
		GetRawAttributeData3(RawAttributeData, Cluster, TriIndices, NANITE_NUM_TEXCOORDS_TO_DECODE);

		// Don't evaluate WPO for imposter pixels or for clusters that don't have WPO enabled
		const bool bEvaluateWPO = !bIsImposter && (VisibleCluster.Flags & NANITE_CULLING_FLAG_ENABLE_WPO) != 0;

		const FNaniteVertTransforms Transforms = CalculateNaniteVertexTransforms(InstanceData, InstanceDynamicData, NaniteView);
		const FNaniteTransformedTri Tri = TransformNaniteTriangle(InstanceData, Transforms, PointLocalNoWPO, RawAttributeData, TriIndices, bEvaluateWPO);

<<<<<<< HEAD
	#if USES_PER_INSTANCE_CUSTOM_DATA
		Result.CustomDataOffset = InstanceData.CustomDataOffset;
		Result.CustomDataCount  = InstanceData.CustomDataCount;
	#endif

		Result.TwoSidedSign = 1;
		Result.PrimitiveId  = InstanceData.PrimitiveId;
		Result.InstanceId   = InstanceData.RelativeId;
=======
		if (bCalcBarycentrics)
		{
			// Calculate perspective correct barycentric coordinates with screen derivatives
			const float2 Subpixel = SvPosition.xy * NANITE_SUBPIXEL_SAMPLES;
			Barycentrics = CalculateTriangleBarycentrics(Subpixel, Tri.Verts[0].PointSubpixelClip, Tri.Verts[1].PointSubpixelClip, Tri.Verts[2].PointSubpixelClip);
		}

		// Update to real depth from VisBuffer
		SvPosition.z = asfloat(DepthInt);

		Result = FetchNaniteMaterialPixelParameters(InstanceData, InstanceDynamicData, NaniteView, Tri, Cluster, Barycentrics, Interpolants, SvPosition);
>>>>>>> d731a049
	}

	return Result;
}

#if IS_NANITE_SHADING_PASS

<<<<<<< HEAD
=======
#if NANITE_USE_HW_BARYCENTRICS
#error NOT_SUPPORTED
#endif

>>>>>>> d731a049
/** Converts from vertex factory specific interpolants to a FMaterialPixelParameters, which is used by material inputs. */
FMaterialPixelParameters GetMaterialPixelParameters(FNaniteView NaniteView, inout FVertexFactoryInterpolantsVSToPS Interpolants, inout float4 SvPosition)
{
	const uint2 PixelPos = SvPosition.xy - float2(0.5f, 0.5f);
	const UlongType PackedPixel = Nanite.VisBuffer64[PixelPos];
<<<<<<< HEAD
	return FetchNaniteMaterialPixelParameters(NaniteView, PackedPixel, Interpolants, SvPosition);
=======
	const FBarycentrics Barycentrics = (FBarycentrics)0; // Unused for shading pass (barycentrics are invalid here for full screen tile grid)
	return FetchNaniteMaterialPixelParameters(NaniteView, PackedPixel, VIRTUAL_TEXTURE_TARGET, Barycentrics, true, uint3(0,0,0), true, Interpolants, SvPosition);
>>>>>>> d731a049
}

FMaterialPixelParameters GetMaterialPixelParameters(inout FVertexFactoryInterpolantsVSToPS Interpolants, inout float4 SvPosition)
{
	const FNaniteView NaniteView = GetNaniteView(0);
	return GetMaterialPixelParameters(NaniteView, Interpolants, SvPosition);
}

#endif // IS_NANITE_SHADING_PASS

<<<<<<< HEAD
=======
#if RAYHITGROUPSHADER

struct FVertexFactoryInput
{
	// Dynamic instancing related attributes with InstanceIdOffset : ATTRIBUTE13
	VF_GPUSCENE_DECLARE_INPUT_BLOCK(13)
};

////////////////////////////////////////////////////////////////////////////////////////////////////////////
// Material evaluation for raytracing

// define this to let shaders know this alternative method is available
#define VF_SUPPORTS_RAYTRACING_PREPARE_MATERIAL_PIXEL_PARAMETERS 1

FMaterialPixelParameters GetMaterialPixelParameters(float3 RayOrigin, float3 RayDirection, float HitT, uint HitPrimitiveIndex, FRayTracingIntersectionAttributes HitAttributes, uint HitKind, out float3 WorldGeoNormal)
{
	// Note: GetInstanceUserData() stores the GPU-Scene primitive ID
	uint PrimitiveId = GetInstanceUserData();

#if VF_USE_PRIMITIVE_SCENE_DATA
	const uint DrawInstanceId = InstanceIndex() - GetBaseInstanceIndex();

	FVertexFactoryInput Input = (FVertexFactoryInput)0;
	VF_GPUSCENE_SET_INPUT_FOR_RT(Input, PrimitiveId, DrawInstanceId);
#endif // VF_USE_PRIMITIVE_SCENE_DATA

	FSceneDataIntermediates SceneData = VF_GPUSCENE_GET_INTERMEDIATES(Input); // NOTE: Input is not used when VF_USE_PRIMITIVE_SCENE_DATA == 0
	FInstanceSceneData InstanceData = SceneData.InstanceData;
	FPrimitiveSceneData PrimitiveData = SceneData.Primitive;

	const uint InstanceId = SceneData.InstanceId;

	const uint FirstTriangle = HitGroupSystemRootConstants.FirstPrimitive;
	const uint PackedTriangleData = RayTracingDataBuffer[PrimitiveData.NaniteRayTracingDataOffset + FirstTriangle + HitPrimitiveIndex];

	const uint PageIndex = PackedTriangleData & NANITE_MAX_GPU_PAGES_MASK;
	const uint ClusterIndex = (PackedTriangleData >> NANITE_MAX_GPU_PAGES_BITS) & NANITE_MAX_CLUSTERS_PER_PAGE_MASK;
	const uint TriIndex = (PackedTriangleData >> (NANITE_MAX_GPU_PAGES_BITS + NANITE_MAX_CLUSTERS_PER_PAGE_BITS)) & NANITE_MAX_CLUSTER_TRIANGLES_MASK;

	const FNaniteView NaniteView = GetNaniteView(0);

	FInstanceDynamicData InstanceDynamicData = CalculateInstanceDynamicData(NaniteView, InstanceData);
	FCluster Cluster = GetCluster(PageIndex, ClusterIndex);

	const uint3 TriIndices = ReadTriangleIndices(Cluster, TriIndex);

	const float3 PointLocalNoWPO[3] =
	{
		DecodePosition(TriIndices.x, Cluster),
		DecodePosition(TriIndices.y, Cluster),
		DecodePosition(TriIndices.z, Cluster)
	};

	FNaniteRawAttributeData RawAttributeData[3];
	GetRawAttributeData3(RawAttributeData, Cluster, TriIndices, NANITE_NUM_TEXCOORDS_TO_DECODE);

	const FNaniteVertTransforms Transforms = CalculateNaniteVertexTransforms(InstanceData, InstanceDynamicData, NaniteView);
	const bool bEvaluateWPO = false;
	const FNaniteTransformedTri Tri = TransformNaniteTriangle(InstanceData, Transforms, PointLocalNoWPO, RawAttributeData, TriIndices, bEvaluateWPO);

	const float2 HitBarycentrics = HitAttributes.GetBarycentrics();

	FBarycentrics Barycentrics = (FBarycentrics)0; // TODO: UVW_dx, UVW_dy
	Barycentrics.UVW = float3(1 - HitBarycentrics.x - HitBarycentrics.y, HitBarycentrics.x, HitBarycentrics.y);

	FVertexFactoryInterpolantsVSToPS Interpolants;
	float4 SvPosition;
	FMaterialPixelParameters Result = FetchNaniteMaterialPixelParameters(InstanceData, InstanceDynamicData, NaniteView, Tri, Cluster, Barycentrics, Interpolants, SvPosition);

	WorldGeoNormal = Result.TangentToWorld[2];

	Result.TwoSidedSign = sign(dot(RayDirection, WorldGeoNormal));

	return Result;
}

#endif // RAYHITGROUPSHADER

>>>>>>> d731a049
struct FVertexFactoryRayTracingInterpolants
{
	FVertexFactoryInterpolantsVSToPS InterpolantsVSToPS;
};

float2 VertexFactoryGetRayTracingTextureCoordinate( FVertexFactoryRayTracingInterpolants Interpolants )
{
	return float2(0,0);
}

FVertexFactoryInterpolantsVSToPS VertexFactoryAssignInterpolants(FVertexFactoryRayTracingInterpolants Input)
{
	return Input.InterpolantsVSToPS;
}

FVertexFactoryRayTracingInterpolants VertexFactoryInterpolate(FVertexFactoryRayTracingInterpolants a, float aInterp, FVertexFactoryRayTracingInterpolants b, float bInterp)
{
	return a;
}

#if RAYHITGROUPSHADER

// Fake structs / functions required to compile RayTracingHitShaders.usf

struct FVertexFactoryIntermediates
{
	half3x3 TangentToLocal;
};

FVertexFactoryInput LoadVertexFactoryInputForHGS(uint TriangleIndex, int VertexIndex)
{
	FVertexFactoryInput Input = (FVertexFactoryInput)0;
	return Input;
}

FVertexFactoryIntermediates GetVertexFactoryIntermediates(FVertexFactoryInput Input)
{
	FVertexFactoryIntermediates Intermediates = (FVertexFactoryIntermediates)0;
	return Intermediates;
}

half3x3 VertexFactoryGetTangentToLocal(FVertexFactoryInput Input, FVertexFactoryIntermediates Intermediates)
{
	return Intermediates.TangentToLocal;
}

float4 VertexFactoryGetWorldPosition(FVertexFactoryInput Input, FVertexFactoryIntermediates Intermediates)
{
	return 0.0f;
}

FMaterialVertexParameters GetMaterialVertexParameters(FVertexFactoryInput Input, FVertexFactoryIntermediates Intermediates, float3 WorldPosition, half3x3 TangentToLocal)
{
	FMaterialVertexParameters Result = (FMaterialVertexParameters)0;
	return Result;
}

FVertexFactoryRayTracingInterpolants VertexFactoryGetRayTracingInterpolants(FVertexFactoryInput Input, FVertexFactoryIntermediates Intermediates, FMaterialVertexParameters VertexParameters)
{
	FVertexFactoryRayTracingInterpolants Interpolants = (FVertexFactoryRayTracingInterpolants)0;
	return Interpolants;
}

#endif<|MERGE_RESOLUTION|>--- conflicted
+++ resolved
@@ -10,8 +10,6 @@
 #include "NaniteDataDecode.ush"
 #include "NaniteAttributeDecode.ush"
 
-<<<<<<< HEAD
-=======
 #ifndef VIRTUAL_TEXTURE_TARGET
 #define VIRTUAL_TEXTURE_TARGET 0
 #endif
@@ -27,7 +25,6 @@
 	#define NANITE_NUM_TEXCOORDS_TO_DECODE NUM_MATERIAL_TEXCOORDS
 #endif
 
->>>>>>> d731a049
 // Nanite material evaluation is deferred to a screenspace pass sampling the visibility buffer,
 // so the 'interpolants' used in the GBuffer pass are almost all generated in the PixelShader, instead of exported from VS.
 // FNaniteFullscreenVSToPS is the struct containing what actually needs to be passed between VS and PS in the Nanite GBuffer pass.
@@ -156,12 +153,7 @@
 
 #endif // NEEDS_LIGHTMAP_COORDINATE
 
-<<<<<<< HEAD
-// Shared function (for Nanite raster and shading passes) to fetch a valid FMaterialPixelParameters struct, which is used by material inputs.
-FMaterialPixelParameters FetchNaniteMaterialPixelParameters(FNaniteView NaniteView, UlongType PackedPixel, inout FVertexFactoryInterpolantsVSToPS Interpolants, inout float4 SvPosition)
-=======
 void SetVertexParameterInstanceData(inout FMaterialVertexParameters VertexParameters, FInstanceSceneData InstanceData, FPrimitiveSceneData PrimitiveData, bool bEvaluateWorldPositionOffset)
->>>>>>> d731a049
 {
 	VertexParameters.PrimitiveId			= InstanceData.PrimitiveId;
 	VertexParameters.InstanceLocalToWorld	= InstanceData.LocalToWorld;
@@ -175,14 +167,6 @@
 	VertexParameters.PerInstanceRandom      = InstanceData.RandomID;
 #endif
 
-<<<<<<< HEAD
-	const uint2 PixelPos = SvPosition.xy - float2(0.5f, 0.5f);
-
-	uint DepthInt = 0;
-	uint VisibleClusterIndex = 0;
-	uint TriIndex = 0;
-	UnpackVisPixel(PackedPixel, DepthInt, VisibleClusterIndex, TriIndex);
-=======
 	VertexParameters.SceneData.PrimitiveId 	= InstanceData.PrimitiveId;
 	VertexParameters.SceneData.InstanceId 	= InstanceData.RelativeId;
 	VertexParameters.SceneData.InstanceData	= InstanceData;
@@ -190,7 +174,6 @@
 
 	VertexParameters.bEvaluateWorldPositionOffset = bEvaluateWorldPositionOffset;
 }
->>>>>>> d731a049
 
 void SetVertexParameterAttributeData(inout FMaterialVertexParameters VertexParameters, FNaniteRawAttributeData RawAttributeData, float4x4 LocalToTranslatedWorld, float3x3 LocalToWorld, float3 PointLocalNoWPO)
 {
@@ -204,13 +187,6 @@
 	UNROLL
 	for (uint TexCoordIndex = 0; TexCoordIndex < NUM_MATERIAL_TEXCOORDS_VERTEX; ++TexCoordIndex)
 	{
-<<<<<<< HEAD
-		FVisibleCluster VisibleCluster           = GetVisibleCluster(VisibleClusterIndex);
-		FInstanceSceneData InstanceData          = GetInstanceSceneData(VisibleCluster, false);
-		FInstanceDynamicData InstanceDynamicData = CalculateInstanceDynamicData(NaniteView, InstanceData);
-		FPrimitiveSceneData PrimitiveData        = GetPrimitiveData(InstanceData.PrimitiveId);
-		FCluster Cluster                         = GetCluster(VisibleCluster.PageIndex, VisibleCluster.ClusterIndex);
-=======
 		// Protect against case where Nanite max UV count is lower than what the material may define.
 		if (TexCoordIndex < NANITE_MAX_UVS)
 		{
@@ -219,7 +195,6 @@
 	}
 #endif
 }
->>>>>>> d731a049
 
 // Group of transforms needed to transform a Nanite vertex
 struct FNaniteVertTransforms
@@ -306,15 +281,6 @@
 		UNROLL_N(3)
 		for (int i = 0; i < 3; ++i)
 		{
-<<<<<<< HEAD
-			// Protect against case where Nanite max UV count is lower than what the material may define.
-			if (TexCoordIndex < NANITE_MAX_UVS)
-			{
-				Result.TexCoords[TexCoordIndex] = AttributeData.TexCoords[TexCoordIndex];
-				Result.TexCoords_DDX[TexCoordIndex] = AttributeData.TexCoords_DDX[TexCoordIndex];
-				Result.TexCoords_DDY[TexCoordIndex] = AttributeData.TexCoords_DDY[TexCoordIndex];
-			}
-=======
 			Tri.Verts[i].VertIndex = TriIndices[i];
 			Tri.Verts[i].RawAttributeData = RawAttributeData[i];
 
@@ -340,7 +306,6 @@
 			GetMaterialCustomizedUVs(VertexParameters, Tri.Verts[i].CustomizedUVs);
 			GetCustomInterpolators(VertexParameters, Tri.Verts[i].CustomizedUVs);
 		#endif
->>>>>>> d731a049
 		}
 	}
 	else
@@ -452,11 +417,6 @@
 	return Result;
 }
 
-<<<<<<< HEAD
-	#if NEEDS_LIGHTMAP_COORDINATE
-		const uint LightMapDataIndex = PrimitiveData.LightmapDataIndex;
-		const uint LightMapUVIndex   = PrimitiveData.LightmapUVIndex;
-=======
 FNaniteTransformedTri MakeTransformedNaniteTriangle(FNaniteTransformedVert Vert, uint3 SrcLaneIndices)
 {
 	FNaniteTransformedTri Tri;
@@ -465,30 +425,11 @@
 	{
 		Tri.Verts[Corner] = WaveReadLaneAtVarying(Vert, SrcLaneIndices[Corner]);
 	}
->>>>>>> d731a049
 
 	return Tri;
 }
 #endif
 
-<<<<<<< HEAD
-		const bool bHasPerInstanceCoordinateScaleBias = (InstanceData.Flags & INSTANCE_SCENE_DATA_FLAG_HAS_LIGHTSHADOW_UV_BIAS);
-
-		const float4 LightMapCoordinateScaleBias = GetLightmapData(LightMapDataIndex).LightMapCoordinateScaleBias;
-		const float2 InstanceLightMapScaleBias = CondMask(bHasPerInstanceCoordinateScaleBias, InstanceData.LightMapAndShadowMapUVBias.xy, LightMapCoordinateScaleBias.zw);
-		FloatDeriv2 LightMapCoordinate = ConstructFloatDeriv2(	LightMapCoordinateInput * LightMapCoordinateScaleBias.xy + InstanceLightMapScaleBias,
-																LightMapCoordinateInput_DDX * LightMapCoordinateScaleBias.xy,
-																LightMapCoordinateInput_DDY * LightMapCoordinateScaleBias.xy);
-
-		FloatDeriv2 ShadowMapCoordinate = (FloatDeriv2)0;
-	#if STATICLIGHTING_TEXTUREMASK
-		const float4 ShadowMapCoordinateScaleBias = GetLightmapData(LightMapDataIndex).ShadowMapCoordinateScaleBias;
-		const float2 InstanceShadowMapScaleBias = CondMask(bHasPerInstanceCoordinateScaleBias, InstanceData.LightMapAndShadowMapUVBias.zw, ShadowMapCoordinateScaleBias.zw);
-		ShadowMapCoordinate = ConstructFloatDeriv2(	LightMapCoordinateInput * ShadowMapCoordinateScaleBias.xy + InstanceShadowMapScaleBias,
-													LightMapCoordinateInput_DDX * ShadowMapCoordinateScaleBias.xy,
-													LightMapCoordinateInput_DDY * ShadowMapCoordinateScaleBias.xy);
-	#endif
-=======
 FMaterialPixelParameters FetchNaniteMaterialPixelParameters(FInstanceSceneData InstanceData, FInstanceDynamicData InstanceDynamicData, FNaniteView NaniteView, FNaniteTransformedTri Tri, FCluster Cluster, FBarycentrics Barycentrics, inout FVertexFactoryInterpolantsVSToPS Interpolants, inout float4 SvPosition)
 {
 	FMaterialPixelParameters Result = MakeInitializedMaterialPixelParameters();
@@ -680,7 +621,6 @@
 			DecodePosition(TriIndices.y, Cluster),
 			DecodePosition(TriIndices.z, Cluster)
 		};
->>>>>>> d731a049
 
 		FNaniteRawAttributeData RawAttributeData[3];
 		GetRawAttributeData3(RawAttributeData, Cluster, TriIndices, NANITE_NUM_TEXCOORDS_TO_DECODE);
@@ -691,16 +631,6 @@
 		const FNaniteVertTransforms Transforms = CalculateNaniteVertexTransforms(InstanceData, InstanceDynamicData, NaniteView);
 		const FNaniteTransformedTri Tri = TransformNaniteTriangle(InstanceData, Transforms, PointLocalNoWPO, RawAttributeData, TriIndices, bEvaluateWPO);
 
-<<<<<<< HEAD
-	#if USES_PER_INSTANCE_CUSTOM_DATA
-		Result.CustomDataOffset = InstanceData.CustomDataOffset;
-		Result.CustomDataCount  = InstanceData.CustomDataCount;
-	#endif
-
-		Result.TwoSidedSign = 1;
-		Result.PrimitiveId  = InstanceData.PrimitiveId;
-		Result.InstanceId   = InstanceData.RelativeId;
-=======
 		if (bCalcBarycentrics)
 		{
 			// Calculate perspective correct barycentric coordinates with screen derivatives
@@ -712,7 +642,6 @@
 		SvPosition.z = asfloat(DepthInt);
 
 		Result = FetchNaniteMaterialPixelParameters(InstanceData, InstanceDynamicData, NaniteView, Tri, Cluster, Barycentrics, Interpolants, SvPosition);
->>>>>>> d731a049
 	}
 
 	return Result;
@@ -720,24 +649,17 @@
 
 #if IS_NANITE_SHADING_PASS
 
-<<<<<<< HEAD
-=======
 #if NANITE_USE_HW_BARYCENTRICS
 #error NOT_SUPPORTED
 #endif
 
->>>>>>> d731a049
 /** Converts from vertex factory specific interpolants to a FMaterialPixelParameters, which is used by material inputs. */
 FMaterialPixelParameters GetMaterialPixelParameters(FNaniteView NaniteView, inout FVertexFactoryInterpolantsVSToPS Interpolants, inout float4 SvPosition)
 {
 	const uint2 PixelPos = SvPosition.xy - float2(0.5f, 0.5f);
 	const UlongType PackedPixel = Nanite.VisBuffer64[PixelPos];
-<<<<<<< HEAD
-	return FetchNaniteMaterialPixelParameters(NaniteView, PackedPixel, Interpolants, SvPosition);
-=======
 	const FBarycentrics Barycentrics = (FBarycentrics)0; // Unused for shading pass (barycentrics are invalid here for full screen tile grid)
 	return FetchNaniteMaterialPixelParameters(NaniteView, PackedPixel, VIRTUAL_TEXTURE_TARGET, Barycentrics, true, uint3(0,0,0), true, Interpolants, SvPosition);
->>>>>>> d731a049
 }
 
 FMaterialPixelParameters GetMaterialPixelParameters(inout FVertexFactoryInterpolantsVSToPS Interpolants, inout float4 SvPosition)
@@ -748,8 +670,6 @@
 
 #endif // IS_NANITE_SHADING_PASS
 
-<<<<<<< HEAD
-=======
 #if RAYHITGROUPSHADER
 
 struct FVertexFactoryInput
@@ -828,7 +748,6 @@
 
 #endif // RAYHITGROUPSHADER
 
->>>>>>> d731a049
 struct FVertexFactoryRayTracingInterpolants
 {
 	FVertexFactoryInterpolantsVSToPS InterpolantsVSToPS;
