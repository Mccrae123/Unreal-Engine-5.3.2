// Copyright Epic Games, Inc. All Rights Reserved.

#ifndef USE_MATERIAL_CLOSEST_HIT_SHADER
	#define USE_MATERIAL_CLOSEST_HIT_SHADER 1
#endif

#ifndef USE_MATERIAL_ANY_HIT_SHADER
	#define USE_MATERIAL_ANY_HIT_SHADER 1
#endif

#define PATH_TRACING 1
#define ENABLE_SKY_LIGHT 1      
#define NEEDS_LIGHTMAP_COORDINATE 0
#ifdef NEEDS_VERTEX_FACTORY_INTERPOLATION
#undef NEEDS_VERTEX_FACTORY_INTERPOLATION
#endif
// Needed for VertexFactoryInterpolate to interpolate attributes from vertices to hit point
#define NEEDS_VERTEX_FACTORY_INTERPOLATION 1

#include "/Engine/Private/Common.ush"
#include "/Engine/Private/RayTracing/RayTracingCommon.ush"
#include "/Engine/Private/RayTracing/RayTracingHitGroupCommon.ush"

#include "/Engine/Generated/Material.ush"   
#include "/Engine/Generated/VertexFactory.ush"

#include "/Engine/Private/RayTracing/RayTracingCalcInterpolants.ush"
#include "/Engine/Private/ShadingCommon.ush"
#include "/Engine/Private/DeferredShadingCommon.ush"
#include "/Engine/Private/PathTracing/Material/PathTracingFresnel.ush"
#include "/Engine/Private/PathTracing/Material/PathTracingThinGlass.ush"


RAY_TRACING_ENTRY_CLOSEST_HIT(PathTracingMaterialCHS,
	FPackedPathTracingPayload, PackedPayload,
	FRayTracingIntersectionAttributes, Attributes)
{
	PackedPayload.HitT = RayTCurrent();

#if USE_MATERIAL_CLOSEST_HIT_SHADER
	const uint2 PixelCoord = PackedPayload.GetPixelCoord();

	ResolvedView = ResolveView();

	float4 SvPosition = float4(PixelCoord.xy, 0.0, 1.0);

<<<<<<< HEAD
	FRayCone PropagatedCone = PropagateRayCone(PackedPayload.GetRayCone(), 0 /* surface curvature */, RayTCurrent());

=======
>>>>>>> d731a049
#if VF_SUPPORTS_RAYTRACING_PREPARE_MATERIAL_PIXEL_PARAMETERS
	// this is a newer codepath that is both more flexible and allows for more direct calculation compared to the other codepath
	// TODO: implement such a method for all vertex factories
	float3 GeoNormal = 0;
<<<<<<< HEAD
	FMaterialPixelParameters MaterialParameters = GetMaterialPixelParameters(WorldRayOrigin(), WorldRayDirection(), RayTCurrent(), PrimitiveIndex(), Attributes, HitKind(), GeoNormal);
=======
	FMaterialPixelParameters MaterialParameters = GetMaterialPixelParameters(TranslatedWorldRayOrigin(), WorldRayDirection(), RayTCurrent(), PrimitiveIndex(), Attributes, HitKind(), GeoNormal);
>>>>>>> d731a049
#else
	FVertexFactoryInterpolantsVSToPS Interpolants;
	float3 GeoNormal = 0;
	CalcInterpolants((FRayCone)0, Attributes, Interpolants, GeoNormal);

	FMaterialPixelParameters MaterialParameters = GetMaterialPixelParameters(Interpolants, SvPosition);
#endif
<<<<<<< HEAD
=======

>>>>>>> d731a049
	FPixelMaterialInputs PixelMaterialInputs;

	{
		float4 ScreenPosition = SvPositionToResolvedScreenPosition(SvPosition);
<<<<<<< HEAD
		float3 TranslatedWorldPosition = WorldRayOrigin() + WorldRayDirection() * RayTCurrent() + LWCHackToFloat(ResolvedView.PreViewTranslation);
=======
		float3 TranslatedWorldPosition = TranslatedWorldRayOrigin() + WorldRayDirection() * RayTCurrent();
>>>>>>> d731a049

		bool bIsFrontFace = HitKind() == HIT_KIND_TRIANGLE_FRONT_FACE;

		// #dxr_todo: UE-72130 support world position offset 
		// #if USE_WORLD_POSITION_EXCLUDING_SHADER_OFFSETS
		// CalcMaterialParametersEx(MaterialParameters, PixelMaterialInputs, SvPosition, ScreenPosition, bIsFrontFace, TranslatedWorldPosition, BasePassInterpolants.PixelPositionExcludingWPO);
		// #else
		CalcMaterialParametersEx(MaterialParameters, PixelMaterialInputs, SvPosition, ScreenPosition, bIsFrontFace, TranslatedWorldPosition, TranslatedWorldPosition);
		// #endif
	}

	FPathTracingPayload Payload = (FPathTracingPayload)0;

	/**
	 * Set common material attributes for both full and simplified materials
	 **/
	Payload.ShadingModelID = GetMaterialShadingModel(PixelMaterialInputs);

#if MATERIALBLENDING_ALPHACOMPOSITE
	uint MaterialBlendingMode = RAY_TRACING_BLEND_MODE_ALPHA_COMPOSITE;
#elif MATERIALBLENDING_ALPHAHOLDOUT
	uint MaterialBlendingMode = RAY_TRACING_BLEND_MODE_ALPHA_HOLDOUT;
#elif MATERIALBLENDING_TRANSLUCENT
	uint MaterialBlendingMode = RAY_TRACING_BLEND_MODE_TRANSLUCENT;
#elif MATERIALBLENDING_ADDITIVE
	uint MaterialBlendingMode = RAY_TRACING_BLEND_MODE_ADDITIVE;
#elif MATERIALBLENDING_MODULATE
	uint MaterialBlendingMode = RAY_TRACING_BLEND_MODE_MODULATE;
#else
	uint MaterialBlendingMode = RAY_TRACING_BLEND_MODE_OPAQUE;
#endif

	Payload.BlendingMode = MaterialBlendingMode;
	Payload.PrimitiveLightingChannelMask = GetPrimitive_LightingChannelMask(MaterialParameters.PrimitiveId);

	if ((GetPrimitiveData(MaterialParameters.PrimitiveId).Flags & PRIMITIVE_SCENE_DATA_FLAG_DECAL_RECEIVER) != 0)
	{
		Payload.SetDecalReceiver();
	}

	Payload.HitT = RayTCurrent();
	if (HitKind() == HIT_KIND_TRIANGLE_FRONT_FACE)
	{
		Payload.SetFrontFace();
	}

#if MATERIAL_IS_SKY
	if (PackedPayload.IsIgnoreSkyMaterials())
	{
		PackedPayload = PackPathTracingPayload(Payload);
		return;
	}
#endif

	// Store the results in local variables and reuse instead of calling the functions multiple times.
	half3 BaseColor = GetMaterialBaseColor(PixelMaterialInputs);
#if MATERIALBLENDING_TRANSLUCENT && REFRACTION_USE_INDEX_OF_REFRACTION
	Payload.Ior = GetMaterialRefraction(PixelMaterialInputs).x;
	Payload.Ior = (Payload.Ior == 0.0) ? 1.0 : Payload.Ior;
#else
	Payload.Ior = 1;
#endif
	half  Metallic = GetMaterialMetallic(PixelMaterialInputs);
	half  Specular = GetMaterialSpecular(PixelMaterialInputs);
	half Roughness = GetMaterialRoughness(PixelMaterialInputs);

#if !SIMPLIFIED_MATERIAL_SHADER

	/**
	 * Set material attributes for full materials
	 **/
<<<<<<< HEAD
	Payload.WorldPos = LWCHackToFloat(MaterialParameters.AbsoluteWorldPosition);
=======
	Payload.TranslatedWorldPos = LWCToFloat(LWCAdd(MaterialParameters.AbsoluteWorldPosition, ResolvedView.PreViewTranslation));
>>>>>>> d731a049
	// Because the geometric normal is computed directly in world space
	// it doesn't reflect the sign flip from the object transform, so apply it here
	float GeoNormalSign = MaterialParameters.TwoSidedSign * GetPrimitive_DeterminantSign(MaterialParameters.PrimitiveId);
	Payload.WorldGeoNormal = GeoNormalSign * GeoNormal;
	Payload.WorldNormal = MaterialParameters.WorldNormal;
	Payload.WorldSmoothNormal = MaterialParameters.TwoSidedSign * TransformTangentNormalToWorld(MaterialParameters.TangentToWorld, float3(0, 0, 1));
	Payload.Radiance = GetMaterialEmissive(PixelMaterialInputs);
	Payload.BaseColor = BaseColor;
	Payload.Specular = Specular;
	Payload.Roughness = Roughness;
	Payload.Metallic = Metallic;
	Payload.Opacity = GetMaterialOpacity(PixelMaterialInputs);

#if MATERIAL_USES_ANISOTROPY
	Payload.WorldTangent = CalculateAnisotropyTangent(MaterialParameters, PixelMaterialInputs);
	Payload.Anisotropy = GetMaterialAnisotropy(PixelMaterialInputs);
#endif	

#if MATERIALBLENDING_MASKED
#if MATERIAL_DITHER_OPACITY_MASK
	// dithering emulates real transparency, so switch to translucent
	// NOTE: the raster path technically takes into account the opacity mask clip value, so the effective transparency should be:
	//        saturate(MaskRaw - ClipValue + 0.5)
	// (See derivation in DitheredOpacityMaskToOpacity)
	// However this behavior is surprising to most users and does not exactly match the rasterizer anyway due to how the realtime AA
	// code performs blending.
	// Since the goal of dithered opacity is to emulate ordinary transparency, just use the mask input as opacity directly and
	// ignore the configured clip value.
	Payload.Opacity = saturate(GetMaterialMaskInputRaw(PixelMaterialInputs));
	Payload.BlendingMode = RAY_TRACING_BLEND_MODE_TRANSLUCENT;
#else
	// regular masked mode - accounted for in AHS
#endif
#endif // MATERIALBLENDING_MASKED

#if HAIR_STRAND_MESH_FACTORY
	Payload.WorldSmoothNormal = Payload.WorldNormal = Payload.WorldGeoNormal;
	Payload.WorldTangent = MaterialParameters.TangentToWorld[2];
#endif

#if MATERIAL_SHADINGMODEL_CLEAR_COAT
	if (Payload.ShadingModelID == SHADINGMODELID_CLEAR_COAT)
	{
    	Payload.CustomData.x = GetMaterialCustomData0(MaterialParameters);
		Payload.CustomData.y = GetMaterialCustomData1(MaterialParameters);
#if CLEAR_COAT_BOTTOM_NORMAL
#if NUM_MATERIAL_OUTPUTS_CLEARCOATBOTTOMNORMAL > 0
#if MATERIAL_TANGENTSPACENORMAL
		float3 tempnormal = normalize(TransformTangentVectorToWorld(MaterialParameters.TangentToWorld, ClearCoatBottomNormal0(MaterialParameters)));
#else
		float3 tempnormal = ClearCoatBottomNormal0(MaterialParameters);
#endif
		Payload.CustomVector = tempnormal;
#else
		Payload.CustomVector = Payload.WorldNormal;
#endif
#else
		Payload.CustomVector = Payload.WorldNormal;
#endif
	}
	else
#endif

#if MATERIAL_SHADINGMODEL_CLOTH
	if (Payload.ShadingModelID == SHADINGMODELID_CLOTH)
	{
		Payload.CustomData = GetMaterialSubsurfaceData(PixelMaterialInputs);
		Payload.CustomData.a = saturate(GetMaterialCustomData0(MaterialParameters)); // Fuzz
	}
	else
#endif

#if MATERIAL_SHADINGMODEL_TWOSIDED_FOLIAGE || MATERIAL_SHADINGMODEL_SUBSURFACE || MATERIAL_SHADINGMODEL_PREINTEGRATED_SKIN || MATERIAL_SHADINGMODEL_SUBSURFACE_PROFILE
	if (Payload.ShadingModelID == SHADINGMODELID_TWOSIDED_FOLIAGE ||
		Payload.ShadingModelID == SHADINGMODELID_SUBSURFACE ||
		Payload.ShadingModelID == SHADINGMODELID_PREINTEGRATED_SKIN ||
		Payload.ShadingModelID == SHADINGMODELID_SUBSURFACE_PROFILE)
	{
		Payload.CustomData = GetMaterialSubsurfaceData(PixelMaterialInputs);
	}
	else
#endif

<<<<<<< HEAD
=======
#if MATERIAL_SHADINGMODEL_SINGLELAYERWATER
	if (Payload.ShadingModelID == SHADINGMODELID_SINGLELAYERWATER)
	{
		// For single layer water we always want to treat it as front facing when evaluating parameters 
		// as hitting back face is treated as being underwater and we get completely different parameters.
		FMaterialPixelParameters WaterMaterialParameters = MaterialParameters;
		WaterMaterialParameters.TwoSidedSign = 1; 

		const float3 ScatteringCoeff = max(0.0f, LWCToFloat(GetSingleLayerWaterMaterialOutput0(WaterMaterialParameters)));
		const float3 AbsorptionCoeff = max(0.0f, LWCToFloat(GetSingleLayerWaterMaterialOutput1(WaterMaterialParameters)));
		const float PhaseG = clamp(LWCToFloat(GetSingleLayerWaterMaterialOutput2(WaterMaterialParameters)), -1.0f, 1.0f);

		const float3 WaterExtinction = ScatteringCoeff + AbsorptionCoeff;
		const float3 WaterAlbedo = ScatteringCoeff / WaterExtinction;

		Payload.BaseColor.xyz = WaterAlbedo;
		Payload.CustomData.xyz = WaterExtinction;
		Payload.CustomData.w = PhaseG;

		Payload.Ior = DielectricF0ToIor(DielectricSpecularToF0(Specular));
		Payload.BlendingMode = RAY_TRACING_BLEND_MODE_TRANSLUCENT;
	}
	else
#endif

>>>>>>> d731a049
#if MATERIAL_SHADINGMODEL_THIN_TRANSLUCENT
		if (Payload.ShadingModelID == SHADINGMODELID_THIN_TRANSLUCENT)
		{
			Payload.CustomData.xyz = GetThinTranslucentMaterialOutput0(MaterialParameters);
		}
		else
#endif

#if MATERIAL_SHADINGMODEL_HAIR
	if (Payload.ShadingModelID == SHADINGMODELID_HAIR)
	{
		// TODO: encode hair specific info
#if HAIR_STRAND_MESH_FACTORY
		Payload.CustomData.xy = MaterialParameters.HairPrimitiveUV;
#else
		Payload.CustomData.xy = 0.5;
#endif
	}
	else
#endif

#if MATERIAL_SHADINGMODEL_EYE
	if (Payload.ShadingModelID == SHADINGMODELID_EYE)
	{
		// This is all based on logic from ShadingModelsMaterial.ush
		const float IrisMask     = saturate(GetMaterialCustomData0(MaterialParameters));
		const float IrisDistance = saturate(GetMaterialCustomData1(MaterialParameters));
		Payload.Anisotropy = IrisMask;
		Payload.CustomData.a = GetMaterialSubsurfaceData(PixelMaterialInputs).a; // SubsurfaceProfile (NOTE: this is not used, EyeBxDF leaves Diffuse=0, so does not actually apply SSS?)
		Payload.Metallic = 0.0;
#if NUM_MATERIAL_OUTPUTS_GETTANGENTOUTPUT > 0
		// Blend in the negative intersection normal to create some concavity
		// Not great as it ties the concavity to the convexity of the cornea surface
		// No good justification for that. On the other hand, if we're just looking to
		// introduce some concavity, this does the job.
		const float3 PlaneNormal = normalize(GetTangentOutput0(MaterialParameters));
		const float3 CausticNormal = normalize(lerp(PlaneNormal, -Payload.WorldNormal, IrisMask * IrisDistance));
		Payload.CustomVector = CausticNormal;
#else
		const float3 PlaneNormal = Payload.WorldNormal;
		Payload.CustomVector = Payload.WorldNormal;
#endif

#if IRIS_NORMAL // on
		Payload.Specular = 0.25;

	#if NUM_MATERIAL_OUTPUTS_CLEARCOATBOTTOMNORMAL > 0
		float3 IrisNormal = normalize( ClearCoatBottomNormal0(MaterialParameters) );
		#if MATERIAL_TANGENTSPACENORMAL
		IrisNormal = normalize( TransformTangentVectorToWorld( MaterialParameters.TangentToWorld, IrisNormal ) );
		#endif
	#else
		float3 IrisNormal = PlaneNormal;
	#endif
		Payload.WorldTangent = IrisNormal;
#else
		// IRIS_NORMAL off
		Payload.WorldTangent = PlaneNormal;
#endif
	}
	else
#endif

<<<<<<< HEAD
#if MATERIAL_SHADINGMODEL_HAIR
	if (Payload.ShadingModelID == SHADINGMODELID_HAIR)
	{
		// TODO: encode hair specific info
#if HAIR_STRAND_MESH_FACTORY
		Payload.CustomData.xy = MaterialParameters.HairPrimitiveUV;
#else
		Payload.CustomData.xy = 0.5;
=======
#if MATERIAL_SHADINGMODEL_DEFAULT_LIT
	if (Payload.ShadingModelID == SHADINGMODELID_DEFAULT_LIT)
	{
		// only allow refraction for default lit materials since we need space for the absorption amount
#if HAVE_GetAbsorptionMediumMaterialOutput0
		Payload.CustomData.xyz = GetAbsorptionMediumMaterialOutput0(MaterialParameters);
#else
		Payload.CustomData.xyz = 1.0;
>>>>>>> d731a049
#endif
	}
	else
#endif
<<<<<<< HEAD

#if MATERIAL_SHADINGMODEL_EYE
	if (Payload.ShadingModelID == SHADINGMODELID_EYE)
	{
		// This is all based on logic from ShadingModelsMaterial.ush
		const float IrisMask     = saturate(GetMaterialCustomData0(MaterialParameters));
		const float IrisDistance = saturate(GetMaterialCustomData1(MaterialParameters));
		Payload.Anisotropy = IrisMask;
		Payload.CustomData.a = GetMaterialSubsurfaceData(PixelMaterialInputs).a; // SubsurfaceProfile (NOTE: this is not used, EyeBxDF leaves Diffuse=0, so does not actually apply SSS?)
		Payload.Metallic = 0.0;
#if NUM_MATERIAL_OUTPUTS_GETTANGENTOUTPUT > 0
		// Blend in the negative intersection normal to create some concavity
		// Not great as it ties the concavity to the convexity of the cornea surface
		// No good justification for that. On the other hand, if we're just looking to
		// introduce some concavity, this does the job.
		const float3 PlaneNormal = normalize(GetTangentOutput0(MaterialParameters));
		const float3 CausticNormal = normalize(lerp(PlaneNormal, -Payload.WorldNormal, IrisMask * IrisDistance));
		Payload.CustomVector = CausticNormal;
#else
		const float3 PlaneNormal = Payload.WorldNormal;
		Payload.CustomVector = Payload.WorldNormal;
#endif

#if IRIS_NORMAL // on
		Payload.Specular = 0.25;

	#if NUM_MATERIAL_OUTPUTS_CLEARCOATBOTTOMNORMAL > 0
		float3 IrisNormal = normalize( ClearCoatBottomNormal0(MaterialParameters) );
		#if MATERIAL_TANGENTSPACENORMAL
		IrisNormal = normalize( TransformTangentVectorToWorld( MaterialParameters.TangentToWorld, IrisNormal ) );
		#endif
	#else
		float3 IrisNormal = PlaneNormal;
	#endif
		Payload.WorldTangent = IrisNormal;
#else
		// IRIS_NORMAL off
		Payload.WorldTangent = PlaneNormal;
#endif
	}
	else
#endif

#if MATERIAL_SHADINGMODEL_DEFAULT_LIT
	if (Payload.ShadingModelID == SHADINGMODELID_DEFAULT_LIT)
	{
		// only allow refraction for default lit materials since we need space for the absorption amount
#if HAVE_GetAbsorptionMediumMaterialOutput0
		Payload.CustomData.xyz = GetAbsorptionMediumMaterialOutput0(MaterialParameters);
#else
		Payload.CustomData.xyz = 1.0;
#endif
	}
	else
#endif
=======
>>>>>>> d731a049
	{
		// terminal case for the conditionals above
	}


#else // SIMPLIFIED_MATERIAL_SHADER

	/**
	 * Set material attributes for simplified materials
	 **/
	 // Anything unsupported will be forced to default lit
#if MATERIAL_SHADINGMODEL_TWOSIDED_FOLIAGE
	if (Payload.ShadingModelID == SHADINGMODELID_TWOSIDED_FOLIAGE)
	{
		Payload.CustomData = GetMaterialSubsurfaceData(PixelMaterialInputs);
	}
	else
#endif
#if MATERIAL_SHADINGMODEL_THIN_TRANSLUCENT
	if (Payload.ShadingModelID == SHADINGMODELID_THIN_TRANSLUCENT)
	{
		Payload.CustomData.xyz = GetThinTranslucentMaterialOutput0(MaterialParameters);
	}
	else
#endif
#if MATERIAL_SHADINGMODEL_UNLIT
	if (Payload.ShadingModelID == SHADINGMODELID_UNLIT)
	{
	}
	else
#endif
	{
		// Redirect translucent blending mode to thin translucent
#if MATERIALBLENDING_TRANSLUCENT
		Payload.ShadingModelID = SHADINGMODELID_THIN_TRANSLUCENT;
#else
		Payload.ShadingModelID = SHADINGMODELID_DEFAULT_LIT;
#endif
	}
<<<<<<< HEAD
	Payload.WorldPos = LWCHackToFloat(MaterialParameters.AbsoluteWorldPosition);
=======
	Payload.TranslatedWorldPos = LWCToFloat(LWCAdd(MaterialParameters.AbsoluteWorldPosition, ResolvedView.PreViewTranslation));
>>>>>>> d731a049
	Payload.WorldNormal = normalize(MaterialParameters.WorldNormal);
	float GeoNormalSign = MaterialParameters.TwoSidedSign * GetPrimitive_DeterminantSign(MaterialParameters.PrimitiveId);
	Payload.WorldGeoNormal = GeoNormalSign * GeoNormal;
	Payload.Radiance = GetMaterialEmissive(PixelMaterialInputs);
	Payload.BaseColor = BaseColor;
	Payload.Specular = 0;
	Payload.Roughness = 1;
	Payload.Metallic = 0;
#if MATERIALBLENDING_TRANSLUCENT && !MATERIAL_SHADINGMODEL_THIN_TRANSLUCENT
	// Force opacity to 0 so it is ignored for path hits and only evaluated in AHS as a modulation to throughput
	Payload.Opacity = 0;
#else
	Payload.Opacity = GetMaterialOpacity(PixelMaterialInputs);
#endif
	Payload.Ior = 1;

#if !MATERIAL_TWOSIDED
	if (!Payload.IsFrontFace() && !Payload.IsMaterialTransmissive())
	{
		// Overloaded semantics for opacity
		Payload.Opacity = -1;
	}
#endif

#endif

	PackedPayload = PackPathTracingPayload(Payload);
#endif // USE_MATERIAL_CLOSEST_HIT_SHADER
}

RAY_TRACING_ENTRY_ANY_HIT(PathTracingMaterialAHS,
	FPackedPathTracingPayload, PackedPayload,
	FRayTracingIntersectionAttributes, Attributes)
{
#if USE_MATERIAL_ANY_HIT_SHADER

#if MATERIALBLENDING_SOLID || MATERIALBLENDING_ALPHAHOLDOUT
	// Continue traversal by simply returning from this shader
	// Usually this path is inactive because opaque materials don't have AHS bound
	return;
#elif MATERIALBLENDING_ADDITIVE
	if (PackedPayload.IsVisibilityRay())
	{
		// path tracer wants to treat these cases as fully transparent
		// no material evaluation is required
		IgnoreHit();
	}
	// otherwise accept hit
#else
	// All other blending modes _might_ need material evaluation - so we need
	// to generate some code

#if MATERIALBLENDING_MASKED && !MATERIAL_DITHER_OPACITY_MASK
	// NOTE: Masked mode execute always - regardless of ray flags
	// This ensures that both material rays and shadow rays "see" the same thing
#else
	// For any other blending models, we have a few options:
	if (PackedPayload.IsVisibilityRay())
	{
		// this case is used by the path tracer only currently
		// We want to evaluate the material opacity and accumulate it
		// Keep going and evaluate the material
	}
	else
	{
		// non-opaque blending mode but no special behavior was requested
		return;
	}
#endif  // !MATERIALBLENDING_MASKED

	// If we got here -- we have a reason to evaluate the material -- do the setup 

	const uint2 PixelCoord = PackedPayload.GetPixelCoord();

	ResolvedView = ResolveView();

	float4 SvPosition = float4(PixelCoord.xy, 0.0, 1.0);

#if VF_SUPPORTS_RAYTRACING_PREPARE_MATERIAL_PIXEL_PARAMETERS
	// this is a newer codepath that is both more flexible and allows for more direct calculation compared to the other codepath
	// TODO: implement such a method for all vertex factories
	float3 GeoNormal = 0;
	FMaterialPixelParameters MaterialParameters = GetMaterialPixelParameters(TranslatedWorldRayOrigin(), WorldRayDirection(), RayTCurrent(), PrimitiveIndex(), Attributes, HitKind(), GeoNormal);
#else
	FVertexFactoryInterpolantsVSToPS Interpolants;
	float3 GeoNormal = 0;
	CalcInterpolants((FRayCone)0, Attributes, Interpolants, GeoNormal);

	FMaterialPixelParameters MaterialParameters = GetMaterialPixelParameters(Interpolants, SvPosition);
#endif

	FPixelMaterialInputs PixelMaterialInputs;

	const bool bIsFrontFace = HitKind() == HIT_KIND_TRIANGLE_FRONT_FACE;

	{
		float4 ScreenPosition = SvPositionToResolvedScreenPosition(SvPosition);
<<<<<<< HEAD
		float3 TranslatedWorldPosition = WorldRayOrigin() + WorldRayDirection() * RayTCurrent() + LWCHackToFloat(ResolvedView.PreViewTranslation);
=======
		float3 TranslatedWorldPosition = TranslatedWorldRayOrigin() + WorldRayDirection() * RayTCurrent();
>>>>>>> d731a049

		MaterialParameters.CameraVector = -WorldRayDirection();

		// #dxr_todo: UE-72130 support world position offset 
		// #if USE_WORLD_POSITION_EXCLUDING_SHADER_OFFSETS
		// CalcMaterialParametersEx(MaterialParameters, PixelMaterialInputs, SvPosition, ScreenPosition, bIsFrontFace, TranslatedWorldPosition, BasePassInterpolants.PixelPositionExcludingWPO);
		// #else
		CalcMaterialParametersEx(MaterialParameters, PixelMaterialInputs, SvPosition, ScreenPosition, bIsFrontFace, TranslatedWorldPosition, TranslatedWorldPosition);
		// #endif
	}

	// Now extract the relevant info from PixelMaterialInputs according to the blending mode

#if MATERIALBLENDING_MASKED && !MATERIAL_DITHER_OPACITY_MASK
	// Regardless of payload flags -- we always apply this 
	if (GetMaterialMask(PixelMaterialInputs) < 0)
	{
		IgnoreHit();
	}
#else
	// If we got this far -- we have a blending mode that can produce partial opacity _and_ we want to
	// know how much it contributes to the throughput along this ray. These cases are currently only
	// exercised by the path tracer.
#if MATERIALBLENDING_MODULATE
	// this material is the only one to lead to colored opacity
	float3 Transparency = GetMaterialEmissive(PixelMaterialInputs);
#elif MATERIALBLENDING_ALPHACOMPOSITE
	float Opacity = GetMaterialOpacity(PixelMaterialInputs);
	float Transparency = 1 - Opacity;
#elif MATERIAL_SHADINGMODEL_THIN_TRANSLUCENT
	// Assume Payload.ShadingModelID == SHADINGMODELID_THIN_TRANSLUCENT
	float3 Transmission = GetThinTranslucentMaterialOutput0(MaterialParameters);
	float Opacity = GetMaterialOpacity(PixelMaterialInputs);
#if REFRACTION_USE_INDEX_OF_REFRACTION && !SIMPLIFIED_MATERIAL_SHADER
	float Ior = GetMaterialRefraction(PixelMaterialInputs).x;
	Ior = Ior == 0 ? 1.0 : Ior;
#else
	float Ior = 1.0;
#endif
	float3 Transparency = 1 - Opacity;
	float3 V = WorldRayDirection();
	float3 N = normalize(MaterialParameters.WorldNormal);
	float VoN = abs(dot(V, N));
#if !SIMPLIFIED_MATERIAL_SHADER
	if (Opacity < 1.0 && Ior != 1.0)
	{
		float PathRoughness = PackedPayload.GetPathRoughness();
		float Roughness = GetMaterialRoughness(PixelMaterialInputs);
		if (PathRoughness <= Roughness)
		{
			// not using fast caustic approximation - treat as opaque
			return;
		}
		// compute transmission through the slab (fresnel + absorption)
		Transparency *= ComputeThinSlabWeights(Transmission, VoN, Ior).Transmitted;

		// fake caustic approximation (see comments below)
		Transparency *= (1 - Roughness * Roughness) * saturate(PathRoughness - Roughness);
	}
	else
#endif
	{
		// no bending at the interface so no fresnel - equation above simplifies to just A
		float3 A = pow(Transmission, 1.0 / VoN);
		Transparency *= A;
	}
#elif MATERIALBLENDING_MASKED && MATERIAL_DITHER_OPACITY_MASK
	// See MATERIAL_DITHER_OPACITY_MASK comment above
	float Opacity = saturate(GetMaterialMaskInputRaw(PixelMaterialInputs));
	float Transparency = 1 - Opacity;
#elif MATERIALBLENDING_TRANSLUCENT
<<<<<<< HEAD
	float Opacity = GetMaterialOpacity(PixelMaterialInputs);
	float Transparency = 1 - Opacity;

=======
	#if !SIMPLIFIED_MATERIAL_SHADER
		float Opacity = GetMaterialOpacity(PixelMaterialInputs);
		float Transparency = 1 - Opacity;
	#else
		// CPU Lightmass translucency behavior emulation
		float3 Transparency = lerp(float3(1, 1, 1), GetMaterialBaseColor(PixelMaterialInputs), GetMaterialOpacity(PixelMaterialInputs));
	#endif
	
>>>>>>> d731a049
	// Is refraction enabled?
#if !SIMPLIFIED_MATERIAL_SHADER && MATERIAL_SHADINGMODEL_DEFAULT_LIT && REFRACTION_USE_INDEX_OF_REFRACTION
	float Ior = GetMaterialRefraction(PixelMaterialInputs).x;
	Ior = Ior == 0.0 ? 1.0 : Ior;
	int ShadingModelID = GetMaterialShadingModel(PixelMaterialInputs);
	if (Transparency > 0 && ShadingModelID == SHADINGMODELID_DEFAULT_LIT && Ior != 1.0)
	{
		// current hit has some refraction
		float PathRoughness = PackedPayload.GetPathRoughness();
		float Roughness = GetMaterialRoughness(PixelMaterialInputs);
		if (PathRoughness <= Roughness)
		{
			// not using fast caustic approximation - treat as opaque
			return;
		}
		// The heuristic used here is inspired by the following presentations:
		//   - Kulla & Conty: Revisiting Physically Based Shading at Imageworks
		//       https://blog.selfshadow.com/publications/s2017-shading-course/imageworks/s2017_pbs_imageworks_slides_v2.pdf
		//   - Colin Barré-Brisebois - Pica Pica & Nvidia Turing
		//       https://www.ea.com/seed/news/siggraph-2018-picapica-nv-turing

		// fake caustics
		float3 N = normalize(MaterialParameters.WorldNormal);
		float Eta = Ior;
		float VoN = abs(dot(WorldRayDirection(), N));
		float Fr = FresnelReflectance(VoN, Eta);
		Transparency *= pow(1 - Fr, 2) * (1 - Roughness * Roughness) * saturate(PathRoughness - Roughness);

#if HAVE_GetAbsorptionMediumMaterialOutput0
		// Now track the optical thickness so that we can account for Beer's law along the shadow ray
		// TODO: to support lights inside glass we would need to track an extra offset, but this is hopefully an uncommon scenario
		float Distance = RayTCurrent();
		float3 TransmittanceColor = GetAbsorptionMediumMaterialOutput0(MaterialParameters);
		float3 LocalSigmaT = -log(max(TransmittanceColor, 1e-8f));
		if (bIsFrontFace)
		{
			// remove contribution from the ray origin to the current hit (assuming the backside will be hit)
			PackedPayload.SetTau(PackedPayload.GetTau() - LocalSigmaT * Distance);
		}
		else
		{
			// add contribution from ray origin to current hit (backside) - excess portion not covered by the ray will be removed by the front face hit
			PackedPayload.SetTau(PackedPayload.GetTau() + LocalSigmaT * Distance);
		}
#endif // HAVE_GetAbsorptionMediumMaterialOutput0
	}
#endif // refraction enabled?
#else
#error "Control flow does not account for all blending modes!"
#endif

	// Update the ray throughput (it is packed simply into the payload since we don't need to carry any other information across hits)
	float3 RayThroughput = PackedPayload.GetRayThroughput();

	RayThroughput *= Transparency;

	PackedPayload.SetRayThroughput(RayThroughput);

	if (any(RayThroughput > 0))
	{
		// not at full opacity yet -- ignore the hit so we can keep going
		IgnoreHit();
	}
	// If RayThroughput reached 0 -- just return which will accept the hit
#endif // !MATERIALBLENDING_MASKED

#endif // !MATERIALBLENDING_SOLID && !MATERIALBLENDING_ALPHAHOLDOUT && !MATERIALBLENDING_ADDITIVE

#endif // USE_MATERIAL_ANY_HIT_SHADER
}<|MERGE_RESOLUTION|>--- conflicted
+++ resolved
@@ -44,20 +44,11 @@
 
 	float4 SvPosition = float4(PixelCoord.xy, 0.0, 1.0);
 
-<<<<<<< HEAD
-	FRayCone PropagatedCone = PropagateRayCone(PackedPayload.GetRayCone(), 0 /* surface curvature */, RayTCurrent());
-
-=======
->>>>>>> d731a049
 #if VF_SUPPORTS_RAYTRACING_PREPARE_MATERIAL_PIXEL_PARAMETERS
 	// this is a newer codepath that is both more flexible and allows for more direct calculation compared to the other codepath
 	// TODO: implement such a method for all vertex factories
 	float3 GeoNormal = 0;
-<<<<<<< HEAD
-	FMaterialPixelParameters MaterialParameters = GetMaterialPixelParameters(WorldRayOrigin(), WorldRayDirection(), RayTCurrent(), PrimitiveIndex(), Attributes, HitKind(), GeoNormal);
-=======
 	FMaterialPixelParameters MaterialParameters = GetMaterialPixelParameters(TranslatedWorldRayOrigin(), WorldRayDirection(), RayTCurrent(), PrimitiveIndex(), Attributes, HitKind(), GeoNormal);
->>>>>>> d731a049
 #else
 	FVertexFactoryInterpolantsVSToPS Interpolants;
 	float3 GeoNormal = 0;
@@ -65,19 +56,12 @@
 
 	FMaterialPixelParameters MaterialParameters = GetMaterialPixelParameters(Interpolants, SvPosition);
 #endif
-<<<<<<< HEAD
-=======
-
->>>>>>> d731a049
+
 	FPixelMaterialInputs PixelMaterialInputs;
 
 	{
 		float4 ScreenPosition = SvPositionToResolvedScreenPosition(SvPosition);
-<<<<<<< HEAD
-		float3 TranslatedWorldPosition = WorldRayOrigin() + WorldRayDirection() * RayTCurrent() + LWCHackToFloat(ResolvedView.PreViewTranslation);
-=======
 		float3 TranslatedWorldPosition = TranslatedWorldRayOrigin() + WorldRayDirection() * RayTCurrent();
->>>>>>> d731a049
 
 		bool bIsFrontFace = HitKind() == HIT_KIND_TRIANGLE_FRONT_FACE;
 
@@ -149,11 +133,7 @@
 	/**
 	 * Set material attributes for full materials
 	 **/
-<<<<<<< HEAD
-	Payload.WorldPos = LWCHackToFloat(MaterialParameters.AbsoluteWorldPosition);
-=======
 	Payload.TranslatedWorldPos = LWCToFloat(LWCAdd(MaterialParameters.AbsoluteWorldPosition, ResolvedView.PreViewTranslation));
->>>>>>> d731a049
 	// Because the geometric normal is computed directly in world space
 	// it doesn't reflect the sign flip from the object transform, so apply it here
 	float GeoNormalSign = MaterialParameters.TwoSidedSign * GetPrimitive_DeterminantSign(MaterialParameters.PrimitiveId);
@@ -237,8 +217,6 @@
 	else
 #endif
 
-<<<<<<< HEAD
-=======
 #if MATERIAL_SHADINGMODEL_SINGLELAYERWATER
 	if (Payload.ShadingModelID == SHADINGMODELID_SINGLELAYERWATER)
 	{
@@ -264,7 +242,6 @@
 	else
 #endif
 
->>>>>>> d731a049
 #if MATERIAL_SHADINGMODEL_THIN_TRANSLUCENT
 		if (Payload.ShadingModelID == SHADINGMODELID_THIN_TRANSLUCENT)
 		{
@@ -328,16 +305,6 @@
 	else
 #endif
 
-<<<<<<< HEAD
-#if MATERIAL_SHADINGMODEL_HAIR
-	if (Payload.ShadingModelID == SHADINGMODELID_HAIR)
-	{
-		// TODO: encode hair specific info
-#if HAIR_STRAND_MESH_FACTORY
-		Payload.CustomData.xy = MaterialParameters.HairPrimitiveUV;
-#else
-		Payload.CustomData.xy = 0.5;
-=======
 #if MATERIAL_SHADINGMODEL_DEFAULT_LIT
 	if (Payload.ShadingModelID == SHADINGMODELID_DEFAULT_LIT)
 	{
@@ -346,69 +313,10 @@
 		Payload.CustomData.xyz = GetAbsorptionMediumMaterialOutput0(MaterialParameters);
 #else
 		Payload.CustomData.xyz = 1.0;
->>>>>>> d731a049
-#endif
-	}
-	else
-#endif
-<<<<<<< HEAD
-
-#if MATERIAL_SHADINGMODEL_EYE
-	if (Payload.ShadingModelID == SHADINGMODELID_EYE)
-	{
-		// This is all based on logic from ShadingModelsMaterial.ush
-		const float IrisMask     = saturate(GetMaterialCustomData0(MaterialParameters));
-		const float IrisDistance = saturate(GetMaterialCustomData1(MaterialParameters));
-		Payload.Anisotropy = IrisMask;
-		Payload.CustomData.a = GetMaterialSubsurfaceData(PixelMaterialInputs).a; // SubsurfaceProfile (NOTE: this is not used, EyeBxDF leaves Diffuse=0, so does not actually apply SSS?)
-		Payload.Metallic = 0.0;
-#if NUM_MATERIAL_OUTPUTS_GETTANGENTOUTPUT > 0
-		// Blend in the negative intersection normal to create some concavity
-		// Not great as it ties the concavity to the convexity of the cornea surface
-		// No good justification for that. On the other hand, if we're just looking to
-		// introduce some concavity, this does the job.
-		const float3 PlaneNormal = normalize(GetTangentOutput0(MaterialParameters));
-		const float3 CausticNormal = normalize(lerp(PlaneNormal, -Payload.WorldNormal, IrisMask * IrisDistance));
-		Payload.CustomVector = CausticNormal;
-#else
-		const float3 PlaneNormal = Payload.WorldNormal;
-		Payload.CustomVector = Payload.WorldNormal;
-#endif
-
-#if IRIS_NORMAL // on
-		Payload.Specular = 0.25;
-
-	#if NUM_MATERIAL_OUTPUTS_CLEARCOATBOTTOMNORMAL > 0
-		float3 IrisNormal = normalize( ClearCoatBottomNormal0(MaterialParameters) );
-		#if MATERIAL_TANGENTSPACENORMAL
-		IrisNormal = normalize( TransformTangentVectorToWorld( MaterialParameters.TangentToWorld, IrisNormal ) );
-		#endif
-	#else
-		float3 IrisNormal = PlaneNormal;
-	#endif
-		Payload.WorldTangent = IrisNormal;
-#else
-		// IRIS_NORMAL off
-		Payload.WorldTangent = PlaneNormal;
-#endif
-	}
-	else
-#endif
-
-#if MATERIAL_SHADINGMODEL_DEFAULT_LIT
-	if (Payload.ShadingModelID == SHADINGMODELID_DEFAULT_LIT)
-	{
-		// only allow refraction for default lit materials since we need space for the absorption amount
-#if HAVE_GetAbsorptionMediumMaterialOutput0
-		Payload.CustomData.xyz = GetAbsorptionMediumMaterialOutput0(MaterialParameters);
-#else
-		Payload.CustomData.xyz = 1.0;
-#endif
-	}
-	else
-#endif
-=======
->>>>>>> d731a049
+#endif
+	}
+	else
+#endif
 	{
 		// terminal case for the conditionals above
 	}
@@ -448,11 +356,7 @@
 		Payload.ShadingModelID = SHADINGMODELID_DEFAULT_LIT;
 #endif
 	}
-<<<<<<< HEAD
-	Payload.WorldPos = LWCHackToFloat(MaterialParameters.AbsoluteWorldPosition);
-=======
 	Payload.TranslatedWorldPos = LWCToFloat(LWCAdd(MaterialParameters.AbsoluteWorldPosition, ResolvedView.PreViewTranslation));
->>>>>>> d731a049
 	Payload.WorldNormal = normalize(MaterialParameters.WorldNormal);
 	float GeoNormalSign = MaterialParameters.TwoSidedSign * GetPrimitive_DeterminantSign(MaterialParameters.PrimitiveId);
 	Payload.WorldGeoNormal = GeoNormalSign * GeoNormal;
@@ -550,11 +454,7 @@
 
 	{
 		float4 ScreenPosition = SvPositionToResolvedScreenPosition(SvPosition);
-<<<<<<< HEAD
-		float3 TranslatedWorldPosition = WorldRayOrigin() + WorldRayDirection() * RayTCurrent() + LWCHackToFloat(ResolvedView.PreViewTranslation);
-=======
 		float3 TranslatedWorldPosition = TranslatedWorldRayOrigin() + WorldRayDirection() * RayTCurrent();
->>>>>>> d731a049
 
 		MaterialParameters.CameraVector = -WorldRayDirection();
 
@@ -626,11 +526,6 @@
 	float Opacity = saturate(GetMaterialMaskInputRaw(PixelMaterialInputs));
 	float Transparency = 1 - Opacity;
 #elif MATERIALBLENDING_TRANSLUCENT
-<<<<<<< HEAD
-	float Opacity = GetMaterialOpacity(PixelMaterialInputs);
-	float Transparency = 1 - Opacity;
-
-=======
 	#if !SIMPLIFIED_MATERIAL_SHADER
 		float Opacity = GetMaterialOpacity(PixelMaterialInputs);
 		float Transparency = 1 - Opacity;
@@ -639,7 +534,6 @@
 		float3 Transparency = lerp(float3(1, 1, 1), GetMaterialBaseColor(PixelMaterialInputs), GetMaterialOpacity(PixelMaterialInputs));
 	#endif
 	
->>>>>>> d731a049
 	// Is refraction enabled?
 #if !SIMPLIFIED_MATERIAL_SHADER && MATERIAL_SHADINGMODEL_DEFAULT_LIT && REFRACTION_USE_INDEX_OF_REFRACTION
 	float Ior = GetMaterialRefraction(PixelMaterialInputs).x;
