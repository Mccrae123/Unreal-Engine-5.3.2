// Copyright Epic Games, Inc. All Rights Reserved.

#pragma once

#define RANDSEQ_UNROLL_SOBOL PATH_TRACER_USE_COMPACTION // unrolling sobol sampler is best when we can guarantee high occupancy

#define USE_PATH_TRACING_LIGHT_GRID	1
#define USE_RAY_TRACING_DECAL_GRID	1

// Ignore hair strands if the ray origin is beyond this radius. This is meant to workaround a performance cliff that can occur on some hardware.
// In ordinary scenes, the most likely occurance of this problem is when combining hair and volumetric atmosphere as rays from several Km can travel back towards the hair and cause long delays or even TDRs
#define PATH_TRACING_SKIP_HAIR_DISTANCE      1e6

#include "../Common.ush"
#include "../PostProcessCommon.ush"
#include "../RectLight.ush"
#include "../RayTracing/RayTracingCommon.ush"

#include "PathTracingCommon.ush"
#include "../RayTracing/RayTracingHitGroupCommon.ush"
#include "../RayTracing/RayTracingDecalGrid.ush"

#include "../ShadingModels.ush"
#include "./Utilities/PathTracingRandomSequence.ush"
#include "./Utilities/PathTracingRIS.ush"
#include "./Light/PathTracingLightSampling.ush"
#include "./Light/PathTracingLightGrid.ush"
#include "./Material/PathTracingMaterialSampling.ush"
#include "./Volume/PathTracingVolume.ush"
#include "./Volume/PathTracingVolumeSampling.ush"

float BlendFactor;
uint Iteration;
uint TemporalSeed;
uint MaxSamples;
uint MaxBounces;
uint MaxSSSBounces;

// 0: only Material sampling
// 1: only Light sampling
// 2: both Material and Light
uint MISMode;

// 0: only Density sampling
// 1: Light sampling
uint VolumeMISMode;

uint ApproximateCaustics;
uint EnableCameraBackfaceCulling;
uint SamplerType;
uint VisualizeLightGrid;
uint VisualizeDecalGrid;
uint ApplyDiffuseSpecularOverrides;
uint EnabledDirectLightingContributions;
uint EnabledIndirectLightingContributions;
float DecalRoughnessCutoff;
float MeshDecalRoughnessCutoff;
float MeshDecalBias;
float MaxPathIntensity;
float MaxNormalBias;
float FilterWidth;
float AbsorptionScale; // inverse distance at which we hit BaseColor - exposed mainly so we can disable absorption handling and experiment with the default scale factor
float CameraFocusDistance;
float2 CameraLensRadius;

RWTexture2D<float4> RadianceTexture;
RWTexture2D<float4> AlbedoTexture;
RWTexture2D<float4> NormalTexture;
RaytracingAccelerationStructure TLAS;
RaytracingAccelerationStructure DecalTLAS;
uint SceneVisibleLightCount;

Buffer<float> StartingExtinctionCoefficient;

struct FPathState
{                                   // packed size
	RandomSequence RandSequence;    //  8 bytes
	float3 Radiance;                // 12 bytes
	float  BackgroundVisibility;    //  4 bytes
	float3 Albedo;                  //  6 bytes // half precision
	float3 Normal;                  //  6 bytes // half precision
	FRayDesc Ray;                   // 12+12 = 24 bytes (TMin/TMax do not need to be stored)
	float3 PathThroughput;          // 12 bytes
	float PathRoughness;            //  2 bytes // half precision
	float3 SigmaT; // Extinction    //  6 bytes // half precision 
	uint FirstScatterType;          //  3 bits - packed in sign bits of SigmaT
									// 80 bytes total (see FPathTracingPackedPathState)

	bool HasMadeContributionScatter()
	{
		// The first scattering type that matters for the PATHTRACER_CONTRIBUTION_* flags is the first non-refractive one
		// We choose to track camera and pure refracted paths together so that objects behind glass can be treated the same as directly visible objects.
		return !(FirstScatterType == PATHTRACER_SCATTER_CAMERA ||
			     FirstScatterType == PATHTRACER_SCATTER_REFRACT);
	}

	bool UpdateScatterType(uint ScatterType)
	{
		// Keep track of the first non-refractive scatter type, and leave it "locked" beyond this
		// This ensures a particular pixel can only contribute to one lighting component.
		// The reason to not split refractive events is that you typically want to treat refracted paths the same as camera paths.
		// For example, when extracting just the diffuse component of a character wearing glasses, you would want the directly visible diffuse
		// and refracted diffuse to be treated the same.
		if (!HasMadeContributionScatter())
		{
			FirstScatterType = ScatterType;
		}
		switch (FirstScatterType)
		{
			// In these cases, only keep tracing if the corresponding lighting component is enabled
			case PATHTRACER_SCATTER_DIFFUSE:  return (EnabledIndirectLightingContributions & PATHTRACER_CONTRIBUTION_DIFFUSE ) != 0;
			case PATHTRACER_SCATTER_SPECULAR: return (EnabledIndirectLightingContributions & PATHTRACER_CONTRIBUTION_SPECULAR) != 0;
			case PATHTRACER_SCATTER_VOLUME:   return (EnabledIndirectLightingContributions & PATHTRACER_CONTRIBUTION_VOLUME  ) != 0;
		}
		// In all other cases, keep tracing, we haven't made a final decision on what this path is yet
		return true;
	}

	bool ShouldAccumulateEmissive()
	{
		uint EnabledLightingContributions = HasMadeContributionScatter() ? EnabledIndirectLightingContributions : EnabledDirectLightingContributions;
		return (EnabledLightingContributions & PATHTRACER_CONTRIBUTION_EMISSIVE) != 0;
	}

	// The following functions allow us to scale down the contributions for lighting components before we have scattered
	bool ShouldAccumulateDiffuse()
	{
		return (HasMadeContributionScatter() || (EnabledDirectLightingContributions & PATHTRACER_CONTRIBUTION_DIFFUSE) != 0);
	}

	bool ShouldAccumulateSpecular()
	{
		return (HasMadeContributionScatter() || (EnabledDirectLightingContributions & PATHTRACER_CONTRIBUTION_SPECULAR) != 0);
	}

	bool ShouldAccumulateVolume()
	{
		return (HasMadeContributionScatter() || (EnabledDirectLightingContributions & PATHTRACER_CONTRIBUTION_VOLUME) != 0);
	}

	float2 GetDiffuseSpecularScale(bool bIsVolumeSample)
	{
		float2 Result = 0.0;
		if (bIsVolumeSample)
		{
			if (ShouldAccumulateVolume())
			{
				Result.x = 1.0;
			}
		}
		else
		{
			if (ShouldAccumulateDiffuse())
			{
				Result.x = 1.0;
			}
			if (ShouldAccumulateSpecular())
			{
				Result.y = 1.0;
			}
		}
		return Result;
	}

	void WritePixel(uint2 TextureIndex)
	{
		// Avoid reading the old pixel on the first sample on the off-chance there is a NaN/Inf pixel ...
		float4 OldPixel  = Iteration > 0 ? RadianceTexture[TextureIndex] : 0;
		float4 OldAlbedo = Iteration > 0 ? AlbedoTexture[TextureIndex]   : 0;
		float4 OldNormal = Iteration > 0 ? NormalTexture[TextureIndex]   : 0;

		const float4 PixelValue = float4(Radiance, saturate(BackgroundVisibility));
		RadianceTexture[TextureIndex] = lerp(OldPixel, PixelValue, BlendFactor);
		AlbedoTexture[TextureIndex] = lerp(OldAlbedo, float4(Albedo, 0), BlendFactor);
		NormalTexture[TextureIndex] = lerp(OldNormal, float4(Normal, 0), BlendFactor);
	}
};

void AccumulateRadiance(inout float3 TotalRadiance, float3 PathRadiance, bool bIsCameraRay)
{
	// User asked for path contributions to be clamped to reduce fireflies.
	// This puts an upper bound on variance within the pixel at the expense of bias
	float MaxPathRadiance = max3(PathRadiance.x, PathRadiance.y, PathRadiance.z);
	if (!bIsCameraRay && MaxPathRadiance > MaxPathIntensity)
	{
		// adjust sample while keeping color
		PathRadiance *= MaxPathIntensity / MaxPathRadiance;
	}

	// accumulate into the total
	TotalRadiance += PathRadiance;
}

void ApplyDecal(inout FPathTracingPayload HitPayload, FDecalShaderPayload DecalPayload)
{
	const float DecalTransparency = DecalPayload.GetTransparency();
	const uint DecalFlags = DecalPayload.GetFlags();

	if (DecalFlags & DECAL_WRITE_BASE_COLOR_FLAG)
	{
		HitPayload.BaseColor = HitPayload.BaseColor * DecalTransparency + DecalPayload.GetBaseColor();
	}

	if (DecalFlags & DECAL_WRITE_NORMAL_FLAG)
	{
		HitPayload.WorldNormal = HitPayload.WorldNormal * DecalTransparency + DecalPayload.GetWorldNormal();
	}

	if (DecalFlags & DECAL_WRITE_ROUGHNESS_SPECULAR_METALLIC_FLAG)
	{
		const float3 MetallicSpecularRoughness = DecalPayload.GetMetallicSpecularRoughness();

		HitPayload.Metallic = HitPayload.Metallic * DecalTransparency + MetallicSpecularRoughness.x;
		HitPayload.Specular = HitPayload.Specular * DecalTransparency + MetallicSpecularRoughness.y;
		HitPayload.Roughness = HitPayload.Roughness * DecalTransparency + MetallicSpecularRoughness.z;
	}

	if (DecalFlags & DECAL_WRITE_EMISSIVE_FLAG)
	{
		HitPayload.Radiance += DecalPayload.GetEmissive();
	}

	// TODO: Payload.Opacity?
}

void TraceDecalRay(FRayDesc DecalRay, bool bReverseCulling, uint InstanceInclusionMask, inout FPathTracingPayload HitPayload, inout float DecalThroughput)
{
	const uint MissShaderIndex = 0; // TODO

	for (;;)
	{
		FDecalShaderPayload DecalPayload = (FDecalShaderPayload)0;
		DecalPayload.SetInputTranslatedWorldPosition(HitPayload.TranslatedWorldPos);
		DecalPayload.SetMiss();
		TraceRay(
			DecalTLAS,
			bReverseCulling ? RAY_FLAG_CULL_FRONT_FACING_TRIANGLES : RAY_FLAG_CULL_BACK_FACING_TRIANGLES,
			InstanceInclusionMask,
			RAY_TRACING_SHADER_SLOT_MATERIAL,
			RAY_TRACING_NUM_SHADER_SLOTS,
			MissShaderIndex,
			DecalRay.GetNativeDesc(),
			DecalPayload);

		if (DecalPayload.IsMiss())
		{
			break;
		}

		if (bReverseCulling)
		{
			// also reverse normal
			DecalPayload.SetWorldNormal(-DecalPayload.GetWorldNormal());
		}
		
		ApplyDecal(HitPayload, DecalPayload);
		
		DecalThroughput *= DecalPayload.GetTransparency();

		// prepare next step around the loop
		// retrace the exact same ray with TMin one ulp past the hit we just found
		DecalRay.TMin = asfloat(asuint(DecalPayload.HitT) + 1);
	}
}

FPathTracingPayload TraceTransparentRay(inout FPathState PathState, bool bIsCameraRay, bool bLastBounce, bool bIncludeEmission, uint NumVisibleLights, inout FVolumeSegment VolumeSegment)
{
	const uint RayFlags = bIsCameraRay && EnableCameraBackfaceCulling ? RAY_FLAG_CULL_BACK_FACING_TRIANGLES : 0;
	uint InstanceInclusionMask = bIsCameraRay ? PATHTRACER_MASK_CAMERA : PATHTRACER_MASK_INDIRECT;
	if (length2(PathState.Ray.Origin) < Pow2(PATH_TRACING_SKIP_HAIR_DISTANCE))
	{
		InstanceInclusionMask |= bIsCameraRay ? PATHTRACER_MASK_HAIR_CAMERA : PATHTRACER_MASK_HAIR_INDIRECT;
	}
	
	const uint MissShaderIndex = 0;
	float2 RISRandSample = RandomSequence_GenerateSample2D(PathState.RandSequence);
	FRISContext HitSample = InitRISContext(RISRandSample.x);
	FRISContext VolSample = InitRISContext(RISRandSample.y);

	float3 PayloadThroughput = PathState.PathThroughput;
	FPathTracingPayload Payload;
	if (!bIncludeEmission && bLastBounce)
	{
		Payload.SetMiss();
		PathState.PathThroughput = 0;
		return Payload;
	}
	FVolumeIntersectionList VolumeIsectList = VolumeIntersect(PathState.Ray.Origin, PathState.Ray.Direction, PathState.Ray.TMin, PathState.Ray.TMax);
	if (VolumeIsectList.HitBlocker())
	{
		// We will hit the volume's blocker, 
		// Clip the ray just before the planet hit so that we can intersect all other geometry but this one
		PathState.Ray.TMax = asfloat(asuint(VolumeIsectList.BlockerHitT) - 1);
	}
	for (;;)
	{
		FPackedPathTracingPayload PackedPayload = InitPathTracingPayload(PathState.FirstScatterType, ApproximateCaustics ? PathState.PathRoughness : 0.0);
		// Trace the ray
		TraceRay(
			TLAS,
			RayFlags,
			InstanceInclusionMask,
			RAY_TRACING_SHADER_SLOT_MATERIAL,
			RAY_TRACING_NUM_SHADER_SLOTS,
			MissShaderIndex,
			PathState.Ray.GetNativeDesc(),
			PackedPayload);

		if (PackedPayload.IsMiss() && VolumeIsectList.HitBlocker())
		{
			// we didn't hit any real geometry, but we did hit the volume's blocker geometry
			// create a virtual hit with it here
			PackedPayload = VolumeGetBlockerHit(VolumeIsectList.BlockerID, PathState.Ray.Origin, PathState.Ray.Direction, VolumeIsectList.BlockerHitT);
		}

		// Loop over lights to capture their contribution
		// #dxr_todo: if we have lots of lights, having some hierarchical structure would be better ....
		for (uint LightId = 0; LightId < NumVisibleLights; ++LightId)
		{
			FRayDesc LightRay = PathState.Ray;
			LightRay.TMax = PackedPayload.IsMiss() ? PathState.Ray.TMax : PackedPayload.HitT;
			FLightHit LightHit = TraceLight(LightRay, LightId);
			if (LightHit.IsHit())
			{
				// create a virtual surface hit so we only need to worry about volume transmission in one place
				// NOTE: returning only a single light hit here causes lights at infinity to occlude each other
				//       this is most likely what artists would want (imagine a scene with two suns for example)
				//       but is not consistent with how reflections behave and the sorting order will be arbitrary
				FPathTracingPayload LightHitPayload = (FPathTracingPayload)0; // clear all fields
				LightHitPayload.HitT = LightHit.HitT;
				LightHitPayload.Radiance = LightHit.Radiance;
				LightHitPayload.ShadingModelID = SHADINGMODELID_UNLIT;
				// alpha composite assumes premult, which allows emissive hits that are fully transparent
				LightHitPayload.BlendingMode = RAY_TRACING_BLEND_MODE_ALPHA_COMPOSITE;
				LightHitPayload.PrimitiveLightingChannelMask = 7;
				LightHitPayload.SetFrontFace();
				PackedPayload = PackPathTracingPayload(LightHitPayload);
			}
		}

		// Volume Transmittance + Scatter Segment/Point selection
		// This loop splits the potential volumetric segments into sub-intervals that do not overlap.
		while (VolumeIsectList.HitVolume())
		{
			// extract the nearest interval from the list of segments
			FVolumeIntersectionInterval Interval = VolumeIsectList.GetCurrentInterval();

			if (PackedPayload.IsHit())
			{
				if (PackedPayload.HitT <= Interval.VolumeTMin)
				{
					// surface hit is in-front of the current interval, we are done
					break;
				}
				// clip current volume segment to the next surface hit
				Interval.VolumeTMax = min(PackedPayload.HitT, Interval.VolumeTMax);
			}

			// if this isn't our last bounce, potentially keep this segment for later so we can integrate local lighting
			if (!bLastBounce)
			{
				// TODO: can we improve the selection probability for each ray segment somehow?
				// NOTE: this only matters if we are tracing through several transparent hits or if there are multiple overlapping volumes
				float3 Contrib = PathState.PathThroughput;
				float SelectionWeight = max3(Contrib.x, Contrib.y, Contrib.z);
				if (VolSample.Accept(SelectionWeight))
				{
					// store this volume segment for later
					VolumeSegment.Throughput = PathState.PathThroughput / SelectionWeight;
					VolumeSegment.Interval = Interval;
				}
			}

#if PATH_TRACING_USE_TRANSMITTANCE_FUNC
			// NOTE: when using analytic raymarching, we can skip all raymarching on the last bounce because we know we don't need a scattering point
			if (!bLastBounce)
#endif
			{
				// remember the start of our interval before ray marching messes with it
				float StartVolumeTMin = Interval.VolumeTMin;
				// Ray marching loop
				float3 PathThroughput = PathState.PathThroughput;
				// Limit number of steps to prevent timeouts // FIXME: This biases the result!
				for (int Step = 0; Step < MaxRaymarchSteps; Step++)
				{
					// figure out optimal bounds for the current ray segment
					float3 SigmaBar = VolumeGetDensityBounds(PathState.Ray.Origin, PathState.Ray.Direction, Interval).SigmaMax;
#if PATH_TRACING_USE_TRANSMITTANCE_FUNC == 0
					// if we are not using analytical transmittance, a tight majorant could prevent us from "seeing" hits that match the density exactly
					// leading to heavy noise on bright objects embedded in the volume
					// however if we can track transmittance analytically, this workaround is not needed as we will re-compute a precise answer after ray marching
					SigmaBar *= bIsCameraRay ? 2 : 1;
#endif

					// there is some atmosphere present along the current ray, ray march until we get to the current hit (or exit the atmosphere)
					float3 ColorChannelPdf = PathThroughput;

					// Sample the distance to the next interaction
					float RandValue = RandomSequence_GenerateSample1D(PathState.RandSequence);
					float DeltaT = SampleSpectralTransmittance(RandValue, SigmaBar, ColorChannelPdf);
					if (DeltaT < 0.0)
					{
						// no more energy left in the path
						break;
					}

					if (Interval.VolumeTMin + DeltaT < Interval.VolumeTMax)
					{
						Interval.VolumeTMin += DeltaT;
						// our ray marching step stayed inside the atmo and is still in front of the next hit
						PathThroughput *= EvaluateSpectralTransmittanceHit(DeltaT, SigmaBar, ColorChannelPdf).xyz;

						// find out how much volume exists at the current point
						float3 Ro = PathState.Ray.Origin;
						float3 Rd = PathState.Ray.Direction;
						float3 TranslatedWorldPos = Ro + Interval.VolumeTMin * Rd;
						FVolumeShadedResult Result = VolumeGetDensity(TranslatedWorldPos, Interval);

						// clamp to make sure we never exceed the majorant (should not be the case, but need to avoid any possible numerical issues)
						float3 SigmaT = min(Result.SigmaT, SigmaBar);
						float3 SigmaN = SigmaBar - SigmaT;

#if PATH_TRACING_USE_TRANSMITTANCE_FUNC == 0
						if (!bLastBounce) // check now if this loop is also computing transmittance
#endif
						{
							float3 SigmaS = min(Result.SigmaSRayleigh + Result.SigmaSHG, SigmaT);
							// accumulate a signal for the denoiser
							AccumulateAlbedo(SigmaS, PathThroughput, PathState.PathRoughness, PathState.Albedo);
							float3 Contrib = PathThroughput * SigmaS;
							float SelectionWeight = max3(Contrib.x, Contrib.y, Contrib.z);
							if (HitSample.Accept(SelectionWeight))
							{
								// stash this hit for next time
								Payload = CreateMediumHitPayload(Interval.VolumeTMin, TranslatedWorldPos, Result);
								PayloadThroughput = Contrib / SelectionWeight;
							}
						}

						// keep tracing through the volume
						PathThroughput *= SigmaN;
					}
					else
					{
						// update the path throughput, knowing that we escaped the medium
						PathThroughput *= EvaluateSpectralTransmittanceMiss(Interval.VolumeTMax - Interval.VolumeTMin, SigmaBar, ColorChannelPdf).xyz;
						// exit the ray marching loop
						break;
					}
				}
				// restore interval start now that we are finished with ray marching
				Interval.VolumeTMin = StartVolumeTMin;
#if PATH_TRACING_USE_TRANSMITTANCE_FUNC == 0
				// record the change in transmittance since we already computed it
				PathState.PathThroughput = PathThroughput;
#endif
			}
#if PATH_TRACING_USE_TRANSMITTANCE_FUNC
			// analytically handle the transmittance to the next surface (which will be higher quality than the transmittance implicitly computed above and prevent noise with emissive surfaces in volumes)
			PathState.PathThroughput = VolumeGetTransmittance(PathState.PathThroughput, PathState.Ray.Origin, PathState.Ray.Direction, Interval, PathState.RandSequence);
#endif
			// Update our current volume intersection list to reflect the fact that we have made it to the end of this interval
			// This will either clip the finished portions of active segments, or remove the segments we have fully marched through
			VolumeIsectList = VolumeIsectList.Update(Interval.VolumeTMax);
		}
		// proceed to handling the surface hit (if any)

		if (PackedPayload.IsMiss())
		{
			// Ray didn't hit any real geometry
			// Accumulate a hit against the sky (for camera rays) and exit
			if (bIsCameraRay)
			{
				PathState.BackgroundVisibility += Luminance(PathState.PathThroughput);
			}
			break;
		}

		// Unpack the payload
		FPathTracingPayload HitPayload = UnpackPathTracingPayloadMaterial(PackedPayload, PathState.Ray, bIsCameraRay && ApplyDiffuseSpecularOverrides);

		float DecalThroughput = 1.0f;
		if (PathState.PathRoughness < MeshDecalRoughnessCutoff && HitPayload.IsDecalReceiver())
		{
			FRayDesc DecalRay = (FRayDesc)0;
			// go a bit further than the current hit, to handle decals partially inside the model
			DecalRay.Direction = -PathState.Ray.Direction;
			DecalRay.Origin = HitPayload.TranslatedWorldPos - DecalRay.Direction * MeshDecalBias;
			DecalRay.TMin = 0.0f;
			DecalRay.TMax = HitPayload.HitT + MeshDecalBias;

			const bool bReverseCulling = true;
			TraceDecalRay(DecalRay, bReverseCulling, InstanceInclusionMask, HitPayload, DecalThroughput);
		}

#if PLATFORM_SUPPORTS_CALLABLE_SHADERS
		if (PathState.PathRoughness < DecalRoughnessCutoff && HitPayload.IsDecalReceiver())
		{
			const float3 TranslatedWorldPos = HitPayload.TranslatedWorldPos;

			FDecalLoopCount DecalLoopCount = DecalGridLookup(TranslatedWorldPos);
			for (uint Index = 0, Num = DecalLoopCount.NumDecals; Index < Num; ++Index)
			{
				uint DecalId = GetDecalId(Index, DecalLoopCount);

				FDecalShaderPayload DecalPayload = (FDecalShaderPayload)0;
				DecalPayload.SetInputTranslatedWorldPosition(TranslatedWorldPos);

				CallShader(DecalId, DecalPayload);

				ApplyDecal(HitPayload, DecalPayload);

				DecalThroughput *= DecalPayload.GetTransparency();
			}
		}
#endif
<<<<<<< HEAD
=======
		if (DecalThroughput < 1.0f)
		{
			// if we ran any decal logic, update the payload
			if (ApproximateCaustics)
			{
				Payload.Roughness = max(Payload.Roughness, PathState.PathRoughness);
			}
			HitPayload.WorldNormal = AdjustShadingNormal(HitPayload.WorldNormal, HitPayload.WorldGeoNormal, PathState.Ray.Direction);
			HitPayload.DiffuseColor = HitPayload.BaseColor - HitPayload.BaseColor * HitPayload.Metallic;
			HitPayload.SpecularColor = ComputeF0(HitPayload.Specular, HitPayload.BaseColor, HitPayload.Metallic);
			if (bIsCameraRay)
			{
				HitPayload.DiffuseColor = HitPayload.DiffuseColor * View.DiffuseOverrideParameter.w + View.DiffuseOverrideParameter.xyz;
				HitPayload.SpecularColor = HitPayload.SpecularColor * View.SpecularOverrideParameter.w + View.SpecularOverrideParameter.xyz;
			}
		}

>>>>>>> 74d0b334
		// account for Beer's law through the currently active medium
		// TODO: merge this with the volume raymarching?
		PathState.PathThroughput *= select(PathState.SigmaT > 0.0, exp(-PathState.SigmaT * (HitPayload.HitT - PathState.Ray.TMin)), 1.0);

		if (HitPayload.BlendingMode == RAY_TRACING_BLEND_MODE_ADDITIVE ||
			HitPayload.BlendingMode == RAY_TRACING_BLEND_MODE_TRANSLUCENT)
		{
			// emission needs to be pre-multiplied by the opacity
			HitPayload.Radiance *= HitPayload.Opacity;
		}

		if (HitPayload.BlendingMode == RAY_TRACING_BLEND_MODE_ALPHA_HOLDOUT && bIsCameraRay)
		{
			PathState.BackgroundVisibility += Luminance(PathState.PathThroughput * HitPayload.Opacity);
		}

		// add in surface emission (except for modulate blend mode which uses Radiance as the transparency multiplier)
		if (bIncludeEmission && HitPayload.BlendingMode != RAY_TRACING_BLEND_MODE_MODULATE)
		{
			AccumulateRadiance(PathState.Radiance, PathState.PathThroughput * HitPayload.Radiance, bIsCameraRay);
		}

		if (HitPayload.HitT == POSITIVE_INFINITY)
		{
			// if our hit was against an infinite light, exit now
			break;
		}

		if (!bLastBounce)
		{
			float3 Contrib = PathState.PathThroughput * EstimateMaterialAlbedo(HitPayload);

			// accumulate what the denoiser wants into albedo/normal (as long as the current path is rough enough)
			AccumulateAlbedoNormal(HitPayload, PathState.PathThroughput, PathState.PathRoughness, PathState.Albedo, PathState.Normal);

			float SelectionWeight = max3(Contrib.x, Contrib.y, Contrib.z);
			if (HitSample.Accept(SelectionWeight))
			{
				// stash this hit for next time
				Payload = HitPayload;
				PayloadThroughput = PathState.PathThroughput / SelectionWeight;
			}
		}

		// account for local transparency change
		PathState.PathThroughput *= GetMaterialTransparency(HitPayload, PathState.Ray.Direction);;

		// prepare next step around the loop
		// retrace the exact same ray with TMin one ulp past the hit we just found
		PathState.Ray.TMin = asfloat(asuint(HitPayload.HitT) + 1);

		if (all(PathState.PathThroughput == 0))
		{
			break;
		}
	}

	// normalization will be 0 if we didn't pick any volume segment
	VolumeSegment.Throughput *= VolSample.GetNormalization();

	if (HitSample.HasSample())
	{
		// if we stored a valid hit in the payload, reset the path throughput to this point
		PathState.PathThroughput = PayloadThroughput * HitSample.GetNormalization();
	}
	else
	{
		PathState.PathThroughput = 0;
		Payload.SetMiss();
	}
	return Payload;
}

#define PATH_TRACING_DEBUG_TRANSPARENCY_RAY 0

float3 TraceTransparentVisibilityRay(FRayDesc Ray, float PathRoughness, uint MissShaderIndex, bool bCastShadows, inout RandomSequence RandSequence)
{
	if (!bCastShadows && MissShaderIndex == 0)
	{
		// no work to do
		return 1.0;
	}

	const uint RayFlags = 0;
	const uint InstanceInclusionMask = PATHTRACER_MASK_SHADOW | (length2(Ray.Origin) < Pow2(PATH_TRACING_SKIP_HAIR_DISTANCE) ? PATHTRACER_MASK_HAIR_SHADOW : 0);
	const uint RayContributionToHitGroupIndex = RAY_TRACING_SHADER_SLOT_SHADOW;
	const uint MultiplierForGeometryContributionToShaderIndex = RAY_TRACING_NUM_SHADER_SLOTS;

	FPackedPathTracingPayload PackedPayload = InitPathTracingVisibilityPayload(PathRoughness);

	if (!bCastShadows)
	{
		// ray should not cast shadows, make it degenerate so we can still run the miss shader
		Ray.TMin = POSITIVE_INFINITY;
		Ray.TMax = POSITIVE_INFINITY;
	}

	const float OrigTMin = Ray.TMin;

	// Trace the ray - progressing in steps through transparent geometry
#if PATH_TRACING_DEBUG_TRANSPARENCY_RAY
	const int MaxSteps = 256; // avoid TDRs during debugging by capping how many times we go around
	int Steps = 0;
	for (int Counter = 0; Counter < MaxSteps; Counter++)
#else
	for (;;)
#endif
	{
		// Reset payload to a miss for the rare case of a mesh without a valid CHS assigned
		// Note that in this case we will get incorrect shadowing, but this is preferable to an infinite loop
		PackedPayload.SetMiss();
		TraceRay(
			TLAS,
			RayFlags,
			InstanceInclusionMask,
			RayContributionToHitGroupIndex,
			MultiplierForGeometryContributionToShaderIndex,
			MissShaderIndex,
			Ray.GetNativeDesc(),
			PackedPayload);

		if (PackedPayload.IsMiss())
		{
			// we didn't hit anything, we are done
			break;
		}
		if (!any(PackedPayload.GetRayThroughput() > 0))
		{
			// we've accumulated to full opacity, we are done
			break;
		}
		// we hit some geometry, move one ulp past the hit and trace the same ray again
		Ray.TMin = asfloat(asuint(PackedPayload.HitT) + 1);
#if PATH_TRACING_DEBUG_TRANSPARENCY_RAY
		Steps++;
#endif
	}

#if PATH_TRACING_DEBUG_TRANSPARENCY_RAY
	if (Steps == 0) return 1.0;
	if (Steps == 1) return float3(0, 0, 1);
	if (Steps == 2) return float3(0, 1, 0);
	if (Steps == MaxSteps) return float3(1, 0, 0);
	const float t = float(Steps) / float(MaxSteps);
	return t;
#else
	float3 Throughput = PackedPayload.GetRayThroughput();
	if (bCastShadows && any(Throughput > 0))
	{
		FVolumeIntersectionList VolumeIsectList = VolumeIntersect(Ray.Origin, Ray.Direction, OrigTMin, Ray.TMax);
		if (VolumeIsectList.HitBlocker())
		{
			// blockers are opaque -- done!
			return 0.0;
		}
		if (VolumeIsectList.HitVolume())
		{
			Throughput = VolumeGetTransmittance(Throughput, Ray.Origin, Ray.Direction, VolumeIsectList, RandSequence);
		}
		// add in the medium extinction
		const float3 Tau = PackedPayload.GetTau() * AbsorptionScale;
		Throughput *= exp(-max(Tau, 0.0));
	}
	return Throughput;
#endif
}

struct FProbeResult
{
	float HitT;
	float3 WorldNormal;
	float3 WorldSmoothNormal;
	float3 WorldGeoNormal;
	int FrontFace;

	bool IsMiss() { return HitT <= 0; }
};

FProbeResult TraceProbeRay(FRayDesc Ray)
{
	// Trace a short ray to see if we escaped the surface
	// NOTE: we leave these rays tagged as "camera" because we are interested in getting the same shading normal the camera saw (on the off chance the material does some ray-simplfiication)
	//      Since the SSS code mostly runs on camera rays, this is a reasonable approximation
	FPackedPathTracingPayload PackedPayload = InitPathTracingPayload(PATHTRACER_SCATTER_CAMERA, 1.0);
	// TODO: use smaller payload + flag to skip shading work? (only want smooth+geo normals)
	//       however supporting blockers would require some shading ...
	const uint RayFlags = 0;
	const uint InstanceInclusionMask = PATHTRACER_MASK_ALL
										- PATHTRACER_MASK_HAIR_SHADOW 
										- PATHTRACER_MASK_HAIR_INDIRECT
										- PATHTRACER_MASK_HAIR_CAMERA; // Ignore hair strands for SSS rays
	const uint MissShaderIndex = 0;
	TraceRay(
		TLAS,
		RayFlags,
		InstanceInclusionMask,
		RAY_TRACING_SHADER_SLOT_MATERIAL,
		RAY_TRACING_NUM_SHADER_SLOTS,
		MissShaderIndex,
		Ray.GetNativeDesc(),
		PackedPayload);

	if (PackedPayload.IsMiss())
	{
		return (FProbeResult)0;
	}
	FPathTracingPayload Payload = UnpackPathTracingPayload(PackedPayload, Ray);
	FProbeResult Result;
	Result.HitT = PackedPayload.HitT;
	Result.WorldNormal = Payload.WorldNormal;
	Result.WorldSmoothNormal = Payload.WorldSmoothNormal;
	Result.WorldGeoNormal = Payload.WorldGeoNormal;
	Result.FrontFace = Payload.IsFrontFace();
	return Result;
}

void ApplyRayBias(inout FRayDesc Ray, float HitT, float3 Normal)
{
#if 1
	// Take maximum of position or hit distance to determine "radius" of hit avoidance
	const float RefValue = max(max(abs(Ray.Origin.x), abs(Ray.Origin.y)), max(abs(Ray.Origin.z), HitT));
	const uint UlpRadius = 16; // number of floating point ulps to skip around an intersection
	const float RelativeOffset = asfloat(asuint(RefValue) + UlpRadius) - RefValue;
	const float BaseOffset = 0.001; // 0.01mm (avoid precision issues very close to the origin where ulps become tiny)
	Ray.Origin += max(BaseOffset, RelativeOffset) * Normal;
#else
	ApplyPositionBias(Ray.Origin, Ray.Direction, Normal, MaxNormalBias);
#endif
}

bool ProcessSubsurfaceRandomWalk(inout FPathTracingPayload Payload, inout float3 PathThroughput, inout RandomSequence RandSequence, float3 RayDirection, bool SimplifySSS)
{
	if (!Payload.IsSubsurfaceMaterial())
	{
		// material doesn't have SSS
		// just return so we can process the rest of the payload's shading
		return true;
	}

	float3 SSSColor = Payload.SubsurfaceColor;
	float3 SSSRadius = Payload.SubsurfaceRadius;

	if (SimplifySSS || all(SSSRadius == 0) || all(SSSColor == 0) || MaxSSSBounces == 0)
	{
		// if we are running in a context that won't see the SSS directly -- just turn it into diffuse and skip the random walk
		// we can also skip random walk if the radius or color is 0
		// or if the user decided not to perform any SSS bounces
		Payload.DiffuseColor += SSSColor;
		Payload.DiffuseColor = saturate(Payload.DiffuseColor);
		Payload.SubsurfaceColor = 0.0;
		return true;
	}
	
	// Support SSS for mfp smaller than 1mm.
	SSSRadius = max(SSSRadius, 0.0009); // 0.009mm minimum to make sure random walk can move forward and to keep SigmaT finite


	// decide randomly to evaluate the SSS part of the material, or keep shading the current part
	// This also computes the energy conservation to take out the portion of lighting reflected away by the specular layer
	const float NoV = saturate(dot(Payload.WorldNormal, -RayDirection));
	float3 SpecE = 0;
	if (Payload.ShadingModelID == SHADINGMODELID_SUBSURFACE_PROFILE)
	{
		// dual spec
		const float3 DualRoughnessData = Payload.GetDualRoughnessSpecular();
		const float3 SpecE0 = ComputeGGXSpecEnergyTermsRGB(DualRoughnessData.x, NoV, Payload.SpecularColor).E;
		const float3 SpecE1 = ComputeGGXSpecEnergyTermsRGB(DualRoughnessData.y, NoV, Payload.SpecularColor).E;
		SpecE = lerp(SpecE0, SpecE1, DualRoughnessData.z);
	}
	else
	{
		// single spec
		SpecE = ComputeGGXSpecEnergyTermsRGB(Payload.Roughness, NoV, Payload.SpecularColor).E;
	}

	const float3 SSSLobeAlbedo = (1 - SpecE) * SSSColor;
	const float3 DiffLobeAlbedo = (1 - SpecE) * Payload.DiffuseColor;
	const float3 SpecLobeAlbedo = SpecE;
	float SSSProb = LobeSelectionProb(SSSLobeAlbedo, DiffLobeAlbedo + SpecLobeAlbedo);
	float3 RandSample = RandomSequence_GenerateSample3D(RandSequence);
	if (RandSample.x < SSSProb)
	{
		// do random walk (and adjust throughput to remove energy reflected away by the specular lobe)
		PathThroughput *= (1 - SpecE) / SSSProb;
		RandSample.x /= SSSProb;
	}
	else
	{
		// skip random walk and shade current point instead
		PathThroughput *= 1 / (1 - SSSProb);
		return true;
	}

	// create ray to enter the surface (using a diffuse scattering event)
	FRayDesc Ray;
	Ray.Origin = Payload.TranslatedWorldPos;
	Ray.Direction = TangentToWorld(-CosineSampleHemisphere(RandSample.xy).xyz, Payload.WorldNormal);
	Ray.TMin = 0;
	ApplyRayBias(Ray, Payload.HitT, -Payload.WorldGeoNormal);

    // Use the technique mentioned in "A Hero Beneath the Surface" (Section 6.3.2)
	// https://jo.dreggn.org/home/2021_spectral_imaging.pdf
	// This allows multiple overlapping meshes to be treated as a single "volume" by discarding internal hits until we have
	// crossed the appropriate number of interfaces
#define SSS_USE_INTERFACE_COUNTING 1

	int InterfaceCounter = Payload.IsFrontFace() ? +1 : -1;

	// Use the technique detailed in the Hyperion paper (Section 4.4.2)
	// https://media.disneyanimation.com/uploads/production/publication_asset/177/asset/a.pdf
	// This avoids overly bright thin regions by applying a bit of internal reflection when the boundary is hit
#define SSS_USE_TIR 1


#if SSS_USE_TIR
	float3 Albedo = 1 - exp(SSSColor * (-11.43 + SSSColor * (15.38 - 13.91 * SSSColor)));
#else
	// Van de-Hulst inverse mapping
	// https://blog.selfshadow.com/publications/s2017-shading-course/imageworks/s2017_pbs_imageworks_slides_v2.pdf (Slide 44)
	// http://www.eugenedeon.com/project/a-hitchhikers-guide-to-multiple-scattering/ (Section 7.5.3 of v0.1.3)
	float3 Albedo = 1 - Pow2(4.09712 + 4.20863 * SSSColor - sqrt(9.59217 + SSSColor * (41.6808 + 17.7126 * SSSColor)));
	SSSRadius *= 2.0; // roughly match parameterization above
#endif

	// Apply albedo remapping for anisotropic scattering 
	float G = Payload.GetSubsurfacePhaseFunction();

	// Revisiting Physically Based Shading at Imageworks.
	// https://blog.selfshadow.com/publications/s2017-shading-course/imageworks/s2017_pbs_imageworks_slides_v2.pdf
	Albedo = Albedo / (1 - G * (1 - Albedo));

	const int MAX_SSS_BOUNCES = MaxSSSBounces;
	const float3 SigmaT = 1.0 / SSSRadius;
	const float3 SigmaS = Albedo * SigmaT;
	for (int i = 0; i < MAX_SSS_BOUNCES; i++)
	{
		// TODO: add Dwivedi sampling for faster escape in low albedo media ...

		float3 ColorChannelPdf = PathThroughput * Albedo;
		Ray.TMax = SampleSpectralTransmittance(RandSample.z, SigmaT, ColorChannelPdf);
		if (Ray.TMax < 0.0)
		{
			// no more energy left in the path
			break;
		}
		for (;;)
		{
			FProbeResult ProbeResult = TraceProbeRay(Ray);
			if (ProbeResult.IsMiss())
			{
				// we didn't hit anything, so scatter according to the scattering distribution in the volume and keep tracing
				RandSample = RandomSequence_GenerateSample3D(RandSequence);
				Ray.Origin += Ray.TMax * Ray.Direction;
				
				float4 DirectionAndPhase = ImportanceSampleHenyeyGreensteinPhase(RandSample.xy, G);
				Ray.Direction = TangentToWorld(DirectionAndPhase.xyz, Ray.Direction);
				Ray.TMin = 0;
				// account for transmittance and scattering up to this point
				PathThroughput *= SigmaS * EvaluateSpectralTransmittanceHit(Ray.TMax, SigmaT, ColorChannelPdf).xyz;
				// NOTE: phase function cancels out since it is being perfectly importance sampled

				// exit the Interface counting loop and keep scattering
				break;
			}
#if SSS_USE_INTERFACE_COUNTING
			// update counter
			InterfaceCounter += ProbeResult.FrontFace ? +1 : -1;
			if (InterfaceCounter != 0)
			{
				// we have not yet crossed the right number of interfaces, so ignore the current hit and try the segment again
				Ray.TMin = asfloat(asuint(ProbeResult.HitT) + 1);
			}
			else
#endif
			{
				// account for transmittance to the boundary
				PathThroughput *= EvaluateSpectralTransmittanceMiss(ProbeResult.HitT, SigmaT, ColorChannelPdf).xyz;

				// our short ray hit the geomtry - decide if we should exit or not
#if SSS_USE_TIR
				RandSample = RandomSequence_GenerateSample2D(RandSequence).xxy;
				float3 WorldNormal = ProbeResult.WorldNormal;
				float CosTheta = abs(dot(Ray.Direction, WorldNormal));
				float Fresnel = FresnelReflectance(CosTheta, 1.0 / 1.4);
				if (RandSample.x < Fresnel)
				{
					// internal reflection occured -- reflect and keep tracing
					// NOTE: weight and probability cancel out, so no throughput adjustment is needed
					Ray.Origin += ProbeResult.HitT * Ray.Direction;
					Ray.Direction = reflect(Ray.Direction, WorldNormal);
					Ray.TMin = 0;
					ApplyRayBias(Ray, ProbeResult.HitT, ProbeResult.WorldGeoNormal);
					// Reset interface counter as if we had just entered the model (taking into account that we are seeing it from the opposite side now)
					InterfaceCounter = ProbeResult.FrontFace ? -1 : +1;
					// exit from the interface counting loop and keep scattering
					break;
				}
#endif
				// we hit the boundary! overwrite the current payload and exit the walk with a diffuse scattering event
				Payload.TranslatedWorldPos = Ray.Origin + ProbeResult.HitT * Ray.Direction;
				Payload.WorldNormal = ProbeResult.WorldNormal;
				Payload.WorldSmoothNormal = ProbeResult.WorldSmoothNormal;
				Payload.WorldGeoNormal = ProbeResult.WorldGeoNormal;
				// make sure normal is pointed outward from the object so we capture illumination from the exterior
				if (ProbeResult.FrontFace != Payload.IsFrontFace())
				{
					Payload.WorldNormal *= -1.0;
					Payload.WorldSmoothNormal *= -1.0;
					Payload.WorldGeoNormal *= -1.0;
				}
				Payload.ShadingModelID = SHADINGMODELID_NUM; // invalid value so that we get diffuse shading
				Payload.BlendingMode = RAY_TRACING_BLEND_MODE_OPAQUE;
				Payload.BaseColor = 1;
				return true;
			}
		}
	}
	// we scattered a bunch of times and never hit anything -- give up
	return false;
}

FPathState CreatePathState(int2 PixelIndex)
{
	FPathState Output = (FPathState)0;

	uint2 LaunchIndex = PixelIndex + View.ViewRectMin.xy;

	// Initialize random sequence 
	if (SamplerType == PATHTRACER_SAMPLER_ERROR_DIFFUSION)
	{
		// z-sampler init
		RandomSequence_Initialize(Output.RandSequence, LaunchIndex, Iteration, TemporalSeed - Iteration, MaxSamples);
	}
	else
	{
		// random sobol init
		RandomSequence_Initialize(Output.RandSequence, LaunchIndex.x + LaunchIndex.y * 65536, TemporalSeed);
	}


	// Initialize ray and payload
	{
		float2 AAJitter = RandomSequence_GenerateSample2D(Output.RandSequence);

		// importance sample a gaussian kernel with variable sigma
		float3 Disk = ConcentricDiskSamplingHelper(AAJitter);
		float Sigma = FilterWidth / 6.0; // user-provided width covers +/-3*Sigma
		AAJitter = 0.5 + Sigma * Disk.xy * sqrt(-2.0 * log(1.0 - Disk.z * Disk.z));

		float2 ViewportUV = (LaunchIndex + AAJitter) * View.BufferSizeAndInvSize.zw;
		Output.Ray = CreatePrimaryRay(ViewportUV);
	}

	if (CameraLensRadius.y > 0)
	{
	    // DOF enabled - apply simple thin-lens model
		float2 LensSample = RandomSequence_GenerateSample2D(Output.RandSequence);
		float3 ViewX = View.ViewToTranslatedWorld[0].xyz;
		float3 ViewY = View.ViewToTranslatedWorld[1].xyz;
		float3 ViewZ = View.ViewToTranslatedWorld[2].xyz;
		// shift back origin by the near plane amount
		float ZFactor = rcp(dot(ViewZ, Output.Ray.Direction));
		float3 NearNudge = (View.NearPlane * ZFactor) * Output.Ray.Direction;
		float3 Origin = Output.Ray.Origin - NearNudge;
		// compute focus plane
		float3 FocusP = Origin + (CameraFocusDistance * ZFactor) * Output.Ray.Direction;
		// nudge ray origin
		LensSample = CameraLensRadius * UniformSampleDiskConcentric(LensSample);
		Origin += LensSample.x * ViewX + LensSample.y * ViewY;
		// recompute direction
		Output.Ray.Direction = normalize(FocusP - Origin);
		// move ray origin back to the near plane for consistency
		Output.Ray.Origin = Origin + Output.Ray.Direction * (View.NearPlane * rcp(dot(ViewZ, Output.Ray.Direction)));
	}

	// path state variables (these cary information between bounces)
	Output.PathThroughput = 1.0;
	Output.PathRoughness = 0;
	Output.SigmaT = float3(StartingExtinctionCoefficient[0], StartingExtinctionCoefficient[1], StartingExtinctionCoefficient[2]);
	Output.FirstScatterType = PATHTRACER_SCATTER_CAMERA;

	return Output;
}

bool PathTracingKernel(inout FPathState PathState, int Bounce)
{
	// This array will hold a CDF for light picking
	float LightPickingCdf[RAY_TRACING_LIGHT_COUNT_MAXIMUM];

#if PATH_TRACING_DEBUG_TRANSPARENCY_RAY
	// visualize the shadow ray handling directly
	PathState.Radiance = TraceTransparentVisibilityRay(PathState.Ray, 0.0, 0, true, PathState.RandSequence);
	return false;
#endif

	const bool bIsCameraRay = Bounce == 0;
	const bool bIsLastBounce = Bounce == MaxBounces;
	const bool bIncludeEmissive = PathState.ShouldAccumulateEmissive();

	// number of directly visible lights for the first bounce
	// after the first bounce, we don't need to include lights in the trace call
	// because NEE handled it for us
	uint NumVisibleLights = bIsCameraRay ? SceneVisibleLightCount : 0;

	FVolumeSegment VolumeSegment = CreateEmptyVolumeSegment();
	FPathTracingPayload Payload = TraceTransparentRay(
		PathState,
		bIsCameraRay,
		bIsLastBounce,
		bIncludeEmissive,
		NumVisibleLights,
		VolumeSegment);

	// process the returned volume segment if we got one
	if (VolumeSegment.IsValid() && VolumeMISMode != 0 && PathState.ShouldAccumulateVolume())
	{
		const float3 Ro = PathState.Ray.Origin;
		const float3 Rd = PathState.Ray.Direction;
		const float VTMin = VolumeSegment.Interval.VolumeTMin;
		const float VTMax = VolumeSegment.Interval.VolumeTMax;

		const int NumLights = min(SceneLightCount, RAY_TRACING_LIGHT_COUNT_MAXIMUM); // make sure we don't overflow the cdf (TODO: relax this limit)
		float LightPickingCdfSum = 0.0;
		for (int LightId = 0; LightId < NumLights; LightId++)
		{
			FVolumeLightSampleSetup LightSetup = PrepareLightVolumeSample(LightId, Ro, Rd, VTMin, VTMax);
			if (LightSetup.IsValid())
			{
				float LightProb = LightSetup.LightImportance * GetVolumetricScatteringIntensity(LightId);
				LightPickingCdfSum += LightProb;
			}
			LightPickingCdf[LightId] = LightPickingCdfSum;
		}

		if (LightPickingCdfSum > 0.0)
		{
			// at least one light is overlapping with our ray, so we have a chance to sample it
			float3 RandSample = RandomSequence_GenerateSample3D(PathState.RandSequence);
			int LightSampleLightId = 0;
			float LightPickPdf = 0.0;
			SelectLight(RandSample.x * LightPickingCdfSum, NumLights, LightPickingCdf, LightSampleLightId, LightPickPdf);
			LightPickPdf /= LightPickingCdfSum;

			// picked a light! now use the equi-angular sampler to pick a position along the ray and store it for later
			// so that we can compute the light during the ray-marching loop, when the path prefix pdf will be known
			FVolumeLightSampleSetup LightSetup = PrepareLightVolumeSample(LightSampleLightId, Ro, Rd, VTMin, VTMax);
			// Should be safe to assume LightSetup.IsValid() is true because otherwise the pdf would have been 0
			float2 SampleResult = LightSetup.SampleDistance(RandSample.y);
			float EquiAngularT = SampleResult.x;
			float EquiAngularPathPdf = SampleResult.y;

			// find out how much volume exists at the current point
			const float3 TranslatedWorldPos = Ro + EquiAngularT * Rd;
			const FVolumeShadedResult Result = VolumeGetDensity(TranslatedWorldPos, VolumeSegment.Interval);
			const float3 SigmaT = Result.SigmaT;
			const float3 SigmaS = min(Result.SigmaSRayleigh + Result.SigmaSHG, SigmaT);

			if (any(SigmaS > 0))
			{
				// Account for the transmittance up to the current point within the current slice of volume
				VolumeSegment.Interval.VolumeTMax = EquiAngularT;
				VolumeSegment.Throughput = VolumeGetTransmittance(VolumeSegment.Throughput, Ro, Rd, VolumeSegment.Interval, PathState.RandSequence);

				float3 Contrib = VolumeSegment.Throughput * SigmaS;

				// account for probability of the path prefix
				Contrib /= EquiAngularPathPdf * LightPickPdf;

				// prepare a minimal payload that describes the hit we need to shade
				FPathTracingPayload VolPayload = CreateMediumHitPayload(EquiAngularT, TranslatedWorldPos, Result);
				float3 LightRandValue = RandomSequence_GenerateSample3D(PathState.RandSequence);

				const bool bCastShadows = CastsVolumeShadow(LightSampleLightId);
				const uint MissShaderIndex = GetLightMissShaderIndex(LightSampleLightId);
				// compute direct light sampling?
				if (MISMode != 0)
				{
					FLightSample LightSample = SampleLight(LightSampleLightId, LightRandValue.xy, TranslatedWorldPos, float3(0, 0, 0));
					if (LightSample.Pdf > 0)
					{
						FRayDesc LightRay;
						LightRay.Origin = TranslatedWorldPos;
						LightRay.TMin = 0;
						LightRay.Direction = LightSample.Direction;
						LightRay.TMax = LightSample.Distance;
						LightSample.RadianceOverPdf *= TraceTransparentVisibilityRay(LightRay, 1.0, MissShaderIndex, bCastShadows, PathState.RandSequence);
						// #dxr_todo: Is it cheaper to fire the ray first? Or eval the material first?
						if (any(LightSample.RadianceOverPdf > 0))
						{
							// Evaluate material
							FMaterialEval MaterialEval = Medium_EvalMaterial(-Rd, LightSample.Direction, VolPayload, float2(1.0, 0.0));

							// Record the contribution
							float3 LightContrib = Contrib * LightSample.RadianceOverPdf * GetVolumetricScatteringIntensity(LightSampleLightId) * MaterialEval.Weight * MaterialEval.Pdf;
							if (MISMode == 2)
							{
								LightContrib *= MISWeightRobust(LightSample.Pdf, MaterialEval.Pdf);
							}
							AccumulateRadiance(PathState.Radiance, LightContrib, bIsCameraRay);
						}
					}
				}
				// now compute again with phase function MIS
				if (MISMode != 1)
				{
					FMaterialSample MaterialSample = Medium_SampleMaterial(-Rd, VolPayload, LightRandValue);
					if (MaterialSample.Pdf > 0)
					{
						FRayDesc MaterialRay;
						MaterialRay.Origin = TranslatedWorldPos;
						MaterialRay.Direction = MaterialSample.Direction;
						MaterialRay.TMin = 0.0;
						MaterialRay.TMax = POSITIVE_INFINITY;
						FLightHit LightResult = TraceLight(MaterialRay, LightSampleLightId);
						if (LightResult.IsHit())
						{
							float3 LightContrib = Contrib * MaterialSample.Weight * LightResult.Radiance * GetVolumetricScatteringIntensity(LightSampleLightId);
							if (MISMode == 2)
							{
								LightContrib *= MISWeightRobust(MaterialSample.Pdf, LightResult.Pdf);
							}
							MaterialRay.TMax = LightResult.HitT;
							LightContrib *= TraceTransparentVisibilityRay(MaterialRay, MaterialSample.Roughness, MissShaderIndex, bCastShadows, PathState.RandSequence);
							AccumulateRadiance(PathState.Radiance, LightContrib, bIsCameraRay);
						}
					}
				}
			}
		}
	}

	if (Payload.IsMiss())
	{
		// we didn't hit anything selectable for further shading, we are done
		return false;
	}

#if 0
	PathState.Radiance = 0.5 * Payload.WorldGeoNormal + 0.5;
	return false;
#endif

	// As soon as the path is blurry enough, we can get away with diffuse sampling only
	const bool bSimplifySSS = PathState.PathRoughness >= 0.15;

	// Processing the random walk will (stochastically) move the shading point elsewhere on the surface of the object
	if (!ProcessSubsurfaceRandomWalk(Payload, PathState.PathThroughput, PathState.RandSequence, PathState.Ray.Direction, bSimplifySSS))
	{
		// random walk did not terminate at a valid point
		return false;
	}

	FLightLoopCount LightLoopCount = LightGridLookup(Payload.TranslatedWorldPos);
	if (Payload.ShadingModelID == SHADINGMODELID_MEDIUM && VolumeMISMode != 0)
	{
		// if we are using the volume segment for local lights, exclude them from the light loop below
		LightLoopCount.NumLights = SceneInfiniteLightCount;
		LightLoopCount.NumMISLights = SceneInfiniteLightCount;
	}

	// visualize the # of lights
	if (VisualizeLightGrid)
	{
		PathState.Radiance = LightGridVisualize(LightLoopCount, VisualizeLightGrid);
		PathState.Radiance *= abs(dot(Payload.WorldNormal, PathState.Ray.Direction));
		PathState.Radiance /= View.PreExposure; // cancel out exposure
		return false;
	}

	// visualize the # of decals
	if (VisualizeDecalGrid)
	{
		FDecalLoopCount DecalLoopCount = DecalGridLookup(Payload.TranslatedWorldPos);
		PathState.Radiance = DecalGridVisualize(DecalLoopCount, VisualizeDecalGrid);
		PathState.Radiance *= abs(dot(Payload.WorldNormal, PathState.Ray.Direction));
		PathState.Radiance /= View.PreExposure; // cancel out exposure
		return false;
	}

	// Choose a random number for both Light sampling and BxDF sampling
	float4 RandSample = RandomSequence_GenerateSample4D(PathState.RandSequence);

	const bool bIsVolumeSample = Payload.ShadingModelID == SHADINGMODELID_MEDIUM;

	const float2 DiffuseSpecularScale = PathState.GetDiffuseSpecularScale(bIsVolumeSample);

	const bool bDoLightLoop = any(DiffuseSpecularScale > 0);

	float LightPickingCdfSum = 0;

	// If we are using Light sampling and the material can use it ...
	if (MISMode != 0 && SceneLightCount > 0 && bDoLightLoop)
	{
		// Choose a light and sample it
		float3 TranslatedWorldPos = Payload.TranslatedWorldPos;
		float3 WorldNormal = Payload.WorldNormal;
		uint PrimitiveLightingChannelMask = Payload.PrimitiveLightingChannelMask;

		const bool bIsTransmissiveMaterial = ENABLE_TRANSMISSION && Payload.IsMaterialTransmissive();

		for (uint Index = 0, Num = LightLoopCount.NumLights; Index < Num; ++Index)
		{
			uint LightIndex = GetLightId(Index, LightLoopCount);
			float LightEstimate = EstimateLight(LightIndex, TranslatedWorldPos, WorldNormal, PrimitiveLightingChannelMask, bIsTransmissiveMaterial);
			if (bIsVolumeSample)
			{
				LightEstimate *= GetVolumetricScatteringIntensity(LightIndex);
			}
			LightPickingCdfSum += LightEstimate;
			LightPickingCdf[Index] = LightPickingCdfSum;
		}

		if (LightPickingCdfSum > 0)
		{
			// init worked
			int LightId;
			float LightPickPdf = 0;

			SelectLight(RandSample.x * LightPickingCdfSum, LightLoopCount.NumLights, LightPickingCdf, LightId, LightPickPdf);
			LightPickPdf /= LightPickingCdfSum;

			LightId = GetLightId(LightId, LightLoopCount);
			FLightSample LightSample = SampleLight(LightId, RandSample.yz, TranslatedWorldPos, WorldNormal);

			LightSample.RadianceOverPdf /= LightPickPdf;
			LightSample.Pdf *= LightPickPdf;
			if (LightSample.Pdf > 0)
			{
				// for transmissive materials, bias the position to the other side of the surface if the light is coming from behind
				const float SignedPositionBias = bIsTransmissiveMaterial ? sign(dot(Payload.WorldGeoNormal, LightSample.Direction)) : 1.0;
				FRayDesc LightRay;
				LightRay.Origin = TranslatedWorldPos;
				LightRay.TMin = 0;
				LightRay.Direction = LightSample.Direction;
				LightRay.TMax = LightSample.Distance;
				ApplyRayBias(LightRay, Payload.HitT, SignedPositionBias * Payload.WorldGeoNormal);

				float AvgRoughness = ApproximateCaustics ? GetAverageRoughness(Payload) : 0.0;

				const bool bCastShadows = CastsShadow(LightId);
				const uint MissShaderIndex = GetLightMissShaderIndex(LightId);
				LightSample.RadianceOverPdf *= TraceTransparentVisibilityRay(LightRay, AvgRoughness, MissShaderIndex, bCastShadows, PathState.RandSequence);

				if (bIsVolumeSample)
				{
					LightSample.RadianceOverPdf *= GetVolumetricScatteringIntensity(LightId);
				}

				// #dxr_todo: Is it cheaper to fire the ray first? Or eval the material first?
				if (any(LightSample.RadianceOverPdf > 0))
				{
					// Evaluate material
					float2 LightDiffuseSpecularScale = DiffuseSpecularScale * float2(1.0, GetLightSpecularScale(LightId));

					FMaterialEval MaterialEval = EvalMaterial(-PathState.Ray.Direction, LightSample.Direction, Payload, LightDiffuseSpecularScale);

					// Record the contribution
					float3 LightContrib = PathState.PathThroughput * LightSample.RadianceOverPdf * MaterialEval.Weight * MaterialEval.Pdf;
					if (MISMode == 2)
					{
						LightContrib *= MISWeightRobust(LightSample.Pdf, MaterialEval.Pdf);
					}
					AccumulateRadiance(PathState.Radiance, LightContrib, bIsCameraRay);
				}
			}
		}
	}

	// Sample material
	FMaterialSample MaterialSample = SampleMaterial(-PathState.Ray.Direction, Payload, RandSample.xyz);

	if (MaterialSample.Pdf < 0 || asuint(MaterialSample.Pdf) > 0x7F800000)
	{
		// Pdf became invalid (either negative or NaN)
		PathState.Radiance = float3(1, 0, 1);
		return false;
	}

	if (!(MaterialSample.Pdf > 0))
	{
		// No valid direction -- we are done
		return false;
	}

	float3 NextPathThroughput = PathState.PathThroughput * MaterialSample.Weight;
	if (!any(NextPathThroughput > 0))
	{
		// no energy left in this path
		return false;
	}

	// Russian roulette:
	//   The probability of keeping the path should be roughly proportional to the weight at the current shade point,
	//  but just using MaterialWeight would miss out on cases where the path throughput changes color (like in a cornell
	//  box when bouncing between walls of different colors). So use the ratio of the brightest color channel in the
	//  previous and next throughput.
	//   The second tweak is to add a sqrt() around the probability to soften the termination probability (paths will last
	//  a little longer). This allows paths to go a bit deeper than the naive heuristic while still allowing them to terminate
	//  early. This makes RR effective from the very first bounce without needing to delay it.
	float ContinuationProb = sqrt(saturate(max3(NextPathThroughput.x, NextPathThroughput.y, NextPathThroughput.z) / max3(PathState.PathThroughput.x, PathState.PathThroughput.y, PathState.PathThroughput.z)));
	if (ContinuationProb < 1)
	{
		// If there is some chance we should terminate the ray, draw an extra random value
		float RussianRouletteRand = RandSample.w;
		if (RussianRouletteRand >= ContinuationProb)
		{
			// stochastically terminate the path
			return false;
		}
		PathState.PathThroughput = NextPathThroughput / ContinuationProb;
	}
	else
	{
		PathState.PathThroughput = NextPathThroughput;
	}

	// Update ray according to material sample
	PathState.Ray.Origin = Payload.TranslatedWorldPos;
	PathState.Ray.Direction = MaterialSample.Direction;
	PathState.Ray.TMin = 0;
	PathState.Ray.TMax = POSITIVE_INFINITY;
	ApplyRayBias(PathState.Ray, Payload.HitT, MaterialSample.PositionBiasSign * Payload.WorldGeoNormal);

	// enlarge roughness based on the chosen lobe roughness
	PathState.PathRoughness = max(PathState.PathRoughness, MaterialSample.Roughness);

	// update the current extinction if we are crossing a boundary on glass or water
	// summing the local extinction gives a rudimentary way of dealing with overlapping regions
	// long term we will probably want a stack with priorities
<<<<<<< HEAD
	if (MaterialSample.PositionBiasSign < 0 && Payload.IsMaterialSolidGlass())
	{
		float3 LocalSigmaT = -log(max(Payload.CustomData.xyz, 1e-8f)) * AbsorptionScale;
		if (Payload.IsFrontFace())
		{
			// entering
			PathState.SigmaT += LocalSigmaT;
		}
		else
		{
			// exiting
			PathState.SigmaT -= LocalSigmaT;
			PathState.SigmaT = max(PathState.SigmaT, 0);
		}
	}

	if (MaterialSample.PositionBiasSign < 0 && Payload.ShadingModelID == SHADINGMODELID_SINGLELAYERWATER)
=======
	if (MaterialSample.PositionBiasSign < 0 && (Payload.IsMaterialSolidGlass() || Payload.ShadingModelID == SHADINGMODELID_SINGLELAYERWATER))
>>>>>>> 74d0b334
	{
		const float3 LocalSigmaT =
			Payload.ShadingModelID == SHADINGMODELID_SINGLELAYERWATER ?
			Payload.GetWaterExtinction() :
			-log(max(Payload.GetTransmittanceColor(), 1e-8f)) * AbsorptionScale;
		if (Payload.IsFrontFace())
		{
			// entering
			PathState.SigmaT += LocalSigmaT;
		}
		else
		{
			// exiting
			PathState.SigmaT -= LocalSigmaT;
			PathState.SigmaT = max(PathState.SigmaT, 0);
		}
	}

	// If we are using Material sampling for lights
	if (MISMode != 1 && bDoLightLoop)
	{
		// Check which lights can be seen by the material ray and trace a dedicated shadow ray
		// While it would be possible to just loop around and use the indirect ray to do this, it would prevent the application
		// of shadow ray specific logic for transparent shadows or various per light tricks like shadow casting
		const bool bUseMIS = MISMode == 2 && LightPickingCdfSum > 0;
		const float ShadowRayRoughness = ApproximateCaustics ? PathState.PathRoughness : 0.0;
		for (uint Index = 0, Num = LightLoopCount.NumMISLights; Index < Num; ++Index)
		{
			uint LightId = GetLightId(Index, LightLoopCount);
			if ((Payload.PrimitiveLightingChannelMask & GetLightingChannelMask(LightId)) == 0)
			{
				// light does not affect the current ray
				continue;
			}

			FLightHit LightResult = TraceLight(PathState.Ray, LightId);

			if (LightResult.IsMiss())
			{
				continue;
			}

			float3 LightContrib = PathState.PathThroughput * LightResult.Radiance;
			switch (MaterialSample.ScatterType)
			{
				case PATHTRACER_SCATTER_DIFFUSE:
				{
					LightContrib *= DiffuseSpecularScale.x;
					break;
				}
				case PATHTRACER_SCATTER_SPECULAR:
				case PATHTRACER_SCATTER_REFRACT:
				{
					LightContrib *= GetLightSpecularScale(LightId) * DiffuseSpecularScale.y;
					break;
				}
				case PATHTRACER_SCATTER_VOLUME:
				{
					LightContrib *= GetVolumetricScatteringIntensity(LightId) * DiffuseSpecularScale.x;
					break;
				}
			}

			if (bUseMIS)
			{
				float PreviousCdfValue = 0.0;
				BRANCH if (Index > 0)
				{
					PreviousCdfValue = LightPickingCdf[Index - 1];
				}
				float LightPickPdf = (LightPickingCdf[Index] - PreviousCdfValue) / LightPickingCdfSum;

				LightContrib *= MISWeightRobust(MaterialSample.Pdf, LightResult.Pdf * LightPickPdf);
			}

			if (any(LightContrib > 0))
			{
				FRayDesc LightRay = PathState.Ray;
				LightRay.TMax = LightResult.HitT;
				const bool bCastShadows = CastsShadow(LightId);
				const uint MissShaderIndex = GetLightMissShaderIndex(LightId);
				LightContrib *= TraceTransparentVisibilityRay(LightRay, ShadowRayRoughness, MissShaderIndex, bCastShadows, PathState.RandSequence);
				// the light made some contribution, and there was nothing along the shadow ray
				AccumulateRadiance(PathState.Radiance, LightContrib, bIsCameraRay);
			}
		}

	}

	// continue the path only if the relevant indirect contribution is enabled
	return PathState.UpdateScatterType(MaterialSample.ScatterType);
}<|MERGE_RESOLUTION|>--- conflicted
+++ resolved
@@ -514,8 +514,6 @@
 			}
 		}
 #endif
-<<<<<<< HEAD
-=======
 		if (DecalThroughput < 1.0f)
 		{
 			// if we ran any decal logic, update the payload
@@ -533,7 +531,6 @@
 			}
 		}
 
->>>>>>> 74d0b334
 		// account for Beer's law through the currently active medium
 		// TODO: merge this with the volume raymarching?
 		PathState.PathThroughput *= select(PathState.SigmaT > 0.0, exp(-PathState.SigmaT * (HitPayload.HitT - PathState.Ray.TMin)), 1.0);
@@ -1363,27 +1360,7 @@
 	// update the current extinction if we are crossing a boundary on glass or water
 	// summing the local extinction gives a rudimentary way of dealing with overlapping regions
 	// long term we will probably want a stack with priorities
-<<<<<<< HEAD
-	if (MaterialSample.PositionBiasSign < 0 && Payload.IsMaterialSolidGlass())
-	{
-		float3 LocalSigmaT = -log(max(Payload.CustomData.xyz, 1e-8f)) * AbsorptionScale;
-		if (Payload.IsFrontFace())
-		{
-			// entering
-			PathState.SigmaT += LocalSigmaT;
-		}
-		else
-		{
-			// exiting
-			PathState.SigmaT -= LocalSigmaT;
-			PathState.SigmaT = max(PathState.SigmaT, 0);
-		}
-	}
-
-	if (MaterialSample.PositionBiasSign < 0 && Payload.ShadingModelID == SHADINGMODELID_SINGLELAYERWATER)
-=======
 	if (MaterialSample.PositionBiasSign < 0 && (Payload.IsMaterialSolidGlass() || Payload.ShadingModelID == SHADINGMODELID_SINGLELAYERWATER))
->>>>>>> 74d0b334
 	{
 		const float3 LocalSigmaT =
 			Payload.ShadingModelID == SHADINGMODELID_SINGLELAYERWATER ?
