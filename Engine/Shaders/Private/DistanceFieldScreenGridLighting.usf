// Copyright Epic Games, Inc. All Rights Reserved.

#include "Common.ush"
#include "DeferredShadingCommon.ush"
#include "DistanceFieldLightingShared.ush"
#include "DistanceFieldAOShared.ush"
#include "DistanceField/GlobalDistanceFieldShared.ush"
#include "Strata/Strata.ush"

// Pass a debug value through the pipeline instead of a bent normal
#define PASS_THROUGH_DEBUG_VALUE 0

// Pass a debug value through the pipeline instead of a bent normal
#define PASS_THROUGH_DEBUG_VALUE 0

/** Computes the distance field normal from the GBuffer. */
void ComputeDistanceFieldNormalPS(
	in float4 UVAndScreenPos : TEXCOORD0, 
	in float4 SVPos : SV_POSITION,
	out float4 OutColor : SV_Target0)
{
	// Sample from the center of the top left full resolution texel
	float2 PixelCoord = floor(SVPos.xy) * DOWNSAMPLE_FACTOR + View.ViewRectMin.xy + .5f;
	float2 ScreenUV = float2(PixelCoord * View.BufferSizeAndInvSize.zw);

	float SceneDepth = CalcSceneDepth(ScreenUV);

#if STRATA_ENABLED
	float3 WorldNormal = StrataUnpackTopLayerData(Strata.TopLayerTexture.Load(uint3(PixelCoord, 0))).WorldNormal;
#else
	float3 WorldNormal = GetGBufferData(ScreenUV).WorldNormal.xyz;
#endif

	OutColor = EncodeDownsampledGBuffer(WorldNormal, SceneDepth);
}

RWTexture2D<float4> RWDistanceFieldNormal;

[numthreads(THREADGROUP_SIZEX, THREADGROUP_SIZEY, 1)]
void ComputeDistanceFieldNormalCS(
	uint3 GroupId : SV_GroupID,
	uint3 DispatchThreadId : SV_DispatchThreadID,
    uint3 GroupThreadId : SV_GroupThreadID) 
{
	float2 PixelCoord = DispatchThreadId.xy * DOWNSAMPLE_FACTOR + View.ViewRectMin.xy + .5f;
	float2 ScreenUV = float2(PixelCoord * View.BufferSizeAndInvSize.zw);

	float SceneDepth = CalcSceneDepth(ScreenUV);

#if STRATA_ENABLED
	float3 WorldNormal = StrataUnpackTopLayerData(Strata.TopLayerTexture.Load(uint3(PixelCoord, 0))).WorldNormal;
#else
	float3 WorldNormal = GetGBufferData(ScreenUV).WorldNormal.xyz;
#endif

	RWDistanceFieldNormal[DispatchThreadId.xy] = EncodeDownsampledGBuffer(WorldNormal, SceneDepth);
}

Buffer<float4> TileConeDepthRanges;
float TanConeHalfAngle;
RWBuffer<uint> RWScreenGridConeVisibility;
RWBuffer<float> RWConeDepthVisibilityFunction;

void HemisphereConeTraceAgainstTileCulledObjects(uint ObjectIndex, uint OutputBaseIndex, FLWCVector3 WorldShadingPosition, float SceneDepth, float3 WorldNormal, float3 TangentX, float3 TangentY)
{
	float MaxWorldStepOffset = GetStepOffset(NUM_CONE_STEPS);
	float InvMaxOcclusionDistance = 1.0f / AOObjectMaxDistance;

#if USE_GLOBAL_DISTANCE_FIELD
	InvMaxOcclusionDistance = 1.0f / AOGlobalMaxOcclusionDistance;
#endif

	FDFObjectBounds ObjectBounds = LoadDFObjectBounds(ObjectIndex);
<<<<<<< HEAD
	float ObjectDistanceSq = dot(ObjectBounds.Center - WorldShadingPosition, ObjectBounds.Center - WorldShadingPosition);
=======

	const float3 CenterToCamera = LWCToFloat(LWCSubtract(ObjectBounds.Center, WorldShadingPosition));
	float ObjectDistanceSq = dot(CenterToCamera, CenterToCamera);
>>>>>>> d731a049

	BRANCH
	// Skip tracing objects with a small projected angle 
	if (ObjectBounds.SphereRadius * ObjectBounds.SphereRadius / ObjectDistanceSq > Square(.25f))
	{
		FDFObjectData DFObjectData = LoadDFObjectData(ObjectIndex);

		float3 VolumeShadingPosition = LWCMultiply(WorldShadingPosition, DFObjectData.WorldToVolume);
		float BoxDistance = ComputeDistanceFromBoxToPoint(-DFObjectData.VolumePositionExtent, DFObjectData.VolumePositionExtent, VolumeShadingPosition) * DFObjectData.VolumeScale;

		BRANCH
		if (BoxDistance < AOObjectMaxDistance)
		{
			float ObjectOccluderRadius = length(DFObjectData.VolumePositionExtent) * .5f * DFObjectData.VolumeScale;
			float SelfShadowScale = 1.0f / max(DFObjectData.SelfShadowBias, .0001f);

			const uint MaxMipIndex = LoadDFAssetData(DFObjectData.AssetIndex, 0).NumMips - 1;

#if SDF_TRACING_TRAVERSE_MIPS
			uint ReversedMipIndex = MaxMipIndex;
#else
			// Always trace against medium resolution mip
			uint ReversedMipIndex = min(1u, MaxMipIndex);
#endif
			FDFAssetData DFAssetData = LoadDFAssetData(DFObjectData.AssetIndex, ReversedMipIndex);

			LOOP
			for (uint ConeIndex = 0; ConeIndex < NUM_CONE_DIRECTIONS; ConeIndex++)
			{
				float3 ConeDirection = SampleDirections[ConeIndex].xyz;
				float3 RotatedConeDirection = ConeDirection.x * TangentX + ConeDirection.y * TangentY + ConeDirection.z * WorldNormal;
				float3 ScaledLocalConeDirection = LWCMultiplyVector(RotatedConeDirection, DFObjectData.WorldToVolume);
		
				float MinVisibility = 1;
				float WorldStepOffset = GetStepOffset(0);

				#if USE_GLOBAL_DISTANCE_FIELD
					WorldStepOffset += 2;
				#endif

				float CurrentStepOffset = WorldStepOffset;

				LOOP
				for (uint StepIndex = 0; StepIndex < NUM_CONE_STEPS && WorldStepOffset < MaxWorldStepOffset; StepIndex++)
				{
					float3 StepSamplePosition = VolumeShadingPosition + ScaledLocalConeDirection * WorldStepOffset;
					float3 ClampedSamplePosition = fastClamp(StepSamplePosition, -DFObjectData.VolumePositionExtent, DFObjectData.VolumePositionExtent);
					float DistanceField = SampleSparseMeshSignedDistanceField(ClampedSamplePosition, DFAssetData);

#if SDF_TRACING_TRAVERSE_MIPS
					float MaxEncodedDistance = DFAssetData.DistanceFieldToVolumeScaleBias.x + DFAssetData.DistanceFieldToVolumeScaleBias.y;

					// We reached the maximum distance of this mip's narrow band, use a lower resolution mip for next iteration
					if (abs(DistanceField) > MaxEncodedDistance && ReversedMipIndex > 0)
					{
						ReversedMipIndex--;
						DFAssetData = LoadDFAssetData(DFObjectData.AssetIndex, ReversedMipIndex);
					}
					// We are close to the surface, step back to safety and use a higher resolution mip for next iteration
					else if (abs(DistanceField) < .25f * MaxEncodedDistance && ReversedMipIndex < MaxMipIndex)
					{
						DistanceField -= 6.0f * DFObjectData.VolumeSurfaceBias;
						ReversedMipIndex++;
						DFAssetData = LoadDFAssetData(DFObjectData.AssetIndex, ReversedMipIndex);
					}
#endif

					float DistanceToClamped = lengthFast(StepSamplePosition - ClampedSamplePosition);
					float DistanceToOccluder = (DistanceField + DistanceToClamped) * DFObjectData.VolumeScale;

					float SphereRadius = WorldStepOffset * TanConeHalfAngle;
					float InvSphereRadius = rcpFast(SphereRadius);

					// Derive visibility from 1d intersection
					float Visibility = saturate(DistanceToOccluder * InvSphereRadius);

					// Don't allow small objects to fully occlude a cone step
					float SmallObjectVisibility = 1 - saturate(ObjectOccluderRadius * InvSphereRadius);

					// Don't allow occlusion within an object's self shadow distance
					float SelfShadowVisibility = 1 - saturate(WorldStepOffset * SelfShadowScale);
					
					// Fade out occlusion based on distance to occluder to avoid a discontinuity at the max AO distance
					float OccluderDistanceFraction = (WorldStepOffset + DistanceToOccluder) * InvMaxOcclusionDistance;
					float DistanceFadeout = saturate(OccluderDistanceFraction * OccluderDistanceFraction * .6f);

					Visibility = max(Visibility, max(SmallObjectVisibility, max(SelfShadowVisibility, DistanceFadeout)));
					MinVisibility = min(Visibility, MinVisibility);
					
					float MinStepScale = .6f;

					#if USE_GLOBAL_DISTANCE_FIELD
						MinStepScale = 2;
					#endif

					float NextStepOffset = GetStepOffset(StepIndex + 1);
					float MinStepSize = MinStepScale * (NextStepOffset - CurrentStepOffset);
					CurrentStepOffset = NextStepOffset;
					WorldStepOffset += max(DistanceToOccluder, MinStepSize);
				}

#if !PASS_THROUGH_DEBUG_VALUE
				InterlockedMin(RWScreenGridConeVisibility[ConeIndex * ScreenGridConeVisibilitySize.x * ScreenGridConeVisibilitySize.y + OutputBaseIndex], asuint(MinVisibility));
#endif
			}
		}
	}
}

Buffer<uint> CulledTileDataArray;

/** Traces cones of a hemisphere against intersecting object distance fields. */
[numthreads(CONE_TRACE_OBJECTS_THREADGROUP_SIZE, 1, 1)]
void ConeTraceObjectOcclusionCS(
	uint3 GroupId : SV_GroupID,
	uint3 DispatchThreadId : SV_DispatchThreadID,
    uint3 GroupThreadId : SV_GroupThreadID) 
{
	uint PixelIndex = GroupThreadId.x % (CONE_TILE_SIZEX * CONE_TILE_SIZEX);
	uint SubCulledTileIndex = GroupThreadId.x / (CONE_TILE_SIZEX * CONE_TILE_SIZEX);

	uint CulledTileDataBaseIndex = GroupId.x * CONE_TRACE_TILES_PER_THREADGROUP;
	uint CulledTileIndex = CulledTileDataBaseIndex + SubCulledTileIndex;
	uint TileIndex = CulledTileDataArray[CulledTileIndex * CULLED_TILE_DATA_STRIDE + 0];
	uint ObjectIndex = CulledTileDataArray[CulledTileDataBaseIndex * CULLED_TILE_DATA_STRIDE + 1];
	uint2 TileCoordinate = uint2(TileIndex % TileListGroupSize.x, TileIndex / TileListGroupSize.x);
	uint2 PixelCoordinate = uint2(PixelIndex % CONE_TILE_SIZEX, PixelIndex / CONE_TILE_SIZEX);
	uint2 OutputCoordinate = TileCoordinate * CONE_TILE_SIZEX + PixelCoordinate;

	if (TileIndex != INVALID_TILE_INDEX && all(OutputCoordinate < ScreenGridConeVisibilitySize))
	{
		float2 BaseLevelScreenUV = GetBaseLevelScreenUVFromScreenGrid(OutputCoordinate);
		uint OutputBaseIndex = OutputCoordinate.y * ScreenGridConeVisibilitySize.x + OutputCoordinate.x;

		float3 WorldNormal;
		float SceneDepth;
		GetDownsampledGBuffer(BaseLevelScreenUV, WorldNormal, SceneDepth);

		float3 TangentX;
		float3 TangentY;
		FindBestAxisVectors2(WorldNormal, TangentX, TangentY);

		{
			float2 ScreenUV = GetScreenUVFromScreenGrid(OutputCoordinate);
			float2 ScreenPosition = (ScreenUV.xy - View.ScreenPositionScaleBias.wz) / View.ScreenPositionScaleBias.xy;
		
<<<<<<< HEAD
			float3 WorldShadingPosition = mul(float4(ScreenPosition * SceneDepth, SceneDepth, 1), LWCHackToFloat(PrimaryView.ScreenToWorld)).xyz;
=======
			FLWCVector3 WorldShadingPosition = LWCMultiply(float3(ScreenPosition * SceneDepth, SceneDepth), PrimaryView.ScreenToWorld);
>>>>>>> d731a049

			HemisphereConeTraceAgainstTileCulledObjects(ObjectIndex, OutputBaseIndex, WorldShadingPosition, SceneDepth, WorldNormal, TangentX, TangentY);
		}

#if PASS_THROUGH_DEBUG_VALUE
		// Just increment for every tile / object intersection
		InterlockedAdd(RWScreenGridConeVisibility[OutputBaseIndex + 0], 1);
#endif
	}
}

void HemisphereConeTraceAgainstGlobalDistanceFieldClipmap(
	uniform uint ClipmapIndex,
	uint OutputBaseIndex,
	float3 WorldShadingPosition,
	float SceneDepth,
	float3 WorldNormal,
	float3 TangentX,
	float3 TangentY)
{
	const float VoxelExtent = GlobalVolumeCenterAndExtent[ClipmapIndex].w * GlobalVolumeTexelSize;
	const float MinStepSize = VoxelExtent;
	const float InvAOGlobalMaxOcclusionDistance = 1.0f / AOGlobalMaxOcclusionDistance;

	float InitialOffset = VoxelExtent * 2.0f;
	float ConeTraceLeakFill = 1.0f;

#if CONE_TRACE_OBJECTS
	InitialOffset = max(InitialOffset, GetStepOffset(NUM_CONE_STEPS));
#else
	// Cover AO leaking by comparing initial step SDF value against initial step size.
	{
		float3 WorldSamplePosition = WorldShadingPosition + WorldNormal * InitialOffset;
		float DistanceToOccluder = SampleGlobalDistanceField(WorldSamplePosition, AOGlobalMaxOcclusionDistance, ClipmapIndex);
		ConeTraceLeakFill = saturate(Pow2(DistanceToOccluder / InitialOffset)) * 0.4f + 0.6f;
	}
#endif

	LOOP
	for (uint ConeIndex = 0; ConeIndex < NUM_CONE_DIRECTIONS; ConeIndex++)
	{
		float3 ConeDirection = SampleDirections[ConeIndex].xyz;
		float3 RotatedConeDirection = ConeDirection.x * TangentX + ConeDirection.y * TangentY + ConeDirection.z * WorldNormal;

		float MinVisibility = 1;
		float WorldStepOffset = InitialOffset;

		LOOP
		for (uint StepIndex = 0; StepIndex < NUM_CONE_STEPS && WorldStepOffset < AOGlobalMaxOcclusionDistance; StepIndex++)
		{
			float3 WorldSamplePosition = WorldShadingPosition + RotatedConeDirection * WorldStepOffset;
			float DistanceToOccluder = SampleGlobalDistanceField(WorldSamplePosition, AOGlobalMaxOcclusionDistance, ClipmapIndex);
			float SphereRadius = WorldStepOffset * TanConeHalfAngle;
			float InvSphereRadius = rcpFast(SphereRadius);

			// Derive visibility from 1d intersection
			float Visibility = saturate(DistanceToOccluder * InvSphereRadius);
			
			float OccluderDistanceFraction = (WorldStepOffset + DistanceToOccluder) * InvAOGlobalMaxOcclusionDistance;

			// Fade out occlusion based on distance to occluder to avoid a discontinuity at the max AO distance
			Visibility = max(Visibility, saturate(OccluderDistanceFraction * OccluderDistanceFraction * 0.6f));
			
			MinVisibility = min(MinVisibility, Visibility);

			WorldStepOffset += max(DistanceToOccluder, MinStepSize);
		}

		MinVisibility *= ConeTraceLeakFill;

		#if PASS_THROUGH_DEBUG_VALUE
			//InterlockedAdd(RWScreenGridConeVisibility[OutputBaseIndex + 0], 1);
		#else
			InterlockedMin(RWScreenGridConeVisibility[ConeIndex * ScreenGridConeVisibilitySize.x * ScreenGridConeVisibilitySize.y + OutputBaseIndex], asuint(MinVisibility));
		#endif
	}
}

void HemisphereConeTraceAgainstGlobalDistanceField(uint OutputBaseIndex, float3 WorldShadingPosition, float SceneDepth, float3 WorldNormal, float3 TangentX, float3 TangentY)
{
	int MinClipmapIndex = -1;

	for (uint ClipmapIndex = 0; ClipmapIndex < NumGlobalSDFClipmaps; ++ClipmapIndex)
	{
		float DistanceFromClipmap = ComputeDistanceFromBoxToPointInside(GlobalVolumeCenterAndExtent[ClipmapIndex].xyz, GlobalVolumeCenterAndExtent[ClipmapIndex].www, WorldShadingPosition);
		if (DistanceFromClipmap > AOGlobalMaxOcclusionDistance)
		{
			MinClipmapIndex = ClipmapIndex;
			break;
		}
	}

	if (MinClipmapIndex >= 0)
	{
		HemisphereConeTraceAgainstGlobalDistanceFieldClipmap(MinClipmapIndex, OutputBaseIndex, WorldShadingPosition, SceneDepth, WorldNormal, TangentX, TangentY);
	}
}

#ifndef CONE_TRACE_GLOBAL_DISPATCH_SIZEX
#define CONE_TRACE_GLOBAL_DISPATCH_SIZEX 1
#endif
 
/** */
[numthreads(CONE_TRACE_GLOBAL_DISPATCH_SIZEX, CONE_TRACE_GLOBAL_DISPATCH_SIZEX, 1)]
void ConeTraceGlobalOcclusionCS(
	uint3 GroupId : SV_GroupID,
	uint3 DispatchThreadId : SV_DispatchThreadID,
    uint3 GroupThreadId : SV_GroupThreadID) 
{
	uint2 OutputCoordinate = DispatchThreadId.xy;
	
	if (all(OutputCoordinate < ScreenGridConeVisibilitySize))
	{
		float2 BaseLevelScreenUV = GetBaseLevelScreenUVFromScreenGrid(OutputCoordinate);

		float3 WorldNormal;
		float SceneDepth;
		GetDownsampledGBuffer(BaseLevelScreenUV, WorldNormal, SceneDepth);

		float3 TangentX;
		float3 TangentY;
		FindBestAxisVectors2(WorldNormal, TangentX, TangentY);

		float2 ScreenUV = GetScreenUVFromScreenGrid(OutputCoordinate);
		float2 ScreenPosition = (ScreenUV.xy - View.ScreenPositionScaleBias.wz) / View.ScreenPositionScaleBias.xy;
		
		float3 WorldShadingPosition = mul(float4(ScreenPosition * SceneDepth, SceneDepth, 1), LWCHackToFloat(PrimaryView.ScreenToWorld)).xyz;

		uint OutputBaseIndex = OutputCoordinate.y * ScreenGridConeVisibilitySize.x + OutputCoordinate.x;

		HemisphereConeTraceAgainstGlobalDistanceField(OutputBaseIndex, WorldShadingPosition, SceneDepth, WorldNormal, TangentX, TangentY);
	}
}

Buffer<uint> ScreenGridConeVisibility;
RWTexture2D<float4> RWDistanceFieldBentNormal;
uint2 ConeBufferMax;
float2 DFNormalBufferUVMax;

#ifndef COMBINE_CONES_SIZEX
#define COMBINE_CONES_SIZEX 1
#endif

/** */
[numthreads(COMBINE_CONES_SIZEX, COMBINE_CONES_SIZEX, 1)]
void CombineConeVisibilityCS(
	uint3 GroupId : SV_GroupID,
	uint3 DispatchThreadId : SV_DispatchThreadID,
    uint3 GroupThreadId : SV_GroupThreadID) 
{
	uint2 InputCoordinate = min(DispatchThreadId.xy, ConeBufferMax);
	uint2 OutputCoordinate = DispatchThreadId.xy;
	float2 BaseLevelScreenUV = GetBaseLevelScreenUVFromScreenGrid(InputCoordinate);
	BaseLevelScreenUV = min(BaseLevelScreenUV, DFNormalBufferUVMax);

	float3 WorldNormal;
	float SceneDepth;
	GetDownsampledGBuffer(BaseLevelScreenUV, WorldNormal, SceneDepth);

	float3 TangentX;
	float3 TangentY;
	FindBestAxisVectors2(WorldNormal, TangentX, TangentY);

	uint InputBaseIndex = InputCoordinate.y * ScreenGridConeVisibilitySize.x + InputCoordinate.x;

#if PASS_THROUGH_DEBUG_VALUE
	float BufferValue = ScreenGridConeVisibility[InputBaseIndex + 0] - asuint(1.0f);
	float DebugValue = BufferValue / 100.0f;
	RWDistanceFieldBentNormal[OutputCoordinate] = float4(DebugValue.xxx, SceneDepth);
#else
	float3 UnoccludedDirection = 0;
	
	for (uint ConeIndex = 0; ConeIndex < NUM_CONE_DIRECTIONS; ConeIndex++)
	{
		float ConeVisibility = asfloat(ScreenGridConeVisibility[ConeIndex * ScreenGridConeVisibilitySize.x * ScreenGridConeVisibilitySize.y + InputBaseIndex]);
		
		float3 ConeDirection = SampleDirections[ConeIndex].xyz;
		float3 RotatedConeDirection = ConeDirection.x * TangentX + ConeDirection.y * TangentY + ConeDirection.z * WorldNormal;
		UnoccludedDirection += ConeVisibility * RotatedConeDirection;
	}

	float InvNumSamples = 1.0f / (float)NUM_CONE_DIRECTIONS;
	float3 BentNormal = UnoccludedDirection * (BentNormalNormalizeFactor * InvNumSamples);

	RWDistanceFieldBentNormal[OutputCoordinate] = float4(BentNormal, SceneDepth);
#endif
}<|MERGE_RESOLUTION|>--- conflicted
+++ resolved
@@ -10,9 +10,6 @@
 // Pass a debug value through the pipeline instead of a bent normal
 #define PASS_THROUGH_DEBUG_VALUE 0
 
-// Pass a debug value through the pipeline instead of a bent normal
-#define PASS_THROUGH_DEBUG_VALUE 0
-
 /** Computes the distance field normal from the GBuffer. */
 void ComputeDistanceFieldNormalPS(
 	in float4 UVAndScreenPos : TEXCOORD0, 
@@ -71,13 +68,9 @@
 #endif
 
 	FDFObjectBounds ObjectBounds = LoadDFObjectBounds(ObjectIndex);
-<<<<<<< HEAD
-	float ObjectDistanceSq = dot(ObjectBounds.Center - WorldShadingPosition, ObjectBounds.Center - WorldShadingPosition);
-=======
 
 	const float3 CenterToCamera = LWCToFloat(LWCSubtract(ObjectBounds.Center, WorldShadingPosition));
 	float ObjectDistanceSq = dot(CenterToCamera, CenterToCamera);
->>>>>>> d731a049
 
 	BRANCH
 	// Skip tracing objects with a small projected angle 
@@ -224,11 +217,7 @@
 			float2 ScreenUV = GetScreenUVFromScreenGrid(OutputCoordinate);
 			float2 ScreenPosition = (ScreenUV.xy - View.ScreenPositionScaleBias.wz) / View.ScreenPositionScaleBias.xy;
 		
-<<<<<<< HEAD
-			float3 WorldShadingPosition = mul(float4(ScreenPosition * SceneDepth, SceneDepth, 1), LWCHackToFloat(PrimaryView.ScreenToWorld)).xyz;
-=======
 			FLWCVector3 WorldShadingPosition = LWCMultiply(float3(ScreenPosition * SceneDepth, SceneDepth), PrimaryView.ScreenToWorld);
->>>>>>> d731a049
 
 			HemisphereConeTraceAgainstTileCulledObjects(ObjectIndex, OutputBaseIndex, WorldShadingPosition, SceneDepth, WorldNormal, TangentX, TangentY);
 		}
