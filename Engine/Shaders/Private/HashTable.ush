--- conflicted
+++ resolved
@@ -5,9 +5,9 @@
 #include "Hash.ush"
 
 // Linear probing hash table
-Buffer< uint >		HashTable;
-RWBuffer< uint >	RWHashTable;
-uint			HashTableSize;
+StructuredBuffer< uint >	HashTable;
+RWStructuredBuffer< uint >	RWHashTable;
+uint						HashTableSize;
 
 /*
 	Suggested use:
@@ -28,22 +28,6 @@
 	// Zero is reserved as invalid
 	Key++;
 
-<<<<<<< HEAD
-	uint NumLoops = 0;
-	LOOP
-	[allow_uav_condition]
-	for(Index = MurmurMix(Key); ; Index++ )
-	{
-		//Belt and braces safety code to prevent inf loops if tables are malformed.
-		if(++NumLoops > HashTableSize)
-		{
-			break;
-		}
-
-		//Index &= HashTableSize - 1;
-		Index = Index % HashTableSize;
-
-=======
 	// TODO v_mul_hi_u32 to avoid integer division
 	// ( Index * HashTableSize ) >> 32
 
@@ -53,7 +37,6 @@
 	ALLOW_UAV_CONDITION
 	for( uint i = 0; i < HashTableSize; i++ )
 	{
->>>>>>> 4af6daef
 		uint StoredKey = RWHashTable[ Index ];
 		if( StoredKey != Key )
 		{
@@ -91,29 +74,12 @@
 	// Zero is reserved as invalid
 	Key++;
 
-<<<<<<< HEAD
-	uint NumLoops = 0;
-	LOOP
-	[allow_uav_condition]
-	for( Index = MurmurMix( Key );; Index++ )
-	{
-		//Belt and braces safety code to prevent inf loops if tables are malformed.
-		if (++NumLoops > HashTableSize)
-		{
-			break;
-		}
-
-		//Index &= HashTableSize - 1;
-		Index = Index % HashTableSize;
-
-=======
 	Index = Index % HashTableSize;
 
 	LOOP
 	ALLOW_UAV_CONDITION
 	for( uint i = 0; i < HashTableSize; i++ )
 	{
->>>>>>> 4af6daef
 		uint StoredKey = HashTable[ Index ];
 		if( StoredKey != Key )
 		{
@@ -122,16 +88,9 @@
 				Index++;
 				Index = Index >= HashTableSize ? 0 : Index;
 				continue;
-<<<<<<< HEAD
-		}
-		else
-		{
-			return true;
-=======
 			}
 
 			return false;
->>>>>>> 4af6daef
 		}
 
 		break;
