// Copyright Epic Games, Inc. All Rights Reserved.

#pragma once

// Sanity guard.  
#ifndef STRATA_ENABLED
	#define STRATA_ENABLED 1
	#error STRATA_ENABLED needs to be defined
#endif

#if STRATA_ENABLED

#include "Strata.ush"

#include "../ParticipatingMediaCommon.ush"
#include "../MonteCarlo.ush"
#include "../SHCommon.ush"
#include "../ShadingModels.ush"
<<<<<<< HEAD
#include "../ThinFilmBSDF.ush"
=======
#include "../ShadingModelsSampling.ush"
>>>>>>> d731a049
#include "../AreaLightCommon.ush"

#include "../HairStrands/HairStrandsCommon.ush"
#include "../HairStrands/HairStrandsDeepTransmittanceCommon.ush"
#include "../HairStrands/HairStrandsDeepTransmittanceDualScattering.ush"
<<<<<<< HEAD

#ifndef STRATA_FASTPATH 
#define STRATA_FASTPATH 0
#endif

#ifndef STRATA_USE_ENV_BRDF_APPROX
#define STRATA_USE_ENV_BRDF_APPROX 0
#endif
=======
>>>>>>> d731a049

#ifndef STRATA_TRANSLUCENT_ENABLED
#define STRATA_TRANSLUCENT_ENABLED 0
#endif

#ifndef STRATA_DIFFUSE_CHAN
	#if PROJECT_STRATA_BACKCOMPATIBILITY > 0
		#define STRATA_DIFFUSE_CHAN 0
	#else
		#define STRATA_DIFFUSE_CHAN 1
	#endif
#endif

#ifndef STRATA_SSS_TRANSMISSION
#define STRATA_SSS_TRANSMISSION 0
#endif

<<<<<<< HEAD
=======
// Strata STRATA_SHADING_QUALITY define the lighting accuarcy/approximation
// 1: accurante lighting
// 2: approximation lighting
#ifndef STRATA_SHADING_QUALITY
#define STRATA_SHADING_QUALITY 1
#endif

///////////////////////////////////////////////////////////////////////////////
// Strata Macros for reducing permutation boiler plate
// 
// This allows to write a loop over all BSDFs as follow and support permutations
//
// Strata_for(uint BSDFIndex = 0, BSDFIndex < StrataPixelHeader.BSDFCount, ++BSDFIndex)
// {
//		FStrataBSDF BSDF = UnpackStrataBSDF(MaterialBuffer, StrataAddressing, StrataPixelHeader);
//		...
// }
#if STRATA_FASTPATH == 0 && STRATA_SINGLEPATH == 0
	#define Strata_for(X,Y,Z) for(X;Y;Z)
#else
	#define Strata_for(X,Y,Z) X; if(Y)
#endif

#if STRATA_FASTPATH
	#define UnpackStrataBSDF(X, Y, Z) UnpackFastPathStrataBSDFIn(X, Y, Z)
#else
	#define UnpackStrataBSDF(X, Y, Z) UnpackStrataBSDFIn(X, Y, Z)
#endif

>>>>>>> d731a049
// STRATA_TODO put in a common file
// Point lobe in off-specular peak direction
float3 StrataGetOffSpecularPeakReflectionDir(float3 Normal, float3 ReflectionVector, float Roughness)
{
	float a = Square(Roughness);
	return lerp(Normal, ReflectionVector, (1 - a) * (sqrt(1 - a) + a));
}

///////////////////////////////////////////////////////////////////////////////
// BSDF evaluate and sampling

struct FStrataBSDFContext
{
	FStrataBSDF BSDF;

	float3 N;
	float3 X;
	float3 Y;
	float3 V;
	float3 R;
	float3 H;
	float3 B;

	float3 L;	// There to initialise the BxDFContext. Only used by StrataEvaluateBSDF, not by StrataImportanceSampleBSDF or StrataEvaluateForEnvLight

	BxDFContext Context;
	float SatNoL;
	float SatNoV;

	float3x3 TangentBasis;
	float3 TangentV;
	float3 TangentH;
<<<<<<< HEAD
};

float StrataGetBSDFRoughness(in FStrataBSDF BSDF)
{
	float R = 0;
	const uint BSDFType = BSDF_GETTYPE(BSDF);
	switch (BSDFType)
	{
	case STRATA_BSDF_TYPE_SLAB:
	{
		R = SLAB_ROUGHNESS(BSDF);
		break;
	}
	case STRATA_BSDF_TYPE_HAIR:
	{
		R = HAIR_ROUGHNESS(BSDF);
		break;
	}
	case STRATA_BSDF_TYPE_SINGLELAYERWATER:
	{
		R = SLW_ROUGHNESS(BSDF);
		break;
	}
	}
	return R;
}

=======
	float3 TangentB;
};

>>>>>>> d731a049
FStrataBSDFContext StrataCreateBSDFContext(float3x3 TangentBasis, FStrataBSDF BSDF, float3 V, float3 L, bool bHasValidL=true)
{
	FStrataBSDFContext BSDFContext = (FStrataBSDFContext)0;

	BSDFContext.BSDF = BSDF;

	BSDFContext.X = TangentBasis[0]; 
	BSDFContext.Y = TangentBasis[1];
	BSDFContext.N = TangentBasis[2]; 
	BSDFContext.V = V;
	BSDFContext.R = 2 * dot(BSDFContext.V, BSDFContext.N) * BSDFContext.N - BSDFContext.V;
	BSDFContext.L = bHasValidL ? L : BSDFContext.R;
	BSDFContext.H = normalize(BSDFContext.V + BSDFContext.L);
	BSDFContext.B = normalize(BSDFContext.R + BSDFContext.L);

	BSDFContext.Context = (BxDFContext)0;
<<<<<<< HEAD
=======
#if STRATA_COMPLEXPATH
>>>>>>> d731a049
	if (BSDF_GETHASANISOTROPY(BSDF) != 0)
	{
		Init(BSDFContext.Context, BSDFContext.N, BSDFContext.X, BSDFContext.Y, BSDFContext.V, BSDFContext.L);
	}
	else
#endif
	{
		Init(BSDFContext.Context, BSDFContext.N, BSDFContext.V, BSDFContext.L);
	}
	BSDFContext.TangentBasis = float3x3(BSDFContext.X, BSDFContext.Y, BSDFContext.N);

	BSDFContext.TangentV = mul(BSDFContext.TangentBasis, BSDFContext.V);
	BSDFContext.TangentH = mul(BSDFContext.TangentBasis, BSDFContext.H);
	BSDFContext.TangentB = mul(BSDFContext.TangentBasis, BSDFContext.B);

	BSDFContext.SatNoL = saturate(BSDFContext.Context.NoL);
	BSDFContext.SatNoV = saturate(BSDFContext.Context.NoV);

	return BSDFContext;
}

FStrataBSDFContext StrataCreateBSDFContext(FStrataPixelHeader StrataPixelHeader, FStrataBSDF BSDF, const FStrataAddressing StrataAddressing, float3 V)
{
	float3 UnusedL = float3(0, 0, 1);
	float3x3 TangentBasis = StrataGetBSDFSharedBasis(StrataPixelHeader, BSDF, StrataAddressing);
	return StrataCreateBSDFContext(TangentBasis, BSDF, V, UnusedL, false);
}

FStrataBSDFContext StrataCreateBSDFContext(FStrataPixelHeader StrataPixelHeader, FStrataBSDF BSDF, const FStrataAddressing StrataAddressing, float3 V, float3 L)
{
	float3x3 TangentBasis = StrataGetBSDFSharedBasis(StrataPixelHeader, BSDF, StrataAddressing);
	return StrataCreateBSDFContext(TangentBasis, BSDF, V, L, true);
}

void StrataUpdateBSDFContext(inout FStrataBSDFContext BSDFContext, float3 NewL)
{
	// Update all the data related to L
	BSDFContext.L = NewL;
	Init(BSDFContext.Context, BSDFContext.N, BSDFContext.V, BSDFContext.L);
	BSDFContext.R		 = 2 * dot(BSDFContext.V, BSDFContext.N) * BSDFContext.N - BSDFContext.V;
	BSDFContext.H		 = normalize(BSDFContext.V + BSDFContext.L);
	BSDFContext.B		 = normalize(BSDFContext.R + BSDFContext.L);

	BSDFContext.TangentH = mul(BSDFContext.TangentBasis, BSDFContext.H);
	BSDFContext.TangentB = mul(BSDFContext.TangentBasis, BSDFContext.B);

	BSDFContext.SatNoL	 = saturate(BSDFContext.Context.NoL);
	BSDFContext.SatNoV	 = saturate(BSDFContext.Context.NoV);
}

///////////////////////////////////////////////////////////////////////////////
// Helper functions

float3 LuminanceWeight(in float SatNoL, in FStrataBSDF InBSDF)
{
	// LuminanceWeight is the absorption from the shading point towards the surface 
	// in the normal direction. To compute the absorption towards the light, we 
	// reweight it with new distance L'
	// TransmittanceAboveAlongN = exp(sigma * T)  at normal incidence and for a thickness T. 
	// TransmittanceAboveAlongL	= exp(sigma * L)  with L= T . 1/NoL
	//							= exp(sigma * T . 1/NoL)
	//							= pow(exp(sigma * T), 1/NoL)
	// TransmittanceAboveAlongL	= pow(TransmittanceAboveAlongN, 1/NoL)
	const float DistanceL = rcp(max(SatNoL, 0.001f));
	const float3 TransmittanceAboveAlongL = any(InBSDF.TransmittanceAboveAlongN < 1.f) ? pow(max(InBSDF.TransmittanceAboveAlongN, 0.0001f), DistanceL) : InBSDF.TransmittanceAboveAlongN;
	return InBSDF.LuminanceWeightV * TransmittanceAboveAlongL;
}

float3 LuminanceWeight(in FStrataBSDFContext InContext, in FStrataBSDF InBSDF)
{
	return LuminanceWeight(InContext.SatNoL, InBSDF);
}

float StrataVisSmithJoint(float a2, float NoV, float NoL)
{
#if STRATA_SHADING_QUALITY > 1
	return Vis_SmithJointApprox(a2, NoV, NoL);
#else
	return Vis_SmithJoint(a2, NoV, NoL);
#endif
}

float StrataVisSmithJointAniso(float ax, float ay, float NoV, float NoL, float XoV, float XoL, float YoV, float YoL)
{
	// STRATA_TODO: build approximation for the aniso version
	return Vis_SmithJointAniso(ax, ay, NoV, NoL, XoV, XoL, YoV, YoL);
}

///////////////////////////////////////////////////////////////////////////////////////////////////
// BSDF evaluation (punctual/area)

struct FStrataEvaluateResult
{
	float3 IntegratedDiffuseValue;
	float3 IntegratedSpecularValue;

	// Use for forward rendering using translucent lighting volume or per vertex lighting
	float3 DiffuseColor;

	float3 EmissivePathValue;

	float3 DiffusePathValue;
	float3 SpecularPathValue;
	float3 SpecularHazePathValue;
	float3 TransmissionPathValue;

	// The following probabilities are part of the pdf to work correctly with a monter carlo based integrator and as expected are not applied on the xxxPathValue.
	// So PathProbability should be applied on PathValue in the rasteriser to recover the correct balance.
	float SpecularPathProbability;
	float SpecularHazePathProbability;

	float  DiffusePDF;
	float  SpecularPDF;
	float  SpecularHazePDF;
	float  TransmissionPDF;

	float3 ThroughputV;					// Throughput to the next layer (from the view to the shading point). Contains many things such as transmittance or cloth energy conservation/preservation factors.
	float3 TransmittanceAlongN;			// Transmittance to the next layer along the surface normal. This is used later to compute the transmittance towards the light.
	bool   bSubsurface;					// True if we need to separate the subsurface light contribution for the screen space diffusion process.
	bool   bApplyProjectedSolidAngle;	// True if the Saturate(NoL) factor should be applied or not over the value of the BSDF
};

// PUNCTUAL corresponds to an evaluation (from in & out directions).
// When CAPSULE or RECT are used, special techniques are used to integrate specular lighting form those area light types.
#define INTEGRATION_PUNCTUAL_LIGHT		0
#define INTEGRATION_AREA_LIGHT_CAPSULE	1
#define INTEGRATION_AREA_LIGHT_RECT		2

<<<<<<< HEAD
FStrataEvaluateResult StrataEvaluateBSDFCommon(FStrataBSDFContext BSDFContext, FShadowTerms ShadowTerms, FAreaLightIntegrateContext AreaLightContext, int IntegrationType, bool bForceFullyRough, bool bRoughDiffuseEnabled)
=======
FStrataEvaluateResult StrataEvaluateBSDFCommon(FStrataBSDFContext BSDFContext, FShadowTerms ShadowTerms, FAreaLightIntegrateContext AreaLightContext, FStrataIntegrationSettings Settings, int IntegrationType)
>>>>>>> d731a049
{
	FStrataEvaluateResult Sample = (FStrataEvaluateResult)0;

	const float OpaqueBSDFThroughput = 0.0f;

	const uint BSDFType = BSDF_GETTYPE(BSDFContext.BSDF);
	switch (BSDFType)
	{
		case STRATA_BSDF_TYPE_SLAB:
		{
			float3 DiffuseColor			= SLAB_DIFFUSEALBEDO(BSDFContext.BSDF);
			float3 F0					= SLAB_F0(BSDFContext.BSDF);
			float3 F90					= SLAB_F90(BSDFContext.BSDF);
			const float SafeRoughness	= MakeRoughnessSafe(SLAB_ROUGHNESS(BSDFContext.BSDF));
<<<<<<< HEAD
		#if STRATA_FASTPATH==0
			float HazeSafeRoughness		= SafeRoughness;
		#endif
			const bool bHasSubsurface	= BSDF_GETHASSSS(BSDFContext.BSDF) > 0;
			const bool bHasAnisotropy = BSDF_GETHASANISOTROPY(BSDFContext.BSDF);
			const bool bHaziness = BSDF_GETHASHAZINESS(BSDFContext.BSDF);

			if (bForceFullyRough)
			{
				// When rendering reflection captures, the BSDF roughness has already been forced to 1 using View.RoughnessOverrideParameter (see StrataSanitizeBSDF).
				EnvBRDFApproxFullyRough(DiffuseColor, F0, F90);
			}

			float Alpha2 = Pow4(SafeRoughness);

			float NoV, VoH, NoH;
			BRANCH
			if (bHasAnisotropy)
			{
				Init(BSDFContext.Context, BSDFContext.N, BSDFContext.X, BSDFContext.Y, BSDFContext.V, AreaLightContext.L);

				NoV = BSDFContext.Context.NoV;
				VoH = BSDFContext.Context.VoH;
				NoH = BSDFContext.Context.NoH;
			}
			else
=======
			const bool bHasAnisotropy	= BSDF_GETHASANISOTROPY(BSDFContext.BSDF);
			const bool bHaziness		= BSDF_GETHASHAZINESS(BSDFContext.BSDF);

			if (Settings.bForceFullyRough)
			{
				// When rendering reflection captures, the BSDF roughness has already been forced to 1 using View.RoughnessOverrideParameter (see StrataSanitizeBSDF).
				EnvBRDFApproxFullyRough(DiffuseColor, F0, F90);
			}

			float Alpha2 = Pow4(SafeRoughness);

			float NoV, VoH, NoH;
		#if STRATA_COMPLEXPATH
			BRANCH
			if (bHasAnisotropy)
			{
				Init(BSDFContext.Context, BSDFContext.N, BSDFContext.X, BSDFContext.Y, BSDFContext.V, AreaLightContext.L);

				NoV = BSDFContext.Context.NoV;
				VoH = BSDFContext.Context.VoH;
				NoH = BSDFContext.Context.NoH;
			}
			else
		#endif
>>>>>>> d731a049
			{
				Init(BSDFContext.Context, BSDFContext.N, BSDFContext.V, AreaLightContext.L);

				NoV = BSDFContext.Context.NoV;
				VoH = BSDFContext.Context.VoH;
				NoH = BSDFContext.Context.NoH;

				SphereMaxNoH(BSDFContext.Context, AreaLightContext.AreaLight.SphereSinAlpha, true);
			}
<<<<<<< HEAD
			BSDFContext.Context.NoV = saturate(abs(BSDFContext.Context.NoV) + 1e-5);
=======
			BSDFContext.Context.NoV = saturate(max(abs(BSDFContext.Context.NoV), STRATA_EPSILON));
>>>>>>> d731a049

			////
			//// Evaluate the diffuse component.
			////

<<<<<<< HEAD
			if (STRATA_DIFFUSE_CHAN && bRoughDiffuseEnabled)
			{
				// If the specular layer is anisotropic, the diffuse takes the 'main' roughness value rather than the tangent/bitangent value
=======
			if (STRATA_DIFFUSE_CHAN && Settings.bRoughDiffuseEnabled && any(DiffuseColor > 0))
			{
				// * If the specular layer is anisotropic, the diffuse takes the 'main' roughness value rather than the tangent/bitangent value
				// * The Chan model bakes transmittance specular directional albedo assuming F=0.04. In previous code we reapplied 
				//   this transmittance, as the energy preservation code we remove it as well. However the visual effect was small 
				//   and the cost was rather large (~8%). This is why we removed it in recent iteration
>>>>>>> d731a049
				Sample.DiffusePathValue = Diffuse_Chan(DiffuseColor, Alpha2, NoV, AreaLightContext.NoL, VoH, NoH, GetAreaLightDiffuseMicroReflWeight(AreaLightContext.AreaLight));
			}
			else
			{
				Sample.DiffusePathValue = Diffuse_Lambert(DiffuseColor);
			}
<<<<<<< HEAD
			Sample.IntegratedDiffuseValue += ShadowTerms.SurfaceShadow * AreaLightContext.NoL * Sample.DiffusePathValue * AreaLightContext.Falloff * AreaLightContext.AreaLight.FalloffColor;
=======
			Sample.IntegratedDiffuseValue += (ShadowTerms.SurfaceShadow * AreaLightContext.NoL * AreaLightContext.Falloff) * Sample.DiffusePathValue * AreaLightContext.AreaLight.FalloffColor;
>>>>>>> d731a049
			Sample.DiffuseColor		= DiffuseColor;
			Sample.DiffusePDF		= BSDFContext.SatNoL / PI;
			Sample.bSubsurface		= BSDF_GETSSSTYPE(BSDFContext.BSDF) == SSS_TYPE_DIFFUSION || BSDF_GETSSSTYPE(BSDFContext.BSDF) == SSS_TYPE_DIFFUSION_PROFILE;


<<<<<<< HEAD
			//
			// Apply energy conservation on the diffuse component
			// If the specular layer is anisotropic, the energy term is computed onto the 'main' roughness [Kulla 2019]
			//
			float3 MSScale = 1;
			float3 HazeMSScale = 1;
			float3 DirectionalAlbedo_SpecularTransmission = 1.0f;
			{
				{
					FBxDFEnergyTerms EnergyTerms = ComputeGGXSpecEnergyTerms(SafeRoughness, BSDFContext.Context.NoV, F0, F90);
					DirectionalAlbedo_SpecularTransmission = ComputeEnergyPreservation(EnergyTerms);
					MSScale = ComputeEnergyConservation(EnergyTerms);
				}

			#if STRATA_FASTPATH==0
				if (bHaziness)
				{
					HazeSafeRoughness = ComputeHazyLobeRoughness(SafeRoughness, SLAB_HAZINESS(BSDFContext.BSDF));
					FBxDFEnergyTerms EnergyTerms = ComputeGGXSpecEnergyTerms(HazeSafeRoughness, BSDFContext.Context.NoV, F0, F90);
					HazeMSScale = ComputeEnergyConservation(EnergyTerms);
				}
			#endif

				// We remove the Chan model baked transmittance specular directional albedo assuming F=0.04.
				// Then we apply the transmittance according to the current surface setup.
				// To make this a safe operation:
				//	- We clamp SpecularTChan to a threshold to avoid div by 0 when the material is a metal. 
				//	- When the material tends to be metal, DirectionalAlbedo_SpecularTransmission will naturally tend to be 0
				if (STRATA_DIFFUSE_CHAN > 0 && bRoughDiffuseEnabled)
				{
					const float ChanF0 = 0.04;
					FBxDFEnergyTerms EnergyTerms = ComputeGGXSpecEnergyTerms(SafeRoughness, BSDFContext.Context.NoV, ChanF0, 1.0f);
					const float3 SpecularTransmitionChanF0ToMaterialF0 = DirectionalAlbedo_SpecularTransmission / max(1e-8f, ComputeEnergyPreservation(EnergyTerms));
					Sample.DiffusePathValue *= SpecularTransmitionChanF0ToMaterialF0;
					Sample.IntegratedDiffuseValue *= SpecularTransmitionChanF0ToMaterialF0;
				}
				else
				{
					Sample.DiffusePathValue *= DirectionalAlbedo_SpecularTransmission;
					Sample.IntegratedDiffuseValue *= DirectionalAlbedo_SpecularTransmission;
				}
			}


			////
			//// Evaluate the specular component.
			//// This takes into account multiple scattering, thin film interference, micro occlusion.
			//// Note: anisotropy completely disables area integrations. Lights fall back to punctual.
			////

			float3 RectLightSpec = 0;
			float3 RectLightSpecHaze = 0;
			float D = 0;
			float Vis = 0;
			float PDF = 0;
			float HazeD = 0;
			float HazeVis = 0;
			float HazePDF = 0;
			const bool bIsRectLight = IntegrationType == INTEGRATION_AREA_LIGHT_RECT;
=======

>>>>>>> d731a049

			////
			//// Evaluate the specular component.
			//// This takes into account multiple scattering, micro occlusion.
			//// Note: anisotropy completely disables area integrations. Lights fall back to punctual.
			////

			const bool bIsRectLight = IntegrationType == INTEGRATION_AREA_LIGHT_RECT;

			// Primary highlight
			float PDF = 0;
			float DirectionalAlbedo_SpecularTransmission = 1.0f;
			{
				FBxDFEnergyType MSScale = 1.0f;
				{
<<<<<<< HEAD
					float2 Alpha = 0;
					GetAnisotropicRoughness(SafeRoughness, SLAB_ANISOTROPY(BSDFContext.BSDF), Alpha.x, Alpha.y);

					D   = D_GGXaniso(Alpha.x, Alpha.y, BSDFContext.Context.NoH, BSDFContext.Context.XoH, BSDFContext.Context.YoH);
					Vis = Vis_SmithJointAniso(Alpha.x, Alpha.y, BSDFContext.Context.NoV, BSDFContext.Context.NoL, BSDFContext.Context.XoV, BSDFContext.Context.XoL, BSDFContext.Context.YoV, BSDFContext.Context.YoL);
					const float H_PDF = VisibleGGXPDF_aniso(BSDFContext.TangentV, BSDFContext.TangentH, Alpha);
					PDF = RayPDFToReflectionRayPDF(BSDFContext.Context.VoH, H_PDF);
=======
					FBxDFEnergyTerms EnergyTerms = ComputeGGXSpecEnergyTerms(SafeRoughness, BSDFContext.Context.NoV, F0, F90);
					DirectionalAlbedo_SpecularTransmission = ComputeEnergyPreservation(EnergyTerms);
					MSScale = ComputeEnergyConservation(EnergyTerms);
>>>>>>> d731a049
				}
				// Apply energy conservation on the diffuse component
				// If the specular layer is anisotropic, the energy term is computed onto the 'main' roughness [Kulla 2019]
				//
				Sample.DiffusePathValue *= DirectionalAlbedo_SpecularTransmission;
				Sample.IntegratedDiffuseValue *= DirectionalAlbedo_SpecularTransmission;
			
				float D = 0;
				float Vis = 0;
			
				float3 RectLightSpec = 0;
				#if STRATA_COMPLEXPATH
				BRANCH
				if (bHasAnisotropy)
				{
<<<<<<< HEAD
					float2 HazeAlpha = 0;
					GetAnisotropicRoughness(HazeSafeRoughness, SLAB_ANISOTROPY(BSDFContext.BSDF), HazeAlpha.x, HazeAlpha.y);

					HazeD   = D_GGXaniso(HazeAlpha.x, HazeAlpha.y, BSDFContext.Context.NoH, BSDFContext.Context.XoH, BSDFContext.Context.YoH);
					HazeVis = Vis_SmithJointAniso(HazeAlpha.x, HazeAlpha.y, BSDFContext.Context.NoV, BSDFContext.Context.NoL, BSDFContext.Context.XoV, BSDFContext.Context.XoL, BSDFContext.Context.YoV, BSDFContext.Context.YoL);
					const float H_PDF = VisibleGGXPDF_aniso(BSDFContext.TangentV, BSDFContext.TangentH, HazeAlpha);
					HazePDF = RayPDFToReflectionRayPDF(BSDFContext.Context.VoH, H_PDF);
				}
			}
			else
			#endif
			{
				if (bIsRectLight)
				{
					// In this case, we set D to 1 and Vis will contain the area light / GGX integration
					{
						RectLightSpec = RectGGXApproxLTC(SafeRoughness, F0, BSDFContext.N, BSDFContext.V, AreaLightContext.AreaLight.Rect, AreaLightContext.AreaLight.Texture);

						const float H_PDF = VisibleGGXPDF(BSDFContext.TangentV, BSDFContext.TangentH, Alpha2);
						PDF = RayPDFToReflectionRayPDF(BSDFContext.Context.VoH, H_PDF);
					}
					
					#if STRATA_FASTPATH==0
					if (bHaziness)
					{
						RectLightSpecHaze = RectGGXApproxLTC(HazeSafeRoughness, F0, BSDFContext.N, BSDFContext.V, AreaLightContext.AreaLight.Rect, AreaLightContext.AreaLight.Texture);
					
						const float H_PDF = VisibleGGXPDF(BSDFContext.TangentV, BSDFContext.TangentH, Pow4(HazeSafeRoughness));
						HazePDF = RayPDFToReflectionRayPDF(BSDFContext.Context.VoH, H_PDF);
					}
					#endif
				}
				else
				{
					// Special override for roughness for supporting area light integrator with Sphere/Tube/Disk light, which modifies/increase roughness.

					// Generalized microfacet specular
					{
						float Alpha2Spec = Alpha2;
						if(IntegrationType == INTEGRATION_PUNCTUAL_LIGHT)
						{
							D = D_GGX(Alpha2Spec, BSDFContext.Context.NoH);
						}
						else
						{
							float Energy = EnergyNormalization(Alpha2Spec, BSDFContext.Context.VoH, AreaLightContext.AreaLight);
							D = D_GGX(Alpha2Spec, BSDFContext.Context.NoH) * Energy;
						}
						// STRATA_TODO Should we use Vis_SmithJointApprox here?
						Vis = Vis_SmithJoint(Alpha2Spec, BSDFContext.Context.NoV, AreaLightContext.NoL);
						const float H_PDF = VisibleGGXPDF(BSDFContext.TangentV, BSDFContext.TangentH, Alpha2Spec);
						PDF = RayPDFToReflectionRayPDF(BSDFContext.Context.VoH, H_PDF);
					}

					#if STRATA_FASTPATH==0
					if (bHaziness)
					{
						float Alpha2SpecHaze = Pow4(HazeSafeRoughness);
						if (IntegrationType == INTEGRATION_PUNCTUAL_LIGHT)
						{
							D = D_GGX(Alpha2SpecHaze, BSDFContext.Context.NoH);
						}
						else
						{
							float Energy = EnergyNormalization(Alpha2SpecHaze, BSDFContext.Context.VoH, AreaLightContext.AreaLight);
							D = D_GGX(Alpha2SpecHaze, BSDFContext.Context.NoH) * Energy;
						}
						// STRATA_TODO Should we use Vis_SmithJointApprox here?
						HazeVis = Vis_SmithJoint(Alpha2SpecHaze, BSDFContext.Context.NoV, AreaLightContext.NoL);
						const float H_PDF = VisibleGGXPDF(BSDFContext.TangentV, BSDFContext.TangentH, Alpha2SpecHaze);
						HazePDF = RayPDFToReflectionRayPDF(BSDFContext.Context.VoH, H_PDF);
					}
					#endif
				}
			}

			float3 FresnelTerm = 0;
			const float SpecularMicroOcclusion = ComputeSpecularMicroOcclusion(F0.g);
			#if STRATA_FASTPATH==0
			const bool bHasThinFilm = BSDF_GETHASTHINFILM(BSDFContext.BSDF);
			BRANCH
			if (bHasThinFilm)
			{
				float ThinFilmIOR = SLAB_THINFILM_IOR(BSDFContext.BSDF);
				float ThinFilmThickness = SLAB_THINFILM_THICKNESS(BSDFContext.BSDF);
				//  We do not use the MRP NoL here for thin interference.
				FresnelTerm = SpecularMicroOcclusion * F_ThinFilm(BSDFContext.Context.NoV, BSDFContext.Context.NoL, BSDFContext.Context.VoH, F0, F90, ThinFilmIOR, ThinFilmThickness);
=======
					// Generalized microfacet specular
					{
						float  Alpha  = Square(SafeRoughness);
						float2 AlphaXY = 0;
						GetAnisotropicRoughness(Alpha, SLAB_ANISOTROPY(BSDFContext.BSDF), AlphaXY.x, AlphaXY.y);

						D   = D_GGXaniso(AlphaXY.x, AlphaXY.y, BSDFContext.Context.NoH, BSDFContext.Context.XoH, BSDFContext.Context.YoH);
						Vis = StrataVisSmithJointAniso(AlphaXY.x, AlphaXY.y, BSDFContext.Context.NoV, BSDFContext.SatNoL, BSDFContext.Context.XoV, BSDFContext.Context.XoL, BSDFContext.Context.YoV, BSDFContext.Context.YoL);
						const float H_PDF = VisibleGGXPDF_aniso(BSDFContext.TangentV, BSDFContext.TangentH, AlphaXY);
						PDF = RayPDFToReflectionRayPDF(BSDFContext.Context.VoH, H_PDF);
					}
				}
				else
				#endif
				{
					if (bIsRectLight)
					{
						// In this case, we set D to 1 and Vis will contain the area light / GGX integration
						{
							RectLightSpec = RectGGXApproxLTC(SafeRoughness, F0, BSDFContext.N, BSDFContext.V, AreaLightContext.AreaLight.Rect, AreaLightContext.AreaLight.Texture);

							const float H_PDF = VisibleGGXPDF(BSDFContext.TangentV, BSDFContext.TangentH, Alpha2);
							PDF = RayPDFToReflectionRayPDF(BSDFContext.Context.VoH, H_PDF);
						}
					}
					else
					{
						// Special override for roughness for supporting area light integrator with Sphere/Tube/Disk light, which modifies/increase roughness.

						// Generalized microfacet specular
						{
							float Alpha2Spec = Alpha2;
							if(IntegrationType == INTEGRATION_PUNCTUAL_LIGHT)
							{
								D = D_GGX(Alpha2Spec, BSDFContext.Context.NoH);
							}
							else
							{
								const float Energy = EnergyNormalization(Alpha2Spec, BSDFContext.Context.VoH, AreaLightContext.AreaLight);
								D = D_GGX(Alpha2Spec, BSDFContext.Context.NoH) * Energy;
							}
							Vis = StrataVisSmithJoint(Alpha2Spec, BSDFContext.Context.NoV, AreaLightContext.NoL);
							const float H_PDF = VisibleGGXPDF(BSDFContext.TangentV, BSDFContext.TangentH, Alpha2Spec);
							PDF = RayPDFToReflectionRayPDF(BSDFContext.Context.VoH, H_PDF);
						}
					}
				}

					

				const float SpecularMicroOcclusion = F0RGBToMicroOcclusion(F0);

				if (bIsRectLight)
				{
					Sample.SpecularPathValue = (SpecularMicroOcclusion * MSScale) * RectLightSpec;
				}
				else
				{
					const float3 FresnelTerm = F_Schlick(F0, F90, BSDFContext.Context.VoH);
					Sample.SpecularPathValue = ((SpecularMicroOcclusion * D * Vis) * MSScale) * FresnelTerm;
				}

				Sample.SpecularPathProbability     = 1.0f;
				Sample.SpecularHazePathProbability = 0.0f;
				Sample.IntegratedSpecularValue = Sample.SpecularPathValue;
			}

			// Secondary highlight
			float HazePDF = 0;
			#if STRATA_FASTPATH==0
			if (bHaziness)
			{
				float3 HazeF0 = F0;
				float3 HazeF90= F90;
			
				const FHaziness Haziness = UnpackHaziness(SLAB_HAZINESS(BSDFContext.BSDF));
				const float HazeWeight = Haziness.Weight;
				const float HazeSafeRoughness = MakeRoughnessSafe(Haziness.Roughness);
				const bool bHazeAsSimpleClearCoat = Haziness.bSimpleClearCoat;

				BRANCH
				if (bHazeAsSimpleClearCoat)
				{
					HazeF0 = 0.04f;
					HazeF90 = 1.0f;
				}

				FBxDFEnergyTerms EnergyTerms = ComputeGGXSpecEnergyTerms(HazeSafeRoughness, BSDFContext.Context.NoV, HazeF0, HazeF90);
				FBxDFEnergyType HazeMSScale = ComputeEnergyConservation(EnergyTerms);

				float HazeD = 0;
				float HazeVis = 0;

				float3 RectLightSpecHaze = 0;
				#if STRATA_COMPLEXPATH
				BRANCH
				if (bHasAnisotropy)
				{
					{
						float2 HazeAlpha = 0;
						GetAnisotropicRoughness(HazeSafeRoughness, SLAB_ANISOTROPY(BSDFContext.BSDF), HazeAlpha.x, HazeAlpha.y);

						HazeD   = D_GGXaniso(HazeAlpha.x, HazeAlpha.y, BSDFContext.Context.NoH, BSDFContext.Context.XoH, BSDFContext.Context.YoH);
						HazeVis = StrataVisSmithJointAniso(HazeAlpha.x, HazeAlpha.y, BSDFContext.Context.NoV, BSDFContext.Context.NoL, BSDFContext.Context.XoV, BSDFContext.Context.XoL, BSDFContext.Context.YoV, BSDFContext.Context.YoL);
						const float H_PDF = VisibleGGXPDF_aniso(BSDFContext.TangentV, BSDFContext.TangentH, HazeAlpha);
						HazePDF = RayPDFToReflectionRayPDF(BSDFContext.Context.VoH, H_PDF);
					}
				}
				else
				#endif
				{
					if (bIsRectLight)
					{
						{
							RectLightSpecHaze = RectGGXApproxLTC(HazeSafeRoughness, HazeF0, BSDFContext.N, BSDFContext.V, AreaLightContext.AreaLight.Rect, AreaLightContext.AreaLight.Texture);
					
							const float H_PDF = VisibleGGXPDF(BSDFContext.TangentV, BSDFContext.TangentH, Pow4(HazeSafeRoughness));
							HazePDF = RayPDFToReflectionRayPDF(BSDFContext.Context.VoH, H_PDF);
						}
					}
					else
					{
						// Special override for roughness for supporting area light integrator with Sphere/Tube/Disk light, which modifies/increase roughness.
						{
							float Alpha2SpecHaze = Pow4(HazeSafeRoughness);
							if (IntegrationType == INTEGRATION_PUNCTUAL_LIGHT)
							{
								HazeD = D_GGX(Alpha2SpecHaze, BSDFContext.Context.NoH);
							}
							else
							{
								const float Energy = EnergyNormalization(Alpha2SpecHaze, BSDFContext.Context.VoH, AreaLightContext.AreaLight);
								HazeD = D_GGX(Alpha2SpecHaze, BSDFContext.Context.NoH) * Energy;
							}
							HazeVis = StrataVisSmithJoint(Alpha2SpecHaze, BSDFContext.Context.NoV, AreaLightContext.NoL);
							const float H_PDF = VisibleGGXPDF(BSDFContext.TangentV, BSDFContext.TangentH, Alpha2SpecHaze);
							HazePDF = RayPDFToReflectionRayPDF(BSDFContext.Context.VoH, H_PDF);
						}
					}
				}

				
				const float HazeSpecularMicroOcclusion = F0RGBToMicroOcclusion(HazeF0);
				const float3 HazeFresnelTerm = F_Schlick(HazeF0, HazeF90, BSDFContext.Context.VoH);
				if (bIsRectLight)
				{					
					Sample.SpecularHazePathValue = RectLightSpecHaze * (HazeMSScale * HazeSpecularMicroOcclusion);
				}
				else
				{
					Sample.SpecularHazePathValue = ((HazeD * HazeVis * HazeSpecularMicroOcclusion) * HazeMSScale) * HazeFresnelTerm;
				}

				// Reminder: 
				//	- bHazeAsSimpleClearCoat == false means we have two specular lobes that are lerped.
				//	- bHazeAsSimpleClearCoat == true  means we have a bottom specular lobe (roughness and F0 user specified) and a top specular lob (hard coded absortion, F0=0.04 and user specified roughness.
				BRANCH
				if (bHazeAsSimpleClearCoat)
				{
					const BxDFContext ClearCoatContext = RefractClearCoatContext(BSDFContext.Context);
					const float3 HazeClearCoatTransmittance = SimpleClearCoatTransmittance(ClearCoatContext.NoL, ClearCoatContext.NoV, StrataGetBSDFMetallic(BSDFContext.BSDF), StrataGetBSDFBaseColor(BSDFContext.BSDF));

					const float TopLayerCoverage = HazeWeight;
					const float TopLayerSpecularTransmittionApprox = saturate(1.0f - HazeSpecularMicroOcclusion * HazeFresnelTerm.x); // Simple and do not use the LUT for now. With bHazeAsSimpleClearCoat, Fresnel is achromatic
					const float3 TopLayerThrouput = lerp(1.0f, HazeClearCoatTransmittance * TopLayerSpecularTransmittionApprox, TopLayerCoverage);

					const float TopLayerThrouputGrey = dot(TopLayerThrouput, (1.0 / 3.0).xxx);
					Sample.SpecularPathProbability = TopLayerThrouputGrey / (TopLayerCoverage + TopLayerThrouputGrey);
					Sample.SpecularHazePathProbability = TopLayerCoverage / (TopLayerCoverage + TopLayerThrouputGrey);

					// Clear coat applied over bottom layer diffuse component
					Sample.DiffusePathValue *= TopLayerThrouput;
					Sample.IntegratedDiffuseValue *= TopLayerThrouput;
					// And to the bottom layer specular affected by top layer throughput, on top of which we add the top layer specular
					Sample.IntegratedSpecularValue = Sample.SpecularPathValue * TopLayerThrouput + Sample.SpecularHazePathValue * TopLayerCoverage;
				}
				else
				{
					Sample.SpecularPathProbability     = (1.0f - HazeWeight);
					Sample.SpecularHazePathProbability = HazeWeight;
					Sample.IntegratedSpecularValue = lerp(Sample.SpecularPathValue, Sample.SpecularHazePathValue, HazeWeight);
				}
>>>>>>> d731a049
			}
			#endif

			{
<<<<<<< HEAD
				FresnelTerm = SpecularMicroOcclusion * F_Schlick(F0, F90, BSDFContext.Context.VoH);
			}

			Sample.SpecularPathProbability		= bHaziness	? (1.0f - SPECULAR_HAZINESS_WEIGHT) : 1.0f;
			Sample.SpecularHazePathProbability	= bHaziness	? SPECULAR_HAZINESS_WEIGHT			: 0.0f;

			Sample.SpecularPDF				= PDF * Sample.SpecularPathProbability;
			Sample.SpecularHazePDF			= HazePDF * Sample.SpecularHazePathProbability;

			if (bIsRectLight)
			{
				// Rect light should not evaluate the Fresnel term which is already part of the LTC integration function.
				// So we simply disable the Fresnel factor in this case. That does mean that will lose thin film interference on Rect lights.

				Sample.SpecularPathValue     = RectLightSpec     * MSScale     * SpecularMicroOcclusion;
				Sample.SpecularHazePathValue = RectLightSpecHaze * HazeMSScale * SpecularMicroOcclusion;

				Sample.IntegratedSpecularValue = ShadowTerms.SurfaceShadow * /* AreaLightContext.NoL and falloff is part of the LTC integration already */
					(Sample.SpecularPathValue * Sample.SpecularPathProbability + Sample.SpecularHazePathValue * Sample.SpecularHazePathProbability);
			}
			else
			{
				Sample.SpecularPathValue     = D     * Vis     * FresnelTerm * MSScale;
				Sample.SpecularHazePathValue = HazeD * HazeVis * FresnelTerm * HazeMSScale;

				Sample.IntegratedSpecularValue += ShadowTerms.SurfaceShadow * AreaLightContext.NoL * AreaLightContext.AreaLight.FalloffColor * AreaLightContext.Falloff *
					(Sample.SpecularPathValue * Sample.SpecularPathProbability + Sample.SpecularHazePathValue * Sample.SpecularHazePathProbability);
			}

=======
				float3 CommonTerm = 0.0f;
				if (bIsRectLight)
				{
					CommonTerm = ShadowTerms.SurfaceShadow; /* AreaLightContext.NoL and falloff is part of the LTC integration already */
				}
				else
				{
					CommonTerm = (ShadowTerms.SurfaceShadow * AreaLightContext.NoL * AreaLightContext.Falloff) * AreaLightContext.AreaLight.FalloffColor;
				}
				Sample.IntegratedSpecularValue *= CommonTerm;
			}

			Sample.SpecularPDF = PDF * Sample.SpecularPathProbability;
			Sample.SpecularHazePDF = HazePDF * Sample.SpecularHazePathProbability;


>>>>>>> d731a049
			////
			//// Evaluate emissive and set the sample throughput (transmittance to next layer) corresponding to an opaque slab of matter.
			////
			
			// we do not need to add emissive for the BRDF TotalSpec or TotalDiff values as this is handled separately
			Sample.EmissivePathValue = BSDF_GETEMISSIVE(BSDFContext.BSDF);

			Sample.ThroughputV			= OpaqueBSDFThroughput;
			Sample.TransmittanceAlongN	= OpaqueBSDFThroughput;

			////
			//// Evaluate cloth fuzz layered on top of the slab.
			////

			////
			//// Evaluate cloth fuzz layered on top of the slab.
			////

			#if STRATA_FASTPATH==0
			BRANCH
			if (BSDF_GETHASFUZZ(BSDFContext.BSDF))
			{
				const float FuzzAmount = SLAB_FUZZ_AMOUNT(BSDFContext.BSDF);
				const float3 FuzzF0  = SLAB_FUZZ_COLOR(BSDFContext.BSDF);
<<<<<<< HEAD
				
				FBxDFEnergyTerms EnergyTerms = ComputeClothEnergyTerms(SafeRoughness, BSDFContext.Context.NoV, F0, F90);

				// Generalized inverse microfacet specular
				float ClothD   = D_InvGGX(Alpha2, BSDFContext.Context.NoH);
				float ClothVis = Vis_Cloth(BSDFContext.Context.NoV, AreaLightContext.NoL);
				float3 ClothF  = F_Schlick(FuzzF0, BSDFContext.Context.VoH);
				float3 ClothSpecularPathValue = ClothD * ClothVis * ClothF * ComputeEnergyConservation(EnergyTerms);

				// Area light are not supported by the cloth BRDF
				float3 ClothIntegratedSpecularValue = ShadowTerms.SurfaceShadow * AreaLightContext.NoL * AreaLightContext.AreaLight.FalloffColor * AreaLightContext.Falloff * ClothSpecularPathValue;
				
				Sample.SpecularPathValue		= lerp(Sample.SpecularPathValue,		ClothSpecularPathValue,			Fuzz);
				Sample.IntegratedSpecularValue	= lerp(Sample.IntegratedSpecularValue,	ClothIntegratedSpecularValue,	Fuzz);
=======

				const float ClothF90 = 1.0f;
				FBxDFEnergyTerms EnergyTerms = ComputeClothEnergyTerms(SafeRoughness, BSDFContext.Context.NoV, FuzzF0, ClothF90);

				// The specular and diffuse components below the fuzz are only attenuated linearly according to the amount of fuzz.
				const float3 Cloth_DirectionalAlbedo_SpecularTransmission = lerp(1.0, ComputeEnergyPreservation(EnergyTerms), FuzzAmount);

				// Charlie cloth modle for D and Ashikhmin for visibility (more efficient than Charlie).
				float ClothD = D_Charlie(SafeRoughness, BSDFContext.Context.NoH);
				float ClothVis = Vis_Ashikhmin(BSDFContext.Context.NoV, AreaLightContext.NoL);
				float3 ClothF  = F_Schlick(FuzzF0, BSDFContext.Context.VoH);
				float3 ClothSpecularPathValue = (ClothD * ClothVis) * ClothF * ComputeEnergyConservation(EnergyTerms);

				// Area light are not supported by the cloth BRDF
				float3 ClothIntegratedSpecularValue = (ShadowTerms.SurfaceShadow * AreaLightContext.NoL * AreaLightContext.Falloff * FuzzAmount) * AreaLightContext.AreaLight.FalloffColor * ClothSpecularPathValue;
				
				// Apply specular transmittance to diffuse and specular lob from slab medium and interface sitting below the layer of fuzz.
				Sample.DiffusePathValue			*= Cloth_DirectionalAlbedo_SpecularTransmission;
				Sample.IntegratedDiffuseValue	*= Cloth_DirectionalAlbedo_SpecularTransmission;
				Sample.SpecularPathValue		*= Cloth_DirectionalAlbedo_SpecularTransmission;
				Sample.IntegratedSpecularValue	*= Cloth_DirectionalAlbedo_SpecularTransmission;
				
				Sample.SpecularPathValue		+= ClothSpecularPathValue;
				Sample.IntegratedSpecularValue  += ClothIntegratedSpecularValue;
>>>>>>> d731a049

				// This is not good. We should really have a separate PDF for cloth it self associated with a probability.
				// We should also output probability to sample cloth, diffuse, secular, etc.
				// We will revisit when the path tracer is getting up with Strata.
<<<<<<< HEAD
				Sample.SpecularPDF		 = lerp(Sample.SpecularPDF,			BSDFContext.SatNoV / PI,	Fuzz); // Per "Production Friendly Microfacet Sheen BRDF", hemispherical sampling give good result as the roughness is usually high.
				
				// Fuzz does not affect throughput.

				if (bHaziness)
				{
					Sample.SpecularHazePathValue= lerp(Sample.SpecularHazePathValue,	ClothSpecularPathValue,		Fuzz);
					Sample.SpecularHazePDF		= lerp(Sample.SpecularHazePDF,			BSDFContext.SatNoV / PI,	Fuzz);
=======
				//Sample.SpecularPDF = lerp(Sample.SpecularPDF, BSDFContext.SatNoV / PI, FuzzAmount); // Per "Production Friendly Microfacet Sheen BRDF", hemispherical sampling give good result as the roughness is usually high.
				// STRATA_TODO we should have a separated cloth PDF and Weight

				if (bHaziness)
				{
					Sample.SpecularHazePathValue*= Cloth_DirectionalAlbedo_SpecularTransmission;
					Sample.SpecularHazePathValue+= ClothSpecularPathValue;

					// STRATA_TODO we should have a separated cloth PDF and Weight
					//Sample.SpecularHazePDF		= lerp(Sample.SpecularHazePDF,			BSDFContext.SatNoV / PI,	Fuzz);;
>>>>>>> d731a049
				}

				Sample.ThroughputV *= Cloth_DirectionalAlbedo_SpecularTransmission;
				// The specular transmission is ignored towards the direction of the light. (TransmittanceAlongN can only store transmittance)
				break;
			}
			#endif

			////
<<<<<<< HEAD
=======
			//// Evaluate approximated SSS (using wrap lighting). Temp code. STRATA_TODO: unify evaluation
			////

			#if STRATA_FASTPATH==0
			if (BSDF_GETSSSTYPE(BSDFContext.BSDF) == SSS_TYPE_WRAP)
			{
				// The wrap lighting is a non-physically based shading which intends to match legacy behavior.
				// For doing so the look MFP & phase function anisotropy are respectively reinterpreted as 'SubSurfaceColor' and 'Opacity', per legacy shading model
				const bool bIsThin = BSDF_GETISTHIN(BSDFContext.BSDF);
				const float TransmittanceNoL = 1.0f;
				const float3 SlabDiffuseColor = bIsThin ? DiffuseColor : float3(1, 1, 1);
				const FParticipatingMedia PM = StrataSlabCreateParticipatingMedia(SlabDiffuseColor, SLAB_SSSMFP(BSDFContext.BSDF));
				const float3 SubSurfaceColor = IsotropicMediumSlabTransmittance(PM, STRATA_SIMPLEVOLUME_THICKNESS_M, TransmittanceNoL);
				const float Opacity = 1.f - abs(SLAB_SSSPHASEANISOTROPY(BSDFContext.BSDF));

				float3 TransmissionThroughput = 0;
				if (bIsThin)
				{
					// Legacy Foliage
					
					// http://blog.stevemcauley.com/2011/12/03/energy-conserving-wrapped-diffuse/
					const float Wrap = 0.5;
					const float WrapNoL = saturate((-dot(BSDFContext.N, BSDFContext.L) + Wrap) / Square(1 + Wrap));
					// Scatter distribution
					const float VoL = dot(BSDFContext.V, BSDFContext.L);
					const float Scatter = D_GGX(0.6 * 0.6, saturate(-VoL));

					TransmissionThroughput = (WrapNoL * Scatter) * SubSurfaceColor;
				}
				else
				{
					// Legacy Subsurface
					 
					// To get an effect when you see through the material (hard coded pow constant)
					const half InScatter = pow(saturate(dot(BSDFContext.L, -BSDFContext.V)), 12) * lerp(3, .1f, Opacity);
					// Wrap around lighting, 
					// * /(PI*2) to be energy consistent (hack do get some view dependnt and light dependent effect)
					// * Opacity of 0 gives no normal dependent lighting, Opacity of 1 gives strong normal contribution	
					// * Simplified version (with w=.5,  n=1.5): 
					//     half WrappedDiffuse = 2 * pow(saturate((dot(N, L) + w) / (1.0f + w)), n) * (n + 1) / (2 * (1 + w));
					//     NormalContribution = WrappedDiffuse * Opacity + 1 - Opacity;
					const half WrappedDiffuse = pow(saturate(AreaLightContext.NoL * (1.f / 1.5f) + (0.5f / 1.5f)), 1.5f) * (2.5f / 1.5f);
					const half NormalContribution = lerp(1.f, WrappedDiffuse, Opacity);
					const half BackScatter = /* GBuffer.GBufferAO */ NormalContribution / (PI * 2);

					// Transmission
					// * Emulate Beer-Lambert absorption by retrieving extinction coefficient from SubSurfaceColor. Subsurface is interpreted as a 'transmittance color' 
					//   at a certain 'normalized' distance (SubSurfaceColorAsTransmittanceAtDistanceInMeters). This is a coarse approximation for getting hue-shiting. 
					// * TransmittedColor is computed for the 1-normalized distance, and then transformed back-and-forth in HSV space to preserving the luminance value 
					//   of the original color, but getting hue shifting
					const half3 ExtinctionCoefficients = TransmittanceToExtinction(SubSurfaceColor, View.SubSurfaceColorAsTransmittanceAtDistanceInMeters);
					const half3 RawTransmittedColor = ExtinctionToTransmittance(ExtinctionCoefficients, 1.0f /*At 1 meters, as we use normalized units*/);
					const half3 TransmittedColor = HSV_2_LinearRGB(half3(LinearRGB_2_HSV(RawTransmittedColor).xy, LinearRGB_2_HSV(SubSurfaceColor).z));

					// Lerp to never exceed 1 (energy conserving)
					TransmissionThroughput = lerp(BackScatter, 1, InScatter) * lerp(TransmittedColor, SubSurfaceColor, ShadowTerms.TransmissionShadow);
				}

				Sample.TransmissionPDF = 1.0f / (4.0f * PI); // STRATA_TODO this currently match the uniform sphere sampling from StrataImportanceSampleBSDF
				Sample.TransmissionPathValue = TransmissionThroughput * DirectionalAlbedo_SpecularTransmission;
				Sample.IntegratedDiffuseValue += (ShadowTerms.TransmissionShadow * AreaLightContext.Falloff) * AreaLightContext.AreaLight.FalloffColor * Sample.TransmissionPathValue;
			}
			#endif

			////
>>>>>>> d731a049
			//// Evaluate transmitted light through a mesh due to sub surface scattering.
			////

			#if STRATA_FASTPATH==0 && STRATA_SSS_TRANSMISSION
			if (BSDF_GETSSSTYPE(BSDFContext.BSDF) == SSS_TYPE_DIFFUSION_PROFILE || BSDF_GETSSSTYPE(BSDFContext.BSDF) == SSS_TYPE_DIFFUSION)
			{
				const float ThicknessInCm = DecodeThickness(ShadowTerms.TransmissionThickness) * SSSS_MAX_TRANSMISSION_PROFILE_DISTANCE;

				float OneOverIOR = 1.0f;
				float PhaseFunctionAnisotropy = 0.0f;
				float3 TransmissionThroughput = 1.0f;
				if (BSDF_GETSSSTYPE(BSDFContext.BSDF) == SSS_TYPE_DIFFUSION_PROFILE)
				{
					const uint ProfileId = StrataSubsurfaceProfileIdTo8bits(SLAB_SSSPROFILEID(BSDFContext.BSDF)); // TODO move this into the PackStrataOut( function, to avoid this decode here
					const FTransmissionProfileParams TransmissionParams = GetTransmissionProfileParams(ProfileId);
					TransmissionThroughput	= GetTransmissionProfile(ProfileId, ThicknessInCm).rgb;
					PhaseFunctionAnisotropy = TransmissionParams.ScatteringDistribution;
					OneOverIOR				= TransmissionParams.OneOverIOR;
				}
				else
				{
					const float3 SubsurfaceAlebdo = SLAB_DIFFUSEALBEDO(BSDFContext.BSDF);
					const float3 MeanFreePathInCm = SLAB_SSSMFP(BSDFContext.BSDF);
					TransmissionThroughput	= GetBurleyTransmissionProfile(SubsurfaceAlebdo, MeanFreePathInCm, ThicknessInCm);
					PhaseFunctionAnisotropy = SLAB_SSSPHASEANISOTROPY(BSDFContext.BSDF);
					OneOverIOR				= 1.f / DielectricF0ToIor(F0.y);
				}

				const float3 RefracV = refract(BSDFContext.V, -BSDFContext.N, OneOverIOR);
				const float PhaseFunction = ApproximateHG(dot(-BSDFContext.L, RefracV), PhaseFunctionAnisotropy);

				Sample.ThroughputV				= OpaqueBSDFThroughput; // SSS is not translucent as of today
				Sample.TransmittanceAlongN		= OpaqueBSDFThroughput; // idem
				Sample.TransmissionPathValue	= TransmissionThroughput * PhaseFunction;
				Sample.TransmissionPDF			= 1.0f / (4.0f * PI);		// STRATA_TODO this currently match the uniform sphere sampling from StrataImportanceSampleBSDF
<<<<<<< HEAD

				Sample.IntegratedDiffuseValue += ShadowTerms.TransmissionShadow * Sample.TransmissionPathValue * AreaLightContext.Falloff * AreaLightContext.AreaLight.FalloffColor;
			}
			#endif

			////
			//// Evaluate Thin light transmittance BSDF, transmitting light on the other side of thin surfaces.
			////

			#if STRATA_FASTPATH==0
			BRANCH
			if (BSDF_GETISTHIN(BSDFContext.BSDF))
			{
				FParticipatingMedia PM = StrataSlabCreateParticipatingMedia(DiffuseColor, SLAB_SSSDMFP(BSDFContext.BSDF));
				const float BackFaceNoL = -BSDFContext.Context.NoL;
				const float BackFaceNoLSat = saturate(BackFaceNoL);

				// We consider single scattering and perpendicular to the surface light transmittance.
				// Using BackFaceNoL instead of 1 for TransmittanceNoL would be more correct but it gives some high frequency details looking weird without multiple scattering.
				const float TransmittanceNoL = 1.0f;	
				const float3 SlabTransmittance = IsotropicMediumSlabTransmittance(PM, STRATA_SIMPLEVOLUME_THICKNESS_M, TransmittanceNoL);

				// We recover the transmitted luminance from as the back face Lambert affected by the transmittance.
				// The MFP is specified on the slab node and then transmittance recoved from it.
				// We assume the back face diffuse albedo is white=1 and no diffusion happens at this stage.
				const float3 BackFaceWhiteDiffuseColor = float3(1.0f, 1.0f, 1.0f);

				// The diffuse is attenuated by the slab transmittance and the GGX interface SpecularTransmission.
				Sample.ThinTransmissionPathValue = Diffuse_Lambert(BackFaceWhiteDiffuseColor) * SlabTransmittance * DirectionalAlbedo_SpecularTransmission;
				Sample.ThinTransmissionPathPDF = BackFaceNoLSat / PI;

				// At this stage, Sample.bSubsurface should have been setup correctly already if SSS is enabled with two-sided lighting.

				Sample.IntegratedDiffuseValue += ShadowTerms.TransmissionShadow * Sample.ThinTransmissionPathValue * BackFaceNoLSat * AreaLightContext.Falloff * AreaLightContext.AreaLight.FalloffColor;
=======

				Sample.IntegratedDiffuseValue += (ShadowTerms.TransmissionShadow * AreaLightContext.Falloff) * AreaLightContext.AreaLight.FalloffColor * Sample.TransmissionPathValue;
>>>>>>> d731a049
			}
			#endif

			////
			//// Evaluate a layer of participating media: scattering and transmittance.
			//// This is used for optically thin translucent objects, or non-bottom layer of a material.
			////

			#if STRATA_FASTPATH==0
			BRANCH
			if (BSDF_GETISSIMPLEVOLUME(BSDFContext.BSDF))
			{
				FParticipatingMedia PM = StrataSlabCreateParticipatingMedia(DiffuseColor, SLAB_SSSMFP(BSDFContext.BSDF));
				const float DiffuseToVolumeBlend = StrataSlabDiffuseToVolumeBlend(PM);
				const float3 SlabDirectionalAlbedo = IsotropicMediumSlabPunctualDirectionalAlbedo(PM);

				// Shading point <-> View throughput
				const float3 SlabTransmittanceV = IsotropicMediumSlabTransmittance(PM, STRATA_SIMPLEVOLUME_THICKNESS_M, BSDFContext.Context.NoV);
				const float SpecularTransmissionV = DirectionalAlbedo_SpecularTransmission;

				// Shading point <-> Light throughput
				// Compute the transmittance at normal incidence (instead of BSDFContext.Context.NoL), and will compute the final value during evaluation 
				const float3 SlabTransmittanceN = IsotropicMediumSlabTransmittance(PM, STRATA_SIMPLEVOLUME_THICKNESS_M, 1.f /*NoL with L==N*/);
				// The specular transmission is ignored towards the direction of the light. (TransmittanceAlongN can only store transmittance)

				const float Phase = IsotropicPhase();

				// Now lerp between the optically thin and optically thin medium models.
				// The diffuse and throughput account for the GGX interface SpecularTransmission.
				Sample.DiffusePathValue		= lerp(Sample.DiffusePathValue,		SlabDirectionalAlbedo * SpecularTransmissionV,		DiffuseToVolumeBlend);
				Sample.DiffusePDF			= lerp(Sample.DiffusePDF,			Phase,												DiffuseToVolumeBlend);
				Sample.ThroughputV			= lerp(Sample.ThroughputV,			SlabTransmittanceV    * SpecularTransmissionV,		DiffuseToVolumeBlend);
				Sample.TransmittanceAlongN	= lerp(Sample.TransmittanceAlongN,	SlabTransmittanceN,									DiffuseToVolumeBlend);

				Sample.bSubsurface = false;	// It should already be the case because Enforce in this case because BSDF_GETHASSSS should be false when BSDF_GETISSIMPLEVOLUME is true

<<<<<<< HEAD
				Sample.IntegratedDiffuseValue = lerp(
					Sample.IntegratedDiffuseValue, 
					ShadowTerms.SurfaceShadow * AreaLightContext.NoL * SlabDirectionalAlbedo * DirectionalAlbedo_SpecularTransmission * AreaLightContext.Falloff * AreaLightContext.AreaLight.FalloffColor,
=======
				// Use Context.NoL which is not saturate, and allows to handle backface lighting, necessary for medium support
				const float MediumNoL = abs(BSDFContext.Context.NoL);

				Sample.IntegratedDiffuseValue = lerp(
					Sample.IntegratedDiffuseValue, 
					(ShadowTerms.SurfaceShadow * MediumNoL * AreaLightContext.Falloff) * AreaLightContext.AreaLight.FalloffColor * SlabDirectionalAlbedo * DirectionalAlbedo_SpecularTransmission,
>>>>>>> d731a049
					DiffuseToVolumeBlend);
				Sample.DiffuseColor		= SlabDirectionalAlbedo;
			}
			#endif

			break;
		}

		#if STRATA_FASTPATH==0
		case STRATA_BSDF_TYPE_HAIR:
		{
			FGBufferData GBuffer	= (FGBufferData)0;
			GBuffer.BaseColor		= HAIR_BASECOLOR(BSDFContext.BSDF);
			GBuffer.Specular		= HAIR_SPECULAR(BSDFContext.BSDF);
			GBuffer.Roughness		= HAIR_ROUGHNESS(BSDFContext.BSDF);
			GBuffer.Metallic		= HAIR_SCATTER(BSDFContext.BSDF);
			GBuffer.CustomData.z	= HAIR_BACKLIT(BSDFContext.BSDF);
			GBuffer.ShadingModelID	= SHADINGMODELID_HAIR;
			GBuffer.WorldNormal		= BSDFContext.N;

			FHairTransmittanceData HairTransmittance = InitHairTransmittanceData();
			if (HAIR_COMPLEXTRANSMITTANCE(BSDFContext.BSDF))
			{
				HairTransmittance = EvaluateDualScattering(GBuffer.BaseColor, BSDFContext.N, GBuffer.Roughness, BSDFContext.V, BSDFContext.L);
				HairTransmittance.OpaqueVisibility = ShadowTerms.SurfaceShadow;
			}

			float BacklitEnabled = 1.0f;
			float Area = 0.0f;
			uint2 Random = uint2(0, 0);
			Sample.SpecularPathValue	= HairShading(GBuffer, BSDFContext.L, BSDFContext.V, BSDFContext.N, ShadowTerms.TransmissionShadow, HairTransmittance, BacklitEnabled, Area, Random);
			Sample.SpecularPDF			= 1.0f / (4.0f * PI);		// STRATA_TODO this currently match the uniform sphere sampling from StrataImportanceSampleBSDF
<<<<<<< HEAD
			Sample.Throughput			= OpaqueBSDFThroughput; 
			Sample.IntegratedSpecularValue = ShadowTerms.TransmissionShadow * AreaLightContext.AreaLight.FalloffColor * AreaLightContext.Falloff * Sample.SpecularPathValue;
=======
			Sample.ThroughputV			= OpaqueBSDFThroughput; 
			Sample.TransmittanceAlongN	= OpaqueBSDFThroughput;
			Sample.IntegratedSpecularValue = (ShadowTerms.TransmissionShadow * AreaLightContext.Falloff) * AreaLightContext.AreaLight.FalloffColor * Sample.SpecularPathValue;
		}
		break;
		
		case STRATA_BSDF_TYPE_EYE:
		{
			float3 DiffuseColor	= EYE_DIFFUSEALBEDO(BSDFContext.BSDF);
			float3 F0			= EYE_F0(BSDFContext.BSDF);
			float3 F90			= EYE_F90(BSDFContext.BSDF);
			const float SafeRoughness	= MakeRoughnessSafe(EYE_ROUGHNESS(BSDFContext.BSDF));

			if (Settings.bForceFullyRough)
			{
				// When rendering reflection captures, the BSDF roughness has already been forced to 1 using View.RoughnessOverrideParameter (see StrataSanitizeBSDF).
				EnvBRDFApproxFullyRough(DiffuseColor, F0, F90);
			}

			float Alpha2 = Pow4(SafeRoughness);

			Init(BSDFContext.Context, BSDFContext.N, BSDFContext.V, AreaLightContext.L);
			SphereMaxNoH(BSDFContext.Context, AreaLightContext.AreaLight.SphereSinAlpha, true);

			BSDFContext.Context.NoV = saturate(max(abs(BSDFContext.Context.NoV), STRATA_EPSILON));

			////
			//// Evaluate the diffuse component.
			////

			const float IrisNoL = saturate(dot(EYE_IRISNORMAL(BSDFContext.BSDF), BSDFContext.L));

			// Blend in the negative intersection normal to create some concavity
			// Not great as it ties the concavity to the convexity of the cornea surface
			// No good justification for that. On the other hand, if we're just looking to
			// introduce some concavity, this does the job.
			const float3 CausticNormal = normalize(lerp(EYE_IRISPLANENORMAL(BSDFContext.BSDF), -BSDFContext.N, EYE_IRISMASK(BSDFContext.BSDF) * EYE_IRISDISTANCE(BSDFContext.BSDF)));

			// Add-hoc legacy shading mode for eye. 
			const float Power = lerp(12, 1, IrisNoL);
			const float Caustic = 0.8 + 0.2 * (Power + 1) * pow(saturate(dot(CausticNormal, BSDFContext.L)), Power);

			const float Iris   = IrisNoL * Caustic;
			const float Sclera = BSDFContext.Context.NoL;

			Sample.DiffusePathValue = Diffuse_Lambert(DiffuseColor) * lerp(Sclera, Iris, EYE_IRISMASK(BSDFContext.BSDF));
			Sample.IntegratedDiffuseValue += (ShadowTerms.SurfaceShadow * AreaLightContext.NoL * AreaLightContext.Falloff) * AreaLightContext.AreaLight.FalloffColor * Sample.DiffusePathValue;

			Sample.DiffuseColor		= DiffuseColor;
			Sample.DiffusePDF		= BSDFContext.SatNoL / PI;
			Sample.bSubsurface		= BSDF_GETSSSTYPE(BSDFContext.BSDF) == SSS_TYPE_DIFFUSION || BSDF_GETSSSTYPE(BSDFContext.BSDF) == SSS_TYPE_DIFFUSION_PROFILE;

			//
			// Apply energy conservation on the diffuse component
			// If the specular layer is anisotropic, the energy term is computed onto the 'main' roughness [Kulla 2019]
			//
			FBxDFEnergyType MSScale = 1;
			float DirectionalAlbedo_SpecularTransmission = 1.0f;
			{
				FBxDFEnergyTerms EnergyTerms = ComputeGGXSpecEnergyTerms(SafeRoughness, BSDFContext.Context.NoV, F0, F90);
				DirectionalAlbedo_SpecularTransmission = ComputeEnergyPreservation(EnergyTerms);
				MSScale = ComputeEnergyConservation(EnergyTerms);
			}
			
			Sample.DiffusePathValue *= DirectionalAlbedo_SpecularTransmission;
			Sample.IntegratedDiffuseValue *= DirectionalAlbedo_SpecularTransmission;

			////
			//// Evaluate the specular component.
			//// This takes into account multiple scattering, micro occlusion.
			//// Note: anisotropy completely disables area integrations. Lights fall back to punctual.
			////

			float3 RectLightSpec = 0;
			float3 RectLightSpecHaze = 0;
			float D = 0;
			float Vis = 0;
			float PDF = 0;
			const bool bIsRectLight = IntegrationType == INTEGRATION_AREA_LIGHT_RECT;

			if (bIsRectLight)
			{
				// In this case, we set D to 1 and Vis will contain the area light / GGX integration
				RectLightSpec = RectGGXApproxLTC(SafeRoughness, F0, BSDFContext.N, BSDFContext.V, AreaLightContext.AreaLight.Rect, AreaLightContext.AreaLight.Texture);

				const float H_PDF = VisibleGGXPDF(BSDFContext.TangentV, BSDFContext.TangentH, Alpha2);
				PDF = RayPDFToReflectionRayPDF(BSDFContext.Context.VoH, H_PDF);
			}
			else
			{
				// Special override for roughness for supporting area light integrator with Sphere/Tube/Disk light, which modifies/increase roughness.

				// Generalized microfacet specular
				float Alpha2Spec = Alpha2;
				if(IntegrationType == INTEGRATION_PUNCTUAL_LIGHT)
				{
					D = D_GGX(Alpha2Spec, BSDFContext.Context.NoH);
				}
				else
				{
					const float Energy = EnergyNormalization(Alpha2Spec, BSDFContext.Context.VoH, AreaLightContext.AreaLight);
					D = D_GGX(Alpha2Spec, BSDFContext.Context.NoH) * Energy;
				}
				// STRATA_TODO Should we use Vis_SmithJointApprox here?
				Vis = StrataVisSmithJoint(Alpha2Spec, BSDFContext.Context.NoV, AreaLightContext.NoL);
				const float H_PDF = VisibleGGXPDF(BSDFContext.TangentV, BSDFContext.TangentH, Alpha2Spec);
				PDF = RayPDFToReflectionRayPDF(BSDFContext.Context.VoH, H_PDF);
			}

			const float SpecularMicroOcclusion = F0RGBToMicroOcclusion(F0);
			const float3 FresnelTerm = SpecularMicroOcclusion * F_Schlick(F0, F90, BSDFContext.Context.VoH);

			Sample.SpecularPathProbability	= 1.0f;
			Sample.SpecularPDF				= PDF * Sample.SpecularPathProbability;

			if (bIsRectLight)
			{
				Sample.SpecularPathValue       = RectLightSpec * (MSScale * SpecularMicroOcclusion);
				Sample.IntegratedSpecularValue = (ShadowTerms.SurfaceShadow * /* AreaLightContext.NoL and falloff is part of the LTC integration already */ Sample.SpecularPathProbability) * Sample.SpecularPathValue;
			}
			else
			{
				Sample.SpecularPathValue        = ((D * Vis) * MSScale) * FresnelTerm;
				Sample.IntegratedSpecularValue += (ShadowTerms.SurfaceShadow * AreaLightContext.NoL * AreaLightContext.Falloff) * AreaLightContext.AreaLight.FalloffColor * Sample.SpecularPathValue * Sample.SpecularPathProbability;
			}

			////
			//// Evaluate emissive and set the sample throughput (transmittance to next layer) corresponding to an opaque slab of matter.
			////
			
			// we do not need to add emissive for the BRDF TotalSpec or TotalDiff values as this is handled separately
			Sample.EmissivePathValue = BSDF_GETEMISSIVE(BSDFContext.BSDF);

			Sample.ThroughputV			= OpaqueBSDFThroughput;
			Sample.TransmittanceAlongN	= OpaqueBSDFThroughput;

			break;
>>>>>>> d731a049
		}
		break;

		//case STRATA_BSDF_TYPE_VOLUMETRICFOGCLOUD:
		//case STRATA_BSDF_TYPE_UNLIT:
		//case STRATA_BSDF_TYPE_SINGLELAYERWATER:
		//Nothing to do in this case because these BSDF are evaluated in other specialised passes.
		//break;
		#endif
	}

	return Sample;
}

<<<<<<< HEAD
FStrataEvaluateResult StrataEvaluateBSDF(FStrataBSDFContext BSDFContext, bool bRoughDiffuseEnabled)
=======
// Punctual light evaluation
FStrataEvaluateResult StrataEvaluateBSDF(FStrataBSDFContext BSDFContext, FStrataIntegrationSettings Settings)
>>>>>>> d731a049
{
	FShadowTerms IdentityShadow = { 1, 1, 1, InitHairTransmittanceData() };
	FAreaLightIntegrateContext DummyAreaLightContext = InitAreaLightIntegrateContext();
	DummyAreaLightContext.L = BSDFContext.L;
	DummyAreaLightContext.NoL = BSDFContext.Context.NoL;
	DummyAreaLightContext.Falloff = 1;
<<<<<<< HEAD
	const bool bForceFullyRough = false;
	return StrataEvaluateBSDFCommon(BSDFContext, IdentityShadow, DummyAreaLightContext, INTEGRATION_PUNCTUAL_LIGHT, bForceFullyRough, bRoughDiffuseEnabled);
}

FStrataEvaluateResult StrataIntegrateBSDF(FStrataBSDFContext BSDFContext, FShadowTerms Shadow, FAreaLightIntegrateContext AreaLightContext, bool bForceFullyRough, bool bRoughDiffuseEnabled)
{
	BRANCH
	if (IsAreaLight(AreaLightContext.AreaLight))
	{
		BRANCH
		if(IsRectLight(AreaLightContext.AreaLight))
		{
			return StrataEvaluateBSDFCommon(BSDFContext, Shadow, AreaLightContext, INTEGRATION_AREA_LIGHT_RECT, bForceFullyRough, bRoughDiffuseEnabled);
		}
		else
		{
			return StrataEvaluateBSDFCommon(BSDFContext, Shadow, AreaLightContext, INTEGRATION_AREA_LIGHT_CAPSULE, bForceFullyRough, bRoughDiffuseEnabled);
		}
	}

	return StrataEvaluateBSDFCommon(BSDFContext, Shadow, AreaLightContext, INTEGRATION_PUNCTUAL_LIGHT, bForceFullyRough, bRoughDiffuseEnabled);
=======
	return StrataEvaluateBSDFCommon(BSDFContext, IdentityShadow, DummyAreaLightContext, Settings, INTEGRATION_PUNCTUAL_LIGHT);
>>>>>>> d731a049
}

// Area light evaluation
FStrataEvaluateResult StrataIntegrateBSDF(FStrataBSDFContext BSDFContext, FShadowTerms Shadow, FAreaLightIntegrateContext AreaLightContext, FStrataIntegrationSettings Settings)
{
	BRANCH
	if (IsAreaLight(AreaLightContext.AreaLight))
	{
		BRANCH
		if(IsRectLight(AreaLightContext.AreaLight))
		{
			return StrataEvaluateBSDFCommon(BSDFContext, Shadow, AreaLightContext, Settings, INTEGRATION_AREA_LIGHT_RECT);
		}
		else
		{
			return StrataEvaluateBSDFCommon(BSDFContext, Shadow, AreaLightContext, Settings, INTEGRATION_AREA_LIGHT_CAPSULE);
		}
	}

	return StrataEvaluateBSDFCommon(BSDFContext, Shadow, AreaLightContext, Settings, INTEGRATION_PUNCTUAL_LIGHT);
}

///////////////////////////////////////////////////////////////////////////////////////////////////
// BSDF Importance sampling
 
// STRATA_TODO: merge this with Path-Tracing

// Given two lobes that will roughly contribute colors A and B to the total (estimated for example using directional albedo)
// return the probability of choosing lobe A
float StrataLobeSelectionProb(float3 A, float3 B)
{
	const float SumA = A.x + A.y + A.z;
	const float SumB = B.x + B.y + B.z;
	return SumA / (SumA + SumB + 1e-6);
}

// Takes as input the sample weight and pdf for a certain lobe of a mixed model, together with the probability of picking that lobe
// This function then updates a running total Weight and Pdf value that represents the overall contribution of the BxDF
// This function should be called when a BxDF is made up of multiple lobes combined with a sum to correctly account for the probability
// of sampling directions via all lobes.
// NOTE: this function also contains special logic to handle cases with infinite pdfs cleanly
void StrataAddLobeWithMIS(inout float3 Weight, inout float Pdf, float3 LobeWeight, float LobePdf, float LobeProb)
{
	const float MinLobeProb = 1.1754943508e-38; // smallest normal float
	if (LobeProb > MinLobeProb)
	{
		LobePdf *= LobeProb;
		LobeWeight *= 1 / LobeProb;

		// See discussion in MISWeightRobust for why this is better than LobePdf / (Pdf + LobePdf)
		float LocalMISWeight;
		if (Pdf < LobePdf)
			LocalMISWeight = 1 / (1 + Pdf / LobePdf);
		else if (LobePdf < Pdf)
			LocalMISWeight = 1 - 1 / (1 + LobePdf / Pdf);
		else
			LocalMISWeight = 0.5f; // avoid (rare) inf/inf

		Weight = lerp(Weight, LobeWeight, LocalMISWeight);
		Pdf += LobePdf;
	}
}

// Select a term based based on a random value and a PDF, and returns the selected term
// The random value is rescale/updated to reusable after evaluation
#define StrataSelectLobe_Type(TDataType) TDataType StrataSelectLobe(inout float InE, float InPDF, TDataType InA, TDataType InB)\
{\
	if (InE < InPDF){ InE /= InPDF;							return InA; }\
	else			{ InE -= InPDF; InE /= (1.0 - InPDF);	return InB; }\
}
StrataSelectLobe_Type(uint)
StrataSelectLobe_Type(float)


/**
 * Importance sample a Strata BSDF
 * BSDF: the strata BSDF to importance sample
 * E: two random numbers
 * CameraVector: vector from the camera to the considered direction (not V)
 */
#define FStrataImportanceSampleResult FBxDFSample
FStrataImportanceSampleResult StrataImportanceSampleBSDF(FStrataBSDFContext BSDFContext, float2 E, uint InTermMask, FStrataIntegrationSettings Settings)
{
	FStrataImportanceSampleResult Out = (FStrataImportanceSampleResult)0;
	switch (BSDF_GETTYPE(BSDFContext.BSDF))
	{
		case STRATA_BSDF_TYPE_SLAB:
		{
			const float3 DiffuseColor	= SLAB_DIFFUSEALBEDO(BSDFContext.BSDF);
			const float3 F0 			= SLAB_F0(BSDFContext.BSDF);
			const float3 F90 			= SLAB_F90(BSDFContext.BSDF);

			const bool bHasAnisotropy	= BSDF_GETHASANISOTROPY(BSDFContext.BSDF);
			const bool bHaziness		= BSDF_GETHASHAZINESS(BSDFContext.BSDF);
			const float SafeRoughness   = MakeRoughnessSafe(SLAB_ROUGHNESS(BSDFContext.BSDF));

<<<<<<< HEAD
			const float SafeRoughness = MakeRoughnessSafe(SLAB_ROUGHNESS(BSDFContext.BSDF));
			const bool bHasAnisotropy = BSDF_GETHASANISOTROPY(BSDFContext.BSDF);
			float4 TangentH = 0;
			if (bHasAnisotropy)
			{
				float2 Alpha = 0;
				GetAnisotropicRoughness(SafeRoughness, SLAB_ANISOTROPY(BSDFContext.BSDF), Alpha.x, Alpha.y);
				TangentH = ImportanceSampleVisibleGGX_aniso(UniformSampleDisk(E), Alpha, BSDFContext.TangentV);
=======
			// Pick diffuse/specular lobe
			float TermPDF = Out.Term == SHADING_TERM_DIFFUSE ? 1 : 0;
			Out.Term = InTermMask;
			if (Out.Term == (SHADING_TERM_DIFFUSE | SHADING_TERM_SPECULAR))
			{
				// Use (main) specular lobe as a heuristic to pick select between specular/diffuse lobe
				const FBxDFEnergyTerms SpecEnergyTerms = ComputeGGXSpecEnergyTerms(SafeRoughness, BSDFContext.Context.NoV, F0, F90);

				// Probability of picking diffuse lobe vs. specular lobe
				TermPDF  = StrataLobeSelectionProb(DiffuseColor * (1 - SpecEnergyTerms.E), SpecEnergyTerms.E);
				Out.Term = StrataSelectLobe(E.x, TermPDF, SHADING_TERM_DIFFUSE, SHADING_TERM_SPECULAR);
>>>>>>> d731a049
			}

			// Pick specular lobe
			float SpecularLobePDF = 1.f;
			float SpecularRoughness = SafeRoughness;
			if (Out.Term == SHADING_TERM_SPECULAR && bHaziness)
			{
				FHaziness Haziness = UnpackHaziness(SLAB_HAZINESS(BSDFContext.BSDF));
				const float HazeWeight = Haziness.Weight;
				const float HazeSafeRoughness = MakeRoughnessSafe(Haziness.Roughness);

				SpecularLobePDF   = 1.f - HazeWeight;
				SpecularRoughness = StrataSelectLobe(E.x, SpecularLobePDF, SafeRoughness, HazeSafeRoughness);
			}

			// Sample Diffuse lobe
			if (Out.Term == SHADING_TERM_DIFFUSE)
			{
<<<<<<< HEAD
				TangentH = ImportanceSampleVisibleGGX(UniformSampleDisk(E), Pow4(SafeRoughness), BSDFContext.TangentV);
=======
				float4 ImportanceSample = CosineSampleHemisphere(E);
				Out.L   = mul(ImportanceSample.xyz, BSDFContext.TangentBasis);
				Out.PDF = ImportanceSample.w;
			}

			// Sample Specular lobe
			if (Out.Term == SHADING_TERM_SPECULAR)
			{
				float4 TangentH = 0;
				if (bHasAnisotropy)
				{
					float2 Alpha = 0;
					GetAnisotropicRoughness(SpecularRoughness, SLAB_ANISOTROPY(BSDFContext.BSDF), Alpha.x, Alpha.y);
					TangentH = ImportanceSampleVisibleGGX_aniso(UniformSampleDisk(E), Alpha, BSDFContext.TangentV);
				}
				else
				{
					TangentH = ImportanceSampleVisibleGGX(UniformSampleDisk(E), Pow4(SpecularRoughness), BSDFContext.TangentV);
				}

				const float HPDF = TangentH.w;
				const float3 H = mul(TangentH.xyz, BSDFContext.TangentBasis);
				const float VoH = saturate(dot(BSDFContext.V, H));

				Out.L   = 2 * dot(BSDFContext.V, H) * H - BSDFContext.V;
				Out.PDF = RayPDFToReflectionRayPDF(VoH, HPDF);
			}

			// Evaluate lobes
			StrataUpdateBSDFContext(BSDFContext, Out.L);
			const FStrataEvaluateResult Evaluate = StrataEvaluateBSDF(BSDFContext, Settings);

			// Add lobes mixtures
			Out.PDF = 0;
			Out.Weight = 0;
			if (InTermMask & SHADING_TERM_DIFFUSE)
			{
				StrataAddLobeWithMIS(Out.Weight, Out.PDF, Evaluate.DiffusePathValue / Evaluate.DiffusePDF, Evaluate.DiffusePDF, TermPDF);
			}

			if (InTermMask & SHADING_TERM_SPECULAR)
			{
				StrataAddLobeWithMIS(Out.Weight, Out.PDF, Evaluate.SpecularPathValue / Evaluate.SpecularPDF, Evaluate.SpecularPDF, (1-TermPDF) * SpecularLobePDF);
				if (bHaziness)
				{
					StrataAddLobeWithMIS(Out.Weight, Out.PDF, Evaluate.SpecularHazePathValue / Evaluate.SpecularHazePDF, Evaluate.SpecularPDF, (1 - TermPDF) * (1-SpecularLobePDF));
				}
>>>>>>> d731a049
			}

			// STRATA_TODO take into account Two sided material
			// STRATA_TODO take into account Transmission for path-tracing
			break;
		}

		case STRATA_BSDF_TYPE_SINGLELAYERWATER:
		{
			const float SafeRoughness = MakeRoughnessSafe(SLW_ROUGHNESS(BSDFContext.BSDF));
			const float4 TangentH = ImportanceSampleVisibleGGX(UniformSampleDisk(E), Pow4(SafeRoughness), BSDFContext.TangentV);

			const float HPDF = TangentH.w;
			const float3 H = mul(TangentH.xyz, BSDFContext.TangentBasis);
			const float VoH = saturate(dot(BSDFContext.V, H));

			Out.L = 2 * dot(BSDFContext.V, H) * H - BSDFContext.V;
			Out.PDF = RayPDFToReflectionRayPDF(VoH, HPDF);
			Out.Term = SHADING_TERM_SPECULAR;
			Out.Weight = 1.f;
			break;
		}

		case STRATA_BSDF_TYPE_HAIR:
		{
			// STRATA_TODO do something better when we get there with Lumen, and evaluate the different researched solution (e.g. Importance Sampling for Physically-Based Hair Fiber Models)
			float4 ImportanceSample = CosineSampleHemisphere(E);
			Out.L    = mul(ImportanceSample.xyz, BSDFContext.TangentBasis);
			Out.PDF  = ImportanceSample.w;
			Out.Term = SHADING_TERM_SPECULAR;
			Out.Weight = 1.f;
			break;
		}

		case STRATA_BSDF_TYPE_EYE:
		{
			// TODO manage iris normal for the diffuse term
			const float3 DiffuseColor	= EYE_DIFFUSEALBEDO(BSDFContext.BSDF);
			const float3 F0 			= EYE_F0(BSDFContext.BSDF);
			const float3 F90			= EYE_F90(BSDFContext.BSDF);
			const float SafeRoughness   = MakeRoughnessSafe(EYE_ROUGHNESS(BSDFContext.BSDF));

			// Pick diffuse/specular lobe
			float TermPDF = Out.Term == SHADING_TERM_DIFFUSE ? 1 : 0;
			Out.Term = InTermMask;
			if (Out.Term == (SHADING_TERM_DIFFUSE | SHADING_TERM_SPECULAR))
			{
				// Use (main) specular lobe as a heuristic to pick select between specular/diffuse lobe
				const FBxDFEnergyTerms SpecEnergyTerms = ComputeGGXSpecEnergyTerms(SafeRoughness, BSDFContext.Context.NoV, F0, F90);

				// Probability of picking diffuse lobe vs. specular lobe
				TermPDF  = StrataLobeSelectionProb(DiffuseColor * (1 - SpecEnergyTerms.E), SpecEnergyTerms.E);
				Out.Term = StrataSelectLobe(E.x, TermPDF, SHADING_TERM_DIFFUSE, SHADING_TERM_SPECULAR);
			}

			// Sample Diffuse lobe
			if (Out.Term == SHADING_TERM_DIFFUSE)
			{
				float4 ImportanceSample = CosineSampleHemisphere(E);
				Out.L   = mul(ImportanceSample.xyz, BSDFContext.TangentBasis);
				Out.PDF = ImportanceSample.w;
			}

			// Sample Specular lobe
			if (Out.Term == SHADING_TERM_SPECULAR)
			{
				float4 TangentH = ImportanceSampleVisibleGGX(UniformSampleDisk(E), Pow4(SafeRoughness), BSDFContext.TangentV);

				const float HPDF = TangentH.w;
				const float3 H = mul(TangentH.xyz, BSDFContext.TangentBasis);
				const float VoH = saturate(dot(BSDFContext.V, H));

				Out.L   = 2 * dot(BSDFContext.V, H) * H - BSDFContext.V;
				Out.PDF = RayPDFToReflectionRayPDF(VoH, HPDF);
			}

			// Evaluate lobes
			StrataUpdateBSDFContext(BSDFContext, Out.L);
			const FStrataEvaluateResult Evaluate = StrataEvaluateBSDF(BSDFContext, Settings);

			// Add lobes mixtures
			Out.PDF = 0;
			Out.Weight = 0;
			if (InTermMask & SHADING_TERM_DIFFUSE)
			{
				StrataAddLobeWithMIS(Out.Weight, Out.PDF, Evaluate.DiffusePathValue / Evaluate.DiffusePDF, Evaluate.DiffusePDF, TermPDF);
			}

			if (InTermMask & SHADING_TERM_SPECULAR)
			{
				StrataAddLobeWithMIS(Out.Weight, Out.PDF, Evaluate.SpecularPathValue / Evaluate.SpecularPDF, Evaluate.SpecularPDF, (1-TermPDF));
			}
			break;
		}

		//case STRATA_BSDF_TYPE_VOLUMETRICFOGCLOUD:
		//case STRATA_BSDF_TYPE_UNLIT:
		//Nothing to do in this case because these BSDF are evaluated in other specialised passes.
		//break;
	}
	return Out;
}

struct FStrataEnvLightResult
{
	float3 DiffuseNormal;
	float3 DiffuseWeight;
	float3 DiffuseBackFaceWeight;

	float3 DiffuseColor;
	float3 SpecularColor;

	float3 SpecularDirection;
	float3 SpecularWeight;
	float  SpecularSafeRoughness;

	float3 SpecularHazeDirection;	// We must use a different direction to not have a rough specular affect a sharp specular due to StrataGetOffSpecularPeakReflectionDir.
	float3 SpecularHazeWeight;
	float  SpecularHazeSafeRoughness;
	float  SSRReduction;

	// This can vary depending if the simple clear coat is used.
	float3 SSRSpecularWeight;

	bool   bSubsurface; // True if we need to separate the subsurface light contribution for the screen space diffusion process.
};

<<<<<<< HEAD
FStrataEnvLightResult StrataEvaluateForEnvLight(FStrataBSDFContext BSDFContext, bool bEnableSpecular, bool bForceFullyRough)
=======
FStrataEnvLightResult StrataEvaluateForEnvLight(FStrataBSDFContext BSDFContext, bool bEnableSpecular, FStrataIntegrationSettings Settings)
>>>>>>> d731a049
{
	FStrataEnvLightResult StrataEnvLightResult = (FStrataEnvLightResult)0;

	const uint BSDFType = BSDF_GETTYPE(BSDFContext.BSDF);
	switch (BSDFType)
	{
		case STRATA_BSDF_TYPE_SLAB:
		{
			float3 DiffuseColor		= SLAB_DIFFUSEALBEDO(BSDFContext.BSDF);
			float3 F0 				= SLAB_F0(BSDFContext.BSDF);
			float3 F90 				= SLAB_F90(BSDFContext.BSDF);
<<<<<<< HEAD

			if (bForceFullyRough)
			{
				// When rendering reflection captures, the BSDF roughness has already been forced to 1 using View.RoughnessOverrideParameter (see StrataSanitizeBSDF).
				EnvBRDFApproxFullyRough(DiffuseColor, F0, F90);
			}

			StrataEnvLightResult.DiffuseNormal = BSDFContext.N;
			StrataEnvLightResult.bSubsurface = BSDF_GETHASSSS(BSDFContext.BSDF) > 0;

			float SafeRoughness = MakeRoughnessSafe(SLAB_ROUGHNESS(BSDFContext.BSDF));
			float3 ThinFilmFresnelWeight = 1;

			float3 EvalEnvBRDF = 0;
			float3 DirectionalAlbedo_SpecularTransmission = 0;
			{
				FBxDFEnergyTerms SpecularEnergyTerms = ComputeGGXSpecEnergyTerms(SafeRoughness, BSDFContext.Context.NoV, F0, F90);
				FBxDFEnergyTerms DiffuseEnergyTerms  = ComputeDiffuseEnergyTerms(SafeRoughness, BSDFContext.Context.NoV);
				EvalEnvBRDF									= SpecularEnergyTerms.E;
				DirectionalAlbedo_SpecularTransmission		= ComputeEnergyPreservation(SpecularEnergyTerms);
				StrataEnvLightResult.DiffuseWeight			= DiffuseColor * DiffuseEnergyTerms.E * DirectionalAlbedo_SpecularTransmission;
				StrataEnvLightResult.DiffuseColor			= DiffuseColor;
			}
=======
>>>>>>> d731a049

			if (Settings.bForceFullyRough)
			{
<<<<<<< HEAD
				const float SpecularMicroOcclusion = ComputeSpecularMicroOcclusion(F0.g);

				#if STRATA_FASTPATH==0
				const bool bHasThinFilm = BSDF_GETHASTHINFILM(BSDFContext.BSDF);
				if (bHasThinFilm)
				{
					float ThinFilmIOR = SLAB_THINFILM_IOR(BSDFContext.BSDF);
					float ThinFilmThickness = SLAB_THINFILM_THICKNESS(BSDFContext.BSDF);
					ThinFilmFresnelWeight = F_ThinFilm(BSDFContext.Context.NoV, BSDFContext.Context.NoL, BSDFContext.Context.VoH, F0, F90, ThinFilmIOR, ThinFilmThickness);
					F0 = 1.f;
				}
				#endif
				EvalEnvBRDF *= ThinFilmFresnelWeight;


				#if STRATA_FASTPATH==0
				const bool bHasAnisotropy = BSDF_GETHASANISOTROPY(BSDFContext.BSDF);
				if (bHasAnisotropy)
				{
					// Modified the BSDF normal (and roughness)
					const float Anisotropy = SLAB_ANISOTROPY(BSDFContext.BSDF);			
					ModifyGGXAnisotropicNormalRoughness(BSDFContext.X, Anisotropy, SafeRoughness, BSDFContext.N, BSDFContext.V);

					// Update context (only needs: NoL/SatNoL/R) with the new N
					BSDFContext.Context.NoL = dot(BSDFContext.N, BSDFContext.L);
					BSDFContext.SatNoL = saturate(BSDFContext.Context.NoL);
					BSDFContext.R = 2 * dot(BSDFContext.V, BSDFContext.N) * BSDFContext.N - BSDFContext.V;
				}
				#endif

				StrataEnvLightResult.SpecularDirection = StrataGetOffSpecularPeakReflectionDir(BSDFContext.N, BSDFContext.R, SafeRoughness);
				StrataEnvLightResult.SpecularWeight = EvalEnvBRDF * SpecularMicroOcclusion;
				StrataEnvLightResult.SpecularSafeRoughness = SafeRoughness;
				StrataEnvLightResult.SpecularColor = F0;

				#if STRATA_FASTPATH==0
				const bool bHasHaziness = BSDF_GETHASHAZINESS(BSDFContext.BSDF);
				if (bHasHaziness)
				{
					// Smoothly fade in haziness while fading out SSR to make sure we do not add energy and avoid popping.
					const float Haziness = SLAB_HAZINESS(BSDFContext.BSDF);
					const float HazinessFadeIn = saturate(Haziness / 0.1f);
					StrataEnvLightResult.SSRReduction = lerp(0.0f, SPECULAR_HAZINESS_WEIGHT, HazinessFadeIn);

					// Apply blend factor on the sharp specular contribution
					StrataEnvLightResult.SpecularWeight *= lerp(1.0f, (1.0f - SPECULAR_HAZINESS_WEIGHT), HazinessFadeIn);

					// Compute the second specular weight and roughness
					float SafeRoughnessHaze = ComputeHazyLobeRoughness(SafeRoughness, Haziness);

					// Compute the directional albedo for hazy specular
					FBxDFEnergyTerms EnergyTerms = ComputeGGXSpecEnergyTerms(SafeRoughnessHaze, BSDFContext.Context.NoV, F0, F90);
					const float3 EvalEnvBRDFHaze = ThinFilmFresnelWeight * EnergyTerms.E;
					StrataEnvLightResult.SpecularHazeWeight = lerp(0.0f, SPECULAR_HAZINESS_WEIGHT, HazinessFadeIn) * EvalEnvBRDFHaze * SpecularMicroOcclusion;
					StrataEnvLightResult.SpecularHazeSafeRoughness = SafeRoughnessHaze;
				}
				#endif
=======
				// When rendering reflection captures, the BSDF roughness has already been forced to 1 using View.RoughnessOverrideParameter (see StrataSanitizeBSDF).
				EnvBRDFApproxFullyRough(DiffuseColor, F0, F90);
			}

			StrataEnvLightResult.DiffuseNormal = BSDFContext.N;
			StrataEnvLightResult.bSubsurface = BSDF_GETSSSTYPE(BSDFContext.BSDF) != SSS_TYPE_INVALID;

			float SafeRoughness = MakeRoughnessSafe(SLAB_ROUGHNESS(BSDFContext.BSDF));

			float3 EvalEnvBRDF = 0;
			float DirectionalAlbedo_SpecularTransmission = 0;
			{
				FBxDFEnergyTermsRGB SpecularEnergyTerms = ComputeGGXSpecEnergyTermsRGB(SafeRoughness, BSDFContext.Context.NoV, F0, F90);
				FBxDFEnergyTermsRGB DiffuseEnergyTerms  = ComputeDiffuseEnergyTermsRGB(SafeRoughness, BSDFContext.Context.NoV);
				EvalEnvBRDF									= SpecularEnergyTerms.E;
				DirectionalAlbedo_SpecularTransmission		= ComputeEnergyPreservation(SpecularEnergyTerms);
				StrataEnvLightResult.DiffuseWeight			= DiffuseColor * DiffuseEnergyTerms.E * DirectionalAlbedo_SpecularTransmission;
				StrataEnvLightResult.DiffuseColor			= DiffuseColor;
>>>>>>> d731a049
			}

			#if STRATA_FASTPATH==0
			BRANCH
			if (BSDF_GETISSIMPLEVOLUME(BSDFContext.BSDF))
			{
				FParticipatingMedia PM = StrataSlabCreateParticipatingMedia(DiffuseColor, SLAB_SSSMFP(BSDFContext.BSDF));
				const float DiffuseToVolumeBlend = StrataSlabDiffuseToVolumeBlend(PM);

				// The environment response of has been measured for an hemisphere having a uniform radiance of 1. 
				// This DirectionalAlbedo also contains the integral over the hemisphere according to the phase function.
				// The spherical harmonic used for environment lighting contains the diffuse integral over the hemisphere as DiffLambert = int_{\omega} {1 * NoL d\Omega} = PI.
				// We do not want to be affected by the NoL term here since The DirectionalAlbedo also contains the integral over the hemisphere according to the phase function.
				// Integral of a value=1 over the Hemisphere is int_{\omega} {1  d\Omega} = 2PI.
				// So, as an approximation, we recover the uniform hemisphere luminance as UniformEnvL = DiffLambert * (1 / PI) * (2 * PI).
				// We consider that the diffuse integration of the environment SH over the hemisphere multiplied with the light response will be a good approximation similar to the "split sum integral".
				float3 SlabDirectionalAlbedo = IsotropicMediumSlabEnvDirectionalAlbedo(PM) * ((1 / PI)* (2 * PI));

			#if 1
				// Because the default EnvBRDF does not account for multiple scattering, we rescale the participating media response according to EnvBRDF.
				// This is to ensure a monotone light response behavior when transitioning from the Diffuse to the Volumetric model (without that, multiple scattering can result in higher luminance while trnasitionning from diffuse to volume light model)
				// STRATA_TODO: We should NOT have to do that. This should be investigated futher...
				const float MaxDiffuseWeight = max3(StrataEnvLightResult.DiffuseWeight.x, StrataEnvLightResult.DiffuseWeight.y, StrataEnvLightResult.DiffuseWeight.z);
				const float MaxSlabDirectionalAlbedo = max3(SlabDirectionalAlbedo.x, SlabDirectionalAlbedo.y, SlabDirectionalAlbedo.z);
				if (MaxDiffuseWeight < MaxSlabDirectionalAlbedo)
				{
					// We only want to do that when the slab light response is higher than the diffse response, so that when the mfp is large (and scattering low), the light response still work correctly according to thickness and MFP.
					SlabDirectionalAlbedo *= MaxDiffuseWeight / MaxSlabDirectionalAlbedo;
				}
			#endif

				// The diffuse is attenuated by the GGX interface SpecularTransmission.
				SlabDirectionalAlbedo *= DirectionalAlbedo_SpecularTransmission;

				StrataEnvLightResult.DiffuseWeight = lerp(StrataEnvLightResult.DiffuseWeight, SlabDirectionalAlbedo, DiffuseToVolumeBlend);
				// We keep the same normal
				StrataEnvLightResult.bSubsurface = false;
			}
			#endif
			

			BRANCH
			if (bEnableSpecular)
			{
				const float SpecularMicroOcclusion = F0RGBToMicroOcclusion(F0);

				#if STRATA_COMPLEXPATH
				const bool bHasAnisotropy = BSDF_GETHASANISOTROPY(BSDFContext.BSDF);
				if (bHasAnisotropy)
				{
					// Modified the BSDF normal (and roughness)
					const float Anisotropy = SLAB_ANISOTROPY(BSDFContext.BSDF);			
					ModifyGGXAnisotropicNormalRoughness(BSDFContext.X, Anisotropy, SafeRoughness, BSDFContext.N, BSDFContext.V);

					// Update context (only needs: NoL/SatNoL/R) with the new N
					BSDFContext.Context.NoL = dot(BSDFContext.N, BSDFContext.L);
					BSDFContext.SatNoL = saturate(BSDFContext.Context.NoL);
					BSDFContext.R = 2 * dot(BSDFContext.V, BSDFContext.N) * BSDFContext.N - BSDFContext.V;
				}
				#endif

				StrataEnvLightResult.SpecularDirection = StrataGetOffSpecularPeakReflectionDir(BSDFContext.N, BSDFContext.R, SafeRoughness);
				StrataEnvLightResult.SpecularWeight = EvalEnvBRDF * SpecularMicroOcclusion;
				StrataEnvLightResult.SpecularSafeRoughness = SafeRoughness;
				StrataEnvLightResult.SpecularColor = F0;

				StrataEnvLightResult.SSRSpecularWeight = StrataEnvLightResult.SpecularWeight;

				#if STRATA_FASTPATH==0
				const bool bHasHaziness = BSDF_GETHASHAZINESS(BSDFContext.BSDF);
				if (bHasHaziness)
				{
					FHaziness Haziness = UnpackHaziness(SLAB_HAZINESS(BSDFContext.BSDF));
					const float HazeWeight = Haziness.Weight;
					const float HazeSafeRoughness = MakeRoughnessSafe(Haziness.Roughness);
					const bool  bHazeAsSimpleClearCoat = Haziness.bSimpleClearCoat;

					StrataEnvLightResult.SpecularHazeDirection = StrataGetOffSpecularPeakReflectionDir(BSDFContext.N, BSDFContext.R, HazeSafeRoughness);

					BRANCH
					if (bHazeAsSimpleClearCoat)
					{
						BxDFContext ClearCoatContext = RefractClearCoatContext(BSDFContext.Context);
						const float3 HazeClearCoatTransmittance = SimpleClearCoatTransmittance(ClearCoatContext.NoL, ClearCoatContext.NoV, StrataGetBSDFMetallic(BSDFContext.BSDF), StrataGetBSDFBaseColor(BSDFContext.BSDF));

						const float HazeF0 = 0.04f;
						const float HazeF90= 1.0f;
						const float HazeSpecularMicroOcclusion = F0RGBToMicroOcclusion(HazeF0);
						FBxDFEnergyTermsRGB EnergyTerms = ComputeGGXSpecEnergyTermsRGB(HazeSafeRoughness, BSDFContext.Context.NoV, HazeF0, HazeF90);
						const float3 EvalEnvBRDFHaze = EnergyTerms.E;
						const float3 TopLayerSpecularTransmittionApprox = saturate(1.0f - EvalEnvBRDFHaze); // Simple and do not use extra LUT for now

						const float TopLayerCoverage = HazeWeight;
						const float3 BottomLayerFactors = lerp(1.0, HazeClearCoatTransmittance * TopLayerSpecularTransmittionApprox, TopLayerCoverage);

						StrataEnvLightResult.SpecularWeight *= BottomLayerFactors;
						StrataEnvLightResult.DiffuseWeight  *= BottomLayerFactors;

						StrataEnvLightResult.SpecularHazeWeight = (TopLayerCoverage * HazeSpecularMicroOcclusion) * EvalEnvBRDFHaze;
						StrataEnvLightResult.SpecularHazeSafeRoughness = HazeSafeRoughness;

						StrataEnvLightResult.SSRSpecularWeight = lerp(StrataEnvLightResult.SpecularWeight, StrataEnvLightResult.SpecularHazeWeight, TopLayerCoverage);
					}
					else
					{
						// Smoothly fade in haziness while fading out SSR to make sure we do not add energy and avoid popping.
						const float HazinessFadeIn = saturate(HazeWeight / 0.1f);
						StrataEnvLightResult.SSRReduction = lerp(0.0f, HazeWeight, HazinessFadeIn);

						// Apply blend factor on the sharp specular contribution
						const float BlendFactor = lerp(1.0f, (1.0f - HazeWeight), HazinessFadeIn);
						StrataEnvLightResult.SpecularWeight *= BlendFactor;
						StrataEnvLightResult.SSRSpecularWeight *= BlendFactor;

						// Compute the directional albedo for hazy specular
						FBxDFEnergyTermsRGB EnergyTerms = ComputeGGXSpecEnergyTermsRGB(HazeSafeRoughness, BSDFContext.Context.NoV, F0, F90);
						const float3 EvalEnvBRDFHaze = EnergyTerms.E;
						StrataEnvLightResult.SpecularHazeWeight = (lerp(0.0f, HazeWeight, HazinessFadeIn) * SpecularMicroOcclusion) * EvalEnvBRDFHaze;
						StrataEnvLightResult.SpecularHazeSafeRoughness = HazeSafeRoughness;
					}
				}
				#endif
			}

			#if STRATA_FASTPATH==0
			BRANCH
			if (BSDF_GETSSSTYPE(BSDFContext.BSDF) == SSS_TYPE_WRAP)
			{
				FParticipatingMedia PM = StrataSlabCreateParticipatingMedia(DiffuseColor, SLAB_SSSMFP(BSDFContext.BSDF));

				// We consider single scattering and perpendicular to the surface light transmittance.
				// Using BackFaceNoL instead of 1 for TransmittanceNoL would be more correct but it gives some high frequency details looking weird without multiple scattering.
				const float TransmittanceNoL = 1.0f;
				const float3 SlabTransmittance = IsotropicMediumSlabTransmittance(PM, STRATA_SIMPLEVOLUME_THICKNESS_M, TransmittanceNoL);

				// We recover the transmitted luminance from as the back face Lambert affected by the transmittance.
				// The MFP is specified on the slab node and then transmittance recoved from it.
				// We assume the back face diffuse albedo is white=1 and no diffusion happens at this stage.
				const float3 BackFaceWhiteDiffuseColor = float3(1.0f, 1.0f, 1.0f);

				// The diffuse is attenuated by the slab transmittance and the GGX interface SpecularTransmission.
				StrataEnvLightResult.DiffuseBackFaceWeight = Diffuse_Lambert(BackFaceWhiteDiffuseColor) * SlabTransmittance * DirectionalAlbedo_SpecularTransmission;

				// We do not want thin (a.k.a. two sided lighting) contribution to go the SSS post process path.
				StrataEnvLightResult.bSubsurface = false;
			}
			#endif

			#if STRATA_FASTPATH==0
			BRANCH
			if (BSDF_GETHASFUZZ(BSDFContext.BSDF))
			{
				const float FuzzAmount = SLAB_FUZZ_AMOUNT(BSDFContext.BSDF);
				const float3 FuzzF0 = SLAB_FUZZ_COLOR(BSDFContext.BSDF);

				const float ClothF90 = 1.0f;
				const FBxDFEnergyTermsRGB ClothEnergyTerms = ComputeClothEnergyTermsRGB(SafeRoughness, BSDFContext.Context.NoV, FuzzF0, ClothF90);

<<<<<<< HEAD
				// This should be a lerp, but SkyLightDiffuse from ReflectionEnvironmentPixelShader.usf add the contribution...
				// STRATA_TODO fix the Fuzz model
				//StrataEnvLightResult.DiffuseWeight = lerp(StrataEnvLightResult.DiffuseWeight, FuzzColor, Fuzz);
				StrataEnvLightResult.DiffuseWeight += FuzzColor * Fuzz;
				StrataEnvLightResult.DiffuseColor = saturate(StrataEnvLightResult.DiffuseColor + FuzzColor * Fuzz);
				// Fuzz does not affect throughput.
=======
				// The specular and diffuse components below the fuzz are only attenuated linearly according to the amount of fuzz.
				const float Cloth_DirectionalAlbedo_SpecularTransmission = lerp(1.0, ComputeEnergyPreservation(ClothEnergyTerms), FuzzAmount);

				StrataEnvLightResult.DiffuseColor		*= Cloth_DirectionalAlbedo_SpecularTransmission;
				StrataEnvLightResult.DiffuseWeight		*= Cloth_DirectionalAlbedo_SpecularTransmission;
				StrataEnvLightResult.SpecularWeight		*= Cloth_DirectionalAlbedo_SpecularTransmission;
				StrataEnvLightResult.SpecularHazeWeight *= Cloth_DirectionalAlbedo_SpecularTransmission;
				StrataEnvLightResult.SSRSpecularWeight	*= Cloth_DirectionalAlbedo_SpecularTransmission;
				
				// We currently send the cloth environment lighting to be taken into account by the diffuse term.
				// STARTA_TODO: true a mix of diffuse and specular contribution according to roughness.
				StrataEnvLightResult.DiffuseColor		+= ClothEnergyTerms.E * FuzzAmount;
				StrataEnvLightResult.DiffuseWeight		+= ClothEnergyTerms.E * FuzzAmount;
>>>>>>> d731a049
				break;
			}
			#endif

			break;
		}

#if STRATA_FASTPATH==0

		case STRATA_BSDF_TYPE_HAIR:
		{
			FGBufferData GBuffer	= (FGBufferData)0;
			GBuffer.BaseColor		= HAIR_BASECOLOR(BSDFContext.BSDF);
			GBuffer.Specular		= HAIR_SPECULAR(BSDFContext.BSDF);
			GBuffer.Roughness		= HAIR_ROUGHNESS(BSDFContext.BSDF);
			GBuffer.Metallic		= HAIR_SCATTER(BSDFContext.BSDF);
			GBuffer.CustomData.z	= HAIR_BACKLIT(BSDFContext.BSDF);
			GBuffer.ShadingModelID	= SHADINGMODELID_HAIR;
			GBuffer.WorldNormal		= BSDFContext.N;
			
			float BacklitEnabled = 0.0f;
			float Area = 0.2;
			uint2 Random = uint2(0, 0);
			float TransmissionShadow = 1.0f;
			FHairTransmittanceData TransmittanceData = InitHairTransmittanceData(true);

			const float3 N = BSDFContext.N;
			const float3 V = BSDFContext.V;
			float3 L = normalize(V - N * dot(V, N));
			StrataEnvLightResult.DiffuseNormal = L;

			StrataEnvLightResult.DiffuseWeight = PI * HairShading(GBuffer, L, V, N, TransmissionShadow, TransmittanceData, BacklitEnabled, Area, Random);
			// No specular environment contribution as of today if not using the special HairStrand render path.
			// So no need to apply bForceFullyRough neither.
<<<<<<< HEAD
=======
			break;
		}

		case STRATA_BSDF_TYPE_EYE:	
		{
			float3 DiffuseColor		= EYE_DIFFUSEALBEDO(BSDFContext.BSDF);
			float3 F0 				= EYE_F0(BSDFContext.BSDF);
			float3 F90 				= EYE_F90(BSDFContext.BSDF);

			if (Settings.bForceFullyRough)
			{
				// When rendering reflection captures, the BSDF roughness has already been forced to 1 using View.RoughnessOverrideParameter (see StrataSanitizeBSDF).
				EnvBRDFApproxFullyRough(DiffuseColor, F0, F90);
			}

			StrataEnvLightResult.DiffuseNormal = BSDFContext.N;
			StrataEnvLightResult.bSubsurface = BSDF_GETSSSTYPE(BSDFContext.BSDF) != SSS_TYPE_INVALID; // TODO profile

			float SafeRoughness = MakeRoughnessSafe(SLAB_ROUGHNESS(BSDFContext.BSDF));

			float3 EvalEnvBRDF = 0;
			float3 DirectionalAlbedo_SpecularTransmission = 0;
			{
				FBxDFEnergyTermsRGB SpecularEnergyTerms = ComputeGGXSpecEnergyTermsRGB(SafeRoughness, BSDFContext.Context.NoV, F0, F90);
				const float DiffuseDirectionalAlbedo = 1.0f;
				EvalEnvBRDF									= SpecularEnergyTerms.E;
				DirectionalAlbedo_SpecularTransmission		= ComputeEnergyPreservation(SpecularEnergyTerms);
				StrataEnvLightResult.DiffuseWeight			= DiffuseColor * DiffuseDirectionalAlbedo * DirectionalAlbedo_SpecularTransmission;
				StrataEnvLightResult.DiffuseColor			= DiffuseColor;
			}

			BRANCH
			if (bEnableSpecular)
			{
				const float SpecularMicroOcclusion = F0RGBToMicroOcclusion(F0);
				StrataEnvLightResult.SpecularDirection = StrataGetOffSpecularPeakReflectionDir(BSDFContext.N, BSDFContext.R, SafeRoughness);
				StrataEnvLightResult.SpecularWeight = EvalEnvBRDF * SpecularMicroOcclusion;
				StrataEnvLightResult.SpecularSafeRoughness = SafeRoughness;
				StrataEnvLightResult.SpecularColor = F0;
			}

>>>>>>> d731a049
			break;
		}

		//case STRATA_BSDF_TYPE_VOLUMETRICFOGCLOUD:
		//case STRATA_BSDF_TYPE_UNLIT:
		//case STRATA_BSDF_TYPE_SINGLELAYERWATER:
		//Nothing to do in this case because these BSDF are evaluated in other specialised passes.
		//break;
#endif
	}

	return StrataEnvLightResult;
}

FThreeBandSHVector StrataBSDFToSH(FStrataBSDFContext BSDFContext)
{
	FThreeBandSHVector SHVector;

	const uint BSDFType = BSDF_GETTYPE(BSDFContext.BSDF);
	if (BSDFType == STRATA_BSDF_TYPE_HAIR)
	{
		// Hack to avoid culling directions that hair will sample
		SHVector = (FThreeBandSHVector)0;
		SHVector.V0.x = 1.0f;
	}
	else
	{
		SHVector = CalcDiffuseTransferSH3(BSDFContext.N, 1.0f);
	}

	// STRATA_TODO adapt the SH to BSDFs
	return SHVector;
}

#endif // STRATA_ENABLED<|MERGE_RESOLUTION|>--- conflicted
+++ resolved
@@ -16,27 +16,12 @@
 #include "../MonteCarlo.ush"
 #include "../SHCommon.ush"
 #include "../ShadingModels.ush"
-<<<<<<< HEAD
-#include "../ThinFilmBSDF.ush"
-=======
 #include "../ShadingModelsSampling.ush"
->>>>>>> d731a049
 #include "../AreaLightCommon.ush"
 
 #include "../HairStrands/HairStrandsCommon.ush"
 #include "../HairStrands/HairStrandsDeepTransmittanceCommon.ush"
 #include "../HairStrands/HairStrandsDeepTransmittanceDualScattering.ush"
-<<<<<<< HEAD
-
-#ifndef STRATA_FASTPATH 
-#define STRATA_FASTPATH 0
-#endif
-
-#ifndef STRATA_USE_ENV_BRDF_APPROX
-#define STRATA_USE_ENV_BRDF_APPROX 0
-#endif
-=======
->>>>>>> d731a049
 
 #ifndef STRATA_TRANSLUCENT_ENABLED
 #define STRATA_TRANSLUCENT_ENABLED 0
@@ -54,8 +39,6 @@
 #define STRATA_SSS_TRANSMISSION 0
 #endif
 
-<<<<<<< HEAD
-=======
 // Strata STRATA_SHADING_QUALITY define the lighting accuarcy/approximation
 // 1: accurante lighting
 // 2: approximation lighting
@@ -85,7 +68,6 @@
 	#define UnpackStrataBSDF(X, Y, Z) UnpackStrataBSDFIn(X, Y, Z)
 #endif
 
->>>>>>> d731a049
 // STRATA_TODO put in a common file
 // Point lobe in off-specular peak direction
 float3 StrataGetOffSpecularPeakReflectionDir(float3 Normal, float3 ReflectionVector, float Roughness)
@@ -118,39 +100,9 @@
 	float3x3 TangentBasis;
 	float3 TangentV;
 	float3 TangentH;
-<<<<<<< HEAD
-};
-
-float StrataGetBSDFRoughness(in FStrataBSDF BSDF)
-{
-	float R = 0;
-	const uint BSDFType = BSDF_GETTYPE(BSDF);
-	switch (BSDFType)
-	{
-	case STRATA_BSDF_TYPE_SLAB:
-	{
-		R = SLAB_ROUGHNESS(BSDF);
-		break;
-	}
-	case STRATA_BSDF_TYPE_HAIR:
-	{
-		R = HAIR_ROUGHNESS(BSDF);
-		break;
-	}
-	case STRATA_BSDF_TYPE_SINGLELAYERWATER:
-	{
-		R = SLW_ROUGHNESS(BSDF);
-		break;
-	}
-	}
-	return R;
-}
-
-=======
 	float3 TangentB;
 };
 
->>>>>>> d731a049
 FStrataBSDFContext StrataCreateBSDFContext(float3x3 TangentBasis, FStrataBSDF BSDF, float3 V, float3 L, bool bHasValidL=true)
 {
 	FStrataBSDFContext BSDFContext = (FStrataBSDFContext)0;
@@ -167,10 +119,7 @@
 	BSDFContext.B = normalize(BSDFContext.R + BSDFContext.L);
 
 	BSDFContext.Context = (BxDFContext)0;
-<<<<<<< HEAD
-=======
 #if STRATA_COMPLEXPATH
->>>>>>> d731a049
 	if (BSDF_GETHASANISOTROPY(BSDF) != 0)
 	{
 		Init(BSDFContext.Context, BSDFContext.N, BSDFContext.X, BSDFContext.Y, BSDFContext.V, BSDFContext.L);
@@ -299,11 +248,7 @@
 #define INTEGRATION_AREA_LIGHT_CAPSULE	1
 #define INTEGRATION_AREA_LIGHT_RECT		2
 
-<<<<<<< HEAD
-FStrataEvaluateResult StrataEvaluateBSDFCommon(FStrataBSDFContext BSDFContext, FShadowTerms ShadowTerms, FAreaLightIntegrateContext AreaLightContext, int IntegrationType, bool bForceFullyRough, bool bRoughDiffuseEnabled)
-=======
 FStrataEvaluateResult StrataEvaluateBSDFCommon(FStrataBSDFContext BSDFContext, FShadowTerms ShadowTerms, FAreaLightIntegrateContext AreaLightContext, FStrataIntegrationSettings Settings, int IntegrationType)
->>>>>>> d731a049
 {
 	FStrataEvaluateResult Sample = (FStrataEvaluateResult)0;
 
@@ -318,34 +263,6 @@
 			float3 F0					= SLAB_F0(BSDFContext.BSDF);
 			float3 F90					= SLAB_F90(BSDFContext.BSDF);
 			const float SafeRoughness	= MakeRoughnessSafe(SLAB_ROUGHNESS(BSDFContext.BSDF));
-<<<<<<< HEAD
-		#if STRATA_FASTPATH==0
-			float HazeSafeRoughness		= SafeRoughness;
-		#endif
-			const bool bHasSubsurface	= BSDF_GETHASSSS(BSDFContext.BSDF) > 0;
-			const bool bHasAnisotropy = BSDF_GETHASANISOTROPY(BSDFContext.BSDF);
-			const bool bHaziness = BSDF_GETHASHAZINESS(BSDFContext.BSDF);
-
-			if (bForceFullyRough)
-			{
-				// When rendering reflection captures, the BSDF roughness has already been forced to 1 using View.RoughnessOverrideParameter (see StrataSanitizeBSDF).
-				EnvBRDFApproxFullyRough(DiffuseColor, F0, F90);
-			}
-
-			float Alpha2 = Pow4(SafeRoughness);
-
-			float NoV, VoH, NoH;
-			BRANCH
-			if (bHasAnisotropy)
-			{
-				Init(BSDFContext.Context, BSDFContext.N, BSDFContext.X, BSDFContext.Y, BSDFContext.V, AreaLightContext.L);
-
-				NoV = BSDFContext.Context.NoV;
-				VoH = BSDFContext.Context.VoH;
-				NoH = BSDFContext.Context.NoH;
-			}
-			else
-=======
 			const bool bHasAnisotropy	= BSDF_GETHASANISOTROPY(BSDFContext.BSDF);
 			const bool bHaziness		= BSDF_GETHASHAZINESS(BSDFContext.BSDF);
 
@@ -370,7 +287,6 @@
 			}
 			else
 		#endif
->>>>>>> d731a049
 			{
 				Init(BSDFContext.Context, BSDFContext.N, BSDFContext.V, AreaLightContext.L);
 
@@ -380,135 +296,49 @@
 
 				SphereMaxNoH(BSDFContext.Context, AreaLightContext.AreaLight.SphereSinAlpha, true);
 			}
-<<<<<<< HEAD
-			BSDFContext.Context.NoV = saturate(abs(BSDFContext.Context.NoV) + 1e-5);
-=======
 			BSDFContext.Context.NoV = saturate(max(abs(BSDFContext.Context.NoV), STRATA_EPSILON));
->>>>>>> d731a049
 
 			////
 			//// Evaluate the diffuse component.
 			////
 
-<<<<<<< HEAD
-			if (STRATA_DIFFUSE_CHAN && bRoughDiffuseEnabled)
-			{
-				// If the specular layer is anisotropic, the diffuse takes the 'main' roughness value rather than the tangent/bitangent value
-=======
 			if (STRATA_DIFFUSE_CHAN && Settings.bRoughDiffuseEnabled && any(DiffuseColor > 0))
 			{
 				// * If the specular layer is anisotropic, the diffuse takes the 'main' roughness value rather than the tangent/bitangent value
 				// * The Chan model bakes transmittance specular directional albedo assuming F=0.04. In previous code we reapplied 
 				//   this transmittance, as the energy preservation code we remove it as well. However the visual effect was small 
 				//   and the cost was rather large (~8%). This is why we removed it in recent iteration
->>>>>>> d731a049
 				Sample.DiffusePathValue = Diffuse_Chan(DiffuseColor, Alpha2, NoV, AreaLightContext.NoL, VoH, NoH, GetAreaLightDiffuseMicroReflWeight(AreaLightContext.AreaLight));
 			}
 			else
 			{
 				Sample.DiffusePathValue = Diffuse_Lambert(DiffuseColor);
 			}
-<<<<<<< HEAD
-			Sample.IntegratedDiffuseValue += ShadowTerms.SurfaceShadow * AreaLightContext.NoL * Sample.DiffusePathValue * AreaLightContext.Falloff * AreaLightContext.AreaLight.FalloffColor;
-=======
 			Sample.IntegratedDiffuseValue += (ShadowTerms.SurfaceShadow * AreaLightContext.NoL * AreaLightContext.Falloff) * Sample.DiffusePathValue * AreaLightContext.AreaLight.FalloffColor;
->>>>>>> d731a049
 			Sample.DiffuseColor		= DiffuseColor;
 			Sample.DiffusePDF		= BSDFContext.SatNoL / PI;
 			Sample.bSubsurface		= BSDF_GETSSSTYPE(BSDFContext.BSDF) == SSS_TYPE_DIFFUSION || BSDF_GETSSSTYPE(BSDFContext.BSDF) == SSS_TYPE_DIFFUSION_PROFILE;
 
 
-<<<<<<< HEAD
-			//
-			// Apply energy conservation on the diffuse component
-			// If the specular layer is anisotropic, the energy term is computed onto the 'main' roughness [Kulla 2019]
-			//
-			float3 MSScale = 1;
-			float3 HazeMSScale = 1;
-			float3 DirectionalAlbedo_SpecularTransmission = 1.0f;
-			{
+
+
+			////
+			//// Evaluate the specular component.
+			//// This takes into account multiple scattering, micro occlusion.
+			//// Note: anisotropy completely disables area integrations. Lights fall back to punctual.
+			////
+
+			const bool bIsRectLight = IntegrationType == INTEGRATION_AREA_LIGHT_RECT;
+
+			// Primary highlight
+			float PDF = 0;
+			float DirectionalAlbedo_SpecularTransmission = 1.0f;
+			{
+				FBxDFEnergyType MSScale = 1.0f;
 				{
 					FBxDFEnergyTerms EnergyTerms = ComputeGGXSpecEnergyTerms(SafeRoughness, BSDFContext.Context.NoV, F0, F90);
 					DirectionalAlbedo_SpecularTransmission = ComputeEnergyPreservation(EnergyTerms);
 					MSScale = ComputeEnergyConservation(EnergyTerms);
-				}
-
-			#if STRATA_FASTPATH==0
-				if (bHaziness)
-				{
-					HazeSafeRoughness = ComputeHazyLobeRoughness(SafeRoughness, SLAB_HAZINESS(BSDFContext.BSDF));
-					FBxDFEnergyTerms EnergyTerms = ComputeGGXSpecEnergyTerms(HazeSafeRoughness, BSDFContext.Context.NoV, F0, F90);
-					HazeMSScale = ComputeEnergyConservation(EnergyTerms);
-				}
-			#endif
-
-				// We remove the Chan model baked transmittance specular directional albedo assuming F=0.04.
-				// Then we apply the transmittance according to the current surface setup.
-				// To make this a safe operation:
-				//	- We clamp SpecularTChan to a threshold to avoid div by 0 when the material is a metal. 
-				//	- When the material tends to be metal, DirectionalAlbedo_SpecularTransmission will naturally tend to be 0
-				if (STRATA_DIFFUSE_CHAN > 0 && bRoughDiffuseEnabled)
-				{
-					const float ChanF0 = 0.04;
-					FBxDFEnergyTerms EnergyTerms = ComputeGGXSpecEnergyTerms(SafeRoughness, BSDFContext.Context.NoV, ChanF0, 1.0f);
-					const float3 SpecularTransmitionChanF0ToMaterialF0 = DirectionalAlbedo_SpecularTransmission / max(1e-8f, ComputeEnergyPreservation(EnergyTerms));
-					Sample.DiffusePathValue *= SpecularTransmitionChanF0ToMaterialF0;
-					Sample.IntegratedDiffuseValue *= SpecularTransmitionChanF0ToMaterialF0;
-				}
-				else
-				{
-					Sample.DiffusePathValue *= DirectionalAlbedo_SpecularTransmission;
-					Sample.IntegratedDiffuseValue *= DirectionalAlbedo_SpecularTransmission;
-				}
-			}
-
-
-			////
-			//// Evaluate the specular component.
-			//// This takes into account multiple scattering, thin film interference, micro occlusion.
-			//// Note: anisotropy completely disables area integrations. Lights fall back to punctual.
-			////
-
-			float3 RectLightSpec = 0;
-			float3 RectLightSpecHaze = 0;
-			float D = 0;
-			float Vis = 0;
-			float PDF = 0;
-			float HazeD = 0;
-			float HazeVis = 0;
-			float HazePDF = 0;
-			const bool bIsRectLight = IntegrationType == INTEGRATION_AREA_LIGHT_RECT;
-=======
-
->>>>>>> d731a049
-
-			////
-			//// Evaluate the specular component.
-			//// This takes into account multiple scattering, micro occlusion.
-			//// Note: anisotropy completely disables area integrations. Lights fall back to punctual.
-			////
-
-			const bool bIsRectLight = IntegrationType == INTEGRATION_AREA_LIGHT_RECT;
-
-			// Primary highlight
-			float PDF = 0;
-			float DirectionalAlbedo_SpecularTransmission = 1.0f;
-			{
-				FBxDFEnergyType MSScale = 1.0f;
-				{
-<<<<<<< HEAD
-					float2 Alpha = 0;
-					GetAnisotropicRoughness(SafeRoughness, SLAB_ANISOTROPY(BSDFContext.BSDF), Alpha.x, Alpha.y);
-
-					D   = D_GGXaniso(Alpha.x, Alpha.y, BSDFContext.Context.NoH, BSDFContext.Context.XoH, BSDFContext.Context.YoH);
-					Vis = Vis_SmithJointAniso(Alpha.x, Alpha.y, BSDFContext.Context.NoV, BSDFContext.Context.NoL, BSDFContext.Context.XoV, BSDFContext.Context.XoL, BSDFContext.Context.YoV, BSDFContext.Context.YoL);
-					const float H_PDF = VisibleGGXPDF_aniso(BSDFContext.TangentV, BSDFContext.TangentH, Alpha);
-					PDF = RayPDFToReflectionRayPDF(BSDFContext.Context.VoH, H_PDF);
-=======
-					FBxDFEnergyTerms EnergyTerms = ComputeGGXSpecEnergyTerms(SafeRoughness, BSDFContext.Context.NoV, F0, F90);
-					DirectionalAlbedo_SpecularTransmission = ComputeEnergyPreservation(EnergyTerms);
-					MSScale = ComputeEnergyConservation(EnergyTerms);
->>>>>>> d731a049
 				}
 				// Apply energy conservation on the diffuse component
 				// If the specular layer is anisotropic, the energy term is computed onto the 'main' roughness [Kulla 2019]
@@ -524,95 +354,6 @@
 				BRANCH
 				if (bHasAnisotropy)
 				{
-<<<<<<< HEAD
-					float2 HazeAlpha = 0;
-					GetAnisotropicRoughness(HazeSafeRoughness, SLAB_ANISOTROPY(BSDFContext.BSDF), HazeAlpha.x, HazeAlpha.y);
-
-					HazeD   = D_GGXaniso(HazeAlpha.x, HazeAlpha.y, BSDFContext.Context.NoH, BSDFContext.Context.XoH, BSDFContext.Context.YoH);
-					HazeVis = Vis_SmithJointAniso(HazeAlpha.x, HazeAlpha.y, BSDFContext.Context.NoV, BSDFContext.Context.NoL, BSDFContext.Context.XoV, BSDFContext.Context.XoL, BSDFContext.Context.YoV, BSDFContext.Context.YoL);
-					const float H_PDF = VisibleGGXPDF_aniso(BSDFContext.TangentV, BSDFContext.TangentH, HazeAlpha);
-					HazePDF = RayPDFToReflectionRayPDF(BSDFContext.Context.VoH, H_PDF);
-				}
-			}
-			else
-			#endif
-			{
-				if (bIsRectLight)
-				{
-					// In this case, we set D to 1 and Vis will contain the area light / GGX integration
-					{
-						RectLightSpec = RectGGXApproxLTC(SafeRoughness, F0, BSDFContext.N, BSDFContext.V, AreaLightContext.AreaLight.Rect, AreaLightContext.AreaLight.Texture);
-
-						const float H_PDF = VisibleGGXPDF(BSDFContext.TangentV, BSDFContext.TangentH, Alpha2);
-						PDF = RayPDFToReflectionRayPDF(BSDFContext.Context.VoH, H_PDF);
-					}
-					
-					#if STRATA_FASTPATH==0
-					if (bHaziness)
-					{
-						RectLightSpecHaze = RectGGXApproxLTC(HazeSafeRoughness, F0, BSDFContext.N, BSDFContext.V, AreaLightContext.AreaLight.Rect, AreaLightContext.AreaLight.Texture);
-					
-						const float H_PDF = VisibleGGXPDF(BSDFContext.TangentV, BSDFContext.TangentH, Pow4(HazeSafeRoughness));
-						HazePDF = RayPDFToReflectionRayPDF(BSDFContext.Context.VoH, H_PDF);
-					}
-					#endif
-				}
-				else
-				{
-					// Special override for roughness for supporting area light integrator with Sphere/Tube/Disk light, which modifies/increase roughness.
-
-					// Generalized microfacet specular
-					{
-						float Alpha2Spec = Alpha2;
-						if(IntegrationType == INTEGRATION_PUNCTUAL_LIGHT)
-						{
-							D = D_GGX(Alpha2Spec, BSDFContext.Context.NoH);
-						}
-						else
-						{
-							float Energy = EnergyNormalization(Alpha2Spec, BSDFContext.Context.VoH, AreaLightContext.AreaLight);
-							D = D_GGX(Alpha2Spec, BSDFContext.Context.NoH) * Energy;
-						}
-						// STRATA_TODO Should we use Vis_SmithJointApprox here?
-						Vis = Vis_SmithJoint(Alpha2Spec, BSDFContext.Context.NoV, AreaLightContext.NoL);
-						const float H_PDF = VisibleGGXPDF(BSDFContext.TangentV, BSDFContext.TangentH, Alpha2Spec);
-						PDF = RayPDFToReflectionRayPDF(BSDFContext.Context.VoH, H_PDF);
-					}
-
-					#if STRATA_FASTPATH==0
-					if (bHaziness)
-					{
-						float Alpha2SpecHaze = Pow4(HazeSafeRoughness);
-						if (IntegrationType == INTEGRATION_PUNCTUAL_LIGHT)
-						{
-							D = D_GGX(Alpha2SpecHaze, BSDFContext.Context.NoH);
-						}
-						else
-						{
-							float Energy = EnergyNormalization(Alpha2SpecHaze, BSDFContext.Context.VoH, AreaLightContext.AreaLight);
-							D = D_GGX(Alpha2SpecHaze, BSDFContext.Context.NoH) * Energy;
-						}
-						// STRATA_TODO Should we use Vis_SmithJointApprox here?
-						HazeVis = Vis_SmithJoint(Alpha2SpecHaze, BSDFContext.Context.NoV, AreaLightContext.NoL);
-						const float H_PDF = VisibleGGXPDF(BSDFContext.TangentV, BSDFContext.TangentH, Alpha2SpecHaze);
-						HazePDF = RayPDFToReflectionRayPDF(BSDFContext.Context.VoH, H_PDF);
-					}
-					#endif
-				}
-			}
-
-			float3 FresnelTerm = 0;
-			const float SpecularMicroOcclusion = ComputeSpecularMicroOcclusion(F0.g);
-			#if STRATA_FASTPATH==0
-			const bool bHasThinFilm = BSDF_GETHASTHINFILM(BSDFContext.BSDF);
-			BRANCH
-			if (bHasThinFilm)
-			{
-				float ThinFilmIOR = SLAB_THINFILM_IOR(BSDFContext.BSDF);
-				float ThinFilmThickness = SLAB_THINFILM_THICKNESS(BSDFContext.BSDF);
-				//  We do not use the MRP NoL here for thin interference.
-				FresnelTerm = SpecularMicroOcclusion * F_ThinFilm(BSDFContext.Context.NoV, BSDFContext.Context.NoL, BSDFContext.Context.VoH, F0, F90, ThinFilmIOR, ThinFilmThickness);
-=======
 					// Generalized microfacet specular
 					{
 						float  Alpha  = Square(SafeRoughness);
@@ -795,42 +536,10 @@
 					Sample.SpecularHazePathProbability = HazeWeight;
 					Sample.IntegratedSpecularValue = lerp(Sample.SpecularPathValue, Sample.SpecularHazePathValue, HazeWeight);
 				}
->>>>>>> d731a049
 			}
 			#endif
 
 			{
-<<<<<<< HEAD
-				FresnelTerm = SpecularMicroOcclusion * F_Schlick(F0, F90, BSDFContext.Context.VoH);
-			}
-
-			Sample.SpecularPathProbability		= bHaziness	? (1.0f - SPECULAR_HAZINESS_WEIGHT) : 1.0f;
-			Sample.SpecularHazePathProbability	= bHaziness	? SPECULAR_HAZINESS_WEIGHT			: 0.0f;
-
-			Sample.SpecularPDF				= PDF * Sample.SpecularPathProbability;
-			Sample.SpecularHazePDF			= HazePDF * Sample.SpecularHazePathProbability;
-
-			if (bIsRectLight)
-			{
-				// Rect light should not evaluate the Fresnel term which is already part of the LTC integration function.
-				// So we simply disable the Fresnel factor in this case. That does mean that will lose thin film interference on Rect lights.
-
-				Sample.SpecularPathValue     = RectLightSpec     * MSScale     * SpecularMicroOcclusion;
-				Sample.SpecularHazePathValue = RectLightSpecHaze * HazeMSScale * SpecularMicroOcclusion;
-
-				Sample.IntegratedSpecularValue = ShadowTerms.SurfaceShadow * /* AreaLightContext.NoL and falloff is part of the LTC integration already */
-					(Sample.SpecularPathValue * Sample.SpecularPathProbability + Sample.SpecularHazePathValue * Sample.SpecularHazePathProbability);
-			}
-			else
-			{
-				Sample.SpecularPathValue     = D     * Vis     * FresnelTerm * MSScale;
-				Sample.SpecularHazePathValue = HazeD * HazeVis * FresnelTerm * HazeMSScale;
-
-				Sample.IntegratedSpecularValue += ShadowTerms.SurfaceShadow * AreaLightContext.NoL * AreaLightContext.AreaLight.FalloffColor * AreaLightContext.Falloff *
-					(Sample.SpecularPathValue * Sample.SpecularPathProbability + Sample.SpecularHazePathValue * Sample.SpecularHazePathProbability);
-			}
-
-=======
 				float3 CommonTerm = 0.0f;
 				if (bIsRectLight)
 				{
@@ -847,7 +556,6 @@
 			Sample.SpecularHazePDF = HazePDF * Sample.SpecularHazePathProbability;
 
 
->>>>>>> d731a049
 			////
 			//// Evaluate emissive and set the sample throughput (transmittance to next layer) corresponding to an opaque slab of matter.
 			////
@@ -862,32 +570,12 @@
 			//// Evaluate cloth fuzz layered on top of the slab.
 			////
 
-			////
-			//// Evaluate cloth fuzz layered on top of the slab.
-			////
-
 			#if STRATA_FASTPATH==0
 			BRANCH
 			if (BSDF_GETHASFUZZ(BSDFContext.BSDF))
 			{
 				const float FuzzAmount = SLAB_FUZZ_AMOUNT(BSDFContext.BSDF);
 				const float3 FuzzF0  = SLAB_FUZZ_COLOR(BSDFContext.BSDF);
-<<<<<<< HEAD
-				
-				FBxDFEnergyTerms EnergyTerms = ComputeClothEnergyTerms(SafeRoughness, BSDFContext.Context.NoV, F0, F90);
-
-				// Generalized inverse microfacet specular
-				float ClothD   = D_InvGGX(Alpha2, BSDFContext.Context.NoH);
-				float ClothVis = Vis_Cloth(BSDFContext.Context.NoV, AreaLightContext.NoL);
-				float3 ClothF  = F_Schlick(FuzzF0, BSDFContext.Context.VoH);
-				float3 ClothSpecularPathValue = ClothD * ClothVis * ClothF * ComputeEnergyConservation(EnergyTerms);
-
-				// Area light are not supported by the cloth BRDF
-				float3 ClothIntegratedSpecularValue = ShadowTerms.SurfaceShadow * AreaLightContext.NoL * AreaLightContext.AreaLight.FalloffColor * AreaLightContext.Falloff * ClothSpecularPathValue;
-				
-				Sample.SpecularPathValue		= lerp(Sample.SpecularPathValue,		ClothSpecularPathValue,			Fuzz);
-				Sample.IntegratedSpecularValue	= lerp(Sample.IntegratedSpecularValue,	ClothIntegratedSpecularValue,	Fuzz);
-=======
 
 				const float ClothF90 = 1.0f;
 				FBxDFEnergyTerms EnergyTerms = ComputeClothEnergyTerms(SafeRoughness, BSDFContext.Context.NoV, FuzzF0, ClothF90);
@@ -912,21 +600,10 @@
 				
 				Sample.SpecularPathValue		+= ClothSpecularPathValue;
 				Sample.IntegratedSpecularValue  += ClothIntegratedSpecularValue;
->>>>>>> d731a049
 
 				// This is not good. We should really have a separate PDF for cloth it self associated with a probability.
 				// We should also output probability to sample cloth, diffuse, secular, etc.
 				// We will revisit when the path tracer is getting up with Strata.
-<<<<<<< HEAD
-				Sample.SpecularPDF		 = lerp(Sample.SpecularPDF,			BSDFContext.SatNoV / PI,	Fuzz); // Per "Production Friendly Microfacet Sheen BRDF", hemispherical sampling give good result as the roughness is usually high.
-				
-				// Fuzz does not affect throughput.
-
-				if (bHaziness)
-				{
-					Sample.SpecularHazePathValue= lerp(Sample.SpecularHazePathValue,	ClothSpecularPathValue,		Fuzz);
-					Sample.SpecularHazePDF		= lerp(Sample.SpecularHazePDF,			BSDFContext.SatNoV / PI,	Fuzz);
-=======
 				//Sample.SpecularPDF = lerp(Sample.SpecularPDF, BSDFContext.SatNoV / PI, FuzzAmount); // Per "Production Friendly Microfacet Sheen BRDF", hemispherical sampling give good result as the roughness is usually high.
 				// STRATA_TODO we should have a separated cloth PDF and Weight
 
@@ -937,7 +614,6 @@
 
 					// STRATA_TODO we should have a separated cloth PDF and Weight
 					//Sample.SpecularHazePDF		= lerp(Sample.SpecularHazePDF,			BSDFContext.SatNoV / PI,	Fuzz);;
->>>>>>> d731a049
 				}
 
 				Sample.ThroughputV *= Cloth_DirectionalAlbedo_SpecularTransmission;
@@ -947,8 +623,6 @@
 			#endif
 
 			////
-<<<<<<< HEAD
-=======
 			//// Evaluate approximated SSS (using wrap lighting). Temp code. STRATA_TODO: unify evaluation
 			////
 
@@ -1014,7 +688,6 @@
 			#endif
 
 			////
->>>>>>> d731a049
 			//// Evaluate transmitted light through a mesh due to sub surface scattering.
 			////
 
@@ -1050,45 +723,8 @@
 				Sample.TransmittanceAlongN		= OpaqueBSDFThroughput; // idem
 				Sample.TransmissionPathValue	= TransmissionThroughput * PhaseFunction;
 				Sample.TransmissionPDF			= 1.0f / (4.0f * PI);		// STRATA_TODO this currently match the uniform sphere sampling from StrataImportanceSampleBSDF
-<<<<<<< HEAD
-
-				Sample.IntegratedDiffuseValue += ShadowTerms.TransmissionShadow * Sample.TransmissionPathValue * AreaLightContext.Falloff * AreaLightContext.AreaLight.FalloffColor;
-			}
-			#endif
-
-			////
-			//// Evaluate Thin light transmittance BSDF, transmitting light on the other side of thin surfaces.
-			////
-
-			#if STRATA_FASTPATH==0
-			BRANCH
-			if (BSDF_GETISTHIN(BSDFContext.BSDF))
-			{
-				FParticipatingMedia PM = StrataSlabCreateParticipatingMedia(DiffuseColor, SLAB_SSSDMFP(BSDFContext.BSDF));
-				const float BackFaceNoL = -BSDFContext.Context.NoL;
-				const float BackFaceNoLSat = saturate(BackFaceNoL);
-
-				// We consider single scattering and perpendicular to the surface light transmittance.
-				// Using BackFaceNoL instead of 1 for TransmittanceNoL would be more correct but it gives some high frequency details looking weird without multiple scattering.
-				const float TransmittanceNoL = 1.0f;	
-				const float3 SlabTransmittance = IsotropicMediumSlabTransmittance(PM, STRATA_SIMPLEVOLUME_THICKNESS_M, TransmittanceNoL);
-
-				// We recover the transmitted luminance from as the back face Lambert affected by the transmittance.
-				// The MFP is specified on the slab node and then transmittance recoved from it.
-				// We assume the back face diffuse albedo is white=1 and no diffusion happens at this stage.
-				const float3 BackFaceWhiteDiffuseColor = float3(1.0f, 1.0f, 1.0f);
-
-				// The diffuse is attenuated by the slab transmittance and the GGX interface SpecularTransmission.
-				Sample.ThinTransmissionPathValue = Diffuse_Lambert(BackFaceWhiteDiffuseColor) * SlabTransmittance * DirectionalAlbedo_SpecularTransmission;
-				Sample.ThinTransmissionPathPDF = BackFaceNoLSat / PI;
-
-				// At this stage, Sample.bSubsurface should have been setup correctly already if SSS is enabled with two-sided lighting.
-
-				Sample.IntegratedDiffuseValue += ShadowTerms.TransmissionShadow * Sample.ThinTransmissionPathValue * BackFaceNoLSat * AreaLightContext.Falloff * AreaLightContext.AreaLight.FalloffColor;
-=======
 
 				Sample.IntegratedDiffuseValue += (ShadowTerms.TransmissionShadow * AreaLightContext.Falloff) * AreaLightContext.AreaLight.FalloffColor * Sample.TransmissionPathValue;
->>>>>>> d731a049
 			}
 			#endif
 
@@ -1125,18 +761,12 @@
 
 				Sample.bSubsurface = false;	// It should already be the case because Enforce in this case because BSDF_GETHASSSS should be false when BSDF_GETISSIMPLEVOLUME is true
 
-<<<<<<< HEAD
-				Sample.IntegratedDiffuseValue = lerp(
-					Sample.IntegratedDiffuseValue, 
-					ShadowTerms.SurfaceShadow * AreaLightContext.NoL * SlabDirectionalAlbedo * DirectionalAlbedo_SpecularTransmission * AreaLightContext.Falloff * AreaLightContext.AreaLight.FalloffColor,
-=======
 				// Use Context.NoL which is not saturate, and allows to handle backface lighting, necessary for medium support
 				const float MediumNoL = abs(BSDFContext.Context.NoL);
 
 				Sample.IntegratedDiffuseValue = lerp(
 					Sample.IntegratedDiffuseValue, 
 					(ShadowTerms.SurfaceShadow * MediumNoL * AreaLightContext.Falloff) * AreaLightContext.AreaLight.FalloffColor * SlabDirectionalAlbedo * DirectionalAlbedo_SpecularTransmission,
->>>>>>> d731a049
 					DiffuseToVolumeBlend);
 				Sample.DiffuseColor		= SlabDirectionalAlbedo;
 			}
@@ -1169,10 +799,6 @@
 			uint2 Random = uint2(0, 0);
 			Sample.SpecularPathValue	= HairShading(GBuffer, BSDFContext.L, BSDFContext.V, BSDFContext.N, ShadowTerms.TransmissionShadow, HairTransmittance, BacklitEnabled, Area, Random);
 			Sample.SpecularPDF			= 1.0f / (4.0f * PI);		// STRATA_TODO this currently match the uniform sphere sampling from StrataImportanceSampleBSDF
-<<<<<<< HEAD
-			Sample.Throughput			= OpaqueBSDFThroughput; 
-			Sample.IntegratedSpecularValue = ShadowTerms.TransmissionShadow * AreaLightContext.AreaLight.FalloffColor * AreaLightContext.Falloff * Sample.SpecularPathValue;
-=======
 			Sample.ThroughputV			= OpaqueBSDFThroughput; 
 			Sample.TransmittanceAlongN	= OpaqueBSDFThroughput;
 			Sample.IntegratedSpecularValue = (ShadowTerms.TransmissionShadow * AreaLightContext.Falloff) * AreaLightContext.AreaLight.FalloffColor * Sample.SpecularPathValue;
@@ -1310,7 +936,6 @@
 			Sample.TransmittanceAlongN	= OpaqueBSDFThroughput;
 
 			break;
->>>>>>> d731a049
 		}
 		break;
 
@@ -1325,43 +950,15 @@
 	return Sample;
 }
 
-<<<<<<< HEAD
-FStrataEvaluateResult StrataEvaluateBSDF(FStrataBSDFContext BSDFContext, bool bRoughDiffuseEnabled)
-=======
 // Punctual light evaluation
 FStrataEvaluateResult StrataEvaluateBSDF(FStrataBSDFContext BSDFContext, FStrataIntegrationSettings Settings)
->>>>>>> d731a049
 {
 	FShadowTerms IdentityShadow = { 1, 1, 1, InitHairTransmittanceData() };
 	FAreaLightIntegrateContext DummyAreaLightContext = InitAreaLightIntegrateContext();
 	DummyAreaLightContext.L = BSDFContext.L;
 	DummyAreaLightContext.NoL = BSDFContext.Context.NoL;
 	DummyAreaLightContext.Falloff = 1;
-<<<<<<< HEAD
-	const bool bForceFullyRough = false;
-	return StrataEvaluateBSDFCommon(BSDFContext, IdentityShadow, DummyAreaLightContext, INTEGRATION_PUNCTUAL_LIGHT, bForceFullyRough, bRoughDiffuseEnabled);
-}
-
-FStrataEvaluateResult StrataIntegrateBSDF(FStrataBSDFContext BSDFContext, FShadowTerms Shadow, FAreaLightIntegrateContext AreaLightContext, bool bForceFullyRough, bool bRoughDiffuseEnabled)
-{
-	BRANCH
-	if (IsAreaLight(AreaLightContext.AreaLight))
-	{
-		BRANCH
-		if(IsRectLight(AreaLightContext.AreaLight))
-		{
-			return StrataEvaluateBSDFCommon(BSDFContext, Shadow, AreaLightContext, INTEGRATION_AREA_LIGHT_RECT, bForceFullyRough, bRoughDiffuseEnabled);
-		}
-		else
-		{
-			return StrataEvaluateBSDFCommon(BSDFContext, Shadow, AreaLightContext, INTEGRATION_AREA_LIGHT_CAPSULE, bForceFullyRough, bRoughDiffuseEnabled);
-		}
-	}
-
-	return StrataEvaluateBSDFCommon(BSDFContext, Shadow, AreaLightContext, INTEGRATION_PUNCTUAL_LIGHT, bForceFullyRough, bRoughDiffuseEnabled);
-=======
 	return StrataEvaluateBSDFCommon(BSDFContext, IdentityShadow, DummyAreaLightContext, Settings, INTEGRATION_PUNCTUAL_LIGHT);
->>>>>>> d731a049
 }
 
 // Area light evaluation
@@ -1458,16 +1055,6 @@
 			const bool bHaziness		= BSDF_GETHASHAZINESS(BSDFContext.BSDF);
 			const float SafeRoughness   = MakeRoughnessSafe(SLAB_ROUGHNESS(BSDFContext.BSDF));
 
-<<<<<<< HEAD
-			const float SafeRoughness = MakeRoughnessSafe(SLAB_ROUGHNESS(BSDFContext.BSDF));
-			const bool bHasAnisotropy = BSDF_GETHASANISOTROPY(BSDFContext.BSDF);
-			float4 TangentH = 0;
-			if (bHasAnisotropy)
-			{
-				float2 Alpha = 0;
-				GetAnisotropicRoughness(SafeRoughness, SLAB_ANISOTROPY(BSDFContext.BSDF), Alpha.x, Alpha.y);
-				TangentH = ImportanceSampleVisibleGGX_aniso(UniformSampleDisk(E), Alpha, BSDFContext.TangentV);
-=======
 			// Pick diffuse/specular lobe
 			float TermPDF = Out.Term == SHADING_TERM_DIFFUSE ? 1 : 0;
 			Out.Term = InTermMask;
@@ -1479,7 +1066,6 @@
 				// Probability of picking diffuse lobe vs. specular lobe
 				TermPDF  = StrataLobeSelectionProb(DiffuseColor * (1 - SpecEnergyTerms.E), SpecEnergyTerms.E);
 				Out.Term = StrataSelectLobe(E.x, TermPDF, SHADING_TERM_DIFFUSE, SHADING_TERM_SPECULAR);
->>>>>>> d731a049
 			}
 
 			// Pick specular lobe
@@ -1498,9 +1084,6 @@
 			// Sample Diffuse lobe
 			if (Out.Term == SHADING_TERM_DIFFUSE)
 			{
-<<<<<<< HEAD
-				TangentH = ImportanceSampleVisibleGGX(UniformSampleDisk(E), Pow4(SafeRoughness), BSDFContext.TangentV);
-=======
 				float4 ImportanceSample = CosineSampleHemisphere(E);
 				Out.L   = mul(ImportanceSample.xyz, BSDFContext.TangentBasis);
 				Out.PDF = ImportanceSample.w;
@@ -1548,7 +1131,6 @@
 				{
 					StrataAddLobeWithMIS(Out.Weight, Out.PDF, Evaluate.SpecularHazePathValue / Evaluate.SpecularHazePDF, Evaluate.SpecularPDF, (1 - TermPDF) * (1-SpecularLobePDF));
 				}
->>>>>>> d731a049
 			}
 
 			// STRATA_TODO take into account Two sided material
@@ -1676,11 +1258,7 @@
 	bool   bSubsurface; // True if we need to separate the subsurface light contribution for the screen space diffusion process.
 };
 
-<<<<<<< HEAD
-FStrataEnvLightResult StrataEvaluateForEnvLight(FStrataBSDFContext BSDFContext, bool bEnableSpecular, bool bForceFullyRough)
-=======
 FStrataEnvLightResult StrataEvaluateForEnvLight(FStrataBSDFContext BSDFContext, bool bEnableSpecular, FStrataIntegrationSettings Settings)
->>>>>>> d731a049
 {
 	FStrataEnvLightResult StrataEnvLightResult = (FStrataEnvLightResult)0;
 
@@ -1692,94 +1270,9 @@
 			float3 DiffuseColor		= SLAB_DIFFUSEALBEDO(BSDFContext.BSDF);
 			float3 F0 				= SLAB_F0(BSDFContext.BSDF);
 			float3 F90 				= SLAB_F90(BSDFContext.BSDF);
-<<<<<<< HEAD
-
-			if (bForceFullyRough)
-			{
-				// When rendering reflection captures, the BSDF roughness has already been forced to 1 using View.RoughnessOverrideParameter (see StrataSanitizeBSDF).
-				EnvBRDFApproxFullyRough(DiffuseColor, F0, F90);
-			}
-
-			StrataEnvLightResult.DiffuseNormal = BSDFContext.N;
-			StrataEnvLightResult.bSubsurface = BSDF_GETHASSSS(BSDFContext.BSDF) > 0;
-
-			float SafeRoughness = MakeRoughnessSafe(SLAB_ROUGHNESS(BSDFContext.BSDF));
-			float3 ThinFilmFresnelWeight = 1;
-
-			float3 EvalEnvBRDF = 0;
-			float3 DirectionalAlbedo_SpecularTransmission = 0;
-			{
-				FBxDFEnergyTerms SpecularEnergyTerms = ComputeGGXSpecEnergyTerms(SafeRoughness, BSDFContext.Context.NoV, F0, F90);
-				FBxDFEnergyTerms DiffuseEnergyTerms  = ComputeDiffuseEnergyTerms(SafeRoughness, BSDFContext.Context.NoV);
-				EvalEnvBRDF									= SpecularEnergyTerms.E;
-				DirectionalAlbedo_SpecularTransmission		= ComputeEnergyPreservation(SpecularEnergyTerms);
-				StrataEnvLightResult.DiffuseWeight			= DiffuseColor * DiffuseEnergyTerms.E * DirectionalAlbedo_SpecularTransmission;
-				StrataEnvLightResult.DiffuseColor			= DiffuseColor;
-			}
-=======
->>>>>>> d731a049
 
 			if (Settings.bForceFullyRough)
 			{
-<<<<<<< HEAD
-				const float SpecularMicroOcclusion = ComputeSpecularMicroOcclusion(F0.g);
-
-				#if STRATA_FASTPATH==0
-				const bool bHasThinFilm = BSDF_GETHASTHINFILM(BSDFContext.BSDF);
-				if (bHasThinFilm)
-				{
-					float ThinFilmIOR = SLAB_THINFILM_IOR(BSDFContext.BSDF);
-					float ThinFilmThickness = SLAB_THINFILM_THICKNESS(BSDFContext.BSDF);
-					ThinFilmFresnelWeight = F_ThinFilm(BSDFContext.Context.NoV, BSDFContext.Context.NoL, BSDFContext.Context.VoH, F0, F90, ThinFilmIOR, ThinFilmThickness);
-					F0 = 1.f;
-				}
-				#endif
-				EvalEnvBRDF *= ThinFilmFresnelWeight;
-
-
-				#if STRATA_FASTPATH==0
-				const bool bHasAnisotropy = BSDF_GETHASANISOTROPY(BSDFContext.BSDF);
-				if (bHasAnisotropy)
-				{
-					// Modified the BSDF normal (and roughness)
-					const float Anisotropy = SLAB_ANISOTROPY(BSDFContext.BSDF);			
-					ModifyGGXAnisotropicNormalRoughness(BSDFContext.X, Anisotropy, SafeRoughness, BSDFContext.N, BSDFContext.V);
-
-					// Update context (only needs: NoL/SatNoL/R) with the new N
-					BSDFContext.Context.NoL = dot(BSDFContext.N, BSDFContext.L);
-					BSDFContext.SatNoL = saturate(BSDFContext.Context.NoL);
-					BSDFContext.R = 2 * dot(BSDFContext.V, BSDFContext.N) * BSDFContext.N - BSDFContext.V;
-				}
-				#endif
-
-				StrataEnvLightResult.SpecularDirection = StrataGetOffSpecularPeakReflectionDir(BSDFContext.N, BSDFContext.R, SafeRoughness);
-				StrataEnvLightResult.SpecularWeight = EvalEnvBRDF * SpecularMicroOcclusion;
-				StrataEnvLightResult.SpecularSafeRoughness = SafeRoughness;
-				StrataEnvLightResult.SpecularColor = F0;
-
-				#if STRATA_FASTPATH==0
-				const bool bHasHaziness = BSDF_GETHASHAZINESS(BSDFContext.BSDF);
-				if (bHasHaziness)
-				{
-					// Smoothly fade in haziness while fading out SSR to make sure we do not add energy and avoid popping.
-					const float Haziness = SLAB_HAZINESS(BSDFContext.BSDF);
-					const float HazinessFadeIn = saturate(Haziness / 0.1f);
-					StrataEnvLightResult.SSRReduction = lerp(0.0f, SPECULAR_HAZINESS_WEIGHT, HazinessFadeIn);
-
-					// Apply blend factor on the sharp specular contribution
-					StrataEnvLightResult.SpecularWeight *= lerp(1.0f, (1.0f - SPECULAR_HAZINESS_WEIGHT), HazinessFadeIn);
-
-					// Compute the second specular weight and roughness
-					float SafeRoughnessHaze = ComputeHazyLobeRoughness(SafeRoughness, Haziness);
-
-					// Compute the directional albedo for hazy specular
-					FBxDFEnergyTerms EnergyTerms = ComputeGGXSpecEnergyTerms(SafeRoughnessHaze, BSDFContext.Context.NoV, F0, F90);
-					const float3 EvalEnvBRDFHaze = ThinFilmFresnelWeight * EnergyTerms.E;
-					StrataEnvLightResult.SpecularHazeWeight = lerp(0.0f, SPECULAR_HAZINESS_WEIGHT, HazinessFadeIn) * EvalEnvBRDFHaze * SpecularMicroOcclusion;
-					StrataEnvLightResult.SpecularHazeSafeRoughness = SafeRoughnessHaze;
-				}
-				#endif
-=======
 				// When rendering reflection captures, the BSDF roughness has already been forced to 1 using View.RoughnessOverrideParameter (see StrataSanitizeBSDF).
 				EnvBRDFApproxFullyRough(DiffuseColor, F0, F90);
 			}
@@ -1798,7 +1291,6 @@
 				DirectionalAlbedo_SpecularTransmission		= ComputeEnergyPreservation(SpecularEnergyTerms);
 				StrataEnvLightResult.DiffuseWeight			= DiffuseColor * DiffuseEnergyTerms.E * DirectionalAlbedo_SpecularTransmission;
 				StrataEnvLightResult.DiffuseColor			= DiffuseColor;
->>>>>>> d731a049
 			}
 
 			#if STRATA_FASTPATH==0
@@ -1957,14 +1449,6 @@
 				const float ClothF90 = 1.0f;
 				const FBxDFEnergyTermsRGB ClothEnergyTerms = ComputeClothEnergyTermsRGB(SafeRoughness, BSDFContext.Context.NoV, FuzzF0, ClothF90);
 
-<<<<<<< HEAD
-				// This should be a lerp, but SkyLightDiffuse from ReflectionEnvironmentPixelShader.usf add the contribution...
-				// STRATA_TODO fix the Fuzz model
-				//StrataEnvLightResult.DiffuseWeight = lerp(StrataEnvLightResult.DiffuseWeight, FuzzColor, Fuzz);
-				StrataEnvLightResult.DiffuseWeight += FuzzColor * Fuzz;
-				StrataEnvLightResult.DiffuseColor = saturate(StrataEnvLightResult.DiffuseColor + FuzzColor * Fuzz);
-				// Fuzz does not affect throughput.
-=======
 				// The specular and diffuse components below the fuzz are only attenuated linearly according to the amount of fuzz.
 				const float Cloth_DirectionalAlbedo_SpecularTransmission = lerp(1.0, ComputeEnergyPreservation(ClothEnergyTerms), FuzzAmount);
 
@@ -1978,7 +1462,6 @@
 				// STARTA_TODO: true a mix of diffuse and specular contribution according to roughness.
 				StrataEnvLightResult.DiffuseColor		+= ClothEnergyTerms.E * FuzzAmount;
 				StrataEnvLightResult.DiffuseWeight		+= ClothEnergyTerms.E * FuzzAmount;
->>>>>>> d731a049
 				break;
 			}
 			#endif
@@ -2013,8 +1496,6 @@
 			StrataEnvLightResult.DiffuseWeight = PI * HairShading(GBuffer, L, V, N, TransmissionShadow, TransmittanceData, BacklitEnabled, Area, Random);
 			// No specular environment contribution as of today if not using the special HairStrand render path.
 			// So no need to apply bForceFullyRough neither.
-<<<<<<< HEAD
-=======
 			break;
 		}
 
@@ -2056,7 +1537,6 @@
 				StrataEnvLightResult.SpecularColor = F0;
 			}
 
->>>>>>> d731a049
 			break;
 		}
 
