// Copyright Epic Games, Inc. All Rights Reserved.

#pragma once

// Sanity guard. 
#ifndef STRATA_ENABLED
	#define STRATA_ENABLED 1
	#error STRATA_ENABLED needs to be defined
#endif

<<<<<<< HEAD
#ifndef STRATA_SINGLEPATH 
#define STRATA_SINGLEPATH 0
#endif

// Env. lighting evaluation for strata material.
// Unpack BSDF on-the-fly
float4 StrataEnvironmentLighting(
=======
#if STRATA_ENABLED

#define USE_STRATA_ENV_LIGHTING_COMMON 1
#include "StrataLightingCommon.ush"

// Env. lighting evaluation for strata material.
// Unpack BSDF on-the-fly
FStrataDeferredLighting StrataEnvironmentLighting(
>>>>>>> d731a049
	float4 SvPosition,
	float2 BufferUV,
	float SceneDepth,
	float3 WorldPosition,
	float3 TranslatedWorldPosition,
	float3 CameraToPixel,
	float3 V,
	float ScreenAmbientOcclusion,
	float TopLayerSpecularContributionFactor,
<<<<<<< HEAD
=======
	bool bEnableSpecular,
	FStrataIntegrationSettings Settings,
>>>>>>> d731a049
	FStrataMaterialContainer MaterialBuffer,
	FStrataAddressing StrataAddressing,
	FStrataPixelHeader StrataPixelHeader,
	float CloudVolumetricAOShadow,
	inout float SSRReductionFactor,
	inout float3 SSRTopLayerEnvBRDF)
{
	FStrataDeferredLighting StrataLighting = GetInitialisedStrataDeferredLighting();

	SSRReductionFactor = 1.0f;

#if APPLY_SKY_SHADOWING
	// Sample DFAO only once
	FUpsampleDFAOOutput UpsampleDFAOOutput = UpsampleDFAO(BufferUV, SceneDepth);
#endif
<<<<<<< HEAD
=======

	float CombinedScreenAndMaterialAO = StrataGetAO(StrataPixelHeader) * ScreenAmbientOcclusion;
>>>>>>> d731a049

	
#if USE_DEFAULT_ENV_LIGHTING_INPUT && FEATURE_LEVEL >= FEATURE_LEVEL_SM5
	float2 LocalPosition = SvPosition.xy - View.ViewRectMin.xy;

<<<<<<< HEAD
	
#if FEATURE_LEVEL >= FEATURE_LEVEL_SM5
	float2 LocalPosition = SvPosition.xy - View.ViewRectMin.xy;

=======
>>>>>>> d731a049
	uint GridIndex = ComputeLightGridCellIndex(uint2(LocalPosition.x, LocalPosition.y), SceneDepth);
	uint NumCulledEntryIndex = (ForwardLightData.NumGridCells + GridIndex) * NUM_CULLED_LIGHTS_GRID_STRIDE;
	uint NumCulledReflectionCaptures = min(ForwardLightData.NumCulledLightsGrid[NumCulledEntryIndex + 0], ForwardLightData.NumReflectionCaptures);
	uint CaptureDataStartIndex = ForwardLightData.NumCulledLightsGrid[NumCulledEntryIndex + 1];
#else
	uint CaptureDataStartIndex = 0;
	uint NumCulledReflectionCaptures = 0;
<<<<<<< HEAD
#endif

#if STRATA_FASTPATH == 0 && STRATA_SINGLEPATH == 0
	for (uint BSDFIndex = 0; BSDFIndex < StrataPixelHeader.BSDFCount; ++BSDFIndex)
=======
>>>>>>> d731a049
#endif

	Strata_for (uint BSDFIndex = 0, BSDFIndex < StrataPixelHeader.BSDFCount, ++BSDFIndex)
	{
<<<<<<< HEAD
	#if STRATA_FASTPATH
		FStrataBSDF BSDF = UnpackFastPathStrataBSDFIn(MaterialBuffer, StrataAddressing, StrataPixelHeader);
	#else
		FStrataBSDF BSDF = UnpackStrataBSDFIn(MaterialBuffer, StrataAddressing, StrataPixelHeader);
	#endif
		const float3 BSDFThroughput = BSDF.FinalWeight;
=======
		FStrataBSDF BSDF = UnpackStrataBSDF(MaterialBuffer, StrataAddressing, StrataPixelHeader);
>>>>>>> d731a049

		// Create the BSDF context
		FStrataBSDFContext StrataBSDFContext = StrataCreateBSDFContext(StrataPixelHeader, BSDF, StrataAddressing, V);

		const float3 BSDFThroughput = LuminanceWeight(StrataBSDFContext, BSDF); // Use the reflected direction

		// Evaluate environment lighting
<<<<<<< HEAD
		const bool bEnableSpecular = ReflectionStruct.SkyLightParameters.y > 0.0f;
		const bool bForceFullyRough = false;
		FStrataEnvLightResult StrataEnvLight = StrataEvaluateForEnvLight(StrataBSDFContext, bEnableSpecular, bForceFullyRough);
=======
		FStrataEnvLightResult StrataEnvLight = StrataEvaluateForEnvLight(StrataBSDFContext, bEnableSpecular, Settings);
>>>>>>> d731a049

		float3 BentNormal = StrataEnvLight.DiffuseNormal;
	#if APPLY_SKY_SHADOWING
		// Set DiffuseNormal as the bent normal for all diffuse computations.
		BentNormal = ApplyDFAO(UpsampleDFAOOutput, StrataEnvLight.DiffuseNormal);
	#endif
<<<<<<< HEAD

		// Diffuse component
		float3 DiffuseLighting = 0;
	#if ENABLE_DYNAMIC_SKY_LIGHT
		const bool bProcessFrontFaceDiffuse = any(StrataEnvLight.DiffuseWeight > 0.0f);
		const bool bProcessBackFaceDiffuse = any(StrataEnvLight.DiffuseBackFaceWeight > 0.0f);
		if (bProcessFrontFaceDiffuse || bProcessBackFaceDiffuse)
		{
			// Compute the common sky visibility factors
			FSkyLightVisibilityData SkyVisData = GetSkyLightVisibilityData(StrataBSDFContext.N, StrataBSDFContext.N, StrataPixelHeader.MaterialAO, AmbientOcclusion, BentNormal);

			if (bProcessFrontFaceDiffuse)
			{
				// Finally sample the sky diffuse contribution (spherical harmonic, Lambert BRDF)
				float3 DiffuseLookup = GetSkySHDiffuse(BentNormal) * View.SkyLightColor.rgb;
				// And accumulate
				// Note: Use diffuse directional albedo (i.e., DiffuseWeight) as first order approximation for env. integration (STRATA_TODO instead compute SH coefficients for Chan)
				DiffuseLighting = BSDFThroughput * (SkyVisData.SkyDiffuseLookUpMul * DiffuseLookup + SkyVisData.SkyDiffuseLookUpAdd) * StrataEnvLight.DiffuseWeight;
			}
			if (bProcessBackFaceDiffuse)
			{
				// We do not evaluate back face sky light visibility data because all the data we have is for the front face only.  This could be evaluated at some cost.
				// However, we do apply SkyVisData.SkyDiffuseLookUpMul for scaling consistency.

				// Finally sample the sky diffuse contribution (spherical harmonic, Lambert BRDF) along the opposite normal direction
				float3 DiffuseLookup = GetSkySHDiffuse(-BentNormal) * View.SkyLightColor.rgb;
				// And accumulate
				// Note: Use diffuse directional albedo (i.e., DiffuseWeight) as first order approximation for env. integration (STRATA_TODO instead compute SH coefficients for Chan)
				DiffuseLighting += BSDFThroughput * (SkyVisData.SkyDiffuseLookUpMul * DiffuseLookup) * StrataEnvLight.DiffuseBackFaceWeight;
			}
		}
	#endif // ENABLE_DYNAMIC_SKY_LIGHT

		// Specular component
		const bool bIsTopLayer = BSDF_GETISTOPLAYER(BSDF);
		float3 SpecularLighting = 0;
		if (any(StrataEnvLight.SpecularWeight > 0.0f))
		{
			float IndirectIrradiance = 0.0;						// STRATA_TODO GBuffer.IndirectIrradiance, that will likely have to take 8 mnore bits on the header
		#if ENABLE_SKY_LIGHT && ALLOW_STATIC_LIGHTING
			BRANCH
			// Add in diffuse contribution from dynamic skylights so reflection captures will have something to mix with
			if (ReflectionStruct.SkyLightParameters.y > 0 && ReflectionStruct.SkyLightParameters.z > 0)
			{
				IndirectIrradiance += GetDynamicSkyIndirectIrradiance(BentNormal, StrataBSDFContext.N);
			}
		#endif

			// Compute some extra occlusion information from DFAO and sky light data
			float IndirectSpecularOcclusion = 1.0f;
			float3 ExtraIndirectSpecular = 0.0f;

		#if SUPPORT_DFAO_INDIRECT_OCCLUSION
			float IndirectDiffuseOcclusion;
			const bool bTwoSideFoliage = false;
			GetDistanceFieldAOSpecularOcclusion(BentNormal, StrataEnvLight.SpecularDirection, StrataEnvLight.SpecularSafeRoughness, bTwoSideFoliage, IndirectSpecularOcclusion, IndirectDiffuseOcclusion, ExtraIndirectSpecular);
			// Apply DFAO to IndirectIrradiance before mixing with indirect specular
			IndirectIrradiance *= IndirectDiffuseOcclusion;
		#endif

			float RoughnessSquared = StrataEnvLight.SpecularSafeRoughness * StrataEnvLight.SpecularSafeRoughness;
			float SpecularOcclusion = IndirectSpecularOcclusion * GetSpecularOcclusion(StrataBSDFContext.SatNoV, RoughnessSquared, CombinedScreenAndMaterialAO);

			const bool bCompositeSkylight = true;
			SpecularLighting += BSDFThroughput * StrataEnvLight.SpecularWeight *
				CompositeReflectionCapturesAndSkylightTWS(
					(bIsTopLayer ? TopLayerSpecularContributionFactor : 1.0f) * SpecularOcclusion,
					TranslatedWorldPosition,
					StrataEnvLight.SpecularDirection,
					StrataEnvLight.SpecularSafeRoughness,
					IndirectIrradiance,
					IndirectSpecularOcclusion,
					ExtraIndirectSpecular,
					NumCulledReflectionCaptures,
					CaptureDataStartIndex,
					0,
					bCompositeSkylight);

		#if STRATA_FASTPATH==0
			if (BSDF_GETHASHAZINESS(BSDF))
			{
				SpecularLighting += BSDFThroughput * StrataEnvLight.SpecularHazeWeight *
					CompositeReflectionCapturesAndSkylightTWS(
						(bIsTopLayer ? TopLayerSpecularContributionFactor : 1.0f) * SpecularOcclusion,
						TranslatedWorldPosition,
						StrataEnvLight.SpecularDirection,
						StrataEnvLight.SpecularHazeSafeRoughness,
						IndirectIrradiance,
						IndirectSpecularOcclusion,
						ExtraIndirectSpecular,
						NumCulledReflectionCaptures,
						CaptureDataStartIndex,
						0,
						bCompositeSkylight);

				// SSR is traced for the sharpest lob. The smoothest one does not rely on SSR so we need to lower energy coming from SSR according to the lobe blend weight.
				// And we also try to make the transition smooth using Haziness
				SSRReductionFactor -= bIsTopLayer ? dot(BSDFThroughput, float3(1.0f / 3.0f, 1.0f / 3.0f, 1.0f / 3.0f)) * StrataEnvLight.SSRReduction : 0.0f;
			}
		#endif 
		}

=======

		float3 DiffuseLighting = 0;
		float3 SpecularLighting = 0;
		StrataEnvLightingCommon(
			StrataEnvLight,
			StrataPixelHeader,
			StrataBSDFContext,
			BSDF,
			BentNormal,
			BSDFThroughput,
			CaptureDataStartIndex,
			NumCulledReflectionCaptures,
			ScreenAmbientOcclusion,
			CloudVolumetricAOShadow,
			TopLayerSpecularContributionFactor,
			TranslatedWorldPosition,
			CombinedScreenAndMaterialAO,
			SSRReductionFactor,
			DiffuseLighting,
			SpecularLighting);

		const bool bIsTopLayer = BSDF_GETISTOPLAYER(BSDF);
>>>>>>> d731a049
		if (bIsTopLayer)
		{
			// The specular path weight applied on SSR. It must account for throughput even for top surface because it also contains coverage.
			SSRTopLayerEnvBRDF += BSDFThroughput * StrataEnvLight.SSRSpecularWeight;
		}

<<<<<<< HEAD
		const bool bNeedsSeparateSubsurfaceLightAccumulation = StrataEnvLight.bSubsurface;
		LightAccumulator_AddSplit(Out, DiffuseLighting, SpecularLighting, DiffuseLighting, View.PreExposure, bNeedsSeparateSubsurfaceLightAccumulation);
=======
		// STRATA_TODO ReflectionEnvironment(...) for static reflection volumes.
>>>>>>> d731a049

		FLightAccumulator Out = (FLightAccumulator)0;
		LightAccumulator_AddSplit(Out, DiffuseLighting, SpecularLighting, DiffuseLighting, View.PreExposure, StrataEnvLight.bSubsurface);
		AccumulateStrataDeferredLighting(StrataLighting, Out, StrataEnvLight.bSubsurface, BSDF_GETISTOPLAYER(BSDF));
	}

	SSRReductionFactor = saturate(SSRReductionFactor);

	return StrataLighting;
}

#endif // STRATA_ENABLED<|MERGE_RESOLUTION|>--- conflicted
+++ resolved
@@ -8,15 +8,6 @@
 	#error STRATA_ENABLED needs to be defined
 #endif
 
-<<<<<<< HEAD
-#ifndef STRATA_SINGLEPATH 
-#define STRATA_SINGLEPATH 0
-#endif
-
-// Env. lighting evaluation for strata material.
-// Unpack BSDF on-the-fly
-float4 StrataEnvironmentLighting(
-=======
 #if STRATA_ENABLED
 
 #define USE_STRATA_ENV_LIGHTING_COMMON 1
@@ -25,7 +16,6 @@
 // Env. lighting evaluation for strata material.
 // Unpack BSDF on-the-fly
 FStrataDeferredLighting StrataEnvironmentLighting(
->>>>>>> d731a049
 	float4 SvPosition,
 	float2 BufferUV,
 	float SceneDepth,
@@ -35,11 +25,8 @@
 	float3 V,
 	float ScreenAmbientOcclusion,
 	float TopLayerSpecularContributionFactor,
-<<<<<<< HEAD
-=======
 	bool bEnableSpecular,
 	FStrataIntegrationSettings Settings,
->>>>>>> d731a049
 	FStrataMaterialContainer MaterialBuffer,
 	FStrataAddressing StrataAddressing,
 	FStrataPixelHeader StrataPixelHeader,
@@ -55,23 +42,13 @@
 	// Sample DFAO only once
 	FUpsampleDFAOOutput UpsampleDFAOOutput = UpsampleDFAO(BufferUV, SceneDepth);
 #endif
-<<<<<<< HEAD
-=======
 
 	float CombinedScreenAndMaterialAO = StrataGetAO(StrataPixelHeader) * ScreenAmbientOcclusion;
->>>>>>> d731a049
 
 	
 #if USE_DEFAULT_ENV_LIGHTING_INPUT && FEATURE_LEVEL >= FEATURE_LEVEL_SM5
 	float2 LocalPosition = SvPosition.xy - View.ViewRectMin.xy;
 
-<<<<<<< HEAD
-	
-#if FEATURE_LEVEL >= FEATURE_LEVEL_SM5
-	float2 LocalPosition = SvPosition.xy - View.ViewRectMin.xy;
-
-=======
->>>>>>> d731a049
 	uint GridIndex = ComputeLightGridCellIndex(uint2(LocalPosition.x, LocalPosition.y), SceneDepth);
 	uint NumCulledEntryIndex = (ForwardLightData.NumGridCells + GridIndex) * NUM_CULLED_LIGHTS_GRID_STRIDE;
 	uint NumCulledReflectionCaptures = min(ForwardLightData.NumCulledLightsGrid[NumCulledEntryIndex + 0], ForwardLightData.NumReflectionCaptures);
@@ -79,27 +56,11 @@
 #else
 	uint CaptureDataStartIndex = 0;
 	uint NumCulledReflectionCaptures = 0;
-<<<<<<< HEAD
-#endif
-
-#if STRATA_FASTPATH == 0 && STRATA_SINGLEPATH == 0
-	for (uint BSDFIndex = 0; BSDFIndex < StrataPixelHeader.BSDFCount; ++BSDFIndex)
-=======
->>>>>>> d731a049
 #endif
 
 	Strata_for (uint BSDFIndex = 0, BSDFIndex < StrataPixelHeader.BSDFCount, ++BSDFIndex)
 	{
-<<<<<<< HEAD
-	#if STRATA_FASTPATH
-		FStrataBSDF BSDF = UnpackFastPathStrataBSDFIn(MaterialBuffer, StrataAddressing, StrataPixelHeader);
-	#else
-		FStrataBSDF BSDF = UnpackStrataBSDFIn(MaterialBuffer, StrataAddressing, StrataPixelHeader);
-	#endif
-		const float3 BSDFThroughput = BSDF.FinalWeight;
-=======
 		FStrataBSDF BSDF = UnpackStrataBSDF(MaterialBuffer, StrataAddressing, StrataPixelHeader);
->>>>>>> d731a049
 
 		// Create the BSDF context
 		FStrataBSDFContext StrataBSDFContext = StrataCreateBSDFContext(StrataPixelHeader, BSDF, StrataAddressing, V);
@@ -107,123 +68,13 @@
 		const float3 BSDFThroughput = LuminanceWeight(StrataBSDFContext, BSDF); // Use the reflected direction
 
 		// Evaluate environment lighting
-<<<<<<< HEAD
-		const bool bEnableSpecular = ReflectionStruct.SkyLightParameters.y > 0.0f;
-		const bool bForceFullyRough = false;
-		FStrataEnvLightResult StrataEnvLight = StrataEvaluateForEnvLight(StrataBSDFContext, bEnableSpecular, bForceFullyRough);
-=======
 		FStrataEnvLightResult StrataEnvLight = StrataEvaluateForEnvLight(StrataBSDFContext, bEnableSpecular, Settings);
->>>>>>> d731a049
 
 		float3 BentNormal = StrataEnvLight.DiffuseNormal;
 	#if APPLY_SKY_SHADOWING
 		// Set DiffuseNormal as the bent normal for all diffuse computations.
 		BentNormal = ApplyDFAO(UpsampleDFAOOutput, StrataEnvLight.DiffuseNormal);
 	#endif
-<<<<<<< HEAD
-
-		// Diffuse component
-		float3 DiffuseLighting = 0;
-	#if ENABLE_DYNAMIC_SKY_LIGHT
-		const bool bProcessFrontFaceDiffuse = any(StrataEnvLight.DiffuseWeight > 0.0f);
-		const bool bProcessBackFaceDiffuse = any(StrataEnvLight.DiffuseBackFaceWeight > 0.0f);
-		if (bProcessFrontFaceDiffuse || bProcessBackFaceDiffuse)
-		{
-			// Compute the common sky visibility factors
-			FSkyLightVisibilityData SkyVisData = GetSkyLightVisibilityData(StrataBSDFContext.N, StrataBSDFContext.N, StrataPixelHeader.MaterialAO, AmbientOcclusion, BentNormal);
-
-			if (bProcessFrontFaceDiffuse)
-			{
-				// Finally sample the sky diffuse contribution (spherical harmonic, Lambert BRDF)
-				float3 DiffuseLookup = GetSkySHDiffuse(BentNormal) * View.SkyLightColor.rgb;
-				// And accumulate
-				// Note: Use diffuse directional albedo (i.e., DiffuseWeight) as first order approximation for env. integration (STRATA_TODO instead compute SH coefficients for Chan)
-				DiffuseLighting = BSDFThroughput * (SkyVisData.SkyDiffuseLookUpMul * DiffuseLookup + SkyVisData.SkyDiffuseLookUpAdd) * StrataEnvLight.DiffuseWeight;
-			}
-			if (bProcessBackFaceDiffuse)
-			{
-				// We do not evaluate back face sky light visibility data because all the data we have is for the front face only.  This could be evaluated at some cost.
-				// However, we do apply SkyVisData.SkyDiffuseLookUpMul for scaling consistency.
-
-				// Finally sample the sky diffuse contribution (spherical harmonic, Lambert BRDF) along the opposite normal direction
-				float3 DiffuseLookup = GetSkySHDiffuse(-BentNormal) * View.SkyLightColor.rgb;
-				// And accumulate
-				// Note: Use diffuse directional albedo (i.e., DiffuseWeight) as first order approximation for env. integration (STRATA_TODO instead compute SH coefficients for Chan)
-				DiffuseLighting += BSDFThroughput * (SkyVisData.SkyDiffuseLookUpMul * DiffuseLookup) * StrataEnvLight.DiffuseBackFaceWeight;
-			}
-		}
-	#endif // ENABLE_DYNAMIC_SKY_LIGHT
-
-		// Specular component
-		const bool bIsTopLayer = BSDF_GETISTOPLAYER(BSDF);
-		float3 SpecularLighting = 0;
-		if (any(StrataEnvLight.SpecularWeight > 0.0f))
-		{
-			float IndirectIrradiance = 0.0;						// STRATA_TODO GBuffer.IndirectIrradiance, that will likely have to take 8 mnore bits on the header
-		#if ENABLE_SKY_LIGHT && ALLOW_STATIC_LIGHTING
-			BRANCH
-			// Add in diffuse contribution from dynamic skylights so reflection captures will have something to mix with
-			if (ReflectionStruct.SkyLightParameters.y > 0 && ReflectionStruct.SkyLightParameters.z > 0)
-			{
-				IndirectIrradiance += GetDynamicSkyIndirectIrradiance(BentNormal, StrataBSDFContext.N);
-			}
-		#endif
-
-			// Compute some extra occlusion information from DFAO and sky light data
-			float IndirectSpecularOcclusion = 1.0f;
-			float3 ExtraIndirectSpecular = 0.0f;
-
-		#if SUPPORT_DFAO_INDIRECT_OCCLUSION
-			float IndirectDiffuseOcclusion;
-			const bool bTwoSideFoliage = false;
-			GetDistanceFieldAOSpecularOcclusion(BentNormal, StrataEnvLight.SpecularDirection, StrataEnvLight.SpecularSafeRoughness, bTwoSideFoliage, IndirectSpecularOcclusion, IndirectDiffuseOcclusion, ExtraIndirectSpecular);
-			// Apply DFAO to IndirectIrradiance before mixing with indirect specular
-			IndirectIrradiance *= IndirectDiffuseOcclusion;
-		#endif
-
-			float RoughnessSquared = StrataEnvLight.SpecularSafeRoughness * StrataEnvLight.SpecularSafeRoughness;
-			float SpecularOcclusion = IndirectSpecularOcclusion * GetSpecularOcclusion(StrataBSDFContext.SatNoV, RoughnessSquared, CombinedScreenAndMaterialAO);
-
-			const bool bCompositeSkylight = true;
-			SpecularLighting += BSDFThroughput * StrataEnvLight.SpecularWeight *
-				CompositeReflectionCapturesAndSkylightTWS(
-					(bIsTopLayer ? TopLayerSpecularContributionFactor : 1.0f) * SpecularOcclusion,
-					TranslatedWorldPosition,
-					StrataEnvLight.SpecularDirection,
-					StrataEnvLight.SpecularSafeRoughness,
-					IndirectIrradiance,
-					IndirectSpecularOcclusion,
-					ExtraIndirectSpecular,
-					NumCulledReflectionCaptures,
-					CaptureDataStartIndex,
-					0,
-					bCompositeSkylight);
-
-		#if STRATA_FASTPATH==0
-			if (BSDF_GETHASHAZINESS(BSDF))
-			{
-				SpecularLighting += BSDFThroughput * StrataEnvLight.SpecularHazeWeight *
-					CompositeReflectionCapturesAndSkylightTWS(
-						(bIsTopLayer ? TopLayerSpecularContributionFactor : 1.0f) * SpecularOcclusion,
-						TranslatedWorldPosition,
-						StrataEnvLight.SpecularDirection,
-						StrataEnvLight.SpecularHazeSafeRoughness,
-						IndirectIrradiance,
-						IndirectSpecularOcclusion,
-						ExtraIndirectSpecular,
-						NumCulledReflectionCaptures,
-						CaptureDataStartIndex,
-						0,
-						bCompositeSkylight);
-
-				// SSR is traced for the sharpest lob. The smoothest one does not rely on SSR so we need to lower energy coming from SSR according to the lobe blend weight.
-				// And we also try to make the transition smooth using Haziness
-				SSRReductionFactor -= bIsTopLayer ? dot(BSDFThroughput, float3(1.0f / 3.0f, 1.0f / 3.0f, 1.0f / 3.0f)) * StrataEnvLight.SSRReduction : 0.0f;
-			}
-		#endif 
-		}
-
-=======
 
 		float3 DiffuseLighting = 0;
 		float3 SpecularLighting = 0;
@@ -246,19 +97,13 @@
 			SpecularLighting);
 
 		const bool bIsTopLayer = BSDF_GETISTOPLAYER(BSDF);
->>>>>>> d731a049
 		if (bIsTopLayer)
 		{
 			// The specular path weight applied on SSR. It must account for throughput even for top surface because it also contains coverage.
 			SSRTopLayerEnvBRDF += BSDFThroughput * StrataEnvLight.SSRSpecularWeight;
 		}
 
-<<<<<<< HEAD
-		const bool bNeedsSeparateSubsurfaceLightAccumulation = StrataEnvLight.bSubsurface;
-		LightAccumulator_AddSplit(Out, DiffuseLighting, SpecularLighting, DiffuseLighting, View.PreExposure, bNeedsSeparateSubsurfaceLightAccumulation);
-=======
 		// STRATA_TODO ReflectionEnvironment(...) for static reflection volumes.
->>>>>>> d731a049
 
 		FLightAccumulator Out = (FLightAccumulator)0;
 		LightAccumulator_AddSplit(Out, DiffuseLighting, SpecularLighting, DiffuseLighting, View.PreExposure, StrataEnvLight.bSubsurface);
