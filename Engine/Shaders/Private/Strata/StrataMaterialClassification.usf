// Copyright Epic Games, Inc. All Rights Reserved.

#include "/Engine/Private/Common.ush"

#define STRATA_INLINE_SHADING 0
#define STRATA_SSS_MATERIAL_OVERRIDE 0
#include "/Engine/Private/Strata/Strata.ush"
#include "StrataTile.ush"

<<<<<<< HEAD
#define STRATA_TILE_SIZE 8
#define GROUP_THREAD_COUNT (STRATA_TILE_SIZE * STRATA_TILE_SIZE)

////////////////////////////////////////////////////////////////////////////////////////////////////////////

// DecodeTile is in StrataTiling.usf.
uint EncodeTile(uint2 TileCoord)
{
	return TileCoord.x | (TileCoord.y << 16); // assumes 16bit is enough to represent a tiled resolution up to 65,535 :)
}

#if SHADER_TILE_CATEGORIZATION
int TileSize;
int bRectPrimitive;
int2 ViewResolution;
uint MaxBytesPerPixel;
Texture2D<uint> TopLayerTexture;
Texture2DArray<uint> MaterialTextureArray;
// Fast/Simple
RWBuffer<uint> SimpleTileIndirectDataBuffer;
RWBuffer<uint> SimpleTileListDataBuffer;
// Single
RWBuffer<uint> SingleTileIndirectDataBuffer;
RWBuffer<uint> SingleTileListDataBuffer;
// Complex
RWBuffer<uint> ComplexTileIndirectDataBuffer;
RWBuffer<uint> ComplexTileListDataBuffer;

#if !PERMUTATION_WAVE_OPS
groupshared uint s_TileFlags[GROUP_THREAD_COUNT];
#endif

#if PERMUTATION_STRATA_CLEAR_DURING_CATEGORIZATION
RWTexture2D<uint2> SSSTextureUAV;
#endif

[numthreads(STRATA_TILE_SIZE, STRATA_TILE_SIZE, 1)]
void TileMainCS(uint2 DispatchThreadId : SV_DispatchThreadID, uint LinearIndex : SV_GroupIndex, uint3 GroupId : SV_GroupID)
{
	if (all(DispatchThreadId == 0))
	{
		SimpleTileIndirectDataBuffer[0] = bRectPrimitive > 0 ? 4 : 6;
		SingleTileIndirectDataBuffer[0] = bRectPrimitive > 0 ? 4 : 6;
		ComplexTileIndirectDataBuffer[0] = bRectPrimitive > 0 ? 4 : 6;
=======
#define GROUP_THREAD_COUNT (STRATA_TILE_SIZE * STRATA_TILE_SIZE)

////////////////////////////////////////////////////////////////////////////////////////////////////////////

#if SHADER_TILE_CATEGORIZATION
int bRectPrimitive;
int2 ViewResolution;
uint MaxBytesPerPixel;
int FirstSliceStoringStrataSSSData;
Texture2D<uint> TopLayerTexture;
#if PERMUTATION_CMASK
Texture2D<uint> TopLayerCmaskTexture;
#endif
RWTexture2DArray<uint> MaterialTextureArrayUAV;

// Indirect draw data buffer for all tile types
RWBuffer<uint> TileDrawIndirectDataBuffer;

RWBuffer<uint> SimpleTileListDataBuffer;
RWBuffer<uint> SingleTileListDataBuffer;
RWBuffer<uint> ComplexTileListDataBuffer;

#if STRATA_OPAQUE_ROUGH_REFRACTION_ENABLED
RWBuffer<uint> OpaqueRoughRefractionTileListDataBuffer;
RWBuffer<uint> SSSWithoutOpaqueRoughRefractionTileListDataBuffer;
Texture2D<float3> OpaqueRoughRefractionTexture;
#endif

#if !PERMUTATION_WAVE_OPS
groupshared uint s_TileFlags[GROUP_THREAD_COUNT];
#endif

[numthreads(STRATA_TILE_SIZE, STRATA_TILE_SIZE, 1)]
void TileMainCS(uint2 DispatchThreadId : SV_DispatchThreadID, uint LinearIndex : SV_GroupIndex, uint3 GroupId : SV_GroupID)
{
	if (all(DispatchThreadId == 0))
	{
		const uint IndexCountPerInstance = bRectPrimitive > 0 ? 4 : 6;
		TileDrawIndirectDataBuffer[GetStrataTileTypeDrawIndirectArgOffset_DWord(STRATA_TILE_TYPE_SIMPLE)					+ 0] = IndexCountPerInstance;
		TileDrawIndirectDataBuffer[GetStrataTileTypeDrawIndirectArgOffset_DWord(STRATA_TILE_TYPE_SINGLE)					+ 0] = IndexCountPerInstance;
		TileDrawIndirectDataBuffer[GetStrataTileTypeDrawIndirectArgOffset_DWord(STRATA_TILE_TYPE_COMPLEX)					+ 0] = IndexCountPerInstance;
		TileDrawIndirectDataBuffer[GetStrataTileTypeDrawIndirectArgOffset_DWord(STRATA_TILE_TYPE_ROUGH_REFRACT)				+ 0] = IndexCountPerInstance;
		TileDrawIndirectDataBuffer[GetStrataTileTypeDrawIndirectArgOffset_DWord(STRATA_TILE_TYPE_SSS_WITHOUT_ROUGH_REFRACT) + 0] = IndexCountPerInstance;
	}

	const uint2 PixelCoord = DispatchThreadId.xy + View.ViewRectMin.xy;
	const bool bIsValid = all(DispatchThreadId.xy < View.ViewSizeAndInvSize.xy);

	// If CMask data are available, we use it as a coarse evaluation to know if a tile contains any data. 
	// * If the tile is entirely empty: we clear the header & SSS data
	// * If the data contains any data: we do fine grain checking, and clear header & SSS data only for needed pixels. The top layer data texture is used 
	//   to know if a pixel is valid or not (since the material header is not cleared when the Cmask permutation is used).

#if PERMUTATION_CMASK
	// Coarse test for clearing header (& SSS data) based on CMask data
	const uint CMask = TopLayerCmaskTexture.Load(uint3(GroupId.xy, 0));
	BRANCH
	if (CMask == 0x0)
	{
		MaterialTextureArrayUAV[uint3(PixelCoord, 0)] = 0u;
		StrataStoreSubsurfaceHeader(MaterialTextureArrayUAV, FirstSliceStoringStrataSSSData, PixelCoord, 0u); // This is a good clear for FStrataSubsurfaceHeader, and we only need to clear the header.
	}
	else
	{
#endif

	// Pixels outside of the view area are considered simple to enable screen borders to receive the simple permutation when not aligned to shader group size.
	bool bContainsComplexMaterial = false;
	bool bContainsSimpleMaterial  = false;
	bool bContainsSingleMaterial  = false;
	bool bContainsStrataMaterial  = false;
	bool bContainsOpaqueRoughRefraction = false;
	bool bContainsScreenSpaceSubsurfaceScattering = false;
	FStrataOpaqueRoughRefractionData OpaqueRoughRefractionData = (FStrataOpaqueRoughRefractionData)0;
	if (bIsValid)
	{
		FStrataAddressing StrataAddressing = GetStrataPixelDataByteOffset(PixelCoord, uint2(View.BufferSizeAndInvSize.xy), MaxBytesPerPixel);

		// Load mini header.
		const uint PackedHeader = MaterialTextureArrayUAV[uint3(PixelCoord, 0)];
		FStrataPixelHeader StrataPixelHeader = UnpackStrataHeaderIn(PackedHeader, StrataAddressing, TopLayerTexture);

		const bool bIsSimple =  IsSimpleMaterial(StrataPixelHeader) || StrataPixelHeader.BSDFCount == 0; // BSDFCount == 0 ensures that non-strata pixel, like sky pixels, won't make a simple tile flagged as complex
		const bool bIsSingle = !IsSimpleMaterial(StrataPixelHeader) && IsSingleMaterial(StrataPixelHeader);
		bContainsStrataMaterial  = StrataPixelHeader.BSDFCount > 0;
		bContainsSimpleMaterial  = bIsSimple;
		bContainsSingleMaterial  = bIsSingle;
		bContainsComplexMaterial = !bIsSingle && !bIsSimple;
		bContainsScreenSpaceSubsurfaceScattering = HasSubsurface(StrataPixelHeader);

	#if STRATA_OPAQUE_ROUGH_REFRACTION_ENABLED
		OpaqueRoughRefractionData = StrataUnpackOpaqueRoughRefractionData(OpaqueRoughRefractionTexture[PixelCoord]);
		bContainsOpaqueRoughRefraction = OpaqueRoughRefractionData.OpaqueRoughRefractionEnabled > 0.0f;
	#endif

		// Fine grain test for clearing based on CMask data
	#if PERMUTATION_CMASK
		// Fine grain check if clear is needed
		bool bClearHeader = false;
		BRANCH
		if (CMask > 0u && CMask < 0xF)
		{
			bClearHeader = TopLayerTexture.Load(uint3(PixelCoord,0)) == 0;
		}

		// Header clear
		BRANCH
		if (bClearHeader)
		{
			MaterialTextureArrayUAV[uint3(PixelCoord, 0)] = 0u;
		}
	#endif
	}
	
	BRANCH
	if (!bContainsScreenSpaceSubsurfaceScattering)
	{
		// We must fill all the pixel which does not have subsurface scattering by default so that the SSS code is not executed where it should not.
		StrataStoreSubsurfaceHeader(MaterialTextureArrayUAV, FirstSliceStoringStrataSSSData, PixelCoord, 0u); // This is a good clear for FStrataSubsurfaceHeader, and we only need to clear the header.
	}

#if PERMUTATION_WAVE_OPS
	const bool bTileContainsStrata							= WaveActiveAnyTrue(bContainsStrataMaterial);
//	const bool bTileContainsSimple							= WaveActiveAnyTrue(bContainsSimpleMaterial);
	const bool bTileContainsSingle							= WaveActiveAnyTrue(bContainsSingleMaterial);
	const bool bTileContainsComplex							= WaveActiveAnyTrue(bContainsComplexMaterial);
	const bool bTileContainsOpaqueRoughRefraction			= WaveActiveAnyTrue(bContainsOpaqueRoughRefraction);
	const bool bTileContainsScreenSpaceSubsurfaceScattering	= WaveActiveAnyTrue(bContainsScreenSpaceSubsurfaceScattering);
#else // PERMUTATION_WAVE_OPS

	s_TileFlags[LinearIndex] = 
		(bContainsStrataMaterial					? 0x1u	: 0u) | 
//		(bContainsSimpleMaterial					? 0x2u	: 0u) | 
		(bContainsSingleMaterial					? 0x4u	: 0u) | 
		(bContainsComplexMaterial					? 0x8u	: 0u) | 
		(bContainsOpaqueRoughRefraction				? 0x10u : 0u) |
		(bContainsScreenSpaceSubsurfaceScattering	? 0x20u : 0u);

	GroupMemoryBarrierWithGroupSync();
	if (LinearIndex < 32)
	{
		s_TileFlags[LinearIndex] = s_TileFlags[LinearIndex] | s_TileFlags[LinearIndex + 32];
	}
	GroupMemoryBarrierWithGroupSync();
	if (LinearIndex < 16)
	{
		s_TileFlags[LinearIndex] = s_TileFlags[LinearIndex] | s_TileFlags[LinearIndex + 16];
	}
	GroupMemoryBarrierWithGroupSync();

	if (LinearIndex < 8)
	{
		s_TileFlags[LinearIndex] = s_TileFlags[LinearIndex] | s_TileFlags[LinearIndex + 8];
	}
	GroupMemoryBarrierWithGroupSync();
	if (LinearIndex < 4)
	{
		s_TileFlags[LinearIndex] = s_TileFlags[LinearIndex] | s_TileFlags[LinearIndex + 4];
	}
	GroupMemoryBarrierWithGroupSync();
	if (LinearIndex < 2)
	{
		s_TileFlags[LinearIndex] = s_TileFlags[LinearIndex] | s_TileFlags[LinearIndex + 2];
	}
	GroupMemoryBarrierWithGroupSync();

	const uint FinalTileFlags = s_TileFlags[LinearIndex] | s_TileFlags[LinearIndex + 1];

	const bool bTileContainsStrata							= (FinalTileFlags & 0x1u) > 0;
//	const bool bTileContainsSimple							= (FinalTileFlags & 0x2u) > 0;
	const bool bTileContainsSingle							= (FinalTileFlags & 0x4u) > 0;
	const bool bTileContainsComplex							= (FinalTileFlags & 0x8u) > 0;
	const bool bTileContainsOpaqueRoughRefraction			= (FinalTileFlags & 0x10u) > 0;
	const bool bTileContainsScreenSpaceSubsurfaceScattering	= (FinalTileFlags & 0x20u) > 0;
#endif // PERMUTATION_WAVE_OPS

	if (LinearIndex < 1 && bTileContainsStrata)
	{
		uint EncodedTile = StrataPackTile(GroupId.xy);

		if (bTileContainsComplex)
		{
			uint WriteToIndex;
			InterlockedAdd(TileDrawIndirectDataBuffer[GetStrataTileTypeDrawIndirectArgOffset_DWord(STRATA_TILE_TYPE_COMPLEX) + 1], 1, WriteToIndex);
			ComplexTileListDataBuffer[WriteToIndex] = EncodedTile;
		}
		else if (bTileContainsSingle)
		{
			uint WriteToIndex;
			InterlockedAdd(TileDrawIndirectDataBuffer[GetStrataTileTypeDrawIndirectArgOffset_DWord(STRATA_TILE_TYPE_SINGLE) + 1], 1, WriteToIndex);
			SingleTileListDataBuffer[WriteToIndex] = EncodedTile;
		}
		else // (bTileContainsSimple)
		{
			uint WriteToIndex;
			InterlockedAdd(TileDrawIndirectDataBuffer[GetStrataTileTypeDrawIndirectArgOffset_DWord(STRATA_TILE_TYPE_SIMPLE) + 1], 1, WriteToIndex);
			SimpleTileListDataBuffer[WriteToIndex] = EncodedTile;
		}

	#if STRATA_OPAQUE_ROUGH_REFRACTION_ENABLED
		if (bTileContainsOpaqueRoughRefraction)
		{
			uint WriteToIndex;
			InterlockedAdd(TileDrawIndirectDataBuffer[GetStrataTileTypeDrawIndirectArgOffset_DWord(STRATA_TILE_TYPE_ROUGH_REFRACT) + 1], 1, WriteToIndex);
			OpaqueRoughRefractionTileListDataBuffer[WriteToIndex] = EncodedTile;
		}
		if(bTileContainsScreenSpaceSubsurfaceScattering && !bTileContainsOpaqueRoughRefraction)
		{
			uint WriteToIndex;
			InterlockedAdd(TileDrawIndirectDataBuffer[GetStrataTileTypeDrawIndirectArgOffset_DWord(STRATA_TILE_TYPE_SSS_WITHOUT_ROUGH_REFRACT) + 1], 1, WriteToIndex);
			SSSWithoutOpaqueRoughRefractionTileListDataBuffer[WriteToIndex] = EncodedTile;
		}
	#endif
	}

#if PERMUTATION_CMASK
	}
#endif
}
#endif // SHADER_TILE_CATEGORIZATION

////////////////////////////////////////////////////////////////////////////////////////////////////////////

#if SHADER_MATERIAL_TILE_PREPARE_ARGS

Buffer<uint>   TileDrawIndirectDataBuffer;
RWBuffer<uint> TileDispatchIndirectDataBuffer;

[numthreads(1, 1, 1)]
void ArgsMainCS(uint2 DispatchThreadId : SV_DispatchThreadID)
{
	if (all(DispatchThreadId == 0))
	{
		TileDispatchIndirectDataBuffer[GetStrataTileTypeDispatchIndirectArgOffset_DWord(STRATA_TILE_TYPE_SIMPLE)					+ 0] = TileDrawIndirectDataBuffer[GetStrataTileTypeDrawIndirectArgOffset_DWord(STRATA_TILE_TYPE_SIMPLE)						+ 1];
		TileDispatchIndirectDataBuffer[GetStrataTileTypeDispatchIndirectArgOffset_DWord(STRATA_TILE_TYPE_SINGLE)					+ 0] = TileDrawIndirectDataBuffer[GetStrataTileTypeDrawIndirectArgOffset_DWord(STRATA_TILE_TYPE_SINGLE)						+ 1];
		TileDispatchIndirectDataBuffer[GetStrataTileTypeDispatchIndirectArgOffset_DWord(STRATA_TILE_TYPE_COMPLEX)					+ 0] = TileDrawIndirectDataBuffer[GetStrataTileTypeDrawIndirectArgOffset_DWord(STRATA_TILE_TYPE_COMPLEX)					+ 1];
		TileDispatchIndirectDataBuffer[GetStrataTileTypeDispatchIndirectArgOffset_DWord(STRATA_TILE_TYPE_ROUGH_REFRACT)				+ 0] = TileDrawIndirectDataBuffer[GetStrataTileTypeDrawIndirectArgOffset_DWord(STRATA_TILE_TYPE_ROUGH_REFRACT)				+ 1];
		TileDispatchIndirectDataBuffer[GetStrataTileTypeDispatchIndirectArgOffset_DWord(STRATA_TILE_TYPE_SSS_WITHOUT_ROUGH_REFRACT)	+ 0] = TileDrawIndirectDataBuffer[GetStrataTileTypeDrawIndirectArgOffset_DWord(STRATA_TILE_TYPE_SSS_WITHOUT_ROUGH_REFRACT)	+ 1];

		TileDispatchIndirectDataBuffer[GetStrataTileTypeDispatchIndirectArgOffset_DWord(STRATA_TILE_TYPE_SIMPLE)					+ 1] = 1;
		TileDispatchIndirectDataBuffer[GetStrataTileTypeDispatchIndirectArgOffset_DWord(STRATA_TILE_TYPE_SINGLE)					+ 1] = 1;
		TileDispatchIndirectDataBuffer[GetStrataTileTypeDispatchIndirectArgOffset_DWord(STRATA_TILE_TYPE_COMPLEX)					+ 1] = 1;
		TileDispatchIndirectDataBuffer[GetStrataTileTypeDispatchIndirectArgOffset_DWord(STRATA_TILE_TYPE_ROUGH_REFRACT)				+ 1] = 1;
		TileDispatchIndirectDataBuffer[GetStrataTileTypeDispatchIndirectArgOffset_DWord(STRATA_TILE_TYPE_SSS_WITHOUT_ROUGH_REFRACT) + 1] = 1;

		TileDispatchIndirectDataBuffer[GetStrataTileTypeDispatchIndirectArgOffset_DWord(STRATA_TILE_TYPE_SIMPLE)					+ 2] = 1;
		TileDispatchIndirectDataBuffer[GetStrataTileTypeDispatchIndirectArgOffset_DWord(STRATA_TILE_TYPE_SINGLE)					+ 2] = 1;
		TileDispatchIndirectDataBuffer[GetStrataTileTypeDispatchIndirectArgOffset_DWord(STRATA_TILE_TYPE_COMPLEX)					+ 2] = 1;
		TileDispatchIndirectDataBuffer[GetStrataTileTypeDispatchIndirectArgOffset_DWord(STRATA_TILE_TYPE_ROUGH_REFRACT)				+ 2] = 1;
		TileDispatchIndirectDataBuffer[GetStrataTileTypeDispatchIndirectArgOffset_DWord(STRATA_TILE_TYPE_SSS_WITHOUT_ROUGH_REFRACT)	+ 2] = 1;
	}
}

#endif // SHADER_MATERIAL_TILE_PREPARE_ARGS

////////////////////////////////////////////////////////////////////////////////////////////////////////////

#if SHADER_BSDF_TILE_PREPARE_ARGS

int2 TileCount_Primary;
int2 TileOffset_Primary;

int2 OverflowTileCount;
int2 OverflowTileOffset;

Buffer<uint>   TileDrawIndirectDataBuffer;
RWBuffer<uint> TileDispatchIndirectDataBuffer;
RWBuffer<uint> TileDispatchPerThreadIndirectDataBuffer;

uint DivideAndRoundUp(uint X, uint Y) { return (X + Y - 1) / Y; }

[numthreads(1, 1, 1)]
void ArgsMainCS(uint2 DispatchThreadId : SV_DispatchThreadID)
{
	if (all(DispatchThreadId == 0))
	{
		const uint TileCount = TileDrawIndirectDataBuffer[0].x;
		const uint DispatchX = min(TileCount, uint(OverflowTileCount.x));
		const uint DispatchY = DivideAndRoundUp(TileCount, OverflowTileCount.x);

		TileDispatchIndirectDataBuffer[0] = DispatchX;
		TileDispatchIndirectDataBuffer[1] = DispatchY;
		TileDispatchIndirectDataBuffer[2] = 1;
		
		TileDispatchPerThreadIndirectDataBuffer[0] = DivideAndRoundUp(DispatchX, STRATA_TILE_SIZE);
		TileDispatchPerThreadIndirectDataBuffer[1] = DivideAndRoundUp(DispatchY, STRATA_TILE_SIZE);
		TileDispatchPerThreadIndirectDataBuffer[2] = 1;
>>>>>>> d731a049
	}
}

#endif // SHADER_BSDF_TILE_PREPARE_ARGS

<<<<<<< HEAD
	// Pixels outside of the view area are considered simple to enable screen borders to receive the simple permutation when not aligned to shader group size.
	bool bContainsComplexMaterial = false;
	bool bContainsSimpleMaterial  = false;
	bool bContainsSingleMaterial  = false;
	bool bContainsStrataMaterial  = false;
	bool bHasScreenSpaceSubsurfaceScattering = false;
=======
////////////////////////////////////////////////////////////////////////////////////////////////////////////

#if SHADER_BSDF_TILE

int2 ViewResolution;
uint MaxBytesPerPixel;
uint TileSizeLog2;

int2 TileCount_Primary;
int2 TileOffset_Primary;

int2 OverflowTileCount;
int2 OverflowTileOffset;

Texture2D<uint> TopLayerTexture;
Texture2DArray<uint> MaterialTextureArray;

Buffer<uint> TileListBuffer;

RWTexture2D<uint> RWBSDFTileTexture;
RWTexture2D<uint> RWBSDFOffsetTexture;
RWBuffer<uint>    RWBSDFTileCountBuffer;

#if !PERMUTATION_WAVE_OPS
groupshared uint s_TileBSDFCount[GROUP_THREAD_COUNT];
#endif

uint2 LinearCoordToTileCoord(uint InLinear)
{
	return uint2(InLinear % OverflowTileCount.x, InLinear / OverflowTileCount.x) + OverflowTileOffset;
}

[numthreads(STRATA_TILE_SIZE, STRATA_TILE_SIZE, 1)]
void BSDFTileMainCS(uint2 GroupThreadId : SV_GroupThreadID, uint2 GroupId : SV_GroupID, uint LinearIndex : SV_GroupIndex)
{
	const uint2 TileCoord = StrataUnpackTile(TileListBuffer[GroupId.x]);
	const uint2 PixelCoord = TileCoord * STRATA_TILE_SIZE + GroupThreadId;

	uint BSDFCount = 0;
>>>>>>> d731a049
	if (all(PixelCoord < uint2(ViewResolution)))
	{
		FStrataAddressing StrataAddressing = GetStrataPixelDataByteOffset(PixelCoord, uint2(View.BufferSizeAndInvSize.xy), MaxBytesPerPixel);
		FStrataPixelHeader StrataPixelHeader = UnpackStrataHeaderIn(MaterialTextureArray, StrataAddressing, TopLayerTexture);
<<<<<<< HEAD

		const bool bIsSimple =  IsSimpleMaterial(StrataPixelHeader) || StrataPixelHeader.BSDFCount == 0; // BSDFCount == 0 ensures that non-strata pixel, like sky pixels, won't make a simple tile flagged as complex
		const bool bIsSingle = !IsSimpleMaterial(StrataPixelHeader) && IsSingleMaterial(StrataPixelHeader);
		bContainsStrataMaterial  = StrataPixelHeader.BSDFCount > 0;
		bContainsSimpleMaterial  = bIsSimple;
		bContainsSingleMaterial  = bIsSingle;
		bContainsComplexMaterial = !bIsSingle & !bIsSimple;
		bHasScreenSpaceSubsurfaceScattering = HasSubsurface(StrataPixelHeader);
	}

#if PERMUTATION_STRATA_CLEAR_DURING_CATEGORIZATION
	BRANCH
	if (!bHasScreenSpaceSubsurfaceScattering)
	{
		// We must fill all the pixel which doe not hav subsurface scattering with default so that the SSS code is not executed where it should not.
		FStrataSubsurfaceData StrataSubsurfaceData = (FStrataSubsurfaceData)0;
		SSSTextureUAV[DispatchThreadId.xy] = StrataPackSSSData(StrataSubsurfaceData);
	}
#endif

#if PERMUTATION_WAVE_OPS
	const bool bHasAnyStrata  = WaveActiveAnyTrue(bContainsStrataMaterial);
//	const bool bHasAnySimple  = WaveActiveAnyTrue(bContainsSimpleMaterial);
	const bool bHasAnySingle  = WaveActiveAnyTrue(bContainsSingleMaterial);
	const bool bHasAnyComplex = WaveActiveAnyTrue(bContainsComplexMaterial);
#else // PERMUTATION_WAVE_OPS

	s_TileFlags[LinearIndex] = 
		(bContainsStrataMaterial  ? 0x1u : 0u) | 
//		(bContainsSimpleMaterial  ? 0x2u : 0u) | 
		(bContainsSingleMaterial  ? 0x4u : 0u) | 
		(bContainsComplexMaterial ? 0x8u : 0u);
=======
		BSDFCount = min(StrataPixelHeader.BSDFCount, STRATA_MAX_BSDF_COUNT_FOR_BDSFOFFSET);

		if (BSDFCount > 0)
		{
			FStrataBSDFOffset Offsets = (FStrataBSDFOffset)0;
			Offsets.BSDFCount = BSDFCount;

			UNROLL_N(STRATA_MAX_BSDF_COUNT_FOR_BDSFOFFSET)
			for (uint BSDFIndex = 0; BSDFIndex < BSDFCount; ++BSDFIndex)
			{
				Offsets.BSDFOffsets[BSDFIndex] = StrataAddressing.CurrentIndex;
				UnpackStrataBSDFIn(MaterialTextureArray, StrataAddressing, StrataPixelHeader);
			}

			RWBSDFOffsetTexture[PixelCoord] = PackBSDFOffset(Offsets);
		}
	}

#if PERMUTATION_WAVE_OPS

	const uint TileBSDFCount = WaveActiveMax(BSDFCount);

#else // PERMUTATION_WAVE_OPS

	s_TileBSDFCount[LinearIndex] = BSDFCount;
>>>>>>> d731a049

	GroupMemoryBarrierWithGroupSync();
	if (LinearIndex < 32)
	{
<<<<<<< HEAD
		s_TileFlags[LinearIndex] = s_TileFlags[LinearIndex] | s_TileFlags[LinearIndex + 32];
=======
		s_TileBSDFCount[LinearIndex] = max(s_TileBSDFCount[LinearIndex], s_TileBSDFCount[LinearIndex + 32]);
>>>>>>> d731a049
	}
	GroupMemoryBarrierWithGroupSync();
	if (LinearIndex < 16)
	{
<<<<<<< HEAD
		s_TileFlags[LinearIndex] = s_TileFlags[LinearIndex] | s_TileFlags[LinearIndex + 16];
=======
		s_TileBSDFCount[LinearIndex] = max(s_TileBSDFCount[LinearIndex], s_TileBSDFCount[LinearIndex + 16]);
>>>>>>> d731a049
	}
	GroupMemoryBarrierWithGroupSync();

	if (LinearIndex < 8)
	{
<<<<<<< HEAD
		s_TileFlags[LinearIndex] = s_TileFlags[LinearIndex] | s_TileFlags[LinearIndex + 8];
=======
		s_TileBSDFCount[LinearIndex] = max(s_TileBSDFCount[LinearIndex], s_TileBSDFCount[LinearIndex + 8]);
>>>>>>> d731a049
	}
	GroupMemoryBarrierWithGroupSync();
	if (LinearIndex < 4)
	{
<<<<<<< HEAD
		s_TileFlags[LinearIndex] = s_TileFlags[LinearIndex] | s_TileFlags[LinearIndex + 4];
=======
		s_TileBSDFCount[LinearIndex] = max(s_TileBSDFCount[LinearIndex], s_TileBSDFCount[LinearIndex + 4]);
>>>>>>> d731a049
	}
	GroupMemoryBarrierWithGroupSync();
	if (LinearIndex < 2)
	{
<<<<<<< HEAD
		s_TileFlags[LinearIndex] = s_TileFlags[LinearIndex] | s_TileFlags[LinearIndex + 2];
	}
	GroupMemoryBarrierWithGroupSync();

	const uint FinalTileFlags = s_TileFlags[LinearIndex] | s_TileFlags[LinearIndex + 1];

	const bool bHasAnyStrata  = (FinalTileFlags & 0x1u) > 0;
//	const bool bHasAnySimple  = (FinalTileFlags & 0x2u) > 0;
	const bool bHasAnySingle  = (FinalTileFlags & 0x4u) > 0;
	const bool bHasAnyComplex = (FinalTileFlags & 0x8u) > 0;
#endif // PERMUTATION_WAVE_OPS

	if (LinearIndex < 1 && bHasAnyStrata)
	{
		if (bHasAnyComplex)
=======
		s_TileBSDFCount[LinearIndex] = max(s_TileBSDFCount[LinearIndex], s_TileBSDFCount[LinearIndex + 2]);
	}
	GroupMemoryBarrierWithGroupSync();

	const uint TileBSDFCount = max(s_TileBSDFCount[LinearIndex], s_TileBSDFCount[LinearIndex + 1]);

#endif // PERMUTATION_WAVE_OPS

	if (LinearIndex < 1)
	{
		if (TileBSDFCount > 1)
>>>>>>> d731a049
		{
			uint LinearTileCoord = 0;
			InterlockedAdd(RWBSDFTileCountBuffer[0], TileBSDFCount - 1, LinearTileCoord);

			FStrataBSDFTile Tile;
			Tile.Count = TileBSDFCount;
			Tile.Index = 0;

			// For first/parent tile, set TileCoord to point towards the first 'overflow' tile
			Tile.TileCoord = LinearCoordToTileCoord(LinearTileCoord);
			RWBSDFTileTexture[TileCoord] = PackBSDFTile(Tile);

			// For 'overflow' tiles, set TileCoord to point towards the first/parent tile
			Tile.TileCoord = TileCoord;
			for (uint BSDFIndex = 1; BSDFIndex < TileBSDFCount; ++BSDFIndex)
			{
				const uint2 OverflowCoord = LinearCoordToTileCoord(LinearTileCoord + BSDFIndex - 1);

				Tile.Index = BSDFIndex;
				RWBSDFTileTexture[OverflowCoord] = PackBSDFTile(Tile);
			}
		}
		else if (bHasAnySingle)
		{
			uint WriteToIndex;
			InterlockedAdd(SingleTileIndirectDataBuffer[1], 1, WriteToIndex);
			SingleTileListDataBuffer[WriteToIndex] = EncodeTile(GroupId.xy);
		}
		else // (bHasAnySimple)
		{
			RWBSDFTileTexture[GroupId] = 0;
		}
	}
}
<<<<<<< HEAD
#endif // SHADER_TILE_CATEGORIZATION

////////////////////////////////////////////////////////////////////////////////////////////////////////////

#if SHADER_CLEAR_MATERIAL_BUFFER

RWTexture2DArray<uint> MaterialTextureArrayUAV;
RWTexture2D<uint2> SSSTextureUAV;
uint MaxBytesPerPixel;
int2 TiledViewBufferResolution;

[numthreads(8, 8, 1)]
void ClearMaterialBufferMainCS(uint2 DispatchThreadId : SV_DispatchThreadID)
{
	if (any(int2(DispatchThreadId.xy) >= TiledViewBufferResolution))
	{
		return;
	}

	// Custom clear of the Strata material buffer.
	// The first layer of tiled uints contains the header that we need to clear so we only write a single uint per pixel instead of clearing the entire buffer which would be too slow.

	FStrataPixelHeader StrataHeader = InitialiseStrataPixelHeader();
	uint BSDFCount = 0;
	uint PackedStrataHeader = PackStrataHeader(BSDFCount, StrataHeader);

	const uint FirstSlice = 0;
	MaterialTextureArrayUAV[uint3(DispatchThreadId.xy, FirstSlice)] = PackedStrataHeader;

	FStrataSubsurfaceData StrataSubsurfaceData = (FStrataSubsurfaceData)0;
	SSSTextureUAV[DispatchThreadId.xy] = StrataPackSSSData(StrataSubsurfaceData);
}

#endif // SHADER_CLEAR_MATERIAL_BUFFER

////////////////////////////////////////////////////////////////////////////////////////////////////////////
=======
#endif // SHADER_BSDF_TILE
>>>>>>> d731a049
<|MERGE_RESOLUTION|>--- conflicted
+++ resolved
@@ -7,52 +7,6 @@
 #include "/Engine/Private/Strata/Strata.ush"
 #include "StrataTile.ush"
 
-<<<<<<< HEAD
-#define STRATA_TILE_SIZE 8
-#define GROUP_THREAD_COUNT (STRATA_TILE_SIZE * STRATA_TILE_SIZE)
-
-////////////////////////////////////////////////////////////////////////////////////////////////////////////
-
-// DecodeTile is in StrataTiling.usf.
-uint EncodeTile(uint2 TileCoord)
-{
-	return TileCoord.x | (TileCoord.y << 16); // assumes 16bit is enough to represent a tiled resolution up to 65,535 :)
-}
-
-#if SHADER_TILE_CATEGORIZATION
-int TileSize;
-int bRectPrimitive;
-int2 ViewResolution;
-uint MaxBytesPerPixel;
-Texture2D<uint> TopLayerTexture;
-Texture2DArray<uint> MaterialTextureArray;
-// Fast/Simple
-RWBuffer<uint> SimpleTileIndirectDataBuffer;
-RWBuffer<uint> SimpleTileListDataBuffer;
-// Single
-RWBuffer<uint> SingleTileIndirectDataBuffer;
-RWBuffer<uint> SingleTileListDataBuffer;
-// Complex
-RWBuffer<uint> ComplexTileIndirectDataBuffer;
-RWBuffer<uint> ComplexTileListDataBuffer;
-
-#if !PERMUTATION_WAVE_OPS
-groupshared uint s_TileFlags[GROUP_THREAD_COUNT];
-#endif
-
-#if PERMUTATION_STRATA_CLEAR_DURING_CATEGORIZATION
-RWTexture2D<uint2> SSSTextureUAV;
-#endif
-
-[numthreads(STRATA_TILE_SIZE, STRATA_TILE_SIZE, 1)]
-void TileMainCS(uint2 DispatchThreadId : SV_DispatchThreadID, uint LinearIndex : SV_GroupIndex, uint3 GroupId : SV_GroupID)
-{
-	if (all(DispatchThreadId == 0))
-	{
-		SimpleTileIndirectDataBuffer[0] = bRectPrimitive > 0 ? 4 : 6;
-		SingleTileIndirectDataBuffer[0] = bRectPrimitive > 0 ? 4 : 6;
-		ComplexTileIndirectDataBuffer[0] = bRectPrimitive > 0 ? 4 : 6;
-=======
 #define GROUP_THREAD_COUNT (STRATA_TILE_SIZE * STRATA_TILE_SIZE)
 
 ////////////////////////////////////////////////////////////////////////////////////////////////////////////
@@ -340,20 +294,11 @@
 		TileDispatchPerThreadIndirectDataBuffer[0] = DivideAndRoundUp(DispatchX, STRATA_TILE_SIZE);
 		TileDispatchPerThreadIndirectDataBuffer[1] = DivideAndRoundUp(DispatchY, STRATA_TILE_SIZE);
 		TileDispatchPerThreadIndirectDataBuffer[2] = 1;
->>>>>>> d731a049
 	}
 }
 
 #endif // SHADER_BSDF_TILE_PREPARE_ARGS
 
-<<<<<<< HEAD
-	// Pixels outside of the view area are considered simple to enable screen borders to receive the simple permutation when not aligned to shader group size.
-	bool bContainsComplexMaterial = false;
-	bool bContainsSimpleMaterial  = false;
-	bool bContainsSingleMaterial  = false;
-	bool bContainsStrataMaterial  = false;
-	bool bHasScreenSpaceSubsurfaceScattering = false;
-=======
 ////////////////////////////////////////////////////////////////////////////////////////////////////////////
 
 #if SHADER_BSDF_TILE
@@ -393,45 +338,10 @@
 	const uint2 PixelCoord = TileCoord * STRATA_TILE_SIZE + GroupThreadId;
 
 	uint BSDFCount = 0;
->>>>>>> d731a049
 	if (all(PixelCoord < uint2(ViewResolution)))
 	{
 		FStrataAddressing StrataAddressing = GetStrataPixelDataByteOffset(PixelCoord, uint2(View.BufferSizeAndInvSize.xy), MaxBytesPerPixel);
 		FStrataPixelHeader StrataPixelHeader = UnpackStrataHeaderIn(MaterialTextureArray, StrataAddressing, TopLayerTexture);
-<<<<<<< HEAD
-
-		const bool bIsSimple =  IsSimpleMaterial(StrataPixelHeader) || StrataPixelHeader.BSDFCount == 0; // BSDFCount == 0 ensures that non-strata pixel, like sky pixels, won't make a simple tile flagged as complex
-		const bool bIsSingle = !IsSimpleMaterial(StrataPixelHeader) && IsSingleMaterial(StrataPixelHeader);
-		bContainsStrataMaterial  = StrataPixelHeader.BSDFCount > 0;
-		bContainsSimpleMaterial  = bIsSimple;
-		bContainsSingleMaterial  = bIsSingle;
-		bContainsComplexMaterial = !bIsSingle & !bIsSimple;
-		bHasScreenSpaceSubsurfaceScattering = HasSubsurface(StrataPixelHeader);
-	}
-
-#if PERMUTATION_STRATA_CLEAR_DURING_CATEGORIZATION
-	BRANCH
-	if (!bHasScreenSpaceSubsurfaceScattering)
-	{
-		// We must fill all the pixel which doe not hav subsurface scattering with default so that the SSS code is not executed where it should not.
-		FStrataSubsurfaceData StrataSubsurfaceData = (FStrataSubsurfaceData)0;
-		SSSTextureUAV[DispatchThreadId.xy] = StrataPackSSSData(StrataSubsurfaceData);
-	}
-#endif
-
-#if PERMUTATION_WAVE_OPS
-	const bool bHasAnyStrata  = WaveActiveAnyTrue(bContainsStrataMaterial);
-//	const bool bHasAnySimple  = WaveActiveAnyTrue(bContainsSimpleMaterial);
-	const bool bHasAnySingle  = WaveActiveAnyTrue(bContainsSingleMaterial);
-	const bool bHasAnyComplex = WaveActiveAnyTrue(bContainsComplexMaterial);
-#else // PERMUTATION_WAVE_OPS
-
-	s_TileFlags[LinearIndex] = 
-		(bContainsStrataMaterial  ? 0x1u : 0u) | 
-//		(bContainsSimpleMaterial  ? 0x2u : 0u) | 
-		(bContainsSingleMaterial  ? 0x4u : 0u) | 
-		(bContainsComplexMaterial ? 0x8u : 0u);
-=======
 		BSDFCount = min(StrataPixelHeader.BSDFCount, STRATA_MAX_BSDF_COUNT_FOR_BDSFOFFSET);
 
 		if (BSDFCount > 0)
@@ -457,77 +367,42 @@
 #else // PERMUTATION_WAVE_OPS
 
 	s_TileBSDFCount[LinearIndex] = BSDFCount;
->>>>>>> d731a049
 
 	GroupMemoryBarrierWithGroupSync();
 	if (LinearIndex < 32)
 	{
-<<<<<<< HEAD
-		s_TileFlags[LinearIndex] = s_TileFlags[LinearIndex] | s_TileFlags[LinearIndex + 32];
-=======
 		s_TileBSDFCount[LinearIndex] = max(s_TileBSDFCount[LinearIndex], s_TileBSDFCount[LinearIndex + 32]);
->>>>>>> d731a049
 	}
 	GroupMemoryBarrierWithGroupSync();
 	if (LinearIndex < 16)
 	{
-<<<<<<< HEAD
-		s_TileFlags[LinearIndex] = s_TileFlags[LinearIndex] | s_TileFlags[LinearIndex + 16];
-=======
 		s_TileBSDFCount[LinearIndex] = max(s_TileBSDFCount[LinearIndex], s_TileBSDFCount[LinearIndex + 16]);
->>>>>>> d731a049
 	}
 	GroupMemoryBarrierWithGroupSync();
 
 	if (LinearIndex < 8)
 	{
-<<<<<<< HEAD
-		s_TileFlags[LinearIndex] = s_TileFlags[LinearIndex] | s_TileFlags[LinearIndex + 8];
-=======
 		s_TileBSDFCount[LinearIndex] = max(s_TileBSDFCount[LinearIndex], s_TileBSDFCount[LinearIndex + 8]);
->>>>>>> d731a049
 	}
 	GroupMemoryBarrierWithGroupSync();
 	if (LinearIndex < 4)
 	{
-<<<<<<< HEAD
-		s_TileFlags[LinearIndex] = s_TileFlags[LinearIndex] | s_TileFlags[LinearIndex + 4];
-=======
 		s_TileBSDFCount[LinearIndex] = max(s_TileBSDFCount[LinearIndex], s_TileBSDFCount[LinearIndex + 4]);
->>>>>>> d731a049
 	}
 	GroupMemoryBarrierWithGroupSync();
 	if (LinearIndex < 2)
 	{
-<<<<<<< HEAD
-		s_TileFlags[LinearIndex] = s_TileFlags[LinearIndex] | s_TileFlags[LinearIndex + 2];
-	}
-	GroupMemoryBarrierWithGroupSync();
-
-	const uint FinalTileFlags = s_TileFlags[LinearIndex] | s_TileFlags[LinearIndex + 1];
-
-	const bool bHasAnyStrata  = (FinalTileFlags & 0x1u) > 0;
-//	const bool bHasAnySimple  = (FinalTileFlags & 0x2u) > 0;
-	const bool bHasAnySingle  = (FinalTileFlags & 0x4u) > 0;
-	const bool bHasAnyComplex = (FinalTileFlags & 0x8u) > 0;
+		s_TileBSDFCount[LinearIndex] = max(s_TileBSDFCount[LinearIndex], s_TileBSDFCount[LinearIndex + 2]);
+	}
+	GroupMemoryBarrierWithGroupSync();
+
+	const uint TileBSDFCount = max(s_TileBSDFCount[LinearIndex], s_TileBSDFCount[LinearIndex + 1]);
+
 #endif // PERMUTATION_WAVE_OPS
 
-	if (LinearIndex < 1 && bHasAnyStrata)
-	{
-		if (bHasAnyComplex)
-=======
-		s_TileBSDFCount[LinearIndex] = max(s_TileBSDFCount[LinearIndex], s_TileBSDFCount[LinearIndex + 2]);
-	}
-	GroupMemoryBarrierWithGroupSync();
-
-	const uint TileBSDFCount = max(s_TileBSDFCount[LinearIndex], s_TileBSDFCount[LinearIndex + 1]);
-
-#endif // PERMUTATION_WAVE_OPS
-
 	if (LinearIndex < 1)
 	{
 		if (TileBSDFCount > 1)
->>>>>>> d731a049
 		{
 			uint LinearTileCoord = 0;
 			InterlockedAdd(RWBSDFTileCountBuffer[0], TileBSDFCount - 1, LinearTileCoord);
@@ -550,55 +425,10 @@
 				RWBSDFTileTexture[OverflowCoord] = PackBSDFTile(Tile);
 			}
 		}
-		else if (bHasAnySingle)
-		{
-			uint WriteToIndex;
-			InterlockedAdd(SingleTileIndirectDataBuffer[1], 1, WriteToIndex);
-			SingleTileListDataBuffer[WriteToIndex] = EncodeTile(GroupId.xy);
-		}
-		else // (bHasAnySimple)
+		else
 		{
 			RWBSDFTileTexture[GroupId] = 0;
 		}
 	}
 }
-<<<<<<< HEAD
-#endif // SHADER_TILE_CATEGORIZATION
-
-////////////////////////////////////////////////////////////////////////////////////////////////////////////
-
-#if SHADER_CLEAR_MATERIAL_BUFFER
-
-RWTexture2DArray<uint> MaterialTextureArrayUAV;
-RWTexture2D<uint2> SSSTextureUAV;
-uint MaxBytesPerPixel;
-int2 TiledViewBufferResolution;
-
-[numthreads(8, 8, 1)]
-void ClearMaterialBufferMainCS(uint2 DispatchThreadId : SV_DispatchThreadID)
-{
-	if (any(int2(DispatchThreadId.xy) >= TiledViewBufferResolution))
-	{
-		return;
-	}
-
-	// Custom clear of the Strata material buffer.
-	// The first layer of tiled uints contains the header that we need to clear so we only write a single uint per pixel instead of clearing the entire buffer which would be too slow.
-
-	FStrataPixelHeader StrataHeader = InitialiseStrataPixelHeader();
-	uint BSDFCount = 0;
-	uint PackedStrataHeader = PackStrataHeader(BSDFCount, StrataHeader);
-
-	const uint FirstSlice = 0;
-	MaterialTextureArrayUAV[uint3(DispatchThreadId.xy, FirstSlice)] = PackedStrataHeader;
-
-	FStrataSubsurfaceData StrataSubsurfaceData = (FStrataSubsurfaceData)0;
-	SSSTextureUAV[DispatchThreadId.xy] = StrataPackSSSData(StrataSubsurfaceData);
-}
-
-#endif // SHADER_CLEAR_MATERIAL_BUFFER
-
-////////////////////////////////////////////////////////////////////////////////////////////////////////////
-=======
-#endif // SHADER_BSDF_TILE
->>>>>>> d731a049
+#endif // SHADER_BSDF_TILE