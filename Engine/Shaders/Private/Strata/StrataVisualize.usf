--- conflicted
+++ resolved
@@ -60,15 +60,8 @@
 void DrawPixelFootprint(float3 P, float3 dPdx, float3 dPdy, uint2 PixelCoord)
 {
 	const FStrataSubsurfaceHeader SSSHeader = StrataLoadSubsurfaceHeader(Strata.MaterialTextureArray, Strata.FirstSliceStoringStrataSSSData, PixelCoord);
-<<<<<<< HEAD
-	const uint SubsurfaceProfileInt = StrataSubSurfaceHeaderGetProfileId(SSSHeader);
 	const bool bIsValid = StrataSubSurfaceHeaderGetIsValid(SSSHeader);
 	const bool bIsProfile = StrataSubSurfaceHeaderGetIsProfile(SSSHeader);
-	const float PixelRadiusScale = StrataSubSurfaceHeaderGetProfileRadiusScale(SSSHeader);
-=======
-	const bool bIsValid = StrataSubSurfaceHeaderGetIsValid(SSSHeader);
-	const bool bIsProfile = StrataSubSurfaceHeaderGetIsProfile(SSSHeader);
->>>>>>> 4af6daef
 
 	if (bIsValid)
 	{
@@ -99,18 +92,6 @@
 
 void PrintPixelType(inout FShaderPrintContext Ctx, in FStrataPixelHeader Header, FFontColor InColor)
 {
-<<<<<<< HEAD
-	if (IsSimpleMaterial(Header))			Print(Ctx, TEXT("Simple  "), InColor);
-	else if (IsSingleMaterial(Header))		Print(Ctx, TEXT("Single  "), InColor);
-	else if (IsComplexMaterial(Header))		Print(Ctx, TEXT("Complex "), InColor);
-	else if (IsSingleLayerWater(Header))	Print(Ctx, TEXT("SLWater "), InColor);
-	else if (IsHair(Header))				Print(Ctx, TEXT("Hair    "), InColor);
-	else if (IsEye(Header))					Print(Ctx, TEXT("Eye     "), InColor);
-	else									Print(Ctx, TEXT("Error - Unkown pixel type"), FontRed);
-}
-
-void PrintSSSType(inout FShaderPrintContext Ctx, uint SSSType, bool bSimpleVolume, bool bThin, FFontColor InColor)
-=======
 	if (Header.IsSimpleMaterial())						Print(Ctx, TEXT("Simple  "), InColor);
 	else if (Header.IsSingleMaterial())					Print(Ctx, TEXT("Single  "), InColor);
 	else if (Header.GetUsesComplexSpecialRenderPath())	Print(Ctx, TEXT("Complex Special "), InColor);
@@ -122,17 +103,12 @@
 }
 
 void PrintSSSType(inout FShaderPrintContext Ctx, uint SSSType, bool bThin, FFontColor InColor)
->>>>>>> 4af6daef
 {
 		 if (SSSType == SSS_TYPE_WRAP && bThin)		Print(Ctx, TEXT("Wrap & Thin"), InColor);
 	else if (SSSType == SSS_TYPE_WRAP)				Print(Ctx, TEXT("Wrap"), InColor);
 	else if (SSSType == SSS_TYPE_DIFFUSION)			Print(Ctx, TEXT("Diffusion"), InColor);
 	else if (SSSType == SSS_TYPE_DIFFUSION_PROFILE)	Print(Ctx, TEXT("Diffusion Profile"), InColor);
-<<<<<<< HEAD
-	else if (bSimpleVolume)							Print(Ctx, TEXT("Simple Volume"), InColor);
-=======
 	else if (SSSType == SSS_TYPE_SIMPLEVOLUME)		Print(Ctx, TEXT("Simple Volume"), InColor);
->>>>>>> 4af6daef
 	else if (bThin)									Print(Ctx, TEXT("Thin"), InColor);
 	else /*	(SSSType == SSS_TYPE_INVALID) */		Print(Ctx, TEXT("Invalid"), InColor);
 }
@@ -153,8 +129,6 @@
 	Newline(Context);
 }
 
-<<<<<<< HEAD
-=======
 void PrintAddress(inout FShaderPrintContext Context, inout FStrataAddressing StrataAddressing)
 {
 	FFontColor Font;
@@ -164,7 +138,6 @@
 	Print(Context, TEXT("]"), Font);
 }
 
->>>>>>> 4af6daef
 void PrintBSDF(inout FShaderPrintContext Context, inout FStrataAddressing StrataAddressing, FStrataPixelHeader Header, float3 WorldPosition, float3 V, inout float2 RectMax)
 {
 	const FFontColor FontBSDF         = FontSilver;
@@ -173,11 +146,8 @@
 	const FFontColor FontBSDFPropName = FontOrange;
 	const FFontColor FontBSDFPropValu = FontWhite;
 
-<<<<<<< HEAD
-=======
 	Newline(Context, RectMax);
 
->>>>>>> 4af6daef
 	const FStrataBSDF BSDF = UnpackStrataBSDFIn(Strata.MaterialTextureArray, StrataAddressing, Header);
 
 	// Draw Referential
@@ -196,14 +166,9 @@
 			const bool bGreyTopTrans = BSDF.TransmittanceAboveAlongN.x == BSDF.TransmittanceAboveAlongN.y && BSDF.TransmittanceAboveAlongN.x == BSDF.TransmittanceAboveAlongN.z;
 
 			Print(Context, TEXT("Slab "), FontBSDFType);
-<<<<<<< HEAD
-			Newline(Context, RectMax);
-			Print(Context, TEXT(" NormalID Aniso TopLayer Scattering SimpleVolume IsThin WeightV "), FontBSDFStateName);
-=======
 			PrintAddress(Context, StrataAddressing);
 			Newline(Context, RectMax);
 			Print(Context, TEXT(" NormalID BasisType Aniso TopLayer Scattering IsThin WeightV "), FontBSDFStateName);
->>>>>>> 4af6daef
 			if (!bGreyWeightV)
 			{
 				Print(Context, TEXT("            "), FontBSDFStateName);
@@ -219,30 +184,21 @@
 			}
 			Newline(Context, RectMax);
 
-<<<<<<< HEAD
+			const uint BasisType  = StrataGetSharedLocalBasisType(Header.SharedLocalBasesTypes_PackedHeader, BSDF_GETSHAREDLOCALBASISID(BSDF));
+
 			Print(Context, TEXT(" "), FontSilver);
 			Print(Context, BSDF_GETSHAREDLOCALBASISID(BSDF), FontBSDF, 2, 1);	Print(Context, TEXT("       "), FontSilver);
+			if (BasisType == 0)
+			{
+				Print(Context, TEXT("Normal"), FontBSDF);	Print(Context, TEXT("    "), FontSilver);
+			}
+			else
+			{
+				Print(Context, TEXT("Tangent"), FontBSDF);	Print(Context, TEXT("   "), FontSilver);
+			}
 			PrintBool(Context, BSDF_GETHASANISOTROPY(BSDF));					Print(Context, TEXT("  "));
 			PrintBool(Context, BSDF_GETISTOPLAYER(BSDF));						Print(Context, TEXT("     "));
 			PrintBool(Context, BSDF_GETSSSTYPE(BSDF) != SSS_TYPE_INVALID);		Print(Context, TEXT("       "));
-			PrintBool(Context, BSDF_GETISSIMPLEVOLUME(BSDF));					Print(Context, TEXT("         "));
-=======
-			const uint BasisType  = StrataGetSharedLocalBasisType(Header.SharedLocalBasesTypes_PackedHeader, BSDF_GETSHAREDLOCALBASISID(BSDF));
-
-			Print(Context, TEXT(" "), FontSilver);
-			Print(Context, BSDF_GETSHAREDLOCALBASISID(BSDF), FontBSDF, 2, 1);	Print(Context, TEXT("       "), FontSilver);
-			if (BasisType == 0)
-			{
-				Print(Context, TEXT("Normal"), FontBSDF);	Print(Context, TEXT("    "), FontSilver);
-			}
-			else
-			{
-				Print(Context, TEXT("Tangent"), FontBSDF);	Print(Context, TEXT("   "), FontSilver);
-			}
-			PrintBool(Context, BSDF_GETHASANISOTROPY(BSDF));					Print(Context, TEXT("  "));
-			PrintBool(Context, BSDF_GETISTOPLAYER(BSDF));						Print(Context, TEXT("     "));
-			PrintBool(Context, BSDF_GETSSSTYPE(BSDF) != SSS_TYPE_INVALID);		Print(Context, TEXT("       "));
->>>>>>> 4af6daef
 			PrintBool(Context, BSDF_GETISTHIN(BSDF));							Print(Context, TEXT("   "));
 
 			// View Weight
@@ -323,31 +279,6 @@
 				Print(Context, TEXT("  - SimpleClearCoat "),	FontBSDFPropName);	Print(Context, Haziness.bSimpleClearCoat?1u:0u,	FontBSDFPropValu);	Newline(Context, RectMax);
 			}
 
-<<<<<<< HEAD
-			if (BSDF_GETSSSTYPE(BSDF) != SSS_TYPE_INVALID || BSDF_GETISSIMPLEVOLUME(BSDF) || BSDF_GETISTHIN(BSDF))
-			{
-				const FStrataSubsurfaceHeader SSSHeader = StrataLoadSubsurfaceHeader(Strata.MaterialTextureArray, Strata.FirstSliceStoringStrataSSSData, StrataAddressing.PixelCoords);
-				Print(Context, TEXT(" SSS Type    "), FontBSDFPropName);	PrintSSSType(Context, BSDF_GETSSSTYPE(BSDF), BSDF_GETISSIMPLEVOLUME(BSDF), BSDF_GETISTHIN(BSDF), FontYellow);	Newline(Context, RectMax);
-				if (BSDF_GETSSSTYPE(BSDF) == SSS_TYPE_WRAP)
-				{
-					const float Opacity = StrataSubSurfaceHeaderGetWrapOpacity(SSSHeader);
-					Print(Context, TEXT(" SSS Opacity "), FontBSDFPropName);	Print(Context, Opacity, FontBSDFPropValu);	Newline(Context, RectMax);
-				}
-				if (BSDF_GETSSSTYPE(BSDF) == SSS_TYPE_DIFFUSION_PROFILE && BSDF_GETISSIMPLEVOLUME(BSDF) == 0)
-				{
-					const uint ProfileId = StrataSubSurfaceHeaderGetProfileId(SSSHeader);
-					const float RadiusScale = StrataSubSurfaceHeaderGetProfileRadiusScale(SSSHeader);
-
-					Print(Context, TEXT(" SSS ID.     "), FontBSDFPropName);	Print(Context, ProfileId, FontBSDFPropValu);	Newline(Context, RectMax);
-					Print(Context, TEXT(" SSS Radius  "), FontBSDFPropName);	Print(Context, RadiusScale, FontBSDFPropValu);	Newline(Context, RectMax);
-				}
-				else
-				{
-					Print(Context, TEXT(" SSS MFP     "), FontBSDFPropName);	Print(Context, SLAB_SSSMFP(BSDF), FontBSDFPropValu);				Newline(Context, RectMax);
-				}
-
-				Print(Context, TEXT(" SSS Phase   "), FontBSDFPropName);	Print(Context, SLAB_SSSPHASEANISOTROPY(BSDF), FontBSDFPropValu);		Newline(Context, RectMax);
-=======
 			if (BSDF_GETSSSTYPE(BSDF) != SSS_TYPE_INVALID || BSDF_GETISTHIN(BSDF))
 			{
 				const bool bIsThin = BSDF_GETISTHIN(BSDF);
@@ -403,7 +334,6 @@
 
 					Print(Context, TEXT(" SSS Phase   "), FontBSDFPropName);	Print(Context, SLAB_SSSPHASEANISOTROPY(BSDF), FontBSDFPropValu);Newline(Context, RectMax);
 				}
->>>>>>> 4af6daef
 			} // SSS
 
 			if (BSDF_GETHASFUZZ(BSDF))
@@ -412,8 +342,6 @@
 				Print(Context, TEXT(" Fuzz Color  "), FontBSDFPropName);	Print(Context, SLAB_FUZZ_COLOR(BSDF), FontBSDFPropValu);				Newline(Context, RectMax);
 				Print(Context, TEXT(" Fuzz Rough. "), FontBSDFPropName);	Print(Context, SLAB_FUZZ_ROUGHNESS(BSDF), FontBSDFPropValu);			Newline(Context, RectMax);
 			}
-<<<<<<< HEAD
-=======
 #if STRATA_COMPLEXSPECIALPATH
 			if (BSDF_GETHASGLINT(BSDF))
 			{
@@ -433,17 +361,13 @@
 				}
 			}
 #endif
->>>>>>> 4af6daef
 		}
 		break;
 
 		case STRATA_BSDF_TYPE_HAIR:
 		{
 			Print(Context, TEXT("Hair"), FontBSDFType);
-<<<<<<< HEAD
-=======
 			PrintAddress(Context, StrataAddressing);
->>>>>>> 4af6daef
 			Newline(Context, RectMax);
 			Print(Context, TEXT(" NormalID Aniso IsTopLayer LuminanceWeight"), FontBSDFStateName);
 			Newline(Context, RectMax);
@@ -476,10 +400,7 @@
 		case STRATA_BSDF_TYPE_EYE:
 		{
 			Print(Context, TEXT("Eye"), FontBSDFType);
-<<<<<<< HEAD
-=======
 			PrintAddress(Context, StrataAddressing);
->>>>>>> 4af6daef
 			Newline(Context, RectMax);
 			Print(Context, TEXT(" NormalID IsTopLayer LuminanceWeight"), FontBSDFStateName);
 			Newline(Context, RectMax);
@@ -513,11 +434,7 @@
 			const float3x3 IrisPlaneTangentBasis = GetTangentBasis(EYE_IRISPLANENORMAL(BSDF));
 			DrawReferentialTWS(WorldPosition, IrisPlaneTangentBasis[0], IrisPlaneTangentBasis[1], IrisPlaneTangentBasis[2], float3(1, 0, 1));
 
-<<<<<<< HEAD
-			const bool bHasSSS = HasSubsurface(Header);
-=======
 			const bool bHasSSS = Header.HasSubsurface();
->>>>>>> 4af6daef
 			const FStrataSubsurfaceHeader SSSHeader = StrataLoadSubsurfaceHeader(Strata.MaterialTextureArray, Strata.FirstSliceStoringStrataSSSData, StrataAddressing.PixelCoords);
 			const bool bIsValid = StrataSubSurfaceHeaderGetIsValid(SSSHeader);
 			const bool bIsProfile = StrataSubSurfaceHeaderGetIsProfile(SSSHeader);
@@ -532,14 +449,9 @@
 		case STRATA_BSDF_TYPE_SINGLELAYERWATER:
 		{
 			Print(Context, TEXT("Water"), FontBSDFType);
-<<<<<<< HEAD
-
-			Newline(Context);
-=======
 			PrintAddress(Context, StrataAddressing);
 			Newline(Context);
 
->>>>>>> 4af6daef
 			Print(Context, TEXT(" BaseColor            "), FontBSDFPropName);	Print(Context, SLW_BASECOLOR(BSDF), FontBSDFPropValu);			Newline(Context, RectMax);
 			Print(Context, TEXT(" Metallic             "), FontBSDFPropName);	Print(Context, SLW_METALLIC(BSDF), FontBSDFPropValu);			Newline(Context, RectMax);
 			Print(Context, TEXT(" Specular             "), FontBSDFPropName);	Print(Context, SLW_SPECULAR(BSDF), FontBSDFPropValu);			Newline(Context, RectMax);
@@ -562,7 +474,6 @@
 {
 	FShaderPrintContext Context;
 	if (BSDFIndex > 0)
-<<<<<<< HEAD
 	{
 		float2 PrintOffset;
 		PrintOffset.x = asfloat(RWPositionOffsetBuffer[0]);
@@ -571,16 +482,6 @@
 	}
 	else
 	{
-=======
-	{
-		float2 PrintOffset;
-		PrintOffset.x = asfloat(RWPositionOffsetBuffer[0]);
-		PrintOffset.y = asfloat(RWPositionOffsetBuffer[1]);
-		Context = InitShaderPrintContext(true, PrintOffset);
-	}
-	else
-	{
->>>>>>> 4af6daef
 		Context = InitShaderPrintContext(true, uint2(50, 50));
 	}
 
@@ -598,17 +499,6 @@
 	// Backgroun rect. for better print visibility. Track min/max point
 	float2 RectMin = Context.Pos;
 	float2 RectMax = Context.StartPos;
-<<<<<<< HEAD
-
-	// Header
-	if (BSDFIndex < Header.BSDFCount && BSDFIndex == 0)
-	{
-		const FStrataTopLayerData TopLayerData = StrataUnpackTopLayerData((STRATA_TOP_LAYER_TYPE)Strata.TopLayerTexture.Load(uint3(InCoord, 0)));
-
-		const bool bStrataMaterial = Header.BSDFCount > 0;
-		const bool bIsSimpleMaterial = IsSimpleMaterial(Header) || Header.BSDFCount == 0;
-		const bool bIsSingleMaterial = !IsSimpleMaterial(Header) && IsSingleMaterial(Header);
-=======
 
 	// Header
 	if (BSDFIndex < Header.BSDFCount && BSDFIndex == 0)
@@ -618,7 +508,6 @@
 		const bool bStrataMaterial = Header.BSDFCount > 0;
 		const bool bIsSimpleMaterial = Header.IsSimpleMaterial() || Header.BSDFCount == 0;
 		const bool bIsSingleMaterial = !Header.IsSimpleMaterial() && Header.IsSingleMaterial();
->>>>>>> 4af6daef
 
 		FStrataIrradianceAndOcclusion IrradianceAndOcclusion = StrataGetIrradianceAndAO(Header);
 
@@ -662,19 +551,11 @@
 		Print(Context, IrradianceAndOcclusion.MaterialAO, FontHeaderPropValue, 5, 3);					Print(Context, TEXT(" "));
 		Print(Context, IrradianceAndOcclusion.IndirectIrradiance, FontHeaderPropValue, 6, 3);			Print(Context, TEXT(" "));
 		Print(Context, TopLayerData.Roughness, FontHeaderPropValue, 5, 3);								Print(Context, TEXT("        "));
-<<<<<<< HEAD
-		PrintBool(Context, HasPrecShadowMask(Header));													Print(Context, TEXT("      "));
-		PrintBool(Context, HasZeroPrecShadowMask(Header));												Print(Context, TEXT("       "));
-		PrintBool(Context, DoesCastContactShadow(Header));												Print(Context, TEXT("         "));
-		PrintBool(Context, HasDynamicIndirectShadowCasterRepresentation(Header));						Print(Context, TEXT("         "));
-		PrintBool(Context, HasSubsurface(Header));
-=======
 		PrintBool(Context, Header.HasPrecShadowMask());													Print(Context, TEXT("      "));
 		PrintBool(Context, Header.HasZeroPrecShadowMask());												Print(Context, TEXT("       "));
 		PrintBool(Context, Header.DoesCastContactShadow());												Print(Context, TEXT("         "));
 		PrintBool(Context, Header.HasDynamicIndirectShadowCasterRepresentation());						Print(Context, TEXT("         "));
 		PrintBool(Context, Header.HasSubsurface());
->>>>>>> 4af6daef
 		Newline(Context, RectMax);
 		Newline(Context);
 		
@@ -703,13 +584,8 @@
 	if (BSDFIndex+1 == Header.BSDFCount)
 	{
 		const bool bStrataMaterial = Header.BSDFCount > 0;
-<<<<<<< HEAD
-		const bool bIsSimpleMaterial = IsSimpleMaterial(Header) || Header.BSDFCount == 0;
-		const bool bIsSingleMaterial = !IsSimpleMaterial(Header) && IsSingleMaterial(Header);
-=======
 		const bool bIsSimpleMaterial = Header.IsSimpleMaterial() || Header.BSDFCount == 0;
 		const bool bIsSingleMaterial = !Header.IsSimpleMaterial() && Header.IsSingleMaterial();
->>>>>>> 4af6daef
 
 		const uint FootPrint_PostBSDFs = StrataAddressing.ReadBytes;
 
@@ -726,40 +602,19 @@
 		RectMin = Context.Pos;
 		RectMax = Context.StartPos;
 		Print(Context, TEXT("Memory"), FontEmerald); Newline(Context, RectMax);
-<<<<<<< HEAD
-		if (bIsSingleMaterial || IsEye(Header) || IsHair(Header))
-=======
 		if (bIsSingleMaterial || Header.IsEye() || Header.IsHair())
->>>>>>> 4af6daef
 		{
 			Print(Context, TEXT(" Header       "), FontSilver); Print(Context, HeaderSize - TopLayerDataBytes,				FontSilver, 3, 0); Print(Context, TEXT("bytes"), FontSilver); Newline(Context, RectMax);
 			Print(Context, TEXT(" TopNormalTex "), FontSilver); Print(Context, TopLayerDataBytes,							FontSilver, 3, 0); Print(Context, TEXT("bytes"), FontSilver); Newline(Context, RectMax);
 			Print(Context, TEXT(" BSDF         "), FontSilver); Print(Context, BSDFsSize,									FontSilver, 3, 0); Print(Context, TEXT("bytes"), FontSilver); Newline(Context, RectMax);
-<<<<<<< HEAD
-=======
 		}
 		else if (bIsSimpleMaterial || Header.IsSingleLayerWater())
 		{
 			Print(Context, TEXT(" Header+BSDF  "), FontSilver); Print(Context, HeaderSize + BSDFsSize - TopLayerDataBytes,	FontSilver, 3, 0); Print(Context, TEXT("bytes"), FontSilver); Newline(Context, RectMax);
 			Print(Context, TEXT(" TopNormalTex "), FontSilver); Print(Context, TopLayerDataBytes,							FontSilver, 3, 0); Print(Context, TEXT("bytes"), FontSilver); Newline(Context, RectMax);
->>>>>>> 4af6daef
-		}
-		else if (bIsSimpleMaterial || IsSingleLayerWater(Header))
-		{
-<<<<<<< HEAD
-			Print(Context, TEXT(" Header+BSDF  "), FontSilver); Print(Context, HeaderSize + BSDFsSize - TopLayerDataBytes,	FontSilver, 3, 0); Print(Context, TEXT("bytes"), FontSilver); Newline(Context, RectMax);
-			Print(Context, TEXT(" TopNormalTex "), FontSilver); Print(Context, TopLayerDataBytes,							FontSilver, 3, 0); Print(Context, TEXT("bytes"), FontSilver); Newline(Context, RectMax);
 		}
 		else
 		{
-			Print(Context, TEXT(" Header+Norm  "), FontSilver); Print(Context, HeaderSize,									FontSilver, 3, 0); Print(Context, TEXT("bytes"), FontSilver); Newline(Context, RectMax);
-			Print(Context, TEXT(" BSDFs        "), FontSilver); Print(Context, BSDFsSize,									FontSilver, 3, 0); Print(Context, TEXT("bytes"), FontSilver); Newline(Context, RectMax);
-		}
-
-		if (bHasSSSData)
-		{
-			Print(Context, TEXT(" SSS Data     "), FontSilver); Print(Context, SSSDataBytes, FontSilver, 3, 0); Print(Context, TEXT("bytes"), FontSilver); Newline(Context, RectMax);
-=======
 			Print(Context, TEXT(" Header+Norm  "), FontSilver); Print(Context, HeaderSize,									FontSilver, 3, 0); Print(Context, TEXT("bytes"), FontSilver); Newline(Context, RectMax);
 			Print(Context, TEXT(" BSDFs        "), FontSilver); Print(Context, BSDFsSize,									FontSilver, 3, 0); Print(Context, TEXT("bytes"), FontSilver); Newline(Context, RectMax);
 		}
@@ -871,7 +726,6 @@
 			Print(Context, TEXT("2 BSDF"), InitFontColor(ColorMapTurbo(2 / MaxBSDFCount))); Newline(Context);
 			Print(Context, TEXT("3 BSDF"), InitFontColor(ColorMapTurbo(3 / MaxBSDFCount))); Newline(Context);
 			Print(Context, TEXT("4 BSDF"), InitFontColor(ColorMapTurbo(4 / MaxBSDFCount))); Newline(Context);
->>>>>>> 4af6daef
 		}
 	}
 	else if (ViewMode == 3)
@@ -879,86 +733,6 @@
 		FStrataAddressing StrataAddressing = GetStrataPixelDataByteOffset(PixelPosDynRes, uint2(View.BufferSizeAndInvSize.xy), Strata.MaxBytesPerPixel);
 		FStrataPixelHeader Header = UnpackStrataHeaderIn(Strata.MaterialTextureArray, StrataAddressing, Strata.TopLayerTexture);
 
-<<<<<<< HEAD
-		Print(Context, TEXT(" Total        "), FontOrange); Print(Context, TotalSize,  FontOrange, 3, 0); Print(Context, TEXT("bytes"), FontOrange); Newline(Context, RectMax);
-		PrintBackgroundRect(Context, RectMin, RectMax);
-	}
-}
-
-float3 GetWorldPositionFromPixelPos(uint2 PixelPos)
-{
-	const float2 BufferUV = SvPositionToBufferUV(float4(PixelPos + 0.5f, 0, 0));
-	const float2 ScreenPosition = SvPositionToScreenPosition(float4(PixelPos, 0.5f, 1)).xy;
-	const float DeviceZ = SampleDeviceZFromSceneTextures(BufferUV);
-	const float SceneDepth = ConvertFromDeviceZ(DeviceZ);
-	const float3 WorldPosition = mul(float4(ScreenPosition * SceneDepth, SceneDepth, 1), PrimaryView.ScreenToTranslatedWorld).xyz;
-	return WorldPosition;
-}
-
-[numthreads(1, 1, 1)]
-void MaterialPrintInfoCS(uint3 DispatchThreadId : SV_DispatchThreadID)
-{
-	const uint2 PixelPos = (float2(View.CursorPosition) * View.ViewResolutionFraction);
-	const float3 WorldPosition = GetWorldPositionFromPixelPos(PixelPos);
-	const float3 V = -normalize(WorldPosition - PrimaryView.TranslatedWorldCameraOrigin);
-
-	// Print pixel info
-	PrintPixel(PixelPos, WorldPosition, V);
-
-	// Print pixel footprint
-	const float3 WorldPositionX = GetWorldPositionFromPixelPos(PixelPos + uint2(1, 0));
-	const float3 WorldPositionY = GetWorldPositionFromPixelPos(PixelPos + uint2(0, 1));
-	const float3 dPdx = WorldPositionX - WorldPosition;
-	const float3 dPdy = WorldPositionY - WorldPosition;
-	DrawPixelFootprint(WorldPosition, dPdx, dPdy, PixelPos);
-}
-#endif // SHADER_MATERIALPRINT
-
-///////////////////////////////////////////////////////////////////////////////////////////////////
-// Material Visualize
-
-#if SHADER_MATERIALCOUNT
-
-uint ViewMode;
-
-void VisualizeMaterialPS(
-	float4 SVPos : SV_POSITION,
-	out float4 OutColor : SV_Target0)
-{
-	const uint2 PixelPosDynRes = uint2(float2(SVPos.xy) * View.ViewResolutionFraction);
-	float2 BufferUV = SvPositionToBufferUV(float4(PixelPosDynRes, SVPos.zw));
-
-	const float2 ScreenPosition = SvPositionToScreenPosition(SVPos).xy;
-	const float2 ScreenMaterialPosition = SvPositionToScreenPosition(float4(PixelPosDynRes, 0.5f, 1)).xy;
-	float DeviceZ = SampleDeviceZFromSceneTextures(BufferUV);
-	float SceneDepth = ConvertFromDeviceZ(DeviceZ);
-	const float3 WorldPosition = mul(float4(ScreenMaterialPosition * SceneDepth, SceneDepth, 1), PrimaryView.ScreenToTranslatedWorld).xyz;
-	const float3 V = -normalize(WorldPosition - PrimaryView.TranslatedWorldCameraOrigin);
-
-	FStrataAddressing StrataAddressing = GetStrataPixelDataByteOffset(PixelPosDynRes, uint2(View.BufferSizeAndInvSize.xy), Strata.MaxBytesPerPixel);
-	FStrataPixelHeader Header = UnpackStrataHeaderIn(Strata.MaterialTextureArray, StrataAddressing, Strata.TopLayerTexture);
-	const bool bStrataMaterial = Header.BSDFCount > 0;
-
-	OutColor = 0;
-	OutColor.w = 0.1f;
-
-	// BSDF count
-	const float MaxBSDFCount = 4.f;
-	if (Header.BSDFCount > 0)
-	{
-		const float BSDFCost = saturate(float(Header.BSDFCount) / MaxBSDFCount);
-		OutColor.xyz = ColorMapTurbo(BSDFCost);
-	}
-
-	// Print Legend
-	if (all(uint2(SVPos.xy) == uint2(0,0)))
-	{
-		FShaderPrintContext Context = InitShaderPrintContext(true, uint2(50, 50));
-		Print(Context, TEXT("1 BSDF"), InitFontColor(ColorMapTurbo(1 / MaxBSDFCount))); Newline(Context);
-		Print(Context, TEXT("2 BSDF"), InitFontColor(ColorMapTurbo(2 / MaxBSDFCount))); Newline(Context);
-		Print(Context, TEXT("3 BSDF"), InitFontColor(ColorMapTurbo(3 / MaxBSDFCount))); Newline(Context);
-		Print(Context, TEXT("4 BSDF"), InitFontColor(ColorMapTurbo(4 / MaxBSDFCount))); Newline(Context);
-=======
 		uint MaterialBytePerPixel = 0;
 		Strata_for (uint BSDFIndex = 0, BSDFIndex < Header.BSDFCount, ++BSDFIndex)
 		{
@@ -989,7 +763,6 @@
 			Print(Context, Strata.MaxBytesPerPixel, FontYellow, 3, 0); 
 			Print(Context, TEXT(" Bytes"), FontWhite); 
 		}
->>>>>>> 4af6daef
 	}
 }
 #endif // SHADER_MATERIALCOUNT
@@ -1042,15 +815,9 @@
 
 		FShaderPrintContext Context;
 		Context = InitShaderPrintContext(true, uint2(50, 50));
-<<<<<<< HEAD
 
 		const int BSDFCount = StrataTreeHeader.BSDFCount;
 
-=======
-
-		const int BSDFCount = StrataTreeHeader.BSDFCount;
-
->>>>>>> 4af6daef
 		Print(Context, BSDFCount, FontYellow, 2, 0);
 		Print(Context, TEXT("BSDFs"), FontYellow);
 		if (StrataTreeHeader.ConvertedFromLegacy)
@@ -1213,7 +980,6 @@
 
 		Context = InitShaderPrintContext(true, uint2(675, BSDF_ELEMENT_STARTY - 50));
 		Print(Context, TEXT("BSDF visualization"), FontWhite);
-<<<<<<< HEAD
 
 		Context = InitShaderPrintContext(true, uint2(1165, BSDF_ELEMENT_STARTY - 50));
 		Print(Context, TEXT("Topology"), FontWhite);
@@ -1274,74 +1040,11 @@
 
 			AddCircleSS(Context, ParentPrintPos, TREE_NODE_RADIUS, TREE_COLOR);
 
-=======
-
-		Context = InitShaderPrintContext(true, uint2(1165, BSDF_ELEMENT_STARTY - 50));
-		Print(Context, TEXT("Topology"), FontWhite);
-
-		// Debug print the strata tree only for DXC for the sake of compilation performance.
-	#if STRATA_COMPILER
-		uint NodeIndexStack[TREE_MAX_DEPTH];
-		uint ChildrenVisitedStack[TREE_MAX_DEPTH]; // 0:none, 1:left, 2:left&right
-		float2 PrintPosStack[TREE_MAX_DEPTH];
-
-		int StackPtr = 0;
-		NodeIndexStack[StackPtr] = StrataTreeHeader.RootOperatorIndex;
-		ChildrenVisitedStack[StackPtr] = 0;
-		PrintPosStack[StackPtr] = TREE_START_POS;
-
-		while (StackPtr >= 0)
-		{
-			uint OperatorIndex = NodeIndexStack[StackPtr];
-			FStrataOperator Op = StrataUnpackInStrataTreeOperator(
-				OperatorIndex,
-				Strata.MaterialTextureArray,
-				StrataTreeHeader,
-				SliceStoringDebugStrataTreeData);
-
-			Context = InitShaderPrintContext(true, uint2(PrintPosStack[StackPtr]));
-			if (Op.Type == STRATA_OPERATOR_WEIGHT)
-			{
-				Print(Context, TEXT("W"), FontWhite);
-			}
-			else if (Op.Type == STRATA_OPERATOR_VERTICAL)
-			{
-				Print(Context, TEXT("V"), FontWhite);
-			}
-			else if (Op.Type == STRATA_OPERATOR_HORIZONTAL)
-			{
-				Print(Context, TEXT("H"), FontWhite);
-			}
-			else if (Op.Type == STRATA_OPERATOR_ADD)
-			{
-				Print(Context, TEXT("A"), FontWhite);
-			}
-			else if (Op.Type == STRATA_OPERATOR_BSDF)
-			{
-				Context = InitShaderPrintContext(true, uint2(PrintPosStack[StackPtr]) - uint2(3,0));
-				Print(Context, TEXT("B"), FontYellow);
-				Print(Context, Op.LeftIndex, FontYellow);
-			}
-			else if (Op.Type == STRATA_OPERATOR_BSDF_LEGACY)
-			{
-				Print(Context, TEXT("BL"), FontWhite);
-			}
-			else
-			{
-				Print(Context, TEXT("UNKOWN"), FontWhite);
-			}
-
-			const float2 ParentPrintPos = PrintPosStack[StackPtr];
-
-			AddCircleSS(Context, ParentPrintPos, TREE_NODE_RADIUS, TREE_COLOR);
-
->>>>>>> 4af6daef
 			if (Op.LayerDepth == TREE_MAX_DEPTH - 1 || Op.Type == STRATA_OPERATOR_BSDF || Op.Type == STRATA_OPERATOR_BSDF_LEGACY)
 			{
 				StackPtr--;
 				continue;
 			}
-<<<<<<< HEAD
 
 			if (ChildrenVisitedStack[StackPtr] == 0)
 			{
@@ -1366,31 +1069,6 @@
 					NodeIndexStack[StackPtr] = Op.RightIndex;
 					ChildrenVisitedStack[StackPtr] = 0;
 
-=======
-
-			if (ChildrenVisitedStack[StackPtr] == 0)
-			{
-				if (Op.LeftIndex >= 0)
-				{
-					ChildrenVisitedStack[StackPtr] = 1;
-
-					StackPtr++;
-					NodeIndexStack[StackPtr] = Op.LeftIndex;
-					ChildrenVisitedStack[StackPtr] = 0;
-
-					const float2 BranchOffset = GetBranchOffset(Op, true);
-					const float2 BranchOffsetNorm = normalize(BranchOffset);
-					PrintPosStack[StackPtr] = ParentPrintPos + BranchOffset;
-					AddLineSS(Context, ParentPrintPos + TREE_NODE_RADIUS * BranchOffsetNorm, PrintPosStack[StackPtr] - TREE_NODE_RADIUS * BranchOffsetNorm, TREE_COLOR);
-				}
-				else if (Op.RightIndex >= 0)
-				{
-					ChildrenVisitedStack[StackPtr] = 2;
-
-					StackPtr++;
-					NodeIndexStack[StackPtr] = Op.RightIndex;
-					ChildrenVisitedStack[StackPtr] = 0;
-
 					const float2 BranchOffset = GetBranchOffset(Op, false);
 					const float2 BranchOffsetNorm = normalize(BranchOffset);
 					PrintPosStack[StackPtr] = ParentPrintPos + BranchOffset;
@@ -1411,7 +1089,6 @@
 					NodeIndexStack[StackPtr] = Op.RightIndex;
 					ChildrenVisitedStack[StackPtr] = 0;
 
->>>>>>> 4af6daef
 					const float2 BranchOffset = GetBranchOffset(Op, false);
 					const float2 BranchOffsetNorm = normalize(BranchOffset);
 					PrintPosStack[StackPtr] = ParentPrintPos + BranchOffset;
@@ -1422,22 +1099,6 @@
 					StackPtr--;
 				}
 			}
-<<<<<<< HEAD
-			else if (ChildrenVisitedStack[StackPtr] == 1)
-			{
-				if (Op.RightIndex >= 0)
-				{
-					ChildrenVisitedStack[StackPtr] = 2;
-
-					StackPtr++;
-					NodeIndexStack[StackPtr] = Op.RightIndex;
-					ChildrenVisitedStack[StackPtr] = 0;
-
-					const float2 BranchOffset = GetBranchOffset(Op, false);
-					const float2 BranchOffsetNorm = normalize(BranchOffset);
-					PrintPosStack[StackPtr] = ParentPrintPos + BranchOffset;
-					AddLineSS(Context, ParentPrintPos + TREE_NODE_RADIUS * BranchOffsetNorm, PrintPosStack[StackPtr] - TREE_NODE_RADIUS * BranchOffsetNorm, TREE_COLOR);
-=======
 			else
 			{
 				StackPtr--;
@@ -1809,7 +1470,6 @@
 						OutColor);
 
 					Pos.y += MaterialPanelSize + 10.0f;
->>>>>>> 4af6daef
 				}
 			}
 		}
@@ -1852,442 +1512,6 @@
 
 				if (LayerDepth < MAX_LAYER_COUNT)
 				{
-<<<<<<< HEAD
-					StackPtr--;
-				}
-			}
-			else
-			{
-				StackPtr--;
-			}
-		}
-
-	#endif // STRATA_COMPILER
-
-	}
-}
-
-#endif // SHADER_DEBUGSTRATATREE_CS
-
-#if SHADER_DEBUGSTRATATREE_PS
-
-#include "../DeferredShadingCommon.ush"
-#define SUPPORT_CONTACT_SHADOWS 0
-#include "../DeferredLightingCommon.ush"
-
-#include "StrataEvaluation.ush"
-
-// These defines are needed for environment lighting in StrataLightingCommon
-#define ENABLE_DYNAMIC_SKY_LIGHT 1
-#define ENABLE_SKY_LIGHT 1
-#define SUPPORT_DFAO_INDIRECT_OCCLUSION 0
-#define STRATA_FASTPATH 0
-#define REFLECTION_COMPOSITE_USE_BLENDED_REFLECTION_CAPTURES 0
-#include "../ReflectionEnvironmentShared.ush"
-#include "../SkyLightingDiffuseShared.ush"
-#include "../ReflectionEnvironmentComposite.ush"
-
-#define USE_STRATA_ENV_LIGHTING_COMMON 1
-#define USE_STRATA_FORWARD_LIGHTING_COMMON 1
-#include "StrataLightingCommon.ush"
-
-float4 GetBackgroundCheckboardColor(float2 UV)
-{
-	const float Count = 16.0f;
-	uint2 UVi = uint2(UV * Count);
-	bool bIsBlack = (UVi.x % 2) > 0 ? true : false;
-	bIsBlack = (UVi.y % 2) > 0 ? !bIsBlack : bIsBlack;
-	const float3 Color = (bIsBlack ? 0.04 : 0.18);
-	return float4(Color, 0.0);
-}
-
-// Updated from http://jcgt.org/published/0007/03/04/
-bool slabs(float3 p0, float3 p1, float3 rayOrigin, float3 invRaydir, out float outTMin, out float outTMax)
-{
-	float3 t0 = (p0 - rayOrigin) * invRaydir;
-	float3 t1 = (p1 - rayOrigin) * invRaydir;
-	float3 tmin = min(t0, t1), tmax = max(t0, t1);
-	float maxtmin = max(max(tmin.x, tmin.y), tmin.z);
-	float mintmax = min(min(tmax.x, tmax.y), tmax.z);
-	outTMin = maxtmin;
-	outTMax = mintmax;
-	return maxtmin <= mintmax;
-}
-
-void EvaluateLighting(
-	in FStrataBSDF BSDF,
-	in float3 V,
-	in float3x3 TangentBasis,
-	in float ThicknessRatio,
-	inout float4 OutColor)
-{
-	float3 AbsoluteWorldPosition = LWCHackToFloat(PrimaryView.WorldCameraOrigin);
-	float3 TranslatedWorldPosition = PrimaryView.TranslatedWorldCameraOrigin;
-	float SceneDepth = 0.0;
-
-	const float3 N = TangentBasis[2];
-
-	if (BSDF_GETISSIMPLEVOLUME(BSDF))
-	{
-		// Apply transmittance on the background
-
-		float3 DiffuseColor = SLAB_DIFFUSEALBEDO(BSDF);
-		FParticipatingMedia PM = StrataSlabCreateParticipatingMedia(DiffuseColor, SLAB_SSSMFP(BSDF));
-		const float3 Transmittance = IsotropicMediumSlabTransmittance(PM, ThicknessRatio * STRATA_SIMPLEVOLUME_THICKNESS_M, 1.f);
-
-		OutColor.rgb *= Transmittance * BSDF.Coverage + (1.0f - BSDF.Coverage);
-	}
-	else
-	{
-		OutColor.rgb *= 0.0f;
-	}
-
-	// Patch the BSDF to appear as a top layer
-	BSDF.LuminanceWeightV = 1.0f;
-	BSDF.TransmittanceAboveAlongN = 1.0f;
-	BSDF.bIsBottom = true;
-	BSDF.bIsTop = true;
-	BSDF.Coverage = 1.0f;
-
-	// Create a head that will map to a single BSDF
-	FStrataPixelHeader StrataPixelHeader = InitialiseStrataPixelHeader();
-	StrataPixelHeader.BSDFCount = 1;
-
-	FStrataIntegrationSettings Settings = InitStrataIntegrationSettings();
-	FStrataAddressing NullStrataAddressing = (FStrataAddressing)0;
-
-	// Apply emissive
-	OutColor.rgb += BSDF_GETEMISSIVE(BSDF) * View.PreExposure;
-
-	// Apply a white directional light
-	if (ForwardLightData.HasDirectionalLight)
-	{
-		FDeferredLightData DirLightData = (FDeferredLightData)0;
-		DirLightData.Color = ForwardLightData.DirectionalLightColor;
-		DirLightData.FalloffExponent = 0;
-		DirLightData.Direction = ForwardLightData.DirectionalLightDirection;
-		DirLightData.DistanceFadeMAD = ForwardLightData.DirectionalLightDistanceFadeMAD;
-		DirLightData.bRadialLight = false;
-		DirLightData.SpecularScale = 1;
-		float4 DirLightAttenuation = float4(1, 1, 1, 1);
-		DirLightData.ShadowedBits = 1;
-		DirLightData.ShadowMapChannelMask.x = 1;
-		DirLightData.HairTransmittance = InitHairTransmittanceData();
-
-		float Dither = 0.0f;
-		float3 ToLight = DirLightData.Direction;
-		float LightMask = 1.0f;
-		FRectTexture RectTexture = InitRectTexture();
-		uint LightChannelMask = 0xFFFFFFFF;
-		uint PrimitiveLightingChannelMask = LightChannelMask;
-		half4 PrecomputedShadowFactors = 1;
-
-		float3 BSDFColoredVisibility = 1.0f;
-
-		FStrataBSDFContext StrataBSDFContext = StrataCreateBSDFContext(TangentBasis, BSDF, V, ToLight);
-
-		FStrataEvaluateResult BSDFEvaluate = (FStrataEvaluateResult)0;
-		float3 DirLightLuminance = StrataForwardLightingCommon(
-			Dither,
-			Settings,
-			DirLightData,
-			ToLight,
-			LightMask,
-			DirLightAttenuation,
-			RectTexture,
-			LightChannelMask,
-			PrimitiveLightingChannelMask,
-			PrecomputedShadowFactors,
-			TranslatedWorldPosition,
-			SceneDepth,
-			BSDFColoredVisibility,
-			StrataPixelHeader,
-			StrataBSDFContext,
-			BSDFEvaluate);
-
-		OutColor.rgb += DirLightLuminance * View.PreExposure;
-	}
-
-	// Apply the sky box
-	{
-		float3 ToLight = V;
-		FStrataBSDFContext StrataBSDFContext = StrataCreateBSDFContext(TangentBasis, BSDF, V, ToLight);
-
-		const bool bEnableSpecular = ReflectionStruct.SkyLightParameters.y > 0.0f;
-		FStrataEnvLightResult StrataEnvLight = StrataEvaluateForEnvLight(StrataBSDFContext, bEnableSpecular, Settings);
-
-		float SSRReductionFactor = 0.0;
-		float3 DiffuseLighting = 0.0;
-		float3 SpecularLighting = 0.0;
-		StrataEnvLightingCommon(
-			StrataEnvLight,
-			StrataPixelHeader,
-			StrataBSDFContext,
-			BSDF,
-			N,	//in float3 BentNormal,
-			1.0,//in float3 BSDFThroughput,
-			0,	//in uint CaptureDataStartIndex,
-			0,	//in uint NumCulledReflectionCaptures,
-			1.0,//in float ScreenAmbientOcclusion,
-			1.0,//in float CloudVolumetricAOShadow,
-			1.0,//in float TopLayerSpecularContributionFactor,
-			TranslatedWorldPosition,
-			1.0,//in float CombinedScreenAndMaterialAO,
-			SSRReductionFactor,
-			DiffuseLighting,
-			SpecularLighting);
-
-		OutColor.rgb += (DiffuseLighting + SpecularLighting) * View.PreExposure;;
-	}
-}
-
-void GetMaterialOnCube(
-	in float4 SVPos,
-	in float2 Pos,
-	in float  Size,
-	in FStrataBSDF BSDF,
-	inout float4 OutColor)
-{
-	const float2 PixelPos = SVPos.xy;
-
-	if (BSDF_GETTYPE(BSDF) == STRATA_BSDF_TYPE_SLAB && all(PixelPos > Pos) && all(PixelPos < (Pos + Size)))
-	{
-		const float2 UV = (PixelPos - Pos) / Size;
-		OutColor = GetBackgroundCheckboardColor(UV);
-
-		const float3 RayO = -View.ViewForward*1.2;
-		const float3 RayD = View.ViewForward + 1.0 * (UV.x - 0.5) * View.ViewRight - 1.0 * (UV.y - 0.5) * View.ViewUp;
-		float3 V = -RayD;
-
-		float2 Hit;
-		const float CubeSize = 0.25;
-		bool bIntersection = slabs(-CubeSize, CubeSize, RayO, 1/RayD, Hit.x, Hit.y);
-		if (bIntersection)
-		{
-			float3 P = RayO + RayD * Hit.x;
-			float3 N = normalize(P);
-			float3 AbsN = abs(N);
-			N = AbsN.x > AbsN.y && AbsN.x > AbsN.z ? float3(1 * sign(N.x), 0, 0) : N;
-			N = AbsN.y > AbsN.z && AbsN.y > AbsN.x ? float3(0, 1 * sign(N.y), 0) : N;
-			N = AbsN.z > AbsN.x && AbsN.z > AbsN.y ? float3(0, 0, 1 * sign(N.z)) : N;
-			const float ThicknessRatio = abs(Hit.y - Hit.x) / CubeSize;
-
-			float3x3 TangentBasis;
-			TangentBasis[2] = N;
-			TangentBasis[0] = AbsN.x > AbsN.y && AbsN.x > AbsN.z ? float3(0, 1, 0) : (AbsN.y > AbsN.z && AbsN.y > AbsN.x ? float3(0, 0, 1) : float3(1, 0, 0));
-			TangentBasis[1] = AbsN.x > AbsN.y && AbsN.x > AbsN.z ? float3(0, 0, 1) : (AbsN.y > AbsN.z && AbsN.y > AbsN.x ? float3(1, 0, 0) : float3(0, 1, 0));
-
-			EvaluateLighting(
-				BSDF,
-				V,
-				TangentBasis,
-				ThicknessRatio,
-				OutColor);
-		}
-	}
-}
-
-void GetMaterialOnSphere(
-	in float4 SVPos,
-	in float2 Pos,
-	in float  Size,
-	in FStrataBSDF BSDF,
-	inout float4 OutColor)
-{
-	const float2 PixelPos = SVPos.xy;
-
-	if (BSDF_GETTYPE(BSDF) == STRATA_BSDF_TYPE_SLAB && all(PixelPos > Pos) && all(PixelPos < (Pos + Size)))
-	{
-		const float2 UV = (PixelPos - Pos) / Size;
-		OutColor = GetBackgroundCheckboardColor(UV);
-
-		float3 V = -View.ViewForward;
-		const float3 RayO = V + (UV.x-0.5) * View.ViewRight + -(UV.y-0.5) * View.ViewUp;
-		const float3 RayD = -V;
-		const float4 Sphere = float4(0.0f, 0.0f, 0.f, 0.48);
-		const float2 Hit = RayIntersectSphere(RayO, RayD, Sphere);
-		if (Hit.x >= 0)
-		{
-			float3 P = RayO + RayD * Hit.x;
-			float3 N = normalize(P - Sphere.xyz);
-			const float ThicknessRatio = (Hit.y - Hit.x) / Sphere.w;
-
-			float3x3 TangentBasis;
-			TangentBasis[2] = N;
-			TangentBasis[0] = normalize(N * float3(1, 0, 0));
-			TangentBasis[1] = cross(N, TangentBasis[0]);
-			TangentBasis[0] = -cross(N, TangentBasis[1]);
-
-			EvaluateLighting(
-				BSDF,
-				V,
-				TangentBasis,
-				ThicknessRatio,
-				OutColor);
-		}
-	}
-}
-
-void GetMaterialSlice(
-	in float4 SVPos,
-	in float2 Pos,
-	in float2  Size,
-	in FStrataBSDF BSDF,
-	inout float4 OutColor)
-{
-	const float2 PixelPos = SVPos.xy;
-
-	if (BSDF_GETTYPE(BSDF) == STRATA_BSDF_TYPE_SLAB && all(int2(PixelPos) > int2(Pos)) && all(int2(PixelPos) < int2(Pos + Size)))
-	{
-		const float2 UV = (PixelPos - Pos) / Size;
-		OutColor = GetBackgroundCheckboardColor((PixelPos - Pos) / Size.x);
-
-		// View and normal along up.
-		float3 V = float3(0, 0, 1);
-		float3 N = float3(0, 0, 1);
-		const float ThicknessRatio = 1.0;
-
-		float3x3 TangentBasis;
-		TangentBasis[2] = N;
-		TangentBasis[0] = float3(1, 0, 0);
-		TangentBasis[1] = float3(0, 1, 0);
-
-		EvaluateLighting(
-			BSDF,
-			V,
-			TangentBasis,
-			ThicknessRatio,
-			OutColor);
-	}
-	else
-	{
-		OutColor = 0;
-	}
-}
-
-void MaterialDebugStrataTreePS(
-	float4 SVPos : SV_POSITION,
-	out float4 OutColor : SV_Target0)
-{
-	OutColor = float4(0.0f, 0.0f, 0.0f, 1.0f);
-
-	FStrataAddressing StrataAddressing = GetStrataPixelDataByteOffset((float2(View.CursorPosition) * View.ViewResolutionFraction), uint2(View.BufferSizeAndInvSize.xy), Strata.MaxBytesPerPixel);
-	FStrataPixelHeader Header = UnpackStrataHeaderIn(Strata.MaterialTextureArray, StrataAddressing, Strata.TopLayerTexture);
-	if (Header.BSDFCount > 0)
-	{
-		const float2 PixelPos = SVPos.xy;
-		OutColor = float4(0.0f, 0.0f, 0.0f, PixelPos.x < 540.0f ? 0.5f : 1.0f); // Background
-		if (int(PixelPos.x) == 280 && int(PixelPos.y) > 90)
-		{
-			OutColor = float4(1.0f, 1.0f, 1.0f, 0.5f);							// Operator/BSDF separator
-		}
-
-		const int SliceStoringDebugStrataTreeData = Strata.SliceStoringDebugStrataTreeData;
-
-		FStrataTreeHeader StrataTreeHeader = (FStrataTreeHeader)0;
-		StrataUnpackInStrataTreeHeader(
-			Strata.MaterialTextureArray,
-			StrataTreeHeader,
-			SliceStoringDebugStrataTreeData);
-
-
-		float2 Pos = float2(BSDF_ELEMENT_STARTX, BSDF_ELEMENT_STARTY);
-		const float MaterialPanelSize = 200.0f;
-
-		// STRATA_TODO: read BSDF and Operators "on the fly".
-		{
-		#if STRATA_COMPILER == 1
-			LOOP
-		#else
-			StrataTreeHeader.BSDFCount = min(StrataTreeHeader.BSDFCount, 2);
-			STRATA_UNROLL_N(2)
-		#endif
-			for (int i = 0; i < StrataTreeHeader.BSDFCount; i++)
-			{
-				FStrataBSDF BSDF = StrataUnpackInStrataTreeBSDF(
-					i,
-					Strata.MaterialTextureArray,
-					StrataTreeHeader,
-					SliceStoringDebugStrataTreeData);
-
-				//if (BSDF.Coverage > 0.0f)
-				{
-					GetMaterialOnSphere(
-						SVPos,
-						Pos,
-						MaterialPanelSize,
-						BSDF,
-						OutColor);
-
-					GetMaterialOnCube(
-						SVPos,
-						Pos + float2(MaterialPanelSize + 10.0f, 0.0f),
-						MaterialPanelSize,
-						BSDF,
-						OutColor);
-
-					Pos.y += MaterialPanelSize + 10.0f;
-				}
-			}
-		}
-
-		#define MAX_LAYER_COUNT 4
-		float LayerAccCoverage[MAX_LAYER_COUNT];
-		{
-			for (int i = 0; i < MAX_LAYER_COUNT; ++i)
-			{
-				LayerAccCoverage[i] = 0.0f;
-			}
-		}
-
-		float2 MatTopOrigin = float2(BSDF_ELEMENT_STARTX + 450, BSDF_ELEMENT_STARTY);// float2(BSDF_ELEMENT_STARTX, 550);
-		float2 MatTopLayerSize = float2(410, 100);
-		
-		// This is a really basic material topology debug. STRATA_TODO would be to draw the material graph itself with anottation
-		{
-		#if STRATA_COMPILER == 1
-			LOOP
-		#else
-			StrataTreeHeader.BSDFCount = min(StrataTreeHeader.BSDFCount, 2);
-			STRATA_UNROLL_N(2)
-		#endif
-			for (int i = 0; i < StrataTreeHeader.BSDFCount; i++)
-			{
-				FStrataBSDF BSDF = StrataUnpackInStrataTreeBSDF(
-					i,
-					Strata.MaterialTextureArray,
-					StrataTreeHeader,
-					SliceStoringDebugStrataTreeData);
-
-				FStrataOperator Op = StrataUnpackInStrataTreeOperator(
-					BSDF.OperatorIndex,
-					Strata.MaterialTextureArray,
-					StrataTreeHeader,
-					SliceStoringDebugStrataTreeData);
-
-				const uint LayerDepth = Op.LayerDepth;
-
-				if (LayerDepth < MAX_LAYER_COUNT)
-				{
-					// Draw the slab information
-					float2 LayerOrigin = MatTopOrigin + MatTopLayerSize.xy * float2(LayerAccCoverage[LayerDepth], LayerDepth);
-					float2 SlabSize = MatTopLayerSize.xy * float2(BSDF.Coverage, 1.0);
-
-					if (BSDF_GETTYPE(BSDF) == STRATA_BSDF_TYPE_SLAB && all(int2(PixelPos) >= int2(LayerOrigin)) && all(int2(PixelPos) <= int2(LayerOrigin + SlabSize)))
-					{
-						GetMaterialSlice(
-							SVPos,
-							LayerOrigin,
-							SlabSize,
-							BSDF,
-							OutColor);
-					}
-
-					LayerAccCoverage[LayerDepth] += BSDF.Coverage;
-				}
-			}
-		}
-=======
 					// Draw the slab information
 					float2 LayerOrigin = MatTopOrigin + MatTopLayerSize.xy * float2(LayerAccCoverage[LayerDepth], LayerDepth);
 					float2 SlabSize = MatTopLayerSize.xy * float2(BSDF.Coverage, 1.0);
@@ -2520,202 +1744,6 @@
 		Newline(Context);
 
 		Newline(Context);
->>>>>>> 4af6daef
-	}
-
-	OutColor = float4(pow(OutColor.rgb, 1.0 / 2.2), OutColor.a);
-}
-
-#endif // SHADER_DEBUGSTRATATREE_PS
-
-
-///////////////////////////////////////////////////////////////////////////////////////////////////
-// Material Print
-
-#if SHADER_SYSTEMINFO
-uint bAdvancedDebugEnabled;
-uint bEnergyConservation;
-uint bEnergyPreservation;
-uint bDbufferPass;
-uint ClassificationCMask;
-uint ClassificationAsync;
-uint Classification8bits;
-uint bRoughRefraction;
-uint bTileOverflowUseMaterialData;
-uint ProjectMaxBytePerPixel;
-uint MaterialBufferAllocationInBytes;
-
-float TileOverflowRatio;
-Buffer<uint> ClassificationTileDrawIndirectBuffer;
-
-uint GetTileCount(uint InType)
-{
-	return ClassificationTileDrawIndirectBuffer[InType * 4 + 1];
-}
-<<<<<<< HEAD
-
-[numthreads(1, 1, 1)]
-void MainCS(uint3 DispatchThreadId : SV_DispatchThreadID)
-{
-	// Print Legend
-	if (all(DispatchThreadId == 0))
-	{
-		FFontColor TitleColor  = FontYellow;
-		FFontColor LegendColor = FontWhite;
-		FFontColor ValueColor  = FontOrange;
-		FShaderPrintContext Context = InitShaderPrintContext(true, uint2(50, 50));
-
-		// General
-		Print(Context, TEXT("General"), TitleColor);
-		Newline(Context);
-
-		Print(Context, TEXT(" Max byte per pixel : "), LegendColor); 
-		Print(Context, Strata.MaxBytesPerPixel, ValueColor, 3, 0);
-		Print(Context, TEXT(" / "), FontWhite); 
-		Print(Context, ProjectMaxBytePerPixel, ValueColor, 3, 0);
-		Print(Context, TEXT(" ["), FontWhite); 
-		Print(Context, uint(DivideAndRoundUp(MaterialBufferAllocationInBytes, 1000000.f)), ValueColor, 4, 0);
-		Print(Context, TEXT("Mb]"), FontWhite);
-		Newline(Context);
-
-		Print(Context, TEXT(" Shading quality    : "), LegendColor);
-		Print(Context, uint(STRATA_SHADING_QUALITY), ValueColor);
-		Newline(Context);
-
-		Print(Context, TEXT(" Rough diffuse      : "), LegendColor);
-		PrintBool(Context, Strata.bRoughDiffuse);
-		Newline(Context);
-
-		Print(Context, TEXT(" Energy conservation: "), LegendColor);
-		PrintBool(Context, bEnergyConservation);
-		Newline(Context);
-
-		Print(Context, TEXT(" Energy preservation: "), LegendColor);
-		PrintBool(Context, bEnergyPreservation);
-		Newline(Context);
-
-		Print(Context, TEXT(" Tile overflow mat. : "), LegendColor);
-		PrintBool(Context, bTileOverflowUseMaterialData);
-		Newline(Context); 
-
-		Print(Context, TEXT(" Tile overflow      : "), LegendColor);
-		Print(Context, TileOverflowRatio, ValueColor, 3, 1);
-		Print(Context, TEXT(" ["), LegendColor);
-		Print(Context, TileOverflowRatio +1, ValueColor, 2, 0);
-		Print(Context, TEXT(" BSDFs]"), LegendColor);
-		Newline(Context);
-
-		Print(Context, TEXT(" DBuffer pass       : "), LegendColor);
-		PrintBool(Context, bDbufferPass);
-		Newline(Context);
-
-		Print(Context, TEXT(" Rough refraction   : "), LegendColor);
-		PrintBool(Context, bRoughRefraction);
-		Newline(Context);
-
-		Newline(Context);
-
-		// Classification
-		Print(Context, TEXT("Classification"), TitleColor);
-		Newline(Context);
-
-		Print(Context, TEXT(" Tile Size          : "), LegendColor);
-		Print(Context, Strata.TileSize, ValueColor, 1, 0);
-		Print(Context, TEXT("x"), LegendColor);
-		Print(Context, Strata.TileSize, ValueColor, 1, 0);
-		Newline(Context);
-
-		Print(Context, TEXT(" Tile Count         : "), LegendColor);
-		Print(Context, Strata.TileCount.x, ValueColor, 3, 0);
-		Print(Context, TEXT("x"), LegendColor);
-		Print(Context, Strata.TileCount.y, ValueColor, 3, 0);
-		Newline(Context);
-
-		Print(Context, TEXT(" CMask              : "), LegendColor);
-		PrintBool(Context, ClassificationCMask);
-		Newline(Context);
-
-		Print(Context, TEXT(" Async              : "), LegendColor);
-		PrintBool(Context, ClassificationAsync);
-		Newline(Context);
-
-		Print(Context, TEXT(" 8-bits coord       : "), LegendColor);
-		PrintBool(Context, Classification8bits);
-		Newline(Context);
-
-		Newline(Context);
-
-		// Material tiles
-		Print(Context, TEXT("Material Tiles"), TitleColor);
-		Newline(Context);
-
-		Print(Context, TEXT(" # Simple tiles     : "), LegendColor);
-		Print(Context, GetTileCount(STRATA_TILE_TYPE_SIMPLE), ValueColor);
-		Newline(Context);
-
-		Print(Context, TEXT(" # Single tiles     : "), LegendColor);
-		Print(Context, GetTileCount(STRATA_TILE_TYPE_SINGLE), ValueColor);
-		Newline(Context);
-
-		Print(Context, TEXT(" # Complex tiles    : "), LegendColor);
-		Print(Context, GetTileCount(STRATA_TILE_TYPE_COMPLEX), ValueColor);
-		Newline(Context);
-
-		Newline(Context);
-
-		// Rough tiles
-		if (bRoughRefraction)
-		{
-			Print(Context, TEXT("Rough Refraction Tiles"), TitleColor);
-			Newline(Context);
-
-			Print(Context, TEXT(" # Rough refract.   : "), LegendColor);
-			Print(Context, GetTileCount(STRATA_TILE_TYPE_ROUGH_REFRACT), ValueColor);
-			Newline(Context);
-
-			Print(Context, TEXT(" # Rough r. w/o SSS : "), LegendColor);
-			Print(Context, GetTileCount(STRATA_TILE_TYPE_ROUGH_REFRACT_SSS_WITHOUT), ValueColor);
-			Newline(Context);
-
-			Newline(Context);
-		}
-
-		// DBuffer Tiles
-		if (bDbufferPass)
-		{
-			Print(Context, TEXT("Decal Tiles"), TitleColor);
-			Newline(Context);
-
-			Print(Context, TEXT(" # Simple tiles     : "), LegendColor);
-			Print(Context, GetTileCount(STRATA_TILE_TYPE_DECAL_SIMPLE), ValueColor);
-			Newline(Context);
-
-			Print(Context, TEXT(" # Single tiles     : "), LegendColor);
-			Print(Context, GetTileCount(STRATA_TILE_TYPE_DECAL_SINGLE), ValueColor);
-			Newline(Context);
-
-			Print(Context, TEXT(" # Complex tiles    : "), LegendColor);
-			Print(Context, GetTileCount(STRATA_TILE_TYPE_DECAL_COMPLEX), ValueColor);
-			Newline(Context);
-
-			Newline(Context);
-		}
-
-		// Debug
-		Print(Context, TEXT("Debug"), TitleColor);
-		Newline(Context);
-
-		Print(Context, TEXT(" Adv. debug         : "), LegendColor);
-		PrintBool(Context, bAdvancedDebugEnabled);
-		Newline(Context);
-
-		Print(Context, TEXT(" Layer peel index   : "), LegendColor);
-		Print(Context, Strata.PeelLayersAboveDepth, ValueColor);
-		Newline(Context);
-
-		Newline(Context);
-	}
-}
-=======
->>>>>>> 4af6daef
+	}
+}
 #endif // SHADER_SYSTEMINFO