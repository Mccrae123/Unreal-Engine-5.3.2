--- conflicted
+++ resolved
@@ -86,11 +86,6 @@
 ///////////////////////////////////////////////////////////////////////////////////////////////////
 // Material Print
 
-<<<<<<< HEAD
-		FStrataBSDFContext BSDFContext = StrataCreateBSDFContext(TangentBasis, BSDF, LocalV, L, true);
-		FStrataEvaluateResult BSDFEvaluate = StrataEvaluateBSDF(BSDFContext, Strata.bRoughDiffuse);
-		Out = (BSDFEvaluate.DiffusePathValue + BSDFEvaluate.SpecularPathValue + BSDFEvaluate.TransmissionPathValue) * BSDFContext.SatNoL; // * BSDF.Weight
-=======
 #if SHADER_MATERIALPRINT
 
 uint BSDFIndex;
@@ -109,7 +104,6 @@
 	else
 	{
 		Print(Ctx, TEXT("No   "), FontRed);
->>>>>>> d731a049
 	}
 }
 
@@ -124,18 +118,6 @@
 	else									Print(Ctx, TEXT("Error - Unkown pixel type"), FontRed);
 }
 
-<<<<<<< HEAD
-	FStrataAddressing StrataAddressing = GetStrataPixelDataByteOffset(MaterialPos, uint2(View.BufferSizeAndInvSize.xy), Strata.MaxBytesPerPixel);
-	FStrataPixelHeader Header = UnpackStrataHeaderIn(Strata.MaterialTextureArray, StrataAddressing, Strata.TopLayerTexture);
-	bool bStrataMaterial = Header.BSDFCount > 0;
-
-	const float2 ScreenPosition = SvPositionToScreenPosition(SVPos).xy;
-	const float2 ScreenMaterialPosition = SvPositionToScreenPosition(float4(MaterialPos, 0.5f, 1)).xy;
-	float DeviceZ = SampleDeviceZFromSceneTextures(BufferUV);
-	float SceneDepth = ConvertFromDeviceZ(DeviceZ);
-	const float3 WorldPosition = mul(float4(ScreenMaterialPosition * SceneDepth, SceneDepth, 1), PrimaryView.ScreenToTranslatedWorld).xyz;
-	const float3 V = -normalize(WorldPosition - PrimaryView.TranslatedWorldCameraOrigin);
-=======
 void PrintSSSType(inout FShaderPrintContext Ctx, uint SSSType, bool bSimpleVolume, bool bThin, FFontColor InColor)
 {
 		 if (SSSType == SSS_TYPE_WRAP)				Print(Ctx, TEXT("Wrap"), InColor);
@@ -154,7 +136,6 @@
 		(EndRect + ShaderPrintData.FontSize) * ShaderPrintData.Resolution,
 		RectBackgroundColor);
 }
->>>>>>> d731a049
 
 void Newline(inout FShaderPrintContext Context, inout float2 MaxRect)
 {
@@ -414,28 +395,8 @@
 		break;
 	}
 
-<<<<<<< HEAD
-#if 0	// STRATA_TODO generalise this visualisation to more properties
-	{
-		FStrataAddressing StrataAddressing = GetStrataPixelDataByteOffset(PixelPos, uint2(View.BufferSizeAndInvSize.xy), Strata.MaxBytesPerPixel);
-		const uint PixelStrataDataByteOffsetStart = StrataAddressing.ReadBytes;
-
-		FStrataPixelHeader Header2 = UnpackStrataHeaderIn(Strata.MaterialTextureArray, StrataAddressing, Strata.TopLayerTexture);
-		const uint PixelStrataDataByteOffsetPostHeader = StrataAddressing.ReadBytes;
-
-		if (HasSubsurface(Header2) || HasSubsurfaceProfile(Header2))
-		{
-			OutColor = float4(HasSubsurfaceProfile(Header2) ? 1 : 0, HasSubsurface(Header2) ? 1 : 0, 0, 0.5);
-			return;
-		}
-	}
-#endif
-
-	OutColor = float4(0.0f, 0.0f, 0.0f, 1.0f);
-=======
 	Newline(Context);
 }
->>>>>>> d731a049
 
 void PrintPixel(uint2 InCoord, float3 InWorldPosition, float3 V)
 {
@@ -452,20 +413,6 @@
 		Context = InitShaderPrintContext(true, uint2(50, 50));
 	}
 
-<<<<<<< HEAD
-		FStrataPixelHeader Header = UnpackStrataHeaderIn(Strata.MaterialTextureArray, StrataAddressing, Strata.TopLayerTexture);
-
-		for (uint BSDFIndex = 0; BSDFIndex < Header.BSDFCount; ++BSDFIndex)
-		{
-			const FStrataBSDF BSDF = UnpackStrataBSDFIn(Strata.MaterialTextureArray, StrataAddressing, Header);
-
-			// Referential
-			if (all(PixelPos == MaterialPos))
-			{
-				FStrataBSDFContext BSDFContext = StrataCreateBSDFContext(Header, BSDF, StrataAddressing, V, float3(0,0,1));
-				DrawReferentialTWS(WorldPosition, BSDFContext.X, BSDFContext.Y, BSDFContext.N, float3(1,1,0));
-			}
-=======
 	FStrataAddressing StrataAddressing = GetStrataPixelDataByteOffset(InCoord, uint2(View.BufferSizeAndInvSize.xy), Strata.MaxBytesPerPixel);
 	const uint FootPrint_Start = StrataAddressing.ReadBytes;
 
@@ -476,7 +423,6 @@
 	const FFontColor FontHeaderStateName = FontWhite;
 	const FFontColor FontHeaderPropName = FontWhite;
 	const FFontColor FontHeaderPropValue = FontSilver;
->>>>>>> d731a049
 
 	// Backgroun rect. for better print visibility. Track min/max point
 	float2 RectMin = Context.Pos;
@@ -539,87 +485,6 @@
 	// Memory footprint
 	if (BSDFIndex+1 == Header.BSDFCount)
 	{
-<<<<<<< HEAD
-		uint2 RectMin = uint2(MaterialPos + InspectSquare);
-		uint2 RectMax = RectMin;
-
-		const FStrataTopLayerData TopLayerData = StrataUnpackTopLayerData(Strata.TopLayerTexture.Load(uint3(MaterialPos, 0)));
-		const FStrataSubsurfaceData SSSData = StrataUnpackSSSData(Strata.SSSTexture.Load(uint3(MaterialPos, 0)));
-
-		FStrataAddressing StrataAddressing = GetStrataPixelDataByteOffset(MaterialPos, uint2(View.BufferSizeAndInvSize.xy), Strata.MaxBytesPerPixel);
-		const uint PixelStrataDataByteOffsetStart = StrataAddressing.ReadBytes;
-
-		FStrataPixelHeader Header = UnpackStrataHeaderIn(Strata.MaterialTextureArray, StrataAddressing, Strata.TopLayerTexture);
-		const uint PixelStrataDataByteOffsetPostHeader = StrataAddressing.ReadBytes;
-
-		float3 BSDFFontColor = float3(0.25, 1.0, 0.25);
-		float3 BSDFFontColorGrey = float3(0.25, 0.25, 0.25);
-		float3 INFOFontColor = float3(1.0, 0.5, 0.25);
-		float3 PARAMFontColor = float3(0.8, 0.8, 0.8);
-		float3 FontColor = float3(0.25, 1.0, 1.0);
-		uint2 TopLeftInit = MaterialPos + InspectSquare + uint2(3, 3);
-		uint2 TopLeft = TopLeftInit;
-
-#define PRINTPARAMCHAR(X) PrintCharacter(PixelPos, OutColor.xyz, PARAMFontColor, TopLeft, X);
-#define PRINTINFOCHAR(X) PrintCharacter(PixelPos, OutColor.xyz, INFOFontColor, TopLeft, X);
-#define PRINTBSDFCHAR(X) PrintCharacter(PixelPos, OutColor.xyz, BSDFFontColor, TopLeft, X);
-#define PRINTBSDFCHARGREY(X) PrintCharacter(PixelPos, OutColor.xyz, BSDFFontColorGrey, TopLeft, X);
-
-#define PRINTBSDFWEIGHT()	PRINTBSDFCHAR(_SPC_); PRINTBSDFCHAR(_MINUS_); PRINTBSDFCHAR(_W_); PRINTBSDFCHAR(_E_); PRINTBSDFCHAR(_I_); PRINTBSDFCHAR(_G_); PRINTBSDFCHAR(_H_);PRINTBSDFCHAR(_T_);  PRINTBSDFCHAR(_SPC_); PrintFloat(PixelPos, OutColor.xyz, FontColor, TopLeft, BSDF.FinalWeight.x); TopLeft.x+=8*7; PRINTBSDFCHAR(_SPC_); PrintFloat(PixelPos, OutColor.xyz, FontColor, TopLeft, BSDF.FinalWeight.y); TopLeft.x+=8*7; PRINTBSDFCHAR(_SPC_); PrintFloat(PixelPos, OutColor.xyz, FontColor, TopLeft, BSDF.FinalWeight.z); TopLeft.x+=8*7; 
-#define PRINTBSDFGREYWEIGHT()PRINTBSDFCHAR(_SPC_);PRINTBSDFCHARGREY(_MINUS_); PRINTBSDFCHARGREY(_W_); PRINTBSDFCHARGREY(_E_); PRINTBSDFCHARGREY(_I_); PRINTBSDFCHARGREY(_G_); PRINTBSDFCHARGREY(_H_);PRINTBSDFCHARGREY(_T_);  PRINTBSDFCHAR(_SPC_); PrintFloat(PixelPos, OutColor.xyz, FontColor, TopLeft, Unpack10F(BSDF_GETWEIGHT10F(BSDF))); TopLeft.x+=8*23; 
-#define PRINTBSDFSHAREDLOCALBASISID()	PRINTBSDFCHAR(_SPC_); PRINTBSDFCHAR(_MINUS_); PRINTBSDFCHAR(_N_); PRINTBSDFCHAR(_R_); PRINTBSDFCHAR(_M_); PRINTBSDFCHAR(_I_); PRINTBSDFCHAR(_D_); PRINTBSDFCHAR(_SPC_); PrintFloatNoFraction(PixelPos, OutColor.xyz, FontColor, TopLeft, float(BSDF_GETSHAREDLOCALBASISID(BSDF)), 1); TopLeft.x+=8*1;
-#define PRINTBSDFANISO()	PRINTBSDFCHAR(_SPC_); PRINTBSDFCHAR(_MINUS_); PRINTBSDFCHAR(_A_); PRINTBSDFCHAR(_N_); PRINTBSDFCHAR(_I_); PRINTBSDFCHAR(_S_); PRINTBSDFCHAR(_O_); PRINTBSDFCHAR(_SPC_); PrintFloatNoFraction(PixelPos, OutColor.xyz, FontColor, TopLeft, float(BSDF_GETHASANISOTROPY(BSDF)), 1); TopLeft.x+=8*1;
-#define PRINTBSDFTOPLAY()	PRINTBSDFCHAR(_SPC_); PRINTBSDFCHAR(_MINUS_); PRINTBSDFCHAR(_T_); PRINTBSDFCHAR(_O_); PRINTBSDFCHAR(_P_); PRINTBSDFCHAR(_L_); PRINTBSDFCHAR(_A_); PRINTBSDFCHAR(_Y_); PRINTBSDFCHAR(_SPC_); PrintFloatNoFraction(PixelPos, OutColor.xyz, FontColor, TopLeft, float(BSDF_GETISTOPLAYER(BSDF)), 1); TopLeft.x+=8*1;
-#define PRINTBSDFHASSCAT()	PRINTBSDFCHAR(_SPC_); PRINTBSDFCHAR(_MINUS_); PRINTBSDFCHAR(_H_); PRINTBSDFCHAR(_A_); PRINTBSDFCHAR(_S_); PRINTBSDFCHAR(_S_); PRINTBSDFCHAR(_C_); PRINTBSDFCHAR(_A_); PRINTBSDFCHAR(_T_); PRINTBSDFCHAR(_SPC_); PrintFloatNoFraction(PixelPos, OutColor.xyz, FontColor, TopLeft, float(BSDF_GETHASSSS(BSDF)), 1); TopLeft.x+=8*1;
-#define PRINTBSDFSIMPSCAT()	PRINTBSDFCHAR(_SPC_); PRINTBSDFCHAR(_MINUS_); PRINTBSDFCHAR(_S_); PRINTBSDFCHAR(_I_); PRINTBSDFCHAR(_M_); PRINTBSDFCHAR(_P_); PRINTBSDFCHAR(_S_); PRINTBSDFCHAR(_C_); PRINTBSDFCHAR(_A_); PRINTBSDFCHAR(_T_); PRINTBSDFCHAR(_SPC_); PrintFloatNoFraction(PixelPos, OutColor.xyz, FontColor, TopLeft, float(BSDF_GETISSIMPLEVOLUME(BSDF)), 1); TopLeft.x+=8*1;
-#define PRINTBSDFISTHIN()	PRINTBSDFCHAR(_SPC_); PRINTBSDFCHAR(_MINUS_); PRINTBSDFCHAR(_I_); PRINTBSDFCHAR(_S_); PRINTBSDFCHAR(_T_); PRINTBSDFCHAR(_H_); PRINTBSDFCHAR(_I_); PRINTBSDFCHAR(_N_); PRINTBSDFCHAR(_SPC_); PrintFloatNoFraction(PixelPos, OutColor.xyz, FontColor, TopLeft, float(BSDF_GETISTHIN(BSDF)), 1); TopLeft.x+=8*1;
-#define PRINTFLOAT3(X) PrintFloat(PixelPos, OutColor.xyz, PARAMFontColor, TopLeft, X.x); TopLeft.x+=8*7; PRINTBSDFCHAR(_SPC_); PrintFloat(PixelPos, OutColor.xyz, PARAMFontColor, TopLeft, X.y); TopLeft.x+=8*7; PRINTBSDFCHAR(_SPC_); PrintFloat(PixelPos, OutColor.xyz, PARAMFontColor, TopLeft, X.z);
-#define PRINTFLOAT1(Value) PrintFloat(PixelPos, OutColor.xyz, PARAMFontColor, TopLeft, Value); TopLeft.x+=8*7;
-#define PRINTFLOATNOFRAC(Value, DigitCount) PrintFloatNoFraction(PixelPos, OutColor.xyz, PARAMFontColor, TopLeft, Value, DigitCount); TopLeft.x+=8*7;
-#define SIGNOFFLOAT1(Value) if(Value < 0.0f) { PrintCharacter(PixelPos, OutColor.xyz, PARAMFontColor, TopLeft, _MINUS_); } /*else { PrintCharacter(PixelPos, OutColor.xyz, PARAMFontColor, TopLeft, _SPC_);}*/
-
-#define PRINTBSDFCOUNT()	PRINTBSDFCHAR(min(_0_+Header.BSDFCount,_F_)); PRINTBSDFCHAR(_SPC_); PRINTBSDFCHAR(_B_); PRINTBSDFCHAR(_S_); PRINTBSDFCHAR(_D_); PRINTBSDFCHAR(_F_);
-#define PRINTMATERIALAO()	PRINTBSDFCHAR(_A_); PRINTBSDFCHAR(_O_); PRINTBSDFCHAR(_SPC_); PRINTFLOAT1(Header.MaterialAO);
-#define PRINTMATERIALSKIPPRECSHADOWMASK()	PRINTBSDFCHAR(_H_); PRINTBSDFCHAR(_A_); PRINTBSDFCHAR(_S_); PRINTBSDFCHAR(_SPC_); PRINTBSDFCHAR(_P_); PRINTBSDFCHAR(_R_); PRINTBSDFCHAR(_E_); PRINTBSDFCHAR(_S_); PRINTBSDFCHAR(_H_); PRINTBSDFCHAR(_A_); PRINTBSDFCHAR(_D_); PRINTBSDFCHAR(_SPC_); PRINTBSDFCHAR(_0_+(HasPrecShadowMask(Header)?1:0));
-#define PRINTMATERIALZEROPRECSHADOWMASK()	PRINTBSDFCHAR(_Z_); PRINTBSDFCHAR(_E_); PRINTBSDFCHAR(_R_); PRINTBSDFCHAR(_O_); PRINTBSDFCHAR(_P_); PRINTBSDFCHAR(_R_); PRINTBSDFCHAR(_E_); PRINTBSDFCHAR(_S_); PRINTBSDFCHAR(_H_); PRINTBSDFCHAR(_A_); PRINTBSDFCHAR(_D_); PRINTBSDFCHAR(_SPC_); PRINTBSDFCHAR(_0_+(HasZeroPrecShadowMask(Header)?1:0));
-#define PRINTMATERIALSLW()	PRINTBSDFCHAR(_S_); PRINTBSDFCHAR(_L_); PRINTBSDFCHAR(_W_); PRINTBSDFCHAR(_SPC_); PRINTBSDFCHAR(_0_+(IsSingleLayerWater(Header)?1:0));
-#define PRINTMATERIALCONTSHAD()	PRINTBSDFCHAR(_C_); PRINTBSDFCHAR(_O_); PRINTBSDFCHAR(_N_);  PRINTBSDFCHAR(_T_); PRINTBSDFCHAR(_SPC_);PRINTBSDFCHAR(_S_); PRINTBSDFCHAR(_H_); PRINTBSDFCHAR(_A_);  PRINTBSDFCHAR(_D_); PRINTBSDFCHAR(_SPC_); PRINTBSDFCHAR(_0_+(DoesCastContactShadow(Header)?1:0));
-#define PRINTMATERIALINDSHAD()	PRINTBSDFCHAR(_I_); PRINTBSDFCHAR(_N_); PRINTBSDFCHAR(_D_); PRINTBSDFCHAR(_SPC_); PRINTBSDFCHAR(_S_); PRINTBSDFCHAR(_H_); PRINTBSDFCHAR(_A_);  PRINTBSDFCHAR(_D_); PRINTBSDFCHAR(_SPC_); PRINTBSDFCHAR(_0_+(HasDynamicIndirectShadowCasterRepresentation(Header)?1:0));
-
-#define PRINTCLASSIFROUGH()		PRINTBSDFCHAR(_C_); PRINTBSDFCHAR(_L_); PRINTBSDFCHAR(_A_); PRINTBSDFCHAR(_S_); PRINTBSDFCHAR(_DOT_); PRINTBSDFCHAR(_R_) PRINTBSDFCHAR(_O_) PRINTBSDFCHAR(_U_) PRINTBSDFCHAR(_G_) PRINTBSDFCHAR(_H_) PRINTBSDFCHAR(_SPC_);	PRINTBSDFCHAR(_SPC_); PRINTFLOAT1(TopLayerData.Roughness);
-#define PRINTCLASSIFBASCOL()	PRINTBSDFCHAR(_C_); PRINTBSDFCHAR(_L_); PRINTBSDFCHAR(_A_); PRINTBSDFCHAR(_S_); PRINTBSDFCHAR(_DOT_); PRINTBSDFCHAR(_B_) PRINTBSDFCHAR(_A_) PRINTBSDFCHAR(_S_) PRINTBSDFCHAR(_C_) PRINTBSDFCHAR(_O_) PRINTBSDFCHAR(_L_);	PRINTBSDFCHAR(_SPC_); PRINTFLOAT3(SSSData.BaseColor);
-#define PRINTCLASSIFISPROF()	PRINTBSDFCHAR(_C_); PRINTBSDFCHAR(_L_); PRINTBSDFCHAR(_A_); PRINTBSDFCHAR(_S_); PRINTBSDFCHAR(_DOT_); PRINTBSDFCHAR(_I_) PRINTBSDFCHAR(_S_) PRINTBSDFCHAR(_P_) PRINTBSDFCHAR(_R_) PRINTBSDFCHAR(_O_) PRINTBSDFCHAR(_F_);	PRINTBSDFCHAR(_SPC_); PRINTBSDFCHAR(SSSData.bIsProfile?_1_:_0_);
-#define PRINTCLASSIFPROID()		PRINTBSDFCHAR(_C_); PRINTBSDFCHAR(_L_); PRINTBSDFCHAR(_A_); PRINTBSDFCHAR(_S_); PRINTBSDFCHAR(_DOT_); PRINTBSDFCHAR(_P_) PRINTBSDFCHAR(_R_) PRINTBSDFCHAR(_O_) PRINTBSDFCHAR(_I_) PRINTBSDFCHAR(_D_) PRINTBSDFCHAR(_SPC_);	PRINTBSDFCHAR(_SPC_); PRINTFLOATNOFRAC(SSSData.ProfileId, 3);
-#define PRINTCLASSIFPROSCL()	PRINTBSDFCHAR(_C_); PRINTBSDFCHAR(_L_); PRINTBSDFCHAR(_A_); PRINTBSDFCHAR(_S_); PRINTBSDFCHAR(_DOT_); PRINTBSDFCHAR(_P_) PRINTBSDFCHAR(_R_) PRINTBSDFCHAR(_O_) PRINTBSDFCHAR(_S_) PRINTBSDFCHAR(_C_) PRINTBSDFCHAR(_L_);	PRINTBSDFCHAR(_SPC_); PRINTFLOAT1(SSSData.ProfileRadiusScale);
-#define PRINTCLASSIFSSDMFP()	PRINTBSDFCHAR(_C_); PRINTBSDFCHAR(_L_); PRINTBSDFCHAR(_A_); PRINTBSDFCHAR(_S_); PRINTBSDFCHAR(_DOT_); PRINTBSDFCHAR(_S_) PRINTBSDFCHAR(_S_) PRINTBSDFCHAR(_D_) PRINTBSDFCHAR(_M_) PRINTBSDFCHAR(_F_) PRINTBSDFCHAR(_P_);	PRINTBSDFCHAR(_SPC_); PRINTFLOAT3(SSSData.DMFP);
-
-#define NEXTLINE  TopLeft.y += 8; RectMax.x = max(RectMax.x, TopLeft.x); RectMax.y = max(RectMax.y, TopLeft.y); TopLeft.x = TopLeftInit.x; 
-#define HORIZONTALSEPARATION  TopLeft.y += 4;
-#define HORIZONTALTAB  TopLeft.x += 8;
-
-#if PERMUTATION_BSDF_PASS==0
-		PRINTINFOCHAR(_T_); PRINTINFOCHAR(_O_); PRINTINFOCHAR(_P_);
-		NEXTLINE;
-		HORIZONTALSEPARATION;
-		PRINTBSDFCOUNT();
-		NEXTLINE;
-		PRINTMATERIALAO();
-		NEXTLINE;
-		PRINTMATERIALSLW();
-		NEXTLINE;
-		PRINTMATERIALSKIPPRECSHADOWMASK();
-		NEXTLINE;
-		PRINTMATERIALZEROPRECSHADOWMASK();
-		NEXTLINE;
-		PRINTMATERIALCONTSHAD();
-		NEXTLINE;
-		PRINTMATERIALINDSHAD();
-		NEXTLINE;
-
-		PRINTCLASSIFROUGH();
-		NEXTLINE;
-		if (HasSubsurface(Header))
-=======
 		const bool bStrataMaterial = Header.BSDFCount > 0;
 		const bool bIsSimpleMaterial = IsSimpleMaterial(Header) || Header.BSDFCount == 0;
 		const bool bIsSingleMaterial = !IsSimpleMaterial(Header) && IsSingleMaterial(Header);
@@ -640,7 +505,6 @@
 		RectMax = Context.StartPos;
 		Print(Context, TEXT("Memory"), FontEmerald); Newline(Context, RectMax);
 		if (bIsSingleMaterial || IsEye(Header) || IsHair(Header))
->>>>>>> d731a049
 		{
 			Print(Context, TEXT(" Header       "), FontSilver); Print(Context, HeaderSize - TopLayerDataBytes,				FontSilver, 3, 0); Print(Context, TEXT("bytes"), FontSilver); Newline(Context, RectMax);
 			Print(Context, TEXT(" TopNormalTex "), FontSilver); Print(Context, TopLayerDataBytes,							FontSilver, 3, 0); Print(Context, TEXT("bytes"), FontSilver); Newline(Context, RectMax);
@@ -657,24 +521,7 @@
 			Print(Context, TEXT(" BSDFs        "), FontSilver); Print(Context, BSDFsSize,									FontSilver, 3, 0); Print(Context, TEXT("bytes"), FontSilver); Newline(Context, RectMax);
 		}
 
-<<<<<<< HEAD
-		HORIZONTALSEPARATION;
-#else
-		NEXTLINE;
-		HORIZONTALSEPARATION;
-		NEXTLINE;
-		NEXTLINE;
-		NEXTLINE;
-		NEXTLINE;
-		NEXTLINE;
-		NEXTLINE;
-		NEXTLINE;
-
-		NEXTLINE;
-		if (HasSubsurface(Header))
-=======
 		if (bHasSSSData)
->>>>>>> d731a049
 		{
 			Print(Context, TEXT(" SSS Data     "), FontSilver); Print(Context, SSSDataBytes, FontSilver, 3, 0); Print(Context, TEXT("bytes"), FontSilver); Newline(Context, RectMax);
 		}
@@ -812,15 +659,11 @@
 		Print(Context, TEXT("BSDFs"), FontYellow);
 		if (StrataTreeHeader.ConvertedFromLegacy)
 		{
-<<<<<<< HEAD
-			const FStrataBSDF BSDF = UnpackStrataBSDFIn(Strata.MaterialTextureArray, StrataAddressing, Header);
-=======
 			Print(Context, TEXT(" (Converted from legacy material)"), FontOrange);
 		}
 		Newline(Context);
 		Print(Context, StrataTreeHeader.OperatorCount, FontWhite, 2, 0);
 		Print(Context, TEXT("Operators"), FontWhite);
->>>>>>> d731a049
 
 		#define MAX_LAYER_COUNT 4
 		float LayerAccCoverage[MAX_LAYER_COUNT];
@@ -868,42 +711,10 @@
 				{
 					Print(Context, TEXT("VERTICAL"), FontWhite);
 				}
-<<<<<<< HEAD
-				PRINTBSDFSHAREDLOCALBASISID();
-				PRINTBSDFANISO();
-				PRINTBSDFTOPLAY();
-				PRINTBSDFHASSCAT();
-				PRINTBSDFSIMPSCAT();
-				PRINTBSDFISTHIN();
-				NEXTLINE;
-
-				HORIZONTALTAB; PRINTPARAMCHAR(_D_); PRINTPARAMCHAR(_I_); PRINTPARAMCHAR(_F_); PRINTPARAMCHAR(_F_); PRINTPARAMCHAR(_U_); PRINTPARAMCHAR(_S_); 
-				HORIZONTALTAB; PRINTFLOAT3(SLAB_DIFFUSEALBEDO(BSDF));
-				NEXTLINE;
-
-				HORIZONTALTAB; PRINTPARAMCHAR(_F_); PRINTPARAMCHAR(_0_); PRINTPARAMCHAR(_SPC_); PRINTPARAMCHAR(_SPC_); PRINTPARAMCHAR(_SPC_); PRINTPARAMCHAR(_SPC_);
-				HORIZONTALTAB; PRINTFLOAT3(SLAB_F0(BSDF));
-				NEXTLINE;
-
-				if (BSDF_GETHASF90(BSDF))
-=======
 				else if (Op.Type == STRATA_OPERATOR_HORIZONTAL)
->>>>>>> d731a049
 				{
 					Print(Context, TEXT("HORIZONTAL"), FontWhite);
 				}
-<<<<<<< HEAD
-
-				HORIZONTALTAB; PRINTPARAMCHAR(_R_); PRINTPARAMCHAR(_O_); PRINTPARAMCHAR(_U_); PRINTPARAMCHAR(_G_); PRINTPARAMCHAR(_H_); PRINTPARAMCHAR(_SPC_);
-				HORIZONTALTAB; PRINTFLOAT1(SLAB_ROUGHNESS(BSDF));
-				NEXTLINE;
-
-				if (BSDF_GETHASANISOTROPY(BSDF))
-				{				
-					HORIZONTALTAB; PRINTPARAMCHAR(_A_); PRINTPARAMCHAR(_N_); PRINTPARAMCHAR(_I_); PRINTPARAMCHAR(_S_); PRINTPARAMCHAR(_O_); PRINTPARAMCHAR(_SPC_);
-					HORIZONTALTAB; PRINTFLOAT1(SLAB_ANISOTROPY(BSDF));
-					NEXTLINE;
-=======
 				else if (Op.Type == STRATA_OPERATOR_ADD)
 				{
 					Print(Context, TEXT("ADD"), FontWhite);
@@ -911,7 +722,6 @@
 				else if (Op.Type == STRATA_OPERATOR_BSDF)
 				{
 					Print(Context, TEXT("BSDF"), FontWhite);
->>>>>>> d731a049
 				}
 				else if (Op.Type == STRATA_OPERATOR_BSDF_LEGACY)
 				{
@@ -936,9 +746,6 @@
 					Print(Context, TEXT("LeftIndex = "), FontWhite);
 					Print(Context, Op.LeftIndex, FontWhite, 2, 0);
 				}
-<<<<<<< HEAD
-				if (BSDF_GETHASANISOTROPY(BSDF))
-=======
 				Newline(Context);
 				Print(Context, TEXT("RightIndex = "), FontWhite);
 				Print(Context, Op.RightIndex, FontWhite, 2, 0);
@@ -975,7 +782,6 @@
 				Print(Context, TEXT("BSDFIndex = "), FontYellow);
 				Print(Context, i, FontYellow, 2, 0);
 				if (!bActive)
->>>>>>> d731a049
 				{
 					Print(Context, TEXT("DISABLED"), FontDarkRed);
 				}
@@ -1138,71 +944,6 @@
 				{
 					StackPtr--;
 				}
-<<<<<<< HEAD
-				PRINTBSDFSHAREDLOCALBASISID();
-				PRINTBSDFANISO();
-				PRINTBSDFTOPLAY();
-				NEXTLINE;
-
-				HORIZONTALTAB; PRINTPARAMCHAR(_A_); PRINTPARAMCHAR(_L_); PRINTPARAMCHAR(_B_); PRINTPARAMCHAR(_E_); PRINTPARAMCHAR(_D_); PRINTPARAMCHAR(_O_);
-				HORIZONTALTAB; PRINTFLOAT3(HAIR_BASECOLOR(BSDF));
-				NEXTLINE;
-				HORIZONTALTAB; PRINTPARAMCHAR(_R_); PRINTPARAMCHAR(_O_); PRINTPARAMCHAR(_U_); PRINTPARAMCHAR(_G_); PRINTPARAMCHAR(_H_); PRINTPARAMCHAR(_SPC_);
-				HORIZONTALTAB; PRINTFLOAT1(HAIR_ROUGHNESS(BSDF));
-				NEXTLINE;
-				HORIZONTALTAB; PRINTPARAMCHAR(_S_); PRINTPARAMCHAR(_C_); PRINTPARAMCHAR(_A_); PRINTPARAMCHAR(_T_); PRINTPARAMCHAR(_T_); PRINTPARAMCHAR(_SPC_);
-				HORIZONTALTAB; PRINTFLOAT1(HAIR_SCATTER(BSDF));
-				NEXTLINE;
-				HORIZONTALTAB; PRINTPARAMCHAR(_S_); PRINTPARAMCHAR(_P_); PRINTPARAMCHAR(_E_); PRINTPARAMCHAR(_C_); PRINTPARAMCHAR(_U_); PRINTPARAMCHAR(_SPC_);
-				HORIZONTALTAB; PRINTFLOAT1(HAIR_SPECULAR(BSDF));
-				NEXTLINE;
-				HORIZONTALTAB; PRINTPARAMCHAR(_B_); PRINTPARAMCHAR(_A_); PRINTPARAMCHAR(_C_); PRINTPARAMCHAR(_K_); PRINTPARAMCHAR(_L_); PRINTPARAMCHAR(_SPC_);
-				HORIZONTALTAB; PRINTFLOAT1(HAIR_BACKLIT(BSDF));
-				NEXTLINE;
-				HORIZONTALTAB; PRINTPARAMCHAR(_T_); PRINTPARAMCHAR(_R_); PRINTPARAMCHAR(_A_); PRINTPARAMCHAR(_N_); PRINTPARAMCHAR(_S_); PRINTPARAMCHAR(_SPC_);
-				HORIZONTALTAB; PRINTFLOAT1(HAIR_COMPLEXTRANSMITTANCE(BSDF));
-				NEXTLINE;
-#else
-				NEXTLINE;
-				NEXTLINE;
-				NEXTLINE;
-				NEXTLINE;
-				NEXTLINE;
-				NEXTLINE;
-#endif
-				break;
-
-			case STRATA_BSDF_TYPE_SINGLELAYERWATER:
-#if PERMUTATION_BSDF_PASS==2
-				PRINTBSDFCHAR(_W_); PRINTBSDFCHAR(_A_); PRINTBSDFCHAR(_T_); PRINTBSDFCHAR(_E_); PRINTBSDFCHAR(_R_);
-				PRINTBSDFCHAR(_SPC_); PRINTBSDFCHAR(_SPC_); PRINTBSDFCHAR(_SPC_); PRINTBSDFCHAR(_SPC_); PRINTBSDFCHAR(_SPC_);
-				PRINTBSDFCHAR(_T_); PRINTBSDFCHAR(_O_); PRINTBSDFCHAR(_D_); PRINTBSDFCHAR(_O_); PRINTBSDFCHAR(_SPC_);
-
-				HORIZONTALTAB; PRINTPARAMCHAR(_A_); PRINTPARAMCHAR(_L_); PRINTPARAMCHAR(_B_); PRINTPARAMCHAR(_E_); PRINTPARAMCHAR(_D_); PRINTPARAMCHAR(_O_);
-				HORIZONTALTAB; PRINTFLOAT3(SLW_BASECOLOR(BSDF));
-				NEXTLINE;
-				HORIZONTALTAB; PRINTPARAMCHAR(_M_); PRINTPARAMCHAR(_E_); PRINTPARAMCHAR(_T_); PRINTPARAMCHAR(_A_); PRINTPARAMCHAR(_L_); PRINTPARAMCHAR(_O_);
-				HORIZONTALTAB; PRINTFLOAT1(SLW_METALLIC(BSDF));
-				NEXTLINE;
-				HORIZONTALTAB; PRINTPARAMCHAR(_S_); PRINTPARAMCHAR(_P_); PRINTPARAMCHAR(_E_); PRINTPARAMCHAR(_C_); PRINTPARAMCHAR(_U_); PRINTPARAMCHAR(_SPC_);
-				HORIZONTALTAB; PRINTFLOAT1(SLW_SPECULAR(BSDF));
-				NEXTLINE;
-				HORIZONTALTAB; PRINTPARAMCHAR(_R_); PRINTPARAMCHAR(_O_); PRINTPARAMCHAR(_U_); PRINTPARAMCHAR(_G_); PRINTPARAMCHAR(_H_); PRINTPARAMCHAR(_SPC_);
-				HORIZONTALTAB; PRINTFLOAT1(SLW_ROUGHNESS(BSDF));
-				NEXTLINE;
-				HORIZONTALTAB; PRINTPARAMCHAR(_O_); PRINTPARAMCHAR(_P_); PRINTPARAMCHAR(_A_); PRINTPARAMCHAR(_C_); PRINTPARAMCHAR(_I_); PRINTPARAMCHAR(_T_);
-				HORIZONTALTAB; PRINTFLOAT1(SLW_TOPMATERIALOPACITY(BSDF));
-				NEXTLINE;
-#else
-				NEXTLINE;
-				NEXTLINE;
-				NEXTLINE;
-				NEXTLINE;
-				NEXTLINE;
-#endif
-				break;
-=======
->>>>>>> d731a049
 			}
 			else
 			{
