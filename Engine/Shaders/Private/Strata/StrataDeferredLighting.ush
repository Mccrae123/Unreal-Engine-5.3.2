// Copyright Epic Games, Inc. All Rights Reserved.

#pragma once

#include "../AreaLightCommon.ush"

<<<<<<< HEAD
#ifndef STRATA_FASTPATH 
#define STRATA_FASTPATH 0
#endif

#ifndef STRATA_SINGLEPATH 
#define STRATA_SINGLEPATH 0
#endif
=======
// Sanity guard. 
#ifndef STRATA_ENABLED
	#define STRATA_ENABLED 1
	#error STRATA_ENABLED needs to be defined
#endif

#if STRATA_ENABLED

float4 StrataReadPrecomputedShadowFactors(FStrataPixelHeader StrataPixelHeader, int2 PixelPos, Texture2D PrecomputedShadowTexture)
{
	if (HasPrecShadowMask(StrataPixelHeader))
	{
	#if ALLOW_STATIC_LIGHTING
		float4 GBufferE = PrecomputedShadowTexture.Load(int3(PixelPos, 0));
	#else
		float4 GBufferE = 1;
	#endif
		return GBufferE;
	}
	return HasZeroPrecShadowMask(StrataPixelHeader) ? 0.0f : 1.0f;
}
>>>>>>> d731a049

// Analytical lighting evaluation for strata material.
// Unpack BSDF on-the-fly
FStrataDeferredLighting StrataDeferredLighting(
	FDeferredLightData LightData,
	float3 V,
	float3 L,
	float3 ToLight,
	float LightMask,
	FShadowTerms ShadowTerms,
<<<<<<< HEAD
	FRectTexture RectTexture,
=======
>>>>>>> d731a049
	FStrataMaterialContainer MaterialBuffer,
	FStrataAddressing StrataAddressing,
	FStrataPixelHeader StrataPixelHeader)
{
<<<<<<< HEAD
	FLightAccumulator Out = (FLightAccumulator)0;
	const bool bForceFullyRough = false;

#if STRATA_FASTPATH == 0 && STRATA_SINGLEPATH == 0
	LOOP
	for (uint BSDFIndex = 0; BSDFIndex < StrataPixelHeader.BSDFCount; ++BSDFIndex)
#endif
	{
		// Unpack BSDF data
#if STRATA_FASTPATH
		FStrataBSDF BSDF = UnpackFastPathStrataBSDFIn(MaterialBuffer, StrataAddressing, StrataPixelHeader);
#else
		FStrataBSDF BSDF = UnpackStrataBSDFIn(MaterialBuffer, StrataAddressing, StrataPixelHeader);
#endif
=======
	FStrataDeferredLighting StrataLighting = GetInitialisedStrataDeferredLighting();
#if STRATA_MATERIALCONTAINER_IS_VIEWRESOURCE
	const FStrataIntegrationSettings Settings = InitStrataIntegrationSettings(false /*bForceFullyRough*/, Strata.bRoughDiffuse, Strata.PeelLayersAboveDepth);
#else
	const FStrataIntegrationSettings Settings = InitStrataIntegrationSettings();
#endif

	FRectTexture RectTexture = InitRectTexture(LightData);

	Strata_for (uint BSDFIndex = 0, BSDFIndex < StrataPixelHeader.BSDFCount, ++BSDFIndex)
	{
		// Unpack BSDF data
		FStrataBSDF BSDF = UnpackStrataBSDF(MaterialBuffer, StrataAddressing, StrataPixelHeader);

>>>>>>> d731a049
		FStrataBSDFContext BSDFContext = StrataCreateBSDFContext(StrataPixelHeader, BSDF, StrataAddressing, V, L);

		float Roughness = StrataGetBSDFRoughness(BSDFContext.BSDF);

		FAreaLightIntegrateContext AreaLightContext = InitAreaLightIntegrateContext();
		FStrataEvaluateResult BSDFEvaluate = (FStrataEvaluateResult)0;
		if (LightData.bRectLight)
		{
			FRect Rect = GetRect(ToLight, LightData);
			if (!IsRectVisible(Rect))
			{
<<<<<<< HEAD
				return 0.0f; // Rect light can be non visible due to barn door occlusion
=======
				return GetInitialisedStrataDeferredLighting(); // Rect light can be non visible due to barn door occlusion
>>>>>>> d731a049
			}
			AreaLightContext = CreateRectIntegrateContext(Roughness, BSDFContext.N, BSDFContext.V, Rect, RectTexture);

			// We must have the StrataIntegrateBSDF inside the if due to the rectlight texture: it must be non ambiguous which texture is going to be used.
			// After the compilation, a local resource must map to a unique global resource (the default or the actual rect light texture).
<<<<<<< HEAD
			BSDFEvaluate = StrataIntegrateBSDF(BSDFContext, ShadowTerms, AreaLightContext, bForceFullyRough, Strata.bRoughDiffuse);
=======
			BSDFEvaluate = StrataIntegrateBSDF(BSDFContext, ShadowTerms, AreaLightContext, Settings);
>>>>>>> d731a049
		}
		else
		{
			FCapsuleLight Capsule = GetCapsule(ToLight, LightData);
			AreaLightContext = CreateCapsuleIntegrateContext(Roughness, BSDFContext.N, BSDFContext.V, Capsule, LightData.bInverseSquared);

<<<<<<< HEAD
			BSDFEvaluate = StrataIntegrateBSDF(BSDFContext, ShadowTerms, AreaLightContext, bForceFullyRough, Strata.bRoughDiffuse);
=======
			BSDFEvaluate = StrataIntegrateBSDF(BSDFContext, ShadowTerms, AreaLightContext, Settings);
>>>>>>> d731a049
		}

		float3 DiffuseLuminance = BSDFEvaluate.IntegratedDiffuseValue;
		float3 SpecularLuminance = BSDFEvaluate.IntegratedSpecularValue;

<<<<<<< HEAD
		const bool bNeedsSeparateSubsurfaceLightAccumulation = BSDFEvaluate.bSubsurface;
		const float3 CommonMultiplier = LightData.Color * LightMask * BSDF.FinalWeight;
		LightAccumulator_AddSplit(Out, DiffuseLuminance, SpecularLuminance, DiffuseLuminance, CommonMultiplier, bNeedsSeparateSubsurfaceLightAccumulation);
=======
		const float3 CommonMultiplier = LightData.Color * LightMask * LuminanceWeight(BSDFContext, BSDF);

		FLightAccumulator Out = (FLightAccumulator)0;
		LightAccumulator_AddSplit(Out, DiffuseLuminance, SpecularLuminance, DiffuseLuminance, CommonMultiplier, BSDFEvaluate.bSubsurface);
		AccumulateStrataDeferredLighting(StrataLighting, Out, BSDFEvaluate.bSubsurface, BSDF_GETISTOPLAYER(BSDF));
>>>>>>> d731a049
	}

	return StrataLighting;
}

#endif // STRATA_ENABLED<|MERGE_RESOLUTION|>--- conflicted
+++ resolved
@@ -4,15 +4,6 @@
 
 #include "../AreaLightCommon.ush"
 
-<<<<<<< HEAD
-#ifndef STRATA_FASTPATH 
-#define STRATA_FASTPATH 0
-#endif
-
-#ifndef STRATA_SINGLEPATH 
-#define STRATA_SINGLEPATH 0
-#endif
-=======
 // Sanity guard. 
 #ifndef STRATA_ENABLED
 	#define STRATA_ENABLED 1
@@ -34,7 +25,6 @@
 	}
 	return HasZeroPrecShadowMask(StrataPixelHeader) ? 0.0f : 1.0f;
 }
->>>>>>> d731a049
 
 // Analytical lighting evaluation for strata material.
 // Unpack BSDF on-the-fly
@@ -45,30 +35,10 @@
 	float3 ToLight,
 	float LightMask,
 	FShadowTerms ShadowTerms,
-<<<<<<< HEAD
-	FRectTexture RectTexture,
-=======
->>>>>>> d731a049
 	FStrataMaterialContainer MaterialBuffer,
 	FStrataAddressing StrataAddressing,
 	FStrataPixelHeader StrataPixelHeader)
 {
-<<<<<<< HEAD
-	FLightAccumulator Out = (FLightAccumulator)0;
-	const bool bForceFullyRough = false;
-
-#if STRATA_FASTPATH == 0 && STRATA_SINGLEPATH == 0
-	LOOP
-	for (uint BSDFIndex = 0; BSDFIndex < StrataPixelHeader.BSDFCount; ++BSDFIndex)
-#endif
-	{
-		// Unpack BSDF data
-#if STRATA_FASTPATH
-		FStrataBSDF BSDF = UnpackFastPathStrataBSDFIn(MaterialBuffer, StrataAddressing, StrataPixelHeader);
-#else
-		FStrataBSDF BSDF = UnpackStrataBSDFIn(MaterialBuffer, StrataAddressing, StrataPixelHeader);
-#endif
-=======
 	FStrataDeferredLighting StrataLighting = GetInitialisedStrataDeferredLighting();
 #if STRATA_MATERIALCONTAINER_IS_VIEWRESOURCE
 	const FStrataIntegrationSettings Settings = InitStrataIntegrationSettings(false /*bForceFullyRough*/, Strata.bRoughDiffuse, Strata.PeelLayersAboveDepth);
@@ -83,7 +53,6 @@
 		// Unpack BSDF data
 		FStrataBSDF BSDF = UnpackStrataBSDF(MaterialBuffer, StrataAddressing, StrataPixelHeader);
 
->>>>>>> d731a049
 		FStrataBSDFContext BSDFContext = StrataCreateBSDFContext(StrataPixelHeader, BSDF, StrataAddressing, V, L);
 
 		float Roughness = StrataGetBSDFRoughness(BSDFContext.BSDF);
@@ -95,48 +64,30 @@
 			FRect Rect = GetRect(ToLight, LightData);
 			if (!IsRectVisible(Rect))
 			{
-<<<<<<< HEAD
-				return 0.0f; // Rect light can be non visible due to barn door occlusion
-=======
 				return GetInitialisedStrataDeferredLighting(); // Rect light can be non visible due to barn door occlusion
->>>>>>> d731a049
 			}
 			AreaLightContext = CreateRectIntegrateContext(Roughness, BSDFContext.N, BSDFContext.V, Rect, RectTexture);
 
 			// We must have the StrataIntegrateBSDF inside the if due to the rectlight texture: it must be non ambiguous which texture is going to be used.
 			// After the compilation, a local resource must map to a unique global resource (the default or the actual rect light texture).
-<<<<<<< HEAD
-			BSDFEvaluate = StrataIntegrateBSDF(BSDFContext, ShadowTerms, AreaLightContext, bForceFullyRough, Strata.bRoughDiffuse);
-=======
 			BSDFEvaluate = StrataIntegrateBSDF(BSDFContext, ShadowTerms, AreaLightContext, Settings);
->>>>>>> d731a049
 		}
 		else
 		{
 			FCapsuleLight Capsule = GetCapsule(ToLight, LightData);
 			AreaLightContext = CreateCapsuleIntegrateContext(Roughness, BSDFContext.N, BSDFContext.V, Capsule, LightData.bInverseSquared);
 
-<<<<<<< HEAD
-			BSDFEvaluate = StrataIntegrateBSDF(BSDFContext, ShadowTerms, AreaLightContext, bForceFullyRough, Strata.bRoughDiffuse);
-=======
 			BSDFEvaluate = StrataIntegrateBSDF(BSDFContext, ShadowTerms, AreaLightContext, Settings);
->>>>>>> d731a049
 		}
 
 		float3 DiffuseLuminance = BSDFEvaluate.IntegratedDiffuseValue;
 		float3 SpecularLuminance = BSDFEvaluate.IntegratedSpecularValue;
 
-<<<<<<< HEAD
-		const bool bNeedsSeparateSubsurfaceLightAccumulation = BSDFEvaluate.bSubsurface;
-		const float3 CommonMultiplier = LightData.Color * LightMask * BSDF.FinalWeight;
-		LightAccumulator_AddSplit(Out, DiffuseLuminance, SpecularLuminance, DiffuseLuminance, CommonMultiplier, bNeedsSeparateSubsurfaceLightAccumulation);
-=======
 		const float3 CommonMultiplier = LightData.Color * LightMask * LuminanceWeight(BSDFContext, BSDF);
 
 		FLightAccumulator Out = (FLightAccumulator)0;
 		LightAccumulator_AddSplit(Out, DiffuseLuminance, SpecularLuminance, DiffuseLuminance, CommonMultiplier, BSDFEvaluate.bSubsurface);
 		AccumulateStrataDeferredLighting(StrataLighting, Out, BSDFEvaluate.bSubsurface, BSDF_GETISTOPLAYER(BSDF));
->>>>>>> d731a049
 	}
 
 	return StrataLighting;
