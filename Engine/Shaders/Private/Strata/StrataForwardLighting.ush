// Copyright Epic Games, Inc. All Rights Reserved.

#pragma once

#define USE_STRATA_FORWARD_LIGHTING_COMMON 1
#include "StrataLightingCommon.ush"
#include "../LightData.ush"

#if VIRTUAL_SHADOW_MAP
#include "../BlueNoise.ush"
#include "../VirtualShadowMaps/VirtualShadowMapProjectionCommon.ush"
#if SUPPORT_VSM_FOWARD_QUALITY > 0
#include "../VirtualShadowMaps/VirtualShadowMapProjectionFilter.ush"
#include "../VirtualShadowMaps/VirtualShadowMapProjectionDirectional.ush"
#endif // SUPPORT_VSM_FOWARD_QUALITY
#endif // VIRTUAL_SHADOW_MAP

#define FORWARD_PER_PIXEL_SHADING (FORWARD_SHADING || TRANSLUCENCY_LIGHTING_SURFACE_FORWARDSHADING || MATERIAL_SHADINGMODEL_SINGLELAYERWATER)

// Forward declarations
void GetVolumeLightingNonDirectional(float4 AmbientLightingVector, float3 DiffuseColor, inout float3 InterpolatedLighting, out float4 VolumeLighting);
<<<<<<< HEAD
void GetVolumeLightingDirectional(float4 AmbientLightingVector, float3 DirectionalLightingVector, float3 WorldNormal, float3 DiffuseColor, inout float3 InterpolatedLighting, out float4 VolumeLighting);
=======
void GetVolumeLightingDirectional(float4 AmbientLightingVector, float3 DirectionalLightingVector, float3 WorldNormal, float3 DiffuseColor, float DirectionalLightingIntensity, inout float3 InterpolatedLighting, out float4 VolumeLighting);
>>>>>>> 4af6daef

float3 GetWorldBentNormalZero(in FMaterialPixelParameters MaterialParameters);

FShadingOcclusion ApplyBentNormal(
	in float3 CameraVector,
	in float3 WorldNormal,
	in float3 WorldBentNormal0,
	in float Roughness,
	in float MaterialAO);

void GetPrecomputedIndirectLightingAndSkyLight(
	FMaterialPixelParameters MaterialParameters,
	FVertexFactoryInterpolantsVSToPS Interpolants,
	FBasePassInterpolantsVSToPS BasePassInterpolants,
	VTPageTableResult LightmapVTPageTableResult,
	bool bEvaluateBackface,
	float3 DiffuseDir,
	float3 VolumetricLightmapBrickTextureUVs,
	out float3 OutDiffuseLighting,
	out float3 OutSubsurfaceLighting,
	out float OutIndirectIrradiance);

// This code should map to GetForwardDirectLightingSplit
float3 StrataForwardLighting(
	uint EyeIndex,
	float4 SvPosition,
	FStrataIntegrationSettings Settings,
	FBasePassInterpolantsVSToPS BasePassInterpolants,
	FVertexFactoryInterpolantsVSToPS Interpolants,
	VTPageTableResult LightmapVTPageTableResult,
	float3 VolumetricLightmapBrickTextureUVs,
	FMaterialPixelParameters MaterialParameters,
	float SceneDepth,
	float2 ScreenUV,
	FStrataPixelHeader StrataPixelHeader,
	FStrataData StrataData,
	inout float3 OutTransmittancePreCoverage,
	inout float OutCoverage
	)
{
	const uint PrimitiveId = MaterialParameters.PrimitiveId;
	const uint2 PixelPos = uint2(SvPosition.xy);
	const float Dither = InterleavedGradientNoise(PixelPos, View.StateFrameIndexMod8);
	const float3 AbsoluteWorldPosition = LWCToFloat(MaterialParameters.AbsoluteWorldPosition);
	const float3 TranslatedWorldPosition = MaterialParameters.WorldPosition_CamRelative;
	const float3 LightingPositionOffset = MaterialParameters.LightingPositionOffset;
	float3 V = MaterialParameters.CameraVector;

	FStrataAddressing NullStrataAddressing = (FStrataAddressing)0;	// Fake unused in StrataCreateBSDFContext when using Forward inline shading

	float3 Color = 0;
	OutCoverage = 0.0f;
	OutTransmittancePreCoverage = 1.0f;

	float4 DynamicShadowFactors = 1;
#if MATERIALBLENDING_SOLID || MATERIALBLENDING_MASKED
	DynamicShadowFactors = GetForwardDynamicShadowFactors(ScreenUV);
#endif

	float SpecularScale = 1;
#if TRANSLUCENCY_ANY_VOLUMETRIC
	// No specular on volumetric translucency lighting modes
	SpecularScale = 0;
#endif

	uint PrimitiveLightingChannelMask = GetPrimitive_LightingChannelMask(PrimitiveId);

#if FORWARD_PER_PIXEL_SHADING
	// Create the common directional light data use for all layers
	const FDirectionalLightData DirectionalLightData = GetDirectionalLightData(EyeIndex);
	
	float4 PreviewShadowMapChannelMask = 1;
	uint DirLightingChannelMask = LIGHTING_CHANNEL_MASK;
	FDeferredLightData DirLightData = ConvertToDeferredLight(DirectionalLightData, SpecularScale, PreviewShadowMapChannelMask, DirLightingChannelMask);

	// We want to force the directional light shadow when using water material to see shadow on the water. This could be an option later.
#if DISABLE_FORWARD_DIRECTIONAL_LIGHT_SHADOW
	float4 DirLightAttenuation = float4(1, 1, 1, 1);
#elif ((MATERIALBLENDING_SOLID || MATERIALBLENDING_MASKED) && !MATERIAL_SHADINGMODEL_SINGLELAYERWATER)
	float DynamicShadowing = dot(PreviewShadowMapChannelMask, DynamicShadowFactors);

	// In the forward shading path we can't separate per-object shadows from CSM, since we only spend one light attenuation channel per light
	// If CSM is enabled (distance fading to precomputed shadowing is active), treat all of our dynamic shadowing as whole scene shadows that will be faded out at the max CSM distance
	// If CSM is not enabled, allow our dynamic shadowing to coexist with precomputed shadowing
	float PerObjectShadowing = DirLightData.DistanceFadeMAD.y < 0.0f ? 1.0f : DynamicShadowing;
	float WholeSceneShadowing = DirLightData.DistanceFadeMAD.y < 0.0f ? DynamicShadowing : 1.0f;
		
	float4 DirLightAttenuation = float4(WholeSceneShadowing.xx, PerObjectShadowing.xx);
#else
	DirLightData.ShadowedBits = 1;
	DirLightData.ShadowMapChannelMask.x = 1;
	bool bUnused = false;
	float DirLightDynamicShadowFactor = ComputeDirectionalLightDynamicShadowing(TranslatedWorldPosition, SceneDepth, bUnused);
			
#if VIRTUAL_SHADOW_MAP
	BRANCH
	if ( ForwardLightData.DirectionalLightVSM != INDEX_NONE )
	{
		#if SUPPORT_VSM_FOWARD_QUALITY == 1
		{
			const FLightShaderParameters DireciontalLight = ConvertToLightShaderParameters(DirLightData);
			FVirtualShadowMapSMRTSettings SMRTSettings = GetDirectionalLightSMRTSettings();

			const bool bBackfaceCull = true; // STRATA_TODO: this needs to be fixed but require to extract hair/SSS/diffusebackface prior to BSDF looping
			const float ScreenRayLengthWorld = SMRTSettings.ScreenRayLength * View.ClipToView[1][1] * SceneDepth;
			float SMRTRayOffset = ScreenRayLengthWorld;

			// Use the surface normal instead of the layer's normal, for a single evaluation before runing throught the StrataTree
			const half3 WorldNormal = normalize(MaterialParameters.TangentToWorld[2]);

			FVirtualShadowMapSampleResult VirtualShadowMapSample = TraceDirectional(
				ForwardLightData.DirectionalLightVSM,
				DireciontalLight,
				PixelPos,
				SceneDepth,
				TranslatedWorldPosition,
				SMRTRayOffset,
				SMRTSettings.RayCount,
				SMRTSettings.SamplesPerRay,
				SMRTSettings.RayLengthScale,
				Dither,
				bBackfaceCull,
				WorldNormal,
				SMRTSettings.TexelDitherScale,
				SMRTSettings.ExtrapolateSlope,
				SMRTSettings.AdaptiveRayCount);

			FilterVirtualShadowMapSampleResult(PixelPos, VirtualShadowMapSample);

			DirLightDynamicShadowFactor *= VirtualShadowMapSample.ShadowFactor;
		}
		#else
		{
			FVirtualShadowMapSampleResult VirtualShadowMapSample = SampleVirtualShadowMapTranslatedWorld(ForwardLightData.DirectionalLightVSM, TranslatedWorldPosition);
			DirLightDynamicShadowFactor *= VirtualShadowMapSample.ShadowFactor;
		}
		#endif
	}
#endif

	float4 DirLightAttenuation = float4(DirLightDynamicShadowFactor.x, DirLightDynamicShadowFactor.x, 1, 1);
#endif
#endif // FORWARD_PER_PIXEL_SHADING

	uint GridIndex = 0;
#if FEATURE_LEVEL >= FEATURE_LEVEL_SM5
	GridIndex = ComputeLightGridCellIndex((uint2)((MaterialParameters.SvPosition.xy - ResolvedView.ViewRectMin.xy) * View.LightProbeSizeRatioAndInvSizeRatio.zw), MaterialParameters.SvPosition.w, EyeIndex);
#endif



<<<<<<< HEAD
	FStrataTree StrataTree = StrataPixelHeader.StrataTree;
	if (StrataTree.BSDFCount > 0)
=======
	if (StrataPixelHeader.StrataTree.BSDFCount > 0)
>>>>>>> 4af6daef
	{
		// Write Irradiance/AO data into header in order to be retrieve correctly during lighting
		#if STRATA_INLINE_SHADING
		HEADER_SETIRRADIANCE_AO(StrataPixelHeader.State, StrataPackIrradianceAndOcclusion(StrataPixelHeader.IrradianceAO, 0));
		#endif

		// Update tree (coverage/transmittance/luminace weights)
<<<<<<< HEAD
		StrataUpdateTree(NullStrataAddressing, StrataPixelHeader, StrataTree, StrataData, V, Settings, OutCoverage, OutTransmittancePreCoverage);
=======
		StrataPixelHeader.StrataUpdateTree(NullStrataAddressing, StrataData, V, Settings, OutCoverage, OutTransmittancePreCoverage);
>>>>>>> 4af6daef

		//
		// Forward lighting
		//
		STRATA_UNROLL_N(STRATA_CLAMPED_BSDF_COUNT)
<<<<<<< HEAD
		for (int BSDFIdx = 0; BSDFIdx < StrataTree.BSDFCount; ++BSDFIdx)
		{
		#define CurrentBSDF StrataTree.BSDFs[BSDFIdx]
=======
		for (int BSDFIdx = 0; BSDFIdx < StrataPixelHeader.StrataTree.BSDFCount; ++BSDFIdx)
		{
		#define CurrentBSDF StrataPixelHeader.StrataTree.BSDFs[BSDFIdx]
>>>>>>> 4af6daef

			if (StrataIsBSDFVisible(CurrentBSDF))
			{
				// Starting with environment lighting, the context does not specify a light
				FStrataBSDFContext StrataBSDFContext = StrataCreateBSDFContext(StrataPixelHeader, CurrentBSDF, NullStrataAddressing, V);
					
				////
				//// Evaluate environment lighting
				////

				// Compute the bent normal from the BSDF normal
				const float Roughness = StrataGetBSDFRoughness(CurrentBSDF);
				const FShadingOcclusion ShadingOcclusion = ApplyBentNormal(MaterialParameters.CameraVector, StrataBSDFContext.N, GetWorldBentNormalZero(MaterialParameters), Roughness,  StrataGetAO(StrataPixelHeader));

				float IndirectOcclusion = 1.0f;
				float IndirectIrradiance = 0.0f; 

				// 1. Diffuse Sky evaluation using bent normal
				{
					// Update a context specific for environment lighting
					FStrataBSDFContext EnvBSDFContext = StrataBSDFContext;
					EnvBSDFContext.N = ShadingOcclusion.BentNormal;
<<<<<<< HEAD
					StrataUpdateBSDFContext(EnvBSDFContext, EnvBSDFContext.L);
=======
					EnvBSDFContext.StrataUpdateBSDFContext(EnvBSDFContext.L);
>>>>>>> 4af6daef

					// And evaluate diffuse parameters
					FStrataEnvLightResult StrataEnvLight = StrataEvaluateForEnvLight(EnvBSDFContext, false/*bEnableSpecular*/, Settings);
					float3 DiffuseNormal = StrataEnvLight.DiffuseNormal;
					float3 DiffuseColorForIndirect = StrataEnvLight.DiffuseWeight;
					float3 SubsurfaceColorForIndirect = StrataEnvLight.DiffuseBackFaceWeight;

					// Evaluate diffuse lighting
					if (any((DiffuseColorForIndirect + SubsurfaceColorForIndirect) > 0.0f))
					{
						const bool bEvaluateBackface = any(SubsurfaceColorForIndirect > 0.0);

						float3 DiffuseIndirectLighting = 0.0f;
						float3 SubsurfaceIndirectLighting = 0.0f;

					#if (MATERIALBLENDING_TRANSLUCENT || MATERIALBLENDING_ADDITIVE || MATERIALBLENDING_MODULATE) && PROJECT_SUPPORTS_LUMEN && !FORWARD_SHADING
						if (IsLumenTranslucencyGIEnabled())
						{
							// Lumen Dynamic GI + shadowed Skylight
							FTwoBandSHVectorRGB TranslucencyGISH = GetTranslucencyGIVolumeLighting(MaterialParameters.AbsoluteWorldPosition, ResolvedView.WorldToClip, true);

							#if TRANSLUCENCY_LIGHTING_VOLUMETRIC_NONDIRECTIONAL || TRANSLUCENCY_LIGHTING_VOLUMETRIC_PERVERTEX_NONDIRECTIONAL

								FOneBandSHVectorRGB TranslucencyGISH1;
								TranslucencyGISH1.R.V = TranslucencyGISH.R.V.x;
								TranslucencyGISH1.G.V = TranslucencyGISH.G.V.x;
								TranslucencyGISH1.B.V = TranslucencyGISH.B.V.x;

								FOneBandSHVector DiffuseTransferSH = CalcDiffuseTransferSH1(1);
								DiffuseIndirectLighting += max(float3(0,0,0), DotSH1(TranslucencyGISH1, DiffuseTransferSH)) / PI;

							#else
								// Diffuse convolution
								FTwoBandSHVector DiffuseTransferSH = CalcDiffuseTransferSH(DiffuseNormal, 1);
								DiffuseIndirectLighting += max(half3(0,0,0), DotSH(TranslucencyGISH, DiffuseTransferSH)) / PI;

								#if SHADINGMODEL_REQUIRES_BACKFACE_LIGHTING
								if (bEvaluateBackface)
								{
									FTwoBandSHVector SubsurfaceTransferSH = CalcDiffuseTransferSH(-DiffuseNormal, 1);
									SubsurfaceIndirectLighting += max(half3(0,0,0), DotSH(TranslucencyGISH, SubsurfaceTransferSH)) / PI;
								}
								#endif
							#endif
						}
						else
					#endif
						if (UseBasePassSkylight > 0)
						{
							GetPrecomputedIndirectLightingAndSkyLight(
								MaterialParameters,
								Interpolants,
								BasePassInterpolants,
								LightmapVTPageTableResult,
								bEvaluateBackface,
								DiffuseNormal,
								VolumetricLightmapBrickTextureUVs,
								DiffuseIndirectLighting,
								SubsurfaceIndirectLighting,
								IndirectIrradiance);
						}

					#if FORWARD_SHADING && (MATERIALBLENDING_SOLID || MATERIALBLENDING_MASKED)
						float2 NearestResolvedDepthScreenUV = CalculateNearestResolvedDepthScreenUV(ScreenUV, MaterialParameters.ScreenPosition.w);

						IndirectOcclusion = GetIndirectOcclusion(NearestResolvedDepthScreenUV, HasDynamicIndirectShadowCasterRepresentation(StrataPixelHeader));
						DiffuseIndirectLighting *= IndirectOcclusion;
						SubsurfaceIndirectLighting *= IndirectOcclusion;
						IndirectIrradiance *= IndirectOcclusion;
					#endif

						// For diffuse, we specify a perpendicular to the surface light direction for the transmittance to light to not be view dependent.
						const float DiffuseEnvLightingNoL = 1.0f;

						Color += (DiffuseIndirectLighting * DiffuseColorForIndirect + SubsurfaceIndirectLighting * SubsurfaceColorForIndirect) * 
							LuminanceWeight(DiffuseEnvLightingNoL, CurrentBSDF) * AOMultiBounce(StrataEnvLight.DiffuseColor, ShadingOcclusion.DiffOcclusion);
					}
				}

				// 2. Specular evaluation (using regular normal)
				#if FORWARD_PER_PIXEL_SHADING || TRANSLUCENCY_LIGHTING_SURFACE_LIGHTINGVOLUME
				const bool bEnableSpecular = ReflectionStruct.SkyLightParameters.y > 0.0f;
				if (bEnableSpecular)
				{
					// Evaluate specular parameters without bent normal
					FStrataEnvLightResult StrataEnvLight = StrataEvaluateForEnvLight(StrataBSDFContext, true/*bEnableSpecular*/, Settings);

					// Evaluate specular lighting for the main lobe
					if (any(StrataEnvLight.SpecularWeight > 0.0f))
					{
						int SingleCaptureIndex = GetPrimitiveData(MaterialParameters).SingleCaptureIndex;
						Color += GetImageBasedReflectionSpecular(MaterialParameters, StrataEnvLight.SpecularDirection, StrataEnvLight.SpecularSafeRoughness, IndirectIrradiance, GridIndex, SingleCaptureIndex, EyeIndex) *
								StrataEnvLight.SpecularWeight * IndirectOcclusion * LuminanceWeight(StrataBSDFContext, CurrentBSDF) * AOMultiBounce(StrataEnvLight.SpecularColor, ShadingOcclusion.SpecOcclusion);
					}
					// And for the second lobe if needed
					if (any(StrataEnvLight.SpecularHazeWeight > 0.0f))
					{
						int SingleCaptureIndex = GetPrimitiveData(MaterialParameters).SingleCaptureIndex;
						Color += GetImageBasedReflectionSpecular(MaterialParameters, StrataEnvLight.SpecularHazeDirection, StrataEnvLight.SpecularHazeSafeRoughness, IndirectIrradiance, GridIndex, SingleCaptureIndex, EyeIndex) *
							StrataEnvLight.SpecularHazeWeight * IndirectOcclusion * LuminanceWeight(StrataBSDFContext, CurrentBSDF) * AOMultiBounce(StrataEnvLight.SpecularColor, ShadingOcclusion.SpecOcclusion);
					}
				}
				#endif

				////
				//// Evaluate translucent lighting volume / vertex lighting.
				////

				// In deferred shading, the translucenyt volume is used by 
				//	- TRANSLUCENCY_LIGHTING_VOLUMETRIC_PERVERTEX_NONDIRECTIONAL
				//	- TRANSLUCENCY_LIGHTING_VOLUMETRIC_PERVERTEX_DIRECTIONAL
				//	- TRANSLUCENCY_LIGHTING_VOLUMETRIC_NONDIRECTIONAL
				//	- TRANSLUCENCY_LIGHTING_VOLUMETRIC_DIRECTIONAL
				//	- TRANSLUCENCY_LIGHTING_SURFACE_LIGHTINGVOLUME
				// In forward, things change (for some reasons...)
				//  - TRANSLUCENCY_PERVERTEX_FORWARD_SHADING make sure TRANSLUCENCY_LIGHTING_VOLUMETRIC_PERVERTEX_NONDIRECTIONAL and TRANSLUCENCY_LIGHTING_VOLUMETRIC_PERVERTEX_DIRECTIONAL works the same way.
				//  - TRANSLUCENCY_LIGHTING_VOLUMETRIC_NONDIRECTIONAL will follow the StrataForwardLightingCommon path and directionality is removed using NON_DIRECTIONAL_DIRECT_LIGHTING
				//  - TRANSLUCENCY_LIGHTING_VOLUMETRIC_DIRECTIONAL will be same as TRANSLUCENCY_LIGHTING_SURFACE_FORWARDSHADING but without the environment specular contribution
				//	- TRANSLUCENCY_LIGHTING_SURFACE_LIGHTINGVOLUME becomes the same as TRANSLUCENCY_LIGHTING_SURFACE_FORWARDSHADING
				// STRATA_TODO simplify all that and have forward map to the same technique as in deferred.

			#if TRANSLUCENCY_PERVERTEX_FORWARD_SHADING || TRANSLUCENCY_LIGHTING_VOLUMETRIC_PERVERTEX_NONDIRECTIONAL || TRANSLUCENCY_LIGHTING_VOLUMETRIC_PERVERTEX_DIRECTIONAL || (!FORWARD_SHADING && (TRANSLUCENCY_LIGHTING_VOLUMETRIC_NONDIRECTIONAL || TRANSLUCENCY_LIGHTING_VOLUMETRIC_DIRECTIONAL || TRANSLUCENCY_LIGHTING_SURFACE_LIGHTINGVOLUME))
				float4 VolumeLighting;
				float3 SurfaceLighting = 0;
				float3 InnerVolumeUVs;
				float3 OuterVolumeUVs;
				float FinalLerpFactor;
				ComputeVolumeUVs(TranslatedWorldPosition, LightingPositionOffset, InnerVolumeUVs, OuterVolumeUVs, FinalLerpFactor);

				FStrataEvaluateResult BSDFEvaluate = StrataEvaluateBSDF(StrataBSDFContext, Settings);

			#if TRANSLUCENCY_PERVERTEX_FORWARD_SHADING

				SurfaceLighting = BasePassInterpolants.VertexDiffuseLighting * BSDFEvaluate.DiffuseColor;

			#elif TRANSLUCENCY_LIGHTING_VOLUMETRIC_PERVERTEX_NONDIRECTIONAL

				// ForwardShadingNote: when forward shading is enabled, this will follow the special TRANSLUCENCY_PERVERTEX_FORWARD_SHADING path above
				GetVolumeLightingNonDirectional(float4(BasePassInterpolants.AmbientLightingVector, 1), BSDFEvaluate.DiffuseColor, SurfaceLighting, VolumeLighting);

			#elif TRANSLUCENCY_LIGHTING_VOLUMETRIC_PERVERTEX_DIRECTIONAL

				// ForwardShadingNote: when forward shading is enabled, this will follow the special TRANSLUCENCY_PERVERTEX_FORWARD_SHADING path above
<<<<<<< HEAD
				GetVolumeLightingDirectional(float4(BasePassInterpolants.AmbientLightingVector, 1), BasePassInterpolants.DirectionalLightingVector, StrataBSDFContext.N, BSDFEvaluate.DiffuseColor, SurfaceLighting, VolumeLighting);
=======
				GetVolumeLightingDirectional(float4(BasePassInterpolants.AmbientLightingVector, 1), BasePassInterpolants.DirectionalLightingVector, StrataBSDFContext.N, BSDFEvaluate.DiffuseColor, GetMaterialTranslucencyDirectionalLightingIntensity(), SurfaceLighting, VolumeLighting);
>>>>>>> 4af6daef

			#elif TRANSLUCENCY_LIGHTING_VOLUMETRIC_NONDIRECTIONAL && !FORWARD_SHADING

				//ForwardShadingNote: when forward shading is enabled, StrataForwardLightingCommon path will be used 
				float4 AmbientLightingVector = GetAmbientLightingVectorFromTranslucentLightingVolume(InnerVolumeUVs, OuterVolumeUVs, FinalLerpFactor);
				GetVolumeLightingNonDirectional(AmbientLightingVector, BSDFEvaluate.DiffuseColor, SurfaceLighting, VolumeLighting);

			#elif (TRANSLUCENCY_LIGHTING_VOLUMETRIC_DIRECTIONAL || TRANSLUCENCY_LIGHTING_SURFACE_LIGHTINGVOLUME) && !FORWARD_SHADING

				//ForwardShadingNote: when forward shading is enabled, StrataForwardLightingCommon path will be used 
				float4 AmbientLightingVector = GetAmbientLightingVectorFromTranslucentLightingVolume(InnerVolumeUVs, OuterVolumeUVs, FinalLerpFactor);
				float3 DirectionalLightingVector = GetDirectionalLightingVectorFromTranslucentLightingVolume(InnerVolumeUVs, OuterVolumeUVs, FinalLerpFactor);
<<<<<<< HEAD
				GetVolumeLightingDirectional(AmbientLightingVector, DirectionalLightingVector, StrataBSDFContext.N, BSDFEvaluate.DiffuseColor, SurfaceLighting, VolumeLighting);
=======
				GetVolumeLightingDirectional(AmbientLightingVector, DirectionalLightingVector, StrataBSDFContext.N, BSDFEvaluate.DiffuseColor, GetMaterialTranslucencyDirectionalLightingIntensity(), SurfaceLighting, VolumeLighting);
>>>>>>> 4af6daef

			#endif // TRANSLUCENCY_

				// STRATA_TODO: we should simply remove this self shadow code path TRANSLUCENT_SELF_SHADOWING and only use FOM to shadow the ? Translucent shadow should .
			#if (TRANSLUCENCY_LIGHTING_VOLUMETRIC_DIRECTIONAL || TRANSLUCENCY_LIGHTING_VOLUMETRIC_NONDIRECTIONAL || TRANSLUCENCY_LIGHTING_SURFACE_LIGHTINGVOLUME) && TRANSLUCENT_SELF_SHADOWING
				// Only apply self shadowing if the shadow hasn't faded out completely
				if (TranslucentSelfShadow.DirectionalLightColor.a > 0)
				{
					// Determine the shadow space position
					// Apply a stable offset to the world position used for shadowing, which blurs out high frequency details in the shadowmap with many layers
					float4 HomogeneousShadowPosition = mul(float4(LWCHackToFloat(AbsoluteWorldPosition) + LightingPositionOffset, 1), TranslucentSelfShadow.WorldToShadowMatrix);
					float2 ShadowUVs = HomogeneousShadowPosition.xy / HomogeneousShadowPosition.w;
					float ShadowZ = 1 - HomogeneousShadowPosition.z;
					// Lookup the shadow density at the point being shaded
					float3 ShadowDensity = CalculateTranslucencyShadowingDensity(ShadowUVs, ShadowZ) / GetMaterialTranslucentMultipleScatteringExtinction();
					// Compute colored transmission based on the density that the light ray passed through
					float3 SelfShadowing = saturate(exp(-ShadowDensity * GetMaterialTranslucentSelfShadowDensityScale()));
					// Compute a second shadow gradient to add interesting information in the shadowed area of the first
					// This is a stop gap for not having self shadowing from other light sources
					float3 SelfShadowing2 = lerp(float3(1, 1, 1), saturate(exp(-ShadowDensity * GetMaterialTranslucentSelfShadowSecondDensityScale())), GetMaterialTranslucentSelfShadowSecondOpacity());
					SelfShadowing = SelfShadowing * SelfShadowing2;

					// Force unshadowed if we read outside the valid area of the shadowmap atlas
					// This can happen if the particle system's bounds don't match its visible area
					FLATTEN
					if (any(ShadowUVs < TranslucentSelfShadow.ShadowUVMinMax.xy || ShadowUVs > TranslucentSelfShadow.ShadowUVMinMax.zw))
					{
						SelfShadowing = 1;
					}

					// The volume lighting already contains the contribution of the directional light, 
					// So calculate the amount of light to remove from the volume lighting in order to apply per-pixel self shadowing
					// VolumeLighting.a stores all attenuation and opaque shadow factors
					float3 SelfShadowingCorrection = TranslucentSelfShadow.DirectionalLightColor.rgb * VolumeLighting.a * (1 - SelfShadowing);

					// Combine backscattering and directional light self shadowing
					SurfaceLighting = (BSDFEvaluate.DiffuseColor * max(VolumeLighting.rgb - SelfShadowingCorrection, 0));
				}
			#endif

				const float LightVolumeNoL = 1.0f;
				Color += SurfaceLighting * LuminanceWeight(LightVolumeNoL, CurrentBSDF) + BSDFEvaluate.EmissivePathValue * CurrentBSDF.LuminanceWeightV;

			#elif FORWARD_PER_PIXEL_SHADING


				////
				//// Evaluate emissive
				////
				Color += BSDF_GETEMISSIVE(CurrentBSDF) * CurrentBSDF.LuminanceWeightV;

				////
				//// Evaluate the single directional light selected for forward lighting.
				////
				BRANCH
				if (DirectionalLightData.HasDirectionalLight)
				{
					float3 DirLightL = DirLightData.Direction;	// Already normalized
					float3 ToDirLight = DirLightL;
					float DirLightMask = 1;
					if (DirLightData.bRadialLight)
					{
						DirLightMask = GetLocalLightAttenuation(TranslatedWorldPosition, DirLightData, ToDirLight, DirLightL);
					}

					float DirectionalLightCloudShadow = 1.0f;
				#if NEEDS_BASEPASS_CLOUD_SHADOW_INTERPOLATOR
					DirectionalLightCloudShadow = BasePassInterpolants.VertexCloudShadow;
				#endif

<<<<<<< HEAD
					StrataUpdateBSDFContext(StrataBSDFContext, ToDirLight);
=======
					StrataBSDFContext.StrataUpdateBSDFContext(ToDirLight);
>>>>>>> 4af6daef

					FStrataEvaluateResult BSDFEvaluate = (FStrataEvaluateResult)0;
					Color += StrataForwardLightingCommon(
						Dither,
						Settings,
						DirLightData,
						ToDirLight,
						DirLightMask,
						DirLightAttenuation,
						InitRectTexture(),
						DirLightingChannelMask,
						PrimitiveLightingChannelMask,
						GetPrecomputedShadowFactors(StrataPixelHeader, TranslatedWorldPosition),
						TranslatedWorldPosition,
						SceneDepth,
						LuminanceWeight(StrataBSDFContext, CurrentBSDF),
						StrataPixelHeader,
						StrataBSDFContext,
						BSDFEvaluate) * DirectionalLightCloudShadow;
				}

				////
				//// Evaluate local lights
				////

			#if !DISABLE_FORWARD_LOCAL_LIGHTS && (FORWARD_SHADING || TRANSLUCENCY_LIGHTING_SURFACE_FORWARDSHADING) // Forbidden for Single Layer Water
				// Basic implementation for FORWARD_LOCAL_LIGHTS where local lights are reloaded per BSDF layer. It is fast by default when layer==1.
				const FCulledLightsGridData CulledLightsGrid = GetCulledLightsGrid(GridIndex, EyeIndex);

				// Limit max to ForwardLightData.NumLocalLights.
				// This prevents GPU hangs when the PS tries to read from uninitialized NumCulledLightsGrid buffer
				const uint NumLocalLights = min(CulledLightsGrid.NumLocalLights, GetNumLocalLights(EyeIndex));

				LOOP
				for (uint LocalLightListIndex = 0; LocalLightListIndex < NumLocalLights; LocalLightListIndex++)
				{
					const FLocalLightData LocalLight = GetLocalLightData(CulledLightsGrid.DataStartIndex + LocalLightListIndex, EyeIndex);

					half4 PreviewShadowMapChannelMask = 1;
					uint  LocalLightChannelMask = LIGHTING_CHANNEL_MASK;
					FDeferredLightData LightData = ConvertToDeferredLight(LocalLight, 1.0f /*SpecularScale*/, PreviewShadowMapChannelMask, LocalLightChannelMask);
					
					// Rect light optionally supported in forward.
					// * This is not done explicitely in the legacy path (resulting in no lighting) but we do it for strata in order to avoid visual artefact.
					// * This can be removed when LocalLight properly supports rect lights.
					if (LightData.bRectLight && !SUPPORT_RECTLIGHT_ON_FORWARD_LIT_TRANSLUCENT)
					{
						continue;
					}

					// When disabled, force the compiler to remove the texture atlas sampling to avoid taking an extra texture sampler
					#if !SUPPORT_RECTLIGHT_ON_FORWARD_LIT_TRANSLUCENT
					LightData.bRectLight = false;
					#endif
					const FRectTexture LocalRectTexture = ConvertToRectTexture(LightData);

					float DynamicShadowing = dot(PreviewShadowMapChannelMask, DynamicShadowFactors);
					float4 LightAttenuation = float4(1, 1, DynamicShadowing.x, DynamicShadowing.x);

					float3 L = LightData.Direction;	// Already normalized
					float3 ToLight = L;
					float LightMask = 1;
					if (LightData.bRadialLight)
					{
						LightMask = GetLocalLightAttenuation(TranslatedWorldPosition, LightData, ToLight, L);
					}

					// Update the strata BSDF context accordgin to the new L
<<<<<<< HEAD
					StrataUpdateBSDFContext(StrataBSDFContext, ToLight);
=======
					StrataBSDFContext.StrataUpdateBSDFContext(ToLight);
>>>>>>> 4af6daef

					FStrataEvaluateResult BSDFEvaluate = (FStrataEvaluateResult)0;
					Color += StrataForwardLightingCommon(
						Dither,
						Settings,
						LightData,
						ToLight,
						LightMask,
						LightAttenuation,
						LocalRectTexture,
						LocalLightChannelMask,
						PrimitiveLightingChannelMask,
						GetPrecomputedShadowFactors(StrataPixelHeader, TranslatedWorldPosition),
						TranslatedWorldPosition,
						SceneDepth,
						LuminanceWeight(StrataBSDFContext, CurrentBSDF),
						StrataPixelHeader,
						StrataBSDFContext,
						BSDFEvaluate);
				}

			#endif // !DISABLE_FORWARD_LOCAL_LIGHTS

			#endif // Lighting technique


			}// StrataIsBSDFVisible
		#undef CurrentBSDF
		}
	}


	return Color;
}

<|MERGE_RESOLUTION|>--- conflicted
+++ resolved
@@ -19,11 +19,7 @@
 
 // Forward declarations
 void GetVolumeLightingNonDirectional(float4 AmbientLightingVector, float3 DiffuseColor, inout float3 InterpolatedLighting, out float4 VolumeLighting);
-<<<<<<< HEAD
-void GetVolumeLightingDirectional(float4 AmbientLightingVector, float3 DirectionalLightingVector, float3 WorldNormal, float3 DiffuseColor, inout float3 InterpolatedLighting, out float4 VolumeLighting);
-=======
 void GetVolumeLightingDirectional(float4 AmbientLightingVector, float3 DirectionalLightingVector, float3 WorldNormal, float3 DiffuseColor, float DirectionalLightingIntensity, inout float3 InterpolatedLighting, out float4 VolumeLighting);
->>>>>>> 4af6daef
 
 float3 GetWorldBentNormalZero(in FMaterialPixelParameters MaterialParameters);
 
@@ -175,12 +171,7 @@
 
 
 
-<<<<<<< HEAD
-	FStrataTree StrataTree = StrataPixelHeader.StrataTree;
-	if (StrataTree.BSDFCount > 0)
-=======
 	if (StrataPixelHeader.StrataTree.BSDFCount > 0)
->>>>>>> 4af6daef
 	{
 		// Write Irradiance/AO data into header in order to be retrieve correctly during lighting
 		#if STRATA_INLINE_SHADING
@@ -188,25 +179,15 @@
 		#endif
 
 		// Update tree (coverage/transmittance/luminace weights)
-<<<<<<< HEAD
-		StrataUpdateTree(NullStrataAddressing, StrataPixelHeader, StrataTree, StrataData, V, Settings, OutCoverage, OutTransmittancePreCoverage);
-=======
 		StrataPixelHeader.StrataUpdateTree(NullStrataAddressing, StrataData, V, Settings, OutCoverage, OutTransmittancePreCoverage);
->>>>>>> 4af6daef
 
 		//
 		// Forward lighting
 		//
 		STRATA_UNROLL_N(STRATA_CLAMPED_BSDF_COUNT)
-<<<<<<< HEAD
-		for (int BSDFIdx = 0; BSDFIdx < StrataTree.BSDFCount; ++BSDFIdx)
-		{
-		#define CurrentBSDF StrataTree.BSDFs[BSDFIdx]
-=======
 		for (int BSDFIdx = 0; BSDFIdx < StrataPixelHeader.StrataTree.BSDFCount; ++BSDFIdx)
 		{
 		#define CurrentBSDF StrataPixelHeader.StrataTree.BSDFs[BSDFIdx]
->>>>>>> 4af6daef
 
 			if (StrataIsBSDFVisible(CurrentBSDF))
 			{
@@ -229,11 +210,7 @@
 					// Update a context specific for environment lighting
 					FStrataBSDFContext EnvBSDFContext = StrataBSDFContext;
 					EnvBSDFContext.N = ShadingOcclusion.BentNormal;
-<<<<<<< HEAD
-					StrataUpdateBSDFContext(EnvBSDFContext, EnvBSDFContext.L);
-=======
 					EnvBSDFContext.StrataUpdateBSDFContext(EnvBSDFContext.L);
->>>>>>> 4af6daef
 
 					// And evaluate diffuse parameters
 					FStrataEnvLightResult StrataEnvLight = StrataEvaluateForEnvLight(EnvBSDFContext, false/*bEnableSpecular*/, Settings);
@@ -377,11 +354,7 @@
 			#elif TRANSLUCENCY_LIGHTING_VOLUMETRIC_PERVERTEX_DIRECTIONAL
 
 				// ForwardShadingNote: when forward shading is enabled, this will follow the special TRANSLUCENCY_PERVERTEX_FORWARD_SHADING path above
-<<<<<<< HEAD
-				GetVolumeLightingDirectional(float4(BasePassInterpolants.AmbientLightingVector, 1), BasePassInterpolants.DirectionalLightingVector, StrataBSDFContext.N, BSDFEvaluate.DiffuseColor, SurfaceLighting, VolumeLighting);
-=======
 				GetVolumeLightingDirectional(float4(BasePassInterpolants.AmbientLightingVector, 1), BasePassInterpolants.DirectionalLightingVector, StrataBSDFContext.N, BSDFEvaluate.DiffuseColor, GetMaterialTranslucencyDirectionalLightingIntensity(), SurfaceLighting, VolumeLighting);
->>>>>>> 4af6daef
 
 			#elif TRANSLUCENCY_LIGHTING_VOLUMETRIC_NONDIRECTIONAL && !FORWARD_SHADING
 
@@ -394,11 +367,7 @@
 				//ForwardShadingNote: when forward shading is enabled, StrataForwardLightingCommon path will be used 
 				float4 AmbientLightingVector = GetAmbientLightingVectorFromTranslucentLightingVolume(InnerVolumeUVs, OuterVolumeUVs, FinalLerpFactor);
 				float3 DirectionalLightingVector = GetDirectionalLightingVectorFromTranslucentLightingVolume(InnerVolumeUVs, OuterVolumeUVs, FinalLerpFactor);
-<<<<<<< HEAD
-				GetVolumeLightingDirectional(AmbientLightingVector, DirectionalLightingVector, StrataBSDFContext.N, BSDFEvaluate.DiffuseColor, SurfaceLighting, VolumeLighting);
-=======
 				GetVolumeLightingDirectional(AmbientLightingVector, DirectionalLightingVector, StrataBSDFContext.N, BSDFEvaluate.DiffuseColor, GetMaterialTranslucencyDirectionalLightingIntensity(), SurfaceLighting, VolumeLighting);
->>>>>>> 4af6daef
 
 			#endif // TRANSLUCENCY_
 
@@ -469,11 +438,7 @@
 					DirectionalLightCloudShadow = BasePassInterpolants.VertexCloudShadow;
 				#endif
 
-<<<<<<< HEAD
-					StrataUpdateBSDFContext(StrataBSDFContext, ToDirLight);
-=======
 					StrataBSDFContext.StrataUpdateBSDFContext(ToDirLight);
->>>>>>> 4af6daef
 
 					FStrataEvaluateResult BSDFEvaluate = (FStrataEvaluateResult)0;
 					Color += StrataForwardLightingCommon(
@@ -542,11 +507,7 @@
 					}
 
 					// Update the strata BSDF context accordgin to the new L
-<<<<<<< HEAD
-					StrataUpdateBSDFContext(StrataBSDFContext, ToLight);
-=======
 					StrataBSDFContext.StrataUpdateBSDFContext(ToLight);
->>>>>>> 4af6daef
 
 					FStrataEvaluateResult BSDFEvaluate = (FStrataEvaluateResult)0;
 					Color += StrataForwardLightingCommon(
