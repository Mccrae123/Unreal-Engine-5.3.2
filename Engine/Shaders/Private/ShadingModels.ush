// Copyright Epic Games, Inc. All Rights Reserved.

#pragma once

#include "DeferredShadingCommon.ush"
#include "BRDF.ush"
#include "FastMath.ush"
#include "CapsuleLight.ush"
#include "RectLight.ush"
#include "TransmissionCommon.ush"
#include "HairBsdf.ush"

#if 0
void StandardShadingShared( float3 DiffuseColor, float3 SpecularColor, float Roughness, float3 V, half3 N )
{
	float NoV = saturate( abs( dot(N, V) ) + 1e-5 );

	// Diffuse_Lambert
	Shared.DiffuseMul = DiffuseColor * (1.0 / PI);

	// D_GGX, Vis_SmithJointApprox
	float m = Roughness * Roughness;
	Shared.m2 = m * m;
	Shared.SpecularMul = (0.5 / PI) * Shared.m2;
	Shared.VisMad = float2( 2 * NoV * ( 1 - m ) + m, NoV * m );
	
	// F_Schlick
	Shared.SpecularMul *= saturate( 50.0 * SpecularColor.g );
}

void StandardShadingPerLight( Shared, float3 L, float3 V, half3 N )
{
	float3 H = normalize(V + L);			// 3 add, 2 mad, 4 mul, 1 rsqrt
	float NoL = saturate( dot(N, L) );		// 2 mad, 1 mul
	float NoH = saturate( dot(N, H) );		// 2 mad, 1 mul
	float VoH = saturate( dot(V, H) );		// 2 mad, 1 mul

	// D_GGX, Vis_SmithJointApprox
	float d = ( NoH * Shared.m2 - NoH ) * NoH + 1;			// 2 mad
	float v = NoL * Shared.VisMad.x + Shared.VisMad.y;		// 1 mad
	float D_Vis = Shared.SpecularMul * rcp( d * d * v );	// 3 mul, 1 rcp

	// F_Schlick
	float Fc = pow( 1 - VoH, 5 );							// 1 sub, 3 mul
	float3 F = Fc + (1 - Fc) * SpecularColor;				// 1 sub, 3 mad

	return Shared.DiffuseMul + D_Vis * F;					// 3 mad
}
#endif
struct FAreaLight
{
	float		SphereSinAlpha;
	float		SphereSinAlphaSoft;
	float		LineCosSubtended;

	float3		FalloffColor;

	FRect		Rect;
	FRectTexture Texture;
	bool		bIsRect;
};

struct FDirectLighting
{
	float3	Diffuse;
	float3	Specular;
	float3	Transmission;
};

struct FShadowTerms
{
	float	SurfaceShadow;
	float	TransmissionShadow;
	float	TransmissionThickness;
	FHairTransmittanceData HairTransmittance;
};
FDirectLighting HairBxDF(FGBufferData GBuffer, half3 N, half3 V, half3 L, float Falloff, float NoL, FAreaLight AreaLight, FShadowTerms Shadow)
{
	const float3 BsdfValue = HairShading(GBuffer, L, V, N, Shadow.TransmissionShadow, Shadow.HairTransmittance, 1, 0, uint2(0, 0));

	FDirectLighting Lighting;
	Lighting.Diffuse = 0;
	Lighting.Specular = 0;
	Lighting.Transmission = AreaLight.FalloffColor * Falloff * BsdfValue;
	return Lighting;
}

bool IsAreaLight(FAreaLight AreaLight)
{
	return (
		AreaLight.bIsRect ||
		AreaLight.SphereSinAlpha > 0.0f ||
		AreaLight.SphereSinAlphaSoft > 0.0f ||
		AreaLight.LineCosSubtended < 1.0f
		) ? true : false;
}

float New_a2( float a2, float SinAlpha, float VoH )
{
	return a2 + 0.25 * SinAlpha * (3.0 * sqrtFast(a2) + SinAlpha) / ( VoH + 0.001 );
	//return a2 + 0.25 * SinAlpha * ( saturate(12 * a2 + 0.125) + SinAlpha ) / ( VoH + 0.001 );
	//return a2 + 0.25 * SinAlpha * ( a2 * 2 + 1 + SinAlpha ) / ( VoH + 0.001 );
}

float EnergyNormalization( inout float a2, float VoH, FAreaLight AreaLight )
{
	if( AreaLight.SphereSinAlphaSoft > 0 )
	{
		// Modify Roughness
		a2 = saturate( a2 + Pow2( AreaLight.SphereSinAlphaSoft ) / ( VoH * 3.6 + 0.4 ) );
	}

	float Sphere_a2 = a2;
	float Energy = 1;
	if( AreaLight.SphereSinAlpha > 0 )
	{
		Sphere_a2 = New_a2( a2, AreaLight.SphereSinAlpha, VoH );
		Energy = a2 / Sphere_a2;
	}

	if( AreaLight.LineCosSubtended < 1 )
	{
#if 1
		float LineCosTwoAlpha = AreaLight.LineCosSubtended;
		float LineTanAlpha = sqrt( ( 1.0001 - LineCosTwoAlpha ) / ( 1 + LineCosTwoAlpha ) );
		float Line_a2 = New_a2( Sphere_a2, LineTanAlpha, VoH );
		Energy *= sqrt( Sphere_a2 / Line_a2 );
#else
		float LineCosTwoAlpha = AreaLight.LineCosSubtended;
		float LineSinAlpha = sqrt( 0.5 - 0.5 * LineCosTwoAlpha );
		float Line_a2 = New_a2( Sphere_a2, LineSinAlpha, VoH );
		Energy *= Sphere_a2 / Line_a2;
#endif
	}

	return Energy;
}

float3 SpecularGGX(float Roughness, float Anisotropy, float3 SpecularColor, BxDFContext Context, float NoL, FAreaLight AreaLight)
{
	float Alpha = Roughness * Roughness;
	float a2 = Alpha * Alpha;

	FAreaLight Punctual = AreaLight;
	Punctual.SphereSinAlpha = 0;
	Punctual.SphereSinAlphaSoft = 0;
	Punctual.LineCosSubtended = 1;
	Punctual.Rect = (FRect)0;
	Punctual.bIsRect = false;

	float Energy = EnergyNormalization(a2, Context.VoH, Punctual);

	float ax = 0;
	float ay = 0;
	GetAnisotropicRoughness(Alpha, Anisotropy, ax, ay);

	// Generalized microfacet specular
	float3 D = D_GGXaniso(ax, ay, Context.NoH, Context.XoH, Context.YoH) * Energy;
	float3 Vis = Vis_SmithJointAniso(ax, ay, Context.NoV, NoL, Context.XoV, Context.XoL, Context.YoV, Context.YoL);
	float3 F = F_Schlick( SpecularColor, Context.VoH );

	return (D * Vis) * F;
}

float3 SpecularGGX( float Roughness, float3 SpecularColor, BxDFContext Context, float NoL, FAreaLight AreaLight )
{
	float a2 = Pow4( Roughness );
	float Energy = EnergyNormalization( a2, Context.VoH, AreaLight );
	
	// Generalized microfacet specular
	float D = D_GGX( a2, Context.NoH ) * Energy;
	float Vis = Vis_SmithJointApprox( a2, Context.NoV, NoL );
	float3 F = F_Schlick( SpecularColor, Context.VoH );

	return (D * Vis) * F;
}

float3 DualSpecularGGX(float AverageRoughness, float Lobe0Roughness, float Lobe1Roughness, float LobeMix, float3 SpecularColor, BxDFContext Context, float NoL, FAreaLight AreaLight)
{
	float AverageAlpha2 = Pow4(AverageRoughness);
	float Lobe0Alpha2 = Pow4(Lobe0Roughness);
	float Lobe1Alpha2 = Pow4(Lobe1Roughness);

	float Lobe0Energy = EnergyNormalization(Lobe0Alpha2, Context.VoH, AreaLight);
	float Lobe1Energy = EnergyNormalization(Lobe1Alpha2, Context.VoH, AreaLight);

	// Generalized microfacet specular
	float D = lerp(D_GGX(Lobe0Alpha2, Context.NoH) * Lobe0Energy, D_GGX(Lobe1Alpha2, Context.NoH) * Lobe1Energy, LobeMix);
	float Vis = Vis_SmithJointApprox(AverageAlpha2, Context.NoV, NoL); // Average visibility well approximates using two separate ones (one per lobe).
	float3 F = F_Schlick(SpecularColor, Context.VoH);

	return (D * Vis) * F;
}

FDirectLighting DefaultLitBxDF( FGBufferData GBuffer, half3 N, half3 V, half3 L, float Falloff, float NoL, FAreaLight AreaLight, FShadowTerms Shadow )
{
	BxDFContext Context;

#if SUPPORTS_ANISOTROPIC_MATERIALS
	bool bHasAnisotropy = HasAnisotropy(GBuffer.SelectiveOutputMask);
#else
	bool bHasAnisotropy = false;
#endif

	BRANCH
	if (bHasAnisotropy)
	{
		half3 X = GBuffer.WorldTangent;
		half3 Y = normalize(cross(N, X));
		Init(Context, N, X, Y, V, L);
	}
	else
	{
		Init(Context, N, V, L);
		SphereMaxNoH(Context, AreaLight.SphereSinAlpha, true);
	}

	Context.NoV = saturate(abs( Context.NoV ) + 1e-5);

	FDirectLighting Lighting;
	Lighting.Diffuse  = AreaLight.FalloffColor * (Falloff * NoL) * Diffuse_Lambert( GBuffer.DiffuseColor );

	BRANCH
	if (bHasAnisotropy)
	{
		//Lighting.Specular = GBuffer.WorldTangent * .5f + .5f;
		Lighting.Specular = AreaLight.FalloffColor * (Falloff * NoL) * SpecularGGX(GBuffer.Roughness, GBuffer.Anisotropy, GBuffer.SpecularColor, Context, NoL, AreaLight);
	}
	else
	{
		if( AreaLight.bIsRect )
		{
			Lighting.Specular = RectGGXApproxLTC(GBuffer.Roughness, GBuffer.SpecularColor, N, V, AreaLight.Rect, AreaLight.Texture);
		}
		else
		{
			Lighting.Specular = AreaLight.FalloffColor * (Falloff * NoL) * SpecularGGX(GBuffer.Roughness, GBuffer.SpecularColor, Context, NoL, AreaLight);
		}
	}

	Lighting.Transmission = 0;
	return Lighting;
}

float3 SimpleShading( float3 DiffuseColor, float3 SpecularColor, float Roughness, float3 L, float3 V, half3 N )
{
	float3 H = normalize(V + L);
	float NoH = saturate( dot(N, H) );
	
	// Generalized microfacet specular
	float D = D_GGX( Pow4(Roughness), NoH );
	float Vis = Vis_Implicit();
	float3 F = F_None( SpecularColor );

	return Diffuse_Lambert( DiffuseColor ) + (D * Vis) * F;
}

float3 CalcThinTransmission(float NoL, float NoV, FGBufferData GBuffer)
{
	float3 Transmission = 1.0;
	float AbsorptionMix = GBuffer.Metallic;
	if (AbsorptionMix > 0.0)
	{
		// Normalized layer thickness documented for clarity
		float NormalizedLayerThickness = 1.0;
		float ThinDistance = NormalizedLayerThickness * (rcp(NoV) + rcp(NoL));

		// Base color represents reflected color viewed at 0 incidence angle, after being absorbed through the substrate.
		// Because of this, extinction is normalized by traveling through layer thickness twice
		float3 TransmissionColor = Diffuse_Lambert(GBuffer.BaseColor);
		float3 ExtinctionCoefficient = -log(TransmissionColor) / (2.0 * NormalizedLayerThickness);
		float3 OpticalDepth = ExtinctionCoefficient * max(ThinDistance - 2.0 * NormalizedLayerThickness, 0.0);
		Transmission = saturate(exp(-OpticalDepth));
		Transmission = lerp(1.0, Transmission, AbsorptionMix);
	}

	return Transmission;
}

float RefractBlend(float VoH, float Eta)
{
	// Refraction blend factor for normal component of VoH
	float k = 1.0 - Eta * Eta * (1.0 - VoH * VoH);
	return Eta * VoH - sqrt(k);
}

float RefractBlendClearCoatApprox(float VoH)
{
	// Polynomial approximation of refraction blend factor for normal component of VoH with fixed Eta (1/1.5):
	return (0.63 - 0.22 * VoH) * VoH - 0.745;
}

float3 Refract(float3 V, float3 H, float Eta)
{
	// Assumes V points away from the point of incidence
	float VoH = dot(V, H);
	return RefractBlend(VoH, Eta) * H - Eta * V;
}

BxDFContext RefractClearCoatContext(BxDFContext Context)
{
	// Reference: Propagation of refraction through dot-product NoV
	// Note: This version of Refract requires V to point away from the point of incidence
	//  NoV2 = -dot(N, Refract(V, H, Eta))
	//  NoV2 = -dot(N, RefractBlend(VoH, Eta) * H - Eta * V)
	//  NoV2 = -(RefractBlend(VoH, Eta) * NoH - Eta * NoV)
	//  NoV2 = Eta * NoV - RefractBlend(VoH, Eta) * NoH
	//  NoV2 = 1.0 / 1.5 * NoV - RefractBlendClearCoatApprox(VoH) * NoH

	BxDFContext RefractedContext = Context;
	float Eta = 1.0 / 1.5;
	float RefractionBlendFactor = RefractBlendClearCoatApprox(Context.VoH);
	float RefractionProjectionTerm = RefractionBlendFactor * Context.NoH;
	RefractedContext.NoV = clamp(Eta * Context.NoV - RefractionProjectionTerm, 0.001, 1.0); // Due to CalcThinTransmission and Vis_SmithJointAniso, we need to make sure
	RefractedContext.NoL = clamp(Eta * Context.NoL - RefractionProjectionTerm, 0.001, 1.0); // those values are not 0s to avoid NaNs.
	RefractedContext.VoH = saturate(Eta * Context.VoH - RefractionBlendFactor);
	RefractedContext.VoL = 2.0 * RefractedContext.VoH * RefractedContext.VoH - 1.0;
	RefractedContext.NoH = Context.NoH;
	return RefractedContext;
}

FDirectLighting ClearCoatBxDF( FGBufferData GBuffer, half3 N, half3 V, half3 L, float Falloff, float NoL, FAreaLight AreaLight, FShadowTerms Shadow )
{
	const float ClearCoat			= GBuffer.CustomData.x;
	const float ClearCoatRoughness	= max(GBuffer.CustomData.y, 0.02f);
	const float Film = 1 * ClearCoat;
	const float MetalSpec = 0.9;

	FDirectLighting Lighting = {
		float3(0.0, 0.0, 0.0),
		float3(0.0, 0.0, 0.0),
		float3(0.0, 0.0, 0.0)
	};
	
	BxDFContext Context;
	half3 Nspec = N;

	if (CLEAR_COAT_BOTTOM_NORMAL)
	{
		Nspec = GBuffer.WorldNormal;
	}

#if SUPPORTS_ANISOTROPIC_MATERIALS
	bool bHasAnisotropy = HasAnisotropy(GBuffer.SelectiveOutputMask);
#else
	bool bHasAnisotropy = false;
#endif

	half3 X = 0;
	half3 Y = 0;

<<<<<<< HEAD
	BRANCH
	if (bHasAnisotropy)
	{
		X = GBuffer.WorldTangent;
		Y = normalize(cross(N, X));
		Init(Context, Nspec, X, Y, V, L);
	}
	else
	{
		Init(Context, Nspec, V, L);
	}
=======
	//////////////////////////////
	/// Top Layer
	//////////////////////////////

	// No anisotropy for the top layer
	Init(Context, Nspec, V, L);
>>>>>>> 3aae9151
	
	// Modify SphereSinAlpha, knowing that it was previously manipulated by roughness of the under coat
	// Note: the operation is not invertible for GBuffer.Roughness = 1.0, so roughness is clamped to 254.0/255.0
	float SphereSinAlpha = AreaLight.SphereSinAlpha;
	float RoughnessCompensation = 1 - Pow2(GBuffer.Roughness);
	float Alpha = Pow2(ClearCoatRoughness);
	RoughnessCompensation = RoughnessCompensation > 0.0 ? (1 - Alpha) / RoughnessCompensation : 0.0;
	AreaLight.SphereSinAlpha = saturate(AreaLight.SphereSinAlpha * RoughnessCompensation);

	SphereMaxNoH(Context, AreaLight.SphereSinAlpha, CLEAR_COAT_BOTTOM_NORMAL == 0);
	Context.NoV = saturate(abs(Context.NoV) + 1e-5);
	Context.VoH = AreaLight.bIsRect ? Context.NoV : Context.VoH;

	// Hard-coded Fresnel evaluation with IOR = 1.5 (for polyurethane cited by Disney BRDF)
	float F0 = 0.04;
	float Fc = Pow5(1 - Context.VoH);
	float F = Fc + (1 - Fc) * F0;

	if (AreaLight.bIsRect)
	{
		Lighting.Specular = ClearCoat * RectGGXApproxLTC(ClearCoatRoughness, F0, Nspec, V, AreaLight.Rect, AreaLight.Texture);
	}
	else
	{
		// Generalized microfacet specular
		float a2 = Pow2(Alpha);
		float ClearCoatEnergy = EnergyNormalization(a2, Context.VoH, AreaLight);
		float D = D_GGX(a2, Context.NoH) * ClearCoatEnergy;
		float Vis = Vis_SmithJointApprox(a2, Context.NoV, NoL);

		float Fr1 = D * Vis * F;
		Lighting.Specular = ClearCoat * AreaLight.FalloffColor * (Falloff * NoL * Fr1);
	}

	// Restore previously changed SphereSinAlpha for the top layer. 
	// Alpha needs to also be restored to the bottom layer roughness.
	AreaLight.SphereSinAlpha = SphereSinAlpha;
	Alpha = Pow2(GBuffer.Roughness);

	// Incoming and exiting Fresnel terms are identical to incoming Fresnel term (VoH == HoL)
	// float FresnelCoeff = (1.0 - F1) * (1.0 - F2);
	float FresnelCoeff = 1.0 - F;
	FresnelCoeff *= FresnelCoeff;

	//////////////////////////////
	/// Bottom Layer
	//////////////////////////////

	if (CLEAR_COAT_BOTTOM_NORMAL)
	{
		BxDFContext TempContext;

		BRANCH
		if (bHasAnisotropy)
		{
			Init(TempContext, N, X, Y, V, L);
		}
		else
		{
			Init(TempContext, Nspec, V, L);
		}

		// If bottom-normal, update normal-based dot products:
		float3 H = normalize(V + L);
		Context.NoH = saturate(dot(N, H));
		Context.NoV = saturate(dot(N, V));
		Context.NoL = saturate(dot(N, L));
		Context.VoL = saturate(dot(V, L));
		Context.VoH = saturate(dot(V, H));

		Context.XoV = TempContext.XoV;
		Context.XoL = TempContext.XoL;
		Context.XoH = TempContext.XoH;
		Context.YoV = TempContext.YoV;
		Context.YoL = TempContext.YoL;
		Context.YoH = TempContext.YoH;

		if (!bHasAnisotropy)
		{
			bool bNewtonIteration = true;
			SphereMaxNoH(Context, AreaLight.SphereSinAlpha, bNewtonIteration);
		}

		Context.NoV = saturate(abs(Context.NoV) + 1e-5);
	}

	// Propagate refraction through dot-products rather than the original vectors:
	// Reference:
	//   float Eta = 1.0 / 1.5;
	//   float3 H = normalize(V + L);
	//   float3 V2 = Refract(V, H, Eta);
	//   float3 L2 = reflect(V2, H);
	//   V2 = -V2;
	//   BxDFContext BottomContext;
	//   Init(BottomContext, N, X, Y, V2, L2);
	if (bHasAnisotropy)
	{
		// Prepare the anisotropic Context to refract.
		X = GBuffer.WorldTangent;
		Y = normalize(cross(N, X));
		Init(Context, Nspec, X, Y, V, L);
	}
	BxDFContext BottomContext = RefractClearCoatContext(Context);
	BottomContext.VoH = AreaLight.bIsRect ? BottomContext.NoV : BottomContext.VoH;

	// Absorption
	float3 Transmission = CalcThinTransmission(BottomContext.NoL, BottomContext.NoV, GBuffer);

	// Default Lit
	float3 DefaultDiffuse = (Falloff * NoL) * AreaLight.FalloffColor * Diffuse_Lambert(GBuffer.DiffuseColor);
	float3 RefractedDiffuse = FresnelCoeff * Transmission * DefaultDiffuse;
	Lighting.Diffuse = lerp(DefaultDiffuse, RefractedDiffuse, ClearCoat);

	if (!bHasAnisotropy && AreaLight.bIsRect)
	{
		// Note: V is used instead of V2 because LTC integration is not tuned to handle refraction direction
		float3 DefaultSpecular = RectGGXApproxLTC(GBuffer.Roughness, GBuffer.SpecularColor, N, V, AreaLight.Rect, AreaLight.Texture);
		float3 RefractedSpecular = FresnelCoeff * Transmission * DefaultSpecular;
		Lighting.Specular += lerp(DefaultSpecular, RefractedSpecular, ClearCoat);
	}
	else
	{
		float a2 = Pow4(GBuffer.Roughness);
		float D2 = 0;
		float Vis2 = 0;

		BRANCH
		if (bHasAnisotropy)
		{
			float ax = 0;
			float ay = 0;
			GetAnisotropicRoughness(Alpha, GBuffer.Anisotropy, ax, ay); 

			D2 = D_GGXaniso(ax, ay, Context.NoH, Context.XoH, Context.YoH);
			Vis2 = Vis_SmithJointAniso(ax, ay, BottomContext.NoV, BottomContext.NoL, BottomContext.XoV, BottomContext.XoL, BottomContext.YoV, BottomContext.YoL);
		}
		else
		{
			D2 = D_GGX(a2, BottomContext.NoH);
			// NoL is chosen to provide better parity with DefaultLit when ClearCoat=0
			Vis2 = Vis_SmithJointApprox(a2, BottomContext.NoV, NoL);
		}
		float3 F = F_Schlick(GBuffer.SpecularColor, BottomContext.VoH);
		float3 F_DefaultLit = F_Schlick(GBuffer.SpecularColor, Context.VoH);
		
		float Energy = 0;

		BRANCH
		if (bHasAnisotropy)
		{
			FAreaLight Punctual = AreaLight;
			Punctual.SphereSinAlpha = 0;
			Punctual.SphereSinAlphaSoft = 0;
			Punctual.LineCosSubtended = 1;
			Punctual.Rect = (FRect)0;
			Punctual.bIsRect = false;
			
			Energy = EnergyNormalization(a2, Context.VoH, Punctual);
		}
		else
		{
			Energy = EnergyNormalization(a2, Context.VoH, AreaLight);
		}

		// Note: reusing D and V from refracted context to save computation when ClearCoat < 1
		float3 CommonSpecular = (Energy * Falloff * NoL * D2 * Vis2) * AreaLight.FalloffColor;
		float3 DefaultSpecular = F_DefaultLit;
		float3 RefractedSpecular = FresnelCoeff * Transmission * F;
		Lighting.Specular += CommonSpecular * lerp(DefaultSpecular, RefractedSpecular, ClearCoat);
	}

	return Lighting;
}

// HG phase function approximated
float ApproximateHG(float cosJ, float g)
{
	float g2 = g * g;
	float gcos2 = 1.0f - (g * cosJ);
	gcos2 *= gcos2;

	const float ISO_PHASE_FUNC_Normalized = 0.5;

	return (ISO_PHASE_FUNC_Normalized * (1.0f - g2) / max( 1e-5, gcos2));
}

void GetProfileDualSpecular(FGBufferData GBuffer, out float AverageToRoughness0, out float AverageToRoughness1, out float LobeMix)
{
#if !FORWARD_SHADING
	// 0..255, which SubSurface profile to pick
	uint SubsurfaceProfileInt = ExtractSubsurfaceProfileInt(GBuffer);

	float4 Data = ActualSSProfilesTexture.Load(int3(SSSS_DUAL_SPECULAR_OFFSET, SubsurfaceProfileInt, 0));
	AverageToRoughness0 = Data.x * SSSS_MAX_DUAL_SPECULAR_ROUGHNESS;
	AverageToRoughness1 = Data.y * SSSS_MAX_DUAL_SPECULAR_ROUGHNESS;
	LobeMix = Data.z;
#else
	// Disable dual lobe, as subsurface profile doesn't work with forward.
	AverageToRoughness0 = 1.f;
	AverageToRoughness1 = 1.f;
	LobeMix = 0.f;
#endif
}

FDirectLighting SubsurfaceProfileBxDF( FGBufferData GBuffer, half3 N, half3 V, half3 L, float Falloff, float NoL, FAreaLight AreaLight, FShadowTerms Shadow )
{
	BxDFContext Context;
	Init( Context, N, V, L );
	SphereMaxNoH( Context, AreaLight.SphereSinAlpha, true );
	Context.NoV = saturate( abs( Context.NoV ) + 1e-5 );

	float AverageToRoughness0;
	float AverageToRoughness1;
	float LobeMix;
	GetProfileDualSpecular(GBuffer, AverageToRoughness0, AverageToRoughness1, LobeMix);

	float AverageRoughness = GBuffer.Roughness;
	float Lobe0Roughness = max(saturate(AverageRoughness * AverageToRoughness0), 0.02f);
	float Lobe1Roughness = saturate(AverageRoughness * AverageToRoughness1);

	// Smoothly lerp to default single GGX lobe as Opacity approaches 0, before reverting to SHADINGMODELID_DEFAULT_LIT.
	// See SUBSURFACE_PROFILE_OPACITY_THRESHOLD in ShadingModelsMaterial.ush.
	float Opacity = GBuffer.CustomData.a;
	Lobe0Roughness = lerp(1.0f, Lobe0Roughness, saturate(Opacity * 10.0f));
	Lobe1Roughness = lerp(1.0f, Lobe1Roughness, saturate(Opacity * 10.0f));

	FDirectLighting Lighting;
	Lighting.Diffuse  = AreaLight.FalloffColor * (Falloff * NoL) * Diffuse_Burley( GBuffer.DiffuseColor, GBuffer.Roughness, Context.NoV, NoL, Context.VoH );

	if (AreaLight.bIsRect)
	{
		float3 Lobe0Specular = RectGGXApproxLTC(Lobe0Roughness, GBuffer.SpecularColor, N, V, AreaLight.Rect, AreaLight.Texture);
		float3 Lobe1Specular = RectGGXApproxLTC(Lobe1Roughness, GBuffer.SpecularColor, N, V, AreaLight.Rect, AreaLight.Texture);
		Lighting.Specular = lerp(Lobe0Specular, Lobe1Specular, LobeMix);
	}
	else
	{
		Lighting.Specular = AreaLight.FalloffColor * (Falloff * NoL) * DualSpecularGGX(AverageRoughness, Lobe0Roughness, Lobe1Roughness, LobeMix, GBuffer.SpecularColor, Context, NoL, AreaLight);
	}


#if USE_TRANSMISSION

	FTransmissionProfileParams TransmissionParams = GetTransmissionProfileParams( GBuffer );

	float Thickness = Shadow.TransmissionThickness;
	Thickness = DecodeThickness(Thickness);
	Thickness *= SSSS_MAX_TRANSMISSION_PROFILE_DISTANCE;
	float3 Profile = GetTransmissionProfile(GBuffer, Thickness).rgb;

	float3 RefracV = refract(V, -N, TransmissionParams.OneOverIOR);
	float PhaseFunction = ApproximateHG( dot(-L, RefracV), TransmissionParams.ScatteringDistribution );
	Lighting.Transmission = AreaLight.FalloffColor * Profile * (Falloff * PhaseFunction); // TODO: This probably should also include cosine term (NoL)

#else // USE_TRANSMISSION

	Lighting.Transmission = 0;

#endif // USE_TRANSMISSION

	return Lighting;
}

FDirectLighting ClothBxDF( FGBufferData GBuffer, half3 N, half3 V, half3 L, float Falloff, float NoL, FAreaLight AreaLight, FShadowTerms Shadow )
{
	const float3 FuzzColor	= ExtractSubsurfaceColor(GBuffer);
	const float  Cloth		= saturate(GBuffer.CustomData.a);

	BxDFContext Context;
	Init( Context, N, V, L );
	SphereMaxNoH( Context, AreaLight.SphereSinAlpha, true );
	Context.NoV = saturate( abs( Context.NoV ) + 1e-5 );

	float3 Spec1;
	if( AreaLight.bIsRect )
		Spec1 = RectGGXApproxLTC( GBuffer.Roughness, GBuffer.SpecularColor, N, V, AreaLight.Rect, AreaLight.Texture );
	else
		Spec1 = AreaLight.FalloffColor * (Falloff * NoL) * SpecularGGX( GBuffer.Roughness, GBuffer.SpecularColor, Context, NoL, AreaLight );

	// Cloth - Asperity Scattering - Inverse Beckmann Layer
	float D2 = D_InvGGX( Pow4( GBuffer.Roughness ), Context.NoH );
	float Vis2 = Vis_Cloth( Context.NoV, NoL );
	float3 F2 = F_Schlick( FuzzColor, Context.VoH );
	float3 Spec2 = AreaLight.FalloffColor * (Falloff * NoL) * (D2 * Vis2) * F2;
	
	FDirectLighting Lighting;
	Lighting.Diffuse  = AreaLight.FalloffColor * (Falloff * NoL) * Diffuse_Lambert( GBuffer.DiffuseColor );
	Lighting.Specular = lerp( Spec1, Spec2, Cloth );
	Lighting.Transmission = 0;
	return Lighting;
}

FDirectLighting SubsurfaceBxDF( FGBufferData GBuffer, half3 N, half3 V, half3 L, float Falloff, float NoL, FAreaLight AreaLight, FShadowTerms Shadow )
{
	FDirectLighting Lighting = DefaultLitBxDF( GBuffer, N, V, L, Falloff, NoL, AreaLight, Shadow );
	
	float3 SubsurfaceColor = ExtractSubsurfaceColor(GBuffer);
	float Opacity = GBuffer.CustomData.a;

	float3 H = normalize(V + L);

	// to get an effect when you see through the material
	// hard coded pow constant
	float InScatter = pow(saturate(dot(L, -V)), 12) * lerp(3, .1f, Opacity);
	// wrap around lighting, /(PI*2) to be energy consistent (hack do get some view dependnt and light dependent effect)
	// Opacity of 0 gives no normal dependent lighting, Opacity of 1 gives strong normal contribution
	float NormalContribution = saturate(dot(N, H) * Opacity + 1 - Opacity);
	float BackScatter = GBuffer.GBufferAO * NormalContribution / (PI * 2);
	
	// lerp to never exceed 1 (energy conserving)
	Lighting.Transmission = AreaLight.FalloffColor * ( Falloff * lerp(BackScatter, 1, InScatter) ) * SubsurfaceColor;

	return Lighting;
}

FDirectLighting TwoSidedBxDF( FGBufferData GBuffer, half3 N, half3 V, half3 L, float Falloff, float NoL, FAreaLight AreaLight, FShadowTerms Shadow )
{
	FDirectLighting Lighting = DefaultLitBxDF( GBuffer, N, V, L, Falloff, NoL, AreaLight, Shadow );

	float3 SubsurfaceColor = ExtractSubsurfaceColor(GBuffer);

	// http://blog.stevemcauley.com/2011/12/03/energy-conserving-wrapped-diffuse/
	float Wrap = 0.5;
	float WrapNoL = saturate( ( -dot(N, L) + Wrap ) / Square( 1 + Wrap ) );

	// Scatter distribution
	float VoL = dot(V, L);
	float Scatter = D_GGX( 0.6*0.6, saturate( -VoL ) );

	Lighting.Transmission = AreaLight.FalloffColor * (Falloff * WrapNoL * Scatter) * SubsurfaceColor;

	return Lighting;
}

FDirectLighting EyeBxDF( FGBufferData GBuffer, half3 N, half3 V, half3 L, float Falloff, float NoL, FAreaLight AreaLight, FShadowTerms Shadow )
{
#if IRIS_NORMAL
	const float2 CausticNormalDelta	= float2( GBuffer.StoredMetallic, GBuffer.StoredSpecular )	* 2 - (256.0/255.0);
	const float2 IrisNormalDelta	= float2( GBuffer.CustomData.y, GBuffer.CustomData.z )		* 2 - (256.0/255.0);
	const float  IrisMask = 1.0f - GBuffer.CustomData.w;

	const float2 WorldNormalOct	= UnitVectorToOctahedron( GBuffer.WorldNormal );
	const float3 CausticNormal	= OctahedronToUnitVector( WorldNormalOct + CausticNormalDelta );
	const float3 IrisNormal		= OctahedronToUnitVector( WorldNormalOct + IrisNormalDelta );
#else
	const float3 IrisNormal		= OctahedronToUnitVector( GBuffer.CustomData.yz * 2 - 1 );
	const float  IrisDistance	= GBuffer.StoredMetallic;
	const float  IrisMask		= 1.0f - GBuffer.CustomData.w;

	// Blend in the negative intersection normal to create some concavity
	// Not great as it ties the concavity to the convexity of the cornea surface
	// No good justification for that. On the other hand, if we're just looking to
	// introduce some concavity, this does the job.
	const float3 CausticNormal = normalize(lerp(IrisNormal, -N, IrisMask*IrisDistance));
#endif

	BxDFContext Context;
	Init( Context, N, V, L );
	SphereMaxNoH( Context, AreaLight.SphereSinAlpha, false );
	Context.NoV = saturate( abs( Context.NoV ) + 1e-5 );
	Context.VoH = AreaLight.bIsRect ? Context.NoV : Context.VoH;
	
	// F_Schlick
	float F0 = GBuffer.Specular * 0.08;
	float Fc = Pow5( 1 - Context.VoH );
	float F = Fc + (1 - Fc) * F0;
	
	FDirectLighting Lighting;

	if( AreaLight.bIsRect )
	{
		Lighting.Specular = RectGGXApproxLTC( GBuffer.Roughness, F0, N, V, AreaLight.Rect, AreaLight.Texture );
	}
	else
	{
		float a2 = Pow4( GBuffer.Roughness );
		float Energy = EnergyNormalization( a2, Context.VoH, AreaLight );

		// Generalized microfacet specular
		float D = D_GGX( a2, Context.NoH ) * Energy;
		float Vis = Vis_SmithJointApprox( a2, Context.NoV, NoL );
		
		Lighting.Specular = AreaLight.FalloffColor * (Falloff * NoL) * D * Vis * F;
	}

	float IrisNoL = saturate( dot( IrisNormal, L ) );
	float Power = lerp( 12, 1, IrisNoL );
	float Caustic = 0.8 + 0.2 * ( Power + 1 ) * pow( saturate( dot( CausticNormal, L ) ), Power );
	float Iris = IrisNoL * Caustic;
	float Sclera = NoL;
	
	Lighting.Diffuse = 0;
	Lighting.Transmission = AreaLight.FalloffColor * ( Falloff * lerp( Sclera, Iris, IrisMask ) * (1 - F) ) * Diffuse_Lambert( GBuffer.DiffuseColor );
	return Lighting;
}

FDirectLighting PreintegratedSkinBxDF( FGBufferData GBuffer, half3 N, half3 V, half3 L, float Falloff, float NoL, FAreaLight AreaLight, FShadowTerms Shadow )
{
	FDirectLighting Lighting = DefaultLitBxDF( GBuffer, N, V, L, Falloff, NoL, AreaLight, Shadow );
	
	float3 SubsurfaceColor = ExtractSubsurfaceColor(GBuffer);
	float Opacity = GBuffer.CustomData.a;

	float3 PreintegratedBRDF = Texture2DSampleLevel(View.PreIntegratedBRDF, View.PreIntegratedBRDFSampler, float2(saturate(dot(N, L) * .5 + .5), 1 - Opacity), 0).rgb;
	Lighting.Transmission = AreaLight.FalloffColor * Falloff * PreintegratedBRDF * SubsurfaceColor;

	return Lighting;
}

FDirectLighting IntegrateBxDF( FGBufferData GBuffer, half3 N, half3 V, half3 L, float Falloff, float NoL, FAreaLight AreaLight, FShadowTerms Shadow )
{
	switch( GBuffer.ShadingModelID )
	{
		case SHADINGMODELID_DEFAULT_LIT:
		case SHADINGMODELID_SINGLELAYERWATER:
		case SHADINGMODELID_THIN_TRANSLUCENT:
			return DefaultLitBxDF( GBuffer, N, V, L, Falloff, NoL, AreaLight, Shadow );
		case SHADINGMODELID_SUBSURFACE:
			return SubsurfaceBxDF( GBuffer, N, V, L, Falloff, NoL, AreaLight, Shadow );
		case SHADINGMODELID_PREINTEGRATED_SKIN:
			return PreintegratedSkinBxDF( GBuffer, N, V, L, Falloff, NoL, AreaLight, Shadow );
		case SHADINGMODELID_CLEAR_COAT:
			return ClearCoatBxDF( GBuffer, N, V, L, Falloff, NoL, AreaLight, Shadow );
		case SHADINGMODELID_SUBSURFACE_PROFILE:
			return SubsurfaceProfileBxDF( GBuffer, N, V, L, Falloff, NoL, AreaLight, Shadow );
		case SHADINGMODELID_TWOSIDED_FOLIAGE:
			return TwoSidedBxDF( GBuffer, N, V, L, Falloff, NoL, AreaLight, Shadow );
		case SHADINGMODELID_HAIR:
			return HairBxDF( GBuffer, N, V, L, Falloff, NoL, AreaLight, Shadow );
		case SHADINGMODELID_CLOTH:
			return ClothBxDF( GBuffer, N, V, L, Falloff, NoL, AreaLight, Shadow );
		case SHADINGMODELID_EYE:
			return EyeBxDF( GBuffer, N, V, L, Falloff, NoL, AreaLight, Shadow );
		default:
			return (FDirectLighting)0;
	}
}

FDirectLighting EvaluateBxDF( FGBufferData GBuffer, half3 N, half3 V, half3 L, float NoL, FShadowTerms Shadow )
{
	FAreaLight AreaLight;
	AreaLight.SphereSinAlpha = 0;
	AreaLight.SphereSinAlphaSoft = 0;
	AreaLight.LineCosSubtended = 1;
	AreaLight.FalloffColor = 1;
	AreaLight.Rect = (FRect)0;
	AreaLight.bIsRect = false;
    AreaLight.Texture = InitRectTexture(LTCAmpTexture); // Dummy

	return IntegrateBxDF( GBuffer, N, V, L, 1, NoL, AreaLight, Shadow );
}<|MERGE_RESOLUTION|>--- conflicted
+++ resolved
@@ -349,26 +349,12 @@
 	half3 X = 0;
 	half3 Y = 0;
 
-<<<<<<< HEAD
-	BRANCH
-	if (bHasAnisotropy)
-	{
-		X = GBuffer.WorldTangent;
-		Y = normalize(cross(N, X));
-		Init(Context, Nspec, X, Y, V, L);
-	}
-	else
-	{
-		Init(Context, Nspec, V, L);
-	}
-=======
 	//////////////////////////////
 	/// Top Layer
 	//////////////////////////////
 
 	// No anisotropy for the top layer
 	Init(Context, Nspec, V, L);
->>>>>>> 3aae9151
 	
 	// Modify SphereSinAlpha, knowing that it was previously manipulated by roughness of the under coat
 	// Note: the operation is not invertible for GBuffer.Roughness = 1.0, so roughness is clamped to 254.0/255.0
