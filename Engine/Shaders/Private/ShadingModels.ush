// Copyright 1998-2019 Epic Games, Inc. All Rights Reserved.

#pragma once

#include "DeferredShadingCommon.ush"
#include "BRDF.ush"
#include "FastMath.ush"
#include "CapsuleLight.ush"
#include "RectLight.ush"
#include "TransmissionCommon.ush"

#ifndef HAIR_CUSTOM_BSDF
#define HAIR_CUSTOM_BSDF 0
#endif

#if 0
void StandardShadingShared( float3 DiffuseColor, float3 SpecularColor, float Roughness, float3 V, half3 N )
{
	float NoV = saturate( abs( dot(N, V) ) + 1e-5 );

	// Diffuse_Lambert
	Shared.DiffuseMul = DiffuseColor * (1.0 / PI);

	// D_GGX, Vis_SmithJointApprox
	float m = Roughness * Roughness;
	Shared.m2 = m * m;
	Shared.SpecularMul = (0.5 / PI) * Shared.m2;
	Shared.VisMad = float2( 2 * NoV * ( 1 - m ) + m, NoV * m );
	
	// F_Schlick
	Shared.SpecularMul *= saturate( 50.0 * SpecularColor.g );
}

void StandardShadingPerLight( Shared, float3 L, float3 V, half3 N )
{
	float3 H = normalize(V + L);			// 3 add, 2 mad, 4 mul, 1 rsqrt
	float NoL = saturate( dot(N, L) );		// 2 mad, 1 mul
	float NoH = saturate( dot(N, H) );		// 2 mad, 1 mul
	float VoH = saturate( dot(V, H) );		// 2 mad, 1 mul

	// D_GGX, Vis_SmithJointApprox
	float d = ( NoH * Shared.m2 - NoH ) * NoH + 1;			// 2 mad
	float v = NoL * Shared.VisMad.x + Shared.VisMad.y;		// 1 mad
	float D_Vis = Shared.SpecularMul * rcp( d * d * v );	// 3 mul, 1 rcp

	// F_Schlick
	float Fc = pow( 1 - VoH, 5 );							// 1 sub, 3 mul
	float3 F = Fc + (1 - Fc) * SpecularColor;				// 1 sub, 3 mad

	return Shared.DiffuseMul + D_Vis * F;					// 3 mad
}
#endif

struct FHairTransmittanceData
{
	// Average front/back scattering for a given L, V, T (tangent)
	float3 Transmittance;
	float3 A_front;			
	float3 A_back;			

	float OpaqueVisibility;
	float HairCount;

	// TEMP: for fastning iteration times
	float3 LocalScattering;
	float3 GlobalScattering;

	uint ScatteringComponent;
};

FHairTransmittanceData InitHairTransmittanceData()
{
	FHairTransmittanceData o;
	o.Transmittance = 1;
	o.A_front = 1;			
	o.A_back = 1;			
	o.OpaqueVisibility = 1;
	o.HairCount = 0;
	
	// TEMP: for fastning iteration times
	o.LocalScattering = 0;
	o.GlobalScattering = 1;
	o.ScatteringComponent = HAIR_COMPONENT_R | HAIR_COMPONENT_TT | HAIR_COMPONENT_TRT;

	return o;
}

struct FAreaLight
{
	float		SphereSinAlpha;
	float		SphereSinAlphaSoft;
	float		LineCosSubtended;

	float3		FalloffColor;

	FRect		Rect;
	FRectTexture Texture;
	bool		bIsRect;
};

struct FShadowTerms
{
	float	SurfaceShadow;
	float	TransmissionShadow;
	float	TransmissionThickness;
	FHairTransmittanceData HairTransmittance;
};

float New_a2( float a2, float SinAlpha, float VoH )
{
	return a2 + 0.25 * SinAlpha * (3.0 * sqrtFast(a2) + SinAlpha) / ( VoH + 0.001 );
	//return a2 + 0.25 * SinAlpha * ( saturate(12 * a2 + 0.125) + SinAlpha ) / ( VoH + 0.001 );
	//return a2 + 0.25 * SinAlpha * ( a2 * 2 + 1 + SinAlpha ) / ( VoH + 0.001 );
}

float EnergyNormalization( inout float a2, float VoH, FAreaLight AreaLight )
{
	if( AreaLight.SphereSinAlphaSoft > 0 )
	{
		// Modify Roughness
		a2 = saturate( a2 + Pow2( AreaLight.SphereSinAlphaSoft ) / ( VoH * 3.6 + 0.4 ) );
	}

	float Sphere_a2 = a2;
	float Energy = 1;
	if( AreaLight.SphereSinAlpha > 0 )
	{
		Sphere_a2 = New_a2( a2, AreaLight.SphereSinAlpha, VoH );
		Energy = a2 / Sphere_a2;
	}

	if( AreaLight.LineCosSubtended < 1 )
	{
#if 1
		float LineCosTwoAlpha = AreaLight.LineCosSubtended;
		float LineTanAlpha = sqrt( ( 1.0001 - LineCosTwoAlpha ) / ( 1 + LineCosTwoAlpha ) );
		float Line_a2 = New_a2( Sphere_a2, LineTanAlpha, VoH );
		Energy *= sqrt( Sphere_a2 / Line_a2 );
#else
		float LineCosTwoAlpha = AreaLight.LineCosSubtended;
		float LineSinAlpha = sqrt( 0.5 - 0.5 * LineCosTwoAlpha );
		float Line_a2 = New_a2( Sphere_a2, LineSinAlpha, VoH );
		Energy *= Sphere_a2 / Line_a2;
#endif
	}

	return Energy;
}

float3 SpecularGGX( float Roughness, float3 SpecularColor, BxDFContext Context, float NoL, FAreaLight AreaLight )
{
	float a2 = Pow4( Roughness );
	float Energy = EnergyNormalization( a2, Context.VoH, AreaLight );
	
	// Generalized microfacet specular
	float D = D_GGX( a2, Context.NoH ) * Energy;
	float Vis = Vis_SmithJointApprox( a2, Context.NoV, NoL );
	float3 F = F_Schlick( SpecularColor, Context.VoH );

	return (D * Vis) * F;
}

float3 DualSpecularGGX(float AverageRoughness, float Lobe0Roughness, float Lobe1Roughness, float LobeMix, float3 SpecularColor, BxDFContext Context, float NoL, FAreaLight AreaLight)
{
	float AverageAlpha2 = Pow4(AverageRoughness);
	float Lobe0Alpha2 = Pow4(Lobe0Roughness);
	float Lobe1Alpha2 = Pow4(Lobe1Roughness);

	float Lobe0Energy = EnergyNormalization(Lobe0Alpha2, Context.VoH, AreaLight);
	float Lobe1Energy = EnergyNormalization(Lobe1Alpha2, Context.VoH, AreaLight);

	// Generalized microfacet specular
	float D = lerp(D_GGX(Lobe0Alpha2, Context.NoH) * Lobe0Energy, D_GGX(Lobe1Alpha2, Context.NoH) * Lobe1Energy, LobeMix);
	float Vis = Vis_SmithJointApprox(AverageAlpha2, Context.NoV, NoL); // Average visibility well approximates using two separate ones (one per lobe).
	float3 F = F_Schlick(SpecularColor, Context.VoH);

	return (D * Vis) * F;
}

struct FDirectLighting
{
	float3	Diffuse;
	float3	Specular;
	float3	Transmission;
};

FDirectLighting DefaultLitBxDF( FGBufferData GBuffer, half3 N, half3 V, half3 L, float Falloff, float NoL, FAreaLight AreaLight, FShadowTerms Shadow )
{
	BxDFContext Context;
	Init( Context, N, V, L );
	SphereMaxNoH( Context, AreaLight.SphereSinAlpha, true );
	Context.NoV = saturate( abs( Context.NoV ) + 1e-5 );

	FDirectLighting Lighting;
	Lighting.Diffuse  = AreaLight.FalloffColor * (Falloff * NoL) * Diffuse_Lambert( GBuffer.DiffuseColor );

	if( AreaLight.bIsRect )
		Lighting.Specular = RectGGXApproxLTC( GBuffer.Roughness, GBuffer.SpecularColor, N, V, AreaLight.Rect, AreaLight.Texture );
	else
		Lighting.Specular = AreaLight.FalloffColor * (Falloff * NoL) * SpecularGGX( GBuffer.Roughness, GBuffer.SpecularColor, Context, NoL, AreaLight );

	Lighting.Transmission = 0;
	return Lighting;
}

float3 SimpleShading( float3 DiffuseColor, float3 SpecularColor, float Roughness, float3 L, float3 V, half3 N )
{
	float3 H = normalize(V + L);
	float NoH = saturate( dot(N, H) );
	
	// Generalized microfacet specular
	float D = D_GGX( Pow4(Roughness), NoH );
	float Vis = Vis_Implicit();
	float3 F = F_None( SpecularColor );

	return Diffuse_Lambert( DiffuseColor ) + (D * Vis) * F;
}

FDirectLighting ClearCoatBxDF( FGBufferData GBuffer, half3 N, half3 V, half3 L, float Falloff, float NoL, FAreaLight AreaLight, FShadowTerms Shadow )
{
	const float ClearCoat			= GBuffer.CustomData.x;
	const float ClearCoatRoughness	= max(GBuffer.CustomData.y, 0.02f);
	const float Film = 1 * ClearCoat;
	const float MetalSpec = 0.9;

#if 1
	BxDFContext Context;
	
	half3 Nspec = N;
	float NoLSpec = NoL;

	if( CLEAR_COAT_BOTTOM_NORMAL )
	{
		Nspec = GBuffer.WorldNormal;
	}
	
	Init( Context, Nspec, V, L );
	SphereMaxNoH( Context, AreaLight.SphereSinAlpha, CLEAR_COAT_BOTTOM_NORMAL == 0 );
	Context.NoV = saturate( abs( Context.NoV ) + 1e-5 );
	Context.VoH = AreaLight.bIsRect ? Context.NoV : Context.VoH;
	
	if( CLEAR_COAT_BOTTOM_NORMAL )
	{
		NoLSpec =  saturate( Context.NoL + 1e-5 );
	}
	
	// F_Schlick
	float F0 = 0.04;
	float Fc = Pow5( 1 - Context.VoH );
	float F = Fc + (1 - Fc) * F0;
	F *= ClearCoat;
	
	FDirectLighting Lighting;

	if( AreaLight.bIsRect )
	{
		Lighting.Specular = ClearCoat * RectGGXApproxLTC( ClearCoatRoughness, F0, Nspec, V, AreaLight.Rect, AreaLight.Texture );
	}
	else
	{
		float a2 = Pow4( ClearCoatRoughness );
		float Energy = EnergyNormalization( a2, Context.VoH, AreaLight );

		// Generalized microfacet specular
		float D = D_GGX( a2, Context.NoH ) * Energy;
		float Vis = Vis_SmithJointApprox( a2, Context.NoV, NoLSpec );
		
		Lighting.Specular = AreaLight.FalloffColor * (Falloff * NoLSpec) * D * Vis * F;
	}

	if( CLEAR_COAT_BOTTOM_NORMAL )
	{
		Init( Context, N, V, L );
		SphereMaxNoH( Context, AreaLight.SphereSinAlpha, true );
		Context.NoV = saturate( abs( Context.NoV ) + 1e-5 );
	}

	float LayerAttenuation = (1 - F);
	Lighting.Diffuse = AreaLight.FalloffColor * (LayerAttenuation * Falloff * NoL) * Diffuse_Lambert( GBuffer.DiffuseColor );

	if( AreaLight.bIsRect )
	{
		Lighting.Specular += LayerAttenuation * RectGGXApproxLTC( GBuffer.Roughness, GBuffer.SpecularColor, N, V, AreaLight.Rect, AreaLight.Texture );
	}
	else
	{
		Lighting.Specular += AreaLight.FalloffColor * (LayerAttenuation * Falloff * NoL) * SpecularGGX( GBuffer.Roughness, GBuffer.SpecularColor, Context, NoL, AreaLight );
	}

	Lighting.Transmission = 0;
	return Lighting;
#else
	float3 H = normalize(V + L);
	float NoL = saturate( dot(N, L) );
	float NoV = saturate( abs( dot(N, V) ) + 1e-5 );
	float NoH = saturate( dot(N, H) );
	float VoH = saturate( dot(V, H) );
	
	// Hard coded IOR of 1.5

	// Generalized microfacet specular
	float D = D_GGX( ClearCoatRoughness, NoH ) * LobeEnergy[0];
	float Vis = Vis_SmithJointApprox( a2, Context.NoV, NoL );
	
	// F_Schlick
	float F0 = 0.04;
	float Fc = Pow5( 1 - VoH );
	float F = Fc + (1 - Fc) * F0;

	float Fr1 = D * Vis * F;

	// Refract rays
	//float3 L2 = refract( -L, -H, 1 / 1.5 );
	//float3 V2 = refract( -V, -H, 1 / 1.5 );

	// LoH == VoH
	//float RefractBlend = sqrt( 4 * VoH*VoH + 5 ) / 3 + 2.0 / 3 * VoH;
	//float3 L2 = RefractBlend * H - L / 1.5;
	//float3 V2 = RefractBlend * H - V / 1.5;
	//float NoL2 = saturate( dot(N, L2) );
	//float NoV2 = saturate( dot(N, V2) );
	
	// Approximation
	float RefractBlend = (0.22 * VoH + 0.7) * VoH + 0.745;	// 2 mad
	// Dot products distribute. No need for L2 and V2.
	float RefractNoH = RefractBlend * NoH;					// 1 mul
	float NoL2 = saturate( RefractNoH - (1 / 1.5) * NoL );	// 1 mad
	float NoV2 = saturate( RefractNoH - (1 / 1.5) * NoV );	// 1 mad
	// Should refract H too but unimportant

	NoL2 = max( 0.001, NoL2 );
	NoV2 = max( 0.001, NoV2 );

	float  AbsorptionDist = rcp(NoV2) + rcp(NoL2);
	float3 Absorption = pow( AbsorptionColor, 0.5 * AbsorptionDist );

	// Approximation
	//float  AbsorptionDist = ( NoV2 + NoL2 ) / ( NoV2 * NoL2 );
	//float3 Absorption = AbsorptionColor * ( AbsorptionColor * (AbsorptionDist * 0.5 - 1) + (2 - 0.5 * AbsorptionDist) );
	//float3 Absorption = AbsorptionColor + AbsorptionColor * (AbsorptionColor - 1) * (AbsorptionDist * 0.5 - 1);	// use for shared version
	
	//float F21 = Fresnel( 1 / 1.5, saturate( dot(V2, H) ) );
	//float TotalInternalReflection = 1 - F21 * G_Schlick( Roughness, NoV2, NoL2 );
	//float3 LayerAttenuation = ( (1 - F12) * TotalInternalReflection ) * Absorption;

	// Approximation
	float3 LayerAttenuation = (1 - F) * Absorption;

	// Approximation for IOR == 1.5
	//SpecularColor = ChangeBaseMedium( SpecularColor, 1.5 );
	//SpecularColor = saturate( ( 0.55 * SpecularColor + (0.45 * 1.08) ) * SpecularColor - (0.45 * 0.08) );
	// Treat SpecularColor as relative to IOR. Artist compensates.
	
	// Generalized microfacet specular
	float D2 = D_GGX( Pow4(Roughness), NoH ) * LobeEnergy[2];
	float Vis2 = Vis_SmithJointApprox( Pow4(Roughness), NoV2, NoL2 );
	float3 F2 = F_Schlick( GBuffer.SpecularColor, VoH );

	float3 Fr2 = Diffuse_Lambert( GBuffer.DiffuseColor ) * LobeEnergy[2] + (D2 * Vis2) * F2;
	
	return Fr1 + Fr2 * LayerAttenuation;
#endif
}

// HG phase function approximated
float ApproximateHG(float cosJ, float g)
{
	float g2 = g * g;
	float gcos2 = 1.0f - (g * cosJ);
	gcos2 *= gcos2;

	const float ISO_PHASE_FUNC_Normalized = 0.5;

	return (ISO_PHASE_FUNC_Normalized * (1.0f - g2) / max( 1e-5, gcos2));
}

void GetProfileDualSpecular(FGBufferData GBuffer, out float AverageToRoughness0, out float AverageToRoughness1, out float LobeMix)
{
#if !FORWARD_SHADING
	// 0..255, which SubSurface profile to pick
	uint SubsurfaceProfileInt = ExtractSubsurfaceProfileInt(GBuffer);

	float4 Data = ActualSSProfilesTexture.Load(int3(SSSS_DUAL_SPECULAR_OFFSET, SubsurfaceProfileInt, 0));
	AverageToRoughness0 = Data.x * SSSS_MAX_DUAL_SPECULAR_ROUGHNESS;
	AverageToRoughness1 = Data.y * SSSS_MAX_DUAL_SPECULAR_ROUGHNESS;
	LobeMix = Data.z;
#else
	// Disable dual lobe, as subsurface profile doesn't work with forward.
	AverageToRoughness0 = 1.f;
	AverageToRoughness1 = 1.f;
	LobeMix = 0.f;
#endif
}

FDirectLighting SubsurfaceProfileBxDF( FGBufferData GBuffer, half3 N, half3 V, half3 L, float Falloff, float NoL, FAreaLight AreaLight, FShadowTerms Shadow )
{
	BxDFContext Context;
	Init( Context, N, V, L );
	SphereMaxNoH( Context, AreaLight.SphereSinAlpha, true );
	Context.NoV = saturate( abs( Context.NoV ) + 1e-5 );

	float AverageToRoughness0;
	float AverageToRoughness1;
	float LobeMix;
	GetProfileDualSpecular(GBuffer, AverageToRoughness0, AverageToRoughness1, LobeMix);

	float AverageRoughness = GBuffer.Roughness;
	float Lobe0Roughness = max(saturate(AverageRoughness * AverageToRoughness0), 0.02f);
	float Lobe1Roughness = saturate(AverageRoughness * AverageToRoughness1);

	// Smoothly lerp to default single GGX lobe as Opacity approaches 0, before reverting to SHADINGMODELID_DEFAULT_LIT.
	// See SUBSURFACE_PROFILE_OPACITY_THRESHOLD in ShadingModelsMaterial.ush.
	float Opacity = GBuffer.CustomData.a;
	Lobe0Roughness = lerp(1.0f, Lobe0Roughness, saturate(Opacity * 10.0f));
	Lobe1Roughness = lerp(1.0f, Lobe1Roughness, saturate(Opacity * 10.0f));

	FDirectLighting Lighting;
	Lighting.Diffuse  = AreaLight.FalloffColor * (Falloff * NoL) * Diffuse_Burley( GBuffer.DiffuseColor, GBuffer.Roughness, Context.NoV, NoL, Context.VoH );

	if (AreaLight.bIsRect)
	{
		float3 Lobe0Specular = RectGGXApproxLTC(Lobe0Roughness, GBuffer.SpecularColor, N, V, AreaLight.Rect, AreaLight.Texture);
		float3 Lobe1Specular = RectGGXApproxLTC(Lobe1Roughness, GBuffer.SpecularColor, N, V, AreaLight.Rect, AreaLight.Texture);
		Lighting.Specular = lerp(Lobe0Specular, Lobe1Specular, LobeMix);
	}
	else
	{
		Lighting.Specular = AreaLight.FalloffColor * (Falloff * NoL) * DualSpecularGGX(AverageRoughness, Lobe0Roughness, Lobe1Roughness, LobeMix, GBuffer.SpecularColor, Context, NoL, AreaLight);
	}


#if USE_TRANSMISSION

	FTransmissionProfileParams TransmissionParams = GetTransmissionProfileParams( GBuffer );

	float Thickness = Shadow.TransmissionThickness;
	Thickness = DecodeThickness(Thickness);
	Thickness *= SSSS_MAX_TRANSMISSION_PROFILE_DISTANCE;
	float3 Profile = GetTransmissionProfile(GBuffer, Thickness).rgb;

	float3 RefracV = refract(V, -N, TransmissionParams.OneOverIOR);
	float PhaseFunction = ApproximateHG( dot(-L, RefracV), TransmissionParams.ScatteringDistribution );
	Lighting.Transmission = AreaLight.FalloffColor * Profile * (Falloff * PhaseFunction); // TODO: This probably should also include cosine term (NoL)

#else // USE_TRANSMISSION

	Lighting.Transmission = 0;

#endif // USE_TRANSMISSION

	return Lighting;
}

FDirectLighting ClothBxDF( FGBufferData GBuffer, half3 N, half3 V, half3 L, float Falloff, float NoL, FAreaLight AreaLight, FShadowTerms Shadow )
{
	const float3 FuzzColor	= ExtractSubsurfaceColor(GBuffer);
	const float  Cloth		= saturate(GBuffer.CustomData.a);

	BxDFContext Context;
	Init( Context, N, V, L );
	SphereMaxNoH( Context, AreaLight.SphereSinAlpha, true );
	Context.NoV = saturate( abs( Context.NoV ) + 1e-5 );

	float3 Spec1;
	if( AreaLight.bIsRect )
		Spec1 = RectGGXApproxLTC( GBuffer.Roughness, GBuffer.SpecularColor, N, V, AreaLight.Rect, AreaLight.Texture );
	else
		Spec1 = AreaLight.FalloffColor * (Falloff * NoL) * SpecularGGX( GBuffer.Roughness, GBuffer.SpecularColor, Context, NoL, AreaLight );

	// Cloth - Asperity Scattering - Inverse Beckmann Layer
	float D2 = D_InvGGX( Pow4( GBuffer.Roughness ), Context.NoH );
	float Vis2 = Vis_Cloth( Context.NoV, NoL );
	float3 F2 = F_Schlick( FuzzColor, Context.VoH );
	float3 Spec2 = AreaLight.FalloffColor * (Falloff * NoL) * (D2 * Vis2) * F2;
	
	FDirectLighting Lighting;
	Lighting.Diffuse  = AreaLight.FalloffColor * (Falloff * NoL) * Diffuse_Lambert( GBuffer.DiffuseColor );
	Lighting.Specular = lerp( Spec1, Spec2, Cloth );
	Lighting.Transmission = 0;
	return Lighting;
}

#if HAIR_CUSTOM_BSDF == 0
float Hair_g( float B, float Theta )
{
	return exp( -0.5 * Pow2( Theta ) / (B*B) ) / ( sqrt(2*PI) * B );
}
#else
float Hair_g( float B, float Theta );
#endif

#if HAIR_CUSTOM_BSDF == 0
float Hair_F( float CosTheta )
{
	const float n = 1.55;
	const float F0 = Pow2( (1 - n) / (1 + n) );
	return F0 + (1 - F0) * Pow5( 1 - CosTheta );
}
#else
float Hair_F( float CosTheta );
#endif

#define HAIR_REFERENCE	0
#if HAIR_REFERENCE
struct FHairTemp
{
	float SinThetaL;
	float SinThetaV;
	float CosThetaD;
	float CosThetaT;
	float CosPhi;
	float CosHalfPhi;
	float VoL;
	float n_prime;
};

// Modified Bessel function
float I0( float x )
{
	x = abs(x);
	float a;
	if( x < 3.75 )
	{
		float t = x / 3.75;
		float t2 = t*t;
		a =        + 0.0045813;
		a = a * t2 + 0.0360768;
		a = a * t2 + 0.2659732;
		a = a * t2 + 1.2067492;
		a = a * t2 + 3.0899424;
		a = a * t2 + 3.5156229;
		a = a * t2 + 1.0;
	}
	else
	{
		float t = 3.75 / x;
		a =       + 0.00392377;
		a = a * t - 0.01647633;
		a = a * t + 0.02635537;
		a = a * t - 0.02057706;
		a = a * t + 0.00916281;
		a = a * t - 0.00157565;
		a = a * t + 0.00225319;
		a = a * t + 0.01328592;
		a = a * t + 0.39894228;
		a *= exp(x) * rsqrt(x);
	}
	return a;
}

float LongitudinalScattering( float B, float SinThetaL, float SinThetaV )
{
	float v = B*B;
	float CosThetaL2 = 1 - SinThetaL * SinThetaL;
	float CosThetaV2 = 1 - SinThetaV * SinThetaV;
	float Mp = 0;
	if( v < 0.1 )
	{
		float a = sqrt(CosThetaL2 * CosThetaV2) / v;
		float b = -SinThetaL * SinThetaV / v;
		float logI0a = a > 12 ? a + 0.5 * ( -log(2*PI) + log(1/a) + 0.125/a ) : log( I0(a) );
		Mp = exp( logI0a + b - rcp(v) + 0.6931 + log(0.5 / v) );
	}
	else
	{
		Mp = rcp( exp(2/v) * v - v ) * exp( ( 1 - SinThetaL * SinThetaV ) / v ) * I0( sqrt(CosThetaL2 * CosThetaV2) / v );
	}
	
	return Mp;
}

float GaussianDetector( float Bp, float Phi )
{
	float Dp = 0;
	for( int k = -4; k <= 4; k++ )
	{
		// TODO use symmetry and detect for both Phi and -Phi
		Dp += Hair_g( Bp, Phi - (2*PI) * k );
	}
	return Dp;
}

float3 Attenuation( uint p, float h, float3 Color, FHairTemp HairTemp )
{
	float3 A;
	if( p == 0 )
	{
		//A = F( cos( 0.5 * acos( HairTemp.VoL ) ) );
		A = Hair_F( sqrt( 0.5 + 0.5 * HairTemp.VoL ) );
	}
	else
	{
		// ua is absorption
		// ua = pe*Sigma_ae + pp*Sigma_ap
		float3 Sigma_ae = { 0.419, 0.697, 1.37 };
		float3 Sigma_ap = { 0.187, 0.4, 1.05 };
		//float3 ua = 0.25 * Sigma_ae + 0.25 * Sigma_ap;
		float3 ua = -0.25 * log( Color );
		float3 ua_prime = ua / HairTemp.CosThetaT;
		//float3 ua_prime = ua / sqrt( 1 - Pow2( HairTemp.CosThetaD ) / 2.4 );
		
		float yi = asin(h);
		float yt = asin(h / HairTemp.n_prime);
		
		float f = Hair_F( HairTemp.CosThetaD * sqrt( 1 - h*h ) );		// (14)
		//float3 T = exp( -2 * ua_prime * ( 1 + cos(2*yt) ) );
		float3 T = exp( -2 * ua_prime * cos(yt) );
		if( p == 1 )
			A = Pow2(1 - f) * T;		// (13)
		else
			A = Pow2(1 - f) * f * T*T;	// (13)
	}
	return A;
}

float Omega( uint p, float h, FHairTemp HairTemp )
{
	float yi = asin(h);
	float yt = asin(h / HairTemp.n_prime);
	return 2*p*yt - 2*yi + p*PI;
}

float3 AzimuthalScattering( uint p, float Bp, float3 Color, FHairTemp HairTemp, uint2 Random )
{
	float Phi = acos( HairTemp.CosPhi );
	
	// Np = 0.5 * Integral_-1^1( A(p,h) * Dp( Phi - Omega(p,h) ) * dh )

	float Offset = float( Random.x & 0xffff ) / (1<<16);

	uint Num = 16;
	float3 Np = 0;
	for( uint i = 0; i < Num; i++ )
	{
		float h = ( (float)( i + Offset ) / Num ) * 2 - 1;
		Np += Attenuation( p, h, Color, HairTemp ) * GaussianDetector( Bp, Phi - Omega( p, h, HairTemp ) );
	}
	Np *= 2.0 / Num;

	return 0.5 * Np;
}

// [d'Eon et al. 2011, "An Energy-Conserving Hair Reflectance Model"]
// [d'Eon et al. 2014, "A Fiber Scattering Model with Non-Separable Lobes"]
float3 HairShadingRef( FGBufferData GBuffer, float3 L, float3 V, half3 N, uint2 Random )
{
	// to prevent NaN with decals
	// OR-18489 HERO: IGGY: RMB on E ability causes blinding hair effect
	// OR-17578 HERO: HAMMER: E causes blinding light on heroes with hair
	float ClampedRoughness = clamp(GBuffer.Roughness, 1/255.0f, 1.0f);

	float n = 1.55;

	FHairTemp HairTemp;
	
	// N is the vector parallel to hair pointing toward root
	HairTemp.VoL       = dot(V,L);
	HairTemp.SinThetaL = dot(N,L);
	HairTemp.SinThetaV = dot(N,V);
	// SinThetaT = 1/n * SinThetaL
	HairTemp.CosThetaT = sqrt( 1 - Pow2( (1/n) * HairTemp.SinThetaL ) );
	HairTemp.CosThetaD = cos( 0.5 * abs( asin( HairTemp.SinThetaV ) - asin( HairTemp.SinThetaL ) ) );

	float3 Lp = L - HairTemp.SinThetaL * N;
	float3 Vp = V - HairTemp.SinThetaV * N;
	HairTemp.CosPhi = dot(Lp,Vp) * rsqrt( dot(Lp,Lp) * dot(Vp,Vp) );
	HairTemp.CosHalfPhi = sqrt( 0.5 + 0.5 * HairTemp.CosPhi );

	HairTemp.n_prime = sqrt( n*n - 1 + Pow2( HairTemp.CosThetaD ) ) / HairTemp.CosThetaD;

	float Shift = 0.035;
	float Alpha[] =
	{
		-Shift * 2,
		Shift,
		Shift * 4,
	};
	float B[] =
	{
		Pow2( ClampedRoughness ),
		Pow2( ClampedRoughness ) / 2,
		Pow2( ClampedRoughness ) * 2,
	};

	float3 S = 0;
	UNROLL for( uint p = 0; p < 3; p++ )
	{
		float SinThetaV = HairTemp.SinThetaV;
		float Bp = B[p];
		if( p == 0 )
		{
			Bp *= sqrt(2.0) * HairTemp.CosHalfPhi;
			float sa, ca;
			sincos( Alpha[p], sa, ca );
			SinThetaV -= 2*sa * ( HairTemp.CosHalfPhi * ca * sqrt( 1 - SinThetaV * SinThetaV ) + sa * SinThetaV );
		}
		else
		{
			SinThetaV = sin( asin(SinThetaV) - Alpha[p] );
		}
		float Mp = LongitudinalScattering( Bp, HairTemp.SinThetaL, SinThetaV );
		float3 Np = AzimuthalScattering( p, B[p], GBuffer.BaseColor, HairTemp, Random );

		float3 Sp = Mp * Np;
		S += Sp;
	}
	return S;
}
#endif

float3 KajiyaKayDiffuseAttenuation(FGBufferData GBuffer, float3 L, float3 V, half3 N, float Shadow)
{
	// Use soft Kajiya Kay diffuse attenuation
	float KajiyaDiffuse = 1 - abs(dot(N, L));

	float3 FakeNormal = normalize(V - N * dot(V, N));
	//N = normalize( DiffuseN + FakeNormal * 2 );
	N = FakeNormal;

	// Hack approximation for multiple scattering.
	float Wrap = 1;
	float NoL = saturate((dot(N, L) + Wrap) / Square(1 + Wrap));
	float DiffuseScatter = (1 / PI) * lerp(NoL, KajiyaDiffuse, 0.33) * GBuffer.Metallic;
	float Luma = Luminance(GBuffer.BaseColor);
	float3 ScatterTint = pow(GBuffer.BaseColor / Luma, 1 - Shadow);
	return sqrt(GBuffer.BaseColor) * DiffuseScatter * ScatterTint;
}

// Approximation to HairShadingRef using concepts from the following papers:
// [Marschner et al. 2003, "Light Scattering from Human Hair Fibers"]
// [Pekelis et al. 2015, "A Data-Driven Light Scattering Model for Hair"]
<<<<<<< HEAD
float3 HairShading( FGBufferData GBuffer, float3 L, float3 V, half3 N, float Shadow, float Backlit, float Area, uint2 Random, bool bEvalMultiScatter )
=======
#if HAIR_CUSTOM_BSDF == 0
float3 HairShading( FGBufferData GBuffer, float3 L, float3 V, half3 N, float Shadow, FHairTransmittanceData HairTransmittance, float Backlit, float Area, uint2 Random, bool bEvalMultiScatter)
>>>>>>> 69078e53
{
	// to prevent NaN with decals
	// OR-18489 HERO: IGGY: RMB on E ability causes blinding hair effect
	// OR-17578 HERO: HAMMER: E causes blinding light on heroes with hair
	float ClampedRoughness = clamp(GBuffer.Roughness, 1/255.0f, 1.0f);

	//const float3 DiffuseN	= OctahedronToUnitVector( GBuffer.CustomData.xy * 2 - 1 );
	//const float Backlit	= GBuffer.CustomData.z;

#if HAIR_REFERENCE
	// todo: ClampedRoughness is missing for this code path
	float3 S = HairShadingRef( GBuffer, L, V, N, Random );
	//float3 S = HairShadingMarschner( GBuffer, L, V, N );
#else
	// N is the vector parallel to hair pointing toward root

	const float VoL       = dot(V,L);
	const float SinThetaL = dot(N,L);
	const float SinThetaV = dot(N,V);
	float CosThetaD = cos( 0.5 * abs( asinFast( SinThetaV ) - asinFast( SinThetaL ) ) );

	//CosThetaD = abs( CosThetaD ) < 0.01 ? 0.01 : CosThetaD;

	const float3 Lp = L - SinThetaL * N;
	const float3 Vp = V - SinThetaV * N;
	const float CosPhi = dot(Lp,Vp) * rsqrt( dot(Lp,Lp) * dot(Vp,Vp) + 1e-4 );
	const float CosHalfPhi = sqrt( saturate( 0.5 + 0.5 * CosPhi ) );
	//const float Phi = acosFast( CosPhi );

	float n = 1.55;
	//float n_prime = sqrt( n*n - 1 + Pow2( CosThetaD ) ) / CosThetaD;
	float n_prime = 1.19 / CosThetaD + 0.36 * CosThetaD;

	float Shift = 0.035;
	float Alpha[] =
	{
		-Shift * 2,
		Shift,
		Shift * 4,
	};
	float B[] =
	{
		Area + Pow2( ClampedRoughness ),
		Area + Pow2( ClampedRoughness ) / 2,
		Area + Pow2( ClampedRoughness ) * 2,
	};

	float3 S = 0;

	// R
	if(HairTransmittance.ScatteringComponent & HAIR_COMPONENT_R)
	{
		const float sa = sin( Alpha[0] );
		const float ca = cos( Alpha[0] );
		float Shift = 2*sa* ( ca * CosHalfPhi * sqrt( 1 - SinThetaV * SinThetaV ) + sa * SinThetaV );

		float Mp = Hair_g( B[0] * sqrt(2.0) * CosHalfPhi, SinThetaL + SinThetaV - Shift );
		float Np = 0.25 * CosHalfPhi;
		float Fp = Hair_F( sqrt( saturate( 0.5 + 0.5 * VoL ) ) );
		S += Mp * Np * Fp * ( GBuffer.Specular * 2 ) * lerp( 1, Backlit, saturate(-VoL) );
	}

	// TT
	if(HairTransmittance.ScatteringComponent & HAIR_COMPONENT_TT)
	{
		float Mp = Hair_g( B[1], SinThetaL + SinThetaV - Alpha[1] );

		float a = 1 / n_prime;
		//float h = CosHalfPhi * rsqrt( 1 + a*a - 2*a * sqrt( 0.5 - 0.5 * CosPhi ) );
		//float h = CosHalfPhi * ( ( 1 - Pow2( CosHalfPhi ) ) * a + 1 );
		float h = CosHalfPhi * ( 1 + a * ( 0.6 - 0.8 * CosPhi ) );
		//float h = 0.4;
		//float yi = asinFast(h);
		//float yt = asinFast(h / n_prime);
		
		float f = Hair_F( CosThetaD * sqrt( saturate( 1 - h*h ) ) );
		float Fp = Pow2(1 - f);
		//float3 Tp = pow( GBuffer.BaseColor, 0.5 * ( 1 + cos(2*yt) ) / CosThetaD );
		//float3 Tp = pow( GBuffer.BaseColor, 0.5 * cos(yt) / CosThetaD );
		float3 Tp = pow( GBuffer.BaseColor, 0.5 * sqrt( 1 - Pow2(h * a) ) / CosThetaD );

		//float t = asin( 1 / n_prime );
		//float d = ( sqrt(2) - t ) / ( 1 - t );
		//float s = -0.5 * PI * (1 - 1 / n_prime) * log( 2*d - 1 - 2 * sqrt( d * (d - 1) ) );
		//float s = 0.35;
		//float Np = exp( (Phi - PI) / s ) / ( s * Pow2( 1 + exp( (Phi - PI) / s ) ) );
		//float Np = 0.71 * exp( -1.65 * Pow2(Phi - PI) );
		float Np = exp( -3.65 * CosPhi - 3.98 );

		S += Mp * Np * Fp * Tp * Backlit;
	}

	// TRT
	if(HairTransmittance.ScatteringComponent & HAIR_COMPONENT_TRT)
	{
		float Mp = Hair_g( B[2], SinThetaL + SinThetaV - Alpha[2] );
		
		//float h = 0.75;
		float f = Hair_F( CosThetaD * 0.5 );
		float Fp = Pow2(1 - f) * f;
		//float3 Tp = pow( GBuffer.BaseColor, 1.6 / CosThetaD );
		float3 Tp = pow( GBuffer.BaseColor, 0.8 / CosThetaD );

		//float s = 0.15;
		//float Np = 0.75 * exp( Phi / s ) / ( s * Pow2( 1 + exp( Phi / s ) ) );
		float Np = exp( 17 * CosPhi - 16.78 );

		S += Mp * Np * Fp * Tp;
	}
#endif

	if (bEvalMultiScatter)
	{
		S += KajiyaKayDiffuseAttenuation(GBuffer, L, V, N, Shadow);
	}

	S = -min(-S, 0.0);

	return S;
}

FDirectLighting HairBxDF( FGBufferData GBuffer, half3 N, half3 V, half3 L, float Falloff, float NoL, FAreaLight AreaLight, FShadowTerms Shadow )
{
	FDirectLighting Lighting;
	Lighting.Diffuse = 0;
	Lighting.Specular = 0;
	bool bEvalMultiScatter = true;
<<<<<<< HEAD
	Lighting.Transmission = AreaLight.FalloffColor * Falloff * HairShading( GBuffer, L, V, N, Shadow.TransmissionShadow, 1, 0, uint2(0,0), bEvalMultiScatter );
=======
	Lighting.Transmission = AreaLight.FalloffColor * Falloff * HairShading( GBuffer, L, V, N, Shadow.TransmissionShadow, Shadow.HairTransmittance, 1, 0, uint2(0,0), bEvalMultiScatter);
>>>>>>> 69078e53
	return Lighting;
}

#else
float3 HairShading( FGBufferData GBuffer, float3 L, float3 V, half3 N, float Shadow, FHairTransmittanceData HairTransmittance, float Backlit, float Area, uint2 Random, bool bEvalMultiScatter);
FDirectLighting HairBxDF( FGBufferData GBuffer, half3 N, half3 V, half3 L, float Falloff, float NoL, FAreaLight AreaLight, FShadowTerms Shadow );
#endif

FDirectLighting SubsurfaceBxDF( FGBufferData GBuffer, half3 N, half3 V, half3 L, float Falloff, float NoL, FAreaLight AreaLight, FShadowTerms Shadow )
{
	FDirectLighting Lighting = DefaultLitBxDF( GBuffer, N, V, L, Falloff, NoL, AreaLight, Shadow );
	
	float3 SubsurfaceColor = ExtractSubsurfaceColor(GBuffer);
	float Opacity = GBuffer.CustomData.a;

	float3 H = normalize(V + L);

	// to get an effect when you see through the material
	// hard coded pow constant
	float InScatter = pow(saturate(dot(L, -V)), 12) * lerp(3, .1f, Opacity);
	// wrap around lighting, /(PI*2) to be energy consistent (hack do get some view dependnt and light dependent effect)
	// Opacity of 0 gives no normal dependent lighting, Opacity of 1 gives strong normal contribution
	float NormalContribution = saturate(dot(N, H) * Opacity + 1 - Opacity);
	float BackScatter = GBuffer.GBufferAO * NormalContribution / (PI * 2);
	
	// lerp to never exceed 1 (energy conserving)
	Lighting.Transmission = AreaLight.FalloffColor * ( Falloff * lerp(BackScatter, 1, InScatter) ) * SubsurfaceColor;

	return Lighting;
}

FDirectLighting TwoSidedBxDF( FGBufferData GBuffer, half3 N, half3 V, half3 L, float Falloff, float NoL, FAreaLight AreaLight, FShadowTerms Shadow )
{
	FDirectLighting Lighting = DefaultLitBxDF( GBuffer, N, V, L, Falloff, NoL, AreaLight, Shadow );

	float3 SubsurfaceColor = ExtractSubsurfaceColor(GBuffer);

	// http://blog.stevemcauley.com/2011/12/03/energy-conserving-wrapped-diffuse/
	float Wrap = 0.5;
	float WrapNoL = saturate( ( -dot(N, L) + Wrap ) / Square( 1 + Wrap ) );

	// Scatter distribution
	float VoL = dot(V, L);
	float Scatter = D_GGX( 0.6*0.6, saturate( -VoL ) );

	Lighting.Transmission = AreaLight.FalloffColor * (Falloff * WrapNoL * Scatter) * SubsurfaceColor;

	return Lighting;
}

FDirectLighting EyeBxDF( FGBufferData GBuffer, half3 N, half3 V, half3 L, float Falloff, float NoL, FAreaLight AreaLight, FShadowTerms Shadow )
{
#if IRIS_NORMAL
	const float2 CausticNormalDelta	= float2( GBuffer.StoredMetallic, GBuffer.StoredSpecular )	* 2 - (256.0/255.0);
	const float2 IrisNormalDelta	= float2( GBuffer.CustomData.y, GBuffer.CustomData.z )		* 2 - (256.0/255.0);
	const float  IrisMask = 1.0f - GBuffer.CustomData.w;

	const float2 WorldNormalOct	= UnitVectorToOctahedron( GBuffer.WorldNormal );
	const float3 CausticNormal	= OctahedronToUnitVector( WorldNormalOct + CausticNormalDelta );
	const float3 IrisNormal		= OctahedronToUnitVector( WorldNormalOct + IrisNormalDelta );
#else
	const float3 IrisNormal		= OctahedronToUnitVector( GBuffer.CustomData.yz * 2 - 1 );
	const float  IrisDistance	= GBuffer.StoredMetallic;
	const float  IrisMask		= 1.0f - GBuffer.CustomData.w;

	// Blend in the negative intersection normal to create some concavity
	// Not great as it ties the concavity to the convexity of the cornea surface
	// No good justification for that. On the other hand, if we're just looking to
	// introduce some concavity, this does the job.
	const float3 CausticNormal = normalize(lerp(IrisNormal, -N, IrisMask*IrisDistance));
#endif

	BxDFContext Context;
	Init( Context, N, V, L );
	SphereMaxNoH( Context, AreaLight.SphereSinAlpha, false );
	Context.NoV = saturate( abs( Context.NoV ) + 1e-5 );
	Context.VoH = AreaLight.bIsRect ? Context.NoV : Context.VoH;
	
	// F_Schlick
	float F0 = GBuffer.Specular * 0.08;
	float Fc = Pow5( 1 - Context.VoH );
	float F = Fc + (1 - Fc) * F0;
	
	FDirectLighting Lighting;

	if( AreaLight.bIsRect )
	{
		Lighting.Specular = RectGGXApproxLTC( GBuffer.Roughness, F0, N, V, AreaLight.Rect, AreaLight.Texture );
	}
	else
	{
		float a2 = Pow4( GBuffer.Roughness );
		float Energy = EnergyNormalization( a2, Context.VoH, AreaLight );

		// Generalized microfacet specular
		float D = D_GGX( a2, Context.NoH ) * Energy;
		float Vis = Vis_SmithJointApprox( a2, Context.NoV, NoL );
		
		Lighting.Specular = AreaLight.FalloffColor * (Falloff * NoL) * D * Vis * F;
	}

	float IrisNoL = saturate( dot( IrisNormal, L ) );
	float Power = lerp( 12, 1, IrisNoL );
	float Caustic = 0.8 + 0.2 * ( Power + 1 ) * pow( saturate( dot( CausticNormal, L ) ), Power );
	float Iris = IrisNoL * Caustic;
	float Sclera = NoL;
	
	Lighting.Diffuse = 0;
	Lighting.Transmission = AreaLight.FalloffColor * ( Falloff * lerp( Sclera, Iris, IrisMask ) * (1 - F) ) * Diffuse_Lambert( GBuffer.DiffuseColor );
	return Lighting;
}

FDirectLighting PreintegratedSkinBxDF( FGBufferData GBuffer, half3 N, half3 V, half3 L, float Falloff, float NoL, FAreaLight AreaLight, FShadowTerms Shadow )
{
	FDirectLighting Lighting = DefaultLitBxDF( GBuffer, N, V, L, Falloff, NoL, AreaLight, Shadow );
	
	float3 SubsurfaceColor = ExtractSubsurfaceColor(GBuffer);
	float Opacity = GBuffer.CustomData.a;

	float3 PreintegratedBRDF = Texture2DSampleLevel(View.PreIntegratedBRDF, View.PreIntegratedBRDFSampler, float2(saturate(dot(N, L) * .5 + .5), 1 - Opacity), 0).rgb;
	Lighting.Transmission = AreaLight.FalloffColor * Falloff * PreintegratedBRDF * SubsurfaceColor;

	return Lighting;
}

FDirectLighting IntegrateBxDF( FGBufferData GBuffer, half3 N, half3 V, half3 L, float Falloff, float NoL, FAreaLight AreaLight, FShadowTerms Shadow )
{
	switch( GBuffer.ShadingModelID )
	{
		case SHADINGMODELID_DEFAULT_LIT:
		case SHADINGMODELID_SINGLELAYERWATER:
			return DefaultLitBxDF( GBuffer, N, V, L, Falloff, NoL, AreaLight, Shadow );
		case SHADINGMODELID_SUBSURFACE:
			return SubsurfaceBxDF( GBuffer, N, V, L, Falloff, NoL, AreaLight, Shadow );
		case SHADINGMODELID_PREINTEGRATED_SKIN:
			return PreintegratedSkinBxDF( GBuffer, N, V, L, Falloff, NoL, AreaLight, Shadow );
		case SHADINGMODELID_CLEAR_COAT:
			return ClearCoatBxDF( GBuffer, N, V, L, Falloff, NoL, AreaLight, Shadow );
		case SHADINGMODELID_SUBSURFACE_PROFILE:
			return SubsurfaceProfileBxDF( GBuffer, N, V, L, Falloff, NoL, AreaLight, Shadow );
		case SHADINGMODELID_TWOSIDED_FOLIAGE:
			return TwoSidedBxDF( GBuffer, N, V, L, Falloff, NoL, AreaLight, Shadow );
		case SHADINGMODELID_HAIR:
			return HairBxDF( GBuffer, N, V, L, Falloff, NoL, AreaLight, Shadow );
		case SHADINGMODELID_CLOTH:
			return ClothBxDF( GBuffer, N, V, L, Falloff, NoL, AreaLight, Shadow );
		case SHADINGMODELID_EYE:
			return EyeBxDF( GBuffer, N, V, L, Falloff, NoL, AreaLight, Shadow );
		default:
			return (FDirectLighting)0;
	}
}

FDirectLighting EvaluateBxDF( FGBufferData GBuffer, half3 N, half3 V, half3 L, float NoL, FShadowTerms Shadow )
{
	FAreaLight AreaLight;
	AreaLight.SphereSinAlpha = 0;
	AreaLight.SphereSinAlphaSoft = 0;
	AreaLight.LineCosSubtended = 1;
	AreaLight.FalloffColor = 1;
	AreaLight.Rect = (FRect)0;
	AreaLight.bIsRect = false;
    AreaLight.Texture = InitRectTexture(LTCAmpTexture); // Dummy

	return IntegrateBxDF( GBuffer, N, V, L, 1, NoL, AreaLight, Shadow );
}<|MERGE_RESOLUTION|>--- conflicted
+++ resolved
@@ -729,12 +729,8 @@
 // Approximation to HairShadingRef using concepts from the following papers:
 // [Marschner et al. 2003, "Light Scattering from Human Hair Fibers"]
 // [Pekelis et al. 2015, "A Data-Driven Light Scattering Model for Hair"]
-<<<<<<< HEAD
-float3 HairShading( FGBufferData GBuffer, float3 L, float3 V, half3 N, float Shadow, float Backlit, float Area, uint2 Random, bool bEvalMultiScatter )
-=======
 #if HAIR_CUSTOM_BSDF == 0
 float3 HairShading( FGBufferData GBuffer, float3 L, float3 V, half3 N, float Shadow, FHairTransmittanceData HairTransmittance, float Backlit, float Area, uint2 Random, bool bEvalMultiScatter)
->>>>>>> 69078e53
 {
 	// to prevent NaN with decals
 	// OR-18489 HERO: IGGY: RMB on E ability causes blinding hair effect
@@ -862,11 +858,7 @@
 	Lighting.Diffuse = 0;
 	Lighting.Specular = 0;
 	bool bEvalMultiScatter = true;
-<<<<<<< HEAD
-	Lighting.Transmission = AreaLight.FalloffColor * Falloff * HairShading( GBuffer, L, V, N, Shadow.TransmissionShadow, 1, 0, uint2(0,0), bEvalMultiScatter );
-=======
 	Lighting.Transmission = AreaLight.FalloffColor * Falloff * HairShading( GBuffer, L, V, N, Shadow.TransmissionShadow, Shadow.HairTransmittance, 1, 0, uint2(0,0), bEvalMultiScatter);
->>>>>>> 69078e53
 	return Lighting;
 }
 
