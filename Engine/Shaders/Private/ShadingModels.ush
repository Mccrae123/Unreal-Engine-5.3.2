// Copyright Epic Games, Inc. All Rights Reserved.

#pragma once

#include "DeferredShadingCommon.ush"
#include "BRDF.ush"
#include "FastMath.ush"
#include "CapsuleLight.ush"
#include "RectLight.ush"
#include "TransmissionCommon.ush"
#include "HairBsdf.ush"

#if 0
void StandardShadingShared( float3 DiffuseColor, float3 SpecularColor, float Roughness, float3 V, half3 N )
{
	float NoV = saturate( abs( dot(N, V) ) + 1e-5 );

	// Diffuse_Lambert
	Shared.DiffuseMul = DiffuseColor * (1.0 / PI);

	// D_GGX, Vis_SmithJointApprox
	float m = Roughness * Roughness;
	Shared.m2 = m * m;
	Shared.SpecularMul = (0.5 / PI) * Shared.m2;
	Shared.VisMad = float2( 2 * NoV * ( 1 - m ) + m, NoV * m );
	
	// F_Schlick
	Shared.SpecularMul *= saturate( 50.0 * SpecularColor.g );
}

void StandardShadingPerLight( Shared, float3 L, float3 V, half3 N )
{
	float3 H = normalize(V + L);			// 3 add, 2 mad, 4 mul, 1 rsqrt
	float NoL = saturate( dot(N, L) );		// 2 mad, 1 mul
	float NoH = saturate( dot(N, H) );		// 2 mad, 1 mul
	float VoH = saturate( dot(V, H) );		// 2 mad, 1 mul

	// D_GGX, Vis_SmithJointApprox
	float d = ( NoH * Shared.m2 - NoH ) * NoH + 1;			// 2 mad
	float v = NoL * Shared.VisMad.x + Shared.VisMad.y;		// 1 mad
	float D_Vis = Shared.SpecularMul * rcp( d * d * v );	// 3 mul, 1 rcp

	// F_Schlick
	float Fc = pow( 1 - VoH, 5 );							// 1 sub, 3 mul
	float3 F = Fc + (1 - Fc) * SpecularColor;				// 1 sub, 3 mad

	return Shared.DiffuseMul + D_Vis * F;					// 3 mad
}
#endif
struct FAreaLight
{
	float		SphereSinAlpha;
	float		SphereSinAlphaSoft;
	float		LineCosSubtended;

	float3		FalloffColor;

	FRect		Rect;
	FRectTexture Texture;
	bool		bIsRect;
};

struct FDirectLighting
{
	float3	Diffuse;
	float3	Specular;
	float3	Transmission;
};

struct FShadowTerms
{
	float	SurfaceShadow;
	float	TransmissionShadow;
	float	TransmissionThickness;
	FHairTransmittanceData HairTransmittance;
};
FDirectLighting HairBxDF(FGBufferData GBuffer, half3 N, half3 V, half3 L, float Falloff, float NoL, FAreaLight AreaLight, FShadowTerms Shadow)
{
	const float3 BsdfValue = HairShading(GBuffer, L, V, N, Shadow.TransmissionShadow, Shadow.HairTransmittance, 1, 0, uint2(0, 0));

	FDirectLighting Lighting;
	Lighting.Diffuse = 0;
	Lighting.Specular = 0;
	Lighting.Transmission = AreaLight.FalloffColor * Falloff * BsdfValue;
	return Lighting;
}

bool IsAreaLight(FAreaLight AreaLight)
{
	return (
		AreaLight.bIsRect ||
		AreaLight.SphereSinAlpha > 0.0f ||
		AreaLight.SphereSinAlphaSoft > 0.0f ||
		AreaLight.LineCosSubtended < 1.0f
		) ? true : false;
}

float New_a2( float a2, float SinAlpha, float VoH )
{
	return a2 + 0.25 * SinAlpha * (3.0 * sqrtFast(a2) + SinAlpha) / ( VoH + 0.001 );
	//return a2 + 0.25 * SinAlpha * ( saturate(12 * a2 + 0.125) + SinAlpha ) / ( VoH + 0.001 );
	//return a2 + 0.25 * SinAlpha * ( a2 * 2 + 1 + SinAlpha ) / ( VoH + 0.001 );
}

float EnergyNormalization( inout float a2, float VoH, FAreaLight AreaLight )
{
	if( AreaLight.SphereSinAlphaSoft > 0 )
	{
		// Modify Roughness
		a2 = saturate( a2 + Pow2( AreaLight.SphereSinAlphaSoft ) / ( VoH * 3.6 + 0.4 ) );
	}

	float Sphere_a2 = a2;
	float Energy = 1;
	if( AreaLight.SphereSinAlpha > 0 )
	{
		Sphere_a2 = New_a2( a2, AreaLight.SphereSinAlpha, VoH );
		Energy = a2 / Sphere_a2;
	}

	if( AreaLight.LineCosSubtended < 1 )
	{
#if 1
		float LineCosTwoAlpha = AreaLight.LineCosSubtended;
		float LineTanAlpha = sqrt( ( 1.0001 - LineCosTwoAlpha ) / ( 1 + LineCosTwoAlpha ) );
		float Line_a2 = New_a2( Sphere_a2, LineTanAlpha, VoH );
		Energy *= sqrt( Sphere_a2 / Line_a2 );
#else
		float LineCosTwoAlpha = AreaLight.LineCosSubtended;
		float LineSinAlpha = sqrt( 0.5 - 0.5 * LineCosTwoAlpha );
		float Line_a2 = New_a2( Sphere_a2, LineSinAlpha, VoH );
		Energy *= Sphere_a2 / Line_a2;
#endif
	}

	return Energy;
}

float3 SpecularGGX(float Roughness, float Anisotropy, float3 SpecularColor, BxDFContext Context, float NoL, FAreaLight AreaLight)
{
	float Alpha = Roughness * Roughness;
	float a2 = Alpha * Alpha;

	FAreaLight Punctual = AreaLight;
	Punctual.SphereSinAlpha = 0;
	Punctual.SphereSinAlphaSoft = 0;
	Punctual.LineCosSubtended = 1;
	Punctual.Rect = (FRect)0;
	Punctual.bIsRect = false;

	float Energy = EnergyNormalization(a2, Context.VoH, Punctual);

	float ax = 0;
	float ay = 0;
	GetAnisotropicRoughness(Alpha, Anisotropy, ax, ay);

	// Generalized microfacet specular
	float3 D = D_GGXaniso(ax, ay, Context.NoH, Context.XoH, Context.YoH) * Energy;
	float3 Vis = Vis_SmithJointAniso(ax, ay, Context.NoV, NoL, Context.XoV, Context.XoL, Context.YoV, Context.YoL);
	float3 F = F_Schlick( SpecularColor, Context.VoH );

	return (D * Vis) * F;
}

float3 SpecularGGX( float Roughness, float3 SpecularColor, BxDFContext Context, float NoL, FAreaLight AreaLight )
{
	float a2 = Pow4( Roughness );
	float Energy = EnergyNormalization( a2, Context.VoH, AreaLight );
	
	// Generalized microfacet specular
	float D = D_GGX( a2, Context.NoH ) * Energy;
	float Vis = Vis_SmithJointApprox( a2, Context.NoV, NoL );
	float3 F = F_Schlick( SpecularColor, Context.VoH );

	return (D * Vis) * F;
}

float3 DualSpecularGGX(float AverageRoughness, float Lobe0Roughness, float Lobe1Roughness, float LobeMix, float3 SpecularColor, BxDFContext Context, float NoL, FAreaLight AreaLight)
{
	float AverageAlpha2 = Pow4(AverageRoughness);
	float Lobe0Alpha2 = Pow4(Lobe0Roughness);
	float Lobe1Alpha2 = Pow4(Lobe1Roughness);

	float Lobe0Energy = EnergyNormalization(Lobe0Alpha2, Context.VoH, AreaLight);
	float Lobe1Energy = EnergyNormalization(Lobe1Alpha2, Context.VoH, AreaLight);

	// Generalized microfacet specular
	float D = lerp(D_GGX(Lobe0Alpha2, Context.NoH) * Lobe0Energy, D_GGX(Lobe1Alpha2, Context.NoH) * Lobe1Energy, LobeMix);
	float Vis = Vis_SmithJointApprox(AverageAlpha2, Context.NoV, NoL); // Average visibility well approximates using two separate ones (one per lobe).
	float3 F = F_Schlick(SpecularColor, Context.VoH);

	return (D * Vis) * F;
}

FDirectLighting DefaultLitBxDF( FGBufferData GBuffer, half3 N, half3 V, half3 L, float Falloff, float NoL, FAreaLight AreaLight, FShadowTerms Shadow )
{
	BxDFContext Context;

#if SUPPORTS_ANISOTROPIC_MATERIALS
	bool bHasAnisotropy = HasAnisotropy(GBuffer.SelectiveOutputMask);
#else
	bool bHasAnisotropy = false;
#endif

	BRANCH
	if (bHasAnisotropy)
	{
		half3 X = GBuffer.WorldTangent;
		half3 Y = normalize(cross(N, X));
		Init(Context, N, X, Y, V, L);
	}
	else
	{
		Init(Context, N, V, L);
		SphereMaxNoH(Context, AreaLight.SphereSinAlpha, true);
	}

	Context.NoV = saturate(abs( Context.NoV ) + 1e-5);

	FDirectLighting Lighting;
	Lighting.Diffuse  = AreaLight.FalloffColor * (Falloff * NoL) * Diffuse_Lambert( GBuffer.DiffuseColor );

	BRANCH
	if (bHasAnisotropy)
	{
		//Lighting.Specular = GBuffer.WorldTangent * .5f + .5f;
		Lighting.Specular = AreaLight.FalloffColor * (Falloff * NoL) * SpecularGGX(GBuffer.Roughness, GBuffer.Anisotropy, GBuffer.SpecularColor, Context, NoL, AreaLight);
	}
	else
	{
		if( AreaLight.bIsRect )
		{
			Lighting.Specular = RectGGXApproxLTC(GBuffer.Roughness, GBuffer.SpecularColor, N, V, AreaLight.Rect, AreaLight.Texture);
		}
		else
		{
			Lighting.Specular = AreaLight.FalloffColor * (Falloff * NoL) * SpecularGGX(GBuffer.Roughness, GBuffer.SpecularColor, Context, NoL, AreaLight);
		}
	}

	Lighting.Transmission = 0;
	return Lighting;
}

float3 SimpleShading( float3 DiffuseColor, float3 SpecularColor, float Roughness, float3 L, float3 V, half3 N )
{
	float3 H = normalize(V + L);
	float NoH = saturate( dot(N, H) );
	
	// Generalized microfacet specular
	float D = D_GGX( Pow4(Roughness), NoH );
	float Vis = Vis_Implicit();
	float3 F = F_None( SpecularColor );

	return Diffuse_Lambert( DiffuseColor ) + (D * Vis) * F;
}

float3 CalcThinTransmission(float NoL, float NoV, FGBufferData GBuffer)
{
	float3 Transmission = 1.0;
	float AbsorptionMix = GBuffer.Metallic;
	if (AbsorptionMix > 0.0)
	{
		// Normalized layer thickness documented for clarity
		float NormalizedLayerThickness = 1.0;
		float ThinDistance = NormalizedLayerThickness * (rcp(NoV) + rcp(NoL));
<<<<<<< HEAD
		float Metallic = GBuffer.Metallic;
		float ClearCoat = GBuffer.CustomData.x;
		float AbsorptionMix = Metallic;

		Transmission = 1.0;
		if (AbsorptionMix > 0.0)
		{
			// Base color represents reflected color viewed at 0 incidence angle, after being absorbed through the substrate.
			// Because of this, extinction is normalized by traveling through layer thickness twice
			float3 TransmissionColor = Diffuse_Lambert(GBuffer.BaseColor);
			float3 ExtinctionCoefficient = -log(TransmissionColor) / (2.0 * NormalizedLayerThickness);
			float3 OpticalDepth = ExtinctionCoefficient * max(ThinDistance - 2.0 * NormalizedLayerThickness, 0.0);
			Transmission = saturate(exp(-OpticalDepth));
			Transmission = lerp(1.0, Transmission, AbsorptionMix);
		}
=======

		// Base color represents reflected color viewed at 0 incidence angle, after being absorbed through the substrate.
		// Because of this, extinction is normalized by traveling through layer thickness twice
		float3 TransmissionColor = Diffuse_Lambert(GBuffer.BaseColor);
		float3 ExtinctionCoefficient = -log(TransmissionColor) / (2.0 * NormalizedLayerThickness);
		float3 OpticalDepth = ExtinctionCoefficient * max(ThinDistance - 2.0 * NormalizedLayerThickness, 0.0);
		Transmission = saturate(exp(-OpticalDepth));
		Transmission = lerp(1.0, Transmission, AbsorptionMix);
>>>>>>> 24776ab6
	}

	return Transmission;
}

float RefractBlend(float VoH, float Eta)
{
	// Refraction blend factor for normal component of VoH
	float k = 1.0 - Eta * Eta * (1.0 - VoH * VoH);
	return Eta * VoH - sqrt(k);
}

float RefractBlendClearCoatApprox(float VoH)
{
	// Polynomial approximation of refraction blend factor for normal component of VoH with fixed Eta (1/1.5):
	return (0.63 - 0.22 * VoH) * VoH - 0.745;
}

float3 Refract(float3 V, float3 H, float Eta)
{
	// Assumes V points away from the point of incidence
	float VoH = dot(V, H);
	return RefractBlend(VoH, Eta) * H - Eta * V;
}

BxDFContext RefractClearCoatContext(BxDFContext Context)
{
	// Reference: Propagation of refraction through dot-product NoV
	// Note: This version of Refract requires V to point away from the point of incidence
	//  NoV2 = -dot(N, Refract(V, H, Eta))
	//  NoV2 = -dot(N, RefractBlend(VoH, Eta) * H - Eta * V)
	//  NoV2 = -(RefractBlend(VoH, Eta) * NoH - Eta * NoV)
	//  NoV2 = Eta * NoV - RefractBlend(VoH, Eta) * NoH
	//  NoV2 = 1.0 / 1.5 * NoV - RefractBlendClearCoatApprox(VoH) * NoH

	BxDFContext RefractedContext = Context;
	float Eta = 1.0 / 1.5;
	float RefractionBlendFactor = RefractBlendClearCoatApprox(Context.VoH);
	float RefractionProjectionTerm = RefractionBlendFactor * Context.NoH;
	RefractedContext.NoV = saturate(Eta * Context.NoV - RefractionProjectionTerm);
	RefractedContext.NoL = saturate(Eta * Context.NoL - RefractionProjectionTerm);
	RefractedContext.VoH = saturate(Eta * Context.VoH - RefractionBlendFactor);
	RefractedContext.VoL = 2.0 * RefractedContext.VoH * RefractedContext.VoH - 1.0;
	RefractedContext.NoH = Context.NoH;
	return RefractedContext;
}

FDirectLighting ClearCoatBxDF( FGBufferData GBuffer, half3 N, half3 V, half3 L, float Falloff, float NoL, FAreaLight AreaLight, FShadowTerms Shadow )
{
	const float ClearCoat			= GBuffer.CustomData.x;
	const float ClearCoatRoughness	= max(GBuffer.CustomData.y, 0.02f);
	const float Film = 1 * ClearCoat;
	const float MetalSpec = 0.9;

	FDirectLighting Lighting = {
		float3(0.0, 0.0, 0.0),
		float3(0.0, 0.0, 0.0),
		float3(0.0, 0.0, 0.0)
	};
	
	BxDFContext Context;
	half3 Nspec = N;

	if (CLEAR_COAT_BOTTOM_NORMAL)
	{
		Nspec = GBuffer.WorldNormal;
	}

#if SUPPORTS_ANISOTROPIC_MATERIALS
	bool bHasAnisotropy = HasAnisotropy(GBuffer.SelectiveOutputMask);
#else
	bool bHasAnisotropy = false;
#endif

	half3 X = 0;
	half3 Y = 0;

	BRANCH
	if (bHasAnisotropy)
	{
		X = GBuffer.WorldTangent;
		Y = normalize(cross(N, X));
		Init(Context, Nspec, X, Y, V, L);
	}
	else
	{
		Init(Context, Nspec, V, L);
	}
	
	// Modify SphereSinAlpha, knowing that it was previously manipulated by roughness of the under coat
	// Note: the operation is not invertible for GBuffer.Roughness = 1.0, so roughness is clamped to 254.0/255.0
	float SphereSinAlpha = AreaLight.SphereSinAlpha;
	float RoughnessCompensation = 1 - Pow2(GBuffer.Roughness);
	float Alpha = Pow2(ClearCoatRoughness);
	RoughnessCompensation = RoughnessCompensation > 0.0 ? (1 - Alpha) / RoughnessCompensation : 0.0;
	AreaLight.SphereSinAlpha = saturate(AreaLight.SphereSinAlpha * RoughnessCompensation);

	SphereMaxNoH(Context, AreaLight.SphereSinAlpha, CLEAR_COAT_BOTTOM_NORMAL == 0);
	Context.NoV = saturate(abs(Context.NoV) + 1e-5);
	Context.VoH = AreaLight.bIsRect ? Context.NoV : Context.VoH;

	// Hard-coded Fresnel evaluation with IOR = 1.5 (for polyurethane cited by Disney BRDF)
	float F0 = 0.04;
	float Fc = Pow5(1 - Context.VoH);
	float F = Fc + (1 - Fc) * F0;

	if (AreaLight.bIsRect)
	{
		Lighting.Specular = ClearCoat * RectGGXApproxLTC(ClearCoatRoughness, F0, Nspec, V, AreaLight.Rect, AreaLight.Texture);
	}
	else
	{
		// Generalized microfacet specular
		float a2 = Pow2(Alpha);
		float ClearCoatEnergy = EnergyNormalization(a2, Context.VoH, AreaLight);
		float D = D_GGX(a2, Context.NoH) * ClearCoatEnergy;
		float Vis = Vis_SmithJointApprox(a2, Context.NoV, NoL);

		float Fr1 = D * Vis * F;
		Lighting.Specular = ClearCoat * AreaLight.FalloffColor * (Falloff * NoL * Fr1);
	}
	AreaLight.SphereSinAlpha = SphereSinAlpha;

	// Incoming and exiting Fresnel terms are identical to incoming Fresnel term (VoH == HoL)
	// float FresnelCoeff = (1.0 - F1) * (1.0 - F2);
	float FresnelCoeff = 1.0 - F;
	FresnelCoeff *= FresnelCoeff;

	if (CLEAR_COAT_BOTTOM_NORMAL)
	{
		BxDFContext TempContext;

		BRANCH
		if (bHasAnisotropy)
		{
			Init(TempContext, N, X, Y, V, L);
		}
		else
		{
			Init(TempContext, Nspec, V, L);
		}

		// If bottom-normal, update normal-based dot products:
		float3 H = normalize(V + L);
		Context.NoH = saturate(dot(N, H));
		Context.NoV = saturate(dot(N, V));
		Context.NoL = saturate(dot(N, L));
<<<<<<< HEAD
=======
		Context.VoL = saturate(dot(V, L));
		Context.VoH = saturate(dot(V, H));

		Context.XoV = TempContext.XoV;
		Context.XoL = TempContext.XoL;
		Context.XoH = TempContext.XoH;
		Context.YoV = TempContext.YoV;
		Context.YoL = TempContext.YoL;
		Context.YoH = TempContext.YoH;

		if (!bHasAnisotropy)
		{
			bool bNewtonIteration = true;
			SphereMaxNoH(Context, AreaLight.SphereSinAlpha, bNewtonIteration);
		}
>>>>>>> 24776ab6

		Context.NoV = saturate(abs(Context.NoV) + 1e-5);
	}

	// Propagate refraction through dot-products rather than the original vectors:
	// Reference:
	//   float Eta = 1.0 / 1.5;
	//   float3 H = normalize(V + L);
	//   float3 V2 = Refract(V, H, Eta);
	//   float3 L2 = reflect(V2, H);
	//   V2 = -V2;
	//   BxDFContext BottomContext;
	//   Init(BottomContext, N, X, Y, V2, L2);
	BxDFContext BottomContext = RefractClearCoatContext(Context);
	BottomContext.VoH = AreaLight.bIsRect ? BottomContext.NoV : BottomContext.VoH;

	// Absorption
	float3 Transmission = CalcThinTransmission(BottomContext.NoL, BottomContext.NoV, GBuffer);

	// Default Lit
<<<<<<< HEAD
	float Alpha = Pow2(GBuffer.Roughness);
	float a2 = Pow2(Alpha);
	float Energy = EnergyNormalization(a2, BottomContext.VoH, AreaLight);
	//Lighting.Diffuse = (FresnelCoeff * Energy * Falloff * BottomContext.NoL) * Transmission * AreaLight.FalloffColor * Diffuse_Lambert(GBuffer.DiffuseColor);
	float3 CommonDiffuse = (Energy * Falloff) * AreaLight.FalloffColor * Diffuse_Lambert(GBuffer.DiffuseColor);
	float3 DefaultDiffuse = Context.NoL;
	float3 RefractedDiffuse = (FresnelCoeff * BottomContext.NoL) * Transmission;
	Lighting.Diffuse = CommonDiffuse * lerp(DefaultDiffuse, RefractedDiffuse, ClearCoat);
	if (AreaLight.bIsRect)
	{
		// Note: V is used instead of V2 because LTC integration is not tuned to handle refraction direction
		//Lighting.Specular += FresnelCoeff * Transmission * RectGGXApproxLTC(GBuffer.Roughness, GBuffer.SpecularColor, N, V, AreaLight.Rect, AreaLight.Texture);
=======
	float3 DefaultDiffuse = (Falloff * NoL) * AreaLight.FalloffColor * Diffuse_Lambert(GBuffer.DiffuseColor);
	float3 RefractedDiffuse = FresnelCoeff * Transmission * DefaultDiffuse;
	Lighting.Diffuse = lerp(DefaultDiffuse, RefractedDiffuse, ClearCoat);

	if (!bHasAnisotropy && AreaLight.bIsRect)
	{
		// Note: V is used instead of V2 because LTC integration is not tuned to handle refraction direction
>>>>>>> 24776ab6
		float3 DefaultSpecular = RectGGXApproxLTC(GBuffer.Roughness, GBuffer.SpecularColor, N, V, AreaLight.Rect, AreaLight.Texture);
		float3 RefractedSpecular = FresnelCoeff * Transmission * DefaultSpecular;
		Lighting.Specular += lerp(DefaultSpecular, RefractedSpecular, ClearCoat);
	}
	else
	{
		float a2 = Pow4(GBuffer.Roughness);
		float D2 = 0;
		float Vis2 = 0;

		BRANCH
		if (bHasAnisotropy)
		{
			float ax = 0;
			float ay = 0;
			GetAnisotropicRoughness(Alpha, GBuffer.Anisotropy, ax, ay); 

			D2 = D_GGXaniso(ax, ay, Context.NoH, Context.XoH, Context.YoH);
			Vis2 = Vis_SmithJointAniso(ax, ay, BottomContext.NoV, BottomContext.NoL, BottomContext.XoV, BottomContext.XoL, BottomContext.YoV, BottomContext.YoL);
		}
		else
		{
			D2 = D_GGX(a2, BottomContext.NoH);
			// NoL is chosen to provide better parity with DefaultLit when ClearCoat=0
			Vis2 = Vis_SmithJointApprox(a2, BottomContext.NoV, NoL);
		}
		// When refracting into a non-metallic substrate, the IOR ratio (Eta) between top and bottom interfaces approaches 1.0 and drives Fresnel reflectance to 0
		float3 F = F_Schlick(GBuffer.SpecularColor, BottomContext.VoH);
<<<<<<< HEAD
		//Lighting.Specular += (Energy * Falloff * BottomContext.NoL * D2 * Vis2 * FresnelCoeff) * Transmission * AreaLight.FalloffColor * F;
		// Note: reusing D, V, and F from refracted context to save computation for when ClearCoat < 1
		float3 CommonSpecular = (Energy * Falloff * D2 * Vis2) * AreaLight.FalloffColor * F;
		float3 DefaultSpecular = Context.NoL;
		float3 RefractedSpecular = FresnelCoeff * Transmission * BottomContext.NoL;
=======
		float3 RefractedF = lerp(0.0, F, GBuffer.Metallic);
		
		float Energy = 0;

		BRANCH
		if (bHasAnisotropy)
		{
			FAreaLight Punctual = AreaLight;
			Punctual.SphereSinAlpha = 0;
			Punctual.SphereSinAlphaSoft = 0;
			Punctual.LineCosSubtended = 1;
			Punctual.Rect = (FRect)0;
			Punctual.bIsRect = false;
			
			Energy = EnergyNormalization(a2, Context.VoH, Punctual);
		}
		else
		{
			Energy = EnergyNormalization(a2, Context.VoH, AreaLight);
		}

		// Note: reusing D, V, and F from refracted context to save computation for when ClearCoat < 1
		float3 CommonSpecular = (Energy * Falloff * D2 * Vis2) * AreaLight.FalloffColor;
		float3 DefaultSpecular = F * NoL;
		float3 RefractedSpecular = FresnelCoeff * Transmission * RefractedF * BottomContext.NoL;
>>>>>>> 24776ab6
		Lighting.Specular += CommonSpecular * lerp(DefaultSpecular, RefractedSpecular, ClearCoat);
	}

	return Lighting;
}

// HG phase function approximated
float ApproximateHG(float cosJ, float g)
{
	float g2 = g * g;
	float gcos2 = 1.0f - (g * cosJ);
	gcos2 *= gcos2;

	const float ISO_PHASE_FUNC_Normalized = 0.5;

	return (ISO_PHASE_FUNC_Normalized * (1.0f - g2) / max( 1e-5, gcos2));
}

void GetProfileDualSpecular(FGBufferData GBuffer, out float AverageToRoughness0, out float AverageToRoughness1, out float LobeMix)
{
#if !FORWARD_SHADING
	// 0..255, which SubSurface profile to pick
	uint SubsurfaceProfileInt = ExtractSubsurfaceProfileInt(GBuffer);

	float4 Data = ActualSSProfilesTexture.Load(int3(SSSS_DUAL_SPECULAR_OFFSET, SubsurfaceProfileInt, 0));
	AverageToRoughness0 = Data.x * SSSS_MAX_DUAL_SPECULAR_ROUGHNESS;
	AverageToRoughness1 = Data.y * SSSS_MAX_DUAL_SPECULAR_ROUGHNESS;
	LobeMix = Data.z;
#else
	// Disable dual lobe, as subsurface profile doesn't work with forward.
	AverageToRoughness0 = 1.f;
	AverageToRoughness1 = 1.f;
	LobeMix = 0.f;
#endif
}

FDirectLighting SubsurfaceProfileBxDF( FGBufferData GBuffer, half3 N, half3 V, half3 L, float Falloff, float NoL, FAreaLight AreaLight, FShadowTerms Shadow )
{
	BxDFContext Context;
	Init( Context, N, V, L );
	SphereMaxNoH( Context, AreaLight.SphereSinAlpha, true );
	Context.NoV = saturate( abs( Context.NoV ) + 1e-5 );

	float AverageToRoughness0;
	float AverageToRoughness1;
	float LobeMix;
	GetProfileDualSpecular(GBuffer, AverageToRoughness0, AverageToRoughness1, LobeMix);

	float AverageRoughness = GBuffer.Roughness;
	float Lobe0Roughness = max(saturate(AverageRoughness * AverageToRoughness0), 0.02f);
	float Lobe1Roughness = saturate(AverageRoughness * AverageToRoughness1);

	// Smoothly lerp to default single GGX lobe as Opacity approaches 0, before reverting to SHADINGMODELID_DEFAULT_LIT.
	// See SUBSURFACE_PROFILE_OPACITY_THRESHOLD in ShadingModelsMaterial.ush.
	float Opacity = GBuffer.CustomData.a;
	Lobe0Roughness = lerp(1.0f, Lobe0Roughness, saturate(Opacity * 10.0f));
	Lobe1Roughness = lerp(1.0f, Lobe1Roughness, saturate(Opacity * 10.0f));

	FDirectLighting Lighting;
	Lighting.Diffuse  = AreaLight.FalloffColor * (Falloff * NoL) * Diffuse_Burley( GBuffer.DiffuseColor, GBuffer.Roughness, Context.NoV, NoL, Context.VoH );

	if (AreaLight.bIsRect)
	{
		float3 Lobe0Specular = RectGGXApproxLTC(Lobe0Roughness, GBuffer.SpecularColor, N, V, AreaLight.Rect, AreaLight.Texture);
		float3 Lobe1Specular = RectGGXApproxLTC(Lobe1Roughness, GBuffer.SpecularColor, N, V, AreaLight.Rect, AreaLight.Texture);
		Lighting.Specular = lerp(Lobe0Specular, Lobe1Specular, LobeMix);
	}
	else
	{
		Lighting.Specular = AreaLight.FalloffColor * (Falloff * NoL) * DualSpecularGGX(AverageRoughness, Lobe0Roughness, Lobe1Roughness, LobeMix, GBuffer.SpecularColor, Context, NoL, AreaLight);
	}


#if USE_TRANSMISSION

	FTransmissionProfileParams TransmissionParams = GetTransmissionProfileParams( GBuffer );

	float Thickness = Shadow.TransmissionThickness;
	Thickness = DecodeThickness(Thickness);
	Thickness *= SSSS_MAX_TRANSMISSION_PROFILE_DISTANCE;
	float3 Profile = GetTransmissionProfile(GBuffer, Thickness).rgb;

	float3 RefracV = refract(V, -N, TransmissionParams.OneOverIOR);
	float PhaseFunction = ApproximateHG( dot(-L, RefracV), TransmissionParams.ScatteringDistribution );
	Lighting.Transmission = AreaLight.FalloffColor * Profile * (Falloff * PhaseFunction); // TODO: This probably should also include cosine term (NoL)

#else // USE_TRANSMISSION

	Lighting.Transmission = 0;

#endif // USE_TRANSMISSION

	return Lighting;
}

FDirectLighting ClothBxDF( FGBufferData GBuffer, half3 N, half3 V, half3 L, float Falloff, float NoL, FAreaLight AreaLight, FShadowTerms Shadow )
{
	const float3 FuzzColor	= ExtractSubsurfaceColor(GBuffer);
	const float  Cloth		= saturate(GBuffer.CustomData.a);

	BxDFContext Context;
	Init( Context, N, V, L );
	SphereMaxNoH( Context, AreaLight.SphereSinAlpha, true );
	Context.NoV = saturate( abs( Context.NoV ) + 1e-5 );

	float3 Spec1;
	if( AreaLight.bIsRect )
		Spec1 = RectGGXApproxLTC( GBuffer.Roughness, GBuffer.SpecularColor, N, V, AreaLight.Rect, AreaLight.Texture );
	else
		Spec1 = AreaLight.FalloffColor * (Falloff * NoL) * SpecularGGX( GBuffer.Roughness, GBuffer.SpecularColor, Context, NoL, AreaLight );

	// Cloth - Asperity Scattering - Inverse Beckmann Layer
	float D2 = D_InvGGX( Pow4( GBuffer.Roughness ), Context.NoH );
	float Vis2 = Vis_Cloth( Context.NoV, NoL );
	float3 F2 = F_Schlick( FuzzColor, Context.VoH );
	float3 Spec2 = AreaLight.FalloffColor * (Falloff * NoL) * (D2 * Vis2) * F2;
	
	FDirectLighting Lighting;
	Lighting.Diffuse  = AreaLight.FalloffColor * (Falloff * NoL) * Diffuse_Lambert( GBuffer.DiffuseColor );
	Lighting.Specular = lerp( Spec1, Spec2, Cloth );
	Lighting.Transmission = 0;
	return Lighting;
}

FDirectLighting SubsurfaceBxDF( FGBufferData GBuffer, half3 N, half3 V, half3 L, float Falloff, float NoL, FAreaLight AreaLight, FShadowTerms Shadow )
{
	FDirectLighting Lighting = DefaultLitBxDF( GBuffer, N, V, L, Falloff, NoL, AreaLight, Shadow );
	
	float3 SubsurfaceColor = ExtractSubsurfaceColor(GBuffer);
	float Opacity = GBuffer.CustomData.a;

	float3 H = normalize(V + L);

	// to get an effect when you see through the material
	// hard coded pow constant
	float InScatter = pow(saturate(dot(L, -V)), 12) * lerp(3, .1f, Opacity);
	// wrap around lighting, /(PI*2) to be energy consistent (hack do get some view dependnt and light dependent effect)
	// Opacity of 0 gives no normal dependent lighting, Opacity of 1 gives strong normal contribution
	float NormalContribution = saturate(dot(N, H) * Opacity + 1 - Opacity);
	float BackScatter = GBuffer.GBufferAO * NormalContribution / (PI * 2);
	
	// lerp to never exceed 1 (energy conserving)
	Lighting.Transmission = AreaLight.FalloffColor * ( Falloff * lerp(BackScatter, 1, InScatter) ) * SubsurfaceColor;

	return Lighting;
}

FDirectLighting TwoSidedBxDF( FGBufferData GBuffer, half3 N, half3 V, half3 L, float Falloff, float NoL, FAreaLight AreaLight, FShadowTerms Shadow )
{
	FDirectLighting Lighting = DefaultLitBxDF( GBuffer, N, V, L, Falloff, NoL, AreaLight, Shadow );

	float3 SubsurfaceColor = ExtractSubsurfaceColor(GBuffer);

	// http://blog.stevemcauley.com/2011/12/03/energy-conserving-wrapped-diffuse/
	float Wrap = 0.5;
	float WrapNoL = saturate( ( -dot(N, L) + Wrap ) / Square( 1 + Wrap ) );

	// Scatter distribution
	float VoL = dot(V, L);
	float Scatter = D_GGX( 0.6*0.6, saturate( -VoL ) );

	Lighting.Transmission = AreaLight.FalloffColor * (Falloff * WrapNoL * Scatter) * SubsurfaceColor;

	return Lighting;
}

FDirectLighting EyeBxDF( FGBufferData GBuffer, half3 N, half3 V, half3 L, float Falloff, float NoL, FAreaLight AreaLight, FShadowTerms Shadow )
{
#if IRIS_NORMAL
	const float2 CausticNormalDelta	= float2( GBuffer.StoredMetallic, GBuffer.StoredSpecular )	* 2 - (256.0/255.0);
	const float2 IrisNormalDelta	= float2( GBuffer.CustomData.y, GBuffer.CustomData.z )		* 2 - (256.0/255.0);
	const float  IrisMask = 1.0f - GBuffer.CustomData.w;

	const float2 WorldNormalOct	= UnitVectorToOctahedron( GBuffer.WorldNormal );
	const float3 CausticNormal	= OctahedronToUnitVector( WorldNormalOct + CausticNormalDelta );
	const float3 IrisNormal		= OctahedronToUnitVector( WorldNormalOct + IrisNormalDelta );
#else
	const float3 IrisNormal		= OctahedronToUnitVector( GBuffer.CustomData.yz * 2 - 1 );
	const float  IrisDistance	= GBuffer.StoredMetallic;
	const float  IrisMask		= 1.0f - GBuffer.CustomData.w;

	// Blend in the negative intersection normal to create some concavity
	// Not great as it ties the concavity to the convexity of the cornea surface
	// No good justification for that. On the other hand, if we're just looking to
	// introduce some concavity, this does the job.
	const float3 CausticNormal = normalize(lerp(IrisNormal, -N, IrisMask*IrisDistance));
#endif

	BxDFContext Context;
	Init( Context, N, V, L );
	SphereMaxNoH( Context, AreaLight.SphereSinAlpha, false );
	Context.NoV = saturate( abs( Context.NoV ) + 1e-5 );
	Context.VoH = AreaLight.bIsRect ? Context.NoV : Context.VoH;
	
	// F_Schlick
	float F0 = GBuffer.Specular * 0.08;
	float Fc = Pow5( 1 - Context.VoH );
	float F = Fc + (1 - Fc) * F0;
	
	FDirectLighting Lighting;

	if( AreaLight.bIsRect )
	{
		Lighting.Specular = RectGGXApproxLTC( GBuffer.Roughness, F0, N, V, AreaLight.Rect, AreaLight.Texture );
	}
	else
	{
		float a2 = Pow4( GBuffer.Roughness );
		float Energy = EnergyNormalization( a2, Context.VoH, AreaLight );

		// Generalized microfacet specular
		float D = D_GGX( a2, Context.NoH ) * Energy;
		float Vis = Vis_SmithJointApprox( a2, Context.NoV, NoL );
		
		Lighting.Specular = AreaLight.FalloffColor * (Falloff * NoL) * D * Vis * F;
	}

	float IrisNoL = saturate( dot( IrisNormal, L ) );
	float Power = lerp( 12, 1, IrisNoL );
	float Caustic = 0.8 + 0.2 * ( Power + 1 ) * pow( saturate( dot( CausticNormal, L ) ), Power );
	float Iris = IrisNoL * Caustic;
	float Sclera = NoL;
	
	Lighting.Diffuse = 0;
	Lighting.Transmission = AreaLight.FalloffColor * ( Falloff * lerp( Sclera, Iris, IrisMask ) * (1 - F) ) * Diffuse_Lambert( GBuffer.DiffuseColor );
	return Lighting;
}

FDirectLighting PreintegratedSkinBxDF( FGBufferData GBuffer, half3 N, half3 V, half3 L, float Falloff, float NoL, FAreaLight AreaLight, FShadowTerms Shadow )
{
	FDirectLighting Lighting = DefaultLitBxDF( GBuffer, N, V, L, Falloff, NoL, AreaLight, Shadow );
	
	float3 SubsurfaceColor = ExtractSubsurfaceColor(GBuffer);
	float Opacity = GBuffer.CustomData.a;

	float3 PreintegratedBRDF = Texture2DSampleLevel(View.PreIntegratedBRDF, View.PreIntegratedBRDFSampler, float2(saturate(dot(N, L) * .5 + .5), 1 - Opacity), 0).rgb;
	Lighting.Transmission = AreaLight.FalloffColor * Falloff * PreintegratedBRDF * SubsurfaceColor;

	return Lighting;
}

FDirectLighting IntegrateBxDF( FGBufferData GBuffer, half3 N, half3 V, half3 L, float Falloff, float NoL, FAreaLight AreaLight, FShadowTerms Shadow )
{
	switch( GBuffer.ShadingModelID )
	{
		case SHADINGMODELID_DEFAULT_LIT:
		case SHADINGMODELID_SINGLELAYERWATER:
		case SHADINGMODELID_THIN_TRANSLUCENT:
			return DefaultLitBxDF( GBuffer, N, V, L, Falloff, NoL, AreaLight, Shadow );
		case SHADINGMODELID_SUBSURFACE:
			return SubsurfaceBxDF( GBuffer, N, V, L, Falloff, NoL, AreaLight, Shadow );
		case SHADINGMODELID_PREINTEGRATED_SKIN:
			return PreintegratedSkinBxDF( GBuffer, N, V, L, Falloff, NoL, AreaLight, Shadow );
		case SHADINGMODELID_CLEAR_COAT:
			return ClearCoatBxDF( GBuffer, N, V, L, Falloff, NoL, AreaLight, Shadow );
		case SHADINGMODELID_SUBSURFACE_PROFILE:
			return SubsurfaceProfileBxDF( GBuffer, N, V, L, Falloff, NoL, AreaLight, Shadow );
		case SHADINGMODELID_TWOSIDED_FOLIAGE:
			return TwoSidedBxDF( GBuffer, N, V, L, Falloff, NoL, AreaLight, Shadow );
		case SHADINGMODELID_HAIR:
			return HairBxDF( GBuffer, N, V, L, Falloff, NoL, AreaLight, Shadow );
		case SHADINGMODELID_CLOTH:
			return ClothBxDF( GBuffer, N, V, L, Falloff, NoL, AreaLight, Shadow );
		case SHADINGMODELID_EYE:
			return EyeBxDF( GBuffer, N, V, L, Falloff, NoL, AreaLight, Shadow );
		default:
			return (FDirectLighting)0;
	}
}

FDirectLighting EvaluateBxDF( FGBufferData GBuffer, half3 N, half3 V, half3 L, float NoL, FShadowTerms Shadow )
{
	FAreaLight AreaLight;
	AreaLight.SphereSinAlpha = 0;
	AreaLight.SphereSinAlphaSoft = 0;
	AreaLight.LineCosSubtended = 1;
	AreaLight.FalloffColor = 1;
	AreaLight.Rect = (FRect)0;
	AreaLight.bIsRect = false;
    AreaLight.Texture = InitRectTexture(LTCAmpTexture); // Dummy

	return IntegrateBxDF( GBuffer, N, V, L, 1, NoL, AreaLight, Shadow );
}<|MERGE_RESOLUTION|>--- conflicted
+++ resolved
@@ -264,23 +264,6 @@
 		// Normalized layer thickness documented for clarity
 		float NormalizedLayerThickness = 1.0;
 		float ThinDistance = NormalizedLayerThickness * (rcp(NoV) + rcp(NoL));
-<<<<<<< HEAD
-		float Metallic = GBuffer.Metallic;
-		float ClearCoat = GBuffer.CustomData.x;
-		float AbsorptionMix = Metallic;
-
-		Transmission = 1.0;
-		if (AbsorptionMix > 0.0)
-		{
-			// Base color represents reflected color viewed at 0 incidence angle, after being absorbed through the substrate.
-			// Because of this, extinction is normalized by traveling through layer thickness twice
-			float3 TransmissionColor = Diffuse_Lambert(GBuffer.BaseColor);
-			float3 ExtinctionCoefficient = -log(TransmissionColor) / (2.0 * NormalizedLayerThickness);
-			float3 OpticalDepth = ExtinctionCoefficient * max(ThinDistance - 2.0 * NormalizedLayerThickness, 0.0);
-			Transmission = saturate(exp(-OpticalDepth));
-			Transmission = lerp(1.0, Transmission, AbsorptionMix);
-		}
-=======
 
 		// Base color represents reflected color viewed at 0 incidence angle, after being absorbed through the substrate.
 		// Because of this, extinction is normalized by traveling through layer thickness twice
@@ -289,7 +272,6 @@
 		float3 OpticalDepth = ExtinctionCoefficient * max(ThinDistance - 2.0 * NormalizedLayerThickness, 0.0);
 		Transmission = saturate(exp(-OpticalDepth));
 		Transmission = lerp(1.0, Transmission, AbsorptionMix);
->>>>>>> 24776ab6
 	}
 
 	return Transmission;
@@ -437,8 +419,6 @@
 		Context.NoH = saturate(dot(N, H));
 		Context.NoV = saturate(dot(N, V));
 		Context.NoL = saturate(dot(N, L));
-<<<<<<< HEAD
-=======
 		Context.VoL = saturate(dot(V, L));
 		Context.VoH = saturate(dot(V, H));
 
@@ -454,7 +434,6 @@
 			bool bNewtonIteration = true;
 			SphereMaxNoH(Context, AreaLight.SphereSinAlpha, bNewtonIteration);
 		}
->>>>>>> 24776ab6
 
 		Context.NoV = saturate(abs(Context.NoV) + 1e-5);
 	}
@@ -475,20 +454,6 @@
 	float3 Transmission = CalcThinTransmission(BottomContext.NoL, BottomContext.NoV, GBuffer);
 
 	// Default Lit
-<<<<<<< HEAD
-	float Alpha = Pow2(GBuffer.Roughness);
-	float a2 = Pow2(Alpha);
-	float Energy = EnergyNormalization(a2, BottomContext.VoH, AreaLight);
-	//Lighting.Diffuse = (FresnelCoeff * Energy * Falloff * BottomContext.NoL) * Transmission * AreaLight.FalloffColor * Diffuse_Lambert(GBuffer.DiffuseColor);
-	float3 CommonDiffuse = (Energy * Falloff) * AreaLight.FalloffColor * Diffuse_Lambert(GBuffer.DiffuseColor);
-	float3 DefaultDiffuse = Context.NoL;
-	float3 RefractedDiffuse = (FresnelCoeff * BottomContext.NoL) * Transmission;
-	Lighting.Diffuse = CommonDiffuse * lerp(DefaultDiffuse, RefractedDiffuse, ClearCoat);
-	if (AreaLight.bIsRect)
-	{
-		// Note: V is used instead of V2 because LTC integration is not tuned to handle refraction direction
-		//Lighting.Specular += FresnelCoeff * Transmission * RectGGXApproxLTC(GBuffer.Roughness, GBuffer.SpecularColor, N, V, AreaLight.Rect, AreaLight.Texture);
-=======
 	float3 DefaultDiffuse = (Falloff * NoL) * AreaLight.FalloffColor * Diffuse_Lambert(GBuffer.DiffuseColor);
 	float3 RefractedDiffuse = FresnelCoeff * Transmission * DefaultDiffuse;
 	Lighting.Diffuse = lerp(DefaultDiffuse, RefractedDiffuse, ClearCoat);
@@ -496,7 +461,6 @@
 	if (!bHasAnisotropy && AreaLight.bIsRect)
 	{
 		// Note: V is used instead of V2 because LTC integration is not tuned to handle refraction direction
->>>>>>> 24776ab6
 		float3 DefaultSpecular = RectGGXApproxLTC(GBuffer.Roughness, GBuffer.SpecularColor, N, V, AreaLight.Rect, AreaLight.Texture);
 		float3 RefractedSpecular = FresnelCoeff * Transmission * DefaultSpecular;
 		Lighting.Specular += lerp(DefaultSpecular, RefractedSpecular, ClearCoat);
@@ -525,13 +489,6 @@
 		}
 		// When refracting into a non-metallic substrate, the IOR ratio (Eta) between top and bottom interfaces approaches 1.0 and drives Fresnel reflectance to 0
 		float3 F = F_Schlick(GBuffer.SpecularColor, BottomContext.VoH);
-<<<<<<< HEAD
-		//Lighting.Specular += (Energy * Falloff * BottomContext.NoL * D2 * Vis2 * FresnelCoeff) * Transmission * AreaLight.FalloffColor * F;
-		// Note: reusing D, V, and F from refracted context to save computation for when ClearCoat < 1
-		float3 CommonSpecular = (Energy * Falloff * D2 * Vis2) * AreaLight.FalloffColor * F;
-		float3 DefaultSpecular = Context.NoL;
-		float3 RefractedSpecular = FresnelCoeff * Transmission * BottomContext.NoL;
-=======
 		float3 RefractedF = lerp(0.0, F, GBuffer.Metallic);
 		
 		float Energy = 0;
@@ -557,7 +514,6 @@
 		float3 CommonSpecular = (Energy * Falloff * D2 * Vis2) * AreaLight.FalloffColor;
 		float3 DefaultSpecular = F * NoL;
 		float3 RefractedSpecular = FresnelCoeff * Transmission * RefractedF * BottomContext.NoL;
->>>>>>> 24776ab6
 		Lighting.Specular += CommonSpecular * lerp(DefaultSpecular, RefractedSpecular, ClearCoat);
 	}
 
