// Copyright Epic Games, Inc. All Rights Reserved.

#pragma once

#include "DeferredShadingCommon.ush"
#include "BRDF.ush"
#include "FastMath.ush"
#include "CapsuleLight.ush"
#include "RectLight.ush"
#include "AreaLightCommon.ush"
#include "TransmissionCommon.ush"
#include "HairBsdf.ush"
#include "ShadingEnergyConservation.ush"
<<<<<<< HEAD
=======
#include "ParticipatingMediaCommon.ush"
#include "ColorSpace.ush"

#if SHADING_PATH_MOBILE
#include "MobileGGX.ush"

#ifndef MOBILE_SHADOW_QUALITY
#define MOBILE_SHADOW_QUALITY 2
#endif

//It's always 0 in mobile deferred lighting shaders
#ifndef FULLY_ROUGH
#define FULLY_ROUGH 0
#endif

//It's always 0 in mobile deferred lighting shaders
#ifndef NONMETAL
#define NONMETAL 0
#endif

//It's always 0 in mobile deferred lighting shaders
#ifndef MATERIAL_SHADINGMODEL_SINGLELAYERWATER
#define MATERIAL_SHADINGMODEL_SINGLELAYERWATER 0
#endif

//It's always 0 in mobile deferred lighting shaders
#ifndef MOBILE_USE_PREINTEGRATED_GF
#define  MOBILE_USE_PREINTEGRATED_GF 0
#endif

//It's always 1 in mobile deferred lighting shaders
#ifndef MOBILE_DEFERRED_LIGHTING
#define MOBILE_DEFERRED_LIGHTING 0
#endif

#ifndef DEFERRED_SHADING_PATH
#define DEFERRED_SHADING_PATH 0
#endif

/*------------------------------------------------------------------------------
	Mobile Shading Model Functions
------------------------------------------------------------------------------*/
half4 GetSSProfilePreIntegratedValue(uint SubsurfaceProfileInt, half NoL, half Curvature)
{
	float3 UV = float3((NoL * .5 + .5), Curvature, SubsurfaceProfileInt);

	return Texture2DArraySampleLevel(View.SSProfilesPreIntegratedTexture, View.SSProfilesPreIntegratedSampler, UV, 0);
}

half3 GetEnvBRDF(half3 SpecularColor, half Roughness, half NoV)
{
#if FULLY_ROUGH
	return 0.0f;
#elif MOBILE_USE_PREINTEGRATED_GF
	return EnvBRDF(SpecularColor, Roughness, NoV);
#elif NONMETAL
	// If nothing is hooked up to Metalic and Specular,
	// then defaults are the same as a non-metal,
	// so this define is safe.
	return EnvBRDFApproxNonmetal(Roughness, NoV).xxx;
#else
	return EnvBRDFApprox(SpecularColor, Roughness, NoV);
#endif
}

half3 MobileSpecularGGXInner(half D, half3 SpecularColor, half Roughness, half NoV, half NoL, half VoH, bool bHighQualityBRDF)
{
	half Vis = (Roughness * 0.25 + 0.25);
	half3 F = GetEnvBRDF(SpecularColor, Roughness, NoV);

	if (bHighQualityBRDF)
	{
		Vis = saturate(Vis_SmithJointApprox(Roughness * Roughness * Roughness * Roughness, NoV, NoL));
		F = F_Schlick(SpecularColor, VoH);
	}

	return (D * Vis) * F;
}
#endif // SHADING_PATH_MOBILE
>>>>>>> d731a049

#if 0
void StandardShadingShared( float3 DiffuseColor, float3 SpecularColor, float Roughness, float3 V, half3 N )
{
	float NoV = saturate( abs( dot(N, V) ) + 1e-5 );

	// Diffuse_Lambert
	Shared.DiffuseMul = DiffuseColor * (1.0 / PI);

	// D_GGX, Vis_SmithJointApprox
	float m = Roughness * Roughness;
	Shared.m2 = m * m;
	Shared.SpecularMul = (0.5 / PI) * Shared.m2;
	Shared.VisMad = float2( 2 * NoV * ( 1 - m ) + m, NoV * m );
	
	// F_Schlick
	Shared.SpecularMul *= saturate( 50.0 * SpecularColor.g );
}

void StandardShadingPerLight( Shared, float3 L, float3 V, half3 N )
{
	float3 H = normalize(V + L);			// 3 add, 2 mad, 4 mul, 1 rsqrt
	float NoL = saturate( dot(N, L) );		// 2 mad, 1 mul
	float NoH = saturate( dot(N, H) );		// 2 mad, 1 mul
	float VoH = saturate( dot(V, H) );		// 2 mad, 1 mul

	// D_GGX, Vis_SmithJointApprox
	float d = ( NoH * Shared.m2 - NoH ) * NoH + 1;			// 2 mad
	float v = NoL * Shared.VisMad.x + Shared.VisMad.y;		// 1 mad
	float D_Vis = Shared.SpecularMul * rcp( d * d * v );	// 3 mul, 1 rcp

	// F_Schlick
	float Fc = pow( 1 - VoH, 5 );							// 1 sub, 3 mul
	float3 F = Fc + (1 - Fc) * SpecularColor;				// 1 sub, 3 mad

	return Shared.DiffuseMul + D_Vis * F;					// 3 mad
}
#endif
struct FDirectLighting
{
	float3	Diffuse;
	float3	Specular;
	float3	Transmission;
};

struct FShadowTerms
{
	half	SurfaceShadow;
	half	TransmissionShadow;
	half	TransmissionThickness;
	FHairTransmittanceData HairTransmittance;
};
FDirectLighting HairBxDF(FGBufferData GBuffer, half3 N, half3 V, half3 L, float Falloff, half NoL, FAreaLight AreaLight, FShadowTerms Shadow)
{
	const float3 BsdfValue = HairShading(GBuffer, L, V, N, Shadow.TransmissionShadow, Shadow.HairTransmittance, 1, 0, uint2(0, 0));

	FDirectLighting Lighting;
	Lighting.Diffuse = 0;
	Lighting.Specular = 0;
	Lighting.Transmission = AreaLight.FalloffColor * Falloff * BsdfValue;
	return Lighting;
}

float New_a2( float a2, float SinAlpha, float VoH )
{
	return a2 + 0.25 * SinAlpha * (3.0 * sqrtFast(a2) + SinAlpha) / ( VoH + 0.001 );
	//return a2 + 0.25 * SinAlpha * ( saturate(12 * a2 + 0.125) + SinAlpha ) / ( VoH + 0.001 );
	//return a2 + 0.25 * SinAlpha * ( a2 * 2 + 1 + SinAlpha ) / ( VoH + 0.001 );
}

float EnergyNormalization( inout float a2, float VoH, FAreaLight AreaLight )
{
	if( AreaLight.SphereSinAlphaSoft > 0 )
	{
		// Modify Roughness
		a2 = saturate( a2 + Pow2( AreaLight.SphereSinAlphaSoft ) / ( VoH * 3.6 + 0.4 ) );
	}

	float Sphere_a2 = a2;
	float Energy = 1;
	if( AreaLight.SphereSinAlpha > 0 )
	{
		Sphere_a2 = New_a2( a2, AreaLight.SphereSinAlpha, VoH );
		Energy = a2 / Sphere_a2;
	}

	if( AreaLight.LineCosSubtended < 1 )
	{
#if 1
		float LineCosTwoAlpha = AreaLight.LineCosSubtended;
		float LineTanAlpha = sqrt( ( 1.0001 - LineCosTwoAlpha ) / ( 1 + LineCosTwoAlpha ) );
		float Line_a2 = New_a2( Sphere_a2, LineTanAlpha, VoH );
		Energy *= sqrt( Sphere_a2 / Line_a2 );
#else
		float LineCosTwoAlpha = AreaLight.LineCosSubtended;
		float LineSinAlpha = sqrt( 0.5 - 0.5 * LineCosTwoAlpha );
		float Line_a2 = New_a2( Sphere_a2, LineSinAlpha, VoH );
		Energy *= Sphere_a2 / Line_a2;
#endif
	}

	return Energy;
}

float3 SpecularGGX(float Roughness, float Anisotropy, float3 SpecularColor, BxDFContext Context, float NoL, FAreaLight AreaLight)
{
	float Alpha = Roughness * Roughness;
	float a2 = Alpha * Alpha;

	FAreaLight Punctual = AreaLight;
	Punctual.SphereSinAlpha = 0;
	Punctual.SphereSinAlphaSoft = 0;
	Punctual.LineCosSubtended = 1;
	Punctual.Rect = (FRect)0;
	Punctual.IsRectAndDiffuseMicroReflWeight = 0;

	float Energy = EnergyNormalization(a2, Context.VoH, Punctual);

	float ax = 0;
	float ay = 0;
	GetAnisotropicRoughness(Alpha, Anisotropy, ax, ay);

	// Generalized microfacet specular
	float3 D = D_GGXaniso(ax, ay, Context.NoH, Context.XoH, Context.YoH) * Energy;
	float3 Vis = Vis_SmithJointAniso(ax, ay, Context.NoV, NoL, Context.XoV, Context.XoL, Context.YoV, Context.YoL);
	float3 F = F_Schlick( SpecularColor, Context.VoH );

	return (D * Vis) * F;
}

float3 SpecularGGX( float Roughness, float3 SpecularColor, BxDFContext Context, half NoL, FAreaLight AreaLight )
{
	float a2 = Pow4( Roughness );
	float Energy = EnergyNormalization( a2, Context.VoH, AreaLight );
	
#if SHADING_PATH_MOBILE
	half D = GGX_Mobile(Roughness, Context.NoH) * Energy;
	return MobileSpecularGGXInner(D, SpecularColor, Roughness, Context.NoV, NoL, Context.VoH, MOBILE_HIGH_QUALITY_BRDF);
#else
	// Generalized microfacet specular
	float D = D_GGX( a2, Context.NoH ) * Energy;
	float Vis = Vis_SmithJointApprox( a2, Context.NoV, NoL );
	float3 F = F_Schlick( SpecularColor, Context.VoH );

	return (D * Vis) * F;
#endif
}

half3 DualSpecularGGX(half AverageRoughness, half Lobe0Roughness, half Lobe1Roughness, half LobeMix, half3 SpecularColor, BxDFContext Context, half NoL, FAreaLight AreaLight)
{
	float AverageAlpha2 = Pow4(AverageRoughness);
	float Lobe0Alpha2 = Pow4(Lobe0Roughness);
	float Lobe1Alpha2 = Pow4(Lobe1Roughness);

	float Lobe0Energy = EnergyNormalization(Lobe0Alpha2, Context.VoH, AreaLight);
	float Lobe1Energy = EnergyNormalization(Lobe1Alpha2, Context.VoH, AreaLight);

#if SHADING_PATH_MOBILE
	half D = lerp(GGX_Mobile(Lobe0Roughness, Context.NoH) * Lobe0Energy, GGX_Mobile(Lobe1Roughness, Context.NoH) * Lobe1Energy, LobeMix);

	return MobileSpecularGGXInner(D, SpecularColor, AverageRoughness, Context.NoV, NoL, Context.VoH, MOBILE_HIGH_QUALITY_BRDF);
#else
	// Generalized microfacet specular
	float D = lerp(D_GGX(Lobe0Alpha2, Context.NoH) * Lobe0Energy, D_GGX(Lobe1Alpha2, Context.NoH) * Lobe1Energy, LobeMix);
	float Vis = Vis_SmithJointApprox(AverageAlpha2, Context.NoV, NoL); // Average visibility well approximates using two separate ones (one per lobe).
	float3 F = F_Schlick(SpecularColor, Context.VoH);

	return (D * Vis) * F;
#endif
}

FDirectLighting DefaultLitBxDF( FGBufferData GBuffer, half3 N, half3 V, half3 L, float Falloff, half NoL, FAreaLight AreaLight, FShadowTerms Shadow )
{
	BxDFContext Context;
	FDirectLighting Lighting;

#if SUPPORTS_ANISOTROPIC_MATERIALS
	bool bHasAnisotropy = HasAnisotropy(GBuffer.SelectiveOutputMask);
#else
	bool bHasAnisotropy = false;
#endif

	float NoV, VoH, NoH;
	BRANCH
	if (bHasAnisotropy)
	{
		half3 X = GBuffer.WorldTangent;
		half3 Y = normalize(cross(N, X));
		Init(Context, N, X, Y, V, L);

		NoV = Context.NoV;
		VoH = Context.VoH;
		NoH = Context.NoH;
	}
	else
	{
#if SHADING_PATH_MOBILE
		InitMobile(Context, N, V, L, NoL);
#else
		Init(Context, N, V, L);
<<<<<<< HEAD
=======
#endif
>>>>>>> d731a049

		NoV = Context.NoV;
		VoH = Context.VoH;
		NoH = Context.NoH;

		SphereMaxNoH(Context, AreaLight.SphereSinAlpha, true);
	}

	Context.NoV = saturate(abs( Context.NoV ) + 1e-5);

#if MATERIAL_ROUGHDIFFUSE
	// Chan diffuse model with roughness == specular roughness. This is not necessarily a good modelisation of reality because when the mean free path is super small, the diffuse can in fact looks rougher. But this is a start.
	// Also we cannot use the morphed context maximising NoH as this is causing visual artefact when interpolating rough/smooth diffuse response. 
	Lighting.Diffuse = Diffuse_Chan(GBuffer.DiffuseColor, Pow4(GBuffer.Roughness), NoV, NoL, VoH, NoH, GetAreaLightDiffuseMicroReflWeight(AreaLight));
#else
	Lighting.Diffuse = Diffuse_Lambert(GBuffer.DiffuseColor);
#endif
	Lighting.Diffuse *= AreaLight.FalloffColor * (Falloff * NoL);

	BRANCH
	if (bHasAnisotropy)
	{
		//Lighting.Specular = GBuffer.WorldTangent * .5f + .5f;
		Lighting.Specular = AreaLight.FalloffColor * (Falloff * NoL) * SpecularGGX(GBuffer.Roughness, GBuffer.Anisotropy, GBuffer.SpecularColor, Context, NoL, AreaLight);
	}
	else
	{
		if( IsRectLight(AreaLight) )
		{
			Lighting.Specular = RectGGXApproxLTC(GBuffer.Roughness, GBuffer.SpecularColor, N, V, AreaLight.Rect, AreaLight.Texture);
		}
		else
		{
			Lighting.Specular = AreaLight.FalloffColor * (Falloff * NoL) * SpecularGGX(GBuffer.Roughness, GBuffer.SpecularColor, Context, NoL, AreaLight);
		}
	}

	FBxDFEnergyTerms EnergyTerms = ComputeGGXSpecEnergyTerms(GBuffer.Roughness, Context.NoV, GBuffer.SpecularColor);

	// Add energy presevation (i.e. attenuation of the specular layer onto the diffuse component
	Lighting.Diffuse *= ComputeEnergyPreservation(EnergyTerms);

	// Add specular microfacet multiple scattering term (energy-conservation)
	Lighting.Specular *= ComputeEnergyConservation(EnergyTerms);

	Lighting.Transmission = 0;
	return Lighting;
}

// Simple default lit model used by Lumen
float3 SimpleShading( float3 DiffuseColor, float3 SpecularColor, float Roughness, float3 L, float3 V, half3 N )
{
	const float NoV = saturate(dot(N, V));
	const FBxDFEnergyTerms EnergyTerms = ComputeGGXSpecEnergyTerms(Roughness, NoV, SpecularColor);

	float3 H = normalize(V + L);
	float NoH = saturate( dot(N, H) );
	
	// Generalized microfacet specular
	float D = D_GGX( Pow4(Roughness), NoH );
	float Vis = Vis_Implicit();
	float3 F = F_None( SpecularColor );

	return 
		Diffuse_Lambert( DiffuseColor ) * ComputeEnergyPreservation(EnergyTerms) +
		(D * Vis) * F * ComputeEnergyConservation(EnergyTerms);
<<<<<<< HEAD
}

float3 CalcThinTransmission(float NoL, float NoV, FGBufferData GBuffer)
{
	float3 Transmission = 1.0;
	float AbsorptionMix = GBuffer.Metallic;
	if (AbsorptionMix > 0.0)
	{
		// Normalized layer thickness documented for clarity
		float NormalizedLayerThickness = 1.0;
		float ThinDistance = NormalizedLayerThickness * (rcp(NoV) + rcp(NoL));

		// Base color represents reflected color viewed at 0 incidence angle, after being absorbed through the substrate.
		// Because of this, extinction is normalized by traveling through layer thickness twice
		float3 TransmissionColor = Diffuse_Lambert(GBuffer.BaseColor);
		float3 ExtinctionCoefficient = -log(TransmissionColor) / (2.0 * NormalizedLayerThickness);
		float3 OpticalDepth = ExtinctionCoefficient * max(ThinDistance - 2.0 * NormalizedLayerThickness, 0.0);
		Transmission = saturate(exp(-OpticalDepth));
		Transmission = lerp(1.0, Transmission, AbsorptionMix);
	}

	return Transmission;
=======
>>>>>>> d731a049
}

float RefractBlend(float VoH, float Eta)
{
	// Refraction blend factor for normal component of VoH
	float k = 1.0 - Eta * Eta * (1.0 - VoH * VoH);
	return Eta * VoH - sqrt(k);
}

half RefractBlendClearCoatApprox(half VoH)
{
	// Polynomial approximation of refraction blend factor for normal component of VoH with fixed Eta (1/1.5):
	return (0.63 - 0.22 * VoH) * VoH - 0.745;
}

float3 Refract(float3 V, float3 H, float Eta)
{
	// Assumes V points away from the point of incidence
	float VoH = dot(V, H);
	return RefractBlend(VoH, Eta) * H - Eta * V;
}

BxDFContext RefractClearCoatContext(BxDFContext Context)
{
	// Reference: Propagation of refraction through dot-product NoV
	// Note: This version of Refract requires V to point away from the point of incidence
	//  NoV2 = -dot(N, Refract(V, H, Eta))
	//  NoV2 = -dot(N, RefractBlend(VoH, Eta) * H - Eta * V)
	//  NoV2 = -(RefractBlend(VoH, Eta) * NoH - Eta * NoV)
	//  NoV2 = Eta * NoV - RefractBlend(VoH, Eta) * NoH
	//  NoV2 = 1.0 / 1.5 * NoV - RefractBlendClearCoatApprox(VoH) * NoH

	BxDFContext RefractedContext = Context;
	half Eta = 1.0 / 1.5;
	half RefractionBlendFactor = RefractBlendClearCoatApprox(Context.VoH);
	half RefractionProjectionTerm = RefractionBlendFactor * Context.NoH;
	RefractedContext.NoV = clamp(Eta * Context.NoV - RefractionProjectionTerm, 0.001, 1.0); // Due to CalcThinTransmission and Vis_SmithJointAniso, we need to make sure
	RefractedContext.NoL = clamp(Eta * Context.NoL - RefractionProjectionTerm, 0.001, 1.0); // those values are not 0s to avoid NaNs.
	RefractedContext.VoH = saturate(Eta * Context.VoH - RefractionBlendFactor);
	RefractedContext.VoL = 2.0 * RefractedContext.VoH * RefractedContext.VoH - 1.0;
	RefractedContext.NoH = Context.NoH;
	return RefractedContext;
}

FDirectLighting ClearCoatBxDF( FGBufferData GBuffer, half3 N, half3 V, half3 L, float Falloff, half NoL, FAreaLight AreaLight, FShadowTerms Shadow )
{
	const half ClearCoat			= GBuffer.CustomData.x;
	const half ClearCoatRoughness	= max(GBuffer.CustomData.y, 0.02f);
	const half Film = 1 * ClearCoat;
	const half MetalSpec = 0.9;

	FDirectLighting Lighting = {
		float3(0.0, 0.0, 0.0),
		float3(0.0, 0.0, 0.0),
		float3(0.0, 0.0, 0.0)
	};
	
	BxDFContext Context;
	half3 Nspec = N;

	if (CLEAR_COAT_BOTTOM_NORMAL)
	{
		Nspec = GBuffer.WorldNormal;
	}

#if SUPPORTS_ANISOTROPIC_MATERIALS
	bool bHasAnisotropy = HasAnisotropy(GBuffer.SelectiveOutputMask);
#else
	bool bHasAnisotropy = false;
#endif

	half3 X = 0;
	half3 Y = 0;

	//////////////////////////////
	/// Top Layer
	//////////////////////////////

	// No anisotropy for the top layer
	Init(Context, Nspec, V, L);
	
	// Modify SphereSinAlpha, knowing that it was previously manipulated by roughness of the under coat
	// Note: the operation is not invertible for GBuffer.Roughness = 1.0, so roughness is clamped to 254.0/255.0
	float SphereSinAlpha = AreaLight.SphereSinAlpha;
	float RoughnessCompensation = 1 - Pow2(GBuffer.Roughness);
	half Alpha = ClearCoatRoughness * ClearCoatRoughness;
	RoughnessCompensation = RoughnessCompensation > 0.0 ? (1 - Alpha) / RoughnessCompensation : 0.0;
	AreaLight.SphereSinAlpha = saturate(AreaLight.SphereSinAlpha * RoughnessCompensation);

	SphereMaxNoH(Context, AreaLight.SphereSinAlpha, CLEAR_COAT_BOTTOM_NORMAL == 0);
	Context.NoV = saturate(abs(Context.NoV) + 1e-5);
	const bool bIsRect = IsRectLight(AreaLight);
	Context.VoH = bIsRect ? Context.NoV : Context.VoH;

	// Hard-coded Fresnel evaluation with IOR = 1.5 (for polyurethane cited by Disney BRDF)
	float F0 = 0.04;
	float Fc = Pow5(1 - Context.VoH);
	float F = Fc + (1 - Fc) * F0;

	FBxDFEnergyTerms EnergyTermsCoat   = ComputeGGXSpecEnergyTerms(ClearCoatRoughness, Context.NoV, F0);

	if (bIsRect)
	{
		Lighting.Specular = ClearCoat * RectGGXApproxLTC(ClearCoatRoughness, F0, Nspec, V, AreaLight.Rect, AreaLight.Texture);
	}
	else
	{
		// Generalized microfacet specular
		float a2 = Pow2(Alpha);
		float ClearCoatEnergy = EnergyNormalization(a2, Context.VoH, AreaLight);
		half Vis = Vis_SmithJointApprox(a2, Context.NoV, NoL);
#if SHADING_PATH_MOBILE
		half D = GGX_Mobile(ClearCoatRoughness, Context.NoH) * ClearCoatEnergy;
		Vis = saturate(Vis);
#else
		float D = D_GGX(a2, Context.NoH) * ClearCoatEnergy;
#endif
		half Fr1 = (D * Vis) * F;
		Lighting.Specular = ClearCoat * AreaLight.FalloffColor * (Falloff * NoL * Fr1);
	}
	Lighting.Specular *= ComputeEnergyConservation(EnergyTermsCoat);

	// Restore previously changed SphereSinAlpha for the top layer. 
	// Alpha needs to also be restored to the bottom layer roughness.
	AreaLight.SphereSinAlpha = SphereSinAlpha;
	Alpha = Pow2(GBuffer.Roughness);

	// Incoming and exiting Fresnel terms are identical to incoming Fresnel term (VoH == HoL)
	// float FresnelCoeff = (1.0 - F1) * (1.0 - F2);
	#if USE_ENERGY_CONSERVATION
	float3 FresnelCoeff = ComputeEnergyPreservation(EnergyTermsCoat); // 1.0 - F;
	#else
	// Preserve old behavior when energy conservation is disabled
<<<<<<< HEAD
	float FresnelCoeff = 1.0 - F;
=======
	half FresnelCoeff = 1.0 - F;
>>>>>>> d731a049
	#endif
	FresnelCoeff *= FresnelCoeff;

	//////////////////////////////
	/// Bottom Layer
	//////////////////////////////

	if (CLEAR_COAT_BOTTOM_NORMAL)
	{
		BxDFContext TempContext;

		BRANCH
		if (bHasAnisotropy)
		{
			Init(TempContext, N, X, Y, V, L);
		}
		else
		{
			Init(TempContext, Nspec, V, L);
		}

		// If bottom-normal, update normal-based dot products:
		float3 H = normalize(V + L);
		Context.NoH = saturate(dot(N, H));
		Context.NoV = saturate(dot(N, V));
		Context.NoL = saturate(dot(N, L));
		Context.VoL = saturate(dot(V, L));
		Context.VoH = saturate(dot(V, H));

		Context.XoV = TempContext.XoV;
		Context.XoL = TempContext.XoL;
		Context.XoH = TempContext.XoH;
		Context.YoV = TempContext.YoV;
		Context.YoL = TempContext.YoL;
		Context.YoH = TempContext.YoH;

		if (!bHasAnisotropy)
		{
			bool bNewtonIteration = true;
			SphereMaxNoH(Context, AreaLight.SphereSinAlpha, bNewtonIteration);
		}

		Context.NoV = saturate(abs(Context.NoV) + 1e-5);
	}

	// Propagate refraction through dot-products rather than the original vectors:
	// Reference:
	//   float Eta = 1.0 / 1.5;
	//   float3 H = normalize(V + L);
	//   float3 V2 = Refract(V, H, Eta);
	//   float3 L2 = reflect(V2, H);
	//   V2 = -V2;
	//   BxDFContext BottomContext;
	//   Init(BottomContext, N, X, Y, V2, L2);
	if (bHasAnisotropy)
	{
		// Prepare the anisotropic Context to refract.
		X = GBuffer.WorldTangent;
		Y = normalize(cross(N, X));
		Init(Context, Nspec, X, Y, V, L);
	}
	BxDFContext BottomContext = RefractClearCoatContext(Context);
	BottomContext.VoH = bIsRect ? BottomContext.NoV : BottomContext.VoH;

	FBxDFEnergyTerms EnergyTermsBottom = ComputeGGXSpecEnergyTerms(GBuffer.Roughness, BottomContext.NoV, GBuffer.SpecularColor);

	// Absorption
	float3 Transmission = SimpleClearCoatTransmittance(BottomContext.NoL, BottomContext.NoV, GBuffer.Metallic, GBuffer.BaseColor);

	// Default Lit
<<<<<<< HEAD
	float3 DefaultDiffuse = (Falloff * NoL) * AreaLight.FalloffColor * Diffuse_Lambert(GBuffer.DiffuseColor) * ComputeEnergyPreservation(EnergyTermsBottom);
	float3 RefractedDiffuse = FresnelCoeff * Transmission * DefaultDiffuse;
=======
	half3 DefaultDiffuse = (Falloff * NoL) * AreaLight.FalloffColor * Diffuse_Lambert(GBuffer.DiffuseColor) * ComputeEnergyPreservation(EnergyTermsBottom);
	half3 RefractedDiffuse = FresnelCoeff * Transmission * DefaultDiffuse;
>>>>>>> d731a049
	Lighting.Diffuse = lerp(DefaultDiffuse, RefractedDiffuse, ClearCoat);

	if (!bHasAnisotropy && bIsRect)
	{
		// Note: V is used instead of V2 because LTC integration is not tuned to handle refraction direction
		float3 DefaultSpecular = RectGGXApproxLTC(GBuffer.Roughness, GBuffer.SpecularColor, N, V, AreaLight.Rect, AreaLight.Texture);
		float3 RefractedSpecular = FresnelCoeff * Transmission * DefaultSpecular;
		Lighting.Specular += lerp(DefaultSpecular, RefractedSpecular, ClearCoat);
	}
	else
	{
		float a2 = Pow4(GBuffer.Roughness);
		half D2 = 0;
		half Vis2 = 0;

		BRANCH
		if (bHasAnisotropy)
		{
			float ax = 0;
			float ay = 0;
			GetAnisotropicRoughness(Alpha, GBuffer.Anisotropy, ax, ay); 

			D2 = D_GGXaniso(ax, ay, Context.NoH, Context.XoH, Context.YoH);
			Vis2 = Vis_SmithJointAniso(ax, ay, BottomContext.NoV, BottomContext.NoL, BottomContext.XoV, BottomContext.XoL, BottomContext.YoV, BottomContext.YoL);
		}
		else
		{
			// NoL is chosen to provide better parity with DefaultLit when ClearCoat=0
			Vis2 = Vis_SmithJointApprox(a2, BottomContext.NoV, NoL);
#if SHADING_PATH_MOBILE
			D2 = GGX_Mobile(GBuffer.Roughness, BottomContext.NoH);
			Vis2 = saturate(Vis2);
#else
			D2 = D_GGX(a2, BottomContext.NoH);
#endif
		}
		half3 F_Bot = F_Schlick(GBuffer.SpecularColor, BottomContext.VoH);
		half3 F_DefaultLit = F_Schlick(GBuffer.SpecularColor, Context.VoH);
		
		float Energy = 0;

		BRANCH
		if (bHasAnisotropy)
		{
			FAreaLight Punctual = AreaLight;
			Punctual.SphereSinAlpha = 0;
			Punctual.SphereSinAlphaSoft = 0;
			Punctual.LineCosSubtended = 1;
			Punctual.Rect = (FRect)0;
			Punctual.IsRectAndDiffuseMicroReflWeight = 0;
			
			Energy = EnergyNormalization(a2, Context.VoH, Punctual);
		}
		else
		{
			Energy = EnergyNormalization(a2, Context.VoH, AreaLight);
		}

		// Note: reusing D and V from refracted context to save computation when ClearCoat < 1
		float3 CommonSpecular = (Energy * Falloff * NoL * D2 * Vis2) * AreaLight.FalloffColor;
		float3 DefaultSpecular = F_DefaultLit;
		float3 RefractedSpecular = FresnelCoeff * Transmission * F_Bot;
		Lighting.Specular += CommonSpecular * lerp(DefaultSpecular, RefractedSpecular, ClearCoat);
	}

	return Lighting;
}

// HG phase function approximated
float ApproximateHG(float cosJ, float g)
{
	float g2 = g * g;
	float gcos2 = 1.0f - (g * cosJ);
	gcos2 *= gcos2;

	const float ISO_PHASE_FUNC_Normalized = 0.5;

	return (ISO_PHASE_FUNC_Normalized * (1.0f - g2) / max( 1e-5, gcos2));
}

void GetProfileDualSpecular(uint SubsurfaceProfileInt, half Roughness, half Opacity, out half LobeRoughness0, out half LobeRoughness1, out half LobeMix)
{
#if !FORWARD_SHADING
<<<<<<< HEAD
	// 0..255, which SubSurface profile to pick
	uint SubsurfaceProfileInt = ExtractSubsurfaceProfileInt(GBuffer);

	float4 Data = View.SSProfilesTexture.Load(int3(SSSS_DUAL_SPECULAR_OFFSET, SubsurfaceProfileInt, 0));
	AverageToRoughness0 = Data.x * SSSS_MAX_DUAL_SPECULAR_ROUGHNESS;
	AverageToRoughness1 = Data.y * SSSS_MAX_DUAL_SPECULAR_ROUGHNESS;
	LobeMix = Data.z;
=======
	GetSubsurfaceProfileDualSpecular(SubsurfaceProfileInt, Roughness, Opacity, LobeRoughness0, LobeRoughness1, LobeMix);
>>>>>>> d731a049
#else
	// Disable dual lobe, as subsurface profile doesn't work with forward.
	LobeRoughness0 = Roughness;
	LobeRoughness1 = Roughness;
	LobeMix = 0.f;
#endif
}

FDirectLighting SubsurfaceProfileBxDF( FGBufferData GBuffer, half3 N, half3 V, half3 L, float Falloff, half NoL, FAreaLight AreaLight, FShadowTerms Shadow )
{
	BxDFContext Context;
#if SHADING_PATH_MOBILE
	InitMobile(Context, N, V, L, NoL);
#else
	Init( Context, N, V, L );
#endif
	SphereMaxNoH( Context, AreaLight.SphereSinAlpha, true );
	Context.NoV = saturate( abs( Context.NoV ) + 1e-5 );

	uint SubsurfaceProfileId = ExtractSubsurfaceProfileInt(GBuffer);
	half Opacity = GBuffer.CustomData.a;
	half Roughness = GBuffer.Roughness;

	half Lobe0Roughness = 0;
	half Lobe1Roughness = 0;
	half LobeMix = 0;

	GetProfileDualSpecular(SubsurfaceProfileId, Roughness, Opacity, Lobe0Roughness, Lobe1Roughness, LobeMix);
	half AverageRoughness = lerp(Lobe0Roughness, Lobe1Roughness, LobeMix);

	// Take the average roughness instead of compute a separate energy term for each roughness
	const FBxDFEnergyTerms EnergyTerms = ComputeGGXSpecEnergyTerms(AverageRoughness, Context.NoV, GBuffer.SpecularColor);

	// Take the average roughness instead of compute a separate energy term for each roughness
	const FBxDFEnergyTerms EnergyTerms = ComputeGGXSpecEnergyTerms(AverageRoughness, Context.NoV, GBuffer.SpecularColor);

	FDirectLighting Lighting;
#if SHADING_PATH_MOBILE
	half Curvature = GBuffer.Curvature;
	half UnClampedNoL = dot(GBuffer.WorldNormal, L);
	half ShadowFactor = 1.0f - sqrt(Shadow.SurfaceShadow);
	// Rotate the world normal based on the shadow value, it's just a experimental value 
	half UnClampedRotatedNoL = max(UnClampedNoL - max(2.0f * UnClampedNoL, 0.4f) * ShadowFactor, -1.0f);
	half4 BurleyDiffuse = GetSSProfilePreIntegratedValue(SubsurfaceProfileId, UnClampedRotatedNoL, Curvature);
	// asset specific color
	half3 Tint = GetSubsurfaceProfileTexture(SSSS_TINT_SCALE_OFFSET, SubsurfaceProfileId).rgb;
	
	// Needs to apply shadow at here, since the preintegrated value has already counted it, and we need to skip applying shadow outside.
	Lighting.Diffuse = lerp(AreaLight.FalloffColor * (Falloff * NoL) * Shadow.SurfaceShadow, BurleyDiffuse.rgb, Tint) * Diffuse_Lambert(GBuffer.DiffuseColor);
#else
	Lighting.Diffuse  = AreaLight.FalloffColor * (Falloff * NoL) * Diffuse_Burley( GBuffer.DiffuseColor, GBuffer.Roughness, Context.NoV, NoL, Context.VoH );
#endif

	if (IsRectLight(AreaLight))
	{
		float3 Lobe0Specular = RectGGXApproxLTC(Lobe0Roughness, GBuffer.SpecularColor, N, V, AreaLight.Rect, AreaLight.Texture);
		float3 Lobe1Specular = RectGGXApproxLTC(Lobe1Roughness, GBuffer.SpecularColor, N, V, AreaLight.Rect, AreaLight.Texture);
		Lighting.Specular = lerp(Lobe0Specular, Lobe1Specular, LobeMix);
	}
	else
	{
		Lighting.Specular = AreaLight.FalloffColor * (Falloff * NoL) * DualSpecularGGX(AverageRoughness, Lobe0Roughness, Lobe1Roughness, LobeMix, GBuffer.SpecularColor, Context, NoL, AreaLight);
	}

	Lighting.Diffuse  *= ComputeEnergyPreservation(EnergyTerms);
	Lighting.Specular *= ComputeEnergyConservation(EnergyTerms);

#if USE_TRANSMISSION

	const uint ProfileId = ExtractSubsurfaceProfileInt(GBuffer);
	FTransmissionProfileParams TransmissionParams = GetTransmissionProfileParams(ProfileId);

	float Thickness = Shadow.TransmissionThickness;
	Thickness = DecodeThickness(Thickness);
	Thickness *= SSSS_MAX_TRANSMISSION_PROFILE_DISTANCE;
	float3 Profile = GetTransmissionProfile(ProfileId, Thickness).rgb;

	float3 RefracV = refract(V, -N, TransmissionParams.OneOverIOR);
	float PhaseFunction = ApproximateHG( dot(-L, RefracV), TransmissionParams.ScatteringDistribution );
	Lighting.Transmission = AreaLight.FalloffColor * Profile * (Falloff * PhaseFunction); // TODO: This probably should also include cosine term (NoL)

#else // USE_TRANSMISSION

	Lighting.Transmission = 0;

#endif // USE_TRANSMISSION

	return Lighting;
}

FDirectLighting ClothBxDF( FGBufferData GBuffer, half3 N, half3 V, half3 L, float Falloff, half NoL, FAreaLight AreaLight, FShadowTerms Shadow )
{
	const float3 FuzzColor	= ExtractSubsurfaceColor(GBuffer);
	const float  Cloth		= saturate(GBuffer.CustomData.a);

	BxDFContext Context;
#if SHADING_PATH_MOBILE
	InitMobile(Context, N, V, L, NoL);
#else
	Init( Context, N, V, L );
#endif
	SphereMaxNoH( Context, AreaLight.SphereSinAlpha, true );
	Context.NoV = saturate( abs( Context.NoV ) + 1e-5 );

	float3 Spec1;
	if(IsRectLight(AreaLight))
		Spec1 = RectGGXApproxLTC( GBuffer.Roughness, GBuffer.SpecularColor, N, V, AreaLight.Rect, AreaLight.Texture );
	else
		Spec1 = AreaLight.FalloffColor * (Falloff * NoL) * SpecularGGX( GBuffer.Roughness, GBuffer.SpecularColor, Context, NoL, AreaLight );

	const FBxDFEnergyTerms EnergyTerms1 = ComputeGGXSpecEnergyTerms(GBuffer.Roughness, Context.NoV, GBuffer.SpecularColor);
	Spec1 *= ComputeEnergyConservation(EnergyTerms1);

	// Cloth - Asperity Scattering - Inverse Beckmann Layer
	float D2 = D_InvGGX( Pow4( GBuffer.Roughness ), Context.NoH );
	float Vis2 = Vis_Cloth( Context.NoV, NoL );
#if SHADING_PATH_MOBILE
	Vis2 = saturate(Vis2);
#endif
	float3 F2 = F_Schlick( FuzzColor, Context.VoH );
	float3 Spec2 = AreaLight.FalloffColor * (Falloff * NoL) * (D2 * Vis2) * F2;
	
	const FBxDFEnergyTerms EnergyTerms2 = ComputeClothEnergyTerms(GBuffer.Roughness, Context.NoV, FuzzColor);
	Spec2 *= ComputeEnergyConservation(EnergyTerms2);

	FDirectLighting Lighting;
	Lighting.Diffuse  = AreaLight.FalloffColor * (Falloff * NoL) * Diffuse_Lambert( GBuffer.DiffuseColor ); 
	Lighting.Specular = lerp( Spec1, Spec2, Cloth );
	Lighting.Transmission = 0;

	Lighting.Diffuse *= lerp(ComputeEnergyPreservation(EnergyTerms1), ComputeEnergyPreservation(EnergyTerms2), Cloth);

	return Lighting;
}

FDirectLighting SubsurfaceBxDF(FGBufferData GBuffer, half3 N, half3 V, half3 L, float Falloff, half NoL, FAreaLight AreaLight, FShadowTerms Shadow )
{
	FDirectLighting Lighting = DefaultLitBxDF( GBuffer, N, V, L, Falloff, NoL, AreaLight, Shadow);

	half3 SubsurfaceColor = ExtractSubsurfaceColor(GBuffer);
	half Opacity = GBuffer.CustomData.a;

	// to get an effect when you see through the material
	// hard coded pow constant
	half InScatter = pow(saturate(dot(L, -V)), 12) * lerp(3, .1f, Opacity);

	// Wrap around lighting, 
	// * /(PI*2) to be energy consistent (hack do get some view dependnt and light dependent effect)
	// * Opacity of 0 gives no normal dependent lighting, Opacity of 1 gives strong normal contribution	
	// * Simplified version (with w=.5,  n=1.5): 
	//     half WrappedDiffuse = 2 * pow(saturate((dot(N, L) + w) / (1.0f + w)), n) * (n + 1) / (2 * (1 + w));
	//     NormalContribution = WrappedDiffuse * Opacity + 1 - Opacity;
	const half WrappedDiffuse = pow(saturate(dot(N, L) * (1.f / 1.5f) + (0.5f / 1.5f)), 1.5f) * (2.5f / 1.5f);
	const half NormalContribution = lerp(1.f, WrappedDiffuse, Opacity);
	const half BackScatter = GBuffer.GBufferAO * NormalContribution / (PI * 2);

	// Transmission
	// * Emulate Beer-Lambert absorption by retrieving extinction coefficient from SubSurfaceColor. Subsurface is interpreted as a 'transmittance color' 
	//   at a certain 'normalized' distance (SubSurfaceColorAsTransmittanceAtDistanceInMeters). This is a coarse approximation for getting hue-shiting. 
	// * TransmittedColor is computed for the 1-normalized distance, and then transformed back-and-forth in HSV space to preserving the luminance value 
	//   of the original color, but getting hue shifting
	const half3 ExtinctionCoefficients = TransmittanceToExtinction(SubsurfaceColor, View.SubSurfaceColorAsTransmittanceAtDistanceInMeters);
	const half3 RawTransmittedColor = ExtinctionToTransmittance(ExtinctionCoefficients, 1.0f /*At 1 meters, as we use normalized units*/);
	const half3 TransmittedColor = HSV_2_LinearRGB(half3(LinearRGB_2_HSV(RawTransmittedColor).xy, LinearRGB_2_HSV(SubsurfaceColor).z));

	// lerp to never exceed 1 (energy conserving)
	Lighting.Transmission = AreaLight.FalloffColor * (Falloff * lerp(BackScatter, 1, InScatter)) * lerp(TransmittedColor, SubsurfaceColor, Shadow.TransmissionThickness);

	return Lighting;
}

FDirectLighting TwoSidedBxDF( FGBufferData GBuffer, half3 N, half3 V, half3 L, float Falloff, half NoL, FAreaLight AreaLight, FShadowTerms Shadow )
{
	FDirectLighting Lighting = DefaultLitBxDF( GBuffer, N, V, L, Falloff, NoL, AreaLight, Shadow );

	half3 SubsurfaceColor = ExtractSubsurfaceColor(GBuffer);

	// http://blog.stevemcauley.com/2011/12/03/energy-conserving-wrapped-diffuse/
	half Wrap = 0.5;
	half WrapNoL = saturate( ( -dot(N, L) + Wrap ) / Square( 1 + Wrap ) );

	// Scatter distribution
	half VoL = dot(V, L);
#if SHADING_PATH_MOBILE
	half Scatter = GGX_Mobile(0.6, saturate(-VoL));
#else
	float Scatter = D_GGX( 0.6*0.6, saturate( -VoL ) );
#endif

	Lighting.Transmission = AreaLight.FalloffColor * (Falloff * WrapNoL * Scatter) * SubsurfaceColor;

	return Lighting;
}

FDirectLighting EyeBxDF( FGBufferData GBuffer, half3 N, half3 V, half3 L, float Falloff, half NoL, FAreaLight AreaLight, FShadowTerms Shadow )
{
#if IRIS_NORMAL
	const float2 CausticNormalDelta	= float2( GBuffer.StoredMetallic, GBuffer.StoredSpecular )	* 2 - (256.0/255.0);
	const float2 IrisNormalDelta	= float2( GBuffer.CustomData.y, GBuffer.CustomData.z )		* 2 - (256.0/255.0);
	const float  IrisMask = 1.0f - GBuffer.CustomData.w;

	const float2 WorldNormalOct	= UnitVectorToOctahedron( GBuffer.WorldNormal );
	const float3 CausticNormal	= OctahedronToUnitVector( WorldNormalOct + CausticNormalDelta );
	const float3 IrisNormal		= OctahedronToUnitVector( WorldNormalOct + IrisNormalDelta );
#else
	const float3 IrisNormal		= OctahedronToUnitVector( GBuffer.CustomData.yz * 2 - 1 );
	const float  IrisDistance	= GBuffer.StoredMetallic;
	const float  IrisMask		= 1.0f - GBuffer.CustomData.w;

	// Blend in the negative intersection normal to create some concavity
	// Not great as it ties the concavity to the convexity of the cornea surface
	// No good justification for that. On the other hand, if we're just looking to
	// introduce some concavity, this does the job.
	const float3 CausticNormal = normalize(lerp(IrisNormal, -N, IrisMask*IrisDistance));
#endif

	BxDFContext Context;
#if SHADING_PATH_MOBILE
	InitMobile(Context, N, V, L, NoL);
#else
	Init( Context, N, V, L );
#endif
	SphereMaxNoH( Context, AreaLight.SphereSinAlpha, false );
	Context.NoV = saturate( abs( Context.NoV ) + 1e-5 );
	const bool bIsRect = IsRectLight(AreaLight);
	Context.VoH = bIsRect ? Context.NoV : Context.VoH;
	
	// F_Schlick
	float F0 = GBuffer.Specular * 0.08;
	float Fc = Pow5( 1 - Context.VoH );
	float F = Fc + (1 - Fc) * F0;
	
	const FBxDFEnergyTerms EnergyTerms = ComputeGGXSpecEnergyTerms(GBuffer.Roughness, Context.NoV, F0);

	FDirectLighting Lighting;

	if( bIsRect )
	{
		Lighting.Specular = RectGGXApproxLTC( GBuffer.Roughness, F0, N, V, AreaLight.Rect, AreaLight.Texture );
	}
	else
	{
		float a2 = Pow4( GBuffer.Roughness );
		float Energy = EnergyNormalization( a2, Context.VoH, AreaLight );
		// Generalized microfacet specular
		float Vis = Vis_SmithJointApprox(a2, Context.NoV, NoL);
#if SHADING_PATH_MOBILE
		half D = GGX_Mobile(GBuffer.Roughness, Context.NoH) * Energy;
		Vis = saturate(Vis);
#else
		float D = D_GGX(a2, Context.NoH) * Energy;
#endif
		Lighting.Specular = AreaLight.FalloffColor * (Falloff * NoL) * D * Vis * F;
	}

	float IrisNoL = saturate( dot( IrisNormal, L ) );
	float Power = lerp( 12, 1, IrisNoL );
	float Caustic = 0.8 + 0.2 * ( Power + 1 ) * pow( saturate( dot( CausticNormal, L ) ), Power );
	float Iris = IrisNoL * Caustic;
	float Sclera = NoL;
	
	Lighting.Specular *= ComputeEnergyConservation(EnergyTerms);

#if USE_ENERGY_CONSERVATION
	const float3 EnergyPreservation = ComputeEnergyPreservation(EnergyTerms);
#else
	// Preserve old behavior when energy conservation is disabled
	const float EnergyPreservation = 1.0f - F;
#endif

	Lighting.Diffuse = 0;
	Lighting.Transmission = AreaLight.FalloffColor * ( Falloff * lerp( Sclera, Iris, IrisMask ) * EnergyPreservation ) * Diffuse_Lambert( GBuffer.DiffuseColor );
<<<<<<< HEAD
=======
#if SHADING_PATH_MOBILE
	uint SubsurfaceProfileId = ExtractSubsurfaceProfileInt(GBuffer);
	half Curvature = GBuffer.Curvature;
	half ShadowFactor = 1.0f - sqrt(Shadow.SurfaceShadow);
	
	// Rotate the world normal based on the shadow value, it's just a experimental value 
	half UnClampedNoL = dot(GBuffer.WorldNormal, L);
	half UnClampedRotatedNoL = max(UnClampedNoL - max(2.0f * UnClampedNoL, 0.4f) * ShadowFactor, -1.0f);
	half4 BurleyDiffuse = GetSSProfilePreIntegratedValue(SubsurfaceProfileId, UnClampedRotatedNoL, Curvature);

	// Rotate the world normal based on the shadow value, it's just a experimental value 
	half UnClampedIrisNoL = dot(IrisNormal, L);
	half UnClampedRotatedIrisNoL = max(UnClampedIrisNoL - max(2.0f * UnClampedIrisNoL, 0.4f) * ShadowFactor, -1.0f);
	half4 IrisBurleyDiffuse = GetSSProfilePreIntegratedValue(SubsurfaceProfileId, UnClampedRotatedIrisNoL * Caustic, Curvature);
	// asset specific color
	half3 Tint = GetSubsurfaceProfileTexture(SSSS_TINT_SCALE_OFFSET, SubsurfaceProfileId).rgb;

	// Needs to apply shadow at here, since the preintegrated value has already counted it, and we need to skip applying shadow outside.
	Lighting.Transmission = lerp(Lighting.Transmission * Shadow.SurfaceShadow, Falloff * lerp(BurleyDiffuse.rgb, IrisBurleyDiffuse.rgb, IrisMask) * Diffuse_Lambert(GBuffer.DiffuseColor), Tint);
#endif
>>>>>>> d731a049
	return Lighting;
}

FDirectLighting PreintegratedSkinBxDF( FGBufferData GBuffer, half3 N, half3 V, half3 L, float Falloff, half NoL, FAreaLight AreaLight, FShadowTerms Shadow )
{
	FDirectLighting Lighting = DefaultLitBxDF( GBuffer, N, V, L, Falloff, NoL, AreaLight, Shadow );
	
	half3 SubsurfaceColor = ExtractSubsurfaceColor(GBuffer);
	half Opacity = GBuffer.CustomData.a;

	half3 PreintegratedBRDF = Texture2DSampleLevel(View.PreIntegratedBRDF, View.PreIntegratedBRDFSampler, float2(saturate(dot(N, L) * .5 + .5), 1 - Opacity), 0).rgb;
	Lighting.Transmission = AreaLight.FalloffColor * Falloff * PreintegratedBRDF * SubsurfaceColor;

	return Lighting;
}

FDirectLighting IntegrateBxDF( FGBufferData GBuffer, half3 N, half3 V, half3 L, float Falloff, half NoL, FAreaLight AreaLight, FShadowTerms Shadow )
{
	switch( GBuffer.ShadingModelID )
	{
		case SHADINGMODELID_DEFAULT_LIT:
		case SHADINGMODELID_SINGLELAYERWATER:
		case SHADINGMODELID_THIN_TRANSLUCENT:
			return DefaultLitBxDF( GBuffer, N, V, L, Falloff, NoL, AreaLight, Shadow );
		case SHADINGMODELID_SUBSURFACE:
			return SubsurfaceBxDF( GBuffer, N, V, L, Falloff, NoL, AreaLight, Shadow );
		case SHADINGMODELID_PREINTEGRATED_SKIN:
			return PreintegratedSkinBxDF( GBuffer, N, V, L, Falloff, NoL, AreaLight, Shadow );
		case SHADINGMODELID_CLEAR_COAT:
			return ClearCoatBxDF( GBuffer, N, V, L, Falloff, NoL, AreaLight, Shadow );
		case SHADINGMODELID_SUBSURFACE_PROFILE:
			return SubsurfaceProfileBxDF( GBuffer, N, V, L, Falloff, NoL, AreaLight, Shadow );
		case SHADINGMODELID_TWOSIDED_FOLIAGE:
			return TwoSidedBxDF( GBuffer, N, V, L, Falloff, NoL, AreaLight, Shadow );
		case SHADINGMODELID_HAIR:
			return HairBxDF( GBuffer, N, V, L, Falloff, NoL, AreaLight, Shadow );
		case SHADINGMODELID_CLOTH:
			return ClothBxDF( GBuffer, N, V, L, Falloff, NoL, AreaLight, Shadow );
		case SHADINGMODELID_EYE:
			return EyeBxDF( GBuffer, N, V, L, Falloff, NoL, AreaLight, Shadow );
		default:
			return (FDirectLighting)0;
	}
}

FDirectLighting EvaluateBxDF( FGBufferData GBuffer, half3 N, half3 V, half3 L, float NoL, FShadowTerms Shadow )
{
	FAreaLight AreaLight;
	AreaLight.SphereSinAlpha = 0;
	AreaLight.SphereSinAlphaSoft = 0;
	AreaLight.LineCosSubtended = 1;
	AreaLight.FalloffColor = 1;
	AreaLight.Rect = (FRect)0;
	AreaLight.IsRectAndDiffuseMicroReflWeight = 0;
<<<<<<< HEAD
    AreaLight.Texture = InitRectTexture(View.LTCAmpTexture); // Dummy
=======
	AreaLight.Texture = InitRectTexture();
>>>>>>> d731a049

	return IntegrateBxDF( GBuffer, N, V, L, 1, NoL, AreaLight, Shadow );
}<|MERGE_RESOLUTION|>--- conflicted
+++ resolved
@@ -11,8 +11,6 @@
 #include "TransmissionCommon.ush"
 #include "HairBsdf.ush"
 #include "ShadingEnergyConservation.ush"
-<<<<<<< HEAD
-=======
 #include "ParticipatingMediaCommon.ush"
 #include "ColorSpace.ush"
 
@@ -92,7 +90,6 @@
 	return (D * Vis) * F;
 }
 #endif // SHADING_PATH_MOBILE
->>>>>>> d731a049
 
 #if 0
 void StandardShadingShared( float3 DiffuseColor, float3 SpecularColor, float Roughness, float3 V, half3 N )
@@ -293,10 +290,7 @@
 		InitMobile(Context, N, V, L, NoL);
 #else
 		Init(Context, N, V, L);
-<<<<<<< HEAD
-=======
-#endif
->>>>>>> d731a049
+#endif
 
 		NoV = Context.NoV;
 		VoH = Context.VoH;
@@ -363,31 +357,6 @@
 	return 
 		Diffuse_Lambert( DiffuseColor ) * ComputeEnergyPreservation(EnergyTerms) +
 		(D * Vis) * F * ComputeEnergyConservation(EnergyTerms);
-<<<<<<< HEAD
-}
-
-float3 CalcThinTransmission(float NoL, float NoV, FGBufferData GBuffer)
-{
-	float3 Transmission = 1.0;
-	float AbsorptionMix = GBuffer.Metallic;
-	if (AbsorptionMix > 0.0)
-	{
-		// Normalized layer thickness documented for clarity
-		float NormalizedLayerThickness = 1.0;
-		float ThinDistance = NormalizedLayerThickness * (rcp(NoV) + rcp(NoL));
-
-		// Base color represents reflected color viewed at 0 incidence angle, after being absorbed through the substrate.
-		// Because of this, extinction is normalized by traveling through layer thickness twice
-		float3 TransmissionColor = Diffuse_Lambert(GBuffer.BaseColor);
-		float3 ExtinctionCoefficient = -log(TransmissionColor) / (2.0 * NormalizedLayerThickness);
-		float3 OpticalDepth = ExtinctionCoefficient * max(ThinDistance - 2.0 * NormalizedLayerThickness, 0.0);
-		Transmission = saturate(exp(-OpticalDepth));
-		Transmission = lerp(1.0, Transmission, AbsorptionMix);
-	}
-
-	return Transmission;
-=======
->>>>>>> d731a049
 }
 
 float RefractBlend(float VoH, float Eta)
@@ -521,11 +490,7 @@
 	float3 FresnelCoeff = ComputeEnergyPreservation(EnergyTermsCoat); // 1.0 - F;
 	#else
 	// Preserve old behavior when energy conservation is disabled
-<<<<<<< HEAD
-	float FresnelCoeff = 1.0 - F;
-=======
 	half FresnelCoeff = 1.0 - F;
->>>>>>> d731a049
 	#endif
 	FresnelCoeff *= FresnelCoeff;
 
@@ -596,13 +561,8 @@
 	float3 Transmission = SimpleClearCoatTransmittance(BottomContext.NoL, BottomContext.NoV, GBuffer.Metallic, GBuffer.BaseColor);
 
 	// Default Lit
-<<<<<<< HEAD
-	float3 DefaultDiffuse = (Falloff * NoL) * AreaLight.FalloffColor * Diffuse_Lambert(GBuffer.DiffuseColor) * ComputeEnergyPreservation(EnergyTermsBottom);
-	float3 RefractedDiffuse = FresnelCoeff * Transmission * DefaultDiffuse;
-=======
 	half3 DefaultDiffuse = (Falloff * NoL) * AreaLight.FalloffColor * Diffuse_Lambert(GBuffer.DiffuseColor) * ComputeEnergyPreservation(EnergyTermsBottom);
 	half3 RefractedDiffuse = FresnelCoeff * Transmission * DefaultDiffuse;
->>>>>>> d731a049
 	Lighting.Diffuse = lerp(DefaultDiffuse, RefractedDiffuse, ClearCoat);
 
 	if (!bHasAnisotropy && bIsRect)
@@ -686,17 +646,7 @@
 void GetProfileDualSpecular(uint SubsurfaceProfileInt, half Roughness, half Opacity, out half LobeRoughness0, out half LobeRoughness1, out half LobeMix)
 {
 #if !FORWARD_SHADING
-<<<<<<< HEAD
-	// 0..255, which SubSurface profile to pick
-	uint SubsurfaceProfileInt = ExtractSubsurfaceProfileInt(GBuffer);
-
-	float4 Data = View.SSProfilesTexture.Load(int3(SSSS_DUAL_SPECULAR_OFFSET, SubsurfaceProfileInt, 0));
-	AverageToRoughness0 = Data.x * SSSS_MAX_DUAL_SPECULAR_ROUGHNESS;
-	AverageToRoughness1 = Data.y * SSSS_MAX_DUAL_SPECULAR_ROUGHNESS;
-	LobeMix = Data.z;
-=======
 	GetSubsurfaceProfileDualSpecular(SubsurfaceProfileInt, Roughness, Opacity, LobeRoughness0, LobeRoughness1, LobeMix);
->>>>>>> d731a049
 #else
 	// Disable dual lobe, as subsurface profile doesn't work with forward.
 	LobeRoughness0 = Roughness;
@@ -726,9 +676,6 @@
 
 	GetProfileDualSpecular(SubsurfaceProfileId, Roughness, Opacity, Lobe0Roughness, Lobe1Roughness, LobeMix);
 	half AverageRoughness = lerp(Lobe0Roughness, Lobe1Roughness, LobeMix);
-
-	// Take the average roughness instead of compute a separate energy term for each roughness
-	const FBxDFEnergyTerms EnergyTerms = ComputeGGXSpecEnergyTerms(AverageRoughness, Context.NoV, GBuffer.SpecularColor);
 
 	// Take the average roughness instead of compute a separate energy term for each roughness
 	const FBxDFEnergyTerms EnergyTerms = ComputeGGXSpecEnergyTerms(AverageRoughness, Context.NoV, GBuffer.SpecularColor);
@@ -969,8 +916,6 @@
 
 	Lighting.Diffuse = 0;
 	Lighting.Transmission = AreaLight.FalloffColor * ( Falloff * lerp( Sclera, Iris, IrisMask ) * EnergyPreservation ) * Diffuse_Lambert( GBuffer.DiffuseColor );
-<<<<<<< HEAD
-=======
 #if SHADING_PATH_MOBILE
 	uint SubsurfaceProfileId = ExtractSubsurfaceProfileInt(GBuffer);
 	half Curvature = GBuffer.Curvature;
@@ -991,7 +936,6 @@
 	// Needs to apply shadow at here, since the preintegrated value has already counted it, and we need to skip applying shadow outside.
 	Lighting.Transmission = lerp(Lighting.Transmission * Shadow.SurfaceShadow, Falloff * lerp(BurleyDiffuse.rgb, IrisBurleyDiffuse.rgb, IrisMask) * Diffuse_Lambert(GBuffer.DiffuseColor), Tint);
 #endif
->>>>>>> d731a049
 	return Lighting;
 }
 
@@ -1046,11 +990,7 @@
 	AreaLight.FalloffColor = 1;
 	AreaLight.Rect = (FRect)0;
 	AreaLight.IsRectAndDiffuseMicroReflWeight = 0;
-<<<<<<< HEAD
-    AreaLight.Texture = InitRectTexture(View.LTCAmpTexture); // Dummy
-=======
 	AreaLight.Texture = InitRectTexture();
->>>>>>> d731a049
 
 	return IntegrateBxDF( GBuffer, N, V, L, 1, NoL, AreaLight, Shadow );
 }