// Copyright Epic Games, Inc. All Rights Reserved.

#pragma once

#include "DeferredShadingCommon.ush"
#include "BRDF.ush"
#include "FastMath.ush"
#include "CapsuleLight.ush"
#include "RectLight.ush"
#include "AreaLightCommon.ush"
#include "TransmissionCommon.ush"
#include "HairBsdf.ush"
<<<<<<< HEAD
=======
#include "ShadingEnergyConservation.ush"
>>>>>>> 6bbb88c8

#if 0
void StandardShadingShared( float3 DiffuseColor, float3 SpecularColor, float Roughness, float3 V, half3 N )
{
	float NoV = saturate( abs( dot(N, V) ) + 1e-5 );

	// Diffuse_Lambert
	Shared.DiffuseMul = DiffuseColor * (1.0 / PI);

	// D_GGX, Vis_SmithJointApprox
	float m = Roughness * Roughness;
	Shared.m2 = m * m;
	Shared.SpecularMul = (0.5 / PI) * Shared.m2;
	Shared.VisMad = float2( 2 * NoV * ( 1 - m ) + m, NoV * m );
	
	// F_Schlick
	Shared.SpecularMul *= saturate( 50.0 * SpecularColor.g );
}

void StandardShadingPerLight( Shared, float3 L, float3 V, half3 N )
{
	float3 H = normalize(V + L);			// 3 add, 2 mad, 4 mul, 1 rsqrt
	float NoL = saturate( dot(N, L) );		// 2 mad, 1 mul
	float NoH = saturate( dot(N, H) );		// 2 mad, 1 mul
	float VoH = saturate( dot(V, H) );		// 2 mad, 1 mul

	// D_GGX, Vis_SmithJointApprox
	float d = ( NoH * Shared.m2 - NoH ) * NoH + 1;			// 2 mad
	float v = NoL * Shared.VisMad.x + Shared.VisMad.y;		// 1 mad
	float D_Vis = Shared.SpecularMul * rcp( d * d * v );	// 3 mul, 1 rcp

	// F_Schlick
	float Fc = pow( 1 - VoH, 5 );							// 1 sub, 3 mul
	float3 F = Fc + (1 - Fc) * SpecularColor;				// 1 sub, 3 mad

	return Shared.DiffuseMul + D_Vis * F;					// 3 mad
}
#endif
<<<<<<< HEAD
struct FAreaLight
=======
struct FDirectLighting
>>>>>>> 6bbb88c8
{
	float3	Diffuse;
	float3	Specular;
	float3	Transmission;
};

struct FDirectLighting
{
	float3	Diffuse;
	float3	Specular;
	float3	Transmission;
};

struct FShadowTerms
{
	float	SurfaceShadow;
	float	TransmissionShadow;
	float	TransmissionThickness;
	FHairTransmittanceData HairTransmittance;
};
FDirectLighting HairBxDF(FGBufferData GBuffer, half3 N, half3 V, half3 L, float Falloff, float NoL, FAreaLight AreaLight, FShadowTerms Shadow)
<<<<<<< HEAD
{
	const float3 BsdfValue = HairShading(GBuffer, L, V, N, Shadow.TransmissionShadow, Shadow.HairTransmittance, 1, 0, uint2(0, 0));

	FDirectLighting Lighting;
	Lighting.Diffuse = 0;
	Lighting.Specular = 0;
	Lighting.Transmission = AreaLight.FalloffColor * Falloff * BsdfValue;
	return Lighting;
}

bool IsAreaLight(FAreaLight AreaLight)
=======
>>>>>>> 6bbb88c8
{
	const float3 BsdfValue = HairShading(GBuffer, L, V, N, Shadow.TransmissionShadow, Shadow.HairTransmittance, 1, 0, uint2(0, 0));

	FDirectLighting Lighting;
	Lighting.Diffuse = 0;
	Lighting.Specular = 0;
	Lighting.Transmission = AreaLight.FalloffColor * Falloff * BsdfValue;
	return Lighting;
}

float New_a2( float a2, float SinAlpha, float VoH )
{
	return a2 + 0.25 * SinAlpha * (3.0 * sqrtFast(a2) + SinAlpha) / ( VoH + 0.001 );
	//return a2 + 0.25 * SinAlpha * ( saturate(12 * a2 + 0.125) + SinAlpha ) / ( VoH + 0.001 );
	//return a2 + 0.25 * SinAlpha * ( a2 * 2 + 1 + SinAlpha ) / ( VoH + 0.001 );
}

float EnergyNormalization( inout float a2, float VoH, FAreaLight AreaLight )
{
	if( AreaLight.SphereSinAlphaSoft > 0 )
	{
		// Modify Roughness
		a2 = saturate( a2 + Pow2( AreaLight.SphereSinAlphaSoft ) / ( VoH * 3.6 + 0.4 ) );
	}

	float Sphere_a2 = a2;
	float Energy = 1;
	if( AreaLight.SphereSinAlpha > 0 )
	{
		Sphere_a2 = New_a2( a2, AreaLight.SphereSinAlpha, VoH );
		Energy = a2 / Sphere_a2;
	}

	if( AreaLight.LineCosSubtended < 1 )
	{
#if 1
		float LineCosTwoAlpha = AreaLight.LineCosSubtended;
		float LineTanAlpha = sqrt( ( 1.0001 - LineCosTwoAlpha ) / ( 1 + LineCosTwoAlpha ) );
		float Line_a2 = New_a2( Sphere_a2, LineTanAlpha, VoH );
		Energy *= sqrt( Sphere_a2 / Line_a2 );
#else
		float LineCosTwoAlpha = AreaLight.LineCosSubtended;
		float LineSinAlpha = sqrt( 0.5 - 0.5 * LineCosTwoAlpha );
		float Line_a2 = New_a2( Sphere_a2, LineSinAlpha, VoH );
		Energy *= Sphere_a2 / Line_a2;
#endif
	}

	return Energy;
}

float3 SpecularGGX(float Roughness, float Anisotropy, float3 SpecularColor, BxDFContext Context, float NoL, FAreaLight AreaLight)
{
	float Alpha = Roughness * Roughness;
	float a2 = Alpha * Alpha;

	FAreaLight Punctual = AreaLight;
	Punctual.SphereSinAlpha = 0;
	Punctual.SphereSinAlphaSoft = 0;
	Punctual.LineCosSubtended = 1;
	Punctual.Rect = (FRect)0;
<<<<<<< HEAD
	Punctual.bIsRect = false;

	float Energy = EnergyNormalization(a2, Context.VoH, Punctual);

=======
	Punctual.IsRectAndDiffuseMicroReflWeight = 0;

	float Energy = EnergyNormalization(a2, Context.VoH, Punctual);

>>>>>>> 6bbb88c8
	float ax = 0;
	float ay = 0;
	GetAnisotropicRoughness(Alpha, Anisotropy, ax, ay);

	// Generalized microfacet specular
	float3 D = D_GGXaniso(ax, ay, Context.NoH, Context.XoH, Context.YoH) * Energy;
	float3 Vis = Vis_SmithJointAniso(ax, ay, Context.NoV, NoL, Context.XoV, Context.XoL, Context.YoV, Context.YoL);
	float3 F = F_Schlick( SpecularColor, Context.VoH );

	return (D * Vis) * F;
}

float3 SpecularGGX( float Roughness, float3 SpecularColor, BxDFContext Context, float NoL, FAreaLight AreaLight )
{
	float a2 = Pow4( Roughness );
	float Energy = EnergyNormalization( a2, Context.VoH, AreaLight );
	
	// Generalized microfacet specular
	float D = D_GGX( a2, Context.NoH ) * Energy;
	float Vis = Vis_SmithJointApprox( a2, Context.NoV, NoL );
	float3 F = F_Schlick( SpecularColor, Context.VoH );

	return (D * Vis) * F;
}

float3 DualSpecularGGX(float AverageRoughness, float Lobe0Roughness, float Lobe1Roughness, float LobeMix, float3 SpecularColor, BxDFContext Context, float NoL, FAreaLight AreaLight)
{
	float AverageAlpha2 = Pow4(AverageRoughness);
	float Lobe0Alpha2 = Pow4(Lobe0Roughness);
	float Lobe1Alpha2 = Pow4(Lobe1Roughness);

	float Lobe0Energy = EnergyNormalization(Lobe0Alpha2, Context.VoH, AreaLight);
	float Lobe1Energy = EnergyNormalization(Lobe1Alpha2, Context.VoH, AreaLight);

	// Generalized microfacet specular
	float D = lerp(D_GGX(Lobe0Alpha2, Context.NoH) * Lobe0Energy, D_GGX(Lobe1Alpha2, Context.NoH) * Lobe1Energy, LobeMix);
	float Vis = Vis_SmithJointApprox(AverageAlpha2, Context.NoV, NoL); // Average visibility well approximates using two separate ones (one per lobe).
	float3 F = F_Schlick(SpecularColor, Context.VoH);

	return (D * Vis) * F;
}

FDirectLighting DefaultLitBxDF( FGBufferData GBuffer, half3 N, half3 V, half3 L, float Falloff, float NoL, FAreaLight AreaLight, FShadowTerms Shadow )
{
	BxDFContext Context;
<<<<<<< HEAD
=======
	FDirectLighting Lighting;
>>>>>>> 6bbb88c8

#if SUPPORTS_ANISOTROPIC_MATERIALS
	bool bHasAnisotropy = HasAnisotropy(GBuffer.SelectiveOutputMask);
#else
	bool bHasAnisotropy = false;
#endif
<<<<<<< HEAD

	BRANCH
	if (bHasAnisotropy)
	{
		half3 X = GBuffer.WorldTangent;
		half3 Y = normalize(cross(N, X));
		Init(Context, N, X, Y, V, L);
	}
	else
	{
		Init(Context, N, V, L);
		SphereMaxNoH(Context, AreaLight.SphereSinAlpha, true);
	}

	Context.NoV = saturate(abs( Context.NoV ) + 1e-5);
=======
>>>>>>> 6bbb88c8

	float NoV, VoH, NoH;
	BRANCH
	if (bHasAnisotropy)
	{
		half3 X = GBuffer.WorldTangent;
		half3 Y = normalize(cross(N, X));
		Init(Context, N, X, Y, V, L);

		NoV = Context.NoV;
		VoH = Context.VoH;
		NoH = Context.NoH;
	}
	else
	{
		Init(Context, N, V, L);

		NoV = Context.NoV;
		VoH = Context.VoH;
		NoH = Context.NoH;

		SphereMaxNoH(Context, AreaLight.SphereSinAlpha, true);
	}

	Context.NoV = saturate(abs( Context.NoV ) + 1e-5);

#if MATERIAL_ROUGHDIFFUSE
	// Chan diffuse model with roughness == specular roughness. This is not necessarily a good modelisation of reality because when the mean free path is super small, the diffuse can in fact looks rougher. But this is a start.
	// Also we cannot use the morphed context maximising NoH as this is causing visual artefact when interpolating rough/smooth diffuse response. 
	Lighting.Diffuse = Diffuse_Chan(GBuffer.DiffuseColor, Pow4(GBuffer.Roughness), NoV, NoL, VoH, NoH, GetAreaLightDiffuseMicroReflWeight(AreaLight));
#else
	Lighting.Diffuse = Diffuse_Lambert(GBuffer.DiffuseColor);
#endif
	Lighting.Diffuse *= AreaLight.FalloffColor * (Falloff * NoL);

	BRANCH
	if (bHasAnisotropy)
	{
		//Lighting.Specular = GBuffer.WorldTangent * .5f + .5f;
		Lighting.Specular = AreaLight.FalloffColor * (Falloff * NoL) * SpecularGGX(GBuffer.Roughness, GBuffer.Anisotropy, GBuffer.SpecularColor, Context, NoL, AreaLight);
	}
	else
	{
<<<<<<< HEAD
		if( AreaLight.bIsRect )
=======
		if( IsRectLight(AreaLight) )
>>>>>>> 6bbb88c8
		{
			Lighting.Specular = RectGGXApproxLTC(GBuffer.Roughness, GBuffer.SpecularColor, N, V, AreaLight.Rect, AreaLight.Texture);
		}
		else
		{
			Lighting.Specular = AreaLight.FalloffColor * (Falloff * NoL) * SpecularGGX(GBuffer.Roughness, GBuffer.SpecularColor, Context, NoL, AreaLight);
		}
	}
<<<<<<< HEAD
=======

	FBxDFEnergyTerms EnergyTerms = ComputeGGXSpecEnergyTerms(GBuffer.Roughness, Context.NoV, GBuffer.SpecularColor);

	// Add energy presevation (i.e. attenuation of the specular layer onto the diffuse component
	Lighting.Diffuse *= ComputeEnergyPreservation(EnergyTerms);

	// Add specular microfacet multiple scattering term (energy-conservation)
	Lighting.Specular *= ComputeEnergyConservation(EnergyTerms);
>>>>>>> 6bbb88c8

	Lighting.Transmission = 0;
	return Lighting;
}

// Simple default lit model used by Lumen
float3 SimpleShading( float3 DiffuseColor, float3 SpecularColor, float Roughness, float3 L, float3 V, half3 N )
{
	const float NoV = saturate(dot(N, V));
	const FBxDFEnergyTerms EnergyTerms = ComputeGGXSpecEnergyTerms(Roughness, NoV, SpecularColor);

	float3 H = normalize(V + L);
	float NoH = saturate( dot(N, H) );
	
	// Generalized microfacet specular
	float D = D_GGX( Pow4(Roughness), NoH );
	float Vis = Vis_Implicit();
	float3 F = F_None( SpecularColor );

	return 
		Diffuse_Lambert( DiffuseColor ) * ComputeEnergyPreservation(EnergyTerms) +
		(D * Vis) * F * ComputeEnergyConservation(EnergyTerms);
}

float3 CalcThinTransmission(float NoL, float NoV, FGBufferData GBuffer)
{
	float3 Transmission = 1.0;
	float AbsorptionMix = GBuffer.Metallic;
	if (AbsorptionMix > 0.0)
	{
		// Normalized layer thickness documented for clarity
		float NormalizedLayerThickness = 1.0;
		float ThinDistance = NormalizedLayerThickness * (rcp(NoV) + rcp(NoL));

		// Base color represents reflected color viewed at 0 incidence angle, after being absorbed through the substrate.
		// Because of this, extinction is normalized by traveling through layer thickness twice
		float3 TransmissionColor = Diffuse_Lambert(GBuffer.BaseColor);
		float3 ExtinctionCoefficient = -log(TransmissionColor) / (2.0 * NormalizedLayerThickness);
		float3 OpticalDepth = ExtinctionCoefficient * max(ThinDistance - 2.0 * NormalizedLayerThickness, 0.0);
		Transmission = saturate(exp(-OpticalDepth));
		Transmission = lerp(1.0, Transmission, AbsorptionMix);
	}

	return Transmission;
}

float RefractBlend(float VoH, float Eta)
{
	// Refraction blend factor for normal component of VoH
	float k = 1.0 - Eta * Eta * (1.0 - VoH * VoH);
	return Eta * VoH - sqrt(k);
}

float RefractBlendClearCoatApprox(float VoH)
{
	// Polynomial approximation of refraction blend factor for normal component of VoH with fixed Eta (1/1.5):
	return (0.63 - 0.22 * VoH) * VoH - 0.745;
}

float3 Refract(float3 V, float3 H, float Eta)
{
	// Assumes V points away from the point of incidence
	float VoH = dot(V, H);
	return RefractBlend(VoH, Eta) * H - Eta * V;
}

BxDFContext RefractClearCoatContext(BxDFContext Context)
{
	// Reference: Propagation of refraction through dot-product NoV
	// Note: This version of Refract requires V to point away from the point of incidence
	//  NoV2 = -dot(N, Refract(V, H, Eta))
	//  NoV2 = -dot(N, RefractBlend(VoH, Eta) * H - Eta * V)
	//  NoV2 = -(RefractBlend(VoH, Eta) * NoH - Eta * NoV)
	//  NoV2 = Eta * NoV - RefractBlend(VoH, Eta) * NoH
	//  NoV2 = 1.0 / 1.5 * NoV - RefractBlendClearCoatApprox(VoH) * NoH

	BxDFContext RefractedContext = Context;
	float Eta = 1.0 / 1.5;
	float RefractionBlendFactor = RefractBlendClearCoatApprox(Context.VoH);
	float RefractionProjectionTerm = RefractionBlendFactor * Context.NoH;
	RefractedContext.NoV = clamp(Eta * Context.NoV - RefractionProjectionTerm, 0.001, 1.0); // Due to CalcThinTransmission and Vis_SmithJointAniso, we need to make sure
	RefractedContext.NoL = clamp(Eta * Context.NoL - RefractionProjectionTerm, 0.001, 1.0); // those values are not 0s to avoid NaNs.
	RefractedContext.VoH = saturate(Eta * Context.VoH - RefractionBlendFactor);
	RefractedContext.VoL = 2.0 * RefractedContext.VoH * RefractedContext.VoH - 1.0;
	RefractedContext.NoH = Context.NoH;
	return RefractedContext;
}

FDirectLighting ClearCoatBxDF( FGBufferData GBuffer, half3 N, half3 V, half3 L, float Falloff, float NoL, FAreaLight AreaLight, FShadowTerms Shadow )
{
	const float ClearCoat			= GBuffer.CustomData.x;
	const float ClearCoatRoughness	= max(GBuffer.CustomData.y, 0.02f);
	const float Film = 1 * ClearCoat;
	const float MetalSpec = 0.9;

	FDirectLighting Lighting = {
		float3(0.0, 0.0, 0.0),
		float3(0.0, 0.0, 0.0),
		float3(0.0, 0.0, 0.0)
	};
	
	BxDFContext Context;
	half3 Nspec = N;

	if (CLEAR_COAT_BOTTOM_NORMAL)
	{
		Nspec = GBuffer.WorldNormal;
	}

#if SUPPORTS_ANISOTROPIC_MATERIALS
	bool bHasAnisotropy = HasAnisotropy(GBuffer.SelectiveOutputMask);
#else
	bool bHasAnisotropy = false;
#endif

	half3 X = 0;
	half3 Y = 0;

	//////////////////////////////
	/// Top Layer
	//////////////////////////////

	// No anisotropy for the top layer
	Init(Context, Nspec, V, L);
	
	// Modify SphereSinAlpha, knowing that it was previously manipulated by roughness of the under coat
	// Note: the operation is not invertible for GBuffer.Roughness = 1.0, so roughness is clamped to 254.0/255.0
	float SphereSinAlpha = AreaLight.SphereSinAlpha;
	float RoughnessCompensation = 1 - Pow2(GBuffer.Roughness);
	float Alpha = Pow2(ClearCoatRoughness);
	RoughnessCompensation = RoughnessCompensation > 0.0 ? (1 - Alpha) / RoughnessCompensation : 0.0;
	AreaLight.SphereSinAlpha = saturate(AreaLight.SphereSinAlpha * RoughnessCompensation);

	SphereMaxNoH(Context, AreaLight.SphereSinAlpha, CLEAR_COAT_BOTTOM_NORMAL == 0);
	Context.NoV = saturate(abs(Context.NoV) + 1e-5);
	const bool bIsRect = IsRectLight(AreaLight);
	Context.VoH = bIsRect ? Context.NoV : Context.VoH;

	// Hard-coded Fresnel evaluation with IOR = 1.5 (for polyurethane cited by Disney BRDF)
	float F0 = 0.04;
	float Fc = Pow5(1 - Context.VoH);
	float F = Fc + (1 - Fc) * F0;

	FBxDFEnergyTerms EnergyTermsCoat   = ComputeGGXSpecEnergyTerms(ClearCoatRoughness, Context.NoV, F0);

	if (bIsRect)
	{
		Lighting.Specular = ClearCoat * RectGGXApproxLTC(ClearCoatRoughness, F0, Nspec, V, AreaLight.Rect, AreaLight.Texture);
	}
	else
	{
		// Generalized microfacet specular
		float a2 = Pow2(Alpha);
		float ClearCoatEnergy = EnergyNormalization(a2, Context.VoH, AreaLight);
		float D = D_GGX(a2, Context.NoH) * ClearCoatEnergy;
		float Vis = Vis_SmithJointApprox(a2, Context.NoV, NoL);

		float Fr1 = D * Vis * F;
		Lighting.Specular = ClearCoat * AreaLight.FalloffColor * (Falloff * NoL * Fr1);
	}
	Lighting.Specular *= ComputeEnergyConservation(EnergyTermsCoat);

	// Restore previously changed SphereSinAlpha for the top layer. 
	// Alpha needs to also be restored to the bottom layer roughness.
	AreaLight.SphereSinAlpha = SphereSinAlpha;
	Alpha = Pow2(GBuffer.Roughness);

	// Restore previously changed SphereSinAlpha for the top layer. 
	// Alpha needs to also be restored to the bottom layer roughness.
	AreaLight.SphereSinAlpha = SphereSinAlpha;
	Alpha = Pow2(GBuffer.Roughness);

	// Incoming and exiting Fresnel terms are identical to incoming Fresnel term (VoH == HoL)
	// float FresnelCoeff = (1.0 - F1) * (1.0 - F2);
	#if USE_ENERGY_CONSERVATION
	float3 FresnelCoeff = ComputeEnergyPreservation(EnergyTermsCoat); // 1.0 - F;
	#else
	// Preserve old behavior when energy conservation is disabled
	float FresnelCoeff = 1.0 - F;
	#endif
	FresnelCoeff *= FresnelCoeff;

	//////////////////////////////
	/// Bottom Layer
	//////////////////////////////

	if (CLEAR_COAT_BOTTOM_NORMAL)
	{
		BxDFContext TempContext;

		BRANCH
		if (bHasAnisotropy)
		{
			Init(TempContext, N, X, Y, V, L);
		}
		else
		{
			Init(TempContext, Nspec, V, L);
		}

		// If bottom-normal, update normal-based dot products:
		float3 H = normalize(V + L);
		Context.NoH = saturate(dot(N, H));
		Context.NoV = saturate(dot(N, V));
		Context.NoL = saturate(dot(N, L));
		Context.VoL = saturate(dot(V, L));
		Context.VoH = saturate(dot(V, H));

		Context.XoV = TempContext.XoV;
		Context.XoL = TempContext.XoL;
		Context.XoH = TempContext.XoH;
		Context.YoV = TempContext.YoV;
		Context.YoL = TempContext.YoL;
		Context.YoH = TempContext.YoH;

		if (!bHasAnisotropy)
		{
			bool bNewtonIteration = true;
			SphereMaxNoH(Context, AreaLight.SphereSinAlpha, bNewtonIteration);
		}

		Context.NoV = saturate(abs(Context.NoV) + 1e-5);
	}

	// Propagate refraction through dot-products rather than the original vectors:
	// Reference:
	//   float Eta = 1.0 / 1.5;
	//   float3 H = normalize(V + L);
	//   float3 V2 = Refract(V, H, Eta);
	//   float3 L2 = reflect(V2, H);
	//   V2 = -V2;
	//   BxDFContext BottomContext;
	//   Init(BottomContext, N, X, Y, V2, L2);
	if (bHasAnisotropy)
	{
		// Prepare the anisotropic Context to refract.
		X = GBuffer.WorldTangent;
		Y = normalize(cross(N, X));
		Init(Context, Nspec, X, Y, V, L);
	}
	BxDFContext BottomContext = RefractClearCoatContext(Context);
	BottomContext.VoH = bIsRect ? BottomContext.NoV : BottomContext.VoH;

	FBxDFEnergyTerms EnergyTermsBottom = ComputeGGXSpecEnergyTerms(GBuffer.Roughness, BottomContext.NoV, GBuffer.SpecularColor);

	// Absorption
	float3 Transmission = CalcThinTransmission(BottomContext.NoL, BottomContext.NoV, GBuffer);

	// Default Lit
<<<<<<< HEAD
	float3 DefaultDiffuse = (Falloff * NoL) * AreaLight.FalloffColor * Diffuse_Lambert(GBuffer.DiffuseColor);
	float3 RefractedDiffuse = FresnelCoeff * Transmission * DefaultDiffuse;
	Lighting.Diffuse = lerp(DefaultDiffuse, RefractedDiffuse, ClearCoat);

	if (!bHasAnisotropy && AreaLight.bIsRect)
=======
	float3 DefaultDiffuse = (Falloff * NoL) * AreaLight.FalloffColor * Diffuse_Lambert(GBuffer.DiffuseColor) * ComputeEnergyPreservation(EnergyTermsBottom);
	float3 RefractedDiffuse = FresnelCoeff * Transmission * DefaultDiffuse;
	Lighting.Diffuse = lerp(DefaultDiffuse, RefractedDiffuse, ClearCoat);

	if (!bHasAnisotropy && bIsRect)
>>>>>>> 6bbb88c8
	{
		// Note: V is used instead of V2 because LTC integration is not tuned to handle refraction direction
		float3 DefaultSpecular = RectGGXApproxLTC(GBuffer.Roughness, GBuffer.SpecularColor, N, V, AreaLight.Rect, AreaLight.Texture);
		float3 RefractedSpecular = FresnelCoeff * Transmission * DefaultSpecular;
		Lighting.Specular += lerp(DefaultSpecular, RefractedSpecular, ClearCoat);
	}
	else
	{
		float a2 = Pow4(GBuffer.Roughness);
		float D2 = 0;
		float Vis2 = 0;

		BRANCH
		if (bHasAnisotropy)
		{
			float ax = 0;
			float ay = 0;
			GetAnisotropicRoughness(Alpha, GBuffer.Anisotropy, ax, ay); 

			D2 = D_GGXaniso(ax, ay, Context.NoH, Context.XoH, Context.YoH);
			Vis2 = Vis_SmithJointAniso(ax, ay, BottomContext.NoV, BottomContext.NoL, BottomContext.XoV, BottomContext.XoL, BottomContext.YoV, BottomContext.YoL);
		}
		else
		{
			D2 = D_GGX(a2, BottomContext.NoH);
			// NoL is chosen to provide better parity with DefaultLit when ClearCoat=0
			Vis2 = Vis_SmithJointApprox(a2, BottomContext.NoV, NoL);
		}
		float3 F = F_Schlick(GBuffer.SpecularColor, BottomContext.VoH);
		float3 F_DefaultLit = F_Schlick(GBuffer.SpecularColor, Context.VoH);
		
		float Energy = 0;

		BRANCH
		if (bHasAnisotropy)
		{
			FAreaLight Punctual = AreaLight;
			Punctual.SphereSinAlpha = 0;
			Punctual.SphereSinAlphaSoft = 0;
			Punctual.LineCosSubtended = 1;
			Punctual.Rect = (FRect)0;
<<<<<<< HEAD
			Punctual.bIsRect = false;
=======
			Punctual.IsRectAndDiffuseMicroReflWeight = 0;
>>>>>>> 6bbb88c8
			
			Energy = EnergyNormalization(a2, Context.VoH, Punctual);
		}
		else
		{
			Energy = EnergyNormalization(a2, Context.VoH, AreaLight);
		}

		// Note: reusing D and V from refracted context to save computation when ClearCoat < 1
		float3 CommonSpecular = (Energy * Falloff * NoL * D2 * Vis2) * AreaLight.FalloffColor;
		float3 DefaultSpecular = F_DefaultLit;
		float3 RefractedSpecular = FresnelCoeff * Transmission * F;
		Lighting.Specular += CommonSpecular * lerp(DefaultSpecular, RefractedSpecular, ClearCoat);
	}

	return Lighting;
}

// HG phase function approximated
float ApproximateHG(float cosJ, float g)
{
	float g2 = g * g;
	float gcos2 = 1.0f - (g * cosJ);
	gcos2 *= gcos2;

	const float ISO_PHASE_FUNC_Normalized = 0.5;

	return (ISO_PHASE_FUNC_Normalized * (1.0f - g2) / max( 1e-5, gcos2));
}

void GetProfileDualSpecular(FGBufferData GBuffer, out float AverageToRoughness0, out float AverageToRoughness1, out float LobeMix)
{
#if !FORWARD_SHADING
	// 0..255, which SubSurface profile to pick
	uint SubsurfaceProfileInt = ExtractSubsurfaceProfileInt(GBuffer);

	float4 Data = View.SSProfilesTexture.Load(int3(SSSS_DUAL_SPECULAR_OFFSET, SubsurfaceProfileInt, 0));
	AverageToRoughness0 = Data.x * SSSS_MAX_DUAL_SPECULAR_ROUGHNESS;
	AverageToRoughness1 = Data.y * SSSS_MAX_DUAL_SPECULAR_ROUGHNESS;
	LobeMix = Data.z;
#else
	// Disable dual lobe, as subsurface profile doesn't work with forward.
	AverageToRoughness0 = 1.f;
	AverageToRoughness1 = 1.f;
	LobeMix = 0.f;
#endif
}

FDirectLighting SubsurfaceProfileBxDF( FGBufferData GBuffer, half3 N, half3 V, half3 L, float Falloff, float NoL, FAreaLight AreaLight, FShadowTerms Shadow )
{
	BxDFContext Context;
	Init( Context, N, V, L );
	SphereMaxNoH( Context, AreaLight.SphereSinAlpha, true );
	Context.NoV = saturate( abs( Context.NoV ) + 1e-5 );

	float AverageToRoughness0;
	float AverageToRoughness1;
	float LobeMix;
	GetProfileDualSpecular(GBuffer, AverageToRoughness0, AverageToRoughness1, LobeMix);

	float AverageRoughness = GBuffer.Roughness;
	float Lobe0Roughness = max(saturate(AverageRoughness * AverageToRoughness0), 0.02f);
	float Lobe1Roughness = saturate(AverageRoughness * AverageToRoughness1);

	// Smoothly lerp to default single GGX lobe as Opacity approaches 0, before reverting to SHADINGMODELID_DEFAULT_LIT.
	// See SUBSURFACE_PROFILE_OPACITY_THRESHOLD in ShadingModelsMaterial.ush.
	float Opacity = GBuffer.CustomData.a;
	Lobe0Roughness = lerp(1.0f, Lobe0Roughness, saturate(Opacity * 10.0f));
	Lobe1Roughness = lerp(1.0f, Lobe1Roughness, saturate(Opacity * 10.0f));

	// Take the average roughness instead of compute a separate energy term for each roughness
	const FBxDFEnergyTerms EnergyTerms = ComputeGGXSpecEnergyTerms(AverageRoughness, Context.NoV, GBuffer.SpecularColor);

	FDirectLighting Lighting;
	Lighting.Diffuse  = AreaLight.FalloffColor * (Falloff * NoL) * Diffuse_Burley( GBuffer.DiffuseColor, GBuffer.Roughness, Context.NoV, NoL, Context.VoH );

	if (IsRectLight(AreaLight))
	{
		float3 Lobe0Specular = RectGGXApproxLTC(Lobe0Roughness, GBuffer.SpecularColor, N, V, AreaLight.Rect, AreaLight.Texture);
		float3 Lobe1Specular = RectGGXApproxLTC(Lobe1Roughness, GBuffer.SpecularColor, N, V, AreaLight.Rect, AreaLight.Texture);
		Lighting.Specular = lerp(Lobe0Specular, Lobe1Specular, LobeMix);
	}
	else
	{
		Lighting.Specular = AreaLight.FalloffColor * (Falloff * NoL) * DualSpecularGGX(AverageRoughness, Lobe0Roughness, Lobe1Roughness, LobeMix, GBuffer.SpecularColor, Context, NoL, AreaLight);
	}

	Lighting.Diffuse  *= ComputeEnergyPreservation(EnergyTerms);
	Lighting.Specular *= ComputeEnergyConservation(EnergyTerms);

#if USE_TRANSMISSION

	FTransmissionProfileParams TransmissionParams = GetTransmissionProfileParams( GBuffer );

	float Thickness = Shadow.TransmissionThickness;
	Thickness = DecodeThickness(Thickness);
	Thickness *= SSSS_MAX_TRANSMISSION_PROFILE_DISTANCE;
	float3 Profile = GetTransmissionProfile(GBuffer, Thickness).rgb;

	float3 RefracV = refract(V, -N, TransmissionParams.OneOverIOR);
	float PhaseFunction = ApproximateHG( dot(-L, RefracV), TransmissionParams.ScatteringDistribution );
	Lighting.Transmission = AreaLight.FalloffColor * Profile * (Falloff * PhaseFunction); // TODO: This probably should also include cosine term (NoL)

#else // USE_TRANSMISSION

	Lighting.Transmission = 0;

#endif // USE_TRANSMISSION

	return Lighting;
}

FDirectLighting ClothBxDF( FGBufferData GBuffer, half3 N, half3 V, half3 L, float Falloff, float NoL, FAreaLight AreaLight, FShadowTerms Shadow )
{
	const float3 FuzzColor	= ExtractSubsurfaceColor(GBuffer);
	const float  Cloth		= saturate(GBuffer.CustomData.a);

	BxDFContext Context;
	Init( Context, N, V, L );
	SphereMaxNoH( Context, AreaLight.SphereSinAlpha, true );
	Context.NoV = saturate( abs( Context.NoV ) + 1e-5 );

	float3 Spec1;
	if(IsRectLight(AreaLight))
		Spec1 = RectGGXApproxLTC( GBuffer.Roughness, GBuffer.SpecularColor, N, V, AreaLight.Rect, AreaLight.Texture );
	else
		Spec1 = AreaLight.FalloffColor * (Falloff * NoL) * SpecularGGX( GBuffer.Roughness, GBuffer.SpecularColor, Context, NoL, AreaLight );

	const FBxDFEnergyTerms EnergyTerms1 = ComputeGGXSpecEnergyTerms(GBuffer.Roughness, Context.NoV, GBuffer.SpecularColor);
	Spec1 *= ComputeEnergyConservation(EnergyTerms1);

	// Cloth - Asperity Scattering - Inverse Beckmann Layer
	float D2 = D_InvGGX( Pow4( GBuffer.Roughness ), Context.NoH );
	float Vis2 = Vis_Cloth( Context.NoV, NoL );
	float3 F2 = F_Schlick( FuzzColor, Context.VoH );
	float3 Spec2 = AreaLight.FalloffColor * (Falloff * NoL) * (D2 * Vis2) * F2;
	
	const FBxDFEnergyTerms EnergyTerms2 = ComputeClothEnergyTerms(GBuffer.Roughness, Context.NoV, FuzzColor);
	Spec2 *= ComputeEnergyConservation(EnergyTerms2);

	FDirectLighting Lighting;
	Lighting.Diffuse  = AreaLight.FalloffColor * (Falloff * NoL) * Diffuse_Lambert( GBuffer.DiffuseColor ); 
	Lighting.Specular = lerp( Spec1, Spec2, Cloth );
	Lighting.Transmission = 0;
<<<<<<< HEAD
=======

	Lighting.Diffuse *= lerp(ComputeEnergyPreservation(EnergyTerms1), ComputeEnergyPreservation(EnergyTerms2), Cloth);

>>>>>>> 6bbb88c8
	return Lighting;
}

FDirectLighting SubsurfaceBxDF( FGBufferData GBuffer, half3 N, half3 V, half3 L, float Falloff, float NoL, FAreaLight AreaLight, FShadowTerms Shadow )
{
	FDirectLighting Lighting = DefaultLitBxDF( GBuffer, N, V, L, Falloff, NoL, AreaLight, Shadow );
	
	float3 SubsurfaceColor = ExtractSubsurfaceColor(GBuffer);
	float Opacity = GBuffer.CustomData.a;

	float3 H = normalize(V + L);

	// to get an effect when you see through the material
	// hard coded pow constant
	float InScatter = pow(saturate(dot(L, -V)), 12) * lerp(3, .1f, Opacity);
	// wrap around lighting, /(PI*2) to be energy consistent (hack do get some view dependnt and light dependent effect)
	// Opacity of 0 gives no normal dependent lighting, Opacity of 1 gives strong normal contribution
	float NormalContribution = saturate(dot(N, H) * Opacity + 1 - Opacity);
	float BackScatter = GBuffer.GBufferAO * NormalContribution / (PI * 2);
	
	// lerp to never exceed 1 (energy conserving)
	Lighting.Transmission = AreaLight.FalloffColor * ( Falloff * lerp(BackScatter, 1, InScatter) ) * SubsurfaceColor;

	return Lighting;
}

FDirectLighting TwoSidedBxDF( FGBufferData GBuffer, half3 N, half3 V, half3 L, float Falloff, float NoL, FAreaLight AreaLight, FShadowTerms Shadow )
{
	FDirectLighting Lighting = DefaultLitBxDF( GBuffer, N, V, L, Falloff, NoL, AreaLight, Shadow );

	float3 SubsurfaceColor = ExtractSubsurfaceColor(GBuffer);

	// http://blog.stevemcauley.com/2011/12/03/energy-conserving-wrapped-diffuse/
	float Wrap = 0.5;
	float WrapNoL = saturate( ( -dot(N, L) + Wrap ) / Square( 1 + Wrap ) );

	// Scatter distribution
	float VoL = dot(V, L);
	float Scatter = D_GGX( 0.6*0.6, saturate( -VoL ) );

	Lighting.Transmission = AreaLight.FalloffColor * (Falloff * WrapNoL * Scatter) * SubsurfaceColor;

	return Lighting;
}

FDirectLighting EyeBxDF( FGBufferData GBuffer, half3 N, half3 V, half3 L, float Falloff, float NoL, FAreaLight AreaLight, FShadowTerms Shadow )
{
#if IRIS_NORMAL
	const float2 CausticNormalDelta	= float2( GBuffer.StoredMetallic, GBuffer.StoredSpecular )	* 2 - (256.0/255.0);
	const float2 IrisNormalDelta	= float2( GBuffer.CustomData.y, GBuffer.CustomData.z )		* 2 - (256.0/255.0);
	const float  IrisMask = 1.0f - GBuffer.CustomData.w;

	const float2 WorldNormalOct	= UnitVectorToOctahedron( GBuffer.WorldNormal );
	const float3 CausticNormal	= OctahedronToUnitVector( WorldNormalOct + CausticNormalDelta );
	const float3 IrisNormal		= OctahedronToUnitVector( WorldNormalOct + IrisNormalDelta );
#else
	const float3 IrisNormal		= OctahedronToUnitVector( GBuffer.CustomData.yz * 2 - 1 );
	const float  IrisDistance	= GBuffer.StoredMetallic;
	const float  IrisMask		= 1.0f - GBuffer.CustomData.w;

	// Blend in the negative intersection normal to create some concavity
	// Not great as it ties the concavity to the convexity of the cornea surface
	// No good justification for that. On the other hand, if we're just looking to
	// introduce some concavity, this does the job.
	const float3 CausticNormal = normalize(lerp(IrisNormal, -N, IrisMask*IrisDistance));
#endif

	BxDFContext Context;
	Init( Context, N, V, L );
	SphereMaxNoH( Context, AreaLight.SphereSinAlpha, false );
	Context.NoV = saturate( abs( Context.NoV ) + 1e-5 );
	const bool bIsRect = IsRectLight(AreaLight);
	Context.VoH = bIsRect ? Context.NoV : Context.VoH;
	
	// F_Schlick
	float F0 = GBuffer.Specular * 0.08;
	float Fc = Pow5( 1 - Context.VoH );
	float F = Fc + (1 - Fc) * F0;
	
	const FBxDFEnergyTerms EnergyTerms = ComputeGGXSpecEnergyTerms(GBuffer.Roughness, Context.NoV, F0);

	FDirectLighting Lighting;

	if( bIsRect )
	{
		Lighting.Specular = RectGGXApproxLTC( GBuffer.Roughness, F0, N, V, AreaLight.Rect, AreaLight.Texture );
	}
	else
	{
		float a2 = Pow4( GBuffer.Roughness );
		float Energy = EnergyNormalization( a2, Context.VoH, AreaLight );

		// Generalized microfacet specular
		float D = D_GGX( a2, Context.NoH ) * Energy;
		float Vis = Vis_SmithJointApprox( a2, Context.NoV, NoL );
		
		Lighting.Specular = AreaLight.FalloffColor * (Falloff * NoL) * D * Vis * F;
	}

	float IrisNoL = saturate( dot( IrisNormal, L ) );
	float Power = lerp( 12, 1, IrisNoL );
	float Caustic = 0.8 + 0.2 * ( Power + 1 ) * pow( saturate( dot( CausticNormal, L ) ), Power );
	float Iris = IrisNoL * Caustic;
	float Sclera = NoL;
	
	Lighting.Specular *= ComputeEnergyConservation(EnergyTerms);

#if USE_ENERGY_CONSERVATION
	const float3 EnergyPreservation = ComputeEnergyPreservation(EnergyTerms);
#else
	// Preserve old behavior when energy conservation is disabled
	const float EnergyPreservation = 1.0f - F;
#endif

	Lighting.Diffuse = 0;
	Lighting.Transmission = AreaLight.FalloffColor * ( Falloff * lerp( Sclera, Iris, IrisMask ) * EnergyPreservation ) * Diffuse_Lambert( GBuffer.DiffuseColor );
	return Lighting;
}

FDirectLighting PreintegratedSkinBxDF( FGBufferData GBuffer, half3 N, half3 V, half3 L, float Falloff, float NoL, FAreaLight AreaLight, FShadowTerms Shadow )
{
	FDirectLighting Lighting = DefaultLitBxDF( GBuffer, N, V, L, Falloff, NoL, AreaLight, Shadow );
	
	float3 SubsurfaceColor = ExtractSubsurfaceColor(GBuffer);
	float Opacity = GBuffer.CustomData.a;

	float3 PreintegratedBRDF = Texture2DSampleLevel(View.PreIntegratedBRDF, View.PreIntegratedBRDFSampler, float2(saturate(dot(N, L) * .5 + .5), 1 - Opacity), 0).rgb;
	Lighting.Transmission = AreaLight.FalloffColor * Falloff * PreintegratedBRDF * SubsurfaceColor;

	return Lighting;
}

FDirectLighting IntegrateBxDF( FGBufferData GBuffer, half3 N, half3 V, half3 L, float Falloff, float NoL, FAreaLight AreaLight, FShadowTerms Shadow )
{
	switch( GBuffer.ShadingModelID )
	{
		case SHADINGMODELID_DEFAULT_LIT:
		case SHADINGMODELID_SINGLELAYERWATER:
		case SHADINGMODELID_THIN_TRANSLUCENT:
			return DefaultLitBxDF( GBuffer, N, V, L, Falloff, NoL, AreaLight, Shadow );
		case SHADINGMODELID_SUBSURFACE:
			return SubsurfaceBxDF( GBuffer, N, V, L, Falloff, NoL, AreaLight, Shadow );
		case SHADINGMODELID_PREINTEGRATED_SKIN:
			return PreintegratedSkinBxDF( GBuffer, N, V, L, Falloff, NoL, AreaLight, Shadow );
		case SHADINGMODELID_CLEAR_COAT:
			return ClearCoatBxDF( GBuffer, N, V, L, Falloff, NoL, AreaLight, Shadow );
		case SHADINGMODELID_SUBSURFACE_PROFILE:
			return SubsurfaceProfileBxDF( GBuffer, N, V, L, Falloff, NoL, AreaLight, Shadow );
		case SHADINGMODELID_TWOSIDED_FOLIAGE:
			return TwoSidedBxDF( GBuffer, N, V, L, Falloff, NoL, AreaLight, Shadow );
		case SHADINGMODELID_HAIR:
			return HairBxDF( GBuffer, N, V, L, Falloff, NoL, AreaLight, Shadow );
		case SHADINGMODELID_CLOTH:
			return ClothBxDF( GBuffer, N, V, L, Falloff, NoL, AreaLight, Shadow );
		case SHADINGMODELID_EYE:
			return EyeBxDF( GBuffer, N, V, L, Falloff, NoL, AreaLight, Shadow );
		default:
			return (FDirectLighting)0;
	}
}

FDirectLighting EvaluateBxDF( FGBufferData GBuffer, half3 N, half3 V, half3 L, float NoL, FShadowTerms Shadow )
{
	FAreaLight AreaLight;
	AreaLight.SphereSinAlpha = 0;
	AreaLight.SphereSinAlphaSoft = 0;
	AreaLight.LineCosSubtended = 1;
	AreaLight.FalloffColor = 1;
	AreaLight.Rect = (FRect)0;
	AreaLight.IsRectAndDiffuseMicroReflWeight = 0;
    AreaLight.Texture = InitRectTexture(View.LTCAmpTexture); // Dummy

	return IntegrateBxDF( GBuffer, N, V, L, 1, NoL, AreaLight, Shadow );
}<|MERGE_RESOLUTION|>--- conflicted
+++ resolved
@@ -10,10 +10,7 @@
 #include "AreaLightCommon.ush"
 #include "TransmissionCommon.ush"
 #include "HairBsdf.ush"
-<<<<<<< HEAD
-=======
 #include "ShadingEnergyConservation.ush"
->>>>>>> 6bbb88c8
 
 #if 0
 void StandardShadingShared( float3 DiffuseColor, float3 SpecularColor, float Roughness, float3 V, half3 N )
@@ -52,17 +49,6 @@
 	return Shared.DiffuseMul + D_Vis * F;					// 3 mad
 }
 #endif
-<<<<<<< HEAD
-struct FAreaLight
-=======
-struct FDirectLighting
->>>>>>> 6bbb88c8
-{
-	float3	Diffuse;
-	float3	Specular;
-	float3	Transmission;
-};
-
 struct FDirectLighting
 {
 	float3	Diffuse;
@@ -78,20 +64,6 @@
 	FHairTransmittanceData HairTransmittance;
 };
 FDirectLighting HairBxDF(FGBufferData GBuffer, half3 N, half3 V, half3 L, float Falloff, float NoL, FAreaLight AreaLight, FShadowTerms Shadow)
-<<<<<<< HEAD
-{
-	const float3 BsdfValue = HairShading(GBuffer, L, V, N, Shadow.TransmissionShadow, Shadow.HairTransmittance, 1, 0, uint2(0, 0));
-
-	FDirectLighting Lighting;
-	Lighting.Diffuse = 0;
-	Lighting.Specular = 0;
-	Lighting.Transmission = AreaLight.FalloffColor * Falloff * BsdfValue;
-	return Lighting;
-}
-
-bool IsAreaLight(FAreaLight AreaLight)
-=======
->>>>>>> 6bbb88c8
 {
 	const float3 BsdfValue = HairShading(GBuffer, L, V, N, Shadow.TransmissionShadow, Shadow.HairTransmittance, 1, 0, uint2(0, 0));
 
@@ -153,17 +125,10 @@
 	Punctual.SphereSinAlphaSoft = 0;
 	Punctual.LineCosSubtended = 1;
 	Punctual.Rect = (FRect)0;
-<<<<<<< HEAD
-	Punctual.bIsRect = false;
+	Punctual.IsRectAndDiffuseMicroReflWeight = 0;
 
 	float Energy = EnergyNormalization(a2, Context.VoH, Punctual);
 
-=======
-	Punctual.IsRectAndDiffuseMicroReflWeight = 0;
-
-	float Energy = EnergyNormalization(a2, Context.VoH, Punctual);
-
->>>>>>> 6bbb88c8
 	float ax = 0;
 	float ay = 0;
 	GetAnisotropicRoughness(Alpha, Anisotropy, ax, ay);
@@ -209,34 +174,13 @@
 FDirectLighting DefaultLitBxDF( FGBufferData GBuffer, half3 N, half3 V, half3 L, float Falloff, float NoL, FAreaLight AreaLight, FShadowTerms Shadow )
 {
 	BxDFContext Context;
-<<<<<<< HEAD
-=======
 	FDirectLighting Lighting;
->>>>>>> 6bbb88c8
 
 #if SUPPORTS_ANISOTROPIC_MATERIALS
 	bool bHasAnisotropy = HasAnisotropy(GBuffer.SelectiveOutputMask);
 #else
 	bool bHasAnisotropy = false;
 #endif
-<<<<<<< HEAD
-
-	BRANCH
-	if (bHasAnisotropy)
-	{
-		half3 X = GBuffer.WorldTangent;
-		half3 Y = normalize(cross(N, X));
-		Init(Context, N, X, Y, V, L);
-	}
-	else
-	{
-		Init(Context, N, V, L);
-		SphereMaxNoH(Context, AreaLight.SphereSinAlpha, true);
-	}
-
-	Context.NoV = saturate(abs( Context.NoV ) + 1e-5);
-=======
->>>>>>> 6bbb88c8
 
 	float NoV, VoH, NoH;
 	BRANCH
@@ -280,11 +224,7 @@
 	}
 	else
 	{
-<<<<<<< HEAD
-		if( AreaLight.bIsRect )
-=======
 		if( IsRectLight(AreaLight) )
->>>>>>> 6bbb88c8
 		{
 			Lighting.Specular = RectGGXApproxLTC(GBuffer.Roughness, GBuffer.SpecularColor, N, V, AreaLight.Rect, AreaLight.Texture);
 		}
@@ -293,8 +233,6 @@
 			Lighting.Specular = AreaLight.FalloffColor * (Falloff * NoL) * SpecularGGX(GBuffer.Roughness, GBuffer.SpecularColor, Context, NoL, AreaLight);
 		}
 	}
-<<<<<<< HEAD
-=======
 
 	FBxDFEnergyTerms EnergyTerms = ComputeGGXSpecEnergyTerms(GBuffer.Roughness, Context.NoV, GBuffer.SpecularColor);
 
@@ -303,7 +241,6 @@
 
 	// Add specular microfacet multiple scattering term (energy-conservation)
 	Lighting.Specular *= ComputeEnergyConservation(EnergyTerms);
->>>>>>> 6bbb88c8
 
 	Lighting.Transmission = 0;
 	return Lighting;
@@ -471,11 +408,6 @@
 	AreaLight.SphereSinAlpha = SphereSinAlpha;
 	Alpha = Pow2(GBuffer.Roughness);
 
-	// Restore previously changed SphereSinAlpha for the top layer. 
-	// Alpha needs to also be restored to the bottom layer roughness.
-	AreaLight.SphereSinAlpha = SphereSinAlpha;
-	Alpha = Pow2(GBuffer.Roughness);
-
 	// Incoming and exiting Fresnel terms are identical to incoming Fresnel term (VoH == HoL)
 	// float FresnelCoeff = (1.0 - F1) * (1.0 - F2);
 	#if USE_ENERGY_CONSERVATION
@@ -553,19 +485,11 @@
 	float3 Transmission = CalcThinTransmission(BottomContext.NoL, BottomContext.NoV, GBuffer);
 
 	// Default Lit
-<<<<<<< HEAD
-	float3 DefaultDiffuse = (Falloff * NoL) * AreaLight.FalloffColor * Diffuse_Lambert(GBuffer.DiffuseColor);
-	float3 RefractedDiffuse = FresnelCoeff * Transmission * DefaultDiffuse;
-	Lighting.Diffuse = lerp(DefaultDiffuse, RefractedDiffuse, ClearCoat);
-
-	if (!bHasAnisotropy && AreaLight.bIsRect)
-=======
 	float3 DefaultDiffuse = (Falloff * NoL) * AreaLight.FalloffColor * Diffuse_Lambert(GBuffer.DiffuseColor) * ComputeEnergyPreservation(EnergyTermsBottom);
 	float3 RefractedDiffuse = FresnelCoeff * Transmission * DefaultDiffuse;
 	Lighting.Diffuse = lerp(DefaultDiffuse, RefractedDiffuse, ClearCoat);
 
 	if (!bHasAnisotropy && bIsRect)
->>>>>>> 6bbb88c8
 	{
 		// Note: V is used instead of V2 because LTC integration is not tuned to handle refraction direction
 		float3 DefaultSpecular = RectGGXApproxLTC(GBuffer.Roughness, GBuffer.SpecularColor, N, V, AreaLight.Rect, AreaLight.Texture);
@@ -607,11 +531,7 @@
 			Punctual.SphereSinAlphaSoft = 0;
 			Punctual.LineCosSubtended = 1;
 			Punctual.Rect = (FRect)0;
-<<<<<<< HEAD
-			Punctual.bIsRect = false;
-=======
 			Punctual.IsRectAndDiffuseMicroReflWeight = 0;
->>>>>>> 6bbb88c8
 			
 			Energy = EnergyNormalization(a2, Context.VoH, Punctual);
 		}
@@ -756,12 +676,9 @@
 	Lighting.Diffuse  = AreaLight.FalloffColor * (Falloff * NoL) * Diffuse_Lambert( GBuffer.DiffuseColor ); 
 	Lighting.Specular = lerp( Spec1, Spec2, Cloth );
 	Lighting.Transmission = 0;
-<<<<<<< HEAD
-=======
 
 	Lighting.Diffuse *= lerp(ComputeEnergyPreservation(EnergyTerms1), ComputeEnergyPreservation(EnergyTerms2), Cloth);
 
->>>>>>> 6bbb88c8
 	return Lighting;
 }
 
