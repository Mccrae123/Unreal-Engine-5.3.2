--- conflicted
+++ resolved
@@ -362,24 +362,12 @@
 	return L;
 }
 
-<<<<<<< HEAD
-// [ Heitz et al. 2016, "Real-Time Polygonal-Light Shading with Linearly Transformed Cosines" ]
-float3 RectGGXApproxLTC( float Roughness, float3 SpecularColor, half3 N, float3 V, FRect Rect, FRectTexture RectTexture )
-{
-	// F90 is derived as, anything less than 2% is physically impossible and is instead considered to be shadowing
-	const float3 F0  = SpecularColor;
-	const float3 F90 = saturate(50.0 * SpecularColor);
-
-	// No visibile rect light due to barn door occlusion
-	if (Rect.Extent.x == 0 || Rect.Extent.y == 0) return 0;
-=======
 struct FRectLTC
 {
 	float3x3 LTC;
 	float3x3 InvLTC;
 	float3 IrradianceScale;
 };
->>>>>>> 4af6daef
 
 // Return LTC coefficients for GGX-based BSDF
 FRectLTC GetRectLTC_GGX( float Roughness, float3 SpecularColor, half NoV)
@@ -391,13 +379,8 @@
 	float2 UV = float2( Roughness, sqrt( 1 - NoV ) );
 	UV = UV * (63.0 / 64.0) + (0.5 / 64.0);
    
-<<<<<<< HEAD
-	float4 LTCMat = View.LTCMatTexture.SampleLevel( View.LTCMatSampler, UV, 0 );
-	float4 LTCAmp = View.LTCAmpTexture.SampleLevel( View.LTCAmpSampler, UV, 0 );
-=======
 	float4 LTCMat = View.GGXLTCMatTexture.SampleLevel( View.GGXLTCMatSampler, UV, 0 );
 	float4 LTCAmp = View.GGXLTCAmpTexture.SampleLevel( View.GGXLTCAmpSampler, UV, 0 );
->>>>>>> 4af6daef
 
 	float3x3 LTC = {
 		float3( LTCMat.x, 0, LTCMat.z ),
@@ -503,20 +486,12 @@
 	Irradiance = Irradiance * ( 1 - a2*a2 ) + a2 * Falloff * NoL;
 #endif
 	
-<<<<<<< HEAD
-	float3 IrradianceScale = F90 * LTCAmp.y + ( LTCAmp.x - LTCAmp.y ) * F0;
-	
-=======
->>>>>>> 4af6daef
 	// Transform to world space
 	L = mul( In.InvLTC, L );
 	OutMeanLightWorldDirection = L;
 
 	float3 LightColor = SampleSourceTexture( L, Rect, RectTexture );
 	
-<<<<<<< HEAD
-	return LightColor * Irradiance * IrradianceScale;
-=======
 	return LightColor * Irradiance * In.IrradianceScale;
 }
 
@@ -536,7 +511,6 @@
 {
 	float3 MeanLightWorldDirection = 0.0f;
 	return RectGGXApproxLTC(Roughness, SpecularColor, N, V, Rect, RectTexture, MeanLightWorldDirection);
->>>>>>> 4af6daef
 }
 
 // Integrated a Sheen-based BSDF with a rect light using LTC
