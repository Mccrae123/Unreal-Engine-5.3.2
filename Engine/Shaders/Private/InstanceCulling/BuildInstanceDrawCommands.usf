--- conflicted
+++ resolved
@@ -6,12 +6,6 @@
 #endif
 
 #if ENABLE_INSTANCE_COMPACTION
-<<<<<<< HEAD
-	// Currently, instance compaction is the only reason to need extended payload data, so tie it to the permutation for now
-	#define ENABLE_EXTENDED_INSTANCE_CULLING_PAYLOADS 1
-#endif
-
-=======
 	// Currently, instance compaction is the only reason to need extended payload data, so tie it to the permutation for now.
 	#define ENABLE_EXTENDED_INSTANCE_CULLING_PAYLOADS 1
 #endif
@@ -20,18 +14,12 @@
 // cross-compilation creates bugs with ENABLE_INSTANCE_COMPACTION.
 #define ALLOW_TEMPLATES 0
 
->>>>>>> 4af6daef
 #include "../Common.ush"
 #include "../SceneData.ush"
 #include "../LightmapData.ush"
 #include "InstanceCullingCommon.ush"
 #include "InstanceCompactionCommon.ush"
-<<<<<<< HEAD
-#include "../Nanite/NaniteDataDecode.ush"
-#include "../Nanite/NaniteHZBCull.ush"
-=======
 #include "../Nanite/NaniteCullingCommon.ush"
->>>>>>> 4af6daef
 #include "../WaveOpUtil.ush"
 #include "../ComputeShaderUtils.ush"
 
@@ -65,11 +53,7 @@
 
 
 RWStructuredBuffer<uint> InstanceIdsBufferOut;
-<<<<<<< HEAD
-RWStructuredBuffer<float4> InstanceIdsBufferOutMobile;
-=======
 RWByteAddressBuffer InstanceIdsBufferOutMobile;
->>>>>>> 4af6daef
 RWBuffer<uint> DrawIndirectArgsBufferOut;
 
 // Used for draw commands that need to use compaction to preserve instance order
@@ -114,15 +98,8 @@
 	return Result;
 }
 
-<<<<<<< HEAD
-void WritePackedInstanceData(uint Offset, uint InstanceId, FInstanceSceneData InstanceData, uint ViewIdIndex, uint MeshLODIndex)
-{
-	FPrimitiveSceneData PrimitiveData = GetPrimitiveData(InstanceData.PrimitiveId);
-	
-=======
 void WritePackedInstanceData(uint Offset, uint InstanceId, FPrimitiveSceneData PrimitiveData, FInstanceSceneData InstanceData, uint ViewIdIndex, uint CullingFlags, uint MeshLODIndex)
 {
->>>>>>> 4af6daef
 	float InstanceAuxData1 = 0;
 	float4 InstanceAuxData4 = 0;
 #if ALLOW_STATIC_LIGHTING 
@@ -147,44 +124,14 @@
 	InstanceAuxData4 = PackLightmapData(LightMapUVScaleBias, ShadowMapUVScaleBias);
 	InstanceAuxData1 = asfloat(PrimitiveData.LightmapDataIndex);
 #else
-<<<<<<< HEAD
-	InstanceAuxData4.xy = PackLocalBoundsCenter(InstanceData.LocalBoundsCenter);
-	InstanceAuxData4.zw = PackLocalBoundsExtent(InstanceData.LocalBoundsExtent);
-	InstanceAuxData1 = 0; // TODO: pack something useful here 
-=======
 	float2 PackedCenter = PackLocalBoundsCenter(InstanceData.LocalBoundsCenter);
 	float2 PackedExtent = PackLocalBoundsExtent(InstanceData.LocalBoundsExtent);
 	InstanceAuxData4 = float4(PackedCenter, PackedExtent);
 	InstanceAuxData1 = InstanceData.RandomID;
->>>>>>> 4af6daef
 #endif // ALLOW_STATIC_LIGHTING
 
 	// 24 bits for Primitive flags + 8 bits for Instance flags
 	const uint PackedPrimitiveFlags = ((PrimitiveData.Flags & 0x00FFFFFF) | (InstanceData.Flags << 24u));
-<<<<<<< HEAD
-
-	// This will only write out the relative instance transform, but that's fine; the tile coordinate of the instance transform comes from the primitive data
-	float4 InstanceOriginAndId = InstanceData.LocalToWorld.M[3];
-	InstanceOriginAndId.w = asfloat(InstanceData.PrimitiveId);
-
-	float4 InstanceTransform1 = InstanceData.LocalToWorld.M[0];
-	float4 InstanceTransform2 = InstanceData.LocalToWorld.M[1];
-	float4 InstanceTransform3 = InstanceData.LocalToWorld.M[2];
-	
-	InstanceTransform1.w = asfloat(PackedPrimitiveFlags); 
-	InstanceTransform2.w = InstanceAuxData1; 
-	InstanceTransform3.w = InstanceData.RandomID;
-		
-	InstanceIdsBufferOutMobile[Offset*5 + 0] = InstanceOriginAndId;
-	InstanceIdsBufferOutMobile[Offset*5 + 1] = InstanceTransform1;
-	InstanceIdsBufferOutMobile[Offset*5 + 2] = InstanceTransform2;
-	InstanceIdsBufferOutMobile[Offset*5 + 3] = InstanceTransform3;
-	InstanceIdsBufferOutMobile[Offset*5 + 4] = InstanceAuxData4;
-}
-#endif
-
-void WriteInstance(uint Offset, uint InstanceId, FInstanceSceneData InstanceData, uint ViewIdIndex, uint MeshLODIndex)
-=======
 
 	// This will only write out the relative instance transform, but that's fine; the tile coordinate of the instance transform comes from the primitive data
 	float4 InstanceOriginAndId = InstanceData.LocalToWorld.M[3];
@@ -217,45 +164,35 @@
 #endif
 
 void WriteInstance(uint Offset, uint InstanceId, FPrimitiveSceneData PrimitiveData, FInstanceSceneData InstanceData, uint ViewIdIndex, uint CullingFlags, uint MeshLODIndex)
->>>>>>> 4af6daef
 {
 	checkSlow(InstanceId < GPUSceneNumInstances);
 
 #if USES_PACKED_INSTANCE_DATA
-<<<<<<< HEAD
-	WritePackedInstanceData(Offset, InstanceId, InstanceData, ViewIdIndex, MeshLODIndex);
-#else
-	uint PackedId = InstanceId | (ViewIdIndex << 28U);
-=======
 	WritePackedInstanceData(Offset, InstanceId, PrimitiveData, InstanceData, ViewIdIndex, CullingFlags, MeshLODIndex);
 #else
 	uint PackedId = PackInstanceCullingOutput(InstanceId, ViewIdIndex, CullingFlags);
->>>>>>> 4af6daef
 	checkStructuredBufferAccessSlow(InstanceIdsBufferOut, Offset);
 	InstanceIdsBufferOut[Offset] = PackedId;
 #endif
 }
 
-<<<<<<< HEAD
-void WriteInstanceForCompaction(uint Offset, bool bVisible, uint InstanceId, FInstanceSceneData InstanceData, uint ViewIdIndex)
+void WriteInstanceForCompaction(uint Offset, bool bVisible, uint InstanceId, FInstanceSceneData InstanceData, uint ViewIdIndex, uint CullingFlags)
 {
 	checkSlow(InstanceId < GPUSceneNumInstances);
 
-	uint PackedId = bVisible ? InstanceId | (ViewIdIndex << 28U) : 0xFFFFFFFFU;
+	uint PackedId = bVisible ? PackInstanceCullingOutput(InstanceId, ViewIdIndex, CullingFlags) : 0xFFFFFFFFU;
 	checkStructuredBufferAccessSlow(CompactInstanceIdsBufferOut, Offset);
 	CompactInstanceIdsBufferOut[Offset] = PackedId;	
 }
 
-bool ShouldRenderInstance(FInstanceSceneData InstanceData, FDrawCommandDesc Desc)
+bool ShouldRenderInstance(FPrimitiveSceneData PrimitiveData, FInstanceSceneData InstanceData, FDrawCommandDesc Desc)
 {
 #if DEBUG_MODE
 	BRANCH
 		if (bDrawOnlyVSMInvalidatingGeometry != 0)
 		{
 			const bool bHasMoved = GetGPUSceneFrameNumber() == InstanceData.LastUpdateSceneFrameNumber || Desc.bMaterialUsesWorldPositionOffset;
-
-			// TODO: Fix the shadow flag here:
-			const bool bCastShadow = (GetPrimitiveData(InstanceData.PrimitiveId).Flags & 1u) != 0u;
+			const bool bCastShadow = (PrimitiveData.Flags & PRIMITIVE_SCENE_DATA_FLAG_CAST_SHADOWS) != 0u;
 
 			return bHasMoved && bCastShadow;
 		}
@@ -263,71 +200,16 @@
 	return true;
 }
 
-bool IsInstanceVisible(FInstanceSceneData InstanceData, uint ViewIdIndex)
-{
-=======
-void WriteInstanceForCompaction(uint Offset, bool bVisible, uint InstanceId, FInstanceSceneData InstanceData, uint ViewIdIndex, uint CullingFlags)
-{
-	checkSlow(InstanceId < GPUSceneNumInstances);
-
-	uint PackedId = bVisible ? PackInstanceCullingOutput(InstanceId, ViewIdIndex, CullingFlags) : 0xFFFFFFFFU;
-	checkStructuredBufferAccessSlow(CompactInstanceIdsBufferOut, Offset);
-	CompactInstanceIdsBufferOut[Offset] = PackedId;	
-}
-
-bool ShouldRenderInstance(FPrimitiveSceneData PrimitiveData, FInstanceSceneData InstanceData, FDrawCommandDesc Desc)
-{
-#if DEBUG_MODE
-	BRANCH
-		if (bDrawOnlyVSMInvalidatingGeometry != 0)
-		{
-			const bool bHasMoved = GetGPUSceneFrameNumber() == InstanceData.LastUpdateSceneFrameNumber || Desc.bMaterialUsesWorldPositionOffset;
-			const bool bCastShadow = (PrimitiveData.Flags & PRIMITIVE_SCENE_DATA_FLAG_CAST_SHADOWS) != 0u;
-
-			return bHasMoved && bCastShadow;
-		}
-#endif // DEBUG_MODE
-	return true;
-}
-
 bool IsInstanceVisible(FPrimitiveSceneData PrimitiveData, FInstanceSceneData InstanceData, uint ViewIdIndex, FDrawCommandDesc DrawCommandDesc, inout uint CullingFlags)
 {
 	CullingFlags = INSTANCE_CULLING_FLAGS_DEFAULT;
 
->>>>>>> 4af6daef
 #if CULL_INSTANCES
 	// Should not draw invalid instances, 
 	if (!InstanceData.ValidInstance)
 	{
 		return false;
 	}
-<<<<<<< HEAD
-
-
-	// TODO: The test for dot(InstanceData.LocalBoundsExtent, InstanceData.LocalBoundsExtent) <= 0.0f is just a workaround since the FDynamicMeshBuilder::GetMesh
-	//       seems to just set empty bounds (and FLineBatcherSceneProxy pretends everything is at the origin). In the future these should compute reasonable bounds and 
-	//       this should be removed.
-	if (dot(InstanceData.LocalBoundsExtent, InstanceData.LocalBoundsExtent) <= 0.0f)
-	{
-		return true;
-	}
-
-	// TODO: remove this indirection and go straight to data index
-	checkStructuredBufferAccessSlow(ViewIds, ViewIdIndex);
-
-	uint ViewDataIndex = ViewIds[ViewIdIndex];
-
-	if (ViewDataIndex < NumCullingViews)
-	{
-		FNaniteView NaniteView = GetNaniteView(ViewDataIndex);
-
-		float4x4 LocalToTranslatedWorld = LWCMultiplyTranslation(InstanceData.LocalToWorld, NaniteView.PreViewTranslation);
-		float4x4 LocalToClip = mul(LocalToTranslatedWorld, NaniteView.TranslatedWorldToClip);
-		const bool bIsOrtho = IsOrthoProjection(NaniteView.ViewToClip);
-		const bool bNearClip = (NaniteView.Flags & NANITE_VIEW_FLAG_NEAR_CLIP) != 0;
-
-		FFrustumCullData Cull = BoxCullFrustum(InstanceData.LocalBoundsCenter, InstanceData.LocalBoundsExtent, LocalToClip, bIsOrtho, bNearClip, false);
-=======
 
 	// TODO: The test for dot(InstanceData.LocalBoundsExtent, InstanceData.LocalBoundsExtent) <= 0.0f is just a workaround since the FDynamicMeshBuilder::GetMesh
 	//       seems to just set empty bounds (and FLineBatcherSceneProxy pretends everything is at the origin). In the future these should compute reasonable bounds and 
@@ -390,37 +272,20 @@
 		{
 			Cull.Frustum();
 		}
->>>>>>> 4af6daef
 
 #if OCCLUSION_CULL_INSTANCES
 		BRANCH
 		if (Cull.bIsVisible)
 		{
-<<<<<<< HEAD
-			float4x4 LocalToPrevTranslatedWorld = LWCMultiplyTranslation(InstanceData.LocalToWorld, NaniteView.PrevPreViewTranslation);
-			float4x4 LocalToPrevClip = mul(LocalToPrevTranslatedWorld, NaniteView.PrevTranslatedWorldToClip);
-			const bool bPrevIsOrtho = IsOrthoProjection(NaniteView.PrevViewToClip);
-			FFrustumCullData PrevCull = BoxCullFrustum(InstanceData.LocalBoundsCenter, InstanceData.LocalBoundsExtent, LocalToPrevClip, bPrevIsOrtho, bNearClip, false);
-			BRANCH
-			if ((PrevCull.bIsVisible || PrevCull.bFrustumSideCulled) && !PrevCull.bCrossesNearPlane)
-=======
 			const bool bPrevIsOrtho = IsOrthoProjection(NaniteView.PrevViewToClip);
 			FFrustumCullData PrevCull = BoxCullFrustum(InstanceData.LocalBoundsCenter, InstanceData.LocalBoundsExtent, DynamicData.PrevLocalToTranslatedWorld, NaniteView.PrevTranslatedWorldToClip, NaniteView.ViewToClip, bPrevIsOrtho, Cull.bNearClip, true);
 			BRANCH
 			if (PrevCull.bIsVisible && !PrevCull.bCrossesNearPlane)
->>>>>>> 4af6daef
 			{
 				FScreenRect PrevRect = GetScreenRect( NaniteView.HZBTestViewRect, PrevCull, 4 );
 				Cull.bIsVisible = IsVisibleHZB( PrevRect, true );
 			}
 		}
-<<<<<<< HEAD
-#endif
-
-		return Cull.bIsVisible;
-	}
-#endif // CULL_INSTANCES
-=======
 #endif // OCCLUSION_CULL_INSTANCES
 #endif // CULL_INSTANCES
 
@@ -428,7 +293,6 @@
 	}
 #endif // CULL_INSTANCES || ALLOW_WPO_DISABLE
 
->>>>>>> 4af6daef
 	return true;
 }
 
@@ -502,78 +366,50 @@
 	const uint InstanceDataOutputOffset = InstanceIdOffsetBuffer[Payload.IndirectArgIndex];
 
 	const FInstanceSceneData InstanceData = GetInstanceSceneData(InstanceId, InstanceSceneDataSOAStride);
-<<<<<<< HEAD
-
-	if (!ShouldRenderInstance(InstanceData, DrawCommandDesc))
-=======
 	const FPrimitiveSceneData PrimitiveData = GetPrimitiveData(InstanceData.PrimitiveId);
 
 	if (!ShouldRenderInstance(PrimitiveData, InstanceData, DrawCommandDesc))
->>>>>>> 4af6daef
 	{
 		return;
 	}
 
 	uint NumVisibleInstances = 0;
 #if STEREO_CULLING_MODE
-<<<<<<< HEAD
-	const bool bVisible = IsInstanceVisible(InstanceData, BatchInfo.ViewIdsOffset + 0U) || IsInstanceVisible(InstanceData, BatchInfo.ViewIdsOffset + 1U);
-=======
 	uint CullingFlags0 = 0;
 	uint CullingFlags1 = 0;
 	const bool bVisible = IsInstanceVisible(PrimitiveData, InstanceData, BatchInfo.ViewIdsOffset + 0U, DrawCommandDesc, CullingFlags0) ||
 						  IsInstanceVisible(PrimitiveData, InstanceData, BatchInfo.ViewIdsOffset + 1U, DrawCommandDesc, CullingFlags1);
 	const uint CullingFlags = CullingFlags0 | CullingFlags1;
->>>>>>> 4af6daef
 	NumVisibleInstances += bVisible ? 2 : 0;
 	
 	BRANCH
 	if (bCompactInstances)
 	{
 		const uint OutputOffset = CompactOutputInstanceIndex * 2U;
-<<<<<<< HEAD
-		WriteInstanceForCompaction(CompactionData.SrcInstanceIdOffset + OutputOffset + 0U, bVisible, InstanceId, InstanceData, 0U);
-		WriteInstanceForCompaction(CompactionData.SrcInstanceIdOffset + OutputOffset + 1U, bVisible, InstanceId, InstanceData, 1U);
-=======
 		WriteInstanceForCompaction(CompactionData.SrcInstanceIdOffset + OutputOffset + 0U, bVisible, InstanceId, InstanceData, 0U, CullingFlags);
 		WriteInstanceForCompaction(CompactionData.SrcInstanceIdOffset + OutputOffset + 1U, bVisible, InstanceId, InstanceData, 1U, CullingFlags);
->>>>>>> 4af6daef
 	}
 	else if (bVisible)
 	{
 		uint OutputOffset;
-<<<<<<< HEAD
-		InterlockedAdd(DrawIndirectArgsBufferOut[Payload.IndirectArgIndex * INDIRECT_ARGS_NUM_WORDS + 1], 2U, OutputOffset);				
-		WriteInstance(InstanceDataOutputOffset + OutputOffset + 0U, InstanceId, InstanceData, 0U, DrawCommandDesc.MeshLODIndex);
-		WriteInstance(InstanceDataOutputOffset + OutputOffset + 1U, InstanceId, InstanceData, 1U, DrawCommandDesc.MeshLODIndex);
-=======
 		InterlockedAdd(DrawIndirectArgsBufferOut[Payload.IndirectArgIndex * INDIRECT_ARGS_NUM_WORDS + 1], 2U, OutputOffset);
 		WriteInstance(InstanceDataOutputOffset + OutputOffset + 0U, InstanceId, PrimitiveData, InstanceData, 0U, CullingFlags, DrawCommandDesc.MeshLODIndex);
 		WriteInstance(InstanceDataOutputOffset + OutputOffset + 1U, InstanceId, PrimitiveData, InstanceData, 1U, CullingFlags, DrawCommandDesc.MeshLODIndex);
->>>>>>> 4af6daef
 	}
 #else // !STEREO_CULLING_MODE
 
 	for (uint ViewIdIndex = 0; ViewIdIndex < BatchInfo.NumViewIds; ++ViewIdIndex)
 	{
 		// Culling is disabled for multi-view
-<<<<<<< HEAD
-		const bool bVisible = IsInstanceVisible(InstanceData, BatchInfo.ViewIdsOffset + ViewIdIndex);
-=======
 		uint CullingFlags = 0;
 		const bool bVisible = IsInstanceVisible(PrimitiveData, InstanceData, BatchInfo.ViewIdsOffset + ViewIdIndex, DrawCommandDesc, CullingFlags);
->>>>>>> 4af6daef
 		NumVisibleInstances += bVisible ? 1 : 0;
 		
 		BRANCH
 		if (bCompactInstances)
 		{
 			const uint OutputOffset = CompactOutputInstanceIndex * BatchInfo.NumViewIds + ViewIdIndex;
-<<<<<<< HEAD
-			WriteInstanceForCompaction(CompactionData.SrcInstanceIdOffset + OutputOffset, bVisible, InstanceId, InstanceData, ViewIdIndex);
-=======
 			WriteInstanceForCompaction(CompactionData.SrcInstanceIdOffset + OutputOffset, bVisible, InstanceId, InstanceData, ViewIdIndex, CullingFlags);
->>>>>>> 4af6daef
 		}
 		else if (bVisible)
 		{
@@ -583,11 +419,7 @@
 			uint OutputOffset;
 			InterlockedAdd(DrawIndirectArgsBufferOut[Payload.IndirectArgIndex * INDIRECT_ARGS_NUM_WORDS + 1], 1U, OutputOffset);
 
-<<<<<<< HEAD
-			WriteInstance(InstanceDataOutputOffset + OutputOffset, InstanceId, InstanceData, ViewIdIndex, DrawCommandDesc.MeshLODIndex);
-=======
 			WriteInstance(InstanceDataOutputOffset + OutputOffset, InstanceId, PrimitiveData, InstanceData, ViewIdIndex, CullingFlags, DrawCommandDesc.MeshLODIndex);
->>>>>>> 4af6daef
 		}
 	}
 #endif // STEREO_CULLING_MODE
@@ -595,11 +427,7 @@
 	BRANCH
 	if (bCompactInstances && NumVisibleInstances > 0)
 	{
-<<<<<<< HEAD
-		// Determine compaction block and atomically increment its count			
-=======
 		// Determine compaction block and atomically increment its count
->>>>>>> 4af6daef
 		const uint BlockIndex = GetCompactionBlockIndexFromInstanceIndex(CompactOutputInstanceIndex);
 		InterlockedAdd(CompactionBlockCounts[CompactionData.BlockOffset + BlockIndex], NumVisibleInstances);
 	}
