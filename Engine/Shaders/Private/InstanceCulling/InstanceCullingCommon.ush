--- conflicted
+++ resolved
@@ -14,11 +14,6 @@
 
 struct FDrawCommandDesc
 {
-<<<<<<< HEAD
-	uint bMaterialMayModifyPosition;
-};
-
-=======
 	bool bMaterialUsesWorldPositionOffset;
 	uint MeshLODIndex;
 };
@@ -31,7 +26,6 @@
 	return Desc;
 }
 
->>>>>>> d731a049
 struct FContextBatchInfo
 {
 	uint IndirectArgOffset;
