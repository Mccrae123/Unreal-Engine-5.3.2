// Copyright Epic Games, Inc. All Rights Reserved.

#include "Common.ush"
#include "Landscape/LandscapeCommon.ush"

Texture2D ReadTexture1;
Texture2D ReadTexture2;							// This one is optional, it's valid when OutputConfig.z == 1
SamplerState ReadTexture1Sampler;		
SamplerState ReadTexture2Sampler;
float4 LayerInfo;								// x == Layer Alpha value, y == Layer Visibility flag, z == Layer Blend Mode (0: Additive Blend Mode, 1: Alpha Blend Mode), w == Unused
float4 OutputConfig;							// x == ApplyLayerModifiers, y == Alpha Blend Mode or Output weightmap as substractive/additive, z == Use ReadTexture2 and out Delta with ReadTexture1, w == Output Normals or Output weightmap as normalized weight blend
float2 TextureSize;								// x == ReadTexture1 width, y == ReadTexture1 height
float3 LandscapeGridScale;						// x == LS Actor DrawScale.X, y == LS Actor DrawScale.y, z == LS Actor DrawScale.z / 128.0f (ZSCALE)
float CurrentMipComponentVertexCount;
float2 CurrentMipTextureSize;
float2 ParentMipTextureSize;
<<<<<<< HEAD
=======
float4 SourceOffsetAndSizeUV;
>>>>>>> 4af6daef

float ExtractAndScaleHeight(float2 InPackedHeight)
{
	float Height = UnpackHeight(InPackedHeight) - 32768.0;
	return Height * LandscapeGridScale.z * TERRAIN_ZSCALE;
}

float ExtractAlpha(float2 InPackedAlpha)
{
	int AlphaWithFlags = ((int)round(InPackedAlpha.r * 255.0) << 8) | (int)round(InPackedAlpha.g * 255.0);
	int Alpha = AlphaWithFlags & 0xFFFC; // Last 2 bits are used to store lower/raise flags
	return float(Alpha) / 65532.0; // 0xFFFC in float
}

void PSHeightmapMain(float2 InTextureCoordinates : TEXCOORD0, out float4 OutColor : SV_Target0)
{
	float LayerVisibility = LayerInfo.y;
	float4 SourceColor = ReadTexture1.Sample(ReadTexture1Sampler, InTextureCoordinates);
	float Height = UnpackHeight(SourceColor.rg);
	
	// Perform calculation 0 based
	Height -= 32768.0f;

	// Output as Layer, so apply Layer info
	if (OutputConfig.x == 1.0)
	{
		float LayerAlpha = LayerInfo.x;
		Height *= LayerAlpha * LayerVisibility;
	}

	// Output using 2nd heightmap
	if (OutputConfig.z == 1.0)
	{
		float2 BaseColor = ReadTexture2.Sample(ReadTexture2Sampler, InTextureCoordinates).rg;
		float BaseHeight = UnpackHeight(BaseColor.rg);
		BaseHeight -= 32768.0;

		float LayerBlendMode = LayerInfo.z;
		if (LayerBlendMode == 1 && LayerVisibility == 1)
		{
			// Pre-multiplied Alpha Blend Mode
			float HeightAlphaBlend = ExtractAlpha(SourceColor.ba);
			float NewHeight = Height + (HeightAlphaBlend * BaseHeight);
			uint RaiseLower = floor(SourceColor.a * 255.f + 0.5f);
			bool bLowerTerrain = (RaiseLower & 1);
			bool bRaiseTerrain = (RaiseLower & 2);
			if ((bRaiseTerrain && NewHeight > BaseHeight) || (bLowerTerrain && NewHeight < BaseHeight))
			{
				Height = NewHeight;
			}
			else
			{
				Height = BaseHeight;
			}
		}
		else
		{
			// Additive Blend Mode
			Height += BaseHeight;
		}

		// clamp to valid range
		Height = clamp(Height, -32768.0, 32767.0);
	}

	// convert back to positive range
	Height += 32768.0f;

	float2 PackedHeight = PackHeight(Height);

	// prepare the output color
	OutColor.r = PackedHeight.x;
	OutColor.g = PackedHeight.y;
	OutColor.b = SourceColor.b;
	OutColor.a = SourceColor.a;

	// we override alpha to indicate valid pixels before calculating normals
	bool bSetAlphaOne = (OutputConfig.y != 0.0);
	if (bSetAlphaOne)
	{
		OutColor.b = 0.0f;
		OutColor.a = 1.0f;
	}

	// Output normals
	if (OutputConfig.w == 1.0)
	{
		float2 TexelSize = 1.0 / TextureSize;

<<<<<<< HEAD
		bool bIsMinBorderTexelX = InTextureCoordinates.x <= TexelSize.x;
		bool bIsMinBorderTexelY = InTextureCoordinates.y <= TexelSize.y;
		bool bIsMaxBorderTexelX = InTextureCoordinates.x >= 1.0f - TexelSize.x;
		bool bIsMaxBorderTexelY = InTextureCoordinates.y >= 1.0f - TexelSize.y;
=======
		float MaskMinBorderX = (InTextureCoordinates.x <= TexelSize.x) ? 0.0f : 1.0f;
		float MaskMinBorderY = (InTextureCoordinates.y <= TexelSize.y) ? 0.0f : 1.0f;
		float MaskMaxBorderX = (InTextureCoordinates.x >= 1.0f - TexelSize.x) ? 0.0f : 1.0f;
		float MaskMaxBorderY = (InTextureCoordinates.y >= 1.0f - TexelSize.y) ? 0.0f : 1.0f;
>>>>>>> 4af6daef

		// The triangle topology is the following (where C = center, T = top, B = bottom, L = left, R = right and Nx the normals we need to interpolate):
		// TL ------ TT
		// | \       | \
		// |  \      |  \
		// |   \     |   \
		// | N0 \ N1 | N3 \
		// |     \   |     \
		// |      \  |      \
		// |       \ |       \
		// LL ------ CC ------ RR
		//   \       | \       |
		//    \      |  \      |
		//     \     |   \     |
		//      \ N2 | N4 \ N5 |
		//       \   |     \   |
		//        \  |      \  |
		//         \ |       \ |
		//           BB ------ BR
		// So we can retrieve all 7 samples using 4 gathers : 
		// Make sure we gather the 4 pixels in the bottom right direction by sampling at (0.75, 0.75) of the pixel (gather retrieves the 4 samples that would be used for bilinear interpolation):

		float2 GatherLocation = InTextureCoordinates + 0.25f * TexelSize; 
		float4 Red0 = ReadTexture1.GatherRed(ReadTexture1Sampler, GatherLocation - TexelSize);
		float4 Green0 = ReadTexture1.GatherGreen(ReadTexture1Sampler, GatherLocation - TexelSize);
		float4 Mask0 = ReadTexture1.GatherAlpha(ReadTexture1Sampler, GatherLocation - TexelSize);
		float4 Red1 = ReadTexture1.GatherRed(ReadTexture1Sampler, GatherLocation);
		float4 Green1 = ReadTexture1.GatherGreen(ReadTexture1Sampler, GatherLocation);
		float4 Mask1 = ReadTexture1.GatherAlpha(ReadTexture1Sampler, GatherLocation);

		// [x,y,z] = World Position [w] = valid mask
		float4 TL = float4((InTextureCoordinates * TextureSize + float2(-1, -1)) * LandscapeGridScale.xy, ExtractAndScaleHeight(float2(Red0.w, Green0.w)), Mask0.w);
		float4 TT = float4((InTextureCoordinates * TextureSize + float2(+0, -1)) * LandscapeGridScale.xy, ExtractAndScaleHeight(float2(Red0.z, Green0.z)), Mask0.z);
		float4 CC = float4((InTextureCoordinates * TextureSize + float2(+0, +0)) * LandscapeGridScale.xy, ExtractAndScaleHeight(float2(Red0.y, Green0.y)), Mask0.y);
		float4 LL = float4((InTextureCoordinates * TextureSize + float2(-1, +0)) * LandscapeGridScale.xy, ExtractAndScaleHeight(float2(Red0.x, Green0.x)), Mask0.x);
		float4 RR = float4((InTextureCoordinates * TextureSize + float2(+1, +0)) * LandscapeGridScale.xy, ExtractAndScaleHeight(float2(Red1.z, Green1.z)), Mask1.z);
		float4 BR = float4((InTextureCoordinates * TextureSize + float2(+1, +1)) * LandscapeGridScale.xy, ExtractAndScaleHeight(float2(Red1.y, Green1.y)), Mask1.y);
		float4 BB = float4((InTextureCoordinates * TextureSize + float2(+0, +1)) * LandscapeGridScale.xy, ExtractAndScaleHeight(float2(Red1.x, Green1.x)), Mask1.x);

		// mask out samples that are off the edge of the texture
		TL.w *= MaskMinBorderX * MaskMinBorderY;
		TT.w *=                  MaskMinBorderY;
		// CC should never be off the edge
		LL.w *= MaskMinBorderX;
		RR.w *= MaskMaxBorderX;
		BR.w *= MaskMaxBorderX * MaskMaxBorderY;
		BB.w *=                  MaskMaxBorderY;

		// compute the normals (zeroing out those that use masked points, so they are ignored)
		float3 N0 = ComputeNullableTriangleNormal(CC, LL, TL);
		float3 N1 = ComputeNullableTriangleNormal(TL, TT, CC);
		float3 N2 = ComputeNullableTriangleNormal(LL, CC, BB);
		float3 N3 = ComputeNullableTriangleNormal(RR, CC, TT);
		float3 N4 = ComputeNullableTriangleNormal(BR, BB, CC);
		float3 N5 = ComputeNullableTriangleNormal(CC, RR, BR);

		// average the normals
		float3 FinalNormal = normalize(N0 + N1 + N2 + N3 + N4 + N5);

		// Scale back to be 0-1 normal
		OutColor.b = (FinalNormal.x + 1.0) * 0.5;
		OutColor.a = (FinalNormal.y + 1.0) * 0.5;
	}
}

void PSHeightmapMainMips(float2 InTextureCoordinates : TEXCOORD0, out float4 OutColor : SV_Target0)
{
	bool IsMinBorderTexelX = false;
	bool IsMinBorderTexelY = false;
	bool IsMaxBorderTexelX = false;
	bool IsMaxBorderTexelY = false;

	// Special case of 1 texel size component
	if (CurrentMipComponentVertexCount == 1)
	{		
		if (CurrentMipTextureSize.x >= CurrentMipTextureSize.y) // x size 1 texel
		{
			IsMinBorderTexelY = true;
			IsMinBorderTexelX = (InTextureCoordinates.x * CurrentMipTextureSize.x) <= 1.0;
			IsMaxBorderTexelX = (InTextureCoordinates.x * CurrentMipTextureSize.x) >= CurrentMipTextureSize.x - 1.0;
		}
		else
		{
			IsMinBorderTexelX = true;
			IsMinBorderTexelY = (InTextureCoordinates.y * CurrentMipTextureSize.y) <= 1.0;
			IsMaxBorderTexelY = (InTextureCoordinates.y * CurrentMipTextureSize.y) >= CurrentMipTextureSize.y - 1.0;
		}
	}
	else
	{
		float2 CurrentMipQuadTexelSize = 1.0 / CurrentMipComponentVertexCount;
		float2 LandscapeQuadUV = frac(InTextureCoordinates * CurrentMipTextureSize / CurrentMipComponentVertexCount);

		IsMinBorderTexelX = LandscapeQuadUV.x <= CurrentMipQuadTexelSize.x;
		IsMinBorderTexelY = LandscapeQuadUV.y <= CurrentMipQuadTexelSize.y;
		IsMaxBorderTexelX = LandscapeQuadUV.x >= (CurrentMipQuadTexelSize.x * max(CurrentMipComponentVertexCount - 1, 1.0));
		IsMaxBorderTexelY = LandscapeQuadUV.y >= (CurrentMipQuadTexelSize.y * max(CurrentMipComponentVertexCount - 1, 1.0));
	}

	float2 ParentMipTexelSize = 1.0 / ParentMipTextureSize;
	float2 SourceUV = InTextureCoordinates - (ParentMipTexelSize * 0.5);
	float HeightResult = 0;
	float2 NormalResult = 0;
	float Alpha = 0.5;
	OutColor = 0; // Default to 0

	if (IsMinBorderTexelX) // on left border
	{
		float4 SourceSample = ReadTexture1.SampleLevel(ReadTexture1Sampler, SourceUV, 0);
		float4 DownSample = ReadTexture1.SampleLevel(ReadTexture1Sampler, SourceUV + float2(0.0, ParentMipTexelSize.y), 0);
		float SourceHeight = UnpackHeight(SourceSample.rg);
		float DownHeight = UnpackHeight(DownSample.rg);

		if (IsMinBorderTexelY) // on top border
		{
			HeightResult = SourceHeight;
			NormalResult = float2(SourceSample.ba);
		}
		else if (IsMaxBorderTexelY) // on bottom border
		{
			HeightResult = DownHeight;
			NormalResult = float2(DownSample.ba);
		}
		else
		{
			HeightResult = clamp(round(lerp(SourceHeight, DownHeight, Alpha)), 0.0, 65535.0);
			NormalResult.x = lerp(SourceSample.b, DownSample.b, Alpha);
			NormalResult.y = lerp(SourceSample.a, DownSample.a, Alpha);
		}
	}
	else if (IsMaxBorderTexelX) // on right border
	{
		float4 RightSample = ReadTexture1.SampleLevel(ReadTexture1Sampler, SourceUV + float2(ParentMipTexelSize.x, 0.0), 0);
		float4 DownRightSample = ReadTexture1.SampleLevel(ReadTexture1Sampler, SourceUV + ParentMipTexelSize, 0);
		float RightHeight = UnpackHeight(RightSample.rg);
		float DownRightHeight = UnpackHeight(DownRightSample.rg);

		if (IsMinBorderTexelY) // on top border
		{
			HeightResult = RightHeight;
			NormalResult = float2(RightSample.ba);
		}		
		else if (IsMaxBorderTexelY) // on bottom border
		{
			HeightResult = DownRightHeight;
			NormalResult = float2(DownRightSample.ba);
		}
		else
		{
			HeightResult = clamp(round(lerp(RightHeight, DownRightHeight, Alpha)), 0.0, 65535.0);;
			NormalResult.x = lerp(RightSample.b, DownRightSample.b, Alpha);
			NormalResult.y = lerp(RightSample.a, DownRightSample.a, Alpha);
		}
	}
	else // center texel
	{
		float4 SourceSample = ReadTexture1.SampleLevel(ReadTexture1Sampler, SourceUV, 0);
		float4 DownSample = ReadTexture1.SampleLevel(ReadTexture1Sampler, SourceUV + float2(0.0, ParentMipTexelSize.y), 0);
		float4 RightSample = ReadTexture1.SampleLevel(ReadTexture1Sampler, SourceUV + float2(ParentMipTexelSize.x, 0.0), 0);
		float4 DownRightSample = ReadTexture1.SampleLevel(ReadTexture1Sampler, SourceUV + ParentMipTexelSize, 0);

		float SourceHeight = UnpackHeight(SourceSample.rg);
		float DownHeight = UnpackHeight(DownSample.rg);
		float RightHeight = UnpackHeight(RightSample.rg);
		float DownRightHeight = UnpackHeight(DownRightSample.rg);

		if (IsMinBorderTexelY) // on top border
		{
			HeightResult = clamp(round(lerp(SourceHeight, RightHeight, Alpha)), 0.0, 65535.0);
			NormalResult.x = lerp(SourceSample.b, RightSample.b, Alpha);
			NormalResult.y = lerp(SourceSample.a, RightSample.a, Alpha);
		}
		else if (IsMaxBorderTexelY) // on bottom border
		{
			HeightResult = clamp(round(lerp(DownHeight, DownRightHeight, Alpha)), 0.0, 65535.0);
			NormalResult.x = lerp(DownSample.b, DownRightSample.b, Alpha);
			NormalResult.y = lerp(DownSample.a, DownRightSample.a, Alpha);
		}
		else
		{
			float SourceToRightHeight = lerp(SourceHeight, RightHeight, Alpha);
			float DownToDownRightHeight = lerp(DownHeight, DownRightHeight, Alpha);

			HeightResult = clamp(round(lerp(SourceToRightHeight, DownToDownRightHeight, Alpha)), 0.0, 65535.0);
			NormalResult.x = lerp(lerp(SourceSample.b, RightSample.b, Alpha), lerp(DownSample.b, DownRightSample.b, Alpha), Alpha);
			NormalResult.y = lerp(lerp(SourceSample.a, RightSample.a, Alpha), lerp(DownSample.a, DownRightSample.a, Alpha), Alpha);
		}
	}	

	float2 PackedHeightResult = PackHeight(HeightResult);
	OutColor = float4(PackedHeightResult.xy, NormalResult.xy);
}

void PSWeightmapMain(float2 InTextureCoordinates : TEXCOORD0, out float4 OutColor : SV_Target0)
{
	float4 SourceColor = ReadTexture1.Sample(ReadTexture1Sampler, InTextureCoordinates);

	// Output as Layer, so apply Layer info
	SourceColor = OutputConfig.x == 1.0 ? SourceColor * LayerInfo.x * LayerInfo.y : SourceColor;

	// Output using 2nd heightmap
	if (OutputConfig.z == 1.0)
	{
		float4 BaseColor = ReadTexture2.Sample(ReadTexture2Sampler, InTextureCoordinates);

		// Apply addtive/substractive logic
		SourceColor = OutputConfig.y == 0.0f ? clamp(BaseColor + SourceColor, 0.0, 1.0) : clamp(BaseColor - SourceColor, 0.0, 1.0);
	}	

	OutColor = SourceColor;
}

void PSWeightmapMainMips(float2 InTextureCoordinates : TEXCOORD0, out float4 OutColor : SV_Target0)
{
	bool IsMinBorderTexelX = false;
	bool IsMinBorderTexelY = false;
	bool IsMaxBorderTexelX = false;
	bool IsMaxBorderTexelY = false;

	// Special case of 1 texel size component
	if (CurrentMipComponentVertexCount == 1)
	{		
		if (CurrentMipTextureSize.x >= CurrentMipTextureSize.y) // x size 1 texel
		{
			IsMinBorderTexelY = true;
			IsMinBorderTexelX = (InTextureCoordinates.x * CurrentMipTextureSize.x) <= 1.0;
			IsMaxBorderTexelX = (InTextureCoordinates.x * CurrentMipTextureSize.x) >= CurrentMipTextureSize.x - 1.0;
		}
		else
		{
			IsMinBorderTexelX = true;
			IsMinBorderTexelY = (InTextureCoordinates.y * CurrentMipTextureSize.y) <= 1.0;
			IsMaxBorderTexelY = (InTextureCoordinates.y * CurrentMipTextureSize.y) >= CurrentMipTextureSize.y - 1.0;
		}
	}
	else
	{
		float2 CurrentMipQuadTexelSize = 1.0 / CurrentMipComponentVertexCount;
		float2 LandscapeQuadUV = frac(InTextureCoordinates * CurrentMipTextureSize / CurrentMipComponentVertexCount);

		IsMinBorderTexelX = LandscapeQuadUV.x <= CurrentMipQuadTexelSize.x;
		IsMinBorderTexelY = LandscapeQuadUV.y <= CurrentMipQuadTexelSize.y;
		IsMaxBorderTexelX = LandscapeQuadUV.x >= (CurrentMipQuadTexelSize.x * max(CurrentMipComponentVertexCount - 1, 1.0));
		IsMaxBorderTexelY = LandscapeQuadUV.y >= (CurrentMipQuadTexelSize.y * max(CurrentMipComponentVertexCount - 1, 1.0));
	}

	float2 ParentMipTexelSize = 1.0 / ParentMipTextureSize;
	float2 SourceUV = InTextureCoordinates - (ParentMipTexelSize * 0.5);
	float Alpha = 0.5;
	OutColor = 0; // Default to 0

	if (IsMinBorderTexelX) // on left border
	{
		float4 SourceSample = ReadTexture1.SampleLevel(ReadTexture1Sampler, SourceUV, 0);
		float4 DownSample = ReadTexture1.SampleLevel(ReadTexture1Sampler, SourceUV + float2(0.0, ParentMipTexelSize.y), 0);

		OutColor = IsMinBorderTexelY ? SourceSample : (IsMaxBorderTexelY ? DownSample : lerp(SourceSample, DownSample, Alpha));		
	}
	else if (IsMaxBorderTexelX) // on right border
	{
		float4 RightSample = ReadTexture1.SampleLevel(ReadTexture1Sampler, SourceUV + float2(ParentMipTexelSize.x, 0.0), 0);
		float4 DownRightSample = ReadTexture1.SampleLevel(ReadTexture1Sampler, SourceUV + ParentMipTexelSize, 0);

		OutColor = IsMinBorderTexelY ? RightSample : (IsMaxBorderTexelY ? DownRightSample : lerp(RightSample, DownRightSample, Alpha));
	}
	else // center texel
	{
		float4 SourceSample = ReadTexture1.SampleLevel(ReadTexture1Sampler, SourceUV, 0);
		float4 DownSample = ReadTexture1.SampleLevel(ReadTexture1Sampler, SourceUV + float2(0.0, ParentMipTexelSize.y), 0);
		float4 RightSample = ReadTexture1.SampleLevel(ReadTexture1Sampler, SourceUV + float2(ParentMipTexelSize.x, 0.0), 0);
		float4 DownRightSample = ReadTexture1.SampleLevel(ReadTexture1Sampler, SourceUV + ParentMipTexelSize, 0);

		OutColor = IsMinBorderTexelY ? lerp(SourceSample, RightSample, Alpha) : (IsMaxBorderTexelY ? lerp(DownSample, DownRightSample, Alpha) : lerp(lerp(SourceSample, RightSample, Alpha), lerp(DownSample, DownRightSample, Alpha), Alpha));
	}
}

void CopyTextureVS(in uint VertexId : SV_VertexID, out float4 OutPosition : SV_POSITION, out float2 OutTexCoord : TEXCOORD0)
{
	OutTexCoord = float2(((VertexId + 1) / 3) & 1, VertexId & 1);
	OutPosition.xy = float2(OutTexCoord.x, 1.f - OutTexCoord.y) * 2.f - 1.f;
	OutPosition.zw = float2(0, 1);
}

void CopyTexturePS(in float4 InPosition : SV_POSITION, in noperspective float2 InUV : TEXCOORD0, out float4 OutColor : SV_Target0)
{
	// InUV is in the [0,1] range but in the viewport space, whose size is CopySize, so we need to adjust it to sample the corresponding range in the source texture : 
	float2 SampleUV = (InUV * SourceOffsetAndSizeUV.zw) + SourceOffsetAndSizeUV.xy;
	OutColor = ReadTexture1.SampleLevel(ReadTexture1Sampler, SampleUV, 0);
}<|MERGE_RESOLUTION|>--- conflicted
+++ resolved
@@ -14,10 +14,7 @@
 float CurrentMipComponentVertexCount;
 float2 CurrentMipTextureSize;
 float2 ParentMipTextureSize;
-<<<<<<< HEAD
-=======
 float4 SourceOffsetAndSizeUV;
->>>>>>> 4af6daef
 
 float ExtractAndScaleHeight(float2 InPackedHeight)
 {
@@ -107,17 +104,10 @@
 	{
 		float2 TexelSize = 1.0 / TextureSize;
 
-<<<<<<< HEAD
-		bool bIsMinBorderTexelX = InTextureCoordinates.x <= TexelSize.x;
-		bool bIsMinBorderTexelY = InTextureCoordinates.y <= TexelSize.y;
-		bool bIsMaxBorderTexelX = InTextureCoordinates.x >= 1.0f - TexelSize.x;
-		bool bIsMaxBorderTexelY = InTextureCoordinates.y >= 1.0f - TexelSize.y;
-=======
 		float MaskMinBorderX = (InTextureCoordinates.x <= TexelSize.x) ? 0.0f : 1.0f;
 		float MaskMinBorderY = (InTextureCoordinates.y <= TexelSize.y) ? 0.0f : 1.0f;
 		float MaskMaxBorderX = (InTextureCoordinates.x >= 1.0f - TexelSize.x) ? 0.0f : 1.0f;
 		float MaskMaxBorderY = (InTextureCoordinates.y >= 1.0f - TexelSize.y) ? 0.0f : 1.0f;
->>>>>>> 4af6daef
 
 		// The triangle topology is the following (where C = center, T = top, B = bottom, L = left, R = right and Nx the normals we need to interpolate):
 		// TL ------ TT
