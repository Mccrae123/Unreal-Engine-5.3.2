// Copyright Epic Games, Inc. All Rights Reserved.

#include "Common.ush"

Texture2D ReadTexture1;
Texture2D ReadTexture2;							// This one is optional, it's valid when OutputConfig.z == 1
SamplerState ReadTexture1Sampler;		
SamplerState ReadTexture2Sampler;
float4 LayerInfo;								// x == Layer Alpha value, y == Layer Visibility flag, z == Layer Blend Mode (0: Additive Blend Mode, 1: Alpha Blend Mode), w == Unused
float4 OutputConfig;							// x == ApplyLayerModifiers, y == Alpha Blend Mode or Output weightmap as substractive/additive, z == Use ReadTexture2 and out Delta with ReadTexture1, w == Output Normals or Output weightmap as normalized weight blend
float2 TextureSize;								// x == ReadTexture1 width, y == ReadTexture1 height
float3 LandscapeGridScale;						// x == LS Actor DrawScale.X, y == LS Actor DrawScale.y, z == LS Actor DrawScale.z / 128.0f (ZSCALE)
float CurrentMipComponentVertexCount;
float2 CurrentMipTextureSize;
float2 ParentMipTextureSize;

float ExtractHeight(float2 InPackedHeight)
{
	return float(((int)round(InPackedHeight.r * 255.0) << 8) | (int)round(InPackedHeight.g * 255.0));
}

float ExtractAndScaleHeight(float2 InPackedHeight)
{
	float Height = ExtractHeight(InPackedHeight) - 32768.0;
	return Height * LandscapeGridScale.z * TERRAIN_ZSCALE;
}

float ExtractAlpha(float2 InPackedAlpha)
{
	int AlphaWithFlags = ((int)round(InPackedAlpha.r * 255.0) << 8) | (int)round(InPackedAlpha.g * 255.0);
	int Alpha = AlphaWithFlags & 0xFFFC; // Last 2 bits are used to store lower/raise flags
	return float(Alpha) / 65532.0; // 0xFFFC in float
}

float2 PackHeight(float InExtractedHeight)
{
	InExtractedHeight = clamp(InExtractedHeight, 0.0f, 65535.0f);
	int iHeight = (int)InExtractedHeight;
	return float2((float)((iHeight - (iHeight & 255)) >> 8) / 255.0, (float)(iHeight & 255) / 255.0);
}

void PSHeightmapMain(float2 InTextureCoordinates : TEXCOORD0, out float4 OutColor : SV_Target0)
{
	float LayerVisibility = LayerInfo.y;
	float4 SourceColor = ReadTexture1.Sample(ReadTexture1Sampler, InTextureCoordinates);
	float Height = ExtractHeight(SourceColor.rg);
	
	// Perform calculation 0 based
	Height -= 32768.0f;

	// Output as Layer, so apply Layer info
	if (OutputConfig.x == 1.0)
	{
		float LayerAlpha = LayerInfo.x;
		Height *= LayerAlpha * LayerVisibility;
	}

	// Output using 2nd heightmap
	if (OutputConfig.z == 1.0)
	{
		float2 BaseColor = ReadTexture2.Sample(ReadTexture2Sampler, InTextureCoordinates).rg;
		float BaseHeight = ExtractHeight(BaseColor.rg);
		BaseHeight -= 32768.0;

		float LayerBlendMode = LayerInfo.z;
		if (LayerBlendMode == 1 && LayerVisibility == 1)
		{
			// Alpha Blend Mode
			float HeightAlphaBlend = ExtractAlpha(SourceColor.ba);
			float NewHeight = Height + (HeightAlphaBlend * BaseHeight);
			uint RaiseLower = floor(SourceColor.a * 255.f + 0.5f);
			bool bLowerTerrain = (RaiseLower & 1);
			bool bRaiseTerrain = (RaiseLower & 2);
			if ((bRaiseTerrain && NewHeight > BaseHeight) || (bLowerTerrain && NewHeight < BaseHeight))
			{
				Height = NewHeight;
			}
			else
			{
				Height = BaseHeight;
			}
		}
		else
		{
			// Additive Blend Mode
			Height += BaseHeight;
		}
		Height = clamp(Height, -32768.0, 32767.0);
	}

	Height += 32768.0f;

	float2 PackedHeight = PackHeight(Height);

	OutColor.r = PackedHeight.x;
	OutColor.g = PackedHeight.y;
	OutColor.b = SourceColor.b;
	OutColor.a = SourceColor.a;

	// Output normals
	if (OutputConfig.w == 1.0)
	{
		float2 TexelSize = 1.0 / TextureSize;

		bool bIsMinBorderTexelX = InTextureCoordinates.x <= TexelSize.x;
		bool bIsMinBorderTexelY = InTextureCoordinates.y <= TexelSize.y;
<<<<<<< HEAD
		bool bIsMaxBorderTexelX = InTextureCoordinates.x >= TexelSize.x * max(CurrentMipComponentVertexCount - 1, 1.0);
		bool bIsMaxBorderTexelY = InTextureCoordinates.y >= TexelSize.y * max(CurrentMipComponentVertexCount - 1, 1.0);
=======
		bool bIsMaxBorderTexelX = InTextureCoordinates.x >= 1.0f - TexelSize.x;
		bool bIsMaxBorderTexelY = InTextureCoordinates.y >= 1.0f - TexelSize.y;
>>>>>>> 6bbb88c8

		// The triangle topology is the following (where C = center, T = top, B = bottom, L = left, R = right and Nx the normals we need to interpolate):
		// TL ------ TT
		// | \       | \
		// |  \      |  \
		// |   \     |   \
		// | N0 \ N1 | N3 \
		// |     \   |     \
		// |      \  |      \
		// |       \ |       \
		// LL ------ CC ------ RR
		//   \       | \       |
		//    \      |  \      |
		//     \     |   \     |
		//      \ N2 | N4 \ N5 |
		//       \   |     \   |
		//        \  |      \  |
		//         \ |       \ |
		//           BB ------ BR
		// So we can retrieve all 7 samples using 4 gathers : 
		// Make sure we gather the 4 pixels in the bottom right direction by sampling at (0.75, 0.75) of the pixel (gather retrieves the 4 samples that would be used for bilinear interpolation):
		float2 GatherLocation = InTextureCoordinates + 0.25f * TexelSize; 
		float4 Red0 = ReadTexture1.GatherRed(ReadTexture1Sampler, GatherLocation - TexelSize);
		float4 Green0 = ReadTexture1.GatherGreen(ReadTexture1Sampler, GatherLocation - TexelSize);
		float4 Red1 = ReadTexture1.GatherRed(ReadTexture1Sampler, GatherLocation);
		float4 Green1 = ReadTexture1.GatherGreen(ReadTexture1Sampler, GatherLocation);

		float3 TL = float3((InTextureCoordinates * TextureSize + float2(-1, -1)) * LandscapeGridScale.xy, ExtractAndScaleHeight(float2(Red0.w, Green0.w)));
		float3 TT = float3((InTextureCoordinates * TextureSize + float2(+0, -1)) * LandscapeGridScale.xy, ExtractAndScaleHeight(float2(Red0.z, Green0.z)));
		float3 CC = float3((InTextureCoordinates * TextureSize + float2(+0, +0)) * LandscapeGridScale.xy, ExtractAndScaleHeight(float2(Red0.y, Green0.y)));
		float3 LL = float3((InTextureCoordinates * TextureSize + float2(-1, +0)) * LandscapeGridScale.xy, ExtractAndScaleHeight(float2(Red0.x, Green0.x)));
		float3 RR = float3((InTextureCoordinates * TextureSize + float2(+1, +0)) * LandscapeGridScale.xy, ExtractAndScaleHeight(float2(Red1.z, Green1.z)));
		float3 BR = float3((InTextureCoordinates * TextureSize + float2(+1, +1)) * LandscapeGridScale.xy, ExtractAndScaleHeight(float2(Red1.y, Green1.y)));
		float3 BB = float3((InTextureCoordinates * TextureSize + float2(+0, +1)) * LandscapeGridScale.xy, ExtractAndScaleHeight(float2(Red1.x, Green1.x)));

		float3 N0 = normalize(cross(CC - LL, LL - TL));
		float3 N1 = normalize(cross(TL - TT, TT - CC));
		float3 N2 = normalize(cross(LL - CC, CC - BB));
		float3 N3 = normalize(cross(RR - CC, CC - TT));
		float3 N4 = normalize(cross(BR - BB, BB - CC));
		float3 N5 = normalize(cross(CC - RR, RR - BR));
		
		// Handle edge cases by simply cancelling the normal so that it doesn't contribute : 
		if (bIsMinBorderTexelX)
		{
			N0 = N1 = N2 = 0.0f;
		}
		if (bIsMinBorderTexelY)
		{
			N0 = N1 = N3 = 0.0f;
		}
		if (bIsMaxBorderTexelX)
		{
			N3 = N4 = N5 = 0.0f;
		}
		if (bIsMaxBorderTexelY)
		{
			N2 = N4 = N5 = 0.0f;
		}
		
		float3 FinalNormal = normalize(N0 + N1 + N2 + N3 + N4 + N5);

		// Scale back to be 0-1 normal
		OutColor.b = (FinalNormal.x + 1.0) * 0.5;
		OutColor.a = (FinalNormal.y + 1.0) * 0.5;
	}
}

void PSHeightmapMainMips(float2 InTextureCoordinates : TEXCOORD0, out float4 OutColor : SV_Target0)
{
	bool IsMinBorderTexelX = false;
	bool IsMinBorderTexelY = false;
	bool IsMaxBorderTexelX = false;
	bool IsMaxBorderTexelY = false;

	// Special case of 1 texel size component
	if (CurrentMipComponentVertexCount == 1)
	{		
		if (CurrentMipTextureSize.x >= CurrentMipTextureSize.y) // x size 1 texel
		{
			IsMinBorderTexelY = true;
			IsMinBorderTexelX = (InTextureCoordinates.x * CurrentMipTextureSize.x) <= 1.0;
			IsMaxBorderTexelX = (InTextureCoordinates.x * CurrentMipTextureSize.x) >= CurrentMipTextureSize.x - 1.0;
		}
		else
		{
			IsMinBorderTexelX = true;
			IsMinBorderTexelY = (InTextureCoordinates.y * CurrentMipTextureSize.y) <= 1.0;
			IsMaxBorderTexelY = (InTextureCoordinates.y * CurrentMipTextureSize.y) >= CurrentMipTextureSize.y - 1.0;
		}
	}
	else
	{
		float2 CurrentMipQuadTexelSize = 1.0 / CurrentMipComponentVertexCount;
		float2 LandscapeQuadUV = frac(InTextureCoordinates * CurrentMipTextureSize / CurrentMipComponentVertexCount);

		IsMinBorderTexelX = LandscapeQuadUV.x <= CurrentMipQuadTexelSize.x;
		IsMinBorderTexelY = LandscapeQuadUV.y <= CurrentMipQuadTexelSize.y;
		IsMaxBorderTexelX = LandscapeQuadUV.x >= (CurrentMipQuadTexelSize.x * max(CurrentMipComponentVertexCount - 1, 1.0));
		IsMaxBorderTexelY = LandscapeQuadUV.y >= (CurrentMipQuadTexelSize.y * max(CurrentMipComponentVertexCount - 1, 1.0));
	}

	float2 ParentMipTexelSize = 1.0 / ParentMipTextureSize;
	float2 SourceUV = InTextureCoordinates - (ParentMipTexelSize * 0.5);
	float HeightResult = 0;
	float2 NormalResult = 0;
	float Alpha = 0.5;
	OutColor = 0; // Default to 0

	if (IsMinBorderTexelX) // on left border
	{
		float4 SourceSample = ReadTexture1.SampleLevel(ReadTexture1Sampler, SourceUV, 0);
		float4 DownSample = ReadTexture1.SampleLevel(ReadTexture1Sampler, SourceUV + float2(0.0, ParentMipTexelSize.y), 0);
		float SourceHeight = ExtractHeight(SourceSample.rg);
		float DownHeight = ExtractHeight(DownSample.rg);

		if (IsMinBorderTexelY) // on top border
		{
			HeightResult = SourceHeight;
			NormalResult = float2(SourceSample.ba);
		}
		else if (IsMaxBorderTexelY) // on bottom border
		{
			HeightResult = DownHeight;
			NormalResult = float2(DownSample.ba);
		}
		else
		{
			HeightResult = clamp(round(lerp(SourceHeight, DownHeight, Alpha)), 0.0, 65535.0);
			NormalResult.x = lerp(SourceSample.b, DownSample.b, Alpha);
			NormalResult.y = lerp(SourceSample.a, DownSample.a, Alpha);
		}
	}
	else if (IsMaxBorderTexelX) // on right border
	{
		float4 RightSample = ReadTexture1.SampleLevel(ReadTexture1Sampler, SourceUV + float2(ParentMipTexelSize.x, 0.0), 0);
		float4 DownRightSample = ReadTexture1.SampleLevel(ReadTexture1Sampler, SourceUV + ParentMipTexelSize, 0);
		float RightHeight = ExtractHeight(RightSample.rg);
		float DownRightHeight = ExtractHeight(DownRightSample.rg);

		if (IsMinBorderTexelY) // on top border
		{
			HeightResult = RightHeight;
			NormalResult = float2(RightSample.ba);
		}		
		else if (IsMaxBorderTexelY) // on bottom border
		{
			HeightResult = DownRightHeight;
			NormalResult = float2(DownRightSample.ba);
		}
		else
		{
			HeightResult = clamp(round(lerp(RightHeight, DownRightHeight, Alpha)), 0.0, 65535.0);;
			NormalResult.x = lerp(RightSample.b, DownRightSample.b, Alpha);
			NormalResult.y = lerp(RightSample.a, DownRightSample.a, Alpha);
		}
	}
	else // center texel
	{
		float4 SourceSample = ReadTexture1.SampleLevel(ReadTexture1Sampler, SourceUV, 0);
		float4 DownSample = ReadTexture1.SampleLevel(ReadTexture1Sampler, SourceUV + float2(0.0, ParentMipTexelSize.y), 0);
		float4 RightSample = ReadTexture1.SampleLevel(ReadTexture1Sampler, SourceUV + float2(ParentMipTexelSize.x, 0.0), 0);
		float4 DownRightSample = ReadTexture1.SampleLevel(ReadTexture1Sampler, SourceUV + ParentMipTexelSize, 0);

		float SourceHeight = ExtractHeight(SourceSample.rg);
		float DownHeight = ExtractHeight(DownSample.rg);
		float RightHeight = ExtractHeight(RightSample.rg);
		float DownRightHeight = ExtractHeight(DownRightSample.rg);

		if (IsMinBorderTexelY) // on top border
		{
			HeightResult = clamp(round(lerp(SourceHeight, RightHeight, Alpha)), 0.0, 65535.0);
			NormalResult.x = lerp(SourceSample.b, RightSample.b, Alpha);
			NormalResult.y = lerp(SourceSample.a, RightSample.a, Alpha);
		}
		else if (IsMaxBorderTexelY) // on bottom border
		{
			HeightResult = clamp(round(lerp(DownHeight, DownRightHeight, Alpha)), 0.0, 65535.0);
			NormalResult.x = lerp(DownSample.b, DownRightSample.b, Alpha);
			NormalResult.y = lerp(DownSample.a, DownRightSample.a, Alpha);
		}
		else
		{
			float SourceToRightHeight = lerp(SourceHeight, RightHeight, Alpha);
			float DownToDownRightHeight = lerp(DownHeight, DownRightHeight, Alpha);

			HeightResult = clamp(round(lerp(SourceToRightHeight, DownToDownRightHeight, Alpha)), 0.0, 65535.0);
			NormalResult.x = lerp(lerp(SourceSample.b, RightSample.b, Alpha), lerp(DownSample.b, DownRightSample.b, Alpha), Alpha);
			NormalResult.y = lerp(lerp(SourceSample.a, RightSample.a, Alpha), lerp(DownSample.a, DownRightSample.a, Alpha), Alpha);
		}
	}	

	float2 PackedHeightResult = PackHeight(HeightResult);
	OutColor = float4(PackedHeightResult.xy, NormalResult.xy);
}

void PSWeightmapMain(float2 InTextureCoordinates : TEXCOORD0, out float4 OutColor : SV_Target0)
{
	float4 SourceColor = ReadTexture1.Sample(ReadTexture1Sampler, InTextureCoordinates);

	// Output as Layer, so apply Layer info
	SourceColor = OutputConfig.x == 1.0 ? SourceColor * LayerInfo.x * LayerInfo.y : SourceColor;

	// Output using 2nd heightmap
	if (OutputConfig.z == 1.0)
	{
		float4 BaseColor = ReadTexture2.Sample(ReadTexture2Sampler, InTextureCoordinates);

		// Apply addtive/substractive logic
		SourceColor = OutputConfig.y == 0.0f ? clamp(BaseColor + SourceColor, 0.0, 1.0) : clamp(BaseColor - SourceColor, 0.0, 1.0);
	}	

	OutColor = SourceColor;
}

void PSWeightmapMainMips(float2 InTextureCoordinates : TEXCOORD0, out float4 OutColor : SV_Target0)
{
	bool IsMinBorderTexelX = false;
	bool IsMinBorderTexelY = false;
	bool IsMaxBorderTexelX = false;
	bool IsMaxBorderTexelY = false;

	// Special case of 1 texel size component
	if (CurrentMipComponentVertexCount == 1)
	{		
		if (CurrentMipTextureSize.x >= CurrentMipTextureSize.y) // x size 1 texel
		{
			IsMinBorderTexelY = true;
			IsMinBorderTexelX = (InTextureCoordinates.x * CurrentMipTextureSize.x) <= 1.0;
			IsMaxBorderTexelX = (InTextureCoordinates.x * CurrentMipTextureSize.x) >= CurrentMipTextureSize.x - 1.0;
		}
		else
		{
			IsMinBorderTexelX = true;
			IsMinBorderTexelY = (InTextureCoordinates.y * CurrentMipTextureSize.y) <= 1.0;
			IsMaxBorderTexelY = (InTextureCoordinates.y * CurrentMipTextureSize.y) >= CurrentMipTextureSize.y - 1.0;
		}
	}
	else
	{
		float2 CurrentMipQuadTexelSize = 1.0 / CurrentMipComponentVertexCount;
		float2 LandscapeQuadUV = frac(InTextureCoordinates * CurrentMipTextureSize / CurrentMipComponentVertexCount);

		IsMinBorderTexelX = LandscapeQuadUV.x <= CurrentMipQuadTexelSize.x;
		IsMinBorderTexelY = LandscapeQuadUV.y <= CurrentMipQuadTexelSize.y;
		IsMaxBorderTexelX = LandscapeQuadUV.x >= (CurrentMipQuadTexelSize.x * max(CurrentMipComponentVertexCount - 1, 1.0));
		IsMaxBorderTexelY = LandscapeQuadUV.y >= (CurrentMipQuadTexelSize.y * max(CurrentMipComponentVertexCount - 1, 1.0));
	}

	float2 ParentMipTexelSize = 1.0 / ParentMipTextureSize;
	float2 SourceUV = InTextureCoordinates - (ParentMipTexelSize * 0.5);
	float Alpha = 0.5;
	OutColor = 0; // Default to 0

	if (IsMinBorderTexelX) // on left border
	{
		float4 SourceSample = ReadTexture1.SampleLevel(ReadTexture1Sampler, SourceUV, 0);
		float4 DownSample = ReadTexture1.SampleLevel(ReadTexture1Sampler, SourceUV + float2(0.0, ParentMipTexelSize.y), 0);

		OutColor = IsMinBorderTexelY ? SourceSample : (IsMaxBorderTexelY ? DownSample : lerp(SourceSample, DownSample, Alpha));		
	}
	else if (IsMaxBorderTexelX) // on right border
	{
		float4 RightSample = ReadTexture1.SampleLevel(ReadTexture1Sampler, SourceUV + float2(ParentMipTexelSize.x, 0.0), 0);
		float4 DownRightSample = ReadTexture1.SampleLevel(ReadTexture1Sampler, SourceUV + ParentMipTexelSize, 0);

		OutColor = IsMinBorderTexelY ? RightSample : (IsMaxBorderTexelY ? DownRightSample : lerp(RightSample, DownRightSample, Alpha));
	}
	else // center texel
	{
		float4 SourceSample = ReadTexture1.SampleLevel(ReadTexture1Sampler, SourceUV, 0);
		float4 DownSample = ReadTexture1.SampleLevel(ReadTexture1Sampler, SourceUV + float2(0.0, ParentMipTexelSize.y), 0);
		float4 RightSample = ReadTexture1.SampleLevel(ReadTexture1Sampler, SourceUV + float2(ParentMipTexelSize.x, 0.0), 0);
		float4 DownRightSample = ReadTexture1.SampleLevel(ReadTexture1Sampler, SourceUV + ParentMipTexelSize, 0);

		OutColor = IsMinBorderTexelY ? lerp(SourceSample, RightSample, Alpha) : (IsMaxBorderTexelY ? lerp(DownSample, DownRightSample, Alpha) : lerp(lerp(SourceSample, RightSample, Alpha), lerp(DownSample, DownRightSample, Alpha), Alpha));
	}
}

void CopyTextureVS(in uint VertexId : SV_VertexID, out float4 OutPosition : SV_POSITION, out float2 OutTexCoord : TEXCOORD0)
{
	OutTexCoord = float2(((VertexId + 1) / 3) & 1, VertexId & 1);
	OutPosition.xy = float2(OutTexCoord.x, 1.f - OutTexCoord.y) * 2.f - 1.f;
	OutPosition.zw = float2(0, 1);
}

void CopyTexturePS(in float4 InPosition : SV_POSITION, in noperspective float2 InTexCoord : TEXCOORD0, out float4 OutColor : SV_Target0)
{
	OutColor = ReadTexture1.SampleLevel(ReadTexture1Sampler, InTexCoord, 0);
}<|MERGE_RESOLUTION|>--- conflicted
+++ resolved
@@ -104,13 +104,8 @@
 
 		bool bIsMinBorderTexelX = InTextureCoordinates.x <= TexelSize.x;
 		bool bIsMinBorderTexelY = InTextureCoordinates.y <= TexelSize.y;
-<<<<<<< HEAD
-		bool bIsMaxBorderTexelX = InTextureCoordinates.x >= TexelSize.x * max(CurrentMipComponentVertexCount - 1, 1.0);
-		bool bIsMaxBorderTexelY = InTextureCoordinates.y >= TexelSize.y * max(CurrentMipComponentVertexCount - 1, 1.0);
-=======
 		bool bIsMaxBorderTexelX = InTextureCoordinates.x >= 1.0f - TexelSize.x;
 		bool bIsMaxBorderTexelY = InTextureCoordinates.y >= 1.0f - TexelSize.y;
->>>>>>> 6bbb88c8
 
 		// The triangle topology is the following (where C = center, T = top, B = bottom, L = left, R = right and Nx the normals we need to interpolate):
 		// TL ------ TT
