// Copyright Epic Games, Inc. All Rights Reserved.

#pragma once

<<<<<<< HEAD

#define PATHTRACER_MAX_RECT_TEXTURES		8
#define PATHTRACER_COHERENT_TILE_SHIFT		3
#define PATHTRACER_COHERENT_TILE_SIZE		(1 << PATHTRACER_COHERENT_TILE_SHIFT)

=======
>>>>>>> d731a049
// Constants for 'SamplerType'
#define PATHTRACER_SAMPLER_DEFAULT			0
#define PATHTRACER_SAMPLER_ERROR_DIFFUSION	1

// Constants for the 'Flags' field of FPathTracingLight
#define PATHTRACER_FLAG_LIGHTING_CHANNEL_MASK				(7 << 0)	// Which lighting channel is this light assigned to?
#define PATHTRACER_FLAG_TRANSMISSION_MASK					(1 << 3)	// Does the light affect the transmission side?
#define PATHTRACER_FLAG_NON_INVERSE_SQUARE_FALLOFF_MASK		(1 << 4)	// Does the light have a non-inverse square decay?
#define PATHTRACER_FLAG_STATIONARY_MASK						(1 << 5)	// Only used by GPULightmass
#define PATHTRACER_FLAG_TYPE_MASK							(7 << 6)
#define PATHTRACING_LIGHT_SKY								(0 << 6)
#define PATHTRACING_LIGHT_DIRECTIONAL						(1 << 6)
#define PATHTRACING_LIGHT_POINT								(2 << 6)
#define PATHTRACING_LIGHT_SPOT								(3 << 6)
#define PATHTRACING_LIGHT_RECT								(4 << 6)
#define PATHTRACER_FLAG_CAST_SHADOW_MASK 					(1 << 9)
#define PATHTRACER_FLAG_CAST_VOL_SHADOW_MASK 				(1 << 10)
#define PATHTRACER_FLAG_HAS_RECT_TEXTURE_MASK				(1 << 11)

// Constants for the path tracer light grid
#define PATHTRACER_LIGHT_GRID_SINGULAR_MASK					0x80000000u
#define PATHTRACER_LIGHT_GRID_LIGHT_COUNT_MASK				0x7FFFFFFFu

// Constants for the energy conservation texture sizes
#define PATHTRACER_ENERGY_TABLE_RESOLUTION				32<|MERGE_RESOLUTION|>--- conflicted
+++ resolved
@@ -2,14 +2,6 @@
 
 #pragma once
 
-<<<<<<< HEAD
-
-#define PATHTRACER_MAX_RECT_TEXTURES		8
-#define PATHTRACER_COHERENT_TILE_SHIFT		3
-#define PATHTRACER_COHERENT_TILE_SIZE		(1 << PATHTRACER_COHERENT_TILE_SHIFT)
-
-=======
->>>>>>> d731a049
 // Constants for 'SamplerType'
 #define PATHTRACER_SAMPLER_DEFAULT			0
 #define PATHTRACER_SAMPLER_ERROR_DIFFUSION	1
