--- conflicted
+++ resolved
@@ -37,8 +37,6 @@
 	    #endif
 	    #define USE_DITHERED_LOD_TRANSITION USE_DITHERED_LOD_TRANSITION_FROM_MATERIAL
     #endif
-<<<<<<< HEAD
-=======
 #endif
 
 #ifndef USE_STENCIL_LOD_DITHER
@@ -49,7 +47,6 @@
 // any pass wanting to render at reduced resolution needs to simply set this constant to scale scene texture UVs to make scene texture accesses work
 #if PIXELSHADER && TRANSLUCENCY_RENDERING
 float2 ScreenPositionUVScale;
->>>>>>> 73f66985
 #endif
 
 //Platforms that don't run the editor shouldn't need editor features in the shaders.
@@ -1138,13 +1135,10 @@
 	return float4(0.0f, 0.0f, 0.0f, 0.0f);
 #endif
 
-<<<<<<< HEAD
-=======
 #if PIXELSHADER && TRANSLUCENCY_RENDERING
 	UV *= ScreenPositionUVScale;
 #endif
 
->>>>>>> 73f66985
 	FScreenSpaceData ScreenSpaceData = GetScreenSpaceData(UV, false);
 
 #if PS4_PROFILE
