// This file is automatically generated by the console command r.InvalidateCachedShaders
// Each time the console command is executed it generates a new GUID. As this file is included
// in common.usf (which should be included in any shader) it allows to invalidate the shader DDC.
// 
<<<<<<< HEAD
// GUID = D5E1D31051264D70977E3035C7A01AAC
 
=======
// GUID = EFA10BE74C9007648F528E86D6E779CE
>>>>>>> f00d6e77
<|MERGE_RESOLUTION|>--- conflicted
+++ resolved
@@ -2,9 +2,4 @@
 // Each time the console command is executed it generates a new GUID. As this file is included
 // in common.usf (which should be included in any shader) it allows to invalidate the shader DDC.
 // 
-<<<<<<< HEAD
-// GUID = D5E1D31051264D70977E3035C7A01AAC
- 
-=======
-// GUID = EFA10BE74C9007648F528E86D6E779CE
->>>>>>> f00d6e77
+// GUID = EFA10BE74C9007648F528E86D6E779CE