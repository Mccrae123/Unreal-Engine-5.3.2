--- conflicted
+++ resolved
@@ -13,26 +13,16 @@
 
 #if USE_HZB
 #define HZB_LEVEL_OFFSET 1.0
-<<<<<<< HEAD
-=======
-
 float4 HZBUvFactorAndInvFactor;
-
->>>>>>> 363d6eaa
 #else
 #define HZB_LEVEL_OFFSET 0.0
 #endif
 
-<<<<<<< HEAD
-float4 HZBUvFactorAndInvFactor;
-
-float4 SampleDepthTexture( Texture2D Texture, SamplerState Sampler, float Level, float4 SampleUV0, float4 SampleUV1 )
-=======
-
-float4 RemapForMultiRes(float4 SampleUV)
+
+float4 RemapForVRProject(float4 SampleUV)
 {
 #if USE_HZB
-	// scale to viewport rect, then map multires to linear
+	// scale to viewport rect, then map vr projection to linear
 	SampleUV *= HZBUvFactorAndInvFactor.zwzw;
 	SampleUV.xy = VRProjMapLinearToVRProj(SampleUV.xy);
 	SampleUV.zw = VRProjMapLinearToVRProj(SampleUV.zw);
@@ -45,13 +35,12 @@
 }
 
 float4 SampleDepthTexture(Texture2D Texture, SamplerState Sampler, float Level, float4 SampleUV0, float4 SampleUV1)
->>>>>>> 363d6eaa
 {
 	float4 SampleDepth;
 
-	// Remap for possible multires distortion
-	SampleUV0 = RemapForMultiRes(SampleUV0);
-	SampleUV1 = RemapForMultiRes(SampleUV1);
+	// Remap for possible vr project distortion
+	SampleUV0 = RemapForVRProject(SampleUV0);
+	SampleUV1 = RemapForVRProject(SampleUV1);
 
 #if USE_HZB
 	// SampleUV{0,1}.{xy,zw} should already be in the HZB UV frame using HZBUvFactorAndInvFactor.xy
@@ -142,8 +131,8 @@
 	{
 		float3 SampleUVz = RayStartUVz + RayStepUVz * SampleTime;
 
-		// Remap for possible multires distortion
-		float2 SampleUV = RemapForMultiRes(SampleUVz.xy).xy;
+		// Remap for possible project distortion
+		float2 SampleUV = RemapForVRProject(SampleUVz.xy).xy;
 		
 		// Use lower res for farther samples
 		float Level = Roughness * (i * 4.0 / NumSteps) + HZB_LEVEL_OFFSET;
@@ -226,15 +215,11 @@
 	float3 HitUVz = RayStartUVz + RayStepUVz * MinHitTime;
 
 	Result = float4( HitUVz, MinHitTime );
-
 #elif 1
-
 	float LastDiff = 0;
 	float Level = HZB_LEVEL_OFFSET;
-
 	RayStepUVz *= Step;
 	float3 RayUVz = RayStartUVz + RayStepUVz * StepOffset;
-
 	LOOP
 	for( uint i = 0; i < NumSteps; i += 4 )
 	{
@@ -242,19 +227,20 @@
 		float4 SampleUV0 = RayUVz.xyxy + RayStepUVz.xyxy * float4( 1, 1, 2, 2 );
 		float4 SampleUV1 = RayUVz.xyxy + RayStepUVz.xyxy * float4( 3, 3, 4, 4 );
 		float4 SampleZ   = RayUVz.zzzz + RayStepUVz.zzzz * float4( 1, 2, 3, 4 );
+
+		// Remap for possible project distortion
+		SampleUV0 = RemapForVRProject(SampleUV0);
+		SampleUV1 = RemapForVRProject(SampleUV1);
 		
 		// Use lower res for farther samples
 		float4 SampleDepth = SampleDepthTexture( Texture, Sampler, Level, SampleUV0, SampleUV1 );
-
 		float4 DepthDiff = SampleZ - SampleDepth;
 		bool4 Hit = abs( -DepthDiff - CompareTolerance ) < CompareTolerance;
-
 		BRANCH if( any( Hit ) )
 		{
 			float DepthDiff0 = DepthDiff[2];
 			float DepthDiff1 = DepthDiff[3];
 			float MinTime = 3;
-
 			FLATTEN if( Hit[2] )
 			{
 				DepthDiff0 = DepthDiff[1];
@@ -273,29 +259,21 @@
 				DepthDiff1 = DepthDiff[0];
 				MinTime = 0;
 			}
-
 			// Find more accurate hit using line segment intersection
 			float TimeLerp = saturate( DepthDiff0 / (DepthDiff0 - DepthDiff1) );
 			float IntersectTime = MinTime + TimeLerp;
 			float3 HitUVz = RayUVz + RayStepUVz * IntersectTime;
-
 			Result = float4( HitUVz, 0.5 );
 			break;
 		}
-
 		LastDiff = DepthDiff.w;
 		Level += Roughness * (16.0 / NumSteps);
-
 		RayUVz += 4 * RayStepUVz;
 	}
-
 #elif 1
-
 	float Level = HZB_LEVEL_OFFSET;
-
 	RayStepUVz *= Step;
 	float3 RayUVz = RayStartUVz + RayStepUVz * StepOffset;
-
 	LOOP
 	for( uint i = 0; i < NumSteps; i += 4 )
 	{
@@ -303,26 +281,26 @@
 		float4 SampleUV0 = RayUVz.xyxy + RayStepUVz.xyxy * float4( 1, 1, 2, 2 );
 		float4 SampleUV1 = RayUVz.xyxy + RayStepUVz.xyxy * float4( 3, 3, 4, 4 );
 		float4 SampleZ   = RayUVz.zzzz + RayStepUVz.zzzz * float4( 1, 2, 3, 4 );
-		
+
+		// Remap for possible project distortion
+		SampleUV0 = RemapForVRProject(SampleUV0);
+		SampleUV1 = RemapForVRProject(SampleUV1);
+
 		// Use lower res for farther samples
 		float4 SampleDepth = SampleDepthTexture( Texture, Sampler, Level, SampleUV0, SampleUV1 );
-
 		float4 DepthDiff = SampleZ - SampleDepth;
 		bool4 Hit = abs( -DepthDiff - CompareTolerance ) < CompareTolerance;
-
 		BRANCH if( any( Hit ) )
 		{
 			float MinTime = 3;
 			MinTime = Hit[2] ? 2 : MinTime;
 			MinTime = Hit[1] ? 1 : MinTime;
 			MinTime = Hit[0] ? 0 : MinTime;
-
 			float3 HitUVz = RayUVz + RayStepUVz * MinTime;
 
 			Result = float4( HitUVz, 0.5 );
 			break;
 		}
-
 		Level += Roughness * (16.0 / NumSteps);
 		RayUVz += 4 * RayStepUVz;
 	}
@@ -422,9 +400,9 @@
 
 	float4 SampleDepth;
 
-	// Remap for possible multires distortion
-	SampleUV0 = RemapForMultiRes(SampleUV0);
-	SampleUV1 = RemapForMultiRes(SampleUV1);
+	// Remap for possible project distortion
+	SampleUV0 = RemapForVRProject(SampleUV0);
+	SampleUV1 = RemapForVRProject(SampleUV1);
 
 #if USE_HZB
 	SampleDepth.x = Texture2DSampleLevel( Texture, Sampler, SampleUV0.xy, 0 ).r;
@@ -492,7 +470,6 @@
 	float4 OutColor;
 
 #if PREV_FRAME_COLOR
-
 #if 0
 	// Find previous screen position for hit since color buffer is from last frame
 	// TODO combine to single matrix
@@ -510,6 +487,7 @@
 	float2 PrevScreen = PrevClip.xy / PrevClip.w;
 	float2 PrevUV = PrevScreen.xy * View.ScreenPositionScaleBias.xy + View.ScreenPositionScaleBias.wz;
 #endif
+
 
 	// Remap to warped space
 	PrevUV = VRProjMapRenderTargetLinearToVRProj(PrevUV);
