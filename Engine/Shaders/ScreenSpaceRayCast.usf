--- conflicted
+++ resolved
@@ -463,34 +463,20 @@
 
 float2 ReprojectHit( float3 HitUVz )
 {
-<<<<<<< HEAD
-	// Camera motion for pixel (in ScreenPos space).
-	float4 ThisClip = float4( (HitUVz.xy - View.ScreenPositionScaleBias.wz) / View.ScreenPositionScaleBias.xy, HitUVz.z, 1 );
-	float4 PrevClip = mul( ThisClip, View.ClipToPrevClip );
-=======
-	float4 OutColor;
-
-#if PREV_FRAME_COLOR
-#if 0
-	// Find previous screen position for hit since color buffer is from last frame
-	// TODO combine to single matrix
-	float4 HitClip = float4( (HitUVz.xy - View.ScreenPositionScaleBias.wz) / View.ScreenPositionScaleBias.xy, HitUVz.z, 1 );
-	float4 HitTranslatedWorld = mul( HitClip, View.ClipToTranslatedWorld );
-		
-	float4 PrevTranslatedWorld = float4( HitTranslatedWorld.xyz + HitTranslatedWorld.w * (View.PrevPreViewTranslation - View.PreViewTranslation), HitTranslatedWorld.w );
-	float4 PrevClip = mul( PrevTranslatedWorld, View.PrevTranslatedWorldToClip );
->>>>>>> be02b07e
-	float2 PrevScreen = PrevClip.xy / PrevClip.w;
-	float2 PrevUV = PrevScreen.xy * View.ScreenPositionScaleBias.xy + View.ScreenPositionScaleBias.wz;
-	return PrevUV;
-}
-
-float2 ReprojectHit( Texture2D Texture, SamplerState Sampler, float3 HitUVz )
-{
 	// Camera motion for pixel (in ScreenPos space).
 	float4 ThisClip = float4( (HitUVz.xy - View.ScreenPositionScaleBias.wz) / View.ScreenPositionScaleBias.xy, HitUVz.z, 1 );
 	float4 PrevClip = mul( ThisClip, View.ClipToPrevClip );
 	float2 PrevScreen = PrevClip.xy / PrevClip.w;
+	float2 PrevUV = PrevScreen.xy * View.ScreenPositionScaleBias.xy + View.ScreenPositionScaleBias.wz;
+	return PrevUV;
+}
+
+float2 ReprojectHit( Texture2D Texture, SamplerState Sampler, float3 HitUVz )
+{
+	// Camera motion for pixel (in ScreenPos space).
+	float4 ThisClip = float4( (HitUVz.xy - View.ScreenPositionScaleBias.wz) / View.ScreenPositionScaleBias.xy, HitUVz.z, 1 );
+	float4 PrevClip = mul( ThisClip, View.ClipToPrevClip );
+	float2 PrevScreen = PrevClip.xy / PrevClip.w;
 
 	float2 Velocity = Texture.SampleLevel( Sampler, HitUVz.xy, 0 ).xy;
 	if( Velocity.x > 0.0 )
@@ -502,42 +488,28 @@
 	return PrevUV;
 }
 
-<<<<<<< HEAD
-float4 SampleScreenColor( Texture2D Texture, SamplerState Sampler, float2 UV )
-{
-	float4 OutColor;
-
-=======
-
-	// Remap to warped space
-	PrevUV = VRProjMapRenderTargetLinearToVRProj(PrevUV);
-
-	OutColor.rgb = Texture.SampleLevel( Sampler, PrevUV, 0 ).rgb;
-	OutColor.a = 1;
+float4 SampleScreenColor(Texture2D Texture, SamplerState Sampler, float2 UV)
+{
+    float4 OutColor;
+ 
+    // Remap to warped space
+    UV = VRProjMapRenderTargetLinearToVRProj(UV);
+
+    OutColor.rgb = Texture.SampleLevel(Sampler, UV, 0).rgb;
+    OutColor.a = 1;
 
 	// Off screen masking
-	float2 Vignette = saturate( abs( PrevScreen ) * 5 - 4 );
-#else
-
-	// Remap to warped space
-	float2 UV = VRProjMapRenderTargetLinearToVRProj(HitUVz.xy);
-
->>>>>>> be02b07e
-	OutColor.rgb = Texture.SampleLevel( Sampler, UV, 0 ).rgb;
-	OutColor.a = 1;
-
-	// Off screen masking
-	float2 ScreenPos = ( UV - View.ScreenPositionScaleBias.wz ) / View.ScreenPositionScaleBias.xy;
-	float2 Vignette = saturate( abs( ScreenPos ) * 5 - 4 );
+    float2 ScreenPos = (UV - View.ScreenPositionScaleBias.wz) / View.ScreenPositionScaleBias.xy;
+    float2 Vignette = saturate(abs(ScreenPos) * 5 - 4);
 		
 	//PrevScreen sometimes has NaNs or Infs.  DX11 is protected because saturate turns NaNs -> 0.
 	//Do a SafeSaturate so other platforms get the same protection.
-	OutColor *= SafeSaturate( 1.0 - dot( Vignette, Vignette ) );
+    OutColor *= SafeSaturate(1.0 - dot(Vignette, Vignette));
 
 	// Transform NaNs to black, transform negative colors to black.
-	OutColor.rgb = -min(-OutColor.rgb, 0.0);
-
-	return OutColor;
+    OutColor.rgb = -min(-OutColor.rgb, 0.0);
+
+    return OutColor;
 }
 
 float4 SampleHCBLevel( Texture2D Texture, SamplerState Sampler, float3 HitUVz, float Level )
