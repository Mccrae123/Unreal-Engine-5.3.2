// This file is automatically generated by the console command r.InvalidateCachedShaders
// Each time the console command is executed it generates a new GUID. As this file is included
// in Platform.ush (which should be included in any shader) it allows to invalidate the shader DDC.
// 
<<<<<<< HEAD
// If you are merging streams and there is a conflict with this GUID you should make a new GUID rather than taking one or the other.
// GUID = 5F4B9C07A98C448285D3008A25E3A32A

=======
// GUID = BE2A2FF8-6299-4255-BB2C-6AF192891E07
>>>>>>> 3b7e656b
<|MERGE_RESOLUTION|>--- conflicted
+++ resolved
@@ -2,10 +2,6 @@
 // Each time the console command is executed it generates a new GUID. As this file is included
 // in Platform.ush (which should be included in any shader) it allows to invalidate the shader DDC.
 // 
-<<<<<<< HEAD
 // If you are merging streams and there is a conflict with this GUID you should make a new GUID rather than taking one or the other.
-// GUID = 5F4B9C07A98C448285D3008A25E3A32A
+// GUID = 90D1752E117E47A8996AC771A0197283
 
-=======
-// GUID = BE2A2FF8-6299-4255-BB2C-6AF192891E07
->>>>>>> 3b7e656b
