--- conflicted
+++ resolved
@@ -3,8 +3,4 @@
 // in Platform.ush (which should be included in any shader) it allows to invalidate the shader DDC.
 // 
 // If you are merging streams and there is a conflict with this GUID you should make a new GUID rather than taking one or the other.
-<<<<<<< HEAD
-// GUID = E14FEBC0-13D3-49FF-901C-26D429FCB79A
-=======
 // GUID = 4FA1E6B4-7149-41D2-93AD-2134291A95AE
->>>>>>> 7d5968f5
