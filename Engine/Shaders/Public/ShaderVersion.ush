--- conflicted
+++ resolved
@@ -3,9 +3,5 @@
 // in Platform.ush (which should be included in any shader) it allows to invalidate the shader DDC.
 // 
 // If you are merging streams and there is a conflict with this GUID you should make a new GUID rather than taking one or the other.
-<<<<<<< HEAD
-// GUID = E7B83FD17C614A3596D961FA5730C739
+// GUID = <Guid("BC534643-94F5-441C-93FE-9D8A0073798B")>
 
-=======
-// GUID = 28fe8f5b-863e-4159-a0bf-441dbf40202b
->>>>>>> 10aebf89
