--- conflicted
+++ resolved
@@ -4,11 +4,7 @@
         "name": "VK_LAYER_LUNARG_api_dump",
         "type": "GLOBAL",
         "library_path": ".\\VkLayer_api_dump.dll",
-<<<<<<< HEAD
-        "api_version": "1.2.148",
-=======
         "api_version": "1.2.162",
->>>>>>> 3aae9151
         "implementation_version": "2",
         "description": "LunarG API dump layer",
         "device_extensions": [
