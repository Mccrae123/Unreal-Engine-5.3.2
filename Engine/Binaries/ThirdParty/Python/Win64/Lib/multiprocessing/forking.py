#
# Module for starting a process object using os.fork() or CreateProcess()
#
# multiprocessing/forking.py
#
# Copyright (c) 2006-2008, R Oudkerk
# All rights reserved.
#
# Redistribution and use in source and binary forms, with or without
# modification, are permitted provided that the following conditions
# are met:
#
# 1. Redistributions of source code must retain the above copyright
#    notice, this list of conditions and the following disclaimer.
# 2. Redistributions in binary form must reproduce the above copyright
#    notice, this list of conditions and the following disclaimer in the
#    documentation and/or other materials provided with the distribution.
# 3. Neither the name of author nor the names of any contributors may be
#    used to endorse or promote products derived from this software
#    without specific prior written permission.
#
# THIS SOFTWARE IS PROVIDED BY THE AUTHOR AND CONTRIBUTORS "AS IS" AND
# ANY EXPRESS OR IMPLIED WARRANTIES, INCLUDING, BUT NOT LIMITED TO, THE
# IMPLIED WARRANTIES OF MERCHANTABILITY AND FITNESS FOR A PARTICULAR PURPOSE
# ARE DISCLAIMED.  IN NO EVENT SHALL THE AUTHOR OR CONTRIBUTORS BE LIABLE
# FOR ANY DIRECT, INDIRECT, INCIDENTAL, SPECIAL, EXEMPLARY, OR CONSEQUENTIAL
# DAMAGES (INCLUDING, BUT NOT LIMITED TO, PROCUREMENT OF SUBSTITUTE GOODS
# OR SERVICES; LOSS OF USE, DATA, OR PROFITS; OR BUSINESS INTERRUPTION)
# HOWEVER CAUSED AND ON ANY THEORY OF LIABILITY, WHETHER IN CONTRACT, STRICT
# LIABILITY, OR TORT (INCLUDING NEGLIGENCE OR OTHERWISE) ARISING IN ANY WAY
# OUT OF THE USE OF THIS SOFTWARE, EVEN IF ADVISED OF THE POSSIBILITY OF
# SUCH DAMAGE.
#

import os
import sys
import signal
import errno

from multiprocessing import util, process

from pprint import pprint # TEMP: CIS BUGHUNT

__all__ = ['Popen', 'assert_spawning', 'exit', 'duplicate', 'close', 'ForkingPickler']

#
# Check that the current thread is spawning a child process
#

def assert_spawning(self):
    if not Popen.thread_is_spawning():
        raise RuntimeError(
            '%s objects should only be shared between processes'
            ' through inheritance' % type(self).__name__
            )

#
# Try making some callable types picklable
#

from pickle import Pickler
class ForkingPickler(Pickler):
    dispatch = Pickler.dispatch.copy()

    @classmethod
    def register(cls, type, reduce):
        def dispatcher(self, obj):
            rv = reduce(obj)
            self.save_reduce(obj=obj, *rv)
        cls.dispatch[type] = dispatcher

def _reduce_method(m):
    if m.im_self is None:
        return getattr, (m.im_class, m.im_func.func_name)
    else:
        return getattr, (m.im_self, m.im_func.func_name)
ForkingPickler.register(type(ForkingPickler.save), _reduce_method)

def _reduce_method_descriptor(m):
    return getattr, (m.__objclass__, m.__name__)
ForkingPickler.register(type(list.append), _reduce_method_descriptor)
ForkingPickler.register(type(int.__add__), _reduce_method_descriptor)

#def _reduce_builtin_function_or_method(m):
#    return getattr, (m.__self__, m.__name__)
#ForkingPickler.register(type(list().append), _reduce_builtin_function_or_method)
#ForkingPickler.register(type(int().__add__), _reduce_builtin_function_or_method)

try:
    from functools import partial
except ImportError:
    pass
else:
    def _reduce_partial(p):
        return _rebuild_partial, (p.func, p.args, p.keywords or {})
    def _rebuild_partial(func, args, keywords):
        return partial(func, *args, **keywords)
    ForkingPickler.register(partial, _reduce_partial)

#
# Unix
#

if sys.platform != 'win32':
    import time

    exit = os._exit
    duplicate = os.dup
    close = os.close

    #
    # We define a Popen class similar to the one from subprocess, but
    # whose constructor takes a process object as its argument.
    #

    class Popen(object):

        def __init__(self, process_obj):
            sys.stdout.flush()
            sys.stderr.flush()
            self.returncode = None

            self.pid = os.fork()
            if self.pid == 0:
                if 'random' in sys.modules:
                    import random
                    random.seed()
                code = process_obj._bootstrap()
                sys.stdout.flush()
                sys.stderr.flush()
                os._exit(code)

        def poll(self, flag=os.WNOHANG):
            if self.returncode is None:
                while True:
                    try:
                        pid, sts = os.waitpid(self.pid, flag)
                    except os.error as e:
                        if e.errno == errno.EINTR:
                            continue
                        # Child process not yet created. See #1731717
                        # e.errno == errno.ECHILD == 10
                        return None
                    else:
                        break
                if pid == self.pid:
                    if os.WIFSIGNALED(sts):
                        self.returncode = -os.WTERMSIG(sts)
                    else:
                        assert os.WIFEXITED(sts)
                        self.returncode = os.WEXITSTATUS(sts)
            return self.returncode

        def wait(self, timeout=None):
            if timeout is None:
                return self.poll(0)
            deadline = time.time() + timeout
            delay = 0.0005
            while 1:
                res = self.poll()
                if res is not None:
                    break
                remaining = deadline - time.time()
                if remaining <= 0:
                    break
                delay = min(delay * 2, remaining, 0.05)
                time.sleep(delay)
            return res

        def terminate(self):
            if self.returncode is None:
                try:
                    os.kill(self.pid, signal.SIGTERM)
                except OSError, e:
                    if self.wait(timeout=0.1) is None:
                        raise

        @staticmethod
        def thread_is_spawning():
            return False

#
# Windows
#

else:
    import thread
    import msvcrt
    import _subprocess
    import time

    from _multiprocessing import win32, Connection, PipeConnection
    from .util import Finalize

    #try:
    #    from cPickle import dump, load, HIGHEST_PROTOCOL
    #except ImportError:
    from pickle import load, HIGHEST_PROTOCOL

    def dump(obj, file, protocol=None):
        ForkingPickler(file, protocol).dump(obj)

    #
    #
    #

    TERMINATE = 0x10000
    WINEXE = (sys.platform == 'win32' and getattr(sys, 'frozen', False))
    WINSERVICE = sys.executable.lower().endswith("pythonservice.exe")

    exit = win32.ExitProcess
    close = win32.CloseHandle

    #
    # _python_exe is the assumed path to the python executable.
    # People embedding Python want to modify it.
    #

    if WINSERVICE:
        _python_exe = os.path.join(sys.exec_prefix, 'python.exe')
    else:
        _python_exe = sys.executable

    def set_executable(exe):
        global _python_exe
        _python_exe = exe

    #
    #
    #

    def duplicate(handle, target_process=None, inheritable=False):
        if target_process is None:
            target_process = _subprocess.GetCurrentProcess()
        return _subprocess.DuplicateHandle(
            _subprocess.GetCurrentProcess(), handle, target_process,
            0, inheritable, _subprocess.DUPLICATE_SAME_ACCESS
            ).Detach()

    #
    # We define a Popen class similar to the one from subprocess, but
    # whose constructor takes a process object as its argument.
    #

    class Popen(object):
        '''
        Start a subprocess to run the code of a process object
        '''
        _tls = thread._local()

        def __init__(self, process_obj):
            # create pipe for communication with child
            rfd, wfd = os.pipe()

            # get handle for read end of the pipe and make it inheritable
            rhandle = duplicate(msvcrt.get_osfhandle(rfd), inheritable=True)
            os.close(rfd)

            # start process
            cmd = get_command_line() + [rhandle]
            cmd = ' '.join('"%s"' % x for x in cmd)
            hp, ht, pid, tid = _subprocess.CreateProcess(
                _python_exe, cmd, None, None, 1, 0, None, None, None
                )
            ht.Close()
            close(rhandle)

            # set attributes of self
            self.pid = pid
            self.returncode = None
            self._handle = hp

            # send information to child
            prep_data = get_preparation_data(process_obj._name)
            to_child = os.fdopen(wfd, 'wb')
            Popen._tls.process_handle = int(hp)
            try:
                dump(prep_data, to_child, HIGHEST_PROTOCOL)
                dump(process_obj, to_child, HIGHEST_PROTOCOL)
            finally:
                del Popen._tls.process_handle
                to_child.close()

        @staticmethod
        def thread_is_spawning():
            return getattr(Popen._tls, 'process_handle', None) is not None

        @staticmethod
        def duplicate_for_child(handle):
            return duplicate(handle, Popen._tls.process_handle)

        def wait(self, timeout=None):
            if self.returncode is None:
                if timeout is None:
                    msecs = _subprocess.INFINITE
                else:
                    msecs = max(0, int(timeout * 1000 + 0.5))

                res = _subprocess.WaitForSingleObject(int(self._handle), msecs)
                if res == _subprocess.WAIT_OBJECT_0:
                    code = _subprocess.GetExitCodeProcess(self._handle)
                    if code == TERMINATE:
                        code = -signal.SIGTERM
                    self.returncode = code

            return self.returncode

        def poll(self):
            return self.wait(timeout=0)

        def terminate(self):
            if self.returncode is None:
                try:
                    _subprocess.TerminateProcess(int(self._handle), TERMINATE)
# EPIC EDIT start -- nick.shin 2019-06-13 -- UE-76260
                except WindowsError,e:
                    if self.wait(timeout=0.1) is None:
                        # ERROR_ACCESS_DENIED (winerror 5) is received when the
                        # process already died.
                        if e.winerror != 5:
<<<<<<< HEAD
=======
                            print('NICKNICK: forking.py e.winerror:', e.winerror)
>>>>>>> 33e6966e
                            raise
# EPIC EDIT end -- nick.shin 2019-06-13 -- UE-76260

    #
    #
    #

    def is_forking(argv):
        '''
        Return whether commandline indicates we are forking
        '''
        if len(argv) >= 2 and argv[1] == '--multiprocessing-fork':
            assert len(argv) == 3
            return True
        else:
            return False


    def freeze_support():
        '''
        Run code for process object if this in not the main process
        '''
        if is_forking(sys.argv):
            main()
            sys.exit()


    def get_command_line():
        '''
        Returns prefix of command line used for spawning a child process
        '''
        if getattr(process.current_process(), '_inheriting', False):
            raise RuntimeError('''
            Attempt to start a new process before the current process
            has finished its bootstrapping phase.

            This probably means that you are on Windows and you have
            forgotten to use the proper idiom in the main module:

                if __name__ == '__main__':
                    freeze_support()
                    ...

            The "freeze_support()" line can be omitted if the program
            is not going to be frozen to produce a Windows executable.''')

        if getattr(sys, 'frozen', False):
            return [sys.executable, '--multiprocessing-fork']
        else:
            prog = 'from multiprocessing.forking import main; main()'
            opts = util._args_from_interpreter_flags()
            return [_python_exe] + opts + ['-c', prog, '--multiprocessing-fork']


    def main():
        '''
        Run code specified by data received over pipe
        '''
        assert is_forking(sys.argv)

        handle = int(sys.argv[-1])
        fd = msvcrt.open_osfhandle(handle, os.O_RDONLY)
        from_parent = os.fdopen(fd, 'rb')

        process.current_process()._inheriting = True
        preparation_data = load(from_parent)
        prepare(preparation_data)
        self = load(from_parent)
        process.current_process()._inheriting = False

        from_parent.close()

        exitcode = self._bootstrap()
        exit(exitcode)


    def get_preparation_data(name):
        '''
        Return info about parent needed by child to unpickle process object
        '''
        from .util import _logger, _log_to_stderr

        d = dict(
            name=name,
            sys_path=sys.path,
            sys_argv=sys.argv,
            log_to_stderr=_log_to_stderr,
            orig_dir=process.ORIGINAL_DIR,
            authkey=process.current_process().authkey,
            )

        if _logger is not None:
            d['log_level'] = _logger.getEffectiveLevel()

        if not WINEXE and not WINSERVICE and \
           not d['sys_argv'][0].lower().endswith('pythonservice.exe'):
            main_path = getattr(sys.modules['__main__'], '__file__', None)
            if not main_path and sys.argv[0] not in ('', '-c'):
                main_path = sys.argv[0]
            if main_path is not None:
                if not os.path.isabs(main_path) and \
                                          process.ORIGINAL_DIR is not None:
                    main_path = os.path.join(process.ORIGINAL_DIR, main_path)
                d['main_path'] = os.path.normpath(main_path)

        return d

    #
    # Make (Pipe)Connection picklable
    #

    def reduce_connection(conn):
        if not Popen.thread_is_spawning():
            raise RuntimeError(
                'By default %s objects can only be shared between processes\n'
                'using inheritance' % type(conn).__name__
                )
        return type(conn), (Popen.duplicate_for_child(conn.fileno()),
                            conn.readable, conn.writable)

    ForkingPickler.register(Connection, reduce_connection)
    ForkingPickler.register(PipeConnection, reduce_connection)

#
# Prepare current process
#

old_main_modules = []

def prepare(data):
    '''
    Try to get current process ready to unpickle process object
    '''
    old_main_modules.append(sys.modules['__main__'])

    if 'name' in data:
        process.current_process().name = data['name']

    if 'authkey' in data:
        process.current_process()._authkey = data['authkey']

    if 'log_to_stderr' in data and data['log_to_stderr']:
        util.log_to_stderr()

    if 'log_level' in data:
        util.get_logger().setLevel(data['log_level'])

    if 'sys_path' in data:
        sys.path = data['sys_path']

    if 'sys_argv' in data:
        sys.argv = data['sys_argv']

    if 'dir' in data:
        os.chdir(data['dir'])

    if 'orig_dir' in data:
        process.ORIGINAL_DIR = data['orig_dir']

    if 'main_path' in data:
        # XXX (ncoghlan): The following code makes several bogus
        # assumptions regarding the relationship between __file__
        # and a module's real name. See PEP 302 and issue #10845
        # The problem is resolved properly in Python 3.4+, as
        # described in issue #19946

        main_path = data['main_path']
        main_name = os.path.splitext(os.path.basename(main_path))[0]
        if main_name == '__init__':
            main_name = os.path.basename(os.path.dirname(main_path))

        if main_name == '__main__':
            # For directory and zipfile execution, we assume an implicit
            # "if __name__ == '__main__':" around the module, and don't
            # rerun the main module code in spawned processes
            main_module = sys.modules['__main__']
            main_module.__file__ = main_path
        elif main_name != 'ipython':
            # Main modules not actually called __main__.py may
            # contain additional code that should still be executed
            import imp

            if main_path is None:
                dirs = None
            elif os.path.basename(main_path).startswith('__init__.py'):
                dirs = [os.path.dirname(os.path.dirname(main_path))]
            else:
                dirs = [os.path.dirname(main_path)]

            assert main_name not in sys.modules, main_name
            file, path_name, etc = imp.find_module(main_name, dirs)
            try:
                # We would like to do "imp.load_module('__main__', ...)"
                # here.  However, that would cause 'if __name__ ==
                # "__main__"' clauses to be executed.
                main_module = imp.load_module(
                    '__parents_main__', file, path_name, etc
                    )
            finally:
                if file:
                    file.close()

            sys.modules['__main__'] = main_module
            main_module.__name__ = '__main__'

            # Try to make the potentially picklable objects in
            # sys.modules['__main__'] realize they are in the main
            # module -- somewhat ugly.
            for obj in main_module.__dict__.values():
                try:
                    if obj.__module__ == '__parents_main__':
                        obj.__module__ = '__main__'
                except Exception:
                    pass<|MERGE_RESOLUTION|>--- conflicted
+++ resolved
@@ -318,10 +318,7 @@
                         # ERROR_ACCESS_DENIED (winerror 5) is received when the
                         # process already died.
                         if e.winerror != 5:
-<<<<<<< HEAD
-=======
                             print('NICKNICK: forking.py e.winerror:', e.winerror)
->>>>>>> 33e6966e
                             raise
 # EPIC EDIT end -- nick.shin 2019-06-13 -- UE-76260
 
