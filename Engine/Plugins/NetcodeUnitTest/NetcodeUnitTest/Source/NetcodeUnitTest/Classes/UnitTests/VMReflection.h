// Copyright Epic Games, Inc. All Rights Reserved.

#pragma once

// Includes
#include "UObject/ObjectMacros.h"
#include "UObject/Object.h"
#include "UnitTest.h"
#include "UObject/ObjectPtr.h"

#include "VMReflection.generated.h"


// Forward declarations
class APawn;

/**
 * Internal unit test for verifying the functionality of the UScript/BP VM reflection helper
 */
UCLASS()
class UVMReflection : public UUnitTest
{
	GENERATED_UCLASS_BODY()

public:
	virtual bool ExecuteUnitTest() override;
};

/**
 * Test classes for testing different types/combinations of property reflection
 */

UCLASS()
class UVMTestClassA : public UObject
{
	GENERATED_UCLASS_BODY()

public:
	UPROPERTY()
<<<<<<< HEAD
	TObjectPtr<UObject> AObjectRef;
=======
	TObjectPtr<UObject>	AObjectRef;
>>>>>>> d731a049

	UPROPERTY()
	uint8		ByteProp;

	UPROPERTY()
	uint16		UInt16Prop;

	UPROPERTY()
	uint32		UInt32Prop;

	UPROPERTY()
	uint64		UInt64Prop;

	UPROPERTY()
	int8		Int8Prop;

	UPROPERTY()
	int16		Int16Prop;

	UPROPERTY()
	int32		Int32Prop;

	UPROPERTY()
	int64		Int64Prop;

	UPROPERTY()
	float		FloatProp;

	UPROPERTY()
	double		DoubleProp;

	UPROPERTY()
	bool		bBoolPropA;

	UPROPERTY()
	bool		bBoolPropB;

	UPROPERTY()
	bool		bBoolPropC;

	UPROPERTY()
	bool		bBoolPropD;

	UPROPERTY()
	bool		bBoolPropE;

	UPROPERTY()
	FName		NameProp;

	UPROPERTY()
	FString		StringProp;

	UPROPERTY()
	FText		TextProp;


	UPROPERTY()
	uint8		BytePropArray[4];

	UPROPERTY()
<<<<<<< HEAD
	TObjectPtr<UObject> ObjectPropArray[2];
=======
	TObjectPtr<UObject>	ObjectPropArray[2];
>>>>>>> d731a049

	UPROPERTY()
	TArray<uint8>		DynBytePropArray;

	UPROPERTY()
	TArray<bool>		DynBoolPropArray;

	UPROPERTY()
<<<<<<< HEAD
	TArray<TObjectPtr<UObject>> DynObjectPropArray;
=======
	TArray<TObjectPtr<UObject>>	DynObjectPropArray;
>>>>>>> d731a049

	UPROPERTY()
	TArray<FName>		DynNamePropArray;

	UPROPERTY()
	TArray<double>		DynDoublePropArray;

	UPROPERTY()
	TArray<float>		DynFloatPropArray;

	UPROPERTY()
	TArray<int16>		DynInt16PropArray;

	UPROPERTY()
	TArray<int64>		DynInt64PropArray;

	UPROPERTY()
	TArray<int8>		DynInt8PropArray;

	UPROPERTY()
	TArray<int32>		DynIntPropArray;

	UPROPERTY()
	TArray<uint16>		DynUInt16PropArray;

	UPROPERTY()
	TArray<uint32>		DynUIntPropArray;

	UPROPERTY()
	TArray<uint64>		DynUInt64PropArray;

	UPROPERTY()
	TArray<FString>		DynStringPropArray;

	UPROPERTY()
	TArray<FText>		DynTextPropArray;

	UPROPERTY()
<<<<<<< HEAD
	TArray<TObjectPtr<UClass>> DynClassPropArray;

	UPROPERTY()
	TArray<TObjectPtr<APawn>> DynPawnPropArray;
=======
	TArray<TObjectPtr<UClass>>		DynClassPropArray;

	UPROPERTY()
	TArray<TObjectPtr<APawn>>		DynPawnPropArray;
>>>>>>> d731a049


	UPROPERTY()
	FVector		StructProp;

	UPROPERTY()
	FVector		StructPropArray[2];

	UPROPERTY()
	TArray<FVector> DynStructPropArray;
};

UCLASS()
class UVMTestClassB : public UObject
{
	GENERATED_UCLASS_BODY()

public:
	UPROPERTY()
<<<<<<< HEAD
	TObjectPtr<UObject> BObjectRef;
=======
	TObjectPtr<UObject>	BObjectRef;
>>>>>>> d731a049
};
<|MERGE_RESOLUTION|>--- conflicted
+++ resolved
@@ -37,11 +37,7 @@
 
 public:
 	UPROPERTY()
-<<<<<<< HEAD
-	TObjectPtr<UObject> AObjectRef;
-=======
 	TObjectPtr<UObject>	AObjectRef;
->>>>>>> d731a049
 
 	UPROPERTY()
 	uint8		ByteProp;
@@ -102,11 +98,7 @@
 	uint8		BytePropArray[4];
 
 	UPROPERTY()
-<<<<<<< HEAD
-	TObjectPtr<UObject> ObjectPropArray[2];
-=======
 	TObjectPtr<UObject>	ObjectPropArray[2];
->>>>>>> d731a049
 
 	UPROPERTY()
 	TArray<uint8>		DynBytePropArray;
@@ -115,11 +107,7 @@
 	TArray<bool>		DynBoolPropArray;
 
 	UPROPERTY()
-<<<<<<< HEAD
-	TArray<TObjectPtr<UObject>> DynObjectPropArray;
-=======
 	TArray<TObjectPtr<UObject>>	DynObjectPropArray;
->>>>>>> d731a049
 
 	UPROPERTY()
 	TArray<FName>		DynNamePropArray;
@@ -158,17 +146,10 @@
 	TArray<FText>		DynTextPropArray;
 
 	UPROPERTY()
-<<<<<<< HEAD
-	TArray<TObjectPtr<UClass>> DynClassPropArray;
-
-	UPROPERTY()
-	TArray<TObjectPtr<APawn>> DynPawnPropArray;
-=======
 	TArray<TObjectPtr<UClass>>		DynClassPropArray;
 
 	UPROPERTY()
 	TArray<TObjectPtr<APawn>>		DynPawnPropArray;
->>>>>>> d731a049
 
 
 	UPROPERTY()
@@ -188,9 +169,5 @@
 
 public:
 	UPROPERTY()
-<<<<<<< HEAD
-	TObjectPtr<UObject> BObjectRef;
-=======
 	TObjectPtr<UObject>	BObjectRef;
->>>>>>> d731a049
 };
