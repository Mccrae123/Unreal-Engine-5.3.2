// Copyright Epic Games, Inc. All Rights Reserved.

#pragma once

// Includes
#include "GameFramework/Actor.h"
#include "NetcodeUnitTest.h"
#include "EngineGlobals.h"
#include "Engine/Engine.h"
#include "Misc/OutputDeviceError.h"


// Forward declarations
class UNetDriver;
class UPackage;
struct FStackTracker;
class FOutputDeviceFile;
class UUnitTest;

// @todo #JohnBRefactor: Adjust all of these utility .h files, so that they implement code in .cpp, as these probably slow down compilation


/**
 * Output device for allowing quick/dynamic creation of a customized output device, using lambda's passed to delegates
 */
class FDynamicOutputDevice : public FOutputDevice
{
public:
	FDynamicOutputDevice()
	{
	}

	virtual void Serialize(const TCHAR* V, ELogVerbosity::Type Verbosity, const FName& Category) override
	{
		OnSerialize.Broadcast(V, Verbosity, Category);
	}

	virtual void Flush() override
	{
		OnFlush.Broadcast();
	}

	virtual void TearDown() override
	{
		OnTearDown.Broadcast();
	}

public:
	DECLARE_MULTICAST_DELEGATE_ThreeParams(FOnSerialize, const TCHAR*, ELogVerbosity::Type, const FName&);

	DECLARE_MULTICAST_DELEGATE(FOnFlushOrTearDown);


	FOnSerialize OnSerialize;

	FOnFlushOrTearDown OnFlush;

	FOnFlushOrTearDown OnTearDown;
};

/**
 * Output device for hijacking/hooking an existing output device (e.g. to hijack GError, to block specific asserts)
 * Inherit this class, to implement desired hook behaviour in subclass
 */
class FHookOutputDevice : public FOutputDeviceError
{
public:
	FHookOutputDevice()
		: OriginalDevice(nullptr)
	{
	}

	void HookDevice(FOutputDeviceError* OldDevice)
	{
		check(OriginalDevice == nullptr);

		OriginalDevice = OldDevice;
	}

	virtual void Serialize(const TCHAR* V, ELogVerbosity::Type Verbosity, const class FName& Category) override
	{
		if (OriginalDevice != nullptr)
		{
			OriginalDevice->Serialize(V, Verbosity, Category);
		}
	}

	virtual void Serialize(const TCHAR* V, ELogVerbosity::Type Verbosity, const class FName& Category, const double Time) override
	{
		if (OriginalDevice != nullptr)
		{
			OriginalDevice->Serialize(V, Verbosity, Category, Time);
		}
	}

	virtual void Flush() override
	{
		if (OriginalDevice != nullptr)
		{
			OriginalDevice->Flush();
		}
	}

	virtual void TearDown() override
	{
		if (OriginalDevice != nullptr)
		{
			OriginalDevice->TearDown();
		}
	}

	virtual void Dump(class FArchive& Ar) override
	{
		if (OriginalDevice != nullptr)
		{
			OriginalDevice->Dump(Ar);
		}
	}

	virtual bool IsMemoryOnly() const override
	{
		bool bReturnVal = false;

		if (OriginalDevice != nullptr)
		{
			bReturnVal = OriginalDevice->IsMemoryOnly();
		}

		return bReturnVal;
	}

	virtual bool CanBeUsedOnAnyThread() const override
	{
		bool bReturnVal = false;

		if (OriginalDevice != nullptr)
		{
			bReturnVal = OriginalDevice->CanBeUsedOnAnyThread();
		}

		return bReturnVal;
	}

	virtual void HandleError() override
	{
		if (OriginalDevice != nullptr)
		{
			OriginalDevice->HandleError();
		}
	}


private:
	/** The original output device */
	FOutputDeviceError* OriginalDevice;
};


/**
 * Output device for replacing GError, and catching specific asserts so they don't crash the game.
 */
class FAssertHookDevice : public FHookOutputDevice
{
public:
	FAssertHookDevice()
	{
	}

	/**
	 * Adds a string to the list of disabled asserts - does a partial match when watching for the disabled assert
	 */
	static void AddAssertHook(FString Assert);

	FORCEINLINE bool IsAssertDisabled(const TCHAR* V)
	{
		bool bReturnVal = false;

		for (auto CurEntry : DisabledAsserts)
		{
			if (FCString::Stristr(V, *CurEntry) != nullptr)
			{
				bReturnVal = true;
				break;
			}
		}

		if (bReturnVal)
		{
			UE_LOG(LogUnitTest, Log, TEXT("Blocking disabled assert: %s"), V);
		}

		return bReturnVal;
	}

	virtual void Serialize(const TCHAR* V, ELogVerbosity::Type Verbosity, const class FName& Category) override
	{
		if (!IsAssertDisabled(V))
		{
			FHookOutputDevice::Serialize(V, Verbosity, Category);
		}
	}

	virtual void Serialize(const TCHAR* V, ELogVerbosity::Type Verbosity, const class FName& Category, const double Time) override
	{
		if (!IsAssertDisabled(V))
		{
			FHookOutputDevice::Serialize(V, Verbosity, Category, Time);
		}
	}

public:
	/** List of disabled asserts */
	TArray<FString> DisabledAsserts;
};


// Hack for accessing private members in various Engine classes

// This template, is used to link an arbitrary class member, to the GetPrivate function
template<typename Accessor, typename Accessor::Member Member> struct AccessPrivate
{
	friend typename Accessor::Member GetPrivate(Accessor InAccessor)
	{
		return Member;
	}
};


// Need to define one of these, for every member you want to access (preferably in the .cpp) - for example:
#if 0
// This is used to aid in linking one member in FStackTracker, to the above template
struct FStackTrackerbIsEnabledAccessor
{
	using Member = bool FStackTracker::*;

	friend Member GetPrivate(FStackTrackerbIsEnabledAccessor);
};

// These combine the structs above, with the template for accessing private members, pointing to the specified member
template struct AccessPrivate<FStackTrackerbIsEnabledAccessor, &FStackTracker::bIsEnabled>;
#endif

// Example for calling private functions
#if 0
// Used, in combination with another template, for accessing private/protected members of classes
struct AShooterCharacterServerEquipWeaponAccessor
{
	using Member = void (AShooterCharacter::*)(AShooterWeapon* Weapon);

	friend Member GetPrivate(AShooterCharacterServerEquipWeaponAccessor);
};

// Combines the above struct, with the template used for accessing private/protected members
template struct AccessPrivate<AShooterCharacterServerEquipWeaponAccessor, &AShooterCharacter::ServerEquipWeapon>;

// To call private function:
//	(GET_PRIVATE(AShooterCharacter, CurChar, ServerEquipWeapon))(AShooterWeapon::StaticClass());
#endif

/**
 * Defines a class and template specialization, for a variable, needed for use with the GET_PRIVATE hook below
 *
 * @param InClass		The class being accessed (not a string, just the class, i.e. FStackTracker)
 * @param VarName		Name of the variable being accessed (again, not a string)
 * @param VarType		The type of the variable being accessed
 */
#define IMPLEMENT_GET_PRIVATE_VAR(InClass, VarName, VarType) \
	struct InClass##VarName##Accessor \
	{ \
		using Member = VarType InClass::*; \
		\
		friend Member GetPrivate(InClass##VarName##Accessor); \
	}; \
	\
	template struct AccessPrivate<InClass##VarName##Accessor, &InClass::VarName>;

// @todo #JohnB: Unfortunately, this broke in VS2015 for functions, as '&InClass::FuncName' gives an error;
//					strictly speaking, this falls within the C++ standard and should work, so perhaps make a bug report
//					See SLogWidget.cpp, for an alternative way of hack-accessing private members, using template specialization
#if 0
/**
 * Defines a class and template specialization, for a function, needed for use with the GET_PRIVATE hook below
 *
 * @param InClass		The class being accessed (not a string, just the class, i.e. FStackTracker)
 * @param FuncName		Name of the function being accessed (again, not a string)
 * @param FuncRet		The return type of the function
 * @param FuncParms		The function parameters
 * @param FuncModifier	(Optional) Modifier placed after the function - usually 'const'
 */
#define IMPLEMENT_GET_PRIVATE_FUNC_CONST(InClass, FuncName, FuncRet, FuncParms, FuncModifier) \
	struct InClass##FuncName##Accessor \
	{ \
		using Member = FuncRet (InClass::*)(FuncParms) FuncModifier; \
		\
		friend Member GetPrivate(InClass##FuncName##Accessor); \
	}; \
	\
	template struct AccessPrivate<InClass##FuncName##Accessor, &InClass::FuncName>;

#define IMPLEMENT_GET_PRIVATE_FUNC(InClass, FuncName, FuncRet, FuncParms) \
	IMPLEMENT_GET_PRIVATE_FUNC_CONST(InClass, FuncName, FuncRet, FuncParms, ;)
#endif


/**
 * A macro for tidying up accessing of private members, through the above code
 *
 * @param InClass		The class being accessed (not a string, just the class, i.e. FStackTracker)
 * @param InObj			Pointer to an instance of the specified class
 * @param MemberName	Name of the member being accessed (again, not a string)
 * @return				The value of the member 
 */
#define GET_PRIVATE(InClass, InObj, MemberName) (*InObj).*GetPrivate(InClass##MemberName##Accessor())

/**
 * Redundant version of the above, for emphasizing the ability to assign a writable reference which can modify the original value
 */
#define GET_PRIVATE_REF(InClass, InObj, MemberName) GET_PRIVATE(InClass, InObj, MemberName)


// @todo #JohnB: Restore if fixed in VS2015
#if 0
// Version of above, for calling private functions
#define CALL_PRIVATE(InClass, InObj, MemberName) (GET_PRIVATE(InClass, InObj, MemberName))
#endif


/**
 * Defines a class used for hack-accessing protected functions, through the CALL_PROTECTED macro below
 *
 * @param InClass		The class being accessed (not a string, just the class, i.e. FStackTracker)
 * @param FuncName		Name of the function being accessed (again, not a string)
 * @param FuncRet		The return type of the function
 * @param FuncParms		The function parameters
 * @param FuncParmNames	The names of the function parameters, as passed from one function to another
 * @param FuncModifier	(Optional) Modifier placed after the function - usually 'const'
 */
#define IMPLEMENT_GET_PROTECTED_FUNC_CONST(InClass, FuncName, FuncRet, FuncParms, FuncParmNames, FuncModifier) \
	struct InClass##FuncName##Accessor : public InClass \
	{ \
		FORCEINLINE FuncRet FuncName##Accessor(FuncParms) FuncModifier \
		{\
			return FuncName(FuncParmNames); \
		} \
	};

#define IMPLEMENT_GET_PROTECTED_FUNC(InClass, FuncName, FuncRet, FuncParms, FuncParmNames) \
	IMPLEMENT_GET_PROTECTED_FUNC_CONST(InClass, FuncName, FuncRet, FuncParms, FuncParmNames,)

// Version of GET_PRIVATE, for calling protected functions
#define CALL_PROTECTED(InClass, InObj, MemberName) ((InClass##MemberName##Accessor*)&(*InObj))->MemberName##Accessor



/**
 * General utility functions
 */
struct NUTUtil
{
	/**
	 * Returns the currently active net driver (either pending or one for current level)
	 *
	 * @return	The active net driver
	 */
	static inline UNetDriver* GetActiveNetDriver(UWorld* InWorld)
	{
		UNetDriver* ReturnVal = NULL;
<<<<<<< HEAD
		FWorldContext* WorldContext = &GEngine->GetWorldContextFromWorldChecked(InWorld); //-V595
=======
		FWorldContext* WorldContext = GEngine->GetWorldContextFromWorld(InWorld); //-V595
>>>>>>> d731a049

		if (WorldContext != NULL && WorldContext->PendingNetGame != NULL && WorldContext->PendingNetGame->NetDriver != NULL)
		{
			ReturnVal = WorldContext->PendingNetGame->NetDriver;
		}
		else if (InWorld != NULL)
		{
			ReturnVal = InWorld->NetDriver;
		}

		return ReturnVal;
	}

	static inline UWorld* GetPrimaryWorld()
	{
		UWorld* ReturnVal = NULL;

		if (GEngine != NULL)
		{
			for (auto It=GEngine->GetWorldContexts().CreateConstIterator(); It; ++It)
			{
				const FWorldContext& Context = *It;

				if ((Context.WorldType == EWorldType::Game || Context.WorldType == EWorldType::PIE) && Context.World())
				{
					ReturnVal = Context.World();
					break;
				}
			}
		}

		return ReturnVal;
	}

	/**
	 * Outputs a full list of valid unit test class defaults, representing all unit tests which can be executed
	 *
	 * @param OutUnitTestClassDefaults	The array that unit test class defaults should be output to
	 */
	static void GetUnitTestClassDefList(TArray<UUnitTest*>& OutUnitTestClassDefaults);

	/**
	 * Takes a list of unit test class defaults, and reorders them in a more readable way, based on type and implementation date
	 *
	 * @param InUnitTestClassDefaults	The array of unit test class defaults to reorder
	 */
	static void SortUnitTestClassDefList(TArray<UUnitTest*>& InUnitTestClassDefaults);


	/**
	 * Overridden parse function, for supporting escaped quotes, e.g: -UnitTestServerParms="-LogCmds=\"LogNet all\""
	 */
	static bool ParseValue(const TCHAR* Stream, const TCHAR* Match, TCHAR* Value, int32 MaxLen, bool bShouldStopOnComma=true)
	{
		bool bReturnVal = false;
		const TCHAR* Found = FCString::Strifind(Stream, Match);

		if (Found != NULL)
		{
			const TCHAR* Start = Found + FCString::Strlen(Match);

			// Check for quoted arguments' string with spaces
			// -Option="Value1 Value2"
			//         ^~~~Start
			bool bArgumentsQuoted = *Start == '"';

			// Number of characters we can look back from found looking for first parenthesis.
			uint32 AllowedBacktraceCharactersCount = Found - Stream;

			// Check for fully quoted string with spaces
			bool bFullyQuoted = 
				// "Option=Value1 Value2"
				//  ^~~~Found
				(AllowedBacktraceCharactersCount > 0 && (*(Found - 1) == '"'))
				// "-Option=Value1 Value2"
				//   ^~~~Found
				|| (AllowedBacktraceCharactersCount > 1 && ((*(Found - 1) == '-') && (*(Found - 2) == '"')));

			if (bArgumentsQuoted || bFullyQuoted)
			{
				// Skip quote character if only params were quoted.
				int32 QuoteCharactersToSkip = bArgumentsQuoted ? 1 : 0;
				FCString::Strncpy(Value, Start + QuoteCharactersToSkip, MaxLen);

				Value[MaxLen-1] = 0;

				TCHAR* EndQuote = FCString::Strstr(Value, TEXT("\x22"));
				TCHAR* EscapedQuote = FCString::Strstr(Value, TEXT("\\\x22"));
				bool bContainsEscapedQuotes = EscapedQuote != NULL;

				// JohnB: Keep iterating until we've moved past all escaped quotes
				while (EndQuote != NULL && EscapedQuote != NULL && EscapedQuote < EndQuote)
				{
					TCHAR* Temp = EscapedQuote + 2;

					EndQuote = FCString::Strstr(Temp, TEXT("\x22"));
					EscapedQuote = FCString::Strstr(Temp, TEXT("\\\x22"));
				}

				if (EndQuote != NULL)
				{
					*EndQuote = 0;
				}

				// JohnB: Fixup all escaped quotes
				if (bContainsEscapedQuotes)
				{
					EscapedQuote = FCString::Strstr(Value, TEXT("\\\x22"));

					while (EscapedQuote != NULL)
					{
						TCHAR* Temp = EscapedQuote;

						while (true)
						{
							Temp[0] = Temp[1];

							if (*(++Temp) == '\0')
							{
								break;
							}
						}

						EscapedQuote = FCString::Strstr(Value, TEXT("\\\x22"));
					}
				}
			}
			else
			{
				// Non-quoted string without spaces.
				FCString::Strncpy(Value, Start, MaxLen);

				Value[MaxLen-1] = 0;

				TCHAR* Temp = FCString::Strstr(Value, TEXT(" "));
				
				if (Temp != NULL)
				{
					*Temp = 0;
				}

				Temp = FCString::Strstr(Value, TEXT("\r"));
				
				if (Temp != NULL)
				{
					*Temp = 0;
				}

				Temp = FCString::Strstr(Value, TEXT("\n"));
				
				if (Temp != NULL)
				{
					*Temp = 0;
				}

				Temp = FCString::Strstr(Value, TEXT("\t"));
				
				if (Temp != NULL)
				{
					*Temp = 0;
				}


				if (bShouldStopOnComma)
				{
					Temp = FCString::Strstr(Value, TEXT(","));

					if (Temp != NULL)
					{
						*Temp = 0;
					}
				}
			}

			bReturnVal = true;
		}

		return bReturnVal;
	}

	/**
	 * Overridden parse function, for supporting escaped quotes
	 */
	static bool ParseValue(const TCHAR* Stream, const TCHAR* Match, FString& Value, bool bShouldStopOnComma=true)
	{
		bool bReturnVal = false;
		TCHAR Temp[4096] = TEXT("");

		if (ParseValue(Stream, Match, Temp, UE_ARRAY_COUNT(Temp), bShouldStopOnComma))
		{
			Value = Temp;
			bReturnVal = true;
		}

		return bReturnVal;
	}

	/**
	 * Parses the value of specific enum, from the specified commandline stream
	 *
	 * @param Stream	The stream to parse from (typically FCommandline::Get())
	 * @param Match		The commandline option to match as the key specifying the value
	 * @param EnumName	The name of the enum type
	 * @param Value		Outputs the integer value of the enum, as specified on the commandline
	 * @return			Whether or not an enum value was parsed successfully
	 */
	static bool ParseEnum(const TCHAR* Stream, const TCHAR* Match, const TCHAR* EnumName, uint32& Value);


	/**
	 * Puts out a log message to FOutputDeviceFile, with a special category prefix added.
	 *
	 * For example:
	 *	[2017.02.27-15.09.15:999][  0][SpecialCategory]LogUnitTest: LogMessage
	 *
	 * @param Ar				The FOutputDeviceFile archive to write to
	 * @param SpecialCategory	The special category prefix to be added to the log message
	 * @param Data				The log message
	 * @param Verbosity			The verbosity of the log message
	 * @param Category			The category of the log message
	 */
	static void SpecialLog(FOutputDeviceFile* Ar, const TCHAR* SpecialCategory, const TCHAR* Data, ELogVerbosity::Type Verbosity,
							const FName& Category);

	/**
	 * Get a module name from any UPackage - if it has one
	 *
	 * @param Package			The package to be linked to a module
	 * @param bVerifyModule		Whether or not to verify that the module is loaded (specify false, when using with Hot Reload code)
	 * @return					The name of the module
	 */
	static FString GetPackageModule(UPackage* Package, bool bVerifyModule=true);
};
<|MERGE_RESOLUTION|>--- conflicted
+++ resolved
@@ -365,11 +365,7 @@
 	static inline UNetDriver* GetActiveNetDriver(UWorld* InWorld)
 	{
 		UNetDriver* ReturnVal = NULL;
-<<<<<<< HEAD
-		FWorldContext* WorldContext = &GEngine->GetWorldContextFromWorldChecked(InWorld); //-V595
-=======
 		FWorldContext* WorldContext = GEngine->GetWorldContextFromWorld(InWorld); //-V595
->>>>>>> d731a049
 
 		if (WorldContext != NULL && WorldContext->PendingNetGame != NULL && WorldContext->PendingNetGame->NetDriver != NULL)
 		{
