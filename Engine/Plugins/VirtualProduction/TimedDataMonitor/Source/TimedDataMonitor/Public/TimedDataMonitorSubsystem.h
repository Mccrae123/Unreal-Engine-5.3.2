// Copyright Epic Games, Inc. All Rights Reserved.

#pragma once

#include "CoreMinimal.h"
#include "Engine/EngineBaseTypes.h"
#include "Engine/LatentActionManager.h"
#include "ITimedDataInput.h"
#include "StageMessages.h"
#include "Subsystems/EngineSubsystem.h"
#include "Tickable.h"
#include "TimedDataMonitorCalibration.h"
#include "TimedDataMonitorTypes.h"

#include "TimedDataMonitorSubsystem.generated.h"


UENUM()
enum class ETimedDataMonitorInputEnabled : uint8
{
	Disabled,
	Enabled,
	MultipleValues,
};


UENUM()
enum class ETimedDataMonitorEvaluationState : uint8
{
	NoSample = 0,
	OutsideRange = 1,
	InsideRange = 2,
	Disabled = 3,
};

USTRUCT(meta = (DisplayName = "TimedSourcesConnectionEvent"))
struct FTimedDataMonitorChannelConnectionStateEvent : public FStageProviderEventMessage
{
	GENERATED_BODY()

public:
	FTimedDataMonitorChannelConnectionStateEvent() = default;
	FTimedDataMonitorChannelConnectionStateEvent(ETimedDataInputState InNewState, const FString& InInputName, const FString& InChannelName)
		: NewState(InNewState)
		, InputName(InInputName)
		, ChannelName(InChannelName)
		{}

	virtual FString ToString() const;
	
	/** New state of the channel */
	UPROPERTY(VisibleAnywhere, Category = "Timed Data State")
<<<<<<< HEAD
	ETimedDataInputState NewState;
=======
	ETimedDataInputState NewState = ETimedDataInputState::Connected;
>>>>>>> 6bbb88c8

	/** Input owning that channel */
	UPROPERTY(VisibleAnywhere, Category = "Timed Data State")
	FString InputName;

	/** Channel which had a state change */
	UPROPERTY(VisibleAnywhere, Category = "Timed Data State")
	FString ChannelName;
};

USTRUCT(meta = (DisplayName = "TimedSourcesEvaluationEvent"))
struct FTimedDataMonitorChannelEvaluationStateEvent : public FStageProviderEventMessage
{
	GENERATED_BODY()

public:
	FTimedDataMonitorChannelEvaluationStateEvent() = default;
	FTimedDataMonitorChannelEvaluationStateEvent(ETimedDataMonitorEvaluationState InNewState, const FString& InInputName, const FString& InChannelName)
		: NewState(InNewState)
		, InputName(InInputName)
		, ChannelName(InChannelName)
	{}

	virtual FString ToString() const;

	/** New state of the channel */
	UPROPERTY(VisibleAnywhere, Category = "Timed Data State")
<<<<<<< HEAD
	ETimedDataMonitorEvaluationState NewState;
=======
	ETimedDataMonitorEvaluationState NewState = ETimedDataMonitorEvaluationState::NoSample;
>>>>>>> 6bbb88c8

	/** Input owning that channel */
	UPROPERTY(VisibleAnywhere, Category = "Timed Data State")
	FString InputName;

	/** Channel which had a state change */
	UPROPERTY(VisibleAnywhere, Category = "Timed Data State")
	FString ChannelName;
};

/**
 * Exponential running mean calculator. Gives better result than incremental running mean when parameters change
 */
struct FExponentialMeanVarianceTracker
{
	FExponentialMeanVarianceTracker()
	{
		Reset();
	}

	void Reset();
	void Update(float NewValue, float MeanOffset);

	/** Current number of samples used for the running average and variance */
	int32 SampleCount = 0;
	
	/** Last sample value used for statistics */
	float LastValue = 0.0f;
	
	/** Current running mean */
	float CurrentMean = 0.0f;
	
	/** Current running variance */
	float CurrentVariance = 0.0f;
	
	/** Current standard deviation */
	float CurrentSTD = 0.0f;
	
	/** Weight given to new samples. A bigger value means new data will weight more in the calculation. Won't filter if data oscillates a lot. */
	float Alpha = 0.0f;
};

/**
 * Structure to facilitate calculating running mean and variance of evaluation distance to buffered samples for a channel
 */
struct FTimedDataChannelEvaluationStatistics
{
	void CacheSettings(ETimedDataInputEvaluationType EvaluationType, float TimeOffset, int32 BufferSize);
	void Update(float DistanceToOldest, float DistanceToNewest);
	void Reset();
	
	FExponentialMeanVarianceTracker NewestSampleDistanceTracker;
	FExponentialMeanVarianceTracker OldestSampleDistanceTracker;

	/** Last evaluation type of our input */
	ETimedDataInputEvaluationType CachedEvaluationType;

	/** Last Offset associated with this channel */
	float CachedOffset = 0.0f;

	/** Last buffer size associated with this channel */
	int32 CachedBufferSize = 0;

	/** Offset to be applied for the next tick. Used to feedforward mean tracker */
	float NextTickOffset = 0.0f;
};


DECLARE_DYNAMIC_MULTICAST_DELEGATE(FTimedDataIdentifierListChangedSignature);


//~ Can be access via GEngine->GetEngineSubsystem<UTimedDataMonitorSubsystem>()
/**
 * 
 */
UCLASS()
class TIMEDDATAMONITOR_API UTimedDataMonitorSubsystem : public UEngineSubsystem
{
	GENERATED_BODY()

private:

	struct FTimeDataInputItem
	{
		ITimedDataInput* Input = nullptr;
		TArray<FTimedDataMonitorChannelIdentifier> ChannelIdentifiers;
		ETimedDataInputState CachedConnectionState;
		ETimedDataMonitorEvaluationState CachedEvaluationState;

	public:
		void ResetValue();
	};

	struct FTimeDataChannelItem
	{
		ITimedDataInputChannel* Channel = nullptr;
		bool bEnabled = true;
		FTimedDataMonitorInputIdentifier InputIdentifier;
		FTimedDataChannelEvaluationStatistics Statistics;
		ETimedDataInputState CachedConnectionState;
		ETimedDataMonitorEvaluationState CachedEvaluationState;

	public:
		void ResetValue();
	};

public:
	//~ Begin USubsystem implementation
	virtual void Initialize(FSubsystemCollectionBase& Collection) override;
	virtual void Deinitialize() override;
	//~ End USubsystem implementation

	/** Used to cache global (Engine TimecodeProvider) frame delay for the current frame. */
	void BeginFrameCallback();

	/** Used to update statistics once all TimedData are processed. i.e. MediaIO is processed after tickables. */
	void EndFrameCallback();

public:
	/** Delegate of when an element is added or removed. */
	UPROPERTY(BlueprintAssignable, Category = "Timed Data Monitor", meta=(DisplayName="OnSourceIdentifierListChanged"))
	FTimedDataIdentifierListChangedSignature OnIdentifierListChanged_Dynamic;

public:
	/** Delegate of when an element is added or removed. */
	FSimpleMulticastDelegate& OnIdentifierListChanged() { return OnIdentifierListChanged_Delegate; }

	/** Get the interface for a specific input identifier. */
	ITimedDataInput* GetTimedDataInput(const FTimedDataMonitorInputIdentifier& Identifier);

	/** Get the interface for a specific channel identifier. */
	ITimedDataInputChannel* GetTimedDataChannel(const FTimedDataMonitorChannelIdentifier& Identifier);

	/** Get offset applied to global evaluation time. Only works when a Timecode Provider is used */
	float GetEvaluationTimeOffsetInSeconds(ETimedDataInputEvaluationType EvaluationType);

	/** Get the current evaluation time. */
	static double GetEvaluationTime(ETimedDataInputEvaluationType EvaluationType);

public:
	/** Get the list of all the inputs. */
	UFUNCTION(BlueprintCallable, Category = "Timed Data Monitor")
	TArray<FTimedDataMonitorInputIdentifier> GetAllInputs();

	/** Get the list of all the channels. */
	UFUNCTION(BlueprintCallable, Category = "Timed Data Monitor")
	TArray<FTimedDataMonitorChannelIdentifier> GetAllChannels();

	/** Get the list of all the channels that are enabled. */
	UFUNCTION(BlueprintCallable, Category = "Timed Data Monitor")
	TArray<FTimedDataMonitorChannelIdentifier> GetAllEnabledChannels();

	/** Change the Timecode Provider offset to align all inputs and channels. */
	UFUNCTION(BlueprintCallable, Category = "Timed Data Monitor", meta = (DisplayName = "Calibrate", Latent, LatentInfo = "LatentInfo", WorldContext = "WorldContextObject"))
	void CalibrateLatent(UObject* WorldContextObject, FLatentActionInfo LatentInfo, const FTimedDataMonitorCalibrationParameters& CalibrationParameters, FTimedDataMonitorCalibrationResult& Result);

	/** Assume all data samples were produce at the same time and align them with the current platform's time */
	UFUNCTION(BlueprintCallable, Category = "Timed Data Monitor")
	FTimedDataMonitorTimeCorrectionResult ApplyTimeCorrection(const FTimedDataMonitorInputIdentifier& Identifier, const FTimedDataMonitorTimeCorrectionParameters& TimeCorrectionParameters);

	/** Reset the stat of all the inputs. */
	UFUNCTION(BlueprintCallable, Category = "Timed Data Monitor")
	void ResetAllBufferStats();

	/** Get the worst evaluation state of all the inputs. */
	UFUNCTION(BlueprintCallable, Category = "Timed Data Monitor")
	ETimedDataMonitorEvaluationState GetEvaluationState();

	/** Return true if the identifier is a valid input. */
	UFUNCTION(BlueprintCallable, Category = "Timed Data Monitor|Input")
	bool DoesInputExist(const FTimedDataMonitorInputIdentifier& Identifier);

	/** Is the input enabled in the monitor. */
	UFUNCTION(BlueprintCallable, Category = "Timed Data Monitor|Input")
	ETimedDataMonitorInputEnabled GetInputEnabled(const FTimedDataMonitorInputIdentifier& Identifier);

	/** Set all channels for the input enabled in the monitor. */
	UFUNCTION(BlueprintCallable, Category = "Timed Data Monitor|Input")
	void SetInputEnabled(const FTimedDataMonitorInputIdentifier& Identifier, bool bInEnabled);

	/** Return the display name of an input. */
	UFUNCTION(BlueprintCallable, Category = "Timed Data Monitor|Input")
	FText GetInputDisplayName(const FTimedDataMonitorInputIdentifier& Identifier);

	/** Return the list of all channels that are part of the input. */
	UFUNCTION(BlueprintCallable, Category = "Timed Data Monitor|Input")
	TArray<FTimedDataMonitorChannelIdentifier> GetInputChannels(const FTimedDataMonitorInputIdentifier& Identifier);

	/** Get how the input is evaluated type. */
	UFUNCTION(BlueprintCallable, Category = "Timed Data Monitor|Input")
	ETimedDataInputEvaluationType GetInputEvaluationType(const FTimedDataMonitorInputIdentifier& Identifier);

	/** Set how the input is evaluated type. */
	UFUNCTION(BlueprintCallable, Category = "Timed Data Monitor|Input")
	void SetInputEvaluationType(const FTimedDataMonitorInputIdentifier& Identifier, ETimedDataInputEvaluationType Evaluation);

	/** Get the offset in seconds or frames (see GetEvaluationType) used at evaluation. */
	UFUNCTION(BlueprintCallable, Category = "Timed Data Monitor|Input")
	float GetInputEvaluationOffsetInSeconds(const FTimedDataMonitorInputIdentifier& Identifier);

	/** Set the offset in seconds or frames (see GetEvaluationType) used at evaluation. */
	UFUNCTION(BlueprintCallable, Category = "Timed Data Monitor|Input")
	void SetInputEvaluationOffsetInSeconds(const FTimedDataMonitorInputIdentifier& Identifier, float Seconds);

	/** Get the frame rate at which the samples is produce. */
	UFUNCTION(BlueprintCallable, Category = "Timed Data Monitor|Input")
	FFrameRate GetInputFrameRate(const FTimedDataMonitorInputIdentifier& Identifier);

	/** Get the oldest sample time of all the channel in this input. */
	UFUNCTION(BlueprintCallable, Category = "Timed Data Monitor|Input")
	FTimedDataChannelSampleTime GetInputOldestDataTime(const FTimedDataMonitorInputIdentifier& Identifier);

	/** Get the latest sample time of all the channel in this input. */
	UFUNCTION(BlueprintCallable, Category = "Timed Data Monitor|Input")
	FTimedDataChannelSampleTime GetInputNewestDataTime(const FTimedDataMonitorInputIdentifier& Identifier);

	/** Does the channel support a different buffer size than it's input. */
	UFUNCTION(BlueprintCallable, Category = "Timed Data Monitor|Input")
	bool IsDataBufferSizeControlledByInput(const FTimedDataMonitorInputIdentifier& Identifier);

	/** Get the size of the buffer used by the input. */
	UFUNCTION(BlueprintCallable, Category = "Timed Data Monitor|Input")
	int32 GetInputDataBufferSize(const FTimedDataMonitorInputIdentifier& Identifier);

	/** Set the size of the buffer used by the input. */
	UFUNCTION(BlueprintCallable, Category = "Timed Data Monitor|Input")
	void SetInputDataBufferSize(const FTimedDataMonitorInputIdentifier& Identifier, int32 BufferSize);

	/** Get the worst state of all the channels of that input. */
	UFUNCTION(BlueprintCallable, Category = "Timed Data Monitor|Input")
	ETimedDataInputState GetInputConnectionState(const FTimedDataMonitorInputIdentifier& Identifier);

	/** Get the worst evaluation state of all the channels of that input. */
	UFUNCTION(BlueprintCallable, Category = "Timed Data Monitor|Input")
	ETimedDataMonitorEvaluationState GetInputEvaluationState(const FTimedDataMonitorInputIdentifier& Identifier);

	/** Returns the max average distance, in seconds, between evaluation time and newest sample */
	UFUNCTION(BlueprintCallable, Category = "Timed Data Monitor|Input")
	float GetInputEvaluationDistanceToNewestSampleMean(const FTimedDataMonitorInputIdentifier& Identifier);

	/** Returns the min average distance, in seconds, between evaluation time and oldest sample */
	UFUNCTION(BlueprintCallable, Category = "Timed Data Monitor|Input")
	float GetInputEvaluationDistanceToOldestSampleMean(const FTimedDataMonitorInputIdentifier& Identifier);

	/** Returns the standard deviation of the distance, in seconds, between evaluation time and newest sample */
	UFUNCTION(BlueprintCallable, Category = "Timed Data Monitor|Input")
	float GetInputEvaluationDistanceToNewestSampleStandardDeviation(const FTimedDataMonitorInputIdentifier& Identifier);

	/** Returns the standard deviation of the distance, in seconds, between evaluation time and oldest sample */
	UFUNCTION(BlueprintCallable, Category = "Timed Data Monitor|Input")
	float GetInputEvaluationDistanceToOldestSampleStandardDeviation(const FTimedDataMonitorInputIdentifier& Identifier);

	/** Return true if the identifier is a valid channel. */
	UFUNCTION(BlueprintCallable, Category = "Timed Data Monitor|Channel")
	bool DoesChannelExist(const FTimedDataMonitorChannelIdentifier& Identifier);

	/** Is the channel enabled in the monitor. */
	UFUNCTION(BlueprintCallable, Category = "Timed Data Monitor|Channel")
	bool IsChannelEnabled(const FTimedDataMonitorChannelIdentifier& Identifier);

	/**
	 * Enable or disable an input from the monitor.
	 * The input will still be evaluated but stats will not be tracked and the will not be used for calibration.
	 */
	UFUNCTION(BlueprintCallable, Category = "Timed Data Monitor|Channel")
	void SetChannelEnabled(const FTimedDataMonitorChannelIdentifier& Identifier, bool bEnabled);

	/** Return the input of this channel. */
	UFUNCTION(BlueprintCallable, Category = "Timed Data Monitor|Channel")
	FTimedDataMonitorInputIdentifier GetChannelInput(const FTimedDataMonitorChannelIdentifier& Identifier);

	/** Return the display name of an input. */
	UFUNCTION(BlueprintCallable, Category = "Timed Data Monitor|Channel")
	FText GetChannelDisplayName(const FTimedDataMonitorChannelIdentifier& Identifier);

	/** Get the state the channel. */
	UFUNCTION(BlueprintCallable, Category = "Timed Data Monitor|Channel")
	ETimedDataInputState GetChannelConnectionState (const FTimedDataMonitorChannelIdentifier& Identifier);

	/** Get the evaluation state of the channel. */
	UFUNCTION(BlueprintCallable, Category = "Timed Data Monitor|Channel")
	ETimedDataMonitorEvaluationState GetChannelEvaluationState(const FTimedDataMonitorChannelIdentifier& Identifier);

	/** Get the channel oldest sample time. */
	UFUNCTION(BlueprintCallable, Category = "Timed Data Monitor|Channel")
	FTimedDataChannelSampleTime GetChannelOldestDataTime(const FTimedDataMonitorChannelIdentifier& Identifier);

	/** Get the channel latest sample time. */
	UFUNCTION(BlueprintCallable, Category = "Timed Data Monitor|Channel")
	FTimedDataChannelSampleTime GetChannelNewestDataTime(const FTimedDataMonitorChannelIdentifier& Identifier);

	/** Get the sample times for every frame in the channel */
	UFUNCTION(BlueprintCallable, Category = "Timed Data Monitor|Channel")
	TArray<FTimedDataChannelSampleTime> GetChannelFrameDataTimes(const FTimedDataMonitorChannelIdentifier& Identifier);

	/** Get the number of data samples available. */
	UFUNCTION(BlueprintCallable, Category = "Timed Data Monitor|Channel")
	int32 GetChannelNumberOfSamples(const FTimedDataMonitorChannelIdentifier& Identifier);

	/** If the channel does support it, get the current maximum sample count of channel. */
	UFUNCTION(BlueprintCallable, Category = "Timed Data Monitor|Channel")
	int32 GetChannelDataBufferSize(const FTimedDataMonitorChannelIdentifier& Identifier);

	/** If the channel does support it, set the maximum sample count of the channel. */
	UFUNCTION(BlueprintCallable, Category = "Timed Data Monitor|Channel")
	void SetChannelDataBufferSize(const FTimedDataMonitorChannelIdentifier& Identifier, int32 BufferSize);

	/** Returns the number of buffer underflows detected by that input since the last reset. */
	UFUNCTION(BlueprintCallable, Category = "Timed Data Monitor|Channel")
	int32 GetChannelBufferUnderflowStat(const FTimedDataMonitorChannelIdentifier& Identifier);

	/** Returns the number of buffer overflows detected by that input since the last reset. */
	UFUNCTION(BlueprintCallable, Category = "Timed Data Monitor|Channel")
	int32 GetChannelBufferOverflowStat(const FTimedDataMonitorChannelIdentifier& Identifier);

	/** Returns the number of frames dropped by that input since the last reset. */
	UFUNCTION(BlueprintCallable, Category = "Timed Data Monitor|Channel")
	int32 GetChannelFrameDroppedStat(const FTimedDataMonitorChannelIdentifier& Identifier);
	
	/** 
	 * Retrieves information about last evaluation 
	 * Returns true if identifier was found
	 */
	UFUNCTION(BlueprintCallable, Category = "Timed Data Monitor|Channel")
	void GetChannelLastEvaluationDataStat(const FTimedDataMonitorChannelIdentifier& Identifier, FTimedDataInputEvaluationData& Result);

	/** Returns the average distance, in seconds, between evaluation time and newest sample */
	UFUNCTION(BlueprintCallable, Category = "Timed Data Monitor|Channel")
	float GetChannelEvaluationDistanceToNewestSampleMean(const FTimedDataMonitorChannelIdentifier& Identifier);

	/** Returns the average distance, in seconds, between evaluation time and oldest sample */
	UFUNCTION(BlueprintCallable, Category = "Timed Data Monitor|Channel")
	float GetChannelEvaluationDistanceToOldestSampleMean(const FTimedDataMonitorChannelIdentifier& Identifier);

	/** Returns the standard deviation of the distance, in seconds, between evaluation time and newest sample */
	UFUNCTION(BlueprintCallable, Category = "Timed Data Monitor|Channel")
	float GetChannelEvaluationDistanceToNewestSampleStandardDeviation(const FTimedDataMonitorChannelIdentifier& Identifier);

	/** Returns the standard deviation of the distance, in seconds, between evaluation time and oldest sample */
	UFUNCTION(BlueprintCallable, Category = "Timed Data Monitor|Channel")
	float GetChannelEvaluationDistanceToOldestSampleStandardDeviation(const FTimedDataMonitorChannelIdentifier& Identifier);

private:
	void BuildSourcesListIfNeeded();

	void OnTimedDataSourceCollectionChanged();

	/** Caches state with regards to evaluation of registered inputs */
	void CacheEvaluationState();

	/** Caches connection state of each inputs */
	void CacheConnectionState();

	/** Caches the current evaluation state for a channel */
	void CacheChannelEvaluationState(FTimeDataChannelItem& Identifier);

	/** Update internal statistics for each enabled channel */
	void UpdateEvaluationStatistics();

	/** Starts logging stats for each channel to be dumped in a file */
	void UpdateStatFileLoggingState();

	/** Adds a log entry for a given channel */
	void AddStatisticLogEntry(const TPair<FTimedDataMonitorChannelIdentifier, FTimeDataChannelItem>& ChannelEntry);

private:
	bool bRequestSourceListRebuilt = false;
	TMap<FTimedDataMonitorInputIdentifier, FTimeDataInputItem> InputMap;
	TMap<FTimedDataMonitorChannelIdentifier, FTimeDataChannelItem> ChannelMap;
	FSimpleMulticastDelegate OnIdentifierListChanged_Delegate;
	float CachedTimecodeProviderFrameDelayInSeconds = 0.0f;

	/** Cached system state for evaluation and connection based on each input / channel and source that caused last change */
	ETimedDataMonitorEvaluationState CachedEvaluationState = ETimedDataMonitorEvaluationState::Disabled;
	ETimedDataInputState CachedConnectionState = ETimedDataInputState::Disconnected;


#if !(UE_BUILD_SHIPPING || UE_BUILD_TEST)
	struct FChannelStatisticLogging
	{
		FString ChannelName;
		TArray<FString> Entries;
	};

	bool bHasStatFileLoggingStarted = false;
	TMap<FTimedDataMonitorChannelIdentifier, FChannelStatisticLogging> StatLoggingMap;
#endif //!(UE_BUILD_SHIPPING || UE_BUILD_TEST)
};<|MERGE_RESOLUTION|>--- conflicted
+++ resolved
@@ -50,11 +50,7 @@
 	
 	/** New state of the channel */
 	UPROPERTY(VisibleAnywhere, Category = "Timed Data State")
-<<<<<<< HEAD
-	ETimedDataInputState NewState;
-=======
 	ETimedDataInputState NewState = ETimedDataInputState::Connected;
->>>>>>> 6bbb88c8
 
 	/** Input owning that channel */
 	UPROPERTY(VisibleAnywhere, Category = "Timed Data State")
@@ -82,11 +78,7 @@
 
 	/** New state of the channel */
 	UPROPERTY(VisibleAnywhere, Category = "Timed Data State")
-<<<<<<< HEAD
-	ETimedDataMonitorEvaluationState NewState;
-=======
 	ETimedDataMonitorEvaluationState NewState = ETimedDataMonitorEvaluationState::NoSample;
->>>>>>> 6bbb88c8
 
 	/** Input owning that channel */
 	UPROPERTY(VisibleAnywhere, Category = "Timed Data State")
