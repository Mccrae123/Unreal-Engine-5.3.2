--- conflicted
+++ resolved
@@ -11,10 +11,7 @@
 				{
 					"ApplicationCore",
 					"AppFramework",
-<<<<<<< HEAD
-=======
 					"AssetDefinition",
->>>>>>> 4af6daef
 					"AssetRegistry",
 					"AssetTools",
 					"CameraCalibrationCore",
@@ -28,10 +25,7 @@
 					"EditorStyle",
 					"EditorWidgets",
 					"Engine",
-<<<<<<< HEAD
-=======
 					"RenderCore",
->>>>>>> 4af6daef
 					"ImageCore",
 					"InputCore",
 					"Json",
@@ -42,10 +36,7 @@
 					"OpenCVHelper",
 					"PlacementMode",
 					"PropertyEditor",
-<<<<<<< HEAD
-=======
 					"SequencerWidgets",
->>>>>>> 4af6daef
 					"Settings",
 					"Slate",
 					"SlateCore",
