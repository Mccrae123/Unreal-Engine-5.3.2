// Copyright Epic Games, Inc. All Rights Reserved.

#pragma once

#include "AssetTypeActions_Base.h"

class IToolkitHost;

class FAssetTypeActions_LensFile : public FAssetTypeActions_Base
{
public:
	//~ Begin IAssetTypeActions interface
	virtual FColor GetTypeColor() const override
	{
		return FColor(100, 255, 100);
	}
<<<<<<< HEAD

	virtual bool HasActions(const TArray<UObject*>& InObjects) const override
	{
		return false;
	}

=======
	
>>>>>>> d731a049
	virtual uint32 GetCategories() override
	{
		return EAssetTypeCategories::Misc;
	}

	virtual bool IsImportedAsset() const override
	{
		return true;
	}

	virtual FText GetName() const override;
	virtual UClass* GetSupportedClass() const override;
	virtual void OpenAssetEditor(const TArray<UObject*>& InObjects, TSharedPtr<IToolkitHost> EditWithinLevelEditor = TSharedPtr<IToolkitHost>()) override;
	virtual void GetResolvedSourceFilePaths(const TArray<UObject*>& TypeAssets, TArray<FString>& OutSourceFilePaths) const override;
	//~ End IAssetTypeActions interface
};<|MERGE_RESOLUTION|>--- conflicted
+++ resolved
@@ -14,16 +14,7 @@
 	{
 		return FColor(100, 255, 100);
 	}
-<<<<<<< HEAD
-
-	virtual bool HasActions(const TArray<UObject*>& InObjects) const override
-	{
-		return false;
-	}
-
-=======
 	
->>>>>>> d731a049
 	virtual uint32 GetCategories() override
 	{
 		return EAssetTypeCategories::Misc;
