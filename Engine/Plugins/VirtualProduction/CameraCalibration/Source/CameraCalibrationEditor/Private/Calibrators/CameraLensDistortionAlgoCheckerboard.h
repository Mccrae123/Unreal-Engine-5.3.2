--- conflicted
+++ resolved
@@ -134,10 +134,7 @@
 	virtual bool OnViewportClicked(const FGeometry& MyGeometry, const FPointerEvent& MouseEvent) override;
 	virtual TSharedRef<SWidget> BuildUI() override;
 	virtual FName FriendlyName() const override { return TEXT("Lens Distortion Checkerboard"); };
-<<<<<<< HEAD
-=======
 	virtual FName ShortName() const override { return TEXT("Checkerboard"); };
->>>>>>> d731a049
 	virtual UMaterialInterface* GetOverlayMaterial() const override;
 	virtual bool IsOverlayEnabled() const override { return bShouldShowOverlay; };
 	virtual void OnDistortionSavedToLens() override;
@@ -185,9 +182,6 @@
 	/** True if the coverage overlay should be shown */
 	bool bShouldShowOverlay = false;
 
-	/** True if the coverage overlay should be shown */
-	bool bShouldShowOverlay = false;
-
 	/** True if a detection window should be shown after every capture */
 	bool bShouldShowDetectionWindow = false;
 
@@ -241,13 +235,10 @@
 
 	/** Update the coverage texture to reflect the current set of calibration rows */
 	void RefreshCoverage();
-<<<<<<< HEAD
-=======
 
 	/** Export global session data to a .json file */
 	void ExportSessionData();
 
 	/** Export the row data to a json file */
 	void ExportRow(TSharedPtr<FLensDistortionCheckerboardRowData> Row);
->>>>>>> d731a049
 };