--- conflicted
+++ resolved
@@ -311,11 +311,7 @@
 
 			return false;
 		}
-<<<<<<< HEAD
-		
-=======
-
->>>>>>> d731a049
+
 		// cv::TermCriteria::Type::EPS will stop the search when the error is under the given epsilon.
 		// cv::TermCriteria::Type::COUNT will stop after the specified number of iterations regardless of epsilon.
 		cv::TermCriteria Criteria(cv::TermCriteria::Type::EPS | cv::TermCriteria::Type::COUNT, 30, 0.001);
@@ -329,11 +325,6 @@
 			}
 		}
 
-<<<<<<< HEAD
-		// Update the coverage overlay image with information from the newly added row
-		cv::drawChessboardCorners(CvCoverage, CheckerboardSize, Corners, true);
-
-=======
 		// Save an image view of the captured frame with the corners overlaid on it (for exporting)
 		FImageView ImageView = FImageView(CvFrame.data, CvFrame.cols, CvFrame.rows, ERawImageFormat::BGRA8);
 		Row->ImageView = ImageView;
@@ -341,27 +332,18 @@
 		// Update the coverage overlay image with information from the newly added row
 		cv::drawChessboardCorners(CvCoverage, CheckerboardSize, Corners, true);
 
->>>>>>> d731a049
 		CoverageTexture = FOpenCVHelper::TextureFromCvMat(CvCoverage, CoverageTexture);
 		StepsController->RefreshOverlay();
 
 		// Show the detection to the user
 		if (bShouldShowDetectionWindow)
 		{
-<<<<<<< HEAD
-			// Update the coverage overlay image with information from the newly added row
-			cv::drawChessboardCorners(CvFrame, CheckerboardSize, Corners, true);
-
-			FCameraCalibrationWidgetHelpers::DisplayTextureInWindowAlmostFullScreen(
-				FOpenCVHelper::TextureFromCvMat(CvFrame),
-=======
 			cv::Mat CvFrameWithOverlay;
 			CvFrame.copyTo(CvFrameWithOverlay);
 			cv::drawChessboardCorners(CvFrameWithOverlay, CheckerboardSize, Corners, true);
 
 			FCameraCalibrationWidgetHelpers::DisplayTextureInWindowAlmostFullScreen(
 				FOpenCVHelper::TextureFromCvMat(CvFrameWithOverlay),
->>>>>>> d731a049
 				LOCTEXT("CheckerboardDetection", "Checkerboard Detection")
 			);
 		}
@@ -956,15 +938,12 @@
 	}
 
 	RefreshCoverage();
-<<<<<<< HEAD
-=======
 
 	// End the current calibration session (a new one will begin the next time a new row is added)
 	if (ULensDistortionTool* LenDistortionTool = Tool.Get())
 	{
 		LenDistortionTool->EndCalibrationSession();
 	}
->>>>>>> d731a049
 }
 
 void UCameraLensDistortionAlgoCheckerboard::RefreshCoverage()
@@ -982,11 +961,7 @@
 	CvCoverage.release();
 	CvCoverage = cv::Mat(cv::Size(Size.X, Size.Y), CV_8UC4);
 
-<<<<<<< HEAD
-	for (const TSharedPtr<FCalibrationRowData>& Row : CalibrationRows)
-=======
 	for (const TSharedPtr<FLensDistortionCheckerboardRowData>& Row : CalibrationRows)
->>>>>>> d731a049
 	{
 		cv::Size CheckerboardSize(Row->NumCornerCols, Row->NumCornerRows);
 
@@ -1004,8 +979,6 @@
 
 	StepsController->RefreshOverlay();
 #endif
-<<<<<<< HEAD
-=======
 }
 
 
@@ -1092,7 +1065,6 @@
 	{
 		CalibrationListView->RequestListRefresh();
 	}
->>>>>>> d731a049
 }
 
 TSharedRef<SWidget> UCameraLensDistortionAlgoCheckerboard::BuildHelpWidget()
