// Copyright Epic Games, Inc. All Rights Reserved.

#include "CameraNodalOffsetAlgoPoints.h"
#include "AssetEditor/CameraCalibrationStepsController.h"
#include "AssetEditor/NodalOffsetTool.h"
#include "CalibrationPointComponent.h"
#include "Camera/CameraActor.h"
#include "Camera/CameraComponent.h"
#include "CameraCalibrationEditorLog.h"
#include "CameraCalibrationUtils.h"
#include "CineCameraComponent.h"
#include "DistortionRenderingUtils.h"
#include "Dom/JsonObject.h"
#include "Editor.h"
#include "Framework/MultiBox/MultiBoxBuilder.h"
#include "GameFramework/Actor.h"
#include "Input/Events.h"
#include "Internationalization/Text.h"
#include "JsonObjectConverter.h"
#include "Layout/Geometry.h"
#include "LensComponent.h"
#include "LensDistortionModelHandlerBase.h"
#include "LensFile.h"
#include "Math/Vector.h"
#include "Misc/FileHelper.h"
#include "Misc/MessageDialog.h"
#include "OpenCVHelper.h"
#include "PropertyCustomizationHelpers.h"
#include "UI/SFilterableActorPicker.h"
#include "ScopedTransaction.h"
#include "UI/CameraCalibrationWidgetHelpers.h"
#include "UObject/UObjectIterator.h"
#include "Widgets/Input/SButton.h"
#include "Widgets/Input/SComboBox.h"
#include "Widgets/Views/SListView.h"
#include "Widgets/SWidget.h"

#include <vector>

#if WITH_OPENCV
#include "PreOpenCVHeaders.h"
#include "opencv2/calib3d.hpp"
#include "PostOpenCVHeaders.h"
#endif

#define LOCTEXT_NAMESPACE "CameraNodalOffsetAlgoPoints"

#if WITH_EDITOR
static TAutoConsoleVariable<float> CVarRotationStepValue(TEXT("CameraCalibration.RotationStepValue"), 0.05, TEXT("The value of the initial step size to use when finding an optimal nodal offset rotation that minimizes reprojection error."));
static TAutoConsoleVariable<float> CVarLocationStepValue(TEXT("CameraCalibration.LocationStepValue"), 0.5, TEXT("The value of the initial step size to use when finding an optimal nodal offset location that minimizes reprojection error."));
#endif

const int UCameraNodalOffsetAlgoPoints::DATASET_VERSION = 1;

// String constants for import/export
namespace UE::CameraCalibration::Private::NodalOffsetPointsExportFields
{
	static const FString Version(TEXT("Version"));
}

namespace CameraNodalOffsetAlgoPoints
{
	class SCalibrationRowGenerator
		: public SMultiColumnTableRow<TSharedPtr<FNodalOffsetPointsRowData>>
	{

	public:
		SLATE_BEGIN_ARGS(SCalibrationRowGenerator) {}

		/** The list item for this row */
		SLATE_ARGUMENT(TSharedPtr<FNodalOffsetPointsRowData>, CalibrationRowData)

		SLATE_END_ARGS()

		void Construct(const FArguments& Args, const TSharedRef<STableViewBase>& OwnerTableView)
		{
			CalibrationRowData = Args._CalibrationRowData;

			SMultiColumnTableRow<TSharedPtr<FNodalOffsetPointsRowData>>::Construct(
				FSuperRowType::FArguments()
				.Padding(1.0f),
				OwnerTableView
			);
		}

		//~Begin SMultiColumnTableRow
		virtual TSharedRef<SWidget> GenerateWidgetForColumn(const FName& ColumnName) override
		{
			if (ColumnName == TEXT("Name"))
			{
				const FString Text = CalibrationRowData->CalibratorPointData.Name;
				return SNew(STextBlock).Text(FText::FromString(Text));
			}

			if (ColumnName == TEXT("Point2D"))
			{
				const FString Text = FString::Printf(TEXT("(%.2f, %.2f)"),
					CalibrationRowData->Point2D.X,
					CalibrationRowData->Point2D.Y);

				return SNew(STextBlock).Text(FText::FromString(Text));
			}

			if (ColumnName == TEXT("Point3D"))
			{
				const FString Text = FString::Printf(TEXT("(%.0f, %.0f, %.0f)"),
					CalibrationRowData->CalibratorPointData.Location.X,
					CalibrationRowData->CalibratorPointData.Location.Y,
					CalibrationRowData->CalibratorPointData.Location.Z);

				return SNew(STextBlock).Text(FText::FromString(Text));
			}

			return SNullWidget::NullWidget;
		}
		//~End SMultiColumnTableRow


	private:
		TSharedPtr<FNodalOffsetPointsRowData> CalibrationRowData;
	};

	/** Contains basic result of a nodal offset calibration based on a single camera pose for all samples */
	struct FSinglePoseResult
	{
		/** Tranform that can be a world coordinate or an offset */
		FTransform Transform;

		/** Number of calibration samples/rows to generate this result */
		int32 NumSamples;
	};

	/** 
	 * Weight-averages the transform of all single camera pose results. 
	 * Weights are given by relative number of samples used for each calibration result.
	 * 
	 * @param SinglePoseResults Array with independent calibration results for each camera pose
	 * @param OutAvgTransform Weighted average of 
	 * 
	 * @result True if successful
	 */
	bool AverageSinglePoseResults(const TArray<FSinglePoseResult>& SinglePoseResults, FTransform& OutAvgTransform)
	{
		// Calculate the total number of samples in order to later calculate the weights of each single pose result.

		int32 TotalNumSamples = 0;

		for (const FSinglePoseResult& SinglePoseResult : SinglePoseResults)
		{
			TotalNumSamples  += SinglePoseResult.NumSamples;
		}

		if (TotalNumSamples < 1)
		{
			return false;
		}

		// Average the location

		FVector AverageLocation(0);

		for (const FSinglePoseResult& SinglePoseResult : SinglePoseResults)
		{
			const float Weight = float(SinglePoseResult.NumSamples) / TotalNumSamples;
			AverageLocation += Weight * SinglePoseResult.Transform.GetLocation();
		}

		// Average the rotation

		FQuat::FReal AverageQuatVec[4] = { 0 }; // Simple averaging should work for similar quaterions, which these are.

		for (const FSinglePoseResult& SinglePoseResult : SinglePoseResults)
		{
			const FQuat Rotation = SinglePoseResult.Transform.GetRotation();

			const FQuat::FReal ThisQuat[4] = {
				Rotation.X,
				Rotation.Y,
				Rotation.Z,
				Rotation.W,
			};

			float Weight = float(SinglePoseResult.NumSamples) / TotalNumSamples;

			if ((Rotation | SinglePoseResults[0].Transform.GetRotation()) < 0)
			{
				Weight = -Weight;
			}

			for (int32 QuatIdx = 0; QuatIdx < 4; ++QuatIdx)
			{
				AverageQuatVec[QuatIdx] += Weight * ThisQuat[QuatIdx];
			}
		}

		const FQuat AverageQuat(AverageQuatVec[0], AverageQuatVec[1], AverageQuatVec[2], AverageQuatVec[3]);

		// Populate output

		OutAvgTransform.SetTranslation(AverageLocation);
		OutAvgTransform.SetRotation(AverageQuat.GetNormalized());
		OutAvgTransform.SetScale3D(FVector(1));

		return true;
	}
};

#if WITH_OPENCV
class FMinReprojectionErrorSolver : public cv::MinProblemSolver::Function
{
public:
	struct FSingleViewPoseAndPoints
	{
		FTransform CameraPose;

		std::vector<cv::Point3f> Points3d;
		std::vector<cv::Point2f> Points2d;
	};

	//~ Begin cv::MinProblemSolver::Function interface
	int getDims() const
	{
		return 7; // 4 doubles for the rotation quaternion + 3 doubles for the location vector
	}

	double calc(const double* x) const
	{
		// Convert the input data (7 doubles) to an FQuat and FVector
		const FQuat Rotation = FQuat(x[0], x[1], x[2], x[3]).GetNormalized();
		const FVector Location = FVector(x[4], x[5], x[6]);

		UE_LOG(LogCameraCalibrationEditor, VeryVerbose, TEXT("Nodal Offset Candidate:  Rotation: (%lf, %lf, %lf, %lf)  Location: (%lf, %lf, %lf)"),
			Rotation.X, Rotation.Y, Rotation.Z, Rotation.W, Location.X, Location.Y, Location.Z);

		FTransform NodalOffsetCandidate;

		// As a result of the way that the downhill solver nudges the input data on each iteration, it is important to normalize the rotation
		NodalOffsetCandidate.SetRotation(Rotation);
		NodalOffsetCandidate.SetLocation(Location);

		double ReprojectionErrorTotal = 0.0;
		int32 NumTotalPoints = 0;

		// For each camera view
		for (const FSingleViewPoseAndPoints& CameraView : CameraViews)
		{
			// Compute the optimal camera pose using the nodal offset candidate for this iteration and the tracked camera pose 
			// Any existing nodal offset that was applied to the camera is also factored in
			FTransform OptimalCameraPose = NodalOffsetCandidate * ExistingNodalOffsetInverse * CameraView.CameraPose;

			// Convert the optimal camera pose to opencv's coordinate system
			FOpenCVHelper::ConvertUnrealToOpenCV(OptimalCameraPose);

			// Compute the reprojection error for this view and add it to the running total
			double ViewError = FOpenCVHelper::ComputeReprojectionError(OptimalCameraPose, CameraMatrix, CameraView.Points3d, CameraView.Points2d);
			ReprojectionErrorTotal += ViewError;

			NumTotalPoints += CameraView.Points2d.size();
		}

		double RootMeanSquareError = FMath::Sqrt(ReprojectionErrorTotal / NumTotalPoints);

		UE_LOG(LogCameraCalibrationEditor, VeryVerbose, TEXT("Reprojection Error: %lf"), RootMeanSquareError);

		return RootMeanSquareError;
	}
	//~ End cv::MinProblemSolver::Function interface

	void SetCameraMatrix(const cv::Mat InCameraMatrix) 
	{ 
		CameraMatrix = InCameraMatrix; 
	}

	void SetExistingNodalOffsetInverse(FTransform InOffsetInverse) 
	{ 
		ExistingNodalOffsetInverse = InOffsetInverse; 
	}

	void AddCameraViewAndPoints(FTransform InCameraPose, std::vector<cv::Point3f> InPoints3d, std::vector<cv::Point2f> InPoints2d)
	{
		FSingleViewPoseAndPoints& NewCameraView = CameraViews.Add_GetRef(FSingleViewPoseAndPoints());

		NewCameraView.CameraPose = InCameraPose;
		NewCameraView.Points3d = MoveTemp(InPoints3d);
		NewCameraView.Points2d = MoveTemp(InPoints2d);
	}

private:
	cv::Mat CameraMatrix;

	FTransform ExistingNodalOffsetInverse;

	TArray<FSingleViewPoseAndPoints> CameraViews;
};
#endif

double UCameraNodalOffsetAlgoPoints::MinimizeReprojectionError(FTransform& InOutNodalOffset, const TArray<TSharedPtr<TArray<TSharedPtr<FNodalOffsetPointsRowData>>>>& SamePoseRowGroups) const
{
#if WITH_OPENCV
	cv::Ptr<cv::DownhillSolver> Solver = cv::DownhillSolver::create();

	cv::Ptr<FMinReprojectionErrorSolver> SolverFunction = cv::makePtr<FMinReprojectionErrorSolver>();
	Solver->setFunction(SolverFunction);

	const FQuat InitialRotation = InOutNodalOffset.GetRotation();
	const FVector InitialLocation = InOutNodalOffset.GetLocation();

	cv::Mat WorkingSolution(1, 7, cv::DataType<double>::type);
	WorkingSolution.at<double>(0, 0) = InitialRotation.X;
	WorkingSolution.at<double>(0, 1) = InitialRotation.Y;
	WorkingSolution.at<double>(0, 2) = InitialRotation.Z;
	WorkingSolution.at<double>(0, 3) = InitialRotation.W;
	WorkingSolution.at<double>(0, 4) = InitialLocation.X;
	WorkingSolution.at<double>(0, 5) = InitialLocation.Y;
	WorkingSolution.at<double>(0, 6) = InitialLocation.Z;

	// NOTE: These step sizes may need further testing and refinement, but tests so far have shown them to be decent
	const double RotationStep = CVarRotationStepValue.GetValueOnAnyThread();
	const double LocationStep = CVarLocationStepValue.GetValueOnAnyThread();
	cv::Mat Step = (cv::Mat_<double>(7, 1) << RotationStep, RotationStep, RotationStep, RotationStep, LocationStep, LocationStep, LocationStep);

	Solver->setInitStep(Step);

	const FCameraCalibrationStepsController* StepsController;
	const ULensFile* LensFile;

	if (!ensure(GetStepsControllerAndLensFile(&StepsController, &LensFile)))
	{
		return -1.0;
	}

	const ULensDistortionModelHandlerBase* DistortionHandler = StepsController->GetDistortionHandler();
	if (!DistortionHandler)
	{
		return -1.0;
	}

	const FLensDistortionState DistortionState = DistortionHandler->GetCurrentDistortionState();

	// Initialize the camera matrix that will be used in each call to projectPoints()
	cv::Mat CameraMatrix(3, 3, cv::DataType<double>::type);
	cv::setIdentity(CameraMatrix);

	CameraMatrix.at<double>(0, 0) = DistortionState.FocalLengthInfo.FxFy.X;
	CameraMatrix.at<double>(1, 1) = DistortionState.FocalLengthInfo.FxFy.Y;

	// Note that the 2D points that will be compared against have been undistorted and center shift has already been accounted for
	CameraMatrix.at<double>(0, 2) = 0.5;
	CameraMatrix.at<double>(1, 2) = 0.5;

	SolverFunction->SetCameraMatrix(CameraMatrix);

	if (!ensureMsgf((CalibrationRows.Num() > 0), TEXT("Not enough calibration rows")))
	{
		return -1.0;
	}

	const TSharedPtr<FNodalOffsetPointsRowData>& FirstRow = CalibrationRows[0];

	FTransform ExistingOffset = FTransform::Identity;

	if (FirstRow->CameraData.bWasNodalOffsetApplied)
	{
		FNodalPointOffset NodalPointOffset;
		const float Focus = FirstRow->CameraData.InputFocus;
		const float Zoom = FirstRow->CameraData.InputZoom;

		if (LensFile->EvaluateNodalPointOffset(Focus, Zoom, NodalPointOffset))
		{
			ExistingOffset.SetTranslation(NodalPointOffset.LocationOffset);
			ExistingOffset.SetRotation(NodalPointOffset.RotationOffset);
		}
	}

	SolverFunction->SetExistingNodalOffsetInverse(ExistingOffset.Inverse());

	if (!ensureMsgf(FirstRow->bUndistortedIsValid, TEXT("This method operates on undistorted 2D points. Call UndistortCalibrationRowPoints() prior to calling this method")))
	{
		return -1.0;
	}

	for (int32 PoseGroupIndex = 0; PoseGroupIndex < SamePoseRowGroups.Num(); ++PoseGroupIndex)
	{
		const TArray<TSharedPtr<FNodalOffsetPointsRowData>>& PoseGroup = *(SamePoseRowGroups[PoseGroupIndex]);

		if (!ensureMsgf((PoseGroup.Num() > 0), TEXT("Not enough calibration rows")))
		{
			return -1.0;
		}

		const TSharedPtr<FNodalOffsetPointsRowData>& FirstRowInPoseGroup = PoseGroup[0];

		FTransform CameraPose = FirstRowInPoseGroup->CameraData.Pose;

		std::vector<cv::Point3f> Points3d;
		std::vector<cv::Point2f> Points2d;
		Points3d.reserve(PoseGroup.Num());
		Points2d.reserve(PoseGroup.Num());

		for (const TSharedPtr<FNodalOffsetPointsRowData>& Row : PoseGroup)
		{
			// Convert from UE coordinates to OpenCV coordinates
			FTransform Transform;
			Transform.SetIdentity();
			Transform.SetLocation(Row->CalibratorPointData.Location);

			FOpenCVHelper::ConvertUnrealToOpenCV(Transform);

			// Calibrator 3d points
			Points3d.push_back(cv::Point3f(
				Transform.GetLocation().X,
				Transform.GetLocation().Y,
				Transform.GetLocation().Z));

			Points2d.push_back(cv::Point2f(
				Row->UndistortedPoint2D.X,
				Row->UndistortedPoint2D.Y));
		}

		SolverFunction->AddCameraViewAndPoints(CameraPose, Points3d, Points2d);
	}

	double Error = Solver->minimize(WorkingSolution);

	const FQuat FinalRotation = FQuat(WorkingSolution.at<double>(0, 0), WorkingSolution.at<double>(0, 1), WorkingSolution.at<double>(0, 2), WorkingSolution.at<double>(0, 3)).GetNormalized();
	const FVector FinalLocation = FVector(WorkingSolution.at<double>(0, 4), WorkingSolution.at<double>(0, 5), WorkingSolution.at<double>(0, 6));

	InOutNodalOffset.SetRotation(FinalRotation);
	InOutNodalOffset.SetLocation(FinalLocation);

	return Error;
#else
	return -1.0;
#endif
}

double UCameraNodalOffsetAlgoPoints::ComputeReprojectionError(const FTransform& NodalOffset, const TArray<TSharedPtr<FNodalOffsetPointsRowData>>& PoseGroup) const
{
#if WITH_OPENCV
	const FCameraCalibrationStepsController* StepsController;
	const ULensFile* LensFile;

	if (!ensure(GetStepsControllerAndLensFile(&StepsController, &LensFile)))
	{
		return -1.0;
	}

	const ULensDistortionModelHandlerBase* DistortionHandler = StepsController->GetDistortionHandler();
	if (!DistortionHandler)
	{
		return -1.0;
	}

	std::vector<cv::Point3f> Points3d;
	std::vector<cv::Point2f> Points2d;
	Points3d.reserve(PoseGroup.Num());
	Points2d.reserve(PoseGroup.Num());

	if (!ensureMsgf((PoseGroup.Num() > 0), TEXT("Not enough calibration rows")))
	{
		return -1.0;
	}

	const TSharedPtr<FNodalOffsetPointsRowData>& FirstRow = PoseGroup[0];

	if (!ensureMsgf(FirstRow->bUndistortedIsValid, TEXT("This method operates on undistorted 2D points. Call UndistortCalibrationRowPoints() prior to calling this method")))
	{
		return -1.0;
	}

	for (const TSharedPtr<FNodalOffsetPointsRowData>& Row : PoseGroup)
	{
		// Convert from UE coordinates to OpenCV coordinates

		FTransform Transform;
		Transform.SetIdentity();
		Transform.SetLocation(Row->CalibratorPointData.Location);

		FOpenCVHelper::ConvertUnrealToOpenCV(Transform);

		// Calibrator 3d points
		Points3d.push_back(cv::Point3f(
			Transform.GetLocation().X,
			Transform.GetLocation().Y,
			Transform.GetLocation().Z));

		Points2d.push_back(cv::Point2f(
			Row->UndistortedPoint2D.X,
			Row->UndistortedPoint2D.Y));
	}

	// Compute the optimal camera pose using the nodal offset candidate for this iteration and the tracked camera pose 
	// Any existing nodal offset that was applied to the camera is also factored in
	FTransform CameraPose = FirstRow->CameraData.Pose;

	FTransform ExistingOffset = FTransform::Identity;

	if (FirstRow->CameraData.bWasNodalOffsetApplied)
	{
		FNodalPointOffset NodalPointOffset;
		const float Focus = FirstRow->CameraData.InputFocus;
		const float Zoom = FirstRow->CameraData.InputZoom;

		if (LensFile->EvaluateNodalPointOffset(Focus, Zoom, NodalPointOffset))
		{
			ExistingOffset.SetTranslation(NodalPointOffset.LocationOffset);
			ExistingOffset.SetRotation(NodalPointOffset.RotationOffset);
		}
	}

	// Initialize the camera matrix that will be used in each call to projectPoints()
	FLensDistortionState DistortionState = DistortionHandler->GetCurrentDistortionState();

	cv::Mat CameraMatrix(3, 3, cv::DataType<double>::type);
	cv::setIdentity(CameraMatrix);

	CameraMatrix.at<double>(0, 0) = DistortionState.FocalLengthInfo.FxFy.X;
	CameraMatrix.at<double>(1, 1) = DistortionState.FocalLengthInfo.FxFy.Y;

	// Note that the 2D points that will be compared against have been undistorted and center shift has already been accounted for
	CameraMatrix.at<double>(0, 2) = 0.5;
	CameraMatrix.at<double>(1, 2) = 0.5;

	FTransform OptimalCameraPose = NodalOffset * ExistingOffset.Inverse() * CameraPose;

	// Convert the optimal camera pose to opencv's coordinate system
	FOpenCVHelper::ConvertUnrealToOpenCV(OptimalCameraPose);

	// Compute the reprojection error for this view
	return FOpenCVHelper::ComputeReprojectionError(OptimalCameraPose, CameraMatrix, Points3d, Points2d);
#else
	return -1.0;
#endif
}

void UCameraNodalOffsetAlgoPoints::Initialize(UNodalOffsetTool* InNodalOffsetTool)
{
	FCoreUObjectDelegates::OnObjectsReplaced.AddUObject(this, &UCameraNodalOffsetAlgoPoints::OnObjectsReplaced);

	NodalOffsetTool = InNodalOffsetTool;

	// Guess which calibrator to use by searching for actors with CalibrationPointComponents.
	SetCalibrator(FindFirstCalibrator());
}

void UCameraNodalOffsetAlgoPoints::Shutdown()
{
	FCoreUObjectDelegates::OnObjectsReplaced.RemoveAll(this);

	NodalOffsetTool.Reset();
}

void UCameraNodalOffsetAlgoPoints::Tick(float DeltaTime)
{
	if (!NodalOffsetTool.IsValid())
	{
		return;
	}

	FCameraCalibrationStepsController* StepsController = NodalOffsetTool->GetCameraCalibrationStepsController();

	if (!StepsController)
	{
		return;
	}

	// If not paused, cache calibrator 3d point position
	if (!StepsController->IsPaused())
	{
		// Get calibration point data
		do 
		{	
			LastCalibratorPoints.Empty();

			for (const TSharedPtr<FCalibratorPointData>& CalibratorPoint : CurrentCalibratorPoints)
			{
				if (!CalibratorPoint.IsValid())
				{
					continue;
				}

				FNodalOffsetPointsCalibratorPointData PointCache;

				if (!CalibratorPointCacheFromName(CalibratorPoint->Name, PointCache))
				{
					continue;
				}

				LastCalibratorPoints.Emplace(MoveTemp(PointCache));
			}
		} while (0);

		// Get camera data
		do
		{
			LastCameraData.bIsValid = false;

			const FLensFileEvaluationInputs EvalInputs = StepsController->GetLensFileEvaluationInputs();

			// We require lens evaluation data
			if (!EvalInputs.bIsValid)
			{
				break;
			}

			const ACameraActor* Camera = StepsController->GetCamera();

			if (!Camera)
			{
				break;
			}

			const UCameraComponent* CameraComponent = Camera->GetCameraComponent();

			if (!CameraComponent)
			{
				break;
			}

			LastCameraData.Pose = CameraComponent->GetComponentToWorld();
			LastCameraData.UniqueId = Camera->GetUniqueID();
			LastCameraData.InputFocus = EvalInputs.Focus;
			LastCameraData.InputZoom = EvalInputs.Zoom;

			const ULensComponent* LensComponent = StepsController->FindLensComponent();
			if (LensComponent)
			{
				LastCameraData.bWasNodalOffsetApplied = LensComponent->WasNodalOffsetAppliedThisTick();
				LastCameraData.bWasDistortionEvaluated = LensComponent->WasDistortionEvaluated();
			}

			const AActor* CameraParentActor = Camera->GetAttachParentActor();

			if (CameraParentActor)
			{
				LastCameraData.ParentPose = CameraParentActor->GetTransform();
				LastCameraData.ParentUniqueId = CameraParentActor->GetUniqueID();
			}
			else
			{
				LastCameraData.ParentUniqueId = INDEX_NONE;
			}

			if (Calibrator.IsValid())
			{
				LastCameraData.CalibratorPose = Calibrator->GetTransform();
				LastCameraData.CalibratorUniqueId = Calibrator->GetUniqueID();

				const AActor* CalibratorParentActor = Calibrator->GetAttachParentActor();

				if (CalibratorParentActor)
				{
					LastCameraData.CalibratorParentPose = CalibratorParentActor->GetTransform();
					LastCameraData.CalibratorParentUniqueId = CalibratorParentActor->GetUniqueID();
				}
				else
				{
					LastCameraData.CalibratorParentUniqueId = INDEX_NONE;
				}

				LastCameraData.CalibratorComponentPoses.Empty();

				for (const TWeakObjectPtr<const UCalibrationPointComponent>& CalibrationComponentPtr : ActiveCalibratorComponents)
				{
					if (const UCalibrationPointComponent* const CalibrationComponent = CalibrationComponentPtr.Get())
					{
						if (USceneComponent* AttachComponent = CalibrationComponent->GetAttachParent())
						{
							LastCameraData.CalibratorComponentPoses.Add(AttachComponent->GetUniqueID(), AttachComponent->GetComponentTransform());
						}
					}
				}
			}
			else
			{
				LastCameraData.CalibratorUniqueId = INDEX_NONE;
				LastCameraData.CalibratorParentUniqueId = INDEX_NONE;
			}

			LastCameraData.bIsValid = true;

		} while (0);
	}
}

bool UCameraNodalOffsetAlgoPoints::OnViewportClicked(const FGeometry& MyGeometry, const FPointerEvent& MouseEvent)
{
	// We only respond to left clicks
	if (MouseEvent.GetEffectingButton() != EKeys::LeftMouseButton)
	{
		return false;
	}

	if (!ensure(NodalOffsetTool.IsValid()))
	{
		return true;
	}

	FCameraCalibrationStepsController* StepsController = NodalOffsetTool->GetCameraCalibrationStepsController();

	if (!ensure(StepsController))
	{
		return true;
	}

	if (!LastCameraData.bIsValid)
	{
		FText ErrorMessage = LOCTEXT("InvalidLastCameraData", "Could not find a cached set of camera data (e.g. FIZ). Check the Lens Component to make sure it has valid evaluation inputs.");
		FMessageDialog::Open(EAppMsgType::Ok, ErrorMessage);
		return true;
	}

	// Get currently selected calibrator point
	FNodalOffsetPointsCalibratorPointData LastCalibratorPoint;
	LastCalibratorPoint.bIsValid = false;
	{
		TSharedPtr<FCalibratorPointData> CalibratorPoint = CalibratorPointsComboBox->GetSelectedItem();

		if (!CalibratorPoint.IsValid())
		{
			return true;
		}

		// Find its values in the cache
		for (const FNodalOffsetPointsCalibratorPointData& PointCache : LastCalibratorPoints)
		{
			if (PointCache.bIsValid && (PointCache.Name == CalibratorPoint->Name))
			{
				LastCalibratorPoint = PointCache;
				break;
			}
		}
	}

	// Check that we have a valid calibrator 3dpoint or camera data
	if (!LastCalibratorPoint.bIsValid)
	{
		return true;
	}

	// Export the latest session data
	ExportSessionData();

	// Create the row that we're going to add
	TSharedPtr<FNodalOffsetPointsRowData> Row = MakeShared<FNodalOffsetPointsRowData>();

	// Get the next row index for the current calibration session to assign to this new row
	const uint32 RowIndex = NodalOffsetTool->AdvanceSessionRowIndex();

	Row->Index = RowIndex;
	Row->CameraData = LastCameraData;
	Row->CalibratorPointData = LastCalibratorPoint;

	// Get the mouse click 2d position
	if (!StepsController->CalculateNormalizedMouseClickPosition(MyGeometry, MouseEvent, Row->Point2D, ESimulcamViewportPortion::CameraFeed))
	{
		return true;
	}

	// Validate the new row, show a message if validation fails.
	{
		FText ErrorMessage;

		if (!ValidateNewRow(Row, ErrorMessage))
		{
<<<<<<< HEAD
			const FText TitleError = LOCTEXT("NewRowError", "New Row Error");
			FMessageDialog::Open(EAppMsgType::Ok, ErrorMessage, &TitleError);
=======
			FMessageDialog::Open(EAppMsgType::Ok, ErrorMessage, LOCTEXT("NewRowError", "New Row Error"));
>>>>>>> 4af6daef
			return true;
		}
	}

	// Add this data point
	CalibrationRows.Add(Row);

	// Export the data for this row to a .json file on disk
	ExportRow(Row);

	// Notify the ListView of the new data
	if (CalibrationListView.IsValid())
	{
		CalibrationListView->RequestListRefresh();
		CalibrationListView->RequestNavigateToItem(Row);
	}

	// Auto-advance to the next calibration point (if it exists)
	if (AdvanceCalibratorPoint())
	{
		// Play media if this was the last point in the object
		StepsController->Play();
	}

	return true;
}

bool UCameraNodalOffsetAlgoPoints::AdvanceCalibratorPoint()
{
	TSharedPtr<FCalibratorPointData> CurrentItem = CalibratorPointsComboBox->GetSelectedItem();

	if (!CurrentItem.IsValid())
	{
		return false;
	}

	for (int32 PointIdx = 0; PointIdx < CurrentCalibratorPoints.Num(); PointIdx++)
	{
		if (CurrentCalibratorPoints[PointIdx]->Name == CurrentItem->Name)
		{
			const int32 NextIdx = (PointIdx + 1) % CurrentCalibratorPoints.Num();
			CalibratorPointsComboBox->SetSelectedItem(CurrentCalibratorPoints[NextIdx]);

			// return true if we wrapped around (NextIdx is zero)
			return !NextIdx;
		}
	}

	return false;
}

bool UCameraNodalOffsetAlgoPoints::GetCurrentCalibratorPointLocation(FVector& OutLocation)
{
	TSharedPtr<FCalibratorPointData> CalibratorPointData = CalibratorPointsComboBox->GetSelectedItem();

	if (!CalibratorPointData.IsValid())
	{
		return false;
	}

	FNodalOffsetPointsCalibratorPointData PointCache;

	if (!CalibratorPointCacheFromName(CalibratorPointData->Name, PointCache))
	{
		return false;
	}

	OutLocation = PointCache.Location;

	return true;
}

TSharedRef<SWidget> UCameraNodalOffsetAlgoPoints::BuildUI()
{
	return SNew(SVerticalBox)

		+ SVerticalBox::Slot() // Calibrator picker
		.VAlign(EVerticalAlignment::VAlign_Top)
		.AutoHeight()
		.MaxHeight(FCameraCalibrationWidgetHelpers::DefaultRowHeight)
		[ FCameraCalibrationWidgetHelpers::BuildLabelWidgetPair(LOCTEXT("Calibrator", "Calibrator"), BuildCalibrationDevicePickerWidget()) ]

		+ SVerticalBox::Slot() // Calibrator component picker
		.VAlign(EVerticalAlignment::VAlign_Top)
		.AutoHeight()
		.MaxHeight(FCameraCalibrationWidgetHelpers::DefaultRowHeight)
		[FCameraCalibrationWidgetHelpers::BuildLabelWidgetPair(LOCTEXT("CalibratorComponents", "Calibrator Component(s)"), BuildCalibrationComponentPickerWidget())]

		+SVerticalBox::Slot() // Calibrator point names
		.AutoHeight()
		.MaxHeight(FCameraCalibrationWidgetHelpers::DefaultRowHeight)
		[ FCameraCalibrationWidgetHelpers::BuildLabelWidgetPair(LOCTEXT("CalibratorPoint", "Calibrator Point"), BuildCalibrationPointsComboBox()) ]
		
		+ SVerticalBox::Slot() // Calibration Rows
		.AutoHeight()
		.MaxHeight(12 * FCameraCalibrationWidgetHelpers::DefaultRowHeight)
		[ BuildCalibrationPointsTable() ]
		
		+ SVerticalBox::Slot() // Action buttons (e.g. Remove, Clear)
		.HAlign(EHorizontalAlignment::HAlign_Center)
		.AutoHeight()
		.Padding(0,20)
		[ BuildCalibrationActionButtons() ]
		;
}

bool UCameraNodalOffsetAlgoPoints::ValidateNewRow(TSharedPtr<FNodalOffsetPointsRowData>& Row, FText& OutErrorMessage) const
{
	const FCameraCalibrationStepsController* StepsController;
	const ULensFile* LensFile;

	if (!ensure(GetStepsControllerAndLensFile(&StepsController, &LensFile)))
	{
		OutErrorMessage = LOCTEXT("ToolNotFound", "Tool not found");
		return false;
	}

	if (!Row.IsValid())
	{
		OutErrorMessage = LOCTEXT("InvalidRowPointer", "Invalid row pointer");
		return false;
	}

	// Distortion was evaluated

	if (!Row->CameraData.bWasDistortionEvaluated)
	{
		OutErrorMessage = LOCTEXT("DistortionNotEvaluated", "Distortion was not evaluated");
		return false;
	}

	// Same camera in view

	const ACameraActor* Camera = StepsController->GetCamera();

	if (!Camera || !Camera->GetCameraComponent())
	{
		OutErrorMessage = LOCTEXT("MissingCamera", "Missing camera");
		return false;
	}

	if (Camera->GetUniqueID() != Row->CameraData.UniqueId)
	{
		OutErrorMessage = LOCTEXT("DifferentCameraAsSelected", "Different camera as selected");
		return false;
	}

	if (!CalibrationRows.Num())
	{
		return true;
	}

	// Same camera as before
	const TSharedPtr<FNodalOffsetPointsRowData>& FirstRow = CalibrationRows[0];

	if (FirstRow->CameraData.UniqueId != Row->CameraData.UniqueId)
	{
		OutErrorMessage = LOCTEXT("CameraChangedDuringTheTest", "Camera changed during the test");
		return false;
	}

	// Same parent as before

	if (FirstRow->CameraData.ParentUniqueId != Row->CameraData.ParentUniqueId)
	{
		OutErrorMessage = LOCTEXT("CameraParentChangedDuringTheTest", "Camera parent changed during the test");
		return false;
	}

	// bApplyNodalOffset did not change.
	//
	// It can't change because we need to know if the camera pose is being affected or not by the current nodal offset evaluation.
	// And we need to know that because the offset we calculate will need to either subtract or not the current evaluation when adding it to the LUT.
	if (FirstRow->CameraData.bWasNodalOffsetApplied != Row->CameraData.bWasNodalOffsetApplied)
	{
		OutErrorMessage = LOCTEXT("ApplyNodalOffsetChanged", "Apply nodal offset changed");
		return false;
	}

	//@todo Focus and zoom did not change much (i.e. inputs to distortion and nodal offset). 
	//      Threshold for physical units should differ from normalized encoders.

	return true;
}

bool UCameraNodalOffsetAlgoPoints::BasicCalibrationChecksPass(const TArray<TSharedPtr<FNodalOffsetPointsRowData>>& Rows, FText& OutErrorMessage) const
{
	const FCameraCalibrationStepsController* StepsController;
	const ULensFile* LensFile;

	if (!ensure(GetStepsControllerAndLensFile(&StepsController, &LensFile)))
	{
		OutErrorMessage = LOCTEXT("ToolNotFound", "Tool not found");
		return false;
	}

	// Sanity checks
	//

	// Enough points
	if (Rows.Num() < 4)
	{
		OutErrorMessage = LOCTEXT("LessThanFourSamples", "At least 4 correspondence points are required");
		return false;
	}

	// All points are valid
	for (const TSharedPtr<FNodalOffsetPointsRowData>& Row : Rows)
	{
		if (!ensure(Row.IsValid()))
		{
			OutErrorMessage = LOCTEXT("InvalidRow", "Invalid Row");
			return false;
		}
	}

	// Get camera.

	const ACameraActor* Camera = StepsController->GetCamera();

	if (!Camera || !Camera->GetCameraComponent())
	{
		OutErrorMessage = LOCTEXT("MissingCamera", "Missing camera");
		return false;
	}

	UCameraComponent* CameraComponent = Camera->GetCameraComponent();
	check(CameraComponent);

	UCineCameraComponent* CineCameraComponent = Cast<UCineCameraComponent>(CameraComponent);

	if (!CineCameraComponent)
	{
		OutErrorMessage = LOCTEXT("OnlyCineCamerasSupported", "Only cine cameras are supported");
		return false;
	}

	const TSharedPtr<FNodalOffsetPointsRowData>& FirstRow = Rows[0];

	// Still same camera (since we need it to get the distortion handler, which much be the same)

	if (Camera->GetUniqueID() != FirstRow->CameraData.UniqueId)
	{
		OutErrorMessage = LOCTEXT("DifferentCameraAsSelected", "Different camera as selected");
		return false;
	}

	// Camera did not move much.
	for (const TSharedPtr<FNodalOffsetPointsRowData>& Row : Rows)
	{
		if (!FCameraCalibrationUtils::IsNearlyEqual(FirstRow->CameraData.Pose, Row->CameraData.Pose))
		{
			OutErrorMessage = LOCTEXT("CameraMoved", "Camera moved too much between samples.");
			return false;
		}
	}

	return true;
}

bool UCameraNodalOffsetAlgoPoints::CalculatedOptimalCameraComponentPose(
	FTransform& OutDesiredCameraTransform, 
	const TArray<TSharedPtr<FNodalOffsetPointsRowData>>& Rows, 
	FText& OutErrorMessage) const
{
	if (!BasicCalibrationChecksPass(Rows, OutErrorMessage))
	{
		return false;
	}

	const FCameraCalibrationStepsController* StepsController;
	const ULensFile* LensFile;

	if (!ensure(GetStepsControllerAndLensFile(&StepsController, &LensFile)))
	{
		OutErrorMessage = LOCTEXT("ToolNotFound", "Tool not found");
		return false;
	}

	const ULensDistortionModelHandlerBase* DistortionHandler = StepsController->GetDistortionHandler();
	if (!DistortionHandler)
	{
		OutErrorMessage = LOCTEXT("DistortionHandlerNotFound", "No distortion source found");
		return false;
	}

	// Get parameters from the handler
	FLensDistortionState DistortionState = DistortionHandler->GetCurrentDistortionState();

#if WITH_OPENCV

	// Find the pose that minimizes the reprojection error

	// Populate the 3d/2d correlation points

	std::vector<cv::Point3f> Points3d;
	std::vector<cv::Point2f> Points2d;
	Points3d.reserve(Rows.Num());
	Points2d.reserve(Rows.Num());

	for (const TSharedPtr<FNodalOffsetPointsRowData>& Row : Rows)
	{
		// Convert from UE coordinates to OpenCV coordinates
		FTransform Transform;
		Transform.SetIdentity();
		Transform.SetLocation(Row->CalibratorPointData.Location);

		FOpenCVHelper::ConvertUnrealToOpenCV(Transform);

		// Calibrator 3d points
		Points3d.push_back(cv::Point3f(
			Transform.GetLocation().X,
			Transform.GetLocation().Y,
			Transform.GetLocation().Z));

		Points2d.push_back(cv::Point2f(
			Row->UndistortedPoint2D.X,
			Row->UndistortedPoint2D.Y));
	}
	// Populate camera matrix

	cv::Mat CameraMatrix(3, 3, cv::DataType<double>::type);
	cv::setIdentity(CameraMatrix);

	// Note: cv::Mat uses (row,col) indexing.
	//
	//  Fx  0  Cx
	//  0  Fy  Cy
	//  0   0   1

	CameraMatrix.at<double>(0, 0) = DistortionState.FocalLengthInfo.FxFy.X;
	CameraMatrix.at<double>(1, 1) = DistortionState.FocalLengthInfo.FxFy.Y;

	// The displacement map will correct for image center offset
	CameraMatrix.at<double>(0, 2) = 0.5;
	CameraMatrix.at<double>(1, 2) = 0.5;

	// Solve for camera position
	cv::Mat Rrod = cv::Mat::zeros(3, 1, cv::DataType<double>::type); // Rotation vector in Rodrigues notation. 3x1.
	cv::Mat Tobj = cv::Mat::zeros(3, 1, cv::DataType<double>::type); // Translation vector. 3x1.

	// We send no distortion parameters, because Points2d was manually undistorted already
	if (!cv::solvePnP(Points3d, Points2d, CameraMatrix, cv::noArray(), Rrod, Tobj))
	{
		OutErrorMessage = LOCTEXT("SolvePnpFailed", "Failed to resolve a camera position given the data in the calibration rows. Please retry the calibration.");
		return false;
	}

	// Check for invalid data
	{
		const double Tx = Tobj.at<double>(0);
		const double Ty = Tobj.at<double>(1);
		const double Tz = Tobj.at<double>(2);

		const double MaxValue = 1e16;

		if (abs(Tx) > MaxValue || abs(Ty) > MaxValue || abs(Tz) > MaxValue)
		{
			OutErrorMessage = LOCTEXT("DataOutOfBounds", "The triangulated camera position had invalid values, please retry the calibration.");
			return false;
		}
	}

	// Convert to camera pose

	// [R|t]' = [R'|-R'*t]

	// Convert from Rodrigues to rotation matrix
	cv::Mat Robj;
	cv::Rodrigues(Rrod, Robj); // Robj is 3x3

	// Calculate camera translation
	cv::Mat Tcam = -Robj.t() * Tobj;

	// Invert/transpose to get camera orientation
	cv::Mat Rcam = Robj.t();

	// Convert back to UE coordinates

	FMatrix M = FMatrix::Identity;

	// Fill rotation matrix
	for (int32 Column = 0; Column < 3; ++Column)
	{
		M.SetColumn(Column, FVector(
			Rcam.at<double>(Column, 0),
			Rcam.at<double>(Column, 1),
			Rcam.at<double>(Column, 2))
		);
	}

	// Fill translation vector
	M.M[3][0] = Tcam.at<double>(0);
	M.M[3][1] = Tcam.at<double>(1);
	M.M[3][2] = Tcam.at<double>(2);

	OutDesiredCameraTransform.SetFromMatrix(M);
	FOpenCVHelper::ConvertOpenCVToUnreal(OutDesiredCameraTransform);

	return true;

#else
	{
		OutErrorMessage = LOCTEXT("OpenCVRequired", "OpenCV is required");
		return false;
	}
#endif //WITH_OPENCV
}

bool UCameraNodalOffsetAlgoPoints::CalibratorMovedInAnyRow(
	const TArray<TSharedPtr<FNodalOffsetPointsRowData>>& Rows) const
{
	if (!Rows.Num())
	{
		return false;
	}

	TSharedPtr<FNodalOffsetPointsRowData> FirstRow;

	for (const TSharedPtr<FNodalOffsetPointsRowData>& Row : Rows)
	{
		if (!FirstRow.IsValid())
		{
			if (ensure(Row.IsValid()))
			{
				FirstRow = Row;
			}

			continue;
		}

		if (!ensure(Row.IsValid()))
		{
			continue;
		}

		if (!FCameraCalibrationUtils::IsNearlyEqual(FirstRow->CameraData.CalibratorPose, Row->CameraData.CalibratorPose))
		{
			return true;
		}
	}

	return false;
}


bool UCameraNodalOffsetAlgoPoints::CalibratorMovedAcrossGroups(
	const TArray<TSharedPtr<TArray<TSharedPtr<FNodalOffsetPointsRowData>>>>& SamePoseRowGroups) const
{
	TArray<TSharedPtr<FNodalOffsetPointsRowData>> Rows;

	for (const auto& SamePoseRowGroup : SamePoseRowGroups)
	{
		if (!ensure(SamePoseRowGroup.IsValid()))
		{
			continue;
		}

		Rows.Append(*SamePoseRowGroup);
	}

	return CalibratorMovedInAnyRow(Rows);
}

bool UCameraNodalOffsetAlgoPoints::GetNodalOffsetSinglePose(
	FNodalPointOffset& OutNodalOffset, 
	float& OutFocus, 
	float& OutZoom, 
	float& OutError, 
	const TArray<TSharedPtr<FNodalOffsetPointsRowData>>& Rows, 
	FText& OutErrorMessage) const
{
	const FCameraCalibrationStepsController* StepsController;
	const ULensFile* LensFile;

	if (!ensure(GetStepsControllerAndLensFile(&StepsController, &LensFile)))
	{
		OutErrorMessage = LOCTEXT("LensNotFound", "Lens not found");
		return false;
	}

	FTransform DesiredCameraTransform;

	if (!CalculatedOptimalCameraComponentPose(DesiredCameraTransform, Rows, OutErrorMessage))
	{
		return false;
	}

	// This is how we update the offset even when the camera is evaluating the current
	// nodal offset curve in the Lens File:
	// 
	// CameraTransform = ExistingOffset * CameraTransformWithoutOffset
	// => CameraTransformWithoutOffset = ExistingOffset' * CameraTransform
	//
	// DesiredTransform = Offset * CameraTransformWithoutOffset
	// => Offset = DesiredTransform * CameraTransformWithoutOffset'
	// => Offset = DesiredTransform * (ExistingOffset' * CameraTransform)'
	// => Offset = DesiredTransform * (CameraTransform' * ExistingOffset)

	// Evaluate nodal offset

	// Determine the input values to the LUT (focus and zoom)

	check(Rows.Num()); // There must have been rows for CalculatedOptimalCameraComponentPose to have succeeded.
	check(Rows[0].IsValid()); // All rows should be valid.

	const TSharedPtr<FNodalOffsetPointsRowData>& FirstRow = Rows[0];

	OutFocus = FirstRow->CameraData.InputFocus;
	OutZoom  = FirstRow->CameraData.InputZoom;

	// See if the camera already had an offset applied, in which case we need to account for it.

	FTransform ExistingOffset = FTransform::Identity;

	if (FirstRow->CameraData.bWasNodalOffsetApplied)
	{
		FNodalPointOffset NodalPointOffset;

		if (LensFile->EvaluateNodalPointOffset(OutFocus, OutZoom, NodalPointOffset))
		{
			ExistingOffset.SetTranslation(NodalPointOffset.LocationOffset);
			ExistingOffset.SetRotation(NodalPointOffset.RotationOffset);
		}
	}

	FTransform DesiredOffset = DesiredCameraTransform * FirstRow->CameraData.Pose.Inverse() * ExistingOffset;

	OutNodalOffset.LocationOffset = DesiredOffset.GetLocation();
	OutNodalOffset.RotationOffset = DesiredOffset.GetRotation();

	return true;
}

bool UCameraNodalOffsetAlgoPoints::GetNodalOffset(FNodalPointOffset& OutNodalOffset, float& OutFocus, float& OutZoom, float& OutError, FText& OutErrorMessage)
{
	using namespace CameraNodalOffsetAlgoPoints;

	const FCameraCalibrationStepsController* StepsController;
	const ULensFile* LensFile;

	if (!ensure(GetStepsControllerAndLensFile(&StepsController, &LensFile)))
	{
		OutErrorMessage = LOCTEXT("LensNotFound", "Lens not found");
		return false;
	}

	// Group Rows by camera poses.
	TArray<TSharedPtr<TArray<TSharedPtr<FNodalOffsetPointsRowData>>>> SamePoseRowGroups;
	GroupRowsByCameraPose(SamePoseRowGroups, CalibrationRows);

	if (!SamePoseRowGroups.Num())
	{
		OutErrorMessage = LOCTEXT("NotEnoughRows", "Not enough calibration rows. Please add more samples and try again.");
		return false;
	}

	// Do some basic checks on each group
	for (const auto& SamePoseRowGroup : SamePoseRowGroups)
	{
		if (!BasicCalibrationChecksPass(*SamePoseRowGroup, OutErrorMessage))
		{
			return false;
		}
	}

	// Undistort the 2D points in each calibration row 
	UndistortCalibrationRowPoints();

	TArray<FSinglePoseResult> SinglePoseResults;
	SinglePoseResults.Reserve(SamePoseRowGroups.Num());

	// Solve each group independently
	for (const auto& SamePoseRowGroup : SamePoseRowGroups)
	{
		FNodalPointOffset NodalOffset;

		if (!GetNodalOffsetSinglePose(
			NodalOffset,
			OutFocus,
			OutZoom,
			OutError,
			*SamePoseRowGroup,
			OutErrorMessage))
		{
			return false;
		}

		// Add results to the array of single pose results

		FSinglePoseResult SinglePoseResult;

		SinglePoseResult.Transform.SetLocation(NodalOffset.LocationOffset);
		SinglePoseResult.Transform.SetRotation(NodalOffset.RotationOffset);
		SinglePoseResult.NumSamples = SamePoseRowGroup->Num();

		SinglePoseResults.Add(SinglePoseResult);
	}

	check(SinglePoseResults.Num()); // If any single pose result failed then we should not have reached here.

	FTransform AverageTransform;

	if (!AverageSinglePoseResults(SinglePoseResults, AverageTransform))
	{
		OutErrorMessage = LOCTEXT("CouldNotAverageSinglePoseResults",
			"There was an error when averaging the single pose results");

		return false;
	}

	// Refine the weighted average transform using a downhill solver
	OutError = MinimizeReprojectionError(AverageTransform, SamePoseRowGroups);

	// Assign output nodal offset.

	OutNodalOffset.LocationOffset = AverageTransform.GetLocation();
	OutNodalOffset.RotationOffset = AverageTransform.GetRotation();

	// OutFocus, OutZoom were already assigned.
	// Note that OutError will have the error of the last camera pose instead of a global error.

	return true;
}

TSharedRef<SWidget> UCameraNodalOffsetAlgoPoints::BuildCalibrationDevicePickerWidget()
{
	return SNew(SFilterableActorPicker)
		.OnSetObject_Lambda([&](const FAssetData& AssetData) -> void
		{
			if (AssetData.IsValid())
			{
				SetCalibrator(Cast<AActor>(AssetData.GetAsset()));
			}
		})
		.OnShouldFilterAsset_Lambda([&](const FAssetData& AssetData) -> bool
		{
			const AActor* Actor = Cast<AActor>(AssetData.GetAsset());

			if (!Actor)
			{
				return false;
			}

			TArray<UCalibrationPointComponent*, TInlineAllocator<NumInlineAllocations>> CalibrationPoints;
			Actor->GetComponents(CalibrationPoints);

			return (CalibrationPoints.Num() > 0);
		})
		.ActorAssetData_Lambda([&]() -> FAssetData
		{
			return FAssetData(GetCalibrator(), true);
		});
}

TSharedRef<SWidget> UCameraNodalOffsetAlgoPoints::BuildCalibrationComponentMenu()
{
	// Generate menu
	FMenuBuilder MenuBuilder(true, nullptr);
	MenuBuilder.BeginSection("CalibrationComponents", LOCTEXT("CalibrationComponents", "Calibration Point Components"));
<<<<<<< HEAD
	{
		TArray<UCalibrationPointComponent*, TInlineAllocator<NumInlineAllocations>> CalibrationPointComponents;
		Calibrator->GetComponents(CalibrationPointComponents);
=======

	AActor* CalibratorPtr = Calibrator.Get();
	if (CalibratorPtr)
	{
		TArray<UCalibrationPointComponent*, TInlineAllocator<NumInlineAllocations>> CalibrationPointComponents;
		CalibratorPtr->GetComponents(CalibrationPointComponents);
>>>>>>> 4af6daef

		for (UCalibrationPointComponent* CalibratorComponent : CalibrationPointComponents)
		{
			if (USceneComponent* AttachComponent = CalibratorComponent->GetAttachParent())
			{
				MenuBuilder.AddMenuEntry(
					FText::Format(LOCTEXT("ComponentLabel", "{0}"), FText::FromString(AttachComponent->GetName())),
					FText::Format(LOCTEXT("ComponentTooltip", "{0}"), FText::FromString(AttachComponent->GetName())),
					FSlateIcon(),
					FUIAction(
						FExecuteAction::CreateLambda([this, CalibratorComponent] { OnCalibrationComponentSelected(CalibratorComponent);}),
						FCanExecuteAction(),
						FIsActionChecked::CreateLambda([this, CalibratorComponent] { return IsCalibrationComponentSelected(CalibratorComponent); })
					),
					NAME_None,
					EUserInterfaceActionType::ToggleButton
				);
			}
		}
	}
<<<<<<< HEAD
=======
	else
	{
		MenuBuilder.AddMenuEntry(
			FText::FromName(NAME_None),
			FText::FromName(NAME_None),
			FSlateIcon(),
			FUIAction(
				FExecuteAction(),
				FCanExecuteAction(),
				FIsActionChecked()
			),
			NAME_None,
			EUserInterfaceActionType::None
		);
	}
>>>>>>> 4af6daef
	MenuBuilder.EndSection();

	return MenuBuilder.MakeWidget();
}

TSharedRef<SWidget> UCameraNodalOffsetAlgoPoints::BuildCalibrationComponentPickerWidget()
{
	return SNew(SHorizontalBox)
		+ SHorizontalBox::Slot()
		.AutoWidth()
		.Padding(FMargin(0.0f, 0.0f, 0.0f, 0.0f))
		[
			SNew(SComboButton)
<<<<<<< HEAD
			.OnGetMenuContent_Lambda([=]() { return BuildCalibrationComponentMenu(); })
=======
			.OnGetMenuContent_Lambda([this]() { return BuildCalibrationComponentMenu(); })
>>>>>>> 4af6daef
			.ContentPadding(FMargin(4.0, 2.0))
			.ButtonContent()
			[
				SNew(STextBlock)
				.Text_Lambda([this]() {
					if (ActiveCalibratorComponents.Num() > 1)
					{
						return LOCTEXT("MultipleCalibrationComponents", "Multiple Values");
					}
					else if (ActiveCalibratorComponents.Num() == 1 && ActiveCalibratorComponents[0].Get() && ActiveCalibratorComponents[0]->GetAttachParent())
					{
						return FText::FromString(ActiveCalibratorComponents[0]->GetAttachParent()->GetName());
					}
					else
					{
						return LOCTEXT("NoCalibrationComponents", "None");
					}
				})
			]
		]; 
}

void UCameraNodalOffsetAlgoPoints::OnObjectsReplaced(const TMap<UObject*, UObject*>& OldToNewInstanceMap)
{
	for (TWeakObjectPtr<const UCalibrationPointComponent>& OldComponentPtr : ActiveCalibratorComponents)
	{
		constexpr bool bEvenIfPendingKill = true;
		if (UObject* NewObject = OldToNewInstanceMap.FindRef(OldComponentPtr.Get(bEvenIfPendingKill)))
		{
			// Reassign the object
			OldComponentPtr = Cast<UCalibrationPointComponent>(NewObject);
		}
	}
}

TSharedRef<SWidget> UCameraNodalOffsetAlgoPoints::BuildCalibrationActionButtons()
{
	const float ButtonPadding = 3.0f;

	return SNew(SVerticalBox)

		+ SVerticalBox::Slot() // Row manipulation
		.AutoHeight()
		[
			SNew(SHorizontalBox)

			+ SHorizontalBox::Slot() // Button to clear all rows
			.AutoWidth()
			[ 
				SNew(SButton)
				.Text(LOCTEXT("ClearAll", "Clear All"))
				.HAlign(HAlign_Center)
				.VAlign(VAlign_Center)
				.OnClicked_Lambda([&]() -> FReply
				{
					ClearCalibrationRows();
					return FReply::Handled();
				})
			]
		]
		+ SVerticalBox::Slot() // Spacer
		[
			SNew(SBox)
			.MinDesiredHeight(0.5 * FCameraCalibrationWidgetHelpers::DefaultRowHeight)
			.MaxDesiredHeight(0.5 * FCameraCalibrationWidgetHelpers::DefaultRowHeight)
		]
		+ SVerticalBox::Slot() // Apply To Calibrator
		.AutoHeight()
		.Padding(0, ButtonPadding)
		[
			SNew(SButton)
			.Text(LOCTEXT("ApplyToCalibrator", "Apply To Calibrator"))
			.HAlign(HAlign_Center)
			.VAlign(VAlign_Center)
			.OnClicked_Lambda([&]() -> FReply
			{
				FScopedTransaction Transaction(LOCTEXT("ApplyNodalOffsetToCalibrator", "Applying Nodal Offset to Calibrator"));
				ApplyNodalOffsetToCalibrator();
				return FReply::Handled();
			})
		]
		+ SVerticalBox::Slot() // Apply To Camera Parent
		.AutoHeight()
		.Padding(0, ButtonPadding)
		[
			SNew(SButton)
			.Text(LOCTEXT("ApplyToTrackingOrigin", "Apply To Camera Parent"))
			.HAlign(HAlign_Center)
			.VAlign(VAlign_Center)
			.OnClicked_Lambda([&]() -> FReply
			{
				FScopedTransaction Transaction(LOCTEXT("ApplyNodalOffsetToTrackingOrigin", "Applying Nodal Offset to Tracking Origin"));
				ApplyNodalOffsetToTrackingOrigin();
				return FReply::Handled();
			})
		]
		+ SVerticalBox::Slot() // Apply To Calibrator Parent
		.AutoHeight()
		.Padding(0, ButtonPadding)
		[
			SNew(SButton)
			.Text(LOCTEXT("ApplyToCalibratorParent", "Apply To Calibrator Parent"))
			.HAlign(HAlign_Center)
			.VAlign(VAlign_Center)
			.OnClicked_Lambda([&]() -> FReply
			{
				FScopedTransaction Transaction(LOCTEXT("ApplyNodalOffsetToCalibratorParent", "Applying Nodal Offset to Calibrator Parent"));
				ApplyNodalOffsetToCalibratorParent();
				return FReply::Handled();
			})
		]
		+ SVerticalBox::Slot() // Apply To Calibrator Component
			[
				SNew(SButton)
				.Text(LOCTEXT("ApplyToCalibratorComponentParent", "Apply To Calibrator Component"))
				.HAlign(HAlign_Center)
				.VAlign(VAlign_Center)
				.OnClicked_Lambda([&]() -> FReply
				{
					FScopedTransaction Transaction(LOCTEXT("ApplyNodalOffsetToCalibratorComponents", "Applying Nodal Offset to Calibrator Components"));
					ApplyNodalOffsetToCalibratorComponents();
					return FReply::Handled();
				})
			]
		;
}

void UCameraNodalOffsetAlgoPoints::OnCalibrationComponentSelected(const UCalibrationPointComponent* const SelectedComponent)
{
	if (IsCalibrationComponentSelected(SelectedComponent))
	{
		ActiveCalibratorComponents.Remove(SelectedComponent);
	}
	else
	{
		ActiveCalibratorComponents.Add(SelectedComponent);
	}

	CurrentCalibratorPoints.Empty();
	for (const TWeakObjectPtr<const UCalibrationPointComponent>& CalibrationPointPtr : ActiveCalibratorComponents)
	{
		if (const UCalibrationPointComponent* const CalibrationPoint = CalibrationPointPtr.Get())
		{
			TArray<FString> PointNames;

			CalibrationPoint->GetNamespacedPointNames(PointNames);

			for (FString& PointName : PointNames)
			{
				CurrentCalibratorPoints.Add(MakeShared<FCalibratorPointData>(PointName));
			}
		}
	}

	if (!CalibratorPointsComboBox)
	{
		return;
	}

	CalibratorPointsComboBox->RefreshOptions();

	if (CurrentCalibratorPoints.Num())
	{
		CalibratorPointsComboBox->SetSelectedItem(CurrentCalibratorPoints[0]);
	}
	else
	{
		CalibratorPointsComboBox->SetSelectedItem(nullptr);
	}
}

bool UCameraNodalOffsetAlgoPoints::IsCalibrationComponentSelected(const UCalibrationPointComponent* const SelectedComponent) const
{
	return ActiveCalibratorComponents.Contains(SelectedComponent);
}

bool UCameraNodalOffsetAlgoPoints::ApplyNodalOffsetToCalibrator()
{
	using namespace CameraNodalOffsetAlgoPoints;

	// Get the desired camera component world pose

	FText ErrorMessage;
	const FText TitleError = LOCTEXT("CalibrationError", "CalibrationError");

	// Get the calibrator

	if (!Calibrator.IsValid())
	{
		ErrorMessage = LOCTEXT("MissingCalibrator", "Missing Calibrator");
<<<<<<< HEAD
		FMessageDialog::Open(EAppMsgType::Ok, ErrorMessage, &TitleError);
=======
		FMessageDialog::Open(EAppMsgType::Ok, ErrorMessage, TitleError);
>>>>>>> 4af6daef

		return false;
	}

	if (!CalibrationRows.Num())
	{
		ErrorMessage = LOCTEXT("NotEnoughSampleRows", "Not enough sample rows. Please add more and try again.");
<<<<<<< HEAD
		FMessageDialog::Open(EAppMsgType::Ok, ErrorMessage, &TitleError);
=======
		FMessageDialog::Open(EAppMsgType::Ok, ErrorMessage, TitleError);
>>>>>>> 4af6daef

		return false;
	}

	// All calibration points should correspond to the same calibrator

	for (const TSharedPtr<FNodalOffsetPointsRowData>& Row : CalibrationRows)
	{
		check(Row.IsValid());

		if (Row->CameraData.CalibratorUniqueId != Calibrator->GetUniqueID())
		{
			ErrorMessage = LOCTEXT("WrongCalibrator", "All rows must belong to the same calibrator");
<<<<<<< HEAD
			FMessageDialog::Open(EAppMsgType::Ok, ErrorMessage, &TitleError);
=======
			FMessageDialog::Open(EAppMsgType::Ok, ErrorMessage, TitleError);
>>>>>>> 4af6daef

			return false;
		}
	}

	const TSharedPtr<FNodalOffsetPointsRowData>& LastRow = CalibrationRows[CalibrationRows.Num() - 1];
	check(LastRow.IsValid());

	// Verify that calibrator did not move much for all the samples
	if (CalibratorMovedInAnyRow(CalibrationRows))
	{
		ErrorMessage = LOCTEXT("CalibratorMoved", "The calibrator moved during the calibration");
<<<<<<< HEAD
		FMessageDialog::Open(EAppMsgType::Ok, ErrorMessage, &TitleError);
=======
		FMessageDialog::Open(EAppMsgType::Ok, ErrorMessage, TitleError);
>>>>>>> 4af6daef

		return false;
	}

	// Group Rows by camera poses.
	TArray<TSharedPtr<TArray<TSharedPtr<FNodalOffsetPointsRowData>>>> SamePoseRowGroups;
	GroupRowsByCameraPose(SamePoseRowGroups, CalibrationRows);

	if (!SamePoseRowGroups.Num())
	{
		ErrorMessage = LOCTEXT("NotEnoughRows", "Not enough calibration rows. Please add more samples and try again.");
		return false;
	}

	TArray<FSinglePoseResult> SinglePoseResults;
	SinglePoseResults.Reserve(SamePoseRowGroups.Num());

	// Solve each group independently
	for (const auto& SamePoseRowGroup : SamePoseRowGroups)
	{
		FSinglePoseResult SinglePoseResult;

		const bool bSucceeded = CalcCalibratorPoseForSingleCamPose(*SamePoseRowGroup, SinglePoseResult.Transform, ErrorMessage);

		if (!bSucceeded)
		{
<<<<<<< HEAD
			FMessageDialog::Open(EAppMsgType::Ok, ErrorMessage, &TitleError);
=======
			FMessageDialog::Open(EAppMsgType::Ok, ErrorMessage, TitleError);
>>>>>>> 4af6daef

			return false;
		}

		SinglePoseResult.NumSamples = SamePoseRowGroup->Num();
		SinglePoseResults.Add(SinglePoseResult);
	}

	if (!SinglePoseResults.Num())
	{
		ErrorMessage = LOCTEXT("NoSinglePoseResults",
			"There were no valid single pose results. See Output Log for additional details.");
<<<<<<< HEAD
		FMessageDialog::Open(EAppMsgType::Ok, ErrorMessage, &TitleError);
=======
		FMessageDialog::Open(EAppMsgType::Ok, ErrorMessage, TitleError);
>>>>>>> 4af6daef

		return false;
	}

	FTransform DesiredCalibratorPose;

	if (!AverageSinglePoseResults(SinglePoseResults, DesiredCalibratorPose))
	{
		ErrorMessage = LOCTEXT("CouldNotAverageSinglePoseResults",
			"There was an error when averaging the single pose results");
<<<<<<< HEAD
		FMessageDialog::Open(EAppMsgType::Ok, ErrorMessage, &TitleError);
=======
		FMessageDialog::Open(EAppMsgType::Ok, ErrorMessage, TitleError);
>>>>>>> 4af6daef

		return false;
	}

	// apply the new calibrator transform
	Calibrator->Modify();
	Calibrator->SetActorTransform(DesiredCalibratorPose);

	// Since the offset was applied, there is no further use for the current samples.
	ClearCalibrationRows();

	return true;
}

bool UCameraNodalOffsetAlgoPoints::CalcTrackingOriginPoseForSingleCamPose(
	const TArray<TSharedPtr<FNodalOffsetPointsRowData>>& Rows, 
	FTransform& OutTransform, 
	FText& OutErrorMessage)
{
	// Here we are assuming that the camera parent is the tracking origin.

	// Get the desired camera component world pose

	FTransform DesiredCameraPose;

	// Undistort the 2D points in each calibration row 
	UndistortCalibrationRowPoints();

	if (!CalculatedOptimalCameraComponentPose(DesiredCameraPose, Rows, OutErrorMessage))
	{
		return false;
	}

	check(Rows.Num()); // Must be non-zero if CalculatedOptimalCameraComponentPose succeeded.

	const TSharedPtr<FNodalOffsetPointsRowData>& LastRow = Rows[Rows.Num() - 1];
	check(LastRow.IsValid());

	// calculate the new parent transform

	// CameraPose = RelativeCameraPose * ParentPose
	// => RelativeCameraPose = CameraPose * ParentPose'
	// 
	// DesiredCameraPose = RelativeCameraPose * DesiredParentPose
	// => DesiredParentPose = RelativeCameraPose' * DesiredCameraPose
	// => DesiredParentPose = (CameraPose * ParentPose')' * DesiredCameraPose
	// => DesiredParentPose = ParentPose * CameraPose' * DesiredCameraPose

	OutTransform = LastRow->CameraData.ParentPose * LastRow->CameraData.Pose.Inverse() * DesiredCameraPose;

	return true;
}


bool UCameraNodalOffsetAlgoPoints::ApplyNodalOffsetToTrackingOrigin()
{
	using namespace CameraNodalOffsetAlgoPoints;

	// Here we are assuming that the camera parent is the tracking origin.

	// get camera

	const FCameraCalibrationStepsController* StepsController;
	const ULensFile* LensFile;

	const FText TitleError = LOCTEXT("CalibrationError", "CalibrationError");
	FText ErrorMessage;

	if (!ensure(GetStepsControllerAndLensFile(&StepsController, &LensFile)))
	{
		ErrorMessage = LOCTEXT("ToolNotFound", "Tool not found");
<<<<<<< HEAD
		FMessageDialog::Open(EAppMsgType::Ok, ErrorMessage, &TitleError);
=======
		FMessageDialog::Open(EAppMsgType::Ok, ErrorMessage, TitleError);
>>>>>>> 4af6daef

		return false;
	}

	const ACameraActor* Camera = StepsController->GetCamera();

	if (!Camera)
	{
		ErrorMessage = LOCTEXT("CameraNotFound", "Camera Not Found");
<<<<<<< HEAD
		FMessageDialog::Open(EAppMsgType::Ok, ErrorMessage, &TitleError);
=======
		FMessageDialog::Open(EAppMsgType::Ok, ErrorMessage, TitleError);
>>>>>>> 4af6daef

		return false;
	}

	// Get the parent transform

	AActor* ParentActor = Camera->GetAttachParentActor();

	if (!ParentActor)
	{
		ErrorMessage = LOCTEXT("CameraParentNotFound", "Camera Parent not found");
<<<<<<< HEAD
		FMessageDialog::Open(EAppMsgType::Ok, ErrorMessage, &TitleError);
=======
		FMessageDialog::Open(EAppMsgType::Ok, ErrorMessage, TitleError);
>>>>>>> 4af6daef

		return false;
	}

	if (!CalibrationRows.Num())
	{
		ErrorMessage = LOCTEXT("NotEnoughSamples", "Not Enough Samples");
<<<<<<< HEAD
		FMessageDialog::Open(EAppMsgType::Ok, ErrorMessage, &TitleError);
=======
		FMessageDialog::Open(EAppMsgType::Ok, ErrorMessage, TitleError);
>>>>>>> 4af6daef

		return false;
	}

	const TSharedPtr<FNodalOffsetPointsRowData>& LastRow = CalibrationRows[CalibrationRows.Num() - 1];
	check(LastRow.IsValid());

	if (LastRow->CameraData.ParentUniqueId != ParentActor->GetUniqueID())
	{
		ErrorMessage = LOCTEXT("ParentChanged", "Parent changed");
<<<<<<< HEAD
		FMessageDialog::Open(EAppMsgType::Ok, ErrorMessage, &TitleError);
=======
		FMessageDialog::Open(EAppMsgType::Ok, ErrorMessage, TitleError);
>>>>>>> 4af6daef

		return false;
	}

	// Group Rows by camera poses.
	TArray<TSharedPtr<TArray<TSharedPtr<FNodalOffsetPointsRowData>>>> SamePoseRowGroups;
	GroupRowsByCameraPose(SamePoseRowGroups, CalibrationRows);

	TArray<FSinglePoseResult> SinglePoseResults;
	SinglePoseResults.Reserve(SamePoseRowGroups.Num());

	// Solve each group independently
	for (const auto& SamePoseRowGroup : SamePoseRowGroups)
	{
		FSinglePoseResult SinglePoseResult;

		const bool bSucceeded = CalcTrackingOriginPoseForSingleCamPose(*SamePoseRowGroup, SinglePoseResult.Transform, ErrorMessage);

		if (!bSucceeded)
		{
<<<<<<< HEAD
			FMessageDialog::Open(EAppMsgType::Ok, ErrorMessage, &TitleError);
=======
			FMessageDialog::Open(EAppMsgType::Ok, ErrorMessage, TitleError);
>>>>>>> 4af6daef

			return false;
		}

		SinglePoseResult.NumSamples = SamePoseRowGroup->Num();
		SinglePoseResults.Add(SinglePoseResult);
	}

	if (!SinglePoseResults.Num())
	{
		ErrorMessage = LOCTEXT("NoSinglePoseResults",
			"There were no valid single pose results. See Output Log for additional details.");
<<<<<<< HEAD
		FMessageDialog::Open(EAppMsgType::Ok, ErrorMessage, &TitleError);
=======
		FMessageDialog::Open(EAppMsgType::Ok, ErrorMessage, TitleError);
>>>>>>> 4af6daef

		return false;
	}

	FTransform DesiredParentPose;

	if (!AverageSinglePoseResults(SinglePoseResults, DesiredParentPose))
	{
		ErrorMessage = LOCTEXT("CouldNotAverageSinglePoseResults",
			"There was an error when averaging the single pose results");
<<<<<<< HEAD
		FMessageDialog::Open(EAppMsgType::Ok, ErrorMessage, &TitleError);
=======
		FMessageDialog::Open(EAppMsgType::Ok, ErrorMessage, TitleError);
>>>>>>> 4af6daef

		return false;
	}

	// apply the new parent transform
	ParentActor->Modify();
	ParentActor->SetActorTransform(DesiredParentPose);

	// Since the offset was applied, there is no further use for the current samples.
	ClearCalibrationRows();

	return true;
}

bool UCameraNodalOffsetAlgoPoints::CalcCalibratorPoseForSingleCamPose(
	const TArray<TSharedPtr<FNodalOffsetPointsRowData>>& Rows,
	FTransform& OutTransform,
	FText& OutErrorMessage)
{
	FTransform DesiredCameraPose;

	// Undistort the 2D points in each calibration row 
	UndistortCalibrationRowPoints();

	if (!CalculatedOptimalCameraComponentPose(DesiredCameraPose, Rows, OutErrorMessage))
	{
		return false;
	}

	check(Rows.Num());

	const TSharedPtr<FNodalOffsetPointsRowData>& LastRow = Rows[Rows.Num() - 1];
	check(LastRow.IsValid());

	// Calculate the offset
	// 
	// Calibrator = DesiredCalibratorToCamera * DesiredCamera
	// => DesiredCalibratorToCamera = Calibrator * DesiredCamera'
	// 
	// DesiredCalibrator = DesiredCalibratorToCamera * Camera
	// => DesiredCalibrator = Calibrator * DesiredCamera' * Camera

	OutTransform = LastRow->CameraData.CalibratorPose * DesiredCameraPose.Inverse() * LastRow->CameraData.Pose;

	return true;
}

bool UCameraNodalOffsetAlgoPoints::ApplyNodalOffsetToCalibratorParent()
{
	using namespace CameraNodalOffsetAlgoPoints;

	// Get the desired camera component world pose

	FText ErrorMessage;
	const FText TitleError = LOCTEXT("CalibrationError", "CalibrationError");

	// Get the calibrator

	if (!Calibrator.IsValid())
	{
		ErrorMessage = LOCTEXT("MissingCalibrator", "Missing Calibrator");
<<<<<<< HEAD
		FMessageDialog::Open(EAppMsgType::Ok, ErrorMessage, &TitleError);
=======
		FMessageDialog::Open(EAppMsgType::Ok, ErrorMessage, TitleError);
>>>>>>> 4af6daef

		return false;
	}

	// Get the parent

	AActor* ParentActor = Calibrator->GetAttachParentActor();

	if (!ParentActor)
	{
		ErrorMessage = LOCTEXT("CalibratorParentNotFound", "Calibrator Parent not found");
<<<<<<< HEAD
		FMessageDialog::Open(EAppMsgType::Ok, ErrorMessage, &TitleError);
=======
		FMessageDialog::Open(EAppMsgType::Ok, ErrorMessage, TitleError);
>>>>>>> 4af6daef

		return false;
	}

	// All calibration points should correspond to the same calibrator and calibrator parent

	for (const TSharedPtr<FNodalOffsetPointsRowData>& Row : CalibrationRows)
	{
		check(Row.IsValid());

		if (Row->CameraData.CalibratorUniqueId != Calibrator->GetUniqueID())
		{
			ErrorMessage = LOCTEXT("WrongCalibrator", "All rows must belong to the same calibrator");
<<<<<<< HEAD
			FMessageDialog::Open(EAppMsgType::Ok, ErrorMessage, &TitleError);
=======
			FMessageDialog::Open(EAppMsgType::Ok, ErrorMessage, TitleError);
>>>>>>> 4af6daef

			return false;
		}

		if (Row->CameraData.CalibratorParentUniqueId != ParentActor->GetUniqueID())
		{
			ErrorMessage = LOCTEXT("WrongCalibratorParent", "All rows must belong to the same calibrator parent");
<<<<<<< HEAD
			FMessageDialog::Open(EAppMsgType::Ok, ErrorMessage, &TitleError);
=======
			FMessageDialog::Open(EAppMsgType::Ok, ErrorMessage, TitleError);
>>>>>>> 4af6daef

			return false;
		}
	}

	// Verify that calibrator did not move much for all the samples
	if (CalibratorMovedInAnyRow(CalibrationRows))
	{
		ErrorMessage = LOCTEXT("CalibratorMoved", "The calibrator moved during the calibration");
<<<<<<< HEAD
		FMessageDialog::Open(EAppMsgType::Ok, ErrorMessage, &TitleError);
=======
		FMessageDialog::Open(EAppMsgType::Ok, ErrorMessage, TitleError);
>>>>>>> 4af6daef

		return false;
	}

	// Group Rows by camera poses.
	TArray<TSharedPtr<TArray<TSharedPtr<FNodalOffsetPointsRowData>>>> SamePoseRowGroups;
	GroupRowsByCameraPose(SamePoseRowGroups, CalibrationRows);

	if (!SamePoseRowGroups.Num())
	{
		ErrorMessage = LOCTEXT("NotEnoughRows", "Not enough calibration rows. Please add more samples and try again.");
<<<<<<< HEAD
		FMessageDialog::Open(EAppMsgType::Ok, ErrorMessage, &TitleError);
=======
		FMessageDialog::Open(EAppMsgType::Ok, ErrorMessage, TitleError);
>>>>>>> 4af6daef

		return false;
	}

	TArray<FSinglePoseResult> SinglePoseResults;
	SinglePoseResults.Reserve(SamePoseRowGroups.Num());

	// Solve each group independently
	for (const auto& SamePoseRowGroup : SamePoseRowGroups)
	{
		FSinglePoseResult SinglePoseResult;

		const bool bSucceeded = CalcCalibratorPoseForSingleCamPose(*SamePoseRowGroup, SinglePoseResult.Transform, ErrorMessage);

		if (!bSucceeded)
		{
<<<<<<< HEAD
			FMessageDialog::Open(EAppMsgType::Ok, ErrorMessage, &TitleError);
=======
			FMessageDialog::Open(EAppMsgType::Ok, ErrorMessage, TitleError);
>>>>>>> 4af6daef

			return false;
		}

		SinglePoseResult.NumSamples = SamePoseRowGroup->Num();
		SinglePoseResults.Add(SinglePoseResult);
	}

	if (!SinglePoseResults.Num())
	{
		ErrorMessage = LOCTEXT("NoSinglePoseResults",
			"There were no valid single pose results. See Output Log for additional details.");
<<<<<<< HEAD
		FMessageDialog::Open(EAppMsgType::Ok, ErrorMessage, &TitleError);
=======
		FMessageDialog::Open(EAppMsgType::Ok, ErrorMessage, TitleError);
>>>>>>> 4af6daef

		return false;
	}

	FTransform DesiredCalibratorPose;

	if (!AverageSinglePoseResults(SinglePoseResults, DesiredCalibratorPose))
	{
		ErrorMessage = LOCTEXT("CouldNotAverageSinglePoseResults",
			"There was an error when averaging the single pose results");
<<<<<<< HEAD
		FMessageDialog::Open(EAppMsgType::Ok, ErrorMessage, &TitleError);
=======
		FMessageDialog::Open(EAppMsgType::Ok, ErrorMessage, TitleError);
>>>>>>> 4af6daef

		return false;
	}

	const TSharedPtr<FNodalOffsetPointsRowData>& LastRow = CalibrationRows[CalibrationRows.Num() - 1];
	check(LastRow.IsValid());

	// Apply the new calibrator parent transform
	ParentActor->Modify();
	ParentActor->SetActorTransform(LastRow->CameraData.CalibratorParentPose * LastRow->CameraData.CalibratorPose.Inverse() * DesiredCalibratorPose);

	// Since the offset was applied, there is no further use for the current samples.
	ClearCalibrationRows();

	return true;
}

bool UCameraNodalOffsetAlgoPoints::ApplyNodalOffsetToCalibratorComponents()
{
	using namespace CameraNodalOffsetAlgoPoints;

	// Get the desired camera component world pose

	FText ErrorMessage;
	const FText TitleError = LOCTEXT("CalibrationError", "CalibrationError");

	// Get the calibrator

	if (!Calibrator.IsValid())
	{
		ErrorMessage = LOCTEXT("MissingCalibrator", "Missing Calibrator");
<<<<<<< HEAD
		FMessageDialog::Open(EAppMsgType::Ok, ErrorMessage, &TitleError);
=======
		FMessageDialog::Open(EAppMsgType::Ok, ErrorMessage, TitleError);
>>>>>>> 4af6daef

	
		return false;
	}

	TArray<uint32> ActiveComponentUniqueIDs;
	ActiveComponentUniqueIDs.Reserve(ActiveCalibratorComponents.Num());

	for (const TWeakObjectPtr<const UCalibrationPointComponent>& CalibratorComponentPtr : ActiveCalibratorComponents)
	{
		if (const UCalibrationPointComponent* const CalibratorComponent = CalibratorComponentPtr.Get())
		{
			if (USceneComponent* AttachComponent = CalibratorComponent->GetAttachParent())
			{
				ActiveComponentUniqueIDs.Add(AttachComponent->GetUniqueID());
			}
			else
			{
				ErrorMessage = FText::Format(LOCTEXT("CalibratorSceneComponentNotFound", "{0} is not attached to another scene component.\n\nConsider \"Apply To Calibrator\" instead."), FText::FromString(CalibratorComponent->GetName()));
<<<<<<< HEAD
				FMessageDialog::Open(EAppMsgType::Ok, ErrorMessage, &TitleError);
=======
				FMessageDialog::Open(EAppMsgType::Ok, ErrorMessage, TitleError);
>>>>>>> 4af6daef

				return false;
			}
		}
	}

	// All calibration points should correspond to the same calibrator and same set of calibrator components

	for (const TSharedPtr<FNodalOffsetPointsRowData>& Row : CalibrationRows)
	{
		check(Row.IsValid());

		if (Row->CameraData.CalibratorUniqueId != Calibrator->GetUniqueID())
		{
			ErrorMessage = LOCTEXT("WrongCalibrator", "All rows must belong to the same calibrator");
<<<<<<< HEAD
			FMessageDialog::Open(EAppMsgType::Ok, ErrorMessage, &TitleError);
=======
			FMessageDialog::Open(EAppMsgType::Ok, ErrorMessage, TitleError);
>>>>>>> 4af6daef

			return false;
		}

		TArray<uint32> CalibratorComponentUniqueIDs;
		Row->CameraData.CalibratorComponentPoses.GetKeys(CalibratorComponentUniqueIDs);
		CalibratorComponentUniqueIDs.Sort();
		ActiveComponentUniqueIDs.Sort();

 		if (CalibratorComponentUniqueIDs != ActiveComponentUniqueIDs)
 		{
 			ErrorMessage = LOCTEXT("CalibratorComponentsChanged", "The set of active calibrator components changed during the calibration");
<<<<<<< HEAD
 			FMessageDialog::Open(EAppMsgType::Ok, ErrorMessage, &TitleError);
=======
 			FMessageDialog::Open(EAppMsgType::Ok, ErrorMessage, TitleError);
>>>>>>> 4af6daef
 
 			return false;
 		}
	}

	// Verify that calibrator did not move much for all the samples
	if (CalibratorMovedInAnyRow(CalibrationRows))
	{
		ErrorMessage = LOCTEXT("CalibratorMoved", "The calibrator moved during the calibration");
<<<<<<< HEAD
		FMessageDialog::Open(EAppMsgType::Ok, ErrorMessage, &TitleError);
=======
		FMessageDialog::Open(EAppMsgType::Ok, ErrorMessage, TitleError);
>>>>>>> 4af6daef

		return false;
	}

	// Group Rows by camera poses.
	TArray<TSharedPtr<TArray<TSharedPtr<FNodalOffsetPointsRowData>>>> SamePoseRowGroups;
	GroupRowsByCameraPose(SamePoseRowGroups, CalibrationRows);

	if (!SamePoseRowGroups.Num())
	{
		ErrorMessage = LOCTEXT("NotEnoughRows", "Not enough calibration rows. Please add more samples and try again.");
<<<<<<< HEAD
		FMessageDialog::Open(EAppMsgType::Ok, ErrorMessage, &TitleError);
=======
		FMessageDialog::Open(EAppMsgType::Ok, ErrorMessage, TitleError);
>>>>>>> 4af6daef

		return false;
	}

	TArray<FSinglePoseResult> SinglePoseResults;
	SinglePoseResults.Reserve(SamePoseRowGroups.Num());

	// Solve each group independently
	for (const auto& SamePoseRowGroup : SamePoseRowGroups)
	{
		FSinglePoseResult SinglePoseResult;

		const bool bSucceeded = CalcCalibratorPoseForSingleCamPose(*SamePoseRowGroup, SinglePoseResult.Transform, ErrorMessage);

		if (!bSucceeded)
		{
<<<<<<< HEAD
			FMessageDialog::Open(EAppMsgType::Ok, ErrorMessage, &TitleError);
=======
			FMessageDialog::Open(EAppMsgType::Ok, ErrorMessage, TitleError);
>>>>>>> 4af6daef

			return false;
		}

		SinglePoseResult.NumSamples = SamePoseRowGroup->Num();
		SinglePoseResults.Add(SinglePoseResult);
	}

	if (!SinglePoseResults.Num())
	{
		ErrorMessage = LOCTEXT("NoSinglePoseResults",
			"There were no valid single pose results. See Output Log for additional details.");
<<<<<<< HEAD
		FMessageDialog::Open(EAppMsgType::Ok, ErrorMessage, &TitleError);
=======
		FMessageDialog::Open(EAppMsgType::Ok, ErrorMessage, TitleError);
>>>>>>> 4af6daef

		return false;
	}

	FTransform DesiredCalibratorPose;

	if (!AverageSinglePoseResults(SinglePoseResults, DesiredCalibratorPose))
	{
		ErrorMessage = LOCTEXT("CouldNotAverageSinglePoseResults",
			"There was an error when averaging the single pose results");
<<<<<<< HEAD
		FMessageDialog::Open(EAppMsgType::Ok, ErrorMessage, &TitleError);
=======
		FMessageDialog::Open(EAppMsgType::Ok, ErrorMessage, TitleError);
>>>>>>> 4af6daef

		return false;
	}

	const TSharedPtr<FNodalOffsetPointsRowData>& LastRow = CalibrationRows[CalibrationRows.Num() - 1];
	check(LastRow.IsValid());

	// Apply the desired transform to each of the calibrator components
	for (const TWeakObjectPtr<const UCalibrationPointComponent>& CalibratorComponentPtr : ActiveCalibratorComponents)
	{
		if (const UCalibrationPointComponent* const CalibratorComponent = CalibratorComponentPtr.Get())
		{
			if (USceneComponent* AttachComponent = CalibratorComponent->GetAttachParent())
			{
				if (LastRow->CameraData.CalibratorComponentPoses.Contains(AttachComponent->GetUniqueID()))
				{
					AttachComponent->Modify();
					AttachComponent->SetWorldTransform(LastRow->CameraData.CalibratorComponentPoses[AttachComponent->GetUniqueID()] * LastRow->CameraData.CalibratorPose.Inverse()* DesiredCalibratorPose);
				}
			}
		}
	}

	// Since the offset was applied, there is no further use for the current samples.
	ClearCalibrationRows();

	return true;
}

TSharedRef<SWidget> UCameraNodalOffsetAlgoPoints::BuildCalibrationPointsComboBox()
{
	CalibratorPointsComboBox = SNew(SComboBox<TSharedPtr<FCalibratorPointData>>)
		.OptionsSource(&CurrentCalibratorPoints)
		.OnGenerateWidget_Lambda([&](TSharedPtr<FCalibratorPointData> InOption) -> TSharedRef<SWidget>
		{
			return SNew(STextBlock).Text(FText::FromString(*InOption->Name));
		})
		.InitiallySelectedItem(nullptr)
		[
			SNew(STextBlock)
			.Text_Lambda([&]() -> FText
			{
				if (CalibratorPointsComboBox.IsValid() && CalibratorPointsComboBox->GetSelectedItem().IsValid())
				{
					return FText::FromString(CalibratorPointsComboBox->GetSelectedItem()->Name);
				}

				return LOCTEXT("InvalidComboOption", "None");
			})
		];

	// Update combobox from current calibrator
	SetCalibrator(GetCalibrator());

	return CalibratorPointsComboBox.ToSharedRef();
}

TSharedRef<SWidget> UCameraNodalOffsetAlgoPoints::BuildCalibrationPointsTable()
{
	CalibrationListView = SNew(SListView<TSharedPtr<FNodalOffsetPointsRowData>>)
		.ItemHeight(24)
		.ListItemsSource(&CalibrationRows)
		.OnGenerateRow_Lambda([&](TSharedPtr<FNodalOffsetPointsRowData> InItem, const TSharedRef<STableViewBase>& OwnerTable) -> TSharedRef<ITableRow>
		{
			return SNew(CameraNodalOffsetAlgoPoints::SCalibrationRowGenerator, OwnerTable).CalibrationRowData(InItem);
		})
		.SelectionMode(ESelectionMode::Multi)
		.OnKeyDownHandler_Lambda([&](const FGeometry& Geometry, const FKeyEvent& KeyEvent) -> FReply
		{
			if (!CalibrationListView.IsValid())
			{
				return FReply::Unhandled();
			}

			if (KeyEvent.GetKey() == EKeys::Delete)
			{
				// Delete selected items

				const TArray<TSharedPtr<FNodalOffsetPointsRowData>> SelectedItems = CalibrationListView->GetSelectedItems();

				for (const TSharedPtr<FNodalOffsetPointsRowData>& SelectedItem : SelectedItems)
				{
					CalibrationRows.Remove(SelectedItem);

					// Delete the previously exported .json file for the row that is being deleted
					if (UNodalOffsetTool* Tool = NodalOffsetTool.Get())
					{
						Tool->DeleteExportedRow(SelectedItem->Index);
					}
				}

				CalibrationListView->RequestListRefresh();
				return FReply::Handled();
			}
			else if (KeyEvent.GetModifierKeys().IsControlDown() && (KeyEvent.GetKey() == EKeys::A))
			{
				// Select all items

				CalibrationListView->SetItemSelection(CalibrationRows, true);
				return FReply::Handled();
			}
			else if (KeyEvent.GetKey() == EKeys::Escape)
			{
				// Deselect all items

				CalibrationListView->ClearSelection();
				return FReply::Handled();
			}

			return FReply::Unhandled();
		})
		.HeaderRow
		(
			SNew(SHeaderRow)

			+ SHeaderRow::Column("Name")
			.DefaultLabel(LOCTEXT("Name", "Name"))

			+ SHeaderRow::Column("Point2D")
			.DefaultLabel(LOCTEXT("Point2D", "Point2D"))

			+ SHeaderRow::Column("Point3D")
			.DefaultLabel(LOCTEXT("Point3D", "Point3D"))
		);

	return CalibrationListView.ToSharedRef();
}

AActor* UCameraNodalOffsetAlgoPoints::FindFirstCalibrator() const
{
	// We find the first UCalibrationPointComponent object and return its actor owner.

	if (!NodalOffsetTool.IsValid())
	{
		return nullptr;
	}

	const FCameraCalibrationStepsController* StepsController = NodalOffsetTool->GetCameraCalibrationStepsController();

	if (!StepsController)
	{
		return nullptr;
	}

	const UWorld* World = StepsController->GetWorld();
	const EObjectFlags ExcludeFlags = RF_ClassDefaultObject; // We don't want the calibrator CDOs.

	for (TObjectIterator<UCalibrationPointComponent> It(ExcludeFlags, true, EInternalObjectFlags::Garbage); It; ++It)
	{
		AActor* Actor = It->GetOwner();

		if (Actor && (Actor->GetWorld() == World))
		{
			return Actor;
		}
	}

	return nullptr;
}

bool UCameraNodalOffsetAlgoPoints::CalibratorPointCacheFromName(const FString& Name, FNodalOffsetPointsCalibratorPointData& CalibratorPointCache) const
{
	CalibratorPointCache.bIsValid = false;

	if (!Calibrator.IsValid())
	{
		return false;
	}

	for (const TWeakObjectPtr<const UCalibrationPointComponent>& CalibrationPointPtr : ActiveCalibratorComponents)
	{
		if (const UCalibrationPointComponent* const CalibrationPoint = CalibrationPointPtr.Get())
		{
			if (CalibrationPoint->GetWorldLocation(Name, CalibratorPointCache.Location))
			{
				CalibratorPointCache.bIsValid = true;
				CalibratorPointCache.Name = Name;
				return true;
			}
		}
	}

	return false;
}

void UCameraNodalOffsetAlgoPoints::SetCalibrator(AActor* InCalibrator)
{
	Calibrator = InCalibrator;

	// Update the list of points

	CurrentCalibratorPoints.Empty();

	if (!Calibrator.IsValid())
	{
		return;
	}

	TArray<UCalibrationPointComponent*, TInlineAllocator<NumInlineAllocations>> CalibrationPoints;
	Calibrator->GetComponents(CalibrationPoints);

	ActiveCalibratorComponents.Empty();

	for (const UCalibrationPointComponent* CalibrationPoint : CalibrationPoints)
	{
		TArray<FString> PointNames;

		CalibrationPoint->GetNamespacedPointNames(PointNames);

		for (FString& PointName : PointNames)
		{
			CurrentCalibratorPoints.Add(MakeShared<FCalibratorPointData>(PointName));
		}

		// Only add calibration point components that have an attached scene component
		if (CalibrationPoint->GetAttachParent())
		{
			ActiveCalibratorComponents.Add(CalibrationPoint);
		}
	}

	// Notify combobox

	if (!CalibratorPointsComboBox)
	{
		return;
	}

	CalibratorPointsComboBox->RefreshOptions();

	if (CurrentCalibratorPoints.Num())
	{
		CalibratorPointsComboBox->SetSelectedItem(CurrentCalibratorPoints[0]);
	}
	else
	{
		CalibratorPointsComboBox->SetSelectedItem(nullptr);
	}
}

AActor* UCameraNodalOffsetAlgoPoints::GetCalibrator() const
{
	return Calibrator.Get();
}

void UCameraNodalOffsetAlgoPoints::OnSavedNodalOffset()
{
	// Since the nodal point was saved, there is no further use for the current samples.
	ClearCalibrationRows();
}

void UCameraNodalOffsetAlgoPoints::ClearCalibrationRows()
{
	CalibrationRows.Empty();

	if (CalibrationListView.IsValid())
	{
		CalibrationListView->RequestListRefresh();
	}

	// End the current calibration session (a new one will begin the next time a new row is added)
	if (UNodalOffsetTool* Tool = NodalOffsetTool.Get())
	{
		Tool->EndCalibrationSession();
	}
}

void UCameraNodalOffsetAlgoPoints::UndistortCalibrationRowPoints()
{
	if (CalibrationRows.Num() == 0)
	{
		return;
	}

	// If the data for these rows was already undistorted, early-out
	const TSharedPtr<FNodalOffsetPointsRowData>& FirstRow = CalibrationRows[0];
	if (FirstRow->bUndistortedIsValid)
	{
		return;
	}

	if (!NodalOffsetTool.IsValid())
	{
		return;
	}

	const FCameraCalibrationStepsController* StepsController = NodalOffsetTool->GetCameraCalibrationStepsController();

	if (!StepsController)
	{
		return;
	}

	const ULensDistortionModelHandlerBase* DistortionHandler = StepsController->GetDistortionHandler();
	if (!DistortionHandler)
	{
		return;
	}

	const int32 NumPoints = CalibrationRows.Num();

	TArray<FVector2D> ImagePoints;
	ImagePoints.Reserve(NumPoints);

	for (const TSharedPtr<FNodalOffsetPointsRowData>& Row : CalibrationRows)
	{
		ImagePoints.Add(FVector2D(Row->Point2D.X, Row->Point2D.Y));
	}

	TArray<FVector2D> UndistortedPoints;
	UndistortedPoints.AddZeroed(ImagePoints.Num());
	DistortionRenderingUtils::UndistortImagePoints(DistortionHandler->GetDistortionDisplacementMap(), ImagePoints, UndistortedPoints);

	for (int32 Index = 0; Index < NumPoints; ++Index)
	{
		const TSharedPtr<FNodalOffsetPointsRowData>& Row = CalibrationRows[Index];
		Row->UndistortedPoint2D = UndistortedPoints[Index];
		Row->bUndistortedIsValid = true;
	}
}

bool UCameraNodalOffsetAlgoPoints::GetStepsControllerAndLensFile(
	const FCameraCalibrationStepsController** OutStepsController,
	const ULensFile** OutLensFile) const
{
	if (!NodalOffsetTool.IsValid())
	{
		return false;
	}

	if (OutStepsController)
	{
		*OutStepsController = NodalOffsetTool->GetCameraCalibrationStepsController();

		if (!*OutStepsController)
		{
			return false;
		}
	}

	if (OutLensFile)
	{
		if (!OutStepsController)
		{
			return false;
		}

		*OutLensFile = (*OutStepsController)->GetLensFile();

		if (!*OutLensFile)
		{
			return false;
		}
	}

	return true;
}

void UCameraNodalOffsetAlgoPoints::GroupRowsByCameraPose(
	TArray<TSharedPtr<TArray<TSharedPtr<FNodalOffsetPointsRowData>>>>& OutSamePoseRowGroups,
	const TArray<TSharedPtr<FNodalOffsetPointsRowData>>& Rows) const
{
	for (const TSharedPtr<FNodalOffsetPointsRowData>& Row : Rows)
	{
		check(Row.IsValid());

		// Find the group it belongs to based on transform
		TSharedPtr<TArray<TSharedPtr<FNodalOffsetPointsRowData>>> ClosestGroup;

		for (const auto& SamePoseRowGroup : OutSamePoseRowGroups)
		{
			if (FCameraCalibrationUtils::IsNearlyEqual(Row->CameraData.Pose, (*SamePoseRowGroup)[0]->CameraData.Pose))
			{
				ClosestGroup = SamePoseRowGroup;
				break;
			}
		}

		if (!ClosestGroup.IsValid())
		{
			ClosestGroup = MakeShared<TArray<TSharedPtr<FNodalOffsetPointsRowData>>>();
			OutSamePoseRowGroups.Add(ClosestGroup);
		}

		ClosestGroup->Add(Row);
	}
}

void UCameraNodalOffsetAlgoPoints::ExportSessionData()
{
	using namespace UE::CameraCalibration::Private;

	if (UNodalOffsetTool* Tool = NodalOffsetTool.Get())
	{
		// Add all data to a json object that is needed to run this algorithm that is NOT part of a specific row
		TSharedPtr<FJsonObject> JsonSessionData = MakeShared<FJsonObject>();

		JsonSessionData->SetNumberField(NodalOffsetPointsExportFields::Version, DATASET_VERSION);

		// Export the session data to a .json file
		Tool->ExportSessionData(JsonSessionData.ToSharedRef());
	}
}

void UCameraNodalOffsetAlgoPoints::ExportRow(TSharedPtr<FNodalOffsetPointsRowData> Row)
{
	if (UNodalOffsetTool* Tool = NodalOffsetTool.Get())
	{
		if (const TSharedPtr<FJsonObject>& RowObject = FJsonObjectConverter::UStructToJsonObject<FNodalOffsetPointsRowData>(Row.ToSharedRef().Get()))
		{
			// Export the row data to a .json file
			Tool->ExportCalibrationRow(Row->Index, RowObject.ToSharedRef());
		}
	}
}

bool UCameraNodalOffsetAlgoPoints::HasCalibrationData() const
{
	return (CalibrationRows.Num() > 0);
}

void UCameraNodalOffsetAlgoPoints::PreImportCalibrationData()
{
	// Clear the current set of rows before importing new ones
	CalibrationRows.Empty();
}

int32 UCameraNodalOffsetAlgoPoints::ImportCalibrationRow(const TSharedRef<FJsonObject>& CalibrationRowObject, const FImage& RowImage)
{
	UNodalOffsetTool* Tool = NodalOffsetTool.Get();
	if (Tool == nullptr)
	{
		return -1;
	}

	const FCameraCalibrationStepsController* StepsController = Tool->GetCameraCalibrationStepsController();
	if (StepsController == nullptr)
	{
		return -1;
	}

	// Create a new row to populate with data from the Json object
	TSharedPtr<FNodalOffsetPointsRowData> NewRow = MakeShared<FNodalOffsetPointsRowData>();

	// We enforce strict mode to ensure that every field in the UStruct of row data is present in the imported json.
	// If any fields are missing, it is likely the row will be invalid, which will lead to errors in the calibration.
	constexpr int64 CheckFlags = 0;
	constexpr int64 SkipFlags = 0;
	constexpr bool bStrictMode = true;
	if (FJsonObjectConverter::JsonObjectToUStruct<FNodalOffsetPointsRowData>(CalibrationRowObject, NewRow.Get(), CheckFlags, SkipFlags, bStrictMode))
	{
		CalibrationRows.Add(NewRow);

		// Set the camera guid to match the currently selected camera
		if (const ACameraActor* Camera = StepsController->GetCamera())
		{
			NewRow->CameraData.UniqueId = Camera->GetUniqueID();
		}

		// Set the camera parent guid to match the parent of the currently selected camera
		if (const ACameraActor* Camera = StepsController->GetCamera())
		{
			if (const AActor* CameraParentActor = Camera->GetAttachParentActor())
			{
				NewRow->CameraData.ParentUniqueId = CameraParentActor->GetUniqueID();
			}
		}

		// Set the calibrator guid to match the currently selected calibrator
		if (AActor* CalibratorActor = Calibrator.Get())
		{
			NewRow->CameraData.CalibratorUniqueId = Calibrator->GetUniqueID();
		}

		// Set the calibrator parent guid to match the parent of the currently selected calibrator
		if (AActor* CalibratorActor = Calibrator.Get())
		{
			if (const AActor* CalibratorParentActor = Calibrator->GetAttachParentActor())
			{
				NewRow->CameraData.CalibratorParentUniqueId = CalibratorParentActor->GetUniqueID();
			}
		}
	}
	else
	{
		UE_LOG(LogCameraCalibrationEditor, Warning, TEXT("NodalOffsetPoints algo failed to import calibration row because at least one field could not be deserialized from the json file."));
	}

	return NewRow->Index;
}

void UCameraNodalOffsetAlgoPoints::PostImportCalibrationData()
{
	// Sort imported calibration rows by row index
	CalibrationRows.Sort([](const TSharedPtr<FNodalOffsetPointsRowData>& LHS, const TSharedPtr<FNodalOffsetPointsRowData>& RHS) { return LHS->Index < RHS->Index; });

	// Notify the ListView of the new data
	if (CalibrationListView.IsValid())
	{
		CalibrationListView->RequestListRefresh();
	}
}

TSharedRef<SWidget> UCameraNodalOffsetAlgoPoints::BuildHelpWidget()
{
	return SNew(STextBlock)
		.Text(LOCTEXT("NodalOffsetAlgoPointsHelp",
			"This nodal offset algorithm will estimate the camera pose by minimizing the reprojection\n"
			"error of a set of 3d points.\n\n"

			"The 3d points are taken from the calibrator object, which you need to select using the\n"
			"provided picker. All that is required is that the object contains one or more 'Calibration\n'"
			"Point Components'. These 3d calibration points will appear in the provided drop-down.\n\n"

			"To build the table that correlates these 3d points with where they are in the media plate,\n"
			"simply click on the viewport, as accurately as possible, where their physical counterpart\n"
			"appears. You can right-click the viewport to pause it if it helps in accuracy.\n\n"

			"Once the table is built, the algorithm will calculate where the camera must be so that\n"
			"the projection of these 3d points onto the camera plane are as close as possible to their\n"
			"actual 2d location that specified by clicking on the viewport.\n\n"

			"This camera pose information can then be used in the following ways:\n\n"

			"- To calculate the offset between where it currently is and where it should be. This offset\n"
			"  will be added to the lens file when 'Add To Nodal Offset Calibration' is clicked, and will\n"
			"  ultimately be applied to the tracking data so that the camera's position in the CG scene\n"
			"  is accurate. This requires that the position of the calibrator is accurate with respect to\n"
			"  the camera tracking system.\n\n"

			"- To place the calibrator actor, and any actors parented to it, in such a way that it coincides\n"
			"  with its physical counterpart as seen by both the live action camera and the virtual camera.\n"
			"  In this case, it is not required that the calibrator is tracked, and its pose will be\n"
			"  altered directly. In this case, the lens file is not modified, and requires that the camera\n"
			"  nodal offset (i.e. no parallax point) is already calibrated.\n\n"

			"- The same as above, but by offsetting the calibrator's parent. In this case, it is implied\n"
			"  that we are adjusting the calibrator's tracking system origin.\n\n"

			"- Similarly as above, but by offsetting the camera's parent. The camera lens file is not\n"
			"  changed, and it is implied that we are calibrating the camera tracking system origin.\n\n"

			"Notes:\n\n"
			" - This calibration step relies on the camera having a lens distortion calibration.\n"
			" - It requires the camera to not move much from the moment you capture the first\n"
			"   point until you capture the last one.\n"
		));
}

#undef LOCTEXT_NAMESPACE<|MERGE_RESOLUTION|>--- conflicted
+++ resolved
@@ -763,12 +763,7 @@
 
 		if (!ValidateNewRow(Row, ErrorMessage))
 		{
-<<<<<<< HEAD
-			const FText TitleError = LOCTEXT("NewRowError", "New Row Error");
-			FMessageDialog::Open(EAppMsgType::Ok, ErrorMessage, &TitleError);
-=======
 			FMessageDialog::Open(EAppMsgType::Ok, ErrorMessage, LOCTEXT("NewRowError", "New Row Error"));
->>>>>>> 4af6daef
 			return true;
 		}
 	}
@@ -1429,18 +1424,12 @@
 	// Generate menu
 	FMenuBuilder MenuBuilder(true, nullptr);
 	MenuBuilder.BeginSection("CalibrationComponents", LOCTEXT("CalibrationComponents", "Calibration Point Components"));
-<<<<<<< HEAD
-	{
-		TArray<UCalibrationPointComponent*, TInlineAllocator<NumInlineAllocations>> CalibrationPointComponents;
-		Calibrator->GetComponents(CalibrationPointComponents);
-=======
 
 	AActor* CalibratorPtr = Calibrator.Get();
 	if (CalibratorPtr)
 	{
 		TArray<UCalibrationPointComponent*, TInlineAllocator<NumInlineAllocations>> CalibrationPointComponents;
 		CalibratorPtr->GetComponents(CalibrationPointComponents);
->>>>>>> 4af6daef
 
 		for (UCalibrationPointComponent* CalibratorComponent : CalibrationPointComponents)
 		{
@@ -1461,8 +1450,6 @@
 			}
 		}
 	}
-<<<<<<< HEAD
-=======
 	else
 	{
 		MenuBuilder.AddMenuEntry(
@@ -1478,7 +1465,6 @@
 			EUserInterfaceActionType::None
 		);
 	}
->>>>>>> 4af6daef
 	MenuBuilder.EndSection();
 
 	return MenuBuilder.MakeWidget();
@@ -1492,11 +1478,7 @@
 		.Padding(FMargin(0.0f, 0.0f, 0.0f, 0.0f))
 		[
 			SNew(SComboButton)
-<<<<<<< HEAD
-			.OnGetMenuContent_Lambda([=]() { return BuildCalibrationComponentMenu(); })
-=======
 			.OnGetMenuContent_Lambda([this]() { return BuildCalibrationComponentMenu(); })
->>>>>>> 4af6daef
 			.ContentPadding(FMargin(4.0, 2.0))
 			.ButtonContent()
 			[
@@ -1687,11 +1669,7 @@
 	if (!Calibrator.IsValid())
 	{
 		ErrorMessage = LOCTEXT("MissingCalibrator", "Missing Calibrator");
-<<<<<<< HEAD
-		FMessageDialog::Open(EAppMsgType::Ok, ErrorMessage, &TitleError);
-=======
 		FMessageDialog::Open(EAppMsgType::Ok, ErrorMessage, TitleError);
->>>>>>> 4af6daef
 
 		return false;
 	}
@@ -1699,11 +1677,7 @@
 	if (!CalibrationRows.Num())
 	{
 		ErrorMessage = LOCTEXT("NotEnoughSampleRows", "Not enough sample rows. Please add more and try again.");
-<<<<<<< HEAD
-		FMessageDialog::Open(EAppMsgType::Ok, ErrorMessage, &TitleError);
-=======
 		FMessageDialog::Open(EAppMsgType::Ok, ErrorMessage, TitleError);
->>>>>>> 4af6daef
 
 		return false;
 	}
@@ -1717,11 +1691,7 @@
 		if (Row->CameraData.CalibratorUniqueId != Calibrator->GetUniqueID())
 		{
 			ErrorMessage = LOCTEXT("WrongCalibrator", "All rows must belong to the same calibrator");
-<<<<<<< HEAD
-			FMessageDialog::Open(EAppMsgType::Ok, ErrorMessage, &TitleError);
-=======
 			FMessageDialog::Open(EAppMsgType::Ok, ErrorMessage, TitleError);
->>>>>>> 4af6daef
 
 			return false;
 		}
@@ -1734,11 +1704,7 @@
 	if (CalibratorMovedInAnyRow(CalibrationRows))
 	{
 		ErrorMessage = LOCTEXT("CalibratorMoved", "The calibrator moved during the calibration");
-<<<<<<< HEAD
-		FMessageDialog::Open(EAppMsgType::Ok, ErrorMessage, &TitleError);
-=======
 		FMessageDialog::Open(EAppMsgType::Ok, ErrorMessage, TitleError);
->>>>>>> 4af6daef
 
 		return false;
 	}
@@ -1765,11 +1731,7 @@
 
 		if (!bSucceeded)
 		{
-<<<<<<< HEAD
-			FMessageDialog::Open(EAppMsgType::Ok, ErrorMessage, &TitleError);
-=======
 			FMessageDialog::Open(EAppMsgType::Ok, ErrorMessage, TitleError);
->>>>>>> 4af6daef
 
 			return false;
 		}
@@ -1782,11 +1744,7 @@
 	{
 		ErrorMessage = LOCTEXT("NoSinglePoseResults",
 			"There were no valid single pose results. See Output Log for additional details.");
-<<<<<<< HEAD
-		FMessageDialog::Open(EAppMsgType::Ok, ErrorMessage, &TitleError);
-=======
 		FMessageDialog::Open(EAppMsgType::Ok, ErrorMessage, TitleError);
->>>>>>> 4af6daef
 
 		return false;
 	}
@@ -1797,11 +1755,7 @@
 	{
 		ErrorMessage = LOCTEXT("CouldNotAverageSinglePoseResults",
 			"There was an error when averaging the single pose results");
-<<<<<<< HEAD
-		FMessageDialog::Open(EAppMsgType::Ok, ErrorMessage, &TitleError);
-=======
 		FMessageDialog::Open(EAppMsgType::Ok, ErrorMessage, TitleError);
->>>>>>> 4af6daef
 
 		return false;
 	}
@@ -1873,11 +1827,7 @@
 	if (!ensure(GetStepsControllerAndLensFile(&StepsController, &LensFile)))
 	{
 		ErrorMessage = LOCTEXT("ToolNotFound", "Tool not found");
-<<<<<<< HEAD
-		FMessageDialog::Open(EAppMsgType::Ok, ErrorMessage, &TitleError);
-=======
 		FMessageDialog::Open(EAppMsgType::Ok, ErrorMessage, TitleError);
->>>>>>> 4af6daef
 
 		return false;
 	}
@@ -1887,11 +1837,7 @@
 	if (!Camera)
 	{
 		ErrorMessage = LOCTEXT("CameraNotFound", "Camera Not Found");
-<<<<<<< HEAD
-		FMessageDialog::Open(EAppMsgType::Ok, ErrorMessage, &TitleError);
-=======
 		FMessageDialog::Open(EAppMsgType::Ok, ErrorMessage, TitleError);
->>>>>>> 4af6daef
 
 		return false;
 	}
@@ -1903,11 +1849,7 @@
 	if (!ParentActor)
 	{
 		ErrorMessage = LOCTEXT("CameraParentNotFound", "Camera Parent not found");
-<<<<<<< HEAD
-		FMessageDialog::Open(EAppMsgType::Ok, ErrorMessage, &TitleError);
-=======
 		FMessageDialog::Open(EAppMsgType::Ok, ErrorMessage, TitleError);
->>>>>>> 4af6daef
 
 		return false;
 	}
@@ -1915,11 +1857,7 @@
 	if (!CalibrationRows.Num())
 	{
 		ErrorMessage = LOCTEXT("NotEnoughSamples", "Not Enough Samples");
-<<<<<<< HEAD
-		FMessageDialog::Open(EAppMsgType::Ok, ErrorMessage, &TitleError);
-=======
 		FMessageDialog::Open(EAppMsgType::Ok, ErrorMessage, TitleError);
->>>>>>> 4af6daef
 
 		return false;
 	}
@@ -1930,11 +1868,7 @@
 	if (LastRow->CameraData.ParentUniqueId != ParentActor->GetUniqueID())
 	{
 		ErrorMessage = LOCTEXT("ParentChanged", "Parent changed");
-<<<<<<< HEAD
-		FMessageDialog::Open(EAppMsgType::Ok, ErrorMessage, &TitleError);
-=======
 		FMessageDialog::Open(EAppMsgType::Ok, ErrorMessage, TitleError);
->>>>>>> 4af6daef
 
 		return false;
 	}
@@ -1955,11 +1889,7 @@
 
 		if (!bSucceeded)
 		{
-<<<<<<< HEAD
-			FMessageDialog::Open(EAppMsgType::Ok, ErrorMessage, &TitleError);
-=======
 			FMessageDialog::Open(EAppMsgType::Ok, ErrorMessage, TitleError);
->>>>>>> 4af6daef
 
 			return false;
 		}
@@ -1972,11 +1902,7 @@
 	{
 		ErrorMessage = LOCTEXT("NoSinglePoseResults",
 			"There were no valid single pose results. See Output Log for additional details.");
-<<<<<<< HEAD
-		FMessageDialog::Open(EAppMsgType::Ok, ErrorMessage, &TitleError);
-=======
 		FMessageDialog::Open(EAppMsgType::Ok, ErrorMessage, TitleError);
->>>>>>> 4af6daef
 
 		return false;
 	}
@@ -1987,11 +1913,7 @@
 	{
 		ErrorMessage = LOCTEXT("CouldNotAverageSinglePoseResults",
 			"There was an error when averaging the single pose results");
-<<<<<<< HEAD
-		FMessageDialog::Open(EAppMsgType::Ok, ErrorMessage, &TitleError);
-=======
 		FMessageDialog::Open(EAppMsgType::Ok, ErrorMessage, TitleError);
->>>>>>> 4af6daef
 
 		return false;
 	}
@@ -2053,11 +1975,7 @@
 	if (!Calibrator.IsValid())
 	{
 		ErrorMessage = LOCTEXT("MissingCalibrator", "Missing Calibrator");
-<<<<<<< HEAD
-		FMessageDialog::Open(EAppMsgType::Ok, ErrorMessage, &TitleError);
-=======
 		FMessageDialog::Open(EAppMsgType::Ok, ErrorMessage, TitleError);
->>>>>>> 4af6daef
 
 		return false;
 	}
@@ -2069,11 +1987,7 @@
 	if (!ParentActor)
 	{
 		ErrorMessage = LOCTEXT("CalibratorParentNotFound", "Calibrator Parent not found");
-<<<<<<< HEAD
-		FMessageDialog::Open(EAppMsgType::Ok, ErrorMessage, &TitleError);
-=======
 		FMessageDialog::Open(EAppMsgType::Ok, ErrorMessage, TitleError);
->>>>>>> 4af6daef
 
 		return false;
 	}
@@ -2087,11 +2001,7 @@
 		if (Row->CameraData.CalibratorUniqueId != Calibrator->GetUniqueID())
 		{
 			ErrorMessage = LOCTEXT("WrongCalibrator", "All rows must belong to the same calibrator");
-<<<<<<< HEAD
-			FMessageDialog::Open(EAppMsgType::Ok, ErrorMessage, &TitleError);
-=======
 			FMessageDialog::Open(EAppMsgType::Ok, ErrorMessage, TitleError);
->>>>>>> 4af6daef
 
 			return false;
 		}
@@ -2099,11 +2009,7 @@
 		if (Row->CameraData.CalibratorParentUniqueId != ParentActor->GetUniqueID())
 		{
 			ErrorMessage = LOCTEXT("WrongCalibratorParent", "All rows must belong to the same calibrator parent");
-<<<<<<< HEAD
-			FMessageDialog::Open(EAppMsgType::Ok, ErrorMessage, &TitleError);
-=======
 			FMessageDialog::Open(EAppMsgType::Ok, ErrorMessage, TitleError);
->>>>>>> 4af6daef
 
 			return false;
 		}
@@ -2113,11 +2019,7 @@
 	if (CalibratorMovedInAnyRow(CalibrationRows))
 	{
 		ErrorMessage = LOCTEXT("CalibratorMoved", "The calibrator moved during the calibration");
-<<<<<<< HEAD
-		FMessageDialog::Open(EAppMsgType::Ok, ErrorMessage, &TitleError);
-=======
 		FMessageDialog::Open(EAppMsgType::Ok, ErrorMessage, TitleError);
->>>>>>> 4af6daef
 
 		return false;
 	}
@@ -2129,11 +2031,7 @@
 	if (!SamePoseRowGroups.Num())
 	{
 		ErrorMessage = LOCTEXT("NotEnoughRows", "Not enough calibration rows. Please add more samples and try again.");
-<<<<<<< HEAD
-		FMessageDialog::Open(EAppMsgType::Ok, ErrorMessage, &TitleError);
-=======
 		FMessageDialog::Open(EAppMsgType::Ok, ErrorMessage, TitleError);
->>>>>>> 4af6daef
 
 		return false;
 	}
@@ -2150,11 +2048,7 @@
 
 		if (!bSucceeded)
 		{
-<<<<<<< HEAD
-			FMessageDialog::Open(EAppMsgType::Ok, ErrorMessage, &TitleError);
-=======
 			FMessageDialog::Open(EAppMsgType::Ok, ErrorMessage, TitleError);
->>>>>>> 4af6daef
 
 			return false;
 		}
@@ -2167,11 +2061,7 @@
 	{
 		ErrorMessage = LOCTEXT("NoSinglePoseResults",
 			"There were no valid single pose results. See Output Log for additional details.");
-<<<<<<< HEAD
-		FMessageDialog::Open(EAppMsgType::Ok, ErrorMessage, &TitleError);
-=======
 		FMessageDialog::Open(EAppMsgType::Ok, ErrorMessage, TitleError);
->>>>>>> 4af6daef
 
 		return false;
 	}
@@ -2182,11 +2072,7 @@
 	{
 		ErrorMessage = LOCTEXT("CouldNotAverageSinglePoseResults",
 			"There was an error when averaging the single pose results");
-<<<<<<< HEAD
-		FMessageDialog::Open(EAppMsgType::Ok, ErrorMessage, &TitleError);
-=======
 		FMessageDialog::Open(EAppMsgType::Ok, ErrorMessage, TitleError);
->>>>>>> 4af6daef
 
 		return false;
 	}
@@ -2218,11 +2104,7 @@
 	if (!Calibrator.IsValid())
 	{
 		ErrorMessage = LOCTEXT("MissingCalibrator", "Missing Calibrator");
-<<<<<<< HEAD
-		FMessageDialog::Open(EAppMsgType::Ok, ErrorMessage, &TitleError);
-=======
 		FMessageDialog::Open(EAppMsgType::Ok, ErrorMessage, TitleError);
->>>>>>> 4af6daef
 
 	
 		return false;
@@ -2242,11 +2124,7 @@
 			else
 			{
 				ErrorMessage = FText::Format(LOCTEXT("CalibratorSceneComponentNotFound", "{0} is not attached to another scene component.\n\nConsider \"Apply To Calibrator\" instead."), FText::FromString(CalibratorComponent->GetName()));
-<<<<<<< HEAD
-				FMessageDialog::Open(EAppMsgType::Ok, ErrorMessage, &TitleError);
-=======
 				FMessageDialog::Open(EAppMsgType::Ok, ErrorMessage, TitleError);
->>>>>>> 4af6daef
 
 				return false;
 			}
@@ -2262,11 +2140,7 @@
 		if (Row->CameraData.CalibratorUniqueId != Calibrator->GetUniqueID())
 		{
 			ErrorMessage = LOCTEXT("WrongCalibrator", "All rows must belong to the same calibrator");
-<<<<<<< HEAD
-			FMessageDialog::Open(EAppMsgType::Ok, ErrorMessage, &TitleError);
-=======
 			FMessageDialog::Open(EAppMsgType::Ok, ErrorMessage, TitleError);
->>>>>>> 4af6daef
 
 			return false;
 		}
@@ -2279,11 +2153,7 @@
  		if (CalibratorComponentUniqueIDs != ActiveComponentUniqueIDs)
  		{
  			ErrorMessage = LOCTEXT("CalibratorComponentsChanged", "The set of active calibrator components changed during the calibration");
-<<<<<<< HEAD
- 			FMessageDialog::Open(EAppMsgType::Ok, ErrorMessage, &TitleError);
-=======
  			FMessageDialog::Open(EAppMsgType::Ok, ErrorMessage, TitleError);
->>>>>>> 4af6daef
  
  			return false;
  		}
@@ -2293,11 +2163,7 @@
 	if (CalibratorMovedInAnyRow(CalibrationRows))
 	{
 		ErrorMessage = LOCTEXT("CalibratorMoved", "The calibrator moved during the calibration");
-<<<<<<< HEAD
-		FMessageDialog::Open(EAppMsgType::Ok, ErrorMessage, &TitleError);
-=======
 		FMessageDialog::Open(EAppMsgType::Ok, ErrorMessage, TitleError);
->>>>>>> 4af6daef
 
 		return false;
 	}
@@ -2309,11 +2175,7 @@
 	if (!SamePoseRowGroups.Num())
 	{
 		ErrorMessage = LOCTEXT("NotEnoughRows", "Not enough calibration rows. Please add more samples and try again.");
-<<<<<<< HEAD
-		FMessageDialog::Open(EAppMsgType::Ok, ErrorMessage, &TitleError);
-=======
 		FMessageDialog::Open(EAppMsgType::Ok, ErrorMessage, TitleError);
->>>>>>> 4af6daef
 
 		return false;
 	}
@@ -2330,11 +2192,7 @@
 
 		if (!bSucceeded)
 		{
-<<<<<<< HEAD
-			FMessageDialog::Open(EAppMsgType::Ok, ErrorMessage, &TitleError);
-=======
 			FMessageDialog::Open(EAppMsgType::Ok, ErrorMessage, TitleError);
->>>>>>> 4af6daef
 
 			return false;
 		}
@@ -2347,11 +2205,7 @@
 	{
 		ErrorMessage = LOCTEXT("NoSinglePoseResults",
 			"There were no valid single pose results. See Output Log for additional details.");
-<<<<<<< HEAD
-		FMessageDialog::Open(EAppMsgType::Ok, ErrorMessage, &TitleError);
-=======
 		FMessageDialog::Open(EAppMsgType::Ok, ErrorMessage, TitleError);
->>>>>>> 4af6daef
 
 		return false;
 	}
@@ -2362,11 +2216,7 @@
 	{
 		ErrorMessage = LOCTEXT("CouldNotAverageSinglePoseResults",
 			"There was an error when averaging the single pose results");
-<<<<<<< HEAD
-		FMessageDialog::Open(EAppMsgType::Ok, ErrorMessage, &TitleError);
-=======
 		FMessageDialog::Open(EAppMsgType::Ok, ErrorMessage, TitleError);
->>>>>>> 4af6daef
 
 		return false;
 	}
