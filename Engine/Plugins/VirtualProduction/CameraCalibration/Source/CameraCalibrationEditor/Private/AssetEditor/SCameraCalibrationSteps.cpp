--- conflicted
+++ resolved
@@ -30,10 +30,7 @@
 #include "Widgets/Layout/SWidgetSwitcher.h"
 #include "Widgets/Layout/SBorder.h"
 #include "Widgets/Layout/SScrollBox.h"
-<<<<<<< HEAD
-=======
 #include "Widgets/Layout/SUniformWrapPanel.h"
->>>>>>> d731a049
 #include "Widgets/SBoxPanel.h"
 #include "Widgets/SOverlay.h"
 #include "Widgets/Text/STextBlock.h"
@@ -292,11 +289,7 @@
 					.MaxDesiredHeight(FCameraCalibrationWidgetHelpers::DefaultRowHeight)
 					[
 						SNew(SBorder) // Background color for title
-<<<<<<< HEAD
-						.BorderImage(FEditorStyle::GetBrush("DetailsView.CategoryTop"))
-=======
 						.BorderImage(FAppStyle::GetBrush("DetailsView.CategoryTop"))
->>>>>>> d731a049
 						.BorderBackgroundColor(FLinearColor::White)
 						.VAlign(EVerticalAlignment::VAlign_Center)
 						[
@@ -346,11 +339,7 @@
 					.MaxDesiredHeight(FCameraCalibrationWidgetHelpers::DefaultRowHeight)
 					[
 						SNew(SBorder) // Background color of title
-<<<<<<< HEAD
-						.BorderImage(FEditorStyle::GetBrush("DetailsView.CategoryTop"))
-=======
 						.BorderImage(FAppStyle::GetBrush("DetailsView.CategoryTop"))
->>>>>>> d731a049
 						.BorderBackgroundColor(FLinearColor::White)
 						.VAlign(EVerticalAlignment::VAlign_Center)
 						[
@@ -703,11 +692,7 @@
 						.ContentPadding(0)
 						.HasDownArrow(false)
 						.CollapseMenuOnParentFocus(true)
-<<<<<<< HEAD
-						.ButtonStyle(FEditorStyle::Get(), "Sequencer.AnimationOutliner.ColorStrip") // Style matches the button used in cinematic film overlays
-=======
 						.ButtonStyle(FAppStyle::Get(), "Sequencer.AnimationOutliner.ColorStrip") // Style matches the button used in cinematic film overlays
->>>>>>> d731a049
 						.OnGetMenuContent_Lambda([=]() -> TSharedRef<SWidget>
 						{
 							return SNew(SColorPicker)
