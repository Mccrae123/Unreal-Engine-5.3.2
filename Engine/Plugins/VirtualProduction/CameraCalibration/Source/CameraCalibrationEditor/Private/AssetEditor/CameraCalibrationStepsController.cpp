// Copyright Epic Games, Inc. All Rights Reserved.

#include "CameraCalibrationStepsController.h"

#include "AssetRegistry/AssetData.h"
#include "CalibrationPointComponent.h"
#include "Camera/CameraActor.h"
#include "CameraCalibrationEditorLog.h"
#include "CameraCalibrationSettings.h"
#include "CameraCalibrationStep.h"
#include "CameraCalibrationSubsystem.h"
#include "CameraCalibrationToolkit.h"
#include "CameraCalibrationTypes.h"
#include "CineCameraActor.h"
#include "CompElementEditorModule.h"
#include "Components/SceneCaptureComponent2D.h"
#include "CompositingCaptureBase.h"
#include "CompositingElement.h"
#include "CompositingElements/CompositingElementInputs.h"
#include "CompositingElements/CompositingElementOutputs.h"
#include "CompositingElements/CompositingElementPasses.h"
#include "CompositingElements/CompositingElementTransforms.h"
#include "Containers/Ticker.h"
#include "Editor.h"
#include "Engine/TextureRenderTarget2D.h"
#include "Engine/UserDefinedEnum.h"
#include "EngineUtils.h"
#include "ICompElementManager.h"
#include "Input/Events.h"
#include "Kismet/KismetRenderingLibrary.h"
#include "LensComponent.h"
#include "LensFile.h"
#include "Materials/Material.h"
#include "Materials/MaterialInstanceDynamic.h"
#include "MediaPlayer.h"
#include "MediaSource.h"
#include "MediaTexture.h"
#include "Misc/MessageDialog.h"
#include "Models/SphericalLensModel.h"
#include "Modules/ModuleManager.h"
#include "Profile/IMediaProfileManager.h"
#include "Profile/MediaProfile.h"
#include "SCameraCalibrationSteps.h"
#include "TextureResource.h"
#include "TimeSynchronizableMediaSource.h"
#include "UnrealClient.h"
#include "UObject/ObjectMacros.h"
#include "UObject/UObjectGlobals.h"
#include "UObject/UnrealType.h"
#include "Widgets/SWidget.h"


#if WITH_OPENCV
#include "OpenCVHelper.h"
#endif


#define LOCTEXT_NAMESPACE "CameraCalibrationStepsController"

namespace CameraCalibrationStepsController
{
	/** Returns the ICompElementManager object */
	ICompElementManager* GetCompElementManager()
	{
		static ICompElementEditorModule* EditorModule = FModuleManager::Get().GetModulePtr<ICompElementEditorModule>("ComposureLayersEditor");

		TSharedPtr<ICompElementManager> CompElementManager;

		if (EditorModule && (CompElementManager = EditorModule->GetCompElementManager()).IsValid())
		{
			return CompElementManager.Get();
		}
		return nullptr;
	}
}


FCameraCalibrationStepsController::FCameraCalibrationStepsController(TWeakPtr<FCameraCalibrationToolkit> InCameraCalibrationToolkit, ULensFile* InLensFile)
	: CameraCalibrationToolkit(InCameraCalibrationToolkit)
	, LensFile(TWeakObjectPtr<ULensFile>(InLensFile))
{
	check(CameraCalibrationToolkit.IsValid());
	check(LensFile.IsValid());

	TickerHandle = FTSTicker::GetCoreTicker().AddTicker(
		FTickerDelegate::CreateRaw(this, &FCameraCalibrationStepsController::OnTick), 0.0f);
}

FCameraCalibrationStepsController::~FCameraCalibrationStepsController()
{
	if (TickerHandle.IsValid())
	{
		FTSTicker::GetCoreTicker().RemoveTicker(TickerHandle);
	}

	Cleanup();
}

void FCameraCalibrationStepsController::CreateSteps()
{
	// Ask subsystem for the registered calibration steps.

	const UCameraCalibrationSubsystem* Subsystem = GEngine->GetEngineSubsystem<UCameraCalibrationSubsystem>();

	if (!Subsystem)
	{
		UE_LOG(LogCameraCalibrationEditor, Error, TEXT("Could not find UCameraCalibrationSubsystem"));
		return;
	}

	const TArray<FName> StepNames = Subsystem->GetCameraCalibrationSteps();

	// Create the steps

	for (const FName& StepName : StepNames)
	{
		const TSubclassOf<UCameraCalibrationStep> StepClass = Subsystem->GetCameraCalibrationStep(StepName);

		UCameraCalibrationStep* const Step = NewObject<UCameraCalibrationStep>(
			GetTransientPackage(),
			StepClass,
			MakeUniqueObjectName(GetTransientPackage(), StepClass),
			RF_Transactional);

		check(Step);

		Step->Initialize(SharedThis(this));

		CalibrationSteps.Add(TStrongObjectPtr<UCameraCalibrationStep>(Step));
	}

	// Sort them according to prerequisites
	//
	// We iterate from the left and move to the right-most existing prerequisite, leaving a null behind
	// At the end we remove all the nulls that were left behind.

	for (int32 StepIdx = 0; StepIdx < CalibrationSteps.Num(); ++StepIdx)
	{
		int32 InsertIdx = StepIdx;

		for (int32 PrereqIdx = StepIdx+1; PrereqIdx < CalibrationSteps.Num(); ++PrereqIdx)
		{
			if (CalibrationSteps[StepIdx]->DependsOnStep(CalibrationSteps[PrereqIdx].Get()))
			{
				InsertIdx = PrereqIdx + 1;
			}
		}

		if (InsertIdx != StepIdx)
		{
			const TStrongObjectPtr<UCameraCalibrationStep> DependentStep = CalibrationSteps[StepIdx];
			CalibrationSteps.Insert(DependentStep, InsertIdx);

			// Invalidate the pointer left behind. This entry will be removed a bit later.
			CalibrationSteps[StepIdx].Reset();
		}
	}

	// Remove the nulled out ones

	for (int32 StepIdx = 0; StepIdx < CalibrationSteps.Num(); ++StepIdx)
	{
		if (!CalibrationSteps[StepIdx].IsValid())
		{
			CalibrationSteps.RemoveAt(StepIdx);
			StepIdx--;
		}
	}
}

TSharedPtr<SWidget> FCameraCalibrationStepsController::BuildUI()
{
	return SNew(SCameraCalibrationSteps, SharedThis(this));
}

bool FCameraCalibrationStepsController::OnTick(float DeltaTime)
{
	// Update the lens file evaluation inputs
	LensFileEvaluationInputs.bIsValid = false;
	if (const ULensComponent* const LensComponent = FindLensComponent())
	{
		LensFileEvaluationInputs = LensComponent->GetLensFileEvaluationInputs();
	}

	// Update the output resolution of the comp to match the resolution of the media source (if it has changed)
	const bool bCompResized = UpdateCompResolution();

	// Update the output resolution of the CG Layer if either the Comp was resized or if the camera's aspect ratio has changed
	UpdateCGResolution(bCompResized);

	// Tick each of the calibration steps
	for (TStrongObjectPtr<UCameraCalibrationStep>& Step : CalibrationSteps)
	{
		if (Step.IsValid())
		{
			Step->Tick(DeltaTime);
		}
	}

	return true;
}

bool FCameraCalibrationStepsController::UpdateCompResolution()
{
	const UMediaPlayer* const MediaPlayerPtr = MediaPlayer.Get();

	if (!MediaPlayerPtr)
	{
		return false;
	}

	const FIntPoint MediaDimensions = MediaPlayerPtr->GetVideoTrackDimensions(INDEX_NONE, INDEX_NONE);
	const FIntPoint CompRenderResolution = GetCompRenderResolution();

	bool bCompResized = false;

	// If no track was found, the dimensions might be (0, 0)
	if (MediaDimensions.X != 0 && MediaDimensions.Y != 0)
	{
		if (MediaDimensions != CompRenderResolution)
		{
			// Resize the output resolution of the top-level comp to match the incoming media dimensions
			if (ACompositingElement* CompPtr = Comp.Get())
			{
				Comp->SetRenderResolution(MediaDimensions);
			}

			// Resize the output render targets to match the incoming media dimensions
			if (UTextureRenderTarget2D* RenderTargetPtr = RenderTarget.Get())
			{
				RenderTargetPtr->ResizeTarget(MediaDimensions.X, MediaDimensions.Y);
			}

			if (UTextureRenderTarget2D* MediaPlateRenderTargetPtr = MediaPlateRenderTarget.Get())
			{
				MediaPlateRenderTargetPtr->ResizeTarget(MediaDimensions.X, MediaDimensions.Y);
			}

			if (UTextureRenderTarget2D* ToolOverlayRenderTargetPtr = ToolOverlayRenderTarget.Get())
			{
				ToolOverlayRenderTargetPtr->ResizeTarget(MediaDimensions.X, MediaDimensions.Y);
			}

			if (UTextureRenderTarget2D* UserOverlayRenderTargetPtr = UserOverlayRenderTarget.Get())
			{
				UserOverlayRenderTargetPtr->ResizeTarget(MediaDimensions.X, MediaDimensions.Y);
			}

			bCompResized = true;
		}
	}

	// Update the LensFile SimulcamInfo if the Media Dimensions have changed
	if (ULensFile* const LensFilePtr = GetLensFile())
	{
		if (LensFilePtr->SimulcamInfo.MediaResolution != MediaDimensions)
		{
			LensFilePtr->SimulcamInfo.MediaResolution = MediaDimensions;
			LensFilePtr->SimulcamInfo.MediaPlateAspectRatio = (MediaDimensions.Y != 0) ? (float)MediaDimensions.X / (float)MediaDimensions.Y : 0.0f;
		}
	}

	return bCompResized;
}

void FCameraCalibrationStepsController::UpdateCGResolution(bool bCompResized)
{
	const UCineCameraComponent* const CineCameraComponentPtr = CineCameraComponent.Get();
	const ACompositingElement* const CompPtr = Comp.Get();
	ACompositingElement* const CGLayerPtr = CGLayer.Get();
	ULensFile* const LensFilePtr = GetLensFile();

	if (!CineCameraComponentPtr || !CompPtr || !CGLayerPtr || !LensFilePtr)
	{
		return;
	}

	// There are two cases where the CG Layer's output resolution might need to be resized:
	// 1) If the aspect ratio of the camera source's filmback changed, to avoid any stretching of the CG
	// 2) If the Comp's output resolution changed, to ensure that the CG layer's resolution is not larger than the Comp, and not unnecessarily smaller

	const FIntPoint CGResolution = CGLayerPtr->GetRenderResolution();
	const float CGLayerAspectRatio = (CGResolution.Y != 0) ? (float)CGResolution.X / (float)CGResolution.Y : 0.0f;
<<<<<<< HEAD
	const float FilmbackAspectRatio = CineCameraComponentPtr->Filmback.SensorAspectRatio;
=======
	const float FilmbackAspectRatio = CineCameraComponentPtr->AspectRatio;
>>>>>>> 4af6daef

	// Early-out if the filmback is somehow 0.0f (which shouldn't be possible)
	if (FMath::IsNearlyEqual(FilmbackAspectRatio, 0.0f))
	{
		return;
	}

	constexpr float Tolerance = 0.01f;
	const bool bFilmbackAspectRatioChanged = !FMath::IsNearlyEqual(FilmbackAspectRatio, CGLayerAspectRatio, Tolerance);

	if (bFilmbackAspectRatioChanged || bCompResized)
	{
		const FIntPoint CompResolution = GetCompRenderResolution();
		const float CompAspectRatio = (CompResolution.Y != 0) ? (float)CompResolution.X / (float)CompResolution.Y : 0.0f;

		// Compute the camera feed dimensions that would fit the aspect ratio of the camera within the comp
		// If the filmback aspect ratio is wider than the comp, then the width of the camera feed will equal the width of the comp, and the height will be scaled
		// If the filmback aspect ratio is narrower than the comp, then the height of the camera feed will equal the height of the comp, and the width will be scaled

		FIntPoint NewCGResolution = CompResolution;

		if (FilmbackAspectRatio > CompAspectRatio)
		{
			NewCGResolution.Y = CompResolution.X / FilmbackAspectRatio;
		}
		else if (CompAspectRatio > FilmbackAspectRatio)
		{
			NewCGResolution.X = CompResolution.Y * FilmbackAspectRatio;
		}

		CGLayerPtr->SetRenderResolution(NewCGResolution);

		LensFilePtr->SimulcamInfo.CGLayerAspectRatio = FilmbackAspectRatio;

		if (!LensFilePtr->CameraFeedInfo.IsOverridden())
		{
			constexpr bool bMarkAsOverridden = false;
			LensFilePtr->CameraFeedInfo.SetDimensions(NewCGResolution, bMarkAsOverridden);
		}

		UpdateAspectRatioCorrection();
	}
}

void FCameraCalibrationStepsController::SetCameraFeedDimensionsFromMousePosition(FVector2D MousePosition)
{
	// Compute the size of the camera feed, using the MousePosition as one of its corners.
	// We assume that the camera feed will always be centered in the media. If that assumption proves false, this math should be updated in the future.
	const FIntPoint CompRenderResolution = GetCompRenderResolution();

	FIntPoint CameraFeedDimensions = FIntPoint(0, 0);
	CameraFeedDimensions.X = FMath::Abs((CompRenderResolution.X / 2) - FMath::Floor(MousePosition.X)) * 2;
	CameraFeedDimensions.Y = FMath::Abs((CompRenderResolution.Y / 2) - FMath::Floor(MousePosition.Y)) * 2;

	// Early-out if the dimensions are invalid
	if ((CameraFeedDimensions.X == 0) || (CameraFeedDimensions.Y == 0))
	{
		return;
	}

	if (ULensFile* const LensFilePtr = GetLensFile())
	{
		// Compare the aspect ratio of the selected camera to the cg layer's aspect ratio to determine if the cg layer needs to be resized
		if (CineCameraComponent.IsValid())
		{
			const float CameraFeedAspectRatio = CameraFeedDimensions.X / (float)CameraFeedDimensions.Y;
<<<<<<< HEAD
			const float CameraAspectRatio = CineCameraComponent->Filmback.SensorAspectRatio;
=======
			const float CameraAspectRatio = CineCameraComponent->AspectRatio;
>>>>>>> 4af6daef

			// If the two aspect ratios are within the acceptable tolerance, attempt to minimize the aspect ratio difference by adjusting the camera feed dimensions
			constexpr float AspectRatioNudgeTolerance = 0.1f;
			if (FMath::IsNearlyEqual(CameraAspectRatio, CameraFeedAspectRatio, AspectRatioNudgeTolerance))
			{
				MinimizeAspectRatioError(CameraFeedDimensions, CameraAspectRatio);
			}

			// Update the camera feed dimensions and mark as overridden because it was changed as the result of user interaction
			constexpr bool bMarkAsOverridden = true;
			LensFilePtr->CameraFeedInfo.SetDimensions(CameraFeedDimensions, bMarkAsOverridden);

			UpdateAspectRatioCorrection();
		}
	}
}

void FCameraCalibrationStepsController::SetCameraFeedDimensions(FIntPoint Dimensions, bool bMarkAsOverridden)
{
	if (ULensFile* const LensFilePtr = GetLensFile())
	{
		LensFile->CameraFeedInfo.SetDimensions(Dimensions, bMarkAsOverridden);
		UpdateAspectRatioCorrection();
	}
}

void FCameraCalibrationStepsController::UpdateAspectRatioCorrection()
{
	const ULensFile* const LensFilePtr = LensFile.Get();
	const ACompositingElement* const CompPtr = Comp.Get();
	UCompositingElementMaterialPass* const MaterialPassPtr = MaterialPass.Get();

	if (!MaterialPassPtr || !CompPtr || !LensFilePtr)
	{
		return;
	}

	float AspectRatioCorrectionX = 1.0f;
	float AspectRatioCorrectionY = 1.0f;

	// If the camera feed dimensions are valid, use them and the dimensions of the media to set the aspect ratio correction material parameters
	if (LensFilePtr->CameraFeedInfo.IsValid())
	{
		const FIntPoint CompRenderResolution = CompPtr->GetRenderResolution();
		const FIntPoint CameraFeedDimensions = LensFilePtr->CameraFeedInfo.GetDimensions();

		AspectRatioCorrectionX = CompRenderResolution.X / (float)CameraFeedDimensions.X;
		AspectRatioCorrectionY = CompRenderResolution.Y / (float)CameraFeedDimensions.Y;
	}

	// If the camera feed dimensions are invalid, reset the correction parameters
	MaterialPassPtr->Material.SetScalarOverride(TEXT("AspectRatioCorrection_H"), AspectRatioCorrectionX);
	MaterialPassPtr->Material.SetScalarOverride(TEXT("AspectRatioCorrection_V"), AspectRatioCorrectionY);
}

void FCameraCalibrationStepsController::MinimizeAspectRatioError(FIntPoint& CameraFeedDimensions, float CameraAspectRatio)
{
	float CameraFeedAspectRatio = (CameraFeedDimensions.Y > 0) ? CameraFeedDimensions.X / (float)CameraFeedDimensions.Y : 0.0f;

	// Track the number of iterations to ensure that the minimization does not continue infinitely
	int32 NumIterations = 0;
	constexpr int32 MaxIterations = 20;

	constexpr float AspectRatioErrorTolerance = 0.001f;
	while ((!FMath::IsNearlyEqual(CameraAspectRatio, CameraFeedAspectRatio, AspectRatioErrorTolerance)) && NumIterations < MaxIterations)
	{
		// The camera feed needs to be wider and/or shorter
		if (CameraFeedAspectRatio < CameraAspectRatio)
		{
			// Use modulus to determine whether to alter the width or height each iteration
			if (NumIterations % 2 == 0)
			{
				CameraFeedDimensions.X += 2;
			}
			else
			{
				CameraFeedDimensions.Y -= 2;
			}
		}
		else // The camera feed needs to be narrower or taller
		{
			// Use modulus to determine whether to change the width or height each iteration
			if (NumIterations % 2 == 0)
			{
				CameraFeedDimensions.X -= 2;
			}
			else
			{
				CameraFeedDimensions.Y += 2;
			}
		}

		CameraFeedAspectRatio = (CameraFeedDimensions.Y > 0) ? CameraFeedDimensions.X / (float)CameraFeedDimensions.Y : 0.0f;

		NumIterations++;
	}
}

TWeakObjectPtr<ACompositingElement> FCameraCalibrationStepsController::AddElement(ACompositingElement* Parent, FString& ClassPath, FString& ElementName) const
{
	UClass* ElementClass = StaticLoadClass(ACompositingElement::StaticClass(), nullptr, *ClassPath, nullptr, LOAD_None, nullptr);

	if (!ElementClass)
	{
		return nullptr;
	}

	ICompElementManager* CompElementManager = CameraCalibrationStepsController::GetCompElementManager();

	if (!CompElementManager)
	{
		return nullptr;
	}

	TWeakObjectPtr<ACompositingElement> Element = CompElementManager->CreateElement(
		*ElementName, ElementClass, nullptr, EObjectFlags::RF_Transient | EObjectFlags::RF_DuplicateTransient);

	if (!Element.IsValid())
	{
		return nullptr;
	}

	if (Parent)
	{
		// Attach layer to parent
		Parent->AttachAsChildLayer(Element.Get());

		// Place element under Parent to keep things organized.
		Element->AttachToActor(Parent, FAttachmentTransformRules::SnapToTargetNotIncludingScale);
	}

	return Element;
}


ACompositingElement* FCameraCalibrationStepsController::FindElement(const FString& Name) const
{
	// The motivation of finding them is if the level was saved with these objects.
	// A side effect is that we'll destroy them when closing the calibrator.

	const EActorIteratorFlags Flags = EActorIteratorFlags::SkipPendingKill;

	for (TActorIterator<AActor> It(GetWorld(), ACompositingElement::StaticClass(), Flags); It; ++It)
	{
		if (It->GetName() == Name)
		{
			return CastChecked<ACompositingElement>(*It);
		}
	}

	return nullptr;
}

void FCameraCalibrationStepsController::Cleanup()
{
	for (TStrongObjectPtr<UCameraCalibrationStep>& Step : CalibrationSteps)
	{
		if (Step.IsValid())
		{
			Step->Shutdown();
			Step.Reset();
		}
	}

	if (MediaPlayer.IsValid())
	{
		MediaPlayer->Close();
		MediaPlayer.Reset();
	}

	if (Comp.IsValid()) // It may have been destroyed manually by the user.
	{
		Comp->Destroy();
		Comp.Reset();
	}

	if (CGLayer.IsValid())
	{
		CGLayer->Destroy();
		CGLayer.Reset();
	}

	if (MediaPlate.IsValid())
	{
		MediaPlate->Destroy();
		MediaPlate.Reset();
	}

	MaterialPass.Reset();
	Camera.Reset();

	MediaPlateRenderTarget.Reset();
}

FString FCameraCalibrationStepsController::NamespacedName(const FString&& Name) const
{
	return FString::Printf(TEXT("CameraCalib_%s_%s"), *LensFile->GetName(), *Name);
}

UWorld* FCameraCalibrationStepsController::GetWorld() const
{
	return GEditor ? GEditor->GetEditorWorldContext().World() : nullptr;
}

UTextureRenderTarget2D* FCameraCalibrationStepsController::GetRenderTarget() const
{
	return RenderTarget.Get();
}

FIntPoint FCameraCalibrationStepsController::GetCompRenderResolution() const
{
	if (ACompositingElement* CompPtr = Comp.Get())
	{
		return CompPtr->GetRenderResolution();
	}
	return FIntPoint(0, 0);
}

FIntPoint FCameraCalibrationStepsController::GetCGRenderResolution() const
{
	if (ACompositingElement* CGLayerPtr = CGLayer.Get())
	{
		return CGLayerPtr->GetRenderResolution();
	}
	return FIntPoint(0, 0);
}

FIntPoint FCameraCalibrationStepsController::GetCameraFeedSize() const
{
	if (ULensFile* LensFilePtr = GetLensFile())
	{
		return LensFilePtr->CameraFeedInfo.GetDimensions();
	}

	return FIntPoint(0, 0);
}

void FCameraCalibrationStepsController::CreateComp()
{
	// Don't do anything if we already created it.
	if (Comp.IsValid())
	{
		// Some items are exposed in the World Outliner, and they will get cleaned up and re-created
		// when the configurator is closed and re-opened.

		UE_LOG(LogCameraCalibrationEditor, Warning, TEXT("Tried to create Comp that already existed"));
		return;
	}

	ICompElementManager* CompElementManager = CameraCalibrationStepsController::GetCompElementManager();

	if (!CompElementManager)
	{
		UE_LOG(LogCameraCalibrationEditor, Warning, TEXT("Could not find ICompElementManager"));
		return;
	}

	// Create Comp parent
	{
		const FString CompName = NamespacedName(TEXT("Comp"));

		Comp = FindElement(CompName);

		if (!Comp.IsValid())
		{
			Comp = CompElementManager->CreateElement(
				*CompName, ACompositingElement::StaticClass(), nullptr, EObjectFlags::RF_Transient | EObjectFlags::RF_DuplicateTransient);
		}

		if (!Comp.IsValid())
		{
			UE_LOG(LogCameraCalibrationEditor, Warning, TEXT("Failed to create 'Comp'"));
			Cleanup();
			return;
		}
	}

	// Convenience function to add comp elements
	auto FindOrAddElementToComp = [&](
		TWeakObjectPtr<ACompositingElement>& Element,
		FString&& ElementClassPath,
		FString&& ElementName) -> bool
	{
		if (Element.IsValid())
		{
			return true;
		}

		Element = FindElement(ElementName);

		if (!Element.IsValid())
		{
			Element = AddElement(Comp.Get(), ElementClassPath, ElementName);
		}

		return Element.IsValid();
	};

	if (!FindOrAddElementToComp(
		CGLayer,
		TEXT("/Composure/Blueprints/CompositingElements/BP_CgCaptureCompElement.BP_CgCaptureCompElement_C"),
		NamespacedName(TEXT("CG"))))
	{
		UE_LOG(LogCameraCalibrationEditor, Warning, TEXT("Failed to create 'CG' Layer"));
		Cleanup();
		return;
	}

	if (!FindOrAddElementToComp(
		MediaPlate,
		TEXT("/Composure/Blueprints/CompositingElements/BP_MediaPlateCompElement.BP_MediaPlateCompElement_C"),
		NamespacedName(TEXT("MediaPlate"))))
	{
		UE_LOG(LogCameraCalibrationEditor, Warning, TEXT("Failed to create 'MediaPlate'"));
		Cleanup();
		return;
	}

	// The CG Layer's resolution will be tied to the aspect ratio of the camera's filmback, not the resolution of the top-level comp
	CGLayer->ResolutionSource = EInheritedSourceType::Override;

	// This updates the Composure panel view
	CompElementManager->RefreshElementsList();

	// Disable fog on scene capture component of CGLayer
	{
		TArray<USceneCaptureComponent2D*> CaptureComponents;
		CGLayer->GetComponents(CaptureComponents);

		for (USceneCaptureComponent2D* CaptureComponent : CaptureComponents)
		{
			// We need to disable Fog via the ShowFlagSettings property instead of directly in ShowFlags,
			// because it will likely be overwritten since they are often replaced by the archetype defaults
			// and then updated by the ShowFlagSettings.

			FEngineShowFlagsSetting NewFlagSetting;
			NewFlagSetting.ShowFlagName = FEngineShowFlags::FindNameByIndex(FEngineShowFlags::EShowFlag::SF_Fog);
			NewFlagSetting.Enabled = false;

			CaptureComponent->ShowFlagSettings.Add(NewFlagSetting);

			if (FProperty* ShowFlagSettingsProperty = CaptureComponent->GetClass()->FindPropertyByName(
				GET_MEMBER_NAME_CHECKED(USceneCaptureComponent2D, ShowFlagSettings)))
			{
				// This PostEditChange will ensure that ShowFlags is updated.
				FPropertyChangedEvent PropertyChangedEvent(ShowFlagSettingsProperty);
				CaptureComponent->PostEditChangeProperty(PropertyChangedEvent);
			}
		}
	}

	// Create media player and media texture and assign it to the media input of the media plate layer.
	//
	for (UCompositingElementInput* Input : MediaPlate->GetInputsList())
	{
		UMediaTextureCompositingInput* MediaInput = Cast<UMediaTextureCompositingInput>(Input);

		if (!MediaInput)
		{
			continue;
		}

		// Create MediaPlayer

		// Using a strong reference prevents the MediaPlayer from going stale when the level is saved.
		MediaPlayer = TStrongObjectPtr<UMediaPlayer>(NewObject<UMediaPlayer>(
			GetTransientPackage(),
			MakeUniqueObjectName(GetTransientPackage(), UMediaPlayer::StaticClass())
			));

		if (!MediaPlayer.IsValid())
		{
			UE_LOG(LogCameraCalibrationEditor, Warning, TEXT("Failed to create MediaPlayer"));
			Cleanup();
			return;
		}

		MediaPlayer->PlayOnOpen = true;
		MediaPlayer->SetLooping(true);
		// Create MediaTexture

		MediaTexture = NewObject<UMediaTexture>(GetTransientPackage(), NAME_None, RF_Transient);

		if (MediaTexture.IsValid())
		{
			MediaTexture->AutoClear = true;
			MediaTexture->SetMediaPlayer(MediaPlayer.Get());
			MediaTexture->UpdateResource();

			MediaInput->MediaSource = MediaTexture.Get();
		}

		// Play the media source, preferring time-synchronizable sources.
		if (const UMediaProfile* MediaProfile = IMediaProfileManager::Get().GetCurrentMediaProfile())
		{
			bool bFoundPreferredMediaSource = false;

			for (int32 MediaSourceIdx = 0; MediaSourceIdx < MediaProfile->NumMediaSources(); ++MediaSourceIdx)
			{
				UMediaSource* MediaSource = MediaProfile->GetMediaSource(MediaSourceIdx);

				if (Cast<UTimeSynchronizableMediaSource>(MediaSource))
				{
					MediaPlayer->OpenSource(MediaSource);
					MediaPlayer->Play();

					bFoundPreferredMediaSource = true;

					// Break since we don't need to look for more MediaSources.
					break;
				}
			}

			if (!bFoundPreferredMediaSource)
			{
				for (int32 MediaSourceIdx = 0; MediaSourceIdx < MediaProfile->NumMediaSources(); ++MediaSourceIdx)
				{
					if (UMediaSource* MediaSource = MediaProfile->GetMediaSource(MediaSourceIdx))
					{
						MediaPlayer->OpenSource(MediaSource);
						MediaPlayer->Play();

						// Break since we don't need to look for more MediaSources.
						break;
					}
				}
			}
		}

		// Break since don't need to look at more UMediaTextureCompositingInputs.
		break;
	}

	// Create material pass that blends MediaPlate with CG.
	//@todo Make this material selectable by the user.

	MaterialPass = CastChecked<UCompositingElementMaterialPass>(
		Comp->CreateNewTransformPass(TEXT("CGOverMedia"), UCompositingElementMaterialPass::StaticClass())
		);

	if (!MaterialPass.IsValid())
	{
		UE_LOG(LogCameraCalibrationEditor, Warning, TEXT("Failed to create 'CGOverMedia' UCompositingElementMaterialPass"));
		Cleanup();
		return;
	}

	// Create Material
	const FString MaterialPath = TEXT("/CameraCalibration/Materials/M_SimulcamCalib.M_SimulcamCalib");
	UMaterial* Material = Cast<UMaterial>(FSoftObjectPath(MaterialPath).TryLoad());

	if (!Material)
	{
		UE_LOG(LogCameraCalibrationEditor, Warning, TEXT("Failed to load %s"), *MaterialPath);
		Cleanup();
		return;
	}

	MaterialPass->SetMaterialInterface(Material);

	// ActorLabel should coincide with ElementName. Name may not.
	MaterialPass->SetParameterMapping(TEXT("CG"), *CGLayer->GetActorLabel());
	MaterialPass->SetParameterMapping(TEXT("MediaPlate"), *MediaPlate->GetActorLabel());

	// Create new overlay transform passes
	CreateOverlayPass(TEXT("Calibration Step Overlay"), ToolOverlayPass, ToolOverlayRenderTarget);
	CreateOverlayPass(TEXT("User Selected Overlay"), UserOverlayPass, UserOverlayRenderTarget);

	const FIntPoint InitialCompRenderResolution = Comp->GetRenderResolution();

	if (ULensFile* LensFilePtr = LensFile.Get())
	{
		// Initialize the simulcam info of the LensFile to match the initial render resolution of the comp
		const float CompAspectRatio = (InitialCompRenderResolution.Y != 0) ? InitialCompRenderResolution.X / (float)InitialCompRenderResolution.Y : 1.0f;
		LensFilePtr->SimulcamInfo.CGLayerAspectRatio = CompAspectRatio;
		LensFilePtr->SimulcamInfo.MediaPlateAspectRatio = CompAspectRatio;

		// If the Camera Feed is not specifically overriden by the user, initialize it to the initial dimensions of the comp as well
		// If the camera feed exactly matches the comp's resolution, then no aspect ratio correction is needed
		if (!LensFilePtr->CameraFeedInfo.IsOverridden())
		{
			LensFilePtr->CameraFeedInfo.SetDimensions(InitialCompRenderResolution);
		}
		else
		{
			// If the Camera Feed has been overridden by the user, update the aspect ratio correction material parameters
			UpdateAspectRatioCorrection();
		}
	}

	URenderTargetCompositingOutput* RTOutput = Cast<URenderTargetCompositingOutput>(Comp->CreateNewOutputPass(
		TEXT("SimulcamCalOutput"),
		URenderTargetCompositingOutput::StaticClass())
		);

	if (!RTOutput)
	{
		UE_LOG(LogCameraCalibrationEditor, Warning, TEXT("Failed to create URenderTargetCompositingOutput"));
		Cleanup();
		return;
	}

	// Create RenderTarget
	RenderTarget = NewObject<UTextureRenderTarget2D>(
		GetTransientPackage(),
		MakeUniqueObjectName(GetTransientPackage(), UTextureRenderTarget2D::StaticClass())
		);

	if (!RenderTarget.IsValid())
	{
		UE_LOG(LogCameraCalibrationEditor, Warning, TEXT("Failed to create UTextureRenderTarget2D"));
		Cleanup();
		return;
	}

	RenderTarget->RenderTargetFormat = RTF_RGBA16f;
	RenderTarget->ClearColor = FLinearColor::Black;
	RenderTarget->bAutoGenerateMips = false;
	RenderTarget->InitAutoFormat(InitialCompRenderResolution.X, InitialCompRenderResolution.Y);
	RenderTarget->UpdateResourceImmediate(true);

	// Assign the RT to the compositing output
	RTOutput->RenderTarget = RenderTarget.Get();

	// By default, use a camera with our lens. If not found, let composure pick one.
	if (ACameraActor* CameraGuess = FindFirstCameraWithCurrentLens())
	{
		SetCamera(CameraGuess);
	}
	else
	{
		SetCamera(Comp->FindTargetCamera());
	}
}

UCompositingElementMaterialPass* FCameraCalibrationStepsController::GetOverlayMaterialPass(EOverlayPassType OverlayPassType) const
{
	if (OverlayPassType == EOverlayPassType::ToolOverlay)
	{
		return ToolOverlayPass.Get();
	}
	else if (OverlayPassType == EOverlayPassType::UserOverlay)
	{
		return UserOverlayPass.Get();
	}

	return nullptr;
}

UTextureRenderTarget2D* FCameraCalibrationStepsController::GetOverlayRenderTarget(EOverlayPassType OverlayPassType) const
{
	if (OverlayPassType == EOverlayPassType::ToolOverlay)
	{
		return ToolOverlayRenderTarget.Get();
	}
	else if (OverlayPassType == EOverlayPassType::UserOverlay)
	{
		return UserOverlayRenderTarget.Get();
	}

	return nullptr;
}

UMaterialInterface* FCameraCalibrationStepsController::GetOverlayMaterial(EOverlayPassType OverlayPassType) const
{
	if (OverlayPassType == EOverlayPassType::ToolOverlay)
	{
		return ToolOverlayMaterial.Get();
	}
	else if (OverlayPassType == EOverlayPassType::UserOverlay)
	{
		return UserOverlayMaterial.Get();
	}

	return nullptr;
}

bool FCameraCalibrationStepsController::IsOverlayEnabled(EOverlayPassType OverlayPassType) const
{
	if (UCompositingElementMaterialPass* OverlayPass = GetOverlayMaterialPass(OverlayPassType))
	{
		return OverlayPass->IsPassEnabled();
	}

	return false;
}

void FCameraCalibrationStepsController::SetOverlayEnabled(const bool bEnabled, EOverlayPassType OverlayPassType)
{
	if (UCompositingElementMaterialPass* OverlayPass = GetOverlayMaterialPass(OverlayPassType))
	{
		OverlayPass->SetPassEnabled(bEnabled);
	}
}

void FCameraCalibrationStepsController::SetOverlayMaterial(UMaterialInterface* InOverlay, bool bShowOverlay, EOverlayPassType OverlayPassType)
{
 	if (OverlayPassType == EOverlayPassType::ToolOverlay)
 	{
		ToolOverlayMaterial = InOverlay;
	}
 	else if (OverlayPassType == EOverlayPassType::UserOverlay)
 	{
		UserOverlayMaterial = InOverlay;
	}

	// If the overlay is non-null, refresh the overlay and enable/disable the overlay as necessary
	if (InOverlay)
	{
		RefreshOverlay(OverlayPassType);
		SetOverlayEnabled(bShowOverlay, OverlayPassType);
	}
	else
	{
		// Disable the overlay pass if the input overlay is null
		SetOverlayEnabled(false, OverlayPassType);
	}
}

void FCameraCalibrationStepsController::RefreshOverlay(EOverlayPassType OverlayPassType)
{
	if (UCompositingElementMaterialPass* OverlayPass = GetOverlayMaterialPass(OverlayPassType))
	{
		if (UTextureRenderTarget2D* OverlayRenderTarget = GetOverlayRenderTarget(OverlayPassType))
		{
			if (UMaterialInterface* OverlayMaterial = GetOverlayMaterial(OverlayPassType))
			{
				// Clear the overlay render target and draw to it again using the current overlay material
				UKismetRenderingLibrary::ClearRenderTarget2D(OverlayPass, OverlayRenderTarget, FLinearColor::Transparent);
				UKismetRenderingLibrary::DrawMaterialToRenderTarget(OverlayPass, OverlayRenderTarget, OverlayMaterial);
			}
		}
	}
}

void FCameraCalibrationStepsController::CreateMediaPlateOutput()
{
	if (!MediaPlate.IsValid())
	{
		return;
	}

	URenderTargetCompositingOutput* RTOutput = Cast<URenderTargetCompositingOutput>(MediaPlate->CreateNewOutputPass(
		TEXT("MediaPlateOutput"),
		URenderTargetCompositingOutput::StaticClass())
		);

	if (!RTOutput)
	{
		UE_LOG(LogCameraCalibrationEditor, Warning, TEXT("Failed to create URenderTargetCompositingOutput for the MediaPlateOutput"));
		Cleanup();
		return;
	}

	// Create RenderTarget
	MediaPlateRenderTarget = NewObject<UTextureRenderTarget2D>(
		GetTransientPackage(),
		MakeUniqueObjectName(GetTransientPackage(), UTextureRenderTarget2D::StaticClass())
		);

	if (!MediaPlateRenderTarget.IsValid())
	{
		UE_LOG(LogCameraCalibrationEditor, Warning, TEXT("Failed to create UTextureRenderTarget2D for the MediaPlateOutput"));
		Cleanup();
		return;
	}

	const FIntPoint InitialCompRenderResolution = GetCompRenderResolution();

	MediaPlateRenderTarget->RenderTargetFormat = ETextureRenderTargetFormat::RTF_RGBA8;
	MediaPlateRenderTarget->ClearColor = FLinearColor::Black;
	MediaPlateRenderTarget->bAutoGenerateMips = false;
	MediaPlateRenderTarget->InitAutoFormat(InitialCompRenderResolution.X, InitialCompRenderResolution.Y);
	MediaPlateRenderTarget->UpdateResourceImmediate(true);

	// Assign the RT to the compositing output
	RTOutput->RenderTarget = MediaPlateRenderTarget.Get();
}

void FCameraCalibrationStepsController::CreateOverlayPass(FName PassName, TWeakObjectPtr<UCompositingElementMaterialPass>& OverlayPass, TWeakObjectPtr<UTextureRenderTarget2D>& OverlayRenderTarget)
{
	// Create new overlay transform pass
	OverlayPass = CastChecked<UCompositingElementMaterialPass>(
		Comp->CreateNewTransformPass(PassName, UCompositingElementMaterialPass::StaticClass())
		);

	if (!OverlayPass.IsValid())
	{
		UE_LOG(LogCameraCalibrationEditor, Warning, TEXT("Failed to create 'Overlay' UCompositingElementMaterialPass"));
		Cleanup();
		return;
	}

	if (UMaterialInterface* OverlayBaseMaterial = Cast<UMaterialInterface>(StaticLoadObject(UMaterialInterface::StaticClass(), NULL, TEXT("/CameraCalibration/Materials/M_OverlayBase.M_OverlayBase"))))
	{
		OverlayPass->SetMaterialInterface(OverlayBaseMaterial);
	}

	OverlayPass->SetPassEnabled(false);

	OverlayRenderTarget = NewObject<UTextureRenderTarget2D>(
		GetTransientPackage(),
		MakeUniqueObjectName(GetTransientPackage(), UTextureRenderTarget2D::StaticClass())
		);

	if (!OverlayRenderTarget.IsValid())
	{
		UE_LOG(LogCameraCalibrationEditor, Warning, TEXT("Failed to create UTextureRenderTarget2D for the OverlayPass"));
		Cleanup();
		return;
	}

	const FIntPoint InitialCompRenderResolution = GetCompRenderResolution();

	OverlayRenderTarget->RenderTargetFormat = ETextureRenderTargetFormat::RTF_RGBA8;
	OverlayRenderTarget->ClearColor = FLinearColor::Transparent;
	OverlayRenderTarget->bAutoGenerateMips = false;
	OverlayRenderTarget->InitAutoFormat(InitialCompRenderResolution.X, InitialCompRenderResolution.Y);
	OverlayRenderTarget->UpdateResourceImmediate(true);

	OverlayPass->Material.SetTextureOverride(FName(TEXT("OverlayTexture")), OverlayRenderTarget.Get());
}

float FCameraCalibrationStepsController::GetWiperWeight() const
{
	float Weight = 0.5f;

	if (!MaterialPass.IsValid())
	{
		return Weight;
	}

	MaterialPass->Material.GetScalarOverride(TEXT("WiperWeight"), Weight);
	return Weight;
}

void FCameraCalibrationStepsController::SetWiperWeight(float InWeight)
{
	if (MaterialPass.IsValid())
	{
		MaterialPass->Material.SetScalarOverride(TEXT("WiperWeight"), InWeight);
	}
}

void FCameraCalibrationStepsController::SetCamera(ACameraActor* InCamera)
{
	Camera = InCamera;

	if (!InCamera)
	{
		return;
	}

	TInlineComponentArray<UCineCameraComponent*> CameraComponents;
	InCamera->GetComponents(CameraComponents);

	if (CameraComponents.Num() > 0)
	{
		CineCameraComponent = CameraComponents[0];
	}

	// Update the Comp with this camera
	if (Comp.IsValid())
	{
		Comp->SetTargetCamera(InCamera);
		EnableDistortionInCG();
	}
}

void FCameraCalibrationStepsController::EnableDistortionInCG()
{
	if (!Comp.IsValid())
	{
		return;
	}

	for (ACompositingElement* Element : Comp->GetChildElements())
	{
		ACompositingCaptureBase* CaptureBase = Cast<ACompositingCaptureBase>(Element);

		if (!CaptureBase)
		{
			continue;
		}

		// Set the LensComponent used by the CG layer to match the LensComponent in use by our target camera
		if (ACameraActor* const TargetCamera = Camera.Get())
		{
			if (ULensComponent* const TargetLens = FindLensComponentOnCamera(TargetCamera))
			{
				CaptureBase->SetLens(TargetLens);
			}
		}

		// Enable distortion on the CG compositing layer
		CaptureBase->SetApplyDistortion(true);
	}
}

ACameraActor* FCameraCalibrationStepsController::GetCamera() const
{
	return Camera.Get();
}

void FCameraCalibrationStepsController::OnSimulcamViewportClicked(const FGeometry& MyGeometry, const FPointerEvent& MouseEvent)
{
	bool bStepHandled = false;

	for (TStrongObjectPtr<UCameraCalibrationStep>& Step : CalibrationSteps)
	{
		if (Step.IsValid() && Step->IsActive())
		{
			bStepHandled |= Step->OnViewportClicked(MyGeometry, MouseEvent);
			break;
		}
	}

	// If a step handled the event, we're done
	if (bStepHandled)
	{
		return;
	}

	// Toggle video pause with right click.
	if (MouseEvent.GetEffectingButton() == EKeys::RightMouseButton)
	{
		TogglePlay();
		return;
	}
}

bool FCameraCalibrationStepsController::OnSimulcamViewportInputKey(const FKey& InKey, const EInputEvent& InEvent)
{
	bool bStepHandled = false;

	for (TStrongObjectPtr<UCameraCalibrationStep>& Step : CalibrationSteps)
	{
		if (Step.IsValid() && Step->IsActive())
		{
			bStepHandled |= Step->OnViewportInputKey(InKey, InEvent);
			break;
		}
	}

	return bStepHandled;
}

FReply FCameraCalibrationStepsController::OnRewindButtonClicked()
{
	// Rewind to the beginning of the media
	if (MediaPlayer.IsValid())
	{
		MediaPlayer->Rewind();
	}

	return FReply::Handled();
}

FReply FCameraCalibrationStepsController::OnReverseButtonClicked()
{
	// Increase the reverse media playback rate
	if (MediaPlayer.IsValid())
	{
		MediaPlayer->SetRate(GetFasterReverseRate());
	}

	return FReply::Handled();
}

FReply FCameraCalibrationStepsController::OnStepBackButtonClicked() 
{
	if (MediaPlayer.IsValid())
	{
		const float DefaultStepRateInMilliseconds = GetDefault<UCameraCalibrationEditorSettings>()->DefaultMediaStepRateInMilliseconds;
		const bool bForceDefaultStepRate = GetDefault<UCameraCalibrationEditorSettings>()->bForceDefaultMediaStepRate;

		// The media player could return a frame rate of 0 for the current video track
		const float MediaFrameRate = MediaPlayer->GetVideoTrackFrameRate(INDEX_NONE, INDEX_NONE);

		// Use the default step rate if the media player returned an invalid frame rate or if the project settings force it
		float MillisecondsPerStep = 0.0f;
		if (FMath::IsNearlyEqual(MediaFrameRate, 0.0f) || bForceDefaultStepRate)
		{
			MillisecondsPerStep = DefaultStepRateInMilliseconds;
		}
		else
		{
			MillisecondsPerStep = 1000.0f / MediaFrameRate;
		}

		// Compute the number of ticks in one step and go backward from the media's current time (clamping to 0)
		const FTimespan TicksInOneStep = ETimespan::TicksPerMillisecond * (MillisecondsPerStep);
		FTimespan PreviousStepTime = MediaPlayer->GetTime() - TicksInOneStep;
		if (PreviousStepTime < FTimespan::Zero())
		{
			PreviousStepTime = FTimespan::Zero();
		}

		MediaPlayer->Seek(PreviousStepTime);
		MediaPlayer->Pause();
	}

	return FReply::Handled();
}

FReply FCameraCalibrationStepsController::OnPlayButtonClicked() 
{
	if (MediaPlayer.IsValid())
	{
		MediaPlayer->Play();
	}

	return FReply::Handled(); 
}

FReply FCameraCalibrationStepsController::OnPauseButtonClicked() 
{
	if (MediaPlayer.IsValid())
	{
		MediaPlayer->Pause();
	}

	return FReply::Handled(); 
}

FReply FCameraCalibrationStepsController::OnStepForwardButtonClicked()
{
	if (MediaPlayer.IsValid())
	{
		const float DefaultStepRateInMilliseconds = GetDefault<UCameraCalibrationEditorSettings>()->DefaultMediaStepRateInMilliseconds;
		const bool bForceDefaultStepRate = GetDefault<UCameraCalibrationEditorSettings>()->bForceDefaultMediaStepRate;

		// The media player could return a frame rate of 0 for the current video track
		const float MediaFrameRate = MediaPlayer->GetVideoTrackFrameRate(INDEX_NONE, INDEX_NONE);

		// Use the default step rate if the media player returned an invalid frame rate or if the project settings force it
		float MillisecondsPerStep = 0.0f;
		if (FMath::IsNearlyEqual(MediaFrameRate, 0.0f) || bForceDefaultStepRate)
		{
			MillisecondsPerStep = DefaultStepRateInMilliseconds;
		}
		else
		{
			MillisecondsPerStep = 1000.0f / MediaFrameRate;
		}


		// Compute the number of ticks in one step and go forward from the media's current time
		const FTimespan TicksInOneStep = ETimespan::TicksPerMillisecond * (MillisecondsPerStep);
		const FTimespan NextStepTime = MediaPlayer->GetTime() + TicksInOneStep;

		// Ensure that we do not attempt to seek past the end of the media
		const FTimespan Duration = MediaPlayer->GetDuration();
		if ((NextStepTime + TicksInOneStep) < Duration)
		{
			MediaPlayer->Seek(NextStepTime);
			MediaPlayer->Pause();
		}
	}

	return FReply::Handled();
}

FReply FCameraCalibrationStepsController::OnForwardButtonClicked() 
{
	// Increase the forward media playback rate
	if (MediaPlayer.IsValid())
	{
		MediaPlayer->SetRate(GetFasterForwardRate());
	}

	return FReply::Handled(); 
}

bool FCameraCalibrationStepsController::DoesMediaSupportSeeking() const
{
	if (MediaPlayer.IsValid())
	{
		return MediaPlayer->SupportsSeeking();
	}

	return false;
}

bool FCameraCalibrationStepsController::DoesMediaSupportNextReverseRate() const
{
	if (MediaPlayer.IsValid())
	{
		constexpr bool Unthinned = false;
		return MediaPlayer->SupportsRate(GetFasterReverseRate(), Unthinned);
	}

	return false;
}

bool FCameraCalibrationStepsController::DoesMediaSupportNextForwardRate() const
{
	if (MediaPlayer.IsValid())
	{
		constexpr bool Unthinned = false;
		return MediaPlayer->SupportsRate(GetFasterForwardRate(), Unthinned);
	}

	return false;
}

float FCameraCalibrationStepsController::GetFasterReverseRate() const
{
	if (MediaPlayer.IsValid())
	{
		// Get the current playback rate of the media player
		float Rate = MediaPlayer->GetRate();

		// Reverse the playback direction (if needed) to ensure the rate is going in reverse
		if (Rate > -1.0f)
		{
			return -1.0f;
		}

		// Double the reverse playback rate
		return 2.0f * Rate;
	}

	return -1.0f;
}

float FCameraCalibrationStepsController::GetFasterForwardRate() const
{
	if (MediaPlayer.IsValid())
	{
		// Get the current playback rate of the media player
		float Rate = MediaPlayer->GetRate();

		// Reverse the playback direction (if needed) to ensure the rate is going forward
		if (Rate < 1.0f)
		{
			Rate = 1.0f;
		}

		// Double the forward playback rate
		return 2.0f * Rate;
	}

	return 1.0f;
}

void FCameraCalibrationStepsController::ToggleShowMediaPlaybackControls()
{
	bShowMediaPlaybackButtons = !bShowMediaPlaybackButtons;
}

bool FCameraCalibrationStepsController::AreMediaPlaybackControlsVisible() const
{
	return bShowMediaPlaybackButtons;
}

ACameraActor* FCameraCalibrationStepsController::FindFirstCameraWithCurrentLens() const
{
	// We iterate over all cameras in the scene and try to find one that is using the current LensFile
	ACineCameraActor* FirstCamera = nullptr;
	for (TActorIterator<ACineCameraActor> CameraItr(GetWorld()); CameraItr; ++CameraItr)
	{
		ACineCameraActor* CameraActor = *CameraItr;

		if (ULensComponent* FoundLensComponent = FindLensComponentOnCamera(CameraActor))
		{
			if (FirstCamera == nullptr)
			{
				FirstCamera = CameraActor;
			}
			else
			{
				FText ErrorMessage = LOCTEXT("MoreThanOneCameraFoundError", "There are multiple cameras in the scene using this LensFile. When the asset editor opens, be sure to select the correct camera if not already selected.");
				FMessageDialog::Open(EAppMsgType::Ok, ErrorMessage);
				break;
			}
		}
	}

	return FirstCamera;
}

void FCameraCalibrationStepsController::TogglePlay()
{
	if (!MediaPlayer.IsValid())
	{
		return;
	}

	//@todo Eventually pause should cache the texture instead of relying on player play/pause support.

	if (IsPaused())
	{
		MediaPlayer->Play();
	}
	else
	{
		MediaPlayer->Pause();
	}
}

void FCameraCalibrationStepsController::Play()
{
	if (!MediaPlayer.IsValid())
	{
		return;
	}

	MediaPlayer->Play();
}

void FCameraCalibrationStepsController::Pause()
{
	if (!MediaPlayer.IsValid())
	{
		return;
	}

	MediaPlayer->Pause();
}

bool FCameraCalibrationStepsController::IsPaused() const
{
	if (MediaPlayer.IsValid())
	{
		return MediaPlayer->IsPaused();
	}

	return true;
}

FLensFileEvaluationInputs FCameraCalibrationStepsController::GetLensFileEvaluationInputs() const
{
	return LensFileEvaluationInputs;
}

ULensFile* FCameraCalibrationStepsController::GetLensFile() const
{
	if (LensFile.IsValid())
	{
		return LensFile.Get();
	}

	return nullptr;
}

ULensComponent* FCameraCalibrationStepsController::FindLensComponentOnCamera(ACameraActor* CineCamera) const
{
	const ULensFile* OpenLensFile = GetLensFile();
	if (CineCamera && OpenLensFile)
	{
		TInlineComponentArray<ULensComponent*> LensComponents;
		CineCamera->GetComponents(LensComponents);

		for (ULensComponent* LensComponent : LensComponents)
		{
			if (LensComponent->GetLensFile() == OpenLensFile)
			{
				return LensComponent;
			}
		}
	}

	return nullptr;
}

ULensComponent* FCameraCalibrationStepsController::FindLensComponent() const
{
	return FindLensComponentOnCamera(GetCamera());
}

const ULensDistortionModelHandlerBase* FCameraCalibrationStepsController::GetDistortionHandler() const
{
	if (ULensComponent* LensComponent = FindLensComponent())
	{
		return LensComponent->GetLensDistortionHandler();
	}

	return nullptr;
}

bool FCameraCalibrationStepsController::SetMediaSourceUrl(const FString& InMediaSourceUrl)
{
	const UMediaProfile* MediaProfile = IMediaProfileManager::Get().GetCurrentMediaProfile();

	if (!MediaProfile || !MediaPlayer.IsValid())
	{
		return false;
	}

	// If we're already playing it, we're done
	if (InMediaSourceUrl == GetMediaSourceUrl())
	{
		return true;
	}

	if (InMediaSourceUrl == TEXT("None") || !InMediaSourceUrl.Len())
	{
		MediaPlayer->Close();
		return true;
	}

	for (int32 MediaSourceIdx = 0; MediaSourceIdx < MediaProfile->NumMediaSources(); ++MediaSourceIdx)
	{
		UMediaSource* MediaSource = MediaProfile->GetMediaSource(MediaSourceIdx);

		if (!MediaSource || (MediaSource->GetUrl() != InMediaSourceUrl))
		{
			continue;
		}

		MediaPlayer->OpenSource(MediaSource);
		MediaPlayer->Play();

		return true;
	}

	return false;
}

/** Gets the current media source url being played. Empty if None */
FString FCameraCalibrationStepsController::GetMediaSourceUrl() const
{
	if (!MediaPlayer.IsValid())
	{
		return TEXT("");
	}

	return MediaPlayer->GetUrl();
}

void FCameraCalibrationStepsController::FindMediaSourceUrls(TArray<TSharedPtr<FString>>& OutMediaSourceUrls) const
{
	const UMediaProfile* MediaProfile = IMediaProfileManager::Get().GetCurrentMediaProfile();

	if (!MediaProfile)
	{
		return;
	}

	for (int32 MediaSourceIdx = 0; MediaSourceIdx < MediaProfile->NumMediaSources(); ++MediaSourceIdx)
	{
		if (const UMediaSource* MediaSource = MediaProfile->GetMediaSource(MediaSourceIdx))
		{
			OutMediaSourceUrls.Add(MakeShared<FString>(MediaSource->GetUrl()));
		}
	}
}

const TConstArrayView<TStrongObjectPtr<UCameraCalibrationStep>> FCameraCalibrationStepsController::GetCalibrationSteps() const
{
	return TConstArrayView<TStrongObjectPtr<UCameraCalibrationStep>>(CalibrationSteps);
}

void FCameraCalibrationStepsController::SelectStep(const FName& Name)
{
	for (TStrongObjectPtr<UCameraCalibrationStep>& Step : CalibrationSteps)
	{
		if (Step.IsValid())
		{
			if (Name == Step->FriendlyName())
			{
				Step->Activate();

				// Switch the overlay material for the tool overlay pass to the material used by the step being selected (and enable if needed)
				SetOverlayMaterial(Step->GetOverlayMID(), Step->IsOverlayEnabled(), EOverlayPassType::ToolOverlay);
			}
			else
			{
				Step->Deactivate();
			}
		}
	}
}

void FCameraCalibrationStepsController::Initialize()
{
	// Not doing these in the constructor so that SharedThis can be used.

	CreateComp();
	CreateMediaPlateOutput();
	CreateSteps();
}

UTextureRenderTarget2D* FCameraCalibrationStepsController::GetMediaPlateRenderTarget() const
{
	return MediaPlateRenderTarget.Get();
}

bool FCameraCalibrationStepsController::CalculateNormalizedMouseClickPosition(const FGeometry& MyGeometry, const FPointerEvent& MouseEvent, FVector2D& OutPosition, ESimulcamViewportPortion ViewportPortion) const
{
	// Reject viewports with no area
	if (FMath::IsNearlyZero(MyGeometry.Size.X) || FMath::IsNearlyZero(MyGeometry.Size.Y))
	{
		return false;
	}

	// About the Mouse Event data:
	// 
	// * MouseEvent.GetScreenSpacePosition(): Position in pixels on the screen (independent of window size of position)
	// * MyGeometry.Size                    : Size of viewport (the one with the media, not the whole window)
	// * MyGeometry.AbsolutePosition        : Position of the top-left corner of viewport within screen
	// * MyGeometry.AbsoluteToLocal(MouseEvent.GetScreenSpacePosition()) gives you the pixel coordinates local to the viewport.

	const FVector2D LocalInPixels = MyGeometry.AbsoluteToLocal(MouseEvent.GetScreenSpacePosition());

	float XNormalized = LocalInPixels.X / MyGeometry.Size.X;
	float YNormalized = LocalInPixels.Y / MyGeometry.Size.Y;

	if (ViewportPortion == ESimulcamViewportPortion::CameraFeed)
	{
		ULensFile* LensFilePtr = GetLensFile();
		if (!LensFilePtr)
		{
			return false;
		}

		const FIntPoint CameraFeedDimensions = LensFilePtr->CameraFeedInfo.GetDimensions();
		const FIntPoint CompRenderResolution = GetCompRenderResolution();

		const float AspectRatioCorrectionX = CompRenderResolution.X / (float)CameraFeedDimensions.X;
		const float AspectRatioCorrectionY = CompRenderResolution.Y / (float)CameraFeedDimensions.Y;

		XNormalized = ((XNormalized - 0.5f) * AspectRatioCorrectionX) + 0.5f;
		YNormalized = ((YNormalized - 0.5f) * AspectRatioCorrectionY) + 0.5f;

		// If the scaled values for X or Y are outside the range of [0,1], then the position is invalid (not on the camera feed)
		if (XNormalized < 0.0f || XNormalized > 1.0f || YNormalized < 0.0f || YNormalized > 1.0f)
		{
			return false;
		}
	}

	// Position 0~1. Origin at top-left corner of the viewport.
	OutPosition = FVector2D(XNormalized, YNormalized);

	return true;
}

bool FCameraCalibrationStepsController::ReadMediaPixels(TArray<FColor>& Pixels, FIntPoint& Size, ETextureRenderTargetFormat& PixelFormat, FText& OutErrorMessage, ESimulcamViewportPortion ViewportPortion) const
{
	// Get the media plate texture render target 2d

	if (!MediaPlateRenderTarget.IsValid())
	{
		OutErrorMessage = LOCTEXT("InvalidMediaPlateRenderTarget", "Invalid MediaPlateRenderTarget");
		return false;
	}

	// Extract its render target resource
	FRenderTarget* MediaRenderTarget = MediaPlateRenderTarget->GameThread_GetRenderTargetResource();

	if (!MediaRenderTarget)
	{
		OutErrorMessage = LOCTEXT("InvalidRenderTargetResource", "MediaPlateRenderTarget did not have a RenderTarget resource");
		return false;
	}

	PixelFormat = MediaPlateRenderTarget->RenderTargetFormat;

	// Read the pixels onto CPU
	TArray<FColor> MediaPixels;
	const bool bReadPixels = MediaRenderTarget->ReadPixels(MediaPixels);

	if (!bReadPixels)
	{
		OutErrorMessage = LOCTEXT("ReadPixelsFailed", "ReadPixels from render target failed");
		return false;
	}

	ULensFile* LensFilePtr = GetLensFile();
	if (!LensFilePtr)
	{
		OutErrorMessage = LOCTEXT("InvalidLensFile", "There was no LensFile found.");
		return false;
	}

	if ((ViewportPortion == ESimulcamViewportPortion::CameraFeed) && LensFilePtr->CameraFeedInfo.IsValid())
	{
		Size = LensFilePtr->CameraFeedInfo.GetDimensions();
		Pixels.SetNumUninitialized(Size.X * Size.Y);

		const FIntPoint MediaResolution = MediaRenderTarget->GetSizeXY();
		const FIntPoint MediaCenterPoint = MediaResolution / 2;
		const float AspectRatioCorrectionX = MediaResolution.X / (float)Size.X;
		const float AspectRatioCorrectionY = MediaResolution.Y / (float)Size.Y;

		// Only return pixels from the actual camera feed (which may be smaller than the full media render target)
		for (int32 YCoordinate = 0; YCoordinate < Size.Y; YCoordinate++)
		{
			for (int32 XCoordinate = 0; XCoordinate < Size.X; XCoordinate++)
			{
				const int32 ScaledX = (((XCoordinate * AspectRatioCorrectionX) - MediaCenterPoint.X) / AspectRatioCorrectionX) + MediaCenterPoint.X;
				const int32 ScaledY = (((YCoordinate * AspectRatioCorrectionY) - MediaCenterPoint.Y) / AspectRatioCorrectionY) + MediaCenterPoint.Y;

				Pixels[YCoordinate * Size.X + XCoordinate] = MediaPixels[ScaledY * MediaResolution.X + ScaledX];
			}
		}
	}
	else
	{
		Pixels = MoveTemp(MediaPixels);
		Size = MediaRenderTarget->GetSizeXY();
	}

	check(Pixels.Num() == Size.X * Size.Y);

	return true;
}

#undef LOCTEXT_NAMESPACE<|MERGE_RESOLUTION|>--- conflicted
+++ resolved
@@ -281,11 +281,7 @@
 
 	const FIntPoint CGResolution = CGLayerPtr->GetRenderResolution();
 	const float CGLayerAspectRatio = (CGResolution.Y != 0) ? (float)CGResolution.X / (float)CGResolution.Y : 0.0f;
-<<<<<<< HEAD
-	const float FilmbackAspectRatio = CineCameraComponentPtr->Filmback.SensorAspectRatio;
-=======
 	const float FilmbackAspectRatio = CineCameraComponentPtr->AspectRatio;
->>>>>>> 4af6daef
 
 	// Early-out if the filmback is somehow 0.0f (which shouldn't be possible)
 	if (FMath::IsNearlyEqual(FilmbackAspectRatio, 0.0f))
@@ -352,11 +348,7 @@
 		if (CineCameraComponent.IsValid())
 		{
 			const float CameraFeedAspectRatio = CameraFeedDimensions.X / (float)CameraFeedDimensions.Y;
-<<<<<<< HEAD
-			const float CameraAspectRatio = CineCameraComponent->Filmback.SensorAspectRatio;
-=======
 			const float CameraAspectRatio = CineCameraComponent->AspectRatio;
->>>>>>> 4af6daef
 
 			// If the two aspect ratios are within the acceptable tolerance, attempt to minimize the aspect ratio difference by adjusting the camera feed dimensions
 			constexpr float AspectRatioNudgeTolerance = 0.1f;
