--- conflicted
+++ resolved
@@ -299,8 +299,6 @@
 
 	return false;
 }
-<<<<<<< HEAD
-=======
 
 void ULensDistortionTool::StartCalibrationSession()
 {
@@ -605,6 +603,5 @@
 	SessionInfo.StartTime = ImportedSessionDateTime;
 	SessionInfo.RowIndex = MaxRowIndex;
 }
->>>>>>> d731a049
 
 #undef LOCTEXT_NAMESPACE