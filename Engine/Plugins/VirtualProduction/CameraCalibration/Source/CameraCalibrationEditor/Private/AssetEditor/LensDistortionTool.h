// Copyright Epic Games, Inc. All Rights Reserved.

#pragma once

#include "CoreMinimal.h"

#include "Engine/World.h"
#include "CameraCalibrationStep.h"
#include "ImageCore.h"

#include "LensDistortionTool.generated.h"

struct FGeometry;
struct FPointerEvent;

class FJsonObject;
class UCameraLensDistortionAlgo;

/** Data associated with a lens distortion calibration session */
struct FLensDistortionSessionInfo
{
	/** The date/time when the current calibration session started */
	FDateTime StartTime;

	/** The index of the next row in the current calibration session */
	int32 RowIndex = -1;

	/** True if a calibration session is currently in progress */
	bool bIsActive = false;
};

/**
 * ULensDistortionTool is the controller for the lens distortion panel.
 */
UCLASS()
class ULensDistortionTool : public UCameraCalibrationStep
{
	GENERATED_BODY()

public:

	//~ Begin UCameraCalibrationStep interface
	virtual void Initialize(TWeakPtr<FCameraCalibrationStepsController> InCameraCalibrationStepController) override;
	virtual void Shutdown() override;
	virtual void Tick(float DeltaTime) override;
	virtual bool OnViewportClicked(const FGeometry& MyGeometry, const FPointerEvent& MouseEvent) override;
	virtual TSharedRef<SWidget> BuildUI() override;
	virtual FName FriendlyName() const  override { return TEXT("Lens Distortion"); };
	virtual bool DependsOnStep(UCameraCalibrationStep* Step) const override;
	virtual void Activate() override;
	virtual void Deactivate() override;
	virtual FCameraCalibrationStepsController* GetCameraCalibrationStepsController() const override;
	virtual bool IsActive() const override;
	virtual UMaterialInstanceDynamic* GetOverlayMID() const override;
	virtual bool IsOverlayEnabled() const override;
	//~ End UCameraCalibrationStep interface

	/** Selects the algorithm by name */
	void SetAlgo(const FName& AlgoName);

	/** Returns the currently selected algorithm */
	UCameraLensDistortionAlgo* GetAlgo() const;

	/** Returns available algorithm names */
	TArray<FName> GetAlgos() const;

	/** Called by the UI when the user wants to save the calibration data that the current algorithm is providing */
	void OnSaveCurrentCalibrationData();

	/** Initiate a new calibration session (if one is not already active) */
	void StartCalibrationSession();

	/** End the current calibration session */
	void EndCalibrationSession();

	/** Increments the session index and returns its new value */
	uint32 AdvanceSessionRowIndex();

	/** Intended to be called by one of the algo objects. Exports the data needed by the algo for the current session to a .json file on disk. */
	void ExportSessionData(const TSharedRef<FJsonObject>& SessionDataObject);

	/** Intended to be called by one of the algo objects. Exports the data associated with a single calibration row to a .json file on disk. */
	void ExportCalibrationRow(int32 RowIndex, const TSharedRef<FJsonObject>& RowObject, const FImageView& RowImage = FImageView());

	/** Intended to be called by one of the algo objects. Deletes the .json file with the input row index that was previously exported for this session. */
	void DeleteExportedRow(const int32& RowIndex) const;

	/** Import a saved calibration data set from disk */
	void ImportCalibrationDataset();

private:
	/** Get the directory for the current session */
	FString GetSessionSaveDir() const;

	/** Get the filename of a row with the input index */
	FString GetRowFilename(int32 RowIndex) const;

public:
	/** Stores info about the current calibration session of this tool */
	FLensDistortionSessionInfo SessionInfo;

private:

	/** Pointer to the calibration steps controller */
	TWeakPtr<FCameraCalibrationStepsController> CameraCalibrationStepsController;

	/** The currently selected algorithm */
	UPROPERTY(Transient)
	TObjectPtr<UCameraLensDistortionAlgo> CurrentAlgo;

	/** Holds the registered camera lens distortion algos */
	UPROPERTY(Transient)
	TMap<FName, TSubclassOf<UCameraLensDistortionAlgo>> AlgosMap;

	/** Map of algo names to overlay MIDs used by those algos */
	UPROPERTY(Transient)
<<<<<<< HEAD
	TMap<FName, TWeakObjectPtr<UMaterialInstanceDynamic>> AlgoOverlayMIDs;
=======
	TMap<FName, TObjectPtr<UMaterialInstanceDynamic>> AlgoOverlayMIDs;
>>>>>>> d731a049

	/** True if this tool is the active one in the panel */
	bool bIsActive = false;
};<|MERGE_RESOLUTION|>--- conflicted
+++ resolved
@@ -114,11 +114,7 @@
 
 	/** Map of algo names to overlay MIDs used by those algos */
 	UPROPERTY(Transient)
-<<<<<<< HEAD
-	TMap<FName, TWeakObjectPtr<UMaterialInstanceDynamic>> AlgoOverlayMIDs;
-=======
 	TMap<FName, TObjectPtr<UMaterialInstanceDynamic>> AlgoOverlayMIDs;
->>>>>>> d731a049
 
 	/** True if this tool is the active one in the panel */
 	bool bIsActive = false;
