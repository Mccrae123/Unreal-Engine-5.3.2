--- conflicted
+++ resolved
@@ -190,15 +190,7 @@
 
 		return SimulcamViewportWeakPtr.Pin()->OnViewportInputKey(InEventArgs.Key, InEventArgs.Event);
 	}
-<<<<<<< HEAD
-	else if (Event == IE_Released)
-	{
-		return SimulcamViewportWeakPtr.Pin()->OnViewportInputKey(Key, Event);
-	}
-	else if (Event == IE_Repeat)
-=======
 	else if (InEventArgs.Event == IE_Released)
->>>>>>> d731a049
 	{
 		return SimulcamViewportWeakPtr.Pin()->OnViewportInputKey(InEventArgs.Key, InEventArgs.Event);
 	}
