--- conflicted
+++ resolved
@@ -172,17 +172,5 @@
 	FLensFileEvalData LensFileEvalData;
 
 private:
-<<<<<<< HEAD
-
-	//Last values used to detect changes made by the user and update our original caches
-	FCameraFilmbackSettings LastFilmback;
-	FRotator LastRotation;
-	FVector LastLocation;
-	FVector LastLocationOffset;
-	FQuat LastRotationOffset;
-=======
->>>>>>> d731a049
 	double LastLensTableVerificationTimestamp = 0.0;
-
-	FDelegateHandle PostActorTickHandle;
 };