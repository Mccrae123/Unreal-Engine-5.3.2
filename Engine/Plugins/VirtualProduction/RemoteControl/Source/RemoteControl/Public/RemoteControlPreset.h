--- conflicted
+++ resolved
@@ -646,8 +646,6 @@
 	/** Fetches a virtual property by specified name. */
 	URCVirtualPropertyBase* GetControllerByDisplayName(const FName InDisplayName) const;
 
-<<<<<<< HEAD
-=======
 	/** Fetches the first found Controller matching the specified Field Id */
 	URCVirtualPropertyBase* GetControllerByFieldId(const FName InFieldId) const;
 
@@ -660,7 +658,6 @@
 	/** Fetches an array of all Controllers Types with the specified Field Id. */
 	TArray<EPropertyBagPropertyType> GetControllersTypesByFieldId(const FName InFieldId) const;
 
->>>>>>> 4af6daef
 	/** Adds a Virtual Property (Controller) to the Remote Control Preset */
 	URCVirtualPropertyInContainer* AddController(TSubclassOf<URCVirtualPropertyInContainer> InPropertyClass, const EPropertyBagPropertyType InValueType, UObject* InValueTypeObject = nullptr, const FName InPropertyName = NAME_None);
 
