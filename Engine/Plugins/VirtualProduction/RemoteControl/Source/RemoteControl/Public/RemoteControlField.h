// Copyright Epic Games, Inc. All Rights Reserved.
#pragma once

#include "CoreMinimal.h"
<<<<<<< HEAD
#include "RemoteControlField.generated.h"


/** Small container for the resolved data of a remote control field segment */
struct REMOTECONTROL_API FRCFieldResolvedData
{
	/** Type of that segment owner */
	UStruct* Struct = nullptr;

	/** Container address of this segment */
	void* ContainerAddress = nullptr;
	
	/** Resolved field for this segment */
	FProperty* Field = nullptr;
};

/** RemoteControl Path segment holding a property layer */
USTRUCT()
struct REMOTECONTROL_API FRCFieldPathSegment
{
	GENERATED_BODY()

public:
	FRCFieldPathSegment() = default;

	/** Builds a segment from a name. */
	FRCFieldPathSegment(FStringView SegmentName);

	/** Returns true if a Field was found for a given owner */
	bool IsResolved() const;

	/** 
	 * Converts this segment to a string 
	 * FieldName, FieldName[Index]
	 * If bDuplicateContainer is asked, format will be different if its indexed
	 * FieldName.FieldName[Index]  -> This is to bridge for PathToProperty 
	 */
	FString ToString(bool bDuplicateContainer = false) const;


private:
	
	/** Reset resolved pointers */
	void ClearResolvedData();

public:

	/** Name of the segment */
	UPROPERTY()
	FName Name;

	/** Container index if any. */
	UPROPERTY()
	int32 ArrayIndex = INDEX_NONE;
	
	/** Resolved Data of the segment */
	FRCFieldResolvedData ResolvedData;
};


/**
 * Holds a path information to a field
 * Have facilities to resolve for a given owner
 */
 USTRUCT()
struct REMOTECONTROL_API FRCFieldPathInfo
{
	GENERATED_BODY()

public:
	FRCFieldPathInfo() = default;

	/** 
	 * Builds a path info from a string of format with '.' delimiters
	 * Optionally can reduce duplicates when dealing with containers
	 * If true -> Struct.ArrayName.ArrayName[2].Member will collapse to Struct.ArrayName[2].Member
	 * This is when being used with PathToProperty
	 */
	FRCFieldPathInfo(const FString& PathInfo, bool bSkipDuplicates = false);

public:

	/** Go through each segment and finds the property associated + container address for a given UObject owner */
	bool Resolve(UObject* Owner);

	/** Returns true if last segment was resolved */
	bool IsResolved() const;

	/** Returns true if the hash of the string corresponds to the string we were built with */
	bool IsEqual(FStringView OtherPath) const;

	/** Returns true if hash of both PathInfo matches */
	bool IsEqual(const FRCFieldPathInfo& OtherPath) const;

	/** 
	 * Converts this PathInfo to a string
	 * Walks the full path by default
	 * If EndSegment is not none, will stop at the desired segment 
	 */
	FString ToString(int32 EndSegment = INDEX_NONE) const;

	/**
	 * Converts this PathInfo to a string of PathToProperty format
	 * Struct.ArrayName.ArrayName[Index]
	 * If EndSegment is not none, will stop at the desired segment
	 */
	FString ToPathPropertyString(int32 EndSegment = INDEX_NONE) const;

	/** Returns the number of segment in this path */
	int32 GetSegmentCount() const { return Segments.Num(); }

	/** Gets a segment from this path */
	const FRCFieldPathSegment& GetFieldSegment(int32 Index) const;

	/** 
	 * Returns the resolved data of the last segment
	 * If last segment is not resolved, data won't be valid
	 */
	FRCFieldResolvedData GetResolvedData() const;

	/** Returns last segment's name */
	FName GetFieldName() const;

	/** Builds a property change event from all the segments */
	FPropertyChangedEvent ToPropertyChangedEvent(EPropertyChangeType::Type InChangeType = EPropertyChangeType::Unspecified) const;

	/** Builds an EditPropertyChain from the segments */
	void ToEditPropertyChain(FEditPropertyChain& OutPropertyChain) const;

private:

	/** Recursively resolves all segment until the final one */
	bool ResolveInternalRecursive(UStruct* OwnerType, void* ContainerAddress, int32 SegmentIndex);

public:

	/** List of segments to point to a given field */
	UPROPERTY()
	TArray<FRCFieldPathSegment> Segments;

	/** Hash created from the string we were built from to quickly compare to paths */
	UPROPERTY()
	uint32 PathHash = 0;
};
=======
#include "RemoteControlEntity.h"
#include "RemoteControlFieldPath.h"
#include "RemoteControlProtocolBinding.h"
#include "RemoteControlField.generated.h"

class IRemoteControlPropertyHandle;
>>>>>>> 3aae9151

/**
 * The type of the exposed field.
 */
UENUM()
enum class EExposedFieldType : uint8
{
	Invalid,
	Property,
	Function
};

/**
 * Represents a property or function that has been exposed to remote control.
 */
USTRUCT(BlueprintType)
struct REMOTECONTROL_API FRemoteControlField : public FRemoteControlEntity
{
	GENERATED_BODY()

	FRemoteControlField() = default;

	/**
	 * Resolve the field's owners using the section's top level objects.
	 * @param SectionObjects The top level objects of the section.
	 * @return The list of UObjects that own the exposed field.
	 */
<<<<<<< HEAD
	TArray<UObject*> ResolveFieldOwners(const TArray<UObject*>& SectionObjects) const;

	bool operator==(const FRemoteControlField& InField) const;
	bool operator==(FGuid InFieldId) const;
	friend uint32 GetTypeHash(const FRemoteControlField& InField);
=======
	UE_DEPRECATED(4.27, "Please use GetBoundObjects.")
	TArray<UObject*> ResolveFieldOwners(const TArray<UObject*>& SectionObjects) const;

	//~ Begin FRemoteControlEntity interface
	virtual void BindObject(UObject* InObjectToBind) override;
	virtual bool CanBindObject(const UObject* InObjectToBind) const override;
	//~ End FRemoteControlEntity interface

	/**	Returns whether the field is only available in editor. */
	bool IsEditorOnly() const { return bIsEditorOnly; }
>>>>>>> 3aae9151

public:
	/**
	 * The field's type.
	 */
	UPROPERTY(VisibleAnywhere, BlueprintReadOnly, Category = "RemoteControlEntity")
	EExposedFieldType FieldType = EExposedFieldType::Invalid;

	/**
	 * The exposed field's name.
	 */
	UPROPERTY(VisibleAnywhere, BlueprintReadOnly, Category = "RemoteControlEntity")
	FName FieldName;

	/**
<<<<<<< HEAD
	 * This RemoteControlField's display name.
	 */
	UPROPERTY()
	FName Label;

	/** 
	 * Unique identifier for this field.
	 */
	UPROPERTY()
	FGuid Id;

	/**
=======
>>>>>>> 3aae9151
	 * Path information pointing to this field
	 */
	UPROPERTY()
	FRCFieldPathInfo FieldPathInfo;
<<<<<<< HEAD

	/**
	 * Component hierarchy of this field starting after the actor owner
	 */
	UPROPERTY()
	TArray<FString> ComponentHierarchy;

	/**
	 * Metadata for this field.
	 */
	UPROPERTY()
	TMap<FString, FString> Metadata;

protected:
	FRemoteControlField(EExposedFieldType InType, FName InLabel, FRCFieldPathInfo FieldPathInfo, TArray<FString> InComponentHierarchy);
=======

#if WITH_EDITORONLY_DATA
	UPROPERTY()
	TArray<FString> ComponentHierarchy_DEPRECATED;

#endif

	/**
	 * Stores the bound protocols for this exposed field
	 * It could store any types of the implemented protocols such as DMX, OSC, MIDI, etc
	 * The map holds protocol bindings stores the protocol mapping and protocol-specific mapping
	 */
	UPROPERTY()
	TSet<FRemoteControlProtocolBinding> ProtocolBindings;
	
protected:
	/**
	 * The class of the object that can have this field.
	 */
	UPROPERTY()
	FSoftClassPath OwnerClass;

	/** Whether the field is only available in editor. */
	UPROPERTY()
	bool bIsEditorOnly = false;

protected:
	FRemoteControlField(URemoteControlPreset* InPreset, EExposedFieldType InType, FName InLabel, FRCFieldPathInfo InFieldPathInfo, const TArray<URemoteControlBinding*> InBindings);
	void PostSerialize(const FArchive& Ar);
	
private:
#if WITH_EDITORONLY_DATA
	/**
	 * Resolve the field's owners using the section's top level objects and the deprecated component hierarchy.
	 * @param SectionObjects The top level objects of the section.
	 * @return The list of UObjects that own the exposed field.
	 */
	TArray<UObject*> ResolveFieldOwnersUsingComponentHierarchy(const TArray<UObject*>& SectionObjects) const;
#endif
>>>>>>> 3aae9151
};

/**
 * Represents a property exposed to remote control.
 */
USTRUCT(BlueprintType)
struct REMOTECONTROL_API FRemoteControlProperty : public FRemoteControlField
{
public:
	GENERATED_BODY()

	FRemoteControlProperty() = default;
<<<<<<< HEAD
	FRemoteControlProperty(FName InLabel, FRCFieldPathInfo FieldPathInfo, TArray<FString> InComponentHierarchy);
=======

	UE_DEPRECATED(4.27, "This constructor is deprecated. Use the other constructor.")
	FRemoteControlProperty(FName InLabel, FRCFieldPathInfo FieldPathInfo, TArray<FString> InComponentHierarchy);

	FRemoteControlProperty(URemoteControlPreset* InPreset, FName InLabel, FRCFieldPathInfo InFieldPathInfo, const TArray<URemoteControlBinding*>& InBindings);

	//~ Begin FRemoteControlEntity interface
	virtual uint32 GetUnderlyingEntityIdentifier() const override;
	virtual UClass* GetSupportedBindingClass() const override;
	virtual bool IsBound() const override;
	//~ End FRemoteControlEntity interface

	/**
	 * Get the underlying property.
	 * @return The exposed property or nullptr if it couldn't be resolved.
	 * @note This field's binding must be valid to get the property.
	 */
	FProperty* GetProperty() const;

	/**
	 * Get the property handle with ability set and get property value directly.
	 * @return The property handle for exposed property.
	 */
	TSharedPtr<IRemoteControlPropertyHandle> GetPropertyHandle() const;

	/**
	 * Enable the edit condition for the underlying property on the owner objects.
	 */
	void EnableEditCondition();
	
	/** Returns whether the property is editable in a packaged build. */
	bool IsEditableInPackaged() const;

	bool Serialize(FArchive& Ar);
	void PostSerialize(const FArchive& Ar);
	
public:
	/** Key for the metadata's Min entry. */
	static FName MetadataKey_Min;
	/** Key for the metadata's Max entry. */
	static FName MetadataKey_Max;
	
private:
	/** Assign the default metadata for this exposed property. (ie. Min, Max...) */
	void InitializeMetadata();

private:
	/** Whether the property is blueprint read only. */
	UPROPERTY()
	bool bIsEditableInPackaged = false;

#if WITH_EDITOR
	/** Cached edit condition path used to enable the exposed property's edit condition. */
	FRCFieldPathInfo CachedEditConditionPath;
#endif
	
>>>>>>> 3aae9151
};

/**
 * Represents a function exposed to remote control.
 */
USTRUCT(BlueprintType)
struct REMOTECONTROL_API FRemoteControlFunction : public FRemoteControlField
{
	GENERATED_BODY()

	FRemoteControlFunction() = default;

<<<<<<< HEAD
	FRemoteControlFunction(FName InLabel, FRCFieldPathInfo FieldPathInfo, UFunction* InFunction);
	 
=======
	UE_DEPRECATED(4.27, "This constructor is deprecated. Use the other constructor.")
	FRemoteControlFunction(FName InLabel, FRCFieldPathInfo FieldPathInfo, UFunction* InFunction);

	FRemoteControlFunction(URemoteControlPreset* InPreset, FName InLabel, FRCFieldPathInfo InFieldPathInfo, UFunction* InFunction, const TArray<URemoteControlBinding*>& InBindings);

	//~ Begin FRemoteControlEntity interface
	virtual uint32 GetUnderlyingEntityIdentifier() const override;
	virtual UClass* GetSupportedBindingClass() const override;
	virtual bool IsBound() const override;
	//~ End FRemoteControlEntity interface

	/** Returns whether the function is callable in a packaged build. */
	bool IsCallableInPackaged() const { return bIsCallableInPackaged; }

	/** Returns the underlying exposed function. */
	UFunction* GetFunction() const;

#if WITH_EDITOR
	/**
	 * Recreates the function arguments but tries to preserve old values when possible.
	 * Useful for updating function arguments after a blueprint recompile.
	 */
	void RegenerateArguments();
#endif

	friend FArchive& operator<<(FArchive& Ar, FRemoteControlFunction& RCFunction);
	bool Serialize(FArchive& Ar);
	void PostSerialize(const FArchive& Ar);
	
public:
>>>>>>> 3aae9151
	/**
	 * The exposed function.
	 */
#if WITH_EDITORONLY_DATA
	UPROPERTY()
	mutable UFunction* Function_DEPRECATED = nullptr;
#endif

	/**
	 * The function arguments.
	 */
	TSharedPtr<class FStructOnScope> FunctionArguments;

private:
	/** Parse function metadata to get the function's default parameters */
	void AssignDefaultFunctionArguments();

#if WITH_EDITOR
	/** Hash function arguments using their type and size. */
	static uint32 HashFunctionArguments(UFunction* InFunction);
#endif

private:
	/** Whether the function is callable in a packaged build. */
	UPROPERTY()
	bool bIsCallableInPackaged = false;
	
	/** The exposed function. */
	UPROPERTY()
	FSoftObjectPath FunctionPath;

	/** Cached resolved underlying function used to avoid doing a findobject while serializing. */
	mutable TWeakObjectPtr<UFunction> CachedFunction;

#if WITH_EDITORONLY_DATA
	/** Hash of the underlying function arguments used to check if it has changed after a recompile. */
	uint32 CachedFunctionArgsHash = 0;
#endif
};

template<> struct TStructOpsTypeTraits<FRemoteControlFunction> : public TStructOpsTypeTraitsBase2<FRemoteControlFunction>
{
	enum
	{
		WithSerializer = true,
		WithPostSerialize = true
	};
};

template<> struct TStructOpsTypeTraits<FRemoteControlProperty> : public TStructOpsTypeTraitsBase2<FRemoteControlProperty>
{
	enum
	{
		WithSerializer = true,
		WithPostSerialize = true
	};
};<|MERGE_RESOLUTION|>--- conflicted
+++ resolved
@@ -2,159 +2,12 @@
 #pragma once
 
 #include "CoreMinimal.h"
-<<<<<<< HEAD
-#include "RemoteControlField.generated.h"
-
-
-/** Small container for the resolved data of a remote control field segment */
-struct REMOTECONTROL_API FRCFieldResolvedData
-{
-	/** Type of that segment owner */
-	UStruct* Struct = nullptr;
-
-	/** Container address of this segment */
-	void* ContainerAddress = nullptr;
-	
-	/** Resolved field for this segment */
-	FProperty* Field = nullptr;
-};
-
-/** RemoteControl Path segment holding a property layer */
-USTRUCT()
-struct REMOTECONTROL_API FRCFieldPathSegment
-{
-	GENERATED_BODY()
-
-public:
-	FRCFieldPathSegment() = default;
-
-	/** Builds a segment from a name. */
-	FRCFieldPathSegment(FStringView SegmentName);
-
-	/** Returns true if a Field was found for a given owner */
-	bool IsResolved() const;
-
-	/** 
-	 * Converts this segment to a string 
-	 * FieldName, FieldName[Index]
-	 * If bDuplicateContainer is asked, format will be different if its indexed
-	 * FieldName.FieldName[Index]  -> This is to bridge for PathToProperty 
-	 */
-	FString ToString(bool bDuplicateContainer = false) const;
-
-
-private:
-	
-	/** Reset resolved pointers */
-	void ClearResolvedData();
-
-public:
-
-	/** Name of the segment */
-	UPROPERTY()
-	FName Name;
-
-	/** Container index if any. */
-	UPROPERTY()
-	int32 ArrayIndex = INDEX_NONE;
-	
-	/** Resolved Data of the segment */
-	FRCFieldResolvedData ResolvedData;
-};
-
-
-/**
- * Holds a path information to a field
- * Have facilities to resolve for a given owner
- */
- USTRUCT()
-struct REMOTECONTROL_API FRCFieldPathInfo
-{
-	GENERATED_BODY()
-
-public:
-	FRCFieldPathInfo() = default;
-
-	/** 
-	 * Builds a path info from a string of format with '.' delimiters
-	 * Optionally can reduce duplicates when dealing with containers
-	 * If true -> Struct.ArrayName.ArrayName[2].Member will collapse to Struct.ArrayName[2].Member
-	 * This is when being used with PathToProperty
-	 */
-	FRCFieldPathInfo(const FString& PathInfo, bool bSkipDuplicates = false);
-
-public:
-
-	/** Go through each segment and finds the property associated + container address for a given UObject owner */
-	bool Resolve(UObject* Owner);
-
-	/** Returns true if last segment was resolved */
-	bool IsResolved() const;
-
-	/** Returns true if the hash of the string corresponds to the string we were built with */
-	bool IsEqual(FStringView OtherPath) const;
-
-	/** Returns true if hash of both PathInfo matches */
-	bool IsEqual(const FRCFieldPathInfo& OtherPath) const;
-
-	/** 
-	 * Converts this PathInfo to a string
-	 * Walks the full path by default
-	 * If EndSegment is not none, will stop at the desired segment 
-	 */
-	FString ToString(int32 EndSegment = INDEX_NONE) const;
-
-	/**
-	 * Converts this PathInfo to a string of PathToProperty format
-	 * Struct.ArrayName.ArrayName[Index]
-	 * If EndSegment is not none, will stop at the desired segment
-	 */
-	FString ToPathPropertyString(int32 EndSegment = INDEX_NONE) const;
-
-	/** Returns the number of segment in this path */
-	int32 GetSegmentCount() const { return Segments.Num(); }
-
-	/** Gets a segment from this path */
-	const FRCFieldPathSegment& GetFieldSegment(int32 Index) const;
-
-	/** 
-	 * Returns the resolved data of the last segment
-	 * If last segment is not resolved, data won't be valid
-	 */
-	FRCFieldResolvedData GetResolvedData() const;
-
-	/** Returns last segment's name */
-	FName GetFieldName() const;
-
-	/** Builds a property change event from all the segments */
-	FPropertyChangedEvent ToPropertyChangedEvent(EPropertyChangeType::Type InChangeType = EPropertyChangeType::Unspecified) const;
-
-	/** Builds an EditPropertyChain from the segments */
-	void ToEditPropertyChain(FEditPropertyChain& OutPropertyChain) const;
-
-private:
-
-	/** Recursively resolves all segment until the final one */
-	bool ResolveInternalRecursive(UStruct* OwnerType, void* ContainerAddress, int32 SegmentIndex);
-
-public:
-
-	/** List of segments to point to a given field */
-	UPROPERTY()
-	TArray<FRCFieldPathSegment> Segments;
-
-	/** Hash created from the string we were built from to quickly compare to paths */
-	UPROPERTY()
-	uint32 PathHash = 0;
-};
-=======
 #include "RemoteControlEntity.h"
 #include "RemoteControlFieldPath.h"
 #include "RemoteControlProtocolBinding.h"
 #include "RemoteControlField.generated.h"
 
 class IRemoteControlPropertyHandle;
->>>>>>> 3aae9151
 
 /**
  * The type of the exposed field.
@@ -182,13 +35,6 @@
 	 * @param SectionObjects The top level objects of the section.
 	 * @return The list of UObjects that own the exposed field.
 	 */
-<<<<<<< HEAD
-	TArray<UObject*> ResolveFieldOwners(const TArray<UObject*>& SectionObjects) const;
-
-	bool operator==(const FRemoteControlField& InField) const;
-	bool operator==(FGuid InFieldId) const;
-	friend uint32 GetTypeHash(const FRemoteControlField& InField);
-=======
 	UE_DEPRECATED(4.27, "Please use GetBoundObjects.")
 	TArray<UObject*> ResolveFieldOwners(const TArray<UObject*>& SectionObjects) const;
 
@@ -199,7 +45,6 @@
 
 	/**	Returns whether the field is only available in editor. */
 	bool IsEditorOnly() const { return bIsEditorOnly; }
->>>>>>> 3aae9151
 
 public:
 	/**
@@ -215,42 +60,10 @@
 	FName FieldName;
 
 	/**
-<<<<<<< HEAD
-	 * This RemoteControlField's display name.
-	 */
-	UPROPERTY()
-	FName Label;
-
-	/** 
-	 * Unique identifier for this field.
-	 */
-	UPROPERTY()
-	FGuid Id;
-
-	/**
-=======
->>>>>>> 3aae9151
 	 * Path information pointing to this field
 	 */
 	UPROPERTY()
 	FRCFieldPathInfo FieldPathInfo;
-<<<<<<< HEAD
-
-	/**
-	 * Component hierarchy of this field starting after the actor owner
-	 */
-	UPROPERTY()
-	TArray<FString> ComponentHierarchy;
-
-	/**
-	 * Metadata for this field.
-	 */
-	UPROPERTY()
-	TMap<FString, FString> Metadata;
-
-protected:
-	FRemoteControlField(EExposedFieldType InType, FName InLabel, FRCFieldPathInfo FieldPathInfo, TArray<FString> InComponentHierarchy);
-=======
 
 #if WITH_EDITORONLY_DATA
 	UPROPERTY()
@@ -290,7 +103,6 @@
 	 */
 	TArray<UObject*> ResolveFieldOwnersUsingComponentHierarchy(const TArray<UObject*>& SectionObjects) const;
 #endif
->>>>>>> 3aae9151
 };
 
 /**
@@ -303,9 +115,6 @@
 	GENERATED_BODY()
 
 	FRemoteControlProperty() = default;
-<<<<<<< HEAD
-	FRemoteControlProperty(FName InLabel, FRCFieldPathInfo FieldPathInfo, TArray<FString> InComponentHierarchy);
-=======
 
 	UE_DEPRECATED(4.27, "This constructor is deprecated. Use the other constructor.")
 	FRemoteControlProperty(FName InLabel, FRCFieldPathInfo FieldPathInfo, TArray<FString> InComponentHierarchy);
@@ -362,7 +171,6 @@
 	FRCFieldPathInfo CachedEditConditionPath;
 #endif
 	
->>>>>>> 3aae9151
 };
 
 /**
@@ -375,10 +183,6 @@
 
 	FRemoteControlFunction() = default;
 
-<<<<<<< HEAD
-	FRemoteControlFunction(FName InLabel, FRCFieldPathInfo FieldPathInfo, UFunction* InFunction);
-	 
-=======
 	UE_DEPRECATED(4.27, "This constructor is deprecated. Use the other constructor.")
 	FRemoteControlFunction(FName InLabel, FRCFieldPathInfo FieldPathInfo, UFunction* InFunction);
 
@@ -409,7 +213,6 @@
 	void PostSerialize(const FArchive& Ar);
 	
 public:
->>>>>>> 3aae9151
 	/**
 	 * The exposed function.
 	 */
