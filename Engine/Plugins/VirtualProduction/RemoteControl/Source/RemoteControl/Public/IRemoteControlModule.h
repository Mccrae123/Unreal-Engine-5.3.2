--- conflicted
+++ resolved
@@ -396,8 +396,6 @@
 	virtual bool ResetObjectProperties(const FRCObjectReference& ObjectAccess, const bool bAllowIntercept = false) = 0;
 
 	/**
-<<<<<<< HEAD
-=======
 	 * Deserialize the Object Reference from the specified backend and append it to an array property.
 	 * @param ObjectAccess the object reference to deserialize into, it should be a write access reference. if the object is WRITE_TRANSACTION_ACCESS, the setting will be wrapped in a transaction.
 	 * @param Backend the struct deserializer backend to use to deserialize the object properties.
@@ -427,7 +425,6 @@
 	virtual bool RemoveFromObjectArrayProperty(int32 Index, const FRCObjectReference& ObjectAccess) = 0;
 
 	/**
->>>>>>> 4af6daef
 	* Set a controller's value on a Remote Control Preset
 	* @param PresetName - The Remote Control Preset asset's name
 	* @param ControllerName - The name of the controller being manipulated
