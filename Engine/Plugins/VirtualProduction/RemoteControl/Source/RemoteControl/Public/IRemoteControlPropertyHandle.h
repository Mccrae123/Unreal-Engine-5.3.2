--- conflicted
+++ resolved
@@ -69,11 +69,8 @@
 	virtual bool GetValue(FRotator& OutValue) const = 0;
 	virtual bool GetValue(FColor& OutValue) const = 0;
 	virtual bool GetValue(FLinearColor& OutValue) const = 0;
-<<<<<<< HEAD
-=======
 	virtual bool GetValue(UObject* OutValue) const = 0;
 	virtual bool GetValueInArray(UObject* OutValue, int32 InIndex) const = 0;
->>>>>>> 4af6daef
 	
 	/**
 	 * Sets the typed value of a property.
