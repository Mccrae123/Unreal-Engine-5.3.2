// Copyright Epic Games, Inc. All Rights Reserved.

#include "RemoteControlPreset.h"

<<<<<<< HEAD
=======
#include "Algo/Find.h"
>>>>>>> 3aae9151
#include "Algo/ForEach.h"
#include "Algo/Transform.h"
#include "Components/ActorComponent.h"
#include "Components/StaticMeshComponent.h"
#include "GameFramework/Actor.h"
#include "HAL/IConsoleManager.h"
#include "IRemoteControlModule.h"
<<<<<<< HEAD
#include "Misc/Optional.h"
#include "StructDeserializer.h"
#include "UObject/Object.h"
#include "UObject/ObjectMacros.h"
#include "UObject/StructOnScope.h"
=======
#include "Misc/CoreDelegates.h"
#include "Misc/Optional.h"
#include "RemoteControlExposeRegistry.h"
#include "RemoteControlFieldPath.h"
#include "RemoteControlActor.h"
#include "RemoteControlBinding.h"
#include "RemoteControlObjectVersion.h"
#include "RemoteControlPresetRebindingManager.h"
#include "UObject/Object.h"
#include "UObject/ObjectMacros.h"
#if WITH_EDITOR
#include "AnalyticsEventAttribute.h"
#include "Editor.h"
#include "EngineAnalytics.h"
#include "Engine/Blueprint.h"
#include "TimerManager.h"
#include "UObject/PackageReload.h"
#endif

URemoteControlPreset::FOnPostLoadRemoteControlPreset URemoteControlPreset::OnPostLoadRemoteControlPreset;
>>>>>>> 3aae9151

#if WITH_EDITOR
#include "Editor.h"
#endif

<<<<<<< HEAD
#define LOCTEXT_NAMESPACE "RemoteControlPreset" 
=======
static TAutoConsoleVariable<int32> CVarRemoteControlEnablePropertyWatchInEditor(TEXT("RemoteControl.EnablePropertyWatchInEditor"), 0, TEXT("Whether or not to manually compare certain properties to detect property changes while in editor."));
static TAutoConsoleVariable<int32> CVarRemoteControlFramesBetweenPropertyWatch(TEXT("RemoteControl.FramesBetweenPropertyWatch"), 5, TEXT("The number of frames between every property value comparison when manually watching for property changes."));
>>>>>>> 3aae9151

namespace
{
	FGuid DefaultGroupId = FGuid(0x5DFBC958, 0xF3B311EA, 0x9A3F00EE, 0xFB2CA371);
	FName NAME_DefaultLayoutGroup = FName("Default Group");
	FName NAME_DefaultNewGroup = FName("New Group");
	const FString DefaultObjectPrefix = TEXT("Default__");

	UClass* FindCommonBase(const TArray<UObject*>& ObjectsToTest)
<<<<<<< HEAD
	{
		TArray<UClass*> Classes;
		Classes.Reserve(ObjectsToTest.Num());
		Algo::TransformIf(ObjectsToTest, Classes, [](const UObject* Object) { return !!Object; }, [](const UObject* Object) { return Object->GetClass(); });
		return UClass::FindCommonBase(Classes);
	}

	/** Create a unique name. */
	FName MakeUniqueName(FName InBase, TFunctionRef<bool(FName)> NamePoolContains)
	{
=======
	{
		TArray<UClass*> Classes;
		Classes.Reserve(ObjectsToTest.Num());
		Algo::TransformIf(ObjectsToTest, Classes, [](const UObject* Object) { return !!Object; }, [](const UObject* Object) { return Object->GetClass(); });
		return UClass::FindCommonBase(Classes);
	}

	/** Create a unique name. */
	FName MakeUniqueName(FName InBase, TFunctionRef<bool(FName)> NamePoolContains)
	{
>>>>>>> 3aae9151
		// Try using the field name itself
		if (!NamePoolContains(InBase))
		{
			return InBase;
		}

		// Then try the field name with a suffix
		for (uint32 Index = 1; Index < 1000; ++Index)
		{
			const FName Candidate = FName(*FString::Printf(TEXT("%s (%d)"), *InBase.ToString(), Index));
			if (!NamePoolContains(Candidate))
			{
				return Candidate;
			}
<<<<<<< HEAD
		}

		// Something went wrong if we end up here.
		checkNoEntry();
		return NAME_None;
	}
}

const TArray<FGuid>& FRemoteControlPresetGroup::GetFields() const
{
	return Fields;
}

TArray<FGuid>& FRemoteControlPresetGroup::AccessFields()
{
	return Fields;
}

FRemoteControlPresetLayout::FRemoteControlPresetLayout(URemoteControlPreset* OwnerPreset)
	: Owner(OwnerPreset)
{
	Groups.Emplace(NAME_DefaultLayoutGroup, DefaultGroupId);
}

FRemoteControlPresetGroup& FRemoteControlPresetLayout::GetDefaultGroup()
{
	if (FRemoteControlPresetGroup* Group = GetGroup(DefaultGroupId))
	{
		return *Group;
	}
	else
	{
		return CreateGroup(NAME_DefaultLayoutGroup, DefaultGroupId);
	}
}

FRemoteControlPresetGroup* FRemoteControlPresetLayout::GetGroup(FGuid GroupId)
{
	return Groups.FindByPredicate([GroupId](const FRemoteControlPresetGroup& Group) { return Group.Id == GroupId; });
}

FRemoteControlPresetGroup* FRemoteControlPresetLayout::GetGroupByName(FName GroupName)
{
	return Groups.FindByPredicate([GroupName](const FRemoteControlPresetGroup& Group) { return Group.Name == GroupName; });
}

FRemoteControlPresetGroup& FRemoteControlPresetLayout::CreateGroup(FName GroupName, FGuid GroupId)
{
	FRemoteControlPresetGroup& Group = Groups.Emplace_GetRef(GroupName, GroupId);
	Owner->CacheLayoutData();
	OnGroupAddedDelegate.Broadcast(Group);

	return Group;
}

FRemoteControlPresetGroup& FRemoteControlPresetLayout::CreateGroup()
{
	return CreateGroup(MakeUniqueName(NAME_DefaultNewGroup, [this](FName Candidate) { return !!GetGroupByName(Candidate); }), FGuid::NewGuid());
}

FRemoteControlPresetGroup* FRemoteControlPresetLayout::FindGroupFromField(FGuid FieldId)
{
	if (FRCCachedFieldData* CachedData = Owner->FieldCache.Find(FieldId))
	{
		return GetGroup(CachedData->LayoutGroupId);
	}

	return nullptr;
}

void FRemoteControlPresetLayout::SwapGroups(FGuid OriginGroupId, FGuid TargetGroupId)
{
	FRemoteControlPresetGroup* OriginGroup = GetGroup(OriginGroupId);
	FRemoteControlPresetGroup* TargetGroup = GetGroup(TargetGroupId);

	if (OriginGroup && TargetGroup)
	{
		int32 OriginGroupIndex = Groups.IndexOfByKey(*OriginGroup);
		int32 TargetGroupIndex = Groups.IndexOfByKey(*TargetGroup);

		if (TargetGroupIndex > OriginGroupIndex)
		{
			TargetGroupIndex += 1;
=======
		}

		// Something went wrong if we end up here.
		checkNoEntry();
		return NAME_None;
	}

	FName GenerateExposedFieldLabel(const FString& FieldName, UObject* FieldOwner)
	{
		FName OutputName;
		
		if (ensure(FieldOwner))
		{
			FString ObjectName;
	#if WITH_EDITOR
			if (AActor* Actor = Cast<AActor>(FieldOwner))
			{
				ObjectName = Actor->GetActorLabel();
			}
			else if(UActorComponent* Component = Cast<UActorComponent>(FieldOwner))
			{
				ObjectName = Component->GetOwner()->GetActorLabel();
			}
			else
	#endif
			{
				// Get the class name when dealing with BP libraries and subsystems. 
				ObjectName = FieldOwner->HasAnyFlags(RF_ClassDefaultObject | RF_ArchetypeObject) ? FieldOwner->GetClass()->GetName() : FieldOwner->GetName();
			}

			OutputName = *FString::Printf(TEXT("%s (%s)"), *FieldName, *ObjectName);
		}
		return OutputName;
	}
}

FRemoteControlPresetExposeArgs::FRemoteControlPresetExposeArgs()
	: GroupId(DefaultGroupId)
{
}

FRemoteControlPresetExposeArgs::FRemoteControlPresetExposeArgs(FString InLabel, FGuid InGroupId)
	: Label(MoveTemp(InLabel))
	, GroupId(MoveTemp(InGroupId))
{
}

const TArray<FGuid>& FRemoteControlPresetGroup::GetFields() const
{
	return Fields;
}

TArray<FGuid>& FRemoteControlPresetGroup::AccessFields()
{
	return Fields;
}

FRemoteControlPresetLayout::FRemoteControlPresetLayout(URemoteControlPreset* OwnerPreset)
	: Owner(OwnerPreset)
{
	Groups.Emplace(NAME_DefaultLayoutGroup, DefaultGroupId);
}

FRemoteControlPresetGroup& FRemoteControlPresetLayout::GetDefaultGroup()
{
	if (FRemoteControlPresetGroup* Group = GetGroup(DefaultGroupId))
	{
		return *Group;
	}
	else
	{
		return CreateGroupInternal(NAME_DefaultLayoutGroup, DefaultGroupId);
	}
}

FRemoteControlPresetGroup* FRemoteControlPresetLayout::GetGroup(FGuid GroupId)
{
	return Groups.FindByPredicate([GroupId](const FRemoteControlPresetGroup& Group) { return Group.Id == GroupId; });
}

FRemoteControlPresetGroup* FRemoteControlPresetLayout::GetGroupByName(FName GroupName)
{
	return Groups.FindByPredicate([GroupName](const FRemoteControlPresetGroup& Group) { return Group.Name == GroupName; });
}

FRemoteControlPresetGroup& FRemoteControlPresetLayout::CreateGroup(FName GroupName, FGuid GroupId)
{
	FRemoteControlPresetGroup& Group = Groups.Emplace_GetRef(GroupName, GroupId);
	Owner->CacheLayoutData();
	OnGroupAddedDelegate.Broadcast(Group);
	Owner->OnPresetLayoutModified().Broadcast(Owner.Get());
	return Group;
}

FRemoteControlPresetGroup& FRemoteControlPresetLayout::CreateGroup(FName GroupName)
{
	if (GroupName == NAME_None)
	{
		GroupName = NAME_DefaultNewGroup;
	}

	return CreateGroupInternal(MakeUniqueName(GroupName, [this](FName Candidate) { return !!GetGroupByName(Candidate); }), FGuid::NewGuid());
}

FRemoteControlPresetGroup* FRemoteControlPresetLayout::FindGroupFromField(FGuid FieldId)
{
	if (FRCCachedFieldData* CachedData = Owner->FieldCache.Find(FieldId))
	{
		return GetGroup(CachedData->LayoutGroupId);
	}

	return nullptr;
}

bool FRemoteControlPresetLayout::MoveField(FGuid FieldId, FGuid TargetGroupId)
{
	FFieldSwapArgs FieldSwapArgs;
	FieldSwapArgs.DraggedFieldId = FieldId;
	FGuid OriginGroupId = FindGroupFromField(FieldId)->Id;

	if (OriginGroupId.IsValid() && TargetGroupId.IsValid())
	{
		FieldSwapArgs.OriginGroupId = MoveTemp(OriginGroupId);
		FieldSwapArgs.TargetGroupId = MoveTemp(TargetGroupId);
		SwapFields(FieldSwapArgs);
		return true;
	}
	return false;
}

void FRemoteControlPresetLayout::SwapGroups(FGuid OriginGroupId, FGuid TargetGroupId)
{
	FRemoteControlPresetGroup* OriginGroup = GetGroup(OriginGroupId);
	FRemoteControlPresetGroup* TargetGroup = GetGroup(TargetGroupId);

	if (OriginGroup && TargetGroup)
	{
		int32 OriginGroupIndex = Groups.IndexOfByKey(*OriginGroup);
		int32 TargetGroupIndex = Groups.IndexOfByKey(*TargetGroup);

		if (TargetGroupIndex > OriginGroupIndex)
		{
			TargetGroupIndex += 1;
		}
		else
		{
			OriginGroupIndex += 1;
		}

		Groups.Insert(FRemoteControlPresetGroup{ *OriginGroup }, TargetGroupIndex);
		Groups.Swap(TargetGroupIndex, OriginGroupIndex);
		Groups.RemoveAt(OriginGroupIndex);

		TArray<FGuid> GroupIds;
		GroupIds.Reserve(Groups.Num());
		Algo::Transform(Groups, GroupIds, &FRemoteControlPresetGroup::Id);
		OnGroupOrderChangedDelegate.Broadcast(GroupIds);
		Owner->OnPresetLayoutModified().Broadcast(Owner.Get());
	}
}

void FRemoteControlPresetLayout::SwapFields(const FFieldSwapArgs& FieldSwapArgs)
{
	FRemoteControlPresetGroup* DragOriginGroup = GetGroup(FieldSwapArgs.OriginGroupId);
	FRemoteControlPresetGroup* DragTargetGroup = GetGroup(FieldSwapArgs.TargetGroupId);

	if (!DragOriginGroup || !DragTargetGroup)
	{
		return;
	}

	int32 DragOriginFieldIndex = DragOriginGroup->AccessFields().IndexOfByKey(FieldSwapArgs.DraggedFieldId);
	int32 DragTargetFieldIndex = DragTargetGroup->AccessFields().IndexOfByKey(FieldSwapArgs.TargetFieldId);

	if (DragOriginFieldIndex == INDEX_NONE)
	{
		return;
	}

	if (FieldSwapArgs.OriginGroupId == FieldSwapArgs.TargetGroupId && DragTargetFieldIndex != INDEX_NONE)
	{
		if (DragTargetFieldIndex > DragOriginFieldIndex)
		{
			DragTargetFieldIndex += 1;
		}
		else
		{
			DragOriginFieldIndex += 1;
		}

		// Here we don't want to trigger add/delete delegates since the fields just get moved around.
		TArray<FGuid>& Fields = DragTargetGroup->AccessFields();
		Fields.Insert(FieldSwapArgs.DraggedFieldId, DragTargetFieldIndex);
		Fields.Swap(DragTargetFieldIndex, DragOriginFieldIndex);
		Fields.RemoveAt(DragOriginFieldIndex);
	
		Owner->CacheLayoutData();
		OnFieldOrderChangedDelegate.Broadcast(FieldSwapArgs.TargetGroupId, Fields);
		Owner->OnPresetLayoutModified().Broadcast(Owner.Get());
	}
	else
	{
		DragOriginGroup->AccessFields().RemoveAt(DragOriginFieldIndex);

		DragTargetFieldIndex = DragTargetFieldIndex == INDEX_NONE ? 0 : DragTargetFieldIndex;
		DragTargetGroup->AccessFields().Insert(FieldSwapArgs.DraggedFieldId, DragTargetFieldIndex);

		Owner->CacheLayoutData();
		OnFieldDeletedDelegate.Broadcast(FieldSwapArgs.OriginGroupId, FieldSwapArgs.DraggedFieldId, DragOriginFieldIndex);
		OnFieldAddedDelegate.Broadcast(FieldSwapArgs.TargetGroupId, FieldSwapArgs.DraggedFieldId, DragTargetFieldIndex);
		Owner->OnPresetLayoutModified().Broadcast(Owner.Get());
	}
}

void FRemoteControlPresetLayout::DeleteGroup(FGuid GroupId)
{

	int32 Index = Groups.IndexOfByPredicate([GroupId](const FRemoteControlPresetGroup& Group) { return Group.Id == GroupId; });
	if (Index != INDEX_NONE)
	{
		FRemoteControlPresetGroup DeletedGroup = MoveTemp(Groups[Index]);
		Groups.RemoveAt(Index);

		for (const FGuid& FieldId : DeletedGroup.GetFields())
		{
			Owner->Unexpose(FieldId);
		}
		
		Owner->CacheLayoutData();

		OnGroupDeletedDelegate.Broadcast(MoveTemp(DeletedGroup));
		Owner->OnPresetLayoutModified().Broadcast(Owner.Get());
	}
}

void FRemoteControlPresetLayout::RenameGroup(FGuid GroupId, FName NewGroupName)
{
	if (FRemoteControlPresetGroup* Group = GetGroup(GroupId))
	{
		Group->Name = NewGroupName;
		OnGroupRenamedDelegate.Broadcast(GroupId, NewGroupName);
		Owner->OnPresetLayoutModified().Broadcast(Owner.Get());
	}
}

const TArray<FRemoteControlPresetGroup>& FRemoteControlPresetLayout::GetGroups() const
{
	return Groups;
}

TArray<FRemoteControlPresetGroup>& FRemoteControlPresetLayout::AccessGroups()
{
	return Groups;
}

void FRemoteControlPresetLayout::AddField(FGuid GroupId, FGuid FieldId)
{
	if (FRemoteControlPresetGroup* Group = GetGroup(GroupId))
	{
		Group->AccessFields().Add(FieldId);
		OnFieldAddedDelegate.Broadcast(GroupId, FieldId, Group->AccessFields().Num() - 1);
		Owner->OnPresetLayoutModified().Broadcast(Owner.Get());
	}
}

void FRemoteControlPresetLayout::InsertFieldAt(FGuid GroupId, FGuid FieldId, int32 Index)
{
	if (FRemoteControlPresetGroup* Group = GetGroup(GroupId))
	{
		Group->AccessFields().Insert(FieldId, Index);
		OnFieldAddedDelegate.Broadcast(GroupId, FieldId, Index);
		Owner->OnPresetLayoutModified().Broadcast(Owner.Get());
	}
}

void FRemoteControlPresetLayout::RemoveField(FGuid GroupId, FGuid FieldId)
{
	if (FRemoteControlPresetGroup* Group = GetGroup(GroupId))
	{
		int32 Index = Group->AccessFields().IndexOfByKey(FieldId);
		RemoveFieldAt(GroupId, Index);
	}
}

void FRemoteControlPresetLayout::RemoveFieldAt(FGuid GroupId, int32 Index)
{
	if (FRemoteControlPresetGroup* Group = GetGroup(GroupId))
	{
		
		TArray<FGuid>& Fields = Group->AccessFields();
		if(!Fields.IsValidIndex(Index))
		{
			return;
		}

		FGuid FieldId = Fields[Index];
		Fields.RemoveAt(Index);

		OnFieldDeletedDelegate.Broadcast(GroupId, FieldId, Index);
		Owner->OnPresetLayoutModified().Broadcast(Owner.Get());
	}
}

URemoteControlPreset* FRemoteControlPresetLayout::GetOwner()
{
	return Owner.Get();
}

FRemoteControlPresetGroup& FRemoteControlPresetLayout::CreateGroupInternal(FName GroupName, FGuid GroupId)
{
	PRAGMA_DISABLE_DEPRECATION_WARNINGS
	return CreateGroup(GroupName, GroupId);
	PRAGMA_ENABLE_DEPRECATION_WARNINGS
}

TOptional<FRemoteControlProperty> FRemoteControlTarget::ExposeProperty(FRCFieldPathInfo FieldPathInfo, const FString& DesiredDisplayName, FGuid GroupId, bool bAppendAliasToLabel)
{
	FName FieldLabel = Owner->GenerateUniqueFieldLabel(Alias, DesiredDisplayName, bAppendAliasToLabel);
	FRemoteControlProperty RCField(Owner.Get(), FieldLabel, MoveTemp(FieldPathInfo), {});
	ExposedProperties.Add(RCField);

	URemoteControlPreset::FExposeInfo ExposeInfo;
	ExposeInfo.Alias = Alias;
	ExposeInfo.FieldId = RCField.GetId();
	ExposeInfo.LayoutGroupId = GroupId;
	Owner->OnExpose(MoveTemp(ExposeInfo));

	return RCField;
}

TOptional<FRemoteControlProperty> FRemoteControlTarget::ExposeProperty(FRCFieldPathInfo FieldPathInfo, TArray<FString> ComponentHierarchy, const FString& DesiredDisplayName, FGuid GroupId)
{
	return ExposeProperty(MoveTemp(FieldPathInfo), DesiredDisplayName, MoveTemp(GroupId));
}

TOptional<FRemoteControlFunction> FRemoteControlTarget::ExposeFunction(FString RelativeFieldPath, const FString& DesiredDisplayName, FGuid GroupId, bool bAppendAliasToLabel)
{
	TOptional<FRemoteControlFunction> RCFunction;

	FRCFieldPathInfo Path{ MoveTemp(RelativeFieldPath) };
	if (UFunction* Function = Class->FindFunctionByName(Path.GetFieldName()))
	{
		FName FieldLabel = Owner->GenerateUniqueFieldLabel(Alias, DesiredDisplayName, bAppendAliasToLabel);
		RCFunction = FRemoteControlFunction{ Owner.Get(), FieldLabel, MoveTemp(Path), Function, {}};
		ExposedFunctions.Add(*RCFunction);

		URemoteControlPreset::FExposeInfo ExposeInfo;
		ExposeInfo.Alias = Alias;
		ExposeInfo.FieldId = RCFunction->GetId();
		ExposeInfo.LayoutGroupId = GroupId;
		Owner->OnExpose(MoveTemp(ExposeInfo));
	}

	return RCFunction;
}

void FRemoteControlTarget::Unexpose(FGuid FieldId)
{
	RemoveField<FRemoteControlProperty>(ExposedProperties, FieldId);
	RemoveField<FRemoteControlFunction>(ExposedFunctions, FieldId);

	Owner->OnUnexpose(FieldId);
}

FName FRemoteControlTarget::FindFieldLabel(FName FieldName) const
{
	FName Label = NAME_None;

	for (const FRemoteControlProperty& RCProperty : ExposedProperties)
	{
		if (RCProperty.FieldName == FieldName)
		{
			Label = RCProperty.GetLabel();
		}
	}

	if (Label == NAME_None)
	{
		for (const FRemoteControlFunction& RCFunction : ExposedFunctions)
		{
			if (RCFunction.FieldName == FieldName)
			{
				Label = RCFunction.GetLabel();
			}
		}
	}

	return Label;
}

FName FRemoteControlTarget::FindFieldLabel(const FRCFieldPathInfo& Path) const
{
	FName Label = NAME_None;

	for (const FRemoteControlProperty& RCProperty : ExposedProperties)
	{
		if (RCProperty.FieldPathInfo.IsEqual(Path))
		{
			Label = RCProperty.GetLabel();
		}
	}

	if (Label == NAME_None)
	{
		for (const FRemoteControlFunction& RCFunction : ExposedFunctions)
		{
			if (RCFunction.FieldPathInfo.IsEqual(Path))
			{
				Label = RCFunction.GetLabel();
			}
		}
	}

	return Label;
}

TOptional<FRemoteControlProperty> FRemoteControlTarget::GetProperty(FGuid PropertyId) const
{
	TOptional<FRemoteControlProperty> Field;
	if (const FRemoteControlProperty* RCField = ExposedProperties.FindByHash(GetTypeHash(PropertyId), PropertyId))
	{
		Field = *RCField;
	}
	return Field;
}

TOptional<FRemoteControlFunction> FRemoteControlTarget::GetFunction(FGuid FunctionId) const
{
	TOptional<FRemoteControlFunction> Field;
	if (const FRemoteControlFunction* RCField = ExposedFunctions.FindByHash(GetTypeHash(FunctionId), FunctionId))
	{
		Field = *RCField;
	}
	return Field;
}

PRAGMA_DISABLE_DEPRECATION_WARNINGS
TOptional<FExposedProperty> FRemoteControlTarget::ResolveExposedProperty(FGuid PropertyId) const
{
	TOptional<FExposedProperty> OptionalExposedProperty;
	ensure(Class);

	if (TOptional<FRemoteControlProperty> RCProperty = GetProperty(PropertyId))
	{
		TArray<UObject*> FieldOwners = RCProperty->GetBoundObjects();
		if (FieldOwners.Num() && FieldOwners[0])
		{
			//Always resolve exposed property. We might have been pointing to an array element that has been deleted
			if (RCProperty->FieldPathInfo.Resolve(FieldOwners[0]))
			{
				OptionalExposedProperty = FExposedProperty{ RCProperty->FieldPathInfo.GetResolvedData().Field, FieldOwners };
			}
>>>>>>> 3aae9151
		}
		else
		{
			OriginGroupIndex += 1;
		}

		Groups.Insert(FRemoteControlPresetGroup{ *OriginGroup }, TargetGroupIndex);
		Groups.Swap(TargetGroupIndex, OriginGroupIndex);
		Groups.RemoveAt(OriginGroupIndex);

		TArray<FGuid> GroupIds;
		GroupIds.Reserve(Groups.Num());
		Algo::Transform(Groups, GroupIds, &FRemoteControlPresetGroup::Id);
		OnGroupOrderChangedDelegate.Broadcast(GroupIds);
	}
}

void FRemoteControlPresetLayout::SwapFields(const FFieldSwapArgs& FieldSwapArgs)
{
	FRemoteControlPresetGroup* DragOriginGroup = GetGroup(FieldSwapArgs.OriginGroupId);
	FRemoteControlPresetGroup* DragTargetGroup = GetGroup(FieldSwapArgs.TargetGroupId);

<<<<<<< HEAD
	if (!DragOriginGroup || !DragTargetGroup)
	{
		return;
	}

	int32 DragOriginFieldIndex = DragOriginGroup->AccessFields().IndexOfByKey(FieldSwapArgs.DraggedFieldId);
	int32 DragTargetFieldIndex = DragTargetGroup->AccessFields().IndexOfByKey(FieldSwapArgs.TargetFieldId);

	if (DragOriginFieldIndex == INDEX_NONE)
	{
		return;
	}

	if (FieldSwapArgs.OriginGroupId == FieldSwapArgs.TargetGroupId && DragTargetFieldIndex != INDEX_NONE)
	{
		if (DragTargetFieldIndex > DragOriginFieldIndex)
		{
			DragTargetFieldIndex += 1;
		}
		else
		{
			DragOriginFieldIndex += 1;
		}

		// Here we don't want to trigger add/delete delegates since the fields just get moved around.
		TArray<FGuid>& Fields = DragTargetGroup->AccessFields();
		Fields.Insert(FieldSwapArgs.DraggedFieldId, DragTargetFieldIndex);
		Fields.Swap(DragTargetFieldIndex, DragOriginFieldIndex);
		Fields.RemoveAt(DragOriginFieldIndex);
	
		Owner->CacheLayoutData();
		OnFieldOrderChangedDelegate.Broadcast(FieldSwapArgs.TargetGroupId, Fields);
	}
	else
	{
		DragOriginGroup->AccessFields().RemoveAt(DragOriginFieldIndex);

		DragTargetFieldIndex = DragTargetFieldIndex == INDEX_NONE ? 0 : DragTargetFieldIndex;
		DragTargetGroup->AccessFields().Insert(FieldSwapArgs.DraggedFieldId, DragTargetFieldIndex);

		Owner->CacheLayoutData();
		OnFieldDeletedDelegate.Broadcast(FieldSwapArgs.OriginGroupId, FieldSwapArgs.DraggedFieldId, DragOriginFieldIndex);
		OnFieldAddedDelegate.Broadcast(FieldSwapArgs.TargetGroupId, FieldSwapArgs.DraggedFieldId, DragTargetFieldIndex);
	}
=======
	return OptionalExposedProperty;
>>>>>>> 3aae9151
}
PRAGMA_ENABLE_DEPRECATION_WARNINGS

<<<<<<< HEAD
void FRemoteControlPresetLayout::DeleteGroup(FGuid GroupId)
{

	int32 Index = Groups.IndexOfByPredicate([GroupId](const FRemoteControlPresetGroup& Group) { return Group.Id == GroupId; });
	if (Index != INDEX_NONE)
	{
		FRemoteControlPresetGroup DeletedGroup = MoveTemp(Groups[Index]);
		Groups.RemoveAt(Index);

		for (const FGuid& FieldId : DeletedGroup.GetFields())
		{
			Owner->Unexpose(FieldId);
		}
		
		Owner->CacheLayoutData();

		OnGroupDeletedDelegate.Broadcast(MoveTemp(DeletedGroup));
	}
}

void FRemoteControlPresetLayout::RenameGroup(FGuid GroupId, FName NewGroupName)
{
	if (FRemoteControlPresetGroup* Group = GetGroup(GroupId))
	{
		Group->Name = NewGroupName;
		OnGroupRenamedDelegate.Broadcast(GroupId, NewGroupName);
	}
}

const TArray<FRemoteControlPresetGroup>& FRemoteControlPresetLayout::GetGroups() const
{
	return Groups;
}

TArray<FRemoteControlPresetGroup>& FRemoteControlPresetLayout::AccessGroups()
{
	return Groups;
}

void FRemoteControlPresetLayout::AddField(FGuid GroupId, FGuid FieldId)
{
	if (FRemoteControlPresetGroup* Group = GetGroup(GroupId))
	{
		Group->AccessFields().Add(FieldId);
		OnFieldAddedDelegate.Broadcast(GroupId, FieldId, Group->AccessFields().Num() - 1);
	}
=======
PRAGMA_DISABLE_DEPRECATION_WARNINGS
TOptional<FExposedFunction> FRemoteControlTarget::ResolveExposedFunction(FGuid FunctionId) const
{
	TOptional<FExposedFunction> OptionalExposedFunction;
	ensure(Class);
	if (TOptional<FRemoteControlFunction> RCFunction = GetFunction(FunctionId))
	{
		FExposedFunction ExposedFunction;
		ExposedFunction.Function = RCFunction->GetFunction();
		ExposedFunction.DefaultParameters = RCFunction->FunctionArguments;
		ExposedFunction.OwnerObjects = ResolveBoundObjects();
		OptionalExposedFunction = MoveTemp(ExposedFunction);
	}

	return OptionalExposedFunction;
>>>>>>> 3aae9151
}
PRAGMA_ENABLE_DEPRECATION_WARNINGS

<<<<<<< HEAD
void FRemoteControlPresetLayout::InsertFieldAt(FGuid GroupId, FGuid FieldId, int32 Index)
{
	if (FRemoteControlPresetGroup* Group = GetGroup(GroupId))
	{
		Group->AccessFields().Insert(FieldId, Index);
		OnFieldAddedDelegate.Broadcast(GroupId, FieldId, Index);
	}
}

void FRemoteControlPresetLayout::RemoveField(FGuid GroupId, FGuid FieldId)
{
	if (FRemoteControlPresetGroup* Group = GetGroup(GroupId))
	{
		int32 Index = Group->AccessFields().IndexOfByKey(FieldId);
		RemoveFieldAt(GroupId, Index);
	}
}

void FRemoteControlPresetLayout::RemoveFieldAt(FGuid GroupId, int32 Index)
{
	if (FRemoteControlPresetGroup* Group = GetGroup(GroupId))
	{
		
		TArray<FGuid>& Fields = Group->AccessFields();
		if(!Fields.IsValidIndex(Index))
		{
			return;
		}

		FGuid FieldId = Fields[Index];
		Fields.RemoveAt(Index);

		OnFieldDeletedDelegate.Broadcast(GroupId, FieldId, Index);
	}
}

URemoteControlPreset* FRemoteControlPresetLayout::GetOwner()
{
	return Owner.Get();
}

TOptional<FRemoteControlProperty> FRemoteControlTarget::ExposeProperty(FRCFieldPathInfo FieldPathInfo, TArray<FString> ComponentHierarchy, const FString& DesiredDisplayName, FGuid GroupId)
{
	FName FieldLabel = Owner->GenerateUniqueFieldLabel(Alias, DesiredDisplayName);
	FRemoteControlProperty RCField(FieldLabel, MoveTemp(FieldPathInfo), MoveTemp(ComponentHierarchy));
	ExposedProperties.Add(MoveTemp(RCField));

	URemoteControlPreset::FExposeInfo ExposeInfo;
	ExposeInfo.Alias = Alias;
	ExposeInfo.FieldId = RCField.Id;
	ExposeInfo.LayoutGroupId = GroupId;
	Owner->OnExpose(MoveTemp(ExposeInfo));

	return RCField;
}

TOptional<FRemoteControlFunction> FRemoteControlTarget::ExposeFunction(FString RelativeFieldPath, const FString& DesiredDisplayName, FGuid GroupId)
{
	TOptional<FRemoteControlFunction> RCFunction;

	// Right now only top level function exposing is supported,
	// We could allow exposing functions on components by resolving the target objects
	if (!ensure(!RelativeFieldPath.Contains(TEXT("."))))
	{
		return RCFunction;
	}

	
	FRCFieldPathInfo Path{ MoveTemp(RelativeFieldPath) };
	if (UFunction* Function = Class->FindFunctionByName(Path.GetFieldName()))
	{
		FName FieldLabel = Owner->GenerateUniqueFieldLabel(Alias, DesiredDisplayName);
		RCFunction = FRemoteControlFunction{ FieldLabel, MoveTemp(Path), Function };
		ExposedFunctions.Add(*RCFunction);

		URemoteControlPreset::FExposeInfo ExposeInfo;
		ExposeInfo.Alias = Alias;
		ExposeInfo.FieldId = RCFunction->Id;
		ExposeInfo.LayoutGroupId = GroupId;
		Owner->OnExpose(MoveTemp(ExposeInfo));
	}

	return RCFunction;
}

void FRemoteControlTarget::Unexpose(FGuid FieldId)
{
	RemoveField<FRemoteControlProperty>(ExposedProperties, FieldId);
	RemoveField<FRemoteControlFunction>(ExposedFunctions, FieldId);

	Owner->OnUnexpose(FieldId);
}

FName FRemoteControlTarget::FindFieldLabel(FName FieldName) const
{
	FName Label = NAME_None;

	for (const FRemoteControlProperty& RCProperty : ExposedProperties)
	{
		if (RCProperty.FieldName == FieldName)
		{
			Label = RCProperty.Label;
		}
	}

	if (Label == NAME_None)
	{
		for (const FRemoteControlFunction& RCFunction : ExposedFunctions)
		{
			if (RCFunction.FieldName == FieldName)
			{
				Label = RCFunction.Label;
			}
		}
	}

	return Label;
}

FName FRemoteControlTarget::FindFieldLabel(const FRCFieldPathInfo& Path) const
{
	FName Label = NAME_None;

	for (const FRemoteControlProperty& RCProperty : ExposedProperties)
	{
		if (RCProperty.FieldPathInfo.IsEqual(Path))
		{
			Label = RCProperty.Label;
		}
	}

	if (Label == NAME_None)
	{
		for (const FRemoteControlFunction& RCFunction : ExposedFunctions)
		{
			if (RCFunction.FieldPathInfo.IsEqual(Path))
			{
				Label = RCFunction.Label;
			}
		}
	}

	return Label;
}

TOptional<FRemoteControlProperty> FRemoteControlTarget::GetProperty(FGuid PropertyId) const
{
	TOptional<FRemoteControlProperty> Field;
	if (const FRemoteControlProperty* RCField = ExposedProperties.FindByHash(GetTypeHash(PropertyId), PropertyId))
	{
		Field = *RCField;
	}
	return Field;
}

TOptional<FRemoteControlFunction> FRemoteControlTarget::GetFunction(FGuid FunctionId) const
{
	TOptional<FRemoteControlFunction> Field;
	if (const FRemoteControlFunction* RCField = ExposedFunctions.FindByHash(GetTypeHash(FunctionId), FunctionId))
	{
		Field = *RCField;
	}
	return Field;
}

TOptional<FExposedProperty> FRemoteControlTarget::ResolveExposedProperty(FGuid PropertyId) const
{
	TOptional<FExposedProperty> OptionalExposedProperty;
	check(Class);

	if (TOptional<FRemoteControlProperty> RCProperty = GetProperty(PropertyId))
	{
		TArray<UObject*> FieldOwners = RCProperty->ResolveFieldOwners(ResolveBoundObjects());
		if (FieldOwners.Num() && FieldOwners[0])
		{
			//Always resolve exposed property. We might have been pointing to an array element that has been deleted
			if (RCProperty->FieldPathInfo.Resolve(FieldOwners[0]))
			{
				OptionalExposedProperty = FExposedProperty{ RCProperty->FieldPathInfo.GetResolvedData().Field, FieldOwners };
			}
		}
	}

	return OptionalExposedProperty;
}

TOptional<FExposedFunction> FRemoteControlTarget::ResolveExposedFunction(FGuid FunctionId) const
{
	TOptional<FExposedFunction> OptionalExposedFunction;
	check(Class);
	if (TOptional<FRemoteControlFunction> RCFunction = GetFunction(FunctionId))
	{
		FExposedFunction ExposedFunction;
		ExposedFunction.Function = RCFunction->Function;
		ExposedFunction.DefaultParameters = RCFunction->FunctionArguments;
		ExposedFunction.OwnerObjects = ResolveBoundObjects();
		OptionalExposedFunction = MoveTemp(ExposedFunction);
	}

	return OptionalExposedFunction;
}

=======
>>>>>>> 3aae9151
TArray<UObject*> FRemoteControlTarget::ResolveBoundObjects() const
{
	TArray<UObject*> ResolvedObjects;
	ResolvedObjects.Reserve(Bindings.Num());
	for (const FSoftObjectPath& Path : Bindings)
	{
		if (UObject* Obj = Path.ResolveObject())
		{
#if WITH_EDITOR
			if (Obj->IsA<AActor>() && GEditor && GEditor->PlayWorld)
			{
				if (AActor* SimWorldActor = EditorUtilities::GetSimWorldCounterpartActor(Cast<AActor>(Obj)))
				{
					Obj = SimWorldActor;
				}
			}
#endif		
			ResolvedObjects.Add(Obj);
		}
<<<<<<< HEAD
	}

	return ResolvedObjects;
}

void FRemoteControlTarget::BindObjects(const TArray<UObject*>& ObjectsToBind)
{
	if (CanBindObjects(ObjectsToBind))
	{
		for (UObject* TargetObject : ObjectsToBind)
		{
			Bindings.Add(FSoftObjectPath{ TargetObject });
		}
=======
>>>>>>> 3aae9151
	}
}

<<<<<<< HEAD
bool FRemoteControlTarget::HasBoundObjects(const TArray<UObject*>& ObjectsToTest)
{
	const TArray<UObject*>& TargetObjects = ResolveBoundObjects();
	for (UObject* Object : ObjectsToTest)
	{
		if (!TargetObjects.Contains(Object))
		{
			return false;
		}
	}

	return true;
}

bool FRemoteControlTarget::CanBindObjects(const TArray<UObject*>& ObjectsToTest)
{
	if (!Class && Bindings.Num() == 0)
	{
		// If no target class is set, then anything can be exposed.
		return true;
=======
	return ResolvedObjects;
}

void FRemoteControlTarget::BindObjects(const TArray<UObject*>& ObjectsToBind)
{
	if (CanBindObjects(ObjectsToBind))
	{
		for (UObject* TargetObject : ObjectsToBind)
		{
			Bindings.Add(FSoftObjectPath{ TargetObject });
		}
>>>>>>> 3aae9151
	}

	UClass* OwnersCommonBase = FindCommonBase(ObjectsToTest);
	return OwnersCommonBase && OwnersCommonBase->IsChildOf(Class);
}

<<<<<<< HEAD
FProperty* FRemoteControlTarget::FindPropertyRecursive(UStruct* Container, TArray<FString>& DesiredPropertyPath) const
{
	if (DesiredPropertyPath.Num() <= 0)
	{
		return nullptr;
	}

	const FString DesiredPropertyName = DesiredPropertyPath[0];
	for (TFieldIterator<FProperty> It(Container, EFieldIteratorFlags::IncludeSuper, EFieldIteratorFlags::ExcludeDeprecated, EFieldIteratorFlags::ExcludeInterfaces); It; ++It)
	{
		if (It->GetName() == DesiredPropertyName)
		{
			if (DesiredPropertyPath.Num() == 1)
			{
				return *It;
			}
			else
			{
				//We're looking for nested property so might be a struct or array
				if (FStructProperty* StructProp = CastField<FStructProperty>(*It))
				{
					DesiredPropertyPath.RemoveAt(0, 1, false);
					return FindPropertyRecursive(StructProp->Struct, DesiredPropertyPath);
				}
			}
		}
	}

	return nullptr;
}

URemoteControlPreset::URemoteControlPreset()
	: Layout(FRemoteControlPresetLayout{ this })
{
}

void URemoteControlPreset::PostInitProperties()
{
	Super::PostInitProperties();
	if (!HasAnyFlags(RF_ClassDefaultObject | RF_ArchetypeObject))
	{
		RegisterDelegates();
		IRemoteControlModule::Get().RegisterPreset(GetFName(), this);
	}
}

void URemoteControlPreset::PostLoad()
{
	Super::PostLoad();
	IRemoteControlModule::Get().RegisterPreset(GetFName(), this);

	RegisterDelegates();

	FieldCache.Reset();
	CacheFieldsData();
	CacheFieldLayoutData();
}

void URemoteControlPreset::BeginDestroy()
{
	Super::BeginDestroy();

	UnregisterDelegates();
	IRemoteControlModule::Get().UnregisterPreset(GetFName());
}

void URemoteControlPreset::PostRename(UObject* OldOuter, const FName OldName)
{
	Super::PostRename(OldOuter, OldName);
	IRemoteControlModule::Get().UnregisterPreset(OldName);
	IRemoteControlModule::Get().RegisterPreset(GetFName(), this);
}

FName URemoteControlPreset::GetOwnerAlias(FGuid FieldId) const
{
	if (const FRCCachedFieldData* CachedData = FieldCache.Find(FieldId))
	{
		return CachedData->OwnerObjectAlias;
	}

	return NAME_None;
}

FGuid URemoteControlPreset::GetFieldId(FName FieldLabel) const
{
	if (const FGuid* Guid = NameToGuidMap.Find(FieldLabel))
	{
		return *Guid;
	}
	return FGuid();
}

TOptional<FRemoteControlFunction> URemoteControlPreset::GetFunction(FName FunctionLabel) const
{
	return GetFunction(GetFieldId(FunctionLabel));
}

TOptional<FRemoteControlFunction> URemoteControlPreset::GetFunction(FGuid FunctionId) const
{
	TOptional<FRemoteControlFunction> Function;
	if (const FRCCachedFieldData* CachedData = FieldCache.Find(FunctionId))
	{
		if (const FRemoteControlTarget* Target = RemoteControlTargets.Find(CachedData->OwnerObjectAlias))
		{
			Function = Target->GetFunction(FunctionId);
		}
	}

	return Function;
}

TOptional<FRemoteControlProperty> URemoteControlPreset::GetProperty(FName PropertyLabel) const
{
	return GetProperty(GetFieldId(PropertyLabel));
}

TOptional<FRemoteControlProperty> URemoteControlPreset::GetProperty(FGuid PropertyId) const
{
	TOptional<FRemoteControlProperty> Property;
	if (const FRCCachedFieldData* CachedData = FieldCache.Find(PropertyId))
	{
		if (const FRemoteControlTarget* Target = RemoteControlTargets.Find(CachedData->OwnerObjectAlias))
		{
			Property = Target->GetProperty(PropertyId);
		}
	}

	return Property;
}

void URemoteControlPreset::RenameField(FName OldFieldLabel, FName NewFieldLabel)
{
	if (OldFieldLabel == NewFieldLabel)
	{
		return;
	}

	ensure(!NameToGuidMap.Contains(NewFieldLabel));

	Modify();

	if (FRemoteControlField* Field = GetFieldPtr(GetFieldId(OldFieldLabel)))
	{
		Field->Label = NewFieldLabel;
	}

	FGuid FieldId = GetFieldId(OldFieldLabel);
	NameToGuidMap.Remove(OldFieldLabel);
	NameToGuidMap.Add(NewFieldLabel, FieldId);

	OnPresetFieldRenamed.Broadcast(this, OldFieldLabel, NewFieldLabel);
}

TOptional<FExposedProperty> URemoteControlPreset::ResolveExposedProperty(FName PropertyLabel) const
{
	TOptional<FExposedProperty> OptionalExposedProperty;
	if (const FRCCachedFieldData* Data = FieldCache.Find(GetFieldId(PropertyLabel)))
	{
		OptionalExposedProperty = RemoteControlTargets.FindChecked(Data->OwnerObjectAlias).ResolveExposedProperty(GetFieldId(PropertyLabel));
	}

	return OptionalExposedProperty;
}

TOptional<FExposedFunction> URemoteControlPreset::ResolveExposedFunction(FName FunctionLabel) const
{
	TOptional<FExposedFunction> OptionalExposedFunction;
	if (const FRCCachedFieldData* Data = FieldCache.Find(GetFieldId(FunctionLabel)))
	{
		OptionalExposedFunction = RemoteControlTargets.FindChecked(Data->OwnerObjectAlias).ResolveExposedFunction(GetFieldId(FunctionLabel));
	}

	return OptionalExposedFunction;
}

void URemoteControlPreset::Unexpose(FName FieldLabel)
{
	FGuid FieldId = GetFieldId(FieldLabel);
	Unexpose(FieldId);
}

void URemoteControlPreset::Unexpose(const FGuid& FieldId)
{
	if (FRCCachedFieldData* Data = FieldCache.Find(FieldId))
	{
		RemoteControlTargets.FindChecked(Data->OwnerObjectAlias).Unexpose(FieldId);
	}
}

FName URemoteControlPreset::CreateTarget(const TArray<UObject*>& TargetObjects)
{
	if (TargetObjects.Num() == 0)
	{
		return NAME_None;
	}

	FName Alias = GenerateAliasForObjects(TargetObjects);
	FRemoteControlTarget Target{ this };
	Target.BindObjects(TargetObjects);
	Target.Alias = Alias;

	TArray<UClass*> Classes;
	Classes.Reserve(TargetObjects.Num());
	Algo::Transform(TargetObjects, Classes, [](const UObject* Object) { return Object->GetClass(); });
	UClass* CommonClass = UClass::FindCommonBase(Classes);

	Target.Class = CommonClass;

	RemoteControlTargets.Add(Alias, MoveTemp(Target));

	return Alias;
=======
bool FRemoteControlTarget::HasBoundObjects(const TArray<UObject*>& ObjectsToTest) const
{
	const TArray<UObject*>& TargetObjects = ResolveBoundObjects();
	for (UObject* Object : ObjectsToTest)
	{
		if (!TargetObjects.Contains(Object))
		{
			return false;
		}
	}

	return true;
}

bool FRemoteControlTarget::HasBoundObject(const UObject* ObjectToTest) const
{
	return ResolveBoundObjects().Contains(ObjectToTest);
}

bool FRemoteControlTarget::CanBindObjects(const TArray<UObject*>& ObjectsToTest) const
{
	if (!Class && Bindings.Num() == 0)
	{
		// If no target class is set, then anything can be exposed.
		return true;
	}

	UClass* OwnersCommonBase = FindCommonBase(ObjectsToTest);
	return OwnersCommonBase && OwnersCommonBase->IsChildOf(Class);
}

PRAGMA_DISABLE_DEPRECATION_WARNINGS
FProperty* FRemoteControlTarget::FindPropertyRecursive(UStruct* Container, TArray<FString>& DesiredPropertyPath) const
{
	if (DesiredPropertyPath.Num() <= 0)
	{
		return nullptr;
	}

	const FString DesiredPropertyName = DesiredPropertyPath[0];
	for (TFieldIterator<FProperty> It(Container, EFieldIteratorFlags::IncludeSuper, EFieldIteratorFlags::ExcludeDeprecated, EFieldIteratorFlags::ExcludeInterfaces); It; ++It)
	{
		if (It->GetName() == DesiredPropertyName)
		{
			if (DesiredPropertyPath.Num() == 1)
			{
				return *It;
			}
			else
			{
				//We're looking for nested property so might be a struct or array
				if (FStructProperty* StructProp = CastField<FStructProperty>(*It))
				{
					DesiredPropertyPath.RemoveAt(0, 1, false);
					return FindPropertyRecursive(StructProp->Struct, DesiredPropertyPath);
				}
			}
		}
	}

	return nullptr;
>>>>>>> 3aae9151
}
PRAGMA_ENABLE_DEPRECATION_WARNINGS

<<<<<<< HEAD
void URemoteControlPreset::DeleteTarget(FName TargetName)
{	
	if (FRemoteControlTarget* Target = RemoteControlTargets.Find(TargetName))
	{
		for (auto It = Target->ExposedProperties.CreateConstIterator(); It; ++It)
		{
			Unexpose(It->Label);
		}
	}

	RemoteControlTargets.Remove(TargetName);
}

void URemoteControlPreset::RenameTarget(FName TargetName, FName NewTargetName)
{
	FRemoteControlTarget Target;
	RemoteControlTargets.RemoveAndCopyValue(TargetName, Target);
	Target.Alias = NewTargetName;
	RemoteControlTargets.Add(NewTargetName, MoveTemp(Target));
}

void URemoteControlPreset::CacheLayoutData()
{
	CacheFieldLayoutData();
}

TArray<UObject*> URemoteControlPreset::ResolvedBoundObjects(FName FieldLabel)
{
	if (const FRCCachedFieldData* Data = FieldCache.Find(GetFieldId(FieldLabel)))
	{
		FRemoteControlTarget& Target = RemoteControlTargets.FindChecked(Data->OwnerObjectAlias);
		return Target.ResolveBoundObjects();
	}

	return TArray<UObject*>();
}

void URemoteControlPreset::NotifyExposedPropertyChanged(FName PropertyLabel)
{
	if (TOptional<FRemoteControlProperty> ExposedProperty = GetProperty(PropertyLabel))
	{
		OnExposedPropertyChanged().Broadcast(this, ExposedProperty.GetValue());
	}
}

FRemoteControlField* URemoteControlPreset::GetFieldPtr(FGuid FieldId)
{
	if (const FRCCachedFieldData* CachedData = FieldCache.Find(FieldId))
	{
		if (FRemoteControlTarget* Target = RemoteControlTargets.Find(CachedData->OwnerObjectAlias))
		{
			if (FRemoteControlField* Field = Target->ExposedProperties.FindByHash(GetTypeHash(FieldId), FieldId))
			{
				return Field;
			}

			return Target->ExposedFunctions.FindByHash(GetTypeHash(FieldId), FieldId);
		}
	}

	return nullptr;
}

TOptional<FRemoteControlField> URemoteControlPreset::GetField(FGuid FieldId) const
{
	TOptional<FRemoteControlField> Field;

	if (TOptional<FRemoteControlProperty> Property = GetProperty(FieldId))
	{
		Field = *Property;
	}
	else if (TOptional<FRemoteControlFunction> Function = GetFunction(FieldId))
	{
		Field = *Function;
	}

	return Field;
}

FName URemoteControlPreset::GenerateAliasForObjects(const TArray<UObject*>& Objects)
{
	auto Functor = [this](FName Candidate) { return RemoteControlTargets.Contains(Candidate); };

	if (Objects.Num() == 1 && Objects[0])
	{
		UObject* TargetObject = Objects[0];
		if (TargetObject->HasAnyFlags(RF_ClassDefaultObject | RF_ArchetypeObject))
		{
			return MakeUniqueName(FName(*TargetObject->GetName().RightChop(DefaultObjectPrefix.Len())), Functor);
		}
		else
		{
			return MakeUniqueName(TargetObject->GetFName(), Functor);
		}
	}
	else
	{
		ensure(false);
		return NAME_None;
	}
}

FName URemoteControlPreset::GenerateUniqueFieldLabel(FName Alias, const FString& BaseName)
{
	auto NamePoolContainsFunctor = [this](FName Candidate) { return FieldCache.Contains(GetFieldId(Candidate)); };
	return MakeUniqueName(FName(FString::Printf(TEXT("%s (%s)"), *BaseName, *Alias.ToString())), NamePoolContainsFunctor);
}

void URemoteControlPreset::OnExpose(const FExposeInfo& Info)
{
	FRCCachedFieldData CachedData;

	FGuid FieldGroupId = !Info.LayoutGroupId.IsValid() ? DefaultGroupId : Info.LayoutGroupId;
	FRemoteControlPresetGroup* Group = Layout.GetGroup(FieldGroupId);
	if (!Group)
	{
		Group = &Layout.GetDefaultGroup();
	}

	CachedData.LayoutGroupId = FieldGroupId;
	CachedData.OwnerObjectAlias = Info.Alias;
	FieldCache.FindOrAdd(Info.FieldId) = CachedData;

	if (FRemoteControlField* Field = GetFieldPtr(Info.FieldId))
	{
		NameToGuidMap.Add(Field->Label, Info.FieldId);
		Layout.AddField(FieldGroupId, Info.FieldId);
		OnPropertyExposed().Broadcast(this, Field->Label);
	}
}

void URemoteControlPreset::OnUnexpose(FGuid UnexposedFieldId)
 {
	FRCCachedFieldData CachedData = FieldCache.FindChecked(UnexposedFieldId);

	Layout.RemoveField(CachedData.LayoutGroupId, UnexposedFieldId);

	FieldCache.Remove(UnexposedFieldId);

	FName FieldLabel;
	for (auto It = NameToGuidMap.CreateIterator(); It; ++It)
	{
		if (It.Value() == UnexposedFieldId)
		{
			FieldLabel = It.Key();
			It.RemoveCurrent();
		}
	}

	if (FieldLabel != NAME_None)
	{
		OnPropertyUnexposed().Broadcast(this, FieldLabel);
	}
}

void URemoteControlPreset::CacheFieldsData()
{
	for (TTuple<FName, FRemoteControlTarget>& Target : RemoteControlTargets)
	{
		FieldCache.Reserve(FieldCache.Num() + Target.Value.ExposedProperties.Num() + Target.Value.ExposedFunctions.Num());
		auto CacheField = [this, TargetName = Target.Key](const FRemoteControlField& Field)
		{
			FRCCachedFieldData& CachedData = FieldCache.FindOrAdd(Field.Id);
			CachedData.OwnerObjectAlias = TargetName;
			NameToGuidMap.Add(Field.Label, Field.Id);
		};

		Algo::ForEach(Target.Value.ExposedProperties, CacheField);
		Algo::ForEach(Target.Value.ExposedFunctions, CacheField);
	}
}

void URemoteControlPreset::CacheFieldLayoutData()
{
	for (FRemoteControlPresetGroup& Group : Layout.AccessGroups())
	{
		for (auto It = Group.AccessFields().CreateIterator(); It; ++It)
		{
			if (FRCCachedFieldData* CachedData = FieldCache.Find(*It))
			{
				CachedData->LayoutGroupId = Group.Id;
			}
			else
			{
				//It.RemoveCurrent();
			}
		}
	}
}

void URemoteControlPreset::OnObjectPropertyChanged(UObject* Object, struct FPropertyChangedEvent& Event)
{
	//Objects modified should have run through the preobjectmodified. If interesting, they will be cached
	for (auto Iter = PreObjectModifiedCache.CreateIterator(); Iter; ++Iter)
	{
		FGuid& PropertyId = Iter.Key();
		FPreObjectModifiedCache& CacheEntry = Iter.Value();

		if (CacheEntry.Object == Object
			&& CacheEntry.Property == Event.Property)
		{
			if (TOptional<FRemoteControlProperty> Property = GetProperty(PropertyId))
			{
				OnExposedPropertyChanged().Broadcast(this, Property.GetValue());
				Iter.RemoveCurrent();
			}
		}
	}
}

void URemoteControlPreset::OnPreObjectPropertyChanged(UObject* Object, const class FEditPropertyChain& PropertyChain)
{
	using PropertyNode = TDoubleLinkedList<FProperty*>::TDoubleLinkedListNode;

	//Quick validation of the property chain
	PropertyNode* Head = PropertyChain.GetHead();
	if (!Head || !Head->GetValue())
	{
		return;
	}

	PropertyNode* Tail = PropertyChain.GetTail();
	if (!Tail || !Tail->GetValue())
	{
		return;
	}

	//If the modified object is a component, get the owner. Target bindings will point to Actors at the top level
	UObject* Binding = Object;
	if (UActorComponent* Component = Cast<UActorComponent>(Object))
	{
		Binding = Component->GetOwner();
	}

	for (TPair<FName, FRemoteControlTarget>& Pair : RemoteControlTargets)
	{
		FRemoteControlTarget& Target = Pair.Value;
		TArray<UObject*> BoundedObj({ Binding });
		if (Target.HasBoundObjects(BoundedObj))
		{
			for (const FRemoteControlProperty& Property : Target.ExposedProperties)
			{
				//If this property is already cached, skip it
				if (PreObjectModifiedCache.Contains(Property.Id))
				{

					continue;
				}

				if (TOptional<FExposedProperty> ExposedProprety = Target.ResolveExposedProperty(Property.Id))
				{
					bool bHasFound = false;
					PropertyNode* Current = Tail;
					while (Current && bHasFound == false)
					{
						//Verify if the exposed property was changed
						if (ExposedProprety->Property == Current->GetValue())
						{
							bHasFound = true;

							FPreObjectModifiedCache& NewEntry = PreObjectModifiedCache.FindOrAdd(Property.Id);
							NewEntry.Object = Object;
							NewEntry.Property = PropertyChain.GetActiveNode()->GetValue();
							NewEntry.MemberProperty = PropertyChain.GetActiveMemberNode()->GetValue();
						}

						//Go backward to walk up the property hierarchy to see if an owning property is exposed
						Current = Current->GetPrevNode();
					}
				}
			}
		}
	}
}

void URemoteControlPreset::RegisterDelegates()
{
#if WITH_EDITOR
	UnregisterDelegates();
	FCoreUObjectDelegates::OnObjectPropertyChanged.AddUObject(this, &URemoteControlPreset::OnObjectPropertyChanged);
	FCoreUObjectDelegates::OnPreObjectPropertyChanged.AddUObject(this, &URemoteControlPreset::OnPreObjectPropertyChanged);
#endif
}

void URemoteControlPreset::UnregisterDelegates()
{
#if WITH_EDITOR
	FCoreUObjectDelegates::OnPreObjectPropertyChanged.RemoveAll(this);
	FCoreUObjectDelegates::OnObjectPropertyChanged.RemoveAll(this);
#endif
=======
URemoteControlPreset::URemoteControlPreset()
	: Layout(FRemoteControlPresetLayout{ this })
	, PresetId(FGuid::NewGuid())
	, RebindingManager(MakePimpl<FRemoteControlPresetRebindingManager>())
{
	Registry = CreateDefaultSubobject<URemoteControlExposeRegistry>(FName("ExposeRegistry"));
}

void URemoteControlPreset::PostInitProperties()
{
	Super::PostInitProperties();
	if (!HasAnyFlags(RF_ClassDefaultObject | RF_ArchetypeObject))
	{
		RegisterDelegates();
	}
}

#if WITH_EDITOR
void URemoteControlPreset::PostEditChangeProperty(struct FPropertyChangedEvent& PropertyChangedEvent)
{
	Super::PostEditChangeProperty(PropertyChangedEvent);
	if (PropertyChangedEvent.GetPropertyName() == GET_MEMBER_NAME_CHECKED(URemoteControlPreset, Metadata))
	{
		OnMetadataModified().Broadcast(this);
	}
}
#endif /*WITH_EDITOR*/

void URemoteControlPreset::PostLoad()
{
	Super::PostLoad();

	OnPostLoadRemoteControlPreset.Broadcast(this);

	RegisterDelegates();

	CacheFieldsData();

	CacheFieldLayoutData();

	InitializeEntitiesMetadata();

	RegisterEntityDelegates();

	CreatePropertyWatchers();
}

void URemoteControlPreset::PostDuplicate(bool bDuplicateForPIE)
{
	Super::PostDuplicate(bDuplicateForPIE);
	if (!bDuplicateForPIE)
	{
		PresetId = FGuid::NewGuid();
	}
}

void URemoteControlPreset::BeginDestroy()
{
	UnregisterDelegates();
	Super::BeginDestroy();
}

FName URemoteControlPreset::GetOwnerAlias(FGuid FieldId) const
{
	if (const FRCCachedFieldData* CachedData = FieldCache.Find(FieldId))
	{
		return CachedData->OwnerObjectAlias;
	}

	return NAME_None;
}

FGuid URemoteControlPreset::GetFieldId(FName FieldLabel) const
{
	if (const FGuid* Guid = NameToGuidMap.Find(FieldLabel))
	{
		return *Guid;
	}
	return FGuid();
}

TWeakPtr<FRemoteControlActor> URemoteControlPreset::ExposeActor(AActor* Actor, FRemoteControlPresetExposeArgs Args)
{
	check(Actor);

#if WITH_EDITOR
	const TCHAR* DesiredName = Args.Label.IsEmpty() ? *Actor->GetActorLabel() : *Args.Label;
#else
	const TCHAR* DesiredName = Args.Label.IsEmpty() ? *Actor->GetName() : *Args.Label;
#endif

	FRemoteControlActor RCActor{this, Registry->GenerateUniqueLabel(DesiredName), { FindOrAddBinding(Actor)} };
	return StaticCastSharedPtr<FRemoteControlActor>(Expose(MoveTemp(RCActor), FRemoteControlActor::StaticStruct(), Args.GroupId));
}

TWeakPtr<FRemoteControlProperty> URemoteControlPreset::ExposeProperty(UObject* Object, FRCFieldPathInfo FieldPath, FRemoteControlPresetExposeArgs Args)
{
	if (!Object)
	{
		return nullptr;
	}

	if (!FieldPath.Resolve(Object))
	{
		return nullptr;
	}

	FProperty* Property = FieldPath.GetResolvedData().Field;
	check(Property);

	FString FieldName;

#if WITH_EDITOR
	FieldName = Property->GetDisplayNameText().ToString();
#else
	FieldName = FieldPath.GetFieldName().ToString();
#endif

	FName DesiredName = *Args.Label;

	if (DesiredName == NAME_None)
	{
		FString ObjectName;
#if WITH_EDITOR
		if (AActor* Actor = Cast<AActor>(Object))
		{
			ObjectName = Actor->GetActorLabel();
		}
		else if(UActorComponent* Component = Cast<UActorComponent>(Object))
		{
			ObjectName = Component->GetOwner()->GetActorLabel();
		}
		else
#endif
		{
			ObjectName = Object->GetName();
		}

		DesiredName = *FString::Printf(TEXT("%s (%s)"), *FieldName, *ObjectName);
	}

	FRemoteControlProperty RCProperty{ this, Registry->GenerateUniqueLabel(DesiredName), MoveTemp(FieldPath), { FindOrAddBinding(Object) } };

	TSharedPtr<FRemoteControlProperty> RCPropertyPtr = StaticCastSharedPtr<FRemoteControlProperty>(Expose(MoveTemp(RCProperty), FRemoteControlProperty::StaticStruct(), Args.GroupId));

	RCPropertyPtr->EnableEditCondition();

	if (PropertyShouldBeWatched(RCPropertyPtr))
	{
		CreatePropertyWatcher(RCPropertyPtr);
	}

	return RCPropertyPtr;
}

TWeakPtr<FRemoteControlFunction> URemoteControlPreset::ExposeFunction(UObject* Object, UFunction* Function, FRemoteControlPresetExposeArgs Args)
{
	if (!Object || !Function || !Object->GetClass() || !Object->GetClass()->FindFunctionByName(Function->GetFName()))
	{
		return nullptr;
	}

	FName DesiredName = *Args.Label;

	if (DesiredName == NAME_None)
	{
		FString FunctionName;
#if WITH_EDITOR
		FunctionName = Function->GetDisplayNameText().ToString(); 
#else
		FunctionName = Function->GetName();
#endif
		
		DesiredName = GenerateExposedFieldLabel(FunctionName, Object);
	}

	FRemoteControlFunction RCFunction{ this, Registry->GenerateUniqueLabel(DesiredName), Function->GetName(), Function, { FindOrAddBinding(Object) } };
	TSharedPtr<FRemoteControlFunction> RCFunctionPtr = StaticCastSharedPtr<FRemoteControlFunction>(Expose(MoveTemp(RCFunction), FRemoteControlFunction::StaticStruct(), Args.GroupId));

	RegisterOnCompileEvent(RCFunctionPtr);
	
	return RCFunctionPtr;
}

TSharedPtr<FRemoteControlEntity> URemoteControlPreset::Expose(FRemoteControlEntity&& Entity, UScriptStruct* EntityType, const FGuid& GroupId)
{
	Registry->Modify();

#if WITH_EDITOR
	if (FEngineAnalytics::IsAvailable())
	{
		TArray<FAnalyticsEventAttribute> EventAttributes;
		check(EntityType);
		EventAttributes.Add(FAnalyticsEventAttribute(TEXT("ExposedEntityType"), EntityType->GetName()));
		FEngineAnalytics::GetProvider().RecordEvent(TEXT("RemoteControl.EntityExposed"), EventAttributes);	
	}
#endif
	
	TSharedPtr<FRemoteControlEntity> RCEntity = Registry->AddExposedEntity(MoveTemp(Entity), EntityType);
	InitializeEntityMetadata(RCEntity);
	
	RCEntity->OnEntityModifiedDelegate.BindUObject(this, &URemoteControlPreset::OnEntityModified);
	FRemoteControlPresetGroup* Group = Layout.GetGroup(GroupId);
	if (!Group)
	{
		Group = &Layout.GetDefaultGroup();
	}

	FRCCachedFieldData& CachedData = FieldCache.Add(RCEntity->GetId());
	CachedData.LayoutGroupId = Group->Id;

	Layout.AddField(Group->Id, RCEntity->GetId());
	
	OnEntityExposed().Broadcast(this, RCEntity->GetId());

	return RCEntity;
}

URemoteControlBinding* URemoteControlPreset::FindOrAddBinding(const TSoftObjectPtr<UObject>& Object)
{
	if (!ensureAlways(Object.ToString().Len()))
	{
		return nullptr;
	}
	
	for (URemoteControlBinding* Binding : Bindings)
	{
		if (Binding->IsBound(Object))
		{
			return Binding;
		}
	}

	URemoteControlBinding* NewBinding = nullptr;

	if (UObject* ResolvedObject = Object.Get())
	{
		if (ResolvedObject->GetTypedOuter<ULevel>())
        {
        	NewBinding = NewObject<URemoteControlLevelDependantBinding>(this);	
        }
        else
        {
        	NewBinding = NewObject<URemoteControlLevelIndependantBinding>(this);
        }
		
		NewBinding->SetBoundObject(Object);
	}
	else
	{
		// Object is not currently loaded, we have to parse the path manually to find the level path.
		FString Path = Object.ToString();
		static const FString PersistentLevelText = TEXT(":PersistentLevel.");
		int32 PersistentLevelIndex = Path.Find(PersistentLevelText);
		if (PersistentLevelIndex != INDEX_NONE)
		{
			TSoftObjectPtr<ULevel> Level = TSoftObjectPtr<ULevel>{ FSoftObjectPath{ Path.Left(PersistentLevelIndex + PersistentLevelText.Len() - 1) } };
			URemoteControlLevelDependantBinding* LevelDependantBinding = NewObject<URemoteControlLevelDependantBinding>(this);
			LevelDependantBinding->SetBoundObject(Level, Object);
			NewBinding = LevelDependantBinding;
		}
		else
		{
			NewBinding = NewObject<URemoteControlLevelIndependantBinding>(this);
			NewBinding->SetBoundObject(Object);
		}
		
	}

	if (NewBinding)
	{
		Bindings.Add(NewBinding);
	}
	
	return NewBinding;
}

void URemoteControlPreset::OnEntityModified(const FGuid& EntityId)
{
	PerFrameUpdatedEntities.Add(EntityId);
}

void URemoteControlPreset::InitializeEntitiesMetadata()
{
	for (const TSharedPtr<FRemoteControlEntity>& Entity : Registry->GetExposedEntities())
	{
		InitializeEntityMetadata(Entity);
	}
}

void URemoteControlPreset::InitializeEntityMetadata(const TSharedPtr<FRemoteControlEntity>& Entity)
{
	if (!Entity)
	{
		return;
	}
    	
    const TMap<FName, FEntityMetadataInitializer>& Initializers = IRemoteControlModule::Get().GetDefaultMetadataInitializers();
    for (const TPair<FName, FEntityMetadataInitializer>& Entry : Initializers)
    {
    	if (Entry.Value.IsBound())
    	{
    		// Don't reset the metadata entry if already present.
    		if (!Entity->UserMetadata.Contains(Entry.Key))
    		{
    			Entity->UserMetadata.Add(Entry.Key, Entry.Value.Execute(this, Entity->GetId()));
    		}
    	}
    }
}

void URemoteControlPreset::RegisterEntityDelegates()
{
	for (const TSharedPtr<FRemoteControlEntity>& Entity : Registry->GetExposedEntities())
	{
		Entity->OnEntityModifiedDelegate.BindUObject(this, &URemoteControlPreset::OnEntityModified);

		if (Entity->GetStruct() == FRemoteControlFunction::StaticStruct())
		{
			RegisterOnCompileEvent(StaticCastSharedPtr<FRemoteControlFunction>(Entity));
		}
	}
}

void URemoteControlPreset::RegisterOnCompileEvent(const TSharedPtr<FRemoteControlFunction>& RCFunction)
{
#if WITH_EDITOR
	if (UFunction* UnderlyingFunction = RCFunction->GetFunction())
	{
		if (UBlueprintGeneratedClass* BPClass = Cast<UBlueprintGeneratedClass>(UnderlyingFunction->GetOwnerClass()))
		{
			if (UBlueprint* Blueprint = Cast<UBlueprint>(BPClass->ClassGeneratedBy))
			{
				if (!BlueprintsWithRegisteredDelegates.Contains(Blueprint))
				{
					BlueprintsWithRegisteredDelegates.Emplace(Blueprint);
					Blueprint->OnCompiled().AddUObject(this, &URemoteControlPreset::OnBlueprintRecompiled);
				}
			}
		}
	}
#endif
}

void URemoteControlPreset::CreatePropertyWatcher(const TSharedPtr<FRemoteControlProperty>& RCProperty)
{
	if (ensure(RCProperty))
	{
		if (!PropertyWatchers.Contains(RCProperty->GetId()))
		{
			FRCPropertyWatcher Watcher{RCProperty, FSimpleDelegate::CreateLambda([this, WeakProperty = TWeakPtr<FRemoteControlProperty>(RCProperty)]()
			{
				if (TSharedPtr<FRemoteControlProperty> PinnedProperty = WeakProperty.Pin())
				{
					PerFrameModifiedProperties.Add(PinnedProperty->GetId());
				}
			})};
			
			PropertyWatchers.Add(RCProperty->GetId(), MoveTemp(Watcher));
		}
	}
}

bool URemoteControlPreset::PropertyShouldBeWatched(const TSharedPtr<FRemoteControlProperty>& RCProperty) const
{
#if WITH_EDITOR
	if (GEditor && !CVarRemoteControlEnablePropertyWatchInEditor.GetValueOnAnyThread())
	{
		// Don't use property watchers in editor unless explicitely specified.
		return false;
	}
#endif

	// If we are not running in editor, we need to watch all properties as there is no object modified callback.
	if (!GIsEditor)
	{
		return true;	
	}
	
	static const TSet<FName> WatchedPropertyNames =
		{
			UStaticMeshComponent::GetRelativeLocationPropertyName(),
			UStaticMeshComponent::GetRelativeRotationPropertyName(),
			UStaticMeshComponent::GetRelativeScale3DPropertyName()
		};
	
	return RCProperty && WatchedPropertyNames.Contains(RCProperty->FieldName);
}

void URemoteControlPreset::CreatePropertyWatchers()
{
	for (const TSharedPtr<FRemoteControlProperty>& ExposedProperty : Registry->GetExposedEntities<FRemoteControlProperty>())
	{
		if (PropertyShouldBeWatched(ExposedProperty))
		{
			CreatePropertyWatcher(ExposedProperty);
		}
	}
}

TOptional<FRemoteControlFunction> URemoteControlPreset::GetFunction(FName FunctionLabel) const
{
PRAGMA_DISABLE_DEPRECATION_WARNINGS
	return GetFunction(GetExposedEntityId(FunctionLabel));
PRAGMA_ENABLE_DEPRECATION_WARNINGS
}

TOptional<FRemoteControlFunction> URemoteControlPreset::GetFunction(FGuid FunctionId) const
{
	TOptional<FRemoteControlFunction> OptionalFunction;
	if (TSharedPtr<FRemoteControlFunction> RCFunction = Registry->GetExposedEntity<FRemoteControlFunction>(FunctionId))
	{
		OptionalFunction = *RCFunction;
	}

	return OptionalFunction;
}

TOptional<FRemoteControlProperty> URemoteControlPreset::GetProperty(FName PropertyLabel) const
{
PRAGMA_DISABLE_DEPRECATION_WARNINGS
	return GetProperty(GetExposedEntityId(PropertyLabel));
PRAGMA_ENABLE_DEPRECATION_WARNINGS
}

TOptional<FRemoteControlProperty> URemoteControlPreset::GetProperty(FGuid PropertyId) const
{
	TOptional<FRemoteControlProperty> OptionalProperty;
	if (TSharedPtr<FRemoteControlProperty> RCProperty = Registry->GetExposedEntity<FRemoteControlProperty>(PropertyId))
	{
		OptionalProperty = *RCProperty;
	}

	return OptionalProperty;
}

void URemoteControlPreset::RenameField(FName OldFieldLabel, FName NewFieldLabel)
{
	RenameExposedEntity(GetExposedEntityId(OldFieldLabel), NewFieldLabel);
}

PRAGMA_DISABLE_DEPRECATION_WARNINGS
TOptional<FExposedProperty> URemoteControlPreset::ResolveExposedProperty(FName PropertyLabel) const
{
	TOptional<FExposedProperty> OptionalExposedProperty;
	if (TSharedPtr<FRemoteControlProperty> RCProp = Registry->GetExposedEntity<FRemoteControlProperty>(GetExposedEntityId(PropertyLabel)))
	{
		OptionalExposedProperty = FExposedProperty();
		OptionalExposedProperty->OwnerObjects = RCProp->GetBoundObjects();
		OptionalExposedProperty->Property = RCProp->GetProperty();
	}

	return OptionalExposedProperty;
}
PRAGMA_ENABLE_DEPRECATION_WARNINGS

PRAGMA_DISABLE_DEPRECATION_WARNINGS
TOptional<FExposedFunction> URemoteControlPreset::ResolveExposedFunction(FName FunctionLabel) const
{
	TOptional<FExposedFunction> OptionalExposedFunction;
	if (TSharedPtr<FRemoteControlFunction> RCProp = Registry->GetExposedEntity<FRemoteControlFunction>(GetExposedEntityId(FunctionLabel)))
	{
		OptionalExposedFunction = FExposedFunction();
		OptionalExposedFunction->DefaultParameters = RCProp->FunctionArguments;
		OptionalExposedFunction->OwnerObjects = RCProp->GetBoundObjects();
		OptionalExposedFunction->Function = RCProp->GetFunction();
	}

	return OptionalExposedFunction;
}
PRAGMA_ENABLE_DEPRECATION_WARNINGS

void URemoteControlPreset::Unexpose(FName EntityLabel)
{
	Unexpose(GetExposedEntityId(EntityLabel));
}

void URemoteControlPreset::Unexpose(const FGuid& EntityId)
{
	if (EntityId.IsValid() && Registry->GetExposedEntity(EntityId).IsValid())
	{
		OnEntityUnexposedDelegate.Broadcast(this, EntityId);
		Registry->Modify();
		Registry->RemoveExposedEntity(EntityId);
		FRCCachedFieldData CachedData = FieldCache.FindChecked(EntityId);
		Layout.RemoveField(CachedData.LayoutGroupId, EntityId);
		FieldCache.Remove(EntityId);
		PropertyWatchers.Remove(EntityId);
	}
}

FName URemoteControlPreset::CreateTarget(const TArray<UObject*>& TargetObjects)
{
	PRAGMA_DISABLE_DEPRECATION_WARNINGS
	return CreateAndGetTarget(TargetObjects).Alias;
	PRAGMA_ENABLE_DEPRECATION_WARNINGS
}

PRAGMA_DISABLE_DEPRECATION_WARNINGS
FRemoteControlTarget& URemoteControlPreset::CreateAndGetTarget(const TArray<UObject*>& TargetObjects)
{
	check(TargetObjects.Num() != 0);

	FName Alias = GenerateAliasForObjects(TargetObjects);
	FRemoteControlTarget Target{ this };
	Target.BindObjects(TargetObjects);
	Target.Alias = Alias;

	TArray<UClass*> Classes;
	Classes.Reserve(TargetObjects.Num());
	Algo::Transform(TargetObjects, Classes, [](const UObject* Object) { return Object->GetClass(); });
	UClass* CommonClass = UClass::FindCommonBase(Classes);

	Target.Class = CommonClass;

	return RemoteControlTargets.Add(Alias, MoveTemp(Target));
}
PRAGMA_ENABLE_DEPRECATION_WARNINGS

void URemoteControlPreset::DeleteTarget(FName TargetName)
{	
PRAGMA_DISABLE_DEPRECATION_WARNINGS
	if (FRemoteControlTarget* Target = RemoteControlTargets.Find(TargetName))
	{
		for (auto It = Target->ExposedProperties.CreateConstIterator(); It; ++It)
		{
			Unexpose(It->GetLabel());
		}
	}

	RemoteControlTargets.Remove(TargetName);
PRAGMA_ENABLE_DEPRECATION_WARNINGS
}

void URemoteControlPreset::RenameTarget(FName TargetName, FName NewTargetName)
{
PRAGMA_DISABLE_DEPRECATION_WARNINGS
	FRemoteControlTarget Target;
	RemoteControlTargets.RemoveAndCopyValue(TargetName, Target);
	Target.Alias = NewTargetName;
	RemoteControlTargets.Add(NewTargetName, MoveTemp(Target));
PRAGMA_ENABLE_DEPRECATION_WARNINGS
}

void URemoteControlPreset::CacheLayoutData()
{
	CacheFieldLayoutData();
}

TArray<UObject*> URemoteControlPreset::ResolvedBoundObjects(FName FieldLabel)
{
	TArray<UObject*> Objects;

	if (TSharedPtr<FRemoteControlField> Field = Registry->GetExposedEntity<FRemoteControlField>(GetExposedEntityId(FieldLabel)))
	{
		Objects = Field->GetBoundObjects();
	}

	return Objects;
}

void URemoteControlPreset::RebindUnboundEntities()
{
	RebindingManager->Rebind(this);
	Algo::Transform(Registry->GetExposedEntities(), PerFrameUpdatedEntities, [](const TSharedPtr<FRemoteControlEntity>& Entity) { return Entity->GetId(); });
}

void URemoteControlPreset::NotifyExposedPropertyChanged(FName PropertyLabel)
{
	if (TSharedPtr<FRemoteControlProperty> ExposedProperty = GetExposedEntity<FRemoteControlProperty>(GetExposedEntityId(PropertyLabel)).Pin())
	{
		PerFrameModifiedProperties.Add(ExposedProperty->GetId());
	}
}

void URemoteControlPreset::Serialize(FArchive& Ar)
{
	Super::Serialize(Ar);

	Ar.UsingCustomVersion(FRemoteControlObjectVersion::GUID);
	int32 CustomVersion = Ar.CustomVer(FRemoteControlObjectVersion::GUID);

	if (Ar.IsLoading())
	{
		if (CustomVersion < FRemoteControlObjectVersion::BeforeCustomVersionWasAdded)
		{
			// Create new targets and remove the component chain from the fields.
			ConvertFieldsToRemoveComponentChain();
		}

		if (CustomVersion < FRemoteControlObjectVersion::ConvertRCFieldsToRCEntities)
		{
			ConvertFieldsToEntities();
		}

		if (CustomVersion < FRemoteControlObjectVersion::ConvertTargetsToBindings)
		{
			ConvertTargetsToBindings();
		}

		if (!PresetId.IsValid())
		{
			PresetId = FGuid::NewGuid();
		}
	}
}

FRemoteControlField* URemoteControlPreset::GetFieldPtr(FGuid FieldId)
{
	return Registry->GetExposedEntity<FRemoteControlField>(FieldId).Get();
}

void URemoteControlPreset::ConvertFieldsToRemoveComponentChain()
{
PRAGMA_DISABLE_DEPRECATION_WARNINGS
#if WITH_EDITOR
	CacheFieldsData();

	auto GroupPropertiesByObjects = [this]()
	{
		TMap<UObject*, TSet<FRemoteControlProperty>> ObjectAndProperties;

		for (const TTuple<FName, FRemoteControlTarget>& Tuple : RemoteControlTargets)
		{
			const FRemoteControlTarget& Target = Tuple.Value;
			for (const FRemoteControlProperty& Property : Target.ExposedProperties)
			{
				if (Property.ComponentHierarchy_DEPRECATED.Num())
				{
					TArray<UObject*> TargetObjects = Property.GetBoundObjects();
					for (UObject* TargetObject : TargetObjects)
					{
						ObjectAndProperties.FindOrAdd(TargetObject).Add(Property);
					}
				}
			}
		}

		return ObjectAndProperties;
	};

	auto MovePropertiesToTarget = [this](TSet<FRemoteControlProperty>&& Properties, FRemoteControlTarget& DestinationTarget)
	{
		for (FRemoteControlProperty& Property : Properties)
		{
			FRCCachedFieldData& CachedPropData = FieldCache.FindChecked(Property.GetId());
			FRemoteControlTarget& OwnerTarget = RemoteControlTargets.FindChecked(CachedPropData.OwnerObjectAlias);

			if (OwnerTarget.Alias != DestinationTarget.Alias)
			{
				OwnerTarget.RemoveField<FRemoteControlProperty>(OwnerTarget.ExposedProperties, Property.GetId());
				Property.ComponentHierarchy_DEPRECATED.Empty();
				DestinationTarget.ExposedProperties.Add(MoveTemp(Property));
				CachedPropData.OwnerObjectAlias = DestinationTarget.Alias;
			}
		}
	};

	auto FindExistingDestinationTarget = [this](UObject* Object) -> FRemoteControlTarget*
	{
		TTuple<FName, FRemoteControlTarget>* Target = Algo::FindByPredicate(RemoteControlTargets,
			[Object](const TTuple<FName, FRemoteControlTarget>& Target)
			{
				return Target.Value.HasBoundObject(Object);
			});

		return Target ? &Target->Value : nullptr;
	};

	auto RegroupPropertiesInTargets = [this, &MovePropertiesToTarget, &FindExistingDestinationTarget](TMap<UObject*, TSet<FRemoteControlProperty>>&& ObjectAndProperties)
	{
		
		for (TTuple<UObject*, TSet<FRemoteControlProperty>>& ObjectMapEntry : ObjectAndProperties)
		{
			FRemoteControlTarget* DestinationTarget = FindExistingDestinationTarget(ObjectMapEntry.Key);

			if (!DestinationTarget)
			{
				DestinationTarget = &CreateAndGetTarget({ ObjectMapEntry.Key });
			}

			MovePropertiesToTarget(MoveTemp(ObjectMapEntry.Value), *DestinationTarget);
		}
	};

	auto RemoveEmptyTargets = [this]()
	{
		for (auto It = RemoteControlTargets.CreateIterator(); It; ++It)
		{
			if (It.Value().ExposedProperties.Num() == 0 && It.Value().ExposedFunctions.Num() == 0)
			{
				It.RemoveCurrent();
			}
		}
	};

	// Convert fields to not use the component chain anymore.
	RegroupPropertiesInTargets(GroupPropertiesByObjects());
	RemoveEmptyTargets();
#endif
PRAGMA_ENABLE_DEPRECATION_WARNINGS
}

void URemoteControlPreset::ConvertFieldsToEntities()
{
#if WITH_EDITOR
	// Convert properties and functions to inherit from FRemoteControlEntities while preserving their old data.
	PRAGMA_DISABLE_DEPRECATION_WARNINGS
	for (TTuple<FName, FRemoteControlTarget>& Tuple : RemoteControlTargets)
	{
		for (FRemoteControlProperty& Property : Tuple.Value.ExposedProperties)
		{
			Property.Owner = this;
		}

		for (FRemoteControlFunction& Function : Tuple.Value.ExposedFunctions)
		{
			Function.Owner = this;
		}
	}
	PRAGMA_ENABLE_DEPRECATION_WARNINGS
#endif
}

void URemoteControlPreset::ConvertTargetsToBindings()
{
#if WITH_EDITOR
	// Convert targets to bindings, and put everything in the registry.
	PRAGMA_DISABLE_DEPRECATION_WARNINGS
	for (TTuple<FName, FRemoteControlTarget>& Tuple : RemoteControlTargets)
	{
		TArray<URemoteControlBinding*> NewBindings;
		NewBindings.Reserve(Tuple.Value.Bindings.Num());
		for (const FSoftObjectPath& Path : Tuple.Value.Bindings)
		{
			// Load the asset 
			if (URemoteControlBinding* Binding = FindOrAddBinding(TSoftObjectPtr<UObject>{Path}))
			{
				Binding->Name = Tuple.Value.Alias.ToString();
				NewBindings.Add(Binding);
			}
		}

		for (FRemoteControlProperty& Property : Tuple.Value.ExposedProperties)
		{
			Property.Bindings.Append(NewBindings);
			Registry->AddExposedEntity(MoveTemp(Property), FRemoteControlProperty::StaticStruct());
		}

		for (FRemoteControlFunction& Function : Tuple.Value.ExposedFunctions)
		{
			Function.Bindings.Append(NewBindings);
			Registry->AddExposedEntity(MoveTemp(Function), FRemoteControlFunction::StaticStruct());
		}
	}

	RemoteControlTargets.Reset();

	for (TSharedPtr<FRemoteControlActor> RCActor : Registry->GetExposedEntities<FRemoteControlActor>())
	{
		RCActor->Bindings = { FindOrAddBinding(TSoftObjectPtr<UObject>{ RCActor->Path }) }; 
	}
	PRAGMA_ENABLE_DEPRECATION_WARNINGS
#endif
}

TSharedPtr<const FRemoteControlEntity> URemoteControlPreset::FindEntityById(const FGuid& EntityId, const UScriptStruct* EntityType) const
{
	return Registry->GetExposedEntity(EntityId, EntityType);
}

TSharedPtr<FRemoteControlEntity> URemoteControlPreset::FindEntityById(const FGuid& EntityId, const UScriptStruct* EntityType)
{
	return Registry->GetExposedEntity(EntityId, EntityType);
}

FGuid URemoteControlPreset::GetExposedEntityId(FName EntityLabel) const
{
	if (const FGuid* FoundGuid = NameToGuidMap.Find(EntityLabel))
	{
		return *FoundGuid;
	}
	return Registry->GetExposedEntityId(EntityLabel);
}

TArray<TSharedPtr<FRemoteControlEntity>> URemoteControlPreset::GetEntities(UScriptStruct* EntityType)
{
	return Registry->GetExposedEntities(EntityType);
}

TArray<TSharedPtr<const FRemoteControlEntity>> URemoteControlPreset::GetEntities(UScriptStruct* EntityType) const
{
	return const_cast<const URemoteControlExposeRegistry*>(Registry)->GetExposedEntities(EntityType);
}

const UScriptStruct* URemoteControlPreset::GetExposedEntityType(const FGuid& ExposedEntityId) const
{
	return Registry->GetExposedEntityType(ExposedEntityId);
}

FName URemoteControlPreset::RenameExposedEntity(const FGuid& ExposedEntityId, FName NewLabel)
{
	FName AssignedLabel = Registry->RenameExposedEntity(ExposedEntityId, NewLabel);
	PerFrameUpdatedEntities.Add(ExposedEntityId);
	return AssignedLabel;
}

bool URemoteControlPreset::IsExposed(const FGuid& ExposedEntityId) const
{
	TRACE_CPUPROFILER_EVENT_SCOPE(URemoteControlPreset::IsExposed);
	if (FieldCache.Contains(ExposedEntityId))
	{
		return true;
	}
	return Registry->GetExposedEntity(ExposedEntityId).IsValid();
}

TOptional<FRemoteControlField> URemoteControlPreset::GetField(FGuid FieldId) const
{
	TOptional<FRemoteControlField> Field;

	if (TSharedPtr<FRemoteControlField> FieldPtr = Registry->GetExposedEntity<FRemoteControlField>(FieldId))
	{
		Field = *FieldPtr;
	}

	return Field;
}

FName URemoteControlPreset::GenerateAliasForObjects(const TArray<UObject*>& Objects)
{
	auto Functor = [this](FName Candidate) { return RemoteControlTargets.Contains(Candidate); };

	if (Objects.Num() == 1 && Objects[0])
	{
		UObject* TargetObject = Objects[0];
		if (TargetObject->HasAnyFlags(RF_ClassDefaultObject | RF_ArchetypeObject))
		{
			return MakeUniqueName(FName(*TargetObject->GetName().RightChop(DefaultObjectPrefix.Len())), Functor);
		}
		else
		{
			FName Name;
			if (TargetObject->IsA<UActorComponent>())
			{
				UActorComponent* Component = Cast<UActorComponent>(TargetObject);
				Name = *Component->GetPathName(Component->GetOwner()->GetOuter());
			}
			else
			{
				Name = TargetObject->GetFName();
			}

			return MakeUniqueName(Name, Functor);
		}
	}
	else
	{
		ensure(false);
		return NAME_None;
	}
}

FName URemoteControlPreset::GenerateUniqueFieldLabel(FName Alias, const FString& BaseName, bool bAppendAlias)
{
	auto NamePoolContainsFunctor = [this](FName Candidate) { return Registry->GetExposedEntity(GetExposedEntityId(Candidate)).IsValid(); };
	FName BaseCandidate = bAppendAlias ? FName(*FString::Printf(TEXT("%s (%s)"), *BaseName, *Alias.ToString())) : FName(*FString::Printf(TEXT("%s"), *BaseName));
	return MakeUniqueName(BaseCandidate, NamePoolContainsFunctor);
}

void URemoteControlPreset::OnExpose(const FExposeInfo& Info)
{
	FRCCachedFieldData CachedData;

	FGuid FieldGroupId = !Info.LayoutGroupId.IsValid() ? DefaultGroupId : Info.LayoutGroupId;
	FRemoteControlPresetGroup* Group = Layout.GetGroup(FieldGroupId);
	if (!Group)
	{
		Group = &Layout.GetDefaultGroup();
	}

	CachedData.LayoutGroupId = FieldGroupId;
	CachedData.OwnerObjectAlias = Info.Alias;
	FieldCache.FindOrAdd(Info.FieldId) = CachedData;

	if (FRemoteControlField* Field = GetFieldPtr(Info.FieldId))
	{
		NameToGuidMap.Add(Field->GetLabel(), Info.FieldId);
		Layout.AddField(FieldGroupId, Info.FieldId);
		OnEntityExposed().Broadcast(this, Info.FieldId);
	}
}

void URemoteControlPreset::OnUnexpose(FGuid UnexposedFieldId)
 {
	OnEntityUnexposed().Broadcast(this, UnexposedFieldId);
	
	FRCCachedFieldData CachedData = FieldCache.FindChecked(UnexposedFieldId);

	Layout.RemoveField(CachedData.LayoutGroupId, UnexposedFieldId);

	FieldCache.Remove(UnexposedFieldId);

	FName FieldLabel;
	for (auto It = NameToGuidMap.CreateIterator(); It; ++It)
	{
		if (It.Value() == UnexposedFieldId)
		{
			FieldLabel = It.Key();
			It.RemoveCurrent();
		}
	}
}

void URemoteControlPreset::CacheFieldsData()
{
	if (FieldCache.Num())
	{
		return;
	}

	PRAGMA_DISABLE_DEPRECATION_WARNINGS
	for (TTuple<FName, FRemoteControlTarget>& Target : RemoteControlTargets)
	{
		FieldCache.Reserve(FieldCache.Num() + Target.Value.ExposedProperties.Num() + Target.Value.ExposedFunctions.Num());
		auto CacheField = [this, TargetName = Target.Key](const FRemoteControlField& Field)
		{
			FRCCachedFieldData& CachedData = FieldCache.FindOrAdd(Field.GetId());
			CachedData.OwnerObjectAlias = TargetName;
			NameToGuidMap.Add(Field.GetLabel(), Field.GetId());
		};

		Algo::ForEach(Target.Value.ExposedProperties, CacheField);
		Algo::ForEach(Target.Value.ExposedFunctions, CacheField);
	}
	PRAGMA_ENABLE_DEPRECATION_WARNINGS
}

void URemoteControlPreset::CacheFieldLayoutData()
{
	for (FRemoteControlPresetGroup& Group : Layout.AccessGroups())
	{
		for (auto It = Group.AccessFields().CreateIterator(); It; ++It)
		{
			FieldCache.FindOrAdd(*It).LayoutGroupId = Group.Id;
		}
	}
}

void URemoteControlPreset::OnObjectPropertyChanged(UObject* Object, struct FPropertyChangedEvent& Event)
{
	// Objects modified should have run through the preobjectmodified. If interesting, they will be cached
	TRACE_CPUPROFILER_EVENT_SCOPE(URemoteControlPreset::OnObjectPropertyChanged);
 
	if (Event.Property == nullptr)
	{
		if(Event.MemberProperty == nullptr)
		{
			// When no property is passed to OnObjectPropertyChanged (such as by LevelSnapshot->Restore()), let's assume they all changed since we don't have more context.
			for (TSharedPtr<FRemoteControlProperty> Property : Registry->GetExposedEntities<FRemoteControlProperty>())
			{
				if (Property->GetBoundObjects().Contains(Object))
				{
					PerFrameModifiedProperties.Add(Property->GetId());
				}
			}
		}
	}
	else
	{
		for (auto Iter = PreObjectsModifiedCache.CreateIterator(); Iter; ++Iter)
		{
			FGuid& PropertyId = Iter.Key();
			FPreObjectsModifiedCache& CacheEntry = Iter.Value();
 
			if (CacheEntry.Objects.Contains(Object)
                && CacheEntry.Property == Event.Property)
			{
				if (TSharedPtr<FRemoteControlProperty> Property = Registry->GetExposedEntity<FRemoteControlProperty>(PropertyId))
				{
					UE_LOG(LogRemoteControl, VeryVerbose, TEXT("(%s) Change detected on %s::%s"), *GetName(), *Object->GetName(), *Event.Property->GetName());
					PerFrameModifiedProperties.Add(Property->GetId());
					Iter.RemoveCurrent();
				}
			}
		}
	}
 
	for (auto Iter = PreObjectsModifiedActorCache.CreateIterator(); Iter; ++Iter)
	{
		FGuid& ActorId = Iter.Key();
		FPreObjectsModifiedCache& CacheEntry = Iter.Value();
 
		if (CacheEntry.Objects.Contains(Object)
            && CacheEntry.Property == Event.Property)
		{
			if (TSharedPtr<FRemoteControlActor> RCActor = GetExposedEntity<FRemoteControlActor>(ActorId).Pin())
			{
				OnActorPropertyModified().Broadcast(this, *RCActor, Object, CacheEntry.MemberProperty);
				Iter.RemoveCurrent();
			}
		}
	}
}

void URemoteControlPreset::OnPreObjectPropertyChanged(UObject* Object, const class FEditPropertyChain& PropertyChain)
{
	TRACE_CPUPROFILER_EVENT_SCOPE(URemoteControlPreset::OnPreObjectPropertyChanged);
	using PropertyNode = TDoubleLinkedList<FProperty*>::TDoubleLinkedListNode;

	//Quick validation of the property chain
	PropertyNode* Head = PropertyChain.GetHead();
	if (!Head || !Head->GetValue())
	{
		return;
	}

	PropertyNode* Tail = PropertyChain.GetTail();
	if (!Tail || !Tail->GetValue())
	{
		return;
	}

	for (const TSharedPtr<FRemoteControlEntity>& Entity : Registry->GetExposedEntities(FRemoteControlActor::StaticStruct()))
	{
		if (TSharedPtr<FRemoteControlActor> RCActor = StaticCastSharedPtr<FRemoteControlActor>(Entity))
		{
			FString ActorPath = RCActor->Path.ToString();
			if (Object->GetPathName() == ActorPath || Object->GetTypedOuter<AActor>()->GetPathName() == ActorPath)
			{
				FPreObjectsModifiedCache& CacheEntry = PreObjectsModifiedActorCache.FindOrAdd(RCActor->GetId());
				
				// Don't recreate entries for a property we have already cached
				// or if the property was already cached by a child component.
				
				bool bParentObjectCached = CacheEntry.Objects.ContainsByPredicate([Object](UObject* InObjectToCompare){ return InObjectToCompare->GetTypedOuter<AActor>() == Object; }); 
				if (CacheEntry.Property == PropertyChain.GetActiveNode()->GetValue()
					|| CacheEntry.MemberProperty == PropertyChain.GetActiveMemberNode()->GetValue()
					|| bParentObjectCached)
				{
					continue;
				}
				
				CacheEntry.Objects.AddUnique(Object);
				CacheEntry.Property = PropertyChain.GetActiveNode()->GetValue();
				CacheEntry.MemberProperty = PropertyChain.GetActiveMemberNode()->GetValue();
			}
		}
	}

	for (TSharedPtr<FRemoteControlProperty> RCProperty : Registry->GetExposedEntities<FRemoteControlProperty>())
	{
		//If this property is already cached, skip it
		if (PreObjectsModifiedCache.Contains(RCProperty->GetId()))
		{
			continue;
		}
		
		TArray<UObject*> BoundObjects = RCProperty->GetBoundObjects();
		if (BoundObjects.Num() == 0)
		{
			continue;
		}

		for (UObject* BoundObject : BoundObjects)
		{
			if (BoundObject == Object || BoundObject->GetOuter() == Object)
			{
				if (FProperty* ExposedProperty = RCProperty->GetProperty())
				{
					bool bHasFound = false;
					PropertyNode* Current = Tail;
					while (Current && bHasFound == false)
					{
						//Verify if the exposed property was changed
						if (ExposedProperty == Current->GetValue())
						{
							bHasFound = true;

							FPreObjectsModifiedCache& NewEntry = PreObjectsModifiedCache.FindOrAdd(RCProperty->GetId());
							NewEntry.Objects.AddUnique(Object);
							NewEntry.Property = PropertyChain.GetActiveNode()->GetValue();
							NewEntry.MemberProperty = PropertyChain.GetActiveMemberNode()->GetValue();
						}

						// Go backward to walk up the property hierarchy to see if an owning property is exposed.
						Current = Current->GetPrevNode();
					}
				}
			}
		}
	}
}

void URemoteControlPreset::RegisterDelegates()
{
	UnregisterDelegates();

#if WITH_EDITOR
	FCoreUObjectDelegates::OnObjectPropertyChanged.AddUObject(this, &URemoteControlPreset::OnObjectPropertyChanged);

		
	FCoreUObjectDelegates::OnPreObjectPropertyChanged.AddUObject(this, &URemoteControlPreset::OnPreObjectPropertyChanged);

	if (GEngine)
	{
		GEngine->OnLevelActorDeleted().AddUObject(this, &URemoteControlPreset::OnActorDeleted);
	}

	FEditorDelegates::PostPIEStarted.AddUObject(this, &URemoteControlPreset::OnPieEvent);
	FEditorDelegates::EndPIE.AddUObject(this, &URemoteControlPreset::OnPieEvent);
	
	if (GEditor)
	{
		GEditor->OnObjectsReplaced().AddUObject(this, &URemoteControlPreset::OnReplaceObjects);
	}

	FEditorDelegates::MapChange.AddUObject(this, &URemoteControlPreset::OnMapChange);

	FCoreUObjectDelegates::OnPackageReloaded.AddUObject(this, &URemoteControlPreset::OnPackageReloaded);
#endif

	FCoreDelegates::OnBeginFrame.AddUObject(this, &URemoteControlPreset::OnBeginFrame);
	FCoreDelegates::OnEndFrame.AddUObject(this, &URemoteControlPreset::OnEndFrame);
}

void URemoteControlPreset::UnregisterDelegates()
{
	FCoreDelegates::OnBeginFrame.RemoveAll(this);
	FCoreDelegates::OnEndFrame.RemoveAll(this);

#if WITH_EDITOR
	FCoreUObjectDelegates::OnPackageReloaded.RemoveAll(this);

	for (TWeakObjectPtr<UBlueprint> Blueprint : BlueprintsWithRegisteredDelegates)
	{
		if (Blueprint.IsValid())
		{
			Blueprint->OnCompiled().RemoveAll(this);
		}
	}
	
	FEditorDelegates::MapChange.RemoveAll(this);

	if (GEditor)
	{
		GEditor->OnObjectsReplaced().RemoveAll(this);
	}
	
	FEditorDelegates::EndPIE.RemoveAll(this);
	FEditorDelegates::PostPIEStarted.RemoveAll(this);

	if (GEngine)
	{
		GEngine->OnLevelActorDeleted().RemoveAll(this);
	}

	FCoreUObjectDelegates::OnPreObjectPropertyChanged.RemoveAll(this);
	FCoreUObjectDelegates::OnObjectPropertyChanged.RemoveAll(this);
#endif
}

#if WITH_EDITOR
void URemoteControlPreset::OnActorDeleted(AActor* Actor)
{
	UWorld* World = Actor->GetWorld();

	TSet<URemoteControlBinding*> ModifiedBindings;
	
	if (World && !World->IsPreviewWorld())
	{
		for (auto It = Bindings.CreateIterator(); It; ++It)
		{
			UObject* ResolvedObject = (*It)->Resolve();
			if (ResolvedObject && (Actor == ResolvedObject || Actor == ResolvedObject->GetTypedOuter<AActor>()))
			{
				Modify();
				(*It)->Modify();
				(*It)->UnbindObject(ResolvedObject);
				ModifiedBindings.Add(*It);

				if (!(*It)->IsValid())
				{
					It.RemoveCurrent();
				}
			}
		}
	}

	for (TSharedPtr<FRemoteControlEntity> Entity : Registry->GetExposedEntities<FRemoteControlEntity>())
	{
		if (Entity)
		{
			for (auto It = Entity->Bindings.CreateIterator(); It; ++It)
			{
				if (ModifiedBindings.Contains(It->Get()))
				{
					PerFrameUpdatedEntities.Add(Entity->GetId());
					It.RemoveCurrent();
					break;
				}
			}
		}
	}
}

void URemoteControlPreset::OnPieEvent(bool)
{
	GEditor->GetTimerManager()->SetTimerForNextTick(FTimerDelegate::CreateLambda([PresetPtr = TWeakObjectPtr<URemoteControlPreset>{this}]()
	{
		if (PresetPtr.IsValid() && PresetPtr->Registry)
		{
			for (TSharedPtr<FRemoteControlEntity> Entity : PresetPtr->Registry->GetExposedEntities<FRemoteControlEntity>())
			{
				PresetPtr->PerFrameUpdatedEntities.Add(Entity->GetId());
			}	
		}
	}));
}

void URemoteControlPreset::OnReplaceObjects(const TMap<UObject*, UObject*>& ReplacementObjectMap)
{
	TSet<URemoteControlBinding*> ModifiedBindings;
	
	for (URemoteControlBinding* Binding : Bindings)
	{
		UObject* NewObject = nullptr;

		if (UObject* Replacement = ReplacementObjectMap.FindRef(Binding->Resolve()))
		{
			NewObject = Replacement;
		}

		if (NewObject)
		{
			ModifiedBindings.Add(Binding);
			Modify();
			Binding->Modify();
			Binding->SetBoundObject(NewObject);
		}
	}

	for (const TSharedPtr<FRemoteControlField>& Entity : Registry->GetExposedEntities<FRemoteControlField>())
	{
		for (TWeakObjectPtr<URemoteControlBinding> Binding : Entity->Bindings)
		{
			if (!Binding.IsValid())
			{
				continue;
			}
				
			if (ModifiedBindings.Contains(Binding.Get()) || ReplacementObjectMap.FindKey(Binding->Resolve()))
			{
				PerFrameUpdatedEntities.Add(Entity->GetId());
			}
		}
	}
}

void URemoteControlPreset::OnMapChange(uint32)
{
	// Delay the refresh in order for the old actors to be invalid.
	GEditor->GetTimerManager()->SetTimerForNextTick(FTimerDelegate::CreateLambda([PresetPtr = TWeakObjectPtr<URemoteControlPreset>{this}]()
	{
		if (PresetPtr.IsValid() && PresetPtr->Registry)
		{
			Algo::Transform(PresetPtr->Registry->GetExposedEntities(), PresetPtr->PerFrameUpdatedEntities, [](const TSharedPtr<FRemoteControlEntity>& Entity) { return Entity->GetId(); });
			Algo::Transform(PresetPtr->Registry->GetExposedEntities<FRemoteControlProperty>(), PresetPtr->PerFrameModifiedProperties, [](const TSharedPtr<FRemoteControlProperty>& RCProp) { return RCProp->GetId(); });
		}
	}));
}

void URemoteControlPreset::OnBlueprintRecompiled(UBlueprint* Blueprint)
{
	if (!Blueprint)
	{
		return;
	}

	for (TSharedPtr<FRemoteControlFunction> RCFunction : Registry->GetExposedEntities<FRemoteControlFunction>())
	{
		if (UClass* Class = RCFunction->GetSupportedBindingClass())
		{
			if (Class->ClassGeneratedBy == Blueprint)
			{
				if (UFunction* OldFunction = RCFunction->GetFunction())
				{
					UClass* NewClass = Blueprint->GeneratedClass;
					if (!!NewClass->FindFunctionByName(OldFunction->GetFName()))
					{
						RCFunction->RegenerateArguments();
						PerFrameUpdatedEntities.Add(RCFunction->GetId());
					}
				}
			}
		}
	}
}

void URemoteControlPreset::OnPackageReloaded(EPackageReloadPhase Phase, FPackageReloadedEvent* Event)
{
	if (Phase == EPackageReloadPhase::PrePackageFixup && Event)
	{
		URemoteControlPreset* RepointedPreset = nullptr;
		if (Event->GetRepointedObject<URemoteControlPreset>(this, RepointedPreset) && RepointedPreset)
		{
			RepointedPreset->OnEntityExposedDelegate = OnEntityExposedDelegate;
			RepointedPreset->OnEntityUnexposedDelegate = OnEntityUnexposedDelegate;
			RepointedPreset->OnEntitiesUpdatedDelegate = OnEntitiesUpdatedDelegate;
			RepointedPreset->OnPropertyChangedDelegate = OnPropertyChangedDelegate;
			RepointedPreset->OnPropertyExposedDelegate = OnPropertyExposedDelegate;
			RepointedPreset->OnPropertyUnexposedDelegate = OnPropertyUnexposedDelegate;
			RepointedPreset->OnPresetFieldRenamed = OnPresetFieldRenamed;
			RepointedPreset->OnMetadataModifiedDelegate = OnMetadataModifiedDelegate;
			RepointedPreset->OnActorPropertyModifiedDelegate = OnActorPropertyModifiedDelegate;
			RepointedPreset->OnPresetLayoutModifiedDelegate = OnPresetLayoutModifiedDelegate;
		}
	}
}
#endif

void URemoteControlPreset::OnBeginFrame()
{
	TRACE_CPUPROFILER_EVENT_SCOPE(URemoteControlPreset::OnBeginFrame);
	PropertyChangeWatchFrameCounter++;

	if (PropertyChangeWatchFrameCounter == CVarRemoteControlFramesBetweenPropertyWatch.GetValueOnGameThread() - 1)
	{
		PropertyChangeWatchFrameCounter = 0;
		for (TPair<FGuid, FRCPropertyWatcher>& Entry : PropertyWatchers)
		{
			Entry.Value.CheckForChange();
		}
	}
}

void URemoteControlPreset::OnEndFrame()
{
	TRACE_CPUPROFILER_EVENT_SCOPE(URemoteControlPreset::OnEndFrame);
	if (PerFrameUpdatedEntities.Num())
	{
		OnEntitiesUpdatedDelegate.Broadcast(this, PerFrameUpdatedEntities);
		PerFrameUpdatedEntities.Empty();
	}

	if (PerFrameModifiedProperties.Num())
	{
		OnPropertyChangedDelegate.Broadcast(this, PerFrameModifiedProperties);
		PerFrameModifiedProperties.Empty();
	}
}

URemoteControlPreset::FRCPropertyWatcher::FRCPropertyWatcher(const TSharedPtr<FRemoteControlProperty>& InWatchedProperty, FSimpleDelegate&& InOnWatchedValueChanged)
	: OnWatchedValueChanged(MoveTemp(InOnWatchedValueChanged))
	, WatchedProperty(InWatchedProperty)
{
	if (TOptional<FRCFieldResolvedData> ResolvedData = GetWatchedPropertyResolvedData())
	{
		SetLastFrameValue(*ResolvedData);
	}
}

void URemoteControlPreset::FRCPropertyWatcher::CheckForChange()
{
	TRACE_CPUPROFILER_EVENT_SCOPE(FRCPropertyWatcher::CheckForChange);
	if (TOptional<FRCFieldResolvedData> ResolvedData = GetWatchedPropertyResolvedData())
	{
		if (ensure(ResolvedData->Field && ResolvedData->ContainerAddress))
		{
			const void* NewValueAddress = ResolvedData->Field->ContainerPtrToValuePtr<void>(ResolvedData->ContainerAddress);
			if (NewValueAddress && (ResolvedData->Field->GetSize() != LastFrameValue.Num() || !ResolvedData->Field->Identical(LastFrameValue.GetData(), NewValueAddress)))
			{
				SetLastFrameValue(*ResolvedData);
				OnWatchedValueChanged.ExecuteIfBound();
			}
		}
	}
}

TOptional<FRCFieldResolvedData> URemoteControlPreset::FRCPropertyWatcher::GetWatchedPropertyResolvedData() const
{
	TOptional<FRCFieldResolvedData> ResolvedData;
	
	if (TSharedPtr<FRemoteControlProperty> RCProperty = WatchedProperty.Pin())
	{
		if (!RCProperty->FieldPathInfo.IsResolved())
		{
			// In theory all objects should have the same value if they have an exposed property.
			TArray<UObject*> Objects = RCProperty->GetBoundObjects();
			if (Objects.Num() != 0)
			{
				RCProperty->FieldPathInfo.Resolve(Objects[0]);
			}
		}

		if (RCProperty->FieldPathInfo.IsResolved())
		{
			ResolvedData = RCProperty->FieldPathInfo.GetResolvedData();
		}
	}

	return ResolvedData;
}

void URemoteControlPreset::FRCPropertyWatcher::SetLastFrameValue(const FRCFieldResolvedData& ResolvedData)
{
	TRACE_CPUPROFILER_EVENT_SCOPE(FRCPropertyWatcher::SetLastFrameValue);
	checkSlow(ResolvedData.Field);
	checkSlow(ResolvedData.ContainerAddress);
	
	const void* NewValueAddress = ResolvedData.Field->ContainerPtrToValuePtr<void>(ResolvedData.ContainerAddress);
	LastFrameValue.SetNumUninitialized(ResolvedData.Field->GetSize());
	ResolvedData.Field->CopyCompleteValue(LastFrameValue.GetData(), NewValueAddress);
>>>>>>> 3aae9151
}

#undef LOCTEXT_NAMESPACE /* RemoteControlPreset */ <|MERGE_RESOLUTION|>--- conflicted
+++ resolved
@@ -2,10 +2,7 @@
 
 #include "RemoteControlPreset.h"
 
-<<<<<<< HEAD
-=======
 #include "Algo/Find.h"
->>>>>>> 3aae9151
 #include "Algo/ForEach.h"
 #include "Algo/Transform.h"
 #include "Components/ActorComponent.h"
@@ -13,13 +10,6 @@
 #include "GameFramework/Actor.h"
 #include "HAL/IConsoleManager.h"
 #include "IRemoteControlModule.h"
-<<<<<<< HEAD
-#include "Misc/Optional.h"
-#include "StructDeserializer.h"
-#include "UObject/Object.h"
-#include "UObject/ObjectMacros.h"
-#include "UObject/StructOnScope.h"
-=======
 #include "Misc/CoreDelegates.h"
 #include "Misc/Optional.h"
 #include "RemoteControlExposeRegistry.h"
@@ -40,18 +30,11 @@
 #endif
 
 URemoteControlPreset::FOnPostLoadRemoteControlPreset URemoteControlPreset::OnPostLoadRemoteControlPreset;
->>>>>>> 3aae9151
-
-#if WITH_EDITOR
-#include "Editor.h"
-#endif
-
-<<<<<<< HEAD
-#define LOCTEXT_NAMESPACE "RemoteControlPreset" 
-=======
+
+#define LOCTEXT_NAMESPACE "RemoteControlPreset"
+
 static TAutoConsoleVariable<int32> CVarRemoteControlEnablePropertyWatchInEditor(TEXT("RemoteControl.EnablePropertyWatchInEditor"), 0, TEXT("Whether or not to manually compare certain properties to detect property changes while in editor."));
 static TAutoConsoleVariable<int32> CVarRemoteControlFramesBetweenPropertyWatch(TEXT("RemoteControl.FramesBetweenPropertyWatch"), 5, TEXT("The number of frames between every property value comparison when manually watching for property changes."));
->>>>>>> 3aae9151
 
 namespace
 {
@@ -61,7 +44,6 @@
 	const FString DefaultObjectPrefix = TEXT("Default__");
 
 	UClass* FindCommonBase(const TArray<UObject*>& ObjectsToTest)
-<<<<<<< HEAD
 	{
 		TArray<UClass*> Classes;
 		Classes.Reserve(ObjectsToTest.Num());
@@ -72,18 +54,6 @@
 	/** Create a unique name. */
 	FName MakeUniqueName(FName InBase, TFunctionRef<bool(FName)> NamePoolContains)
 	{
-=======
-	{
-		TArray<UClass*> Classes;
-		Classes.Reserve(ObjectsToTest.Num());
-		Algo::TransformIf(ObjectsToTest, Classes, [](const UObject* Object) { return !!Object; }, [](const UObject* Object) { return Object->GetClass(); });
-		return UClass::FindCommonBase(Classes);
-	}
-
-	/** Create a unique name. */
-	FName MakeUniqueName(FName InBase, TFunctionRef<bool(FName)> NamePoolContains)
-	{
->>>>>>> 3aae9151
 		// Try using the field name itself
 		if (!NamePoolContains(InBase))
 		{
@@ -98,91 +68,6 @@
 			{
 				return Candidate;
 			}
-<<<<<<< HEAD
-		}
-
-		// Something went wrong if we end up here.
-		checkNoEntry();
-		return NAME_None;
-	}
-}
-
-const TArray<FGuid>& FRemoteControlPresetGroup::GetFields() const
-{
-	return Fields;
-}
-
-TArray<FGuid>& FRemoteControlPresetGroup::AccessFields()
-{
-	return Fields;
-}
-
-FRemoteControlPresetLayout::FRemoteControlPresetLayout(URemoteControlPreset* OwnerPreset)
-	: Owner(OwnerPreset)
-{
-	Groups.Emplace(NAME_DefaultLayoutGroup, DefaultGroupId);
-}
-
-FRemoteControlPresetGroup& FRemoteControlPresetLayout::GetDefaultGroup()
-{
-	if (FRemoteControlPresetGroup* Group = GetGroup(DefaultGroupId))
-	{
-		return *Group;
-	}
-	else
-	{
-		return CreateGroup(NAME_DefaultLayoutGroup, DefaultGroupId);
-	}
-}
-
-FRemoteControlPresetGroup* FRemoteControlPresetLayout::GetGroup(FGuid GroupId)
-{
-	return Groups.FindByPredicate([GroupId](const FRemoteControlPresetGroup& Group) { return Group.Id == GroupId; });
-}
-
-FRemoteControlPresetGroup* FRemoteControlPresetLayout::GetGroupByName(FName GroupName)
-{
-	return Groups.FindByPredicate([GroupName](const FRemoteControlPresetGroup& Group) { return Group.Name == GroupName; });
-}
-
-FRemoteControlPresetGroup& FRemoteControlPresetLayout::CreateGroup(FName GroupName, FGuid GroupId)
-{
-	FRemoteControlPresetGroup& Group = Groups.Emplace_GetRef(GroupName, GroupId);
-	Owner->CacheLayoutData();
-	OnGroupAddedDelegate.Broadcast(Group);
-
-	return Group;
-}
-
-FRemoteControlPresetGroup& FRemoteControlPresetLayout::CreateGroup()
-{
-	return CreateGroup(MakeUniqueName(NAME_DefaultNewGroup, [this](FName Candidate) { return !!GetGroupByName(Candidate); }), FGuid::NewGuid());
-}
-
-FRemoteControlPresetGroup* FRemoteControlPresetLayout::FindGroupFromField(FGuid FieldId)
-{
-	if (FRCCachedFieldData* CachedData = Owner->FieldCache.Find(FieldId))
-	{
-		return GetGroup(CachedData->LayoutGroupId);
-	}
-
-	return nullptr;
-}
-
-void FRemoteControlPresetLayout::SwapGroups(FGuid OriginGroupId, FGuid TargetGroupId)
-{
-	FRemoteControlPresetGroup* OriginGroup = GetGroup(OriginGroupId);
-	FRemoteControlPresetGroup* TargetGroup = GetGroup(TargetGroupId);
-
-	if (OriginGroup && TargetGroup)
-	{
-		int32 OriginGroupIndex = Groups.IndexOfByKey(*OriginGroup);
-		int32 TargetGroupIndex = Groups.IndexOfByKey(*TargetGroup);
-
-		if (TargetGroupIndex > OriginGroupIndex)
-		{
-			TargetGroupIndex += 1;
-=======
 		}
 
 		// Something went wrong if we end up here.
@@ -635,128 +520,13 @@
 			{
 				OptionalExposedProperty = FExposedProperty{ RCProperty->FieldPathInfo.GetResolvedData().Field, FieldOwners };
 			}
->>>>>>> 3aae9151
-		}
-		else
-		{
-			OriginGroupIndex += 1;
-		}
-
-		Groups.Insert(FRemoteControlPresetGroup{ *OriginGroup }, TargetGroupIndex);
-		Groups.Swap(TargetGroupIndex, OriginGroupIndex);
-		Groups.RemoveAt(OriginGroupIndex);
-
-		TArray<FGuid> GroupIds;
-		GroupIds.Reserve(Groups.Num());
-		Algo::Transform(Groups, GroupIds, &FRemoteControlPresetGroup::Id);
-		OnGroupOrderChangedDelegate.Broadcast(GroupIds);
-	}
-}
-
-void FRemoteControlPresetLayout::SwapFields(const FFieldSwapArgs& FieldSwapArgs)
-{
-	FRemoteControlPresetGroup* DragOriginGroup = GetGroup(FieldSwapArgs.OriginGroupId);
-	FRemoteControlPresetGroup* DragTargetGroup = GetGroup(FieldSwapArgs.TargetGroupId);
-
-<<<<<<< HEAD
-	if (!DragOriginGroup || !DragTargetGroup)
-	{
-		return;
-	}
-
-	int32 DragOriginFieldIndex = DragOriginGroup->AccessFields().IndexOfByKey(FieldSwapArgs.DraggedFieldId);
-	int32 DragTargetFieldIndex = DragTargetGroup->AccessFields().IndexOfByKey(FieldSwapArgs.TargetFieldId);
-
-	if (DragOriginFieldIndex == INDEX_NONE)
-	{
-		return;
-	}
-
-	if (FieldSwapArgs.OriginGroupId == FieldSwapArgs.TargetGroupId && DragTargetFieldIndex != INDEX_NONE)
-	{
-		if (DragTargetFieldIndex > DragOriginFieldIndex)
-		{
-			DragTargetFieldIndex += 1;
-		}
-		else
-		{
-			DragOriginFieldIndex += 1;
-		}
-
-		// Here we don't want to trigger add/delete delegates since the fields just get moved around.
-		TArray<FGuid>& Fields = DragTargetGroup->AccessFields();
-		Fields.Insert(FieldSwapArgs.DraggedFieldId, DragTargetFieldIndex);
-		Fields.Swap(DragTargetFieldIndex, DragOriginFieldIndex);
-		Fields.RemoveAt(DragOriginFieldIndex);
-	
-		Owner->CacheLayoutData();
-		OnFieldOrderChangedDelegate.Broadcast(FieldSwapArgs.TargetGroupId, Fields);
-	}
-	else
-	{
-		DragOriginGroup->AccessFields().RemoveAt(DragOriginFieldIndex);
-
-		DragTargetFieldIndex = DragTargetFieldIndex == INDEX_NONE ? 0 : DragTargetFieldIndex;
-		DragTargetGroup->AccessFields().Insert(FieldSwapArgs.DraggedFieldId, DragTargetFieldIndex);
-
-		Owner->CacheLayoutData();
-		OnFieldDeletedDelegate.Broadcast(FieldSwapArgs.OriginGroupId, FieldSwapArgs.DraggedFieldId, DragOriginFieldIndex);
-		OnFieldAddedDelegate.Broadcast(FieldSwapArgs.TargetGroupId, FieldSwapArgs.DraggedFieldId, DragTargetFieldIndex);
-	}
-=======
+		}
+	}
+
 	return OptionalExposedProperty;
->>>>>>> 3aae9151
 }
 PRAGMA_ENABLE_DEPRECATION_WARNINGS
 
-<<<<<<< HEAD
-void FRemoteControlPresetLayout::DeleteGroup(FGuid GroupId)
-{
-
-	int32 Index = Groups.IndexOfByPredicate([GroupId](const FRemoteControlPresetGroup& Group) { return Group.Id == GroupId; });
-	if (Index != INDEX_NONE)
-	{
-		FRemoteControlPresetGroup DeletedGroup = MoveTemp(Groups[Index]);
-		Groups.RemoveAt(Index);
-
-		for (const FGuid& FieldId : DeletedGroup.GetFields())
-		{
-			Owner->Unexpose(FieldId);
-		}
-		
-		Owner->CacheLayoutData();
-
-		OnGroupDeletedDelegate.Broadcast(MoveTemp(DeletedGroup));
-	}
-}
-
-void FRemoteControlPresetLayout::RenameGroup(FGuid GroupId, FName NewGroupName)
-{
-	if (FRemoteControlPresetGroup* Group = GetGroup(GroupId))
-	{
-		Group->Name = NewGroupName;
-		OnGroupRenamedDelegate.Broadcast(GroupId, NewGroupName);
-	}
-}
-
-const TArray<FRemoteControlPresetGroup>& FRemoteControlPresetLayout::GetGroups() const
-{
-	return Groups;
-}
-
-TArray<FRemoteControlPresetGroup>& FRemoteControlPresetLayout::AccessGroups()
-{
-	return Groups;
-}
-
-void FRemoteControlPresetLayout::AddField(FGuid GroupId, FGuid FieldId)
-{
-	if (FRemoteControlPresetGroup* Group = GetGroup(GroupId))
-	{
-		Group->AccessFields().Add(FieldId);
-		OnFieldAddedDelegate.Broadcast(GroupId, FieldId, Group->AccessFields().Num() - 1);
-	}
-=======
 PRAGMA_DISABLE_DEPRECATION_WARNINGS
 TOptional<FExposedFunction> FRemoteControlTarget::ResolveExposedFunction(FGuid FunctionId) const
 {
@@ -772,215 +542,9 @@
 	}
 
 	return OptionalExposedFunction;
->>>>>>> 3aae9151
 }
 PRAGMA_ENABLE_DEPRECATION_WARNINGS
 
-<<<<<<< HEAD
-void FRemoteControlPresetLayout::InsertFieldAt(FGuid GroupId, FGuid FieldId, int32 Index)
-{
-	if (FRemoteControlPresetGroup* Group = GetGroup(GroupId))
-	{
-		Group->AccessFields().Insert(FieldId, Index);
-		OnFieldAddedDelegate.Broadcast(GroupId, FieldId, Index);
-	}
-}
-
-void FRemoteControlPresetLayout::RemoveField(FGuid GroupId, FGuid FieldId)
-{
-	if (FRemoteControlPresetGroup* Group = GetGroup(GroupId))
-	{
-		int32 Index = Group->AccessFields().IndexOfByKey(FieldId);
-		RemoveFieldAt(GroupId, Index);
-	}
-}
-
-void FRemoteControlPresetLayout::RemoveFieldAt(FGuid GroupId, int32 Index)
-{
-	if (FRemoteControlPresetGroup* Group = GetGroup(GroupId))
-	{
-		
-		TArray<FGuid>& Fields = Group->AccessFields();
-		if(!Fields.IsValidIndex(Index))
-		{
-			return;
-		}
-
-		FGuid FieldId = Fields[Index];
-		Fields.RemoveAt(Index);
-
-		OnFieldDeletedDelegate.Broadcast(GroupId, FieldId, Index);
-	}
-}
-
-URemoteControlPreset* FRemoteControlPresetLayout::GetOwner()
-{
-	return Owner.Get();
-}
-
-TOptional<FRemoteControlProperty> FRemoteControlTarget::ExposeProperty(FRCFieldPathInfo FieldPathInfo, TArray<FString> ComponentHierarchy, const FString& DesiredDisplayName, FGuid GroupId)
-{
-	FName FieldLabel = Owner->GenerateUniqueFieldLabel(Alias, DesiredDisplayName);
-	FRemoteControlProperty RCField(FieldLabel, MoveTemp(FieldPathInfo), MoveTemp(ComponentHierarchy));
-	ExposedProperties.Add(MoveTemp(RCField));
-
-	URemoteControlPreset::FExposeInfo ExposeInfo;
-	ExposeInfo.Alias = Alias;
-	ExposeInfo.FieldId = RCField.Id;
-	ExposeInfo.LayoutGroupId = GroupId;
-	Owner->OnExpose(MoveTemp(ExposeInfo));
-
-	return RCField;
-}
-
-TOptional<FRemoteControlFunction> FRemoteControlTarget::ExposeFunction(FString RelativeFieldPath, const FString& DesiredDisplayName, FGuid GroupId)
-{
-	TOptional<FRemoteControlFunction> RCFunction;
-
-	// Right now only top level function exposing is supported,
-	// We could allow exposing functions on components by resolving the target objects
-	if (!ensure(!RelativeFieldPath.Contains(TEXT("."))))
-	{
-		return RCFunction;
-	}
-
-	
-	FRCFieldPathInfo Path{ MoveTemp(RelativeFieldPath) };
-	if (UFunction* Function = Class->FindFunctionByName(Path.GetFieldName()))
-	{
-		FName FieldLabel = Owner->GenerateUniqueFieldLabel(Alias, DesiredDisplayName);
-		RCFunction = FRemoteControlFunction{ FieldLabel, MoveTemp(Path), Function };
-		ExposedFunctions.Add(*RCFunction);
-
-		URemoteControlPreset::FExposeInfo ExposeInfo;
-		ExposeInfo.Alias = Alias;
-		ExposeInfo.FieldId = RCFunction->Id;
-		ExposeInfo.LayoutGroupId = GroupId;
-		Owner->OnExpose(MoveTemp(ExposeInfo));
-	}
-
-	return RCFunction;
-}
-
-void FRemoteControlTarget::Unexpose(FGuid FieldId)
-{
-	RemoveField<FRemoteControlProperty>(ExposedProperties, FieldId);
-	RemoveField<FRemoteControlFunction>(ExposedFunctions, FieldId);
-
-	Owner->OnUnexpose(FieldId);
-}
-
-FName FRemoteControlTarget::FindFieldLabel(FName FieldName) const
-{
-	FName Label = NAME_None;
-
-	for (const FRemoteControlProperty& RCProperty : ExposedProperties)
-	{
-		if (RCProperty.FieldName == FieldName)
-		{
-			Label = RCProperty.Label;
-		}
-	}
-
-	if (Label == NAME_None)
-	{
-		for (const FRemoteControlFunction& RCFunction : ExposedFunctions)
-		{
-			if (RCFunction.FieldName == FieldName)
-			{
-				Label = RCFunction.Label;
-			}
-		}
-	}
-
-	return Label;
-}
-
-FName FRemoteControlTarget::FindFieldLabel(const FRCFieldPathInfo& Path) const
-{
-	FName Label = NAME_None;
-
-	for (const FRemoteControlProperty& RCProperty : ExposedProperties)
-	{
-		if (RCProperty.FieldPathInfo.IsEqual(Path))
-		{
-			Label = RCProperty.Label;
-		}
-	}
-
-	if (Label == NAME_None)
-	{
-		for (const FRemoteControlFunction& RCFunction : ExposedFunctions)
-		{
-			if (RCFunction.FieldPathInfo.IsEqual(Path))
-			{
-				Label = RCFunction.Label;
-			}
-		}
-	}
-
-	return Label;
-}
-
-TOptional<FRemoteControlProperty> FRemoteControlTarget::GetProperty(FGuid PropertyId) const
-{
-	TOptional<FRemoteControlProperty> Field;
-	if (const FRemoteControlProperty* RCField = ExposedProperties.FindByHash(GetTypeHash(PropertyId), PropertyId))
-	{
-		Field = *RCField;
-	}
-	return Field;
-}
-
-TOptional<FRemoteControlFunction> FRemoteControlTarget::GetFunction(FGuid FunctionId) const
-{
-	TOptional<FRemoteControlFunction> Field;
-	if (const FRemoteControlFunction* RCField = ExposedFunctions.FindByHash(GetTypeHash(FunctionId), FunctionId))
-	{
-		Field = *RCField;
-	}
-	return Field;
-}
-
-TOptional<FExposedProperty> FRemoteControlTarget::ResolveExposedProperty(FGuid PropertyId) const
-{
-	TOptional<FExposedProperty> OptionalExposedProperty;
-	check(Class);
-
-	if (TOptional<FRemoteControlProperty> RCProperty = GetProperty(PropertyId))
-	{
-		TArray<UObject*> FieldOwners = RCProperty->ResolveFieldOwners(ResolveBoundObjects());
-		if (FieldOwners.Num() && FieldOwners[0])
-		{
-			//Always resolve exposed property. We might have been pointing to an array element that has been deleted
-			if (RCProperty->FieldPathInfo.Resolve(FieldOwners[0]))
-			{
-				OptionalExposedProperty = FExposedProperty{ RCProperty->FieldPathInfo.GetResolvedData().Field, FieldOwners };
-			}
-		}
-	}
-
-	return OptionalExposedProperty;
-}
-
-TOptional<FExposedFunction> FRemoteControlTarget::ResolveExposedFunction(FGuid FunctionId) const
-{
-	TOptional<FExposedFunction> OptionalExposedFunction;
-	check(Class);
-	if (TOptional<FRemoteControlFunction> RCFunction = GetFunction(FunctionId))
-	{
-		FExposedFunction ExposedFunction;
-		ExposedFunction.Function = RCFunction->Function;
-		ExposedFunction.DefaultParameters = RCFunction->FunctionArguments;
-		ExposedFunction.OwnerObjects = ResolveBoundObjects();
-		OptionalExposedFunction = MoveTemp(ExposedFunction);
-	}
-
-	return OptionalExposedFunction;
-}
-
-=======
->>>>>>> 3aae9151
 TArray<UObject*> FRemoteControlTarget::ResolveBoundObjects() const
 {
 	TArray<UObject*> ResolvedObjects;
@@ -1000,7 +564,6 @@
 #endif		
 			ResolvedObjects.Add(Obj);
 		}
-<<<<<<< HEAD
 	}
 
 	return ResolvedObjects;
@@ -1014,13 +577,10 @@
 		{
 			Bindings.Add(FSoftObjectPath{ TargetObject });
 		}
-=======
->>>>>>> 3aae9151
-	}
-}
-
-<<<<<<< HEAD
-bool FRemoteControlTarget::HasBoundObjects(const TArray<UObject*>& ObjectsToTest)
+	}
+}
+
+bool FRemoteControlTarget::HasBoundObjects(const TArray<UObject*>& ObjectsToTest) const
 {
 	const TArray<UObject*>& TargetObjects = ResolveBoundObjects();
 	for (UObject* Object : ObjectsToTest)
@@ -1034,32 +594,24 @@
 	return true;
 }
 
-bool FRemoteControlTarget::CanBindObjects(const TArray<UObject*>& ObjectsToTest)
+bool FRemoteControlTarget::HasBoundObject(const UObject* ObjectToTest) const
+{
+	return ResolveBoundObjects().Contains(ObjectToTest);
+}
+
+bool FRemoteControlTarget::CanBindObjects(const TArray<UObject*>& ObjectsToTest) const
 {
 	if (!Class && Bindings.Num() == 0)
 	{
 		// If no target class is set, then anything can be exposed.
 		return true;
-=======
-	return ResolvedObjects;
-}
-
-void FRemoteControlTarget::BindObjects(const TArray<UObject*>& ObjectsToBind)
-{
-	if (CanBindObjects(ObjectsToBind))
-	{
-		for (UObject* TargetObject : ObjectsToBind)
-		{
-			Bindings.Add(FSoftObjectPath{ TargetObject });
-		}
->>>>>>> 3aae9151
 	}
 
 	UClass* OwnersCommonBase = FindCommonBase(ObjectsToTest);
 	return OwnersCommonBase && OwnersCommonBase->IsChildOf(Class);
 }
 
-<<<<<<< HEAD
+PRAGMA_DISABLE_DEPRECATION_WARNINGS
 FProperty* FRemoteControlTarget::FindPropertyRecursive(UStruct* Container, TArray<FString>& DesiredPropertyPath) const
 {
 	if (DesiredPropertyPath.Num() <= 0)
@@ -1090,545 +642,8 @@
 
 	return nullptr;
 }
-
-URemoteControlPreset::URemoteControlPreset()
-	: Layout(FRemoteControlPresetLayout{ this })
-{
-}
-
-void URemoteControlPreset::PostInitProperties()
-{
-	Super::PostInitProperties();
-	if (!HasAnyFlags(RF_ClassDefaultObject | RF_ArchetypeObject))
-	{
-		RegisterDelegates();
-		IRemoteControlModule::Get().RegisterPreset(GetFName(), this);
-	}
-}
-
-void URemoteControlPreset::PostLoad()
-{
-	Super::PostLoad();
-	IRemoteControlModule::Get().RegisterPreset(GetFName(), this);
-
-	RegisterDelegates();
-
-	FieldCache.Reset();
-	CacheFieldsData();
-	CacheFieldLayoutData();
-}
-
-void URemoteControlPreset::BeginDestroy()
-{
-	Super::BeginDestroy();
-
-	UnregisterDelegates();
-	IRemoteControlModule::Get().UnregisterPreset(GetFName());
-}
-
-void URemoteControlPreset::PostRename(UObject* OldOuter, const FName OldName)
-{
-	Super::PostRename(OldOuter, OldName);
-	IRemoteControlModule::Get().UnregisterPreset(OldName);
-	IRemoteControlModule::Get().RegisterPreset(GetFName(), this);
-}
-
-FName URemoteControlPreset::GetOwnerAlias(FGuid FieldId) const
-{
-	if (const FRCCachedFieldData* CachedData = FieldCache.Find(FieldId))
-	{
-		return CachedData->OwnerObjectAlias;
-	}
-
-	return NAME_None;
-}
-
-FGuid URemoteControlPreset::GetFieldId(FName FieldLabel) const
-{
-	if (const FGuid* Guid = NameToGuidMap.Find(FieldLabel))
-	{
-		return *Guid;
-	}
-	return FGuid();
-}
-
-TOptional<FRemoteControlFunction> URemoteControlPreset::GetFunction(FName FunctionLabel) const
-{
-	return GetFunction(GetFieldId(FunctionLabel));
-}
-
-TOptional<FRemoteControlFunction> URemoteControlPreset::GetFunction(FGuid FunctionId) const
-{
-	TOptional<FRemoteControlFunction> Function;
-	if (const FRCCachedFieldData* CachedData = FieldCache.Find(FunctionId))
-	{
-		if (const FRemoteControlTarget* Target = RemoteControlTargets.Find(CachedData->OwnerObjectAlias))
-		{
-			Function = Target->GetFunction(FunctionId);
-		}
-	}
-
-	return Function;
-}
-
-TOptional<FRemoteControlProperty> URemoteControlPreset::GetProperty(FName PropertyLabel) const
-{
-	return GetProperty(GetFieldId(PropertyLabel));
-}
-
-TOptional<FRemoteControlProperty> URemoteControlPreset::GetProperty(FGuid PropertyId) const
-{
-	TOptional<FRemoteControlProperty> Property;
-	if (const FRCCachedFieldData* CachedData = FieldCache.Find(PropertyId))
-	{
-		if (const FRemoteControlTarget* Target = RemoteControlTargets.Find(CachedData->OwnerObjectAlias))
-		{
-			Property = Target->GetProperty(PropertyId);
-		}
-	}
-
-	return Property;
-}
-
-void URemoteControlPreset::RenameField(FName OldFieldLabel, FName NewFieldLabel)
-{
-	if (OldFieldLabel == NewFieldLabel)
-	{
-		return;
-	}
-
-	ensure(!NameToGuidMap.Contains(NewFieldLabel));
-
-	Modify();
-
-	if (FRemoteControlField* Field = GetFieldPtr(GetFieldId(OldFieldLabel)))
-	{
-		Field->Label = NewFieldLabel;
-	}
-
-	FGuid FieldId = GetFieldId(OldFieldLabel);
-	NameToGuidMap.Remove(OldFieldLabel);
-	NameToGuidMap.Add(NewFieldLabel, FieldId);
-
-	OnPresetFieldRenamed.Broadcast(this, OldFieldLabel, NewFieldLabel);
-}
-
-TOptional<FExposedProperty> URemoteControlPreset::ResolveExposedProperty(FName PropertyLabel) const
-{
-	TOptional<FExposedProperty> OptionalExposedProperty;
-	if (const FRCCachedFieldData* Data = FieldCache.Find(GetFieldId(PropertyLabel)))
-	{
-		OptionalExposedProperty = RemoteControlTargets.FindChecked(Data->OwnerObjectAlias).ResolveExposedProperty(GetFieldId(PropertyLabel));
-	}
-
-	return OptionalExposedProperty;
-}
-
-TOptional<FExposedFunction> URemoteControlPreset::ResolveExposedFunction(FName FunctionLabel) const
-{
-	TOptional<FExposedFunction> OptionalExposedFunction;
-	if (const FRCCachedFieldData* Data = FieldCache.Find(GetFieldId(FunctionLabel)))
-	{
-		OptionalExposedFunction = RemoteControlTargets.FindChecked(Data->OwnerObjectAlias).ResolveExposedFunction(GetFieldId(FunctionLabel));
-	}
-
-	return OptionalExposedFunction;
-}
-
-void URemoteControlPreset::Unexpose(FName FieldLabel)
-{
-	FGuid FieldId = GetFieldId(FieldLabel);
-	Unexpose(FieldId);
-}
-
-void URemoteControlPreset::Unexpose(const FGuid& FieldId)
-{
-	if (FRCCachedFieldData* Data = FieldCache.Find(FieldId))
-	{
-		RemoteControlTargets.FindChecked(Data->OwnerObjectAlias).Unexpose(FieldId);
-	}
-}
-
-FName URemoteControlPreset::CreateTarget(const TArray<UObject*>& TargetObjects)
-{
-	if (TargetObjects.Num() == 0)
-	{
-		return NAME_None;
-	}
-
-	FName Alias = GenerateAliasForObjects(TargetObjects);
-	FRemoteControlTarget Target{ this };
-	Target.BindObjects(TargetObjects);
-	Target.Alias = Alias;
-
-	TArray<UClass*> Classes;
-	Classes.Reserve(TargetObjects.Num());
-	Algo::Transform(TargetObjects, Classes, [](const UObject* Object) { return Object->GetClass(); });
-	UClass* CommonClass = UClass::FindCommonBase(Classes);
-
-	Target.Class = CommonClass;
-
-	RemoteControlTargets.Add(Alias, MoveTemp(Target));
-
-	return Alias;
-=======
-bool FRemoteControlTarget::HasBoundObjects(const TArray<UObject*>& ObjectsToTest) const
-{
-	const TArray<UObject*>& TargetObjects = ResolveBoundObjects();
-	for (UObject* Object : ObjectsToTest)
-	{
-		if (!TargetObjects.Contains(Object))
-		{
-			return false;
-		}
-	}
-
-	return true;
-}
-
-bool FRemoteControlTarget::HasBoundObject(const UObject* ObjectToTest) const
-{
-	return ResolveBoundObjects().Contains(ObjectToTest);
-}
-
-bool FRemoteControlTarget::CanBindObjects(const TArray<UObject*>& ObjectsToTest) const
-{
-	if (!Class && Bindings.Num() == 0)
-	{
-		// If no target class is set, then anything can be exposed.
-		return true;
-	}
-
-	UClass* OwnersCommonBase = FindCommonBase(ObjectsToTest);
-	return OwnersCommonBase && OwnersCommonBase->IsChildOf(Class);
-}
-
-PRAGMA_DISABLE_DEPRECATION_WARNINGS
-FProperty* FRemoteControlTarget::FindPropertyRecursive(UStruct* Container, TArray<FString>& DesiredPropertyPath) const
-{
-	if (DesiredPropertyPath.Num() <= 0)
-	{
-		return nullptr;
-	}
-
-	const FString DesiredPropertyName = DesiredPropertyPath[0];
-	for (TFieldIterator<FProperty> It(Container, EFieldIteratorFlags::IncludeSuper, EFieldIteratorFlags::ExcludeDeprecated, EFieldIteratorFlags::ExcludeInterfaces); It; ++It)
-	{
-		if (It->GetName() == DesiredPropertyName)
-		{
-			if (DesiredPropertyPath.Num() == 1)
-			{
-				return *It;
-			}
-			else
-			{
-				//We're looking for nested property so might be a struct or array
-				if (FStructProperty* StructProp = CastField<FStructProperty>(*It))
-				{
-					DesiredPropertyPath.RemoveAt(0, 1, false);
-					return FindPropertyRecursive(StructProp->Struct, DesiredPropertyPath);
-				}
-			}
-		}
-	}
-
-	return nullptr;
->>>>>>> 3aae9151
-}
 PRAGMA_ENABLE_DEPRECATION_WARNINGS
 
-<<<<<<< HEAD
-void URemoteControlPreset::DeleteTarget(FName TargetName)
-{	
-	if (FRemoteControlTarget* Target = RemoteControlTargets.Find(TargetName))
-	{
-		for (auto It = Target->ExposedProperties.CreateConstIterator(); It; ++It)
-		{
-			Unexpose(It->Label);
-		}
-	}
-
-	RemoteControlTargets.Remove(TargetName);
-}
-
-void URemoteControlPreset::RenameTarget(FName TargetName, FName NewTargetName)
-{
-	FRemoteControlTarget Target;
-	RemoteControlTargets.RemoveAndCopyValue(TargetName, Target);
-	Target.Alias = NewTargetName;
-	RemoteControlTargets.Add(NewTargetName, MoveTemp(Target));
-}
-
-void URemoteControlPreset::CacheLayoutData()
-{
-	CacheFieldLayoutData();
-}
-
-TArray<UObject*> URemoteControlPreset::ResolvedBoundObjects(FName FieldLabel)
-{
-	if (const FRCCachedFieldData* Data = FieldCache.Find(GetFieldId(FieldLabel)))
-	{
-		FRemoteControlTarget& Target = RemoteControlTargets.FindChecked(Data->OwnerObjectAlias);
-		return Target.ResolveBoundObjects();
-	}
-
-	return TArray<UObject*>();
-}
-
-void URemoteControlPreset::NotifyExposedPropertyChanged(FName PropertyLabel)
-{
-	if (TOptional<FRemoteControlProperty> ExposedProperty = GetProperty(PropertyLabel))
-	{
-		OnExposedPropertyChanged().Broadcast(this, ExposedProperty.GetValue());
-	}
-}
-
-FRemoteControlField* URemoteControlPreset::GetFieldPtr(FGuid FieldId)
-{
-	if (const FRCCachedFieldData* CachedData = FieldCache.Find(FieldId))
-	{
-		if (FRemoteControlTarget* Target = RemoteControlTargets.Find(CachedData->OwnerObjectAlias))
-		{
-			if (FRemoteControlField* Field = Target->ExposedProperties.FindByHash(GetTypeHash(FieldId), FieldId))
-			{
-				return Field;
-			}
-
-			return Target->ExposedFunctions.FindByHash(GetTypeHash(FieldId), FieldId);
-		}
-	}
-
-	return nullptr;
-}
-
-TOptional<FRemoteControlField> URemoteControlPreset::GetField(FGuid FieldId) const
-{
-	TOptional<FRemoteControlField> Field;
-
-	if (TOptional<FRemoteControlProperty> Property = GetProperty(FieldId))
-	{
-		Field = *Property;
-	}
-	else if (TOptional<FRemoteControlFunction> Function = GetFunction(FieldId))
-	{
-		Field = *Function;
-	}
-
-	return Field;
-}
-
-FName URemoteControlPreset::GenerateAliasForObjects(const TArray<UObject*>& Objects)
-{
-	auto Functor = [this](FName Candidate) { return RemoteControlTargets.Contains(Candidate); };
-
-	if (Objects.Num() == 1 && Objects[0])
-	{
-		UObject* TargetObject = Objects[0];
-		if (TargetObject->HasAnyFlags(RF_ClassDefaultObject | RF_ArchetypeObject))
-		{
-			return MakeUniqueName(FName(*TargetObject->GetName().RightChop(DefaultObjectPrefix.Len())), Functor);
-		}
-		else
-		{
-			return MakeUniqueName(TargetObject->GetFName(), Functor);
-		}
-	}
-	else
-	{
-		ensure(false);
-		return NAME_None;
-	}
-}
-
-FName URemoteControlPreset::GenerateUniqueFieldLabel(FName Alias, const FString& BaseName)
-{
-	auto NamePoolContainsFunctor = [this](FName Candidate) { return FieldCache.Contains(GetFieldId(Candidate)); };
-	return MakeUniqueName(FName(FString::Printf(TEXT("%s (%s)"), *BaseName, *Alias.ToString())), NamePoolContainsFunctor);
-}
-
-void URemoteControlPreset::OnExpose(const FExposeInfo& Info)
-{
-	FRCCachedFieldData CachedData;
-
-	FGuid FieldGroupId = !Info.LayoutGroupId.IsValid() ? DefaultGroupId : Info.LayoutGroupId;
-	FRemoteControlPresetGroup* Group = Layout.GetGroup(FieldGroupId);
-	if (!Group)
-	{
-		Group = &Layout.GetDefaultGroup();
-	}
-
-	CachedData.LayoutGroupId = FieldGroupId;
-	CachedData.OwnerObjectAlias = Info.Alias;
-	FieldCache.FindOrAdd(Info.FieldId) = CachedData;
-
-	if (FRemoteControlField* Field = GetFieldPtr(Info.FieldId))
-	{
-		NameToGuidMap.Add(Field->Label, Info.FieldId);
-		Layout.AddField(FieldGroupId, Info.FieldId);
-		OnPropertyExposed().Broadcast(this, Field->Label);
-	}
-}
-
-void URemoteControlPreset::OnUnexpose(FGuid UnexposedFieldId)
- {
-	FRCCachedFieldData CachedData = FieldCache.FindChecked(UnexposedFieldId);
-
-	Layout.RemoveField(CachedData.LayoutGroupId, UnexposedFieldId);
-
-	FieldCache.Remove(UnexposedFieldId);
-
-	FName FieldLabel;
-	for (auto It = NameToGuidMap.CreateIterator(); It; ++It)
-	{
-		if (It.Value() == UnexposedFieldId)
-		{
-			FieldLabel = It.Key();
-			It.RemoveCurrent();
-		}
-	}
-
-	if (FieldLabel != NAME_None)
-	{
-		OnPropertyUnexposed().Broadcast(this, FieldLabel);
-	}
-}
-
-void URemoteControlPreset::CacheFieldsData()
-{
-	for (TTuple<FName, FRemoteControlTarget>& Target : RemoteControlTargets)
-	{
-		FieldCache.Reserve(FieldCache.Num() + Target.Value.ExposedProperties.Num() + Target.Value.ExposedFunctions.Num());
-		auto CacheField = [this, TargetName = Target.Key](const FRemoteControlField& Field)
-		{
-			FRCCachedFieldData& CachedData = FieldCache.FindOrAdd(Field.Id);
-			CachedData.OwnerObjectAlias = TargetName;
-			NameToGuidMap.Add(Field.Label, Field.Id);
-		};
-
-		Algo::ForEach(Target.Value.ExposedProperties, CacheField);
-		Algo::ForEach(Target.Value.ExposedFunctions, CacheField);
-	}
-}
-
-void URemoteControlPreset::CacheFieldLayoutData()
-{
-	for (FRemoteControlPresetGroup& Group : Layout.AccessGroups())
-	{
-		for (auto It = Group.AccessFields().CreateIterator(); It; ++It)
-		{
-			if (FRCCachedFieldData* CachedData = FieldCache.Find(*It))
-			{
-				CachedData->LayoutGroupId = Group.Id;
-			}
-			else
-			{
-				//It.RemoveCurrent();
-			}
-		}
-	}
-}
-
-void URemoteControlPreset::OnObjectPropertyChanged(UObject* Object, struct FPropertyChangedEvent& Event)
-{
-	//Objects modified should have run through the preobjectmodified. If interesting, they will be cached
-	for (auto Iter = PreObjectModifiedCache.CreateIterator(); Iter; ++Iter)
-	{
-		FGuid& PropertyId = Iter.Key();
-		FPreObjectModifiedCache& CacheEntry = Iter.Value();
-
-		if (CacheEntry.Object == Object
-			&& CacheEntry.Property == Event.Property)
-		{
-			if (TOptional<FRemoteControlProperty> Property = GetProperty(PropertyId))
-			{
-				OnExposedPropertyChanged().Broadcast(this, Property.GetValue());
-				Iter.RemoveCurrent();
-			}
-		}
-	}
-}
-
-void URemoteControlPreset::OnPreObjectPropertyChanged(UObject* Object, const class FEditPropertyChain& PropertyChain)
-{
-	using PropertyNode = TDoubleLinkedList<FProperty*>::TDoubleLinkedListNode;
-
-	//Quick validation of the property chain
-	PropertyNode* Head = PropertyChain.GetHead();
-	if (!Head || !Head->GetValue())
-	{
-		return;
-	}
-
-	PropertyNode* Tail = PropertyChain.GetTail();
-	if (!Tail || !Tail->GetValue())
-	{
-		return;
-	}
-
-	//If the modified object is a component, get the owner. Target bindings will point to Actors at the top level
-	UObject* Binding = Object;
-	if (UActorComponent* Component = Cast<UActorComponent>(Object))
-	{
-		Binding = Component->GetOwner();
-	}
-
-	for (TPair<FName, FRemoteControlTarget>& Pair : RemoteControlTargets)
-	{
-		FRemoteControlTarget& Target = Pair.Value;
-		TArray<UObject*> BoundedObj({ Binding });
-		if (Target.HasBoundObjects(BoundedObj))
-		{
-			for (const FRemoteControlProperty& Property : Target.ExposedProperties)
-			{
-				//If this property is already cached, skip it
-				if (PreObjectModifiedCache.Contains(Property.Id))
-				{
-
-					continue;
-				}
-
-				if (TOptional<FExposedProperty> ExposedProprety = Target.ResolveExposedProperty(Property.Id))
-				{
-					bool bHasFound = false;
-					PropertyNode* Current = Tail;
-					while (Current && bHasFound == false)
-					{
-						//Verify if the exposed property was changed
-						if (ExposedProprety->Property == Current->GetValue())
-						{
-							bHasFound = true;
-
-							FPreObjectModifiedCache& NewEntry = PreObjectModifiedCache.FindOrAdd(Property.Id);
-							NewEntry.Object = Object;
-							NewEntry.Property = PropertyChain.GetActiveNode()->GetValue();
-							NewEntry.MemberProperty = PropertyChain.GetActiveMemberNode()->GetValue();
-						}
-
-						//Go backward to walk up the property hierarchy to see if an owning property is exposed
-						Current = Current->GetPrevNode();
-					}
-				}
-			}
-		}
-	}
-}
-
-void URemoteControlPreset::RegisterDelegates()
-{
-#if WITH_EDITOR
-	UnregisterDelegates();
-	FCoreUObjectDelegates::OnObjectPropertyChanged.AddUObject(this, &URemoteControlPreset::OnObjectPropertyChanged);
-	FCoreUObjectDelegates::OnPreObjectPropertyChanged.AddUObject(this, &URemoteControlPreset::OnPreObjectPropertyChanged);
-#endif
-}
-
-void URemoteControlPreset::UnregisterDelegates()
-{
-#if WITH_EDITOR
-	FCoreUObjectDelegates::OnPreObjectPropertyChanged.RemoveAll(this);
-	FCoreUObjectDelegates::OnObjectPropertyChanged.RemoveAll(this);
-#endif
-=======
 URemoteControlPreset::URemoteControlPreset()
 	: Layout(FRemoteControlPresetLayout{ this })
 	, PresetId(FGuid::NewGuid())
@@ -3042,7 +2057,6 @@
 	const void* NewValueAddress = ResolvedData.Field->ContainerPtrToValuePtr<void>(ResolvedData.ContainerAddress);
 	LastFrameValue.SetNumUninitialized(ResolvedData.Field->GetSize());
 	ResolvedData.Field->CopyCompleteValue(LastFrameValue.GetData(), NewValueAddress);
->>>>>>> 3aae9151
 }
 
 #undef LOCTEXT_NAMESPACE /* RemoteControlPreset */ 