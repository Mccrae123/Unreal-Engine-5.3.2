--- conflicted
+++ resolved
@@ -462,11 +462,7 @@
 	{
 		if (const UScriptStruct* Struct = Cast<UScriptStruct>(InProperty->GetOwnerUObject()))
 		{
-<<<<<<< HEAD
-			FieldPath = InRCProperty->FieldPathInfo.ToPathPropertyString();
-=======
 			FieldPath = InRCProperty->FieldPathInfo.ToString();
->>>>>>> 4af6daef
 		}
 		else
 		{
@@ -1780,9 +1776,6 @@
 	{
 		return ColorComponentPtr.Pin().IsValid();
 	});
-<<<<<<< HEAD
-}
-=======
 }
 
 bool FRemoteControlPropertyHandleObject::SetValue(UObject* InValue)
@@ -1977,5 +1970,4 @@
 	return false;
 }
 
-#undef LOCTEXT_NAMESPACE
->>>>>>> 4af6daef
+#undef LOCTEXT_NAMESPACE