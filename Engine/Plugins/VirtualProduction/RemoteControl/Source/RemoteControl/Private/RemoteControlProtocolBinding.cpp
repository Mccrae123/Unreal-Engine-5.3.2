--- conflicted
+++ resolved
@@ -663,14 +663,11 @@
 		return true;
 	}
 
-<<<<<<< HEAD
-=======
 	if (RemoteControlProperty->GetActiveMasks() == ERCMask::NoMask)
 	{
 		return true;
 	}
 
->>>>>>> d731a049
 	FProperty* Property = RemoteControlProperty->GetProperty();
 	if (!Property)
 	{
