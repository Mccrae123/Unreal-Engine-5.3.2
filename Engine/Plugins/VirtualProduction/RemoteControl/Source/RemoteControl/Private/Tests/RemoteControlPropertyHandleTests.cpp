--- conflicted
+++ resolved
@@ -880,11 +880,8 @@
 		
 		TStrongObjectPtr<URemoteControlAPITestObject> TestObject{ NewObject<URemoteControlAPITestObject>() };
 		check(TestObject);
-<<<<<<< HEAD
-=======
 
 		IRemoteControlModule::Get().RegisterEmbeddedPreset(Preset.Get());
->>>>>>> d731a049
 
 		// Set a test value
 		constexpr int32 Int32ValueTest = 14923;
