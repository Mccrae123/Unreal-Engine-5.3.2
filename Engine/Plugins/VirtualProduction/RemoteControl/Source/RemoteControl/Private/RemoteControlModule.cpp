--- conflicted
+++ resolved
@@ -422,11 +422,7 @@
 
 		InOutArgs.Call.ParamData.SetNumUninitialized(InPropertyWithSetter->GetSize());
 		InPropertyWithSetter->InitializeValue(InOutArgs.Call.ParamData.GetData());
-<<<<<<< HEAD
-		const void* ValuePtr = InPropertyWithSetter->ContainerPtrToValuePtr<uint8>(InFunctionArguments.GetStructMemory());
-=======
 		const void* ValuePtr = InPropertyWithSetter->ContainerPtrToValuePtr<uint8>(InOutArgs.Call.ParamStruct.GetStructMemory());
->>>>>>> 4af6daef
 		InPropertyWithSetter->CopyCompleteValue(InOutArgs.Call.ParamData.GetData(), ValuePtr);
 	}
 
@@ -690,7 +686,6 @@
 {
 	return OnErrorDelegate;
 }
-<<<<<<< HEAD
 
 /** Register the preset with the module, enabling using the preset remotely using its name. */
 bool FRemoteControlModule::RegisterPreset(FName Name, URemoteControlPreset* Preset)
@@ -703,20 +698,6 @@
 {
 }
 
-=======
-
-/** Register the preset with the module, enabling using the preset remotely using its name. */
-bool FRemoteControlModule::RegisterPreset(FName Name, URemoteControlPreset* Preset)
-{
-	return false;
-}
-
-/** Unregister the preset */
-void FRemoteControlModule::UnregisterPreset(FName Name)
-{
-}
-
->>>>>>> 4af6daef
 bool FRemoteControlModule::RegisterEmbeddedPreset(URemoteControlPreset* Preset, bool bReplaceExisting)
 {
 	if (!Preset)
@@ -816,7 +797,6 @@
 
 	return false;
 }
-<<<<<<< HEAD
 
 bool FRemoteControlModule::HasDefaultValueCustomization(const UObject* InObject, const FProperty* InProperty) const
 {
@@ -830,21 +810,6 @@
 	{
 		const FString DefaultValueKey = OwningClass->GetName() + TEXT(".") + InProperty->GetName();
 
-=======
-
-bool FRemoteControlModule::HasDefaultValueCustomization(const UObject* InObject, const FProperty* InProperty) const
-{
-	if (!InObject || !InProperty)
-	{
-		return false;
-	}
-
-	// NOTE : Get the owning class to which the property actually belongs.
-	if (UClass* OwningClass = InProperty->GetOwnerClass())
-	{
-		const FString DefaultValueKey = OwningClass->GetName() + TEXT(".") + InProperty->GetName();
-
->>>>>>> 4af6daef
 		if (const TSharedPtr<IRCDefaultValueFactory>* DefaultValueFactory = DefaultValueFactories.Find(*DefaultValueKey))
 		{
 			return (*DefaultValueFactory)->SupportsClass(InObject->GetClass()) && (*DefaultValueFactory)->SupportsProperty(InProperty);
@@ -1135,7 +1100,6 @@
 		if (Object)
 		{
 			if (CanBeAccessedRemotely(Object))
-<<<<<<< HEAD
 			{
 				bSuccess = ResolveObjectProperty(AccessType, Object, PropertyName, OutObjectRef, OutErrorText);
 			}
@@ -1289,1307 +1253,6 @@
 	return false;
 }
 
-bool FRemoteControlModule::SetObjectProperties(const FRCObjectReference& ObjectAccess, IStructDeserializerBackend& Backend, ERCPayloadType InPayloadType, const TArray<uint8>& InPayload, ERCModifyOperation Operation)
-{
-	TRACE_CPUPROFILER_EVENT_SCOPE(FRemoteControlModule::SetObjectProperties);
-	UE_LOG(LogRemoteControl, VeryVerbose, TEXT("Set Object Properties"));
-
-	// Check the replication path before applying property values
-	if (InPayload.Num() != 0 && ObjectAccess.Object.IsValid())
-	{
-		// Convert raw property modifications to setter function calls if necessary.
-		if (PropertyModificationShouldUseSetter(ObjectAccess.Object.Get(), ObjectAccess.Property.Get()))
-		{
-			FRCCall Call;
-			FRCInterceptionPayload InterceptionPayload;
-			constexpr bool bCreateInterceptionPayload = true;
-			RemoteControlSetterUtils::FConvertToFunctionCallArgs Args(ObjectAccess, Backend, Call);
-
-			// If this is a delta operation, deserialize the value into and apply the operation on a temporary buffer
-			TArray<uint8> DeltaData;
-			if (Operation != ERCModifyOperation::EQUAL)
-			{
-				if (!DeserializeDeltaModificationData(ObjectAccess, Backend, Operation, DeltaData))
-				{
-					return false;
-				}
-
-				Args.ValuePtrOverride = ObjectAccess.Property->ContainerPtrToValuePtr<void>(DeltaData.GetData());
-			}
-
-			if (RemoteControlSetterUtils::ConvertModificationToFunctionCall(Args, InterceptionPayload))
-			{
-				const bool bResult = InvokeCall(Call, InterceptionPayload.Type, InterceptionPayload.Payload);
-
-				if (bResult)
-				{
-					RefreshEditorPostSetObjectProperties(ObjectAccess);
-				}
-
-				return bResult;
-			}
-		}
-
-		// If a setter wasn't used, verify if the property should be allowed.
-		bool bObjectInGame = !GIsEditor;
-		if (!RemoteControlUtil::IsPropertyAllowed(ObjectAccess.Property.Get(), ObjectAccess.Access, bObjectInGame))
-		{
-			return false;
-		}
-
-		// Build interception command
-		FString PropertyPathString = TFieldPath<FProperty>(ObjectAccess.Property.Get()).ToString();
-		FRCIPropertiesMetadata PropsMetadata(ObjectAccess.Object->GetPathName(), PropertyPathString, ObjectAccess.PropertyPathInfo.ToString(), ToExternal(ObjectAccess.Access), ToExternal(InPayloadType), ToExternal(Operation), InPayload);
-
-		// Initialization
-		IModularFeatures& ModularFeatures = IModularFeatures::Get();
-		const FName InterceptorFeatureName = IRemoteControlInterceptionFeatureInterceptor::GetName();
-		const int32 InterceptorsAmount = ModularFeatures.GetModularFeatureImplementationCount(IRemoteControlInterceptionFeatureInterceptor::GetName());
-
-		// Pass interception command data to all available interceptors
-		bool bShouldIntercept = false;
-		for (int32 InterceptorIdx = 0; InterceptorIdx < InterceptorsAmount; ++InterceptorIdx)
-		{
-			IRemoteControlInterceptionFeatureInterceptor* const Interceptor = static_cast<IRemoteControlInterceptionFeatureInterceptor*>(ModularFeatures.GetModularFeatureImplementation(InterceptorFeatureName, InterceptorIdx));
-			if (Interceptor)
-			{
-				// Update response flag
-				UE_LOG(LogRemoteControl, VeryVerbose, TEXT("Set Object Properties - Intercepted"));
-				bShouldIntercept |= (Interceptor->SetObjectProperties(PropsMetadata) == ERCIResponse::Intercept);
-			}
-		}
-
-		// Don't process the RC message if any of interceptors returned ERCIResponse::Intercept
-		if (bShouldIntercept)
-		{
-			return true;
-		}
-	}
-
-	// Convert raw property modifications to setter function calls if necessary.
-	if (PropertyModificationShouldUseSetter(ObjectAccess.Object.Get(), ObjectAccess.Property.Get()))
-	{
-		FRCCall Call;
-		RemoteControlSetterUtils::FConvertToFunctionCallArgs Args(ObjectAccess, Backend, Call);
-
-		// If this is a delta operation, deserialize the value into and apply the operation on a temporary buffer
-		TArray<uint8> DeltaData;
-		if (Operation != ERCModifyOperation::EQUAL)
-		{
-			if (!DeserializeDeltaModificationData(ObjectAccess, Backend, Operation, DeltaData))
-			{
-				return false;
-			}
-
-			Args.ValuePtrOverride = ObjectAccess.Property->ContainerPtrToValuePtr<void>(DeltaData.GetData());
-		}
-
-		if (RemoteControlSetterUtils::ConvertModificationToFunctionCall(Args))
-		{
-			const bool bResult = InvokeCall(Call);
-
-			if (bResult)
-			{
-				RefreshEditorPostSetObjectProperties(ObjectAccess);
-			}
-
-			return bResult;
-		}
-	}
-
-	// Setting object properties require a property and can't be done at the object level. Property must be valid to move forward
-	if (ObjectAccess.IsValid()
-		&& (RemoteControlUtil::IsWriteAccess(ObjectAccess.Access))
-		&& ObjectAccess.Property.IsValid()
-		&& ObjectAccess.PropertyPathInfo.IsResolved())
-	{
-		UStruct* ContainerType = ObjectAccess.ContainerType.Get();
-		FRCObjectReference MutableObjectReference = ObjectAccess;
-
-#if WITH_EDITOR
-		const bool bUseOngoingChangeOptimization = CVarRemoteControlEnableOngoingChangeOptimization.GetValueOnAnyThread() == 1;
-		if (bUseOngoingChangeOptimization)
-		{
-			const FString ObjectPath = MutableObjectReference.Object->GetPathName();
-
-			// If we have a change that hasn't yet generated a post edit change property, do that before handling the next change.
-			EndOngoingModificationIfMismatched(GetTypeHash(MutableObjectReference));
-
-			// This step is necessary because the object might get recreated by a PostEditChange called in TestOrFinalizeOngoingChange.
-			if (!MutableObjectReference.Object.IsValid())
-			{
-				MutableObjectReference.Object = StaticFindObject(UObject::StaticClass(), nullptr, *ObjectPath);
-				if (MutableObjectReference.Object.IsValid() && MutableObjectReference.PropertyPathInfo.IsResolved())
-				{
-					// Update ContainerAddress as well if the path was resolved.
-					if (MutableObjectReference.PropertyPathInfo.Resolve(MutableObjectReference.Object.Get()))
-					{
-						MutableObjectReference.ContainerAdress = MutableObjectReference.PropertyPathInfo.GetResolvedData().ContainerAddress;
-					}
-				}
-				else
-				{
-					return false;
-				}
-			}
-		}
-
-		const bool bGenerateTransaction = MutableObjectReference.Access == ERCAccess::WRITE_TRANSACTION_ACCESS;
-		const bool bIsNewTransaction = bGenerateTransaction && (!bUseOngoingChangeOptimization || !OngoingModification);
-
-		if (bIsNewTransaction && GEditor)
-		{
-			GEditor->BeginTransaction(LOCTEXT("RemoteSetPropertyTransaction", "Remote Set Object Property"));
-
-			if (bUseOngoingChangeOptimization)
-			{
-				// Call modify since it's not called by PreEditChange until the end of the ongoing change.
-				MutableObjectReference.Object->Modify();
-			}
-		}
-
-		if (!bUseOngoingChangeOptimization)
-		{
-			FEditPropertyChain PreEditChain;
-			MutableObjectReference.PropertyPathInfo.ToEditPropertyChain(PreEditChain);
-			MutableObjectReference.Object->PreEditChange(PreEditChain);
-		}
-#endif
-
-		FStructDeserializerPolicies Policies;
-		if (MutableObjectReference.Property.IsValid())
-		{
-			Policies.PropertyFilter = [&MutableObjectReference](const FProperty* CurrentProp, const FProperty* ParentProp)
-			{
-				return CurrentProp == MutableObjectReference.Property || ParentProp != nullptr;
-			};
-		}
-		else
-		{
-			bool bObjectInGame = !GIsEditor || MutableObjectReference.Object->GetOutermost()->HasAnyPackageFlags(PKG_PlayInEditor);
-			Policies.PropertyFilter = [&MutableObjectReference, bObjectInGame](const FProperty* CurrentProp, const FProperty* ParentProp)
-			{
-				return RemoteControlUtil::IsPropertyAllowed(CurrentProp, MutableObjectReference.Access, bObjectInGame) || ParentProp != nullptr;
-			};
-		}
-
-		bool bSuccess = false;
-
-		if (Operation == ERCModifyOperation::EQUAL)
-		{
-			//Serialize the element if we're looking for a member or serialize the full object if not
-			if (MutableObjectReference.PropertyPathInfo.IsResolved())
-			{
-				const FRCFieldPathSegment& LastSegment = MutableObjectReference.PropertyPathInfo.GetFieldSegment(MutableObjectReference.PropertyPathInfo.GetSegmentCount() - 1);
-				int32 Index = LastSegment.ArrayIndex != INDEX_NONE ? LastSegment.ArrayIndex : LastSegment.ResolvedData.MapIndex;
-				bSuccess = FStructDeserializer::DeserializeElement(MutableObjectReference.ContainerAdress, *LastSegment.ResolvedData.Struct, Index, Backend, Policies);
-			}
-			else
-			{
-				bSuccess = FStructDeserializer::Deserialize(MutableObjectReference.ContainerAdress, *ContainerType, Backend, Policies);
-			}
-		}
-		else
-		{
-			// This is a delta operation, so deserialize the value into and apply the operation on a temporary buffer
-			TArray<uint8> DeltaData;
-			if (!DeserializeDeltaModificationData(MutableObjectReference, Backend, Operation, DeltaData))
-			{
-				return false;
-			}
-
-			// Copy data to the actual object
-			MutableObjectReference.Property->CopyCompleteValue_InContainer(MutableObjectReference.ContainerAdress, DeltaData.GetData());
-			bSuccess = true;
-		}
-
-#if WITH_EDITOR
-		if (CVarRemoteControlEnableOngoingChangeOptimization.GetValueOnAnyThread() == 1)
-		{
-			// If we have modified the same object and property in the last frames,
-			// update the triggered flag and snapshot the object to the transaction buffer.
-			if (OngoingModification && GetTypeHash(*OngoingModification) == GetTypeHash(MutableObjectReference))
-			{
-				OngoingModification->bWasTriggeredSinceLastPass = true;
-				if (OngoingModification->bHasStartedTransaction)
-				{
-					SnapshotTransactionBuffer(MutableObjectReference.Object.Get());
-					FPropertyChangedEvent PropertyEvent(MutableObjectReference.PropertyPathInfo.ToPropertyChangedEvent());
-					PropertyEvent.ChangeType = EPropertyChangeType::Interactive;
-					MutableObjectReference.Object->PostEditChangeProperty(PropertyEvent);
-
-					if (UActorComponent* Component = Cast<UActorComponent>(MutableObjectReference.Object.Get()))
-					{
-						Component->MarkRenderStateDirty();
-						Component->UpdateComponentToWorld();
-					}
-				}
-
-				// Update the world lighting if we're modifying a color.
-				if (MutableObjectReference.IsValid() )
-				{
-					if (MutableObjectReference.Object->IsA<ULightComponent>())
-					{
-						UClass* OwnerClass = MutableObjectReference.Property->GetOwnerClass();
-						if (OwnerClass && OwnerClass->IsChildOf(ULightComponentBase::StaticClass()))
-						{
-							UWorld* World = MutableObjectReference.Object->GetWorld();
-							if (World && World->Scene)
-							{
-								World->Scene->UpdateLightColorAndBrightness(Cast<ULightComponent>(MutableObjectReference.Object.Get()));
-							}
-						}
-					}
-				}
-			}
-			else if (MutableObjectReference.Access != ERCAccess::WRITE_MANUAL_TRANSACTION_ACCESS)
-			{
-				OngoingModification = MutableObjectReference;
-				OngoingModification->bHasStartedTransaction = bGenerateTransaction;
-			}
-		}
-		else
-		{
-			if (GEditor && bGenerateTransaction)
-			{
-				GEditor->EndTransaction();
-			}
-
-			FPropertyChangedEvent PropertyEvent(MutableObjectReference.PropertyPathInfo.ToPropertyChangedEvent());
-			MutableObjectReference.Object->PostEditChangeProperty(PropertyEvent);
-		}
-#endif
-		for (const TPair<FName, TSharedPtr<IRemoteControlPropertyFactory>>& EntityFactoryPair : EntityFactories)
-		{
-			EntityFactoryPair.Value->PostSetObjectProperties(ObjectAccess.Object.Get(), bSuccess);
-		}
-
-		if (bSuccess)
-		{
-			RefreshEditorPostSetObjectProperties(ObjectAccess);
-		}
-
-		return bSuccess;
-	}
-	return false;
-}
-
-void FRemoteControlModule::RefreshEditorPostSetObjectProperties(const FRCObjectReference& ObjectAccess)
-{
-#if WITH_EDITOR
-	UObject* Object = ObjectAccess.Object.Get();
-
-	if (USceneComponent* SceneComponent = Cast<USceneComponent>(Object))
-	{
-		if (FProperty* Property = ObjectAccess.Property.Get())
-		{
-			if(Property->GetFName() == RemoteControlUtil::NAME_RelativeLocation)
-			{
-				if (AActor* Actor = SceneComponent->GetOwner())
-				{
-					if (Actor->IsSelectedInEditor())
-					{
-						GUnrealEd->UpdatePivotLocationForSelection();
-					}
-				}
-			}
-		}
-	}
-#endif
-}
-
-bool FRemoteControlModule::SetPresetController(const FName PresetName, const FName ControllerName, IStructDeserializerBackend& Backend, const TArray<uint8>& InPayload, const bool bAllowIntercept)
-{
-	URemoteControlPreset* Preset = IRemoteControlModule::Get().ResolvePreset(PresetName);
-	if (!ensure(Preset))
-	{
-		return false;
-	}
-
-	URCVirtualPropertyBase* VirtualProperty = Preset->GetController(ControllerName);
-	if (!ensure(VirtualProperty))
-	{
-		return false;
-	}
-
-	return SetPresetController(PresetName, VirtualProperty, Backend, InPayload, bAllowIntercept);
-}
-
-// Note: The actual Controller implementation (URCController) resides in the RemoteControlLogic module
-// and is not referenced directly here to avoid circular dependency between RemoteControl and RemoteControlLogic modules.
-// Controllers are simply accessed as their parent "URCVirtualPropertyBase" objects 
-
-bool FRemoteControlModule::SetPresetController(const FName PresetName, class URCVirtualPropertyBase* VirtualProperty, IStructDeserializerBackend& Backend, const TArray<uint8>& InPayload, const bool bAllowIntercept)
-{
-	if (!ensure(VirtualProperty))
-	{
-		return false;
-	}
-
-	URemoteControlPreset* Preset = VirtualProperty->PresetWeakPtr.Get();
-	if (!ensure(Preset))
-	{
-		return false;
-	}
-
-	if (bAllowIntercept)
-	{
-		// Build interception command
-		FRCIControllerMetadata ControllersMetadata(PresetName, VirtualProperty->PropertyName, InPayload);
-
-		// Initialization
-		IModularFeatures& ModularFeatures = IModularFeatures::Get();
-		const FName InterceptorFeatureName = IRemoteControlInterceptionFeatureInterceptor::GetName();
-		const int32 InterceptorsAmount = ModularFeatures.GetModularFeatureImplementationCount(IRemoteControlInterceptionFeatureInterceptor::GetName());
-
-		UE_LOG(LogRemoteControl, VeryVerbose, TEXT("SetPresetController - Num Interceptors: %d"), InterceptorsAmount);
-
-		// Pass interception command data to all available interceptors
-		bool bShouldIntercept = false;
-		for (int32 InterceptorIdx = 0; InterceptorIdx < InterceptorsAmount; ++InterceptorIdx)
-		{
-			IRemoteControlInterceptionFeatureInterceptor* const Interceptor = static_cast<IRemoteControlInterceptionFeatureInterceptor*>(ModularFeatures.GetModularFeatureImplementation(InterceptorFeatureName, InterceptorIdx));
-			if (Interceptor)
-			{
-				// Update response flag
-				bShouldIntercept |= (Interceptor->SetPresetController(ControllersMetadata) == ERCIResponse::Intercept);
-			}
-		}
-
-		// Don't process the RC message if any of interceptors returned ERCIResponse::Intercept
-		if (bShouldIntercept)
-		{
-			return true;
-		}
-	}
-
-	bool bSuccess = VirtualProperty->DeserializeFromBackend(Backend);
-
-	return bSuccess;
-}
-
-bool FRemoteControlModule::ResetObjectProperties(const FRCObjectReference& ObjectAccess, const bool bAllowIntercept)
-{
-	// Check the replication path before reset the property on this instance
-	if (bAllowIntercept && ObjectAccess.Object.IsValid())
-	{
-		// Build interception command
-		FString PropertyPathString = TFieldPath<FProperty>(ObjectAccess.Property.Get()).ToString();
-		FRCIObjectMetadata ObjectMetadata(ObjectAccess.Object->GetPathName(), PropertyPathString, ObjectAccess.PropertyPathInfo.ToString(), ToExternal(ObjectAccess.Access));
-
-		// Initialization
-		IModularFeatures& ModularFeatures = IModularFeatures::Get();
-		const FName InterceptorFeatureName = IRemoteControlInterceptionFeatureInterceptor::GetName();
-		const int32 InterceptorsAmount = ModularFeatures.GetModularFeatureImplementationCount(IRemoteControlInterceptionFeatureInterceptor::GetName());
-
-		// Pass interception command data to all available interceptors
-		bool bShouldIntercept = false;
-		for (int32 InterceptorIdx = 0; InterceptorIdx < InterceptorsAmount; ++InterceptorIdx)
-		{
-			IRemoteControlInterceptionFeatureInterceptor* const Interceptor = static_cast<IRemoteControlInterceptionFeatureInterceptor*>(ModularFeatures.GetModularFeatureImplementation(InterceptorFeatureName, InterceptorIdx));
-			if (Interceptor)
-			{
-				// Update response flag
-				bShouldIntercept |= (Interceptor->ResetObjectProperties(ObjectMetadata) == ERCIResponse::Intercept);
-			}
-		}
-
-		// Don't process the RC message if any of interceptors returned ERCIResponse::Intercept
-		if (bShouldIntercept)
-		{
-			return true;
-		}
-	}
-
-	if (ObjectAccess.IsValid() && RemoteControlUtil::IsWriteAccess(ObjectAccess.Access))
-	{
-		UObject* Object = ObjectAccess.Object.Get();
-		UStruct* ContainerType = ObjectAccess.ContainerType.Get();
-
-#if WITH_EDITOR
-		bool bGenerateTransaction = ObjectAccess.Access == ERCAccess::WRITE_TRANSACTION_ACCESS;
-		constexpr bool bForceEndChange = true;
-		TestOrFinalizeOngoingChange(true);
-		FScopedTransaction Transaction(LOCTEXT("RemoteResetPropertyTransaction", "Remote Reset Object Property"), bGenerateTransaction);
-		if (bGenerateTransaction)
-		{
-			FEditPropertyChain PreEditChain;
-			ObjectAccess.PropertyPathInfo.ToEditPropertyChain(PreEditChain);
-			Object->PreEditChange(PreEditChain);
-		}
-
-		if(HasDefaultValueCustomization(Object, ObjectAccess.Property.Get()))
-		{
-			FRCResetToDefaultArgs Args;
-			Args.Property = ObjectAccess.Property.Get();
-			Args.Path = ObjectAccess.PropertyPathInfo.ToPathPropertyString();
-			Args.ArrayIndex = ObjectAccess.PropertyPathInfo.Segments[0].ArrayIndex;
-			Args.bCreateTransaction = false;
-			ResetToDefaultValue(Object, Args);
-		}
-		else
-#endif
-		{
-			// Copy the value from the field on the CDO.
-			FRCFieldPathInfo FieldPathInfo = ObjectAccess.PropertyPathInfo;
-			void* TargetAddress = FieldPathInfo.GetResolvedData().ContainerAddress;
-			UObject* DefaultObject = Object->GetClass()->GetDefaultObject();
-			FieldPathInfo.Resolve(DefaultObject);
-			FRCFieldResolvedData DefaultObjectResolvedData = FieldPathInfo.GetResolvedData();
-			ObjectAccess.Property->CopyCompleteValue_InContainer(TargetAddress, DefaultObjectResolvedData.ContainerAddress);
-		}
-
-		// if we are generating a transaction, also generate post edit property event, event if the change ended up unsuccessful
-		// this is to match the pre edit change call that can unregister components for example
-#if WITH_EDITOR
-		if (bGenerateTransaction)
-		{
-			FPropertyChangedEvent PropertyEvent(ObjectAccess.Property.Get());
-			Object->PostEditChangeProperty(PropertyEvent);
-		}
-#endif
-		return true;
-	}
-	return false;
-}
-
-TOptional<FExposedFunction> FRemoteControlModule::ResolvePresetFunction(const FResolvePresetFieldArgs& Args) const
-{
-	TOptional<FExposedFunction> ExposedFunction;
-
-	if (URemoteControlPreset* Preset = ResolvePreset(FName(*Args.PresetName)))
-	{
-		ExposedFunction = Preset->ResolveExposedFunction(FName(*Args.FieldLabel));
-	}
-
-	return ExposedFunction;
-}
-
-TOptional<FExposedProperty> FRemoteControlModule::ResolvePresetProperty(const FResolvePresetFieldArgs& Args) const
-{
-	TOptional<FExposedProperty> ExposedProperty;
-
-	if (URemoteControlPreset* Preset = ResolvePreset(FName(*Args.PresetName)))
-	{
-		ExposedProperty = Preset->ResolveExposedProperty(FName(*Args.FieldLabel));
-	}
-
-	return ExposedProperty;
-}
-
-URemoteControlPreset* FRemoteControlModule::ResolvePreset(FName PresetName) const
-{
-	if (const TWeakObjectPtr<URemoteControlPreset>* EmbeddedPreset = EmbeddedPresets.Find(PresetName))
-	{
-		if (EmbeddedPreset->IsValid())
-		{
-			return EmbeddedPreset->Get();
-		}
-	}
-
-	if (const TArray<FAssetData>* Assets = CachedPresetsByName.Find(PresetName))
-	{
-		for (const FAssetData& Asset : *Assets)
-		{
-			if (Asset.AssetName == PresetName)
-			{
-				return Cast<URemoteControlPreset>(Asset.GetAsset());
-			}
-		}
-	}
-
-	/**
-	 * No need to cache hosted preset names - they should already be in a short enough list
-	 * mapped to their name.
-	 */
-	if (URemoteControlPreset* FoundPreset = RemoteControlUtil::GetPresetByName(PresetName))
-	{
-		CachedPresetsByName.FindOrAdd(PresetName).AddUnique(FoundPreset);
-		return FoundPreset;
-	}
-
-	return nullptr;
-}
-
-URemoteControlPreset* FRemoteControlModule::ResolvePreset(const FGuid& PresetId) const
-{
-	TRACE_CPUPROFILER_EVENT_SCOPE(FRemoteControlModule::ResolvePreset);
-
-	if (const FName* AssetName = CachedPresetNamesById.Find(PresetId))
-	{
-		if (const TWeakObjectPtr<URemoteControlPreset>* EmbeddedPreset = EmbeddedPresets.Find(*AssetName))
-		{
-			if (EmbeddedPreset->IsValid())
-			{
-				return EmbeddedPreset->Get();
-			}
-		}
-
-		if (const TArray<FAssetData>* Assets = CachedPresetsByName.Find(*AssetName))
-		{
-			for (const FAssetData& Asset : *Assets)
-			{
-				if (RemoteControlUtil::GetPresetId(Asset) == PresetId)
-				{
-					return Cast<URemoteControlPreset>(Asset.GetAsset());
-				}
-			}
-		}
-		else
-		{
-			ensureMsgf(false, TEXT("Preset id should be cached if the asset name already is."));
-		}
-	}
-
-	for (const auto& Pair : EmbeddedPresets)
-	{
-		if (Pair.Value.IsValid())
-		{
-			URemoteControlPreset* EmbeddedPreset = Pair.Value.Get();
-			FGuid EmbeddedPresetId = Pair.Value->GetPresetId();
-
-			if (EmbeddedPresetId.IsValid() && EmbeddedPresetId == PresetId)
-			{
-				CachedPresetNamesById.Emplace(PresetId, Pair.Key);
-				return EmbeddedPreset;
-			}
-		}
-	}
-
-	if (URemoteControlPreset* FoundPreset = RemoteControlUtil::GetPresetById(PresetId))
-	{
-		CachedPresetNamesById.Emplace(PresetId, FoundPreset->GetName());
-		return FoundPreset;
-	}
-
-	return nullptr;
-}
-
-URemoteControlPreset* FRemoteControlModule::CreateTransientPreset()
-{
-	const FName AssetName(*FString::Printf(TEXT("TransientRCPreset%d"), NextTransientPresetIndex));
-	++NextTransientPresetIndex;
-		
-	const FString AssetPath = FString::Printf(TEXT("/Temp/%s"), *AssetName.ToString());
-	if (UPackage* Package = CreatePackage(*AssetPath))
-	{
-		if (URemoteControlPreset* Preset = NewObject<URemoteControlPreset>(Package, AssetName, RF_Transient | RF_Public | RF_Standalone))
-		{
-			FAssetRegistryModule::AssetCreated(Preset);
-			const FAssetData AssetData(Preset);
-			const FGuid PresetId = RemoteControlUtil::GetPresetId(AssetData);
-
-			TransientPresets.Add(AssetData);
-			OnAssetAdded(AssetData);
-
-			return Preset;
-		}
-	}
-
-	return nullptr;
-}
-
-bool FRemoteControlModule::DestroyTransientPreset(FName PresetName)
-{
-	if (URemoteControlPreset* Preset = ResolvePreset(PresetName))
-	{
-		return DestroyTransientPreset(Preset);
-	}
-
-	return false;
-}
-
-bool FRemoteControlModule::DestroyTransientPreset(const FGuid& PresetId)
-{
-	if (URemoteControlPreset* Preset = ResolvePreset(PresetId))
-	{
-		return DestroyTransientPreset(Preset);
-	}
-
-	return false;
-}
-
-bool FRemoteControlModule::IsPresetTransient(FName PresetName) const
-{
-	if (URemoteControlPreset* Preset = ResolvePreset(PresetName))
-	{
-		for (const FAssetData& TransientAssetData : TransientPresets)
-		{
-			if (TransientAssetData.GetAsset() == Preset)
-			{
-				return true;
-			}
-		}
-	}
-
-	return false;
-}
-
-bool FRemoteControlModule::IsPresetTransient(const FGuid& PresetId) const
-{
-	if (URemoteControlPreset* Preset = ResolvePreset(PresetId))
-	{
-		for (const FAssetData& TransientAssetData : TransientPresets)
-		{
-			if (TransientAssetData.GetAsset() == Preset)
-=======
-			{
-				bSuccess = ResolveObjectProperty(AccessType, Object, PropertyName, OutObjectRef, OutErrorText);
-			}
-			else
->>>>>>> 4af6daef
-			{
-				ErrorText = FString::Printf(TEXT("Object %s cannot be accessed remotely, check remote control project settings."), *Object->GetName());
-				bSuccess = false;
-			}
-		}
-<<<<<<< HEAD
-	}
-
-	return false;
-}
-
-void FRemoteControlModule::GetPresets(TArray<TSoftObjectPtr<URemoteControlPreset>>& OutPresets) const
-{
-	OutPresets.Reserve(CachedPresetsByName.Num());
-	for (const TPair<FName, TArray<FAssetData>>& Entry : CachedPresetsByName)
-	{
-		Algo::Transform(Entry.Value, OutPresets, [this](const FAssetData& AssetData) { return Cast<URemoteControlPreset>(AssetData.GetAsset()); });
-	}
-}
-
-void FRemoteControlModule::GetPresetAssets(TArray<FAssetData>& OutPresetAssets, bool bIncludeTransient) const
-{
-	if (CachedPresetsByName.Num() == 0)
-	{
-		CachePresets();
-	}
-
-	OutPresetAssets.Reserve(CachedPresetsByName.Num());
-	
-	if (bIncludeTransient)
-	{
-		for (const TPair<FName, TArray<FAssetData>>& Entry : CachedPresetsByName)
-		{
-			OutPresetAssets.Append(Entry.Value);
-		}
-	}
-	else
-	{
-		for (const TPair<FName, TArray<FAssetData>>& Entry : CachedPresetsByName)
-		{
-			for (const FAssetData& AssetData : Entry.Value)
-			{
-				if (!TransientPresets.Contains(AssetData))
-				{
-					OutPresetAssets.Add(AssetData);
-				}
-			}
-		}
-	}
-}
-
-void FRemoteControlModule::GetEmbeddedPresets(TArray<TWeakObjectPtr<URemoteControlPreset>>& OutEmbeddedPresets) const
-{
-	for (const auto& Pair : EmbeddedPresets)
-	{
-		if (Pair.Value.IsValid())
-		{
-			OutEmbeddedPresets.Add(Pair.Value);
-		}
-	}
-}
-
-const TMap<FName, FEntityMetadataInitializer>& FRemoteControlModule::GetDefaultMetadataInitializers() const
-{
-	return DefaultMetadataInitializers;
-}
-
-bool FRemoteControlModule::RegisterDefaultEntityMetadata(FName MetadataKey, FEntityMetadataInitializer MetadataInitializer)
-{
-	if (!DefaultMetadataInitializers.Contains(MetadataKey))
-	{
-		DefaultMetadataInitializers.FindOrAdd(MetadataKey) = MoveTemp(MetadataInitializer);
-		return true;
-	}
-	return false;
-}
-
-void FRemoteControlModule::UnregisterDefaultEntityMetadata(FName MetadataKey)
-{
-	DefaultMetadataInitializers.Remove(MetadataKey);
-}
-
-bool FRemoteControlModule::PropertySupportsRawModificationWithoutEditor(FProperty* Property, UClass* OwnerClass) const
-{
-	constexpr bool bInGameOrPackage = true;
-	return Property && (RemoteControlUtil::IsPropertyAllowed(Property, ERCAccess::WRITE_ACCESS, bInGameOrPackage) || !!RemoteControlPropertyUtilities::FindSetterFunction(Property, OwnerClass));
-}
-
-void FRemoteControlModule::RegisterEntityFactory(const FName InFactoryName, const TSharedRef<IRemoteControlPropertyFactory>& InFactory)
-{
-	if( InFactoryName != NAME_None )
-	{
-		EntityFactories.Add(InFactoryName, InFactory);
-	}
-	else
-	{
-		UE_LOG(LogRemoteControl, Error, TEXT("Factory should have a name"));
-		ensure(false);
-	}
-}
-
-void FRemoteControlModule::UnregisterEntityFactory(const FName InFactoryName)
-{
-	EntityFactories.Remove(InFactoryName);
-}
-
-FGuid FRemoteControlModule::BeginManualEditorTransaction(const FText& InDescription, uint32 TypeHash)
-{
-#if WITH_EDITOR
-	if (CVarRemoteControlEnableOngoingChangeOptimization.GetValueOnAnyThread() == 1)
-	{
-		EndOngoingModificationIfMismatched(TypeHash);
-
-		if (OngoingModification)
-		{
-			// We weren't able to finish the ongoing modification, so we won't start a new transaction
-			return FGuid();
-		}
-	}
-
-	if (GEditor && GEditor->Trans)
-	{
-		if (GEditor->BeginTransaction(InDescription) != INDEX_NONE)
-		{
-			const FTransaction* Transaction = GEditor->Trans->GetTransaction(GEditor->Trans->GetQueueLength() - 1);
-			if (ensure(Transaction))
-			{
-				return Transaction->GetId();
-			}
-		}
-	}
-#endif
-
-	return FGuid();
-}
-
-int32 FRemoteControlModule::EndManualEditorTransaction(const FGuid& TransactionId)
-{
-#if WITH_EDITOR
-	if (GEditor && GEditor->Trans && GEditor->Trans->IsActive())
-	{
-		if (const FTransaction* CurrentTransaction = GEditor->Trans->GetTransaction(GEditor->Trans->GetQueueLength() - 1))
-		{
-			if (CurrentTransaction->GetId() == TransactionId)
-			{
-				return GEditor->EndTransaction();
-			}
-		}
-	}
-#endif
-
-	return INDEX_NONE;
-}
-
-bool FRemoteControlModule::CanBeAccessedRemotely(UObject* Object) const
-{
-	check(Object);
-		
-	if (!GetDefault<URemoteControlSettings>()->bEnableRemotePythonExecution)
-	{
-		static const FName PythonScriptName = "PythonScriptLibrary"; 
-		if (Object->GetClass()->GetFName() == PythonScriptName)
-		{
-			return false;
-		}
-	}
-
-	if (Object == GetDefault<URemoteControlSettings>())
-	{
-		return false;
-	}
-
-	return true;
-}
-
-void FRemoteControlModule::CachePresets() const
-{
-	TArray<FAssetData> Assets;
-	RemoteControlUtil::GetAllPresetAssets(Assets);
-
-	for (const FAssetData& AssetData : Assets)
-	{
-		CachedPresetsByName.FindOrAdd(AssetData.AssetName).AddUnique(AssetData);
-
-		const FGuid PresetAssetId = RemoteControlUtil::GetPresetId(AssetData);
-		if (PresetAssetId.IsValid())
-		{
-			CachedPresetNamesById.Add(PresetAssetId, AssetData.AssetName);
-		}
-		else if (URemoteControlPreset* Preset = Cast<URemoteControlPreset>(AssetData.GetAsset()))
-		{
-			// Handle the case where the preset asset data does not contain the ID yet.
-			// This can happen with old assets that haven't been resaved yet.
-			const FGuid PresetId = Preset->GetPresetId();
-			if (PresetId.IsValid())
-			{
-				CachedPresetNamesById.Add(PresetId, AssetData.AssetName);
-				CachedPresetsByName.FindOrAdd(AssetData.AssetName).AddUnique(AssetData);
-			}
-		}
-=======
-		else
-		{
-			ErrorText = FString::Printf(TEXT("Object: %s does not exist when trying to resolve property: %s"), *ObjectPath, *PropertyName);
-			bSuccess = false;
-		}
-	}
-	else
-	{
-		ErrorText = FString::Printf(TEXT("Can't resolve object: %s while saving or garbage collecting."), *ObjectPath);
-		bSuccess = false;
->>>>>>> 4af6daef
-	}
-}
-
-<<<<<<< HEAD
-void FRemoteControlModule::OnAssetAdded(const FAssetData& AssetData)
-{
-	if (AssetData.AssetClassPath != URemoteControlPreset::StaticClass()->GetClassPathName())
-	{
-		return;
-	}
-
-	const FGuid PresetAssetId = RemoteControlUtil::GetPresetId(AssetData);
-	if (PresetAssetId.IsValid())
-	{
-		CachedPresetNamesById.Add(PresetAssetId, AssetData.AssetName);
-			CachedPresetsByName.FindOrAdd(AssetData.AssetName).AddUnique(AssetData);
-		}
-	}
-
-void FRemoteControlModule::OnAssetRemoved(const FAssetData& AssetData)
-{
-	if (AssetData.AssetClassPath != URemoteControlPreset::StaticClass()->GetClassPathName())
-	{
-		return;
-	}
-
-	TransientPresets.Remove(AssetData);
-
-	const FGuid PresetId = RemoteControlUtil::GetPresetId(AssetData);
-	if (FName* PresetName = CachedPresetNamesById.Find(PresetId))
-	{
-		if (TArray<FAssetData>* Assets = CachedPresetsByName.Find(*PresetName))
-		{
-			for (auto It = Assets->CreateIterator(); It; ++It)
-			{
-				if (RemoteControlUtil::GetPresetId(*It) == PresetId)
-				{
-					It.RemoveCurrent();
-					break;
-=======
-	if (!bSuccess && !ErrorText.IsEmpty())
-	{
-		IRemoteControlModule::BroadcastError(ErrorText);
-	}
-
-	if (OutErrorText && !ErrorText.IsEmpty())
-	{
-		*OutErrorText = MoveTemp(ErrorText);
-	}
-
-	return bSuccess;
-}
-
-bool FRemoteControlModule::ResolveObjectProperty(ERCAccess AccessType, UObject* Object, FRCFieldPathInfo PropertyPath, FRCObjectReference& OutObjectRef, FString* OutErrorText)
-{
-	TRACE_CPUPROFILER_EVENT_SCOPE(FRemoteControlModule::ResolveObjectProperty);
-	bool bSuccess = true;
-	FString ErrorText;
-	if (!GIsSavingPackage && !IsGarbageCollecting())
-	{
-		if (Object)
-		{
-			const bool bObjectInGame = !GIsEditor || IsRunningGame();
-
-			if (PropertyPath.GetSegmentCount() != 0)
-			{
-				//Build a FieldPathInfo using property name to facilitate resolving
-				if (PropertyPath.Resolve(Object))
-				{
-					FProperty* ResolvedProperty = PropertyPath.GetResolvedData().Field;
-
-					// When resolving a property for writing, resolve successfully if it should use a setter since it will end up using it. 
-					if ((RemoteControlUtil::IsWriteAccess(AccessType) && PropertyModificationShouldUseSetter(Object, ResolvedProperty))
-						|| RemoteControlUtil::IsPropertyAllowed(ResolvedProperty, AccessType, bObjectInGame))
-					{
-						OutObjectRef = FRCObjectReference{AccessType, Object, MoveTemp(PropertyPath)};
-					}
-					else
-					{
-						ErrorText = FString::Printf(TEXT("Object property: %s is unavailable remotely on object: %s"), *PropertyPath.GetFieldName().ToString(), *Object->GetPathName());
-						bSuccess = false;
-					}
-				}
-				else
-				{
-					ErrorText = FString::Printf(TEXT("Object property: %s could not be resolved on object: %s"), *PropertyPath.GetFieldName().ToString(), *Object->GetPathName());
-					bSuccess = false;
->>>>>>> 4af6daef
-				}
-			}
-			else
-			{
-				OutObjectRef = FRCObjectReference{AccessType, Object};
-			}
-		}
-<<<<<<< HEAD
-	}
-}
-
-void FRemoteControlModule::OnAssetRenamed(const FAssetData& AssetData, const FString& OldName)
-{
-	if (AssetData.AssetClassPath != URemoteControlPreset::StaticClass()->GetClassPathName())
-	{
-		// OldName comes in full path format /path/package.object
-		// Assets are registered in package format /path/package
-		FString PackageName = OldName;
-		int32 DotIdx = INDEX_NONE;
-		
-		if (PackageName.FindChar('.', DotIdx))
-		{
-			PackageName = PackageName.Left(DotIdx);
-		}
-
-		FName PackageFName = FName(PackageName);
-		
-		// Find already registered preset with old package name
-		TWeakObjectPtr<URemoteControlPreset> EmbeddedPreset;
-
-		for (const auto& Pair : EmbeddedPresets)
-		{
-			if (Pair.Key == PackageFName)
-			{
-				EmbeddedPreset = Pair.Value;
-
-				// Remove found asset
-				EmbeddedPresets.Remove(Pair.Key);
-				bool bRemovedId = false;
-				
-				// If preset is still valid and it has a valid id, just remove it.
-				if (EmbeddedPreset.IsValid())
-				{
-					FGuid EmbeddedPresetId = EmbeddedPreset->GetPresetId();
-
-					if (EmbeddedPresetId.IsValid())
-					{
-						CachedPresetNamesById.Remove(EmbeddedPresetId);
-						bRemovedId = true;
-					}
-				}
-
-				// If it's not valid or doesn't have a valid id, search for it and remove it.
-				if (!bRemovedId)
-				{
-					for (const auto& PairInner : CachedPresetNamesById)
-					{
-						if (PairInner.Value == Pair.Key)
-						{
-							CachedPresetNamesById.Remove(PairInner.Key);
-						}
-					}
-				}
-
-				break;
-			}
-		}
-
-		// Reregister embedded asset if it's still valid.
-		if (EmbeddedPreset.IsValid())
-		{
-			RegisterEmbeddedPreset(EmbeddedPreset.Get(), true);
-		}
-
-		return;
-=======
-		else
-		{
-			ErrorText = FString::Printf(TEXT("Invalid object to resolve property '%s'"), *PropertyPath.GetFieldName().ToString());
-			bSuccess = false;
-		}
-	}
-	else
-	{
-		ErrorText = FString::Printf(TEXT("Can't resolve object '%s' properties '%s' : %s while saving or garbage collecting."), *Object->GetPathName(), *PropertyPath.GetFieldName().ToString());
-		bSuccess = false;
-	}
-
-	if (!bSuccess && !ErrorText.IsEmpty())
-	{
-		IRemoteControlModule::BroadcastError(ErrorText);
-	}
-
-	if (OutErrorText && !ErrorText.IsEmpty())
-	{
-		*OutErrorText = MoveTemp(ErrorText);
-	}
-
-	return bSuccess;
-}
-
-bool FRemoteControlModule::GetObjectProperties(const FRCObjectReference& ObjectAccess, IStructSerializerBackend& Backend)
-{
-	if (ObjectAccess.IsValid() && ObjectAccess.Access == ERCAccess::READ_ACCESS)
-	{
-		bool bCanSerialize = true;
-		UObject* Object = ObjectAccess.Object.Get();
-		UStruct* ContainerType = ObjectAccess.ContainerType.Get();
-
-		FStructSerializerPolicies Policies;
-		if (ObjectAccess.Property.IsValid())
-		{
-			if (ObjectAccess.PropertyPathInfo.IsResolved())
-			{
-				Policies.MapSerialization = EStructSerializerMapPolicies::Array;
-				Policies.PropertyFilter = [&ObjectAccess](const FProperty* CurrentProp, const FProperty* ParentProp)
-				{
-					return CurrentProp == ObjectAccess.Property || ParentProp != nullptr;
-				};
-			}
-			else
-			{
-				bCanSerialize = false;
-			}
-		}
-		else
-		{
-			bool bObjectInGame = !GIsEditor || Object->GetOutermost()->HasAnyPackageFlags(PKG_PlayInEditor);
-			Policies.PropertyFilter = [&ObjectAccess, bObjectInGame](const FProperty* CurrentProp, const FProperty* ParentProp)
-			{
-				return RemoteControlUtil::IsPropertyAllowed(CurrentProp, ObjectAccess.Access, bObjectInGame) || ParentProp != nullptr;
-			};
-		}
-
-		if (bCanSerialize)
-		{
-			//Serialize the element if we're looking for a member or serialize the full object if not
-			if (ObjectAccess.PropertyPathInfo.IsResolved())
-			{
-				const FRCFieldPathSegment& LastSegment = ObjectAccess.PropertyPathInfo.GetFieldSegment(ObjectAccess.PropertyPathInfo.GetSegmentCount() - 1);
-				int32 Index = LastSegment.ArrayIndex != INDEX_NONE ? LastSegment.ArrayIndex : LastSegment.ResolvedData.MapIndex;
-
-				FStructSerializer::SerializeElement(ObjectAccess.ContainerAdress, LastSegment.ResolvedData.Field, Index, Backend, Policies);
-			}
-			else
-			{
-				FStructSerializer::Serialize(ObjectAccess.ContainerAdress, *ObjectAccess.ContainerType, Backend, Policies);
-			}
-			return true;
-		}
->>>>>>> 4af6daef
-	}
-	return false;
-}
-
-<<<<<<< HEAD
-	// Update regular asset-based preset
-	const FGuid PresetId = RemoteControlUtil::GetPresetId(AssetData);
-	if (FName* OldPresetName = CachedPresetNamesById.Find(PresetId))
-	{
-		if (TArray<FAssetData>* Assets = CachedPresetsByName.Find(*OldPresetName))
-		{
-			for (auto It = Assets->CreateIterator(); It; ++It)
-			{
-				if (RemoteControlUtil::GetPresetId(*It) == PresetId)
-				{
-					It.RemoveCurrent();
-					break;
-				}
-			}
-
-			if (Assets->Num() == 0)
-			{
-				CachedPresetsByName.Remove(*OldPresetName);
-			}
-		}
-	}
-
-	CachedPresetNamesById.Remove(PresetId);
-	CachedPresetNamesById.Add(PresetId, AssetData.AssetName);
-
-	CachedPresetsByName.FindOrAdd(AssetData.AssetName).AddUnique(AssetData);
-}
-
-bool FRemoteControlModule::DestroyTransientPreset(URemoteControlPreset* Preset)
-{
-	for (const FAssetData& TransientAssetData : TransientPresets)
-	{
-		if (TransientAssetData.GetAsset() == Preset)
-		{
-			// This call will also remove the asset from TransientPresets
-			OnAssetRemoved(TransientAssetData);
-
-			FAssetRegistryModule::AssetDeleted(Preset);
-
-			if (UPackage* Package = Preset->GetPackage())
-			{
-				Package->MarkAsGarbage();
-			}
-
-			Preset->ClearFlags(RF_Public | RF_Standalone);
-			Preset->MarkAsGarbage();
-
-			return true;
-		}
-	}
-
-	return false;
-}
-
-bool FRemoteControlModule::PropertyModificationShouldUseSetter(UObject* Object, FProperty* Property)
-{
-	if (!Property || !Object)
-	{
-		return false;
-	}
-
-	return Property->HasSetter() || !!RemoteControlPropertyUtilities::FindSetterFunction(Property, Object->GetClass());
-}
-
-bool FRemoteControlModule::DeserializeDeltaModificationData(const FRCObjectReference& ObjectAccess, IStructDeserializerBackend& Backend, ERCModifyOperation Operation, TArray<uint8>& OutData)
-{
-	// Allocate data to deserialize the request data into
-	const int32 StructureSize = ObjectAccess.ContainerType->GetStructureSize();
-	OutData.SetNumUninitialized(StructureSize);
-	void* OutContainerAddress = OutData.GetData();
-
-	// Copy existing property data into the delta container so unchanged values remain the same
-	ObjectAccess.Property->CopyCompleteValue_InContainer(OutContainerAddress, ObjectAccess.ContainerAdress);
-
-	// Deserialize the data on top of what we just copied so that modified properties contain delta values
-	FStructDeserializerPolicies Policies;
-	Policies.PropertyFilter = [&ObjectAccess](const FProperty* CurrentProp, const FProperty* ParentProp)
-	{
-		return CurrentProp == ObjectAccess.Property || ParentProp != nullptr;
-	};
-
-	// Wrap the backend so we can track which properties were actually changed by deserialization
-	FPropertyMapStructDeserializerBackendWrapper BackendWrapper(Backend);
-
-	bool bSuccess;
-	if (ObjectAccess.PropertyPathInfo.IsResolved())
-	{
-		const FRCFieldPathSegment& LastSegment = ObjectAccess.PropertyPathInfo.GetFieldSegment(ObjectAccess.PropertyPathInfo.GetSegmentCount() - 1);
-		int32 Index = LastSegment.ArrayIndex != INDEX_NONE ? LastSegment.ArrayIndex : LastSegment.ResolvedData.MapIndex;
-		bSuccess = FStructDeserializer::DeserializeElement(OutContainerAddress, *LastSegment.ResolvedData.Struct, Index, BackendWrapper, Policies);
-	}
-	else
-	{
-		bSuccess = FStructDeserializer::Deserialize(OutContainerAddress, *ObjectAccess.ContainerType, BackendWrapper, Policies);
-	}
-
-	if (!bSuccess)
-	{
-		return false;
-	}
-
-	// The offset between the container we're modifying and the object it belongs to
-	const ptrdiff_t ContainerFromBaseOffset = ((const uint8*)ObjectAccess.ContainerAdress) - ((const uint8*)ObjectAccess.Object.Get());
-
-	// Apply delta operation to each property that was changed (where possible)
-	for (const FPropertyMapStructDeserializerBackendWrapper::FReadPropertyData& ReadProperty : BackendWrapper.GetReadProperties())
-	{
-		// Pointer to the property in OutData
-		void* OutPropertyValue = ReadProperty.Data;
-
-		// Offset from start of OutData struct to the property that was changed
-		const ptrdiff_t Offset = ((const uint8*)OutPropertyValue) - ((const uint8*)OutContainerAddress);
-
-		// Pointer to the equivalent property in the original object
-		const void* BasePropertyValue = ((uint8*)ObjectAccess.Object.Get()) + ContainerFromBaseOffset + Offset;
-
-		if (FNumericProperty* NumericProperty = CastField<FNumericProperty>(ReadProperty.Property))
-		{
-			// Float property
-			if (NumericProperty->IsFloatingPoint())
-			{
-				bSuccess &= RemoteControlUtil::ApplySimpleDeltaOperation<double>(Operation, BasePropertyValue, OutPropertyValue, ReadProperty.Property,
-					[&NumericProperty](const void* Data) { return NumericProperty->GetFloatingPointPropertyValue(Data); },
-					[&NumericProperty](void* Data, double Value) { NumericProperty->SetFloatingPointPropertyValue(Data, Value); });
-			}
-			// Integer property
-			else if (NumericProperty->IsInteger() && !NumericProperty->IsEnum())
-			{
-				bSuccess &= RemoteControlUtil::ApplySimpleDeltaOperation<int64>(Operation, BasePropertyValue, OutPropertyValue, ReadProperty.Property,
-					[&NumericProperty](const void* Data) { return NumericProperty->GetSignedIntPropertyValue(Data); },
-					[&NumericProperty](void* Data, int64 Value) { NumericProperty->SetIntPropertyValue(Data, Value); });
-			}
-		}
-
-		if (!bSuccess)
-		{
-			break;
-		}
-	}
-
-	return bSuccess;
-}
-
-void FRemoteControlModule::RegisterDefaultValueFactoryForType(UClass* RemoteControlPropertyType, const FName PropertyName, const TSharedPtr<IRCDefaultValueFactory>& InDefaultValueFactory)
-{
-	const FString DefaultValueKey = RemoteControlPropertyType->GetName() + TEXT(".") + PropertyName.ToString();
-
-	if (!DefaultValueFactories.Contains(*DefaultValueKey))
-	{
-		DefaultValueFactories.Add(*DefaultValueKey, InDefaultValueFactory);
-	}
-}
-
-void FRemoteControlModule::UnregisterDefaultValueFactoryForType(UClass* RemoteControlPropertyType, const FName PropertyName)
-{
-	const FString DefaultValueKey = RemoteControlPropertyType->GetName() + TEXT(".") + PropertyName.ToString();
-
-	DefaultValueFactories.Remove(*DefaultValueKey);
-}
-
-void FRemoteControlModule::RegisterDefaultValueFactories()
-{
-	// NOTE : Use the class to which the property actually belongs.
-	RegisterDefaultValueFactoryForType(ULightComponentBase::StaticClass(), GET_MEMBER_NAME_CHECKED(ULightComponentBase, Intensity), FLightIntensityDefaultValueFactory::MakeInstance());
-	RegisterDefaultValueFactoryForType(UMeshComponent::StaticClass(), GET_MEMBER_NAME_CHECKED(UMeshComponent, OverrideMaterials), FOverrideMaterialsDefaultValueFactory::MakeInstance());
-}
-
-void FRemoteControlModule::RegisterMaskingFactories()
-{
-	RegisterMaskingFactoryForType(TBaseStructure<FVector>::Get(), FVectorMaskingFactory::MakeInstance());
-	RegisterMaskingFactoryForType(TBaseStructure<FVector4>::Get(), FVector4MaskingFactory::MakeInstance());
-	RegisterMaskingFactoryForType(TBaseStructure<FIntVector>::Get(), FIntVectorMaskingFactory::MakeInstance());
-	RegisterMaskingFactoryForType(TBaseStructure<FIntVector4>::Get(), FIntVector4MaskingFactory::MakeInstance());
-	RegisterMaskingFactoryForType(TBaseStructure<FRotator>::Get(), FRotatorMaskingFactory::MakeInstance());
-	RegisterMaskingFactoryForType(TBaseStructure<FColor>::Get(), FColorMaskingFactory::MakeInstance());
-	RegisterMaskingFactoryForType(TBaseStructure<FLinearColor>::Get(), FLinearColorMaskingFactory::MakeInstance());
-}
-
-bool FRemoteControlModule::CanInterceptFunction(const FRCCall& RCCall) const
-{
-	if (RCCall.IsValid())
-	{
-		for (TFieldIterator<FProperty> It(RCCall.CallRef.Function.Get()); It; ++It)
-		{
-			// At the moment interceptors do not support return values.
-			if (It->HasAnyPropertyFlags(CPF_ReturnParm | CPF_OutParm))
-			{
-				
-#if WITH_EDITOR
-				FString FunctionName = RCCall.CallRef.Function->GetDisplayNameText().ToString();
-#else
-				FString FunctionName = RCCall.CallRef.Function->GetName();
-#endif
-				REMOTE_CONTROL_LOG_ONCE(Warning, TEXT("Function \"%s\" on object \"%s\" could not be intercepted because it contains out parameters."), *FunctionName, *RCCall.CallRef.Object->GetName());
-				return false;
-=======
 #if WITH_EDITOR
 bool FRemoteControlModule::StartPropertyTransaction(FRCObjectReference& ObjectReference, const FText& InChangeDescription, bool& bOutGeneratedTransaction)
 {
@@ -2777,7 +1440,6 @@
 				// Update response flag
 				UE_LOG(LogRemoteControl, VeryVerbose, TEXT("Set Object Properties - Intercepted"));
 				bShouldIntercept |= (Interceptor->SetObjectProperties(PropsMetadata) == ERCIResponse::Intercept);
->>>>>>> 4af6daef
 			}
 		}
 
@@ -2788,67 +1450,6 @@
 		}
 	}
 
-<<<<<<< HEAD
-	return true;
-}
-
-void FRemoteControlModule::LogOnce(ELogVerbosity::Type InVerbosity, const FString& LogDetails, const FString& FileName, int32 LineNumber) const
-{
-	// This code was taken from AudioMixer.h
-#if !NO_LOGGING
-	// Log once to avoid Spam.
-	static FCriticalSection Cs;
-	static TSet<uint32> LogHistory;
-
-	FScopeLock Lock(&Cs);
-	const FString MessageToHash = FString::Printf(TEXT("%s (File %s, Line %d)"), *LogDetails, *FileName, LineNumber);
-
-	uint32 Hash = GetTypeHash(MessageToHash);
-	if (!LogHistory.Contains(Hash))
-	{
-		switch (InVerbosity)
-		{
-		case ELogVerbosity::Fatal:
-			UE_LOG(LogRemoteControl, Fatal, TEXT("%s"), *LogDetails);
-			break;
-
-		case ELogVerbosity::Error:
-			UE_LOG(LogRemoteControl, Error, TEXT("%s"), *LogDetails);
-			break;
-
-		case ELogVerbosity::Warning:
-			UE_LOG(LogRemoteControl, Warning, TEXT("%s"), *LogDetails);
-			break;
-
-		case ELogVerbosity::Display:
-			UE_LOG(LogRemoteControl, Display, TEXT("%s"), *LogDetails);
-			break;
-
-		case ELogVerbosity::Log:
-			UE_LOG(LogRemoteControl, Log, TEXT("%s"), *LogDetails);
-			break;
-
-		case ELogVerbosity::Verbose:
-			UE_LOG(LogRemoteControl, Verbose, TEXT("%s"), *LogDetails);
-			break;
-
-		case ELogVerbosity::VeryVerbose:
-			UE_LOG(LogRemoteControl, VeryVerbose, TEXT("%s"), *LogDetails);
-			break;
-
-		default:
-			UE_LOG(LogRemoteControl, Error, TEXT("%s"), *LogDetails);
-			{
-				static_assert(static_cast<uint8>(ELogVerbosity::NumVerbosity) == 8, "Missing ELogVerbosity case coverage");
-			}
-			break;
-		}
-
-		LogHistory.Add(Hash);
-		if (InVerbosity == ELogVerbosity::Fatal || InVerbosity == ELogVerbosity::Error || InVerbosity == ELogVerbosity::Warning)
-		{
-			BroadcastError(LogDetails, InVerbosity);
-=======
 	// Convert raw property modifications to setter function calls if necessary.
 	if (PropertyModificationShouldUseSetter(ObjectAccess.Object.Get(), ObjectAccess.Property.Get()))
 	{
@@ -2865,123 +1466,8 @@
 			}
 
 			Args.ValuePtrOverride = ObjectAccess.Property->ContainerPtrToValuePtr<void>(DeltaData.GetData());
->>>>>>> 4af6daef
-		}
-	}
-#endif
-}
-
-#if WITH_EDITOR
-void FRemoteControlModule::EndOngoingModificationIfMismatched(uint32 TypeHash)
-{
-	if (OngoingModification && GetTypeHash(*OngoingModification) != TypeHash)
-	{
-		TestOrFinalizeOngoingChange(true);
-	}
-}
-
-<<<<<<< HEAD
-void FRemoteControlModule::TestOrFinalizeOngoingChange(bool bForceEndChange)
-{
-	if (OngoingModification)
-	{
-		if (bForceEndChange || !OngoingModification->bWasTriggeredSinceLastPass)
-		{
-			// Call PreEditChange for the last call
-			if (OngoingModification->Reference.IsType<FRCObjectReference>())
-			{
-				FRCObjectReference& Reference = OngoingModification->Reference.Get<FRCObjectReference>();
-				if (Reference.IsValid())
-				{
-					FEditPropertyChain PreEditChain;
-					Reference.PropertyPathInfo.ToEditPropertyChain(PreEditChain);
-					Reference.Object->PreEditChange(PreEditChain);
-				}
-			}
-			
-			// If not, trigger the post edit change (and end the transaction if one was started)
-			if (GEditor && OngoingModification->bHasStartedTransaction)
-			{
-				GEditor->EndTransaction();
-			}
-
-			if (OngoingModification->Reference.IsType<FRCObjectReference>())
-			{
-				FPropertyChangedEvent PropertyEvent = OngoingModification->Reference.Get<FRCObjectReference>().PropertyPathInfo.ToPropertyChangedEvent();
-				PropertyEvent.ChangeType = EPropertyChangeType::ValueSet;
-				if (UObject* Object = OngoingModification->Reference.Get<FRCObjectReference>().Object.Get())
-				{
-					Object->PostEditChangeProperty(PropertyEvent);
-				}
-			}
-
-			OngoingModification.Reset();
-		}
-		else
-		{
-			// If the change has occured for this change, effectively reset the counter for it.
-			OngoingModification->bWasTriggeredSinceLastPass = false;
-		}
-	}
-}
-
-void FRemoteControlModule::HandleEnginePostInit()
-{
-	CachePresets();
-	RegisterEditorDelegates();
-}
-
-void FRemoteControlModule::HandleMapPreLoad(const FString& MapName)
-{
-	constexpr bool bForceFinalizeChange = true;
-	TestOrFinalizeOngoingChange(bForceFinalizeChange);
-}
-	
-void FRemoteControlModule::RegisterEditorDelegates()
-{
-	if (GEditor)
-	{
-		GEditor->GetTimerManager()->SetTimer(OngoingChangeTimer, FTimerDelegate::CreateRaw(this, &FRemoteControlModule::TestOrFinalizeOngoingChange, false), SecondsBetweenOngoingChangeCheck, true);
-	}
-	else
-	{
-		FallbackOngoingChangeTimer = FTSTicker::GetCoreTicker().AddTicker(FTickerDelegate::CreateLambda([&](float DeltaTime)
-			{
-				TestOrFinalizeOngoingChange(false);
-
-				return true;
-			}
-		), SecondsBetweenOngoingChangeCheck);
-	}
-}
-	
-void FRemoteControlModule::UnregisterEditorDelegates()
-{
-	if (GEditor)
-	{ 
-		GEditor->GetTimerManager()->ClearTimer(OngoingChangeTimer);
-	}
-	else
-	{
-		FTSTicker::GetCoreTicker().RemoveTicker(FallbackOngoingChangeTimer);
-	}
-}
-
-FRemoteControlModule::FOngoingChange::FOngoingChange(FRCObjectReference InReference)
-{
-	Reference.Set<FRCObjectReference>(MoveTemp(InReference));
-}
-		
-FRemoteControlModule::FOngoingChange::FOngoingChange(FRCCallReference InReference)
-{
-	Reference.Set<FRCCallReference>(MoveTemp(InReference));
-}
-
-#endif
-
-PRAGMA_ENABLE_DEPRECATION_WARNINGS
-
-=======
+		}
+
 		if (RemoteControlSetterUtils::ConvertModificationToFunctionCall(Args))
 		{
 			const bool bResult = InvokeCall(Call);
@@ -4282,5 +2768,4 @@
 
 PRAGMA_ENABLE_DEPRECATION_WARNINGS
 
->>>>>>> 4af6daef
 #undef LOCTEXT_NAMESPACE