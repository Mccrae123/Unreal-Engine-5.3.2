--- conflicted
+++ resolved
@@ -248,64 +248,6 @@
 
 		return true;
 	}
-
-	/** Helper function to check if a value is 0 without always calling FMath::IsNearlyZero, since that results in an ambiguous call for non-float values. */
-	template <typename T>
-	bool IsNearlyZero(T Value)
-	{
-		return Value == 0;
-	}
-
-	template <>
-	bool IsNearlyZero(double Value)
-	{
-		return FMath::IsNearlyZero(Value);
-	}
-
-	/**
-	 * Apply a property modification based on the given type's overloaded operators.
-	 * 
-	 * @param Operation The operation to perform.
-	 * @param BasePropertyData A pointer to the original value before modification.
-	 * @param DeltaPropertyData A pointer to the value of the operand and which will store the result.
-	 * @param Getter Function which, given a pointer to property data, will return the property's value.
-	 * @param Setter Function which, given a pointer to property data and a value, will set the property's value to the new value.
-	 */
-	template <typename T>
-	bool ApplySimpleDeltaOperation(ERCModifyOperation Operation, const void* BasePropertyData, void* DeltaPropertyData, FProperty* Property, TFunction<T(const void*)> Getter, TFunction<void(void*, T)> Setter)
-	{
-		const T BaseValue = Getter(BasePropertyData);
-		const T DeltaValue = Getter(DeltaPropertyData);
-
-		switch (Operation)
-		{
-		case ERCModifyOperation::ADD:
-			Setter(DeltaPropertyData, BaseValue + DeltaValue);
-			break;
-
-		case ERCModifyOperation::SUBTRACT:
-			Setter(DeltaPropertyData, BaseValue - DeltaValue);
-			break;
-
-		case ERCModifyOperation::MULTIPLY:
-			Setter(DeltaPropertyData, BaseValue * DeltaValue);
-			break;
-
-		case ERCModifyOperation::DIVIDE:
-			if (IsNearlyZero<T>(DeltaValue))
-			{
-				return false;
-			}
-			Setter(DeltaPropertyData, BaseValue / DeltaValue);
-			break;
-
-		default:
-			// Unsupported operation
-			return false;
-		}
-
-		return true;
-	}
 }
 
 namespace RemoteControlSetterUtils
@@ -652,12 +594,9 @@
 	
 	// Register Property Factories
 	RegisterEntityFactory(FRemoteControlInstanceMaterial::StaticStruct()->GetFName(), FRemoteControlInstanceMaterialFactory::MakeInstance());
-<<<<<<< HEAD
-=======
 
 	// Register Masking Factories
 	RegisterMaskingFactories();
->>>>>>> d731a049
 }
 
 void FRemoteControlModule::ShutdownModule()
@@ -1296,26 +1235,10 @@
 			}
 		}
 
-<<<<<<< HEAD
-			// Only create the transaction if we have no ongoing change.
-			if (!OngoingModification)
-			{
-				if (GEditor && bGenerateTransaction)
-				{
-					GEditor->BeginTransaction(LOCTEXT("RemoteSetPropertyTransaction", "Remote Set Object Property"));
-
-					// Call modify since it's not called by PreEditChange until the end of the ongoing change.
-					MutableObjectReference.Object->Modify();
-				}
-			}
-		}
-		else 
-=======
 		const bool bGenerateTransaction = MutableObjectReference.Access == ERCAccess::WRITE_TRANSACTION_ACCESS;
 		const bool bIsNewTransaction = bGenerateTransaction && (!bUseOngoingChangeOptimization || !OngoingModification);
 
 		if (bIsNewTransaction && GEditor)
->>>>>>> d731a049
 		{
 			GEditor->BeginTransaction(LOCTEXT("RemoteSetPropertyTransaction", "Remote Set Object Property"));
 
@@ -1420,11 +1343,7 @@
 					}
 				}
 			}
-<<<<<<< HEAD
-			else
-=======
 			else if (MutableObjectReference.Access != ERCAccess::WRITE_MANUAL_TRANSACTION_ACCESS)
->>>>>>> d731a049
 			{
 				OngoingModification = MutableObjectReference;
 				OngoingModification->bHasStartedTransaction = bGenerateTransaction;
@@ -1446,14 +1365,11 @@
 			EntityFactoryPair.Value->PostSetObjectProperties(ObjectAccess.Object.Get(), bSuccess);
 		}
 
-<<<<<<< HEAD
-=======
 		if (bSuccess)
 		{
 			RefreshEditorPostSetObjectProperties(ObjectAccess);
 		}
 
->>>>>>> d731a049
 		return bSuccess;
 	}
 	return false;
@@ -1909,8 +1825,6 @@
 	EntityFactories.Remove(InFactoryName);
 }
 
-<<<<<<< HEAD
-=======
 FGuid FRemoteControlModule::BeginManualEditorTransaction(const FText& InDescription, uint32 TypeHash)
 {
 #if WITH_EDITOR
@@ -1959,7 +1873,6 @@
 	return INDEX_NONE;
 }
 
->>>>>>> d731a049
 void FRemoteControlModule::CachePresets() const
 {
 	TArray<FAssetData> Assets;
@@ -2249,82 +2162,6 @@
 	RegisterMaskingFactoryForType(TBaseStructure<FLinearColor>::Get(), FLinearColorMaskingFactory::MakeInstance());
 }
 
-bool FRemoteControlModule::DeserializeDeltaModificationData(const FRCObjectReference& ObjectAccess, IStructDeserializerBackend& Backend, ERCModifyOperation Operation, TArray<uint8>& OutData)
-{
-	// Allocate data to deserialize the request data into
-	const int32 StructureSize = ObjectAccess.ContainerType->GetStructureSize();
-	OutData.SetNumUninitialized(StructureSize);
-	void* OutContainerAddress = OutData.GetData();
-
-	// Copy existing property data into the delta container so unchanged values remain the same
-	ObjectAccess.Property->CopyCompleteValue_InContainer(OutContainerAddress, ObjectAccess.ContainerAdress);
-
-	// Deserialize the data on top of what we just copied so that modified properties contain delta values
-	FStructDeserializerPolicies Policies;
-	Policies.PropertyFilter = [&ObjectAccess](const FProperty* CurrentProp, const FProperty* ParentProp)
-	{
-		return CurrentProp == ObjectAccess.Property || ParentProp != nullptr;
-	};
-
-	// Wrap the backend so we can track which properties were actually changed by deserialization
-	FPropertyMapStructDeserializerBackendWrapper BackendWrapper(Backend);
-
-	bool bSuccess;
-	if (ObjectAccess.PropertyPathInfo.IsResolved())
-	{
-		const FRCFieldPathSegment& LastSegment = ObjectAccess.PropertyPathInfo.GetFieldSegment(ObjectAccess.PropertyPathInfo.GetSegmentCount() - 1);
-		int32 Index = LastSegment.ArrayIndex != INDEX_NONE ? LastSegment.ArrayIndex : LastSegment.ResolvedData.MapIndex;
-		bSuccess = FStructDeserializer::DeserializeElement(OutContainerAddress, *LastSegment.ResolvedData.Struct, Index, BackendWrapper, Policies);
-	}
-	else
-	{
-		bSuccess = FStructDeserializer::Deserialize(OutContainerAddress, *ObjectAccess.ContainerType, BackendWrapper, Policies);
-	}
-
-	if (!bSuccess)
-	{
-		return false;
-	}
-
-	// Apply delta operation to each property that was changed (where possible)
-	for (const FPropertyMapStructDeserializerBackendWrapper::FReadPropertyData& ReadProperty : BackendWrapper.GetReadProperties())
-	{
-		// Pointer to the property in OutData
-		void* OutPropertyValue = ReadProperty.Data;
-
-		// Offset from start of OutData struct to the property that was changed
-		ptrdiff_t Offset = ((const uint8*)OutPropertyValue) - ((const uint8*)OutContainerAddress);
-
-		// Pointer to the equivalent property in the original object
-		const void* BasePropertyValue = ((uint8*)ObjectAccess.Object.Get()) + Offset;
-
-		if (FNumericProperty* NumericProperty = CastField<FNumericProperty>(ReadProperty.Property))
-		{
-			// Float property
-			if (NumericProperty->IsFloatingPoint())
-			{
-				bSuccess &= RemoteControlUtil::ApplySimpleDeltaOperation<double>(Operation, BasePropertyValue, OutPropertyValue, ReadProperty.Property,
-					[&NumericProperty](const void* Data) { return NumericProperty->GetFloatingPointPropertyValue(Data); },
-					[&NumericProperty](void* Data, double Value) { NumericProperty->SetFloatingPointPropertyValue(Data, Value); });
-			}
-			// Integer property
-			else if (NumericProperty->IsInteger() && !NumericProperty->IsEnum())
-			{
-				bSuccess &= RemoteControlUtil::ApplySimpleDeltaOperation<int64>(Operation, BasePropertyValue, OutPropertyValue, ReadProperty.Property,
-					[&NumericProperty](const void* Data) { return NumericProperty->GetSignedIntPropertyValue(Data); },
-					[&NumericProperty](void* Data, int64 Value) { NumericProperty->SetIntPropertyValue(Data, Value); });
-			}
-		}
-
-		if (!bSuccess)
-		{
-			break;
-		}
-	}
-
-	return bSuccess;
-}
-
 #if WITH_EDITOR
 void FRemoteControlModule::EndOngoingModificationIfMismatched(uint32 TypeHash)
 {
