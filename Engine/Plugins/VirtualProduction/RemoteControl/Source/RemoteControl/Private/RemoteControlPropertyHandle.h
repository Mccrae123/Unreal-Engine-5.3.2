// Copyright Epic Games, Inc. All Rights Reserved.

#pragma once

#include "IRemoteControlPropertyHandle.h"
#include "UObject/UnrealType.h"
#include "UObject/WeakFieldPtr.h"

/**
 * The base implementation of a property handle
 */
class FRemoteControlPropertyHandle : public IRemoteControlPropertyHandle
{
public:
	/**
	 * Gets a property handle for the specified property type
	 *
	 * @param InRCProperty		Remote control property.
	 * @param InProperty		Property being edited.
	 * @param InParentProperty	Parent property being edited.
	 * @param InParentFieldPath	Parent path from UObject to Field
	 * @param InArrayIndex		Array index of the property
	 */
	static TSharedPtr<IRemoteControlPropertyHandle> GetPropertyHandle(const TSharedPtr<FRemoteControlProperty>& InRCProperty, FProperty* InProperty, FProperty* InParentProperty = nullptr, const FString& InParentFieldPath = FString(), int32 InArrayIndex = 0);

public:
	FRemoteControlPropertyHandle(const TSharedPtr<FRemoteControlProperty>& InRCProperty, FProperty* InProperty, FProperty* InParentProperty = nullptr, const FString& InParentFieldPath = FString(), int32 InArrayIndex = 0);

	/**
	 * Returns whether or not a property is of a specific subclass of FProperty
	 *
	 * @param ClassType	The class type to check
	 * @param true if the property is a ClassType
	 */
	bool IsPropertyTypeOf(FFieldClass* ClassType) const;

	/**
	 * Gets the value pointer with the appropriate type for the property set
	 *
	 * @param InContainerAddress value container address	
	 * @return The location of the property value
	 */
	void* GetValuePtr(void* InContainerAddress) const;

	/**
	 * Gets the Container address for the property
	 *
	 * @param OwnerIndex index of the Owning object, default 0
	 * @return The container pointer
	 */
	void* GetContainerAddress(int32 OwnerIndex = 0) const;

	/**
	 * Gets properties container pointer array.
	 */
	TArray<void*> GetContainerAddresses() const;

	//~ Begin IRemoteControlPropertyHandle Interface

#define DECLARE_PROPERTY_ACCESSOR_STR( ValueType ) \
	virtual bool SetValue( const ValueType& InValue) override; \
	virtual bool GetValue( ValueType& OutValue ) const override; 

	DECLARE_PROPERTY_ACCESSOR_STR(FString)
	DECLARE_PROPERTY_ACCESSOR_STR(FText)
	DECLARE_PROPERTY_ACCESSOR_STR(FName)

#undef DECLARE_PROPERTY_ACCESSOR_STR

#define DECLARE_PROPERTY_ACCESSOR( ValueType ) \
	virtual bool SetValue( ValueType InValue) override; \
	virtual bool GetValue( ValueType& OutValue ) const override; 

	DECLARE_PROPERTY_ACCESSOR(bool)
	DECLARE_PROPERTY_ACCESSOR(int8)
	DECLARE_PROPERTY_ACCESSOR(int16)
	DECLARE_PROPERTY_ACCESSOR(int32)
	DECLARE_PROPERTY_ACCESSOR(int64)
	DECLARE_PROPERTY_ACCESSOR(uint8)
	DECLARE_PROPERTY_ACCESSOR(uint16)
	DECLARE_PROPERTY_ACCESSOR(uint32)
	DECLARE_PROPERTY_ACCESSOR(uint64)
	DECLARE_PROPERTY_ACCESSOR(float)
	DECLARE_PROPERTY_ACCESSOR(double)

	DECLARE_PROPERTY_ACCESSOR(FVector)
	DECLARE_PROPERTY_ACCESSOR(FVector2D)
	DECLARE_PROPERTY_ACCESSOR(FVector4)
	DECLARE_PROPERTY_ACCESSOR(FQuat)
	DECLARE_PROPERTY_ACCESSOR(FRotator)
	DECLARE_PROPERTY_ACCESSOR(FColor)
	DECLARE_PROPERTY_ACCESSOR(FLinearColor)
#undef DECLARE_PROPERTY_ACCESSOR

	virtual bool SetValue(const TCHAR* InValue) override { return false; }

	virtual bool SetValue(UObject* InValue) override { return false; }
	virtual bool SetValueInArray(UObject* InValue, int32 InIndex) override { return false; }
	virtual bool GetValue(UObject* OutValue) const override { return false; }
	virtual bool GetValueInArray(UObject* OutValue, int32 InIndex) const override { return false; }

	virtual TSharedPtr<IRemoteControlPropertyHandle> GetChildHandle(FName ChildName, bool bRecurse = true) const override;
	virtual TSharedPtr<IRemoteControlPropertyHandle> GetChildHandle(int32 Index) const override;
	virtual int32 GetNumChildren() const override { return Children.Num(); }
	virtual TSharedPtr<IRemoteControlPropertyHandle> GetChildHandleByFieldPath(const FString& InFieldPath) override;

	virtual TSharedPtr<IRemoteControlPropertyHandleArray> AsArray() override { return nullptr; }
	virtual TSharedPtr<IRemoteControlPropertyHandleSet> AsSet() override { return nullptr; }
	virtual TSharedPtr<IRemoteControlPropertyHandleMap> AsMap() override { return nullptr; }

	virtual TSharedPtr<FRemoteControlProperty> GetRCProperty() const override;
	virtual int32 GetIndexInArray() const override { return ArrayIndex; }

	virtual FProperty* GetProperty() const override { return PropertyPtr.Get(); }
	virtual FProperty* GetParentProperty() const override { return ParentPropertyPtr.Get(); }
	virtual const FString& GetFieldPath() const override { return FieldPath; }
	virtual const FString& GetParentFieldPath() const override { return ParentFieldPath; }

	virtual bool ShouldGenerateTransaction() const { return bGenerateTransaction; }
	virtual void SetGenerateTransaction(bool bInGenerateTransaction) { bGenerateTransaction = bInGenerateTransaction; }
	//~ End IRemoteControlPropertyHandle Interface

protected:
	/** Represents a property exposed to remote control. */
	TWeakPtr<FRemoteControlProperty> RCPropertyPtr;

	/** The property being edited */
	const TWeakFieldPtr<FProperty> PropertyPtr;

	/** The parent property being edited */
	const TWeakFieldPtr<FProperty> ParentPropertyPtr;

	/** The path from a UObject to a parent field */
	FString ParentFieldPath;

	/** Array index of the property, in case of the static C Array */
	int32 ArrayIndex;

	/** The path from a UObject to a field */
	FString FieldPath;

	/** Should the property handle generate transactions. */
	bool bGenerateTransaction;

protected:
	/** All struct children */
	TArray<TSharedPtr<IRemoteControlPropertyHandle>> Children;
};

#define DECLARE_PROPERTY_ACCESSOR_CONSTRUCTOR( ClassName ) \
	ClassName(const TSharedPtr<FRemoteControlProperty>& InRCProperty, FProperty* InProperty, FProperty* InParentProperty, const FString& InParentFieldPath, int32 InArrayIndex); \

/**
 * The integer implementation of a property handle
 */
class FRemoteControlPropertyHandleInt : public FRemoteControlPropertyHandle
{
public:
	DECLARE_PROPERTY_ACCESSOR_CONSTRUCTOR(FRemoteControlPropertyHandleInt)
	
	/**
	 * Check if int handle support the given property
	 * @param InProperty Property to check
	 * @return true if this handle supports the given property
	 */
	static bool Supports(const FProperty* InProperty);

	//~ Begin IRemoteControlPropertyHandle Interface
	virtual bool GetValue(int8& OutValue) const override;
	virtual bool SetValue(int8 InValue) override;

	virtual bool GetValue(int16& OutValue) const override;
	virtual bool SetValue(int16 InValue) override;

	virtual bool GetValue(int32& OutValue) const override;
	virtual bool SetValue(int32 InValue) override;

	virtual bool GetValue(int64& OutValues) const override;
	virtual bool SetValue(int64 InValue) override;

	virtual bool GetValue(uint16& OutValues) const override;
	virtual bool SetValue(uint16 InValue) override;

	virtual bool GetValue(uint32& OutValue) const override;
	virtual bool SetValue(uint32 InValue) override;

	virtual bool GetValue(uint64& OutValue) const override;
	virtual bool SetValue(uint64 InValue) override;
	//~ End IRemoteControlPropertyHandle Interface
};

/**
 * The float implementation of a property handle
 */
class FRemoteControlPropertyHandleFloat : public FRemoteControlPropertyHandle
{
public:
	DECLARE_PROPERTY_ACCESSOR_CONSTRUCTOR(FRemoteControlPropertyHandleFloat)

	/**
	 * Check if float handle support the given property
	 * @param InProperty Property to check
	 * @return true if this handle supports the given property
	 */
	static bool Supports(const FProperty* InProperty);

	//~ Begin IRemoteControlPropertyHandle Interface
	virtual bool GetValue(float& OutValue) const override;
	virtual bool SetValue(float InValue) override;
	//~ End IRemoteControlPropertyHandle Interface
};

/**
 * The double implementation of a property handle
 */
class FRemoteControlPropertyHandleDouble : public FRemoteControlPropertyHandle
{
public:
	DECLARE_PROPERTY_ACCESSOR_CONSTRUCTOR(FRemoteControlPropertyHandleDouble)

	/**
	 * Check if double handle support the given property
	 * @param InProperty Property to check
	 * @return true if this handle supports the given property
	 */
	static bool Supports(const FProperty* InProperty);

	//~ Begin IRemoteControlPropertyHandle Interface
	virtual bool GetValue(double& OutValue) const override;
	virtual bool SetValue(double InValue) override;
	//~ End IRemoteControlPropertyHandle Interface
};

/**
 * The bool implementation of a property handle
 */
class FRemoteControlPropertyHandleBool : public FRemoteControlPropertyHandle
{
public:
	DECLARE_PROPERTY_ACCESSOR_CONSTRUCTOR(FRemoteControlPropertyHandleBool)
	
	/**
	 * Check if bool handle support the given property
	 * @param InProperty Property to check
	 * @return true if this handle supports the given property
	 */
	static bool Supports(const FProperty* InProperty);

	//~ Begin IRemoteControlPropertyHandle Interface
	virtual bool GetValue(bool& OutValue) const override;
	virtual bool SetValue(bool InValue) override;
	//~ End IRemoteControlPropertyHandle Interface
};

/**
 * The byte implementation of a property handle
 */
class FRemoteControlPropertyHandleByte : public FRemoteControlPropertyHandle
{
public:
	DECLARE_PROPERTY_ACCESSOR_CONSTRUCTOR(FRemoteControlPropertyHandleByte)
	
	/**
	 * Check if byte handle support the given property
	 * @param InProperty Property to check
	 * @return true if this handle supports the given property
	 */
	static bool Supports(const FProperty* InProperty);

	//~ Begin IRemoteControlPropertyHandle Interface
	virtual bool GetValue(uint8& OutValue) const override;
	virtual bool SetValue(uint8 InValue) override;
	//~ End IRemoteControlPropertyHandle Interface
};

/**
 * The string implementation of a property handle
 */
class FRemoteControlPropertyHandleString : public FRemoteControlPropertyHandle
{
public:
	DECLARE_PROPERTY_ACCESSOR_CONSTRUCTOR(FRemoteControlPropertyHandleString)

	/**
	 * Check if string handle support the given property
	 * @param InProperty Property to check
	 * @return true if this handle supports the given property
	 */
	static bool Supports(const FProperty* InProperty);

	//~ Begin IRemoteControlPropertyHandle Interface
	virtual bool GetValue(FString& OutValue) const override;
	virtual bool SetValue(const FString& InValue) override;
	virtual bool SetValue(const TCHAR* InValue) override;

	virtual bool GetValue(FName& OutValue) const override;
	virtual bool SetValue(const FName& InValue) override;
	//~ End IRemoteControlPropertyHandle Interface
};

/**
 * The name implementation of a property handle
 */
class FRemoteControlPropertyHandleName : public FRemoteControlPropertyHandle
{
public:
	DECLARE_PROPERTY_ACCESSOR_CONSTRUCTOR(FRemoteControlPropertyHandleName)
	
	/**
	 * Check if name handle support the given property
	 * @param InProperty Property to check
	 * @return true if this handle supports the given property
	 */
	static bool Supports(const FProperty* InProperty);

	//~ Begin IRemoteControlPropertyHandle Interface
	virtual bool GetValue(FString& OutValue) const override;
	virtual bool SetValue(const FString& InValue) override;
	virtual bool SetValue(const TCHAR* InValue) override;

	virtual bool GetValue(FName& OutValue) const override;
	virtual bool SetValue(const FName& InValue) override;
	//~ End IRemoteControlPropertyHandle Interface
};

/**
 * The text implementation of a property handle
 */
class FRemoteControlPropertyHandleText : public FRemoteControlPropertyHandle
{
public:
	DECLARE_PROPERTY_ACCESSOR_CONSTRUCTOR(FRemoteControlPropertyHandleText)
	
	/**
	 * Check if text handle support the given property
	 * @param InProperty Property to check
	 * @return true if this handle supports the given property
	 */
	static bool Supports(const FProperty* InProperty);

	//~ Begin IRemoteControlPropertyHandle Interface
	virtual bool GetValue(FText& OutValue) const override;
	virtual bool SetValue(const FText& InValue) override;

	virtual bool SetValue(const FString& InValue) override;
	virtual bool SetValue(const TCHAR* InValue) override;
	//~ End IRemoteControlPropertyHandle Interface
};

/**
 * The vector implementation of a property handle
 */
class FRemoteControlPropertyHandleVector : public FRemoteControlPropertyHandle
{
public:
	DECLARE_PROPERTY_ACCESSOR_CONSTRUCTOR(FRemoteControlPropertyHandleVector)
	
	/**
	 * Check if vector handle support the given property
	 * @param InProperty Property to check
	 * @return true if this handle supports the given property
	 */
	static bool Supports(const FProperty* InProperty);

	//~ Begin IRemoteControlPropertyHandle Interface
	virtual bool GetValue(FVector& OutValue) const override;
	virtual bool SetValue(FVector InValue) override;

	virtual bool GetValue(FVector2D& OutValue) const override;
	virtual bool SetValue(FVector2D InValue) override;

	virtual bool GetValue(FVector4& OutValue) const override;
	virtual bool SetValue(FVector4 InValue) override;

	virtual bool GetValue(FQuat& OutValue) const override;
	virtual bool SetValue(FQuat InValue) override;
	//~ End IRemoteControlPropertyHandle Interface

	/** Set X value of the vector */
	bool SetX(float InValue);

	/** Set Y value of the vector */
	bool SetY(float InValue);

	/** Set Z value of the vector */
	bool SetZ(float InValue);

	/** Set W value of the vector */
	bool SetW(float InValue);

	/** Check if all vector components are valid */
	bool AreComponentsValid() const;
	
private:
	/** Array of child struct vector components */
	TArray< TWeakPtr<IRemoteControlPropertyHandle> > VectorComponents;
};

/**
 * The rotator implementation of a property handle
 */
class FRemoteControlPropertyHandleRotator : public FRemoteControlPropertyHandle
{
public:
	DECLARE_PROPERTY_ACCESSOR_CONSTRUCTOR(FRemoteControlPropertyHandleRotator)
	
	/**
	 * Check if rotator handle support the given property
	 * @param InProperty Property to check
	 * @return true if this handle supports the given property
	 */
	static bool Supports(const FProperty* InProperty);

	//~ Begin IRemoteControlPropertyHandle Interface
	virtual bool GetValue(FRotator& OutValue) const override;
	virtual bool SetValue(FRotator InValue) override;
	//~ End IRemoteControlPropertyHandle Interface

	/** Set roll value of the rotator */
	bool SetRoll(float InValue);

	/** Set pitch value of the rotator */
	bool SetPitch(float InValue);

	/** Set yaw value of the rotator */
	bool SetYaw(float InValue);

	/** Check if all rotator components are valid */
	bool AreComponentsValid() const;

private:
	/** Roll handle of the rotator */
	TWeakPtr<IRemoteControlPropertyHandle> RollValue;

	/** Roll handle of the rotator */
	TWeakPtr<IRemoteControlPropertyHandle> PitchValue;

	/** Roll handle of the rotator */
	TWeakPtr<IRemoteControlPropertyHandle> YawValue;
};

/**
 * The array implementation of a property handle
 */
class FRemoteControlPropertyHandleArray : public FRemoteControlPropertyHandle, public IRemoteControlPropertyHandleArray
{
public:
	DECLARE_PROPERTY_ACCESSOR_CONSTRUCTOR(FRemoteControlPropertyHandleArray)
	
	/**
	 * Check if array handle support the given property
	 * @param InProperty Property to check
	 * @param InArrayIndex Static array property index
	 * @return true if this handle supports the given property
	 */
	static bool Supports(const FProperty* InProperty, int32 InArrayIndex = -1);

	//~ Begin IRemoteControlPropertyHandle Interface
	virtual TSharedPtr<IRemoteControlPropertyHandleArray> AsArray() override;
	//~ End IRemoteControlPropertyHandle Interface

	//~ Begin IRemoteControlPropertyHandleArray Interface
	virtual int32 GetNumElements() const override;
	virtual TSharedPtr<IRemoteControlPropertyHandle> GetElement(int32 Index) override;
	//~ End IRemoteControlPropertyHandleArray Interface
};

/**
 * The set implementation of a property handle
 */
class FRemoteControlPropertyHandleSet : public FRemoteControlPropertyHandle, public IRemoteControlPropertyHandleSet
{
public:
	DECLARE_PROPERTY_ACCESSOR_CONSTRUCTOR(FRemoteControlPropertyHandleSet)
	
	/**
	 * Check if set handle support the given property
	 * @param InProperty Property to check
	 * @return true if this handle supports the given property
	 */
	static bool Supports(const FProperty* InProperty);

	//~ Begin IRemoteControlPropertyHandleSet Interface
	virtual TSharedPtr<IRemoteControlPropertyHandleSet> AsSet() override;
	//~ End IRemoteControlPropertyHandleSet Interface

	//~ Begin IRemoteControlPropertyHandleSet Interface
	virtual int32 GetNumElements() override;
	virtual TSharedPtr<IRemoteControlPropertyHandle> FindElement(const void* ElementToFind) override;
	//~ Begin IRemoteControlPropertyHandleSet Interface
};

/**
 * The map implementation of a property handle
 */
class FRemoteControlPropertyHandleMap : public FRemoteControlPropertyHandle, public IRemoteControlPropertyHandleMap
{
public:
	DECLARE_PROPERTY_ACCESSOR_CONSTRUCTOR(FRemoteControlPropertyHandleMap)
	
	/**
	 * Check if map handle support the given property
	 * @param InProperty Property to check
	 * @return true if this handle supports the given property
	 */
	static bool Supports(const FProperty* InProperty);

	//~ Begin IRemoteControlPropertyHandleMap Interface
	virtual TSharedPtr<IRemoteControlPropertyHandleMap> AsMap() override;
	//~ End IRemoteControlPropertyHandleMap Interface

	//~ Begin IRemoteControlPropertyHandleMap Interface
	virtual int32 GetNumElements() override;
	virtual TSharedPtr<IRemoteControlPropertyHandle> Find(const void* KeyPtr) override;
	//~ End IRemoteControlPropertyHandleMap Interface
};

/**
 * The color implementation of a property handle
 */
class FRemoteControlPropertyHandleColor : public FRemoteControlPropertyHandle
{
public:
	DECLARE_PROPERTY_ACCESSOR_CONSTRUCTOR(FRemoteControlPropertyHandleColor)

	/**
	 * Check if color handle support the given property
	 * @param InProperty Property to check
	 * @return true if this handle supports the given property
	 */
	static bool Supports(const FProperty* InProperty);

	//~ Begin IRemoteControlPropertyHandle Interface
	virtual bool GetValue(FColor& OutValue) const override;
	virtual bool SetValue(FColor InValue) override;
	//~ End IRemoteControlPropertyHandle Interface

	/** Set R value of the color */
	bool SetR(uint8 InValue);

	/** Set G value of the color */
	bool SetG(uint8 InValue);

	/** Set B value of the color */
	bool SetB(uint8 InValue);

	/** Set A value of the color */
	bool SetA(uint8 InValue);

	/** Check if all color components are valid */
	bool AreComponentsValid() const;
	
private:
	/** Array of child struct color components */
	TArray< TWeakPtr<IRemoteControlPropertyHandle> > ColorComponents;
};

/**
* The linear color implementation of a property handle
*/
class FRemoteControlPropertyHandleLinearColor : public FRemoteControlPropertyHandle
{
public:
	DECLARE_PROPERTY_ACCESSOR_CONSTRUCTOR(FRemoteControlPropertyHandleLinearColor)

	/**
	* Check if linear color handle support the given property
	* @param InProperty Property to check
	* @return true if this handle supports the given property
	*/
	static bool Supports(const FProperty* InProperty);

	//~ Begin IRemoteControlPropertyHandle Interface
	virtual bool GetValue(FLinearColor& OutValue) const override;
	virtual bool SetValue(FLinearColor InValue) override;
	//~ End IRemoteControlPropertyHandle Interface

	/** Set R value of the linear color */
	bool SetR(float InValue);

	/** Set G value of the linear color */
	bool SetG(float InValue);

	/** Set B value of the linear color */
	bool SetB(float InValue);

	/** Set A value of the linear color */
	bool SetA(float InValue);

	/** Check if all color components are valid */
	bool AreComponentsValid() const;
	
private:
	/** Array of child struct color components */
	TArray< TWeakPtr<IRemoteControlPropertyHandle> > ColorComponents;
};

<<<<<<< HEAD
=======
/**
* The object implementation of a property handle
*/
class FRemoteControlPropertyHandleObject : public FRemoteControlPropertyHandle
{
public:
	DECLARE_PROPERTY_ACCESSOR_CONSTRUCTOR(FRemoteControlPropertyHandleObject)

	/**
	* Check if Object handle supports the given property
	* @param InProperty Property to check
	* @return true if this handle supports the given property
	*/
	static bool Supports(const FProperty* InProperty);

	//~ Begin IRemoteControlPropertyHandle Interface
	virtual bool SetValue(UObject* InValue) override;
	virtual bool GetValue(UObject* OutValue) const override;

	/** This is currently used for the specific case in which we are setting a material inside the override materials of e.g. a Static Mesh*/
	virtual bool SetValueInArray(UObject* InValue, int32 InIndex) override;
	virtual bool GetValueInArray(UObject* OutValue, int32 InIndex) const override;
	//~ End IRemoteControlPropertyHandle Interface

	/** Set a Static Mesh value using the handled Object */
	bool SetStaticMeshValue(UObject* InValue) const;

	/** Set a Material value using the handled Object */
	bool SetMaterialValue(UObject* InValue, int32 InIndex) const;

	/** Set Object Value */
	bool SetObjectValue(UObject* InValue) const;
};

>>>>>>> 4af6daef
#undef DECLARE_PROPERTY_ACCESSOR_CONSTRUCTOR<|MERGE_RESOLUTION|>--- conflicted
+++ resolved
@@ -595,8 +595,6 @@
 	TArray< TWeakPtr<IRemoteControlPropertyHandle> > ColorComponents;
 };
 
-<<<<<<< HEAD
-=======
 /**
 * The object implementation of a property handle
 */
@@ -631,5 +629,4 @@
 	bool SetObjectValue(UObject* InValue) const;
 };
 
->>>>>>> 4af6daef
 #undef DECLARE_PROPERTY_ACCESSOR_CONSTRUCTOR