--- conflicted
+++ resolved
@@ -50,11 +50,7 @@
 			}
 			if (!Request.Passphrase.IsEmpty())
 			{
-<<<<<<< HEAD
-				Message.Header.FindOrAdd(WebRemoteControlUtils::PassphraseHeader) = TArray<FString>({Request.Passphrase});
-=======
 				Message.Header.FindOrAdd(WebRemoteControlInternalUtils::PassphraseHeader) = TArray<FString>({Request.Passphrase});
->>>>>>> d731a049
 			}
 			Message.MessageName = MoveTemp(Request.MessageName);
 			ParsedMessage = MoveTemp(Message);
@@ -77,8 +73,6 @@
 	DispatchPreProcessor.Add(WebsocketPreprocessor);
 }
 
-<<<<<<< HEAD
-=======
 void FWebsocketMessageRouter::AttemptDispatch(const struct FRemoteControlWebSocketMessage& Message)
 {
 	if (!PreDispatch(Message))
@@ -89,7 +83,6 @@
 	Dispatch(Message);
 }
 
->>>>>>> d731a049
 bool FWebsocketMessageRouter::PreDispatch(const FRemoteControlWebSocketMessage& Message) const
 {
 	for (TFunction<bool(const FRemoteControlWebSocketMessage&)> PreprocessFunction : DispatchPreProcessor)
@@ -237,17 +230,7 @@
 	if (TOptional<FRemoteControlWebSocketMessage> Message = RemoteControlWebSocketServer::ParseWebsocketMessage(Payload))
 	{
 		Message->ClientId = ClientId;
-<<<<<<< HEAD
-		
-		if (!Router->PreDispatch(*Message))
-		{
-			return;
-		}
-	
-		Router->Dispatch(*Message);
-=======
 		Router->AttemptDispatch(*Message);
->>>>>>> d731a049
 	}
 }
 
