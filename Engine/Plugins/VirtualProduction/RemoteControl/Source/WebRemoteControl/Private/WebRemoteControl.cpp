--- conflicted
+++ resolved
@@ -6,30 +6,18 @@
 #include "Modules/ModuleManager.h"
 
 #include "IRemoteControlModule.h"
-<<<<<<< HEAD
-#include "WebRemoteControlUtils.h"
-#include "RemoteControlRoute.h"
-#include "RemoteControlSettings.h"
-#include "RemoteControlPreset.h"
-=======
 #include "RemoteControlReflectionUtils.h"
 #include "RemoteControlRoute.h"
 #include "RemoteControlSettings.h"
 #include "RemoteControlPreset.h"
 #include "WebRemoteControlUtils.h"
 #include "WebRemoteControlExternalLogger.h"
->>>>>>> 6bbb88c8
 #include "WebSocketMessageHandler.h"
 
 #if WITH_EDITOR
 // Settings
 #include "Editor.h"
 #include "IRemoteControlUIModule.h"
-<<<<<<< HEAD
-#include "ISettingsModule.h"
-#include "ISettingsSection.h"
-=======
->>>>>>> 6bbb88c8
 #include "Framework/Notifications/NotificationManager.h"
 #include "ScopedTransaction.h"
 #include "Widgets/Notifications/SNotificationList.h"
@@ -58,25 +46,15 @@
 #include "RemoteControlRequest.h"
 #include "RemoteControlResponse.h"
 #include "RemoteControlModels.h"
-<<<<<<< HEAD
-#include "HttpServerHttpVersion.h"
-=======
->>>>>>> 6bbb88c8
 
 // Asset registry
 #include "AssetRegistry/IAssetRegistry.h"
 #include "AssetRegistry/AssetRegistryModule.h"
 
 // Miscelleanous
-<<<<<<< HEAD
-#include "Misc/App.h"
-#include "UObject/UnrealType.h"
-#include "UObject/UObjectHash.h"
-=======
 #include "Blueprint/BlueprintSupport.h"
 #include "Misc/App.h"
 #include "UObject/UnrealType.h"
->>>>>>> 6bbb88c8
 #include "Templates/UnrealTemplate.h"
 
 #define LOCTEXT_NAMESPACE "WebRemoteControl"
@@ -87,55 +65,6 @@
 // Enable experimental remote routes
 static TAutoConsoleVariable<int32> CVarWebControlEnableExperimentalRoutes(TEXT("WebControl.EnableExperimentalRoutes"), 0, TEXT("Enable the Web Control server experimental routes."));
 
-<<<<<<< HEAD
-namespace WebRemoteControl
-{
-	template <typename EntityType>
-	TSharedPtr<EntityType> GetRCEntity(URemoteControlPreset* Preset, FString PropertyLabelOrId)
-	{
-		if (!Preset)
-		{
-			return nullptr;
-		}
-
-		FGuid Id;
-		if (FGuid::ParseExact(PropertyLabelOrId, EGuidFormats::Digits, Id))
-		{
-			if (TSharedPtr<EntityType> Entity = Preset->GetExposedEntity<EntityType>(Id).Pin())
-			{
-        		return Entity;
-			}
-		}
-
-
-		return Preset->GetExposedEntity<EntityType>(Preset->GetExposedEntityId(*PropertyLabelOrId)).Pin();
-	}
-
-	URemoteControlPreset* GetPreset(FString PresetNameOrId)
-	{
-		FGuid Id;
-		if (FGuid::ParseExact(PresetNameOrId, EGuidFormats::Digits, Id))
-		{
-			if (URemoteControlPreset* ResolvedPreset = IRemoteControlModule::Get().ResolvePreset(Id))
-			{
-				return ResolvedPreset;
-			}
-		}
-
-		return IRemoteControlModule::Get().ResolvePreset(*PresetNameOrId);
-	}
-
-	bool IsWebControlEnabled()
-	{
-		bool bIsEditor = false;
-
-#if WITH_EDITOR
-		bIsEditor = GIsEditor;
-#endif
-
-		// By default, web remote control is disabled in -game and packaged game.
-		return (bIsEditor && FApp::CanEverRender()) || FParse::Param(FCommandLine::Get(), TEXT("RCWebControlEnable"));
-=======
 namespace WebRemoteControlStructUtils
 {
 	FName Struct_PropertyValue = "WebRCPropertyValue";
@@ -171,91 +100,8 @@
 
 		const FString StructName = FString::Format(TEXT("{0}_{1}_{2}_{4}"), { *Struct_PropertyValue.ToString(), *InValueSrcProperty->GetClass()->GetName(), *InValueSrcProperty->GetName(), ActorPropertyValueGuid.ToString() });
 		return UE::WebRCReflectionUtils::GenerateStruct(*StructName, Args);
->>>>>>> 6bbb88c8
-	}
-}
-
-<<<<<<< HEAD
-void FWebRemoteControlModule::StartupModule()
-{
-	if (!WebRemoteControl::IsWebControlEnabled())
-	{
-		UE_LOG(LogRemoteControl, Display, TEXT("Web remote control is disabled by default when running outside the editor. Use the -RCWebControlEnable flag when launching in order to use it."));
-		return;
-	}
-	
-#if WITH_EDITOR
-	RegisterSettings();
-#endif
-
-	WebSocketRouter = MakeShared<FWebsocketMessageRouter>();
-
-	HttpServerPort = GetDefault<URemoteControlSettings>()->RemoteControlHttpServerPort;
-	WebSocketServerPort = GetDefault<URemoteControlSettings>()->RemoteControlWebSocketServerPort;
-
-	WebSocketHandler = MakeUnique<FWebSocketMessageHandler>(&WebSocketServer, ActingClientId);
-
-	RegisterConsoleCommands();
-	RegisterRoutes();
-
-	if (GetDefault<URemoteControlSettings>()->bAutoStartWebServer || CVarWebControlStartOnBoot.GetValueOnAnyThread() > 0)
-	{
-		StartHttpServer();
-	}
-
-	if (GetDefault<URemoteControlSettings>()->bAutoStartWebSocketServer || CVarWebControlStartOnBoot.GetValueOnAnyThread() > 0)
-	{
-		StartWebSocketServer();
-	}
-}
-
-void FWebRemoteControlModule::ShutdownModule()
-{
-	// By default, web remote control is disabled in -game and packaged game.
-	if (!WebRemoteControl::IsWebControlEnabled())
-	{
-		return;
-	}
-	
-	EditorRoutes.UnregisterRoutes(this);
-	WebSocketHandler->UnregisterRoutes(this);
-	StopHttpServer();
-	StopWebSocketServer();
-	UnregisterConsoleCommands();
-#if WITH_EDITOR
-	UnregisterSettings();
-#endif
-}
-
-FDelegateHandle FWebRemoteControlModule::RegisterRequestPreprocessor(FHttpRequestHandler RequestPreprocessor)
-{
-	FDelegateHandle WebRCHandle{FDelegateHandle::GenerateNewHandle};
-	
-	PreprocessorsToRegister.Add(WebRCHandle, RequestPreprocessor);
-	
-	FDelegateHandle HttpRouterHandle;
-	if (HttpRouter)
-	{
-		HttpRouterHandle = HttpRouter->RegisterRequestPreprocessor(MoveTemp(RequestPreprocessor));
-	}
-
-	PreprocessorsHandleMappings.Add(WebRCHandle, HttpRouterHandle);
-	
-	return WebRCHandle;
-}
-
-void FWebRemoteControlModule::UnregisterRequestPreprocessor(const FDelegateHandle& RequestPreprocessorHandle)
-{
-	PreprocessorsToRegister.Remove(RequestPreprocessorHandle);
-	if (FDelegateHandle* HttpRouterHandle = PreprocessorsHandleMappings.Find(RequestPreprocessorHandle))
-	{
-		if (HttpRouterHandle->IsValid())
-		{
-			HttpRouter->UnregisterRequestPreprocessor(*HttpRouterHandle);
-		}
-		
-		PreprocessorsHandleMappings.Remove(RequestPreprocessorHandle);
-=======
+	}
+
 	FStructOnScope CreatePropertyValueOnScope(const TSharedPtr<FRemoteControlProperty>& RCProperty, const FRCObjectReference& ObjectReference)
 	{
 		check(ObjectReference.IsValid());
@@ -279,540 +125,8 @@
 		
 		const FString StructName = FString::Format(TEXT("{0}_{1}"), { *Struct_GetPropertyResponse.ToString(), *CustomContainer->GetFName().ToString()});
 		return UE::WebRCReflectionUtils::GenerateStruct(*StructName, Args);
->>>>>>> 6bbb88c8
-	}
-}
-
-<<<<<<< HEAD
-void FWebRemoteControlModule::RegisterRoute(const FRemoteControlRoute& Route)
-{
-	RegisteredHttpRoutes.Add(Route);
-
-	// If the route is registered after the server is already started.
-	if (HttpRouter)
-	{
-		StartRoute(Route);
-	}
-}
-
-void FWebRemoteControlModule::UnregisterRoute(const FRemoteControlRoute& Route)
-{
-	RegisteredHttpRoutes.Remove(Route);
-	const uint32 RouteHash = GetTypeHash(Route);
-	if (FHttpRouteHandle* Handle = ActiveRouteHandles.Find(RouteHash))
-	{
-		if (HttpRouter)
-		{
-			HttpRouter->UnbindRoute(*Handle);
-		}
-		ActiveRouteHandles.Remove(RouteHash);
-	}
-}
-
-void FWebRemoteControlModule::RegisterWebsocketRoute(const FRemoteControlWebsocketRoute& Route)
-{
-	WebSocketRouter->BindRoute(Route.MessageName, Route.Delegate);
-}
-
-void FWebRemoteControlModule::UnregisterWebsocketRoute(const FRemoteControlWebsocketRoute& Route)
-{
-	WebSocketRouter->UnbindRoute(Route.MessageName);
-}
-
-void FWebRemoteControlModule::StartHttpServer()
-{
-	if (!HttpRouter)
-	{
-		HttpRouter = FHttpServerModule::Get().GetHttpRouter(HttpServerPort);
-		if (!HttpRouter)
-		{
-			UE_LOG(LogRemoteControl, Error, TEXT("Web Remote Call server couldn't be started on port %d"), HttpServerPort);
-			return;
-		}
-
-		for (FRemoteControlRoute& Route : RegisteredHttpRoutes)
-		{
-			StartRoute(Route);
-		}
-
-		// Go through externally registered request pre-processors and register them with the http router.
-		for (const TPair<FDelegateHandle, FHttpRequestHandler>& Handler : PreprocessorsToRegister)
-		{
-			// Find the pre-processors HTTP-handle from the one we generated.
-			FDelegateHandle& Handle = PreprocessorsHandleMappings.FindChecked(Handler.Key);
-			if (Handle.IsValid())
-			{
-				HttpRouter->UnregisterRequestPreprocessor(Handle);
-			}
-
-			// Update the preprocessor handle mapping.
-			Handle = HttpRouter->RegisterRequestPreprocessor(Handler.Value);
-		}
-
-		FHttpServerModule::Get().StartAllListeners();
-
-		OnHttpServerStartedDelegate.Broadcast(HttpServerPort);
-	}
-}
-
-void FWebRemoteControlModule::StopHttpServer()
-{
-	if (FHttpServerModule::IsAvailable())
-	{
-		FHttpServerModule::Get().StopAllListeners();
-	}
-
-	if (HttpRouter)
-	{
-		for (const TPair<uint32, FHttpRouteHandle>& Tuple : ActiveRouteHandles)
-		{
-			if (Tuple.Key)
-			{
-				HttpRouter->UnbindRoute(Tuple.Value);
-			}
-		}
-
-		ActiveRouteHandles.Reset();
-	}
-
-	HttpRouter.Reset();
-	OnHttpServerStoppedDelegate.Broadcast();
-}
-
-void FWebRemoteControlModule::StartWebSocketServer()
-{
-	if (!WebSocketServer.IsRunning())
-	{
-		if (!WebSocketServer.Start(WebSocketServerPort, WebSocketRouter))
-		{
-			UE_LOG(LogRemoteControl, Error, TEXT("Web Remote Call WebSocket server couldn't be started on port %d"), WebSocketServerPort);
-#if WITH_EDITOR
-			FNotificationInfo Info{FText::Format(LOCTEXT("FailedStartRemoteControlServer", "Web Remote Call WebSocket server couldn't be started on port {0}"), WebSocketServerPort)};
-			Info.bFireAndForget = true;
-			Info.ExpireDuration =  3.0f;
-			FSlateNotificationManager::Get().AddNotification(MoveTemp(Info));
-#endif /*WITH_EDITOR*/
-
-			return;
-		}
-
-		UE_LOG(LogRemoteControl, Log, TEXT("Web Remote Control WebSocket server started on port %d"), WebSocketServerPort);
-		OnWebSocketServerStartedDelegate.Broadcast(WebSocketServerPort);
-	}
-}
-
-void FWebRemoteControlModule::StopWebSocketServer()
-{
-	WebSocketServer.Stop();
-	OnWebSocketServerStoppedDelegate.Broadcast();
-}
-
-void FWebRemoteControlModule::StartRoute(const FRemoteControlRoute& Route)
-{
-	// The handler is wrapped in a lambda since HttpRouter::BindRoute only accepts TFunctions
-	ActiveRouteHandles.Add(GetTypeHash(Route), HttpRouter->BindRoute(Route.Path, Route.Verb, [this, Handler = Route.Handler](const FHttpServerRequest& Request, const FHttpResultCallback& OnComplete) { return Handler.Execute(Request, OnComplete); }));
-}
-
-void FWebRemoteControlModule::RegisterRoutes()
-{
-	// Misc
-	RegisterRoute({
-		TEXT("Get information about different routes available on this API."),
-		FHttpPath(TEXT("/remote/info")),
-		EHttpServerRequestVerbs::VERB_GET,
-		FRequestHandlerDelegate::CreateRaw(this, &FWebRemoteControlModule::HandleInfoRoute)
-		});
-
-	RegisterRoute({
-		TEXT("Allows cross-origin http requests to the API."),
-		FHttpPath(TEXT("/remote")),
-		EHttpServerRequestVerbs::VERB_OPTIONS,
-		FRequestHandlerDelegate::CreateRaw(this, &FWebRemoteControlModule::HandleOptionsRoute)
-		});
-
-	// Raw API
-	RegisterRoute({
-		TEXT("Allows batching multiple calls into one request."),
-		FHttpPath(TEXT("/remote/batch")),
-		EHttpServerRequestVerbs::VERB_PUT,
-		FRequestHandlerDelegate::CreateRaw(this, &FWebRemoteControlModule::HandleBatchRequest)
-		});
-
-	RegisterRoute({
-		TEXT("Call a function on a remote object."),
-		FHttpPath(TEXT("/remote/object/call")),
-		EHttpServerRequestVerbs::VERB_PUT,
-		FRequestHandlerDelegate::CreateRaw(this, &FWebRemoteControlModule::HandleObjectCallRoute)
-		});
-
-	RegisterRoute({
-		TEXT("Read or write a property on a remote object."),
-		FHttpPath(TEXT("/remote/object/property")),
-		EHttpServerRequestVerbs::VERB_PUT,
-		FRequestHandlerDelegate::CreateRaw(this, &FWebRemoteControlModule::HandleObjectPropertyRoute)
-		});
-
-	RegisterRoute({
-		TEXT("Describe an object."),
-		FHttpPath(TEXT("/remote/object/describe")),
-		EHttpServerRequestVerbs::VERB_PUT,
-		FRequestHandlerDelegate::CreateRaw(this, &FWebRemoteControlModule::HandleDescribeObjectRoute)
-		});
-
-	// Preset API
-	RegisterRoute({
-		TEXT("Get a remote control preset's content."),
-		FHttpPath(TEXT("/remote/preset/:preset")),
-		EHttpServerRequestVerbs::VERB_GET,
-		FRequestHandlerDelegate::CreateRaw(this, &FWebRemoteControlModule::HandleGetPresetRoute)
-		});
-
-	RegisterRoute({
-		TEXT("Get a list of available remote control presets."),
-		FHttpPath(TEXT("/remote/presets")),
-		EHttpServerRequestVerbs::VERB_GET,
-		FRequestHandlerDelegate::CreateRaw(this, &FWebRemoteControlModule::HandleGetPresetsRoute)
-		});
-
-	RegisterRoute({
-		TEXT("Call a function on a preset."),
-		FHttpPath(TEXT("/remote/preset/:preset/function/:functionname")),
-		EHttpServerRequestVerbs::VERB_PUT,
-		FRequestHandlerDelegate::CreateRaw(this, &FWebRemoteControlModule::HandlePresetCallFunctionRoute)
-		});
-
-	RegisterRoute({
-		TEXT("Set a property on a preset."),
-		FHttpPath(TEXT("/remote/preset/:preset/property/:propertyname")),
-		EHttpServerRequestVerbs::VERB_PUT,
-		FRequestHandlerDelegate::CreateRaw(this, &FWebRemoteControlModule::HandlePresetSetPropertyRoute)
-		});
-
-	RegisterRoute({
-		TEXT("Get a property on a preset."),
-		FHttpPath(TEXT("/remote/preset/:preset/property/:propertyname")),
-		EHttpServerRequestVerbs::VERB_GET,
-		FRequestHandlerDelegate::CreateRaw(this, &FWebRemoteControlModule::HandlePresetGetPropertyRoute)
-		});
-
-	RegisterRoute({
-		TEXT("Get an exposed actor's properties."),
-		FHttpPath(TEXT("/remote/preset/:preset/actor/:actor")),
-		EHttpServerRequestVerbs::VERB_GET,
-		FRequestHandlerDelegate::CreateRaw(this, &FWebRemoteControlModule::HandlePresetGetExposedActorPropertiesRoute)
-		});
-
-	RegisterRoute({
-		TEXT("Get an exposed actor's property."),
-		FHttpPath(TEXT("/remote/preset/:preset/actor/:actor/property/:propertyname")),
-		EHttpServerRequestVerbs::VERB_GET,
-		FRequestHandlerDelegate::CreateRaw(this, &FWebRemoteControlModule::HandlePresetGetExposedActorPropertyRoute)
-		});
-
-	RegisterRoute({
-		TEXT("Set an exposed actor's property."),
-		FHttpPath(TEXT("/remote/preset/:preset/actor/:actor/property/:propertyname")),
-		EHttpServerRequestVerbs::VERB_PUT,
-		FRequestHandlerDelegate::CreateRaw(this, &FWebRemoteControlModule::HandlePresetSetExposedActorPropertyRoute)
-		});
-
-	RegisterRoute({
-		TEXT("Get a preset"),
-		FHttpPath(TEXT("/remote/preset/:preset")),
-		EHttpServerRequestVerbs::VERB_GET,
-		FRequestHandlerDelegate::CreateRaw(this, &FWebRemoteControlModule::HandleGetPresetRoute)
-		});
-	
-	// Search
-	RegisterRoute({
-		TEXT("Search for assets"),
-		FHttpPath(TEXT("/remote/search/assets")),
-		EHttpServerRequestVerbs::VERB_PUT,
-		FRequestHandlerDelegate::CreateRaw(this, &FWebRemoteControlModule::HandleSearchAssetRoute)
-		});
-
-	// Metadata
-	RegisterRoute({
-		TEXT("Get a preset's metadata"),
-		FHttpPath(TEXT("/remote/preset/:preset/metadata")),
-		EHttpServerRequestVerbs::VERB_GET,
-		FRequestHandlerDelegate::CreateRaw(this, &FWebRemoteControlModule::HandleGetMetadataRoute)
-		});
-
-	RegisterRoute({
-		TEXT("Get/Set/Delete a preset metadata field"),
-		FHttpPath(TEXT("/remote/preset/:preset/metadata/:metadatafield")),
-		EHttpServerRequestVerbs::VERB_GET | EHttpServerRequestVerbs::VERB_PUT | EHttpServerRequestVerbs::VERB_DELETE,
-		FRequestHandlerDelegate::CreateRaw(this, &FWebRemoteControlModule::HandleMetadataFieldOperationsRoute)
-		});
-
-	RegisterRoute({
-	    TEXT("Get/Set/Delete an exposed property's metadata field"),
-	    FHttpPath(TEXT("/remote/preset/:preset/property/:label/metadata/:key")),
-	    EHttpServerRequestVerbs::VERB_GET | EHttpServerRequestVerbs::VERB_PUT | EHttpServerRequestVerbs::VERB_DELETE,
-	    FRequestHandlerDelegate::CreateRaw(this, &FWebRemoteControlModule::HandleEntityMetadataOperationsRoute)
-    });
-
-	RegisterRoute({
-        TEXT("Get/Set/Delete an exposed function's metadata field"),
-		FHttpPath(TEXT("/remote/preset/:preset/function/:label/metadata/:key")),
-        EHttpServerRequestVerbs::VERB_GET | EHttpServerRequestVerbs::VERB_PUT | EHttpServerRequestVerbs::VERB_DELETE,
-        FRequestHandlerDelegate::CreateRaw(this, &FWebRemoteControlModule::HandleEntityMetadataOperationsRoute)
-    });
-
-	RegisterRoute({
-        TEXT("Get/Set/Delete an exposed property's metadata field"),
-		FHttpPath(TEXT("/remote/preset/:preset/actor/:label/metadata/:key")),
-        EHttpServerRequestVerbs::VERB_GET | EHttpServerRequestVerbs::VERB_PUT | EHttpServerRequestVerbs::VERB_DELETE,
-        FRequestHandlerDelegate::CreateRaw(this, &FWebRemoteControlModule::HandleEntityMetadataOperationsRoute)
-    });
-
-	RegisterRoute({
-		TEXT("Set an exposed property's label"),
-		FHttpPath(TEXT("/remote/preset/:preset/property/:label/label")),
-		EHttpServerRequestVerbs::VERB_PUT,
-		FRequestHandlerDelegate::CreateRaw(this, &FWebRemoteControlModule::HandleEntitySetLabelRoute)
-	});
-	
-	RegisterRoute({
-		TEXT("Set an exposed function's label"),
-		FHttpPath(TEXT("/remote/preset/:preset/function/:label/label")),
-		EHttpServerRequestVerbs::VERB_PUT,
-		FRequestHandlerDelegate::CreateRaw(this, &FWebRemoteControlModule::HandleEntitySetLabelRoute)
-	});
-	
-	RegisterRoute({
-		TEXT("Set an exposed actor's label"),
-		FHttpPath(TEXT("/remote/preset/:preset/actor/:label/label")),
-		EHttpServerRequestVerbs::VERB_PUT,
-		FRequestHandlerDelegate::CreateRaw(this, &FWebRemoteControlModule::HandleEntitySetLabelRoute)
-	});
-
-	//**************************************
-	// Special websocket route just using http request
-	RegisterWebsocketRoute({
-		TEXT("Route a message that targets a http route."),
-		TEXT("http"),
-		FWebSocketMessageDelegate::CreateRaw(this, &FWebRemoteControlModule::HandleWebSocketHttpMessage)
-		});
-
-	WebSocketHandler->RegisterRoutes(this);
-
-	EditorRoutes.RegisterRoutes(this);
-}
-
-void FWebRemoteControlModule::RegisterConsoleCommands()
-{
-	ConsoleCommands.Add(MakeUnique<FAutoConsoleCommand>(
-		TEXT("WebControl.StartServer"),
-		TEXT("Start the http remote control web server"),
-		FConsoleCommandDelegate::CreateRaw(this, &FWebRemoteControlModule::StartHttpServer)
-		));
-
-	ConsoleCommands.Add(MakeUnique<FAutoConsoleCommand>(
-		TEXT("WebControl.StopServer"),
-		TEXT("Stop the http remote control web server"),
-		FConsoleCommandDelegate::CreateRaw(this, &FWebRemoteControlModule::StopHttpServer)
-		));
-
-	ConsoleCommands.Add(MakeUnique<FAutoConsoleCommand>(
-		TEXT("WebControl.StartWebSocketServer"),
-		TEXT("Start the WebSocket remote control web server"),
-		FConsoleCommandDelegate::CreateRaw(this, &FWebRemoteControlModule::StartWebSocketServer)
-		));
-
-	ConsoleCommands.Add(MakeUnique<FAutoConsoleCommand>(
-		TEXT("WebControl.StopWebSocketServer"),
-		TEXT("Stop the WebSocket remote control web server"),
-		FConsoleCommandDelegate::CreateRaw(this, &FWebRemoteControlModule::StopWebSocketServer)
-		));
-}
-
-void FWebRemoteControlModule::UnregisterConsoleCommands()
-{
-	for (TUniquePtr<FAutoConsoleCommand>& Command : ConsoleCommands)
-	{
-		Command.Reset();
-	}
-}
-
-bool FWebRemoteControlModule::HandleInfoRoute(const FHttpServerRequest& Request, const FHttpResultCallback& OnComplete)
-{
-	TUniquePtr<FHttpServerResponse> Response = WebRemoteControlUtils::CreateHttpResponse(EHttpServerResponseCodes::Ok);
-
-	
-	bool bInPackaged = false;
-	URemoteControlPreset* ActivePreset = nullptr; 
-
-#if !WITH_EDITOR
-	bInPackaged = true;
-#else
-	// If we are running an editor, then also add the active preset being edited to the payload.
-	IRemoteControlUIModule& RemoteControlUIModule = FModuleManager::Get().LoadModuleChecked<IRemoteControlUIModule>(TEXT("RemoteControlUI"));
-	ActivePreset = RemoteControlUIModule.GetActivePreset();
-#endif
-
-	FAPIInfoResponse RCResponse{RegisteredHttpRoutes.Array(), bInPackaged, ActivePreset};
-	WebRemoteControlUtils::SerializeResponse(MoveTemp(RCResponse), Response->Body);
-	OnComplete(MoveTemp(Response));
-	return true;
-}
-
-bool FWebRemoteControlModule::HandleBatchRequest(const FHttpServerRequest& Request, const FHttpResultCallback& OnComplete)
-{
-	TUniquePtr<FHttpServerResponse> Response = WebRemoteControlUtils::CreateHttpResponse();
-
-	if (!WebRemoteControlUtils::ValidateContentType(Request, TEXT("application/json"), OnComplete))
-	{
-		return true;
-	}
-
-	Response->Code = EHttpServerResponseCodes::Ok;
-
-	FRCBatchRequest BatchRequest;
-	if (!WebRemoteControlUtils::DeserializeRequest(Request, &OnComplete, BatchRequest))
-	{
-		return true;
-	}
-
-	FMemoryWriter Writer(Response->Body);
-	TSharedPtr<TJsonWriter<ANSICHAR>> JsonWriter = TJsonWriter<ANSICHAR>::Create(&Writer);
-
-	JsonWriter->WriteObjectStart();
-	JsonWriter->WriteIdentifierPrefix("Responses");
-	JsonWriter->WriteArrayStart();
-
-	for (FRCRequestWrapper& Wrapper : BatchRequest.Requests)
-	{
-		// This makes sure the Json writer is in a good state before writing raw data.
-		JsonWriter->WriteRawJSONValue(TEXT(""));
-		InvokeWrappedRequest(Wrapper, Writer, &Request);
-	}
-
-	JsonWriter->WriteArrayEnd();
-	JsonWriter->WriteObjectEnd();
-
-	OnComplete(MoveTemp(Response));
-
-	return true;
-}
-
-bool FWebRemoteControlModule::HandleOptionsRoute(const FHttpServerRequest& Request, const FHttpResultCallback& OnComplete)
-{
-	OnComplete(WebRemoteControlUtils::CreateHttpResponse(EHttpServerResponseCodes::Ok));
-	return true;
-}
-
-bool FWebRemoteControlModule::HandleObjectCallRoute(const FHttpServerRequest& Request, const FHttpResultCallback& OnComplete)
-{
-	TUniquePtr<FHttpServerResponse> Response = WebRemoteControlUtils::CreateHttpResponse();
-
-	FString ErrorText;
-	if (!WebRemoteControlUtils::ValidateContentType(Request, TEXT("application/json"), OnComplete))
-	{
-		return true;
-	}
-
-	FRCCall Call;
-	if (!RemotePayloadSerializer::DeserializeCall(Request, Call, OnComplete))
-	{
-		return true;
-	}
-
-	// if we haven't resolved the object or function, return not found
-	if (!Call.IsValid())
-	{
-		WebRemoteControlUtils::CreateUTF8ErrorMessage(TEXT("The object or function was not found."), Response->Body);
-		Response->Code = EHttpServerResponseCodes::NotFound;
-		OnComplete(MoveTemp(Response));
-		return true;
-	}
-
-	IRemoteControlModule::Get().InvokeCall(Call);
-
-	TArray<uint8> WorkingBuffer;
-	WorkingBuffer.Empty();
-	if (!RemotePayloadSerializer::SerializeCall(Call, WorkingBuffer, true))
-	{
-		Response->Code = EHttpServerResponseCodes::ServerError;
-	}
-	else
-	{
-		WebRemoteControlUtils::ConvertToUTF8(WorkingBuffer, Response->Body);
-		Response->Code = EHttpServerResponseCodes::Ok;
-	}
-
-	OnComplete(MoveTemp(Response));
-	return true;
-}
-
-bool FWebRemoteControlModule::HandleObjectPropertyRoute(const FHttpServerRequest& Request, const FHttpResultCallback& OnComplete)
-{
-	TUniquePtr<FHttpServerResponse> Response = WebRemoteControlUtils::CreateHttpResponse();
-
-	if (!WebRemoteControlUtils::ValidateContentType(Request, TEXT("application/json"), OnComplete))
-	{
-		return true;
-	}
-
-	FRCObjectReference ObjectRef;
-	bool bResetToDefault = false;
-	FString ErrorText;
-	FRCObjectRequest DeserializedRequest;
-
-	if (!RemotePayloadSerializer::DeserializeObjectRef(Request, ObjectRef, DeserializedRequest, OnComplete))
-	{
-		return true;
-	}
-
-	// If we haven't found the object, return a not found error code
-	if (!ObjectRef.IsValid())
-	{
-		Response->Code = EHttpServerResponseCodes::NotFound;
-		WebRemoteControlUtils::CreateUTF8ErrorMessage(TEXT("Unable to find the object."), Response->Body);
-		OnComplete(MoveTemp(Response));
-		return true;
-	}
-
-	switch (ObjectRef.Access)
-	{
-	case ERCAccess::READ_ACCESS:
-	{
-		TArray<uint8> WorkingBuffer;
-		FMemoryWriter Writer(WorkingBuffer);
-		FRCJsonStructSerializerBackend SerializerBackend(Writer);
-		if (IRemoteControlModule::Get().GetObjectProperties(ObjectRef, SerializerBackend))
-		{
-			Response->Code = EHttpServerResponseCodes::Ok;
-			WebRemoteControlUtils::ConvertToUTF8(WorkingBuffer, Response->Body);
-		}
-	}
-	break;
-	case ERCAccess::WRITE_ACCESS:
-	case ERCAccess::WRITE_TRANSACTION_ACCESS:
-	{
-		const FBlockDelimiters& PropertyValueDelimiters = DeserializedRequest.GetStructParameters().FindChecked(FRCObjectRequest::PropertyValueLabel());
-		if (bResetToDefault)
-		{
-			constexpr bool bAllowIntercept = true;
-			if (IRemoteControlModule::Get().ResetObjectProperties(ObjectRef, bAllowIntercept))
-			{
-				Response->Code = EHttpServerResponseCodes::Ok;
-			}
-		}
-		else if (PropertyValueDelimiters.BlockStart > 0)
-		{
-			FMemoryReader Reader(DeserializedRequest.TCHARBody);
-			Reader.Seek(PropertyValueDelimiters.BlockStart);
-			Reader.SetLimitSize(PropertyValueDelimiters.BlockEnd);
-			FRCJsonStructDeserializerBackend DeserializerBackend(Reader);
-			// Set a ERCPayloadType and TCHARBody in order to follow the replication path
-			if (IRemoteControlModule::Get().SetObjectProperties(ObjectRef, DeserializerBackend, ERCPayloadType::Json, DeserializedRequest.TCHARBody))
-			{
-				Response->Code = EHttpServerResponseCodes::Ok;
-			}
-		}
-=======
+	}
+
 	FStructOnScope CreateGetPropertyOnScope(const TSharedPtr<FRemoteControlProperty>& RCProperty, const FRCObjectReference& ObjectReference, FStructOnScope&& PropertyValueOnScope)
 	{
 		check(ObjectReference.IsValid() && RCProperty);
@@ -1019,7 +333,601 @@
 	if (HttpRouter)
 	{
 		HttpRouterHandle = HttpRouter->RegisterRequestPreprocessor(MoveTemp(RequestPreprocessor));
->>>>>>> 6bbb88c8
+	}
+
+	PreprocessorsHandleMappings.Add(WebRCHandle, HttpRouterHandle);
+	
+	return WebRCHandle;
+}
+
+void FWebRemoteControlModule::UnregisterRequestPreprocessor(const FDelegateHandle& RequestPreprocessorHandle)
+{
+	PreprocessorsToRegister.Remove(RequestPreprocessorHandle);
+	if (FDelegateHandle* HttpRouterHandle = PreprocessorsHandleMappings.Find(RequestPreprocessorHandle))
+	{
+		if (HttpRouterHandle->IsValid())
+		{
+			HttpRouter->UnregisterRequestPreprocessor(*HttpRouterHandle);
+		}
+		
+		PreprocessorsHandleMappings.Remove(RequestPreprocessorHandle);
+	}
+}
+
+void FWebRemoteControlModule::RegisterRoute(const FRemoteControlRoute& Route)
+{
+	RegisteredHttpRoutes.Add(Route);
+
+	// If the route is registered after the server is already started.
+	if (HttpRouter)
+	{
+		StartRoute(Route);
+	}
+}
+
+void FWebRemoteControlModule::UnregisterRoute(const FRemoteControlRoute& Route)
+{
+	RegisteredHttpRoutes.Remove(Route);
+	const uint32 RouteHash = GetTypeHash(Route);
+	if (FHttpRouteHandle* Handle = ActiveRouteHandles.Find(RouteHash))
+	{
+		if (HttpRouter)
+		{
+			HttpRouter->UnbindRoute(*Handle);
+		}
+		ActiveRouteHandles.Remove(RouteHash);
+	}
+}
+
+void FWebRemoteControlModule::RegisterWebsocketRoute(const FRemoteControlWebsocketRoute& Route)
+{
+	WebSocketRouter->BindRoute(Route.MessageName, Route.Delegate);
+}
+
+void FWebRemoteControlModule::UnregisterWebsocketRoute(const FRemoteControlWebsocketRoute& Route)
+{
+	WebSocketRouter->UnbindRoute(Route.MessageName);
+}
+
+void FWebRemoteControlModule::StartHttpServer()
+{
+	if (!HttpRouter)
+	{
+		HttpRouter = FHttpServerModule::Get().GetHttpRouter(HttpServerPort);
+		if (!HttpRouter)
+		{
+			UE_LOG(LogRemoteControl, Error, TEXT("Web Remote Call server couldn't be started on port %d"), HttpServerPort);
+			return;
+		}
+
+		for (FRemoteControlRoute& Route : RegisteredHttpRoutes)
+		{
+			StartRoute(Route);
+		}
+
+		const FHttpRequestHandler ValidationRequestHandler = FHttpRequestHandler([this](const FHttpServerRequest& Request, const FHttpResultCallback& OnComplete)
+		{
+			TUniquePtr<FHttpServerResponse> Response = WebRemoteControlUtils::CreateHttpResponse();
+
+			TArray<FString> ValueArray = {};
+			if (Request.Headers.Find(WebRemoteControlUtils::PassphraseHeader))
+			{
+				ValueArray = Request.Headers[WebRemoteControlUtils::PassphraseHeader];
+			}
+			
+			const FString Passphrase = !ValueArray.IsEmpty() ? ValueArray.Last() : "";
+
+			if (!CheckPassphrase(Passphrase))
+			{
+				WebRemoteControlUtils::CreateUTF8ErrorMessage(FString::Printf(TEXT("Given Passphrase is not correct!")), Response->Body);
+				Response->Code = EHttpServerResponseCodes::Denied;
+				OnComplete(MoveTemp(Response));
+				return true;
+			}
+
+			return false;
+		});
+
+		HttpRouter->RegisterRequestPreprocessor(ValidationRequestHandler);
+		
+		// Go through externally registered request pre-processors and register them with the http router.
+		for (const TPair<FDelegateHandle, FHttpRequestHandler>& Handler : PreprocessorsToRegister)
+		{
+			// Find the pre-processors HTTP-handle from the one we generated.
+			FDelegateHandle& Handle = PreprocessorsHandleMappings.FindChecked(Handler.Key);
+			if (Handle.IsValid())
+			{
+				HttpRouter->UnregisterRequestPreprocessor(Handle);
+			}
+
+			// Update the preprocessor handle mapping.
+			Handle = HttpRouter->RegisterRequestPreprocessor(Handler.Value);
+		}
+
+		FHttpServerModule::Get().StartAllListeners();
+
+		OnHttpServerStartedDelegate.Broadcast(HttpServerPort);
+	}
+}
+
+void FWebRemoteControlModule::StopHttpServer()
+{
+	if (FHttpServerModule::IsAvailable())
+	{
+		FHttpServerModule::Get().StopAllListeners();
+	}
+
+	if (HttpRouter)
+	{
+		for (const TPair<uint32, FHttpRouteHandle>& Tuple : ActiveRouteHandles)
+		{
+			if (Tuple.Key)
+			{
+				HttpRouter->UnbindRoute(Tuple.Value);
+			}
+		}
+
+		ActiveRouteHandles.Reset();
+	}
+
+	HttpRouter.Reset();
+	OnHttpServerStoppedDelegate.Broadcast();
+}
+
+void FWebRemoteControlModule::StartWebSocketServer()
+{
+	if (!WebSocketServer.IsRunning())
+	{
+		if (!WebSocketServer.Start(WebSocketServerPort, WebSocketRouter))
+		{
+			UE_LOG(LogRemoteControl, Error, TEXT("Web Remote Call WebSocket server couldn't be started on port %d"), WebSocketServerPort);
+#if WITH_EDITOR
+			FNotificationInfo Info{FText::Format(LOCTEXT("FailedStartRemoteControlServer", "Web Remote Call WebSocket server couldn't be started on port {0}"), WebSocketServerPort)};
+			Info.bFireAndForget = true;
+			Info.ExpireDuration =  3.0f;
+			FSlateNotificationManager::Get().AddNotification(MoveTemp(Info));
+#endif /*WITH_EDITOR*/
+
+			return;
+		}
+
+		UE_LOG(LogRemoteControl, Log, TEXT("Web Remote Control WebSocket server started on port %d"), WebSocketServerPort);
+		OnWebSocketServerStartedDelegate.Broadcast(WebSocketServerPort);
+	}
+}
+
+void FWebRemoteControlModule::StopWebSocketServer()
+{
+	WebSocketServer.Stop();
+	OnWebSocketServerStoppedDelegate.Broadcast();
+}
+
+void FWebRemoteControlModule::SetExternalRemoteWebSocketLoggerConnection(TSharedPtr<INetworkingWebSocket> WebSocketLoggerConnection)
+{
+	ExternalLogger.Reset();
+	
+	if (WebSocketLoggerConnection.IsValid())
+	{
+		ExternalLogger = MakeUnique<FWebRemoteControlExternalLogger>(WebSocketLoggerConnection);
+	}
+}
+
+void FWebRemoteControlModule::StartRoute(const FRemoteControlRoute& Route)
+{
+	// The handler is wrapped in a lambda since HttpRouter::BindRoute only accepts TFunctions
+	ActiveRouteHandles.Add(GetTypeHash(Route), HttpRouter->BindRoute(Route.Path, Route.Verb, [this, Handler = Route.Handler](const FHttpServerRequest& Request, const FHttpResultCallback& OnComplete) { return Handler.Execute(Request, OnComplete); }));
+}
+
+void FWebRemoteControlModule::RegisterRoutes()
+{
+	// Misc
+	RegisterRoute({
+		TEXT("Get information about different routes available on this API."),
+		FHttpPath(TEXT("/remote/info")),
+		EHttpServerRequestVerbs::VERB_GET,
+		FRequestHandlerDelegate::CreateRaw(this, &FWebRemoteControlModule::HandleInfoRoute)
+		});
+
+	RegisterRoute({
+		TEXT("Allows cross-origin http requests to the API."),
+		FHttpPath(TEXT("/remote")),
+		EHttpServerRequestVerbs::VERB_OPTIONS,
+		FRequestHandlerDelegate::CreateRaw(this, &FWebRemoteControlModule::HandleOptionsRoute)
+		});
+
+	// Raw API
+	RegisterRoute({
+		TEXT("Allows batching multiple calls into one request."),
+		FHttpPath(TEXT("/remote/batch")),
+		EHttpServerRequestVerbs::VERB_PUT,
+		FRequestHandlerDelegate::CreateRaw(this, &FWebRemoteControlModule::HandleBatchRequest)
+		});
+
+	RegisterRoute({
+		TEXT("Call a function on a remote object."),
+		FHttpPath(TEXT("/remote/object/call")),
+		EHttpServerRequestVerbs::VERB_PUT,
+		FRequestHandlerDelegate::CreateRaw(this, &FWebRemoteControlModule::HandleObjectCallRoute)
+		});
+
+	RegisterRoute({
+		TEXT("Read or write a property on a remote object."),
+		FHttpPath(TEXT("/remote/object/property")),
+		EHttpServerRequestVerbs::VERB_PUT,
+		FRequestHandlerDelegate::CreateRaw(this, &FWebRemoteControlModule::HandleObjectPropertyRoute)
+		});
+
+	RegisterRoute({
+		TEXT("Describe an object."),
+		FHttpPath(TEXT("/remote/object/describe")),
+		EHttpServerRequestVerbs::VERB_PUT,
+		FRequestHandlerDelegate::CreateRaw(this, &FWebRemoteControlModule::HandleDescribeObjectRoute)
+		});
+
+	// Passphrase Checking
+	RegisterRoute({
+		TEXT("Check whether or no the given Passphrase is correct"),
+		FHttpPath(TEXT("/remote/passphrase/")),
+		EHttpServerRequestVerbs::VERB_GET,
+		FRequestHandlerDelegate::CreateRaw(this, &FWebRemoteControlModule::HandlePassphraseRoute)
+		});
+
+	// Preset API
+	RegisterRoute({
+		TEXT("Get a remote control preset's content."),
+		FHttpPath(TEXT("/remote/preset/:preset")),
+		EHttpServerRequestVerbs::VERB_GET,
+		FRequestHandlerDelegate::CreateRaw(this, &FWebRemoteControlModule::HandleGetPresetRoute)
+		});
+
+	RegisterRoute({
+		TEXT("Get a list of available remote control presets."),
+		FHttpPath(TEXT("/remote/presets")),
+		EHttpServerRequestVerbs::VERB_GET,
+		FRequestHandlerDelegate::CreateRaw(this, &FWebRemoteControlModule::HandleGetPresetsRoute)
+		});
+
+	RegisterRoute({
+		TEXT("Call a function on a preset."),
+		FHttpPath(TEXT("/remote/preset/:preset/function/:functionname")),
+		EHttpServerRequestVerbs::VERB_PUT,
+		FRequestHandlerDelegate::CreateRaw(this, &FWebRemoteControlModule::HandlePresetCallFunctionRoute)
+		});
+
+	RegisterRoute({
+		TEXT("Set a property on a preset."),
+		FHttpPath(TEXT("/remote/preset/:preset/property/:propertyname")),
+		EHttpServerRequestVerbs::VERB_PUT,
+		FRequestHandlerDelegate::CreateRaw(this, &FWebRemoteControlModule::HandlePresetSetPropertyRoute)
+		});
+
+	RegisterRoute({
+		TEXT("Get a property on a preset."),
+		FHttpPath(TEXT("/remote/preset/:preset/property/:propertyname")),
+		EHttpServerRequestVerbs::VERB_GET,
+		FRequestHandlerDelegate::CreateRaw(this, &FWebRemoteControlModule::HandlePresetGetPropertyRoute)
+		});
+
+	RegisterRoute({
+		TEXT("Get an exposed actor's properties."),
+		FHttpPath(TEXT("/remote/preset/:preset/actor/:actor")),
+		EHttpServerRequestVerbs::VERB_GET,
+		FRequestHandlerDelegate::CreateRaw(this, &FWebRemoteControlModule::HandlePresetGetExposedActorPropertiesRoute)
+		});
+
+	RegisterRoute({
+		TEXT("Get an exposed actor's property."),
+		FHttpPath(TEXT("/remote/preset/:preset/actor/:actor/property/:propertyname")),
+		EHttpServerRequestVerbs::VERB_GET,
+		FRequestHandlerDelegate::CreateRaw(this, &FWebRemoteControlModule::HandlePresetGetExposedActorPropertyRoute)
+		});
+
+	RegisterRoute({
+		TEXT("Set an exposed actor's property."),
+		FHttpPath(TEXT("/remote/preset/:preset/actor/:actor/property/:propertyname")),
+		EHttpServerRequestVerbs::VERB_PUT,
+		FRequestHandlerDelegate::CreateRaw(this, &FWebRemoteControlModule::HandlePresetSetExposedActorPropertyRoute)
+		});
+
+	RegisterRoute({
+		TEXT("Get a preset"),
+		FHttpPath(TEXT("/remote/preset/:preset")),
+		EHttpServerRequestVerbs::VERB_GET,
+		FRequestHandlerDelegate::CreateRaw(this, &FWebRemoteControlModule::HandleGetPresetRoute)
+		});
+	
+	// Search
+	RegisterRoute({
+		TEXT("Search for assets"),
+		FHttpPath(TEXT("/remote/search/assets")),
+		EHttpServerRequestVerbs::VERB_PUT,
+		FRequestHandlerDelegate::CreateRaw(this, &FWebRemoteControlModule::HandleSearchAssetRoute)
+		});
+
+	// Metadata
+	RegisterRoute({
+		TEXT("Get a preset's metadata"),
+		FHttpPath(TEXT("/remote/preset/:preset/metadata")),
+		EHttpServerRequestVerbs::VERB_GET,
+		FRequestHandlerDelegate::CreateRaw(this, &FWebRemoteControlModule::HandleGetMetadataRoute)
+		});
+
+	RegisterRoute({
+		TEXT("Get/Set/Delete a preset metadata field"),
+		FHttpPath(TEXT("/remote/preset/:preset/metadata/:metadatafield")),
+		EHttpServerRequestVerbs::VERB_GET | EHttpServerRequestVerbs::VERB_PUT | EHttpServerRequestVerbs::VERB_DELETE,
+		FRequestHandlerDelegate::CreateRaw(this, &FWebRemoteControlModule::HandleMetadataFieldOperationsRoute)
+		});
+
+	RegisterRoute({
+	    TEXT("Get/Set/Delete an exposed property's metadata field"),
+	    FHttpPath(TEXT("/remote/preset/:preset/property/:label/metadata/:key")),
+	    EHttpServerRequestVerbs::VERB_GET | EHttpServerRequestVerbs::VERB_PUT | EHttpServerRequestVerbs::VERB_DELETE,
+	    FRequestHandlerDelegate::CreateRaw(this, &FWebRemoteControlModule::HandleEntityMetadataOperationsRoute)
+    });
+
+	RegisterRoute({
+        TEXT("Get/Set/Delete an exposed function's metadata field"),
+		FHttpPath(TEXT("/remote/preset/:preset/function/:label/metadata/:key")),
+        EHttpServerRequestVerbs::VERB_GET | EHttpServerRequestVerbs::VERB_PUT | EHttpServerRequestVerbs::VERB_DELETE,
+        FRequestHandlerDelegate::CreateRaw(this, &FWebRemoteControlModule::HandleEntityMetadataOperationsRoute)
+    });
+
+	RegisterRoute({
+        TEXT("Get/Set/Delete an exposed property's metadata field"),
+		FHttpPath(TEXT("/remote/preset/:preset/actor/:label/metadata/:key")),
+        EHttpServerRequestVerbs::VERB_GET | EHttpServerRequestVerbs::VERB_PUT | EHttpServerRequestVerbs::VERB_DELETE,
+        FRequestHandlerDelegate::CreateRaw(this, &FWebRemoteControlModule::HandleEntityMetadataOperationsRoute)
+    });
+
+	RegisterRoute({
+		TEXT("Set an exposed property's label"),
+		FHttpPath(TEXT("/remote/preset/:preset/property/:label/label")),
+		EHttpServerRequestVerbs::VERB_PUT,
+		FRequestHandlerDelegate::CreateRaw(this, &FWebRemoteControlModule::HandleEntitySetLabelRoute)
+	});
+	
+	RegisterRoute({
+		TEXT("Set an exposed function's label"),
+		FHttpPath(TEXT("/remote/preset/:preset/function/:label/label")),
+		EHttpServerRequestVerbs::VERB_PUT,
+		FRequestHandlerDelegate::CreateRaw(this, &FWebRemoteControlModule::HandleEntitySetLabelRoute)
+	});
+	
+	RegisterRoute({
+		TEXT("Set an exposed actor's label"),
+		FHttpPath(TEXT("/remote/preset/:preset/actor/:label/label")),
+		EHttpServerRequestVerbs::VERB_PUT,
+		FRequestHandlerDelegate::CreateRaw(this, &FWebRemoteControlModule::HandleEntitySetLabelRoute)
+	});
+
+	//**************************************
+	// Special websocket route just using http request
+	RegisterWebsocketRoute({
+		TEXT("Route a message that targets a http route."),
+		TEXT("http"),
+		FWebSocketMessageDelegate::CreateRaw(this, &FWebRemoteControlModule::HandleWebSocketHttpMessage)
+		});
+
+	WebSocketHandler->RegisterRoutes(this);
+
+	EditorRoutes.RegisterRoutes(this);
+}
+
+void FWebRemoteControlModule::RegisterConsoleCommands()
+{
+	ConsoleCommands.Add(MakeUnique<FAutoConsoleCommand>(
+		TEXT("WebControl.StartServer"),
+		TEXT("Start the http remote control web server"),
+		FConsoleCommandDelegate::CreateRaw(this, &FWebRemoteControlModule::StartHttpServer)
+		));
+
+	ConsoleCommands.Add(MakeUnique<FAutoConsoleCommand>(
+		TEXT("WebControl.StopServer"),
+		TEXT("Stop the http remote control web server"),
+		FConsoleCommandDelegate::CreateRaw(this, &FWebRemoteControlModule::StopHttpServer)
+		));
+
+	ConsoleCommands.Add(MakeUnique<FAutoConsoleCommand>(
+		TEXT("WebControl.StartWebSocketServer"),
+		TEXT("Start the WebSocket remote control web server"),
+		FConsoleCommandDelegate::CreateRaw(this, &FWebRemoteControlModule::StartWebSocketServer)
+		));
+
+	ConsoleCommands.Add(MakeUnique<FAutoConsoleCommand>(
+		TEXT("WebControl.StopWebSocketServer"),
+		TEXT("Stop the WebSocket remote control web server"),
+		FConsoleCommandDelegate::CreateRaw(this, &FWebRemoteControlModule::StopWebSocketServer)
+		));
+}
+
+void FWebRemoteControlModule::UnregisterConsoleCommands()
+{
+	for (TUniquePtr<FAutoConsoleCommand>& Command : ConsoleCommands)
+	{
+		Command.Reset();
+	}
+}
+
+bool FWebRemoteControlModule::HandleInfoRoute(const FHttpServerRequest& Request, const FHttpResultCallback& OnComplete)
+{
+	TUniquePtr<FHttpServerResponse> Response = WebRemoteControlUtils::CreateHttpResponse(EHttpServerResponseCodes::Ok);
+
+	
+	bool bInPackaged = false;
+	URemoteControlPreset* ActivePreset = nullptr; 
+
+#if !WITH_EDITOR
+	bInPackaged = true;
+#else
+	// If we are running an editor, then also add the active preset being edited to the payload.
+	IRemoteControlUIModule& RemoteControlUIModule = FModuleManager::Get().LoadModuleChecked<IRemoteControlUIModule>(TEXT("RemoteControlUI"));
+	ActivePreset = RemoteControlUIModule.GetActivePreset();
+#endif
+
+	FAPIInfoResponse RCResponse{RegisteredHttpRoutes.Array(), bInPackaged, ActivePreset};
+	WebRemoteControlUtils::SerializeResponse(MoveTemp(RCResponse), Response->Body);
+	OnComplete(MoveTemp(Response));
+	return true;
+}
+
+bool FWebRemoteControlModule::HandleBatchRequest(const FHttpServerRequest& Request, const FHttpResultCallback& OnComplete)
+{
+	TUniquePtr<FHttpServerResponse> Response = WebRemoteControlUtils::CreateHttpResponse();
+
+	if (!WebRemoteControlUtils::ValidateContentType(Request, TEXT("application/json"), OnComplete))
+	{
+		return true;
+	}
+
+	Response->Code = EHttpServerResponseCodes::Ok;
+
+	FRCBatchRequest BatchRequest;
+	if (!WebRemoteControlUtils::DeserializeRequest(Request, &OnComplete, BatchRequest))
+	{
+		return true;
+	}
+
+	FMemoryWriter Writer(Response->Body);
+	TSharedPtr<TJsonWriter<ANSICHAR>> JsonWriter = TJsonWriter<ANSICHAR>::Create(&Writer);
+
+	JsonWriter->WriteObjectStart();
+	JsonWriter->WriteIdentifierPrefix("Responses");
+	JsonWriter->WriteArrayStart();
+
+	BatchRequest.Passphrase = Request.Headers[WebRemoteControlUtils::PassphraseHeader].Last();
+
+	for (FRCRequestWrapper& Wrapper : BatchRequest.Requests)
+	{
+		Wrapper.Passphrase = BatchRequest.Passphrase;
+		// This makes sure the Json writer is in a good state before writing raw data.
+		JsonWriter->WriteRawJSONValue(TEXT(""));
+		InvokeWrappedRequest(Wrapper, Writer, &Request);
+	}
+
+	JsonWriter->WriteArrayEnd();
+	JsonWriter->WriteObjectEnd();
+
+	OnComplete(MoveTemp(Response));
+
+	return true;
+}
+
+bool FWebRemoteControlModule::HandleOptionsRoute(const FHttpServerRequest& Request, const FHttpResultCallback& OnComplete)
+{
+	OnComplete(WebRemoteControlUtils::CreateHttpResponse(EHttpServerResponseCodes::Ok));
+	return true;
+}
+
+bool FWebRemoteControlModule::HandleObjectCallRoute(const FHttpServerRequest& Request, const FHttpResultCallback& OnComplete)
+{
+	TUniquePtr<FHttpServerResponse> Response = WebRemoteControlUtils::CreateHttpResponse();
+
+	FString ErrorText;
+	if (!WebRemoteControlUtils::ValidateContentType(Request, TEXT("application/json"), OnComplete))
+	{
+		return true;
+	}
+
+	FRCCall Call;
+	if (!RemotePayloadSerializer::DeserializeCall(Request, Call, OnComplete))
+	{
+		return true;
+	}
+
+	// if we haven't resolved the object or function, return not found
+	if (!Call.IsValid())
+	{
+		WebRemoteControlUtils::CreateUTF8ErrorMessage(TEXT("The object or function was not found."), Response->Body);
+		Response->Code = EHttpServerResponseCodes::NotFound;
+		OnComplete(MoveTemp(Response));
+		return true;
+	}
+
+	IRemoteControlModule::Get().InvokeCall(Call);
+
+	TArray<uint8> WorkingBuffer;
+	WorkingBuffer.Empty();
+	if (!RemotePayloadSerializer::SerializeCall(Call, WorkingBuffer, true))
+	{
+		Response->Code = EHttpServerResponseCodes::ServerError;
+	}
+	else
+	{
+		WebRemoteControlUtils::ConvertToUTF8(WorkingBuffer, Response->Body);
+		Response->Code = EHttpServerResponseCodes::Ok;
+	}
+
+	OnComplete(MoveTemp(Response));
+	return true;
+}
+
+bool FWebRemoteControlModule::HandleObjectPropertyRoute(const FHttpServerRequest& Request, const FHttpResultCallback& OnComplete)
+{
+	TUniquePtr<FHttpServerResponse> Response = WebRemoteControlUtils::CreateHttpResponse();
+
+	if (!WebRemoteControlUtils::ValidateContentType(Request, TEXT("application/json"), OnComplete))
+	{
+		return true;
+	}
+
+	FRCObjectReference ObjectRef;
+	bool bResetToDefault = false;
+	FString ErrorText;
+	FRCObjectRequest DeserializedRequest;
+
+	if (!RemotePayloadSerializer::DeserializeObjectRef(Request, ObjectRef, DeserializedRequest, OnComplete))
+	{
+		return true;
+	}
+
+	// If we haven't found the object, return a not found error code
+	if (!ObjectRef.IsValid())
+	{
+		Response->Code = EHttpServerResponseCodes::NotFound;
+		WebRemoteControlUtils::CreateUTF8ErrorMessage(TEXT("Unable to find the object."), Response->Body);
+		OnComplete(MoveTemp(Response));
+		return true;
+	}
+
+	switch (ObjectRef.Access)
+	{
+	case ERCAccess::READ_ACCESS:
+	{
+		TArray<uint8> WorkingBuffer;
+		FMemoryWriter Writer(WorkingBuffer);
+		FRCJsonStructSerializerBackend SerializerBackend(Writer);
+		if (IRemoteControlModule::Get().GetObjectProperties(ObjectRef, SerializerBackend))
+		{
+			Response->Code = EHttpServerResponseCodes::Ok;
+			WebRemoteControlUtils::ConvertToUTF8(WorkingBuffer, Response->Body);
+		}
+	}
+	break;
+	case ERCAccess::WRITE_ACCESS:
+	case ERCAccess::WRITE_TRANSACTION_ACCESS:
+	{
+		const FBlockDelimiters& PropertyValueDelimiters = DeserializedRequest.GetStructParameters().FindChecked(FRCObjectRequest::PropertyValueLabel());
+		if (bResetToDefault)
+		{
+			constexpr bool bAllowIntercept = true;
+			if (IRemoteControlModule::Get().ResetObjectProperties(ObjectRef, bAllowIntercept))
+			{
+				Response->Code = EHttpServerResponseCodes::Ok;
+			}
+		}
+		else if (PropertyValueDelimiters.BlockStart > 0)
+		{
+			FMemoryReader Reader(DeserializedRequest.TCHARBody);
+			Reader.Seek(PropertyValueDelimiters.BlockStart);
+			Reader.SetLimitSize(PropertyValueDelimiters.BlockEnd);
+			FRCJsonStructDeserializerBackend DeserializerBackend(Reader);
+			// Set a ERCPayloadType and TCHARBody in order to follow the replication path
+			if (IRemoteControlModule::Get().SetObjectProperties(ObjectRef, DeserializerBackend, ERCPayloadType::Json, DeserializedRequest.TCHARBody, DeserializedRequest.Operation))
+			{
+				Response->Code = EHttpServerResponseCodes::Ok;
+			}
+		}
 	}
 	break;
 	default:
@@ -1031,7 +939,6 @@
 	return true;
 }
 
-<<<<<<< HEAD
 bool FWebRemoteControlModule::HandlePresetCallFunctionRoute(const FHttpServerRequest& Request, const FHttpResultCallback& OnComplete)
 {
 	TUniquePtr<FHttpServerResponse> Response = WebRemoteControlUtils::CreateHttpResponse();
@@ -1151,32 +1058,8 @@
 				}
 			}
 		}
-=======
-	PreprocessorsHandleMappings.Add(WebRCHandle, HttpRouterHandle);
-	
-	return WebRCHandle;
-}
-
-void FWebRemoteControlModule::UnregisterRequestPreprocessor(const FDelegateHandle& RequestPreprocessorHandle)
-{
-	PreprocessorsToRegister.Remove(RequestPreprocessorHandle);
-	if (FDelegateHandle* HttpRouterHandle = PreprocessorsHandleMappings.Find(RequestPreprocessorHandle))
-	{
-		if (HttpRouterHandle->IsValid())
-		{
-			HttpRouter->UnregisterRequestPreprocessor(*HttpRouterHandle);
-		}
-		
-		PreprocessorsHandleMappings.Remove(RequestPreprocessorHandle);
->>>>>>> 6bbb88c8
-	}
-}
-
-void FWebRemoteControlModule::RegisterRoute(const FRemoteControlRoute& Route)
-{
-	RegisteredHttpRoutes.Add(Route);
-
-<<<<<<< HEAD
+	}
+
 	JsonWriter->WriteArrayEnd();
 	JsonWriter->WriteObjectEnd();
 
@@ -1207,16 +1090,8 @@
 	if (!WebRemoteControlUtils::DeserializeRequest(Request, &OnComplete, SetPropertyRequest))
 	{
 		return true;
-=======
-	// If the route is registered after the server is already started.
-	if (HttpRouter)
-	{
-		StartRoute(Route);
->>>>>>> 6bbb88c8
-	}
-}
-
-<<<<<<< HEAD
+	}
+
 	FResolvePresetFieldArgs Args;
 	Args.PresetName = Request.PathParams.FindChecked(TEXT("preset"));
 	Args.FieldLabel = Request.PathParams.FindChecked(TEXT("propertyname"));
@@ -1228,23 +1103,8 @@
 		WebRemoteControlUtils::CreateUTF8ErrorMessage(TEXT("Unable to resolve the preset."), Response->Body);
 		OnComplete(MoveTemp(Response));
 		return true;
-=======
-void FWebRemoteControlModule::UnregisterRoute(const FRemoteControlRoute& Route)
-{
-	RegisteredHttpRoutes.Remove(Route);
-	const uint32 RouteHash = GetTypeHash(Route);
-	if (FHttpRouteHandle* Handle = ActiveRouteHandles.Find(RouteHash))
-	{
-		if (HttpRouter)
-		{
-			HttpRouter->UnbindRoute(*Handle);
-		}
-		ActiveRouteHandles.Remove(RouteHash);
->>>>>>> 6bbb88c8
-	}
-}
-
-<<<<<<< HEAD
+	}
+
 	TSharedPtr<FRemoteControlProperty> RemoteControlProperty = WebRemoteControl::GetRCEntity<FRemoteControlProperty>(Preset, Args.FieldLabel);
 
 	if (!RemoteControlProperty.IsValid())
@@ -1297,27 +1157,6 @@
 			NewPayloadReader.Seek(0);
 			// Set a ERCPayloadType and TCHARBody in order to follow the replication path
 			bSuccess &= IRemoteControlModule::Get().SetObjectProperties(ObjectRef, Backend, ERCPayloadType::Json, NewPayload);
-=======
-void FWebRemoteControlModule::RegisterWebsocketRoute(const FRemoteControlWebsocketRoute& Route)
-{
-	WebSocketRouter->BindRoute(Route.MessageName, Route.Delegate);
-}
-
-void FWebRemoteControlModule::UnregisterWebsocketRoute(const FRemoteControlWebsocketRoute& Route)
-{
-	WebSocketRouter->UnbindRoute(Route.MessageName);
-}
-
-void FWebRemoteControlModule::StartHttpServer()
-{
-	if (!HttpRouter)
-	{
-		HttpRouter = FHttpServerModule::Get().GetHttpRouter(HttpServerPort);
-		if (!HttpRouter)
-		{
-			UE_LOG(LogRemoteControl, Error, TEXT("Web Remote Call server couldn't be started on port %d"), HttpServerPort);
-			return;
->>>>>>> 6bbb88c8
 		}
 	}
 
@@ -1353,7 +1192,6 @@
 
 	TSharedPtr<FRemoteControlProperty> RemoteControlProperty = WebRemoteControl::GetRCEntity<FRemoteControlProperty>(Preset, Args.FieldLabel);
 
-<<<<<<< HEAD
 	if (!RemoteControlProperty)
 	{
 		Response->Code = EHttpServerResponseCodes::NotFound;
@@ -1362,59 +1200,27 @@
 		return true;
 	}
 
+	if (!RemoteControlProperty->IsBound())
+	{
+		Response->Code = EHttpServerResponseCodes::NotFound;
+		WebRemoteControlUtils::CreateUTF8ErrorMessage(TEXT("Exposed entity was found but not bound to any object."), Response->Body);
+		OnComplete(MoveTemp(Response));
+		return true;
+	}
+
 	TArray<uint8> WorkingBuffer;
 	FMemoryWriter Writer(WorkingBuffer);
-	TSharedPtr<TJsonWriter<UCS2CHAR>> JsonWriter = TJsonWriter<UCS2CHAR>::Create(&Writer);
 
 	FRCObjectReference ObjectRef;
 
-	bool bSuccess = true;
-
-	JsonWriter->WriteObjectStart();
-	{
-		{
-			JsonWriter->WriteIdentifierPrefix(TEXT("ExposedPropertyDescription"));
-			FRCJsonStructSerializerBackend SerializeBackend{Writer};
-			FStructSerializer::Serialize(FRCExposedPropertyDescription{*RemoteControlProperty}, SerializeBackend, FStructSerializerPolicies());
-=======
-		for (FRemoteControlRoute& Route : RegisteredHttpRoutes)
-		{
-			StartRoute(Route);
->>>>>>> 6bbb88c8
-		}
-		
-		// Temporary workaround, reset the state of the json writer
-		JsonWriter->WriteRawJSONValue(TEXT(""));
-		
-		JsonWriter->WriteIdentifierPrefix("PropertyValues");
-		JsonWriter->WriteArrayStart();
-
-<<<<<<< HEAD
-		for (UObject* Object : RemoteControlProperty->GetBoundObjects())
-		{
-			IRemoteControlModule::Get().ResolveObjectProperty(ERCAccess::READ_ACCESS, Object, RemoteControlProperty->FieldPathInfo.ToString(), ObjectRef);
-
-			JsonWriter->WriteObjectStart();
-			{
-				JsonWriter->WriteValue(TEXT("ObjectPath"), Object->GetPathName());
-				JsonWriter->WriteIdentifierPrefix(TEXT("PropertyValue"));
-
-				bSuccess &= RemotePayloadSerializer::SerializePartial(
-	                [&ObjectRef] (FJsonStructSerializerBackend& SerializerBackend)
-	                {
-	                    return IRemoteControlModule::Get().GetObjectProperties(ObjectRef, SerializerBackend);
-	                }
-	                , Writer);
-			}
-			JsonWriter->WriteObjectEnd();
-		}
-
-		JsonWriter->WriteArrayEnd();
-	}
-	JsonWriter->WriteObjectEnd();
+	bool bSuccess = IRemoteControlModule::Get().ResolveObjectProperty(ERCAccess::READ_ACCESS, RemoteControlProperty->GetBoundObjects()[0], RemoteControlProperty->FieldPathInfo.ToString(), ObjectRef);
 
 	if (bSuccess)
 	{
+		FStructOnScope PropertyValueOnScope = WebRemoteControlStructUtils::CreatePropertyValueOnScope(RemoteControlProperty, ObjectRef);
+		FStructOnScope FinalStruct = WebRemoteControlStructUtils::CreateGetPropertyOnScope(RemoteControlProperty, ObjectRef, MoveTemp(PropertyValueOnScope));
+		WebRemoteControlUtils::SerializeStructOnScope(FinalStruct, Writer);
+
 		Response->Code = EHttpServerResponseCodes::Ok;
 		WebRemoteControlUtils::ConvertToUTF8(WorkingBuffer, Response->Body);
 	}
@@ -1452,30 +1258,14 @@
 		{
 			TArray<uint8> WorkingBuffer;
 			FMemoryWriter Writer(WorkingBuffer);
-			TSharedPtr<TJsonWriter<UCS2CHAR>> JsonWriter = TJsonWriter<UCS2CHAR>::Create(&Writer);
 
 			FRCObjectReference ObjectRef;
 
-			bool bSuccess = true;
-
-			bSuccess &= IRemoteControlModule::Get().ResolveObjectProperty(ERCAccess::READ_ACCESS, Actor, FieldPath, ObjectRef);
-
-			FRCJsonStructSerializerBackend SerializerBackend(Writer);
-
-			JsonWriter->WriteObjectStart();
-			JsonWriter->WriteIdentifierPrefix(TEXT("PropertyValue"));
-
-			bSuccess &= RemotePayloadSerializer::SerializePartial(
-				[&ObjectRef](FJsonStructSerializerBackend& SerializerBackend)
-				{
-					return IRemoteControlModule::Get().GetObjectProperties(ObjectRef, SerializerBackend);
-				}
-			, Writer);
-
-			JsonWriter->WriteObjectEnd();
+			if (IRemoteControlModule::Get().ResolveObjectProperty(ERCAccess::READ_ACCESS, Actor, FieldPath, ObjectRef))
+			{
+				FStructOnScope ActorPropertyOnScope = WebRemoteControlStructUtils::CreateActorPropertyOnScope(ObjectRef);
+				WebRemoteControlUtils::SerializeStructOnScope(ActorPropertyOnScope, Writer);
 			
-			if (bSuccess)
-			{
 				Response->Code = EHttpServerResponseCodes::Ok;
 				WebRemoteControlUtils::ConvertToUTF8(WorkingBuffer, Response->Body);
 			}
@@ -1483,45 +1273,7 @@
 			{
 				Response->Code = EHttpServerResponseCodes::NotFound;
 				WebRemoteControlUtils::CreateUTF8ErrorMessage(FString::Printf(TEXT("Error while trying to read property %s on actor %s."), *PropertyName, *ActorRCLabel), Response->Body);
-=======
-		const FHttpRequestHandler ValidationRequestHandler = FHttpRequestHandler([this](const FHttpServerRequest& Request, const FHttpResultCallback& OnComplete)
-		{
-			TUniquePtr<FHttpServerResponse> Response = WebRemoteControlUtils::CreateHttpResponse();
-
-			TArray<FString> ValueArray = {};
-			if (Request.Headers.Find(WebRemoteControlUtils::PassphraseHeader))
-			{
-				ValueArray = Request.Headers[WebRemoteControlUtils::PassphraseHeader];
-			}
-			
-			const FString Passphrase = !ValueArray.IsEmpty() ? ValueArray.Last() : "";
-
-			if (!CheckPassphrase(Passphrase))
-			{
-				WebRemoteControlUtils::CreateUTF8ErrorMessage(FString::Printf(TEXT("Given Passphrase is not correct!")), Response->Body);
-				Response->Code = EHttpServerResponseCodes::Denied;
-				OnComplete(MoveTemp(Response));
-				return true;
-			}
-
-			return false;
-		});
-
-		HttpRouter->RegisterRequestPreprocessor(ValidationRequestHandler);
-		
-		// Go through externally registered request pre-processors and register them with the http router.
-		for (const TPair<FDelegateHandle, FHttpRequestHandler>& Handler : PreprocessorsToRegister)
-		{
-			// Find the pre-processors HTTP-handle from the one we generated.
-			FDelegateHandle& Handle = PreprocessorsHandleMappings.FindChecked(Handler.Key);
-			if (Handle.IsValid())
-			{
-				HttpRouter->UnregisterRequestPreprocessor(Handle);
->>>>>>> 6bbb88c8
-			}
-
-			// Update the preprocessor handle mapping.
-			Handle = HttpRouter->RegisterRequestPreprocessor(Handler.Value);
+			}
 		}
 	}
 
@@ -1546,7 +1298,6 @@
 		return true;
 	}
 
-<<<<<<< HEAD
 	if (TSharedPtr<FRemoteControlActor> RCActor = WebRemoteControl::GetRCEntity<FRemoteControlActor>(Preset, ActorRCLabel))
 	{
 		if (AActor* Actor = RCActor->GetActor())
@@ -1565,28 +1316,6 @@
 			{
 				Response->Code = EHttpServerResponseCodes::NotFound;
 				WebRemoteControlUtils::CreateUTF8ErrorMessage(TEXT("Unable to serialize exposed actor " + ActorRCLabel), Response->Body);
-=======
-		FHttpServerModule::Get().StartAllListeners();
-
-		OnHttpServerStartedDelegate.Broadcast(HttpServerPort);
-	}
-}
-
-void FWebRemoteControlModule::StopHttpServer()
-{
-	if (FHttpServerModule::IsAvailable())
-	{
-		FHttpServerModule::Get().StopAllListeners();
-	}
-
-	if (HttpRouter)
-	{
-		for (const TPair<uint32, FHttpRouteHandle>& Tuple : ActiveRouteHandles)
-		{
-			if (Tuple.Key)
-			{
-				HttpRouter->UnbindRoute(Tuple.Value);
->>>>>>> 6bbb88c8
 			}
 		}
 		else
@@ -1620,392 +1349,15 @@
 	FString PropertyName = Request.PathParams.FindChecked(TEXT("propertyname"));
 	FRCFieldPathInfo FieldPath{ PropertyName };
 
-<<<<<<< HEAD
 	URemoteControlPreset* Preset = WebRemoteControl::GetPreset(*PresetName);
 	if (Preset == nullptr)
 	{
 		Response->Code = EHttpServerResponseCodes::NotFound;
 		WebRemoteControlUtils::CreateUTF8ErrorMessage(TEXT("Unable to resolve the preset."), Response->Body);
-=======
-		ActiveRouteHandles.Reset();
-	}
-
-	HttpRouter.Reset();
-	OnHttpServerStoppedDelegate.Broadcast();
-}
-
-void FWebRemoteControlModule::StartWebSocketServer()
-{
-	if (!WebSocketServer.IsRunning())
-	{
-		if (!WebSocketServer.Start(WebSocketServerPort, WebSocketRouter))
-		{
-			UE_LOG(LogRemoteControl, Error, TEXT("Web Remote Call WebSocket server couldn't be started on port %d"), WebSocketServerPort);
-#if WITH_EDITOR
-			FNotificationInfo Info{FText::Format(LOCTEXT("FailedStartRemoteControlServer", "Web Remote Call WebSocket server couldn't be started on port {0}"), WebSocketServerPort)};
-			Info.bFireAndForget = true;
-			Info.ExpireDuration =  3.0f;
-			FSlateNotificationManager::Get().AddNotification(MoveTemp(Info));
-#endif /*WITH_EDITOR*/
-
-			return;
-		}
-
-		UE_LOG(LogRemoteControl, Log, TEXT("Web Remote Control WebSocket server started on port %d"), WebSocketServerPort);
-		OnWebSocketServerStartedDelegate.Broadcast(WebSocketServerPort);
-	}
-}
-
-void FWebRemoteControlModule::StopWebSocketServer()
-{
-	WebSocketServer.Stop();
-	OnWebSocketServerStoppedDelegate.Broadcast();
-}
-
-void FWebRemoteControlModule::SetExternalRemoteWebSocketLoggerConnection(TSharedPtr<INetworkingWebSocket> WebSocketLoggerConnection)
-{
-	ExternalLogger.Reset();
-	
-	if (WebSocketLoggerConnection.IsValid())
-	{
-		ExternalLogger = MakeUnique<FWebRemoteControlExternalLogger>(WebSocketLoggerConnection);
-	}
-}
-
-void FWebRemoteControlModule::StartRoute(const FRemoteControlRoute& Route)
-{
-	// The handler is wrapped in a lambda since HttpRouter::BindRoute only accepts TFunctions
-	ActiveRouteHandles.Add(GetTypeHash(Route), HttpRouter->BindRoute(Route.Path, Route.Verb, [this, Handler = Route.Handler](const FHttpServerRequest& Request, const FHttpResultCallback& OnComplete) { return Handler.Execute(Request, OnComplete); }));
-}
-
-void FWebRemoteControlModule::RegisterRoutes()
-{
-	// Misc
-	RegisterRoute({
-		TEXT("Get information about different routes available on this API."),
-		FHttpPath(TEXT("/remote/info")),
-		EHttpServerRequestVerbs::VERB_GET,
-		FRequestHandlerDelegate::CreateRaw(this, &FWebRemoteControlModule::HandleInfoRoute)
-		});
-
-	RegisterRoute({
-		TEXT("Allows cross-origin http requests to the API."),
-		FHttpPath(TEXT("/remote")),
-		EHttpServerRequestVerbs::VERB_OPTIONS,
-		FRequestHandlerDelegate::CreateRaw(this, &FWebRemoteControlModule::HandleOptionsRoute)
-		});
-
-	// Raw API
-	RegisterRoute({
-		TEXT("Allows batching multiple calls into one request."),
-		FHttpPath(TEXT("/remote/batch")),
-		EHttpServerRequestVerbs::VERB_PUT,
-		FRequestHandlerDelegate::CreateRaw(this, &FWebRemoteControlModule::HandleBatchRequest)
-		});
-
-	RegisterRoute({
-		TEXT("Call a function on a remote object."),
-		FHttpPath(TEXT("/remote/object/call")),
-		EHttpServerRequestVerbs::VERB_PUT,
-		FRequestHandlerDelegate::CreateRaw(this, &FWebRemoteControlModule::HandleObjectCallRoute)
-		});
-
-	RegisterRoute({
-		TEXT("Read or write a property on a remote object."),
-		FHttpPath(TEXT("/remote/object/property")),
-		EHttpServerRequestVerbs::VERB_PUT,
-		FRequestHandlerDelegate::CreateRaw(this, &FWebRemoteControlModule::HandleObjectPropertyRoute)
-		});
-
-	RegisterRoute({
-		TEXT("Describe an object."),
-		FHttpPath(TEXT("/remote/object/describe")),
-		EHttpServerRequestVerbs::VERB_PUT,
-		FRequestHandlerDelegate::CreateRaw(this, &FWebRemoteControlModule::HandleDescribeObjectRoute)
-		});
-
-	// Passphrase Checking
-	RegisterRoute({
-		TEXT("Check whether or no the given Passphrase is correct"),
-		FHttpPath(TEXT("/remote/passphrase/")),
-		EHttpServerRequestVerbs::VERB_GET,
-		FRequestHandlerDelegate::CreateRaw(this, &FWebRemoteControlModule::HandlePassphraseRoute)
-		});
-
-	// Preset API
-	RegisterRoute({
-		TEXT("Get a remote control preset's content."),
-		FHttpPath(TEXT("/remote/preset/:preset")),
-		EHttpServerRequestVerbs::VERB_GET,
-		FRequestHandlerDelegate::CreateRaw(this, &FWebRemoteControlModule::HandleGetPresetRoute)
-		});
-
-	RegisterRoute({
-		TEXT("Get a list of available remote control presets."),
-		FHttpPath(TEXT("/remote/presets")),
-		EHttpServerRequestVerbs::VERB_GET,
-		FRequestHandlerDelegate::CreateRaw(this, &FWebRemoteControlModule::HandleGetPresetsRoute)
-		});
-
-	RegisterRoute({
-		TEXT("Call a function on a preset."),
-		FHttpPath(TEXT("/remote/preset/:preset/function/:functionname")),
-		EHttpServerRequestVerbs::VERB_PUT,
-		FRequestHandlerDelegate::CreateRaw(this, &FWebRemoteControlModule::HandlePresetCallFunctionRoute)
-		});
-
-	RegisterRoute({
-		TEXT("Set a property on a preset."),
-		FHttpPath(TEXT("/remote/preset/:preset/property/:propertyname")),
-		EHttpServerRequestVerbs::VERB_PUT,
-		FRequestHandlerDelegate::CreateRaw(this, &FWebRemoteControlModule::HandlePresetSetPropertyRoute)
-		});
-
-	RegisterRoute({
-		TEXT("Get a property on a preset."),
-		FHttpPath(TEXT("/remote/preset/:preset/property/:propertyname")),
-		EHttpServerRequestVerbs::VERB_GET,
-		FRequestHandlerDelegate::CreateRaw(this, &FWebRemoteControlModule::HandlePresetGetPropertyRoute)
-		});
-
-	RegisterRoute({
-		TEXT("Get an exposed actor's properties."),
-		FHttpPath(TEXT("/remote/preset/:preset/actor/:actor")),
-		EHttpServerRequestVerbs::VERB_GET,
-		FRequestHandlerDelegate::CreateRaw(this, &FWebRemoteControlModule::HandlePresetGetExposedActorPropertiesRoute)
-		});
-
-	RegisterRoute({
-		TEXT("Get an exposed actor's property."),
-		FHttpPath(TEXT("/remote/preset/:preset/actor/:actor/property/:propertyname")),
-		EHttpServerRequestVerbs::VERB_GET,
-		FRequestHandlerDelegate::CreateRaw(this, &FWebRemoteControlModule::HandlePresetGetExposedActorPropertyRoute)
-		});
-
-	RegisterRoute({
-		TEXT("Set an exposed actor's property."),
-		FHttpPath(TEXT("/remote/preset/:preset/actor/:actor/property/:propertyname")),
-		EHttpServerRequestVerbs::VERB_PUT,
-		FRequestHandlerDelegate::CreateRaw(this, &FWebRemoteControlModule::HandlePresetSetExposedActorPropertyRoute)
-		});
-
-	RegisterRoute({
-		TEXT("Get a preset"),
-		FHttpPath(TEXT("/remote/preset/:preset")),
-		EHttpServerRequestVerbs::VERB_GET,
-		FRequestHandlerDelegate::CreateRaw(this, &FWebRemoteControlModule::HandleGetPresetRoute)
-		});
-	
-	// Search
-	RegisterRoute({
-		TEXT("Search for assets"),
-		FHttpPath(TEXT("/remote/search/assets")),
-		EHttpServerRequestVerbs::VERB_PUT,
-		FRequestHandlerDelegate::CreateRaw(this, &FWebRemoteControlModule::HandleSearchAssetRoute)
-		});
-
-	// Metadata
-	RegisterRoute({
-		TEXT("Get a preset's metadata"),
-		FHttpPath(TEXT("/remote/preset/:preset/metadata")),
-		EHttpServerRequestVerbs::VERB_GET,
-		FRequestHandlerDelegate::CreateRaw(this, &FWebRemoteControlModule::HandleGetMetadataRoute)
-		});
-
-	RegisterRoute({
-		TEXT("Get/Set/Delete a preset metadata field"),
-		FHttpPath(TEXT("/remote/preset/:preset/metadata/:metadatafield")),
-		EHttpServerRequestVerbs::VERB_GET | EHttpServerRequestVerbs::VERB_PUT | EHttpServerRequestVerbs::VERB_DELETE,
-		FRequestHandlerDelegate::CreateRaw(this, &FWebRemoteControlModule::HandleMetadataFieldOperationsRoute)
-		});
-
-	RegisterRoute({
-	    TEXT("Get/Set/Delete an exposed property's metadata field"),
-	    FHttpPath(TEXT("/remote/preset/:preset/property/:label/metadata/:key")),
-	    EHttpServerRequestVerbs::VERB_GET | EHttpServerRequestVerbs::VERB_PUT | EHttpServerRequestVerbs::VERB_DELETE,
-	    FRequestHandlerDelegate::CreateRaw(this, &FWebRemoteControlModule::HandleEntityMetadataOperationsRoute)
-    });
-
-	RegisterRoute({
-        TEXT("Get/Set/Delete an exposed function's metadata field"),
-		FHttpPath(TEXT("/remote/preset/:preset/function/:label/metadata/:key")),
-        EHttpServerRequestVerbs::VERB_GET | EHttpServerRequestVerbs::VERB_PUT | EHttpServerRequestVerbs::VERB_DELETE,
-        FRequestHandlerDelegate::CreateRaw(this, &FWebRemoteControlModule::HandleEntityMetadataOperationsRoute)
-    });
-
-	RegisterRoute({
-        TEXT("Get/Set/Delete an exposed property's metadata field"),
-		FHttpPath(TEXT("/remote/preset/:preset/actor/:label/metadata/:key")),
-        EHttpServerRequestVerbs::VERB_GET | EHttpServerRequestVerbs::VERB_PUT | EHttpServerRequestVerbs::VERB_DELETE,
-        FRequestHandlerDelegate::CreateRaw(this, &FWebRemoteControlModule::HandleEntityMetadataOperationsRoute)
-    });
-
-	RegisterRoute({
-		TEXT("Set an exposed property's label"),
-		FHttpPath(TEXT("/remote/preset/:preset/property/:label/label")),
-		EHttpServerRequestVerbs::VERB_PUT,
-		FRequestHandlerDelegate::CreateRaw(this, &FWebRemoteControlModule::HandleEntitySetLabelRoute)
-	});
-	
-	RegisterRoute({
-		TEXT("Set an exposed function's label"),
-		FHttpPath(TEXT("/remote/preset/:preset/function/:label/label")),
-		EHttpServerRequestVerbs::VERB_PUT,
-		FRequestHandlerDelegate::CreateRaw(this, &FWebRemoteControlModule::HandleEntitySetLabelRoute)
-	});
-	
-	RegisterRoute({
-		TEXT("Set an exposed actor's label"),
-		FHttpPath(TEXT("/remote/preset/:preset/actor/:label/label")),
-		EHttpServerRequestVerbs::VERB_PUT,
-		FRequestHandlerDelegate::CreateRaw(this, &FWebRemoteControlModule::HandleEntitySetLabelRoute)
-	});
-
-	//**************************************
-	// Special websocket route just using http request
-	RegisterWebsocketRoute({
-		TEXT("Route a message that targets a http route."),
-		TEXT("http"),
-		FWebSocketMessageDelegate::CreateRaw(this, &FWebRemoteControlModule::HandleWebSocketHttpMessage)
-		});
-
-	WebSocketHandler->RegisterRoutes(this);
-
-	EditorRoutes.RegisterRoutes(this);
-}
-
-void FWebRemoteControlModule::RegisterConsoleCommands()
-{
-	ConsoleCommands.Add(MakeUnique<FAutoConsoleCommand>(
-		TEXT("WebControl.StartServer"),
-		TEXT("Start the http remote control web server"),
-		FConsoleCommandDelegate::CreateRaw(this, &FWebRemoteControlModule::StartHttpServer)
-		));
-
-	ConsoleCommands.Add(MakeUnique<FAutoConsoleCommand>(
-		TEXT("WebControl.StopServer"),
-		TEXT("Stop the http remote control web server"),
-		FConsoleCommandDelegate::CreateRaw(this, &FWebRemoteControlModule::StopHttpServer)
-		));
-
-	ConsoleCommands.Add(MakeUnique<FAutoConsoleCommand>(
-		TEXT("WebControl.StartWebSocketServer"),
-		TEXT("Start the WebSocket remote control web server"),
-		FConsoleCommandDelegate::CreateRaw(this, &FWebRemoteControlModule::StartWebSocketServer)
-		));
-
-	ConsoleCommands.Add(MakeUnique<FAutoConsoleCommand>(
-		TEXT("WebControl.StopWebSocketServer"),
-		TEXT("Stop the WebSocket remote control web server"),
-		FConsoleCommandDelegate::CreateRaw(this, &FWebRemoteControlModule::StopWebSocketServer)
-		));
-}
-
-void FWebRemoteControlModule::UnregisterConsoleCommands()
-{
-	for (TUniquePtr<FAutoConsoleCommand>& Command : ConsoleCommands)
-	{
-		Command.Reset();
-	}
-}
-
-bool FWebRemoteControlModule::HandleInfoRoute(const FHttpServerRequest& Request, const FHttpResultCallback& OnComplete)
-{
-	TUniquePtr<FHttpServerResponse> Response = WebRemoteControlUtils::CreateHttpResponse(EHttpServerResponseCodes::Ok);
-
-	
-	bool bInPackaged = false;
-	URemoteControlPreset* ActivePreset = nullptr; 
-
-#if !WITH_EDITOR
-	bInPackaged = true;
-#else
-	// If we are running an editor, then also add the active preset being edited to the payload.
-	IRemoteControlUIModule& RemoteControlUIModule = FModuleManager::Get().LoadModuleChecked<IRemoteControlUIModule>(TEXT("RemoteControlUI"));
-	ActivePreset = RemoteControlUIModule.GetActivePreset();
-#endif
-
-	FAPIInfoResponse RCResponse{RegisteredHttpRoutes.Array(), bInPackaged, ActivePreset};
-	WebRemoteControlUtils::SerializeResponse(MoveTemp(RCResponse), Response->Body);
-	OnComplete(MoveTemp(Response));
-	return true;
-}
-
-bool FWebRemoteControlModule::HandleBatchRequest(const FHttpServerRequest& Request, const FHttpResultCallback& OnComplete)
-{
-	TUniquePtr<FHttpServerResponse> Response = WebRemoteControlUtils::CreateHttpResponse();
-
-	if (!WebRemoteControlUtils::ValidateContentType(Request, TEXT("application/json"), OnComplete))
-	{
-		return true;
-	}
-
-	Response->Code = EHttpServerResponseCodes::Ok;
-
-	FRCBatchRequest BatchRequest;
-	if (!WebRemoteControlUtils::DeserializeRequest(Request, &OnComplete, BatchRequest))
-	{
-		return true;
-	}
-
-	FMemoryWriter Writer(Response->Body);
-	TSharedPtr<TJsonWriter<ANSICHAR>> JsonWriter = TJsonWriter<ANSICHAR>::Create(&Writer);
-
-	JsonWriter->WriteObjectStart();
-	JsonWriter->WriteIdentifierPrefix("Responses");
-	JsonWriter->WriteArrayStart();
-
-	BatchRequest.Passphrase = Request.Headers[WebRemoteControlUtils::PassphraseHeader].Last();
-
-	for (FRCRequestWrapper& Wrapper : BatchRequest.Requests)
-	{
-		Wrapper.Passphrase = BatchRequest.Passphrase;
-		// This makes sure the Json writer is in a good state before writing raw data.
-		JsonWriter->WriteRawJSONValue(TEXT(""));
-		InvokeWrappedRequest(Wrapper, Writer, &Request);
-	}
-
-	JsonWriter->WriteArrayEnd();
-	JsonWriter->WriteObjectEnd();
-
-	OnComplete(MoveTemp(Response));
-
-	return true;
-}
-
-bool FWebRemoteControlModule::HandleOptionsRoute(const FHttpServerRequest& Request, const FHttpResultCallback& OnComplete)
-{
-	OnComplete(WebRemoteControlUtils::CreateHttpResponse(EHttpServerResponseCodes::Ok));
-	return true;
-}
-
-bool FWebRemoteControlModule::HandleObjectCallRoute(const FHttpServerRequest& Request, const FHttpResultCallback& OnComplete)
-{
-	TUniquePtr<FHttpServerResponse> Response = WebRemoteControlUtils::CreateHttpResponse();
-
-	FString ErrorText;
-	if (!WebRemoteControlUtils::ValidateContentType(Request, TEXT("application/json"), OnComplete))
-	{
-		return true;
-	}
-
-	FRCCall Call;
-	if (!RemotePayloadSerializer::DeserializeCall(Request, Call, OnComplete))
-	{
-		return true;
-	}
-
-	// if we haven't resolved the object or function, return not found
-	if (!Call.IsValid())
-	{
-		WebRemoteControlUtils::CreateUTF8ErrorMessage(TEXT("The object or function was not found."), Response->Body);
-		Response->Code = EHttpServerResponseCodes::NotFound;
->>>>>>> 6bbb88c8
 		OnComplete(MoveTemp(Response));
 		return true;
 	}
 
-<<<<<<< HEAD
 	bool bSuccess = true;
 	
 	if (TSharedPtr<FRemoteControlActor> RCActor = WebRemoteControl::GetRCEntity<FRemoteControlActor>(Preset, ActorRCLabel))
@@ -2128,6 +1480,34 @@
 	return true;
 }
 
+bool FWebRemoteControlModule::HandlePassphraseRoute(const FHttpServerRequest& Request, const FHttpResultCallback& OnComplete)
+{
+	TUniquePtr<FHttpServerResponse> Response = WebRemoteControlUtils::CreateHttpResponse();
+	
+	FString Passphrase = "";
+	const TArray<FString>* PassphraseHeader = Request.Headers.Find(WebRemoteControlUtils::PassphraseHeader);
+	
+	if (PassphraseHeader)
+	{
+		Passphrase = PassphraseHeader->Last();
+	}
+	
+	if (bool bIsCorrect = CheckPassphrase(Passphrase))
+	{
+		WebRemoteControlUtils::SerializeResponse(FCheckPassphraseResponse{ bIsCorrect}, Response->Body);
+		Response->Code = EHttpServerResponseCodes::Ok;
+	}
+	else
+	{
+		WebRemoteControlUtils::SerializeResponse(FCheckPassphraseResponse{ bIsCorrect}, Response->Body);
+		Response->Code = EHttpServerResponseCodes::Denied;
+	}
+
+	OnComplete(MoveTemp(Response));
+	return true;
+}
+
+
 bool FWebRemoteControlModule::HandleSearchActorRoute(const FHttpServerRequest& Request, const FHttpResultCallback& OnComplete)
 {
 	TUniquePtr<FHttpServerResponse> Response = WebRemoteControlUtils::CreateHttpResponse(EHttpServerResponseCodes::NotSupported);
@@ -2147,10 +1527,15 @@
 
 	FAssetRegistryModule& AssetRegistryModule = FModuleManager::Get().LoadModuleChecked<FAssetRegistryModule>(TEXT("AssetRegistry"));
 	IAssetRegistry& AssetRegistry = AssetRegistryModule.Get();
+
 	FARFilter Filter = SearchAssetRequest.Filter.ToARFilter();
 
 	TArray<FAssetData> Assets;
 	AssetRegistryModule.Get().GetAssets(Filter, Assets);
+
+	//Do advanced blueprint filtering if required
+	WebRemoteControl::DoNativeClassBlueprintFilter(SearchAssetRequest, Assets);
+
 	TArrayView<FAssetData> AssetsView{Assets};
 	int32 ArrayEnd = FMath::Min(SearchAssetRequest.Limit, Assets.Num());
 
@@ -2180,104 +1565,10 @@
 	WebRemoteControlUtils::SerializeResponse(FSearchAssetResponse{ MoveTemp(FilteredAssets) }, Response->Body);
 	Response->Code = EHttpServerResponseCodes::Ok;
 
-=======
-	IRemoteControlModule::Get().InvokeCall(Call);
-
-	TArray<uint8> WorkingBuffer;
-	WorkingBuffer.Empty();
-	if (!RemotePayloadSerializer::SerializeCall(Call, WorkingBuffer, true))
-	{
-		Response->Code = EHttpServerResponseCodes::ServerError;
-	}
-	else
-	{
-		WebRemoteControlUtils::ConvertToUTF8(WorkingBuffer, Response->Body);
-		Response->Code = EHttpServerResponseCodes::Ok;
-	}
-
-	OnComplete(MoveTemp(Response));
-	return true;
-}
-
-bool FWebRemoteControlModule::HandleObjectPropertyRoute(const FHttpServerRequest& Request, const FHttpResultCallback& OnComplete)
-{
-	TUniquePtr<FHttpServerResponse> Response = WebRemoteControlUtils::CreateHttpResponse();
-
-	if (!WebRemoteControlUtils::ValidateContentType(Request, TEXT("application/json"), OnComplete))
-	{
-		return true;
-	}
-
-	FRCObjectReference ObjectRef;
-	bool bResetToDefault = false;
-	FString ErrorText;
-	FRCObjectRequest DeserializedRequest;
-
-	if (!RemotePayloadSerializer::DeserializeObjectRef(Request, ObjectRef, DeserializedRequest, OnComplete))
-	{
-		return true;
-	}
-
-	// If we haven't found the object, return a not found error code
-	if (!ObjectRef.IsValid())
-	{
-		Response->Code = EHttpServerResponseCodes::NotFound;
-		WebRemoteControlUtils::CreateUTF8ErrorMessage(TEXT("Unable to find the object."), Response->Body);
-		OnComplete(MoveTemp(Response));
-		return true;
-	}
-
-	switch (ObjectRef.Access)
-	{
-	case ERCAccess::READ_ACCESS:
-	{
-		TArray<uint8> WorkingBuffer;
-		FMemoryWriter Writer(WorkingBuffer);
-		FRCJsonStructSerializerBackend SerializerBackend(Writer);
-		if (IRemoteControlModule::Get().GetObjectProperties(ObjectRef, SerializerBackend))
-		{
-			Response->Code = EHttpServerResponseCodes::Ok;
-			WebRemoteControlUtils::ConvertToUTF8(WorkingBuffer, Response->Body);
-		}
-	}
-	break;
-	case ERCAccess::WRITE_ACCESS:
-	case ERCAccess::WRITE_TRANSACTION_ACCESS:
-	{
-		const FBlockDelimiters& PropertyValueDelimiters = DeserializedRequest.GetStructParameters().FindChecked(FRCObjectRequest::PropertyValueLabel());
-		if (bResetToDefault)
-		{
-			constexpr bool bAllowIntercept = true;
-			if (IRemoteControlModule::Get().ResetObjectProperties(ObjectRef, bAllowIntercept))
-			{
-				Response->Code = EHttpServerResponseCodes::Ok;
-			}
-		}
-		else if (PropertyValueDelimiters.BlockStart > 0)
-		{
-			FMemoryReader Reader(DeserializedRequest.TCHARBody);
-			Reader.Seek(PropertyValueDelimiters.BlockStart);
-			Reader.SetLimitSize(PropertyValueDelimiters.BlockEnd);
-			FRCJsonStructDeserializerBackend DeserializerBackend(Reader);
-			// Set a ERCPayloadType and TCHARBody in order to follow the replication path
-			if (IRemoteControlModule::Get().SetObjectProperties(ObjectRef, DeserializerBackend, ERCPayloadType::Json, DeserializedRequest.TCHARBody, DeserializedRequest.Operation))
-			{
-				Response->Code = EHttpServerResponseCodes::Ok;
-			}
-		}
-	}
-	break;
-	default:
-		// Bad request
-		break;
-	}
-
->>>>>>> 6bbb88c8
-	OnComplete(MoveTemp(Response));
-	return true;
-}
-
-<<<<<<< HEAD
+	OnComplete(MoveTemp(Response));
+	return true;
+}
+
 bool FWebRemoteControlModule::HandleGetMetadataRoute(const FHttpServerRequest& Request, const FHttpResultCallback& OnComplete)
 {
 	TUniquePtr<FHttpServerResponse> Response = WebRemoteControlUtils::CreateHttpResponse();
@@ -2313,91 +1604,9 @@
 			if (FString* MetadataValue = Preset->Metadata.Find(MetadataField))
 			{
 				WebRemoteControlUtils::SerializeResponse(FGetMetadataFieldResponse{ *MetadataValue }, Response->Body);
-=======
-bool FWebRemoteControlModule::HandlePresetCallFunctionRoute(const FHttpServerRequest& Request, const FHttpResultCallback& OnComplete)
-{
-	TUniquePtr<FHttpServerResponse> Response = WebRemoteControlUtils::CreateHttpResponse();
-
-	FResolvePresetFieldArgs Args;
-	Args.PresetName = Request.PathParams.FindChecked(TEXT("preset"));
-	Args.FieldLabel = Request.PathParams.FindChecked(TEXT("functionname"));
-
-	URemoteControlPreset* Preset = WebRemoteControl::GetPreset(*Args.PresetName);
-	if (Preset == nullptr)
-	{
-		Response->Code = EHttpServerResponseCodes::NotFound;
-		WebRemoteControlUtils::CreateUTF8ErrorMessage(TEXT("Unable to resolve the preset."), Response->Body);
-		OnComplete(MoveTemp(Response));
-		return true;
-	}
-	
-	TSharedPtr<FRemoteControlFunction> RCFunction = WebRemoteControl::GetRCEntity<FRemoteControlFunction>(Preset, *Args.FieldLabel);
-	
-	if (!RCFunction || !RCFunction->GetFunction() || !RCFunction->FunctionArguments || !RCFunction->FunctionArguments->IsValid())
-	{
-		Response->Code = EHttpServerResponseCodes::NotFound;
-		WebRemoteControlUtils::CreateUTF8ErrorMessage(TEXT("Unable to resolve the preset field."), Response->Body);
-		OnComplete(MoveTemp(Response));
-		return true;
-	}
-
-	FRCPresetCallRequest CallRequest;
-	if (!WebRemoteControlUtils::DeserializeRequest(Request, &OnComplete, CallRequest))
-	{
-		return true;
-	}
-
-	FBlockDelimiters Delimiters = CallRequest.GetParameterDelimiters(FRCPresetCallRequest::ParametersLabel());
-	const int64 DelimitersSize = Delimiters.GetBlockSize();
-
-	TArray<uint8> OutputBuffer;
-	FMemoryWriter Writer{ OutputBuffer };
-	TSharedPtr<TJsonWriter<UCS2CHAR>> JsonWriter = TJsonWriter<UCS2CHAR>::Create(&Writer);
-	FRCJsonStructSerializerBackend WriterBackend{ Writer };
-
-	JsonWriter->WriteObjectStart();
-	JsonWriter->WriteIdentifierPrefix("ReturnedValues");
-	JsonWriter->WriteArrayStart();
-
-	bool bSuccess = false;
-
-	if (Delimiters.BlockStart != Delimiters.BlockEnd &&
-		CallRequest.TCHARBody.IsValidIndex(Delimiters.BlockStart) &&
-		CallRequest.TCHARBody.IsValidIndex(DelimitersSize)
-		)
-	{
-		/**
-		 * In order to have a replication payload we need to copy the inner payload from TCHARBody to new buffer
-		 * Example:
-		 * Original buffer from HTTP rquest: { "Parameters": { "NewLocation": {"X": 0, "Y": 0, "Z": 400} }
-		 * New buffer: "NewLocation": {"X": 0, "Y": 0, "Z": 400}
-		 */
-		TArray<uint8> FunctionPayload;
-		FunctionPayload.SetNumUninitialized(DelimitersSize);
-		const uint8* DataStart = &CallRequest.TCHARBody[Delimiters.BlockStart];	
-		FMemory::Memcpy(FunctionPayload.GetData(), DataStart, DelimitersSize);
-
-		FMemoryReader Reader{ FunctionPayload };
-		FRCJsonStructDeserializerBackend ReaderBackend{ Reader };
-
-		// Copy the default arguments.
-		FStructOnScope FunctionArgs{ RCFunction->GetFunction() };
-		for (TFieldIterator<FProperty> It(RCFunction->GetFunction()); It; ++It)
-		{
-			if (It->HasAnyPropertyFlags(CPF_Parm) && !It->HasAnyPropertyFlags(CPF_ReturnParm | CPF_OutParm))
-			{
-				It->CopyCompleteValue_InContainer(FunctionArgs.GetStructMemory(), RCFunction->FunctionArguments->GetStructMemory());
->>>>>>> 6bbb88c8
-			}
-		}
-
-		// Deserialize the arguments passed from the user onto the copy of default arguments.
-		if (FStructDeserializer::Deserialize((void*)FunctionArgs.GetStructMemory(), *const_cast<UStruct*>(FunctionArgs.GetStruct()), ReaderBackend, FStructDeserializerPolicies()))
-		{
-			bSuccess = true;
-			for (UObject* Object : RCFunction->GetBoundObjects())
-			{
-<<<<<<< HEAD
+			}
+			else
+			{
 				WebRemoteControlUtils::CreateUTF8ErrorMessage(FString::Printf(TEXT("Metadata field %s could not be found."), *MetadataField), Response->Body);
 				Response->Code = EHttpServerResponseCodes::NotFound;
 			}
@@ -2418,73 +1627,19 @@
 		{
 			Preset->Modify();
 			Preset->Metadata.Remove(MoveTemp(MetadataField));
-=======
-				FRCCallReference CallRef;
-				CallRef.Object = Object;
-				CallRef.Function = RCFunction->GetFunction();
-
-				FRCCall Call;
-				Call.CallRef = MoveTemp(CallRef);
-				Call.bGenerateTransaction = CallRequest.GenerateTransaction;
-				Call.ParamStruct = FStructOnScope(FunctionArgs.GetStruct(), FunctionArgs.GetStructMemory());
-
-				// Invoke call with replication payload
-				bSuccess &= IRemoteControlModule::Get().InvokeCall(Call, ERCPayloadType::Json, FunctionPayload);
-
-				if (bSuccess)
-				{
-					FStructOnScope ReturnedStruct{ FunctionArgs.GetStruct() };
-					TSet<FProperty*> OutProperties;
-
-					// Only copy the out/return parameters from the StructOnScope resulting from the call.
-					for (TFieldIterator<FProperty> It(RCFunction->GetFunction()); It; ++It)
-					{
-						if (It->HasAnyPropertyFlags(CPF_ReturnParm | CPF_OutParm))
-						{
-							OutProperties.Add(*It);
-							// Copy the out/return values into the returned struct.
-							It->CopyCompleteValue_InContainer(ReturnedStruct.GetStructMemory(), FunctionArgs.GetStructMemory());
-
-							// Then clear the out/return values.
-							It->ClearValue_InContainer(FunctionArgs.GetStructMemory());
-						}
-					}
-
-					FStructSerializerPolicies Policies;
-					Policies.PropertyFilter = [&OutProperties](const FProperty* CurrentProp, const FProperty* ParentProp) { return OutProperties.Contains(CurrentProp); };
-					FStructSerializer::Serialize((void*)ReturnedStruct.GetStructMemory(), *const_cast<UStruct*>(ReturnedStruct.GetStruct()), WriterBackend, Policies);
-				}
-			}
->>>>>>> 6bbb88c8
-		}
-	}
-
-<<<<<<< HEAD
+		}
+
 		Response->Code = EHttpServerResponseCodes::Ok;
 	}
 	else
 	{
 		WebRemoteControlUtils::CreateUTF8ErrorMessage(FString::Printf(TEXT("Preset %s could not be found."), *PresetName), Response->Body);
 		Response->Code = EHttpServerResponseCodes::NotFound;
-=======
-	JsonWriter->WriteArrayEnd();
-	JsonWriter->WriteObjectEnd();
-
-	if (bSuccess)
-	{
-		Response->Code = EHttpServerResponseCodes::Ok;
-		WebRemoteControlUtils::ConvertToUTF8(OutputBuffer, Response->Body);
-	}
-	else
-	{
-		WebRemoteControlUtils::CreateUTF8ErrorMessage(FString::Printf(TEXT("Error while trying to call function %s."), *Args.FieldLabel), Response->Body);
->>>>>>> 6bbb88c8
-	}
-
-	OnComplete(MoveTemp(Response));
-	return true;
-}
-<<<<<<< HEAD
+	}
+
+	OnComplete(MoveTemp(Response));
+	return true;
+}
 
 bool FWebRemoteControlModule::HandleSearchObjectRoute(const FHttpServerRequest& Request, const FHttpResultCallback& OnComplete)
 {
@@ -2544,89 +1699,6 @@
 		if (!WebRemoteControlUtils::DeserializeRequest(Request, &OnComplete, SetMetadataRequest))
 		{
 			return true;
-=======
-
-bool FWebRemoteControlModule::HandlePresetSetPropertyRoute(const FHttpServerRequest& Request, const FHttpResultCallback& OnComplete)
-{
-	TUniquePtr<FHttpServerResponse> Response = WebRemoteControlUtils::CreateHttpResponse();
-
-	if (!WebRemoteControlUtils::ValidateContentType(Request, TEXT("application/json"), OnComplete))
-	{
-		return true;
-	}
-
-	FRCPresetSetPropertyRequest SetPropertyRequest;
-	if (!WebRemoteControlUtils::DeserializeRequest(Request, &OnComplete, SetPropertyRequest))
-	{
-		return true;
-	}
-
-	FResolvePresetFieldArgs Args;
-	Args.PresetName = Request.PathParams.FindChecked(TEXT("preset"));
-	Args.FieldLabel = Request.PathParams.FindChecked(TEXT("propertyname"));
-
-	URemoteControlPreset* Preset = WebRemoteControl::GetPreset(*Args.PresetName);
-	if (Preset == nullptr)
-	{
-		Response->Code = EHttpServerResponseCodes::NotFound;
-		WebRemoteControlUtils::CreateUTF8ErrorMessage(TEXT("Unable to resolve the preset."), Response->Body);
-		OnComplete(MoveTemp(Response));
-		return true;
-	}
-
-	TSharedPtr<FRemoteControlProperty> RemoteControlProperty = WebRemoteControl::GetRCEntity<FRemoteControlProperty>(Preset, Args.FieldLabel);
-
-	if (!RemoteControlProperty.IsValid())
-	{
-		Response->Code = EHttpServerResponseCodes::NotFound;
-		WebRemoteControlUtils::CreateUTF8ErrorMessage(TEXT("Unable to resolve the preset field."), Response->Body);
-		OnComplete(MoveTemp(Response));
-		return true;
-	}
-
-	FRCObjectReference ObjectRef;
-
-	// Replace PropertyValue with the underlying property name.
-	TArray<uint8> NewPayload;
-	RemotePayloadSerializer::ReplaceFirstOccurence(SetPropertyRequest.TCHARBody, TEXT("PropertyValue"), RemoteControlProperty->FieldName.ToString(), NewPayload);
-
-	// Then deserialize the payload onto all the bound objects.
-	FMemoryReader NewPayloadReader(NewPayload);
-	FRCJsonStructDeserializerBackend Backend(NewPayloadReader);
-
-	ObjectRef.Property = RemoteControlProperty->GetProperty();
-	ObjectRef.Access = SetPropertyRequest.GenerateTransaction ? ERCAccess::WRITE_TRANSACTION_ACCESS : ERCAccess::WRITE_ACCESS;
-
-	bool bSuccess = true;
-
-	RemoteControlProperty->EnableEditCondition();
-
-	for (UObject* Object : RemoteControlProperty->GetBoundObjects())
-	{
-		IRemoteControlModule::Get().ResolveObjectProperty(ObjectRef.Access, Object, RemoteControlProperty->FieldPathInfo.ToString(), ObjectRef);
-
-		// Notify the handler before the change to ensure that the notification triggered by PostEditChange is ignored by the handler 
-		// if the client does not want remote change notifications.
-		if (ActingClientId.IsValid())
-		{
-			// Don't manually trigger a property change modification if this request gets converted to a function call.
-			if (ObjectRef.IsValid() && !RemoteControlPropertyUtilities::FindSetterFunction(ObjectRef.Property.Get(), ObjectRef.Object->GetClass()))
-			{
-				WebSocketHandler->NotifyPropertyChangedRemotely(ActingClientId, Preset->GetPresetId(), RemoteControlProperty->GetId());
-			}
-		}
-		if (SetPropertyRequest.ResetToDefault)
-		{
-			// set interception flag as an extra argument {}
-			constexpr bool bAllowIntercept = true;
-			bSuccess &= IRemoteControlModule::Get().ResetObjectProperties(ObjectRef, bAllowIntercept);
-		}
-		else
-		{
-			NewPayloadReader.Seek(0);
-			// Set a ERCPayloadType and TCHARBody in order to follow the replication path
-			bSuccess &= IRemoteControlModule::Get().SetObjectProperties(ObjectRef, Backend, ERCPayloadType::Json, NewPayload);
->>>>>>> 6bbb88c8
 		}
 
 #if WITH_EDITOR
@@ -2644,11 +1716,38 @@
 		Entity->RemoveMetadataEntry(*Key);
 	}
 
-<<<<<<< HEAD
 	Response->Code = EHttpServerResponseCodes::Ok;
 
 	OnComplete(MoveTemp(Response));
 	return true;
+}
+
+bool FWebRemoteControlModule::CheckPassphrase(const FString& HashedPassphrase) const
+{
+	bool bOutResult = !(GetMutableDefault<URemoteControlSettings>()->bUseRemoteControlPassphrase);
+
+	if (bOutResult)
+	{
+		return true;
+	}
+
+	TArray<FString> HashedPassphrases = GetMutableDefault<URemoteControlSettings>()->GetHashedPassphrases();
+	if (HashedPassphrases.IsEmpty())
+	{
+		return true;
+	}
+	
+	for (const FString& InPassphrase : HashedPassphrases)
+	{
+		bOutResult = bOutResult || InPassphrase == HashedPassphrase;
+
+		if (bOutResult)
+		{
+			break;
+		}
+	}
+	
+	return bOutResult;
 }
 
 bool FWebRemoteControlModule::HandleEntitySetLabelRoute(const FHttpServerRequest& Request, const FHttpResultCallback& OnComplete)
@@ -2721,11 +1820,21 @@
 	{
 		return;
 	}
-
+	
+	if (WebSocketMessage.Header.Find(WebRemoteControlUtils::PassphraseHeader))
+	{
+		Wrapper.Passphrase = WebSocketMessage.Header[WebRemoteControlUtils::PassphraseHeader][0];
+	}
+
+	LogRequestExternally(Wrapper.RequestId, TEXT("UE Received"));
+	
 	FMemoryWriter Writer(UTF8Response);
 	InvokeWrappedRequest(Wrapper, Writer);
 
+	LogRequestExternally(Wrapper.RequestId, TEXT("UE Processed"));
+
 	WebSocketServer.Send(WebSocketMessage.ClientId, MoveTemp(UTF8Response));
+	LogRequestExternally(Wrapper.RequestId, TEXT("UE Sent"));
 }
 
 void FWebRemoteControlModule::InvokeWrappedRequest(const FRCRequestWrapper& Wrapper, FMemoryWriter& OutUTF8PayloadWriter, const FHttpServerRequest* TemplateRequest)
@@ -2784,740 +1893,6 @@
 }
 
 #endif
-=======
-	if (bSuccess)
-	{
-		Response->Code = EHttpServerResponseCodes::Ok;
-	}
-	else
-	{
-		WebRemoteControlUtils::CreateUTF8ErrorMessage(FString::Printf(TEXT("Error while trying to modify property %s."), *Args.FieldLabel), Response->Body);
-	}
-
-	OnComplete(MoveTemp(Response));
-	return true;
-}
-
-bool FWebRemoteControlModule::HandlePresetGetPropertyRoute(const FHttpServerRequest& Request, const FHttpResultCallback& OnComplete)
-{
-	TUniquePtr<FHttpServerResponse> Response = WebRemoteControlUtils::CreateHttpResponse();
-
-	FResolvePresetFieldArgs Args;
-	Args.PresetName = Request.PathParams.FindChecked(TEXT("preset"));
-	Args.FieldLabel = Request.PathParams.FindChecked(TEXT("propertyname"));
-	
-	URemoteControlPreset* Preset = WebRemoteControl::GetPreset(*Args.PresetName);
-	if (Preset == nullptr)
-	{
-		Response->Code = EHttpServerResponseCodes::NotFound;
-		WebRemoteControlUtils::CreateUTF8ErrorMessage(TEXT("Unable to resolve the preset."), Response->Body);
-		OnComplete(MoveTemp(Response));
-		return true;
-	}
-
-	TSharedPtr<FRemoteControlProperty> RemoteControlProperty = WebRemoteControl::GetRCEntity<FRemoteControlProperty>(Preset, Args.FieldLabel);
-
-	if (!RemoteControlProperty)
-	{
-		Response->Code = EHttpServerResponseCodes::NotFound;
-		WebRemoteControlUtils::CreateUTF8ErrorMessage(TEXT("Unable to resolve the exposed entity."), Response->Body);
-		OnComplete(MoveTemp(Response));
-		return true;
-	}
-
-	if (!RemoteControlProperty->IsBound())
-	{
-		Response->Code = EHttpServerResponseCodes::NotFound;
-		WebRemoteControlUtils::CreateUTF8ErrorMessage(TEXT("Exposed entity was found but not bound to any object."), Response->Body);
-		OnComplete(MoveTemp(Response));
-		return true;
-	}
-
-	TArray<uint8> WorkingBuffer;
-	FMemoryWriter Writer(WorkingBuffer);
-
-	FRCObjectReference ObjectRef;
-
-	bool bSuccess = IRemoteControlModule::Get().ResolveObjectProperty(ERCAccess::READ_ACCESS, RemoteControlProperty->GetBoundObjects()[0], RemoteControlProperty->FieldPathInfo.ToString(), ObjectRef);
-
-	if (bSuccess)
-	{
-		FStructOnScope PropertyValueOnScope = WebRemoteControlStructUtils::CreatePropertyValueOnScope(RemoteControlProperty, ObjectRef);
-		FStructOnScope FinalStruct = WebRemoteControlStructUtils::CreateGetPropertyOnScope(RemoteControlProperty, ObjectRef, MoveTemp(PropertyValueOnScope));
-		WebRemoteControlUtils::SerializeStructOnScope(FinalStruct, Writer);
-
-		Response->Code = EHttpServerResponseCodes::Ok;
-		WebRemoteControlUtils::ConvertToUTF8(WorkingBuffer, Response->Body);
-	}
-	else
-	{
-		WebRemoteControlUtils::CreateUTF8ErrorMessage(FString::Printf(TEXT("Error while trying to read property %s."), *Args.FieldLabel), Response->Body);
-	}
-
-	OnComplete(MoveTemp(Response));
-	return true;
-}
-
-bool FWebRemoteControlModule::HandlePresetGetExposedActorPropertyRoute(const FHttpServerRequest& Request, const FHttpResultCallback& OnComplete)
-{
-	TUniquePtr<FHttpServerResponse> Response = WebRemoteControlUtils::CreateHttpResponse();
-
-	FString PresetName = Request.PathParams.FindChecked(TEXT("preset"));
-	FString ActorRCLabel = Request.PathParams.FindChecked(TEXT("actor"));
-	FString PropertyName = Request.PathParams.FindChecked(TEXT("propertyname"));
-	FRCFieldPathInfo FieldPath{PropertyName};
-
-	URemoteControlPreset* Preset = WebRemoteControl::GetPreset(*PresetName);
-
-	if (Preset == nullptr)
-	{
-		Response->Code = EHttpServerResponseCodes::NotFound;
-		WebRemoteControlUtils::CreateUTF8ErrorMessage(TEXT("Unable to resolve the preset."), Response->Body);
-		OnComplete(MoveTemp(Response));
-		return true;
-	}
-
-	if (TSharedPtr<FRemoteControlActor> RCActor = WebRemoteControl::GetRCEntity<FRemoteControlActor>(Preset, ActorRCLabel))
-	{
-		if (AActor* Actor = RCActor->GetActor())
-		{
-			TArray<uint8> WorkingBuffer;
-			FMemoryWriter Writer(WorkingBuffer);
-
-			FRCObjectReference ObjectRef;
-
-			if (IRemoteControlModule::Get().ResolveObjectProperty(ERCAccess::READ_ACCESS, Actor, FieldPath, ObjectRef))
-			{
-				FStructOnScope ActorPropertyOnScope = WebRemoteControlStructUtils::CreateActorPropertyOnScope(ObjectRef);
-				WebRemoteControlUtils::SerializeStructOnScope(ActorPropertyOnScope, Writer);
-			
-				Response->Code = EHttpServerResponseCodes::Ok;
-				WebRemoteControlUtils::ConvertToUTF8(WorkingBuffer, Response->Body);
-			}
-			else
-			{
-				Response->Code = EHttpServerResponseCodes::NotFound;
-				WebRemoteControlUtils::CreateUTF8ErrorMessage(FString::Printf(TEXT("Error while trying to read property %s on actor %s."), *PropertyName, *ActorRCLabel), Response->Body);
-			}
-		}
-	}
-
-	OnComplete(MoveTemp(Response));
-	return true;
-}
-
-bool FWebRemoteControlModule::HandlePresetGetExposedActorPropertiesRoute(const FHttpServerRequest& Request, const FHttpResultCallback& OnComplete)
-{
-	TUniquePtr<FHttpServerResponse> Response = WebRemoteControlUtils::CreateHttpResponse();
-
-	FString PresetName = Request.PathParams.FindChecked(TEXT("preset"));
-	FString ActorRCLabel = Request.PathParams.FindChecked(TEXT("actor"));
-
-	URemoteControlPreset* Preset = WebRemoteControl::GetPreset(*PresetName);
-
-	if (Preset == nullptr)
-	{
-		Response->Code = EHttpServerResponseCodes::NotFound;
-		WebRemoteControlUtils::CreateUTF8ErrorMessage(TEXT("Unable to resolve the preset."), Response->Body);
-		OnComplete(MoveTemp(Response));
-		return true;
-	}
-
-	if (TSharedPtr<FRemoteControlActor> RCActor = WebRemoteControl::GetRCEntity<FRemoteControlActor>(Preset, ActorRCLabel))
-	{
-		if (AActor* Actor = RCActor->GetActor())
-		{
-			TArray<uint8> WorkingBuffer;
-			FMemoryWriter Writer(WorkingBuffer);
-			FRCJsonStructSerializerBackend Backend{Writer};
-
-			FRCObjectReference Ref{ ERCAccess::READ_ACCESS, Actor};
-			if (IRemoteControlModule::Get().GetObjectProperties(Ref, Backend))
-			{
-				WebRemoteControlUtils::ConvertToUTF8(WorkingBuffer, Response->Body);
-				Response->Code = EHttpServerResponseCodes::Ok;
-			}
-			else
-			{
-				Response->Code = EHttpServerResponseCodes::NotFound;
-				WebRemoteControlUtils::CreateUTF8ErrorMessage(TEXT("Unable to serialize exposed actor " + ActorRCLabel), Response->Body);
-			}
-		}
-		else
-		{
-			Response->Code = EHttpServerResponseCodes::NotFound;
-			WebRemoteControlUtils::CreateUTF8ErrorMessage(TEXT("Unable to resolve object path " + RCActor->Path.ToString()), Response->Body);
-		}
-	}
-	else
-	{
-		Response->Code = EHttpServerResponseCodes::NotFound;
-		WebRemoteControlUtils::CreateUTF8ErrorMessage(TEXT("Unable to resolve the exposed actor " + ActorRCLabel), Response->Body);
-	}
-
-	OnComplete(MoveTemp(Response));
-	return true;
-}
-
-bool FWebRemoteControlModule::HandlePresetSetExposedActorPropertyRoute(const FHttpServerRequest& Request, const FHttpResultCallback& OnComplete)
-{
-	TUniquePtr<FHttpServerResponse> Response = WebRemoteControlUtils::CreateHttpResponse();
-
-	FRCPresetSetPropertyRequest SetPropertyRequest;
-	if (!WebRemoteControlUtils::DeserializeRequest(Request, &OnComplete, SetPropertyRequest))
-	{
-		return true;
-	}
-
-	FString PresetName = Request.PathParams.FindChecked(TEXT("preset"));
-	FString ActorRCLabel = Request.PathParams.FindChecked(TEXT("actor"));
-	FString PropertyName = Request.PathParams.FindChecked(TEXT("propertyname"));
-	FRCFieldPathInfo FieldPath{ PropertyName };
-
-	URemoteControlPreset* Preset = WebRemoteControl::GetPreset(*PresetName);
-	if (Preset == nullptr)
-	{
-		Response->Code = EHttpServerResponseCodes::NotFound;
-		WebRemoteControlUtils::CreateUTF8ErrorMessage(TEXT("Unable to resolve the preset."), Response->Body);
-		OnComplete(MoveTemp(Response));
-		return true;
-	}
-
-	bool bSuccess = true;
-	
-	if (TSharedPtr<FRemoteControlActor> RCActor = WebRemoteControl::GetRCEntity<FRemoteControlActor>(Preset, ActorRCLabel))
-	{
-		if (AActor* Actor = RCActor->GetActor())
-		{
-			FRCObjectReference ObjectRef;
-			ERCAccess Access = SetPropertyRequest.GenerateTransaction ? ERCAccess::WRITE_TRANSACTION_ACCESS : ERCAccess::WRITE_ACCESS;
-			bSuccess &= IRemoteControlModule::Get().ResolveObjectProperty(Access, Actor, FieldPath, ObjectRef);
-
-			if (bSuccess && ObjectRef.Property.IsValid())
-			{
-				FName ResolvedPropertyName = ObjectRef.Property->GetFName();
-
-				// Replace PropertyValue with the underlying property name.
-				TArray<uint8> NewPayload;
-				RemotePayloadSerializer::ReplaceFirstOccurence(SetPropertyRequest.TCHARBody, TEXT("PropertyValue"), ResolvedPropertyName.ToString(), NewPayload);
-
-				// Then deserialize the payload onto all the bound objects.
-				FMemoryReader NewPayloadReader(NewPayload);
-				FRCJsonStructDeserializerBackend Backend(NewPayloadReader);
-
-
-				if (SetPropertyRequest.ResetToDefault)
-				{
-					constexpr bool bAllowIntercept = true;
-					bSuccess &= IRemoteControlModule::Get().ResetObjectProperties(ObjectRef, bAllowIntercept);
-				}
-				else
-				{
-					NewPayloadReader.Seek(0);
-					// Set a ERCPayloadType and NewPayload in order to follow the replication path
-					bSuccess &= IRemoteControlModule::Get().SetObjectProperties(ObjectRef, Backend, ERCPayloadType::Json, NewPayload);
-				}
-			}
-		}
-		else
-		{
-			Response->Code = EHttpServerResponseCodes::NotFound;
-			WebRemoteControlUtils::CreateUTF8ErrorMessage(TEXT("Unable to resolve object path " + RCActor->Path.ToString()), Response->Body);
-		}
-	}
-	else
-	{
-		Response->Code = EHttpServerResponseCodes::NotFound;
-		WebRemoteControlUtils::CreateUTF8ErrorMessage(TEXT("Unable to resolve the exposed actor " + ActorRCLabel), Response->Body);
-	}
-
-	if (bSuccess)
-	{
-		Response->Code = EHttpServerResponseCodes::Ok;
-	}
-	else
-	{
-		WebRemoteControlUtils::CreateUTF8ErrorMessage(FString::Printf(TEXT("Error while trying to modify property %s on actor %s."), *PropertyName, *ActorRCLabel), Response->Body);
-	}
-
-	OnComplete(MoveTemp(Response));
-	return true;
-}
-
-bool FWebRemoteControlModule::HandleGetPresetRoute(const FHttpServerRequest& Request, const FHttpResultCallback& OnComplete)
-{
-	TUniquePtr<FHttpServerResponse> Response = WebRemoteControlUtils::CreateHttpResponse();
-
-	FString PresetName = Request.PathParams.FindChecked(TEXT("preset"));
-
-	if (URemoteControlPreset* Preset = WebRemoteControl::GetPreset(PresetName))
-	{
-		WebRemoteControlUtils::SerializeResponse(FGetPresetResponse{ Preset }, Response->Body);
-		Response->Code = EHttpServerResponseCodes::Ok;
-	}
-	else
-	{
-		WebRemoteControlUtils::CreateUTF8ErrorMessage(FString::Printf(TEXT("Preset %s could not be found."), *PresetName), Response->Body);
-		Response->Code = EHttpServerResponseCodes::NotFound;
-	}
-
-	OnComplete(MoveTemp(Response));
-	return true;
-}
-
-bool FWebRemoteControlModule::HandleGetPresetsRoute(const FHttpServerRequest& Request, const FHttpResultCallback& OnComplete)
-{
-	TUniquePtr<FHttpServerResponse> Response = WebRemoteControlUtils::CreateHttpResponse(EHttpServerResponseCodes::Ok);
-
-	TArray<FAssetData> PresetAssets;
-	IRemoteControlModule::Get().GetPresetAssets(PresetAssets);
-
-	WebRemoteControlUtils::SerializeResponse(FListPresetsResponse{ PresetAssets }, Response->Body);
-
-	OnComplete(MoveTemp(Response));
-	return true;
-}
-
-bool FWebRemoteControlModule::HandleDescribeObjectRoute(const FHttpServerRequest& Request, const FHttpResultCallback& OnComplete)
-{
-	TUniquePtr<FHttpServerResponse> Response = WebRemoteControlUtils::CreateHttpResponse();
-
-	FDescribeObjectRequest DescribeRequest;
-	if (!WebRemoteControlUtils::DeserializeRequest(Request, &OnComplete, DescribeRequest))
-	{
-		return true;
-	}
-
-	FRCObjectReference Ref;
-	FString ErrorText;
-	if (IRemoteControlModule::Get().ResolveObject(ERCAccess::READ_ACCESS, DescribeRequest.ObjectPath, TEXT(""), Ref, &ErrorText) && Ref.Object.IsValid())
-	{
-		WebRemoteControlUtils::SerializeResponse(FDescribeObjectResponse{ Ref.Object.Get() }, Response->Body);
-		Response->Code = EHttpServerResponseCodes::Ok;
-	}
-	else
-	{
-		WebRemoteControlUtils::CreateUTF8ErrorMessage(*ErrorText, Response->Body);
-		Response->Code = EHttpServerResponseCodes::NotFound;
-	}
-
-	OnComplete(MoveTemp(Response));
-	return true;
-}
-
-bool FWebRemoteControlModule::HandlePassphraseRoute(const FHttpServerRequest& Request, const FHttpResultCallback& OnComplete)
-{
-	TUniquePtr<FHttpServerResponse> Response = WebRemoteControlUtils::CreateHttpResponse();
-	
-	FString Passphrase = "";
-	const TArray<FString>* PassphraseHeader = Request.Headers.Find(WebRemoteControlUtils::PassphraseHeader);
-	
-	if (PassphraseHeader)
-	{
-		Passphrase = PassphraseHeader->Last();
-	}
-	
-	if (bool bIsCorrect = CheckPassphrase(Passphrase))
-	{
-		WebRemoteControlUtils::SerializeResponse(FCheckPassphraseResponse{ bIsCorrect}, Response->Body);
-		Response->Code = EHttpServerResponseCodes::Ok;
-	}
-	else
-	{
-		WebRemoteControlUtils::SerializeResponse(FCheckPassphraseResponse{ bIsCorrect}, Response->Body);
-		Response->Code = EHttpServerResponseCodes::Denied;
-	}
-
-	OnComplete(MoveTemp(Response));
-	return true;
-}
-
-
-bool FWebRemoteControlModule::HandleSearchActorRoute(const FHttpServerRequest& Request, const FHttpResultCallback& OnComplete)
-{
-	TUniquePtr<FHttpServerResponse> Response = WebRemoteControlUtils::CreateHttpResponse(EHttpServerResponseCodes::NotSupported);
-	WebRemoteControlUtils::CreateUTF8ErrorMessage(TEXT("Route not implemented."), Response->Body);
-	OnComplete(MoveTemp(Response));
-	return true;
-}
-
-bool FWebRemoteControlModule::HandleSearchAssetRoute(const FHttpServerRequest& Request, const FHttpResultCallback& OnComplete)
-{
-	TUniquePtr<FHttpServerResponse> Response = WebRemoteControlUtils::CreateHttpResponse();
-	FSearchAssetRequest SearchAssetRequest;
-	if (!WebRemoteControlUtils::DeserializeRequest(Request, &OnComplete, SearchAssetRequest))
-	{
-		return true;
-	}
-
-	FAssetRegistryModule& AssetRegistryModule = FModuleManager::Get().LoadModuleChecked<FAssetRegistryModule>(TEXT("AssetRegistry"));
-	IAssetRegistry& AssetRegistry = AssetRegistryModule.Get();
-
-	FARFilter Filter = SearchAssetRequest.Filter.ToARFilter();
-
-	TArray<FAssetData> Assets;
-	AssetRegistryModule.Get().GetAssets(Filter, Assets);
-
-	//Do advanced blueprint filtering if required
-	WebRemoteControl::DoNativeClassBlueprintFilter(SearchAssetRequest, Assets);
-
-	TArrayView<FAssetData> AssetsView{Assets};
-	int32 ArrayEnd = FMath::Min(SearchAssetRequest.Limit, Assets.Num());
-
-	TArray<FAssetData> FilteredAssets;
-	FilteredAssets.Reserve(SearchAssetRequest.Limit);
-
-	for (const FAssetData& AssetData : Assets)
-	{	
-		if (!SearchAssetRequest.Query.IsEmpty())
-		{
-			if (AssetData.AssetName.ToString().Contains(*SearchAssetRequest.Query))
-			{
-				FilteredAssets.Add(AssetData);
-			}
-		}
-		else
-		{
-			FilteredAssets.Add(AssetData);
-		}
-
-		if (FilteredAssets.Num() >= SearchAssetRequest.Limit)
-		{
-			break;
-		}
-	}
-
-	WebRemoteControlUtils::SerializeResponse(FSearchAssetResponse{ MoveTemp(FilteredAssets) }, Response->Body);
-	Response->Code = EHttpServerResponseCodes::Ok;
-
-	OnComplete(MoveTemp(Response));
-	return true;
-}
-
-bool FWebRemoteControlModule::HandleGetMetadataRoute(const FHttpServerRequest& Request, const FHttpResultCallback& OnComplete)
-{
-	TUniquePtr<FHttpServerResponse> Response = WebRemoteControlUtils::CreateHttpResponse();
-
-	FString PresetName = Request.PathParams.FindChecked(TEXT("preset"));
-
-	if (URemoteControlPreset* Preset = WebRemoteControl::GetPreset(PresetName))
-	{
-		WebRemoteControlUtils::SerializeResponse(FGetMetadataResponse{Preset->Metadata}, Response->Body);
-		Response->Code = EHttpServerResponseCodes::Ok;
-	}
-	else
-	{
-		WebRemoteControlUtils::CreateUTF8ErrorMessage(FString::Printf(TEXT("Preset %s could not be found."), *PresetName), Response->Body);
-		Response->Code = EHttpServerResponseCodes::NotFound;
-	}
-
-	OnComplete(MoveTemp(Response));
-	return true;
-}
-
-bool FWebRemoteControlModule::HandleMetadataFieldOperationsRoute(const FHttpServerRequest& Request, const FHttpResultCallback& OnComplete)
-{
-	TUniquePtr<FHttpServerResponse> Response = WebRemoteControlUtils::CreateHttpResponse();
-
-	FString PresetName = Request.PathParams.FindChecked(TEXT("preset"));
-	FString MetadataField = Request.PathParams.FindChecked(TEXT("metadatafield"));
-
-	if (URemoteControlPreset* Preset = WebRemoteControl::GetPreset(PresetName))
-	{
-		if (Request.Verb == EHttpServerRequestVerbs::VERB_GET)
-		{
-			if (FString* MetadataValue = Preset->Metadata.Find(MetadataField))
-			{
-				WebRemoteControlUtils::SerializeResponse(FGetMetadataFieldResponse{ *MetadataValue }, Response->Body);
-			}
-			else
-			{
-				WebRemoteControlUtils::CreateUTF8ErrorMessage(FString::Printf(TEXT("Metadata field %s could not be found."), *MetadataField), Response->Body);
-				Response->Code = EHttpServerResponseCodes::NotFound;
-			}
-		}
-		else if (Request.Verb == EHttpServerRequestVerbs::VERB_PUT)
-		{
-			FSetPresetMetadataRequest SetMetadataRequest;
-			if (!WebRemoteControlUtils::DeserializeRequest(Request, &OnComplete, SetMetadataRequest))
-			{
-				return true;
-			}
-			
-			Preset->Modify();
-			FString& MetadataValue = Preset->Metadata.FindOrAdd(MoveTemp(MetadataField));
-			MetadataValue = MoveTemp(SetMetadataRequest.Value);
-		}
-		else if (Request.Verb == EHttpServerRequestVerbs::VERB_DELETE)
-		{
-			Preset->Modify();
-			Preset->Metadata.Remove(MoveTemp(MetadataField));
-		}
-
-		Response->Code = EHttpServerResponseCodes::Ok;
-	}
-	else
-	{
-		WebRemoteControlUtils::CreateUTF8ErrorMessage(FString::Printf(TEXT("Preset %s could not be found."), *PresetName), Response->Body);
-		Response->Code = EHttpServerResponseCodes::NotFound;
-	}
-
-	OnComplete(MoveTemp(Response));
-	return true;
-}
-
-bool FWebRemoteControlModule::HandleSearchObjectRoute(const FHttpServerRequest& Request, const FHttpResultCallback& OnComplete)
-{
-	TUniquePtr<FHttpServerResponse> Response = WebRemoteControlUtils::CreateHttpResponse(EHttpServerResponseCodes::NotSupported);
-	WebRemoteControlUtils::CreateUTF8ErrorMessage(TEXT("Route not implemented."), Response->Body);
-	OnComplete(MoveTemp(Response));
-	return true;
-}
-
-bool FWebRemoteControlModule::HandleEntityMetadataOperationsRoute(const FHttpServerRequest& Request, const FHttpResultCallback& OnComplete)
-{
-	TUniquePtr<FHttpServerResponse> Response = WebRemoteControlUtils::CreateHttpResponse();
-
-	FString PresetName = Request.PathParams.FindChecked(TEXT("preset"));
-	FString Label = Request.PathParams.FindChecked(TEXT("label"));
-	FString Key = Request.PathParams.FindChecked(TEXT("key"));
-	
-	URemoteControlPreset* Preset = WebRemoteControl::GetPreset(*PresetName);
-	if (Preset == nullptr)
-	{
-		Response->Code = EHttpServerResponseCodes::NotFound;
-		WebRemoteControlUtils::CreateUTF8ErrorMessage(TEXT("Unable to resolve the preset."), Response->Body);
-		OnComplete(MoveTemp(Response));
-		return true;
-	}
-
-	TSharedPtr<FRemoteControlEntity> Entity = WebRemoteControl::GetRCEntity<FRemoteControlEntity>(Preset, Label);
-
-	if (!Entity.IsValid())
-	{
-		Response->Code = EHttpServerResponseCodes::NotFound;
-		WebRemoteControlUtils::CreateUTF8ErrorMessage(TEXT("Unable to resolve the preset entity."), Response->Body);
-		OnComplete(MoveTemp(Response));
-		return true;
-	}
-
-	if (Request.Verb == EHttpServerRequestVerbs::VERB_GET)
-	{
-		if (const FString* MetadataValue = Entity->GetMetadata().Find(*Key))
-		{
-			WebRemoteControlUtils::SerializeResponse(FGetMetadataFieldResponse{ *MetadataValue }, Response->Body);
-		}
-		else
-		{
-			WebRemoteControlUtils::CreateUTF8ErrorMessage(FString::Printf(TEXT("Metadata entry %s could not be found."), *Key), Response->Body);
-			Response->Code = EHttpServerResponseCodes::NotFound;
-		}
-	}
-	else if (Request.Verb == EHttpServerRequestVerbs::VERB_PUT)
-	{
-		if (!WebRemoteControlUtils::ValidateContentType(Request, TEXT("application/json"), OnComplete))
-		{
-			return true;
-		}
-		
-		FSetEntityMetadataRequest SetMetadataRequest;
-		if (!WebRemoteControlUtils::DeserializeRequest(Request, &OnComplete, SetMetadataRequest))
-		{
-			return true;
-		}
-
-#if WITH_EDITOR
-		FScopedTransaction Transaction( LOCTEXT("ModifyEntityMetadata", "Modify exposed entity metadata entry"));
-		Preset->Modify();
-#endif
-		Entity->SetMetadataValue(*Key, SetMetadataRequest.Value);
-	}
-	else if (Request.Verb == EHttpServerRequestVerbs::VERB_DELETE)
-	{
-#if WITH_EDITOR
-		FScopedTransaction Transaction( LOCTEXT("DeleteEntityMetadata", "Delete exposed entity metadata entry"));
-		Preset->Modify();
-#endif
-		Entity->RemoveMetadataEntry(*Key);
-	}
-
-	Response->Code = EHttpServerResponseCodes::Ok;
-
-	OnComplete(MoveTemp(Response));
-	return true;
-}
-
-bool FWebRemoteControlModule::CheckPassphrase(const FString& HashedPassphrase) const
-{
-	bool bOutResult = !(GetMutableDefault<URemoteControlSettings>()->bUseRemoteControlPassphrase);
-
-	if (bOutResult)
-	{
-		return true;
-	}
-
-	TArray<FString> HashedPassphrases = GetMutableDefault<URemoteControlSettings>()->GetHashedPassphrases();
-	if (HashedPassphrases.IsEmpty())
-	{
-		return true;
-	}
-	
-	for (const FString& InPassphrase : HashedPassphrases)
-	{
-		bOutResult = bOutResult || InPassphrase == HashedPassphrase;
-
-		if (bOutResult)
-		{
-			break;
-		}
-	}
-	
-	return bOutResult;
-}
-
-bool FWebRemoteControlModule::HandleEntitySetLabelRoute(const FHttpServerRequest& Request, const FHttpResultCallback& OnComplete)
-{
-	TUniquePtr<FHttpServerResponse> Response = WebRemoteControlUtils::CreateHttpResponse();
-
-	FString PresetName = Request.PathParams.FindChecked(TEXT("preset"));
-	FString Label = Request.PathParams.FindChecked(TEXT("label"));
-	
-	if (!WebRemoteControlUtils::ValidateContentType(Request, TEXT("application/json"), OnComplete))
-	{
-		return true;
-	}
-	
-	URemoteControlPreset* Preset = WebRemoteControl::GetPreset(*PresetName);
-	if (Preset == nullptr)
-	{
-		Response->Code = EHttpServerResponseCodes::NotFound;
-		WebRemoteControlUtils::CreateUTF8ErrorMessage(TEXT("Unable to resolve the preset."), Response->Body);
-		OnComplete(MoveTemp(Response));
-		return true;
-	}
-
-	TSharedPtr<FRemoteControlEntity> Entity = WebRemoteControl::GetRCEntity<FRemoteControlEntity>(Preset, Label);
-
-	if (!Entity.IsValid())
-	{
-		Response->Code = EHttpServerResponseCodes::NotFound;
-		WebRemoteControlUtils::CreateUTF8ErrorMessage(TEXT("Unable to resolve the preset entity."), Response->Body);
-		OnComplete(MoveTemp(Response));
-		return true;
-	}
-
-	FSetEntityLabelRequest SetEntityLabelRequest;
-	if (!WebRemoteControlUtils::DeserializeRequest(Request, &OnComplete, SetEntityLabelRequest))
-	{
-		return true;
-	}
-
-#if WITH_EDITOR
-	FScopedTransaction Transaction( LOCTEXT("SetEntityLabel", "Modify exposed entity's label"));
-	Preset->Modify();
-#endif
-	
-	FName AssignedLabel = Entity->Rename(*SetEntityLabelRequest.NewLabel);
-	
-	WebRemoteControlUtils::SerializeResponse(FSetEntityLabelResponse{ AssignedLabel.ToString() }, Response->Body);
-	Response->Code = EHttpServerResponseCodes::Ok;
-
-	OnComplete(MoveTemp(Response));
-	return true;
-}
-
-void FWebRemoteControlModule::HandleWebSocketHttpMessage(const FRemoteControlWebSocketMessage& WebSocketMessage)
-{
-	// Sets the acting client id for the duration of the message handling.
-	TGuardValue<FGuid> ScopeGuard(ActingClientId, WebSocketMessage.ClientId);
-	TArray<uint8> UTF8Response;
-
-	//Early failure is http server not started
-	if (HttpRouter == nullptr)
-	{
-		WebRemoteControlUtils::CreateUTF8ErrorMessage(TEXT("HTTP server not started."), UTF8Response);
-		WebSocketServer.Send(WebSocketMessage.ClientId, MoveTemp(UTF8Response));
-		return;
-	}
-
-	FRCRequestWrapper Wrapper;
-	if (!WebRemoteControlUtils::DeserializeWrappedRequestPayload(WebSocketMessage.RequestPayload, nullptr, Wrapper))
-	{
-		return;
-	}
-	
-	if (WebSocketMessage.Header.Find(WebRemoteControlUtils::PassphraseHeader))
-	{
-		Wrapper.Passphrase = WebSocketMessage.Header[WebRemoteControlUtils::PassphraseHeader][0];
-	}
-
-	LogRequestExternally(Wrapper.RequestId, TEXT("UE Received"));
-	
-	FMemoryWriter Writer(UTF8Response);
-	InvokeWrappedRequest(Wrapper, Writer);
-
-	LogRequestExternally(Wrapper.RequestId, TEXT("UE Processed"));
-
-	WebSocketServer.Send(WebSocketMessage.ClientId, MoveTemp(UTF8Response));
-	LogRequestExternally(Wrapper.RequestId, TEXT("UE Sent"));
-}
-
-void FWebRemoteControlModule::InvokeWrappedRequest(const FRCRequestWrapper& Wrapper, FMemoryWriter& OutUTF8PayloadWriter, const FHttpServerRequest* TemplateRequest)
-{
-	TSharedRef<FHttpServerRequest> UnwrappedRequest = RemotePayloadSerializer::UnwrapHttpRequest(Wrapper, TemplateRequest);
-
-	auto ResponseLambda = [this, &OutUTF8PayloadWriter, &Wrapper](TUniquePtr<FHttpServerResponse> Response) {
-		RemotePayloadSerializer::SerializeWrappedCallResponse(Wrapper.RequestId, MoveTemp(Response), OutUTF8PayloadWriter);
-	};
-
-	if (!HttpRouter->Query(UnwrappedRequest, ResponseLambda))
-	{
-		TUniquePtr<FHttpServerResponse> InnerRouteResponse = WebRemoteControlUtils::CreateHttpResponse(EHttpServerResponseCodes::NotFound);
-		WebRemoteControlUtils::CreateUTF8ErrorMessage(FString::Printf(TEXT("Route %s could not be found."), *Wrapper.URL), InnerRouteResponse->Body);
-		ResponseLambda(MoveTemp(InnerRouteResponse));
-	}
-}
-
-#if WITH_EDITOR
-void FWebRemoteControlModule::RegisterSettings()
-{
-	GetMutableDefault<URemoteControlSettings>()->OnSettingChanged().AddRaw(this, &FWebRemoteControlModule::OnSettingsModified);
-}
-
-void FWebRemoteControlModule::UnregisterSettings()
-{
-	if (UObjectInitialized())
-	{
-		GetMutableDefault<URemoteControlSettings>()->OnSettingChanged().RemoveAll(this);	
-	}
-}
-
-void FWebRemoteControlModule::OnSettingsModified(UObject* Settings, FPropertyChangedEvent& PropertyChangedEvent)
-{
-	const URemoteControlSettings* RCSettings = CastChecked<URemoteControlSettings>(Settings);
-	const bool bIsWebServerStarted = HttpRouter.IsValid();
-	const bool bIsWebSocketServerStarted = WebSocketServer.IsRunning();
-	const bool bRestartHttpServer = RCSettings->RemoteControlHttpServerPort != HttpServerPort;
-	const bool bRestartWebSocketServer = RCSettings->RemoteControlWebSocketServerPort != WebSocketServerPort;
-
-	if ((bIsWebServerStarted && bRestartHttpServer)
-		|| (!bIsWebServerStarted && RCSettings->bAutoStartWebServer))
-	{
-		HttpServerPort = RCSettings->RemoteControlHttpServerPort;
-		StopHttpServer();
-		StartHttpServer();
-	}
-
-	if ((bIsWebSocketServerStarted && bRestartWebSocketServer)
-		|| (!bIsWebSocketServerStarted && RCSettings->bAutoStartWebSocketServer))
-	{
-		WebSocketServerPort = RCSettings->RemoteControlWebSocketServerPort;
-		StopWebSocketServer();
-		StartWebSocketServer();
-	}
-}
-
-#endif
 
 void FWebRemoteControlModule::LogRequestExternally(int32 RequestId, const TCHAR* Stage)
 {
@@ -3526,7 +1901,6 @@
 		ExternalLogger->Log(RequestId, Stage);
 	}
 }
->>>>>>> 6bbb88c8
 
 #undef LOCTEXT_NAMESPACE /* WebRemoteControl */
 
