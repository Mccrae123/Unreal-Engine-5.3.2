// Copyright Epic Games, Inc. All Rights Reserved.

#include "WebSocketMessageHandler.h"

#include "Algo/ForEach.h"
#include "Misc/CoreDelegates.h"
#include "Misc/Guid.h"
#include "Misc/TransactionObjectEvent.h"
#include "Engine/Engine.h"
#include "EngineUtils.h"
#include "IRemoteControlModule.h"
#include "RCVirtualProperty.h"
#include "GameFramework/Actor.h"
#include "RemoteControlPreset.h"
#include "RemoteControlRequest.h"
#include "RemoteControlRoute.h"
#include "RemoteControlReflectionUtils.h"
#include "RemoteControlWebsocketRoute.h"
#include "WebRemoteControl.h"
#include "WebRemoteControlInternalUtils.h"

#if WITH_EDITOR
#include "Editor.h"
#include "Editor/TransBuffer.h"
#endif

#define LOCTEXT_NAMESPACE "WebRemoteControl"

static TAutoConsoleVariable<int32> CVarWebRemoteControlFramesBetweenPropertyNotifications(
	TEXT("WebControl.FramesBetweenPropertyNotifications"),
	5,
	TEXT("The number of frames between sending batches of property notifications.")
);

static TAutoConsoleVariable<float> CVarWebRemoteControlManualTransactionTimeout(
	TEXT("WebControl.ManualTransactionTimeout"),
	3.f,
	TEXT("When this many seconds has passed since a client last contributed to a transaction, the transaction will automatically end.")
);

const int64 FWebSocketMessageHandler::DefaultSequenceNumber = -1;
const int32 FWebSocketMessageHandler::InvalidTransactionId = -1;

namespace WebSocketMessageHandlerStructUtils
{
	using namespace UE::WebRCReflectionUtils;

	FName Struct_PropertyValue = "WEBRC_PropertyValue";
	FName Prop_PropertyLabel = "PropertyLabel";
	FName Prop_Id = "Id";
	FName Prop_ObjectPath = "ObjectPath";
	FName Prop_PropertyValue = "PropertyValue";

	FName Struct_PresetFieldsChanged = "WEBRC_PresetFieldsChanged";
	FName Prop_Type = "Type";
	FName Prop_PresetName= "PresetName";
	FName Prop_PresetId = "PresetId";
	FName Prop_ChangedFields = "ChangedFields";
	FName Prop_SequenceNumber = "SequenceNumber";

	FName Struct_ActorPropertyValue= "WEBRC_ActorPropertyValue";
	FName Prop_PropertyName = "PropertyName";

	FName Struct_ModifiedActor = "WEBRC_ModifiedActor";
	FName Prop_DisplayName = "DisplayName";
	FName Prop_Path = "Path";
	FName Prop_ModifiedProperties = "ModifiedProperties";

	FName Struct_ModifiedActors = "WEBRC_ModifiedActors";
	FName Prop_ModifiedActors = "ModifiedActors";
	
	UScriptStruct* CreatePropertyValueContainer(FProperty* InValueProperty)
	{
		check(InValueProperty);

		static FGuid PropertyValueGuid = FGuid::NewGuid();

		FWebRCGenerateStructArgs Args;

		Args.StringProperties = 
		{ 
			Prop_PropertyLabel,
			Prop_Id,
			Prop_ObjectPath
		};

		Args.GenericProperties.Emplace(Prop_PropertyValue, InValueProperty);

		const FString StructName = FString::Format(TEXT("{0}_{1}_{2}_{3}"), { *Struct_PropertyValue.ToString(), *InValueProperty->GetClass()->GetName(), *InValueProperty->GetName(), PropertyValueGuid.ToString() });

		return GenerateStruct(*StructName, Args);
	}

	UScriptStruct* CreatePresetFieldsChangedStruct(UScriptStruct* PropertyValueStruct)
	{
		FWebRCGenerateStructArgs Args;
		Args.StringProperties =
		{ 
			Prop_PresetId,
			Prop_PresetName,
			Prop_Type,
			Prop_SequenceNumber
		};

		Args.ArrayProperties.Emplace(Prop_ChangedFields, PropertyValueStruct);
		const FString StructName = FString::Format(TEXT("{0}_{1}"), { *Struct_PresetFieldsChanged.ToString(), *PropertyValueStruct->GetName() });

		return GenerateStruct(*StructName, Args);
	}

	UScriptStruct* CreateActorPropertyValueContainer(FProperty* InValueProperty)
	{
		static FGuid ActorPropertyValueGuid = FGuid::NewGuid();

		FWebRCGenerateStructArgs Args;
		Args.StringProperties =
		{
			Prop_PropertyName
		};

		Args.GenericProperties.Emplace(Prop_PropertyValue, InValueProperty);

		const FString StructName = FString::Format(TEXT("{0}_{1}_{2}_{3}"), { *Struct_PropertyValue.ToString(), *InValueProperty->GetClass()->GetName(), *InValueProperty->GetName(), ActorPropertyValueGuid.ToString() });

		return GenerateStruct(*StructName, Args);
	}

	UScriptStruct* CreateModifiedActorStruct(UScriptStruct* ModifiedPropertiesStruct)
	{
		FWebRCGenerateStructArgs Args;
		Args.StringProperties =
		{
			Prop_Id,
			Prop_DisplayName,
			Prop_Path
		};

		Args.ArrayProperties.Emplace(Prop_ModifiedProperties, ModifiedPropertiesStruct);

		const FString StructName = FString::Format(TEXT("{0}_{1}"), { *Struct_ModifiedActor.ToString(), *ModifiedPropertiesStruct->GetName() });
		return GenerateStruct(*StructName, Args);
	}

	UScriptStruct* CreateModifiedActorsStruct(UScriptStruct* ModifiedActorStruct)
	{
		FWebRCGenerateStructArgs Args;
		Args.StringProperties =
		{
			Prop_Type,
			Prop_PresetName,
			Prop_PresetId
		};

		Args.ArrayProperties.Emplace(Prop_ModifiedActors, ModifiedActorStruct);

		const FString StructName = FString::Format(TEXT("{0}_{1}"), { *Struct_ModifiedActors.ToString(), *ModifiedActorStruct->GetName() });
		return GenerateStruct(*StructName, Args);
	}

	FStructOnScope CreatePropertyValueOnScope(const TSharedPtr<FRemoteControlProperty>& RCProperty, const FRCObjectReference& ObjectReference)
	{
		UScriptStruct* Struct = CreatePropertyValueContainer(ObjectReference.Property.Get());
		FStructOnScope StructOnScope{ Struct };

		SetStringPropertyValue(Prop_PropertyLabel, StructOnScope, RCProperty->GetLabel().ToString());
		SetStringPropertyValue(Prop_Id, StructOnScope, RCProperty->GetId().ToString());
		SetStringPropertyValue(Prop_ObjectPath, StructOnScope, ObjectReference.Object->GetPathName());
		CopyPropertyValue(Prop_PropertyValue, StructOnScope, ObjectReference);

		return StructOnScope;
	}
	
	FStructOnScope CreatePresetControllerChangedStructOnScope(const URemoteControlPreset* Preset, const TArray<FStructOnScope*>& PropertyValuesOnScope, int64 SequenceNumber)
	{
		UScriptStruct* PropertyValueStruct = (UScriptStruct*)PropertyValuesOnScope[0]->GetStruct();
		check(PropertyValueStruct);

		UScriptStruct* TopLevelStruct = CreatePresetFieldsChangedStruct(PropertyValueStruct);

		FStructOnScope FieldsChangedOnScope{ TopLevelStruct };
		SetStringPropertyValue(Prop_Type, FieldsChangedOnScope, TEXT("PresetFieldsChanged"));
		SetStringPropertyValue(Prop_PresetName, FieldsChangedOnScope, *Preset->GetPresetName().ToString());
		SetStringPropertyValue(Prop_PresetId, FieldsChangedOnScope, *Preset->GetPresetId().ToString());
		SetStringPropertyValue(Prop_SequenceNumber, FieldsChangedOnScope, FString::Printf(TEXT("%lld"), SequenceNumber));

		return FieldsChangedOnScope;
	}

	FStructOnScope CreatePresetFieldsChangedStructOnScope(const URemoteControlPreset* Preset, const TArray<FStructOnScope>& PropertyValuesOnScope, int64 SequenceNumber)
	{
		UScriptStruct* PropertyValueStruct = (UScriptStruct*)PropertyValuesOnScope[0].GetStruct();
		check(PropertyValueStruct);

		UScriptStruct* TopLevelStruct = CreatePresetFieldsChangedStruct(PropertyValueStruct);

		FStructOnScope FieldsChangedOnScope{ TopLevelStruct };
		SetStringPropertyValue(Prop_Type, FieldsChangedOnScope, TEXT("PresetFieldsChanged"));
		SetStringPropertyValue(Prop_PresetName, FieldsChangedOnScope, *Preset->GetPresetName().ToString());
		SetStringPropertyValue(Prop_PresetId, FieldsChangedOnScope, *Preset->GetPresetId().ToString());
		SetStringPropertyValue(Prop_SequenceNumber, FieldsChangedOnScope, FString::Printf(TEXT("%lld"), SequenceNumber));
		SetStructArrayPropertyValue(Prop_ChangedFields, FieldsChangedOnScope, PropertyValuesOnScope);

		return FieldsChangedOnScope;
	}

	FStructOnScope CreateActorPropertyValueOnScope(const URemoteControlPreset* Preset, const FRCObjectReference& ObjectReference)
	{
		UScriptStruct* Struct = CreateActorPropertyValueContainer(ObjectReference.Property.Get());
		FStructOnScope StructOnScope{ Struct };

		SetStringPropertyValue(Prop_PropertyName, StructOnScope, *ObjectReference.Property->GetName());
		CopyPropertyValue(Prop_PropertyValue, StructOnScope, ObjectReference);

		return StructOnScope;
	}

	FStructOnScope CreateModifiedActorStructOnScope(const URemoteControlPreset* Preset, const FRemoteControlActor& RCActor, const TArray<FStructOnScope>& ModifiedPropertiesOnScope)
	{
		check(ModifiedPropertiesOnScope.Num() > 0);
		UScriptStruct* ModifiedPropertiesStruct = (UScriptStruct*)ModifiedPropertiesOnScope[0].GetStruct();
		check(ModifiedPropertiesStruct);

		UScriptStruct* TopLevelStruct = CreateModifiedActorStruct(ModifiedPropertiesStruct);
		FStructOnScope FieldsChangedOnScope{ TopLevelStruct };

		SetStringPropertyValue(Prop_Id, FieldsChangedOnScope, *RCActor.GetId().ToString());
		SetStringPropertyValue(Prop_DisplayName, FieldsChangedOnScope, *RCActor.GetLabel().ToString());
		SetStringPropertyValue(Prop_Path, FieldsChangedOnScope, *RCActor.Path.ToString());
		SetStructArrayPropertyValue(Prop_ModifiedProperties, FieldsChangedOnScope, ModifiedPropertiesOnScope);

		return FieldsChangedOnScope;
	}

	FStructOnScope CreateModifiedActorsStructOnScope(const URemoteControlPreset* Preset, const TArray<FStructOnScope>& ModifiedActorsOnScope)
	{
		check(ModifiedActorsOnScope.Num() > 0);
		UScriptStruct* ModifiedActorStruct = (UScriptStruct*)ModifiedActorsOnScope[0].GetStruct();
		check(ModifiedActorStruct);

		UScriptStruct* TopLevelStruct = CreateModifiedActorsStruct(ModifiedActorStruct);
		FStructOnScope FieldsChangedOnScope{ TopLevelStruct };

		SetStringPropertyValue(Prop_Type, FieldsChangedOnScope, TEXT("PresetActorModified"));
		SetStringPropertyValue(Prop_PresetName, FieldsChangedOnScope, *Preset->GetPresetName().ToString());
		SetStringPropertyValue(Prop_PresetId, FieldsChangedOnScope, *Preset->GetPresetId().ToString());
		SetStructArrayPropertyValue(Prop_ModifiedActors, FieldsChangedOnScope, ModifiedActorsOnScope);

		return FieldsChangedOnScope;
	}
}

namespace WebSocketMessageHandlerMiscUtils
{
	void* GetPresetPropertyClassPointer(URemoteControlPreset* Preset, const FGuid& PropertyId)
	{
		FRCObjectReference ObjectRef;
		if (TSharedPtr<FRemoteControlProperty> RCProperty = Preset->GetExposedEntity<FRemoteControlProperty>(PropertyId).Pin())
		{
			if (RCProperty->IsBound())
			{
				if (const FProperty* Property = RCProperty->GetProperty())
				{
					if (const FStructProperty* StructProperty = CastField<FStructProperty>(Property))
					{
						return StructProperty->Struct;
					}

					return Property->GetClass();
				}
			}
		}

		return nullptr;
	}

	void* GetPresetControllerClassPointer(URemoteControlPreset* Preset, const FGuid& ControllerId)
	{
		if (const URCVirtualPropertyBase* Controller = Preset->GetController(ControllerId))
		{
			if (const FProperty* Property = Controller->GetProperty())
			{
				if (const FStructProperty* StructProperty = CastField<FStructProperty>(Property))
				{
					return StructProperty->Struct;
				}

				return Property->GetClass();
			}
		}

		return nullptr;
	}
}

FWebSocketMessageHandler::FWebSocketMessageHandler(FRCWebSocketServer* InServer, const FGuid& InActingClientId)
	: Server(InServer)
	, ActingClientId(InActingClientId)
{
	check(Server);
}

void FWebSocketMessageHandler::RegisterRoutes(FWebRemoteControlModule* WebRemoteControl)
{
	FCoreDelegates::OnEndFrame.AddRaw(this, &FWebSocketMessageHandler::OnEndFrame);

#if WITH_EDITOR
	FCoreUObjectDelegates::OnObjectPropertyChanged.AddRaw(this, &FWebSocketMessageHandler::OnObjectPropertyChanged);
	FCoreUObjectDelegates::OnObjectTransacted.AddRaw(this, &FWebSocketMessageHandler::OnObjectTransacted);

	Server->OnConnectionClosed().AddRaw(this, &FWebSocketMessageHandler::OnConnectionClosedCallback);
#endif

	if (GEngine)
	{
		RegisterEngineEvents();
	}
	else
	{
		FCoreDelegates::OnPostEngineInit.AddRaw(this, &FWebSocketMessageHandler::RegisterEngineEvents);
	}
	
	// WebSocket routes
	RegisterRoute(WebRemoteControl, MakeUnique<FRemoteControlWebsocketRoute>(
		TEXT("Subscribe to events emitted by a Remote Control Preset"),
		TEXT("preset.register"),
		FWebSocketMessageDelegate::CreateRaw(this, &FWebSocketMessageHandler::HandleWebSocketPresetRegister)
	));

	RegisterRoute(WebRemoteControl, MakeUnique<FRemoteControlWebsocketRoute>(
		TEXT("Unsubscribe to events emitted by a Remote Control Preset"),
		TEXT("preset.unregister"),
		FWebSocketMessageDelegate::CreateRaw(this, &FWebSocketMessageHandler::HandleWebSocketPresetUnregister)
	));

	RegisterRoute(WebRemoteControl, MakeUnique<FRemoteControlWebsocketRoute>(
		TEXT("Register a transient preset to be automatically destroyed when the calling client disconnects from WebSocket. If multiple clients call this, it will be destroyed once all the clients disconnect."),
		TEXT("preset.transient.autodestroy"),
		FWebSocketMessageDelegate::CreateRaw(this, &FWebSocketMessageHandler::HandleWebSocketTransientPresetAutoDestroy)
		));

	RegisterRoute(WebRemoteControl, MakeUnique<FRemoteControlWebsocketRoute>(
		TEXT("Subscribe to events emitted when actors of a particular type are added to/deleted from/renamed in the editor world"),
		TEXT("actors.register"),
		FWebSocketMessageDelegate::CreateRaw(this, &FWebSocketMessageHandler::HandleWebSocketActorRegister)
	));

	RegisterRoute(WebRemoteControl, MakeUnique<FRemoteControlWebsocketRoute>(
		TEXT("Unsubscribe to events emitted when actors of a particular type are added to/deleted from/renamed in the editor world"),
		TEXT("actors.unregister"),
		FWebSocketMessageDelegate::CreateRaw(this, &FWebSocketMessageHandler::HandleWebSocketActorUnregister)
	));

	RegisterRoute(WebRemoteControl, MakeUnique<FRemoteControlWebsocketRoute>(
		TEXT("Modify the value of of a property exposed on a preset"),
		TEXT("preset.property.modify"),
		FWebSocketMessageDelegate::CreateRaw(this, &FWebSocketMessageHandler::HandleWebSocketPresetModifyProperty)
	));

	RegisterRoute(WebRemoteControl, MakeUnique<FRemoteControlWebsocketRoute>(
		TEXT("Call a function on an object"),
		TEXT("object.call"),
		FWebSocketMessageDelegate::CreateRaw(this, &FWebSocketMessageHandler::HandleWebSocketFunctionCall)
	));

	RegisterRoute(WebRemoteControl, MakeUnique<FRemoteControlWebsocketRoute>(
		TEXT("Begin a manual editor transaction. Be sure to send transaction.end when finished."),
		TEXT("transaction.begin"),
		FWebSocketMessageDelegate::CreateRaw(this, &FWebSocketMessageHandler::HandleWebSocketBeginEditorTransaction)
	));

	RegisterRoute(WebRemoteControl, MakeUnique<FRemoteControlWebsocketRoute>(
		TEXT("End a manual editor transaction"),
		TEXT("transaction.end"),
		FWebSocketMessageDelegate::CreateRaw(this, &FWebSocketMessageHandler::HandleWebSocketEndEditorTransaction)
	));
}

void FWebSocketMessageHandler::UnregisterRoutes(FWebRemoteControlModule* WebRemoteControl)
{
	Server->OnConnectionClosed().RemoveAll(this);
	FCoreDelegates::OnEndFrame.RemoveAll(this);

#if WITH_EDITOR
	FCoreUObjectDelegates::OnObjectPropertyChanged.RemoveAll(this);
	FCoreUObjectDelegates::OnObjectTransacted.RemoveAll(this);

	if (GEngine)
	{
		GEngine->OnLevelActorAdded().Remove(OnActorAddedHandle);
		GEngine->OnLevelActorDeleted().Remove(OnActorDeletedHandle);
		GEngine->OnLevelActorListChanged().Remove(OnActorListChangedHandle);
		GEngine->OnLevelActorListChanged().Remove(OnWorldDestroyedHandle);
	}

	if (GEditor)
	{
		if (UTransBuffer* TransBuffer = Cast<UTransBuffer>(GEditor->Trans))
		{
			TransBuffer->OnTransactionStateChanged().RemoveAll(this);
		}
	}
#endif

	for (const TUniquePtr<FRemoteControlWebsocketRoute>& Route : Routes)
	{
		WebRemoteControl->UnregisterWebsocketRoute(*Route);
	}
}

<<<<<<< HEAD
void FWebSocketMessageHandler::NotifyPropertyChangedRemotely(const FGuid& OriginClientId, const FGuid& PresetId, const FGuid& ExposedPropertyId)
{
	if (TArray<FGuid>* SubscribedClients = WebSocketNotificationMap.Find(PresetId))
=======
void FWebSocketMessageHandler::RegisterRoute(FWebRemoteControlModule* WebRemoteControl, TUniquePtr<FRemoteControlWebsocketRoute> Route)
{
	checkSlow(WebRemoteControl);

	WebRemoteControl->RegisterWebsocketRoute(*Route);
	Routes.Emplace(MoveTemp(Route));
}

void FWebSocketMessageHandler::RegisterEngineEvents()
{
#if WITH_EDITOR
	if (GEditor)
	{
		if (UTransBuffer* TransBuffer = Cast<UTransBuffer>(GEditor->Trans))
		{
			TransBuffer->OnTransactionStateChanged().AddRaw(this, &FWebSocketMessageHandler::HandleTransactionStateChanged);
		}
	}

	if (GEngine)
	{
		OnActorAddedHandle = GEngine->OnLevelActorAdded().AddRaw(this, &FWebSocketMessageHandler::OnActorAdded);
		OnActorDeletedHandle = GEngine->OnLevelActorDeleted().AddRaw(this, &FWebSocketMessageHandler::OnActorDeleted);
		OnActorListChangedHandle = GEngine->OnLevelActorListChanged().AddRaw(this, &FWebSocketMessageHandler::OnActorListChanged);
		OnWorldDestroyedHandle = GEngine->OnWorldDestroyed().AddRaw(this, &FWebSocketMessageHandler::OnWorldDestroyed);
	}
#endif
}

void FWebSocketMessageHandler::NotifyPropertyChangedRemotely(const FGuid& OriginClientId, const FGuid& PresetId, const FGuid& ExposedPropertyId)
{
	if (TArray<FGuid>* SubscribedClients = PresetNotificationMap.Find(PresetId))
>>>>>>> d731a049
	{
		if (SubscribedClients->Contains(OriginClientId))
		{
			bool bIgnoreIncomingNotification = false;

			if (FRCClientConfig* Config = ClientConfigMap.Find(OriginClientId))
			{
				bIgnoreIncomingNotification = Config->bIgnoreRemoteChanges;
			}

			if (!bIgnoreIncomingNotification)
			{
				PerFrameModifiedProperties.FindOrAdd(PresetId).FindOrAdd(OriginClientId).Add(ExposedPropertyId);
			}
			else
			{
				for (TPair<FGuid, TSet<FGuid>>& Entry : PerFrameModifiedProperties.FindOrAdd(PresetId))
				{
					if (Entry.Key != OriginClientId)
					{
						Entry.Value.Add(ExposedPropertyId);
					}
				}
			}

			PropertiesManuallyNotifiedThisFrame.Add(ExposedPropertyId);
		}
	}
}

void FWebSocketMessageHandler::HandleWebSocketPresetRegister(const FRemoteControlWebSocketMessage& WebSocketMessage)
{
	FRCWebSocketPresetRegisterBody Body;
	if (!WebRemoteControlInternalUtils::DeserializeRequestPayload(WebSocketMessage.RequestPayload, nullptr, Body))
	{
		return;
	}

	URemoteControlPreset* Preset = nullptr;

	FGuid PresetId;

	if (FGuid::ParseExact(Body.PresetName, EGuidFormats::Digits, PresetId))
	{
		
		Preset = IRemoteControlModule::Get().ResolvePreset(PresetId);
	}
	else
	{
		Preset = IRemoteControlModule::Get().ResolvePreset(*Body.PresetName);
	}


	if (Preset == nullptr)
	{
		return;
	}

	ClientConfigMap.FindOrAdd(WebSocketMessage.ClientId).bIgnoreRemoteChanges = Body.IgnoreRemoteChanges;
	
<<<<<<< HEAD
	TArray<FGuid>* ClientIds = WebSocketNotificationMap.Find(Preset->GetPresetId());
=======
	TArray<FGuid>* ClientIds = PresetNotificationMap.Find(Preset->GetPresetId());
>>>>>>> d731a049

	// Don't register delegates for a preset more than once.
	if (!ClientIds)
	{
<<<<<<< HEAD
		ClientIds = &WebSocketNotificationMap.Add(Preset->GetPresetId());
=======
		ClientIds = &PresetNotificationMap.Add(Preset->GetPresetId());
>>>>>>> d731a049

		//Register to any useful callback for the given preset
		Preset->OnExposedPropertiesModified().AddRaw(this, &FWebSocketMessageHandler::OnPresetExposedPropertiesModified);
		Preset->OnEntityExposed().AddRaw(this, &FWebSocketMessageHandler::OnPropertyExposed);
		Preset->OnEntityUnexposed().AddRaw(this, &FWebSocketMessageHandler::OnPropertyUnexposed);
		Preset->OnFieldRenamed().AddRaw(this, &FWebSocketMessageHandler::OnFieldRenamed);
		Preset->OnMetadataModified().AddRaw(this, &FWebSocketMessageHandler::OnMetadataModified);
		Preset->OnActorPropertyModified().AddRaw(this, &FWebSocketMessageHandler::OnActorPropertyChanged);
		Preset->OnEntitiesUpdated().AddRaw(this, &FWebSocketMessageHandler::OnEntitiesModified);
		Preset->OnPresetLayoutModified().AddRaw(this, &FWebSocketMessageHandler::OnLayoutModified);
		Preset->OnControllerAdded().AddRaw(this, &FWebSocketMessageHandler::OnControllerAdded);
		Preset->OnControllerRemoved().AddRaw(this, &FWebSocketMessageHandler::OnControllerRemoved);
		Preset->OnControllerRenamed().AddRaw(this, &FWebSocketMessageHandler::OnControllerRenamed);
		Preset->OnControllerModified().AddRaw(this, &FWebSocketMessageHandler::OnControllerModified);
	}

	ClientIds->AddUnique(WebSocketMessage.ClientId);
}


void FWebSocketMessageHandler::HandleWebSocketPresetUnregister(const FRemoteControlWebSocketMessage& WebSocketMessage)
{
	FRCWebSocketPresetRegisterBody Body;
	if (!WebRemoteControlInternalUtils::DeserializeRequestPayload(WebSocketMessage.RequestPayload, nullptr, Body))
	{
		return;
	}

	URemoteControlPreset* Preset = nullptr;

	FGuid PresetId;

	if (FGuid::ParseExact(Body.PresetName, EGuidFormats::Digits, PresetId))
	{
		Preset = IRemoteControlModule::Get().ResolvePreset(PresetId);
	}
	else
	{
		Preset = IRemoteControlModule::Get().ResolvePreset(*Body.PresetName);
	}

	if (Preset)
	{
<<<<<<< HEAD
		if (TArray<FGuid>* RegisteredClients = WebSocketNotificationMap.Find(Preset->GetPresetId()))
=======
		if (TArray<FGuid>* RegisteredClients = PresetNotificationMap.Find(Preset->GetPresetId()))
>>>>>>> d731a049
		{
			RegisteredClients->Remove(WebSocketMessage.ClientId);
		}
	}
}

void FWebSocketMessageHandler::HandleWebSocketTransientPresetAutoDestroy(const FRemoteControlWebSocketMessage& WebSocketMessage)
{
<<<<<<< HEAD
	//Go over each property that were changed for each preset
	for (const TPair<FGuid, TMap<FGuid, TSet<FGuid>>>& Entry : PerFrameModifiedProperties)
=======
	FRCWebSocketTransientPresetAutoDestroyBody Body;
	if (!WebRemoteControlInternalUtils::DeserializeRequestPayload(WebSocketMessage.RequestPayload, nullptr, Body))
>>>>>>> d731a049
	{
		return;
	}

	URemoteControlPreset* Preset = nullptr;
	IRemoteControlModule& RemoteControl = IRemoteControlModule::Get();

	bool bIsTransient;
	FGuid PresetId;

<<<<<<< HEAD
		// Each client will have a custom payload that doesnt contain the events it triggered.
		for (const TPair<FGuid, TSet<FGuid>>& ClientToEventsPair : Entry.Value)
		{
			// This should be improved in the future, we create one message per modified property to avoid
			// sending a list of non-uniform properties (ie. Color, Transform), ideally these should be grouped by underlying
			// property class. See UE-139683
			for (const FGuid& Id : ClientToEventsPair.Value)
			{
				TArray<uint8> WorkingBuffer;
				if (ClientToEventsPair.Value.Num() && WritePropertyChangeEventPayload(Preset, { Id }, WorkingBuffer))
				{
					TArray<uint8> Payload;
					WebRemoteControlUtils::ConvertToUTF8(WorkingBuffer, Payload);
					Server->Send(ClientToEventsPair.Key, Payload);
				}	
			}
		}
	}

	PerFrameModifiedProperties.Empty();
}

void FWebSocketMessageHandler::ProcessChangedActorProperties()
{
	//Go over each property that were changed for each preset
	for (const TPair<FGuid, TMap<FGuid, TMap<FRemoteControlActor, TArray<FRCObjectReference>>>>& Entry : PerFrameActorPropertyChanged)
=======
	if (FGuid::ParseExact(Body.PresetName, EGuidFormats::Digits, PresetId))
	{
		Preset = RemoteControl.ResolvePreset(PresetId);
		bIsTransient = RemoteControl.IsPresetTransient(PresetId);
	}
	else
>>>>>>> d731a049
	{
		Preset = RemoteControl.ResolvePreset(*Body.PresetName);
		bIsTransient = RemoteControl.IsPresetTransient(*Body.PresetName);
	}

	if (!bIsTransient || !Preset)
	{
		return;
	}

	TransientPresetAutoDestroyClients.FindOrAdd(Preset->GetPresetId()).Add(WebSocketMessage.ClientId);
}

void FWebSocketMessageHandler::HandleWebSocketActorRegister(const FRemoteControlWebSocketMessage& WebSocketMessage)
{
	FRCWebSocketActorRegisterBody Body;
	if (!WebRemoteControlInternalUtils::DeserializeRequestPayload(WebSocketMessage.RequestPayload, nullptr, Body))
	{
		return;
	}

	const TSubclassOf<AActor> ActorClass = StaticLoadClass(AActor::StaticClass(), nullptr, *Body.ClassName.ToString());
	if (!ActorClass)
	{
		return;
	}

<<<<<<< HEAD
	//Cache the property field that was removed for end of frame notification
	PerFrameAddedProperties.FindOrAdd(Owner->GetPresetId()).AddUnique(EntityId);
}
=======
	FWatchedClassData* WatchedClassData = ActorNotificationMap.Find(ActorClass);
	FString ClassPath = ActorClass->GetPathName();
>>>>>>> d731a049

	// Start watching the class if we aren't already
	if (!WatchedClassData)
	{
		WatchedClassData = &ActorNotificationMap.Add(ActorClass);
		WatchedClassData->CachedPath = ClassPath;
	}

	// Register the client for future updates
	WatchedClassData->Clients.AddUnique(WebSocketMessage.ClientId);

<<<<<<< HEAD
	//Cache the property field that changed for end of frame notification
	TMap<FGuid, TSet<FGuid>>& EventsForClient = PerFrameModifiedProperties.FindOrAdd(Owner->GetPresetId());
	
	if (TArray<FGuid>* SubscribedClients = WebSocketNotificationMap.Find(Owner->GetPresetId()))
=======
	// Register events for each actor and send the existing list of actors as "added" so the client is caught up
	FRCActorsChangedEvent Event;
	FRCActorsChangedData& ChangeData = Event.Changes.Add(ClassPath);

	for (const FWorldContext& WorldContext : GEngine->GetWorldContexts())
>>>>>>> d731a049
	{
		UWorld* World = WorldContext.World();
		
		// To support non-level editor worlds, instead of just checking the level editor's world,
		// now every Editor-type or Game-type world is checked.
		if (!World || (WorldContext.WorldType != EWorldType::Editor && WorldContext.WorldType != EWorldType::Game))
		{
			continue;
		}

		for (AActor* Actor : TActorRange<AActor>(World, ActorClass))
		{
			ChangeData.AddedActors.Add(FRCActorDescription(Actor));
			StartWatchingActor(Actor, ActorClass);
		}
	}

	TArray<uint8> Payload;
	WebRemoteControlUtils::SerializeMessage(Event, Payload);
	Server->Send(WebSocketMessage.ClientId, Payload);
}

void FWebSocketMessageHandler::HandleWebSocketActorUnregister(const FRemoteControlWebSocketMessage& WebSocketMessage)
{
	FRCWebSocketActorRegisterBody Body;
	if (!WebRemoteControlInternalUtils::DeserializeRequestPayload(WebSocketMessage.RequestPayload, nullptr, Body))
	{
		return;
	}

	TSubclassOf<AActor> ActorClass = StaticLoadClass(AActor::StaticClass(), nullptr, *Body.ClassName.ToString());
	if (!ActorClass)
	{
		return;
	}

<<<<<<< HEAD
	TSharedPtr<FRemoteControlEntity> Entity = Owner->GetExposedEntity(EntityId).Pin();
	check(Entity);

	// Cache the property field that was removed for end of frame notification
	TTuple<TArray<FGuid>, TArray<FName>>& Entries = PerFrameRemovedProperties.FindOrAdd(Owner->GetPresetId());
	Entries.Key.AddUnique(EntityId);
	Entries.Value.AddUnique(Entity->GetLabel());
=======
	UnregisterClientForActorClass(WebSocketMessage.ClientId, ActorClass);
>>>>>>> d731a049
}

void FWebSocketMessageHandler::HandleWebSocketPresetModifyProperty(const FRemoteControlWebSocketMessage& WebSocketMessage)
{
	FRCWebSocketPresetSetPropertyBody Body;
	if (!WebRemoteControlInternalUtils::DeserializeRequestPayload(WebSocketMessage.RequestPayload, nullptr, Body))
	{
		return;
	}

	ERCAccess Access;
	switch (Body.TransactionMode)
	{
	case ERCTransactionMode::NONE:
		Access = ERCAccess::WRITE_ACCESS;
		break;

	case ERCTransactionMode::AUTOMATIC:
		Access = ERCAccess::WRITE_TRANSACTION_ACCESS;
		break;

	case ERCTransactionMode::MANUAL:
		Access = ERCAccess::WRITE_MANUAL_TRANSACTION_ACCESS;

#if WITH_EDITOR
		// Indicate that we want to contribute to this transaction if it's active
		if (GEditor && !ContributeToTransaction(WebSocketMessage.ClientId, Body.TransactionId))
		{
			return;
		}
#endif

		break;

	default:
		UE_LOG(LogRemoteControl, Warning, TEXT("Unknown transaction mode %d"), Body.TransactionMode);
		return;
	}

<<<<<<< HEAD
	//Cache the field that was renamed for end of frame notification
	PerFrameRenamedFields.FindOrAdd(Owner->GetPresetId()).AddUnique(TTuple<FName, FName>(OldFieldLabel, NewFieldLabel));
}

void FWebSocketMessageHandler::OnMetadataModified(URemoteControlPreset* Owner)
{
	//Cache the field that was renamed for end of frame notification
	if (Owner == nullptr)
=======
	URemoteControlPreset* Preset = IRemoteControlModule::Get().ResolvePreset(Body.PresetName);
	if (Preset == nullptr)
>>>>>>> d731a049
	{
		return;
	}

	const FGuid PropertyId = Preset->GetExposedEntityId(Body.PropertyLabel);
	TSharedPtr<FRemoteControlProperty> RemoteControlProperty = Preset->GetExposedEntity<FRemoteControlProperty>(PropertyId).Pin();

	if (!RemoteControlProperty.IsValid())
	{
		return;
	}

<<<<<<< HEAD
	//Cache the field that was renamed for end of frame notification
	PerFrameModifiedMetadata.Add(Owner->GetPresetId());
=======
	UpdateSequenceNumber(WebSocketMessage.ClientId, Body.SequenceNumber);

	WebRemoteControlInternalUtils::ModifyPropertyUsingPayload(*RemoteControlProperty.Get(), Body, WebSocketMessage.RequestPayload, WebSocketMessage.ClientId, *this, Access);
>>>>>>> d731a049
}

void FWebSocketMessageHandler::HandleWebSocketFunctionCall(const FRemoteControlWebSocketMessage& WebSocketMessage)
{
	FRCWebSocketCallBody Body;
	if (!WebRemoteControlInternalUtils::DeserializeRequestPayload(WebSocketMessage.RequestPayload, nullptr, Body))
	{
		return;
	}

	if (Body.GenerateTransaction)
	{
		Body.TransactionMode = ERCTransactionMode::AUTOMATIC;
	}

	FRCCall Call;
	if (IRemoteControlModule::Get().ResolveCall(Body.ObjectPath, Body.FunctionName, Call.CallRef, nullptr))
	{
		// Initialize the param struct with default parameters
		Call.TransactionMode = Body.GenerateTransaction ? ERCTransactionMode::AUTOMATIC : Body.TransactionMode;
		Call.ParamStruct = FStructOnScope(Call.CallRef.Function.Get());

		// If some parameters were provided, deserialize them
		const FBlockDelimiters& ParametersDelimiters = Body.GetStructParameters().FindChecked(FRCCallRequest::ParametersLabel());
		if (ParametersDelimiters.BlockStart > 0)
		{
			// Extract function parameters from the request payload
			const int64 DelimitersSize = ParametersDelimiters.GetBlockSize();

			TArray<uint8> ParamPayload;
			ParamPayload.SetNumUninitialized(DelimitersSize);

<<<<<<< HEAD
	//Cache the property field that changed for end of frame notification
	TMap<FGuid, TMap<FRemoteControlActor, TArray<FRCObjectReference>>>& EventsForClient = PerFrameActorPropertyChanged.FindOrAdd(Owner->GetPresetId());

	// Dont send events to the client that triggered it.
	if (TArray<FGuid>* SubscribedClients = WebSocketNotificationMap.Find(Owner->GetPresetId()))
	{
		for (const FGuid& Client : *SubscribedClients)
		{
			if (Client != ActingClientId)
=======
			const uint8* DataStart = &WebSocketMessage.RequestPayload[ParametersDelimiters.BlockStart];
			FMemory::Memcpy(ParamPayload.GetData(), DataStart, DelimitersSize);

			// Using the extracted data, set up a reader and attempt to deserialize
			FMemoryReader Reader(ParamPayload);
			FRCJsonStructDeserializerBackend Backend(Reader);

			if (!FStructDeserializer::Deserialize((void*)Call.ParamStruct.GetStructMemory(), *const_cast<UStruct*>(Call.ParamStruct.GetStruct()), Backend, FStructDeserializerPolicies()))
>>>>>>> d731a049
			{
				// Failed to deserialize parameters
				return;
			}
		}
	}

	if (!Call.IsValid())
	{
		return;
	}
<<<<<<< HEAD
	
	TArray<uint8> Payload;
	WebRemoteControlUtils::SerializeResponse(FRCPresetEntitiesModifiedEvent{Owner, ModifiedEntities.Array()}, Payload);
	BroadcastToListeners(Owner->GetPresetId(), Payload);
=======

#if WITH_EDITOR
	if (Body.TransactionMode == ERCTransactionMode::MANUAL)
	{
		// Indicate that we want to contribute to this transaction
		if (GEditor && !ContributeToTransaction(WebSocketMessage.ClientId, Body.TransactionId))
		{
			return;
		}
	}
#endif

	UpdateSequenceNumber(WebSocketMessage.ClientId, Body.SequenceNumber);

	IRemoteControlModule::Get().InvokeCall(Call);
>>>>>>> d731a049
}

void FWebSocketMessageHandler::HandleWebSocketBeginEditorTransaction(const FRemoteControlWebSocketMessage& WebSocketMessage)
{
#if WITH_EDITOR
	if (!GEditor)
	{
		return;
	}

	FRCWebSocketTransactionStartBody Body;
	if (!WebRemoteControlInternalUtils::DeserializeRequestPayload(WebSocketMessage.RequestPayload, nullptr, Body))
	{
		return;
	}

<<<<<<< HEAD
	//Cache the field that was renamed for end of frame notification
	PerFrameModifiedPresetLayouts.Add(Owner->GetPresetId());
}
=======
	const FText Description = FText::Format(LOCTEXT("RemoteControlTransaction", "Remote Control - {0}"), FText::FromString(Body.Description));
	const FGuid TransactionGuid = IRemoteControlModule::Get().BeginManualEditorTransaction(Description, 0);
>>>>>>> d731a049

	if (TransactionGuid.IsValid())
	{
		ClientsByTransactionGuid.FindOrAdd(TransactionGuid);
		ContributeToTransaction(WebSocketMessage.ClientId, Body.TransactionId);

		TransactionIdsByClientId.FindOrAdd(WebSocketMessage.ClientId).Add({ TransactionGuid, Body.TransactionId });
	}
	else
	{
		// Send a message indicating that the transaction ended immediately so the client knows it wasn't created
		FRCTransactionEndedEvent Event;
		Event.TransactionId = Body.TransactionId;
		Event.SequenceNumber = GetSequenceNumber(WebSocketMessage.ClientId);

		TArray<uint8> Payload;
		WebRemoteControlUtils::SerializeMessage(Event, Payload);
		Server->Send(WebSocketMessage.ClientId, Payload);
	}
#endif
}

void FWebSocketMessageHandler::HandleWebSocketEndEditorTransaction(const FRemoteControlWebSocketMessage& WebSocketMessage)
{
#if WITH_EDITOR
	if (!GEditor)
	{
		return;
	}

	FRCWebSocketTransactionEndBody Body;
	if (!WebRemoteControlInternalUtils::DeserializeRequestPayload(WebSocketMessage.RequestPayload, nullptr, Body))
	{
		return;
	}

	EndClientTransaction(WebSocketMessage.ClientId, Body.TransactionId);
#endif
}

void FWebSocketMessageHandler::ProcessChangedControllers()
{
<<<<<<< HEAD
	for (const TPair<FGuid, TArray<FGuid>>& Entry : PerFrameAddedProperties)
=======
	// Go over each controller that was changed for each preset
	for (TTuple<FGuid, TMap<FGuid, TSet<FGuid>>>& Entry : PerFrameModifiedControllers)
>>>>>>> d731a049
	{
		if (!ShouldProcessEventForPreset(Entry.Key) || !Entry.Value.Num())
		{
			continue;
		}

		URemoteControlPreset* Preset = IRemoteControlModule::Get().ResolvePreset(Entry.Key);
		if (!Preset)
		{
			continue;
		}
		
		UE_LOG(LogRemoteControl, VeryVerbose, TEXT("(%s) Broadcasting controllers changed event."), *Preset->GetName());

		// Each client will have a custom payload that doesn't contain the events it triggered.
		for (const TPair<FGuid, TSet<FGuid>>& ClientToModifications : Entry.Value)
		{
			TMap<void*, TSet<FGuid>> ControllersIdByType;
			for (const FGuid& Id : ClientToModifications.Value)
			{
				void* ClassPtr = WebSocketMessageHandlerMiscUtils::GetPresetControllerClassPointer(Preset, Id);
				ControllersIdByType.FindOrAdd(ClassPtr).Emplace(Id);
			}

			// Send a Controller Change Event for each Type
			for (const TPair<void*, TSet<FGuid>>& ClassToEventsPair : ControllersIdByType)
			{
				const uint64 ClientSequenceNumber = GetSequenceNumber(ClientToModifications.Key);
				
				TArray<uint8> WorkingBuffer;
				if (ClientToModifications.Value.Num() && WriteControllerChangeEventPayload(Preset, ClassToEventsPair.Value, ClientSequenceNumber, WorkingBuffer))
				{
					TArray<uint8> Payload;
					WebRemoteControlUtils::ConvertToUTF8(WorkingBuffer, Payload);
					Server->Send(ClientToModifications.Key, Payload);
				}
			}
		}
	}

	PerFrameModifiedControllers.Empty();
}

void FWebSocketMessageHandler::ProcessAddedControllers()
{
	for (const TPair<FGuid, TArray<FGuid>>& Entry : PerFrameAddedControllers)
	{
		if (Entry.Value.Num() <= 0 || !ShouldProcessEventForPreset(Entry.Key))
		{
			continue;
		}

		URemoteControlPreset* Preset = IRemoteControlModule::Get().ResolvePreset(Entry.Key);
		if (!Preset)
		{
			continue;
		}
		
		UE_LOG(LogRemoteControl, VeryVerbose, TEXT("(%s) Broadcasting controllers added event."), *Preset->GetName());

		FRCPresetDescription AddedControllerDescription;
		AddedControllerDescription.Name = Preset->GetName();
		AddedControllerDescription.Path = Preset->GetPathName();
		AddedControllerDescription.ID = Preset->GetPresetId().ToString();
		Algo::Transform(Entry.Value, AddedControllerDescription.Controllers, [Preset](const FGuid& ControllerId){ return Preset->GetController(ControllerId); });
		
		TArray<uint8> Payload;
<<<<<<< HEAD
		WebRemoteControlUtils::SerializeResponse(FRCPresetFieldsAddedEvent{ Preset->GetFName(), Preset->GetPresetId(), AddedPropertiesDescription }, Payload);
		BroadcastToListeners(Entry.Key, Payload);
=======
		WebRemoteControlUtils::SerializeMessage(FRCPresetControllersAddedEvent { Preset->GetPresetName(), Preset->GetPresetId(), AddedControllerDescription }, Payload);
		BroadcastToPresetListeners(Entry.Key, Payload);
>>>>>>> d731a049
	}

	PerFrameAddedControllers.Empty();
}

void FWebSocketMessageHandler::ProcessRemovedControllers()
{
<<<<<<< HEAD
	for (const TPair<FGuid, TTuple<TArray<FGuid>, TArray<FName>>>& Entry : PerFrameRemovedProperties)
=======
	for (const TPair<FGuid, TTuple<TArray<FGuid>, TArray<FName>>>& Entry : PerFrameRemovedControllers)
>>>>>>> d731a049
	{
		if (Entry.Value.Key.Num() <= 0 || !ShouldProcessEventForPreset(Entry.Key))
		{
			continue;
		}

		URemoteControlPreset* Preset = IRemoteControlModule::Get().ResolvePreset(Entry.Key);
		if (Preset == nullptr)
		{
			continue;
		}

		ensure(Entry.Value.Key.Num() == Entry.Value.Value.Num());
		
		UE_LOG(LogRemoteControl, VeryVerbose, TEXT("(%s) Broadcasting controllers removed event."), *Preset->GetName());
		
		TArray<uint8> Payload;
<<<<<<< HEAD
		WebRemoteControlUtils::SerializeResponse(FRCPresetFieldsRemovedEvent{ Preset->GetFName(), Preset->GetPresetId(), Entry.Value.Value, Entry.Value.Key }, Payload);
		BroadcastToListeners(Entry.Key, Payload);
=======
		WebRemoteControlUtils::SerializeMessage(FRCPresetControllersRemovedEvent{ Preset->GetPresetName(), Preset->GetPresetId(), Entry.Value.Value, Entry.Value.Key }, Payload);
		BroadcastToPresetListeners(Entry.Key, Payload);
>>>>>>> d731a049
	}

	PerFrameRemovedControllers.Empty();
}

// Actually not called currently
void FWebSocketMessageHandler::ProcessRenamedControllers()
{
<<<<<<< HEAD
	for (const TPair<FGuid, TArray<TTuple<FName, FName>>>& Entry : PerFrameRenamedFields)
=======
	for (const TPair<FGuid, TArray<TTuple<FName, FName>>>& Entry : PerFrameRenamedControllers)
>>>>>>> d731a049
	{
		if (Entry.Value.Num() <= 0 || !ShouldProcessEventForPreset(Entry.Key))
		{
			continue;
		}

		URemoteControlPreset* Preset = IRemoteControlModule::Get().ResolvePreset(Entry.Key);
		if (Preset == nullptr)
		{
			continue;
		}
		
		UE_LOG(LogRemoteControl, VeryVerbose, TEXT("(%s) Broadcasting controllers renamed event."), *Preset->GetName());

		TArray<uint8> Payload;
<<<<<<< HEAD
		WebRemoteControlUtils::SerializeResponse(FRCPresetFieldsRenamedEvent{Preset->GetFName(), Preset->GetPresetId(), Entry.Value}, Payload);
		BroadcastToListeners(Entry.Key, Payload);
=======
		WebRemoteControlUtils::SerializeMessage(FRCPresetControllersRenamedEvent{Preset->GetPresetName(), Preset->GetPresetId(), Entry.Value}, Payload);
		BroadcastToPresetListeners(Entry.Key, Payload);
>>>>>>> d731a049
	}

	PerFrameRenamedControllers.Empty();
}

void FWebSocketMessageHandler::ProcessChangedProperties()
{
<<<<<<< HEAD
	for (const FGuid& Entry : PerFrameModifiedMetadata)
=======
	//Go over each property that were changed for each preset
	for (const TPair<FGuid, TMap<FGuid, TSet<FGuid>>>& Entry : PerFrameModifiedProperties)
>>>>>>> d731a049
	{
		if (!ShouldProcessEventForPreset(Entry.Key) || !Entry.Value.Num())
		{
			continue;
		}

		URemoteControlPreset* Preset = IRemoteControlModule::Get().ResolvePreset(Entry.Key);
		if (!Preset)
		{
			continue;
		}

		UE_LOG(LogRemoteControl, VeryVerbose, TEXT("(%s) Broadcasting properties changed event."), *Preset->GetName());

		// Each client will have a custom payload that doesnt contain the events it triggered.
		for (const TPair<FGuid, TSet<FGuid>>& ClientToEventsPair : Entry.Value)
		{
			// Categorize modified properties by type so we don't try to put multiple types of data in a single request
			TMap<void*, TSet<FGuid>> PropertyIdsByType;
			for (const FGuid& Id : ClientToEventsPair.Value)
			{
				void* ClassPointer = WebSocketMessageHandlerMiscUtils::GetPresetPropertyClassPointer(Preset, Id);
				PropertyIdsByType.FindOrAdd(ClassPointer).Emplace(Id);
			}

			// Send a property change event for each property type
			for (const TPair<void*, TSet<FGuid>>& ClassToEventsPair : PropertyIdsByType)
			{
				const int64 SequenceNumber = GetSequenceNumber(ClientToEventsPair.Key);

				TArray<uint8> WorkingBuffer;
				if (ClientToEventsPair.Value.Num() && WritePropertyChangeEventPayload(Preset, { ClassToEventsPair.Value }, SequenceNumber, WorkingBuffer))
				{
					TArray<uint8> Payload;
					WebRemoteControlUtils::ConvertToUTF8(WorkingBuffer, Payload);
					Server->Send(ClientToEventsPair.Key, Payload);
				}
			}
		}
	}

	PerFrameModifiedProperties.Empty();
}

void FWebSocketMessageHandler::ProcessChangedActorProperties()
{
<<<<<<< HEAD
	for (const FGuid& Entry : PerFrameModifiedPresetLayouts)
=======
	//Go over each property that were changed for each preset
	for (const TPair<FGuid, TMap<FGuid, TMap<FRemoteControlActor, TArray<FRCObjectReference>>>>& Entry : PerFrameActorPropertyChanged)
>>>>>>> d731a049
	{
		if (!ShouldProcessEventForPreset(Entry.Key) || !Entry.Value.Num())
		{
			continue;
		}

		URemoteControlPreset* Preset = IRemoteControlModule::Get().ResolvePreset(Entry.Key);
		if (!Preset)
		{
			continue;
		}

		// Each client will have a custom payload that doesnt contain the events it triggered.
		for (const TPair<FGuid, TMap<FRemoteControlActor, TArray<FRCObjectReference>>>& ClientToModifications : Entry.Value)
		{
			TArray<uint8> WorkingBuffer;
			FMemoryWriter Writer(WorkingBuffer);

			if (ClientToModifications.Value.Num() && WriteActorPropertyChangePayload(Preset, ClientToModifications.Value, Writer))
			{
				TArray<uint8> Payload;
				WebRemoteControlUtils::ConvertToUTF8(WorkingBuffer, Payload);
				Server->Send(ClientToModifications.Key, Payload);
			}
		}
	}

	PerFrameActorPropertyChanged.Empty();
}

<<<<<<< HEAD
void FWebSocketMessageHandler::BroadcastToListeners(const FGuid& TargetPresetId, const TArray<uint8>& Payload)
{
	const TArray<FGuid>& Listeners = WebSocketNotificationMap.FindChecked(TargetPresetId);
	for (const FGuid& Listener : Listeners)
=======
void FWebSocketMessageHandler::OnPropertyExposed(URemoteControlPreset* Owner, const FGuid& EntityId)
{
	if (Owner == nullptr)
>>>>>>> d731a049
	{
		return;
	}

<<<<<<< HEAD
bool FWebSocketMessageHandler::ShouldProcessEventForPreset(const FGuid& PresetId) const
{
	return WebSocketNotificationMap.Contains(PresetId) && WebSocketNotificationMap[PresetId].Num() > 0;
=======
	if (PresetNotificationMap.Num() <= 0)
	{
		return;
	}

	//Cache the property field that was removed for end of frame notification
	PerFrameAddedProperties.FindOrAdd(Owner->GetPresetId()).AddUnique(EntityId);
>>>>>>> d731a049
}

void FWebSocketMessageHandler::OnPresetExposedPropertiesModified(URemoteControlPreset* Owner, const TSet<FGuid>& ModifiedPropertyIds)
{
	if (Owner == nullptr)
	{
		return;
	}

	if (PresetNotificationMap.Num() <= 0)
	{
		return;
	}

	//Cache the property field that changed for end of frame notification
	TMap<FGuid, TSet<FGuid>>& EventsForClient = PerFrameModifiedProperties.FindOrAdd(Owner->GetPresetId());
	
	if (TArray<FGuid>* SubscribedClients = PresetNotificationMap.Find(Owner->GetPresetId()))
	{
		for (const FGuid& ModifiedPropertyId : ModifiedPropertyIds)
		{
<<<<<<< HEAD
			if (RCProperty->IsBound())
			{
				if (IRemoteControlModule::Get().ResolveObjectProperty(ERCAccess::READ_ACCESS, RCProperty->GetBoundObjects()[0], RCProperty->FieldPathInfo.ToString(), ObjectRef))
				{
					bHasProperty = true;
					PropValuesOnScope.Add(WebSocketMessageHandlerStructUtils::CreatePropertyValueOnScope(RCProperty, ObjectRef));
				}
=======
			// Don't send a change notification if the change was manually notified.
			// This is to avoid the case of a post edit change property being caught by the preset for a change 
			// that a client deliberatly wishes to ignore.
			if (!PropertiesManuallyNotifiedThisFrame.Contains(ModifiedPropertyId))
			{
				for (const FGuid& Client : *SubscribedClients)
				{
					if (Client != ActingClientId || !ClientConfigMap.FindChecked(Client).bIgnoreRemoteChanges)
					{
						EventsForClient.FindOrAdd(Client).Append(ModifiedPropertyIds);
					}
				}
			}
			else
			{
				// Remove the property after encountering it here since we can't remove it on end frame
				// because that might happen before the final PostEditChange of a property change in the RC Module.
				PropertiesManuallyNotifiedThisFrame.Remove(ModifiedPropertyId);
>>>>>>> d731a049
			}
		}
	}
}

void FWebSocketMessageHandler::OnPropertyUnexposed(URemoteControlPreset* Owner, const FGuid& EntityId)
{
	if (Owner == nullptr)
	{
		return;
	}

	if (PresetNotificationMap.Num() <= 0)
	{
		return;
	}

	TSharedPtr<FRemoteControlEntity> Entity = Owner->GetExposedEntity(EntityId).Pin();
	check(Entity);

	// Cache the property field that was removed for end of frame notification
	TTuple<TArray<FGuid>, TArray<FName>>& Entries = PerFrameRemovedProperties.FindOrAdd(Owner->GetPresetId());
	Entries.Key.AddUnique(EntityId);
	Entries.Value.AddUnique(Entity->GetLabel());
}

void FWebSocketMessageHandler::OnFieldRenamed(URemoteControlPreset* Owner, FName OldFieldLabel, FName NewFieldLabel)
{
	if (Owner == nullptr)
	{
		return;
	}

	if (PresetNotificationMap.Num() <= 0)
	{
		return;
	}

	//Cache the field that was renamed for end of frame notification
	PerFrameRenamedFields.FindOrAdd(Owner->GetPresetId()).AddUnique(TTuple<FName, FName>(OldFieldLabel, NewFieldLabel));
}

void FWebSocketMessageHandler::OnMetadataModified(URemoteControlPreset* Owner)
{
	//Cache the field that was renamed for end of frame notification
	if (Owner == nullptr)
	{
		return;
	}

	if (PresetNotificationMap.Num() <= 0)
	{
		return;
	}

	//Cache the field that was renamed for end of frame notification
	PerFrameModifiedMetadata.Add(Owner->GetPresetId());
}

void FWebSocketMessageHandler::OnActorPropertyChanged(URemoteControlPreset* Owner, FRemoteControlActor& Actor, UObject* ModifiedObject, FProperty* ModifiedProperty)
{
	if (Owner == nullptr)
	{
		return;
	}

	if (PresetNotificationMap.Num() <= 0)
	{
		return;
	}

	FRCFieldPathInfo FieldPath { ModifiedProperty->GetName() };
	if (!FieldPath.Resolve(ModifiedObject))
	{
		return;
	}

	FRCObjectReference Ref;
	Ref.Object = ModifiedObject;
	Ref.Property = ModifiedProperty;
	Ref.ContainerAdress = FieldPath.GetResolvedData().ContainerAddress;
	Ref.ContainerType = FieldPath.GetResolvedData().Struct;
	Ref.PropertyPathInfo = MoveTemp(FieldPath);
	Ref.Access = ERCAccess::READ_ACCESS;


	//Cache the property field that changed for end of frame notification
	TMap<FGuid, TMap<FRemoteControlActor, TArray<FRCObjectReference>>>& EventsForClient = PerFrameActorPropertyChanged.FindOrAdd(Owner->GetPresetId());

	// Dont send events to the client that triggered it.
	if (TArray<FGuid>* SubscribedClients = PresetNotificationMap.Find(Owner->GetPresetId()))
	{
		for (const FGuid& Client : *SubscribedClients)
		{
			if (Client != ActingClientId)
			{
				TMap<FRemoteControlActor, TArray<FRCObjectReference>>& ModifiedPropertiesPerActor = EventsForClient.FindOrAdd(Client);
				ModifiedPropertiesPerActor.FindOrAdd(Actor).AddUnique(Ref);
			}
		}
	}
}

void FWebSocketMessageHandler::OnEntitiesModified(URemoteControlPreset* Owner, const TSet<FGuid>& ModifiedEntities)
{
	// We do not need to store these event for the current frame since this was already handled by the preset in this case.
	if (!Owner || ModifiedEntities.Num() == 0)
	{
		return;
	}
	
	TArray<uint8> Payload;
	WebRemoteControlUtils::SerializeMessage(FRCPresetEntitiesModifiedEvent{Owner, ModifiedEntities.Array()}, Payload);
	BroadcastToPresetListeners(Owner->GetPresetId(), Payload);
}

void FWebSocketMessageHandler::OnLayoutModified(URemoteControlPreset* Owner)
{
	if (Owner == nullptr)
	{
		return;
	}

	if (PresetNotificationMap.Num() <= 0)
	{
		return;
	}

	//Cache the field that was renamed for end of frame notification
	PerFrameModifiedPresetLayouts.Add(Owner->GetPresetId());
}

void FWebSocketMessageHandler::OnConnectionClosedCallback(FGuid ClientId)
{
	// Clean up clients that were waiting for preset callbacks
	for (auto Iter = PresetNotificationMap.CreateIterator(); Iter; ++Iter)
	{
		Iter.Value().Remove(ClientId);
	}

	// Clean up clients that were waiting for actor callbacks
	TArray<TWeakObjectPtr<UClass>> WatchedClasses;
	ActorNotificationMap.GenerateKeyArray(WatchedClasses);

	for (const TWeakObjectPtr<UClass>& WatchedClass : WatchedClasses)
	{
		UnregisterClientForActorClass(ClientId, WatchedClass.Get());
	}

	IRemoteControlModule& RemoteControl = IRemoteControlModule::Get();

	// Clean up transient presets registered to auto-destroy for this client
	for (auto Iter = TransientPresetAutoDestroyClients.CreateIterator(); Iter; ++Iter)
	{
		const FGuid& PresetId = Iter.Key();
		TArray<FGuid>& ClientList = Iter.Value();

		ClientList.Remove(ClientId);
		if (ClientList.IsEmpty())
		{
			RemoteControl.DestroyTransientPreset(PresetId);
			PresetNotificationMap.Remove(PresetId);
			Iter.RemoveCurrent();
		}
	}

	// Remove the client as a listener for any active transactions and end them
	// Do this in two separate loops since ending the transaction may modify the map
	TSet<FGuid> TransactionGuidsToEnd;
	for (auto Iter = ClientsByTransactionGuid.CreateIterator(); Iter; ++Iter)
	{
		TMap<FGuid, FDateTime>& Clients = Iter.Value();
		if (Clients.Remove(ClientId))
		{
			// Note that we always end the transaction even if other clients are listening, as it will just decrement
			// the transaction's internal counter rather than actually ending it unless all transactions have been ended.
			TransactionGuidsToEnd.Add(Iter.Key());
		}
	}

	for (const FGuid& TransactionGuid : TransactionGuidsToEnd)
	{
		IRemoteControlModule::Get().EndManualEditorTransaction(TransactionGuid);
	}

	TransactionIdsByClientId.Remove(ClientId);

	/** Remove this client's config. */
	ClientConfigMap.Remove(ClientId);
	ClientSequenceNumbers.Remove(ClientId);
}

void FWebSocketMessageHandler::OnEndFrame()
{
	PropertyNotificationFrameCounter++;

	if (PropertyNotificationFrameCounter >= CVarWebRemoteControlFramesBetweenPropertyNotifications.GetValueOnGameThread())
	{
#if WITH_EDITOR
		TimeOutTransactions();
#endif

		//Early exit if no clients are requesting notifications
		if (PresetNotificationMap.Num() <= 0 && ActorNotificationMap.Num() <= 0)
		{
			return;
		}

		PropertyNotificationFrameCounter = 0;
		ProcessChangedProperties();
		ProcessChangedActorProperties();
		ProcessRemovedProperties();
		ProcessAddedProperties();
		ProcessRenamedFields();
		ProcessModifiedMetadata();
		ProcessModifiedPresetLayouts();
		ProcessActorChanges();
		ProcessAddedControllers();
		ProcessChangedControllers();
		ProcessRenamedControllers();
		ProcessRemovedControllers();
	}
}

void FWebSocketMessageHandler::OnControllerAdded(URemoteControlPreset* Owner, FName NewControllerName, const FGuid& EntityId)
{
	if (Owner == nullptr)
	{
		return;
	}

	if (PresetNotificationMap.Num() <= 0)
	{
		return;
	}

	PerFrameAddedControllers.FindOrAdd(Owner->GetPresetId()).AddUnique(EntityId);
}

void FWebSocketMessageHandler::OnControllerRemoved(URemoteControlPreset* Owner, const FGuid& EntityId)
{
	if (Owner == nullptr)
	{
		return;
	}

	if (PresetNotificationMap.Num() <= 0)
	{
		return;
	}

	const URCVirtualPropertyBase* Controller = Owner->GetController(EntityId);
	check(Controller);

	// Cache the Controller which was removed for end of frame notification
	TTuple<TArray<FGuid>, TArray<FName>>& Entries = PerFrameRemovedControllers.FindOrAdd(Owner->GetPresetId());
	Entries.Key.AddUnique(EntityId);
	Entries.Value.AddUnique(Controller->DisplayName);
}

void FWebSocketMessageHandler::OnControllerRenamed(URemoteControlPreset* Owner, FName OldControllerLabel, FName NewControllerLabel)
{
	if (Owner == nullptr)
	{
		return;
	}

	if (PresetNotificationMap.Num() <= 0)
	{
		return;
	}

	PerFrameRenamedControllers.FindOrAdd(Owner->GetPresetId()).AddUnique(TTuple<FName, FName>(OldControllerLabel, NewControllerLabel));
}

void FWebSocketMessageHandler::OnControllerModified(URemoteControlPreset* Owner, const TSet<FGuid>& ModifiedControllerIds)
{
	// We do not need to store these event for the current frame since this was already handled by the preset in this case.
	if (!Owner || ModifiedControllerIds.Num() == 0)
	{
		return;
	}
	
	TArray<uint8> Payload;
	WebRemoteControlUtils::SerializeMessage(FRCPresetControllersModifiedEvent{Owner, ModifiedControllerIds.Array()}, Payload);
	BroadcastToPresetListeners(Owner->GetPresetId(), Payload);
}

#if WITH_EDITOR
void FWebSocketMessageHandler::TimeOutTransactions()
{
	TArray<TPair<FGuid, int32>> TransactionsToEnd;
	const FDateTime TimeoutCutoff = FDateTime::Now() - FTimespan::FromSeconds(CVarWebRemoteControlManualTransactionTimeout.GetValueOnGameThread());

	for (const TPair<FGuid, TMap<FGuid, FDateTime>>& TransactionClientsPair : ClientsByTransactionGuid)
	{
		for (const TPair<FGuid, FDateTime>& ClientTimePair : TransactionClientsPair.Value)
		{
			if (ClientTimePair.Value < TimeoutCutoff)
			{
				// This transaction has timed out; we should force it to end
				TransactionsToEnd.Add({ ClientTimePair.Key, GetClientTransactionId(ClientTimePair.Key, TransactionClientsPair.Key) });
			}
		}
	}

	// Do this as a separate step since it may remove entries from the map during iteration
	for (auto TransactionIterator : TransactionsToEnd)
	{
		EndClientTransaction(TransactionIterator.Key, TransactionIterator.Value);
	}
}
#endif

void FWebSocketMessageHandler::ProcessAddedProperties()
{
	for (const TPair<FGuid, TArray<FGuid>>& Entry : PerFrameAddedProperties)
	{
		if (Entry.Value.Num() <= 0 || !ShouldProcessEventForPreset(Entry.Key))
		{
			continue;
		}

		URemoteControlPreset* Preset = IRemoteControlModule::Get().ResolvePreset(Entry.Key);
		if (Preset == nullptr)
		{
			continue;
		}

		FRCPresetDescription AddedPropertiesDescription;
		AddedPropertiesDescription.Name = Preset->GetName();
		AddedPropertiesDescription.Path = Preset->GetPathName();
		AddedPropertiesDescription.ID = Preset->GetPresetId().ToString();

		TMap<FRemoteControlPresetGroup*, TArray<FGuid>> GroupedNewFields;

		for (const FGuid& Id : Entry.Value)
		{
			if (FRemoteControlPresetGroup* Group = Preset->Layout.FindGroupFromField(Id))
			{
				GroupedNewFields.FindOrAdd(Group).Add(Id);
			}
		}

		for (const TTuple<FRemoteControlPresetGroup*, TArray<FGuid>>& Tuple : GroupedNewFields)
		{
			AddedPropertiesDescription.Groups.Emplace(Preset, *Tuple.Key, Tuple.Value);
		}

		TArray<uint8> Payload;
		WebRemoteControlUtils::SerializeMessage(FRCPresetFieldsAddedEvent{ Preset->GetPresetName(), Preset->GetPresetId(), AddedPropertiesDescription }, Payload);
		BroadcastToPresetListeners(Entry.Key, Payload);
	}

	PerFrameAddedProperties.Empty();
}

void FWebSocketMessageHandler::ProcessRemovedProperties()
{
	for (const TPair<FGuid, TTuple<TArray<FGuid>, TArray<FName>>>& Entry : PerFrameRemovedProperties)
	{
		if (Entry.Value.Key.Num() <= 0 || !ShouldProcessEventForPreset(Entry.Key))
		{
			continue;
		}

		URemoteControlPreset* Preset = IRemoteControlModule::Get().ResolvePreset(Entry.Key);
		if (Preset == nullptr)
		{
			continue;
		}

		ensure(Entry.Value.Key.Num() == Entry.Value.Value.Num());
		
		TArray<uint8> Payload;
		WebRemoteControlUtils::SerializeMessage(FRCPresetFieldsRemovedEvent{ Preset->GetPresetName(), Preset->GetPresetId(), Entry.Value.Value, Entry.Value.Key }, Payload);
		BroadcastToPresetListeners(Entry.Key, Payload);
	}
	
	PerFrameRemovedProperties.Empty();
}

void FWebSocketMessageHandler::ProcessRenamedFields()
{
	for (const TPair<FGuid, TArray<TTuple<FName, FName>>>& Entry : PerFrameRenamedFields)
	{
		if (Entry.Value.Num() <= 0 || !ShouldProcessEventForPreset(Entry.Key))
		{
			continue;
		}

		URemoteControlPreset* Preset = IRemoteControlModule::Get().ResolvePreset(Entry.Key);
		if (Preset == nullptr)
		{
			continue;
		}

		TArray<uint8> Payload;
		WebRemoteControlUtils::SerializeMessage(FRCPresetFieldsRenamedEvent{Preset->GetPresetName(), Preset->GetPresetId(), Entry.Value}, Payload);
		BroadcastToPresetListeners(Entry.Key, Payload);
	}

	PerFrameRenamedFields.Empty();
}

void FWebSocketMessageHandler::ProcessModifiedMetadata()
{
	for (const FGuid& Entry : PerFrameModifiedMetadata)
	{
		if (ShouldProcessEventForPreset(Entry))
		{
			if (URemoteControlPreset* Preset = IRemoteControlModule::Get().ResolvePreset(Entry))
			{
				TArray<uint8> Payload;
				WebRemoteControlUtils::SerializeMessage(FRCPresetMetadataModified{ Preset }, Payload);
				BroadcastToPresetListeners(Entry, Payload);
			}
		}
	}

	PerFrameModifiedMetadata.Empty();
}

void FWebSocketMessageHandler::ProcessModifiedPresetLayouts()
{
	for (const FGuid& Entry : PerFrameModifiedPresetLayouts)
	{
		if (ShouldProcessEventForPreset(Entry))
		{
			if (URemoteControlPreset* Preset = IRemoteControlModule::Get().ResolvePreset(Entry))
			{
				TArray<uint8> Payload;
				WebRemoteControlUtils::SerializeMessage(FRCPresetLayoutModified{ Preset }, Payload);
				BroadcastToPresetListeners(Entry, Payload);
			}
		}
	}

	PerFrameModifiedPresetLayouts.Empty();
}

void FWebSocketMessageHandler::ProcessActorChanges()
{
	// Get the set of all classes with subscribed clients (so we can batch all update types together)
	TArray<UClass*, TInlineAllocator<8>> ChangedClasses;
	TArray<const FDeletedActorsData*> DeletedClasses;
	
	for (const TPair<TWeakObjectPtr<UClass>, TArray<TWeakObjectPtr<AActor>>>& AddedPair : PerFrameActorsAdded)
	{
		if (AddedPair.Key.IsValid())
		{
			ChangedClasses.AddUnique(AddedPair.Key.Get());
		}
	}

	for (const TPair<TWeakObjectPtr<UClass>, TArray<TWeakObjectPtr<AActor>>>& RenamedPair : PerFrameActorsRenamed)
	{
		if (RenamedPair.Key.IsValid())
		{
			ChangedClasses.AddUnique(RenamedPair.Key.Get());
		}
	}

	for (const TPair<TWeakObjectPtr<UClass>, FDeletedActorsData>& DeletedPair : PerFrameActorsDeleted)
	{
		if (DeletedPair.Key.IsValid())
		{
			ChangedClasses.AddUnique(DeletedPair.Key.Get());
		}
		else
		{
			// The class itself was deleted, so we'll have to look it up by path instead of by pointer
			DeletedClasses.Add(&DeletedPair.Value);
		}
	}

	if (ChangedClasses.Num() == 0 && DeletedClasses.Num() == 0)
	{
		return;
	}

	// Map from actor class' path to changed actor data for that class.
	TMap<FString, FRCActorsChangedData> ChangesByClassPath;

	// Map from client ID to which class paths they're going to get an update about.
	TMap<FGuid, TArray<FString>> ClientsToNotify;

	// Gather changes for each class that still exists
	for (UClass* ActorClass : ChangedClasses)
	{
		GatherActorChangesForClass(ActorClass, ChangesByClassPath, ClientsToNotify);
	}

	// Gather changes for deleted classes, which we need to handle different since their pointers are invalid
	for (const FDeletedActorsData* DeletedActorsData : DeletedClasses)
	{
		GatherActorChangesForDeletedClass(DeletedActorsData, ChangesByClassPath, ClientsToNotify);
	}

	// Update each client that cares about the changes we're processing
	for (const TPair<FGuid, TArray<FString>>& ClientData : ClientsToNotify)
	{
		FRCActorsChangedEvent Event;

		for (const FString& ActorClassPath : ClientData.Value)
		{
			const FRCActorsChangedData* ChangeData = ChangesByClassPath.Find(ActorClassPath);
			if (!ensureMsgf(ChangeData != nullptr, TEXT("Found no change data for an actor class that supposedly has changes")))
			{
				continue;
			}

			Event.Changes.Add(ActorClassPath, *ChangeData);
		}

		TArray<uint8> Payload;
		WebRemoteControlUtils::SerializeMessage(Event, Payload);
		Server->Send(ClientData.Key, Payload);
	}

	PerFrameActorsAdded.Empty();
	PerFrameActorsRenamed.Empty();
	PerFrameActorsDeleted.Empty();
}

void FWebSocketMessageHandler::GatherActorChangesForClass(UClass* ActorClass, TMap<FString, FRCActorsChangedData>& OutChangesByClassPath,
	TMap<FGuid, TArray<FString>>& OutClientsToNotify)
{
	const FWatchedClassData* WatchedData = ActorNotificationMap.Find(ActorClass);

	if (!ensureMsgf(WatchedData != nullptr, TEXT("An actor was still being watched for a class that is no longer in ActorNotificationMap")))
	{
		return;
	}

	// Each client watching this class should be notified about the changes
	const FString ActorClassPath = ActorClass->GetPathName();
	for (const FGuid& ClientId : WatchedData->Clients)
	{
		OutClientsToNotify.FindOrAdd(ClientId).AddUnique(ActorClassPath);
	}

	FRCActorsChangedData& ChangeData = OutChangesByClassPath.Add(ActorClassPath);

	// Added actors
	if (const TArray<TWeakObjectPtr<AActor>>* AddedActors = PerFrameActorsAdded.Find(ActorClass))
	{
		for (const TWeakObjectPtr<AActor>& Actor : *AddedActors)
		{
			if (Actor.IsValid())
			{
				ChangeData.AddedActors.Add(FRCActorDescription(Actor.Get()));
			}
		}
	}

	// Renamed actors
	if (const TArray<TWeakObjectPtr<AActor>>* RenamedActors = PerFrameActorsRenamed.Find(ActorClass))
	{
		for (const TWeakObjectPtr<AActor>& Actor : *RenamedActors)
		{
			if (Actor.IsValid())
			{
				ChangeData.RenamedActors.Add(FRCActorDescription(Actor.Get()));
			}
		}
	}

	// Deleted actors
	if (const FDeletedActorsData* DeletedActorsData = PerFrameActorsDeleted.Find(ActorClass))
	{
		ChangeData.DeletedActors = DeletedActorsData->Actors;
	}
}

void FWebSocketMessageHandler::GatherActorChangesForDeletedClass(const FWebSocketMessageHandler::FDeletedActorsData* DeletedActorsData,
	TMap<FString, FRCActorsChangedData>& OutChangesByClassPath, TMap<FGuid, TArray<FString>>& OutClientsToNotify)
{
	const FString& ActorClassPath = DeletedActorsData->ClassPath;

	FRCActorsChangedData& ChangeData = OutChangesByClassPath.Add(ActorClassPath);
	ChangeData.DeletedActors = DeletedActorsData->Actors;

	// Find who we're supposed to notify about this. We have to manually iterate the map to find it since
	// the class pointer is now invalid.
	const TArray<FGuid>* WatchingClients = nullptr;

	for (auto It = ActorNotificationMap.CreateConstIterator(); It; ++It)
	{
		if (It->Value.CachedPath == ActorClassPath)
		{
			WatchingClients = &It->Value.Clients;
			break;
		}
	}

	if (!WatchingClients)
	{
		ensureMsgf(false, TEXT("An actor was still being watched for a deleted class that is no longer in ActorNotificationMap"));
		return;
	}

	for (const FGuid& ClientId : *WatchingClients)
	{
		OutClientsToNotify.FindOrAdd(ClientId).AddUnique(ActorClassPath);
	}
}

void FWebSocketMessageHandler::BroadcastToPresetListeners(const FGuid& TargetPresetId, const TArray<uint8>& Payload)
{
	const TArray<FGuid>& Listeners = PresetNotificationMap.FindChecked(TargetPresetId);
	for (const FGuid& Listener : Listeners)
	{
		Server->Send(Listener, Payload);
	}
}

bool FWebSocketMessageHandler::ShouldProcessEventForPreset(const FGuid& PresetId) const
{
	return PresetNotificationMap.Contains(PresetId) && PresetNotificationMap[PresetId].Num() > 0;
}

bool FWebSocketMessageHandler::WriteControllerChangeEventPayload(URemoteControlPreset* InPreset, const TSet<FGuid>& InModifiedControllerIds, int64 InSequenceNumber, TArray<uint8>& OutBuffer)
{
	bool bHasController = false;

	TArray<FStructOnScope*> ControllerValueOnScope;
	for (const FGuid& ControllerId : InModifiedControllerIds)
	{
		if (const URCVirtualPropertySelfContainer* Controller = Cast<URCVirtualPropertySelfContainer>(InPreset->GetController(ControllerId)))
		{
			bHasController = true;

			if (FStructOnScope* ControllerStructOnScope = Controller->CreateStructOnScope().Get())
			{
				ControllerValueOnScope.Add(ControllerStructOnScope);
			}
		}
	}

	if (ControllerValueOnScope.Num())
	{
		FStructOnScope ValueStructOnScope =	WebSocketMessageHandlerStructUtils::CreatePresetControllerChangedStructOnScope(InPreset, ControllerValueOnScope, InSequenceNumber);
		
		FMemoryWriter Writer(OutBuffer);
		WebRemoteControlInternalUtils::SerializeStructOnScope(ValueStructOnScope, Writer);
	}
	
	return bHasController;
}

bool FWebSocketMessageHandler::WritePropertyChangeEventPayload(URemoteControlPreset* InPreset, const TSet<FGuid>& InModifiedPropertyIds, int64 InSequenceNumber, TArray<uint8>& OutBuffer)
{
	bool bHasProperty = false;

	TArray<FStructOnScope> PropValuesOnScope;
	for (const FGuid& RCPropertyId : InModifiedPropertyIds)
	{
		FRCObjectReference ObjectRef;
		if (TSharedPtr<FRemoteControlProperty> RCProperty = InPreset->GetExposedEntity<FRemoteControlProperty>(RCPropertyId).Pin())
		{
			if (RCProperty->IsBound())
			{
				if (IRemoteControlModule::Get().ResolveObjectProperty(ERCAccess::READ_ACCESS, RCProperty->GetBoundObjects()[0], RCProperty->FieldPathInfo.ToString(), ObjectRef))
				{
					bHasProperty = true;
					PropValuesOnScope.Add(WebSocketMessageHandlerStructUtils::CreatePropertyValueOnScope(RCProperty, ObjectRef));
				}
			}
		}
	}

	if (PropValuesOnScope.Num())
	{
		FStructOnScope FieldsChangedEventOnScope = WebSocketMessageHandlerStructUtils::CreatePresetFieldsChangedStructOnScope(InPreset, PropValuesOnScope, InSequenceNumber);

		FMemoryWriter Writer(OutBuffer);
		WebRemoteControlInternalUtils::SerializeStructOnScope(FieldsChangedEventOnScope, Writer);
	}

	return bHasProperty;
}


bool FWebSocketMessageHandler::WriteActorPropertyChangePayload(URemoteControlPreset* InPreset, const TMap<FRemoteControlActor, TArray<FRCObjectReference>>& InModifications, FMemoryWriter& InWriter)
{
	bool bHasProperty = false;

	TArray<FStructOnScope> ModifiedActorsOnScope;

	for (const TPair<FRemoteControlActor, TArray<FRCObjectReference>>& Pair : InModifications)
	{
		if (AActor* ModifiedActor = Cast<AActor>(Pair.Key.Path.ResolveObject()))
		{
			TArray<FStructOnScope> PropertyValuesOnScope;

			for (const FRCObjectReference& Ref : Pair.Value)
			{
				const FProperty* Property = Ref.Property.Get();

				if (Property && Ref.IsValid())
				{
					bHasProperty = true;
					PropertyValuesOnScope.Add(WebSocketMessageHandlerStructUtils::CreateActorPropertyValueOnScope(InPreset, Ref));
				}
			}

			if (PropertyValuesOnScope.Num())
			{
				ModifiedActorsOnScope.Add(WebSocketMessageHandlerStructUtils::CreateModifiedActorStructOnScope(InPreset, Pair.Key, PropertyValuesOnScope));
			}
		}
	}

	if (ensure(ModifiedActorsOnScope.Num()))
	{
		FStructOnScope ActorsModifedOnScope = WebSocketMessageHandlerStructUtils::CreateModifiedActorsStructOnScope(InPreset, ModifiedActorsOnScope);
		WebRemoteControlInternalUtils::SerializeStructOnScope(ActorsModifedOnScope, InWriter);
	}

	return bHasProperty;
}

void FWebSocketMessageHandler::OnActorAdded(AActor* Actor)
{
	// Should never be an issue, but can't hurt?!
	if (!Actor || !IsValid(Actor))
	{
		return;
	}

#if WITH_EDITOR
	// To support non-level editor worlds, we now check world type instead of specifically checking for the level editor.
	{
		bool bFoundWorld = false;

		if (UWorld* ActorWorld = Actor->GetWorld())
		{
			for (const FWorldContext& WorldContext : GEngine->GetWorldContexts())
			{
				UWorld* ContextWorld = WorldContext.World();

				if (ContextWorld != ActorWorld)
				{
					continue;
				}

				if (WorldContext.WorldType != EWorldType::Editor)
				{
					return;
				}

				bFoundWorld = true;
				break;
			}
		}

		if (!bFoundWorld)
		{
			return;
		}
	}
#endif

	// Array of classes this actor is a child of and which are being watched by a client
	TArray<TWeakObjectPtr<UClass>, TInlineAllocator<8>> WatchedClasses;

	const FString ActorPath = Actor->GetPathName();

	for (const TPair<TWeakObjectPtr<UClass>, FWatchedClassData>& WatchedClassPair : ActorNotificationMap)
	{
		UClass* WatchedClass = WatchedClassPair.Key.Get();

		if (WatchedClass == nullptr)
		{
			// We don't need to send an add if the class has already been deleted
			continue;
		}

		// Any classes in this list have at least one client subscribed to updates
		if (Actor->IsA(WatchedClass))
		{
			TArray<TWeakObjectPtr<AActor>>& AddedActors = PerFrameActorsAdded.FindOrAdd(WatchedClass);
			AddedActors.AddUnique(Actor);
			WatchedClasses.AddUnique(WatchedClass);
				
			// If this actor was queued for a delete event, cancel it so that it's clear that the actor has been re-created.
			FDeletedActorsData* DeletedActorsData = PerFrameActorsDeleted.Find(WatchedClass);
			if (DeletedActorsData)
			{
				const int32 DeletedIndex = DeletedActorsData->Actors.IndexOfByPredicate([&ActorPath](const FRCActorDescription& Description) {
					return Description.Path == ActorPath;
				});

				if (DeletedIndex != INDEX_NONE)
				{
					DeletedActorsData->Actors.RemoveAt(DeletedIndex);
				}
			}
		}
	}

	if (WatchedClasses.Num() > 0)
	{
		// At least one subscriber cares about this actor, so we should listen to its events
		FWatchedActorData& ActorData = WatchedActors.Add(Actor, FWatchedActorData(Actor));
		ActorData.WatchedClasses = WatchedClasses;
	}
}

void FWebSocketMessageHandler::OnActorDeleted(AActor* Actor)
{
	FWatchedActorData* ActorData = WatchedActors.Find(Actor);
	if (!ActorData)
	{
		return;
	}

	for (TWeakObjectPtr<UClass> WatchedClass : ActorData->WatchedClasses)
	{
		UClass* WatchedClassPtr = WatchedClass.Get();
		if (!WatchedClassPtr)
		{
			continue;
		}

		FDeletedActorsData* DeletedActors = PerFrameActorsDeleted.Find(WatchedClassPtr);
		if (!DeletedActors)
		{
			// No actors of this class have been deleted this frame, so store the class path in case the class gets deleted too.
			DeletedActors = &PerFrameActorsDeleted.Add(WatchedClassPtr);
			DeletedActors->ClassPath = WatchedClassPtr->GetPathName();
		}
		DeletedActors->Actors.AddUnique(ActorData->Description);

		// If this actor was queued for an add event, cancel it so that it's clear that the actor has been deleted again.
		TArray<TWeakObjectPtr<AActor>>* AddedActors = PerFrameActorsAdded.Find(WatchedClassPtr);
		if (AddedActors)
		{
			const int32 AddedIndex = AddedActors->IndexOfByPredicate([&Actor](TWeakObjectPtr<AActor> AddedActor) {
				return AddedActor.GetEvenIfUnreachable() == Actor;
			});

			if (AddedIndex != INDEX_NONE)
			{
				AddedActors->RemoveAt(AddedIndex);
			}
		}
	}

	WatchedActors.Remove(Actor);
}

void FWebSocketMessageHandler::OnActorListChanged()
{
	// We don't know exactly what changed, so manually check all the actors we know about


	TSet<AActor*> RemainingActors;
	WatchedActors.GetKeys(RemainingActors);

	TArray<AActor*> NewActors;

	// Find any new actors
	for (const FWorldContext& WorldContext : GEngine->GetWorldContexts())
	{
		UWorld* World = WorldContext.World();

		// To support non-level editor worlds, instead of just checking the level editor's world,
		// now every Editor-type world is checked.
		if (!World || WorldContext.WorldType != EWorldType::Editor)
		{
			continue;
		}
		
		for (AActor* Actor : TActorRange<AActor>(World))
		{
			if (!WatchedActors.Contains(Actor))
			{
				NewActors.Add(Actor);
			}

			RemainingActors.Remove(Actor);
		}
	}

	// Fire events for any actors that are now missing, which have presumably been deleted
	for (AActor* Actor : RemainingActors)
	{
		OnActorDeleted(Actor);
	}

	// Stale actors may not have been removed from the map due to how invalid keys are hashed, so remove them directly
	for (auto It = WatchedActors.CreateIterator(); It; ++It)
	{
		TWeakObjectPtr<AActor> Actor = It.Key();
		if (!Actor.IsValid())
		{
			It.RemoveCurrent();
		}
	}

	// Fire events for new actors (this must be done second since we could be re-creating actors with the same paths, e.g. by reloading a world)
	for (AActor* Actor : NewActors)
	{
		OnActorAdded(Actor);
	}
}

void FWebSocketMessageHandler::OnWorldDestroyed(UWorld* World)
{
	// Remove any actors in this world
	for (AActor* Actor : TActorRange<AActor>(World))
	{
		OnActorDeleted(Actor);
	}
}

void FWebSocketMessageHandler::OnObjectPropertyChanged(UObject* Object, struct FPropertyChangedEvent& Event)
{
	// We only care about name changes
	const FName LabelProperty(TEXT("ActorLabel"));
	if (Event.GetPropertyName() != LabelProperty)
	{
		return;
	}

	// We only care about actors
	AActor* Actor = Cast<AActor>(Object);
	if (!Actor)
	{
		return;
	}

	// We only care about actors that we're watching
	FWatchedActorData* ActorData = WatchedActors.Find(Actor);
	if (!ActorData)
	{
		return;
	}

	UpdateWatchedActorName(Actor, *ActorData);
}

void FWebSocketMessageHandler::OnObjectTransacted(UObject* Object, const class FTransactionObjectEvent& TransactionEvent)
{
	// We only care about undo/redo
	if (TransactionEvent.GetEventType() != ETransactionObjectEventType::UndoRedo)
	{
		return;
	}

	// We only care about actors
	AActor* Actor = Cast<AActor>(Object);
	if (!Actor)
	{
		return;
	}

	// Check if the actor was created/deleted by the transaction
	if (TransactionEvent.HasPendingKillChange())
	{
		if (!IsValid(Actor))
		{
			// Actor was undone; treat as a delete
			OnActorDeleted(Actor);
		}
		else
		{
			// Actor was redone; treat as a create
			OnActorAdded(Actor);
		}

		// In either case, we can bail early since a rename no longer matters
		return;
	}

	// We only care about renames for actors that we're watching
	FWatchedActorData* ActorData = WatchedActors.Find(Actor);
	if (!ActorData)
	{
		return;
	}

	// Check if the actor was renamed by the transaction
	const FName LabelProperty(TEXT("ActorLabel"));
	for (FName Property : TransactionEvent.GetChangedProperties())
	{
		if (Property == LabelProperty)
		{
			UpdateWatchedActorName(Actor, *ActorData);
			return;
		}
	}
}

#if WITH_EDITOR
void FWebSocketMessageHandler::HandleTransactionStateChanged(const FTransactionContext& InTransactionContext, const ETransactionStateEventType InTransactionState)
{
	if (InTransactionState == ETransactionStateEventType::TransactionCanceled || InTransactionState == ETransactionStateEventType::TransactionFinalized)
	{
		HandleTransactionEnded(InTransactionContext.TransactionId);
	}
}

void FWebSocketMessageHandler::HandleTransactionEnded(const FGuid& TransactionGuid)
{
	if (const TMap<FGuid, FDateTime>* TransactionClients = ClientsByTransactionGuid.Find(TransactionGuid))
	{
		FRCTransactionEndedEvent Event;

		// Notify the clients
		for (const TPair<FGuid, FDateTime>& ClientTimePair : *TransactionClients)
		{
			const FGuid& ClientId = ClientTimePair.Key;

			Event.TransactionId = GetClientTransactionId(ClientId, TransactionGuid);
			Event.SequenceNumber = GetSequenceNumber(ClientId);

			TArray<uint8> Payload;
			WebRemoteControlUtils::SerializeMessage(Event, Payload);
			Server->Send(ClientId, Payload);
		}

		// Forget about the transaction
		ClientsByTransactionGuid.Remove(TransactionGuid);

		for (TPair<FGuid, TMap<FGuid, int32>>& ClientIdsPair : TransactionIdsByClientId)
		{
			ClientIdsPair.Value.Remove(TransactionGuid);
		}
	}
}
#endif

void FWebSocketMessageHandler::StartWatchingActor(AActor* Actor, UClass* WatchedClass)
{
	FWatchedActorData* ActorData = WatchedActors.Find(Actor);

	if (!ActorData)
	{
		ActorData = &WatchedActors.Add(Actor, FWatchedActorData(Actor));
	}

	ActorData->WatchedClasses.Add(WatchedClass);
}

void FWebSocketMessageHandler::StopWatchingActor(AActor* Actor, UClass* WatchedClass)
{
	FWatchedActorData* ActorData = WatchedActors.Find(Actor);
	if (ActorData)
	{
		bool bAnyRemoved = ActorData->WatchedClasses.Remove(WatchedClass) > 0;

		if (bAnyRemoved && ActorData->WatchedClasses.IsEmpty())
		{
			// Nobody is watching anymore, so we can forget about the actor
			WatchedActors.Remove(Actor);
		}
	}
}

void FWebSocketMessageHandler::UpdateWatchedActorName(AActor* Actor, FWebSocketMessageHandler::FWatchedActorData& ActorData)
{
	// Update our cached name
	ActorData.Description.Name = Actor->GetActorNameOrLabel();

	// Mark that this has been renamed
	for (TWeakObjectPtr<UClass> ActorClass : ActorData.WatchedClasses)
	{
		if (TArray<TWeakObjectPtr<AActor>>* AddedActors = PerFrameActorsAdded.Find(ActorClass))
		{
			// If the actor was just added this frame, we don't need to report the rename since the name will be included
			// with the add event. This happens with copy+paste, which renames immediately after creation.
			if (AddedActors->Contains(Actor))
			{
				continue;
			}
		}

		TArray<TWeakObjectPtr<AActor>>& RenamedActors = PerFrameActorsRenamed.FindOrAdd(ActorClass);
		RenamedActors.AddUnique(Actor);
	}
}

void FWebSocketMessageHandler::UnregisterClientForActorClass(const FGuid& ClientId, TSubclassOf<AActor> ActorClass)
{
	// Unregister if already registered
	bool bIsClassNoLongerWatched = false;
	if (FWatchedClassData* WatchedClassData = ActorNotificationMap.Find(ActorClass))
	{
		WatchedClassData->Clients.Remove(ClientId);
		if (WatchedClassData->Clients.IsEmpty())
		{
			ActorNotificationMap.Remove(ActorClass);
			bIsClassNoLongerWatched = true;
		}
	}

	// Nobody is watching this class anymore, so stop watching actors for that class
	if (bIsClassNoLongerWatched)
	{
		TArray<AActor*> WatchedActorPointers;
		WatchedActors.GetKeys(WatchedActorPointers);
		for (AActor* Actor : WatchedActorPointers)
		{
			StopWatchingActor(Actor, ActorClass);
		}
	}
}

void FWebSocketMessageHandler::UpdateSequenceNumber(const FGuid& ClientId, int64 NewSequenceNumber)
{
	// Update the sequence number for this client
	int64& StoredSequenceNumber = ClientSequenceNumbers.FindOrAdd(ClientId, DefaultSequenceNumber);
	if (StoredSequenceNumber < NewSequenceNumber)
	{
		StoredSequenceNumber = NewSequenceNumber;
	}
}

int64 FWebSocketMessageHandler::GetSequenceNumber(const FGuid& ClientId) const
{
	const int64* ClientSequenceNumber = ClientSequenceNumbers.Find(ClientId);
	return ClientSequenceNumber ? *ClientSequenceNumber : DefaultSequenceNumber;
}

#if WITH_EDITOR

bool FWebSocketMessageHandler::ContributeToTransaction(const FGuid& ClientId, int32 TransactionId)
{
	if (!GEditor)
	{
		return false;
	}

	const FGuid InternalId = GetTransactionGuid(ClientId, TransactionId);
	if (ClientId.IsValid())
	{
		if (TMap<FGuid, FDateTime>* TransactionClients = ClientsByTransactionGuid.Find(InternalId))
		{
			TransactionClients->Add(ClientId, FDateTime::Now());
			return true;
		}
	}

	return false;
}

void FWebSocketMessageHandler::EndClientTransaction(const FGuid& ClientId, int32 TransactionId)
{
	if (!GEditor)
	{
		return;
	}

	if (TMap<FGuid, int32>* TransactionIds = TransactionIdsByClientId.Find(ClientId))
	{
		const FGuid TransactionGuid = GetTransactionGuid(ClientId, TransactionId);

		if (!TransactionGuid.IsValid())
		{
			return;
		}

		// Stop tracking the transaction for this client
		if (TMap<FGuid, FDateTime>* TransactionClients = ClientsByTransactionGuid.Find(TransactionGuid))
		{
			const int32 Result = IRemoteControlModule::Get().EndManualEditorTransaction(TransactionGuid);

			if (Result != INDEX_NONE && Result <= 1)
			{
				// This was the last action, so the transaction will end. This will clean up the client and ID maps for us.
				HandleTransactionEnded(TransactionGuid);
				return;
			}

			// Transaction still exists, but we can remove the client from its list
			TransactionClients->Remove(ClientId);
		}

		// Do this last so we can still look up the client ID/transaction GUID mapping in HandleTransactionEnded
		TransactionIds->Remove(TransactionGuid);
	}
}

FGuid FWebSocketMessageHandler::GetTransactionGuid(const FGuid& ClientId, int32 TransactionId) const
{
	if (!GEditor)
	{
		return FGuid();
	}

	if (const TMap<FGuid, int32>* TransactionIdPairs = TransactionIdsByClientId.Find(ClientId))
	{
		for (const TPair<FGuid, int32>& Pair : *TransactionIdPairs)
		{
			if (TransactionId == Pair.Value)
			{
				return Pair.Key;
			}
		}
	}

	return FGuid();
}

int32 FWebSocketMessageHandler::GetClientTransactionId(const FGuid& ClientId, const FGuid& TransactionGuid) const
{
	if (!GEditor)
	{
		return InvalidTransactionId;
	}

	if (const TMap<FGuid, int32>* TransactionIds = TransactionIdsByClientId.Find(ClientId))
	{
		if (const int32* ClientTransactionId = TransactionIds->Find(TransactionGuid))
		{
			return *ClientTransactionId;
		}
	}

	return InvalidTransactionId;
}

#endif

#undef LOCTEXT_NAMESPACE<|MERGE_RESOLUTION|>--- conflicted
+++ resolved
@@ -407,11 +407,6 @@
 	}
 }
 
-<<<<<<< HEAD
-void FWebSocketMessageHandler::NotifyPropertyChangedRemotely(const FGuid& OriginClientId, const FGuid& PresetId, const FGuid& ExposedPropertyId)
-{
-	if (TArray<FGuid>* SubscribedClients = WebSocketNotificationMap.Find(PresetId))
-=======
 void FWebSocketMessageHandler::RegisterRoute(FWebRemoteControlModule* WebRemoteControl, TUniquePtr<FRemoteControlWebsocketRoute> Route)
 {
 	checkSlow(WebRemoteControl);
@@ -444,7 +439,6 @@
 void FWebSocketMessageHandler::NotifyPropertyChangedRemotely(const FGuid& OriginClientId, const FGuid& PresetId, const FGuid& ExposedPropertyId)
 {
 	if (TArray<FGuid>* SubscribedClients = PresetNotificationMap.Find(PresetId))
->>>>>>> d731a049
 	{
 		if (SubscribedClients->Contains(OriginClientId))
 		{
@@ -505,20 +499,12 @@
 
 	ClientConfigMap.FindOrAdd(WebSocketMessage.ClientId).bIgnoreRemoteChanges = Body.IgnoreRemoteChanges;
 	
-<<<<<<< HEAD
-	TArray<FGuid>* ClientIds = WebSocketNotificationMap.Find(Preset->GetPresetId());
-=======
 	TArray<FGuid>* ClientIds = PresetNotificationMap.Find(Preset->GetPresetId());
->>>>>>> d731a049
 
 	// Don't register delegates for a preset more than once.
 	if (!ClientIds)
 	{
-<<<<<<< HEAD
-		ClientIds = &WebSocketNotificationMap.Add(Preset->GetPresetId());
-=======
 		ClientIds = &PresetNotificationMap.Add(Preset->GetPresetId());
->>>>>>> d731a049
 
 		//Register to any useful callback for the given preset
 		Preset->OnExposedPropertiesModified().AddRaw(this, &FWebSocketMessageHandler::OnPresetExposedPropertiesModified);
@@ -562,11 +548,7 @@
 
 	if (Preset)
 	{
-<<<<<<< HEAD
-		if (TArray<FGuid>* RegisteredClients = WebSocketNotificationMap.Find(Preset->GetPresetId()))
-=======
 		if (TArray<FGuid>* RegisteredClients = PresetNotificationMap.Find(Preset->GetPresetId()))
->>>>>>> d731a049
 		{
 			RegisteredClients->Remove(WebSocketMessage.ClientId);
 		}
@@ -575,13 +557,8 @@
 
 void FWebSocketMessageHandler::HandleWebSocketTransientPresetAutoDestroy(const FRemoteControlWebSocketMessage& WebSocketMessage)
 {
-<<<<<<< HEAD
-	//Go over each property that were changed for each preset
-	for (const TPair<FGuid, TMap<FGuid, TSet<FGuid>>>& Entry : PerFrameModifiedProperties)
-=======
 	FRCWebSocketTransientPresetAutoDestroyBody Body;
 	if (!WebRemoteControlInternalUtils::DeserializeRequestPayload(WebSocketMessage.RequestPayload, nullptr, Body))
->>>>>>> d731a049
 	{
 		return;
 	}
@@ -592,41 +569,12 @@
 	bool bIsTransient;
 	FGuid PresetId;
 
-<<<<<<< HEAD
-		// Each client will have a custom payload that doesnt contain the events it triggered.
-		for (const TPair<FGuid, TSet<FGuid>>& ClientToEventsPair : Entry.Value)
-		{
-			// This should be improved in the future, we create one message per modified property to avoid
-			// sending a list of non-uniform properties (ie. Color, Transform), ideally these should be grouped by underlying
-			// property class. See UE-139683
-			for (const FGuid& Id : ClientToEventsPair.Value)
-			{
-				TArray<uint8> WorkingBuffer;
-				if (ClientToEventsPair.Value.Num() && WritePropertyChangeEventPayload(Preset, { Id }, WorkingBuffer))
-				{
-					TArray<uint8> Payload;
-					WebRemoteControlUtils::ConvertToUTF8(WorkingBuffer, Payload);
-					Server->Send(ClientToEventsPair.Key, Payload);
-				}	
-			}
-		}
-	}
-
-	PerFrameModifiedProperties.Empty();
-}
-
-void FWebSocketMessageHandler::ProcessChangedActorProperties()
-{
-	//Go over each property that were changed for each preset
-	for (const TPair<FGuid, TMap<FGuid, TMap<FRemoteControlActor, TArray<FRCObjectReference>>>>& Entry : PerFrameActorPropertyChanged)
-=======
 	if (FGuid::ParseExact(Body.PresetName, EGuidFormats::Digits, PresetId))
 	{
 		Preset = RemoteControl.ResolvePreset(PresetId);
 		bIsTransient = RemoteControl.IsPresetTransient(PresetId);
 	}
 	else
->>>>>>> d731a049
 	{
 		Preset = RemoteControl.ResolvePreset(*Body.PresetName);
 		bIsTransient = RemoteControl.IsPresetTransient(*Body.PresetName);
@@ -654,14 +602,8 @@
 		return;
 	}
 
-<<<<<<< HEAD
-	//Cache the property field that was removed for end of frame notification
-	PerFrameAddedProperties.FindOrAdd(Owner->GetPresetId()).AddUnique(EntityId);
-}
-=======
 	FWatchedClassData* WatchedClassData = ActorNotificationMap.Find(ActorClass);
 	FString ClassPath = ActorClass->GetPathName();
->>>>>>> d731a049
 
 	// Start watching the class if we aren't already
 	if (!WatchedClassData)
@@ -673,18 +615,11 @@
 	// Register the client for future updates
 	WatchedClassData->Clients.AddUnique(WebSocketMessage.ClientId);
 
-<<<<<<< HEAD
-	//Cache the property field that changed for end of frame notification
-	TMap<FGuid, TSet<FGuid>>& EventsForClient = PerFrameModifiedProperties.FindOrAdd(Owner->GetPresetId());
-	
-	if (TArray<FGuid>* SubscribedClients = WebSocketNotificationMap.Find(Owner->GetPresetId()))
-=======
 	// Register events for each actor and send the existing list of actors as "added" so the client is caught up
 	FRCActorsChangedEvent Event;
 	FRCActorsChangedData& ChangeData = Event.Changes.Add(ClassPath);
 
 	for (const FWorldContext& WorldContext : GEngine->GetWorldContexts())
->>>>>>> d731a049
 	{
 		UWorld* World = WorldContext.World();
 		
@@ -721,17 +656,7 @@
 		return;
 	}
 
-<<<<<<< HEAD
-	TSharedPtr<FRemoteControlEntity> Entity = Owner->GetExposedEntity(EntityId).Pin();
-	check(Entity);
-
-	// Cache the property field that was removed for end of frame notification
-	TTuple<TArray<FGuid>, TArray<FName>>& Entries = PerFrameRemovedProperties.FindOrAdd(Owner->GetPresetId());
-	Entries.Key.AddUnique(EntityId);
-	Entries.Value.AddUnique(Entity->GetLabel());
-=======
 	UnregisterClientForActorClass(WebSocketMessage.ClientId, ActorClass);
->>>>>>> d731a049
 }
 
 void FWebSocketMessageHandler::HandleWebSocketPresetModifyProperty(const FRemoteControlWebSocketMessage& WebSocketMessage)
@@ -771,19 +696,8 @@
 		return;
 	}
 
-<<<<<<< HEAD
-	//Cache the field that was renamed for end of frame notification
-	PerFrameRenamedFields.FindOrAdd(Owner->GetPresetId()).AddUnique(TTuple<FName, FName>(OldFieldLabel, NewFieldLabel));
-}
-
-void FWebSocketMessageHandler::OnMetadataModified(URemoteControlPreset* Owner)
-{
-	//Cache the field that was renamed for end of frame notification
-	if (Owner == nullptr)
-=======
 	URemoteControlPreset* Preset = IRemoteControlModule::Get().ResolvePreset(Body.PresetName);
 	if (Preset == nullptr)
->>>>>>> d731a049
 	{
 		return;
 	}
@@ -796,14 +710,9 @@
 		return;
 	}
 
-<<<<<<< HEAD
-	//Cache the field that was renamed for end of frame notification
-	PerFrameModifiedMetadata.Add(Owner->GetPresetId());
-=======
 	UpdateSequenceNumber(WebSocketMessage.ClientId, Body.SequenceNumber);
 
 	WebRemoteControlInternalUtils::ModifyPropertyUsingPayload(*RemoteControlProperty.Get(), Body, WebSocketMessage.RequestPayload, WebSocketMessage.ClientId, *this, Access);
->>>>>>> d731a049
 }
 
 void FWebSocketMessageHandler::HandleWebSocketFunctionCall(const FRemoteControlWebSocketMessage& WebSocketMessage)
@@ -836,17 +745,6 @@
 			TArray<uint8> ParamPayload;
 			ParamPayload.SetNumUninitialized(DelimitersSize);
 
-<<<<<<< HEAD
-	//Cache the property field that changed for end of frame notification
-	TMap<FGuid, TMap<FRemoteControlActor, TArray<FRCObjectReference>>>& EventsForClient = PerFrameActorPropertyChanged.FindOrAdd(Owner->GetPresetId());
-
-	// Dont send events to the client that triggered it.
-	if (TArray<FGuid>* SubscribedClients = WebSocketNotificationMap.Find(Owner->GetPresetId()))
-	{
-		for (const FGuid& Client : *SubscribedClients)
-		{
-			if (Client != ActingClientId)
-=======
 			const uint8* DataStart = &WebSocketMessage.RequestPayload[ParametersDelimiters.BlockStart];
 			FMemory::Memcpy(ParamPayload.GetData(), DataStart, DelimitersSize);
 
@@ -855,7 +753,6 @@
 			FRCJsonStructDeserializerBackend Backend(Reader);
 
 			if (!FStructDeserializer::Deserialize((void*)Call.ParamStruct.GetStructMemory(), *const_cast<UStruct*>(Call.ParamStruct.GetStruct()), Backend, FStructDeserializerPolicies()))
->>>>>>> d731a049
 			{
 				// Failed to deserialize parameters
 				return;
@@ -867,12 +764,6 @@
 	{
 		return;
 	}
-<<<<<<< HEAD
-	
-	TArray<uint8> Payload;
-	WebRemoteControlUtils::SerializeResponse(FRCPresetEntitiesModifiedEvent{Owner, ModifiedEntities.Array()}, Payload);
-	BroadcastToListeners(Owner->GetPresetId(), Payload);
-=======
 
 #if WITH_EDITOR
 	if (Body.TransactionMode == ERCTransactionMode::MANUAL)
@@ -888,7 +779,6 @@
 	UpdateSequenceNumber(WebSocketMessage.ClientId, Body.SequenceNumber);
 
 	IRemoteControlModule::Get().InvokeCall(Call);
->>>>>>> d731a049
 }
 
 void FWebSocketMessageHandler::HandleWebSocketBeginEditorTransaction(const FRemoteControlWebSocketMessage& WebSocketMessage)
@@ -905,14 +795,8 @@
 		return;
 	}
 
-<<<<<<< HEAD
-	//Cache the field that was renamed for end of frame notification
-	PerFrameModifiedPresetLayouts.Add(Owner->GetPresetId());
-}
-=======
 	const FText Description = FText::Format(LOCTEXT("RemoteControlTransaction", "Remote Control - {0}"), FText::FromString(Body.Description));
 	const FGuid TransactionGuid = IRemoteControlModule::Get().BeginManualEditorTransaction(Description, 0);
->>>>>>> d731a049
 
 	if (TransactionGuid.IsValid())
 	{
@@ -955,12 +839,8 @@
 
 void FWebSocketMessageHandler::ProcessChangedControllers()
 {
-<<<<<<< HEAD
-	for (const TPair<FGuid, TArray<FGuid>>& Entry : PerFrameAddedProperties)
-=======
 	// Go over each controller that was changed for each preset
 	for (TTuple<FGuid, TMap<FGuid, TSet<FGuid>>>& Entry : PerFrameModifiedControllers)
->>>>>>> d731a049
 	{
 		if (!ShouldProcessEventForPreset(Entry.Key) || !Entry.Value.Num())
 		{
@@ -1028,13 +908,8 @@
 		Algo::Transform(Entry.Value, AddedControllerDescription.Controllers, [Preset](const FGuid& ControllerId){ return Preset->GetController(ControllerId); });
 		
 		TArray<uint8> Payload;
-<<<<<<< HEAD
-		WebRemoteControlUtils::SerializeResponse(FRCPresetFieldsAddedEvent{ Preset->GetFName(), Preset->GetPresetId(), AddedPropertiesDescription }, Payload);
-		BroadcastToListeners(Entry.Key, Payload);
-=======
 		WebRemoteControlUtils::SerializeMessage(FRCPresetControllersAddedEvent { Preset->GetPresetName(), Preset->GetPresetId(), AddedControllerDescription }, Payload);
 		BroadcastToPresetListeners(Entry.Key, Payload);
->>>>>>> d731a049
 	}
 
 	PerFrameAddedControllers.Empty();
@@ -1042,11 +917,7 @@
 
 void FWebSocketMessageHandler::ProcessRemovedControllers()
 {
-<<<<<<< HEAD
-	for (const TPair<FGuid, TTuple<TArray<FGuid>, TArray<FName>>>& Entry : PerFrameRemovedProperties)
-=======
 	for (const TPair<FGuid, TTuple<TArray<FGuid>, TArray<FName>>>& Entry : PerFrameRemovedControllers)
->>>>>>> d731a049
 	{
 		if (Entry.Value.Key.Num() <= 0 || !ShouldProcessEventForPreset(Entry.Key))
 		{
@@ -1064,13 +935,8 @@
 		UE_LOG(LogRemoteControl, VeryVerbose, TEXT("(%s) Broadcasting controllers removed event."), *Preset->GetName());
 		
 		TArray<uint8> Payload;
-<<<<<<< HEAD
-		WebRemoteControlUtils::SerializeResponse(FRCPresetFieldsRemovedEvent{ Preset->GetFName(), Preset->GetPresetId(), Entry.Value.Value, Entry.Value.Key }, Payload);
-		BroadcastToListeners(Entry.Key, Payload);
-=======
 		WebRemoteControlUtils::SerializeMessage(FRCPresetControllersRemovedEvent{ Preset->GetPresetName(), Preset->GetPresetId(), Entry.Value.Value, Entry.Value.Key }, Payload);
 		BroadcastToPresetListeners(Entry.Key, Payload);
->>>>>>> d731a049
 	}
 
 	PerFrameRemovedControllers.Empty();
@@ -1079,11 +945,7 @@
 // Actually not called currently
 void FWebSocketMessageHandler::ProcessRenamedControllers()
 {
-<<<<<<< HEAD
-	for (const TPair<FGuid, TArray<TTuple<FName, FName>>>& Entry : PerFrameRenamedFields)
-=======
 	for (const TPair<FGuid, TArray<TTuple<FName, FName>>>& Entry : PerFrameRenamedControllers)
->>>>>>> d731a049
 	{
 		if (Entry.Value.Num() <= 0 || !ShouldProcessEventForPreset(Entry.Key))
 		{
@@ -1099,13 +961,8 @@
 		UE_LOG(LogRemoteControl, VeryVerbose, TEXT("(%s) Broadcasting controllers renamed event."), *Preset->GetName());
 
 		TArray<uint8> Payload;
-<<<<<<< HEAD
-		WebRemoteControlUtils::SerializeResponse(FRCPresetFieldsRenamedEvent{Preset->GetFName(), Preset->GetPresetId(), Entry.Value}, Payload);
-		BroadcastToListeners(Entry.Key, Payload);
-=======
 		WebRemoteControlUtils::SerializeMessage(FRCPresetControllersRenamedEvent{Preset->GetPresetName(), Preset->GetPresetId(), Entry.Value}, Payload);
 		BroadcastToPresetListeners(Entry.Key, Payload);
->>>>>>> d731a049
 	}
 
 	PerFrameRenamedControllers.Empty();
@@ -1113,12 +970,8 @@
 
 void FWebSocketMessageHandler::ProcessChangedProperties()
 {
-<<<<<<< HEAD
-	for (const FGuid& Entry : PerFrameModifiedMetadata)
-=======
 	//Go over each property that were changed for each preset
 	for (const TPair<FGuid, TMap<FGuid, TSet<FGuid>>>& Entry : PerFrameModifiedProperties)
->>>>>>> d731a049
 	{
 		if (!ShouldProcessEventForPreset(Entry.Key) || !Entry.Value.Num())
 		{
@@ -1165,12 +1018,8 @@
 
 void FWebSocketMessageHandler::ProcessChangedActorProperties()
 {
-<<<<<<< HEAD
-	for (const FGuid& Entry : PerFrameModifiedPresetLayouts)
-=======
 	//Go over each property that were changed for each preset
 	for (const TPair<FGuid, TMap<FGuid, TMap<FRemoteControlActor, TArray<FRCObjectReference>>>>& Entry : PerFrameActorPropertyChanged)
->>>>>>> d731a049
 	{
 		if (!ShouldProcessEventForPreset(Entry.Key) || !Entry.Value.Num())
 		{
@@ -1201,25 +1050,13 @@
 	PerFrameActorPropertyChanged.Empty();
 }
 
-<<<<<<< HEAD
-void FWebSocketMessageHandler::BroadcastToListeners(const FGuid& TargetPresetId, const TArray<uint8>& Payload)
-{
-	const TArray<FGuid>& Listeners = WebSocketNotificationMap.FindChecked(TargetPresetId);
-	for (const FGuid& Listener : Listeners)
-=======
 void FWebSocketMessageHandler::OnPropertyExposed(URemoteControlPreset* Owner, const FGuid& EntityId)
 {
 	if (Owner == nullptr)
->>>>>>> d731a049
-	{
-		return;
-	}
-
-<<<<<<< HEAD
-bool FWebSocketMessageHandler::ShouldProcessEventForPreset(const FGuid& PresetId) const
-{
-	return WebSocketNotificationMap.Contains(PresetId) && WebSocketNotificationMap[PresetId].Num() > 0;
-=======
+	{
+		return;
+	}
+
 	if (PresetNotificationMap.Num() <= 0)
 	{
 		return;
@@ -1227,7 +1064,6 @@
 
 	//Cache the property field that was removed for end of frame notification
 	PerFrameAddedProperties.FindOrAdd(Owner->GetPresetId()).AddUnique(EntityId);
->>>>>>> d731a049
 }
 
 void FWebSocketMessageHandler::OnPresetExposedPropertiesModified(URemoteControlPreset* Owner, const TSet<FGuid>& ModifiedPropertyIds)
@@ -1249,15 +1085,6 @@
 	{
 		for (const FGuid& ModifiedPropertyId : ModifiedPropertyIds)
 		{
-<<<<<<< HEAD
-			if (RCProperty->IsBound())
-			{
-				if (IRemoteControlModule::Get().ResolveObjectProperty(ERCAccess::READ_ACCESS, RCProperty->GetBoundObjects()[0], RCProperty->FieldPathInfo.ToString(), ObjectRef))
-				{
-					bHasProperty = true;
-					PropValuesOnScope.Add(WebSocketMessageHandlerStructUtils::CreatePropertyValueOnScope(RCProperty, ObjectRef));
-				}
-=======
 			// Don't send a change notification if the change was manually notified.
 			// This is to avoid the case of a post edit change property being caught by the preset for a change 
 			// that a client deliberatly wishes to ignore.
@@ -1276,7 +1103,6 @@
 				// Remove the property after encountering it here since we can't remove it on end frame
 				// because that might happen before the final PostEditChange of a property change in the RC Module.
 				PropertiesManuallyNotifiedThisFrame.Remove(ModifiedPropertyId);
->>>>>>> d731a049
 			}
 		}
 	}
