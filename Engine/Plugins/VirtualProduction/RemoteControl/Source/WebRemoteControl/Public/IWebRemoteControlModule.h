--- conflicted
+++ resolved
@@ -60,8 +60,6 @@
 	virtual FSimpleMulticastDelegate& OnWebSocketServerStopped() = 0;
 
 	/**
-<<<<<<< HEAD
-=======
 	 * Returns whether the websocket server is currently running.
 	 */
 	virtual bool IsWebSocketServerRunning() = 0;
@@ -96,7 +94,6 @@
 	virtual void SendWebsocketMessage(const FGuid& InTargetClientId, const TArray<uint8>&InUTF8Payload) = 0;
 
 	/**
->>>>>>> d731a049
 	 * Set Remote Web Socket Logger
 	 */
 	virtual void SetExternalRemoteWebSocketLoggerConnection(TSharedPtr<class INetworkingWebSocket> WebSocketLoggerConnection) = 0;
