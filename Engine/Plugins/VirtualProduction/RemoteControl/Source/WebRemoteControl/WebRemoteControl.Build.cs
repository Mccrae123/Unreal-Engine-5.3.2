// Copyright Epic Games, Inc. All Rights Reserved.

using UnrealBuildTool;

public class WebRemoteControl : ModuleRules
{
	public WebRemoteControl(ReadOnlyTargetRules Target) : base(Target)
	{
		PublicDependencyModuleNames.AddRange(
			new string[] {
				"Core",
				"CoreUObject",
				"HTTPServer"
			}
		);

        PrivateDependencyModuleNames.AddRange(
			new string[] {
				"AssetRegistry",
<<<<<<< HEAD
				"HTTPServer",
=======
>>>>>>> 3aae9151
				"RemoteControl",
				"RemoteControlCommon",
				"Serialization",
				"Sockets",
				"WebSocketNetworking"
			}
        );

		if (Target.Type == TargetType.Editor)
		{
			PrivateDependencyModuleNames.AddRange(
				new string[] {
<<<<<<< HEAD
					"ImageWrapper",
=======
					"DeveloperSettings",
					"Engine",
					"ImageWrapper",
					"RemoteControlUI",
>>>>>>> 3aae9151
					"Settings",
					"Slate",
					"SlateCore",
					"UnrealEd",
				}
			);
		}
	}
}<|MERGE_RESOLUTION|>--- conflicted
+++ resolved
@@ -17,10 +17,6 @@
         PrivateDependencyModuleNames.AddRange(
 			new string[] {
 				"AssetRegistry",
-<<<<<<< HEAD
-				"HTTPServer",
-=======
->>>>>>> 3aae9151
 				"RemoteControl",
 				"RemoteControlCommon",
 				"Serialization",
@@ -33,14 +29,10 @@
 		{
 			PrivateDependencyModuleNames.AddRange(
 				new string[] {
-<<<<<<< HEAD
-					"ImageWrapper",
-=======
 					"DeveloperSettings",
 					"Engine",
 					"ImageWrapper",
 					"RemoteControlUI",
->>>>>>> 3aae9151
 					"Settings",
 					"Slate",
 					"SlateCore",
