// Copyright Epic Games, Inc. All Rights Reserved.

#include "ProtocolEntityViewModel.h"

#include "Editor.h"
#include "IRCProtocolBindingList.h"
#include "IRemoteControlProtocol.h"
#include "IRemoteControlProtocolModule.h"
#include "IRemoteControlProtocolWidgetsModule.h"
#include "ProtocolBindingViewModel.h"
#include "ProtocolCommandChange.h"
#include "RemoteControlPreset.h"
#include "RemoteControlProtocolWidgetsSettings.h"
#include "Misc/ITransaction.h"
#include "ScopedTransaction.h"
#include "Algo/AllOf.h"
#include "Algo/AnyOf.h"

#define LOCTEXT_NAMESPACE "ProtocolEntityViewModel"

// Used by FChange (for Undo/Redo). Keep independent of ViewModel (can be out of scope when called).
namespace Commands
{
	struct FAddRemoveProtocolArgs
	{
		FGuid EntityId;
		FName ProtocolName;
		FGuid BindingId;
	};

	static TSharedPtr<FRemoteControlProtocolBinding> AddProtocolInternal(URemoteControlPreset* InPreset, const FAddRemoveProtocolArgs& InArgs);
	static FName RemoveProtocolInternal(URemoteControlPreset* InPreset, const FAddRemoveProtocolArgs& InArgs);

	static TSharedPtr<FRemoteControlProtocolBinding> AddProtocolInternal(URemoteControlPreset* InPreset, const FAddRemoveProtocolArgs& InArgs)
	{
		const TSharedPtr<IRemoteControlProtocol> Protocol = IRemoteControlProtocolModule::Get().GetProtocolByName(InArgs.ProtocolName);
		if (Protocol.IsValid())
		{
			if (const TSharedPtr<FRemoteControlProperty> RCProperty = InPreset->GetExposedEntity<FRemoteControlProperty>(InArgs.EntityId).Pin())
			{
				const FRemoteControlProtocolEntityPtr RemoteControlProtocolEntityPtr = Protocol->CreateNewProtocolEntity(RCProperty->GetProperty(), InPreset, InArgs.EntityId);

				FRemoteControlProtocolBinding ProtocolBinding(InArgs.ProtocolName, InArgs.EntityId, RemoteControlProtocolEntityPtr, InArgs.BindingId.IsValid() ? InArgs.BindingId : FGuid::NewGuid());
				Protocol->Bind(ProtocolBinding.GetRemoteControlProtocolEntityPtr());
				RCProperty->ProtocolBindings.Emplace(MoveTemp(ProtocolBinding));

				TSharedPtr<FRemoteControlProtocolBinding> NewBinding = MakeShared<FRemoteControlProtocolBinding>(ProtocolBinding);

				using FCommandChange = TRemoteControlProtocolCommandChange<Commands::FAddRemoveProtocolArgs>;
				using FOnChange = FCommandChange::FOnUndoRedoDelegate;
				if (GUndo)
				{
					FAddRemoveProtocolArgs Args = InArgs;
					// Set or re-set the BindingId (will be same if it was already set), so undos below remove or add the correct binding
					Args.BindingId = NewBinding->GetId();
					
					GUndo->StoreUndo(InPreset,
						MakeUnique<FCommandChange>(
							InPreset,
							MoveTemp(Args),
							FOnChange::CreateLambda([](URemoteControlPreset* InPreset, const Commands::FAddRemoveProtocolArgs& InChangeArgs)
							{
								Commands::AddProtocolInternal(InPreset, InChangeArgs);
							}),
							FOnChange::CreateLambda([](URemoteControlPreset* InPreset, const Commands::FAddRemoveProtocolArgs& InChangeArgs)
							{
								Commands::RemoveProtocolInternal(InPreset, InChangeArgs);
							})
						)
					);
				}

				return NewBinding;
			}
		}

		return nullptr;
	}

	static FName RemoveProtocolInternal(URemoteControlPreset* InPreset, const FAddRemoveProtocolArgs& InArgs)
	{
		if (const TSharedPtr<FRemoteControlProperty> RCProperty = InPreset->GetExposedEntity<FRemoteControlProperty>(InArgs.EntityId).Pin())
		{
			const FRemoteControlProtocolBinding* FoundElement = RCProperty->ProtocolBindings.FindByHash(GetTypeHash(InArgs.BindingId), InArgs.BindingId);
			if (FoundElement)
			{
				// Unbind the protocol from the property explicitly while removing.
				if (const TSharedPtr<IRemoteControlProtocol> Protocol = IRemoteControlProtocolModule::Get().GetProtocolByName(FoundElement->GetProtocolName()))
				{
<<<<<<< HEAD
					Protocol->Unbind(FoundElement->GetRemoteControlProtocolEntityPtr());
=======
					if (TSharedPtr<TStructOnScope<FRemoteControlProtocolEntity>> RCProtocolEntityPtr = FoundElement->GetRemoteControlProtocolEntityPtr())
					{
						const ERCBindingStatus BindingStatus = (*RCProtocolEntityPtr)->GetBindingStatus();

						IRemoteControlProtocolWidgetsModule& RCProtocolWidgetsModule = IRemoteControlProtocolWidgetsModule::Get();
						
						if (BindingStatus == ERCBindingStatus::Bound)
						{
							if (TSharedPtr<IRCProtocolBindingList> RCProtocolBindingList = RCProtocolWidgetsModule.GetProtocolBindingList())
							{
								RCProtocolBindingList->OnStopRecording(RCProtocolEntityPtr);
							}
						}

						(*RCProtocolEntityPtr)->ResetDefaultBindingState();

						Protocol->Unbind(RCProtocolEntityPtr);
					}
>>>>>>> 4af6daef
				}

				RCProperty->ProtocolBindings.RemoveByHash(GetTypeHash(InArgs.BindingId), InArgs.BindingId);

				const FName RemovedProtocolName = FoundElement->GetProtocolName();
				if (RemovedProtocolName != NAME_None)
				{
					using FCommandChange = TRemoteControlProtocolCommandChange<Commands::FAddRemoveProtocolArgs>;
					using FOnChange = FCommandChange::FOnUndoRedoDelegate;
					if (GUndo)
					{
						FAddRemoveProtocolArgs Args = InArgs;
						Args.ProtocolName = RemovedProtocolName;
						
						GUndo->StoreUndo(InPreset,
							MakeUnique<FCommandChange>(
								InPreset,
								MoveTemp(Args),
								FOnChange::CreateLambda([](URemoteControlPreset* InPreset, const Commands::FAddRemoveProtocolArgs& InChangeArgs)
								{
									Commands::RemoveProtocolInternal(InPreset, InChangeArgs);
								}),
								FOnChange::CreateLambda([](URemoteControlPreset* InPreset, const Commands::FAddRemoveProtocolArgs& InChangeArgs)
								{
									Commands::AddProtocolInternal(InPreset, InChangeArgs);
								})
							)
						);
					}
				}
				
				return RemovedProtocolName;
			}
		}

		return NAME_None;
	}
}

TMap<FProtocolEntityViewModel::EValidity, FText> FProtocolEntityViewModel::ValidityMessages =
{
	{FProtocolEntityViewModel::EValidity::Unchecked, FText::GetEmpty()},
	{FProtocolEntityViewModel::EValidity::Ok, FText::GetEmpty()},
	{FProtocolEntityViewModel::EValidity::InvalidChild, LOCTEXT("InvalidChild", "There are one or more errors for this binding.")},
	{FProtocolEntityViewModel::EValidity::UnsupportedType, LOCTEXT("UnsupportedType", "The input or output types are unsupported.")},
	{FProtocolEntityViewModel::EValidity::Unbound, LOCTEXT("Unbound", "The entity is unbound. Rebind to re-enable.")}
};

TSharedRef<FProtocolEntityViewModel> FProtocolEntityViewModel::Create(URemoteControlPreset* InPreset, const FGuid& InEntityId)
{
	TSharedRef<FProtocolEntityViewModel> ViewModel = MakeShared<FProtocolEntityViewModel>(FPrivateToken{}, InPreset, InEntityId);
	ViewModel->Initialize();

	return ViewModel;
}

FProtocolEntityViewModel::FProtocolEntityViewModel(FPrivateToken, URemoteControlPreset* InPreset, const FGuid& InEntityId)
	: Preset(InPreset)
	, PropertyId(InEntityId)
{
	check(Preset != nullptr);
	check(Preset->IsExposed(InEntityId));

	GEditor->RegisterForUndo(this);
}

FProtocolEntityViewModel::~FProtocolEntityViewModel()
{
	Bindings.Reset();
	GEditor->UnregisterForUndo(this);
}

void FProtocolEntityViewModel::Initialize()
{
	Preset->OnEntityUnexposed().AddSP(this, &FProtocolEntityViewModel::OnEntityUnexposed);

	Bindings.Empty(Bindings.Num());
	if (const TSharedPtr<FRemoteControlProperty> RCProperty = Preset->GetExposedEntity<FRemoteControlProperty>(PropertyId).Pin())
	{
		Property = RCProperty->GetProperty();
		for(FRemoteControlProtocolBinding& Binding : RCProperty->ProtocolBindings)
		{
			const TSharedPtr<IRemoteControlProtocol> Protocol = IRemoteControlProtocolModule::Get().GetProtocolByName(Binding.GetProtocolName());
			// Supporting plugin needs to be loaded/protocol available
			if (Protocol.IsValid())
			{
				const TSharedPtr<FProtocolBindingViewModel>& BindingViewModel = Bindings.Add_GetRef(FProtocolBindingViewModel::Create(SharedThis(this), MakeShared<FRemoteControlProtocolBinding>(Binding)));
				// Probably result of "redo" action
				if(BindingViewModel->GetRanges().IsEmpty())
				{
					BindingViewModel->AddDefaultRangeMappings();
				}

				Protocol->Bind(Binding.GetRemoteControlProtocolEntityPtr());
			}
		}
	}
}

void FProtocolEntityViewModel::OnEntityUnexposed(URemoteControlPreset* InPreset, const FGuid& InEntityId)
{
	// It's possible these aren't valid at this point if the owning preset is deleted as well.
	if (InPreset && InEntityId.IsValid())
	{
		if (GetId() == InEntityId)
		{
			Bindings.Empty();
			OnChanged().Broadcast();
		}
	}
}

// @note: This should closely match RemoteControlProtocolBinding.h
// InProtocolName can be NAME_All which only checks output type support
bool FProtocolEntityViewModel::CanAddBinding(const FName& InProtocolName, FText& OutMessage)
{
	check(IsValid());

	// If no protocols registered
	if (InProtocolName == NAME_None)
	{
		return false;
	}

	if (RemoteControlTypeUtilities::IsSupportedMappingType(GetProperty().Get()))
	{
		return true;
	}

	// Remaining should be strings, enums
	OutMessage = FText::Format(LOCTEXT("UnsupportedTypeForBinding", "Unsupported Type \"{0}\" for Protocol Binding"), GetProperty()->GetClass()->GetDisplayNameText());
	return false;
}

TSharedPtr<FProtocolBindingViewModel> FProtocolEntityViewModel::AddBinding(const FName& InProtocolName)
{
	check(IsValid());

	FScopedTransaction Transaction(LOCTEXT("AddProtocolBinding", "Add Protocol Binding"));
	Preset->MarkPackageDirty();

	const FGuid CommandId = FGuid::NewGuid();
	const TSharedPtr<FRemoteControlProtocolBinding> ProtocolBinding = Commands::AddProtocolInternal(Preset.Get(), Commands::FAddRemoveProtocolArgs{GetId(), InProtocolName});
	if (ProtocolBinding.IsValid())
	{
		TSharedPtr<FProtocolBindingViewModel>& NewBindingViewModel = Bindings.Add_GetRef(FProtocolBindingViewModel::Create(AsShared(), ProtocolBinding.ToSharedRef()));
		NewBindingViewModel->AddDefaultRangeMappings();
		
		OnBindingAddedDelegate.Broadcast(NewBindingViewModel.ToSharedRef());

		return NewBindingViewModel;
	}

	return nullptr;
}

void FProtocolEntityViewModel::RemoveBinding(const FGuid& InBindingId)
{
	check(IsValid());

	FScopedTransaction Transaction(LOCTEXT("RemoveProtocolBinding", "Remove Protocol Binding"));
	Preset->MarkPackageDirty();

	Commands::RemoveProtocolInternal(Preset.Get(), Commands::FAddRemoveProtocolArgs{GetId(), NAME_None, InBindingId});

	const int32 NumItemsRemoved = Bindings.RemoveAll([&](const TSharedPtr<FProtocolBindingViewModel>& InBinding)
    {
        return InBinding->GetId() == InBindingId;
    });

	if (NumItemsRemoved <= 0)
	{
		return;
	}

	OnBindingRemovedDelegate.Broadcast(InBindingId);
}

TWeakFieldPtr<FProperty> FProtocolEntityViewModel::GetProperty()
{
	if (!Property.IsValid())
	{
		Initialize();
	}

	return Property;
}

TArray<TSharedPtr<FProtocolBindingViewModel>> FProtocolEntityViewModel::GetFilteredBindings(const TSet<FName>& InHiddenProtocolTypeNames)
{
	check(IsValid());

	if (InHiddenProtocolTypeNames.Num() == 0)
	{
		return GetBindings();
	}

	TArray<TSharedPtr<FProtocolBindingViewModel>> FilteredBindings;
	for(const TSharedPtr<FProtocolBindingViewModel>& Binding : Bindings)
	{
		// Make sure this bindings protocol name is NOT in the Hidden list, then add it to FilteredBindings
		if (Algo::NoneOf(InHiddenProtocolTypeNames, [&Binding](const FName& InHiddenTypeName)
		{
			return InHiddenTypeName == Binding->GetBinding()->GetProtocolName();
		}))
		{
			FilteredBindings.Add(Binding);
		}
	}
	
	return FilteredBindings;
}

bool FProtocolEntityViewModel::IsBound() const
{
	return Preset.IsValid()
			&& Preset->GetExposedEntity<FRemoteControlField>(PropertyId).IsValid()
			&& Preset->GetExposedEntity<FRemoteControlField>(PropertyId).Pin()->IsBound();
}

bool FProtocolEntityViewModel::GetChildren(TArray<TSharedPtr<IRCTreeNodeViewModel>>& OutChildren)
{
	const URemoteControlProtocolWidgetsSettings* Settings = GetDefault<URemoteControlProtocolWidgetsSettings>();

	const TArray<TSharedPtr<FProtocolBindingViewModel>> Children = GetFilteredBindings(Settings->HiddenProtocolTypeNames);
	OutChildren.Append(Children);
	return Children.Num() > 0;
}

bool FProtocolEntityViewModel::IsValid(FText& OutMessage)
{
	// Check regular validity
	check(IsValid());

	EValidity Result = EValidity::Ok;

	// 1. Check if bound
	if (!IsBound())
	{
		Result = EValidity::Unbound;
	}

	// 2. Check if input or output containers are invalid, and therefore type is unsupported
	if (Result == EValidity::Ok)
	{
		FText Unused;
		if (!CanAddBinding(NAME_All, Unused))
		{
			Result = EValidity::UnsupportedType;
		}
	}

	// 3. Check if any children aren't valid
	if (Result == EValidity::Ok)
	{
		if (Algo::AnyOf(Bindings, [](const TSharedPtr<FProtocolBindingViewModel>& InBindingViewModel)
		{
			return !InBindingViewModel->GetCurrentValidity();
		}))
		{
			Result = EValidity::InvalidChild;
		}
	}

	OutMessage = ValidityMessages[Result];
	CurrentValidity = Result;
	return Result == EValidity::Ok;
}

bool FProtocolEntityViewModel::IsValid() const
{
	return Preset.IsValid()
			&& PropertyId.IsValid();
}

void FProtocolEntityViewModel::PostUndo(bool bSuccess)
{
	check(IsValid());

	// Rebuild range ViewModels
	Initialize();
	OnChangedDelegate.Broadcast();
}

#undef LOCTEXT_NAMESPACE<|MERGE_RESOLUTION|>--- conflicted
+++ resolved
@@ -87,9 +87,6 @@
 				// Unbind the protocol from the property explicitly while removing.
 				if (const TSharedPtr<IRemoteControlProtocol> Protocol = IRemoteControlProtocolModule::Get().GetProtocolByName(FoundElement->GetProtocolName()))
 				{
-<<<<<<< HEAD
-					Protocol->Unbind(FoundElement->GetRemoteControlProtocolEntityPtr());
-=======
 					if (TSharedPtr<TStructOnScope<FRemoteControlProtocolEntity>> RCProtocolEntityPtr = FoundElement->GetRemoteControlProtocolEntityPtr())
 					{
 						const ERCBindingStatus BindingStatus = (*RCProtocolEntityPtr)->GetBindingStatus();
@@ -108,7 +105,6 @@
 
 						Protocol->Unbind(RCProtocolEntityPtr);
 					}
->>>>>>> 4af6daef
 				}
 
 				RCProperty->ProtocolBindings.RemoveByHash(GetTypeHash(InArgs.BindingId), InArgs.BindingId);
