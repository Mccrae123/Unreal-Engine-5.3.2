--- conflicted
+++ resolved
@@ -109,16 +109,6 @@
 	void RegisterEvents();
 	void UnregisterEvents();
 
-<<<<<<< HEAD
-	//~ Toggle Edit Mode RC Command.
-	void ToggleEditMode();
-	bool CanToggleEditMode() const;	
-	bool IsInEditMode() const;
-
-	/** Handle creating the row extensions.  */
-	void HandleCreatePropertyRowExtension(const FOnGenerateGlobalRowExtensionArgs& InArgs, TArray<FPropertyRowExtensionButton>& OutExtensions);
-
-=======
 	/** Handle creating the row extensions.  */
 	void HandleCreatePropertyRowExtension(const FOnGenerateGlobalRowExtensionArgs& InArgs, TArray<FPropertyRowExtensionButton>& OutExtensions);
 
@@ -130,7 +120,6 @@
 	TSharedPtr<SRemoteControlPanel> GetPanelForProperty(const FRCExposesPropertyArgs& InPropertyArgs) const;
 	TSharedPtr<SRemoteControlPanel> GetPanelForPropertyChangeEvent(const FPropertyChangedEvent& InPropertyChangeEvent) const;
 
->>>>>>> d731a049
 	/** Handle getting the icon displayed in the row extension. */
 	FSlateIcon OnGetExposedIcon(const FRCExposesPropertyArgs& InArgs) const;
 
