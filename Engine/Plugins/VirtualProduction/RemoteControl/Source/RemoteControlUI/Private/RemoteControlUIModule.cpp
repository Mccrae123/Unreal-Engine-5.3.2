--- conflicted
+++ resolved
@@ -311,7 +311,7 @@
 
 	if (SelectedActors.Num() == 1)
 	{
-		Extender->AddMenuExtension("ActorControl", EExtensionHook::After, CommandList,
+		Extender->AddMenuExtension("ActorTypeTools", EExtensionHook::After, CommandList,
 			FMenuExtensionDelegate::CreateRaw(this, &FRemoteControlUIModule::AddGetPathOption, SelectedActors[0]));
 	}
 
@@ -342,11 +342,7 @@
 				}
 
 				// Don't display an expose icon for transient objects such as material editor parameters.
-<<<<<<< HEAD
 				if (OuterObjects[0]->GetOutermost()->HasAnyFlags(RF_Transient) && !RemoteControlUIModule::IsWhitelistedTransientObject(OuterObjects[0]))
-=======
-				if (OuterObjects[0]->GetOutermost()->HasAnyFlags(RF_Transient))
->>>>>>> efc9b2f3
 				{
 					return false;
 				}
