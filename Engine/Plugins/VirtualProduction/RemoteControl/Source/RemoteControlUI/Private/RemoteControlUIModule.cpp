// Copyright Epic Games, Inc. All Rights Reserved.

#include "RemoteControlUIModule.h"

#include "AssetToolsModule.h"
#include "AssetTools/RemoteControlPresetActions.h"
#include "EditorStyleSet.h"
#include "ISettingsModule.h"
#include "ISettingsSection.h"
#include "Framework/MultiBox/MultiBoxBuilder.h"
#include "HAL/PlatformApplicationMisc.h"
#include "PropertyHandle.h"
#include "RemoteControlActor.h"
#include "RemoteControlField.h"
#include "RemoteControlPreset.h"
#include "RemoteControlSettings.h"
#include "Textures/SlateIcon.h"
#include "UI/Customizations/RemoteControlEntityCustomization.h"
#include "UI/RemoteControlPanelStyle.h"
#include "UI/SRCPanelExposedEntitiesList.h"
#include "UI/SRemoteControlPanel.h"
#include "Widgets/DeclarativeSyntaxSupport.h"
#include "Widgets/Images/SImage.h"
#include "Widgets/Input/SButton.h"
#include "Widgets/SWidget.h"

#define LOCTEXT_NAMESPACE "RemoteControlUI"

namespace RemoteControlUIModule
{
	const TArray<FName>& GetCustomizedStructNames()
	{
		static TArray<FName> CustomizedStructNames =
		{
			FRemoteControlProperty::StaticStruct()->GetFName(),
			FRemoteControlFunction::StaticStruct()->GetFName(),
			FRemoteControlActor::StaticStruct()->GetFName()
		};
		return CustomizedStructNames;
	};
}

void FRemoteControlUIModule::StartupModule()
{
	FRemoteControlPanelStyle::Initialize();
	RegisterAssetTools();
	RegisterDetailRowExtension();
	RegisterContextMenuExtender();
	RegisterStructCustomizations();
	RegisterSettings();
}

void FRemoteControlUIModule::ShutdownModule()
{
	UnregisterSettings();
	UnregisterStructCustomizations();
	UnregisterContextMenuExtender();
	UnregisterDetailRowExtension();
	UnregisterAssetTools();
	FRemoteControlPanelStyle::Shutdown();
}

FDelegateHandle FRemoteControlUIModule::AddPropertyFilter(FOnDisplayExposeIcon OnDisplayExposeIcon)
{
	FDelegateHandle Handle = OnDisplayExposeIcon.GetHandle();
	ExternalFilterDelegates.Add(Handle, MoveTemp(OnDisplayExposeIcon));
	return Handle;
}

void FRemoteControlUIModule::RemovePropertyFilter(const FDelegateHandle& Handle)
{
	ExternalFilterDelegates.Remove(Handle);
}

void FRemoteControlUIModule::RegisterMetadataCustomization(FName MetadataKey, FOnCustomizeMetadataEntry OnCustomizeCallback)
{
	ExternalEntityMetadataCustomizations.FindOrAdd(MetadataKey) = MoveTemp(OnCustomizeCallback);
}

void FRemoteControlUIModule::UnregisterMetadataCustomization(FName MetadataKey)
{
	ExternalEntityMetadataCustomizations.Remove(MetadataKey);
}

TSharedRef<SRemoteControlPanel> FRemoteControlUIModule::CreateRemoteControlPanel(URemoteControlPreset* Preset)
{
	if (TSharedPtr<SRemoteControlPanel> Panel = WeakActivePanel.Pin())
	{
		Panel->SetEditMode(false);
	}

	TSharedRef<SRemoteControlPanel> PanelRef = SAssignNew(WeakActivePanel, SRemoteControlPanel, Preset)
		.OnEditModeChange_Lambda(
			[this](TSharedPtr<SRemoteControlPanel> Panel, bool bEditMode) 
			{
				// Activating the edit mode on a panel sets it as the active panel 
				if (bEditMode)
				{
					if (TSharedPtr<SRemoteControlPanel> ActivePanel = WeakActivePanel.Pin())
					{
						if (ActivePanel != Panel)
						{
							ActivePanel->SetEditMode(false);
						}
					}
					WeakActivePanel = MoveTemp(Panel);
				}
			});
	return PanelRef;
}

void FRemoteControlUIModule::RegisterContextMenuExtender()
{
	// Extend the level viewport context menu to add an option to copy the object path.
	LevelViewportContextMenuRemoteControlExtender = FLevelEditorModule::FLevelViewportMenuExtender_SelectedActors::CreateRaw(this, &FRemoteControlUIModule::ExtendLevelViewportContextMenuForRemoteControl);
	FLevelEditorModule& LevelEditorModule = FModuleManager::Get().LoadModuleChecked<FLevelEditorModule>("LevelEditor");
	TArray<FLevelEditorModule::FLevelViewportMenuExtender_SelectedActors>& MenuExtenders = LevelEditorModule.GetAllLevelViewportContextMenuExtenders();
	MenuExtenders.Add(LevelViewportContextMenuRemoteControlExtender);
	MenuExtenderDelegateHandle = MenuExtenders.Last().GetHandle();
}

void FRemoteControlUIModule::UnregisterContextMenuExtender()
{
	if (FModuleManager::Get().IsModuleLoaded("LevelEditor"))
	{
		FLevelEditorModule& LevelEditorModule = FModuleManager::LoadModuleChecked<FLevelEditorModule>("LevelEditor");
		LevelEditorModule.GetAllLevelViewportContextMenuExtenders().RemoveAll(
			[&](const FLevelEditorModule::FLevelViewportMenuExtender_SelectedActors& Delegate)
			{
				return Delegate.GetHandle() == MenuExtenderDelegateHandle;
			});
	}
}

void FRemoteControlUIModule::RegisterDetailRowExtension()
{
	FPropertyEditorModule& Module = FModuleManager::LoadModuleChecked<FPropertyEditorModule>("PropertyEditor");
	FOnGenerateGlobalRowExtension& RowExtensionDelegate = Module.GetGlobalRowExtensionDelegate();
	RowExtensionDelegate.AddRaw(this, &FRemoteControlUIModule::HandleCreatePropertyRowExtension);
}

void FRemoteControlUIModule::UnregisterDetailRowExtension()
{
	if (FModuleManager::Get().IsModuleLoaded("PropertyEditor"))
	{
		FPropertyEditorModule& Module = FModuleManager::LoadModuleChecked<FPropertyEditorModule>("PropertyEditor");
		Module.GetGlobalRowExtensionDelegate().RemoveAll(this);
	}
}

URemoteControlPreset* FRemoteControlUIModule::GetActivePreset() const
{
	if (const TSharedPtr<SRemoteControlPanel> Panel = WeakActivePanel.Pin())
	{
		return Panel->GetPreset();
	}
	return nullptr;
}

void FRemoteControlUIModule::RegisterAssetTools()
{
	if (FAssetToolsModule* AssetToolsModule = FModuleManager::GetModulePtr<FAssetToolsModule>("AssetTools"))
	{
		RemoteControlPresetActions = MakeShared<FRemoteControlPresetActions>(FRemoteControlPanelStyle::Get().ToSharedRef());
		AssetToolsModule->Get().RegisterAssetTypeActions(RemoteControlPresetActions.ToSharedRef());
	}
}

void FRemoteControlUIModule::UnregisterAssetTools()
{
	if (FAssetToolsModule* AssetToolsModule = FModuleManager::GetModulePtr<FAssetToolsModule>("AssetTools"))
	{
		AssetToolsModule->Get().UnregisterAssetTypeActions(RemoteControlPresetActions.ToSharedRef());
	}
	RemoteControlPresetActions.Reset();
}

void FRemoteControlUIModule::HandleCreatePropertyRowExtension(const FOnGenerateGlobalRowExtensionArgs& InArgs, FOnGenerateGlobalRowExtensionArgs::EWidgetPosition InWidgetPosition, TArray<TSharedRef<SWidget>>& OutExtensions)
{
	if (InWidgetPosition == FOnGenerateGlobalRowExtensionArgs::EWidgetPosition::Right)
	{
		return;
	}

	TSharedRef<SWidget> ExposeButton = 
		SNew(SVerticalBox)
		+ SVerticalBox::Slot()
		.FillHeight(1.0f)
		.VAlign(VAlign_Center)
		[
			SNew(SButton)
			.IsFocusable(false)
			.ButtonStyle(FEditorStyle::Get(), "NoBorder")
			.Visibility_Raw(this, &FRemoteControlUIModule::OnGetExposeButtonVisibility, InArgs.PropertyHandle)
			.OnClicked_Raw(this, &FRemoteControlUIModule::OnToggleExposeProperty, InArgs.PropertyHandle)
			[
				SNew(SImage)
				.Image_Raw(this, &FRemoteControlUIModule::OnGetExposedIcon, InArgs.PropertyHandle)
			]
		];
		

	OutExtensions.Add(MoveTemp(ExposeButton));
}

const FSlateBrush* FRemoteControlUIModule::OnGetExposedIcon(TSharedPtr<IPropertyHandle> Handle) const
{
	if (TSharedPtr<SRemoteControlPanel> Panel = WeakActivePanel.Pin())
	{
		if (Panel->GetPreset())
		{
			EPropertyExposeStatus Status = GetPropertyExposeStatus(Handle);
			if (Status == EPropertyExposeStatus::Exposed)
			{
				return FEditorStyle::GetBrush(TEXT("Level.VisibleIcon16x"));
			}
			else
			{
				return FEditorStyle::GetBrush(TEXT("Level.NotVisibleIcon16x"));
			}
		}
	}

	return FEditorStyle::GetNoBrush();
}

EVisibility FRemoteControlUIModule::OnGetExposeButtonVisibility(TSharedPtr<IPropertyHandle> Handle) const
{
	if (TSharedPtr<SRemoteControlPanel> Panel = WeakActivePanel.Pin())
	{
		if (Handle)
		{
<<<<<<< HEAD
			EPropertyExposeStatus ExposeStatus = GetPropertyExposeStatus(Handle);
			if (ExposeStatus == EPropertyExposeStatus::Exposed || ExposeStatus == EPropertyExposeStatus::Unexposed)
			{
				return EVisibility::Visible;
			}
			else
			{
				// Show no icon when property is unexposable.
				return EVisibility::Hidden;
=======
			if (!ShouldDisplayExposeIcon(Handle.ToSharedRef()))
			{
				return EVisibility::Collapsed;
			}

			if (Panel->GetPreset() && Panel->IsInEditMode())
			{
				EPropertyExposeStatus ExposeStatus = GetPropertyExposeStatus(Handle);
				if (ExposeStatus == EPropertyExposeStatus::Exposed || ExposeStatus == EPropertyExposeStatus::Unexposed)
				{
					return EVisibility::Visible;
				}
				else
				{
					// Show no icon when property is unexposable.
					return EVisibility::Hidden;
				}
>>>>>>> 3aae9151
			}
		}

	}
	return EVisibility::Collapsed;
}

FReply FRemoteControlUIModule::OnToggleExposeProperty(TSharedPtr<IPropertyHandle> Handle)
{
	if (!ensureMsgf(Handle && Handle->IsValidHandle(), TEXT("Property could not be exposed because the handle was invalid.")))
	{
		return FReply::Handled();
	}

	if (TSharedPtr<SRemoteControlPanel> Panel = WeakActivePanel.Pin())
	{
		Panel->ToggleProperty(Handle);
	}
	return FReply::Handled();
}

FRemoteControlUIModule::EPropertyExposeStatus FRemoteControlUIModule::GetPropertyExposeStatus(const TSharedPtr<IPropertyHandle>& Handle) const
{
	if (Handle && Handle->IsValidHandle())
	{
		if (TSharedPtr<SRemoteControlPanel> Panel = WeakActivePanel.Pin())
		{
			return Panel->IsExposed(Handle) ? EPropertyExposeStatus::Exposed : EPropertyExposeStatus::Unexposed;
		}
	}

	return EPropertyExposeStatus::Unexposable;
}

void FRemoteControlUIModule::AddGetPathOption(FMenuBuilder& MenuBuilder, AActor* SelectedActor)
{
	auto CopyLambda = [SelectedActor]()
	{
		if (SelectedActor)
		{
			FPlatformApplicationMisc::ClipboardCopy(*(SelectedActor->GetPathName()));
		}
	};

	FUIAction CopyObjectPathAction(FExecuteAction::CreateLambda(MoveTemp(CopyLambda)));
	MenuBuilder.BeginSection("RemoteControl", LOCTEXT("RemoteControlHeading", "Remote Control"));
	MenuBuilder.AddMenuEntry(LOCTEXT("CopyObjectPath", "Copy path"), LOCTEXT("CopyObjectPath_Tooltip", "Copy the actor's path."), FSlateIcon(FCoreStyle::Get().GetStyleSetName(), "GenericCommands.Copy"), CopyObjectPathAction);

	MenuBuilder.EndSection();
}

TSharedRef<FExtender> FRemoteControlUIModule::ExtendLevelViewportContextMenuForRemoteControl(const TSharedRef<FUICommandList> CommandList, TArray<AActor*> SelectedActors)
{
	TSharedPtr<FExtender> Extender = MakeShared<FExtender>();

	if (SelectedActors.Num() == 1)
	{
		Extender->AddMenuExtension("ActorControl", EExtensionHook::After, CommandList,
			FMenuExtensionDelegate::CreateRaw(this, &FRemoteControlUIModule::AddGetPathOption, SelectedActors[0]));
	}

	return Extender.ToSharedRef();
}

bool FRemoteControlUIModule::ShouldDisplayExposeIcon(const TSharedRef<IPropertyHandle>& PropertyHandle) const
{
	if (FProperty* Prop = PropertyHandle->GetProperty())
	{
		// Don't display an expose icon for RCEntities since they're only displayed in the Remote Control Panel.
		if (Prop->GetOwnerStruct() && Prop->GetOwnerStruct()->IsChildOf(FRemoteControlEntity::StaticStruct()))
		{
			return false;
		}

		if (PropertyHandle->GetNumOuterObjects() == 1)
		{
			TArray<UObject*> OuterObjects;
			PropertyHandle->GetOuterObjects(OuterObjects);

			if (OuterObjects[0])
			{
				// Don't display an expose icon for default objects.
				if (OuterObjects[0]->HasAnyFlags(RF_ClassDefaultObject | RF_ArchetypeObject))
				{
					return false;
				}

				// Don't display an expose icon for transient objects such as material editor parameters.
				if (OuterObjects[0]->GetOutermost()->HasAnyFlags(RF_Transient))
				{
					return false;
				}
			}
		}
	}

	for (const TPair<FDelegateHandle, FOnDisplayExposeIcon>& DelegatePair : ExternalFilterDelegates)
	{
		if (DelegatePair.Value.IsBound())
		{
			if (!DelegatePair.Value.Execute(PropertyHandle))
			{
				return false;
			}
		}
	}

	return true;
}

void FRemoteControlUIModule::RegisterStructCustomizations()
{
	FPropertyEditorModule& PropertyEditorModule = FModuleManager::GetModuleChecked<FPropertyEditorModule>("PropertyEditor");
	
	for (FName Name : RemoteControlUIModule::GetCustomizedStructNames())
	{
		PropertyEditorModule.RegisterCustomClassLayout(Name, FOnGetDetailCustomizationInstance::CreateStatic(&FRemoteControlEntityCustomization::MakeInstance));
	}
}

void FRemoteControlUIModule::UnregisterStructCustomizations()
{
	FPropertyEditorModule& PropertyEditorModule = FModuleManager::GetModuleChecked<FPropertyEditorModule>("PropertyEditor");
	
	// Unregister delegates in reverse order.
	for (int8 NameIndex = RemoteControlUIModule::GetCustomizedStructNames().Num() - 1; NameIndex >= 0; NameIndex--)
	{
		PropertyEditorModule.UnregisterCustomClassLayout(RemoteControlUIModule::GetCustomizedStructNames()[NameIndex]);
	}
}

void FRemoteControlUIModule::RegisterSettings()
{
	GetMutableDefault<URemoteControlSettings>()->OnSettingChanged().AddRaw(this, &FRemoteControlUIModule::OnSettingsModified);
}

void FRemoteControlUIModule::UnregisterSettings()
{
	if (UObjectInitialized())
	{
		GetMutableDefault<URemoteControlSettings>()->OnSettingChanged().RemoveAll(this);
	}
}

void FRemoteControlUIModule::OnSettingsModified(UObject*, FPropertyChangedEvent&)
{
	if (TSharedPtr<SRemoteControlPanel> Panel = WeakActivePanel.Pin())
	{
		if (TSharedPtr<SRCPanelExposedEntitiesList> EntityList = Panel->GetEntityList())
		{
			EntityList->Refresh();
		}	
	}
}

IMPLEMENT_MODULE(FRemoteControlUIModule, RemoteControlUI);

#undef LOCTEXT_NAMESPACE /*RemoteControlUI*/<|MERGE_RESOLUTION|>--- conflicted
+++ resolved
@@ -230,17 +230,6 @@
 	{
 		if (Handle)
 		{
-<<<<<<< HEAD
-			EPropertyExposeStatus ExposeStatus = GetPropertyExposeStatus(Handle);
-			if (ExposeStatus == EPropertyExposeStatus::Exposed || ExposeStatus == EPropertyExposeStatus::Unexposed)
-			{
-				return EVisibility::Visible;
-			}
-			else
-			{
-				// Show no icon when property is unexposable.
-				return EVisibility::Hidden;
-=======
 			if (!ShouldDisplayExposeIcon(Handle.ToSharedRef()))
 			{
 				return EVisibility::Collapsed;
@@ -258,7 +247,6 @@
 					// Show no icon when property is unexposable.
 					return EVisibility::Hidden;
 				}
->>>>>>> 3aae9151
 			}
 		}
 
