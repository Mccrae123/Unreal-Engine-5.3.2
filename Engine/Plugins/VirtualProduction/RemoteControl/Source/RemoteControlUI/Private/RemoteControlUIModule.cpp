--- conflicted
+++ resolved
@@ -8,11 +8,8 @@
 #include "Commands/RemoteControlCommands.h"
 #include "Components/SkeletalMeshComponent.h"
 #include "Components/StaticMeshComponent.h"
-<<<<<<< HEAD
-=======
 #include "Controller/RCCustomControllerUtilities.h"
 #include "DetailTreeNode.h"
->>>>>>> 4af6daef
 #include "Elements/Framework/TypedElementRegistry.h"
 #include "Elements/Framework/TypedElementSelectionSet.h"
 #include "Engine/SkeletalMesh.h"
@@ -23,13 +20,8 @@
 #include "Interfaces/IMainFrameModule.h"
 #include "Kismet2/ComponentEditorUtils.h"
 #include "LevelEditorSubsystem.h"
-<<<<<<< HEAD
-#include "MaterialEditor/DEditorParameterValue.h"
-#include "MaterialDomain.h"
-=======
 #include "MaterialDomain.h"
 #include "MaterialEditor/DEditorParameterValue.h"
->>>>>>> 4af6daef
 #include "Materials/Material.h"
 #include "PropertyHandle.h"
 #include "RemoteControlActor.h"
@@ -44,10 +36,7 @@
 #include "UI/Action/SRCActionPanel.h"
 #include "UI/Behaviour/Builtin/Conditional/SRCBehaviourConditional.h"
 #include "UI/Behaviour/SRCBehaviourPanel.h"
-<<<<<<< HEAD
-=======
 #include "UI/Controller/CustomControllers/SCustomTextureControllerWidget.h"
->>>>>>> 4af6daef
 #include "UI/Customizations/FPassphraseCustomization.h"
 #include "UI/Customizations/NetworkAddressCustomization.h"
 #include "UI/Customizations/RemoteControlEntityCustomization.h"
@@ -136,20 +125,9 @@
 	const EType Type = GetType();
 	if (Type == EType::E_Handle)
 	{
-<<<<<<< HEAD
-		PropertyHandle->GetProperty();
-	}
-	else
-	{
-		return Property.Get();
-	}
-
-	return nullptr;
-=======
 		return PropertyHandle->GetProperty();
 	}
 	return Property.Get();
->>>>>>> 4af6daef
 }
 
 FProperty* FRCExposesPropertyArgs::GetPropertyChecked() const
@@ -172,11 +150,7 @@
 
 		return CustomizedStructNames;
 	};
-<<<<<<< HEAD
-	
-=======
-
->>>>>>> 4af6daef
+
 	static void OnOpenRemoteControlPanel(const EToolkitMode::Type Mode, const TSharedPtr<class IToolkitHost>& EditWithinLevelEditor, class URemoteControlPreset* Preset)
 	{
 		TSharedRef<FRemoteControlPresetEditorToolkit> Toolkit = FRemoteControlPresetEditorToolkit::CreateEditor(Mode, EditWithinLevelEditor,  Preset);
@@ -278,10 +252,7 @@
 void FRemoteControlUIModule::StartupModule()
 {
 	FRemoteControlPanelStyle::Initialize();
-<<<<<<< HEAD
-=======
 	FRemoteControlExposeMenuStyle::Initialize();
->>>>>>> 4af6daef
 	BindRemoteControlCommands();
 	RegisterAssetTools();
 	RegisterDetailRowExtension();
@@ -302,10 +273,7 @@
 	UnregisterAssetTools();
 	UnbindRemoteControlCommands();
 	FRemoteControlPanelStyle::Shutdown();
-<<<<<<< HEAD
-=======
 	FRemoteControlExposeMenuStyle::Shutdown();
->>>>>>> 4af6daef
 	SRemoteControlPanel::Shutdown();
 	SRCActionPanel::Shutdown();
 	SRCBehaviourPanel::Shutdown();
@@ -351,11 +319,7 @@
 
 				if (!IsValid(Preset) || Preset->IsEmbeddedPreset() == false)
 				{
-<<<<<<< HEAD
-					// Activating the live mode on a panel sets it as the active panel 
-=======
 					// Activating the live mode on a panel sets it as the active panel
->>>>>>> 4af6daef
 					if (bLiveMode)
 					{
 						if (TSharedPtr<SRemoteControlPanel> ActivePanel = WeakActivePanel.Pin())
@@ -392,24 +356,15 @@
 		for (const FName& DetailsTabIdentifier : DetailsTabIdentifiers)
 		{
 			SharedDetailsPanel = PropertyEditor.FindDetailView(DetailsTabIdentifier);
-<<<<<<< HEAD
-			
-			if (SharedDetailsPanel.IsValid())
-			{
-				SharedDetailsPanel->SetRightColumnMinWidth(50);
-=======
 
 			if (SharedDetailsPanel.IsValid())
 			{
 				SharedDetailsPanel->SetRightColumnMinWidth(100);
 				SharedDetailsPanel->ForceRefresh();
->>>>>>> 4af6daef
 				break;
 			}
 		}
 	}
-<<<<<<< HEAD
-=======
 	else
 	{
 		SharedDetailsPanel->SetRightColumnMinWidth(100);
@@ -417,7 +372,6 @@
 	}
 
 	OnRemoteControlPresetOpened().Broadcast(Preset);
->>>>>>> 4af6daef
 
 	return PanelRef;
 }
@@ -530,11 +484,7 @@
 		ActionList.UnmapAction(Commands.PasteItem);
 		ActionList.UnmapAction(Commands.DuplicateItem);
 	}
-<<<<<<< HEAD
-	
-=======
-
->>>>>>> 4af6daef
+
 	FRemoteControlCommands::Unregister();
 }
 
@@ -561,8 +511,6 @@
 			FIsActionButtonVisible::CreateRaw(this, &FRemoteControlUIModule::CanToggleExposeProperty, ExposesPropertyArgs)
 		);
 
-<<<<<<< HEAD
-=======
 		if (ExposesPropertyArgs.PropertyHandle.IsValid() && HasChildProperties(ExposesPropertyArgs.PropertyHandle->GetProperty()))
 		{
 			// Expose/Unexpose button.
@@ -581,7 +529,6 @@
 				FIsActionButtonVisible::CreateRaw(this, &FRemoteControlUIModule::CanToggleExposeProperty, ExposesPropertyArgs));
 		}
 
->>>>>>> 4af6daef
 		// Override material(s) warning.
 		FPropertyRowExtensionButton& OverrideMaterialButton = OutExtensions.AddDefaulted_GetRef();
 
@@ -606,7 +553,6 @@
 }
 
 TSharedPtr<SRemoteControlPanel> FRemoteControlUIModule::GetPanelForObject(const UObject* Object) const
-<<<<<<< HEAD
 {
 	if (Object)
 	{
@@ -643,7 +589,7 @@
 		if (OuterObjects.Num() > 0)
 		{
 			return GetPanelForObject(OuterObjects[0]);
-		}		
+		}
 	}
 	else if (ExtensionArgsType == FRCExposesPropertyArgs::EType::E_OwnerObject)
 	{
@@ -664,71 +610,9 @@
 }
 
 FSlateIcon FRemoteControlUIModule::OnGetExposedIcon(const FRCExposesPropertyArgs& InPropertyArgs) const
-=======
->>>>>>> 4af6daef
-{
-	if (Object)
-	{
-		if (UWorld* OwnerWorld = Object->GetWorld())
-		{
-			for (const TWeakPtr<SRemoteControlPanel>& RegisteredPanelWeak : RegisteredRemoteControlPanels)
-			{
-				if (RegisteredPanelWeak.IsValid())
-				{
-					TSharedPtr<SRemoteControlPanel> RegisteredPanel = RegisteredPanelWeak.Pin();
-					const URemoteControlPreset* Preset = RegisteredPanel->GetPreset();
-
-<<<<<<< HEAD
-=======
-					if (Preset && Preset->IsEmbeddedPreset() && Preset->GetEmbeddedWorld() == OwnerWorld)
-					{
-						return RegisteredPanel;
-					}
-				}
-			}
-		}
-	}
-
-	return WeakActivePanel.Pin();
-}
-
-TSharedPtr<SRemoteControlPanel> FRemoteControlUIModule::GetPanelForProperty(const FRCExposesPropertyArgs& InPropertyArgs) const
-{
-	const FRCExposesPropertyArgs::EType ExtensionArgsType = InPropertyArgs.GetType();
-
-	if (ExtensionArgsType == FRCExposesPropertyArgs::EType::E_Handle)
-	{
-		TArray<UObject*> OuterObjects;
-		InPropertyArgs.PropertyHandle->GetOuterObjects(OuterObjects);
-
-		if (OuterObjects.Num() > 0)
-		{
-			return GetPanelForObject(OuterObjects[0]);
-		}
-	}
-	else if (ExtensionArgsType == FRCExposesPropertyArgs::EType::E_OwnerObject)
-	{
-		return GetPanelForObject(InPropertyArgs.OwnerObject.Get());
-	}
-
-	return GetPanelForObject(nullptr);
-}
-
-TSharedPtr<SRemoteControlPanel> FRemoteControlUIModule::GetPanelForPropertyChangeEvent(const FPropertyChangedEvent& InPropertyChangeEvent) const
-{
-	if (InPropertyChangeEvent.GetNumObjectsBeingEdited() > 0)
-	{
-		return GetPanelForObject(InPropertyChangeEvent.GetObjectBeingEdited(0));
-	}
-
-	return GetPanelForObject(nullptr);
-}
-
-FSlateIcon FRemoteControlUIModule::OnGetExposedIcon(const FRCExposesPropertyArgs& InPropertyArgs) const
 {
 	FName BrushName("RemoteControlExposeMenu.NoBrush");
 
->>>>>>> 4af6daef
 	if (TSharedPtr<SRemoteControlPanel> Panel = GetPanelForProperty(InPropertyArgs))
 	{
 		if (Panel->GetPreset())
@@ -745,11 +629,7 @@
 		}
 	}
 
-<<<<<<< HEAD
-	return FSlateIcon(FAppStyle::Get().GetStyleSetName(), BrushName);
-=======
 	return FSlateIcon(FRemoteControlExposeMenuStyle::GetStyleSetName(), BrushName);
->>>>>>> 4af6daef
 }
 
 bool FRemoteControlUIModule::CanToggleExposeProperty(const FRCExposesPropertyArgs InPropertyArgs) const
@@ -796,34 +676,55 @@
 	}
 }
 
-<<<<<<< HEAD
+void FRemoteControlUIModule::OnToggleExposeSubProperty(const FRCExposesPropertyArgs InPropertyArgs, const FString InDesiredName) const
+{
+	if (!ensureMsgf(InPropertyArgs.IsValid(), TEXT("Property could not be exposed because the extension args was invalid.")))
+	{
+		return;
+	}
 	if (TSharedPtr<SRemoteControlPanel> Panel = GetPanelForProperty(InPropertyArgs))
 	{
-		Panel->ToggleProperty(InPropertyArgs);
-=======
-void FRemoteControlUIModule::OnToggleExposeSubProperty(const FRCExposesPropertyArgs InPropertyArgs, const FString InDesiredName) const
+		Panel->ToggleProperty(InPropertyArgs, InDesiredName);
+	}
+}
+
+void FRemoteControlUIModule::OnToggleExposePropertyWithChild(const FRCExposesPropertyArgs InPropertyArgs)
 {
 	if (!ensureMsgf(InPropertyArgs.IsValid(), TEXT("Property could not be exposed because the extension args was invalid.")))
 	{
 		return;
 	}
-	if (TSharedPtr<SRemoteControlPanel> Panel = GetPanelForProperty(InPropertyArgs))
-	{
-		Panel->ToggleProperty(InPropertyArgs, InDesiredName);
-	}
-}
-
-void FRemoteControlUIModule::OnToggleExposePropertyWithChild(const FRCExposesPropertyArgs InPropertyArgs)
-{
-	if (!ensureMsgf(InPropertyArgs.IsValid(), TEXT("Property could not be exposed because the extension args was invalid.")))
-	{
-		return;
->>>>>>> 4af6daef
-	}
 	CreateSubMenuForChildProperties(InPropertyArgs);
 }
 
-<<<<<<< HEAD
+void FRemoteControlUIModule::OnExposeAll(const TArray<FRCExposesAllPropertiesArgs> InExposeAllArgs) const
+{
+	for (const FRCExposesAllPropertiesArgs& PropInfo : InExposeAllArgs)
+	{
+		if (TSharedPtr<SRemoteControlPanel> Panel = GetPanelForProperty(PropInfo.PropertyArgs))
+		{
+			if (!Panel->IsExposed(PropInfo.PropertyArgs))
+			{
+				OnToggleExposeSubProperty(PropInfo.PropertyArgs, PropInfo.DesiredName);
+			}
+		}
+	}
+}
+
+void FRemoteControlUIModule::OnUnexposeAll(const TArray<FRCExposesAllPropertiesArgs> InExposeAllArgs) const
+{
+	for (const FRCExposesAllPropertiesArgs& PropInfo : InExposeAllArgs)
+	{
+		if (TSharedPtr<SRemoteControlPanel> Panel = GetPanelForProperty(PropInfo.PropertyArgs))
+		{
+			if (Panel->IsExposed(PropInfo.PropertyArgs))
+			{
+				OnToggleExposeSubProperty(PropInfo.PropertyArgs, PropInfo.DesiredName);
+			}
+		}
+	}
+}
+
 FRemoteControlUIModule::EPropertyExposeStatus FRemoteControlUIModule::GetPropertyExposeStatus(const FRCExposesPropertyArgs& InPropertyArgs) const
 {
 	if (InPropertyArgs.IsValid())
@@ -831,23 +732,12 @@
 		if (TSharedPtr<SRemoteControlPanel> Panel = GetPanelForProperty(InPropertyArgs))
 		{
 			return Panel->IsExposed(InPropertyArgs) ? EPropertyExposeStatus::Exposed : EPropertyExposeStatus::Unexposed;
-=======
-void FRemoteControlUIModule::OnExposeAll(const TArray<FRCExposesAllPropertiesArgs> InExposeAllArgs) const
-{
-	for (const FRCExposesAllPropertiesArgs& PropInfo : InExposeAllArgs)
-	{
-		if (TSharedPtr<SRemoteControlPanel> Panel = GetPanelForProperty(PropInfo.PropertyArgs))
-		{
-			if (!Panel->IsExposed(PropInfo.PropertyArgs))
-			{
-				OnToggleExposeSubProperty(PropInfo.PropertyArgs, PropInfo.DesiredName);
-			}
->>>>>>> 4af6daef
-		}
-	}
-}
-
-<<<<<<< HEAD
+		}
+	}
+
+	return EPropertyExposeStatus::Unexposable;
+}
+
 
 FSlateIcon FRemoteControlUIModule::OnGetOverrideMaterialsIcon(const FRCExposesPropertyArgs& InPropertyArgs) const
 {
@@ -861,75 +751,6 @@
 	return FSlateIcon(FAppStyle::Get().GetStyleSetName(), BrushName);
 }
 
-
-bool FRemoteControlUIModule::IsStaticOrSkeletalMaterialProperty(const FRCExposesPropertyArgs InPropertyArgs) const
-{
-	if (TSharedPtr<SRemoteControlPanel> Panel = GetPanelForProperty(InPropertyArgs)) // Check whether the panel is active.
-	{
-		if (Panel->GetPreset() && InPropertyArgs.IsValid()) // Ensure that we have a valid preset and handle.
-		{
-			return RemoteControlUIModule::IsStaticOrSkeletalMaterial(InPropertyArgs);
-		}
-	}
-
-	return false;
-}
-
-
-void FRemoteControlUIModule::AddGetPathOption(FMenuBuilder& MenuBuilder, AActor* SelectedActor)
-=======
-void FRemoteControlUIModule::OnUnexposeAll(const TArray<FRCExposesAllPropertiesArgs> InExposeAllArgs) const
->>>>>>> 4af6daef
-{
-	for (const FRCExposesAllPropertiesArgs& PropInfo : InExposeAllArgs)
-	{
-		if (TSharedPtr<SRemoteControlPanel> Panel = GetPanelForProperty(PropInfo.PropertyArgs))
-		{
-			if (Panel->IsExposed(PropInfo.PropertyArgs))
-			{
-				OnToggleExposeSubProperty(PropInfo.PropertyArgs, PropInfo.DesiredName);
-			}
-		}
-	}
-}
-
-FRemoteControlUIModule::EPropertyExposeStatus FRemoteControlUIModule::GetPropertyExposeStatus(const FRCExposesPropertyArgs& InPropertyArgs) const
-{
-	if (InPropertyArgs.IsValid())
-	{
-		if (TSharedPtr<SRemoteControlPanel> Panel = GetPanelForProperty(InPropertyArgs))
-		{
-			return Panel->IsExposed(InPropertyArgs) ? EPropertyExposeStatus::Exposed : EPropertyExposeStatus::Unexposed;
-		}
-	}
-
-	return EPropertyExposeStatus::Unexposable;
-}
-
-
-FSlateIcon FRemoteControlUIModule::OnGetOverrideMaterialsIcon(const FRCExposesPropertyArgs& InPropertyArgs) const
-{
-	FName BrushName("NoBrush");
-
-	if (IsStaticOrSkeletalMaterialProperty(InPropertyArgs))
-	{
-<<<<<<< HEAD
-		Extender->AddMenuExtension("ActorTypeTools", EExtensionHook::After, CommandList,
-			FMenuExtensionDelegate::CreateRaw(this, &FRemoteControlUIModule::AddGetPathOption, SelectedActors[0]));
-=======
-		BrushName = "Icons.Warning";
->>>>>>> 4af6daef
-	}
-
-	return FSlateIcon(FAppStyle::Get().GetStyleSetName(), BrushName);
-}
-
-<<<<<<< HEAD
-bool FRemoteControlUIModule::ShouldDisplayExposeIcon(const FRCExposesPropertyArgs& InPropertyArgs) const
-{
-	if (!InPropertyArgs.IsValid())
-	{
-=======
 
 bool FRemoteControlUIModule::IsStaticOrSkeletalMaterialProperty(const FRCExposesPropertyArgs InPropertyArgs) const
 {
@@ -979,7 +800,6 @@
 {
 	if (!InPropertyArgs.IsValid())
 	{
->>>>>>> 4af6daef
 		return false;
 	}
 
@@ -1094,20 +914,12 @@
 void FRemoteControlUIModule::RegisterStructCustomizations()
 {
 	FPropertyEditorModule& PropertyEditorModule = FModuleManager::GetModuleChecked<FPropertyEditorModule>("PropertyEditor");
-<<<<<<< HEAD
-	
-=======
-
->>>>>>> 4af6daef
+
 	for (FName Name : RemoteControlUIModule::GetCustomizedStructNames())
 	{
 		PropertyEditorModule.RegisterCustomClassLayout(Name, FOnGetDetailCustomizationInstance::CreateStatic(&FRemoteControlEntityCustomization::MakeInstance));
 	}
-<<<<<<< HEAD
-	
-=======
-
->>>>>>> 4af6daef
+
 	PropertyEditorModule.RegisterCustomPropertyTypeLayout(FRCNetworkAddress::StaticStruct()->GetFName(), FOnGetPropertyTypeCustomizationInstance::CreateStatic(&FNetworkAddressCustomization::MakeInstance));
 	PropertyEditorModule.RegisterCustomPropertyTypeLayout(FRCPassphrase::StaticStruct()->GetFName(), FOnGetPropertyTypeCustomizationInstance::CreateStatic(&FPassphraseCustomization::MakeInstance));
 }
@@ -1118,21 +930,12 @@
 
 	// Unregister delegates in reverse order.
 	for (int8 NameIndex = RemoteControlUIModule::GetCustomizedStructNames().Num() - 1; NameIndex >= 0; NameIndex--)
-<<<<<<< HEAD
 	{
 		PropertyEditorModule.UnregisterCustomClassLayout(RemoteControlUIModule::GetCustomizedStructNames()[NameIndex]);
 	}
 
 	if (UObjectInitialized())
 	{
-=======
-	{
-		PropertyEditorModule.UnregisterCustomClassLayout(RemoteControlUIModule::GetCustomizedStructNames()[NameIndex]);
-	}
-
-	if (UObjectInitialized())
-	{
->>>>>>> 4af6daef
 		PropertyEditorModule.UnregisterCustomPropertyTypeLayout(FRCNetworkAddress::StaticStruct()->GetFName());
 		PropertyEditorModule.UnregisterCustomPropertyTypeLayout(FRCPassphrase::StaticStruct()->GetFName());
 	}
@@ -1211,8 +1014,6 @@
 	}
 }
 
-<<<<<<< HEAD
-=======
 TSharedPtr<SWidget> FRemoteControlUIModule::CreateCustomControllerWidget(URCVirtualPropertyBase* InController) const
 {
 	TSharedPtr<SWidget> CustomControllerWidget;
@@ -1225,7 +1026,6 @@
 	return CustomControllerWidget;
 }
 
->>>>>>> 4af6daef
 void FRemoteControlUIModule::RegisterWidgetFactories()
 {
 	RegisterWidgetFactoryForType(FRemoteControlActor::StaticStruct(), FOnGenerateRCWidget::CreateStatic(&SRCPanelExposedActor::MakeInstance));
@@ -1271,11 +1071,7 @@
 	{
 		return;
 	}
-<<<<<<< HEAD
-	
-=======
-
->>>>>>> 4af6daef
+
 	const FRCExposesPropertyArgs::EType ExtensionArgsType = InPropertyArgs.GetType();
 
 	if (ExtensionArgsType == FRCExposesPropertyArgs::EType::E_Handle)
@@ -1427,8 +1223,6 @@
 	}
 }
 
-<<<<<<< HEAD
-=======
 bool FRemoteControlUIModule::ShouldCreateSubMenuForChildProperties(const FRCExposesPropertyArgs InPropertyArgs) const
 {
 	if (InPropertyArgs.PropertyHandle.IsValid() && FSlateApplication::Get().GetModifierKeys().IsControlDown())
@@ -1615,7 +1409,6 @@
 	}
 }
 
->>>>>>> 4af6daef
 TSharedPtr<SRCPanelTreeNode> FRemoteControlUIModule::GenerateEntityWidget(const FGenerateWidgetArgs& Args)
 {
 	TRACE_CPUPROFILER_EVENT_SCOPE(FRemoteControlUIModule::GenerateEntityWidget);
@@ -1623,11 +1416,7 @@
 	if (Args.Preset && Args.Entity)
 	{
 		const UScriptStruct* EntityType = Args.Preset->GetExposedEntityType(Args.Entity->GetId());
-<<<<<<< HEAD
-		
-=======
-
->>>>>>> 4af6daef
+
 		if (FOnGenerateRCWidget* OnGenerateWidget = GenerateWidgetDelegates.Find(const_cast<UScriptStruct*>(EntityType)))
 		{
 			return OnGenerateWidget->Execute(Args);
@@ -1639,8 +1428,6 @@
 
 void FRemoteControlUIModule::UnregisterRemoteControlPanel(SRemoteControlPanel* Panel)
 {
-<<<<<<< HEAD
-=======
 	if (SharedDetailsPanel.IsValid())
 	{
 		// reset column min width to standard size
@@ -1648,7 +1435,6 @@
 		SharedDetailsPanel->ForceRefresh();
 	}
 
->>>>>>> 4af6daef
 	if (!Panel)
 	{
 		return;
