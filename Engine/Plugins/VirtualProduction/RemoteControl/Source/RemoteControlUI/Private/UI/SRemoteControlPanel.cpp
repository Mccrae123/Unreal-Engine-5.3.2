// Copyright Epic Games, Inc. All Rights Reserved.

#include "SRemoteControlPanel.h"

#include "Action/SRCActionPanel.h"
#include "ActorEditorUtils.h"
#include "Behaviour/SRCBehaviourPanel.h"
#include "ClassViewerFilter.h"
#include "ClassViewerModule.h"
#include "Commands/RemoteControlCommands.h"
#include "Controller/SRCControllerPanel.h"
#include "Editor.h"
#include "Editor/EditorPerformanceSettings.h"
#include "EditorFontGlyphs.h"
#include "Engine/Selection.h"
#include "EngineUtils.h"
#include "FileHelpers.h"
#include "Framework/Application/IInputProcessor.h"
#include "Framework/MultiBox/MultiBoxBuilder.h"
#include "GameFramework/Actor.h"
#include "IRemoteControlModule.h"
#include "IRemoteControlProtocolWidgetsModule.h"
#include "IRemoteControlUIModule.h"
#include "ISettingsModule.h"
#include "IStructureDetailsView.h"
#include "Input/Reply.h"
#include "Interfaces/IMainFrameModule.h"
#include "Kismet/BlueprintFunctionLibrary.h"
#include "Layout/Visibility.h"
#include "Materials/Material.h"
#include "Modules/ModuleManager.h"
#include "PropertyCustomizationHelpers.h"
#include "PropertyEditorModule.h"
#include "PropertyHandle.h"
#include "RCPanelWidgetRegistry.h"
#include "RemoteControlActor.h"
#include "RemoteControlEntity.h"
#include "RemoteControlField.h"
#include "RemoteControlLogger.h"
#include "RemoteControlPanelStyle.h"
#include "RemoteControlPreset.h"
#include "RemoteControlSettings.h"
#include "RemoteControlUIModule.h"
#include "SClassViewer.h"
#include "SRCLogger.h"
#include "SRCModeSwitcher.h"
#include "SRCPanelExposedActor.h"
#include "SRCPanelExposedEntitiesList.h"
#include "SRCPanelExposedField.h"
#include "SRCPanelFunctionPicker.h"
#include "SRCPanelTreeNode.h"
#include "SWarningOrErrorBox.h"
#include "SceneOutlinerModule.h"
#include "SceneOutlinerPublicTypes.h"
#include "ScopedTransaction.h"
#include "Styling/RemoteControlStyles.h"
#include "Styling/ToolBarStyle.h"
#include "Subsystems/Subsystem.h"
#include "Templates/SharedPointer.h"
#include "Templates/SubclassOf.h"
#include "Templates/UnrealTypeTraits.h"
#include "ToolMenus.h"
#include "Toolkits/IToolkitHost.h"
#include "UI/BaseLogicUI/RCLogicModeBase.h"
#include "UI/BaseLogicUI/SRCLogicPanelListBase.h"
#include "UI/Drawers/SRCPanelDrawer.h"
#include "UI/Filters/SRCPanelFilter.h"
#include "UI/Panels/SRCDockPanel.h"
#include "Widgets/DeclarativeSyntaxSupport.h"
#include "Widgets/Docking/SDockTab.h"
#include "Widgets/Images/SLayeredImage.h"
#include "Widgets/Input/SButton.h"
#include "Widgets/Input/SCheckBox.h"
#include "Widgets/Layout/SBorder.h"
#include "Widgets/Layout/SBox.h"
#include "Widgets/Layout/SSeparator.h"
#include "Widgets/Layout/SSplitter.h"
#include "Widgets/Layout/SWidgetSwitcher.h"
#include "Widgets/SBoxPanel.h"
#include "Widgets/Text/STextBlock.h"

#define LOCTEXT_NAMESPACE "RemoteControlPanel"

const FName SRemoteControlPanel::DefaultRemoteControlPanelToolBarName("RemoteControlPanel.DefaultToolBar");
const FName SRemoteControlPanel::AuxiliaryRemoteControlPanelToolBarName("RemoteControlPanel.AuxiliaryToolBar");
const float SRemoteControlPanel::MinimumPanelWidth = 640.f;

TSharedPtr<SBox> SRemoteControlPanel::NoneSelectedWidget = SNew(SBox)
			.Padding(0.f)
			.HAlign(HAlign_Center)
			.VAlign(VAlign_Center)
			[
				SNew(STextBlock)
				.Text(LOCTEXT("NoneSelected", "Select an entity to view details."))
				.TextStyle(&FAppStyle::GetWidgetStyle<FTextBlockStyle>("NormalText"))
				.Justification(ETextJustify::Center)
			];

namespace RemoteControlPanelUtils
{
	bool IsExposableActor(AActor* Actor)
	{
		return Actor->IsEditable()
            && Actor->IsListedInSceneOutliner()						// Only add actors that are allowed to be selected and drawn in editor
            && !Actor->IsTemplate()									// Should never happen, but we never want CDOs
            && !Actor->HasAnyFlags(RF_Transient)					// Don't add transient actors in non-play worlds
            && !FActorEditorUtils::IsABuilderBrush(Actor)			// Don't add the builder brush
            && !Actor->IsA(AWorldSettings::StaticClass());	// Don't add the WorldSettings actor, even though it is technically editable
	};

	TSharedPtr<FStructOnScope> GetEntityOnScope(const TSharedPtr<FRemoteControlEntity>& Entity, const UScriptStruct* EntityType)
	{
		if (ensure(Entity && EntityType))
		{
			check(EntityType->IsChildOf(FRemoteControlEntity::StaticStruct()));
			return MakeShared<FStructOnScope>(EntityType, reinterpret_cast<uint8*>(Entity.Get()));
		}

		return nullptr;
	}
}

class FRemoteControlPanelInputProcessor : public IInputProcessor
{
public:
	FRemoteControlPanelInputProcessor(TSharedPtr<SRemoteControlPanel> InOwner)
	{
		Owner = InOwner;
	}

	void SetOwner(TSharedPtr<SRemoteControlPanel> InOwner)
	{
		Owner = InOwner;
	}

	virtual ~FRemoteControlPanelInputProcessor() = default;

	virtual void Tick(const float DeltaTime, FSlateApplication& SlateApp, TSharedRef<ICursor> Cursor) override
	{
	}

	virtual bool HandleKeyDownEvent(FSlateApplication& SlateApp, const FKeyEvent& InKeyEvent) override
	{
		if (const TSharedPtr<SRemoteControlPanel> PinnedOwner = Owner.Pin())
		{
			if (PinnedOwner->IsInLiveMode())
			{
				return false;
			}

			if (!SlateApp.HasFocusedDescendants(PinnedOwner.ToSharedRef()))
			{
				return false;
			}
<<<<<<< HEAD
			
=======

>>>>>>> 4af6daef
			if (InKeyEvent.GetKey() == EKeys::Delete)
			{
				PinnedOwner->DeleteEntity();
				return true;
			}

			if (InKeyEvent.GetKey() == EKeys::F2)
			{
				PinnedOwner->RenameEntity();
				return true;
			}
		}
<<<<<<< HEAD
		
=======

>>>>>>> 4af6daef
		return false;
	}

	virtual const TCHAR* GetDebugName() const override { return TEXT("RemoteControlInputInterceptor"); }

private:
	TWeakPtr<SRemoteControlPanel> Owner;
};

/**
 * UI representation of a auto resizing button.
 */
class SAutoResizeButton : public SCompoundWidget
<<<<<<< HEAD
{
	SLATE_BEGIN_ARGS(SAutoResizeButton)
		: _ForceSmallIcons(false)
		, _UICommand(nullptr)
		, _IconOverride()
	{}

		SLATE_ATTRIBUTE(bool, ForceSmallIcons)

		/** UI Command must be mapped to MainFrame Command List. */
		SLATE_ARGUMENT(TSharedPtr<const FUICommandInfo>, UICommand)

		SLATE_ARGUMENT(TAttribute<FSlateIcon>, IconOverride)

	SLATE_END_ARGS()

public:

	void Construct(const FArguments& InArgs)
	{
		bForceSmallIcons = InArgs._ForceSmallIcons;

		UICommand = InArgs._UICommand;

		IconOverride = InArgs._IconOverride;

		// Mimic Toolbar button style
		const FToolBarStyle& ToolBarStyle = FAppStyle::Get().GetWidgetStyle<FToolBarStyle>("AssetEditorToolbar");

		// Get the label & tooltip from the UI Command.
		const TAttribute<FText> ActualLabel = UICommand.IsValid() ? UICommand->GetLabel() : FText::GetEmpty();
		const TAttribute<FText> ActualToolTip = UICommand.IsValid() ? UICommand->GetDescription() : FText::GetEmpty();

		// If we were supplied an image than go ahead and use that, otherwise we use a null widget
		TSharedRef<SLayeredImage> IconWidget = SNew(SLayeredImage)
			.ColorAndOpacity(this, &SAutoResizeButton::GetIconForegroundColor)
			.Visibility(EVisibility::HitTestInvisible)
			.Image(this, &SAutoResizeButton::GetIconBrush);

		ChildSlot
		.Padding(ToolBarStyle.ButtonPadding.Left, 0.f, ToolBarStyle.ButtonPadding.Right, 0.f)
			[
				SNew(SCheckBox)
				.Padding(ToolBarStyle.CheckBoxPadding)
				.Style(&ToolBarStyle.ToggleButton)
				.IsChecked(this , &SAutoResizeButton::HandleIsChecked)
				.OnCheckStateChanged(this, &SAutoResizeButton::OnCheckStateChanged)
				.ToolTipText(ActualToolTip)
				.Content()
				[
					SNew(SHorizontalBox)

					// Icon Widget
					+ SHorizontalBox::Slot()
					.AutoWidth()
					.VAlign(VAlign_Center)
					.HAlign(HAlign_Center)
					.Padding(2.f, 4.f)
					[
						IconWidget
					]
					
					// Label Text
					+ SHorizontalBox::Slot()
					.AutoWidth()
					.Padding(ToolBarStyle.LabelPadding)
					.VAlign(VAlign_Center)
					[
						SNew(STextBlock)
						.Visibility(this, &SAutoResizeButton::GetLabelVisibility)
						.Text(ActualLabel)
						.TextStyle(&ToolBarStyle.LabelStyle)	// Smaller font for tool tip labels
					]
				]
			];
	}

private:

	/** Called by Slate to determine whether labels are visible */
	EVisibility GetLabelVisibility() const
	{
		const bool bUseSmallIcons = bForceSmallIcons.IsSet() ? bForceSmallIcons.Get() : false;

		return bUseSmallIcons ? EVisibility::Collapsed : EVisibility::Visible;
	}

	/** Gets the icon brush for the toolbar block widget */
	const FSlateBrush* GetIconBrush() const
	{
		const FSlateIcon ActionIcon = UICommand.IsValid() ?  UICommand->GetIcon() : FSlateIcon();
		const FSlateIcon& ActualIcon = IconOverride.IsSet() ? IconOverride.Get() : ActionIcon;

		return ActualIcon.GetIcon();
	}

	/** Retrieves the color used by icon brush. */
	FSlateColor GetIconForegroundColor() const
	{
		// If any brush has a tint, don't assume it should be subdued
		const FSlateBrush* Brush = GetIconBrush();
		if (Brush && Brush->TintColor != FLinearColor::White)
		{
			return FLinearColor::White;
		}

		return FSlateColor::UseForeground();
	}

	/**
	 * Called by Slate to check whether this toolbar button is checked or not.
	 */
	ECheckBoxState HandleIsChecked() const
	{
		IMainFrameModule& MainFrame = FModuleManager::Get().LoadModuleChecked<IMainFrameModule>("MainFrame");

		TSharedPtr<FUICommandList> ActionList = MainFrame.GetMainFrameCommandBindings();

		if (ActionList.IsValid() && UICommand.IsValid())
		{
			return ActionList->GetCheckState(UICommand.ToSharedRef());
		}

		return ECheckBoxState::Undetermined;
	}
	
	/**
	 * Called by Slate when this tool bar button's button is clicked
	 */
	void OnCheckStateChanged(ECheckBoxState NewState)
	{
		IMainFrameModule& MainFrame = FModuleManager::Get().LoadModuleChecked<IMainFrameModule>("MainFrame");

		TSharedPtr<FUICommandList> ActionList = MainFrame.GetMainFrameCommandBindings();

		if (ActionList.IsValid() && UICommand.IsValid())
		{
			ActionList->TryExecuteAction(UICommand.ToSharedRef());
		}
	}

private:

	/** Should we use small icons or not. */
	TAttribute<bool> bForceSmallIcons;

	/** Holds the UI Command information of this button. */
	TSharedPtr<const FUICommandInfo> UICommand;

	/** Overriden icon to be used instead of default one. */
	TAttribute<FSlateIcon> IconOverride;
};

void SRemoteControlPanel::Construct(const FArguments& InArgs, URemoteControlPreset* InPreset, TSharedPtr<IToolkitHost> InToolkitHost)
{
=======
{
	SLATE_BEGIN_ARGS(SAutoResizeButton)
		: _ForceSmallIcons(false)
		, _UICommand(nullptr)
		, _IconOverride()
	{}

		SLATE_ATTRIBUTE(bool, ForceSmallIcons)

		/** UI Command must be mapped to MainFrame Command List. */
		SLATE_ARGUMENT(TSharedPtr<const FUICommandInfo>, UICommand)

		SLATE_ARGUMENT(TAttribute<FSlateIcon>, IconOverride)

	SLATE_END_ARGS()

public:

	void Construct(const FArguments& InArgs)
	{
		bForceSmallIcons = InArgs._ForceSmallIcons;

		UICommand = InArgs._UICommand;

		IconOverride = InArgs._IconOverride;

		// Mimic Toolbar button style
		const FToolBarStyle& ToolBarStyle = FAppStyle::Get().GetWidgetStyle<FToolBarStyle>("AssetEditorToolbar");

		// Get the label & tooltip from the UI Command.
		const TAttribute<FText> ActualLabel = UICommand.IsValid() ? UICommand->GetLabel() : FText::GetEmpty();
		const TAttribute<FText> ActualToolTip = UICommand.IsValid() ? UICommand->GetDescription() : FText::GetEmpty();

		// If we were supplied an image than go ahead and use that, otherwise we use a null widget
		TSharedRef<SLayeredImage> IconWidget = SNew(SLayeredImage)
			.ColorAndOpacity(this, &SAutoResizeButton::GetIconForegroundColor)
			.Visibility(EVisibility::HitTestInvisible)
			.Image(this, &SAutoResizeButton::GetIconBrush);

		ChildSlot
		.Padding(ToolBarStyle.ButtonPadding.Left, 0.f, ToolBarStyle.ButtonPadding.Right, 0.f)
			[
				SNew(SCheckBox)
				.Padding(ToolBarStyle.CheckBoxPadding)
				.Style(&ToolBarStyle.ToggleButton)
				.IsChecked(this , &SAutoResizeButton::HandleIsChecked)
				.OnCheckStateChanged(this, &SAutoResizeButton::OnCheckStateChanged)
				.ToolTipText(ActualToolTip)
				.Content()
				[
					SNew(SHorizontalBox)

					// Icon Widget
					+ SHorizontalBox::Slot()
					.AutoWidth()
					.VAlign(VAlign_Center)
					.HAlign(HAlign_Center)
					.Padding(2.f, 4.f)
					[
						IconWidget
					]

					// Label Text
					+ SHorizontalBox::Slot()
					.AutoWidth()
					.Padding(ToolBarStyle.LabelPadding)
					.VAlign(VAlign_Center)
					[
						SNew(STextBlock)
						.Visibility(this, &SAutoResizeButton::GetLabelVisibility)
						.Text(ActualLabel)
						.TextStyle(&ToolBarStyle.LabelStyle)	// Smaller font for tool tip labels
					]
				]
			];
	}

private:

	/** Called by Slate to determine whether labels are visible */
	EVisibility GetLabelVisibility() const
	{
		const bool bUseSmallIcons = bForceSmallIcons.IsSet() ? bForceSmallIcons.Get() : false;

		return bUseSmallIcons ? EVisibility::Collapsed : EVisibility::Visible;
	}

	/** Gets the icon brush for the toolbar block widget */
	const FSlateBrush* GetIconBrush() const
	{
		const FSlateIcon ActionIcon = UICommand.IsValid() ?  UICommand->GetIcon() : FSlateIcon();
		const FSlateIcon& ActualIcon = IconOverride.IsSet() ? IconOverride.Get() : ActionIcon;

		return ActualIcon.GetIcon();
	}

	/** Retrieves the color used by icon brush. */
	FSlateColor GetIconForegroundColor() const
	{
		// If any brush has a tint, don't assume it should be subdued
		const FSlateBrush* Brush = GetIconBrush();
		if (Brush && Brush->TintColor != FLinearColor::White)
		{
			return FLinearColor::White;
		}

		return FSlateColor::UseForeground();
	}

	/**
	 * Called by Slate to check whether this toolbar button is checked or not.
	 */
	ECheckBoxState HandleIsChecked() const
	{
		IMainFrameModule& MainFrame = FModuleManager::Get().LoadModuleChecked<IMainFrameModule>("MainFrame");

		TSharedPtr<FUICommandList> ActionList = MainFrame.GetMainFrameCommandBindings();

		if (ActionList.IsValid() && UICommand.IsValid())
		{
			return ActionList->GetCheckState(UICommand.ToSharedRef());
		}

		return ECheckBoxState::Undetermined;
	}

	/**
	 * Called by Slate when this tool bar button's button is clicked
	 */
	void OnCheckStateChanged(ECheckBoxState NewState)
	{
		IMainFrameModule& MainFrame = FModuleManager::Get().LoadModuleChecked<IMainFrameModule>("MainFrame");

		TSharedPtr<FUICommandList> ActionList = MainFrame.GetMainFrameCommandBindings();

		if (ActionList.IsValid() && UICommand.IsValid())
		{
			ActionList->TryExecuteAction(UICommand.ToSharedRef());
		}
	}

private:

	/** Should we use small icons or not. */
	TAttribute<bool> bForceSmallIcons;

	/** Holds the UI Command information of this button. */
	TSharedPtr<const FUICommandInfo> UICommand;

	/** Overriden icon to be used instead of default one. */
	TAttribute<FSlateIcon> IconOverride;
};

void SRemoteControlPanel::Construct(const FArguments& InArgs, URemoteControlPreset* InPreset, TSharedPtr<IToolkitHost> InToolkitHost)
{
>>>>>>> 4af6daef
	OnLiveModeChange = InArgs._OnLiveModeChange;
	Preset = TStrongObjectPtr<URemoteControlPreset>(InPreset);
	WidgetRegistry = MakeShared<FRCPanelWidgetRegistry>();
	ToolkitHost = InToolkitHost;

	ActivePanel = ERCPanels::RCP_Properties;

	RCPanelStyle = &FRemoteControlPanelStyle::Get()->GetWidgetStyle<FRCPanelStyle>("RemoteControlPanel.MinorPanel");

	TArray<TSharedRef<SWidget>> ExtensionWidgets;
	FRemoteControlUIModule::Get().GetExtensionGenerators().Broadcast(ExtensionWidgets);

	BindRemoteControlCommands();

	// Show Log
	AddToolbarWidget(SNew(SCheckBox)
		.Style(&RCPanelStyle->ToggleButtonStyle)
		.ToolTipText(LOCTEXT("ShowLogTooltip", "Show/Hide remote control log."))
		.IsChecked_Lambda([this]() { return (FRemoteControlLogger::Get().IsEnabled() && !bIsInLiveMode) ? ECheckBoxState::Checked : ECheckBoxState::Unchecked; })
		.OnCheckStateChanged(this, &SRemoteControlPanel::OnLogCheckboxToggle)
		.Padding(4.f)
		[
			SNew(STextBlock)
			.Text(LOCTEXT("ShowLogLabel", "Log"))
			.Justification(ETextJustify::Center)
			.TextStyle(&RCPanelStyle->PanelTextStyle)
		]
	);

	// Extension Generators
	for (const TSharedRef<SWidget>& Widget : ExtensionWidgets)
	{
		AddToolbarWidget(Widget);
	}

	GenerateToolbar();
	GenerateAuxiliaryToolbar();

	UpdateRebindButtonVisibility();

	// Setup search filter.
	SearchTextFilter = MakeShared<TTextFilter<const SRCPanelTreeNode&>>(TTextFilter<const SRCPanelTreeNode&>::FItemToStringArray::CreateSP(this, &SRemoteControlPanel::PopulateSearchStrings));
	SearchedText = MakeShared<FText>(FText::GetEmpty());

	// Create the Filter Widget
	FilterPtr = SNew(SRCPanelFilter)
		.OnFilterChanged(this, &SRemoteControlPanel::OnFilterChanged)
		.AddMetaData<FTagMetaData>(FTagMetaData(TEXT("RemoteControlFilters")));

	// Create the Filter Combo Button
	TSharedPtr<SWidget> FilterComboButton = SRCPanelFilter::MakeAddFilterButton(FilterPtr.ToSharedRef());

	TSharedPtr<ISlateMetaData> FilterComboButtonMetaData = MakeShared<FTagMetaData>(TEXT("ContentBrowserFiltersCombo"));
	FilterComboButton->AddMetadata(FilterComboButtonMetaData.ToSharedRef());

	EntityProtocolDetails = SNew(SBox);
<<<<<<< HEAD
	
=======

>>>>>>> 4af6daef
	EntityList = SNew(SRCPanelExposedEntitiesList, Preset.Get(), WidgetRegistry)
		.ExposeActorsComboButton(CreateExposeActorsButton())
		.ExposeFunctionsComboButton(CreateExposeFunctionsButton())
		.OnEntityListUpdated_Lambda([this] ()
			{
				UpdateEntityDetailsView(EntityList->GetSelectedEntity());
				UpdateRebindButtonVisibility();
				CachedExposedPropertyArgs.Reset();
			}
		)
		.LiveMode_Lambda([this]() {return bIsInLiveMode; })
		.ProtocolsMode_Lambda([this]() { return IsInProtocolsMode() && ActivePanel == ERCPanels::RCP_Protocols; });

	EntityList->OnSelectionChange().AddSP(this, &SRemoteControlPanel::UpdateEntityDetailsView);

	const TAttribute<float> TreeBindingSplitRatioTop = TAttribute<float>::Create(
		TAttribute<float>::FGetter::CreateLambda([]()
		{
			URemoteControlSettings* Settings = GetMutableDefault<URemoteControlSettings>();
			return Settings->TreeBindingSplitRatio;
		}));

	const TAttribute<float> TreeBindingSplitRatioBottom = TAttribute<float>::Create(
		TAttribute<float>::FGetter::CreateLambda([]()
		{
			URemoteControlSettings* Settings = GetMutableDefault<URemoteControlSettings>();
			return 1.0f - Settings->TreeBindingSplitRatio;
		}));

	TSharedRef<SWidget> HeaderPanel = SNew(SVerticalBox)
		+ SVerticalBox::Slot()
		.Padding(3.f, 0.f)
		.AutoHeight()
		[
			ToolbarWidgetContent.ToSharedRef()
		]
<<<<<<< HEAD
		+ SVerticalBox::Slot()
		.HAlign(HAlign_Fill)
		.AutoHeight()
		[
			// Separator
			SNew(SSeparator)
			.SeparatorImage(FAppStyle::Get().GetBrush("Separator"))
			.Thickness(5.f)
			.Orientation(EOrientation::Orient_Horizontal)
		]
		+ SVerticalBox::Slot()
		.Padding(3.f, 0.f)
		.AutoHeight()
		[
=======
		+ SVerticalBox::Slot()
		.HAlign(HAlign_Fill)
		.AutoHeight()
		[
			// Separator
			SNew(SSeparator)
			.SeparatorImage(FAppStyle::Get().GetBrush("Separator"))
			.Thickness(5.f)
			.Orientation(EOrientation::Orient_Horizontal)
		]
		+ SVerticalBox::Slot()
		.Padding(3.f, 0.f)
		.AutoHeight()
		[
>>>>>>> 4af6daef
			// Auxiliary Toolbar
			SNew(SHorizontalBox)

			// Search Box
			+ SHorizontalBox::Slot()
			.Padding(5.f, 3.f)
			.VAlign(VAlign_Center)
			.FillWidth(1.f)
			[
				SAssignNew(SearchBoxPtr, SSearchBox)
				.HintText(LOCTEXT("SearchHint", "Search"))
				.OnTextChanged(this, &SRemoteControlPanel::OnSearchTextChanged)
				.OnTextCommitted(this, &SRemoteControlPanel::OnSearchTextCommitted)
				.DelayChangeNotificationsWhileTyping(true)
			]

			// Filters
			+ SHorizontalBox::Slot()
			.VAlign(VAlign_Center)
			.AutoWidth()
			.Padding(5.f, 3.f, 3.f, 3.f)
			[
				FilterComboButton.ToSharedRef()
			]

			// Settings
			+ SHorizontalBox::Slot()
			.VAlign(VAlign_Center)
			.AutoWidth()
			.Padding(3.f, 3.f, 3.f, 3.f)
			[
				SNew(SButton)
				.ButtonStyle(&RCPanelStyle->FlatButtonStyle)
				.ContentPadding(2.0f)
				.TextStyle(FRemoteControlPanelStyle::Get(), "RemoteControlPanel.Button.TextStyle")
				.OnClicked(this, &SRemoteControlPanel::OnClickSettingsButton)
				.ToolTipText(LOCTEXT("OpenRemoteControlSettings", "Open Remote Control settings."))
				[
					SNew(SImage)
					.Image(FAppStyle::Get().GetBrush("Icons.Toolbar.Settings"))
					.ColorAndOpacity(FSlateColor::UseForeground())
				]
			]

			// Separator
			+SHorizontalBox::Slot()
			.HAlign(HAlign_Center)
			.VAlign(VAlign_Fill)
			.AutoWidth()
			.Padding(3.f, 3.f, 0.f, 3.f)
			[
				SNew(SSeparator)
				.SeparatorImage(FAppStyle::Get().GetBrush("Separator"))
				.Thickness(2.f)
				.Orientation(EOrientation::Orient_Vertical)
			]

			// Mini Toolbar Widget
			+ SHorizontalBox::Slot()
			.AutoWidth()
			.Padding(3.f)
			[
				AuxiliaryToolbarWidgetContent.ToSharedRef()
			]
		];

	TSharedRef<SWidget> FooterPanel = SNew(SVerticalBox)
		// Use less CPU Warning
		+SVerticalBox::Slot()
		.AutoHeight()
		.Padding(FMargin(5.f, 8.f, 5.f, 5.f))
		[
			CreateCPUThrottleWarning()
		]
		+SVerticalBox::Slot()
		.AutoHeight()
		.Padding(FMargin(5.f, 8.f, 5.f, 5.f))
		[
			CreateProtectedIgnoredWarning()
		]
		+SVerticalBox::Slot()
		.AutoHeight()
		.Padding(FMargin(5.f, 8.f, 5.f, 5.f))
		[
			CreateGetterSetterIgnoredWarning()
		];

	// Output Log Dock panel
	TSharedRef<SRCMinorPanel> OutputLogDockPanel = SNew(SRCMinorPanel)
		.HeaderLabel(LOCTEXT("LogPanelLabel", "Log"))
		[
			SNew(SRCLogger)
		];

	TSharedRef<SWidget> OutputLogIcon = SNew(SImage)
		.Image(FAppStyle::Get().GetBrush("MessageLog.TabIcon"))
		.ColorAndOpacity(FSlateColor::UseForeground());

	OutputLogDockPanel->AddHeaderToolbarItem(EToolbar::Left, OutputLogIcon);

	// Make 3 Columns with Controllers + Behaviours + Actions
	TSharedRef<SRCMajorPanel> LogicPanel = SNew(SRCMajorPanel)
		.HeaderLabel(LOCTEXT("LogicPanelHeader", "LOGIC"))
		.EnableFooter(false);
<<<<<<< HEAD
	
=======

>>>>>>> 4af6daef
	// Controllers with Behaviours panel
	TSharedRef<SRCMajorPanel> ControllersAndBehavioursPanel = SNew(SRCMajorPanel)
		.EnableHeader(false)
		.EnableFooter(false);

	ControllerPanel = SNew(SRCControllerPanel, SharedThis(this))
		.LiveMode_Lambda([this]() { return bIsInLiveMode; })
		.Visibility_Lambda([this] { return (bIsLogicPanelEnabled || bIsInLiveMode) && (ActivePanel == ERCPanels::RCP_Properties || ActivePanel == ERCPanels::RCP_Live || ActivePanel == ERCPanels::RCP_None) ? EVisibility::Visible : EVisibility::Collapsed; });

	BehaviourPanel = SNew(SRCBehaviourPanel, SharedThis(this))
		.Visibility_Lambda([this] { return !bIsInLiveMode && bIsLogicPanelEnabled && (ActivePanel == ERCPanels::RCP_Properties || ActivePanel == ERCPanels::RCP_None) ? EVisibility::Visible : EVisibility::Collapsed; });

	ControllersAndBehavioursPanel->AddPanel(ControllerPanel.ToSharedRef(), 0.8f);
<<<<<<< HEAD
	
=======

>>>>>>> 4af6daef
	constexpr bool bResizable = false;
	ControllersAndBehavioursPanel->AddPanel(BehaviourPanel.ToSharedRef(), 0.f, bResizable);

	// Actions Panel.
	ActionPanel = SNew(SRCActionPanel, SharedThis(this))
		.Visibility_Lambda([this] { return !bIsInLiveMode && bIsLogicPanelEnabled && (ActivePanel == ERCPanels::RCP_Properties || ActivePanel == ERCPanels::RCP_None) ? EVisibility::Visible : EVisibility::Collapsed; });

	LogicPanel->AddPanel(ControllersAndBehavioursPanel, 0.6f);
	LogicPanel->AddPanel(ActionPanel.ToSharedRef(), 0.4f);

	// Make 2 Columns with Panel Drawer + Main Panel
	TSharedRef<SSplitter> ContentPanel = SNew(SSplitter)
		.Orientation(Orient_Horizontal)
		.HitDetectionSplitterHandleSize(RCPanelStyle->SplitterHandleSize)
		.PhysicalSplitterHandleSize(RCPanelStyle->SplitterHandleSize)
<<<<<<< HEAD
	
=======

>>>>>>> 4af6daef
		// Panel Drawer
		+SSplitter::Slot()
		.Value(0.05f)
		.Resizable(false)
		.SizeRule(SSplitter::ESizeRule::SizeToContent)
		[
			SAssignNew(PanelDrawer, SRCPanelDrawer)
		]

		// Main Panel
		+SSplitter::Slot()
		.Value(0.35f)
		[
			SNew(SWidgetSwitcher)
			.WidgetIndex_Lambda([this](){ return (int32)ActivePanel; })

			// 1. Nothing to be shown as all panels might be hidden (Index : 0)
			// Since this is widget switcher we should show NullWidget in such case.
			+ SWidgetSwitcher::Slot()
			[
				SNew(SWidgetSwitcher)
				.WidgetIndex_Lambda([this]() { return !bIsLogicPanelEnabled ? 0 : 1; })

				+ SWidgetSwitcher::Slot()
<<<<<<< HEAD
				[
					SNullWidget::NullWidget
				]

				+ SWidgetSwitcher::Slot()
				[
					LogicPanel
				]	
			]
		
			// 2. Exposed entities List with Logic Editor (Index : 1).
			+ SWidgetSwitcher::Slot()
			[
				SNew(SWidgetSwitcher)
				.WidgetIndex_Lambda([this]() { return !bIsLogicPanelEnabled ? 0 : 1; })

				+ SWidgetSwitcher::Slot()
				[
					EntityList.ToSharedRef()
				]

				+ SWidgetSwitcher::Slot()
				[
					SNew(SSplitter)
					.Orientation(Orient_Horizontal)

					+SSplitter::Slot()
					.Value(0.4)
					[
						EntityList.ToSharedRef()
					]
			
					+SSplitter::Slot()
					.Value(0.6)
					[
						LogicPanel
					]
				]
			]

			// 3. Properties with Entity Details (Index : 2).
			+ SWidgetSwitcher::Slot()
			[
				SNew(SSplitter)
				.Orientation(EOrientation::Orient_Vertical)						
				
				// Exposed entities List
				+ SSplitter::Slot()
				.Value(TreeBindingSplitRatioTop)
				.OnSlotResized(SSplitter::FOnSlotResized::CreateLambda([](float InNewSize)
				{
					URemoteControlSettings* Settings = GetMutableDefault<URemoteControlSettings>();
					Settings->TreeBindingSplitRatio = InNewSize;
					Settings->PostEditChange();
					Settings->SaveConfig();
				}))
				[
					EntityList.ToSharedRef()
				]
					
				// Entity Details
				+ SSplitter::Slot()
				.Value(TreeBindingSplitRatioBottom)
				[
					CreateEntityDetailsView()
				]
			]
				
			// 4. Properties with Protocols (Index : 3).
			+ SWidgetSwitcher::Slot()
			[
				SNew(SSplitter)
				.Orientation(EOrientation::Orient_Vertical)						
				
				// Exposed entities List
				+ SSplitter::Slot()
				.Value(TreeBindingSplitRatioTop)
				.OnSlotResized(SSplitter::FOnSlotResized::CreateLambda([](float InNewSize)
				{
					URemoteControlSettings* Settings = GetMutableDefault<URemoteControlSettings>();
					Settings->TreeBindingSplitRatio = InNewSize;
					Settings->PostEditChange();
					Settings->SaveConfig();
				}))
				[
					EntityList.ToSharedRef()
				]
			
				// Protocol Details
				+ SSplitter::Slot()
				.Value(TreeBindingSplitRatioBottom)
				[
					EntityProtocolDetails.ToSharedRef()
				]
			]
					
			// 5. Output Log (Index : 4).
			+ SWidgetSwitcher::Slot()
			[
				OutputLogDockPanel
			]

			// 6. Live (Index : 5).
			+ SWidgetSwitcher::Slot()
			[
				SNew(SSplitter)
				.Orientation(EOrientation::Orient_Horizontal)						
				
				// Exposed entities List
				+ SSplitter::Slot()
				.Value(0.5f)
				[
					EntityList.ToSharedRef()
				]
			
				// Logic Panel
				+ SSplitter::Slot()
				.Value(0.5f)
				[
					LogicPanel
				]
			]
		];

	ChildSlot
		[
			SNew(SVerticalBox)
			+SVerticalBox::Slot()
			.HAlign(HAlign_Fill)
			.AutoHeight()
			[
				HeaderPanel
			]
			+ SVerticalBox::Slot()
			.HAlign(HAlign_Fill)
			.AutoHeight()
			[
				// Separator
				SNew(SSeparator)
				.SeparatorImage(FAppStyle::Get().GetBrush("Separator"))
				.Thickness(5.f)
				.Orientation(EOrientation::Orient_Horizontal)
			]
			+ SVerticalBox::Slot()
			.HAlign(HAlign_Fill)
			.FillHeight(1.f)
			[
				ContentPanel
			]
			+ SVerticalBox::Slot()
			.HAlign(HAlign_Fill)
			.AutoHeight()
			[
				// Separator
				SNew(SSeparator)
				.SeparatorImage(FAppStyle::Get().GetBrush("Separator"))
				.Thickness(5.f)
				.Orientation(EOrientation::Orient_Horizontal)
			]
			+ SVerticalBox::Slot()
			.HAlign(HAlign_Fill)
			.AutoHeight()
			[
				FooterPanel
			]
		];


	InputProcessor = MakeShared<FRemoteControlPanelInputProcessor>(SharedThis(this));
	FSlateApplication::Get().RegisterInputPreProcessor(InputProcessor);

	RegisterEvents();
	RegisterPanels();
	CacheLevelClasses();
	Refresh();
	LoadSettings(InPreset->GetPresetId());
}

=======
				[
					SNullWidget::NullWidget
				]

				+ SWidgetSwitcher::Slot()
				[
					LogicPanel
				]
			]

			// 2. Exposed entities List with Logic Editor (Index : 1).
			+ SWidgetSwitcher::Slot()
			[
				SNew(SWidgetSwitcher)
				.WidgetIndex_Lambda([this]() { return !bIsLogicPanelEnabled ? 0 : 1; })

				+ SWidgetSwitcher::Slot()
				[
					EntityList.ToSharedRef()
				]

				+ SWidgetSwitcher::Slot()
				[
					SNew(SSplitter)
					.Orientation(Orient_Horizontal)

					+SSplitter::Slot()
					.Value(0.4)
					[
						EntityList.ToSharedRef()
					]

					+SSplitter::Slot()
					.Value(0.6)
					[
						LogicPanel
					]
				]
			]

			// 3. Properties with Entity Details (Index : 2).
			+ SWidgetSwitcher::Slot()
			[
				SNew(SSplitter)
				.Orientation(EOrientation::Orient_Vertical)

				// Exposed entities List
				+ SSplitter::Slot()
				.Value(TreeBindingSplitRatioTop)
				.OnSlotResized(SSplitter::FOnSlotResized::CreateLambda([](float InNewSize)
				{
					URemoteControlSettings* Settings = GetMutableDefault<URemoteControlSettings>();
					Settings->TreeBindingSplitRatio = InNewSize;
					Settings->PostEditChange();
					Settings->SaveConfig();
				}))
				[
					EntityList.ToSharedRef()
				]

				// Entity Details
				+ SSplitter::Slot()
				.Value(TreeBindingSplitRatioBottom)
				[
					CreateEntityDetailsView()
				]
			]

			// 4. Properties with Protocols (Index : 3).
			+ SWidgetSwitcher::Slot()
			[
				SNew(SSplitter)
				.Orientation(EOrientation::Orient_Vertical)

				// Exposed entities List
				+ SSplitter::Slot()
				.Value(TreeBindingSplitRatioTop)
				.OnSlotResized(SSplitter::FOnSlotResized::CreateLambda([](float InNewSize)
				{
					URemoteControlSettings* Settings = GetMutableDefault<URemoteControlSettings>();
					Settings->TreeBindingSplitRatio = InNewSize;
					Settings->PostEditChange();
					Settings->SaveConfig();
				}))
				[
					EntityList.ToSharedRef()
				]

				// Protocol Details
				+ SSplitter::Slot()
				.Value(TreeBindingSplitRatioBottom)
				[
					EntityProtocolDetails.ToSharedRef()
				]
			]

			// 5. Output Log (Index : 4).
			+ SWidgetSwitcher::Slot()
			[
				OutputLogDockPanel
			]

			// 6. Live (Index : 5).
			+ SWidgetSwitcher::Slot()
			[
				SNew(SSplitter)
				.Orientation(EOrientation::Orient_Horizontal)

				// Exposed entities List
				+ SSplitter::Slot()
				.Value(0.5f)
				[
					EntityList.ToSharedRef()
				]

				// Logic Panel
				+ SSplitter::Slot()
				.Value(0.5f)
				[
					LogicPanel
				]
			]
		];

	ChildSlot
		[
			SNew(SVerticalBox)
			+SVerticalBox::Slot()
			.HAlign(HAlign_Fill)
			.AutoHeight()
			[
				HeaderPanel
			]
			+ SVerticalBox::Slot()
			.HAlign(HAlign_Fill)
			.AutoHeight()
			[
				// Separator
				SNew(SSeparator)
				.SeparatorImage(FAppStyle::Get().GetBrush("Separator"))
				.Thickness(5.f)
				.Orientation(EOrientation::Orient_Horizontal)
			]
			+ SVerticalBox::Slot()
			.HAlign(HAlign_Fill)
			.FillHeight(1.f)
			[
				ContentPanel
			]
			+ SVerticalBox::Slot()
			.HAlign(HAlign_Fill)
			.AutoHeight()
			[
				// Separator
				SNew(SSeparator)
				.SeparatorImage(FAppStyle::Get().GetBrush("Separator"))
				.Thickness(5.f)
				.Orientation(EOrientation::Orient_Horizontal)
			]
			+ SVerticalBox::Slot()
			.HAlign(HAlign_Fill)
			.AutoHeight()
			[
				FooterPanel
			]
		];


	InputProcessor = MakeShared<FRemoteControlPanelInputProcessor>(SharedThis(this));
	FSlateApplication::Get().RegisterInputPreProcessor(InputProcessor);

	RegisterEvents();
	RegisterPanels();
	CacheLevelClasses();
	Refresh();
	LoadSettings(InPreset->GetPresetId());
}

>>>>>>> 4af6daef
SRemoteControlPanel::~SRemoteControlPanel()
{
	SaveSettings();

	UnregisterPanels();
	UnregisterEvents();

	FSlateApplication::Get().UnregisterInputPreProcessor(InputProcessor);

	// Clear the log
	FRemoteControlLogger::Get().ClearLog();

	// Remove protocol bindings
	IRemoteControlProtocolWidgetsModule& ProtocolWidgetsModule = FModuleManager::LoadModuleChecked<IRemoteControlProtocolWidgetsModule>("RemoteControlProtocolWidgets");
<<<<<<< HEAD
	ProtocolWidgetsModule.ResetProtocolBindingList();	

	// Unregister with UI module
	if (FModuleManager::Get().IsModuleLoaded("RemoteControlUIModule"))
	{
		FRemoteControlUIModule::Get().UnregisterRemoteControlPanel(this);
	}	
=======
	ProtocolWidgetsModule.ResetProtocolBindingList();

	// Unregister with UI module
	if (FModuleManager::Get().IsModuleLoaded("RemoteControlUI"))
	{
		FRemoteControlUIModule::Get().UnregisterRemoteControlPanel(this);
	}
>>>>>>> 4af6daef
}

void SRemoteControlPanel::Shutdown()
{
	NoneSelectedWidget.Reset();
}

void SRemoteControlPanel::Tick(const FGeometry& AllottedGeometry, const double InCurrentTime, const float InDeltaTime)
{
	if (bMaterialsCompiledThisFrame)
	{
		TriggerMaterialCompiledRefresh();
		bMaterialsCompiledThisFrame = false;
	}
}

bool SRemoteControlPanel::IsExposed(const FRCExposesPropertyArgs& InPropertyArgs)
{
	if (!ensure(InPropertyArgs.IsValid()))
	{
		return false;
<<<<<<< HEAD
	}

	const FRCExposesPropertyArgs::EType ExtensionArgsType = InPropertyArgs.GetType();

	auto CheckCachedExposedArgs = [this, InPropertyArgs](const TArray<UObject*> InOwnerObjects, const FString& InPath, bool bIsCheckIsBoundByFullPath)
	{
		if (CachedExposedPropertyArgs.Contains(InPropertyArgs))
		{
			return true;
		}

		const bool bAllObjectsExposed = IsAllObjectsExposed(InOwnerObjects, InPath, bIsCheckIsBoundByFullPath);

		if (bAllObjectsExposed)
		{
			CachedExposedPropertyArgs.Emplace(InPropertyArgs);
		}

		return bAllObjectsExposed;
	};

	if (ExtensionArgsType == FRCExposesPropertyArgs::EType::E_Handle)
	{
		TArray<UObject*> OuterObjects;
		InPropertyArgs.PropertyHandle->GetOuterObjects(OuterObjects);
		const FString Path = InPropertyArgs.PropertyHandle->GeneratePathToProperty();

		constexpr bool bIsCheckIsBoundByFullPath = true;
		return CheckCachedExposedArgs({ OuterObjects }, Path, bIsCheckIsBoundByFullPath);
	}
	else if (ExtensionArgsType == FRCExposesPropertyArgs::EType::E_OwnerObject)
	{
		constexpr bool bIsCheckIsBoundByFullPath = false;
		return CheckCachedExposedArgs({ InPropertyArgs.OwnerObject.Get()}, InPropertyArgs.PropertyPath, bIsCheckIsBoundByFullPath);
	}

	// It never should hit this point
	ensure(false);

	return false;
}

=======
	}

	const FRCExposesPropertyArgs::EType ExtensionArgsType = InPropertyArgs.GetType();

	auto CheckCachedExposedArgs = [this, InPropertyArgs](const TArray<UObject*> InOwnerObjects, const FString& InPath, bool bIsCheckIsBoundByFullPath)
	{
		if (CachedExposedPropertyArgs.Contains(InPropertyArgs))
		{
			return true;
		}

		const bool bAllObjectsExposed = IsAllObjectsExposed(InOwnerObjects, InPath, bIsCheckIsBoundByFullPath);

		if (bAllObjectsExposed)
		{
			CachedExposedPropertyArgs.Emplace(InPropertyArgs);
		}

		return bAllObjectsExposed;
	};

	if (ExtensionArgsType == FRCExposesPropertyArgs::EType::E_Handle)
	{
		TArray<UObject*> OuterObjects;
		InPropertyArgs.PropertyHandle->GetOuterObjects(OuterObjects);
		const FString Path = InPropertyArgs.PropertyHandle->GeneratePathToProperty();

		constexpr bool bIsCheckIsBoundByFullPath = true;
		return CheckCachedExposedArgs({ OuterObjects }, Path, bIsCheckIsBoundByFullPath);
	}
	else if (ExtensionArgsType == FRCExposesPropertyArgs::EType::E_OwnerObject)
	{
		constexpr bool bIsCheckIsBoundByFullPath = false;
		return CheckCachedExposedArgs({ InPropertyArgs.OwnerObject.Get()}, InPropertyArgs.PropertyPath, bIsCheckIsBoundByFullPath);
	}

	// It never should hit this point
	ensure(false);

	return false;
}

>>>>>>> 4af6daef
bool SRemoteControlPanel::IsAllObjectsExposed(TArray<UObject*> InOuterObjects, const FString& InPath, bool bUsingDuplicatesInPath)
{
	TArray<TSharedPtr<FRemoteControlProperty>, TInlineAllocator<1>> PotentialMatches;
	for (const TWeakPtr<FRemoteControlProperty>& WeakProperty : Preset->GetExposedEntities<FRemoteControlProperty>())
	{
		if (TSharedPtr<FRemoteControlProperty> Property = WeakProperty.Pin())
		{
			// If that was exposed by property path it should be checked by the full path with duplicated like propertypath.propertypath[0]
			// If that was exposed by the owner object it should be without duplicated in the path, just propertypath[0]
			const bool Isbound = bUsingDuplicatesInPath ? Property->CheckIsBoundToPropertyPath(InPath) : Property->CheckIsBoundToString(InPath);

			if (Isbound)
			{
				PotentialMatches.Add(Property);
			}
		}
	}

	bool bAllObjectsExposed = true;

	for (UObject* OuterObject : InOuterObjects)
	{
		bool bFoundPropForObject = false;

		for (const TSharedPtr<FRemoteControlProperty>& Property : PotentialMatches)
		{
			if (Property->ContainsBoundObjects({ InOuterObjects } ))
			{
				bFoundPropForObject = true;
				break;
			}
		}

		bAllObjectsExposed &= bFoundPropForObject;
	}

	return bAllObjectsExposed;
}

<<<<<<< HEAD
void SRemoteControlPanel::ToggleProperty(const FRCExposesPropertyArgs& InPropertyArgs)
=======
void SRemoteControlPanel::ToggleProperty(const FRCExposesPropertyArgs& InPropertyArgs, FString InDesiredName)
>>>>>>> 4af6daef
{
	if (!ensure(InPropertyArgs.IsValid()))
	{
		return;
	}

	if (IsExposed(InPropertyArgs))
	{
		FScopedTransaction Transaction(LOCTEXT("UnexposeProperty", "Unexpose Property"));
		Preset->Modify();
		Unexpose(InPropertyArgs);
		return;
	}

	auto PostExpose = [this, InPropertyArgs]()
	{
		CachedExposedPropertyArgs.Emplace(InPropertyArgs);
	};

	const FRCExposesPropertyArgs::EType ExtensionArgsType = InPropertyArgs.GetType();
	if (ExtensionArgsType == FRCExposesPropertyArgs::EType::E_Handle)
	{
		TSet<UObject*> UniqueOuterObjects;
		{
			// Make sure properties are only being exposed once per object.
			TArray<UObject*> OuterObjects;
			InPropertyArgs.PropertyHandle->GetOuterObjects(OuterObjects);
			UniqueOuterObjects.Append(MoveTemp(OuterObjects));
		}

		if (UniqueOuterObjects.Num())
		{
			FScopedTransaction Transaction(LOCTEXT("ExposeProperty", "Expose Property"));
			Preset->Modify();

			for (UObject* Object : UniqueOuterObjects)
			{
				if (Object)
				{
					constexpr bool bCleanDuplicates = true; // GeneratePathToProperty duplicates container name (Array.Array[1], Set.Set[1], etc...)
<<<<<<< HEAD
					ExposeProperty(Object, FRCFieldPathInfo{ InPropertyArgs.PropertyHandle->GeneratePathToProperty(), bCleanDuplicates });
=======
					ExposeProperty(Object, FRCFieldPathInfo{ InPropertyArgs.PropertyHandle->GeneratePathToProperty(), bCleanDuplicates }, InDesiredName);
>>>>>>> 4af6daef
				}
			}

			PostExpose();
		}
	}
	else if (ExtensionArgsType == FRCExposesPropertyArgs::EType::E_OwnerObject)
	{
		FScopedTransaction Transaction(LOCTEXT("ExposeProperty", "Expose Property"));
		Preset->Modify();

		constexpr bool bCleanDuplicates = true; // GeneratePathToProperty duplicates container name (Array.Array[1], Set.Set[1], etc...)
		ExposeProperty(InPropertyArgs.OwnerObject.Get(), FRCFieldPathInfo{InPropertyArgs.PropertyPath, bCleanDuplicates});

		PostExpose();
	}
}

FGuid SRemoteControlPanel::GetSelectedGroup() const
{
	if (TSharedPtr<SRCPanelTreeNode> Node = EntityList->GetSelectedGroup())
	{
		return Node->GetRCId();
	}
	return FGuid();
}

FReply SRemoteControlPanel::OnClickDisableUseLessCPU() const
{
	UEditorPerformanceSettings* Settings = GetMutableDefault<UEditorPerformanceSettings>();
	Settings->bThrottleCPUWhenNotForeground = false;
	Settings->PostEditChange();
	Settings->SaveConfig();
	return FReply::Handled();
}

FReply SRemoteControlPanel::OnClickIgnoreWarnings() const
{
	URemoteControlSettings* Settings = GetMutableDefault<URemoteControlSettings>();
	Settings->bIgnoreWarnings = true;
	Settings->PostEditChange();
	Settings->SaveConfig();
	return FReply::Handled();
}

TSharedRef<SWidget> SRemoteControlPanel::CreateCPUThrottleWarning() const
{
	FProperty* PerformanceThrottlingProperty = FindFieldChecked<FProperty>(UEditorPerformanceSettings::StaticClass(), GET_MEMBER_NAME_CHECKED(UEditorPerformanceSettings, bThrottleCPUWhenNotForeground));
	FFormatNamedArguments Arguments;
	Arguments.Add(TEXT("PropertyName"), PerformanceThrottlingProperty->GetDisplayNameText());
	FText PerformanceWarningText = FText::Format(LOCTEXT("RemoteControlPerformanceWarning", "Warning: The editor setting '{PropertyName}' is currently enabled\nThis will stop editor windows from updating in realtime while the editor is not in focus"), Arguments);

	return SNew(SWarningOrErrorBox)
		.Visibility_Lambda([]() { return GetDefault<UEditorPerformanceSettings>()->bThrottleCPUWhenNotForeground && !GetDefault<URemoteControlSettings>()->bIgnoreWarnings ? EVisibility::Visible : EVisibility::Collapsed; })
		.MessageStyle(EMessageStyle::Warning)
		.Message(PerformanceWarningText)
		[
			SNew(SHorizontalBox)
			+ SHorizontalBox::Slot()
			[
				SNew(SButton)
				.OnClicked(this, &SRemoteControlPanel::OnClickDisableUseLessCPU)
				.TextStyle(FAppStyle::Get(), "DialogButtonText")
				.Text(LOCTEXT("RemoteControlPerformanceWarningDisable", "Disable"))
			]
			+ SHorizontalBox::Slot()
			[
				SNew(SButton)
				.OnClicked(this, &SRemoteControlPanel::OnClickIgnoreWarnings)
				.TextStyle(FAppStyle::Get(), "DialogButtonText")
				.Text(LOCTEXT("RemoteControlIgnoreWarningEnable", "Ignore"))
			]
		];
}

TSharedRef<SWidget> SRemoteControlPanel::CreateProtectedIgnoredWarning() const
{
	FProperty* IgnoreProtectedCheckProperty = FindFieldChecked<FProperty>(URemoteControlSettings::StaticClass(), GET_MEMBER_NAME_CHECKED(URemoteControlSettings, bIgnoreProtectedCheck));
	FFormatNamedArguments Arguments;
	Arguments.Add(TEXT("PropertyName"), IgnoreProtectedCheckProperty->GetDisplayNameText());
	FText ProtectedIgnoredWarningText = FText::Format(LOCTEXT("RemoteControlProtectedIgnoredWarning", "Warning: The editor setting '{PropertyName}' is currently enabled\nThis will let properties with the protected flag be let through for certain checks"), Arguments);

	return SNew(SWarningOrErrorBox)
		.Visibility_Lambda([](){ return GetDefault<URemoteControlSettings>()->bIgnoreProtectedCheck && !GetDefault<URemoteControlSettings>()->bIgnoreWarnings ? EVisibility::Visible : EVisibility::Collapsed; })
		.MessageStyle(EMessageStyle::Warning)
		.Message(ProtectedIgnoredWarningText)
		[
			SNew(SButton)
			.OnClicked(this, &SRemoteControlPanel::OnClickIgnoreWarnings)
			.TextStyle(FAppStyle::Get(), "DialogButtonText")
			.Text(LOCTEXT("RemoteControlIgnoreWarningEnable", "Ignore"))
<<<<<<< HEAD
		];
}

TSharedRef<SWidget> SRemoteControlPanel::CreateGetterSetterIgnoredWarning() const
{
	FProperty* IgnoreGetterSetterCheckProperty = FindFieldChecked<FProperty>(URemoteControlSettings::StaticClass(), GET_MEMBER_NAME_CHECKED(URemoteControlSettings, bIgnoreGetterSetterCheck));
	FFormatNamedArguments Arguments;
	Arguments.Add(TEXT("PropertyName"), IgnoreGetterSetterCheckProperty->GetDisplayNameText());
	FText ProtectedIgnoredWarningText = FText::Format(LOCTEXT("RemoteControlGetterSetterIgnoredWarning", "Warning: The editor setting '{PropertyName}' is currently enabled\nThis will let properties which have Getter/Setter let through for certain checks"), Arguments);

	return SNew(SWarningOrErrorBox)
		.Visibility_Lambda([](){ return GetDefault<URemoteControlSettings>()->bIgnoreGetterSetterCheck && !GetDefault<URemoteControlSettings>()->bIgnoreWarnings ? EVisibility::Visible : EVisibility::Collapsed; })
		.MessageStyle(EMessageStyle::Warning)
		.Message(ProtectedIgnoredWarningText)
		[
			SNew(SButton)
			.OnClicked(this, &SRemoteControlPanel::OnClickIgnoreWarnings)
			.TextStyle(FAppStyle::Get(), "DialogButtonText")
			.Text(LOCTEXT("RemoteControlIgnoreWarningEnable", "Ignore"))
		];
}

TSharedRef<SWidget> SRemoteControlPanel::CreateExposeFunctionsButton()
{	
=======
		];
}

TSharedRef<SWidget> SRemoteControlPanel::CreateGetterSetterIgnoredWarning() const
{
	FProperty* IgnoreGetterSetterCheckProperty = FindFieldChecked<FProperty>(URemoteControlSettings::StaticClass(), GET_MEMBER_NAME_CHECKED(URemoteControlSettings, bIgnoreGetterSetterCheck));
	FFormatNamedArguments Arguments;
	Arguments.Add(TEXT("PropertyName"), IgnoreGetterSetterCheckProperty->GetDisplayNameText());
	FText ProtectedIgnoredWarningText = FText::Format(LOCTEXT("RemoteControlGetterSetterIgnoredWarning", "Warning: The editor setting '{PropertyName}' is currently enabled\nThis will let properties which have Getter/Setter let through for certain checks"), Arguments);

	return SNew(SWarningOrErrorBox)
		.Visibility_Lambda([](){ return GetDefault<URemoteControlSettings>()->bIgnoreGetterSetterCheck && !GetDefault<URemoteControlSettings>()->bIgnoreWarnings ? EVisibility::Visible : EVisibility::Collapsed; })
		.MessageStyle(EMessageStyle::Warning)
		.Message(ProtectedIgnoredWarningText)
		[
			SNew(SButton)
			.OnClicked(this, &SRemoteControlPanel::OnClickIgnoreWarnings)
			.TextStyle(FAppStyle::Get(), "DialogButtonText")
			.Text(LOCTEXT("RemoteControlIgnoreWarningEnable", "Ignore"))
		];
}

TSharedRef<SWidget> SRemoteControlPanel::CreateExposeFunctionsButton()
{
>>>>>>> 4af6daef
	FMenuBuilder MenuBuilder(true, nullptr);

	SAssignNew(BlueprintPicker, SRCPanelFunctionPicker)
		.RemoteControlPanel(SharedThis(this))
		.AllowDefaultObjects(true)
		.Label(LOCTEXT("FunctionLibrariesLabel", "Function Libraries"))
		.ObjectClass(UBlueprintFunctionLibrary::StaticClass())
		.OnSelectFunction(this, &SRemoteControlPanel::ExposeFunction);

	SAssignNew(SubsystemFunctionPicker, SRCPanelFunctionPicker)
		.RemoteControlPanel(SharedThis(this))
		.Label(LOCTEXT("SubsystemFunctionLabel", "Subsystem Functions"))
		.ObjectClass(USubsystem::StaticClass())
		.OnSelectFunction(this, &SRemoteControlPanel::ExposeFunction);

	SAssignNew(ActorFunctionPicker, SRCPanelFunctionPicker)
		.RemoteControlPanel(SharedThis(this))
		.Label(LOCTEXT("ActorFunctionsLabel", "Actor Functions"))
		.ObjectClass(AActor::StaticClass())
		.OnSelectFunction(this, &SRemoteControlPanel::ExposeFunction);
<<<<<<< HEAD
	
=======

>>>>>>> 4af6daef
	MenuBuilder.BeginSection(NAME_None, LOCTEXT("ExposeHeader", "Expose"));
	{
		constexpr bool bNoIndent = true;
		constexpr bool bSearchable = false;

		auto CreatePickerSubMenu = [this, bNoIndent, bSearchable, &MenuBuilder] (const FText& Label, const FText& ToolTip, const TSharedRef<SWidget>& Widget)
		{
			MenuBuilder.AddSubMenu(
				Label,
				ToolTip,
				FNewMenuDelegate::CreateLambda(
					[this, bNoIndent, bSearchable, Widget](FMenuBuilder& MenuBuilder)
					{
						MenuBuilder.AddWidget(Widget, FText::GetEmpty(), bNoIndent, bSearchable);
						FSlateApplication::Get().SetKeyboardFocus(Widget, EFocusCause::Navigation);
					}
				)
			);
		};

		CreatePickerSubMenu(
			LOCTEXT("BlueprintFunctionLibraryFunctionSubMenu", "Blueprint Function Library Function"),
			LOCTEXT("FunctionLibraryFunctionSubMenuToolTip", "Expose a function from a blueprint function library."),
			BlueprintPicker.ToSharedRef()
		);

		CreatePickerSubMenu(
			LOCTEXT("SubsystemFunctionSubMenu", "Subsystem Function"),
			LOCTEXT("SubsystemFunctionSubMenuToolTip", "Expose a function from a subsytem."),
			SubsystemFunctionPicker.ToSharedRef()
		);

		CreatePickerSubMenu(
			LOCTEXT("ActorFunctionSubMenu", "Actor Function"),
			LOCTEXT("ActorFunctionSubMenuToolTip", "Expose an actor's function."),
			ActorFunctionPicker.ToSharedRef()
		);
	}

	MenuBuilder.EndSection();
<<<<<<< HEAD
	
=======

>>>>>>> 4af6daef
	return SAssignNew(ExposeFunctionsComboButton, SComboButton)
		.AddMetaData<FTagMetaData>(FTagMetaData(TEXT("Expose Functions")))
		.IsEnabled_Lambda([this]() { return !this->bIsInLiveMode; })
		.HAlign(HAlign_Center)
		.VAlign(VAlign_Center)
		.ButtonStyle(&RCPanelStyle->FlatButtonStyle)
		.ForegroundColor(FSlateColor::UseForeground())
		.CollapseMenuOnParentFocus(true)
		.HasDownArrow(false)
		.ContentPadding(FMargin(4.f, 2.f))
		.ButtonContent()
		[
			SNew(SBox)
			.WidthOverride(RCPanelStyle->IconSize.X)
			.HeightOverride(RCPanelStyle->IconSize.Y)
			[
				SNew(SImage)
				.ColorAndOpacity(FSlateColor::UseForeground())
				.Image(FAppStyle::GetBrush("GraphEditor.Function_16x"))
			]
		]
		.MenuContent()
		[
			MenuBuilder.MakeWidget()
		];
}

TSharedRef<SWidget> SRemoteControlPanel::CreateExposeActorsButton()
<<<<<<< HEAD
{	
	FMenuBuilder MenuBuilder(true, nullptr);
	
=======
{
	FMenuBuilder MenuBuilder(true, nullptr);

>>>>>>> 4af6daef
	MenuBuilder.BeginSection(NAME_None, LOCTEXT("ExposeHeader", "Expose"));
	{
		constexpr bool bNoIndent = true;
		constexpr bool bSearchable = false;

		auto CreatePickerSubMenu = [this, bNoIndent, bSearchable, &MenuBuilder] (const FText& Label, const FText& ToolTip, const TSharedRef<SWidget>& Widget)
		{
			MenuBuilder.AddSubMenu(
				Label,
				ToolTip,
				FNewMenuDelegate::CreateLambda(
					[this, bNoIndent, bSearchable, Widget](FMenuBuilder& MenuBuilder)
					{
						MenuBuilder.AddWidget(Widget, FText::GetEmpty(), bNoIndent, bSearchable);
						FSlateApplication::Get().SetKeyboardFocus(Widget, EFocusCause::Navigation);
					}
				)
			);
		};

		// SObjectPropertyEntryBox does not support non-level editor worlds.
		if (!Preset.IsValid() || !Preset->IsEmbeddedPreset())
		{
			MenuBuilder.AddWidget(
				SNew(SObjectPropertyEntryBox)
				.AllowedClass(AActor::StaticClass())
				.OnObjectChanged(this, &SRemoteControlPanel::OnExposeActor)
				.AllowClear(false)
				.DisplayUseSelected(true)
				.DisplayBrowse(true)
				.NewAssetFactories(TArray<UFactory*>()),
				LOCTEXT("ActorEntry", "Actor"));
		}
		else
		{
			MenuBuilder.AddSubMenu(
				LOCTEXT("SelectActor", "Select Actor"),
				LOCTEXT("SelectActorTooltip", "Select an actor to Remote Control."),
				FNewMenuDelegate::CreateLambda(
					[this](FMenuBuilder& SubMenuBuilder)
					{
						FSceneOutlinerModule& SceneOutlinerModule = FModuleManager::LoadModuleChecked<FSceneOutlinerModule>("SceneOutliner");
						FSceneOutlinerInitializationOptions InitOptions;
						constexpr bool bAllowPIE = false;
						UWorld* PresetWorld = URemoteControlPreset::GetWorld(Preset.Get(), bAllowPIE);

						SubMenuBuilder.AddWidget(
							SceneOutlinerModule.CreateActorPicker(
								InitOptions,
								FOnActorPicked::CreateSP(this, &SRemoteControlPanel::ExposeActor),
								PresetWorld
							),
							FText::GetEmpty(), true, false
						);
					}
				)
			);
		}

		CreatePickerSubMenu(
			LOCTEXT("ClassPickerEntry", "Actors By Class"),
			LOCTEXT("ClassPickerEntrySubMenuToolTip", "Expose all actors of the chosen class."),
			CreateExposeByClassWidget()
		);
	}

	MenuBuilder.EndSection();
<<<<<<< HEAD
	
=======

>>>>>>> 4af6daef
	return SAssignNew(ExposeActorsComboButton, SComboButton)
		.AddMetaData<FTagMetaData>(FTagMetaData(TEXT("Expose Actors")))
		.IsEnabled_Lambda([this]() { return !this->bIsInLiveMode; })
		.HAlign(HAlign_Center)
		.VAlign(VAlign_Center)
		.ButtonStyle(&RCPanelStyle->FlatButtonStyle)
		.ForegroundColor(FSlateColor::UseForeground())
		.CollapseMenuOnParentFocus(true)
		.HasDownArrow(false)
		.ContentPadding(FMargin(4.f, 2.f))
		.ButtonContent()
		[
			SNew(SBox)
			.WidthOverride(RCPanelStyle->IconSize.X)
			.HeightOverride(RCPanelStyle->IconSize.Y)
			[
				SNew(SImage)
				.ColorAndOpacity(FSlateColor::UseForeground())
				.Image(FAppStyle::GetBrush("ClassIcon.Actor"))
			]
		]
		.MenuContent()
		[
			MenuBuilder.MakeWidget()
		];
}

TSharedRef<SWidget> SRemoteControlPanel::CreateExposeByClassWidget()
{
	class FActorClassInLevelFilter : public IClassViewerFilter
	{
	public:
		FActorClassInLevelFilter(const TSet<TWeakObjectPtr<const UClass>>& InClasses)
			: Classes(InClasses)
		{
		}

		virtual bool IsClassAllowed(const FClassViewerInitializationOptions& InInitOptions, const UClass* InClass, TSharedRef<FClassViewerFilterFuncs> InFilterFuncs) override
		{
			return Classes.Contains(TWeakObjectPtr<const UClass>{InClass});
		}

		virtual bool IsUnloadedClassAllowed(const FClassViewerInitializationOptions& InInitOptions, const TSharedRef<const class IUnloadedBlueprintData> InUnloadedClassData, TSharedRef<class FClassViewerFilterFuncs> InFilterFuncs) override
		{
			return false;
		}

	public:
		const TSet<TWeakObjectPtr<const UClass>>& Classes;
	};

	TSharedPtr<FActorClassInLevelFilter> Filter = MakeShared<FActorClassInLevelFilter>(CachedClassesInLevel);

	FClassViewerInitializationOptions Options;
	{
		Options.ClassFilters.Add(Filter.ToSharedRef());
		Options.bIsPlaceableOnly = true;
		Options.Mode = EClassViewerMode::ClassPicker;
		Options.DisplayMode = EClassViewerDisplayMode::ListView;
		Options.bShowObjectRootClass = true;
		Options.bShowNoneOption = false;
		Options.bShowUnloadedBlueprints = false;
	}

	TSharedRef<SWidget> Widget = FModuleManager::LoadModuleChecked<FClassViewerModule>("ClassViewer").CreateClassViewer(Options, FOnClassPicked::CreateLambda(
		[this](UClass* ChosenClass)
		{
			constexpr bool bAllowPIE = false;

			if (UWorld* World = URemoteControlPreset::GetWorld(Preset.Get(), bAllowPIE))
			{
				for (TActorIterator<AActor> It(World, ChosenClass, EActorIteratorFlags::SkipPendingKill); It; ++It)
				{
					if (RemoteControlPanelUtils::IsExposableActor(*It))
					{
						ExposeActor(*It);
					}
				}
			}

			if (ExposeActorsComboButton)
			{
				ExposeActorsComboButton->SetIsOpen(false);
			}
		}));

	ClassPicker = StaticCastSharedRef<SClassViewer>(Widget);

	return SNew(SBox)
		.MinDesiredWidth(200.f)
		[
			Widget
		];
}

void SRemoteControlPanel::CacheLevelClasses()
{
	CachedClassesInLevel.Empty();
	constexpr bool bAllowPIE = false;

	if (UWorld* World = URemoteControlPreset::GetWorld(Preset.Get(), bAllowPIE))
	{
		for (TActorIterator<AActor> It(World, AActor::StaticClass(), EActorIteratorFlags::SkipPendingKill); It; ++It)
		{
			CacheActorClass(*It);
		}

		if (ClassPicker)
		{
			ClassPicker->Refresh();
		}
	}
}

void SRemoteControlPanel::OnActorAddedToLevel(AActor* Actor)
{
	if (Actor)
	{
		CacheActorClass(Actor);
		if (ClassPicker)
		{
			ClassPicker->Refresh();
		}

		UpdateActorFunctionPicker();
	}
}

void SRemoteControlPanel::OnLevelActorsRemoved(AActor* Actor)
{
	if (Actor)
	{
		if (ClassPicker)
		{
			ClassPicker->Refresh();
		}

		UpdateActorFunctionPicker();
	}
}

void SRemoteControlPanel::OnLevelActorListChanged()
{
	UpdateActorFunctionPicker();
}

void SRemoteControlPanel::CacheActorClass(AActor* Actor)
{
	if (RemoteControlPanelUtils::IsExposableActor(Actor))
	{
		UClass* Class = Actor->GetClass();
		do
		{
			CachedClassesInLevel.Emplace(Class);
			Class = Class->GetSuperClass();
		}
		while(Class != UObject::StaticClass() && Class != nullptr);
	}
}

void SRemoteControlPanel::OnMapChange(uint32)
{
	CacheLevelClasses();

	if (ClassPicker)
	{
		ClassPicker->Refresh();
	}

	UpdateRebindButtonVisibility();

	// Clear the widget cache on map change to make sure we don't keep widgets around pointing to potentially stale objects.
	WidgetRegistry->Clear();
	Refresh();
}

void SRemoteControlPanel::BindRemoteControlCommands()
{
	const FRemoteControlCommands& Commands = FRemoteControlCommands::Get();

	IMainFrameModule& MainFrame = FModuleManager::Get().LoadModuleChecked<IMainFrameModule>("MainFrame");

	FUICommandList& ActionList = *MainFrame.GetMainFrameCommandBindings();

	ActionList.MapAction(
		Commands.SavePreset,
		FExecuteAction::CreateSP(this, &SRemoteControlPanel::SaveAsset_Execute),
		FCanExecuteAction::CreateSP(this, &SRemoteControlPanel::CanSaveAsset));

	ActionList.MapAction(
		Commands.FindPresetInContentBrowser,
		FExecuteAction::CreateSP(this, &SRemoteControlPanel::FindInContentBrowser_Execute),
		FCanExecuteAction::CreateSP(this, &SRemoteControlPanel::CanFindInContentBrowser));

	ActionList.MapAction(
		Commands.ToggleProtocolMappings,
		FExecuteAction::CreateSP(this, &SRemoteControlPanel::ToggleProtocolMappings_Execute),
		FCanExecuteAction::CreateSP(this, &SRemoteControlPanel::CanToggleProtocolsMode),
		FIsActionChecked::CreateSP(this, &SRemoteControlPanel::IsInProtocolsMode),
		FIsActionButtonVisible::CreateSP(this, &SRemoteControlPanel::CanToggleProtocolsMode));

	ActionList.MapAction(
		Commands.ToggleLogicEditor,
		FExecuteAction::CreateSP(this, &SRemoteControlPanel::ToggleLogicEditor_Execute),
		FCanExecuteAction::CreateSP(this, &SRemoteControlPanel::CanToggleLogicPanel),
		FIsActionChecked::CreateSP(this, &SRemoteControlPanel::IsLogicPanelEnabled),
		FIsActionButtonVisible::CreateSP(this, &SRemoteControlPanel::CanToggleLogicPanel));

	ActionList.MapAction(
		Commands.DeleteEntity,
		FExecuteAction::CreateSP(this, &SRemoteControlPanel::DeleteEntity_Execute),
		FCanExecuteAction::CreateSP(this, &SRemoteControlPanel::CanDeleteEntity));

	ActionList.MapAction(
		Commands.RenameEntity,
		FExecuteAction::CreateSP(this, &SRemoteControlPanel::RenameEntity_Execute),
		FCanExecuteAction::CreateSP(this, &SRemoteControlPanel::CanRenameEntity));

	ActionList.MapAction(
		Commands.CopyItem,
		FExecuteAction::CreateSP(this, &SRemoteControlPanel::CopyItem_Execute),
		FCanExecuteAction::CreateSP(this, &SRemoteControlPanel::CanCopyItem));

	ActionList.MapAction(
		Commands.PasteItem,
		FExecuteAction::CreateSP(this, &SRemoteControlPanel::PasteItem_Execute),
		FCanExecuteAction::CreateSP(this, &SRemoteControlPanel::CanPasteItem));

	ActionList.MapAction(
		Commands.DuplicateItem,
		FExecuteAction::CreateSP(this, &SRemoteControlPanel::DuplicateItem_Execute),
		FCanExecuteAction::CreateSP(this, &SRemoteControlPanel::CanDuplicateItem));
}

void SRemoteControlPanel::RegisterEvents()
{
	FEditorDelegates::MapChange.AddSP(this, &SRemoteControlPanel::OnMapChange);

	if (GEditor)
	{
		GEditor->OnBlueprintReinstanced().AddSP(this, &SRemoteControlPanel::OnBlueprintReinstanced);
	}

	if (GEngine)
	{
		GEngine->OnLevelActorAdded().AddSP(this, &SRemoteControlPanel::OnActorAddedToLevel);
		GEngine->OnLevelActorListChanged().AddSP(this, &SRemoteControlPanel::OnLevelActorListChanged);
		GEngine->OnLevelActorDeleted().AddSP(this, &SRemoteControlPanel::OnLevelActorsRemoved);
	}

	Preset->OnEntityExposed().AddSP(this, &SRemoteControlPanel::OnEntityExposed);
	Preset->OnEntityUnexposed().AddSP(this, &SRemoteControlPanel::OnEntityUnexposed);

	UMaterial::OnMaterialCompilationFinished().AddSP(this, &SRemoteControlPanel::OnMaterialCompiled);
}

void SRemoteControlPanel::UnregisterEvents()
{
	Preset->OnEntityExposed().RemoveAll(this);
	Preset->OnEntityUnexposed().RemoveAll(this);

	if (GEngine)
	{
		GEngine->OnLevelActorDeleted().RemoveAll(this);
		GEngine->OnLevelActorListChanged().RemoveAll(this);
		GEngine->OnLevelActorAdded().RemoveAll(this);
	}

	if (GEditor)
	{
		GEditor->OnBlueprintReinstanced().RemoveAll(this);
	}

	FEditorDelegates::MapChange.RemoveAll(this);

	UMaterial::OnMaterialCompilationFinished().RemoveAll(this);
}

void SRemoteControlPanel::RegisterPanels()
{
	if (PanelDrawer.IsValid())
	{
		PanelDrawer->OnRCPanelToggled().BindSP(this, &SRemoteControlPanel::OnRCPanelToggled);

		PanelDrawer->CanToggleRCPanel().BindLambda([this]()
			{
				return !bIsInLiveMode;
			}
		);

		{// Properties Panel
			TSharedRef<FRCPanelDrawerArgs> PropertiesPanel = MakeShared<FRCPanelDrawerArgs>(ERCPanels::RCP_Properties);

			PropertiesPanel->bDrawnByDefault = true;
			PropertiesPanel->bRotateIconBy90 = true;
			PropertiesPanel->Label = LOCTEXT("PropertiesPanelLabel", "Expose");
			PropertiesPanel->ToolTip = LOCTEXT("PropertiesPanelTooltip", "Open exposed properties panel.");
			PropertiesPanel->Icon = FSlateIcon(FAppStyle::GetAppStyleSetName(), "EditorPreferences.TabIcon");

			PanelDrawer->RegisterPanel(PropertiesPanel);

			RegisteredDrawers.Add(PropertiesPanel->GetPanelID(), PropertiesPanel);
		}

		{// Properties With Details Panel
			TSharedRef<FRCPanelDrawerArgs> EntityDetailsPanel = MakeShared<FRCPanelDrawerArgs>(ERCPanels::RCP_EntityDetails);

			EntityDetailsPanel->bDrawnByDefault = false;
			EntityDetailsPanel->bRotateIconBy90 = false;
			EntityDetailsPanel->Label = LOCTEXT("EntityDetailsPanelLabel", "Details");
			EntityDetailsPanel->ToolTip = LOCTEXT("EntityDetailsPanelTooltip", "Open entity details panel.");
			EntityDetailsPanel->Icon = FSlateIcon(FAppStyle::GetAppStyleSetName(), "LevelEditor.Tabs.Details");

			PanelDrawer->RegisterPanel(EntityDetailsPanel);

			RegisteredDrawers.Add(EntityDetailsPanel->GetPanelID(), EntityDetailsPanel);
		}

		{// Properties With Protocols Panel
			TSharedRef<FRCPanelDrawerArgs> EntityProtocolsPanel = MakeShared<FRCPanelDrawerArgs>(ERCPanels::RCP_Protocols);
			const FRemoteControlCommands& Commands = FRemoteControlCommands::Get();

			EntityProtocolsPanel->bDrawnByDefault = true;
			EntityProtocolsPanel->bRotateIconBy90 = false;
			EntityProtocolsPanel->DrawerVisibility = bIsInProtocolsMode ? EVisibility::Visible : EVisibility::Collapsed;
			EntityProtocolsPanel->Label = Commands.ToggleProtocolMappings->GetLabel();
			EntityProtocolsPanel->ToolTip = LOCTEXT("EntityProtocolsPanelTooltip", "Open entity protocols panel.");
			EntityProtocolsPanel->Icon = FSlateIcon(FAppStyle::GetAppStyleSetName(), "LevelEditor.Tabs.StatsViewer");

			PanelDrawer->RegisterPanel(EntityProtocolsPanel);

			RegisteredDrawers.Add(EntityProtocolsPanel->GetPanelID(), EntityProtocolsPanel);
		}

		{// Output Log Panel
			TSharedRef<FRCPanelDrawerArgs> OutputLogPanel = MakeShared<FRCPanelDrawerArgs>(ERCPanels::RCP_OutputLog);

			OutputLogPanel->bDrawnByDefault = true;
			OutputLogPanel->bRotateIconBy90 = false;
			OutputLogPanel->DrawerVisibility = FRemoteControlLogger::Get().IsEnabled() ? EVisibility::Visible : EVisibility::Collapsed;
			OutputLogPanel->Label = LOCTEXT("OutputLogPanelPanelLabel", "Log");
			OutputLogPanel->ToolTip = LOCTEXT("OutputLogPanelPanelTooltip", "Open output log panel.");
			OutputLogPanel->Icon = FSlateIcon(FAppStyle::GetAppStyleSetName(), "MessageLog.TabIcon");

			PanelDrawer->RegisterPanel(OutputLogPanel);

			RegisteredDrawers.Add(OutputLogPanel->GetPanelID(), OutputLogPanel);
		}

		{// Live Panel
			TSharedRef<FRCPanelDrawerArgs> LivePanel = MakeShared<FRCPanelDrawerArgs>(ERCPanels::RCP_Live);

			LivePanel->bDrawnByDefault = true;
			LivePanel->bRotateIconBy90 = false;
			LivePanel->DrawerVisibility = bIsInLiveMode ? EVisibility::Visible : EVisibility::Collapsed;
			LivePanel->Label = LOCTEXT("LivePanelPanelLabel", "Live");
			LivePanel->ToolTip = LOCTEXT("LivePanelTooltip", "Open live panel.");
			LivePanel->Icon = FSlateIcon(FAppStyle::GetAppStyleSetName(), "LevelEditor.Tabs.StatsViewer");

			PanelDrawer->RegisterPanel(LivePanel);

			RegisteredDrawers.Add(LivePanel->GetPanelID(), LivePanel);
		}
	}
}

void SRemoteControlPanel::UnregisterPanels()
{
	if (PanelDrawer.IsValid())
	{
		PanelDrawer->OnRCPanelToggled().Unbind();
		PanelDrawer->CanToggleRCPanel().Unbind();

		for (TMap<ERCPanels, TSharedRef<FRCPanelDrawerArgs>>::TIterator RegisteredDrawer = RegisteredDrawers.CreateIterator(); RegisteredDrawer; ++RegisteredDrawer)
		{
			PanelDrawer->UnregisterPanel(RegisteredDrawer->Value);

			RegisteredDrawer.RemoveCurrent();
		}
	}
}

void SRemoteControlPanel::Refresh()
{
	TRACE_CPUPROFILER_EVENT_SCOPE(SRemoteControlPanel::Refresh);

	{
		TRACE_CPUPROFILER_EVENT_SCOPE(SRemoteControlPanel::RefreshBlueprintPicker);
		BlueprintPicker->Refresh();
	}
	{
		TRACE_CPUPROFILER_EVENT_SCOPE(SRemoteControlPanel::RefreshActorFunctionPicker);
		ActorFunctionPicker->Refresh();
	}
	{
		TRACE_CPUPROFILER_EVENT_SCOPE(SRemoteControlPanel::RefreshSubsystemFunctionPicker);
		SubsystemFunctionPicker->Refresh();
	}

	EntityList->Refresh();
}

void SRemoteControlPanel::AddToolbarWidget(TSharedRef<SWidget> Widget)
{
	ToolbarWidgets.AddUnique(Widget);
}

void SRemoteControlPanel::RemoveAllToolbarWidgets()
{
	ToolbarWidgets.Empty();
}

void SRemoteControlPanel::Unexpose(const FRCExposesPropertyArgs& InPropertyArgs)
{
	if (!InPropertyArgs.IsValid())
	{
		return;
	}

	auto CheckAndUnexpose = [&](TArray<UObject*> InOuterObjects, const FString& InPath, bool bInUsingDuplicatesInPath)
	{
		// Find an exposed property with the same path.
		TArray<TSharedPtr<FRemoteControlProperty>, TInlineAllocator<1>> PotentialMatches;
		for (const TWeakPtr<FRemoteControlProperty>& WeakProperty : Preset->GetExposedEntities<FRemoteControlProperty>())
		{
			if (TSharedPtr<FRemoteControlProperty> Property = WeakProperty.Pin())
			{
				// If that was exposed by property path it should be checked by the full path with duplicated like propertypath.propertypath[0]
				// If that was exposed by the owner object it should be without duplicated in the path, just propertypath[0]
				const bool bIsbound = bInUsingDuplicatesInPath ? Property->CheckIsBoundToPropertyPath(InPath) : Property->CheckIsBoundToString(InPath);
				if (bIsbound)
				{
					PotentialMatches.Add(Property);
				}
			}
		}

		for (const TSharedPtr<FRemoteControlProperty>& Property : PotentialMatches)
		{
			if (Property->ContainsBoundObjects(InOuterObjects))
			{
				Preset->Unexpose(Property->GetId());
				break;
			}
		}
	};

	const FRCExposesPropertyArgs::EType ExtensionArgsType = InPropertyArgs.GetType();

	if (ExtensionArgsType == FRCExposesPropertyArgs::EType::E_Handle)
	{
		TArray<UObject*> OuterObjects;
		InPropertyArgs.PropertyHandle->GetOuterObjects(OuterObjects);

		constexpr bool bUsingDuplicatesInPath = true;
		CheckAndUnexpose(OuterObjects, InPropertyArgs.PropertyHandle->GeneratePathToProperty(), bUsingDuplicatesInPath);
	}
	else if (ExtensionArgsType == FRCExposesPropertyArgs::EType::E_OwnerObject)
	{
		constexpr bool bUsingDuplicatesInPath = false;
		CheckAndUnexpose({ InPropertyArgs.OwnerObject.Get()}, InPropertyArgs.PropertyPath, bUsingDuplicatesInPath);
	}
}

void SRemoteControlPanel::OnLogCheckboxToggle(ECheckBoxState State)
{
	const bool bIsLogEnabled = (State == ECheckBoxState::Checked) ? true : false;
	FRemoteControlLogger::Get().EnableLog(bIsLogEnabled);

	if (PanelDrawer.IsValid())
	{
		TSharedRef<FRCPanelDrawerArgs> OutputLogPanel = RegisteredDrawers.FindChecked(ERCPanels::RCP_OutputLog);

		OutputLogPanel->DrawerVisibility = bIsLogEnabled ? EVisibility::Visible : EVisibility::Collapsed;

		// When we are not enabling log collapse the drawer.
		PanelDrawer->TogglePanel(OutputLogPanel, !bIsLogEnabled);

		if (!bIsLogEnabled)
		{
			TSharedRef<FRCPanelDrawerArgs> PropertiesPanel = RegisteredDrawers.FindChecked(ERCPanels::RCP_Properties);

			PanelDrawer->TogglePanel(PropertiesPanel);
		}
	}
}

void SRemoteControlPanel::OnBlueprintReinstanced()
{
	Refresh();
}

void SRemoteControlPanel::ExposeProperty(UObject* Object, FRCFieldPathInfo Path, FString InDesiredName)
{
	if (Path.Resolve(Object))
	{
		FRemoteControlPresetExposeArgs Args;
		Args.Label = InDesiredName;
		Args.GroupId = GetSelectedGroup();
		Preset->ExposeProperty(Object, MoveTemp(Path), MoveTemp(Args));
	}
}

void SRemoteControlPanel::ExposeFunction(UObject* Object, UFunction* Function)
{
	if (ExposeFunctionsComboButton)
	{
		ExposeFunctionsComboButton->SetIsOpen(false);
	}

	FScopedTransaction Transaction(LOCTEXT("ExposeFunction", "ExposeFunction"));
	Preset->Modify();

	FRemoteControlPresetExposeArgs Args;
	Args.GroupId = GetSelectedGroup();
	Preset->ExposeFunction(Object, Function, MoveTemp(Args));
}

void SRemoteControlPanel::OnExposeActor(const FAssetData& AssetData)
{
	ExposeActor(Cast<AActor>(AssetData.GetAsset()));
}

void SRemoteControlPanel::ExposeActor(AActor* Actor)
{
	if (Actor)
	{
		FScopedTransaction Transaction(LOCTEXT("ExposeActor", "Expose Actor"));
		Preset->Modify();

		FRemoteControlPresetExposeArgs Args;
		Args.GroupId = GetSelectedGroup();

		Preset->ExposeActor(Actor, Args);
	}
}

TSharedRef<SWidget> SRemoteControlPanel::CreateEntityDetailsView()
{
	WrappedEntityDetailsView = SNew(SBorder)
		.BorderImage(&RCPanelStyle->ContentAreaBrush)
		.Padding(RCPanelStyle->PanelPadding);

	// Details Panel Dock Widget.
	TSharedRef<SRCMinorPanel> EntityDetailsDockPanel = SNew(SRCMinorPanel)
		.HeaderLabel(LOCTEXT("EntityDetailsLabel", "Details"))
		[
			WrappedEntityDetailsView.ToSharedRef()
		];

	// Details Panel Icon
	const TSharedRef<SWidget> DetailsIcon = SNew(SImage)
		.Image(FAppStyle::Get().GetBrush("LevelEditor.Tabs.Details"))
		.ColorAndOpacity(FSlateColor::UseForeground());

	EntityDetailsDockPanel->AddHeaderToolbarItem(EToolbar::Left, DetailsIcon);

	FDetailsViewArgs Args;
	Args.bShowOptions = false;
	Args.bAllowFavoriteSystem = false;
	Args.bAllowSearch = false;
	Args.bShowScrollBar = false;

	EntityDetailsView = FModuleManager::GetModuleChecked<FPropertyEditorModule>("PropertyEditor").CreateStructureDetailView(MoveTemp(Args), FStructureDetailsViewArgs(), nullptr);

	UpdateEntityDetailsView(EntityList->GetSelectedEntity());

	const bool bCanShowDetailsView = SelectedEntity.IsValid() && (SelectedEntity->GetRCType() != SRCPanelTreeNode::Group) && (SelectedEntity->GetRCType() != SRCPanelTreeNode::FieldChild);

	if (bCanShowDetailsView)
	{
		if (ensure(EntityDetailsView && EntityDetailsView->GetWidget()))
		{
			WrappedEntityDetailsView->SetContent(EntityDetailsView->GetWidget().ToSharedRef());
		}
	}
	else
	{
		WrappedEntityDetailsView->SetContent(NoneSelectedWidget.ToSharedRef());
	}

	return EntityDetailsDockPanel;
}

void SRemoteControlPanel::UpdateEntityDetailsView(const TSharedPtr<SRCPanelTreeNode>& SelectedNode)
{
	TSharedPtr<FStructOnScope> SelectedEntityPtr;

	SelectedEntity = SelectedNode;

	if (SelectedEntity)
	{
		if (SelectedEntity->GetRCType() != SRCPanelTreeNode::Group &&
			SelectedEntity->GetRCType() != SRCPanelTreeNode::FieldChild) // Field Child does not contain entity ID, that is why it should not be processed
		{
			const TSharedPtr<FRemoteControlEntity> Entity = Preset->GetExposedEntity<FRemoteControlEntity>(SelectedEntity->GetRCId()).Pin();
			SelectedEntityPtr = RemoteControlPanelUtils::GetEntityOnScope(Entity, Preset->GetExposedEntityType(SelectedEntity->GetRCId()));
		}
	}

	const bool bCanShowDetailsView = SelectedEntity.IsValid() && (SelectedEntity->GetRCType() != SRCPanelTreeNode::Group) && (SelectedEntity->GetRCType() != SRCPanelTreeNode::FieldChild);

	if (bCanShowDetailsView)
	{
		if (EntityDetailsView)
		{
			EntityDetailsView->SetStructureData(SelectedEntityPtr);

			WrappedEntityDetailsView->SetContent(EntityDetailsView->GetWidget().ToSharedRef());
		}
	}
	else
	{
		WrappedEntityDetailsView->SetContent(NoneSelectedWidget.ToSharedRef());
	}

	static const FName ProtocolWidgetsModuleName = "RemoteControlProtocolWidgets";
	if(SelectedEntity.IsValid() && FModuleManager::Get().IsModuleLoaded(ProtocolWidgetsModuleName) && ensure(Preset.IsValid()))
	{
		if (const TSharedPtr<FRemoteControlEntity> RCEntity = Preset->GetExposedEntity(SelectedEntity->GetRCId()).Pin())
		{
			if(RCEntity->IsBound())
			{
				IRemoteControlProtocolWidgetsModule& ProtocolWidgetsModule = FModuleManager::LoadModuleChecked<IRemoteControlProtocolWidgetsModule>(ProtocolWidgetsModuleName);
				EntityProtocolDetails->SetContent(ProtocolWidgetsModule.GenerateDetailsForEntity(Preset.Get(), RCEntity->GetId()));
			}
			else
			{
				EntityProtocolDetails->SetContent(NoneSelectedWidget.ToSharedRef());
			}
		}
	}
	else
	{
		EntityProtocolDetails->SetContent(NoneSelectedWidget.ToSharedRef());
	}

	// Trigger search to list the search results specific to selected group.
	if (SearchedText.IsValid() && !SearchedText->IsEmptyOrWhitespace() && SearchedText->ToString().Len() > 3)
	{
		OnSearchTextChanged(*SearchedText);
	}
}

void SRemoteControlPanel::UpdateRebindButtonVisibility()
{
	if (URemoteControlPreset* PresetPtr = Preset.Get())
	{
		for (TWeakPtr<FRemoteControlEntity> WeakEntity : PresetPtr->GetExposedEntities<FRemoteControlEntity>())
		{
			if (TSharedPtr<FRemoteControlEntity> Entity = WeakEntity.Pin())
			{
				if (!Entity->IsBound())
				{
					bShowRebindButton = true;
					return;
				}
			}
		}
	}

	bShowRebindButton = false;
}

FReply SRemoteControlPanel::OnClickRebindAllButton()
{
	if (URemoteControlPreset* PresetPtr = Preset.Get())
	{
		PresetPtr->RebindUnboundEntities();

		UpdateRebindButtonVisibility();
	}
	return FReply::Handled();
}

void SRemoteControlPanel::UpdateActorFunctionPicker()
{
	if (GEditor && ActorFunctionPicker && !NextTickTimerHandle.IsValid())
	{
		NextTickTimerHandle = GEditor->GetTimerManager()->SetTimerForNextTick(FTimerDelegate::CreateLambda([WeakPanelPtr = TWeakPtr<SRemoteControlPanel>(StaticCastSharedRef<SRemoteControlPanel>(AsShared()))]()
		{
			if (TSharedPtr<SRemoteControlPanel> PanelPtr = WeakPanelPtr.Pin())
			{
				PanelPtr->ActorFunctionPicker->Refresh();
				PanelPtr->NextTickTimerHandle.Invalidate();
			}
		}));
	}
}

void SRemoteControlPanel::OnEntityExposed(URemoteControlPreset* InPreset, const FGuid& InEntityId)
{
	CachedExposedPropertyArgs.Empty();
}

void SRemoteControlPanel::OnEntityUnexposed(URemoteControlPreset* InPreset, const FGuid& InEntityId)
{
	CachedExposedPropertyArgs.Empty();
}

FReply SRemoteControlPanel::OnClickSettingsButton()
{
	FModuleManager::LoadModuleChecked<ISettingsModule>("Settings").ShowViewer("Project", "Plugins", "Remote Control");
	return FReply::Handled();
}

void SRemoteControlPanel::OnMaterialCompiled(UMaterialInterface* MaterialInterface)
{
	bMaterialsCompiledThisFrame = true;
}

void SRemoteControlPanel::TriggerMaterialCompiledRefresh()
{
	bool bTriggerRefresh = true;

	// Clear the widget cache on material compiled to make sure we have valid property nodes for IPropertyRowGenerator
	if (TSharedPtr<SWindow> Window = FSlateApplication::Get().FindWidgetWindow(SharedThis(this)))
	{
		const TArray<TSharedRef<SWindow>>& ChildWindows = Window->GetChildWindows();
		// Selecting a material from the RC window can trigger material recompiles,
		// If we refresh the widgets right away we might end up closing the material selection window while the user is
		// still selecting a material. Therefore we must wait until that window is closed before refreshing the panel.
		if (ChildWindows.Num())
		{
			bTriggerRefresh = false;

			if (!ChildWindows[0]->GetOnWindowClosedEvent().IsBound())
			{
				ChildWindows[0]->GetOnWindowClosedEvent().AddLambda([WeakThis = TWeakPtr<SRemoteControlPanel>(SharedThis(this))](const TSharedRef<SWindow>&)
					{
						if (TSharedPtr<SRemoteControlPanel> Panel = WeakThis.Pin())
						{
							Panel->WidgetRegistry->Clear();
							Panel->Refresh();
						}
					});
			}
		}
	}

	if (bTriggerRefresh)
	{
		WidgetRegistry->Clear();
		Refresh();
	}
}


void SRemoteControlPanel::RegisterDefaultToolBar()
{
	UToolMenus* ToolMenus = UToolMenus::Get();
	if (!ToolMenus->IsMenuRegistered(DefaultRemoteControlPanelToolBarName))
	{
		UToolMenu* ToolbarBuilder = ToolMenus->RegisterMenu(DefaultRemoteControlPanelToolBarName, NAME_None, EMultiBoxType::SlimHorizontalToolBar);

#if 0
		ToolbarBuilder->StyleName = "AssetEditorToolbar";
#endif
		{
			FToolMenuSection& AssetSection = ToolbarBuilder->AddSection("Asset");
			AssetSection.AddEntry(FToolMenuEntry::InitToolBarButton(FRemoteControlCommands::Get().SavePreset, TAttribute<FText>(), TAttribute<FText>(), FSlateIcon(FAppStyle::GetAppStyleSetName(), TEXT("Icons.Save"))));
			AssetSection.AddEntry(FToolMenuEntry::InitToolBarButton(FRemoteControlCommands::Get().FindPresetInContentBrowser, LOCTEXT("FindInContentBrowserButton", "Browse"), TAttribute<FText>(), FSlateIcon(FAppStyle::GetAppStyleSetName(), TEXT("LevelEditor.OpenContentBrowser"))));
			AssetSection.AddSeparator("Common");
		}
	}
}

void SRemoteControlPanel::GenerateToolbar()
{
	RegisterDefaultToolBar();

	ToolbarWidgetContent = SNew(SBorder)
		.BorderImage(FAppStyle::Get().GetBrush("Brushes.Panel"))
		[
			SNullWidget::NullWidget
		];

	UToolMenus* ToolMenus = UToolMenus::Get();
	IMainFrameModule& MainFrame = FModuleManager::Get().LoadModuleChecked<IMainFrameModule>("MainFrame");

	UToolMenu* GeneratedToolbar = ToolMenus->FindMenu(DefaultRemoteControlPanelToolBarName);

	GeneratedToolbar->Context = FToolMenuContext(MainFrame.GetMainFrameCommandBindings());

	TSharedRef<class SWidget> ToolBarWidget = ToolMenus->GenerateWidget(GeneratedToolbar);

	TSharedRef<SWidget> MiscWidgets = SNullWidget::NullWidget;

	if (ToolbarWidgets.Num() > 0)
	{
		TSharedRef<SHorizontalBox> MiscWidgetsHBox = SNew(SHorizontalBox);

		for (int32 WidgetIdx = 0; WidgetIdx < ToolbarWidgets.Num(); ++WidgetIdx)
		{
			MiscWidgetsHBox->AddSlot()
				.HAlign(HAlign_Center)
				.VAlign(VAlign_Fill)
				.AutoWidth()
				[
					SNew(SSeparator)
					.SeparatorImage(FAppStyle::Get().GetBrush("Separator"))
					.Thickness(2.f)
					.Orientation(EOrientation::Orient_Vertical)
				];

			MiscWidgetsHBox->AddSlot()
				.Padding(5.f, 0.f)
				.AutoWidth()
				.VAlign(VAlign_Center)
				[
					ToolbarWidgets[WidgetIdx]
				];
		}

		MiscWidgets = MiscWidgetsHBox;
	}

	Toolbar =
		SNew(SHorizontalBox)
		+ SHorizontalBox::Slot()
		.AutoWidth()
		[
			ToolBarWidget
		]
		+ SHorizontalBox::Slot()
		.Padding(5.f, 0.f)
		.HAlign(HAlign_Fill)
		.VAlign(VAlign_Center)
		.AutoWidth()
		[
			SNew(STextBlock)
			.Text(this, &SRemoteControlPanel::HandlePresetName)
		]
		+ SHorizontalBox::Slot()
		.Padding(5.f, 0.f)
		.HAlign(HAlign_Fill)
		.VAlign(VAlign_Center)
		.FillWidth(1.f)
		[
			SNew(SSpacer)
		]
		+SHorizontalBox::Slot()
		.Padding(5.f, 0.f)
		.HAlign(HAlign_Fill)
		.VAlign(VAlign_Center)
		.AutoWidth()
		[
			SNew(SRCModeSwitcher)
			.DefaultMode("Setup")
			.OnModeSwitched_Lambda([this](const SRCModeSwitcher::FRCMode& NewMode)
				{
					if (NewMode.ModeId == TEXT("Operation"))
					{
						bIsInLiveMode = true;
					}
					else if (NewMode.ModeId == TEXT("Setup"))
					{
						bIsInLiveMode = false;
					}

					bIsLogicPanelEnabled = bIsInLiveMode;

					if (PanelDrawer.IsValid())
					{
						TSharedRef<FRCPanelDrawerArgs> LivePanel = RegisteredDrawers.FindChecked(ERCPanels::RCP_Live);

						LivePanel->DrawerVisibility = bIsInLiveMode ? EVisibility::Visible : EVisibility::Collapsed;

						// When we are not in Live Mode collapse the drawer.
						PanelDrawer->TogglePanel(LivePanel, !bIsInLiveMode);

						if (!bIsInLiveMode)
						{
							TSharedRef<FRCPanelDrawerArgs> PropertiesPanel = RegisteredDrawers.FindChecked(ERCPanels::RCP_Properties);

							PanelDrawer->TogglePanel(PropertiesPanel);
						}
					}

					OnLiveModeChange.ExecuteIfBound(SharedThis(this), bIsInLiveMode);
				}
			)

			+ SRCModeSwitcher::Mode("Setup")
			.DefaultLabel(FText::Format(LOCTEXT("SetupModeLabel", "{0}"), { FText::FromString("Setup") }))
			.DefaultTooltip(FText::Format(LOCTEXT("SetupModeTooltip", "Switch to {0} mode."), { FText::FromString("Setup") }))
			.HAlignCell(HAlign_Fill)
			.VAlignCell(VAlign_Fill)
			.FixedWidth(96.f)
			.OptionalIcon(FSlateIcon(FAppStyle::GetAppStyleSetName(), "LevelEditor.Tabs.Outliner"))

			+ SRCModeSwitcher::Mode("Operation")
			.DefaultLabel(FText::Format(LOCTEXT("OpModeLabel", "{0}"), { FText::FromString("Operation") }))
			.DefaultTooltip(FText::Format(LOCTEXT("OpModeTooltip", "Switch to {0} mode."), { FText::FromString("Operation") }))
			.HAlignCell(HAlign_Fill)
			.VAlignCell(VAlign_Fill)
			.FixedWidth(96.f)
			.OptionalIcon(FSlateIcon(FAppStyle::GetAppStyleSetName(), "Icons.Blueprint"))
		]
		+ SHorizontalBox::Slot()
		.Padding(5.f, 0.f)
		.HAlign(HAlign_Fill)
		.VAlign(VAlign_Center)
		.FillWidth(1.f)
		[
			SNew(SSpacer)
		]
		// Companion Separator (Rebind All)
		+SHorizontalBox::Slot()
		.HAlign(HAlign_Center)
		.VAlign(VAlign_Fill)
		.AutoWidth()
		[
			SNew(SSeparator)
			.SeparatorImage(FAppStyle::Get().GetBrush("Separator"))
			.Thickness(1.5f)
			.Orientation(EOrientation::Orient_Vertical)
			.Visibility_Lambda([this]() { return bShowRebindButton ? EVisibility::Visible : EVisibility::Collapsed; })
		]
		// Rebind All (Statically added here as we cannot probagagte visibility to its companion separator when dynamically added.)
		+ SHorizontalBox::Slot()
		.Padding(5.f, 0.f)
		.AutoWidth()
		.VAlign(VAlign_Center)
		[
			SNew(SButton)
			.ButtonStyle(&RCPanelStyle->FlatButtonStyle)
			.Visibility_Lambda([this]() { return bShowRebindButton ? EVisibility::Visible : EVisibility::Collapsed; })
			.OnClicked(this, &SRemoteControlPanel::OnClickRebindAllButton)
			.ContentPadding(2.f)
			[
				SNew(SHorizontalBox)

				+SHorizontalBox::Slot()
				.HAlign(HAlign_Center)
				.VAlign(VAlign_Center)
				.AutoWidth()
				.Padding(2.f)
				[
					SNew(SImage)
					.Image(FAppStyle::Get().GetBrush("Icons.Link"))
					.ColorAndOpacity(FSlateColor::UseForeground())
				]

				+SHorizontalBox::Slot()
				.VAlign(VAlign_Center)
				.Padding(4.f, 2.f)
				.FillWidth(1.f)
				[
					SNew(STextBlock)
					.ToolTipText(LOCTEXT("RebindButtonToolTip", "Attempt to rebind all unbound entites of the preset."))
					.Text(LOCTEXT("RebindButtonText", "Rebind All"))
					.TextStyle(&RCPanelStyle->PanelTextStyle)
				]
			]
		]
		+ SHorizontalBox::Slot()
		.HAlign(HAlign_Right)
		.AutoWidth()
		[
			MiscWidgets
		];

	if (ToolbarWidgetContent.IsValid())
	{
		ToolbarWidgetContent->SetContent(Toolbar.ToSharedRef());
	}
}

void SRemoteControlPanel::RegisterAuxiliaryToolBar()
{
	UToolMenus* ToolMenus = UToolMenus::Get();
	if (!ToolMenus->IsMenuRegistered(AuxiliaryRemoteControlPanelToolBarName))
	{
		UToolMenu* ToolbarBuilder = ToolMenus->RegisterMenu(AuxiliaryRemoteControlPanelToolBarName, NAME_None, EMultiBoxType::SlimHorizontalToolBar);

#if 0
		ToolbarBuilder->StyleName = "AssetEditorToolbar";
#endif
		{
			FToolMenuSection& ToolsSection = ToolbarBuilder->AddSection("Tools");

			const FRemoteControlCommands& Commands = FRemoteControlCommands::Get();

			ToolsSection.AddEntry(FToolMenuEntry::InitWidget("Protocols"
				, SNew(SAutoResizeButton)
					.UICommand(FRemoteControlCommands::Get().ToggleProtocolMappings)
					.ForceSmallIcons_Static(SRemoteControlPanel::ShouldForceSmallIcons)
					.IconOverride(FSlateIcon(FAppStyle::GetAppStyleSetName(), "LevelEditor.Tabs.StatsViewer"))
				, Commands.ToggleProtocolMappings->GetLabel()
			)
			);

			ToolsSection.AddEntry(FToolMenuEntry::InitWidget("Logic"
				, SNew(SAutoResizeButton)
					.UICommand(FRemoteControlCommands::Get().ToggleLogicEditor)
					.ForceSmallIcons_Static(SRemoteControlPanel::ShouldForceSmallIcons)
					.IconOverride(FSlateIcon(FAppStyle::GetAppStyleSetName(), TEXT("GraphEditor.StateMachine_24x")))
				, Commands.ToggleLogicEditor->GetLabel()
			)
			);
		}
	}
}

void SRemoteControlPanel::GenerateAuxiliaryToolbar()
{
	RegisterAuxiliaryToolBar();

	AuxiliaryToolbarWidgetContent = SNew(SBorder)
		.BorderImage(FAppStyle::Get().GetBrush("Brushes.Panel"))
		[
			SNullWidget::NullWidget
		];

	UToolMenus* ToolMenus = UToolMenus::Get();
	IMainFrameModule& MainFrame = FModuleManager::Get().LoadModuleChecked<IMainFrameModule>("MainFrame");

	UToolMenu* GeneratedToolbar = ToolMenus->FindMenu(AuxiliaryRemoteControlPanelToolBarName);

	GeneratedToolbar->Context = FToolMenuContext(MainFrame.GetMainFrameCommandBindings());

	TSharedRef<class SWidget> ToolBarWidget = ToolMenus->GenerateWidget(GeneratedToolbar);

	AuxiliaryToolbar =
		SNew(SHorizontalBox)
		+ SHorizontalBox::Slot()
		.AutoWidth()
		[
			ToolBarWidget
		];

	if (AuxiliaryToolbarWidgetContent.IsValid())
	{
		AuxiliaryToolbarWidgetContent->SetContent(AuxiliaryToolbar.ToSharedRef());
	}
}

FText SRemoteControlPanel::HandlePresetName() const
{
	if (Preset)
	{
		return FText::FromString(Preset->GetName());
	}

	return FText::GetEmpty();
}

bool SRemoteControlPanel::CanSaveAsset() const
{
	return Preset.IsValid();
}

void SRemoteControlPanel::SaveAsset_Execute() const
{
	if (Preset.IsValid())
	{
		TArray<UPackage*> PackagesToSave;

		if (!Preset->IsAsset())
		{
			// Log an invalid object but don't try to save it
			UE_LOG(LogRemoteControl, Log, TEXT("Invalid object to save: %s"), (Preset.IsValid()) ? *Preset->GetFullName() : TEXT("Null Object"));
		}
		else
		{
			PackagesToSave.Add(Preset->GetOutermost());
		}

		constexpr bool bCheckDirtyOnAssetSave = false;
		constexpr bool bPromptToSave = false;

		FEditorFileUtils::PromptForCheckoutAndSave(PackagesToSave, bCheckDirtyOnAssetSave, bPromptToSave);
	}
}

bool SRemoteControlPanel::CanFindInContentBrowser() const
{
	return Preset.IsValid();
}

void SRemoteControlPanel::FindInContentBrowser_Execute() const
{
	if (Preset.IsValid())
	{
		TArray<UObject*> ObjectsToSyncTo;

		ObjectsToSyncTo.Add(Preset.Get());

		GEditor->SyncBrowserToObjects(ObjectsToSyncTo);
	}
}

<<<<<<< HEAD
void SRemoteControlPanel::CacheLevelClasses()
{
	CachedClassesInLevel.Empty();
	constexpr bool bAllowPIE = false;

	if (UWorld* World = URemoteControlPreset::GetWorld(Preset.Get(), bAllowPIE))
	{
		for (TActorIterator<AActor> It(World, AActor::StaticClass(), EActorIteratorFlags::SkipPendingKill); It; ++It)
		{
			CacheActorClass(*It);
		}
		
		if (ClassPicker)
		{
			ClassPicker->Refresh();
		}
	}
}

void SRemoteControlPanel::OnActorAddedToLevel(AActor* Actor)
{
	if (Actor)
	{
		CacheActorClass(Actor);
		if (ClassPicker)
		{
			ClassPicker->Refresh();
		}

		UpdateActorFunctionPicker();
	}
}

void SRemoteControlPanel::OnLevelActorsRemoved(AActor* Actor)
{
	if (Actor)
	{
		if (ClassPicker)
		{
			ClassPicker->Refresh();
		}

		UpdateActorFunctionPicker();
	}
}

void SRemoteControlPanel::OnLevelActorListChanged()
{
	UpdateActorFunctionPicker();
}

void SRemoteControlPanel::CacheActorClass(AActor* Actor)
{
	if (RemoteControlPanelUtils::IsExposableActor(Actor))
	{
		UClass* Class = Actor->GetClass();
		do
		{
			CachedClassesInLevel.Emplace(Class);
			Class = Class->GetSuperClass();
		}
		while(Class != UObject::StaticClass() && Class != nullptr);
	}
}

void SRemoteControlPanel::OnMapChange(uint32)
{
	CacheLevelClasses();
	
	if (ClassPicker)
	{
		ClassPicker->Refresh();	
	}

	UpdateRebindButtonVisibility();

	// Clear the widget cache on map change to make sure we don't keep widgets around pointing to potentially stale objects.
	WidgetRegistry->Clear();
	Refresh();
}

void SRemoteControlPanel::BindRemoteControlCommands()
{
	const FRemoteControlCommands& Commands = FRemoteControlCommands::Get();

	IMainFrameModule& MainFrame = FModuleManager::Get().LoadModuleChecked<IMainFrameModule>("MainFrame");

	FUICommandList& ActionList = *MainFrame.GetMainFrameCommandBindings();

	ActionList.MapAction(
		Commands.SavePreset,
		FExecuteAction::CreateSP(this, &SRemoteControlPanel::SaveAsset_Execute),
		FCanExecuteAction::CreateSP(this, &SRemoteControlPanel::CanSaveAsset));

	ActionList.MapAction(
		Commands.FindPresetInContentBrowser,
		FExecuteAction::CreateSP(this, &SRemoteControlPanel::FindInContentBrowser_Execute),
		FCanExecuteAction::CreateSP(this, &SRemoteControlPanel::CanFindInContentBrowser));

	ActionList.MapAction(
		Commands.ToggleProtocolMappings,
		FExecuteAction::CreateSP(this, &SRemoteControlPanel::ToggleProtocolMappings_Execute),
		FCanExecuteAction::CreateSP(this, &SRemoteControlPanel::CanToggleProtocolsMode),
		FIsActionChecked::CreateSP(this, &SRemoteControlPanel::IsInProtocolsMode),
		FIsActionButtonVisible::CreateSP(this, &SRemoteControlPanel::CanToggleProtocolsMode));

	ActionList.MapAction(
		Commands.ToggleLogicEditor,
		FExecuteAction::CreateSP(this, &SRemoteControlPanel::ToggleLogicEditor_Execute),
		FCanExecuteAction::CreateSP(this, &SRemoteControlPanel::CanToggleLogicPanel),
		FIsActionChecked::CreateSP(this, &SRemoteControlPanel::IsLogicPanelEnabled),
		FIsActionButtonVisible::CreateSP(this, &SRemoteControlPanel::CanToggleLogicPanel));

	ActionList.MapAction(
		Commands.DeleteEntity,
		FExecuteAction::CreateSP(this, &SRemoteControlPanel::DeleteEntity_Execute),
		FCanExecuteAction::CreateSP(this, &SRemoteControlPanel::CanDeleteEntity));

	ActionList.MapAction(
		Commands.RenameEntity,
		FExecuteAction::CreateSP(this, &SRemoteControlPanel::RenameEntity_Execute),
		FCanExecuteAction::CreateSP(this, &SRemoteControlPanel::CanRenameEntity));

	ActionList.MapAction(
		Commands.CopyItem,
		FExecuteAction::CreateSP(this, &SRemoteControlPanel::CopyItem_Execute),
		FCanExecuteAction::CreateSP(this, &SRemoteControlPanel::CanCopyItem));

	ActionList.MapAction(
		Commands.PasteItem,
		FExecuteAction::CreateSP(this, &SRemoteControlPanel::PasteItem_Execute),
		FCanExecuteAction::CreateSP(this, &SRemoteControlPanel::CanPasteItem));

	ActionList.MapAction(
		Commands.DuplicateItem,
		FExecuteAction::CreateSP(this, &SRemoteControlPanel::DuplicateItem_Execute),
		FCanExecuteAction::CreateSP(this, &SRemoteControlPanel::CanDuplicateItem));
}

void SRemoteControlPanel::RegisterEvents()
{
	FEditorDelegates::MapChange.AddSP(this, &SRemoteControlPanel::OnMapChange);
	
	if (GEditor)
	{
		GEditor->OnBlueprintReinstanced().AddSP(this, &SRemoteControlPanel::OnBlueprintReinstanced);
	}

	if (GEngine)
	{
		GEngine->OnLevelActorAdded().AddSP(this, &SRemoteControlPanel::OnActorAddedToLevel);
		GEngine->OnLevelActorListChanged().AddSP(this, &SRemoteControlPanel::OnLevelActorListChanged);
		GEngine->OnLevelActorDeleted().AddSP(this, &SRemoteControlPanel::OnLevelActorsRemoved);
	}

	Preset->OnEntityExposed().AddSP(this, &SRemoteControlPanel::OnEntityExposed);
	Preset->OnEntityUnexposed().AddSP(this, &SRemoteControlPanel::OnEntityUnexposed);

	UMaterial::OnMaterialCompilationFinished().AddSP(this, &SRemoteControlPanel::OnMaterialCompiled);
}

void SRemoteControlPanel::UnregisterEvents()
{
	Preset->OnEntityExposed().RemoveAll(this);
	Preset->OnEntityUnexposed().RemoveAll(this);
	
	if (GEngine)
	{
		GEngine->OnLevelActorDeleted().RemoveAll(this);
		GEngine->OnLevelActorListChanged().RemoveAll(this);
		GEngine->OnLevelActorAdded().RemoveAll(this);
	}
	
	if (GEditor)
	{
		GEditor->OnBlueprintReinstanced().RemoveAll(this);
	}

	FEditorDelegates::MapChange.RemoveAll(this);

	UMaterial::OnMaterialCompilationFinished().RemoveAll(this);
}

void SRemoteControlPanel::RegisterPanels()
{
	if (PanelDrawer.IsValid())
	{
		PanelDrawer->OnRCPanelToggled().BindSP(this, &SRemoteControlPanel::OnRCPanelToggled);
		
		PanelDrawer->CanToggleRCPanel().BindLambda([this]()
			{
				return !bIsInLiveMode;
			}
		);

		{// Properties Panel
			TSharedRef<FRCPanelDrawerArgs> PropertiesPanel = MakeShared<FRCPanelDrawerArgs>(ERCPanels::RCP_Properties);

			PropertiesPanel->bDrawnByDefault = true;
			PropertiesPanel->bRotateIconBy90 = true;
			PropertiesPanel->Label = LOCTEXT("PropertiesPanelLabel", "Expose");
			PropertiesPanel->ToolTip = LOCTEXT("PropertiesPanelTooltip", "Open exposed properties panel.");
			PropertiesPanel->Icon = FSlateIcon(FAppStyle::GetAppStyleSetName(), "EditorPreferences.TabIcon");

			PanelDrawer->RegisterPanel(PropertiesPanel);

			RegisteredDrawers.Add(PropertiesPanel->GetPanelID(), PropertiesPanel);
		}
		
		{// Properties With Details Panel
			TSharedRef<FRCPanelDrawerArgs> EntityDetailsPanel = MakeShared<FRCPanelDrawerArgs>(ERCPanels::RCP_EntityDetails);

			EntityDetailsPanel->bDrawnByDefault = false;
			EntityDetailsPanel->bRotateIconBy90 = false;
			EntityDetailsPanel->Label = LOCTEXT("EntityDetailsPanelLabel", "Details");
			EntityDetailsPanel->ToolTip = LOCTEXT("EntityDetailsPanelTooltip", "Open entity details panel.");
			EntityDetailsPanel->Icon = FSlateIcon(FAppStyle::GetAppStyleSetName(), "LevelEditor.Tabs.Details");

			PanelDrawer->RegisterPanel(EntityDetailsPanel);

			RegisteredDrawers.Add(EntityDetailsPanel->GetPanelID(), EntityDetailsPanel);
		}

		{// Properties With Protocols Panel
			TSharedRef<FRCPanelDrawerArgs> EntityProtocolsPanel = MakeShared<FRCPanelDrawerArgs>(ERCPanels::RCP_Protocols);
			const FRemoteControlCommands& Commands = FRemoteControlCommands::Get();

			EntityProtocolsPanel->bDrawnByDefault = true;
			EntityProtocolsPanel->bRotateIconBy90 = false;
			EntityProtocolsPanel->DrawerVisibility = bIsInProtocolsMode ? EVisibility::Visible : EVisibility::Collapsed;
			EntityProtocolsPanel->Label = Commands.ToggleProtocolMappings->GetLabel();
			EntityProtocolsPanel->ToolTip = LOCTEXT("EntityProtocolsPanelTooltip", "Open entity protocols panel.");
			EntityProtocolsPanel->Icon = FSlateIcon(FAppStyle::GetAppStyleSetName(), "LevelEditor.Tabs.StatsViewer");

			PanelDrawer->RegisterPanel(EntityProtocolsPanel);

			RegisteredDrawers.Add(EntityProtocolsPanel->GetPanelID(), EntityProtocolsPanel);
		}

		{// Output Log Panel
			TSharedRef<FRCPanelDrawerArgs> OutputLogPanel = MakeShared<FRCPanelDrawerArgs>(ERCPanels::RCP_OutputLog);

			OutputLogPanel->bDrawnByDefault = true;
			OutputLogPanel->bRotateIconBy90 = false;
			OutputLogPanel->DrawerVisibility = FRemoteControlLogger::Get().IsEnabled() ? EVisibility::Visible : EVisibility::Collapsed;
			OutputLogPanel->Label = LOCTEXT("OutputLogPanelPanelLabel", "Log");
			OutputLogPanel->ToolTip = LOCTEXT("OutputLogPanelPanelTooltip", "Open output log panel.");
			OutputLogPanel->Icon = FSlateIcon(FAppStyle::GetAppStyleSetName(), "MessageLog.TabIcon");

			PanelDrawer->RegisterPanel(OutputLogPanel);

			RegisteredDrawers.Add(OutputLogPanel->GetPanelID(), OutputLogPanel);
		}

		{// Live Panel
			TSharedRef<FRCPanelDrawerArgs> LivePanel = MakeShared<FRCPanelDrawerArgs>(ERCPanels::RCP_Live);

			LivePanel->bDrawnByDefault = true;
			LivePanel->bRotateIconBy90 = false;
			LivePanel->DrawerVisibility = bIsInLiveMode ? EVisibility::Visible : EVisibility::Collapsed;
			LivePanel->Label = LOCTEXT("LivePanelPanelLabel", "Live");
			LivePanel->ToolTip = LOCTEXT("LivePanelTooltip", "Open live panel.");
			LivePanel->Icon = FSlateIcon(FAppStyle::GetAppStyleSetName(), "LevelEditor.Tabs.StatsViewer");

			PanelDrawer->RegisterPanel(LivePanel);

			RegisteredDrawers.Add(LivePanel->GetPanelID(), LivePanel);
		}
	}
}

void SRemoteControlPanel::UnregisterPanels()
{
	if (PanelDrawer.IsValid())
	{
		PanelDrawer->OnRCPanelToggled().Unbind();
		PanelDrawer->CanToggleRCPanel().Unbind();

		for (TMap<ERCPanels, TSharedRef<FRCPanelDrawerArgs>>::TIterator RegisteredDrawer = RegisteredDrawers.CreateIterator(); RegisteredDrawer; ++RegisteredDrawer)
		{
			PanelDrawer->UnregisterPanel(RegisteredDrawer->Value);

			RegisteredDrawer.RemoveCurrent();
		}
	}
}

void SRemoteControlPanel::Refresh()
{
	TRACE_CPUPROFILER_EVENT_SCOPE(SRemoteControlPanel::Refresh);

	{
		TRACE_CPUPROFILER_EVENT_SCOPE(SRemoteControlPanel::RefreshBlueprintPicker);
		BlueprintPicker->Refresh();
	}
	{
		TRACE_CPUPROFILER_EVENT_SCOPE(SRemoteControlPanel::RefreshActorFunctionPicker);
		ActorFunctionPicker->Refresh();
	}
	{
		TRACE_CPUPROFILER_EVENT_SCOPE(SRemoteControlPanel::RefreshSubsystemFunctionPicker);
		SubsystemFunctionPicker->Refresh();
	}

	EntityList->Refresh();
}

void SRemoteControlPanel::AddToolbarWidget(TSharedRef<SWidget> Widget)
{
	ToolbarWidgets.AddUnique(Widget);
}

void SRemoteControlPanel::RemoveAllToolbarWidgets()
{
	ToolbarWidgets.Empty();
}

void SRemoteControlPanel::Unexpose(const FRCExposesPropertyArgs& InPropertyArgs)
{
	if (!InPropertyArgs.IsValid())
	{
		return;
	}

	auto CheckAndUnexpose = [&](TArray<UObject*> InOuterObjects, const FString& InPath, bool bInUsingDuplicatesInPath)
	{
		// Find an exposed property with the same path.
		TArray<TSharedPtr<FRemoteControlProperty>, TInlineAllocator<1>> PotentialMatches;
		for (const TWeakPtr<FRemoteControlProperty>& WeakProperty : Preset->GetExposedEntities<FRemoteControlProperty>())
		{
			if (TSharedPtr<FRemoteControlProperty> Property = WeakProperty.Pin())
			{
				// If that was exposed by property path it should be checked by the full path with duplicated like propertypath.propertypath[0]
				// If that was exposed by the owner object it should be without duplicated in the path, just propertypath[0]
				const bool bIsbound = bInUsingDuplicatesInPath ? Property->CheckIsBoundToPropertyPath(InPath) : Property->CheckIsBoundToString(InPath);
				if (bIsbound)
				{
					PotentialMatches.Add(Property);
				}
			}
		}

		for (const TSharedPtr<FRemoteControlProperty>& Property : PotentialMatches)
		{
			if (Property->ContainsBoundObjects(InOuterObjects))
			{
				Preset->Unexpose(Property->GetId());
				break;
			}
		}
	};

	const FRCExposesPropertyArgs::EType ExtensionArgsType = InPropertyArgs.GetType();

	if (ExtensionArgsType == FRCExposesPropertyArgs::EType::E_Handle)
	{
		TArray<UObject*> OuterObjects;
		InPropertyArgs.PropertyHandle->GetOuterObjects(OuterObjects);

		constexpr bool bUsingDuplicatesInPath = true;
		CheckAndUnexpose(OuterObjects, InPropertyArgs.PropertyHandle->GeneratePathToProperty(), bUsingDuplicatesInPath);
	}
	else if (ExtensionArgsType == FRCExposesPropertyArgs::EType::E_OwnerObject)
	{
		constexpr bool bUsingDuplicatesInPath = false;
		CheckAndUnexpose({ InPropertyArgs.OwnerObject.Get()}, InPropertyArgs.PropertyPath, bUsingDuplicatesInPath);
	}
}

void SRemoteControlPanel::OnLogCheckboxToggle(ECheckBoxState State)
{
	const bool bIsLogEnabled = (State == ECheckBoxState::Checked) ? true : false;
	FRemoteControlLogger::Get().EnableLog(bIsLogEnabled);
	
	if (PanelDrawer.IsValid())
	{
		TSharedRef<FRCPanelDrawerArgs> OutputLogPanel = RegisteredDrawers.FindChecked(ERCPanels::RCP_OutputLog);

		OutputLogPanel->DrawerVisibility = bIsLogEnabled ? EVisibility::Visible : EVisibility::Collapsed;

		// When we are not enabling log collapse the drawer.
		PanelDrawer->TogglePanel(OutputLogPanel, !bIsLogEnabled);

		if (!bIsLogEnabled)
		{
			TSharedRef<FRCPanelDrawerArgs> PropertiesPanel = RegisteredDrawers.FindChecked(ERCPanels::RCP_Properties);

			PanelDrawer->TogglePanel(PropertiesPanel);
		}
	}
}

void SRemoteControlPanel::OnBlueprintReinstanced()
{
	Refresh();
}

void SRemoteControlPanel::ExposeProperty(UObject* Object, FRCFieldPathInfo Path)
{
	if (Path.Resolve(Object))
	{
		FRemoteControlPresetExposeArgs Args;
		Args.GroupId = GetSelectedGroup();
		Preset->ExposeProperty(Object, MoveTemp(Path), MoveTemp(Args));
	}
}

void SRemoteControlPanel::ExposeFunction(UObject* Object, UFunction* Function)
{
	if (ExposeFunctionsComboButton)
	{
		ExposeFunctionsComboButton->SetIsOpen(false);
	}
	
	FScopedTransaction Transaction(LOCTEXT("ExposeFunction", "ExposeFunction"));
	Preset->Modify();

	FRemoteControlPresetExposeArgs Args;
	Args.GroupId = GetSelectedGroup();
	Preset->ExposeFunction(Object, Function, MoveTemp(Args));
}

void SRemoteControlPanel::OnExposeActor(const FAssetData& AssetData)
{
	ExposeActor(Cast<AActor>(AssetData.GetAsset()));
}

void SRemoteControlPanel::ExposeActor(AActor* Actor)
{
	if (Actor)
	{
		FScopedTransaction Transaction(LOCTEXT("ExposeActor", "Expose Actor"));
		Preset->Modify();
		
		FRemoteControlPresetExposeArgs Args;
		Args.GroupId = GetSelectedGroup();
		
		Preset->ExposeActor(Actor, Args);
	}
}

TSharedRef<SWidget> SRemoteControlPanel::CreateEntityDetailsView()
{
	WrappedEntityDetailsView = SNew(SBorder)
		.BorderImage(&RCPanelStyle->ContentAreaBrush)
		.Padding(RCPanelStyle->PanelPadding);

	// Details Panel Dock Widget.
	TSharedRef<SRCMinorPanel> EntityDetailsDockPanel = SNew(SRCMinorPanel)
		.HeaderLabel(LOCTEXT("EntityDetailsLabel", "Details"))
		[
			WrappedEntityDetailsView.ToSharedRef()
		];

	// Details Panel Icon
	const TSharedRef<SWidget> DetailsIcon = SNew(SImage)
		.Image(FAppStyle::Get().GetBrush("LevelEditor.Tabs.Details"))
		.ColorAndOpacity(FSlateColor::UseForeground());

	EntityDetailsDockPanel->AddHeaderToolbarItem(EToolbar::Left, DetailsIcon);

	FDetailsViewArgs Args;
	Args.bShowOptions = false;
	Args.bAllowFavoriteSystem = false;
	Args.bAllowSearch = false;
	Args.bShowScrollBar = false;

	EntityDetailsView = FModuleManager::GetModuleChecked<FPropertyEditorModule>("PropertyEditor").CreateStructureDetailView(MoveTemp(Args), FStructureDetailsViewArgs(), nullptr);

	UpdateEntityDetailsView(EntityList->GetSelectedEntity());
	
	const bool bCanShowDetailsView = SelectedEntity.IsValid() && (SelectedEntity->GetRCType() != SRCPanelTreeNode::Group) && (SelectedEntity->GetRCType() != SRCPanelTreeNode::FieldChild);

	if (bCanShowDetailsView)
	{
		if (ensure(EntityDetailsView && EntityDetailsView->GetWidget()))
		{
			WrappedEntityDetailsView->SetContent(EntityDetailsView->GetWidget().ToSharedRef());
		}
	}
	else
	{
		WrappedEntityDetailsView->SetContent(NoneSelectedWidget.ToSharedRef());
	}

	return EntityDetailsDockPanel;
}

void SRemoteControlPanel::UpdateEntityDetailsView(const TSharedPtr<SRCPanelTreeNode>& SelectedNode)
{
	TSharedPtr<FStructOnScope> SelectedEntityPtr;

	SelectedEntity = SelectedNode;
	
	if (SelectedEntity)
	{
		if (SelectedEntity->GetRCType() != SRCPanelTreeNode::Group &&
			SelectedEntity->GetRCType() != SRCPanelTreeNode::FieldChild) // Field Child does not contain entity ID, that is why it should not be processed
		{
			const TSharedPtr<FRemoteControlEntity> Entity = Preset->GetExposedEntity<FRemoteControlEntity>(SelectedEntity->GetRCId()).Pin();
			SelectedEntityPtr = RemoteControlPanelUtils::GetEntityOnScope(Entity, Preset->GetExposedEntityType(SelectedEntity->GetRCId()));
		}
	}

	const bool bCanShowDetailsView = SelectedEntity.IsValid() && (SelectedEntity->GetRCType() != SRCPanelTreeNode::Group) && (SelectedEntity->GetRCType() != SRCPanelTreeNode::FieldChild);

	if (bCanShowDetailsView)
	{
		if (EntityDetailsView)
		{
			EntityDetailsView->SetStructureData(SelectedEntityPtr);

			WrappedEntityDetailsView->SetContent(EntityDetailsView->GetWidget().ToSharedRef());
		}
	}
	else
	{
		WrappedEntityDetailsView->SetContent(NoneSelectedWidget.ToSharedRef());
	}

	static const FName ProtocolWidgetsModuleName = "RemoteControlProtocolWidgets";	
	if(SelectedEntity.IsValid() && FModuleManager::Get().IsModuleLoaded(ProtocolWidgetsModuleName) && ensure(Preset.IsValid()))
	{
		if (const TSharedPtr<FRemoteControlEntity> RCEntity = Preset->GetExposedEntity(SelectedEntity->GetRCId()).Pin())
		{
			if(RCEntity->IsBound())
			{
				IRemoteControlProtocolWidgetsModule& ProtocolWidgetsModule = FModuleManager::LoadModuleChecked<IRemoteControlProtocolWidgetsModule>(ProtocolWidgetsModuleName);
				EntityProtocolDetails->SetContent(ProtocolWidgetsModule.GenerateDetailsForEntity(Preset.Get(), RCEntity->GetId()));
			}
			else
			{
				EntityProtocolDetails->SetContent(NoneSelectedWidget.ToSharedRef());
			}
		}
	}
	else
	{
		EntityProtocolDetails->SetContent(NoneSelectedWidget.ToSharedRef());
	}

	// Trigger search to list the search results specific to selected group.
	if (SearchedText.IsValid() && !SearchedText->IsEmptyOrWhitespace() && SearchedText->ToString().Len() > 3)
	{
		OnSearchTextChanged(*SearchedText);
	}
}

void SRemoteControlPanel::UpdateRebindButtonVisibility()
{
	if (URemoteControlPreset* PresetPtr = Preset.Get())
	{
		for (TWeakPtr<FRemoteControlEntity> WeakEntity : PresetPtr->GetExposedEntities<FRemoteControlEntity>())
		{
			if (TSharedPtr<FRemoteControlEntity> Entity = WeakEntity.Pin())
			{
				if (!Entity->IsBound())
				{
					bShowRebindButton = true;
					return;
				}
			}
		}
	}

	bShowRebindButton = false;
}

FReply SRemoteControlPanel::OnClickRebindAllButton()
{
	if (URemoteControlPreset* PresetPtr = Preset.Get())
	{
		PresetPtr->RebindUnboundEntities();

		UpdateRebindButtonVisibility();
	}
	return FReply::Handled();
}

void SRemoteControlPanel::UpdateActorFunctionPicker()
{
	if (GEditor && ActorFunctionPicker && !NextTickTimerHandle.IsValid())
	{
		NextTickTimerHandle = GEditor->GetTimerManager()->SetTimerForNextTick(FTimerDelegate::CreateLambda([WeakPanelPtr = TWeakPtr<SRemoteControlPanel>(StaticCastSharedRef<SRemoteControlPanel>(AsShared()))]()
		{
			if (TSharedPtr<SRemoteControlPanel> PanelPtr = WeakPanelPtr.Pin())
			{
				PanelPtr->ActorFunctionPicker->Refresh();
				PanelPtr->NextTickTimerHandle.Invalidate();
			}
		}));
	}
}

void SRemoteControlPanel::OnEntityExposed(URemoteControlPreset* InPreset, const FGuid& InEntityId)
{
	CachedExposedPropertyArgs.Empty();
}

void SRemoteControlPanel::OnEntityUnexposed(URemoteControlPreset* InPreset, const FGuid& InEntityId)
{
	CachedExposedPropertyArgs.Empty();
}

FReply SRemoteControlPanel::OnClickSettingsButton()
{
	FModuleManager::LoadModuleChecked<ISettingsModule>("Settings").ShowViewer("Project", "Plugins", "Remote Control");
	return FReply::Handled();
}

void SRemoteControlPanel::OnMaterialCompiled(UMaterialInterface* MaterialInterface)
{
	bMaterialsCompiledThisFrame = true;
}

void SRemoteControlPanel::TriggerMaterialCompiledRefresh()
{
	bool bTriggerRefresh = true;

	// Clear the widget cache on material compiled to make sure we have valid property nodes for IPropertyRowGenerator
	if (TSharedPtr<SWindow> Window = FSlateApplication::Get().FindWidgetWindow(SharedThis(this)))
	{
		const TArray<TSharedRef<SWindow>>& ChildWindows = Window->GetChildWindows();
		// Selecting a material from the RC window can trigger material recompiles, 
		// If we refresh the widgets right away we might end up closing the material selection window while the user is 
		// still selecting a material. Therefore we must wait until that window is closed before refreshing the panel.
		if (ChildWindows.Num())
		{
			bTriggerRefresh = false;

			if (!ChildWindows[0]->GetOnWindowClosedEvent().IsBound())
			{
				ChildWindows[0]->GetOnWindowClosedEvent().AddLambda([WeakThis = TWeakPtr<SRemoteControlPanel>(SharedThis(this))](const TSharedRef<SWindow>&)
					{
						if (TSharedPtr<SRemoteControlPanel> Panel = WeakThis.Pin())
						{
							Panel->WidgetRegistry->Clear();
							Panel->Refresh();
						}
					});
			}
		}
	}

	if (bTriggerRefresh)
	{
		WidgetRegistry->Clear();
		Refresh();
	}
}


void SRemoteControlPanel::RegisterDefaultToolBar()
{
	UToolMenus* ToolMenus = UToolMenus::Get();
	if (!ToolMenus->IsMenuRegistered(DefaultRemoteControlPanelToolBarName))
	{
		UToolMenu* ToolbarBuilder = ToolMenus->RegisterMenu(DefaultRemoteControlPanelToolBarName, NAME_None, EMultiBoxType::SlimHorizontalToolBar);

#if 0
		ToolbarBuilder->StyleName = "AssetEditorToolbar";
#endif
		{
			FToolMenuSection& AssetSection = ToolbarBuilder->AddSection("Asset");
			AssetSection.AddEntry(FToolMenuEntry::InitToolBarButton(FRemoteControlCommands::Get().SavePreset, TAttribute<FText>(), TAttribute<FText>(), FSlateIcon(FAppStyle::GetAppStyleSetName(), TEXT("Icons.Save"))));
			AssetSection.AddEntry(FToolMenuEntry::InitToolBarButton(FRemoteControlCommands::Get().FindPresetInContentBrowser, LOCTEXT("FindInContentBrowserButton", "Browse"), TAttribute<FText>(), FSlateIcon(FAppStyle::GetAppStyleSetName(), TEXT("LevelEditor.OpenContentBrowser"))));
			AssetSection.AddSeparator("Common");
		}
	}
}

void SRemoteControlPanel::GenerateToolbar()
{
	RegisterDefaultToolBar();

	ToolbarWidgetContent = SNew(SBorder)
		.BorderImage(FAppStyle::Get().GetBrush("Brushes.Panel"))
		[
			SNullWidget::NullWidget
		];

	UToolMenus* ToolMenus = UToolMenus::Get();
	IMainFrameModule& MainFrame = FModuleManager::Get().LoadModuleChecked<IMainFrameModule>("MainFrame");

	UToolMenu* GeneratedToolbar = ToolMenus->FindMenu(DefaultRemoteControlPanelToolBarName);
	
	GeneratedToolbar->Context = FToolMenuContext(MainFrame.GetMainFrameCommandBindings());
	
	TSharedRef<class SWidget> ToolBarWidget = ToolMenus->GenerateWidget(GeneratedToolbar);

	TSharedRef<SWidget> MiscWidgets = SNullWidget::NullWidget;

	if (ToolbarWidgets.Num() > 0)
	{
		TSharedRef<SHorizontalBox> MiscWidgetsHBox = SNew(SHorizontalBox);

		for (int32 WidgetIdx = 0; WidgetIdx < ToolbarWidgets.Num(); ++WidgetIdx)
		{
			MiscWidgetsHBox->AddSlot()
				.HAlign(HAlign_Center)
				.VAlign(VAlign_Fill)
				.AutoWidth()
				[
					SNew(SSeparator)
					.SeparatorImage(FAppStyle::Get().GetBrush("Separator"))
					.Thickness(2.f)
					.Orientation(EOrientation::Orient_Vertical)
				];

			MiscWidgetsHBox->AddSlot()
				.Padding(5.f, 0.f)
				.AutoWidth()
				.VAlign(VAlign_Center)
				[
					ToolbarWidgets[WidgetIdx]
				];
		}

		MiscWidgets = MiscWidgetsHBox;
	}

	Toolbar =
		SNew(SHorizontalBox)
		+ SHorizontalBox::Slot()
		.AutoWidth()
		[
			ToolBarWidget
		]
		+ SHorizontalBox::Slot()
		.Padding(5.f, 0.f)
		.HAlign(HAlign_Fill)
		.VAlign(VAlign_Center)
		.AutoWidth()
		[
			SNew(STextBlock)
			.Text(this, &SRemoteControlPanel::HandlePresetName)
		]
		+ SHorizontalBox::Slot()
		.Padding(5.f, 0.f)
		.HAlign(HAlign_Fill)
		.VAlign(VAlign_Center)
		.FillWidth(1.f)
		[
			SNew(SSpacer)
		]
		+SHorizontalBox::Slot()
		.Padding(5.f, 0.f)
		.HAlign(HAlign_Fill)
		.VAlign(VAlign_Center)
		.AutoWidth()
		[
			SNew(SRCModeSwitcher)
			.DefaultMode("Setup")
			.OnModeSwitched_Lambda([this](const SRCModeSwitcher::FRCMode& NewMode)
				{
					if (NewMode.ModeId == TEXT("Operation"))
					{
						bIsInLiveMode = true;
					}
					else if (NewMode.ModeId == TEXT("Setup"))
					{
						bIsInLiveMode = false;
					}

					bIsLogicPanelEnabled = bIsInLiveMode;

					if (PanelDrawer.IsValid())
					{
						TSharedRef<FRCPanelDrawerArgs> LivePanel = RegisteredDrawers.FindChecked(ERCPanels::RCP_Live);

						LivePanel->DrawerVisibility = bIsInLiveMode ? EVisibility::Visible : EVisibility::Collapsed;

						// When we are not in Live Mode collapse the drawer.
						PanelDrawer->TogglePanel(LivePanel, !bIsInLiveMode);

						if (!bIsInLiveMode)
						{
							TSharedRef<FRCPanelDrawerArgs> PropertiesPanel = RegisteredDrawers.FindChecked(ERCPanels::RCP_Properties);

							PanelDrawer->TogglePanel(PropertiesPanel);
						}
					}

					OnLiveModeChange.ExecuteIfBound(SharedThis(this), bIsInLiveMode);
				}
			)
		
			+ SRCModeSwitcher::Mode("Setup")
			.DefaultLabel(FText::Format(LOCTEXT("SetupModeLabel", "{0}"), { FText::FromString("Setup") }))
			.DefaultTooltip(FText::Format(LOCTEXT("SetupModeTooltip", "Switch to {0} mode."), { FText::FromString("Setup") }))
			.HAlignCell(HAlign_Fill)
			.VAlignCell(VAlign_Fill)
			.FixedWidth(96.f)
			.OptionalIcon(FSlateIcon(FAppStyle::GetAppStyleSetName(), "LevelEditor.Tabs.Outliner"))

			+ SRCModeSwitcher::Mode("Operation")
			.DefaultLabel(FText::Format(LOCTEXT("OpModeLabel", "{0}"), { FText::FromString("Operation") }))
			.DefaultTooltip(FText::Format(LOCTEXT("OpModeTooltip", "Switch to {0} mode."), { FText::FromString("Operation") }))
			.HAlignCell(HAlign_Fill)
			.VAlignCell(VAlign_Fill)
			.FixedWidth(96.f)
			.OptionalIcon(FSlateIcon(FAppStyle::GetAppStyleSetName(), "Icons.Blueprint"))
		]
		+ SHorizontalBox::Slot()
		.Padding(5.f, 0.f)
		.HAlign(HAlign_Fill)
		.VAlign(VAlign_Center)
		.FillWidth(1.f)
		[
			SNew(SSpacer)
		]
		// Companion Separator (Rebind All)
		+SHorizontalBox::Slot()
		.HAlign(HAlign_Center)
		.VAlign(VAlign_Fill)
		.AutoWidth()
		[
			SNew(SSeparator)
			.SeparatorImage(FAppStyle::Get().GetBrush("Separator"))
			.Thickness(1.5f)
			.Orientation(EOrientation::Orient_Vertical)
			.Visibility_Lambda([this]() { return bShowRebindButton ? EVisibility::Visible : EVisibility::Collapsed; })
		]
		// Rebind All (Statically added here as we cannot probagagte visibility to its companion separator when dynamically added.)
		+ SHorizontalBox::Slot()
		.Padding(5.f, 0.f)
		.AutoWidth()
		.VAlign(VAlign_Center)
		[
			SNew(SButton)
			.ButtonStyle(&RCPanelStyle->FlatButtonStyle)
			.Visibility_Lambda([this]() { return bShowRebindButton ? EVisibility::Visible : EVisibility::Collapsed; })
			.OnClicked(this, &SRemoteControlPanel::OnClickRebindAllButton)
			.ContentPadding(2.f)
			[
				SNew(SHorizontalBox)

				+SHorizontalBox::Slot()
				.HAlign(HAlign_Center)
				.VAlign(VAlign_Center)
				.AutoWidth()
				.Padding(2.f)
				[
					SNew(SImage)
					.Image(FAppStyle::Get().GetBrush("Icons.Link"))
					.ColorAndOpacity(FSlateColor::UseForeground())
				]

				+SHorizontalBox::Slot()
				.VAlign(VAlign_Center)
				.Padding(4.f, 2.f)
				.FillWidth(1.f)
				[	
					SNew(STextBlock)
					.ToolTipText(LOCTEXT("RebindButtonToolTip", "Attempt to rebind all unbound entites of the preset."))
					.Text(LOCTEXT("RebindButtonText", "Rebind All"))
					.TextStyle(&RCPanelStyle->PanelTextStyle)
				]
			]
		]
		+ SHorizontalBox::Slot()
		.HAlign(HAlign_Right)
		.AutoWidth()
		[
			MiscWidgets
		];

	if (ToolbarWidgetContent.IsValid())
	{
		ToolbarWidgetContent->SetContent(Toolbar.ToSharedRef());
	}
}

void SRemoteControlPanel::RegisterAuxiliaryToolBar()
{
	UToolMenus* ToolMenus = UToolMenus::Get();
	if (!ToolMenus->IsMenuRegistered(AuxiliaryRemoteControlPanelToolBarName))
	{
		UToolMenu* ToolbarBuilder = ToolMenus->RegisterMenu(AuxiliaryRemoteControlPanelToolBarName, NAME_None, EMultiBoxType::SlimHorizontalToolBar);

#if 0
		ToolbarBuilder->StyleName = "AssetEditorToolbar";
#endif
		{
			FToolMenuSection& ToolsSection = ToolbarBuilder->AddSection("Tools");

			const FRemoteControlCommands& Commands = FRemoteControlCommands::Get();

			ToolsSection.AddEntry(FToolMenuEntry::InitWidget("Protocols"
				, SNew(SAutoResizeButton)
					.UICommand(FRemoteControlCommands::Get().ToggleProtocolMappings)
					.ForceSmallIcons_Static(SRemoteControlPanel::ShouldForceSmallIcons)
					.IconOverride(FSlateIcon(FAppStyle::GetAppStyleSetName(), "LevelEditor.Tabs.StatsViewer"))
				, Commands.ToggleProtocolMappings->GetLabel()
			)
			);
			
			ToolsSection.AddEntry(FToolMenuEntry::InitWidget("Logic"
				, SNew(SAutoResizeButton)
					.UICommand(FRemoteControlCommands::Get().ToggleLogicEditor)
					.ForceSmallIcons_Static(SRemoteControlPanel::ShouldForceSmallIcons)
					.IconOverride(FSlateIcon(FAppStyle::GetAppStyleSetName(), TEXT("GraphEditor.StateMachine_24x")))
				, Commands.ToggleLogicEditor->GetLabel()
			)
			);
		}
	}
}

void SRemoteControlPanel::GenerateAuxiliaryToolbar()
{
	RegisterAuxiliaryToolBar();

	AuxiliaryToolbarWidgetContent = SNew(SBorder)
		.BorderImage(FAppStyle::Get().GetBrush("Brushes.Panel"))
		[
			SNullWidget::NullWidget
		];

	UToolMenus* ToolMenus = UToolMenus::Get();
	IMainFrameModule& MainFrame = FModuleManager::Get().LoadModuleChecked<IMainFrameModule>("MainFrame");

	UToolMenu* GeneratedToolbar = ToolMenus->FindMenu(AuxiliaryRemoteControlPanelToolBarName);

	GeneratedToolbar->Context = FToolMenuContext(MainFrame.GetMainFrameCommandBindings());

	TSharedRef<class SWidget> ToolBarWidget = ToolMenus->GenerateWidget(GeneratedToolbar);

	AuxiliaryToolbar =
		SNew(SHorizontalBox)
		+ SHorizontalBox::Slot()
		.AutoWidth()
		[
			ToolBarWidget
		];

	if (AuxiliaryToolbarWidgetContent.IsValid())
	{
		AuxiliaryToolbarWidgetContent->SetContent(AuxiliaryToolbar.ToSharedRef());
	}
}

FText SRemoteControlPanel::HandlePresetName() const
{
	if (Preset)
	{
		return FText::FromString(Preset->GetName());
	}
	
	return FText::GetEmpty();
}

bool SRemoteControlPanel::CanSaveAsset() const
{
	return Preset.IsValid();
}

void SRemoteControlPanel::SaveAsset_Execute() const
{
	if (Preset.IsValid())
	{
		TArray<UPackage*> PackagesToSave;

		if (!Preset->IsAsset())
		{
			// Log an invalid object but don't try to save it
			UE_LOG(LogRemoteControl, Log, TEXT("Invalid object to save: %s"), (Preset.IsValid()) ? *Preset->GetFullName() : TEXT("Null Object"));
		}
		else
		{
			PackagesToSave.Add(Preset->GetOutermost());
		}

		constexpr bool bCheckDirtyOnAssetSave = false;
		constexpr bool bPromptToSave = false;

		FEditorFileUtils::PromptForCheckoutAndSave(PackagesToSave, bCheckDirtyOnAssetSave, bPromptToSave);
	}
}

bool SRemoteControlPanel::CanFindInContentBrowser() const
{
	return Preset.IsValid();
}

void SRemoteControlPanel::FindInContentBrowser_Execute() const
{
	if (Preset.IsValid())
	{
		TArray<UObject*> ObjectsToSyncTo;

		ObjectsToSyncTo.Add(Preset.Get());

		GEditor->SyncBrowserToObjects(ObjectsToSyncTo);
	}
}

bool SRemoteControlPanel::ShouldForceSmallIcons()
{
	// Find the DockTab that houses this RemoteControlPreset widget in it.
	FLevelEditorModule& LevelEditorModule = FModuleManager::GetModuleChecked<FLevelEditorModule>("LevelEditor");
	TSharedPtr<FTabManager> EditorTabManager = LevelEditorModule.GetLevelEditorTabManager();

	if (TSharedPtr<SDockTab> Tab = EditorTabManager->FindExistingLiveTab(FRemoteControlUIModule::RemoteControlPanelTabName))
	{
		if (TSharedPtr<SWindow> Window = Tab->GetParentWindow())
		{
			const FVector2D& ActualWindowSize = Window->GetSizeInScreen() / Window->GetDPIScaleFactor();

			// Need not to check for less than the minimum value as user can never go beyond that limit while resizing the parent window.
			return ActualWindowSize.X == SRemoteControlPanel::MinimumPanelWidth ? true : false;
		}
	}

	return false;
}

void SRemoteControlPanel::ToggleProtocolMappings_Execute()
{
	bIsInProtocolsMode = !bIsInProtocolsMode;

	if (PanelDrawer.IsValid())
	{
		TSharedRef<FRCPanelDrawerArgs> ProtocolsPanel = RegisteredDrawers.FindChecked(ERCPanels::RCP_Protocols);
		
		ProtocolsPanel->DrawerVisibility = bIsInProtocolsMode ? EVisibility::Visible : EVisibility::Collapsed;

		// When we are not in Protocols Mode collapse the drawer.
		PanelDrawer->TogglePanel(ProtocolsPanel, !bIsInProtocolsMode);

		if (!bIsInProtocolsMode)
		{
			TSharedRef<FRCPanelDrawerArgs> PropertiesPanel = RegisteredDrawers.FindChecked(ERCPanels::RCP_Properties);

			PanelDrawer->TogglePanel(PropertiesPanel);
		}

		if (EntityList.IsValid())
		{
			const bool bToggleProtcolMode = IsInProtocolsMode() && ActivePanel == ERCPanels::RCP_Protocols;

			EntityList->RebuildListWithColumns(bToggleProtcolMode ? EEntitiesListMode::Protocols : EEntitiesListMode::Default);
=======
bool SRemoteControlPanel::ShouldForceSmallIcons()
{
	// Find the DockTab that houses this RemoteControlPreset widget in it.
	FLevelEditorModule& LevelEditorModule = FModuleManager::GetModuleChecked<FLevelEditorModule>("LevelEditor");
	TSharedPtr<FTabManager> EditorTabManager = LevelEditorModule.GetLevelEditorTabManager();

	if (TSharedPtr<SDockTab> Tab = EditorTabManager->FindExistingLiveTab(FRemoteControlUIModule::RemoteControlPanelTabName))
	{
		if (TSharedPtr<SWindow> Window = Tab->GetParentWindow())
		{
			const FVector2D& ActualWindowSize = Window->GetSizeInScreen() / Window->GetDPIScaleFactor();

			// Need not to check for less than the minimum value as user can never go beyond that limit while resizing the parent window.
			return ActualWindowSize.X == SRemoteControlPanel::MinimumPanelWidth ? true : false;
>>>>>>> 4af6daef
		}
	}

	return false;
}

<<<<<<< HEAD
bool SRemoteControlPanel::CanToggleProtocolsMode() const
{
	return !bIsInLiveMode;
}

bool SRemoteControlPanel::IsInProtocolsMode() const
{
	return bIsInProtocolsMode;
}

void SRemoteControlPanel::ToggleLogicEditor_Execute()
{
=======
void SRemoteControlPanel::ToggleProtocolMappings_Execute()
{
	bIsInProtocolsMode = !bIsInProtocolsMode;

	if (PanelDrawer.IsValid())
	{
		TSharedRef<FRCPanelDrawerArgs> ProtocolsPanel = RegisteredDrawers.FindChecked(ERCPanels::RCP_Protocols);

		ProtocolsPanel->DrawerVisibility = bIsInProtocolsMode ? EVisibility::Visible : EVisibility::Collapsed;

		// When we are not in Protocols Mode collapse the drawer.
		PanelDrawer->TogglePanel(ProtocolsPanel, !bIsInProtocolsMode);

		if (!bIsInProtocolsMode)
		{
			TSharedRef<FRCPanelDrawerArgs> PropertiesPanel = RegisteredDrawers.FindChecked(ERCPanels::RCP_Properties);

			PanelDrawer->TogglePanel(PropertiesPanel);
		}

		if (EntityList.IsValid())
		{
			const bool bToggleProtcolMode = IsInProtocolsMode() && ActivePanel == ERCPanels::RCP_Protocols;

			EntityList->RebuildListWithColumns(bToggleProtcolMode ? EEntitiesListMode::Protocols : EEntitiesListMode::Default);
		}
	}
}

bool SRemoteControlPanel::CanToggleProtocolsMode() const
{
	return !bIsInLiveMode;
}

bool SRemoteControlPanel::IsInProtocolsMode() const
{
	return bIsInProtocolsMode;
}

void SRemoteControlPanel::ToggleLogicEditor_Execute()
{
>>>>>>> 4af6daef
	bIsLogicPanelEnabled = !bIsLogicPanelEnabled;

	if (PanelDrawer.IsValid() && (ActivePanel != ERCPanels::RCP_Properties || ActivePanel == ERCPanels::RCP_None))
	{
		TSharedRef<FRCPanelDrawerArgs> PropertiesPanel = RegisteredDrawers.FindChecked(ERCPanels::RCP_Properties);

		PanelDrawer->TogglePanel(PropertiesPanel);
	}
}

bool SRemoteControlPanel::CanToggleLogicPanel() const
{
	return !bIsInLiveMode;
}

bool SRemoteControlPanel::IsLogicPanelEnabled() const
{
	return !bIsInLiveMode && bIsLogicPanelEnabled;
}

void SRemoteControlPanel::OnRCPanelToggled(ERCPanels InPanelID)
{
	if (InPanelID != ActivePanel)
	{
		ActivePanel = InPanelID;
<<<<<<< HEAD
		
=======

>>>>>>> 4af6daef
		if (EntityList.IsValid() && !bIsInLiveMode)
		{
			const bool bToggleProtcolMode = IsInProtocolsMode() && ActivePanel == ERCPanels::RCP_Protocols;

			EntityList->RebuildListWithColumns(bToggleProtcolMode ? EEntitiesListMode::Protocols : EEntitiesListMode::Default);
		}
	}
}

TSharedPtr<class SRCLogicPanelBase> SRemoteControlPanel::GetActiveLogicPanel() const
{
	if (ControllerPanel->IsListFocused())
<<<<<<< HEAD
	{
		return ControllerPanel;
	}
	else if (BehaviourPanel->IsListFocused())
	{
		return BehaviourPanel;
	}
	else if (ActionPanel->IsListFocused())
	{
		return ActionPanel;
	}
	
=======
	{
		return ControllerPanel;
	}
	else if (BehaviourPanel->IsListFocused())
	{
		return BehaviourPanel;
	}
	else if (ActionPanel->IsListFocused())
	{
		return ActionPanel;
	}

>>>>>>> 4af6daef
	return nullptr;
}

void SRemoteControlPanel::DeleteEntity_Execute()
{
	// Currently used  as common entry point of Delete UI command for both RC Entity and Logic Items.
	// This could potentially be moved out if the Logic panels are moved to a separate tab.
<<<<<<< HEAD
	
	// ~ Delete Logic Item ~
	// 
=======

	// ~ Delete Logic Item ~
	//
>>>>>>> 4af6daef
	// If the user focus is currently active on a Logic panel then route the Delete command to it and return.
	if (TSharedPtr<SRCLogicPanelBase> ActiveLogicPanel = GetActiveLogicPanel())
	{
		ActiveLogicPanel->RequestDeleteSelectedItem();

		return; // handled
	}

	// ~ Delete Entity ~

	if (SelectedEntity->GetRCType() == SRCPanelTreeNode::FieldChild) // Field Child does not contain entity ID, that is why it should not be processed
	{
		return;
	}

	if (SelectedEntity->GetRCType() == SRCPanelTreeNode::Group)
	{
		FScopedTransaction Transaction(LOCTEXT("DeleteGroup", "Delete Group"));
		Preset->Modify();
		Preset->Layout.DeleteGroup(SelectedEntity->GetRCId());
	}
	else
	{
		FScopedTransaction Transaction(LOCTEXT("UnexposeFunction", "Unexpose remote control entity"));
		Preset->Modify();
		Preset->Unexpose(SelectedEntity->GetRCId());
	}

	EntityList->Refresh();
}

bool SRemoteControlPanel::CanDeleteEntity() const
{
	if (bIsInLiveMode)
	{
		return false;
	}

	if (TSharedPtr<SRCLogicPanelBase> ActiveLogicPanel = GetActiveLogicPanel())
	{
		return ActiveLogicPanel->GetSelectedLogicItem() != nullptr; // User has focus on a logic panel
	}

	if (SelectedEntity.IsValid() && Preset.IsValid())
	{
		// Do not allow default group to be deleted.
		return !Preset->Layout.IsDefaultGroup(SelectedEntity->GetRCId());
	}

	return false;
}

void SRemoteControlPanel::RenameEntity_Execute() const
{
	if (ControllerPanel->IsListFocused())
	{
		ControllerPanel->EnterRenameMode();
		return;
	}

	if (SelectedEntity->GetRCType() == SRCPanelTreeNode::FieldChild) // Field Child does not contain entity ID, that is why it should not be processed
	{
		return;
	}

	SelectedEntity->EnterRenameMode();
}

bool SRemoteControlPanel::CanRenameEntity() const
{
	if (bIsInLiveMode)
	{
		return false;
	}

	if (ControllerPanel->IsListFocused())
	{
		return true;
	}

	if (SelectedEntity.IsValid() && Preset.IsValid())
	{
		// Do not allow default group to be renamed.
		return !Preset->Layout.IsDefaultGroup(SelectedEntity->GetRCId());
	}

	return false;
}

void SRemoteControlPanel::SetLogicClipboardItem(UObject* InItem, TSharedPtr<SRCLogicPanelBase> InSourcePanel)
{
	LogicClipboardItem = InItem;
	LogicClipboardItemSource = InSourcePanel;
}

void SRemoteControlPanel::CopyItem_Execute()
{
	if (TSharedPtr<SRCLogicPanelBase> ActiveLogicPanel = GetActiveLogicPanel())
	{
		ActiveLogicPanel->CopySelectedPanelItem();
	}
}

bool SRemoteControlPanel::CanCopyItem() const
{
	if (bIsInLiveMode)
	{
		return false;
	}

	if (TSharedPtr<SRCLogicPanelBase> ActiveLogicPanel = GetActiveLogicPanel())
	{
		return ActiveLogicPanel->GetSelectedLogicItem().IsValid();
	}

	return false;
}

void SRemoteControlPanel::PasteItem_Execute()
{
	if (TSharedPtr<SRCLogicPanelBase> ActiveLogicPanel = GetActiveLogicPanel())
	{
		ActiveLogicPanel->PasteItemFromClipboard();
	}
}

bool SRemoteControlPanel::CanPasteItem() const
{
	if (bIsInLiveMode)
	{
		return false;
	}

	if(LogicClipboardItem)
	{
		if (TSharedPtr<SRCLogicPanelBase> ActiveLogicPanel = GetActiveLogicPanel())
		{
			// Currently we only support pasting items between panels of exactly the same type.
			if (LogicClipboardItemSource == ActiveLogicPanel)
			{
				return ActiveLogicPanel->CanPasteClipboardItem(LogicClipboardItem);
			}
		}
	}

	return false;
}

void SRemoteControlPanel::DuplicateItem_Execute()
{
	if (TSharedPtr<SRCLogicPanelBase> ActiveLogicPanel = GetActiveLogicPanel())
	{
		ActiveLogicPanel->DuplicateSelectedPanelItem();

		return;
	}
}

bool SRemoteControlPanel::CanDuplicateItem() const
{
	if (bIsInLiveMode)
	{
		return false;
	}

	if (TSharedPtr<SRCLogicPanelBase> ActiveLogicPanel = GetActiveLogicPanel())
	{
		return ActiveLogicPanel->GetSelectedLogicItem().IsValid();
	}

	return false;
}

void SRemoteControlPanel::OnSearchTextChanged(const FText& InFilterText)
{
	SearchTextFilter->SetRawFilterText(InFilterText);
	SearchBoxPtr->SetError(SearchTextFilter->GetFilterErrorText());
	*SearchedText = InFilterText;

	const int32 Length = InFilterText.ToString().Len();

	check(EntityList.IsValid());

	if (Length > 3)
	{
		EntityList->TryRefreshingSearch(InFilterText);
	}
	else if (Length == 3 || Length == 0) // Avoid unnecessary refresh if search text is below the threshold.
	{
		EntityList->ResetSearch();

		EntityList->Refresh();
	}
}

void SRemoteControlPanel::OnSearchTextCommitted(const FText& InFilterText, ETextCommit::Type InCommitType)
{
	if (InCommitType == ETextCommit::OnCleared || InFilterText.IsEmpty())
	{
		EntityList->ResetSearch();

		EntityList->Refresh();

		return;
	}

	OnSearchTextChanged(InFilterText);
}

void SRemoteControlPanel::PopulateSearchStrings(const SRCPanelTreeNode& Item, TArray<FString>& OutSearchStrings) const
{
	if (Preset.IsValid())
	{
		if (TSharedPtr<FRemoteControlEntity> Entity = Preset->GetExposedEntity<FRemoteControlEntity>(Item.GetRCId()).Pin())
		{
			OutSearchStrings.Add(Entity->GetLabel().ToString());
		}
	}
}

void SRemoteControlPanel::OnFilterChanged()
{
	check(FilterPtr.IsValid());

	FRCFilter Filter = FilterPtr->GetCombinedBackendFilter();

	EntityList->SetBackendFilter(Filter);
}

void SRemoteControlPanel::LoadSettings(const FGuid& InInstanceId)
{
	const FString SettingsString = InInstanceId.ToString();

	// Load all our data using the settings string as a key in the user settings ini.
	FilterPtr->LoadSettings(GEditorPerProjectIni, IRemoteControlUIModule::SettingsIniSection, SettingsString);
}

void SRemoteControlPanel::SaveSettings()
{
	if (Preset.IsValid() && FilterPtr.IsValid())
	{
		const FString SettingsString = Preset->GetPresetId().ToString();

		// Save all our data using the settings string as a key in the user settings ini.
		FilterPtr->SaveSettings(GEditorPerProjectIni, IRemoteControlUIModule::SettingsIniSection, SettingsString);
	}
}

void SRemoteControlPanel::DeleteEntity()
{
	if (CanDeleteEntity())
	{
		DeleteEntity_Execute();
	}
}

void SRemoteControlPanel::RenameEntity()
{
	if (CanRenameEntity())
	{
		RenameEntity_Execute();
	}
}


#undef LOCTEXT_NAMESPACE /*RemoteControlPanel*/<|MERGE_RESOLUTION|>--- conflicted
+++ resolved
@@ -152,11 +152,7 @@
 			{
 				return false;
 			}
-<<<<<<< HEAD
-			
-=======
-
->>>>>>> 4af6daef
+
 			if (InKeyEvent.GetKey() == EKeys::Delete)
 			{
 				PinnedOwner->DeleteEntity();
@@ -169,11 +165,7 @@
 				return true;
 			}
 		}
-<<<<<<< HEAD
-		
-=======
-
->>>>>>> 4af6daef
+
 		return false;
 	}
 
@@ -187,7 +179,6 @@
  * UI representation of a auto resizing button.
  */
 class SAutoResizeButton : public SCompoundWidget
-<<<<<<< HEAD
 {
 	SLATE_BEGIN_ARGS(SAutoResizeButton)
 		: _ForceSmallIcons(false)
@@ -249,7 +240,7 @@
 					[
 						IconWidget
 					]
-					
+
 					// Label Text
 					+ SHorizontalBox::Slot()
 					.AutoWidth()
@@ -313,7 +304,7 @@
 
 		return ECheckBoxState::Undetermined;
 	}
-	
+
 	/**
 	 * Called by Slate when this tool bar button's button is clicked
 	 */
@@ -343,163 +334,6 @@
 
 void SRemoteControlPanel::Construct(const FArguments& InArgs, URemoteControlPreset* InPreset, TSharedPtr<IToolkitHost> InToolkitHost)
 {
-=======
-{
-	SLATE_BEGIN_ARGS(SAutoResizeButton)
-		: _ForceSmallIcons(false)
-		, _UICommand(nullptr)
-		, _IconOverride()
-	{}
-
-		SLATE_ATTRIBUTE(bool, ForceSmallIcons)
-
-		/** UI Command must be mapped to MainFrame Command List. */
-		SLATE_ARGUMENT(TSharedPtr<const FUICommandInfo>, UICommand)
-
-		SLATE_ARGUMENT(TAttribute<FSlateIcon>, IconOverride)
-
-	SLATE_END_ARGS()
-
-public:
-
-	void Construct(const FArguments& InArgs)
-	{
-		bForceSmallIcons = InArgs._ForceSmallIcons;
-
-		UICommand = InArgs._UICommand;
-
-		IconOverride = InArgs._IconOverride;
-
-		// Mimic Toolbar button style
-		const FToolBarStyle& ToolBarStyle = FAppStyle::Get().GetWidgetStyle<FToolBarStyle>("AssetEditorToolbar");
-
-		// Get the label & tooltip from the UI Command.
-		const TAttribute<FText> ActualLabel = UICommand.IsValid() ? UICommand->GetLabel() : FText::GetEmpty();
-		const TAttribute<FText> ActualToolTip = UICommand.IsValid() ? UICommand->GetDescription() : FText::GetEmpty();
-
-		// If we were supplied an image than go ahead and use that, otherwise we use a null widget
-		TSharedRef<SLayeredImage> IconWidget = SNew(SLayeredImage)
-			.ColorAndOpacity(this, &SAutoResizeButton::GetIconForegroundColor)
-			.Visibility(EVisibility::HitTestInvisible)
-			.Image(this, &SAutoResizeButton::GetIconBrush);
-
-		ChildSlot
-		.Padding(ToolBarStyle.ButtonPadding.Left, 0.f, ToolBarStyle.ButtonPadding.Right, 0.f)
-			[
-				SNew(SCheckBox)
-				.Padding(ToolBarStyle.CheckBoxPadding)
-				.Style(&ToolBarStyle.ToggleButton)
-				.IsChecked(this , &SAutoResizeButton::HandleIsChecked)
-				.OnCheckStateChanged(this, &SAutoResizeButton::OnCheckStateChanged)
-				.ToolTipText(ActualToolTip)
-				.Content()
-				[
-					SNew(SHorizontalBox)
-
-					// Icon Widget
-					+ SHorizontalBox::Slot()
-					.AutoWidth()
-					.VAlign(VAlign_Center)
-					.HAlign(HAlign_Center)
-					.Padding(2.f, 4.f)
-					[
-						IconWidget
-					]
-
-					// Label Text
-					+ SHorizontalBox::Slot()
-					.AutoWidth()
-					.Padding(ToolBarStyle.LabelPadding)
-					.VAlign(VAlign_Center)
-					[
-						SNew(STextBlock)
-						.Visibility(this, &SAutoResizeButton::GetLabelVisibility)
-						.Text(ActualLabel)
-						.TextStyle(&ToolBarStyle.LabelStyle)	// Smaller font for tool tip labels
-					]
-				]
-			];
-	}
-
-private:
-
-	/** Called by Slate to determine whether labels are visible */
-	EVisibility GetLabelVisibility() const
-	{
-		const bool bUseSmallIcons = bForceSmallIcons.IsSet() ? bForceSmallIcons.Get() : false;
-
-		return bUseSmallIcons ? EVisibility::Collapsed : EVisibility::Visible;
-	}
-
-	/** Gets the icon brush for the toolbar block widget */
-	const FSlateBrush* GetIconBrush() const
-	{
-		const FSlateIcon ActionIcon = UICommand.IsValid() ?  UICommand->GetIcon() : FSlateIcon();
-		const FSlateIcon& ActualIcon = IconOverride.IsSet() ? IconOverride.Get() : ActionIcon;
-
-		return ActualIcon.GetIcon();
-	}
-
-	/** Retrieves the color used by icon brush. */
-	FSlateColor GetIconForegroundColor() const
-	{
-		// If any brush has a tint, don't assume it should be subdued
-		const FSlateBrush* Brush = GetIconBrush();
-		if (Brush && Brush->TintColor != FLinearColor::White)
-		{
-			return FLinearColor::White;
-		}
-
-		return FSlateColor::UseForeground();
-	}
-
-	/**
-	 * Called by Slate to check whether this toolbar button is checked or not.
-	 */
-	ECheckBoxState HandleIsChecked() const
-	{
-		IMainFrameModule& MainFrame = FModuleManager::Get().LoadModuleChecked<IMainFrameModule>("MainFrame");
-
-		TSharedPtr<FUICommandList> ActionList = MainFrame.GetMainFrameCommandBindings();
-
-		if (ActionList.IsValid() && UICommand.IsValid())
-		{
-			return ActionList->GetCheckState(UICommand.ToSharedRef());
-		}
-
-		return ECheckBoxState::Undetermined;
-	}
-
-	/**
-	 * Called by Slate when this tool bar button's button is clicked
-	 */
-	void OnCheckStateChanged(ECheckBoxState NewState)
-	{
-		IMainFrameModule& MainFrame = FModuleManager::Get().LoadModuleChecked<IMainFrameModule>("MainFrame");
-
-		TSharedPtr<FUICommandList> ActionList = MainFrame.GetMainFrameCommandBindings();
-
-		if (ActionList.IsValid() && UICommand.IsValid())
-		{
-			ActionList->TryExecuteAction(UICommand.ToSharedRef());
-		}
-	}
-
-private:
-
-	/** Should we use small icons or not. */
-	TAttribute<bool> bForceSmallIcons;
-
-	/** Holds the UI Command information of this button. */
-	TSharedPtr<const FUICommandInfo> UICommand;
-
-	/** Overriden icon to be used instead of default one. */
-	TAttribute<FSlateIcon> IconOverride;
-};
-
-void SRemoteControlPanel::Construct(const FArguments& InArgs, URemoteControlPreset* InPreset, TSharedPtr<IToolkitHost> InToolkitHost)
-{
->>>>>>> 4af6daef
 	OnLiveModeChange = InArgs._OnLiveModeChange;
 	Preset = TStrongObjectPtr<URemoteControlPreset>(InPreset);
 	WidgetRegistry = MakeShared<FRCPanelWidgetRegistry>();
@@ -556,11 +390,7 @@
 	FilterComboButton->AddMetadata(FilterComboButtonMetaData.ToSharedRef());
 
 	EntityProtocolDetails = SNew(SBox);
-<<<<<<< HEAD
-	
-=======
-
->>>>>>> 4af6daef
+
 	EntityList = SNew(SRCPanelExposedEntitiesList, Preset.Get(), WidgetRegistry)
 		.ExposeActorsComboButton(CreateExposeActorsButton())
 		.ExposeFunctionsComboButton(CreateExposeFunctionsButton())
@@ -597,7 +427,6 @@
 		[
 			ToolbarWidgetContent.ToSharedRef()
 		]
-<<<<<<< HEAD
 		+ SVerticalBox::Slot()
 		.HAlign(HAlign_Fill)
 		.AutoHeight()
@@ -612,22 +441,6 @@
 		.Padding(3.f, 0.f)
 		.AutoHeight()
 		[
-=======
-		+ SVerticalBox::Slot()
-		.HAlign(HAlign_Fill)
-		.AutoHeight()
-		[
-			// Separator
-			SNew(SSeparator)
-			.SeparatorImage(FAppStyle::Get().GetBrush("Separator"))
-			.Thickness(5.f)
-			.Orientation(EOrientation::Orient_Horizontal)
-		]
-		+ SVerticalBox::Slot()
-		.Padding(3.f, 0.f)
-		.AutoHeight()
-		[
->>>>>>> 4af6daef
 			// Auxiliary Toolbar
 			SNew(SHorizontalBox)
 
@@ -732,11 +545,7 @@
 	TSharedRef<SRCMajorPanel> LogicPanel = SNew(SRCMajorPanel)
 		.HeaderLabel(LOCTEXT("LogicPanelHeader", "LOGIC"))
 		.EnableFooter(false);
-<<<<<<< HEAD
-	
-=======
-
->>>>>>> 4af6daef
+
 	// Controllers with Behaviours panel
 	TSharedRef<SRCMajorPanel> ControllersAndBehavioursPanel = SNew(SRCMajorPanel)
 		.EnableHeader(false)
@@ -750,11 +559,7 @@
 		.Visibility_Lambda([this] { return !bIsInLiveMode && bIsLogicPanelEnabled && (ActivePanel == ERCPanels::RCP_Properties || ActivePanel == ERCPanels::RCP_None) ? EVisibility::Visible : EVisibility::Collapsed; });
 
 	ControllersAndBehavioursPanel->AddPanel(ControllerPanel.ToSharedRef(), 0.8f);
-<<<<<<< HEAD
-	
-=======
-
->>>>>>> 4af6daef
+
 	constexpr bool bResizable = false;
 	ControllersAndBehavioursPanel->AddPanel(BehaviourPanel.ToSharedRef(), 0.f, bResizable);
 
@@ -770,11 +575,7 @@
 		.Orientation(Orient_Horizontal)
 		.HitDetectionSplitterHandleSize(RCPanelStyle->SplitterHandleSize)
 		.PhysicalSplitterHandleSize(RCPanelStyle->SplitterHandleSize)
-<<<<<<< HEAD
-	
-=======
-
->>>>>>> 4af6daef
+
 		// Panel Drawer
 		+SSplitter::Slot()
 		.Value(0.05f)
@@ -799,7 +600,6 @@
 				.WidgetIndex_Lambda([this]() { return !bIsLogicPanelEnabled ? 0 : 1; })
 
 				+ SWidgetSwitcher::Slot()
-<<<<<<< HEAD
 				[
 					SNullWidget::NullWidget
 				]
@@ -807,9 +607,9 @@
 				+ SWidgetSwitcher::Slot()
 				[
 					LogicPanel
-				]	
+				]
 			]
-		
+
 			// 2. Exposed entities List with Logic Editor (Index : 1).
 			+ SWidgetSwitcher::Slot()
 			[
@@ -831,7 +631,7 @@
 					[
 						EntityList.ToSharedRef()
 					]
-			
+
 					+SSplitter::Slot()
 					.Value(0.6)
 					[
@@ -844,8 +644,8 @@
 			+ SWidgetSwitcher::Slot()
 			[
 				SNew(SSplitter)
-				.Orientation(EOrientation::Orient_Vertical)						
-				
+				.Orientation(EOrientation::Orient_Vertical)
+
 				// Exposed entities List
 				+ SSplitter::Slot()
 				.Value(TreeBindingSplitRatioTop)
@@ -859,7 +659,7 @@
 				[
 					EntityList.ToSharedRef()
 				]
-					
+
 				// Entity Details
 				+ SSplitter::Slot()
 				.Value(TreeBindingSplitRatioBottom)
@@ -867,13 +667,13 @@
 					CreateEntityDetailsView()
 				]
 			]
-				
+
 			// 4. Properties with Protocols (Index : 3).
 			+ SWidgetSwitcher::Slot()
 			[
 				SNew(SSplitter)
-				.Orientation(EOrientation::Orient_Vertical)						
-				
+				.Orientation(EOrientation::Orient_Vertical)
+
 				// Exposed entities List
 				+ SSplitter::Slot()
 				.Value(TreeBindingSplitRatioTop)
@@ -887,7 +687,7 @@
 				[
 					EntityList.ToSharedRef()
 				]
-			
+
 				// Protocol Details
 				+ SSplitter::Slot()
 				.Value(TreeBindingSplitRatioBottom)
@@ -895,7 +695,7 @@
 					EntityProtocolDetails.ToSharedRef()
 				]
 			]
-					
+
 			// 5. Output Log (Index : 4).
 			+ SWidgetSwitcher::Slot()
 			[
@@ -906,15 +706,15 @@
 			+ SWidgetSwitcher::Slot()
 			[
 				SNew(SSplitter)
-				.Orientation(EOrientation::Orient_Horizontal)						
-				
+				.Orientation(EOrientation::Orient_Horizontal)
+
 				// Exposed entities List
 				+ SSplitter::Slot()
 				.Value(0.5f)
 				[
 					EntityList.ToSharedRef()
 				]
-			
+
 				// Logic Panel
 				+ SSplitter::Slot()
 				.Value(0.5f)
@@ -978,186 +778,6 @@
 	LoadSettings(InPreset->GetPresetId());
 }
 
-=======
-				[
-					SNullWidget::NullWidget
-				]
-
-				+ SWidgetSwitcher::Slot()
-				[
-					LogicPanel
-				]
-			]
-
-			// 2. Exposed entities List with Logic Editor (Index : 1).
-			+ SWidgetSwitcher::Slot()
-			[
-				SNew(SWidgetSwitcher)
-				.WidgetIndex_Lambda([this]() { return !bIsLogicPanelEnabled ? 0 : 1; })
-
-				+ SWidgetSwitcher::Slot()
-				[
-					EntityList.ToSharedRef()
-				]
-
-				+ SWidgetSwitcher::Slot()
-				[
-					SNew(SSplitter)
-					.Orientation(Orient_Horizontal)
-
-					+SSplitter::Slot()
-					.Value(0.4)
-					[
-						EntityList.ToSharedRef()
-					]
-
-					+SSplitter::Slot()
-					.Value(0.6)
-					[
-						LogicPanel
-					]
-				]
-			]
-
-			// 3. Properties with Entity Details (Index : 2).
-			+ SWidgetSwitcher::Slot()
-			[
-				SNew(SSplitter)
-				.Orientation(EOrientation::Orient_Vertical)
-
-				// Exposed entities List
-				+ SSplitter::Slot()
-				.Value(TreeBindingSplitRatioTop)
-				.OnSlotResized(SSplitter::FOnSlotResized::CreateLambda([](float InNewSize)
-				{
-					URemoteControlSettings* Settings = GetMutableDefault<URemoteControlSettings>();
-					Settings->TreeBindingSplitRatio = InNewSize;
-					Settings->PostEditChange();
-					Settings->SaveConfig();
-				}))
-				[
-					EntityList.ToSharedRef()
-				]
-
-				// Entity Details
-				+ SSplitter::Slot()
-				.Value(TreeBindingSplitRatioBottom)
-				[
-					CreateEntityDetailsView()
-				]
-			]
-
-			// 4. Properties with Protocols (Index : 3).
-			+ SWidgetSwitcher::Slot()
-			[
-				SNew(SSplitter)
-				.Orientation(EOrientation::Orient_Vertical)
-
-				// Exposed entities List
-				+ SSplitter::Slot()
-				.Value(TreeBindingSplitRatioTop)
-				.OnSlotResized(SSplitter::FOnSlotResized::CreateLambda([](float InNewSize)
-				{
-					URemoteControlSettings* Settings = GetMutableDefault<URemoteControlSettings>();
-					Settings->TreeBindingSplitRatio = InNewSize;
-					Settings->PostEditChange();
-					Settings->SaveConfig();
-				}))
-				[
-					EntityList.ToSharedRef()
-				]
-
-				// Protocol Details
-				+ SSplitter::Slot()
-				.Value(TreeBindingSplitRatioBottom)
-				[
-					EntityProtocolDetails.ToSharedRef()
-				]
-			]
-
-			// 5. Output Log (Index : 4).
-			+ SWidgetSwitcher::Slot()
-			[
-				OutputLogDockPanel
-			]
-
-			// 6. Live (Index : 5).
-			+ SWidgetSwitcher::Slot()
-			[
-				SNew(SSplitter)
-				.Orientation(EOrientation::Orient_Horizontal)
-
-				// Exposed entities List
-				+ SSplitter::Slot()
-				.Value(0.5f)
-				[
-					EntityList.ToSharedRef()
-				]
-
-				// Logic Panel
-				+ SSplitter::Slot()
-				.Value(0.5f)
-				[
-					LogicPanel
-				]
-			]
-		];
-
-	ChildSlot
-		[
-			SNew(SVerticalBox)
-			+SVerticalBox::Slot()
-			.HAlign(HAlign_Fill)
-			.AutoHeight()
-			[
-				HeaderPanel
-			]
-			+ SVerticalBox::Slot()
-			.HAlign(HAlign_Fill)
-			.AutoHeight()
-			[
-				// Separator
-				SNew(SSeparator)
-				.SeparatorImage(FAppStyle::Get().GetBrush("Separator"))
-				.Thickness(5.f)
-				.Orientation(EOrientation::Orient_Horizontal)
-			]
-			+ SVerticalBox::Slot()
-			.HAlign(HAlign_Fill)
-			.FillHeight(1.f)
-			[
-				ContentPanel
-			]
-			+ SVerticalBox::Slot()
-			.HAlign(HAlign_Fill)
-			.AutoHeight()
-			[
-				// Separator
-				SNew(SSeparator)
-				.SeparatorImage(FAppStyle::Get().GetBrush("Separator"))
-				.Thickness(5.f)
-				.Orientation(EOrientation::Orient_Horizontal)
-			]
-			+ SVerticalBox::Slot()
-			.HAlign(HAlign_Fill)
-			.AutoHeight()
-			[
-				FooterPanel
-			]
-		];
-
-
-	InputProcessor = MakeShared<FRemoteControlPanelInputProcessor>(SharedThis(this));
-	FSlateApplication::Get().RegisterInputPreProcessor(InputProcessor);
-
-	RegisterEvents();
-	RegisterPanels();
-	CacheLevelClasses();
-	Refresh();
-	LoadSettings(InPreset->GetPresetId());
-}
-
->>>>>>> 4af6daef
 SRemoteControlPanel::~SRemoteControlPanel()
 {
 	SaveSettings();
@@ -1172,15 +792,6 @@
 
 	// Remove protocol bindings
 	IRemoteControlProtocolWidgetsModule& ProtocolWidgetsModule = FModuleManager::LoadModuleChecked<IRemoteControlProtocolWidgetsModule>("RemoteControlProtocolWidgets");
-<<<<<<< HEAD
-	ProtocolWidgetsModule.ResetProtocolBindingList();	
-
-	// Unregister with UI module
-	if (FModuleManager::Get().IsModuleLoaded("RemoteControlUIModule"))
-	{
-		FRemoteControlUIModule::Get().UnregisterRemoteControlPanel(this);
-	}	
-=======
 	ProtocolWidgetsModule.ResetProtocolBindingList();
 
 	// Unregister with UI module
@@ -1188,7 +799,6 @@
 	{
 		FRemoteControlUIModule::Get().UnregisterRemoteControlPanel(this);
 	}
->>>>>>> 4af6daef
 }
 
 void SRemoteControlPanel::Shutdown()
@@ -1210,7 +820,6 @@
 	if (!ensure(InPropertyArgs.IsValid()))
 	{
 		return false;
-<<<<<<< HEAD
 	}
 
 	const FRCExposesPropertyArgs::EType ExtensionArgsType = InPropertyArgs.GetType();
@@ -1253,50 +862,6 @@
 	return false;
 }
 
-=======
-	}
-
-	const FRCExposesPropertyArgs::EType ExtensionArgsType = InPropertyArgs.GetType();
-
-	auto CheckCachedExposedArgs = [this, InPropertyArgs](const TArray<UObject*> InOwnerObjects, const FString& InPath, bool bIsCheckIsBoundByFullPath)
-	{
-		if (CachedExposedPropertyArgs.Contains(InPropertyArgs))
-		{
-			return true;
-		}
-
-		const bool bAllObjectsExposed = IsAllObjectsExposed(InOwnerObjects, InPath, bIsCheckIsBoundByFullPath);
-
-		if (bAllObjectsExposed)
-		{
-			CachedExposedPropertyArgs.Emplace(InPropertyArgs);
-		}
-
-		return bAllObjectsExposed;
-	};
-
-	if (ExtensionArgsType == FRCExposesPropertyArgs::EType::E_Handle)
-	{
-		TArray<UObject*> OuterObjects;
-		InPropertyArgs.PropertyHandle->GetOuterObjects(OuterObjects);
-		const FString Path = InPropertyArgs.PropertyHandle->GeneratePathToProperty();
-
-		constexpr bool bIsCheckIsBoundByFullPath = true;
-		return CheckCachedExposedArgs({ OuterObjects }, Path, bIsCheckIsBoundByFullPath);
-	}
-	else if (ExtensionArgsType == FRCExposesPropertyArgs::EType::E_OwnerObject)
-	{
-		constexpr bool bIsCheckIsBoundByFullPath = false;
-		return CheckCachedExposedArgs({ InPropertyArgs.OwnerObject.Get()}, InPropertyArgs.PropertyPath, bIsCheckIsBoundByFullPath);
-	}
-
-	// It never should hit this point
-	ensure(false);
-
-	return false;
-}
-
->>>>>>> 4af6daef
 bool SRemoteControlPanel::IsAllObjectsExposed(TArray<UObject*> InOuterObjects, const FString& InPath, bool bUsingDuplicatesInPath)
 {
 	TArray<TSharedPtr<FRemoteControlProperty>, TInlineAllocator<1>> PotentialMatches;
@@ -1336,11 +901,7 @@
 	return bAllObjectsExposed;
 }
 
-<<<<<<< HEAD
-void SRemoteControlPanel::ToggleProperty(const FRCExposesPropertyArgs& InPropertyArgs)
-=======
 void SRemoteControlPanel::ToggleProperty(const FRCExposesPropertyArgs& InPropertyArgs, FString InDesiredName)
->>>>>>> 4af6daef
 {
 	if (!ensure(InPropertyArgs.IsValid()))
 	{
@@ -1381,11 +942,7 @@
 				if (Object)
 				{
 					constexpr bool bCleanDuplicates = true; // GeneratePathToProperty duplicates container name (Array.Array[1], Set.Set[1], etc...)
-<<<<<<< HEAD
-					ExposeProperty(Object, FRCFieldPathInfo{ InPropertyArgs.PropertyHandle->GeneratePathToProperty(), bCleanDuplicates });
-=======
 					ExposeProperty(Object, FRCFieldPathInfo{ InPropertyArgs.PropertyHandle->GeneratePathToProperty(), bCleanDuplicates }, InDesiredName);
->>>>>>> 4af6daef
 				}
 			}
 
@@ -1477,7 +1034,6 @@
 			.OnClicked(this, &SRemoteControlPanel::OnClickIgnoreWarnings)
 			.TextStyle(FAppStyle::Get(), "DialogButtonText")
 			.Text(LOCTEXT("RemoteControlIgnoreWarningEnable", "Ignore"))
-<<<<<<< HEAD
 		];
 }
 
@@ -1501,33 +1057,7 @@
 }
 
 TSharedRef<SWidget> SRemoteControlPanel::CreateExposeFunctionsButton()
-{	
-=======
-		];
-}
-
-TSharedRef<SWidget> SRemoteControlPanel::CreateGetterSetterIgnoredWarning() const
-{
-	FProperty* IgnoreGetterSetterCheckProperty = FindFieldChecked<FProperty>(URemoteControlSettings::StaticClass(), GET_MEMBER_NAME_CHECKED(URemoteControlSettings, bIgnoreGetterSetterCheck));
-	FFormatNamedArguments Arguments;
-	Arguments.Add(TEXT("PropertyName"), IgnoreGetterSetterCheckProperty->GetDisplayNameText());
-	FText ProtectedIgnoredWarningText = FText::Format(LOCTEXT("RemoteControlGetterSetterIgnoredWarning", "Warning: The editor setting '{PropertyName}' is currently enabled\nThis will let properties which have Getter/Setter let through for certain checks"), Arguments);
-
-	return SNew(SWarningOrErrorBox)
-		.Visibility_Lambda([](){ return GetDefault<URemoteControlSettings>()->bIgnoreGetterSetterCheck && !GetDefault<URemoteControlSettings>()->bIgnoreWarnings ? EVisibility::Visible : EVisibility::Collapsed; })
-		.MessageStyle(EMessageStyle::Warning)
-		.Message(ProtectedIgnoredWarningText)
-		[
-			SNew(SButton)
-			.OnClicked(this, &SRemoteControlPanel::OnClickIgnoreWarnings)
-			.TextStyle(FAppStyle::Get(), "DialogButtonText")
-			.Text(LOCTEXT("RemoteControlIgnoreWarningEnable", "Ignore"))
-		];
-}
-
-TSharedRef<SWidget> SRemoteControlPanel::CreateExposeFunctionsButton()
-{
->>>>>>> 4af6daef
+{
 	FMenuBuilder MenuBuilder(true, nullptr);
 
 	SAssignNew(BlueprintPicker, SRCPanelFunctionPicker)
@@ -1548,11 +1078,7 @@
 		.Label(LOCTEXT("ActorFunctionsLabel", "Actor Functions"))
 		.ObjectClass(AActor::StaticClass())
 		.OnSelectFunction(this, &SRemoteControlPanel::ExposeFunction);
-<<<<<<< HEAD
-	
-=======
-
->>>>>>> 4af6daef
+
 	MenuBuilder.BeginSection(NAME_None, LOCTEXT("ExposeHeader", "Expose"));
 	{
 		constexpr bool bNoIndent = true;
@@ -1593,11 +1119,7 @@
 	}
 
 	MenuBuilder.EndSection();
-<<<<<<< HEAD
-	
-=======
-
->>>>>>> 4af6daef
+
 	return SAssignNew(ExposeFunctionsComboButton, SComboButton)
 		.AddMetaData<FTagMetaData>(FTagMetaData(TEXT("Expose Functions")))
 		.IsEnabled_Lambda([this]() { return !this->bIsInLiveMode; })
@@ -1626,15 +1148,9 @@
 }
 
 TSharedRef<SWidget> SRemoteControlPanel::CreateExposeActorsButton()
-<<<<<<< HEAD
-{	
+{
 	FMenuBuilder MenuBuilder(true, nullptr);
-	
-=======
-{
-	FMenuBuilder MenuBuilder(true, nullptr);
-
->>>>>>> 4af6daef
+
 	MenuBuilder.BeginSection(NAME_None, LOCTEXT("ExposeHeader", "Expose"));
 	{
 		constexpr bool bNoIndent = true;
@@ -1702,11 +1218,7 @@
 	}
 
 	MenuBuilder.EndSection();
-<<<<<<< HEAD
-	
-=======
-
->>>>>>> 4af6daef
+
 	return SAssignNew(ExposeActorsComboButton, SComboButton)
 		.AddMetaData<FTagMetaData>(FTagMetaData(TEXT("Expose Actors")))
 		.IsEnabled_Lambda([this]() { return !this->bIsInLiveMode; })
@@ -2800,1004 +2312,6 @@
 	}
 }
 
-<<<<<<< HEAD
-void SRemoteControlPanel::CacheLevelClasses()
-{
-	CachedClassesInLevel.Empty();
-	constexpr bool bAllowPIE = false;
-
-	if (UWorld* World = URemoteControlPreset::GetWorld(Preset.Get(), bAllowPIE))
-	{
-		for (TActorIterator<AActor> It(World, AActor::StaticClass(), EActorIteratorFlags::SkipPendingKill); It; ++It)
-		{
-			CacheActorClass(*It);
-		}
-		
-		if (ClassPicker)
-		{
-			ClassPicker->Refresh();
-		}
-	}
-}
-
-void SRemoteControlPanel::OnActorAddedToLevel(AActor* Actor)
-{
-	if (Actor)
-	{
-		CacheActorClass(Actor);
-		if (ClassPicker)
-		{
-			ClassPicker->Refresh();
-		}
-
-		UpdateActorFunctionPicker();
-	}
-}
-
-void SRemoteControlPanel::OnLevelActorsRemoved(AActor* Actor)
-{
-	if (Actor)
-	{
-		if (ClassPicker)
-		{
-			ClassPicker->Refresh();
-		}
-
-		UpdateActorFunctionPicker();
-	}
-}
-
-void SRemoteControlPanel::OnLevelActorListChanged()
-{
-	UpdateActorFunctionPicker();
-}
-
-void SRemoteControlPanel::CacheActorClass(AActor* Actor)
-{
-	if (RemoteControlPanelUtils::IsExposableActor(Actor))
-	{
-		UClass* Class = Actor->GetClass();
-		do
-		{
-			CachedClassesInLevel.Emplace(Class);
-			Class = Class->GetSuperClass();
-		}
-		while(Class != UObject::StaticClass() && Class != nullptr);
-	}
-}
-
-void SRemoteControlPanel::OnMapChange(uint32)
-{
-	CacheLevelClasses();
-	
-	if (ClassPicker)
-	{
-		ClassPicker->Refresh();	
-	}
-
-	UpdateRebindButtonVisibility();
-
-	// Clear the widget cache on map change to make sure we don't keep widgets around pointing to potentially stale objects.
-	WidgetRegistry->Clear();
-	Refresh();
-}
-
-void SRemoteControlPanel::BindRemoteControlCommands()
-{
-	const FRemoteControlCommands& Commands = FRemoteControlCommands::Get();
-
-	IMainFrameModule& MainFrame = FModuleManager::Get().LoadModuleChecked<IMainFrameModule>("MainFrame");
-
-	FUICommandList& ActionList = *MainFrame.GetMainFrameCommandBindings();
-
-	ActionList.MapAction(
-		Commands.SavePreset,
-		FExecuteAction::CreateSP(this, &SRemoteControlPanel::SaveAsset_Execute),
-		FCanExecuteAction::CreateSP(this, &SRemoteControlPanel::CanSaveAsset));
-
-	ActionList.MapAction(
-		Commands.FindPresetInContentBrowser,
-		FExecuteAction::CreateSP(this, &SRemoteControlPanel::FindInContentBrowser_Execute),
-		FCanExecuteAction::CreateSP(this, &SRemoteControlPanel::CanFindInContentBrowser));
-
-	ActionList.MapAction(
-		Commands.ToggleProtocolMappings,
-		FExecuteAction::CreateSP(this, &SRemoteControlPanel::ToggleProtocolMappings_Execute),
-		FCanExecuteAction::CreateSP(this, &SRemoteControlPanel::CanToggleProtocolsMode),
-		FIsActionChecked::CreateSP(this, &SRemoteControlPanel::IsInProtocolsMode),
-		FIsActionButtonVisible::CreateSP(this, &SRemoteControlPanel::CanToggleProtocolsMode));
-
-	ActionList.MapAction(
-		Commands.ToggleLogicEditor,
-		FExecuteAction::CreateSP(this, &SRemoteControlPanel::ToggleLogicEditor_Execute),
-		FCanExecuteAction::CreateSP(this, &SRemoteControlPanel::CanToggleLogicPanel),
-		FIsActionChecked::CreateSP(this, &SRemoteControlPanel::IsLogicPanelEnabled),
-		FIsActionButtonVisible::CreateSP(this, &SRemoteControlPanel::CanToggleLogicPanel));
-
-	ActionList.MapAction(
-		Commands.DeleteEntity,
-		FExecuteAction::CreateSP(this, &SRemoteControlPanel::DeleteEntity_Execute),
-		FCanExecuteAction::CreateSP(this, &SRemoteControlPanel::CanDeleteEntity));
-
-	ActionList.MapAction(
-		Commands.RenameEntity,
-		FExecuteAction::CreateSP(this, &SRemoteControlPanel::RenameEntity_Execute),
-		FCanExecuteAction::CreateSP(this, &SRemoteControlPanel::CanRenameEntity));
-
-	ActionList.MapAction(
-		Commands.CopyItem,
-		FExecuteAction::CreateSP(this, &SRemoteControlPanel::CopyItem_Execute),
-		FCanExecuteAction::CreateSP(this, &SRemoteControlPanel::CanCopyItem));
-
-	ActionList.MapAction(
-		Commands.PasteItem,
-		FExecuteAction::CreateSP(this, &SRemoteControlPanel::PasteItem_Execute),
-		FCanExecuteAction::CreateSP(this, &SRemoteControlPanel::CanPasteItem));
-
-	ActionList.MapAction(
-		Commands.DuplicateItem,
-		FExecuteAction::CreateSP(this, &SRemoteControlPanel::DuplicateItem_Execute),
-		FCanExecuteAction::CreateSP(this, &SRemoteControlPanel::CanDuplicateItem));
-}
-
-void SRemoteControlPanel::RegisterEvents()
-{
-	FEditorDelegates::MapChange.AddSP(this, &SRemoteControlPanel::OnMapChange);
-	
-	if (GEditor)
-	{
-		GEditor->OnBlueprintReinstanced().AddSP(this, &SRemoteControlPanel::OnBlueprintReinstanced);
-	}
-
-	if (GEngine)
-	{
-		GEngine->OnLevelActorAdded().AddSP(this, &SRemoteControlPanel::OnActorAddedToLevel);
-		GEngine->OnLevelActorListChanged().AddSP(this, &SRemoteControlPanel::OnLevelActorListChanged);
-		GEngine->OnLevelActorDeleted().AddSP(this, &SRemoteControlPanel::OnLevelActorsRemoved);
-	}
-
-	Preset->OnEntityExposed().AddSP(this, &SRemoteControlPanel::OnEntityExposed);
-	Preset->OnEntityUnexposed().AddSP(this, &SRemoteControlPanel::OnEntityUnexposed);
-
-	UMaterial::OnMaterialCompilationFinished().AddSP(this, &SRemoteControlPanel::OnMaterialCompiled);
-}
-
-void SRemoteControlPanel::UnregisterEvents()
-{
-	Preset->OnEntityExposed().RemoveAll(this);
-	Preset->OnEntityUnexposed().RemoveAll(this);
-	
-	if (GEngine)
-	{
-		GEngine->OnLevelActorDeleted().RemoveAll(this);
-		GEngine->OnLevelActorListChanged().RemoveAll(this);
-		GEngine->OnLevelActorAdded().RemoveAll(this);
-	}
-	
-	if (GEditor)
-	{
-		GEditor->OnBlueprintReinstanced().RemoveAll(this);
-	}
-
-	FEditorDelegates::MapChange.RemoveAll(this);
-
-	UMaterial::OnMaterialCompilationFinished().RemoveAll(this);
-}
-
-void SRemoteControlPanel::RegisterPanels()
-{
-	if (PanelDrawer.IsValid())
-	{
-		PanelDrawer->OnRCPanelToggled().BindSP(this, &SRemoteControlPanel::OnRCPanelToggled);
-		
-		PanelDrawer->CanToggleRCPanel().BindLambda([this]()
-			{
-				return !bIsInLiveMode;
-			}
-		);
-
-		{// Properties Panel
-			TSharedRef<FRCPanelDrawerArgs> PropertiesPanel = MakeShared<FRCPanelDrawerArgs>(ERCPanels::RCP_Properties);
-
-			PropertiesPanel->bDrawnByDefault = true;
-			PropertiesPanel->bRotateIconBy90 = true;
-			PropertiesPanel->Label = LOCTEXT("PropertiesPanelLabel", "Expose");
-			PropertiesPanel->ToolTip = LOCTEXT("PropertiesPanelTooltip", "Open exposed properties panel.");
-			PropertiesPanel->Icon = FSlateIcon(FAppStyle::GetAppStyleSetName(), "EditorPreferences.TabIcon");
-
-			PanelDrawer->RegisterPanel(PropertiesPanel);
-
-			RegisteredDrawers.Add(PropertiesPanel->GetPanelID(), PropertiesPanel);
-		}
-		
-		{// Properties With Details Panel
-			TSharedRef<FRCPanelDrawerArgs> EntityDetailsPanel = MakeShared<FRCPanelDrawerArgs>(ERCPanels::RCP_EntityDetails);
-
-			EntityDetailsPanel->bDrawnByDefault = false;
-			EntityDetailsPanel->bRotateIconBy90 = false;
-			EntityDetailsPanel->Label = LOCTEXT("EntityDetailsPanelLabel", "Details");
-			EntityDetailsPanel->ToolTip = LOCTEXT("EntityDetailsPanelTooltip", "Open entity details panel.");
-			EntityDetailsPanel->Icon = FSlateIcon(FAppStyle::GetAppStyleSetName(), "LevelEditor.Tabs.Details");
-
-			PanelDrawer->RegisterPanel(EntityDetailsPanel);
-
-			RegisteredDrawers.Add(EntityDetailsPanel->GetPanelID(), EntityDetailsPanel);
-		}
-
-		{// Properties With Protocols Panel
-			TSharedRef<FRCPanelDrawerArgs> EntityProtocolsPanel = MakeShared<FRCPanelDrawerArgs>(ERCPanels::RCP_Protocols);
-			const FRemoteControlCommands& Commands = FRemoteControlCommands::Get();
-
-			EntityProtocolsPanel->bDrawnByDefault = true;
-			EntityProtocolsPanel->bRotateIconBy90 = false;
-			EntityProtocolsPanel->DrawerVisibility = bIsInProtocolsMode ? EVisibility::Visible : EVisibility::Collapsed;
-			EntityProtocolsPanel->Label = Commands.ToggleProtocolMappings->GetLabel();
-			EntityProtocolsPanel->ToolTip = LOCTEXT("EntityProtocolsPanelTooltip", "Open entity protocols panel.");
-			EntityProtocolsPanel->Icon = FSlateIcon(FAppStyle::GetAppStyleSetName(), "LevelEditor.Tabs.StatsViewer");
-
-			PanelDrawer->RegisterPanel(EntityProtocolsPanel);
-
-			RegisteredDrawers.Add(EntityProtocolsPanel->GetPanelID(), EntityProtocolsPanel);
-		}
-
-		{// Output Log Panel
-			TSharedRef<FRCPanelDrawerArgs> OutputLogPanel = MakeShared<FRCPanelDrawerArgs>(ERCPanels::RCP_OutputLog);
-
-			OutputLogPanel->bDrawnByDefault = true;
-			OutputLogPanel->bRotateIconBy90 = false;
-			OutputLogPanel->DrawerVisibility = FRemoteControlLogger::Get().IsEnabled() ? EVisibility::Visible : EVisibility::Collapsed;
-			OutputLogPanel->Label = LOCTEXT("OutputLogPanelPanelLabel", "Log");
-			OutputLogPanel->ToolTip = LOCTEXT("OutputLogPanelPanelTooltip", "Open output log panel.");
-			OutputLogPanel->Icon = FSlateIcon(FAppStyle::GetAppStyleSetName(), "MessageLog.TabIcon");
-
-			PanelDrawer->RegisterPanel(OutputLogPanel);
-
-			RegisteredDrawers.Add(OutputLogPanel->GetPanelID(), OutputLogPanel);
-		}
-
-		{// Live Panel
-			TSharedRef<FRCPanelDrawerArgs> LivePanel = MakeShared<FRCPanelDrawerArgs>(ERCPanels::RCP_Live);
-
-			LivePanel->bDrawnByDefault = true;
-			LivePanel->bRotateIconBy90 = false;
-			LivePanel->DrawerVisibility = bIsInLiveMode ? EVisibility::Visible : EVisibility::Collapsed;
-			LivePanel->Label = LOCTEXT("LivePanelPanelLabel", "Live");
-			LivePanel->ToolTip = LOCTEXT("LivePanelTooltip", "Open live panel.");
-			LivePanel->Icon = FSlateIcon(FAppStyle::GetAppStyleSetName(), "LevelEditor.Tabs.StatsViewer");
-
-			PanelDrawer->RegisterPanel(LivePanel);
-
-			RegisteredDrawers.Add(LivePanel->GetPanelID(), LivePanel);
-		}
-	}
-}
-
-void SRemoteControlPanel::UnregisterPanels()
-{
-	if (PanelDrawer.IsValid())
-	{
-		PanelDrawer->OnRCPanelToggled().Unbind();
-		PanelDrawer->CanToggleRCPanel().Unbind();
-
-		for (TMap<ERCPanels, TSharedRef<FRCPanelDrawerArgs>>::TIterator RegisteredDrawer = RegisteredDrawers.CreateIterator(); RegisteredDrawer; ++RegisteredDrawer)
-		{
-			PanelDrawer->UnregisterPanel(RegisteredDrawer->Value);
-
-			RegisteredDrawer.RemoveCurrent();
-		}
-	}
-}
-
-void SRemoteControlPanel::Refresh()
-{
-	TRACE_CPUPROFILER_EVENT_SCOPE(SRemoteControlPanel::Refresh);
-
-	{
-		TRACE_CPUPROFILER_EVENT_SCOPE(SRemoteControlPanel::RefreshBlueprintPicker);
-		BlueprintPicker->Refresh();
-	}
-	{
-		TRACE_CPUPROFILER_EVENT_SCOPE(SRemoteControlPanel::RefreshActorFunctionPicker);
-		ActorFunctionPicker->Refresh();
-	}
-	{
-		TRACE_CPUPROFILER_EVENT_SCOPE(SRemoteControlPanel::RefreshSubsystemFunctionPicker);
-		SubsystemFunctionPicker->Refresh();
-	}
-
-	EntityList->Refresh();
-}
-
-void SRemoteControlPanel::AddToolbarWidget(TSharedRef<SWidget> Widget)
-{
-	ToolbarWidgets.AddUnique(Widget);
-}
-
-void SRemoteControlPanel::RemoveAllToolbarWidgets()
-{
-	ToolbarWidgets.Empty();
-}
-
-void SRemoteControlPanel::Unexpose(const FRCExposesPropertyArgs& InPropertyArgs)
-{
-	if (!InPropertyArgs.IsValid())
-	{
-		return;
-	}
-
-	auto CheckAndUnexpose = [&](TArray<UObject*> InOuterObjects, const FString& InPath, bool bInUsingDuplicatesInPath)
-	{
-		// Find an exposed property with the same path.
-		TArray<TSharedPtr<FRemoteControlProperty>, TInlineAllocator<1>> PotentialMatches;
-		for (const TWeakPtr<FRemoteControlProperty>& WeakProperty : Preset->GetExposedEntities<FRemoteControlProperty>())
-		{
-			if (TSharedPtr<FRemoteControlProperty> Property = WeakProperty.Pin())
-			{
-				// If that was exposed by property path it should be checked by the full path with duplicated like propertypath.propertypath[0]
-				// If that was exposed by the owner object it should be without duplicated in the path, just propertypath[0]
-				const bool bIsbound = bInUsingDuplicatesInPath ? Property->CheckIsBoundToPropertyPath(InPath) : Property->CheckIsBoundToString(InPath);
-				if (bIsbound)
-				{
-					PotentialMatches.Add(Property);
-				}
-			}
-		}
-
-		for (const TSharedPtr<FRemoteControlProperty>& Property : PotentialMatches)
-		{
-			if (Property->ContainsBoundObjects(InOuterObjects))
-			{
-				Preset->Unexpose(Property->GetId());
-				break;
-			}
-		}
-	};
-
-	const FRCExposesPropertyArgs::EType ExtensionArgsType = InPropertyArgs.GetType();
-
-	if (ExtensionArgsType == FRCExposesPropertyArgs::EType::E_Handle)
-	{
-		TArray<UObject*> OuterObjects;
-		InPropertyArgs.PropertyHandle->GetOuterObjects(OuterObjects);
-
-		constexpr bool bUsingDuplicatesInPath = true;
-		CheckAndUnexpose(OuterObjects, InPropertyArgs.PropertyHandle->GeneratePathToProperty(), bUsingDuplicatesInPath);
-	}
-	else if (ExtensionArgsType == FRCExposesPropertyArgs::EType::E_OwnerObject)
-	{
-		constexpr bool bUsingDuplicatesInPath = false;
-		CheckAndUnexpose({ InPropertyArgs.OwnerObject.Get()}, InPropertyArgs.PropertyPath, bUsingDuplicatesInPath);
-	}
-}
-
-void SRemoteControlPanel::OnLogCheckboxToggle(ECheckBoxState State)
-{
-	const bool bIsLogEnabled = (State == ECheckBoxState::Checked) ? true : false;
-	FRemoteControlLogger::Get().EnableLog(bIsLogEnabled);
-	
-	if (PanelDrawer.IsValid())
-	{
-		TSharedRef<FRCPanelDrawerArgs> OutputLogPanel = RegisteredDrawers.FindChecked(ERCPanels::RCP_OutputLog);
-
-		OutputLogPanel->DrawerVisibility = bIsLogEnabled ? EVisibility::Visible : EVisibility::Collapsed;
-
-		// When we are not enabling log collapse the drawer.
-		PanelDrawer->TogglePanel(OutputLogPanel, !bIsLogEnabled);
-
-		if (!bIsLogEnabled)
-		{
-			TSharedRef<FRCPanelDrawerArgs> PropertiesPanel = RegisteredDrawers.FindChecked(ERCPanels::RCP_Properties);
-
-			PanelDrawer->TogglePanel(PropertiesPanel);
-		}
-	}
-}
-
-void SRemoteControlPanel::OnBlueprintReinstanced()
-{
-	Refresh();
-}
-
-void SRemoteControlPanel::ExposeProperty(UObject* Object, FRCFieldPathInfo Path)
-{
-	if (Path.Resolve(Object))
-	{
-		FRemoteControlPresetExposeArgs Args;
-		Args.GroupId = GetSelectedGroup();
-		Preset->ExposeProperty(Object, MoveTemp(Path), MoveTemp(Args));
-	}
-}
-
-void SRemoteControlPanel::ExposeFunction(UObject* Object, UFunction* Function)
-{
-	if (ExposeFunctionsComboButton)
-	{
-		ExposeFunctionsComboButton->SetIsOpen(false);
-	}
-	
-	FScopedTransaction Transaction(LOCTEXT("ExposeFunction", "ExposeFunction"));
-	Preset->Modify();
-
-	FRemoteControlPresetExposeArgs Args;
-	Args.GroupId = GetSelectedGroup();
-	Preset->ExposeFunction(Object, Function, MoveTemp(Args));
-}
-
-void SRemoteControlPanel::OnExposeActor(const FAssetData& AssetData)
-{
-	ExposeActor(Cast<AActor>(AssetData.GetAsset()));
-}
-
-void SRemoteControlPanel::ExposeActor(AActor* Actor)
-{
-	if (Actor)
-	{
-		FScopedTransaction Transaction(LOCTEXT("ExposeActor", "Expose Actor"));
-		Preset->Modify();
-		
-		FRemoteControlPresetExposeArgs Args;
-		Args.GroupId = GetSelectedGroup();
-		
-		Preset->ExposeActor(Actor, Args);
-	}
-}
-
-TSharedRef<SWidget> SRemoteControlPanel::CreateEntityDetailsView()
-{
-	WrappedEntityDetailsView = SNew(SBorder)
-		.BorderImage(&RCPanelStyle->ContentAreaBrush)
-		.Padding(RCPanelStyle->PanelPadding);
-
-	// Details Panel Dock Widget.
-	TSharedRef<SRCMinorPanel> EntityDetailsDockPanel = SNew(SRCMinorPanel)
-		.HeaderLabel(LOCTEXT("EntityDetailsLabel", "Details"))
-		[
-			WrappedEntityDetailsView.ToSharedRef()
-		];
-
-	// Details Panel Icon
-	const TSharedRef<SWidget> DetailsIcon = SNew(SImage)
-		.Image(FAppStyle::Get().GetBrush("LevelEditor.Tabs.Details"))
-		.ColorAndOpacity(FSlateColor::UseForeground());
-
-	EntityDetailsDockPanel->AddHeaderToolbarItem(EToolbar::Left, DetailsIcon);
-
-	FDetailsViewArgs Args;
-	Args.bShowOptions = false;
-	Args.bAllowFavoriteSystem = false;
-	Args.bAllowSearch = false;
-	Args.bShowScrollBar = false;
-
-	EntityDetailsView = FModuleManager::GetModuleChecked<FPropertyEditorModule>("PropertyEditor").CreateStructureDetailView(MoveTemp(Args), FStructureDetailsViewArgs(), nullptr);
-
-	UpdateEntityDetailsView(EntityList->GetSelectedEntity());
-	
-	const bool bCanShowDetailsView = SelectedEntity.IsValid() && (SelectedEntity->GetRCType() != SRCPanelTreeNode::Group) && (SelectedEntity->GetRCType() != SRCPanelTreeNode::FieldChild);
-
-	if (bCanShowDetailsView)
-	{
-		if (ensure(EntityDetailsView && EntityDetailsView->GetWidget()))
-		{
-			WrappedEntityDetailsView->SetContent(EntityDetailsView->GetWidget().ToSharedRef());
-		}
-	}
-	else
-	{
-		WrappedEntityDetailsView->SetContent(NoneSelectedWidget.ToSharedRef());
-	}
-
-	return EntityDetailsDockPanel;
-}
-
-void SRemoteControlPanel::UpdateEntityDetailsView(const TSharedPtr<SRCPanelTreeNode>& SelectedNode)
-{
-	TSharedPtr<FStructOnScope> SelectedEntityPtr;
-
-	SelectedEntity = SelectedNode;
-	
-	if (SelectedEntity)
-	{
-		if (SelectedEntity->GetRCType() != SRCPanelTreeNode::Group &&
-			SelectedEntity->GetRCType() != SRCPanelTreeNode::FieldChild) // Field Child does not contain entity ID, that is why it should not be processed
-		{
-			const TSharedPtr<FRemoteControlEntity> Entity = Preset->GetExposedEntity<FRemoteControlEntity>(SelectedEntity->GetRCId()).Pin();
-			SelectedEntityPtr = RemoteControlPanelUtils::GetEntityOnScope(Entity, Preset->GetExposedEntityType(SelectedEntity->GetRCId()));
-		}
-	}
-
-	const bool bCanShowDetailsView = SelectedEntity.IsValid() && (SelectedEntity->GetRCType() != SRCPanelTreeNode::Group) && (SelectedEntity->GetRCType() != SRCPanelTreeNode::FieldChild);
-
-	if (bCanShowDetailsView)
-	{
-		if (EntityDetailsView)
-		{
-			EntityDetailsView->SetStructureData(SelectedEntityPtr);
-
-			WrappedEntityDetailsView->SetContent(EntityDetailsView->GetWidget().ToSharedRef());
-		}
-	}
-	else
-	{
-		WrappedEntityDetailsView->SetContent(NoneSelectedWidget.ToSharedRef());
-	}
-
-	static const FName ProtocolWidgetsModuleName = "RemoteControlProtocolWidgets";	
-	if(SelectedEntity.IsValid() && FModuleManager::Get().IsModuleLoaded(ProtocolWidgetsModuleName) && ensure(Preset.IsValid()))
-	{
-		if (const TSharedPtr<FRemoteControlEntity> RCEntity = Preset->GetExposedEntity(SelectedEntity->GetRCId()).Pin())
-		{
-			if(RCEntity->IsBound())
-			{
-				IRemoteControlProtocolWidgetsModule& ProtocolWidgetsModule = FModuleManager::LoadModuleChecked<IRemoteControlProtocolWidgetsModule>(ProtocolWidgetsModuleName);
-				EntityProtocolDetails->SetContent(ProtocolWidgetsModule.GenerateDetailsForEntity(Preset.Get(), RCEntity->GetId()));
-			}
-			else
-			{
-				EntityProtocolDetails->SetContent(NoneSelectedWidget.ToSharedRef());
-			}
-		}
-	}
-	else
-	{
-		EntityProtocolDetails->SetContent(NoneSelectedWidget.ToSharedRef());
-	}
-
-	// Trigger search to list the search results specific to selected group.
-	if (SearchedText.IsValid() && !SearchedText->IsEmptyOrWhitespace() && SearchedText->ToString().Len() > 3)
-	{
-		OnSearchTextChanged(*SearchedText);
-	}
-}
-
-void SRemoteControlPanel::UpdateRebindButtonVisibility()
-{
-	if (URemoteControlPreset* PresetPtr = Preset.Get())
-	{
-		for (TWeakPtr<FRemoteControlEntity> WeakEntity : PresetPtr->GetExposedEntities<FRemoteControlEntity>())
-		{
-			if (TSharedPtr<FRemoteControlEntity> Entity = WeakEntity.Pin())
-			{
-				if (!Entity->IsBound())
-				{
-					bShowRebindButton = true;
-					return;
-				}
-			}
-		}
-	}
-
-	bShowRebindButton = false;
-}
-
-FReply SRemoteControlPanel::OnClickRebindAllButton()
-{
-	if (URemoteControlPreset* PresetPtr = Preset.Get())
-	{
-		PresetPtr->RebindUnboundEntities();
-
-		UpdateRebindButtonVisibility();
-	}
-	return FReply::Handled();
-}
-
-void SRemoteControlPanel::UpdateActorFunctionPicker()
-{
-	if (GEditor && ActorFunctionPicker && !NextTickTimerHandle.IsValid())
-	{
-		NextTickTimerHandle = GEditor->GetTimerManager()->SetTimerForNextTick(FTimerDelegate::CreateLambda([WeakPanelPtr = TWeakPtr<SRemoteControlPanel>(StaticCastSharedRef<SRemoteControlPanel>(AsShared()))]()
-		{
-			if (TSharedPtr<SRemoteControlPanel> PanelPtr = WeakPanelPtr.Pin())
-			{
-				PanelPtr->ActorFunctionPicker->Refresh();
-				PanelPtr->NextTickTimerHandle.Invalidate();
-			}
-		}));
-	}
-}
-
-void SRemoteControlPanel::OnEntityExposed(URemoteControlPreset* InPreset, const FGuid& InEntityId)
-{
-	CachedExposedPropertyArgs.Empty();
-}
-
-void SRemoteControlPanel::OnEntityUnexposed(URemoteControlPreset* InPreset, const FGuid& InEntityId)
-{
-	CachedExposedPropertyArgs.Empty();
-}
-
-FReply SRemoteControlPanel::OnClickSettingsButton()
-{
-	FModuleManager::LoadModuleChecked<ISettingsModule>("Settings").ShowViewer("Project", "Plugins", "Remote Control");
-	return FReply::Handled();
-}
-
-void SRemoteControlPanel::OnMaterialCompiled(UMaterialInterface* MaterialInterface)
-{
-	bMaterialsCompiledThisFrame = true;
-}
-
-void SRemoteControlPanel::TriggerMaterialCompiledRefresh()
-{
-	bool bTriggerRefresh = true;
-
-	// Clear the widget cache on material compiled to make sure we have valid property nodes for IPropertyRowGenerator
-	if (TSharedPtr<SWindow> Window = FSlateApplication::Get().FindWidgetWindow(SharedThis(this)))
-	{
-		const TArray<TSharedRef<SWindow>>& ChildWindows = Window->GetChildWindows();
-		// Selecting a material from the RC window can trigger material recompiles, 
-		// If we refresh the widgets right away we might end up closing the material selection window while the user is 
-		// still selecting a material. Therefore we must wait until that window is closed before refreshing the panel.
-		if (ChildWindows.Num())
-		{
-			bTriggerRefresh = false;
-
-			if (!ChildWindows[0]->GetOnWindowClosedEvent().IsBound())
-			{
-				ChildWindows[0]->GetOnWindowClosedEvent().AddLambda([WeakThis = TWeakPtr<SRemoteControlPanel>(SharedThis(this))](const TSharedRef<SWindow>&)
-					{
-						if (TSharedPtr<SRemoteControlPanel> Panel = WeakThis.Pin())
-						{
-							Panel->WidgetRegistry->Clear();
-							Panel->Refresh();
-						}
-					});
-			}
-		}
-	}
-
-	if (bTriggerRefresh)
-	{
-		WidgetRegistry->Clear();
-		Refresh();
-	}
-}
-
-
-void SRemoteControlPanel::RegisterDefaultToolBar()
-{
-	UToolMenus* ToolMenus = UToolMenus::Get();
-	if (!ToolMenus->IsMenuRegistered(DefaultRemoteControlPanelToolBarName))
-	{
-		UToolMenu* ToolbarBuilder = ToolMenus->RegisterMenu(DefaultRemoteControlPanelToolBarName, NAME_None, EMultiBoxType::SlimHorizontalToolBar);
-
-#if 0
-		ToolbarBuilder->StyleName = "AssetEditorToolbar";
-#endif
-		{
-			FToolMenuSection& AssetSection = ToolbarBuilder->AddSection("Asset");
-			AssetSection.AddEntry(FToolMenuEntry::InitToolBarButton(FRemoteControlCommands::Get().SavePreset, TAttribute<FText>(), TAttribute<FText>(), FSlateIcon(FAppStyle::GetAppStyleSetName(), TEXT("Icons.Save"))));
-			AssetSection.AddEntry(FToolMenuEntry::InitToolBarButton(FRemoteControlCommands::Get().FindPresetInContentBrowser, LOCTEXT("FindInContentBrowserButton", "Browse"), TAttribute<FText>(), FSlateIcon(FAppStyle::GetAppStyleSetName(), TEXT("LevelEditor.OpenContentBrowser"))));
-			AssetSection.AddSeparator("Common");
-		}
-	}
-}
-
-void SRemoteControlPanel::GenerateToolbar()
-{
-	RegisterDefaultToolBar();
-
-	ToolbarWidgetContent = SNew(SBorder)
-		.BorderImage(FAppStyle::Get().GetBrush("Brushes.Panel"))
-		[
-			SNullWidget::NullWidget
-		];
-
-	UToolMenus* ToolMenus = UToolMenus::Get();
-	IMainFrameModule& MainFrame = FModuleManager::Get().LoadModuleChecked<IMainFrameModule>("MainFrame");
-
-	UToolMenu* GeneratedToolbar = ToolMenus->FindMenu(DefaultRemoteControlPanelToolBarName);
-	
-	GeneratedToolbar->Context = FToolMenuContext(MainFrame.GetMainFrameCommandBindings());
-	
-	TSharedRef<class SWidget> ToolBarWidget = ToolMenus->GenerateWidget(GeneratedToolbar);
-
-	TSharedRef<SWidget> MiscWidgets = SNullWidget::NullWidget;
-
-	if (ToolbarWidgets.Num() > 0)
-	{
-		TSharedRef<SHorizontalBox> MiscWidgetsHBox = SNew(SHorizontalBox);
-
-		for (int32 WidgetIdx = 0; WidgetIdx < ToolbarWidgets.Num(); ++WidgetIdx)
-		{
-			MiscWidgetsHBox->AddSlot()
-				.HAlign(HAlign_Center)
-				.VAlign(VAlign_Fill)
-				.AutoWidth()
-				[
-					SNew(SSeparator)
-					.SeparatorImage(FAppStyle::Get().GetBrush("Separator"))
-					.Thickness(2.f)
-					.Orientation(EOrientation::Orient_Vertical)
-				];
-
-			MiscWidgetsHBox->AddSlot()
-				.Padding(5.f, 0.f)
-				.AutoWidth()
-				.VAlign(VAlign_Center)
-				[
-					ToolbarWidgets[WidgetIdx]
-				];
-		}
-
-		MiscWidgets = MiscWidgetsHBox;
-	}
-
-	Toolbar =
-		SNew(SHorizontalBox)
-		+ SHorizontalBox::Slot()
-		.AutoWidth()
-		[
-			ToolBarWidget
-		]
-		+ SHorizontalBox::Slot()
-		.Padding(5.f, 0.f)
-		.HAlign(HAlign_Fill)
-		.VAlign(VAlign_Center)
-		.AutoWidth()
-		[
-			SNew(STextBlock)
-			.Text(this, &SRemoteControlPanel::HandlePresetName)
-		]
-		+ SHorizontalBox::Slot()
-		.Padding(5.f, 0.f)
-		.HAlign(HAlign_Fill)
-		.VAlign(VAlign_Center)
-		.FillWidth(1.f)
-		[
-			SNew(SSpacer)
-		]
-		+SHorizontalBox::Slot()
-		.Padding(5.f, 0.f)
-		.HAlign(HAlign_Fill)
-		.VAlign(VAlign_Center)
-		.AutoWidth()
-		[
-			SNew(SRCModeSwitcher)
-			.DefaultMode("Setup")
-			.OnModeSwitched_Lambda([this](const SRCModeSwitcher::FRCMode& NewMode)
-				{
-					if (NewMode.ModeId == TEXT("Operation"))
-					{
-						bIsInLiveMode = true;
-					}
-					else if (NewMode.ModeId == TEXT("Setup"))
-					{
-						bIsInLiveMode = false;
-					}
-
-					bIsLogicPanelEnabled = bIsInLiveMode;
-
-					if (PanelDrawer.IsValid())
-					{
-						TSharedRef<FRCPanelDrawerArgs> LivePanel = RegisteredDrawers.FindChecked(ERCPanels::RCP_Live);
-
-						LivePanel->DrawerVisibility = bIsInLiveMode ? EVisibility::Visible : EVisibility::Collapsed;
-
-						// When we are not in Live Mode collapse the drawer.
-						PanelDrawer->TogglePanel(LivePanel, !bIsInLiveMode);
-
-						if (!bIsInLiveMode)
-						{
-							TSharedRef<FRCPanelDrawerArgs> PropertiesPanel = RegisteredDrawers.FindChecked(ERCPanels::RCP_Properties);
-
-							PanelDrawer->TogglePanel(PropertiesPanel);
-						}
-					}
-
-					OnLiveModeChange.ExecuteIfBound(SharedThis(this), bIsInLiveMode);
-				}
-			)
-		
-			+ SRCModeSwitcher::Mode("Setup")
-			.DefaultLabel(FText::Format(LOCTEXT("SetupModeLabel", "{0}"), { FText::FromString("Setup") }))
-			.DefaultTooltip(FText::Format(LOCTEXT("SetupModeTooltip", "Switch to {0} mode."), { FText::FromString("Setup") }))
-			.HAlignCell(HAlign_Fill)
-			.VAlignCell(VAlign_Fill)
-			.FixedWidth(96.f)
-			.OptionalIcon(FSlateIcon(FAppStyle::GetAppStyleSetName(), "LevelEditor.Tabs.Outliner"))
-
-			+ SRCModeSwitcher::Mode("Operation")
-			.DefaultLabel(FText::Format(LOCTEXT("OpModeLabel", "{0}"), { FText::FromString("Operation") }))
-			.DefaultTooltip(FText::Format(LOCTEXT("OpModeTooltip", "Switch to {0} mode."), { FText::FromString("Operation") }))
-			.HAlignCell(HAlign_Fill)
-			.VAlignCell(VAlign_Fill)
-			.FixedWidth(96.f)
-			.OptionalIcon(FSlateIcon(FAppStyle::GetAppStyleSetName(), "Icons.Blueprint"))
-		]
-		+ SHorizontalBox::Slot()
-		.Padding(5.f, 0.f)
-		.HAlign(HAlign_Fill)
-		.VAlign(VAlign_Center)
-		.FillWidth(1.f)
-		[
-			SNew(SSpacer)
-		]
-		// Companion Separator (Rebind All)
-		+SHorizontalBox::Slot()
-		.HAlign(HAlign_Center)
-		.VAlign(VAlign_Fill)
-		.AutoWidth()
-		[
-			SNew(SSeparator)
-			.SeparatorImage(FAppStyle::Get().GetBrush("Separator"))
-			.Thickness(1.5f)
-			.Orientation(EOrientation::Orient_Vertical)
-			.Visibility_Lambda([this]() { return bShowRebindButton ? EVisibility::Visible : EVisibility::Collapsed; })
-		]
-		// Rebind All (Statically added here as we cannot probagagte visibility to its companion separator when dynamically added.)
-		+ SHorizontalBox::Slot()
-		.Padding(5.f, 0.f)
-		.AutoWidth()
-		.VAlign(VAlign_Center)
-		[
-			SNew(SButton)
-			.ButtonStyle(&RCPanelStyle->FlatButtonStyle)
-			.Visibility_Lambda([this]() { return bShowRebindButton ? EVisibility::Visible : EVisibility::Collapsed; })
-			.OnClicked(this, &SRemoteControlPanel::OnClickRebindAllButton)
-			.ContentPadding(2.f)
-			[
-				SNew(SHorizontalBox)
-
-				+SHorizontalBox::Slot()
-				.HAlign(HAlign_Center)
-				.VAlign(VAlign_Center)
-				.AutoWidth()
-				.Padding(2.f)
-				[
-					SNew(SImage)
-					.Image(FAppStyle::Get().GetBrush("Icons.Link"))
-					.ColorAndOpacity(FSlateColor::UseForeground())
-				]
-
-				+SHorizontalBox::Slot()
-				.VAlign(VAlign_Center)
-				.Padding(4.f, 2.f)
-				.FillWidth(1.f)
-				[	
-					SNew(STextBlock)
-					.ToolTipText(LOCTEXT("RebindButtonToolTip", "Attempt to rebind all unbound entites of the preset."))
-					.Text(LOCTEXT("RebindButtonText", "Rebind All"))
-					.TextStyle(&RCPanelStyle->PanelTextStyle)
-				]
-			]
-		]
-		+ SHorizontalBox::Slot()
-		.HAlign(HAlign_Right)
-		.AutoWidth()
-		[
-			MiscWidgets
-		];
-
-	if (ToolbarWidgetContent.IsValid())
-	{
-		ToolbarWidgetContent->SetContent(Toolbar.ToSharedRef());
-	}
-}
-
-void SRemoteControlPanel::RegisterAuxiliaryToolBar()
-{
-	UToolMenus* ToolMenus = UToolMenus::Get();
-	if (!ToolMenus->IsMenuRegistered(AuxiliaryRemoteControlPanelToolBarName))
-	{
-		UToolMenu* ToolbarBuilder = ToolMenus->RegisterMenu(AuxiliaryRemoteControlPanelToolBarName, NAME_None, EMultiBoxType::SlimHorizontalToolBar);
-
-#if 0
-		ToolbarBuilder->StyleName = "AssetEditorToolbar";
-#endif
-		{
-			FToolMenuSection& ToolsSection = ToolbarBuilder->AddSection("Tools");
-
-			const FRemoteControlCommands& Commands = FRemoteControlCommands::Get();
-
-			ToolsSection.AddEntry(FToolMenuEntry::InitWidget("Protocols"
-				, SNew(SAutoResizeButton)
-					.UICommand(FRemoteControlCommands::Get().ToggleProtocolMappings)
-					.ForceSmallIcons_Static(SRemoteControlPanel::ShouldForceSmallIcons)
-					.IconOverride(FSlateIcon(FAppStyle::GetAppStyleSetName(), "LevelEditor.Tabs.StatsViewer"))
-				, Commands.ToggleProtocolMappings->GetLabel()
-			)
-			);
-			
-			ToolsSection.AddEntry(FToolMenuEntry::InitWidget("Logic"
-				, SNew(SAutoResizeButton)
-					.UICommand(FRemoteControlCommands::Get().ToggleLogicEditor)
-					.ForceSmallIcons_Static(SRemoteControlPanel::ShouldForceSmallIcons)
-					.IconOverride(FSlateIcon(FAppStyle::GetAppStyleSetName(), TEXT("GraphEditor.StateMachine_24x")))
-				, Commands.ToggleLogicEditor->GetLabel()
-			)
-			);
-		}
-	}
-}
-
-void SRemoteControlPanel::GenerateAuxiliaryToolbar()
-{
-	RegisterAuxiliaryToolBar();
-
-	AuxiliaryToolbarWidgetContent = SNew(SBorder)
-		.BorderImage(FAppStyle::Get().GetBrush("Brushes.Panel"))
-		[
-			SNullWidget::NullWidget
-		];
-
-	UToolMenus* ToolMenus = UToolMenus::Get();
-	IMainFrameModule& MainFrame = FModuleManager::Get().LoadModuleChecked<IMainFrameModule>("MainFrame");
-
-	UToolMenu* GeneratedToolbar = ToolMenus->FindMenu(AuxiliaryRemoteControlPanelToolBarName);
-
-	GeneratedToolbar->Context = FToolMenuContext(MainFrame.GetMainFrameCommandBindings());
-
-	TSharedRef<class SWidget> ToolBarWidget = ToolMenus->GenerateWidget(GeneratedToolbar);
-
-	AuxiliaryToolbar =
-		SNew(SHorizontalBox)
-		+ SHorizontalBox::Slot()
-		.AutoWidth()
-		[
-			ToolBarWidget
-		];
-
-	if (AuxiliaryToolbarWidgetContent.IsValid())
-	{
-		AuxiliaryToolbarWidgetContent->SetContent(AuxiliaryToolbar.ToSharedRef());
-	}
-}
-
-FText SRemoteControlPanel::HandlePresetName() const
-{
-	if (Preset)
-	{
-		return FText::FromString(Preset->GetName());
-	}
-	
-	return FText::GetEmpty();
-}
-
-bool SRemoteControlPanel::CanSaveAsset() const
-{
-	return Preset.IsValid();
-}
-
-void SRemoteControlPanel::SaveAsset_Execute() const
-{
-	if (Preset.IsValid())
-	{
-		TArray<UPackage*> PackagesToSave;
-
-		if (!Preset->IsAsset())
-		{
-			// Log an invalid object but don't try to save it
-			UE_LOG(LogRemoteControl, Log, TEXT("Invalid object to save: %s"), (Preset.IsValid()) ? *Preset->GetFullName() : TEXT("Null Object"));
-		}
-		else
-		{
-			PackagesToSave.Add(Preset->GetOutermost());
-		}
-
-		constexpr bool bCheckDirtyOnAssetSave = false;
-		constexpr bool bPromptToSave = false;
-
-		FEditorFileUtils::PromptForCheckoutAndSave(PackagesToSave, bCheckDirtyOnAssetSave, bPromptToSave);
-	}
-}
-
-bool SRemoteControlPanel::CanFindInContentBrowser() const
-{
-	return Preset.IsValid();
-}
-
-void SRemoteControlPanel::FindInContentBrowser_Execute() const
-{
-	if (Preset.IsValid())
-	{
-		TArray<UObject*> ObjectsToSyncTo;
-
-		ObjectsToSyncTo.Add(Preset.Get());
-
-		GEditor->SyncBrowserToObjects(ObjectsToSyncTo);
-	}
-}
-
 bool SRemoteControlPanel::ShouldForceSmallIcons()
 {
 	// Find the DockTab that houses this RemoteControlPreset widget in it.
@@ -3825,7 +2339,7 @@
 	if (PanelDrawer.IsValid())
 	{
 		TSharedRef<FRCPanelDrawerArgs> ProtocolsPanel = RegisteredDrawers.FindChecked(ERCPanels::RCP_Protocols);
-		
+
 		ProtocolsPanel->DrawerVisibility = bIsInProtocolsMode ? EVisibility::Visible : EVisibility::Collapsed;
 
 		// When we are not in Protocols Mode collapse the drawer.
@@ -3843,29 +2357,10 @@
 			const bool bToggleProtcolMode = IsInProtocolsMode() && ActivePanel == ERCPanels::RCP_Protocols;
 
 			EntityList->RebuildListWithColumns(bToggleProtcolMode ? EEntitiesListMode::Protocols : EEntitiesListMode::Default);
-=======
-bool SRemoteControlPanel::ShouldForceSmallIcons()
-{
-	// Find the DockTab that houses this RemoteControlPreset widget in it.
-	FLevelEditorModule& LevelEditorModule = FModuleManager::GetModuleChecked<FLevelEditorModule>("LevelEditor");
-	TSharedPtr<FTabManager> EditorTabManager = LevelEditorModule.GetLevelEditorTabManager();
-
-	if (TSharedPtr<SDockTab> Tab = EditorTabManager->FindExistingLiveTab(FRemoteControlUIModule::RemoteControlPanelTabName))
-	{
-		if (TSharedPtr<SWindow> Window = Tab->GetParentWindow())
-		{
-			const FVector2D& ActualWindowSize = Window->GetSizeInScreen() / Window->GetDPIScaleFactor();
-
-			// Need not to check for less than the minimum value as user can never go beyond that limit while resizing the parent window.
-			return ActualWindowSize.X == SRemoteControlPanel::MinimumPanelWidth ? true : false;
->>>>>>> 4af6daef
-		}
-	}
-
-	return false;
-}
-
-<<<<<<< HEAD
+		}
+	}
+}
+
 bool SRemoteControlPanel::CanToggleProtocolsMode() const
 {
 	return !bIsInLiveMode;
@@ -3878,28 +2373,33 @@
 
 void SRemoteControlPanel::ToggleLogicEditor_Execute()
 {
-=======
-void SRemoteControlPanel::ToggleProtocolMappings_Execute()
-{
-	bIsInProtocolsMode = !bIsInProtocolsMode;
-
-	if (PanelDrawer.IsValid())
-	{
-		TSharedRef<FRCPanelDrawerArgs> ProtocolsPanel = RegisteredDrawers.FindChecked(ERCPanels::RCP_Protocols);
-
-		ProtocolsPanel->DrawerVisibility = bIsInProtocolsMode ? EVisibility::Visible : EVisibility::Collapsed;
-
-		// When we are not in Protocols Mode collapse the drawer.
-		PanelDrawer->TogglePanel(ProtocolsPanel, !bIsInProtocolsMode);
-
-		if (!bIsInProtocolsMode)
-		{
-			TSharedRef<FRCPanelDrawerArgs> PropertiesPanel = RegisteredDrawers.FindChecked(ERCPanels::RCP_Properties);
-
-			PanelDrawer->TogglePanel(PropertiesPanel);
-		}
-
-		if (EntityList.IsValid())
+	bIsLogicPanelEnabled = !bIsLogicPanelEnabled;
+
+	if (PanelDrawer.IsValid() && (ActivePanel != ERCPanels::RCP_Properties || ActivePanel == ERCPanels::RCP_None))
+	{
+		TSharedRef<FRCPanelDrawerArgs> PropertiesPanel = RegisteredDrawers.FindChecked(ERCPanels::RCP_Properties);
+
+		PanelDrawer->TogglePanel(PropertiesPanel);
+	}
+}
+
+bool SRemoteControlPanel::CanToggleLogicPanel() const
+{
+	return !bIsInLiveMode;
+}
+
+bool SRemoteControlPanel::IsLogicPanelEnabled() const
+{
+	return !bIsInLiveMode && bIsLogicPanelEnabled;
+}
+
+void SRemoteControlPanel::OnRCPanelToggled(ERCPanels InPanelID)
+{
+	if (InPanelID != ActivePanel)
+	{
+		ActivePanel = InPanelID;
+
+		if (EntityList.IsValid() && !bIsInLiveMode)
 		{
 			const bool bToggleProtcolMode = IsInProtocolsMode() && ActivePanel == ERCPanels::RCP_Protocols;
 
@@ -3908,62 +2408,9 @@
 	}
 }
 
-bool SRemoteControlPanel::CanToggleProtocolsMode() const
-{
-	return !bIsInLiveMode;
-}
-
-bool SRemoteControlPanel::IsInProtocolsMode() const
-{
-	return bIsInProtocolsMode;
-}
-
-void SRemoteControlPanel::ToggleLogicEditor_Execute()
-{
->>>>>>> 4af6daef
-	bIsLogicPanelEnabled = !bIsLogicPanelEnabled;
-
-	if (PanelDrawer.IsValid() && (ActivePanel != ERCPanels::RCP_Properties || ActivePanel == ERCPanels::RCP_None))
-	{
-		TSharedRef<FRCPanelDrawerArgs> PropertiesPanel = RegisteredDrawers.FindChecked(ERCPanels::RCP_Properties);
-
-		PanelDrawer->TogglePanel(PropertiesPanel);
-	}
-}
-
-bool SRemoteControlPanel::CanToggleLogicPanel() const
-{
-	return !bIsInLiveMode;
-}
-
-bool SRemoteControlPanel::IsLogicPanelEnabled() const
-{
-	return !bIsInLiveMode && bIsLogicPanelEnabled;
-}
-
-void SRemoteControlPanel::OnRCPanelToggled(ERCPanels InPanelID)
-{
-	if (InPanelID != ActivePanel)
-	{
-		ActivePanel = InPanelID;
-<<<<<<< HEAD
-		
-=======
-
->>>>>>> 4af6daef
-		if (EntityList.IsValid() && !bIsInLiveMode)
-		{
-			const bool bToggleProtcolMode = IsInProtocolsMode() && ActivePanel == ERCPanels::RCP_Protocols;
-
-			EntityList->RebuildListWithColumns(bToggleProtcolMode ? EEntitiesListMode::Protocols : EEntitiesListMode::Default);
-		}
-	}
-}
-
 TSharedPtr<class SRCLogicPanelBase> SRemoteControlPanel::GetActiveLogicPanel() const
 {
 	if (ControllerPanel->IsListFocused())
-<<<<<<< HEAD
 	{
 		return ControllerPanel;
 	}
@@ -3975,21 +2422,7 @@
 	{
 		return ActionPanel;
 	}
-	
-=======
-	{
-		return ControllerPanel;
-	}
-	else if (BehaviourPanel->IsListFocused())
-	{
-		return BehaviourPanel;
-	}
-	else if (ActionPanel->IsListFocused())
-	{
-		return ActionPanel;
-	}
-
->>>>>>> 4af6daef
+
 	return nullptr;
 }
 
@@ -3997,15 +2430,9 @@
 {
 	// Currently used  as common entry point of Delete UI command for both RC Entity and Logic Items.
 	// This could potentially be moved out if the Logic panels are moved to a separate tab.
-<<<<<<< HEAD
-	
-	// ~ Delete Logic Item ~
-	// 
-=======
 
 	// ~ Delete Logic Item ~
 	//
->>>>>>> 4af6daef
 	// If the user focus is currently active on a Logic panel then route the Delete command to it and return.
 	if (TSharedPtr<SRCLogicPanelBase> ActiveLogicPanel = GetActiveLogicPanel())
 	{
