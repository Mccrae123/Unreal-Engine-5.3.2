// Copyright Epic Games, Inc. All Rights Reserved.

#include "SRemoteControlPanel.h"

#include "Action/SRCActionPanel.h"
#include "ActorEditorUtils.h"
#include "Behaviour/SRCBehaviourPanel.h"
#include "ClassViewerFilter.h"
#include "ClassViewerModule.h"
#include "Commands/RemoteControlCommands.h"
#include "Controller/SRCControllerPanel.h"
#include "Editor.h"
#include "Editor/EditorPerformanceSettings.h"
#include "EditorFontGlyphs.h"
#include "Engine/Selection.h"
#include "EngineUtils.h"
#include "FileHelpers.h"
#include "Framework/Application/IInputProcessor.h"
#include "Framework/MultiBox/MultiBoxBuilder.h"
#include "GameFramework/Actor.h"
#include "IRemoteControlModule.h"
#include "IRemoteControlProtocolWidgetsModule.h"
#include "IRemoteControlUIModule.h"
#include "ISettingsModule.h"
#include "IStructureDetailsView.h"
#include "Input/Reply.h"
#include "Interfaces/IMainFrameModule.h"
#include "Kismet/BlueprintFunctionLibrary.h"
<<<<<<< HEAD
#include "Framework/MultiBox/MultiBoxBuilder.h"
#include "GameFramework/Actor.h"
=======
#include "Layout/Visibility.h"
>>>>>>> d731a049
#include "Materials/Material.h"
#include "Modules/ModuleManager.h"
#include "PropertyCustomizationHelpers.h"
#include "PropertyEditorModule.h"
#include "PropertyHandle.h"
#include "RCPanelWidgetRegistry.h"
#include "RemoteControlActor.h"
#include "RemoteControlEntity.h"
#include "RemoteControlField.h"
#include "RemoteControlLogger.h"
#include "RemoteControlPanelStyle.h"
#include "RemoteControlPreset.h"
#include "RemoteControlSettings.h"
#include "RemoteControlUIModule.h"
#include "SClassViewer.h"
#include "SRCLogger.h"
#include "SRCModeSwitcher.h"
#include "SRCPanelExposedActor.h"
#include "SRCPanelExposedEntitiesList.h"
#include "SRCPanelExposedField.h"
#include "SRCPanelFunctionPicker.h"
#include "SRCPanelTreeNode.h"
#include "SWarningOrErrorBox.h"
#include "SceneOutlinerModule.h"
#include "SceneOutlinerPublicTypes.h"
#include "ScopedTransaction.h"
#include "Styling/RemoteControlStyles.h"
#include "Styling/ToolBarStyle.h"
#include "Subsystems/Subsystem.h"
#include "SWarningOrErrorBox.h"
#include "Templates/SharedPointer.h"
#include "Templates/SubclassOf.h"
#include "Templates/UnrealTypeTraits.h"
#include "ToolMenus.h"
#include "Toolkits/IToolkitHost.h"
#include "UI/BaseLogicUI/RCLogicModeBase.h"
#include "UI/BaseLogicUI/SRCLogicPanelListBase.h"
#include "UI/Drawers/SRCPanelDrawer.h"
#include "UI/Filters/SRCPanelFilter.h"
#include "UI/Panels/SRCDockPanel.h"
#include "Widgets/DeclarativeSyntaxSupport.h"
#include "Widgets/Docking/SDockTab.h"
#include "Widgets/Images/SLayeredImage.h"
#include "Widgets/Input/SButton.h"
#include "Widgets/Input/SCheckBox.h"
#include "Widgets/Layout/SBorder.h"
#include "Widgets/Layout/SBox.h"
#include "Widgets/Layout/SSeparator.h"
#include "Widgets/Layout/SSplitter.h"
#include "Widgets/Layout/SWidgetSwitcher.h"
#include "Widgets/SBoxPanel.h"
#include "Widgets/Text/STextBlock.h"

#define LOCTEXT_NAMESPACE "RemoteControlPanel"

<<<<<<< HEAD
=======
const FName SRemoteControlPanel::DefaultRemoteControlPanelToolBarName("RemoteControlPanel.DefaultToolBar");
const FName SRemoteControlPanel::AuxiliaryRemoteControlPanelToolBarName("RemoteControlPanel.AuxiliaryToolBar");
const float SRemoteControlPanel::MinimumPanelWidth = 640.f;

TSharedPtr<SBox> SRemoteControlPanel::NoneSelectedWidget = SNew(SBox)
			.Padding(0.f)
			.HAlign(HAlign_Center)
			.VAlign(VAlign_Center)
			[
				SNew(STextBlock)
				.Text(LOCTEXT("NoneSelected", "Select an entity to view details."))
				.TextStyle(&FAppStyle::GetWidgetStyle<FTextBlockStyle>("NormalText"))
				.Justification(ETextJustify::Center)
			];
>>>>>>> d731a049

namespace RemoteControlPanelUtils
{
	bool IsExposableActor(AActor* Actor)
	{
		return Actor->IsEditable()
            && Actor->IsListedInSceneOutliner()						// Only add actors that are allowed to be selected and drawn in editor
            && !Actor->IsTemplate()									// Should never happen, but we never want CDOs
            && !Actor->HasAnyFlags(RF_Transient)					// Don't add transient actors in non-play worlds
            && !FActorEditorUtils::IsABuilderBrush(Actor)			// Don't add the builder brush
            && !Actor->IsA(AWorldSettings::StaticClass());	// Don't add the WorldSettings actor, even though it is technically editable
	};

	TSharedPtr<FStructOnScope> GetEntityOnScope(const TSharedPtr<FRemoteControlEntity>& Entity, const UScriptStruct* EntityType)
	{
		if (ensure(Entity && EntityType))
		{
			check(EntityType->IsChildOf(FRemoteControlEntity::StaticStruct()));
			return MakeShared<FStructOnScope>(EntityType, reinterpret_cast<uint8*>(Entity.Get()));
		}

		return nullptr;
	}
}

class FRemoteControlPanelInputProcessor : public IInputProcessor
{
public:
	FRemoteControlPanelInputProcessor(TSharedPtr<SRemoteControlPanel> InOwner)
	{
		Owner = InOwner;
	}

	void SetOwner(TSharedPtr<SRemoteControlPanel> InOwner)
	{
		Owner = InOwner;
	}

	virtual ~FRemoteControlPanelInputProcessor() = default;

	virtual void Tick(const float DeltaTime, FSlateApplication& SlateApp, TSharedRef<ICursor> Cursor) override
	{
	}

	virtual bool HandleKeyDownEvent(FSlateApplication& SlateApp, const FKeyEvent& InKeyEvent) override
	{
		if (const TSharedPtr<SRemoteControlPanel> PinnedOwner = Owner.Pin())
		{
			if (PinnedOwner->IsInLiveMode())
			{
				return false;
			}

			if (!SlateApp.HasFocusedDescendants(PinnedOwner.ToSharedRef()))
			{
				return false;
			}
			
			if (InKeyEvent.GetKey() == EKeys::Delete)
			{
				PinnedOwner->DeleteEntity();
				return true;
			}

			if (InKeyEvent.GetKey() == EKeys::F2)
			{
				PinnedOwner->RenameEntity();
				return true;
			}
		}
		
		return false;
	}

	virtual const TCHAR* GetDebugName() const override { return TEXT("RemoteControlInputInterceptor"); }

private:
	TWeakPtr<SRemoteControlPanel> Owner;
};

/**
 * UI representation of a auto resizing button.
 */
class SAutoResizeButton : public SCompoundWidget
{
	SLATE_BEGIN_ARGS(SAutoResizeButton)
		: _ForceSmallIcons(false)
		, _UICommand(nullptr)
		, _IconOverride()
	{}

		SLATE_ATTRIBUTE(bool, ForceSmallIcons)

		/** UI Command must be mapped to MainFrame Command List. */
		SLATE_ARGUMENT(TSharedPtr<const FUICommandInfo>, UICommand)

		SLATE_ARGUMENT(TAttribute<FSlateIcon>, IconOverride)

	SLATE_END_ARGS()

public:

	void Construct(const FArguments& InArgs)
	{
		bForceSmallIcons = InArgs._ForceSmallIcons;

		UICommand = InArgs._UICommand;

		IconOverride = InArgs._IconOverride;

		// Mimic Toolbar button style
		const FToolBarStyle& ToolBarStyle = FAppStyle::Get().GetWidgetStyle<FToolBarStyle>("AssetEditorToolbar");

		// Get the label & tooltip from the UI Command.
		const TAttribute<FText> ActualLabel = UICommand.IsValid() ? UICommand->GetLabel() : FText::GetEmpty();
		const TAttribute<FText> ActualToolTip = UICommand.IsValid() ? UICommand->GetDescription() : FText::GetEmpty();

		// If we were supplied an image than go ahead and use that, otherwise we use a null widget
		TSharedRef<SLayeredImage> IconWidget = SNew(SLayeredImage)
			.ColorAndOpacity(this, &SAutoResizeButton::GetIconForegroundColor)
			.Visibility(EVisibility::HitTestInvisible)
			.Image(this, &SAutoResizeButton::GetIconBrush);

		ChildSlot
		.Padding(ToolBarStyle.ButtonPadding.Left, 0.f, ToolBarStyle.ButtonPadding.Right, 0.f)
			[
				SNew(SCheckBox)
				.Padding(ToolBarStyle.CheckBoxPadding)
				.Style(&ToolBarStyle.ToggleButton)
				.IsChecked(this , &SAutoResizeButton::HandleIsChecked)
				.OnCheckStateChanged(this, &SAutoResizeButton::OnCheckStateChanged)
				.ToolTipText(ActualToolTip)
				.Content()
				[
					SNew(SHorizontalBox)

					// Icon Widget
					+ SHorizontalBox::Slot()
					.AutoWidth()
					.VAlign(VAlign_Center)
					.HAlign(HAlign_Center)
					.Padding(2.f, 4.f)
					[
						IconWidget
					]
					
					// Label Text
					+ SHorizontalBox::Slot()
					.AutoWidth()
					.Padding(ToolBarStyle.LabelPadding)
					.VAlign(VAlign_Center)
					[
						SNew(STextBlock)
						.Visibility(this, &SAutoResizeButton::GetLabelVisibility)
						.Text(ActualLabel)
						.TextStyle(&ToolBarStyle.LabelStyle)	// Smaller font for tool tip labels
					]
				]
			];
	}

private:

	/** Called by Slate to determine whether labels are visible */
	EVisibility GetLabelVisibility() const
	{
		const bool bUseSmallIcons = bForceSmallIcons.IsSet() ? bForceSmallIcons.Get() : false;

		return bUseSmallIcons ? EVisibility::Collapsed : EVisibility::Visible;
	}

	/** Gets the icon brush for the toolbar block widget */
	const FSlateBrush* GetIconBrush() const
	{
		const FSlateIcon ActionIcon = UICommand.IsValid() ?  UICommand->GetIcon() : FSlateIcon();
		const FSlateIcon& ActualIcon = IconOverride.IsSet() ? IconOverride.Get() : ActionIcon;

		return ActualIcon.GetIcon();
	}

	/** Retrieves the color used by icon brush. */
	FSlateColor GetIconForegroundColor() const
	{
		// If any brush has a tint, don't assume it should be subdued
		const FSlateBrush* Brush = GetIconBrush();
		if (Brush && Brush->TintColor != FLinearColor::White)
		{
			return FLinearColor::White;
		}

		return FSlateColor::UseForeground();
	}

	/**
	 * Called by Slate to check whether this toolbar button is checked or not.
	 */
	ECheckBoxState HandleIsChecked() const
	{
		IMainFrameModule& MainFrame = FModuleManager::Get().LoadModuleChecked<IMainFrameModule>("MainFrame");

		TSharedPtr<FUICommandList> ActionList = MainFrame.GetMainFrameCommandBindings();

		if (ActionList.IsValid() && UICommand.IsValid())
		{
			return ActionList->GetCheckState(UICommand.ToSharedRef());
		}

		return ECheckBoxState::Undetermined;
	}
	
	/**
	 * Called by Slate when this tool bar button's button is clicked
	 */
	void OnCheckStateChanged(ECheckBoxState NewState)
	{
		IMainFrameModule& MainFrame = FModuleManager::Get().LoadModuleChecked<IMainFrameModule>("MainFrame");

		TSharedPtr<FUICommandList> ActionList = MainFrame.GetMainFrameCommandBindings();

		if (ActionList.IsValid() && UICommand.IsValid())
		{
			ActionList->TryExecuteAction(UICommand.ToSharedRef());
		}
	}

private:

	/** Should we use small icons or not. */
	TAttribute<bool> bForceSmallIcons;

	/** Holds the UI Command information of this button. */
	TSharedPtr<const FUICommandInfo> UICommand;

	/** Overriden icon to be used instead of default one. */
	TAttribute<FSlateIcon> IconOverride;
};

void SRemoteControlPanel::Construct(const FArguments& InArgs, URemoteControlPreset* InPreset, TSharedPtr<IToolkitHost> InToolkitHost)
{
	OnLiveModeChange = InArgs._OnLiveModeChange;
	Preset = TStrongObjectPtr<URemoteControlPreset>(InPreset);
	WidgetRegistry = MakeShared<FRCPanelWidgetRegistry>();
	ToolkitHost = InToolkitHost;

	ActivePanel = ERCPanels::RCP_Properties;

	RCPanelStyle = &FRemoteControlPanelStyle::Get()->GetWidgetStyle<FRCPanelStyle>("RemoteControlPanel.MinorPanel");

	TArray<TSharedRef<SWidget>> ExtensionWidgets;
	FRemoteControlUIModule::Get().GetExtensionGenerators().Broadcast(ExtensionWidgets);

	BindRemoteControlCommands();

	// Show Log
	AddToolbarWidget(SNew(SCheckBox)
		.Style(&RCPanelStyle->ToggleButtonStyle)
		.ToolTipText(LOCTEXT("ShowLogTooltip", "Show/Hide remote control log."))
		.IsChecked_Lambda([this]() { return (FRemoteControlLogger::Get().IsEnabled() && !bIsInLiveMode) ? ECheckBoxState::Checked : ECheckBoxState::Unchecked; })
		.OnCheckStateChanged(this, &SRemoteControlPanel::OnLogCheckboxToggle)
		.Padding(4.f)
		[
			SNew(STextBlock)
			.Text(LOCTEXT("ShowLogLabel", "Log"))
			.Justification(ETextJustify::Center)
			.TextStyle(&RCPanelStyle->PanelTextStyle)
		]
	);

	// Extension Generators
	for (const TSharedRef<SWidget>& Widget : ExtensionWidgets)
	{
		AddToolbarWidget(Widget);
	}

	GenerateToolbar();
	GenerateAuxiliaryToolbar();

	UpdateRebindButtonVisibility();

	// Setup search filter.
	SearchTextFilter = MakeShared<TTextFilter<const SRCPanelTreeNode&>>(TTextFilter<const SRCPanelTreeNode&>::FItemToStringArray::CreateSP(this, &SRemoteControlPanel::PopulateSearchStrings));
	SearchedText = MakeShared<FText>(FText::GetEmpty());

	// Create the Filter Widget
	FilterPtr = SNew(SRCPanelFilter)
		.OnFilterChanged(this, &SRemoteControlPanel::OnFilterChanged)
		.AddMetaData<FTagMetaData>(FTagMetaData(TEXT("RemoteControlFilters")));

	// Create the Filter Combo Button
	TSharedPtr<SWidget> FilterComboButton = SRCPanelFilter::MakeAddFilterButton(FilterPtr.ToSharedRef());

	TSharedPtr<ISlateMetaData> FilterComboButtonMetaData = MakeShared<FTagMetaData>(TEXT("ContentBrowserFiltersCombo"));
	FilterComboButton->AddMetadata(FilterComboButtonMetaData.ToSharedRef());

	EntityProtocolDetails = SNew(SBox);
	
	EntityList = SNew(SRCPanelExposedEntitiesList, Preset.Get(), WidgetRegistry)
		.ExposeActorsComboButton(CreateExposeActorsButton())
		.ExposeFunctionsComboButton(CreateExposeFunctionsButton())
		.OnEntityListUpdated_Lambda([this] ()
<<<<<<< HEAD
		{
			UpdateEntityDetailsView(EntityList->GetSelection());
			UpdateRebindButtonVisibility();
			CachedExposedPropertyArgs.Reset();
		})
		.EditMode_Lambda([this](){ return bIsInEditMode; });
	
=======
			{
				UpdateEntityDetailsView(EntityList->GetSelectedEntity());
				UpdateRebindButtonVisibility();
				CachedExposedPropertyArgs.Reset();
			}
		)
		.LiveMode_Lambda([this]() {return bIsInLiveMode; })
		.ProtocolsMode_Lambda([this]() { return IsInProtocolsMode() && ActivePanel == ERCPanels::RCP_Protocols; });

>>>>>>> d731a049
	EntityList->OnSelectionChange().AddSP(this, &SRemoteControlPanel::UpdateEntityDetailsView);

	const TAttribute<float> TreeBindingSplitRatioTop = TAttribute<float>::Create(
		TAttribute<float>::FGetter::CreateLambda([]()
		{
			URemoteControlSettings* Settings = GetMutableDefault<URemoteControlSettings>();
			return Settings->TreeBindingSplitRatio;
		}));

	const TAttribute<float> TreeBindingSplitRatioBottom = TAttribute<float>::Create(
		TAttribute<float>::FGetter::CreateLambda([]()
		{
			URemoteControlSettings* Settings = GetMutableDefault<URemoteControlSettings>();
			return 1.0f - Settings->TreeBindingSplitRatio;
		}));

	TSharedRef<SWidget> HeaderPanel = SNew(SVerticalBox)
		+ SVerticalBox::Slot()
		.Padding(3.f, 0.f)
		.AutoHeight()
		[
			ToolbarWidgetContent.ToSharedRef()
		]
		+ SVerticalBox::Slot()
		.HAlign(HAlign_Fill)
		.AutoHeight()
		[
			// Separator
			SNew(SSeparator)
			.SeparatorImage(FAppStyle::Get().GetBrush("Separator"))
			.Thickness(5.f)
			.Orientation(EOrientation::Orient_Horizontal)
		]
		+ SVerticalBox::Slot()
		.Padding(3.f, 0.f)
		.AutoHeight()
		[
			// Auxiliary Toolbar
			SNew(SHorizontalBox)
<<<<<<< HEAD
=======

			// Search Box
			+ SHorizontalBox::Slot()
			.Padding(5.f, 3.f)
			.VAlign(VAlign_Center)
			.FillWidth(1.f)
			[
				SAssignNew(SearchBoxPtr, SSearchBox)
				.HintText(LOCTEXT("SearchHint", "Search"))
				.OnTextChanged(this, &SRemoteControlPanel::OnSearchTextChanged)
				.OnTextCommitted(this, &SRemoteControlPanel::OnSearchTextCommitted)
				.DelayChangeNotificationsWhileTyping(true)
			]

			// Filters
			+ SHorizontalBox::Slot()
			.VAlign(VAlign_Center)
			.AutoWidth()
			.Padding(5.f, 3.f, 3.f, 3.f)
			[
				FilterComboButton.ToSharedRef()
			]
>>>>>>> d731a049

			// Settings
			+ SHorizontalBox::Slot()
			.VAlign(VAlign_Center)
			.AutoWidth()
			.Padding(3.f, 3.f, 3.f, 3.f)
			[
				SNew(SButton)
				.ButtonStyle(&RCPanelStyle->FlatButtonStyle)
				.ContentPadding(2.0f)
				.TextStyle(FRemoteControlPanelStyle::Get(), "RemoteControlPanel.Button.TextStyle")
				.OnClicked(this, &SRemoteControlPanel::OnClickSettingsButton)
				.ToolTipText(LOCTEXT("OpenRemoteControlSettings", "Open Remote Control settings."))
				[
					SNew(SImage)
					.Image(FAppStyle::Get().GetBrush("Icons.Toolbar.Settings"))
					.ColorAndOpacity(FSlateColor::UseForeground())
				]
			]

			// Separator
			+SHorizontalBox::Slot()
			.HAlign(HAlign_Center)
			.VAlign(VAlign_Fill)
			.AutoWidth()
			.Padding(3.f, 3.f, 0.f, 3.f)
			[
				SNew(SSeparator)
				.SeparatorImage(FAppStyle::Get().GetBrush("Separator"))
				.Thickness(2.f)
				.Orientation(EOrientation::Orient_Vertical)
			]

			// Mini Toolbar Widget
			+ SHorizontalBox::Slot()
			.AutoWidth()
			.Padding(3.f)
			[
				AuxiliaryToolbarWidgetContent.ToSharedRef()
			]
		];

	TSharedRef<SWidget> FooterPanel = SNew(SVerticalBox)
		// Use less CPU Warning
		+SVerticalBox::Slot()
		.AutoHeight()
		.Padding(FMargin(5.f, 8.f, 5.f, 5.f))
		[
			CreateCPUThrottleWarning()
		];

	// Output Log Dock panel
	TSharedRef<SRCMinorPanel> OutputLogDockPanel = SNew(SRCMinorPanel)
		.HeaderLabel(LOCTEXT("LogPanelLabel", "Log"))
		[
			SNew(SRCLogger)
		];

	TSharedRef<SWidget> OutputLogIcon = SNew(SImage)
		.Image(FAppStyle::Get().GetBrush("MessageLog.TabIcon"))
		.ColorAndOpacity(FSlateColor::UseForeground());

	OutputLogDockPanel->AddHeaderToolbarItem(EToolbar::Left, OutputLogIcon);

	// Make 3 Columns with Controllers + Behaviours + Actions
	TSharedRef<SRCMajorPanel> LogicPanel = SNew(SRCMajorPanel)
		.HeaderLabel(LOCTEXT("LogicPanelHeader", "LOGIC"))
		.EnableFooter(false);
	
	// Controllers with Behaviours panel
	TSharedRef<SRCMajorPanel> ControllersAndBehavioursPanel = SNew(SRCMajorPanel)
		.EnableHeader(false)
		.EnableFooter(false);

	ControllerPanel = SNew(SRCControllerPanel, SharedThis(this))
		.LiveMode_Lambda([this]() { return bIsInLiveMode; })
		.Visibility_Lambda([this] { return (bIsLogicPanelEnabled || bIsInLiveMode) && (ActivePanel == ERCPanels::RCP_Properties || ActivePanel == ERCPanels::RCP_Live || ActivePanel == ERCPanels::RCP_None) ? EVisibility::Visible : EVisibility::Collapsed; });

	BehaviourPanel = SNew(SRCBehaviourPanel, SharedThis(this))
		.Visibility_Lambda([this] { return !bIsInLiveMode && bIsLogicPanelEnabled && (ActivePanel == ERCPanels::RCP_Properties || ActivePanel == ERCPanels::RCP_None) ? EVisibility::Visible : EVisibility::Collapsed; });

	ControllersAndBehavioursPanel->AddPanel(ControllerPanel.ToSharedRef(), 0.8f);
	
	constexpr bool bResizable = false;
	ControllersAndBehavioursPanel->AddPanel(BehaviourPanel.ToSharedRef(), 0.f, bResizable);

	// Actions Panel.
	ActionPanel = SNew(SRCActionPanel, SharedThis(this))
		.Visibility_Lambda([this] { return !bIsInLiveMode && bIsLogicPanelEnabled && (ActivePanel == ERCPanels::RCP_Properties || ActivePanel == ERCPanels::RCP_None) ? EVisibility::Visible : EVisibility::Collapsed; });

	LogicPanel->AddPanel(ControllersAndBehavioursPanel, 0.6f);
	LogicPanel->AddPanel(ActionPanel.ToSharedRef(), 0.4f);

	// Make 2 Columns with Panel Drawer + Main Panel
	TSharedRef<SSplitter> ContentPanel = SNew(SSplitter)
		.Orientation(Orient_Horizontal)
		.HitDetectionSplitterHandleSize(RCPanelStyle->SplitterHandleSize)
		.PhysicalSplitterHandleSize(RCPanelStyle->SplitterHandleSize)
	
		// Panel Drawer
		+SSplitter::Slot()
		.Value(0.05f)
		.Resizable(false)
		.SizeRule(SSplitter::ESizeRule::SizeToContent)
		[
			SAssignNew(PanelDrawer, SRCPanelDrawer)
		]

		// Main Panel
		+SSplitter::Slot()
		.Value(0.35f)
		[
			SNew(SWidgetSwitcher)
			.WidgetIndex_Lambda([this](){ return (int32)ActivePanel; })

			// 1. Nothing to be shown as all panels might be hidden (Index : 0)
			// Since this is widget switcher we should show NullWidget in such case.
			+ SWidgetSwitcher::Slot()
			[
				SNew(SWidgetSwitcher)
				.WidgetIndex_Lambda([this]() { return !bIsLogicPanelEnabled ? 0 : 1; })

				+ SWidgetSwitcher::Slot()
				[
					SNullWidget::NullWidget
				]

<<<<<<< HEAD
				+ SHorizontalBox::Slot()
				.VAlign(VAlign_Center)
				.AutoWidth()
				[
					SNew(SButton)
					.ButtonStyle(FEditorStyle::Get(), "FlatButton")
					.TextStyle(FRemoteControlPanelStyle::Get(), "RemoteControlPanel.Button.TextStyle")
					.ToolTipText(LOCTEXT("EntityDetailsToolTip", "Open the details panel for the selected exposed entity."))
					.OnClicked_Lambda([this](){ ToggleDetailsView(); return FReply::Handled(); })
					[
						SNew(SImage)
						.Image(FEditorStyle::Get().GetBrush("LevelEditor.Tabs.Details"))
					]
				]
				// Edit Mode
				+ SHorizontalBox::Slot()
				.AutoWidth()
				.Padding(2.f, 0.f)
				.VAlign(VAlign_Center)
				[
					SNew(STextBlock)
					.Text(LOCTEXT("EditModeLabel", "Edit Mode : "))
				]
				+ SHorizontalBox::Slot()
				.AutoWidth()
				.Padding(2.f, 0.f)
				.VAlign(VAlign_Center)
				[
					SNew(SCheckBox)
					.Style(FRemoteControlPanelStyle::Get(), "RemoteControlPanel.Switch")
					.ToolTipText(LOCTEXT("EditModeTooltip", "Toggle Editing (Ctrl + E)"))
					.IsChecked_Lambda([this]() { return this->bIsInEditMode ? ECheckBoxState::Checked : ECheckBoxState::Unchecked; })
					.Padding(2.f)
					.OnCheckStateChanged(this, &SRemoteControlPanel::OnEditModeCheckboxToggle)
				]
				// Enable Log
				+ SHorizontalBox::Slot()
				.VAlign(VAlign_Center)
				.Padding(4.0f, 0)
				.AutoWidth()
=======
				+ SWidgetSwitcher::Slot()
				[
					LogicPanel
				]	
			]
		
			// 2. Exposed entities List with Logic Editor (Index : 1).
			+ SWidgetSwitcher::Slot()
			[
				SNew(SWidgetSwitcher)
				.WidgetIndex_Lambda([this]() { return !bIsLogicPanelEnabled ? 0 : 1; })

				+ SWidgetSwitcher::Slot()
				[
					EntityList.ToSharedRef()
				]

				+ SWidgetSwitcher::Slot()
				[
					SNew(SSplitter)
					.Orientation(Orient_Horizontal)

					+SSplitter::Slot()
					.Value(0.4)
					[
						EntityList.ToSharedRef()
					]
			
					+SSplitter::Slot()
					.Value(0.6)
					[
						LogicPanel
					]
				]
			]

			// 3. Properties with Entity Details (Index : 2).
			+ SWidgetSwitcher::Slot()
			[
				SNew(SSplitter)
				.Orientation(EOrientation::Orient_Vertical)						
				
				// Exposed entities List
				+ SSplitter::Slot()
				.Value(TreeBindingSplitRatioTop)
				.OnSlotResized(SSplitter::FOnSlotResized::CreateLambda([](float InNewSize)
				{
					URemoteControlSettings* Settings = GetMutableDefault<URemoteControlSettings>();
					Settings->TreeBindingSplitRatio = InNewSize;
					Settings->PostEditChange();
					Settings->SaveConfig();
				}))
>>>>>>> d731a049
				[
					EntityList.ToSharedRef()
				]
					
				// Entity Details
				+ SSplitter::Slot()
				.Value(TreeBindingSplitRatioBottom)
				[
					CreateEntityDetailsView()
				]
			]
				
			// 4. Properties with Protocols (Index : 3).
			+ SWidgetSwitcher::Slot()
			[
				SNew(SSplitter)
				.Orientation(EOrientation::Orient_Vertical)						
				
				// Exposed entities List
				+ SSplitter::Slot()
				.Value(TreeBindingSplitRatioTop)
				.OnSlotResized(SSplitter::FOnSlotResized::CreateLambda([](float InNewSize)
				{
					URemoteControlSettings* Settings = GetMutableDefault<URemoteControlSettings>();
					Settings->TreeBindingSplitRatio = InNewSize;
					Settings->PostEditChange();
					Settings->SaveConfig();
				}))
				[
					EntityList.ToSharedRef()
				]
			
				// Protocol Details
				+ SSplitter::Slot()
				.Value(TreeBindingSplitRatioBottom)
				[
					EntityProtocolDetails.ToSharedRef()
				]
			]
					
			// 5. Output Log (Index : 4).
			+ SWidgetSwitcher::Slot()
			[
				OutputLogDockPanel
			]

			// 6. Live (Index : 5).
			+ SWidgetSwitcher::Slot()
			[
				SNew(SSplitter)
				.Orientation(EOrientation::Orient_Horizontal)						
				
				// Exposed entities List
				+ SSplitter::Slot()
				.Value(0.5f)
				[
					EntityList.ToSharedRef()
				]
			
				// Logic Panel
				+ SSplitter::Slot()
				.Value(0.5f)
				[
					LogicPanel
				]
			]
		];

	ChildSlot
		[
			SNew(SVerticalBox)
			+SVerticalBox::Slot()
			.HAlign(HAlign_Fill)
			.AutoHeight()
			[
				HeaderPanel
			]
			+ SVerticalBox::Slot()
			.HAlign(HAlign_Fill)
			.AutoHeight()
			[
				// Separator
				SNew(SSeparator)
				.SeparatorImage(FAppStyle::Get().GetBrush("Separator"))
				.Thickness(5.f)
				.Orientation(EOrientation::Orient_Horizontal)
			]
<<<<<<< HEAD
		]
		// Use less CPU Warning
		+SVerticalBox::Slot()
		.AutoHeight()
		.Padding(FMargin(5.f, 8.f, 5.f, 5.f))
		[
			CreateCPUThrottleWarning()
		]
	];

	for (const TSharedRef<SWidget>& Widget : ExtensionWidgets)
	{
		// We want to insert the widgets before the edit mode buttons.
		constexpr int32 NumEditModeWidgets = 2;
		const int32 ExtensionsPosition = ExtensionWidgets.Num() - NumEditModeWidgets;
		TopExtensions->InsertSlot(ExtensionsPosition)
			.VAlign(VAlign_Center)
			.AutoWidth()
=======
			+ SVerticalBox::Slot()
			.HAlign(HAlign_Fill)
			.FillHeight(1.f)
>>>>>>> d731a049
			[
				ContentPanel
			]
			+ SVerticalBox::Slot()
			.HAlign(HAlign_Fill)
			.AutoHeight()
			[
				// Separator
				SNew(SSeparator)
				.SeparatorImage(FAppStyle::Get().GetBrush("Separator"))
				.Thickness(5.f)
				.Orientation(EOrientation::Orient_Horizontal)
			]
			+ SVerticalBox::Slot()
			.HAlign(HAlign_Fill)
			.AutoHeight()
			[
				FooterPanel
			]
		];


	InputProcessor = MakeShared<FRemoteControlPanelInputProcessor>(SharedThis(this));
	FSlateApplication::Get().RegisterInputPreProcessor(InputProcessor);

	RegisterEvents();
	RegisterPanels();
	CacheLevelClasses();
	Refresh();
	LoadSettings(InPreset->GetPresetId());
}

SRemoteControlPanel::~SRemoteControlPanel()
{
	SaveSettings();

	UnregisterPanels();
	UnregisterEvents();

	FSlateApplication::Get().UnregisterInputPreProcessor(InputProcessor);

	// Clear the log
	FRemoteControlLogger::Get().ClearLog();

	// Remove protocol bindings
	IRemoteControlProtocolWidgetsModule& ProtocolWidgetsModule = FModuleManager::LoadModuleChecked<IRemoteControlProtocolWidgetsModule>("RemoteControlProtocolWidgets");
	ProtocolWidgetsModule.ResetProtocolBindingList();	

	// Unregister with UI module
	if (FModuleManager::Get().IsModuleLoaded("RemoteControlUIModule"))
	{
		FRemoteControlUIModule::Get().UnregisterRemoteControlPanel(this);
	}	
}

void SRemoteControlPanel::Shutdown()
{
	NoneSelectedWidget.Reset();
}

void SRemoteControlPanel::PostUndo(bool bSuccess)
{
	Refresh();
}

void SRemoteControlPanel::PostRedo(bool bSuccess)
{
	Refresh();
}

bool SRemoteControlPanel::IsExposed(const FRCExposesPropertyArgs& InPropertyArgs)
{
	if (!ensure(InPropertyArgs.IsValid()))
	{
		return false;
<<<<<<< HEAD
	}

	const FRCExposesPropertyArgs::EType ExtensionArgsType = InPropertyArgs.GetType();

	auto CheckCachedExposedArgs = [this, InPropertyArgs](const TArray<UObject*> InOwnerObjects, const FString& InPath, bool bIsCheckIsBoundByFullPath)
	{
		if (CachedExposedPropertyArgs.Contains(InPropertyArgs))
		{
			return true;
		}

		const bool bAllObjectsExposed = IsAllObjectsExposed(InOwnerObjects, InPath, bIsCheckIsBoundByFullPath);

		if (bAllObjectsExposed)
		{
			CachedExposedPropertyArgs.Emplace(InPropertyArgs);
		}

		return bAllObjectsExposed;
	};

	if (ExtensionArgsType == FRCExposesPropertyArgs::EType::E_Handle)
	{
		TArray<UObject*> OuterObjects;
		InPropertyArgs.PropertyHandle->GetOuterObjects(OuterObjects);
		const FString Path = InPropertyArgs.PropertyHandle->GeneratePathToProperty();

		constexpr bool bIsCheckIsBoundByFullPath = true;
		return CheckCachedExposedArgs({ OuterObjects }, Path, bIsCheckIsBoundByFullPath);
	}
	else if (ExtensionArgsType == FRCExposesPropertyArgs::EType::E_OwnerObject)
	{
		constexpr bool bIsCheckIsBoundByFullPath = false;
		return CheckCachedExposedArgs({ InPropertyArgs.OwnerObject }, InPropertyArgs.PropertyPath, bIsCheckIsBoundByFullPath);
	}

	// It never should hit this point
	ensure(false);

	return false;
}


=======
	}

	const FRCExposesPropertyArgs::EType ExtensionArgsType = InPropertyArgs.GetType();

	auto CheckCachedExposedArgs = [this, InPropertyArgs](const TArray<UObject*> InOwnerObjects, const FString& InPath, bool bIsCheckIsBoundByFullPath)
	{
		if (CachedExposedPropertyArgs.Contains(InPropertyArgs))
		{
			return true;
		}

		const bool bAllObjectsExposed = IsAllObjectsExposed(InOwnerObjects, InPath, bIsCheckIsBoundByFullPath);

		if (bAllObjectsExposed)
		{
			CachedExposedPropertyArgs.Emplace(InPropertyArgs);
		}

		return bAllObjectsExposed;
	};

	if (ExtensionArgsType == FRCExposesPropertyArgs::EType::E_Handle)
	{
		TArray<UObject*> OuterObjects;
		InPropertyArgs.PropertyHandle->GetOuterObjects(OuterObjects);
		const FString Path = InPropertyArgs.PropertyHandle->GeneratePathToProperty();

		constexpr bool bIsCheckIsBoundByFullPath = true;
		return CheckCachedExposedArgs({ OuterObjects }, Path, bIsCheckIsBoundByFullPath);
	}
	else if (ExtensionArgsType == FRCExposesPropertyArgs::EType::E_OwnerObject)
	{
		constexpr bool bIsCheckIsBoundByFullPath = false;
		return CheckCachedExposedArgs({ InPropertyArgs.OwnerObject.Get()}, InPropertyArgs.PropertyPath, bIsCheckIsBoundByFullPath);
	}

	// It never should hit this point
	ensure(false);

	return false;
}

>>>>>>> d731a049
bool SRemoteControlPanel::IsAllObjectsExposed(TArray<UObject*> InOuterObjects, const FString& InPath, bool bUsingDuplicatesInPath)
{
	TArray<TSharedPtr<FRemoteControlProperty>, TInlineAllocator<1>> PotentialMatches;
	for (const TWeakPtr<FRemoteControlProperty>& WeakProperty : Preset->GetExposedEntities<FRemoteControlProperty>())
	{
		if (TSharedPtr<FRemoteControlProperty> Property = WeakProperty.Pin())
		{
			// If that was exposed by property path it should be checked by the full path with duplicated like propertypath.propertypath[0]
			// If that was exposed by the owner object it should be without duplicated in the path, just propertypath[0]
			const bool Isbound = bUsingDuplicatesInPath ? Property->CheckIsBoundToPropertyPath(InPath) : Property->CheckIsBoundToString(InPath);

			if (Isbound)
			{
				PotentialMatches.Add(Property);
			}
		}
	}

	bool bAllObjectsExposed = true;

	for (UObject* OuterObject : InOuterObjects)
	{
		bool bFoundPropForObject = false;

		for (const TSharedPtr<FRemoteControlProperty>& Property : PotentialMatches)
		{
			if (Property->ContainsBoundObjects({ InOuterObjects } ))
			{
				bFoundPropForObject = true;
				break;
			}
		}

		bAllObjectsExposed &= bFoundPropForObject;
	}

	return bAllObjectsExposed;
}

void SRemoteControlPanel::ToggleProperty(const FRCExposesPropertyArgs& InPropertyArgs)
{
	if (!ensure(InPropertyArgs.IsValid()))
	{
		return;
	}

	if (IsExposed(InPropertyArgs))
	{
		FScopedTransaction Transaction(LOCTEXT("UnexposeProperty", "Unexpose Property"));
		Preset->Modify();
		Unexpose(InPropertyArgs);
		return;
	}

<<<<<<< HEAD

	auto PreExpose = [this]()
	{
		FScopedTransaction Transaction(LOCTEXT("ExposeProperty", "Expose Property"));
		Preset->Modify();
	};

	auto PostExpose = [this, InPropertyArgs]()
	{
=======
	auto PostExpose = [this, InPropertyArgs]()
	{
>>>>>>> d731a049
		CachedExposedPropertyArgs.Emplace(InPropertyArgs);
	};

	const FRCExposesPropertyArgs::EType ExtensionArgsType = InPropertyArgs.GetType();
	if (ExtensionArgsType == FRCExposesPropertyArgs::EType::E_Handle)
	{
		TSet<UObject*> UniqueOuterObjects;
<<<<<<< HEAD
		{
			// Make sure properties are only being exposed once per object.
			TArray<UObject*> OuterObjects;
			InPropertyArgs.PropertyHandle->GetOuterObjects(OuterObjects);
			UniqueOuterObjects.Append(MoveTemp(OuterObjects));
		}

		if (UniqueOuterObjects.Num())
		{
			PreExpose();
=======
		{
			// Make sure properties are only being exposed once per object.
			TArray<UObject*> OuterObjects;
			InPropertyArgs.PropertyHandle->GetOuterObjects(OuterObjects);
			UniqueOuterObjects.Append(MoveTemp(OuterObjects));
		}

		if (UniqueOuterObjects.Num())
		{
			FScopedTransaction Transaction(LOCTEXT("ExposeProperty", "Expose Property"));
			Preset->Modify();
>>>>>>> d731a049

			for (UObject* Object : UniqueOuterObjects)
			{
				if (Object)
				{
					constexpr bool bCleanDuplicates = true; // GeneratePathToProperty duplicates container name (Array.Array[1], Set.Set[1], etc...)
					ExposeProperty(Object, FRCFieldPathInfo{ InPropertyArgs.PropertyHandle->GeneratePathToProperty(), bCleanDuplicates });
				}
			}

			PostExpose();
		}
	}
	else if (ExtensionArgsType == FRCExposesPropertyArgs::EType::E_OwnerObject)
	{
<<<<<<< HEAD
		PreExpose();

		constexpr bool bCleanDuplicates = true; // GeneratePathToProperty duplicates container name (Array.Array[1], Set.Set[1], etc...)
		ExposeProperty(InPropertyArgs.OwnerObject, FRCFieldPathInfo{ InPropertyArgs.PropertyPath, bCleanDuplicates });
=======
		FScopedTransaction Transaction(LOCTEXT("ExposeProperty", "Expose Property"));
		Preset->Modify();

		constexpr bool bCleanDuplicates = true; // GeneratePathToProperty duplicates container name (Array.Array[1], Set.Set[1], etc...)
		ExposeProperty(InPropertyArgs.OwnerObject.Get(), FRCFieldPathInfo{InPropertyArgs.PropertyPath, bCleanDuplicates});
>>>>>>> d731a049

		PostExpose();
	}
}

FGuid SRemoteControlPanel::GetSelectedGroup() const
{
	if (TSharedPtr<SRCPanelTreeNode> Node = EntityList->GetSelectedGroup())
	{
		return Node->GetRCId();
	}
	return FGuid();
}

FReply SRemoteControlPanel::OnClickDisableUseLessCPU() const
{
	UEditorPerformanceSettings* Settings = GetMutableDefault<UEditorPerformanceSettings>();
	Settings->bThrottleCPUWhenNotForeground = false;
	Settings->PostEditChange();
	Settings->SaveConfig();
	return FReply::Handled();
}

TSharedRef<SWidget> SRemoteControlPanel::CreateCPUThrottleWarning() const
{
	FProperty* PerformanceThrottlingProperty = FindFieldChecked<FProperty>(UEditorPerformanceSettings::StaticClass(), GET_MEMBER_NAME_CHECKED(UEditorPerformanceSettings, bThrottleCPUWhenNotForeground));
	FFormatNamedArguments Arguments;
	Arguments.Add(TEXT("PropertyName"), PerformanceThrottlingProperty->GetDisplayNameText());
	FText PerformanceWarningText = FText::Format(LOCTEXT("RemoteControlPerformanceWarning", "Warning: The editor setting '{PropertyName}' is currently enabled\nThis will stop editor windows from updating in realtime while the editor is not in focus"), Arguments);

	return SNew(SWarningOrErrorBox)
		.Visibility_Lambda([]() { return GetDefault<UEditorPerformanceSettings>()->bThrottleCPUWhenNotForeground ? EVisibility::Visible : EVisibility::Collapsed; })
		.MessageStyle(EMessageStyle::Warning)
		.Message(PerformanceWarningText)
		[
			SNew(SButton)
			.OnClicked(this, &SRemoteControlPanel::OnClickDisableUseLessCPU)
			.TextStyle(FAppStyle::Get(), "DialogButtonText")
			.Text(LOCTEXT("RemoteControlPerformanceWarningDisable", "Disable"))
		];
}

TSharedRef<SWidget> SRemoteControlPanel::CreateExposeFunctionsButton()
{	
	FMenuBuilder MenuBuilder(true, nullptr);
	
	SAssignNew(BlueprintPicker, SRCPanelFunctionPicker)
		.RemoteControlPanel(SharedThis(this))
		.AllowDefaultObjects(true)
		.Label(LOCTEXT("FunctionLibrariesLabel", "Function Libraries"))
		.ObjectClass(UBlueprintFunctionLibrary::StaticClass())
		.OnSelectFunction(this, &SRemoteControlPanel::ExposeFunction);

	SAssignNew(SubsystemFunctionPicker, SRCPanelFunctionPicker)
		.RemoteControlPanel(SharedThis(this))
		.Label(LOCTEXT("SubsystemFunctionLabel", "Subsystem Functions"))
		.ObjectClass(USubsystem::StaticClass())
		.OnSelectFunction(this, &SRemoteControlPanel::ExposeFunction);

	SAssignNew(ActorFunctionPicker, SRCPanelFunctionPicker)
		.RemoteControlPanel(SharedThis(this))
		.Label(LOCTEXT("ActorFunctionsLabel", "Actor Functions"))
		.ObjectClass(AActor::StaticClass())
		.OnSelectFunction(this, &SRemoteControlPanel::ExposeFunction);
	
	MenuBuilder.BeginSection(NAME_None, LOCTEXT("ExposeHeader", "Expose"));
	{
		constexpr bool bNoIndent = true;
		constexpr bool bSearchable = false;

		auto CreatePickerSubMenu = [this, bNoIndent, bSearchable, &MenuBuilder] (const FText& Label, const FText& ToolTip, const TSharedRef<SWidget>& Widget)
		{
			MenuBuilder.AddSubMenu(
				Label,
				ToolTip,
				FNewMenuDelegate::CreateLambda(
					[this, bNoIndent, bSearchable, Widget](FMenuBuilder& MenuBuilder)
					{
						MenuBuilder.AddWidget(Widget, FText::GetEmpty(), bNoIndent, bSearchable);
						FSlateApplication::Get().SetKeyboardFocus(Widget, EFocusCause::Navigation);
					}
				)
			);
		};

		CreatePickerSubMenu(
			LOCTEXT("BlueprintFunctionLibraryFunctionSubMenu", "Blueprint Function Library Function"),
			LOCTEXT("FunctionLibraryFunctionSubMenuToolTip", "Expose a function from a blueprint function library."),
			BlueprintPicker.ToSharedRef()
		);
		
		CreatePickerSubMenu(
			LOCTEXT("SubsystemFunctionSubMenu", "Subsystem Function"),
			LOCTEXT("SubsystemFunctionSubMenuToolTip", "Expose a function from a subsytem."),
			SubsystemFunctionPicker.ToSharedRef()
		);
		
		CreatePickerSubMenu(
			LOCTEXT("ActorFunctionSubMenu", "Actor Function"),
			LOCTEXT("ActorFunctionSubMenuToolTip", "Expose an actor's function."),
			ActorFunctionPicker.ToSharedRef()
		);
	}

	MenuBuilder.EndSection();
	
	return SAssignNew(ExposeFunctionsComboButton, SComboButton)
		.AddMetaData<FTagMetaData>(FTagMetaData(TEXT("Expose Functions")))
		.IsEnabled_Lambda([this]() { return !this->bIsInLiveMode; })
		.HAlign(HAlign_Center)
		.VAlign(VAlign_Center)
		.ButtonStyle(&RCPanelStyle->FlatButtonStyle)
		.ForegroundColor(FSlateColor::UseForeground())
		.CollapseMenuOnParentFocus(true)
		.HasDownArrow(false)
		.ContentPadding(FMargin(4.f, 2.f))
		.ButtonContent()
		[
			SNew(SBox)
			.WidthOverride(RCPanelStyle->IconSize.X)
			.HeightOverride(RCPanelStyle->IconSize.Y)
			[
				SNew(SImage)
				.ColorAndOpacity(FSlateColor::UseForeground())
				.Image(FAppStyle::GetBrush("GraphEditor.Function_16x"))
			]
		]
		.MenuContent()
		[
			MenuBuilder.MakeWidget()
		];
}

TSharedRef<SWidget> SRemoteControlPanel::CreateExposeActorsButton()
{	
	FMenuBuilder MenuBuilder(true, nullptr);
	
	MenuBuilder.BeginSection(NAME_None, LOCTEXT("ExposeHeader", "Expose"));
	{
		constexpr bool bNoIndent = true;
		constexpr bool bSearchable = false;

		auto CreatePickerSubMenu = [this, bNoIndent, bSearchable, &MenuBuilder] (const FText& Label, const FText& ToolTip, const TSharedRef<SWidget>& Widget)
		{
			MenuBuilder.AddSubMenu(
				Label,
				ToolTip,
				FNewMenuDelegate::CreateLambda(
					[this, bNoIndent, bSearchable, Widget](FMenuBuilder& MenuBuilder)
					{
						MenuBuilder.AddWidget(Widget, FText::GetEmpty(), bNoIndent, bSearchable);
						FSlateApplication::Get().SetKeyboardFocus(Widget, EFocusCause::Navigation);
					}
				)
			);
		};

		// SObjectPropertyEntryBox does not support non-level editor worlds.
		if (!Preset.IsValid() || !Preset->IsEmbeddedPreset())
		{
			MenuBuilder.AddWidget(
				SNew(SObjectPropertyEntryBox)
				.AllowedClass(AActor::StaticClass())
				.OnObjectChanged(this, &SRemoteControlPanel::OnExposeActor)
				.AllowClear(false)
				.DisplayUseSelected(true)
				.DisplayBrowse(true)
				.NewAssetFactories(TArray<UFactory*>()),
				LOCTEXT("ActorEntry", "Actor"));
		}
		else
		{
			MenuBuilder.AddSubMenu(
				LOCTEXT("SelectActor", "Select Actor"),
				LOCTEXT("SelectActorTooltip", "Select an actor to Remote Control."),
				FNewMenuDelegate::CreateLambda(
					[this](FMenuBuilder& SubMenuBuilder)
					{
						FSceneOutlinerModule& SceneOutlinerModule = FModuleManager::LoadModuleChecked<FSceneOutlinerModule>("SceneOutliner");
						FSceneOutlinerInitializationOptions InitOptions;
						constexpr bool bAllowPIE = false;
						UWorld* PresetWorld = URemoteControlPreset::GetWorld(Preset.Get(), bAllowPIE);

						SubMenuBuilder.AddWidget(
							SceneOutlinerModule.CreateActorPicker(
								InitOptions,
								FOnActorPicked::CreateSP(this, &SRemoteControlPanel::ExposeActor),
								PresetWorld
							),
							FText::GetEmpty(), true, false
						);
					}
				)
			);
		}

		CreatePickerSubMenu(
			LOCTEXT("ClassPickerEntry", "Actors By Class"),
			LOCTEXT("ClassPickerEntrySubMenuToolTip", "Expose all actors of the chosen class."),
			CreateExposeByClassWidget()
		);
	}

	MenuBuilder.EndSection();
	
	return SAssignNew(ExposeActorsComboButton, SComboButton)
		.AddMetaData<FTagMetaData>(FTagMetaData(TEXT("Expose Actors")))
		.IsEnabled_Lambda([this]() { return !this->bIsInLiveMode; })
		.HAlign(HAlign_Center)
		.VAlign(VAlign_Center)
		.ButtonStyle(&RCPanelStyle->FlatButtonStyle)
		.ForegroundColor(FSlateColor::UseForeground())
		.CollapseMenuOnParentFocus(true)
		.HasDownArrow(false)
		.ContentPadding(FMargin(4.f, 2.f))
		.ButtonContent()
		[
			SNew(SBox)
			.WidthOverride(RCPanelStyle->IconSize.X)
			.HeightOverride(RCPanelStyle->IconSize.Y)
			[
				SNew(SImage)
				.ColorAndOpacity(FSlateColor::UseForeground())
				.Image(FAppStyle::GetBrush("ClassIcon.Actor"))
			]
		]
		.MenuContent()
		[
			MenuBuilder.MakeWidget()
		];
}

TSharedRef<SWidget> SRemoteControlPanel::CreateExposeByClassWidget()
{
	class FActorClassInLevelFilter : public IClassViewerFilter
	{
	public:
		FActorClassInLevelFilter(const TSet<TWeakObjectPtr<const UClass>>& InClasses)
			: Classes(InClasses)
		{
		}
		
		virtual bool IsClassAllowed(const FClassViewerInitializationOptions& InInitOptions, const UClass* InClass, TSharedRef<FClassViewerFilterFuncs> InFilterFuncs) override
		{
			return Classes.Contains(TWeakObjectPtr<const UClass>{InClass});
		}

		virtual bool IsUnloadedClassAllowed(const FClassViewerInitializationOptions& InInitOptions, const TSharedRef<const class IUnloadedBlueprintData> InUnloadedClassData, TSharedRef<class FClassViewerFilterFuncs> InFilterFuncs) override
		{
			return false;
		}

	public:		
		const TSet<TWeakObjectPtr<const UClass>>& Classes;
	};

	TSharedPtr<FActorClassInLevelFilter> Filter = MakeShared<FActorClassInLevelFilter>(CachedClassesInLevel);
	
	FClassViewerInitializationOptions Options;
	{
		Options.ClassFilters.Add(Filter.ToSharedRef());
		Options.bIsPlaceableOnly = true;
		Options.Mode = EClassViewerMode::ClassPicker;
		Options.DisplayMode = EClassViewerDisplayMode::ListView;
		Options.bShowObjectRootClass = true;
		Options.bShowNoneOption = false;
		Options.bShowUnloadedBlueprints = false;
	}
	
	TSharedRef<SWidget> Widget = FModuleManager::LoadModuleChecked<FClassViewerModule>("ClassViewer").CreateClassViewer(Options, FOnClassPicked::CreateLambda(
		[this](UClass* ChosenClass)
		{
			constexpr bool bAllowPIE = false;

			if (UWorld* World = URemoteControlPreset::GetWorld(Preset.Get(), bAllowPIE))
			{
				for (TActorIterator<AActor> It(World, ChosenClass, EActorIteratorFlags::SkipPendingKill); It; ++It)
				{
					if (RemoteControlPanelUtils::IsExposableActor(*It))
					{
						ExposeActor(*It);
					}
				}
			}

			if (ExposeActorsComboButton)
			{
				ExposeActorsComboButton->SetIsOpen(false);
			}
		}));

	ClassPicker = StaticCastSharedRef<SClassViewer>(Widget);

	return SNew(SBox)
		.MinDesiredWidth(200.f)
		[
			Widget
		];
}

void SRemoteControlPanel::CacheLevelClasses()
{
	CachedClassesInLevel.Empty();
	constexpr bool bAllowPIE = false;

	if (UWorld* World = URemoteControlPreset::GetWorld(Preset.Get(), bAllowPIE))
	{
		for (TActorIterator<AActor> It(World, AActor::StaticClass(), EActorIteratorFlags::SkipPendingKill); It; ++It)
		{
			CacheActorClass(*It);
		}
		
		if (ClassPicker)
		{
			ClassPicker->Refresh();
		}
	}
}

void SRemoteControlPanel::OnActorAddedToLevel(AActor* Actor)
{
	if (Actor)
	{
		CacheActorClass(Actor);
		if (ClassPicker)
		{
			ClassPicker->Refresh();
		}

		UpdateActorFunctionPicker();
	}
}

void SRemoteControlPanel::OnLevelActorsRemoved(AActor* Actor)
{
	if (Actor)
	{
		if (ClassPicker)
		{
			ClassPicker->Refresh();
		}

		UpdateActorFunctionPicker();
	}
}

void SRemoteControlPanel::OnLevelActorListChanged()
{
	UpdateActorFunctionPicker();
}

void SRemoteControlPanel::CacheActorClass(AActor* Actor)
{
	if (RemoteControlPanelUtils::IsExposableActor(Actor))
	{
		UClass* Class = Actor->GetClass();
		do
		{
			CachedClassesInLevel.Emplace(Class);
			Class = Class->GetSuperClass();
		}
		while(Class != UObject::StaticClass() && Class != nullptr);
	}
}

void SRemoteControlPanel::OnMapChange(uint32)
{
	CacheLevelClasses();
	
	if (ClassPicker)
	{
		ClassPicker->Refresh();	
	}

	UpdateRebindButtonVisibility();

	// Clear the widget cache on map change to make sure we don't keep widgets around pointing to potentially stale objects.
	WidgetRegistry->Clear();
	Refresh();
<<<<<<< HEAD
=======
}

void SRemoteControlPanel::BindRemoteControlCommands()
{
	const FRemoteControlCommands& Commands = FRemoteControlCommands::Get();

	IMainFrameModule& MainFrame = FModuleManager::Get().LoadModuleChecked<IMainFrameModule>("MainFrame");

	FUICommandList& ActionList = *MainFrame.GetMainFrameCommandBindings();

	ActionList.MapAction(
		Commands.SavePreset,
		FExecuteAction::CreateSP(this, &SRemoteControlPanel::SaveAsset_Execute),
		FCanExecuteAction::CreateSP(this, &SRemoteControlPanel::CanSaveAsset));

	ActionList.MapAction(
		Commands.FindPresetInContentBrowser,
		FExecuteAction::CreateSP(this, &SRemoteControlPanel::FindInContentBrowser_Execute),
		FCanExecuteAction::CreateSP(this, &SRemoteControlPanel::CanFindInContentBrowser));

	ActionList.MapAction(
		Commands.ToggleProtocolMappings,
		FExecuteAction::CreateSP(this, &SRemoteControlPanel::ToggleProtocolMappings_Execute),
		FCanExecuteAction::CreateSP(this, &SRemoteControlPanel::CanToggleProtocolsMode),
		FIsActionChecked::CreateSP(this, &SRemoteControlPanel::IsInProtocolsMode),
		FIsActionButtonVisible::CreateSP(this, &SRemoteControlPanel::CanToggleProtocolsMode));

	ActionList.MapAction(
		Commands.ToggleLogicEditor,
		FExecuteAction::CreateSP(this, &SRemoteControlPanel::ToggleLogicEditor_Execute),
		FCanExecuteAction::CreateSP(this, &SRemoteControlPanel::CanToggleLogicPanel),
		FIsActionChecked::CreateSP(this, &SRemoteControlPanel::IsLogicPanelEnabled),
		FIsActionButtonVisible::CreateSP(this, &SRemoteControlPanel::CanToggleLogicPanel));

	ActionList.MapAction(
		Commands.DeleteEntity,
		FExecuteAction::CreateSP(this, &SRemoteControlPanel::DeleteEntity_Execute),
		FCanExecuteAction::CreateSP(this, &SRemoteControlPanel::CanDeleteEntity));

	ActionList.MapAction(
		Commands.RenameEntity,
		FExecuteAction::CreateSP(this, &SRemoteControlPanel::RenameEntity_Execute),
		FCanExecuteAction::CreateSP(this, &SRemoteControlPanel::CanRenameEntity));

	ActionList.MapAction(
		Commands.CopyItem,
		FExecuteAction::CreateSP(this, &SRemoteControlPanel::CopyItem_Execute),
		FCanExecuteAction::CreateSP(this, &SRemoteControlPanel::CanCopyItem));

	ActionList.MapAction(
		Commands.PasteItem,
		FExecuteAction::CreateSP(this, &SRemoteControlPanel::PasteItem_Execute),
		FCanExecuteAction::CreateSP(this, &SRemoteControlPanel::CanPasteItem));

	ActionList.MapAction(
		Commands.DuplicateItem,
		FExecuteAction::CreateSP(this, &SRemoteControlPanel::DuplicateItem_Execute),
		FCanExecuteAction::CreateSP(this, &SRemoteControlPanel::CanDuplicateItem));
>>>>>>> d731a049
}

void SRemoteControlPanel::RegisterEvents()
{
	FEditorDelegates::MapChange.AddSP(this, &SRemoteControlPanel::OnMapChange);
	
	if (GEditor)
	{
		GEditor->OnBlueprintReinstanced().AddSP(this, &SRemoteControlPanel::OnBlueprintReinstanced);
	}

	if (GEngine)
	{
		GEngine->OnLevelActorAdded().AddSP(this, &SRemoteControlPanel::OnActorAddedToLevel);
		GEngine->OnLevelActorListChanged().AddSP(this, &SRemoteControlPanel::OnLevelActorListChanged);
		GEngine->OnLevelActorDeleted().AddSP(this, &SRemoteControlPanel::OnLevelActorsRemoved);
	}

	Preset->OnEntityExposed().AddSP(this, &SRemoteControlPanel::OnEntityExposed);
	Preset->OnEntityUnexposed().AddSP(this, &SRemoteControlPanel::OnEntityUnexposed);

	UMaterial::OnMaterialCompilationFinished().AddSP(this, &SRemoteControlPanel::OnMaterialCompiled);
}

void SRemoteControlPanel::UnregisterEvents()
{
	Preset->OnEntityExposed().RemoveAll(this);
	Preset->OnEntityUnexposed().RemoveAll(this);
	
	if (GEngine)
	{
		GEngine->OnLevelActorDeleted().RemoveAll(this);
		GEngine->OnLevelActorListChanged().RemoveAll(this);
		GEngine->OnLevelActorAdded().RemoveAll(this);
	}
	
	if (GEditor)
	{
		GEditor->OnBlueprintReinstanced().RemoveAll(this);
	}

	FEditorDelegates::MapChange.RemoveAll(this);
<<<<<<< HEAD
	
	FAssetRegistryModule& AssetRegistryModule = FModuleManager::LoadModuleChecked<FAssetRegistryModule>(TEXT("AssetRegistry"));
	AssetRegistryModule.Get().OnAssetRenamed().RemoveAll(this);
	
	UMaterial::OnMaterialCompilationFinished().RemoveAll(this);
=======

	UMaterial::OnMaterialCompilationFinished().RemoveAll(this);
}

void SRemoteControlPanel::RegisterPanels()
{
	if (PanelDrawer.IsValid())
	{
		PanelDrawer->OnRCPanelToggled().BindSP(this, &SRemoteControlPanel::OnRCPanelToggled);
		
		PanelDrawer->CanToggleRCPanel().BindLambda([this]()
			{
				return !bIsInLiveMode;
			}
		);

		{// Properties Panel
			TSharedRef<FRCPanelDrawerArgs> PropertiesPanel = MakeShared<FRCPanelDrawerArgs>(ERCPanels::RCP_Properties);

			PropertiesPanel->bDrawnByDefault = true;
			PropertiesPanel->bRotateIconBy90 = true;
			PropertiesPanel->Label = LOCTEXT("PropertiesPanelLabel", "Expose");
			PropertiesPanel->ToolTip = LOCTEXT("PropertiesPanelTooltip", "Open exposed properties panel.");
			PropertiesPanel->Icon = FSlateIcon(FAppStyle::GetAppStyleSetName(), "EditorPreferences.TabIcon");

			PanelDrawer->RegisterPanel(PropertiesPanel);

			RegisteredDrawers.Add(PropertiesPanel->GetPanelID(), PropertiesPanel);
		}
		
		{// Properties With Details Panel
			TSharedRef<FRCPanelDrawerArgs> EntityDetailsPanel = MakeShared<FRCPanelDrawerArgs>(ERCPanels::RCP_EntityDetails);

			EntityDetailsPanel->bDrawnByDefault = false;
			EntityDetailsPanel->bRotateIconBy90 = false;
			EntityDetailsPanel->Label = LOCTEXT("EntityDetailsPanelLabel", "Details");
			EntityDetailsPanel->ToolTip = LOCTEXT("EntityDetailsPanelTooltip", "Open entity details panel.");
			EntityDetailsPanel->Icon = FSlateIcon(FAppStyle::GetAppStyleSetName(), "LevelEditor.Tabs.Details");

			PanelDrawer->RegisterPanel(EntityDetailsPanel);

			RegisteredDrawers.Add(EntityDetailsPanel->GetPanelID(), EntityDetailsPanel);
		}

		{// Properties With Protocols Panel
			TSharedRef<FRCPanelDrawerArgs> EntityProtocolsPanel = MakeShared<FRCPanelDrawerArgs>(ERCPanels::RCP_Protocols);
			const FRemoteControlCommands& Commands = FRemoteControlCommands::Get();

			EntityProtocolsPanel->bDrawnByDefault = true;
			EntityProtocolsPanel->bRotateIconBy90 = false;
			EntityProtocolsPanel->DrawerVisibility = bIsInProtocolsMode ? EVisibility::Visible : EVisibility::Collapsed;
			EntityProtocolsPanel->Label = Commands.ToggleProtocolMappings->GetLabel();
			EntityProtocolsPanel->ToolTip = LOCTEXT("EntityProtocolsPanelTooltip", "Open entity protocols panel.");
			EntityProtocolsPanel->Icon = FSlateIcon(FAppStyle::GetAppStyleSetName(), "LevelEditor.Tabs.StatsViewer");

			PanelDrawer->RegisterPanel(EntityProtocolsPanel);

			RegisteredDrawers.Add(EntityProtocolsPanel->GetPanelID(), EntityProtocolsPanel);
		}

		{// Output Log Panel
			TSharedRef<FRCPanelDrawerArgs> OutputLogPanel = MakeShared<FRCPanelDrawerArgs>(ERCPanels::RCP_OutputLog);

			OutputLogPanel->bDrawnByDefault = true;
			OutputLogPanel->bRotateIconBy90 = false;
			OutputLogPanel->DrawerVisibility = FRemoteControlLogger::Get().IsEnabled() ? EVisibility::Visible : EVisibility::Collapsed;
			OutputLogPanel->Label = LOCTEXT("OutputLogPanelPanelLabel", "Log");
			OutputLogPanel->ToolTip = LOCTEXT("OutputLogPanelPanelTooltip", "Open output log panel.");
			OutputLogPanel->Icon = FSlateIcon(FAppStyle::GetAppStyleSetName(), "MessageLog.TabIcon");

			PanelDrawer->RegisterPanel(OutputLogPanel);

			RegisteredDrawers.Add(OutputLogPanel->GetPanelID(), OutputLogPanel);
		}

		{// Live Panel
			TSharedRef<FRCPanelDrawerArgs> LivePanel = MakeShared<FRCPanelDrawerArgs>(ERCPanels::RCP_Live);

			LivePanel->bDrawnByDefault = true;
			LivePanel->bRotateIconBy90 = false;
			LivePanel->DrawerVisibility = bIsInLiveMode ? EVisibility::Visible : EVisibility::Collapsed;
			LivePanel->Label = LOCTEXT("LivePanelPanelLabel", "Live");
			LivePanel->ToolTip = LOCTEXT("LivePanelTooltip", "Open live panel.");
			LivePanel->Icon = FSlateIcon(FAppStyle::GetAppStyleSetName(), "LevelEditor.Tabs.StatsViewer");

			PanelDrawer->RegisterPanel(LivePanel);

			RegisteredDrawers.Add(LivePanel->GetPanelID(), LivePanel);
		}
	}
}

void SRemoteControlPanel::UnregisterPanels()
{
	if (PanelDrawer.IsValid())
	{
		PanelDrawer->OnRCPanelToggled().Unbind();
		PanelDrawer->CanToggleRCPanel().Unbind();

		for (TMap<ERCPanels, TSharedRef<FRCPanelDrawerArgs>>::TIterator RegisteredDrawer = RegisteredDrawers.CreateIterator(); RegisteredDrawer; ++RegisteredDrawer)
		{
			PanelDrawer->UnregisterPanel(RegisteredDrawer->Value);

			RegisteredDrawer.RemoveCurrent();
		}
	}
>>>>>>> d731a049
}

void SRemoteControlPanel::Refresh()
{
	BlueprintPicker->Refresh();
	ActorFunctionPicker->Refresh();
	SubsystemFunctionPicker->Refresh();
	EntityList->Refresh();
}

<<<<<<< HEAD
=======
void SRemoteControlPanel::AddToolbarWidget(TSharedRef<SWidget> Widget)
{
	ToolbarWidgets.AddUnique(Widget);
}

void SRemoteControlPanel::RemoveAllToolbarWidgets()
{
	ToolbarWidgets.Empty();
}
>>>>>>> d731a049

void SRemoteControlPanel::Unexpose(const FRCExposesPropertyArgs& InPropertyArgs)
{
	if (!InPropertyArgs.IsValid())
	{
		return;
	}

<<<<<<< HEAD
	auto CheckAndExpose = [&](TArray<UObject*> InOuterObjects, const FString& InPath)
=======
	auto CheckAndUnexpose = [&](TArray<UObject*> InOuterObjects, const FString& InPath, bool bInUsingDuplicatesInPath)
>>>>>>> d731a049
	{
		// Find an exposed property with the same path.
		TArray<TSharedPtr<FRemoteControlProperty>, TInlineAllocator<1>> PotentialMatches;
		for (const TWeakPtr<FRemoteControlProperty>& WeakProperty : Preset->GetExposedEntities<FRemoteControlProperty>())
		{
			if (TSharedPtr<FRemoteControlProperty> Property = WeakProperty.Pin())
			{
<<<<<<< HEAD
				if (Property->CheckIsBoundToString(InPath))
=======
				// If that was exposed by property path it should be checked by the full path with duplicated like propertypath.propertypath[0]
				// If that was exposed by the owner object it should be without duplicated in the path, just propertypath[0]
				const bool bIsbound = bInUsingDuplicatesInPath ? Property->CheckIsBoundToPropertyPath(InPath) : Property->CheckIsBoundToString(InPath);
				if (bIsbound)
>>>>>>> d731a049
				{
					PotentialMatches.Add(Property);
				}
			}
		}

		for (const TSharedPtr<FRemoteControlProperty>& Property : PotentialMatches)
		{
			if (Property->ContainsBoundObjects(InOuterObjects))
			{
				Preset->Unexpose(Property->GetId());
				break;
			}
		}
	};

	const FRCExposesPropertyArgs::EType ExtensionArgsType = InPropertyArgs.GetType();
<<<<<<< HEAD

	if (ExtensionArgsType == FRCExposesPropertyArgs::EType::E_Handle)
	{
		TArray<UObject*> OuterObjects;
		InPropertyArgs.PropertyHandle->GetOuterObjects(OuterObjects);

		CheckAndExpose(OuterObjects, InPropertyArgs.PropertyHandle->GeneratePathToProperty());
	}
	else if (ExtensionArgsType == FRCExposesPropertyArgs::EType::E_OwnerObject)
	{
		CheckAndExpose({ InPropertyArgs.OwnerObject }, InPropertyArgs.PropertyPath);
	}
}


void SRemoteControlPanel::OnEditModeCheckboxToggle(ECheckBoxState State)
{
	bIsInEditMode = (State == ECheckBoxState::Checked) ? true : false;
	OnEditModeChange.ExecuteIfBound(SharedThis(this), bIsInEditMode);
=======

	if (ExtensionArgsType == FRCExposesPropertyArgs::EType::E_Handle)
	{
		TArray<UObject*> OuterObjects;
		InPropertyArgs.PropertyHandle->GetOuterObjects(OuterObjects);

		constexpr bool bUsingDuplicatesInPath = true;
		CheckAndUnexpose(OuterObjects, InPropertyArgs.PropertyHandle->GeneratePathToProperty(), bUsingDuplicatesInPath);
	}
	else if (ExtensionArgsType == FRCExposesPropertyArgs::EType::E_OwnerObject)
	{
		constexpr bool bUsingDuplicatesInPath = false;
		CheckAndUnexpose({ InPropertyArgs.OwnerObject.Get()}, InPropertyArgs.PropertyPath, bUsingDuplicatesInPath);
	}
>>>>>>> d731a049
}

void SRemoteControlPanel::OnLogCheckboxToggle(ECheckBoxState State)
{
	const bool bIsLogEnabled = (State == ECheckBoxState::Checked) ? true : false;
	FRemoteControlLogger::Get().EnableLog(bIsLogEnabled);
	
	if (PanelDrawer.IsValid())
	{
		TSharedRef<FRCPanelDrawerArgs> OutputLogPanel = RegisteredDrawers.FindChecked(ERCPanels::RCP_OutputLog);

		OutputLogPanel->DrawerVisibility = bIsLogEnabled ? EVisibility::Visible : EVisibility::Collapsed;

		// When we are not enabling log collapse the drawer.
		PanelDrawer->TogglePanel(OutputLogPanel, !bIsLogEnabled);

		if (!bIsLogEnabled)
		{
			TSharedRef<FRCPanelDrawerArgs> PropertiesPanel = RegisteredDrawers.FindChecked(ERCPanels::RCP_Properties);

			PanelDrawer->TogglePanel(PropertiesPanel);
		}
	}
}

void SRemoteControlPanel::OnBlueprintReinstanced()
{
	Refresh();
}

void SRemoteControlPanel::ExposeProperty(UObject* Object, FRCFieldPathInfo Path)
{
	if (Path.Resolve(Object))
	{
		FRemoteControlPresetExposeArgs Args;
		Args.GroupId = GetSelectedGroup();
		Preset->ExposeProperty(Object, MoveTemp(Path), MoveTemp(Args));
	}
}

void SRemoteControlPanel::ExposeFunction(UObject* Object, UFunction* Function)
{
	if (ExposeFunctionsComboButton)
	{
		ExposeFunctionsComboButton->SetIsOpen(false);
	}
	
	FScopedTransaction Transaction(LOCTEXT("ExposeFunction", "ExposeFunction"));
	Preset->Modify();

	FRemoteControlPresetExposeArgs Args;
	Args.GroupId = GetSelectedGroup();
	Preset->ExposeFunction(Object, Function, MoveTemp(Args));
}

void SRemoteControlPanel::OnExposeActor(const FAssetData& AssetData)
{
	ExposeActor(Cast<AActor>(AssetData.GetAsset()));
}

void SRemoteControlPanel::ExposeActor(AActor* Actor)
{
	if (Actor)
	{
		FScopedTransaction Transaction(LOCTEXT("ExposeActor", "Expose Actor"));
		Preset->Modify();
		
		FRemoteControlPresetExposeArgs Args;
		Args.GroupId = GetSelectedGroup();
		
		Preset->ExposeActor(Actor, Args);
	}
}

<<<<<<< HEAD
void SRemoteControlPanel::ToggleDetailsView()
{
	const FTabId TabId = FTabId(FRemoteControlUIModule::EntityDetailsTabName);
	
	if (TSharedPtr<IToolkitHost> PinnedToolkit = ToolkitHost.Pin())
	{
		if (TSharedPtr<SDockTab> ExistingTab = PinnedToolkit->GetTabManager()->FindExistingLiveTab(TabId))
		{
			ExistingTab->RequestCloseTab();
		}
		else
		{
			// Request the Tab Manager to invoke the tab. This will spawn the tab if needed, otherwise pull it to focus. This assumes
			// that the Toolkit Host's Tab Manager has already registered a tab with a NullWidget for content.
			if (TSharedPtr<SDockTab> EntityDetailsTab = PinnedToolkit->GetTabManager()->TryInvokeTab(TabId))
			{
				EntityDetailsTab->SetContent(CreateEntityDetailsView());
			}
		}
	}
}

=======
>>>>>>> d731a049
TSharedRef<SWidget> SRemoteControlPanel::CreateEntityDetailsView()
{
	WrappedEntityDetailsView = SNew(SBorder)
		.BorderImage(&RCPanelStyle->ContentAreaBrush)
		.Padding(RCPanelStyle->PanelPadding);

	// Details Panel Dock Widget.
	TSharedRef<SRCMinorPanel> EntityDetailsDockPanel = SNew(SRCMinorPanel)
		.HeaderLabel(LOCTEXT("EntityDetailsLabel", "Details"))
		[
			WrappedEntityDetailsView.ToSharedRef()
		];

	// Details Panel Icon
	const TSharedRef<SWidget> DetailsIcon = SNew(SImage)
		.Image(FAppStyle::Get().GetBrush("LevelEditor.Tabs.Details"))
		.ColorAndOpacity(FSlateColor::UseForeground());

	EntityDetailsDockPanel->AddHeaderToolbarItem(EToolbar::Left, DetailsIcon);

	FDetailsViewArgs Args;
	Args.bShowOptions = false;
	Args.bAllowFavoriteSystem = false;
	Args.bAllowSearch = false;
	Args.bShowScrollBar = false;

	EntityDetailsView = FModuleManager::GetModuleChecked<FPropertyEditorModule>("PropertyEditor").CreateStructureDetailView(MoveTemp(Args), FStructureDetailsViewArgs(), nullptr);

	UpdateEntityDetailsView(EntityList->GetSelectedEntity());
	
	const bool bCanShowDetailsView = SelectedEntity.IsValid() && (SelectedEntity->GetRCType() != SRCPanelTreeNode::Group) && (SelectedEntity->GetRCType() != SRCPanelTreeNode::FieldChild);

	if (bCanShowDetailsView)
	{
		if (ensure(EntityDetailsView && EntityDetailsView->GetWidget()))
		{
			WrappedEntityDetailsView->SetContent(EntityDetailsView->GetWidget().ToSharedRef());
		}
	}
	else
	{
		WrappedEntityDetailsView->SetContent(NoneSelectedWidget.ToSharedRef());
	}

	return EntityDetailsDockPanel;
}

void SRemoteControlPanel::UpdateEntityDetailsView(const TSharedPtr<SRCPanelTreeNode>& SelectedNode)
{
	TSharedPtr<FStructOnScope> SelectedEntityPtr;

	SelectedEntity = SelectedNode;
	
	if (SelectedEntity)
	{
<<<<<<< HEAD
		if (SelectedNode->GetRCType() != SRCPanelTreeNode::Group &&
			SelectedNode->GetRCType() != SRCPanelTreeNode::FieldChild) // Field Child does not contain entity ID, that is why it should not be processed
=======
		if (SelectedEntity->GetRCType() != SRCPanelTreeNode::Group &&
			SelectedEntity->GetRCType() != SRCPanelTreeNode::FieldChild) // Field Child does not contain entity ID, that is why it should not be processed
>>>>>>> d731a049
		{
			const TSharedPtr<FRemoteControlEntity> Entity = Preset->GetExposedEntity<FRemoteControlEntity>(SelectedEntity->GetRCId()).Pin();
			SelectedEntityPtr = RemoteControlPanelUtils::GetEntityOnScope(Entity, Preset->GetExposedEntityType(SelectedEntity->GetRCId()));
		}
	}

	const bool bCanShowDetailsView = SelectedEntity.IsValid() && (SelectedEntity->GetRCType() != SRCPanelTreeNode::Group) && (SelectedEntity->GetRCType() != SRCPanelTreeNode::FieldChild);

	if (bCanShowDetailsView)
	{
		if (EntityDetailsView)
		{
			EntityDetailsView->SetStructureData(SelectedEntityPtr);

			WrappedEntityDetailsView->SetContent(EntityDetailsView->GetWidget().ToSharedRef());
		}
	}
	else
	{
		WrappedEntityDetailsView->SetContent(NoneSelectedWidget.ToSharedRef());
	}

	static const FName ProtocolWidgetsModuleName = "RemoteControlProtocolWidgets";	
	if(SelectedEntity.IsValid() && FModuleManager::Get().IsModuleLoaded(ProtocolWidgetsModuleName) && ensure(Preset.IsValid()))
	{
		if (const TSharedPtr<FRemoteControlEntity> RCEntity = Preset->GetExposedEntity(SelectedEntity->GetRCId()).Pin())
		{
			if(RCEntity->IsBound())
			{
				IRemoteControlProtocolWidgetsModule& ProtocolWidgetsModule = FModuleManager::LoadModuleChecked<IRemoteControlProtocolWidgetsModule>(ProtocolWidgetsModuleName);
				EntityProtocolDetails->SetContent(ProtocolWidgetsModule.GenerateDetailsForEntity(Preset.Get(), RCEntity->GetId()));
			}
			else
			{
				EntityProtocolDetails->SetContent(NoneSelectedWidget.ToSharedRef());
			}
		}
	}
	else
	{
		EntityProtocolDetails->SetContent(NoneSelectedWidget.ToSharedRef());
	}

	// Trigger search to list the search results specific to selected group.
	if (SearchedText.IsValid() && !SearchedText->IsEmptyOrWhitespace() && SearchedText->ToString().Len() > 3)
	{
		OnSearchTextChanged(*SearchedText);
	}
}

void SRemoteControlPanel::UpdateRebindButtonVisibility()
{
	if (URemoteControlPreset* PresetPtr = Preset.Get())
	{
		for (TWeakPtr<FRemoteControlEntity> WeakEntity : PresetPtr->GetExposedEntities<FRemoteControlEntity>())
		{
			if (TSharedPtr<FRemoteControlEntity> Entity = WeakEntity.Pin())
			{
				if (!Entity->IsBound())
				{
					bShowRebindButton = true;
					return;
				}
			}
		}
	}

	bShowRebindButton = false;
}

FReply SRemoteControlPanel::OnClickRebindAllButton()
{
	if (URemoteControlPreset* PresetPtr = Preset.Get())
	{
		PresetPtr->RebindUnboundEntities();

		UpdateRebindButtonVisibility();
	}
	return FReply::Handled();
}

void SRemoteControlPanel::UpdateActorFunctionPicker()
{
	if (GEditor && ActorFunctionPicker && !NextTickTimerHandle.IsValid())
	{
		NextTickTimerHandle = GEditor->GetTimerManager()->SetTimerForNextTick(FTimerDelegate::CreateLambda([WeakPanelPtr = TWeakPtr<SRemoteControlPanel>(StaticCastSharedRef<SRemoteControlPanel>(AsShared()))]()
		{
			if (TSharedPtr<SRemoteControlPanel> PanelPtr = WeakPanelPtr.Pin())
			{
				PanelPtr->ActorFunctionPicker->Refresh();
				PanelPtr->NextTickTimerHandle.Invalidate();
			}
		}));
	}
}

void SRemoteControlPanel::OnEntityExposed(URemoteControlPreset* InPreset, const FGuid& InEntityId)
{
	CachedExposedPropertyArgs.Empty();
}

void SRemoteControlPanel::OnEntityUnexposed(URemoteControlPreset* InPreset, const FGuid& InEntityId)
{
	CachedExposedPropertyArgs.Empty();
}

FReply SRemoteControlPanel::OnClickSettingsButton()
{
	FModuleManager::LoadModuleChecked<ISettingsModule>("Settings").ShowViewer("Project", "Plugins", "Remote Control");
	return FReply::Handled();
}

void SRemoteControlPanel::OnMaterialCompiled(UMaterialInterface* MaterialInterface)
{
	bool bTriggerRefresh = true;

	// Clear the widget cache on material compiled to make sure we have valid property nodes for IPropertyRowGenerator
	if (TSharedPtr<SWindow> Window = FSlateApplication::Get().FindWidgetWindow(SharedThis(this)))
	{
		const TArray<TSharedRef<SWindow>>& ChildWindows = Window->GetChildWindows();
		// Selecting a material from the RC window can trigger material recompiles, 
		// If we refresh the widgets right away we might end up closing the material selection window while the user is 
		// still selecting a material. Therefore we must wait until that window is closed before refreshing the panel.
		if (ChildWindows.Num())
		{
			bTriggerRefresh = false;

			if (!ChildWindows[0]->GetOnWindowClosedEvent().IsBound())
			{
				ChildWindows[0]->GetOnWindowClosedEvent().AddLambda([WeakThis = TWeakPtr<SRemoteControlPanel>(SharedThis(this))](const TSharedRef<SWindow>&)
				{
					if (TSharedPtr<SRemoteControlPanel> Panel = WeakThis.Pin())
					{
						Panel->WidgetRegistry->Clear();
						Panel->Refresh();
					}
				});
			}
		}
	}

	if (bTriggerRefresh)
	{
		WidgetRegistry->Clear();
		Refresh();
	}
}

void SRemoteControlPanel::RegisterDefaultToolBar()
{
<<<<<<< HEAD
	CachedExposedPropertyArgs.Empty();
=======
	UToolMenus* ToolMenus = UToolMenus::Get();
	if (!ToolMenus->IsMenuRegistered(DefaultRemoteControlPanelToolBarName))
	{
		UToolMenu* ToolbarBuilder = ToolMenus->RegisterMenu(DefaultRemoteControlPanelToolBarName, NAME_None, EMultiBoxType::SlimHorizontalToolBar);

#if 0
		ToolbarBuilder->StyleName = "AssetEditorToolbar";
#endif
		{
			FToolMenuSection& AssetSection = ToolbarBuilder->AddSection("Asset");
			AssetSection.AddEntry(FToolMenuEntry::InitToolBarButton(FRemoteControlCommands::Get().SavePreset, TAttribute<FText>(), TAttribute<FText>(), FSlateIcon(FAppStyle::GetAppStyleSetName(), TEXT("Icons.Save"))));
			AssetSection.AddEntry(FToolMenuEntry::InitToolBarButton(FRemoteControlCommands::Get().FindPresetInContentBrowser, LOCTEXT("FindInContentBrowserButton", "Browse"), TAttribute<FText>(), FSlateIcon(FAppStyle::GetAppStyleSetName(), TEXT("LevelEditor.OpenContentBrowser"))));
			AssetSection.AddSeparator("Common");
		}
	}
>>>>>>> d731a049
}

void SRemoteControlPanel::GenerateToolbar()
{
<<<<<<< HEAD
	CachedExposedPropertyArgs.Empty();
=======
	RegisterDefaultToolBar();

	ToolbarWidgetContent = SNew(SBorder)
		.BorderImage(FAppStyle::Get().GetBrush("Brushes.Panel"))
		[
			SNullWidget::NullWidget
		];

	UToolMenus* ToolMenus = UToolMenus::Get();
	IMainFrameModule& MainFrame = FModuleManager::Get().LoadModuleChecked<IMainFrameModule>("MainFrame");

	UToolMenu* GeneratedToolbar = ToolMenus->FindMenu(DefaultRemoteControlPanelToolBarName);
	
	GeneratedToolbar->Context = FToolMenuContext(MainFrame.GetMainFrameCommandBindings());
	
	TSharedRef<class SWidget> ToolBarWidget = ToolMenus->GenerateWidget(GeneratedToolbar);

	TSharedRef<SWidget> MiscWidgets = SNullWidget::NullWidget;

	if (ToolbarWidgets.Num() > 0)
	{
		TSharedRef<SHorizontalBox> MiscWidgetsHBox = SNew(SHorizontalBox);

		for (int32 WidgetIdx = 0; WidgetIdx < ToolbarWidgets.Num(); ++WidgetIdx)
		{
			MiscWidgetsHBox->AddSlot()
				.HAlign(HAlign_Center)
				.VAlign(VAlign_Fill)
				.AutoWidth()
				[
					SNew(SSeparator)
					.SeparatorImage(FAppStyle::Get().GetBrush("Separator"))
					.Thickness(2.f)
					.Orientation(EOrientation::Orient_Vertical)
				];

			MiscWidgetsHBox->AddSlot()
				.Padding(5.f, 0.f)
				.AutoWidth()
				.VAlign(VAlign_Center)
				[
					ToolbarWidgets[WidgetIdx]
				];
		}

		MiscWidgets = MiscWidgetsHBox;
	}

	Toolbar =
		SNew(SHorizontalBox)
		+ SHorizontalBox::Slot()
		.AutoWidth()
		[
			ToolBarWidget
		]
		+ SHorizontalBox::Slot()
		.Padding(5.f, 0.f)
		.HAlign(HAlign_Fill)
		.VAlign(VAlign_Center)
		.AutoWidth()
		[
			SNew(STextBlock)
			.Text(this, &SRemoteControlPanel::HandlePresetName)
		]
		+ SHorizontalBox::Slot()
		.Padding(5.f, 0.f)
		.HAlign(HAlign_Fill)
		.VAlign(VAlign_Center)
		.FillWidth(1.f)
		[
			SNew(SSpacer)
		]
		+SHorizontalBox::Slot()
		.Padding(5.f, 0.f)
		.HAlign(HAlign_Fill)
		.VAlign(VAlign_Center)
		.AutoWidth()
		[
			SNew(SRCModeSwitcher)
			.DefaultMode("Setup")
			.OnModeSwitched_Lambda([this](const SRCModeSwitcher::FRCMode& NewMode)
				{
					if (NewMode.ModeId == TEXT("Operation"))
					{
						bIsInLiveMode = true;
					}
					else if (NewMode.ModeId == TEXT("Setup"))
					{
						bIsInLiveMode = false;
					}

					bIsLogicPanelEnabled = bIsInLiveMode;

					if (PanelDrawer.IsValid())
					{
						TSharedRef<FRCPanelDrawerArgs> LivePanel = RegisteredDrawers.FindChecked(ERCPanels::RCP_Live);

						LivePanel->DrawerVisibility = bIsInLiveMode ? EVisibility::Visible : EVisibility::Collapsed;

						// When we are not in Live Mode collapse the drawer.
						PanelDrawer->TogglePanel(LivePanel, !bIsInLiveMode);

						if (!bIsInLiveMode)
						{
							TSharedRef<FRCPanelDrawerArgs> PropertiesPanel = RegisteredDrawers.FindChecked(ERCPanels::RCP_Properties);

							PanelDrawer->TogglePanel(PropertiesPanel);
						}
					}

					OnLiveModeChange.ExecuteIfBound(SharedThis(this), bIsInLiveMode);
				}
			)
		
			+ SRCModeSwitcher::Mode("Setup")
			.DefaultLabel(FText::Format(LOCTEXT("SetupModeLabel", "{0}"), { FText::FromString("Setup") }))
			.DefaultTooltip(FText::Format(LOCTEXT("SetupModeTooltip", "Switch to {0} mode."), { FText::FromString("Setup") }))
			.HAlignCell(HAlign_Fill)
			.VAlignCell(VAlign_Fill)
			.FixedWidth(96.f)
			.OptionalIcon(FSlateIcon(FAppStyle::GetAppStyleSetName(), "LevelEditor.Tabs.Outliner"))

			+ SRCModeSwitcher::Mode("Operation")
			.DefaultLabel(FText::Format(LOCTEXT("OpModeLabel", "{0}"), { FText::FromString("Operation") }))
			.DefaultTooltip(FText::Format(LOCTEXT("OpModeTooltip", "Switch to {0} mode."), { FText::FromString("Operation") }))
			.HAlignCell(HAlign_Fill)
			.VAlignCell(VAlign_Fill)
			.FixedWidth(96.f)
			.OptionalIcon(FSlateIcon(FAppStyle::GetAppStyleSetName(), "Icons.Blueprint"))
		]
		+ SHorizontalBox::Slot()
		.Padding(5.f, 0.f)
		.HAlign(HAlign_Fill)
		.VAlign(VAlign_Center)
		.FillWidth(1.f)
		[
			SNew(SSpacer)
		]
		// Companion Separator (Rebind All)
		+SHorizontalBox::Slot()
		.HAlign(HAlign_Center)
		.VAlign(VAlign_Fill)
		.AutoWidth()
		[
			SNew(SSeparator)
			.SeparatorImage(FAppStyle::Get().GetBrush("Separator"))
			.Thickness(1.5f)
			.Orientation(EOrientation::Orient_Vertical)
			.Visibility_Lambda([this]() { return bShowRebindButton ? EVisibility::Visible : EVisibility::Collapsed; })
		]
		// Rebind All (Statically added here as we cannot probagagte visibility to its companion separator when dynamically added.)
		+ SHorizontalBox::Slot()
		.Padding(5.f, 0.f)
		.AutoWidth()
		.VAlign(VAlign_Center)
		[
			SNew(SButton)
			.ButtonStyle(&RCPanelStyle->FlatButtonStyle)
			.Visibility_Lambda([this]() { return bShowRebindButton ? EVisibility::Visible : EVisibility::Collapsed; })
			.OnClicked(this, &SRemoteControlPanel::OnClickRebindAllButton)
			.ContentPadding(2.f)
			[
				SNew(SHorizontalBox)

				+SHorizontalBox::Slot()
				.HAlign(HAlign_Center)
				.VAlign(VAlign_Center)
				.AutoWidth()
				.Padding(2.f)
				[
					SNew(SImage)
					.Image(FAppStyle::Get().GetBrush("Icons.Link"))
					.ColorAndOpacity(FSlateColor::UseForeground())
				]

				+SHorizontalBox::Slot()
				.VAlign(VAlign_Center)
				.Padding(4.f, 2.f)
				.FillWidth(1.f)
				[	
					SNew(STextBlock)
					.ToolTipText(LOCTEXT("RebindButtonToolTip", "Attempt to rebind all unbound entites of the preset."))
					.Text(LOCTEXT("RebindButtonText", "Rebind All"))
					.TextStyle(&RCPanelStyle->PanelTextStyle)
				]
			]
		]
		+ SHorizontalBox::Slot()
		.HAlign(HAlign_Right)
		.AutoWidth()
		[
			MiscWidgets
		];

	if (ToolbarWidgetContent.IsValid())
	{
		ToolbarWidgetContent->SetContent(Toolbar.ToSharedRef());
	}
>>>>>>> d731a049
}

void SRemoteControlPanel::RegisterAuxiliaryToolBar()
{
	UToolMenus* ToolMenus = UToolMenus::Get();
	if (!ToolMenus->IsMenuRegistered(AuxiliaryRemoteControlPanelToolBarName))
	{
		UToolMenu* ToolbarBuilder = ToolMenus->RegisterMenu(AuxiliaryRemoteControlPanelToolBarName, NAME_None, EMultiBoxType::SlimHorizontalToolBar);

#if 0
		ToolbarBuilder->StyleName = "AssetEditorToolbar";
#endif
		{
			FToolMenuSection& ToolsSection = ToolbarBuilder->AddSection("Tools");

			const FRemoteControlCommands& Commands = FRemoteControlCommands::Get();

			ToolsSection.AddEntry(FToolMenuEntry::InitWidget("Protocols"
				, SNew(SAutoResizeButton)
					.UICommand(FRemoteControlCommands::Get().ToggleProtocolMappings)
					.ForceSmallIcons_Static(SRemoteControlPanel::ShouldForceSmallIcons)
					.IconOverride(FSlateIcon(FAppStyle::GetAppStyleSetName(), "LevelEditor.Tabs.StatsViewer"))
				, Commands.ToggleProtocolMappings->GetLabel()
			)
			);
			
			ToolsSection.AddEntry(FToolMenuEntry::InitWidget("Logic"
				, SNew(SAutoResizeButton)
					.UICommand(FRemoteControlCommands::Get().ToggleLogicEditor)
					.ForceSmallIcons_Static(SRemoteControlPanel::ShouldForceSmallIcons)
					.IconOverride(FSlateIcon(FAppStyle::GetAppStyleSetName(), TEXT("GraphEditor.StateMachine_24x")))
				, Commands.ToggleLogicEditor->GetLabel()
			)
			);
		}
	}
}

void SRemoteControlPanel::GenerateAuxiliaryToolbar()
{
	RegisterAuxiliaryToolBar();

	AuxiliaryToolbarWidgetContent = SNew(SBorder)
		.BorderImage(FAppStyle::Get().GetBrush("Brushes.Panel"))
		[
			SNullWidget::NullWidget
		];

	UToolMenus* ToolMenus = UToolMenus::Get();
	IMainFrameModule& MainFrame = FModuleManager::Get().LoadModuleChecked<IMainFrameModule>("MainFrame");

	UToolMenu* GeneratedToolbar = ToolMenus->FindMenu(AuxiliaryRemoteControlPanelToolBarName);

	GeneratedToolbar->Context = FToolMenuContext(MainFrame.GetMainFrameCommandBindings());

	TSharedRef<class SWidget> ToolBarWidget = ToolMenus->GenerateWidget(GeneratedToolbar);

	AuxiliaryToolbar =
		SNew(SHorizontalBox)
		+ SHorizontalBox::Slot()
		.AutoWidth()
		[
			ToolBarWidget
		];

	if (AuxiliaryToolbarWidgetContent.IsValid())
	{
		AuxiliaryToolbarWidgetContent->SetContent(AuxiliaryToolbar.ToSharedRef());
	}
}

FText SRemoteControlPanel::HandlePresetName() const
{
	if (Preset)
	{
		return FText::FromString(Preset->GetName());
	}
	
	return FText::GetEmpty();
}

bool SRemoteControlPanel::CanSaveAsset() const
{
	return Preset.IsValid();
}

void SRemoteControlPanel::SaveAsset_Execute() const
{
	if (Preset.IsValid())
	{
		TArray<UPackage*> PackagesToSave;

		if (!Preset->IsAsset())
		{
			// Log an invalid object but don't try to save it
			UE_LOG(LogRemoteControl, Log, TEXT("Invalid object to save: %s"), (Preset.IsValid()) ? *Preset->GetFullName() : TEXT("Null Object"));
		}
		else
		{
			PackagesToSave.Add(Preset->GetOutermost());
		}

		constexpr bool bCheckDirtyOnAssetSave = false;
		constexpr bool bPromptToSave = false;

		FEditorFileUtils::PromptForCheckoutAndSave(PackagesToSave, bCheckDirtyOnAssetSave, bPromptToSave);
	}
}

bool SRemoteControlPanel::CanFindInContentBrowser() const
{
	return Preset.IsValid();
}

void SRemoteControlPanel::FindInContentBrowser_Execute() const
{
	if (Preset.IsValid())
	{
		TArray<UObject*> ObjectsToSyncTo;

		ObjectsToSyncTo.Add(Preset.Get());

		GEditor->SyncBrowserToObjects(ObjectsToSyncTo);
	}
}

<<<<<<< HEAD
void SRemoteControlPanel::OnMaterialCompiled(UMaterialInterface* MaterialInterface)
{
	// Clear the widget cache on material compiled to make sure we have valid property nodes for IPropertyRowGenerator
	WidgetRegistry->Clear();
	Refresh();
}

=======
bool SRemoteControlPanel::ShouldForceSmallIcons()
{
	// Find the DockTab that houses this RemoteControlPreset widget in it.
	FLevelEditorModule& LevelEditorModule = FModuleManager::GetModuleChecked<FLevelEditorModule>("LevelEditor");
	TSharedPtr<FTabManager> EditorTabManager = LevelEditorModule.GetLevelEditorTabManager();

	if (TSharedPtr<SDockTab> Tab = EditorTabManager->FindExistingLiveTab(FRemoteControlUIModule::RemoteControlPanelTabName))
	{
		if (TSharedPtr<SWindow> Window = Tab->GetParentWindow())
		{
			const FVector2D& ActualWindowSize = Window->GetSizeInScreen() / Window->GetDPIScaleFactor();

			// Need not to check for less than the minimum value as user can never go beyond that limit while resizing the parent window.
			return ActualWindowSize.X == SRemoteControlPanel::MinimumPanelWidth ? true : false;
		}
	}

	return false;
}

void SRemoteControlPanel::ToggleProtocolMappings_Execute()
{
	bIsInProtocolsMode = !bIsInProtocolsMode;

	if (PanelDrawer.IsValid())
	{
		TSharedRef<FRCPanelDrawerArgs> ProtocolsPanel = RegisteredDrawers.FindChecked(ERCPanels::RCP_Protocols);
		
		ProtocolsPanel->DrawerVisibility = bIsInProtocolsMode ? EVisibility::Visible : EVisibility::Collapsed;

		// When we are not in Protocols Mode collapse the drawer.
		PanelDrawer->TogglePanel(ProtocolsPanel, !bIsInProtocolsMode);

		if (!bIsInProtocolsMode)
		{
			TSharedRef<FRCPanelDrawerArgs> PropertiesPanel = RegisteredDrawers.FindChecked(ERCPanels::RCP_Properties);

			PanelDrawer->TogglePanel(PropertiesPanel);
		}

		if (EntityList.IsValid())
		{
			const bool bToggleProtcolMode = IsInProtocolsMode() && ActivePanel == ERCPanels::RCP_Protocols;

			EntityList->RebuildListWithColumns(bToggleProtcolMode ? EEntitiesListMode::Protocols : EEntitiesListMode::Default);
		}
	}
}

bool SRemoteControlPanel::CanToggleProtocolsMode() const
{
	return !bIsInLiveMode;
}

bool SRemoteControlPanel::IsInProtocolsMode() const
{
	return bIsInProtocolsMode;
}

void SRemoteControlPanel::ToggleLogicEditor_Execute()
{
	bIsLogicPanelEnabled = !bIsLogicPanelEnabled;

	if (PanelDrawer.IsValid() && (ActivePanel != ERCPanels::RCP_Properties || ActivePanel == ERCPanels::RCP_None))
	{
		TSharedRef<FRCPanelDrawerArgs> PropertiesPanel = RegisteredDrawers.FindChecked(ERCPanels::RCP_Properties);

		PanelDrawer->TogglePanel(PropertiesPanel);
	}
}

bool SRemoteControlPanel::CanToggleLogicPanel() const
{
	return !bIsInLiveMode;
}

bool SRemoteControlPanel::IsLogicPanelEnabled() const
{
	return !bIsInLiveMode && bIsLogicPanelEnabled;
}

void SRemoteControlPanel::OnRCPanelToggled(ERCPanels InPanelID)
{
	if (InPanelID != ActivePanel)
	{
		ActivePanel = InPanelID;
		
		if (EntityList.IsValid() && !bIsInLiveMode)
		{
			const bool bToggleProtcolMode = IsInProtocolsMode() && ActivePanel == ERCPanels::RCP_Protocols;

			EntityList->RebuildListWithColumns(bToggleProtcolMode ? EEntitiesListMode::Protocols : EEntitiesListMode::Default);
		}
	}
}

TSharedPtr<class SRCLogicPanelBase> SRemoteControlPanel::GetActiveLogicPanel() const
{
	if (ControllerPanel->IsListFocused())
	{
		return ControllerPanel;
	}
	else if (BehaviourPanel->IsListFocused())
	{
		return BehaviourPanel;
	}
	else if (ActionPanel->IsListFocused())
	{
		return ActionPanel;
	}
	
	return nullptr;
}

void SRemoteControlPanel::DeleteEntity_Execute()
{
	// Currently used  as common entry point of Delete UI command for both RC Entity and Logic Items.
	// This could potentially be moved out if the Logic panels are moved to a separate tab.
	
	// ~ Delete Logic Item ~
	// 
	// If the user focus is currently active on a Logic panel then route the Delete command to it and return.
	if (TSharedPtr<SRCLogicPanelBase> ActiveLogicPanel = GetActiveLogicPanel())
	{
		ActiveLogicPanel->RequestDeleteSelectedItem();

		return; // handled
	}

	// ~ Delete Entity ~

	if (SelectedEntity->GetRCType() == SRCPanelTreeNode::FieldChild) // Field Child does not contain entity ID, that is why it should not be processed
	{
		return;
	}

	if (SelectedEntity->GetRCType() == SRCPanelTreeNode::Group)
	{
		FScopedTransaction Transaction(LOCTEXT("DeleteGroup", "Delete Group"));
		Preset->Modify();
		Preset->Layout.DeleteGroup(SelectedEntity->GetRCId());
	}
	else
	{
		FScopedTransaction Transaction(LOCTEXT("UnexposeFunction", "Unexpose remote control entity"));
		Preset->Modify();
		Preset->Unexpose(SelectedEntity->GetRCId());
	}

	EntityList->Refresh();
}

bool SRemoteControlPanel::CanDeleteEntity() const
{
	if (bIsInLiveMode)
	{
		return false;
	}

	if (TSharedPtr<SRCLogicPanelBase> ActiveLogicPanel = GetActiveLogicPanel())
	{
		return ActiveLogicPanel->GetSelectedLogicItem() != nullptr; // User has focus on a logic panel
	}

	if (SelectedEntity.IsValid() && Preset.IsValid())
	{
		// Do not allow default group to be deleted.
		return !Preset->Layout.IsDefaultGroup(SelectedEntity->GetRCId());
	}

	return false;
}

void SRemoteControlPanel::RenameEntity_Execute() const
{
	if (ControllerPanel->IsListFocused())
	{
		ControllerPanel->EnterRenameMode();
		return;
	}

	if (SelectedEntity->GetRCType() == SRCPanelTreeNode::FieldChild) // Field Child does not contain entity ID, that is why it should not be processed
	{
		return;
	}

	SelectedEntity->EnterRenameMode();
}

bool SRemoteControlPanel::CanRenameEntity() const
{
	if (bIsInLiveMode)
	{
		return false;
	}

	if (ControllerPanel->IsListFocused())
	{
		return true;
	}

	if (SelectedEntity.IsValid() && Preset.IsValid())
	{
		// Do not allow default group to be renamed.
		return !Preset->Layout.IsDefaultGroup(SelectedEntity->GetRCId());
	}

	return false;
}

void SRemoteControlPanel::SetLogicClipboardItem(UObject* InItem, TSharedPtr<SRCLogicPanelBase> InSourcePanel)
{
	LogicClipboardItem = InItem;
	LogicClipboardItemSource = InSourcePanel;
}

void SRemoteControlPanel::CopyItem_Execute()
{
	if (TSharedPtr<SRCLogicPanelBase> ActiveLogicPanel = GetActiveLogicPanel())
	{
		ActiveLogicPanel->CopySelectedPanelItem();
	}
}

bool SRemoteControlPanel::CanCopyItem() const
{
	if (bIsInLiveMode)
	{
		return false;
	}

	if (TSharedPtr<SRCLogicPanelBase> ActiveLogicPanel = GetActiveLogicPanel())
	{
		return ActiveLogicPanel->GetSelectedLogicItem().IsValid();
	}

	return false;
}

void SRemoteControlPanel::PasteItem_Execute()
{
	if (TSharedPtr<SRCLogicPanelBase> ActiveLogicPanel = GetActiveLogicPanel())
	{
		ActiveLogicPanel->PasteItemFromClipboard();
	}
}

bool SRemoteControlPanel::CanPasteItem() const
{
	if (bIsInLiveMode)
	{
		return false;
	}

	if(LogicClipboardItem)
	{
		if (TSharedPtr<SRCLogicPanelBase> ActiveLogicPanel = GetActiveLogicPanel())
		{
			// Currently we only support pasting items between panels of exactly the same type.
			if (LogicClipboardItemSource == ActiveLogicPanel)
			{
				return ActiveLogicPanel->CanPasteClipboardItem(LogicClipboardItem);
			}
		}
	}

	return false;
}

void SRemoteControlPanel::DuplicateItem_Execute()
{
	if (TSharedPtr<SRCLogicPanelBase> ActiveLogicPanel = GetActiveLogicPanel())
	{
		ActiveLogicPanel->DuplicateSelectedPanelItem();

		return;
	}
}

bool SRemoteControlPanel::CanDuplicateItem() const
{
	if (bIsInLiveMode)
	{
		return false;
	}

	if (TSharedPtr<SRCLogicPanelBase> ActiveLogicPanel = GetActiveLogicPanel())
	{
		return ActiveLogicPanel->GetSelectedLogicItem().IsValid();
	}

	return false;
}

void SRemoteControlPanel::OnSearchTextChanged(const FText& InFilterText)
{
	SearchTextFilter->SetRawFilterText(InFilterText);
	SearchBoxPtr->SetError(SearchTextFilter->GetFilterErrorText());
	*SearchedText = InFilterText;

	const int32 Length = InFilterText.ToString().Len();

	check(EntityList.IsValid());

	if (Length > 3)
	{
		EntityList->TryRefreshingSearch(InFilterText);
	}
	else if (Length == 3 || Length == 0) // Avoid unnecessary refresh if search text is below the threshold.
	{
		EntityList->ResetSearch();

		EntityList->Refresh();
	}
}

void SRemoteControlPanel::OnSearchTextCommitted(const FText& InFilterText, ETextCommit::Type InCommitType)
{
	if (InCommitType == ETextCommit::OnCleared || InFilterText.IsEmpty())
	{
		EntityList->ResetSearch();

		EntityList->Refresh();

		return;
	}

	OnSearchTextChanged(InFilterText);
}

void SRemoteControlPanel::PopulateSearchStrings(const SRCPanelTreeNode& Item, TArray<FString>& OutSearchStrings) const
{
	if (Preset.IsValid())
	{
		if (TSharedPtr<FRemoteControlEntity> Entity = Preset->GetExposedEntity<FRemoteControlEntity>(Item.GetRCId()).Pin())
		{
			OutSearchStrings.Add(Entity->GetLabel().ToString());
		}
	}
}

void SRemoteControlPanel::OnFilterChanged()
{
	check(FilterPtr.IsValid());

	FRCFilter Filter = FilterPtr->GetCombinedBackendFilter();

	EntityList->SetBackendFilter(Filter);
}

void SRemoteControlPanel::LoadSettings(const FGuid& InInstanceId)
{
	const FString SettingsString = InInstanceId.ToString();

	// Load all our data using the settings string as a key in the user settings ini.
	FilterPtr->LoadSettings(GEditorPerProjectIni, IRemoteControlUIModule::SettingsIniSection, SettingsString);
}

void SRemoteControlPanel::SaveSettings()
{
	if (Preset.IsValid() && FilterPtr.IsValid())
	{
		const FString SettingsString = Preset->GetPresetId().ToString();

		// Save all our data using the settings string as a key in the user settings ini.
		FilterPtr->SaveSettings(GEditorPerProjectIni, IRemoteControlUIModule::SettingsIniSection, SettingsString);
	}
}

void SRemoteControlPanel::DeleteEntity()
{
	if (CanDeleteEntity())
	{
		DeleteEntity_Execute();
	}
}

void SRemoteControlPanel::RenameEntity()
{
	if (CanRenameEntity())
	{
		RenameEntity_Execute();
	}
}
>>>>>>> d731a049


#undef LOCTEXT_NAMESPACE /*RemoteControlPanel*/<|MERGE_RESOLUTION|>--- conflicted
+++ resolved
@@ -26,12 +26,7 @@
 #include "Input/Reply.h"
 #include "Interfaces/IMainFrameModule.h"
 #include "Kismet/BlueprintFunctionLibrary.h"
-<<<<<<< HEAD
-#include "Framework/MultiBox/MultiBoxBuilder.h"
-#include "GameFramework/Actor.h"
-=======
 #include "Layout/Visibility.h"
->>>>>>> d731a049
 #include "Materials/Material.h"
 #include "Modules/ModuleManager.h"
 #include "PropertyCustomizationHelpers.h"
@@ -61,7 +56,6 @@
 #include "Styling/RemoteControlStyles.h"
 #include "Styling/ToolBarStyle.h"
 #include "Subsystems/Subsystem.h"
-#include "SWarningOrErrorBox.h"
 #include "Templates/SharedPointer.h"
 #include "Templates/SubclassOf.h"
 #include "Templates/UnrealTypeTraits.h"
@@ -87,8 +81,6 @@
 
 #define LOCTEXT_NAMESPACE "RemoteControlPanel"
 
-<<<<<<< HEAD
-=======
 const FName SRemoteControlPanel::DefaultRemoteControlPanelToolBarName("RemoteControlPanel.DefaultToolBar");
 const FName SRemoteControlPanel::AuxiliaryRemoteControlPanelToolBarName("RemoteControlPanel.AuxiliaryToolBar");
 const float SRemoteControlPanel::MinimumPanelWidth = 640.f;
@@ -103,7 +95,6 @@
 				.TextStyle(&FAppStyle::GetWidgetStyle<FTextBlockStyle>("NormalText"))
 				.Justification(ETextJustify::Center)
 			];
->>>>>>> d731a049
 
 namespace RemoteControlPanelUtils
 {
@@ -404,15 +395,6 @@
 		.ExposeActorsComboButton(CreateExposeActorsButton())
 		.ExposeFunctionsComboButton(CreateExposeFunctionsButton())
 		.OnEntityListUpdated_Lambda([this] ()
-<<<<<<< HEAD
-		{
-			UpdateEntityDetailsView(EntityList->GetSelection());
-			UpdateRebindButtonVisibility();
-			CachedExposedPropertyArgs.Reset();
-		})
-		.EditMode_Lambda([this](){ return bIsInEditMode; });
-	
-=======
 			{
 				UpdateEntityDetailsView(EntityList->GetSelectedEntity());
 				UpdateRebindButtonVisibility();
@@ -422,7 +404,6 @@
 		.LiveMode_Lambda([this]() {return bIsInLiveMode; })
 		.ProtocolsMode_Lambda([this]() { return IsInProtocolsMode() && ActivePanel == ERCPanels::RCP_Protocols; });
 
->>>>>>> d731a049
 	EntityList->OnSelectionChange().AddSP(this, &SRemoteControlPanel::UpdateEntityDetailsView);
 
 	const TAttribute<float> TreeBindingSplitRatioTop = TAttribute<float>::Create(
@@ -462,8 +443,6 @@
 		[
 			// Auxiliary Toolbar
 			SNew(SHorizontalBox)
-<<<<<<< HEAD
-=======
 
 			// Search Box
 			+ SHorizontalBox::Slot()
@@ -486,7 +465,6 @@
 			[
 				FilterComboButton.ToSharedRef()
 			]
->>>>>>> d731a049
 
 			// Settings
 			+ SHorizontalBox::Slot()
@@ -614,48 +592,6 @@
 					SNullWidget::NullWidget
 				]
 
-<<<<<<< HEAD
-				+ SHorizontalBox::Slot()
-				.VAlign(VAlign_Center)
-				.AutoWidth()
-				[
-					SNew(SButton)
-					.ButtonStyle(FEditorStyle::Get(), "FlatButton")
-					.TextStyle(FRemoteControlPanelStyle::Get(), "RemoteControlPanel.Button.TextStyle")
-					.ToolTipText(LOCTEXT("EntityDetailsToolTip", "Open the details panel for the selected exposed entity."))
-					.OnClicked_Lambda([this](){ ToggleDetailsView(); return FReply::Handled(); })
-					[
-						SNew(SImage)
-						.Image(FEditorStyle::Get().GetBrush("LevelEditor.Tabs.Details"))
-					]
-				]
-				// Edit Mode
-				+ SHorizontalBox::Slot()
-				.AutoWidth()
-				.Padding(2.f, 0.f)
-				.VAlign(VAlign_Center)
-				[
-					SNew(STextBlock)
-					.Text(LOCTEXT("EditModeLabel", "Edit Mode : "))
-				]
-				+ SHorizontalBox::Slot()
-				.AutoWidth()
-				.Padding(2.f, 0.f)
-				.VAlign(VAlign_Center)
-				[
-					SNew(SCheckBox)
-					.Style(FRemoteControlPanelStyle::Get(), "RemoteControlPanel.Switch")
-					.ToolTipText(LOCTEXT("EditModeTooltip", "Toggle Editing (Ctrl + E)"))
-					.IsChecked_Lambda([this]() { return this->bIsInEditMode ? ECheckBoxState::Checked : ECheckBoxState::Unchecked; })
-					.Padding(2.f)
-					.OnCheckStateChanged(this, &SRemoteControlPanel::OnEditModeCheckboxToggle)
-				]
-				// Enable Log
-				+ SHorizontalBox::Slot()
-				.VAlign(VAlign_Center)
-				.Padding(4.0f, 0)
-				.AutoWidth()
-=======
 				+ SWidgetSwitcher::Slot()
 				[
 					LogicPanel
@@ -708,7 +644,6 @@
 					Settings->PostEditChange();
 					Settings->SaveConfig();
 				}))
->>>>>>> d731a049
 				[
 					EntityList.ToSharedRef()
 				]
@@ -796,30 +731,9 @@
 				.Thickness(5.f)
 				.Orientation(EOrientation::Orient_Horizontal)
 			]
-<<<<<<< HEAD
-		]
-		// Use less CPU Warning
-		+SVerticalBox::Slot()
-		.AutoHeight()
-		.Padding(FMargin(5.f, 8.f, 5.f, 5.f))
-		[
-			CreateCPUThrottleWarning()
-		]
-	];
-
-	for (const TSharedRef<SWidget>& Widget : ExtensionWidgets)
-	{
-		// We want to insert the widgets before the edit mode buttons.
-		constexpr int32 NumEditModeWidgets = 2;
-		const int32 ExtensionsPosition = ExtensionWidgets.Num() - NumEditModeWidgets;
-		TopExtensions->InsertSlot(ExtensionsPosition)
-			.VAlign(VAlign_Center)
-			.AutoWidth()
-=======
 			+ SVerticalBox::Slot()
 			.HAlign(HAlign_Fill)
 			.FillHeight(1.f)
->>>>>>> d731a049
 			[
 				ContentPanel
 			]
@@ -895,7 +809,6 @@
 	if (!ensure(InPropertyArgs.IsValid()))
 	{
 		return false;
-<<<<<<< HEAD
 	}
 
 	const FRCExposesPropertyArgs::EType ExtensionArgsType = InPropertyArgs.GetType();
@@ -929,7 +842,7 @@
 	else if (ExtensionArgsType == FRCExposesPropertyArgs::EType::E_OwnerObject)
 	{
 		constexpr bool bIsCheckIsBoundByFullPath = false;
-		return CheckCachedExposedArgs({ InPropertyArgs.OwnerObject }, InPropertyArgs.PropertyPath, bIsCheckIsBoundByFullPath);
+		return CheckCachedExposedArgs({ InPropertyArgs.OwnerObject.Get()}, InPropertyArgs.PropertyPath, bIsCheckIsBoundByFullPath);
 	}
 
 	// It never should hit this point
@@ -938,51 +851,6 @@
 	return false;
 }
 
-
-=======
-	}
-
-	const FRCExposesPropertyArgs::EType ExtensionArgsType = InPropertyArgs.GetType();
-
-	auto CheckCachedExposedArgs = [this, InPropertyArgs](const TArray<UObject*> InOwnerObjects, const FString& InPath, bool bIsCheckIsBoundByFullPath)
-	{
-		if (CachedExposedPropertyArgs.Contains(InPropertyArgs))
-		{
-			return true;
-		}
-
-		const bool bAllObjectsExposed = IsAllObjectsExposed(InOwnerObjects, InPath, bIsCheckIsBoundByFullPath);
-
-		if (bAllObjectsExposed)
-		{
-			CachedExposedPropertyArgs.Emplace(InPropertyArgs);
-		}
-
-		return bAllObjectsExposed;
-	};
-
-	if (ExtensionArgsType == FRCExposesPropertyArgs::EType::E_Handle)
-	{
-		TArray<UObject*> OuterObjects;
-		InPropertyArgs.PropertyHandle->GetOuterObjects(OuterObjects);
-		const FString Path = InPropertyArgs.PropertyHandle->GeneratePathToProperty();
-
-		constexpr bool bIsCheckIsBoundByFullPath = true;
-		return CheckCachedExposedArgs({ OuterObjects }, Path, bIsCheckIsBoundByFullPath);
-	}
-	else if (ExtensionArgsType == FRCExposesPropertyArgs::EType::E_OwnerObject)
-	{
-		constexpr bool bIsCheckIsBoundByFullPath = false;
-		return CheckCachedExposedArgs({ InPropertyArgs.OwnerObject.Get()}, InPropertyArgs.PropertyPath, bIsCheckIsBoundByFullPath);
-	}
-
-	// It never should hit this point
-	ensure(false);
-
-	return false;
-}
-
->>>>>>> d731a049
 bool SRemoteControlPanel::IsAllObjectsExposed(TArray<UObject*> InOuterObjects, const FString& InPath, bool bUsingDuplicatesInPath)
 {
 	TArray<TSharedPtr<FRemoteControlProperty>, TInlineAllocator<1>> PotentialMatches;
@@ -1037,20 +905,8 @@
 		return;
 	}
 
-<<<<<<< HEAD
-
-	auto PreExpose = [this]()
-	{
-		FScopedTransaction Transaction(LOCTEXT("ExposeProperty", "Expose Property"));
-		Preset->Modify();
-	};
-
 	auto PostExpose = [this, InPropertyArgs]()
 	{
-=======
-	auto PostExpose = [this, InPropertyArgs]()
-	{
->>>>>>> d731a049
 		CachedExposedPropertyArgs.Emplace(InPropertyArgs);
 	};
 
@@ -1058,7 +914,6 @@
 	if (ExtensionArgsType == FRCExposesPropertyArgs::EType::E_Handle)
 	{
 		TSet<UObject*> UniqueOuterObjects;
-<<<<<<< HEAD
 		{
 			// Make sure properties are only being exposed once per object.
 			TArray<UObject*> OuterObjects;
@@ -1068,20 +923,8 @@
 
 		if (UniqueOuterObjects.Num())
 		{
-			PreExpose();
-=======
-		{
-			// Make sure properties are only being exposed once per object.
-			TArray<UObject*> OuterObjects;
-			InPropertyArgs.PropertyHandle->GetOuterObjects(OuterObjects);
-			UniqueOuterObjects.Append(MoveTemp(OuterObjects));
-		}
-
-		if (UniqueOuterObjects.Num())
-		{
 			FScopedTransaction Transaction(LOCTEXT("ExposeProperty", "Expose Property"));
 			Preset->Modify();
->>>>>>> d731a049
 
 			for (UObject* Object : UniqueOuterObjects)
 			{
@@ -1097,18 +940,11 @@
 	}
 	else if (ExtensionArgsType == FRCExposesPropertyArgs::EType::E_OwnerObject)
 	{
-<<<<<<< HEAD
-		PreExpose();
-
-		constexpr bool bCleanDuplicates = true; // GeneratePathToProperty duplicates container name (Array.Array[1], Set.Set[1], etc...)
-		ExposeProperty(InPropertyArgs.OwnerObject, FRCFieldPathInfo{ InPropertyArgs.PropertyPath, bCleanDuplicates });
-=======
 		FScopedTransaction Transaction(LOCTEXT("ExposeProperty", "Expose Property"));
 		Preset->Modify();
 
 		constexpr bool bCleanDuplicates = true; // GeneratePathToProperty duplicates container name (Array.Array[1], Set.Set[1], etc...)
 		ExposeProperty(InPropertyArgs.OwnerObject.Get(), FRCFieldPathInfo{InPropertyArgs.PropertyPath, bCleanDuplicates});
->>>>>>> d731a049
 
 		PostExpose();
 	}
@@ -1488,8 +1324,6 @@
 	// Clear the widget cache on map change to make sure we don't keep widgets around pointing to potentially stale objects.
 	WidgetRegistry->Clear();
 	Refresh();
-<<<<<<< HEAD
-=======
 }
 
 void SRemoteControlPanel::BindRemoteControlCommands()
@@ -1548,7 +1382,6 @@
 		Commands.DuplicateItem,
 		FExecuteAction::CreateSP(this, &SRemoteControlPanel::DuplicateItem_Execute),
 		FCanExecuteAction::CreateSP(this, &SRemoteControlPanel::CanDuplicateItem));
->>>>>>> d731a049
 }
 
 void SRemoteControlPanel::RegisterEvents()
@@ -1591,13 +1424,6 @@
 	}
 
 	FEditorDelegates::MapChange.RemoveAll(this);
-<<<<<<< HEAD
-	
-	FAssetRegistryModule& AssetRegistryModule = FModuleManager::LoadModuleChecked<FAssetRegistryModule>(TEXT("AssetRegistry"));
-	AssetRegistryModule.Get().OnAssetRenamed().RemoveAll(this);
-	
-	UMaterial::OnMaterialCompilationFinished().RemoveAll(this);
-=======
 
 	UMaterial::OnMaterialCompilationFinished().RemoveAll(this);
 }
@@ -1704,7 +1530,6 @@
 			RegisteredDrawer.RemoveCurrent();
 		}
 	}
->>>>>>> d731a049
 }
 
 void SRemoteControlPanel::Refresh()
@@ -1715,8 +1540,6 @@
 	EntityList->Refresh();
 }
 
-<<<<<<< HEAD
-=======
 void SRemoteControlPanel::AddToolbarWidget(TSharedRef<SWidget> Widget)
 {
 	ToolbarWidgets.AddUnique(Widget);
@@ -1726,7 +1549,6 @@
 {
 	ToolbarWidgets.Empty();
 }
->>>>>>> d731a049
 
 void SRemoteControlPanel::Unexpose(const FRCExposesPropertyArgs& InPropertyArgs)
 {
@@ -1735,11 +1557,7 @@
 		return;
 	}
 
-<<<<<<< HEAD
-	auto CheckAndExpose = [&](TArray<UObject*> InOuterObjects, const FString& InPath)
-=======
 	auto CheckAndUnexpose = [&](TArray<UObject*> InOuterObjects, const FString& InPath, bool bInUsingDuplicatesInPath)
->>>>>>> d731a049
 	{
 		// Find an exposed property with the same path.
 		TArray<TSharedPtr<FRemoteControlProperty>, TInlineAllocator<1>> PotentialMatches;
@@ -1747,14 +1565,10 @@
 		{
 			if (TSharedPtr<FRemoteControlProperty> Property = WeakProperty.Pin())
 			{
-<<<<<<< HEAD
-				if (Property->CheckIsBoundToString(InPath))
-=======
 				// If that was exposed by property path it should be checked by the full path with duplicated like propertypath.propertypath[0]
 				// If that was exposed by the owner object it should be without duplicated in the path, just propertypath[0]
 				const bool bIsbound = bInUsingDuplicatesInPath ? Property->CheckIsBoundToPropertyPath(InPath) : Property->CheckIsBoundToString(InPath);
 				if (bIsbound)
->>>>>>> d731a049
 				{
 					PotentialMatches.Add(Property);
 				}
@@ -1772,33 +1586,12 @@
 	};
 
 	const FRCExposesPropertyArgs::EType ExtensionArgsType = InPropertyArgs.GetType();
-<<<<<<< HEAD
 
 	if (ExtensionArgsType == FRCExposesPropertyArgs::EType::E_Handle)
 	{
 		TArray<UObject*> OuterObjects;
 		InPropertyArgs.PropertyHandle->GetOuterObjects(OuterObjects);
 
-		CheckAndExpose(OuterObjects, InPropertyArgs.PropertyHandle->GeneratePathToProperty());
-	}
-	else if (ExtensionArgsType == FRCExposesPropertyArgs::EType::E_OwnerObject)
-	{
-		CheckAndExpose({ InPropertyArgs.OwnerObject }, InPropertyArgs.PropertyPath);
-	}
-}
-
-
-void SRemoteControlPanel::OnEditModeCheckboxToggle(ECheckBoxState State)
-{
-	bIsInEditMode = (State == ECheckBoxState::Checked) ? true : false;
-	OnEditModeChange.ExecuteIfBound(SharedThis(this), bIsInEditMode);
-=======
-
-	if (ExtensionArgsType == FRCExposesPropertyArgs::EType::E_Handle)
-	{
-		TArray<UObject*> OuterObjects;
-		InPropertyArgs.PropertyHandle->GetOuterObjects(OuterObjects);
-
 		constexpr bool bUsingDuplicatesInPath = true;
 		CheckAndUnexpose(OuterObjects, InPropertyArgs.PropertyHandle->GeneratePathToProperty(), bUsingDuplicatesInPath);
 	}
@@ -1807,7 +1600,6 @@
 		constexpr bool bUsingDuplicatesInPath = false;
 		CheckAndUnexpose({ InPropertyArgs.OwnerObject.Get()}, InPropertyArgs.PropertyPath, bUsingDuplicatesInPath);
 	}
->>>>>>> d731a049
 }
 
 void SRemoteControlPanel::OnLogCheckboxToggle(ECheckBoxState State)
@@ -1882,31 +1674,6 @@
 	}
 }
 
-<<<<<<< HEAD
-void SRemoteControlPanel::ToggleDetailsView()
-{
-	const FTabId TabId = FTabId(FRemoteControlUIModule::EntityDetailsTabName);
-	
-	if (TSharedPtr<IToolkitHost> PinnedToolkit = ToolkitHost.Pin())
-	{
-		if (TSharedPtr<SDockTab> ExistingTab = PinnedToolkit->GetTabManager()->FindExistingLiveTab(TabId))
-		{
-			ExistingTab->RequestCloseTab();
-		}
-		else
-		{
-			// Request the Tab Manager to invoke the tab. This will spawn the tab if needed, otherwise pull it to focus. This assumes
-			// that the Toolkit Host's Tab Manager has already registered a tab with a NullWidget for content.
-			if (TSharedPtr<SDockTab> EntityDetailsTab = PinnedToolkit->GetTabManager()->TryInvokeTab(TabId))
-			{
-				EntityDetailsTab->SetContent(CreateEntityDetailsView());
-			}
-		}
-	}
-}
-
-=======
->>>>>>> d731a049
 TSharedRef<SWidget> SRemoteControlPanel::CreateEntityDetailsView()
 {
 	WrappedEntityDetailsView = SNew(SBorder)
@@ -1962,13 +1729,8 @@
 	
 	if (SelectedEntity)
 	{
-<<<<<<< HEAD
-		if (SelectedNode->GetRCType() != SRCPanelTreeNode::Group &&
-			SelectedNode->GetRCType() != SRCPanelTreeNode::FieldChild) // Field Child does not contain entity ID, that is why it should not be processed
-=======
 		if (SelectedEntity->GetRCType() != SRCPanelTreeNode::Group &&
 			SelectedEntity->GetRCType() != SRCPanelTreeNode::FieldChild) // Field Child does not contain entity ID, that is why it should not be processed
->>>>>>> d731a049
 		{
 			const TSharedPtr<FRemoteControlEntity> Entity = Preset->GetExposedEntity<FRemoteControlEntity>(SelectedEntity->GetRCId()).Pin();
 			SelectedEntityPtr = RemoteControlPanelUtils::GetEntityOnScope(Entity, Preset->GetExposedEntityType(SelectedEntity->GetRCId()));
@@ -2119,9 +1881,6 @@
 
 void SRemoteControlPanel::RegisterDefaultToolBar()
 {
-<<<<<<< HEAD
-	CachedExposedPropertyArgs.Empty();
-=======
 	UToolMenus* ToolMenus = UToolMenus::Get();
 	if (!ToolMenus->IsMenuRegistered(DefaultRemoteControlPanelToolBarName))
 	{
@@ -2137,14 +1896,10 @@
 			AssetSection.AddSeparator("Common");
 		}
 	}
->>>>>>> d731a049
 }
 
 void SRemoteControlPanel::GenerateToolbar()
 {
-<<<<<<< HEAD
-	CachedExposedPropertyArgs.Empty();
-=======
 	RegisterDefaultToolBar();
 
 	ToolbarWidgetContent = SNew(SBorder)
@@ -2343,7 +2098,6 @@
 	{
 		ToolbarWidgetContent->SetContent(Toolbar.ToSharedRef());
 	}
->>>>>>> d731a049
 }
 
 void SRemoteControlPanel::RegisterAuxiliaryToolBar()
@@ -2470,15 +2224,6 @@
 	}
 }
 
-<<<<<<< HEAD
-void SRemoteControlPanel::OnMaterialCompiled(UMaterialInterface* MaterialInterface)
-{
-	// Clear the widget cache on material compiled to make sure we have valid property nodes for IPropertyRowGenerator
-	WidgetRegistry->Clear();
-	Refresh();
-}
-
-=======
 bool SRemoteControlPanel::ShouldForceSmallIcons()
 {
 	// Find the DockTab that houses this RemoteControlPreset widget in it.
@@ -2863,7 +2608,6 @@
 		RenameEntity_Execute();
 	}
 }
->>>>>>> d731a049
 
 
 #undef LOCTEXT_NAMESPACE /*RemoteControlPanel*/