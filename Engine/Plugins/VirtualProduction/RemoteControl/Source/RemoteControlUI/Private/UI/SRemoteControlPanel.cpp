// Copyright Epic Games, Inc. All Rights Reserved.

#include "SRemoteControlPanel.h"

<<<<<<< HEAD
#include "Algo/Sort.h"
#include "Algo/Transform.h"
#include "Algo/ForEach.h"
#include "Application/SlateApplicationBase.h"
#include "DragAndDrop/DecoratedDragDropOp.h"
#include "Editor/EditorPerformanceSettings.h"
#include "EditorFontGlyphs.h"
#include "Engine/Engine.h"
=======
#include "ActorEditorUtils.h"
#include "AssetData.h"
#include "AssetRegistryModule.h"
#include "ClassViewerFilter.h"
#include "ClassViewerModule.h"
>>>>>>> 3aae9151
#include "Editor.h"
#include "Editor/EditorPerformanceSettings.h"
#include "EditorFontGlyphs.h"
#include "EngineUtils.h"
#include "Engine/Selection.h"
<<<<<<< HEAD
#include "Kismet/BlueprintFunctionLibrary.h"
#include "IPropertyRowGenerator.h"
#include "Misc/StringBuilder.h"
#include "Modules/ModuleInterface.h"
#include "Modules/ModuleManager.h"
#include "RemoteControlPanelStyle.h"
#include "PropertyCustomizationHelpers.h"
#include "PropertyHandle.h"
#include "ScopedTransaction.h"
#include "RemoteControlUIModule.h"
#include "SDropTarget.h"
#include "SSearchableItemList.h"
#include "UObject/StructOnScope.h"
#include "UObject/UnrealType.h"
#include "Templates/SharedPointer.h"

#include "Widgets/DeclarativeSyntaxSupport.h"
#include "Widgets/Layout/SBorder.h"
#include "Widgets/Layout/SBox.h"
#include "Widgets/Images/SImage.h"
=======
#include "Layout/Visibility.h"
#include "Input/Reply.h"
#include "IRemoteControlProtocolWidgetsModule.h"
#include "ISettingsModule.h"
#include "IStructureDetailsView.h"
#include "Kismet/BlueprintFunctionLibrary.h"
#include "Framework/MultiBox/MultiBoxBuilder.h"
#include "GameFramework/Actor.h"
#include "Modules/ModuleManager.h"
#include "PropertyCustomizationHelpers.h"
#include "PropertyHandle.h"
#include "PropertyEditorModule.h"
#include "RCPanelWidgetRegistry.h"
#include "RemoteControlActor.h"
#include "RemoteControlEntity.h"
#include "RemoteControlField.h"
#include "RemoteControlLogger.h"
#include "RemoteControlPanelStyle.h"
#include "RemoteControlPreset.h"
#include "RemoteControlUIModule.h"
#include "RemoteControlSettings.h"
#include "ScopedTransaction.h"
#include "SClassViewer.h"
#include "SRCLogger.h"
#include "SRCPanelExposedEntitiesList.h"
#include "SRCPanelFunctionPicker.h"
#include "SRCPanelExposedActor.h"
#include "SRCPanelExposedField.h"
#include "SRCPanelFieldGroup.h"
#include "SRCPanelTreeNode.h"
#include "Subsystems/Subsystem.h"
#include "Templates/SharedPointer.h"
#include "Templates/SubclassOf.h"
#include "Templates/UnrealTypeTraits.h"
#include "UObject/SoftObjectPtr.h"
#include "Widgets/DeclarativeSyntaxSupport.h"
>>>>>>> 3aae9151
#include "Widgets/Input/SButton.h"
#include "Widgets/Input/SCheckBox.h"
<<<<<<< HEAD
#include "Widgets/Text/STextBlock.h"
#include "Widgets/Views/SExpanderArrow.h"
=======
#include "Widgets/Layout/SBorder.h"
#include "Widgets/Layout/SBox.h"
#include "Widgets/Layout/SSplitter.h"
#include "Widgets/Layout/SSeparator.h"
#include "Widgets/Layout/SWidgetSwitcher.h"
#include "Widgets/SBoxPanel.h"
#include "Widgets/Text/STextBlock.h"

>>>>>>> 3aae9151

#define LOCTEXT_NAMESPACE "RemoteControlPanel"

namespace RemoteControlPanelUtils
{
<<<<<<< HEAD
	bool FindPropertyHandleRecursive(const TSharedPtr<IPropertyHandle>& PropertyHandle, const FString& QualifiedPropertyName, bool bRequiresMatchingPath)
	{
		if (PropertyHandle && PropertyHandle->IsValidHandle())
		{
			uint32 ChildrenCount = 0;
			PropertyHandle->GetNumChildren(ChildrenCount);
			for (uint32 Index = 0; Index < ChildrenCount; ++Index)
			{
				TSharedPtr<IPropertyHandle> ChildHandle = PropertyHandle->GetChildHandle(Index);
				if (FindPropertyHandleRecursive(ChildHandle, QualifiedPropertyName, bRequiresMatchingPath))
				{
					return true;
				}
			}

			if (PropertyHandle->GetProperty())
			{
				if (bRequiresMatchingPath)
				{
					if (PropertyHandle->GeneratePathToProperty() == QualifiedPropertyName)
					{
						return true;
					}
				}
				else if (PropertyHandle->GetProperty()->GetName() == QualifiedPropertyName)
				{
					return true;
				}
			}
		}

		return false;
	}

	TSharedPtr<IDetailTreeNode> FindTreeNodeRecursive(const TSharedRef<IDetailTreeNode>& RootNode, const FString& QualifiedPropertyName, bool bRequiresMatchingPath)
	{
		TArray<TSharedRef<IDetailTreeNode>> Children;
		RootNode->GetChildren(Children);
		for (TSharedRef<IDetailTreeNode>& Child : Children)
		{
			TSharedPtr<IDetailTreeNode> FoundNode = FindTreeNodeRecursive(Child, QualifiedPropertyName, bRequiresMatchingPath);
			if (FoundNode.IsValid())
			{
				return FoundNode;
			}
		}

		TSharedPtr<IPropertyHandle> Handle = RootNode->CreatePropertyHandle();
		if (FindPropertyHandleRecursive(Handle, QualifiedPropertyName, bRequiresMatchingPath))
		{
			return RootNode;
		}

		return nullptr;
	}

	/** Find a node by its name in a detail tree node hierarchy. */
	TSharedPtr<IDetailTreeNode> FindNode(const TArray<TSharedRef<IDetailTreeNode>>& RootNodes, const FString& QualifiedPropertyName, bool bRequiresMatchingPath)
	{
		for (const TSharedRef<IDetailTreeNode>& CategoryNode : RootNodes)
		{
			TSharedPtr<IDetailTreeNode> FoundNode = FindTreeNodeRecursive(CategoryNode, QualifiedPropertyName, bRequiresMatchingPath);
			if (FoundNode.IsValid())
			{
				return FoundNode;
			}
		}

		return nullptr;
	}

	TSharedRef<SWidget> CreateNodeValueWidget(const TSharedPtr<IDetailTreeNode>& Node)
	{
		FNodeWidgets NodeWidgets = Node->CreateNodeWidgets();

		TSharedRef<SHorizontalBox> FieldWidget = SNew(SHorizontalBox);

		if (NodeWidgets.ValueWidget)
		{
			FieldWidget->AddSlot()
				.Padding(FMargin(3.0f, 2.0f))
				.HAlign(HAlign_Right)
				.AutoWidth()
				[
					NodeWidgets.ValueWidget.ToSharedRef()
				];
		}
		else if (NodeWidgets.WholeRowWidget)
		{
			FieldWidget->AddSlot()
				.Padding(FMargin(3.0f, 2.0f))
				.AutoWidth()
				[
					NodeWidgets.WholeRowWidget.ToSharedRef()
				];
		}

		return FieldWidget;
	}

	/** Handle creating the widget to select a function.  */
	TArray<UFunction*> GetExposableFunctions(UClass* Class)
	{
		auto FunctionFilter = [](const UFunction* TestFunction)
		{
			return TestFunction->HasAnyFunctionFlags(FUNC_BlueprintCallable | FUNC_Public);
		};

		TArray<UFunction*> ExposableFunctions;
		TSet<FName> BaseActorFunctionNames;

		for (TFieldIterator<UFunction> FunctionIter(AActor::StaticClass(), EFieldIteratorFlags::IncludeSuper); FunctionIter; ++FunctionIter)
		{
			if (FunctionFilter(*FunctionIter))
			{
				BaseActorFunctionNames.Add(FunctionIter->GetFName());
			}
		}

		for (TFieldIterator<UFunction> FunctionIter(Class, EFieldIteratorFlags::IncludeSuper); FunctionIter; ++FunctionIter)
		{
			UFunction* TestFunction = *FunctionIter;

			if (FunctionFilter(TestFunction)
				&& !BaseActorFunctionNames.Contains(TestFunction->GetFName()))
			{
				if (!ExposableFunctions.FindByPredicate([FunctionName = TestFunction->GetFName()](const UObject* Func) { return Func->GetFName() == FunctionName; }))
				{
					ExposableFunctions.Add(*FunctionIter);
				}
			}
		}

		return ExposableFunctions;
	}

	const FString DefaultPrefix = TEXT("Default__");
	const FString CPostfix = TEXT("_C");

	struct FRCFunctionNode : public FRCBlueprintPickerTreeNode
	{
		FRCFunctionNode(UBlueprintFunctionLibrary* InOwner, UFunction* InFunction)
			: Owner(InOwner)
			, Function(InFunction)
		{
			if (Function)
			{
				Name = Function->GetName();
			}
		}
		
		//~ Begin FRCBlueprintPickerTreeNode interface
		virtual const FString& GetName() const override { return Name; }
		virtual bool IsFunctionNode() const override { return true; }
		virtual UFunction* GetFunction() const override { return Function; }
		virtual UBlueprintFunctionLibrary* GetLibrary() const override { return Owner; }
		virtual void GetChildNodes(TArray<TSharedPtr<FRCBlueprintPickerTreeNode>>& OutNodes) const {}
		//~ End FRCBlueprintPickerTreeNode interface

	private:
		/** The blueprint function library that owns this node's function. */
		UBlueprintFunctionLibrary* Owner = nullptr;
		/** This node's function. */
		UFunction* Function = nullptr;
		/** This node's function's name. */
		FString Name;
	};

	struct FRCLibraryNode : public FRCBlueprintPickerTreeNode
	{
		FRCLibraryNode(UBlueprintFunctionLibrary* Library)
			: WeakLibrary(Library)
		{
			if (ensure(Library && Library->GetFName().IsValid() && Library->GetFName() != NAME_None))
			{
				Name = Library->GetName();
				Name.RemoveFromStart(DefaultPrefix, ESearchCase::CaseSensitive);
				Name.RemoveFromEnd(CPostfix, ESearchCase::CaseSensitive);

				for (UFunction* Function : GetExposableFunctions(Library->GetClass()))
				{
					if (Function)
					{
						TSharedPtr<FRCFunctionNode> FunctionNode = MakeShared<FRCFunctionNode>(Library, Function);
						ChildNodes.Add(FunctionNode);
					}
				}
			}
		}

		//~ Begin FRCBlueprintPickerTreeNode interface
		virtual const FString& GetName() const override { return Name; }
		virtual bool IsFunctionNode() const override { return true; }
		virtual UBlueprintFunctionLibrary* GetLibrary() const override { return WeakLibrary.Get(); }
		virtual UFunction* GetFunction() const override{ return nullptr; }
		virtual void GetChildNodes(TArray<TSharedPtr<FRCBlueprintPickerTreeNode>>& OutNodes) const override { OutNodes.Append(ChildNodes); }
		//~ End FRCBlueprintPickerTreeNode

	private:
		/** The blueprint library represented by this node. */
		TWeakObjectPtr<UBlueprintFunctionLibrary> WeakLibrary;
		/** This node's child functions. */
		TArray<TSharedPtr<FRCBlueprintPickerTreeNode>> ChildNodes;
		/** This blueprint library's name. */
		FString Name;
	};

	TSharedRef<SWidget> CreateInvalidWidget()
	{
		return SNew(SVerticalBox)
		+ SVerticalBox::Slot()
		.FillHeight(1.0f)
		.VAlign(VAlign_Center)
		.HAlign(HAlign_Right)
		[
			SNew(STextBlock)
			.ColorAndOpacity(FLinearColor(1.0f, 1.0f, 1.0f, 0.5f))
			.Text(LOCTEXT("WidgetCannotBeDisplayed", "Widget cannot be displayed."))
		];
	}

	struct FMakeFieldWidgetArgs
	{
		TSharedPtr<SWidget> DragHandle;
		TSharedPtr<SWidget> NameWidget;
		TSharedPtr<SWidget> RenameButton;
		TSharedPtr<SWidget> ValueWidget;
		TSharedPtr<SWidget> OptionsButton;
		TSharedPtr<SWidget> UnexposeButton;
	};

	TSharedRef<SWidget> MakeFieldWidget(const FMakeFieldWidgetArgs& Args)
	{
		auto WidgetOrNull = [](const TSharedPtr<SWidget>& Widget){return Widget ? Widget.ToSharedRef() : SNullWidget::NullWidget; };

		return SNew(SHorizontalBox)
		// Drag and drop handle
		+ SHorizontalBox::Slot()
		.VAlign(VAlign_Center)
		.AutoWidth()
		[
			WidgetOrNull(Args.DragHandle)
		]
		// Field name
		+ SHorizontalBox::Slot()
		.VAlign(VAlign_Center)
		.AutoWidth()
		[
			WidgetOrNull(Args.NameWidget)
		]
		// Rename button
		+ SHorizontalBox::Slot()
		.VAlign(VAlign_Center)
		.AutoWidth()
		[
			WidgetOrNull(Args.RenameButton)
		]
		// Field value
		+ SHorizontalBox::Slot()
		.VAlign(VAlign_Center)
		.HAlign(HAlign_Right)
		.FillWidth(1.0f)
		[
			WidgetOrNull(Args.ValueWidget)
		]
		// Show options button
		+ SHorizontalBox::Slot()
		.VAlign(VAlign_Center)
		.AutoWidth()
		[
			WidgetOrNull(Args.OptionsButton)
		]
		// Unexpose button
		+ SHorizontalBox::Slot()
		.VAlign(VAlign_Center)
		.AutoWidth()
		[
			WidgetOrNull(Args.UnexposeButton)
		];
	}
}

class FExposedFieldDragDropOp : public FDecoratedDragDropOp
{
public:
	DRAG_DROP_OPERATOR_TYPE(FExposedFieldDragDropOp, FDecoratedDragDropOp)

	FExposedFieldDragDropOp(TSharedPtr<SWidget> InWidget)
		: FieldWidget(InWidget)
	{
		DecoratorWidget = SNew(SBorder)
			.Padding(1.0f)
			.BorderImage(FEditorStyle::GetBrush("DetailsView.CategoryMiddle_Active"))
			.Content()
			[
				FieldWidget.ToSharedRef()
			];

		Construct();
	}

	TSharedPtr<SRCPanelExposedField> GetFieldWidget() const
	{
		return StaticCastSharedPtr<SRCPanelExposedField>(FieldWidget);
	}

	virtual void OnDrop(bool bDropWasHandled, const FPointerEvent& MouseEvent) override
	{
		FDecoratedDragDropOp::OnDrop(bDropWasHandled, MouseEvent);
	}

	virtual TSharedPtr<SWidget> GetDefaultDecorator() const override
	{
		return DecoratorWidget;
	}

	TSharedPtr<SWidget> FieldWidget;
	TSharedPtr<SWidget> DecoratorWidget;
};


class FFieldGroupDragDropOp : public FDecoratedDragDropOp
{
public:
	DRAG_DROP_OPERATOR_TYPE(FFieldGroupDragDropOp, FDragDropOperation)

		FFieldGroupDragDropOp(TSharedPtr<SFieldGroup> InWidget)
		: FieldGroupWidget(InWidget)
	{
		DecoratorWidget = SNew(SBorder)
			.Padding(0.f)
			.BorderImage(FEditorStyle::GetBrush("Graph.ConnectorFeedback.Border"))
			.Content()
			[
				FieldGroupWidget.ToSharedRef()
			];

		Construct();
	}

	TSharedPtr<FRCPanelGroup> GetDragOriginGroup() const
	{
		if (TSharedPtr<SFieldGroup> GroupWidget = GetFieldGroupWidget())
		{
			return GroupWidget->GetGroup();
		}
		return nullptr;
	}

	TSharedPtr<SFieldGroup> GetFieldGroupWidget() const
	{
		return StaticCastSharedPtr<SFieldGroup>(FieldGroupWidget);
	}

	virtual void OnDrop(bool bDropWasHandled, const FPointerEvent& MouseEvent) override
	{
		FDecoratedDragDropOp::OnDrop(bDropWasHandled, MouseEvent);
	}

	virtual TSharedPtr<SWidget> GetDefaultDecorator() const override
	{
		return DecoratorWidget;
	}

	TSharedPtr<SWidget> FieldGroupWidget;
	TSharedPtr<SWidget> DecoratorWidget;
};

class SDragHandle : public SCompoundWidget
{
public:
	SLATE_BEGIN_ARGS(SDragHandle)
	{}
		SLATE_ARGUMENT(TSharedPtr<SWidget>, FieldWidget)
		SLATE_ARGUMENT(TSharedPtr<SFieldGroup>, GroupWidget)
	SLATE_END_ARGS()

	void Construct(const FArguments& InArgs)
	{
		FieldWidget = InArgs._FieldWidget;
		GroupWidget = InArgs._GroupWidget;
		ChildSlot
		[
			SNew(SBox)
			.WidthOverride(25.0f)
=======
	bool IsExposableActor(AActor* Actor)
	{
		return Actor->IsEditable()
            && Actor->IsListedInSceneOutliner()						// Only add actors that are allowed to be selected and drawn in editor
            && !Actor->IsTemplate()									// Should never happen, but we never want CDOs
            && !Actor->HasAnyFlags(RF_Transient)					// Don't add transient actors in non-play worlds
            && !FActorEditorUtils::IsABuilderBrush(Actor)			// Don't add the builder brush
            && !Actor->IsA(AWorldSettings::StaticClass());	// Don't add the WorldSettings actor, even though it is technically editable
	};

	UWorld* GetEditorWorld()
	{
		return GEditor ? GEditor->GetEditorWorldContext(false).World() : nullptr;
	}

	template <typename EntityType> 
	TSharedPtr<FStructOnScope> GetEntityOnScope(const TSharedPtr<EntityType>& Entity)
	{
		static_assert(TIsDerivedFrom<EntityType, FRemoteControlEntity>::Value, "EntityType must derive from FRemoteControlEntity.");
		if (Entity)
		{
			return MakeShared<FStructOnScope>(EntityType::StaticStruct(), reinterpret_cast<uint8*>(Entity.Get()));
		}
		return nullptr;
	}
}

void SRemoteControlPanel::Construct(const FArguments& InArgs, URemoteControlPreset* InPreset)
{
	OnEditModeChange = InArgs._OnEditModeChange;
	Preset = TStrongObjectPtr<URemoteControlPreset>(InPreset);
	WidgetRegistry = MakeShared<FRCPanelWidgetRegistry>();

	UpdateRebindButtonVisibility();

	TArray<TSharedRef<SWidget>> ExtensionWidgets;
	FRemoteControlUIModule::Get().GetExtensionGenerators().Broadcast(ExtensionWidgets);

	TSharedPtr<SHorizontalBox> TopExtensions;

	EntityProtocolDetails = SNew(SBox);
	
	EntityList = SNew(SRCPanelExposedEntitiesList, Preset.Get(), WidgetRegistry)
		.DisplayValues(true)
		.OnEntityListUpdated_Lambda([this] ()
		{
			UpdateEntityDetailsView(EntityList->GetSelection());
			UpdateRebindButtonVisibility();
		})
		.EditMode_Lambda([this](){ return bIsInEditMode; });
	
	EntityList->OnSelectionChange().AddSP(this, &SRemoteControlPanel::UpdateEntityDetailsView);

	const TAttribute<float> TreeBindingSplitRatioTop = TAttribute<float>::Create(
		TAttribute<float>::FGetter::CreateLambda([]()
		{
			URemoteControlSettings* Settings = GetMutableDefault<URemoteControlSettings>();
			return Settings->TreeBindingSplitRatio;
		}));

	const TAttribute<float> TreeBindingSplitRatioBottom = TAttribute<float>::Create(
		TAttribute<float>::FGetter::CreateLambda([]()
		{
			URemoteControlSettings* Settings = GetMutableDefault<URemoteControlSettings>();
			return 1.0f - Settings->TreeBindingSplitRatio;
		}));

	ChildSlot
	[
		SNew(SVerticalBox)
		+ SVerticalBox::Slot()
		.Padding(5.0f, 5.0f)
		.AutoHeight()
		[
			// Top tool bar
			SNew(SHorizontalBox)
			+ SHorizontalBox::Slot()
			.AutoWidth()
			.VAlign(VAlign_Center)
			[
				CreateCPUThrottleButton()
			]

			+ SHorizontalBox::Slot()
			.Padding(FMargin(5.0f, 0.0f))
			.VAlign(VAlign_Center)
			.AutoWidth()
			[
				SNew(SButton)
				.Visibility_Lambda([this]() { return bIsInEditMode ? EVisibility::Visible : EVisibility::Collapsed; })
				.ButtonStyle(FEditorStyle::Get(), "FlatButton")
				.OnClicked(this, &SRemoteControlPanel::OnCreateGroup)
				[
					SNew(SImage)
					.Image(FEditorStyle::GetBrush("SceneOutliner.NewFolderIcon"))
				]
			]
			// Function library picker
			+ SHorizontalBox::Slot()
			.Padding(FMargin(5.0f, 0.0f))
			.AutoWidth()
			[
				CreateExposeButton()
			]
			// Right aligned widgets
			+ SHorizontalBox::Slot()
			.VAlign(VAlign_Center)
			.HAlign(HAlign_Right)
			.FillWidth(1.0f)
			.Padding(0, 7.0f)
>>>>>>> 3aae9151
			[
				SAssignNew(TopExtensions, SHorizontalBox)
				// Rebind button
				+ SHorizontalBox::Slot()
				.Padding(5.0f, 0.0f)
				.VAlign(VAlign_Center)
<<<<<<< HEAD
				[
					SNew(SImage)
					.Image(FCoreStyle::Get().GetBrush("VerticalBoxDragIndicatorShort"))
				]
			]
		];
	}

	FReply OnMouseButtonDown(const FGeometry & MyGeometry, const FPointerEvent & MouseEvent) override
	{
		return FReply::Handled().DetectDrag(SharedThis(this), EKeys::LeftMouseButton);
	};

	FReply OnDragDetected(const FGeometry& MyGeometry, const FPointerEvent& MouseEvent) override
	{
		if (MouseEvent.IsMouseButtonDown(EKeys::LeftMouseButton))
		{
			TSharedPtr<FDragDropOperation> DragDropOp = CreateDragDropOperation();
			if (DragDropOp.IsValid())
			{
				return FReply::Handled().BeginDragDrop(DragDropOp.ToSharedRef());
			}
		}

		return FReply::Unhandled();
	}

	TSharedPtr<FDragDropOperation> CreateDragDropOperation()
	{
		if (TSharedPtr<SWidget> FieldWidgetPtr = FieldWidget.Pin())
		{
			return MakeShared<FExposedFieldDragDropOp>(MoveTemp(FieldWidgetPtr));
		}
		else if (TSharedPtr<SFieldGroup> GroupWidgetPtr = GroupWidget.Pin())
		{
			return MakeShared<FFieldGroupDragDropOp>(MoveTemp(GroupWidgetPtr));
		}

		return nullptr;
	}

private:
	TWeakPtr<SWidget> FieldWidget;
	TWeakPtr<SFieldGroup> GroupWidget;
};

void FRCPanelFieldChildNode::Construct(const FArguments& InArgs, const TSharedRef<IDetailTreeNode>& InNode)
{
	TArray<TSharedRef<IDetailTreeNode>> ChildNodes;
	InNode->GetChildren(ChildNodes);

	Algo::Transform(ChildNodes, ChildrenNodes, [](const TSharedRef<IDetailTreeNode>& ChildNode) { return SNew(FRCPanelFieldChildNode, ChildNode); });
	
	FNodeWidgets Widgets = InNode->CreateNodeWidgets();
	RemoteControlPanelUtil::FMakeFieldWidgetArgs Args;
	Args.NameWidget = Widgets.NameWidget;
	Args.ValueWidget = RemoteControlPanelUtil::CreateNodeValueWidget(InNode);

	ChildSlot
	[
		RemoteControlPanelUtil::MakeFieldWidget(Args)
	];
}

void SRCPanelExposedField::Construct(const FArguments& InArgs, const FRemoteControlField& Field, TSharedRef<IPropertyRowGenerator> InRowGenerator, TWeakPtr<SRemoteControlPanel> InPanel)
{
	FieldType = Field.FieldType;
	FieldName = Field.FieldName;
	FieldLabel = Field.Label;
	FieldPathInfo = Field.FieldPathInfo;
	FieldId = Field.Id;
	RowGenerator = MoveTemp(InRowGenerator);
	OptionsWidget = InArgs._OptionsContent.Widget;
	bEditMode = InArgs._EditMode;
	if (InArgs._ChildWidgets)
	{
		ChildWidgets = *InArgs._ChildWidgets;
	}

	WeakPanel = MoveTemp(InPanel);

	if (InArgs._Content.Widget != SNullWidget::NullWidget)
	{
		ChildSlot
			[
				MakeFieldWidget(InArgs._Content.Widget)
			];
	}
	else
	{
		Refresh();
	}
}

void SRCPanelExposedField::Tick(const FGeometry&, const double, const float)
{
	if (bNeedsRename)
	{
		if (NameTextBox)
		{
			NameTextBox->EnterEditingMode();
		}
		bNeedsRename = false;
	}
}

void SRCPanelExposedField::GetNodeChildren(TArray<TSharedPtr<FRCPanelTreeNode>>& OutChildren)
{
	OutChildren.Append(ChildWidgets);
}

TSharedPtr<SRCPanelExposedField> SRCPanelExposedField::AsField()
{
	return SharedThis(this);
}

FGuid SRCPanelExposedField::GetId()
{
	return GetFieldId();
}

FRCPanelTreeNode::ENodeType SRCPanelExposedField::GetType()
{
	return FRCPanelTreeNode::Field;
}

FName SRCPanelExposedField::GetFieldLabel() const
{
	return FieldLabel;
}

FGuid SRCPanelExposedField::GetFieldId() const
{
	return FieldId;
}

EExposedFieldType SRCPanelExposedField::GetFieldType() const
{
	return FieldType;
}

void SRCPanelExposedField::SetIsHovered(bool bInIsHovered)
{
	bIsHovered = bInIsHovered;
}

void SRCPanelExposedField::OnObjectsReplaced(const TMap<UObject*, UObject*>& ReplacementObjectMap)
{
	const TArray<TWeakObjectPtr<UObject>>& RowGeneratorObjects = RowGenerator->GetSelectedObjects();

	TArray<UObject*> NewObjectList;
	NewObjectList.Reserve(RowGeneratorObjects.Num());

	bool bObjectsReplaced = false;
	for (const TWeakObjectPtr<UObject>& Object : RowGeneratorObjects)
	{
		/** We might be looking for an object that's already been garbage collected. */
		UObject* Replacement = ReplacementObjectMap.FindRef(Object.GetEvenIfUnreachable());
		if (Replacement)
		{
			NewObjectList.Add(Replacement);
			bObjectsReplaced = true;
		}
		else
		{
			NewObjectList.Add(Object.Get());
		}
	}

	if (bObjectsReplaced)
	{
		RowGenerator->SetObjects(NewObjectList);
		ChildSlot.AttachWidget(ConstructWidget());
	}
}

void SRCPanelExposedField::Refresh()
{
	// This is needed in order to update the panel when an array is modified.
	TArray<UObject*> Objects;
	Algo::TransformIf(RowGenerator->GetSelectedObjects(), Objects,
		[](const TWeakObjectPtr<UObject>& WeakObject)
		{
			return WeakObject.IsValid();
		},
		[](const TWeakObjectPtr<UObject>& WeakObject)
		{
			return WeakObject.Get();
		});

	RowGenerator->SetObjects(Objects);
	ChildSlot.AttachWidget(ConstructWidget());
}

void SRCPanelExposedField::GetBoundObjects(TSet<UObject*>& OutBoundObjects) const
{
	OutBoundObjects.Reserve(OutBoundObjects.Num() + RowGenerator->GetSelectedObjects().Num());
	Algo::TransformIf(RowGenerator->GetSelectedObjects(), OutBoundObjects,
		[](const TWeakObjectPtr<UObject>& WeakObject)
		{
			return WeakObject.IsValid();
		},
		[](const TWeakObjectPtr<UObject>& WeakObject)
		{
			return WeakObject.Get();
		});
}


void SRCPanelExposedField::SetBoundObjects(const TArray<UObject*>& InObjects)
{
	RowGenerator->SetObjects(InObjects);
	ChildSlot.AttachWidget(ConstructWidget());
}

TSharedRef<SWidget> SRCPanelExposedField::ConstructWidget()
{
	if (FieldType == EExposedFieldType::Property)
	{
		if (TSharedPtr<IDetailTreeNode> Node = RemoteControlPanelUtil::FindNode(RowGenerator->GetRootTreeNodes(), FieldPathInfo.ToPathPropertyString(), true))
		{
			TArray<TSharedRef<IDetailTreeNode>> ChildNodes;
			Node->GetChildren(ChildNodes);
			ChildWidgets.Reset(ChildNodes.Num());

			for (const TSharedRef<IDetailTreeNode>& ChildNode : ChildNodes)
			{
				ChildWidgets.Add(SNew(FRCPanelFieldChildNode, ChildNode));
			}

			return MakeFieldWidget(RemoteControlPanelUtil::CreateNodeValueWidget(MoveTemp(Node)));
		}
	}
	return SNullWidget::NullWidget;
}

TSharedRef<SWidget> SRCPanelExposedField::MakeFieldWidget(const TSharedRef<SWidget>& InWidget)
{
	RemoteControlPanelUtil::FMakeFieldWidgetArgs Args;
	Args.DragHandle = SNew(SBox)
		.Visibility(this, &SRCPanelExposedField::GetVisibilityAccordingToEditMode, EVisibility::Hidden)
		[
			SNew(SDragHandle)
			.FieldWidget(AsShared())
		];

	Args.NameWidget = SAssignNew(NameTextBox, SInlineEditableTextBlock)
		.Text(FText::FromName(FieldLabel))
		.OnTextCommitted(this, &SRCPanelExposedField::OnLabelCommitted)
		.OnVerifyTextChanged(this, &SRCPanelExposedField::OnVerifyItemLabelChanged)
		.IsReadOnly_Lambda([this]() { return !bEditMode.Get(); });

	Args.RenameButton = SNew(SButton)
		.Visibility(this, &SRCPanelExposedField::GetVisibilityAccordingToEditMode, EVisibility::Collapsed)
		.ButtonStyle(FEditorStyle::Get(), "FlatButton")
		.OnClicked_Lambda([this]() {
		bNeedsRename = true;
		return FReply::Handled();
			})
		[
			SNew(STextBlock)
			.TextStyle(FRemoteControlPanelStyle::Get(), "RemoteControlPanel.Button.TextStyle")
				.Font(FEditorStyle::Get().GetFontStyle("FontAwesome.10"))
				.Text(FText::FromString(FString(TEXT("\xf044"))) /*fa-edit*/)
		];

	Args.ValueWidget = InWidget;

	Args.UnexposeButton = SNew(SButton)
						.Visibility(this, &SRCPanelExposedField::GetVisibilityAccordingToEditMode, EVisibility::Collapsed)
						.OnClicked(this, &SRCPanelExposedField::HandleUnexposeField)
						.ButtonStyle(FRemoteControlPanelStyle::Get(), "RemoteControlPanel.UnexposeButton")
						[
							SNew(STextBlock)
							.TextStyle(FRemoteControlPanelStyle::Get(), "RemoteControlPanel.Button.TextStyle")
							.Font(FEditorStyle::Get().GetFontStyle("FontAwesome.10"))
							.Text(FText::FromString(FString(TEXT("\xf00d"))) /*fa-times*/)
						];
	Args.OptionsButton = SNew(SButton)
						.Visibility(this, &SRCPanelExposedField::GetOptionsButtonVisibility)
						.ButtonStyle(FEditorStyle::Get(), "FlatButton")
						.OnClicked_Lambda([this]() { bShowOptions = !bShowOptions; return FReply::Handled(); })
						[
							SNew(STextBlock)
							.TextStyle(FRemoteControlPanelStyle::Get(), "RemoteControlPanel.Button.TextStyle")
							.Font(FEditorStyle::Get().GetFontStyle("FontAwesome.10"))
							.Text(FText::FromString(FString(TEXT("\xf067"))) /*fa-plus*/)
						];

	return SNew(SBorder)
		.Padding(0.0f)
		.BorderImage(this, &SRCPanelExposedField::GetBorderImage)
		[
			RemoteControlPanelUtil::MakeFieldWidget(Args)
		];
}

EVisibility SRCPanelExposedField::GetVisibilityAccordingToEditMode(EVisibility NonEditModeVisibility) const
{
	return bEditMode.Get() ? EVisibility::Visible : NonEditModeVisibility;
}

const FSlateBrush* SRCPanelExposedField::GetBorderImage() const
{
	return FRemoteControlPanelStyle::Get()->GetBrush("RemoteControlPanel.ExposedFieldBorder");
}

FReply SRCPanelExposedField::HandleUnexposeField()
{
	if (TSharedPtr<SRemoteControlPanel> Panel = WeakPanel.Pin())
	{
		FText TransactionText;
		if (FieldType == EExposedFieldType::Function)
		{
			TransactionText = LOCTEXT("UnexposeFunction", "Unexpose Function");
		}
		else 
		{
			TransactionText = LOCTEXT("UnexposeProperty", "Unexpose Property");
		}
	
		FScopedTransaction Transaction(MoveTemp(TransactionText));
		Panel->GetPreset()->Modify();
		Panel->GetPreset()->Unexpose(FieldLabel);
	}
	return FReply::Handled();
}

EVisibility SRCPanelExposedField::GetOptionsButtonVisibility() const
{
	if (OptionsWidget == SNullWidget::NullWidget)
	{
		return EVisibility::Collapsed;
	}

	return GetVisibilityAccordingToEditMode(EVisibility::Collapsed);
}

bool SRCPanelExposedField::OnVerifyItemLabelChanged(const FText& InLabel, FText& OutErrorMessage)
{
	if (TSharedPtr<SRemoteControlPanel> Panel = WeakPanel.Pin())
	{
		if (URemoteControlPreset* Preset = Panel->GetPreset())
		{
			if (InLabel.ToString() != FieldLabel.ToString() && Panel->GetPreset()->GetFieldId(FName(*InLabel.ToString())).IsValid())
			{
				OutErrorMessage = LOCTEXT("NameAlreadyExists", "This name already exists.");
				return false;
			}
		}
	}

	return true;
}

void SRCPanelExposedField::OnLabelCommitted(const FText& InLabel, ETextCommit::Type InCommitInfo)
{
	if (TSharedPtr<SRemoteControlPanel> Panel = WeakPanel.Pin())
	{
		if (URemoteControlPreset* Preset = Panel->GetPreset())
		{
			FScopedTransaction Transaction(LOCTEXT("RenameField", "Rename Field"));
			Preset->Modify();
			Preset->RenameField(FieldLabel, FName(*InLabel.ToString()));
			FieldLabel = FName(*InLabel.ToString());
			NameTextBox->SetText(FText::FromName(FieldLabel));
		}
	}
}

void FRCPanelGroup::GetNodeChildren(TArray<TSharedPtr<FRCPanelTreeNode>>& OutChildren)
{
	OutChildren.Append(Fields);
}

FGuid FRCPanelGroup::GetId()
{
	return Id;
}

FRCPanelTreeNode::ENodeType FRCPanelGroup::GetType()
{
	return FRCPanelTreeNode::Group;
}

TSharedPtr<FRCPanelGroup> FRCPanelGroup::AsGroup()
{
	return SharedThis(this);
}

/** Wrapper around a weak object pointer and the object's name. */
struct FListEntry
{
	FString Name;
	FSoftObjectPtr ObjectPtr;
};

FExposableProperty::FExposableProperty(const TSharedPtr<IPropertyHandle>& PropertyHandle, const TArray<UObject*>& InOwnerObjects)
{
	if (!PropertyHandle || !PropertyHandle->IsValidHandle() || !PropertyHandle->GetProperty())
	{
		return;
	}

	PropertyDisplayName = PropertyHandle->GetPropertyDisplayName().ToString();
	PropertyName = PropertyHandle->GetProperty()->GetFName();

	if (InOwnerObjects.Num() > 0 && InOwnerObjects[0])
	{
		//Build qualified property path for this field
		constexpr bool bCleanDuplicates = true; //GeneratePathToProperty duplicates container name (Array.Array[1], Set.Set[1], etc...)
		FieldPathInfo = FRCFieldPathInfo(PropertyHandle->GeneratePathToProperty(), bCleanDuplicates);
		
		//Build the component hierarchy if any
		if (InOwnerObjects[0] && InOwnerObjects[0]->IsA<UActorComponent>())
		{
			UObject* CurrentOuter = InOwnerObjects[0];
			for (;;)
			{
				if (!CurrentOuter || CurrentOuter->IsA<AActor>())
				{
					break;
				}
				ComponentChain.Insert(CurrentOuter->GetName(), 0);
				CurrentOuter = CurrentOuter->GetOuter();
			}
		}

		// Components are not supported as top level objects, so use their parent actor instead.
		for (UObject* OwnerObject : InOwnerObjects)
		{
			if (UActorComponent* ActorComponent = Cast<UActorComponent>(OwnerObject))
			{
				OwnerObjects.Add(ActorComponent->GetOwner());
			}
			else
			{
				OwnerObjects.Add(OwnerObject);
			}
		}
	}
}

void SRemoteControlPanel::Construct(const FArguments& InArgs, URemoteControlPreset* InPreset)
{
	OnEditModeChange = InArgs._OnEditModeChange;
	Preset = TStrongObjectPtr<URemoteControlPreset>(InPreset);

	TArray<TSharedRef<SWidget>> ExtensionWidgets;
	FRemoteControlUIModule::Get().GetExtensionGenerators().Broadcast(ExtensionWidgets);

	RegisterPresetDelegates();
	RegisterEvents();

	TSharedPtr<SHorizontalBox> TopExtensions;

	ChildSlot
	[
		SNew(SVerticalBox)
		+ SVerticalBox::Slot()
		.Padding(5.0f, 5.0f)
		.AutoHeight()
		[
			// Top tool bar
			SNew(SHorizontalBox)
			+ SHorizontalBox::Slot()
			.AutoWidth()
			.VAlign(VAlign_Center)
			[
				CreateCPUThrottleButton()
			]

			+ SHorizontalBox::Slot()
			.Padding(FMargin(5.0f, 0.0f))
			.VAlign(VAlign_Center)
			.AutoWidth()
			[	
				SNew(SButton)
				.Visibility_Lambda([this]() { return bIsInEditMode ? EVisibility::Visible : EVisibility::Collapsed; })
				.ButtonStyle(FEditorStyle::Get(), "FlatButton")
				.OnClicked(this, &SRemoteControlPanel::OnCreateGroup)
				[
					SNew(STextBlock)
					.TextStyle(FRemoteControlPanelStyle::Get(), "RemoteControlPanel.Button.TextStyle")
					.Font(FEditorStyle::Get().GetFontStyle("FontAwesome.10"))
					.Text(FText::FromString(FString(TEXT("\xf07b"))) /*fa-plus-square-o*/)
				]
			]
			+ SHorizontalBox::Slot()
			.Padding(FMargin(5.0f, 0.0f))
			.AutoWidth()
			[
				CreateBlueprintLibraryPicker()
			]

			+ SHorizontalBox::Slot()
			.VAlign(VAlign_Center)
			.HAlign(HAlign_Right)
			.FillWidth(1.0f)
			.Padding(0, 7.0f)
			[
				SAssignNew(TopExtensions, SHorizontalBox)
				+ SHorizontalBox::Slot()
				.VAlign(VAlign_Center)
				.Padding(4.0f, 0)
				.AutoWidth()
				[
					SNew(STextBlock)
					.Text(LOCTEXT("EditModeLabel", "Edit Mode: "))
				]
				+ SHorizontalBox::Slot()
				.VAlign(VAlign_Center)
				.AutoWidth()
				[
					SNew(SCheckBox)
					.IsChecked_Lambda([this]() { return this->bIsInEditMode ? ECheckBoxState::Checked : ECheckBoxState::Unchecked; })
					.OnCheckStateChanged(this, &SRemoteControlPanel::OnEditModeCheckboxToggle)
				]
			]
		]
		+ SVerticalBox::Slot()
		[
			SAssignNew(TreeView, STreeView<TSharedPtr<FRCPanelTreeNode>>)
			.TreeItemsSource(reinterpret_cast<TArray<TSharedPtr<FRCPanelTreeNode>>*>(&FieldGroups))
			.ItemHeight(24.0f)
			.OnGenerateRow(this, &SRemoteControlPanel::OnGenerateRow)
			.OnGetChildren(this, &SRemoteControlPanel::OnGetGroupChildren)
			.OnSelectionChanged(this, &SRemoteControlPanel::OnSelectionChanged)
			.ClearSelectionOnClick(false)
		]
	];

	for (const TSharedRef<SWidget>& Widget : ExtensionWidgets)
	{
		// We want to insert the widgets before the edit mode buttons.
		TopExtensions->InsertSlot(TopExtensions->NumSlots()-2)
		.VAlign(VAlign_Center)
		.AutoWidth()
		[
			Widget
		];
	}

	Refresh();
}

void SRemoteControlPanel::Tick(const FGeometry& AllottedGeometry, const double InCurrentTime, const float InDeltaTime)
{
	if (bTriggerRefreshForPIE)
	{
		for (TSharedRef<SRemoteControlTarget>& Target : RemoteControlTargets)
		{
			for (TSharedPtr<SRCPanelExposedField> Field : Target->GetFieldWidgets())
			{
				if (TOptional<FExposedProperty> Property = Preset->ResolveExposedProperty(Field->GetFieldLabel()))
				{
					Field->SetBoundObjects(Property->OwnerObjects);
				}
			}
		}

		TreeView->RequestListRefresh();
		bTriggerRefreshForPIE = false;
	}
}

SRemoteControlPanel::~SRemoteControlPanel()
{
	UnregisterEvents();
	UnregisterPresetDelegates();
}

void SRemoteControlPanel::PostUndo(bool bSuccess)
{
	Refresh();
}

void SRemoteControlPanel::PostRedo(bool bSuccess)
{
	Refresh();
}

bool SRemoteControlPanel::IsExposed(const TSharedPtr<IPropertyHandle>& PropertyHandle)
{
	TArray<UObject*> OuterObjects;
	PropertyHandle->GetOuterObjects(OuterObjects);

	bool bAllObjectsExposed = true;
	for (UObject* Object : OuterObjects)
	{
		bool bObjectExposed = false;
		FExposableProperty Property{ PropertyHandle, { Object }};
		if (Property.IsValid())
		{
			for (TTuple<FName, FRemoteControlTarget>& Tuple : Preset->GetRemoteControlTargets())
			{
				FRemoteControlTarget& Target = Tuple.Value;
				if (Target.HasBoundObjects({ Property.OwnerObjects[0]}))
				{
					if (Target.FindFieldLabel(Property.FieldPathInfo) == NAME_None)
					{
						return false;
					}
					else
					{
						bObjectExposed = true;
					}
				}
			}
		}
		bAllObjectsExposed &= bObjectExposed;
	}
	return bAllObjectsExposed;
}

void SRemoteControlPanel::ToggleProperty(const TSharedPtr<IPropertyHandle>& PropertyHandle)
{
	TArray<UObject*> OuterObjects;
	PropertyHandle->GetOuterObjects(OuterObjects);

	if (IsExposed(PropertyHandle))
	{
		FScopedTransaction Transaction(LOCTEXT("UnexposeProperty", "Unexpose Property"));
		Preset->Modify();
		Unexpose(PropertyHandle);
		return;
	}

	for (UObject* Object : OuterObjects)
	{
		FScopedTransaction Transaction(LOCTEXT("ExposeProperty", "Expose Property"));
		Preset->Modify();
		Expose({ PropertyHandle, { Object } });
	}
}

FRemoteControlPresetLayout& SRemoteControlPanel::GetLayout()
{
	return Preset->Layout;
}

FReply SRemoteControlPanel::OnClickDisableUseLessCPU() const
{
	UEditorPerformanceSettings* Settings = GetMutableDefault<UEditorPerformanceSettings>();
	Settings->bThrottleCPUWhenNotForeground = false;
	Settings->PostEditChange();
	Settings->SaveConfig();
	return FReply::Handled();
}

TSharedRef<SWidget> SRemoteControlPanel::CreateCPUThrottleButton() const
{
	FProperty* PerformanceThrottlingProperty = FindFieldChecked<FProperty>(UEditorPerformanceSettings::StaticClass(), GET_MEMBER_NAME_CHECKED(UEditorPerformanceSettings, bThrottleCPUWhenNotForeground));
	FFormatNamedArguments Arguments;
	Arguments.Add(TEXT("PropertyName"), PerformanceThrottlingProperty->GetDisplayNameText());
	FText PerformanceWarningText = FText::Format(LOCTEXT("RemoteControlPerformanceWarning", "Warning: The editor setting '{PropertyName}' is currently enabled\nThis will stop editor windows from updating in realtime while the editor is not in focus"), Arguments);

	return SNew(SButton)
		.ButtonStyle(FEditorStyle::Get(), "FlatButton")
		.Visibility_Lambda([]() {return GetDefault<UEditorPerformanceSettings>()->bThrottleCPUWhenNotForeground ? EVisibility::Visible : EVisibility::Collapsed; })
		.OnClicked_Raw(this, &SRemoteControlPanel::OnClickDisableUseLessCPU)
		[
			SNew(STextBlock)
			.ToolTipText(MoveTemp(PerformanceWarningText))
			.TextStyle(FRemoteControlPanelStyle::Get(), "RemoteControlPanel.Button.TextStyle")
			.Font(FEditorStyle::Get().GetFontStyle("FontAwesome.10"))
			.Text(FEditorFontGlyphs::Exclamation_Triangle)
		];
}

void SRemoteControlPanel::RegisterEvents()
{
	OnPropertyChangedHandle = FCoreUObjectDelegates::OnObjectPropertyChanged.AddSP(this, &SRemoteControlPanel::OnObjectPropertyChange);

	MapChangedHandle = FEditorDelegates::MapChange.AddLambda([this](uint32) { Refresh(); });
	GEngine->OnLevelActorDeleted().AddSP(this, &SRemoteControlPanel::OnActorDeleted);

	if (GEditor)
	{
		FEditorDelegates::PostPIEStarted.AddSP(this, &SRemoteControlPanel::OnPieEvent);
		FEditorDelegates::EndPIE.AddSP(this, &SRemoteControlPanel::OnPieEvent);

		GEditor->OnObjectsReplaced().AddSP(this, &SRemoteControlPanel::OnObjectsReplaced);
		GEditor->OnBlueprintReinstanced().AddSP(this, &SRemoteControlPanel::RefreshBlueprintLibraryNodes);
	}
}

void SRemoteControlPanel::UnregisterEvents()
{
	if (GEditor)
	{
		GEditor->OnBlueprintReinstanced().RemoveAll(this);
		GEditor->OnObjectsReplaced().RemoveAll(this);

		FEditorDelegates::EndPIE.RemoveAll(this);
		FEditorDelegates::PostPIEStarted.RemoveAll(this);
	}

	GEngine->OnLevelActorDeleted().RemoveAll(this);

	FEditorDelegates::MapChange.Remove(MapChangedHandle);

	FCoreUObjectDelegates::OnObjectPropertyChanged.Remove(OnPropertyChangedHandle);
}

void SRemoteControlPanel::Refresh()
{
	if (Preset)
	{
		RefreshBlueprintLibraryNodes();
		GenerateFieldWidgets();
		RefreshGroups();
		
		for (const TSharedPtr<FRCPanelGroup>& Group : FieldGroups)
		{
			TreeView->SetItemExpansion(Group, true);
		}

		for (const TTuple<FGuid, TSharedPtr<SRCPanelExposedField>>& FieldTuple : FieldWidgetMap)
		{
			TreeView->SetItemExpansion(FieldTuple.Value, false);
		}
	}
}

void SRemoteControlPanel::OnSelectionChanged(TSharedPtr<FRCPanelTreeNode> Node, ESelectInfo::Type SelectInfo)
{
	if (!Node || SelectInfo != ESelectInfo::OnMouseClick)
	{
		return;
	}

	if (TSharedPtr<SRCPanelExposedField> Field = Node->AsField())
	{
		TSet<UObject*> Objects;
		Field->GetBoundObjects(Objects);

		TArray<UObject*> OwnerActors;
		for (UObject* Object : Objects)
		{
			if (Object->IsA<AActor>())
			{
				OwnerActors.Add(Object);
			}
			else
			{
				OwnerActors.Add(Object->GetTypedOuter<AActor>());
			}
		}
		
		for (UObject* Object : Objects)
		{
			SelectActorsInlevel(OwnerActors);
		}
	}
}

FRemoteControlTarget* SRemoteControlPanel::Expose(FExposableProperty&& Property)
{
	if (!Property.IsValid())
	{
		return nullptr;
	}

	FRemoteControlTarget* LastModifiedTarget = nullptr;

	FGuid GroupId;
	TArray<TSharedPtr<FRCPanelTreeNode>> SelectedGroups = TreeView->GetSelectedItems();
	if (SelectedGroups.Num() && SelectedGroups[0])
	{
		if (SelectedGroups[0]->GetType() == FRCPanelTreeNode::Group)
		{
			GroupId = SelectedGroups[0]->GetId();
		}
	}

	auto ExposePropertyLambda = 
		[this, &LastModifiedTarget, GroupId](FRemoteControlTarget& Target, const FExposableProperty& Property)
		{ 
			if (TOptional<FRemoteControlProperty> RCProperty = Target.ExposeProperty(Property.FieldPathInfo, Property.ComponentChain, Property.PropertyDisplayName, GroupId))
			{
				LastModifiedTarget = &Target;
			}
		};

	// Find a section with the same object.
	for (TTuple<FName, FRemoteControlTarget>& Tuple : Preset->GetRemoteControlTargets())
	{
		FRemoteControlTarget& Target = Tuple.Value;
		if (Target.HasBoundObjects(Property.OwnerObjects))
		{
			ExposePropertyLambda(Target, Property);
		}
	}
	
	// If no section was found create a new one.
	if (!LastModifiedTarget)
	{
		// If grouping is disallowed, create a new section for every object
		FName TargetAlias = Preset->CreateTarget(Property.OwnerObjects);
		if (TargetAlias != NAME_None)
		{
			LastModifiedTarget = &Preset->GetRemoteControlTargets().FindChecked(TargetAlias);
			ExposePropertyLambda(*LastModifiedTarget, Property);
		}
	}

	return LastModifiedTarget;
}

void SRemoteControlPanel::Unexpose(const TSharedPtr<IPropertyHandle>& Handle)
{
	TArray<UObject*> OuterObjects;
	Handle->GetOuterObjects(OuterObjects);
	for (UObject* Object : OuterObjects)
	{
		FExposableProperty Property{ Handle, { Object } };
		for (TTuple<FName, FRemoteControlTarget>& Tuple : Preset->GetRemoteControlTargets())
		{
			if (Tuple.Value.HasBoundObjects({ Property.OwnerObjects[0] }))
			{
				Preset->Unexpose(Tuple.Value.FindFieldLabel(Property.FieldPathInfo));
			}
		}
	}
}

void SRemoteControlPanel::RefreshBlueprintLibraryNodes()
{
	using namespace RemoteControlPanelUtil;

	BlueprintLibraryNodes.Reset();
	TSet<FName> LibraryNames;

	auto LibraryFilter = [&LibraryNames](UBlueprintFunctionLibrary* Library)
	{	
		FName Name = Library->GetClass()->GetFName();
		const FString& NameStr = Library->GetClass()->GetName();

		return !LibraryNames.Contains(Library->GetClass()->GetFName())
			&& Library->GetClass() != UBlueprintFunctionLibrary::StaticClass()
			&& Name.IsValid() 
			&& Name != NAME_None
			&& !Library->GetClass()->HasAllClassFlags(CLASS_NewerVersionExists | CLASS_CompiledFromBlueprint)
			&& !NameStr.Contains(TEXT("SKEL"), ESearchCase::CaseSensitive);
	};

	for (auto It = TObjectIterator<UBlueprintFunctionLibrary>(EObjectFlags::RF_NoFlags); It; ++It)
	{
		if (LibraryFilter(*It))
		{
			UClass* Class = It->GetClass();
			TSharedPtr<FRCLibraryNode> Node = MakeShared<FRCLibraryNode>(*It);

			BlueprintLibraryNodes.Add(Node);
			LibraryNames.Add(It->GetClass()->GetFName());
		}
	}

	if (BlueprintLibrariesTreeView)
	{
		BlueprintLibrariesTreeView->Refresh();
	}
}

TSharedRef<SWidget> SRemoteControlPanel::CreateBlueprintLibraryPicker()
{
	using namespace RemoteControlPanelUtil;

	auto OnGetChildren = []
	(TSharedPtr<FRCBlueprintPickerTreeNode> Node, TArray<TSharedPtr<FRCBlueprintPickerTreeNode>>& OutChildren)
	{
		Node->GetChildNodes(OutChildren);
	};

	return SNew(SComboButton)
		.Visibility_Lambda([this]() { return bIsInEditMode ? EVisibility::Visible : EVisibility::Collapsed; })
		.ButtonStyle(FEditorStyle::Get(), "PropertyEditor.AssetComboStyle")
		.ForegroundColor(FSlateColor::UseForeground())
		.OnComboBoxOpened_Lambda([this]()
			{
				if (BlueprintLibrariesTreeView)
				{
					BlueprintLibrariesTreeView->ClearSearchBox();
					BlueprintLibrariesTreeView->Focus();
				}
			})
		.CollapseMenuOnParentFocus(true)
		.ButtonContent()
		[
			SNew(SHorizontalBox)
			+ SHorizontalBox::Slot()
			.Padding(FMargin(2.0f, 0.0f))
			.VAlign(VAlign_Center)
			[
				SNew(STextBlock)
				.TextStyle(FEditorStyle::Get(), "ContentBrowser.TopBar.Font")
				.Text(LOCTEXT("FunctionLibrariesLabel", "Function Libraries"))
			]
			+ SHorizontalBox::Slot()
			.VAlign(VAlign_Center)
			.AutoWidth()
			[
				SNew(SImage)
				.Image(FEditorStyle::Get().GetBrush("GraphEditor.Function_16x"))
			]
		]
		.MenuContent()
		[
			SNew(SBox)
			.WidthOverride(300.0f)
			.MaxDesiredHeight(200.0f)
			[
				SAssignNew(BlueprintLibrariesTreeView, SSearchableTreeView<TSharedPtr<FRCBlueprintPickerTreeNode>>)
				.Items(&BlueprintLibraryNodes)
				.OnGetChildren_Lambda(OnGetChildren)
				.OnGetDisplayName_Lambda([](TSharedPtr<FRCBlueprintPickerTreeNode> InEntry) { return InEntry->GetName(); })
				.IsSelectable_Lambda([](TSharedPtr<FRCBlueprintPickerTreeNode> TreeNode) { return TreeNode->IsFunctionNode(); })
				.OnItemSelected_Lambda(
					[this] (TSharedPtr<FRCBlueprintPickerTreeNode> TreeNode) 
					{
						UBlueprintFunctionLibrary* Owner = TreeNode->GetLibrary();
						UFunction* Function = TreeNode->GetFunction();
						if (Owner && Function)
						{
							ExposeFunction(Owner, Function);
							FSlateApplication::Get().SetUserFocus(0, SharedThis(this));
						}
					})
			]
		];
}

TSharedRef<ITableRow> SRemoteControlPanel::OnGenerateRow(TSharedPtr<FRCPanelTreeNode> Node, const TSharedRef<STableViewBase>& OwnerTable)
{
	if (Node->GetType() == FRCPanelTreeNode::Group)
	{
		return SNew(SFieldGroup, OwnerTable, Node->AsGroup(), SharedThis<SRemoteControlPanel>(this))
				.OnFieldDropEvent_Raw(this, &SRemoteControlPanel::OnDropOnGroup)
				.OnGetGroupId_Raw(this, &SRemoteControlPanel::GetGroupId)
				.OnDeleteGroup_Raw(this, &SRemoteControlPanel::OnDeleteGroup)
				.EditMode_Lambda([this] () { return bIsInEditMode; });
	}
	else if (Node->GetType() == FRCPanelTreeNode::Field)
	{
		auto OnDropLambda = [this, Field = Node->AsField()]
		(const FDragDropEvent& Event)
		{
			if (TSharedPtr<FExposedFieldDragDropOp> DragDropOp = Event.GetOperationAs<FExposedFieldDragDropOp>())
			{
				FGuid GroupId = GetGroupId(Field);
				if (TSharedPtr<FRCPanelGroup>* Group = FieldGroups.FindByPredicate([GroupId](const TSharedPtr<FRCPanelGroup>& TargetGroup) { return TargetGroup->Id == GroupId; }))
				{
					if (DragDropOp->IsOfType<FExposedFieldDragDropOp>())
					{
						return OnDropOnGroup(DragDropOp, Field, *Group);
					}
					else if (DragDropOp->IsOfType<FFieldGroupDragDropOp>())
					{
						return OnDropOnGroup(DragDropOp, nullptr, *Group);
					}
				}
			}

			return FReply::Unhandled();
		};

		return SNew(STableRow<TSharedPtr<FGuid>>, OwnerTable)
		.OnDragEnter_Lambda([Field = Node->AsField()](const FDragDropEvent& Event) { Field->SetIsHovered(true); })
		.OnDragLeave_Lambda([Field = Node->AsField()](const FDragDropEvent& Event) { Field->SetIsHovered(false); })
		.OnDrop_Lambda(OnDropLambda)
		.Padding(FMargin(20.f, 0.f, 0.f, 0.f))
		.ShowSelection(false)
		[
			Node->AsField().ToSharedRef()
		];
	}
	else
	{
		return SNew(STableRow<TSharedPtr<SWidget>>, OwnerTable)
		.Padding(FMargin(30.f, 0.f, 0.f, 0.f))
		.ShowSelection(false)
		[
			Node->AsFieldChild().ToSharedRef()
		];
	}
}

void SRemoteControlPanel::OnGetGroupChildren(TSharedPtr<FRCPanelTreeNode> Node, TArray<TSharedPtr<FRCPanelTreeNode>>& OutNodes)
{
	if (Node.IsValid())
	{
		Node->GetNodeChildren(OutNodes);
	}
}

void SRemoteControlPanel::SelectActorsInlevel(const TArray<UObject*>& Objects)
{
	if (GEditor)
	{
		// Don't change selection if the target's component is already selected
		USelection* Selection = GEditor->GetSelectedComponents();
		if (Selection->Num() == 1 && Objects.Num() == 1 && Selection->GetSelectedObject(0)->GetTypedOuter<AActor>() == Objects[0])
		{
			return;
		}

		GEditor->SelectNone(false, true, false);

		for (UObject* Object : Objects)
		{
			if (AActor* Actor = Cast<AActor>(Object))
			{
				GEditor->SelectActor(Actor, true, true, true);
			}
		}
	}
}

void SRemoteControlPanel::GenerateFieldWidgets()
{
	TMap<FName, FRemoteControlTarget>& TargetMap = Preset->GetRemoteControlTargets();

	RemoteControlTargets.Reset(TargetMap.Num());
	FieldWidgetMap.Reset();

	TSharedRef<SRemoteControlPanel> PanelPtr = SharedThis<SRemoteControlPanel>(this);
	for (TTuple<FName, FRemoteControlTarget>& MapEntry : TargetMap)
	{
		TSharedRef<SRemoteControlTarget> Target = MakeShared<SRemoteControlTarget>(MapEntry.Key, PanelPtr);
		RemoteControlTargets.Add(Target);
		for (const TSharedRef<SRCPanelExposedField>& Widget : Target->GetFieldWidgets())
		{
			FieldWidgetMap.Add(Widget->GetFieldId(), Widget);
=======
				.AutoWidth()
				[
					SNew(SButton)
					.Visibility_Lambda([this]() { return bShowRebindButton ? EVisibility::Visible : EVisibility::Collapsed; })
					.OnClicked_Raw(this, &SRemoteControlPanel::OnClickRebindAllButton)
					[
						SNew(STextBlock)
						.ToolTipText(LOCTEXT("RebindButtonToolTip", "Attempt to rebind all unbound entites of the preset."))
						.Text(LOCTEXT("RebindButtonText", "Rebind All"))
					]
				]
				+ SHorizontalBox::Slot()
				.VAlign(VAlign_Center)
				.Padding(4.0f, 0)
				.AutoWidth()
				[
					SNew(STextBlock)
					.Text(LOCTEXT("EditModeLabel", "Edit Mode: "))
				]
				+ SHorizontalBox::Slot()
				.VAlign(VAlign_Center)
				.AutoWidth()
				[
					SNew(SCheckBox)
					.IsChecked_Lambda([this]() { return this->bIsInEditMode ? ECheckBoxState::Checked : ECheckBoxState::Unchecked; })
					.OnCheckStateChanged(this, &SRemoteControlPanel::OnEditModeCheckboxToggle)
				]
				+ SHorizontalBox::Slot()
				.VAlign(VAlign_Center)
				.Padding(4.0f, 0)
				.AutoWidth()
				[
					SNew(STextBlock)
					.Text(LOCTEXT("EnableLogLabel", "Enable Log: "))
				]
				+ SHorizontalBox::Slot()
				.VAlign(VAlign_Center)
				.AutoWidth()
				[
					SNew(SCheckBox)
					.IsChecked_Lambda([]() { return FRemoteControlLogger::Get().IsEnabled() ? ECheckBoxState::Checked : ECheckBoxState::Unchecked; })
					.OnCheckStateChanged(this, &SRemoteControlPanel::OnLogCheckboxToggle)
				]
				+ SHorizontalBox::Slot()
				.AutoWidth()
				.Padding(FMargin(5.0f, 0.f))
				[
					SNew(SSeparator)
					.Orientation(Orient_Vertical)
				]
				+ SHorizontalBox::Slot()
				.VAlign(VAlign_Center)
				.AutoWidth()
				[
					SAssignNew(PresetNameTextBlock, STextBlock)
					.Font(FEditorStyle::GetFontStyle("DetailsView.CategoryFontStyle"))
					.Text(FText::FromName(Preset->GetFName()))
				]
				+ SHorizontalBox::Slot()
				.AutoWidth()
				.Padding(FMargin(5.0f, 0.f))
				[
					SNew(SSeparator)
					.Orientation(Orient_Vertical)
				]
				+ SHorizontalBox::Slot()
				.VAlign(VAlign_Center)
				.AutoWidth()
				[
					SNew(SButton)
					.ButtonStyle(FEditorStyle::Get(), "FlatButton")
					.TextStyle(FRemoteControlPanelStyle::Get(), "RemoteControlPanel.Button.TextStyle")
					.OnClicked_Raw(this, &SRemoteControlPanel::OnClickSettingsButton)
					[
						SNew(STextBlock)
						.ColorAndOpacity(FColor::White)
						.ToolTipText(LOCTEXT("OpenRemoteControlSettings", "Open Remote Control settings."))
						.Font(FEditorStyle::Get().GetFontStyle("FontAwesome.10"))
						.Text(FEditorFontGlyphs::Cogs)
					]
				]
			]
		]
		+ SVerticalBox::Slot()
		[
			SNew(SSplitter)
			.Orientation(Orient_Vertical)
			+ SSplitter::Slot()
			.Value(.8f)
			[
				SNew(SBorder)
				.Padding(FMargin(0.f, 5.f, 0.f, 0.f))
				.BorderImage(FEditorStyle::GetBrush("ToolPanel.DarkGroupBorder"))
				[
					SNew(SWidgetSwitcher)
					.WidgetIndex_Lambda([this](){ return !bIsInEditMode ? 0 : 1; })
					+ SWidgetSwitcher::Slot()
					[
						// Exposed entities List
						SNew(SBorder)
						.BorderImage(FEditorStyle::GetBrush("ToolPanel.GroupBorder"))
						[
							EntityList.ToSharedRef()
						]
					]
					+ SWidgetSwitcher::Slot()
					[
						SNew(SSplitter)
						.Orientation(EOrientation::Orient_Vertical)						
						+ SSplitter::Slot()
						.Value(TreeBindingSplitRatioTop)
						.OnSlotResized(SSplitter::FOnSlotResized::CreateLambda([](float InNewSize)
						{
							URemoteControlSettings* Settings = GetMutableDefault<URemoteControlSettings>();
							Settings->TreeBindingSplitRatio = InNewSize;
							Settings->PostEditChange();
							Settings->SaveConfig();
						}))
						[
							// Exposed entities List
							SNew(SBorder)
							.BorderImage(FEditorStyle::GetBrush("ToolPanel.GroupBorder"))
							[
								EntityList.ToSharedRef()
							]
						]
						+ SSplitter::Slot()
						.Value(TreeBindingSplitRatioBottom)
						[
							SNew(SSplitter)
							.Orientation(Orient_Vertical)
							.HitDetectionSplitterHandleSize(0.0f) // Effectively disables user manipulation (but keeps visuals)
							+ SSplitter::Slot()
							.SizeRule(SSplitter::SizeToContent)
							[
								SNew(SBorder)
								.BorderImage(FEditorStyle::GetBrush("ToolPanel.GroupBorder"))
								[
									SNew(SBox)
									.MinDesiredHeight(40.0f)
									[
										CreateEntityDetailsView()
									]
								]
							]
							+ SSplitter::Slot()
							[
								SNew(SBorder)
								.BorderImage(FEditorStyle::GetBrush("ToolPanel.GroupBorder"))
								[
									EntityProtocolDetails.ToSharedRef()
								]
							]
						]
					]
				]
			]
			+ SSplitter::Slot()
			.Value(.2f)
			[
				SNew(SRCLogger)
			]
		]
	];

	for (const TSharedRef<SWidget>& Widget : ExtensionWidgets)
	{
		// We want to insert the widgets before the edit mode buttons.
		constexpr int32 NumEditModeWidgets = 2;
		const int32 ExtensionsPosititon = ExtensionWidgets.Num() - NumEditModeWidgets;
		TopExtensions->InsertSlot(ExtensionsPosititon)
			.VAlign(VAlign_Center)
			.AutoWidth()
			[
				Widget
			];
	}

	RegisterEvents();
	CacheLevelClasses();
	Refresh();
}

SRemoteControlPanel::~SRemoteControlPanel()
{
	UnregisterEvents();

	// Clear the log
	FRemoteControlLogger::Get().ClearLog();

	// Remove protocol bindings
	IRemoteControlProtocolWidgetsModule& ProtocolWidgetsModule = FModuleManager::LoadModuleChecked<IRemoteControlProtocolWidgetsModule>("RemoteControlProtocolWidgets");
	ProtocolWidgetsModule.ResetProtocolBindingList();	
}

void SRemoteControlPanel::PostUndo(bool bSuccess)
{
	Refresh();
}

void SRemoteControlPanel::PostRedo(bool bSuccess)
{
	Refresh();
}

bool SRemoteControlPanel::IsExposed(const TSharedPtr<IPropertyHandle>& PropertyHandle)
{
	if (CachedExposedProperties.Contains(TWeakPtr<IPropertyHandle>{PropertyHandle}))
	{
		return true;
	}
	
	TArray<UObject*> OuterObjects;
	PropertyHandle->GetOuterObjects(OuterObjects);

	FString Path = PropertyHandle->GeneratePathToProperty();

	TArray<TSharedPtr<FRemoteControlProperty>, TInlineAllocator<1>> PotentialMatches;
	for (const TWeakPtr<FRemoteControlProperty>& WeakProperty : Preset->GetExposedEntities<FRemoteControlProperty>())
	{
		if (TSharedPtr<FRemoteControlProperty> Property = WeakProperty.Pin())
		{
			if (Property->FieldPathInfo.ToPathPropertyString() == Path)
			{
				PotentialMatches.Add(Property);
			}
>>>>>>> 3aae9151
		}
	}
}

<<<<<<< HEAD
void SRemoteControlPanel::RefreshGroups()
{
	FieldGroups.Reset(Preset->Layout.GetGroups().Num());
	
	for (const FRemoteControlPresetGroup& RCGroup : Preset->Layout.GetGroups())
	{
		TSharedPtr<FRCPanelGroup> NewGroup = MakeShared<FRCPanelGroup>(RCGroup.Name, RCGroup.Id, SharedThis(this));
		FieldGroups.Add(NewGroup);
		NewGroup->Fields.Reserve(RCGroup.GetFields().Num());

		for (FGuid FieldId : RCGroup.GetFields())
		{
			if (TSharedPtr<SRCPanelExposedField>* Widget = FieldWidgetMap.Find(FieldId))
			{
				NewGroup->Fields.Add(*Widget);
			}
		}
	}

	TreeView->RequestListRefresh();
}

void SRemoteControlPanel::OnEditModeCheckboxToggle(ECheckBoxState State)
{
	bIsInEditMode = State == ECheckBoxState::Checked ? true : false;
	if (!bIsInEditMode)
	{
		TreeView->ClearSelection();
	}
	OnEditModeChange.ExecuteIfBound(SharedThis(this), bIsInEditMode);
}

void SRemoteControlPanel::OnObjectsReplaced(const TMap<UObject*, UObject*>& ReplacementObjectMap)
{
	for (TSharedRef<SRemoteControlTarget>& Target : RemoteControlTargets)
	{
		Target->OnObjectsReplaced(ReplacementObjectMap);
=======
	bool bAllObjectsExposed = true;

	for (UObject* OuterObject : OuterObjects)
	{
		bool bFoundPropForObject = false;

		for (const TSharedPtr<FRemoteControlProperty>& Property : PotentialMatches)
		{
			if (Property->GetBoundObjects().Contains(OuterObject))
			{
				bFoundPropForObject = true;
				break;
			}
		}

		bAllObjectsExposed &= bFoundPropForObject;
	}

	if (bAllObjectsExposed)
	{
		CachedExposedProperties.Emplace(PropertyHandle);
	}
	
	return bAllObjectsExposed;
}

void SRemoteControlPanel::ToggleProperty(const TSharedPtr<IPropertyHandle>& PropertyHandle)
{
	TSet<UObject*> UniqueOuterObjects;
	{
		// Make sure properties are only being exposed once per object.
		TArray<UObject*> OuterObjects;
		PropertyHandle->GetOuterObjects(OuterObjects);
		UniqueOuterObjects.Append(MoveTemp(OuterObjects));
>>>>>>> 3aae9151
	}
}

void SRemoteControlPanel::OnObjectPropertyChange(UObject* InObject, FPropertyChangedEvent& InChangeEvent)
{
	EPropertyChangeType::Type TypesNeedingRefresh = EPropertyChangeType::ArrayAdd | EPropertyChangeType::ArrayClear | EPropertyChangeType::ArrayRemove | EPropertyChangeType::ValueSet;
	auto IsRelevantProperty = [] (FFieldClass* PropertyClass) 
		{
			return PropertyClass && (PropertyClass == FArrayProperty::StaticClass() || PropertyClass == FSetProperty::StaticClass() || PropertyClass == FMapProperty::StaticClass());
		};

<<<<<<< HEAD
	if ((InChangeEvent.ChangeType & TypesNeedingRefresh) != 0 && InChangeEvent.MemberProperty && IsRelevantProperty(InChangeEvent.MemberProperty->GetClass()))
	{
		for (const TSharedRef<SRemoteControlTarget>& Target : RemoteControlTargets)
		{
			if (Target->GetBoundObjects().Contains(InObject))
			{
				Target->RefreshTargetWidgets();
			}
		}

		TreeView->RequestTreeRefresh();
	}
}

FGuid SRemoteControlPanel::GetGroupId(const TSharedPtr<SRCPanelExposedField>& Field)
{
	FGuid GroupId;
	if (Field)
	{
		if (FRemoteControlPresetGroup* Group = GetLayout().FindGroupFromField(Field->GetFieldId()))
		{
			GroupId = Group->Id;
		}
=======
	if (IsExposed(PropertyHandle))
	{
		FScopedTransaction Transaction(LOCTEXT("UnexposeProperty", "Unexpose Property"));
		Preset->Modify();
		Unexpose(PropertyHandle);
		return;
	}
	if (UniqueOuterObjects.Num())
	{
		FScopedTransaction Transaction(LOCTEXT("ExposeProperty", "Expose Property"));
		Preset->Modify();
		
		for (UObject* Object : UniqueOuterObjects)
		{
			if (Object)
			{
				constexpr bool bCleanDuplicates = true; //GeneratePathToProperty duplicates container name (Array.Array[1], Set.Set[1], etc...)
				ExposeProperty(Object, FRCFieldPathInfo{PropertyHandle->GeneratePathToProperty(), bCleanDuplicates});
			}
		}
		
		CachedExposedProperties.Emplace(PropertyHandle);
>>>>>>> 3aae9151
	}
}

<<<<<<< HEAD
	return GroupId;
}

FReply SRemoteControlPanel::OnCreateGroup()
{
	FScopedTransaction Transaction(LOCTEXT("CreateGroup", "Create Group"));
	Preset->Modify();
	GetLayout().CreateGroup();
	return FReply::Handled();
}

void SRemoteControlPanel::OnDeleteGroup(const TSharedPtr<FRCPanelGroup>& FieldGroup)
{
	FScopedTransaction Transaction(LOCTEXT("DeleteGroup", "Delete Group"));
	Preset->Modify();
	GetLayout().DeleteGroup(FieldGroup->Id);
}

void SRemoteControlPanel::ExposeFunction(UObject* Object, UFunction* Function)
{
	bool bFoundTarget = false;

	FGuid GroupId;
	TArray<TSharedPtr<FRCPanelTreeNode>> SelectedGroups = TreeView->GetSelectedItems();
	if (SelectedGroups.Num() && SelectedGroups[0])
	{
		if (SelectedGroups[0]->GetType() == FRCPanelTreeNode::Group)
		{
			GroupId = SelectedGroups[0]->GetId();
=======
FGuid SRemoteControlPanel::GetSelectedGroup() const
{
	if (TSharedPtr<SRCPanelTreeNode> Node = EntityList->GetSelection())
	{
		if (Node->AsGroup())
		{
			return Node->GetId();		
>>>>>>> 3aae9151
		}
	}
	return FGuid();
}

<<<<<<< HEAD
	auto ExposeFunctionLambda = 
		[this, GroupId](FRemoteControlTarget& Target, UFunction* Function)
	{
		 Target.ExposeFunction(Function->GetName(), Function->GetDisplayNameText().ToString(), GroupId);
	};

	FScopedTransaction Transaction(LOCTEXT("ExposeFunction", "ExposeFunction"));
	Preset->Modify();

	for (TTuple<FName, FRemoteControlTarget>& Tuple : Preset->GetRemoteControlTargets())
	{
		FRemoteControlTarget& Target = Tuple.Value;
		if (Target.HasBoundObjects({ Object }))
		{
			bFoundTarget = true;
			if (Target.FindFieldLabel(Function->GetFName()) == NAME_None)
			{
				ExposeFunctionLambda(Target, Function);
			}
		}
	}

	if (!bFoundTarget)
	{
		FName Alias = Preset->CreateTarget({Object});
		if (FRemoteControlTarget* Target = Preset->GetRemoteControlTargets().Find(Alias))
		{
			ExposeFunctionLambda(*Target, Function);
		}
	}
}

void SRemoteControlPanel::OnActorDeleted(AActor* Actor)
{
	UWorld* World = Actor->GetWorld();
	if (!World->IsPreviewWorld())
	{
		TSet<FName> TargetsToRemove;

		for (TTuple<FName, FRemoteControlTarget>& Tuple : Preset->GetRemoteControlTargets())
		{
			if (Tuple.Value.HasBoundObjects({ Actor }))
			{
				TargetsToRemove.Add(Tuple.Key);
			}
		}

		Preset->Modify();
		for (FName TargetName : TargetsToRemove)
		{
			Preset->DeleteTarget(TargetName);
		}

		if (TargetsToRemove.Num())
		{
			Refresh();
		}
	}
}

FReply SRemoteControlPanel::OnDropOnGroup(const TSharedPtr<FDragDropOperation>& DragDropOperation, const TSharedPtr<SRCPanelExposedField>& TargetField, const TSharedPtr<FRCPanelGroup>& DragTargetGroup)
{
	checkSlow(DragTargetGroup);
	
	if (DragDropOperation->IsOfType<FExposedFieldDragDropOp>())
	{
		if (TSharedPtr<FExposedFieldDragDropOp> DragDropOp = StaticCastSharedPtr<FExposedFieldDragDropOp>(DragDropOperation))
		{
			FGuid DragOriginGroupId = GetGroupId(DragDropOp->GetFieldWidget());

			FRemoteControlPresetLayout::FFieldSwapArgs Args;
			Args.OriginGroupId = DragOriginGroupId;
			Args.TargetGroupId = DragTargetGroup->Id;
			Args.DraggedFieldId = DragDropOp->GetFieldWidget()->GetFieldId();

			if (TargetField)
			{
				Args.TargetFieldId = TargetField->GetFieldId();
			}
			else
			{
				if (Args.OriginGroupId == Args.TargetGroupId)
				{
					// No-op if dragged from the same group.
					return FReply::Unhandled();
				}
			}

			FScopedTransaction Transaction(LOCTEXT("MoveField", "Move exposed field"));
			Preset->Modify();
			GetLayout().SwapFields(Args);
			return FReply::Handled();
=======
FReply SRemoteControlPanel::OnClickDisableUseLessCPU() const
{
	UEditorPerformanceSettings* Settings = GetMutableDefault<UEditorPerformanceSettings>();
	Settings->bThrottleCPUWhenNotForeground = false;
	Settings->PostEditChange();
	Settings->SaveConfig();
	return FReply::Handled();
}

TSharedRef<SWidget> SRemoteControlPanel::CreateCPUThrottleButton() const
{
	FProperty* PerformanceThrottlingProperty = FindFieldChecked<FProperty>(UEditorPerformanceSettings::StaticClass(), GET_MEMBER_NAME_CHECKED(UEditorPerformanceSettings, bThrottleCPUWhenNotForeground));
	FFormatNamedArguments Arguments;
	Arguments.Add(TEXT("PropertyName"), PerformanceThrottlingProperty->GetDisplayNameText());
	FText PerformanceWarningText = FText::Format(LOCTEXT("RemoteControlPerformanceWarning", "Warning: The editor setting '{PropertyName}' is currently enabled\nThis will stop editor windows from updating in realtime while the editor is not in focus"), Arguments);

	return SNew(SButton)
		.ButtonStyle(FEditorStyle::Get(), "FlatButton")
		.Visibility_Lambda([]() {return GetDefault<UEditorPerformanceSettings>()->bThrottleCPUWhenNotForeground ? EVisibility::Visible : EVisibility::Collapsed; } )
		.OnClicked_Raw(this, &SRemoteControlPanel::OnClickDisableUseLessCPU)
		[
			SNew(STextBlock)
			.ToolTipText(MoveTemp(PerformanceWarningText))
			.TextStyle(FRemoteControlPanelStyle::Get(), "RemoteControlPanel.Button.TextStyle")
			.Font(FEditorStyle::Get().GetFontStyle("FontAwesome.10"))
			.Text(FEditorFontGlyphs::Exclamation_Triangle)
		];
}

TSharedRef<SWidget> SRemoteControlPanel::CreateExposeButton()
{	
	FMenuBuilder MenuBuilder(true, nullptr);
	
	SAssignNew(BlueprintPicker, SRCPanelFunctionPicker)
		.AllowDefaultObjects(true)
		.Label(LOCTEXT("FunctionLibrariesLabel", "Function Libraries"))
		.ObjectClass(UBlueprintFunctionLibrary::StaticClass())
		.OnSelectFunction_Raw(this, &SRemoteControlPanel::ExposeFunction);

	SAssignNew(SubsystemFunctionPicker, SRCPanelFunctionPicker)
		.Label(LOCTEXT("SubsystemFunctionLabel", "Subsystem Functions"))
		.ObjectClass(USubsystem::StaticClass())
		.OnSelectFunction_Raw(this, &SRemoteControlPanel::ExposeFunction);

	SAssignNew(ActorFunctionPicker, SRCPanelFunctionPicker)
		.Label(LOCTEXT("ActorFunctionsLabel", "Actor Functions"))
		.ObjectClass(AActor::StaticClass())
		.OnSelectFunction_Raw(this, &SRemoteControlPanel::ExposeFunction);
	
	MenuBuilder.BeginSection(NAME_None, LOCTEXT("ExposeHeader", "Expose"));
	{
		constexpr bool bNoIndent = true;
		constexpr bool bSearchable = false;

		auto CreatePickerSubMenu = [this, bNoIndent, bSearchable, &MenuBuilder] (const FText& Label, const FText& ToolTip, const TSharedRef<SWidget>& Widget)
		{
			MenuBuilder.AddSubMenu(
				Label,
				ToolTip,
				FNewMenuDelegate::CreateLambda(
					[this, bNoIndent, bSearchable, Widget](FMenuBuilder& MenuBuilder)
					{
						MenuBuilder.AddWidget(Widget, FText::GetEmpty(), bNoIndent, bSearchable);
						FSlateApplication::Get().SetKeyboardFocus(Widget, EFocusCause::Navigation);
					}
				)
			);
		};

		CreatePickerSubMenu(
			LOCTEXT("BlueprintFunctionLibraryFunctionSubMenu", "Blueprint Function Library Function"),
			LOCTEXT("FunctionLibraryFunctionSubMenuToolTip", "Expose a function from a blueprint function library."),
			BlueprintPicker.ToSharedRef()
		);
		
		CreatePickerSubMenu(
			LOCTEXT("SubsystemFunctionSubMenu", "Subsystem Function"),
			LOCTEXT("SubsystemFunctionSubMenuToolTip", "Expose a function from a subsytem."),
			SubsystemFunctionPicker.ToSharedRef()
		);
		
		CreatePickerSubMenu(
			LOCTEXT("ActorFunctionSubMenu", "Actor Function"),
			LOCTEXT("SubsystemFunctionSubMenuToolTip", "Expose an actor's function."),
			ActorFunctionPicker.ToSharedRef()
		);
		
		MenuBuilder.AddWidget(
			SNew(SObjectPropertyEntryBox)
				.AllowedClass(AActor::StaticClass())
				.OnObjectChanged(this, &SRemoteControlPanel::OnExposeActor)
				.AllowClear(false)
				.DisplayUseSelected(true)
				.DisplayBrowse(true)
				.NewAssetFactories(TArray<UFactory*>()),
			LOCTEXT("ActorEntry", "Actor"));

		CreatePickerSubMenu(
			LOCTEXT("ClassPickerEntry", "Actors By Class"),
			LOCTEXT("ClassPickerEntrySubMenuToolTip", "Expose all actors of the chosen class."),
			CreateExposeByClassWidget()
		);
	}
	MenuBuilder.EndSection();
	
	return SAssignNew(ExposeComboButton, SComboButton)
	.Visibility_Lambda([this]() { return this->bIsInEditMode ? EVisibility::Visible : EVisibility::Collapsed; })
	.ButtonStyle(FEditorStyle::Get(), "PropertyEditor.AssetComboStyle")
	.ForegroundColor(FSlateColor::UseForeground())
	.CollapseMenuOnParentFocus(true)
	.ButtonContent()
	[
		SNew(STextBlock)
		.TextStyle(FEditorStyle::Get(), "ContentBrowser.TopBar.Font")
		.Text(LOCTEXT("ExposeButtonLabel", "Expose"))
	]
	.MenuContent()
	[
		MenuBuilder.MakeWidget()
	];
}

TSharedRef<SWidget> SRemoteControlPanel::CreateExposeByClassWidget()
{
	class FActorClassInLevelFilter : public IClassViewerFilter
	{
	public:
		FActorClassInLevelFilter(const TSet<TWeakObjectPtr<const UClass>>& InClasses)
			: Classes(InClasses)
		{
		}
		
		virtual bool IsClassAllowed(const FClassViewerInitializationOptions& InInitOptions, const UClass* InClass, TSharedRef<FClassViewerFilterFuncs> InFilterFuncs) override
		{
			return Classes.Contains(TWeakObjectPtr<const UClass>{InClass});
		}

		virtual bool IsUnloadedClassAllowed(const FClassViewerInitializationOptions& InInitOptions, const TSharedRef<const class IUnloadedBlueprintData> InUnloadedClassData, TSharedRef<class FClassViewerFilterFuncs> InFilterFuncs) override
		{
			return false;
		}

	public:		
		const TSet<TWeakObjectPtr<const UClass>>& Classes;
	};

	TSharedPtr<FActorClassInLevelFilter> Filter = MakeShared<FActorClassInLevelFilter>(CachedClassesInLevel);
	
	FClassViewerInitializationOptions Options;
	{
		Options.ClassFilter = Filter;
		Options.bIsPlaceableOnly = true;
		Options.Mode = EClassViewerMode::ClassPicker;
		Options.DisplayMode = EClassViewerDisplayMode::ListView;
		Options.bShowObjectRootClass = true;
		Options.bShowNoneOption = false;
		Options.bShowUnloadedBlueprints = false;
	}
	
	TSharedRef<SWidget> Widget = FModuleManager::LoadModuleChecked<FClassViewerModule>("ClassViewer").CreateClassViewer(Options, FOnClassPicked::CreateLambda(
		[this](UClass* ChosenClass)
		{
			if (UWorld* World = RemoteControlPanelUtils::GetEditorWorld())
			{
				for (TActorIterator<AActor> It(World, ChosenClass, EActorIteratorFlags::SkipPendingKill); It; ++It)
				{
					if (RemoteControlPanelUtils::IsExposableActor(*It))
					{
						ExposeActor(*It);
					}
				}
			}

			if (ExposeComboButton)
			{
				ExposeComboButton->SetIsOpen(false);
			}
		}));

	ClassPicker = StaticCastSharedRef<SClassViewer>(Widget);

	return SNew(SBox)
		.MinDesiredWidth(200.f)
		[
			Widget
		];
}

void SRemoteControlPanel::CacheLevelClasses()
{
	CachedClassesInLevel.Empty();	
	if (UWorld* World = RemoteControlPanelUtils::GetEditorWorld())
	{
		for (TActorIterator<AActor> It(World, AActor::StaticClass(), EActorIteratorFlags::SkipPendingKill); It; ++It)
		{
			CacheActorClass(*It);
		}
		
		if (ClassPicker)
		{
			ClassPicker->Refresh();
		}
	}
}

void SRemoteControlPanel::OnActorAddedToLevel(AActor* Actor)
{
	if (Actor)
	{
		CacheActorClass(Actor);
		if (ClassPicker)
		{
			ClassPicker->Refresh();
>>>>>>> 3aae9151
		}

		UpdateActorFunctionPicker();
	}
<<<<<<< HEAD
	else if (DragDropOperation->IsOfType<FFieldGroupDragDropOp>())
	{
		if (TSharedPtr<FFieldGroupDragDropOp> DragDropOp = StaticCastSharedPtr<FFieldGroupDragDropOp>(DragDropOperation))
		{
			if (TSharedPtr<FRCPanelGroup> DragOriginUIGroup = DragDropOp->GetDragOriginGroup())
			{
				FGroupDragEvent Event(*DragOriginUIGroup, *DragTargetGroup);
				FGuid DragOriginGroupId = DragOriginUIGroup->Id;
				FGuid DragTargetGroupId = DragTargetGroup->Id;

				if (DragOriginGroupId == DragTargetGroupId)
				{
					// No-op if dragged from the same group.
					return FReply::Unhandled();
				}

				FScopedTransaction Transaction(LOCTEXT("MoveGroup", "Move Group"));
				Preset->Modify();
				GetLayout().SwapGroups(DragOriginGroupId, DragTargetGroupId);
				return FReply::Handled();
			}
		}
	}

	return FReply::Unhandled();
}

void SRemoteControlPanel::RegisterPresetDelegates()
{
	FRemoteControlPresetLayout& Layout = GetLayout();
	Layout.OnGroupAdded().AddRaw(this, &SRemoteControlPanel::OnGroupAdded);
	Layout.OnGroupDeleted().AddRaw(this, &SRemoteControlPanel::OnGroupDeleted);
	Layout.OnGroupOrderChanged().AddRaw(this, &SRemoteControlPanel::OnGroupOrderChanged);
	Layout.OnGroupRenamed().AddRaw(this, &SRemoteControlPanel::OnGroupRenamed);
	Layout.OnFieldAdded().AddRaw(this, &SRemoteControlPanel::OnFieldAdded);
	Layout.OnFieldDeleted().AddRaw(this, &SRemoteControlPanel::OnFieldDeleted);
	Layout.OnFieldOrderChanged().AddRaw(this, &SRemoteControlPanel::OnFieldOrderChanged);
}

void SRemoteControlPanel::UnregisterPresetDelegates()
{
	if (Preset)
	{
		FRemoteControlPresetLayout& Layout = GetLayout();
		Layout.OnGroupAdded().RemoveAll(this);
		Layout.OnGroupDeleted().RemoveAll(this);
		Layout.OnGroupOrderChanged().RemoveAll(this);
		Layout.OnGroupRenamed().RemoveAll(this);
		Layout.OnFieldAdded().RemoveAll(this);
		Layout.OnFieldDeleted().RemoveAll(this);
		Layout.OnFieldOrderChanged().RemoveAll(this);
	}
}

void SRemoteControlPanel::OnPieEvent(bool)
{
	// Trigger the refresh on the next tick to make sure the PIE world exists when starting and doesn't exist when stopping.
	bTriggerRefreshForPIE = true;
}

void SRemoteControlPanel::OnGroupAdded(const FRemoteControlPresetGroup& Group)
{
	TSharedPtr<FRCPanelGroup> NewGroup = MakeShared<FRCPanelGroup>(Group.Name, Group.Id, SharedThis(this));
	FieldGroups.Add(NewGroup);
	NewGroup->Fields.Reserve(Group.GetFields().Num());

	for (FGuid FieldId : Group.GetFields())
	{
		if (TSharedPtr<SRCPanelExposedField>* Widget = FieldWidgetMap.Find(FieldId))
		{
			NewGroup->Fields.Add(*Widget);
		}
	}
	TreeView->SetSelection(NewGroup);
	TreeView->ScrollToBottom();
	TreeView->RequestListRefresh();
}

void SRemoteControlPanel::OnGroupDeleted(FRemoteControlPresetGroup DeletedGroup)
{
	int32 Index = FieldGroups.IndexOfByPredicate([&DeletedGroup](const TSharedPtr<FRCPanelGroup>& Group){ return Group->Id == DeletedGroup.Id; });
	if (Index != INDEX_NONE)
	{
		FieldGroups.RemoveAt(Index);
		TreeView->RequestListRefresh();
	}
}

void SRemoteControlPanel::OnGroupOrderChanged(const TArray<FGuid>& GroupIds)
{
	TMap<FGuid, int32> IndicesMap;
	IndicesMap.Reserve(GroupIds.Num());
	for (auto It = GroupIds.CreateConstIterator(); It; ++It)
	{
		IndicesMap.Add(*It, It.GetIndex());
	}

	auto SortFunc = [&IndicesMap]
		(const TSharedPtr<FRCPanelGroup>& A, const TSharedPtr<FRCPanelGroup>& B)
		{
			return IndicesMap.FindChecked(A->Id) < IndicesMap.FindChecked(B->Id);
		};
=======
}

void SRemoteControlPanel::OnLevelActorsRemoved(AActor* Actor)
{
	if (Actor)
	{
		if (ClassPicker)
		{
			ClassPicker->Refresh();
		}

		UpdateActorFunctionPicker();
	}
}

void SRemoteControlPanel::OnLevelActorListChanged()
{
	UpdateActorFunctionPicker();
}

void SRemoteControlPanel::CacheActorClass(AActor* Actor)
{
	if (RemoteControlPanelUtils::IsExposableActor(Actor))
	{
		UClass* Class = Actor->GetClass();
		do
		{
			CachedClassesInLevel.Emplace(Class);
			Class = Class->GetSuperClass();
		}
		while(Class != UObject::StaticClass() && Class != nullptr);
	}
}

void SRemoteControlPanel::OnMapChange(uint32)
{
	CacheLevelClasses();
	
	if (ClassPicker)
	{
		ClassPicker->Refresh();	
	}

	UpdateRebindButtonVisibility();

	// Clear the widget cache on map change to make sure we don't keep widgets around pointing to potentially stale objects.
	WidgetRegistry->Clear();
}
>>>>>>> 3aae9151

	FieldGroups.Sort(SortFunc);
	TreeView->RequestListRefresh();
}

void SRemoteControlPanel::OnGroupRenamed(const FGuid& GroupId, FName NewName)
{
<<<<<<< HEAD
	if (TSharedPtr<FRCPanelGroup>* TargetGroup = FieldGroups.FindByPredicate([GroupId](const TSharedPtr<FRCPanelGroup>& Group) {return Group->Id == GroupId; }))
	{
		if (*TargetGroup)
		{
			(*TargetGroup)->Name = NewName;
			if (TSharedPtr<SFieldGroup> GroupWidget = StaticCastSharedPtr<SFieldGroup>(TreeView->WidgetFromItem(*TargetGroup)))
			{
				GroupWidget->SetName(NewName);
			}
		}
=======
	FAssetRegistryModule& AssetRegistryModule = FModuleManager::LoadModuleChecked<FAssetRegistryModule>(TEXT("AssetRegistry"));
	AssetRegistryModule.Get().OnAssetRenamed().AddSP(this, &SRemoteControlPanel::OnAssetRenamed);
	FEditorDelegates::MapChange.AddSP(this, &SRemoteControlPanel::OnMapChange);
	
	if (GEditor)
	{
		GEditor->OnBlueprintReinstanced().AddSP(this, &SRemoteControlPanel::OnBlueprintReinstanced);
>>>>>>> 3aae9151
	}

<<<<<<< HEAD
void SRemoteControlPanel::OnFieldAdded(const FGuid& GroupId, const FGuid& FieldId, int32 FieldPosition)
{
	FName TargetName = Preset->GetOwnerAlias(FieldId);
	if (TargetName == NAME_None)
	{
		return;
	}

	auto GetFieldWidget = [this, &FieldId] (const TSharedRef<SRemoteControlTarget>& Target)
	{
		TSharedPtr<SRCPanelExposedField> FieldWidget;
		if (TOptional<FRemoteControlProperty> Property = Preset->GetProperty(FieldId))
		{
			FieldWidget = Target->AddExposedProperty(*Property);
		}
		else if (TOptional<FRemoteControlFunction> Function = Preset->GetFunction(FieldId))
		{
			FieldWidget = Target->AddExposedFunction(*Function);
		}

		return FieldWidget;
	};
	
	if (TOptional<FRemoteControlField> Field = Preset->GetField(FieldId))
	{
		TSharedPtr<SRCPanelExposedField> FieldWidget;

		// If target already exists in the panel.
		if (TSharedRef<SRemoteControlTarget>* Target = RemoteControlTargets.FindByPredicate([TargetName](const TSharedRef<SRemoteControlTarget>& InTarget) { return InTarget->GetTargetAlias() == TargetName; }))
		{
			FieldWidget = GetFieldWidget(*Target);
		}
		else
		{
			const FRemoteControlTarget& FieldOwnerTarget = Preset->GetRemoteControlTargets().FindChecked(TargetName);

			TSharedRef<SRemoteControlTarget> PanelTarget = MakeShared<SRemoteControlTarget>(TargetName, SharedThis<SRemoteControlPanel>(this));
			RemoteControlTargets.Add(PanelTarget);
			FieldWidget = GetFieldWidget(PanelTarget);
		}
 
		FieldWidgetMap.Add(FieldId, FieldWidget);
		if (TSharedPtr<FRCPanelGroup>* Group = FieldGroups.FindByPredicate([GroupId](const TSharedPtr<FRCPanelGroup>& InGroup) {return InGroup->Id == GroupId; }))
		{
			if (*Group)
			{
				(*Group)->Fields.Insert(FieldWidget, FieldPosition);
				TreeView->SetItemExpansion(*Group, true);
			}
		}
	}

	TreeView->RequestListRefresh();
}

void SRemoteControlPanel::OnFieldDeleted(const FGuid& GroupId, const FGuid& FieldId, int32 FieldPosition)
{
	FName TargetName = Preset->GetOwnerAlias(FieldId);
	if (TargetName == NAME_None)
	{
		return;
	}

	if (TSharedRef<SRemoteControlTarget>* Target = RemoteControlTargets.FindByPredicate([TargetName](const TSharedRef<SRemoteControlTarget>& InTarget) { return InTarget->GetTargetAlias() == TargetName; }))
	{
		if (TSharedPtr<FRCPanelGroup>* Group = FieldGroups.FindByPredicate([GroupId](const TSharedPtr<FRCPanelGroup>& InGroup) {return InGroup->Id == GroupId; }))
		{
			if (*Group)
			{
				(*Group)->Fields.RemoveAt(FieldPosition);
=======
	if (GEngine)
	{
		GEngine->OnLevelActorAdded().AddSP(this, &SRemoteControlPanel::OnActorAddedToLevel);
		GEngine->OnLevelActorListChanged().AddSP(this, &SRemoteControlPanel::OnLevelActorListChanged);
		GEngine->OnLevelActorDeleted().AddSP(this, &SRemoteControlPanel::OnLevelActorsRemoved);
	}

	Preset->OnEntityExposed().AddSP(this, &SRemoteControlPanel::OnEntityExposed);
	Preset->OnEntityUnexposed().AddSP(this, &SRemoteControlPanel::OnEntityUnexposed);
}

void SRemoteControlPanel::UnregisterEvents()
{
	Preset->OnEntityExposed().RemoveAll(this);
	Preset->OnEntityUnexposed().RemoveAll(this);
	
	if (GEngine)
	{
		GEngine->OnLevelActorDeleted().RemoveAll(this);
		GEngine->OnLevelActorListChanged().RemoveAll(this);
		GEngine->OnLevelActorAdded().RemoveAll(this);
	}
	
	if (GEditor)
	{
		GEditor->OnBlueprintReinstanced().RemoveAll(this);
	}

	FEditorDelegates::MapChange.RemoveAll(this);
	
	FAssetRegistryModule& AssetRegistryModule = FModuleManager::LoadModuleChecked<FAssetRegistryModule>(TEXT("AssetRegistry"));
	AssetRegistryModule.Get().OnAssetRenamed().RemoveAll(this);
}

void SRemoteControlPanel::Refresh()
{
	BlueprintPicker->Refresh();
	ActorFunctionPicker->Refresh();
	SubsystemFunctionPicker->Refresh();
	EntityList->Refresh();
}

void SRemoteControlPanel::Unexpose(const TSharedPtr<IPropertyHandle>& Handle)
{
	TArray<UObject*> OuterObjects;
	Handle->GetOuterObjects(OuterObjects);

	FString Path = Handle->GeneratePathToProperty();

	// Find an exposed property with the same path.
	TArray<TSharedPtr<FRemoteControlProperty>, TInlineAllocator<1>> PotentialMatches;
	for (const TWeakPtr<FRemoteControlProperty>& WeakProperty : Preset->GetExposedEntities<FRemoteControlProperty>())
	{
		if (TSharedPtr<FRemoteControlProperty> Property = WeakProperty.Pin())
		{
			if (Property->FieldPathInfo.ToPathPropertyString() == Path)
			{
				PotentialMatches.Add(Property);
>>>>>>> 3aae9151
			}
		}

<<<<<<< HEAD
		TArray<TSharedRef<SRCPanelExposedField>>& FieldWdigets = (*Target)->GetFieldWidgets();
		int32 Index = FieldWdigets.IndexOfByPredicate([&FieldId](const TSharedRef<SRCPanelExposedField>& Widget) {return Widget->GetFieldId() == FieldId;});
		if (Index != INDEX_NONE)
		{
			FieldWdigets.RemoveAt(Index);
			FieldWidgetMap.Remove(FieldId);
		}
	}

	TreeView->RequestListRefresh();
}

void SRemoteControlPanel::OnFieldOrderChanged(const FGuid& GroupId, const TArray<FGuid>& Fields)
{
	if (TSharedPtr<FRCPanelGroup>* Group = FieldGroups.FindByPredicate([GroupId](const TSharedPtr<FRCPanelGroup>& InGroup) {return InGroup->Id == GroupId; }))
	{
		// Sort the group's fields according to the fields array.
		TMap<FGuid, int32> OrderMap;
		OrderMap.Reserve(Fields.Num());
		for (auto It = Fields.CreateConstIterator(); It; ++It)
		{
			OrderMap.Add(*It, It.GetIndex());
		}

		if (*Group)
		{
			(*Group)->Fields.Sort(
				[&OrderMap]
				(const TSharedPtr<SRCPanelExposedField>& A, const TSharedPtr<SRCPanelExposedField>& B)
				{
					return OrderMap.FindChecked(A->GetFieldId()) < OrderMap.FindChecked(B->GetFieldId());
				});
		}
	}

	TreeView->RequestListRefresh();
}

void SFieldGroup::Tick(const FGeometry&, const double, const float)
{
	if (bNeedsRename)
	{
		if (NameTextBox)
		{
			NameTextBox->EnterEditingMode();
		}
		bNeedsRename = false;
	}
}

void SFieldGroup::Construct(const FArguments& InArgs, const TSharedRef<STableViewBase>& InOwnerTableView, const TSharedPtr<FRCPanelGroup>& InFieldGroup, const TSharedPtr<SRemoteControlPanel>& OwnerPanel)
{
	checkSlow(InFieldGroup);

	FieldGroup = InFieldGroup;
	OnFieldDropEvent = InArgs._OnFieldDropEvent;
	OnGetGroupId = InArgs._OnGetGroupId;
	OnDeleteGroup = InArgs._OnDeleteGroup;
	WeakPanel = OwnerPanel;
	bEditMode = InArgs._EditMode;

	this->ChildSlot
		[
			SNew(SBorder)
			.Padding(0.f)
			.BorderImage(this, &SFieldGroup::GetBorderImage)
			.VAlign(VAlign_Fill)
			[
				SNew(SDropTarget)
				.VerticalImage(FRemoteControlPanelStyle::Get()->GetBrush("RemoteControlPanel.VerticalDash"))
				.HorizontalImage(FRemoteControlPanelStyle::Get()->GetBrush("RemoteControlPanel.HorizontalDash"))
				.OnDrop_Lambda([this] (TSharedPtr<FDragDropOperation> DragDropOperation){ return OnFieldDropGroup(DragDropOperation, nullptr);} )
				.OnAllowDrop(this, &SFieldGroup::OnAllowDropFromOtherGroup)
				.OnIsRecognized(this, &SFieldGroup::OnAllowDropFromOtherGroup)
				[
					SNew(SHorizontalBox)
					+ SHorizontalBox::Slot()
					.VAlign(VAlign_Fill)
					.HAlign(HAlign_Center)
					.Padding(FMargin(4.0f, 0.0f))
					.AutoWidth()
					[
						SNew(SExpanderArrow, SharedThis(this))
					]
					// Drag and drop handle
					+ SHorizontalBox::Slot()
					.VAlign(VAlign_Fill)
					.HAlign(HAlign_Center)
					.Padding(FMargin(4.0f, 0.0f))
					.AutoWidth()
					[
						SNew(SBox)
						.Padding(FMargin(0.0f, 2.0f) )
						.Visibility(this, &SFieldGroup::GetVisibilityAccordingToEditMode, EVisibility::Collapsed)
						[
							SNew(SDragHandle)
							.GroupWidget(SharedThis(this))
						]
					]
					+ SHorizontalBox::Slot()
					// Group name
					.FillWidth(1.0f)
					.VAlign(VAlign_Fill)
					.Padding(FMargin(0.f, 0.f, 0.f, 2.f))
					.AutoWidth()
					[
						SAssignNew(NameTextBox, SInlineEditableTextBlock)
						.ColorAndOpacity(this, &SFieldGroup::GetGroupNameTextColor)
						.Font(FEditorStyle::GetFontStyle("DetailsView.CategoryFontStyle"))
						.Text(FText::FromName(FieldGroup->Name))
						.OnTextCommitted(this, &SFieldGroup::OnLabelCommitted)
						.OnVerifyTextChanged(this, &SFieldGroup::OnVerifyItemLabelChanged)
						.IsReadOnly_Lambda([this]() { return !bEditMode.Get(); })
					]
					+ SHorizontalBox::Slot()
					// Rename button
					.AutoWidth()
					.VAlign(VAlign_Center)
					.HAlign(HAlign_Left)
					[
						SNew(SButton)
						.Visibility(this, &SFieldGroup::GetVisibilityAccordingToEditMode, EVisibility::Collapsed)
						.ButtonStyle(FEditorStyle::Get(), "FlatButton")
						.OnClicked_Lambda([this] () 
							{
								bNeedsRename = true;
								return FReply::Handled();	
							})
						[
							SNew(STextBlock)
							.TextStyle(FRemoteControlPanelStyle::Get(), "RemoteControlPanel.Button.TextStyle")
							.Font(FEditorStyle::Get().GetFontStyle("FontAwesome.10"))
							.Text(FText::FromString(FString(TEXT("\xf044"))) /*fa-edit*/)
						]
					]
					// Spacer
					+ SHorizontalBox::Slot()
					.FillWidth(1.0f)
					// Remove group button
					+ SHorizontalBox::Slot()
					.VAlign(VAlign_Top)
					.HAlign(HAlign_Right)
					.Padding(0, 2.0f)
					.AutoWidth()
					[
						SNew(SButton)
						.Visibility_Raw(this, &SFieldGroup::GetVisibilityAccordingToEditMode, EVisibility::Hidden)
						.OnClicked(this, &SFieldGroup::HandleDeleteGroup)
						.ButtonStyle(FRemoteControlPanelStyle::Get(), "RemoteControlPanel.UnexposeButton")
						[
							SNew(STextBlock)
							.TextStyle(FRemoteControlPanelStyle::Get(), "RemoteControlPanel.Button.TextStyle")
							.Font(FEditorStyle::Get().GetFontStyle("FontAwesome.10"))
							.Text(FText::FromString(FString(TEXT("\xf00d"))) /*fa-times*/)
						]
					]
				]
			]

		];

	STableRow<TSharedPtr<FRCPanelGroup>>::ConstructInternal(
		STableRow::FArguments()
		.ShowSelection(false),
		InOwnerTableView
	);
}

void SFieldGroup::Refresh()
{
	if (FieldsListView)
	{
		FieldsListView->RequestListRefresh();
	}
}

FName SFieldGroup::GetGroupName() const
{
	FName Name;
	if (FieldGroup)
	{
		Name = FieldGroup->Name;
	}
	return Name;
}

TSharedPtr<FRCPanelGroup> SFieldGroup::GetGroup() const
{
	return FieldGroup;
}

void SFieldGroup::SetName(FName Name)
{
	NameTextBox->SetText(FText::FromName(Name));
}

FReply SFieldGroup::OnFieldDropGroup(const FDragDropEvent& Event, TSharedPtr<SRCPanelExposedField> TargetField)
{
	if (TSharedPtr<FExposedFieldDragDropOp> DragDropOp = Event.GetOperationAs<FExposedFieldDragDropOp>())
	{
		return OnFieldDropGroup(DragDropOp, TargetField);
	}
	return FReply::Unhandled();
}

FReply SFieldGroup::OnFieldDropGroup(TSharedPtr<FDragDropOperation> DragDropOperation, TSharedPtr<SRCPanelExposedField> TargetField)
{
	if (DragDropOperation)
	{
		if (DragDropOperation->IsOfType<FExposedFieldDragDropOp>() && OnFieldDropEvent.IsBound())
		{
			return OnFieldDropEvent.Execute(DragDropOperation, TargetField, FieldGroup);
		}
		else if (DragDropOperation->IsOfType<FFieldGroupDragDropOp>() && OnFieldDropEvent.IsBound())
		{
			return OnFieldDropEvent.Execute(DragDropOperation, nullptr, FieldGroup);
		}
	}

	return FReply::Unhandled();
}

bool SFieldGroup::OnAllowDropFromOtherGroup(TSharedPtr<FDragDropOperation> DragDropOperation)
{
	if (DragDropOperation->IsOfType<FExposedFieldDragDropOp>())
	{
		if (TSharedPtr<FExposedFieldDragDropOp> DragDropOp = StaticCastSharedPtr<FExposedFieldDragDropOp>(DragDropOperation))
		{
			if (TSharedPtr<SRCPanelExposedField> FieldWidget = DragDropOp->GetFieldWidget())
			{
				if (OnGetGroupId.IsBound())
				{
					FGuid OriginGroupId = OnGetGroupId.Execute(FieldWidget);
					if (FieldGroup && OriginGroupId != FieldGroup->Id)
					{
						return true;
					}
				}
			}
		}
	}
	else if (DragDropOperation->IsOfType<FFieldGroupDragDropOp>())
	{
		if (TSharedPtr<FFieldGroupDragDropOp> DragDropOp = StaticCastSharedPtr<FFieldGroupDragDropOp>(DragDropOperation))
		{
			if (TSharedPtr<FRCPanelGroup> DragOriginGroup = DragDropOp->GetDragOriginGroup())
			{
				if (DragOriginGroup && FieldGroup && DragOriginGroup->Id != FieldGroup->Id)
				{
					return true;
				}
			}
		}
=======
	for (const TSharedPtr<FRemoteControlProperty>& Property : PotentialMatches)
	{
		TArray<UObject*> PropertyOwners = Property->GetBoundObjects();
		if (PropertyOwners.Num() != OuterObjects.Num())
		{
			continue;
		}

		bool bHasSameObjects = true;
		for (UObject* Owner : PropertyOwners)
		{
			if (!OuterObjects.Contains(Owner))
			{
				bHasSameObjects = false;
				break;
			}
		}

		if (bHasSameObjects && OuterObjects.Num())
		{
			Preset->Unexpose(Property->GetId());
			break;
		}
	}
}

void SRemoteControlPanel::OnEditModeCheckboxToggle(ECheckBoxState State)
{
	bIsInEditMode = (State == ECheckBoxState::Checked) ? true : false;
	OnEditModeChange.ExecuteIfBound(SharedThis(this), bIsInEditMode);
}

void SRemoteControlPanel::OnLogCheckboxToggle(ECheckBoxState State)
{
	const bool bIsLogEnabled = (State == ECheckBoxState::Checked) ? true : false;
	FRemoteControlLogger::Get().EnableLog(bIsLogEnabled);
}
 
void SRemoteControlPanel::OnBlueprintReinstanced()
{
	Refresh();
}

FReply SRemoteControlPanel::OnCreateGroup()
{
	FScopedTransaction Transaction(LOCTEXT("CreateGroup", "Create Group"));
	Preset->Modify();
	Preset->Layout.CreateGroup();
	return FReply::Handled();
}

void SRemoteControlPanel::ExposeProperty(UObject* Object, FRCFieldPathInfo Path)
{
	if (Path.Resolve(Object))
	{
		FRemoteControlPresetExposeArgs Args;
		Args.GroupId = GetSelectedGroup();
		Preset->ExposeProperty(Object, MoveTemp(Path), MoveTemp(Args));
>>>>>>> 3aae9151
	}

	return false;
}

<<<<<<< HEAD
FReply SFieldGroup::HandleDeleteGroup()
{
	OnDeleteGroup.ExecuteIfBound(FieldGroup);
	return FReply::Handled();
}

FSlateColor SFieldGroup::GetGroupNameTextColor() const
{
	checkSlow(FieldGroup);
	return FLinearColor(1, 1, 1, 0.7);
}

const FSlateBrush* SFieldGroup::GetBorderImage() const
{
	if (IsSelected())
	{
		return FRemoteControlPanelStyle::Get()->GetBrush("RemoteControlPanel.GroupRowSelected");
	}
	else
	{
		return FRemoteControlPanelStyle::Get()->GetBrush("RemoteControlPanel.GroupBorder");
	}
}

EVisibility SFieldGroup::GetVisibilityAccordingToEditMode(EVisibility NonEditModeVisibility) const
{
	return bEditMode.Get() ? EVisibility::Visible : NonEditModeVisibility;
}

bool SFieldGroup::OnVerifyItemLabelChanged(const FText& InLabel, FText& OutErrorMessage)
=======
void SRemoteControlPanel::ExposeFunction(UObject* Object, UFunction* Function)
{
	if (ExposeComboButton)
	{
		ExposeComboButton->SetIsOpen(false);
	}
	
	FScopedTransaction Transaction(LOCTEXT("ExposeFunction", "ExposeFunction"));
	Preset->Modify();

	FRemoteControlPresetExposeArgs Args;
	Args.GroupId = GetSelectedGroup();
	Preset->ExposeFunction(Object, Function, MoveTemp(Args));
}

void SRemoteControlPanel::OnExposeActor(const FAssetData& AssetData)
{
	ExposeActor(Cast<AActor>(AssetData.GetAsset()));
}

void SRemoteControlPanel::ExposeActor(AActor* Actor)
>>>>>>> 3aae9151
{
	if (TSharedPtr<SRemoteControlPanel> Panel = WeakPanel.Pin())
	{
<<<<<<< HEAD
		FName TentativeName = FName(*InLabel.ToString());
		if (TentativeName != FieldGroup->Name && !!Panel->GetLayout().GetGroupByName(TentativeName))
		{
			OutErrorMessage = LOCTEXT("NameAlreadyExists", "This name already exists.");
			return false;
		}
=======
		FScopedTransaction Transaction(LOCTEXT("ExposeActor", "Expose Actor"));
		Preset->Modify();
		
		FRemoteControlPresetExposeArgs Args;
		Args.GroupId = GetSelectedGroup();
		
		Preset->ExposeActor(Actor, Args);
>>>>>>> 3aae9151
	}

	return true;
}

<<<<<<< HEAD
void SFieldGroup::OnLabelCommitted(const FText& InLabel, ETextCommit::Type InCommitInfo)
{
	if (TSharedPtr<SRemoteControlPanel> Panel = WeakPanel.Pin())
	{
		FScopedTransaction Transaction(LOCTEXT("RenameGroup", "Rename Group"));
		Panel->GetPreset()->Modify();
		Panel->GetLayout().RenameGroup(FieldGroup->Id, FName(*InLabel.ToString()));
	}
}

SRemoteControlTarget::SRemoteControlTarget(FName Alias, TSharedRef<SRemoteControlPanel> InOwnerPanel)
	: TargetAlias(Alias)
	, WeakPanel(MoveTemp(InOwnerPanel))
{
	Algo::ForEach(GetUnderlyingTarget().ExposedProperties, [this] (const FRemoteControlProperty& RCProperty) {AddExposedProperty(RCProperty); });
	Algo::ForEach(GetUnderlyingTarget().ExposedFunctions, [this] (const FRemoteControlFunction& RCFunction) {AddExposedFunction(RCFunction); });
}

void SRemoteControlTarget::RefreshTargetWidgets()
{
	for (TSharedRef<SRCPanelExposedField>& FieldWidget : ExposedFieldWidgets)
	{
		FieldWidget->Refresh();
=======
TSharedRef<SWidget> SRemoteControlPanel::CreateEntityDetailsView()
{
	FDetailsViewArgs Args;
	Args.bShowOptions = false;
	Args.bAllowFavoriteSystem = false;
	Args.bAllowSearch = false;
	Args.bShowScrollBar = false;

	EntityDetailsView = FModuleManager::GetModuleChecked<FPropertyEditorModule>("PropertyEditor").CreateStructureDetailView(MoveTemp(Args), FStructureDetailsViewArgs(), nullptr);

	UpdateEntityDetailsView(EntityList->GetSelection());
	if (ensure(EntityDetailsView && EntityDetailsView->GetWidget()))
	{
		return EntityDetailsView->GetWidget().ToSharedRef();
>>>>>>> 3aae9151
	}

<<<<<<< HEAD
TSharedPtr<SRCPanelExposedField> SRemoteControlTarget::AddExposedProperty(const FRemoteControlProperty& RCProperty)
{
	FPropertyEditorModule& PropertyEditorModule = FModuleManager::GetModuleChecked<FPropertyEditorModule>("PropertyEditor");
	FPropertyRowGeneratorArgs GeneratorArgs;
	TSharedRef<IPropertyRowGenerator> RowGenerator = PropertyEditorModule.CreatePropertyRowGenerator(GeneratorArgs);

	if (TSharedPtr<SRemoteControlPanel> Panel = WeakPanel.Pin())
	{
		if (TOptional<FExposedProperty> Property = Panel->Preset->ResolveExposedProperty(RCProperty.Label))
		{
			RowGenerator->SetObjects(Property->OwnerObjects);
			if (TSharedPtr<IDetailTreeNode> Node = RemoteControlPanelUtil::FindNode(RowGenerator->GetRootTreeNodes(), RCProperty.FieldPathInfo.ToPathPropertyString(), true))
			{
				return ExposedFieldWidgets.Add_GetRef(SNew(SRCPanelExposedField, RCProperty, RowGenerator, WeakPanel)
					.EditMode_Raw(this, &SRemoteControlTarget::GetPanelEditMode));
			}
		}
	}

	return ExposedFieldWidgets.Add_GetRef(SNew(SRCPanelExposedField, RCProperty, RowGenerator, WeakPanel)
		.EditMode_Raw(this, &SRemoteControlTarget::GetPanelEditMode)
		[
			RemoteControlPanelUtil::CreateInvalidWidget()
		]);
}

TSharedPtr<SRCPanelExposedField> SRemoteControlTarget::AddExposedFunction(const FRemoteControlFunction& RCFunction)
{
	TSharedPtr<SRCPanelExposedField> ExposedFieldWidget;
	TSharedRef<SVerticalBox> ArgsTarget = SNew(SVerticalBox);

	FPropertyRowGeneratorArgs GeneratorArgs;
	GeneratorArgs.bShouldShowHiddenProperties = true;

	FPropertyEditorModule& PropertyEditorModule = FModuleManager::GetModuleChecked<FPropertyEditorModule>("PropertyEditor");
	TSharedRef<IPropertyRowGenerator> RowGenerator = PropertyEditorModule.CreatePropertyRowGenerator(GeneratorArgs);
	if (!RCFunction.Function)
	{
		ExposedFieldWidgets.Add(
			SAssignNew(ExposedFieldWidget, SRCPanelExposedField, RCFunction, RowGenerator, WeakPanel)
			.EditMode_Raw(this, &SRemoteControlTarget::GetPanelEditMode)
			[
				RemoteControlPanelUtil::CreateInvalidWidget()
			]
		);
		return ExposedFieldWidget;
	}

	RowGenerator->SetStructure(RCFunction.FunctionArguments);
	TArray<TSharedPtr<FRCPanelFieldChildNode>> ChildNodes;
	for (TFieldIterator<FProperty> It(RCFunction.Function); It; ++It)
	{
		if (!It->HasAnyPropertyFlags(CPF_Parm) || It->HasAnyPropertyFlags(CPF_OutParm | CPF_ReturnParm))
		{
			continue;
		}

		if (TSharedPtr<IDetailTreeNode> PropertyNode = RemoteControlPanelUtil::FindNode(RowGenerator->GetRootTreeNodes(), It->GetFName().ToString(), false))
		{
			ChildNodes.Add(SNew(FRCPanelFieldChildNode, PropertyNode.ToSharedRef()));
=======
	return SNullWidget::NullWidget;
}

void SRemoteControlPanel::UpdateEntityDetailsView(const TSharedPtr<SRCPanelTreeNode>& SelectedNode)
{
	TSharedPtr<FStructOnScope> SelectedEntityPtr;
	EExposedFieldType FieldType = EExposedFieldType::Invalid;
	if (SelectedNode)
	{
		if (const TSharedPtr<SRCPanelExposedField> FieldWidget = SelectedNode->AsField())
		{
			if (const TSharedPtr<FRemoteControlField> Field = FieldWidget->GetRemoteControlField().Pin())
			{
				if(Field->GetStruct() == FRemoteControlProperty::StaticStruct())
				{
					SelectedEntityPtr = RemoteControlPanelUtils::GetEntityOnScope(StaticCastSharedPtr<FRemoteControlProperty>(Field));
					FieldType = EExposedFieldType::Property;
				}
				else if(Field->GetStruct() == FRemoteControlFunction::StaticStruct())
				{
					SelectedEntityPtr = RemoteControlPanelUtils::GetEntityOnScope(StaticCastSharedPtr<FRemoteControlFunction>(Field));
					FieldType = EExposedFieldType::Function;
				}
				else
				{
					checkNoEntry();
				}
				
				SelectedEntity = Field;			
			}
		}
		else if (const TSharedPtr<SRCPanelExposedActor> ActorWidget = SelectedNode->AsActor())
		{
			if (const TSharedPtr<FRemoteControlActor> Actor = ActorWidget->GetRemoteControlActor().Pin())
			{
				SelectedEntity = Actor;
				SelectedEntityPtr = RemoteControlPanelUtils::GetEntityOnScope<FRemoteControlActor>(Actor);
			}
		}
	}
	if (ensure(EntityDetailsView))
	{
		EntityDetailsView->SetStructureData(SelectedEntityPtr);
	}

	static const FName ProtocolWidgetsModuleName = "RemoteControlProtocolWidgets";	
	if(SelectedEntity && SelectedNode.IsValid() && FModuleManager::Get().IsModuleLoaded(ProtocolWidgetsModuleName))
	{
		// If the SelectedNode is valid, the Preset should be too.
		if(ensure(Preset.IsValid()))
		{
			if(SelectedEntity->IsBound())
			{
				IRemoteControlProtocolWidgetsModule& ProtocolWidgetsModule = FModuleManager::LoadModuleChecked<IRemoteControlProtocolWidgetsModule>(ProtocolWidgetsModuleName);
				EntityProtocolDetails->SetContent(ProtocolWidgetsModule.GenerateDetailsForEntity(Preset.Get(), SelectedEntity->GetId(), FieldType));	
			}
			else
			{
				EntityProtocolDetails->SetContent(SNullWidget::NullWidget);
			}
>>>>>>> 3aae9151
		}
	}
}

<<<<<<< HEAD
	TSharedRef<SWidget> ButtonWidget = SNew(SVerticalBox)
		+ SVerticalBox::Slot()
		.HAlign(HAlign_Left)
		.Padding(2.0f)
		.AutoHeight()
		[
			SNew(SButton)
			.VAlign(VAlign_Center)
			.OnClicked_Raw(this, &SRemoteControlTarget::OnClickFunctionButton, RCFunction.Id)
			[
				SNew(STextBlock)
				.Text(LOCTEXT("CallFunctionLabel", "Call Function"))
			]
		];

	RemoteControlPanelUtil::FMakeFieldWidgetArgs Args;

	ExposedFieldWidgets.Add(
		SAssignNew(ExposedFieldWidget, SRCPanelExposedField, RCFunction, RowGenerator, WeakPanel)
		.EditMode_Raw(this, &SRemoteControlTarget::GetPanelEditMode)
		.ChildWidgets(&ChildNodes)
		.Content()
		[
			MoveTemp(ButtonWidget)
		]
	);

	return ExposedFieldWidget;
}

TSet<UObject*> SRemoteControlTarget::GetBoundObjects() const
{
	TSet<UObject*> Objects;
	for (const TSharedRef<SRCPanelExposedField>& FieldWidget : ExposedFieldWidgets)
	{
		FieldWidget->GetBoundObjects(Objects);
	}
	return Objects;
}

void SRemoteControlTarget::OnObjectsReplaced(const TMap<UObject*, UObject*>& ReplacementObjectMap)
{
	for (TSharedRef<SRCPanelExposedField>& FieldWidget : ExposedFieldWidgets)
	{
		FieldWidget->OnObjectsReplaced(ReplacementObjectMap);
=======
void SRemoteControlPanel::UpdateRebindButtonVisibility()
{
	if (URemoteControlPreset* PresetPtr = Preset.Get())
	{
		for (TWeakPtr<FRemoteControlEntity> WeakEntity : PresetPtr->GetExposedEntities<FRemoteControlEntity>())
		{
			if (TSharedPtr<FRemoteControlEntity> Entity = WeakEntity.Pin())
			{
				if (!Entity->IsBound())
				{
					bShowRebindButton = true;
					return;
				}
			}
		}
	}

	bShowRebindButton = false;
}

FReply SRemoteControlPanel::OnClickRebindAllButton()
{
	if (URemoteControlPreset* PresetPtr = Preset.Get())
	{
		PresetPtr->RebindUnboundEntities();

		UpdateRebindButtonVisibility();
>>>>>>> 3aae9151
	}
	return FReply::Handled();
}

<<<<<<< HEAD
FRemoteControlTarget& SRemoteControlTarget::GetUnderlyingTarget()
{
	TSharedPtr<SRemoteControlPanel> Panel = WeakPanel.Pin();
	check(Panel);
	return Panel->GetPreset()->GetRemoteControlTargets().FindChecked(TargetAlias);
}

FReply SRemoteControlTarget::OnClickFunctionButton(FGuid FunctionId)
{
	FScopedTransaction FunctionTransaction(LOCTEXT("CallExposedFunction", "Called a function through preset."));
	FEditorScriptExecutionGuard ScriptGuard;

	if (URemoteControlPreset* Preset = GetPreset())
	{
		if (TOptional<FRemoteControlField> Field = Preset->GetField(FunctionId))
		{
			if (TOptional<FExposedFunction> Function = Preset->ResolveExposedFunction(Field->Label))
			{
				for (UObject* Object : Function->OwnerObjects)
				{
					if (Function->DefaultParameters)
					{
						Object->ProcessEvent(Function->Function, Function->DefaultParameters->GetStructMemory());
					}
					else
					{
						ensureAlwaysMsgf(false, TEXT("Verify what causes this"));
					}
				}
			}
		}
	}

	return FReply::Handled();
}

EVisibility SRemoteControlTarget::GetVisibilityAccordingToEditMode() const
{
	if (const TSharedPtr<SRemoteControlPanel> Panel = WeakPanel.Pin())
	{
		return Panel->IsInEditMode() ? EVisibility::Visible : EVisibility::Collapsed;
=======
void SRemoteControlPanel::UpdateActorFunctionPicker()
{
	if (GEditor && ActorFunctionPicker)
	{
		GEditor->GetTimerManager()->SetTimerForNextTick(FTimerDelegate::CreateLambda([WeakPanelPtr = TWeakPtr<SRemoteControlPanel>(StaticCastSharedRef<SRemoteControlPanel>(AsShared()))]()
		{
			if (TSharedPtr<SRemoteControlPanel> PanelPtr = WeakPanelPtr.Pin())
			{
				PanelPtr->ActorFunctionPicker->Refresh();
			}
		}));
	}
}

void SRemoteControlPanel::OnAssetRenamed(const FAssetData& Asset, const FString&)
{
	if (Asset.GetAsset() == Preset.Get())
	{
		if (PresetNameTextBlock)
		{
			PresetNameTextBlock->SetText(FText::FromName(Asset.AssetName));	
		}
>>>>>>> 3aae9151
	}
	return EVisibility::All;
}

<<<<<<< HEAD
bool SRemoteControlTarget::GetPanelEditMode() const
{
	if (TSharedPtr<SRemoteControlPanel> Panel = WeakPanel.Pin())
	{
		return Panel->IsInEditMode();
	}
	return false;
}

URemoteControlPreset* SRemoteControlTarget::GetPreset()
{
	if (TSharedPtr<SRemoteControlPanel> Panel = WeakPanel.Pin())
	{
		return Panel->GetPreset();
	}
	return nullptr;
}

#undef LOCTEXT_NAMESPACE /* RemoteControlPanel */
=======
void SRemoteControlPanel::OnEntityExposed(URemoteControlPreset* InPreset, const FGuid& InEntityId)
{
	CachedExposedProperties.Empty();
}

void SRemoteControlPanel::OnEntityUnexposed(URemoteControlPreset* InPreset, const FGuid& InEntityId)
{
	CachedExposedProperties.Empty();
}

FReply SRemoteControlPanel::OnClickSettingsButton()
{
	FModuleManager::LoadModuleChecked<ISettingsModule>("Settings").ShowViewer("Project", "Plugins", "Remote Control");
	return FReply::Handled();
}

#undef LOCTEXT_NAMESPACE /*RemoteControlPanel*/
>>>>>>> 3aae9151
<|MERGE_RESOLUTION|>--- conflicted
+++ resolved
@@ -2,49 +2,16 @@
 
 #include "SRemoteControlPanel.h"
 
-<<<<<<< HEAD
-#include "Algo/Sort.h"
-#include "Algo/Transform.h"
-#include "Algo/ForEach.h"
-#include "Application/SlateApplicationBase.h"
-#include "DragAndDrop/DecoratedDragDropOp.h"
-#include "Editor/EditorPerformanceSettings.h"
-#include "EditorFontGlyphs.h"
-#include "Engine/Engine.h"
-=======
 #include "ActorEditorUtils.h"
 #include "AssetData.h"
 #include "AssetRegistryModule.h"
 #include "ClassViewerFilter.h"
 #include "ClassViewerModule.h"
->>>>>>> 3aae9151
 #include "Editor.h"
 #include "Editor/EditorPerformanceSettings.h"
 #include "EditorFontGlyphs.h"
 #include "EngineUtils.h"
 #include "Engine/Selection.h"
-<<<<<<< HEAD
-#include "Kismet/BlueprintFunctionLibrary.h"
-#include "IPropertyRowGenerator.h"
-#include "Misc/StringBuilder.h"
-#include "Modules/ModuleInterface.h"
-#include "Modules/ModuleManager.h"
-#include "RemoteControlPanelStyle.h"
-#include "PropertyCustomizationHelpers.h"
-#include "PropertyHandle.h"
-#include "ScopedTransaction.h"
-#include "RemoteControlUIModule.h"
-#include "SDropTarget.h"
-#include "SSearchableItemList.h"
-#include "UObject/StructOnScope.h"
-#include "UObject/UnrealType.h"
-#include "Templates/SharedPointer.h"
-
-#include "Widgets/DeclarativeSyntaxSupport.h"
-#include "Widgets/Layout/SBorder.h"
-#include "Widgets/Layout/SBox.h"
-#include "Widgets/Images/SImage.h"
-=======
 #include "Layout/Visibility.h"
 #include "Input/Reply.h"
 #include "IRemoteControlProtocolWidgetsModule.h"
@@ -81,13 +48,8 @@
 #include "Templates/UnrealTypeTraits.h"
 #include "UObject/SoftObjectPtr.h"
 #include "Widgets/DeclarativeSyntaxSupport.h"
->>>>>>> 3aae9151
 #include "Widgets/Input/SButton.h"
 #include "Widgets/Input/SCheckBox.h"
-<<<<<<< HEAD
-#include "Widgets/Text/STextBlock.h"
-#include "Widgets/Views/SExpanderArrow.h"
-=======
 #include "Widgets/Layout/SBorder.h"
 #include "Widgets/Layout/SBox.h"
 #include "Widgets/Layout/SSplitter.h"
@@ -96,399 +58,11 @@
 #include "Widgets/SBoxPanel.h"
 #include "Widgets/Text/STextBlock.h"
 
->>>>>>> 3aae9151
 
 #define LOCTEXT_NAMESPACE "RemoteControlPanel"
 
 namespace RemoteControlPanelUtils
 {
-<<<<<<< HEAD
-	bool FindPropertyHandleRecursive(const TSharedPtr<IPropertyHandle>& PropertyHandle, const FString& QualifiedPropertyName, bool bRequiresMatchingPath)
-	{
-		if (PropertyHandle && PropertyHandle->IsValidHandle())
-		{
-			uint32 ChildrenCount = 0;
-			PropertyHandle->GetNumChildren(ChildrenCount);
-			for (uint32 Index = 0; Index < ChildrenCount; ++Index)
-			{
-				TSharedPtr<IPropertyHandle> ChildHandle = PropertyHandle->GetChildHandle(Index);
-				if (FindPropertyHandleRecursive(ChildHandle, QualifiedPropertyName, bRequiresMatchingPath))
-				{
-					return true;
-				}
-			}
-
-			if (PropertyHandle->GetProperty())
-			{
-				if (bRequiresMatchingPath)
-				{
-					if (PropertyHandle->GeneratePathToProperty() == QualifiedPropertyName)
-					{
-						return true;
-					}
-				}
-				else if (PropertyHandle->GetProperty()->GetName() == QualifiedPropertyName)
-				{
-					return true;
-				}
-			}
-		}
-
-		return false;
-	}
-
-	TSharedPtr<IDetailTreeNode> FindTreeNodeRecursive(const TSharedRef<IDetailTreeNode>& RootNode, const FString& QualifiedPropertyName, bool bRequiresMatchingPath)
-	{
-		TArray<TSharedRef<IDetailTreeNode>> Children;
-		RootNode->GetChildren(Children);
-		for (TSharedRef<IDetailTreeNode>& Child : Children)
-		{
-			TSharedPtr<IDetailTreeNode> FoundNode = FindTreeNodeRecursive(Child, QualifiedPropertyName, bRequiresMatchingPath);
-			if (FoundNode.IsValid())
-			{
-				return FoundNode;
-			}
-		}
-
-		TSharedPtr<IPropertyHandle> Handle = RootNode->CreatePropertyHandle();
-		if (FindPropertyHandleRecursive(Handle, QualifiedPropertyName, bRequiresMatchingPath))
-		{
-			return RootNode;
-		}
-
-		return nullptr;
-	}
-
-	/** Find a node by its name in a detail tree node hierarchy. */
-	TSharedPtr<IDetailTreeNode> FindNode(const TArray<TSharedRef<IDetailTreeNode>>& RootNodes, const FString& QualifiedPropertyName, bool bRequiresMatchingPath)
-	{
-		for (const TSharedRef<IDetailTreeNode>& CategoryNode : RootNodes)
-		{
-			TSharedPtr<IDetailTreeNode> FoundNode = FindTreeNodeRecursive(CategoryNode, QualifiedPropertyName, bRequiresMatchingPath);
-			if (FoundNode.IsValid())
-			{
-				return FoundNode;
-			}
-		}
-
-		return nullptr;
-	}
-
-	TSharedRef<SWidget> CreateNodeValueWidget(const TSharedPtr<IDetailTreeNode>& Node)
-	{
-		FNodeWidgets NodeWidgets = Node->CreateNodeWidgets();
-
-		TSharedRef<SHorizontalBox> FieldWidget = SNew(SHorizontalBox);
-
-		if (NodeWidgets.ValueWidget)
-		{
-			FieldWidget->AddSlot()
-				.Padding(FMargin(3.0f, 2.0f))
-				.HAlign(HAlign_Right)
-				.AutoWidth()
-				[
-					NodeWidgets.ValueWidget.ToSharedRef()
-				];
-		}
-		else if (NodeWidgets.WholeRowWidget)
-		{
-			FieldWidget->AddSlot()
-				.Padding(FMargin(3.0f, 2.0f))
-				.AutoWidth()
-				[
-					NodeWidgets.WholeRowWidget.ToSharedRef()
-				];
-		}
-
-		return FieldWidget;
-	}
-
-	/** Handle creating the widget to select a function.  */
-	TArray<UFunction*> GetExposableFunctions(UClass* Class)
-	{
-		auto FunctionFilter = [](const UFunction* TestFunction)
-		{
-			return TestFunction->HasAnyFunctionFlags(FUNC_BlueprintCallable | FUNC_Public);
-		};
-
-		TArray<UFunction*> ExposableFunctions;
-		TSet<FName> BaseActorFunctionNames;
-
-		for (TFieldIterator<UFunction> FunctionIter(AActor::StaticClass(), EFieldIteratorFlags::IncludeSuper); FunctionIter; ++FunctionIter)
-		{
-			if (FunctionFilter(*FunctionIter))
-			{
-				BaseActorFunctionNames.Add(FunctionIter->GetFName());
-			}
-		}
-
-		for (TFieldIterator<UFunction> FunctionIter(Class, EFieldIteratorFlags::IncludeSuper); FunctionIter; ++FunctionIter)
-		{
-			UFunction* TestFunction = *FunctionIter;
-
-			if (FunctionFilter(TestFunction)
-				&& !BaseActorFunctionNames.Contains(TestFunction->GetFName()))
-			{
-				if (!ExposableFunctions.FindByPredicate([FunctionName = TestFunction->GetFName()](const UObject* Func) { return Func->GetFName() == FunctionName; }))
-				{
-					ExposableFunctions.Add(*FunctionIter);
-				}
-			}
-		}
-
-		return ExposableFunctions;
-	}
-
-	const FString DefaultPrefix = TEXT("Default__");
-	const FString CPostfix = TEXT("_C");
-
-	struct FRCFunctionNode : public FRCBlueprintPickerTreeNode
-	{
-		FRCFunctionNode(UBlueprintFunctionLibrary* InOwner, UFunction* InFunction)
-			: Owner(InOwner)
-			, Function(InFunction)
-		{
-			if (Function)
-			{
-				Name = Function->GetName();
-			}
-		}
-		
-		//~ Begin FRCBlueprintPickerTreeNode interface
-		virtual const FString& GetName() const override { return Name; }
-		virtual bool IsFunctionNode() const override { return true; }
-		virtual UFunction* GetFunction() const override { return Function; }
-		virtual UBlueprintFunctionLibrary* GetLibrary() const override { return Owner; }
-		virtual void GetChildNodes(TArray<TSharedPtr<FRCBlueprintPickerTreeNode>>& OutNodes) const {}
-		//~ End FRCBlueprintPickerTreeNode interface
-
-	private:
-		/** The blueprint function library that owns this node's function. */
-		UBlueprintFunctionLibrary* Owner = nullptr;
-		/** This node's function. */
-		UFunction* Function = nullptr;
-		/** This node's function's name. */
-		FString Name;
-	};
-
-	struct FRCLibraryNode : public FRCBlueprintPickerTreeNode
-	{
-		FRCLibraryNode(UBlueprintFunctionLibrary* Library)
-			: WeakLibrary(Library)
-		{
-			if (ensure(Library && Library->GetFName().IsValid() && Library->GetFName() != NAME_None))
-			{
-				Name = Library->GetName();
-				Name.RemoveFromStart(DefaultPrefix, ESearchCase::CaseSensitive);
-				Name.RemoveFromEnd(CPostfix, ESearchCase::CaseSensitive);
-
-				for (UFunction* Function : GetExposableFunctions(Library->GetClass()))
-				{
-					if (Function)
-					{
-						TSharedPtr<FRCFunctionNode> FunctionNode = MakeShared<FRCFunctionNode>(Library, Function);
-						ChildNodes.Add(FunctionNode);
-					}
-				}
-			}
-		}
-
-		//~ Begin FRCBlueprintPickerTreeNode interface
-		virtual const FString& GetName() const override { return Name; }
-		virtual bool IsFunctionNode() const override { return true; }
-		virtual UBlueprintFunctionLibrary* GetLibrary() const override { return WeakLibrary.Get(); }
-		virtual UFunction* GetFunction() const override{ return nullptr; }
-		virtual void GetChildNodes(TArray<TSharedPtr<FRCBlueprintPickerTreeNode>>& OutNodes) const override { OutNodes.Append(ChildNodes); }
-		//~ End FRCBlueprintPickerTreeNode
-
-	private:
-		/** The blueprint library represented by this node. */
-		TWeakObjectPtr<UBlueprintFunctionLibrary> WeakLibrary;
-		/** This node's child functions. */
-		TArray<TSharedPtr<FRCBlueprintPickerTreeNode>> ChildNodes;
-		/** This blueprint library's name. */
-		FString Name;
-	};
-
-	TSharedRef<SWidget> CreateInvalidWidget()
-	{
-		return SNew(SVerticalBox)
-		+ SVerticalBox::Slot()
-		.FillHeight(1.0f)
-		.VAlign(VAlign_Center)
-		.HAlign(HAlign_Right)
-		[
-			SNew(STextBlock)
-			.ColorAndOpacity(FLinearColor(1.0f, 1.0f, 1.0f, 0.5f))
-			.Text(LOCTEXT("WidgetCannotBeDisplayed", "Widget cannot be displayed."))
-		];
-	}
-
-	struct FMakeFieldWidgetArgs
-	{
-		TSharedPtr<SWidget> DragHandle;
-		TSharedPtr<SWidget> NameWidget;
-		TSharedPtr<SWidget> RenameButton;
-		TSharedPtr<SWidget> ValueWidget;
-		TSharedPtr<SWidget> OptionsButton;
-		TSharedPtr<SWidget> UnexposeButton;
-	};
-
-	TSharedRef<SWidget> MakeFieldWidget(const FMakeFieldWidgetArgs& Args)
-	{
-		auto WidgetOrNull = [](const TSharedPtr<SWidget>& Widget){return Widget ? Widget.ToSharedRef() : SNullWidget::NullWidget; };
-
-		return SNew(SHorizontalBox)
-		// Drag and drop handle
-		+ SHorizontalBox::Slot()
-		.VAlign(VAlign_Center)
-		.AutoWidth()
-		[
-			WidgetOrNull(Args.DragHandle)
-		]
-		// Field name
-		+ SHorizontalBox::Slot()
-		.VAlign(VAlign_Center)
-		.AutoWidth()
-		[
-			WidgetOrNull(Args.NameWidget)
-		]
-		// Rename button
-		+ SHorizontalBox::Slot()
-		.VAlign(VAlign_Center)
-		.AutoWidth()
-		[
-			WidgetOrNull(Args.RenameButton)
-		]
-		// Field value
-		+ SHorizontalBox::Slot()
-		.VAlign(VAlign_Center)
-		.HAlign(HAlign_Right)
-		.FillWidth(1.0f)
-		[
-			WidgetOrNull(Args.ValueWidget)
-		]
-		// Show options button
-		+ SHorizontalBox::Slot()
-		.VAlign(VAlign_Center)
-		.AutoWidth()
-		[
-			WidgetOrNull(Args.OptionsButton)
-		]
-		// Unexpose button
-		+ SHorizontalBox::Slot()
-		.VAlign(VAlign_Center)
-		.AutoWidth()
-		[
-			WidgetOrNull(Args.UnexposeButton)
-		];
-	}
-}
-
-class FExposedFieldDragDropOp : public FDecoratedDragDropOp
-{
-public:
-	DRAG_DROP_OPERATOR_TYPE(FExposedFieldDragDropOp, FDecoratedDragDropOp)
-
-	FExposedFieldDragDropOp(TSharedPtr<SWidget> InWidget)
-		: FieldWidget(InWidget)
-	{
-		DecoratorWidget = SNew(SBorder)
-			.Padding(1.0f)
-			.BorderImage(FEditorStyle::GetBrush("DetailsView.CategoryMiddle_Active"))
-			.Content()
-			[
-				FieldWidget.ToSharedRef()
-			];
-
-		Construct();
-	}
-
-	TSharedPtr<SRCPanelExposedField> GetFieldWidget() const
-	{
-		return StaticCastSharedPtr<SRCPanelExposedField>(FieldWidget);
-	}
-
-	virtual void OnDrop(bool bDropWasHandled, const FPointerEvent& MouseEvent) override
-	{
-		FDecoratedDragDropOp::OnDrop(bDropWasHandled, MouseEvent);
-	}
-
-	virtual TSharedPtr<SWidget> GetDefaultDecorator() const override
-	{
-		return DecoratorWidget;
-	}
-
-	TSharedPtr<SWidget> FieldWidget;
-	TSharedPtr<SWidget> DecoratorWidget;
-};
-
-
-class FFieldGroupDragDropOp : public FDecoratedDragDropOp
-{
-public:
-	DRAG_DROP_OPERATOR_TYPE(FFieldGroupDragDropOp, FDragDropOperation)
-
-		FFieldGroupDragDropOp(TSharedPtr<SFieldGroup> InWidget)
-		: FieldGroupWidget(InWidget)
-	{
-		DecoratorWidget = SNew(SBorder)
-			.Padding(0.f)
-			.BorderImage(FEditorStyle::GetBrush("Graph.ConnectorFeedback.Border"))
-			.Content()
-			[
-				FieldGroupWidget.ToSharedRef()
-			];
-
-		Construct();
-	}
-
-	TSharedPtr<FRCPanelGroup> GetDragOriginGroup() const
-	{
-		if (TSharedPtr<SFieldGroup> GroupWidget = GetFieldGroupWidget())
-		{
-			return GroupWidget->GetGroup();
-		}
-		return nullptr;
-	}
-
-	TSharedPtr<SFieldGroup> GetFieldGroupWidget() const
-	{
-		return StaticCastSharedPtr<SFieldGroup>(FieldGroupWidget);
-	}
-
-	virtual void OnDrop(bool bDropWasHandled, const FPointerEvent& MouseEvent) override
-	{
-		FDecoratedDragDropOp::OnDrop(bDropWasHandled, MouseEvent);
-	}
-
-	virtual TSharedPtr<SWidget> GetDefaultDecorator() const override
-	{
-		return DecoratorWidget;
-	}
-
-	TSharedPtr<SWidget> FieldGroupWidget;
-	TSharedPtr<SWidget> DecoratorWidget;
-};
-
-class SDragHandle : public SCompoundWidget
-{
-public:
-	SLATE_BEGIN_ARGS(SDragHandle)
-	{}
-		SLATE_ARGUMENT(TSharedPtr<SWidget>, FieldWidget)
-		SLATE_ARGUMENT(TSharedPtr<SFieldGroup>, GroupWidget)
-	SLATE_END_ARGS()
-
-	void Construct(const FArguments& InArgs)
-	{
-		FieldWidget = InArgs._FieldWidget;
-		GroupWidget = InArgs._GroupWidget;
-		ChildSlot
-		[
-			SNew(SBox)
-			.WidthOverride(25.0f)
-=======
 	bool IsExposableActor(AActor* Actor)
 	{
 		return Actor->IsEditable()
@@ -599,1049 +173,11 @@
 			.HAlign(HAlign_Right)
 			.FillWidth(1.0f)
 			.Padding(0, 7.0f)
->>>>>>> 3aae9151
 			[
 				SAssignNew(TopExtensions, SHorizontalBox)
 				// Rebind button
 				+ SHorizontalBox::Slot()
-				.Padding(5.0f, 0.0f)
 				.VAlign(VAlign_Center)
-<<<<<<< HEAD
-				[
-					SNew(SImage)
-					.Image(FCoreStyle::Get().GetBrush("VerticalBoxDragIndicatorShort"))
-				]
-			]
-		];
-	}
-
-	FReply OnMouseButtonDown(const FGeometry & MyGeometry, const FPointerEvent & MouseEvent) override
-	{
-		return FReply::Handled().DetectDrag(SharedThis(this), EKeys::LeftMouseButton);
-	};
-
-	FReply OnDragDetected(const FGeometry& MyGeometry, const FPointerEvent& MouseEvent) override
-	{
-		if (MouseEvent.IsMouseButtonDown(EKeys::LeftMouseButton))
-		{
-			TSharedPtr<FDragDropOperation> DragDropOp = CreateDragDropOperation();
-			if (DragDropOp.IsValid())
-			{
-				return FReply::Handled().BeginDragDrop(DragDropOp.ToSharedRef());
-			}
-		}
-
-		return FReply::Unhandled();
-	}
-
-	TSharedPtr<FDragDropOperation> CreateDragDropOperation()
-	{
-		if (TSharedPtr<SWidget> FieldWidgetPtr = FieldWidget.Pin())
-		{
-			return MakeShared<FExposedFieldDragDropOp>(MoveTemp(FieldWidgetPtr));
-		}
-		else if (TSharedPtr<SFieldGroup> GroupWidgetPtr = GroupWidget.Pin())
-		{
-			return MakeShared<FFieldGroupDragDropOp>(MoveTemp(GroupWidgetPtr));
-		}
-
-		return nullptr;
-	}
-
-private:
-	TWeakPtr<SWidget> FieldWidget;
-	TWeakPtr<SFieldGroup> GroupWidget;
-};
-
-void FRCPanelFieldChildNode::Construct(const FArguments& InArgs, const TSharedRef<IDetailTreeNode>& InNode)
-{
-	TArray<TSharedRef<IDetailTreeNode>> ChildNodes;
-	InNode->GetChildren(ChildNodes);
-
-	Algo::Transform(ChildNodes, ChildrenNodes, [](const TSharedRef<IDetailTreeNode>& ChildNode) { return SNew(FRCPanelFieldChildNode, ChildNode); });
-	
-	FNodeWidgets Widgets = InNode->CreateNodeWidgets();
-	RemoteControlPanelUtil::FMakeFieldWidgetArgs Args;
-	Args.NameWidget = Widgets.NameWidget;
-	Args.ValueWidget = RemoteControlPanelUtil::CreateNodeValueWidget(InNode);
-
-	ChildSlot
-	[
-		RemoteControlPanelUtil::MakeFieldWidget(Args)
-	];
-}
-
-void SRCPanelExposedField::Construct(const FArguments& InArgs, const FRemoteControlField& Field, TSharedRef<IPropertyRowGenerator> InRowGenerator, TWeakPtr<SRemoteControlPanel> InPanel)
-{
-	FieldType = Field.FieldType;
-	FieldName = Field.FieldName;
-	FieldLabel = Field.Label;
-	FieldPathInfo = Field.FieldPathInfo;
-	FieldId = Field.Id;
-	RowGenerator = MoveTemp(InRowGenerator);
-	OptionsWidget = InArgs._OptionsContent.Widget;
-	bEditMode = InArgs._EditMode;
-	if (InArgs._ChildWidgets)
-	{
-		ChildWidgets = *InArgs._ChildWidgets;
-	}
-
-	WeakPanel = MoveTemp(InPanel);
-
-	if (InArgs._Content.Widget != SNullWidget::NullWidget)
-	{
-		ChildSlot
-			[
-				MakeFieldWidget(InArgs._Content.Widget)
-			];
-	}
-	else
-	{
-		Refresh();
-	}
-}
-
-void SRCPanelExposedField::Tick(const FGeometry&, const double, const float)
-{
-	if (bNeedsRename)
-	{
-		if (NameTextBox)
-		{
-			NameTextBox->EnterEditingMode();
-		}
-		bNeedsRename = false;
-	}
-}
-
-void SRCPanelExposedField::GetNodeChildren(TArray<TSharedPtr<FRCPanelTreeNode>>& OutChildren)
-{
-	OutChildren.Append(ChildWidgets);
-}
-
-TSharedPtr<SRCPanelExposedField> SRCPanelExposedField::AsField()
-{
-	return SharedThis(this);
-}
-
-FGuid SRCPanelExposedField::GetId()
-{
-	return GetFieldId();
-}
-
-FRCPanelTreeNode::ENodeType SRCPanelExposedField::GetType()
-{
-	return FRCPanelTreeNode::Field;
-}
-
-FName SRCPanelExposedField::GetFieldLabel() const
-{
-	return FieldLabel;
-}
-
-FGuid SRCPanelExposedField::GetFieldId() const
-{
-	return FieldId;
-}
-
-EExposedFieldType SRCPanelExposedField::GetFieldType() const
-{
-	return FieldType;
-}
-
-void SRCPanelExposedField::SetIsHovered(bool bInIsHovered)
-{
-	bIsHovered = bInIsHovered;
-}
-
-void SRCPanelExposedField::OnObjectsReplaced(const TMap<UObject*, UObject*>& ReplacementObjectMap)
-{
-	const TArray<TWeakObjectPtr<UObject>>& RowGeneratorObjects = RowGenerator->GetSelectedObjects();
-
-	TArray<UObject*> NewObjectList;
-	NewObjectList.Reserve(RowGeneratorObjects.Num());
-
-	bool bObjectsReplaced = false;
-	for (const TWeakObjectPtr<UObject>& Object : RowGeneratorObjects)
-	{
-		/** We might be looking for an object that's already been garbage collected. */
-		UObject* Replacement = ReplacementObjectMap.FindRef(Object.GetEvenIfUnreachable());
-		if (Replacement)
-		{
-			NewObjectList.Add(Replacement);
-			bObjectsReplaced = true;
-		}
-		else
-		{
-			NewObjectList.Add(Object.Get());
-		}
-	}
-
-	if (bObjectsReplaced)
-	{
-		RowGenerator->SetObjects(NewObjectList);
-		ChildSlot.AttachWidget(ConstructWidget());
-	}
-}
-
-void SRCPanelExposedField::Refresh()
-{
-	// This is needed in order to update the panel when an array is modified.
-	TArray<UObject*> Objects;
-	Algo::TransformIf(RowGenerator->GetSelectedObjects(), Objects,
-		[](const TWeakObjectPtr<UObject>& WeakObject)
-		{
-			return WeakObject.IsValid();
-		},
-		[](const TWeakObjectPtr<UObject>& WeakObject)
-		{
-			return WeakObject.Get();
-		});
-
-	RowGenerator->SetObjects(Objects);
-	ChildSlot.AttachWidget(ConstructWidget());
-}
-
-void SRCPanelExposedField::GetBoundObjects(TSet<UObject*>& OutBoundObjects) const
-{
-	OutBoundObjects.Reserve(OutBoundObjects.Num() + RowGenerator->GetSelectedObjects().Num());
-	Algo::TransformIf(RowGenerator->GetSelectedObjects(), OutBoundObjects,
-		[](const TWeakObjectPtr<UObject>& WeakObject)
-		{
-			return WeakObject.IsValid();
-		},
-		[](const TWeakObjectPtr<UObject>& WeakObject)
-		{
-			return WeakObject.Get();
-		});
-}
-
-
-void SRCPanelExposedField::SetBoundObjects(const TArray<UObject*>& InObjects)
-{
-	RowGenerator->SetObjects(InObjects);
-	ChildSlot.AttachWidget(ConstructWidget());
-}
-
-TSharedRef<SWidget> SRCPanelExposedField::ConstructWidget()
-{
-	if (FieldType == EExposedFieldType::Property)
-	{
-		if (TSharedPtr<IDetailTreeNode> Node = RemoteControlPanelUtil::FindNode(RowGenerator->GetRootTreeNodes(), FieldPathInfo.ToPathPropertyString(), true))
-		{
-			TArray<TSharedRef<IDetailTreeNode>> ChildNodes;
-			Node->GetChildren(ChildNodes);
-			ChildWidgets.Reset(ChildNodes.Num());
-
-			for (const TSharedRef<IDetailTreeNode>& ChildNode : ChildNodes)
-			{
-				ChildWidgets.Add(SNew(FRCPanelFieldChildNode, ChildNode));
-			}
-
-			return MakeFieldWidget(RemoteControlPanelUtil::CreateNodeValueWidget(MoveTemp(Node)));
-		}
-	}
-	return SNullWidget::NullWidget;
-}
-
-TSharedRef<SWidget> SRCPanelExposedField::MakeFieldWidget(const TSharedRef<SWidget>& InWidget)
-{
-	RemoteControlPanelUtil::FMakeFieldWidgetArgs Args;
-	Args.DragHandle = SNew(SBox)
-		.Visibility(this, &SRCPanelExposedField::GetVisibilityAccordingToEditMode, EVisibility::Hidden)
-		[
-			SNew(SDragHandle)
-			.FieldWidget(AsShared())
-		];
-
-	Args.NameWidget = SAssignNew(NameTextBox, SInlineEditableTextBlock)
-		.Text(FText::FromName(FieldLabel))
-		.OnTextCommitted(this, &SRCPanelExposedField::OnLabelCommitted)
-		.OnVerifyTextChanged(this, &SRCPanelExposedField::OnVerifyItemLabelChanged)
-		.IsReadOnly_Lambda([this]() { return !bEditMode.Get(); });
-
-	Args.RenameButton = SNew(SButton)
-		.Visibility(this, &SRCPanelExposedField::GetVisibilityAccordingToEditMode, EVisibility::Collapsed)
-		.ButtonStyle(FEditorStyle::Get(), "FlatButton")
-		.OnClicked_Lambda([this]() {
-		bNeedsRename = true;
-		return FReply::Handled();
-			})
-		[
-			SNew(STextBlock)
-			.TextStyle(FRemoteControlPanelStyle::Get(), "RemoteControlPanel.Button.TextStyle")
-				.Font(FEditorStyle::Get().GetFontStyle("FontAwesome.10"))
-				.Text(FText::FromString(FString(TEXT("\xf044"))) /*fa-edit*/)
-		];
-
-	Args.ValueWidget = InWidget;
-
-	Args.UnexposeButton = SNew(SButton)
-						.Visibility(this, &SRCPanelExposedField::GetVisibilityAccordingToEditMode, EVisibility::Collapsed)
-						.OnClicked(this, &SRCPanelExposedField::HandleUnexposeField)
-						.ButtonStyle(FRemoteControlPanelStyle::Get(), "RemoteControlPanel.UnexposeButton")
-						[
-							SNew(STextBlock)
-							.TextStyle(FRemoteControlPanelStyle::Get(), "RemoteControlPanel.Button.TextStyle")
-							.Font(FEditorStyle::Get().GetFontStyle("FontAwesome.10"))
-							.Text(FText::FromString(FString(TEXT("\xf00d"))) /*fa-times*/)
-						];
-	Args.OptionsButton = SNew(SButton)
-						.Visibility(this, &SRCPanelExposedField::GetOptionsButtonVisibility)
-						.ButtonStyle(FEditorStyle::Get(), "FlatButton")
-						.OnClicked_Lambda([this]() { bShowOptions = !bShowOptions; return FReply::Handled(); })
-						[
-							SNew(STextBlock)
-							.TextStyle(FRemoteControlPanelStyle::Get(), "RemoteControlPanel.Button.TextStyle")
-							.Font(FEditorStyle::Get().GetFontStyle("FontAwesome.10"))
-							.Text(FText::FromString(FString(TEXT("\xf067"))) /*fa-plus*/)
-						];
-
-	return SNew(SBorder)
-		.Padding(0.0f)
-		.BorderImage(this, &SRCPanelExposedField::GetBorderImage)
-		[
-			RemoteControlPanelUtil::MakeFieldWidget(Args)
-		];
-}
-
-EVisibility SRCPanelExposedField::GetVisibilityAccordingToEditMode(EVisibility NonEditModeVisibility) const
-{
-	return bEditMode.Get() ? EVisibility::Visible : NonEditModeVisibility;
-}
-
-const FSlateBrush* SRCPanelExposedField::GetBorderImage() const
-{
-	return FRemoteControlPanelStyle::Get()->GetBrush("RemoteControlPanel.ExposedFieldBorder");
-}
-
-FReply SRCPanelExposedField::HandleUnexposeField()
-{
-	if (TSharedPtr<SRemoteControlPanel> Panel = WeakPanel.Pin())
-	{
-		FText TransactionText;
-		if (FieldType == EExposedFieldType::Function)
-		{
-			TransactionText = LOCTEXT("UnexposeFunction", "Unexpose Function");
-		}
-		else 
-		{
-			TransactionText = LOCTEXT("UnexposeProperty", "Unexpose Property");
-		}
-	
-		FScopedTransaction Transaction(MoveTemp(TransactionText));
-		Panel->GetPreset()->Modify();
-		Panel->GetPreset()->Unexpose(FieldLabel);
-	}
-	return FReply::Handled();
-}
-
-EVisibility SRCPanelExposedField::GetOptionsButtonVisibility() const
-{
-	if (OptionsWidget == SNullWidget::NullWidget)
-	{
-		return EVisibility::Collapsed;
-	}
-
-	return GetVisibilityAccordingToEditMode(EVisibility::Collapsed);
-}
-
-bool SRCPanelExposedField::OnVerifyItemLabelChanged(const FText& InLabel, FText& OutErrorMessage)
-{
-	if (TSharedPtr<SRemoteControlPanel> Panel = WeakPanel.Pin())
-	{
-		if (URemoteControlPreset* Preset = Panel->GetPreset())
-		{
-			if (InLabel.ToString() != FieldLabel.ToString() && Panel->GetPreset()->GetFieldId(FName(*InLabel.ToString())).IsValid())
-			{
-				OutErrorMessage = LOCTEXT("NameAlreadyExists", "This name already exists.");
-				return false;
-			}
-		}
-	}
-
-	return true;
-}
-
-void SRCPanelExposedField::OnLabelCommitted(const FText& InLabel, ETextCommit::Type InCommitInfo)
-{
-	if (TSharedPtr<SRemoteControlPanel> Panel = WeakPanel.Pin())
-	{
-		if (URemoteControlPreset* Preset = Panel->GetPreset())
-		{
-			FScopedTransaction Transaction(LOCTEXT("RenameField", "Rename Field"));
-			Preset->Modify();
-			Preset->RenameField(FieldLabel, FName(*InLabel.ToString()));
-			FieldLabel = FName(*InLabel.ToString());
-			NameTextBox->SetText(FText::FromName(FieldLabel));
-		}
-	}
-}
-
-void FRCPanelGroup::GetNodeChildren(TArray<TSharedPtr<FRCPanelTreeNode>>& OutChildren)
-{
-	OutChildren.Append(Fields);
-}
-
-FGuid FRCPanelGroup::GetId()
-{
-	return Id;
-}
-
-FRCPanelTreeNode::ENodeType FRCPanelGroup::GetType()
-{
-	return FRCPanelTreeNode::Group;
-}
-
-TSharedPtr<FRCPanelGroup> FRCPanelGroup::AsGroup()
-{
-	return SharedThis(this);
-}
-
-/** Wrapper around a weak object pointer and the object's name. */
-struct FListEntry
-{
-	FString Name;
-	FSoftObjectPtr ObjectPtr;
-};
-
-FExposableProperty::FExposableProperty(const TSharedPtr<IPropertyHandle>& PropertyHandle, const TArray<UObject*>& InOwnerObjects)
-{
-	if (!PropertyHandle || !PropertyHandle->IsValidHandle() || !PropertyHandle->GetProperty())
-	{
-		return;
-	}
-
-	PropertyDisplayName = PropertyHandle->GetPropertyDisplayName().ToString();
-	PropertyName = PropertyHandle->GetProperty()->GetFName();
-
-	if (InOwnerObjects.Num() > 0 && InOwnerObjects[0])
-	{
-		//Build qualified property path for this field
-		constexpr bool bCleanDuplicates = true; //GeneratePathToProperty duplicates container name (Array.Array[1], Set.Set[1], etc...)
-		FieldPathInfo = FRCFieldPathInfo(PropertyHandle->GeneratePathToProperty(), bCleanDuplicates);
-		
-		//Build the component hierarchy if any
-		if (InOwnerObjects[0] && InOwnerObjects[0]->IsA<UActorComponent>())
-		{
-			UObject* CurrentOuter = InOwnerObjects[0];
-			for (;;)
-			{
-				if (!CurrentOuter || CurrentOuter->IsA<AActor>())
-				{
-					break;
-				}
-				ComponentChain.Insert(CurrentOuter->GetName(), 0);
-				CurrentOuter = CurrentOuter->GetOuter();
-			}
-		}
-
-		// Components are not supported as top level objects, so use their parent actor instead.
-		for (UObject* OwnerObject : InOwnerObjects)
-		{
-			if (UActorComponent* ActorComponent = Cast<UActorComponent>(OwnerObject))
-			{
-				OwnerObjects.Add(ActorComponent->GetOwner());
-			}
-			else
-			{
-				OwnerObjects.Add(OwnerObject);
-			}
-		}
-	}
-}
-
-void SRemoteControlPanel::Construct(const FArguments& InArgs, URemoteControlPreset* InPreset)
-{
-	OnEditModeChange = InArgs._OnEditModeChange;
-	Preset = TStrongObjectPtr<URemoteControlPreset>(InPreset);
-
-	TArray<TSharedRef<SWidget>> ExtensionWidgets;
-	FRemoteControlUIModule::Get().GetExtensionGenerators().Broadcast(ExtensionWidgets);
-
-	RegisterPresetDelegates();
-	RegisterEvents();
-
-	TSharedPtr<SHorizontalBox> TopExtensions;
-
-	ChildSlot
-	[
-		SNew(SVerticalBox)
-		+ SVerticalBox::Slot()
-		.Padding(5.0f, 5.0f)
-		.AutoHeight()
-		[
-			// Top tool bar
-			SNew(SHorizontalBox)
-			+ SHorizontalBox::Slot()
-			.AutoWidth()
-			.VAlign(VAlign_Center)
-			[
-				CreateCPUThrottleButton()
-			]
-
-			+ SHorizontalBox::Slot()
-			.Padding(FMargin(5.0f, 0.0f))
-			.VAlign(VAlign_Center)
-			.AutoWidth()
-			[	
-				SNew(SButton)
-				.Visibility_Lambda([this]() { return bIsInEditMode ? EVisibility::Visible : EVisibility::Collapsed; })
-				.ButtonStyle(FEditorStyle::Get(), "FlatButton")
-				.OnClicked(this, &SRemoteControlPanel::OnCreateGroup)
-				[
-					SNew(STextBlock)
-					.TextStyle(FRemoteControlPanelStyle::Get(), "RemoteControlPanel.Button.TextStyle")
-					.Font(FEditorStyle::Get().GetFontStyle("FontAwesome.10"))
-					.Text(FText::FromString(FString(TEXT("\xf07b"))) /*fa-plus-square-o*/)
-				]
-			]
-			+ SHorizontalBox::Slot()
-			.Padding(FMargin(5.0f, 0.0f))
-			.AutoWidth()
-			[
-				CreateBlueprintLibraryPicker()
-			]
-
-			+ SHorizontalBox::Slot()
-			.VAlign(VAlign_Center)
-			.HAlign(HAlign_Right)
-			.FillWidth(1.0f)
-			.Padding(0, 7.0f)
-			[
-				SAssignNew(TopExtensions, SHorizontalBox)
-				+ SHorizontalBox::Slot()
-				.VAlign(VAlign_Center)
-				.Padding(4.0f, 0)
-				.AutoWidth()
-				[
-					SNew(STextBlock)
-					.Text(LOCTEXT("EditModeLabel", "Edit Mode: "))
-				]
-				+ SHorizontalBox::Slot()
-				.VAlign(VAlign_Center)
-				.AutoWidth()
-				[
-					SNew(SCheckBox)
-					.IsChecked_Lambda([this]() { return this->bIsInEditMode ? ECheckBoxState::Checked : ECheckBoxState::Unchecked; })
-					.OnCheckStateChanged(this, &SRemoteControlPanel::OnEditModeCheckboxToggle)
-				]
-			]
-		]
-		+ SVerticalBox::Slot()
-		[
-			SAssignNew(TreeView, STreeView<TSharedPtr<FRCPanelTreeNode>>)
-			.TreeItemsSource(reinterpret_cast<TArray<TSharedPtr<FRCPanelTreeNode>>*>(&FieldGroups))
-			.ItemHeight(24.0f)
-			.OnGenerateRow(this, &SRemoteControlPanel::OnGenerateRow)
-			.OnGetChildren(this, &SRemoteControlPanel::OnGetGroupChildren)
-			.OnSelectionChanged(this, &SRemoteControlPanel::OnSelectionChanged)
-			.ClearSelectionOnClick(false)
-		]
-	];
-
-	for (const TSharedRef<SWidget>& Widget : ExtensionWidgets)
-	{
-		// We want to insert the widgets before the edit mode buttons.
-		TopExtensions->InsertSlot(TopExtensions->NumSlots()-2)
-		.VAlign(VAlign_Center)
-		.AutoWidth()
-		[
-			Widget
-		];
-	}
-
-	Refresh();
-}
-
-void SRemoteControlPanel::Tick(const FGeometry& AllottedGeometry, const double InCurrentTime, const float InDeltaTime)
-{
-	if (bTriggerRefreshForPIE)
-	{
-		for (TSharedRef<SRemoteControlTarget>& Target : RemoteControlTargets)
-		{
-			for (TSharedPtr<SRCPanelExposedField> Field : Target->GetFieldWidgets())
-			{
-				if (TOptional<FExposedProperty> Property = Preset->ResolveExposedProperty(Field->GetFieldLabel()))
-				{
-					Field->SetBoundObjects(Property->OwnerObjects);
-				}
-			}
-		}
-
-		TreeView->RequestListRefresh();
-		bTriggerRefreshForPIE = false;
-	}
-}
-
-SRemoteControlPanel::~SRemoteControlPanel()
-{
-	UnregisterEvents();
-	UnregisterPresetDelegates();
-}
-
-void SRemoteControlPanel::PostUndo(bool bSuccess)
-{
-	Refresh();
-}
-
-void SRemoteControlPanel::PostRedo(bool bSuccess)
-{
-	Refresh();
-}
-
-bool SRemoteControlPanel::IsExposed(const TSharedPtr<IPropertyHandle>& PropertyHandle)
-{
-	TArray<UObject*> OuterObjects;
-	PropertyHandle->GetOuterObjects(OuterObjects);
-
-	bool bAllObjectsExposed = true;
-	for (UObject* Object : OuterObjects)
-	{
-		bool bObjectExposed = false;
-		FExposableProperty Property{ PropertyHandle, { Object }};
-		if (Property.IsValid())
-		{
-			for (TTuple<FName, FRemoteControlTarget>& Tuple : Preset->GetRemoteControlTargets())
-			{
-				FRemoteControlTarget& Target = Tuple.Value;
-				if (Target.HasBoundObjects({ Property.OwnerObjects[0]}))
-				{
-					if (Target.FindFieldLabel(Property.FieldPathInfo) == NAME_None)
-					{
-						return false;
-					}
-					else
-					{
-						bObjectExposed = true;
-					}
-				}
-			}
-		}
-		bAllObjectsExposed &= bObjectExposed;
-	}
-	return bAllObjectsExposed;
-}
-
-void SRemoteControlPanel::ToggleProperty(const TSharedPtr<IPropertyHandle>& PropertyHandle)
-{
-	TArray<UObject*> OuterObjects;
-	PropertyHandle->GetOuterObjects(OuterObjects);
-
-	if (IsExposed(PropertyHandle))
-	{
-		FScopedTransaction Transaction(LOCTEXT("UnexposeProperty", "Unexpose Property"));
-		Preset->Modify();
-		Unexpose(PropertyHandle);
-		return;
-	}
-
-	for (UObject* Object : OuterObjects)
-	{
-		FScopedTransaction Transaction(LOCTEXT("ExposeProperty", "Expose Property"));
-		Preset->Modify();
-		Expose({ PropertyHandle, { Object } });
-	}
-}
-
-FRemoteControlPresetLayout& SRemoteControlPanel::GetLayout()
-{
-	return Preset->Layout;
-}
-
-FReply SRemoteControlPanel::OnClickDisableUseLessCPU() const
-{
-	UEditorPerformanceSettings* Settings = GetMutableDefault<UEditorPerformanceSettings>();
-	Settings->bThrottleCPUWhenNotForeground = false;
-	Settings->PostEditChange();
-	Settings->SaveConfig();
-	return FReply::Handled();
-}
-
-TSharedRef<SWidget> SRemoteControlPanel::CreateCPUThrottleButton() const
-{
-	FProperty* PerformanceThrottlingProperty = FindFieldChecked<FProperty>(UEditorPerformanceSettings::StaticClass(), GET_MEMBER_NAME_CHECKED(UEditorPerformanceSettings, bThrottleCPUWhenNotForeground));
-	FFormatNamedArguments Arguments;
-	Arguments.Add(TEXT("PropertyName"), PerformanceThrottlingProperty->GetDisplayNameText());
-	FText PerformanceWarningText = FText::Format(LOCTEXT("RemoteControlPerformanceWarning", "Warning: The editor setting '{PropertyName}' is currently enabled\nThis will stop editor windows from updating in realtime while the editor is not in focus"), Arguments);
-
-	return SNew(SButton)
-		.ButtonStyle(FEditorStyle::Get(), "FlatButton")
-		.Visibility_Lambda([]() {return GetDefault<UEditorPerformanceSettings>()->bThrottleCPUWhenNotForeground ? EVisibility::Visible : EVisibility::Collapsed; })
-		.OnClicked_Raw(this, &SRemoteControlPanel::OnClickDisableUseLessCPU)
-		[
-			SNew(STextBlock)
-			.ToolTipText(MoveTemp(PerformanceWarningText))
-			.TextStyle(FRemoteControlPanelStyle::Get(), "RemoteControlPanel.Button.TextStyle")
-			.Font(FEditorStyle::Get().GetFontStyle("FontAwesome.10"))
-			.Text(FEditorFontGlyphs::Exclamation_Triangle)
-		];
-}
-
-void SRemoteControlPanel::RegisterEvents()
-{
-	OnPropertyChangedHandle = FCoreUObjectDelegates::OnObjectPropertyChanged.AddSP(this, &SRemoteControlPanel::OnObjectPropertyChange);
-
-	MapChangedHandle = FEditorDelegates::MapChange.AddLambda([this](uint32) { Refresh(); });
-	GEngine->OnLevelActorDeleted().AddSP(this, &SRemoteControlPanel::OnActorDeleted);
-
-	if (GEditor)
-	{
-		FEditorDelegates::PostPIEStarted.AddSP(this, &SRemoteControlPanel::OnPieEvent);
-		FEditorDelegates::EndPIE.AddSP(this, &SRemoteControlPanel::OnPieEvent);
-
-		GEditor->OnObjectsReplaced().AddSP(this, &SRemoteControlPanel::OnObjectsReplaced);
-		GEditor->OnBlueprintReinstanced().AddSP(this, &SRemoteControlPanel::RefreshBlueprintLibraryNodes);
-	}
-}
-
-void SRemoteControlPanel::UnregisterEvents()
-{
-	if (GEditor)
-	{
-		GEditor->OnBlueprintReinstanced().RemoveAll(this);
-		GEditor->OnObjectsReplaced().RemoveAll(this);
-
-		FEditorDelegates::EndPIE.RemoveAll(this);
-		FEditorDelegates::PostPIEStarted.RemoveAll(this);
-	}
-
-	GEngine->OnLevelActorDeleted().RemoveAll(this);
-
-	FEditorDelegates::MapChange.Remove(MapChangedHandle);
-
-	FCoreUObjectDelegates::OnObjectPropertyChanged.Remove(OnPropertyChangedHandle);
-}
-
-void SRemoteControlPanel::Refresh()
-{
-	if (Preset)
-	{
-		RefreshBlueprintLibraryNodes();
-		GenerateFieldWidgets();
-		RefreshGroups();
-		
-		for (const TSharedPtr<FRCPanelGroup>& Group : FieldGroups)
-		{
-			TreeView->SetItemExpansion(Group, true);
-		}
-
-		for (const TTuple<FGuid, TSharedPtr<SRCPanelExposedField>>& FieldTuple : FieldWidgetMap)
-		{
-			TreeView->SetItemExpansion(FieldTuple.Value, false);
-		}
-	}
-}
-
-void SRemoteControlPanel::OnSelectionChanged(TSharedPtr<FRCPanelTreeNode> Node, ESelectInfo::Type SelectInfo)
-{
-	if (!Node || SelectInfo != ESelectInfo::OnMouseClick)
-	{
-		return;
-	}
-
-	if (TSharedPtr<SRCPanelExposedField> Field = Node->AsField())
-	{
-		TSet<UObject*> Objects;
-		Field->GetBoundObjects(Objects);
-
-		TArray<UObject*> OwnerActors;
-		for (UObject* Object : Objects)
-		{
-			if (Object->IsA<AActor>())
-			{
-				OwnerActors.Add(Object);
-			}
-			else
-			{
-				OwnerActors.Add(Object->GetTypedOuter<AActor>());
-			}
-		}
-		
-		for (UObject* Object : Objects)
-		{
-			SelectActorsInlevel(OwnerActors);
-		}
-	}
-}
-
-FRemoteControlTarget* SRemoteControlPanel::Expose(FExposableProperty&& Property)
-{
-	if (!Property.IsValid())
-	{
-		return nullptr;
-	}
-
-	FRemoteControlTarget* LastModifiedTarget = nullptr;
-
-	FGuid GroupId;
-	TArray<TSharedPtr<FRCPanelTreeNode>> SelectedGroups = TreeView->GetSelectedItems();
-	if (SelectedGroups.Num() && SelectedGroups[0])
-	{
-		if (SelectedGroups[0]->GetType() == FRCPanelTreeNode::Group)
-		{
-			GroupId = SelectedGroups[0]->GetId();
-		}
-	}
-
-	auto ExposePropertyLambda = 
-		[this, &LastModifiedTarget, GroupId](FRemoteControlTarget& Target, const FExposableProperty& Property)
-		{ 
-			if (TOptional<FRemoteControlProperty> RCProperty = Target.ExposeProperty(Property.FieldPathInfo, Property.ComponentChain, Property.PropertyDisplayName, GroupId))
-			{
-				LastModifiedTarget = &Target;
-			}
-		};
-
-	// Find a section with the same object.
-	for (TTuple<FName, FRemoteControlTarget>& Tuple : Preset->GetRemoteControlTargets())
-	{
-		FRemoteControlTarget& Target = Tuple.Value;
-		if (Target.HasBoundObjects(Property.OwnerObjects))
-		{
-			ExposePropertyLambda(Target, Property);
-		}
-	}
-	
-	// If no section was found create a new one.
-	if (!LastModifiedTarget)
-	{
-		// If grouping is disallowed, create a new section for every object
-		FName TargetAlias = Preset->CreateTarget(Property.OwnerObjects);
-		if (TargetAlias != NAME_None)
-		{
-			LastModifiedTarget = &Preset->GetRemoteControlTargets().FindChecked(TargetAlias);
-			ExposePropertyLambda(*LastModifiedTarget, Property);
-		}
-	}
-
-	return LastModifiedTarget;
-}
-
-void SRemoteControlPanel::Unexpose(const TSharedPtr<IPropertyHandle>& Handle)
-{
-	TArray<UObject*> OuterObjects;
-	Handle->GetOuterObjects(OuterObjects);
-	for (UObject* Object : OuterObjects)
-	{
-		FExposableProperty Property{ Handle, { Object } };
-		for (TTuple<FName, FRemoteControlTarget>& Tuple : Preset->GetRemoteControlTargets())
-		{
-			if (Tuple.Value.HasBoundObjects({ Property.OwnerObjects[0] }))
-			{
-				Preset->Unexpose(Tuple.Value.FindFieldLabel(Property.FieldPathInfo));
-			}
-		}
-	}
-}
-
-void SRemoteControlPanel::RefreshBlueprintLibraryNodes()
-{
-	using namespace RemoteControlPanelUtil;
-
-	BlueprintLibraryNodes.Reset();
-	TSet<FName> LibraryNames;
-
-	auto LibraryFilter = [&LibraryNames](UBlueprintFunctionLibrary* Library)
-	{	
-		FName Name = Library->GetClass()->GetFName();
-		const FString& NameStr = Library->GetClass()->GetName();
-
-		return !LibraryNames.Contains(Library->GetClass()->GetFName())
-			&& Library->GetClass() != UBlueprintFunctionLibrary::StaticClass()
-			&& Name.IsValid() 
-			&& Name != NAME_None
-			&& !Library->GetClass()->HasAllClassFlags(CLASS_NewerVersionExists | CLASS_CompiledFromBlueprint)
-			&& !NameStr.Contains(TEXT("SKEL"), ESearchCase::CaseSensitive);
-	};
-
-	for (auto It = TObjectIterator<UBlueprintFunctionLibrary>(EObjectFlags::RF_NoFlags); It; ++It)
-	{
-		if (LibraryFilter(*It))
-		{
-			UClass* Class = It->GetClass();
-			TSharedPtr<FRCLibraryNode> Node = MakeShared<FRCLibraryNode>(*It);
-
-			BlueprintLibraryNodes.Add(Node);
-			LibraryNames.Add(It->GetClass()->GetFName());
-		}
-	}
-
-	if (BlueprintLibrariesTreeView)
-	{
-		BlueprintLibrariesTreeView->Refresh();
-	}
-}
-
-TSharedRef<SWidget> SRemoteControlPanel::CreateBlueprintLibraryPicker()
-{
-	using namespace RemoteControlPanelUtil;
-
-	auto OnGetChildren = []
-	(TSharedPtr<FRCBlueprintPickerTreeNode> Node, TArray<TSharedPtr<FRCBlueprintPickerTreeNode>>& OutChildren)
-	{
-		Node->GetChildNodes(OutChildren);
-	};
-
-	return SNew(SComboButton)
-		.Visibility_Lambda([this]() { return bIsInEditMode ? EVisibility::Visible : EVisibility::Collapsed; })
-		.ButtonStyle(FEditorStyle::Get(), "PropertyEditor.AssetComboStyle")
-		.ForegroundColor(FSlateColor::UseForeground())
-		.OnComboBoxOpened_Lambda([this]()
-			{
-				if (BlueprintLibrariesTreeView)
-				{
-					BlueprintLibrariesTreeView->ClearSearchBox();
-					BlueprintLibrariesTreeView->Focus();
-				}
-			})
-		.CollapseMenuOnParentFocus(true)
-		.ButtonContent()
-		[
-			SNew(SHorizontalBox)
-			+ SHorizontalBox::Slot()
-			.Padding(FMargin(2.0f, 0.0f))
-			.VAlign(VAlign_Center)
-			[
-				SNew(STextBlock)
-				.TextStyle(FEditorStyle::Get(), "ContentBrowser.TopBar.Font")
-				.Text(LOCTEXT("FunctionLibrariesLabel", "Function Libraries"))
-			]
-			+ SHorizontalBox::Slot()
-			.VAlign(VAlign_Center)
-			.AutoWidth()
-			[
-				SNew(SImage)
-				.Image(FEditorStyle::Get().GetBrush("GraphEditor.Function_16x"))
-			]
-		]
-		.MenuContent()
-		[
-			SNew(SBox)
-			.WidthOverride(300.0f)
-			.MaxDesiredHeight(200.0f)
-			[
-				SAssignNew(BlueprintLibrariesTreeView, SSearchableTreeView<TSharedPtr<FRCBlueprintPickerTreeNode>>)
-				.Items(&BlueprintLibraryNodes)
-				.OnGetChildren_Lambda(OnGetChildren)
-				.OnGetDisplayName_Lambda([](TSharedPtr<FRCBlueprintPickerTreeNode> InEntry) { return InEntry->GetName(); })
-				.IsSelectable_Lambda([](TSharedPtr<FRCBlueprintPickerTreeNode> TreeNode) { return TreeNode->IsFunctionNode(); })
-				.OnItemSelected_Lambda(
-					[this] (TSharedPtr<FRCBlueprintPickerTreeNode> TreeNode) 
-					{
-						UBlueprintFunctionLibrary* Owner = TreeNode->GetLibrary();
-						UFunction* Function = TreeNode->GetFunction();
-						if (Owner && Function)
-						{
-							ExposeFunction(Owner, Function);
-							FSlateApplication::Get().SetUserFocus(0, SharedThis(this));
-						}
-					})
-			]
-		];
-}
-
-TSharedRef<ITableRow> SRemoteControlPanel::OnGenerateRow(TSharedPtr<FRCPanelTreeNode> Node, const TSharedRef<STableViewBase>& OwnerTable)
-{
-	if (Node->GetType() == FRCPanelTreeNode::Group)
-	{
-		return SNew(SFieldGroup, OwnerTable, Node->AsGroup(), SharedThis<SRemoteControlPanel>(this))
-				.OnFieldDropEvent_Raw(this, &SRemoteControlPanel::OnDropOnGroup)
-				.OnGetGroupId_Raw(this, &SRemoteControlPanel::GetGroupId)
-				.OnDeleteGroup_Raw(this, &SRemoteControlPanel::OnDeleteGroup)
-				.EditMode_Lambda([this] () { return bIsInEditMode; });
-	}
-	else if (Node->GetType() == FRCPanelTreeNode::Field)
-	{
-		auto OnDropLambda = [this, Field = Node->AsField()]
-		(const FDragDropEvent& Event)
-		{
-			if (TSharedPtr<FExposedFieldDragDropOp> DragDropOp = Event.GetOperationAs<FExposedFieldDragDropOp>())
-			{
-				FGuid GroupId = GetGroupId(Field);
-				if (TSharedPtr<FRCPanelGroup>* Group = FieldGroups.FindByPredicate([GroupId](const TSharedPtr<FRCPanelGroup>& TargetGroup) { return TargetGroup->Id == GroupId; }))
-				{
-					if (DragDropOp->IsOfType<FExposedFieldDragDropOp>())
-					{
-						return OnDropOnGroup(DragDropOp, Field, *Group);
-					}
-					else if (DragDropOp->IsOfType<FFieldGroupDragDropOp>())
-					{
-						return OnDropOnGroup(DragDropOp, nullptr, *Group);
-					}
-				}
-			}
-
-			return FReply::Unhandled();
-		};
-
-		return SNew(STableRow<TSharedPtr<FGuid>>, OwnerTable)
-		.OnDragEnter_Lambda([Field = Node->AsField()](const FDragDropEvent& Event) { Field->SetIsHovered(true); })
-		.OnDragLeave_Lambda([Field = Node->AsField()](const FDragDropEvent& Event) { Field->SetIsHovered(false); })
-		.OnDrop_Lambda(OnDropLambda)
-		.Padding(FMargin(20.f, 0.f, 0.f, 0.f))
-		.ShowSelection(false)
-		[
-			Node->AsField().ToSharedRef()
-		];
-	}
-	else
-	{
-		return SNew(STableRow<TSharedPtr<SWidget>>, OwnerTable)
-		.Padding(FMargin(30.f, 0.f, 0.f, 0.f))
-		.ShowSelection(false)
-		[
-			Node->AsFieldChild().ToSharedRef()
-		];
-	}
-}
-
-void SRemoteControlPanel::OnGetGroupChildren(TSharedPtr<FRCPanelTreeNode> Node, TArray<TSharedPtr<FRCPanelTreeNode>>& OutNodes)
-{
-	if (Node.IsValid())
-	{
-		Node->GetNodeChildren(OutNodes);
-	}
-}
-
-void SRemoteControlPanel::SelectActorsInlevel(const TArray<UObject*>& Objects)
-{
-	if (GEditor)
-	{
-		// Don't change selection if the target's component is already selected
-		USelection* Selection = GEditor->GetSelectedComponents();
-		if (Selection->Num() == 1 && Objects.Num() == 1 && Selection->GetSelectedObject(0)->GetTypedOuter<AActor>() == Objects[0])
-		{
-			return;
-		}
-
-		GEditor->SelectNone(false, true, false);
-
-		for (UObject* Object : Objects)
-		{
-			if (AActor* Actor = Cast<AActor>(Object))
-			{
-				GEditor->SelectActor(Actor, true, true, true);
-			}
-		}
-	}
-}
-
-void SRemoteControlPanel::GenerateFieldWidgets()
-{
-	TMap<FName, FRemoteControlTarget>& TargetMap = Preset->GetRemoteControlTargets();
-
-	RemoteControlTargets.Reset(TargetMap.Num());
-	FieldWidgetMap.Reset();
-
-	TSharedRef<SRemoteControlPanel> PanelPtr = SharedThis<SRemoteControlPanel>(this);
-	for (TTuple<FName, FRemoteControlTarget>& MapEntry : TargetMap)
-	{
-		TSharedRef<SRemoteControlTarget> Target = MakeShared<SRemoteControlTarget>(MapEntry.Key, PanelPtr);
-		RemoteControlTargets.Add(Target);
-		for (const TSharedRef<SRCPanelExposedField>& Widget : Target->GetFieldWidgets())
-		{
-			FieldWidgetMap.Add(Widget->GetFieldId(), Widget);
-=======
 				.AutoWidth()
 				[
 					SNew(SButton)
@@ -1868,50 +404,9 @@
 			{
 				PotentialMatches.Add(Property);
 			}
->>>>>>> 3aae9151
-		}
-	}
-}
-
-<<<<<<< HEAD
-void SRemoteControlPanel::RefreshGroups()
-{
-	FieldGroups.Reset(Preset->Layout.GetGroups().Num());
-	
-	for (const FRemoteControlPresetGroup& RCGroup : Preset->Layout.GetGroups())
-	{
-		TSharedPtr<FRCPanelGroup> NewGroup = MakeShared<FRCPanelGroup>(RCGroup.Name, RCGroup.Id, SharedThis(this));
-		FieldGroups.Add(NewGroup);
-		NewGroup->Fields.Reserve(RCGroup.GetFields().Num());
-
-		for (FGuid FieldId : RCGroup.GetFields())
-		{
-			if (TSharedPtr<SRCPanelExposedField>* Widget = FieldWidgetMap.Find(FieldId))
-			{
-				NewGroup->Fields.Add(*Widget);
-			}
-		}
-	}
-
-	TreeView->RequestListRefresh();
-}
-
-void SRemoteControlPanel::OnEditModeCheckboxToggle(ECheckBoxState State)
-{
-	bIsInEditMode = State == ECheckBoxState::Checked ? true : false;
-	if (!bIsInEditMode)
-	{
-		TreeView->ClearSelection();
-	}
-	OnEditModeChange.ExecuteIfBound(SharedThis(this), bIsInEditMode);
-}
-
-void SRemoteControlPanel::OnObjectsReplaced(const TMap<UObject*, UObject*>& ReplacementObjectMap)
-{
-	for (TSharedRef<SRemoteControlTarget>& Target : RemoteControlTargets)
-	{
-		Target->OnObjectsReplaced(ReplacementObjectMap);
-=======
+		}
+	}
+
 	bool bAllObjectsExposed = true;
 
 	for (UObject* OuterObject : OuterObjects)
@@ -1946,43 +441,8 @@
 		TArray<UObject*> OuterObjects;
 		PropertyHandle->GetOuterObjects(OuterObjects);
 		UniqueOuterObjects.Append(MoveTemp(OuterObjects));
->>>>>>> 3aae9151
-	}
-}
-
-void SRemoteControlPanel::OnObjectPropertyChange(UObject* InObject, FPropertyChangedEvent& InChangeEvent)
-{
-	EPropertyChangeType::Type TypesNeedingRefresh = EPropertyChangeType::ArrayAdd | EPropertyChangeType::ArrayClear | EPropertyChangeType::ArrayRemove | EPropertyChangeType::ValueSet;
-	auto IsRelevantProperty = [] (FFieldClass* PropertyClass) 
-		{
-			return PropertyClass && (PropertyClass == FArrayProperty::StaticClass() || PropertyClass == FSetProperty::StaticClass() || PropertyClass == FMapProperty::StaticClass());
-		};
-
-<<<<<<< HEAD
-	if ((InChangeEvent.ChangeType & TypesNeedingRefresh) != 0 && InChangeEvent.MemberProperty && IsRelevantProperty(InChangeEvent.MemberProperty->GetClass()))
-	{
-		for (const TSharedRef<SRemoteControlTarget>& Target : RemoteControlTargets)
-		{
-			if (Target->GetBoundObjects().Contains(InObject))
-			{
-				Target->RefreshTargetWidgets();
-			}
-		}
-
-		TreeView->RequestTreeRefresh();
-	}
-}
-
-FGuid SRemoteControlPanel::GetGroupId(const TSharedPtr<SRCPanelExposedField>& Field)
-{
-	FGuid GroupId;
-	if (Field)
-	{
-		if (FRemoteControlPresetGroup* Group = GetLayout().FindGroupFromField(Field->GetFieldId()))
-		{
-			GroupId = Group->Id;
-		}
-=======
+	}
+
 	if (IsExposed(PropertyHandle))
 	{
 		FScopedTransaction Transaction(LOCTEXT("UnexposeProperty", "Unexpose Property"));
@@ -2005,41 +465,9 @@
 		}
 		
 		CachedExposedProperties.Emplace(PropertyHandle);
->>>>>>> 3aae9151
-	}
-}
-
-<<<<<<< HEAD
-	return GroupId;
-}
-
-FReply SRemoteControlPanel::OnCreateGroup()
-{
-	FScopedTransaction Transaction(LOCTEXT("CreateGroup", "Create Group"));
-	Preset->Modify();
-	GetLayout().CreateGroup();
-	return FReply::Handled();
-}
-
-void SRemoteControlPanel::OnDeleteGroup(const TSharedPtr<FRCPanelGroup>& FieldGroup)
-{
-	FScopedTransaction Transaction(LOCTEXT("DeleteGroup", "Delete Group"));
-	Preset->Modify();
-	GetLayout().DeleteGroup(FieldGroup->Id);
-}
-
-void SRemoteControlPanel::ExposeFunction(UObject* Object, UFunction* Function)
-{
-	bool bFoundTarget = false;
-
-	FGuid GroupId;
-	TArray<TSharedPtr<FRCPanelTreeNode>> SelectedGroups = TreeView->GetSelectedItems();
-	if (SelectedGroups.Num() && SelectedGroups[0])
-	{
-		if (SelectedGroups[0]->GetType() == FRCPanelTreeNode::Group)
-		{
-			GroupId = SelectedGroups[0]->GetId();
-=======
+	}
+}
+
 FGuid SRemoteControlPanel::GetSelectedGroup() const
 {
 	if (TSharedPtr<SRCPanelTreeNode> Node = EntityList->GetSelection())
@@ -2047,106 +475,11 @@
 		if (Node->AsGroup())
 		{
 			return Node->GetId();		
->>>>>>> 3aae9151
 		}
 	}
 	return FGuid();
 }
 
-<<<<<<< HEAD
-	auto ExposeFunctionLambda = 
-		[this, GroupId](FRemoteControlTarget& Target, UFunction* Function)
-	{
-		 Target.ExposeFunction(Function->GetName(), Function->GetDisplayNameText().ToString(), GroupId);
-	};
-
-	FScopedTransaction Transaction(LOCTEXT("ExposeFunction", "ExposeFunction"));
-	Preset->Modify();
-
-	for (TTuple<FName, FRemoteControlTarget>& Tuple : Preset->GetRemoteControlTargets())
-	{
-		FRemoteControlTarget& Target = Tuple.Value;
-		if (Target.HasBoundObjects({ Object }))
-		{
-			bFoundTarget = true;
-			if (Target.FindFieldLabel(Function->GetFName()) == NAME_None)
-			{
-				ExposeFunctionLambda(Target, Function);
-			}
-		}
-	}
-
-	if (!bFoundTarget)
-	{
-		FName Alias = Preset->CreateTarget({Object});
-		if (FRemoteControlTarget* Target = Preset->GetRemoteControlTargets().Find(Alias))
-		{
-			ExposeFunctionLambda(*Target, Function);
-		}
-	}
-}
-
-void SRemoteControlPanel::OnActorDeleted(AActor* Actor)
-{
-	UWorld* World = Actor->GetWorld();
-	if (!World->IsPreviewWorld())
-	{
-		TSet<FName> TargetsToRemove;
-
-		for (TTuple<FName, FRemoteControlTarget>& Tuple : Preset->GetRemoteControlTargets())
-		{
-			if (Tuple.Value.HasBoundObjects({ Actor }))
-			{
-				TargetsToRemove.Add(Tuple.Key);
-			}
-		}
-
-		Preset->Modify();
-		for (FName TargetName : TargetsToRemove)
-		{
-			Preset->DeleteTarget(TargetName);
-		}
-
-		if (TargetsToRemove.Num())
-		{
-			Refresh();
-		}
-	}
-}
-
-FReply SRemoteControlPanel::OnDropOnGroup(const TSharedPtr<FDragDropOperation>& DragDropOperation, const TSharedPtr<SRCPanelExposedField>& TargetField, const TSharedPtr<FRCPanelGroup>& DragTargetGroup)
-{
-	checkSlow(DragTargetGroup);
-	
-	if (DragDropOperation->IsOfType<FExposedFieldDragDropOp>())
-	{
-		if (TSharedPtr<FExposedFieldDragDropOp> DragDropOp = StaticCastSharedPtr<FExposedFieldDragDropOp>(DragDropOperation))
-		{
-			FGuid DragOriginGroupId = GetGroupId(DragDropOp->GetFieldWidget());
-
-			FRemoteControlPresetLayout::FFieldSwapArgs Args;
-			Args.OriginGroupId = DragOriginGroupId;
-			Args.TargetGroupId = DragTargetGroup->Id;
-			Args.DraggedFieldId = DragDropOp->GetFieldWidget()->GetFieldId();
-
-			if (TargetField)
-			{
-				Args.TargetFieldId = TargetField->GetFieldId();
-			}
-			else
-			{
-				if (Args.OriginGroupId == Args.TargetGroupId)
-				{
-					// No-op if dragged from the same group.
-					return FReply::Unhandled();
-				}
-			}
-
-			FScopedTransaction Transaction(LOCTEXT("MoveField", "Move exposed field"));
-			Preset->Modify();
-			GetLayout().SwapFields(Args);
-			return FReply::Handled();
-=======
 FReply SRemoteControlPanel::OnClickDisableUseLessCPU() const
 {
 	UEditorPerformanceSettings* Settings = GetMutableDefault<UEditorPerformanceSettings>();
@@ -2360,115 +693,10 @@
 		if (ClassPicker)
 		{
 			ClassPicker->Refresh();
->>>>>>> 3aae9151
 		}
 
 		UpdateActorFunctionPicker();
 	}
-<<<<<<< HEAD
-	else if (DragDropOperation->IsOfType<FFieldGroupDragDropOp>())
-	{
-		if (TSharedPtr<FFieldGroupDragDropOp> DragDropOp = StaticCastSharedPtr<FFieldGroupDragDropOp>(DragDropOperation))
-		{
-			if (TSharedPtr<FRCPanelGroup> DragOriginUIGroup = DragDropOp->GetDragOriginGroup())
-			{
-				FGroupDragEvent Event(*DragOriginUIGroup, *DragTargetGroup);
-				FGuid DragOriginGroupId = DragOriginUIGroup->Id;
-				FGuid DragTargetGroupId = DragTargetGroup->Id;
-
-				if (DragOriginGroupId == DragTargetGroupId)
-				{
-					// No-op if dragged from the same group.
-					return FReply::Unhandled();
-				}
-
-				FScopedTransaction Transaction(LOCTEXT("MoveGroup", "Move Group"));
-				Preset->Modify();
-				GetLayout().SwapGroups(DragOriginGroupId, DragTargetGroupId);
-				return FReply::Handled();
-			}
-		}
-	}
-
-	return FReply::Unhandled();
-}
-
-void SRemoteControlPanel::RegisterPresetDelegates()
-{
-	FRemoteControlPresetLayout& Layout = GetLayout();
-	Layout.OnGroupAdded().AddRaw(this, &SRemoteControlPanel::OnGroupAdded);
-	Layout.OnGroupDeleted().AddRaw(this, &SRemoteControlPanel::OnGroupDeleted);
-	Layout.OnGroupOrderChanged().AddRaw(this, &SRemoteControlPanel::OnGroupOrderChanged);
-	Layout.OnGroupRenamed().AddRaw(this, &SRemoteControlPanel::OnGroupRenamed);
-	Layout.OnFieldAdded().AddRaw(this, &SRemoteControlPanel::OnFieldAdded);
-	Layout.OnFieldDeleted().AddRaw(this, &SRemoteControlPanel::OnFieldDeleted);
-	Layout.OnFieldOrderChanged().AddRaw(this, &SRemoteControlPanel::OnFieldOrderChanged);
-}
-
-void SRemoteControlPanel::UnregisterPresetDelegates()
-{
-	if (Preset)
-	{
-		FRemoteControlPresetLayout& Layout = GetLayout();
-		Layout.OnGroupAdded().RemoveAll(this);
-		Layout.OnGroupDeleted().RemoveAll(this);
-		Layout.OnGroupOrderChanged().RemoveAll(this);
-		Layout.OnGroupRenamed().RemoveAll(this);
-		Layout.OnFieldAdded().RemoveAll(this);
-		Layout.OnFieldDeleted().RemoveAll(this);
-		Layout.OnFieldOrderChanged().RemoveAll(this);
-	}
-}
-
-void SRemoteControlPanel::OnPieEvent(bool)
-{
-	// Trigger the refresh on the next tick to make sure the PIE world exists when starting and doesn't exist when stopping.
-	bTriggerRefreshForPIE = true;
-}
-
-void SRemoteControlPanel::OnGroupAdded(const FRemoteControlPresetGroup& Group)
-{
-	TSharedPtr<FRCPanelGroup> NewGroup = MakeShared<FRCPanelGroup>(Group.Name, Group.Id, SharedThis(this));
-	FieldGroups.Add(NewGroup);
-	NewGroup->Fields.Reserve(Group.GetFields().Num());
-
-	for (FGuid FieldId : Group.GetFields())
-	{
-		if (TSharedPtr<SRCPanelExposedField>* Widget = FieldWidgetMap.Find(FieldId))
-		{
-			NewGroup->Fields.Add(*Widget);
-		}
-	}
-	TreeView->SetSelection(NewGroup);
-	TreeView->ScrollToBottom();
-	TreeView->RequestListRefresh();
-}
-
-void SRemoteControlPanel::OnGroupDeleted(FRemoteControlPresetGroup DeletedGroup)
-{
-	int32 Index = FieldGroups.IndexOfByPredicate([&DeletedGroup](const TSharedPtr<FRCPanelGroup>& Group){ return Group->Id == DeletedGroup.Id; });
-	if (Index != INDEX_NONE)
-	{
-		FieldGroups.RemoveAt(Index);
-		TreeView->RequestListRefresh();
-	}
-}
-
-void SRemoteControlPanel::OnGroupOrderChanged(const TArray<FGuid>& GroupIds)
-{
-	TMap<FGuid, int32> IndicesMap;
-	IndicesMap.Reserve(GroupIds.Num());
-	for (auto It = GroupIds.CreateConstIterator(); It; ++It)
-	{
-		IndicesMap.Add(*It, It.GetIndex());
-	}
-
-	auto SortFunc = [&IndicesMap]
-		(const TSharedPtr<FRCPanelGroup>& A, const TSharedPtr<FRCPanelGroup>& B)
-		{
-			return IndicesMap.FindChecked(A->Id) < IndicesMap.FindChecked(B->Id);
-		};
-=======
 }
 
 void SRemoteControlPanel::OnLevelActorsRemoved(AActor* Actor)
@@ -2517,26 +745,9 @@
 	// Clear the widget cache on map change to make sure we don't keep widgets around pointing to potentially stale objects.
 	WidgetRegistry->Clear();
 }
->>>>>>> 3aae9151
-
-	FieldGroups.Sort(SortFunc);
-	TreeView->RequestListRefresh();
-}
-
-void SRemoteControlPanel::OnGroupRenamed(const FGuid& GroupId, FName NewName)
-{
-<<<<<<< HEAD
-	if (TSharedPtr<FRCPanelGroup>* TargetGroup = FieldGroups.FindByPredicate([GroupId](const TSharedPtr<FRCPanelGroup>& Group) {return Group->Id == GroupId; }))
-	{
-		if (*TargetGroup)
-		{
-			(*TargetGroup)->Name = NewName;
-			if (TSharedPtr<SFieldGroup> GroupWidget = StaticCastSharedPtr<SFieldGroup>(TreeView->WidgetFromItem(*TargetGroup)))
-			{
-				GroupWidget->SetName(NewName);
-			}
-		}
-=======
+
+void SRemoteControlPanel::RegisterEvents()
+{
 	FAssetRegistryModule& AssetRegistryModule = FModuleManager::LoadModuleChecked<FAssetRegistryModule>(TEXT("AssetRegistry"));
 	AssetRegistryModule.Get().OnAssetRenamed().AddSP(this, &SRemoteControlPanel::OnAssetRenamed);
 	FEditorDelegates::MapChange.AddSP(this, &SRemoteControlPanel::OnMapChange);
@@ -2544,81 +755,8 @@
 	if (GEditor)
 	{
 		GEditor->OnBlueprintReinstanced().AddSP(this, &SRemoteControlPanel::OnBlueprintReinstanced);
->>>>>>> 3aae9151
-	}
-
-<<<<<<< HEAD
-void SRemoteControlPanel::OnFieldAdded(const FGuid& GroupId, const FGuid& FieldId, int32 FieldPosition)
-{
-	FName TargetName = Preset->GetOwnerAlias(FieldId);
-	if (TargetName == NAME_None)
-	{
-		return;
-	}
-
-	auto GetFieldWidget = [this, &FieldId] (const TSharedRef<SRemoteControlTarget>& Target)
-	{
-		TSharedPtr<SRCPanelExposedField> FieldWidget;
-		if (TOptional<FRemoteControlProperty> Property = Preset->GetProperty(FieldId))
-		{
-			FieldWidget = Target->AddExposedProperty(*Property);
-		}
-		else if (TOptional<FRemoteControlFunction> Function = Preset->GetFunction(FieldId))
-		{
-			FieldWidget = Target->AddExposedFunction(*Function);
-		}
-
-		return FieldWidget;
-	};
-	
-	if (TOptional<FRemoteControlField> Field = Preset->GetField(FieldId))
-	{
-		TSharedPtr<SRCPanelExposedField> FieldWidget;
-
-		// If target already exists in the panel.
-		if (TSharedRef<SRemoteControlTarget>* Target = RemoteControlTargets.FindByPredicate([TargetName](const TSharedRef<SRemoteControlTarget>& InTarget) { return InTarget->GetTargetAlias() == TargetName; }))
-		{
-			FieldWidget = GetFieldWidget(*Target);
-		}
-		else
-		{
-			const FRemoteControlTarget& FieldOwnerTarget = Preset->GetRemoteControlTargets().FindChecked(TargetName);
-
-			TSharedRef<SRemoteControlTarget> PanelTarget = MakeShared<SRemoteControlTarget>(TargetName, SharedThis<SRemoteControlPanel>(this));
-			RemoteControlTargets.Add(PanelTarget);
-			FieldWidget = GetFieldWidget(PanelTarget);
-		}
- 
-		FieldWidgetMap.Add(FieldId, FieldWidget);
-		if (TSharedPtr<FRCPanelGroup>* Group = FieldGroups.FindByPredicate([GroupId](const TSharedPtr<FRCPanelGroup>& InGroup) {return InGroup->Id == GroupId; }))
-		{
-			if (*Group)
-			{
-				(*Group)->Fields.Insert(FieldWidget, FieldPosition);
-				TreeView->SetItemExpansion(*Group, true);
-			}
-		}
-	}
-
-	TreeView->RequestListRefresh();
-}
-
-void SRemoteControlPanel::OnFieldDeleted(const FGuid& GroupId, const FGuid& FieldId, int32 FieldPosition)
-{
-	FName TargetName = Preset->GetOwnerAlias(FieldId);
-	if (TargetName == NAME_None)
-	{
-		return;
-	}
-
-	if (TSharedRef<SRemoteControlTarget>* Target = RemoteControlTargets.FindByPredicate([TargetName](const TSharedRef<SRemoteControlTarget>& InTarget) { return InTarget->GetTargetAlias() == TargetName; }))
-	{
-		if (TSharedPtr<FRCPanelGroup>* Group = FieldGroups.FindByPredicate([GroupId](const TSharedPtr<FRCPanelGroup>& InGroup) {return InGroup->Id == GroupId; }))
-		{
-			if (*Group)
-			{
-				(*Group)->Fields.RemoveAt(FieldPosition);
-=======
+	}
+
 	if (GEngine)
 	{
 		GEngine->OnLevelActorAdded().AddSP(this, &SRemoteControlPanel::OnActorAddedToLevel);
@@ -2677,265 +815,10 @@
 			if (Property->FieldPathInfo.ToPathPropertyString() == Path)
 			{
 				PotentialMatches.Add(Property);
->>>>>>> 3aae9151
-			}
-		}
-
-<<<<<<< HEAD
-		TArray<TSharedRef<SRCPanelExposedField>>& FieldWdigets = (*Target)->GetFieldWidgets();
-		int32 Index = FieldWdigets.IndexOfByPredicate([&FieldId](const TSharedRef<SRCPanelExposedField>& Widget) {return Widget->GetFieldId() == FieldId;});
-		if (Index != INDEX_NONE)
-		{
-			FieldWdigets.RemoveAt(Index);
-			FieldWidgetMap.Remove(FieldId);
-		}
-	}
-
-	TreeView->RequestListRefresh();
-}
-
-void SRemoteControlPanel::OnFieldOrderChanged(const FGuid& GroupId, const TArray<FGuid>& Fields)
-{
-	if (TSharedPtr<FRCPanelGroup>* Group = FieldGroups.FindByPredicate([GroupId](const TSharedPtr<FRCPanelGroup>& InGroup) {return InGroup->Id == GroupId; }))
-	{
-		// Sort the group's fields according to the fields array.
-		TMap<FGuid, int32> OrderMap;
-		OrderMap.Reserve(Fields.Num());
-		for (auto It = Fields.CreateConstIterator(); It; ++It)
-		{
-			OrderMap.Add(*It, It.GetIndex());
-		}
-
-		if (*Group)
-		{
-			(*Group)->Fields.Sort(
-				[&OrderMap]
-				(const TSharedPtr<SRCPanelExposedField>& A, const TSharedPtr<SRCPanelExposedField>& B)
-				{
-					return OrderMap.FindChecked(A->GetFieldId()) < OrderMap.FindChecked(B->GetFieldId());
-				});
-		}
-	}
-
-	TreeView->RequestListRefresh();
-}
-
-void SFieldGroup::Tick(const FGeometry&, const double, const float)
-{
-	if (bNeedsRename)
-	{
-		if (NameTextBox)
-		{
-			NameTextBox->EnterEditingMode();
-		}
-		bNeedsRename = false;
-	}
-}
-
-void SFieldGroup::Construct(const FArguments& InArgs, const TSharedRef<STableViewBase>& InOwnerTableView, const TSharedPtr<FRCPanelGroup>& InFieldGroup, const TSharedPtr<SRemoteControlPanel>& OwnerPanel)
-{
-	checkSlow(InFieldGroup);
-
-	FieldGroup = InFieldGroup;
-	OnFieldDropEvent = InArgs._OnFieldDropEvent;
-	OnGetGroupId = InArgs._OnGetGroupId;
-	OnDeleteGroup = InArgs._OnDeleteGroup;
-	WeakPanel = OwnerPanel;
-	bEditMode = InArgs._EditMode;
-
-	this->ChildSlot
-		[
-			SNew(SBorder)
-			.Padding(0.f)
-			.BorderImage(this, &SFieldGroup::GetBorderImage)
-			.VAlign(VAlign_Fill)
-			[
-				SNew(SDropTarget)
-				.VerticalImage(FRemoteControlPanelStyle::Get()->GetBrush("RemoteControlPanel.VerticalDash"))
-				.HorizontalImage(FRemoteControlPanelStyle::Get()->GetBrush("RemoteControlPanel.HorizontalDash"))
-				.OnDrop_Lambda([this] (TSharedPtr<FDragDropOperation> DragDropOperation){ return OnFieldDropGroup(DragDropOperation, nullptr);} )
-				.OnAllowDrop(this, &SFieldGroup::OnAllowDropFromOtherGroup)
-				.OnIsRecognized(this, &SFieldGroup::OnAllowDropFromOtherGroup)
-				[
-					SNew(SHorizontalBox)
-					+ SHorizontalBox::Slot()
-					.VAlign(VAlign_Fill)
-					.HAlign(HAlign_Center)
-					.Padding(FMargin(4.0f, 0.0f))
-					.AutoWidth()
-					[
-						SNew(SExpanderArrow, SharedThis(this))
-					]
-					// Drag and drop handle
-					+ SHorizontalBox::Slot()
-					.VAlign(VAlign_Fill)
-					.HAlign(HAlign_Center)
-					.Padding(FMargin(4.0f, 0.0f))
-					.AutoWidth()
-					[
-						SNew(SBox)
-						.Padding(FMargin(0.0f, 2.0f) )
-						.Visibility(this, &SFieldGroup::GetVisibilityAccordingToEditMode, EVisibility::Collapsed)
-						[
-							SNew(SDragHandle)
-							.GroupWidget(SharedThis(this))
-						]
-					]
-					+ SHorizontalBox::Slot()
-					// Group name
-					.FillWidth(1.0f)
-					.VAlign(VAlign_Fill)
-					.Padding(FMargin(0.f, 0.f, 0.f, 2.f))
-					.AutoWidth()
-					[
-						SAssignNew(NameTextBox, SInlineEditableTextBlock)
-						.ColorAndOpacity(this, &SFieldGroup::GetGroupNameTextColor)
-						.Font(FEditorStyle::GetFontStyle("DetailsView.CategoryFontStyle"))
-						.Text(FText::FromName(FieldGroup->Name))
-						.OnTextCommitted(this, &SFieldGroup::OnLabelCommitted)
-						.OnVerifyTextChanged(this, &SFieldGroup::OnVerifyItemLabelChanged)
-						.IsReadOnly_Lambda([this]() { return !bEditMode.Get(); })
-					]
-					+ SHorizontalBox::Slot()
-					// Rename button
-					.AutoWidth()
-					.VAlign(VAlign_Center)
-					.HAlign(HAlign_Left)
-					[
-						SNew(SButton)
-						.Visibility(this, &SFieldGroup::GetVisibilityAccordingToEditMode, EVisibility::Collapsed)
-						.ButtonStyle(FEditorStyle::Get(), "FlatButton")
-						.OnClicked_Lambda([this] () 
-							{
-								bNeedsRename = true;
-								return FReply::Handled();	
-							})
-						[
-							SNew(STextBlock)
-							.TextStyle(FRemoteControlPanelStyle::Get(), "RemoteControlPanel.Button.TextStyle")
-							.Font(FEditorStyle::Get().GetFontStyle("FontAwesome.10"))
-							.Text(FText::FromString(FString(TEXT("\xf044"))) /*fa-edit*/)
-						]
-					]
-					// Spacer
-					+ SHorizontalBox::Slot()
-					.FillWidth(1.0f)
-					// Remove group button
-					+ SHorizontalBox::Slot()
-					.VAlign(VAlign_Top)
-					.HAlign(HAlign_Right)
-					.Padding(0, 2.0f)
-					.AutoWidth()
-					[
-						SNew(SButton)
-						.Visibility_Raw(this, &SFieldGroup::GetVisibilityAccordingToEditMode, EVisibility::Hidden)
-						.OnClicked(this, &SFieldGroup::HandleDeleteGroup)
-						.ButtonStyle(FRemoteControlPanelStyle::Get(), "RemoteControlPanel.UnexposeButton")
-						[
-							SNew(STextBlock)
-							.TextStyle(FRemoteControlPanelStyle::Get(), "RemoteControlPanel.Button.TextStyle")
-							.Font(FEditorStyle::Get().GetFontStyle("FontAwesome.10"))
-							.Text(FText::FromString(FString(TEXT("\xf00d"))) /*fa-times*/)
-						]
-					]
-				]
-			]
-
-		];
-
-	STableRow<TSharedPtr<FRCPanelGroup>>::ConstructInternal(
-		STableRow::FArguments()
-		.ShowSelection(false),
-		InOwnerTableView
-	);
-}
-
-void SFieldGroup::Refresh()
-{
-	if (FieldsListView)
-	{
-		FieldsListView->RequestListRefresh();
-	}
-}
-
-FName SFieldGroup::GetGroupName() const
-{
-	FName Name;
-	if (FieldGroup)
-	{
-		Name = FieldGroup->Name;
-	}
-	return Name;
-}
-
-TSharedPtr<FRCPanelGroup> SFieldGroup::GetGroup() const
-{
-	return FieldGroup;
-}
-
-void SFieldGroup::SetName(FName Name)
-{
-	NameTextBox->SetText(FText::FromName(Name));
-}
-
-FReply SFieldGroup::OnFieldDropGroup(const FDragDropEvent& Event, TSharedPtr<SRCPanelExposedField> TargetField)
-{
-	if (TSharedPtr<FExposedFieldDragDropOp> DragDropOp = Event.GetOperationAs<FExposedFieldDragDropOp>())
-	{
-		return OnFieldDropGroup(DragDropOp, TargetField);
-	}
-	return FReply::Unhandled();
-}
-
-FReply SFieldGroup::OnFieldDropGroup(TSharedPtr<FDragDropOperation> DragDropOperation, TSharedPtr<SRCPanelExposedField> TargetField)
-{
-	if (DragDropOperation)
-	{
-		if (DragDropOperation->IsOfType<FExposedFieldDragDropOp>() && OnFieldDropEvent.IsBound())
-		{
-			return OnFieldDropEvent.Execute(DragDropOperation, TargetField, FieldGroup);
-		}
-		else if (DragDropOperation->IsOfType<FFieldGroupDragDropOp>() && OnFieldDropEvent.IsBound())
-		{
-			return OnFieldDropEvent.Execute(DragDropOperation, nullptr, FieldGroup);
-		}
-	}
-
-	return FReply::Unhandled();
-}
-
-bool SFieldGroup::OnAllowDropFromOtherGroup(TSharedPtr<FDragDropOperation> DragDropOperation)
-{
-	if (DragDropOperation->IsOfType<FExposedFieldDragDropOp>())
-	{
-		if (TSharedPtr<FExposedFieldDragDropOp> DragDropOp = StaticCastSharedPtr<FExposedFieldDragDropOp>(DragDropOperation))
-		{
-			if (TSharedPtr<SRCPanelExposedField> FieldWidget = DragDropOp->GetFieldWidget())
-			{
-				if (OnGetGroupId.IsBound())
-				{
-					FGuid OriginGroupId = OnGetGroupId.Execute(FieldWidget);
-					if (FieldGroup && OriginGroupId != FieldGroup->Id)
-					{
-						return true;
-					}
-				}
-			}
-		}
-	}
-	else if (DragDropOperation->IsOfType<FFieldGroupDragDropOp>())
-	{
-		if (TSharedPtr<FFieldGroupDragDropOp> DragDropOp = StaticCastSharedPtr<FFieldGroupDragDropOp>(DragDropOperation))
-		{
-			if (TSharedPtr<FRCPanelGroup> DragOriginGroup = DragDropOp->GetDragOriginGroup())
-			{
-				if (DragOriginGroup && FieldGroup && DragOriginGroup->Id != FieldGroup->Id)
-				{
-					return true;
-				}
-			}
-		}
-=======
+			}
+		}
+	}
+
 	for (const TSharedPtr<FRemoteControlProperty>& Property : PotentialMatches)
 	{
 		TArray<UObject*> PropertyOwners = Property->GetBoundObjects();
@@ -2994,44 +877,9 @@
 		FRemoteControlPresetExposeArgs Args;
 		Args.GroupId = GetSelectedGroup();
 		Preset->ExposeProperty(Object, MoveTemp(Path), MoveTemp(Args));
->>>>>>> 3aae9151
-	}
-
-	return false;
-}
-
-<<<<<<< HEAD
-FReply SFieldGroup::HandleDeleteGroup()
-{
-	OnDeleteGroup.ExecuteIfBound(FieldGroup);
-	return FReply::Handled();
-}
-
-FSlateColor SFieldGroup::GetGroupNameTextColor() const
-{
-	checkSlow(FieldGroup);
-	return FLinearColor(1, 1, 1, 0.7);
-}
-
-const FSlateBrush* SFieldGroup::GetBorderImage() const
-{
-	if (IsSelected())
-	{
-		return FRemoteControlPanelStyle::Get()->GetBrush("RemoteControlPanel.GroupRowSelected");
-	}
-	else
-	{
-		return FRemoteControlPanelStyle::Get()->GetBrush("RemoteControlPanel.GroupBorder");
-	}
-}
-
-EVisibility SFieldGroup::GetVisibilityAccordingToEditMode(EVisibility NonEditModeVisibility) const
-{
-	return bEditMode.Get() ? EVisibility::Visible : NonEditModeVisibility;
-}
-
-bool SFieldGroup::OnVerifyItemLabelChanged(const FText& InLabel, FText& OutErrorMessage)
-=======
+	}
+}
+
 void SRemoteControlPanel::ExposeFunction(UObject* Object, UFunction* Function)
 {
 	if (ExposeComboButton)
@@ -3053,18 +901,9 @@
 }
 
 void SRemoteControlPanel::ExposeActor(AActor* Actor)
->>>>>>> 3aae9151
-{
-	if (TSharedPtr<SRemoteControlPanel> Panel = WeakPanel.Pin())
-	{
-<<<<<<< HEAD
-		FName TentativeName = FName(*InLabel.ToString());
-		if (TentativeName != FieldGroup->Name && !!Panel->GetLayout().GetGroupByName(TentativeName))
-		{
-			OutErrorMessage = LOCTEXT("NameAlreadyExists", "This name already exists.");
-			return false;
-		}
-=======
+{
+	if (Actor)
+	{
 		FScopedTransaction Transaction(LOCTEXT("ExposeActor", "Expose Actor"));
 		Preset->Modify();
 		
@@ -3072,37 +911,9 @@
 		Args.GroupId = GetSelectedGroup();
 		
 		Preset->ExposeActor(Actor, Args);
->>>>>>> 3aae9151
-	}
-
-	return true;
-}
-
-<<<<<<< HEAD
-void SFieldGroup::OnLabelCommitted(const FText& InLabel, ETextCommit::Type InCommitInfo)
-{
-	if (TSharedPtr<SRemoteControlPanel> Panel = WeakPanel.Pin())
-	{
-		FScopedTransaction Transaction(LOCTEXT("RenameGroup", "Rename Group"));
-		Panel->GetPreset()->Modify();
-		Panel->GetLayout().RenameGroup(FieldGroup->Id, FName(*InLabel.ToString()));
-	}
-}
-
-SRemoteControlTarget::SRemoteControlTarget(FName Alias, TSharedRef<SRemoteControlPanel> InOwnerPanel)
-	: TargetAlias(Alias)
-	, WeakPanel(MoveTemp(InOwnerPanel))
-{
-	Algo::ForEach(GetUnderlyingTarget().ExposedProperties, [this] (const FRemoteControlProperty& RCProperty) {AddExposedProperty(RCProperty); });
-	Algo::ForEach(GetUnderlyingTarget().ExposedFunctions, [this] (const FRemoteControlFunction& RCFunction) {AddExposedFunction(RCFunction); });
-}
-
-void SRemoteControlTarget::RefreshTargetWidgets()
-{
-	for (TSharedRef<SRCPanelExposedField>& FieldWidget : ExposedFieldWidgets)
-	{
-		FieldWidget->Refresh();
-=======
+	}
+}
+
 TSharedRef<SWidget> SRemoteControlPanel::CreateEntityDetailsView()
 {
 	FDetailsViewArgs Args;
@@ -3117,71 +928,8 @@
 	if (ensure(EntityDetailsView && EntityDetailsView->GetWidget()))
 	{
 		return EntityDetailsView->GetWidget().ToSharedRef();
->>>>>>> 3aae9151
-	}
-
-<<<<<<< HEAD
-TSharedPtr<SRCPanelExposedField> SRemoteControlTarget::AddExposedProperty(const FRemoteControlProperty& RCProperty)
-{
-	FPropertyEditorModule& PropertyEditorModule = FModuleManager::GetModuleChecked<FPropertyEditorModule>("PropertyEditor");
-	FPropertyRowGeneratorArgs GeneratorArgs;
-	TSharedRef<IPropertyRowGenerator> RowGenerator = PropertyEditorModule.CreatePropertyRowGenerator(GeneratorArgs);
-
-	if (TSharedPtr<SRemoteControlPanel> Panel = WeakPanel.Pin())
-	{
-		if (TOptional<FExposedProperty> Property = Panel->Preset->ResolveExposedProperty(RCProperty.Label))
-		{
-			RowGenerator->SetObjects(Property->OwnerObjects);
-			if (TSharedPtr<IDetailTreeNode> Node = RemoteControlPanelUtil::FindNode(RowGenerator->GetRootTreeNodes(), RCProperty.FieldPathInfo.ToPathPropertyString(), true))
-			{
-				return ExposedFieldWidgets.Add_GetRef(SNew(SRCPanelExposedField, RCProperty, RowGenerator, WeakPanel)
-					.EditMode_Raw(this, &SRemoteControlTarget::GetPanelEditMode));
-			}
-		}
-	}
-
-	return ExposedFieldWidgets.Add_GetRef(SNew(SRCPanelExposedField, RCProperty, RowGenerator, WeakPanel)
-		.EditMode_Raw(this, &SRemoteControlTarget::GetPanelEditMode)
-		[
-			RemoteControlPanelUtil::CreateInvalidWidget()
-		]);
-}
-
-TSharedPtr<SRCPanelExposedField> SRemoteControlTarget::AddExposedFunction(const FRemoteControlFunction& RCFunction)
-{
-	TSharedPtr<SRCPanelExposedField> ExposedFieldWidget;
-	TSharedRef<SVerticalBox> ArgsTarget = SNew(SVerticalBox);
-
-	FPropertyRowGeneratorArgs GeneratorArgs;
-	GeneratorArgs.bShouldShowHiddenProperties = true;
-
-	FPropertyEditorModule& PropertyEditorModule = FModuleManager::GetModuleChecked<FPropertyEditorModule>("PropertyEditor");
-	TSharedRef<IPropertyRowGenerator> RowGenerator = PropertyEditorModule.CreatePropertyRowGenerator(GeneratorArgs);
-	if (!RCFunction.Function)
-	{
-		ExposedFieldWidgets.Add(
-			SAssignNew(ExposedFieldWidget, SRCPanelExposedField, RCFunction, RowGenerator, WeakPanel)
-			.EditMode_Raw(this, &SRemoteControlTarget::GetPanelEditMode)
-			[
-				RemoteControlPanelUtil::CreateInvalidWidget()
-			]
-		);
-		return ExposedFieldWidget;
-	}
-
-	RowGenerator->SetStructure(RCFunction.FunctionArguments);
-	TArray<TSharedPtr<FRCPanelFieldChildNode>> ChildNodes;
-	for (TFieldIterator<FProperty> It(RCFunction.Function); It; ++It)
-	{
-		if (!It->HasAnyPropertyFlags(CPF_Parm) || It->HasAnyPropertyFlags(CPF_OutParm | CPF_ReturnParm))
-		{
-			continue;
-		}
-
-		if (TSharedPtr<IDetailTreeNode> PropertyNode = RemoteControlPanelUtil::FindNode(RowGenerator->GetRootTreeNodes(), It->GetFName().ToString(), false))
-		{
-			ChildNodes.Add(SNew(FRCPanelFieldChildNode, PropertyNode.ToSharedRef()));
-=======
+	}
+
 	return SNullWidget::NullWidget;
 }
 
@@ -3242,58 +990,10 @@
 			{
 				EntityProtocolDetails->SetContent(SNullWidget::NullWidget);
 			}
->>>>>>> 3aae9151
-		}
-	}
-}
-
-<<<<<<< HEAD
-	TSharedRef<SWidget> ButtonWidget = SNew(SVerticalBox)
-		+ SVerticalBox::Slot()
-		.HAlign(HAlign_Left)
-		.Padding(2.0f)
-		.AutoHeight()
-		[
-			SNew(SButton)
-			.VAlign(VAlign_Center)
-			.OnClicked_Raw(this, &SRemoteControlTarget::OnClickFunctionButton, RCFunction.Id)
-			[
-				SNew(STextBlock)
-				.Text(LOCTEXT("CallFunctionLabel", "Call Function"))
-			]
-		];
-
-	RemoteControlPanelUtil::FMakeFieldWidgetArgs Args;
-
-	ExposedFieldWidgets.Add(
-		SAssignNew(ExposedFieldWidget, SRCPanelExposedField, RCFunction, RowGenerator, WeakPanel)
-		.EditMode_Raw(this, &SRemoteControlTarget::GetPanelEditMode)
-		.ChildWidgets(&ChildNodes)
-		.Content()
-		[
-			MoveTemp(ButtonWidget)
-		]
-	);
-
-	return ExposedFieldWidget;
-}
-
-TSet<UObject*> SRemoteControlTarget::GetBoundObjects() const
-{
-	TSet<UObject*> Objects;
-	for (const TSharedRef<SRCPanelExposedField>& FieldWidget : ExposedFieldWidgets)
-	{
-		FieldWidget->GetBoundObjects(Objects);
-	}
-	return Objects;
-}
-
-void SRemoteControlTarget::OnObjectsReplaced(const TMap<UObject*, UObject*>& ReplacementObjectMap)
-{
-	for (TSharedRef<SRCPanelExposedField>& FieldWidget : ExposedFieldWidgets)
-	{
-		FieldWidget->OnObjectsReplaced(ReplacementObjectMap);
-=======
+		}
+	}
+}
+
 void SRemoteControlPanel::UpdateRebindButtonVisibility()
 {
 	if (URemoteControlPreset* PresetPtr = Preset.Get())
@@ -3321,54 +1021,10 @@
 		PresetPtr->RebindUnboundEntities();
 
 		UpdateRebindButtonVisibility();
->>>>>>> 3aae9151
 	}
 	return FReply::Handled();
 }
 
-<<<<<<< HEAD
-FRemoteControlTarget& SRemoteControlTarget::GetUnderlyingTarget()
-{
-	TSharedPtr<SRemoteControlPanel> Panel = WeakPanel.Pin();
-	check(Panel);
-	return Panel->GetPreset()->GetRemoteControlTargets().FindChecked(TargetAlias);
-}
-
-FReply SRemoteControlTarget::OnClickFunctionButton(FGuid FunctionId)
-{
-	FScopedTransaction FunctionTransaction(LOCTEXT("CallExposedFunction", "Called a function through preset."));
-	FEditorScriptExecutionGuard ScriptGuard;
-
-	if (URemoteControlPreset* Preset = GetPreset())
-	{
-		if (TOptional<FRemoteControlField> Field = Preset->GetField(FunctionId))
-		{
-			if (TOptional<FExposedFunction> Function = Preset->ResolveExposedFunction(Field->Label))
-			{
-				for (UObject* Object : Function->OwnerObjects)
-				{
-					if (Function->DefaultParameters)
-					{
-						Object->ProcessEvent(Function->Function, Function->DefaultParameters->GetStructMemory());
-					}
-					else
-					{
-						ensureAlwaysMsgf(false, TEXT("Verify what causes this"));
-					}
-				}
-			}
-		}
-	}
-
-	return FReply::Handled();
-}
-
-EVisibility SRemoteControlTarget::GetVisibilityAccordingToEditMode() const
-{
-	if (const TSharedPtr<SRemoteControlPanel> Panel = WeakPanel.Pin())
-	{
-		return Panel->IsInEditMode() ? EVisibility::Visible : EVisibility::Collapsed;
-=======
 void SRemoteControlPanel::UpdateActorFunctionPicker()
 {
 	if (GEditor && ActorFunctionPicker)
@@ -3391,32 +1047,9 @@
 		{
 			PresetNameTextBlock->SetText(FText::FromName(Asset.AssetName));	
 		}
->>>>>>> 3aae9151
-	}
-	return EVisibility::All;
-}
-
-<<<<<<< HEAD
-bool SRemoteControlTarget::GetPanelEditMode() const
-{
-	if (TSharedPtr<SRemoteControlPanel> Panel = WeakPanel.Pin())
-	{
-		return Panel->IsInEditMode();
-	}
-	return false;
-}
-
-URemoteControlPreset* SRemoteControlTarget::GetPreset()
-{
-	if (TSharedPtr<SRemoteControlPanel> Panel = WeakPanel.Pin())
-	{
-		return Panel->GetPreset();
-	}
-	return nullptr;
-}
-
-#undef LOCTEXT_NAMESPACE /* RemoteControlPanel */
-=======
+	}
+}
+
 void SRemoteControlPanel::OnEntityExposed(URemoteControlPreset* InPreset, const FGuid& InEntityId)
 {
 	CachedExposedProperties.Empty();
@@ -3433,5 +1066,4 @@
 	return FReply::Handled();
 }
 
-#undef LOCTEXT_NAMESPACE /*RemoteControlPanel*/
->>>>>>> 3aae9151
+#undef LOCTEXT_NAMESPACE /*RemoteControlPanel*/