--- conflicted
+++ resolved
@@ -17,11 +17,8 @@
 	Path  // Find a node by providing a property path.
 };
 
-<<<<<<< HEAD
-=======
 DECLARE_MULTICAST_DELEGATE_OneParam(FOnObjectsRefreshed, const TArray<UObject*>&);
 
->>>>>>> d731a049
 /** Local special case handlers to generate widgets to be displayed */
 using FRCTreeNodeFinderIsException = TFunction< bool(UObject* /*InObject*/, const FString& /*InField*/, ERCFindNodeMethod /*InFindMethod*/) >;
 using FRCTreeNodeFinderFunction = TFunction< TSharedPtr<IDetailTreeNode>(UObject* /*InObject*/, const FString& /*InField*/, ERCFindNodeMethod /*InFindMethod*/) >;
@@ -31,19 +28,12 @@
 	FRCTreeNodeFinderFunction FinderFunction;
 };
 
-<<<<<<< HEAD
-class FRCPanelWidgetRegistry
-=======
 class FRCPanelWidgetRegistry : public TSharedFromThis<FRCPanelWidgetRegistry>
->>>>>>> d731a049
 {
 public:
 	
 	FRCPanelWidgetRegistry();
-<<<<<<< HEAD
-=======
 	~FRCPanelWidgetRegistry();
->>>>>>> d731a049
 
 	/**
 	 * Get a detail tree node for a given object and property.
@@ -94,12 +84,6 @@
 	TSharedPtr<IPropertyRowGenerator> CreateGenerator(UObject* InObject);
 
 private:
-
-	/** Special handlers for ndisplay root actor and its details customizations */
-	bool IsNDisplayObject(UObject* InObject, const FString& InField, ERCFindNodeMethod InFindMethod);
-	TSharedPtr<IDetailTreeNode> FindNDisplayTreeNode(UObject* InObject, const FString& InField, ERCFindNodeMethod InFindMethod);
-
-private:
 	/** Map of objects to row generator, used to have one row generator per object. */
 	TMap<TWeakObjectPtr<UObject>, TSharedPtr<IPropertyRowGenerator>> ObjectToRowGenerator;
 	/** Map of struct on scope to row generator, used to have one row generator per struct ptr. */
@@ -108,9 +92,6 @@
 	TMap<TPair<TWeakObjectPtr<UObject>, FString>, TWeakPtr<IDetailTreeNode>> TreeNodeCache;
 	/** List of tree node finder handlers for certain type */
 	TArray<FRCTreeNodeFinderHandler> SpecialTreeNodeHandlers;
-<<<<<<< HEAD
-=======
 	/** Called when a generator gets refreshed. (ie. forcefully refreshed by a customization) */
 	FOnObjectsRefreshed OnObjectRefreshedDelegate;
->>>>>>> d731a049
 };