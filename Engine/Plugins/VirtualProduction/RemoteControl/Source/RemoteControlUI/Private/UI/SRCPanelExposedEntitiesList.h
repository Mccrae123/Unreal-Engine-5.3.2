--- conflicted
+++ resolved
@@ -20,11 +20,7 @@
 struct FRemoteControlPresetGroup;
 struct FRemoteControlFunction;
 class ITableRow;
-<<<<<<< HEAD
-class SHeaderRow;
-=======
 class SRCHeaderRow;
->>>>>>> 4af6daef
 class SRCPanelGroup;
 struct SRCPanelTreeNode;
 class SRemoteControlTarget;
@@ -233,11 +229,7 @@
 	/** Panel Style reference. */
 	const FRCPanelStyle* RCPanelStyle;
 	/** Holds the header row of entities list. */
-<<<<<<< HEAD
-	TSharedPtr<SHeaderRow> FieldsHeaderRow;
-=======
 	TSharedPtr<SRCHeaderRow> FieldsHeaderRow;
->>>>>>> 4af6daef
 	/** Holds the active list mode. */
 	EEntitiesListMode ActiveListMode;
 	/** Holds the active protocol enabled by the mode switcher. */
