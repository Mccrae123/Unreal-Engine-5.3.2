// Copyright Epic Games, Inc. All Rights Reserved.

#include "SRCPanelExposedEntity.h"

#include "ActorTreeItem.h"
#include "Commands/RemoteControlCommands.h"
#include "Components/ActorComponent.h"
#include "Components/BillboardComponent.h"
#include "Editor.h"
#include "EditorFontGlyphs.h"
#include "Engine/Selection.h"
#include "EngineUtils.h"
#include "Framework/Application/SlateApplication.h"
#include "Framework/MultiBox/MultiBoxBuilder.h"
#include "GameFramework/Actor.h"
#include "IRemoteControlModule.h"
#include "Interfaces/IMainFrameModule.h"
#include "Modules/ModuleManager.h"
#include "RemoteControlBinding.h"
#include "RemoteControlEntity.h"
#include "RemoteControlField.h"
#include "RemoteControlPanelStyle.h"
#include "RemoteControlPreset.h"
#include "RemoteControlSettings.h"
#include "SRCPanelDragHandle.h"
#include "SceneOutlinerFilters.h"
#include "SceneOutlinerModule.h"
#include "ScopedTransaction.h"
#include "Styling/CoreStyle.h"
#include "Styling/RemoteControlStyles.h"
#include "Styling/SlateIconFinder.h"
#include "UObject/UObjectIterator.h"
#include "Widgets/Input/SButton.h"
#include "Widgets/Input/SCheckBox.h"
#include "Widgets/Input/SComboButton.h"
#include "Widgets/Layout/SBorder.h"
#include "Widgets/Layout/SBox.h"
#include "Widgets/Notifications/SPopUpErrorText.h"
#include "Widgets/SBoxPanel.h"
#include "Widgets/Text/SInlineEditableTextBlock.h"
#include "Widgets/Text/STextBlock.h"

#define LOCTEXT_NAMESPACE "RemoteControlPanel"

namespace RebindingUtils
{
	TMap<AActor*, TArray<UObject*>> GetLevelSubObjectsOfClass(UClass* TargetClass , UWorld* PresetWorld)
	{
		TMap<AActor*, TArray<UObject*>> ObjectMap;

		for (TActorIterator<AActor> It(PresetWorld, AActor::StaticClass(), EActorIteratorFlags::SkipPendingKill); It; ++It)
		{
			if (UE::RemoteControlBinding::IsValidActorForRebinding(*It, PresetWorld))
			{
				TArray<UObject*> SubObjects;
				GetObjectsWithOuter(*It, SubObjects);

				for (UObject* SubObject : SubObjects)
				{
					if (SubObject->IsA(TargetClass) && UE::RemoteControlBinding::IsValidSubObjectForRebinding(SubObject, PresetWorld))
					{
						ObjectMap.FindOrAdd(*It).Add(SubObject);
					}
				}
			}
		}

		return ObjectMap;
	}
}

TSharedPtr<FRemoteControlEntity> SRCPanelExposedEntity::GetEntity() const
{
	if (Preset.IsValid())
	{
		return Preset->GetExposedEntity(EntityId).Pin();
	}
	return nullptr;
}

TSharedPtr<SWidget> SRCPanelExposedEntity::GetContextMenu()
{
	IMainFrameModule& MainFrame = FModuleManager::Get().LoadModuleChecked<IMainFrameModule>("MainFrame");

	FMenuBuilder MenuBuilder(true, MainFrame.GetMainFrameCommandBindings());

	MenuBuilder.BeginSection("Common");

	MenuBuilder.AddMenuEntry(FRemoteControlCommands::Get().RenameEntity, NAME_None, TAttribute<FText>(), TAttribute<FText>(), FSlateIcon(FAppStyle::GetAppStyleSetName(), TEXT("GenericCommands.Rename")));
	MenuBuilder.AddMenuEntry(FRemoteControlCommands::Get().DeleteEntity, NAME_None, TAttribute<FText>(), TAttribute<FText>(), FSlateIcon(FAppStyle::GetAppStyleSetName(), TEXT("GenericCommands.Delete")));

	MenuBuilder.EndSection();

	MenuBuilder.AddSeparator();

	constexpr bool bNoIndent = true;
	MenuBuilder.AddWidget(CreateUseContextCheckbox(), LOCTEXT("UseContextLabel", "Use Context"), bNoIndent);

	MenuBuilder.AddSubMenu(
		LOCTEXT("EntityRebindSubmenuLabel", "Rebind"),
		LOCTEXT("EntityRebindSubmenuToolTip", "Pick an object to rebind this exposed entity."),
		FNewMenuDelegate::CreateLambda([this](FMenuBuilder& SubMenuBuilder)
		{
			constexpr bool bNoIndent = true;
			SubMenuBuilder.AddWidget(CreateRebindMenuContent(), FText::GetEmpty(), bNoIndent);
		}));

	MenuBuilder.AddSubMenu(
		LOCTEXT("EntityRebindComponentSubmenuLabel", "Rebind Component"),
		LOCTEXT("EntityRebindComponentSubmenuToolTip", "Pick a component to rebind this exposed entity."),
		FNewMenuDelegate::CreateLambda([this](FMenuBuilder& SubMenuBuilder)
			{
				CreateRebindComponentMenuContent(SubMenuBuilder);
			}));

	MenuBuilder.AddSubMenu(
		LOCTEXT("EntityRebindSubObjectSubmenuLabel", "Rebind SubObject"),
		LOCTEXT("EntityRebindSubObjectSubmenuToolTip", "Pick a subobject to rebind this exposed entity."),
		FNewMenuDelegate::CreateLambda([this](FMenuBuilder& SubMenuBuilder)
			{
				CreateRebindSubObjectMenuContent(SubMenuBuilder);
			}));

	MenuBuilder.AddSubMenu(
		LOCTEXT("EntityRebindAllUnderActorSubmenuLabel", "Rebind all properties for this actor"),
		LOCTEXT("EntityRebindAllUnderActorSubmenuToolTip", "Pick an actor to rebind."),
		FNewMenuDelegate::CreateLambda([this](FMenuBuilder& SubMenuBuilder)
			{
				constexpr bool bNoIndent = true;
				SubMenuBuilder.AddWidget(CreateRebindAllPropertiesForActorMenuContent(), FText::GetEmpty(), bNoIndent);
			}));

	return MenuBuilder.MakeWidget();
}

void SRCPanelExposedEntity::EnterRenameMode()
<<<<<<< HEAD
{
	if (NameTextBox.IsValid())
	{
		NameTextBox->EnterEditingMode();
	}
}

void SRCPanelExposedEntity::Initialize(const FGuid& InEntityId, URemoteControlPreset* InPreset, const TAttribute<bool>& InbLiveMode)
{
	EntityId = InEntityId;
	Preset = InPreset;
	bLiveMode = InbLiveMode;

	RCPanelStyle = &FRemoteControlPanelStyle::Get()->GetWidgetStyle<FRCPanelStyle>("RemoteControlPanel.MinorPanel");

	if (ensure(InPreset))
	{
		if (const TSharedPtr<FRemoteControlEntity> RCEntity = InPreset->GetExposedEntity(InEntityId).Pin())
		{
			const FString BindingPath = RCEntity->GetLastBindingPath().ToString();
			CachedLabel = RCEntity->GetLabel();
			CachedBindingPath = *BindingPath;

			if (RCEntity->GetStruct() == FRemoteControlProperty::StaticStruct())
			{
				CachedFieldPath = StaticCastSharedPtr<FRemoteControlProperty>(RCEntity)->FieldPathInfo.ToString();
			}

			FName OwnerFName;
			// If the binding is valid, display the actor label if possible
			if (UObject* Object = RCEntity->GetBoundObject())
			{
				bValidBinding = true;
				
				if (AActor* OwnerActor = Object->GetTypedOuter<AActor>())
				{
					CachedOwnerName = *OwnerActor->GetActorLabel();
					OwnerFName = OwnerActor->GetFName();
				}
				else if (AActor* Actor = Cast<AActor>(Object))
				{
					CachedOwnerName = *Actor->GetActorLabel();
					OwnerFName = Object->GetFName();
				}
				else
				{
					CachedOwnerName = Object->GetFName();
					OwnerFName = Object->GetFName();
				}
			}
			else
			{
				// If not, default to the owner fname
				bValidBinding = false;

				static const FString PersistentLevelString = TEXT(":PersistentLevel.");
				int32 PersistentLevelIndex = BindingPath.Find(PersistentLevelString);
				if (PersistentLevelIndex != INDEX_NONE)
				{
					OwnerFName = *BindingPath.RightChop(PersistentLevelIndex + PersistentLevelString.Len());
					CachedOwnerName = OwnerFName;
				}
			}
			
			const int32 OwnerNameIndex = BindingPath.Find(OwnerFName.ToString() + TEXT("."));
			if (OwnerNameIndex != INDEX_NONE)
			{
				CachedSubobjectPath = *BindingPath.RightChop(OwnerNameIndex + OwnerFName.GetStringLength() + 1);
			}

			if (CachedOwnerName.IsNone())
			{
				CachedOwnerName = *LOCTEXT("InvalidOwner", "Invalid Owner").ToString();
			}
		}
	}
}

void SRCPanelExposedEntity::CreateRebindComponentMenuContent(FMenuBuilder& SubMenuBuilder)
{
	TInlineComponentArray<UActorComponent*> ComponentArray;

	if (TSharedPtr<FRemoteControlEntity> Entity = GetEntity())
	{
		TArray<UObject*> BoundObjects = Entity->GetBoundObjects();
		if (BoundObjects.Num() && BoundObjects[0])
		{
			if (BoundObjects[0]->IsA<UActorComponent>())
			{
				if (AActor* OwnerActor = BoundObjects[0]->GetTypedOuter<AActor>())
				{
					OwnerActor->GetComponents(Entity->GetSupportedBindingClass(), ComponentArray);
				}
			}
		}

		for (UActorComponent* Component : ComponentArray)
		{
			SubMenuBuilder.AddMenuEntry(
				FText::FromString(Component->GetName()),
				FText::GetEmpty(),
				FSlateIconFinder::FindIconForClass(Component->GetClass(), TEXT("SCS.Component")),
				FUIAction(
					FExecuteAction::CreateLambda([Entity, Component]
						{
							if (Entity)
							{
								Entity->BindObject(Component);
							}
						}),
					FCanExecuteAction())
			);
		}
	}
}

void SRCPanelExposedEntity::CreateRebindSubObjectMenuContent(FMenuBuilder& SubMenuBuilder)
{
=======
{
	if (NameTextBox.IsValid())
	{
		NameTextBox->EnterEditingMode();
	}
}

void SRCPanelExposedEntity::Refresh()
{
	if (EntityId.IsValid() && Preset.IsValid())
	{
		Initialize(EntityId, Preset.Get(), bLiveMode);
	}
}

void SRCPanelExposedEntity::Initialize(const FGuid& InEntityId, URemoteControlPreset* InPreset, const TAttribute<bool>& InbLiveMode)
{
	EntityId = InEntityId;
	Preset = InPreset;
	bLiveMode = InbLiveMode;

	RCPanelStyle = &FRemoteControlPanelStyle::Get()->GetWidgetStyle<FRCPanelStyle>("RemoteControlPanel.MinorPanel");

	if (ensure(InPreset))
	{
		if (const TSharedPtr<FRemoteControlEntity> RCEntity = InPreset->GetExposedEntity(InEntityId).Pin())
		{
			const FString BindingPath = RCEntity->GetLastBindingPath().ToString();
			CachedLabel = RCEntity->GetLabel();
			CachedBindingPath = *BindingPath;

			if (RCEntity->GetStruct() == FRemoteControlProperty::StaticStruct())
			{
				CachedFieldPath = StaticCastSharedPtr<FRemoteControlProperty>(RCEntity)->FieldPathInfo.ToString();
			}

			FName OwnerFName;
			// If the binding is valid, display the actor label if possible
			if (UObject* Object = RCEntity->GetBoundObject())
			{
				bValidBinding = true;
				
				if (AActor* OwnerActor = Object->GetTypedOuter<AActor>())
				{
					CachedOwnerName = *OwnerActor->GetActorLabel();
					OwnerFName = OwnerActor->GetFName();
				}
				else if (AActor* Actor = Cast<AActor>(Object))
				{
					CachedOwnerName = *Actor->GetActorLabel();
					OwnerFName = Object->GetFName();
				}
				else
				{
					CachedOwnerName = Object->GetFName();
					OwnerFName = Object->GetFName();
				}
			}
			else
			{
				// If not, default to the owner fname
				bValidBinding = false;

				static const FString PersistentLevelString = TEXT(":PersistentLevel.");
				int32 PersistentLevelIndex = BindingPath.Find(PersistentLevelString);
				if (PersistentLevelIndex != INDEX_NONE)
				{
					OwnerFName = *BindingPath.RightChop(PersistentLevelIndex + PersistentLevelString.Len());
					CachedOwnerName = OwnerFName;
				}
			}
			
			const int32 OwnerNameIndex = BindingPath.Find(OwnerFName.ToString() + TEXT("."));
			if (OwnerNameIndex != INDEX_NONE)
			{
				CachedSubobjectPath = *BindingPath.RightChop(OwnerNameIndex + OwnerFName.GetStringLength() + 1);
			}

			if (CachedOwnerName.IsNone())
			{
				CachedOwnerName = *LOCTEXT("InvalidOwner", "Invalid Owner").ToString();
			}
		}
	}
}

void SRCPanelExposedEntity::CreateRebindComponentMenuContent(FMenuBuilder& SubMenuBuilder)
{
	TInlineComponentArray<UActorComponent*> ComponentArray;

	if (TSharedPtr<FRemoteControlEntity> Entity = GetEntity())
	{
		TArray<UObject*> BoundObjects = Entity->GetBoundObjects();
		if (BoundObjects.Num() && BoundObjects[0])
		{
			if (BoundObjects[0]->IsA<UActorComponent>())
			{
				if (AActor* OwnerActor = BoundObjects[0]->GetTypedOuter<AActor>())
				{
					OwnerActor->GetComponents(Entity->GetSupportedBindingClass(), ComponentArray);
				}
			}
		}

		for (UActorComponent* Component : ComponentArray)
		{
			SubMenuBuilder.AddMenuEntry(
				FText::FromString(Component->GetName()),
				FText::GetEmpty(),
				FSlateIconFinder::FindIconForClass(Component->GetClass(), TEXT("SCS.Component")),
				FUIAction(
					FExecuteAction::CreateLambda([Entity, Component]
						{
							if (Entity)
							{
								Entity->BindObject(Component);
							}
						}),
					FCanExecuteAction())
			);
		}
	}
}

void SRCPanelExposedEntity::CreateRebindSubObjectMenuContent(FMenuBuilder& SubMenuBuilder)
{
>>>>>>> 4af6daef
	TInlineComponentArray<UActorComponent*> ComponentArray;

	if (TSharedPtr<FRemoteControlEntity> Entity = GetEntity())
	{
		constexpr bool bAllowPie = false;
		TMap<AActor*, TArray<UObject*>> GroupedObjects = RebindingUtils::GetLevelSubObjectsOfClass(Entity->GetSupportedBindingClass(), Preset->GetWorld(bAllowPie));
		for (const TPair<AActor*, TArray<UObject*>>& ActorsAndSubobjects : GroupedObjects)
		{
			SubMenuBuilder.BeginSection(NAME_None, FText::FromString(ActorsAndSubobjects.Key->GetActorLabel()));
			for (UObject* SubObject : ActorsAndSubobjects.Value)
			{
				FString EntryLabel = SubObject->GetName();
				const FString ToolTip = SubObject->GetPathName();
					
				// Special case for NDisplay properties.
				static const FName NDisplayViewportClassName = "DisplayClusterConfigurationViewport";
				if (SubObject->GetClass()->GetFName() == NDisplayViewportClassName)
				{
					static const FTopLevelAssetPath DisplayClusterConfigurationPath = FTopLevelAssetPath(TEXT("/Script/DisplayClusterConfiguration"), TEXT("DisplayClusterConfigurationClusterNode"));
					if (UClass* ClusterNodeClass = FindObject<UClass>(DisplayClusterConfigurationPath);
						UObject * ClusterNodeOuter = SubObject->GetTypedOuter(ClusterNodeClass))
					{
						EntryLabel = SubObject->GetPathName(ClusterNodeOuter->GetOuter());
					}
				}

				SubMenuBuilder.AddMenuEntry(
					FText::FromString(EntryLabel),
					FText::FromString(ToolTip),
					FSlateIconFinder::FindIconForClass(SubObject->GetClass(), TEXT("SCS.Component")),
					FUIAction(
						FExecuteAction::CreateLambda([Entity, SubObject]
						{
							if (Entity)
							{
								Entity->BindObject(SubObject);
							}
						}),
						FCanExecuteAction())
				);
			}
			SubMenuBuilder.EndSection();
		}
	}
}

TSharedRef<SWidget> SRCPanelExposedEntity::CreateRebindAllPropertiesForActorMenuContent()
{
	FSceneOutlinerModule& SceneOutlinerModule = FModuleManager::Get().LoadModuleChecked<FSceneOutlinerModule>("SceneOutliner");
	FSceneOutlinerInitializationOptions Options;
	Options.bFocusSearchBoxWhenOpened = true;
	Options.Filters = MakeShared<FSceneOutlinerFilters>();

	if (TSharedPtr<FRemoteControlEntity> Entity = GetEntity())
	{
		Options.Filters->AddFilterPredicate<FActorTreeItem>(FActorTreeItem::FFilterPredicate::CreateSP(this, &SRCPanelExposedEntity::IsActorSelectable));
	}

	constexpr bool bAllowPIE = false;

	return SNew(SBox)
		.MaxDesiredHeight(400.0f)
		.WidthOverride(300.0f)
		[
			SceneOutlinerModule.CreateActorPicker(Options, FOnActorPicked::CreateSP(this, &SRCPanelExposedEntity::OnActorSelectedForRebindAllProperties), URemoteControlPreset::GetWorld(Preset.Get(), bAllowPIE))
		];
}

TSharedRef<SWidget> SRCPanelExposedEntity::CreateInvalidWidget(const FText& InErrorText)
{
	TRACE_CPUPROFILER_EVENT_SCOPE(SRCPanelExposedEntity::CreateInvalidWidget);

	TSharedRef<SPopupErrorText> ErrorText = SNew(SPopupErrorText)
		.Visibility(InErrorText.IsEmpty() ? EVisibility::Collapsed : EVisibility::Visible);

	ErrorText->SetError(InErrorText);

	return SNew(SHorizontalBox)
		+ SHorizontalBox::Slot()
		.AutoWidth()
		[
			SNew(SBox)
			.WidthOverride(20.0)
			[
				ErrorText
			]
		]
		+ SHorizontalBox::Slot()
		.AutoWidth()
		[
			SNew(SComboButton)
			.ButtonContent()
			[
				SNew(STextBlock)
				.Text(LOCTEXT("RebindLabel", "Rebind"))
			]
			.OnGetMenuContent_Lambda([this]() 
			{ 
				return SNew(SBox)
				.MaxDesiredHeight(400.0f)
				.WidthOverride(300.0f)
				[
					CreateRebindMenuContent()
				];
			})
		];
}

EVisibility SRCPanelExposedEntity::GetVisibilityAccordingToLiveMode(EVisibility NonEditModeVisibility) const
{
	return !bLiveMode.Get() ? EVisibility::Visible : NonEditModeVisibility;
}

TSharedRef<SWidget> SRCPanelExposedEntity::CreateRebindMenuContent()
{
	TRACE_CPUPROFILER_EVENT_SCOPE(SRCPanelExposedEntity::CreateRebindMenuContent);

	FSceneOutlinerModule& SceneOutlinerModule = FModuleManager::Get().LoadModuleChecked<FSceneOutlinerModule>("SceneOutliner");
	FSceneOutlinerInitializationOptions Options;
	Options.Filters = MakeShared<FSceneOutlinerFilters>();
	Options.Filters->AddFilterPredicate<FActorTreeItem>(FActorTreeItem::FFilterPredicate::CreateSP(this, &SRCPanelExposedEntity::IsActorSelectable));
	constexpr bool bAllowPIE = false;
	UWorld* PresetWorld = URemoteControlPreset::GetWorld(Preset.Get(), bAllowPIE);
	
	return SNew(SBox)
		.MaxDesiredHeight(400.0f)
		.WidthOverride(300.0f)
		[
			SceneOutlinerModule.CreateActorPicker(Options, FOnActorPicked::CreateSP(this, &SRCPanelExposedEntity::OnActorSelected), PresetWorld)
		];
}

bool SRCPanelExposedEntity::OnVerifyItemLabelChanged(const FText& InLabel, FText& OutErrorMessage)
{
	if (URemoteControlPreset* RCPreset = Preset.Get())
	{
		if (InLabel.ToString() != CachedLabel.ToString() && RCPreset->GetExposedEntityId(*InLabel.ToString()).IsValid())
		{
			OutErrorMessage = LOCTEXT("NameAlreadyExists", "This name already exists.");
			IRemoteControlModule::BroadcastError(OutErrorMessage.ToString());
			return false;
		}
	}

	return true;
}

void SRCPanelExposedEntity::OnLabelCommitted(const FText& InLabel, ETextCommit::Type InCommitInfo)
{
	if (URemoteControlPreset* RCPreset = Preset.Get())
	{
		FScopedTransaction Transaction(LOCTEXT("ModifyEntityLabel", "Modify exposed entity's label."));
		RCPreset->Modify();
		CachedLabel = RCPreset->RenameExposedEntity(EntityId, *InLabel.ToString());
		NameTextBox->SetText(FText::FromName(CachedLabel));
	}
}

void SRCPanelExposedEntity::OnActorSelected(AActor* InActor) const
{
	if (TSharedPtr<FRemoteControlEntity> Entity = GetEntity())
	{
		Entity->BindObject(InActor);
	}

	FSlateApplication::Get().DismissAllMenus();
}

const FSlateBrush* SRCPanelExposedEntity::GetBorderImage() const
{
	return FRemoteControlPanelStyle::Get()->GetBrush("RemoteControlPanel.ExposedFieldBorder");
}

bool SRCPanelExposedEntity::IsActorSelectable(const AActor* Actor) const
{
	if (TSharedPtr<FRemoteControlEntity> Entity = GetEntity())
	{
		if (Entity->GetBindings().Num() && Entity->GetBindings()[0].IsValid())
		{
			// Don't show what it's already bound to.
			if (UObject* Component = Entity->GetBindings()[0]->Resolve())
			{
				if (Component == Actor || Component->GetTypedOuter<AActor>() == Actor)
				{
					return false;
				}
			}

			if (ShouldUseRebindingContext())
			{
				if (URemoteControlLevelDependantBinding* Binding = Cast<URemoteControlLevelDependantBinding>(Entity->GetBindings()[0].Get()))
				{
					if (UClass* SupportedClass = Binding->GetSupportedOwnerClass())
					{
						return Actor->GetClass()->IsChildOf(SupportedClass);
					}
				}
			}

			return Entity->CanBindObject(Actor);
		}
	}
	return false;
}

TSharedRef<SWidget> SRCPanelExposedEntity::CreateEntityWidget(TSharedPtr<SWidget> ValueWidget, TSharedPtr<SWidget> ResetWidget, const FText& OptionalWarningMessage, TSharedRef<SWidget> EditConditionWidget)
{
	FMakeNodeWidgetArgs Args;

	TSharedRef<SBorder> Widget = SNew(SBorder)
		.Padding(0.0f)
		.BorderImage(this, &SRCPanelExposedEntity::GetBorderImage);
	
	Args.DragHandle = SNew(SBox)
		.Visibility(this, &SRCPanelExposedEntity::GetVisibilityAccordingToLiveMode, EVisibility::Collapsed)
		[
			SNew(SRCPanelDragHandle<FExposedEntityDragDrop>, GetRCId())
			.Widget(Widget)
		];

	const FSlateBrush* TrashBrush = FAppStyle::Get().GetBrush("Icons.Delete");

	Args.OwnerNameWidget = SNew(SBox)
		.Visibility(this, &SRCPanelExposedEntity::GetVisibilityAccordingToLiveMode, EVisibility::Collapsed)
		[
			SNew(SHorizontalBox)
			+ SHorizontalBox::Slot()
			.Padding(FMargin(0.0, 0.0, 4.0, 0.0))
			.AutoWidth()
			[
				SNew(SImage)
				.ColorAndOpacity(FSlateColor::UseSubduedForeground())
				.Visibility_Lambda([this]() { return bValidBinding ? EVisibility::Collapsed : EVisibility::Visible; })
				.Image(TrashBrush)
			]
			+ SHorizontalBox::Slot()
			.AutoWidth()
			[
				SNew(STextBlock)
				.ColorAndOpacity_Lambda([this]() { return bValidBinding ? FSlateColor::UseForeground() : FSlateColor::UseSubduedForeground(); })
				.Text(FText::FromName(CachedOwnerName))
				.ToolTipText(FText::FromName(CachedBindingPath))
			]
		];

	Args.SubObjectPathWidget = SNew(SBox)
		.Visibility(this, &SRCPanelExposedEntity::GetVisibilityAccordingToLiveMode, EVisibility::Collapsed)
		[
			SNew(STextBlock)
			.ColorAndOpacity_Lambda([this]() { return bValidBinding ? FSlateColor::UseForeground() : FSlateColor::UseSubduedForeground(); })
			.Text(CachedSubobjectPath.IsNone() ? FText::GetEmpty() : FText::FromName(CachedSubobjectPath))
			.ToolTipText(LOCTEXT("SubobjectPathToolTip", "The path from the owner actor to the uobject holding the exposed property."))
		];

	Args.NameWidget = SNew(SHorizontalBox)
		.Clipping(EWidgetClipping::OnDemand)
		+ SHorizontalBox::Slot()
		.VAlign(VAlign_Center)
		.Padding(0.f, 0.f, 2.0f, 0.f)
		.AutoWidth()
		[
			SNew(STextBlock)
			.Visibility(!OptionalWarningMessage.IsEmpty() ? EVisibility::Visible : EVisibility::Collapsed)
            .TextStyle(FRemoteControlPanelStyle::Get(), "RemoteControlPanel.Button.TextStyle")
            .Font(FAppStyle::Get().GetFontStyle("FontAwesome.10"))
            .ToolTipText(OptionalWarningMessage)
            .Text(FEditorFontGlyphs::Exclamation_Triangle)
		]
		+ SHorizontalBox::Slot()
		.AutoWidth()
		[
			EditConditionWidget
		]
		+ SHorizontalBox::Slot()
		.Padding(4.f, 0.f, 2.0f, 0.f)
		.AutoWidth()
		[
			SAssignNew(NameTextBox, SInlineEditableTextBlock)
			.Text(FText::FromName(CachedLabel))
			.ToolTipText(FText::FromString(CachedFieldPath))
			.OnTextCommitted(this, &SRCPanelExposedEntity::OnLabelCommitted)
			.OnVerifyTextChanged(this, &SRCPanelExposedEntity::OnVerifyItemLabelChanged)
			.IsReadOnly_Lambda([this]() { return bLiveMode.Get(); })
			.HighlightText_Lambda([this]() { return HighlightText.Get().ToString().Len() > 3 ? HighlightText.Get() : FText::GetEmpty(); })
		];

	Args.ValueWidget = ValueWidget;

	Args.ResetButton = ResetWidget;

	Widget->SetContent(MakeNodeWidget(Args));
	return Widget;
}

void SRCPanelExposedEntity::OnActorSelectedForRebindAllProperties(AActor* InActor) const
{
	if (TSharedPtr<FRemoteControlEntity> Entity = GetEntity())
	{
		const bool bShouldUseRebindingContext = ShouldUseRebindingContext();

		Preset->RebindAllEntitiesUnderSameActor(Entity->GetId(), InActor, bShouldUseRebindingContext);
		SelectActor(InActor);
	}

	FSlateApplication::Get().DismissAllMenus();
}

void SRCPanelExposedEntity::HandleUnexposeEntity()
{
	if (URemoteControlPreset* RCPreset = Preset.Get())
	{
		FScopedTransaction Transaction(LOCTEXT("UnexposeFunction", "Unexpose remote control entity"));
		RCPreset->Modify();
		RCPreset->Unexpose(EntityId);
	}
}

void SRCPanelExposedEntity::SelectActor(AActor* InActor) const
{
	if (GEditor)
	{
		// Don't change selection if the target's component is already selected
		USelection* Selection = GEditor->GetSelectedComponents();

		const bool bComponentSelected = Selection->Num() == 1
			&& Selection->GetSelectedObject(0) != nullptr
			&& Selection->GetSelectedObject(0)->GetTypedOuter<AActor>() == InActor;

		if (!bComponentSelected)
		{
			constexpr bool bNoteSelectionChange = false;
			constexpr bool bDeselectBSPSurfs = true;
			constexpr bool WarnAboutManyActors = false;
			GEditor->SelectNone(bNoteSelectionChange, bDeselectBSPSurfs, WarnAboutManyActors);

			constexpr bool bInSelected = true;
			constexpr bool bNotify = true;
			constexpr bool bSelectEvenIfHidden = true;
			GEditor->SelectActor(InActor, bInSelected, bNotify, bSelectEvenIfHidden);
		}
	}
}

TSharedRef<SWidget> SRCPanelExposedEntity::CreateUseContextCheckbox()
{
	return SNew(SCheckBox)
		.ToolTipText(LOCTEXT("UseRebindingContextTooltip", "Unchecking this will allow you to rebind this property to any object regardless of the underlying supported class."))

		// Bind the button's "on checked" event to our object's method for this
		.OnCheckStateChanged(this, &SRCPanelExposedEntity::OnUseContextChanged)

		// Bind the check box's "checked" state to our user interface action
		.IsChecked(this, &SRCPanelExposedEntity::IsUseContextEnabled);
}

void SRCPanelExposedEntity::OnUseContextChanged(ECheckBoxState State)
{
	if (URemoteControlSettings* Settings = GetMutableDefault<URemoteControlSettings>())
	{
		if (State == ECheckBoxState::Unchecked)
		{
			Settings->bUseRebindingContext = false;
		}
		else if (State == ECheckBoxState::Checked)
		{
			Settings->bUseRebindingContext = true;
		}
	}
}

ECheckBoxState SRCPanelExposedEntity::IsUseContextEnabled() const
{
	return ShouldUseRebindingContext() ? ECheckBoxState::Checked : ECheckBoxState::Unchecked;
}

bool SRCPanelExposedEntity::ShouldUseRebindingContext() const
{
	if (const URemoteControlSettings* Settings = GetDefault<URemoteControlSettings>())
	{
		return Settings->bUseRebindingContext;
	}

	return false;
}


#undef LOCTEXT_NAMESPACE<|MERGE_RESOLUTION|>--- conflicted
+++ resolved
@@ -134,11 +134,18 @@
 }
 
 void SRCPanelExposedEntity::EnterRenameMode()
-<<<<<<< HEAD
 {
 	if (NameTextBox.IsValid())
 	{
 		NameTextBox->EnterEditingMode();
+	}
+}
+
+void SRCPanelExposedEntity::Refresh()
+{
+	if (EntityId.IsValid() && Preset.IsValid())
+	{
+		Initialize(EntityId, Preset.Get(), bLiveMode);
 	}
 }
 
@@ -253,134 +260,6 @@
 
 void SRCPanelExposedEntity::CreateRebindSubObjectMenuContent(FMenuBuilder& SubMenuBuilder)
 {
-=======
-{
-	if (NameTextBox.IsValid())
-	{
-		NameTextBox->EnterEditingMode();
-	}
-}
-
-void SRCPanelExposedEntity::Refresh()
-{
-	if (EntityId.IsValid() && Preset.IsValid())
-	{
-		Initialize(EntityId, Preset.Get(), bLiveMode);
-	}
-}
-
-void SRCPanelExposedEntity::Initialize(const FGuid& InEntityId, URemoteControlPreset* InPreset, const TAttribute<bool>& InbLiveMode)
-{
-	EntityId = InEntityId;
-	Preset = InPreset;
-	bLiveMode = InbLiveMode;
-
-	RCPanelStyle = &FRemoteControlPanelStyle::Get()->GetWidgetStyle<FRCPanelStyle>("RemoteControlPanel.MinorPanel");
-
-	if (ensure(InPreset))
-	{
-		if (const TSharedPtr<FRemoteControlEntity> RCEntity = InPreset->GetExposedEntity(InEntityId).Pin())
-		{
-			const FString BindingPath = RCEntity->GetLastBindingPath().ToString();
-			CachedLabel = RCEntity->GetLabel();
-			CachedBindingPath = *BindingPath;
-
-			if (RCEntity->GetStruct() == FRemoteControlProperty::StaticStruct())
-			{
-				CachedFieldPath = StaticCastSharedPtr<FRemoteControlProperty>(RCEntity)->FieldPathInfo.ToString();
-			}
-
-			FName OwnerFName;
-			// If the binding is valid, display the actor label if possible
-			if (UObject* Object = RCEntity->GetBoundObject())
-			{
-				bValidBinding = true;
-				
-				if (AActor* OwnerActor = Object->GetTypedOuter<AActor>())
-				{
-					CachedOwnerName = *OwnerActor->GetActorLabel();
-					OwnerFName = OwnerActor->GetFName();
-				}
-				else if (AActor* Actor = Cast<AActor>(Object))
-				{
-					CachedOwnerName = *Actor->GetActorLabel();
-					OwnerFName = Object->GetFName();
-				}
-				else
-				{
-					CachedOwnerName = Object->GetFName();
-					OwnerFName = Object->GetFName();
-				}
-			}
-			else
-			{
-				// If not, default to the owner fname
-				bValidBinding = false;
-
-				static const FString PersistentLevelString = TEXT(":PersistentLevel.");
-				int32 PersistentLevelIndex = BindingPath.Find(PersistentLevelString);
-				if (PersistentLevelIndex != INDEX_NONE)
-				{
-					OwnerFName = *BindingPath.RightChop(PersistentLevelIndex + PersistentLevelString.Len());
-					CachedOwnerName = OwnerFName;
-				}
-			}
-			
-			const int32 OwnerNameIndex = BindingPath.Find(OwnerFName.ToString() + TEXT("."));
-			if (OwnerNameIndex != INDEX_NONE)
-			{
-				CachedSubobjectPath = *BindingPath.RightChop(OwnerNameIndex + OwnerFName.GetStringLength() + 1);
-			}
-
-			if (CachedOwnerName.IsNone())
-			{
-				CachedOwnerName = *LOCTEXT("InvalidOwner", "Invalid Owner").ToString();
-			}
-		}
-	}
-}
-
-void SRCPanelExposedEntity::CreateRebindComponentMenuContent(FMenuBuilder& SubMenuBuilder)
-{
-	TInlineComponentArray<UActorComponent*> ComponentArray;
-
-	if (TSharedPtr<FRemoteControlEntity> Entity = GetEntity())
-	{
-		TArray<UObject*> BoundObjects = Entity->GetBoundObjects();
-		if (BoundObjects.Num() && BoundObjects[0])
-		{
-			if (BoundObjects[0]->IsA<UActorComponent>())
-			{
-				if (AActor* OwnerActor = BoundObjects[0]->GetTypedOuter<AActor>())
-				{
-					OwnerActor->GetComponents(Entity->GetSupportedBindingClass(), ComponentArray);
-				}
-			}
-		}
-
-		for (UActorComponent* Component : ComponentArray)
-		{
-			SubMenuBuilder.AddMenuEntry(
-				FText::FromString(Component->GetName()),
-				FText::GetEmpty(),
-				FSlateIconFinder::FindIconForClass(Component->GetClass(), TEXT("SCS.Component")),
-				FUIAction(
-					FExecuteAction::CreateLambda([Entity, Component]
-						{
-							if (Entity)
-							{
-								Entity->BindObject(Component);
-							}
-						}),
-					FCanExecuteAction())
-			);
-		}
-	}
-}
-
-void SRCPanelExposedEntity::CreateRebindSubObjectMenuContent(FMenuBuilder& SubMenuBuilder)
-{
->>>>>>> 4af6daef
 	TInlineComponentArray<UActorComponent*> ComponentArray;
 
 	if (TSharedPtr<FRemoteControlEntity> Entity = GetEntity())
