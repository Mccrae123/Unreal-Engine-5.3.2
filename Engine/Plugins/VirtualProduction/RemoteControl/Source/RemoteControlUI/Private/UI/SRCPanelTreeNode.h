--- conflicted
+++ resolved
@@ -117,8 +117,6 @@
 	FRCColumnSizeData ColumnSizeData;
 
 private:
-<<<<<<< HEAD
-=======
 
 	/** Cached widget of drag handle. */
 	TSharedPtr<SWidget> DragHandleWidget;
@@ -133,7 +131,6 @@
 	TSharedPtr<SWidget> ResetValueWidget;
 
 private:
->>>>>>> d731a049
 	/** The splitter offset to align the group splitter with the other row's splitters. */
 	static constexpr float SplitterOffset = 0.008f;
 };