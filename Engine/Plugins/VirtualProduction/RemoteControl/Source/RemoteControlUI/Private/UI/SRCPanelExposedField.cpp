--- conflicted
+++ resolved
@@ -4,10 +4,7 @@
 
 #include "Algo/Transform.h"
 #include "Components/MeshComponent.h"
-<<<<<<< HEAD
-=======
 #include "Components/SceneComponent.h"
->>>>>>> 4af6daef
 #include "EditorFontGlyphs.h"
 #include "Factories/IRCDefaultValueFactory.h"
 #include "IDetailTreeNode.h"
@@ -18,10 +15,6 @@
 #include "IRemoteControlUIModule.h"
 #include "Layout/Visibility.h"
 #include "Materials/MaterialInstanceDynamic.h"
-<<<<<<< HEAD
-#include "PropertyNode.h"
-=======
->>>>>>> 4af6daef
 #include "RCPanelWidgetRegistry.h"
 #include "RemoteControlField.h"
 #include "RemoteControlPanelStyle.h"
@@ -30,11 +23,8 @@
 #include "SRCPanelTreeNode.h"
 #include "SResetToDefaultPropertyEditor.h"
 #include "ScopedTransaction.h"
-<<<<<<< HEAD
-=======
 #include "UnrealEdGlobals.h"
 #include "Editor/UnrealEdEngine.h"
->>>>>>> 4af6daef
 #include "Styling/AppStyle.h"
 #include "Styling/RemoteControlStyles.h"
 #include "Styling/SlateBrush.h"
@@ -45,10 +35,6 @@
 #include "Widgets/Layout/SBox.h"
 #include "Widgets/Masks/SRCProtocolMask.h"
 #include "Widgets/SNullWidget.h"
-<<<<<<< HEAD
-#include "Widgets/Text/SInlineEditableTextBlock.h"
-=======
->>>>>>> 4af6daef
 #include "Widgets/Text/STextBlock.h"
 
 #define LOCTEXT_NAMESPACE "RemoteControlPanel"
@@ -81,8 +67,6 @@
 
 		OutValueWidget = FieldWidget;
 		OutEditConditionWidget = NodeWidgets.EditConditionWidget;
-<<<<<<< HEAD
-=======
 	}
 
 	bool IsFieldPathMatchingWithNodePath(const TSharedPtr<IDetailTreeNode>& InNode, const TSharedPtr<FRemoteControlField>& InField)
@@ -133,7 +117,6 @@
 			}
 		}
 		return false;
->>>>>>> 4af6daef
 	}
 }
 
@@ -151,11 +134,7 @@
 
 	ColumnSizeData = MoveTemp(InColumnSizeData);
 	WidgetRegistry = MoveTemp(InWidgetRegistry);
-<<<<<<< HEAD
-	
-=======
-
->>>>>>> 4af6daef
+
 	HighlightText = InArgs._HighlightText;
 
 	ResetButtonWidget = SNullWidget::NullWidget;
@@ -163,17 +142,10 @@
 	if (TSharedPtr<FRemoteControlField> FieldPtr = WeakField.Pin())
 	{
 		Initialize(FieldPtr->GetId(), InArgs._Preset.Get(), InArgs._LiveMode);
-<<<<<<< HEAD
-	
+
 		CachedLabel = FieldPtr->GetLabel();
 		EntityId = FieldPtr->GetId();
-		
-=======
-
-		CachedLabel = FieldPtr->GetLabel();
-		EntityId = FieldPtr->GetId();
-
->>>>>>> 4af6daef
+
 		if (FieldPtr->FieldType == EExposedFieldType::Property)
 		{
 			ConstructPropertyWidget();
@@ -307,11 +279,7 @@
 			}
 		}
 	}
-<<<<<<< HEAD
-	
-=======
-
->>>>>>> 4af6daef
+
 	return SRCPanelTreeNode::GetProtocolWidget(ForColumnName, InProtocolName);
 }
 
@@ -365,7 +333,7 @@
 	if (TSharedPtr<FRemoteControlField> Field = WeakField.Pin())
 	{
 		CachedLabel = Field->GetLabel();
-		
+
 		if (Field->FieldType == EExposedFieldType::Property)
 		{
 			ConstructPropertyWidget();
@@ -436,14 +404,6 @@
 						bIsChildPropertyWidgetCreated = ExposedFieldUtils::TryCreateWidgetForChildProperty(Node, Field, PropertyHandle, ValueWidget, EditConditionWidget);
 					}
 
-<<<<<<< HEAD
-					TSharedPtr<SHorizontalBox> FieldWidget = SNew(SHorizontalBox);
-					TSharedPtr<SWidget> ValueWidget = SNullWidget::NullWidget;
-					TSharedPtr<SWidget> EditConditionWidget = SNullWidget::NullWidget;
-
-					ExposedFieldUtils::CreateWidgets(Node, ValueWidget, EditConditionWidget);
-
-=======
 					if (!bIsChildPropertyWidgetCreated)
 					{
 						TArray<TSharedRef<IDetailTreeNode>> ChildNodes;
@@ -461,16 +421,10 @@
 					}
 
 					TSharedPtr<SHorizontalBox> FieldWidget = SNew(SHorizontalBox);
->>>>>>> 4af6daef
 					FieldWidget->AddSlot()
 					[
 						ValueWidget.ToSharedRef()
 					];
-<<<<<<< HEAD
-
-					TSharedPtr<IPropertyHandle> PropertyHandle = Node->CreatePropertyHandle();
-=======
->>>>>>> 4af6daef
 					if (PropertyHandle && PropertyHandle->IsValidHandle() && (PropertyHandle->GetParentHandle()->GetPropertyDisplayName().ToString() == FString("Transform")
 						|| PropertyHandle->GetOuterBaseClass() == UMaterialInstanceDynamic::StaticClass()))
 					{
@@ -484,16 +438,9 @@
 						}
 
 						TWeakPtr<SRCPanelExposedField> WeakFieldPtr = SharedThis(this);
-<<<<<<< HEAD
-						auto IsVisible = [WeakFieldPtr, Node]()
-						{
-							TSharedPtr<SRCPanelExposedField> FieldPtr = WeakFieldPtr.Pin();
-							TSharedPtr<IPropertyHandle> PropertyHandle = Node->CreatePropertyHandle();
-=======
 						auto IsVisible = [WeakFieldPtr, PropertyHandle]()
 						{
 							TSharedPtr<SRCPanelExposedField> FieldPtr = WeakFieldPtr.Pin();
->>>>>>> 4af6daef
 							if (FieldPtr && PropertyHandle && PropertyHandle->IsValidHandle())
 							{
 								void* DataPtr;
@@ -506,11 +453,7 @@
 							}
 							return EVisibility::Hidden;
 						};
-<<<<<<< HEAD
-						
-=======
-
->>>>>>> 4af6daef
+
 						ResetButtonWidget = SNew(SBox)
 							.HAlign(HAlign_Center)
 							.VAlign(VAlign_Center)
@@ -546,7 +489,6 @@
 					}
 
 					return MakeFieldWidget(FieldWidget.ToSharedRef(), EditConditionWidget.ToSharedRef());
-<<<<<<< HEAD
 				}
 				else
 				{
@@ -580,49 +522,10 @@
 
 					FText ErrorText = FText::Format(LOCTEXT("ExposedPropertyInvalidErrorMessage", "Could not find property {0} on object {1}"), FText::FromString(PropertyName), FText::FromString(TargetName));
 					IRemoteControlModule::BroadcastError(ErrorText.ToString());
-					
+
 					return MakeFieldWidget(CreateInvalidWidget(ErrorText));
 				}
-			} 
-=======
-				}
-				else
-				{
-					FString PropertyName = Field->FieldPathInfo.ToPathPropertyString();
-					FString TargetName = Object->GetName();
-
-					FRCFieldPathInfo& FieldPath = Field->FieldPathInfo;
-
-					if (FieldPath.Resolve(Object))
-					{
-						FRCFieldResolvedData ResolvedData = FieldPath.GetResolvedData();
-						const FRCFieldPathSegment& LastSegment = FieldPath.GetFieldSegment(FieldPath.GetSegmentCount() - 1);
-						if (LastSegment.ArrayIndex != INDEX_NONE)
-						{
-							if (FArrayProperty* ArrayProperty = CastField<FArrayProperty>(ResolvedData.Field))
-							{
-								FScriptArrayHelper_InContainer Helper(ArrayProperty, ResolvedData.ContainerAddress);
-								int32 ArrayNum = Helper.Num();
-								if (!Helper.IsValidIndex(LastSegment.ArrayIndex))
-								{
-									PropertyName = LastSegment.ToString();
-
-									if (FieldPath.GetSegmentCount() > 1)
-									{
-										TargetName = Object->GetName() + TEXT(".") + FieldPath.ToString(FieldPath.GetSegmentCount() - 1);
-									}
-								}
-							}
-						}
-					}
-
-					FText ErrorText = FText::Format(LOCTEXT("ExposedPropertyInvalidErrorMessage", "Could not find property {0} on object {1}"), FText::FromString(PropertyName), FText::FromString(TargetName));
-					IRemoteControlModule::BroadcastError(ErrorText.ToString());
-
-					return MakeFieldWidget(CreateInvalidWidget(ErrorText));
-				}
-			}
->>>>>>> 4af6daef
+			}
 		}
 
 		return MakeFieldWidget(CreateInvalidWidget());
@@ -642,11 +545,7 @@
 		bool bIsEditorOnly = false,
             bIsEditableInPackaged = true,
             bIsCallableInPackaged = true;
-<<<<<<< HEAD
-		
-=======
-
->>>>>>> 4af6daef
+
 		if (const TSharedPtr<FRemoteControlField> RCField = GetRemoteControlField().Pin())
 		{
 			bIsEditorOnly = RCField->IsEditorOnly();
@@ -675,17 +574,10 @@
 		{
 			Builder.AppendLine(LOCTEXT("NotCallableInPackagedWarning", "This function will not be callable in packaged projects."));
 		}
-<<<<<<< HEAD
-		
+
 		WarningMessage = Builder.ToText();
 	}
-	
-=======
-
-		WarningMessage = Builder.ToText();
-	}
-
->>>>>>> 4af6daef
+
 	return CreateEntityWidget(InWidget, ResetButtonWidget.ToSharedRef(), WarningMessage, EditConditionWidget);
 }
 
@@ -733,11 +625,7 @@
 				ChildSlot.AttachWidget(MakeFieldWidget(ConstructCallFunctionButton()));
 				ChildWidgets = ChildNodes;
 			}
-<<<<<<< HEAD
-			
-=======
-
->>>>>>> 4af6daef
+
 
 			return;
 		}
@@ -749,36 +637,20 @@
 TSharedRef<SWidget> SRCPanelExposedField::ConstructResetToDefaultWidget(UObject* InObject, TSharedPtr<IPropertyHandle> InPropertyHandle)
 {
 	TSharedPtr<SResetToDefaultPropertyEditor> ResetDefaultProperty = SNew(SResetToDefaultPropertyEditor, InPropertyHandle);
-<<<<<<< HEAD
-	
+
 	const TAttribute<bool> CanResetToDefaultValue = TAttribute<bool>::Create(TAttribute<bool>::FGetter::CreateLambda([this, InObject, InPropertyHandle]()
 		{
 			IRemoteControlModule& RemoteControlModule = IRemoteControlModule::Get();
-		
-=======
-
-	const TAttribute<bool> CanResetToDefaultValue = TAttribute<bool>::Create(TAttribute<bool>::FGetter::CreateLambda([this, InObject, InPropertyHandle]()
-		{
-			IRemoteControlModule& RemoteControlModule = IRemoteControlModule::Get();
-
->>>>>>> 4af6daef
+
 			if (RemoteControlModule.HasDefaultValueCustomization(InObject, InPropertyHandle->GetProperty()))
 			{
 				FRCResetToDefaultArgs Args;
 				Args.Property = InPropertyHandle->GetProperty();
-<<<<<<< HEAD
-				
-				if (TSharedPtr<FPropertyNode> PropertyNode = InPropertyHandle->GetPropertyNode())
-				{
-					Args.Path = PropertyNode->GetPropertyPath();
-					Args.ArrayIndex = PropertyNode->GetArrayIndex();
-=======
 
 				if (InPropertyHandle->IsValidHandle())
 				{
 					Args.Path = InPropertyHandle->GetPropertyPath();
 					Args.ArrayIndex = InPropertyHandle->GetArrayIndex();
->>>>>>> 4af6daef
 				}
 
 				Args.bCreateTransaction = false;
@@ -797,83 +669,45 @@
 			{
 				FRCResetToDefaultArgs Args;
 				Args.Property = InPropertyHandle->GetProperty();
-<<<<<<< HEAD
-				
-				if (TSharedPtr<FPropertyNode> PropertyNode = InPropertyHandle->GetPropertyNode())
-				{
-					Args.Path = PropertyNode->GetPropertyPath();
-					Args.ArrayIndex = PropertyNode->GetArrayIndex();
-				}
-				
+
+				if (InPropertyHandle->IsValidHandle())
+				{
+					Args.Path = InPropertyHandle->GetPropertyPath();
+					Args.ArrayIndex = InPropertyHandle->GetArrayIndex();
+				}
+
 				Args.bCreateTransaction = true;
 				RemoteControlModule.ResetToDefaultValue(InObject, Args);
-			
-=======
-
-				if (InPropertyHandle->IsValidHandle())
-				{
-					Args.Path = InPropertyHandle->GetPropertyPath();
-					Args.ArrayIndex = InPropertyHandle->GetArrayIndex();
-				}
-
-				Args.bCreateTransaction = true;
-				RemoteControlModule.ResetToDefaultValue(InObject, Args);
-
->>>>>>> 4af6daef
+
 				return;
 			}
 
 			InPropertyHandle->ResetToDefault();
 		}
 	);
-<<<<<<< HEAD
-	
-=======
-
->>>>>>> 4af6daef
+
 	const FResetToDefaultOverride ResetValueOverride = FResetToDefaultOverride::Create(CanResetToDefaultValue, PerformValueReset);
 
 	if (UMeshComponent* MeshComponent = Cast<UMeshComponent>(InObject))
 	{
 		if (InPropertyHandle->GetProperty()->GetFName() == GET_MEMBER_NAME_CHECKED(UMeshComponent, OverrideMaterials) &&
-<<<<<<< HEAD
-			MeshComponent->OverrideMaterials[InPropertyHandle->GetPropertyNode()->GetArrayIndex()] == NULL)
-=======
 			MeshComponent->OverrideMaterials[InPropertyHandle->GetArrayIndex()] == NULL)
->>>>>>> 4af6daef
 		{
 			IRemoteControlModule& RemoteControlModule = IRemoteControlModule::Get();
 
 			FRCResetToDefaultArgs Args;
 			Args.Property = InPropertyHandle->GetProperty();
-<<<<<<< HEAD
-			
-			if (TSharedPtr<FPropertyNode> PropertyNode = InPropertyHandle->GetPropertyNode())
-			{
-				Args.Path = PropertyNode->GetPropertyPath();
-				Args.ArrayIndex = PropertyNode->GetArrayIndex();
-			}
-=======
 			Args.Path = InPropertyHandle->GetPropertyPath();
 			Args.ArrayIndex = InPropertyHandle->GetArrayIndex();
->>>>>>> 4af6daef
 
 			Args.bCreateTransaction = false;
 			RemoteControlModule.ResetToDefaultValue(InObject, Args);
 		}
-<<<<<<< HEAD
-		
-	}
-	
+
+	}
+
 	ResetDefaultProperty.Reset();
-	
-=======
-
-	}
-
-	ResetDefaultProperty.Reset();
-
->>>>>>> 4af6daef
+
 	ResetDefaultProperty = SNew(SResetToDefaultPropertyEditor, InPropertyHandle)
 		.CustomResetToDefault(ResetValueOverride);
 
