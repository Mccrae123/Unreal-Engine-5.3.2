--- conflicted
+++ resolved
@@ -57,11 +57,7 @@
 	TArray<TSharedPtr<SRCPanelTreeNode>>& GetNodes() { return Nodes; }
 
 	/** Make the group name's text box editable. */
-<<<<<<< HEAD
-	void EnterRenameMode();
-=======
 	virtual void EnterRenameMode() override;
->>>>>>> d731a049
 
 	//~ SRCPanelTreeNode Interface
 	virtual void GetNodeChildren(TArray<TSharedPtr<SRCPanelTreeNode>>& OutChildren) const override;
