--- conflicted
+++ resolved
@@ -39,11 +39,8 @@
 				"SceneOutliner",
 				"Slate",
 				"SlateCore",
-<<<<<<< HEAD
-=======
 				"StructUtils",
 				"ToolMenus",
->>>>>>> d731a049
 				"ToolWidgets",
 				"UnrealEd"
 			}
