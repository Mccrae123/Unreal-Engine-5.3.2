--- conflicted
+++ resolved
@@ -7,17 +7,6 @@
 {
 	public RemoteControlUI(ReadOnlyTargetRules Target) : base(Target)
 	{
-<<<<<<< HEAD
-		PrivateIncludePaths.AddRange(new string[] {
-			Path.Combine(GetModuleDirectory("PropertyEditor"), "Private"),
-		});
-
-		PublicDependencyModuleNames.AddRange(
-			new string[] {}
-		);
-
-=======
->>>>>>> 4af6daef
         PrivateDependencyModuleNames.AddRange(
 			new string[] {
 				"ApplicationCore",
@@ -28,10 +17,7 @@
 				"Core",
 				"CoreUObject",
 				"ContentBrowser",
-<<<<<<< HEAD
-=======
 				"DesktopWidgets",
->>>>>>> 4af6daef
 				"DeveloperSettings",
 				"EditorWidgets",
 				"EditorStyle",
