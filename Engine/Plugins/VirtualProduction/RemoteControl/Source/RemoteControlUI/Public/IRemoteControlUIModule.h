// Copyright Epic Games, Inc. All Rights Reserved.
#pragma once

#include "CoreMinimal.h"
#include "Misc/Attribute.h"
#include "Modules/ModuleManager.h"
#include "Modules/ModuleInterface.h"
#include "Templates/SharedPointer.h"
#include "UObject/WeakFieldPtr.h"
#include "UObject/WeakObjectPtrTemplates.h"
#include "Widgets/Layout/SSplitter.h"

class FDelegateHandle;
<<<<<<< HEAD
class FRCPanelWidgetRegistry;
struct FOnGenerateGlobalRowExtensionArgs;
struct FRemoteControlEntity;
class IPropertyHandle;
class IDetailCategoryBuilder;
class IDetailLayoutBuilder;
struct SRCPanelTreeNode;
class URemoteControlPreset;
class FPropertyPath;
=======
class FPropertyPath;
class FRCPanelWidgetRegistry;
class IDetailCategoryBuilder;
class IDetailLayoutBuilder;
class IPropertyHandle;
class URCVirtualPropertyBase;
class URemoteControlPreset;
struct FOnGenerateGlobalRowExtensionArgs;
struct FRemoteControlEntity;
struct SRCPanelTreeNode;
>>>>>>> 4af6daef

struct FRCColumnSizeData
{
	TAttribute<float> LeftColumnWidth;
	TAttribute<float> RightColumnWidth;
	SSplitter::FOnSlotResized OnWidthChanged;

	void SetColumnWidth(float InWidth) { OnWidthChanged.ExecuteIfBound(InWidth); }
};

struct FGenerateWidgetArgs
{
	URemoteControlPreset* Preset = nullptr;
	FRCColumnSizeData ColumnSizeData;
	TSharedPtr<FRemoteControlEntity> Entity;
	TAttribute<bool> bIsInLiveMode;
	TWeakPtr<FRCPanelWidgetRegistry> WidgetRegistry;
	FText HighlightText;
};

/**
 * Exposed property arguments
 * The struct is wrapper struct to generate Remote Control Entity from IPropertyHandle or OwnerObject with Property Path and Property instance 
 */
struct FRCExposesPropertyArgs
{
	/**
	 * Type of the Extension arguments
	 */
	enum class EType : uint8
	{
		E_Handle,
		E_OwnerObject,
		E_None
	};

	FRCExposesPropertyArgs();
	FRCExposesPropertyArgs(const FOnGenerateGlobalRowExtensionArgs& InExtensionArgs);
	FRCExposesPropertyArgs(FOnGenerateGlobalRowExtensionArgs&& InExtensionArgs);
	FRCExposesPropertyArgs(TSharedPtr<IPropertyHandle>& InPropertyHandle);
	FRCExposesPropertyArgs(UObject* InOwnerObject, const FString& InPropertyPath, FProperty* InProperty);


	/** whether extensions arguments valid*/
	bool IsValid() const;

	/* Get Type of the Extension Arguments */
	EType GetType() const;

	/** Get property on the exposed arguments type */
	FProperty* GetProperty() const;

	/** Checked version of Get Property */
	FProperty* GetPropertyChecked() const;

	friend FORCEINLINE bool operator==(const FRCExposesPropertyArgs& LHS, const FRCExposesPropertyArgs& RHS)
	{
		return LHS.Id == RHS.Id;
	}

	friend FORCEINLINE bool operator!=(const FRCExposesPropertyArgs& LHS, const FRCExposesPropertyArgs& RHS)
	{
		return LHS.Id != RHS.Id;
	}

	friend FORCEINLINE uint32 GetTypeHash(const FRCExposesPropertyArgs& InArgs)
	{
		return GetTypeHash(InArgs.Id);
	}

public:
	/** The detail row's property handle. */
	TSharedPtr<IPropertyHandle> PropertyHandle;

	/** Owner object for the property extension */
	TWeakObjectPtr<UObject> OwnerObject;

	/** Path of the exposed property */
	FString PropertyPath;

	/** Exposed property */
	TWeakFieldPtr<FProperty> Property;

private:
	/** Unique generated ID of the struct */
	FGuid Id;
};

DECLARE_DELEGATE_RetVal_OneParam(TSharedPtr<SRCPanelTreeNode>, FOnGenerateRCWidget, const FGenerateWidgetArgs& /*Args*/);

DECLARE_MULTICAST_DELEGATE_OneParam(FOnGenerateExtensions, TArray<TSharedRef<class SWidget>>& /*OutExtensions*/);

/**
 * Filter queried in order to determine if a property should be displayed.
 */
DECLARE_DELEGATE_RetVal_OneParam(bool, FOnDisplayExposeIcon, const FRCExposesPropertyArgs& /*InPropertyArgs*/);

/**
 * Callback called to customize the display of a metadata entry for entities.
 */
DECLARE_DELEGATE_FourParams(FOnCustomizeMetadataEntry, URemoteControlPreset* /*Preset*/, const FGuid& /*DisplayedEntityId*/, IDetailLayoutBuilder& /*LayoutBuilder*/, IDetailCategoryBuilder& /*CategoryBuilder*/);

/** A struct used for controllers list items columns customization */
struct FRCControllerExtensionWidgetsInfo
{
	FRCControllerExtensionWidgetsInfo(URCVirtualPropertyBase* InController)
		: Controller(InController)
	{
	}

	/** Add a new widget, and associate it to the specified custom column */
	bool AddColumnWidget(const FName& InColumnName, const TSharedRef<SWidget>& InWidget)
	{
		if (CustomWidgetsMap.Contains(InColumnName))
		{
			return false;
		}
		
		CustomWidgetsMap.Add(InColumnName, InWidget);

		return true;
	}

	/** The controller being customized */
	URCVirtualPropertyBase* Controller;

	/** A map associating each column with a widget */
	TMap<FName, TSharedRef<SWidget>> CustomWidgetsMap;
};

/**
 * Callback called to customize the extensible widget for controllers in controllers list
 */
DECLARE_MULTICAST_DELEGATE_OneParam(FOnGenerateControllerExtensionsWidgets, FRCControllerExtensionWidgetsInfo& /*OutWidgetsInfo*/);

/**
 * Called when setting up / resetting the Controller panel list. Register to add custom column.
 */
DECLARE_MULTICAST_DELEGATE_OneParam(FOnAddControllerExtensionColumn, TArray<FName>& /*OutColumnNames*/);

/**
 * A Remote Control module that allows exposing objects and properties from the editor.
 */
class IRemoteControlUIModule : public IModuleInterface
{
public:
	
	/**
	 * Singleton-like access to this module's interface.  This is just for convenience!
	 * Beware of calling this during the shutdown phase, though.  Your module might have been unloaded already.
	 *
	 * @return Returns singleton instance, loading the module on demand if needed
	 */
	static IRemoteControlUIModule& Get()
	{
		static const FName ModuleName = "RemoteControlUI";
		return FModuleManager::LoadModuleChecked<IRemoteControlUIModule>(ModuleName);
	}
	
<<<<<<< HEAD
=======
	/** Delegate called when a Remote Control Preset panel is created/opened for the specified Remote Control Preset */
    DECLARE_MULTICAST_DELEGATE_OneParam(FOnRemoteControlPresetOpened, URemoteControlPreset* /*RemoteControlPreset*/);
    virtual FOnRemoteControlPresetOpened& OnRemoteControlPresetOpened() = 0;

	/** Delegate called when a Remote Control Preset panel is created/opened for the specified Remote Control Preset */
	virtual FOnGenerateControllerExtensionsWidgets& OnGenerateControllerExtensionsWidgets() = 0;

	/** Delegate called when a Remote Control Preset panel is created/opened for the specified Remote Control Preset */
	virtual FOnAddControllerExtensionColumn& OnAddControllerExtensionColumn() = 0;
	
>>>>>>> 4af6daef
	/** 
	 * Get the toolbar extension generators.
	 * Usage: Bind a handler that adds a widget to the out array parameter.
	 */
	virtual FOnGenerateExtensions& GetExtensionGenerators() = 0;

	/**
	 * Add a property filter that indicates if the property handle should be displayed or not.
	 * When queried, returning true will allow the expose icon to be displayed in the details panel, false will hide it.
	 * @Note This filter will be queried after the RemoteControlModule's own filters.
	 * @param OnDisplayExposeIcon The delegate called to determine whether to display the icon or not.
	 * @return A handle to the delegate, used to unregister the delegate with the module.
	 */
	virtual FDelegateHandle AddPropertyFilter(FOnDisplayExposeIcon OnDisplayExposeIcon) = 0;

	/**
	 * Remove a property filter using its id.
	 */
	virtual void RemovePropertyFilter(const FDelegateHandle& FilterDelegateHandle) = 0;

	/**
	 * Register a delegate to customize how an entry is displayed in the entity details panel.
	 * @param MetadataKey The metadata map entry to customize.
	 * @param OnCustomizeCallback The handler called to handle customization for the entry's details panel row.
	 */
	virtual void RegisterMetadataCustomization(FName MetadataKey, FOnCustomizeMetadataEntry OnCustomizeCallback) = 0;

	/**
     * Unregister the delegate used to customize how an entry is displayed in the entity details panel.
     * @param MetadataKey The metadata map entry to unregister the customization for.
     */
	virtual void UnregisterMetadataCustomization(FName MetadataKey) = 0;

	/**
	 * Get the preset currently being edited in the editor.
	 */
	virtual URemoteControlPreset* GetActivePreset() const = 0;

	/**
	 * Retrieves the advanced asset category type registered by Remote Control Module.
	 */
	virtual uint32 GetRemoteControlAssetCategory() const = 0;

	/**
	 * Register a widget factory to handle creating a widget in the control panel.
	 */
	virtual void RegisterWidgetFactoryForType(UScriptStruct* RemoteControlEntityType, const FOnGenerateRCWidget& OnGenerateRCWidgetDelegate) = 0;

	/**
	 * Unregister a previously registered widget factory.
	 */
	virtual void UnregisterWidgetFactoryForType(UScriptStruct* RemoteControlEntityType) = 0;

	/** The section of EditorPerProjectUserSettings in which to save filter settings */
	static const FString SettingsIniSection;

	/**
	 * If a details panel is open, highlight a property specified by the path in it.
	 */
	virtual void HighlightPropertyInDetailsPanel(const FPropertyPath& Path) const = 0;

	/**
	 * Set the list of selected objects.
	 */
	virtual void SelectObjects(const TArray<UObject*>& Objects) const = 0;
<<<<<<< HEAD
=======

	/**
	 * Tries to retrieve a Custom Controller Widget for the specified Controller
	 */
	virtual TSharedPtr<SWidget> CreateCustomControllerWidget(URCVirtualPropertyBase* InController) const = 0;
>>>>>>> 4af6daef
};<|MERGE_RESOLUTION|>--- conflicted
+++ resolved
@@ -11,17 +11,6 @@
 #include "Widgets/Layout/SSplitter.h"
 
 class FDelegateHandle;
-<<<<<<< HEAD
-class FRCPanelWidgetRegistry;
-struct FOnGenerateGlobalRowExtensionArgs;
-struct FRemoteControlEntity;
-class IPropertyHandle;
-class IDetailCategoryBuilder;
-class IDetailLayoutBuilder;
-struct SRCPanelTreeNode;
-class URemoteControlPreset;
-class FPropertyPath;
-=======
 class FPropertyPath;
 class FRCPanelWidgetRegistry;
 class IDetailCategoryBuilder;
@@ -32,7 +21,6 @@
 struct FOnGenerateGlobalRowExtensionArgs;
 struct FRemoteControlEntity;
 struct SRCPanelTreeNode;
->>>>>>> 4af6daef
 
 struct FRCColumnSizeData
 {
@@ -192,8 +180,6 @@
 		return FModuleManager::LoadModuleChecked<IRemoteControlUIModule>(ModuleName);
 	}
 	
-<<<<<<< HEAD
-=======
 	/** Delegate called when a Remote Control Preset panel is created/opened for the specified Remote Control Preset */
     DECLARE_MULTICAST_DELEGATE_OneParam(FOnRemoteControlPresetOpened, URemoteControlPreset* /*RemoteControlPreset*/);
     virtual FOnRemoteControlPresetOpened& OnRemoteControlPresetOpened() = 0;
@@ -204,7 +190,6 @@
 	/** Delegate called when a Remote Control Preset panel is created/opened for the specified Remote Control Preset */
 	virtual FOnAddControllerExtensionColumn& OnAddControllerExtensionColumn() = 0;
 	
->>>>>>> 4af6daef
 	/** 
 	 * Get the toolbar extension generators.
 	 * Usage: Bind a handler that adds a widget to the out array parameter.
@@ -270,12 +255,9 @@
 	 * Set the list of selected objects.
 	 */
 	virtual void SelectObjects(const TArray<UObject*>& Objects) const = 0;
-<<<<<<< HEAD
-=======
 
 	/**
 	 * Tries to retrieve a Custom Controller Widget for the specified Controller
 	 */
 	virtual TSharedPtr<SWidget> CreateCustomControllerWidget(URCVirtualPropertyBase* InController) const = 0;
->>>>>>> 4af6daef
 };