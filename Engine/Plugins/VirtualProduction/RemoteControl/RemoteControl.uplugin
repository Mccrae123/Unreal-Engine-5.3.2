--- conflicted
+++ resolved
@@ -33,14 +33,8 @@
 			"Name": "WebRemoteControl",
 			"Type": "Runtime",
 			"LoadingPhase": "Default",
-<<<<<<< HEAD
-			"WhitelistPlatforms": [
-				"Mac",
-				"Win32",
-=======
 			"PlatformAllowList": [
 				"Mac",
->>>>>>> 6bbb88c8
 				"Win64",
 				"Linux"
 			]
