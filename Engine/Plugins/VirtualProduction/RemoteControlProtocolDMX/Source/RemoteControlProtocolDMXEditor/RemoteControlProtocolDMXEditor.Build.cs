--- conflicted
+++ resolved
@@ -18,11 +18,7 @@
 				"CoreUObject",
 				"DMXProtocol",
 				"DMXProtocolEditor",
-<<<<<<< HEAD
-				"EditorStyle",
-=======
 				
->>>>>>> d731a049
 				"InputCore",
 				"PropertyEditor",
 				"RemoteControl",
