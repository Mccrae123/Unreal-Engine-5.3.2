--- conflicted
+++ resolved
@@ -21,8 +21,6 @@
 
 const FName FRemoteControlProtocolDMX::ProtocolName = TEXT("DMX");
 
-<<<<<<< HEAD
-=======
 #if WITH_EDITOR
 
 namespace RemoteControlDMXProtocolColumns
@@ -30,7 +28,6 @@
 	static FName Channel = TEXT("Channel");
 	static FName Universe = TEXT("Universe");
 }
->>>>>>> d731a049
 
 #endif // WITH_EDITOR
 
@@ -127,7 +124,6 @@
 		}
 	}
 }
-<<<<<<< HEAD
 
 bool FRemoteControlDMXProtocolEntity::Serialize(FArchive& Ar)
 {
@@ -137,17 +133,6 @@
 	return false;
 }
 
-=======
-
-bool FRemoteControlDMXProtocolEntity::Serialize(FArchive& Ar)
-{
-	Ar.UsingCustomVersion(FRemoteControlProtocolDMXObjectVersion::GUID);
-	
-	// Don't actually serialize, just write the custom version for PostSerialize
-	return false;
-}
-
->>>>>>> d731a049
 void FRemoteControlDMXProtocolEntity::PostSerialize(const FArchive& Ar)
 {
 	if (Ar.IsLoading())
