import { Dispatch } from 'redux';
import { createAction, createReducer } from 'redux-act';
import dotProp from 'dot-prop-immutable';
import io from 'socket.io-client';
import { IAsset, IPayload, IPayloads, IPreset, IView, PropertyValue, TabLayout, IHistory, ConnectionSignal } from '../shared';
import _ from 'lodash';


export type ApiState = {
  presets: { [id: string]: IPreset };
  preset?: string;
  payload: IPayload;
  payloads: IPayloads;
  view: IView;
  status: {
    connected?: boolean;
    keyCorrect?: boolean;
    loading?: boolean;
    isOpen?: boolean;
<<<<<<< HEAD
=======
    signal?: ConnectionSignal;
>>>>>>> d731a049
  },
  lockedUI: boolean;
  undo: IHistory[],
  redo: IHistory[],
};


let _preset;
let _dispatch: Dispatch;
let _socket: SocketIOClient.Socket;
let _passphrase: string;
<<<<<<< HEAD
=======
let _pingInterval: NodeJS.Timeout;

>>>>>>> d731a049
const _host = (process.env.NODE_ENV === 'development' ? `http://${window.location.hostname}:7001` : '');

function _initialize(dispatch: Dispatch, getState: () => { api: ApiState }) {
  _dispatch = dispatch;
<<<<<<< HEAD
=======
  _getState = getState;
>>>>>>> d731a049
  _passphrase = localStorage.getItem('passphrase'); 

  _socket = io(`${_host}/`, { path: '/api/io' });

  _socket
<<<<<<< HEAD
    .on('disconnect', () => dispatch(API.STATUS({ connected: false, isOpen: false, keyCorrect: false, version: undefined })))
=======
    .on('disconnect', () => {
      dispatch(API.STATUS({ connected: false, isOpen: false, keyCorrect: false, version: undefined }));
      clearInterval(_pingInterval);
    })
>>>>>>> d731a049
    .on('presets', (presets: IPreset[]) => dispatch(API.PRESETS(presets)))
    .on('payloads', (payloads: IPayloads) => {
      dispatch(API.PAYLOADS(payloads));
      if (!_preset || !payloads[_preset])
        return;

      dispatch(API.PAYLOAD(payloads[_preset]));
    })
    .on('value', (preset: string, property: string, value: PropertyValue) => {
      dispatch(API.PAYLOADS_VALUE({ [preset]: { [property]: value }}));

      if (_preset === preset)
        dispatch(API.PAYLOAD({ [property]: value }));
    })
    .on('values', (preset: string, changes: { [key: string]: PropertyValue }) => {
      dispatch(API.PAYLOADS_VALUE({ [preset]: changes }));
      if (_preset === preset)
        dispatch(API.PAYLOAD(changes));
    })
    .on('view', (preset: string, view: IView) => {
      if (_preset !== preset)
        return;

      dispatch(API.VIEW(view));
    })
    .on('connected', (connected: boolean, version: string) => {
      dispatch(API.STATUS({ connected, version }));
<<<<<<< HEAD

      if (_passphrase !== null)
        _api.passphrase.login(_passphrase);
          
      _api.presets.get();
      _api.payload.all();
    })
    .on('opened', (isOpen: boolean) => {
      dispatch(API.STATUS({ isOpen, loading: false }));
    })
    .on('passphrase', (keyCorrect: boolean) => {
      dispatch(API.STATUS({ keyCorrect }));


=======
      if (_pingInterval)
        clearInterval(_pingInterval);
      
      _pingInterval = null;
      if (_passphrase !== null)
        _api.passphrase.login(_passphrase);
    })
    .on('opened', (isOpen: boolean) => {
      dispatch(API.STATUS({ isOpen, loading: false }));

      _api.presets.get();
      _api.payload.all();
      _pingInterval = setInterval(_api.ping, 1000);
    })
    .on('passphrase', (wrongPassphrase: string) => {
      const isLoginStillCorrect = _passphrase !== wrongPassphrase && _passphrase !== undefined;
      dispatch(API.STATUS({ keyCorrect: isLoginStillCorrect }));
      if (!isLoginStillCorrect)
        _passphrase = undefined;
>>>>>>> d731a049
    })
    .on('loading', (loading: boolean) => {
      dispatch(API.STATUS({ loading }));
    })
    .on('pong', (pingTime: number, pongTime: number) => {
      let signal = ConnectionSignal.Good;
      const diff = pongTime - pingTime;

      if (diff > 50)
        signal = ConnectionSignal.Bad;
      else if (diff > 15)
        signal = ConnectionSignal.Normal;


      dispatch(API.STATUS({ signal }));
    });
}

type IRequestCallback = Function | string | undefined;

async function _request(method: string, url: string, body: string | object | undefined, callback: IRequestCallback, passphrase?: string): Promise<any> {
  const request: RequestInit = { method, mode: 'cors', redirect: 'follow', headers: {} };
  if (body instanceof FormData || typeof(body) === 'string') {
    request.body = body;
  } else if (typeof(body) === 'object') {
    request.body = JSON.stringify(body);
    request.headers['Content-Type'] = 'application/json';
  }
  request.headers['passphrase'] = passphrase ?? _passphrase;

  const res = await fetch(_host + url, request);

  let answer: any = await res.text();
  if (answer.length > 0)
    answer = JSON.parse(answer);
  
<<<<<<< HEAD
=======
  if (res.status === 401)
    _dispatch(API.STATUS(answer));

>>>>>>> d731a049
  if (!res.ok)
    throw answer;

  if (typeof (callback) === 'function')
    _dispatch(callback(answer));

  return answer;
}

function _get(url: string, callback?: IRequestCallback, passphrase?: string)        { return _request('GET', url, undefined, callback, passphrase) };
function _put(url: string, body: any, passphrase?: string)                          { return _request('PUT', url, body, undefined, passphrase) };

const API = {
  STATUS: createAction<any>('API_STATUS'),
  PRESETS: createAction<IPreset[]>('API_PRESETS'),
  PRESET_SELECT: createAction<string>('API_PRESET_SELECT'),
  VIEW: createAction<IView>('API_VIEW'),
  PAYLOAD: createAction<IPayload>('API_PAYLOAD'),
  PAYLOADS: createAction<IPayloads>('API_PAYLOADS'),
  PAYLOADS_VALUE: createAction<IPayloads>('API_PAYLOADS_VALUE'),
  LOCK_UI: createAction<boolean>('LOCK_UI'),
  HISTORY_UPDATE: createAction<{ undo: IHistory[], redo: IHistory[] }>('HISTORY_UPDATE'),
};


export const _api = {
  initialize: () => _initialize.bind(null),
  ping: () => _socket.emit('client', new Date().getTime()),
  lockUI: (locked: boolean) => _dispatch(API.LOCK_UI(locked)),
  undoHistory: () => {
    const { undo, redo, payload } = _getState().api;
    const action = undo.shift();

    if (!action)
      return;
    
    redo.push({ property: action.property, value: payload[action.property], time: new Date() });

    _dispatch(API.HISTORY_UPDATE({ undo, redo }));
    _api.payload.set(action.property, action.value, false);
  },
  redoHistory: () => {
    const { undo, redo, payload } = _getState().api;
    const action = redo.pop();

    if (!action)
      return;

    undo.unshift({ property: action.property, value: payload[action.property], time: new Date() });

    _dispatch(API.HISTORY_UPDATE({ undo, redo }));
    _api.payload.set(action.property, action.value, false);
  },

  presets: {
    get: (): Promise<IPreset[]> => _get('/api/presets', API.PRESETS),
    load: (id: string): Promise<IPreset> => _get(`/api/presets/${id}/load`),
    favorite: (id: string, value: boolean): Promise<IPreset> => _put(`/api/presets/${id}/favorite`, { value }),
    select: (preset?: IPreset) => {
      _api.presets.load(preset?.ID);

      _dispatch(API.PRESET_SELECT(preset?.ID));
      _dispatch(API.HISTORY_UPDATE({ undo: [], redo: [] }));
    },
  },
  views: {
    get: async(preset: string): Promise<IView> => {
      let view = await _get(`/api/presets/view?preset=${preset}`);
      if (typeof(view) !== 'object' || !view?.tabs?.length) {
        view = {
          tabs: [{ name: 'Tab 1', layout: TabLayout.Empty }]
        };
      }

      _dispatch(API.VIEW(view));

      return view;
    },
    set: (view: IView) => {
      _socket.emit('view', _preset, view);
    },
  },
  passphrase: {
    login: async(passphrase: string): Promise<boolean> => {
      const ok = await _get('/api/passphrase', API.STATUS, passphrase);
      if (!ok)
        return false;

      localStorage.setItem('passphrase', passphrase);
      _passphrase = passphrase;
      _api.presets.get();
      _api.payload.all();
      return true;
    },
  },
  payload: {
    get: (preset: string): Promise<IPayload> => _get(`/api/presets/payload?preset=${preset}`, API.PAYLOAD),
    all: (): Promise<IPayloads> => _get('/api/payloads', API.PAYLOADS),
<<<<<<< HEAD
    set: (property: string, value: PropertyValue) => {
=======
    set: (property: string, value: PropertyValue, historyPush = true) => {
      let { undo, redo, payloads } = _getState().api;

      if (historyPush) {
        if (undo.length > 50)
          undo.shift();

        if (redo.length > 0)
          redo = [];

        const lastUndo = _.last(undo);
        const time = new Date();

        if (lastUndo?.property === property && (time.valueOf() - lastUndo?.time?.valueOf()) < 60 * 1000)
          lastUndo.value = payloads[_preset][property];
        else
          undo.unshift({ property, value: payloads[_preset][property], time });

          _dispatch(API.HISTORY_UPDATE({ undo, redo }));
      }

>>>>>>> d731a049
      _socket.emit('value', _preset, property, value);
    },
    execute: (func: string, args?: Record<string, any>) => {
      _socket.emit('execute', _preset, func, args ?? {});
    },
    metadata: (property: string, meta: string, value: string) => {
      _socket.emit('metadata', _preset, property, meta, value);
    },
    rebind: (properties: string[], owner: string) => {
      _socket.emit('rebind', _preset, properties, owner);
    },
  },
  assets: {
    search: (q: string, types: string[], prefix: string, filterArgs = {}, count: number = 50): Promise<IAsset[]> => {
      return new Promise(resolve => _socket.emit('search', q, types, prefix, filterArgs, count, resolve));
    },
    thumbnailUrl: (asset: string) => `${_host}/api/thumbnail?asset=${asset}`,
  },
  proxy: {
    get: (url: string) => _put('/api/proxy', { method: 'GET', url }),
    put: (url: string, body: any) => _put('/api/proxy', { method: 'PUT', url, body }),
    function: (objectPath: string, functionName: string, parameters: Record<string, any> = {}): Promise<any> => {
      const body = { objectPath, functionName, parameters, generateTransaction: true };
      return _api.proxy.put('/remote/object/call', body)
                        .then(ret => ret?.ReturnValue);
    },
    property: {
      get: <T = {}>(objectPath: string, propertyName?: string): Promise<T> => {
        const body = { 
          objectPath,
          propertyName,
          access: 'READ_ACCESS',
        };
        return _api.proxy.put('/remote/object/property', body);        
      },
      set: (objectPath: string, propertyName: string, propertyValue: any) => {
        const body = { 
          objectPath,
          propertyName,
          propertyValue: { [propertyName]: propertyValue },
          access: 'WRITE_ACCESS',
        };
        return _api.proxy.put('/remote/object/property', body);        
      }
    }
  }
};

const initialState: ApiState = {
  presets: {},
  payload: {},
  payloads: {},
  view: { tabs: null },
  status: {
    connected: false,
<<<<<<< HEAD
=======
    signal: ConnectionSignal.Good,
>>>>>>> d731a049
    keyCorrect: false,
    isOpen: false,
  },
  lockedUI: false,
  undo: [],
  redo: [],
};

const reducer = createReducer<ApiState>({}, initialState);

reducer
  .on(API.STATUS, (state, status) => {
    return dotProp.merge(state, 'status', status);
  })
  .on(API.PRESETS, (state, presets) => {
    const presetsMap = _.keyBy(presets, 'ID');
    state = dotProp.set(state, 'presets', presetsMap);

    let { preset } = state;

    // Is loaded preset still available?
    if (preset && !presetsMap[preset])
      preset = undefined;

    // If there isn't a loaded preset
    if (!preset) {
      // 1. Load the preset name specified in the url
      const params = new URLSearchParams(window.location.search);
      preset = params.get('preset');

      // 2. Load last used preset
      if (!preset || !presetsMap[preset])
        preset = localStorage.getItem('preset');

      // 3. Load first preset
      if (!preset || !presetsMap[preset])
        preset = presets[0]?.ID;

      // No available preset
      if (!preset) {
        _preset = undefined;
        return { ...state, preset: undefined, view: { tabs: null }, payload: {} };
      }

      _preset = preset;
      _api.presets.load(preset)
          .then(() => Promise.all([
              _api.views.get(preset),
              _api.payload.get(preset),
          ]));

      return { ...state, preset, view: { tabs: [] }, payload: {} };
    }

    return state;
  })
  .on(API.VIEW, (state, view) => dotProp.merge(state, 'view', view))
  .on(API.PAYLOADS, (state, payloads) => ({ ...state, payloads }))
  .on(API.PAYLOADS_VALUE, (state, payloads) => {
    for (const preset in payloads) {
      const payload = payloads[preset];
      for (const property in payload) {
        state = dotProp.set(state, ['payloads', preset, property], payload[property]);
      }
    }
    
    return state;
  })
  .on(API.PAYLOAD, (state, payload) => {
    for (const property in payload)
      state = dotProp.set(state, ['payload', property], payload[property]);
    
    return state;
  })
  .on(API.PRESET_SELECT, (state, preset) => {
    _preset = preset;
    localStorage.setItem('preset', preset);
    _api.views.get(preset);
    _api.payload.get(preset);
    return { ...state, preset, view: { tabs: [] }, payload: {} };
  })
  .on(API.LOCK_UI, (state, lockedUI) => {
    return { ...state, lockedUI };
  })
  .on(API.HISTORY_UPDATE, (state, { undo, redo }) => {
    return { ...state, undo, redo };
  });

export default reducer;<|MERGE_RESOLUTION|>--- conflicted
+++ resolved
@@ -17,10 +17,7 @@
     keyCorrect?: boolean;
     loading?: boolean;
     isOpen?: boolean;
-<<<<<<< HEAD
-=======
     signal?: ConnectionSignal;
->>>>>>> d731a049
   },
   lockedUI: boolean;
   undo: IHistory[],
@@ -30,34 +27,25 @@
 
 let _preset;
 let _dispatch: Dispatch;
+let _getState: () => { api: ApiState };
 let _socket: SocketIOClient.Socket;
 let _passphrase: string;
-<<<<<<< HEAD
-=======
 let _pingInterval: NodeJS.Timeout;
 
->>>>>>> d731a049
 const _host = (process.env.NODE_ENV === 'development' ? `http://${window.location.hostname}:7001` : '');
 
 function _initialize(dispatch: Dispatch, getState: () => { api: ApiState }) {
   _dispatch = dispatch;
-<<<<<<< HEAD
-=======
   _getState = getState;
->>>>>>> d731a049
   _passphrase = localStorage.getItem('passphrase'); 
 
   _socket = io(`${_host}/`, { path: '/api/io' });
 
   _socket
-<<<<<<< HEAD
-    .on('disconnect', () => dispatch(API.STATUS({ connected: false, isOpen: false, keyCorrect: false, version: undefined })))
-=======
     .on('disconnect', () => {
       dispatch(API.STATUS({ connected: false, isOpen: false, keyCorrect: false, version: undefined }));
       clearInterval(_pingInterval);
     })
->>>>>>> d731a049
     .on('presets', (presets: IPreset[]) => dispatch(API.PRESETS(presets)))
     .on('payloads', (payloads: IPayloads) => {
       dispatch(API.PAYLOADS(payloads));
@@ -85,22 +73,6 @@
     })
     .on('connected', (connected: boolean, version: string) => {
       dispatch(API.STATUS({ connected, version }));
-<<<<<<< HEAD
-
-      if (_passphrase !== null)
-        _api.passphrase.login(_passphrase);
-          
-      _api.presets.get();
-      _api.payload.all();
-    })
-    .on('opened', (isOpen: boolean) => {
-      dispatch(API.STATUS({ isOpen, loading: false }));
-    })
-    .on('passphrase', (keyCorrect: boolean) => {
-      dispatch(API.STATUS({ keyCorrect }));
-
-
-=======
       if (_pingInterval)
         clearInterval(_pingInterval);
       
@@ -120,7 +92,6 @@
       dispatch(API.STATUS({ keyCorrect: isLoginStillCorrect }));
       if (!isLoginStillCorrect)
         _passphrase = undefined;
->>>>>>> d731a049
     })
     .on('loading', (loading: boolean) => {
       dispatch(API.STATUS({ loading }));
@@ -157,12 +128,9 @@
   if (answer.length > 0)
     answer = JSON.parse(answer);
   
-<<<<<<< HEAD
-=======
   if (res.status === 401)
     _dispatch(API.STATUS(answer));
 
->>>>>>> d731a049
   if (!res.ok)
     throw answer;
 
@@ -261,9 +229,6 @@
   payload: {
     get: (preset: string): Promise<IPayload> => _get(`/api/presets/payload?preset=${preset}`, API.PAYLOAD),
     all: (): Promise<IPayloads> => _get('/api/payloads', API.PAYLOADS),
-<<<<<<< HEAD
-    set: (property: string, value: PropertyValue) => {
-=======
     set: (property: string, value: PropertyValue, historyPush = true) => {
       let { undo, redo, payloads } = _getState().api;
 
@@ -285,7 +250,6 @@
           _dispatch(API.HISTORY_UPDATE({ undo, redo }));
       }
 
->>>>>>> d731a049
       _socket.emit('value', _preset, property, value);
     },
     execute: (func: string, args?: Record<string, any>) => {
@@ -341,10 +305,7 @@
   view: { tabs: null },
   status: {
     connected: false,
-<<<<<<< HEAD
-=======
     signal: ConnectionSignal.Good,
->>>>>>> d731a049
     keyCorrect: false,
     isOpen: false,
   },
