import { ColorProperty, IPreset, PropertyType, VectorProperty, WidgetType, WidgetTypes, IHsvColor } from "src/shared";


type Range = {
  min?: number;
  max?: number;
}

export type WidgetProperties<TPropertyValue = any> = {
  stack?: boolean;
  type?: PropertyType;
  value?: TPropertyValue;
  onChange?: (value: TPropertyValue) => void;
};

type CustomWidget = {
  type: string;
  render: (props: any) => React.ReactNode;
};

export class WidgetUtilities {

  static propertyWidgets: Record<string, CustomWidget[]> = {};
  static customWidgets: Record<string, CustomWidget> = {};
  
  static getPropertyLimits(type: PropertyType): Range {
    switch (type) {
      case PropertyType.Int8:
        return { min: -128, max: 127 };

      case PropertyType.Int16:
        return { min: -32768, max: 32767 };

      case PropertyType.Int32:
        return { min: -2147483648, max: 2147483647 };

      case PropertyType.Uint16:
        return { min: 0, max: 65535 };

      case PropertyType.Uint32:
        return { min: 0, max: 4294967295 };

      case PropertyType.Float:
      case PropertyType.Vector:
      case PropertyType.Vector2D:
      case PropertyType.Vector4:
      case PropertyType.LinearColor:
        return { min: -1.17549e+38, max: 3.402823466E+38 };

      case PropertyType.Rotator:
        return { min: 0, max: 360	};

      case PropertyType.Double:
        return { min: Number.MIN_VALUE, max: Number.MAX_VALUE };

      case PropertyType.Color:
        return { min: 0, max: 255 };
    }

    return {};
  }

  static parseNumber(value: string): number {
    const number = parseFloat(value);
    if (!isNaN(number))
      return number;
  }

  static getMinMax(preset: IPreset, exposed: string): Range {
    const property = preset.Exposed[exposed];

    return {
      min: WidgetUtilities.parseNumber(property?.Metadata?.Min),
      max: WidgetUtilities.parseNumber(property?.Metadata?.Max),
    };
  }

  static registerWidget(type: string, properties: PropertyType[], render: (props: WidgetProperties) => React.ReactNode): void {
    const custom: CustomWidget = { type, render };
    WidgetUtilities.customWidgets[type] = custom;
    
    for (const property of properties) {
      if (!WidgetUtilities.propertyWidgets[property])
        WidgetUtilities.propertyWidgets[property] = [];

      WidgetUtilities.propertyWidgets[property].push(custom);
    }
  }

  static getPropertyPrecision(propertyType: PropertyType) {
    switch (propertyType) {
      case PropertyType.Float:
      case PropertyType.Double:
      case PropertyType.Vector:
      case PropertyType.Vector2D:
      case PropertyType.Vector4:
      case PropertyType.LinearColor:
        return 3;

      case PropertyType.Rotator:
        return 2;
    }

    return 0;
  }

  static getPropertyKeys(propertyType: PropertyType) {
    switch (propertyType) {
      case PropertyType.Rotator:
        return ['Roll', 'Pitch', 'Yaw'];

      case PropertyType.Vector:
        return ['X', 'Y', 'Z'];

      case PropertyType.Vector2D:
        return ['X', 'Y'];

      case PropertyType.Vector4:
        return ['X', 'Y', 'Z', 'W'];

      case PropertyType.Color:
      case PropertyType.LinearColor:
        return ['R', 'G', 'B'];
    }

    return [];
  };

  static getCompatibleWidgets(propertyType: PropertyType): WidgetType[] {
    switch (propertyType) {
      case PropertyType.Int16:
      case PropertyType.Int32:
      case PropertyType.Int64:
      case PropertyType.Uint16:
      case PropertyType.Uint32:
      case PropertyType.Uint64:
      case PropertyType.Float:
      case PropertyType.Double:
        return [WidgetTypes.Slider, WidgetTypes.Dial];
      
      case PropertyType.Boolean:
      case PropertyType.Uint8:
        return [WidgetTypes.Toggle];

      case PropertyType.Vector:
      case PropertyType.Vector2D:
        return [WidgetTypes.Vector, WidgetTypes.Joystick, WidgetTypes.Sliders, WidgetTypes.Dials];

      case PropertyType.Vector4:
      case PropertyType.LinearColor:
      case PropertyType.Color:
        return [WidgetTypes.ColorPicker, WidgetTypes.MiniColorPicker];

      case PropertyType.Rotator:
        return [WidgetTypes.Vector, WidgetTypes.Sliders, WidgetTypes.Dials];
<<<<<<< HEAD
=======

      case PropertyType.String:
        return [WidgetTypes.Text];
>>>>>>> d731a049
    }

    if (propertyType && (propertyType.startsWith('TEnum') || propertyType.startsWith('E')))
      return [WidgetTypes.Dropdown];

    // Unknown Property, show as a Asset
    return [WidgetTypes.Asset];
  }

  static colorToRgb(color: ColorProperty | VectorProperty, max: number) {
    const rgb = color as ColorProperty;
    const vector = color as VectorProperty;

    max = max || 1;
    const rgbColor = {
      R: (vector?.X ?? rgb?.R) * 255 / max,
      G: (vector?.Y ?? rgb?.G) * 255 / max,
      B: (vector?.Z ?? rgb?.B) * 255 / max,
    } as ColorProperty;

    if (rgb?.A)
      rgbColor.A = rgb.A;

    return rgbColor;
  }

  static rgbToColor = (rgb: ColorProperty, max: number, vector = true): ColorProperty | VectorProperty => {
    const a = rgb.R / 255 * max;
    const b = rgb.G / 255 * max;
    const c = rgb.B / 255 * max;

    if (vector)
      return { X: a, Y: b, Z: c };

    const color = { R: a, G: b, B: c } as ColorProperty;
    if (rgb.A)
      color.A = rgb.A;

    return color;
  }

  static rgb2Hsv(color: ColorProperty): IHsvColor {
    const r = color?.R / 255 ?? 1;
    const g = color?.G / 255 ?? 1;
    const b = color?.B / 255 ?? 1;

    const min = Math.min(r, g, b);
    const max = Math.max(r, g, b);

    let h = 0, s = 0, v = max;
    let d = max - min;
    s = max === 0 ? 0 : d / max;

    if (max !== min) {
      switch (max) {
        case r:
          h = (g - b) / d + (g < b ? 6 : 0);
          break;

        case g:
          h = (b - r) / d + 2;
          break;

        case b:
          h = (r - g) / d + 4;
          break;
      }

      h /= 6;
    }

    const hsvColor = { h, s, v } as IHsvColor;
    if (color?.A)
      hsvColor.a = color.A;

    return hsvColor;
  }

  static hsv2rgb({ h, s, v, a }: IHsvColor): ColorProperty {
    let r: number, g: number, b: number;

    let i = Math.floor(h * 6);
    let f = h * 6 - i;
    let p = v * (1 - s);
    let q = v * (1 - f * s);
    let t = v * (1 - (1 - f) * s);

    if (i % 6 === 0)
      ([r, g, b] = [v, t, p]);

    if (i % 6 === 1)
      ([r, g, b] = [q, v, p]);

    if (i % 6 === 2)
      ([r, g, b] = [p, v, t]);

    if (i % 6 === 3)
      ([r, g, b] = [p, q, v]);

    if (i % 6 === 4)
      ([r, g, b] = [t, p, v]);

    if (i % 6 === 5)
      ([r, g, b] = [v, p, q]);

    const color = { R: r * 255, G: g * 255, B: b * 255 } as ColorProperty;
    if (a)
      color.A = a;

    return color;
  }
}<|MERGE_RESOLUTION|>--- conflicted
+++ resolved
@@ -153,12 +153,9 @@
 
       case PropertyType.Rotator:
         return [WidgetTypes.Vector, WidgetTypes.Sliders, WidgetTypes.Dials];
-<<<<<<< HEAD
-=======
 
       case PropertyType.String:
         return [WidgetTypes.Text];
->>>>>>> d731a049
     }
 
     if (propertyType && (propertyType.startsWith('TEnum') || propertyType.startsWith('E')))
