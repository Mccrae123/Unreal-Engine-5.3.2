import { IPayload, IPayloads, IPreset, IPresets, IPanel, IView, ICustomStackWidget, ICustomStackTabs, PropertyValue, 
          IAsset, WidgetTypes, PropertyType, IColorPickerList, ICustomStackItem, IGroup, IExposedProperty, TabLayout } from '../../Client/src/shared';
import _ from 'lodash';
import WebSocket from 'ws';
import { Notify, Program, LogServer } from './';
<<<<<<< HEAD
=======
import fs from 'fs-extra';
>>>>>>> d731a049
import crypto from 'crypto';


namespace UnrealApi {
  export enum PresetEvent {
    FieldsRenamed         = 'PresetFieldsRenamed',
    FieldsChanged         = 'PresetFieldsChanged',
    FieldsAdded           = 'PresetFieldsAdded',
    FieldsRemoved         = 'PresetFieldsRemoved',
    MetadataModified      = 'PresetMetadataModified',
    ActorModified         = 'PresetActorModified',
    EntitiesModified      = 'PresetEntitiesModified',
    LayoutModified        = 'PresetLayoutModified',

    ControllersAdded      = 'PresetControllersAdded',
    ControllersRemoved    = 'PresetControllersRemoved',
    ControllersModified   = 'PresetControllersModified',
    ControllersRenamed    = 'PresetControllersRenamed',
  }

  export type Presets = { 
    Presets: Partial<IPreset>[];
  };

  export type Preset = {
    Preset: IPreset;
  };

  export type View = {
    Value: string;
  };

  export type PassphraseCheck = {
    keyCorrect: boolean;
  };

  export type Request = {
    RequestId: number;
    URL: string;
    Verb: 'GET' | 'PUT' | 'POST' | 'DELETE';
  };

  export type Response = {
    RequestId: number;
    ResponseCode: number;
    ResponseBody: any;
  };

  export type BatchResponses = {
    Responses: Response[];
  };

  export type GetPropertyValue = {
    PropertyValue: PropertyValue;
  };

  export type PropertyValueSet = {
    ObjectPath: string;
    PropertyValue: PropertyValue;
  };

  export type PropertyValues = {
    PropertyValues: PropertyValueSet[];
  };

  export type Assets = {
    Assets: IAsset[];
  };

  export type RenameLabel = {
    AssignedLabel: string;
  };
}

export namespace UnrealEngine {
  let connection: WebSocket;
  let quitTimout: NodeJS.Timeout;
  let isPullingPresets: boolean;
  let isLoadingPresets: boolean;
  let autoPullTimeout: NodeJS.Timeout;
  let isOpen: boolean;

  let pendings: { [id: string]: (reply: any) => void } = {};
  let request: number = 1;

  let presets: IPresets = {};
  let registered: { [id: string]: boolean };
  let payloads: IPayloads = {};
  let views: { [preset: string]: IView } = {};
<<<<<<< HEAD
  let workingPassphrase: string = undefined;
=======
  let workingPassphrases: string[] = [];
  let favorites: { [preset: string]: boolean } = {};
>>>>>>> d731a049

  export async function initialize() {
    try {
      if (await fs.pathExists('./favorites.json'))
        favorites = await fs.readJSON('./favorites.json');
    } catch {
    }

    connect();
    startQuitTimeout(10 * 60 * 1000);
  }

  export function isConnected(): boolean {
    return (connection?.readyState === WebSocket.OPEN);
  }

  export function isOpenConnection(): boolean {
    return isOpen;
  }

  export function isLoading(): boolean {
    return isLoadingPresets;
  }

  function setLoading(loading: boolean) {
    isLoadingPresets = loading;
    Notify.emit('loading', loading);
  }

  function connect() {
    if (connection?.readyState === WebSocket.OPEN || connection?.readyState === WebSocket.CONNECTING)
      return;

    const address = `ws://127.0.0.1:${Program.ueWebSocketPort}`;

    connection?.removeAllListeners();

    connection = new WebSocket(address);
    connection
      .on('open', onConnected)
      .on('message', onMessage)
      .on('error', onError)
      .on('close', onClose);
  }

  export async function checkPassphrase(passphrase: string) : Promise<boolean> {
    try {
<<<<<<< HEAD
      let res = await get<UnrealApi.PassphraseCheck>(`/remote/passphrase/`, passphrase);
      if (!res?.keyCorrect) {
        return false;
      }
=======
      const res = await get<UnrealApi.PassphraseCheck>(`/remote/passphrase/`, passphrase);
      if (!res?.keyCorrect)
        return false;

>>>>>>> d731a049
    } catch (error) {
      return false;
    }

<<<<<<< HEAD
    if (workingPassphrase == undefined) {
      workingPassphrase = passphrase;
      await pullPresets(true);
      pullTimer();   
    }
    else {
      workingPassphrase = passphrase;
=======
    if (!workingPassphrases.includes(passphrase)) {
      workingPassphrases.push(passphrase);
      
      if (workingPassphrases.length === 1 || isOpen) {
        await pullPresets();
        pullTimer();   
      }
    }
    else {
      const index = workingPassphrases.findIndex((value:string):boolean => value === passphrase);
      workingPassphrases[index] = passphrase;
>>>>>>> d731a049
    }

    return true;
  }

  async function onConnected() {
    if (connection.readyState !== WebSocket.OPEN)
      return;

    presets = {};
    registered = {};
    payloads = {};
    views = {};
<<<<<<< HEAD
=======
    favorites = {};
>>>>>>> d731a049
    isOpen = undefined;
    
    clearQuitTimeout();
    
    console.log('Connected to UE Remote WebSocket');
    Notify.emit('connected', true);
    
<<<<<<< HEAD
    isOpen = await checkPassphrase("");
    if (isOpen || workingPassphrase !== undefined) {
      await pullPresets(true);
=======
    isOpen = await checkPassphrase('');

    Notify.emit('opened', isOpen);
    if (isOpen || workingPassphrases.length > 0) {
      await refresh();
>>>>>>> d731a049
      pullTimer();
    }
  }

  async function refresh() {
    try {
      await pullPresets();
    } catch (error) {
    }
  }

  async function pullTimer() {
    try {
      const { Presets } = await get<UnrealApi.Presets>('/remote/presets');

      // First check if there are any new presets
      for (const preset of Presets) {
        if (preset && !presets[preset.ID]){
          await refreshPreset(preset.ID, preset.Name);
        }
      }

      // Check for deleted presets
      const deleted = _.difference(Object.keys(presets), Presets.map(p => p.ID));
      if (deleted.length > 0) {
        for (const id of deleted) {
          delete presets[id];
          delete payloads[id];
        }

        Notify.emit('presets', getSortedPresets());
      }
    } catch (error) {
    }

    // Check for new presets once every 5 seconds
    if (isConnected()) {
      autoPullTimeout = setTimeout(pullTimer, 5 * 1000);
    }
  }
 
  async function onMessage(data: WebSocket.Data) {
    const json = data.toString();

    try {
      const message = JSON.parse(json);
      if (message.RequestId) {
        const promise = pendings[message.RequestId];
        if (!promise)
          return;

        if (Program.logger)
          LogServer.logLoopback({ RequestId: message.RequestId, Stage: 'WebApp Done' }, true);
<<<<<<< HEAD
=======
        
        if (message.Verb === "401" && workingPassphrases.includes(message.Passphrase)) {
          Notify.emitPassphraseChanged(message.Passphrase);
          workingPassphrases = workingPassphrases.filter(value => value !== message.Passphrase);

          delete pendings[message.RequestId];
          promise?.(message.ResponseCode);
          return;
        }
>>>>>>> d731a049

        delete pendings[message.RequestId];
        promise?.(message.ResponseBody);
        return;
      }

      if (message.keyCorrect !== undefined && isOpen !== message.keyCorrect) {
        isOpen = message.keyCorrect;
        Notify.emit('opened', isOpen);
        await pullPresets();
        pullTimer();
      }

      switch (message.Type) {
        case UnrealApi.PresetEvent.FieldsChanged: {
          const preset = presets[message.PresetId];
          if (!preset)
            break;

          const changes: any = {};
          for (const field of message.ChangedFields) {
            const property = preset.Exposed[field.Id];
            if (!property)
              continue;

            setPayloadValueInternal(payloads, [message.PresetId, property.ID], field.PropertyValue);
            changes[property.ID] = field.PropertyValue;
          }

          Notify.emitValuesChanges(message.PresetId, changes);
          break;
        }

        case UnrealApi.PresetEvent.FieldsAdded: {
          const preset = await populatePreset(message.Description as IPreset);
          const values = await pullPresetValues(preset);
          for (const property in values) {
            setPayloadValueInternal(payloads, [preset.ID, property], values[property]);
            Notify.emitValueChange(preset.ID, property, values[property]);
          }

          await refreshPreset(preset.ID, preset.Name);
          break;
        }

        case UnrealApi.PresetEvent.FieldsRemoved:
        case UnrealApi.PresetEvent.EntitiesModified: {
          await refreshPreset(message.PresetId, message.PresetName);
          break;
        }

        case UnrealApi.PresetEvent.MetadataModified: {
          await refreshPreset(message.PresetId, message.PresetName);
          refreshView(message.PresetId, message.Metadata.view);
          break;
        }

        case UnrealApi.PresetEvent.LayoutModified: {
          const preset = await populatePreset(message.Preset as IPreset);
          if (preset?.ID) {
            presets[preset.ID] = preset;
            Notify.emit('presets', getSortedPresets());
          }

          break;
        }

        case UnrealApi.PresetEvent.ControllersAdded:
        case UnrealApi.PresetEvent.ControllersRemoved:
        case UnrealApi.PresetEvent.ControllersRenamed: {
          await refreshPreset(message.PresetId, message.PresetName);
          break;
        }

        case UnrealApi.PresetEvent.ControllersModified: {
          const preset = presets[message.PresetId];
          if (!preset)
            break;

          const changes: any = {};
          for (let i = 0; i < message.ModifiedControllers.Controllers.length; i++) {
            const id = message.ModifiedControllers.Controllers[i].ID;
            const controller = preset.Exposed[id];
            if (!controller)
              continue;

            const value = message.ModifiedControllers.ChangedValues[i];
            setPayloadValueInternal(payloads, [message.PresetId, id], value);
            changes[id] = value;
          }

          Notify.emitValuesChanges(message.PresetId, changes);          
          break;
        }
      }

    } catch (error) {
      console.log('Failed to process message', error?.message, json);
    }
  }
 
  function onError(error: Error) {
    console.log('UE Remote WebSocket:', error.message);
  }

  function onClose() {
    presets = {};
    registered = {};
    payloads = {};
    views = {};
<<<<<<< HEAD
=======
    favorites = {};
>>>>>>> d731a049
    isOpen = undefined;

    Notify.emit('connected', false);

    startQuitTimeout();
    clearTimeout(autoPullTimeout);
    autoPullTimeout = null;

    setTimeout(connect, 1000);
  }

  function quit() {
    process.exit(1);
  }

  function startQuitTimeout(timeout: number = 15 * 1000) {
    if (Program.monitor && !quitTimout)
      quitTimout = setTimeout(quit, timeout);
  }

  function clearQuitTimeout() {
    if (quitTimout)
      clearTimeout(quitTimout);

    quitTimout = undefined;
  }

  function verifyConnection() {
    if (connection?.readyState !== WebSocket.OPEN)
      throw new Error('Websocket is not connected');
  }

  function send(message: string, parameters: any, passphrase?: string) {
    verifyConnection();
<<<<<<< HEAD
    const Id = parameters?.RequestId ?? request++;
    passphrase = passphrase ?? workingPassphrase;
=======
    const Id = parameters?.RequestId ?? wsRequest++;
    passphrase = passphrase ?? workingPassphrases[0];
>>>>>>> d731a049
    connection.send(JSON.stringify({ MessageName: message, Id, Passphrase: passphrase, Parameters: parameters}));
  }

  function http<T>(Verb: string, URL: string, Body?: object, wantAnswer?: boolean, passphrase?: string): Promise<T> {
<<<<<<< HEAD
    const RequestId = request++;
=======
    const RequestId = httpRequest++;
>>>>>>> d731a049
    const payload = { RequestId, Verb, URL, Body };
    if (Program.logger)
      LogServer.logLoopback(payload);

    send('http', payload, passphrase);
    if (!wantAnswer)
      return Promise.resolve(null);

    return new Promise(resolve => {
      pendings[RequestId] = resolve;
    });
  }

  function get<T>(url: string, passphrase?: string): Promise<T> {
    return http<T>('GET', url, undefined, true, passphrase);
  }

  function put<T>(url: string, body: object, passphrase?: string): Promise<T> {
    return http<T>('PUT', url, body, true, passphrase);
  }

  function registerToPreset(PresetName: string): void {
    send('preset.register', { PresetName, IgnoreRemoteChanges: true });
  }

  function unregisterPreset(PresetName: string) {
    send('preset.unregister', { PresetName });
  }

  function getSortedPresets() {
    return _.orderBy(Object.values(presets), ['IsFavorite', 'Name'], ['desc', 'asc']);
  }

  export async function getPresets(): Promise<IPreset[]> {
    return getSortedPresets();
  }

  async function pullPresets(): Promise<void> {
    if (isPullingPresets)
      return;

    isPullingPresets = true;
    setLoading(true);

    try { 
      const { Presets } = await get<UnrealApi.Presets>('/remote/presets');
<<<<<<< HEAD
      
      for (const p of Presets ?? []) {
        const Preset = await pullPreset(p.ID, p.Name);
        if (!Preset)
          continue;

        allPresets[Preset.ID] = Preset;
        if (bInitial || !presets[Preset.ID]){
          allPayloads[Preset.ID] = await pullPresetValues(Preset);
        }
      }
=======
>>>>>>> d731a049

      for (const preset of Presets ?? []) {
        const stub = preset as IPreset;
        stub.Exposed = {};
        stub.ExposedFunctions = [];
        stub.ExposedProperties = [];
        stub.Groups = [];
        stub.IsFavorite = !!favorites?.[preset.ID];
        presets[preset.ID] = stub;
      }

      Notify.emit('presets', getSortedPresets());

    } catch (error) {
      console.log('Failed to pull presets data');
    }

    isPullingPresets = false;
    setLoading(false);
  }

  async function pullPreset(id: string, name?: string): Promise<IPreset> {
    try {
      if (!presets[id]) {
        const res = await get<UnrealApi.View>(`/remote/preset/${id}/metadata/view`);
        refreshView(id, res?.Value);
      }

      const { Preset } = await get<UnrealApi.Preset>(`/remote/preset/${id}`);
      if (!Preset)
        return null;

      await populatePreset(Preset);
      return Preset;
    } catch (error) {
      console.log(`Failed to pull preset '${name || id}' data`);
    }
  }

  async function refreshPreset(id: string, name?: string): Promise<IPreset> {
    const preset = await pullPreset(id, name);
    if (!preset)
      return;

    presets[id] = preset;
    Notify.emit('presets', getSortedPresets());
    return preset;
  }

  async function populatePreset(preset: IPreset) {
    preset.ExposedProperties = [];
    preset.ExposedFunctions = [];
    preset.Exposed = {};

    for (const Group of preset.Groups) {
      for (const Property of Group.ExposedProperties) {
        Property.Type = Property.UnderlyingProperty.Type;
        Property.TypePath = Property.UnderlyingProperty.TypePath;
        preset.Exposed[Property.ID] = Property;
      }

      for (const Function of Group.ExposedFunctions) {
        if (!Function.Metadata)
          Function.Metadata = {};

        Function.Type = PropertyType.Function;
        Function.Metadata.Widget = WidgetTypes.Button;
        preset.Exposed[Function.ID] = Function;
      }

      preset.ExposedProperties.push(...Group.ExposedProperties);
      preset.ExposedFunctions.push(...Group.ExposedFunctions);
    }

    if (preset.Controllers) {
      const Controllers: IGroup = { Name: 'Controllers', ExposedProperties: [], ExposedFunctions: [] };
      preset.Groups.push(Controllers);
      for (const Controller of preset.Controllers) {
        if (!Controller.Metadata)
          Controller.Metadata = {};

        Controller.UnderlyingProperty = {
          Name: Controller.Name,
          Metadata: Controller.Metadata,
          Description: '',
          Type: Controller.Type,
          TypePath: Controller.TypePath
        };

        preset.Exposed[Controller.ID] = Controller;
        Controllers.ExposedProperties.push(Controller);
      }
    } 

    preset.IsFavorite = favorites?.[preset.ID];
    return preset;
  }

  function refreshView(id: string, viewJson: string) {
    try {
      if (!viewJson) {
        views[id] = {
          tabs: [{ name: 'Tab 1', layout: TabLayout.Empty, icon: '' }]
        };

        Notify.onViewChange(id, views[id], true);
        return;
      }

      const view = JSON.parse(viewJson) as IView;
      if (equal(view, views[id]))
        return;

      for (const tab of view.tabs) {
        if (!tab.panels)
          continue;

        for (const panel of tab.panels)
          setPanelIds(panel);
      }

      views[id] = view;
      Notify.onViewChange(id, view, true);
    } catch (error) {
      console.log('Failed to parse View of Preset', id);
    }
  }

  function setPanelIds(panel: IPanel) {
    if (!panel.id)
      panel.id = crypto.randomBytes(16).toString('hex');

    if (panel.widgets)
      return setWidgetsId(panel.widgets);

    if (panel.items)
      for (const item of panel.items) {
        if (!item.id)
          item.id = crypto.randomBytes(16).toString('hex');

        for (const panel of item.panels)
          setPanelIds(panel);
      }
  }

  function setWidgetsId(widgets?: ICustomStackWidget[]) {
    if (!widgets)
      return;

    for (const widget of widgets) {
      if (!widget.id)
        widget.id = crypto.randomBytes(16).toString('hex');

      switch (widget.widget) {
        case WidgetTypes.Tabs: {
          const children = (widget as ICustomStackTabs).tabs ?? [];
          for (const child of children) {
            if (!child.id)
              child.id = crypto.randomBytes(16).toString('hex');
  
            setWidgetsId(child.widgets);
          }          
          break;
        }

        case WidgetTypes.ColorPickerList: {
          const children = (widget as IColorPickerList).items ?? [];
          for(const child of children) {
            if (!child.id)
              child.id = crypto.randomBytes(16).toString('hex');   
          }
          break;
        }
      }
   }
  }

  function equal(a: any, b: any): boolean {
    if (a === b)
      return true;
    
    if (!!a !== !!b || typeof(a) !== typeof(b))
      return false;

    if (Array.isArray(a) && Array.isArray(b)) {
      if (a.length !== b.length)
        return false;

      for (let i = 0; i < a.length; i++) {
        if (!equal(a[i], b[i]))
          return false;
      }

      return true;
    }

    if (typeof(a) === 'object' && typeof(b) === 'object') {
      if (!equal(Object.keys(a), Object.keys(b)))
        return false;

      for (const key in a) {
        if (!equal(a[key], b[key]))
          return false;
      }

      return true;
    }

    return false;
  }

  function getPropertyValueRequest(Preset: IPreset, Property: IExposedProperty, IsController: boolean) {
    return ({
      RequestId: httpRequest++,
      Verb: 'GET',
      URL: `/remote/preset/${Preset.ID}/property/${Property.ID}`,
      PropertyId: Property.ID,
      IsController,
    });
  }

  async function pullPresetValues(Preset: IPreset): Promise<IPayload> {
    const Requests = [];
<<<<<<< HEAD
    for (const property of Preset.ExposedProperties) {
      Requests.push({
        RequestId: request++,
        Verb: 'GET',
        URL: `/remote/preset/${Preset.ID}/property/${property.ID}`,
        PropertyId: property.ID,
      });
=======
    for (const Property of Preset.ExposedProperties)
      Requests.push(getPropertyValueRequest(Preset, Property, false));

    if (Preset.Controllers) {
      for (const Controller of Preset.Controllers)
        Requests.push(getPropertyValueRequest(Preset, Controller, true));
>>>>>>> d731a049
    }

    const updatedPayloads: IPayloads = {};
    const answers = await put<UnrealApi.BatchResponses>('/remote/batch', { Requests });
    for (let i = 0; i < Requests.length; i++) {
      const { PropertyId, IsController } = Requests[i];
      try {
        let value;
        if (IsController) {
          const body = answers.Responses[i].ResponseBody as UnrealApi.GetPropertyValue;
          value = body?.PropertyValue;
        } else {
          const body = answers.Responses[i].ResponseBody as UnrealApi.PropertyValues;
          value = body?.PropertyValues?.[0]?.PropertyValue;
        }

        setPayloadValueInternal(updatedPayloads, [Preset.ID, PropertyId], value);
      } catch (error) {
        console.log(`Failed to get value of Preset: ${Preset.Name}, Property: ${PropertyId}`);
      }
    }

    return updatedPayloads[Preset.ID];
  }

  export async function loadPreset(id: string): Promise<IPreset> {
    if (registered[id] && presets[id])
      return presets[id];

    registered[id] = true;
    registerToPreset(id);
    const preset = await refreshPreset(id);
    if (!preset)
      return;

    payloads[id] = await pullPresetValues(preset);
    Notify.emit('payloads', payloads);
    
    const res = await get<UnrealApi.View>(`/remote/preset/${id}/metadata/view`);
    refreshView(id, res?.Value);
  }

  export async function getPayload(preset: string): Promise<IPayload> {
    return payloads[preset];
  }

  export async function getPayloads(): Promise<IPayloads> {
    return { ...payloads };
  }

  export async function setPayload(preset: string, payload: IPayload): Promise<void> {
    payloads[preset] = payload;
  }

  export async function setPayloadValue(preset: string, property: string, value: PropertyValue): Promise<void> {
    try {
      const body: any = { GenerateTransaction: true };
      if (value !== null) {
        setPayloadValueInternal(payloads, [preset, property], value);
        Notify.emitValueChange(preset, property, value);
        body.PropertyValue = value;
      } else {
        body.ResetToDefault = true; 
      }

      if (Program.logger) {
        const presetObj = presets[preset];
        const log = {
<<<<<<< HEAD
          RequestId: request,
=======
          RequestId: httpRequest,
>>>>>>> d731a049
          Stage: 'Set Property',
          Preset: presetObj?.Name,
          Property: presetObj?.Exposed[property]?.DisplayName,
          Value: value
        };

        LogServer.logLoopback(log);
      }

      await put(`/remote/preset/${preset}/property/${property}`, body);

      if (value === null) {
        const ret = await get<UnrealApi.PropertyValues>(`/remote/preset/${preset}/property/${property}`);
        value = ret.PropertyValues?.[0]?.PropertyValue;
        if (value !== undefined) {
          setPayloadValueInternal(payloads, [preset, property], value);
          Notify.emitValueChange(preset, property, value);
        }
      }
    } catch (err) {
      console.log('Failed to set preset data:', err.message);
    }
  }

  function setPayloadValueInternal(data: IPayloads, path: string[], value: PropertyValue): void {
    if (!data || !path.length)
      return;

    let element: any = data;
    for (let i = 0; i < path.length - 1; i++) {
      const property = path[i];
      if (!element[property])
        element[property] = {};
      
      element = element[property];
    }

    element[ _.last(path) ] = value;
  }

  export async function executeFunction(preset: string, func: string, args: Record<string, any>): Promise<void> {
    try {
      const url = `/remote/preset/${preset}/function/${func}`;
      await put(url, { Parameters: args, GenerateTransaction: true });
    } catch (err) {
      console.log('Failed to set execute function call:', err.message);
    }
  }

  export async function setPresetPropertyMetadata(preset: string, property: string, metadata: string, value: string) {
    try {

      const url = `/remote/preset/${preset}/property/${property}/metadata/${metadata}`;
      await put(url, { value });
      const prop = presets[preset]?.Exposed[property];
      if (prop) {
        prop.Metadata[metadata] = value;
        Notify.emit('presets', getSortedPresets());
      }
    } catch (err) {
      console.log('Failed to set property metadata');
    }
  }

  export async function rebindProperties(preset: string, properties: string[], target: string) {
    const body = {
      objectPath: '/Script/RemoteControlWebInterface.Default__RCWebInterfaceBlueprintLibrary',
      functionName: 'RebindProperties',
      parameters: {
        PresetId: preset,
        PropertyIds: properties,
        NewOwner: target,
      }
    };

    await put('/remote/object/call', body);

    // We need to fetch values of new owner
    const changes: any = {};
    for (const property of properties) {
      const ret = await get<UnrealApi.PropertyValues>(`/remote/preset/${preset}/property/${property}`);
      const value = ret.PropertyValues?.[0]?.PropertyValue;
      if (value !== undefined) {
        setPayloadValueInternal(payloads, [preset, property], value);
        changes[property] = value;
      }
    }

    Notify.emitValuesChanges(preset, changes);
  }

<<<<<<< HEAD
=======
  export async function favoritePreset(preset: string, value: boolean): Promise<void> {
    if (!presets[preset])
      return;

    presets[preset].IsFavorite = value;

    if (value)
      favorites[preset] = true;
    else
      delete favorites[preset];

    await fs.writeJson('./favorites.json', favorites, { spaces: 2 });
    Notify.emit('presets', getSortedPresets());
  }

>>>>>>> d731a049
  export async function getView(preset: string): Promise<IView> {
    return views[preset];
  }

  export async function setView(preset: string, view: IView): Promise<void> {
    for (const tab of view.tabs) {
      if (!tab.panels)
        continue;

      for (const panel of tab.panels)
        setPanelIds(panel);
    }

    views[preset] = view;
    const Value = JSON.stringify(view);
    await put(`/remote/preset/${preset}/metadata/view`, { Value });
  }

  export async function search(query: string, types: string[], prefix: string, filterArgs: any, count: number, callback: (assets: IAsset[]) => void): Promise<void> {
    const ret = await put<UnrealApi.Assets>('/remote/search/assets', {
      Query: query,
      Limit: count,
      
      Filter: {
        ClassNames: types,
        PackagePaths: [prefix],
        RecursivePaths: true,
        RecursiveClasses: true,
        ...filterArgs,
      }
    });

    callback?.(ret.Assets);
  }

  export function proxy(method: 'GET' | 'PUT', url: string, body?: any): Promise<any> {
    if (!method || !url)
      return Promise.resolve({});

    switch (method) {
      case 'GET':
        return get(url);

      case 'PUT':
        if (body)
          return put(url, body);
        break;
    }

    return Promise.resolve({});
  }

  export function thumbnail(asset: string): Promise<any> {
    return put<string>('/remote/object/thumbnail', { ObjectPath: asset })
            .then(base64 => Buffer.from(base64, 'base64'))
            .catch(error => null);
  }
}<|MERGE_RESOLUTION|>--- conflicted
+++ resolved
@@ -3,10 +3,7 @@
 import _ from 'lodash';
 import WebSocket from 'ws';
 import { Notify, Program, LogServer } from './';
-<<<<<<< HEAD
-=======
 import fs from 'fs-extra';
->>>>>>> d731a049
 import crypto from 'crypto';
 
 
@@ -90,18 +87,15 @@
   let isOpen: boolean;
 
   let pendings: { [id: string]: (reply: any) => void } = {};
-  let request: number = 1;
+  let httpRequest: number = 1;
+  let wsRequest: number = 1;
 
   let presets: IPresets = {};
   let registered: { [id: string]: boolean };
   let payloads: IPayloads = {};
   let views: { [preset: string]: IView } = {};
-<<<<<<< HEAD
-  let workingPassphrase: string = undefined;
-=======
   let workingPassphrases: string[] = [];
   let favorites: { [preset: string]: boolean } = {};
->>>>>>> d731a049
 
   export async function initialize() {
     try {
@@ -149,30 +143,14 @@
 
   export async function checkPassphrase(passphrase: string) : Promise<boolean> {
     try {
-<<<<<<< HEAD
-      let res = await get<UnrealApi.PassphraseCheck>(`/remote/passphrase/`, passphrase);
-      if (!res?.keyCorrect) {
-        return false;
-      }
-=======
       const res = await get<UnrealApi.PassphraseCheck>(`/remote/passphrase/`, passphrase);
       if (!res?.keyCorrect)
         return false;
 
->>>>>>> d731a049
     } catch (error) {
       return false;
     }
 
-<<<<<<< HEAD
-    if (workingPassphrase == undefined) {
-      workingPassphrase = passphrase;
-      await pullPresets(true);
-      pullTimer();   
-    }
-    else {
-      workingPassphrase = passphrase;
-=======
     if (!workingPassphrases.includes(passphrase)) {
       workingPassphrases.push(passphrase);
       
@@ -184,7 +162,6 @@
     else {
       const index = workingPassphrases.findIndex((value:string):boolean => value === passphrase);
       workingPassphrases[index] = passphrase;
->>>>>>> d731a049
     }
 
     return true;
@@ -198,10 +175,7 @@
     registered = {};
     payloads = {};
     views = {};
-<<<<<<< HEAD
-=======
     favorites = {};
->>>>>>> d731a049
     isOpen = undefined;
     
     clearQuitTimeout();
@@ -209,17 +183,11 @@
     console.log('Connected to UE Remote WebSocket');
     Notify.emit('connected', true);
     
-<<<<<<< HEAD
-    isOpen = await checkPassphrase("");
-    if (isOpen || workingPassphrase !== undefined) {
-      await pullPresets(true);
-=======
     isOpen = await checkPassphrase('');
 
     Notify.emit('opened', isOpen);
     if (isOpen || workingPassphrases.length > 0) {
       await refresh();
->>>>>>> d731a049
       pullTimer();
     }
   }
@@ -237,9 +205,8 @@
 
       // First check if there are any new presets
       for (const preset of Presets) {
-        if (preset && !presets[preset.ID]){
+        if (preset && !presets[preset.ID])
           await refreshPreset(preset.ID, preset.Name);
-        }
       }
 
       // Check for deleted presets
@@ -256,9 +223,8 @@
     }
 
     // Check for new presets once every 5 seconds
-    if (isConnected()) {
-      autoPullTimeout = setTimeout(pullTimer, 5 * 1000);
-    }
+    if (isConnected())
+       autoPullTimeout = setTimeout(pullTimer, 5 * 1000);
   }
  
   async function onMessage(data: WebSocket.Data) {
@@ -273,8 +239,6 @@
 
         if (Program.logger)
           LogServer.logLoopback({ RequestId: message.RequestId, Stage: 'WebApp Done' }, true);
-<<<<<<< HEAD
-=======
         
         if (message.Verb === "401" && workingPassphrases.includes(message.Passphrase)) {
           Notify.emitPassphraseChanged(message.Passphrase);
@@ -284,7 +248,6 @@
           promise?.(message.ResponseCode);
           return;
         }
->>>>>>> d731a049
 
         delete pendings[message.RequestId];
         promise?.(message.ResponseBody);
@@ -395,10 +358,7 @@
     registered = {};
     payloads = {};
     views = {};
-<<<<<<< HEAD
-=======
     favorites = {};
->>>>>>> d731a049
     isOpen = undefined;
 
     Notify.emit('connected', false);
@@ -433,22 +393,13 @@
 
   function send(message: string, parameters: any, passphrase?: string) {
     verifyConnection();
-<<<<<<< HEAD
-    const Id = parameters?.RequestId ?? request++;
-    passphrase = passphrase ?? workingPassphrase;
-=======
     const Id = parameters?.RequestId ?? wsRequest++;
     passphrase = passphrase ?? workingPassphrases[0];
->>>>>>> d731a049
     connection.send(JSON.stringify({ MessageName: message, Id, Passphrase: passphrase, Parameters: parameters}));
   }
 
   function http<T>(Verb: string, URL: string, Body?: object, wantAnswer?: boolean, passphrase?: string): Promise<T> {
-<<<<<<< HEAD
-    const RequestId = request++;
-=======
     const RequestId = httpRequest++;
->>>>>>> d731a049
     const payload = { RequestId, Verb, URL, Body };
     if (Program.logger)
       LogServer.logLoopback(payload);
@@ -495,20 +446,6 @@
 
     try { 
       const { Presets } = await get<UnrealApi.Presets>('/remote/presets');
-<<<<<<< HEAD
-      
-      for (const p of Presets ?? []) {
-        const Preset = await pullPreset(p.ID, p.Name);
-        if (!Preset)
-          continue;
-
-        allPresets[Preset.ID] = Preset;
-        if (bInitial || !presets[Preset.ID]){
-          allPayloads[Preset.ID] = await pullPresetValues(Preset);
-        }
-      }
-=======
->>>>>>> d731a049
 
       for (const preset of Presets ?? []) {
         const stub = preset as IPreset;
@@ -732,22 +669,12 @@
 
   async function pullPresetValues(Preset: IPreset): Promise<IPayload> {
     const Requests = [];
-<<<<<<< HEAD
-    for (const property of Preset.ExposedProperties) {
-      Requests.push({
-        RequestId: request++,
-        Verb: 'GET',
-        URL: `/remote/preset/${Preset.ID}/property/${property.ID}`,
-        PropertyId: property.ID,
-      });
-=======
     for (const Property of Preset.ExposedProperties)
       Requests.push(getPropertyValueRequest(Preset, Property, false));
 
     if (Preset.Controllers) {
       for (const Controller of Preset.Controllers)
         Requests.push(getPropertyValueRequest(Preset, Controller, true));
->>>>>>> d731a049
     }
 
     const updatedPayloads: IPayloads = {};
@@ -816,11 +743,7 @@
       if (Program.logger) {
         const presetObj = presets[preset];
         const log = {
-<<<<<<< HEAD
-          RequestId: request,
-=======
           RequestId: httpRequest,
->>>>>>> d731a049
           Stage: 'Set Property',
           Preset: presetObj?.Name,
           Property: presetObj?.Exposed[property]?.DisplayName,
@@ -912,8 +835,6 @@
     Notify.emitValuesChanges(preset, changes);
   }
 
-<<<<<<< HEAD
-=======
   export async function favoritePreset(preset: string, value: boolean): Promise<void> {
     if (!presets[preset])
       return;
@@ -929,7 +850,6 @@
     Notify.emit('presets', getSortedPresets());
   }
 
->>>>>>> d731a049
   export async function getView(preset: string): Promise<IView> {
     return views[preset];
   }
