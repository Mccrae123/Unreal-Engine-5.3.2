--- conflicted
+++ resolved
@@ -26,16 +26,12 @@
 
   @Get('passphrase')
   private async passphrase(req: Request, res: Response) {
-<<<<<<< HEAD
-    this.send(res, Promise.resolve({ keyCorrect: await UnrealEngine.checkPassphrase(req.headers['passphrase'].toString()) }) );
-=======
 	const passphrase = req.headers['passphrase']?.toString() ?? '';  
 	const keyCorrect = await UnrealEngine.checkPassphrase(passphrase);
 	if (!keyCorrect)
 	  res.status(401);	
 	
     this.send(res, Promise.resolve({ keyCorrect: keyCorrect}) );
->>>>>>> d731a049
   }
 
   @Get('payloads')
@@ -58,14 +54,11 @@
     this.send(res, UnrealEngine.getView(req.query.preset?.toString()));
   }
 
-<<<<<<< HEAD
-=======
   @Put('presets/:preset/favorite')
   private favorite(req: Request, res: Response) {
     this.send(res, UnrealEngine.favoritePreset(req.params.preset, !!req.body?.value));
   }
 
->>>>>>> d731a049
   @Put('proxy')
   private proxy(req: Request, res: Response) {
     this.send(res, UnrealEngine.proxy(req.body?.method, req.body?.url, req.body?.body));
