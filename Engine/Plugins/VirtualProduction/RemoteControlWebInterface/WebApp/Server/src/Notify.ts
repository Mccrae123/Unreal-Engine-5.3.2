import { IView, PropertyValue } from '@Shared';
import { Server } from 'http';
import socketio from 'socket.io';
import { UnrealEngine } from './UnrealEngine';

                  
export namespace Notify {
  var io = socketio({ path: '/api/io' });

  export async function initialize(server: Server): Promise<void> {
    io.attach(server);

    io.sockets.on('connection', (socket: socketio.Socket) => {
      socket
        .on('client', onPing)
        .on('view', onViewChange)
        .on('value', UnrealEngine.setPayloadValue)
        .on('execute', UnrealEngine.executeFunction)
        .on('metadata', UnrealEngine.setPresetPropertyMetadata)
        .on('rebind', UnrealEngine.rebindProperties)
        .on('search', UnrealEngine.search);

      if (UnrealEngine.isConnected())
        socket.emit('connected', true);
        
      socket.emit('opened', UnrealEngine.isOpenConnection());

      if (UnrealEngine.isLoading())
        socket.emit('loading', true);
    });
  }

<<<<<<< HEAD
  export function emit(what: 'presets' | 'payloads' | 'connected' | 'loading', ...args: any[]) {
=======
  export function emit(what: 'presets' | 'payloads' | 'connected' | 'loading' | 'opened', ...args: any[]) {
>>>>>>> d731a049
    io.emit(what, ...args);
  }

  export function onViewChange(preset: string, view: IView, supressUnrealNotification?: boolean) {
    if (!supressUnrealNotification)
      UnrealEngine.setView(preset, view);
    io.emit('view', preset, view);
  }

  export function emitValueChange(preset: string, property: string, value: PropertyValue) {
    io.emit('value', preset, property, value);
  }

  export function emitValuesChanges(preset: string, changes: { [key: string]: PropertyValue }) {
    io.emit('values', preset, changes);
  }
<<<<<<< HEAD
=======

  export function emitPassphraseChanged(wrongPassphrase: string) {
    io.emit('passphrase', wrongPassphrase);
  }

  export function onPing(time: number) {
    io.emit('pong', time, new Date().getTime());
  }
>>>>>>> d731a049
}<|MERGE_RESOLUTION|>--- conflicted
+++ resolved
@@ -30,11 +30,7 @@
     });
   }
 
-<<<<<<< HEAD
-  export function emit(what: 'presets' | 'payloads' | 'connected' | 'loading', ...args: any[]) {
-=======
   export function emit(what: 'presets' | 'payloads' | 'connected' | 'loading' | 'opened', ...args: any[]) {
->>>>>>> d731a049
     io.emit(what, ...args);
   }
 
@@ -51,8 +47,6 @@
   export function emitValuesChanges(preset: string, changes: { [key: string]: PropertyValue }) {
     io.emit('values', preset, changes);
   }
-<<<<<<< HEAD
-=======
 
   export function emitPassphraseChanged(wrongPassphrase: string) {
     io.emit('passphrase', wrongPassphrase);
@@ -61,5 +55,4 @@
   export function onPing(time: number) {
     io.emit('pong', time, new Date().getTime());
   }
->>>>>>> d731a049
 }