// Copyright Epic Games, Inc. All Rights Reserved.

using UnrealBuildTool;

public class RemoteControlWebInterface : ModuleRules
{
	public RemoteControlWebInterface(ReadOnlyTargetRules Target) : base(Target)
	{
		ShortName = "RCWebIntf";

		PublicDependencyModuleNames.AddRange(
			new string[]
			{
				"Core",
				"CoreUObject",
				"Engine",
				"Slate",
				"SlateCore",
				"Projects",
				"RemoteControl",
				"Sockets",
				"WebRemoteControl",
<<<<<<< HEAD
				"WebSocketNetworking"
=======
				"WebSocketNetworking",
>>>>>>> d731a049
			}
		);

		PrivateDependencyModuleNames.AddRange(
			new string[] 
			{
				"RemoteControlCommon",
				"Serialization",
			}
		);


		if (Target.Type == TargetType.Editor)
		{
			PrivateDependencyModuleNames.AddRange(
				new string[] 
				{
					"DeveloperSettings",
					"EditorStyle",
					"EditorWidgets",
					"PropertyEditor",
					"RemoteControl",
					"RemoteControlUI",
					"Settings",
					"UnrealEd",
					"ToolWidgets",
				}
			);
		}
	}
}<|MERGE_RESOLUTION|>--- conflicted
+++ resolved
@@ -20,11 +20,7 @@
 				"RemoteControl",
 				"Sockets",
 				"WebRemoteControl",
-<<<<<<< HEAD
-				"WebSocketNetworking"
-=======
 				"WebSocketNetworking",
->>>>>>> d731a049
 			}
 		);
 
