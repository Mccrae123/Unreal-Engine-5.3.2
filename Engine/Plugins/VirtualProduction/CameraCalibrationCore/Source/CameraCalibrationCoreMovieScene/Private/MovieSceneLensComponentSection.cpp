// Copyright Epic Games, Inc. All Rights Reserved.

#include "MovieSceneLensComponentSection.h"

#include "Channels/MovieSceneChannelProxy.h"
#include "Evaluation/MovieScenePreAnimatedState.h"
#include "Evaluation/PreAnimatedState/MovieScenePreAnimatedCaptureSource.h"
#include "IMovieScenePlayer.h"
#include "MovieSceneExecutionToken.h"
#include "MovieSceneTimeHelpers.h"

#define LOCTEXT_NAMESPACE "MovieSceneLensComponentSection"

namespace UE::CameraCalibration::Private::MovieSceneLensComponentSection
{
#if WITH_EDITOR
	void AddChannelForEditor(FMovieSceneChannelProxyData& ChannelProxyData, FMovieSceneFloatChannel& Channel, FText GroupName, FText ChannelName, int32 SortOrder)
	{
		FMovieSceneChannelMetaData ChannelEditorData(FName(*(ChannelName.ToString())), ChannelName, GroupName);
		ChannelEditorData.SortOrder = SortOrder;
		ChannelEditorData.bCanCollapseToTrack = false;

		ChannelProxyData.Add(Channel, ChannelEditorData, TMovieSceneExternalValue<float>());
	}
#endif // WITH_EDITOR

	void UpdateChannelProxy(
		FMovieSceneChannelProxyData& Channels,
		TArray<FMovieSceneFloatChannel>& DistortionParameterChannels, 
		TArray<FMovieSceneFloatChannel>& FxFyChannels,
		TArray<FMovieSceneFloatChannel>& ImageCenterChannels,
		TSubclassOf<ULensModel> LensModelClass
	)
	{
		// Add channels for distortion parameters
		if (LensModelClass)
		{
			if (const ULensModel* const LensModel = LensModelClass->GetDefaultObject<ULensModel>())
			{
				const int32 ParameterCount = LensModel->GetNumParameters();
				if (ParameterCount == DistortionParameterChannels.Num())
				{
#if WITH_EDITOR
					TArray<FText> ParameterDisplayNames = LensModel->GetParameterDisplayNames();
					const FText ParameterGroupName = LOCTEXT("ParameterGroupName", "Distortion Parameters");
#endif // WITH_EDITOR

					for (int32 Index = 0; Index < ParameterCount; ++Index)
					{
#if WITH_EDITOR
						AddChannelForEditor(Channels, DistortionParameterChannels[Index], ParameterGroupName, ParameterDisplayNames[Index], Index);
#else
						Channels.Add(DistortionParameterChannels[Index]);
#endif // WITH_EDITOR
					}
				}
			}
		}

		// Add channels for FxFy
		if (FxFyChannels.Num() == 2)
		{
#if WITH_EDITOR
			const FText FxFyGroupName = LOCTEXT("FxFyGroupName", "FxFy");
			constexpr int32 FxFySortOrder = 1000;
			AddChannelForEditor(Channels, FxFyChannels[0], FxFyGroupName, LOCTEXT("FxChannelName", "Fx"), FxFySortOrder + 0);
			AddChannelForEditor(Channels, FxFyChannels[1], FxFyGroupName, LOCTEXT("FyChannelName", "Fy"), FxFySortOrder + 1);
#else
			Channels.Add(FxFyChannels[0]);
			Channels.Add(FxFyChannels[1]);
#endif // WITH_EDITOR
		}

		// Add channels for Image Center
		if (ImageCenterChannels.Num() == 2)
		{
#if WITH_EDITOR
			const FText ImageCenterGroupName = LOCTEXT("CxCyGroupName", "Image Center");
			constexpr int32 ImageCenterSortOrder = 2000;
			AddChannelForEditor(Channels, ImageCenterChannels[0], ImageCenterGroupName, LOCTEXT("CxChannelName", "Cx"), ImageCenterSortOrder + 0);
			AddChannelForEditor(Channels, ImageCenterChannels[1], ImageCenterGroupName, LOCTEXT("CyChannelName", "Cy"), ImageCenterSortOrder + 1);
#else
			Channels.Add(ImageCenterChannels[0]);
			Channels.Add(ImageCenterChannels[1]);
#endif // WITH_EDITOR
		}
	}
}

struct FPreAnimatedLensFileTokenProducer : IMovieScenePreAnimatedTokenProducer
{
	virtual IMovieScenePreAnimatedTokenPtr CacheExistingState(UObject& Object) const
	{
		struct FLensFileToken : IMovieScenePreAnimatedToken
		{
			FLensFileToken(ULensComponent* LensComponent)
			{
				// Save the original values of these settings
				FLensFilePicker LensFilePicker = LensComponent->GetLensFilePicker();
				bOriginalUseDefaultLensFile = LensFilePicker.bUseDefaultLensFile;
				OriginalLensFile = LensFilePicker.GetLensFile();
				OriginalEvalMode = LensComponent->GetFIZEvaluationMode();
			}

			virtual void RestoreState(UObject& Object, const UE::MovieScene::FRestoreStateParams& Params)
			{
				if (ULensComponent* LensComponent = CastChecked<ULensComponent>(&Object))
				{
					// Restore the original values of these settings
					LensComponent->SetLensFilePicker({ bOriginalUseDefaultLensFile, OriginalLensFile.Get() });
					LensComponent->SetFIZEvaluationMode(OriginalEvalMode);
				}
			}

			bool bOriginalUseDefaultLensFile = false;
			TWeakObjectPtr<ULensFile> OriginalLensFile;
			EFIZEvaluationMode OriginalEvalMode = EFIZEvaluationMode::UseRecordedValues;
		};

		return FLensFileToken(CastChecked<ULensComponent>(&Object));
	}
	static FMovieSceneAnimTypeID GetAnimTypeID()
	{
		return TMovieSceneAnimTypeID<FPreAnimatedLensFileTokenProducer>();
	}
};

void UMovieSceneLensComponentSection::Initialize(ULensComponent* Component)
{
	// Cache a pointer to the recorded component to retrieve its data later during RecordFrame()
	RecordedComponent = Component;

	// Cache the Lens Model used by the recorded lens component
	LensModelClass = RecordedComponent->GetLensModel();

	// Duplicate the recorded LensFile asset and save the duplicate in this section
 	if (ULensFile* LensFile = Component->GetLensFile())
 	{
 		const FName DuplicateName = FName(*FString::Format(TEXT("{0}_Cached"), { LensFile->GetFName().ToString() }));
 		CachedLensFile = Cast<ULensFile>(StaticDuplicateObject(LensFile, this, DuplicateName, RF_AllFlags & ~RF_Transient));
 	}

	// Create the channels that will be used to record the distortion state
	CreateChannelProxy();
}

void UMovieSceneLensComponentSection::PostEditImport()
{
	Super::PostEditImport();

	UpdateChannelProxy();
}

void UMovieSceneLensComponentSection::PostLoad()
{
	Super::PostLoad();

	UpdateChannelProxy();
}

#if WITH_EDITOR
void UMovieSceneLensComponentSection::AddChannelWithEditor(FMovieSceneChannelProxyData& ChannelProxyData, FMovieSceneFloatChannel& Channel, FText GroupName, FText ChannelName, int32 SortOrder)
{
	using namespace UE::CameraCalibration::Private::MovieSceneLensComponentSection;
	AddChannelForEditor(ChannelProxyData, Channel, GroupName, ChannelName, SortOrder);
}
#endif // WITH_EDITOR

void UMovieSceneLensComponentSection::CreateChannelProxy()
{
<<<<<<< HEAD
	using namespace UE::CameraCalibration::Private::MovieSceneLensComponentSection;

	if (const ULensComponent* const LensComponent = RecordedComponent.Get())
	{
		TSubclassOf<ULensModel> LensModelClass = LensComponent->GetLensModel();

		if (LensModelClass)
=======
	// Add channels for distortion parameters
	if (LensModelClass)
	{
		if (const ULensModel* const LensModel = LensModelClass->GetDefaultObject<ULensModel>())
		{
			const int32 ParameterCount = LensModel->GetNumParameters();
			DistortionParameterChannels.SetNum(ParameterCount);
		}
	}

	// Add channels for FxFy
	FxFyChannels.SetNum(2);

	// Add channels for Image Center
	ImageCenterChannels.SetNum(2);

	UpdateChannelProxy();
}

void UMovieSceneLensComponentSection::UpdateChannelProxy()
{
	FMovieSceneChannelProxyData Channels;

	// Add channels for distortion parameters
	if (LensModelClass)
	{
		if (const ULensModel* const LensModel = LensModelClass->GetDefaultObject<ULensModel>())
>>>>>>> 74d0b334
		{
			const int32 ParameterCount = LensModel->GetNumParameters();
			if (ParameterCount == DistortionParameterChannels.Num())
			{
<<<<<<< HEAD
				const int32 ParameterCount = LensModel->GetNumParameters();
				DistortionParameterChannels.SetNum(ParameterCount);
=======
#if WITH_EDITOR
				TArray<FText> ParameterDisplayNames = LensModel->GetParameterDisplayNames();
				const FText ParameterGroupName = LOCTEXT("ParameterGroupName", "Distortion Parameters");
#endif // WITH_EDITOR

				for (int32 Index = 0; Index < ParameterCount; ++Index)
				{
#if WITH_EDITOR
					AddChannelWithEditor(Channels, DistortionParameterChannels[Index], ParameterGroupName, ParameterDisplayNames[Index], Index);
#else
					Channels.Add(DistortionParameterChannels[Index]);
#endif // WITH_EDITOR
				}
>>>>>>> 74d0b334
			}
		}
	}

<<<<<<< HEAD
		FxFyChannels.SetNum(2);
		ImageCenterChannels.SetNum(2);

		FMovieSceneChannelProxyData Channels;
		UpdateChannelProxy(Channels, DistortionParameterChannels, FxFyChannels, ImageCenterChannels, LensModelClass);
		ChannelProxy = MakeShared<FMovieSceneChannelProxy>(MoveTemp(Channels));
=======
	// Add channels for FxFy
	if (FxFyChannels.Num() == 2)
	{
#if WITH_EDITOR
		const FText FxFyGroupName = LOCTEXT("FxFyGroupName", "FxFy");
		constexpr int32 FxFySortOrder = 1000;
		AddChannelWithEditor(Channels, FxFyChannels[0], FxFyGroupName, LOCTEXT("FxChannelName", "Fx"), FxFySortOrder + 0);
		AddChannelWithEditor(Channels, FxFyChannels[1], FxFyGroupName, LOCTEXT("FyChannelName", "Fy"), FxFySortOrder + 1);
#else
		Channels.Add(FxFyChannels[0]);
		Channels.Add(FxFyChannels[1]);
#endif // WITH_EDITOR
	}

	// Add channels for Image Center
	if (ImageCenterChannels.Num() == 2)
	{
#if WITH_EDITOR
		const FText ImageCenterGroupName = LOCTEXT("CxCyGroupName", "Image Center");
		constexpr int32 ImageCenterSortOrder = 2000;
		AddChannelWithEditor(Channels, ImageCenterChannels[0], ImageCenterGroupName, LOCTEXT("CxChannelName", "Cx"), ImageCenterSortOrder + 0);
		AddChannelWithEditor(Channels, ImageCenterChannels[1], ImageCenterGroupName, LOCTEXT("CyChannelName", "Cy"), ImageCenterSortOrder + 1);
#else
		Channels.Add(ImageCenterChannels[0]);
		Channels.Add(ImageCenterChannels[1]);
#endif // WITH_EDITOR
>>>>>>> 74d0b334
	}

	ChannelProxy = MakeShared<FMovieSceneChannelProxy>(MoveTemp(Channels));
}

void UMovieSceneLensComponentSection::RecordFrame(FFrameNumber FrameNumber)
{
	if (const ULensComponent* const LensComponent = RecordedComponent.Get())
	{
		// Get the current distortion state of the lens component being recorded
		const FLensDistortionState CurrentState = LensComponent->GetDistortionState();
		const int32 ParameterCount = CurrentState.DistortionInfo.Parameters.Num();

		// Record the current state of each distortion parameter
		for (int32 Index = 0; Index < ParameterCount; ++Index)
		{
			DistortionParameterChannels[Index].GetData().AddKey(FrameNumber, FMovieSceneFloatValue(CurrentState.DistortionInfo.Parameters[Index]));
		}

		// Record the current state of FxFy
		FxFyChannels[0].GetData().AddKey(FrameNumber, FMovieSceneFloatValue(CurrentState.FocalLengthInfo.FxFy[0]));
		FxFyChannels[1].GetData().AddKey(FrameNumber, FMovieSceneFloatValue(CurrentState.FocalLengthInfo.FxFy[1]));

		// Record the current state of the image center
		ImageCenterChannels[0].GetData().AddKey(FrameNumber, FMovieSceneFloatValue(CurrentState.ImageCenter.PrincipalPoint[0]));
		ImageCenterChannels[1].GetData().AddKey(FrameNumber, FMovieSceneFloatValue(CurrentState.ImageCenter.PrincipalPoint[1]));
	}
}

void UMovieSceneLensComponentSection::Finalize()
{
	// Reduce keys on each of the channels that we recorded
	FKeyDataOptimizationParams Params;

	const int32 ParameterCount = DistortionParameterChannels.Num();
	for (int32 Index = 0; Index < ParameterCount; ++Index)
	{
		UE::MovieScene::Optimize(&DistortionParameterChannels[Index], Params);
	}

	UE::MovieScene::Optimize(&FxFyChannels[0], Params);
	UE::MovieScene::Optimize(&FxFyChannels[1], Params);
	UE::MovieScene::Optimize(&ImageCenterChannels[0], Params);
	UE::MovieScene::Optimize(&ImageCenterChannels[1], Params);
}

void UMovieSceneLensComponentSection::Begin(IMovieScenePlayer* Player, const UE::MovieScene::FEvaluationHookParams& Params) const
{
	using namespace UE::CameraCalibration::Private::MovieSceneLensComponentSection;

	FScopedPreAnimatedCaptureSource CaptureSource(&Player->PreAnimatedState, this, Params.SequenceID, EvalOptions.CompletionMode == EMovieSceneCompletionMode::RestoreState);

	for (TWeakObjectPtr<> BoundObject : Player->FindBoundObjects(Params.ObjectBindingID, Params.SequenceID))
	{
		if (ULensComponent* LensComponent = Cast<ULensComponent>(BoundObject.Get()))
		{
			Player->SavePreAnimatedState(*LensComponent, FPreAnimatedLensFileTokenProducer::GetAnimTypeID(), FPreAnimatedLensFileTokenProducer());

			// Override the existing lens file settings of the lens component to use the cached, duplicate lens file
			LensComponent->SetFIZEvaluationMode(EFIZEvaluationMode::UseRecordedValues);

			// TODO: Check that the number of parameters for the lens component's current lens model matches the number of recorded parameter channels. 

			// Note: Putting this fix here for 5.1.1 to initialize the ChannelProxy in order to show the serialized channels in the Sequencer UI in Editor
			if ((ChannelProxy == nullptr) || (ChannelProxy->GetChannels<FMovieSceneFloatChannel>().Num() == 0))
			{
				FMovieSceneChannelProxyData Channels;

				UpdateChannelProxy(
					Channels,
					const_cast<TArray<FMovieSceneFloatChannel>&>(DistortionParameterChannels), 
					const_cast<TArray<FMovieSceneFloatChannel>&>(FxFyChannels),
					const_cast<TArray<FMovieSceneFloatChannel>&>(ImageCenterChannels),
					LensComponent->GetLensModel()
				);

				ChannelProxy = MakeShared<FMovieSceneChannelProxy>(MoveTemp(Channels));
			}
		}
	}
}

void UMovieSceneLensComponentSection::Update(IMovieScenePlayer* Player, const UE::MovieScene::FEvaluationHookParams& Params) const
{
	for (TWeakObjectPtr<> BoundObject : Player->FindBoundObjects(Params.ObjectBindingID, Params.SequenceID))
	{
		if (ULensComponent* LensComponent = Cast<ULensComponent>(BoundObject.Get()))
		{
			// Set the LensFile to use on the LensComponent, either the cached version or an override
			if (OverrideLensFile)
			{
				LensComponent->SetLensFilePicker({ false, OverrideLensFile });
			}
			else
			{
				LensComponent->SetLensFilePicker({ false, CachedLensFile });
			}

			// Nodal offset is baked in to the transform of the camera, but users can use this flag to force the LensComponent to re-evaluate
			// the LensFile and re-apply a new nodal offset instead.
			if (bReapplyNodalOffset)
			{
				LensComponent->ReapplyNodalOffset();
			}

			// Get the end frame of the current range being evaluated
			const TRange<FFrameNumber> PlaybackRange = Params.Context.GetFrameNumberRange();
			const FFrameNumber ExclusiveEndFrame = UE::MovieScene::DiscreteExclusiveUpper(PlaybackRange);

			// Get the current distortion state of the lens component, which will be overwritten with values from the channel (if present)
			FLensDistortionState NewState = LensComponent->GetDistortionState();

			// Update the state from the distortion parameter channels
			const int32 ParameterCount = DistortionParameterChannels.Num();
			NewState.DistortionInfo.Parameters.SetNum(ParameterCount);

			for (int32 Index = 0; Index < ParameterCount; ++Index)
			{
				float NewValue = 0.0f;
				if (DistortionParameterChannels[Index].Evaluate(ExclusiveEndFrame, NewValue))
				{
					NewState.DistortionInfo.Parameters[Index] = NewValue;
				}
			}

			// Update the state from the FxFy channels
			float NewValueFx = 0.0f;
			if (FxFyChannels[0].Evaluate(ExclusiveEndFrame, NewValueFx))
			{
				NewState.FocalLengthInfo.FxFy[0] = NewValueFx;
			}

			float NewValueFy = 0.0f;
			if (FxFyChannels[1].Evaluate(ExclusiveEndFrame, NewValueFy))
			{
				NewState.FocalLengthInfo.FxFy[1] = NewValueFy;
			}

			// Update the state from the ImageCenter channels
			float NewValueCx = 0.0f;
			if (ImageCenterChannels[0].Evaluate(ExclusiveEndFrame, NewValueCx))
			{
				NewState.ImageCenter.PrincipalPoint[0] = NewValueCx;
			}

			float NewValueCy = 0.0f;
			if (ImageCenterChannels[1].Evaluate(ExclusiveEndFrame, NewValueCy))
			{
				NewState.ImageCenter.PrincipalPoint[1] = NewValueCy;
			}

			LensComponent->SetDistortionState(NewState);
		}
	}
}

void UMovieSceneLensComponentSection::End(IMovieScenePlayer* Player, const UE::MovieScene::FEvaluationHookParams& Params) const
{
	Player->RestorePreAnimatedState();
}

#undef LOCTEXT_NAMESPACE<|MERGE_RESOLUTION|>--- conflicted
+++ resolved
@@ -11,82 +11,6 @@
 
 #define LOCTEXT_NAMESPACE "MovieSceneLensComponentSection"
 
-namespace UE::CameraCalibration::Private::MovieSceneLensComponentSection
-{
-#if WITH_EDITOR
-	void AddChannelForEditor(FMovieSceneChannelProxyData& ChannelProxyData, FMovieSceneFloatChannel& Channel, FText GroupName, FText ChannelName, int32 SortOrder)
-	{
-		FMovieSceneChannelMetaData ChannelEditorData(FName(*(ChannelName.ToString())), ChannelName, GroupName);
-		ChannelEditorData.SortOrder = SortOrder;
-		ChannelEditorData.bCanCollapseToTrack = false;
-
-		ChannelProxyData.Add(Channel, ChannelEditorData, TMovieSceneExternalValue<float>());
-	}
-#endif // WITH_EDITOR
-
-	void UpdateChannelProxy(
-		FMovieSceneChannelProxyData& Channels,
-		TArray<FMovieSceneFloatChannel>& DistortionParameterChannels, 
-		TArray<FMovieSceneFloatChannel>& FxFyChannels,
-		TArray<FMovieSceneFloatChannel>& ImageCenterChannels,
-		TSubclassOf<ULensModel> LensModelClass
-	)
-	{
-		// Add channels for distortion parameters
-		if (LensModelClass)
-		{
-			if (const ULensModel* const LensModel = LensModelClass->GetDefaultObject<ULensModel>())
-			{
-				const int32 ParameterCount = LensModel->GetNumParameters();
-				if (ParameterCount == DistortionParameterChannels.Num())
-				{
-#if WITH_EDITOR
-					TArray<FText> ParameterDisplayNames = LensModel->GetParameterDisplayNames();
-					const FText ParameterGroupName = LOCTEXT("ParameterGroupName", "Distortion Parameters");
-#endif // WITH_EDITOR
-
-					for (int32 Index = 0; Index < ParameterCount; ++Index)
-					{
-#if WITH_EDITOR
-						AddChannelForEditor(Channels, DistortionParameterChannels[Index], ParameterGroupName, ParameterDisplayNames[Index], Index);
-#else
-						Channels.Add(DistortionParameterChannels[Index]);
-#endif // WITH_EDITOR
-					}
-				}
-			}
-		}
-
-		// Add channels for FxFy
-		if (FxFyChannels.Num() == 2)
-		{
-#if WITH_EDITOR
-			const FText FxFyGroupName = LOCTEXT("FxFyGroupName", "FxFy");
-			constexpr int32 FxFySortOrder = 1000;
-			AddChannelForEditor(Channels, FxFyChannels[0], FxFyGroupName, LOCTEXT("FxChannelName", "Fx"), FxFySortOrder + 0);
-			AddChannelForEditor(Channels, FxFyChannels[1], FxFyGroupName, LOCTEXT("FyChannelName", "Fy"), FxFySortOrder + 1);
-#else
-			Channels.Add(FxFyChannels[0]);
-			Channels.Add(FxFyChannels[1]);
-#endif // WITH_EDITOR
-		}
-
-		// Add channels for Image Center
-		if (ImageCenterChannels.Num() == 2)
-		{
-#if WITH_EDITOR
-			const FText ImageCenterGroupName = LOCTEXT("CxCyGroupName", "Image Center");
-			constexpr int32 ImageCenterSortOrder = 2000;
-			AddChannelForEditor(Channels, ImageCenterChannels[0], ImageCenterGroupName, LOCTEXT("CxChannelName", "Cx"), ImageCenterSortOrder + 0);
-			AddChannelForEditor(Channels, ImageCenterChannels[1], ImageCenterGroupName, LOCTEXT("CyChannelName", "Cy"), ImageCenterSortOrder + 1);
-#else
-			Channels.Add(ImageCenterChannels[0]);
-			Channels.Add(ImageCenterChannels[1]);
-#endif // WITH_EDITOR
-		}
-	}
-}
-
 struct FPreAnimatedLensFileTokenProducer : IMovieScenePreAnimatedTokenProducer
 {
 	virtual IMovieScenePreAnimatedTokenPtr CacheExistingState(UObject& Object) const
@@ -161,22 +85,16 @@
 #if WITH_EDITOR
 void UMovieSceneLensComponentSection::AddChannelWithEditor(FMovieSceneChannelProxyData& ChannelProxyData, FMovieSceneFloatChannel& Channel, FText GroupName, FText ChannelName, int32 SortOrder)
 {
-	using namespace UE::CameraCalibration::Private::MovieSceneLensComponentSection;
-	AddChannelForEditor(ChannelProxyData, Channel, GroupName, ChannelName, SortOrder);
+	FMovieSceneChannelMetaData ChannelEditorData(FName(*(ChannelName.ToString())), ChannelName, GroupName);
+	ChannelEditorData.SortOrder = SortOrder;
+	ChannelEditorData.bCanCollapseToTrack = false;
+
+	ChannelProxyData.Add(Channel, ChannelEditorData, TMovieSceneExternalValue<float>());
 }
 #endif // WITH_EDITOR
 
 void UMovieSceneLensComponentSection::CreateChannelProxy()
 {
-<<<<<<< HEAD
-	using namespace UE::CameraCalibration::Private::MovieSceneLensComponentSection;
-
-	if (const ULensComponent* const LensComponent = RecordedComponent.Get())
-	{
-		TSubclassOf<ULensModel> LensModelClass = LensComponent->GetLensModel();
-
-		if (LensModelClass)
-=======
 	// Add channels for distortion parameters
 	if (LensModelClass)
 	{
@@ -204,15 +122,10 @@
 	if (LensModelClass)
 	{
 		if (const ULensModel* const LensModel = LensModelClass->GetDefaultObject<ULensModel>())
->>>>>>> 74d0b334
 		{
 			const int32 ParameterCount = LensModel->GetNumParameters();
 			if (ParameterCount == DistortionParameterChannels.Num())
 			{
-<<<<<<< HEAD
-				const int32 ParameterCount = LensModel->GetNumParameters();
-				DistortionParameterChannels.SetNum(ParameterCount);
-=======
 #if WITH_EDITOR
 				TArray<FText> ParameterDisplayNames = LensModel->GetParameterDisplayNames();
 				const FText ParameterGroupName = LOCTEXT("ParameterGroupName", "Distortion Parameters");
@@ -226,19 +139,10 @@
 					Channels.Add(DistortionParameterChannels[Index]);
 #endif // WITH_EDITOR
 				}
->>>>>>> 74d0b334
-			}
-		}
-	}
-
-<<<<<<< HEAD
-		FxFyChannels.SetNum(2);
-		ImageCenterChannels.SetNum(2);
-
-		FMovieSceneChannelProxyData Channels;
-		UpdateChannelProxy(Channels, DistortionParameterChannels, FxFyChannels, ImageCenterChannels, LensModelClass);
-		ChannelProxy = MakeShared<FMovieSceneChannelProxy>(MoveTemp(Channels));
-=======
+			}
+		}
+	}
+
 	// Add channels for FxFy
 	if (FxFyChannels.Num() == 2)
 	{
@@ -265,7 +169,6 @@
 		Channels.Add(ImageCenterChannels[0]);
 		Channels.Add(ImageCenterChannels[1]);
 #endif // WITH_EDITOR
->>>>>>> 74d0b334
 	}
 
 	ChannelProxy = MakeShared<FMovieSceneChannelProxy>(MoveTemp(Channels));
@@ -314,8 +217,6 @@
 
 void UMovieSceneLensComponentSection::Begin(IMovieScenePlayer* Player, const UE::MovieScene::FEvaluationHookParams& Params) const
 {
-	using namespace UE::CameraCalibration::Private::MovieSceneLensComponentSection;
-
 	FScopedPreAnimatedCaptureSource CaptureSource(&Player->PreAnimatedState, this, Params.SequenceID, EvalOptions.CompletionMode == EMovieSceneCompletionMode::RestoreState);
 
 	for (TWeakObjectPtr<> BoundObject : Player->FindBoundObjects(Params.ObjectBindingID, Params.SequenceID))
@@ -328,22 +229,6 @@
 			LensComponent->SetFIZEvaluationMode(EFIZEvaluationMode::UseRecordedValues);
 
 			// TODO: Check that the number of parameters for the lens component's current lens model matches the number of recorded parameter channels. 
-
-			// Note: Putting this fix here for 5.1.1 to initialize the ChannelProxy in order to show the serialized channels in the Sequencer UI in Editor
-			if ((ChannelProxy == nullptr) || (ChannelProxy->GetChannels<FMovieSceneFloatChannel>().Num() == 0))
-			{
-				FMovieSceneChannelProxyData Channels;
-
-				UpdateChannelProxy(
-					Channels,
-					const_cast<TArray<FMovieSceneFloatChannel>&>(DistortionParameterChannels), 
-					const_cast<TArray<FMovieSceneFloatChannel>&>(FxFyChannels),
-					const_cast<TArray<FMovieSceneFloatChannel>&>(ImageCenterChannels),
-					LensComponent->GetLensModel()
-				);
-
-				ChannelProxy = MakeShared<FMovieSceneChannelProxy>(MoveTemp(Channels));
-			}
 		}
 	}
 }
