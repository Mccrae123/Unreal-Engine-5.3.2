--- conflicted
+++ resolved
@@ -119,13 +119,10 @@
 	TMap<FName, TSoftObjectPtr<UMaterialInterface>> CalibrationOverlayMaterialOverrides;
 #endif
 
-<<<<<<< HEAD
-=======
 	/** Setting to toggle the calibration dataset import and export features */
 	UPROPERTY(config, EditAnywhere, Category = "Settings")
 	bool bEnableCalibrationDatasetImportExport = true;
 
->>>>>>> d731a049
 private:
 	/** Delegate handle to run after the engine is initialized */
 	FDelegateHandle PostEngineInitHandle;
