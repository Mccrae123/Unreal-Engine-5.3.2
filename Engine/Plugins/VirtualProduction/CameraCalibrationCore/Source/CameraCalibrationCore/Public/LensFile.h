// Copyright Epic Games, Inc. All Rights Reserved.

#pragma once

#include "Tickable.h"
#include "UObject/Object.h"

#include "CineCameraComponent.h"
#include "CoreTypes.h"
#include "Engine/Texture.h"
#include "ICalibratedMapProcessor.h"
#include "LensData.h"
#include "Misc/Optional.h"
#include "Tables/DistortionParametersTable.h"
#include "Tables/EncodersTable.h"
#include "Tables/FocalLengthTable.h"
#include "Tables/ImageCenterTable.h"
#include "Tables/NodalOffsetTable.h"
#include "Tables/STMapTable.h"
#include "Templates/UniquePtr.h"
#include "UObject/ObjectMacros.h"

#include "LensFile.generated.h"


class UCineCameraComponent;
class ULensDistortionModelHandlerBase;
class UTextureRenderTarget2D;
struct FBaseLensTable;


DECLARE_MULTICAST_DELEGATE_OneParam(FOnLensFileModelChanged, const TSubclassOf<ULensModel>&);


/** Mode of operation of Lens File */
UENUM()
enum class ELensDataMode : uint8
{
	Parameters = 0,
	STMap = 1
};

/** Data categories manipulated in the camera calibration tools */
UENUM(BlueprintType)
enum class ELensDataCategory : uint8
{
	Focus,
	Iris,
	Zoom,
	Distortion,
	ImageCenter,
	STMap,
	NodalOffset,
};


/**
 * A Lens file containing calibration mapping from FIZ data
 */
UCLASS(BlueprintType)
class CAMERACALIBRATIONCORE_API ULensFile : public UObject, public FTickableGameObject
{
	GENERATED_BODY()


public:

	ULensFile();

	//~Begin UObject interface
#if WITH_EDITOR
	virtual void PostEditChangeChainProperty( struct FPropertyChangedChainEvent& PropertyChangedEvent ) override;
#endif //WITH_EDITOR
	
	virtual void PostInitProperties() override;
	//~End UObject interface

	//~ Begin FTickableGameObject
	virtual bool IsTickableInEditor() const override { return true; }
	virtual void Tick(float DeltaTime) override;
	virtual TStatId GetStatId() const override;
	//~ End FTickableGameObject
	
	/** Returns interpolated distortion parameters */
	UFUNCTION(BlueprintPure, Category = "Utility")
	bool EvaluateDistortionParameters(float InFocus, float InZoom, FDistortionInfo& OutEvaluatedValue) const;

	/** Returns interpolated focal length */
	UFUNCTION(BlueprintPure, Category = "Utility")
	bool EvaluateFocalLength(float InFocus, float InZoom, FFocalLengthInfo& OutEvaluatedValue) const;

	/** Returns interpolated image center parameters based on input focus and zoom */
	UFUNCTION(BlueprintPure, Category = "Utility")
	bool EvaluateImageCenterParameters(float InFocus, float InZoom, FImageCenterInfo& OutEvaluatedValue) const;

	/** Draws the distortion map based on evaluation point*/
	UFUNCTION(BlueprintPure, Category = "Utility")
	bool EvaluateDistortionData(float InFocus, float InZoom, FVector2D InFilmback, ULensDistortionModelHandlerBase* InLensHandler) const;

	/** Returns interpolated nodal point offset based on input focus and zoom */
	UFUNCTION(BlueprintPure, Category = "Utility")
	bool EvaluateNodalPointOffset(float InFocus, float InZoom, FNodalPointOffset& OutEvaluatedValue) const;

	/** Whether focus encoder mapping is configured */
	UFUNCTION(BlueprintPure, Category = "Lens Table")
	bool HasFocusEncoderMapping() const;

	/** Returns interpolated focus based on input normalized value and mapping */
	UFUNCTION(BlueprintPure, Category = "Utility")
	float EvaluateNormalizedFocus(float InNormalizedValue) const;

	/** Whether iris encoder mapping is configured */
	UFUNCTION(BlueprintPure, Category = "Lens Table")
	bool HasIrisEncoderMapping() const;

	/** Returns interpolated iris based on input normalized value and mapping */
	UFUNCTION(BlueprintPure, Category = "Utility")
	float EvaluateNormalizedIris(float InNormalizedValue) const;

	/** Callbacked when stmap derived data has completed */
	void OnDistortionDerivedDataJobCompleted(const FDerivedDistortionDataJobOutput& JobOutput);

	/** Update the resolution used for intermediate blending displacement maps and for STMap derived data */
	void UpdateDisplacementMapResolution(const FIntPoint NewDisplacementMapResolution);

<<<<<<< HEAD
	UE_DEPRECATED(5.1, "This function is deprecated. The LensFile checks this internally when it evaluates for distortion.")
	bool IsCineCameraCompatible(const UCineCameraComponent* CineCameraComponent) const;

=======
>>>>>>> 4af6daef
	/** Update the input tolerance used when adding points to calibration tables */
	void UpdateInputTolerance(const float NewTolerance);

	/** Gets all Distortion points struct with focus, zoom and info  */
	UFUNCTION(BlueprintPure, Category = "Lens Table")
	TArray<FDistortionPointInfo> GetDistortionPoints() const;

	/** Gets all Focal Length points struct with focus, zoom and info  */
	UFUNCTION(BlueprintPure, Category = "Lens Table")
	TArray<FFocalLengthPointInfo> GetFocalLengthPoints() const;

	/** Gets all ST Map points struct with focus, zoom and info  */
	UFUNCTION(BlueprintPure, Category = "Lens Table")
	TArray<FSTMapPointInfo> GetSTMapPoints() const;

	/** Gets all Image Center points struct with focus, zoom and info  */
	UFUNCTION(BlueprintPure, Category = "Lens Table")
	TArray<FImageCenterPointInfo> GetImageCenterPoints() const;

	/** Gets all Nodal Offset points struct with focus, zoom and info  */
	UFUNCTION(BlueprintPure, Category = "Lens Table")
	TArray<FNodalOffsetPointInfo> GetNodalOffsetPoints() const;

	/** Gets a Distortion point by given focus and zoom, if point does not exists returns false */
	UFUNCTION(BlueprintPure, Category = "Lens Table")
	bool GetDistortionPoint(float InFocus, float InZoom, FDistortionInfo& OutDistortionInfo) const;

	/** Gets a Focal Length point by given focus and zoom, if point does not exists returns false */
	UFUNCTION(BlueprintPure, Category = "Lens Table")
	bool GetFocalLengthPoint(float InFocus, float InZoom, FFocalLengthInfo& OutFocalLengthInfo) const;

	/** Gets a Image Center point by given focus and zoom, if point does not exists returns false */
	UFUNCTION(BlueprintPure, Category = "Lens Table")
	bool GetImageCenterPoint(float InFocus, float InZoom, FImageCenterInfo& OutImageCenterInfo) const;

	/** Gets a Nodal Offset point by given focus and zoom, if point does not exists returns false */
	UFUNCTION(BlueprintPure, Category = "Lens Table")
	bool GetNodalOffsetPoint(float InFocus, float InZoom, FNodalPointOffset& OutNodalPointOffset) const;

	/** Gets a ST Map point by given focus and zoom, if point does not exists returns false */
	UFUNCTION(BlueprintPure, Category = "Lens Table")
	bool GetSTMapPoint(float InFocus, float InZoom, FSTMapInfo& OutSTMapInfo) const;

	/** Adds a distortion point in our map. If a point already exist at the location, it is updated */
	UFUNCTION(BlueprintCallable, Category = "Lens Table")
	void AddDistortionPoint(float NewFocus, float NewZoom, const FDistortionInfo& NewPoint, const FFocalLengthInfo& NewFocalLength);

	/** Adds a focal length point in our map. If a point already exist at the location, it is updated */
	UFUNCTION(BlueprintCallable, Category = "Lens Table")
	void AddFocalLengthPoint(float NewFocus, float NewZoom, const FFocalLengthInfo& NewFocalLength);

	/** Adds an ImageCenter point in our map. If a point already exist at the location, it is updated */
	UFUNCTION(BlueprintCallable, Category = "Lens Table")
	void AddImageCenterPoint(float NewFocus, float NewZoom, const FImageCenterInfo& NewPoint);

	/** Adds an NodalOffset point in our map. If a point already exist at the location, it is updated */
	UFUNCTION(BlueprintCallable, Category = "Lens Table")
	void AddNodalOffsetPoint(float NewFocus, float NewZoom, const FNodalPointOffset& NewPoint);

	/** Adds an STMap point in our map. If a point already exist at the location, it is updated */
	UFUNCTION(BlueprintCallable, Category = "Lens Table")
	void AddSTMapPoint(float NewFocus, float NewZoom, const FSTMapInfo& NewPoint);
<<<<<<< HEAD

	/** Removes a focus point */
	UFUNCTION(BlueprintCallable, Category = "Lens Table")
	void RemoveFocusPoint(ELensDataCategory InDataCategory, float InFocus);

=======

	/** Removes a focus point */
	UFUNCTION(BlueprintCallable, Category = "Lens Table")
	void RemoveFocusPoint(ELensDataCategory InDataCategory, float InFocus);

>>>>>>> 4af6daef
	/** Removes a zoom point */
	UFUNCTION(BlueprintCallable, Category = "Lens Table")
	void RemoveZoomPoint(ELensDataCategory InDataCategory, float InFocus, float InZoom);

	/** Removes all points of all tables */
	UFUNCTION(BlueprintCallable, Category = "Lens Table")
	void ClearAll();

	/** Removes table associated to data category */
	UFUNCTION(BlueprintCallable, Category = "Lens Table")
	void ClearData(ELensDataCategory InDataCategory);

	/** Returns whether a category has data samples */
	UFUNCTION(BlueprintPure, Category = "Lens Table")
	bool HasSamples(ELensDataCategory InDataCategory) const;

	/** Returns total number of the points for given category */
	UFUNCTION(BlueprintPure, Category = "Lens Table")
	int32 GetTotalPointNum(ELensDataCategory InDataCategory) const;

	/** Get data table reference based on given category */
	const FBaseLensTable* GetDataTable(ELensDataCategory InDataCategory) const;
	
	/** Returns the delegate that is triggered when the LensModel changes */
	FOnLensFileModelChanged& OnLensFileModelChanged() { return OnLensFileModelChangedDelegate; }

protected:
	/** Updates derived data entries to make sure it matches what is assigned in map points based on data mode */
	void UpdateDerivedData();

	/** Create the intermediate displacement maps needed to do map blending to get final distortion/undistortion maps */
	void CreateIntermediateDisplacementMaps(const FIntPoint DisplacementMapResolution);

	/** Returns the overscan factor based on distorted UV and image center */
	float ComputeOverscan(const FDistortionData& DerivedData, FVector2D PrincipalPoint) const;

	/** Clears output displacement map on LensHandler to have no distortion and setup distortion data to match that */
	void SetupNoDistortionOutput(ULensDistortionModelHandlerBase* LensHandler) const;

	/** Evaluates distortion based on InFocus and InZoom using parameters */
	bool EvaluateDistortionForParameters(float InFocus, float InZoom, FVector2D InFilmback, ULensDistortionModelHandlerBase* LensHandler) const;
	
	/** Evaluates distortion based on InFocus and InZoom using STMaps */
	bool EvaluateDistortionForSTMaps(float InFocus, float InZoom, FVector2D InFilmback, ULensDistortionModelHandlerBase* LensHandler) const;
	
public:

	/** Lens information */
	UPROPERTY(EditAnywhere, BlueprintReadWrite, Category = "Lens info")
	FLensInfo LensInfo;

#if WITH_EDITORONLY_DATA
	/** Camera feed information */
	UPROPERTY(EditAnywhere, BlueprintReadWrite, Category = "Camera Feed")
	FCameraFeedInfo CameraFeedInfo;

	/** Simulcam information */
	UPROPERTY(VisibleAnywhere, BlueprintReadOnly, Category = "Simulcam info")
	FSimulcamInfo SimulcamInfo;
#endif // WITH_EDITORONLY_DATA

	/** Type of data used for lens mapping */
	UPROPERTY(EditAnywhere, BlueprintReadWrite, Category = "Lens mapping")
	ELensDataMode DataMode = ELensDataMode::Parameters;

	/** Metadata user could enter for its lens */
	UPROPERTY(EditAnywhere, BlueprintReadWrite, Category = "Metadata")
	TMap<FString, FString> UserMetadata;

	/** Encoder mapping table */
	UPROPERTY()
	FEncodersTable EncodersTable;

	/** Distortion parameters table mapping to input focus/zoom  */
	UPROPERTY()
	FDistortionTable DistortionTable;

	/** Focal length table mapping to input focus/zoom  */
	UPROPERTY()
	FFocalLengthTable FocalLengthTable;

	/** Image center table mapping to input focus/zoom  */
	UPROPERTY()
	FImageCenterTable ImageCenterTable;

	/** Nodal offset table mapping to input focus/zoom  */
	UPROPERTY()
	FNodalOffsetTable NodalOffsetTable;

	/** STMap table mapping to input focus/zoom  */
	UPROPERTY()
	FSTMapTable STMapTable;
	
	/** Tolerance used to consider input focus or zoom to be identical */
	float InputTolerance = KINDA_SMALL_NUMBER;

#if WITH_EDITORONLY_DATA
	/** Importing data and options used for importing ulens files. */
	UPROPERTY(VisibleAnywhere, Instanced, Category = "ImportSettings")
	TObjectPtr<UAssetImportData> AssetImportData;
#endif // WITH_EDITORONLY_DATA

protected:

	/** Derived data compute jobs we are waiting on */
	int32 DerivedDataInFlightCount = 0;

	/** Processor handling derived data out of calibrated st maps */
	TUniquePtr<ICalibratedMapProcessor> CalibratedMapProcessor;

	/** Texture used to store temporary undistortion displacement map when using map blending */
	UPROPERTY(Transient)
	TArray<TObjectPtr<UTextureRenderTarget2D>> UndistortionDisplacementMapHolders;

	/** Texture used to store temporary distortion displacement map when using map blending */
	UPROPERTY(Transient)
	TArray<TObjectPtr<UTextureRenderTarget2D>> DistortionDisplacementMapHolders;

	/** The number of intermediate displacement maps needed to do map blending */
	static constexpr int32 DisplacementMapHolderCount = 4;

	/** UV coordinates of 8 points (4 corners + 4 mid points) */
	static const TArray<FVector2D> UndistortedUVs;

	/** Delegate that is triggered when the LensModel changes */
	FOnLensFileModelChanged OnLensFileModelChangedDelegate;
};


/**
 * Wrapper to facilitate default LensFile vs picker
 */
USTRUCT(BlueprintType)
struct CAMERACALIBRATIONCORE_API FLensFilePicker
{
	GENERATED_BODY()

public:

	/** Get the proper lens whether it's the default one or the picked one */
	ULensFile* GetLensFile() const;

public:
	/** If true, default LensFile will be used, if one is set */
	UPROPERTY(EditAnywhere, BlueprintReadWrite, Category = "Lens File")
	bool bUseDefaultLensFile = false;

	/** LensFile asset to use if DefaultLensFile is not desired */
	UPROPERTY(EditAnywhere, BlueprintReadWrite, Category = "Lens File", Meta = (EditCondition = "!bUseDefaultLensFile"))
	TObjectPtr<ULensFile> LensFile = nullptr;
};

USTRUCT(BlueprintType)
struct FLensFileEvaluationInputs
{
	GENERATED_BODY()

public:
	UPROPERTY(Interp, VisibleAnywhere, BlueprintReadOnly, Category = "Lens File")
	float Focus = 0.0f;

	UPROPERTY(Interp, VisibleAnywhere, BlueprintReadOnly, Category = "Lens File")
	float Iris = 0.0f;

	UPROPERTY(Interp, VisibleAnywhere, BlueprintReadOnly, Category = "Lens File")
	float Zoom = 0.0f;

	UPROPERTY(Interp, VisibleAnywhere, BlueprintReadOnly, Category = "Lens File")
	FCameraFilmbackSettings Filmback;

	UPROPERTY(Transient, BlueprintReadOnly, Category = "Lens File")
	bool bIsValid = false;
};

/** Structure that caches the inputs (and other useful bits) used when evaluating the Lens File */
struct FLensFileEvalData
{
	FLensFileEvalData()
	{
		Invalidate();
	};

	ULensFile* LensFile;

	/** The values that should be used as inputs to the Lut in the LensFile */
	struct
	{
		/** Focus input */
		float Focus;

		/** Iris input */
		float Iris;

		/** Zoom input */
		float Zoom;
	} Input;

	/** Information about the camera associated with the lens evaluation */
	struct
	{
		uint32 UniqueId;
	} Camera;

	/** Information about the Distortion evaluation */
	struct
	{
		/** True if distortion was applied (and the lens distortion handler updated its state) */
		bool bWasEvaluated;

		/** The filmback used when evaluating the distortion data */
		FVector2D Filmback;
	} Distortion;

	/** Information about the nodal offset evaluation */
	struct
	{
		/** True if the evaluated nodal offset was applied to the camera */
		bool bWasApplied;
	} NodalOffset;

	/** Invalidates the data in this structure and avoid using stale or invalid values */
	void Invalidate()
	{
		LensFile = nullptr;

		Input.Focus = 0.0f;
		Input.Iris = 0.0f;
		Input.Zoom = 0.0f;

		Distortion.Filmback = FVector2D(0);

		Camera.UniqueId = INDEX_NONE;
		Distortion.bWasEvaluated = false;
		NodalOffset.bWasApplied = false;
	}
};<|MERGE_RESOLUTION|>--- conflicted
+++ resolved
@@ -123,12 +123,6 @@
 	/** Update the resolution used for intermediate blending displacement maps and for STMap derived data */
 	void UpdateDisplacementMapResolution(const FIntPoint NewDisplacementMapResolution);
 
-<<<<<<< HEAD
-	UE_DEPRECATED(5.1, "This function is deprecated. The LensFile checks this internally when it evaluates for distortion.")
-	bool IsCineCameraCompatible(const UCineCameraComponent* CineCameraComponent) const;
-
-=======
->>>>>>> 4af6daef
 	/** Update the input tolerance used when adding points to calibration tables */
 	void UpdateInputTolerance(const float NewTolerance);
 
@@ -191,19 +185,11 @@
 	/** Adds an STMap point in our map. If a point already exist at the location, it is updated */
 	UFUNCTION(BlueprintCallable, Category = "Lens Table")
 	void AddSTMapPoint(float NewFocus, float NewZoom, const FSTMapInfo& NewPoint);
-<<<<<<< HEAD
 
 	/** Removes a focus point */
 	UFUNCTION(BlueprintCallable, Category = "Lens Table")
 	void RemoveFocusPoint(ELensDataCategory InDataCategory, float InFocus);
 
-=======
-
-	/** Removes a focus point */
-	UFUNCTION(BlueprintCallable, Category = "Lens Table")
-	void RemoveFocusPoint(ELensDataCategory InDataCategory, float InFocus);
-
->>>>>>> 4af6daef
 	/** Removes a zoom point */
 	UFUNCTION(BlueprintCallable, Category = "Lens Table")
 	void RemoveZoomPoint(ELensDataCategory InDataCategory, float InFocus, float InZoom);
