--- conflicted
+++ resolved
@@ -15,11 +15,7 @@
 	LoadingMap,
 	Ready,
 	HotReload,
-<<<<<<< HEAD
-	ShaderCompiling
-=======
 	AssetCompiling
->>>>>>> 4af6daef
 };
 
 
@@ -36,18 +32,6 @@
 
 	FFramePerformanceProviderMessage() = default;
 
-<<<<<<< HEAD
-	UE_DEPRECATED(5.1, "FFramePerformanceProviderMessage constructor is deprecated, please use updated constructor.")
-	FFramePerformanceProviderMessage(float GameThreadTime, float RenderThreadTime, float GPUTime, float IdleTime)
-		: GameThreadMS(GameThreadTime), RenderThreadMS(RenderThreadTime), GPU_MS(GPUTime), IdleTimeMS(IdleTime), ShadersToCompile(0)
-	{
-		extern ENGINE_API float GAverageFPS;
-		AverageFPS = GAverageFPS;
-	}
-
-	FFramePerformanceProviderMessage(EStageMonitorNodeStatus InStatus, float GameThreadTime, float RenderThreadTime, float GPUTime, float IdleTime, int32 InShadersToCompile)
-	: Status(InStatus), GameThreadMS(GameThreadTime), RenderThreadMS(RenderThreadTime), GPU_MS(GPUTime), IdleTimeMS(IdleTime), ShadersToCompile(InShadersToCompile)
-=======
 	FFramePerformanceProviderMessage(EStageMonitorNodeStatus InStatus,
 									 float GameThreadTime, float GameThreadWaitTime,
 									 float RenderThreadTime, float RenderThreadWaitTime,
@@ -62,7 +46,6 @@
 		, CPU_MEM(CPUMem)
 		, GPU_MEM(GPUMem)
 		, CompilationTasksRemaining(InAssetsToCompile)
->>>>>>> 4af6daef
 	{
 		extern ENGINE_API float GAverageFPS;
 		AverageFPS = GAverageFPS;
@@ -104,11 +87,6 @@
 	UPROPERTY(VisibleAnywhere, Category = "Performance", meta = (Unit = "ms"))
 	float IdleTimeMS = 0.f;
 
-<<<<<<< HEAD
-	/** Number of shaders currently being compiled. */
-	UPROPERTY(VisibleAnywhere, Category = "Performance")
-	int32 ShadersToCompile = 0;
-=======
 	/** Current CPU Memory Usage (Physical) in bytes */
 	UPROPERTY(VisibleAnywhere, Category = "Performance")
 	uint64 CPU_MEM = 0;
@@ -120,7 +98,6 @@
 	/** Number of asynchronous compilation tasks currently in progress. */
 	UPROPERTY(VisibleAnywhere, Category = "Performance")
 	int32 CompilationTasksRemaining = 0;
->>>>>>> 4af6daef
 };
 
 
