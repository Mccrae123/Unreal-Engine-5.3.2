// Copyright Epic Games, Inc. All Rights Reserved.

#include "SDataProviderListView.h"

#include "Containers/StaticArray.h"
#include "Dom/JsonObject.h"
#include "EditorFontGlyphs.h"
#include "IStageMonitorSession.h"
#include "Internationalization/Text.h"
#include "Layout/Visibility.h"
#include "Misc/App.h"
#include "Misc/CoreMiscDefines.h"
#include "Misc/ScopeExit.h"
#include "Serialization/JsonSerializer.h"
#include "Serialization/JsonWriter.h"
#include "StageMonitorEditorSettings.h"
<<<<<<< HEAD
#include "UObject/StructOnScope.h"
=======
#include "StageMonitorUtils.h"
#include "Templates/UnrealTemplate.h"
#include "UObject/StructOnScope.h"
#include "Widgets/SDataProviderListView.h"
#include "Widgets/Views/SHeaderRow.h"

>>>>>>> 4af6daef

#define LOCTEXT_NAMESPACE "SDataProviderListView"

/**
 * This structure holds onto the definition and function callbacks for columns
 * in the Stage Data Monitor list. Each definition specifies the following
 *
 * - The label (display name)
 * - A flag to indicate if can be sorted
 * - A flag indicate if it is default visible
 * - A function callback when creating a new row
 * - A pointer to method on SDataProviderRow table to access FText result for data.
 * - A function callback that can be used to add additional slate args.
 * - An order id that specifies the order in the column is created.
 */
struct FColumnDefinition
{
	using FGenerateRowFuncType = TSharedRef<SWidget>(SDataProviderTableRow*);
	using FSetColumnArgumentsFuncType = void(SHeaderRow::FColumn::FArguments&);
	using FWidgetTextGetterType = FText(SDataProviderTableRow::*)() const;

	FColumnDefinition(TAttribute<FText> InLabel, bool bInSortable, bool bInIsVisible,
					  FGenerateRowFuncType* InGenerateRowFuncPtr,
					  FWidgetTextGetterType InTextGetterPtr,
					  FSetColumnArgumentsFuncType* InArgumentsColumnPtr = nullptr)
		: Label(MoveTemp(InLabel))
		, bSortable(bInSortable)
		, bIsVisible(bInIsVisible)
		, GenerateRowFuncPtr(InGenerateRowFuncPtr)
		, WidgetTextGetterPtr(InTextGetterPtr)
		, ColumnArgumentsFuncPtr(InArgumentsColumnPtr)
	{
		if (bTrackOrderIdCount)
		{
			OrderId = OrderIdCounter;
			OrderIdCounter++;
		}
	}

	FColumnDefinition() = delete;

	/** Label for the column */
	TAttribute<FText> Label;

	/** Can this column be sorted. */
	bool  bSortable = false;

	/** Is this column visible by default. */
	bool  bIsVisible = true;

	/** Function callback for generating a new row. */
	FGenerateRowFuncType* GenerateRowFuncPtr = nullptr;

	/** Pointer to member function that gets the FText for data */
	FWidgetTextGetterType WidgetTextGetterPtr = nullptr;

	/** A function callback for column arguments. */
	FSetColumnArgumentsFuncType* ColumnArgumentsFuncPtr = nullptr;

	/** Procedurally generated order id.*/
	uint32 OrderId = 0;

	static void BeginOrderIdCount()
	{
		bTrackOrderIdCount = true;
	}
	static void EndOrderIdCount()
	{
		bTrackOrderIdCount = false;
	}
private:

	static bool bTrackOrderIdCount;
	static uint32 OrderIdCounter;
};

uint32 FColumnDefinition::OrderIdCounter = 0;
bool FColumnDefinition::bTrackOrderIdCount = false;

namespace DataProviderListView
{
<<<<<<< HEAD
	const FName HeaderIdName_State = TEXT("State");
	const FName HeaderIdName_Status = TEXT("Status");
	const FName HeaderIdName_Timecode = TEXT("Timecode");
	const FName HeaderIdName_MachineName = TEXT("MachineName");
	const FName HeaderIdName_ProcessId = TEXT("ProcessId");
	const FName HeaderIdName_StageName = TEXT("StageName");
	const FName HeaderIdName_Roles = TEXT("Roles");
	const FName HeaderIdName_AverageFPS = TEXT("AverageFPS");
	const FName HeaderIdName_IdleTime = TEXT("IdleTime");
	const FName HeaderIdName_GameThreadTiming = TEXT("GameThreadTiming");
	const FName HeaderIdName_RenderThreadTiming = TEXT("RenderThreadTiming");
	const FName HeaderIdName_GPUTiming = TEXT("GPUTiming");
	const FName HeaderIdName_ShadersToCompile = TEXT("ShadersToCompile");
=======

	const bool IsVisible = true;
	const bool IsNotVisible = false;
	const bool IsSortable = true;
	const bool IsNotSortable = false;

	namespace HeaderDef {

	const FName State = TEXT("State");
	const FName Status = TEXT("Status");
	const FName Timecode = TEXT("Timecode");
	const FName MachineName = TEXT("MachineName");
	const FName ProcessId = TEXT("ProcessId");
	const FName StageName = TEXT("StageName");
	const FName Roles = TEXT("Roles");
	const FName AverageFPS = TEXT("AverageFPS");
	const FName EstimatedMaxFPS = TEXT("EstimatedMaxFPS");
	const FName IdleTime = TEXT("IdleTime");
	const FName GameThreadTiming = TEXT("GameThreadTiming");
	const FName GameThreadWaitTiming = TEXT("GameThreadWaitTiming");
	const FName RenderThreadTiming = TEXT("RenderThreadTiming");
	const FName RenderThreadWaitTiming = TEXT("RenderThreadWaitTiming");
	const FName GPUTiming = TEXT("GPUTiming");
	const FName CPUMem = TEXT("CPUMem");
	const FName GPUMem = TEXT("GPUMem");
	const FName AssetsToCompile = TEXT("AssetsToCompile");

	const TMap<FName, FColumnDefinition> StaticColumnHeader = []() {
		FColumnDefinition::BeginOrderIdCount();
		TMap<FName, FColumnDefinition> Header = {
			{State,
			 {
				 LOCTEXT("HeaderName_State", "State"), IsSortable, IsVisible,
				 // Generate Column
				 [](SDataProviderTableRow* Provider) -> TSharedRef<SWidget>
				 {
					 return SNew(SHorizontalBox)
					 + SHorizontalBox::Slot()
					 .HAlign(HAlign_Center)
					 .VAlign(VAlign_Center)
					 .AutoWidth()
					 [
						 SNew(STextBlock)
							 .Font(FAppStyle::Get().GetFontStyle("FontAwesome.11"))
							 .Text(Provider, &SDataProviderTableRow::GetStateGlyphs)
							 .ColorAndOpacity(Provider, &SDataProviderTableRow::GetStateColorAndOpacity)
					 ];
				 },
				 nullptr,
				 [](SHeaderRow::FColumn::FArguments& Args)
				 {
					 Args.FixedWidth(55.f);
				 }
			 }},
			{Status,
			 {
				 LOCTEXT("HeaderName_Status", "Status"), IsSortable, IsVisible,
				 // Generate Column
				 [](SDataProviderTableRow* Provider) -> TSharedRef<SWidget>
				 {
					 return SNew(SHorizontalBox)
					 + SHorizontalBox::Slot()
					 .HAlign(HAlign_Left)
					 .VAlign(VAlign_Center)
					 .AutoWidth()
					 [
						 SNew(STextBlock)
						 .Text(Provider, &SDataProviderTableRow::GetStatus)
						 .ToolTipText(Provider, &SDataProviderTableRow::GetStatusToolTip)
					 ];
				 },
				 &SDataProviderTableRow::GetStatus,
				 [](SHeaderRow::FColumn::FArguments& Args)
				 {
					 Args.FixedWidth(55.f);
				 }
			 }},
			{Timecode,
			 {
				 LOCTEXT("HeaderName_Timecode", "Timecode"), IsNotSortable, IsVisible,
				 [](SDataProviderTableRow* Provider) -> TSharedRef<SWidget>
				 {
					 return SNew(SHorizontalBox)
					 + SHorizontalBox::Slot()
					 .HAlign(HAlign_Left)
					 .VAlign(VAlign_Center)
					 .AutoWidth()
					 [
						 SNew(STextBlock)
						 .Text(Provider, &SDataProviderTableRow::GetTimecode)
					 ];
				 },
				 &SDataProviderTableRow::GetTimecode,
			 }
			},
			{MachineName,
			 {
				 LOCTEXT("HeaderName_MachineName", "Machine"), IsNotSortable, IsVisible,
				 [](SDataProviderTableRow* Provider) -> TSharedRef<SWidget>
				 {
					 return SNew(SHorizontalBox)
					 + SHorizontalBox::Slot()
					 .HAlign(HAlign_Left)
					 .VAlign(VAlign_Center)
					 .AutoWidth()
					 [
						 SNew(STextBlock)
						 .Text(Provider, &SDataProviderTableRow::GetMachineName)
					 ];
				 },
				 &SDataProviderTableRow::GetMachineName,
			 }
			},
			{ProcessId,
			 {
				 LOCTEXT("HeaderName_ProcessId", "Process Id"), IsSortable, IsNotVisible,
				 [](SDataProviderTableRow* Provider) -> TSharedRef<SWidget>
				 {
					 return SNew(SHorizontalBox)
					 + SHorizontalBox::Slot()
					 .HAlign(HAlign_Left)
					 .VAlign(VAlign_Center)
					 .AutoWidth()
					 [
						 SNew(STextBlock)
						 .Text(Provider, &SDataProviderTableRow::GetProcessId)
					 ];
				 },
				 &SDataProviderTableRow::GetProcessId,
			 }},
			{StageName,
			 {
				 LOCTEXT("HeaderName_StageName", "Stage Name"), IsSortable, IsNotVisible,
				 [](SDataProviderTableRow* Provider) -> TSharedRef<SWidget>
				 {
					 return SNew(SHorizontalBox)
					 + SHorizontalBox::Slot()
					 .HAlign(HAlign_Left)
					 .VAlign(VAlign_Center)
					 .AutoWidth()
					 [
						 SNew(STextBlock)
						 .Text(Provider, &SDataProviderTableRow::GetStageName)
					 ];
				 },
				 &SDataProviderTableRow::GetStageName,
			 }},
			{Roles,
			 {
				 LOCTEXT("HeaderName_Roles", "Roles"), IsSortable, IsNotVisible,
				 [](SDataProviderTableRow* Provider) -> TSharedRef<SWidget>
				 {
					 return SNew(SHorizontalBox)
					 + SHorizontalBox::Slot()
					 .HAlign(HAlign_Left)
					 .VAlign(VAlign_Center)
					 .AutoWidth()
					 [
						 SNew(STextBlock)
						 .Text(Provider, &SDataProviderTableRow::GetRoles)
					 ];
				 },
				 &SDataProviderTableRow::GetRoles,
			 }},
			{AverageFPS,
			 {
				 LOCTEXT("HeaderName_AverageFPS", "Average FPS"), IsNotSortable, IsVisible,
				 [](SDataProviderTableRow* Provider) -> TSharedRef<SWidget>
				 {
					 return SNew(SHorizontalBox)
					 + SHorizontalBox::Slot()
					 .HAlign(HAlign_Left)
					 .VAlign(VAlign_Center)
					 .AutoWidth()
					 [
						 SNew(STextBlock)
						 .Text(MakeAttributeSP(Provider, &SDataProviderTableRow::GetAverageFPS))
					 ];
				 },
				 &SDataProviderTableRow::GetAverageFPS,
			 }},
			{EstimatedMaxFPS,
			 {
				 LOCTEXT("HeaderName_EstimatedMaxFPS", "Estimated Max FPS"), IsNotSortable, IsVisible,
				 [](SDataProviderTableRow* Provider) -> TSharedRef<SWidget>
				 {
					 return SNew(SHorizontalBox)
					 + SHorizontalBox::Slot()
					 .HAlign(HAlign_Left)
					 .VAlign(VAlign_Center)
					 .AutoWidth()
					 [
						 SNew(STextBlock)
						 .Text(MakeAttributeSP(Provider, &SDataProviderTableRow::GetEstimatedMaxFPS))
					 ];
				 },
				 &SDataProviderTableRow::GetEstimatedMaxFPS,
			 }},
			{IdleTime,
			 {
				 LOCTEXT("HeaderName_IdleTime", "Idle Time (ms)"), IsNotSortable, IsNotVisible,
				 [](SDataProviderTableRow* Provider) -> TSharedRef<SWidget>
				 {
					 return SNew(SHorizontalBox)
					 + SHorizontalBox::Slot()
					 .HAlign(HAlign_Left)
					 .VAlign(VAlign_Center)
					 .AutoWidth()
					 [
						 SNew(STextBlock)
						 .Text(MakeAttributeSP(Provider, &SDataProviderTableRow::GetIdleTime))
					 ];
				 },
				 &SDataProviderTableRow::GetIdleTime,
			 }},
			{GameThreadTiming,
			 {
				 LOCTEXT("HeaderName_GameThread", "Game Thread (ms)"), IsNotSortable, IsVisible,
				 [](SDataProviderTableRow* Provider) -> TSharedRef<SWidget>
				 {
					 return SNew(SHorizontalBox)
					 + SHorizontalBox::Slot()
					 .HAlign(HAlign_Left)
					 .VAlign(VAlign_Center)
					 .AutoWidth()
					 [
						 SNew(STextBlock)
						 .Text(MakeAttributeSP(Provider, &SDataProviderTableRow::GetGameThreadTiming))
					 ];
				 },
				 &SDataProviderTableRow::GetGameThreadTiming,
			 }
			},
			{GameThreadWaitTiming,
			 {
				 LOCTEXT("HeaderName_GameWaitThread", "Game Wait Time (ms)"), IsNotSortable, IsNotVisible,
				 [](SDataProviderTableRow* Provider) -> TSharedRef<SWidget>
				 {
					 return SNew(SHorizontalBox)
					 + SHorizontalBox::Slot()
					 .HAlign(HAlign_Left)
					 .VAlign(VAlign_Center)
					 .AutoWidth()
					 [
						 SNew(STextBlock)
						 .Text(MakeAttributeSP(Provider, &SDataProviderTableRow::GetGameThreadWaitTiming))
					 ];
				 },
				 &SDataProviderTableRow::GetGameThreadWaitTiming,
			 }
			},
			{RenderThreadTiming,
			 {
				 LOCTEXT("HeaderName_RenderThread", "Render Thread (ms)"), IsNotSortable, IsVisible,
				 [](SDataProviderTableRow* Provider) -> TSharedRef<SWidget>
				 {
					 return SNew(SHorizontalBox)
					 + SHorizontalBox::Slot()
					 .HAlign(HAlign_Left)
					 .VAlign(VAlign_Center)
					 .AutoWidth()
					 [
						 SNew(STextBlock)
						 .Text(MakeAttributeSP(Provider, &SDataProviderTableRow::GetRenderThreadTiming))
					 ];
				 },
				 &SDataProviderTableRow::GetRenderThreadTiming,
			 }},
			{RenderThreadWaitTiming,
			 {
				 LOCTEXT("HeaderName_RenderWaitThread", "Render Wait Time (ms)"), IsNotSortable, IsNotVisible,
				 [](SDataProviderTableRow* Provider) -> TSharedRef<SWidget>
				 {
					 return SNew(SHorizontalBox)
					 + SHorizontalBox::Slot()
					 .HAlign(HAlign_Left)
					 .VAlign(VAlign_Center)
					 .AutoWidth()
					 [
						 SNew(STextBlock)
						 .Text(MakeAttributeSP(Provider, &SDataProviderTableRow::GetRenderThreadWaitTiming))
					 ];
				 },
				 &SDataProviderTableRow::GetRenderThreadWaitTiming,
			 }},
			{GPUTiming,
			 {
				 LOCTEXT("HeaderName_GPU", "GPU (ms)"), IsNotSortable, IsVisible,
				 [](SDataProviderTableRow* Provider) -> TSharedRef<SWidget>
				 {
					 return SNew(SHorizontalBox)
					 + SHorizontalBox::Slot()
					 .HAlign(HAlign_Left)
					 .VAlign(VAlign_Center)
					 .AutoWidth()
					 [
						 SNew(STextBlock)
						 .Text(MakeAttributeSP(Provider, &SDataProviderTableRow::GetGPUTiming))
					 ];
				 },
				 &SDataProviderTableRow::GetGPUTiming,
			 }},
			{CPUMem,
			 {
				 LOCTEXT("HeaderName_CPUMem", "CPU Memory"), IsNotSortable, IsNotVisible,
				 [](SDataProviderTableRow* Provider) -> TSharedRef<SWidget>
				 {
					 return SNew(SHorizontalBox)
					 + SHorizontalBox::Slot()
					 .HAlign(HAlign_Left)
					 .VAlign(VAlign_Center)
					 .AutoWidth()
					 [
						 SNew(STextBlock)
						 .Text(MakeAttributeSP(Provider, &SDataProviderTableRow::GetCPUMem))
					 ];
				 },
				 &SDataProviderTableRow::GetCPUMem,
			 }},
			{GPUMem,
			 {
				 LOCTEXT("HeaderName_GPUMem", "GPU Memory"), IsNotSortable, IsNotVisible,
				 [](SDataProviderTableRow* Provider) -> TSharedRef<SWidget>
				 {
					 return SNew(SHorizontalBox)
					 + SHorizontalBox::Slot()
					 .HAlign(HAlign_Left)
					 .VAlign(VAlign_Center)
					 .AutoWidth()
					 [
						 SNew(STextBlock)
						 .Text(MakeAttributeSP(Provider, &SDataProviderTableRow::GetGPUMem))
					 ];
				 },
				 &SDataProviderTableRow::GetGPUMem,
			 }
			},
			{AssetsToCompile,
			 {
				 LOCTEXT("HeaderName_Assets", "Assets To Compile"), IsNotSortable, IsNotVisible,
				 [](SDataProviderTableRow* Provider) -> TSharedRef<SWidget>
				 {
					 return SNew(SHorizontalBox)
					 + SHorizontalBox::Slot()
					 .HAlign(HAlign_Left)
					 .VAlign(VAlign_Center)
					 .AutoWidth()
					 [
						 SNew(STextBlock)
						 .Text(MakeAttributeSP(Provider, &SDataProviderTableRow::GetAssetsLeftToCompile))
					 ];
				 },
				 &SDataProviderTableRow::GetAssetsLeftToCompile
			 }
			}};
		FColumnDefinition::EndOrderIdCount();
		return Header;
	}();

	TArray<FName> GetSortedColumnNames()
	{
		// Declare the columns for the header row by referring to the defined table.
		TArray<FName> ColumnNames;
		Algo::Transform(StaticColumnHeader, ColumnNames,
			[](const TPair<FName,FColumnDefinition>& Item)
			{
				return Item.Get<0>();
			});

		ColumnNames.Sort(
			[](const FName& A, const FName& B)
			{
				return StaticColumnHeader.Find(A)->OrderId < StaticColumnHeader.Find(B)->OrderId;
			});

		return ColumnNames;
	}


	} // end namespace HeaderDef
>>>>>>> 4af6daef
}


/**
 * FDataProviderTableRowData
 */
struct FDataProviderTableRowData : TSharedFromThis<FDataProviderTableRowData>
{
	FDataProviderTableRowData(const FGuid& InIdentifier, const FStageInstanceDescriptor& InDescriptor, TWeakPtr<IStageMonitorSession> InSession)
		: Identifier(InIdentifier)
		, Descriptor(InDescriptor)
		, Session(InSession)
	{
	}

	/** Fetch latest information for the associated data provider */
	void UpdateCachedValues()
	{
		if (TSharedPtr<IStageMonitorSession> SessionPtr = Session.Pin())
		{
			CachedState = SessionPtr->GetProviderState(Identifier);

			TSharedPtr<FStageDataEntry> LatestData = SessionPtr->GetLatest(Identifier, FFramePerformanceProviderMessage::StaticStruct());
			if (LatestData.IsValid() && LatestData->Data.IsValid())
			{
				//Copy over this message data
				const FFramePerformanceProviderMessage* MessageData = reinterpret_cast<const FFramePerformanceProviderMessage*>(LatestData->Data->GetStructMemory());
				check(MessageData);
				CachedPerformanceData = *MessageData;
			}
		}
	}

public:

	/** Identifier and descriptor associated to this list entry */
	FGuid Identifier;
	FStageInstanceDescriptor Descriptor;

	/** Weak pointer to the session data */
	TWeakPtr<IStageMonitorSession> Session;

	/** Cached data for the frame performance of this provider */
	FFramePerformanceProviderMessage CachedPerformanceData;

	/** Cached state of this provider */
	EStageDataProviderState CachedState;
};


/**
 * SDataProviderTableRow
 */
void SDataProviderTableRow::Construct(const FArguments& InArgs, const TSharedRef<STableViewBase>& InOwerTableView)
{
	Item = InArgs._Item;
	check(Item.IsValid());

	Super::FArguments Arg;
	Arg._Padding = InArgs._Padding;
	Super::Construct(Arg, InOwerTableView);
}

TSharedRef<SWidget> SDataProviderTableRow::GenerateWidgetForColumn(const FName& ColumnName)
{
<<<<<<< HEAD
	if (DataProviderListView::HeaderIdName_State == ColumnName)
	{
		return SNew(STextBlock)
			.Font(FAppStyle::Get().GetFontStyle("FontAwesome.11"))
			.Text(this, &SDataProviderTableRow::GetStateGlyphs)
			.ColorAndOpacity(this, &SDataProviderTableRow::GetStateColorAndOpacity);
	}
	if (DataProviderListView::HeaderIdName_Status == ColumnName)
	{
		return SNew(SHorizontalBox)
			+ SHorizontalBox::Slot()
			.HAlign(HAlign_Left)
			.VAlign(VAlign_Center)
			.AutoWidth()
			[
				SNew(STextBlock)
				.Text(this, &SDataProviderTableRow::GetStatus)
				.ToolTipText(this, &SDataProviderTableRow::GetStatusToolTip)
			];
	}
	if (DataProviderListView::HeaderIdName_Timecode == ColumnName)
	{
		return SNew(SHorizontalBox)
			+ SHorizontalBox::Slot()
			.HAlign(HAlign_Left)
			.VAlign(VAlign_Center)
			.AutoWidth()
			[
				SNew(STextBlock)
				.Text(this, &SDataProviderTableRow::GetTimecode)
			];
	}
	if (DataProviderListView::HeaderIdName_MachineName == ColumnName)
	{
		return SNew(SHorizontalBox)
			+ SHorizontalBox::Slot()
			.HAlign(HAlign_Left)
			.VAlign(VAlign_Center)
			.AutoWidth()
			[
				SNew(STextBlock)
				.Text(this, &SDataProviderTableRow::GetMachineName)
			];
	}
	if (DataProviderListView::HeaderIdName_ProcessId == ColumnName)
	{
		return SNew(SHorizontalBox)
			+ SHorizontalBox::Slot()
			.HAlign(HAlign_Left)
			.VAlign(VAlign_Center)
			.AutoWidth()
			[
				SNew(STextBlock)
				.Text(this, &SDataProviderTableRow::GetProcessId)
			];
	}
	if (DataProviderListView::HeaderIdName_StageName == ColumnName)
	{
		return SNew(SHorizontalBox)
			+ SHorizontalBox::Slot()
			.HAlign(HAlign_Left)
			.VAlign(VAlign_Center)
			.AutoWidth()
			[
				SNew(STextBlock)
				.Text(this, &SDataProviderTableRow::GetStageName)
			];
	}
	if (DataProviderListView::HeaderIdName_Roles == ColumnName)
=======
	using namespace DataProviderListView::HeaderDef;
	const FColumnDefinition* ColumnDef = StaticColumnHeader.Find(ColumnName);
	if (ColumnDef && ColumnDef->GenerateRowFuncPtr)
>>>>>>> 4af6daef
	{
		TSharedRef<SWidget> Widget = ColumnDef->GenerateRowFuncPtr(this);
		Widget->SetToolTipText(
			MakeAttributeSP(this, &SDataProviderTableRow::GetToolTipText));
		return Widget;
	}
	return SNullWidget::NullWidget;
}

FText SDataProviderTableRow::GetToolTipText() const
{
	using MemberFunc = FText(SDataProviderTableRow::*)() const;
	using namespace DataProviderListView::HeaderDef;
	const SDataProviderTableRow& ThisClass = *this;
	FTextBuilder RunningTextObject;

	TArray<FName> Columns = GetSortedColumnNames();
	for (const FName& Column : Columns)
	{
		const FColumnDefinition* ColumnDef = StaticColumnHeader.Find(Column);
		if (ColumnDef && ColumnDef->WidgetTextGetterPtr)
		{
			FColumnDefinition::FWidgetTextGetterType GetterPtr = ColumnDef->WidgetTextGetterPtr;
			RunningTextObject.AppendLineFormat(LOCTEXT("StageMonitorProviderToolTip", "{0} : {1}"),
											   FText::FromString(Column.ToString()), (ThisClass.*GetterPtr)());
		}
	}
	return RunningTextObject.ToText();
}

FText SDataProviderTableRow::GetStateGlyphs() const
{
	if (Item->CachedPerformanceData.Status !=  EStageMonitorNodeStatus::Ready)
	{
		return FEditorFontGlyphs::Exclamation_Triangle;
	}
<<<<<<< HEAD
	if (DataProviderListView::HeaderIdName_ShadersToCompile == ColumnName)
	{
		return SNew(SHorizontalBox)
			+ SHorizontalBox::Slot()
			.HAlign(HAlign_Left)
			.VAlign(VAlign_Center)
			.AutoWidth()
			[
				SNew(STextBlock)
				.Text(MakeAttributeSP(this, &SDataProviderTableRow::GetShadersLeftToCompile))
			];
	}
=======
	return FEditorFontGlyphs::Circle;
}
>>>>>>> 4af6daef

FText SDataProviderTableRow::GetStatusToolTip() const
{
	return FText::AsCultureInvariant(Item->CachedPerformanceData.AssetInStatus);
}

FText SDataProviderTableRow::GetStatus() const
{
<<<<<<< HEAD
	if (Item->CachedPerformanceData.Status !=  EStageMonitorNodeStatus::Ready)
	{
		return FEditorFontGlyphs::Exclamation_Triangle;
	}
	return FEditorFontGlyphs::Circle;
=======
	switch(Item->CachedPerformanceData.Status)
	{
	case EStageMonitorNodeStatus::LoadingMap:
		return LOCTEXT("Status_LoadingMap", "Loading");
	case EStageMonitorNodeStatus::Ready:
		return LOCTEXT("Status_Ready", "Ready");
	case EStageMonitorNodeStatus::HotReload:
		return LOCTEXT("Status_HotReload", "Reloading");
	case EStageMonitorNodeStatus::AssetCompiling:
		return LOCTEXT("Status_AssetCompiling", "Asset Compiling");
	case EStageMonitorNodeStatus::Unknown:
		return LOCTEXT("Status_Unknown", "Unknown");
	default:
		break;
	};

	return LOCTEXT("Status_Undefined", "Undefined");
>>>>>>> 4af6daef
}

FText SDataProviderTableRow::GetStatusToolTip() const
{
	return FText::AsCultureInvariant(Item->CachedPerformanceData.AssetInStatus);
}

FText SDataProviderTableRow::GetStatus() const
{
	switch(Item->CachedPerformanceData.Status)
	{
	case EStageMonitorNodeStatus::LoadingMap:
		return LOCTEXT("Status_LoadingMap", "Loading");
	case EStageMonitorNodeStatus::Ready:
		return LOCTEXT("Status_Ready", "Ready");
	case EStageMonitorNodeStatus::HotReload:
		return LOCTEXT("Status_HotReload", "Reloading");
	case EStageMonitorNodeStatus::ShaderCompiling:
		return LOCTEXT("Status_ShaderCompiling", "Compiling");
	case EStageMonitorNodeStatus::Unknown:
		return LOCTEXT("Status_Unknown", "Unknown");
	default:
		break;
	};

	return LOCTEXT("Status_Undefined", "Undefined");
}

FSlateColor SDataProviderTableRow::GetStateColorAndOpacity() const
{
	if (Item->CachedState != EStageDataProviderState::Closed && Item->CachedPerformanceData.Status !=  EStageMonitorNodeStatus::Ready)
	{
		return FLinearColor::Yellow;
	}

	switch (Item->CachedState)
	{
		case EStageDataProviderState::Active:
		{
			return FLinearColor::Green;
		}
		case EStageDataProviderState::Inactive:
		{
			return FLinearColor::Yellow;
		}
		case EStageDataProviderState::Closed:
		default:
		{
			return FLinearColor::Red;
		}
	}
}

FString GetMemoryString( const uint64 Value )
{
	if (Value > 1024 * 1024)
	{
		// Display anything over a MB in GB format.
		return FString::Printf( TEXT( "%.2f GB" ), float( static_cast<float>(Value) / (1024.0 * 1024.0 * 1024.0) ) );
	}
	else if (Value > 1024)
	{
		// Anything more than a KB in MB.
		return FString::Printf( TEXT( "%.2f MB" ), float( static_cast<float>(Value) / (1024.0 * 1024.0) ) );
	}

	return FString::Printf( TEXT( "%.2f KB" ), float( static_cast<float>(Value) / (1024.0) ) );
}

FText SDataProviderTableRow::GetTimecode() const
{
	const FTimecode CachedTimecode = FTimecode::FromFrameNumber(Item->CachedPerformanceData.FrameTime.Time.FrameNumber, Item->CachedPerformanceData.FrameTime.Rate);
	return FText::FromString(CachedTimecode.ToString());
}

FText SDataProviderTableRow::GetMachineName() const
{
	return FText::FromString(Item->Descriptor.MachineName);
}

FText SDataProviderTableRow::GetProcessId() const
{
	return FText::AsNumber(Item->Descriptor.ProcessId);
}

FText SDataProviderTableRow::GetStageName() const
{
	return FText::FromName(Item->Descriptor.FriendlyName);
}

FText SDataProviderTableRow::GetRoles() const
{
	return FText::FromString(Item->Descriptor.RolesStringified);
}

FText SDataProviderTableRow::GetAverageFPS() const
{
	return FText::AsNumber(Item->CachedPerformanceData.AverageFPS);
}

FText SDataProviderTableRow::GetEstimatedMaxFPS() const
{
	const FFramePerformanceProviderMessage& Data = Item->CachedPerformanceData;
	const float TotalMS = Data.GameThreadMS + Data.GameThreadWaitMS;
	const float EstimatedGPUIdle = TotalMS > Data.GPU_MS ? (TotalMS - Data.GPU_MS) : TotalMS;
	const float EstimatedMinMS = TotalMS > EstimatedGPUIdle ? (TotalMS - EstimatedGPUIdle) : TotalMS;
	const float ClampedEstimatedMS = FMath::Clamp(EstimatedMinMS, Data.GPU_MS, EstimatedMinMS);
	const float EstimatedMaxFPS = ClampedEstimatedMS > 0 ? 1000.f / ClampedEstimatedMS : 0;
	return FText::AsNumber(EstimatedMaxFPS);
}

FText SDataProviderTableRow::GetIdleTime() const
{
	return FText::AsNumber(Item->CachedPerformanceData.IdleTimeMS);
}

FText SDataProviderTableRow::GetGameThreadTiming() const
{
	return FText::AsNumber(Item->CachedPerformanceData.GameThreadMS);
}

FText SDataProviderTableRow::GetGameThreadWaitTiming() const
{
	return FText::AsNumber(Item->CachedPerformanceData.GameThreadWaitMS);
}

FText SDataProviderTableRow::GetRenderThreadTiming() const
{
	return FText::AsNumber(Item->CachedPerformanceData.RenderThreadMS);
}

FText SDataProviderTableRow::GetRenderThreadWaitTiming() const
{
	return FText::AsNumber(Item->CachedPerformanceData.RenderThreadWaitMS);
}

FText SDataProviderTableRow::GetGPUTiming() const
{
	return FText::AsNumber(Item->CachedPerformanceData.GPU_MS);
}

<<<<<<< HEAD
FText SDataProviderTableRow::GetShadersLeftToCompile() const
{
	return FText::AsNumber(Item->CachedPerformanceData.ShadersToCompile);
}
=======
FText SDataProviderTableRow::GetGPUMem() const
{
	return FText::FromString(GetMemoryString(Item->CachedPerformanceData.GPU_MEM));
}

FText SDataProviderTableRow::GetCPUMem() const
{
	return FText::FromString(GetMemoryString(Item->CachedPerformanceData.CPU_MEM));
}

FText SDataProviderTableRow::GetAssetsLeftToCompile() const
{
	return FText::AsNumber(Item->CachedPerformanceData.CompilationTasksRemaining);
}

namespace UE::StageMonitor::Private
{
	namespace JsonKeys
	{
		const FString ColumnId("ColumnID");
		const FString IsVisible("bIsVisible");
		const FString Values("Values");
	}
	void CaptureColumnVisibilityState(TSharedRef<SHeaderRow> HeaderRow)
	{
		TSharedPtr<FJsonObject> JsonObject = MakeShared<FJsonObject>();
		TArray<TSharedPtr<FJsonValue>> Array;
		for (const SHeaderRow::FColumn& Column : HeaderRow->GetColumns())
		{
			TSharedPtr<FJsonObject> ColumnObject = MakeShared<FJsonObject>();
			ColumnObject->SetStringField(JsonKeys::ColumnId, Column.ColumnId.ToString());
			ColumnObject->SetBoolField(JsonKeys::IsVisible, Column.bIsVisible);
			Array.Add(MakeShared<FJsonValueObject>(ColumnObject));
		}
		JsonObject->SetArrayField(JsonKeys::Values, Array);

		FString Snapshot;
		const TSharedRef<TJsonWriter<>> Writer = TJsonWriterFactory<>::Create(&Snapshot);
		FJsonSerializer::Serialize(JsonObject.ToSharedRef(), Writer);

		UStageMonitorEditorSettings* Settings = GetMutableDefault<UStageMonitorEditorSettings>();
		Settings->ColumnVisibilitySettings = Snapshot;
		Settings->SaveConfig();
	}

	TOptional<TPair<FString, bool>> GetColumnData(const TSharedPtr<FJsonValue>& ColumnValue)
	{
		TSharedPtr<FJsonObject>* PossibleColumnObject;
		if (!ColumnValue->TryGetObject(PossibleColumnObject))
		{
			return {};
		}
		const TSharedPtr<FJsonObject>& ColumnObject = *PossibleColumnObject;

		FString ColumnIdValue;
		bool bIsVisible;
		if (!ColumnObject->TryGetStringField(JsonKeys::ColumnId, ColumnIdValue)
			|| !ColumnObject->TryGetBoolField(JsonKeys::IsVisible, bIsVisible))
		{
			return {};
		}

		return {{ColumnIdValue, bIsVisible}};
	}

	void RestoreColumnVisibilityState(TSharedRef<SHeaderRow> HeaderRow)
	{
		const UStageMonitorEditorSettings* Settings = GetDefault<UStageMonitorEditorSettings>();
		TSharedPtr<FJsonObject> JsonObject = MakeShared<FJsonObject>();
		const TSharedRef<TJsonReader<>> Reader = TJsonReaderFactory<>::Create(Settings->ColumnVisibilitySettings);
		const bool bIsValid = FJsonSerializer::Deserialize(Reader, JsonObject);

		if (!bIsValid)
		{
			return;
		}

		const TArray<TSharedPtr<FJsonValue>> ColumnObjects = JsonObject->GetArrayField(JsonKeys::Values);
		for (const TSharedPtr<FJsonValue>& ColumnValue : ColumnObjects)
		{
			const TOptional<TPair<FString,bool>> Data = GetColumnData(ColumnValue);
			if (Data)
			{
				HeaderRow->SetShowGeneratedColumn(*Data->Key, Data->Value);
			}
		}
	}
}

>>>>>>> 4af6daef
/**
 * SDataProviderListView
 */
void SDataProviderListView::Construct(const FArguments& InArgs, const TWeakPtr<IStageMonitorSession>& InSession)
{
<<<<<<< HEAD
	SortedColumnName = DataProviderListView::HeaderIdName_StageName;
=======
	using namespace DataProviderListView::HeaderDef;

	SortedColumnName = DataProviderListView::HeaderDef::StageName;
>>>>>>> 4af6daef
	SortMode = EColumnSortMode::Ascending;

	AttachToMonitorSession(InSession);

	// Construct the header row.
	HeaderRow = SNew(SHeaderRow)
		.OnHiddenColumnsListChanged_Lambda([this]()
			{
				if (!bUpdatingColumnVisibility)
				{
					UE::StageMonitor::Private::CaptureColumnVisibilityState(HeaderRow.ToSharedRef());
				}
			}
		)
		.CanSelectGeneratedColumn(true); //To show/hide columns

	Super::Construct
	(
		Super::FArguments()
		.ListItemsSource(&ListItemsSource)
		.SelectionMode(ESelectionMode::None)
		.OnGenerateRow(this, &SDataProviderListView::OnGenerateRow)
		.HeaderRow(HeaderRow)
	);

	TArray<FName> ColumnNames = GetSortedColumnNames();

<<<<<<< HEAD
			+ SHeaderRow::Column(DataProviderListView::HeaderIdName_State)
			.FixedWidth(55.f)
			.HAlignHeader(HAlign_Center)
			.HAlignCell(HAlign_Center)
			.DefaultLabel(LOCTEXT("HeaderName_State", "State"))
			.SortMode(this, &SDataProviderListView::GetColumnSortMode, DataProviderListView::HeaderIdName_State)
			.OnSort(this, &SDataProviderListView::OnColumnSortModeChanged)

			+ SHeaderRow::Column(DataProviderListView::HeaderIdName_Status)
			.FixedWidth(55.f)
			.HAlignHeader(HAlign_Center)
			.HAlignCell(HAlign_Center)
			.DefaultLabel(LOCTEXT("HeaderName_Status", "Status"))
			.SortMode(this, &SDataProviderListView::GetColumnSortMode, DataProviderListView::HeaderIdName_Status)
			.OnSort(this, &SDataProviderListView::OnColumnSortModeChanged)

			+ SHeaderRow::Column(DataProviderListView::HeaderIdName_Timecode)
			.FillWidth(.2f)
			.DefaultLabel(LOCTEXT("HeaderName_Timecode", "Timecode"))

			+ SHeaderRow::Column(DataProviderListView::HeaderIdName_MachineName)
			.FillWidth(.2f)
			.DefaultLabel(LOCTEXT("HeaderName_MachineName", "Machine"))
			.SortMode(this, &SDataProviderListView::GetColumnSortMode, DataProviderListView::HeaderIdName_MachineName)
			.OnSort(this, &SDataProviderListView::OnColumnSortModeChanged)

			+ SHeaderRow::Column(DataProviderListView::HeaderIdName_ProcessId)
			.FillWidth(.15f)
			.DefaultLabel(LOCTEXT("HeaderName_ProcessId", "Process Id"))
			.SortMode(this, &SDataProviderListView::GetColumnSortMode, DataProviderListView::HeaderIdName_ProcessId)
			.OnSort(this, &SDataProviderListView::OnColumnSortModeChanged)

			+ SHeaderRow::Column(DataProviderListView::HeaderIdName_StageName)
			.FillWidth(.2f)
			.DefaultLabel(LOCTEXT("HeaderName_StageName", "Stage Name"))
			.ShouldGenerateWidget(true) //Can't hide this column
			.SortMode(this, &SDataProviderListView::GetColumnSortMode, DataProviderListView::HeaderIdName_StageName)
			.OnSort(this, &SDataProviderListView::OnColumnSortModeChanged)

			+ SHeaderRow::Column(DataProviderListView::HeaderIdName_Roles)
			.FillWidth(.2f)
			.DefaultLabel(LOCTEXT("HeaderName_Roles", "Roles"))
			.SortMode(this, &SDataProviderListView::GetColumnSortMode, DataProviderListView::HeaderIdName_Roles)
			.OnSort(this, &SDataProviderListView::OnColumnSortModeChanged)

			+ SHeaderRow::Column(DataProviderListView::HeaderIdName_AverageFPS)
			.FillWidth(.2f)
			.DefaultLabel(LOCTEXT("HeaderName_AverageFPS", "Average FPS"))

			+ SHeaderRow::Column(DataProviderListView::HeaderIdName_IdleTime)
			.FillWidth(.2f)
			.DefaultLabel(LOCTEXT("HeaderName_IdleTime", "Idle Time (ms)"))

			+ SHeaderRow::Column(DataProviderListView::HeaderIdName_GameThreadTiming)
			.FillWidth(.2f)
			.DefaultLabel(LOCTEXT("HeaderName_GameThread", "Game Thread (ms)"))

			+ SHeaderRow::Column(DataProviderListView::HeaderIdName_RenderThreadTiming)
			.FillWidth(.2f)
			.DefaultLabel(LOCTEXT("HeaderName_RenderThread", "Render Thread (ms)"))

			+ SHeaderRow::Column(DataProviderListView::HeaderIdName_GPUTiming)
			.FillWidth(.2f)
			.DefaultLabel(LOCTEXT("HeaderName_GPU", "GPU (ms)"))

			+ SHeaderRow::Column(DataProviderListView::HeaderIdName_ShadersToCompile)
			.FillWidth(.2f)
			.DefaultLabel(LOCTEXT("HeaderName_Shaders", "Shaders To Compile"))
		)
	);
=======
	// Initialize the columns in the proper order.
	for (const FName& ColumnName : ColumnNames)
	{
		const FColumnDefinition* Column = StaticColumnHeader.Find(ColumnName);
		SHeaderRow::FColumn::FArguments Args = SHeaderRow::FColumn::FArguments()
			.ColumnId(ColumnName)
			.DefaultLabel(Column->Label)
			.HAlignHeader(HAlign_Center)
			.HAlignCell(HAlign_Center)
			;
		if (Column->bSortable)
		{
			Args.SortMode(this, &SDataProviderListView::GetColumnSortMode, ColumnName)
				.OnSort(this, &SDataProviderListView::OnColumnSortModeChanged);
		}
		if (Column->ColumnArgumentsFuncPtr)
		{
			Column->ColumnArgumentsFuncPtr(Args);
		}
		HeaderRow->AddColumn(Args);
	}

	{
		TGuardValue<bool> DoNotSave(bUpdatingColumnVisibility, true);
		SetDefaultColumnVisibilities();
		UE::StageMonitor::Private::RestoreColumnVisibilityState(HeaderRow.ToSharedRef());
	}
>>>>>>> 4af6daef

	RebuildDataProviderList();
}

void SDataProviderListView::SetDefaultColumnVisibilities()
{
	using namespace DataProviderListView::HeaderDef;
	for (const TPair<FName,FColumnDefinition>& Item : StaticColumnHeader)
	{
		HeaderRow->SetShowGeneratedColumn(Item.Key, Item.Value.bIsVisible);
	}
}

void SDataProviderListView::RefreshMonitorSession(TWeakPtr<IStageMonitorSession> NewSession)
{
	AttachToMonitorSession(NewSession);
	bRebuildListRequested = true;
}

SDataProviderListView::~SDataProviderListView()
{
	if (TSharedPtr<IStageMonitorSession> SessionPtr = Session.Pin())
	{
		SessionPtr->OnStageDataProviderListChanged().RemoveAll(this);
	}
}

void SDataProviderListView::Tick(const FGeometry& AllottedGeometry, const double InCurrentTime, const float InDeltaTime)
{
	bool bForceRefresh = false;
	if (bRebuildListRequested)
	{
		RebuildDataProviderList();
		RebuildList();
		bRebuildListRequested = false;
		bForceRefresh = true;
	}

	//Update cached values at specific rate or when list has been rebuilt
	const double RefreshRate = GetDefault<UStageMonitorEditorSettings>()->RefreshRate;
	if (bForceRefresh || (FApp::GetCurrentTime() - LastRefreshTime > RefreshRate))
	{
		LastRefreshTime = FApp::GetCurrentTime();
		for (FDataProviderTableRowDataPtr& RowDataPtr : ListItemsSource)
		{
			RowDataPtr->UpdateCachedValues();
		}
	}

	Super::Tick(AllottedGeometry, InCurrentTime, InDeltaTime);
}

TSharedRef<ITableRow> SDataProviderListView::OnGenerateRow(FDataProviderTableRowDataPtr InItem, const TSharedRef<STableViewBase>& OwnerTable)
{
	TSharedRef<SDataProviderTableRow> Row = SNew(SDataProviderTableRow, OwnerTable)
		.Padding(2.0f)
		.Item(InItem);

	ListRowWidgets.Add(Row);
	return Row;
}

void SDataProviderListView::OnStageMonitoringMachineListChanged()
{
	bRebuildListRequested = true;
}

void SDataProviderListView::RebuildDataProviderList()
{
	ListItemsSource.Reset();

	if (TSharedPtr<IStageMonitorSession> SessionPtr = Session.Pin())
	{
		const TConstArrayView<FStageSessionProviderEntry> Providers = SessionPtr->GetProviders();
		for (const FStageSessionProviderEntry& Provider : Providers)
		{
			TSharedRef<FDataProviderTableRowData> RowData = MakeShared<FDataProviderTableRowData>(Provider.Identifier, Provider.Descriptor, Session);
			ListItemsSource.Add(RowData);
		}

		for (FDataProviderTableRowDataPtr& TableRowData : ListItemsSource)
		{
			TableRowData->UpdateCachedValues();
		}
	}

	SortProviderList();
	RequestListRefresh();
}

void SDataProviderListView::AttachToMonitorSession(const TWeakPtr<IStageMonitorSession>& NewSession)
{
	if (NewSession != Session)
	{
		if (TSharedPtr<IStageMonitorSession> SessionPtr = Session.Pin())
		{
			SessionPtr->OnStageDataProviderListChanged().RemoveAll(this);
		}

		Session = NewSession;

		if (TSharedPtr<IStageMonitorSession> SessionPtr = Session.Pin())
		{
			SessionPtr->OnStageDataProviderListChanged().AddSP(this, &SDataProviderListView::OnStageMonitoringMachineListChanged);
		}
	}
}

EColumnSortMode::Type SDataProviderListView::GetColumnSortMode(const FName ColumnId) const
{
	if (ColumnId == SortedColumnName)
	{
		return SortMode;
	}

	return EColumnSortMode::None;
}

void SDataProviderListView::OnColumnSortModeChanged(const EColumnSortPriority::Type SortPriority, const FName& ColumnId, const EColumnSortMode::Type InSortMode)
{
	SortedColumnName = ColumnId;
	SortMode = InSortMode;

	SortProviderList();
	RequestListRefresh();
}

void SDataProviderListView::SortProviderList()
{
	auto Compare = [this](const FDataProviderTableRowDataPtr& Lhs, const FDataProviderTableRowDataPtr& Rhs, const FName& ColumnName, EColumnSortMode::Type CurrentSortMode)
	{
<<<<<<< HEAD
		if (ColumnName == DataProviderListView::HeaderIdName_State)
		{
			return CurrentSortMode == EColumnSortMode::Ascending ? Lhs->CachedState < Rhs->CachedState : Lhs->CachedState > Rhs->CachedState;
		}
		if (ColumnName == DataProviderListView::HeaderIdName_Status)
=======
		if (ColumnName == DataProviderListView::HeaderDef::State)
		{
			return CurrentSortMode == EColumnSortMode::Ascending ? Lhs->CachedState < Rhs->CachedState : Lhs->CachedState > Rhs->CachedState;
		}
		if (ColumnName == DataProviderListView::HeaderDef::Status)
>>>>>>> 4af6daef
		{
			const int32 CompareResult = Lhs->CachedPerformanceData.Status < Rhs->CachedPerformanceData.Status;
			return CurrentSortMode == EColumnSortMode::Ascending ? CompareResult < 0 : CompareResult > 0;
		}
<<<<<<< HEAD
		else if (ColumnName == DataProviderListView::HeaderIdName_MachineName)
=======
		else if (ColumnName == DataProviderListView::HeaderDef::MachineName)
>>>>>>> 4af6daef
		{
			const int32 CompareResult = Lhs->Descriptor.MachineName.Compare(Rhs->Descriptor.MachineName);
			return CurrentSortMode == EColumnSortMode::Ascending ? CompareResult < 0 : CompareResult > 0;
		}
<<<<<<< HEAD
		else if (ColumnName == DataProviderListView::HeaderIdName_StageName)
=======
		else if (ColumnName == DataProviderListView::HeaderDef::StageName)
>>>>>>> 4af6daef
		{
			const int32 CompareResult = Lhs->Descriptor.FriendlyName.Compare(Rhs->Descriptor.FriendlyName);
			return CurrentSortMode == EColumnSortMode::Ascending ? CompareResult < 0 : CompareResult > 0;
		}
<<<<<<< HEAD
		else if (ColumnName == DataProviderListView::HeaderIdName_ProcessId)
		{
			return CurrentSortMode == EColumnSortMode::Ascending ? Lhs->Descriptor.ProcessId < Rhs->Descriptor.ProcessId : Lhs->Descriptor.ProcessId > Rhs->Descriptor.ProcessId;
		}
		else if (ColumnName == DataProviderListView::HeaderIdName_Roles)
=======
		else if (ColumnName == DataProviderListView::HeaderDef::ProcessId)
		{
			return CurrentSortMode == EColumnSortMode::Ascending ? Lhs->Descriptor.ProcessId < Rhs->Descriptor.ProcessId : Lhs->Descriptor.ProcessId > Rhs->Descriptor.ProcessId;
		}
		else if (ColumnName == DataProviderListView::HeaderDef::Roles)
>>>>>>> 4af6daef
		{
			if (CachedRoleStringToArray.Contains(Lhs->Descriptor.RolesStringified) == false)
			{
				TArray<FString> RoleArray;
				Lhs->Descriptor.RolesStringified.ParseIntoArray(RoleArray, TEXT(","));
				CachedRoleStringToArray.Add(Lhs->Descriptor.RolesStringified, RoleArray);
			}
			if (CachedRoleStringToArray.Contains(Rhs->Descriptor.RolesStringified) == false)
			{
				TArray<FString> RoleArray;
				Rhs->Descriptor.RolesStringified.ParseIntoArray(RoleArray, TEXT(","));
				CachedRoleStringToArray.Add(Rhs->Descriptor.RolesStringified, RoleArray);
			}

			const TArray<FString>& LhsRoles = CachedRoleStringToArray.FindChecked(Lhs->Descriptor.RolesStringified);
			const TArray<FString>& RhsRoles = CachedRoleStringToArray.FindChecked(Rhs->Descriptor.RolesStringified);
			TArray<FString>::TConstIterator LhsIterator = LhsRoles.CreateConstIterator();
			TArray<FString>::TConstIterator RhsIterator = RhsRoles.CreateConstIterator();
			bool bIsValid = false;
			do
			{
				const FString LhsRole = LhsIterator ? *LhsIterator : FString();
				const FString RhsRole = RhsIterator ? *RhsIterator : FString();
				const int32 CompareResult = LhsRole.Compare(RhsRole);
				if (CompareResult != 0)
				{
					return CurrentSortMode == EColumnSortMode::Ascending ? CompareResult < 0 : CompareResult > 0;
				}

				bIsValid = LhsIterator && RhsIterator;
				++LhsIterator;
				++RhsIterator;

			} while (bIsValid);

			return CurrentSortMode == EColumnSortMode::Ascending ? true : false;
		}
		else
		{
			return CurrentSortMode == EColumnSortMode::Ascending ? Lhs->Descriptor.SessionId < Rhs->Descriptor.SessionId : Lhs->Descriptor.SessionId > Rhs->Descriptor.SessionId;
		}
	};

	ListItemsSource.StableSort([&](const FDataProviderTableRowDataPtr& Lhs, const FDataProviderTableRowDataPtr& Rhs)
		{
			return Compare(Lhs, Rhs, SortedColumnName, SortMode);
		});
}

#undef LOCTEXT_NAMESPACE

<|MERGE_RESOLUTION|>--- conflicted
+++ resolved
@@ -14,16 +14,12 @@
 #include "Serialization/JsonSerializer.h"
 #include "Serialization/JsonWriter.h"
 #include "StageMonitorEditorSettings.h"
-<<<<<<< HEAD
-#include "UObject/StructOnScope.h"
-=======
 #include "StageMonitorUtils.h"
 #include "Templates/UnrealTemplate.h"
 #include "UObject/StructOnScope.h"
 #include "Widgets/SDataProviderListView.h"
 #include "Widgets/Views/SHeaderRow.h"
 
->>>>>>> 4af6daef
 
 #define LOCTEXT_NAMESPACE "SDataProviderListView"
 
@@ -105,21 +101,6 @@
 
 namespace DataProviderListView
 {
-<<<<<<< HEAD
-	const FName HeaderIdName_State = TEXT("State");
-	const FName HeaderIdName_Status = TEXT("Status");
-	const FName HeaderIdName_Timecode = TEXT("Timecode");
-	const FName HeaderIdName_MachineName = TEXT("MachineName");
-	const FName HeaderIdName_ProcessId = TEXT("ProcessId");
-	const FName HeaderIdName_StageName = TEXT("StageName");
-	const FName HeaderIdName_Roles = TEXT("Roles");
-	const FName HeaderIdName_AverageFPS = TEXT("AverageFPS");
-	const FName HeaderIdName_IdleTime = TEXT("IdleTime");
-	const FName HeaderIdName_GameThreadTiming = TEXT("GameThreadTiming");
-	const FName HeaderIdName_RenderThreadTiming = TEXT("RenderThreadTiming");
-	const FName HeaderIdName_GPUTiming = TEXT("GPUTiming");
-	const FName HeaderIdName_ShadersToCompile = TEXT("ShadersToCompile");
-=======
 
 	const bool IsVisible = true;
 	const bool IsNotVisible = false;
@@ -500,7 +481,6 @@
 
 
 	} // end namespace HeaderDef
->>>>>>> 4af6daef
 }
 
 
@@ -566,81 +546,9 @@
 
 TSharedRef<SWidget> SDataProviderTableRow::GenerateWidgetForColumn(const FName& ColumnName)
 {
-<<<<<<< HEAD
-	if (DataProviderListView::HeaderIdName_State == ColumnName)
-	{
-		return SNew(STextBlock)
-			.Font(FAppStyle::Get().GetFontStyle("FontAwesome.11"))
-			.Text(this, &SDataProviderTableRow::GetStateGlyphs)
-			.ColorAndOpacity(this, &SDataProviderTableRow::GetStateColorAndOpacity);
-	}
-	if (DataProviderListView::HeaderIdName_Status == ColumnName)
-	{
-		return SNew(SHorizontalBox)
-			+ SHorizontalBox::Slot()
-			.HAlign(HAlign_Left)
-			.VAlign(VAlign_Center)
-			.AutoWidth()
-			[
-				SNew(STextBlock)
-				.Text(this, &SDataProviderTableRow::GetStatus)
-				.ToolTipText(this, &SDataProviderTableRow::GetStatusToolTip)
-			];
-	}
-	if (DataProviderListView::HeaderIdName_Timecode == ColumnName)
-	{
-		return SNew(SHorizontalBox)
-			+ SHorizontalBox::Slot()
-			.HAlign(HAlign_Left)
-			.VAlign(VAlign_Center)
-			.AutoWidth()
-			[
-				SNew(STextBlock)
-				.Text(this, &SDataProviderTableRow::GetTimecode)
-			];
-	}
-	if (DataProviderListView::HeaderIdName_MachineName == ColumnName)
-	{
-		return SNew(SHorizontalBox)
-			+ SHorizontalBox::Slot()
-			.HAlign(HAlign_Left)
-			.VAlign(VAlign_Center)
-			.AutoWidth()
-			[
-				SNew(STextBlock)
-				.Text(this, &SDataProviderTableRow::GetMachineName)
-			];
-	}
-	if (DataProviderListView::HeaderIdName_ProcessId == ColumnName)
-	{
-		return SNew(SHorizontalBox)
-			+ SHorizontalBox::Slot()
-			.HAlign(HAlign_Left)
-			.VAlign(VAlign_Center)
-			.AutoWidth()
-			[
-				SNew(STextBlock)
-				.Text(this, &SDataProviderTableRow::GetProcessId)
-			];
-	}
-	if (DataProviderListView::HeaderIdName_StageName == ColumnName)
-	{
-		return SNew(SHorizontalBox)
-			+ SHorizontalBox::Slot()
-			.HAlign(HAlign_Left)
-			.VAlign(VAlign_Center)
-			.AutoWidth()
-			[
-				SNew(STextBlock)
-				.Text(this, &SDataProviderTableRow::GetStageName)
-			];
-	}
-	if (DataProviderListView::HeaderIdName_Roles == ColumnName)
-=======
 	using namespace DataProviderListView::HeaderDef;
 	const FColumnDefinition* ColumnDef = StaticColumnHeader.Find(ColumnName);
 	if (ColumnDef && ColumnDef->GenerateRowFuncPtr)
->>>>>>> 4af6daef
 	{
 		TSharedRef<SWidget> Widget = ColumnDef->GenerateRowFuncPtr(this);
 		Widget->SetToolTipText(
@@ -677,23 +585,8 @@
 	{
 		return FEditorFontGlyphs::Exclamation_Triangle;
 	}
-<<<<<<< HEAD
-	if (DataProviderListView::HeaderIdName_ShadersToCompile == ColumnName)
-	{
-		return SNew(SHorizontalBox)
-			+ SHorizontalBox::Slot()
-			.HAlign(HAlign_Left)
-			.VAlign(VAlign_Center)
-			.AutoWidth()
-			[
-				SNew(STextBlock)
-				.Text(MakeAttributeSP(this, &SDataProviderTableRow::GetShadersLeftToCompile))
-			];
-	}
-=======
 	return FEditorFontGlyphs::Circle;
 }
->>>>>>> 4af6daef
 
 FText SDataProviderTableRow::GetStatusToolTip() const
 {
@@ -702,13 +595,6 @@
 
 FText SDataProviderTableRow::GetStatus() const
 {
-<<<<<<< HEAD
-	if (Item->CachedPerformanceData.Status !=  EStageMonitorNodeStatus::Ready)
-	{
-		return FEditorFontGlyphs::Exclamation_Triangle;
-	}
-	return FEditorFontGlyphs::Circle;
-=======
 	switch(Item->CachedPerformanceData.Status)
 	{
 	case EStageMonitorNodeStatus::LoadingMap:
@@ -726,33 +612,6 @@
 	};
 
 	return LOCTEXT("Status_Undefined", "Undefined");
->>>>>>> 4af6daef
-}
-
-FText SDataProviderTableRow::GetStatusToolTip() const
-{
-	return FText::AsCultureInvariant(Item->CachedPerformanceData.AssetInStatus);
-}
-
-FText SDataProviderTableRow::GetStatus() const
-{
-	switch(Item->CachedPerformanceData.Status)
-	{
-	case EStageMonitorNodeStatus::LoadingMap:
-		return LOCTEXT("Status_LoadingMap", "Loading");
-	case EStageMonitorNodeStatus::Ready:
-		return LOCTEXT("Status_Ready", "Ready");
-	case EStageMonitorNodeStatus::HotReload:
-		return LOCTEXT("Status_HotReload", "Reloading");
-	case EStageMonitorNodeStatus::ShaderCompiling:
-		return LOCTEXT("Status_ShaderCompiling", "Compiling");
-	case EStageMonitorNodeStatus::Unknown:
-		return LOCTEXT("Status_Unknown", "Unknown");
-	default:
-		break;
-	};
-
-	return LOCTEXT("Status_Undefined", "Undefined");
 }
 
 FSlateColor SDataProviderTableRow::GetStateColorAndOpacity() const
@@ -868,12 +727,6 @@
 	return FText::AsNumber(Item->CachedPerformanceData.GPU_MS);
 }
 
-<<<<<<< HEAD
-FText SDataProviderTableRow::GetShadersLeftToCompile() const
-{
-	return FText::AsNumber(Item->CachedPerformanceData.ShadersToCompile);
-}
-=======
 FText SDataProviderTableRow::GetGPUMem() const
 {
 	return FText::FromString(GetMemoryString(Item->CachedPerformanceData.GPU_MEM));
@@ -963,19 +816,14 @@
 	}
 }
 
->>>>>>> 4af6daef
 /**
  * SDataProviderListView
  */
 void SDataProviderListView::Construct(const FArguments& InArgs, const TWeakPtr<IStageMonitorSession>& InSession)
 {
-<<<<<<< HEAD
-	SortedColumnName = DataProviderListView::HeaderIdName_StageName;
-=======
 	using namespace DataProviderListView::HeaderDef;
 
 	SortedColumnName = DataProviderListView::HeaderDef::StageName;
->>>>>>> 4af6daef
 	SortMode = EColumnSortMode::Ascending;
 
 	AttachToMonitorSession(InSession);
@@ -1003,78 +851,6 @@
 
 	TArray<FName> ColumnNames = GetSortedColumnNames();
 
-<<<<<<< HEAD
-			+ SHeaderRow::Column(DataProviderListView::HeaderIdName_State)
-			.FixedWidth(55.f)
-			.HAlignHeader(HAlign_Center)
-			.HAlignCell(HAlign_Center)
-			.DefaultLabel(LOCTEXT("HeaderName_State", "State"))
-			.SortMode(this, &SDataProviderListView::GetColumnSortMode, DataProviderListView::HeaderIdName_State)
-			.OnSort(this, &SDataProviderListView::OnColumnSortModeChanged)
-
-			+ SHeaderRow::Column(DataProviderListView::HeaderIdName_Status)
-			.FixedWidth(55.f)
-			.HAlignHeader(HAlign_Center)
-			.HAlignCell(HAlign_Center)
-			.DefaultLabel(LOCTEXT("HeaderName_Status", "Status"))
-			.SortMode(this, &SDataProviderListView::GetColumnSortMode, DataProviderListView::HeaderIdName_Status)
-			.OnSort(this, &SDataProviderListView::OnColumnSortModeChanged)
-
-			+ SHeaderRow::Column(DataProviderListView::HeaderIdName_Timecode)
-			.FillWidth(.2f)
-			.DefaultLabel(LOCTEXT("HeaderName_Timecode", "Timecode"))
-
-			+ SHeaderRow::Column(DataProviderListView::HeaderIdName_MachineName)
-			.FillWidth(.2f)
-			.DefaultLabel(LOCTEXT("HeaderName_MachineName", "Machine"))
-			.SortMode(this, &SDataProviderListView::GetColumnSortMode, DataProviderListView::HeaderIdName_MachineName)
-			.OnSort(this, &SDataProviderListView::OnColumnSortModeChanged)
-
-			+ SHeaderRow::Column(DataProviderListView::HeaderIdName_ProcessId)
-			.FillWidth(.15f)
-			.DefaultLabel(LOCTEXT("HeaderName_ProcessId", "Process Id"))
-			.SortMode(this, &SDataProviderListView::GetColumnSortMode, DataProviderListView::HeaderIdName_ProcessId)
-			.OnSort(this, &SDataProviderListView::OnColumnSortModeChanged)
-
-			+ SHeaderRow::Column(DataProviderListView::HeaderIdName_StageName)
-			.FillWidth(.2f)
-			.DefaultLabel(LOCTEXT("HeaderName_StageName", "Stage Name"))
-			.ShouldGenerateWidget(true) //Can't hide this column
-			.SortMode(this, &SDataProviderListView::GetColumnSortMode, DataProviderListView::HeaderIdName_StageName)
-			.OnSort(this, &SDataProviderListView::OnColumnSortModeChanged)
-
-			+ SHeaderRow::Column(DataProviderListView::HeaderIdName_Roles)
-			.FillWidth(.2f)
-			.DefaultLabel(LOCTEXT("HeaderName_Roles", "Roles"))
-			.SortMode(this, &SDataProviderListView::GetColumnSortMode, DataProviderListView::HeaderIdName_Roles)
-			.OnSort(this, &SDataProviderListView::OnColumnSortModeChanged)
-
-			+ SHeaderRow::Column(DataProviderListView::HeaderIdName_AverageFPS)
-			.FillWidth(.2f)
-			.DefaultLabel(LOCTEXT("HeaderName_AverageFPS", "Average FPS"))
-
-			+ SHeaderRow::Column(DataProviderListView::HeaderIdName_IdleTime)
-			.FillWidth(.2f)
-			.DefaultLabel(LOCTEXT("HeaderName_IdleTime", "Idle Time (ms)"))
-
-			+ SHeaderRow::Column(DataProviderListView::HeaderIdName_GameThreadTiming)
-			.FillWidth(.2f)
-			.DefaultLabel(LOCTEXT("HeaderName_GameThread", "Game Thread (ms)"))
-
-			+ SHeaderRow::Column(DataProviderListView::HeaderIdName_RenderThreadTiming)
-			.FillWidth(.2f)
-			.DefaultLabel(LOCTEXT("HeaderName_RenderThread", "Render Thread (ms)"))
-
-			+ SHeaderRow::Column(DataProviderListView::HeaderIdName_GPUTiming)
-			.FillWidth(.2f)
-			.DefaultLabel(LOCTEXT("HeaderName_GPU", "GPU (ms)"))
-
-			+ SHeaderRow::Column(DataProviderListView::HeaderIdName_ShadersToCompile)
-			.FillWidth(.2f)
-			.DefaultLabel(LOCTEXT("HeaderName_Shaders", "Shaders To Compile"))
-		)
-	);
-=======
 	// Initialize the columns in the proper order.
 	for (const FName& ColumnName : ColumnNames)
 	{
@@ -1102,7 +878,6 @@
 		SetDefaultColumnVisibilities();
 		UE::StageMonitor::Private::RestoreColumnVisibilityState(HeaderRow.ToSharedRef());
 	}
->>>>>>> 4af6daef
 
 	RebuildDataProviderList();
 }
@@ -1234,54 +1009,30 @@
 {
 	auto Compare = [this](const FDataProviderTableRowDataPtr& Lhs, const FDataProviderTableRowDataPtr& Rhs, const FName& ColumnName, EColumnSortMode::Type CurrentSortMode)
 	{
-<<<<<<< HEAD
-		if (ColumnName == DataProviderListView::HeaderIdName_State)
+		if (ColumnName == DataProviderListView::HeaderDef::State)
 		{
 			return CurrentSortMode == EColumnSortMode::Ascending ? Lhs->CachedState < Rhs->CachedState : Lhs->CachedState > Rhs->CachedState;
 		}
-		if (ColumnName == DataProviderListView::HeaderIdName_Status)
-=======
-		if (ColumnName == DataProviderListView::HeaderDef::State)
-		{
-			return CurrentSortMode == EColumnSortMode::Ascending ? Lhs->CachedState < Rhs->CachedState : Lhs->CachedState > Rhs->CachedState;
-		}
 		if (ColumnName == DataProviderListView::HeaderDef::Status)
->>>>>>> 4af6daef
 		{
 			const int32 CompareResult = Lhs->CachedPerformanceData.Status < Rhs->CachedPerformanceData.Status;
 			return CurrentSortMode == EColumnSortMode::Ascending ? CompareResult < 0 : CompareResult > 0;
 		}
-<<<<<<< HEAD
-		else if (ColumnName == DataProviderListView::HeaderIdName_MachineName)
-=======
 		else if (ColumnName == DataProviderListView::HeaderDef::MachineName)
->>>>>>> 4af6daef
 		{
 			const int32 CompareResult = Lhs->Descriptor.MachineName.Compare(Rhs->Descriptor.MachineName);
 			return CurrentSortMode == EColumnSortMode::Ascending ? CompareResult < 0 : CompareResult > 0;
 		}
-<<<<<<< HEAD
-		else if (ColumnName == DataProviderListView::HeaderIdName_StageName)
-=======
 		else if (ColumnName == DataProviderListView::HeaderDef::StageName)
->>>>>>> 4af6daef
 		{
 			const int32 CompareResult = Lhs->Descriptor.FriendlyName.Compare(Rhs->Descriptor.FriendlyName);
 			return CurrentSortMode == EColumnSortMode::Ascending ? CompareResult < 0 : CompareResult > 0;
 		}
-<<<<<<< HEAD
-		else if (ColumnName == DataProviderListView::HeaderIdName_ProcessId)
+		else if (ColumnName == DataProviderListView::HeaderDef::ProcessId)
 		{
 			return CurrentSortMode == EColumnSortMode::Ascending ? Lhs->Descriptor.ProcessId < Rhs->Descriptor.ProcessId : Lhs->Descriptor.ProcessId > Rhs->Descriptor.ProcessId;
 		}
-		else if (ColumnName == DataProviderListView::HeaderIdName_Roles)
-=======
-		else if (ColumnName == DataProviderListView::HeaderDef::ProcessId)
-		{
-			return CurrentSortMode == EColumnSortMode::Ascending ? Lhs->Descriptor.ProcessId < Rhs->Descriptor.ProcessId : Lhs->Descriptor.ProcessId > Rhs->Descriptor.ProcessId;
-		}
 		else if (ColumnName == DataProviderListView::HeaderDef::Roles)
->>>>>>> 4af6daef
 		{
 			if (CachedRoleStringToArray.Contains(Lhs->Descriptor.RolesStringified) == false)
 			{
