// Copyright Epic Games, Inc. All Rights Reserved.

#pragma once

#include "Widgets/Views/STableRow.h"
#include "Widgets/Views/SListView.h"

#include "CoreMinimal.h"
#include "SlateFwd.h"
#include "Widgets/DeclarativeSyntaxSupport.h"

struct FDataProviderTableRowData;
class IStageMonitorSession;


using FDataProviderTableRowDataPtr = TSharedPtr<FDataProviderTableRowData>;


/**
 *
 */
class SDataProviderTableRow : public SMultiColumnTableRow<FDataProviderTableRowDataPtr>
{
	using Super = SMultiColumnTableRow<FDataProviderTableRowDataPtr>;

public:
	SLATE_BEGIN_ARGS(SDataProviderTableRow) { }
		SLATE_ARGUMENT(FDataProviderTableRowDataPtr, Item)
	SLATE_END_ARGS()

	void Construct(const FArguments& Args, const TSharedRef<STableViewBase>& OwerTableView);

private:

	/** Handles creation of each columns widget */
	virtual TSharedRef<SWidget> GenerateWidgetForColumn(const FName& ColumnName) override;

	/** Getters to populate the UI */
	FText GetStateGlyphs() const;
	FSlateColor GetStateColorAndOpacity() const;
	FText GetStatus() const;
	FText GetStatusToolTip() const;
	FText GetTimecode() const;
	FText GetMachineName() const;
	FText GetProcessId() const;
	FText GetStageName() const;
	FText GetRoles() const;
	FText GetAverageFPS() const;
	FText GetIdleTime() const;
	FText GetGameThreadTiming() const;
	FText GetRenderThreadTiming() const;
	FText GetGPUTiming() const;
	FText GetShadersLeftToCompile() const;

private:

	/** Item to display */
	FDataProviderTableRowDataPtr Item;

	/** Last time we refreshed the UI */
	double LastRefreshTime = 0.0;
};


/**
 *
 */
class SDataProviderListView : public SListView<FDataProviderTableRowDataPtr>
{
	using Super = SListView<FDataProviderTableRowDataPtr>;

public:
	SLATE_BEGIN_ARGS(SDataProviderListView) {}
	SLATE_END_ARGS()

	void Construct(const FArguments& InArgs, const TWeakPtr<IStageMonitorSession>& InSession);

	/** Updates the session this widget is currently sourcing data from */
	void RefreshMonitorSession(TWeakPtr<IStageMonitorSession> NewSession);

	/** Cleanup ourselves */
	virtual ~SDataProviderListView();

	/** Used to refresh cached values shown in UI */
	virtual void Tick(const FGeometry& AllottedGeometry, const double InCurrentTime, const float InDeltaTime) override;

private:

	/** Generate a new row for the listview using the Item data */
	TSharedRef<ITableRow> OnGenerateRow(FDataProviderTableRowDataPtr Item, const TSharedRef<STableViewBase>& OwnerTable);

	/** Callback triggered when provider list changed */
	void OnStageMonitoringMachineListChanged();

	/** Rebuild provider list from scratch */
	void RebuildDataProviderList();

	/** Binds to the current session desired delegates */
	void AttachToMonitorSession(const TWeakPtr<IStageMonitorSession>& NewSession);

	/** Returns sort method for a given column name */
	EColumnSortMode::Type GetColumnSortMode(const FName ColumnId) const;

	/** Called when sort mode changed for a given column */
	void OnColumnSortModeChanged(const EColumnSortPriority::Type SortPriority, const FName& ColumnId, const EColumnSortMode::Type InSortMode);

	/** Sorts provider list based on active column sort mode */
	void SortProviderList();

private:

	/** Widget and data containing info about what's shown in the listview */
	TArray<FDataProviderTableRowDataPtr> ListItemsSource;
	TArray<TWeakPtr<SDataProviderTableRow>> ListRowWidgets;

	/** Pointer to the stage session data */
	TWeakPtr<IStageMonitorSession> Session;

	/** Used to cache if list needs to be refreshed or not */
	bool bRebuildListRequested = false;

	/** Timestamp when we last refreshed UI */
	double LastRefreshTime = 0.0;

	/** Currently sorted column name */
	FName SortedColumnName;
<<<<<<< HEAD
	
=======

>>>>>>> d731a049
	/** Sort mode for the currently sorted column */
	EColumnSortMode::Type SortMode = EColumnSortMode::Ascending;

	/** Cache of stringified roles to array of roles to avoid parsing into array constantly */
	TMap<FString, TArray<FString>> CachedRoleStringToArray;
};
<|MERGE_RESOLUTION|>--- conflicted
+++ resolved
@@ -124,11 +124,7 @@
 
 	/** Currently sorted column name */
 	FName SortedColumnName;
-<<<<<<< HEAD
-	
-=======
 
->>>>>>> d731a049
 	/** Sort mode for the currently sorted column */
 	EColumnSortMode::Type SortMode = EColumnSortMode::Ascending;
 
