// Copyright Epic Games, Inc. All Rights Reserved.

#include "SDataProviderActivities.h"

#include "DetailsViewArgs.h"
#include "IDetailsView.h"
#include "Framework/Views/TableViewMetadata.h"
#include "IStructureDetailsView.h"
#include "IStageMonitorSession.h"
#include "Modules/ModuleManager.h"
#include "PropertyEditorModule.h"
#include "SDataProviderActivityFilter.h"
#include "StageMonitorEditorStyle.h"
#include "Templates/Greater.h"
#include "UObject/StructOnScope.h"
#include "Widgets/Views/SListView.h"


static TAutoConsoleVariable<int32> CVarStageMonitorMinFramesBetweenRefresh(TEXT("StageMonitor.MinFramesBetweenRefresh"), 15, TEXT("The minimum number of frames between a UI refresh."));

#define LOCTEXT_NAMESPACE "SDataProviderActivities"

namespace DataProviderActivitiesListView
{
	const FName HeaderIdName_Timecode = "Timecode";
	const FName HeaderIdName_StageName = "StageName";
	const FName HeaderIdName_Type = "Type";
	const FName HeaderIdName_Description = "Description";
}

/**
 * SDataProviderActivities
 */
void SDataProviderActivities::Construct(const FArguments& InArgs, TSharedPtr<SStageMonitorPanel> InOwnerPanel, const TWeakPtr<IStageMonitorSession>& InSession)
{
	OwnerPanel = InOwnerPanel;

	AttachToMonitorSession(InSession);

	FDetailsViewArgs DetailsViewArgs;
	DetailsViewArgs.bUpdatesFromSelection = true;
	DetailsViewArgs.bLockable = false;
	DetailsViewArgs.bShowPropertyMatrixButton = false;
	DetailsViewArgs.NameAreaSettings = FDetailsViewArgs::HideNameArea;
	DetailsViewArgs.ViewIdentifier = NAME_None;
	DetailsViewArgs.bShowCustomFilterOption = false;
	DetailsViewArgs.bShowOptions = false;

	FPropertyEditorModule& PropertyEditorModule = FModuleManager::GetModuleChecked<FPropertyEditorModule>("PropertyEditor");

	FStructureDetailsViewArgs StructViewArgs;
	StructureDetailsView = PropertyEditorModule.CreateStructureDetailView(DetailsViewArgs, StructViewArgs, TSharedPtr<FStructOnScope>());
	StructureDetailsView->GetDetailsView()->SetIsPropertyEditingEnabledDelegate(FIsPropertyEditingEnabled::CreateLambda([]() { return false; }));


	ActivityList = SNew(SListView<FDataProviderActivityPtr>)
		.ListItemsSource(&FilteredActivities)
		.OnGenerateRow(this, &SDataProviderActivities::OnGenerateActivityRowWidget)
		.SelectionMode(ESelectionMode::Single)
		.OnSelectionChanged(this, &SDataProviderActivities::OnListViewSelectionChanged)
		//.AllowOverscroll(EAllowOverscroll::No)
		.HeaderRow
		(
			SNew(SHeaderRow)
			+ SHeaderRow::Column(DataProviderActivitiesListView::HeaderIdName_Timecode)
			.FillWidth(15.f)
			.DefaultLabel(LOCTEXT("HeaderName_Timecode", "Timecode"))
			+ SHeaderRow::Column(DataProviderActivitiesListView::HeaderIdName_StageName)
			.FillWidth(25.f)
			.DefaultLabel(LOCTEXT("HeaderName_StageName", "Stage Name"))
			+ SHeaderRow::Column(DataProviderActivitiesListView::HeaderIdName_Type)
			.FillWidth(25.f)
			.DefaultLabel(LOCTEXT("HeaderName_Type", "Type"))
			+ SHeaderRow::Column(DataProviderActivitiesListView::HeaderIdName_Description)
			.FillWidth(35.f)
			.DefaultLabel(LOCTEXT("HeaderName_Description", "Description"))
		);

	ChildSlot
	[
		SNew(SSplitter)
		.Orientation(Orient_Horizontal)
		// List view
		+ SSplitter::Slot()
		.Value(0.75f)
		[
			SNew(SVerticalBox)
			// Filter
			+ SVerticalBox::Slot()
			.AutoHeight()
			.Padding(1.f, 1.f, 1.f, 1.f)
			[
				SAssignNew(ActivityFilter, SDataProviderActivityFilter, Session)	
				.OnActivityFilterChanged(FSimpleDelegate::CreateSP(this, &SDataProviderActivities::OnActivityFilterChanged))
			]
			// Activities
			+ SVerticalBox::Slot()
			.FillHeight(.8f)
			.VAlign(VAlign_Fill)
			.Padding(10.f, 0.f, 10.f, 10.f)
			[
				ActivityList.ToSharedRef()
			]
		]
		+ SSplitter::Slot()
		.Value(.25f)
		[
			SNew(SBorder)
			.VAlign(VAlign_Fill)
			[
				StructureDetailsView->GetWidget().ToSharedRef()
			]
		]
	];

	RequestRebuild();
}

SDataProviderActivities::~SDataProviderActivities()
{
}


void SDataProviderActivities::Tick(const FGeometry& AllottedGeometry, const double InCurrentTime, const float InDeltaTime)
{
	if (bRebuildRequested)
	{
		bRebuildRequested = false;
		Activities.Empty();
		FilteredActivities.Empty();
		ReloadActivityHistory();
		ActivityList->RebuildList();
	}

	if (bRefreshRequested && FramesSinceLastListRefresh > CVarStageMonitorMinFramesBetweenRefresh.GetValueOnAnyThread())
	{
		FramesSinceLastListRefresh = 0;
		bRefreshRequested = false;
		ActivityList->RequestListRefresh();
	}
		
	Super::Tick(AllottedGeometry, InCurrentTime, InDeltaTime);
	
	FramesSinceLastListRefresh++;
}


void SDataProviderActivities::RequestRebuild()
{
	bRebuildRequested = true;
}

void SDataProviderActivities::RequestRefresh()
{
	bRefreshRequested = true;
}

void SDataProviderActivities::RefreshMonitorSession(const TWeakPtr<IStageMonitorSession>& NewSession)
{
	ActivityFilter->RefreshMonitorSession(NewSession);
	AttachToMonitorSession(NewSession);
	RequestRebuild();
}

TSharedRef<ITableRow> SDataProviderActivities::OnGenerateActivityRowWidget(FDataProviderActivityPtr InItem, const TSharedRef<STableViewBase>& OwnerTable)
{
	TSharedRef<SDataProviderActivitiesTableRow> Row = SNew(SDataProviderActivitiesTableRow, OwnerTable, Session)
		.Item(InItem);
	return Row;
}

void SDataProviderActivities::OnListViewSelectionChanged(FDataProviderActivityPtr InActivity, ESelectInfo::Type SelectInfo)
{
	if (InActivity.IsValid())
	{
		StructureDetailsView->SetStructureData(InActivity->Data);
	}
	else
	{
		StructureDetailsView->SetStructureData(nullptr);
	}
}

void SDataProviderActivities::OnNewStageActivity(FDataProviderActivityPtr NewActivity)
{
	//Make new row data
	Activities.Add(NewActivity);
	if (ActivityFilter->GetActivityFilter().DoesItPass(NewActivity))
	{
		InsertActivity(NewActivity);
		RequestRefresh();
	}
}

void SDataProviderActivities::InsertActivity(FDataProviderActivityPtr Activity)
{
	TRACE_CPUPROFILER_EVENT_SCOPE(StageMonitor::InsertActivity);

	//We might receive messages out of order, make sure we're displaying them in order of source timecode
	const FStageProviderMessage* ThisActivity = reinterpret_cast<const FStageProviderMessage*>(Activity->Data->GetStructMemory());
	const double NewFrameSeconds = ThisActivity->FrameTime.AsSeconds();
	const double NewFrameDay = FMath::Floor(ThisActivity->DateTime.GetJulianDay());

	int32 EntryIndex = 0;

<<<<<<< HEAD
	for (; EntryIndex < FilteredActivities.Num(); ++EntryIndex)
	{
		const FStageProviderMessage* ThisEntry = reinterpret_cast<const FStageProviderMessage*>(FilteredActivities[EntryIndex]->Data->GetStructMemory());
		const double ThisFrameSeconds = ThisEntry->FrameTime.AsSeconds();
		if (NewFrameSeconds >= ThisFrameSeconds)
=======
	// If an activity has a negative timecode, just add it to the top of the list to avoid comparing against all the entries in the list.
	if (NewFrameSeconds >= 0)
	{
		for (; EntryIndex < FilteredActivities.Num(); ++EntryIndex)
>>>>>>> 4af6daef
		{
			const FStageProviderMessage* ThisEntry = reinterpret_cast<const FStageProviderMessage*>(FilteredActivities[EntryIndex]->Data->GetStructMemory());
			const double ThisFrameSeconds = ThisEntry->FrameTime.AsSeconds();
			const double ThisFrameDay = FMath::Floor(ThisEntry->DateTime.GetJulianDay());

			if (NewFrameSeconds >= ThisFrameSeconds || NewFrameDay > ThisFrameDay)
			{
				break;
			}
		}
	}

	FilteredActivities.Insert(Activity, EntryIndex);
}

void SDataProviderActivities::OnActivityFilterChanged()
{
	//When filtering has changed, update the current filtered list based on the full list
	FilteredActivities.Reset(Activities.Num());

	auto FrameTimeProjection = [](FDataProviderActivityPtr ActivityPtr)
	{
		const FStageProviderMessage* ThisEntry = reinterpret_cast<const FStageProviderMessage*>(ActivityPtr->Data->GetStructMemory());
		return ThisEntry->FrameTime.AsSeconds();
	};
	
	Algo::SortBy(Activities, FrameTimeProjection, TGreater<>());
	ActivityFilter->GetActivityFilter().FilterActivities(Activities, FilteredActivities);
	ActivityList->ScrollToTop();

	// Request a refresh to update the view
	RequestRefresh();
}

void SDataProviderActivities::ReloadActivityHistory()
{
	FilteredActivities.Reset();

	if (TSharedPtr<IStageMonitorSession> SessionPtr = Session.Pin())
	{
		TArray<TSharedPtr<FStageDataEntry>> CurrentActivities;
		SessionPtr->GetAllEntries(CurrentActivities);

		for (const TSharedPtr<FStageDataEntry>& Entry : CurrentActivities)
		{
			OnNewStageActivity(Entry);
		}
	}

	RequestRefresh();
}

void SDataProviderActivities::OnStageDataCleared()
{
	RequestRebuild();
}

void SDataProviderActivities::AttachToMonitorSession(const TWeakPtr<IStageMonitorSession>& NewSession)
{
	if (NewSession != Session)
	{
		if (TSharedPtr<IStageMonitorSession> SessionPtr = Session.Pin())
		{
			SessionPtr->OnStageSessionNewDataReceived().RemoveAll(this);
			SessionPtr->OnStageSessionDataCleared().RemoveAll(this);
		}

		Session = NewSession;

		if (TSharedPtr<IStageMonitorSession> SessionPtr = Session.Pin())
		{
			SessionPtr->OnStageSessionNewDataReceived().AddSP(this, &SDataProviderActivities::OnNewStageActivity);
			SessionPtr->OnStageSessionDataCleared().AddSP(this, &SDataProviderActivities::OnStageDataCleared);
		}
	}
}

/**
 * SDataProviderActivitiesTableRow
 */
void SDataProviderActivitiesTableRow::Construct(const FArguments & InArgs, const TSharedRef<STableViewBase> & InOwerTableView, TWeakPtr<IStageMonitorSession> InSession)
{
	Session = InSession;
	Item = InArgs._Item;
	check(Item.IsValid());

	Super::FArguments Arg;
	
	if (TSharedPtr<IStageMonitorSession> SessionPtr = Session.Pin())
	{
		if (Item.IsValid())
		{
			FStageProviderMessage* Data = reinterpret_cast<FStageProviderMessage*>(Item->Data->GetStructMemory());

			FStageSessionProviderEntry Provider;
			if (SessionPtr->GetProvider(Data->Identifier, Provider))
			{
				Descriptor = Provider.Descriptor;
				if (SessionPtr->IsTimePartOfCriticalState(Data->FrameTime.AsSeconds()))
				{
					Arg.Style(FStageMonitorEditorStyle::Get(), "TableView.CriticalStateRow");
				}
			}
		}
	}

	Super::Construct(Arg, InOwerTableView);
}

TSharedRef<SWidget> SDataProviderActivitiesTableRow::GenerateWidgetForColumn(const FName & ColumnName)
{
	if (DataProviderActivitiesListView::HeaderIdName_Timecode == ColumnName)
	{
		return SNew(SHorizontalBox)
			+ SHorizontalBox::Slot()
			.HAlign(HAlign_Left)
			.VAlign(VAlign_Center)
			.AutoWidth()
			[
				SNew(STextBlock)
				.Text(this, &SDataProviderActivitiesTableRow::GetTimecode)
			];
	}
	if (DataProviderActivitiesListView::HeaderIdName_StageName == ColumnName)
	{
		return SNew(SHorizontalBox)
			+ SHorizontalBox::Slot()
			.HAlign(HAlign_Left)
			.VAlign(VAlign_Center)
			.AutoWidth()
			[
				SNew(STextBlock)
				.Text(this, &SDataProviderActivitiesTableRow::GetStageName)
			];
	}
	if (DataProviderActivitiesListView::HeaderIdName_Type == ColumnName)
	{
		return SNew(SHorizontalBox)
			+ SHorizontalBox::Slot()
			.HAlign(HAlign_Left)
			.VAlign(VAlign_Center)
			.AutoWidth()
			[
				SNew(STextBlock)
				.Text(this, &SDataProviderActivitiesTableRow::GetMessageType)
			];
	}
	if (DataProviderActivitiesListView::HeaderIdName_Description == ColumnName)
	{
		return SNew(SHorizontalBox)
			+ SHorizontalBox::Slot()
			.HAlign(HAlign_Left)
			.VAlign(VAlign_Center)
			.AutoWidth()
			[
				SNew(STextBlock)
				.Text(this, &SDataProviderActivitiesTableRow::GetDescription)
			];
	}

	return SNullWidget::NullWidget;
}

FText SDataProviderActivitiesTableRow::GetTimecode() const
{	
	if (Item.IsValid())
	{
		check(Item->Data->GetStruct()->IsChildOf(FStageProviderMessage::StaticStruct()));
		FStageProviderMessage* Data = reinterpret_cast<FStageProviderMessage*>(Item->Data->GetStructMemory());
<<<<<<< HEAD
		return FText::FromString(FTimecode::FromFrameNumber(Data->FrameTime.Time.GetFrame(), Data->FrameTime.Rate).ToString());
=======
		if (Data->FrameTime.AsSeconds() >= 0)
		{
			return FText::FromString(FTimecode::FromFrameNumber(Data->FrameTime.Time.GetFrame(), Data->FrameTime.Rate).ToString());
		}
		else
		{
			return LOCTEXT("InvalidTimecode", "Invalid Timecode");
		}
>>>>>>> 4af6daef
	}

	return FText::GetEmpty();
}

FText SDataProviderActivitiesTableRow::GetStageName() const
{
	if (Item.IsValid())
	{
		return FText::FromName(Descriptor.FriendlyName);
	}

	return FText::GetEmpty();
}

FText SDataProviderActivitiesTableRow::GetMessageType() const
{
	if (Item.IsValid())
	{
		check(Item->Data->GetStruct()->IsChildOf(FStageProviderMessage::StaticStruct()));
		return Item->Data->GetStruct()->GetDisplayNameText();
	}

	return FText::GetEmpty();
}

FText SDataProviderActivitiesTableRow::GetDescription() const
{
	if (Item.IsValid())
	{
		check(Item->Data->GetStruct()->IsChildOf(FStageProviderMessage::StaticStruct()));
		FStageProviderMessage* Data = reinterpret_cast<FStageProviderMessage*>(Item->Data->GetStructMemory());
		return FText::FromString(Data->ToString());
	}

	return FText::GetEmpty();
}

#undef LOCTEXT_NAMESPACE /*SDataProviderActivities*/<|MERGE_RESOLUTION|>--- conflicted
+++ resolved
@@ -203,18 +203,10 @@
 
 	int32 EntryIndex = 0;
 
-<<<<<<< HEAD
-	for (; EntryIndex < FilteredActivities.Num(); ++EntryIndex)
-	{
-		const FStageProviderMessage* ThisEntry = reinterpret_cast<const FStageProviderMessage*>(FilteredActivities[EntryIndex]->Data->GetStructMemory());
-		const double ThisFrameSeconds = ThisEntry->FrameTime.AsSeconds();
-		if (NewFrameSeconds >= ThisFrameSeconds)
-=======
 	// If an activity has a negative timecode, just add it to the top of the list to avoid comparing against all the entries in the list.
 	if (NewFrameSeconds >= 0)
 	{
 		for (; EntryIndex < FilteredActivities.Num(); ++EntryIndex)
->>>>>>> 4af6daef
 		{
 			const FStageProviderMessage* ThisEntry = reinterpret_cast<const FStageProviderMessage*>(FilteredActivities[EntryIndex]->Data->GetStructMemory());
 			const double ThisFrameSeconds = ThisEntry->FrameTime.AsSeconds();
@@ -384,9 +376,6 @@
 	{
 		check(Item->Data->GetStruct()->IsChildOf(FStageProviderMessage::StaticStruct()));
 		FStageProviderMessage* Data = reinterpret_cast<FStageProviderMessage*>(Item->Data->GetStructMemory());
-<<<<<<< HEAD
-		return FText::FromString(FTimecode::FromFrameNumber(Data->FrameTime.Time.GetFrame(), Data->FrameTime.Rate).ToString());
-=======
 		if (Data->FrameTime.AsSeconds() >= 0)
 		{
 			return FText::FromString(FTimecode::FromFrameNumber(Data->FrameTime.Time.GetFrame(), Data->FrameTime.Rate).ToString());
@@ -395,7 +384,6 @@
 		{
 			return LOCTEXT("InvalidTimecode", "Invalid Timecode");
 		}
->>>>>>> 4af6daef
 	}
 
 	return FText::GetEmpty();
