// Copyright Epic Games, Inc. All Rights Reserved.

#pragma once

#include "DMXPort.h"

#include <atomic>
#include "DMXProtocolCommon.h"
#include "Containers/Queue.h" 
#include "HAL/Runnable.h"
#include "Misc/ScopeLock.h" 
#include "Misc/SingleThreadRunnable.h"
#include "Templates/Atomic.h"
<<<<<<< HEAD
=======
#include "Tickable.h"
>>>>>>> 4af6daef

struct FDMXOutputPortConfig;
struct FDMXOutputPortDestinationAddress;
class FDMXPortManager;
class FDMXSignal;
class IDMXSender;

class FEvent;


/** Helper to determine how DMX should be communicated (loopback, send) */
struct FDMXOutputPortCommunicationDeterminator
{
	FDMXOutputPortCommunicationDeterminator()
		: bLoopbackToEngine(false)
		, bReceiveEnabled(true)
		, bSendEnabled(true)
		, bHasValidSender(false)
	{}

	/** Set the variable from the port config in project settings */
	FORCEINLINE void SetLoopbackToEngine(bool bInLoopbackToEngine) { bLoopbackToEngine = bInLoopbackToEngine; }

	/** Sets if receive is enabled */
	FORCEINLINE void SetReceiveEnabled(bool bInReceiveEnabled) { bReceiveEnabled = bInReceiveEnabled; }

	/** Sets if send is enabled */
	FORCEINLINE void SetSendEnabled(bool bInSendEnabled) { bSendEnabled = bInSendEnabled; }

	/** Sets if there is a valid sender obj */
	FORCEINLINE void SetHasValidSender(bool bInHasValidSender) { bHasValidSender = bInHasValidSender; }

	/** Determinates if loopback to engine is needed (may be true even is loopback to engine is not enabled) */
	FORCEINLINE bool NeedsLoopbackToEngine() const { return bLoopbackToEngine || !bReceiveEnabled || !bSendEnabled; }

	/** Determinates if dmx needs to be sent (may be false even if send is enabled) */
	FORCEINLINE bool NeedsSendDMX() const { return bSendEnabled && bHasValidSender; }

	/** Determinates if send dmx is enabled */
	FORCEINLINE bool IsSendDMXEnabled() const { return bSendEnabled; }

	/** Returns true if loopback to engine is enabled (only true if loopback to engine is set enabled) */
	FORCEINLINE bool IsLoopbackToEngineEnabled() const { return bLoopbackToEngine; }

private:
	TAtomic<bool> bLoopbackToEngine;
	TAtomic<bool> bReceiveEnabled;
	TAtomic<bool> bSendEnabled;
	TAtomic<bool> bHasValidSender;
};


/** Structs that holds the fragmented values to be sent along with a timestamp when to send it */
struct DMXPROTOCOL_API FDMXSignalFragment
	: TSharedFromThis<FDMXSignalFragment, ESPMode::ThreadSafe>
{
	FDMXSignalFragment() = delete;

	FDMXSignalFragment(int32 InExternUniverseID, const TMap<int32, uint8>& InChannelToValueMap, double InSendTime)
		: ExternUniverseID(InExternUniverseID)
		, ChannelToValueMap(InChannelToValueMap)
		, SendTime(InSendTime)
	{}

	/** The universe the fragment needs to be written to */
	int32 ExternUniverseID;

	/** The map of channels and values to send */
	TMap<int32, uint8> ChannelToValueMap;

	/** The time when the Fragment needs be sent */
	double SendTime;
};


/**
 * Higher level abstraction of a DMX input hiding networking specific and protocol specific complexity.
 *
 * Use SendDMXFragment method to send DMX.
 *
 * To loopback outputs refer to DMXRawListener and DMXTickedUniverseListener.
 *
 * Can only be constructed via DMXPortManger, see FDMXPortManager::CreateOutputPort and FDMXPortManager::CreateOutputPortFromConfig.
 * 
 * Note, internally locks have to be acquired in order as they're declared in the header.
 */
class DMXPROTOCOL_API FDMXOutputPort
	: public FDMXPort
	, public FRunnable
	, public FSingleThreadRunnable
{
	// Friend DMXPortManager so it can create instances and unregister void instances
	friend FDMXPortManager;

	// Friend Raw Listener so it can add and remove itself to the port
	friend FDMXRawListener;

protected:
	/** Creates an output port tied to a specific config. Hidden on purpose, use FDMXPortManager to create instances */
	static FDMXOutputPortSharedRef CreateFromConfig(FDMXOutputPortConfig& OutputPortConfig);

public:
	virtual ~FDMXOutputPort();

	/** Creates a dmx output port config that corresponds to the port */
	FDMXOutputPortConfig MakeOutputPortConfig() const;

	/**
	 * Updates the Port to use the config of the OutputPortConfig. Makes the config valid if it's invalid.
	 *
	 * @param InOutInputPortConfig					The config that is applied. May be changed to a valid config.
	 * @param bForceUpdateRegistrationWithProtocol	Optional: Forces the port to update its registration with the protocol (useful for runtime changes)
	 */
	void UpdateFromConfig(FDMXOutputPortConfig& OutputPortConfig, bool bForceUpdateRegistrationWithProtocol = false);

	/** Sends DMX over the port */
	void SendDMX(int32 LocalUniverseID, const TMap<int32, uint8>& ChannelToValueMap);

	/** DEPRECATED 4.27. Sends DMX over the port with an extern (remote) Universe ID. Soly here to support legacy functions that would send to an extern universe  */
	UE_DEPRECATED(4.27, "Use SenDMX instead. SendDMXToRemoteUniverse only exists to support deprecated blueprint nodes.")
	void SendDMXToRemoteUniverse(const TMap<int32, uint8>& ChannelToValueMap, int32 RemoteUniverse);

	/** Clears all buffers */
	void ClearBuffers();

	/** 
	 * Game-Thread only: Gets the last signal received in specified local universe. 
	 * 
	 * @param LocalUniverseID				The local universe that should be retrieved
	 * @param OutDMXSignal					The signal that is set if the opperation succeeds.
	 * @param bEvenIfNotLoopbackToEngine	Defaults to false. If true, succeeds even if the signal should not be looped back to engine (useful for monitoring).
	 * @return								True if the OutDMXSignal was set.
	 */
	bool GameThreadGetDMXSignal(int32 LocalUniverseID, FDMXSignalSharedPtr& OutDMXSignal, bool bEvenIfNotLoopbackToEngine);

	/** Returns the Destination Addresses */
	TArray<FString> GetDestinationAddresses() const;

	/**  DEPRECATED 4.27. Gets the DMX signal from an extern (remote) Universe ID. */
	UE_DEPRECATED(4.27, "Use GameThreadGetDMXSignal instead. GameThreadGetDMXSignalFromRemoteUniverse only exists to support deprecated blueprint nodes.")
	bool GameThreadGetDMXSignalFromRemoteUniverse(FDMXSignalSharedPtr& OutDMXSignal, int32 RemoteUniverseID, bool bEvenIfNotLoopbackToEngine);

	/** Returns the output port's delay in seconds */
	FORCEINLINE double GetDelaySeconds() const { return DelaySeconds; }

public:
	//~ Begin DMXPort Interface 
	virtual bool IsRegistered() const override;
	virtual const FGuid& GetPortGuid() const override;

protected:
	virtual void AddRawListener(TSharedRef<FDMXRawListener> InRawListener) override;
	virtual void RemoveRawListener(TSharedRef<FDMXRawListener> InRawListenerToRemove) override;
	virtual bool Register() override;
	virtual void Unregister() override;
	//~ End DMXPort Interface

<<<<<<< HEAD
		/** Called to set if DMX should be enabled */
=======
	/** Called when the DMX send rate changed */
	void OnSendingRefreshRateChanged();

	/** Called to set if DMX should be enabled */
>>>>>>> 4af6daef
	void OnSetSendDMXEnabled(bool bEnabled);

	/** Called to set if DMX should be enabled */
	void OnSetReceiveDMXEnabled(bool bEnabled);

	//~ Begin FRunnable implementation
	virtual bool Init() override;
	virtual uint32 Run() override;
	virtual void Stop() override;
	virtual void Exit() override;
	//~ End FRunnable implementation

	//~ Begin FSingleThreadRunnable implementation
	virtual void Tick() override;
	virtual class FSingleThreadRunnable* GetSingleThreadInterface() override;
	//~ End FSingleThreadRunnable implementation

	/** Updates the thread, sending DMX */
	void ProcessSendDMX();

private:
	/** The DMX senders in use */
	TArray<TSharedPtr<IDMXSender>> DMXSenderArray;

	/** Buffer of the signals that are to be sent in the next frame */
	TQueue<TSharedPtr<FDMXSignalFragment, ESPMode::ThreadSafe>> SignalFragments;

	/** Map that holds the latest Signal per Universe on the Game Thread */
	TMap<int32, FDMXSignalSharedPtr> ExternUniverseToLatestSignalMap_GameThread;

	/** Map that holds the latest Signal per Universe on the Port Thread */
	TMap<int32, FDMXSignalSharedPtr> ExternUniverseToLatestSignalMap_PortThread;

	/** The Destination Address to send to, can be irrelevant, e.g. for art-net broadcast */
	TArray<FDMXOutputPortDestinationAddress> DestinationAddresses;

	/** Helper to determine how dmx should be communicated (loopback, send) */
	FDMXOutputPortCommunicationDeterminator CommunicationDeterminator;

	/** Mutex access to members required to send DMX  */
	mutable FCriticalSection SendDMXMutex;

	/** Priority on which packets are being sent */
	int32 Priority = 0;

	/** Map of raw Inputs */
	TSet<TSharedRef<FDMXRawListener>> RawListeners;

	/** True if the port is registered with its protocol */
	TAtomic<bool> bRegistered = false;

	/** The unique identifier of this port, shared with the port config this was constructed from. Should not be changed after construction. */
	FGuid PortGuid;

<<<<<<< HEAD
=======
	/** Current send rate, set from project settings (see OnSendingRefreshRateChanged) */
	TAtomic<uint32> SendRate = 44.f;

>>>>>>> 4af6daef
	/** Delay to apply on packets being sent */
	double DelaySeconds = 0.0;

	/** The frame rate of the delay */
	FFrameRate DelayFrameRate;

	/** Send DMX sync event */
	FEvent* SendDMXEvent = nullptr;

	/** Holds this thread object */
	FRunnableThread* Thread = nullptr;

	/** Flag indicating that the thread is stopping. */
	TAtomic<bool> bStopping;
};<|MERGE_RESOLUTION|>--- conflicted
+++ resolved
@@ -11,10 +11,7 @@
 #include "Misc/ScopeLock.h" 
 #include "Misc/SingleThreadRunnable.h"
 #include "Templates/Atomic.h"
-<<<<<<< HEAD
-=======
 #include "Tickable.h"
->>>>>>> 4af6daef
 
 struct FDMXOutputPortConfig;
 struct FDMXOutputPortDestinationAddress;
@@ -172,14 +169,10 @@
 	virtual void Unregister() override;
 	//~ End DMXPort Interface
 
-<<<<<<< HEAD
-		/** Called to set if DMX should be enabled */
-=======
 	/** Called when the DMX send rate changed */
 	void OnSendingRefreshRateChanged();
 
 	/** Called to set if DMX should be enabled */
->>>>>>> 4af6daef
 	void OnSetSendDMXEnabled(bool bEnabled);
 
 	/** Called to set if DMX should be enabled */
@@ -234,12 +227,9 @@
 	/** The unique identifier of this port, shared with the port config this was constructed from. Should not be changed after construction. */
 	FGuid PortGuid;
 
-<<<<<<< HEAD
-=======
 	/** Current send rate, set from project settings (see OnSendingRefreshRateChanged) */
 	TAtomic<uint32> SendRate = 44.f;
 
->>>>>>> 4af6daef
 	/** Delay to apply on packets being sent */
 	double DelaySeconds = 0.0;
 
