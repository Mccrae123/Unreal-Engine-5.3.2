// Copyright Epic Games, Inc. All Rights Reserved.

#pragma once

#include "CoreMinimal.h"

class FInternetAddr;


class DMXPROTOCOL_API FDMXProtocolUtils
{
public:
	/** Returns an array of local network interfaces */
	static TArray<TSharedPtr<FString>> GetLocalNetworkInterfaceCardIPs();

	/** 
	 * Creates an Internet Address 
	 * 
	 * @param IPAddress	The IP Address to use
	 * @param Port		The Port to use
	 * 
	 * @return			The Internet Address or nullptr if IPAddress and Port don't yield a valid Internet Address
	 */
	static TSharedPtr<FInternetAddr> CreateInternetAddr(const FString& IPAddress, int32 Port);

<<<<<<< HEAD
=======
	/** Tries to find a local network interface card IP that matches an IP Address with wildcards */
	static bool FindLocalNetworkInterfaceCardIPAddress(const FString& InIPAddressWithWildcards, FString& OutLocalNetworkInterfaceCardIPAddress);

>>>>>>> d731a049
	/**
	 * Generates a unique name given a base one and a list of existing ones, by appending an index to
	 * existing names. If InBaseName is an empty String, it returns "Default name".
	 */
	static FString GenerateUniqueNameFromExisting(const TSet<FString>& InExistingNames, const FString& InBaseName);

	/**
	 * Utility to separate a name from an index at the end.
	 * @param InString	The string to be separated.
	 * @param OutName	The string without an index at the end. White spaces and '_' are also removed.
	 * @param OutIndex	Index that was separated from the name. If there was none, it's zero.
	 *					Check the return value to know if there was an index on InString.
	 * @return True if there was an index on InString.
	 */
	static bool GetNameAndIndexFromString(const FString& InString, FString& OutName, int32& OutIndex);

	// can't instantiate this class
	FDMXProtocolUtils() = delete;
};<|MERGE_RESOLUTION|>--- conflicted
+++ resolved
@@ -23,12 +23,9 @@
 	 */
 	static TSharedPtr<FInternetAddr> CreateInternetAddr(const FString& IPAddress, int32 Port);
 
-<<<<<<< HEAD
-=======
 	/** Tries to find a local network interface card IP that matches an IP Address with wildcards */
 	static bool FindLocalNetworkInterfaceCardIPAddress(const FString& InIPAddressWithWildcards, FString& OutLocalNetworkInterfaceCardIPAddress);
 
->>>>>>> d731a049
 	/**
 	 * Generates a unique name given a base one and a list of existing ones, by appending an index to
 	 * existing names. If InBaseName is an empty String, it returns "Default name".
