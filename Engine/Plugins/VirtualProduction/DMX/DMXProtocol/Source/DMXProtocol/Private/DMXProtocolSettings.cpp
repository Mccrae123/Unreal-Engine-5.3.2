// Copyright Epic Games, Inc. All Rights Reserved.

#include "DMXProtocolSettings.h"

#include "DMXProtocolBlueprintLibrary.h"
#include "DMXProtocolConstants.h"
#include "DMXProtocolObjectVersion.h"
#include "IO/DMXPortManager.h"
#include "Interfaces/IDMXProtocol.h"
#include "IO/DMXPortManager.h"

#include "IPAddress.h"
#include "SocketSubsystem.h"


UDMXProtocolSettings::UDMXProtocolSettings()
	: SendingRefreshRate(DMX_RATE)
	, ReceivingRefreshRate_DEPRECATED(DMX_RATE)
{
	FixtureCategories =
	{
		TEXT("Static"),
		TEXT("Matrix/Pixel Bar"),
		TEXT("Moving Head"),
		TEXT("Moving Mirror"),
		TEXT("Strobe"),
		TEXT("Other")
	};

	// Default Attributes
	Attributes =
	{
		/* Fixture related */

		// Label					Keywords
		{ TEXT("Color"),			TEXT("ColorWheel, Color1") },
		{ TEXT("Red"),				TEXT("ColorAdd_R") },
		{ TEXT("Green"),			TEXT("ColorAdd_G") },
		{ TEXT("Blue"),				TEXT("ColorAdd_B") },
		{ TEXT("Cyan"),				TEXT("ColorAdd_C, ColorSub_C") },
		{ TEXT("Magenta"),			TEXT("ColorAdd_M, ColorSub_M") },
		{ TEXT("Yellow"),			TEXT("ColorAdd_Y, ColorSub_Y") },
		{ TEXT("White"),			TEXT("ColorAdd_W") },
		{ TEXT("Amber"),			TEXT("ColorAdd_A") },
		{ TEXT("Dimmer"),			TEXT("Intensity, Strength, Brightness") },
		{ TEXT("Pan"),				TEXT("") },
		{ TEXT("Shutter"),			TEXT("Strobe") },
		{ TEXT("Tilt"),				TEXT("") },
		{ TEXT("Zoom"),				TEXT("") },
		{ TEXT("Focus"),			TEXT("") },
		{ TEXT("Iris"),				TEXT("") },
		{ TEXT("Gobo"),				TEXT("GoboWheel, Gobo1") },
		{ TEXT("Gobo Spin"),		TEXT("GoboSpin") },
		{ TEXT("Gobo Wheel Rotate"),TEXT("GoboWheelSpin, GoboWheelRotate") },
		{ TEXT("Color Rotation"),	TEXT("ColorWheelSpin") },
		{ TEXT("Shaper Rotation"),	TEXT("ShaperRot") },
		{ TEXT("Effects"),			TEXT("Effect, Macro, Effects") },
		{ TEXT("Frost"),			TEXT("") },
		{ TEXT("Reset"),			TEXT("FixtureReset, FixtureGlobalReset, GlobalReset") },
		{ TEXT("CTC"),				TEXT("") },
		{ TEXT("Tint"),				TEXT("") },
		{ TEXT("Color XF"),			TEXT("") },
		{ TEXT("HSB_Hue"),			TEXT("") },
		{ TEXT("HSB_Saturation"),	TEXT("") },
		{ TEXT("HSB_Brightness"),	TEXT("") },
		{ TEXT("FanMode"),			TEXT("") },
		{ TEXT("CIE_X"),			TEXT("") },
		{ TEXT("CIE_Y"),			TEXT("") },
		{ TEXT("Prism"),			TEXT("") },

		/* Firework, Fountain related */

		// Label					Keywords
		{ TEXT("ModeStartStop"),	TEXT("") },
		{ TEXT("Burst"),			TEXT("") },
		{ TEXT("Launch"),			TEXT("") },
		{ TEXT("Velocity"),			TEXT("") },
		{ TEXT("Angle"),			TEXT("") },
		{ TEXT("NumBeams"),			TEXT("") }
	};
}

void UDMXProtocolSettings::PostInitProperties()
{
	Super::PostInitProperties();

	// Force cleanup of the keywords on load
	// This is required for supporting previous implementations where spaces were used
	for (FDMXAttribute& Attribute : Attributes)
	{
		Attribute.CleanupKeywords();
	}

	// Parse command line options for send and receive dmx
	if (FParse::Bool(FCommandLine::Get(), TEXT("DEFAULTSENDDMXENABLED="), bDefaultSendDMXEnabled))
	{
		UE_LOG(LogDMXProtocol, Log, TEXT("Overridden Default Send DMX Enabled from command line, set to %s."), bDefaultSendDMXEnabled ? TEXT("True") : TEXT("False"));
	}
	OverrideSendDMXEnabled(bDefaultSendDMXEnabled);

	if (FParse::Bool(FCommandLine::Get(), TEXT("DEFAULTRECEIVEDMXENABLED="), bDefaultReceiveDMXEnabled))
	{
		UE_LOG(LogDMXProtocol, Log, TEXT("Overridden Default Receive DMX Enabled from command line, set to %s."), bDefaultReceiveDMXEnabled ? TEXT("True") : TEXT("False"));
	}
<<<<<<< HEAD
	OverrideReceiveDMXEnabled(bDefaultReceiveDMXEnabled);	
}

void UDMXProtocolSettings::PostLoad()
{
	Super::PostLoad();

	// Upgrade from single to many destination addresses for ports
=======
	OverrideReceiveDMXEnabled(bDefaultReceiveDMXEnabled);

	// Upgrade from single to many destination addresses for ports for projects created before 4.27
>>>>>>> 4af6daef
	const int32 CustomVersion = GetLinkerCustomVersion(FDMXProtocolObjectVersion::GUID);
	if (CustomVersion < FDMXProtocolObjectVersion::OutputPortSupportsManyUnicastAddresses)
	{
		ISocketSubsystem* SocketSubsystem = ISocketSubsystem::Get(PLATFORM_SOCKETSUBSYSTEM);
		TSharedPtr<FInternetAddr> InternetAddr = SocketSubsystem->CreateInternetAddr();

		for (FDMXOutputPortConfig& OutputPortConfig : OutputPortConfigs)
		{
			PRAGMA_DISABLE_DEPRECATION_WARNINGS
			FString DestinationAddress = OutputPortConfig.GetDestinationAddress();
			PRAGMA_ENABLE_DEPRECATION_WARNINGS

			bool bIsValidIP = false;
			InternetAddr->SetIp(*DestinationAddress, bIsValidIP);
			if (bIsValidIP)
			{
				FDMXOutputPortConfigParams NewPortParams = FDMXOutputPortConfigParams(OutputPortConfig);
				NewPortParams.DestinationAddresses = { DestinationAddress };

				OutputPortConfig = FDMXOutputPortConfig(OutputPortConfig.GetPortGuid(), NewPortParams);
			}
		}
	}
<<<<<<< HEAD
=======

	// Allow port configs to take their own upgrade path
	for (FDMXInputPortConfig& InputPortConfig : InputPortConfigs)
	{
		InputPortConfig.Upgrade();
	}

	for (FDMXOutputPortConfig& OutputPortConfig : OutputPortConfigs)
	{
		OutputPortConfig.Upgrade();
	}
>>>>>>> 4af6daef
}

#if WITH_EDITOR
void UDMXProtocolSettings::PostEditChangeProperty(FPropertyChangedEvent& PropertyChangedEvent)
{
	Super::PostEditChangeProperty(PropertyChangedEvent);

	const FName PropertyName = PropertyChangedEvent.GetPropertyName();

	if (PropertyName == GET_MEMBER_NAME_CHECKED(UDMXProtocolSettings, bDefaultReceiveDMXEnabled))
	{
		bOverrideReceiveDMXEnabled = bDefaultReceiveDMXEnabled;
		UDMXProtocolBlueprintLibrary::SetReceiveDMXEnabled(bDefaultReceiveDMXEnabled);
	}
	else if (PropertyName == GET_MEMBER_NAME_CHECKED(UDMXProtocolSettings, bDefaultSendDMXEnabled))
	{
		bOverrideSendDMXEnabled = bDefaultSendDMXEnabled;
		UDMXProtocolBlueprintLibrary::SetSendDMXEnabled(bDefaultSendDMXEnabled);
	}
	else if (PropertyName == GET_MEMBER_NAME_CHECKED(UDMXProtocolSettings, bAllFixturePatchesReceiveDMXInEditor))
	{
		OnAllFixturePatchesReceiveDMXInEditorEnabled.Broadcast(bAllFixturePatchesReceiveDMXInEditor);
	}
}
#endif // WITH_EDITOR

#if WITH_EDITOR
void UDMXProtocolSettings::PostEditChangeChainProperty(FPropertyChangedChainEvent& PropertyChangedChainEvent)
{
	const FName PropertyName = PropertyChangedChainEvent.GetPropertyName();
	const FProperty* Property = PropertyChangedChainEvent.Property;
	const UScriptStruct* InputPortConfigStruct = FDMXInputPortConfig::StaticStruct();
	const UScriptStruct* OutputPortConfigStruct = FDMXOutputPortConfig::StaticStruct();
	const UStruct* PropertyOwnerStruct = Property ? Property->GetOwnerStruct() : nullptr;

	if (PropertyName == GET_MEMBER_NAME_CHECKED(UDMXProtocolSettings, SendingRefreshRate))
	{
		OnSendingRefresRateChanged.Broadcast();
	}
	else if (PropertyName == GET_MEMBER_NAME_CHECKED(UDMXProtocolSettings, FixtureCategories))
	{
		if (FixtureCategories.Num() == 0)
		{
			FixtureCategories.Add(TEXT("Other"));
		}

		OnDefaultFixtureCategoriesChanged.Broadcast();
	}
	else if (
		PropertyName == GET_MEMBER_NAME_CHECKED(UDMXProtocolSettings, Attributes) ||
		PropertyName == GET_MEMBER_NAME_CHECKED(FDMXAttribute, Name) ||
		PropertyName == GET_MEMBER_NAME_CHECKED(FDMXAttribute, Keywords))
	{
		if (Attributes.Num() == 0)
		{
			Attributes.Add({ NAME_None, TEXT("") });
		}

		for (FDMXAttribute& Attribute : Attributes)
		{
			Attribute.CleanupKeywords();
		}

		OnDefaultAttributesChanged.Broadcast();
<<<<<<< HEAD
	}
	else if (
		PropertyName == FDMXOutputPortConfig::GetDestinationAddressesPropertyNameChecked() ||
		PropertyName == GET_MEMBER_NAME_CHECKED(FDMXOutputPortDestinationAddress, DestinationAddressString))
	{
		FDMXPortManager::Get().UpdateFromProtocolSettings();
	}
	else if (PropertyChangedChainEvent.ChangeType != EPropertyChangeType::Interactive)
	{
		if (PropertyName == GET_MEMBER_NAME_CHECKED(UDMXProtocolSettings, InputPortConfigs) ||
			PropertyName == GET_MEMBER_NAME_CHECKED(UDMXProtocolSettings, OutputPortConfigs) ||
			(InputPortConfigStruct && InputPortConfigStruct == PropertyOwnerStruct) ||
			(OutputPortConfigStruct && OutputPortConfigStruct == PropertyOwnerStruct))
		{
			if (PropertyChangedChainEvent.ChangeType == EPropertyChangeType::Duplicate)
			{
				// When duplicating configs, the guid will be duplicated, so we have to create unique ones instead

				int32 ChangedIndex = PropertyChangedChainEvent.GetArrayIndex(PropertyName.ToString());
				if (ensureAlways(ChangedIndex != INDEX_NONE))
				{
					if (PropertyName == GET_MEMBER_NAME_CHECKED(UDMXProtocolSettings, InputPortConfigs))
					{
						const int32 IndexOfDuplicate = InputPortConfigs.FindLastByPredicate([this, ChangedIndex](const FDMXInputPortConfig& InputPortConfig) {
							return InputPortConfigs[ChangedIndex].GetPortGuid() == InputPortConfig.GetPortGuid();
							});

						if (ensureAlways(IndexOfDuplicate != ChangedIndex))
						{
							InputPortConfigs[IndexOfDuplicate] = FDMXInputPortConfig(FGuid::NewGuid(), InputPortConfigs[ChangedIndex]);
						}
					}
					else if (PropertyName == GET_MEMBER_NAME_CHECKED(UDMXProtocolSettings, OutputPortConfigs))
					{
						const int32 IndexOfDuplicate = OutputPortConfigs.FindLastByPredicate([this, ChangedIndex](const FDMXOutputPortConfig& OutputPortConfig) {
							return OutputPortConfigs[ChangedIndex].GetPortGuid() == OutputPortConfig.GetPortGuid();
							});

						if (ensureAlways(IndexOfDuplicate != ChangedIndex))
						{
							OutputPortConfigs[IndexOfDuplicate] = FDMXOutputPortConfig(FGuid::NewGuid(), OutputPortConfigs[ChangedIndex]);
						}
=======
	}
	else if (
		PropertyName == FDMXOutputPortConfig::GetDestinationAddressesPropertyNameChecked() ||
		PropertyName == GET_MEMBER_NAME_CHECKED(FDMXOutputPortDestinationAddress, DestinationAddressString))
	{
		FDMXPortManager::Get().UpdateFromProtocolSettings();
	}
	else if (
		PropertyName == GET_MEMBER_NAME_CHECKED(UDMXProtocolSettings, InputPortConfigs) ||
		PropertyName == GET_MEMBER_NAME_CHECKED(UDMXProtocolSettings, OutputPortConfigs) ||
		(InputPortConfigStruct && InputPortConfigStruct == PropertyOwnerStruct) ||
		(OutputPortConfigStruct && OutputPortConfigStruct == PropertyOwnerStruct))
	{
		// When duplicating configs, the guid will be duplicated, so we have to create unique ones instead
		if (PropertyChangedChainEvent.ChangeType == EPropertyChangeType::Duplicate)
		{
			int32 ChangedIndex = PropertyChangedChainEvent.GetArrayIndex(PropertyName.ToString());
			if (ensureAlways(ChangedIndex != INDEX_NONE))
			{
				if (PropertyName == GET_MEMBER_NAME_CHECKED(UDMXProtocolSettings, InputPortConfigs))
				{
					const int32 IndexOfDuplicate = InputPortConfigs.FindLastByPredicate([this, ChangedIndex](const FDMXInputPortConfig& InputPortConfig) {
						return InputPortConfigs[ChangedIndex].GetPortGuid() == InputPortConfig.GetPortGuid();
						});

					if (ensureAlways(IndexOfDuplicate != ChangedIndex))
					{
						InputPortConfigs[IndexOfDuplicate] = FDMXInputPortConfig(FGuid::NewGuid(), InputPortConfigs[ChangedIndex]);
					}
				}
				else if (PropertyName == GET_MEMBER_NAME_CHECKED(UDMXProtocolSettings, OutputPortConfigs))
				{
					const int32 IndexOfDuplicate = OutputPortConfigs.FindLastByPredicate([this, ChangedIndex](const FDMXOutputPortConfig& OutputPortConfig) {
						return OutputPortConfigs[ChangedIndex].GetPortGuid() == OutputPortConfig.GetPortGuid();
						});

					if (ensureAlways(IndexOfDuplicate != ChangedIndex))
					{
						OutputPortConfigs[IndexOfDuplicate] = FDMXOutputPortConfig(FGuid::NewGuid(), OutputPortConfigs[ChangedIndex]);
>>>>>>> 4af6daef
					}
				}
			}

<<<<<<< HEAD
=======
		if (PropertyChangedChainEvent.ChangeType != EPropertyChangeType::Interactive)
		{
>>>>>>> 4af6daef
			constexpr bool bForceUpdateRegistrationWithProtocol = true;
			FDMXPortManager::Get().UpdateFromProtocolSettings(bForceUpdateRegistrationWithProtocol);
		}
	}

	Super::PostEditChangeChainProperty(PropertyChangedChainEvent);
}
#endif // WITH_EDITOR

void UDMXProtocolSettings::OverrideSendDMXEnabled(bool bEnabled)
{
<<<<<<< HEAD
	bOverrideSendDMXEnabled = bEnabled; 
	
	OnSetSendDMXEnabledDelegate.Broadcast(bEnabled);

	// OnSetSendDMXEnabled is deprecated 5.1 and can be removed in a future release
PRAGMA_DISABLE_DEPRECATION_WARNINGS
	OnSetSendDMXEnabled.Broadcast(bEnabled);
PRAGMA_ENABLE_DEPRECATION_WARNINGS
=======
	bOverrideSendDMXEnabled = bEnabled;

	OnSetSendDMXEnabledDelegate.Broadcast(bEnabled);

	// OnSetSendDMXEnabled is deprecated 5.1 and can be removed in a future release
	PRAGMA_DISABLE_DEPRECATION_WARNINGS
	OnSetSendDMXEnabled.Broadcast(bEnabled);
	PRAGMA_ENABLE_DEPRECATION_WARNINGS
>>>>>>> 4af6daef
}

void UDMXProtocolSettings::OverrideReceiveDMXEnabled(bool bEnabled)
{
	bOverrideReceiveDMXEnabled = bEnabled;

	OnSetReceiveDMXEnabledDelegate.Broadcast(bEnabled);

<<<<<<< HEAD
	OnSetReceiveDMXEnabledDelegate.Broadcast(bEnabled);

	// OnSetReceiveDMXEnabled is deprecated 5.1 and can be removed in a future release
PRAGMA_DISABLE_DEPRECATION_WARNINGS
	OnSetReceiveDMXEnabled.Broadcast(bEnabled);
PRAGMA_ENABLE_DEPRECATION_WARNINGS
=======
	// OnSetReceiveDMXEnabled is deprecated 5.1 and can be removed in a future release
	PRAGMA_DISABLE_DEPRECATION_WARNINGS
	OnSetReceiveDMXEnabled.Broadcast(bEnabled);
	PRAGMA_ENABLE_DEPRECATION_WARNINGS
>>>>>>> 4af6daef
}

FString UDMXProtocolSettings::GetUniqueInputPortName() const
{
	const FString AutoNamePrefix = "InputPort";
	int32 HighestPortNumber = 0;

	for (const FDMXInputPortConfig& InputPortConfig : InputPortConfigs)
	{
		const FString& PortName = InputPortConfig.GetPortName();
		if (PortName.StartsWith(AutoNamePrefix))
		{
			int32 PortNameNumericSuffix = 0;
			if (LexTryParseString<int32>(PortNameNumericSuffix, *PortName.RightChop(AutoNamePrefix.Len())))
			{
				if (PortNameNumericSuffix > HighestPortNumber)
				{
					HighestPortNumber = PortNameNumericSuffix;
				}
			}
		}
	}

	return AutoNamePrefix + FString::FromInt(HighestPortNumber + 1);
}

FString UDMXProtocolSettings::GetUniqueOutputPortName() const
{
	const FString AutoNamePrefix = "OutputPort";
	int32 HighestPortNumber = 0;

	for (const FDMXOutputPortConfig& OutputPortConfig : OutputPortConfigs)
	{
		const FString& PortName = OutputPortConfig.GetPortName();
		if (PortName.StartsWith(AutoNamePrefix))
		{
			int32 PortNameNumericSuffix = 0;
			if (LexTryParseString<int32>(PortNameNumericSuffix, *PortName.RightChop(AutoNamePrefix.Len())))
			{
				if (PortNameNumericSuffix > HighestPortNumber)
				{
					HighestPortNumber = PortNameNumericSuffix;
				}
			}
		}
	}

	return AutoNamePrefix + FString::FromInt(HighestPortNumber + 1);
}<|MERGE_RESOLUTION|>--- conflicted
+++ resolved
@@ -102,20 +102,9 @@
 	{
 		UE_LOG(LogDMXProtocol, Log, TEXT("Overridden Default Receive DMX Enabled from command line, set to %s."), bDefaultReceiveDMXEnabled ? TEXT("True") : TEXT("False"));
 	}
-<<<<<<< HEAD
-	OverrideReceiveDMXEnabled(bDefaultReceiveDMXEnabled);	
-}
-
-void UDMXProtocolSettings::PostLoad()
-{
-	Super::PostLoad();
-
-	// Upgrade from single to many destination addresses for ports
-=======
 	OverrideReceiveDMXEnabled(bDefaultReceiveDMXEnabled);
 
 	// Upgrade from single to many destination addresses for ports for projects created before 4.27
->>>>>>> 4af6daef
 	const int32 CustomVersion = GetLinkerCustomVersion(FDMXProtocolObjectVersion::GUID);
 	if (CustomVersion < FDMXProtocolObjectVersion::OutputPortSupportsManyUnicastAddresses)
 	{
@@ -139,8 +128,6 @@
 			}
 		}
 	}
-<<<<<<< HEAD
-=======
 
 	// Allow port configs to take their own upgrade path
 	for (FDMXInputPortConfig& InputPortConfig : InputPortConfigs)
@@ -152,7 +139,6 @@
 	{
 		OutputPortConfig.Upgrade();
 	}
->>>>>>> 4af6daef
 }
 
 #if WITH_EDITOR
@@ -217,50 +203,6 @@
 		}
 
 		OnDefaultAttributesChanged.Broadcast();
-<<<<<<< HEAD
-	}
-	else if (
-		PropertyName == FDMXOutputPortConfig::GetDestinationAddressesPropertyNameChecked() ||
-		PropertyName == GET_MEMBER_NAME_CHECKED(FDMXOutputPortDestinationAddress, DestinationAddressString))
-	{
-		FDMXPortManager::Get().UpdateFromProtocolSettings();
-	}
-	else if (PropertyChangedChainEvent.ChangeType != EPropertyChangeType::Interactive)
-	{
-		if (PropertyName == GET_MEMBER_NAME_CHECKED(UDMXProtocolSettings, InputPortConfigs) ||
-			PropertyName == GET_MEMBER_NAME_CHECKED(UDMXProtocolSettings, OutputPortConfigs) ||
-			(InputPortConfigStruct && InputPortConfigStruct == PropertyOwnerStruct) ||
-			(OutputPortConfigStruct && OutputPortConfigStruct == PropertyOwnerStruct))
-		{
-			if (PropertyChangedChainEvent.ChangeType == EPropertyChangeType::Duplicate)
-			{
-				// When duplicating configs, the guid will be duplicated, so we have to create unique ones instead
-
-				int32 ChangedIndex = PropertyChangedChainEvent.GetArrayIndex(PropertyName.ToString());
-				if (ensureAlways(ChangedIndex != INDEX_NONE))
-				{
-					if (PropertyName == GET_MEMBER_NAME_CHECKED(UDMXProtocolSettings, InputPortConfigs))
-					{
-						const int32 IndexOfDuplicate = InputPortConfigs.FindLastByPredicate([this, ChangedIndex](const FDMXInputPortConfig& InputPortConfig) {
-							return InputPortConfigs[ChangedIndex].GetPortGuid() == InputPortConfig.GetPortGuid();
-							});
-
-						if (ensureAlways(IndexOfDuplicate != ChangedIndex))
-						{
-							InputPortConfigs[IndexOfDuplicate] = FDMXInputPortConfig(FGuid::NewGuid(), InputPortConfigs[ChangedIndex]);
-						}
-					}
-					else if (PropertyName == GET_MEMBER_NAME_CHECKED(UDMXProtocolSettings, OutputPortConfigs))
-					{
-						const int32 IndexOfDuplicate = OutputPortConfigs.FindLastByPredicate([this, ChangedIndex](const FDMXOutputPortConfig& OutputPortConfig) {
-							return OutputPortConfigs[ChangedIndex].GetPortGuid() == OutputPortConfig.GetPortGuid();
-							});
-
-						if (ensureAlways(IndexOfDuplicate != ChangedIndex))
-						{
-							OutputPortConfigs[IndexOfDuplicate] = FDMXOutputPortConfig(FGuid::NewGuid(), OutputPortConfigs[ChangedIndex]);
-						}
-=======
 	}
 	else if (
 		PropertyName == FDMXOutputPortConfig::GetDestinationAddressesPropertyNameChecked() ||
@@ -300,16 +242,13 @@
 					if (ensureAlways(IndexOfDuplicate != ChangedIndex))
 					{
 						OutputPortConfigs[IndexOfDuplicate] = FDMXOutputPortConfig(FGuid::NewGuid(), OutputPortConfigs[ChangedIndex]);
->>>>>>> 4af6daef
 					}
 				}
 			}
-
-<<<<<<< HEAD
-=======
+		}
+
 		if (PropertyChangedChainEvent.ChangeType != EPropertyChangeType::Interactive)
 		{
->>>>>>> 4af6daef
 			constexpr bool bForceUpdateRegistrationWithProtocol = true;
 			FDMXPortManager::Get().UpdateFromProtocolSettings(bForceUpdateRegistrationWithProtocol);
 		}
@@ -321,16 +260,6 @@
 
 void UDMXProtocolSettings::OverrideSendDMXEnabled(bool bEnabled)
 {
-<<<<<<< HEAD
-	bOverrideSendDMXEnabled = bEnabled; 
-	
-	OnSetSendDMXEnabledDelegate.Broadcast(bEnabled);
-
-	// OnSetSendDMXEnabled is deprecated 5.1 and can be removed in a future release
-PRAGMA_DISABLE_DEPRECATION_WARNINGS
-	OnSetSendDMXEnabled.Broadcast(bEnabled);
-PRAGMA_ENABLE_DEPRECATION_WARNINGS
-=======
 	bOverrideSendDMXEnabled = bEnabled;
 
 	OnSetSendDMXEnabledDelegate.Broadcast(bEnabled);
@@ -339,7 +268,6 @@
 	PRAGMA_DISABLE_DEPRECATION_WARNINGS
 	OnSetSendDMXEnabled.Broadcast(bEnabled);
 	PRAGMA_ENABLE_DEPRECATION_WARNINGS
->>>>>>> 4af6daef
 }
 
 void UDMXProtocolSettings::OverrideReceiveDMXEnabled(bool bEnabled)
@@ -348,19 +276,10 @@
 
 	OnSetReceiveDMXEnabledDelegate.Broadcast(bEnabled);
 
-<<<<<<< HEAD
-	OnSetReceiveDMXEnabledDelegate.Broadcast(bEnabled);
-
-	// OnSetReceiveDMXEnabled is deprecated 5.1 and can be removed in a future release
-PRAGMA_DISABLE_DEPRECATION_WARNINGS
-	OnSetReceiveDMXEnabled.Broadcast(bEnabled);
-PRAGMA_ENABLE_DEPRECATION_WARNINGS
-=======
 	// OnSetReceiveDMXEnabled is deprecated 5.1 and can be removed in a future release
 	PRAGMA_DISABLE_DEPRECATION_WARNINGS
 	OnSetReceiveDMXEnabled.Broadcast(bEnabled);
 	PRAGMA_ENABLE_DEPRECATION_WARNINGS
->>>>>>> 4af6daef
 }
 
 FString UDMXProtocolSettings::GetUniqueInputPortName() const
