// Copyright Epic Games, Inc. All Rights Reserved.

#include "IO/DMXInputPortConfig.h"

#include "DMXProtocolSettings.h"
#include "DMXProtocolUtils.h"
#include "Interfaces/IDMXProtocol.h"
#include "IO/DMXPortManager.h"

#include "Misc/Guid.h"


FDMXInputPortConfigParams::FDMXInputPortConfigParams(const FDMXInputPortConfig& InputPortConfig)
	: PortName(InputPortConfig.GetPortName())
	, ProtocolName(InputPortConfig.GetProtocolName())
	, CommunicationType(InputPortConfig.GetCommunicationType())
	, bAutoCompleteDeviceAddressEnabled(InputPortConfig.IsAutoCompleteDeviceAddressEnabled())
	, AutoCompleteDeviceAddress(InputPortConfig.GetAutoCompleteDeviceAddress())
	, DeviceAddress(InputPortConfig.GetDeviceAddress())
	, LocalUniverseStart(InputPortConfig.GetLocalUniverseStart())
	, NumUniverses(InputPortConfig.GetNumUniverses())
	, ExternUniverseStart(InputPortConfig.GetExternUniverseStart())
	, PriorityStrategy(InputPortConfig.GetPortPriorityStrategy())
	, Priority(InputPortConfig.GetPriority())
{}


FDMXInputPortConfig::FDMXInputPortConfig()
	: PortGuid(FGuid::NewGuid())
{}

FDMXInputPortConfig::FDMXInputPortConfig(const FGuid& InPortGuid)
	: PortGuid(InPortGuid)
{
	// Cannot create port configs before the protocol module is up (it is required to sanetize protocol names).
	check(FModuleManager::Get().IsModuleLoaded("DMXProtocol"));
	check(PortGuid.IsValid());

	MakeValid();
}

FDMXInputPortConfig::FDMXInputPortConfig(const FGuid& InPortGuid, const FDMXInputPortConfigParams& InitializationData)	
	: PortName(InitializationData.PortName)
	, ProtocolName(InitializationData.ProtocolName)
	, CommunicationType(InitializationData.CommunicationType)
	, bAutoCompleteDeviceAddressEnabled(InitializationData.bAutoCompleteDeviceAddressEnabled)
	, AutoCompleteDeviceAddress(InitializationData.AutoCompleteDeviceAddress)
	, DeviceAddress(InitializationData.DeviceAddress)
	, LocalUniverseStart(InitializationData.LocalUniverseStart)
	, NumUniverses(InitializationData.NumUniverses)
	, ExternUniverseStart(InitializationData.ExternUniverseStart)
	, PriorityStrategy(InitializationData.PriorityStrategy)
	, Priority(InitializationData.Priority)
	, PortGuid(InPortGuid)
{
	// Cannot create port configs before the protocol module is up (it is required to sanetize protocol names).
	check(FModuleManager::Get().IsModuleLoaded("DMXProtocol"));
	check(PortGuid.IsValid());
	check(!ProtocolName.IsNone())

	MakeValid();
}

void FDMXInputPortConfig::MakeValid()
{
	if (!ensureAlwaysMsgf(PortGuid.IsValid(), TEXT("Invalid GUID for Input Port %s. Generating a new one. Blueprint nodes referencing the port will no longer be functional."), *PortName))
	{
		PortGuid = FGuid::NewGuid();
	}

	IDMXProtocolPtr Protocol = IDMXProtocol::Get(ProtocolName);

	// Try to restore the protocol if it is not valid.
	// Allow NAME_None as an option if no protocol should be loaded (e.g. in projects that play a dmx show from sequencer only).
	if (!Protocol.IsValid() && !ProtocolName.IsNone())
	{
		const TArray<FName> ProtocolNames = IDMXProtocol::GetProtocolNames();
		if (ProtocolNames.Num() > 0)
		{
			ProtocolName = ProtocolNames[0];
			Protocol = IDMXProtocol::Get(ProtocolName);
		}

		if (!Protocol.IsValid())
		{
			// Mind, while it makes sense for output ports to specify no protocol to internally loopback,  
			// there is no reason to have an input port but no use for it. To the opposite, it may cause
			// undesired behaviour as in 3rd party interference. Hence this is logged as a warning. 
			UE_LOG(LogDMXProtocol, Warning, TEXT("No valid DMX Protocol specified for Input Port %s. The Port cannot be used."), *PortName);
			return;
		}
	}

	if (Protocol.IsValid())
	{
		// If the extern universe ID is out of the protocol's supported range, mend it.
		ExternUniverseStart = Protocol->MakeValidUniverseID(ExternUniverseStart);

		// Only Local universes > 1 are supported, even if the protocol supports universes < 1.
		LocalUniverseStart = LocalUniverseStart < 1 ? 1 : LocalUniverseStart;

		// Limit the num universes to the max num universes of the protocol
		const int32 MaxNumUniverses = Protocol->GetMaxUniverseID() - Protocol->GetMinUniverseID() + 1;
		NumUniverses = FMath::Min(NumUniverses, MaxNumUniverses);

		// Fix the communication type if it is not supported by the protocol
		TArray<EDMXCommunicationType> CommunicationTypes = Protocol->GetInputPortCommunicationTypes();
		if (!CommunicationTypes.Contains(CommunicationType))
		{
			if (CommunicationTypes.Num() > 0)
			{
				CommunicationType = CommunicationTypes[0];
			}
			else
			{
				// The protocol can specify none to suggest internal only
				CommunicationType = EDMXCommunicationType::InternalOnly;
			}
		}
	}

	if (PortName.IsEmpty())
	{
		UDMXProtocolSettings* ProtocolSettings = GetMutableDefault<UDMXProtocolSettings>();
		PortName = ProtocolSettings->GetUniqueInputPortName();
	}
}

<<<<<<< HEAD
FString FDMXInputPortConfig::GetDeviceAddress() const
{
	// Return the Command Line Device Address if it is set
	const FString DMXInputPortCommandLine = FString::Printf(TEXT("dmxinputportip=%s:"), *PortName);
	FString OverrideIP;
	FParse::Value(FCommandLine::Get(), *DMXInputPortCommandLine, OverrideIP);
	if (!OverrideIP.IsEmpty())
	{
		return OverrideIP;
	}

	// Return the Auto Complete Device Address if that's enabled
	if (bAutoCompleteDeviceAddressEnabled)
	{
		FString NetworkInterfaceCardIPAddress;
		if (FDMXProtocolUtils::FindLocalNetworkInterfaceCardIPAddress(AutoCompleteDeviceAddress, NetworkInterfaceCardIPAddress))
		{
			return NetworkInterfaceCardIPAddress;
		}
	}

=======
void FDMXInputPortConfig::Upgrade()
{
#if WITH_EDITOR
	// Initialize the bIsExternUnivereStartEditable property that was added 5.3. Also mends manually edited project ini files.
	bIsExternUnivereStartEditable = ExternUniverseStart != LocalUniverseStart;
#endif
}

FString FDMXInputPortConfig::GetDeviceAddress() const
{
	// Return the Command Line Device Address if it is set
	const FString DMXInputPortCommandLine = FString::Printf(TEXT("dmxinputportip=%s:"), *PortName);
	FString OverrideIP;
	FParse::Value(FCommandLine::Get(), *DMXInputPortCommandLine, OverrideIP);
	if (!OverrideIP.IsEmpty())
	{
		return OverrideIP;
	}

	// Return the Auto Complete Device Address if that's enabled
	if (bAutoCompleteDeviceAddressEnabled)
	{
		FString NetworkInterfaceCardIPAddress;
		if (FDMXProtocolUtils::FindLocalNetworkInterfaceCardIPAddress(AutoCompleteDeviceAddress, NetworkInterfaceCardIPAddress))
		{
			return NetworkInterfaceCardIPAddress;
		}
	}

>>>>>>> 4af6daef
	// Return the Device Address
	return DeviceAddress;
}<|MERGE_RESOLUTION|>--- conflicted
+++ resolved
@@ -126,29 +126,6 @@
 	}
 }
 
-<<<<<<< HEAD
-FString FDMXInputPortConfig::GetDeviceAddress() const
-{
-	// Return the Command Line Device Address if it is set
-	const FString DMXInputPortCommandLine = FString::Printf(TEXT("dmxinputportip=%s:"), *PortName);
-	FString OverrideIP;
-	FParse::Value(FCommandLine::Get(), *DMXInputPortCommandLine, OverrideIP);
-	if (!OverrideIP.IsEmpty())
-	{
-		return OverrideIP;
-	}
-
-	// Return the Auto Complete Device Address if that's enabled
-	if (bAutoCompleteDeviceAddressEnabled)
-	{
-		FString NetworkInterfaceCardIPAddress;
-		if (FDMXProtocolUtils::FindLocalNetworkInterfaceCardIPAddress(AutoCompleteDeviceAddress, NetworkInterfaceCardIPAddress))
-		{
-			return NetworkInterfaceCardIPAddress;
-		}
-	}
-
-=======
 void FDMXInputPortConfig::Upgrade()
 {
 #if WITH_EDITOR
@@ -178,7 +155,6 @@
 		}
 	}
 
->>>>>>> 4af6daef
 	// Return the Device Address
 	return DeviceAddress;
 }