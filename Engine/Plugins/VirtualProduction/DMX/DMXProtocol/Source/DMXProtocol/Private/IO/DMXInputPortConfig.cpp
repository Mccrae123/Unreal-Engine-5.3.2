// Copyright Epic Games, Inc. All Rights Reserved.

#include "IO/DMXInputPortConfig.h"

#include "DMXProtocolSettings.h"
#include "DMXProtocolUtils.h"
#include "Interfaces/IDMXProtocol.h"
#include "IO/DMXPortManager.h"

#include "Misc/Guid.h"


FDMXInputPortConfigParams::FDMXInputPortConfigParams(const FDMXInputPortConfig& InputPortConfig)
	: PortName(InputPortConfig.GetPortName())
	, ProtocolName(InputPortConfig.GetProtocolName())
	, CommunicationType(InputPortConfig.GetCommunicationType())
	, bAutoCompleteDeviceAddressEnabled(InputPortConfig.IsAutoCompleteDeviceAddressEnabled())
	, AutoCompleteDeviceAddress(InputPortConfig.GetAutoCompleteDeviceAddress())
	, DeviceAddress(InputPortConfig.GetDeviceAddress())
	, LocalUniverseStart(InputPortConfig.GetLocalUniverseStart())
	, NumUniverses(InputPortConfig.GetNumUniverses())
	, ExternUniverseStart(InputPortConfig.GetExternUniverseStart())
	, PriorityStrategy(InputPortConfig.GetPortPriorityStrategy())
	, Priority(InputPortConfig.GetPriority())
{}


FDMXInputPortConfig::FDMXInputPortConfig()
	: PortGuid(FGuid::NewGuid())
{}

FDMXInputPortConfig::FDMXInputPortConfig(const FGuid& InPortGuid)
	: PortGuid(InPortGuid)
{
	// Cannot create port configs before the protocol module is up (it is required to sanetize protocol names).
	check(FModuleManager::Get().IsModuleLoaded("DMXProtocol"));
	check(PortGuid.IsValid());

	MakeValid();
}

FDMXInputPortConfig::FDMXInputPortConfig(const FGuid& InPortGuid, const FDMXInputPortConfigParams& InitializationData)	
	: PortName(InitializationData.PortName)
	, ProtocolName(InitializationData.ProtocolName)
	, CommunicationType(InitializationData.CommunicationType)
	, bAutoCompleteDeviceAddressEnabled(InitializationData.bAutoCompleteDeviceAddressEnabled)
	, AutoCompleteDeviceAddress(InitializationData.AutoCompleteDeviceAddress)
	, DeviceAddress(InitializationData.DeviceAddress)
	, LocalUniverseStart(InitializationData.LocalUniverseStart)
	, NumUniverses(InitializationData.NumUniverses)
	, ExternUniverseStart(InitializationData.ExternUniverseStart)
	, PriorityStrategy(InitializationData.PriorityStrategy)
	, Priority(InitializationData.Priority)
	, PortGuid(InPortGuid)
{
	// Cannot create port configs before the protocol module is up (it is required to sanetize protocol names).
	check(FModuleManager::Get().IsModuleLoaded("DMXProtocol"));
	check(PortGuid.IsValid());
	check(!ProtocolName.IsNone())

	MakeValid();
}

void FDMXInputPortConfig::MakeValid()
{
	if (!ensureAlwaysMsgf(PortGuid.IsValid(), TEXT("Invalid GUID for Input Port %s. Generating a new one. Blueprint nodes referencing the port will no longer be functional."), *PortName))
	{
		PortGuid = FGuid::NewGuid();
	}

	IDMXProtocolPtr Protocol = IDMXProtocol::Get(ProtocolName);

	// Try to restore the protocol if it is not valid.
	// Allow NAME_None as an option if no protocol should be loaded (e.g. in projects that play a dmx show from sequencer only).
	if (!Protocol.IsValid() && !ProtocolName.IsNone())
	{
		const TArray<FName> ProtocolNames = IDMXProtocol::GetProtocolNames();
		if (ProtocolNames.Num() > 0)
		{
			ProtocolName = ProtocolNames[0];
			Protocol = IDMXProtocol::Get(ProtocolName);
		}

		if (!Protocol.IsValid())
		{
			// Mind, while it makes sense for output ports to specify no protocol to internally loopback,  
			// there is no reason to have an input port but no use for it. To the opposite, it may cause
			// undesired behaviour as in 3rd party interference. Hence this is logged as a warning. 
			UE_LOG(LogDMXProtocol, Warning, TEXT("No valid DMX Protocol specified for Input Port %s. The Port cannot be used."), *PortName);
			return;
		}
	}

	if (Protocol.IsValid())
	{
		// If the extern universe ID is out of the protocol's supported range, mend it.
		ExternUniverseStart = Protocol->MakeValidUniverseID(ExternUniverseStart);

		// Only Local universes > 1 are supported, even if the protocol supports universes < 1.
		LocalUniverseStart = LocalUniverseStart < 1 ? 1 : LocalUniverseStart;

		// Limit the num universes to the max num universes of the protocol
		const int32 MaxNumUniverses = Protocol->GetMaxUniverseID() - Protocol->GetMinUniverseID() + 1;
		NumUniverses = FMath::Min(NumUniverses, MaxNumUniverses);

		// Fix the communication type if it is not supported by the protocol
		TArray<EDMXCommunicationType> CommunicationTypes = Protocol->GetInputPortCommunicationTypes();
		if (!CommunicationTypes.Contains(CommunicationType))
		{
			if (CommunicationTypes.Num() > 0)
			{
				CommunicationType = CommunicationTypes[0];
			}
			else
			{
				// The protocol can specify none to suggest internal only
				CommunicationType = EDMXCommunicationType::InternalOnly;
			}
		}
	}

	if (PortName.IsEmpty())
	{
		UDMXProtocolSettings* ProtocolSettings = GetMutableDefault<UDMXProtocolSettings>();
		PortName = ProtocolSettings->GetUniqueInputPortName();
	}
}

FString FDMXInputPortConfig::GetDeviceAddress() const
{
	// Return the Command Line Device Address if it is set
	const FString DMXInputPortCommandLine = FString::Printf(TEXT("dmxinputportip=%s:"), *PortName);
	FString OverrideIP;
	FParse::Value(FCommandLine::Get(), *DMXInputPortCommandLine, OverrideIP);
	if (!OverrideIP.IsEmpty())
	{
		return OverrideIP;
	}
<<<<<<< HEAD
=======

	// Return the Auto Complete Device Address if that's enabled
	if (bAutoCompleteDeviceAddressEnabled)
	{
		FString NetworkInterfaceCardIPAddress;
		if (FDMXProtocolUtils::FindLocalNetworkInterfaceCardIPAddress(AutoCompleteDeviceAddress, NetworkInterfaceCardIPAddress))
		{
			return NetworkInterfaceCardIPAddress;
		}
	}

	// Return the Device Address
>>>>>>> d731a049
	return DeviceAddress;
}<|MERGE_RESOLUTION|>--- conflicted
+++ resolved
@@ -136,8 +136,6 @@
 	{
 		return OverrideIP;
 	}
-<<<<<<< HEAD
-=======
 
 	// Return the Auto Complete Device Address if that's enabled
 	if (bAutoCompleteDeviceAddressEnabled)
@@ -150,6 +148,5 @@
 	}
 
 	// Return the Device Address
->>>>>>> d731a049
 	return DeviceAddress;
 }