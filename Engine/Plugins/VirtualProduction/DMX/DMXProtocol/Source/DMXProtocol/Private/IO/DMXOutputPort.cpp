// Copyright Epic Games, Inc. All Rights Reserved.

#include "IO/DMXOutputPort.h"

#include "DMXProtocolLog.h"
#include "DMXProtocolSettings.h"
#include "DMXProtocolUtils.h"
#include "Interfaces/IDMXProtocol.h"
#include "Interfaces/IDMXSender.h"
#include "IO/DMXOutputPortConfig.h"
#include "IO/DMXPortManager.h"
#include "IO/DMXRawListener.h"

#include "HAL/IConsoleManager.h"
#include "HAL/RunnableThread.h"
#include "Misc/FrameRate.h"


#define LOCTEXT_NAMESPACE "DMXOutputPort"


<<<<<<< HEAD
namespace UE::DMX::DMXOutputPort
{
=======

/** Helper to override a member variable of an Output Port */
#define DMX_OVERRIDE_OUTPUTPORT_VAR(MemberName, PortName, Value) \
{ \
	const FDMXOutputPortSharedPtr OverRideOutputPortMacro_OutputPort = UE::DMX::DMXOutputPort::Private::ConsoleCommands::FindOutputPortByName(PortName); \
	if (OverRideOutputPortMacro_OutputPort.IsValid()) \
	{ \
		const FDMXOutputPortConfig OldOutputPortConfig = OverRideOutputPortMacro_OutputPort->MakeOutputPortConfig(); \
		FDMXOutputPortConfigParams OutputPortConfigParams = FDMXOutputPortConfigParams(OldOutputPortConfig); \
		OutputPortConfigParams.MemberName = Value; \
		FDMXOutputPortConfig NewOutputPortConfig(OverRideOutputPortMacro_OutputPort->GetPortGuid(), OutputPortConfigParams); \
		constexpr bool bForceUpdateRegistrationWithProtocol = true; \
		OverRideOutputPortMacro_OutputPort->UpdateFromConfig(NewOutputPortConfig, bForceUpdateRegistrationWithProtocol); \
	} \
}

namespace UE::DMX::DMXOutputPort::Private::ConsoleCommands
{
	/** Logs the configuration of the Output Port */
	void LogOutputPortConfiguration(const FDMXOutputPortSharedPtr OutputPort)
	{
		if (OutputPort.IsValid())
		{
			UE_LOG(LogDMXProtocol, Log, TEXT("================================================"));
			UE_LOG(LogDMXProtocol, Log, TEXT("Configuration of Output Port '%s':"), *OutputPort->GetPortName());
			UE_LOG(LogDMXProtocol, Log, TEXT(" "));

			UE_LOG(LogDMXProtocol, Log, TEXT("Port Name: %s"), *OutputPort->GetPortName());

			FDMXOutputPortConfig PortConfig = OutputPort->MakeOutputPortConfig();
			UE_LOG(LogDMXProtocol, Log, TEXT("Protocol: %s"), *PortConfig.GetProtocolName().ToString());
			UE_LOG(LogDMXProtocol, Log, TEXT("Communication Type: %i"), static_cast<int32>(PortConfig.GetCommunicationType()));
			UE_LOG(LogDMXProtocol, Log, TEXT("Device Address: %s"), *PortConfig.GetDeviceAddress());

			const TArray<FDMXOutputPortDestinationAddress> DestinationAddresses = PortConfig.GetDestinationAddresses();
			for (int32 IndexDestinationAddress = 0; IndexDestinationAddress < DestinationAddresses.Num(); IndexDestinationAddress++)
			{
				UE_LOG(LogDMXProtocol, Log, TEXT("Destination Address [%i]: %s"), IndexDestinationAddress, *DestinationAddresses[IndexDestinationAddress].DestinationAddressString);
			}

			UE_LOG(LogDMXProtocol, Log, TEXT("Input into Engine: %s"), PortConfig.NeedsLoopbackToEngine() ? TEXT("True") : TEXT("False"));
			UE_LOG(LogDMXProtocol, Log, TEXT("Local Universe Start: %i"), PortConfig.GetLocalUniverseStart());
			UE_LOG(LogDMXProtocol, Log, TEXT("Num Universes: %i"), PortConfig.GetNumUniverses());
			UE_LOG(LogDMXProtocol, Log, TEXT("Extern Universe Start: %i"), PortConfig.GetExternUniverseStart());
			UE_LOG(LogDMXProtocol, Log, TEXT("Priority:	%i"), PortConfig.GetPriority());

			UE_LOG(LogDMXProtocol, Log, TEXT("Delay: %f"), PortConfig.GetDelay());
			UE_LOG(LogDMXProtocol, Log, TEXT("Delay Frame Rate:	%i/%i"), PortConfig.GetDelayFrameRate().Numerator, PortConfig.GetDelayFrameRate().Denominator);

			UE_LOG(LogDMXProtocol, Log, TEXT("Delay in Seconds: %f"), OutputPort->GetDelaySeconds());
			UE_LOG(LogDMXProtocol, Log, TEXT("================================================"));
		}
	}

>>>>>>> d731a049
	/** Finds an Output port by its name, optionally logging when it can't be found */
	static const FDMXOutputPortSharedPtr FindOutputPortByName(const FString& PortName, bool bPrintToLogIfNotFound = true)
	{
		const FDMXOutputPortSharedRef* OutputPortPtr = FDMXPortManager::Get().GetOutputPorts().FindByPredicate([PortName](const FDMXOutputPortSharedPtr& OutputPort)
			{
				return OutputPort->GetPortName() == PortName;
			});

		if (OutputPortPtr)
		{
			return *OutputPortPtr;
		}
		else if (bPrintToLogIfNotFound)
		{
<<<<<<< HEAD
			UE_LOG(LogDMXProtocol, Warning, TEXT("Could not find Output Port '%s'.  Available Output Ports and their names can be found in Project settings -> Plugins -> DMX."), *PortName);
=======
			if (PortName.IsEmpty())
			{
				UE_LOG(LogDMXProtocol, Warning, TEXT("No Ouptut Port specified for console command. First argument needs to be a valid Port Name."));
			}
			else
			{
				UE_LOG(LogDMXProtocol, Warning, TEXT("Could not find Output Port '%s'.  Available Output Ports and their names can be found in Project settings -> Plugins -> DMX."), *PortName);
			}
>>>>>>> d731a049
		}

		return nullptr;
	}

	/** Tests the console command, returns true if they yield a valid port. Logs issues otherwise. Handles ? commands. */
	static bool VerifyConsoleCommandArguments(const FString& ConsoleCommand, int32 MinNumExpectedArgs, const TArray<FString>& Args)
	{
<<<<<<< HEAD
		check(MinNumExpectedArgs >= 1);

		if (Args.Num() < MinNumExpectedArgs)
		{
			UE_LOG(LogDMXProtocol, Warning, TEXT("Console Command %s failed. Insufficient arguments specified."), *ConsoleCommand);
			UE_LOG(LogDMXProtocol, Warning, TEXT("Use '%s ?' for help. Use '%s PortName ?' to print the current configuration to logs."), *ConsoleCommand, *ConsoleCommand);
			return false;
		}

		const FString& PortName = Args[0];
		const FDMXOutputPortSharedPtr OutputPort = UE::DMX::DMXOutputPort::FindOutputPortByName(PortName);
		if (OutputPort.IsValid())
		{
			// Log the port if the console command sets the second arg to '?' (e.g. 'DMX.SetOutputPortProtocol OutputPortA ?')
			if (Args.Num() == 2 && Args[1] == TEXT("?"))
			{
				// Log the port
				UE_LOG(LogDMXProtocol, Log, TEXT("Output Port: %s"), *OutputPort->GetPortName());

				FDMXOutputPortConfig PortConfig = OutputPort->MakeOutputPortConfig();
				UE_LOG(LogDMXProtocol, Log, TEXT("Protocol: %s"), *PortConfig.GetProtocolName().ToString());
				UE_LOG(LogDMXProtocol, Log, TEXT("Communication Type: %i"), static_cast<int32>(PortConfig.GetCommunicationType()));
				UE_LOG(LogDMXProtocol, Log, TEXT("Device Address: %s"), *PortConfig.GetDeviceAddress());

				const TArray<FDMXOutputPortDestinationAddress> DestinationAddresses = PortConfig.GetDestinationAddresses();
				for (int32 IndexDestinationAddress = 0; IndexDestinationAddress < DestinationAddresses.Num(); IndexDestinationAddress++)
				{
					UE_LOG(LogDMXProtocol, Log, TEXT("Destination Address [%i]: %s"), IndexDestinationAddress, *DestinationAddresses[IndexDestinationAddress].DestinationAddressString);
				}

				UE_LOG(LogDMXProtocol, Log, TEXT("Input into Engine: %s"), PortConfig.NeedsLoopbackToEngine() ? TEXT("True") : TEXT("False"));
				UE_LOG(LogDMXProtocol, Log, TEXT("Local Universe Start: %i"), PortConfig.GetLocalUniverseStart());
				UE_LOG(LogDMXProtocol, Log, TEXT("Num Universes: %i"), PortConfig.GetNumUniverses());
				UE_LOG(LogDMXProtocol, Log, TEXT("Extern Universe Start: %i"), PortConfig.GetExternUniverseStart());
				UE_LOG(LogDMXProtocol, Log, TEXT("Priority:	%i"), PortConfig.GetPriority());

				UE_LOG(LogDMXProtocol, Log, TEXT("Delay: %f"), PortConfig.GetDelay());
				UE_LOG(LogDMXProtocol, Log, TEXT("Delay Frame Rate:	%i/%i"), PortConfig.GetDelayFrameRate().Numerator, PortConfig.GetDelayFrameRate().Denominator);
				UE_LOG(LogDMXProtocol, Log, TEXT("Delay in Seconds: %f"), OutputPort->GetDelaySeconds());
			}
			else
			{
				return true;
			}
		}

		return false;
	}
}

/** Helper to override a member variable of an Output Port */
#define DMX_OVERRIDE_OUTPUTPORT_VAR(MemberName, PortName, Value) \
{ \
	const FDMXOutputPortSharedPtr OverRideOutputPortMacro_OutputPort = UE::DMX::DMXOutputPort::FindOutputPortByName(PortName); \
	if (OverRideOutputPortMacro_OutputPort.IsValid()) \
	{ \
		const FDMXOutputPortConfig OldOutputPortConfig = OverRideOutputPortMacro_OutputPort->MakeOutputPortConfig(); \
		FDMXOutputPortConfigParams OutputPortConfigParams = FDMXOutputPortConfigParams(OldOutputPortConfig); \
		OutputPortConfigParams.MemberName = Value; \
		FDMXOutputPortConfig NewOutputPortConfig(OverRideOutputPortMacro_OutputPort->GetPortGuid(), OutputPortConfigParams); \
		constexpr bool bForceUpdateRegistrationWithProtocol = true; \
		OverRideOutputPortMacro_OutputPort->UpdateFromConfig(NewOutputPortConfig, bForceUpdateRegistrationWithProtocol); \
	} \
}

static FAutoConsoleCommand GDMXSetOutputPortProtocolCommand(
	TEXT("DMX.SetOutputPortProtocol"),
	TEXT("DMX.SetOutputPortProtocol [PortName][ProtocolName]. Sets the protocol used by the output port. Example: DMX.SetOutputPortProtocol MyOutputPort Art-Net"),
	FConsoleCommandWithArgsDelegate::CreateStatic(
		[](const TArray<FString>& Args)
		{
			constexpr int32 MinNumExpectedArgs = 2;
			if (!UE::DMX::DMXOutputPort::VerifyConsoleCommandArguments(TEXT("DMX.SetOutputPortProtocol"), MinNumExpectedArgs, Args))
			{
				return;
			}

			const FString& PortName = Args[0];
			const FName ProtocolNameValue = FName(Args[1]);

			if (IDMXProtocol::GetProtocolNames().Contains(ProtocolNameValue))
			{
				DMX_OVERRIDE_OUTPUTPORT_VAR(ProtocolName, PortName, ProtocolNameValue);
			}
			else
			{
				UE_LOG(LogDMXProtocol, Warning, TEXT("Console command DMX.SetOutputPortProtocol failed. Protocol '%s' does not exist or is not loaded. Available protocols are: "), *ProtocolNameValue.ToString());
				for (const FName& ProtocolName : IDMXProtocol::GetProtocolNames())
				{
					UE_LOG(LogDMXProtocol, Warning, TEXT("%s"), *ProtocolName.ToString());
				}
			}
		})
);

static FAutoConsoleCommand GDMXSetOutputPortCommunicationTypeCommand(
	TEXT("DMX.SetOutputPortCommunicationType"),
	TEXT("DMX.SetOutputPortCommunicationType [PortName][CommunicationType (0 = Broadcast, 1 = Unicast, 2 = Multicast)]. Sets the communication type of an output port. Example: DMX.SetOutputPortCommunicationType MyOutputPort 2"),
	FConsoleCommandWithArgsDelegate::CreateStatic(
		[](const TArray<FString>& Args)
		{
			constexpr int32 MinNumExpectedArgs = 2;
			if (!UE::DMX::DMXOutputPort::VerifyConsoleCommandArguments(TEXT("DMX.SetOutputPortCommunicationType"), MinNumExpectedArgs, Args))
			{
				return;
			}

			const FString& PortName = Args[0];
			const FString& CommunicationTypeValueString = Args[1];

			uint8 CommunicationTypeValue;
			if (LexTryParseString<uint8>(CommunicationTypeValue, *CommunicationTypeValueString))
			{
				const EDMXCommunicationType CommunicationTypeEnumValue = static_cast<EDMXCommunicationType>(CommunicationTypeValue);
				if (CommunicationTypeEnumValue == EDMXCommunicationType::Broadcast ||
					CommunicationTypeEnumValue == EDMXCommunicationType::Multicast ||
					CommunicationTypeEnumValue == EDMXCommunicationType::Unicast)
				{
					const FDMXOutputPortSharedPtr OutputPort = UE::DMX::DMXOutputPort::FindOutputPortByName(PortName);

					if (OutputPort.IsValid())
					{
						if (const IDMXProtocolPtr Protocol = OutputPort->GetProtocol())
						{
							if (Protocol->GetOutputPortCommunicationTypes().Contains(CommunicationTypeEnumValue))
							{
								DMX_OVERRIDE_OUTPUTPORT_VAR(CommunicationType, PortName, CommunicationTypeEnumValue);
							}
						}
					}
				}
			}
		})
);


static FAutoConsoleCommand GDMXSetOutputPortOutputPortDeviceAddressCommand(
	TEXT("DMX.SetOutputPortDeviceAddress"),
	TEXT("DMX.SetOutputPortDeviceAddress [PortName][DeviceAddress]. Sets the Device Address of an output port, usually the network interface card IP address. Example: DMX.SetInputPortDeviceAddress MyOutputPort 123.45.67.89"),
	FConsoleCommandWithArgsDelegate::CreateStatic(
		[](const TArray<FString>& Args)
		{
			constexpr int32 MinNumExpectedArgs = 2;
			if (!UE::DMX::DMXOutputPort::VerifyConsoleCommandArguments(TEXT("DMX.SetOutputPortDeviceAddress"), MinNumExpectedArgs, Args))
			{
				return;
			}

			const FString& PortName = Args[0];
			const FString& DeviceAddressValue = Args[1];

			DMX_OVERRIDE_OUTPUTPORT_VAR(DeviceAddress, PortName, DeviceAddressValue);
		})
);

static FAutoConsoleCommand GDMXSetOutputPortOutputPortDestinationAddressesCommand(
	TEXT("DMX.SetOutputPortDestinationAddresses"),
	TEXT("DMX.SetOutputPortDestinationAddresses [PortName][DestinationAddress1][DestinationAddress2][...][DestinationAddressN]. Sets the Destination Addresses of an output port. Example: DMX.SetInputPortDeviceAddress MyOutputPort 11.33.55.77 22.44.66.88"),
	FConsoleCommandWithArgsDelegate::CreateStatic(
		[](const TArray<FString>& Args)
		{
			constexpr int32 MinNumExpectedArgs = 2;
			if (!UE::DMX::DMXOutputPort::VerifyConsoleCommandArguments(TEXT("DMX.SetOutputPortDestinationAddresses"), MinNumExpectedArgs, Args))
			{
				return;
			}

			const FString& PortName = Args[0];
			TArray<FDMXOutputPortDestinationAddress>  DestinationAddressesValue;
			for (int32 ArgIndex = 1; ArgIndex < Args.Num(); ArgIndex++)
			{
				const FDMXOutputPortDestinationAddress Address = FDMXOutputPortDestinationAddress(Args[ArgIndex]);
				DestinationAddressesValue.Add(Address);
			}

			DMX_OVERRIDE_OUTPUTPORT_VAR(DestinationAddresses, PortName, DestinationAddressesValue);
		})
);

static FAutoConsoleCommand GDMXSetOutputPortLoopbackToEngineCommand(
	TEXT("DMX.SetOutputPortInputIntoEngine"),
	TEXT("DMX.SetOutputPortInputIntoEngine [PortName][Flag]. Sets if the Output Port is input into the engine directly. Example: DMX.SetOutputPortInputIntoEngine MyOutputPort 1"),
	FConsoleCommandWithArgsDelegate::CreateStatic(
		[](const TArray<FString>& Args)
		{
			constexpr int32 MinNumExpectedArgs = 2;
			if (!UE::DMX::DMXOutputPort::VerifyConsoleCommandArguments(TEXT("DMX.SetOutputPortInputIntoEngine"), MinNumExpectedArgs, Args))
			{
				return;
			}

			const FString& PortName = Args[0];
			const bool bLoopbackToEngine = Args[1] == TEXT("1") || Args[1].Equals(TEXT("true"), ESearchCase::IgnoreCase);

			DMX_OVERRIDE_OUTPUTPORT_VAR(bLoopbackToEngine, PortName, bLoopbackToEngine);
		})
);

static FAutoConsoleCommand GDMXSetOutputPortLocalUniverseStartCommand(
	TEXT("DMX.SetOutputPortLocalUniverseStart"),
	TEXT("DMX.SetOutputPortLocalUniverseStart [PortName][Universe]. Sets the local universe start of the output port. Example: DMX.SetOutputPortLocalUniverseStart MyOutputPort 5"),
	FConsoleCommandWithArgsDelegate::CreateStatic(
		[](const TArray<FString>& Args)
		{
			constexpr int32 MinNumExpectedArgs = 2;
			if (!UE::DMX::DMXOutputPort::VerifyConsoleCommandArguments(TEXT("DMX.SetOutputPortLocalUniverseStart"), MinNumExpectedArgs, Args))
			{
				return;
			}

			const FString& PortName = Args[0];
			const FDMXOutputPortSharedPtr OutputPort = UE::DMX::DMXOutputPort::FindOutputPortByName(PortName);

			if (OutputPort.IsValid())
			{
				if (const IDMXProtocolPtr& Protocol = OutputPort->GetProtocol())
				{
					const FString& LocalUniverseStartValueString = Args[1];
					int32 LocalUniverseStartValue;
					if (LexTryParseString<int32>(LocalUniverseStartValue, *LocalUniverseStartValueString))
					{
						const int32 NumUniverses = OutputPort->GetLocalUniverseEnd() - OutputPort->GetLocalUniverseStart() + 1;

						const int32 ExternUniverseStart = OutputPort->ConvertLocalToExternUniverseID(LocalUniverseStartValue);
						const int32 ExternUniverseEnd = OutputPort->ConvertLocalToExternUniverseID(LocalUniverseStartValue + NumUniverses - 1);

						if (Protocol->IsValidUniverseID(ExternUniverseStart) &&
							Protocol->IsValidUniverseID(ExternUniverseEnd))
						{
							DMX_OVERRIDE_OUTPUTPORT_VAR(LocalUniverseStart, PortName, LocalUniverseStartValue);
						}
						else
						{
							UE_LOG(LogDMXProtocol, Warning, TEXT("Console command DMX.SetOutputPortLocalUniverseStart failed. Local Universe Start '%s' along with Num Universes '%i' results in a Universe range that is not supported by the Protocol of the Port."), *LocalUniverseStartValueString, NumUniverses);
						}
					}
				}
			}
		})
);

static FAutoConsoleCommand GDMXSetOutputPortNumUniversesCommand(
	TEXT("DMX.SetOutputPortNumUniverses"),
	TEXT("DMX.SetOutputPortNumUniverses [PortName][Universe]. Sets the num universes of the output port. Example: DMX.SetOutputPortNumUniverses MyOutputPort 10"),
	FConsoleCommandWithArgsDelegate::CreateStatic(
		[](const TArray<FString>& Args)
		{
			constexpr int32 MinNumExpectedArgs = 2;
			if (!UE::DMX::DMXOutputPort::VerifyConsoleCommandArguments(TEXT("DMX.SetOutputPortNumUniverses"), MinNumExpectedArgs, Args))
			{
				return;
			}

			const FString& PortName = Args[0];
			const FDMXOutputPortSharedPtr OutputPort = UE::DMX::DMXOutputPort::FindOutputPortByName(PortName);

			if (OutputPort.IsValid())
			{
				if (const IDMXProtocolPtr& Protocol = OutputPort->GetProtocol())
				{
					const FString& NumUniversesValueString = Args[1];
					int32 NumUniversesValue;
					if (LexTryParseString<int32>(NumUniversesValue, *NumUniversesValueString))
					{
						const int32 LocalUniverseStart = OutputPort->GetLocalUniverseStart();

						const int32 ExternUniverseStart = OutputPort->ConvertLocalToExternUniverseID(LocalUniverseStart);
						const int32 ExternUniverseEnd = ExternUniverseStart + NumUniversesValue - 1;

						if (NumUniversesValue > 0 &&
							Protocol->IsValidUniverseID(ExternUniverseStart) &&
							Protocol->IsValidUniverseID(ExternUniverseEnd))
						{
							DMX_OVERRIDE_OUTPUTPORT_VAR(NumUniverses, PortName, NumUniversesValue);
						}
						else
						{
							UE_LOG(LogDMXProtocol, Warning, TEXT("Console command DMX.SetOutputPortNumUniverses failed. Local Universe Start '%i' along with Num Universes '%s' results in a Universe range that is not supported by the Protocol of the Port."), LocalUniverseStart, *NumUniversesValueString);
						}
					}
				}
			}
		})
);

static FAutoConsoleCommand GDMXSetOutputPortExternUniverseStartCommand(
	TEXT("DMX.SetOutputPortExternUniverseStart"),
	TEXT("DMX.SetOutputPortExternUniverseStart [PortName][Universe]. Sets the extern universe start of the output port. Example: DMX.SetOutputPortExternUniverseStart MyOutputPort 7"),
	FConsoleCommandWithArgsDelegate::CreateStatic(
		[](const TArray<FString>& Args)
		{
			constexpr int32 MinNumExpectedArgs = 2;
			if (!UE::DMX::DMXOutputPort::VerifyConsoleCommandArguments(TEXT("DMX.SetOutputPortExternUniverseStart"), MinNumExpectedArgs, Args))
			{
				return;
			}

			const FString& PortName = Args[0];
			const FDMXOutputPortSharedPtr OutputPort = UE::DMX::DMXOutputPort::FindOutputPortByName(PortName);


			if (OutputPort.IsValid())
			{
				if (const IDMXProtocolPtr& Protocol = OutputPort->GetProtocol())
				{
					const FString& ExternUniverseStartValueString = Args[1];
					int32 ExternUniverseStartValue;
					if (LexTryParseString<int32>(ExternUniverseStartValue, *ExternUniverseStartValueString))
					{
						const int32 NumUniverses = OutputPort->GetLocalUniverseEnd() - OutputPort->GetLocalUniverseStart() + 1;
						const int32 ExternUniverseEnd = ExternUniverseStartValue + NumUniverses - 1;

						if (Protocol->IsValidUniverseID(ExternUniverseStartValue) &&
							Protocol->IsValidUniverseID(ExternUniverseEnd))
						{
							DMX_OVERRIDE_OUTPUTPORT_VAR(ExternUniverseStart, PortName, ExternUniverseStartValue);
						}
						else
						{
							UE_LOG(LogDMXProtocol, Warning, TEXT("Console command DMX.SetOutputPortExternUniverseStart failed. Extern Universe Start '%s' along with Num Universes '%i' results in a Universe range that is not supported by the Protocol of the Port."), *ExternUniverseStartValueString, NumUniverses);
						}
					}
				}
			}
		})
);

static FAutoConsoleCommand GDMXSetOutputPortPriorityCommand(
	TEXT("DMX.SetOutputPortPriority"),
	TEXT("DMX.SetOutputPortPriority [PortName][Priority]. Sets the priority of the output port. Example: DMX.SetOutputPortPriority MyOutputPort 100"),
	FConsoleCommandWithArgsDelegate::CreateStatic(
		[](const TArray<FString>& Args)
		{
			constexpr int32 MinNumExpectedArgs = 2;
			if (!UE::DMX::DMXOutputPort::VerifyConsoleCommandArguments(TEXT("DMX.SetOutputPortPriority"), MinNumExpectedArgs, Args))
			{
				return;
			}

			const FString& PortName = Args[0];
			const FString& PriorityValueString = Args[1];
			int32 PriorityValue;
			if (LexTryParseString<int32>(PriorityValue, *PriorityValueString))
			{
				DMX_OVERRIDE_OUTPUTPORT_VAR(Priority, PortName, PriorityValue);
			}
		})
);

static FAutoConsoleCommand GDMXSetOutputPortDelayCommand(
	TEXT("DMX.SetOutputPortDelay"),
	TEXT("DMX.SetOutputPortDelay [PortName][Delay][(optional)FrameRate]. Sets the delay of the output port, optionally with a frame rate (e.g. '30fps', '0.001s' or '12000/1001'). Example: DMX.SetOutputPortDelay MyOutputPort 10.5 30fps"),
	FConsoleCommandWithArgsDelegate::CreateStatic(
		[](const TArray<FString>& Args)
		{
			constexpr int32 MinNumExpectedArgs = 2;
			if (!UE::DMX::DMXOutputPort::VerifyConsoleCommandArguments(TEXT("DMX.SetOutputPortDelay"), MinNumExpectedArgs, Args))
			{
				return;
			}

			const FString& PortName = Args[0];
			const FString& DelayValueString = Args[1];
			double DelayValue;
			if (LexTryParseString<double>(DelayValue, *DelayValueString))
			{
				FFrameRate NewFrameRate = FFrameRate(1, 1);

				// Parse optional frame rate argument
				if (Args.Num() == 3)
				{
					const FString& DelayFrameRateString = Args[2];

					TValueOrError<FFrameRate, FExpressionError> ParseResult = ParseFrameRate(*DelayFrameRateString);
					if (ParseResult.IsValid())
					{
						NewFrameRate = ParseResult.GetValue();
					}
					else
					{
						UE_LOG(LogDMXProtocol, Warning, TEXT("Could not parse frame rate from console command DMX.SetOutputPortDelay. Note, not all decimal numbers are supported. E.g. 0.345s needs to be written as 345/1000."))
					}
				}

				if (DelayValue >= 0.0)
				{
					const FDMXOutputPortSharedPtr OutputPort = UE::DMX::DMXOutputPort::FindOutputPortByName(PortName);

					if (OutputPort.IsValid())
					{
						DMX_OVERRIDE_OUTPUTPORT_VAR(DelayFrameRate, PortName, NewFrameRate);
						DMX_OVERRIDE_OUTPUTPORT_VAR(Delay, PortName, DelayValue);
					}
				}
			}
		})
);

static FAutoConsoleCommand GDMXResetOutputPortToProjectSettings(
	TEXT("DMX.ResetOutputPortToProjectSettings"),
	TEXT("DMX.ResetOutputPortToProjectSettings [PortName]. Resets the output port to how it is defined in project settings. Example: DMX.ResetOutputPortToProjectSettings MyOutputPort"),
	FConsoleCommandWithArgsDelegate::CreateStatic(
		[](const TArray<FString>& Args)
		{
			constexpr int32 MinNumExpectedArgs = 1;
			if (!UE::DMX::DMXOutputPort::VerifyConsoleCommandArguments(TEXT("DMX.ResetOutputPortToProjectSettings"), MinNumExpectedArgs, Args))
			{
				return;
			}

			const FString& PortName = Args[0];
			const FDMXOutputPortSharedPtr OutputPort = UE::DMX::DMXOutputPort::FindOutputPortByName(PortName);

			if(OutputPort.IsValid())
			{
				const UDMXProtocolSettings* ProtocolSettings = GetDefault<UDMXProtocolSettings>();
				if (ProtocolSettings)
				{
					const FDMXOutputPortConfig* PortConfigPtr = ProtocolSettings->OutputPortConfigs.FindByPredicate([OutputPort](const FDMXOutputPortConfig& OutputPortConfig)
						{
							return OutputPortConfig.GetPortGuid() == OutputPort->GetPortGuid();
						});

					if (PortConfigPtr)
					{
						FDMXOutputPortConfig PortConfig = *PortConfigPtr;
						OutputPort->UpdateFromConfig(PortConfig);
					}
				}
			}
		})
);

#undef DMX_OVERRIDE_OUTPUTPORT_VAR


=======
		const FString PortName = Args.Num() > 0 ? Args[0] : FString();
		const FDMXOutputPortSharedPtr OutputPort = FindOutputPortByName(PortName);

		const bool bOnlyPortSpecified = Args.Num() == 1;
		const bool bSecondArgIsQuestionmark = (Args.Num() == 2 && Args[1] == TEXT("?"));
		if (OutputPort.IsValid() && (bOnlyPortSpecified || bSecondArgIsQuestionmark))
		{		
			// Log the port if the there is only one arg or the second arg is '?' (e.g.'DMX.SetOutputPortProtocol OutputPortA' or 'DMX.SetOutputPortProtocol OutputPortA ?')
			LogOutputPortConfiguration(OutputPort);

			return false;
		}
		else if (!OutputPort.IsValid())
		{			
			// Log additional help if there were not enough arguments or arguments were invalid
			UE_LOG(LogDMXProtocol, Warning, TEXT("Console Command %s failed. Output Port with Name '%s' does not exist."), *ConsoleCommand, *PortName);
			UE_LOG(LogDMXProtocol, Warning, TEXT("Ports and their Names can be found in Project Settings -> Plugins -> DMX."));

			return false;
		}
		else if (MinNumExpectedArgs > Args.Num())
		{
			UE_LOG(LogDMXProtocol, Warning, TEXT("Console Command %s failed. Invalid arguments specified."), *ConsoleCommand);

			return false;
		}

		return true;
	}

	static FAutoConsoleCommand GDMXLogAllOutputPortConfigurationsCommand(
		TEXT("DMX.LogAllOutputPortConfigurations"),
		TEXT("Logs all Output Port configurations"),
		FConsoleCommandDelegate::CreateStatic(
			[]()
			{
				for (const FDMXOutputPortSharedRef& OutputPort : FDMXPortManager::Get().GetOutputPorts())
				{
					LogOutputPortConfiguration(OutputPort);
				}
			})
	);

	static FAutoConsoleCommand GDMXSetOutputPortProtocolCommand(
		TEXT("DMX.SetOutputPortProtocol"),
		TEXT("DMX.SetOutputPortProtocol [PortName][ProtocolName]. Sets the protocol used by the output port. Example: DMX.SetOutputPortProtocol MyOutputPort Art-Net"),
		FConsoleCommandWithArgsDelegate::CreateStatic(
			[](const TArray<FString>& Args)
			{
				constexpr int32 MinNumExpectedArgs = 2;
				if (!VerifyConsoleCommandArguments(TEXT("DMX.SetOutputPortProtocol"), MinNumExpectedArgs, Args))
				{
					return;
				}

				const FString& PortName = Args[0];
				const FName ProtocolNameValue = FName(Args[1]);

				if (IDMXProtocol::GetProtocolNames().Contains(ProtocolNameValue))
				{
					DMX_OVERRIDE_OUTPUTPORT_VAR(ProtocolName, PortName, ProtocolNameValue);
				}
				else
				{
					UE_LOG(LogDMXProtocol, Warning, TEXT("Console command DMX.SetOutputPortProtocol failed. Protocol '%s' does not exist or is not loaded. Available protocols are: "), *ProtocolNameValue.ToString());
					for (const FName& ProtocolName : IDMXProtocol::GetProtocolNames())
					{
						UE_LOG(LogDMXProtocol, Warning, TEXT("%s"), *ProtocolName.ToString());
					}
				}
			})
	);

	static FAutoConsoleCommand GDMXSetOutputPortCommunicationTypeCommand(
		TEXT("DMX.SetOutputPortCommunicationType"),
		TEXT("DMX.SetOutputPortCommunicationType [PortName][CommunicationType (0 = Broadcast, 1 = Unicast, 2 = Multicast)]. Sets the communication type of an output port. Example: DMX.SetOutputPortCommunicationType MyOutputPort 2"),
		FConsoleCommandWithArgsDelegate::CreateStatic(
			[](const TArray<FString>& Args)
			{
				constexpr int32 MinNumExpectedArgs = 2;
				if (!VerifyConsoleCommandArguments(TEXT("DMX.SetOutputPortCommunicationType"), MinNumExpectedArgs, Args))
				{
					return;
				}

				const FString& PortName = Args[0];
				const FString& CommunicationTypeValueString = Args[1];

				uint8 CommunicationTypeValue;
				if (LexTryParseString<uint8>(CommunicationTypeValue, *CommunicationTypeValueString))
				{
					const EDMXCommunicationType CommunicationTypeEnumValue = static_cast<EDMXCommunicationType>(CommunicationTypeValue);
					if (CommunicationTypeEnumValue == EDMXCommunicationType::Broadcast ||
						CommunicationTypeEnumValue == EDMXCommunicationType::Multicast ||
						CommunicationTypeEnumValue == EDMXCommunicationType::Unicast)
					{
						const FDMXOutputPortSharedPtr OutputPort = FindOutputPortByName(PortName);

						if (OutputPort.IsValid())
						{
							if (const IDMXProtocolPtr Protocol = OutputPort->GetProtocol())
							{
								if (Protocol->GetOutputPortCommunicationTypes().Contains(CommunicationTypeEnumValue))
								{
									DMX_OVERRIDE_OUTPUTPORT_VAR(CommunicationType, PortName, CommunicationTypeEnumValue);
								}
							}
						}
					}
				}
			})
	);


	static FAutoConsoleCommand GDMXSetOutputPortOutputPortDeviceAddressCommand(
		TEXT("DMX.SetOutputPortDeviceAddress"),
		TEXT("DMX.SetOutputPortDeviceAddress [PortName][DeviceAddress]. Sets the Device Address of an output port, usually the network interface card IP address. Example: DMX.SetOutputPortDeviceAddress MyOutputPort 123.45.67.89"),
		FConsoleCommandWithArgsDelegate::CreateStatic(
			[](const TArray<FString>& Args)
			{
				constexpr int32 MinNumExpectedArgs = 2;
				if (!VerifyConsoleCommandArguments(TEXT("DMX.SetOutputPortDeviceAddress"), MinNumExpectedArgs, Args))
				{
					UE_LOG(LogDMXProtocol, Log, TEXT("================================================"));
					// For this command, additionally log the available Local Network Interface Card IP addresses
					UE_LOG(LogDMXProtocol, Log, TEXT("Logging available Local Network Interface Card IP Addresses:"));
					const TArray<TSharedPtr<FString>> AvailableIPAddresses = FDMXProtocolUtils::GetLocalNetworkInterfaceCardIPs();
					for (int32 IPAddressIndex = 0; IPAddressIndex < AvailableIPAddresses.Num(); IPAddressIndex++)
					{
						UE_LOG(LogDMXProtocol, Log, TEXT("%i: %s"), IPAddressIndex, *(*AvailableIPAddresses[IPAddressIndex]));
					}
					UE_LOG(LogDMXProtocol, Log, TEXT("================================================"));
					return;
				}

				const FString& PortName = Args[0];
				const FString& DeviceAddressValue = Args[1];

				DMX_OVERRIDE_OUTPUTPORT_VAR(DeviceAddress, PortName, DeviceAddressValue);
			})
	);

	static FAutoConsoleCommand GDMXSetOutputPortOutputPortDestinationAddressesCommand(
		TEXT("DMX.SetOutputPortDestinationAddresses"),
		TEXT("DMX.SetOutputPortDestinationAddresses [PortName][DestinationAddress1][DestinationAddress2][...][DestinationAddressN]. Sets the Destination Addresses of an output port. Example: DMX.SetOutputPortDeviceAddress MyOutputPort 11.33.55.77 22.44.66.88"),
		FConsoleCommandWithArgsDelegate::CreateStatic(
			[](const TArray<FString>& Args)
			{
				constexpr int32 MinNumExpectedArgs = 2;
				if (!VerifyConsoleCommandArguments(TEXT("DMX.SetOutputPortDestinationAddresses"), MinNumExpectedArgs, Args))
				{
					return;
				}

				const FString& PortName = Args[0];
				TArray<FDMXOutputPortDestinationAddress>  DestinationAddressesValue;
				for (int32 ArgIndex = 1; ArgIndex < Args.Num(); ArgIndex++)
				{
					const FDMXOutputPortDestinationAddress Address = FDMXOutputPortDestinationAddress(Args[ArgIndex]);
					DestinationAddressesValue.Add(Address);
				}

				DMX_OVERRIDE_OUTPUTPORT_VAR(DestinationAddresses, PortName, DestinationAddressesValue);
			})
	);

	static FAutoConsoleCommand GDMXSetOutputPortLoopbackToEngineCommand(
		TEXT("DMX.SetOutputPortInputIntoEngine"),
		TEXT("DMX.SetOutputPortInputIntoEngine [PortName][Flag]. Sets if the Output Port is input into the engine directly. Example: DMX.SetOutputPortInputIntoEngine MyOutputPort 1"),
		FConsoleCommandWithArgsDelegate::CreateStatic(
			[](const TArray<FString>& Args)
			{
				constexpr int32 MinNumExpectedArgs = 2;
				if (!VerifyConsoleCommandArguments(TEXT("DMX.SetOutputPortInputIntoEngine"), MinNumExpectedArgs, Args))
				{
					return;
				}

				const FString& PortName = Args[0];
				const bool bLoopbackToEngine = Args[1] == TEXT("1") || Args[1].Equals(TEXT("true"), ESearchCase::IgnoreCase);

				DMX_OVERRIDE_OUTPUTPORT_VAR(bLoopbackToEngine, PortName, bLoopbackToEngine);
			})
	);

	static FAutoConsoleCommand GDMXSetOutputPortLocalUniverseStartCommand(
		TEXT("DMX.SetOutputPortLocalUniverseStart"),
		TEXT("DMX.SetOutputPortLocalUniverseStart [PortName][Universe]. Sets the local universe start of the output port. Example: DMX.SetOutputPortLocalUniverseStart MyOutputPort 5"),
		FConsoleCommandWithArgsDelegate::CreateStatic(
			[](const TArray<FString>& Args)
			{
				constexpr int32 MinNumExpectedArgs = 2;
				if (!VerifyConsoleCommandArguments(TEXT("DMX.SetOutputPortLocalUniverseStart"), MinNumExpectedArgs, Args))
				{
					return;
				}

				const FString& PortName = Args[0];
				const FDMXOutputPortSharedPtr OutputPort = FindOutputPortByName(PortName);

				if (OutputPort.IsValid())
				{
					if (const IDMXProtocolPtr& Protocol = OutputPort->GetProtocol())
					{
						const FString& LocalUniverseStartValueString = Args[1];
						int32 LocalUniverseStartValue;
						if (LexTryParseString<int32>(LocalUniverseStartValue, *LocalUniverseStartValueString))
						{
							const int32 NumUniverses = OutputPort->GetLocalUniverseEnd() - OutputPort->GetLocalUniverseStart() + 1;

							const int32 ExternUniverseStart = OutputPort->ConvertLocalToExternUniverseID(LocalUniverseStartValue);
							const int32 ExternUniverseEnd = OutputPort->ConvertLocalToExternUniverseID(LocalUniverseStartValue + NumUniverses - 1);

							if (Protocol->IsValidUniverseID(ExternUniverseStart) &&
								Protocol->IsValidUniverseID(ExternUniverseEnd))
							{
								DMX_OVERRIDE_OUTPUTPORT_VAR(LocalUniverseStart, PortName, LocalUniverseStartValue);
							}
							else
							{
								UE_LOG(LogDMXProtocol, Warning, TEXT("Console command DMX.SetOutputPortLocalUniverseStart failed. Local Universe Start '%s' along with Num Universes '%i' results in a Universe range that is not supported by the Protocol of the Port."), *LocalUniverseStartValueString, NumUniverses);
							}
						}
					}
				}
			})
	);

	static FAutoConsoleCommand GDMXSetOutputPortNumUniversesCommand(
		TEXT("DMX.SetOutputPortNumUniverses"),
		TEXT("DMX.SetOutputPortNumUniverses [PortName][Universe]. Sets the num universes of the output port. Example: DMX.SetOutputPortNumUniverses MyOutputPort 10"),
		FConsoleCommandWithArgsDelegate::CreateStatic(
			[](const TArray<FString>& Args)
			{
				constexpr int32 MinNumExpectedArgs = 2;
				if (!VerifyConsoleCommandArguments(TEXT("DMX.SetOutputPortNumUniverses"), MinNumExpectedArgs, Args))
				{
					return;
				}

				const FString& PortName = Args[0];
				const FDMXOutputPortSharedPtr OutputPort = FindOutputPortByName(PortName);

				if (OutputPort.IsValid())
				{
					if (const IDMXProtocolPtr& Protocol = OutputPort->GetProtocol())
					{
						const FString& NumUniversesValueString = Args[1];
						int32 NumUniversesValue;
						if (LexTryParseString<int32>(NumUniversesValue, *NumUniversesValueString))
						{
							const int32 LocalUniverseStart = OutputPort->GetLocalUniverseStart();

							const int32 ExternUniverseStart = OutputPort->ConvertLocalToExternUniverseID(LocalUniverseStart);
							const int32 ExternUniverseEnd = ExternUniverseStart + NumUniversesValue - 1;

							if (NumUniversesValue > 0 &&
								Protocol->IsValidUniverseID(ExternUniverseStart) &&
								Protocol->IsValidUniverseID(ExternUniverseEnd))
							{
								DMX_OVERRIDE_OUTPUTPORT_VAR(NumUniverses, PortName, NumUniversesValue);
							}
							else
							{
								UE_LOG(LogDMXProtocol, Warning, TEXT("Console command DMX.SetOutputPortNumUniverses failed. Local Universe Start '%i' along with Num Universes '%s' results in a Universe range that is not supported by the Protocol of the Port."), LocalUniverseStart, *NumUniversesValueString);
							}
						}
					}
				}
			})
	);

	static FAutoConsoleCommand GDMXSetOutputPortExternUniverseStartCommand(
		TEXT("DMX.SetOutputPortExternUniverseStart"),
		TEXT("DMX.SetOutputPortExternUniverseStart [PortName][Universe]. Sets the extern universe start of the output port. Example: DMX.SetOutputPortExternUniverseStart MyOutputPort 7"),
		FConsoleCommandWithArgsDelegate::CreateStatic(
			[](const TArray<FString>& Args)
			{
				constexpr int32 MinNumExpectedArgs = 2;
				if (!VerifyConsoleCommandArguments(TEXT("DMX.SetOutputPortExternUniverseStart"), MinNumExpectedArgs, Args))
				{
					return;
				}

				const FString& PortName = Args[0];
				const FDMXOutputPortSharedPtr OutputPort = FindOutputPortByName(PortName);


				if (OutputPort.IsValid())
				{
					if (const IDMXProtocolPtr& Protocol = OutputPort->GetProtocol())
					{
						const FString& ExternUniverseStartValueString = Args[1];
						int32 ExternUniverseStartValue;
						if (LexTryParseString<int32>(ExternUniverseStartValue, *ExternUniverseStartValueString))
						{
							const int32 NumUniverses = OutputPort->GetLocalUniverseEnd() - OutputPort->GetLocalUniverseStart() + 1;
							const int32 ExternUniverseEnd = ExternUniverseStartValue + NumUniverses - 1;

							if (Protocol->IsValidUniverseID(ExternUniverseStartValue) &&
								Protocol->IsValidUniverseID(ExternUniverseEnd))
							{
								DMX_OVERRIDE_OUTPUTPORT_VAR(ExternUniverseStart, PortName, ExternUniverseStartValue);
							}
							else
							{
								UE_LOG(LogDMXProtocol, Warning, TEXT("Console command DMX.SetOutputPortExternUniverseStart failed. Extern Universe Start '%s' along with Num Universes '%i' results in a Universe range that is not supported by the Protocol of the Port."), *ExternUniverseStartValueString, NumUniverses);
							}
						}
					}
				}
			})
	);

	static FAutoConsoleCommand GDMXSetOutputPortPriorityCommand(
		TEXT("DMX.SetOutputPortPriority"),
		TEXT("DMX.SetOutputPortPriority [PortName][Priority]. Sets the priority of the output port. Example: DMX.SetOutputPortPriority MyOutputPort 100"),
		FConsoleCommandWithArgsDelegate::CreateStatic(
			[](const TArray<FString>& Args)
			{
				constexpr int32 MinNumExpectedArgs = 2;
				if (!VerifyConsoleCommandArguments(TEXT("DMX.SetOutputPortPriority"), MinNumExpectedArgs, Args))
				{
					return;
				}

				const FString& PortName = Args[0];
				const FString& PriorityValueString = Args[1];
				int32 PriorityValue;
				if (LexTryParseString<int32>(PriorityValue, *PriorityValueString))
				{
					DMX_OVERRIDE_OUTPUTPORT_VAR(Priority, PortName, PriorityValue);
				}
			})
	);

	static FAutoConsoleCommand GDMXSetOutputPortDelayCommand(
		TEXT("DMX.SetOutputPortDelay"),
		TEXT("DMX.SetOutputPortDelay [PortName][Delay][(optional)FrameRate]. Sets the delay of the output port, optionally with a frame rate (e.g. '30fps', '0.001s' or '12000/1001'). Example: DMX.SetOutputPortDelay MyOutputPort 10.5 30fps"),
		FConsoleCommandWithArgsDelegate::CreateStatic(
			[](const TArray<FString>& Args)
			{
				constexpr int32 MinNumExpectedArgs = 2;
				if (!VerifyConsoleCommandArguments(TEXT("DMX.SetOutputPortDelay"), MinNumExpectedArgs, Args))
				{
					return;
				}

				const FString& PortName = Args[0];
				const FString& DelayValueString = Args[1];
				double DelayValue;
				if (LexTryParseString<double>(DelayValue, *DelayValueString))
				{
					FFrameRate NewFrameRate = FFrameRate(1, 1);

					// Parse optional frame rate argument
					if (Args.Num() == 3)
					{
						const FString& DelayFrameRateString = Args[2];

						TValueOrError<FFrameRate, FExpressionError> ParseResult = ParseFrameRate(*DelayFrameRateString);
						if (ParseResult.IsValid())
						{
							NewFrameRate = ParseResult.GetValue();
						}
						else
						{
							UE_LOG(LogDMXProtocol, Warning, TEXT("Could not parse frame rate from console command DMX.SetOutputPortDelay. Note, not all decimal numbers are supported. E.g. 0.345s needs to be written as 345/1000."))
						}
					}

					if (DelayValue >= 0.0)
					{
						const FDMXOutputPortSharedPtr OutputPort = FindOutputPortByName(PortName);

						if (OutputPort.IsValid())
						{
							DMX_OVERRIDE_OUTPUTPORT_VAR(DelayFrameRate, PortName, NewFrameRate);
							DMX_OVERRIDE_OUTPUTPORT_VAR(Delay, PortName, DelayValue);
						}
					}
				}
			})
	);

	static FAutoConsoleCommand GDMXResetOutputPortToProjectSettings(
		TEXT("DMX.ResetOutputPortToProjectSettings"),
		TEXT("DMX.ResetOutputPortToProjectSettings [PortName]. Resets the output port to how it is defined in project settings. Example: DMX.ResetOutputPortToProjectSettings MyOutputPort"),
		FConsoleCommandWithArgsDelegate::CreateStatic(
			[](const TArray<FString>& Args)
			{
				constexpr int32 MinNumExpectedArgs = 1;
				if (!VerifyConsoleCommandArguments(TEXT("DMX.ResetOutputPortToProjectSettings"), MinNumExpectedArgs, Args))
				{
					return;
				}

				const FString& PortName = Args[0];
				const FDMXOutputPortSharedPtr OutputPort = FindOutputPortByName(PortName);

				if(OutputPort.IsValid())
				{
					const UDMXProtocolSettings* ProtocolSettings = GetDefault<UDMXProtocolSettings>();
					if (ProtocolSettings)
					{
						const FDMXOutputPortConfig* PortConfigPtr = ProtocolSettings->OutputPortConfigs.FindByPredicate([OutputPort](const FDMXOutputPortConfig& OutputPortConfig)
							{
								return OutputPortConfig.GetPortGuid() == OutputPort->GetPortGuid();
							});

						if (PortConfigPtr)
						{
							FDMXOutputPortConfig PortConfig = *PortConfigPtr;
							OutputPort->UpdateFromConfig(PortConfig);
						}
					}
				}
			})
	);
}
#undef DMX_OVERRIDE_OUTPUTPORT_VAR

>>>>>>> d731a049
FDMXOutputPortSharedRef FDMXOutputPort::CreateFromConfig(FDMXOutputPortConfig& OutputPortConfig)
{
	// Port Configs are expected to have a valid guid always
	check(OutputPortConfig.GetPortGuid().IsValid());

	FDMXOutputPortSharedRef NewOutputPort = MakeShared<FDMXOutputPort, ESPMode::ThreadSafe>();

	NewOutputPort->PortGuid = OutputPortConfig.GetPortGuid();

	UDMXProtocolSettings* Settings = GetMutableDefault<UDMXProtocolSettings>();
	check(Settings);

	NewOutputPort->CommunicationDeterminator.SetSendEnabled(Settings->IsSendDMXEnabled());
	NewOutputPort->CommunicationDeterminator.SetReceiveEnabled(Settings->IsReceiveDMXEnabled());

<<<<<<< HEAD
	Settings->OnSetSendDMXEnabled.AddThreadSafeSP(NewOutputPort, &FDMXOutputPort::OnSetSendDMXEnabled);
	Settings->OnSetReceiveDMXEnabled.AddThreadSafeSP(NewOutputPort, &FDMXOutputPort::OnSetReceiveDMXEnabled);
=======
	Settings->GetOnSetSendDMXEnabled().AddThreadSafeSP(NewOutputPort, &FDMXOutputPort::OnSetSendDMXEnabled);
	Settings->GetOnSetReceiveDMXEnabled().AddThreadSafeSP(NewOutputPort, &FDMXOutputPort::OnSetReceiveDMXEnabled);
>>>>>>> d731a049

	NewOutputPort->UpdateFromConfig(OutputPortConfig);

	const FString SenderThreadName = FString(TEXT("DMXOutputPort_")) + OutputPortConfig.GetPortName();
	NewOutputPort->Thread = FRunnableThread::Create(&NewOutputPort.Get(), *SenderThreadName, 0U, TPri_TimeCritical, FPlatformAffinity::GetPoolThreadMask());

	UE_LOG(LogDMXProtocol, VeryVerbose, TEXT("Created output port %s"), *NewOutputPort->PortName);

	return NewOutputPort;
}

FDMXOutputPort::~FDMXOutputPort()
{	
	// All Listeners need to be explicitly removed before destruction 
	check(RawListeners.Num() == 0);
	
	// Port needs be unregistered before destruction
	check(DMXSenderArray.Num() == 0);

	if (Thread)
	{
		Thread->Kill(true);
		delete Thread;
	}

	UE_LOG(LogDMXProtocol, VeryVerbose, TEXT("Destroyed output port %s"), *PortName);
}

FDMXOutputPortConfig FDMXOutputPort::MakeOutputPortConfig() const
{
	FDMXOutputPortConfigParams Params;
	Params.PortName = PortName;
	Params.ProtocolName = Protocol.IsValid() ? Protocol->GetProtocolName() : NAME_None;
	Params.CommunicationType = CommunicationType;
<<<<<<< HEAD
=======
	Params.bAutoCompleteDeviceAddressEnabled = bAutoCompleteDeviceAddressEnabled;
	Params.AutoCompleteDeviceAddress = AutoCompleteDeviceAddress;
>>>>>>> d731a049
	Params.DeviceAddress = DeviceAddress;
	Params.DestinationAddresses = DestinationAddresses;
	Params.bLoopbackToEngine = CommunicationDeterminator.IsLoopbackToEngineEnabled();
	Params.LocalUniverseStart = LocalUniverseStart;
	Params.NumUniverses = NumUniverses;
	Params.ExternUniverseStart = ExternUniverseStart;
	Params.Priority = Priority;
	Params.Delay = DelaySeconds * DelayFrameRate.AsDecimal();
	Params.DelayFrameRate = DelayFrameRate;

	return FDMXOutputPortConfig(PortGuid, Params);
}

void FDMXOutputPort::UpdateFromConfig(FDMXOutputPortConfig& InOutOutputPortConfig, bool bForceUpdateRegistrationWithProtocol)
{	
	// Need a valid config for the port
	InOutOutputPortConfig.MakeValid();
<<<<<<< HEAD

	// Avoid further changes to the config
	const FDMXOutputPortConfig& OutputPortConfig = InOutOutputPortConfig;

=======

	// Avoid further changes to the config
	const FDMXOutputPortConfig& OutputPortConfig = InOutOutputPortConfig;

>>>>>>> d731a049
	// Can only use configs that correspond to project settings
	const UDMXProtocolSettings* ProtocolSettings = GetDefault<UDMXProtocolSettings>();
	const bool bConfigIsInProjectSettings = ProtocolSettings->OutputPortConfigs.ContainsByPredicate([&OutputPortConfig](const FDMXOutputPortConfig& Other) {
		return OutputPortConfig.GetPortGuid() == Other.GetPortGuid();
	});
	ensureAlwaysMsgf(bConfigIsInProjectSettings, TEXT("Can only use configs with a guid that corresponds to a config in project settings"));

	// Find if the port needs update its registration with the protocol
	const bool bNeedsUpdateRegistration = [this, &OutputPortConfig, bForceUpdateRegistrationWithProtocol]()
	{
		if (bForceUpdateRegistrationWithProtocol)
		{
			return true;
		}

		if (IsRegistered() != CommunicationDeterminator.IsSendDMXEnabled())
		{
			return true;
		}

		FName ProtocolName = Protocol.IsValid() ? Protocol->GetProtocolName() : NAME_None;

		if (ProtocolName == OutputPortConfig.GetProtocolName() &&
			bAutoCompleteDeviceAddressEnabled == OutputPortConfig.IsAutoCompleteDeviceAddressEnabled() &&
			AutoCompleteDeviceAddress == OutputPortConfig.GetAutoCompleteDeviceAddress() &&
			DeviceAddress == OutputPortConfig.GetDeviceAddress() &&
			DestinationAddresses == OutputPortConfig.GetDestinationAddresses() &&
			CommunicationType == OutputPortConfig.GetCommunicationType() &&
			Priority == OutputPortConfig.GetPriority() &&
			DelaySeconds == OutputPortConfig.GetDelay() * OutputPortConfig.GetDelayFrameRate().AsDecimal())
		{
			return false;
		}	

		return true;
	}();

	// Unregister the port if required before the new protocol is set
	if (bNeedsUpdateRegistration)
	{
		if (IsRegistered())
		{
			Unregister();
		}
	}

	Protocol = IDMXProtocol::Get(OutputPortConfig.GetProtocolName());

	// Copy properties from the config
	const FGuid& ConfigPortGuid = OutputPortConfig.GetPortGuid();
	check(PortGuid.IsValid());
	PortGuid = ConfigPortGuid;

	CommunicationType = OutputPortConfig.GetCommunicationType();
	bAutoCompleteDeviceAddressEnabled = OutputPortConfig.IsAutoCompleteDeviceAddressEnabled();
	AutoCompleteDeviceAddress = OutputPortConfig.GetAutoCompleteDeviceAddress();
	DeviceAddress = OutputPortConfig.GetDeviceAddress();
	DestinationAddresses = OutputPortConfig.GetDestinationAddresses();
	LocalUniverseStart = OutputPortConfig.GetLocalUniverseStart();
	NumUniverses = OutputPortConfig.GetNumUniverses();
	ExternUniverseStart = OutputPortConfig.GetExternUniverseStart();
	PortName = OutputPortConfig.GetPortName();
	Priority = OutputPortConfig.GetPriority();
	DelaySeconds = OutputPortConfig.GetDelay() / OutputPortConfig.GetDelayFrameRate().AsDecimal();
	DelayFrameRate = OutputPortConfig.GetDelayFrameRate();

	CommunicationDeterminator.SetLoopbackToEngine(OutputPortConfig.NeedsLoopbackToEngine());

	// Re-register the port if required
	if (bNeedsUpdateRegistration)
	{
		Register();
	}

	OnPortUpdated.Broadcast();
}

const FGuid& FDMXOutputPort::GetPortGuid() const
{
	check(PortGuid.IsValid());
	return PortGuid;
}

void FDMXOutputPort::ClearBuffers()
{
	check(IsInGameThread());

	for (const TSharedRef<FDMXRawListener>& RawListener : RawListeners)
	{
		RawListener->ClearBuffer();
	}

	// Clear gamethread buffer
	ExternUniverseToLatestSignalMap_GameThread.Reset();

	// Clear port thread buffers
	FScopeLock LockClearBuffers(&ClearBuffersCriticalSection);
	SignalFragments.Empty();
	ExternUniverseToLatestSignalMap_PortThread.Reset();
}

bool FDMXOutputPort::IsLoopbackToEngine() const
{
	return CommunicationDeterminator.NeedsLoopbackToEngine();
}

TArray<FString> FDMXOutputPort::GetDestinationAddresses() const
{
	TArray<FString> Result;
	Result.Reserve(DestinationAddresses.Num());
	for (const FDMXOutputPortDestinationAddress& DestinationAddress : DestinationAddresses)
	{
		Result.Add(DestinationAddress.DestinationAddressString);
	}

	return Result;
}

bool FDMXOutputPort::GameThreadGetDMXSignal(int32 LocalUniverseID, FDMXSignalSharedPtr& OutDMXSignal, bool bEvenIfNotLoopbackToEngine)
{
	check(IsInGameThread());

	const bool bNeedsLoopbackToEngine = CommunicationDeterminator.NeedsLoopbackToEngine();
	if (bNeedsLoopbackToEngine || bEvenIfNotLoopbackToEngine)
	{
		int32 ExternUniverseID = ConvertLocalToExternUniverseID(LocalUniverseID);

		const FDMXSignalSharedPtr* SignalPtr = ExternUniverseToLatestSignalMap_GameThread.Find(ExternUniverseID);
		if (SignalPtr)
		{
			OutDMXSignal = *SignalPtr;
			return true;
		}
	}

	return false;
}

bool FDMXOutputPort::GameThreadGetDMXSignalFromRemoteUniverse(FDMXSignalSharedPtr& OutDMXSignal, int32 RemoteUniverseID, bool bEvenIfNotLoopbackToEngine)
{
	// DEPRECATED 4.27
	check(IsInGameThread());

	const bool bNeedsLoopbackToEngine = CommunicationDeterminator.NeedsLoopbackToEngine();
	if (bNeedsLoopbackToEngine || bEvenIfNotLoopbackToEngine)
	{
		const FDMXSignalSharedPtr* SignalPtr = ExternUniverseToLatestSignalMap_GameThread.Find(RemoteUniverseID);
		if (SignalPtr)
		{
			OutDMXSignal = *SignalPtr;
			return true;
		}
	}

	return false;
}

FString FDMXOutputPort::GetDestinationAddress() const
{
	// DEPRECATED 5.0
	return DestinationAddresses.Num() > 0 ? DestinationAddresses[0].DestinationAddressString : TEXT("");
}

bool FDMXOutputPort::IsRegistered() const
{
	if (DMXSenderArray.Num() > 0)
	{
		return true;
	}

	return false;
}

void FDMXOutputPort::AddRawListener(TSharedRef<FDMXRawListener> InRawListener)
{
	check(!RawListeners.Contains(InRawListener));

	// Needs to run in the game thread
	check(IsInGameThread());

	RawListeners.Add(InRawListener);
}

void FDMXOutputPort::RemoveRawListener(TSharedRef<FDMXRawListener> InRawListenerToRemove)
{
	RawListeners.Remove(InRawListenerToRemove);
}

void FDMXOutputPort::SendDMX(int32 LocalUniverseID, const TMap<int32, uint8>& ChannelToValueMap)
{
	check(IsInGameThread());

	if (IsLocalUniverseInPortRange(LocalUniverseID))
	{
		const bool bNeedsSendDMX = CommunicationDeterminator.NeedsSendDMX();
		const bool bNeedsLoopbackToEngine = CommunicationDeterminator.NeedsLoopbackToEngine();

		// Update the buffer for loopback if dmx needs be sent and/or looped back
		if (bNeedsSendDMX || bNeedsLoopbackToEngine)
		{
			const int32 ExternUniverseID = ConvertLocalToExternUniverseID(LocalUniverseID);

			const double SendTime = FPlatformTime::Seconds() + DelaySeconds;

			// Enqueue for this port's thread
			const TSharedPtr<FDMXSignalFragment> Fragment = MakeShared<FDMXSignalFragment>(ExternUniverseID, ChannelToValueMap, SendTime);
			SignalFragments.Enqueue(Fragment);

			// Write the fragment to the game thread's buffer
			const FDMXSignalSharedPtr& Signal = ExternUniverseToLatestSignalMap_GameThread.FindOrAdd(ExternUniverseID, MakeShared<FDMXSignal, ESPMode::ThreadSafe>());

			for (const TTuple<int32, uint8>& ChannelValueKvp : ChannelToValueMap)
			{
				int32 ChannelIndex = ChannelValueKvp.Key - 1;

				// Filter invalid indicies so we can send bp calls here without testing them first.
				if (Signal->ChannelData.IsValidIndex(ChannelIndex))
				{
					Signal->Timestamp = SendTime;
					Signal->ChannelData[ChannelIndex] = ChannelValueKvp.Value;
				}
			}
		}
	}
}

void FDMXOutputPort::SendDMXToRemoteUniverse(const TMap<int32, uint8>& ChannelToValueMap, int32 RemoteUniverse)
{
	// DEPRECATED 4.27
	check(IsInGameThread());

	if (IsExternUniverseInPortRange(RemoteUniverse))
	{
		const bool bNeedsSendDMX = CommunicationDeterminator.NeedsSendDMX();
		const bool bNeedsLoopbackToEngine = CommunicationDeterminator.NeedsLoopbackToEngine();

		// Update the buffer for loopback if dmx needs be sent and/or looped back
		if (bNeedsSendDMX || bNeedsLoopbackToEngine)
		{
			const double SendTime = FPlatformTime::Seconds() + DelaySeconds;

			// Enqueue for this port's thread
			const TSharedPtr<FDMXSignalFragment> Fragment = MakeShared<FDMXSignalFragment>(RemoteUniverse, ChannelToValueMap, SendTime);
			SignalFragments.Enqueue(Fragment);

			if (bNeedsLoopbackToEngine)
			{
				// Write the fragment to the game thread's buffer
				const FDMXSignalSharedPtr& Signal = ExternUniverseToLatestSignalMap_GameThread.FindOrAdd(RemoteUniverse, MakeShared<FDMXSignal, ESPMode::ThreadSafe>());

				for (const TTuple<int32, uint8>& ChannelValueKvp : ChannelToValueMap)
				{
					int32 ChannelIndex = ChannelValueKvp.Key - 1;

					// Filter invalid indicies so we can send bp calls here without testing them first.
					if (Signal->ChannelData.IsValidIndex(ChannelIndex))
					{
						Signal->Timestamp = SendTime;
						Signal->ChannelData[ChannelIndex] = ChannelValueKvp.Value;
					}
				}
			}
		}
	}
}

bool FDMXOutputPort::Register()
{
	if (Protocol.IsValid() && IsValidPortSlow() && CommunicationDeterminator.IsSendDMXEnabled() && !FDMXPortManager::Get().AreProtocolsSuspended())
	{
		FScopeLock LockAccessSenderArray(&AccessSenderArrayCriticalSection);
		DMXSenderArray = Protocol->RegisterOutputPort(SharedThis(this));

		if (DMXSenderArray.Num() > 0)
		{
			CommunicationDeterminator.SetHasValidSender(true);
			return true;
		}
	}

	CommunicationDeterminator.SetHasValidSender(false);
	return false;
}

void FDMXOutputPort::Unregister()
{
	if (IsRegistered())
	{
		if (Protocol.IsValid())
		{
			Protocol->UnregisterOutputPort(SharedThis(this));
		}

		FScopeLock LockAccessSenderArray(&AccessSenderArrayCriticalSection);
		DMXSenderArray.Reset();
	}

	CommunicationDeterminator.SetHasValidSender(false);
}

void FDMXOutputPort::OnSetSendDMXEnabled(bool bEnabled)
{
	CommunicationDeterminator.SetSendEnabled(bEnabled);

	FDMXOutputPortConfig Config = MakeOutputPortConfig();
	UpdateFromConfig(Config);
}

void FDMXOutputPort::OnSetReceiveDMXEnabled(bool bEnabled)
{
	CommunicationDeterminator.SetReceiveEnabled(bEnabled);

	FDMXOutputPortConfig Config = MakeOutputPortConfig();
	UpdateFromConfig(Config);
}

bool FDMXOutputPort::Init()
{
	return true;
}

uint32 FDMXOutputPort::Run()
{
	const UDMXProtocolSettings* DMXSettings = GetDefault<UDMXProtocolSettings>();
	check(DMXSettings);
	
	// Fixed rate delta time
	const double SendDeltaTime = 1.f / DMXSettings->SendingRefreshRate;

	while (!bStopping)
	{
		const double StartTime = FPlatformTime::Seconds();
<<<<<<< HEAD

		ProcessSendDMX();

		const double EndTime = FPlatformTime::Seconds();
		const double WaitTime = SendDeltaTime - (EndTime - StartTime);

=======

		ProcessSendDMX();

		const double EndTime = FPlatformTime::Seconds();
		const double WaitTime = SendDeltaTime - (EndTime - StartTime);

>>>>>>> d731a049
		if (WaitTime > 0.f)
		{
			// Sleep by the amount which is set in refresh rate
			FPlatformProcess::SleepNoStats(WaitTime);
		}

		// In the unlikely case we took to long to send, we instantly continue, but do not take 
		// further measures to compensate - We would have to run faster than DMX send rate to catch up.
	}

	return 0;
}

void FDMXOutputPort::Stop()
{
	bStopping = true;
}

void FDMXOutputPort::Exit()
{
}

void FDMXOutputPort::Tick()
{
	ProcessSendDMX();
}

FSingleThreadRunnable* FDMXOutputPort::GetSingleThreadInterface()
{
	return this;
}

void FDMXOutputPort::ProcessSendDMX()
{
	// Delay signals
	const double Now = FPlatformTime::Seconds();

	FScopeLock LockClearBuffers(&ClearBuffersCriticalSection);
	
	// Write dmx fragments
	{
		for (;;)
		{
			TSharedPtr<FDMXSignalFragment, ESPMode::ThreadSafe> OldestFragment;
			if (SignalFragments.Peek(OldestFragment))
			{
				if (OldestFragment->SendTime <= Now)
				{
					const FDMXSignalSharedPtr& Signal = ExternUniverseToLatestSignalMap_PortThread.FindOrAdd(OldestFragment->ExternUniverseID, MakeShared<FDMXSignal, ESPMode::ThreadSafe>());

					// Write the fragment & meta data 
					for (const TTuple<int32, uint8>& ChannelValueKvp : OldestFragment->ChannelToValueMap)
					{
						int32 ChannelIndex = ChannelValueKvp.Key - 1;
						// Filter invalid indicies so we can send bp calls here without testing them first.
						if (Signal->ChannelData.IsValidIndex(ChannelIndex))
						{
							Signal->ChannelData[ChannelIndex] = ChannelValueKvp.Value;
						}
					}

					Signal->ExternUniverseID = OldestFragment->ExternUniverseID;
					Signal->Timestamp = Now;
					Signal->Priority = Priority;

					// Drop the written fragment
					SignalFragments.Pop();

					continue;
				}

				break;
			}

			break;
		}
	}

	// Send new and alive DMX Signals
	const bool bNeedsSendDMX = CommunicationDeterminator.NeedsSendDMX();
	for (const TTuple<int32, FDMXSignalSharedPtr>& UniverseToSignalPair : ExternUniverseToLatestSignalMap_PortThread)
	{
		if (UniverseToSignalPair.Value->Timestamp <= Now)
		{
			// Keeping the signal alive here:
			// Increment the timestamp by one second so the signal will be sent anew in one second.
			UniverseToSignalPair.Value->Timestamp = Now + 1.0;
<<<<<<< HEAD

			// Send via the protocol's sender
			if (bNeedsSendDMX)
			{
				FScopeLock LockAccessSenderArray(&AccessSenderArrayCriticalSection);
				for (const TSharedPtr<IDMXSender>& DMXSender : DMXSenderArray)
				{
					DMXSender->SendDMXSignal(UniverseToSignalPair.Value.ToSharedRef());
				}
			}

=======

			// Send via the protocol's sender
			if (bNeedsSendDMX)
			{
				FScopeLock LockAccessSenderArray(&AccessSenderArrayCriticalSection);
				for (const TSharedPtr<IDMXSender>& DMXSender : DMXSenderArray)
				{
					DMXSender->SendDMXSignal(UniverseToSignalPair.Value.ToSharedRef());
				}
			}

>>>>>>> d731a049
			// Loopback to Listeners
			for (const TSharedRef<FDMXRawListener>& RawListener : RawListeners)
			{
				RawListener->EnqueueSignal(this, UniverseToSignalPair.Value.ToSharedRef());
			}
		}
	}
}

#undef LOCTEXT_NAMESPACE<|MERGE_RESOLUTION|>--- conflicted
+++ resolved
@@ -19,10 +19,6 @@
 #define LOCTEXT_NAMESPACE "DMXOutputPort"
 
 
-<<<<<<< HEAD
-namespace UE::DMX::DMXOutputPort
-{
-=======
 
 /** Helper to override a member variable of an Output Port */
 #define DMX_OVERRIDE_OUTPUTPORT_VAR(MemberName, PortName, Value) \
@@ -77,7 +73,6 @@
 		}
 	}
 
->>>>>>> d731a049
 	/** Finds an Output port by its name, optionally logging when it can't be found */
 	static const FDMXOutputPortSharedPtr FindOutputPortByName(const FString& PortName, bool bPrintToLogIfNotFound = true)
 	{
@@ -92,9 +87,6 @@
 		}
 		else if (bPrintToLogIfNotFound)
 		{
-<<<<<<< HEAD
-			UE_LOG(LogDMXProtocol, Warning, TEXT("Could not find Output Port '%s'.  Available Output Ports and their names can be found in Project settings -> Plugins -> DMX."), *PortName);
-=======
 			if (PortName.IsEmpty())
 			{
 				UE_LOG(LogDMXProtocol, Warning, TEXT("No Ouptut Port specified for console command. First argument needs to be a valid Port Name."));
@@ -103,7 +95,6 @@
 			{
 				UE_LOG(LogDMXProtocol, Warning, TEXT("Could not find Output Port '%s'.  Available Output Ports and their names can be found in Project settings -> Plugins -> DMX."), *PortName);
 			}
->>>>>>> d731a049
 		}
 
 		return nullptr;
@@ -112,444 +103,6 @@
 	/** Tests the console command, returns true if they yield a valid port. Logs issues otherwise. Handles ? commands. */
 	static bool VerifyConsoleCommandArguments(const FString& ConsoleCommand, int32 MinNumExpectedArgs, const TArray<FString>& Args)
 	{
-<<<<<<< HEAD
-		check(MinNumExpectedArgs >= 1);
-
-		if (Args.Num() < MinNumExpectedArgs)
-		{
-			UE_LOG(LogDMXProtocol, Warning, TEXT("Console Command %s failed. Insufficient arguments specified."), *ConsoleCommand);
-			UE_LOG(LogDMXProtocol, Warning, TEXT("Use '%s ?' for help. Use '%s PortName ?' to print the current configuration to logs."), *ConsoleCommand, *ConsoleCommand);
-			return false;
-		}
-
-		const FString& PortName = Args[0];
-		const FDMXOutputPortSharedPtr OutputPort = UE::DMX::DMXOutputPort::FindOutputPortByName(PortName);
-		if (OutputPort.IsValid())
-		{
-			// Log the port if the console command sets the second arg to '?' (e.g. 'DMX.SetOutputPortProtocol OutputPortA ?')
-			if (Args.Num() == 2 && Args[1] == TEXT("?"))
-			{
-				// Log the port
-				UE_LOG(LogDMXProtocol, Log, TEXT("Output Port: %s"), *OutputPort->GetPortName());
-
-				FDMXOutputPortConfig PortConfig = OutputPort->MakeOutputPortConfig();
-				UE_LOG(LogDMXProtocol, Log, TEXT("Protocol: %s"), *PortConfig.GetProtocolName().ToString());
-				UE_LOG(LogDMXProtocol, Log, TEXT("Communication Type: %i"), static_cast<int32>(PortConfig.GetCommunicationType()));
-				UE_LOG(LogDMXProtocol, Log, TEXT("Device Address: %s"), *PortConfig.GetDeviceAddress());
-
-				const TArray<FDMXOutputPortDestinationAddress> DestinationAddresses = PortConfig.GetDestinationAddresses();
-				for (int32 IndexDestinationAddress = 0; IndexDestinationAddress < DestinationAddresses.Num(); IndexDestinationAddress++)
-				{
-					UE_LOG(LogDMXProtocol, Log, TEXT("Destination Address [%i]: %s"), IndexDestinationAddress, *DestinationAddresses[IndexDestinationAddress].DestinationAddressString);
-				}
-
-				UE_LOG(LogDMXProtocol, Log, TEXT("Input into Engine: %s"), PortConfig.NeedsLoopbackToEngine() ? TEXT("True") : TEXT("False"));
-				UE_LOG(LogDMXProtocol, Log, TEXT("Local Universe Start: %i"), PortConfig.GetLocalUniverseStart());
-				UE_LOG(LogDMXProtocol, Log, TEXT("Num Universes: %i"), PortConfig.GetNumUniverses());
-				UE_LOG(LogDMXProtocol, Log, TEXT("Extern Universe Start: %i"), PortConfig.GetExternUniverseStart());
-				UE_LOG(LogDMXProtocol, Log, TEXT("Priority:	%i"), PortConfig.GetPriority());
-
-				UE_LOG(LogDMXProtocol, Log, TEXT("Delay: %f"), PortConfig.GetDelay());
-				UE_LOG(LogDMXProtocol, Log, TEXT("Delay Frame Rate:	%i/%i"), PortConfig.GetDelayFrameRate().Numerator, PortConfig.GetDelayFrameRate().Denominator);
-				UE_LOG(LogDMXProtocol, Log, TEXT("Delay in Seconds: %f"), OutputPort->GetDelaySeconds());
-			}
-			else
-			{
-				return true;
-			}
-		}
-
-		return false;
-	}
-}
-
-/** Helper to override a member variable of an Output Port */
-#define DMX_OVERRIDE_OUTPUTPORT_VAR(MemberName, PortName, Value) \
-{ \
-	const FDMXOutputPortSharedPtr OverRideOutputPortMacro_OutputPort = UE::DMX::DMXOutputPort::FindOutputPortByName(PortName); \
-	if (OverRideOutputPortMacro_OutputPort.IsValid()) \
-	{ \
-		const FDMXOutputPortConfig OldOutputPortConfig = OverRideOutputPortMacro_OutputPort->MakeOutputPortConfig(); \
-		FDMXOutputPortConfigParams OutputPortConfigParams = FDMXOutputPortConfigParams(OldOutputPortConfig); \
-		OutputPortConfigParams.MemberName = Value; \
-		FDMXOutputPortConfig NewOutputPortConfig(OverRideOutputPortMacro_OutputPort->GetPortGuid(), OutputPortConfigParams); \
-		constexpr bool bForceUpdateRegistrationWithProtocol = true; \
-		OverRideOutputPortMacro_OutputPort->UpdateFromConfig(NewOutputPortConfig, bForceUpdateRegistrationWithProtocol); \
-	} \
-}
-
-static FAutoConsoleCommand GDMXSetOutputPortProtocolCommand(
-	TEXT("DMX.SetOutputPortProtocol"),
-	TEXT("DMX.SetOutputPortProtocol [PortName][ProtocolName]. Sets the protocol used by the output port. Example: DMX.SetOutputPortProtocol MyOutputPort Art-Net"),
-	FConsoleCommandWithArgsDelegate::CreateStatic(
-		[](const TArray<FString>& Args)
-		{
-			constexpr int32 MinNumExpectedArgs = 2;
-			if (!UE::DMX::DMXOutputPort::VerifyConsoleCommandArguments(TEXT("DMX.SetOutputPortProtocol"), MinNumExpectedArgs, Args))
-			{
-				return;
-			}
-
-			const FString& PortName = Args[0];
-			const FName ProtocolNameValue = FName(Args[1]);
-
-			if (IDMXProtocol::GetProtocolNames().Contains(ProtocolNameValue))
-			{
-				DMX_OVERRIDE_OUTPUTPORT_VAR(ProtocolName, PortName, ProtocolNameValue);
-			}
-			else
-			{
-				UE_LOG(LogDMXProtocol, Warning, TEXT("Console command DMX.SetOutputPortProtocol failed. Protocol '%s' does not exist or is not loaded. Available protocols are: "), *ProtocolNameValue.ToString());
-				for (const FName& ProtocolName : IDMXProtocol::GetProtocolNames())
-				{
-					UE_LOG(LogDMXProtocol, Warning, TEXT("%s"), *ProtocolName.ToString());
-				}
-			}
-		})
-);
-
-static FAutoConsoleCommand GDMXSetOutputPortCommunicationTypeCommand(
-	TEXT("DMX.SetOutputPortCommunicationType"),
-	TEXT("DMX.SetOutputPortCommunicationType [PortName][CommunicationType (0 = Broadcast, 1 = Unicast, 2 = Multicast)]. Sets the communication type of an output port. Example: DMX.SetOutputPortCommunicationType MyOutputPort 2"),
-	FConsoleCommandWithArgsDelegate::CreateStatic(
-		[](const TArray<FString>& Args)
-		{
-			constexpr int32 MinNumExpectedArgs = 2;
-			if (!UE::DMX::DMXOutputPort::VerifyConsoleCommandArguments(TEXT("DMX.SetOutputPortCommunicationType"), MinNumExpectedArgs, Args))
-			{
-				return;
-			}
-
-			const FString& PortName = Args[0];
-			const FString& CommunicationTypeValueString = Args[1];
-
-			uint8 CommunicationTypeValue;
-			if (LexTryParseString<uint8>(CommunicationTypeValue, *CommunicationTypeValueString))
-			{
-				const EDMXCommunicationType CommunicationTypeEnumValue = static_cast<EDMXCommunicationType>(CommunicationTypeValue);
-				if (CommunicationTypeEnumValue == EDMXCommunicationType::Broadcast ||
-					CommunicationTypeEnumValue == EDMXCommunicationType::Multicast ||
-					CommunicationTypeEnumValue == EDMXCommunicationType::Unicast)
-				{
-					const FDMXOutputPortSharedPtr OutputPort = UE::DMX::DMXOutputPort::FindOutputPortByName(PortName);
-
-					if (OutputPort.IsValid())
-					{
-						if (const IDMXProtocolPtr Protocol = OutputPort->GetProtocol())
-						{
-							if (Protocol->GetOutputPortCommunicationTypes().Contains(CommunicationTypeEnumValue))
-							{
-								DMX_OVERRIDE_OUTPUTPORT_VAR(CommunicationType, PortName, CommunicationTypeEnumValue);
-							}
-						}
-					}
-				}
-			}
-		})
-);
-
-
-static FAutoConsoleCommand GDMXSetOutputPortOutputPortDeviceAddressCommand(
-	TEXT("DMX.SetOutputPortDeviceAddress"),
-	TEXT("DMX.SetOutputPortDeviceAddress [PortName][DeviceAddress]. Sets the Device Address of an output port, usually the network interface card IP address. Example: DMX.SetInputPortDeviceAddress MyOutputPort 123.45.67.89"),
-	FConsoleCommandWithArgsDelegate::CreateStatic(
-		[](const TArray<FString>& Args)
-		{
-			constexpr int32 MinNumExpectedArgs = 2;
-			if (!UE::DMX::DMXOutputPort::VerifyConsoleCommandArguments(TEXT("DMX.SetOutputPortDeviceAddress"), MinNumExpectedArgs, Args))
-			{
-				return;
-			}
-
-			const FString& PortName = Args[0];
-			const FString& DeviceAddressValue = Args[1];
-
-			DMX_OVERRIDE_OUTPUTPORT_VAR(DeviceAddress, PortName, DeviceAddressValue);
-		})
-);
-
-static FAutoConsoleCommand GDMXSetOutputPortOutputPortDestinationAddressesCommand(
-	TEXT("DMX.SetOutputPortDestinationAddresses"),
-	TEXT("DMX.SetOutputPortDestinationAddresses [PortName][DestinationAddress1][DestinationAddress2][...][DestinationAddressN]. Sets the Destination Addresses of an output port. Example: DMX.SetInputPortDeviceAddress MyOutputPort 11.33.55.77 22.44.66.88"),
-	FConsoleCommandWithArgsDelegate::CreateStatic(
-		[](const TArray<FString>& Args)
-		{
-			constexpr int32 MinNumExpectedArgs = 2;
-			if (!UE::DMX::DMXOutputPort::VerifyConsoleCommandArguments(TEXT("DMX.SetOutputPortDestinationAddresses"), MinNumExpectedArgs, Args))
-			{
-				return;
-			}
-
-			const FString& PortName = Args[0];
-			TArray<FDMXOutputPortDestinationAddress>  DestinationAddressesValue;
-			for (int32 ArgIndex = 1; ArgIndex < Args.Num(); ArgIndex++)
-			{
-				const FDMXOutputPortDestinationAddress Address = FDMXOutputPortDestinationAddress(Args[ArgIndex]);
-				DestinationAddressesValue.Add(Address);
-			}
-
-			DMX_OVERRIDE_OUTPUTPORT_VAR(DestinationAddresses, PortName, DestinationAddressesValue);
-		})
-);
-
-static FAutoConsoleCommand GDMXSetOutputPortLoopbackToEngineCommand(
-	TEXT("DMX.SetOutputPortInputIntoEngine"),
-	TEXT("DMX.SetOutputPortInputIntoEngine [PortName][Flag]. Sets if the Output Port is input into the engine directly. Example: DMX.SetOutputPortInputIntoEngine MyOutputPort 1"),
-	FConsoleCommandWithArgsDelegate::CreateStatic(
-		[](const TArray<FString>& Args)
-		{
-			constexpr int32 MinNumExpectedArgs = 2;
-			if (!UE::DMX::DMXOutputPort::VerifyConsoleCommandArguments(TEXT("DMX.SetOutputPortInputIntoEngine"), MinNumExpectedArgs, Args))
-			{
-				return;
-			}
-
-			const FString& PortName = Args[0];
-			const bool bLoopbackToEngine = Args[1] == TEXT("1") || Args[1].Equals(TEXT("true"), ESearchCase::IgnoreCase);
-
-			DMX_OVERRIDE_OUTPUTPORT_VAR(bLoopbackToEngine, PortName, bLoopbackToEngine);
-		})
-);
-
-static FAutoConsoleCommand GDMXSetOutputPortLocalUniverseStartCommand(
-	TEXT("DMX.SetOutputPortLocalUniverseStart"),
-	TEXT("DMX.SetOutputPortLocalUniverseStart [PortName][Universe]. Sets the local universe start of the output port. Example: DMX.SetOutputPortLocalUniverseStart MyOutputPort 5"),
-	FConsoleCommandWithArgsDelegate::CreateStatic(
-		[](const TArray<FString>& Args)
-		{
-			constexpr int32 MinNumExpectedArgs = 2;
-			if (!UE::DMX::DMXOutputPort::VerifyConsoleCommandArguments(TEXT("DMX.SetOutputPortLocalUniverseStart"), MinNumExpectedArgs, Args))
-			{
-				return;
-			}
-
-			const FString& PortName = Args[0];
-			const FDMXOutputPortSharedPtr OutputPort = UE::DMX::DMXOutputPort::FindOutputPortByName(PortName);
-
-			if (OutputPort.IsValid())
-			{
-				if (const IDMXProtocolPtr& Protocol = OutputPort->GetProtocol())
-				{
-					const FString& LocalUniverseStartValueString = Args[1];
-					int32 LocalUniverseStartValue;
-					if (LexTryParseString<int32>(LocalUniverseStartValue, *LocalUniverseStartValueString))
-					{
-						const int32 NumUniverses = OutputPort->GetLocalUniverseEnd() - OutputPort->GetLocalUniverseStart() + 1;
-
-						const int32 ExternUniverseStart = OutputPort->ConvertLocalToExternUniverseID(LocalUniverseStartValue);
-						const int32 ExternUniverseEnd = OutputPort->ConvertLocalToExternUniverseID(LocalUniverseStartValue + NumUniverses - 1);
-
-						if (Protocol->IsValidUniverseID(ExternUniverseStart) &&
-							Protocol->IsValidUniverseID(ExternUniverseEnd))
-						{
-							DMX_OVERRIDE_OUTPUTPORT_VAR(LocalUniverseStart, PortName, LocalUniverseStartValue);
-						}
-						else
-						{
-							UE_LOG(LogDMXProtocol, Warning, TEXT("Console command DMX.SetOutputPortLocalUniverseStart failed. Local Universe Start '%s' along with Num Universes '%i' results in a Universe range that is not supported by the Protocol of the Port."), *LocalUniverseStartValueString, NumUniverses);
-						}
-					}
-				}
-			}
-		})
-);
-
-static FAutoConsoleCommand GDMXSetOutputPortNumUniversesCommand(
-	TEXT("DMX.SetOutputPortNumUniverses"),
-	TEXT("DMX.SetOutputPortNumUniverses [PortName][Universe]. Sets the num universes of the output port. Example: DMX.SetOutputPortNumUniverses MyOutputPort 10"),
-	FConsoleCommandWithArgsDelegate::CreateStatic(
-		[](const TArray<FString>& Args)
-		{
-			constexpr int32 MinNumExpectedArgs = 2;
-			if (!UE::DMX::DMXOutputPort::VerifyConsoleCommandArguments(TEXT("DMX.SetOutputPortNumUniverses"), MinNumExpectedArgs, Args))
-			{
-				return;
-			}
-
-			const FString& PortName = Args[0];
-			const FDMXOutputPortSharedPtr OutputPort = UE::DMX::DMXOutputPort::FindOutputPortByName(PortName);
-
-			if (OutputPort.IsValid())
-			{
-				if (const IDMXProtocolPtr& Protocol = OutputPort->GetProtocol())
-				{
-					const FString& NumUniversesValueString = Args[1];
-					int32 NumUniversesValue;
-					if (LexTryParseString<int32>(NumUniversesValue, *NumUniversesValueString))
-					{
-						const int32 LocalUniverseStart = OutputPort->GetLocalUniverseStart();
-
-						const int32 ExternUniverseStart = OutputPort->ConvertLocalToExternUniverseID(LocalUniverseStart);
-						const int32 ExternUniverseEnd = ExternUniverseStart + NumUniversesValue - 1;
-
-						if (NumUniversesValue > 0 &&
-							Protocol->IsValidUniverseID(ExternUniverseStart) &&
-							Protocol->IsValidUniverseID(ExternUniverseEnd))
-						{
-							DMX_OVERRIDE_OUTPUTPORT_VAR(NumUniverses, PortName, NumUniversesValue);
-						}
-						else
-						{
-							UE_LOG(LogDMXProtocol, Warning, TEXT("Console command DMX.SetOutputPortNumUniverses failed. Local Universe Start '%i' along with Num Universes '%s' results in a Universe range that is not supported by the Protocol of the Port."), LocalUniverseStart, *NumUniversesValueString);
-						}
-					}
-				}
-			}
-		})
-);
-
-static FAutoConsoleCommand GDMXSetOutputPortExternUniverseStartCommand(
-	TEXT("DMX.SetOutputPortExternUniverseStart"),
-	TEXT("DMX.SetOutputPortExternUniverseStart [PortName][Universe]. Sets the extern universe start of the output port. Example: DMX.SetOutputPortExternUniverseStart MyOutputPort 7"),
-	FConsoleCommandWithArgsDelegate::CreateStatic(
-		[](const TArray<FString>& Args)
-		{
-			constexpr int32 MinNumExpectedArgs = 2;
-			if (!UE::DMX::DMXOutputPort::VerifyConsoleCommandArguments(TEXT("DMX.SetOutputPortExternUniverseStart"), MinNumExpectedArgs, Args))
-			{
-				return;
-			}
-
-			const FString& PortName = Args[0];
-			const FDMXOutputPortSharedPtr OutputPort = UE::DMX::DMXOutputPort::FindOutputPortByName(PortName);
-
-
-			if (OutputPort.IsValid())
-			{
-				if (const IDMXProtocolPtr& Protocol = OutputPort->GetProtocol())
-				{
-					const FString& ExternUniverseStartValueString = Args[1];
-					int32 ExternUniverseStartValue;
-					if (LexTryParseString<int32>(ExternUniverseStartValue, *ExternUniverseStartValueString))
-					{
-						const int32 NumUniverses = OutputPort->GetLocalUniverseEnd() - OutputPort->GetLocalUniverseStart() + 1;
-						const int32 ExternUniverseEnd = ExternUniverseStartValue + NumUniverses - 1;
-
-						if (Protocol->IsValidUniverseID(ExternUniverseStartValue) &&
-							Protocol->IsValidUniverseID(ExternUniverseEnd))
-						{
-							DMX_OVERRIDE_OUTPUTPORT_VAR(ExternUniverseStart, PortName, ExternUniverseStartValue);
-						}
-						else
-						{
-							UE_LOG(LogDMXProtocol, Warning, TEXT("Console command DMX.SetOutputPortExternUniverseStart failed. Extern Universe Start '%s' along with Num Universes '%i' results in a Universe range that is not supported by the Protocol of the Port."), *ExternUniverseStartValueString, NumUniverses);
-						}
-					}
-				}
-			}
-		})
-);
-
-static FAutoConsoleCommand GDMXSetOutputPortPriorityCommand(
-	TEXT("DMX.SetOutputPortPriority"),
-	TEXT("DMX.SetOutputPortPriority [PortName][Priority]. Sets the priority of the output port. Example: DMX.SetOutputPortPriority MyOutputPort 100"),
-	FConsoleCommandWithArgsDelegate::CreateStatic(
-		[](const TArray<FString>& Args)
-		{
-			constexpr int32 MinNumExpectedArgs = 2;
-			if (!UE::DMX::DMXOutputPort::VerifyConsoleCommandArguments(TEXT("DMX.SetOutputPortPriority"), MinNumExpectedArgs, Args))
-			{
-				return;
-			}
-
-			const FString& PortName = Args[0];
-			const FString& PriorityValueString = Args[1];
-			int32 PriorityValue;
-			if (LexTryParseString<int32>(PriorityValue, *PriorityValueString))
-			{
-				DMX_OVERRIDE_OUTPUTPORT_VAR(Priority, PortName, PriorityValue);
-			}
-		})
-);
-
-static FAutoConsoleCommand GDMXSetOutputPortDelayCommand(
-	TEXT("DMX.SetOutputPortDelay"),
-	TEXT("DMX.SetOutputPortDelay [PortName][Delay][(optional)FrameRate]. Sets the delay of the output port, optionally with a frame rate (e.g. '30fps', '0.001s' or '12000/1001'). Example: DMX.SetOutputPortDelay MyOutputPort 10.5 30fps"),
-	FConsoleCommandWithArgsDelegate::CreateStatic(
-		[](const TArray<FString>& Args)
-		{
-			constexpr int32 MinNumExpectedArgs = 2;
-			if (!UE::DMX::DMXOutputPort::VerifyConsoleCommandArguments(TEXT("DMX.SetOutputPortDelay"), MinNumExpectedArgs, Args))
-			{
-				return;
-			}
-
-			const FString& PortName = Args[0];
-			const FString& DelayValueString = Args[1];
-			double DelayValue;
-			if (LexTryParseString<double>(DelayValue, *DelayValueString))
-			{
-				FFrameRate NewFrameRate = FFrameRate(1, 1);
-
-				// Parse optional frame rate argument
-				if (Args.Num() == 3)
-				{
-					const FString& DelayFrameRateString = Args[2];
-
-					TValueOrError<FFrameRate, FExpressionError> ParseResult = ParseFrameRate(*DelayFrameRateString);
-					if (ParseResult.IsValid())
-					{
-						NewFrameRate = ParseResult.GetValue();
-					}
-					else
-					{
-						UE_LOG(LogDMXProtocol, Warning, TEXT("Could not parse frame rate from console command DMX.SetOutputPortDelay. Note, not all decimal numbers are supported. E.g. 0.345s needs to be written as 345/1000."))
-					}
-				}
-
-				if (DelayValue >= 0.0)
-				{
-					const FDMXOutputPortSharedPtr OutputPort = UE::DMX::DMXOutputPort::FindOutputPortByName(PortName);
-
-					if (OutputPort.IsValid())
-					{
-						DMX_OVERRIDE_OUTPUTPORT_VAR(DelayFrameRate, PortName, NewFrameRate);
-						DMX_OVERRIDE_OUTPUTPORT_VAR(Delay, PortName, DelayValue);
-					}
-				}
-			}
-		})
-);
-
-static FAutoConsoleCommand GDMXResetOutputPortToProjectSettings(
-	TEXT("DMX.ResetOutputPortToProjectSettings"),
-	TEXT("DMX.ResetOutputPortToProjectSettings [PortName]. Resets the output port to how it is defined in project settings. Example: DMX.ResetOutputPortToProjectSettings MyOutputPort"),
-	FConsoleCommandWithArgsDelegate::CreateStatic(
-		[](const TArray<FString>& Args)
-		{
-			constexpr int32 MinNumExpectedArgs = 1;
-			if (!UE::DMX::DMXOutputPort::VerifyConsoleCommandArguments(TEXT("DMX.ResetOutputPortToProjectSettings"), MinNumExpectedArgs, Args))
-			{
-				return;
-			}
-
-			const FString& PortName = Args[0];
-			const FDMXOutputPortSharedPtr OutputPort = UE::DMX::DMXOutputPort::FindOutputPortByName(PortName);
-
-			if(OutputPort.IsValid())
-			{
-				const UDMXProtocolSettings* ProtocolSettings = GetDefault<UDMXProtocolSettings>();
-				if (ProtocolSettings)
-				{
-					const FDMXOutputPortConfig* PortConfigPtr = ProtocolSettings->OutputPortConfigs.FindByPredicate([OutputPort](const FDMXOutputPortConfig& OutputPortConfig)
-						{
-							return OutputPortConfig.GetPortGuid() == OutputPort->GetPortGuid();
-						});
-
-					if (PortConfigPtr)
-					{
-						FDMXOutputPortConfig PortConfig = *PortConfigPtr;
-						OutputPort->UpdateFromConfig(PortConfig);
-					}
-				}
-			}
-		})
-);
-
-#undef DMX_OVERRIDE_OUTPUTPORT_VAR
-
-
-=======
 		const FString PortName = Args.Num() > 0 ? Args[0] : FString();
 		const FDMXOutputPortSharedPtr OutputPort = FindOutputPortByName(PortName);
 
@@ -972,7 +525,6 @@
 }
 #undef DMX_OVERRIDE_OUTPUTPORT_VAR
 
->>>>>>> d731a049
 FDMXOutputPortSharedRef FDMXOutputPort::CreateFromConfig(FDMXOutputPortConfig& OutputPortConfig)
 {
 	// Port Configs are expected to have a valid guid always
@@ -988,13 +540,8 @@
 	NewOutputPort->CommunicationDeterminator.SetSendEnabled(Settings->IsSendDMXEnabled());
 	NewOutputPort->CommunicationDeterminator.SetReceiveEnabled(Settings->IsReceiveDMXEnabled());
 
-<<<<<<< HEAD
-	Settings->OnSetSendDMXEnabled.AddThreadSafeSP(NewOutputPort, &FDMXOutputPort::OnSetSendDMXEnabled);
-	Settings->OnSetReceiveDMXEnabled.AddThreadSafeSP(NewOutputPort, &FDMXOutputPort::OnSetReceiveDMXEnabled);
-=======
 	Settings->GetOnSetSendDMXEnabled().AddThreadSafeSP(NewOutputPort, &FDMXOutputPort::OnSetSendDMXEnabled);
 	Settings->GetOnSetReceiveDMXEnabled().AddThreadSafeSP(NewOutputPort, &FDMXOutputPort::OnSetReceiveDMXEnabled);
->>>>>>> d731a049
 
 	NewOutputPort->UpdateFromConfig(OutputPortConfig);
 
@@ -1029,11 +576,8 @@
 	Params.PortName = PortName;
 	Params.ProtocolName = Protocol.IsValid() ? Protocol->GetProtocolName() : NAME_None;
 	Params.CommunicationType = CommunicationType;
-<<<<<<< HEAD
-=======
 	Params.bAutoCompleteDeviceAddressEnabled = bAutoCompleteDeviceAddressEnabled;
 	Params.AutoCompleteDeviceAddress = AutoCompleteDeviceAddress;
->>>>>>> d731a049
 	Params.DeviceAddress = DeviceAddress;
 	Params.DestinationAddresses = DestinationAddresses;
 	Params.bLoopbackToEngine = CommunicationDeterminator.IsLoopbackToEngineEnabled();
@@ -1051,17 +595,10 @@
 {	
 	// Need a valid config for the port
 	InOutOutputPortConfig.MakeValid();
-<<<<<<< HEAD
 
 	// Avoid further changes to the config
 	const FDMXOutputPortConfig& OutputPortConfig = InOutOutputPortConfig;
 
-=======
-
-	// Avoid further changes to the config
-	const FDMXOutputPortConfig& OutputPortConfig = InOutOutputPortConfig;
-
->>>>>>> d731a049
 	// Can only use configs that correspond to project settings
 	const UDMXProtocolSettings* ProtocolSettings = GetDefault<UDMXProtocolSettings>();
 	const bool bConfigIsInProjectSettings = ProtocolSettings->OutputPortConfigs.ContainsByPredicate([&OutputPortConfig](const FDMXOutputPortConfig& Other) {
@@ -1394,21 +931,12 @@
 	while (!bStopping)
 	{
 		const double StartTime = FPlatformTime::Seconds();
-<<<<<<< HEAD
 
 		ProcessSendDMX();
 
 		const double EndTime = FPlatformTime::Seconds();
 		const double WaitTime = SendDeltaTime - (EndTime - StartTime);
 
-=======
-
-		ProcessSendDMX();
-
-		const double EndTime = FPlatformTime::Seconds();
-		const double WaitTime = SendDeltaTime - (EndTime - StartTime);
-
->>>>>>> d731a049
 		if (WaitTime > 0.f)
 		{
 			// Sleep by the amount which is set in refresh rate
@@ -1496,7 +1024,6 @@
 			// Keeping the signal alive here:
 			// Increment the timestamp by one second so the signal will be sent anew in one second.
 			UniverseToSignalPair.Value->Timestamp = Now + 1.0;
-<<<<<<< HEAD
 
 			// Send via the protocol's sender
 			if (bNeedsSendDMX)
@@ -1508,19 +1035,6 @@
 				}
 			}
 
-=======
-
-			// Send via the protocol's sender
-			if (bNeedsSendDMX)
-			{
-				FScopeLock LockAccessSenderArray(&AccessSenderArrayCriticalSection);
-				for (const TSharedPtr<IDMXSender>& DMXSender : DMXSenderArray)
-				{
-					DMXSender->SendDMXSignal(UniverseToSignalPair.Value.ToSharedRef());
-				}
-			}
-
->>>>>>> d731a049
 			// Loopback to Listeners
 			for (const TSharedRef<FDMXRawListener>& RawListener : RawListeners)
 			{
