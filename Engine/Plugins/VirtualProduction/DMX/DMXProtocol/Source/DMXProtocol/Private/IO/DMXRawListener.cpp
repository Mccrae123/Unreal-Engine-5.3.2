// Copyright Epic Games, Inc. All Rights Reserved.

#include "IO/DMXRawListener.h"

#include "Async/Async.h"
#include "Async/Future.h"
#include "IO/DMXPort.h"


FDMXRawListener::FDMXRawListener(TSharedRef<FDMXPort, ESPMode::ThreadSafe> InOwnerPort)
	: OwnerPort(InOwnerPort)
	, ExternUniverseOffset(InOwnerPort->GetExternUniverseOffset())
	, bStopped(true)
#if UE_BUILD_DEBUG
	, ProducerObj(nullptr)
	, ConsumerObj(nullptr)
#endif // UE_BUILD_DEBUG
{}

FDMXRawListener::~FDMXRawListener()
{
	// Needs be stopped before releasing
	check(bStopped);

	if (TSharedPtr<FDMXPort, ESPMode::ThreadSafe> PinnedOwnerPort = OwnerPort.Pin())
	{
		PinnedOwnerPort->OnPortUpdated.RemoveAll(this);
	}
}

void FDMXRawListener::Start()
{
	if (TSharedPtr<FDMXPort, ESPMode::ThreadSafe> PinnedOwnerPort = OwnerPort.Pin())
	{
		PinnedOwnerPort->OnPortUpdated.AddSP(this, &FDMXRawListener::OnPortUpdated);
		PinnedOwnerPort->AddRawListener(AsShared());

		bStopped = false;
	}
}

void FDMXRawListener::Stop()
{
	// Without the RemoveRawListener method, the port would not know it had to free its shared pointer to this.
	// It may seem benefitial to hold a weak ref in the port, however assuming we may well have many
	// listeners, this would cause needless overhead when constantly copying of the weak ptr. 
	// This is less relevant for raw listeners, but kept for consistency with ticked universe 
	// listener and minimal performance benefits. 
	if (FDMXPortSharedPtr PinnedOwnerPort = OwnerPort.Pin())
	{
<<<<<<< HEAD
		FScopeLock Lock(&ListenerCriticalSection);

=======
>>>>>>> 4af6daef
		PinnedOwnerPort->RemoveRawListener(AsShared());
	}

	bStopped = true;
}

void FDMXRawListener::EnqueueSignal(void* Producer, const FDMXSignalSharedRef& Signal)
{
#if UE_BUILD_DEBUG
	// Test single producer
	if (!ProducerObj)
	{
		ProducerObj = Producer;
	}
	FDMXPortSharedPtr PinnedOwnerPort = OwnerPort.Pin();
	checkf(PinnedOwnerPort.IsValid() && ProducerObj == PinnedOwnerPort.Get(), TEXT("More than one producer detected in FDMXRawListener::DequeueSignal."));
#endif // UE_BUILD_DEBUG

	FScopeLock Lock(&ListenerCriticalSection);

	RawBuffer.Enqueue(Signal);
}

bool FDMXRawListener::DequeueSignal(void* Consumer, FDMXSignalSharedPtr& OutSignal, int32& OutLocalUniverseID)
{
#if UE_BUILD_DEBUG
	// Test single consumer
	if (!ConsumerObj)
	{
		ConsumerObj = Consumer;
	}
	checkf(ConsumerObj == Consumer, TEXT("More than one consumer detected in FDMXRawListener::DequeueSignal."));
#endif // UE_BUILD_DEBUG

	FScopeLock Lock(&ListenerCriticalSection);

	if (RawBuffer.Dequeue(OutSignal))
	{
		OutLocalUniverseID = OutSignal->ExternUniverseID - ExternUniverseOffset;

		// Function comment states the OutSignal is always valid if true is returned
		// This is the case as only shared references are enqueued
		return true;
	}

	OutSignal = nullptr;
	OutLocalUniverseID = -1;
	return false;
}

void FDMXRawListener::ClearBuffer()
{
<<<<<<< HEAD
	FScopeLock Lock(&ListenerCriticalSection);

	RawBuffer.Empty();
=======
	if (IsInGameThread())
	{
		RawBuffer.Empty();
	}
	else
	{
		// The buffer has to be cleared on a consumer thread
		TPromise<bool> Promise;
		AsyncTask(ENamedThreads::GameThread, [&Promise, this]()
			{
				RawBuffer.Empty();
				Promise.SetValue(true);
			});

		// Lock the calling thread until the promise was fullfilled
		Promise.GetFuture().Get();
	}
>>>>>>> 4af6daef
}

void FDMXRawListener::OnPortUpdated()
{
	FScopeLock Lock(&ListenerCriticalSection);

	if (TSharedPtr<FDMXPort, ESPMode::ThreadSafe> PinnedOwnerPort = OwnerPort.Pin())
	{
		ExternUniverseOffset = PinnedOwnerPort->GetExternUniverseOffset();
	}
}<|MERGE_RESOLUTION|>--- conflicted
+++ resolved
@@ -48,11 +48,6 @@
 	// listener and minimal performance benefits. 
 	if (FDMXPortSharedPtr PinnedOwnerPort = OwnerPort.Pin())
 	{
-<<<<<<< HEAD
-		FScopeLock Lock(&ListenerCriticalSection);
-
-=======
->>>>>>> 4af6daef
 		PinnedOwnerPort->RemoveRawListener(AsShared());
 	}
 
@@ -71,8 +66,6 @@
 	checkf(PinnedOwnerPort.IsValid() && ProducerObj == PinnedOwnerPort.Get(), TEXT("More than one producer detected in FDMXRawListener::DequeueSignal."));
 #endif // UE_BUILD_DEBUG
 
-	FScopeLock Lock(&ListenerCriticalSection);
-
 	RawBuffer.Enqueue(Signal);
 }
 
@@ -86,8 +79,6 @@
 	}
 	checkf(ConsumerObj == Consumer, TEXT("More than one consumer detected in FDMXRawListener::DequeueSignal."));
 #endif // UE_BUILD_DEBUG
-
-	FScopeLock Lock(&ListenerCriticalSection);
 
 	if (RawBuffer.Dequeue(OutSignal))
 	{
@@ -105,11 +96,6 @@
 
 void FDMXRawListener::ClearBuffer()
 {
-<<<<<<< HEAD
-	FScopeLock Lock(&ListenerCriticalSection);
-
-	RawBuffer.Empty();
-=======
 	if (IsInGameThread())
 	{
 		RawBuffer.Empty();
@@ -127,13 +113,10 @@
 		// Lock the calling thread until the promise was fullfilled
 		Promise.GetFuture().Get();
 	}
->>>>>>> 4af6daef
 }
 
 void FDMXRawListener::OnPortUpdated()
 {
-	FScopeLock Lock(&ListenerCriticalSection);
-
 	if (TSharedPtr<FDMXPort, ESPMode::ThreadSafe> PinnedOwnerPort = OwnerPort.Pin())
 	{
 		ExternUniverseOffset = PinnedOwnerPort->GetExternUniverseOffset();
