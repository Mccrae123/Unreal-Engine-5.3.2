--- conflicted
+++ resolved
@@ -76,11 +76,7 @@
 	TSharedPtr<FInternetAddr> NewUnicastInternetAddr = FDMXProtocolUtils::CreateInternetAddr(InUnicastIP, ARTNET_PORT);
 	if (!NewUnicastInternetAddr.IsValid())
 	{
-<<<<<<< HEAD
-		UE_LOG(LogDMXProtocol, Error, TEXT("Invalid Unicast IP %s for DMX Port. Please update your Output Port in Project Settings -> Plugins -> DMX Plugin"), *InUnicastIP);
-=======
 		UE_LOG(LogDMXProtocol, Warning, TEXT("Invalid Unicast IP %s for DMX Port. Please update your Output Port in Project Settings -> Plugins -> DMX Plugin"), *InUnicastIP);
->>>>>>> 4af6daef
 		return nullptr;
 	}
 
@@ -190,11 +186,7 @@
 			ISocketSubsystem* SocketSubsystem = ISocketSubsystem::Get(PLATFORM_SOCKETSUBSYSTEM);
 			TEnumAsByte<ESocketErrors> RecvFromError = SocketSubsystem->GetLastErrorCode();
 
-<<<<<<< HEAD
-			UE_LOG(LogDMXProtocol, Error, TEXT("Failed send DMX to %s with Error Code %d"), *DestinationInternetAddr->ToString(false), RecvFromError.GetValue());
-=======
 			UE_LOG(LogDMXProtocol, Error, TEXT("Socket subsystem failed sending DMX to %s with Error Code %d"), *DestinationInternetAddr->ToString(false), RecvFromError.GetValue());
->>>>>>> 4af6daef
 
 			bErrorEverLogged = true;
 		}
