--- conflicted
+++ resolved
@@ -41,28 +41,15 @@
 	/** Generates the customized Communication Type row */
 	void GenerateCommunicationTypeRow(IDetailPropertyRow& PropertyRow);
 
-<<<<<<< HEAD
-	/** Generates the customized Auto Complete Device Address row */
-	void GenerateAutoCompleteDeviceAddressRow(IDetailPropertyRow& PropertyRow);
-
-	/** Generates the customized IP Address row */
-	void GenerateDeviceAddressRow(IDetailPropertyRow& PropertyRow);
-
-	/** Generates the customized Delay Seconds row */
-	void GenerateDelayRow(IDetailPropertyRow& PropertyRow);
-=======
 	/** Generates the customized IP Address row */
 	void GenerateDeviceAddressRow(IDetailPropertyRow& PropertyRow);
 
 	/** Generates the customized Auto Complete Device Address row */
 	void GenerateAutoCompleteDeviceAddressRow(IDetailPropertyRow& PropertyRow);
->>>>>>> 4af6daef
 
 	/** Updates the Auto Complete Device Address Text Box */
 	void UpdateAutoCompleteDeviceAddressTextBox();
 
-<<<<<<< HEAD
-=======
 	/** Generates the customized Extern Universe Start row */
 	void GenerateExternUniverseStartRow(IDetailPropertyRow& PropertyRow);
 
@@ -75,7 +62,6 @@
 	/** Generates the customized Delay Seconds row */
 	void GenerateDelayRow(IDetailPropertyRow& PropertyRow);
 
->>>>>>> 4af6daef
 	/** Called when a Protocol Name was selected */
 	void OnProtocolNameSelected();
 
@@ -133,8 +119,6 @@
 	/** Property handle to the CommunicationType property */
 	TSharedPtr<IPropertyHandle> CommunicationTypeHandle;
 
-<<<<<<< HEAD
-=======
 	/** Property handle to the LocalUniverseStart property */
 	TSharedPtr<IPropertyHandle> LocalUniverseStartHandle;
 
@@ -144,7 +128,6 @@
 	/** Property handle to the IsExternUniverseStartEditable property */
 	TSharedPtr<IPropertyHandle> IsExternUniverseStartEditableHandle;
 
->>>>>>> 4af6daef
 	/** Property handle to the Delay property */
 	TSharedPtr<IPropertyHandle> DelayHandle;
 
