--- conflicted
+++ resolved
@@ -41,46 +41,27 @@
 	/** Generates the customized Communication Type row */
 	void GenerateCommunicationTypeRow(IDetailPropertyRow& PropertyRow);
 
-<<<<<<< HEAD
-	/** Generates the customized IP Address row */
-	void GenerateIPAddressRow(IDetailPropertyRow& PropertyRow);
-=======
 	/** Generates the customized Auto Complete Device Address row */
 	void GenerateAutoCompleteDeviceAddressRow(IDetailPropertyRow& PropertyRow);
 
 	/** Generates the customized IP Address row */
 	void GenerateDeviceAddressRow(IDetailPropertyRow& PropertyRow);
->>>>>>> d731a049
 
 	/** Generates the customized Delay Seconds row */
 	void GenerateDelayRow(IDetailPropertyRow& PropertyRow);
 
-<<<<<<< HEAD
-	/** Returns the visibility of the Communication Type Property */
-	EVisibility GetCommunicationTypeVisibility() const;
-=======
 	/** Updates the Auto Complete Device Address Text Box */
 	void UpdateAutoCompleteDeviceAddressTextBox();
->>>>>>> d731a049
 
 	/** Called when a Protocol Name was selected */
 	void OnProtocolNameSelected();
 
-<<<<<<< HEAD
-	/** Called when a local IP Address was selected */
-	void OnIPAddressSelected();
-
-	/** Called when a Communication Type was selected */
-	void OnCommunicationTypeSelected();
-
-=======
 	/** Called when a Communication Type was selected */
 	void OnCommunicationTypeSelected();
 
 	/** Called when a Device Address was selected */
 	void OnDeviceAddressSelected();
 
->>>>>>> d731a049
 	/** Called when the Destination Addresses Array visibility needs to be updated */
 	void UpdateDestinationAddressesVisibility();
 
@@ -108,27 +89,21 @@
 	/** Gets the communication type */
 	EDMXCommunicationType GetCommunicationType() const;
 
-<<<<<<< HEAD
-=======
 	/** Returns the value of the AutoCompleteDeviceAddressEnabled property */
 	bool IsAutoCompleteDeviceAddressEnabled() const;
 
->>>>>>> d731a049
 	/** Gets the IP Address */
 	FString GetIPAddress() const;
 
 	/** Property handle to the ProtocolName property */
 	TSharedPtr<IPropertyHandle> ProtocolNameHandle;
 
-<<<<<<< HEAD
-=======
 	/** Property handle to the bAutoCompleteDeviceAddressEnabled property */
 	TSharedPtr<IPropertyHandle> AutoCompleteDeviceAddressEnabledHandle;
 
 	/** Property handle to the AutoCompleteDeviceAddress property */
 	TSharedPtr<IPropertyHandle> AutoCompleteDeviceAddressHandle;
 
->>>>>>> d731a049
 	/** Property handle to the IPAddress property */
 	TSharedPtr<IPropertyHandle> DeviceAddressHandle;
 
@@ -150,14 +125,6 @@
 	/** ComboBox to select a protocol name */
 	TSharedPtr<SDMXProtocolNameComboBox> ProtocolNameComboBox;
 
-<<<<<<< HEAD
-	/** ComboBox that displays local ip addresses */
-	TSharedPtr<SDMXIPAddressEditWidget> IPAddressEditWidget;
-
-	/** ComboBox that exposes a selection of communication types to the user */
-	TSharedPtr<SDMXCommunicationTypeComboBox> CommunicationTypeComboBox;
-
-=======
 	/** ComboBox that exposes a selection of communication types to the user */
 	TSharedPtr<SDMXCommunicationTypeComboBox> CommunicationTypeComboBox;
 
@@ -167,7 +134,6 @@
 	/** ComboBox that displays local ip addresses */
 	TSharedPtr<SDMXIPAddressEditWidget> IPAddressEditWidget;
 
->>>>>>> d731a049
 	/** Custom widget that lets the user set the delay */
 	TSharedPtr<SDMXDelayEditWidget> DelayEditWidget;
 
