--- conflicted
+++ resolved
@@ -7,12 +7,9 @@
 #include "DMXProtocolSettings.h"
 #include "DMXProtocolTypes.h"
 #include "DMXProtocolUtils.h"
-<<<<<<< HEAD
-=======
 #include "IDetailChildrenBuilder.h"
 #include "IDetailPropertyRow.h" 
 #include "IPropertyUtilities.h"
->>>>>>> 4af6daef
 #include "Interfaces/IDMXProtocol.h"
 #include "IO/DMXOutputPort.h"
 #include "IO/DMXOutputPortConfig.h"
@@ -25,18 +22,7 @@
 #include "Widgets/SDMXDelayEditWidget.h"
 #include "Widgets/SDMXIPAddressEditWidget.h"
 #include "Widgets/SDMXProtocolNameComboBox.h"
-<<<<<<< HEAD
-
-#include "DetailWidgetRow.h"
-#include "IDetailChildrenBuilder.h"
-#include "IDetailPropertyRow.h" 
-#include "IPropertyUtilities.h"
-#include "ScopedTransaction.h"
-#include "Misc/Guid.h" 
-=======
->>>>>>> 4af6daef
 #include "Widgets/Text/STextBlock.h" 
-#include "Styling/AppStyle.h"
 
 
 #define LOCTEXT_NAMESPACE "DMXOutputPortConfigCustomization"
@@ -47,70 +33,6 @@
 }
 
 void FDMXOutputPortConfigCustomization::CustomizeHeader(TSharedRef<IPropertyHandle> StructPropertyHandle, class FDetailWidgetRow& HeaderRow, IPropertyTypeCustomizationUtils& StructCustomizationUtils)
-<<<<<<< HEAD
-{
-	PropertyUtilities = StructCustomizationUtils.GetPropertyUtilities();
-
-	HeaderRow
-	.NameContent()
-	[
-		StructPropertyHandle->CreatePropertyNameWidget()
-	];
-}
-
-void FDMXOutputPortConfigCustomization::CustomizeChildren(TSharedRef<IPropertyHandle> StructPropertyHandle, class IDetailChildrenBuilder& ChildBuilder, IPropertyTypeCustomizationUtils& StructCustomizationUtils)
-{
-	// Retrieve structure's child properties
-	uint32 NumChildren;
-	StructPropertyHandle->GetNumChildren(NumChildren);
-	TMap<FName, TSharedPtr< IPropertyHandle>> PropertyHandles;
-	for (uint32 ChildIndex = 0; ChildIndex < NumChildren; ++ChildIndex)
-	{
-		TSharedRef<IPropertyHandle> ChildHandle = StructPropertyHandle->GetChildHandle(ChildIndex).ToSharedRef();
-		const FName PropertyName = ChildHandle->GetProperty()->GetFName();
-
-		PropertyHandles.Add(PropertyName, ChildHandle);
-	}
-
-	// Cache customized properties
-	ProtocolNameHandle = PropertyHandles.FindChecked(FDMXOutputPortConfig::GetProtocolNamePropertyNameChecked());
-	CommunicationTypeHandle = PropertyHandles.FindChecked(FDMXOutputPortConfig::GetCommunicationTypePropertyNameChecked());
-	AutoCompleteDeviceAddressEnabledHandle = PropertyHandles.FindChecked(FDMXOutputPortConfig::GetAutoCompleteDeviceAddressEnabledPropertyNameChecked());
-	AutoCompleteDeviceAddressHandle = PropertyHandles.FindChecked(FDMXOutputPortConfig::GetAutoCompleteDeviceAddressPropertyNameChecked());
-	DeviceAddressHandle = PropertyHandles.FindChecked(FDMXOutputPortConfig::GetDeviceAddressPropertyNameChecked());
-	DelayHandle = PropertyHandles.FindChecked(FDMXOutputPortConfig::GetDelayPropertyNameChecked());
-	DelayFrameRateHandle = PropertyHandles.FindChecked(FDMXOutputPortConfig::GetDelayFrameRatePropertyNameChecked());
-	PortGuidHandle = PropertyHandles.FindChecked(FDMXOutputPortConfig::GetPortGuidPropertyNameChecked());
-
-	// Hande property changes
-	AutoCompleteDeviceAddressHandle->SetOnPropertyValueChanged(FSimpleDelegate::CreateSP(this, &FDMXOutputPortConfigCustomization::UpdateAutoCompleteDeviceAddressTextBox));
-
-	// Ports always need a valid Guid (cannot be blueprinted)
-	if (!GetPortGuid().IsValid())
-	{
-		ChildBuilder.AddCustomRow(LOCTEXT("InvalidPortConfigSearchString", "Invalid"))
-			.WholeRowContent()
-			[
-				SNew(STextBlock)
-				.Text(LOCTEXT("InvalidPortConfigText", "Invalid Port Guid. Cannot utilize this port."))
-			];
-
-		return;
-	}
-
-	// Add customized properties
-	for (auto Iter(PropertyHandles.CreateConstIterator()); Iter; ++Iter)
-	{
-		// Don't add the PortGuid and the DelayFrameRate properties
-		if (Iter.Value() == PortGuidHandle ||
-			Iter.Value() == DelayFrameRateHandle)
-		{
-			continue;
-		}
-
-		// Don't add the bAutoCompeteDeviceAddressEnabled property
-		if (Iter.Value() == AutoCompleteDeviceAddressEnabledHandle)
-=======
 {
 	PropertyUtilities = StructCustomizationUtils.GetPropertyUtilities();
 
@@ -180,7 +102,6 @@
 		// Don't add the bIsExternUniverseStartEditable property
 		if (Iter.Value() == AutoCompleteDeviceAddressEnabledHandle ||
 			Iter.Value() == IsExternUniverseStartEditableHandle)
->>>>>>> 4af6daef
 		{
 			continue;
 		}
@@ -204,7 +125,10 @@
 		{
 			GenerateDeviceAddressRow(PropertyRow);
 		}
-<<<<<<< HEAD
+		else if (Iter.Value() == ExternUniverseStartHandle)
+		{
+			GenerateExternUniverseStartRow(PropertyRow);
+		}
 		else if (Iter.Key() == FDMXOutputPortConfig::GetDestinationAddressesPropertyNameChecked())
 		{
 			UpdateDestinationAddressesVisibility();
@@ -259,144 +183,6 @@
 		]
 		.ValueContent()
 		[
-			SAssignNew(ProtocolNameComboBox, SDMXProtocolNameComboBox)
-			.InitiallySelectedProtocolName(InitialSelection)
-			.OnProtocolNameSelected(this, &FDMXOutputPortConfigCustomization::OnProtocolNameSelected)
-		];
-
-}
-
-void FDMXOutputPortConfigCustomization::GenerateCommunicationTypeRow(IDetailPropertyRow& PropertyRow)
-{
-	// Customizate the Communication Type property depending on the port's supported communication modes
-=======
-		else if (Iter.Value() == ExternUniverseStartHandle)
-		{
-			GenerateExternUniverseStartRow(PropertyRow);
-		}
-		else if (Iter.Key() == FDMXOutputPortConfig::GetDestinationAddressesPropertyNameChecked())
-		{
-			UpdateDestinationAddressesVisibility();
-
-			TAttribute<EVisibility> DestinationAddressesVisibilityAttribute = TAttribute<EVisibility>::Create(TAttribute<EVisibility>::FGetter::CreateLambda([this]() 
-				{
-					return DestinationAddressesVisibility;
-				}));
-
-			PropertyRow.Visibility(DestinationAddressesVisibilityAttribute);
-		}
-		else if (Iter.Key() == FDMXOutputPortConfig::GetPriorityPropertyNameChecked())
-		{
-			TAttribute<EVisibility> PriorityVisibilityAttribute = TAttribute<EVisibility>::Create(TAttribute<EVisibility>::FGetter::CreateLambda([this]() 
-				{
-					const bool bPriorityIsVisible = GetProtocol().IsValid() && GetProtocol()->SupportsPrioritySettings();
-					return bPriorityIsVisible ? EVisibility::Visible : EVisibility::Collapsed;
-				}));
-
-			PropertyRow.Visibility(PriorityVisibilityAttribute);
-		}
-		else if (Iter.Key() == FDMXOutputPortConfig::GetDelayPropertyNameChecked())
-		{
-			GenerateDelayRow(PropertyRow);
-		}
-	}
-}
-
-void FDMXOutputPortConfigCustomization::GenerateProtocolNameRow(IDetailPropertyRow& PropertyRow)
-{
-	// Customizate the Protocol Name property to draw a combo box with all protocol names
-
->>>>>>> 4af6daef
-	TSharedPtr<SWidget> NameWidget;
-	TSharedPtr<SWidget> ValueWidget;
-	FDetailWidgetRow Row;
-	PropertyRow.GetDefaultWidgets(NameWidget, ValueWidget, Row);
-<<<<<<< HEAD
-
-	PropertyRow.CustomWidget()
-		.Visibility(TAttribute<EVisibility>::CreateLambda([this]()
-			{
-				if (CommunicationTypeComboBox.IsValid() && GetProtocol().IsValid())
-				{
-					return CommunicationTypeComboBox->GetVisibility();
-				}
-				return EVisibility::Collapsed;
-			}))
-=======
-	
-	const FName InitialSelection = [this]() -> FName
-	{
-		if (const IDMXProtocolPtr& Protocol = GetProtocol())
-		{
-			return Protocol->GetProtocolName();
-		}
-
-		return NAME_None;
-	}();
-
-	PropertyRow.CustomWidget()
->>>>>>> 4af6daef
-		.NameContent()
-		[
-			NameWidget.ToSharedRef()
-		]
-		.ValueContent()
-		[
-<<<<<<< HEAD
-			SAssignNew(CommunicationTypeComboBox, SDMXCommunicationTypeComboBox)
-			.CommunicationTypes(GetSupportedCommunicationTypes())
-			.InitialCommunicationType(GetCommunicationType())
-			.OnCommunicationTypeSelected(this, &FDMXOutputPortConfigCustomization::OnCommunicationTypeSelected)
-		];
-}
-
-void FDMXOutputPortConfigCustomization::GenerateAutoCompleteDeviceAddressRow(IDetailPropertyRow& PropertyRow)
-{
-	// Mimic a Inline Edit Condition Toggle - Doing it directly via Meta Specifiers is not possible. -
-	// The Inline Edit Condition Toggle property wouldn't get properly serialized when being a Config property.
-	const TSharedRef<SWidget> AutoCompleteDeviceAddressEnableldPropertyValueWidget = AutoCompleteDeviceAddressEnabledHandle->CreatePropertyValueWidget();
-
-	const TSharedRef<SWidget> AutoCompleteDeviceAddressPropertyNameWidget = AutoCompleteDeviceAddressHandle->CreatePropertyNameWidget();
-	const TSharedRef<SWidget> AutoCompleteDeviceAddressPropertyValueWidget = AutoCompleteDeviceAddressHandle->CreatePropertyValueWidget();
-
-	AutoCompleteDeviceAddressPropertyNameWidget->SetEnabled(TAttribute<bool>::CreateLambda([this]()
-		{
-			return IsAutoCompleteDeviceAddressEnabled();
-		}));
-	AutoCompleteDeviceAddressPropertyValueWidget->SetEnabled(TAttribute<bool>::CreateLambda([this]()
-		{
-			return IsAutoCompleteDeviceAddressEnabled();
-		}));
-
-	PropertyRow.CustomWidget()
-		.NameContent()
-		[
-			SNew(SHorizontalBox)
-
-		// Edit Inline Condition Toggle Checkbox
-		+ SHorizontalBox::Slot()
-		.HAlign(HAlign_Left)
-		.VAlign(VAlign_Fill)
-		.AutoWidth()
-		[
-			AutoCompleteDeviceAddressEnableldPropertyValueWidget
-		]
-
-	// Property Name
-	+ SHorizontalBox::Slot()
-		.Padding(8.f, 0.f, 0.f, 0.f)
-		.HAlign(HAlign_Left)
-		.VAlign(VAlign_Fill)
-		.AutoWidth()
-		[
-			AutoCompleteDeviceAddressPropertyNameWidget
-		]
-		]
-	.ValueContent()
-		[
-			// Property Value
-			AutoCompleteDeviceAddressPropertyValueWidget
-=======
 			SAssignNew(ProtocolNameComboBox, SDMXProtocolNameComboBox)
 			.InitiallySelectedProtocolName(InitialSelection)
 			.OnProtocolNameSelected(this, &FDMXOutputPortConfigCustomization::OnProtocolNameSelected)
@@ -431,12 +217,10 @@
 			.CommunicationTypes(GetSupportedCommunicationTypes())
 			.InitialCommunicationType(GetCommunicationType())
 			.OnCommunicationTypeSelected(this, &FDMXOutputPortConfigCustomization::OnCommunicationTypeSelected)
->>>>>>> 4af6daef
 		];
 }
 
 void FDMXOutputPortConfigCustomization::GenerateDeviceAddressRow(IDetailPropertyRow& PropertyRow)
-<<<<<<< HEAD
 {
 	// Customizate the IPAddress property to show a combo box with available IP addresses
 	FString InitialValue = GetIPAddress();
@@ -486,56 +270,6 @@
 	PropertyRow.IsEnabled(TAttribute<bool>::CreateLambda([this]
 		{
 			return !IsAutoCompleteDeviceAddressEnabled();
-=======
-{
-	// Customizate the IPAddress property to show a combo box with available IP addresses
-	FString InitialValue = GetIPAddress();
-
-	TSharedPtr<SWidget> NameWidget;
-	TSharedPtr<SWidget> ValueWidget;
-	FDetailWidgetRow Row;
-	PropertyRow.GetDefaultWidgets(NameWidget, ValueWidget, Row);
-
-	// Override the value widget so it either shows 
-	// - The IP Address Edit widget when auto complete is disabled
-	// - The auto completed IP Address when auto complete is enabled
-	ValueWidget =
-		SNew(SHorizontalBox)
-		
-		+ SHorizontalBox::Slot()
-		.HAlign(HAlign_Fill)
-		.VAlign(VAlign_Fill)
-		[
-			SAssignNew(IPAddressEditWidget, SDMXIPAddressEditWidget)
-			.Visibility_Lambda([this]()
-				{
-					return IsAutoCompleteDeviceAddressEnabled() ?
-						EVisibility::Collapsed :
-						EVisibility::Visible;
-				})
-			.InitialValue(InitialValue)
-			.bShowLocalNICComboBox(true)
-			.OnIPAddressSelected(this, &FDMXOutputPortConfigCustomization::OnDeviceAddressSelected)
-		]
-
-		+ SHorizontalBox::Slot()
-		.HAlign(HAlign_Fill)
-		.VAlign(VAlign_Fill)
-		[
-			SAssignNew(AutoCompletedDeviceAddressTextBlock, STextBlock)
-			.Visibility_Lambda([this]()
-				{
-					return IsAutoCompleteDeviceAddressEnabled() ?
-						EVisibility::Visible :
-						EVisibility::Collapsed;
-				})
-			.Font(FAppStyle::GetFontStyle(TEXT("PropertyWindow.NormalFont")))
-		];
-	UpdateAutoCompleteDeviceAddressTextBox();
-
-	PropertyRow.IsEnabled(TAttribute<bool>::CreateLambda([this]
-		{
-			return !IsAutoCompleteDeviceAddressEnabled();
 		}));
 
 	PropertyRow.CustomWidget()
@@ -565,51 +299,11 @@
 	AutoCompleteDeviceAddressPropertyValueWidget->SetEnabled(TAttribute<bool>::CreateLambda([this]()
 		{
 			return IsAutoCompleteDeviceAddressEnabled();
->>>>>>> 4af6daef
 		}));
 
 	PropertyRow.CustomWidget()
 		.NameContent()
 		[
-<<<<<<< HEAD
-			NameWidget.ToSharedRef()
-		]
-		.ValueContent()
-		[
-			ValueWidget.ToSharedRef()
-		];
-}	
-
-void FDMXOutputPortConfigCustomization::GenerateDelayRow(IDetailPropertyRow& PropertyRow)
-{
-	// Customizate the IPAddress property to show a combo box with available IP addresses
-	const double InitialDelay = GetDelay();
-	const TArray<FFrameRate> InitialDelayFrameRates = GetDelayFrameRates();
-	
-	FFrameRate InitialDelayFrameRate;
-	if (ensureMsgf(InitialDelayFrameRates.Num() == 1, TEXT("Multi editing Output Port Configs is not supported.")))
-	{
-		InitialDelayFrameRate = InitialDelayFrameRates[0];
-	}
-
-	TSharedPtr<SWidget> NameWidget;
-	TSharedPtr<SWidget> ValueWidget;
-	FDetailWidgetRow Row;
-	PropertyRow.GetDefaultWidgets(NameWidget, ValueWidget, Row);
-
-	PropertyRow.CustomWidget()
-		.NameContent()
-		[
-			NameWidget.ToSharedRef()
-		]
-		.ValueContent()
-		[
-			SAssignNew(DelayEditWidget, SDMXDelayEditWidget)
-			.InitialDelay(InitialDelay)
-			.InitialDelayFrameRate(InitialDelayFrameRate)
-			.OnDelayChanged(this, &FDMXOutputPortConfigCustomization::OnDelayChanged)
-			.OnDelayFrameRateChanged(this, &FDMXOutputPortConfigCustomization::OnDelayFrameRateChanged)
-=======
 			SNew(SHorizontalBox)
 
 		// Edit Inline Condition Toggle Checkbox
@@ -635,7 +329,6 @@
 		[
 			// Property Value
 			AutoCompleteDeviceAddressPropertyValueWidget
->>>>>>> 4af6daef
 		];
 }
 
@@ -665,8 +358,6 @@
 	}
 }
 
-<<<<<<< HEAD
-=======
 void FDMXOutputPortConfigCustomization::GenerateExternUniverseStartRow(IDetailPropertyRow& PropertyRow)
 {
 	const TAttribute<bool> CanEditExternUniverseAttribute = TAttribute<bool>::CreateLambda([this]()
@@ -805,7 +496,6 @@
 		];
 }
 
->>>>>>> 4af6daef
 void FDMXOutputPortConfigCustomization::OnProtocolNameSelected()
 {
 	FName ProtocolName = ProtocolNameComboBox->GetSelectedProtocolName();
@@ -844,7 +534,6 @@
 }
 
 void FDMXOutputPortConfigCustomization::UpdateDestinationAddressesVisibility()
-<<<<<<< HEAD
 {
 	EDMXCommunicationType CommunicationType = GetCommunicationType();
 	if (CommunicationType == EDMXCommunicationType::Unicast)
@@ -942,105 +631,6 @@
 	FName ProtocolName;
 	ProtocolNameHandle->GetValue(ProtocolName);
 
-=======
-{
-	EDMXCommunicationType CommunicationType = GetCommunicationType();
-	if (CommunicationType == EDMXCommunicationType::Unicast)
-	{
-		DestinationAddressesVisibility = EVisibility::Visible;
-	}
-	else
-	{
-		DestinationAddressesVisibility = EVisibility::Collapsed;
-	}
-}
-
-void FDMXOutputPortConfigCustomization::OnDelayChanged()
-{
-	// Clamp the delay value to a reasonable range
-	static const double MaxDelaySeconds = 60.f;
-
-	const double DesiredDelaySeconds = DelayEditWidget->GetDelay() / DelayEditWidget->GetDelayFrameRate().AsDecimal();
-	const double NewDelay = DesiredDelaySeconds > MaxDelaySeconds ? MaxDelaySeconds * DelayEditWidget->GetDelayFrameRate().AsDecimal() : DelayEditWidget->GetDelay();
-
-	const FScopedTransaction Transaction(LOCTEXT("DelalySecondsChange", "Set DMX Output Port Delay"));
-
-	DelayHandle->NotifyPreChange();
-	if (DelayHandle->SetValue(NewDelay) == FPropertyAccess::Success)
-	{
-		DelayHandle->NotifyPostChange(EPropertyChangeType::ValueSet);
-		PropertyUtilities->ForceRefresh();
-	}
-}
-
-void FDMXOutputPortConfigCustomization::OnDelayFrameRateChanged()
-{
-	const FFrameRate DelayFrameRate = DelayEditWidget->GetDelayFrameRate();
-
-	const FScopedTransaction Transaction(LOCTEXT("DelayFrameRateChanged", "Set DMX Output Port Delay Type"));
-
-	DeviceAddressHandle->NotifyPreChange();
-
-	TArray<void*> RawDatas;
-	DelayFrameRateHandle->AccessRawData(RawDatas);
-
-	for (void* RawData : RawDatas)
-	{
-		FFrameRate* FrameRatePtr = (FFrameRate*)RawData;
-		*FrameRatePtr = DelayFrameRate;
-	}
-	DeviceAddressHandle->NotifyPostChange(EPropertyChangeType::ValueSet);
-
-	// Clamp the delay value to a reasonable range
-	static const double MaxDelaySeconds = 60.f;
-
-	const double DesiredDelaySeconds = DelayEditWidget->GetDelay() / DelayFrameRate.AsDecimal();
-	const double NewDelay = DesiredDelaySeconds > MaxDelaySeconds ? MaxDelaySeconds * DelayFrameRate.AsDecimal() : DelayEditWidget->GetDelay();
-
-	DelayHandle->NotifyPreChange();
-	if (DelayHandle->SetValue(NewDelay) == FPropertyAccess::Success)
-	{
-		DelayHandle->NotifyPostChange(EPropertyChangeType::ValueSet);
-		PropertyUtilities->ForceRefresh();
-	}
-}
-
-double FDMXOutputPortConfigCustomization::GetDelay() const
-{
-	double Delay;
-	if (DelayHandle->GetValue(Delay) == FPropertyAccess::Success)
-	{
-		return Delay;
-	}
-
-	return 0.0;
-}
-
-TArray<FFrameRate> FDMXOutputPortConfigCustomization::GetDelayFrameRates() const
-{
-	TArray<FFrameRate> FrameRates;
-
-	TArray<void*> RawDatas;
-	DelayFrameRateHandle->AccessRawData(RawDatas);
-
-	for (void* RawData : RawDatas)
-	{
-		const FFrameRate* FrameRatePtr = (FFrameRate*)RawData;
-		if (FrameRatePtr)
-		{
-			FrameRates.Add(*FrameRatePtr);
-		}
-	}
-
-	return FrameRates;
-}
-
-IDMXProtocolPtr FDMXOutputPortConfigCustomization::GetProtocol() const
-{
-	FName ProtocolName;
-	ProtocolNameHandle->GetValue(ProtocolName);
-
->>>>>>> 4af6daef
 	IDMXProtocolPtr Protocol = IDMXProtocol::Get(ProtocolName);
 	
 	return Protocol;
