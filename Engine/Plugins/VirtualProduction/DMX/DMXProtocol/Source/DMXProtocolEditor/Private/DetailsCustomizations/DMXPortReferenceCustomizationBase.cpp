--- conflicted
+++ resolved
@@ -126,21 +126,12 @@
 			const FDMXInputPortSharedRef* InputPortPtr = FDMXPortManager::Get().GetInputPorts().FindByPredicate([&PortGuid](const FDMXInputPortSharedRef& InputPort) {
 				return InputPort->GetPortGuid() == PortGuid;
 				});
-<<<<<<< HEAD
 
 			if (InputPortPtr)
 			{
 				Result.Add(*InputPortPtr);
 			}
 
-=======
-
-			if (InputPortPtr)
-			{
-				Result.Add(*InputPortPtr);
-			}
-
->>>>>>> d731a049
 			const FDMXOutputPortSharedRef* OutputPortPtr = FDMXPortManager::Get().GetOutputPorts().FindByPredicate([&PortGuid](const FDMXOutputPortSharedRef& OutputPort) {
 				return OutputPort->GetPortGuid() == PortGuid;
 				});
