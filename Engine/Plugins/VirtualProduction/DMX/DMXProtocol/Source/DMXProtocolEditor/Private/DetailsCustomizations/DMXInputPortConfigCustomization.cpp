// Copyright Epic Games, Inc. All Rights Reserved.

#include "DMXInputPortConfigCustomization.h"

#include "DetailWidgetRow.h"
#include "DMXProtocolModule.h"
#include "DMXProtocolSettings.h"
#include "DMXProtocolTypes.h"
#include "DMXProtocolUtils.h"
<<<<<<< HEAD
=======
#include "IDetailChildrenBuilder.h"
#include "IDetailPropertyRow.h" 
>>>>>>> 4af6daef
#include "Interfaces/IDMXProtocol.h"
#include "IO/DMXInputPort.h"
#include "IO/DMXInputPortConfig.h"
#include "IO/DMXPortManager.h"
#include "IPropertyUtilities.h"
#include "Misc/Guid.h" 
#include "ScopedTransaction.h"
#include "Styling/AppStyle.h"
#include "Styling/CoreStyle.h"
#include "Widgets/Input/SCheckBox.h"
#include "Widgets/SDMXCommunicationTypeComboBox.h"
#include "Widgets/SDMXIPAddressEditWidget.h"
#include "Widgets/SDMXProtocolNameComboBox.h"
<<<<<<< HEAD

#include "DetailWidgetRow.h"
#include "IDetailChildrenBuilder.h"
#include "IDetailPropertyRow.h" 
#include "IPropertyUtilities.h"
#include "ScopedTransaction.h"
#include "Misc/Guid.h" 
=======
>>>>>>> 4af6daef
#include "Widgets/Text/STextBlock.h" 

#include "Styling/AppStyle.h"

<<<<<<< HEAD

=======
>>>>>>> 4af6daef
#define LOCTEXT_NAMESPACE "DMXInputPortConfigCustomization"

TSharedRef<IPropertyTypeCustomization> FDMXInputPortConfigCustomization::MakeInstance()
{
	return MakeShared<FDMXInputPortConfigCustomization>();
}

void FDMXInputPortConfigCustomization::CustomizeHeader(TSharedRef<IPropertyHandle> StructPropertyHandle, class FDetailWidgetRow& HeaderRow, IPropertyTypeCustomizationUtils& StructCustomizationUtils)
{
	PropertyUtilities = StructCustomizationUtils.GetPropertyUtilities();

	HeaderRow
	.NameContent()
	[
		StructPropertyHandle->CreatePropertyNameWidget()
	];
}

void FDMXInputPortConfigCustomization::CustomizeChildren(TSharedRef<IPropertyHandle> StructPropertyHandle, class IDetailChildrenBuilder& ChildBuilder, IPropertyTypeCustomizationUtils& StructCustomizationUtils)
{
	// Retrieve structure's child properties
	uint32 NumChildren;
	StructPropertyHandle->GetNumChildren(NumChildren);
	TMap<FName, TSharedPtr< IPropertyHandle>> PropertyHandles;
	for (uint32 ChildIndex = 0; ChildIndex < NumChildren; ++ChildIndex)
	{
		TSharedRef<IPropertyHandle> ChildHandle = StructPropertyHandle->GetChildHandle(ChildIndex).ToSharedRef();
		const FName PropertyName = ChildHandle->GetProperty()->GetFName();

		PropertyHandles.Add(PropertyName, ChildHandle);
	}

	// Cache customized properties
	ProtocolNameHandle = PropertyHandles.FindChecked(FDMXInputPortConfig::GetProtocolNamePropertyNameChecked());
	CommunicationTypeHandle = PropertyHandles.FindChecked(FDMXInputPortConfig::GetCommunicationTypePropertyNameChecked());
	AutoCompleteDeviceAddressEnabledHandle = PropertyHandles.FindChecked(FDMXInputPortConfig::GetAutoCompleteDeviceAddressEnabledPropertyNameChecked());
	AutoCompleteDeviceAddressHandle = PropertyHandles.FindChecked(FDMXInputPortConfig::GetAutoCompleteDeviceAddressPropertyNameChecked());
	DeviceAddressHandle = PropertyHandles.FindChecked(FDMXInputPortConfig::GetDeviceAddressPropertyNameChecked());
<<<<<<< HEAD
=======
	LocalUniverseStartHandle = PropertyHandles.FindChecked(FDMXInputPortConfig::GetLocalUniverseStartPropertyNameChecked());
	ExternUniverseStartHandle = PropertyHandles.FindChecked(FDMXInputPortConfig::GetExternUniverseStartPropertyNameChecked());
	IsExternUniverseStartEditableHandle = PropertyHandles.FindChecked(FDMXInputPortConfig::GetIsExternUnivereStartEditablePropertyNameChecked());
>>>>>>> 4af6daef
	PortGuidHandle = PropertyHandles.FindChecked(FDMXInputPortConfig::GetPortGuidPropertyNameChecked());

	// Hande property changes
	AutoCompleteDeviceAddressHandle->SetOnPropertyValueChanged(FSimpleDelegate::CreateSP(this, &FDMXInputPortConfigCustomization::UpdateAutoCompleteDeviceAddressTextBox));
<<<<<<< HEAD

	// Ports always need a valid Guid (cannot be blueprinted)
	if (!GetPortGuid().IsValid())
	{
		ChildBuilder.AddCustomRow(LOCTEXT("InvalidPortConfigSearchString", "Invalid"))
			.WholeRowContent()
			[
				SNew(STextBlock)
				.Text(LOCTEXT("InvalidPortConfigText", "Invalid Port Guid. Cannot utilize this port."))
			];

		return;
	}

	// Add customized properties
	for (auto Iter(PropertyHandles.CreateConstIterator()); Iter; ++Iter)
	{
		// Don't add the PortGuid property
		if (Iter.Value() == PortGuidHandle)
		{
			continue;
		}

		// Don't add the bAutoCompeteDeviceAddressEnabled property
		if (Iter.Value() == AutoCompleteDeviceAddressEnabledHandle)
=======
	LocalUniverseStartHandle->SetOnPropertyValueChanged(FSimpleDelegate::CreateSP(this, &FDMXInputPortConfigCustomization::OnLocalUniverseStartChanged));
	IsExternUniverseStartEditableHandle->SetOnPropertyValueChanged(FSimpleDelegate::CreateSP(this, &FDMXInputPortConfigCustomization::OnIsExternUniverseStartEditableChanged));

	// Ports always need a valid Guid (cannot be blueprinted)
	if (!GetPortGuid().IsValid())
	{
		ChildBuilder.AddCustomRow(LOCTEXT("InvalidPortConfigSearchString", "Invalid"))
			.WholeRowContent()
			[
				SNew(STextBlock)
				.Text(LOCTEXT("InvalidPortConfigText", "Invalid Port Guid. Cannot utilize this port."))
			];

		return;
	}

	// Add customized properties
	for (auto Iter(PropertyHandles.CreateConstIterator()); Iter; ++Iter)
	{
		// Don't add the PortGuid property
		if (Iter.Value() == PortGuidHandle)
		{
			continue;
		}

		// Don't add the bAutoCompeteDeviceAddressEnabled property
		// Don't add the bIsExternUniverseStartEditable property
		if (Iter.Value() == AutoCompleteDeviceAddressEnabledHandle ||
			Iter.Value() == IsExternUniverseStartEditableHandle)
>>>>>>> 4af6daef
		{
			continue;
		}
		
		// Add the property
		IDetailPropertyRow& PropertyRow = ChildBuilder.AddProperty(Iter.Value().ToSharedRef());

		if (Iter.Value() == ProtocolNameHandle)
		{
			GenerateProtocolNameRow(PropertyRow);
		}
		else if (Iter.Value() == CommunicationTypeHandle)
		{
			GenerateCommunicationTypeRow(PropertyRow);
		}
		else if (Iter.Value() == AutoCompleteDeviceAddressHandle)
		{
			GenerateAutoCompleteDeviceAddressRow(PropertyRow);
		}
		else if (Iter.Value() == DeviceAddressHandle)
		{
			GenerateDeviceAddressRow(PropertyRow);
		}
<<<<<<< HEAD
=======
		else if (Iter.Value() == ExternUniverseStartHandle)
		{
			GenerateExternUniverseStartRow(PropertyRow);
		}
>>>>>>> 4af6daef
		else if (Iter.Key() == FDMXInputPortConfig::GetPriorityStrategyPropertyNameChecked())
		{

			PropertyRow.Visibility(TAttribute<EVisibility>::CreateLambda([this]
				{
					const bool bPriorityStrategyIsVisible = GetProtocol().IsValid() && GetProtocol()->SupportsPrioritySettings();
					return bPriorityStrategyIsVisible ? 
						EVisibility::Visible : 
						EVisibility::Collapsed;
				}));
		}
		else if (Iter.Key() == FDMXInputPortConfig::GetPriorityPropertyNameChecked())
		{
			PropertyRow.Visibility(TAttribute<EVisibility>::CreateLambda([this]
				{
					const bool bPriorityIsVisible = GetProtocol().IsValid() && GetProtocol()->SupportsPrioritySettings();
					return bPriorityIsVisible ? 
						EVisibility::Visible : 
						EVisibility::Collapsed;
				}));
		}
	}
}

void FDMXInputPortConfigCustomization::GenerateProtocolNameRow(IDetailPropertyRow& PropertyRow)
{
	// Customizate the Protocol Name property to draw a combo box with all protocol names
	TSharedPtr<SWidget> NameWidget;
	TSharedPtr<SWidget> ValueWidget;
	FDetailWidgetRow Row;
	PropertyRow.GetDefaultWidgets(NameWidget, ValueWidget, Row);
	
	const FName InitialSelection = [this]() -> FName
	{
		if (const IDMXProtocolPtr& Protocol = GetProtocol())
		{
			return Protocol->GetProtocolName();
		}

		return NAME_None;
	}();

	PropertyRow.CustomWidget()
		.NameContent()
		[
			NameWidget.ToSharedRef()
		]
		.ValueContent()
		[
			SAssignNew(ProtocolNameComboBox, SDMXProtocolNameComboBox)
			.InitiallySelectedProtocolName(InitialSelection)
			.OnProtocolNameSelected(this, &FDMXInputPortConfigCustomization::OnProtocolNameSelected)
		];

}

void FDMXInputPortConfigCustomization::GenerateCommunicationTypeRow(IDetailPropertyRow& PropertyRow)
{
	// Customizate the Communication Type property depending on the port's supported communication modes
	const TAttribute<EVisibility> CommunicationTypeVisibilityAttribute = TAttribute<EVisibility>::CreateLambda([this]
		{
			if (CommunicationTypeComboBox.IsValid() && GetProtocol().IsValid())
			{
				return CommunicationTypeComboBox->GetVisibility();
			}
			return EVisibility::Collapsed;
		});

	TSharedPtr<SWidget> NameWidget;
	TSharedPtr<SWidget> ValueWidget;
	FDetailWidgetRow Row;
	PropertyRow.GetDefaultWidgets(NameWidget, ValueWidget, Row);

	PropertyRow.CustomWidget()
		.Visibility(CommunicationTypeVisibilityAttribute)
		.NameContent()
		[
			NameWidget.ToSharedRef()
		]
		.ValueContent()
		[
			SAssignNew(CommunicationTypeComboBox, SDMXCommunicationTypeComboBox)
			.CommunicationTypes(GetSupportedCommunicationTypes())
			.InitialCommunicationType(GetCommunicationType())
			.OnCommunicationTypeSelected(this, &FDMXInputPortConfigCustomization::OnCommunicationTypeSelected)
		];
}

<<<<<<< HEAD
void FDMXInputPortConfigCustomization::GenerateAutoCompleteDeviceAddressRow(IDetailPropertyRow& PropertyRow)
{
	// Mimic a Inline Edit Condition Toggle - Doing it directly via Meta Specifiers is not possible. -
	// The Inline Edit Condition Toggle property wouldn't get properly serialized when being a Config property.
	const TSharedRef<SWidget> AutoCompleteDeviceAddressEnableldPropertyValueWidget = AutoCompleteDeviceAddressEnabledHandle->CreatePropertyValueWidget();

	const TSharedRef<SWidget> AutoCompleteDeviceAddressPropertyNameWidget = AutoCompleteDeviceAddressHandle->CreatePropertyNameWidget();
	const TSharedRef<SWidget> AutoCompleteDeviceAddressPropertyValueWidget = AutoCompleteDeviceAddressHandle->CreatePropertyValueWidget();

	AutoCompleteDeviceAddressPropertyNameWidget->SetEnabled(TAttribute<bool>::CreateLambda([this]()
		{
			return IsAutoCompleteDeviceAddressEnabled();
		}));
	AutoCompleteDeviceAddressPropertyValueWidget->SetEnabled(TAttribute<bool>::CreateLambda([this]()
		{
			return IsAutoCompleteDeviceAddressEnabled();
=======
void FDMXInputPortConfigCustomization::GenerateDeviceAddressRow(IDetailPropertyRow& PropertyRow)
{
	// Customizate the IPAddress property to show a combo box with available IP addresses
	const FString InitialValue = GetIPAddress();

	TSharedPtr<SWidget> NameWidget;
	TSharedPtr<SWidget> ValueWidget;
	FDetailWidgetRow Row;
	PropertyRow.GetDefaultWidgets(NameWidget, ValueWidget, Row);

	// Override the value widget so it either shows 
	// - The IP Address Edit widget when auto complete is disabled
	// - The auto completed IP Address when auto complete is enabled
	ValueWidget =
		SNew(SHorizontalBox)
		
		+ SHorizontalBox::Slot()
		.HAlign(HAlign_Fill)
		.VAlign(VAlign_Fill)
		[
			SAssignNew(IPAddressEditWidget, SDMXIPAddressEditWidget)
			.Visibility_Lambda([this]()
				{
					return IsAutoCompleteDeviceAddressEnabled() ?
						EVisibility::Collapsed :
						EVisibility::Visible;
				})
			.InitialValue(InitialValue)
			.bShowLocalNICComboBox(true)
			.OnIPAddressSelected(this, &FDMXInputPortConfigCustomization::OnDeviceAddressSelected)
		]

		+ SHorizontalBox::Slot()
		.HAlign(HAlign_Fill)
		.VAlign(VAlign_Fill)
		[
			SAssignNew(AutoCompletedDeviceAddressTextBlock, STextBlock)
			.Visibility_Lambda([this]()
				{
					return IsAutoCompleteDeviceAddressEnabled() ?
						EVisibility::Visible :
						EVisibility::Collapsed;
				})
			.Font(FAppStyle::GetFontStyle(TEXT("PropertyWindow.NormalFont")))
		];
	UpdateAutoCompleteDeviceAddressTextBox();

	PropertyRow.IsEnabled(TAttribute<bool>::CreateLambda([this]
		{
			return !IsAutoCompleteDeviceAddressEnabled();
>>>>>>> 4af6daef
		}));

	PropertyRow.CustomWidget()
		.NameContent()
		[
<<<<<<< HEAD
			SNew(SHorizontalBox)
	
			// Edit Inline Condition Toggle Checkbox
			+ SHorizontalBox::Slot()
			.HAlign(HAlign_Left)
			.VAlign(VAlign_Fill)
			.AutoWidth()
			[
				AutoCompleteDeviceAddressEnableldPropertyValueWidget
			]

			// Property Name
			+ SHorizontalBox::Slot()
			.Padding(8.f, 0.f, 0.f, 0.f)
			.HAlign(HAlign_Left)
			.VAlign(VAlign_Fill)
			.AutoWidth()
			[
				AutoCompleteDeviceAddressPropertyNameWidget
			]
		]
		.ValueContent()
		[
			// Property Value
			AutoCompleteDeviceAddressPropertyValueWidget
		];
}

void FDMXInputPortConfigCustomization::GenerateDeviceAddressRow(IDetailPropertyRow& PropertyRow)
{
	// Customizate the IPAddress property to show a combo box with available IP addresses
	const FString InitialValue = GetIPAddress();

	TSharedPtr<SWidget> NameWidget;
	TSharedPtr<SWidget> ValueWidget;
	FDetailWidgetRow Row;
	PropertyRow.GetDefaultWidgets(NameWidget, ValueWidget, Row);

	// Override the value widget so it either shows 
	// - The IP Address Edit widget when auto complete is disabled
	// - The auto completed IP Address when auto complete is enabled
	ValueWidget =
		SNew(SHorizontalBox)
		
		+ SHorizontalBox::Slot()
		.HAlign(HAlign_Fill)
		.VAlign(VAlign_Fill)
		[
			SAssignNew(IPAddressEditWidget, SDMXIPAddressEditWidget)
			.Visibility_Lambda([this]()
				{
					return IsAutoCompleteDeviceAddressEnabled() ?
						EVisibility::Collapsed :
						EVisibility::Visible;
				})
			.InitialValue(InitialValue)
			.bShowLocalNICComboBox(true)
			.OnIPAddressSelected(this, &FDMXInputPortConfigCustomization::OnDeviceAddressSelected)
		]

		+ SHorizontalBox::Slot()
		.HAlign(HAlign_Fill)
		.VAlign(VAlign_Fill)
		[
			SAssignNew(AutoCompletedDeviceAddressTextBlock, STextBlock)
			.Visibility_Lambda([this]()
				{
					return IsAutoCompleteDeviceAddressEnabled() ?
						EVisibility::Visible :
						EVisibility::Collapsed;
				})
			.Font(FAppStyle::GetFontStyle(TEXT("PropertyWindow.NormalFont")))
		];
	UpdateAutoCompleteDeviceAddressTextBox();

	PropertyRow.IsEnabled(TAttribute<bool>::CreateLambda([this]
		{
			return !IsAutoCompleteDeviceAddressEnabled();
=======
			NameWidget.ToSharedRef()
		]
		.ValueContent()
		[
			ValueWidget.ToSharedRef()
		];
}

void FDMXInputPortConfigCustomization::GenerateAutoCompleteDeviceAddressRow(IDetailPropertyRow& PropertyRow)
{
	// Mimic a Inline Edit Condition Toggle - Doing it directly via Meta Specifiers is not possible. -
	// The Inline Edit Condition Toggle property wouldn't get properly serialized when being a Config property.
	const TSharedRef<SWidget> AutoCompleteDeviceAddressEnableldPropertyValueWidget = AutoCompleteDeviceAddressEnabledHandle->CreatePropertyValueWidget();

	const TSharedRef<SWidget> AutoCompleteDeviceAddressPropertyNameWidget = AutoCompleteDeviceAddressHandle->CreatePropertyNameWidget();
	const TSharedRef<SWidget> AutoCompleteDeviceAddressPropertyValueWidget = AutoCompleteDeviceAddressHandle->CreatePropertyValueWidget();

	AutoCompleteDeviceAddressPropertyNameWidget->SetEnabled(TAttribute<bool>::CreateLambda([this]()
		{
			return IsAutoCompleteDeviceAddressEnabled();
		}));
	AutoCompleteDeviceAddressPropertyValueWidget->SetEnabled(TAttribute<bool>::CreateLambda([this]()
		{
			return IsAutoCompleteDeviceAddressEnabled();
>>>>>>> 4af6daef
		}));

	PropertyRow.CustomWidget()
		.NameContent()
		[
<<<<<<< HEAD
			NameWidget.ToSharedRef()
		]
		.ValueContent()
		[
			ValueWidget.ToSharedRef()
=======
			SNew(SHorizontalBox)
	
			// Edit Inline Condition Toggle Checkbox
			+ SHorizontalBox::Slot()
			.HAlign(HAlign_Left)
			.VAlign(VAlign_Fill)
			.AutoWidth()
			[
				AutoCompleteDeviceAddressEnableldPropertyValueWidget
			]

			// Property Name
			+ SHorizontalBox::Slot()
			.Padding(8.f, 0.f, 0.f, 0.f)
			.HAlign(HAlign_Left)
			.VAlign(VAlign_Fill)
			.AutoWidth()
			[
				AutoCompleteDeviceAddressPropertyNameWidget
			]
		]
		.ValueContent()
		[
			// Property Value
			AutoCompleteDeviceAddressPropertyValueWidget
>>>>>>> 4af6daef
		];
}

void FDMXInputPortConfigCustomization::UpdateAutoCompleteDeviceAddressTextBox()
<<<<<<< HEAD
{
	// Set text on the AutoCompleteDeviceAddress Text Box depending on what the resulting IP is
	if (AutoCompletedDeviceAddressTextBlock.IsValid())
	{
		FString AutoCompleteDeviceAddress;
		if (AutoCompleteDeviceAddressHandle->GetValue(AutoCompleteDeviceAddress) == FPropertyAccess::Success)
		{
			FString NetworkInterfaceCardIPAddress;
			if (FDMXProtocolUtils::FindLocalNetworkInterfaceCardIPAddress(AutoCompleteDeviceAddress, NetworkInterfaceCardIPAddress))
			{
				const FText IPAddressText = FText::FromString(*NetworkInterfaceCardIPAddress);
				AutoCompletedDeviceAddressTextBlock->SetText(FText::Format(LOCTEXT("AutoCompletedIPAddressText", "{0} (auto-completed)"), IPAddressText));
			}
			else
			{
				// Fall back to the manually set one
				FString DeviceAddress;
				DeviceAddressHandle->GetValue(DeviceAddress);
				const FText NoMatchForIPAddressText = FText::Format(LOCTEXT("NoRegexMatchForDeviceAddress", "No match. Using '{0}'"), FText::FromString(DeviceAddress));
				AutoCompletedDeviceAddressTextBlock->SetText(NoMatchForIPAddressText);
			}
		}
	}
}

void FDMXInputPortConfigCustomization::OnProtocolNameSelected()
{
	FName ProtocolName = ProtocolNameComboBox->GetSelectedProtocolName();

	const FScopedTransaction Transaction(LOCTEXT("ProtocolSelected", "DMX: Selected Protocol"));
	
	ProtocolNameHandle->NotifyPreChange();
	ProtocolNameHandle->SetValue(ProtocolName);
	ProtocolNameHandle->NotifyPostChange(EPropertyChangeType::ValueSet);

	PropertyUtilities->ForceRefresh();
}

void FDMXInputPortConfigCustomization::OnCommunicationTypeSelected()
{
=======
{
	// Set text on the AutoCompleteDeviceAddress Text Box depending on what the resulting IP is
	if (AutoCompletedDeviceAddressTextBlock.IsValid())
	{
		FString AutoCompleteDeviceAddress;
		if (AutoCompleteDeviceAddressHandle->GetValue(AutoCompleteDeviceAddress) == FPropertyAccess::Success)
		{
			FString NetworkInterfaceCardIPAddress;
			if (FDMXProtocolUtils::FindLocalNetworkInterfaceCardIPAddress(AutoCompleteDeviceAddress, NetworkInterfaceCardIPAddress))
			{
				const FText IPAddressText = FText::FromString(*NetworkInterfaceCardIPAddress);
				AutoCompletedDeviceAddressTextBlock->SetText(FText::Format(LOCTEXT("AutoCompletedIPAddressText", "{0} (auto-completed)"), IPAddressText));
			}
			else
			{
				// Fall back to the manually set one
				FString DeviceAddress;
				DeviceAddressHandle->GetValue(DeviceAddress);
				const FText NoMatchForIPAddressText = FText::Format(LOCTEXT("NoRegexMatchForDeviceAddress", "No match. Using '{0}'"), FText::FromString(DeviceAddress));
				AutoCompletedDeviceAddressTextBlock->SetText(NoMatchForIPAddressText);
			}
		}
	}
}

void FDMXInputPortConfigCustomization::GenerateExternUniverseStartRow(IDetailPropertyRow& PropertyRow)
{
	const TAttribute<bool> CanEditExternUniverseAttribute = TAttribute<bool>::CreateLambda([this]()
		{
			bool bIsExternUniverseStartEditable;
			if (IsExternUniverseStartEditableHandle->GetValue(bIsExternUniverseStartEditable) == FPropertyAccess::Success)
			{
				return bIsExternUniverseStartEditable ? true : false;
			}
			return false;
		});

	TSharedPtr<SWidget> ExternUniverseStartNameWidget;
	TSharedPtr<SWidget> ExternUniverseStartValueWidget;
	FDetailWidgetRow ExternUniverseStartRow;
	PropertyRow.GetDefaultWidgets(ExternUniverseStartNameWidget, ExternUniverseStartValueWidget, ExternUniverseStartRow);

	const FText IsExternUniverseEnabledTooltip = LOCTEXT("IsExternUniverseEnabledWarningTooltip", "Remaps the range of local Universes (Num Universes from Local Universe Start) to a different set of Universes at the Protocol level.\nFor example, for Art-Net this allows to map local Universe 1 to extern Universe 0.");

	PropertyRow.CustomWidget()
		.NameContent()
		[
			SNew(SHorizontalBox)

			+ SHorizontalBox::Slot()
			.AutoWidth()
			.Padding(0.f, 0.f, 4.f, 0.f)
			[
				SNew(SCheckBox)
				.ToolTipText(IsExternUniverseEnabledTooltip)
				.IsChecked_Lambda([CanEditExternUniverseAttribute]()
					{
						return CanEditExternUniverseAttribute.Get() ? ECheckBoxState::Checked : ECheckBoxState::Unchecked;
					})
				.OnCheckStateChanged_Lambda([this](ECheckBoxState NewState)
					{
						const bool bIsExternUniverseStartEditable = NewState == ECheckBoxState::Checked;
						IsExternUniverseStartEditableHandle->SetValue(bIsExternUniverseStartEditable);
					})
			]

			+ SHorizontalBox::Slot()
			.AutoWidth()
			[
				SNew(SBox)
				.IsEnabled(CanEditExternUniverseAttribute)
				[
					ExternUniverseStartNameWidget.ToSharedRef()
				]
			]
		]
		.ValueContent()
		[
			SNew(SHorizontalBox)
			.IsEnabled(CanEditExternUniverseAttribute)

			+ SHorizontalBox::Slot()
			.Padding(0.f, 0.f, 4.f, 0.f)
			[
				ExternUniverseStartValueWidget.ToSharedRef()
			]

			+ SHorizontalBox::Slot()
			.AutoWidth()
			.Padding(4.f)
			[
				SNew(SImage)
				.Visibility_Lambda([CanEditExternUniverseAttribute]()
					{
						return CanEditExternUniverseAttribute.Get() ? EVisibility::Visible : EVisibility::Collapsed;
					})
				.Image(FCoreStyle::Get().GetBrush("Icons.Warning"))
				.ToolTipText(IsExternUniverseEnabledTooltip)
			]
		];
}

void FDMXInputPortConfigCustomization::OnLocalUniverseStartChanged()
{
	bool bCanEditExternUniverse;
	int32 LocalUniverse;
	if (IsExternUniverseStartEditableHandle->GetValue(bCanEditExternUniverse) == FPropertyAccess::Success &&
		!bCanEditExternUniverse &&
		LocalUniverseStartHandle->GetValue(LocalUniverse) == FPropertyAccess::Success)
	{
		ExternUniverseStartHandle->NotifyPreChange();
		// Change the extern universe interactive only. Rely on the local universe start change completing the transaction.
		ExternUniverseStartHandle->SetValue(LocalUniverse, EPropertyValueSetFlags::InteractiveChange);
		ExternUniverseStartHandle->NotifyPostChange(EPropertyChangeType::Interactive);
	}
}

void FDMXInputPortConfigCustomization::OnIsExternUniverseStartEditableChanged()
{
	bool bCanEditExternUniverse;
	int32 LocalUniverse;
	if (IsExternUniverseStartEditableHandle->GetValue(bCanEditExternUniverse) == FPropertyAccess::Success &&
		!bCanEditExternUniverse &&
		LocalUniverseStartHandle->GetValue(LocalUniverse) == FPropertyAccess::Success)
	{
		ExternUniverseStartHandle->NotifyPreChange();
		ExternUniverseStartHandle->SetValue(LocalUniverse);
		ExternUniverseStartHandle->NotifyPostChange(EPropertyChangeType::ValueSet);
	}
}

void FDMXInputPortConfigCustomization::OnProtocolNameSelected()
{
	FName ProtocolName = ProtocolNameComboBox->GetSelectedProtocolName();

	const FScopedTransaction Transaction(LOCTEXT("ProtocolSelected", "DMX: Selected Protocol"));
	
	ProtocolNameHandle->NotifyPreChange();
	ProtocolNameHandle->SetValue(ProtocolName);
	ProtocolNameHandle->NotifyPostChange(EPropertyChangeType::ValueSet);

	PropertyUtilities->ForceRefresh();
}

void FDMXInputPortConfigCustomization::OnCommunicationTypeSelected()
{
>>>>>>> 4af6daef
	EDMXCommunicationType SelectedCommunicationType = CommunicationTypeComboBox->GetSelectedCommunicationType();

	const FScopedTransaction Transaction(LOCTEXT("CommunicationTypeSelected", "DMX: Selected Communication Type"));
	
	CommunicationTypeHandle->NotifyPreChange();
	CommunicationTypeHandle->SetValue(static_cast<uint8>(SelectedCommunicationType));
	CommunicationTypeHandle->NotifyPostChange(EPropertyChangeType::ValueSet);

	PropertyUtilities->ForceRefresh();
}
<<<<<<< HEAD

void FDMXInputPortConfigCustomization::OnDeviceAddressSelected()
{
	FString SelectedIP = IPAddressEditWidget->GetSelectedIPAddress();

	const FScopedTransaction Transaction(LOCTEXT("IPAddressSelected", "DMX: Selected IP Address"));
	
	DeviceAddressHandle->NotifyPreChange();
	ensure(DeviceAddressHandle->SetValue(SelectedIP) == FPropertyAccess::Success);	
	DeviceAddressHandle->NotifyPostChange(EPropertyChangeType::ValueSet);
}

IDMXProtocolPtr FDMXInputPortConfigCustomization::GetProtocol() const
{
	FName ProtocolName;
	ProtocolNameHandle->GetValue(ProtocolName);

	IDMXProtocolPtr Protocol = IDMXProtocol::Get(ProtocolName);

	return Protocol;
}

=======

void FDMXInputPortConfigCustomization::OnDeviceAddressSelected()
{
	FString SelectedIP = IPAddressEditWidget->GetSelectedIPAddress();

	const FScopedTransaction Transaction(LOCTEXT("IPAddressSelected", "DMX: Selected IP Address"));
	
	DeviceAddressHandle->NotifyPreChange();
	ensure(DeviceAddressHandle->SetValue(SelectedIP) == FPropertyAccess::Success);	
	DeviceAddressHandle->NotifyPostChange(EPropertyChangeType::ValueSet);
}

IDMXProtocolPtr FDMXInputPortConfigCustomization::GetProtocol() const
{
	FName ProtocolName;
	ProtocolNameHandle->GetValue(ProtocolName);

	IDMXProtocolPtr Protocol = IDMXProtocol::Get(ProtocolName);

	return Protocol;
}

>>>>>>> 4af6daef
FGuid FDMXInputPortConfigCustomization::GetPortGuid() const
{
	TArray<void*> RawData;
	PortGuidHandle->AccessRawData(RawData);

	// Multiediting is not supported, may fire if this is used in a blueprint way that would support it
	if (ensureMsgf(RawData.Num() == 1, TEXT("Using port config in ways that would enable multiediting is not supported.")))
	{
		const FGuid* PortGuidPtr = reinterpret_cast<FGuid*>(RawData[0]);
		if (PortGuidPtr && PortGuidPtr->IsValid())
		{
			return *PortGuidPtr;
		}
	}

	return FGuid();
}

const TArray<EDMXCommunicationType> FDMXInputPortConfigCustomization::GetSupportedCommunicationTypes() const
{
	if (IDMXProtocolPtr Protocol = GetProtocol())
	{
		return Protocol->GetInputPortCommunicationTypes();
	}

	return TArray<EDMXCommunicationType>();
}

EDMXCommunicationType FDMXInputPortConfigCustomization::GetCommunicationType() const
{
	uint8 CommunicationType;
	ensure(CommunicationTypeHandle->GetValue(CommunicationType) == FPropertyAccess::Success);

	return static_cast<EDMXCommunicationType>(CommunicationType);
}

bool FDMXInputPortConfigCustomization::IsAutoCompleteDeviceAddressEnabled() const
{
	bool bAutoCompleteDeviceAddressEnabled;
	AutoCompleteDeviceAddressEnabledHandle->GetValue(bAutoCompleteDeviceAddressEnabled);

	return bAutoCompleteDeviceAddressEnabled;
}

FString FDMXInputPortConfigCustomization::GetIPAddress() const
{
	FString IPAddress;
	ensure(DeviceAddressHandle->GetValue(IPAddress) == FPropertyAccess::Success);

	return IPAddress;
}

#undef LOCTEXT_NAMESPACE<|MERGE_RESOLUTION|>--- conflicted
+++ resolved
@@ -7,11 +7,8 @@
 #include "DMXProtocolSettings.h"
 #include "DMXProtocolTypes.h"
 #include "DMXProtocolUtils.h"
-<<<<<<< HEAD
-=======
 #include "IDetailChildrenBuilder.h"
 #include "IDetailPropertyRow.h" 
->>>>>>> 4af6daef
 #include "Interfaces/IDMXProtocol.h"
 #include "IO/DMXInputPort.h"
 #include "IO/DMXInputPortConfig.h"
@@ -25,24 +22,9 @@
 #include "Widgets/SDMXCommunicationTypeComboBox.h"
 #include "Widgets/SDMXIPAddressEditWidget.h"
 #include "Widgets/SDMXProtocolNameComboBox.h"
-<<<<<<< HEAD
-
-#include "DetailWidgetRow.h"
-#include "IDetailChildrenBuilder.h"
-#include "IDetailPropertyRow.h" 
-#include "IPropertyUtilities.h"
-#include "ScopedTransaction.h"
-#include "Misc/Guid.h" 
-=======
->>>>>>> 4af6daef
 #include "Widgets/Text/STextBlock.h" 
 
-#include "Styling/AppStyle.h"
-
-<<<<<<< HEAD
-
-=======
->>>>>>> 4af6daef
+
 #define LOCTEXT_NAMESPACE "DMXInputPortConfigCustomization"
 
 TSharedRef<IPropertyTypeCustomization> FDMXInputPortConfigCustomization::MakeInstance()
@@ -81,43 +63,13 @@
 	AutoCompleteDeviceAddressEnabledHandle = PropertyHandles.FindChecked(FDMXInputPortConfig::GetAutoCompleteDeviceAddressEnabledPropertyNameChecked());
 	AutoCompleteDeviceAddressHandle = PropertyHandles.FindChecked(FDMXInputPortConfig::GetAutoCompleteDeviceAddressPropertyNameChecked());
 	DeviceAddressHandle = PropertyHandles.FindChecked(FDMXInputPortConfig::GetDeviceAddressPropertyNameChecked());
-<<<<<<< HEAD
-=======
 	LocalUniverseStartHandle = PropertyHandles.FindChecked(FDMXInputPortConfig::GetLocalUniverseStartPropertyNameChecked());
 	ExternUniverseStartHandle = PropertyHandles.FindChecked(FDMXInputPortConfig::GetExternUniverseStartPropertyNameChecked());
 	IsExternUniverseStartEditableHandle = PropertyHandles.FindChecked(FDMXInputPortConfig::GetIsExternUnivereStartEditablePropertyNameChecked());
->>>>>>> 4af6daef
 	PortGuidHandle = PropertyHandles.FindChecked(FDMXInputPortConfig::GetPortGuidPropertyNameChecked());
 
 	// Hande property changes
 	AutoCompleteDeviceAddressHandle->SetOnPropertyValueChanged(FSimpleDelegate::CreateSP(this, &FDMXInputPortConfigCustomization::UpdateAutoCompleteDeviceAddressTextBox));
-<<<<<<< HEAD
-
-	// Ports always need a valid Guid (cannot be blueprinted)
-	if (!GetPortGuid().IsValid())
-	{
-		ChildBuilder.AddCustomRow(LOCTEXT("InvalidPortConfigSearchString", "Invalid"))
-			.WholeRowContent()
-			[
-				SNew(STextBlock)
-				.Text(LOCTEXT("InvalidPortConfigText", "Invalid Port Guid. Cannot utilize this port."))
-			];
-
-		return;
-	}
-
-	// Add customized properties
-	for (auto Iter(PropertyHandles.CreateConstIterator()); Iter; ++Iter)
-	{
-		// Don't add the PortGuid property
-		if (Iter.Value() == PortGuidHandle)
-		{
-			continue;
-		}
-
-		// Don't add the bAutoCompeteDeviceAddressEnabled property
-		if (Iter.Value() == AutoCompleteDeviceAddressEnabledHandle)
-=======
 	LocalUniverseStartHandle->SetOnPropertyValueChanged(FSimpleDelegate::CreateSP(this, &FDMXInputPortConfigCustomization::OnLocalUniverseStartChanged));
 	IsExternUniverseStartEditableHandle->SetOnPropertyValueChanged(FSimpleDelegate::CreateSP(this, &FDMXInputPortConfigCustomization::OnIsExternUniverseStartEditableChanged));
 
@@ -147,7 +99,6 @@
 		// Don't add the bIsExternUniverseStartEditable property
 		if (Iter.Value() == AutoCompleteDeviceAddressEnabledHandle ||
 			Iter.Value() == IsExternUniverseStartEditableHandle)
->>>>>>> 4af6daef
 		{
 			continue;
 		}
@@ -171,13 +122,10 @@
 		{
 			GenerateDeviceAddressRow(PropertyRow);
 		}
-<<<<<<< HEAD
-=======
 		else if (Iter.Value() == ExternUniverseStartHandle)
 		{
 			GenerateExternUniverseStartRow(PropertyRow);
 		}
->>>>>>> 4af6daef
 		else if (Iter.Key() == FDMXInputPortConfig::GetPriorityStrategyPropertyNameChecked())
 		{
 
@@ -266,24 +214,6 @@
 		];
 }
 
-<<<<<<< HEAD
-void FDMXInputPortConfigCustomization::GenerateAutoCompleteDeviceAddressRow(IDetailPropertyRow& PropertyRow)
-{
-	// Mimic a Inline Edit Condition Toggle - Doing it directly via Meta Specifiers is not possible. -
-	// The Inline Edit Condition Toggle property wouldn't get properly serialized when being a Config property.
-	const TSharedRef<SWidget> AutoCompleteDeviceAddressEnableldPropertyValueWidget = AutoCompleteDeviceAddressEnabledHandle->CreatePropertyValueWidget();
-
-	const TSharedRef<SWidget> AutoCompleteDeviceAddressPropertyNameWidget = AutoCompleteDeviceAddressHandle->CreatePropertyNameWidget();
-	const TSharedRef<SWidget> AutoCompleteDeviceAddressPropertyValueWidget = AutoCompleteDeviceAddressHandle->CreatePropertyValueWidget();
-
-	AutoCompleteDeviceAddressPropertyNameWidget->SetEnabled(TAttribute<bool>::CreateLambda([this]()
-		{
-			return IsAutoCompleteDeviceAddressEnabled();
-		}));
-	AutoCompleteDeviceAddressPropertyValueWidget->SetEnabled(TAttribute<bool>::CreateLambda([this]()
-		{
-			return IsAutoCompleteDeviceAddressEnabled();
-=======
 void FDMXInputPortConfigCustomization::GenerateDeviceAddressRow(IDetailPropertyRow& PropertyRow)
 {
 	// Customizate the IPAddress property to show a combo box with available IP addresses
@@ -334,13 +264,40 @@
 	PropertyRow.IsEnabled(TAttribute<bool>::CreateLambda([this]
 		{
 			return !IsAutoCompleteDeviceAddressEnabled();
->>>>>>> 4af6daef
 		}));
 
 	PropertyRow.CustomWidget()
 		.NameContent()
 		[
-<<<<<<< HEAD
+			NameWidget.ToSharedRef()
+		]
+		.ValueContent()
+		[
+			ValueWidget.ToSharedRef()
+		];
+}
+
+void FDMXInputPortConfigCustomization::GenerateAutoCompleteDeviceAddressRow(IDetailPropertyRow& PropertyRow)
+{
+	// Mimic a Inline Edit Condition Toggle - Doing it directly via Meta Specifiers is not possible. -
+	// The Inline Edit Condition Toggle property wouldn't get properly serialized when being a Config property.
+	const TSharedRef<SWidget> AutoCompleteDeviceAddressEnableldPropertyValueWidget = AutoCompleteDeviceAddressEnabledHandle->CreatePropertyValueWidget();
+
+	const TSharedRef<SWidget> AutoCompleteDeviceAddressPropertyNameWidget = AutoCompleteDeviceAddressHandle->CreatePropertyNameWidget();
+	const TSharedRef<SWidget> AutoCompleteDeviceAddressPropertyValueWidget = AutoCompleteDeviceAddressHandle->CreatePropertyValueWidget();
+
+	AutoCompleteDeviceAddressPropertyNameWidget->SetEnabled(TAttribute<bool>::CreateLambda([this]()
+		{
+			return IsAutoCompleteDeviceAddressEnabled();
+		}));
+	AutoCompleteDeviceAddressPropertyValueWidget->SetEnabled(TAttribute<bool>::CreateLambda([this]()
+		{
+			return IsAutoCompleteDeviceAddressEnabled();
+		}));
+
+	PropertyRow.CustomWidget()
+		.NameContent()
+		[
 			SNew(SHorizontalBox)
 	
 			// Edit Inline Condition Toggle Checkbox
@@ -369,125 +326,7 @@
 		];
 }
 
-void FDMXInputPortConfigCustomization::GenerateDeviceAddressRow(IDetailPropertyRow& PropertyRow)
-{
-	// Customizate the IPAddress property to show a combo box with available IP addresses
-	const FString InitialValue = GetIPAddress();
-
-	TSharedPtr<SWidget> NameWidget;
-	TSharedPtr<SWidget> ValueWidget;
-	FDetailWidgetRow Row;
-	PropertyRow.GetDefaultWidgets(NameWidget, ValueWidget, Row);
-
-	// Override the value widget so it either shows 
-	// - The IP Address Edit widget when auto complete is disabled
-	// - The auto completed IP Address when auto complete is enabled
-	ValueWidget =
-		SNew(SHorizontalBox)
-		
-		+ SHorizontalBox::Slot()
-		.HAlign(HAlign_Fill)
-		.VAlign(VAlign_Fill)
-		[
-			SAssignNew(IPAddressEditWidget, SDMXIPAddressEditWidget)
-			.Visibility_Lambda([this]()
-				{
-					return IsAutoCompleteDeviceAddressEnabled() ?
-						EVisibility::Collapsed :
-						EVisibility::Visible;
-				})
-			.InitialValue(InitialValue)
-			.bShowLocalNICComboBox(true)
-			.OnIPAddressSelected(this, &FDMXInputPortConfigCustomization::OnDeviceAddressSelected)
-		]
-
-		+ SHorizontalBox::Slot()
-		.HAlign(HAlign_Fill)
-		.VAlign(VAlign_Fill)
-		[
-			SAssignNew(AutoCompletedDeviceAddressTextBlock, STextBlock)
-			.Visibility_Lambda([this]()
-				{
-					return IsAutoCompleteDeviceAddressEnabled() ?
-						EVisibility::Visible :
-						EVisibility::Collapsed;
-				})
-			.Font(FAppStyle::GetFontStyle(TEXT("PropertyWindow.NormalFont")))
-		];
-	UpdateAutoCompleteDeviceAddressTextBox();
-
-	PropertyRow.IsEnabled(TAttribute<bool>::CreateLambda([this]
-		{
-			return !IsAutoCompleteDeviceAddressEnabled();
-=======
-			NameWidget.ToSharedRef()
-		]
-		.ValueContent()
-		[
-			ValueWidget.ToSharedRef()
-		];
-}
-
-void FDMXInputPortConfigCustomization::GenerateAutoCompleteDeviceAddressRow(IDetailPropertyRow& PropertyRow)
-{
-	// Mimic a Inline Edit Condition Toggle - Doing it directly via Meta Specifiers is not possible. -
-	// The Inline Edit Condition Toggle property wouldn't get properly serialized when being a Config property.
-	const TSharedRef<SWidget> AutoCompleteDeviceAddressEnableldPropertyValueWidget = AutoCompleteDeviceAddressEnabledHandle->CreatePropertyValueWidget();
-
-	const TSharedRef<SWidget> AutoCompleteDeviceAddressPropertyNameWidget = AutoCompleteDeviceAddressHandle->CreatePropertyNameWidget();
-	const TSharedRef<SWidget> AutoCompleteDeviceAddressPropertyValueWidget = AutoCompleteDeviceAddressHandle->CreatePropertyValueWidget();
-
-	AutoCompleteDeviceAddressPropertyNameWidget->SetEnabled(TAttribute<bool>::CreateLambda([this]()
-		{
-			return IsAutoCompleteDeviceAddressEnabled();
-		}));
-	AutoCompleteDeviceAddressPropertyValueWidget->SetEnabled(TAttribute<bool>::CreateLambda([this]()
-		{
-			return IsAutoCompleteDeviceAddressEnabled();
->>>>>>> 4af6daef
-		}));
-
-	PropertyRow.CustomWidget()
-		.NameContent()
-		[
-<<<<<<< HEAD
-			NameWidget.ToSharedRef()
-		]
-		.ValueContent()
-		[
-			ValueWidget.ToSharedRef()
-=======
-			SNew(SHorizontalBox)
-	
-			// Edit Inline Condition Toggle Checkbox
-			+ SHorizontalBox::Slot()
-			.HAlign(HAlign_Left)
-			.VAlign(VAlign_Fill)
-			.AutoWidth()
-			[
-				AutoCompleteDeviceAddressEnableldPropertyValueWidget
-			]
-
-			// Property Name
-			+ SHorizontalBox::Slot()
-			.Padding(8.f, 0.f, 0.f, 0.f)
-			.HAlign(HAlign_Left)
-			.VAlign(VAlign_Fill)
-			.AutoWidth()
-			[
-				AutoCompleteDeviceAddressPropertyNameWidget
-			]
-		]
-		.ValueContent()
-		[
-			// Property Value
-			AutoCompleteDeviceAddressPropertyValueWidget
->>>>>>> 4af6daef
-		];
-}
-
 void FDMXInputPortConfigCustomization::UpdateAutoCompleteDeviceAddressTextBox()
-<<<<<<< HEAD
 {
 	// Set text on the AutoCompleteDeviceAddress Text Box depending on what the resulting IP is
 	if (AutoCompletedDeviceAddressTextBlock.IsValid())
@@ -513,47 +352,6 @@
 	}
 }
 
-void FDMXInputPortConfigCustomization::OnProtocolNameSelected()
-{
-	FName ProtocolName = ProtocolNameComboBox->GetSelectedProtocolName();
-
-	const FScopedTransaction Transaction(LOCTEXT("ProtocolSelected", "DMX: Selected Protocol"));
-	
-	ProtocolNameHandle->NotifyPreChange();
-	ProtocolNameHandle->SetValue(ProtocolName);
-	ProtocolNameHandle->NotifyPostChange(EPropertyChangeType::ValueSet);
-
-	PropertyUtilities->ForceRefresh();
-}
-
-void FDMXInputPortConfigCustomization::OnCommunicationTypeSelected()
-{
-=======
-{
-	// Set text on the AutoCompleteDeviceAddress Text Box depending on what the resulting IP is
-	if (AutoCompletedDeviceAddressTextBlock.IsValid())
-	{
-		FString AutoCompleteDeviceAddress;
-		if (AutoCompleteDeviceAddressHandle->GetValue(AutoCompleteDeviceAddress) == FPropertyAccess::Success)
-		{
-			FString NetworkInterfaceCardIPAddress;
-			if (FDMXProtocolUtils::FindLocalNetworkInterfaceCardIPAddress(AutoCompleteDeviceAddress, NetworkInterfaceCardIPAddress))
-			{
-				const FText IPAddressText = FText::FromString(*NetworkInterfaceCardIPAddress);
-				AutoCompletedDeviceAddressTextBlock->SetText(FText::Format(LOCTEXT("AutoCompletedIPAddressText", "{0} (auto-completed)"), IPAddressText));
-			}
-			else
-			{
-				// Fall back to the manually set one
-				FString DeviceAddress;
-				DeviceAddressHandle->GetValue(DeviceAddress);
-				const FText NoMatchForIPAddressText = FText::Format(LOCTEXT("NoRegexMatchForDeviceAddress", "No match. Using '{0}'"), FText::FromString(DeviceAddress));
-				AutoCompletedDeviceAddressTextBlock->SetText(NoMatchForIPAddressText);
-			}
-		}
-	}
-}
-
 void FDMXInputPortConfigCustomization::GenerateExternUniverseStartRow(IDetailPropertyRow& PropertyRow)
 {
 	const TAttribute<bool> CanEditExternUniverseAttribute = TAttribute<bool>::CreateLambda([this]()
@@ -675,7 +473,6 @@
 
 void FDMXInputPortConfigCustomization::OnCommunicationTypeSelected()
 {
->>>>>>> 4af6daef
 	EDMXCommunicationType SelectedCommunicationType = CommunicationTypeComboBox->GetSelectedCommunicationType();
 
 	const FScopedTransaction Transaction(LOCTEXT("CommunicationTypeSelected", "DMX: Selected Communication Type"));
@@ -686,7 +483,6 @@
 
 	PropertyUtilities->ForceRefresh();
 }
-<<<<<<< HEAD
 
 void FDMXInputPortConfigCustomization::OnDeviceAddressSelected()
 {
@@ -709,30 +505,6 @@
 	return Protocol;
 }
 
-=======
-
-void FDMXInputPortConfigCustomization::OnDeviceAddressSelected()
-{
-	FString SelectedIP = IPAddressEditWidget->GetSelectedIPAddress();
-
-	const FScopedTransaction Transaction(LOCTEXT("IPAddressSelected", "DMX: Selected IP Address"));
-	
-	DeviceAddressHandle->NotifyPreChange();
-	ensure(DeviceAddressHandle->SetValue(SelectedIP) == FPropertyAccess::Success);	
-	DeviceAddressHandle->NotifyPostChange(EPropertyChangeType::ValueSet);
-}
-
-IDMXProtocolPtr FDMXInputPortConfigCustomization::GetProtocol() const
-{
-	FName ProtocolName;
-	ProtocolNameHandle->GetValue(ProtocolName);
-
-	IDMXProtocolPtr Protocol = IDMXProtocol::Get(ProtocolName);
-
-	return Protocol;
-}
-
->>>>>>> 4af6daef
 FGuid FDMXInputPortConfigCustomization::GetPortGuid() const
 {
 	TArray<void*> RawData;
