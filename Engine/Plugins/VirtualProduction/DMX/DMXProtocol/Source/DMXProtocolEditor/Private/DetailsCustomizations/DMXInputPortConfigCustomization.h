--- conflicted
+++ resolved
@@ -16,10 +16,7 @@
 class IDetailPropertyRow;
 class IPropertyHandle;
 class IPropertyUtilities;
-<<<<<<< HEAD
-=======
 class STextBlock;
->>>>>>> d731a049
 
 
 /** Details customization for input and output port configs. */
@@ -42,13 +39,6 @@
 	/** Generates the customized Communication Type row */
 	void GenerateCommunicationTypeRow(IDetailPropertyRow& PropertyRow);
 
-<<<<<<< HEAD
-	/** Generates the customized IP Address row */
-	void GenerateIPAddressRow(IDetailPropertyRow& PropertyRow);
-
-	/** Returns the visibility of the Communication Type Property */
-	EVisibility GetCommunicationTypeVisibility() const;
-=======
 	/** Generates the customized Auto Complete Device Address row */
 	void GenerateAutoCompleteDeviceAddressRow(IDetailPropertyRow& PropertyRow);
 
@@ -57,26 +47,16 @@
 
 	/** Updates the Auto Complete Device Address Text Box */
 	void UpdateAutoCompleteDeviceAddressTextBox();
->>>>>>> d731a049
 
 	/** Called when a Protocol Name was selected */
 	void OnProtocolNameSelected();
 
-<<<<<<< HEAD
-	/** Called when a local IP Address was selected */
-	void OnIPAddressSelected();
-
-	/** Called when a Communication Type was selected */
-	void OnCommunicationTypeSelected();
-
-=======
 	/** Called when a Communication Type was selected */
 	void OnCommunicationTypeSelected();
 
 	/** Called when a local IP Address was selected */
 	void OnDeviceAddressSelected();
 
->>>>>>> d731a049
 	/** Gets the protocol, checks if it is valid */
 	IDMXProtocolPtr GetProtocol() const;
 
@@ -89,27 +69,21 @@
 	/** Gets the communication type */
 	EDMXCommunicationType GetCommunicationType() const;
 
-<<<<<<< HEAD
-=======
 	/** Returns the value of the AutoCompleteDeviceAddressEnabled property */
 	bool IsAutoCompleteDeviceAddressEnabled() const;
 
->>>>>>> d731a049
 	/** Gets the IP Address */
 	FString GetIPAddress() const;
 
 	/** Property handle to the ProtocolName property */
 	TSharedPtr<IPropertyHandle> ProtocolNameHandle;
 
-<<<<<<< HEAD
-=======
 	/** Property handle to the bAutoCompleteDeviceAddressEnabled property */
 	TSharedPtr<IPropertyHandle> AutoCompleteDeviceAddressEnabledHandle;
 
 	/** Property handle to the AutoCompleteDeviceAddress property */
 	TSharedPtr<IPropertyHandle> AutoCompleteDeviceAddressHandle;
 
->>>>>>> d731a049
 	/** Property handle to the IPAddress property */
 	TSharedPtr<IPropertyHandle> DeviceAddressHandle;
 
@@ -119,16 +93,6 @@
 	/** Property handle to the PortGuid property */
 	TSharedPtr<IPropertyHandle> PortGuidHandle;
 
-<<<<<<< HEAD
-	/** ComboBox to select a protocol name */
-	TSharedPtr<SDMXProtocolNameComboBox> ProtocolNameComboBox;
-
-	/** ComboBox that displays local ip addresses */
-	TSharedPtr<SDMXIPAddressEditWidget> IPAddressEditWidget;
-
-	/** ComboBox that exposes a selection of communication types to the user */
-	TSharedPtr<SDMXCommunicationTypeComboBox> CommunicationTypeComboBox;
-=======
 	/** ComboBox that exposes a selection of communication types to the user */
 	TSharedPtr<SDMXCommunicationTypeComboBox> CommunicationTypeComboBox;
 
@@ -141,7 +105,6 @@
 	/** Text Block that displays the device address when it is auto completed */
 	TSharedPtr<STextBlock> AutoCompletedDeviceAddressTextBlock;
 
->>>>>>> d731a049
 
 	/** Property utilities for this customization */
 	TSharedPtr<IPropertyUtilities> PropertyUtilities;
