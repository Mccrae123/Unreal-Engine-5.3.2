--- conflicted
+++ resolved
@@ -102,11 +102,7 @@
 	const FString& InNetworkInterfaceIP)
 {
 	// Try to create a socket
-<<<<<<< HEAD
-	TSharedPtr<FInternetAddr> NewNetworkInterfaceInternetAddr = FDMXProtocolUtils::CreateInternetAddr(InNetworkInterfaceIP, ACN_PORT);
-=======
 	const TSharedPtr<FInternetAddr> NewNetworkInterfaceInternetAddr = FDMXProtocolUtils::CreateInternetAddr(InNetworkInterfaceIP, ACN_PORT);
->>>>>>> d731a049
 	if (!NewNetworkInterfaceInternetAddr.IsValid())
 	{
 		UE_LOG(LogDMXProtocol, Error, TEXT("Cannot create sACN sender: Invalid IP address: %s"), *InNetworkInterfaceIP);
@@ -167,7 +163,6 @@
 {
 	// This may be called from multiple threads, so calls need be synchronized here
 	const FScopeLock SendDMXLock(&SendDMXCriticalSection);
-<<<<<<< HEAD
 
 	TArray<uint8> Packet;
 
@@ -199,39 +194,6 @@
 	static bool bErrorEverLogged = false;
 	TSharedPtr<FInternetAddr> CurrentDestination = DestinationInternetAddr;
 
-=======
-
-	TArray<uint8> Packet;
-
-	FDMXProtocolE131RootLayerPacket RootLayer;
-	static FGuid Guid = FGuid::NewGuid();
-	FMemory::Memcpy(RootLayer.CID.GetData(), &Guid, ACN_CIDBYTES);
-
-	Packet.Append(*RootLayer.Pack(ACN_DMX_SIZE));
-
-	int32 UniverseID = DMXSignal->ExternUniverseID;
-
-	check(UniverseID > 0 && UniverseID <= TNumericLimits<uint16>::Max());
-	FDMXProtocolE131FramingLayerPacket FramingLayer;
-	FramingLayer.Universe = UniverseID;
-	FramingLayer.SequenceNumber = UniverseIDToSequenceNumberMap.FindOrAdd(UniverseID, TNumericLimits<uint8>::Max())++; // Init to max, let it wrap over to 0 at first
-	FramingLayer.Priority = DMXSignal->Priority;
-	Packet.Append(*FramingLayer.Pack(ACN_DMX_SIZE));
-
-	FDMXProtocolE131DMPLayerPacket DMPLayer;
-	DMPLayer.AddressIncrement = ACN_ADDRESS_INC;
-	DMPLayer.PropertyValueCount = ACN_DMX_SIZE + 1;
-	FMemory::Memcpy(DMPLayer.DMX.GetData(), DMXSignal->ChannelData.GetData(), ACN_DMX_SIZE);
-
-	Packet.Append(*DMPLayer.Pack(ACN_DMX_SIZE));
-
-	const int32 SendDataSize = Packet.Num();
-
-	// Try to send, log errors but avoid spaming the Log
-	static bool bErrorEverLogged = false;
-	TSharedPtr<FInternetAddr> CurrentDestination = DestinationInternetAddr;
-
->>>>>>> d731a049
 	// if in multicast, compute the destination
 	if (bIsMulticast)
 	{
