--- conflicted
+++ resolved
@@ -14,12 +14,9 @@
 #include "DMXLibrary.generated.h"
 
 class UDMXEntity;
-<<<<<<< HEAD
-=======
 class UDMXEntityFixturePatch;
 class UDMXEntityFixtureType;
 class UDMXMVRGeneralSceneDescription;
->>>>>>> d731a049
 
 
 /** Custom struct of in put and output port references for custom details customization with an enabled state */
@@ -53,13 +50,10 @@
 	/** Friend DMXEntity so they can register and unregister themselves with the Library */
 	friend class UDMXEntity;
 
-<<<<<<< HEAD
-=======
 public:
 	/** Constructor */
 	UDMXLibrary();
 
->>>>>>> d731a049
 protected:
 	// ~Begin UObject Interface
 	virtual void Serialize(FArchive& Ar) override;
@@ -214,17 +208,12 @@
 	/** Updates the ports from what's set in the Input and Output Port References arrays */
 	void UpdatePorts();
 
-<<<<<<< HEAD
-	/** Returns the Entity that was last added to the Library */
-	FORCEINLINE TWeakObjectPtr<UDMXEntity> GetLastAddedEntity() const { return LastAddedEntity; }
-=======
 	/** 
 	 * Sets the MVR General Scene Description of the Library. 
 	 * Note, this will not add any patches that occur in the new General Scene Description. 
 	 * Note, this will remove any patches that do not occur in the new General Scene Description. 
 	 */
 	void SetMVRGeneralSceneDescription(UDMXMVRGeneralSceneDescription* NewGeneralSceneDescription);
->>>>>>> d731a049
 
 #if WITH_EDITOR
 	/** Updates the General Scene Description to reflect the Library */
@@ -272,9 +261,6 @@
 	/** The entity that was added last to the Library */
 	TWeakObjectPtr<UDMXEntity> LastAddedEntity;
 
-	/** The entity that was added last to the Library */
-	TWeakObjectPtr<UDMXEntity> LastAddedEntity;
-
 	/** The input ports available to the library, according to the InputPortReferences array */
 	TSet<FDMXInputPortSharedRef> InputPorts;
 
