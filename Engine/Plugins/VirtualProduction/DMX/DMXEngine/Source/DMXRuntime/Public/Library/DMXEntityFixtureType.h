--- conflicted
+++ resolved
@@ -190,17 +190,10 @@
 	UPROPERTY(VisibleAnywhere, BlueprintReadWrite, meta = (DisplayPriority = "20", DisplayName = "First Cell Channel", ClampMin = "1", ClampMax = "512"), Category = "Mode Settings")
 	int32 FirstCellChannel = 1;
 
-<<<<<<< HEAD
-	UPROPERTY(EditAnywhere, BlueprintReadWrite, meta = (DisplayPriority = "30", DisplayName = "X Cells", ClampMin = "1"), Category = "Mode Settings")
-	int32 XCells = 1;
-
-	UPROPERTY(EditAnywhere, BlueprintReadWrite, meta = (DisplayPriority = "40", DisplayName = "Y Cells", ClampMin = "1"), Category = "Mode Settings")
-=======
 	UPROPERTY(EditAnywhere, BlueprintReadWrite, meta = (DisplayPriority = "30", DisplayName = "X Cells", ClampMin = "1", ClampMax = "512", UIMin = "1", UIMax = "512"), Category = "Mode Settings")
 	int32 XCells = 1;
 
 	UPROPERTY(EditAnywhere, BlueprintReadWrite, meta = (DisplayPriority = "40", DisplayName = "Y Cells", ClampMin = "1", ClampMax = "512", UIMin = "1", UIMax = "512"), Category = "Mode Settings")
->>>>>>> d731a049
 	int32 YCells = 1;
 
 	UPROPERTY(EditAnywhere, BlueprintReadWrite, meta = (DisplayPriority = "50", DisplayName = "PixelMapping Distribution"), Category = "Mode Settings")
@@ -271,11 +264,7 @@
 
 	/** The DMX Library in which the Fixture Type will be constructed */
 	UPROPERTY(EditAnywhere, BlueprintReadWrite, Category = "Fixture Type")
-<<<<<<< HEAD
-	UDMXLibrary* ParentDMXLibrary = nullptr;
-=======
 	TObjectPtr<UDMXLibrary> ParentDMXLibrary = nullptr;
->>>>>>> d731a049
 
 	/** The Category of the Fixture, useful for Filtering */
 	UPROPERTY(EditAnywhere, BlueprintReadWrite, Category = "Fixture Type")
@@ -322,7 +311,6 @@
 #endif
 	//~ End UObject interface
 
-
 public:
 #if WITH_EDITOR
 	UFUNCTION(BlueprintCallable, Category = "Fixture Settings")
@@ -348,11 +336,7 @@
 	 * NOTE: Modulators only affect the patch's normalized values! Untouched values are still available when accesing raw values. 
 	 */
 	UPROPERTY(EditAnywhere, Instanced, Category = "Mode Settings", meta = (DisplayPriority = "50"))
-<<<<<<< HEAD
-	TArray<UDMXModulator*> InputModulators;
-=======
 	TArray<TObjectPtr<UDMXModulator>> InputModulators;
->>>>>>> d731a049
 
 private:
 	/** Delegate that should be broadcast whenever a fixture type changed */
