// Copyright Epic Games, Inc. All Rights Reserved.
#include "Library/DMXLibrary.h"

#include "DMXRuntimeLog.h"
#include "DMXRuntimeMainStreamObjectVersion.h"
#include "DMXProtocolSettings.h"
#include "DMXProtocolUtils.h"
#include "Interfaces/IDMXProtocol.h"
#include "IO/DMXInputPort.h"
#include "IO/DMXOutputPort.h"
#include "IO/DMXPortManager.h"
#include "Library/DMXEntity.h"
#include "Library/DMXEntityController.h"
#include "Library/DMXEntityFixturePatch.h"
#include "Library/DMXImportGDTF.h"
#include "MVR/DMXMVRGeneralSceneDescription.h"

#include "Misc/Paths.h"

#define LOCTEXT_NAMESPACE "DMXLibrary"

FDMXOnEntityArrayChangedDelegate UDMXLibrary::OnEntitiesAddedDelegate;

FDMXOnEntityArrayChangedDelegate UDMXLibrary::OnEntitiesRemovedDelegate;

FDMXOnEntityArrayChangedDelegate UDMXLibrary::OnEntitiesAddedDelegate;

FDMXOnEntityArrayChangedDelegate UDMXLibrary::OnEntitiesRemovedDelegate;

UDMXLibrary::UDMXLibrary()
{
	const FName GeneralSceneDescriptionName = FName(GetName() + TEXT("_MVRGeneralSceneDescription"));
	GeneralSceneDescription = NewObject<UDMXMVRGeneralSceneDescription>(this, GeneralSceneDescriptionName);
}

void UDMXLibrary::Serialize(FArchive& Ar)
{
#if WITH_EDITORONLY_DATA
	if (Ar.IsSaving())
	{
		// Update the General Scene Description before saving it
		UpdateGeneralSceneDescription();
	}
#endif

	Super::Serialize(Ar);
}

void UDMXLibrary::PostInitProperties()
{
	Super::PostInitProperties();

	if (!HasAnyFlags(RF_ClassDefaultObject))
	{
		FDMXPortManager::Get().OnPortsChanged.AddUObject(this, &UDMXLibrary::UpdatePorts);
		UpdatePorts();
	}
}

void UDMXLibrary::PostLoad()
{
	Super::PostLoad();

	if (!HasAnyFlags(RF_ClassDefaultObject))
	{
#if WITH_EDITOR
		// Upgrade from controllers to ports
		bool bNeedsUpgradeFromControllersToPorts = Entities.ContainsByPredicate([](UDMXEntity* Entity) {
			return Cast<UDMXEntityController>(Entity) != nullptr;
			});
		if (bNeedsUpgradeFromControllersToPorts)
		{
			UpgradeFromControllersToPorts();
		}

		// Upgrade to contain an MVR General Scene Description
		if (!GeneralSceneDescription)
		{
			const FName GeneralSceneDescriptionName = FName(GetName() + TEXT("_MVRGeneralSceneDescription"));
			GeneralSceneDescription = UDMXMVRGeneralSceneDescription::CreateFromDMXLibrary(*this, this, GeneralSceneDescriptionName);
		}
#endif 
		UpdatePorts();

		// Remove null entities
		TArray<UDMXEntity*> CachedEntities = Entities;
		for (UDMXEntity* Entity : CachedEntities)
		{
			// All entities are expected to be valid. We should never enter the condition here.
			if (!ensure(Entity))
			{
				UE_LOG(LogDMXRuntime, Warning, TEXT("Invalid Entity found in Library %s. Please resave the library."), *GetName());
				Entities.Remove(Entity);
			}
		}
	}
}

void UDMXLibrary::PostDuplicate(EDuplicateMode::Type DuplicateMode)
{
	Super::PostDuplicate(DuplicateMode);

	if (DuplicateMode != EDuplicateMode::Normal)
	{
		return;
	}

	// Make sure all Entity children have this library as their parent
	// and refresh their ID
	TArray<UDMXEntity*> ValidEntities;
	for (UDMXEntity* Entity : Entities)
	{
		// Entity could be null
		if (ensure(Entity))
		{
			Entity->RefreshID();
			ValidEntities.Add(Entity);
		}
	}

	// duplicate only valid entities
	Entities = ValidEntities;

	// Update the ports 
	UpdatePorts();
}

#if WITH_EDITOR
void UDMXLibrary::PostEditChangeProperty(FPropertyChangedEvent& PropertyChangedEvent)
{
	Super::PostEditChangeProperty(PropertyChangedEvent);

	const FName PropertyName = PropertyChangedEvent.GetPropertyName();
	const FProperty* Property = PropertyChangedEvent.Property;
	const UScriptStruct* InputPortReferenceStruct = FDMXInputPortReference::StaticStruct();
	const UScriptStruct* OutputPortReferenceStruct = FDMXOutputPortReference::StaticStruct();
	const UStruct* PropertyOwnerStruct = Property ? Property->GetOwnerStruct() : nullptr;

	if (PropertyName == FDMXInputPortReference::GetEnabledFlagPropertyName() ||
		PropertyName == FDMXOutputPortReference::GetEnabledFlagPropertyName() ||
		(InputPortReferenceStruct && InputPortReferenceStruct == PropertyOwnerStruct) || 
		(OutputPortReferenceStruct && OutputPortReferenceStruct == PropertyOwnerStruct))
	{
		UpdatePorts();
	}

	// Remove any null entities from the library
	Entities.RemoveAll([](UDMXEntity* Entity)
		{
			return !IsValid(Entity);
		});
}
#endif // WITH_EDITOR

void UDMXLibrary::RegisterEntity(UDMXEntity* Entity)
{
<<<<<<< HEAD
	if (ensureMsgf(IsValid(Entity), TEXT("Trying to register Entity with DMX Library, but DMX Entity is not valid.")))
	{
		if (!Entities.Contains(Entity))
		{
			Entities.Add(Entity);
			LastAddedEntity = Entity;
			OnEntitiesAddedDelegate.Broadcast(this, TArray<UDMXEntity*>({ Entity }));
		}	
	}
=======
	if (!ensureAlwaysMsgf(IsValid(Entity), TEXT("Trying to register Entity with DMX Library, but DMX Entity is not valid.")))
	{
		return;
	}

	if (!ensureAlwaysMsgf(!Entities.Contains(Entity), TEXT("Trying to register Entity %s with DMX Library, but Entity was already added."), *Entity->Name))
	{
		return;
	}

	Entities.Add(Entity);
	LastAddedEntity = Entity;

	OnEntitiesAddedDelegate.Broadcast(this, TArray<UDMXEntity*>({ Entity }));
>>>>>>> d731a049
}

void UDMXLibrary::UnregisterEntity(UDMXEntity* Entity)
{
	if (Entities.Contains(Entity))
	{
		Entities.Remove(Entity);
		OnEntitiesRemovedDelegate.Broadcast(this, TArray<UDMXEntity*>({ Entity }));
	}
}

UDMXEntity* UDMXLibrary::GetOrCreateEntityObject(const FString& InName, TSubclassOf<UDMXEntity> DMXEntityClass)
{
	if (DMXEntityClass == nullptr)
	{
		DMXEntityClass = UDMXEntity::StaticClass(); 
	}

	if (!InName.IsEmpty())
	{
		for (UDMXEntity* Entity : Entities)
		{
			if (Entity != nullptr && Entity->IsA(DMXEntityClass) && Entity->GetDisplayName() == InName)
			{
				return Entity;
			}
		}
	}

	UDMXEntity* Entity = NewObject<UDMXEntity>(this, DMXEntityClass, NAME_None, RF_Transactional);
	Entity->SetName(InName);
	PRAGMA_DISABLE_DEPRECATION_WARNINGS
	AddEntity(Entity);
	PRAGMA_ENABLE_DEPRECATION_WARNINGS

	return Entity;
}

UDMXEntity* UDMXLibrary::FindEntity(const FString& InSearchName) const
{
	TObjectPtr<UDMXEntity> const* Entity = Entities.FindByPredicate([&InSearchName](const UDMXEntity* InEntity)->bool
		{
			return InEntity && InEntity->GetDisplayName().Equals(InSearchName);
		});

	if (Entity != nullptr)
	{
		return *Entity;
	}
	return nullptr;
}

UDMXEntity* UDMXLibrary::FindEntity(const FGuid& Id)
{
	for (UDMXEntity* Entity : Entities)
	{
		if (Entity && Entity->GetID() == Id)
		{
			return Entity;
		}
	}

	return nullptr;
}

int32 UDMXLibrary::FindEntityIndex(UDMXEntity* InEntity) const
{
	return Entities.Find(InEntity);
}

void UDMXLibrary::AddEntity(UDMXEntity* InEntity)
{
	// DEPRECATED 5.0

	check(InEntity);
	check(!Entities.Contains(InEntity));
	
	Entities.Add(InEntity);
	PRAGMA_DISABLE_DEPRECATION_WARNINGS
	InEntity->SetParentLibrary(this);
	PRAGMA_ENABLE_DEPRECATION_WARNINGS

	// Check for unique Id
	for (UDMXEntity* Entity : Entities)
	{
		if (Entity && InEntity->GetID() == Entity->GetID())
		{
			InEntity->RefreshID();
			break;
		}
	}

	OnEntitiesAddedDelegate.Broadcast(this, TArray<UDMXEntity*>({ InEntity }));
	OnEntitiesUpdated_DEPRECATED.Broadcast(this);
}

void UDMXLibrary::SetEntityIndex(UDMXEntity* InEntity, const int32 NewIndex)
{
	if (NewIndex < 0)
	{
		return; 
	}

	const int32&& OldIndex = Entities.Find(InEntity);
	if (OldIndex == INDEX_NONE || OldIndex == NewIndex)
	{
		return; 
	}

	if (NewIndex == OldIndex + 1)
	{
		return; 
	}

	// If elements are close to each other, just swap them. It's the fastest operation.
	if (NewIndex == OldIndex - 1)
	{
		Entities.SwapMemory(OldIndex, NewIndex);
	}
	else
	{
		if (NewIndex >= Entities.Num())
		{
			Entities.RemoveAt(OldIndex, 1, false);
			Entities.Add(InEntity);
			return;
		}

		// We could use RemoveAt then Insert, but that would shift every Entity after OldIndex on RemoveAt
		// and then every Entity after NewEntityIndex for Insert. Two shifts of possibly many elements!
		// Instead, we just need to shift all entities between NewIndex and OldIndex. Still a potentially
		// huge shift, but likely smaller on most situations.

		if (NewIndex > OldIndex)
		{
			// Shifts DOWN 1 place all elements between the target indexes, as NewIndex is after all of them
			for (int32 EntityIndex = OldIndex; EntityIndex < NewIndex - 1; ++EntityIndex)
			{
				Entities[EntityIndex] = Entities[EntityIndex + 1];
			}
			Entities[NewIndex - 1] = InEntity;
		}
		else
		{
			// Shifts UP 1 place all elements between the target indexes, as NewIndex is before all of them
			for (int32 EntityIndex = OldIndex; EntityIndex > NewIndex; --EntityIndex)
			{
				Entities[EntityIndex] = Entities[EntityIndex - 1];
			}
			Entities[NewIndex] = InEntity;
		}
	}
}

void UDMXLibrary::RemoveEntity(const FString& EntityName)
{
	// DEPRECATED 5.0

	int32 EntityIndex = Entities.IndexOfByPredicate([&EntityName] (const UDMXEntity* Entity)->bool
		{
			return Entity && Entity->GetDisplayName().Equals(EntityName);
		});

	if (EntityIndex != INDEX_NONE)
	{
		PRAGMA_DISABLE_DEPRECATION_WARNINGS
		Entities[EntityIndex]->SetParentLibrary(nullptr);
		PRAGMA_ENABLE_DEPRECATION_WARNINGS
		Entities.RemoveAt(EntityIndex);

		OnEntitiesRemovedDelegate.Broadcast(this, TArray<UDMXEntity*>({ Entities[EntityIndex] }));
		OnEntitiesUpdated_DEPRECATED.Broadcast(this);
	}
}

void UDMXLibrary::RemoveEntity(UDMXEntity* InEntity)
{
	// DEPRECATED 5.0

	PRAGMA_DISABLE_DEPRECATION_WARNINGS
	InEntity->SetParentLibrary(nullptr);
	PRAGMA_ENABLE_DEPRECATION_WARNINGS
	Entities.Remove(InEntity);

	OnEntitiesRemovedDelegate.Broadcast(this, TArray<UDMXEntity*>({ InEntity }));
	OnEntitiesUpdated_DEPRECATED.Broadcast(this);
}

void UDMXLibrary::RemoveAllEntities()
{
	// DEPRECATED 5.0

	TArray<UDMXEntity*> OldEntities = Entities;
	for (UDMXEntity* Entity : Entities)
	{
		if (Entity)
		{
			PRAGMA_DISABLE_DEPRECATION_WARNINGS
			Entity->SetParentLibrary(nullptr);
			PRAGMA_ENABLE_DEPRECATION_WARNINGS
		}
	}
	Entities.Empty();

	OnEntitiesRemovedDelegate.Broadcast(this, TArray<UDMXEntity*>({ OldEntities }));
	OnEntitiesUpdated_DEPRECATED.Broadcast(this);
}

const TArray<UDMXEntity*>& UDMXLibrary::GetEntities() const
{
	return Entities;
}

TArray<UDMXEntity*> UDMXLibrary::GetEntitiesOfType(TSubclassOf<UDMXEntity> InEntityClass) const
{
	return Entities.FilterByPredicate([&InEntityClass](const UDMXEntity* Entity)
		{
			return Entity && Entity->IsA(InEntityClass);
		});
}

void UDMXLibrary::ForEachEntityOfTypeWithBreak(TSubclassOf<UDMXEntity> InEntityClass, TFunction<bool(UDMXEntity*)> Predicate) const
{
	for (UDMXEntity* Entity : Entities)
	{
		if (Entity != nullptr && Entity->IsA(InEntityClass))
		{
			if (!Predicate(Entity)) 
			{ 
				break; 
			}
		}
	}
}

void UDMXLibrary::ForEachEntityOfType(TSubclassOf<UDMXEntity> InEntityClass, TFunction<void(UDMXEntity*)> Predicate) const
{
	for (UDMXEntity* Entity : Entities)
	{
		if (Entity != nullptr && Entity->IsA(InEntityClass))
		{
			Predicate(Entity);
		}
	}
}

FDMXOnEntityArrayChangedDelegate& UDMXLibrary::GetOnEntitiesAdded()
{
	return OnEntitiesAddedDelegate;
}

FDMXOnEntityArrayChangedDelegate& UDMXLibrary::GetOnEntitiesRemoved()
<<<<<<< HEAD
{
	return OnEntitiesRemovedDelegate;
}

FOnEntitiesUpdated_DEPRECATED& UDMXLibrary::GetOnEntitiesUpdated()
{
=======
{
	return OnEntitiesRemovedDelegate;
}

FOnEntitiesUpdated_DEPRECATED& UDMXLibrary::GetOnEntitiesUpdated()
{
>>>>>>> d731a049
	return OnEntitiesUpdated_DEPRECATED;
}

TSet<int32> UDMXLibrary::GetAllLocalUniversesIDsInPorts() const
{
	TSet<int32> Result;
	for (const FDMXPortSharedRef& Port : GenerateAllPortsSet())
	{
		for (int32 UniverseID = Port->GetLocalUniverseStart(); UniverseID <= Port->GetLocalUniverseEnd(); UniverseID++)
		{
			if (!Result.Contains(UniverseID))
			{
				Result.Add(UniverseID);
			}
		}
	}

	return Result;
}

TSet<FDMXPortSharedRef> UDMXLibrary::GenerateAllPortsSet() const
{
	TSet<FDMXPortSharedRef> Result;
	for (const FDMXInputPortSharedRef& InputPort : InputPorts)
	{
		Result.Add(InputPort);
	}

	for (const FDMXOutputPortSharedRef& OutputPort : OutputPorts)
	{
		Result.Add(OutputPort);
	}

	return Result;
}

void UDMXLibrary::UpdatePorts()
{
	const UDMXProtocolSettings* ProtocolSettings = GetDefault<UDMXProtocolSettings>();
	check(ProtocolSettings);

	// Remove ports refs that don't exist anymore
	PortReferences.InputPortReferences.RemoveAll([ProtocolSettings](const FDMXInputPortReference& InputPortReference) {
		const FGuid& PortGuid = InputPortReference.GetPortGuid();

		bool bPortExists = ProtocolSettings->InputPortConfigs.ContainsByPredicate([PortGuid](const FDMXInputPortConfig & InputPortConfig) {
			return InputPortConfig.GetPortGuid() == PortGuid;
		});

		return !bPortExists;
	});

	PortReferences.OutputPortReferences.RemoveAll([ProtocolSettings](const FDMXOutputPortReference& OutputPortReference) {
		const FGuid& PortGuid = OutputPortReference.GetPortGuid();

		bool bPortExists = ProtocolSettings->OutputPortConfigs.ContainsByPredicate([PortGuid](const FDMXOutputPortConfig& OutputPortConfig) {
			return OutputPortConfig.GetPortGuid() == PortGuid;
		});

		return !bPortExists;
	});

	// Add port refs from newly created ports
	for (int32 IndexInputPortConfig = 0; IndexInputPortConfig < ProtocolSettings->InputPortConfigs.Num(); IndexInputPortConfig++)
	{
		const FGuid& InputPortGuid = ProtocolSettings->InputPortConfigs[IndexInputPortConfig].GetPortGuid();

		bool bInputPortExists = PortReferences.InputPortReferences.ContainsByPredicate([InputPortGuid](const FDMXInputPortReference& InputPortReference) {
			return InputPortReference.GetPortGuid() == InputPortGuid;
		});

		if (!bInputPortExists)
		{
			// Default to enabled
			bool bEnabled = true;

			if (PortReferences.InputPortReferences.IsValidIndex(IndexInputPortConfig))
			{
				PortReferences.InputPortReferences.Insert(FDMXInputPortReference(InputPortGuid, bEnabled), IndexInputPortConfig);
			}
			else
			{
				PortReferences.InputPortReferences.Add(FDMXInputPortReference(InputPortGuid, bEnabled));
			}
		}
	}

	for (int32 IndexOutputPortConfig = 0; IndexOutputPortConfig < ProtocolSettings->OutputPortConfigs.Num(); IndexOutputPortConfig++)
	{
		const FGuid& OutputPortGuid = ProtocolSettings->OutputPortConfigs[IndexOutputPortConfig].GetPortGuid();

		bool bOutputPortExists = PortReferences.OutputPortReferences.ContainsByPredicate([OutputPortGuid](const FDMXOutputPortReference& OutputPortReference) {
			return OutputPortReference.GetPortGuid() == OutputPortGuid;
			});

		if (!bOutputPortExists)
		{
			// Default to enabled
			bool bEnabled = true;

			if (PortReferences.OutputPortReferences.IsValidIndex(IndexOutputPortConfig))
			{
				PortReferences.OutputPortReferences.Insert(FDMXOutputPortReference(OutputPortGuid, bEnabled), IndexOutputPortConfig);
			}
			else
			{
				PortReferences.OutputPortReferences.Add(FDMXOutputPortReference(OutputPortGuid, bEnabled));
			}
		}
	}

	// Rebuild the arrays of actual ports
	InputPorts.Reset();
	OutputPorts.Reset();

	for (const FDMXInputPortReference& InputPortReference : PortReferences.InputPortReferences)
	{
		if (InputPortReference.IsEnabledFlagSet())
		{
			const FGuid& PortGuid = InputPortReference.GetPortGuid();
			FDMXInputPortSharedPtr InputPort = FDMXPortManager::Get().FindInputPortByGuid(PortGuid); 

			if (InputPort.IsValid())
			{
				InputPorts.Add(InputPort.ToSharedRef());
			}
		}
	}

	for (const FDMXOutputPortReference& OutputPortReference : PortReferences.OutputPortReferences)
	{
		if (OutputPortReference.IsEnabledFlagSet())
		{
			const FGuid& PortGuid = OutputPortReference.GetPortGuid();
			FDMXOutputPortSharedPtr OutputPort = FDMXPortManager::Get().FindOutputPortByGuid(PortGuid);

			if (OutputPort)
			{
				OutputPorts.Add(OutputPort.ToSharedRef());
			}
		}
	}
}

void UDMXLibrary::SetMVRGeneralSceneDescription(UDMXMVRGeneralSceneDescription* NewGeneralSceneDescription)
{
	GeneralSceneDescription = NewGeneralSceneDescription;
}

#if WITH_EDITOR
UDMXMVRGeneralSceneDescription* UDMXLibrary::UpdateGeneralSceneDescription()
{
	if (ensureAlwaysMsgf(GeneralSceneDescription, TEXT("Trying to update General Scene Description of %s, but the General Scene Description is not valid."), *GetName()))
	{
		GeneralSceneDescription->WriteDMXLibraryToGeneralSceneDescription(*this);
		return GeneralSceneDescription;
	}

	return nullptr;
}
#endif // WITH_EDTIOR

#if WITH_EDITOR
void UDMXLibrary::UpgradeFromControllersToPorts()
{	
	// This function only needs be called to upgrade projects created before 4.27

	// Only continue if an upgrade may be required
	bool bNeedsUpgradeFromControllersToPorts = Entities.ContainsByPredicate([](UDMXEntity* Entity) {
		return Cast<UDMXEntityController>(Entity) != nullptr;
	});

	PRAGMA_DISABLE_DEPRECATION_WARNINGS
	if (bNeedsUpgradeFromControllersToPorts)
	{
		UDMXProtocolSettings* ProtocolSettings = GetMutableDefault<UDMXProtocolSettings>();

		// Helpers to enable port references
		struct Local
		{
			static void EnableInputPortRef(UDMXLibrary* ThisLibrary, const FGuid& PortGuid)
			{
				ThisLibrary->UpdatePorts();

				FDMXInputPortReference* ExistingPortRef = ThisLibrary->PortReferences.InputPortReferences.FindByPredicate([PortGuid](const FDMXInputPortReference& InputPortRef) {
					return InputPortRef.GetPortGuid() == PortGuid;
					});

				*ExistingPortRef = FDMXInputPortReference(PortGuid, true);
			}

			static void EnableOutputPortRef(UDMXLibrary* ThisLibrary, const FGuid& PortGuid)
			{
				ThisLibrary->UpdatePorts();

				FDMXOutputPortReference* ExistingPortRef = ThisLibrary->PortReferences.OutputPortReferences.FindByPredicate([PortGuid](const FDMXOutputPortReference& OutputPortRef) {
					return OutputPortRef.GetPortGuid() == PortGuid;
					});

				*ExistingPortRef = FDMXOutputPortReference(PortGuid, true);
			}
		};

		TArray<UDMXEntity*> CachedEntities = Entities;
		for (UDMXEntity* Entity : CachedEntities)
		{
			// Clean out controllers that were in the entity array before 4.27
			// Create a corresponding port in project settings, enable only these in the Library.
			if (UDMXEntityController* VoidController = Cast<UDMXEntityController>(Entity))
			{
				// Remove the controller from the library!
				Entities.Remove(VoidController);

				// Find the best NetworkInterface IP
				FString InterfaceIPAddress_DEPRECATED = ProtocolSettings->InterfaceIPAddress_DEPRECATED;
				if (InterfaceIPAddress_DEPRECATED.IsEmpty())
				{
					TArray<TSharedPtr<FString>> LocalNetworkInterfaceCardIPs = FDMXProtocolUtils::GetLocalNetworkInterfaceCardIPs();
					if (LocalNetworkInterfaceCardIPs.Num() > 0)
					{
						InterfaceIPAddress_DEPRECATED = *LocalNetworkInterfaceCardIPs[0];
					}
				}

				FName ProtocolName = VoidController->DeviceProtocol;
				int32 GlobalUniverseOffset_DEPRECATED = ProtocolName == "Art-Net" ? ProtocolSettings->GlobalArtNetUniverseOffset_DEPRECATED : ProtocolSettings->GlobalSACNUniverseOffset_DEPRECATED;

				// Cache names of all port config to generate new port names
				TSet<FString> InputPortConfigNames;
				for (const FDMXInputPortConfig& InputPortConfig : ProtocolSettings->InputPortConfigs)
				{
					InputPortConfigNames.Add(InputPortConfig.GetPortName());
				}

				TSet<FString> OutputPortConfigNames;
				for (const FDMXOutputPortConfig& OutputPortConfig : ProtocolSettings->OutputPortConfigs)
				{
					OutputPortConfigNames.Add(OutputPortConfig.GetPortName());
				}
				
				// The 4.26 libraries held ambigous values for controllers, we mend it here to the best possible
				const int32 FixedLocalUniverseStart = VoidController->UniverseLocalStart + GlobalUniverseOffset_DEPRECATED;
				const int32 FixedLocalUniverseEnd = VoidController->UniverseLocalEnd + GlobalUniverseOffset_DEPRECATED;
				int32 FixedLocalUniverseNum = FixedLocalUniverseEnd - FixedLocalUniverseStart + 1;
				FixedLocalUniverseNum = FMath::Max(FixedLocalUniverseNum, VoidController->UniverseLocalNum);

				int32 FixedExternUniverseStart = VoidController->UniverseRemoteStart + GlobalUniverseOffset_DEPRECATED;
				const int32 FixedExternUnivereEnd = VoidController->UniverseRemoteEnd + GlobalUniverseOffset_DEPRECATED;
				int32 FixedExternUniverseNum = FixedExternUnivereEnd - FixedExternUniverseStart + 1;
				FixedExternUniverseNum = FMath::Max(FixedExternUnivereEnd, FixedExternUniverseStart + VoidController->UniverseLocalNum);

				const int32 FixedNumUniverses = FixedLocalUniverseNum;

				// Convert the controller to an input port	
				FDMXInputPortConfig* ExistingInputPortConfigPtr = ProtocolSettings->FindInputPortConfig([VoidController, &InterfaceIPAddress_DEPRECATED, &ProtocolName, FixedExternUniverseStart](FDMXInputPortConfig& InputPortConfig) {
					return
						InputPortConfig.GetProtocolName() == ProtocolName &&
						InputPortConfig.GetExternUniverseStart() == FixedExternUniverseStart;
				});

				if (ExistingInputPortConfigPtr)
				{
					FDMXInputPortConfigParams InputPortConfigParams(*ExistingInputPortConfigPtr);
					InputPortConfigParams.CommunicationType = EDMXCommunicationType::InternalOnly;
					InputPortConfigParams.LocalUniverseStart = FMath::Min(ExistingInputPortConfigPtr->GetLocalUniverseStart(), FixedLocalUniverseStart); // The lower universe start
					InputPortConfigParams.NumUniverses = FMath::Max(ExistingInputPortConfigPtr->GetNumUniverses(), FixedNumUniverses); // The higher num universes

					*ExistingInputPortConfigPtr = FDMXInputPortConfig(ExistingInputPortConfigPtr->GetPortGuid(), InputPortConfigParams);

					Local::EnableInputPortRef(this, ExistingInputPortConfigPtr->GetPortGuid());
				}
				else if (IDMXProtocol::Get(ProtocolName).IsValid())
				{
					FDMXInputPortConfigParams InputPortConfigParams;

					InputPortConfigParams.ProtocolName = ProtocolName;
					InputPortConfigParams.DeviceAddress = InterfaceIPAddress_DEPRECATED;
					InputPortConfigParams.PortName = FDMXProtocolUtils::GenerateUniqueNameFromExisting(InputPortConfigNames, TEXT("Generated_InputPort"));
					InputPortConfigParams.CommunicationType = EDMXCommunicationType::InternalOnly;
					InputPortConfigParams.LocalUniverseStart = FixedLocalUniverseStart;
					InputPortConfigParams.NumUniverses = FixedNumUniverses;
					InputPortConfigParams.ExternUniverseStart = FixedExternUniverseStart;

					FDMXInputPortConfig InputPortConfig = FDMXInputPortConfig(FGuid::NewGuid(), InputPortConfigParams);

					ProtocolSettings->InputPortConfigs.Add(InputPortConfig);

					Local::EnableInputPortRef(this, InputPortConfig.GetPortGuid());
				}

				// Convert the controller to output ports

				// Add a port for the default output
				FDMXOutputPortConfig* ExistingOutputPortConfigPtr = ProtocolSettings->FindOutputPortConfig([VoidController, &InterfaceIPAddress_DEPRECATED, &ProtocolName, FixedExternUniverseStart](FDMXOutputPortConfig& OutputPortConfig) {
					return
						OutputPortConfig.GetProtocolName() == ProtocolName &&
						OutputPortConfig.GetExternUniverseStart() == FixedExternUniverseStart;
				});

				if (ExistingOutputPortConfigPtr)
				{
					FDMXOutputPortConfigParams OutputPortConfigParams(*ExistingOutputPortConfigPtr);
					OutputPortConfigParams.CommunicationType = VoidController->DeviceProtocol == "Art-Net" ? EDMXCommunicationType::Broadcast : EDMXCommunicationType::Multicast;
					OutputPortConfigParams.bLoopbackToEngine = OutputPortConfigParams.CommunicationType == EDMXCommunicationType::Multicast ? true : false;
					OutputPortConfigParams.LocalUniverseStart = FMath::Min(ExistingOutputPortConfigPtr->GetLocalUniverseStart(), FixedLocalUniverseStart);
					OutputPortConfigParams.NumUniverses = FMath::Max(ExistingOutputPortConfigPtr->GetNumUniverses(), FixedNumUniverses);

					*ExistingOutputPortConfigPtr = FDMXOutputPortConfig(ExistingOutputPortConfigPtr->GetPortGuid(), OutputPortConfigParams);

					Local::EnableOutputPortRef(this, ExistingOutputPortConfigPtr->GetPortGuid());
				}
				else if (IDMXProtocol::Get(ProtocolName).IsValid())
				{
					FDMXOutputPortConfigParams OutputPortConfigParams;
					OutputPortConfigParams.PortName = FDMXProtocolUtils::GenerateUniqueNameFromExisting(OutputPortConfigNames, TEXT("Generated_OutputPort"));
					OutputPortConfigParams.CommunicationType = VoidController->CommunicationMode;
					OutputPortConfigParams.ProtocolName = ProtocolName;
					OutputPortConfigParams.DeviceAddress = InterfaceIPAddress_DEPRECATED;
					OutputPortConfigParams.bLoopbackToEngine = OutputPortConfigParams.CommunicationType == EDMXCommunicationType::Multicast ? true : false;
					OutputPortConfigParams.LocalUniverseStart = FixedLocalUniverseStart;
					OutputPortConfigParams.NumUniverses = FixedNumUniverses;
					OutputPortConfigParams.ExternUniverseStart = FixedExternUniverseStart;
					OutputPortConfigParams.Priority = 100;

					FDMXOutputPortConfig OutputPortConfig = FDMXOutputPortConfig(FGuid::NewGuid(), OutputPortConfigParams);

					ProtocolSettings->OutputPortConfigs.Add(OutputPortConfig);

					Local::EnableOutputPortRef(this, OutputPortConfig.GetPortGuid());
				}

				// Add ports from additional unicast ip
				if (VoidController->AdditionalUnicastIPs.Num() > 0)
				{
					ExistingOutputPortConfigPtr = ProtocolSettings->FindOutputPortConfig([VoidController, &InterfaceIPAddress_DEPRECATED, &ProtocolName](FDMXOutputPortConfig& OutputPortConfig) {
						return
							OutputPortConfig.GetDeviceAddress() == InterfaceIPAddress_DEPRECATED &&
							OutputPortConfig.GetProtocolName() == ProtocolName &&
							OutputPortConfig.GetCommunicationType() == EDMXCommunicationType::Unicast;
					});

					TArray<FDMXOutputPortDestinationAddress> DestinationAddressStructs;
					for (const FString& DestinationAddress : VoidController->AdditionalUnicastIPs)
					{
						DestinationAddressStructs.Add(FDMXOutputPortDestinationAddress(DestinationAddress));
					}

					if (ExistingOutputPortConfigPtr)
					{
						FDMXOutputPortConfigParams OutputPortConfigParams(*ExistingOutputPortConfigPtr);
						OutputPortConfigParams.CommunicationType = EDMXCommunicationType::Unicast;
						OutputPortConfigParams.DestinationAddresses = DestinationAddressStructs;
						OutputPortConfigParams.LocalUniverseStart = FMath::Min(ExistingOutputPortConfigPtr->GetLocalUniverseStart(), FixedLocalUniverseStart);
						OutputPortConfigParams.NumUniverses = FMath::Max(ExistingOutputPortConfigPtr->GetNumUniverses(), FixedNumUniverses);

						*ExistingOutputPortConfigPtr = FDMXOutputPortConfig(ExistingOutputPortConfigPtr->GetPortGuid(), OutputPortConfigParams);

						Local::EnableOutputPortRef(this, ExistingOutputPortConfigPtr->GetPortGuid());
					}
					else if (IDMXProtocol::Get(ProtocolName).IsValid())
					{
						FDMXOutputPortConfigParams OutputPortConfigParams;
						OutputPortConfigParams.PortName = FDMXProtocolUtils::GenerateUniqueNameFromExisting(OutputPortConfigNames, TEXT("Generated_OutputPort"));
						OutputPortConfigParams.CommunicationType = EDMXCommunicationType::Unicast;
						OutputPortConfigParams.ProtocolName = ProtocolName;
						OutputPortConfigParams.DeviceAddress = InterfaceIPAddress_DEPRECATED;
						OutputPortConfigParams.DestinationAddresses = DestinationAddressStructs;
						OutputPortConfigParams.bLoopbackToEngine = true;
						OutputPortConfigParams.LocalUniverseStart = FixedLocalUniverseStart;
						OutputPortConfigParams.NumUniverses = FixedNumUniverses;
						OutputPortConfigParams.ExternUniverseStart = FixedExternUniverseStart;
						OutputPortConfigParams.Priority = 100;

						FDMXOutputPortConfig OutputPortConfig = FDMXOutputPortConfig(FGuid::NewGuid(), OutputPortConfigParams);

						ProtocolSettings->OutputPortConfigs.Add(OutputPortConfig);

						Local::EnableOutputPortRef(this, OutputPortConfig.GetPortGuid());
					}
				}
			}
		}

		// Save the changes and print a log message
		ProtocolSettings->SaveConfig();		
		UE_LOG(LogDMXRuntime, Log, TEXT("Upgraded DMX Library '%s'. Controllers were replaced with Ports in Project Settings -> Plugins -> DMX. Please verify the library and project settings, and resave the library."), *GetName());

		// Apply the changes to the port manager
		FDMXPortManager::Get().UpdateFromProtocolSettings();

		// Apply the changes to this library
		UpdatePorts();
	}

	PRAGMA_ENABLE_DEPRECATION_WARNINGS
}
#endif // WITH_EDITOR

#undef LOCTEXT_NAMESPACE<|MERGE_RESOLUTION|>--- conflicted
+++ resolved
@@ -19,9 +19,6 @@
 
 #define LOCTEXT_NAMESPACE "DMXLibrary"
 
-FDMXOnEntityArrayChangedDelegate UDMXLibrary::OnEntitiesAddedDelegate;
-
-FDMXOnEntityArrayChangedDelegate UDMXLibrary::OnEntitiesRemovedDelegate;
 
 FDMXOnEntityArrayChangedDelegate UDMXLibrary::OnEntitiesAddedDelegate;
 
@@ -154,17 +151,6 @@
 
 void UDMXLibrary::RegisterEntity(UDMXEntity* Entity)
 {
-<<<<<<< HEAD
-	if (ensureMsgf(IsValid(Entity), TEXT("Trying to register Entity with DMX Library, but DMX Entity is not valid.")))
-	{
-		if (!Entities.Contains(Entity))
-		{
-			Entities.Add(Entity);
-			LastAddedEntity = Entity;
-			OnEntitiesAddedDelegate.Broadcast(this, TArray<UDMXEntity*>({ Entity }));
-		}	
-	}
-=======
 	if (!ensureAlwaysMsgf(IsValid(Entity), TEXT("Trying to register Entity with DMX Library, but DMX Entity is not valid.")))
 	{
 		return;
@@ -179,7 +165,6 @@
 	LastAddedEntity = Entity;
 
 	OnEntitiesAddedDelegate.Broadcast(this, TArray<UDMXEntity*>({ Entity }));
->>>>>>> d731a049
 }
 
 void UDMXLibrary::UnregisterEntity(UDMXEntity* Entity)
@@ -432,21 +417,12 @@
 }
 
 FDMXOnEntityArrayChangedDelegate& UDMXLibrary::GetOnEntitiesRemoved()
-<<<<<<< HEAD
 {
 	return OnEntitiesRemovedDelegate;
 }
 
 FOnEntitiesUpdated_DEPRECATED& UDMXLibrary::GetOnEntitiesUpdated()
 {
-=======
-{
-	return OnEntitiesRemovedDelegate;
-}
-
-FOnEntitiesUpdated_DEPRECATED& UDMXLibrary::GetOnEntitiesUpdated()
-{
->>>>>>> d731a049
 	return OnEntitiesUpdated_DEPRECATED;
 }
 
