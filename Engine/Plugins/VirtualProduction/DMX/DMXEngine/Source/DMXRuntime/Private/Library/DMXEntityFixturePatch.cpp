// Copyright Epic Games, Inc. All Rights Reserved.

#include "Library/DMXEntityFixturePatch.h"

#include "DMXConversions.h"
#include "DMXProtocolConstants.h"
#include "DMXRuntimeLog.h"
<<<<<<< HEAD
=======
#include "DMXRuntimeMainStreamObjectVersion.h"
>>>>>>> d731a049
#include "DMXRuntimeUtils.h"
#include "DMXStats.h"
#include "DMXTypes.h"
#include "Interfaces/IDMXProtocol.h"
#include "IO/DMXInputPort.h"
#include "IO/DMXOutputPort.h"
#include "Library/DMXEntityController.h"
#include "Library/DMXEntityFixtureType.h"
#include "Library/DMXImportGDTF.h"
#include "Library/DMXLibrary.h"
#include "Modulators/DMXModulator.h"

#include "UObject/UObjectGlobals.h"

DECLARE_LOG_CATEGORY_CLASS(DMXEntityFixturePatchLog, Log, All);

DECLARE_CYCLE_STAT(TEXT("FixturePatch receive DMX"), STAT_DMXFixturePatchReceiveDMX, STATGROUP_DMX);
DECLARE_CYCLE_STAT(TEXT("FixturePatch cache values"), STAT_DMXFixturePatchCacheValues, STATGROUP_DMX);


#define LOCTEXT_NAMESPACE "DMXEntityFixturePatch"

FDMXOnFixturePatchChangedDelegate UDMXEntityFixturePatch::OnFixturePatchChangedDelegate;

UDMXEntityFixturePatch::UDMXEntityFixturePatch()
	: UniverseID(1)
	, ActiveMode(0)
#if WITH_EDITORONLY_DATA
	, EditorColor(FLinearColor(1.0f, 0.0f, 1.0f))
	, bReceiveDMXInEditor(false)
#endif // WITH_EDITORONLY_DATA
{}

UDMXEntityFixturePatch* UDMXEntityFixturePatch::CreateFixturePatchInLibrary(FDMXEntityFixturePatchConstructionParams ConstructionParams, const FString& DesiredName, bool bMarkDMXLibraryDirty)
{
	UDMXEntityFixtureType* FixtureType = ConstructionParams.FixtureTypeRef.GetFixtureType();

	if (ensureMsgf(FixtureType, TEXT("Cannot create Fixture Patch when Fixture Type is invalid.")))
	{
		UDMXLibrary* DMXLibrary = FixtureType->GetParentLibrary();
		if (ensureMsgf(DMXLibrary, TEXT("Cannot create Fixture Patch when Fixture Type's DMX Library is invalid.")))
		{
<<<<<<< HEAD
=======
			const FString EntityName = FDMXRuntimeUtils::FindUniqueEntityName(DMXLibrary, UDMXEntityFixturePatch::StaticClass(), DesiredName);
			UDMXEntityFixturePatch* NewFixturePatch = NewObject<UDMXEntityFixturePatch>(DMXLibrary, UDMXEntityFixturePatch::StaticClass(), NAME_None, RF_Transactional);

>>>>>>> d731a049
#if WITH_EDITOR
			if (bMarkDMXLibraryDirty)
			{
				DMXLibrary->Modify();
				DMXLibrary->PreEditChange(UDMXLibrary::StaticClass()->FindPropertyByName(UDMXLibrary::GetEntitiesPropertyName()));
<<<<<<< HEAD
			}
#endif

			FString EntityName = FDMXRuntimeUtils::FindUniqueEntityName(DMXLibrary, UDMXEntityFixturePatch::StaticClass(), DesiredName);

			UDMXEntityFixturePatch* NewFixturePatch = NewObject<UDMXEntityFixturePatch>(DMXLibrary, UDMXEntityFixturePatch::StaticClass(), NAME_None, RF_Transactional);
=======
				NewFixturePatch->PreEditChange(nullptr);
			}
#endif
			
>>>>>>> d731a049
			NewFixturePatch->SetName(EntityName);
			NewFixturePatch->SetFixtureType(FixtureType);
			NewFixturePatch->SetUniverseID(ConstructionParams.UniverseID);
			NewFixturePatch->SetStartingChannel(ConstructionParams.StartingAddress);
			NewFixturePatch->SetActiveModeIndex(ConstructionParams.ActiveMode);

<<<<<<< HEAD
=======
			if (ConstructionParams.MVRFixtureUUID.IsValid())
			{
				// Make sure the MVR UUID is truly unique across the DNX Library
				const TArray<UDMXEntityFixturePatch*> FixturePatches = DMXLibrary->GetEntitiesTypeCast<UDMXEntityFixturePatch>();
				const UDMXEntityFixturePatch* const* bOtherFixturePatchWithMVRFixtureUUIDPtr = FixturePatches.FindByPredicate([NewFixturePatch, &ConstructionParams](const UDMXEntityFixturePatch* FixturePatch)
					{
						return
							FixturePatch != NewFixturePatch &&
							FixturePatch->GetMVRFixtureUUID() == ConstructionParams.MVRFixtureUUID;
					});

				if (bOtherFixturePatchWithMVRFixtureUUIDPtr)
				{
					UE_LOG(LogDMXRuntime, Error, TEXT("Trying to create Fixture Patch '%s' with Unique MVR Fixture ID '%s' in DMX Library '%s'."), *DesiredName, *ConstructionParams.MVRFixtureUUID.ToString(), *DMXLibrary->GetName());
					UE_LOG(LogDMXRuntime, Error, TEXT("However Fixture Patch '%s' in the same Library already uses this Unique MVR Fixture ID."), *(*bOtherFixturePatchWithMVRFixtureUUIDPtr)->Name);
					UE_LOG(LogDMXRuntime, Error, TEXT("Generating a new Unique MVR Fixture ID for the new Fixture Patch instead"));
					ensureAlways(0);

					ConstructionParams.MVRFixtureUUID = FGuid::NewGuid();
				}
			}
			else
			{
				// No MVR Fixture UUID specified, generate one.
				ConstructionParams.MVRFixtureUUID = FGuid::NewGuid();
			}
			NewFixturePatch->MVRFixtureUUID = ConstructionParams.MVRFixtureUUID;

#if WITH_EDITORONLY_DATA
			// Make a nice Editor Color
			const FLinearColor EditorColor = [DMXLibrary, &ConstructionParams]()
			{
				const TArray<UDMXEntityFixturePatch*> FixturePatches = DMXLibrary->GetEntitiesTypeCast<UDMXEntityFixturePatch>();
				const UDMXEntityFixturePatch* const* FixturePatchOfSameTypePtr = FixturePatches.FindByPredicate([&ConstructionParams](const UDMXEntityFixturePatch* FixturePatch)
					{
						return FixturePatch->GetFixtureType() == ConstructionParams.FixtureTypeRef.GetFixtureType();
					});
				return FixturePatchOfSameTypePtr ? (*FixturePatchOfSameTypePtr)->EditorColor : FLinearColor::MakeRandomColor();
			}();

			NewFixturePatch->EditorColor = EditorColor;
#endif

>>>>>>> d731a049
#if WITH_EDITOR
			if (bMarkDMXLibraryDirty)
			{
				DMXLibrary->PostEditChange();
<<<<<<< HEAD
			}
#endif
=======
				NewFixturePatch->PostEditChange();
			}
#endif

>>>>>>> d731a049
			OnFixturePatchChangedDelegate.Broadcast(NewFixturePatch);
			return NewFixturePatch;
		}
	}

	return nullptr;
}

void UDMXEntityFixturePatch::RemoveFixturePatchFromLibrary(FDMXEntityFixturePatchRef FixturePatchRef)
{
	if (UDMXEntityFixturePatch* FixturePatch = FixturePatchRef.GetFixturePatch())
	{
		if (UDMXLibrary* DMXLibrary = FixturePatch->GetParentLibrary())
		{
			DMXLibrary->Modify();
			FixturePatch->Modify();

			FixturePatch->SetFixtureType(nullptr);
			FixturePatch->Destroy();
		}
	}
}

#if WITH_EDITOR
bool UDMXEntityFixturePatch::Modify(bool bAlwaysMarkDirty)
{
	if (UDMXLibrary* DMXLibrary = ParentLibrary.Get())
	{
		return DMXLibrary->Modify(bAlwaysMarkDirty) && Super::Modify(bAlwaysMarkDirty);
	}

	return Super::Modify(bAlwaysMarkDirty);
}
#endif // WITH_EDITOR

void UDMXEntityFixturePatch::Serialize(FArchive& Ar)
{
	Super::Serialize(Ar);

	Ar.UsingCustomVersion(FDMXRuntimeMainStreamObjectVersion::GUID);
	if (Ar.IsLoading())
	{
		if (Ar.CustomVer(FDMXRuntimeMainStreamObjectVersion::GUID) < FDMXRuntimeMainStreamObjectVersion::DMXFixturePatchHasMVRUUID)
		{
			MVRFixtureUUID = FGuid::NewGuid();
		}

#if WITH_EDITOR
		if (Ar.CustomVer(FDMXRuntimeMainStreamObjectVersion::GUID) < FDMXRuntimeMainStreamObjectVersion::DMXFixturePatchNoLongerImplementsAutoAssign)
		{
			PRAGMA_DISABLE_DEPRECATION_WARNINGS
			StartingChannel = ManualStartingAddress_DEPRECATED;
			PRAGMA_ENABLE_DEPRECATION_WARNINGS
		}
#endif
	}
}

void UDMXEntityFixturePatch::PostInitProperties()
{
	Super::PostInitProperties();

	if (!HasAnyFlags(RF_ClassDefaultObject | RF_ArchetypeObject))
	{
		UDMXEntityFixtureType::GetOnFixtureTypeChanged().AddUObject(this, &UDMXEntityFixturePatch::OnFixtureTypeChanged);
		RebuildCache();
	}
}

void UDMXEntityFixturePatch::PostLoad()
{
	Super::PostLoad();

	if (!HasAnyFlags(RF_ClassDefaultObject | RF_ArchetypeObject))
	{
		RebuildCache();
	}
}

#if WITH_EDITOR
void UDMXEntityFixturePatch::PostEditChangeProperty(FPropertyChangedEvent& PropertyChangedEvent)
{
	Super::PostEditChangeProperty(PropertyChangedEvent);

	if (PropertyChangedEvent.ChangeType != EPropertyChangeType::Interactive)
	{
		RebuildCache();
		OnFixturePatchChangedDelegate.Broadcast(this);
	}
}
#endif // WITH_EDITOR

#if WITH_EDITOR
void UDMXEntityFixturePatch::PostEditChangeChainProperty(FPropertyChangedChainEvent& PropertyChangedChainEvent)
{
	Super::PostEditChangeChainProperty(PropertyChangedChainEvent);

	if (PropertyChangedChainEvent.ChangeType != EPropertyChangeType::Interactive)
	{
		RebuildCache();
		OnFixturePatchChangedDelegate.Broadcast(this);
	}
}
#endif // WITH_EDITOR

void UDMXEntityFixturePatch::Tick(float DeltaTime)
{
	const bool bDataChanged = UpdateCache();

	// Broadcast data changes
	if (bDataChanged)
	{
		if (const FDMXNormalizedAttributeValueMap* NormalizedAttributeValuesPtr = Cache.GetAllNormalizedAttributeValues())
		{
			OnFixturePatchReceivedDMX.Broadcast(this, *NormalizedAttributeValuesPtr);
		}
	}
}

bool UDMXEntityFixturePatch::IsTickable() const
{
	return OnFixturePatchReceivedDMX.IsBound();
}

bool UDMXEntityFixturePatch::IsTickableInEditor() const
{
	const bool bHasListener = OnFixturePatchReceivedDMX.IsBound();
	if (!bHasListener)
	{
		return false;
	}

#if WITH_EDITOR
	if (GIsEditor && !GIsPlayInEditorWorld)
	{
		if (bReceiveDMXInEditor)
		{
			return true;
		}

		const UDMXProtocolSettings* ProtocolSettings = GetDefault<UDMXProtocolSettings>();
		const bool bAllFixturePatchesReceiveDMXInEditor = ProtocolSettings->ShouldAllFixturePatchesReceiveDMXInEditor();
		return bAllFixturePatchesReceiveDMXInEditor;
	}
#endif

	return true; 
}

ETickableTickType UDMXEntityFixturePatch::GetTickableTickType() const
{
	return ETickableTickType::Conditional;
}

TStatId UDMXEntityFixturePatch::GetStatId() const
{
	RETURN_QUICK_DECLARE_CYCLE_STAT(FDMXInputPort, STATGROUP_Tickables);
}

FDMXOnFixturePatchChangedDelegate& UDMXEntityFixturePatch::GetOnFixturePatchChanged()
{
	return OnFixturePatchChangedDelegate;
}

void UDMXEntityFixturePatch::SendDMX(TMap<FDMXAttributeName, int32> AttributeMap)
{		
	const FDMXFixtureMode* ModePtr = GetActiveMode();
	if (!ModePtr)
	{
		UE_LOG(LogDMXRuntime, Error, TEXT("Tried to send DMX via Fixture Patch %s, but its Parent Fixture Type has no Modes set up."), *GetName());
		return;
	}

	TMap<int32, uint8> DMXChannelToValueMap;
	for (const TPair<FDMXAttributeName, int32>& Elem : AttributeMap)
	{
		for (const FDMXFixtureFunction& Function : ModePtr->Functions)
		{
			const FDMXAttributeName& FunctionAttr = Function.Attribute;
			if (FunctionAttr == Elem.Key)
			{
				const int32 LastFunctionChannel = Function.Channel + Function.GetNumChannels() - 1;
				const bool bLastChannelExceedsChannelSpan = LastFunctionChannel > ModePtr->ChannelSpan;
				const bool bLastChannelExceedsUniverseSize = LastFunctionChannel + GetStartingChannel() - 1 > DMX_MAX_ADDRESS;

				if (!bLastChannelExceedsChannelSpan && !bLastChannelExceedsUniverseSize)
				{
					const int32 Channel = Function.Channel + GetStartingChannel() - 1;

					uint32 ChannelValue = 0;
					uint8* ChannelValueBytes = reinterpret_cast<uint8*>(&ChannelValue);
					UDMXEntityFixtureType::FunctionValueToBytes(Function, Elem.Value, ChannelValueBytes);

					const uint8 NumBytesInSignalFormat = FDMXConversions::GetSizeOfSignalFormat(Function.DataType);
					for (uint8 ChannelIt = 0; ChannelIt < NumBytesInSignalFormat; ++ChannelIt)
					{
						DMXChannelToValueMap.Add(Channel + ChannelIt, ChannelValueBytes[ChannelIt]);
					}
				}
			}
		}
	}

	// Send to the library's output ports
	if (UDMXLibrary* DMXLibrary = ParentLibrary.Get())
	{
		for (const FDMXOutputPortSharedRef& OutputPort : DMXLibrary->GetOutputPorts())
		{
			OutputPort->SendDMX(UniverseID, DMXChannelToValueMap);
		}
	}
}

void UDMXEntityFixturePatch::RebuildCache()
{
	LastDMXSignal.Reset();
	Cache = FDMXEntityFixturePatchCache(GetStartingChannel(), GetActiveMode(), GetFixtureMatrix());
}

bool UDMXEntityFixturePatch::UpdateCache()
{
	SCOPE_CYCLE_COUNTER(STAT_DMXFixturePatchCacheValues);

	if (!Cache.HasValidProperties())
	{
		return false;
	}

	if (UDMXLibrary* DMXLibrary = ParentLibrary.Get())
	{
		// Get the lastest DMX signal
		FDMXSignalSharedPtr NewDMXSignal;
		for (const FDMXInputPortSharedRef& InputPort : DMXLibrary->GetInputPorts())
		{
			if(InputPort->GameThreadGetDMXSignal(UniverseID, NewDMXSignal))
			{
				if (!LastDMXSignal.IsValid() ||
					NewDMXSignal->Timestamp > LastDMXSignal->Timestamp)
				{
					LastDMXSignal = NewDMXSignal;
				}
			}
		}

		for (const FDMXOutputPortSharedRef& OutputPort : DMXLibrary->GetOutputPorts())
		{
			constexpr bool bGetSignalWithLoopbackDisabled = false;
			if (OutputPort->GameThreadGetDMXSignal(UniverseID, NewDMXSignal, bGetSignalWithLoopbackDisabled))
			{
				if (!LastDMXSignal.IsValid() ||
					NewDMXSignal->Timestamp > LastDMXSignal->Timestamp)
				{
					LastDMXSignal = NewDMXSignal;
				}
			}
		}

		if (LastDMXSignal.IsValid())
		{
			// Update the cache and see if data changed
			bool bDataChanged = Cache.InputDMXSignal(LastDMXSignal);

			if (bDataChanged)
			{
				// Apply modulators
				if (ParentFixtureTypeTemplate)
				{
					for (UDMXModulator* InputModulator : ParentFixtureTypeTemplate->InputModulators)
					{
						if (InputModulator)
						{
							Cache.Modulate(this, InputModulator);

							bDataChanged = true;
						}
					}
				}
			}

			return bDataChanged;
		}
	}

	return false;
}

bool UDMXEntityFixturePatch::IsValidEntity(FText& OutReason) const
{
	OutReason = FText::GetEmpty();

	if (!ParentFixtureTypeTemplate)
	{
		OutReason = LOCTEXT("InvalidReason_NullParentTemplate", "Fixture Type is null");
	}
	else if ((GetStartingChannel() + GetChannelSpan() - 1) > DMX_UNIVERSE_SIZE)
	{
		OutReason = FText::Format(
			LOCTEXT("InvalidReason_ChannelOverflow", "Channels range overflows max channel address ({0})"),
			FText::AsNumber(DMX_UNIVERSE_SIZE)
		);
	}
	else if (ParentFixtureTypeTemplate->Modes.Num() == 0)
	{
		OutReason = FText::Format(
			LOCTEXT("InvalidReason_NoModesDefined", "'{0}' cannot be assigned as its parent Fixture Type '{1}' does not define any Modes."),			
			FText::FromString(GetDisplayName()),
			FText::FromString(ParentFixtureTypeTemplate->GetDisplayName())
		);
	}	
	else if (!ParentFixtureTypeTemplate->Modes.IsValidIndex(ActiveMode))
	{
		OutReason = FText::Format(
			LOCTEXT("InvalidReason_NoActiveModes", "'{0}' cannot be assigned as its parent Fixture Type '{1}' does no longer contain Active Mode."),
			FText::FromString(GetDisplayName()),
			FText::FromString(ParentFixtureTypeTemplate->GetDisplayName())
		);
	}
	else if (
		ParentFixtureTypeTemplate->Modes[ActiveMode].Functions.Num() == 0 && 
		ParentFixtureTypeTemplate->Modes[ActiveMode].FixtureMatrixConfig.CellAttributes.Num() == 0)
	{
		OutReason = FText::Format(
			LOCTEXT("InvalidReason_NoFunctionsDefined", "'{0}' cannot be assigned as its parent Fixture Type '{1}' does not define any Functions in the Active Mode."),
			FText::FromString(GetDisplayName()),
			FText::FromString(ParentFixtureTypeTemplate->GetDisplayName()));
	}
	else if (GetChannelSpan() == 0)
	{
		OutReason = FText::Format(
			LOCTEXT("InvalidReason_ParentChannelSpanIsZero", "'{0}' cannot be assigned as its parent Fixture Type '{1}' overrides channel span with 0."),
			FText::FromString(GetDisplayName()),
			FText::FromString(ParentFixtureTypeTemplate->GetDisplayName()));
	}

	return OutReason.IsEmpty();
}

void UDMXEntityFixturePatch::ValidateActiveMode()
{
	if (ParentFixtureTypeTemplate != nullptr)
	{
		ActiveMode = FMath::Clamp(ActiveMode, 0, ParentFixtureTypeTemplate->Modes.Num() - 1);
	}
}

bool UDMXEntityFixturePatch::CanReadActiveMode() const
{
	// DEPRECATED 4.27
	return ParentFixtureTypeTemplate != nullptr
		&& ParentFixtureTypeTemplate->IsValidLowLevelFast()
		&& ParentFixtureTypeTemplate->Modes.IsValidIndex(ActiveMode);
}

const FDMXFixtureMode* UDMXEntityFixturePatch::GetActiveMode() const
{
	if (ParentFixtureTypeTemplate && 
		ParentFixtureTypeTemplate->IsValidLowLevelFast() &&
		ParentFixtureTypeTemplate->Modes.IsValidIndex(ActiveMode))
	{
		return &ParentFixtureTypeTemplate->Modes[ActiveMode];
	}

	return nullptr;
}

void UDMXEntityFixturePatch::SetFixtureType(UDMXEntityFixtureType* NewFixtureType)
{
	if (!IsValid(NewFixtureType))
	{
		ParentFixtureTypeTemplate = nullptr;
	}
	else if (NewFixtureType && NewFixtureType != ParentFixtureTypeTemplate)
	{
		ParentFixtureTypeTemplate = NewFixtureType;
		
		ActiveMode = ParentFixtureTypeTemplate->Modes.Num() > 0 ? 0 : INDEX_NONE;
	}

	RebuildCache();
}

void UDMXEntityFixturePatch::SetUniverseID(int32 NewUniverseID)
{
	UniverseID = NewUniverseID;

	RebuildCache();
}

#if WITH_EDITOR
void UDMXEntityFixturePatch::SetAutoStartingAddress(int32 NewAutoStartingAddress)
{
<<<<<<< HEAD
	AutoStartingAddress = NewAutoStartingAddress;
	ManualStartingAddress = NewAutoStartingAddress;
=======
	// DEPRECATED 5.1
	AutoStartingAddress_DEPRECATED = NewAutoStartingAddress;
	ManualStartingAddress_DEPRECATED = NewAutoStartingAddress;
>>>>>>> d731a049

	RebuildCache();
}
#endif // WITH_EDITOR

#if WITH_EDITOR
void UDMXEntityFixturePatch::SetManualStartingAddress(int32 NewManualStartingAddress)
{
<<<<<<< HEAD
	ManualStartingAddress = NewManualStartingAddress;
=======
	// DEPRECATED 5.1
	ManualStartingAddress_DEPRECATED = NewManualStartingAddress;
>>>>>>> d731a049

	RebuildCache();
}
#endif // WITH_EDITOR

void UDMXEntityFixturePatch::SetStartingChannel(int32 NewStartingChannel)
{
<<<<<<< HEAD
	if (NewStartingChannel == AutoStartingAddress && ManualStartingAddress == NewStartingChannel)
=======
	if (NewStartingChannel == StartingChannel)
>>>>>>> d731a049
	{
		return;
	}

	StartingChannel = NewStartingChannel;

	RebuildCache();
}

int32 UDMXEntityFixturePatch::GetChannelSpan() const
{
	return Cache.GetChannelSpan();
}

int32 UDMXEntityFixturePatch::GetEndingChannel() const
{
	return GetStartingChannel() + GetChannelSpan() - 1;
}

bool UDMXEntityFixturePatch::SetActiveModeIndex(int32 NewActiveModeIndex)
{
	if (IsValid(ParentFixtureTypeTemplate))
	{
		if (ParentFixtureTypeTemplate->Modes.IsValidIndex(NewActiveModeIndex))
		{
			ActiveMode = NewActiveModeIndex;
			RebuildCache();

			return true;
		}
	}

	return false;
}

#if WITH_EDITOR
int32 UDMXEntityFixturePatch::GetRemoteUniverse() const
{	
	/** DEPRECATED 4.27 */
	UE_LOG(LogDMXRuntime, Error, TEXT("No clear remote Universe can be deduced in DMXEntityFixturePatch::GetRemoteUniverse. Returning 0."));
	return 0;
}
#endif // WITH_EDITOR

TArray<FDMXAttributeName> UDMXEntityFixturePatch::GetAllAttributesInActiveMode() const
{
	TArray<FDMXAttributeName> AttributeNames;
	for (const FDMXFixtureFunction& Function : Cache.GetFunctions())
	{
		if (Function.GetLastChannel() <= Cache.GetChannelSpan())
		{
			AttributeNames.Add(Function.Attribute.Name);
		}
	}

	return AttributeNames;
}

TMap<FDMXAttributeName, FDMXFixtureFunction> UDMXEntityFixturePatch::GetAttributeFunctionsMap() const
{
	TMap<FDMXAttributeName, FDMXFixtureFunction> FunctionMap;
	FunctionMap.Reserve(Cache.GetFunctions().Num());

	for (const FDMXFixtureFunction& Function : Cache.GetFunctions())
	{
		if (Function.GetLastChannel() <= Cache.GetChannelSpan())
		{
			FunctionMap.Add(Function.Attribute.Name, Function);
		}
	}

	return FunctionMap;
}

TMap<FDMXAttributeName, int32> UDMXEntityFixturePatch::GetAttributeDefaultMap() const
{
	TMap<FDMXAttributeName, int32> DefaultValueMap;
	DefaultValueMap.Reserve(Cache.GetFunctions().Num());

	for (const FDMXFixtureFunction& Function : Cache.GetFunctions())
	{
		if (Function.GetLastChannel() <= Cache.GetChannelSpan())
		{
			DefaultValueMap.Add(Function.Attribute, Function.DefaultValue);
		}
	}
	
	return DefaultValueMap;
}

TMap<FDMXAttributeName, int32> UDMXEntityFixturePatch::GetAttributeChannelAssignments() const
{
	TMap<FDMXAttributeName, int32> ChannelMap;
	ChannelMap.Reserve(Cache.GetFunctions().Num());

	for (const FDMXFixtureFunction& Function : Cache.GetFunctions())
	{
		if (Function.GetLastChannel() <= Cache.GetChannelSpan())
		{
			ChannelMap.Add(Function.Attribute, Function.Channel + GetStartingChannel() - 1);
		}
	}

	return ChannelMap;
}

TMap<FDMXAttributeName, EDMXFixtureSignalFormat> UDMXEntityFixturePatch::GetAttributeSignalFormats() const
{
	TMap<FDMXAttributeName, EDMXFixtureSignalFormat> FormatMap;
	FormatMap.Reserve(Cache.GetFunctions().Num());

	for (const FDMXFixtureFunction& Function : Cache.GetFunctions())
	{
		if (Function.GetLastChannel() <= Cache.GetChannelSpan())
		{
			FormatMap.Add(Function.Attribute, Function.DataType);
		}
	}
	return FormatMap;
}

TMap<FDMXAttributeName, int32> UDMXEntityFixturePatch::ConvertRawMapToAttributeMap(const TMap<int32, uint8>& RawMap) const
{
	// DEPRECATED 4.27
	TMap<FDMXAttributeName, int32> FunctionMap;
	FunctionMap.Reserve(Cache.GetFunctions().Num());

	for (const FDMXFixtureFunction& Function : Cache.GetFunctions())
	{
		if (Function.GetLastChannel() <= Cache.GetChannelSpan())
		{
			const int32 FunctionStartingChannel = Function.Channel + (GetStartingChannel() - 1);

			// Find the function at specified channel
			if (RawMap.Contains(FunctionStartingChannel))
			{
				const uint8& RawValue(RawMap.FindRef(Function.Channel));
				const uint8 ChannelsToAdd = FDMXConversions::GetSizeOfSignalFormat(Function.DataType);

				TArray<uint8, TFixedAllocator<4>> Bytes;
				for (uint8 ChannelIt = 0; ChannelIt < ChannelsToAdd; ChannelIt++)
				{
					if (const uint8* RawVal = RawMap.Find(FunctionStartingChannel + ChannelIt))
					{
						Bytes.Add(*RawVal);
					}
				}

				const uint32 IntValue = UDMXEntityFixtureType::BytesToInt(Function.DataType, Function.bUseLSBMode, Bytes.GetData());
				FunctionMap.Add(Function.Attribute, IntValue);
			}
		}
	}

	return FunctionMap;
}

TMap<int32, uint8> UDMXEntityFixturePatch::ConvertAttributeMapToRawMap(const TMap<FDMXAttributeName, int32>& FunctionMap) const
{
	TMap<int32, uint8> RawMap;
	RawMap.Reserve(FunctionMap.Num());

	for (const TPair<FDMXAttributeName, int32>& AttributeNameValuePair : FunctionMap)
	{
		// Search for a function with Attribute == Elem.Key.Attribute
		const FDMXFixtureFunction* FunctionPtr = Cache.GetFunctions().FindByPredicate([&AttributeNameValuePair](const FDMXFixtureFunction& Function) {
			return AttributeNameValuePair.Key == Function.Attribute;
		});

		// Also check for the Function being in the valid range for the Active Mode's channel span
		if (FunctionPtr && FunctionPtr->GetLastChannel() <= Cache.GetChannelSpan())
		{
			const int32 FunctionStartingChannel = FunctionPtr->Channel + (GetStartingChannel() - 1);
			const uint8 NumChannels = FDMXConversions::GetSizeOfSignalFormat(FunctionPtr->DataType);

			const uint32 SafeValue = FMath::Max(0, AttributeNameValuePair.Value);
			const uint32 ClampedValue = FDMXConversions::ClampValueBySignalFormat(SafeValue, FunctionPtr->DataType);

			// To avoid branching in the loop, we'll decide before it on which byte to start
			// and which direction to go, depending on the Function's bit endianness.
			const int8 ByteIndexStep = FunctionPtr->bUseLSBMode ? 1 : -1;
			int8 ByteIndex = FunctionPtr->bUseLSBMode ? 0 : NumChannels - 1;

			for (uint8 ByteOffset = 0; ByteOffset < NumChannels; ++ByteOffset)
			{
				const uint8 ChannelVal = (ClampedValue >> (8 * ByteOffset)) & 0xFF;

				const int32 FinalChannel = FunctionStartingChannel + ByteIndex;
				RawMap.Add(FinalChannel, ChannelVal);

				ByteIndex += ByteIndexStep;
			}
		}
	}

	return RawMap;
}

bool UDMXEntityFixturePatch::IsMapValid(const TMap<FDMXAttributeName, int32>& FunctionMap) const
{
	for (const TPair<FDMXAttributeName, int32>& Elem : FunctionMap)
	{
		const bool bContainsAttributeName = Cache.GetFunctions().ContainsByPredicate([Elem](const FDMXFixtureFunction& Function) {
			return Function.Attribute.Name == Elem.Key;
		});

		if (!bContainsAttributeName)
		{
			return false;
		}
	}

	return true;
}

bool UDMXEntityFixturePatch::ContainsAttribute(FDMXAttributeName FunctionAttribute) const
{
	const bool bContainsAttributeName = Cache.GetFunctions().ContainsByPredicate([&FunctionAttribute](const FDMXFixtureFunction& Function) {
		return Function.Attribute.Name == FunctionAttribute;
	});

	return bContainsAttributeName;
}

TMap<FDMXAttributeName, int32> UDMXEntityFixturePatch::ConvertToValidMap(const TMap<FDMXAttributeName, int32>& FunctionMap) const
{
	TMap<FDMXAttributeName, int32> ValidMap;
	ValidMap.Reserve(FunctionMap.Num());

	for (const TPair<FDMXAttributeName, int32>& Elem : FunctionMap)
	{
		// Search for a function with Attribute == Elem.Key.Attribute
		const FDMXFixtureFunction* FunctionPtr = Cache.GetFunctions().FindByPredicate([&Elem](const FDMXFixtureFunction& Function) {
			return Elem.Key == Function.Attribute;
		});

		// Also check for the Function being in the valid range for the Active Mode's channel span
		if (FunctionPtr && FunctionPtr->GetLastChannel() <= Cache.GetChannelSpan())
		{
			ValidMap.Add(Elem.Key, Elem.Value);
		}
	}

	return ValidMap;
}

TArray<UDMXEntityController*> UDMXEntityFixturePatch::GetRelevantControllers() const
{
	// DEPRECATED 4.27
	TArray<UDMXEntityController*> EmptyArray;
	return EmptyArray;
}

const FDMXFixtureFunction* UDMXEntityFixturePatch::GetAttributeFunction(const FDMXAttributeName& Attribute) const
{
	const FDMXFixtureFunction* FixtureFunctionPtr = Cache.GetFunctions().FindByPredicate([Attribute](const FDMXFixtureFunction& Function) {
		return Function.Attribute.Name == Attribute;
	});

	if (FixtureFunctionPtr && 
		GetStartingChannel() + FixtureFunctionPtr->GetNumChannels() - 1 < DMX_UNIVERSE_SIZE)
	{
		return FixtureFunctionPtr;
	}

	return nullptr;
}

int32 UDMXEntityFixturePatch::GetAttributeValue(FDMXAttributeName Attribute, bool& bSuccess)
{
	// Update the cache if it isn't updated on tick
	if (!IsTickable())
	{
		UpdateCache();
	}

	if (const int32* ValuePtr = Cache.GetRawAttributeValue(Attribute))
	{
		bSuccess = true;
		return *ValuePtr;
	}

	return 0;
}

float UDMXEntityFixturePatch::GetNormalizedAttributeValue(FDMXAttributeName Attribute, bool& bSuccess)
{
	// Update the cache if it isn't updated on tick
	if (!IsTickable())
	{
		UpdateCache();
	}

	if (const float* ValuePtr = Cache.GetNormalizedAttributeValue(Attribute))
	{
		bSuccess = true;
		return *ValuePtr;
	}

	return 0.f;
}

void UDMXEntityFixturePatch::GetAttributesValues(TMap<FDMXAttributeName, int32>& AttributesValues)
{
	AttributesValues.Reset();

	// Update the cache if it isn't updated on tick
	if (!IsTickable())
	{
		UpdateCache();
	}

	if (const TMap<FDMXAttributeName, int32>* AttributeValuesPtr = Cache.GetAllRawAttributeValues())
	{
		AttributesValues = *AttributeValuesPtr;
	}
}

void UDMXEntityFixturePatch::GetNormalizedAttributesValues(FDMXNormalizedAttributeValueMap& NormalizedAttributesValues)
{
	// Update the cache if it isn't updated on tick
	if (!IsTickable())
	{
		UpdateCache();
	}

	if (const FDMXNormalizedAttributeValueMap* NormalizedAttributeValuesPtr = Cache.GetAllNormalizedAttributeValues())
	{
		NormalizedAttributesValues = *NormalizedAttributeValuesPtr;
	}
}

bool UDMXEntityFixturePatch::SendMatrixCellValue(const FIntPoint& CellCoordinate, const FDMXAttributeName& Attribute, int32 Value)
{
	if (UDMXLibrary* DMXLibrary = ParentLibrary.Get())
	{
		if (const FDMXFixtureMatrix* const FixtureMatrixPtr = GetFixtureMatrix())
		{
			const int32 DistributedCellIndex = Cache.GetDistributedCellIndex(CellCoordinate);
			const int32 AbsoluteMatrixStartingChannel = Cache.GetMatrixStartingChannelAbsolute();
			const int32 AbsoluteCellStartingChannel = AbsoluteMatrixStartingChannel + DistributedCellIndex * Cache.GetCellSize();

			// Iterate over the cell attributes, increment the attribute offset until the right attribute is found, then send it.
			int32 AttributeOffset = 0;
			for (const FDMXFixtureCellAttribute& CellAttribute : Cache.GetCellAttributes())
			{
				if (CellAttribute.Attribute.Name == Attribute)
				{
					const uint32 SafeValue = FMath::Max(0, Value);
					TArray<uint8> ByteArray = FDMXConversions::UnsignedInt32ToByteArray(SafeValue, CellAttribute.DataType, CellAttribute.bUseLSBMode);

					TMap<int32, uint8> DMXChannelToValueMap;
					DMXChannelToValueMap.Reserve(ByteArray.Num());
					for (int32 ByteIndex = 0; ByteIndex < CellAttribute.GetNumChannels(); ByteIndex++)
					{
						DMXChannelToValueMap.Add(AbsoluteCellStartingChannel + AttributeOffset + ByteIndex, ByteArray[ByteIndex]);
					}

					// Send to the library's output ports
					for (const FDMXOutputPortSharedRef& OutputPort : DMXLibrary->GetOutputPorts())
					{
						OutputPort->SendDMX(UniverseID, DMXChannelToValueMap);
					}

					return true;
				}

				AttributeOffset += CellAttribute.GetNumChannels();
			}
		}
	}

	return false;
}

bool UDMXEntityFixturePatch::SendMatrixCellValueWithAttributeMap(const FIntPoint& CellCoordinate, const FDMXAttributeName& Attribute, int32 Value, const TMap<FDMXAttributeName, int32>& InAttributeNameChannelMap)
{
	// DEPRECATED 4.27
	const FDMXFixtureMatrix* const FixtureMatrixPtr = GetFixtureMatrix();

	if (!FixtureMatrixPtr)
	{
		return false;
	}

	const FDMXFixtureMatrix& FixtureMatrix = *FixtureMatrixPtr;

	if (!AreCoordinatesValid(FixtureMatrix, CellCoordinate))
	{
		return false;
	}

	if (!ensure(InAttributeNameChannelMap.Num()))
	{
		return false;
	}

	TMap<int32, uint8> DMXChannelToValueMap;
	for (const FDMXFixtureCellAttribute& CellAttribute : FixtureMatrix.CellAttributes)
	{
		if (!InAttributeNameChannelMap.Contains(Attribute))
		{
			continue;
		}

		const int32 FirstChannel = InAttributeNameChannelMap[Attribute];
		const int32 LastChannel = FirstChannel + FDMXConversions::GetSizeOfSignalFormat(CellAttribute.DataType) - 1;

		TArray<uint8> ByteArr;
		ByteArr.AddZeroed(4);
		UDMXEntityFixtureType::IntToBytes(CellAttribute.DataType, CellAttribute.bUseLSBMode, Value, ByteArr.GetData());

		int32 ByteOffset = 0;
		for (int32 Channel = FirstChannel; Channel <= LastChannel; Channel++)
		{
			DMXChannelToValueMap.Add(Channel, ByteArr[ByteOffset]);
			ByteOffset++;
		}
	}

	// Send to the library's output ports
	if (UDMXLibrary* DMXLibrary = ParentLibrary.Get())
	{
		for (const FDMXOutputPortSharedRef& OutputPort : DMXLibrary->GetOutputPorts())
		{
			OutputPort->SendDMX(UniverseID, DMXChannelToValueMap);
		}
	}

	return true;
}

bool UDMXEntityFixturePatch::SendNormalizedMatrixCellValue(const FIntPoint& CellCoordinate, const FDMXAttributeName& Attribute, float Value)
{
	const FDMXFixtureMatrix* FixtureMatrixPtr = GetFixtureMatrix();

	if (!FixtureMatrixPtr)
	{
		return false;
	}

	const FDMXFixtureMatrix& FixtureMatrix = *FixtureMatrixPtr;

	const FDMXFixtureCellAttribute* const ExistingAttributePtr = FixtureMatrix.CellAttributes.FindByPredicate([&Attribute](const FDMXFixtureCellAttribute& TestedCellAttribute) {
		return TestedCellAttribute.Attribute == Attribute;
		});

	if (ExistingAttributePtr)
	{
		const FDMXFixtureCellAttribute& ExistingAttribute = *ExistingAttributePtr;

		Value = FMath::Clamp(Value, 0.0f, 1.0f);

		const uint32 UnsignedIntValue = FDMXConversions::GetSignalFormatMaxValue(ExistingAttribute.DataType) * Value;
		const int32  IntValue = FMath::Clamp(UnsignedIntValue, static_cast<uint32>(0), static_cast<uint32>(TNumericLimits<int32>::Max()));
	
		SendMatrixCellValue(CellCoordinate, Attribute, IntValue);

		return true;
	}
	
	return false;
}

bool UDMXEntityFixturePatch::GetMatrixCellValues(const FIntPoint& CellCoordinate, TMap<FDMXAttributeName, int32>& ValuePerAttribute)
{
	// Update the cache if it isn't updated on tick
	if (!IsTickable())
	{
		UpdateCache();
	}

	const int32 DistributedCellIndex = Cache.GetDistributedCellIndex(CellCoordinate);

	if (DistributedCellIndex != INDEX_NONE)
	{
		if (const TMap<FDMXAttributeName, int32>* RawMatrixAttributeValuesPtr = Cache.GetAllRawMatrixAttributeValuesFromCell(DistributedCellIndex))
		{
			ValuePerAttribute = *RawMatrixAttributeValuesPtr;
			return true;
		}
	}

	return false;
}

bool UDMXEntityFixturePatch::GetNormalizedMatrixCellValues(const FIntPoint& CellCoordinate, TMap<FDMXAttributeName, float>& NormalizedValuePerAttribute)
{
	// Update the cache if it isn't updated on tick
	if (!IsTickable())
	{
		UpdateCache();
	}

	const int32 DistributedCellIndex = Cache.GetDistributedCellIndex(CellCoordinate);
	
	if (const FDMXNormalizedAttributeValueMap* NormalizedMatrixAttributeValuesPtr = Cache.GetAllNormalizedMatrixAttributeValuesFromCell(DistributedCellIndex))
	{
		NormalizedValuePerAttribute = NormalizedMatrixAttributeValuesPtr->Map;
		return true;
	}

	return false;
}

bool UDMXEntityFixturePatch::GetMatrixCellChannelsRelative(const FIntPoint& CellCoordinate, TMap<FDMXAttributeName, int32>& AttributeChannelMap)
{
	if (Cache.IsFixtureMatrix())
	{
		const int32 DistributedCellIndex = Cache.GetDistributedCellIndex(CellCoordinate);
		const int32 FirstRelativeMatrixStartingChannel = Cache.GetMatrixStartingChannelAbsolute() - GetStartingChannel() + 1;
		const int32 RelativeMatrixStartingChannel = FirstRelativeMatrixStartingChannel + DistributedCellIndex * Cache.GetCellSize();

		int32 AttributeOffset = 0;
		for (const FDMXFixtureCellAttribute& CellAttribute : Cache.GetCellAttributes())
		{
			AttributeChannelMap.Add(CellAttribute.Attribute.Name, RelativeMatrixStartingChannel + AttributeOffset);
			AttributeOffset += CellAttribute.GetNumChannels();
		}
	}

	return true;
}

bool UDMXEntityFixturePatch::GetMatrixCellChannelsAbsolute(const FIntPoint& CellCoordinate /* Cell X/Y */, TMap<FDMXAttributeName, int32>& AttributeChannelMap)
{
	if (Cache.IsFixtureMatrix())
	{
		const int32 DistributedCellIndex = Cache.GetDistributedCellIndex(CellCoordinate);
		const int32 FirstAbsoluteMatrixStartingChannel = Cache.GetMatrixStartingChannelAbsolute();
		const int32 AbsoluteMatrixStartingChannel = FirstAbsoluteMatrixStartingChannel + DistributedCellIndex * Cache.GetCellSize();

		int32 AttributeOffset = 0;
		for (const FDMXFixtureCellAttribute& CellAttribute : Cache.GetCellAttributes())
		{
			AttributeChannelMap.Add(CellAttribute.Attribute.Name, AbsoluteMatrixStartingChannel + AttributeOffset);
			AttributeOffset += CellAttribute.GetNumChannels();
		}
		
		return true;
	}

	return false;
}

bool UDMXEntityFixturePatch::GetMatrixCellChannelsAbsoluteWithValidation(const FIntPoint& InCellCoordinate, TMap<FDMXAttributeName, int32>& OutAttributeChannelMap)
{
	if(Cache.IsFixtureMatrix())
	{
		return GetMatrixCellChannelsAbsolute(InCellCoordinate, OutAttributeChannelMap);
	}

	return false;
}

bool UDMXEntityFixturePatch::GetMatrixProperties(FDMXFixtureMatrix& MatrixProperties) const
{
	if (!ParentFixtureTypeTemplate)
	{
		UE_LOG(DMXEntityFixturePatchLog, Warning, TEXT("'Get Matrix Properties' failed, Fixture Patch %s has no parent fixture type assigned"), *Name);
		return false;
	}

	const FDMXFixtureMode* ModePtr = GetActiveMode();
	if (!ModePtr)
	{
		UE_LOG(DMXEntityFixturePatchLog, Warning, TEXT("'Get Matrix Properties' failed, Invalid active Mode in Fixture Patch %s"), *Name);
		return false;
	}

	if (!ModePtr->bFixtureMatrixEnabled)
	{
		UE_LOG(DMXEntityFixturePatchLog, Warning, TEXT("'Get Matrix Properties' failed, Fixture Patch %s is not a Matrix Fixture"), *Name);
		return false;
	}

	MatrixProperties = ModePtr->FixtureMatrixConfig;

	return true;
}

bool UDMXEntityFixturePatch::GetCellAttributes(TArray<FDMXAttributeName>& CellAttributeNames)
{
	if (Cache.IsFixtureMatrix())
	{
		CellAttributeNames = Cache.GetCellAttributeNames();

		return CellAttributeNames.Num() > 0;
	}

	return false;
}

bool UDMXEntityFixturePatch::GetMatrixCell(const FIntPoint& CellCoordinate, FDMXCell& OutCell)
{
	if (Cache.IsFixtureMatrix())
	{
		const int32 DistributedCellIndex = Cache.GetDistributedCellIndex(CellCoordinate);
		if (DistributedCellIndex != INDEX_NONE)
		{
			OutCell.Coordinate = CellCoordinate;
			OutCell.CellID = DistributedCellIndex + 1;

			return true;
		}
	}
	
	return false;
}

bool UDMXEntityFixturePatch::GetAllMatrixCells(TArray<FDMXCell>& Cells)
{
	Cells.Reset();

	if (Cache.IsFixtureMatrix())
	{
		const int32 NumXCells = Cache.GetMatrixNumXCells();
		const int32 NumYCells = Cache.GetMatrixNumYCells();
		
		for (int32 CellIndexY = 0; CellIndexY < NumYCells; CellIndexY++)
		{
			for (int32 CellIndexX = 0; CellIndexX < NumXCells; CellIndexX++)
			{
				FIntPoint CellCoordinate;
				CellCoordinate.X = CellIndexX;
				CellCoordinate.Y = CellIndexY;

				const int32 DistributedCellIndex = Cache.GetDistributedCellIndex(CellIndexY * NumXCells + CellIndexX);
				if (DistributedCellIndex == INDEX_NONE)
				{
					Cells.Reset();
					return false;
				}

				FDMXCell Cell;
				Cell.Coordinate = CellCoordinate;
				Cell.CellID = DistributedCellIndex + 1;

				Cells.Add(Cell);
			}
		}

		return true;
	}

	return false;
}

void UDMXEntityFixturePatch::OnFixtureTypeChanged(const UDMXEntityFixtureType* FixtureType)
{	
	if (ParentFixtureTypeTemplate == FixtureType)
	{
		ValidateActiveMode();
		RebuildCache();

		OnFixturePatchChangedDelegate.Broadcast(this);
	}
}

const FDMXFixtureMatrix* UDMXEntityFixturePatch::GetFixtureMatrix() const
{
	if (ParentFixtureTypeTemplate)
	{
		if (const FDMXFixtureMode* ModePtr = GetActiveMode())
		{
			if (ModePtr->bFixtureMatrixEnabled)
			{
				return &ModePtr->FixtureMatrixConfig;
			}
		}
	}

	return nullptr;
}

bool UDMXEntityFixturePatch::AreCoordinatesValid(const FDMXFixtureMatrix& FixtureMatrix, const FIntPoint& Coordinate, bool bLogged)
{
	bool bValidX = Coordinate.X < FixtureMatrix.XCells && Coordinate.X >= 0;
	bool bValidY = Coordinate.Y < FixtureMatrix.YCells && Coordinate.Y >= 0;

	if (bValidX && bValidY)
	{
		return true;
	}

	if (bLogged)
	{
		UE_LOG(DMXEntityFixturePatchLog, Error, TEXT("Invalid X Coordinate for patch (requested %d, expected in range 0-%d)."), Coordinate.X, FixtureMatrix.XCells - 1);
	}

	return false;
}

#undef LOCTEXT_NAMESPACE<|MERGE_RESOLUTION|>--- conflicted
+++ resolved
@@ -5,10 +5,7 @@
 #include "DMXConversions.h"
 #include "DMXProtocolConstants.h"
 #include "DMXRuntimeLog.h"
-<<<<<<< HEAD
-=======
 #include "DMXRuntimeMainStreamObjectVersion.h"
->>>>>>> d731a049
 #include "DMXRuntimeUtils.h"
 #include "DMXStats.h"
 #include "DMXTypes.h"
@@ -51,38 +48,24 @@
 		UDMXLibrary* DMXLibrary = FixtureType->GetParentLibrary();
 		if (ensureMsgf(DMXLibrary, TEXT("Cannot create Fixture Patch when Fixture Type's DMX Library is invalid.")))
 		{
-<<<<<<< HEAD
-=======
 			const FString EntityName = FDMXRuntimeUtils::FindUniqueEntityName(DMXLibrary, UDMXEntityFixturePatch::StaticClass(), DesiredName);
 			UDMXEntityFixturePatch* NewFixturePatch = NewObject<UDMXEntityFixturePatch>(DMXLibrary, UDMXEntityFixturePatch::StaticClass(), NAME_None, RF_Transactional);
 
->>>>>>> d731a049
 #if WITH_EDITOR
 			if (bMarkDMXLibraryDirty)
 			{
 				DMXLibrary->Modify();
 				DMXLibrary->PreEditChange(UDMXLibrary::StaticClass()->FindPropertyByName(UDMXLibrary::GetEntitiesPropertyName()));
-<<<<<<< HEAD
-			}
-#endif
-
-			FString EntityName = FDMXRuntimeUtils::FindUniqueEntityName(DMXLibrary, UDMXEntityFixturePatch::StaticClass(), DesiredName);
-
-			UDMXEntityFixturePatch* NewFixturePatch = NewObject<UDMXEntityFixturePatch>(DMXLibrary, UDMXEntityFixturePatch::StaticClass(), NAME_None, RF_Transactional);
-=======
 				NewFixturePatch->PreEditChange(nullptr);
 			}
 #endif
 			
->>>>>>> d731a049
 			NewFixturePatch->SetName(EntityName);
 			NewFixturePatch->SetFixtureType(FixtureType);
 			NewFixturePatch->SetUniverseID(ConstructionParams.UniverseID);
 			NewFixturePatch->SetStartingChannel(ConstructionParams.StartingAddress);
 			NewFixturePatch->SetActiveModeIndex(ConstructionParams.ActiveMode);
 
-<<<<<<< HEAD
-=======
 			if (ConstructionParams.MVRFixtureUUID.IsValid())
 			{
 				// Make sure the MVR UUID is truly unique across the DNX Library
@@ -126,20 +109,14 @@
 			NewFixturePatch->EditorColor = EditorColor;
 #endif
 
->>>>>>> d731a049
 #if WITH_EDITOR
 			if (bMarkDMXLibraryDirty)
 			{
 				DMXLibrary->PostEditChange();
-<<<<<<< HEAD
-			}
-#endif
-=======
 				NewFixturePatch->PostEditChange();
 			}
 #endif
 
->>>>>>> d731a049
 			OnFixturePatchChangedDelegate.Broadcast(NewFixturePatch);
 			return NewFixturePatch;
 		}
@@ -531,14 +508,9 @@
 #if WITH_EDITOR
 void UDMXEntityFixturePatch::SetAutoStartingAddress(int32 NewAutoStartingAddress)
 {
-<<<<<<< HEAD
-	AutoStartingAddress = NewAutoStartingAddress;
-	ManualStartingAddress = NewAutoStartingAddress;
-=======
 	// DEPRECATED 5.1
 	AutoStartingAddress_DEPRECATED = NewAutoStartingAddress;
 	ManualStartingAddress_DEPRECATED = NewAutoStartingAddress;
->>>>>>> d731a049
 
 	RebuildCache();
 }
@@ -547,12 +519,8 @@
 #if WITH_EDITOR
 void UDMXEntityFixturePatch::SetManualStartingAddress(int32 NewManualStartingAddress)
 {
-<<<<<<< HEAD
-	ManualStartingAddress = NewManualStartingAddress;
-=======
 	// DEPRECATED 5.1
 	ManualStartingAddress_DEPRECATED = NewManualStartingAddress;
->>>>>>> d731a049
 
 	RebuildCache();
 }
@@ -560,11 +528,7 @@
 
 void UDMXEntityFixturePatch::SetStartingChannel(int32 NewStartingChannel)
 {
-<<<<<<< HEAD
-	if (NewStartingChannel == AutoStartingAddress && ManualStartingAddress == NewStartingChannel)
-=======
 	if (NewStartingChannel == StartingChannel)
->>>>>>> d731a049
 	{
 		return;
 	}
