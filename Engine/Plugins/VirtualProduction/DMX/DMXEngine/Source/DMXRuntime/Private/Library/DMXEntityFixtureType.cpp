// Copyright Epic Games, Inc. All Rights Reserved.

#include "Library/DMXEntityFixtureType.h"

#include "DMXConversions.h"
#include "DMXProtocolSettings.h"
#include "DMXRuntimeLog.h"
<<<<<<< HEAD
#include "DMXRuntimeObjectVersion.h"
=======
#include "DMXRuntimeMainStreamObjectVersion.h"
>>>>>>> d731a049
#include "DMXRuntimeUtils.h"
#include "Library/DMXEntityFixturePatch.h"
#include "Library/DMXImport.h"
#include "Library/DMXImportGDTF.h"
#include "Library/DMXLibrary.h"

#include "Algo/Find.h"

#define LOCTEXT_NAMESPACE "DMXEntityFixtureType"

int32 FDMXFixtureFunction::GetLastChannel() const
{
	return Channel + GetNumChannels() - 1;
}

FDMXFixtureMatrix::FDMXFixtureMatrix()
{
	// Add a default cell attribute	
	FDMXFixtureCellAttribute RedCellAttribute;
	RedCellAttribute.Attribute = FName("Red");
	CellAttributes = { RedCellAttribute };
}

int32 FDMXFixtureMatrix::GetNumChannels() const
{
	int32 NumChannelsPerCell = 0;
	for (const FDMXFixtureCellAttribute& CellAttribute : CellAttributes)
	{
		NumChannelsPerCell += CellAttribute.GetNumChannels();
	}

	return XCells * YCells * NumChannelsPerCell;
}

int32 FDMXFixtureMatrix::GetLastChannel() const
{
	const int32 NumCells = XCells * YCells;
	if (NumCells == 0)
	{
		return FirstCellChannel;
	}

	int32 NumChannelsPerCell = 0;
	for (const FDMXFixtureCellAttribute& Attribute : CellAttributes)
	{
		NumChannelsPerCell += Attribute.GetNumChannels();
	}

	return FirstCellChannel + NumCells * NumChannelsPerCell - 1;
}

int32 FDMXFixtureMatrix::GetFixtureMatrixLastChannel() const
{
	// DEPRECATED 5.0
	return GetLastChannel();
}

bool FDMXFixtureMatrix::GetChannelsFromCell(FIntPoint CellCoordinate, FDMXAttributeName Attribute, TArray<int32>& Channels) const
{
	// DEPRECATED 5.0
	Channels.Reset();

	TArray<int32> AllChannels;

	if (CellCoordinate.X < 0 || CellCoordinate.X >= XCells)
	{
		return false;
	}

	if (CellCoordinate.Y < 0 || CellCoordinate.Y >= YCells)
	{
		return false;
	}

	for (int32 YCell = 0; YCell < YCells; YCell++)
	{
		for (int32 XCell = 0; XCell < XCells; XCell++)
		{
			AllChannels.Add(XCell + YCell * XCells);
		}
	}

	TArray<int32> OrderedChannels;
	FDMXRuntimeUtils::PixelMappingDistributionSort(PixelMappingDistribution, XCells, YCells, AllChannels, OrderedChannels);

	check(AllChannels.Num() == OrderedChannels.Num());

	int32 CellSize = 0;
	int32 CellAttributeIndex = -1;
	int32 CellAttributeSize = 0;
	for (const FDMXFixtureCellAttribute& CellAttribute : CellAttributes)
	{
		int32 CurrentFunctionSize = FDMXConversions::GetSizeOfSignalFormat(CellAttribute.DataType);
		if (CellAttribute.Attribute == Attribute)
		{
			CellAttributeIndex = CellSize;
			CellAttributeSize = CurrentFunctionSize;
		}
		CellSize += CurrentFunctionSize;
	}

	// no function found
	if (CellAttributeIndex < 0 || CellAttributeSize == 0)
	{
		return false;
	}

	int32 ChannelBase = FirstCellChannel + (OrderedChannels[CellCoordinate.Y + CellCoordinate.X * YCells] * CellSize) + CellAttributeIndex;

	for (int32 ChannelIndex = 0; ChannelIndex < CellAttributeSize; ChannelIndex++)
	{
		Channels.Add(ChannelBase + ChannelIndex);
	}

	return true;
}

#if WITH_EDITOR
int32 FDMXFixtureMode::AddOrInsertFunction(int32 IndexOfFunction, FDMXFixtureFunction InFunction)
{
	// DEPRECATED 5.0
	int32 Index = 0;
	FDMXFixtureFunction FunctionToAdd = InFunction;

	// Shift the insert function channel
	uint8 DataTypeBytes = FDMXConversions::GetSizeOfSignalFormat(InFunction.DataType);
	FunctionToAdd.Channel = InFunction.Channel + DataTypeBytes;

	if (Functions.IsValidIndex(IndexOfFunction + 1))
	{
		Index = Functions.Insert(InFunction, IndexOfFunction + 1);

		// Shift all function after this by size of insert function
		for (int32 FunctionIndex = Index + 1; FunctionIndex < Functions.Num(); FunctionIndex++)
		{
			FDMXFixtureFunction& Function = Functions[FunctionIndex];
			Function.Channel = Function.Channel + DataTypeBytes;
		}
	}
	else
	{
		InFunction.Channel = Functions.Num() > 0 ? Functions.Last().Channel + Functions.Last().GetNumChannels() : 1;
		Index = Functions.Add(InFunction);
	}

	return Index;
}
#endif // WITH_EDITOR


FDMXOnFixtureTypeChangedDelegate UDMXEntityFixtureType::OnFixtureTypeChangedDelegate;

UDMXEntityFixtureType* UDMXEntityFixtureType::CreateFixtureTypeInLibrary(FDMXEntityFixtureTypeConstructionParams ConstructionParams, const FString& DesiredName, bool bMarkDMXLibraryDirty)
{
	UDMXLibrary* ParentDMXLibrary = ConstructionParams.ParentDMXLibrary;
	if (ensureMsgf(IsValid(ConstructionParams.ParentDMXLibrary), TEXT("Create New Fixture Type cannot create Fixture Type when Parent Library is null.")))
	{
#if WITH_EDITOR
		if (bMarkDMXLibraryDirty)
		{
			ParentDMXLibrary->Modify();
			ParentDMXLibrary->PreEditChange(UDMXLibrary::StaticClass()->FindPropertyByName(UDMXLibrary::GetEntitiesPropertyName()));
		}
#endif

		FString EntityName = FDMXRuntimeUtils::FindUniqueEntityName(ParentDMXLibrary, UDMXEntityFixtureType::StaticClass(), DesiredName);

		UDMXEntityFixtureType* NewFixtureType = NewObject<UDMXEntityFixtureType>(ParentDMXLibrary, UDMXEntityFixtureType::StaticClass(), NAME_None, RF_Transactional);
		NewFixtureType->SetName(EntityName);
		NewFixtureType->DMXCategory = ConstructionParams.DMXCategory;
		NewFixtureType->Modes = ConstructionParams.Modes;

#if WITH_EDITOR
		if (bMarkDMXLibraryDirty)
		{
			ParentDMXLibrary->PostEditChange();
		}
#endif

		OnFixtureTypeChangedDelegate.Broadcast(NewFixtureType);

		return NewFixtureType;
	}

	return nullptr;
}

void UDMXEntityFixtureType::RemoveFixtureTypeFromLibrary(FDMXEntityFixtureTypeRef FixtureTypeRef)
{
	if (UDMXEntityFixtureType* FixtureType = FixtureTypeRef.GetFixtureType())
	{
		if (UDMXLibrary* DMXLibrary = FixtureType->GetParentLibrary())
		{
			DMXLibrary->Modify();
			FixtureType->Modify();
			FixtureType->Destroy();
		}
	}
}

void UDMXEntityFixtureType::Serialize(FArchive& Ar)
{
	Super::Serialize(Ar);

	Ar.UsingCustomVersion(FDMXRuntimeMainStreamObjectVersion::GUID);
	if (Ar.IsLoading())
	{
		if (Ar.CustomVer(FDMXRuntimeMainStreamObjectVersion::GUID) < FDMXRuntimeMainStreamObjectVersion::DMXFixtureTypeAllowMatrixInEachFixtureMode)
		{
			// For assets that were created before each mode could enable or disable the matrix, copy the deprecated bFixtureMatrixEnabled property to each mode
			for (FDMXFixtureMode& Mode : Modes)
			{
				PRAGMA_DISABLE_DEPRECATION_WARNINGS
				Mode.bFixtureMatrixEnabled = bFixtureMatrixEnabled;
				PRAGMA_ENABLE_DEPRECATION_WARNINGS
			}
		}
	}
}

#if WITH_EDITOR
bool UDMXEntityFixtureType::Modify(bool bAlwaysMarkDirty)
{
	if (UDMXLibrary* DMXLibrary = ParentLibrary.Get())
	{
		return DMXLibrary->Modify(bAlwaysMarkDirty) && Super::Modify(bAlwaysMarkDirty);
	}

	return Super::Modify(bAlwaysMarkDirty);
}
#endif // WITH_EDITOR

#if WITH_EDITOR
void UDMXEntityFixtureType::PostEditChangeProperty(FPropertyChangedEvent& PropertyChangedEvent)
{
	Super::PostEditChangeProperty(PropertyChangedEvent);
	
	if (PropertyChangedEvent.ChangeType != EPropertyChangeType::Interactive)
	{
		// Update the Channel Span for all Modes
		for (int32 ModeIndex = 0; ModeIndex < Modes.Num(); ModeIndex++)
		{
			UpdateChannelSpan(ModeIndex);
			AlignFunctionChannels(ModeIndex);
		}

		OnFixtureTypeChangedDelegate.Broadcast(this);
	}
}
#endif // WITH_EDITOR

#if WITH_EDITOR
void UDMXEntityFixtureType::PostEditChangeChainProperty(FPropertyChangedChainEvent& PropertyChangedChainEvent)
{
	Super::PostEditChangeChainProperty(PropertyChangedChainEvent);

	const FName PropertyName = PropertyChangedChainEvent.GetPropertyName();
	if (PropertyName == GET_MEMBER_NAME_CHECKED(UDMXEntityFixtureType, Modes))
	{
		int32 ChangedModeIndex = PropertyChangedChainEvent.GetArrayIndex(PropertyName.ToString());
		if (Modes.IsValidIndex(ChangedModeIndex))
		{
			// Notify DataType changes (Deprecated 5.0)
			PRAGMA_DISABLE_DEPRECATION_WARNINGS
			DataTypeChangeDelegate_DEPRECATED.Broadcast(this, Modes[ChangedModeIndex]);
			PRAGMA_ENABLE_DEPRECATION_WARNINGS
		}
	}

	if (PropertyChangedChainEvent.ChangeType != EPropertyChangeType::Interactive)
	{
		// Update the Channel Span for all Modes
		for (int32 ModeIndex = 0; ModeIndex < Modes.Num(); ModeIndex++)
		{
			UpdateChannelSpan(ModeIndex);
			AlignFunctionChannels(ModeIndex);
		}

		OnFixtureTypeChangedDelegate.Broadcast(this);
	}
}
#endif // WITH_EDITOR

#if WITH_EDITOR
void UDMXEntityFixtureType::PostEditUndo()
{
	Super::PostEditUndo();

	OnFixtureTypeChangedDelegate.Broadcast(this);
}
#endif // WITH_EDITOR

#if WITH_EDITOR
void UDMXEntityFixtureType::SetModesFromDMXImport(UDMXImport* DMXImportAsset)
{
	if (!IsValid(DMXImportAsset))
	{
		return;
	}

	DMXImport = DMXImportAsset;
	if (UDMXImportGDTFDMXModes* GDTFDMXModes = Cast<UDMXImportGDTFDMXModes>(DMXImport->DMXModes))
	{
		// Clear existing modes
		Modes.Empty(DMXImport->DMXModes != nullptr ? GDTFDMXModes->DMXModes.Num() : 0);

		// Used to map Functions to Attributes
		const UDMXProtocolSettings* ProtocolSettings = GetDefault<UDMXProtocolSettings>();
		// Break the Attributes' keywords into arrays of strings to be read for each Function
		TMap< FName, TArray<FString> > AttributesKeywords;
		for (const FDMXAttribute& Attribute : ProtocolSettings->Attributes)
		{
			TArray<FString> Keywords = Attribute.GetKeywords();
			
			AttributesKeywords.Emplace(Attribute.Name, MoveTemp(Keywords));
		}

		// Copy modes from asset
		for (const FDMXImportGDTFDMXMode& AssetMode : GDTFDMXModes->DMXModes)
		{
			FDMXFixtureMode& Mode = Modes[Modes.Emplace()];
			Mode.ModeName = AssetMode.Name.ToString();

			// Keep track of the Attributes used on this Mode's Functions because they must be unique
			TArray<FName> MappedAttributes;

			// Get a unique name
			TMap<FString, uint32> PotentialFunctionNamesAndCount;
			for (const FDMXImportGDTFDMXChannel& ModeChannel : AssetMode.DMXChannels)
			{
				FString FunctionName = ModeChannel.LogicalChannel.Attribute.Name.ToString();

				PotentialFunctionNamesAndCount.Add(FunctionName, 0);
			}

			int32 FunctionStartingChannel = 1;
			for (const FDMXImportGDTFDMXChannel& ModeChannel : AssetMode.DMXChannels)
			{
				FDMXFixtureFunction& Function = Mode.Functions[Mode.Functions.Emplace()];
				Function.FunctionName = FDMXRuntimeUtils::GenerateUniqueNameForImportFunction(PotentialFunctionNamesAndCount, ModeChannel.LogicalChannel.Attribute.Name.ToString());
				Function.DefaultValue = ModeChannel.Default.Value;
				Function.Channel = FunctionStartingChannel;

				// Try to auto-map the Function to an existing Attribute
				// using the Function's name and the Attributes' keywords
				if (!Function.FunctionName.IsEmpty() && AttributesKeywords.Num())
				{
					// Remove white spaces and index numbers from the name
					FString FilteredFunctionName;
					int32 IndexFromName;
					FDMXRuntimeUtils::GetNameAndIndexFromString(Function.FunctionName, FilteredFunctionName, IndexFromName);

					// Check if the Function name matches any Attribute's keywords
					for (const TPair< FName, TArray<FString> >& Keywords : AttributesKeywords)
					{
						if (MappedAttributes.Contains(Keywords.Key))
						{
							continue; // Attribute already mapped to another Function in this Mode
						}

						auto CompareStringCaseInsensitive = [&FilteredFunctionName](const FString& Keyword)
						{
							return Keyword.Equals(FilteredFunctionName, ESearchCase::IgnoreCase);
						};

						// Match the Function name against the Attribute name and its keywords
						if (CompareStringCaseInsensitive(Keywords.Key.ToString())
							|| Keywords.Value.ContainsByPredicate(CompareStringCaseInsensitive))
						{
							Function.Attribute = Keywords.Key;
							MappedAttributes.Emplace(Keywords.Key); // Mark Attribute as used in this Mode
						}
					}
				}

				// Calculate Function's number of occupied channels/addresses
				if (ModeChannel.Offset.Num() > 0)
				{
					// Compute number of used addresses in the function as the interval
					// between the lowest and highest addresses (inclusive)
					int32 AddressMin = DMX_MAX_ADDRESS;
					int32 AddressMax = 0;
					for (const int32& Address : ModeChannel.Offset)
					{
						AddressMin = FMath::Min(AddressMin, Address);
						AddressMax = FMath::Max(AddressMax, Address);
					}
					const int32 NumUsedAddresses = FMath::Clamp(AddressMax - AddressMin + 1, 1, DMX_MAX_FUNCTION_SIZE);
					FunctionStartingChannel += NumUsedAddresses;

					Function.DataType = static_cast<EDMXFixtureSignalFormat>(NumUsedAddresses - 1);

					// Offsets represent the value bytes in MSB format. If they are in reverse order,
					// it means this Function uses LSB format.
					// We need at least 2 offsets to compare. Otherwise, we leave the function as MSB,
					// which is most Fixtures' standard bit format.
					if (ModeChannel.Offset.Num() > 1)
					{
						Function.bUseLSBMode = ModeChannel.Offset[0] > ModeChannel.Offset[1];
					}
					else
					{
						Function.bUseLSBMode = false;
					}
				}
				else
				{
					FunctionStartingChannel += 1;

					Function.DataType = EDMXFixtureSignalFormat::E8Bit;
				}
			}
		}

		// Update the Channel Span for all Modes
		for (int32 ModeIndex = 0; ModeIndex < Modes.Num(); ModeIndex++)
		{
			UpdateChannelSpan(ModeIndex);
		}
	}

	OnFixtureTypeChangedDelegate.Broadcast(this);
}
#endif // WITH_EDITOR

FDMXOnFixtureTypeChangedDelegate& UDMXEntityFixtureType::GetOnFixtureTypeChanged()
{
	return OnFixtureTypeChangedDelegate;
}

int32 UDMXEntityFixtureType::AddMode(FString BaseModeName)
{
	FDMXFixtureMode NewMode;

	// Make a unique name for the new mode
	TSet<FString> ModeNames;
	for (const FDMXFixtureMode& Mode : Modes)
	{
		ModeNames.Add(Mode.ModeName);
	}
	NewMode.ModeName = FDMXRuntimeUtils::GenerateUniqueNameFromExisting(ModeNames, BaseModeName);

	const int32 NewModeIndex = Modes.Add(NewMode);

	return NewModeIndex;
}

void UDMXEntityFixtureType::DuplicateModes(TArray<int32> InModeÎndiciesToDuplicate, TArray<int32>& OutNewModeIndices)
{
	int32 NumModesDuplicated = 0;
	for (int32 ModeIndex : InModeÎndiciesToDuplicate)
	{
		if (Modes.IsValidIndex(ModeIndex))
		{
			// Copy
			FDMXFixtureMode NewMode = Modes[ModeIndex];

			int32 IndexOfDuplicate = ModeIndex + 1 + NumModesDuplicated;
			if (Modes.IsValidIndex(IndexOfDuplicate))
			{
				IndexOfDuplicate = Modes.Insert(NewMode, IndexOfDuplicate);
			}
			else
			{
				IndexOfDuplicate = Modes.Add(NewMode);
			}

			OutNewModeIndices.Add(IndexOfDuplicate);

			// Make a uinque mode name by setting it
			FString UnusedString;
			SetModeName(IndexOfDuplicate, NewMode.ModeName, UnusedString);

			NumModesDuplicated++;
		}
	}
}

void UDMXEntityFixtureType::RemoveModes(const TArray<int32>& ModeIndicesToDelete)
{
	int32 NumDeletedModes = 0;
	for (const int32 ModeIndex : ModeIndicesToDelete)
	{
		const int32 DeleteAtIndex = ModeIndex - NumDeletedModes;
		if (Modes.IsValidIndex(DeleteAtIndex))
		{
			Modes.RemoveAt(DeleteAtIndex);
			NumDeletedModes++;
		}
	}
}

void UDMXEntityFixtureType::SetModeName(int32 InModeIndex, const FString& InDesiredModeName, FString& OutUniqueModeName)
{
	if (ensureMsgf(Modes.IsValidIndex(InModeIndex), TEXT("Invalid Mode Index when setting Mode Name.")))
	{
		FDMXFixtureMode& Mode = Modes[InModeIndex];

		FString OldName = Mode.ModeName;

		const FString UniqueModeNameString = [InModeIndex, InDesiredModeName, this]()
		{
			TSet<FString> OtherModeNames;
			for (int32 OtherModeIndex = 0; OtherModeIndex < Modes.Num(); OtherModeIndex++)
			{
				if (OtherModeIndex != InModeIndex)
				{
					OtherModeNames.Add(Modes[OtherModeIndex].ModeName);
				}
			}
			return FDMXRuntimeUtils::GenerateUniqueNameFromExisting(OtherModeNames, InDesiredModeName);
		}();

		Mode.ModeName = UniqueModeNameString;
		OutUniqueModeName = UniqueModeNameString;
	}
}

void UDMXEntityFixtureType::SetFixtureMatrixEnabled(int32 ModeIndex, bool bEnableMatrix)
{
	if (ensureMsgf(Modes.IsValidIndex(ModeIndex), TEXT("Trying Update Channel Span, but Mode Index is not valid.")))
	{
		FDMXFixtureMode& Mode = Modes[ModeIndex];
		FDMXFixtureMatrix& Matrix = Mode.FixtureMatrixConfig;

		if (bEnableMatrix != Mode.bFixtureMatrixEnabled)
		{
			Mode.bFixtureMatrixEnabled = bEnableMatrix;
<<<<<<< HEAD

			// Align functions and matrix
			int32 NextFreeChannel = 1;
			bool bHandledMatrix = !bEnableMatrix;
			for (FDMXFixtureFunction& Function : Mode.Functions)
			{
				if (!bHandledMatrix && Mode.FixtureMatrixConfig.FirstCellChannel <= NextFreeChannel)
				{
					Mode.FixtureMatrixConfig.FirstCellChannel = NextFreeChannel;
					NextFreeChannel = NextFreeChannel + Mode.FixtureMatrixConfig.GetNumChannels();
					bHandledMatrix = true;
				}

				Function.Channel = NextFreeChannel;
				NextFreeChannel = Function.GetLastChannel() + 1;
			}
=======

			// Some old assets may have a 0x0 matrix stored, but we expect it to be always at least one cell.
			Mode.FixtureMatrixConfig.XCells = FMath::Max(Mode.FixtureMatrixConfig.XCells, 1);
			Mode.FixtureMatrixConfig.YCells = FMath::Max(Mode.FixtureMatrixConfig.YCells, 1);

			AlignFunctionChannels(ModeIndex);
>>>>>>> d731a049
		}
	}
}

void UDMXEntityFixtureType::UpdateChannelSpan(int32 ModeIndex)
{
	if (ensureMsgf(Modes.IsValidIndex(ModeIndex), TEXT("Trying Update Channel Span, but Mode Index is not valid.")))
	{
		FDMXFixtureMode& Mode = Modes[ModeIndex];

		if (Mode.bAutoChannelSpan)
		{
			int32 LowestChannel = TNumericLimits<int32>::Max();
			int32 HighestChannel = TNumericLimits<int32>::Min();

			for (const FDMXFixtureFunction& Function : Mode.Functions)
			{
				const int32 FirstChannelOfFunction = Function.Channel;
				LowestChannel = FirstChannelOfFunction < LowestChannel ? FirstChannelOfFunction : LowestChannel;

				const int32 LastChannelOfFunction = FirstChannelOfFunction + Function.GetNumChannels() - 1;
				HighestChannel = LastChannelOfFunction > HighestChannel ? LastChannelOfFunction : HighestChannel;
			}

			const int32 FirstChannelOfMatrix = Mode.FixtureMatrixConfig.FirstCellChannel;
			LowestChannel = FirstChannelOfMatrix < LowestChannel ? FirstChannelOfMatrix : LowestChannel;

			const int32 LastChannelOfMatrix = FirstChannelOfMatrix + Mode.FixtureMatrixConfig.GetNumChannels() - 1;
			HighestChannel = LastChannelOfMatrix > HighestChannel ? LastChannelOfMatrix : HighestChannel;

			Mode.ChannelSpan = FMath::Max(HighestChannel - LowestChannel + 1, 0);
		}
	}
}

void UDMXEntityFixtureType::AlignFunctionChannels(int32 ModeIndex)
{
	if (ensureMsgf(Modes.IsValidIndex(ModeIndex), TEXT("Invalid Mode Index when aligning the Channels of all Functions in a Mode.")))
	{
		FDMXFixtureMode& Mode = Modes[ModeIndex];

		// Align functions and matrix
		int32 NextFreeChannel = 1;
		bool bHandledMatrix = !Mode.bFixtureMatrixEnabled;
		for (FDMXFixtureFunction& Function : Mode.Functions)
		{
			if (!bHandledMatrix && 
				(Mode.FixtureMatrixConfig.FirstCellChannel <= NextFreeChannel || Mode.FixtureMatrixConfig.FirstCellChannel <= Function.Channel))
			{
				Mode.FixtureMatrixConfig.FirstCellChannel = NextFreeChannel;
				NextFreeChannel = NextFreeChannel + Mode.FixtureMatrixConfig.GetNumChannels();
				bHandledMatrix = true;
			}

			Function.Channel = NextFreeChannel;

			// Don't assign past channel 512
			NextFreeChannel = Function.GetLastChannel() + 1;
		}
	}
}

int32 UDMXEntityFixtureType::AddFunction(int32 InModeIndex)
{
	if (ensureMsgf(Modes.IsValidIndex(InModeIndex), TEXT("Invalid Mode Index when setting Mode Name.")))
	{
		FDMXFixtureMode& Mode = Modes[InModeIndex];
		FDMXFixtureFunction NewFunction;

		// Set a unique Name
		TSet<FString> FunctionNames;
		for (const FDMXFixtureFunction& Function : Mode.Functions)
		{
			FunctionNames.Add(Function.FunctionName);
		}
		NewFunction.FunctionName = FDMXRuntimeUtils::GenerateUniqueNameFromExisting(FunctionNames, LOCTEXT("DMXFixtureTypeSharedData.DefaultFunctionName", "Function").ToString());

		// Update the Channel
		NewFunction.Channel = [Mode]()
		{
			const int32 LastFunctionChannel = Mode.Functions.Num() > 0 ? Mode.Functions.Last().GetLastChannel() : 0;
			const int32 LastMatrixChannel = Mode.bFixtureMatrixEnabled ? Mode.FixtureMatrixConfig.GetLastChannel() : 0;
			return FMath::Max(LastFunctionChannel, LastMatrixChannel) + 1;
		}();

		// Add the Function and update Channel Span
		const int32 NewFunctionIndex = Mode.Functions.Add(NewFunction);
		UpdateChannelSpan(InModeIndex);

		return NewFunctionIndex;
	}

	return INDEX_NONE;
}

int32 UDMXEntityFixtureType::InsertFunction(int32 InModeIndex, int32 InInsertAtIndex, FDMXFixtureFunction& InOutNewFunction)
{
	if (ensureMsgf(Modes.IsValidIndex(InModeIndex), TEXT("Invalid Mode Index when setting Mode Name.")))
	{
		FDMXFixtureMode& Mode = Modes[InModeIndex];

		// Set a unique name
		TSet<FString> FunctionNames;
		for (const FDMXFixtureFunction& Function : Mode.Functions)
		{
			FunctionNames.Add(Function.FunctionName);
		}
		InOutNewFunction.FunctionName = FDMXRuntimeUtils::GenerateUniqueNameFromExisting(FunctionNames, InOutNewFunction.FunctionName);

		int32 NewFunctionIndex = INDEX_NONE;
		if(Mode.Functions.IsValidIndex(InInsertAtIndex))
		{
			// Add the Function, then reorder it to where it should reside
			InOutNewFunction.Channel = TNumericLimits<int32>::Max();
			const int32 TempFunctionIndex = Mode.Functions.Add(InOutNewFunction);

			ReorderFunction(InModeIndex, TempFunctionIndex, InInsertAtIndex);
			NewFunctionIndex = InInsertAtIndex;
		}
		else
		{
			// Add the Function after either the last Function or the last Matrix channel
			InOutNewFunction.Channel = [Mode]()
			{
				const int32 LastFunctionChannel = Mode.Functions.Num() > 0 ? Mode.Functions.Last().GetLastChannel() : 0;
				const int32 LastMatrixChannel = Mode.bFixtureMatrixEnabled ? Mode.FixtureMatrixConfig.GetLastChannel() : 0;
				return FMath::Max(LastFunctionChannel, LastMatrixChannel) + 1;
			}();

			NewFunctionIndex = Mode.Functions.Add(InOutNewFunction);
		}

		UpdateChannelSpan(InModeIndex);

		check(NewFunctionIndex != INDEX_NONE);
		return NewFunctionIndex;
	}

	return INDEX_NONE;
}

void UDMXEntityFixtureType::DuplicateFunctions(int32 InModeIndex, const TArray<int32>& InFunctionIndicesToDuplicate, TArray<int32>& OutNewFunctionIndices)
{
	if (Modes.IsValidIndex(InModeIndex))
	{
		FDMXFixtureMode& Mode = Modes[InModeIndex];

		int32 NumDuplicatedFunctions = 0;
		for (const int32 FunctionToDuplicateIndex : InFunctionIndicesToDuplicate)
		{
			if (ensureMsgf(Mode.Functions.IsValidIndex(FunctionToDuplicateIndex), TEXT("Trying to duplicate Function, but Function index is not valid.")))
			{
				FDMXFixtureFunction DuplicatedFunction = Mode.Functions[FunctionToDuplicateIndex];

				// Offset subsequent functions and possibly the matrix 
				DuplicatedFunction.Channel = DuplicatedFunction.GetLastChannel() + 1;
				const int32 Offset = DuplicatedFunction.GetNumChannels();
				for (FDMXFixtureFunction& Function : Mode.Functions)
				{
					if (Function.Channel >= DuplicatedFunction.Channel)
					{
						Function.Channel += Offset;
					}
				}
				if (Mode.FixtureMatrixConfig.FirstCellChannel >= DuplicatedFunction.Channel)
				{
					Mode.FixtureMatrixConfig.FirstCellChannel += Offset;
				}

				// Add the Function
				int32 IndexOfNewlyAddedFunction = FunctionToDuplicateIndex + 1 + NumDuplicatedFunctions;
				if (Mode.Functions.IsValidIndex(IndexOfNewlyAddedFunction))
				{
					IndexOfNewlyAddedFunction = Mode.Functions.Insert(DuplicatedFunction, IndexOfNewlyAddedFunction);
				}
				else
				{
					IndexOfNewlyAddedFunction = Mode.Functions.Add(DuplicatedFunction);
				}
				OutNewFunctionIndices.Add(IndexOfNewlyAddedFunction);

				// Make a uinque Function Name by setting it
				FString UnusedString;
				SetFunctionName(InModeIndex, IndexOfNewlyAddedFunction, DuplicatedFunction.FunctionName, UnusedString);

				NumDuplicatedFunctions++;
			}
		}

		if (NumDuplicatedFunctions > 0)
		{
			UpdateChannelSpan(InModeIndex);
		}
	}		
}

void UDMXEntityFixtureType::RemoveFunctions(int32 ModeIndex, TArray<int32> FunctionIndicesToDelete)
{
	if (ensureMsgf(Modes.IsValidIndex(ModeIndex), TEXT("Trying to remove Function, but Mode index is invalid.")))
	{
		FDMXFixtureMode& Mode = Modes[ModeIndex];

		// Sort to remove from last to first index
		FunctionIndicesToDelete.Sort([](int32 IndexToDeleteA, int32 IndexToDeleteB)
			{
				return IndexToDeleteA > IndexToDeleteB;
			});

		for (const int32 FunctionToRemoveIndex : FunctionIndicesToDelete)
		{
			if (ensureMsgf(Mode.Functions.IsValidIndex(FunctionToRemoveIndex), TEXT("Trying to remove Function, but Function index is invalid.")))
			{
				const FDMXFixtureFunction& FunctionToRemove = Mode.Functions[FunctionToRemoveIndex];
				const int32 Offset = FunctionToRemove.GetNumChannels();

				// Realign subsequent functions
				const int32 RealignAtIndex = FunctionToRemoveIndex + 1;
				if (Mode.Functions.IsValidIndex(RealignAtIndex))
				{
					for (int32 FunctionToReorderIndex = RealignAtIndex; FunctionToReorderIndex < Mode.Functions.Num(); FunctionToReorderIndex++)
					{
						Mode.Functions[FunctionToReorderIndex].Channel -= Offset;
					}
				}

				// Align the Matrix
				if (Mode.bFixtureMatrixEnabled)
				{
					const int32 LastRemovedFunctionChannel = FunctionToRemove.GetLastChannel();
					const int32 FirstMatrixChannel = Mode.FixtureMatrixConfig.FirstCellChannel;

					if (FirstMatrixChannel >= LastRemovedFunctionChannel)
					{
						Mode.FixtureMatrixConfig.FirstCellChannel -= Offset;
					}
				}

				Mode.Functions.RemoveAt(FunctionToRemoveIndex);
			}
		}

		UpdateChannelSpan(ModeIndex);
	}
}

void UDMXEntityFixtureType::ReorderFunction(int32 ModeIndex, int32 FunctionToReorderIndex, int32 InsertAtIndex)
{
	if (ensureMsgf(Modes.IsValidIndex(ModeIndex), TEXT("Trying to reorder Function, but Mode Index is not valid.")))
	{
		FDMXFixtureMode& Mode = Modes[ModeIndex];
		FDMXFixtureMatrix& Matrix = Mode.FixtureMatrixConfig;

		if (ensureMsgf(Mode.Functions.IsValidIndex(FunctionToReorderIndex) && Mode.Functions.IsValidIndex(InsertAtIndex), TEXT("Trying to reorder Function, but Function Indices are not valid.")))
		{
			if (FunctionToReorderIndex != InsertAtIndex)
			{
				FDMXFixtureFunction FunctionToReorder = Mode.Functions[FunctionToReorderIndex];
				const FDMXFixtureFunction& InsertAtFunction = Mode.Functions[InsertAtIndex];

				const bool bForward = FunctionToReorderIndex < InsertAtIndex;
				const int32 Offset = bForward ? -FunctionToReorder.GetNumChannels() : FunctionToReorder.GetNumChannels();

				// Align Matrix if enabled
				if (Mode.bFixtureMatrixEnabled)
				{
					const bool bInRangeOfMatrixStart = bForward ?
						Matrix.FirstCellChannel >= FunctionToReorder.Channel :
						Matrix.FirstCellChannel >= InsertAtFunction.Channel;

					const bool bInRangeOfMatrixEnd = bForward ?
						Matrix.FirstCellChannel <= InsertAtFunction.GetLastChannel() :
						Matrix.FirstCellChannel <= FunctionToReorder.GetLastChannel();

					if (bInRangeOfMatrixStart && bInRangeOfMatrixEnd)
					{
						Matrix.FirstCellChannel += Offset;
					}
				}

				// Set the Function Channel
				FunctionToReorder.Channel = bForward ? InsertAtFunction.Channel + InsertAtFunction.GetNumChannels() - FunctionToReorder.GetNumChannels() : InsertAtFunction.Channel;

				// Align affected Functions
				const int32 StartIndex = bForward ? FunctionToReorderIndex + 1 : InsertAtIndex;
				const int32 EndIndex = bForward ? InsertAtIndex : FunctionToReorderIndex - 1;
				for (int32 FunctionIndex = StartIndex; FunctionIndex <= EndIndex; FunctionIndex++)
				{
					if (Mode.Functions.IsValidIndex(FunctionIndex))
					{
						FDMXFixtureFunction& Function = Mode.Functions[FunctionIndex];
						Function.Channel += Offset;
					}
				}

				// Update Functions array order
				if (bForward && Mode.Functions.IsValidIndex(InsertAtIndex + 1))
				{
					Mode.Functions.Insert(FunctionToReorder, InsertAtIndex + 1);
				}
				else if (bForward)
				{
					Mode.Functions.Add(FunctionToReorder);
				}
				else
				{
					Mode.Functions.Insert(FunctionToReorder, InsertAtIndex);
				}
				Mode.Functions.RemoveAt(bForward ? FunctionToReorderIndex : FunctionToReorderIndex + 1);

			}
		}
	}
}

void UDMXEntityFixtureType::SetFunctionName(int32 InModeIndex, int32 InFunctionIndex, const FString& InDesiredFunctionName, FString& OutUniqueFunctionName)
{
	if (ensureMsgf(Modes.IsValidIndex(InModeIndex) && Modes[InModeIndex].Functions.IsValidIndex(InFunctionIndex), TEXT("Invalid Mode Index or Function Index when setting Function Name.")))
	{
		FDMXFixtureMode& Mode = Modes[InModeIndex];
		FDMXFixtureFunction& Function = Mode.Functions[InFunctionIndex];

		FString OldName = Function.FunctionName;

		const FString UniqueFunctionNameString = [InModeIndex, InFunctionIndex, InDesiredFunctionName, this]()
		{
			TSet<FString> OtherFunctionNames;
			for (int32 OtherFunctionIndex = 0; OtherFunctionIndex < Modes[InModeIndex].Functions.Num(); OtherFunctionIndex++)
			{
				if (OtherFunctionIndex != InFunctionIndex)
				{
					OtherFunctionNames.Add(Modes[InModeIndex].Functions[OtherFunctionIndex].FunctionName);
				}
			}
			return FDMXRuntimeUtils::GenerateUniqueNameFromExisting(OtherFunctionNames, InDesiredFunctionName);
		}();

		Function.FunctionName = UniqueFunctionNameString;
		OutUniqueFunctionName = UniqueFunctionNameString;
	}
}

void UDMXEntityFixtureType::SetFunctionStartingChannel(int32 InModeIndex, int32 InFunctionIndex, int32 InDesiredStartingChannel, int32& OutStartingChannel)
{
	if (ensureMsgf(Modes.IsValidIndex(InModeIndex) && Modes[InModeIndex].Functions.IsValidIndex(InFunctionIndex), TEXT("Invalid Mode Index or Function Index when setting Function Starting Channel.")))
	{
		FDMXFixtureMode& Mode = Modes[InModeIndex];
		FDMXFixtureFunction& Function = Mode.Functions[InFunctionIndex];

		const int32 FunctionOverNewChannelIndex = Mode.Functions.IndexOfByPredicate([InDesiredStartingChannel](const FDMXFixtureFunction& Function)
			{
				return
					Function.Channel >= InDesiredStartingChannel &&
					Function.GetLastChannel() <= InDesiredStartingChannel;
			});

		// Find the index where the Function should be moved to. If not a valid index, the Function is already at the right index.
		const int32 DesiredIndex = [&]()
		{
			if (FunctionOverNewChannelIndex != INDEX_NONE)
			{
				return FunctionOverNewChannelIndex;
			}
			else
			{
				const bool bDesiredIndexAfterLastFunction =
					Mode.Functions.Num() > 0 &&
					Mode.Functions.Last().GetLastChannel() < InDesiredStartingChannel;

				return bDesiredIndexAfterLastFunction ? Mode.Functions.Num() - 1 : INDEX_NONE;
			}
		}();

		if (Mode.Functions.IsValidIndex(DesiredIndex))
		{
			ReorderFunction(InModeIndex, InFunctionIndex, DesiredIndex);
		}
	}
}

void UDMXEntityFixtureType::ClampFunctionDefautValueByDataType(int32 ModeIndex, int32 FunctionToRemoveIndex)
{
	if (ensureMsgf(Modes.IsValidIndex(ModeIndex), TEXT("Trying to clamp Function Default Value, but Mode Index is not valid.")))
	{
		FDMXFixtureMode& Mode = Modes[ModeIndex];

		if (ensureMsgf(Mode.Functions.IsValidIndex(FunctionToRemoveIndex), TEXT("Trying to clamp Function Default Value, but Function Index is not valid.")))
		{
			FDMXFixtureFunction& Function = Mode.Functions[FunctionToRemoveIndex];
			const uint32 SafeDefaultValue = FMath::Min(static_cast<int64>(TNumericLimits<uint32>::Max()), Function.DefaultValue);
			const uint32 ClampedDefaultValue = FDMXConversions::ClampValueBySignalFormat(SafeDefaultValue, Function.DataType);

			if (Function.DefaultValue != ClampedDefaultValue)
			{
				Function.DefaultValue = ClampedDefaultValue;
			}
		}
	}
}

void UDMXEntityFixtureType::AddCellAttribute(int32 ModeIndex)
{
	if (ensureMsgf(Modes.IsValidIndex(ModeIndex), TEXT("Trying to add a Cell Attribute, but Mode Index is not valid.")))
	{
		FDMXFixtureMode& Mode = Modes[ModeIndex];
		FDMXFixtureMatrix& Matrix = Mode.FixtureMatrixConfig;

		FDMXFixtureCellAttribute NewAttribute;
		TArray<FName> AvailableAttributes = FDMXAttributeName::GetPredefinedValues();
		NewAttribute.Attribute = AvailableAttributes.Num() > 0 ? FDMXAttributeName(AvailableAttributes[0]) : FDMXAttributeName();

		// Disable the matrix while editing it so other functions align when enabling it again
		SetFixtureMatrixEnabled(ModeIndex, false);

		Mode.FixtureMatrixConfig.CellAttributes.Add(NewAttribute);

		SetFixtureMatrixEnabled(ModeIndex, true);
		UpdateChannelSpan(ModeIndex);
	}
}

void UDMXEntityFixtureType::RemoveCellAttribute(int32 ModeIndex, int32 CellAttributeIndex)
{
	if (ensureMsgf(Modes.IsValidIndex(ModeIndex) && Modes[ModeIndex].FixtureMatrixConfig.CellAttributes.IsValidIndex(CellAttributeIndex), TEXT("Trying to remove a Cell Attribute, but Mode Index or Cell Attribute Index is invalid.")))
	{
		FDMXFixtureMode& Mode = Modes[ModeIndex];
		FDMXFixtureMatrix& Matrix = Mode.FixtureMatrixConfig;

		// Disable the matrix while editing it so other functions align when enabling it again
		SetFixtureMatrixEnabled(ModeIndex, false);

		Matrix.CellAttributes.RemoveAt(CellAttributeIndex);

		SetFixtureMatrixEnabled(ModeIndex, true);
	}
}

void UDMXEntityFixtureType::ReorderMatrix(int32 ModeIndex, int32 InsertAtFunctionIndex)
{
	if (ensureMsgf(Modes.IsValidIndex(ModeIndex), TEXT("Trying to reorder Matrix after Function, but Mode Index is not valid.")))
	{
		FDMXFixtureMode& Mode = Modes[ModeIndex];
		FDMXFixtureMatrix& Matrix = Mode.FixtureMatrixConfig;

		if (ensureMsgf(Mode.bFixtureMatrixEnabled, TEXT("Trying to reorder Matrix after Function, but Matrix is not enabled or Function Indices are not valid.")))
		{
			// Correct the insert at function index depending on direction
			const bool bReorderMatrixForward = Mode.Functions[InsertAtFunctionIndex].Channel < Matrix.FirstCellChannel;
			InsertAtFunctionIndex = bReorderMatrixForward ? InsertAtFunctionIndex : InsertAtFunctionIndex + 1;

			// Reorder channels as if the matrix was removed
			for (FDMXFixtureFunction& Function : Mode.Functions)
			{
				if (Function.Channel >= Matrix.FirstCellChannel)
				{
					Function.Channel -= Mode.FixtureMatrixConfig.GetNumChannels();
				}
			}

			// Set the new Matrix starting channel
			if (Mode.Functions.IsValidIndex(InsertAtFunctionIndex))
			{
				const FDMXFixtureFunction& InsertAtFunction = Mode.Functions[InsertAtFunctionIndex];
				Matrix.FirstCellChannel = InsertAtFunction.Channel;
			}
			else if (Mode.Functions.Num() > 0)
			{
				Matrix.FirstCellChannel = Mode.Functions.Last().Channel + Mode.Functions.Last().GetNumChannels();
			}

			// Reorder channels that now conflict to after the matrix
			for (FDMXFixtureFunction& Function : Mode.Functions)
			{
				if (Function.Channel >= Matrix.FirstCellChannel)
				{
					Function.Channel += Mode.FixtureMatrixConfig.GetNumChannels();
				}
			}
		}
	}
}

void UDMXEntityFixtureType::UpdateYCellsFromXCells(int32 ModeIndex)
{
	if (ensureMsgf(Modes.IsValidIndex(ModeIndex), TEXT("Trying to update YCells from XCells, but Mode Index is not valid.")))
	{
		FDMXFixtureMode& Mode = Modes[ModeIndex];
		FDMXFixtureMatrix& Matrix = Mode.FixtureMatrixConfig;
		if (ensureMsgf(Mode.bFixtureMatrixEnabled, TEXT("Trying to update YCells from XCells, but Fixture Matrix is not enabled.")))
		{
			int32 NumChannelsOfCell = 0;
			for (const FDMXFixtureCellAttribute& CellAttribute : Matrix.CellAttributes)
			{
				NumChannelsOfCell += CellAttribute.GetNumChannels();
			}
			Matrix.YCells = DMX_MAX_ADDRESS / (Matrix.XCells * NumChannelsOfCell);

			UpdateChannelSpan(ModeIndex);
			AlignFunctionChannels(ModeIndex);
		}
	}
}

void UDMXEntityFixtureType::UpdateXCellsFromYCells(int32 ModeIndex)
{
	if (ensureMsgf(Modes.IsValidIndex(ModeIndex), TEXT("Trying to update XCells from YCells, but Mode Index is not valid.")))
	{
		FDMXFixtureMode& Mode = Modes[ModeIndex];
		FDMXFixtureMatrix& Matrix = Mode.FixtureMatrixConfig;
		if (ensureMsgf(Mode.bFixtureMatrixEnabled, TEXT("Trying to update XCells from YCells, but Fixture Matrix is not enabled.")))
		{
			if (Matrix.GetNumChannels() > DMX_MAX_ADDRESS)
			{
				int32 NumChannelsOfCell = 0;
				for (const FDMXFixtureCellAttribute& CellAttribute : Matrix.CellAttributes)
				{
					NumChannelsOfCell += CellAttribute.GetNumChannels();
				}

				Matrix.XCells = DMX_MAX_ADDRESS / (Matrix.YCells * NumChannelsOfCell);

				UpdateChannelSpan(ModeIndex);
				AlignFunctionChannels(ModeIndex);
			}
		}
	}
}

void UDMXEntityFixtureType::FunctionValueToBytes(const FDMXFixtureFunction& InFunction, uint32 InValue, uint8* OutBytes)
{
	IntToBytes(InFunction.DataType, InFunction.bUseLSBMode, InValue, OutBytes);
}

void UDMXEntityFixtureType::IntToBytes(EDMXFixtureSignalFormat InSignalFormat, bool bUseLSB, uint32 InValue, uint8* OutBytes)
{
	// Make sure the input value is in the valid range for the data type
	InValue = FDMXConversions::ClampValueBySignalFormat(InValue, InSignalFormat);

	// Number of bytes we'll have to manipulate
	const uint8 NumBytes = FDMXConversions::GetSizeOfSignalFormat(InSignalFormat);

	if (NumBytes == 1)
	{
		OutBytes[0] = (uint8)InValue;
		return;
	}

	// To avoid branching in the loop, we'll decide before it on which byte to start
	// and which direction to go, depending on the Function's bit endianness.
	const int8 ByteIndexStep = bUseLSB ? 1 : -1;
	int8 OutByteIndex = bUseLSB ? 0 : NumBytes - 1;

	for (uint8 ValueByte = 0; ValueByte < NumBytes; ++ValueByte)
	{
		OutBytes[OutByteIndex] = InValue >> 8 * ValueByte & 0xFF;
		OutByteIndex += ByteIndexStep;
	}
}

uint32 UDMXEntityFixtureType::BytesToFunctionValue(const FDMXFixtureFunction& InFunction, const uint8* InBytes)
{
	return BytesToInt(InFunction.DataType, InFunction.bUseLSBMode, InBytes);
}

uint32 UDMXEntityFixtureType::BytesToInt(EDMXFixtureSignalFormat InSignalFormat, bool bUseLSB, const uint8* InBytes)
{
	// Number of bytes we'll read
	const uint8 NumBytes = FDMXConversions::GetSizeOfSignalFormat(InSignalFormat);

	if (NumBytes == 1)
	{
		return *InBytes;
	}

	// To avoid branching in the loop, we'll decide before it on which byte to start
	// and which direction to go, depending on the Function's bit endianness.
	const int8 ByteIndexStep = bUseLSB ? 1 : -1;
	int8 InByteIndex = bUseLSB ? 0 : NumBytes - 1;

	uint32 Result = 0;
	for (uint8 ValueByte = 0; ValueByte < NumBytes; ++ValueByte)
	{
		Result += InBytes[InByteIndex] << 8 * ValueByte;
		InByteIndex += ByteIndexStep;
	}

	return Result;
}

void UDMXEntityFixtureType::FunctionNormalizedValueToBytes(const FDMXFixtureFunction& InFunction, float InValue, uint8* OutBytes)
{
	NormalizedValueToBytes(InFunction.DataType, InFunction.bUseLSBMode, InValue, OutBytes);
}

void UDMXEntityFixtureType::NormalizedValueToBytes(EDMXFixtureSignalFormat InSignalFormat, bool bUseLSB, float InValue, uint8* OutBytes)
{
	// Make sure InValue is in the range [0.0 ... 1.0]
	InValue = FMath::Clamp(InValue, 0.0f, 1.0f);

	const uint32 IntValue = FDMXConversions::GetSignalFormatMaxValue(InSignalFormat) * InValue;

	// Get the individual bytes from the computed IntValue
	IntToBytes(InSignalFormat, bUseLSB, IntValue, OutBytes);
}

float UDMXEntityFixtureType::BytesToFunctionNormalizedValue(const FDMXFixtureFunction& InFunction, const uint8* InBytes)
{
	return BytesToNormalizedValue(InFunction.DataType, InFunction.bUseLSBMode, InBytes);
}

float UDMXEntityFixtureType::BytesToNormalizedValue(EDMXFixtureSignalFormat InSignalFormat, bool bUseLSB, const uint8* InBytes)
{
	// Get the value represented by the individual bytes
	const float Value = BytesToInt(InSignalFormat, bUseLSB, InBytes);

	// Normalize it
	return Value / FDMXConversions::GetSignalFormatMaxValue(InSignalFormat);
}


#if WITH_EDITOR
/** DEPRECATED 5.0 */
FDataTypeChangeDelegate UDMXEntityFixtureType::DataTypeChangeDelegate_DEPRECATED;
#endif

uint32 UDMXEntityFixtureType::GetDataTypeMaxValue(EDMXFixtureSignalFormat DataType)
{	
	// DEPRECATED 5.0
	switch (DataType)
	{
	case EDMXFixtureSignalFormat::E8Bit:
		return MAX_uint8;
	case EDMXFixtureSignalFormat::E16Bit:
		return MAX_uint16;
	case EDMXFixtureSignalFormat::E24Bit:
		return 0xFFFFFF;
	case EDMXFixtureSignalFormat::E32Bit:
		return MAX_uint32;
	default:
		checkNoEntry();
		return 1;
	}
}

uint8 UDMXEntityFixtureType::NumChannelsToOccupy(EDMXFixtureSignalFormat DataType)
{
	// DEPRECATED 5.0
	switch (DataType)
	{
	case EDMXFixtureSignalFormat::E8Bit:
		return 1;

	case EDMXFixtureSignalFormat::E16Bit:
		return 2;

	case EDMXFixtureSignalFormat::E24Bit:
		return 3;

	case EDMXFixtureSignalFormat::E32Bit:
		return 4;

	default:
		// Unhandled type
		checkNoEntry();
		break;
	}
	return 1;
}

uint8 UDMXEntityFixtureType::GetFunctionLastChannel(const FDMXFixtureFunction& Function)
{
	// DEPRECATED 5.0
	return Function.Channel + Function.GetNumChannels() - 1;
}

bool UDMXEntityFixtureType::IsFunctionInModeRange(const FDMXFixtureFunction& InFunction, const FDMXFixtureMode& InMode, int32 ChannelOffset /*= 0*/)
{
	// DEPRECATED 5.0
	const int32 LastChannel = InFunction.GetLastChannel();
	const bool bLastChannelExceedsChannelSpan = LastChannel > InMode.ChannelSpan;
	const bool bLastChannelExceedsUniverseSize = LastChannel + ChannelOffset > DMX_MAX_ADDRESS;

	return !bLastChannelExceedsChannelSpan && !bLastChannelExceedsUniverseSize;
}

bool UDMXEntityFixtureType::IsFixtureMatrixInModeRange(const FDMXFixtureMatrix& InFixtureMatrix, const FDMXFixtureMode& InMode, int32 ChannelOffset /*= 0*/)
{
	// DEPRECATED 5.0
	const int32 LastChannel = InFixtureMatrix.GetLastChannel();
	const bool bLastChannelExceedsChannelSpan = LastChannel > InMode.ChannelSpan;
	const bool bLastChannelExceedsUniverseSize = LastChannel + ChannelOffset > DMX_MAX_ADDRESS;

	return !bLastChannelExceedsChannelSpan && !bLastChannelExceedsUniverseSize;
}

void UDMXEntityFixtureType::ClampDefaultValue(FDMXFixtureFunction& InFunction)
{
	// DEPRECATED 5.0
	const uint32 SafeDefaultValue = FMath::Min(InFunction.DefaultValue, static_cast<int64>(TNumericLimits<uint32>::Max()));
	InFunction.DefaultValue = FDMXConversions::ClampValueBySignalFormat(SafeDefaultValue, InFunction.DataType);
}

uint32 UDMXEntityFixtureType::ClampValueToDataType(EDMXFixtureSignalFormat DataType, uint32 InValue)
{
	// DEPRECATED 5.0
	switch (DataType)
	{
	case EDMXFixtureSignalFormat::E8Bit:
		return FMath::Clamp(InValue, 0u, (uint32)MAX_uint8);

	case EDMXFixtureSignalFormat::E16Bit:
		return FMath::Clamp(InValue, 0u, (uint32)MAX_uint16);

	case EDMXFixtureSignalFormat::E24Bit:
		return FMath::Clamp(InValue, 0u, 0xFFFFFFu);

	case EDMXFixtureSignalFormat::E32Bit:
		return FMath::Clamp(InValue, 0u, MAX_uint32);

	default:
		break;
	}
	return InValue;
}

#if WITH_EDITOR
void UDMXEntityFixtureType::SetFunctionSize(FDMXFixtureFunction& InFunction, uint8 Size)
{
	// DEPRECATED 5.0
	EDMXFixtureSignalFormat NewDataType;
	switch (Size)
	{
	case 0:
	case 1:
		NewDataType = EDMXFixtureSignalFormat::E8Bit;
		break;
	case 2:
		NewDataType = EDMXFixtureSignalFormat::E16Bit;
		break;
	case 3:
		NewDataType = EDMXFixtureSignalFormat::E24Bit;
		break;
	case 4:
	default:
		NewDataType = EDMXFixtureSignalFormat::E32Bit;
		break;
	}

	InFunction.DataType = NewDataType;

	const uint32 SafeDefaultValue = FMath::Min(InFunction.DefaultValue, static_cast<int64>(TNumericLimits<uint32>::Max()));
	InFunction.DefaultValue = FDMXConversions::ClampValueBySignalFormat(SafeDefaultValue, InFunction.DataType);
}
#endif // WITH_EDITOR

#if WITH_EDITOR
void UDMXEntityFixtureType::UpdateModeChannelProperties(FDMXFixtureMode& Mode)
{
	// DEPRECATED 4.27
	PRAGMA_DISABLE_DEPRECATION_WARNINGS
	UpdateChannelSpan(Mode);
	PRAGMA_ENABLE_DEPRECATION_WARNINGS
}
#endif // WITH_EDITOR

#if WITH_EDITOR
void UDMXEntityFixtureType::UpdateChannelSpan(FDMXFixtureMode& Mode)
{
	// DEPRECATED 5.0
	if (Mode.bAutoChannelSpan)
	{
		if (Mode.Functions.Num() == 0 &&
			Mode.FixtureMatrixConfig.CellAttributes.Num() == 0)
		{
			Mode.ChannelSpan = 0;
		}
		else
		{
			int32 ChannelSpan = 0;

			// Update span from common Functions
			for (FDMXFixtureFunction& Function : Mode.Functions)
			{
				Function.Channel = ChannelSpan + 1;

				switch (Function.DataType)
				{
				case EDMXFixtureSignalFormat::E8Bit:
					ChannelSpan = Function.Channel;
					break;
				case EDMXFixtureSignalFormat::E16Bit:
					ChannelSpan = Function.Channel + 1;
					break;
				case EDMXFixtureSignalFormat::E24Bit:
					ChannelSpan = Function.Channel + 2;
					break;
				case EDMXFixtureSignalFormat::E32Bit:
					ChannelSpan = Function.Channel + 3;
					break;
				default:
					checkNoEntry();
					break;
				}
			}

			// If fixture matrix is enabled, add the channel span of the matrix
			int32 NumCells = Mode.FixtureMatrixConfig.XCells * Mode.FixtureMatrixConfig.YCells;
			if (Mode.bFixtureMatrixEnabled && NumCells > 0)
			{
				// Add 'empty' channels bewtween normal Functions and the Matrix to the channel span
				ChannelSpan = FMath::Max(ChannelSpan, Mode.FixtureMatrixConfig.FirstCellChannel);

				ChannelSpan += Mode.FixtureMatrixConfig.GetNumChannels();
			}

			ChannelSpan = FMath::Max(ChannelSpan, 1);
			Mode.ChannelSpan = ChannelSpan;
		}

		// Notify DataType changes (Deprecated 5.0)
		PRAGMA_DISABLE_DEPRECATION_WARNINGS
		DataTypeChangeDelegate_DEPRECATED.Broadcast(this, Mode);
		PRAGMA_ENABLE_DEPRECATION_WARNINGS
	}
}
#endif // WITH_EDITOR

#if WITH_EDITOR
void UDMXEntityFixtureType::UpdateYCellsFromXCells(FDMXFixtureMode& Mode)
{
	// Deprecated 5.0
	const int32 MaxNumCells = 512;

	Mode.FixtureMatrixConfig.XCells = FMath::Clamp(Mode.FixtureMatrixConfig.XCells, 1, MaxNumCells);
	Mode.FixtureMatrixConfig.YCells = FMath::Clamp(Mode.FixtureMatrixConfig.YCells, 1, MaxNumCells - Mode.FixtureMatrixConfig.XCells + 1);
}
#endif // WITH_EDITOR

#if WITH_EDITOR
void UDMXEntityFixtureType::UpdateXCellsFromYCells(FDMXFixtureMode& Mode)
{
	// Deprecated 5.0
	const int32 MaxNumCells = 512;

	Mode.FixtureMatrixConfig.YCells = FMath::Clamp(Mode.FixtureMatrixConfig.YCells, 1, MaxNumCells);
	Mode.FixtureMatrixConfig.XCells = FMath::Clamp(Mode.FixtureMatrixConfig.XCells, 1, MaxNumCells - Mode.FixtureMatrixConfig.YCells + 1);
}
#endif // WITH_EDITOR

#undef LOCTEXT_NAMESPACE<|MERGE_RESOLUTION|>--- conflicted
+++ resolved
@@ -5,11 +5,7 @@
 #include "DMXConversions.h"
 #include "DMXProtocolSettings.h"
 #include "DMXRuntimeLog.h"
-<<<<<<< HEAD
-#include "DMXRuntimeObjectVersion.h"
-=======
 #include "DMXRuntimeMainStreamObjectVersion.h"
->>>>>>> d731a049
 #include "DMXRuntimeUtils.h"
 #include "Library/DMXEntityFixturePatch.h"
 #include "Library/DMXImport.h"
@@ -538,31 +534,12 @@
 		if (bEnableMatrix != Mode.bFixtureMatrixEnabled)
 		{
 			Mode.bFixtureMatrixEnabled = bEnableMatrix;
-<<<<<<< HEAD
-
-			// Align functions and matrix
-			int32 NextFreeChannel = 1;
-			bool bHandledMatrix = !bEnableMatrix;
-			for (FDMXFixtureFunction& Function : Mode.Functions)
-			{
-				if (!bHandledMatrix && Mode.FixtureMatrixConfig.FirstCellChannel <= NextFreeChannel)
-				{
-					Mode.FixtureMatrixConfig.FirstCellChannel = NextFreeChannel;
-					NextFreeChannel = NextFreeChannel + Mode.FixtureMatrixConfig.GetNumChannels();
-					bHandledMatrix = true;
-				}
-
-				Function.Channel = NextFreeChannel;
-				NextFreeChannel = Function.GetLastChannel() + 1;
-			}
-=======
 
 			// Some old assets may have a 0x0 matrix stored, but we expect it to be always at least one cell.
 			Mode.FixtureMatrixConfig.XCells = FMath::Max(Mode.FixtureMatrixConfig.XCells, 1);
 			Mode.FixtureMatrixConfig.YCells = FMath::Max(Mode.FixtureMatrixConfig.YCells, 1);
 
 			AlignFunctionChannels(ModeIndex);
->>>>>>> d731a049
 		}
 	}
 }
