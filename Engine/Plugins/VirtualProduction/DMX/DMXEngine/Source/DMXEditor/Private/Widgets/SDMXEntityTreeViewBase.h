--- conflicted
+++ resolved
@@ -212,11 +212,7 @@
 	 */
 	bool RefreshFilteredState(TSharedPtr<FDMXEntityTreeNodeBase> Node, bool bRecursive);
 
-<<<<<<< HEAD
-	/** Broadcast whent he selection updated. */
-=======
 	/** Broadcast when the selection updated. */
->>>>>>> d731a049
 	FDMXOnSelectionChanged OnSelectionChangedDelegate;
 
 	/** Broadcast when the entity list added an entity to the library */
