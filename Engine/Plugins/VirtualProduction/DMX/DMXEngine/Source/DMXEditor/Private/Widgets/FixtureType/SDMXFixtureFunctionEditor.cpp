// Copyright Epic Games, Inc. All Rights Reserved.

#include "SDMXFixtureFunctionEditor.h"

#include "DMXEditor.h"
#include "DMXFixtureTypeSharedData.h"
#include "Library/DMXEntityFixtureType.h"

#include "IStructureDetailsView.h"
#include "PropertyEditorModule.h"
#include "ScopedTransaction.h"
#include "Modules/ModuleManager.h"


#define LOCTEXT_NAMESPACE "SDMXFixtureFunctionEditor"

void SDMXFixtureFunctionEditor::Construct(const FArguments& InArgs, const TSharedRef<FDMXEditor>& InDMXEditor)
{
	WeakDMXEditor = InDMXEditor;
	FixtureTypeSharedData = InDMXEditor->GetFixtureTypeSharedData();

	UDMXEntityFixtureType::GetOnFixtureTypeChanged().AddSP(this, &SDMXFixtureFunctionEditor::OnFixtureTypePropertiesChanged);
	FixtureTypeSharedData->OnFixtureTypesSelected.AddSP(this, &SDMXFixtureFunctionEditor::Refresh);
	FixtureTypeSharedData->OnModesSelected.AddSP(this, &SDMXFixtureFunctionEditor::Refresh);
	FixtureTypeSharedData->OnFunctionsSelected.AddSP(this, &SDMXFixtureFunctionEditor::Refresh);

	// Create a Struct Details View. This is not the most convenient type to work with as a property type customization for the FDMXFixtureFunction struct cannot be used.
	// Reason is soley significant performance gains, it's much faster than the easier approach with a UDMXEntityFixtureType customization as it was used up to 4.27.
	FDetailsViewArgs DetailsViewArgs;
	DetailsViewArgs.bAllowSearch = true;
	DetailsViewArgs.bHideSelectionTip = false;
	DetailsViewArgs.bSearchInitialKeyFocus = true;
	DetailsViewArgs.bShowOptions = false;
	DetailsViewArgs.bShowModifiedPropertiesOption = false;
	DetailsViewArgs.bShowObjectLabel = false;
	DetailsViewArgs.bForceHiddenPropertyVisibility = false;
	DetailsViewArgs.bShowScrollBar = false;
	DetailsViewArgs.NotifyHook = this;

	FStructureDetailsViewArgs StructureDetailsViewArgs;

	FPropertyEditorModule& PropertyModule = FModuleManager::LoadModuleChecked<FPropertyEditorModule>("PropertyEditor");
	StructDetailsView = PropertyModule.CreateStructureDetailView(DetailsViewArgs, StructureDetailsViewArgs, nullptr);
	StructDetailsView->GetDetailsView()->SetIsPropertyVisibleDelegate(FIsPropertyVisible::CreateSP(this, &SDMXFixtureFunctionEditor::IsPropertyVisible));

	StructDetailsViewWidget = StructDetailsView->GetWidget();

	ChildSlot
	[
		SNew(SVerticalBox)

		+ SVerticalBox::Slot()
		.AutoHeight()
		[
			StructDetailsViewWidget.ToSharedRef()
		]

		+ SVerticalBox::Slot()
		[
			SNew(SBox)
			.HAlign(HAlign_Center)
			.VAlign(VAlign_Center)
			[
				SAssignNew(InfoTextBlock, STextBlock)
				.Visibility(EVisibility::Collapsed)
			]
		]
	];

	Refresh();
}

void SDMXFixtureFunctionEditor::NotifyPreChange(FProperty* PropertyAboutToChange)
{
	UDMXEntityFixtureType* FixtureType = WeakFixtureType.Get();
	if (PropertyAboutToChange && FixtureType)
	{
		const FName PropertyName = PropertyAboutToChange->GetFName();

		if (PropertyName == GET_MEMBER_NAME_CHECKED(FDMXFixtureFunction, FunctionName))
		{
			Transaction = MakeUnique<FScopedTransaction>(LOCTEXT("SetFunctionNameTransaction", "Set Fixture Function Name"));
		}
		else if (PropertyName == GET_MEMBER_NAME_CHECKED(FDMXFixtureFunction, Channel))
		{
			Transaction = MakeUnique<FScopedTransaction>(LOCTEXT("SetChannelTransaction", "Set Fixture Function Starting Channel"));
		}
		else if (PropertyName == GET_MEMBER_NAME_CHECKED(FDMXFixtureFunction, DataType))
		{
			Transaction = MakeUnique<FScopedTransaction>(LOCTEXT("SetDataTypeTransaction", "Data Type of Function"));
		}
		else if (PropertyName == GET_MEMBER_NAME_CHECKED(FDMXFixtureFunction, DefaultValue))
		{
<<<<<<< HEAD
			Transaction = MakeUnique<FScopedTransaction>(LOCTEXT("ChangeDefaultValueTransaction2", "Default Value of Function"));
=======
			Transaction = MakeUnique<FScopedTransaction>(LOCTEXT("SetDefaultValueTransaction", "Default Value of Function"));
>>>>>>> d731a049
		}

		FixtureType->Modify();
		FixtureType->PreEditChange(PropertyAboutToChange);
	}
}

void SDMXFixtureFunctionEditor::NotifyPostChange(const FPropertyChangedEvent& PropertyChangedEvent, FProperty* PropertyThatChanged)
{
	UDMXEntityFixtureType* FixtureType = WeakFixtureType.Get();
	FDMXFixtureFunction* FunctionBeingEditedPtr = GetFunctionBeingEdited();

	if (PropertyThatChanged && FixtureType && FunctionBeingEditedPtr)
	{
		const FName PropertyName = PropertyChangedEvent.GetPropertyName();

		if (PropertyChangedEvent.ChangeType != EPropertyChangeType::Interactive)
		{
			if (PropertyName == GET_MEMBER_NAME_CHECKED(FDMXFixtureFunction, FunctionName))
			{
				// Make a unique function name
				FString OutUniqueFunctionName;
				FixtureType->SetFunctionName(ModeIndex, FunctionIndex, FunctionBeingEditedPtr->FunctionName, OutUniqueFunctionName);
			}
			else if (PropertyName == GET_MEMBER_NAME_CHECKED(FDMXFixtureFunction, Channel))
			{
				int32 ResultingStartingChannel;
				FixtureType->SetFunctionStartingChannel(ModeIndex, FunctionIndex, FunctionBeingEditedPtr->Channel, ResultingStartingChannel);
			}
			else if (PropertyName == GET_MEMBER_NAME_CHECKED(FDMXFixtureFunction, DataType))
			{
				FixtureType->AlignFunctionChannels(ModeIndex);
				FixtureType->ClampFunctionDefautValueByDataType(ModeIndex, FunctionIndex);
			}
			else if (PropertyName == GET_MEMBER_NAME_CHECKED(FDMXFixtureFunction, DefaultValue))
			{
				FixtureType->ClampFunctionDefautValueByDataType(ModeIndex, FunctionIndex);
			}

			FPropertyChangedEvent ObjectPropertyChangedEvent(PropertyChangedEvent);
			FixtureType->PostEditChangeProperty(ObjectPropertyChangedEvent);
		}
	}

	Transaction.Reset();
}

void SDMXFixtureFunctionEditor::Refresh()
{
	const TArray<TWeakObjectPtr<UDMXEntityFixtureType>>& SelectedFixtureTypes = FixtureTypeSharedData->GetSelectedFixtureTypes();
	const TArray<int32>& SelectedModeIndices = FixtureTypeSharedData->GetSelectedModeIndices();
	const TArray<int32>& SelectedFunctionIndices = FixtureTypeSharedData->GetSelectedFunctionIndices();

	bool bValidSelection = false;
	if (SelectedFixtureTypes.Num() == 1 && SelectedModeIndices.Num() == 1 && SelectedFunctionIndices.Num() == 1)
	{
		if (UDMXEntityFixtureType* FixtureType = SelectedFixtureTypes[0].Get())
		{
			if (FixtureType->Modes.IsValidIndex(SelectedModeIndices[0]))
			{
				const FDMXFixtureMode& Mode = FixtureType->Modes[SelectedModeIndices[0]];
				if (Mode.Functions.IsValidIndex(SelectedFunctionIndices[0]))
				{
					SetFunction(FixtureType, SelectedModeIndices[0], SelectedFunctionIndices[0]);
					bValidSelection = true;
				}
			}
		}
	}

	if (!bValidSelection)
	{
		const FText ErrorText = [SelectedFunctionIndices]()
		{
			if (SelectedFunctionIndices.Num() > 1)
			{
				return LOCTEXT("MultiEditingNotSupportedWarning", "Multi editing Functions is not supported");
			}

			return LOCTEXT("NoFunctionSelectedWarning", "No Function selected");
		}();

		InfoTextBlock->SetText(ErrorText);
		InfoTextBlock->SetVisibility(EVisibility::Visible);
		StructDetailsViewWidget->SetVisibility(EVisibility::Collapsed);
	}
}

void SDMXFixtureFunctionEditor::SetFunction(UDMXEntityFixtureType* InFixtureType, int32 InModeIndex, int32 InFunctionIndex)
{
	bool bSuccess = false;
	if (ensureMsgf(InFixtureType && InFixtureType->Modes.IsValidIndex(InModeIndex), TEXT("Invalid Fixture Type or Mode Index when setting the Mode in the Function editor.")))
	{
		WeakFixtureType = InFixtureType;
		ModeIndex = InModeIndex;
		FDMXFixtureMode& Mode = InFixtureType->Modes[ModeIndex];

		if (ensureMsgf(Mode.Functions.IsValidIndex(InFunctionIndex), TEXT("Invalid Function Index specified when setting the Function in the Function editor.")))
		{
			FunctionIndex = InFunctionIndex;
			FDMXFixtureFunction& Function = Mode.Functions[FunctionIndex];
			const TSharedRef<FStructOnScope> FunctionStructOnScope = MakeShared<FStructOnScope>(FDMXFixtureFunction::StaticStruct(), (uint8*)&Function);

<<<<<<< HEAD
			// Create a Struct Details View. This is not the most convenient type to work with as a property type customization for the FDMXFixtureFunction struct cannot be used.
			// Reason is soley significant performance gains, it's much faster than the easier approach with a UDMXEntityFixtureType customization as it was used up to 4.27.
			FDetailsViewArgs DetailsViewArgs;
			DetailsViewArgs.bAllowSearch = true;
			DetailsViewArgs.bHideSelectionTip = false;
			DetailsViewArgs.bSearchInitialKeyFocus = true;
			DetailsViewArgs.bShowOptions = false;
			DetailsViewArgs.bShowModifiedPropertiesOption = false;
			DetailsViewArgs.bShowObjectLabel = false;
			DetailsViewArgs.bForceHiddenPropertyVisibility = false;
			DetailsViewArgs.bShowScrollBar = false;
			DetailsViewArgs.NotifyHook = this;

			FStructureDetailsViewArgs StructureDetailsViewArgs;

			FPropertyEditorModule& PropertyModule = FModuleManager::LoadModuleChecked<FPropertyEditorModule>("PropertyEditor");
			
			const TSharedRef<IStructureDetailsView> StructDetailsView = PropertyModule.CreateStructureDetailView(DetailsViewArgs, StructureDetailsViewArgs, FunctionStructOnScope);

			StructDetailsView->GetDetailsView()->SetIsPropertyVisibleDelegate(FIsPropertyVisible::CreateSP(this, &SDMXFixtureFunctionEditor::IsPropertyVisible));
			StructDetailsView->GetDetailsView()->ForceRefresh();
			
			if (TSharedPtr<SWidget> Widget = StructDetailsView->GetWidget())
			{
				ContentBorder->SetContent(Widget.ToSharedRef());
				bSuccess = true;
			}
=======
			StructDetailsView->SetStructureData(FunctionStructOnScope);

			StructDetailsViewWidget->SetVisibility(EVisibility::Visible);
			InfoTextBlock->SetVisibility(EVisibility::Collapsed);
			bSuccess = true;
>>>>>>> d731a049
		}
	}
	
	if (!bSuccess)
	{
		InfoTextBlock->SetText(LOCTEXT("CannotCreateDetailViewForFunctionWarning", "Cannot create Detail View for Function. Fixture Type, Mode or Function no longer exist."));
		InfoTextBlock->SetVisibility(EVisibility::Visible);
		StructDetailsViewWidget->SetVisibility(EVisibility::Collapsed);
	}
}

void SDMXFixtureFunctionEditor::OnFixtureTypePropertiesChanged(const UDMXEntityFixtureType* FixtureType)
{
	if (!Transaction.IsValid() && FixtureType == WeakFixtureType.Get())
	{
		Refresh();
	}
}

bool SDMXFixtureFunctionEditor::IsPropertyVisible(const FPropertyAndParent& PropertyAndParent) const
{
	// Hide all mode properties
	if (PropertyAndParent.Property.GetFName() == GET_MEMBER_NAME_CHECKED(FDMXFixtureMode, bAutoChannelSpan) ||
		PropertyAndParent.Property.GetFName() == GET_MEMBER_NAME_CHECKED(FDMXFixtureMode, bFixtureMatrixEnabled) ||
		PropertyAndParent.Property.GetFName() == GET_MEMBER_NAME_CHECKED(FDMXFixtureMode, ChannelSpan) ||
		PropertyAndParent.Property.GetFName() == GET_MEMBER_NAME_CHECKED(FDMXFixtureMode, FixtureMatrixConfig) ||
		PropertyAndParent.Property.GetFName() == GET_MEMBER_NAME_CHECKED(FDMXFixtureMode, Functions) ||
		PropertyAndParent.Property.GetFName() == GET_MEMBER_NAME_CHECKED(FDMXFixtureMode, ModeName))
	{
		return false;
	}

	return true;
}

FDMXFixtureMode* SDMXFixtureFunctionEditor::GetModeBeingEdited() const
{
	if (UDMXEntityFixtureType* FixtureType = WeakFixtureType.Get())
	{
		if (FixtureType->Modes.IsValidIndex(ModeIndex))
		{
			return &FixtureType->Modes[ModeIndex];
		}
	}

	return nullptr;
}

FDMXFixtureFunction* SDMXFixtureFunctionEditor::GetFunctionBeingEdited() const
{
	FDMXFixtureMode* EditedModePtr = GetModeBeingEdited();
	if (EditedModePtr && EditedModePtr->Functions.IsValidIndex(FunctionIndex))
	{
		return &EditedModePtr->Functions[FunctionIndex];
	}

	return nullptr;
}

#undef LOCTEXT_NAMESPACE<|MERGE_RESOLUTION|>--- conflicted
+++ resolved
@@ -91,11 +91,7 @@
 		}
 		else if (PropertyName == GET_MEMBER_NAME_CHECKED(FDMXFixtureFunction, DefaultValue))
 		{
-<<<<<<< HEAD
-			Transaction = MakeUnique<FScopedTransaction>(LOCTEXT("ChangeDefaultValueTransaction2", "Default Value of Function"));
-=======
 			Transaction = MakeUnique<FScopedTransaction>(LOCTEXT("SetDefaultValueTransaction", "Default Value of Function"));
->>>>>>> d731a049
 		}
 
 		FixtureType->Modify();
@@ -199,41 +195,11 @@
 			FDMXFixtureFunction& Function = Mode.Functions[FunctionIndex];
 			const TSharedRef<FStructOnScope> FunctionStructOnScope = MakeShared<FStructOnScope>(FDMXFixtureFunction::StaticStruct(), (uint8*)&Function);
 
-<<<<<<< HEAD
-			// Create a Struct Details View. This is not the most convenient type to work with as a property type customization for the FDMXFixtureFunction struct cannot be used.
-			// Reason is soley significant performance gains, it's much faster than the easier approach with a UDMXEntityFixtureType customization as it was used up to 4.27.
-			FDetailsViewArgs DetailsViewArgs;
-			DetailsViewArgs.bAllowSearch = true;
-			DetailsViewArgs.bHideSelectionTip = false;
-			DetailsViewArgs.bSearchInitialKeyFocus = true;
-			DetailsViewArgs.bShowOptions = false;
-			DetailsViewArgs.bShowModifiedPropertiesOption = false;
-			DetailsViewArgs.bShowObjectLabel = false;
-			DetailsViewArgs.bForceHiddenPropertyVisibility = false;
-			DetailsViewArgs.bShowScrollBar = false;
-			DetailsViewArgs.NotifyHook = this;
-
-			FStructureDetailsViewArgs StructureDetailsViewArgs;
-
-			FPropertyEditorModule& PropertyModule = FModuleManager::LoadModuleChecked<FPropertyEditorModule>("PropertyEditor");
-			
-			const TSharedRef<IStructureDetailsView> StructDetailsView = PropertyModule.CreateStructureDetailView(DetailsViewArgs, StructureDetailsViewArgs, FunctionStructOnScope);
-
-			StructDetailsView->GetDetailsView()->SetIsPropertyVisibleDelegate(FIsPropertyVisible::CreateSP(this, &SDMXFixtureFunctionEditor::IsPropertyVisible));
-			StructDetailsView->GetDetailsView()->ForceRefresh();
-			
-			if (TSharedPtr<SWidget> Widget = StructDetailsView->GetWidget())
-			{
-				ContentBorder->SetContent(Widget.ToSharedRef());
-				bSuccess = true;
-			}
-=======
 			StructDetailsView->SetStructureData(FunctionStructOnScope);
 
 			StructDetailsViewWidget->SetVisibility(EVisibility::Visible);
 			InfoTextBlock->SetVisibility(EVisibility::Collapsed);
 			bSuccess = true;
->>>>>>> d731a049
 		}
 	}
 	
