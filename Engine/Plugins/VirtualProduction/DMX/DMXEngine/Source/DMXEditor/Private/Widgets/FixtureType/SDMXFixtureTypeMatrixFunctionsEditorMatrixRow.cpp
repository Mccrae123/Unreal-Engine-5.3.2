// Copyright Epic Games, Inc. All Rights Reserved.

#include "SDMXFixtureTypeMatrixFunctionsEditorMatrixRow.h"

#include "DMXEditor.h"
#include "DMXEditorStyle.h"
#include "Library/DMXEntityFixtureType.h"
#include "Widgets/SNameListPicker.h"
#include "Widgets/FixtureType/DMXFixtureTypeMatrixFunctionsEditorItem.h"
#include "Widgets/FixtureType/SDMXFixtureTypeMatrixFunctionsEditor.h"

#include "Widgets/Images/SImage.h"
#include "Widgets/Input/SButton.h"
#include "Widgets/Notifications/SPopUpErrorText.h"
#include "Styling/AppStyle.h"


#define LOCTEXT_NAMESPACE "SDMXFixtureTypeMatrixFunctionsEditorMatrixRow"

void SDMXFixtureTypeMatrixFunctionsEditorMatrixRow::Construct(const FArguments& InArgs, const TSharedRef<STableViewBase>& OwnerTable, TSharedRef<FDMXFixtureTypeMatrixFunctionsEditorItem> InCellAttributeItem)
{
	CellAttributeItem = InCellAttributeItem;
	OnRequestDelete = InArgs._OnRequestDelete;

	SMultiColumnTableRow<TSharedPtr<FDMXFixtureTypeMatrixFunctionsEditorItem>>::Construct(
		FSuperRowType::FArguments(),
		OwnerTable
	);
}

TSharedRef<SWidget> SDMXFixtureTypeMatrixFunctionsEditorMatrixRow::GenerateWidgetForColumn(const FName& ColumnName)
{
	if (ColumnName == FDMXFixtureTypeMatrixFunctionsEditorCollumnIDs::Status)
	{
		return
			SNew(SBorder)
			.HAlign(HAlign_Center)
			.VAlign(VAlign_Center)
			.BorderImage(FAppStyle::GetBrush("NoBorder"))
			[
				SNew(SImage)
				.Image_Lambda([this]()
					{
						if (!CellAttributeItem->ErrorStatus.IsEmpty())
						{
							return FAppStyle::GetBrush("Icons.Error");
						}

						if (!CellAttributeItem->WarningStatus.IsEmpty())
						{
							return FAppStyle::GetBrush("Icons.Warning");
						}
						static const FSlateBrush EmptyBrush = FSlateNoResource();
						return &EmptyBrush;
					})
				.ToolTipText_Lambda([this]()
					{
						if (!CellAttributeItem->ErrorStatus.IsEmpty())
						{
							return CellAttributeItem->ErrorStatus;
						}
						else if (!CellAttributeItem->WarningStatus.IsEmpty())
						{
							return CellAttributeItem->WarningStatus;
						}
						return FText::GetEmpty();
					})
			];
	}
	else if (ColumnName == FDMXFixtureTypeMatrixFunctionsEditorCollumnIDs::Channel)
	{
		return
			SNew(SBorder)
			.Padding(4.f)
			.BorderImage(FAppStyle::GetBrush("NoBorder"))
			[
				SNew(STextBlock)
				.Text(CellAttributeItem->ChannelNumberText)
				.Font(FCoreStyle::GetDefaultFontStyle("Regular", 10))
			];
	}
	else if (ColumnName == FDMXFixtureTypeMatrixFunctionsEditorCollumnIDs::Attribute)
	{
		return
			SNew(SNameListPicker)
			.OptionsSource(MakeAttributeLambda(&FDMXAttributeName::GetPredefinedValues))
			.Value(this, &SDMXFixtureTypeMatrixFunctionsEditorMatrixRow::GetCellAttributeName)
			.bDisplayWarningIcon(true)
			.OnValueChanged(this, &SDMXFixtureTypeMatrixFunctionsEditorMatrixRow::SetCellAttributeName);
	}
	else if (ColumnName == FDMXFixtureTypeMatrixFunctionsEditorCollumnIDs::DeleteAttribute)
	{
		return
			SNew(SButton)
			.ContentPadding(2.0f)
<<<<<<< HEAD
			.ButtonStyle(FEditorStyle::Get(), "HoverHintOnly")
=======
			.ButtonStyle(FAppStyle::Get(), "HoverHintOnly")
>>>>>>> d731a049
			.OnClicked(this, &SDMXFixtureTypeMatrixFunctionsEditorMatrixRow::OnDeleteCellAttributeClicked)
			.ToolTipText(LOCTEXT("RemoveCellAttributeTooltip", "Removes the Cell Attribute"))
			.ForegroundColor(FSlateColor::UseForeground())
			.HAlign(HAlign_Center)
			.VAlign(VAlign_Center)
			.Content()
			[
				SNew(SImage)
<<<<<<< HEAD
				.Image(FEditorStyle::GetBrush("Icons.Delete"))
=======
				.Image(FAppStyle::GetBrush("Icons.Delete"))
>>>>>>> d731a049
				.ColorAndOpacity(FLinearColor(0.6f, 0.6f, 0.6f))
			];
	}

	return SNullWidget::NullWidget;
}

FReply SDMXFixtureTypeMatrixFunctionsEditorMatrixRow::OnDeleteCellAttributeClicked()
<<<<<<< HEAD
{
	OnRequestDelete.ExecuteIfBound();

	return FReply::Handled();
}

bool SDMXFixtureTypeMatrixFunctionsEditorMatrixRow::HasInvalidCellAttributeName() const
=======
>>>>>>> d731a049
{
	OnRequestDelete.ExecuteIfBound();

	return FReply::Handled();
}

FName SDMXFixtureTypeMatrixFunctionsEditorMatrixRow::GetCellAttributeName() const
{
	return CellAttributeItem->GetCellAttributeName().Name;
}

void SDMXFixtureTypeMatrixFunctionsEditorMatrixRow::SetCellAttributeName(FName NewValue)
{
	FDMXAttributeName NewAttributeName;
	NewAttributeName.SetFromName(NewValue);

	CellAttributeItem->SetCellAttributeName(NewAttributeName);
}

#undef LOCTEXT_NAMESPACE<|MERGE_RESOLUTION|>--- conflicted
+++ resolved
@@ -93,11 +93,7 @@
 		return
 			SNew(SButton)
 			.ContentPadding(2.0f)
-<<<<<<< HEAD
-			.ButtonStyle(FEditorStyle::Get(), "HoverHintOnly")
-=======
 			.ButtonStyle(FAppStyle::Get(), "HoverHintOnly")
->>>>>>> d731a049
 			.OnClicked(this, &SDMXFixtureTypeMatrixFunctionsEditorMatrixRow::OnDeleteCellAttributeClicked)
 			.ToolTipText(LOCTEXT("RemoveCellAttributeTooltip", "Removes the Cell Attribute"))
 			.ForegroundColor(FSlateColor::UseForeground())
@@ -106,11 +102,7 @@
 			.Content()
 			[
 				SNew(SImage)
-<<<<<<< HEAD
-				.Image(FEditorStyle::GetBrush("Icons.Delete"))
-=======
 				.Image(FAppStyle::GetBrush("Icons.Delete"))
->>>>>>> d731a049
 				.ColorAndOpacity(FLinearColor(0.6f, 0.6f, 0.6f))
 			];
 	}
@@ -119,16 +111,6 @@
 }
 
 FReply SDMXFixtureTypeMatrixFunctionsEditorMatrixRow::OnDeleteCellAttributeClicked()
-<<<<<<< HEAD
-{
-	OnRequestDelete.ExecuteIfBound();
-
-	return FReply::Handled();
-}
-
-bool SDMXFixtureTypeMatrixFunctionsEditorMatrixRow::HasInvalidCellAttributeName() const
-=======
->>>>>>> d731a049
 {
 	OnRequestDelete.ExecuteIfBound();
 
