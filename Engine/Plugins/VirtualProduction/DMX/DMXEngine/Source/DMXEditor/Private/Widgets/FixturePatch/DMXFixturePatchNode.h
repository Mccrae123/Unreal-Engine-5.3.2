--- conflicted
+++ resolved
@@ -21,16 +21,8 @@
 	: public TSharedFromThis<FDMXFixturePatchNode>
 {
 public:
-<<<<<<< HEAD
-	/** Creates a new node from patch */
-	static TSharedPtr<FDMXFixturePatchNode> Create(TWeakPtr<FDMXEditor> InDMXEditor, TWeakObjectPtr<UDMXEntityFixturePatch> InFixturePatch);
-	
-	/** Updates the patch node. NewUniverse can be nullptr */
-	void Update(TSharedPtr<SDMXPatchedUniverse> NewUniverseWidget, int32 NewStartingChannel, int32 NewChannelSpan);
-=======
 	/** Creates a new node from Patch */
 	static TSharedPtr<FDMXFixturePatchNode> Create(TWeakPtr<FDMXEditor> InDMXEditor, const TWeakObjectPtr<UDMXEntityFixturePatch>& InFixturePatch);
->>>>>>> d731a049
 
 	/** Sets the Addresses of the Node */
 	void SetAddresses(int32 UniverseID, int32 NewStartingChannel, int32 NewChannelSpan, bool bTransacted);
@@ -55,8 +47,6 @@
 
 	/** Returns the universe this node resides in */
 	const TSharedPtr<SDMXPatchedUniverse>& GetUniverseWidget() const { return UniverseWidget; }
-<<<<<<< HEAD
-=======
 
 	/** Returns the Universe ID the Node currently resides in. Returns a negative Value if not assigned to a Universe. */
 	int32 GetUniverseID() const;
@@ -66,7 +56,6 @@
 
 	/** Returns the Channel Span of the Patch */
 	int32 GetChannelSpan() const;
->>>>>>> d731a049
 
 	/** Sets the ZOrder of the Node */
 	void SetZOrder(int32 NewZOrder) { ZOrder = NewZOrder; }
@@ -77,15 +66,6 @@
 	/** Returns true if the patch was moved on the grid and new widgets need be generated. */
 	bool NeedsUpdateGrid() const;
 
-	/** Returns the Universe ID the Node currently resides in. Returns a negative Value if not assigned to a Universe. */
-	int32 GetUniverseID() const;
-
-	/** Returns the Starting Channel the Node currently resides on */
-	int32 GetStartingChannel() const { return StartingChannel; }
-
-	/** Returns the Channel Span the Node currently occupies */
-	int32 GetChannelSpan() const { return ChannelSpan; }
-
 private:
 	/** Called when a patch node was selected */
 	void OnSelectionChanged();
@@ -93,12 +73,6 @@
 	/** Universe the patch is assigned to */
 	TSharedPtr<SDMXPatchedUniverse> UniverseWidget;
 
-<<<<<<< HEAD
-	/** Starting channel of the patch */
-	int32 StartingChannel = 0;
-
-	/** Channel span of the patch */
-=======
 	/** Cached Universe of the patch */
 	int32 UniverseID = 0;
 
@@ -106,7 +80,6 @@
 	int32 StartingChannel = 0;
 
 	/** Cached channel span of the patch */
->>>>>>> d731a049
 	int32 ChannelSpan = 0;
 
 	/** Last transacted Universe ID, required for propert undo/redo */
