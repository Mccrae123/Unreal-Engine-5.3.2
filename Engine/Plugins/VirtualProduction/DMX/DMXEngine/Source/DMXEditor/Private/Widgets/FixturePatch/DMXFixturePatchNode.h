// Copyright Epic Games, Inc. All Rights Reserved.

#pragma once

#include "CoreMinimal.h"
#include "Templates/SharedPointer.h"
#include "UObject/WeakObjectPtr.h"

class FDMXEditor;
class SDMXFixturePatchFragment;
class SDMXPatchedUniverse;
class UDMXEntityFixturePatch;
class UDMXMVRFixtureNode;


/** 
 * A fixture patch in a grid, consists of several fragments, displayed as SDMXFixturePatchNodes (see GenerateWidgets). 
 * The patch node does not necessarily have to present the state of the object, e.g. when
 * dragged or when containing an occuppied universe/channel. 
 */
class FDMXFixturePatchNode
	: public TSharedFromThis<FDMXFixturePatchNode>
{
public:
	/** Creates a new node from Patch */
	static TSharedPtr<FDMXFixturePatchNode> Create(TWeakPtr<FDMXEditor> InDMXEditor, const TWeakObjectPtr<UDMXEntityFixturePatch>& InFixturePatch);

	/** Sets the Addresses of the Node */
	void SetAddresses(int32 UniverseID, int32 NewStartingChannel, int32 NewChannelSpan);
<<<<<<< HEAD

	/** Generates widgets. Requires Addresses to be set via SetAddresses */
	TArray<TSharedPtr<SDMXFixturePatchFragment>> GenerateWidgets(const TArray<TSharedPtr<FDMXFixturePatchNode>>& FixturePatchNodeGroup);

	/** Returns widgets */
	const TArray<TSharedPtr<SDMXFixturePatchFragment>>& GetGeneratedWidgets() { return FixturePatchFragmentWidgets; };
=======
>>>>>>> 4af6daef

	/** Generates widgets. Requires Addresses to be set via SetAddresses */
	TArray<TSharedRef<SDMXFixturePatchFragment>> GenerateWidgets(const TSharedRef<SDMXPatchedUniverse>& OwningUniverse, const TArray<TSharedPtr<FDMXFixturePatchNode>>& FixturePatchNodeGroup);

	/** Returns wether the patch uses specified channels */
	bool OccupiesChannels(int32 Channel, int32 Span) const;

	/** Returns true if the node is selected */
	bool IsSelected() const;

<<<<<<< HEAD
	/** Returns the fixture patches this node holds */
	TWeakObjectPtr<UDMXEntityFixturePatch> GetFixturePatch() const { return FixturePatch; }

	/** Returns the universe this node resides in */
	const TSharedPtr<SDMXPatchedUniverse>& GetUniverseWidget() const { return UniverseWidget; }

	/** Returns the Universe ID the Node currently resides in. Returns a negative Value if not assigned to a Universe. */
	int32 GetUniverseID() const;

	/** Returns the Starting Channel of the Patch */
	int32 GetStartingChannel() const;

	/** Returns the Channel Span of the Patch */
	int32 GetChannelSpan() const;

	/** Sets the ZOrder of the Node */
	void SetZOrder(int32 NewZOrder) { ZOrder = NewZOrder; }

	/** Gets the ZOrder of the Node */
	int32 GetZOrder() const { return ZOrder; }

	/** Returns true if the patch was moved on the grid and new widgets need be generated. */
	bool NeedsUpdateGrid() const;
=======
	/** Sets if the patch is hovered */
	void SetIsHovered(bool bNewIsHovered) { bHovered = bNewIsHovered; }

	/** Returns true if this patch is hovered */
	bool IsHovered() const { return bHovered; }

	/** Returns the fixture patches this node holds */
	TWeakObjectPtr<UDMXEntityFixturePatch> GetFixturePatch() const { return FixturePatch; }
>>>>>>> 4af6daef

	/** Returns the Fixture ID of the patch */
	FString GetFixtureID() const;

<<<<<<< HEAD
	/** Universe the patch is assigned to */
	TSharedPtr<SDMXPatchedUniverse> UniverseWidget;

	/** Cached Universe of the patch */
	int32 UniverseID = 0;

	/** Cached starting channel of the patch */	
	int32 StartingChannel = 0;

	/** Cached channel span of the patch */
	int32 ChannelSpan = 0;
=======
	/** Returns the Universe ID the Node currently resides in. Returns a negative Value if not assigned to a Universe. */
	int32 GetUniverseID() const;

	/** Returns the Starting Channel of the Patch */
	int32 GetStartingChannel() const;

	/** Returns the Channel Span of the Patch */
	int32 GetChannelSpan() const;

	/** Sets the ZOrder of the Node */
	void SetZOrder(int32 NewZOrder) { ZOrder = NewZOrder; }

	/** Gets the ZOrder of the Node */
	int32 GetZOrder() const { return ZOrder; }

private:
	/** Updates if the node is selected */
	void UpdateIsSelected();
>>>>>>> 4af6daef

	/** If true the node is selected */
	bool bSelected = false;

<<<<<<< HEAD
	/** ZOrder of this node */
	int32 ZOrder = 0;

	/** Keep track of Fragment Widgets, useful to handle selection */
	TArray<TSharedPtr<SDMXFixturePatchFragment>> FixturePatchFragmentWidgets;

=======
	/** True if the node is hovered */
	bool bHovered = false;

	/** ZOrder of this node */
	int32 ZOrder = 0;

>>>>>>> 4af6daef
	/** The Fixture Patch this Node stands for */
	TWeakObjectPtr<UDMXEntityFixturePatch> FixturePatch;

	/** MVR Fixture Node that corrresponds to the patch */
	mutable TWeakObjectPtr<UDMXMVRFixtureNode> MVRFixtureNode;

	/** Weak DMXEditor refrence */
	TWeakPtr<FDMXEditor> WeakDMXEditor;
};<|MERGE_RESOLUTION|>--- conflicted
+++ resolved
@@ -27,15 +27,6 @@
 
 	/** Sets the Addresses of the Node */
 	void SetAddresses(int32 UniverseID, int32 NewStartingChannel, int32 NewChannelSpan);
-<<<<<<< HEAD
-
-	/** Generates widgets. Requires Addresses to be set via SetAddresses */
-	TArray<TSharedPtr<SDMXFixturePatchFragment>> GenerateWidgets(const TArray<TSharedPtr<FDMXFixturePatchNode>>& FixturePatchNodeGroup);
-
-	/** Returns widgets */
-	const TArray<TSharedPtr<SDMXFixturePatchFragment>>& GetGeneratedWidgets() { return FixturePatchFragmentWidgets; };
-=======
->>>>>>> 4af6daef
 
 	/** Generates widgets. Requires Addresses to be set via SetAddresses */
 	TArray<TSharedRef<SDMXFixturePatchFragment>> GenerateWidgets(const TSharedRef<SDMXPatchedUniverse>& OwningUniverse, const TArray<TSharedPtr<FDMXFixturePatchNode>>& FixturePatchNodeGroup);
@@ -46,31 +37,6 @@
 	/** Returns true if the node is selected */
 	bool IsSelected() const;
 
-<<<<<<< HEAD
-	/** Returns the fixture patches this node holds */
-	TWeakObjectPtr<UDMXEntityFixturePatch> GetFixturePatch() const { return FixturePatch; }
-
-	/** Returns the universe this node resides in */
-	const TSharedPtr<SDMXPatchedUniverse>& GetUniverseWidget() const { return UniverseWidget; }
-
-	/** Returns the Universe ID the Node currently resides in. Returns a negative Value if not assigned to a Universe. */
-	int32 GetUniverseID() const;
-
-	/** Returns the Starting Channel of the Patch */
-	int32 GetStartingChannel() const;
-
-	/** Returns the Channel Span of the Patch */
-	int32 GetChannelSpan() const;
-
-	/** Sets the ZOrder of the Node */
-	void SetZOrder(int32 NewZOrder) { ZOrder = NewZOrder; }
-
-	/** Gets the ZOrder of the Node */
-	int32 GetZOrder() const { return ZOrder; }
-
-	/** Returns true if the patch was moved on the grid and new widgets need be generated. */
-	bool NeedsUpdateGrid() const;
-=======
 	/** Sets if the patch is hovered */
 	void SetIsHovered(bool bNewIsHovered) { bHovered = bNewIsHovered; }
 
@@ -79,24 +45,10 @@
 
 	/** Returns the fixture patches this node holds */
 	TWeakObjectPtr<UDMXEntityFixturePatch> GetFixturePatch() const { return FixturePatch; }
->>>>>>> 4af6daef
 
 	/** Returns the Fixture ID of the patch */
 	FString GetFixtureID() const;
 
-<<<<<<< HEAD
-	/** Universe the patch is assigned to */
-	TSharedPtr<SDMXPatchedUniverse> UniverseWidget;
-
-	/** Cached Universe of the patch */
-	int32 UniverseID = 0;
-
-	/** Cached starting channel of the patch */	
-	int32 StartingChannel = 0;
-
-	/** Cached channel span of the patch */
-	int32 ChannelSpan = 0;
-=======
 	/** Returns the Universe ID the Node currently resides in. Returns a negative Value if not assigned to a Universe. */
 	int32 GetUniverseID() const;
 
@@ -115,26 +67,16 @@
 private:
 	/** Updates if the node is selected */
 	void UpdateIsSelected();
->>>>>>> 4af6daef
 
 	/** If true the node is selected */
 	bool bSelected = false;
 
-<<<<<<< HEAD
-	/** ZOrder of this node */
-	int32 ZOrder = 0;
-
-	/** Keep track of Fragment Widgets, useful to handle selection */
-	TArray<TSharedPtr<SDMXFixturePatchFragment>> FixturePatchFragmentWidgets;
-
-=======
 	/** True if the node is hovered */
 	bool bHovered = false;
 
 	/** ZOrder of this node */
 	int32 ZOrder = 0;
 
->>>>>>> 4af6daef
 	/** The Fixture Patch this Node stands for */
 	TWeakObjectPtr<UDMXEntityFixturePatch> FixturePatch;
 
