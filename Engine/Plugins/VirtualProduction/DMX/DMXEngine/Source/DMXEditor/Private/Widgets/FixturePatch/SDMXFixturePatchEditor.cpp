--- conflicted
+++ resolved
@@ -41,13 +41,10 @@
 	SetCanTick(false);
 
 	FixturePatchDetailsView = GenerateFixturePatchDetailsView();
-<<<<<<< HEAD
-=======
 
 	const UDMXEditorSettings* const DMXEditorSettings = GetDefault<UDMXEditorSettings>();
 	const float LeftSideWidth = FMath::Clamp(DMXEditorSettings->MVRFixtureListSettings.ListWidth, 0.1f, 0.9f);
 	const float RightSideWidth = FMath::Max(1.f - DMXEditorSettings->MVRFixtureListSettings.ListWidth, .1f);
->>>>>>> 4af6daef
 
 	ChildSlot
 	.VAlign(VAlign_Fill)
@@ -58,15 +55,6 @@
 		.ResizeMode(ESplitterResizeMode::FixedPosition)
 		
 		// Left, MVR Fixture List
-<<<<<<< HEAD
-		+ SSplitter::Slot()	
-		[
-			SAssignNew(MVRFixtureList, SDMXMVRFixtureList, DMXEditorPtr)
-		]
-
-		// Right, Fixture Patcher and Details
-=======
->>>>>>> 4af6daef
 		+ SSplitter::Slot()	
 		.Value(LeftSideWidth)
 		[
@@ -82,22 +70,14 @@
 			.ResizeMode(ESplitterResizeMode::FixedPosition)
 
 			+SSplitter::Slot()			
-<<<<<<< HEAD
-			.Value(0.6f)
-=======
 			.Value(.618f)
->>>>>>> 4af6daef
 			[
 				SAssignNew(FixturePatcher, SDMXFixturePatcher)
 				.DMXEditor(DMXEditorPtr)
 			]
 	
 			+SSplitter::Slot()
-<<<<<<< HEAD
-			.Value(0.4f)
-=======
 			.Value(.382f)
->>>>>>> 4af6daef
 			[
 				FixturePatchDetailsView.ToSharedRef()
 			]
