// Copyright Epic Games, Inc. All Rights Reserved.

#pragma once

#include "CoreMinimal.h"
#include "EditorUndoClient.h"
#include "Styling/SlateColor.h"
#include "UObject/WeakObjectPtrTemplates.h"
#include "Widgets/DeclarativeSyntaxSupport.h"
#include "Widgets/SCompoundWidget.h"

class FDMXEditor;
class FDMXFixturePatchNode;
class FDMXFixturePatchSharedData;
class FDMXTreeNodeBase;
class SDMXPatchedUniverse;
class UDMXLibrary;
class UDMXEntity;
class UDMXEntityFixturePatch;
class UDMXEntityFixtureType;

class SCheckBox;
class SScrollBox;
class SDockTab;
enum class ECheckBoxState : uint8;


/** Widget to assign fixture patches to universes and their channels */
class SDMXFixturePatcher
	: public SCompoundWidget
	, public FSelfRegisteringEditorUndoClient
{
public:
	SLATE_BEGIN_ARGS(SDMXFixturePatcher)
		: _DMXEditor(nullptr)
	{}

		SLATE_ARGUMENT(TWeakPtr<FDMXEditor>, DMXEditor)

	SLATE_END_ARGS()

	/** Constructs this widget */
	void Construct(const FArguments& InArgs);

	/** Refreshes the whole view from properties, does not consider changes in the library */
	void RefreshFromProperties();

	/** Refreshes the whole view from the library, considers library changes */
	void RefreshFromLibrary();

protected:
<<<<<<< HEAD
	/** Called when the active tab changed */
	void OnActiveTabChanged(TSharedPtr<SDockTab> PreviouslyActive, TSharedPtr<SDockTab> NewlyActivated);

=======
>>>>>>> d731a049
	// Begin SWidget Interface
	virtual void Tick(const FGeometry& AllottedGeometry, const double InCurrentTime, const float InDeltaTime) override;
	virtual FReply OnDrop(const FGeometry& MyGeometry, const FDragDropEvent& DragDropEvent) override;
	// ~End SWidget Interface

	/** Called when drag enters a channel */
	void OnDragEnterChannel(int32 UniverseID, int32 ChannelID, const FDragDropEvent& DragDropEvent);

	/** Called when drag dropped onto a channel */
	FReply OnDropOntoChannel(int32 UniverseID, int32 ChannelID, const FDragDropEvent& DragDropEvent);

	/** Initilizes the widget for an incoming dragged patch, and the patch so it can be dragged here */
	TSharedPtr<FDMXFixturePatchNode> GetDraggedNode(const TArray<TWeakObjectPtr<UDMXEntity>>& DraggedEntities);
	
	/** Creates an info widget for drag dropping */
	TSharedRef<SWidget> CreateDragDropDecorator(TWeakObjectPtr<UDMXEntityFixturePatch> FixturePatch, int32 ChannelID) const;

	//~ Begin FEditorUndoClient Interface
	virtual void PostUndo(bool bSuccess) override;
	virtual void PostRedo(bool bSuccess) override;
	// End of FEditorUndoClient

	/** Finds specified fixture patch in all universes */
	TSharedPtr<FDMXFixturePatchNode> FindPatchNode(const TWeakObjectPtr<UDMXEntityFixturePatch> FixturePatch) const;

	/** Returns first node with same fixture type */
	TSharedPtr<FDMXFixturePatchNode> FindPatchNodeOfType(UDMXEntityFixtureType* Type, const TSharedPtr<FDMXFixturePatchNode>& IgoredNode) const;

	/** Called when entities were added to or removed from a DMX Library */
	void OnEntitiesAddedOrRemoved(UDMXLibrary* DMXLibrary, TArray<UDMXEntity*> Entities);

<<<<<<< HEAD
	/** Called when a fixture patch changed */
	void OnFixturePatchChanged(const UDMXEntityFixturePatch* FixturePatch);
=======
	/** Called when a fixture type changed */
	void OnFixtureTypeChanged(const UDMXEntityFixtureType* FixtureType);
>>>>>>> d731a049

	/** Called when a fixture patch was selected */
	void OnFixturePatchSelectionChanged();

	/** Called when a universe was selected */
	void OnUniverseSelectionChanged();

	/** Selects a universe */
	void SelectUniverse(int32 NewUniverseID);

	/** Returns the selected universe */
	int32 GetSelectedUniverse() const;

	/** Shows the selected universe only */
	void ShowSelectedUniverse();

	/** Shows all universes */
	void ShowAllPatchedUniverses(bool bForceReconstructWidgets = false);

	/** Adds a universe widget */
	void AddUniverse(int32 UniverseID);

	/** Updates the grid depending on entities and selection */
	void OnToggleDisplayAllUniverses(ECheckBoxState CheckboxState);

	/** Returns true if the patcher allows for the selection of a single universe and show only that */
	bool IsUniverseSelectionEnabled() const;

	/** Returns true if the library has any ports */
	bool HasAnyPorts() const;

	/** Enum for states of refreshing required */
	enum class EDMXRefreshFixturePatcherState : uint8
	{
		RefreshFromProperties,
		RefreshFromLibrary,
		NoRefreshRequested
	};

	/** True when a refresh was requested */
	EDMXRefreshFixturePatcherState RefreshFixturePatchState = EDMXRefreshFixturePatcherState::NoRefreshRequested;

	/** If true updates selection once during tick and resets */
	int32 UniverseToSetNextTick = INDEX_NONE;

protected:
	/** Returns a tooltip for the whole widget, used to hint why patching is not possible */
	FText GetTooltipText() const;

protected:
	/** Clamps the starting channel to remain within a valid channel range */
	int32 ClampStartingChannel(int32 StartingChannel, int32 ChannelSpan) const;

	/** Returns the DMXLibrary or nullptr if not available */
	UDMXLibrary* GetDMXLibrary() const;

	/** Checkbox to determine if all check boxes shoudl be displayed */
	TSharedPtr<SCheckBox> ShowAllUniversesCheckBox;

	/** Scrollbox containing all patch universes */
	TSharedPtr<SScrollBox> PatchedUniverseScrollBox;

	/** Universe widgets by ID */
	TMap<int32, TSharedPtr<SDMXPatchedUniverse>> PatchedUniversesByID;

	/** Shared data for fixture patch editors */
	TSharedPtr<FDMXFixturePatchSharedData> SharedData;

	/** The owning editor */
	TWeakPtr<FDMXEditor> DMXEditorPtr;
};<|MERGE_RESOLUTION|>--- conflicted
+++ resolved
@@ -49,12 +49,6 @@
 	void RefreshFromLibrary();
 
 protected:
-<<<<<<< HEAD
-	/** Called when the active tab changed */
-	void OnActiveTabChanged(TSharedPtr<SDockTab> PreviouslyActive, TSharedPtr<SDockTab> NewlyActivated);
-
-=======
->>>>>>> d731a049
 	// Begin SWidget Interface
 	virtual void Tick(const FGeometry& AllottedGeometry, const double InCurrentTime, const float InDeltaTime) override;
 	virtual FReply OnDrop(const FGeometry& MyGeometry, const FDragDropEvent& DragDropEvent) override;
@@ -86,13 +80,8 @@
 	/** Called when entities were added to or removed from a DMX Library */
 	void OnEntitiesAddedOrRemoved(UDMXLibrary* DMXLibrary, TArray<UDMXEntity*> Entities);
 
-<<<<<<< HEAD
-	/** Called when a fixture patch changed */
-	void OnFixturePatchChanged(const UDMXEntityFixturePatch* FixturePatch);
-=======
 	/** Called when a fixture type changed */
 	void OnFixtureTypeChanged(const UDMXEntityFixtureType* FixtureType);
->>>>>>> d731a049
 
 	/** Called when a fixture patch was selected */
 	void OnFixturePatchSelectionChanged();
