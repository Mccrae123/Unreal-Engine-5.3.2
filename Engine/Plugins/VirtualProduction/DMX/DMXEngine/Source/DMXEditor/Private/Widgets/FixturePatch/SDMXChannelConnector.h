// Copyright Epic Games, Inc. All Rights Reserved.

#pragma once

#include "CoreMinimal.h"
#include "Widgets/DeclarativeSyntaxSupport.h"
#include "Widgets/SCompoundWidget.h"

class FDMXEditor;
class UDMXLibrary;
class UDMXEntityFixturePatch;


/** Visual representation of a connection to a channel in a dmx universe */
class SDMXChannelConnector
	: public SCompoundWidget
{
	DECLARE_DELEGATE_RetVal_TwoParams(FReply, FOnMouseEventWithReply, uint32 /** ChannelID */, const FPointerEvent&);

	DECLARE_DELEGATE_TwoParams(FOnDragEvent, uint32 /** ChannelID */, const FDragDropEvent&);

	DECLARE_DELEGATE_RetVal_TwoParams(FReply, FOnDragEventWithReply, uint32 /** ChannelID */, const FDragDropEvent&);

public:
	SLATE_BEGIN_ARGS(SDMXChannelConnector)
		: _ChannelID(0)
		, _UniverseID(-1)
		, _Value(0.0f)
		, _OnDragEnterChannel()
		, _OnDragLeaveChannel()
		, _OnDropOntoChannel()
	{}
		/** The channel ID this widget stands for */
		SLATE_ARGUMENT(int32, ChannelID)

		/** The Universe ID this widget resides in */
		SLATE_ARGUMENT(int32, UniverseID)

		/** The value of the channel */
		SLATE_ARGUMENT(uint8, Value)

<<<<<<< HEAD
=======
		/** Called when the widget is hovered */
		SLATE_EVENT(FSimpleDelegate, OnHovered)

		/** Called when the widget is unhovered */
		SLATE_EVENT(FSimpleDelegate, OnUnhovered)

>>>>>>> 4af6daef
		/** Called when Mouse Button was pressed on the Channel */
		SLATE_EVENT(FOnMouseEventWithReply, OnMouseButtonDownOnChannel)

		/** Called when Mouse Button was released on the Channel */
		SLATE_EVENT(FOnMouseEventWithReply, OnMouseButtonUpOnChannel)

		/** Called when it was detected that the Channel was dragged */
		SLATE_EVENT(FOnMouseEventWithReply, OnDragDetectedOnChannel)
<<<<<<< HEAD

		/** Called when drag enters the Widget */
		SLATE_EVENT(FOnDragEvent, OnDragEnterChannel)

		/** Called when drag leaves the Widget */
		SLATE_EVENT(FOnDragEvent, OnDragLeaveChannel)

=======

		/** Called when drag enters the Widget */
		SLATE_EVENT(FOnDragEvent, OnDragEnterChannel)

		/** Called when drag leaves the Widget */
		SLATE_EVENT(FOnDragEvent, OnDragLeaveChannel)

>>>>>>> 4af6daef
		/** Called when dropped onto the Channel */
		SLATE_EVENT(FOnDragEventWithReply, OnDropOntoChannel)

		/** Color of the Channel ID Text */
		SLATE_ATTRIBUTE(FSlateColor, ChannelIDTextColor)

		/** Color of the Value Text */
		SLATE_ATTRIBUTE(FSlateColor, ValueTextColor)

	SLATE_END_ARGS()

	/** Constructs this widget */
	void Construct(const FArguments& InArgs, TWeakPtr<FDMXEditor> InWeakDMXEditor);

	/** Returns the ChannelID of this connector */
	int32 GetChannelID() const { return ChannelID; }

	/** Returns the UniverseID of this connector */
	int32 GetUniverseID() const { return UniverseID; }

	/** Sets the UniverseID of this connector */
	void SetUniverseID(int32 InUniverseID) { UniverseID = InUniverseID; }

	/** Sets the displayed value */
	void SetValue(uint8 Value);

protected:
	// Begin SWidget interface	
	virtual void OnMouseEnter(const FGeometry& MyGeometry, const FPointerEvent& MouseEvent) override;
	virtual void OnMouseLeave(const FPointerEvent& MouseEvent) override;
	virtual FReply OnMouseButtonDown(const FGeometry& MyGeometry, const FPointerEvent& MouseEvent) override;
	virtual FReply OnMouseButtonUp(const FGeometry& MyGeometry, const FPointerEvent& PointerEvent) override;
	virtual FReply OnDragDetected(const FGeometry& MyGeometry, const FPointerEvent& MouseEvent) override;
	virtual void OnDragEnter(const FGeometry& MyGeometry, const FDragDropEvent& DragDropEvent) override;
	virtual void OnDragLeave(const FDragDropEvent& DragDropEvent) override;
	virtual FReply OnDrop(const FGeometry& MyGeometry, const FDragDropEvent& DragDropEvent) override;
	// End SWidget interface

private:
	/** Returns the DMXLibrary or nullptr if not available */
	UDMXLibrary* GetDMXLibrary() const;

	int32 Column = INDEX_NONE;
	int32 Row = INDEX_NONE;

	TSharedPtr<class SDMXChannel> ChannelValueWidget;

	int32 ChannelID;

	int32 UniverseID;

<<<<<<< HEAD
	TWeakPtr<FDMXEditor> DMXEditorPtr;

	// Slate Arguments
=======
	TWeakPtr<FDMXEditor> WeakDMXEditor;

	// Slate Arguments
	FSimpleDelegate OnHovered;
	FSimpleDelegate OnUnhovered;
>>>>>>> 4af6daef
	FOnMouseEventWithReply OnMouseButtonDownOnChannel;
	FOnMouseEventWithReply OnMouseButtonUpOnChannel;
	FOnMouseEventWithReply OnDragDetectedOnChannel;
	FOnDragEvent OnDragEnterChannel;
	FOnDragEvent OnDragLeaveChannel;
	FOnDragEventWithReply OnDropOntoChannel;
};<|MERGE_RESOLUTION|>--- conflicted
+++ resolved
@@ -39,15 +39,12 @@
 		/** The value of the channel */
 		SLATE_ARGUMENT(uint8, Value)
 
-<<<<<<< HEAD
-=======
 		/** Called when the widget is hovered */
 		SLATE_EVENT(FSimpleDelegate, OnHovered)
 
 		/** Called when the widget is unhovered */
 		SLATE_EVENT(FSimpleDelegate, OnUnhovered)
 
->>>>>>> 4af6daef
 		/** Called when Mouse Button was pressed on the Channel */
 		SLATE_EVENT(FOnMouseEventWithReply, OnMouseButtonDownOnChannel)
 
@@ -56,7 +53,6 @@
 
 		/** Called when it was detected that the Channel was dragged */
 		SLATE_EVENT(FOnMouseEventWithReply, OnDragDetectedOnChannel)
-<<<<<<< HEAD
 
 		/** Called when drag enters the Widget */
 		SLATE_EVENT(FOnDragEvent, OnDragEnterChannel)
@@ -64,15 +60,6 @@
 		/** Called when drag leaves the Widget */
 		SLATE_EVENT(FOnDragEvent, OnDragLeaveChannel)
 
-=======
-
-		/** Called when drag enters the Widget */
-		SLATE_EVENT(FOnDragEvent, OnDragEnterChannel)
-
-		/** Called when drag leaves the Widget */
-		SLATE_EVENT(FOnDragEvent, OnDragLeaveChannel)
-
->>>>>>> 4af6daef
 		/** Called when dropped onto the Channel */
 		SLATE_EVENT(FOnDragEventWithReply, OnDropOntoChannel)
 
@@ -124,17 +111,11 @@
 
 	int32 UniverseID;
 
-<<<<<<< HEAD
-	TWeakPtr<FDMXEditor> DMXEditorPtr;
-
-	// Slate Arguments
-=======
 	TWeakPtr<FDMXEditor> WeakDMXEditor;
 
 	// Slate Arguments
 	FSimpleDelegate OnHovered;
 	FSimpleDelegate OnUnhovered;
->>>>>>> 4af6daef
 	FOnMouseEventWithReply OnMouseButtonDownOnChannel;
 	FOnMouseEventWithReply OnMouseButtonUpOnChannel;
 	FOnMouseEventWithReply OnDragDetectedOnChannel;
