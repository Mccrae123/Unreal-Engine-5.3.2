// Copyright Epic Games, Inc. All Rights Reserved.

#include "DMXFixturePatchNode.h"

#include "DMXEditor.h"
#include "DMXFixturePatchEditorDefinitions.h"
#include "DMXFixturePatchSharedData.h"
#include "SDMXFixturePatchFragment.h"
#include "SDMXPatchedUniverse.h"
#include "Library/DMXEntityFixturePatch.h"
#include "Library/DMXLibrary.h"
<<<<<<< HEAD
=======
#include "MVR/Types/DMXMVRFixtureNode.h"
>>>>>>> 4af6daef

#include "ScopedTransaction.h"
#include "Widgets/Layout/SGridPanel.h"


#define LOCTEXT_NAMESPACE "DMXFixturePatchNode"

/** A fixture patch fragment in a grid. CreateFragments creates DMXFixturePatchFragment from a DMXFixturePatchNode. */
class FDMXFixturePatchFragment
	: public TSharedFromThis<FDMXFixturePatchFragment>
{
public:
	/** Creates fragments of a patch spread across a grid */
<<<<<<< HEAD
	static void CreateFragments(TWeakObjectPtr<UDMXEntityFixturePatch> InFixturePatch, int32 ChannelID, TArray<TSharedPtr<FDMXFixturePatchFragment>>& OutFragments)
	{
		OutFragments.Reset();

		UDMXEntityFixturePatch* FixturePatch = InFixturePatch.Get();
		if (!FixturePatch)
=======
	static void CreateFragments(TWeakObjectPtr<UDMXEntityFixturePatch> InFixturePatch, TArray<TSharedPtr<FDMXFixturePatchFragment>>& OutFragments)
	{
		OutFragments.Reset();

		UDMXEntityFixturePatch* FixturePatch = InFixturePatch.Get();
		if (!FixturePatch)
		{
			return;
		}

		UDMXLibrary* DMXLibrary = FixturePatch->GetParentLibrary();
		if (!DMXLibrary)
>>>>>>> 4af6daef
		{
			return;
		}

<<<<<<< HEAD
		UDMXLibrary* DMXLibrary = FixturePatch->GetParentLibrary();
		if (!DMXLibrary)
=======
		TMap<TRange<int32>, int32> RangeToNumConflictsMap;
		BuildRangeToNumConflictsMap(*FixturePatch, RangeToNumConflictsMap);
		if (RangeToNumConflictsMap.IsEmpty())
>>>>>>> 4af6daef
		{
			return;
		}

<<<<<<< HEAD
		TMap<TRange<int32>, int32> RangeToNumConflictsMap;
		BuildRangeToNumConflictsMap(*FixturePatch, RangeToNumConflictsMap);
		if (RangeToNumConflictsMap.IsEmpty())
		{
			return;
		}

		// Create a node for each range, at least one node per range
		TSharedPtr<FDMXFixturePatchFragment> PrevFragment;
		for (const TTuple<TRange<int32>, int32>& RangeToNumConflictsPair : RangeToNumConflictsMap)
		{
			const TRange<int32>& Range = RangeToNumConflictsPair.Key;
			const int32 NumConflicts = RangeToNumConflictsPair.Value;
			int32 ChannelIndex = Range.GetLowerBoundValue();
			int32 ChannelSpan = Range.GetUpperBoundValue() - Range.GetLowerBoundValue();

			do
			{
				const int32 Row = ChannelIndex / FDMXChannelGridSpecs::NumColumns;
				const int32 Column = ChannelIndex % FDMXChannelGridSpecs::NumColumns;
				int32 ColumnSpan = Column + ChannelSpan < FDMXChannelGridSpecs::NumColumns ? ChannelSpan : FDMXChannelGridSpecs::NumColumns - Column;
				if (ColumnSpan == 0)
				{
					// No empty fragments
					break;
				}

				const TSharedPtr<FDMXFixturePatchFragment> NewFragment = MakeShared<FDMXFixturePatchFragment>();
				NewFragment->FixturePatch = InFixturePatch;
				NewFragment->ChannelIndex = ChannelIndex;
				NewFragment->Column = Column;
				NewFragment->Row = Row;
				NewFragment->ColumnSpan = ColumnSpan;
				NewFragment->bIsConflict = NumConflicts > 0;
				NewFragment->bIsText = false;

				OutFragments.Add(NewFragment);

				// Link rhs
				if (PrevFragment.IsValid())
				{
					PrevFragment->RhsFragment = NewFragment;
				}

				// Update for next node
				ChannelSpan -= ColumnSpan;
				ChannelIndex += ColumnSpan;
				PrevFragment = NewFragment;
			} while (ChannelSpan > 0);
		}

		// Create a text fragment for the first range, from the start to the first increment of conflicts
		int32 PreviousNumConflicts = TNumericLimits<int32>::Max();
		int32 TextStartingIndex = INDEX_NONE;
		int32 TextEndingIndex = INDEX_NONE;
		for (const TTuple<TRange<int32>, int32>& RangeToNumConflictsPair : RangeToNumConflictsMap)
		{
			if (TextStartingIndex == INDEX_NONE)
			{
				TextStartingIndex = RangeToNumConflictsPair.Key.GetLowerBoundValue();
			}

			const int32 NumConflicts = RangeToNumConflictsPair.Value;
			if (PreviousNumConflicts <= NumConflicts)
			{
				break;
			}

			TextEndingIndex = RangeToNumConflictsPair.Key.GetUpperBoundValue() - 1;
			PreviousNumConflicts = NumConflicts;
		}

		TSharedPtr<FDMXFixturePatchFragment> NewTextFragment = MakeShared<FDMXFixturePatchFragment>();

		const int32 Row = TextStartingIndex / FDMXChannelGridSpecs::NumColumns;
		const int32 Column = TextStartingIndex % FDMXChannelGridSpecs::NumColumns;
		int32 ChannelSpan = TextEndingIndex + 1 - TextStartingIndex;
		int32 ColumnSpan = Column + ChannelSpan < FDMXChannelGridSpecs::NumColumns ? ChannelSpan : FDMXChannelGridSpecs::NumColumns - Column;

		NewTextFragment->ChannelIndex = TextStartingIndex;
		NewTextFragment->Column = Column;
		NewTextFragment->Row = Row;
		NewTextFragment->ColumnSpan = ColumnSpan;
		NewTextFragment->bIsConflict = false;
		NewTextFragment->bIsText = true;
		OutFragments.Add(NewTextFragment);

		// Link lhs
		TSharedPtr<FDMXFixturePatchFragment> LhsLink = OutFragments[0];
		for (int IndexOfFragment = 1; IndexOfFragment < OutFragments.Num(); IndexOfFragment++)
		{
			OutFragments[IndexOfFragment]->LhsFragment = LhsLink;
			LhsLink = OutFragments[IndexOfFragment];
		}
	}

	/** Gets all fragments of a patch */
	TArray<TSharedPtr<FDMXFixturePatchFragment>> GetFragments()
	{
		TArray<TSharedPtr<FDMXFixturePatchFragment>> Fragments;
		TSharedPtr<FDMXFixturePatchFragment> Root = SharedThis(this);
		while (Root->LhsFragment.IsValid())
		{
			Root = LhsFragment;
		}

		TSharedPtr<FDMXFixturePatchFragment> Fragment = Root;
		while (Fragment.IsValid())
		{
			Fragments.Add(Fragment);
			Fragment = Fragment->RhsFragment;
		}

		return Fragments;
	}


	bool IsHead() const { return !LhsFragment.IsValid(); }
	bool IsTail() const { return !RhsFragment.IsValid(); }

	/** Channel Index of the fragment */
	int32 ChannelIndex = INDEX_NONE;

	/** Row of the fragment */
	int32 Row = -1;

	/** Column of the fragment */
	int32 Column = -1;

	/** Columnspan of the fragment */
	int32 ColumnSpan = -1;

	/** True if this fragment conflicts with others */
	bool bIsConflict = false;

	/** True if this fragment is the text fragment */
	bool bIsText = false;

	/** The fragment to the left of this fragment */
	TSharedPtr<FDMXFixturePatchFragment> LhsFragment;

	/** The fragment to the right of this fragment */
	TSharedPtr<FDMXFixturePatchFragment> RhsFragment;

	/** The fixture patch of which the fragment is part of */
	TWeakObjectPtr<UDMXEntityFixturePatch> FixturePatch;

=======
		// Create a node for each range, at least one node per range
		TSharedPtr<FDMXFixturePatchFragment> PrevFragment;
		for (const TTuple<TRange<int32>, int32>& RangeToNumConflictsPair : RangeToNumConflictsMap)
		{
			const TRange<int32>& Range = RangeToNumConflictsPair.Key;
			const int32 NumConflicts = RangeToNumConflictsPair.Value;
			int32 ChannelIndex = Range.GetLowerBoundValue();
			int32 ChannelSpan = Range.GetUpperBoundValue() - Range.GetLowerBoundValue();

			do
			{
				const int32 Row = ChannelIndex / FDMXChannelGridSpecs::NumColumns;
				const int32 Column = ChannelIndex % FDMXChannelGridSpecs::NumColumns;
				int32 ColumnSpan = Column + ChannelSpan < FDMXChannelGridSpecs::NumColumns ? ChannelSpan : FDMXChannelGridSpecs::NumColumns - Column;
				if (ColumnSpan == 0)
				{
					// No empty fragments
					break;
				}

				const TSharedPtr<FDMXFixturePatchFragment> NewFragment = MakeShared<FDMXFixturePatchFragment>();
				NewFragment->FixturePatch = InFixturePatch;
				NewFragment->ChannelIndex = ChannelIndex;
				NewFragment->Column = Column;
				NewFragment->Row = Row;
				NewFragment->ColumnSpan = ColumnSpan;
				NewFragment->bIsConflict = NumConflicts > 0;

				OutFragments.Add(NewFragment);

				// Link lhs
				NewFragment->LhsFragment = PrevFragment;

				// Link rhs
				if (PrevFragment.IsValid())
				{
					PrevFragment->RhsFragment = NewFragment;
				}

				// Update for next node
				ChannelSpan -= ColumnSpan;
				ChannelIndex += ColumnSpan;
				PrevFragment = NewFragment;
			} while (ChannelSpan > 0);
		}
	}

	bool IsHead() const { return !LhsFragment.IsValid(); }
	bool IsTail() const { return !RhsFragment.IsValid(); }

	/** Channel Index of the fragment */
	int32 ChannelIndex = INDEX_NONE;

	/** Row of the fragment */
	int32 Row = -1;

	/** Column of the fragment */
	int32 Column = -1;

	/** Columnspan of the fragment */
	int32 ColumnSpan = -1;

	/** True if this fragment conflicts with others */
	bool bIsConflict = false;

	/** The fragment to the left of this fragment */
	TSharedPtr<FDMXFixturePatchFragment> LhsFragment;

	/** The fragment to the right of this fragment */
	TSharedPtr<FDMXFixturePatchFragment> RhsFragment;

	/** The fixture patch of which the fragment is part of */
	TWeakObjectPtr<UDMXEntityFixturePatch> FixturePatch;

>>>>>>> 4af6daef
private:
	/** Breaks up the patch in an array of ranges along with the number of conflicting patches */
	static void BuildRangeToNumConflictsMap(const UDMXEntityFixturePatch& InFixturePatch, TMap<TRange<int32>, int32>& OutRangeToNumConflictsMap)
	{
		TMap<int32, int32> IndexToNumConflictsMap;
		IndexToNumConflictsMap.Reserve(InFixturePatch.GetChannelSpan());

		const int32 StartingIndex = InFixturePatch.GetStartingChannel() - 1;
		const int32 EndingIndex = InFixturePatch.GetEndingChannel() - 1;
		const TArray<const UDMXEntityFixturePatch*> ConflictingFixturePatches = FindConflictingFixturePatches(InFixturePatch);
		for (const UDMXEntityFixturePatch* ConflictingFixturePatch : ConflictingFixturePatches)
		{
			const int32 ConflictStartingIndex = FMath::Max(StartingIndex, ConflictingFixturePatch->GetStartingChannel() - 1);
			const int32 ConflictEndingIndex = FMath::Min(EndingIndex, ConflictingFixturePatch->GetEndingChannel() - 1);
			for (int32 ConflictIndex = ConflictStartingIndex; ConflictIndex <= ConflictEndingIndex; ConflictIndex++)
			{
				IndexToNumConflictsMap.FindOrAdd(ConflictIndex, 0)++;
			}
		}
		for (int32 Index = StartingIndex; Index <= EndingIndex; Index++)
		{
			if (!IndexToNumConflictsMap.Contains(Index))
			{
				IndexToNumConflictsMap.Add(Index, 0);
			}
		}
		if (IndexToNumConflictsMap.IsEmpty())
		{
			return;
		}

		TRange<int32> Range(StartingIndex, StartingIndex);
		int32 NumConflicts = IndexToNumConflictsMap[StartingIndex];
		for (const TTuple<int32, int32>& IndexToNumConflictsPair : IndexToNumConflictsMap)
		{
			const int32 NextIndex = Range.GetUpperBoundValue() + 1;
			Range.SetUpperBoundValue(NextIndex);

			const int32 NextNumConflicts = IndexToNumConflictsMap.Contains(NextIndex) ? IndexToNumConflictsMap[NextIndex] : -1;
			if (NumConflicts != NextNumConflicts)
			{
				OutRangeToNumConflictsMap.Add(Range, NumConflicts);
				Range = TRange<int32>(Range.GetUpperBoundValue(), Range.GetUpperBoundValue());
				NumConflicts = NextNumConflicts;
			}
		}
	}

	/** Returns the fixture patches that conflict with the specified fixture patch */
	static TArray<const UDMXEntityFixturePatch*> FindConflictingFixturePatches(const UDMXEntityFixturePatch& InFixturePatch)
	{
		TArray<const UDMXEntityFixturePatch*> Result;

		if (InFixturePatch.GetChannelSpan() == 0)
		{
			return Result;
		}
<<<<<<< HEAD

		UDMXLibrary* DMXLibrary = InFixturePatch.GetParentLibrary();
		if (!DMXLibrary)
		{
			return Result;
		}

		// Get the other Fixture Patches in the DMX Library
		const UDMXEntityFixturePatch* FixturePatch = &InFixturePatch;
		const TArray<const UDMXEntityFixturePatch*> OtherFixturePatches = [FixturePatch, DMXLibrary]()
		{
			TArray<const UDMXEntityFixturePatch*> FixturePatches = DMXLibrary->GetEntitiesTypeCast<const UDMXEntityFixturePatch>();
			FixturePatches.Remove(FixturePatch);
			return FixturePatches;
		}();

		// Find the conflicts
		TArray<const UDMXEntityFixturePatch*> ConflictingFixturePatches = [FixturePatch, &OtherFixturePatches]()
		{
			TArray<const UDMXEntityFixturePatch*> Result;
			for (const UDMXEntityFixturePatch* Other : OtherFixturePatches)
			{
				if (!Other)
				{
					continue;
				}

				if (Other->GetUniverseID() != FixturePatch->GetUniverseID())
				{
					continue;
				}

				// Equal patches are not conflicting
				if (Other->GetFixtureType() == FixturePatch->GetFixtureType() &&
					Other->GetActiveModeIndex() == FixturePatch->GetActiveModeIndex() &&
					Other->GetStartingChannel() == FixturePatch->GetStartingChannel())
				{
					continue;
				}

				const int32 OtherChannelIndex = Other->GetStartingChannel() - 1;
				const int32 OtherChannelSpan = Other->GetChannelSpan();
				const TRange<int32> OtherRange(OtherChannelIndex, OtherChannelIndex + OtherChannelSpan);

				if (!OtherRange.Overlaps(OtherRange))
				{
					continue;
				}

				Result.Add(Other);
			}
			return Result;
		}();

		return ConflictingFixturePatches;
	}
};

=======

		UDMXLibrary* DMXLibrary = InFixturePatch.GetParentLibrary();
		if (!DMXLibrary)
		{
			return Result;
		}

		// Get the other Fixture Patches in the DMX Library
		const UDMXEntityFixturePatch* FixturePatch = &InFixturePatch;
		const TArray<const UDMXEntityFixturePatch*> OtherFixturePatches = [FixturePatch, DMXLibrary]()
		{
			TArray<const UDMXEntityFixturePatch*> FixturePatches = DMXLibrary->GetEntitiesTypeCast<const UDMXEntityFixturePatch>();
			FixturePatches.Remove(FixturePatch);
			return FixturePatches;
		}();

		// Find the conflicts
		const int32 MyChannelIndex = FixturePatch->GetStartingChannel() - 1;
		const int32 MyChannelSpan = FixturePatch->GetChannelSpan();
		const TRange<int32> MyRange(MyChannelIndex, MyChannelIndex + MyChannelSpan);

		TArray<const UDMXEntityFixturePatch*> ConflictingFixturePatches = [FixturePatch, &OtherFixturePatches, &MyRange]()
		{
			TArray<const UDMXEntityFixturePatch*> Result;
			for (const UDMXEntityFixturePatch* Other : OtherFixturePatches)
			{
				if (!Other)
				{
					continue;
				}

				if (Other->GetUniverseID() != FixturePatch->GetUniverseID())
				{
					continue;
				}

				// Equal patches are not conflicting
				if (Other->GetFixtureType() == FixturePatch->GetFixtureType() &&
					Other->GetActiveModeIndex() == FixturePatch->GetActiveModeIndex() &&
					Other->GetStartingChannel() == FixturePatch->GetStartingChannel())
				{
					continue;
				}

				const int32 OtherChannelIndex = Other->GetStartingChannel() - 1;
				const int32 OtherChannelSpan = Other->GetChannelSpan();
				const TRange<int32> OtherRange(OtherChannelIndex, OtherChannelIndex + OtherChannelSpan);

				if (OtherRange.Overlaps(MyRange))
				{
					Result.Add(Other);
				}
			}
			return Result;
		}();

		return ConflictingFixturePatches;
	}
};

>>>>>>> 4af6daef
TSharedPtr<FDMXFixturePatchNode> FDMXFixturePatchNode::Create(TWeakPtr<FDMXEditor> InDMXEditor, const TWeakObjectPtr<UDMXEntityFixturePatch>& InFixturePatch)
{
	if (!ensureMsgf(InFixturePatch.IsValid(), TEXT("Trying to create Fixture Patch Node. But no Fixture Patch is not valid.")))
	{
		return nullptr;
	}

<<<<<<< HEAD
	TSharedPtr<FDMXFixturePatchNode> NewNode = MakeShared<FDMXFixturePatchNode>();
=======
	const TSharedRef<FDMXFixturePatchNode> NewNode = MakeShared<FDMXFixturePatchNode>();
>>>>>>> 4af6daef
	NewNode->WeakDMXEditor = InDMXEditor;
	NewNode->FixturePatch= InFixturePatch;

	TSharedPtr<FDMXEditor> DMXEditor = NewNode->WeakDMXEditor.Pin();
	if (!DMXEditor.IsValid())
	{
		return nullptr;
<<<<<<< HEAD
	}

	TSharedPtr<FDMXFixturePatchSharedData> SharedData = DMXEditor->GetFixturePatchSharedData();
	if (!SharedData.IsValid())
	{
		return nullptr;
	}

	// Select the new node if it is selected in Fixture Patch Shared Data
	if (SharedData->GetSelectedFixturePatches().Contains(InFixturePatch))
	{
		NewNode->bSelected = true;
	}

	// Listen to selection changes 
	SharedData->OnFixturePatchSelectionChanged.AddSP(NewNode.ToSharedRef(), &FDMXFixturePatchNode::OnSelectionChanged);

=======
	}

	TSharedPtr<FDMXFixturePatchSharedData> SharedData = DMXEditor->GetFixturePatchSharedData();
	if (SharedData.IsValid())
	{
		NewNode->UpdateIsSelected();
		SharedData->OnFixturePatchSelectionChanged.AddSP(NewNode, &FDMXFixturePatchNode::UpdateIsSelected);
	}

>>>>>>> 4af6daef
	return NewNode;
}

void FDMXFixturePatchNode::SetAddresses(int32 NewUniverseID, int32 NewStartingChannel, int32 NewChannelSpan)
{
	if (!FixturePatch.IsValid())
	{
		return;
	}

<<<<<<< HEAD
	UniverseID = NewUniverseID;
	StartingChannel = NewStartingChannel;
	ChannelSpan = NewChannelSpan;

	FixturePatch->SetUniverseID(NewUniverseID);
	FixturePatch->SetStartingChannel(StartingChannel);
}

TArray<TSharedPtr<SDMXFixturePatchFragment>> FDMXFixturePatchNode::GenerateWidgets(const TArray<TSharedPtr<FDMXFixturePatchNode>>& FixturePatchNodeGroup)
{

	// Fragment the patch to fit the Addresses
	TArray<TSharedPtr<FDMXFixturePatchFragment>> NewFragments;
	FDMXFixturePatchFragment::CreateFragments(FixturePatch, StartingChannel, NewFragments);

	FixturePatchFragmentWidgets.Reset();
	for (const TSharedPtr<FDMXFixturePatchFragment>& Fragment : NewFragments)
	{
		const bool bIsHead = !Fragment->LhsFragment.IsValid();
		const bool bIsTail = !Fragment->RhsFragment.IsValid();

		const FText DisplayName = FixturePatch.IsValid() ? FText::FromString(FixturePatch->GetDisplayName()) : LOCTEXT("InvalidFixturePatchName", "Invalid Fixture Patch");
		FixturePatchFragmentWidgets.Add(
			SNew(SDMXFixturePatchFragment, SharedThis(this), FixturePatchNodeGroup)
			.DMXEditor(WeakDMXEditor)
			.IsHead(bIsHead)
			.IsTail(bIsTail)
			.IsText(Fragment->bIsText)
			.IsConflicting(Fragment->bIsConflict)
			.Column(Fragment->Column)
			.Row(Fragment->Row)
			.ColumnSpan(Fragment->ColumnSpan)
			.bHighlight(bSelected)
		);
	}

	return FixturePatchFragmentWidgets;
}

bool FDMXFixturePatchNode::OccupiesChannels(int32 Channel, int32 Span) const
{
	check(Span != 0);
	if ((Channel + Span <= GetStartingChannel()) || (Channel >= GetStartingChannel() + GetChannelSpan()))
	{
		return false;
	}
	return true;
=======
	FixturePatch->SetUniverseID(NewUniverseID);
	FixturePatch->SetStartingChannel(NewStartingChannel);
}

TArray<TSharedRef<SDMXFixturePatchFragment>> FDMXFixturePatchNode::GenerateWidgets(const TSharedRef<SDMXPatchedUniverse>& OwningUniverse, const TArray<TSharedPtr<FDMXFixturePatchNode>>& FixturePatchNodeGroup)
{
	// Fragment the patch to fit the grid
	TArray<TSharedPtr<FDMXFixturePatchFragment>> NewFragments;
	FDMXFixturePatchFragment::CreateFragments(FixturePatch, NewFragments);

	TArray<TSharedRef<SDMXFixturePatchFragment>> Result;
	for (const TSharedPtr<FDMXFixturePatchFragment>& Fragment : NewFragments)
	{
		Result.Add(
			SNew(SDMXFixturePatchFragment, SharedThis(this), FixturePatchNodeGroup)
			.bIsHead(Fragment->IsHead())
			.bIsTail(Fragment->IsTail())
			.bIsConflicting(Fragment->bIsConflict)
			.StartingChannel(Fragment->ChannelIndex + 1)
			.Column(Fragment->Column)
			.Row(Fragment->Row)
			.ColumnSpan(Fragment->ColumnSpan)
		);
	}

	return Result;
>>>>>>> 4af6daef
}

bool FDMXFixturePatchNode::OccupiesChannels(int32 Channel, int32 Span) const
{
<<<<<<< HEAD
	return UniverseWidget.IsValid();
=======
	check(Span != 0);
	if ((Channel + Span <= GetStartingChannel()) || (Channel >= GetStartingChannel() + GetChannelSpan()))
	{
		return false;
	}
	return true;
>>>>>>> 4af6daef
}

bool FDMXFixturePatchNode::IsSelected() const
{
	return bSelected;
}

<<<<<<< HEAD
int32 FDMXFixturePatchNode::GetUniverseID() const
{
	if (FixturePatch.IsValid())
	{
		return FixturePatch->GetUniverseID();
	}

	return -1;
}

int32 FDMXFixturePatchNode::GetStartingChannel() const
{
	if (FixturePatch.IsValid())
	{
		return FixturePatch->GetStartingChannel();
	}

	return -1;
}

int32 FDMXFixturePatchNode::GetChannelSpan() const
{
	if (FixturePatch.IsValid())
	{
		return FixturePatch->GetChannelSpan();
	}

	return -1;
}

bool FDMXFixturePatchNode::NeedsUpdateGrid() const
{
	return 
		UniverseID != GetUniverseID() ||
		StartingChannel != GetStartingChannel() ||
		ChannelSpan != GetChannelSpan();
}

void FDMXFixturePatchNode::OnSelectionChanged()
{
	const TSharedPtr<FDMXEditor> DMXEditor = WeakDMXEditor.Pin();
	if (!DMXEditor.IsValid())
	{
		return;
	}

	const TSharedPtr<FDMXFixturePatchSharedData> FixturePatchSharedData = DMXEditor->GetFixturePatchSharedData();
	TArray<TWeakObjectPtr<UDMXEntityFixturePatch>> SelectedFixturePatches = FixturePatchSharedData->GetSelectedFixturePatches();
	if (SelectedFixturePatches.Contains(FixturePatch))
	{
		for (const TSharedPtr<SDMXFixturePatchFragment>& Widget : FixturePatchFragmentWidgets)
		{
			Widget->SetHighlight(true);
		}

		bSelected = true;
	}
	else
	{
		for (const TSharedPtr<SDMXFixturePatchFragment>& Widget : FixturePatchFragmentWidgets)
		{
			Widget->SetHighlight(false);
		}

		bSelected = false;
	}
=======
FString FDMXFixturePatchNode::GetFixtureID() const
{
	if (!MVRFixtureNode.IsValid())
	{
		UDMXLibrary* DMXLibrary = WeakDMXEditor.IsValid() ? WeakDMXEditor.Pin()->GetDMXLibrary() : nullptr;
		if (!DMXLibrary || !FixturePatch.IsValid())
		{
			return FString();
		}

		TArray<UDMXMVRFixtureNode*> MVRFixtureNodes;
		DMXLibrary->GetLazyGeneralSceneDescription()->GetFixtureNodes(MVRFixtureNodes);
		UDMXMVRFixtureNode* const* MVRFixtureNodePtr = Algo::FindByPredicate(MVRFixtureNodes, [this](const UDMXMVRFixtureNode* Node)
			{
				return Node->UUID == FixturePatch->GetMVRFixtureUUID();
			});
		if (MVRFixtureNodePtr)
		{
			MVRFixtureNode = TWeakObjectPtr<UDMXMVRFixtureNode>(*MVRFixtureNodePtr);
		}
	}

	if (MVRFixtureNode.IsValid())
	{
		return MVRFixtureNode->FixtureID;
	}

	return FString();
}

int32 FDMXFixturePatchNode::GetUniverseID() const
{
	if (FixturePatch.IsValid())
	{
		return FixturePatch->GetUniverseID();
	}

	return -1;
}

int32 FDMXFixturePatchNode::GetStartingChannel() const
{
	if (FixturePatch.IsValid())
	{
		return FixturePatch->GetStartingChannel();
	}

	return -1;
}

int32 FDMXFixturePatchNode::GetChannelSpan() const
{
	if (FixturePatch.IsValid())
	{
		return FixturePatch->GetChannelSpan();
	}

	return -1;
}

void FDMXFixturePatchNode::UpdateIsSelected()
{
	TSharedPtr<FDMXEditor> DMXEditor = WeakDMXEditor.Pin();
	if (!DMXEditor.IsValid())
	{
		return;
	}

	const TSharedPtr<FDMXFixturePatchSharedData> SharedData = DMXEditor->GetFixturePatchSharedData();
	if (!SharedData.IsValid())
	{
		return;
	}

	bSelected = SharedData->GetSelectedFixturePatches().Contains(FixturePatch);
>>>>>>> 4af6daef
}

#undef LOCTEXT_NAMESPACE<|MERGE_RESOLUTION|>--- conflicted
+++ resolved
@@ -9,10 +9,7 @@
 #include "SDMXPatchedUniverse.h"
 #include "Library/DMXEntityFixturePatch.h"
 #include "Library/DMXLibrary.h"
-<<<<<<< HEAD
-=======
 #include "MVR/Types/DMXMVRFixtureNode.h"
->>>>>>> 4af6daef
 
 #include "ScopedTransaction.h"
 #include "Widgets/Layout/SGridPanel.h"
@@ -26,44 +23,22 @@
 {
 public:
 	/** Creates fragments of a patch spread across a grid */
-<<<<<<< HEAD
-	static void CreateFragments(TWeakObjectPtr<UDMXEntityFixturePatch> InFixturePatch, int32 ChannelID, TArray<TSharedPtr<FDMXFixturePatchFragment>>& OutFragments)
+	static void CreateFragments(TWeakObjectPtr<UDMXEntityFixturePatch> InFixturePatch, TArray<TSharedPtr<FDMXFixturePatchFragment>>& OutFragments)
 	{
 		OutFragments.Reset();
 
 		UDMXEntityFixturePatch* FixturePatch = InFixturePatch.Get();
 		if (!FixturePatch)
-=======
-	static void CreateFragments(TWeakObjectPtr<UDMXEntityFixturePatch> InFixturePatch, TArray<TSharedPtr<FDMXFixturePatchFragment>>& OutFragments)
-	{
-		OutFragments.Reset();
-
-		UDMXEntityFixturePatch* FixturePatch = InFixturePatch.Get();
-		if (!FixturePatch)
 		{
 			return;
 		}
 
 		UDMXLibrary* DMXLibrary = FixturePatch->GetParentLibrary();
 		if (!DMXLibrary)
->>>>>>> 4af6daef
 		{
 			return;
 		}
 
-<<<<<<< HEAD
-		UDMXLibrary* DMXLibrary = FixturePatch->GetParentLibrary();
-		if (!DMXLibrary)
-=======
-		TMap<TRange<int32>, int32> RangeToNumConflictsMap;
-		BuildRangeToNumConflictsMap(*FixturePatch, RangeToNumConflictsMap);
-		if (RangeToNumConflictsMap.IsEmpty())
->>>>>>> 4af6daef
-		{
-			return;
-		}
-
-<<<<<<< HEAD
 		TMap<TRange<int32>, int32> RangeToNumConflictsMap;
 		BuildRangeToNumConflictsMap(*FixturePatch, RangeToNumConflictsMap);
 		if (RangeToNumConflictsMap.IsEmpty())
@@ -98,9 +73,11 @@
 				NewFragment->Row = Row;
 				NewFragment->ColumnSpan = ColumnSpan;
 				NewFragment->bIsConflict = NumConflicts > 0;
-				NewFragment->bIsText = false;
 
 				OutFragments.Add(NewFragment);
+
+				// Link lhs
+				NewFragment->LhsFragment = PrevFragment;
 
 				// Link rhs
 				if (PrevFragment.IsValid())
@@ -114,72 +91,7 @@
 				PrevFragment = NewFragment;
 			} while (ChannelSpan > 0);
 		}
-
-		// Create a text fragment for the first range, from the start to the first increment of conflicts
-		int32 PreviousNumConflicts = TNumericLimits<int32>::Max();
-		int32 TextStartingIndex = INDEX_NONE;
-		int32 TextEndingIndex = INDEX_NONE;
-		for (const TTuple<TRange<int32>, int32>& RangeToNumConflictsPair : RangeToNumConflictsMap)
-		{
-			if (TextStartingIndex == INDEX_NONE)
-			{
-				TextStartingIndex = RangeToNumConflictsPair.Key.GetLowerBoundValue();
-			}
-
-			const int32 NumConflicts = RangeToNumConflictsPair.Value;
-			if (PreviousNumConflicts <= NumConflicts)
-			{
-				break;
-			}
-
-			TextEndingIndex = RangeToNumConflictsPair.Key.GetUpperBoundValue() - 1;
-			PreviousNumConflicts = NumConflicts;
-		}
-
-		TSharedPtr<FDMXFixturePatchFragment> NewTextFragment = MakeShared<FDMXFixturePatchFragment>();
-
-		const int32 Row = TextStartingIndex / FDMXChannelGridSpecs::NumColumns;
-		const int32 Column = TextStartingIndex % FDMXChannelGridSpecs::NumColumns;
-		int32 ChannelSpan = TextEndingIndex + 1 - TextStartingIndex;
-		int32 ColumnSpan = Column + ChannelSpan < FDMXChannelGridSpecs::NumColumns ? ChannelSpan : FDMXChannelGridSpecs::NumColumns - Column;
-
-		NewTextFragment->ChannelIndex = TextStartingIndex;
-		NewTextFragment->Column = Column;
-		NewTextFragment->Row = Row;
-		NewTextFragment->ColumnSpan = ColumnSpan;
-		NewTextFragment->bIsConflict = false;
-		NewTextFragment->bIsText = true;
-		OutFragments.Add(NewTextFragment);
-
-		// Link lhs
-		TSharedPtr<FDMXFixturePatchFragment> LhsLink = OutFragments[0];
-		for (int IndexOfFragment = 1; IndexOfFragment < OutFragments.Num(); IndexOfFragment++)
-		{
-			OutFragments[IndexOfFragment]->LhsFragment = LhsLink;
-			LhsLink = OutFragments[IndexOfFragment];
-		}
-	}
-
-	/** Gets all fragments of a patch */
-	TArray<TSharedPtr<FDMXFixturePatchFragment>> GetFragments()
-	{
-		TArray<TSharedPtr<FDMXFixturePatchFragment>> Fragments;
-		TSharedPtr<FDMXFixturePatchFragment> Root = SharedThis(this);
-		while (Root->LhsFragment.IsValid())
-		{
-			Root = LhsFragment;
-		}
-
-		TSharedPtr<FDMXFixturePatchFragment> Fragment = Root;
-		while (Fragment.IsValid())
-		{
-			Fragments.Add(Fragment);
-			Fragment = Fragment->RhsFragment;
-		}
-
-		return Fragments;
-	}
-
+	}
 
 	bool IsHead() const { return !LhsFragment.IsValid(); }
 	bool IsTail() const { return !RhsFragment.IsValid(); }
@@ -199,9 +111,6 @@
 	/** True if this fragment conflicts with others */
 	bool bIsConflict = false;
 
-	/** True if this fragment is the text fragment */
-	bool bIsText = false;
-
 	/** The fragment to the left of this fragment */
 	TSharedPtr<FDMXFixturePatchFragment> LhsFragment;
 
@@ -211,82 +120,6 @@
 	/** The fixture patch of which the fragment is part of */
 	TWeakObjectPtr<UDMXEntityFixturePatch> FixturePatch;
 
-=======
-		// Create a node for each range, at least one node per range
-		TSharedPtr<FDMXFixturePatchFragment> PrevFragment;
-		for (const TTuple<TRange<int32>, int32>& RangeToNumConflictsPair : RangeToNumConflictsMap)
-		{
-			const TRange<int32>& Range = RangeToNumConflictsPair.Key;
-			const int32 NumConflicts = RangeToNumConflictsPair.Value;
-			int32 ChannelIndex = Range.GetLowerBoundValue();
-			int32 ChannelSpan = Range.GetUpperBoundValue() - Range.GetLowerBoundValue();
-
-			do
-			{
-				const int32 Row = ChannelIndex / FDMXChannelGridSpecs::NumColumns;
-				const int32 Column = ChannelIndex % FDMXChannelGridSpecs::NumColumns;
-				int32 ColumnSpan = Column + ChannelSpan < FDMXChannelGridSpecs::NumColumns ? ChannelSpan : FDMXChannelGridSpecs::NumColumns - Column;
-				if (ColumnSpan == 0)
-				{
-					// No empty fragments
-					break;
-				}
-
-				const TSharedPtr<FDMXFixturePatchFragment> NewFragment = MakeShared<FDMXFixturePatchFragment>();
-				NewFragment->FixturePatch = InFixturePatch;
-				NewFragment->ChannelIndex = ChannelIndex;
-				NewFragment->Column = Column;
-				NewFragment->Row = Row;
-				NewFragment->ColumnSpan = ColumnSpan;
-				NewFragment->bIsConflict = NumConflicts > 0;
-
-				OutFragments.Add(NewFragment);
-
-				// Link lhs
-				NewFragment->LhsFragment = PrevFragment;
-
-				// Link rhs
-				if (PrevFragment.IsValid())
-				{
-					PrevFragment->RhsFragment = NewFragment;
-				}
-
-				// Update for next node
-				ChannelSpan -= ColumnSpan;
-				ChannelIndex += ColumnSpan;
-				PrevFragment = NewFragment;
-			} while (ChannelSpan > 0);
-		}
-	}
-
-	bool IsHead() const { return !LhsFragment.IsValid(); }
-	bool IsTail() const { return !RhsFragment.IsValid(); }
-
-	/** Channel Index of the fragment */
-	int32 ChannelIndex = INDEX_NONE;
-
-	/** Row of the fragment */
-	int32 Row = -1;
-
-	/** Column of the fragment */
-	int32 Column = -1;
-
-	/** Columnspan of the fragment */
-	int32 ColumnSpan = -1;
-
-	/** True if this fragment conflicts with others */
-	bool bIsConflict = false;
-
-	/** The fragment to the left of this fragment */
-	TSharedPtr<FDMXFixturePatchFragment> LhsFragment;
-
-	/** The fragment to the right of this fragment */
-	TSharedPtr<FDMXFixturePatchFragment> RhsFragment;
-
-	/** The fixture patch of which the fragment is part of */
-	TWeakObjectPtr<UDMXEntityFixturePatch> FixturePatch;
-
->>>>>>> 4af6daef
 private:
 	/** Breaks up the patch in an array of ranges along with the number of conflicting patches */
 	static void BuildRangeToNumConflictsMap(const UDMXEntityFixturePatch& InFixturePatch, TMap<TRange<int32>, int32>& OutRangeToNumConflictsMap)
@@ -344,7 +177,6 @@
 		{
 			return Result;
 		}
-<<<<<<< HEAD
 
 		UDMXLibrary* DMXLibrary = InFixturePatch.GetParentLibrary();
 		if (!DMXLibrary)
@@ -362,7 +194,11 @@
 		}();
 
 		// Find the conflicts
-		TArray<const UDMXEntityFixturePatch*> ConflictingFixturePatches = [FixturePatch, &OtherFixturePatches]()
+		const int32 MyChannelIndex = FixturePatch->GetStartingChannel() - 1;
+		const int32 MyChannelSpan = FixturePatch->GetChannelSpan();
+		const TRange<int32> MyRange(MyChannelIndex, MyChannelIndex + MyChannelSpan);
+
+		TArray<const UDMXEntityFixturePatch*> ConflictingFixturePatches = [FixturePatch, &OtherFixturePatches, &MyRange]()
 		{
 			TArray<const UDMXEntityFixturePatch*> Result;
 			for (const UDMXEntityFixturePatch* Other : OtherFixturePatches)
@@ -389,12 +225,10 @@
 				const int32 OtherChannelSpan = Other->GetChannelSpan();
 				const TRange<int32> OtherRange(OtherChannelIndex, OtherChannelIndex + OtherChannelSpan);
 
-				if (!OtherRange.Overlaps(OtherRange))
-				{
-					continue;
-				}
-
-				Result.Add(Other);
+				if (OtherRange.Overlaps(MyRange))
+				{
+					Result.Add(Other);
+				}
 			}
 			return Result;
 		}();
@@ -403,68 +237,6 @@
 	}
 };
 
-=======
-
-		UDMXLibrary* DMXLibrary = InFixturePatch.GetParentLibrary();
-		if (!DMXLibrary)
-		{
-			return Result;
-		}
-
-		// Get the other Fixture Patches in the DMX Library
-		const UDMXEntityFixturePatch* FixturePatch = &InFixturePatch;
-		const TArray<const UDMXEntityFixturePatch*> OtherFixturePatches = [FixturePatch, DMXLibrary]()
-		{
-			TArray<const UDMXEntityFixturePatch*> FixturePatches = DMXLibrary->GetEntitiesTypeCast<const UDMXEntityFixturePatch>();
-			FixturePatches.Remove(FixturePatch);
-			return FixturePatches;
-		}();
-
-		// Find the conflicts
-		const int32 MyChannelIndex = FixturePatch->GetStartingChannel() - 1;
-		const int32 MyChannelSpan = FixturePatch->GetChannelSpan();
-		const TRange<int32> MyRange(MyChannelIndex, MyChannelIndex + MyChannelSpan);
-
-		TArray<const UDMXEntityFixturePatch*> ConflictingFixturePatches = [FixturePatch, &OtherFixturePatches, &MyRange]()
-		{
-			TArray<const UDMXEntityFixturePatch*> Result;
-			for (const UDMXEntityFixturePatch* Other : OtherFixturePatches)
-			{
-				if (!Other)
-				{
-					continue;
-				}
-
-				if (Other->GetUniverseID() != FixturePatch->GetUniverseID())
-				{
-					continue;
-				}
-
-				// Equal patches are not conflicting
-				if (Other->GetFixtureType() == FixturePatch->GetFixtureType() &&
-					Other->GetActiveModeIndex() == FixturePatch->GetActiveModeIndex() &&
-					Other->GetStartingChannel() == FixturePatch->GetStartingChannel())
-				{
-					continue;
-				}
-
-				const int32 OtherChannelIndex = Other->GetStartingChannel() - 1;
-				const int32 OtherChannelSpan = Other->GetChannelSpan();
-				const TRange<int32> OtherRange(OtherChannelIndex, OtherChannelIndex + OtherChannelSpan);
-
-				if (OtherRange.Overlaps(MyRange))
-				{
-					Result.Add(Other);
-				}
-			}
-			return Result;
-		}();
-
-		return ConflictingFixturePatches;
-	}
-};
-
->>>>>>> 4af6daef
 TSharedPtr<FDMXFixturePatchNode> FDMXFixturePatchNode::Create(TWeakPtr<FDMXEditor> InDMXEditor, const TWeakObjectPtr<UDMXEntityFixturePatch>& InFixturePatch)
 {
 	if (!ensureMsgf(InFixturePatch.IsValid(), TEXT("Trying to create Fixture Patch Node. But no Fixture Patch is not valid.")))
@@ -472,11 +244,7 @@
 		return nullptr;
 	}
 
-<<<<<<< HEAD
-	TSharedPtr<FDMXFixturePatchNode> NewNode = MakeShared<FDMXFixturePatchNode>();
-=======
 	const TSharedRef<FDMXFixturePatchNode> NewNode = MakeShared<FDMXFixturePatchNode>();
->>>>>>> 4af6daef
 	NewNode->WeakDMXEditor = InDMXEditor;
 	NewNode->FixturePatch= InFixturePatch;
 
@@ -484,25 +252,6 @@
 	if (!DMXEditor.IsValid())
 	{
 		return nullptr;
-<<<<<<< HEAD
-	}
-
-	TSharedPtr<FDMXFixturePatchSharedData> SharedData = DMXEditor->GetFixturePatchSharedData();
-	if (!SharedData.IsValid())
-	{
-		return nullptr;
-	}
-
-	// Select the new node if it is selected in Fixture Patch Shared Data
-	if (SharedData->GetSelectedFixturePatches().Contains(InFixturePatch))
-	{
-		NewNode->bSelected = true;
-	}
-
-	// Listen to selection changes 
-	SharedData->OnFixturePatchSelectionChanged.AddSP(NewNode.ToSharedRef(), &FDMXFixturePatchNode::OnSelectionChanged);
-
-=======
 	}
 
 	TSharedPtr<FDMXFixturePatchSharedData> SharedData = DMXEditor->GetFixturePatchSharedData();
@@ -512,7 +261,6 @@
 		SharedData->OnFixturePatchSelectionChanged.AddSP(NewNode, &FDMXFixturePatchNode::UpdateIsSelected);
 	}
 
->>>>>>> 4af6daef
 	return NewNode;
 }
 
@@ -523,55 +271,6 @@
 		return;
 	}
 
-<<<<<<< HEAD
-	UniverseID = NewUniverseID;
-	StartingChannel = NewStartingChannel;
-	ChannelSpan = NewChannelSpan;
-
-	FixturePatch->SetUniverseID(NewUniverseID);
-	FixturePatch->SetStartingChannel(StartingChannel);
-}
-
-TArray<TSharedPtr<SDMXFixturePatchFragment>> FDMXFixturePatchNode::GenerateWidgets(const TArray<TSharedPtr<FDMXFixturePatchNode>>& FixturePatchNodeGroup)
-{
-
-	// Fragment the patch to fit the Addresses
-	TArray<TSharedPtr<FDMXFixturePatchFragment>> NewFragments;
-	FDMXFixturePatchFragment::CreateFragments(FixturePatch, StartingChannel, NewFragments);
-
-	FixturePatchFragmentWidgets.Reset();
-	for (const TSharedPtr<FDMXFixturePatchFragment>& Fragment : NewFragments)
-	{
-		const bool bIsHead = !Fragment->LhsFragment.IsValid();
-		const bool bIsTail = !Fragment->RhsFragment.IsValid();
-
-		const FText DisplayName = FixturePatch.IsValid() ? FText::FromString(FixturePatch->GetDisplayName()) : LOCTEXT("InvalidFixturePatchName", "Invalid Fixture Patch");
-		FixturePatchFragmentWidgets.Add(
-			SNew(SDMXFixturePatchFragment, SharedThis(this), FixturePatchNodeGroup)
-			.DMXEditor(WeakDMXEditor)
-			.IsHead(bIsHead)
-			.IsTail(bIsTail)
-			.IsText(Fragment->bIsText)
-			.IsConflicting(Fragment->bIsConflict)
-			.Column(Fragment->Column)
-			.Row(Fragment->Row)
-			.ColumnSpan(Fragment->ColumnSpan)
-			.bHighlight(bSelected)
-		);
-	}
-
-	return FixturePatchFragmentWidgets;
-}
-
-bool FDMXFixturePatchNode::OccupiesChannels(int32 Channel, int32 Span) const
-{
-	check(Span != 0);
-	if ((Channel + Span <= GetStartingChannel()) || (Channel >= GetStartingChannel() + GetChannelSpan()))
-	{
-		return false;
-	}
-	return true;
-=======
 	FixturePatch->SetUniverseID(NewUniverseID);
 	FixturePatch->SetStartingChannel(NewStartingChannel);
 }
@@ -598,21 +297,16 @@
 	}
 
 	return Result;
->>>>>>> 4af6daef
 }
 
 bool FDMXFixturePatchNode::OccupiesChannels(int32 Channel, int32 Span) const
 {
-<<<<<<< HEAD
-	return UniverseWidget.IsValid();
-=======
 	check(Span != 0);
 	if ((Channel + Span <= GetStartingChannel()) || (Channel >= GetStartingChannel() + GetChannelSpan()))
 	{
 		return false;
 	}
 	return true;
->>>>>>> 4af6daef
 }
 
 bool FDMXFixturePatchNode::IsSelected() const
@@ -620,74 +314,6 @@
 	return bSelected;
 }
 
-<<<<<<< HEAD
-int32 FDMXFixturePatchNode::GetUniverseID() const
-{
-	if (FixturePatch.IsValid())
-	{
-		return FixturePatch->GetUniverseID();
-	}
-
-	return -1;
-}
-
-int32 FDMXFixturePatchNode::GetStartingChannel() const
-{
-	if (FixturePatch.IsValid())
-	{
-		return FixturePatch->GetStartingChannel();
-	}
-
-	return -1;
-}
-
-int32 FDMXFixturePatchNode::GetChannelSpan() const
-{
-	if (FixturePatch.IsValid())
-	{
-		return FixturePatch->GetChannelSpan();
-	}
-
-	return -1;
-}
-
-bool FDMXFixturePatchNode::NeedsUpdateGrid() const
-{
-	return 
-		UniverseID != GetUniverseID() ||
-		StartingChannel != GetStartingChannel() ||
-		ChannelSpan != GetChannelSpan();
-}
-
-void FDMXFixturePatchNode::OnSelectionChanged()
-{
-	const TSharedPtr<FDMXEditor> DMXEditor = WeakDMXEditor.Pin();
-	if (!DMXEditor.IsValid())
-	{
-		return;
-	}
-
-	const TSharedPtr<FDMXFixturePatchSharedData> FixturePatchSharedData = DMXEditor->GetFixturePatchSharedData();
-	TArray<TWeakObjectPtr<UDMXEntityFixturePatch>> SelectedFixturePatches = FixturePatchSharedData->GetSelectedFixturePatches();
-	if (SelectedFixturePatches.Contains(FixturePatch))
-	{
-		for (const TSharedPtr<SDMXFixturePatchFragment>& Widget : FixturePatchFragmentWidgets)
-		{
-			Widget->SetHighlight(true);
-		}
-
-		bSelected = true;
-	}
-	else
-	{
-		for (const TSharedPtr<SDMXFixturePatchFragment>& Widget : FixturePatchFragmentWidgets)
-		{
-			Widget->SetHighlight(false);
-		}
-
-		bSelected = false;
-	}
-=======
 FString FDMXFixturePatchNode::GetFixtureID() const
 {
 	if (!MVRFixtureNode.IsValid())
@@ -763,7 +389,6 @@
 	}
 
 	bSelected = SharedData->GetSelectedFixturePatches().Contains(FixturePatch);
->>>>>>> 4af6daef
 }
 
 #undef LOCTEXT_NAMESPACE