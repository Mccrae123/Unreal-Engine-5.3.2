--- conflicted
+++ resolved
@@ -15,10 +15,7 @@
 
 struct FPropertyChangedEvent;
 class IDetailsView;
-<<<<<<< HEAD
-=======
 class SSplitter;
->>>>>>> 4af6daef
 
 
 /** Editor for Fixture Patches */
@@ -35,12 +32,9 @@
 	SLATE_END_ARGS()
 
 public:	
-<<<<<<< HEAD
-=======
 	/** Destructor */
 	~SDMXFixturePatchEditor();
 
->>>>>>> 4af6daef
 	/** Constructs this widget */
 	void Construct(const FArguments& InArgs);
 
@@ -63,17 +57,6 @@
 
 	/** Called whewn Fixture Patches were selected in Fixture Patch Shared Data */
 	void OnFixturePatchesSelected();
-<<<<<<< HEAD
-
-	/** Generates a Detail View for the edited Fixture Patch */
-	TSharedRef<IDetailsView> GenerateFixturePatchDetailsView() const;
-
-	/** List of Fixture Patches as MVR Fixtures */
-	TSharedPtr<SDMXMVRFixtureList> MVRFixtureList;
-
-	/** Details View for the selected Fixture Patches */
-	TSharedPtr<IDetailsView> FixturePatchDetailsView;
-=======
 
 	/** Generates a Detail View for the edited Fixture Patch */
 	TSharedRef<IDetailsView> GenerateFixturePatchDetailsView() const;
@@ -86,7 +69,6 @@
 
 	/** The main splitter that divides the view in an left and right side */
 	TSharedPtr<SSplitter> LhsRhsSplitter;
->>>>>>> 4af6daef
 
 	/** Widget where the user can drag drop fixture patches */
 	TSharedPtr<SDMXFixturePatcher> FixturePatcher;
