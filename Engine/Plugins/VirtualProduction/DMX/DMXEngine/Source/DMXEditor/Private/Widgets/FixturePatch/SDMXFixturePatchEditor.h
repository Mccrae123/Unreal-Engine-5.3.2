--- conflicted
+++ resolved
@@ -51,29 +51,6 @@
 	/** Selects the patch */
 	void SelectUniverse(int32 UniverseID);
 
-<<<<<<< HEAD
-	/** Callback for when some property has changed in the inspector */
-	virtual void OnFinishedChangingProperties(const FPropertyChangedEvent& PropertyChangedEvent);
-
-	/** Called whewn Fixture Patches were selected in Fixture Patch Shared Data */
-	void OnFixturePatchesSelected();
-
-	/** Generates a Detail View for the edited Fixture Patch */
-	TSharedRef<IDetailsView> GenerateFixturePatchDetailsView() const;
-
-	/** Tree View of available Fixture Patches */
-	TSharedPtr<SDMXFixturePatchTree> FixturePatchTree;
-
-	/** Details View for the selected Fixture Patches */
-	TSharedPtr<IDetailsView> FixturePatchDetailsView;
-
-	/** Widget where the user can drag drop fixture patches */
-	TSharedPtr<SDMXFixturePatcher> FixturePatcher;
-
-	/** Shared data for Fixture Patches */
-	TSharedPtr<FDMXFixturePatchSharedData> FixturePatchSharedData;
-
-=======
 	/** Called whewn Fixture Patches were selected in Fixture Patch Shared Data */
 	void OnFixturePatchesSelected();
 
@@ -92,7 +69,6 @@
 	/** Shared data for Fixture Patches */
 	TSharedPtr<FDMXFixturePatchSharedData> FixturePatchSharedData;
 
->>>>>>> d731a049
 	/** Pointer back to the DMXEditor tool that owns us */
 	TWeakPtr<FDMXEditor> DMXEditorPtr;
 }; 