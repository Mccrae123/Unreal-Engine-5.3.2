--- conflicted
+++ resolved
@@ -124,8 +124,6 @@
 	{
 		RequestRefreshTimerHandle = GEditor->GetTimerManager()->SetTimerForNextTick(FTimerDelegate::CreateSP(this, &SDMXPatchedUniverse::RefreshInternal));
 	}
-<<<<<<< HEAD
-=======
 }
 
 void SDMXPatchedUniverse::SetMonitorInputsEnabled(bool bEnabled)
@@ -136,7 +134,6 @@
 	{
 		ResetMonitor();
 	}
->>>>>>> 74d0b334
 }
 
 void SDMXPatchedUniverse::CreateChannelConnectors()
@@ -327,25 +324,10 @@
 
 	const TSharedPtr<FDMXFixturePatchNode>* NodePtr = PatchedNodes.FindByPredicate([FixturePatch](const TSharedPtr<FDMXFixturePatchNode>& Node)
 		{
-<<<<<<< HEAD
-			if (Widget.IsValid())
-			{
-				Grid->RemoveSlot(Widget.ToSharedRef());
-			}
-		}
-		RequestRefresh();
-	}
-}
-
-void SDMXPatchedUniverse::OnFixturePatchChanged(const UDMXEntityFixturePatch* FixturePatch)
-{
-	if (!FixturePatch || FixturePatch->GetParentLibrary() != GetDMXLibrary())
-=======
 			return Node->GetFixturePatch() == FixturePatch;
 		});
 
 	if (NodePtr && (*NodePtr)->GetUniverseID() != UniverseID)
->>>>>>> 74d0b334
 	{
 		Remove(*NodePtr);
 	}
