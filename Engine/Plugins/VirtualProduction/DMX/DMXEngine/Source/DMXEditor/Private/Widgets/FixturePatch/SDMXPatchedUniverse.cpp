--- conflicted
+++ resolved
@@ -6,16 +6,6 @@
 #include "Algo/RemoveIf.h"
 #include "Commands/DMXEditorCommands.h"
 #include "DMXEditor.h"
-<<<<<<< HEAD
-#include "DMXEditorUtils.h"
-#include "DMXFixturePatchEditorDefinitions.h"
-#include "DMXFixturePatchNode.h"
-#include "DMXFixturePatchSharedData.h"
-#include "Framework/Application/SlateApplication.h"
-#include "SDMXChannelConnector.h"
-#include "SDMXFixturePatchFragment.h"
-#include "DragDrop/DMXEntityFixturePatchDragDropOp.h"
-=======
 #include "DMXFixturePatchEditorDefinitions.h"
 #include "DMXFixturePatchNode.h"
 #include "DMXFixturePatchSharedData.h"
@@ -25,23 +15,11 @@
 #include "Framework/Commands/UICommandList.h"
 #include "Framework/MultiBox/MultiBoxBuilder.h"
 #include "Framework/Application/SlateApplication.h"
->>>>>>> 4af6daef
 #include "IO/DMXInputPort.h"
 #include "IO/DMXOutputPort.h"
 #include "IO/DMXPortManager.h"
 #include "Library/DMXEntityFixturePatch.h"
 #include "Library/DMXLibrary.h"
-<<<<<<< HEAD
-
-#include "Algo/RemoveIf.h"
-#include "Framework/Commands/GenericCommands.h"
-#include "Framework/Commands/UICommandList.h"
-#include "Framework/MultiBox/MultiBoxBuilder.h"
-#include "Styling/AppStyle.h"
-#include "SlateOptMacros.h"
-#include "Widgets/Layout/SBorder.h"
-#include "Widgets/Layout/SGridPanel.h"
-=======
 #include "ScopedTransaction.h"
 #include "SDMXChannelConnector.h"
 #include "SDMXFixturePatchFragment.h"
@@ -51,7 +29,6 @@
 #include "Widgets/Layout/SBorder.h"
 #include "Widgets/Layout/SGridPanel.h"
 #include "Widgets/SCompoundWidget.h"
->>>>>>> 4af6daef
 
 
 #define LOCTEXT_NAMESPACE "SDMXPatchedUniverse"
@@ -98,11 +75,7 @@
 	OnDragLeaveChannel = InArgs._OnDragLeaveChannel;
 	OnDropOntoChannel = InArgs._OnDropOntoChannel;
 
-<<<<<<< HEAD
-	const TSharedPtr<FDMXEditor> DMXEditor = DMXEditorPtr.Pin();
-=======
 	const TSharedPtr<FDMXEditor> DMXEditor = WeakDMXEditor.Pin();
->>>>>>> 4af6daef
 	if (!DMXEditor.IsValid())
 	{
 		return;
@@ -122,10 +95,7 @@
 			+ SOverlay::Slot()
 			[
 				SAssignNew(UniverseName, SBorder)
-<<<<<<< HEAD
-=======
 				.Padding(4.f, 2.f)
->>>>>>> 4af6daef
 				.VAlign(VAlign_Top)
 				.HAlign(HAlign_Fill)
 				.BorderBackgroundColor(FLinearColor(0.6f, 0.6f, 0.6f, 0.3f))
@@ -157,8 +127,7 @@
 			.MinDesiredWidth(920.0f) // Avoids a slate issue, where SScaleBox ignores border size hence scales			
 			.Padding(FMargin(4.0f, 4.0f, 4.0f, 8.0f))
 			[
-<<<<<<< HEAD
-				SAssignNew(Grid, SGridPanel)												
+				SAssignNew(Grid, SGridPanel)										
 			]
 		]
 	];
@@ -179,28 +148,6 @@
 
 	UDMXProtocolSettings* ProtocolSettings = GetMutableDefault<UDMXProtocolSettings>();
 	ProtocolSettings->GetOnSetReceiveDMXEnabled().AddSP(this, &SDMXPatchedUniverse::OnReceiveDMXEnabledChanged);
-=======
-				SAssignNew(Grid, SGridPanel)										
-			]
-		]
-	];
-
-	CreateChannelConnectors();
-
-	SetUniverseIDInternal(UniverseID);
-
-	UpdateZOrderOfNodes();
-	UpdatePatchedUniverseReachability();
-
-	RegisterCommands();
-
-	// Handle external changes
-	UDMXEntityFixturePatch::GetOnFixturePatchChanged().AddSP(this, &SDMXPatchedUniverse::OnFixturePatchChanged);
-	SharedData->OnFixturePatchSelectionChanged.AddSP(this, &SDMXPatchedUniverse::OnSelectionChanged);
-	FDMXPortManager::Get().OnPortsChanged.AddSP(this, &SDMXPatchedUniverse::UpdatePatchedUniverseReachability);
-
-	UDMXProtocolSettings* ProtocolSettings = GetMutableDefault<UDMXProtocolSettings>();
-	ProtocolSettings->GetOnSetReceiveDMXEnabled().AddSP(this, &SDMXPatchedUniverse::OnReceiveDMXEnabledChanged);
 }
 END_SLATE_FUNCTION_BUILD_OPTIMIZATION
 
@@ -210,17 +157,8 @@
 	{
 		RequestRefreshTimerHandle = GEditor->GetTimerManager()->SetTimerForNextTick(FTimerDelegate::CreateSP(this, &SDMXPatchedUniverse::RefreshInternal));
 	}
->>>>>>> 4af6daef
-}
-END_SLATE_FUNCTION_BUILD_OPTIMIZATION
-
-<<<<<<< HEAD
-void SDMXPatchedUniverse::RequestRefresh()
-{
-	if (!RequestRefreshTimerHandle.IsValid())
-	{
-		RequestRefreshTimerHandle = GEditor->GetTimerManager()->SetTimerForNextTick(FTimerDelegate::CreateSP(this, &SDMXPatchedUniverse::RefreshInternal));
-=======
+}
+
 void SDMXPatchedUniverse::SetMonitorInputsEnabled(bool bEnabled)
 {
 	bMonitorInputs = bEnabled;
@@ -232,25 +170,15 @@
 		{
 			Fragment->SetChannelVisibility(EVisibility::Hidden);
 		}
->>>>>>> 4af6daef
-	}
-}
-
-void SDMXPatchedUniverse::SetMonitorInputsEnabled(bool bEnabled)
-{
-	bMonitorInputs = bEnabled;
-
-	if (!bEnabled)
-	{
-<<<<<<< HEAD
-=======
+	}
+	else
+	{
 		// Show the channel overlay of the fragment, so the fragments show their hovered state
 		for (const TSharedRef<SDMXFixturePatchFragment>& Fragment : FixturePatchFragmentWidgets)
 		{
 			Fragment->SetChannelVisibility(EVisibility::Visible);
 		}
 
->>>>>>> 4af6daef
 		ResetMonitor();
 	}
 }
@@ -266,17 +194,11 @@
 		int32 Channel = ChannelIndex + FDMXChannelGridSpecs::ChannelIDOffset;
 
 		TSharedRef<SDMXChannelConnector> ChannelPatchWidget =
-<<<<<<< HEAD
-			SNew(SDMXChannelConnector)
-			.ChannelID(Channel)
-			.Value(0)
-=======
 			SNew(SDMXChannelConnector, WeakDMXEditor.Pin())
 			.ChannelID(Channel)
 			.Value(0)
 			.OnHovered(this, &SDMXPatchedUniverse::HandleOnChannelHovered, Channel)
 			.OnUnhovered(this, &SDMXPatchedUniverse::HandleOnChannelUnhovered, Channel)
->>>>>>> 4af6daef
 			.OnMouseButtonDownOnChannel(this, &SDMXPatchedUniverse::HandleOnMouseButtonDownOnChannel)
 			.OnMouseButtonUpOnChannel(this, &SDMXPatchedUniverse::HandleOnMouseButtonUpOnChannel)
 			.OnDragDetectedOnChannel(this, &SDMXPatchedUniverse::HandleOnDragDetectedOnChannel)
@@ -296,18 +218,8 @@
 	}
 }
 
-<<<<<<< HEAD
-bool SDMXPatchedUniverse::FindOrAdd(const TSharedPtr<FDMXFixturePatchNode>& Node)
-{
-	if (!Node.IsValid())
-	{
-		return false;
-	}
-
-=======
 bool SDMXPatchedUniverse::FindOrAdd(const TSharedRef<FDMXFixturePatchNode>& Node)
 {
->>>>>>> 4af6daef
 	UDMXEntityFixturePatch* FixturePatch = Node->GetFixturePatch().Get();
 	if (!FixturePatch)
 	{
@@ -321,23 +233,12 @@
 	return true;
 }
 
-<<<<<<< HEAD
-void SDMXPatchedUniverse::Remove(const TSharedPtr<FDMXFixturePatchNode>& Node)
-=======
 void SDMXPatchedUniverse::Remove(const TSharedRef<FDMXFixturePatchNode>& Node)
->>>>>>> 4af6daef
 {
 	if (PatchedNodes.Contains(Node))
 	{
 		PatchedNodes.RemoveSingle(Node);
 
-<<<<<<< HEAD
-		for (const TSharedPtr<SDMXFixturePatchFragment>& Widget : Node->GetGeneratedWidgets())
-		{
-			if (Widget.IsValid())
-			{
-				Grid->RemoveSlot(Widget.ToSharedRef());
-=======
 		const TArray<TSharedRef<SDMXFixturePatchFragment>> CachedWidgets = FixturePatchFragmentWidgets;
 		for (const TSharedRef<SDMXFixturePatchFragment>& Widget : CachedWidgets)
 		{
@@ -345,7 +246,6 @@
 			{
 				Grid->RemoveSlot(Widget);
 				FixturePatchFragmentWidgets.Remove(Widget);
->>>>>>> 4af6daef
 			}
 		}
 		RequestRefresh();
@@ -412,11 +312,7 @@
 
 TSharedPtr<FDMXFixturePatchNode> SDMXPatchedUniverse::FindPatchNode(TWeakObjectPtr<UDMXEntityFixturePatch> FixturePatch) const
 {
-<<<<<<< HEAD
-	const TSharedPtr<FDMXFixturePatchNode>* NodePtr = PatchedNodes.FindByPredicate([&FixturePatch](const TSharedPtr<FDMXFixturePatchNode>& Node)
-=======
 	const TSharedRef<FDMXFixturePatchNode>* NodePtr = PatchedNodes.FindByPredicate([&FixturePatch](const TSharedPtr<FDMXFixturePatchNode>& Node)
->>>>>>> 4af6daef
 		{
 			if (Node->GetFixturePatch() == FixturePatch)
 			{
@@ -458,289 +354,6 @@
 }
 
 void SDMXPatchedUniverse::Tick(const FGeometry& AllottedGeometry, const double InCurrentTime, const float InDeltaTime) 
-<<<<<<< HEAD
-{
-	if (bMonitorInputs)
-	{
-		UpdateMonitor();
-	}
-}
-
-void SDMXPatchedUniverse::OnFixturePatchChanged(const UDMXEntityFixturePatch* FixturePatch)
-{
-	if (!FixturePatch || FixturePatch->GetParentLibrary() != GetDMXLibrary())
-	{
-		return;
-	}
-
-	const TSharedPtr<FDMXFixturePatchNode>* NodePtr = PatchedNodes.FindByPredicate([FixturePatch](const TSharedPtr<FDMXFixturePatchNode>& Node)
-		{
-			return Node->GetFixturePatch() == FixturePatch;
-		});
-
-	if (NodePtr && (*NodePtr)->GetUniverseID() != UniverseID)
-	{
-		Remove(*NodePtr);
-	}
-	else if (FixturePatch->GetUniverseID() == UniverseID)
-	{
-		// Redraw all if the patch is in this Universe but not found
-		SetUniverseIDInternal(UniverseID);
-	}
-}
-
-void SDMXPatchedUniverse::OnReceiveDMXEnabledChanged(bool bNewEnabled)
-{
-	if (!bNewEnabled)
-	{
-		ResetMonitor();
-	}
-}
-
-void SDMXPatchedUniverse::SetUniverseIDInternal(int32 NewUniverseID)
-{
-	if (NewUniverseID < 0)
-	{
-		return;
-	}
-
-	// Find patches in new universe
-	UDMXLibrary* Library = GetDMXLibrary();
-	if (Library)
-	{
-		// Unpatch all nodes
-		TArray<TSharedPtr<FDMXFixturePatchNode>> CachedPatchedNodes = PatchedNodes;
-		for (const TSharedPtr<FDMXFixturePatchNode>& Node : CachedPatchedNodes)
-		{
-			Remove(Node);
-		}
-		check(PatchedNodes.Num() == 0);
-
-		// Update what to draw
-		UniverseID = NewUniverseID;
-
-		UpdatePatchedUniverseReachability();
-
-		TArray<UDMXEntityFixturePatch*> PatchesInUniverse;
-		Library->ForEachEntityOfType<UDMXEntityFixturePatch>([&](UDMXEntityFixturePatch* Patch)
-			{
-				const bool bResidesInThisUniverse = Patch->GetUniverseID() == UniverseID;
-				const bool bHasValidChannelSpan = Patch->GetChannelSpan() > 0 && Patch->GetChannelSpan() < DMX_MAX_ADDRESS;
-				if (bResidesInThisUniverse && bHasValidChannelSpan)
-				{
-					PatchesInUniverse.Add(Patch);
-				}
-			});
-
-		PatchesInUniverse.Sort([](const UDMXEntityFixturePatch& FixturePatchA, const UDMXEntityFixturePatch& FixturePatchB)
-			{
-				return FixturePatchA.GetEndingChannel() <= FixturePatchB.GetEndingChannel();
-			});
-
-		// Add fixture patches to the grid
-		for (UDMXEntityFixturePatch* FixturePatch : PatchesInUniverse)
-		{
-			TSharedPtr<FDMXFixturePatchNode> Node = FindPatchNode(FixturePatch);
-			if (!Node.IsValid())
-			{
-				Node = FDMXFixturePatchNode::Create(DMXEditorPtr, FixturePatch);
-			}
-			check(Node.IsValid());
-
-			FindOrAdd(Node);
-		}
-
-		// Update the channel connectors' Universe ID
-		for (const TSharedPtr<SDMXChannelConnector>& Connector : ChannelConnectors)
-		{
-			Connector->SetUniverseID(NewUniverseID);
-		}
-
-		RequestRefresh();
-	}
-}
-
-void SDMXPatchedUniverse::RefreshInternal()
-{
-	RequestRefreshTimerHandle.Invalidate();
-
-	UpdateZOrderOfNodes();
-
-	// Remove old widgets from the grid
-	for (const TSharedPtr<SDMXFixturePatchFragment>& OldWidget : FixturePatchWidgets)
-	{
-		Grid->RemoveSlot(OldWidget.ToSharedRef());
-	}
-	FixturePatchWidgets.Reset();
-
-	// Create Groups of Nodes with same Universe/Address
-	TMap<int32, TArray<TSharedPtr<FDMXFixturePatchNode>>> AddressToNodeGroupMap;
-	for (const TSharedPtr<FDMXFixturePatchNode>& Node : PatchedNodes)
-	{
-		if (Node->GetChannelSpan() == 0 || Node->GetChannelSpan() > DMX_MAX_ADDRESS)
-		{
-			// Ignore nodes without or with excess channelspan, they're not displayed in UI either
-			continue;
-		}
-
-		const int32 Address = Node->GetStartingChannel();
-		AddressToNodeGroupMap.FindOrAdd(Address).Add(Node);
-	}
-
-	// Generate new widgets
-	for (const TSharedPtr<FDMXFixturePatchNode>& Node : PatchedNodes)
-	{
-		if (const TArray<TSharedPtr<FDMXFixturePatchNode>>* const NodeGroup = AddressToNodeGroupMap.Find(Node->GetStartingChannel()))
-		{
-			FixturePatchWidgets.Append(Node->GenerateWidgets(*NodeGroup));
-		}
-	}
-
-	// Add widgets to the grid
-	for (const TSharedPtr<SDMXFixturePatchFragment>& NewWidget : FixturePatchWidgets)
-	{
-		Grid->AddSlot(NewWidget->GetColumn(), NewWidget->GetRow())
-			.ColumnSpan(NewWidget->GetColumnSpan())
-			.Layer(1)
-			[
-				NewWidget.ToSharedRef()
-			];
-	}
-}
-
-void SDMXPatchedUniverse::UpdateMonitor()
-{
-	UDMXLibrary* DMXLibrary = GetDMXLibrary();
-	const UDMXProtocolSettings* ProtocolSettings = GetDefault<UDMXProtocolSettings>();
-	if (!DMXLibrary || !ProtocolSettings || !ProtocolSettings->IsReceiveDMXEnabled())
-	{
-		return;
-	}
-
-
-	const TSet<FDMXInputPortSharedRef>& InputPorts = DMXLibrary->GetInputPorts();
-	for (const FDMXInputPortSharedRef& InputPort : InputPorts)
-	{
-		FDMXSignalSharedPtr Signal;
-		InputPort->GameThreadGetDMXSignal(UniverseID, Signal);
-		if (Signal.IsValid())
-		{
-			for (int32 DataIndex = 0; DataIndex < Signal->ChannelData.Num(); DataIndex++)
-			{
-				if (ensureMsgf(ChannelConnectors.IsValidIndex(DataIndex), TEXT("Missing Channel to display value of Channel %i"), DataIndex))
-				{
-					ChannelConnectors[DataIndex]->SetValue(Signal->ChannelData[DataIndex]);
-				}
-			}
-		}
-	}
-}
-
-void SDMXPatchedUniverse::ResetMonitor()
-{
-	for (const TSharedPtr<SDMXChannelConnector>& Channel : ChannelConnectors)
-	{
-		Channel->SetValue(0);
-	}
-}
-
-FReply SDMXPatchedUniverse::HandleOnMouseButtonDownOnChannel(uint32 Channel, const FPointerEvent& PointerEvent)
-{
-	if (PointerEvent.GetEffectingButton() == EKeys::LeftMouseButton)
-	{
-		// Get valid selection, sorted by Universe/Address
-		TArray<UDMXEntityFixturePatch*> Selection;
-		Algo::TransformIf(SharedData->GetSelectedFixturePatches(), Selection,
-			[](TWeakObjectPtr<UDMXEntityFixturePatch> WeakFixturePatch) { return WeakFixturePatch.IsValid(); },
-			[](TWeakObjectPtr<UDMXEntityFixturePatch> WeakFixturePatch) { return WeakFixturePatch.Get(); }
-		);
-		Algo::SortBy(Selection, [](UDMXEntityFixturePatch* FixturePatch)
-			{
-				return FixturePatch->GetUniverseID() * DMX_MAX_ADDRESS + FixturePatch->GetStartingChannel();
-			});
-
-		const TArray<UDMXEntityFixturePatch*> FixturePatchesOnChannel = GetFixturePatchesOnChannel(Channel);
-		UDMXEntityFixturePatch* ClickedPatch = GetTopmostFixturePatchOnChannel(Channel);
-
-		// Shift Select
-		if (FSlateApplication::Get().GetModifierKeys().IsShiftDown() &&
-			!Selection.IsEmpty())
-		{
-			ShiftSelectAnchorPatch = ShiftSelectAnchorPatch.IsValid() ? ShiftSelectAnchorPatch : Selection[0];
-			
-			UDMXLibrary* DMXLibrary = ShiftSelectAnchorPatch->GetParentLibrary();
-			if (!DMXLibrary)
-			{
-				return FReply::Handled();
-			}
-			TArray<UDMXEntityFixturePatch*> FixturePatches = DMXLibrary->GetEntitiesTypeCast<UDMXEntityFixturePatch>();
-			const int64 AbsoluteClickedChannel = UniverseID * DMX_MAX_ADDRESS + Channel;
-			const int64 ShiftSelectAbsoluteStartingChannel = ShiftSelectAnchorPatch->GetUniverseID() * DMX_MAX_ADDRESS + ShiftSelectAnchorPatch->GetStartingChannel();
-			const int64 ShiftSelectAbsoluteEndingChannel = ShiftSelectAnchorPatch->GetUniverseID() * DMX_MAX_ADDRESS + ShiftSelectAnchorPatch->GetEndingChannel();
-
-			const TRange<int64> SelectedRange(FMath::Min(ShiftSelectAbsoluteStartingChannel, AbsoluteClickedChannel), FMath::Max(ShiftSelectAbsoluteStartingChannel, AbsoluteClickedChannel + 1));
-
-			TArray<TWeakObjectPtr<UDMXEntityFixturePatch>> ShiftSelection;
-			Algo::TransformIf(FixturePatches, ShiftSelection,
-				[&SelectedRange, Channel, this](UDMXEntityFixturePatch* FixturePatch)
-				{			
-					const int64 PatchAbsoluteStartingChannel = FixturePatch->GetUniverseID() * DMX_MAX_ADDRESS + FixturePatch->GetStartingChannel();
-					const int64 PatchAbsoluteEndingChannel = FixturePatch->GetUniverseID() * DMX_MAX_ADDRESS + FixturePatch->GetEndingChannel();
-					const TRange<int64> PatchRange(PatchAbsoluteStartingChannel, PatchAbsoluteEndingChannel + 1);
-					return 
-						SelectedRange.Overlaps(PatchRange);
-				},
-				[](UDMXEntityFixturePatch* FixturePatch)
-				{
-					return FixturePatch;
-				}
-			);
-			SharedData->SelectFixturePatches(ShiftSelection);
-
-			return FReply::Handled();
-		}
-		ShiftSelectAnchorPatch.Reset();
-
-		// Ctrl-Select
-		if (FSlateApplication::Get().GetModifierKeys().IsControlDown() && 
-			ClickedPatch)
-		{		
-			if (const bool bUnselect = Selection.Num() > 1 && Selection.Contains(ClickedPatch))
-			{
-				TArray<TWeakObjectPtr<UDMXEntityFixturePatch>> WeakSelection = SharedData->GetSelectedFixturePatches();
-				WeakSelection.Remove(ClickedPatch);
-				SharedData->SelectFixturePatches(WeakSelection);
-			}
-			else
-			{
-				SharedData->AddFixturePatchToSelection(ClickedPatch);
-			}
-
-			return FReply::Handled();
-		}
-
-		// Normal Select and Detect Drag
-		if (ClickedPatch &&
-			ensureMsgf(ChannelConnectors.IsValidIndex(Channel - 1), TEXT("Trying to drag Fixture Patch, but the dragged channel is not valid.")))
-		{
-			ShiftSelectAnchorPatch.Reset();
-
-			// Replace selection with clicked patch if it wasn't selected
-			if (!Selection.Contains(ClickedPatch))
-			{
-				SharedData->SelectFixturePatch(ClickedPatch);
-			}
-
-			return FReply::Handled().DetectDrag(ChannelConnectors[Channel - 1].ToSharedRef(), EKeys::LeftMouseButton);
-		}
-	}
-
-	return FReply::Unhandled();
-}
-
-FReply SDMXPatchedUniverse::HandleOnMouseButtonUpOnChannel(uint32 Channel, const FPointerEvent& PointerEvent)
-{
-=======
 {
 	UpdateNodesHoveredState();
 
@@ -1062,7 +675,6 @@
 
 FReply SDMXPatchedUniverse::HandleOnMouseButtonUpOnChannel(uint32 Channel, const FPointerEvent& PointerEvent)
 {
->>>>>>> 4af6daef
 	if (PointerEvent.GetEffectingButton() == EKeys::LeftMouseButton)
 	{
 		UDMXEntityFixturePatch* Patch = GetTopmostFixturePatchOnChannel(Channel);
@@ -1081,11 +693,6 @@
 			}
 		}
 	}
-<<<<<<< HEAD
-
-	if (PointerEvent.GetEffectingButton() == EKeys::RightMouseButton)
-	{
-=======
 	else if (PointerEvent.GetEffectingButton() == EKeys::RightMouseButton)
 	{
 		// Select the patchh under the cursor if the current selection is not under the cursor
@@ -1097,7 +704,6 @@
 		}
 
 		// Open context menu
->>>>>>> 4af6daef
 		const FVector2D& ContextMenuSummonLocation = PointerEvent.GetScreenSpacePosition();
 
 		TSharedRef<SWidget> MenuContent = CreateContextMenu(Channel);
@@ -1118,11 +724,7 @@
 			return !FixturePatch.IsValid();
 		});
 	SelectedFixturePatches.SetNum(NumValidPatches);
-<<<<<<< HEAD
-	Algo::SortBy(SelectedFixturePatches, [](TWeakObjectPtr<UDMXEntityFixturePatch> FixturePatch)
-=======
 	Algo::StableSortBy(SelectedFixturePatches, [](TWeakObjectPtr<UDMXEntityFixturePatch> FixturePatch)
->>>>>>> 4af6daef
 		{
 			return (int64)FixturePatch->GetUniverseID() * DMX_MAX_ADDRESS + FixturePatch->GetStartingChannel();
 		}
@@ -1197,15 +799,9 @@
 		return;
 	}
 
-<<<<<<< HEAD
-	TArray<TSharedPtr<FDMXFixturePatchNode>> Nodes = PatchedNodes;
-	// Sort by ZOrder descending
-	Nodes.StableSort([](const TSharedPtr<FDMXFixturePatchNode>& NodeA, const TSharedPtr<FDMXFixturePatchNode>& NodeB)
-=======
 	TArray<TSharedRef<FDMXFixturePatchNode>> Nodes = PatchedNodes;
 	// Sort by ZOrder descending
 	Nodes.StableSort([](const TSharedRef<FDMXFixturePatchNode>& NodeA, const TSharedRef<FDMXFixturePatchNode>& NodeB)
->>>>>>> 4af6daef
 		{
 			if (NodeA->GetStartingChannel() > NodeB->GetStartingChannel())
 			{
@@ -1231,20 +827,10 @@
 		});
 
 	int32 ZOrder = Nodes.Num();
-<<<<<<< HEAD
-	for (const TSharedPtr<FDMXFixturePatchNode>& Node : Nodes)
-	{
-		if (Node.IsValid())
-		{
-			Node->SetZOrder(ZOrder);
-			--ZOrder;
-		}
-=======
 	for (const TSharedRef<FDMXFixturePatchNode>& Node : Nodes)
 	{
 		Node->SetZOrder(ZOrder);
 		--ZOrder;
->>>>>>> 4af6daef
 	}
 }
 
@@ -1269,10 +855,6 @@
 		for (const FDMXInputPortSharedRef& InputPort : Library->GetInputPorts())
 		{
 			if (InputPort->IsLocalUniverseInPortRange(UniverseID))
-<<<<<<< HEAD
-			{
-				bReachableForAnyInput = true;
-=======
 			{
 				bReachableForAnyInput = true;
 				break;
@@ -1285,24 +867,10 @@
 			if (OutputPort->IsLocalUniverseInPortRange(UniverseID))
 			{
 				bReachableForAnyOutput = true;
->>>>>>> 4af6daef
 				break;
 			}
 		}
 
-<<<<<<< HEAD
-		bool bReachableForAnyOutput = false;
-		for (const FDMXOutputPortSharedRef& OutputPort : Library->GetOutputPorts())
-		{
-			if (OutputPort->IsLocalUniverseInPortRange(UniverseID))
-			{
-				bReachableForAnyOutput = true;
-				break;
-			}
-		}
-
-=======
->>>>>>> 4af6daef
 		if (!bReachableForAnyInput && !bReachableForAnyOutput)
 		{
 			PatchedUniverseReachability = EDMXPatchedUniverseReachability::UnreachableForInputAndOutputPorts;
@@ -1323,11 +891,7 @@
 	const TArray<TWeakObjectPtr<UDMXEntityFixturePatch>> FixturePatches = SharedData->GetSelectedFixturePatches();
 	const bool bSelectionChanged = [&FixturePatches, this]()
 		{
-<<<<<<< HEAD
-			for (const TSharedPtr<FDMXFixturePatchNode>& Node : PatchedNodes)
-=======
 			for (const TSharedRef<FDMXFixturePatchNode>& Node : PatchedNodes)
->>>>>>> 4af6daef
 			{
 				if (Node->IsSelected() ^ FixturePatches.Contains(Node->GetFixturePatch()))
 				{
@@ -1342,56 +906,6 @@
 		RequestRefresh();
 	}
 }
-<<<<<<< HEAD
-
-void SDMXPatchedUniverse::AutoAssignFixturePatches()
-{
-	if (SharedData.IsValid())
-	{
-		TArray<UDMXEntityFixturePatch*> FixturePatchesToAutoAssign;
-		const TArray<TWeakObjectPtr<UDMXEntityFixturePatch>> SelectedFixturePatches = SharedData->GetSelectedFixturePatches();
-		for (TWeakObjectPtr<UDMXEntityFixturePatch> FixturePatch : SelectedFixturePatches)
-		{
-			if (FixturePatch.IsValid())
-			{
-				FixturePatchesToAutoAssign.Add(FixturePatch.Get());
-			}
-		}
-
-		if (FixturePatchesToAutoAssign.IsEmpty())
-		{
-			return;
-		}
-
-		constexpr bool bAllowDecrementUniverse = false;
-		constexpr bool bAllowDecrementChannels = true;
-		FDMXEditorUtils::AutoAssignedChannels(bAllowDecrementUniverse, bAllowDecrementChannels, FixturePatchesToAutoAssign);
-		SharedData->SelectUniverse(FixturePatchesToAutoAssign[0]->GetUniverseID());
-
-		RequestRefresh();
-	}
-}
-
-UDMXEntityFixturePatch* SDMXPatchedUniverse::GetTopmostFixturePatchOnChannel(uint32 Channel) const
-{
-	TArray<TSharedPtr<FDMXFixturePatchNode>> Nodes(PatchedNodes);
-	Nodes.RemoveAll([Channel](const TSharedPtr<FDMXFixturePatchNode>& Node)
-			{
-				if (UDMXEntityFixturePatch* FixturePatch = Node->GetFixturePatch().Get())
-				{
-					const uint32 PatchStartingChannel = FixturePatch->GetStartingChannel();
-					const TRange<uint32> FixturePatchRange(PatchStartingChannel, PatchStartingChannel + FixturePatch->GetChannelSpan());
-
-					return !FixturePatchRange.Contains(Channel);
-				}
-				return true;
-			});
-
-	Nodes.Sort([](const TSharedPtr<FDMXFixturePatchNode>& NodeA, const TSharedPtr<FDMXFixturePatchNode>& NodeB)
-			{
-				return NodeA->GetZOrder() > NodeB->GetZOrder();
-			});
-=======
 
 void SDMXPatchedUniverse::AutoAssignFixturePatches(UE::DMXEditor::AutoAssign::EAutoAssignMode AutoAssignMode)
 {
@@ -1522,7 +1036,6 @@
 		{
 			return NodeA->GetZOrder() > NodeB->GetZOrder();
 		});
->>>>>>> 4af6daef
 
 	if (Nodes.IsEmpty())
 	{
@@ -1536,13 +1049,8 @@
 
 TArray<UDMXEntityFixturePatch*> SDMXPatchedUniverse::GetFixturePatchesOnChannel(uint32 Channel) const
 {
-<<<<<<< HEAD
-	TArray<TSharedPtr<FDMXFixturePatchNode>> Nodes(PatchedNodes);
-	Nodes.RemoveAll([Channel](const TSharedPtr<FDMXFixturePatchNode>& Node)
-=======
 	TArray<TSharedRef<FDMXFixturePatchNode>> Nodes(PatchedNodes);
 	Nodes.RemoveAll([Channel](const TSharedRef<FDMXFixturePatchNode>& Node)
->>>>>>> 4af6daef
 		{
 			if (UDMXEntityFixturePatch* FixturePatch = Node->GetFixturePatch().Get())
 			{
@@ -1555,11 +1063,7 @@
 		});
 
 	TArray<UDMXEntityFixturePatch*> Result;
-<<<<<<< HEAD
-	for (const TSharedPtr<FDMXFixturePatchNode>& Node : Nodes)
-=======
 	for (const TSharedRef<FDMXFixturePatchNode>& Node : Nodes)
->>>>>>> 4af6daef
 	{
 		if (UDMXEntityFixturePatch* FixturePatch = Node->GetFixturePatch().Get())
 		{
@@ -1588,8 +1092,6 @@
 
 	// listen to common editor shortcuts for copy/paste etc
 	CommandList = MakeShared<FUICommandList>();
-<<<<<<< HEAD
-=======
 
 	using namespace UE::DMXEditor::AutoAssign;
 	CommandList->MapAction
@@ -1607,7 +1109,6 @@
 		FDMXEditorCommands::Get().Stack,
 		FExecuteAction::CreateSP(this, &SDMXPatchedUniverse::StackFixturePatches)
 	);
->>>>>>> 4af6daef
 }
 
 TSharedRef<SWidget> SDMXPatchedUniverse::CreateContextMenu(int32 Channel)
@@ -1618,31 +1119,6 @@
 		return SNullWidget::NullWidget;
 	}
 
-<<<<<<< HEAD
-	TArray<UDMXEntityFixturePatch*> FixturePatchesOnChannel = GetFixturePatchesOnChannel(Channel);
-	if (FixturePatchesOnChannel.IsEmpty())
-	{
-		return SNullWidget::NullWidget;
-	}
-
-	constexpr bool bCloseWindowAfterMenuSelection = true;
-	FMenuBuilder MenuBuilder(bCloseWindowAfterMenuSelection, CommandList);
-
-	// Auto Assign Section
-	MenuBuilder.BeginSection("AutoAssignSection", LOCTEXT("AutoAssignSection", "Auto-Assign"));
-	{
-		const FUIAction Action(FExecuteAction::CreateSP(this, &SDMXPatchedUniverse::AutoAssignFixturePatches));
-
-		const FText AutoAssignText = LOCTEXT("AutoAssignContextMenuEntry", "Auto-Assign Selection");
-		const TSharedRef<SWidget> Widget =
-			SNew(STextBlock)
-			.Text(AutoAssignText);
-
-		MenuBuilder.AddMenuEntry(Action, Widget);
-		MenuBuilder.EndSection();
-	}
-
-=======
 	constexpr bool bCloseWindowAfterMenuSelection = true;
 	FMenuBuilder MenuBuilder(bCloseWindowAfterMenuSelection, CommandList);
 
@@ -1709,7 +1185,6 @@
 	}
 
 	TArray<UDMXEntityFixturePatch*> FixturePatchesOnChannel = GetFixturePatchesOnChannel(Channel);
->>>>>>> 4af6daef
 	if (FixturePatchesOnChannel.Num() > 1)
 	{
 		// Select section
