// Copyright Epic Games, Inc. All Rights Reserved.

#pragma once

#include "Widgets/SCompoundWidget.h"

#include "CoreMinimal.h"
#include "Misc/NotifyHook.h"
#include "ScopedTransaction.h"

class FDMXEditor;
struct FDMXFixtureFunction;
struct FDMXFixtureMode;
class FDMXFixtureTypeSharedData;
class UDMXEntityFixtureType;

struct FPropertyAndParent;
class IStructureDetailsView;
class STextBlock;
class SWidget;


/** Editor for a single Function struct inside a UDMXEntityFixtureType. */
class SDMXFixtureFunctionEditor
	: public SCompoundWidget
	, public FNotifyHook
{
public:
	SLATE_BEGIN_ARGS(SDMXFixtureFunctionEditor)
	{}

	SLATE_END_ARGS()

	/** Constructs this widget */
	void Construct(const FArguments& InArgs, const TSharedRef<FDMXEditor>& InDMXEditor);

protected:
	//~ Begin FNotifyHook Interface
	virtual void NotifyPreChange(FProperty* PropertyAboutToChange) override;
	virtual void NotifyPostChange(const FPropertyChangedEvent & PropertyChangedEvent, FProperty * PropertyThatChanged) override;
	//~ End FNotifyHook Interface

private:
	/** Refereshes the Mode displayed */
	void Refresh();

	/** Sets the Mode that is being edited */
	void SetFunction(UDMXEntityFixtureType* InFixtureType, int32 InModeIndex, int32 InFunctionIndex);

	/** Called when the properties of the fixture type changed */
	void OnFixtureTypePropertiesChanged(const UDMXEntityFixtureType* FixtureType);

	/** Returns true if the properties are visible */
	bool IsPropertyVisible(const FPropertyAndParent& PropertyAndParent) const;

	/** Returns the Mode currently being edited, or nullptr if the current selection cannot be resolved. */
	FDMXFixtureMode* GetModeBeingEdited() const;

	/** Returns the Function currently being edited */
	FDMXFixtureFunction* GetFunctionBeingEdited() const;

	/** Fixture type of the Function currently being edited */
	TWeakObjectPtr<UDMXEntityFixtureType> WeakFixtureType;

	/** Mode Index currently being edited */
	int32 ModeIndex;

	/** Function Index currently being edited */
	int32 FunctionIndex;

	/** The current transaction or nullptr if there's no transaction ongoing */
	TUniquePtr<FScopedTransaction> Transaction;
	
<<<<<<< HEAD
	/** Border that holds the content of the editor */
	TSharedPtr<SBorder> ContentBorder;
=======
	/** Details view for the Function Struct being edited */
	TSharedPtr<IStructureDetailsView> StructDetailsView;

	/** Widget of the Details view  */
	TSharedPtr<SWidget> StructDetailsViewWidget;

	/** Text block that displays info in case the struct details view cannot be shown */
	TSharedPtr<STextBlock> InfoTextBlock;
>>>>>>> d731a049

	/** Shared Data for */
	TSharedPtr<FDMXFixtureTypeSharedData> FixtureTypeSharedData;

	/** The DMX Editor that owns this widget */
	TWeakPtr<FDMXEditor> WeakDMXEditor;
};<|MERGE_RESOLUTION|>--- conflicted
+++ resolved
@@ -71,10 +71,6 @@
 	/** The current transaction or nullptr if there's no transaction ongoing */
 	TUniquePtr<FScopedTransaction> Transaction;
 	
-<<<<<<< HEAD
-	/** Border that holds the content of the editor */
-	TSharedPtr<SBorder> ContentBorder;
-=======
 	/** Details view for the Function Struct being edited */
 	TSharedPtr<IStructureDetailsView> StructDetailsView;
 
@@ -83,7 +79,6 @@
 
 	/** Text block that displays info in case the struct details view cannot be shown */
 	TSharedPtr<STextBlock> InfoTextBlock;
->>>>>>> d731a049
 
 	/** Shared Data for */
 	TSharedPtr<FDMXFixtureTypeSharedData> FixtureTypeSharedData;
