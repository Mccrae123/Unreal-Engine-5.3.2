--- conflicted
+++ resolved
@@ -11,13 +11,9 @@
 class SHorizontalBox;
 class SOverlay;
 
-struct FSlateColorBrush;
-class SBorder;
-template <typename OptionType> class SComboBox;
-
 
 class SDMXFixturePatchFragment
-	: public SCompoundWidget 
+	: public SCompoundWidget
 {
 	DECLARE_DELEGATE_RetVal_TwoParams(FReply, FOnMouseEventWithReply, uint32 /** ChannelID */, const FPointerEvent&);
 
@@ -27,17 +23,9 @@
 
 public:
 	SLATE_BEGIN_ARGS(SDMXFixturePatchFragment)
-<<<<<<< HEAD
-		: _DMXEditor(nullptr)
-		, _IsHead(true)
-		, _IsTail(true)
-		, _IsText(false)
-		, _IsConflicting(false)
-=======
 		: _bIsHead(true)
 		, _bIsTail(true)
 		, _bIsConflicting(false)
->>>>>>> 4af6daef
 		, _Column(-1)
 		, _Row(-1)
 		, _ColumnSpan(1)
@@ -51,18 +39,8 @@
 		/** If true displays a conflict */
 		SLATE_ARGUMENT(bool, bIsConflicting)
 
-<<<<<<< HEAD
-		SLATE_ARGUMENT(bool, IsHead)
-
-		SLATE_ARGUMENT(bool, IsTail)
-
-		SLATE_ARGUMENT(bool, IsText)
-
-		SLATE_ARGUMENT(bool, IsConflicting)
-=======
 		/** The starting channel of the fragment */
 		SLATE_ARGUMENT(int32, StartingChannel)
->>>>>>> 4af6daef
 
 		/** The column in which the fragment should be displayed */
 		SLATE_ARGUMENT(int32, Column)
@@ -77,20 +55,6 @@
 
 	/** Constructs this widget */
 	void Construct(const FArguments& InArgs, const TSharedPtr<FDMXFixturePatchNode>& InFixturePatchNode, const TArray<TSharedPtr<FDMXFixturePatchNode>>& InFixturePatchNodeGroup);
-<<<<<<< HEAD
-
-	/** Refreshes the widget */
-	void Refresh(const TArray<TSharedPtr<FDMXFixturePatchNode>>& InFixturePatchNodeGroup);
-
-	/** Sets wether the fragment should be highlit */
-	void SetHighlight(bool bEnabled) { bHighlight = bEnabled; }
-
-	/** Sets if the fragment is conflicting with others */
-	void SetConflicting(bool bConflicting) { bIsConflicting = bConflicting; if (Column == 0 && Row == 0 && bIsConflicting) UE_LOG(LogTemp, Warning, TEXT("%s set to conflicting"), *FixturePatchNameText.ToString()); }
-
-	/** Returns the Column of the fragment */
-	int32 GetColumn() const { return Column; }
-=======
 
 	/** Sets if the fragment is conflicting with others */
 	void SetConflicting(bool bConflicting) { bIsConflicting = bConflicting; }
@@ -103,7 +67,6 @@
 
 	/** Starting Channel of the Fragment */
 	int32 StartingChannel = -1;
->>>>>>> 4af6daef
 
 	/** Column of the Fragment */
 	int32 Column = -1;
@@ -121,71 +84,6 @@
 	/** Updates the bTopmost member from the ZOrder of the node */
 	void InitializeIsTopmost();
 
-<<<<<<< HEAD
-private:
-	/** Called when Fixture Patch Shared Data selected a Fixture Patch */
-	void OnFixturePatchSharedDataSelectedFixturePatch();
-
-	/** Updates the Fixture Patch Name Text */
-	void UpdateFixturePatchNameText();
-
-	/** Updates the Node Group Text */
-	void UpdateNodeGroupText();
-
-	/** Updates the Padding of the outermost Border */
-	void UpdateBorderPadding();
-
-	/** Updates the bTopmost memeber from the ZOrder of the node */
-	void UpdateIsTopmost();
-
-	/** Returns the Border image */
-	const FSlateBrush& GetBorderImage() const;
-
-	/** Gets the Text Widget */
-	TSharedRef<SWidget> CreateTextWidget();
-
-	/** If true, the patch has the highest ZOrder in its node group */
-	bool bIsTopmost = false;
-
-	/** If true this is the Head of the Fixture Patch */
-	bool bIsHead = false;
-
-	/** If true this is the Tail of the Fixture Patch */
-	bool bIsTail = false;
-
-	/** If true, this fragment shows text */
-	bool bIsText;
-
-	/** Column of the Fragment */
-	int32 Column;
-
-	/** Row of the Fragment */
-	int32 Row;
-
-	/** Column span of the Fragment */
-	int32 ColumnSpan;
-
-	/** If true, the Widget shows a highlight */
-	bool bHighlight = false;
-
-	/** If true, the Widget displays a conflict background */
-	bool bIsConflicting = false;
-
-	/** The Fixture Patch Name Text the Node displays */
-	FText FixturePatchNameText;
-
-	/** The Node Group Text the Node displays */
-	FText NodeGroupText;
-
-	/** The padding of the outermost border */
-	FMargin BorderPadding;
-	
-	/** The border that holds the color or text content */
-	TSharedPtr<SBorder> ContentBorder;
-
-	/** Color Brush the widget uses */
-	TSharedPtr<FSlateColorBrush> ColorBrush;
-=======
 	/** Returns the brush for the border around the widget */
 	const FSlateBrush* GetBorderBrush() const;
 
@@ -218,7 +116,6 @@
 
 	/** Overlay for content */
 	TSharedPtr<SOverlay> ContentOverlay;
->>>>>>> 4af6daef
 
 	/** Fixture Patch Node being displayed by this widget */
 	TSharedPtr<FDMXFixturePatchNode> FixturePatchNode;
