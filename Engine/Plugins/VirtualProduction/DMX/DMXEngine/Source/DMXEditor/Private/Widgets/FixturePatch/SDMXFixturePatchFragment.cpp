--- conflicted
+++ resolved
@@ -3,109 +3,6 @@
 #include "SDMXFixturePatchFragment.h"
 
 #include "DMXEditor.h"
-<<<<<<< HEAD
-#include "DMXEditorStyle.h"
-#include "DMXFixturePatchNode.h"
-#include "DMXFixturePatchEditorDefinitions.h"
-#include "DMXFixturePatchSharedData.h"
-#include "Library/DMXEntityFixturePatch.h"
-
-#include "Styling/AppStyle.h"
-#include "SlateOptMacros.h"
-#include "Widgets/Images/SImage.h"
-#include "Widgets/Layout/SBox.h"
-#include "Widgets/SOverlay.h"
-#include "Widgets/Layout/SBorder.h"
-#include "Widgets/Layout/SSpacer.h"
-#include "Widgets/Layout/SWidgetSwitcher.h"
-#include "Widgets/Text/STextBlock.h"
-
-#define LOCTEXT_NAMESPACE "SDMXFixturePatchFragment"
-
-
-void SDMXFixturePatchFragment::Construct(const FArguments& InArgs, const TSharedPtr<FDMXFixturePatchNode>& InFixturePatchNode, const TArray<TSharedPtr<FDMXFixturePatchNode>>& InFixturePatchNodeGroup)
-{
-	check(InFixturePatchNode.IsValid());
-	check(InFixturePatchNodeGroup.Contains(InFixturePatchNode));
-	check(Column != -1);
-	check(Row != -1);
-	check(ColumnSpan != -1);
-
-	ColorBrush = MakeShared<FSlateColorBrush>(FLinearColor::Red);
-
-	FixturePatchNode = InFixturePatchNode;
-	FixturePatchNodeGroup = InFixturePatchNodeGroup;
-	DMXEditorPtr = InArgs._DMXEditor;
-	bIsHead = InArgs._IsHead;
-	bIsTail = InArgs._IsTail;
-	bIsText = InArgs._IsText;
-	bIsConflicting = InArgs._IsConflicting;
-	Column = InArgs._Column;
-	Row = InArgs._Row;
-	ColumnSpan = InArgs._ColumnSpan;
-	bHighlight = InArgs._bHighlight;
-
-	if (bIsText)
-	{
-		SAssignNew(ContentBorder, SBorder)
-			.BorderImage(FAppStyle::GetBrush("NoBorder"))
-			.HAlign(HAlign_Fill)
-			.VAlign(VAlign_Fill)
-			.Visibility(EVisibility::SelfHitTestInvisible);
-	}
-	else
-	{
-		SAssignNew(ContentBorder, SBorder)
-			.Padding(1.f)
-			.HAlign(HAlign_Fill)
-			.VAlign(VAlign_Fill)
-			.Visibility(EVisibility::SelfHitTestInvisible)
-			.BorderImage_Lambda([this]()
-				{
-					if (UDMXEntityFixturePatch* FixturePatch = FixturePatchNode->GetFixturePatch().Get())
-					{
-						if (bIsConflicting)
-						{
-							ColorBrush->TintColor = FixturePatch->EditorColor.CopyWithNewOpacity(.25f / FixturePatchNodeGroup.Num());
-						}
-						else if (bIsTopmost)
-						{
-							ColorBrush->TintColor = FixturePatch->EditorColor.CopyWithNewOpacity(.5f);
-						}
-						else
-						{
-							ColorBrush->TintColor = FLinearColor::Transparent;
-						}
-					}
-					check(ColorBrush.IsValid());
-					return ColorBrush.Get();
-				});
-	}
-
-	ChildSlot
-		[
-			SNew(SBox) 	
-			.Visibility(EVisibility::SelfHitTestInvisible)
-			.MaxDesiredHeight(1.0f) // Prevents from some wiggling issues
-			.MaxDesiredWidth(1.0f) // Prevents from some wiggling issues
-			.Padding_Lambda([this]()
-				{
-					return BorderPadding;
-				})
-			[
-				SNew(SBorder)
-				.Padding(1.f)
-				.HAlign(HAlign_Fill)
-				.VAlign(VAlign_Fill)
-				.Visibility(EVisibility::SelfHitTestInvisible)
-				.BorderImage(&GetBorderImage())
-				.BorderBackgroundColor_Lambda([this]()
-					{
-						return bHighlight ? FLinearColor(.8f, .8f, .8f) : FLinearColor(.2f, .2f, .2f);
-					})
-				[	
-					ContentBorder.ToSharedRef()
-=======
 #include "DMXEditorSettings.h"
 #include "DMXEditorStyle.h"
 #include "DMXFixturePatchNode.h"
@@ -307,69 +204,11 @@
 						})
 					.TextStyle(FAppStyle::Get(), "SmallText")
 					.ColorAndOpacity(FLinearColor(.5f, .5f, .5f))
->>>>>>> 4af6daef
 				]
 			]
 		];
 	}
 
-<<<<<<< HEAD
-	SetVisibility(EVisibility::SelfHitTestInvisible);
-	Refresh(InFixturePatchNodeGroup);
-}
-
-void SDMXFixturePatchFragment::Refresh(const TArray<TSharedPtr<FDMXFixturePatchNode>>& InFixturePatchNodeGroup)
-{
-	FixturePatchNodeGroup = InFixturePatchNodeGroup;
-	
-	// Update if it is topmost first so further methods can rely on bIsTopmost
-	UpdateIsTopmost();
-
-	UpdateFixturePatchNameText();
-	UpdateNodeGroupText();
-	UpdateBorderPadding();
-
-	if (bIsText)
-	{
-		// Redraw text
-		ContentBorder->SetContent(CreateTextWidget());
-	}
-}
-
-void SDMXFixturePatchFragment::OnFixturePatchSharedDataSelectedFixturePatch()
-{
-	TSharedPtr<FDMXEditor> DMXEditor = DMXEditorPtr.Pin();
-	if (!DMXEditor.IsValid())
-	{
-		return;
-	}
-
-	const TSharedPtr<FDMXFixturePatchSharedData> SharedData = DMXEditor->GetFixturePatchSharedData();
-	if (!SharedData.IsValid())
-	{
-		return;
-	}
-	const TArray<TWeakObjectPtr<UDMXEntityFixturePatch>>& SelectedFixturePatches = SharedData->GetSelectedFixturePatches();
-}
-
-void SDMXFixturePatchFragment::UpdateFixturePatchNameText()
-{
-	if (UDMXEntityFixturePatch* Patch = FixturePatchNode->GetFixturePatch().Get())
-	{
-		FixturePatchNameText = FText::FromString(Patch->GetDisplayName());
-	}
-}
-
-void SDMXFixturePatchFragment::UpdateNodeGroupText()
-{
-	NodeGroupText =
-		FixturePatchNodeGroup.Num() > 1 ?
-		FText::Format(LOCTEXT("NodeGroupText", "(and {0} more)"), FixturePatchNodeGroup.Num() - 1) :
-		FText::GetEmpty();
-}
-
-void SDMXFixturePatchFragment::UpdateIsTopmost()
-=======
 private:
 	/** Updates the Fixture Patch Name Text */
 	FText GetNameText() const
@@ -545,7 +384,6 @@
 }
 
 void SDMXFixturePatchFragment::InitializeIsTopmost()
->>>>>>> 4af6daef
 {
 	if (!ensureMsgf(FixturePatchNodeGroup.Num() > 0, TEXT("Unexpected empty node group for Fixture Patch Fragment Widget.")))
 	{
@@ -554,126 +392,6 @@
 
 	bIsTopmost = !FixturePatchNodeGroup.ContainsByPredicate([this](const TSharedPtr<FDMXFixturePatchNode>& OtherNode)
 		{
-<<<<<<< HEAD
-			return OtherNode->GetZOrder() > FixturePatchNode->GetZOrder();
-		});
-
-	if (FixturePatchNodeGroup.Num() > 1)
-	{
-		UpdateFixturePatchNameText();
-	}
-}
-
-void SDMXFixturePatchFragment::UpdateBorderPadding()
-{
-	if (bIsHead && FixturePatchNodeGroup.Num() > 1)
-	{
-		// Sort by ZOrder ascending
-		FixturePatchNodeGroup.StableSort([](const TSharedPtr<FDMXFixturePatchNode>& NodeA, const TSharedPtr<FDMXFixturePatchNode>& NodeB)
-			{
-				return 
-					NodeA->GetZOrder() < NodeB->GetZOrder();
-			});
-
-		const int32 IndexOfThis = FixturePatchNodeGroup.IndexOfByKey(FixturePatchNode);
-
-		constexpr int32 OffsetPerIndex = 3;
-		const int32 ClampedIndexOfThis = FMath::Min(IndexOfThis, 5);
-		const int32 OffsetLeft = ClampedIndexOfThis * OffsetPerIndex;
-
-		BorderPadding = FMargin(OffsetLeft, 0.f, 0.f, 0.f);
-	}
-	else
-	{
-		BorderPadding = FMargin(0.f);
-	}
-}
-
-const FSlateBrush& SDMXFixturePatchFragment::GetBorderImage() const
-{
-	const FSlateBrush* BorderImage = nullptr;
-	if (bIsText)
-	{
-		BorderImage = FCoreStyle::Get().GetBrush("NoBorder");
-	}
-	else if (bIsConflicting)
-	{
-		BorderImage = FAppStyle::GetBrush("Graph.Node.DevelopmentBanner");
-	}
-	else if (bIsHead && bIsTail)
-	{
-		BorderImage = FDMXEditorStyle::Get().GetBrush("FixturePatcher.FragmentBorder.Normal");
-	}
-	else if (bIsHead)
-	{
-		BorderImage = FDMXEditorStyle::Get().GetBrush("FixturePatcher.FragmentBorder.L");
-	}
-	else if (bIsTail)
-	{
-		BorderImage = FDMXEditorStyle::Get().GetBrush("FixturePatcher.FragmentBorder.R");
-	}
-	else
-	{
-		BorderImage = FDMXEditorStyle::Get().GetBrush("FixturePatcher.FragmentBorder.TB");
-	}
-	check(BorderImage);
-
-	return *BorderImage;
-}
-
-TSharedRef<SWidget> SDMXFixturePatchFragment::CreateTextWidget()
-{
-	if (bIsTopmost)
-	{
-		return
-			SNew(SBox)
-			.HAlign(HAlign_Left)
-			.VAlign(VAlign_Top)
-			.Visibility(EVisibility::HitTestInvisible)
-			[
-				SNew(SBorder)
-				.HAlign(HAlign_Left)
-				.VAlign(VAlign_Top)
-				.Padding(FMargin(2.f, 2.f, 0.f, 2.f))
-				.BorderImage(FDMXEditorStyle::Get().GetBrush("DMXEditor.RoundedPropertyBorder"))
-				[
-					SNew(SHorizontalBox)
-					.Clipping(EWidgetClipping::ClipToBoundsAlways)
-
-					+ SHorizontalBox::Slot()
-					.HAlign(HAlign_Left)
-					.VAlign(VAlign_Top)
-					.AutoWidth()
-					[
-						SNew(STextBlock)
-						.Text_Lambda([this]()
-							{
-								return FixturePatchNameText;
-							})
-						.TextStyle(FAppStyle::Get(), "SmallText")
-						.ColorAndOpacity(FLinearColor::White)
-					]
-				
-					+ SHorizontalBox::Slot()
-					.HAlign(HAlign_Left)
-					.VAlign(VAlign_Top)
-					.AutoWidth()
-					.Padding(FMargin(10.f, 0.f, 0.f, 0.f))
-					[
-						SNew(STextBlock)
-						.Text_Lambda([this]()
-							{
-								return NodeGroupText;
-							})
-						.TextStyle(FAppStyle::Get(), "SmallText")
-						.ColorAndOpacity(FLinearColor(.5f, .5f, .5f))
-					]
-				]
-			];
-	}
-
-	return SNullWidget::NullWidget;
-=======
 			const bool bOtherHasHigherZOrder = OtherNode->GetZOrder() > FixturePatchNode->GetZOrder();
 			const bool bOtherNodeIntersects = OtherNode->GetStartingChannel() + OtherNode->GetChannelSpan() > StartingChannel;
 
@@ -749,7 +467,6 @@
 	{
 		return FLinearColor(.6f, .6f, .6f, 1.f);
 	}
->>>>>>> 4af6daef
 }
 
 #undef LOCTEXT_NAMESPACE