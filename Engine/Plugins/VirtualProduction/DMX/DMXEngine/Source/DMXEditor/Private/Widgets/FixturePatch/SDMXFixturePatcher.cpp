--- conflicted
+++ resolved
@@ -14,13 +14,6 @@
 #include "IO/DMXPortManager.h"
 #include "Library/DMXEntityFixturePatch.h"
 #include "Library/DMXLibrary.h"
-<<<<<<< HEAD
-#include "Widgets/Layout/SBox.h"
-#include "Widgets/SNullWidget.h"
-
-#include "Algo/RemoveIf.h"
-=======
->>>>>>> 4af6daef
 #include "Styling/AppStyle.h"
 #include "ScopedTransaction.h"
 #include "SlateOptMacros.h"
@@ -45,17 +38,9 @@
 	{
 		return;
 	}
-<<<<<<< HEAD
 
 	SharedData = DMXEditorPtr.Pin()->GetFixturePatchSharedData();
-		
-	const UDMXEditorSettings* DMXEditorSettings = GetDefault<UDMXEditorSettings>();
-	const ECheckBoxState InitialDMXMonitorEnabledCheckBoxState = DMXEditorSettings->bFixturePatcherDMXMonitorEnabled ? ECheckBoxState::Checked : ECheckBoxState::Unchecked;
-=======
-
-	SharedData = DMXEditorPtr.Pin()->GetFixturePatchSharedData();
-
->>>>>>> 4af6daef
+
 	const FLinearColor BackgroundTint(0.6f, 0.6f, 0.6f, 1.0f);
 	ChildSlot			
 		[
@@ -64,11 +49,6 @@
 			.ToolTipText(this, &SDMXFixturePatcher::GetTooltipText)
 			[
 				SNew(SVerticalBox)				
-<<<<<<< HEAD
-
-				// Settings area
-=======
->>>>>>> 4af6daef
 
 				+ SVerticalBox::Slot()
 				.HAlign(HAlign_Fill)
@@ -80,101 +60,9 @@
 					.BorderBackgroundColor(BackgroundTint)
 					.BorderImage(FAppStyle::GetBrush("DetailsView.CategoryTop"))
 					[
-<<<<<<< HEAD
-						SNew(SHorizontalBox)			
-
-						+ SHorizontalBox::Slot()						
-						.AutoWidth()
-						.VAlign(VAlign_Center)
-						.Padding(FMargin(4.0f, 4.0f, 15.0f, 4.0f))
-						[
-							SNew(STextBlock)							
-							.MinDesiredWidth(75.0f)
-							.Font(FAppStyle::GetFontStyle("PropertyWindow.NormalFont"))
-							.TextStyle(FAppStyle::Get(), "DetailsView.CategoryTextStyle")
-							.IsEnabled(this, &SDMXFixturePatcher::IsUniverseSelectionEnabled)
-							.Text(LOCTEXT("UniverseSelectorLabel", "Universe"))
-						]
-
-						+ SHorizontalBox::Slot()
-						.AutoWidth()
-						.VAlign(VAlign_Center)
-						.Padding(FMargin(4.0f, 4.0f, 15.0f, 4.0f))
-						[
-							SNew(SBox)
-							.MinDesiredWidth(210.0f)
-							.MaxDesiredWidth(420.0f)
-							[
-								SNew(SSpinBox<int32>)								
-								.SliderExponent(1000.0f)								
-								.MinSliderValue(0)
-								.MaxSliderValue(DMX_MAX_UNIVERSE - 1)
-								.MinValue(0)
-								.MaxValue(DMX_MAX_UNIVERSE - 1)
-								.IsEnabled(this, &SDMXFixturePatcher::IsUniverseSelectionEnabled)
-								.Value(this, &SDMXFixturePatcher::GetSelectedUniverse)
-								.OnValueChanged(this, &SDMXFixturePatcher::SelectUniverse)
-							]
-						]
-						
-						+ SHorizontalBox::Slot()
-						.AutoWidth()
-						.VAlign(VAlign_Center)
-						.Padding(FMargin(4.0f, 4.0f, 15.0f, 4.0f))						
-						[
-							SNew(SSeparator)
-							.Orientation(EOrientation::Orient_Vertical)
-						]
-
-						+ SHorizontalBox::Slot()
-						.AutoWidth()
-						.VAlign(VAlign_Center)
-						.Padding(FMargin(4.0f, 4.0f, 15.0f, 4.0f))
-						[
-							SNew(STextBlock)
-							.Font(FAppStyle::GetFontStyle("PropertyWindow.NormalFont"))
-							.Text(LOCTEXT("ShowAllPatchedUniversesLabel", "Show all patched Universes"))
-						]
-
-						+ SHorizontalBox::Slot()
-						.AutoWidth()
-						.VAlign(VAlign_Center)
-						.Padding(FMargin(4.0f, 4.0f, 15.0f, 4.0f))
-						[
-							SAssignNew(ShowAllUniversesCheckBox, SCheckBox)
-							.IsChecked(false)
-							.OnCheckStateChanged(this, &SDMXFixturePatcher::OnToggleDisplayAllUniverses)
-						]
-
-						+ SHorizontalBox::Slot()
-						.AutoWidth()
-						.VAlign(VAlign_Center)
-						.Padding(FMargin(4.0f, 4.0f, 15.0f, 4.0f))
-						[
-							SNew(STextBlock)
-							.Font(FAppStyle::GetFontStyle("PropertyWindow.NormalFont"))
-							.Text(LOCTEXT("EnableInputMonitorLabel", "Monitor DMX Inputs"))
-							.ToolTipText(LOCTEXT("EnableInputMonitorTooltip", "If checked, monitors DMX Input Ports used in this DMX Library"))
-						]
-
-						+ SHorizontalBox::Slot()
-						.AutoWidth()
-						.VAlign(VAlign_Center)
-						.Padding(FMargin(4.0f, 4.0f, 15.0f, 4.0f))
-						[
-							SAssignNew(EnableDMXMonitorCheckBox, SCheckBox)
-							.IsChecked(InitialDMXMonitorEnabledCheckBoxState)
-							.OnCheckStateChanged(this, &SDMXFixturePatcher::OnToggleDMXMonitorEnabled)
-						]
-					]
-				]
-
-				// Patched Universes
-=======
 						CreateToolbar()
 					]
 				]
->>>>>>> 4af6daef
 
 				+ SVerticalBox::Slot()
 				.HAlign(HAlign_Left)
@@ -209,15 +97,8 @@
 	{
 		SharedData->SelectUniverse(Patches[0]->GetUniverseID());
 	}		
-<<<<<<< HEAD
 
 	ShowSelectedUniverse();
-
-	SetDMXMonitorEnabled(DMXEditorSettings->bFixturePatcherDMXMonitorEnabled);
-=======
-
-	ShowSelectedUniverse();
->>>>>>> 4af6daef
 }
 END_SLATE_FUNCTION_BUILD_OPTIMIZATION
 
@@ -282,18 +163,6 @@
 
 TSharedRef<SWidget> SDMXFixturePatcher::CreateToolbar()
 {
-<<<<<<< HEAD
-	// Same as dropping onto a channel, but without FReply
-	OnDropOntoChannel(UniverseID, ChannelID, DragDropEvent);
-}
-
-FReply SDMXFixturePatcher::OnDropOntoChannel(int32 UniverseID, int32 ChannelID, const FDragDropEvent& DragDropEvent)
-{
-	const TMap<TSharedRef<FDMXFixturePatchNode>, int64> DraggedNodesToAbsoluteChannelOffsetMap = GetDraggedNodesToAbsoluteChannelOffsetMap(DragDropEvent);
-	if (DraggedNodesToAbsoluteChannelOffsetMap.IsEmpty())
-	{
-		return FReply::Handled().EndDragDrop();
-=======
 	TSharedPtr<FUICommandList> CommandList = nullptr;
 	FToolBarBuilder	ToolbarBuilder(CommandList, FMultiBoxCustomization::None);
 
@@ -330,11 +199,150 @@
 				.OnValueChanged(this, &SDMXFixturePatcher::SelectUniverse)
 			]
 		);
->>>>>>> 4af6daef
 	}
 	ToolbarBuilder.EndSection();
 
-<<<<<<< HEAD
+	ToolbarBuilder.BeginSection("ExpandedSettings");
+	{		
+		ToolbarBuilder.AddWidget(
+			SAssignNew(ShowAllUniversesCheckBox, SCheckBox)
+			.IsChecked(false)
+			.OnCheckStateChanged(this, &SDMXFixturePatcher::OnToggleDisplayAllUniverses)
+			[
+				SNew(STextBlock)
+				.Margin(FMargin(4.f, 0.f))
+				.Font(FAppStyle::GetFontStyle("PropertyWindow.NormalFont"))
+				.Text(LOCTEXT("ShowAllPatchedUniversesLabel", "Show all patched Universes"))
+			]
+		);
+
+		ToolbarBuilder.AddSeparator();
+
+		const UDMXEditorSettings* DMXEditorSettings = GetDefault<UDMXEditorSettings>();
+		const ECheckBoxState InitialDMXMonitorEnabledCheckBoxState = DMXEditorSettings->FixturePatcherSettings.bMonitorEnabled ? ECheckBoxState::Checked : ECheckBoxState::Unchecked;
+
+		ToolbarBuilder.AddWidget(
+			SAssignNew(EnableDMXMonitorCheckBox, SCheckBox)
+			.IsChecked(InitialDMXMonitorEnabledCheckBoxState)
+			.OnCheckStateChanged(this, &SDMXFixturePatcher::OnToggleDMXMonitorEnabled)
+			[
+				SNew(STextBlock)
+				.Margin(FMargin(4.f, 0.f))
+				.Font(FAppStyle::GetFontStyle("PropertyWindow.NormalFont"))
+				.Text(LOCTEXT("EnableInputMonitorLabel", "Monitor DMX Inputs"))
+				.ToolTipText(LOCTEXT("EnableInputMonitorTooltip", "If checked, monitors DMX Input Ports used in this DMX Library"))
+			]
+		);
+	}
+	ToolbarBuilder.EndSection();
+
+	const TSharedRef<SWidget> Toolbar =	SNew(SHorizontalBox)
+		
+		// Toolbar menu
+		+ SHorizontalBox::Slot()
+		.HAlign(HAlign_Left)
+		.AutoWidth()
+		[	
+			ToolbarBuilder.MakeWidget()
+		]
+
+		// Settings button
+		+ SHorizontalBox::Slot()
+		.HAlign(HAlign_Right)
+		[
+			SNew(SComboButton)
+			.ComboButtonStyle(FAppStyle::Get(), "SimpleComboButtonWithIcon") // Use the tool bar item style for this button
+			.OnGetMenuContent(this, &SDMXFixturePatcher::CreateSettingsMenu)
+			.HasDownArrow(false)
+			.ButtonContent()
+			[
+				SNew(SImage)
+				.ColorAndOpacity(FSlateColor::UseForeground())
+				.Image(FAppStyle::Get().GetBrush("Icons.Settings"))
+			]
+		];
+
+	return Toolbar;
+}
+
+TSharedRef<SWidget> SDMXFixturePatcher::CreateSettingsMenu()
+{
+	constexpr bool bCloseMenuWindowAfterMenuSelection = true;
+	FMenuBuilder MenuBuilder(bCloseMenuWindowAfterMenuSelection, nullptr);
+
+	MenuBuilder.BeginSection("PatchNameSection", LOCTEXT("PatchNameSectionLabel", "Displayed Patch Name"));
+	{
+		MenuBuilder.AddMenuEntry(
+			LOCTEXT("FixtureID", "Fixture ID"),
+			LOCTEXT("FixtureIDTooltip", "Displays the Fixture IDs of the Patches"),
+			FSlateIcon(),
+			FUIAction(
+				FExecuteAction::CreateSP(this, &SDMXFixturePatcher::SelectFixturePatchNameDisplayMode, EDMXFixturePatcherNameDisplayMode::FixtureID),
+				FCanExecuteAction(),
+				FIsActionChecked::CreateSP(this, &SDMXFixturePatcher::IsUsingFixturePatchNameDisplayMode, EDMXFixturePatcherNameDisplayMode::FixtureID)
+			),
+			NAME_None,
+			EUserInterfaceActionType::RadioButton
+		);
+
+		MenuBuilder.AddMenuEntry(
+			LOCTEXT("DisplayName", "Patch Name"),
+			LOCTEXT("DisplayNameTooltip", "Displays the Names of the Patches"),
+			FSlateIcon(),
+			FUIAction(
+				FExecuteAction::CreateSP(this, &SDMXFixturePatcher::SelectFixturePatchNameDisplayMode, EDMXFixturePatcherNameDisplayMode::FixturePatchName),
+				FCanExecuteAction(),
+				FIsActionChecked::CreateSP(this, &SDMXFixturePatcher::IsUsingFixturePatchNameDisplayMode, EDMXFixturePatcherNameDisplayMode::FixturePatchName)
+			),
+			NAME_None,
+			EUserInterfaceActionType::RadioButton
+		);
+
+		MenuBuilder.AddMenuEntry(
+			LOCTEXT("FixtureIDAndName", "Fixture ID and Patch Name"),
+			LOCTEXT("FixtureIDAndNameTooltip", "Displays the Fixture IDs and Names of the Patches"),
+			FSlateIcon(),
+			FUIAction(
+				FExecuteAction::CreateSP(this, &SDMXFixturePatcher::SelectFixturePatchNameDisplayMode, EDMXFixturePatcherNameDisplayMode::FixtureIDAndFixturePatchName),
+				FCanExecuteAction(),
+				FIsActionChecked::CreateSP(this, &SDMXFixturePatcher::IsUsingFixturePatchNameDisplayMode, EDMXFixturePatcherNameDisplayMode::FixtureIDAndFixturePatchName)
+			),
+			NAME_None,
+			EUserInterfaceActionType::RadioButton
+		);
+	}
+	MenuBuilder.EndSection();
+
+	return MenuBuilder.MakeWidget();
+}
+
+void SDMXFixturePatcher::SelectFixturePatchNameDisplayMode(EDMXFixturePatcherNameDisplayMode DisplayMode)
+{
+	UDMXEditorSettings* EditorSettings = GetMutableDefault<UDMXEditorSettings>();
+	EditorSettings->FixturePatcherSettings.FixturePatchNameDisplayMode = DisplayMode;
+	EditorSettings->SaveConfig();
+}
+
+bool SDMXFixturePatcher::IsUsingFixturePatchNameDisplayMode(EDMXFixturePatcherNameDisplayMode DisplayMode) const
+{
+	const UDMXEditorSettings* EditorSettings = GetDefault<UDMXEditorSettings>();
+	return DisplayMode == EditorSettings->FixturePatcherSettings.FixturePatchNameDisplayMode;
+}
+
+void SDMXFixturePatcher::OnDragEnterChannel(int32 UniverseID, int32 ChannelID, const FDragDropEvent& DragDropEvent)
+{
+	// Same as dropping onto a channel, but without FReply
+	OnDropOntoChannel(UniverseID, ChannelID, DragDropEvent);
+}
+
+FReply SDMXFixturePatcher::OnDropOntoChannel(int32 UniverseID, int32 ChannelID, const FDragDropEvent& DragDropEvent)
+{
+	const TMap<TSharedRef<FDMXFixturePatchNode>, int64> DraggedNodesToAbsoluteChannelOffsetMap = GetDraggedNodesToAbsoluteChannelOffsetMap(DragDropEvent);
+	if (DraggedNodesToAbsoluteChannelOffsetMap.IsEmpty())
+	{
+		return FReply::Handled().EndDragDrop();
+	}
+
 	int32 PadOffset = 0;
 	for (const TTuple<TSharedRef<FDMXFixturePatchNode>, int64>& DraggedNodesToChannelOffsetPair : DraggedNodesToAbsoluteChannelOffsetMap)
 	{
@@ -348,8 +356,8 @@
 			int32 NewUniverseID = UniverseID;
 			int32 DesiredStartingChannel = ChannelID;
 			if (IsUniverseSelectionEnabled())
-			{			
-				// Stay within the current Universe if only one is displayed
+			{
+				// Stay within the current Universe if only one universe is displayed
 				if (FixturePatch->GetUniverseID() != UniverseID)
 				{
 					continue;
@@ -410,144 +418,10 @@
 	}
 
 	return FReply::Handled().EndDragDrop();
-=======
-	ToolbarBuilder.BeginSection("ExpandedSettings");
-	{		
-		ToolbarBuilder.AddWidget(
-			SAssignNew(ShowAllUniversesCheckBox, SCheckBox)
-			.IsChecked(false)
-			.OnCheckStateChanged(this, &SDMXFixturePatcher::OnToggleDisplayAllUniverses)
-			[
-				SNew(STextBlock)
-				.Margin(FMargin(4.f, 0.f))
-				.Font(FAppStyle::GetFontStyle("PropertyWindow.NormalFont"))
-				.Text(LOCTEXT("ShowAllPatchedUniversesLabel", "Show all patched Universes"))
-			]
-		);
-
-		ToolbarBuilder.AddSeparator();
-
-		const UDMXEditorSettings* DMXEditorSettings = GetDefault<UDMXEditorSettings>();
-		const ECheckBoxState InitialDMXMonitorEnabledCheckBoxState = DMXEditorSettings->FixturePatcherSettings.bMonitorEnabled ? ECheckBoxState::Checked : ECheckBoxState::Unchecked;
-
-		ToolbarBuilder.AddWidget(
-			SAssignNew(EnableDMXMonitorCheckBox, SCheckBox)
-			.IsChecked(InitialDMXMonitorEnabledCheckBoxState)
-			.OnCheckStateChanged(this, &SDMXFixturePatcher::OnToggleDMXMonitorEnabled)
-			[
-				SNew(STextBlock)
-				.Margin(FMargin(4.f, 0.f))
-				.Font(FAppStyle::GetFontStyle("PropertyWindow.NormalFont"))
-				.Text(LOCTEXT("EnableInputMonitorLabel", "Monitor DMX Inputs"))
-				.ToolTipText(LOCTEXT("EnableInputMonitorTooltip", "If checked, monitors DMX Input Ports used in this DMX Library"))
-			]
-		);
-	}
-	ToolbarBuilder.EndSection();
-
-	const TSharedRef<SWidget> Toolbar =	SNew(SHorizontalBox)
-		
-		// Toolbar menu
-		+ SHorizontalBox::Slot()
-		.HAlign(HAlign_Left)
-		.AutoWidth()
-		[	
-			ToolbarBuilder.MakeWidget()
-		]
-
-		// Settings button
-		+ SHorizontalBox::Slot()
-		.HAlign(HAlign_Right)
-		[
-			SNew(SComboButton)
-			.ComboButtonStyle(FAppStyle::Get(), "SimpleComboButtonWithIcon") // Use the tool bar item style for this button
-			.OnGetMenuContent(this, &SDMXFixturePatcher::CreateSettingsMenu)
-			.HasDownArrow(false)
-			.ButtonContent()
-			[
-				SNew(SImage)
-				.ColorAndOpacity(FSlateColor::UseForeground())
-				.Image(FAppStyle::Get().GetBrush("Icons.Settings"))
-			]
-		];
-
-	return Toolbar;
-}
-
-TSharedRef<SWidget> SDMXFixturePatcher::CreateSettingsMenu()
-{
-	constexpr bool bCloseMenuWindowAfterMenuSelection = true;
-	FMenuBuilder MenuBuilder(bCloseMenuWindowAfterMenuSelection, nullptr);
-
-	MenuBuilder.BeginSection("PatchNameSection", LOCTEXT("PatchNameSectionLabel", "Displayed Patch Name"));
-	{
-		MenuBuilder.AddMenuEntry(
-			LOCTEXT("FixtureID", "Fixture ID"),
-			LOCTEXT("FixtureIDTooltip", "Displays the Fixture IDs of the Patches"),
-			FSlateIcon(),
-			FUIAction(
-				FExecuteAction::CreateSP(this, &SDMXFixturePatcher::SelectFixturePatchNameDisplayMode, EDMXFixturePatcherNameDisplayMode::FixtureID),
-				FCanExecuteAction(),
-				FIsActionChecked::CreateSP(this, &SDMXFixturePatcher::IsUsingFixturePatchNameDisplayMode, EDMXFixturePatcherNameDisplayMode::FixtureID)
-			),
-			NAME_None,
-			EUserInterfaceActionType::RadioButton
-		);
-
-		MenuBuilder.AddMenuEntry(
-			LOCTEXT("DisplayName", "Patch Name"),
-			LOCTEXT("DisplayNameTooltip", "Displays the Names of the Patches"),
-			FSlateIcon(),
-			FUIAction(
-				FExecuteAction::CreateSP(this, &SDMXFixturePatcher::SelectFixturePatchNameDisplayMode, EDMXFixturePatcherNameDisplayMode::FixturePatchName),
-				FCanExecuteAction(),
-				FIsActionChecked::CreateSP(this, &SDMXFixturePatcher::IsUsingFixturePatchNameDisplayMode, EDMXFixturePatcherNameDisplayMode::FixturePatchName)
-			),
-			NAME_None,
-			EUserInterfaceActionType::RadioButton
-		);
-
-		MenuBuilder.AddMenuEntry(
-			LOCTEXT("FixtureIDAndName", "Fixture ID and Patch Name"),
-			LOCTEXT("FixtureIDAndNameTooltip", "Displays the Fixture IDs and Names of the Patches"),
-			FSlateIcon(),
-			FUIAction(
-				FExecuteAction::CreateSP(this, &SDMXFixturePatcher::SelectFixturePatchNameDisplayMode, EDMXFixturePatcherNameDisplayMode::FixtureIDAndFixturePatchName),
-				FCanExecuteAction(),
-				FIsActionChecked::CreateSP(this, &SDMXFixturePatcher::IsUsingFixturePatchNameDisplayMode, EDMXFixturePatcherNameDisplayMode::FixtureIDAndFixturePatchName)
-			),
-			NAME_None,
-			EUserInterfaceActionType::RadioButton
-		);
-	}
-	MenuBuilder.EndSection();
-
-	return MenuBuilder.MakeWidget();
-}
-
-void SDMXFixturePatcher::SelectFixturePatchNameDisplayMode(EDMXFixturePatcherNameDisplayMode DisplayMode)
-{
-	UDMXEditorSettings* EditorSettings = GetMutableDefault<UDMXEditorSettings>();
-	EditorSettings->FixturePatcherSettings.FixturePatchNameDisplayMode = DisplayMode;
-	EditorSettings->SaveConfig();
-}
-
-bool SDMXFixturePatcher::IsUsingFixturePatchNameDisplayMode(EDMXFixturePatcherNameDisplayMode DisplayMode) const
-{
-	const UDMXEditorSettings* EditorSettings = GetDefault<UDMXEditorSettings>();
-	return DisplayMode == EditorSettings->FixturePatcherSettings.FixturePatchNameDisplayMode;
-}
-
-void SDMXFixturePatcher::OnDragEnterChannel(int32 UniverseID, int32 ChannelID, const FDragDropEvent& DragDropEvent)
-{
-	// Same as dropping onto a channel, but without FReply
-	OnDropOntoChannel(UniverseID, ChannelID, DragDropEvent);
->>>>>>> 4af6daef
 }
 
 TMap<TSharedRef<FDMXFixturePatchNode>, int64> SDMXFixturePatcher::GetDraggedNodesToAbsoluteChannelOffsetMap(const FDragDropEvent& DragDropEvent) const
 {
-<<<<<<< HEAD
 	TMap<TSharedRef<FDMXFixturePatchNode>, int64> DraggedNodesToAbsoluteChannelOffsetMap;
 
 	TSharedPtr<FDragDropOperation> Operation = DragDropEvent.GetOperation();
@@ -569,130 +443,14 @@
 		if (!FixturePatch)
 		{
 			continue;
-=======
-	const TMap<TSharedRef<FDMXFixturePatchNode>, int64> DraggedNodesToAbsoluteChannelOffsetMap = GetDraggedNodesToAbsoluteChannelOffsetMap(DragDropEvent);
-	if (DraggedNodesToAbsoluteChannelOffsetMap.IsEmpty())
-	{
-		return FReply::Handled().EndDragDrop();
-	}
-
-	int32 PadOffset = 0;
-	for (const TTuple<TSharedRef<FDMXFixturePatchNode>, int64>& DraggedNodesToChannelOffsetPair : DraggedNodesToAbsoluteChannelOffsetMap)
-	{
-		const TSharedRef<FDMXFixturePatchNode>& PatchedNode = DraggedNodesToChannelOffsetPair.Key;
-
-		if (UDMXEntityFixturePatch* FixturePatch = DraggedNodesToChannelOffsetPair.Key->GetFixturePatch().Get())
-		{
-			const int32 ChannelSpan = FixturePatch->GetChannelSpan();
-			const int32 AbsoluteOffset = DraggedNodesToChannelOffsetPair.Value + PadOffset;
-
-			int32 NewUniverseID = UniverseID;
-			int32 DesiredStartingChannel = ChannelID;
-			if (IsUniverseSelectionEnabled())
-			{
-				// Stay within the current Universe if only one universe is displayed
-				if (FixturePatch->GetUniverseID() != UniverseID)
-				{
-					continue;
-				}
-
-				DesiredStartingChannel = ChannelID - AbsoluteOffset % DMX_MAX_ADDRESS;
-			}
-			else
-			{
-				int64 AbsoluteDesiredStartingChannel = UniverseID * DMX_MAX_ADDRESS + ChannelID - AbsoluteOffset;
-
-				// Allow drag to another universe if multiple universes are displayed
-				int32 DesiredUniverse = AbsoluteDesiredStartingChannel / DMX_MAX_ADDRESS;
-				if (DesiredUniverse < 1)
-				{
-					DesiredUniverse = 1;
-					AbsoluteDesiredStartingChannel = ChannelID - AbsoluteOffset % DMX_MAX_ADDRESS;
-				}
-				else if (DesiredUniverse > DMX_MAX_UNIVERSE)
-				{
-					DesiredUniverse = DMX_MAX_UNIVERSE;
-					AbsoluteDesiredStartingChannel = DMX_MAX_UNIVERSE * DMX_MAX_ADDRESS - ChannelSpan + 1;
-				}
-				else
-				{
-					NewUniverseID = DesiredUniverse;
-				}
-
-				// Remove from previous universe if needed
-				if (NewUniverseID != PatchedNode->GetUniverseID())
-				{
-					const TSharedPtr<SDMXPatchedUniverse>* OldUniverseWidgetPtr = PatchedUniversesByID.Find(PatchedNode->GetUniverseID());
-					if (OldUniverseWidgetPtr)
-					{
-						(*OldUniverseWidgetPtr)->Remove(PatchedNode);
-						(*OldUniverseWidgetPtr)->RequestRefresh();
-					}
-				}
-
-				DesiredStartingChannel = AbsoluteDesiredStartingChannel % DMX_MAX_ADDRESS;
-			}
-
-			const int32 NewStartingChannel = ClampStartingChannel(DesiredStartingChannel, ChannelSpan);
-			DraggedNodesToChannelOffsetPair.Key->SetAddresses(NewUniverseID, NewStartingChannel, ChannelSpan);
-
-			const TSharedPtr<SDMXPatchedUniverse>* UniverseWidgetPtr = PatchedUniversesByID.Find(NewUniverseID);
-			if (!UniverseWidgetPtr)
-			{
-				AddUniverse(NewUniverseID);
-				UniverseWidgetPtr = &PatchedUniversesByID.FindChecked(NewUniverseID);
-			}
-			check(UniverseWidgetPtr);
-			(*UniverseWidgetPtr)->FindOrAdd(DraggedNodesToChannelOffsetPair.Key);
-
-			// Pad further patches so they can't be offset more than the currently dropped patch
-			PadOffset = FMath::Min(PadOffset, DesiredStartingChannel - NewStartingChannel);
->>>>>>> 4af6daef
-		}
-
-<<<<<<< HEAD
+		}
+
 		TSharedPtr<FDMXFixturePatchNode> DraggedNode = FindPatchNode(FixturePatch);
 		if (!DraggedNode.IsValid())
 		{
 			DraggedNode = FDMXFixturePatchNode::Create(DMXEditorPtr, FixturePatch);
 		}
 
-=======
-	return FReply::Handled().EndDragDrop();
-}
-
-TMap<TSharedRef<FDMXFixturePatchNode>, int64> SDMXFixturePatcher::GetDraggedNodesToAbsoluteChannelOffsetMap(const FDragDropEvent& DragDropEvent) const
-{
-	TMap<TSharedRef<FDMXFixturePatchNode>, int64> DraggedNodesToAbsoluteChannelOffsetMap;
-
-	TSharedPtr<FDragDropOperation> Operation = DragDropEvent.GetOperation();
-	if (!Operation.IsValid())
-	{
-		return DraggedNodesToAbsoluteChannelOffsetMap;
-	}
-
-	const TSharedPtr<FDMXEntityFixturePatchDragDropOperation> FixturePatchDragDropOp = DragDropEvent.GetOperationAs<FDMXEntityFixturePatchDragDropOperation>();
-	if (!FixturePatchDragDropOp.IsValid())
-	{
-		return DraggedNodesToAbsoluteChannelOffsetMap;
-	}
-
-	const TMap<TWeakObjectPtr<UDMXEntityFixturePatch>, int64>& FixturePatchToAbsoluteChannelOffsetMap = FixturePatchDragDropOp->GetFixturePatchToAbsoluteChannelOffsetMap();
-	for (const TTuple<TWeakObjectPtr<UDMXEntityFixturePatch>, int64>& FixturePatchToAbsoluteChannelOffsetPair : FixturePatchToAbsoluteChannelOffsetMap)
-	{
-		UDMXEntityFixturePatch* FixturePatch = FixturePatchToAbsoluteChannelOffsetPair.Key.Get();
-		if (!FixturePatch)
-		{
-			continue;
-		}
-
-		TSharedPtr<FDMXFixturePatchNode> DraggedNode = FindPatchNode(FixturePatch);
-		if (!DraggedNode.IsValid())
-		{
-			DraggedNode = FDMXFixturePatchNode::Create(DMXEditorPtr, FixturePatch);
-		}
-
->>>>>>> 4af6daef
 		if (DraggedNode.IsValid())
 		{
 			DraggedNodesToAbsoluteChannelOffsetMap.Add(DraggedNode.ToSharedRef(), FixturePatchToAbsoluteChannelOffsetPair.Value);
@@ -795,11 +553,7 @@
 
 void SDMXFixturePatcher::SelectUniverse(int32 NewUniverseID)
 {
-<<<<<<< HEAD
-	UniverseToSetNextTick = NewUniverseID;
-=======
 	UniverseToSetNextTick = FMath::Clamp(NewUniverseID, 1, DMX_MAX_UNIVERSE);
->>>>>>> 4af6daef
 }
 
 int32 SDMXFixturePatcher::GetSelectedUniverse() const
@@ -820,7 +574,6 @@
 		.UniverseID(SelectedUniverseID)
 		.OnDragEnterChannel(this, &SDMXFixturePatcher::OnDragEnterChannel)
 		.OnDropOntoChannel(this, &SDMXFixturePatcher::OnDropOntoChannel);
-<<<<<<< HEAD
 
 	PatchedUniverseScrollBox->AddSlot()
 		.Padding(FMargin(0.0f, 3.0f, 0.0f, 12.0f))			
@@ -829,20 +582,10 @@
 		];
 
 	PatchedUniversesByID.Add(SelectedUniverseID, NewPatchedUniverse);
-=======
-
-	PatchedUniverseScrollBox->AddSlot()
-		.Padding(FMargin(0.0f, 3.0f, 0.0f, 12.0f))			
-		[
-			NewPatchedUniverse
-		];
-
-	PatchedUniversesByID.Add(SelectedUniverseID, NewPatchedUniverse);
 
 	// Update monitor
 	UDMXEditorSettings* DMXEditorSettings = GetMutableDefault<UDMXEditorSettings>();
 	SetDMXMonitorEnabled(DMXEditorSettings->FixturePatcherSettings.bMonitorEnabled);
->>>>>>> 4af6daef
 }
 
 void SDMXFixturePatcher::ShowAllPatchedUniverses(bool bForceReconstructWidget)
@@ -949,7 +692,6 @@
 	{
 	case ECheckBoxState::Checked:
 		ShowAllPatchedUniverses();
-<<<<<<< HEAD
 		return;
 
 	case ECheckBoxState::Unchecked:
@@ -966,7 +708,7 @@
 void SDMXFixturePatcher::SetDMXMonitorEnabled(bool bEnabled)
 {
 	UDMXEditorSettings* DMXEditorSettings = GetMutableDefault<UDMXEditorSettings>();
-	DMXEditorSettings->bFixturePatcherDMXMonitorEnabled = bEnabled;
+	DMXEditorSettings->FixturePatcherSettings.bMonitorEnabled = bEnabled;
 	DMXEditorSettings->SaveConfig();
 
 	for (const TTuple<int32, TSharedPtr<SDMXPatchedUniverse>>& UniverseToWidgetPair : PatchedUniversesByID)
@@ -984,42 +726,6 @@
 		return;
 
 	case ECheckBoxState::Unchecked:
-=======
-		return;
-
-	case ECheckBoxState::Unchecked:
-		SelectUniverse(SelectedUniverse);
-		ShowSelectedUniverse();
-		return;
-
-	case ECheckBoxState::Undetermined:
-	default:
-		checkNoEntry();
-	}
-}
-
-void SDMXFixturePatcher::SetDMXMonitorEnabled(bool bEnabled)
-{
-	UDMXEditorSettings* DMXEditorSettings = GetMutableDefault<UDMXEditorSettings>();
-	DMXEditorSettings->FixturePatcherSettings.bMonitorEnabled = bEnabled;
-	DMXEditorSettings->SaveConfig();
-
-	for (const TTuple<int32, TSharedPtr<SDMXPatchedUniverse>>& UniverseToWidgetPair : PatchedUniversesByID)
-	{
-		UniverseToWidgetPair.Value->SetMonitorInputsEnabled(bEnabled);
-	}
-}
-
-void SDMXFixturePatcher::OnToggleDMXMonitorEnabled(ECheckBoxState CheckboxState)
-{
-	switch (EnableDMXMonitorCheckBox->GetCheckedState())
-	{
-	case ECheckBoxState::Checked:
-		SetDMXMonitorEnabled(true);
-		return;
-
-	case ECheckBoxState::Unchecked:
->>>>>>> 4af6daef
 		SetDMXMonitorEnabled(false);
 		return;
 
