// Copyright Epic Games, Inc. All Rights Reserved.

#pragma once

#include "CoreMinimal.h"
#include "Templates/SubclassOf.h"
#include "Library/DMXEntity.h"

class UDMXLibrary;
class UDMXEntityFixtureType;
class UDMXEntityFader;
class UDMXEntityFixturePatch;

/** 
 * Generic Editor Utilities.
 * for Fixture Type, refer to DMXFixtureTypeSharedData instead.
 */
class DMXEDITOR_API FDMXEditorUtils
{
public:
	typedef TArray<UDMXEntityFixturePatch*> FUnassignedPatchesArray;

	UE_DEPRECATED(5.0, "Moved to DMXRuntimeUtils to allow using it at runtime.")
	static FString GenerateUniqueNameFromExisting(const TSet<FString>& InExistingNames, const FString& InBaseName);

	UE_DEPRECATED(5.0, "Deprecated in favor of UDMXRuntimeUtils::FindUniqueEntityName.")
	static FString FindUniqueEntityName(const UDMXLibrary* InLibrary, TSubclassOf<UDMXEntity> InEntityClass, const FString& InBaseName = TEXT(""));

	UE_DEPRECATED(5.0, "Deprecated to reduce redundant code. Instead use UDMXRuntimeUtils::FindUniqueEntityName.")
	static void SetNewFixtureFunctionsNames(UDMXEntityFixtureType* InFixtureType);

	UE_DEPRECATED(5.0, "Deprecated in favor of new UDMXEntityFixtureType::CreateFixtureType and UDMXEntityFixturePatch::CreateFixturePatch that support creating patches in blueprints.")
	static bool AddEntity(UDMXLibrary* InLibrary, const FString& NewEntityName, TSubclassOf<UDMXEntity> NewEntityClass, UDMXEntity** OutNewEntity = nullptr);

	/**
	 * Validates an Entity name, also checking for uniqueness among others of the same type.
	 * @param NewEntityName		The name to validate.
	 * @param InLibrary			The DMXLibrary object to check for name uniqueness.
	 * @param InEntityClass		The type to check other Entities' names
	 * @param OutReason			If false is returned, contains a text with the reason for it.
	 * @return True if the name would be a valid one.
	 */
	static bool ValidateEntityName(const FString& NewEntityName, const UDMXLibrary* InLibrary, UClass* InEntityClass, FText& OutReason);

	/**  Renames an Entity */
	static void RenameEntity(UDMXLibrary* InLibrary, UDMXEntity* InEntity, const FString& NewName);

	/**  Checks if the Entity is being referenced by other objects. */
	static bool IsEntityUsed(const UDMXLibrary* InLibrary, const UDMXEntity* InEntity);

	/** DEPRECATED 5.0 */
	UE_DEPRECATED(5.0, "Replaced with UDMXEntityFixtureType::RemoveFixtureTypeFromLibrary and UDMXEntityFixturePatch::RemoveFixturePatchFromLibrary to support blueprint and runtime changes.")
	static void RemoveEntities(UDMXLibrary* InLibrary, const TArray<UDMXEntity*>& InEntities);

	/**  Copies Entities to the operating system's clipboard. */
	static void CopyEntities(const TArray<UDMXEntity*>&& EntitiesToCopy);

	/**  Determines whether the current contents of the clipboard contain paste-able DMX Entity information */
	static bool CanPasteEntities(UDMXLibrary* ParentLibrary);

	/** DEPRECATED 5.0 */
	UE_DEPRECATED(5.0, "Replaced with FDMXEditorUtils::CreateEntitiesFromClipboard. NOTE: GetEntitiesFromClipboard no longer returns any entities, as entities can only be created within a DMXLibrary.")
	static void GetEntitiesFromClipboard(TArray<UDMXEntity*>& OutNewObjects);

	/**
	 * Creates the copied DMX Entities from the clipboard without attempting to paste/apply them in any way
	 * 
	 * @param ParentLibrary			The library in which the entities are created.
	 * @return						The array of newly created enities.
	 */
	static TArray<UDMXEntity*> CreateEntitiesFromClipboard(UDMXLibrary* ParentLibrary);

	/**
	 * Compares the property values of two Fixture Types, including properties in arrays,
	 * and returns true if they are almost all the same.
	 * Name, ID and Parent Library are ignored.
	 */
	static bool AreFixtureTypesIdentical(const UDMXEntityFixtureType* A, const UDMXEntityFixtureType* B);

	/**  Returns the Entity class type name (e.g: Fixture Type for UDMXEntityFixtureType) in singular or plural */
	static FText GetEntityTypeNameText(TSubclassOf<UDMXEntity> EntityClass, bool bPlural = false);

	/** DEPRECATED 5.1 */
	UE_DEPRECATED(5.1, "Simplyifing AutoAssign, just use FDMXEditorUtils::AutoAssignedAddresses instead.")
	static bool TryAutoAssignToUniverses(UDMXEntityFixturePatch* Patch, const TSet<int32>& AllowedUniverses);

	/** DEPRECATED 5.1 */
	UE_DEPRECATED(5.1, "The bAutoAssign property got deprecated in UDMXEntityFixturePatch, so there's no meaning to ever auto assign on Fixture Type changes. So this function is removed without replacement.")
	static void AutoAssignedAddresses(UDMXEntityFixtureType* ChangedParentFixtureType);

	/** DEPRECATED 5.1 */
	UE_DEPRECATED(5.1, "Simplyifing AutoAssign, just use FDMXEditorUtils::AutoAssignedChannels instead.")
	static FUnassignedPatchesArray AutoAssignedAddresses(const TArray<UDMXEntityFixturePatch*>& ChangedFixturePatches, int32 MinimumAddress = 1, bool bCanChangePatchUniverses = true);

	/**
	 * Updates starting addresses for fixture patches that have bAutoAssignAddress set, ignores others.
	 * Note, patches all have to reside in the same library.
	 *
	 * The caller is responsible to call Modify on the patches and register undo/redo.
	 *
	 * If bCanChangePatchUniverses = true, this function will assign patches that do not fit into the existing universes to
	 * the next universe. MinimumAddress is ignored for the new universe, i.e. we start placing remaining patches at position 1.
	 *
	 * @param bAllowDecrementUniverse	If true, the patches can be assigend to a previous universe
	 * @param bCanChangePatchUniverses	If true, the patches can lower their absoulte channel
	 * @param FixturePatches			The patches that want their channels to be auto assigned
	 */
<<<<<<< HEAD
=======
	UE_DEPRECATED(5.2, "AutoAssignedChannels is deprecated without replacement. Please create your own auto assign implementation. See FDMXFixturePatchAutoAssignUtility for an example.")
>>>>>>> 4af6daef
	static void AutoAssignedChannels(bool bAllowDecrementUniverse, bool bAllowDecrementChannels, TArray<UDMXEntityFixturePatch*> FixturePatches);
	
	/**
	 * Creates a unique color for all patches that use the default color FLinearColor(1.0f, 0.0f, 1.0f)
	 *
	 * @param Library				The library the patches resides in.
	 */
	static void UpdatePatchColors(UDMXLibrary* Library);

	/**
	 * Retrieve all assets for a given class via the asset registry. Will load into memory if needed.
	 *
	 * @param Class					The class to lookup.
	 * @param OutObjects			All found objects.
	 * 
	 */
	static void GetAllAssetsOfClass(UClass* Class, TArray<UObject*>& OutObjects);

	/**
	 * Locate universe conflicts between libraries
	 *
	 * @param Library					The library to be tested.
	 * @param OutConflictMessage		Message containing found conflicts
	 * @return							True if there is at least one conflict found.
	 */
	static bool DoesLibraryHaveUniverseConflicts(UDMXLibrary* Library, FText& OutInputPortConflictMessage, FText& OutOutputPortConflictMessage);

	/** Zeros memory in all active DMX buffers of all protocols */
	static void ClearAllDMXPortBuffers();

	/** Clears cached data fixture patches received */
	static void ClearFixturePatchCachedData();

	/** Gets the package or creates a new one if it doesn't exist */
	static UPackage* GetOrCreatePackage(TWeakObjectPtr<UObject> Parent, const FString& DesiredName);
	
	/** Parses Attribute Names from a String, format can be 'Dimmer', 'Dimmer, Pan, Tilt''. If no valid Attribute Names  can be parsed, returned Array is empty. */
	[[nodiscard]] static TArray<FString> ParseAttributeNames(const FString& InputString);

	/** Parses Universes from a String, format can be '1.', 'Uni 1', 'Universe 1', 'Uni 1, 3-4'. If no valid Universe can be parsed, returned Array is empty. */
	[[nodiscard]] static TArray<int32> ParseUniverses(const FString& InputString);

	/** Parses an Address from a String, exected format is in the form of 'universe.address', e.g. '1.1' */
	[[nodiscard]] static  bool ParseAddress(const FString& InputString, int32& OutAddress);

	/** Parses Fixture IDs from a String. Format can be '1', '1, 3-4'. If no valid Fixture ID can be parsed, returned Array is empty */
	[[nodiscard]] static TArray<int32> ParseFixtureIDs(const FString& InputString);

	/** Parses a Fixture ID from a String, exected format is an integral value, e.g. '1' */
	[[nodiscard]] static bool ParseFixtureID(const FString& InputString, int32& OutFixtureID);

	// can't instantiate this class
	FDMXEditorUtils() = delete;
};<|MERGE_RESOLUTION|>--- conflicted
+++ resolved
@@ -105,10 +105,7 @@
 	 * @param bCanChangePatchUniverses	If true, the patches can lower their absoulte channel
 	 * @param FixturePatches			The patches that want their channels to be auto assigned
 	 */
-<<<<<<< HEAD
-=======
 	UE_DEPRECATED(5.2, "AutoAssignedChannels is deprecated without replacement. Please create your own auto assign implementation. See FDMXFixturePatchAutoAssignUtility for an example.")
->>>>>>> 4af6daef
 	static void AutoAssignedChannels(bool bAllowDecrementUniverse, bool bAllowDecrementChannels, TArray<UDMXEntityFixturePatch*> FixturePatches);
 	
 	/**
