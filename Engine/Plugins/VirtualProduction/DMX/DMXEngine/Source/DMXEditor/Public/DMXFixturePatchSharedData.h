--- conflicted
+++ resolved
@@ -65,11 +65,7 @@
 
 private:
 	/** The current selection */
-<<<<<<< HEAD
-	UDMXFixturePatchSharedDataSelection* Selection;
-=======
 	TObjectPtr<UDMXFixturePatchSharedDataSelection> Selection;
->>>>>>> 4af6daef
 
 	/** Weak reference to the DMX editor */
 	TWeakPtr<FDMXEditor> DMXEditorPtr;
