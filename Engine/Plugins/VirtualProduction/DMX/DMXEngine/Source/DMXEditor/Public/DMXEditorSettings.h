--- conflicted
+++ resolved
@@ -16,12 +16,9 @@
 {
 	GENERATED_BODY()
 
-<<<<<<< HEAD
-=======
 	/** Width of the entier list. The right side should take the rest of the space */
 	float ListWidth = .5f;
 
->>>>>>> 4af6daef
 	/** Width of the Fixture ID column */
 	UPROPERTY()
 	float FixtureIDColumnWidth = 0.f;
@@ -37,10 +34,6 @@
 	/** With of the Patch column */
 	UPROPERTY()
 	float PatchColumnWidth = 0.f;
-<<<<<<< HEAD
-};
-
-=======
 
 	UPROPERTY()
 	FName SortByCollumnID = NAME_None;
@@ -68,7 +61,6 @@
 };
 
 
->>>>>>> 4af6daef
 /** Settings for the Fixture Type Functions Editor */
 USTRUCT()
 struct FDMXFixtureTypeFunctionsEditorSettings
@@ -154,11 +146,7 @@
 };
 
 /** Settings that holds editor configurations. Not accessible in Project Settings. TODO: Idealy rename to UDMXEditorConfiguration */
-<<<<<<< HEAD
-UCLASS(Config = DMXEditor, DefaultConfig, meta = (DisplayName = "DMXEditor"))
-=======
 UCLASS(Config = DMXEditor)
->>>>>>> 4af6daef
 class DMXEDITOR_API UDMXEditorSettings : public UObject
 {
 	GENERATED_BODY()
@@ -176,34 +164,21 @@
 	UPROPERTY(Config)
 	FString LastMVRExportPath;
 
-<<<<<<< HEAD
+	// DMX Library
+public:
+	/** Deprecated 5.3, moved to FDMXMVRFixturePatcherSettings */
+	UPROPERTY(Config)
+	bool bFixturePatcherDMXMonitorEnabled_DEPRECATED = false;
+
+	UPROPERTY(Config)
+	FDMXFixtureTypeFunctionsEditorSettings FixtureTypeFunctionsEditorSettings;
+
 	UPROPERTY(Config)
 	FDMXMVRFixtureListSettings MVRFixtureListSettings;
 
-	// DMX Library
-public:
-	UPROPERTY(Config)
-	bool bFixturePatcherDMXMonitorEnabled = false;
-=======
-	// DMX Library
-public:
-	/** Deprecated 5.3, moved to FDMXMVRFixturePatcherSettings */
-	UPROPERTY(Config)
-	bool bFixturePatcherDMXMonitorEnabled_DEPRECATED = false;
->>>>>>> 4af6daef
-
-	UPROPERTY(Config)
-	FDMXFixtureTypeFunctionsEditorSettings FixtureTypeFunctionsEditorSettings;
-
-<<<<<<< HEAD
-=======
-	UPROPERTY(Config)
-	FDMXMVRFixtureListSettings MVRFixtureListSettings;
-
 	UPROPERTY(Config)
 	FDMXMVRFixturePatcherSettings FixturePatcherSettings;
 
->>>>>>> 4af6daef
 	// Output Console (DEPRECATED 5.1)
 public:
 #if WITH_EDITORONLY_DATA
