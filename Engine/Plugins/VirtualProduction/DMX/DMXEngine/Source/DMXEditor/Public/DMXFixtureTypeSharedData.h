--- conflicted
+++ resolved
@@ -136,11 +136,7 @@
 
 private:
 	/** The Fixture types being edited */
-<<<<<<< HEAD
-	UDMXFixtureTypeSharedDataSelection* Selection;
-=======
 	TObjectPtr<UDMXFixtureTypeSharedDataSelection> Selection;
->>>>>>> 4af6daef
 
 	/** Cache for multi mode copy/paste*/
 	TArray<FString> ModesClipboard;
