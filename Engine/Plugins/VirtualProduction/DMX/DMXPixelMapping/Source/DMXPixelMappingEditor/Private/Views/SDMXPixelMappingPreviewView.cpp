--- conflicted
+++ resolved
@@ -283,11 +283,7 @@
 			[
 				SNew(SButton)
 				.ButtonColorAndOpacity(FLinearColor::Transparent)
-<<<<<<< HEAD
-				.ButtonStyle(FEditorStyle::Get(), "ViewportMenu.Button")
-=======
 				.ButtonStyle(FAppStyle::Get(), "ViewportMenu.Button")
->>>>>>> d731a049
 				.ToolTipText(LOCTEXT("ZoomToFit_ToolTip", "Zoom To Fit"))
 				.OnClicked(this, &SDMXPixelMappingPreviewView::HandleZoomToFitClicked)
 				.ContentPadding(FAppStyle::Get().GetMargin("ViewportMenu.SToolBarButtonBlock.Button.Padding"))
