// Copyright Epic Games, Inc. All Rights Reserved.

#include "Customizations/DMXPixelMappingDetailCustomization_FixtureGroup.h"

#include "DMXPixelMapping.h"
#include "DMXPixelMappingLayoutSettings.h"
#include "Components/DMXPixelMappingFixtureGroupComponent.h"
#include "Components/DMXPixelMappingFixtureGroupItemComponent.h"
#include "Components/DMXPixelMappingMatrixComponent.h"
#include "DragDrop/DMXPixelMappingDragDropOp.h"
#include "Library/DMXEntityFixturePatch.h"
#include "Library/DMXLibrary.h"
#include "Templates/DMXPixelMappingComponentTemplate.h"
#include "Toolkits/DMXPixelMappingToolkit.h"
#include "Widgets/SDMXPixelMappingFixturePatchDetailRow.h"

#include "DetailCategoryBuilder.h"
#include "DetailLayoutBuilder.h"
#include "DetailWidgetRow.h"
#include "Editor.h"
#include "PropertyHandle.h"
#include "IPropertyUtilities.h"
#include "ScopedTransaction.h"
#include "Layout/Visibility.h"
#include "Misc/CoreDelegates.h"
<<<<<<< HEAD
#include "Widgets/Views/SListView.h"
#include "Widgets/Layout/SScrollBorder.h"
=======
>>>>>>> d731a049
#include "Widgets/SBoxPanel.h"
#include "Widgets/Input/SButton.h"
#include "Widgets/Layout/SScrollBorder.h"
#include "Widgets/Views/SListView.h"


#define LOCTEXT_NAMESPACE "DMXPixelMappingDetailCustomization_FixtureGroup"

void FDMXPixelMappingDetailCustomization_FixtureGroup::CustomizeDetails(IDetailLayoutBuilder& InDetailLayout)
{
	PropertyUtilities = InDetailLayout.GetPropertyUtilities();

	// Hide the Layout Script property (shown in its own panel, see SDMXPixelMappingLayoutView)
	InDetailLayout.HideProperty(GET_MEMBER_NAME_CHECKED(UDMXPixelMappingFixtureGroupComponent, LayoutScript));

	// Handle size changes
	UpdateCachedScaleChildrenWithParent();
	SizeXHandle = InDetailLayout.GetProperty(UDMXPixelMappingOutputComponent::GetSizeXPropertyName(), UDMXPixelMappingOutputComponent::StaticClass());
	SizeXHandle->SetOnPropertyValuePreChange(FSimpleDelegate::CreateSP(this, &FDMXPixelMappingDetailCustomization_FixtureGroup::OnSizePropertyPreChange));
	SizeXHandle->SetOnPropertyValueChangedWithData(TDelegate<void(const FPropertyChangedEvent&)>::CreateSP(this, &FDMXPixelMappingDetailCustomization_FixtureGroup::OnSizePropertyChanged));

	SizeYHandle = InDetailLayout.GetProperty(UDMXPixelMappingOutputComponent::GetSizeYPropertyName(), UDMXPixelMappingOutputComponent::StaticClass());
	SizeYHandle->SetOnPropertyValuePreChange(FSimpleDelegate::CreateSP(this, &FDMXPixelMappingDetailCustomization_FixtureGroup::OnSizePropertyPreChange));
	SizeYHandle->SetOnPropertyValueChangedWithData(TDelegate<void(const FPropertyChangedEvent&)>::CreateSP(this, &FDMXPixelMappingDetailCustomization_FixtureGroup::OnSizePropertyChanged));

	// Remember the group being edited
	WeakFixtureGroupComponent = GetSelectedFixtureGroupComponent(InDetailLayout);
<<<<<<< HEAD
	if (UDMXPixelMappingFixtureGroupComponent* FixtureGroupComponent = WeakFixtureGroupComponent.Get())
	{
		// Listen to component changes
		UDMXPixelMappingBaseComponent::GetOnComponentAdded().AddSP(this, &FDMXPixelMappingDetailCustomization_FixtureGroup::OnComponentAdded);
		UDMXPixelMappingBaseComponent::GetOnComponentRemoved().AddSP(this, &FDMXPixelMappingDetailCustomization_FixtureGroup::OnComponentRemoved);

		// Listen to the library being changed in the group component
		DMXLibraryHandle = InDetailLayout.GetProperty(GET_MEMBER_NAME_CHECKED(UDMXPixelMappingFixtureGroupComponent, DMXLibrary), UDMXPixelMappingFixtureGroupComponent::StaticClass());
		DMXLibraryHandle->SetOnPropertyValueChanged(FSimpleDelegate::CreateSP(this, &FDMXPixelMappingDetailCustomization_FixtureGroup::OnLibraryChanged));
		DMXLibraryHandle->SetOnChildPropertyValueChanged(FSimpleDelegate::CreateSP(this, &FDMXPixelMappingDetailCustomization_FixtureGroup::OnLibraryChanged));

		if (UDMXLibrary* DMXLibrary = GetSelectedDMXLibrary(FixtureGroupComponent))
=======

	// Listen to the library being changed in the group component
	DMXLibraryHandle = InDetailLayout.GetProperty(GET_MEMBER_NAME_CHECKED(UDMXPixelMappingFixtureGroupComponent, DMXLibrary));
	DMXLibraryHandle->SetOnPropertyValueChanged(FSimpleDelegate::CreateSP(this, &FDMXPixelMappingDetailCustomization_FixtureGroup::OnLibraryChanged));
	DMXLibraryHandle->SetOnChildPropertyValueChanged(FSimpleDelegate::CreateSP(this, &FDMXPixelMappingDetailCustomization_FixtureGroup::OnLibraryChanged));

	// Listen to component changes
	UDMXPixelMappingBaseComponent::GetOnComponentAdded().AddSP(this, &FDMXPixelMappingDetailCustomization_FixtureGroup::OnComponentAdded);
	UDMXPixelMappingBaseComponent::GetOnComponentRemoved().AddSP(this, &FDMXPixelMappingDetailCustomization_FixtureGroup::OnComponentRemoved);

	// Add the library property
	IDetailCategoryBuilder& FixtureListCategoryBuilder = InDetailLayout.EditCategory("Fixture List", FText::GetEmpty(), ECategoryPriority::Important);
	FixtureListCategoryBuilder.AddProperty(DMXLibraryHandle);

	// Add an 'Add all Patches' button
	CreateAddAllPatchesButton(InDetailLayout);

	// Add Fixture Patches to the view
	CreateFixturePatchDetailRows(InDetailLayout);
}

void FDMXPixelMappingDetailCustomization_FixtureGroup::CreateAddAllPatchesButton(IDetailLayoutBuilder& InDetailLayout)
{
	IDetailCategoryBuilder& FixtureListCategoryBuilder = InDetailLayout.EditCategory("Fixture List", FText::GetEmpty(), ECategoryPriority::Important);

	FixtureListCategoryBuilder.AddCustomRow(FText::GetEmpty())
		.WholeRowContent()
		[
			SNew(SButton)
			.Text(LOCTEXT("AddAllPatchesButtonText", "Add all Patches"))
			.OnClicked(this, &FDMXPixelMappingDetailCustomization_FixtureGroup::OnAddAllPatchesClicked)
			.Visibility_Lambda([this]()
				{
					return NumFixturePatchRows > 0 ? EVisibility::Visible : EVisibility::Collapsed;
				})
		];
}

void FDMXPixelMappingDetailCustomization_FixtureGroup::CreateFixturePatchDetailRows(IDetailLayoutBuilder& InDetailLayout)
{
	UDMXPixelMappingFixtureGroupComponent* FixtureGroupComponent = WeakFixtureGroupComponent.Get();
	if (!FixtureGroupComponent)
	{
		return;
	}

	UDMXLibrary* DMXLibrary = GetSelectedDMXLibrary(FixtureGroupComponent);
	if (!DMXLibrary)
	{
		return;
	}

	UpdateFixturePatchesInUse(DMXLibrary);

	// Listen to the entities array being changed in the library
	EntitiesHandle = InDetailLayout.GetProperty(UDMXLibrary::GetEntitiesPropertyName());
	EntitiesHandle->SetOnPropertyValueChanged(FSimpleDelegate::CreateSP(this, &FDMXPixelMappingDetailCustomization_FixtureGroup::ForceRefresh));

	// Add fixture patches as custom rows
	TArray<UDMXEntityFixturePatch*> AllFixturePatches = DMXLibrary->GetEntitiesTypeCast<UDMXEntityFixturePatch>();
	for (UDMXEntityFixturePatch* FixturePatch : AllFixturePatches)
	{
		const bool bPatchIsAssigned = IsFixturePatchAssignedToPixelMapping(FixturePatch);

		if (!bPatchIsAssigned)
>>>>>>> d731a049
		{
			TSharedRef<SDMXPixelMappingFixturePatchDetailRow> FixturePatchDetailRowWidget =
				SNew(SDMXPixelMappingFixturePatchDetailRow)
				.FixturePatch(FixturePatch)
				.OnLMBDown(this, &FDMXPixelMappingDetailCustomization_FixtureGroup::OnFixturePatchLMBDown, FDMXEntityFixturePatchRef(FixturePatch))
				.OnLMBUp(this, &FDMXPixelMappingDetailCustomization_FixtureGroup::OnFixturePatchLMBUp, FDMXEntityFixturePatchRef(FixturePatch))
				.OnDragged(this, &FDMXPixelMappingDetailCustomization_FixtureGroup::OnFixturePatchesDragged);

			FDMXPixelMappingDetailCustomization_FixtureGroup::FDetailRowWidgetWithPatch DetailRowWidgetWithPatch;
			DetailRowWidgetWithPatch.DetailRowWidget = FixturePatchDetailRowWidget;
			DetailRowWidgetWithPatch.WeakFixturePatch = FixturePatch;
			DetailRowWidgetsWithPatch.Add(DetailRowWidgetWithPatch);

			IDetailCategoryBuilder& FixtureListCategoryBuilder = InDetailLayout.EditCategory("Fixture List", FText::GetEmpty(), ECategoryPriority::Important);
			FixtureListCategoryBuilder.AddCustomRow(FText::GetEmpty())
				.WholeRowContent()
				[
					FixturePatchDetailRowWidget
				];

			NumFixturePatchRows++;
		}
	}
}

FReply FDMXPixelMappingDetailCustomization_FixtureGroup::OnAddAllPatchesClicked()
{
	const TSharedPtr<FDMXPixelMappingToolkit> Toolkit = ToolkitWeakPtr.Pin();
	if (!Toolkit.IsValid())
	{
		return FReply::Handled();
	}

<<<<<<< HEAD
			// Add fixture patches as custom rows
			TArray<UDMXEntityFixturePatch*> AllFixturePatches = DMXLibrary->GetEntitiesTypeCast<UDMXEntityFixturePatch>();
			for (UDMXEntityFixturePatch* FixturePatch : AllFixturePatches)
			{
				const bool bPatchIsAssigned = FixtureGroupComponent->Children.ContainsByPredicate([FixturePatch](UDMXPixelMappingBaseComponent* BaseComponent)
					{
						if (UDMXPixelMappingFixtureGroupItemComponent* GroupItemComponent = Cast<UDMXPixelMappingFixtureGroupItemComponent>(BaseComponent))
						{
							return GroupItemComponent->FixturePatchRef.GetFixturePatch() == FixturePatch;
						}
						else if (UDMXPixelMappingMatrixComponent* MatrixComponent = Cast<UDMXPixelMappingMatrixComponent>(BaseComponent))
						{
							return MatrixComponent->FixturePatchRef.GetFixturePatch() == FixturePatch;
						}
						return false;
					});

				if (!bPatchIsAssigned)
				{
					TSharedRef<SDMXPixelMappingFixturePatchDetailRow> FixturePatchDetailRowWidget =
						SNew(SDMXPixelMappingFixturePatchDetailRow)
						.FixturePatch(FixturePatch)
						.OnLMBDown(this, &FDMXPixelMappingDetailCustomization_FixtureGroup::OnFixturePatchLMBDown, FDMXEntityFixturePatchRef(FixturePatch))
						.OnLMBUp(this, &FDMXPixelMappingDetailCustomization_FixtureGroup::OnFixturePatchLMBUp, FDMXEntityFixturePatchRef(FixturePatch))
						.OnDragged(this, &FDMXPixelMappingDetailCustomization_FixtureGroup::OnFixturePatchesDragged);

					FDMXPixelMappingDetailCustomization_FixtureGroup::FDetailRowWidgetWithPatch DetailRowWidgetWithPatch;
					DetailRowWidgetWithPatch.DetailRowWidget = FixturePatchDetailRowWidget;
					DetailRowWidgetWithPatch.WeakFixturePatch = FixturePatch;
					DetailRowWidgetsWithPatch.Add(DetailRowWidgetWithPatch);

					FixtureListCategoryBuilder.AddCustomRow(FText::GetEmpty())
						.WholeRowContent()
						[
							FixturePatchDetailRowWidget
						];
				}
			}
=======
	UDMXPixelMappingFixtureGroupComponent* GroupComponent = WeakFixtureGroupComponent.Get();
	if (!GroupComponent)
	{
		return FReply::Handled();
	}

	UDMXLibrary* DMXLibrary = GetSelectedDMXLibrary(GroupComponent);
	if (!DMXLibrary)
	{
		return FReply::Handled();
	}

	UDMXPixelMapping* PixelMapping = GroupComponent->GetPixelMapping();
	if (!PixelMapping)
	{
		return FReply::Handled();
	}

	UDMXPixelMappingRootComponent* RootComponent = PixelMapping->GetRootComponent();
	if (!RootComponent)
	{
		return FReply::Handled();
	}

	// Create components
	FScopedTransaction AddAllPatchesTransaction(LOCTEXT("AddAllPatchesTransaction", "Add all Patches to Pixel Mapping"));
	GroupComponent->Modify();

	TArray<UDMXPixelMappingOutputComponent*> NewComponents;
	for (const FDMXEntityFixturePatchRef& FixturePatchRef : FixturePatches)
	{
		UDMXEntityFixturePatch* FixturePatch = FixturePatchRef.GetFixturePatch();
		if (!FixturePatch)
		{
			continue;
		}

		const bool bPatchIsAssigned = IsFixturePatchAssignedToPixelMapping(FixturePatch);
		if (bPatchIsAssigned)
		{
			continue;
		}

		const FDMXFixtureMode* FixtureModePtr = FixturePatch->GetActiveMode();
		if (FixtureModePtr && FixtureModePtr->bFixtureMatrixEnabled)
		{
			const TSharedPtr<FDMXPixelMappingComponentTemplate> ComponentTemplate = MakeShared<FDMXPixelMappingComponentTemplate>(UDMXPixelMappingMatrixComponent::StaticClass(), FixturePatchRef);
			UDMXPixelMappingMatrixComponent* NewMatrixComponent = ComponentTemplate->CreateComponent<UDMXPixelMappingMatrixComponent>(RootComponent);
			NewComponents.Add(NewMatrixComponent);

			GroupComponent->AddChild(NewMatrixComponent);
		}
		else
		{
			const TSharedPtr<FDMXPixelMappingComponentTemplate> ComponentTemplate = MakeShared<FDMXPixelMappingComponentTemplate>(UDMXPixelMappingFixtureGroupItemComponent::StaticClass(), FixturePatchRef);
			UDMXPixelMappingFixtureGroupItemComponent* NewGroupItemComponent = ComponentTemplate->CreateComponent<UDMXPixelMappingFixtureGroupItemComponent>(RootComponent);
			NewComponents.Add(NewGroupItemComponent);

			GroupComponent->AddChild(NewGroupItemComponent);
		}
	}

	// Layout new components inside the group
	const int32 Columns = FMath::Sqrt((float)NewComponents.Num());
	const int32 Rows = FMath::RoundFromZero((float)NewComponents.Num() / Columns);
	const float Size = FMath::Min(GroupComponent->GetSize().X / Columns, GroupComponent->GetSize().Y / Rows);
	if (Size < 1.f)
	{
		GroupComponent->SetSize(FVector2D(Size * Columns, Size * Rows));
	}
	
	const FVector2D ParentPosition = GroupComponent->GetPosition();
	int32 Column = -1;
	int32 Row = 0;
	for (UDMXPixelMappingOutputComponent* NewComponent : NewComponents)
	{
		Column++;
		if (Column > Columns)
		{
			Column = 0;
			Row++;
>>>>>>> d731a049
		}
		const FVector2D Position = ParentPosition + FVector2D(Column * Size, Row * Size);
		NewComponent->SetPosition(Position);
	}

	return FReply::Handled();
}

void FDMXPixelMappingDetailCustomization_FixtureGroup::OnLibraryChanged()
{
	// Remove patches not in the library
	if (TSharedPtr<FDMXPixelMappingToolkit> Toolkit = ToolkitWeakPtr.Pin())
	{
		if (UDMXPixelMappingFixtureGroupComponent* GroupComponent = Cast<UDMXPixelMappingFixtureGroupComponent>(WeakFixtureGroupComponent))
		{
			const FScopedTransaction ChangeDMXLibraryTransaction(LOCTEXT("DMXLibraryChangedResetTransactionReason", "PixelMapping Changed DMX Library"));

			TArray<UDMXPixelMappingBaseComponent*> CachedChildren(GroupComponent->Children);
			for (UDMXPixelMappingBaseComponent* ChildComponent : CachedChildren)
			{
				if (UDMXPixelMappingFixtureGroupItemComponent* ChildGroupItem = Cast<UDMXPixelMappingFixtureGroupItemComponent>(ChildComponent))
				{
					if (ChildGroupItem->FixturePatchRef.GetFixturePatch() &&
						ChildGroupItem->FixturePatchRef.GetFixturePatch()->GetParentLibrary() != GroupComponent->DMXLibrary)
					{
						GroupComponent->RemoveChild(ChildGroupItem);
					}
				}
				else if (UDMXPixelMappingMatrixComponent* ChildMatrix = Cast<UDMXPixelMappingMatrixComponent>(ChildComponent))
				{
					if (ChildMatrix->FixturePatchRef.GetFixturePatch() &&
						ChildMatrix->FixturePatchRef.GetFixturePatch()->GetParentLibrary() != GroupComponent->DMXLibrary)
					{
						GroupComponent->RemoveChild(ChildMatrix);
					}
				}
			};
		}
	}

	if (!RequestForceRefreshHandle.IsValid())
	{
		RequestForceRefreshHandle = FCoreDelegates::OnEndFrame.AddSP(this, &FDMXPixelMappingDetailCustomization_FixtureGroup::ForceRefresh);
	}
}

void FDMXPixelMappingDetailCustomization_FixtureGroup::OnComponentAdded(UDMXPixelMapping* PixelMapping, UDMXPixelMappingBaseComponent* Component)
{
	if (!RequestForceRefreshHandle.IsValid())
	{
		RequestForceRefreshHandle = FCoreDelegates::OnEndFrame.AddSP(this, &FDMXPixelMappingDetailCustomization_FixtureGroup::ForceRefresh);
	}
}

void FDMXPixelMappingDetailCustomization_FixtureGroup::OnComponentRemoved(UDMXPixelMapping* PixelMapping, UDMXPixelMappingBaseComponent* Component)
{
	if (!RequestForceRefreshHandle.IsValid())
<<<<<<< HEAD
	{
		RequestForceRefreshHandle = FCoreDelegates::OnEndFrame.AddSP(this, &FDMXPixelMappingDetailCustomization_FixtureGroup::ForceRefresh);
=======
	{
		RequestForceRefreshHandle = FCoreDelegates::OnEndFrame.AddSP(this, &FDMXPixelMappingDetailCustomization_FixtureGroup::ForceRefresh);
	}
}

void FDMXPixelMappingDetailCustomization_FixtureGroup::OnSizePropertyPreChange()
{
	UpdateCachedScaleChildrenWithParent();
	if (!bCachedScaleChildrenWithParent)
	{
		return;
	}

	const TArray<TWeakObjectPtr<UObject>> SelectedObjects = PropertyUtilities->GetSelectedObjects();
	TArray<UDMXPixelMappingFixtureGroupComponent*> FixtureGroupComponents;
	for (TWeakObjectPtr<UObject> Object : SelectedObjects)
	{
		if (UDMXPixelMappingFixtureGroupComponent* FixtureGroupComponent = Cast<UDMXPixelMappingFixtureGroupComponent>(Object))
		{
			FixtureGroupComponents.Add(FixtureGroupComponent);
		}
	}
	if (FixtureGroupComponents.IsEmpty())
	{
		return;
	}

	PreEditChangeComponentToSizeMap.Reset();
	for (UDMXPixelMappingFixtureGroupComponent* FixtureGroupComponent : FixtureGroupComponents)
	{
		PreEditChangeComponentToSizeMap.Add(FixtureGroupComponent, FixtureGroupComponent->GetSize());
	}
}

void FDMXPixelMappingDetailCustomization_FixtureGroup::OnSizePropertyChanged(const FPropertyChangedEvent& PropertyChangedEvent)
{
	if(PropertyChangedEvent.ChangeType == EPropertyChangeType::Interactive)
	{
		GEditor->GetTimerManager()->SetTimerForNextTick(FSimpleDelegate::CreateSP(this, &FDMXPixelMappingDetailCustomization_FixtureGroup::HandleSizePropertyChanged));
	}
	else
	{
		HandleSizePropertyChanged();
	}
}

void FDMXPixelMappingDetailCustomization_FixtureGroup::HandleSizePropertyChanged()
{
	// Scale children if desired
	if (!bCachedScaleChildrenWithParent || 
		PreEditChangeComponentToSizeMap.IsEmpty())
	{
		return;
	}

	const TArray<TWeakObjectPtr<UObject>> SelectedObjects = PropertyUtilities->GetSelectedObjects();
	TArray<UDMXPixelMappingFixtureGroupComponent*> FixtureGroupComponents;
	for (TWeakObjectPtr<UObject> Object : SelectedObjects)
	{
		if (UDMXPixelMappingFixtureGroupComponent* FixtureGroupComponent = Cast<UDMXPixelMappingFixtureGroupComponent>(Object))
		{
			FixtureGroupComponents.Add(FixtureGroupComponent);
		}
	}
	if (FixtureGroupComponents.IsEmpty())
	{
		return;
	}

	for (const TTuple<TWeakObjectPtr<UDMXPixelMappingFixtureGroupComponent>, FVector2D>& PreEditChangeComponentToSizeXPair : PreEditChangeComponentToSizeMap)
	{
		UDMXPixelMappingFixtureGroupComponent* const* ComponentPtr = Algo::Find(FixtureGroupComponents, PreEditChangeComponentToSizeXPair.Key.Get());
		if (!ComponentPtr)
		{
			continue;
		}

		const FVector2D GroupPosition = (*ComponentPtr)->GetPosition();
		const FVector2D OldSize = PreEditChangeComponentToSizeXPair.Value;
		const FVector2D NewSize = (*ComponentPtr)->GetSize();
		if (NewSize == FVector2D::ZeroVector || OldSize == NewSize)
		{
			// No division by zero, no unchanged values
			return;
		}

		const FVector2D RatioVector = NewSize / OldSize;
		for (UDMXPixelMappingBaseComponent* BaseChild : (*ComponentPtr)->GetChildren())
		{
			if (UDMXPixelMappingOutputComponent* Child = Cast<UDMXPixelMappingOutputComponent>(BaseChild))
			{
				Child->Modify();

				// Scale size (SetSize already clamps)
				Child->SetSize(Child->GetSize() * RatioVector);

				// Scale position
				const FVector2D ChildPosition = Child->GetPosition();
				const FVector2D NewPositionRelative = (ChildPosition - GroupPosition) * RatioVector;
				Child->SetPosition(GroupPosition + NewPositionRelative);
			}
		}
>>>>>>> d731a049
	}
}

void FDMXPixelMappingDetailCustomization_FixtureGroup::ForceRefresh()
{
	// Reset the handles so they won't fire any changes after refreshing
	DMXLibraryHandle.Reset();
	EntitiesHandle.Reset();

	if (ensure(PropertyUtilities.IsValid()))
	{
		PropertyUtilities->ForceRefresh();
	}

	RequestForceRefreshHandle.Reset();
}

void FDMXPixelMappingDetailCustomization_FixtureGroup::OnFixturePatchLMBDown(const FGeometry& MyGeometry, const FPointerEvent& MouseEvent, FDMXEntityFixturePatchRef FixturePatchRef)
{
	UDMXEntityFixturePatch* FixturePatch = FixturePatchRef.GetFixturePatch();
	if (FixturePatch)
	{
		if (SelectedFixturePatches.Num() == 0)
		{
			SelectedFixturePatches = TArray<FDMXEntityFixturePatchRef>({ FixturePatchRef });
		}
		else
		{
			if (MouseEvent.IsShiftDown())
			{
				// Shift select
				const int32 IndexOfAnchor = DetailRowWidgetsWithPatch.IndexOfByPredicate([this](const FDMXPixelMappingDetailCustomization_FixtureGroup::FDetailRowWidgetWithPatch& DetailRowWidgetWithPatch) {
					return
						DetailRowWidgetWithPatch.WeakFixturePatch.IsValid() &&
						SelectedFixturePatches[0].GetFixturePatch() &&
						DetailRowWidgetWithPatch.WeakFixturePatch.Get() == SelectedFixturePatches[0].GetFixturePatch();
					});

				const int32 IndexOfSelected = DetailRowWidgetsWithPatch.IndexOfByPredicate([FixturePatch](const FDMXPixelMappingDetailCustomization_FixtureGroup::FDetailRowWidgetWithPatch& DetailRowWidgetWithPatch) {
					return
						DetailRowWidgetWithPatch.WeakFixturePatch.IsValid() &&
						DetailRowWidgetWithPatch.WeakFixturePatch.Get() == FixturePatch;
					});

				if (ensure(IndexOfSelected != INDEX_NONE))
				{
					if (IndexOfAnchor == INDEX_NONE || IndexOfAnchor == IndexOfSelected)
					{
						SelectedFixturePatches = TArray<FDMXEntityFixturePatchRef>({ FixturePatchRef });
					}
					else
					{
						SelectedFixturePatches.Reset();
						SelectedFixturePatches.Add(FDMXEntityFixturePatchRef(DetailRowWidgetsWithPatch[IndexOfAnchor].WeakFixturePatch.Get()));

						const bool bAscending = IndexOfAnchor < IndexOfSelected;
						const int32 StartIndex = bAscending ? IndexOfAnchor + 1 : IndexOfSelected;
						const int32 EndIndex = bAscending ? IndexOfSelected : IndexOfAnchor - 1;

						for (int32 IndexDetailRowWidget = StartIndex; IndexDetailRowWidget <= EndIndex; IndexDetailRowWidget++)
						{
							if (UDMXEntityFixturePatch* NewlySelectedPatch = DetailRowWidgetsWithPatch[IndexDetailRowWidget].WeakFixturePatch.Get())
							{
								SelectedFixturePatches.AddUnique(FDMXEntityFixturePatchRef(NewlySelectedPatch));
							}
						}
					}
				}
			}
			else if (MouseEvent.IsControlDown())
			{
				// Ctrl select
				if (!SelectedFixturePatches.Contains(FixturePatchRef))
				{
					SelectedFixturePatches.Add(FixturePatchRef);
				}
				else
				{
					SelectedFixturePatches.Remove(FixturePatchRef);
				}
			}
		}

		UpdateFixturePatchHighlights();
	}
}

void FDMXPixelMappingDetailCustomization_FixtureGroup::OnFixturePatchLMBUp(const FGeometry& MyGeometry, const FPointerEvent& MouseEvent, FDMXEntityFixturePatchRef FixturePatchRef)
{
	if (!MouseEvent.IsShiftDown() && !MouseEvent.IsControlDown())
	{
		// Make a new selection
		SelectedFixturePatches.Reset();
		SelectedFixturePatches.Add(FixturePatchRef);

		UpdateFixturePatchHighlights();
	}
}

FReply FDMXPixelMappingDetailCustomization_FixtureGroup::OnFixturePatchesDragged(const FGeometry& MyGeometry, const FPointerEvent& MouseEvent)
{
	if (WeakFixtureGroupComponent.IsValid())
	{
		TArray<TSharedPtr<FDMXPixelMappingComponentTemplate>> Templates;
		for (const FDMXEntityFixturePatchRef& FixturePatchRef : SelectedFixturePatches)
		{
			const UDMXEntityFixturePatch* FixturePatch = FixturePatchRef.GetFixturePatch();
			const UDMXEntityFixtureType* FixtureType = FixturePatch ? FixturePatch->GetFixtureType() : nullptr;
			const FDMXFixtureMode* ActiveModePtr = FixturePatch ? FixturePatch->GetActiveMode() : nullptr;
			if (FixturePatch && FixtureType && ActiveModePtr)
			{
				if (ActiveModePtr->bFixtureMatrixEnabled)
				{
					TSharedRef<FDMXPixelMappingComponentTemplate> FixturePatchMatrixTemplate = MakeShared<FDMXPixelMappingComponentTemplate>(UDMXPixelMappingMatrixComponent::StaticClass(), FixturePatchRef);
					Templates.Add(FixturePatchMatrixTemplate);
				}
				else
				{
					TSharedRef<FDMXPixelMappingComponentTemplate> FixturePatchItemTemplate = MakeShared<FDMXPixelMappingComponentTemplate>(UDMXPixelMappingFixtureGroupItemComponent::StaticClass(), FixturePatchRef);
					Templates.Add(FixturePatchItemTemplate);
				}
			}
		}

		UpdateFixturePatchHighlights();

		ForceRefresh();

		return FReply::Handled().BeginDragDrop(FDMXPixelMappingDragDropOp::New(FVector2D::ZeroVector, Templates, WeakFixtureGroupComponent.Get()));
	}

	return FReply::Handled();
}

bool FDMXPixelMappingDetailCustomization_FixtureGroup::IsFixturePatchAssignedToPixelMapping(UDMXEntityFixturePatch* FixturePatch) const
{
	if (!WeakFixtureGroupComponent.IsValid())
	{
		return true;
	}

	const bool bPatchIsAssigned = WeakFixtureGroupComponent->Children.ContainsByPredicate([FixturePatch](UDMXPixelMappingBaseComponent* BaseComponent)
		{
			if (UDMXPixelMappingFixtureGroupItemComponent* GroupItemComponent = Cast<UDMXPixelMappingFixtureGroupItemComponent>(BaseComponent))
			{
				return GroupItemComponent->FixturePatchRef.GetFixturePatch() == FixturePatch;
			}
			else if (UDMXPixelMappingMatrixComponent* MatrixComponent = Cast<UDMXPixelMappingMatrixComponent>(BaseComponent))
			{
				return MatrixComponent->FixturePatchRef.GetFixturePatch() == FixturePatch;
			}
			return false;
		});

	return bPatchIsAssigned;
}

void FDMXPixelMappingDetailCustomization_FixtureGroup::UpdateFixturePatchHighlights()
{
	for (const FDMXPixelMappingDetailCustomization_FixtureGroup::FDetailRowWidgetWithPatch& DetailRowWidgetWithPatch : DetailRowWidgetsWithPatch)
	{
		bool bIsSelected = SelectedFixturePatches.ContainsByPredicate([DetailRowWidgetWithPatch](const FDMXEntityFixturePatchRef& SelectedRef) {
			return
				SelectedRef.GetFixturePatch() &&
				DetailRowWidgetWithPatch.WeakFixturePatch.IsValid() &&
				SelectedRef.GetFixturePatch() == DetailRowWidgetWithPatch.WeakFixturePatch.Get();
			});

		DetailRowWidgetWithPatch.DetailRowWidget->SetHighlight(bIsSelected);
	}
}

void FDMXPixelMappingDetailCustomization_FixtureGroup::UpdateFixturePatchesInUse(UDMXLibrary* DMXLibrary)
{
	TArray<UDMXEntityFixturePatch*> FixturePatchesInLibrary = DMXLibrary->GetEntitiesTypeCast<UDMXEntityFixturePatch>();

	FixturePatches.Reset(FixturePatchesInLibrary.Num());
	for (UDMXEntityFixturePatch* FixturePatch : FixturePatchesInLibrary)
	{
		FDMXEntityFixturePatchRef FixturePatchRef;
		FixturePatchRef.SetEntity(FixturePatch);
		FixturePatches.Add(FixturePatchRef);
	}

	SelectedFixturePatches.RemoveAll([&FixturePatchesInLibrary](const FDMXEntityFixturePatchRef& SelectedFixturePatch) {
		return !SelectedFixturePatch.GetFixturePatch() || !FixturePatchesInLibrary.Contains(SelectedFixturePatch.GetFixturePatch());
		});
<<<<<<< HEAD
=======
}

void FDMXPixelMappingDetailCustomization_FixtureGroup::UpdateCachedScaleChildrenWithParent()
{
	const UDMXPixelMappingLayoutSettings* LayoutSettings = GetDefault<UDMXPixelMappingLayoutSettings>();
	if (LayoutSettings)
	{
		bCachedScaleChildrenWithParent = LayoutSettings->bScaleChildrenWithParent;
	}
>>>>>>> d731a049
}

UDMXLibrary* FDMXPixelMappingDetailCustomization_FixtureGroup::GetSelectedDMXLibrary(UDMXPixelMappingFixtureGroupComponent* FixtureGroupComponent) const
{
	if (FixtureGroupComponent)
	{
		return FixtureGroupComponent->DMXLibrary;
	}

	return nullptr;
}

UDMXPixelMappingFixtureGroupComponent* FDMXPixelMappingDetailCustomization_FixtureGroup::GetSelectedFixtureGroupComponent(const IDetailLayoutBuilder& InDetailLayout) const
{
	const TArray<TWeakObjectPtr<UObject> >& SelectedSelectedObjects = InDetailLayout.GetSelectedObjects();
	TArray<UDMXPixelMappingFixtureGroupComponent*> SelectedSelectedComponents;

	for (TWeakObjectPtr<UObject> SelectedObject : SelectedSelectedObjects)
	{
		if (UDMXPixelMappingFixtureGroupComponent* SelectedComponent = Cast<UDMXPixelMappingFixtureGroupComponent>(SelectedObject.Get()))
		{
			SelectedSelectedComponents.Add(SelectedComponent);
		}
	}

	// we only support 1 uobject editing for now
	// we set singe UObject here SDMXPixelMappingDetailsView::OnSelectedComponenetChanged()
	// and that is why we getting only one UObject from here TArray<TWeakObjectPtr<UObject>>& SDetailsView::GetSelectedObjects()
	check(SelectedSelectedComponents.Num());
	return SelectedSelectedComponents[0];
}

#undef LOCTEXT_NAMESPACE<|MERGE_RESOLUTION|>--- conflicted
+++ resolved
@@ -23,11 +23,6 @@
 #include "ScopedTransaction.h"
 #include "Layout/Visibility.h"
 #include "Misc/CoreDelegates.h"
-<<<<<<< HEAD
-#include "Widgets/Views/SListView.h"
-#include "Widgets/Layout/SScrollBorder.h"
-=======
->>>>>>> d731a049
 #include "Widgets/SBoxPanel.h"
 #include "Widgets/Input/SButton.h"
 #include "Widgets/Layout/SScrollBorder.h"
@@ -55,20 +50,6 @@
 
 	// Remember the group being edited
 	WeakFixtureGroupComponent = GetSelectedFixtureGroupComponent(InDetailLayout);
-<<<<<<< HEAD
-	if (UDMXPixelMappingFixtureGroupComponent* FixtureGroupComponent = WeakFixtureGroupComponent.Get())
-	{
-		// Listen to component changes
-		UDMXPixelMappingBaseComponent::GetOnComponentAdded().AddSP(this, &FDMXPixelMappingDetailCustomization_FixtureGroup::OnComponentAdded);
-		UDMXPixelMappingBaseComponent::GetOnComponentRemoved().AddSP(this, &FDMXPixelMappingDetailCustomization_FixtureGroup::OnComponentRemoved);
-
-		// Listen to the library being changed in the group component
-		DMXLibraryHandle = InDetailLayout.GetProperty(GET_MEMBER_NAME_CHECKED(UDMXPixelMappingFixtureGroupComponent, DMXLibrary), UDMXPixelMappingFixtureGroupComponent::StaticClass());
-		DMXLibraryHandle->SetOnPropertyValueChanged(FSimpleDelegate::CreateSP(this, &FDMXPixelMappingDetailCustomization_FixtureGroup::OnLibraryChanged));
-		DMXLibraryHandle->SetOnChildPropertyValueChanged(FSimpleDelegate::CreateSP(this, &FDMXPixelMappingDetailCustomization_FixtureGroup::OnLibraryChanged));
-
-		if (UDMXLibrary* DMXLibrary = GetSelectedDMXLibrary(FixtureGroupComponent))
-=======
 
 	// Listen to the library being changed in the group component
 	DMXLibraryHandle = InDetailLayout.GetProperty(GET_MEMBER_NAME_CHECKED(UDMXPixelMappingFixtureGroupComponent, DMXLibrary));
@@ -134,7 +115,6 @@
 		const bool bPatchIsAssigned = IsFixturePatchAssignedToPixelMapping(FixturePatch);
 
 		if (!bPatchIsAssigned)
->>>>>>> d731a049
 		{
 			TSharedRef<SDMXPixelMappingFixturePatchDetailRow> FixturePatchDetailRowWidget =
 				SNew(SDMXPixelMappingFixturePatchDetailRow)
@@ -168,46 +148,6 @@
 		return FReply::Handled();
 	}
 
-<<<<<<< HEAD
-			// Add fixture patches as custom rows
-			TArray<UDMXEntityFixturePatch*> AllFixturePatches = DMXLibrary->GetEntitiesTypeCast<UDMXEntityFixturePatch>();
-			for (UDMXEntityFixturePatch* FixturePatch : AllFixturePatches)
-			{
-				const bool bPatchIsAssigned = FixtureGroupComponent->Children.ContainsByPredicate([FixturePatch](UDMXPixelMappingBaseComponent* BaseComponent)
-					{
-						if (UDMXPixelMappingFixtureGroupItemComponent* GroupItemComponent = Cast<UDMXPixelMappingFixtureGroupItemComponent>(BaseComponent))
-						{
-							return GroupItemComponent->FixturePatchRef.GetFixturePatch() == FixturePatch;
-						}
-						else if (UDMXPixelMappingMatrixComponent* MatrixComponent = Cast<UDMXPixelMappingMatrixComponent>(BaseComponent))
-						{
-							return MatrixComponent->FixturePatchRef.GetFixturePatch() == FixturePatch;
-						}
-						return false;
-					});
-
-				if (!bPatchIsAssigned)
-				{
-					TSharedRef<SDMXPixelMappingFixturePatchDetailRow> FixturePatchDetailRowWidget =
-						SNew(SDMXPixelMappingFixturePatchDetailRow)
-						.FixturePatch(FixturePatch)
-						.OnLMBDown(this, &FDMXPixelMappingDetailCustomization_FixtureGroup::OnFixturePatchLMBDown, FDMXEntityFixturePatchRef(FixturePatch))
-						.OnLMBUp(this, &FDMXPixelMappingDetailCustomization_FixtureGroup::OnFixturePatchLMBUp, FDMXEntityFixturePatchRef(FixturePatch))
-						.OnDragged(this, &FDMXPixelMappingDetailCustomization_FixtureGroup::OnFixturePatchesDragged);
-
-					FDMXPixelMappingDetailCustomization_FixtureGroup::FDetailRowWidgetWithPatch DetailRowWidgetWithPatch;
-					DetailRowWidgetWithPatch.DetailRowWidget = FixturePatchDetailRowWidget;
-					DetailRowWidgetWithPatch.WeakFixturePatch = FixturePatch;
-					DetailRowWidgetsWithPatch.Add(DetailRowWidgetWithPatch);
-
-					FixtureListCategoryBuilder.AddCustomRow(FText::GetEmpty())
-						.WholeRowContent()
-						[
-							FixturePatchDetailRowWidget
-						];
-				}
-			}
-=======
 	UDMXPixelMappingFixtureGroupComponent* GroupComponent = WeakFixtureGroupComponent.Get();
 	if (!GroupComponent)
 	{
@@ -289,7 +229,6 @@
 		{
 			Column = 0;
 			Row++;
->>>>>>> d731a049
 		}
 		const FVector2D Position = ParentPosition + FVector2D(Column * Size, Row * Size);
 		NewComponent->SetPosition(Position);
@@ -347,10 +286,6 @@
 void FDMXPixelMappingDetailCustomization_FixtureGroup::OnComponentRemoved(UDMXPixelMapping* PixelMapping, UDMXPixelMappingBaseComponent* Component)
 {
 	if (!RequestForceRefreshHandle.IsValid())
-<<<<<<< HEAD
-	{
-		RequestForceRefreshHandle = FCoreDelegates::OnEndFrame.AddSP(this, &FDMXPixelMappingDetailCustomization_FixtureGroup::ForceRefresh);
-=======
 	{
 		RequestForceRefreshHandle = FCoreDelegates::OnEndFrame.AddSP(this, &FDMXPixelMappingDetailCustomization_FixtureGroup::ForceRefresh);
 	}
@@ -453,7 +388,6 @@
 				Child->SetPosition(GroupPosition + NewPositionRelative);
 			}
 		}
->>>>>>> d731a049
 	}
 }
 
@@ -641,8 +575,6 @@
 	SelectedFixturePatches.RemoveAll([&FixturePatchesInLibrary](const FDMXEntityFixturePatchRef& SelectedFixturePatch) {
 		return !SelectedFixturePatch.GetFixturePatch() || !FixturePatchesInLibrary.Contains(SelectedFixturePatch.GetFixturePatch());
 		});
-<<<<<<< HEAD
-=======
 }
 
 void FDMXPixelMappingDetailCustomization_FixtureGroup::UpdateCachedScaleChildrenWithParent()
@@ -652,7 +584,6 @@
 	{
 		bCachedScaleChildrenWithParent = LayoutSettings->bScaleChildrenWithParent;
 	}
->>>>>>> d731a049
 }
 
 UDMXLibrary* FDMXPixelMappingDetailCustomization_FixtureGroup::GetSelectedDMXLibrary(UDMXPixelMappingFixtureGroupComponent* FixtureGroupComponent) const
