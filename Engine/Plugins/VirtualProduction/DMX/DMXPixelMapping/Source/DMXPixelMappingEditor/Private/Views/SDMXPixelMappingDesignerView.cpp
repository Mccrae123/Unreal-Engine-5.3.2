--- conflicted
+++ resolved
@@ -6,10 +6,7 @@
 #include "DMXPixelMappingComponentWidget.h"
 #include "DMXPixelMappingEditorUtils.h"
 #include "DMXPixelMappingEditorStyle.h"
-<<<<<<< HEAD
-=======
 #include "DMXPixelMappingLayoutSettings.h"
->>>>>>> d731a049
 #include "SDMXPixelMappingComponentBox.h"
 #include "Components/DMXPixelMappingOutputComponent.h"
 #include "Components/DMXPixelMappingRendererComponent.h"
@@ -23,10 +20,7 @@
 #include "Library/DMXEntityFixturePatch.h"
 #include "Library/DMXLibrary.h"
 #include "Widgets/SDMXPixelMappingDesignerCanvas.h"
-<<<<<<< HEAD
-=======
 #include "Widgets/SDMXPixelMappingOutputComponent.h"
->>>>>>> d731a049
 #include "Widgets/SDMXPixelMappingRuler.h"
 #include "Widgets/SDMXPixelMappingSourceTextureViewport.h"
 #include "Widgets/SDMXPixelMappingTransformHandle.h"
@@ -161,11 +155,7 @@
 								SAssignNew(DesignCanvasBorder, SBorder)
 								.HAlign(HAlign_Fill)
 								.VAlign(VAlign_Fill)
-<<<<<<< HEAD
-								.BorderImage(FEditorStyle::GetBrush("NoBorder"))
-=======
 								.BorderImage(FAppStyle::GetBrush("NoBorder"))
->>>>>>> d731a049
 								.Padding(0.0f)
 								[
 									SAssignNew(DesignCanvas, SConstraintCanvas)
@@ -204,11 +194,7 @@
 							.Padding(6, 2, 0, 0)
 							[
 								SNew(STextBlock)
-<<<<<<< HEAD
-								.TextStyle(FEditorStyle::Get(), "Graph.ZoomText")
-=======
 								.TextStyle(FAppStyle::Get(), "Graph.ZoomText")
->>>>>>> d731a049
 								.Text(this, &SDMXPixelMappingDesignerView::GetZoomText)
 								.ColorAndOpacity(this, &SDMXPixelMappingDesignerView::GetZoomTextColorAndOpacity)
 							]
@@ -218,11 +204,7 @@
 							.Padding(40, 2, 0, 0)
 							[
 								SNew(STextBlock)
-<<<<<<< HEAD
-								.TextStyle(FEditorStyle::Get(), "Graph.ZoomText")
-=======
 								.TextStyle(FAppStyle::Get(), "Graph.ZoomText")
->>>>>>> d731a049
 								.Font(FCoreStyle::GetDefaultFontStyle(TEXT("BoldCondensed"), 14))
 								.Text(this, &SDMXPixelMappingDesignerView::GetCursorPositionText)
 								.ColorAndOpacity(FLinearColor(1.f, 1.f, 1.f, 0.25f))
@@ -241,17 +223,10 @@
 							[
 								SNew(SButton)
 								.ButtonColorAndOpacity(FLinearColor::Transparent)
-<<<<<<< HEAD
-								.ButtonStyle(FEditorStyle::Get(), "ViewportMenu.Button")
-								.ToolTipText(LOCTEXT("ZoomToFit_ToolTip", "Zoom To Fit"))
-								.OnClicked(this, &SDMXPixelMappingDesignerView::OnZoomToFitClicked)
-								.ContentPadding(FEditorStyle::Get().GetMargin("ViewportMenu.SToolBarButtonBlock.Button.Padding"))
-=======
 								.ButtonStyle(FAppStyle::Get(), "ViewportMenu.Button")
 								.ToolTipText(LOCTEXT("ZoomToFit_ToolTip", "Zoom To Fit"))
 								.OnClicked(this, &SDMXPixelMappingDesignerView::OnZoomToFitClicked)
 								.ContentPadding(FAppStyle::Get().GetMargin("ViewportMenu.SToolBarButtonBlock.Button.Padding"))
->>>>>>> d731a049
 								[
 									SNew(SImage)
 									.Image(FDMXPixelMappingEditorStyle::Get().GetBrush("Icons.ZoomToFit"))
@@ -309,19 +284,12 @@
 	UDMXPixelMappingOutputComponent* ClickedComponent = GetComponentUnderCursor();
 	if (bLeftMouseButton && ClickedComponent)
 	{
-<<<<<<< HEAD
-		if (MouseEvent.GetEffectingButton() == EKeys::LeftMouseButton)
-		{
-			// Select and detect drag when something was clicked
-			if (UDMXPixelMappingOutputComponent* ClickedComponent = GetComponentUnderCursor())
-=======
 		PendingSelectedComponent = ClickedComponent;
 
 		// Handle reclicking a selected component depending on type
 		const bool bClickedSelectedComponent = [ClickedComponent, this]()
 		{
 			for (const FDMXPixelMappingComponentReference& SelectedComponentRef : GetSelectedComponents())
->>>>>>> d731a049
 			{
 				if (ClickedComponent == SelectedComponentRef.GetComponent())
 				{
@@ -331,27 +299,6 @@
 				{
 					if (ClickedMatrixCellComponent->GetParent() == SelectedComponentRef.GetComponent())
 					{
-<<<<<<< HEAD
-						if (ClickedComponent == SelectedComponentRef.GetComponent())
-						{
-							return true;
-						}
-						else if (UDMXPixelMappingMatrixCellComponent* ClickedMatrixCellComponent = Cast<UDMXPixelMappingMatrixCellComponent>(ClickedComponent))
-						{
-							if (ClickedMatrixCellComponent->GetParent() == SelectedComponentRef.GetComponent())
-							{
-								return true;
-							}
-						}
-						else if (UDMXPixelMappingFixtureGroupItemComponent* ClickedGroupItemComponent = Cast<UDMXPixelMappingFixtureGroupItemComponent>(ClickedComponent))
-						{
-							if (ClickedGroupItemComponent->GetParent() == SelectedComponentRef.GetComponent() &&
-								ClickedGroupItemComponent->IsLockInDesigner())
-							{
-								return true;
-							}
-						}
-=======
 						return true;
 					}
 				}
@@ -361,7 +308,6 @@
 						ClickedGroupItemComponent->IsLockInDesigner())
 					{
 						return true;
->>>>>>> d731a049
 					}
 				}
 			}
@@ -372,21 +318,6 @@
 		const bool bClearPreviousSelection = !MouseEvent.IsShiftDown() && !MouseEvent.IsControlDown() && !bClickedSelectedComponent;
 		ResolvePendingSelectedComponents(bClearPreviousSelection);
 
-<<<<<<< HEAD
-				FVector2D GraphSpaceCursorPosition;
-				if (GetGraphSpaceCursorPosition(GraphSpaceCursorPosition))
-				{
-					DragAnchor = GraphSpaceCursorPosition;
-
-					return
-						FReply::Handled()
-						.PreventThrottling()
-						.SetUserFocus(AsShared(), EFocusCause::Mouse)
-						.CaptureMouse(AsShared())
-						.DetectDrag(AsShared(), EKeys::LeftMouseButton);
-				}
-			}
-=======
 		FVector2D GraphSpaceCursorPosition;
 		if (GetGraphSpaceCursorPosition(GraphSpaceCursorPosition))
 		{
@@ -398,7 +329,6 @@
 				.SetUserFocus(AsShared(), EFocusCause::Mouse)
 				.CaptureMouse(AsShared())
 				.DetectDrag(AsShared(), EKeys::LeftMouseButton);
->>>>>>> d731a049
 		}
 	}
 
@@ -725,7 +655,6 @@
 int32 SDMXPixelMappingDesignerView::GetGraphRulePeriod() const
 {
 	return 10; // Parent override
-<<<<<<< HEAD
 }
 
 float SDMXPixelMappingDesignerView::GetGridScaleAmount() const
@@ -750,6 +679,12 @@
 
 void SDMXPixelMappingDesignerView::RebuildDesigner()
 {
+	const TSharedPtr<FDMXPixelMappingToolkit> Toolkit = ToolkitWeakPtr.Pin();
+	if (!Toolkit.IsValid())
+	{
+		return;
+	}
+
 	if (DesignCanvas.IsValid())
 	{
 		DesignCanvas->ClearChildren();
@@ -759,20 +694,31 @@
 	(
 		SAssignNew(DesignCanvas, SDMXPixelMappingDesignerCanvas)
 	);
-	const TSharedRef<SConstraintCanvas> ConstraintCanvas = SNew(SConstraintCanvas);
-	DesignCanvas->AddSlot()
-		[
-			ConstraintCanvas
-		];
-
+
+	OutputComponentWidgets.Reset();
 	if (CachedRendererComponent.IsValid())
 	{
-		CachedRendererComponent->ForEachChild([ConstraintCanvas](UDMXPixelMappingBaseComponent* InComponent)
-			{
-				if (UDMXPixelMappingOutputComponent* Component = Cast<UDMXPixelMappingOutputComponent>(InComponent))
-				{
-					// Build all child DMX pixel mapping slots
-					Component->BuildSlot(ConstraintCanvas);
+		const TSharedRef<SConstraintCanvas> ComponentCanvas = SNew(SConstraintCanvas);
+		DesignCanvas->AddSlot()
+			[
+				ComponentCanvas
+			];
+
+		CachedRendererComponent->ForEachChild([this, &Toolkit, &ComponentCanvas](UDMXPixelMappingBaseComponent* Component)
+			{
+				if (UDMXPixelMappingScreenComponent* ScreenComponent = Cast<UDMXPixelMappingScreenComponent>(Component))
+				{
+					const TSharedRef<SDMXPixelMappingScreenComponent> ScreenComponentWidget = SNew(SDMXPixelMappingScreenComponent, Toolkit.ToSharedRef(), ScreenComponent);
+					ScreenComponentWidget->AddToCanvas(ComponentCanvas);
+
+					OutputComponentWidgets.Add(ScreenComponentWidget);
+				}
+				else if (UDMXPixelMappingOutputComponent* OutputComponent = Cast<UDMXPixelMappingOutputComponent>(Component))
+				{
+					const TSharedRef<SDMXPixelMappingOutputComponent> ComponentWidget = SNew(SDMXPixelMappingOutputComponent, Toolkit.ToSharedRef(), OutputComponent);
+					ComponentWidget->AddToCanvas(ComponentCanvas);
+
+					OutputComponentWidgets.Add(ComponentWidget);
 				}
 			}, true);
 	}
@@ -879,116 +825,12 @@
 			const FVector2D FinalPosition = PositionFullOffset + PivotCorrection;
 
 			return FinalPosition;
-=======
-}
-
-float SDMXPixelMappingDesignerView::GetGridScaleAmount() const
-{
-	return 1.0f; // Parent override
-}
-
-int32 SDMXPixelMappingDesignerView::GetSnapGridSize() const
-{
-	return 4; // Parent override
-}
-
-void SDMXPixelMappingDesignerView::PostUndo(bool bSuccess)
-{
-	CachedRendererComponent = nullptr;
-}
-
-void SDMXPixelMappingDesignerView::PostRedo(bool bSuccess)
-{
-	CachedRendererComponent = nullptr;
-}
-
-void SDMXPixelMappingDesignerView::RebuildDesigner()
-{
-	const TSharedPtr<FDMXPixelMappingToolkit> Toolkit = ToolkitWeakPtr.Pin();
-	if (!Toolkit.IsValid())
-	{
-		return;
-	}
-
-	if (DesignCanvas.IsValid())
-	{
-		DesignCanvas->ClearChildren();
-	}
-
-	DesignCanvasBorder->SetContent
-	(
-		SAssignNew(DesignCanvas, SDMXPixelMappingDesignerCanvas)
-	);
-
-	OutputComponentWidgets.Reset();
-	if (CachedRendererComponent.IsValid())
-	{
-		const TSharedRef<SConstraintCanvas> ComponentCanvas = SNew(SConstraintCanvas);
-		DesignCanvas->AddSlot()
-			[
-				ComponentCanvas
-			];
-
-		CachedRendererComponent->ForEachChild([this, &Toolkit, &ComponentCanvas](UDMXPixelMappingBaseComponent* Component)
-			{
-				if (UDMXPixelMappingScreenComponent* ScreenComponent = Cast<UDMXPixelMappingScreenComponent>(Component))
-				{
-					const TSharedRef<SDMXPixelMappingScreenComponent> ScreenComponentWidget = SNew(SDMXPixelMappingScreenComponent, Toolkit.ToSharedRef(), ScreenComponent);
-					ScreenComponentWidget->AddToCanvas(ComponentCanvas);
-
-					OutputComponentWidgets.Add(ScreenComponentWidget);
-				}
-				else if (UDMXPixelMappingOutputComponent* OutputComponent = Cast<UDMXPixelMappingOutputComponent>(Component))
-				{
-					const TSharedRef<SDMXPixelMappingOutputComponent> ComponentWidget = SNew(SDMXPixelMappingOutputComponent, Toolkit.ToSharedRef(), OutputComponent);
-					ComponentWidget->AddToCanvas(ComponentCanvas);
-
-					OutputComponentWidgets.Add(ComponentWidget);
-				}
-			}, true);
-	}
-}
-
-void SDMXPixelMappingDesignerView::CreateExtensionWidgetsForSelection()
-{
-	// Remove all the current extension widgets
-	ClearExtensionWidgets();
-
-	// Get the selected widgets as an array
-	const TArray<FDMXPixelMappingComponentReference>& SelectedComponents = GetSelectedComponents().Array();
-
-	if (SelectedComponents.Num() == 1)
-	{
-		if (UDMXPixelMappingOutputComponent* OutputComponent = Cast<UDMXPixelMappingOutputComponent>(SelectedComponents[0].GetComponent()))
-		{
-			if (OutputComponent->IsVisible() && !OutputComponent->IsLockInDesigner())
-			{
-				// Add transform handles
-				constexpr float Offset = 10.f;
-				const TSharedPtr<SDMXPixelMappingDesignerView> Self = SharedThis(this);
-				TransformHandles.Add(SNew(SDMXPixelMappingTransformHandle, Self, EDMXPixelMappingTransformDirection::CenterRight, FVector2D(Offset, 0.f)));
-				TransformHandles.Add(SNew(SDMXPixelMappingTransformHandle, Self, EDMXPixelMappingTransformDirection::BottomCenter, FVector2D(0.f, Offset)));
-				TransformHandles.Add(SNew(SDMXPixelMappingTransformHandle, Self, EDMXPixelMappingTransformDirection::BottomRight, FVector2D(Offset, Offset)));
-
-				// Add Widgets to designer surface
-				for (TSharedPtr<SDMXPixelMappingTransformHandle>& Handle : TransformHandles)
-				{
-					ExtensionWidgetCanvas->AddSlot()
-						.Position(TAttribute<FVector2D>::Create(TAttribute<FVector2D>::FGetter::CreateSP(this, &SDMXPixelMappingDesignerView::GetExtensionPosition, Handle)))
-						.Size(TAttribute<FVector2D>::Create(TAttribute<FVector2D>::FGetter::CreateSP(this, &SDMXPixelMappingDesignerView::GetExtensionSize, Handle)))
-						[
-							Handle.ToSharedRef()
-						];
-				}
-			}
->>>>>>> d731a049
 		}
 	}
 
 	return FVector2D(0.f, 0.f);
 }
 
-<<<<<<< HEAD
 FVector2D SDMXPixelMappingDesignerView::GetExtensionSize(TSharedPtr<SDMXPixelMappingTransformHandle> Handle)
 {
 	return Handle->GetDesiredSize();
@@ -1017,107 +859,6 @@
 	return FText();
 }
 
-=======
-void SDMXPixelMappingDesignerView::ClearExtensionWidgets()
-{
-	ExtensionWidgetCanvas->ClearChildren();
-}
-
-EVisibility SDMXPixelMappingDesignerView::GetExtensionCanvasVisibility() const
-{
-	for (const FDMXPixelMappingComponentReference& Component : GetSelectedComponents())
-	{
-		UDMXPixelMappingOutputComponent* OutputComponent = Cast<UDMXPixelMappingOutputComponent>(Component.GetComponent());
-
-		if (!OutputComponent ||
-			!OutputComponent->IsVisible() ||
-			OutputComponent->IsLockInDesigner())
-		{
-			return EVisibility::Hidden;
-		}
-	}
-	return EVisibility::SelfHitTestInvisible;
-}
-
-FVector2D SDMXPixelMappingDesignerView::GetExtensionPosition(TSharedPtr<SDMXPixelMappingTransformHandle> Handle)
-{
-	const FDMXPixelMappingComponentReference& SelectedComponent = GetSelectedComponent();
-
-	if (SelectedComponent.IsValid())
-	{
-		FGeometry SelectedComponentGeometry;
-		FGeometry SelectedComponentParentGeometry;
-
-		if (GetComponentGeometry(SelectedComponent, SelectedComponentGeometry))
-		{
-			const FVector2D WidgetPosition = [Handle, &SelectedComponentGeometry]()
-			{
-				// Get the initial offset based on the location around the selected object.
-				switch (Handle->GetTransformDirection())
-				{
-				case EDMXPixelMappingTransformDirection::CenterRight:
-					return FVector2D(SelectedComponentGeometry.GetLocalSize().X, SelectedComponentGeometry.GetLocalSize().Y * 0.5f);
-				case EDMXPixelMappingTransformDirection::BottomLeft:
-					return FVector2D(0, SelectedComponentGeometry.GetLocalSize().Y);
-				case EDMXPixelMappingTransformDirection::BottomCenter:
-					return FVector2D(SelectedComponentGeometry.GetLocalSize().X * 0.5f, SelectedComponentGeometry.GetLocalSize().Y);
-				case EDMXPixelMappingTransformDirection::BottomRight:
-					return SelectedComponentGeometry.GetLocalSize();
-				default:
-					checkNoEntry(); // Unhandled enum value
-				}
-				return FVector2D::ZeroVector;
-			}();
-
-			const FVector2D SelectedWidgetScale = FVector2D(SelectedComponentGeometry.GetAccumulatedRenderTransform().GetMatrix().GetScale().GetVector());
-
-			const FVector2D ApplicationScaledOffset = Handle->GetOffset() * GetDesignerGeometry().Scale;
-
-			const FVector2D LocalOffsetFull = ApplicationScaledOffset / SelectedWidgetScale;
-			const FVector2D PositionFullOffset = GetDesignerGeometry().AbsoluteToLocal(SelectedComponentGeometry.LocalToAbsolute(WidgetPosition + LocalOffsetFull));
-			const FVector2D LocalOffsetHalf = (ApplicationScaledOffset / 2.0f) / SelectedWidgetScale;
-			const FVector2D PositionHalfOffset = GetDesignerGeometry().AbsoluteToLocal(SelectedComponentGeometry.LocalToAbsolute(WidgetPosition + LocalOffsetHalf));
-
-			FVector2D PivotCorrection = PositionHalfOffset - (PositionFullOffset + FVector2D(5.0f, 5.0f));
-
-			const FVector2D FinalPosition = PositionFullOffset + PivotCorrection;
-
-			return FinalPosition;
-		}
-	}
-
-	return FVector2D(0.f, 0.f);
-}
-
-FVector2D SDMXPixelMappingDesignerView::GetExtensionSize(TSharedPtr<SDMXPixelMappingTransformHandle> Handle)
-{
-	return Handle->GetDesiredSize();
-}
-
-FText SDMXPixelMappingDesignerView::GetHoveredComponentNameText() const
-{
-	if (UDMXPixelMappingOutputComponent* ComponentUnderCursor = GetComponentUnderCursor())
-	{
-		return FText::FromString(ComponentUnderCursor->GetUserFriendlyName());
-	}
-
-	return FText();
-}
-
-FText SDMXPixelMappingDesignerView::GetHoveredComponentParentNameText() const
-{
-	if (UDMXPixelMappingOutputComponent* ComponentUnderCursor = GetComponentUnderCursor())
-	{
-		if (UDMXPixelMappingBaseComponent* ParentOfComponentUnderCursor = ComponentUnderCursor->GetParent())
-		{
-			return FText::FromString(ParentOfComponentUnderCursor->GetUserFriendlyName());
-		}
-	}
-
-	return FText();
-}
-
->>>>>>> d731a049
 EVisibility SDMXPixelMappingDesignerView::GetRulerVisibility() const
 {
 	return EVisibility::Visible;
@@ -1174,39 +915,6 @@
 
 void SDMXPixelMappingDesignerView::ResolvePendingSelectedComponents(bool bClearPreviousSelection)
 {
-<<<<<<< HEAD
-	if (TSharedPtr<FDMXPixelMappingToolkit> ToolkitPtr = ToolkitWeakPtr.Pin())
-	{
-		if (PendingSelectedComponent.IsValid())
-		{
-			if (UDMXPixelMappingMatrixCellComponent* MatrixCellComponent = Cast<UDMXPixelMappingMatrixCellComponent>(PendingSelectedComponent))
-			{
-				// If a Matrix Cell is selected, select the owning Matrix Component instead
-				PendingSelectedComponent = MatrixCellComponent->GetParent();
-			}
-			else if (UDMXPixelMappingFixtureGroupItemComponent* GroupItemComponent = Cast<UDMXPixelMappingFixtureGroupItemComponent>(PendingSelectedComponent))
-			{
-				// If an Item Component is selected and is lock in designer, select the owning Group Component instead
-				if (GroupItemComponent->IsLockInDesigner())
-				{
-					PendingSelectedComponent = GroupItemComponent->GetParent();
-				}
-			}
-
-			TSet<FDMXPixelMappingComponentReference> SelectedComponents;
-
-			// Add the newly selected component first. This is important, e.g. for drag drop when iterating and using this as base
-			SelectedComponents.Add(ToolkitWeakPtr.Pin()->GetReferenceFromComponent(PendingSelectedComponent.Get()));
-
-			if (!bClearPreviousSelection)
-			{
-				SelectedComponents.Append(ToolkitWeakPtr.Pin()->GetSelectedComponents());
-			}
-			ToolkitWeakPtr.Pin()->SelectComponents(SelectedComponents);
-
-			PendingSelectedComponent = nullptr;
-		}
-=======
 	const TSharedPtr<FDMXPixelMappingToolkit> Toolkit = ToolkitWeakPtr.Pin();
 	const bool bHasPendingSelectedComponent = PendingSelectedComponent.IsValid();
 	if (Toolkit.IsValid() && bHasPendingSelectedComponent)
@@ -1242,7 +950,6 @@
 		Toolkit->SelectComponents(SelectedComponents);
 
 		PendingSelectedComponent = nullptr;
->>>>>>> d731a049
 	}
 }
 
@@ -1285,11 +992,8 @@
 		FVector2D GraphSpaceCursorPosition;
 		if (GetGraphSpaceCursorPosition(GraphSpaceCursorPosition))
 		{
-<<<<<<< HEAD
-=======
 			// Widgets are offset by 0.5f to reside over the pixel
 			GraphSpaceCursorPosition += FVector2D(.5f, .5f);
->>>>>>> d731a049
 			RendererComponent->ForEachChild([&ComponentUnderCursor, &GraphSpaceCursorPosition](UDMXPixelMappingBaseComponent* InComponent)
 				{
 					if (UDMXPixelMappingOutputComponent* OutputComponent = Cast<UDMXPixelMappingOutputComponent>(InComponent))
@@ -1351,19 +1055,6 @@
 {
 	if (UDMXPixelMappingOutputComponent* OutputComponent = Cast<UDMXPixelMappingOutputComponent>(InBaseComponent))
 	{
-<<<<<<< HEAD
-		if (TSharedPtr<FDMXPixelMappingComponentWidget> ComponentWidget = OutputComponent->GetComponentWidget())
-		{
-			TSharedPtr<SWidget> CachedPreviewWidget = ComponentWidget->GetComponentBox();
-			if (CachedPreviewWidget.IsValid())
-			{
-				const FArrangedWidget* ArrangedWidget = CachedWidgetGeometry.Find(CachedPreviewWidget.ToSharedRef());
-				if (ArrangedWidget)
-				{
-					OutGeometry = ArrangedWidget->Geometry;
-					return true;
-				}
-=======
 		const TSharedRef<IDMXPixelMappingOutputComponentWidgetInterface>* ComponentViewPtr = Algo::FindByPredicate(OutputComponentWidgets, [InBaseComponent](const TSharedRef<IDMXPixelMappingOutputComponentWidgetInterface>& ComponentWidget)
 			{
 				return ComponentWidget->Equals(InBaseComponent);
@@ -1376,7 +1067,6 @@
 			{
 				OutGeometry = ArrangedWidget->Geometry;
 				return true;
->>>>>>> d731a049
 			}
 		}
 	}
