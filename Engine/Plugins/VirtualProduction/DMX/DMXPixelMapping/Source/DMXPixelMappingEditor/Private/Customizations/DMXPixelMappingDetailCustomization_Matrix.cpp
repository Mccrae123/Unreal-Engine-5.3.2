// Copyright Epic Games, Inc. All Rights Reserved.

#include "Customizations/DMXPixelMappingDetailCustomization_Matrix.h"

#include "DMXEditorStyle.h"
#include "DMXPixelMapping.h"
#include "DMXPixelMappingEditorUtils.h"
#include "DMXPixelMappingTypes.h"
#include "Components/DMXPixelMappingMatrixComponent.h"
#include "Components/DMXPixelMappingMatrixCellComponent.h"
#include "Components/DMXPixelMappingRootComponent.h"
#include "Library/DMXEntityFixturePatch.h"
#include "Modules/ModuleManager.h"
#include "Toolkits/DMXPixelMappingToolkit.h"

#include "DetailWidgetRow.h"
#include "DetailLayoutBuilder.h"
#include "DetailCategoryBuilder.h"
#include "IPropertyUtilities.h"
#include "PropertyEditorModule.h"
#include "Layout/Visibility.h"
#include "Misc/Attribute.h"
#include "Modules/ModuleManager.h"


#define LOCTEXT_NAMESPACE "DMXPixelMappingDetailCustomization_Matrix"

void FDMXPixelMappingDetailCustomization_Matrix::CustomizeDetails(IDetailLayoutBuilder& InDetailLayout)
{
	DetailLayout = &InDetailLayout;
	PropertyUtilities = InDetailLayout.GetPropertyUtilities();

	// Get editing UObject
	TArray<TWeakObjectPtr<UObject>> OuterObjects;
	DetailLayout->GetObjectsBeingCustomized(OuterObjects);

	MatrixComponents.Empty();

	for (TWeakObjectPtr<UObject> SelectedObject : OuterObjects)
	{
		MatrixComponents.Add(Cast<UDMXPixelMappingMatrixComponent>(SelectedObject));
	}

	// Get editing categories
	IDetailCategoryBuilder& OutputSettingsCategory = DetailLayout->EditCategory("Output Settings", FText::GetEmpty(), ECategoryPriority::Important);

	// Hide the Layout Script property (shown in its own panel, see SDMXPixelMappingLayoutView)
	InDetailLayout.HideProperty(GET_MEMBER_NAME_CHECKED(UDMXPixelMappingMatrixComponent, LayoutScript));

	// Add color mode property
	ColorModePropertyHandle = DetailLayout->GetProperty(GET_MEMBER_NAME_CHECKED(UDMXPixelMappingMatrixComponent, ColorMode), UDMXPixelMappingMatrixComponent::StaticClass());
	OutputSettingsCategory.AddProperty(ColorModePropertyHandle);

	// Register attributes
	TSharedPtr<FDMXCellAttributeGroup> AttributeR = MakeShared<FDMXCellAttributeGroup>();
	AttributeR->Handle = DetailLayout->GetProperty(GET_MEMBER_NAME_CHECKED(UDMXPixelMappingMatrixComponent, AttributeR));
	AttributeR->ExposeHandle = DetailLayout->GetProperty(GET_MEMBER_NAME_CHECKED(UDMXPixelMappingMatrixComponent, AttributeRExpose));
	AttributeR->InvertHandle = DetailLayout->GetProperty(GET_MEMBER_NAME_CHECKED(UDMXPixelMappingMatrixComponent, AttributeRInvert));

	TSharedPtr<FDMXCellAttributeGroup> AttributeG = MakeShared<FDMXCellAttributeGroup>();
	AttributeG->Handle = DetailLayout->GetProperty(GET_MEMBER_NAME_CHECKED(UDMXPixelMappingMatrixComponent, AttributeG));
	AttributeG->ExposeHandle = DetailLayout->GetProperty(GET_MEMBER_NAME_CHECKED(UDMXPixelMappingMatrixComponent, AttributeGExpose));
	AttributeG->InvertHandle = DetailLayout->GetProperty(GET_MEMBER_NAME_CHECKED(UDMXPixelMappingMatrixComponent, AttributeGInvert));

	TSharedPtr<FDMXCellAttributeGroup> AttributeB = MakeShared<FDMXCellAttributeGroup>();
	AttributeB->Handle = DetailLayout->GetProperty(GET_MEMBER_NAME_CHECKED(UDMXPixelMappingMatrixComponent, AttributeB));
	AttributeB->ExposeHandle = DetailLayout->GetProperty(GET_MEMBER_NAME_CHECKED(UDMXPixelMappingMatrixComponent, AttributeBExpose));
	AttributeB->InvertHandle = DetailLayout->GetProperty(GET_MEMBER_NAME_CHECKED(UDMXPixelMappingMatrixComponent, AttributeBInvert));

	RGBAttributes.Add(AttributeR);
	RGBAttributes.Add(AttributeG);
	RGBAttributes.Add(AttributeB);

	// Register Monochrome attribute
	TSharedPtr<FDMXCellAttributeGroup> MonochromeAttribute = MakeShared<FDMXCellAttributeGroup>();
	MonochromeAttribute->Handle = DetailLayout->GetProperty(GET_MEMBER_NAME_CHECKED(UDMXPixelMappingMatrixComponent, MonochromeIntensity));
	MonochromeAttribute->ExposeHandle = DetailLayout->GetProperty(GET_MEMBER_NAME_CHECKED(UDMXPixelMappingMatrixComponent, bMonochromeExpose));
	MonochromeAttribute->InvertHandle = DetailLayout->GetProperty(GET_MEMBER_NAME_CHECKED(UDMXPixelMappingMatrixComponent, bMonochromeInvert));
	MonochromeAttributes.Add(MonochromeAttribute);

	// Generate all RGB Expose and Invert rows
	OutputSettingsCategory.AddCustomRow(FText::GetEmpty())
		.Visibility(TAttribute<EVisibility>(this, &FDMXPixelMappingDetailCustomization_Matrix::GetRGBAttributesVisibility))
		.NameContent()
		[
			SNew(STextBlock).Text(LOCTEXT("ColorSample", "Color Sample"))
		]
		.ValueContent()
		[
			SAssignNew(ExposeAndInvertListView, SListView<TSharedPtr<FDMXCellAttributeGroup>>)
			.ListItemsSource(&RGBAttributes)
			.OnGenerateRow(this, &FDMXPixelMappingDetailCustomization_Matrix::GenerateExposeAndInvertRow)
		];

	// Update RGB attributes
	for (TSharedPtr<FDMXCellAttributeGroup>& Attribute : RGBAttributes)
	{
		DetailLayout->HideProperty(Attribute->ExposeHandle);
		DetailLayout->HideProperty(Attribute->InvertHandle);

		OutputSettingsCategory
			.AddProperty(Attribute->Handle)
			.Visibility(TAttribute<EVisibility>::Create(TAttribute<EVisibility>::FGetter::CreateSP(this, &FDMXPixelMappingDetailCustomization_Matrix::GetRGBAttributeRowVisibilty, Attribute.Get())));
	}


	// Generate all Monochrome Expose and Invert rows
	OutputSettingsCategory.AddCustomRow(FText::GetEmpty())
		.Visibility(TAttribute<EVisibility>(this, &FDMXPixelMappingDetailCustomization_Matrix::GetMonochromeAttributesVisibility))
		.NameContent()
		[
			SNew(STextBlock).Text(LOCTEXT("ColorSample", "Color Sample"))
		]
		.ValueContent()
		[
			SAssignNew(ExposeAndInvertListView, SListView<TSharedPtr<FDMXCellAttributeGroup>>)
			.ListItemsSource(&MonochromeAttributes)
			.OnGenerateRow(this, &FDMXPixelMappingDetailCustomization_Matrix::GenerateExposeAndInvertRow)
		];

	// Update Monochrome attributes
	for (TSharedPtr<FDMXCellAttributeGroup>& Attribute : MonochromeAttributes)
	{
		DetailLayout->HideProperty(Attribute->ExposeHandle);
		DetailLayout->HideProperty(Attribute->InvertHandle);

		OutputSettingsCategory
			.AddProperty(Attribute->Handle)
			.Visibility(TAttribute<EVisibility>::Create(TAttribute<EVisibility>::FGetter::CreateSP(this, &FDMXPixelMappingDetailCustomization_Matrix::GetMonochromeRowVisibilty, Attribute.Get())));
	}
	
	CreateModulatorDetails(InDetailLayout);
}

bool FDMXPixelMappingDetailCustomization_Matrix::CheckComponentsDMXColorMode(const EDMXColorMode DMXColorMode) const
{
	for (TWeakObjectPtr<UDMXPixelMappingMatrixComponent> ItemComponent : MatrixComponents)
	{
		if (ItemComponent.IsValid() && ItemComponent->ColorMode == DMXColorMode)
		{
			return true;
		}
	}

	return false;
}

EVisibility FDMXPixelMappingDetailCustomization_Matrix::GetRGBAttributeRowVisibilty(FDMXCellAttributeGroup* Attribute) const
{
	bool bIsVisible = false;

	// 1. Check if current attribute is sampling now
	FPropertyAccess::Result Result = Attribute->ExposeHandle->GetValue(bIsVisible);
	if (Result == FPropertyAccess::Result::MultipleValues)
	{
		bIsVisible = true;
	}

	// 2. Check if current color mode is RGB
	if (!CheckComponentsDMXColorMode(EDMXColorMode::CM_RGB))
	{
		bIsVisible = false;
	}

	return bIsVisible ? EVisibility::Visible : EVisibility::Collapsed;
}

EVisibility FDMXPixelMappingDetailCustomization_Matrix::GetRGBAttributesVisibility() const
{	
	return CheckComponentsDMXColorMode(EDMXColorMode::CM_RGB) ? EVisibility::Visible : EVisibility::Collapsed;
}

EVisibility FDMXPixelMappingDetailCustomization_Matrix::GetMonochromeRowVisibilty(FDMXCellAttributeGroup* Attribute) const
{
	bool bIsVisible = false;

	// 1. Check if current attribute is sampling now
	FPropertyAccess::Result Result = Attribute->ExposeHandle->GetValue(bIsVisible);
	if (Result == FPropertyAccess::Result::MultipleValues)
	{
		bIsVisible = true;
	}

	// 2. Check if current color mode is Monochrome
	if (!CheckComponentsDMXColorMode(EDMXColorMode::CM_Monochrome))
	{
		bIsVisible = false;
	}

	return bIsVisible ? EVisibility::Visible : EVisibility::Collapsed;
}

EVisibility FDMXPixelMappingDetailCustomization_Matrix::GetMonochromeAttributesVisibility() const
{
	return (GetRGBAttributesVisibility() == EVisibility::Visible) ? EVisibility::Collapsed : EVisibility::Visible;
}

TSharedRef<ITableRow> FDMXPixelMappingDetailCustomization_Matrix::GenerateExposeAndInvertRow(TSharedPtr<FDMXCellAttributeGroup> InAtribute, const TSharedRef<STableViewBase>& OwnerTable)
{
	if (!InAtribute.IsValid())
	{
		return SNew(STableRow<TSharedPtr<FString>>, OwnerTable);
	}

	return SNew(STableRow<TSharedPtr<FString>>, OwnerTable)
		.Padding(2.0f)
		.ShowSelection(false)
		[
			SNew(SBox)
			[
				SNew(SHorizontalBox)
				+ SHorizontalBox::Slot()
				.FillWidth(1)
				.AutoWidth()
				.Padding(2.0f, 0.0f)
				.HAlign(HAlign_Left)
				[
					InAtribute->ExposeHandle->CreatePropertyNameWidget()
				]
				+ SHorizontalBox::Slot()
				.FillWidth(1)
				.AutoWidth()
				.Padding(2.0f, 0.0f)
				.HAlign(HAlign_Left)
				[
					InAtribute->ExposeHandle->CreatePropertyValueWidget()
				]
				+ SHorizontalBox::Slot()
				.FillWidth(1)
				.AutoWidth()
				.Padding(2.0f, 0.0f)
				.HAlign(HAlign_Left)
				[
					InAtribute->InvertHandle->CreatePropertyNameWidget()
				]
				+ SHorizontalBox::Slot()
				.FillWidth(1)
				.AutoWidth()
				.Padding(2.0f, 0.0f)
				.HAlign(HAlign_Left)
				[
					InAtribute->InvertHandle->CreatePropertyValueWidget()
				]
			]
		];
}

void FDMXPixelMappingDetailCustomization_Matrix::CreateModulatorDetails(IDetailLayoutBuilder& InDetailLayout)
{
	IDetailCategoryBuilder& ModualtorsCategory = InDetailLayout.EditCategory("Modulators", LOCTEXT("DMXModulatorsCategory", "Modulators"), ECategoryPriority::Important);

	TSharedPtr<IPropertyHandle> ModulatorClassesHandle = DetailLayout->GetProperty(GET_MEMBER_NAME_CHECKED(UDMXPixelMappingMatrixComponent, ModulatorClasses), UDMXPixelMappingMatrixComponent::StaticClass());
	ModulatorClassesHandle->SetOnPropertyValueChanged(FSimpleDelegate::CreateSP(this, &FDMXPixelMappingDetailCustomization_Matrix::ForceRefresh));
	ModulatorClassesHandle->SetOnChildPropertyValueChanged(FSimpleDelegate::CreateSP(this, &FDMXPixelMappingDetailCustomization_Matrix::ForceRefresh));

	ModualtorsCategory.AddProperty(ModulatorClassesHandle);

	TSharedPtr<IPropertyHandle> ModulatorsHandle = DetailLayout->GetProperty(GET_MEMBER_NAME_CHECKED(UDMXPixelMappingMatrixComponent, Modulators), UDMXPixelMappingMatrixComponent::StaticClass());
	InDetailLayout.HideProperty(ModulatorsHandle);

	// Create detail views for the modulators
	TArray<TWeakObjectPtr<UObject>> CustomizedObjects;
	InDetailLayout.GetObjectsBeingCustomized(CustomizedObjects);
	if (CustomizedObjects.Num() > 0)
	{
		if (UDMXPixelMappingMatrixComponent* FirstMatrixComponent = Cast<UDMXPixelMappingMatrixComponent>(CustomizedObjects[0].Get()))
		{
			for (int32 IndexModulator = 0; IndexModulator < FirstMatrixComponent->Modulators.Num(); IndexModulator++)
			{
				TArray<UObject*> ModulatorsToEdit;
				if (CustomizedObjects.Num() > 1)
				{
					UClass* ModulatorClass = FirstMatrixComponent->Modulators[IndexModulator]->GetClass();

					for (const TWeakObjectPtr<UObject>& CustomizedObject : CustomizedObjects)
					{
						if (UDMXPixelMappingMatrixComponent* MatrixComponent = Cast<UDMXPixelMappingMatrixComponent>(CustomizedObject.Get()))
						{
							const bool bMultiEditableModulator =
								MatrixComponent->Modulators.IsValidIndex(IndexModulator) &&
								MatrixComponent->Modulators[IndexModulator] &&
								MatrixComponent->Modulators[IndexModulator]->GetClass() == ModulatorClass;

							if (bMultiEditableModulator)
							{
								ModulatorsToEdit.Add(MatrixComponent->Modulators[IndexModulator]);
							}
							else
							{
								// Don't allow multi edit if not all modulators are of same class
								ModulatorsToEdit.Reset();
							}
						}
					}
				}
				else if (UDMXModulator* ModulatorOfFirstMatrix = FirstMatrixComponent->Modulators[IndexModulator])
				{
					ModulatorsToEdit.Add(ModulatorOfFirstMatrix);
				}

				if (ModulatorsToEdit.Num() > 0)
				{
					FPropertyEditorModule& PropertyEditorModule = FModuleManager::GetModuleChecked<FPropertyEditorModule>("PropertyEditor");

					FDetailsViewArgs DetailsViewArgs;
					DetailsViewArgs.bUpdatesFromSelection = false;
					DetailsViewArgs.bLockable = true;
					DetailsViewArgs.bAllowSearch = false;
					DetailsViewArgs.bHideSelectionTip = false;
					DetailsViewArgs.NameAreaSettings = FDetailsViewArgs::HideNameArea;
<<<<<<< HEAD
=======
					DetailsViewArgs.DefaultsOnlyVisibility = EEditDefaultsOnlyNodeVisibility::Automatic;
>>>>>>> d731a049

					TSharedRef<IDetailsView> DetailsView = PropertyEditorModule.CreateDetailView(DetailsViewArgs);
					DetailsView->SetObjects(ModulatorsToEdit);

					ModualtorsCategory.AddCustomRow(FText::GetEmpty())
						.WholeRowContent()
						[
							DetailsView
						];
				}
				else
				{
					ModualtorsCategory.AddCustomRow(FText::GetEmpty())
						.WholeRowContent()
						[
							SNew(STextBlock)
							.Text(LOCTEXT("ModulatorMultipleValues", "Multiple Values"))
							.Font(IDetailLayoutBuilder::GetDetailFont())
						];

					break;
				}
			}
		}
	}
}

void FDMXPixelMappingDetailCustomization_Matrix::ForceRefresh()
{
	PropertyUtilities->ForceRefresh();
}

#undef LOCTEXT_NAMESPACE<|MERGE_RESOLUTION|>--- conflicted
+++ resolved
@@ -308,10 +308,7 @@
 					DetailsViewArgs.bAllowSearch = false;
 					DetailsViewArgs.bHideSelectionTip = false;
 					DetailsViewArgs.NameAreaSettings = FDetailsViewArgs::HideNameArea;
-<<<<<<< HEAD
-=======
 					DetailsViewArgs.DefaultsOnlyVisibility = EEditDefaultsOnlyNodeVisibility::Automatic;
->>>>>>> d731a049
 
 					TSharedRef<IDetailsView> DetailsView = PropertyEditorModule.CreateDetailView(DetailsViewArgs);
 					DetailsView->SetObjects(ModulatorsToEdit);
