--- conflicted
+++ resolved
@@ -91,39 +91,10 @@
 			{
 				if (UDMXPixelMappingOutputComponent* ResizedComponent = Cast<UDMXPixelMappingOutputComponent>(ComponentReference.GetComponent()))
 				{
-<<<<<<< HEAD
-					// Delete the component if it's no longer over its parent
-					if (ResizedComponent->HasValidParent() &&
-						!ResizedComponent->IsOverParent())
-					{
-						ResizedComponent->SetFlags(RF_Transactional);
-						ResizedComponent->Modify();
-
-						ResizedComponent->GetParent()->RemoveChild(ResizedComponent);
-					}
-
-					// Delete childs if they're no longer over their parent
-					for (UDMXPixelMappingBaseComponent* Child : TArray<UDMXPixelMappingBaseComponent*>(ResizedComponent->Children))
-					{
-						if (UDMXPixelMappingOutputComponent* OutputComponent = Cast<UDMXPixelMappingOutputComponent>(Child))
-						{
-							if (OutputComponent && !OutputComponent->IsOverParent())
-							{
-								ResizedComponent->RemoveChild(Child);
-							}
-						}
-					}
-
 					// Set the final size transacted
 					const FVector2D Delta = MouseEvent.GetScreenSpacePosition() - MouseDownPosition;
 					const FVector2D TranslateAmount = Delta * (1.0f / (DesignerViewWeakPtr.Pin()->GetPreviewScale() * MyGeometry.Scale));
 
-=======
-					// Set the final size transacted
-					const FVector2D Delta = MouseEvent.GetScreenSpacePosition() - MouseDownPosition;
-					const FVector2D TranslateAmount = Delta * (1.0f / (DesignerViewWeakPtr.Pin()->GetPreviewScale() * MyGeometry.Scale));
-
->>>>>>> d731a049
 					ResizedComponent->Modify();
 					Resize(ResizedComponent, DragDirection, TranslateAmount);
 
