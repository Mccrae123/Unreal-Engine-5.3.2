--- conflicted
+++ resolved
@@ -27,10 +27,7 @@
 			"RHI",
 			"Slate",
 			"SlateCore",
-<<<<<<< HEAD
-=======
 			"ToolMenus",
->>>>>>> d731a049
 			"ToolWidgets",
 			"UnrealEd",
 		});
