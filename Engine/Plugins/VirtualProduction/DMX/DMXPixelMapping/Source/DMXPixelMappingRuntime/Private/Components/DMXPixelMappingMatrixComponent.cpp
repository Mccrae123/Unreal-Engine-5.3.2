--- conflicted
+++ resolved
@@ -155,12 +155,7 @@
 #if WITH_EDITOR
 void UDMXPixelMappingMatrixComponent::PreEditChange(FProperty* PropertyAboutToChange)
 {
-<<<<<<< HEAD
-	// Explicitly recording the state here is required since many properties propagonate to the child cells and cause otherwise malformed transactions
-	Modify();
-=======
 	Super::PreEditChange(PropertyAboutToChange);
->>>>>>> 74d0b334
 
 	if (PropertyAboutToChange)
 	{
