// Copyright Epic Games, Inc. All Rights Reserved.

#include "Components/DMXPixelMappingMatrixComponent.h"

#include "DMXPixelMapping.h"
#include "DMXPixelMappingRuntimeCommon.h"
#include "DMXPixelMappingRuntimeObjectVersion.h"
#include "DMXPixelMappingRuntimeUtils.h"
#include "DMXPixelMappingTypes.h"
#include "DMXSubsystem.h"
#include "Components/DMXPixelMappingFixtureGroupComponent.h"
#include "Components/DMXPixelMappingMatrixCellComponent.h"
#include "Components/DMXPixelMappingRendererComponent.h"
#include "Components/DMXPixelMappingRootComponent.h"
#include "IO/DMXOutputPort.h"
#include "Library/DMXEntityFixturePatch.h"
#include "Library/DMXEntityFixtureType.h"
#include "Library/DMXLibrary.h"
#include "Templates/DMXPixelMappingComponentTemplate.h"

#if WITH_EDITOR
#include "DMXPixelMappingComponentWidget.h"
#endif // WITH_EDITOR

#include "Widgets/SOverlay.h"
#include "Widgets/Images/SImage.h"
#include "Widgets/Layout/SBox.h"
#include "Widgets/Layout/SScaleBox.h"
#include "Widgets/Text/STextBlock.h"


#define LOCTEXT_NAMESPACE "DMXPixelMappingMatrixComponent"

UDMXPixelMappingMatrixComponent::UDMXPixelMappingMatrixComponent()
{	
<<<<<<< HEAD
	SizeX = 32.f;
	SizeY = 32.f;
=======
	SetSize(FVector2D(32.f, 32.f));
>>>>>>> d731a049

	AttributeR.SetFromName("Red");
	AttributeG.SetFromName("Green");
	AttributeB.SetFromName("Blue");

	ColorMode = EDMXColorMode::CM_RGB;
	AttributeRExpose = true;
	AttributeGExpose = true;
	AttributeBExpose = true;

	bMonochromeExpose = true;
}

void UDMXPixelMappingMatrixComponent::Serialize(FArchive& Ar)
{
	Super::Serialize(Ar);

	Ar.UsingCustomVersion(FDMXPixelMappingRuntimeObjectVersion::GUID);
	if(Ar.IsLoading())
	{
		if (Ar.CustomVer(FDMXPixelMappingRuntimeObjectVersion::GUID) < FDMXPixelMappingRuntimeObjectVersion::ChangePixelMappingMatrixComponentToFixturePatchReference)
		{
			// Upgrade from custom FixturePatchMatrixRef to FixturePatchRef
			FixturePatchRef.SetEntity(FixturePatchMatrixRef_DEPRECATED.GetFixturePatch());
		}
	}
}

void UDMXPixelMappingMatrixComponent::PostLoad()
{
	Super::PostLoad();

	// Add valid modulators to modulator classes, remove invalid modulators
	for (int32 IndexModulator = 0; Modulators.IsValidIndex(IndexModulator); )
	{
		if (Modulators[IndexModulator])
		{
			ModulatorClasses.Add(Modulators[IndexModulator]->GetClass());
			IndexModulator++;
		}
		else
		{
			Modulators.RemoveAt(IndexModulator);
			if (!Modulators.IsValidIndex(IndexModulator++))
			{
				// Removed the last element
				break;
			}
		}
	}
}

void UDMXPixelMappingMatrixComponent::PostInitProperties()
{
	Super::PostInitProperties();

	if (!HasAnyFlags(RF_ClassDefaultObject | RF_ArchetypeObject))
	{
		// Listen to Fixture Type and Fixture Patch changes
		UDMXEntityFixtureType::GetOnFixtureTypeChanged().AddUObject(this, &UDMXPixelMappingMatrixComponent::OnFixtureTypeChanged);
		UDMXEntityFixturePatch::GetOnFixturePatchChanged().AddUObject(this, &UDMXPixelMappingMatrixComponent::OnFixturePatchChanged);
	}
}

void UDMXPixelMappingMatrixComponent::LogInvalidProperties()
{
	UDMXEntityFixturePatch* FixturePatch = FixturePatchRef.GetFixturePatch();
	if (IsValid(FixturePatch))
	{
		const FDMXFixtureMode* ModePtr = FixturePatch->GetActiveMode();
		if (!ModePtr)
		{
			UE_LOG(LogDMXPixelMappingRuntime, Warning, TEXT("%s has no valid Active Mode set. %s will not receive DMX."), *FixturePatch->GetDisplayName(), *GetName());
		}
		else if (!FixturePatch->GetFixtureType())
		{
			UE_LOG(LogDMXPixelMappingRuntime, Warning, TEXT("%s has no valid Fixture Type set. %s will not receive DMX."), *FixturePatch->GetDisplayName(), *GetName());
		}
		else if(Children.Num() != ModePtr->FixtureMatrixConfig.XCells * ModePtr->FixtureMatrixConfig.YCells)
			{
				UE_LOG(LogDMXPixelMappingRuntime, Warning, TEXT("Number of cells in %s no longer matches %s. %s will not function properly."), *GetName(), *FixturePatch->GetFixtureType()->Name, *GetName());
			}
		}
	else
	{
		UE_LOG(LogDMXPixelMappingRuntime, Warning, TEXT("%s has no valid Fixture Patch set."), *GetName());
	}
}

#if WITH_EDITOR
void UDMXPixelMappingMatrixComponent::PreEditChange(FProperty* PropertyAboutToChange)
{
	if (PropertyAboutToChange)
	{
		const FName PropertyName = PropertyAboutToChange->GetFName();

		if (PropertyName == UDMXPixelMappingOutputComponent::GetPositionXPropertyName() ||
			PropertyName == UDMXPixelMappingOutputComponent::GetPositionYPropertyName())
		{
			PreEditChangePosition = GetPosition();
		}
	}
}
#endif // WITH_EDITOR

#if WITH_EDITOR
void UDMXPixelMappingMatrixComponent::PostEditChangeProperty(FPropertyChangedEvent& PropertyChangedEvent)
{
	// Note, property changes of fixture patch are listened for in tick

	// Call the parent at the first place
	Super::PostEditChangeProperty(PropertyChangedEvent);

	if (PropertyChangedEvent.GetPropertyName() == UDMXPixelMappingOutputComponent::GetPositionXPropertyName() ||
		PropertyChangedEvent.GetPropertyName() == UDMXPixelMappingOutputComponent::GetPositionYPropertyName())
	{
		constexpr bool bUpdateSizeRecursive = false;
		ForEachChildOfClass<UDMXPixelMappingMatrixCellComponent>([this](UDMXPixelMappingMatrixCellComponent* ChildComponent)
			{
				FVector2D RelativePosition = ChildComponent->GetPosition() - PreEditChangePosition;
				ChildComponent->SetPosition(GetPosition() + RelativePosition);

			}, bUpdateSizeRecursive);

		HandlePositionChanged();
	}
	if (PropertyChangedEvent.GetPropertyName() == UDMXPixelMappingOutputComponent::GetSizeXPropertyName() ||
		PropertyChangedEvent.GetPropertyName() == UDMXPixelMappingOutputComponent::GetSizeYPropertyName() ||
		PropertyChangedEvent.GetPropertyName() == GET_MEMBER_NAME_CHECKED(UDMXPixelMappingMatrixComponent, CellSize))
	{
		HandleSizeChanged();

		// Update size again from the new CellSize that results from handling size or matrix changes
		const FVector2D NewSize(CellSize.X * CoordinateGrid.X, CellSize.Y * CoordinateGrid.Y);
		SetSize(NewSize);
	}
	if (PropertyChangedEvent.GetPropertyName() == GET_MEMBER_NAME_CHECKED(UDMXPixelMappingMatrixComponent, FixturePatchRef) ||
		PropertyChangedEvent.GetPropertyName() == GET_MEMBER_NAME_CHECKED(UDMXPixelMappingMatrixComponent, CoordinateGrid))
	{
		HandleMatrixChanged();
	}
	else if (PropertyChangedEvent.GetPropertyName() == GET_MEMBER_NAME_CHECKED(FDMXEntityReference, DMXLibrary))
	{
		HandleMatrixChanged();
	}
}
#endif // WITH_EDITOR

#if WITH_EDITOR
void UDMXPixelMappingMatrixComponent::PostEditChangeChainProperty(FPropertyChangedChainEvent& PropertyChangedChainEvent)
{
	Super::PostEditChangeChainProperty(PropertyChangedChainEvent);

	// For consistency with GroupItem, handling modulator class changes in runtime utils
	FDMXPixelMappingRuntimeUtils::HandleModulatorPropertyChange(this, PropertyChangedChainEvent, ModulatorClasses, Modulators);
}
#endif // WITH_EDITOR

#if WITH_EDITOR
const FText UDMXPixelMappingMatrixComponent::GetPaletteCategory()
{
	return LOCTEXT("Common", "Common");
}
#endif // WITH_EDITOR

bool UDMXPixelMappingMatrixComponent::IsOverParent() const
{
	// Needs be over the over the group
	if (UDMXPixelMappingFixtureGroupComponent* ParentFixtureGroupComponent = Cast<UDMXPixelMappingFixtureGroupComponent>(GetParent()))
	{
		const float Left = GetPosition().X;
		const float Top = GetPosition().Y;
		const float Right = GetPosition().X + GetSize().X;
		const float Bottom = GetPosition().Y + GetSize().Y;

		const float ParentLeft = ParentFixtureGroupComponent->GetPosition().X;
		const float ParentTop = ParentFixtureGroupComponent->GetPosition().Y;
		const float ParentRight = ParentFixtureGroupComponent->GetPosition().X + ParentFixtureGroupComponent->GetSize().X;
		const float ParentBottom = ParentFixtureGroupComponent->GetPosition().Y + ParentFixtureGroupComponent->GetSize().Y;

		return
			Left > ParentLeft - .49f &&
			Top > ParentTop - .49f &&
			Right < ParentRight + .49f &&
			Bottom < ParentBottom + .49f;
	}

	return false;
}

const FName& UDMXPixelMappingMatrixComponent::GetNamePrefix()
{
	static FName NamePrefix = TEXT("Matrix");
	return NamePrefix;
}

void UDMXPixelMappingMatrixComponent::ResetDMX()
{
	ForEachChild([&](UDMXPixelMappingBaseComponent* InComponent)
	{
		if (UDMXPixelMappingOutputComponent* Component = Cast<UDMXPixelMappingOutputComponent>(InComponent))
		{
			Component->ResetDMX();
		}
	}, false);

	SendDMX();
}

void UDMXPixelMappingMatrixComponent::SendDMX()
{
	UDMXEntityFixturePatch* FixturePatch = FixturePatchRef.GetFixturePatch();

	if (FixturePatch)
	{
		// An array of attribute to value maps for each child, in order of the childs
		TArray<FDMXNormalizedAttributeValueMap> AttributeToValueMapArray;

		// Accumulate matrix cell data
		for (UDMXPixelMappingBaseComponent* Component : Children)
		{
			if (UDMXPixelMappingMatrixCellComponent* CellComponent = Cast<UDMXPixelMappingMatrixCellComponent>(Component))
			{
				FDMXNormalizedAttributeValueMap NormalizedAttributeToValueMap;
				NormalizedAttributeToValueMap.Map = CellComponent->CreateAttributeValues();

				AttributeToValueMapArray.Add(NormalizedAttributeToValueMap);
			}
		}

		// Apply matrix modulators
		for (UDMXModulator* Modulator : Modulators)
		{
			Modulator->ModulateMatrix(FixturePatch, AttributeToValueMapArray, AttributeToValueMapArray);
		}

		for (int32 IndexChild = 0; IndexChild < Children.Num(); IndexChild++)
		{
			if (UDMXPixelMappingMatrixCellComponent* CellComponent = Cast<UDMXPixelMappingMatrixCellComponent>(Children[IndexChild]))
			{
				// Relies on the order of childs and AttributeToValueMapArray didn't change during the lifetime of this function!
				if (!AttributeToValueMapArray.IsValidIndex(IndexChild))
				{
					break;
				}

				TMap<int32, uint8> ChannelToValueMap;
				for (const TTuple<FDMXAttributeName, float>& AttributeValuePair : AttributeToValueMapArray[IndexChild].Map)
				{
					FDMXPixelMappingRuntimeUtils::ConvertNormalizedAttributeValueToChannelValue(FixturePatch, AttributeValuePair.Key, AttributeValuePair.Value, ChannelToValueMap);

					FixturePatch->SendNormalizedMatrixCellValue(CellComponent->CellCoordinate, AttributeValuePair.Key, AttributeValuePair.Value);
				}
			}
		}

		// Send normal modulators. This is important to allow modulators to generate attribute values
		TMap<FDMXAttributeName, float> ModulatorGeneratedAttributeValueMap;
		for (UDMXModulator* Modulator : Modulators)
		{
			Modulator->Modulate(FixturePatch, ModulatorGeneratedAttributeValueMap, ModulatorGeneratedAttributeValueMap);
		}

		TMap<int32, uint8> ChannelToValueMap;
		for (const TTuple<FDMXAttributeName, float>& AttributeValuePair : ModulatorGeneratedAttributeValueMap)
		{
			FDMXPixelMappingRuntimeUtils::ConvertNormalizedAttributeValueToChannelValue(FixturePatch, AttributeValuePair.Key, AttributeValuePair.Value, ChannelToValueMap);
		}

		if (UDMXLibrary* Library = FixturePatch->GetParentLibrary())
		{
			for (const FDMXOutputPortSharedRef& OutputPort : Library->GetOutputPorts())
			{
				OutputPort->SendDMX(FixturePatch->GetUniverseID(), ChannelToValueMap);
			}
		}
	}
}

void UDMXPixelMappingMatrixComponent::QueueDownsample()
{
	ForEachChild([&](UDMXPixelMappingBaseComponent* InComponent) {
		if (UDMXPixelMappingOutputComponent* Component = Cast<UDMXPixelMappingOutputComponent>(InComponent))
		{
			Component->QueueDownsample();
		}
	}, false);
}

bool UDMXPixelMappingMatrixComponent::CanBeMovedTo(const UDMXPixelMappingBaseComponent* Component) const
{
	if (const UDMXPixelMappingFixtureGroupComponent* FixtureGroupComponent = Cast<UDMXPixelMappingFixtureGroupComponent>(Component))
	{
		if (FixtureGroupComponent->DMXLibrary == FixturePatchRef.DMXLibrary)
		{
			return true;
		}
	}

	return false;
}

FString UDMXPixelMappingMatrixComponent::GetUserFriendlyName() const
{
	if (UDMXEntityFixturePatch* Patch = FixturePatchRef.GetFixturePatch())
	{
		return FString::Printf(TEXT("Fixture Matrix: %s"), *Patch->GetDisplayName());
	}

	return FString(TEXT("Fixture Matrix: No Fixture Patch"));
}

void UDMXPixelMappingMatrixComponent::SetPosition(const FVector2D& NewPosition)
{
	const FVector2D OldPosition = GetPosition();

	Super::SetPosition(NewPosition);

	constexpr bool bUpdateSizeRecursive = false;
	ForEachChildOfClass<UDMXPixelMappingMatrixCellComponent>([&OldPosition, &NewPosition](UDMXPixelMappingMatrixCellComponent* ChildComponent)
		{
			FVector2D RelativePosition = ChildComponent->GetPosition() - OldPosition;
			ChildComponent->SetPosition(NewPosition + RelativePosition);

		}, bUpdateSizeRecursive);


	HandlePositionChanged();
}

void UDMXPixelMappingMatrixComponent::SetSize(const FVector2D& NewSize)
{
	const FVector2D OldSize = GetSize();
	Super::SetSize(NewSize);

<<<<<<< HEAD
	SizeX = FMath::RoundHalfToZero(NewSize.X);
	SizeY = FMath::RoundHalfToZero(NewSize.Y);

	SizeX = FMath::Max(SizeX, 1.f);
	SizeY = FMath::Max(SizeY, 1.f);

	//HandleMatrixChanged();
	HandleSizeChanged();
=======
	if (OldSize != NewSize)
	{
		HandleSizeChanged();
	}
>>>>>>> d731a049
}

void UDMXPixelMappingMatrixComponent::HandlePositionChanged()
{
#if WITH_EDITOR
PRAGMA_DISABLE_DEPRECATION_WARNINGS
	if (ComponentWidget_DEPRECATED.IsValid())
	{
		ComponentWidget_DEPRECATED->SetPosition(GetPosition());
	}
PRAGMA_ENABLE_DEPRECATION_WARNINGS
#endif
}

void UDMXPixelMappingMatrixComponent::HandleSizeChanged()
{
	CellSize = FVector2D::ZeroVector;
	if (CoordinateGrid.X > 0 && CoordinateGrid.Y > 0)
	{
		CellSize = FVector2D(GetSize().X / CoordinateGrid.X, GetSize().Y / CoordinateGrid.Y);
	}

	if (Children.Num() > 0)
	{
		constexpr bool bUpdateSizeRecursive = false;
		ForEachChildOfClass<UDMXPixelMappingMatrixCellComponent>([this](UDMXPixelMappingMatrixCellComponent* ChildComponent)
			{
#if WITH_EDITOR
				if (ChildComponent->IsLockInDesigner())
				{
					ChildComponent->SetSize(CellSize);
					ChildComponent->SetPosition(GetPosition() + FVector2D(CellSize * ChildComponent->GetCellCoordinate()));
				}
#else
				ChildComponent->SetSize(CellSize);
				ChildComponent->SetPosition(GetPosition() + FVector2D(CellSize * ChildComponent->GetCellCoordinate()));
#endif // WITH_EDITOR

			}, bUpdateSizeRecursive);
	}
	else
	{
		// Set the default size
		const FVector2D DefaultSize(32.f, 32.f);
		SetSize(DefaultSize);
	}

#if WITH_EDITOR
PRAGMA_DISABLE_DEPRECATION_WARNINGS
	if (ComponentWidget_DEPRECATED.IsValid())
	{
		ComponentWidget_DEPRECATED->SetSize(GetSize());
	}
PRAGMA_ENABLE_DEPRECATION_WARNINGS
#endif
}

void UDMXPixelMappingMatrixComponent::HandleMatrixChanged()
{
	TGuardValue<bool>(bIsUpdatingChildren, true);

	CoordinateGrid = 0;

	// Remove all existing children and rebuild them anew
	for (UDMXPixelMappingBaseComponent* Child : TArray<UDMXPixelMappingBaseComponent*>(Children))
	{
		RemoveChild(Child);
	}

	UDMXEntityFixturePatch* FixturePatch = FixturePatchRef.GetFixturePatch();
	UDMXEntityFixtureType* FixtureType = FixturePatch ? FixturePatch->GetFixtureType() : nullptr;
	const FDMXFixtureMode* ModePtr = FixturePatch ? FixturePatch->GetActiveMode() : nullptr;
	if (FixturePatch && FixtureType && ModePtr && ModePtr->bFixtureMatrixEnabled)
	{
		TArray<FDMXCell> MatrixCells;
		if (FixturePatch->GetAllMatrixCells(MatrixCells))
		{
			Distribution = ModePtr->FixtureMatrixConfig.PixelMappingDistribution;
			CoordinateGrid = FIntPoint(ModePtr->FixtureMatrixConfig.XCells, ModePtr->FixtureMatrixConfig.YCells);

			for (const FDMXCell& Cell : MatrixCells)
			{
				TSharedPtr<FDMXPixelMappingComponentTemplate> ComponentTemplate = MakeShared<FDMXPixelMappingComponentTemplate>(UDMXPixelMappingMatrixCellComponent::StaticClass());
				UDMXPixelMappingMatrixCellComponent* Component = ComponentTemplate->CreateComponent<UDMXPixelMappingMatrixCellComponent>(GetPixelMapping()->GetRootComponent());

				Component->CellID = Cell.CellID;
				Component->SetCellCoordinate(Cell.Coordinate);

				AddChild(Component);
			}
		}
	}

	HandleSizeChanged();

	GetOnMatrixChanged().Broadcast(GetPixelMapping(), this);
}

void UDMXPixelMappingMatrixComponent::OnFixtureTypeChanged(const UDMXEntityFixtureType* FixtureType)
{
	if (UDMXEntityFixturePatch* FixturePatch = FixturePatchRef.GetFixturePatch())
	{
		if (FixturePatch->GetFixtureType() == FixtureType)
		{
			HandleMatrixChanged();

			LogInvalidProperties();
		}
	}
}

void UDMXPixelMappingMatrixComponent::OnFixturePatchChanged(const UDMXEntityFixturePatch* FixturePatch)
{
	if (FixturePatch)
	{
		HandleMatrixChanged();

		LogInvalidProperties();
	}
}

#undef LOCTEXT_NAMESPACE<|MERGE_RESOLUTION|>--- conflicted
+++ resolved
@@ -33,12 +33,7 @@
 
 UDMXPixelMappingMatrixComponent::UDMXPixelMappingMatrixComponent()
 {	
-<<<<<<< HEAD
-	SizeX = 32.f;
-	SizeY = 32.f;
-=======
 	SetSize(FVector2D(32.f, 32.f));
->>>>>>> d731a049
 
 	AttributeR.SetFromName("Red");
 	AttributeG.SetFromName("Green");
@@ -374,21 +369,10 @@
 	const FVector2D OldSize = GetSize();
 	Super::SetSize(NewSize);
 
-<<<<<<< HEAD
-	SizeX = FMath::RoundHalfToZero(NewSize.X);
-	SizeY = FMath::RoundHalfToZero(NewSize.Y);
-
-	SizeX = FMath::Max(SizeX, 1.f);
-	SizeY = FMath::Max(SizeY, 1.f);
-
-	//HandleMatrixChanged();
-	HandleSizeChanged();
-=======
 	if (OldSize != NewSize)
 	{
 		HandleSizeChanged();
 	}
->>>>>>> d731a049
 }
 
 void UDMXPixelMappingMatrixComponent::HandlePositionChanged()
