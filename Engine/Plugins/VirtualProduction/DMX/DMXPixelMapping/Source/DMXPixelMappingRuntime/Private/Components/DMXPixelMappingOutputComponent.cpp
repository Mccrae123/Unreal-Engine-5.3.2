// Copyright Epic Games, Inc. All Rights Reserved.

#include "Components/DMXPixelMappingOutputComponent.h"

#include "DMXPixelMappingRuntimeObjectVersion.h"
#include "Components/DMXPixelMappingRendererComponent.h"
#include "Components/DMXPixelMappingRootComponent.h"
#include "Library/DMXEntityFixturePatch.h"
#include "UObject/UObjectGlobals.h"

#if WITH_EDITOR
#include "DMXPixelMappingComponentWidget.h"
#endif // WITH_EDITOR


#define LOCTEXT_NAMESPACE "DMXPixelMappingOutputComponent"


UDMXPixelMappingOutputComponent::UDMXPixelMappingOutputComponent()
	: CellBlendingQuality(EDMXPixelBlendingQuality::Low)
	, PositionX(0.f)
	, PositionY(0.f)
	, SizeX(1.f)
	, SizeY(1.f)
{
#if WITH_EDITOR
	bLockInDesigner = false;
	bVisibleInDesigner = true;
	ZOrder = 0;
#endif // WITH_EDITOR
}

#if WITH_EDITOR
void UDMXPixelMappingOutputComponent::PostEditChangeProperty(FPropertyChangedEvent& PropertyChangedEvent)
{
	// Call the parent at the first place
	Super::PostEditChangeProperty(PropertyChangedEvent);
	
PRAGMA_DISABLE_DEPRECATION_WARNINGS
	// Handle deprecated component widget changes
	if (PropertyChangedEvent.GetPropertyName() == GET_MEMBER_NAME_CHECKED(UDMXPixelMappingOutputComponent, bVisibleInDesigner))
	{
		const EVisibility NewVisiblity = IsVisible() ? EVisibility::HitTestInvisible : EVisibility::Hidden;

<<<<<<< HEAD
		if (ComponentWidget.IsValid())
		{
			ComponentWidget->SetVisibility(NewVisiblity);
=======
		if (ComponentWidget_DEPRECATED.IsValid())
		{
			ComponentWidget_DEPRECATED->SetVisibility(NewVisiblity);
>>>>>>> d731a049
		}

		constexpr bool bSetVisibilityRecursive = true;
		ForEachChildOfClass<UDMXPixelMappingOutputComponent>([NewVisiblity](UDMXPixelMappingOutputComponent* ChildComponent)
			{
				if (TSharedPtr<FDMXPixelMappingComponentWidget> ChildComponentWidget = ChildComponent->GetComponentWidget())
				{
					ChildComponentWidget->SetVisibility(NewVisiblity);
				}
			}, bSetVisibilityRecursive);
	}
PRAGMA_ENABLE_DEPRECATION_WARNINGS

	// Apply cell belending quality
	if (PropertyChangedEvent.GetPropertyName() == GET_MEMBER_NAME_CHECKED(UDMXPixelMappingOutputComponent, CellBlendingQuality))
	{
		// Propagonate to children
		constexpr bool bSetCellBlendingQualityToChildsRecursive = true;
		ForEachChildOfClass<UDMXPixelMappingOutputComponent>([this](UDMXPixelMappingOutputComponent* ChildComponent)
			{
				ChildComponent->CellBlendingQuality = CellBlendingQuality;
			}, bSetCellBlendingQualityToChildsRecursive);
	}
<<<<<<< HEAD

	if (PropertyChangedEvent.ChangeType != EPropertyChangeType::Interactive)
	{
		if (PropertyChangedEvent.GetPropertyName() == GET_MEMBER_NAME_CHECKED(UDMXPixelMappingOutputComponent, PositionX) ||
			PropertyChangedEvent.GetPropertyName() == GET_MEMBER_NAME_CHECKED(UDMXPixelMappingOutputComponent, PositionY) ||
			PropertyChangedEvent.GetPropertyName() == GET_MEMBER_NAME_CHECKED(UDMXPixelMappingOutputComponent, SizeX) ||
			PropertyChangedEvent.GetPropertyName() == GET_MEMBER_NAME_CHECKED(UDMXPixelMappingOutputComponent, SizeY))
		{
			PositionX = FMath::RoundHalfToZero(PositionX);
			PositionY = FMath::RoundHalfToZero(PositionY);

			SizeX = FMath::RoundHalfToZero(SizeX);
			SizeY = FMath::RoundHalfToZero(SizeY);

			// Remove self if not over parent
			if (!IsOverParent())
			{
				Modify();

				if (ensureMsgf(HasValidParent(), TEXT("No valid Parent when trying to remove PixelMapping Component %s."), *GetUserFriendlyName()))
				{
					GetParent()->Modify();
					GetParent()->RemoveChild(this);
				}
			}

			// Remove childs if not over self
			for (UDMXPixelMappingBaseComponent* Child : TArray<UDMXPixelMappingBaseComponent*>(Children))
			{
				if (UDMXPixelMappingOutputComponent* OutputComponent = Cast<UDMXPixelMappingOutputComponent>(Child))
				{
					if (OutputComponent && !OutputComponent->IsOverParent())
					{
						RemoveChild(OutputComponent);
					}
				}
			}
		}
	}
=======
>>>>>>> d731a049
}
#endif // WITH_EDITOR

#if WITH_EDITOR
void UDMXPixelMappingOutputComponent::PreEditUndo()
{
	Super::PreEditUndo();

	PreEditUndoChildren = Children;
}
#endif // WITH_EDITOR

#if WITH_EDITOR
void UDMXPixelMappingOutputComponent::PostEditUndo()
{
	Super::PostEditUndo();

	EVisibility NewVisibility = IsVisible() ? EVisibility::HitTestInvisible : EVisibility::Hidden;

	UpdateComponentWidget(NewVisibility);

	if (Children.Num() < PreEditUndoChildren.Num())
	{	
		// Undo Add Children (remove them again)
		for (UDMXPixelMappingBaseComponent* PreEditUndoChild : PreEditUndoChildren)
		{
			if (UDMXPixelMappingOutputComponent* PreEditUndoOutputComponent = Cast<UDMXPixelMappingOutputComponent>(PreEditUndoChild))
			{
				const EVisibility NewChildVisibility = PreEditUndoOutputComponent->IsVisible() ? EVisibility::HitTestInvisible : EVisibility::Hidden;

				constexpr bool bWithChildrenRecursive = false;
				PreEditUndoOutputComponent->UpdateComponentWidget(NewChildVisibility, bWithChildrenRecursive);
			}	
		}
	}
	else if (Children.Num() > PreEditUndoChildren.Num())
	{
		// Undo Remove Children (add them again)
		for (UDMXPixelMappingBaseComponent* PreEditUndoChild : PreEditUndoChildren)
		{
			if (UDMXPixelMappingOutputComponent* PreEditUndoOutputComponent = Cast<UDMXPixelMappingOutputComponent>(PreEditUndoChild))
			{
				const EVisibility NewChildVisibility = IsVisible() ? EVisibility::HitTestInvisible : EVisibility::Hidden;

				constexpr bool bWithChildrenRecursive = false;
				PreEditUndoOutputComponent->UpdateComponentWidget(NewChildVisibility, bWithChildrenRecursive);
			}
		}
	}

	PreEditUndoChildren.Reset();
}
#endif // WITH_EDITOR

void UDMXPixelMappingOutputComponent::BeginDestroy()
{
	Super::BeginDestroy();

#if WITH_EDITOR
	PRAGMA_DISABLE_DEPRECATION_WARNINGS
	if (ComponentWidget_DEPRECATED.IsValid())
	{
		ComponentWidget_DEPRECATED->RemoveFromCanvas();

		// Should have released all references by now
		ensureMsgf(ComponentWidget_DEPRECATED.GetSharedReferenceCount() == 1, TEXT("Detected Reference to Component Widget the component is destroyed."));
	}
	PRAGMA_ENABLE_DEPRECATION_WARNINGS
#endif
}

bool UDMXPixelMappingOutputComponent::CanBeMovedTo(const UDMXPixelMappingBaseComponent* Component) const
{
	return false;
}

void UDMXPixelMappingOutputComponent::NotifyAddedToParent()
{
	Super::NotifyAddedToParent();

#if WITH_EDITOR
	UpdateComponentWidget(EVisibility::HitTestInvisible);
#endif // WITH_EDITOR
}

void UDMXPixelMappingOutputComponent::NotifyRemovedFromParent()
{
	Super::NotifyRemovedFromParent();

#if WITH_EDITOR
<<<<<<< HEAD
	if (ComponentWidget.IsValid())
	{
		ComponentWidget->RemoveFromCanvas();

		// Should have released all references by now
		ensureMsgf(ComponentWidget.GetSharedReferenceCount() == 1, TEXT("Detected Reference to Component Widget the component is destroyed."));

		ComponentWidget.Reset();
=======
	PRAGMA_DISABLE_DEPRECATION_WARNINGS
	if (ComponentWidget_DEPRECATED.IsValid())
	{
		ComponentWidget_DEPRECATED->RemoveFromCanvas();

		// Should have released all references by now
		ensureMsgf(ComponentWidget_DEPRECATED.GetSharedReferenceCount() == 1, TEXT("Detected Reference to Component Widget the component is destroyed."));

		ComponentWidget_DEPRECATED.Reset();
>>>>>>> d731a049
	}
	PRAGMA_ENABLE_DEPRECATION_WARNINGS
#endif // WITH_EDITOR
}

#if WITH_EDITOR
const FText UDMXPixelMappingOutputComponent::GetPaletteCategory()
{
	ensureMsgf(false, TEXT("You must implement GetPaletteCategory() in your child class"));

	return LOCTEXT("Uncategorized", "Uncategorized");
}
#endif // WITH_EDITOR

#if WITH_EDITOR
PRAGMA_DISABLE_DEPRECATION_WARNINGS
TSharedRef<FDMXPixelMappingComponentWidget> UDMXPixelMappingOutputComponent::BuildSlot(TSharedRef<SConstraintCanvas> InCanvas)
{
<<<<<<< HEAD
	ComponentWidget = MakeShared<FDMXPixelMappingComponentWidget>();
	ComponentWidget->AddToCanvas(InCanvas, ZOrder);
=======
	ComponentWidget_DEPRECATED = MakeShared<FDMXPixelMappingComponentWidget>();
	ComponentWidget_DEPRECATED->AddToCanvas(InCanvas, ZOrder);
>>>>>>> d731a049

	EVisibility NewVisibility = IsVisible() ? EVisibility::HitTestInvisible : EVisibility::Hidden;

	UpdateComponentWidget(NewVisibility);

	return ComponentWidget_DEPRECATED.ToSharedRef();
}
PRAGMA_ENABLE_DEPRECATION_WARNINGS
#endif // WITH_EDITOR

#if WITH_EDITOR
bool UDMXPixelMappingOutputComponent::IsVisible() const
{
	const bool bAssignedToParent = GetParent() && GetParent()->Children.Contains(this);

	return bVisibleInDesigner && bAssignedToParent;
}
#endif // WITH_EDITOR

#if WITH_EDITOR
void UDMXPixelMappingOutputComponent::SetZOrder(int32 NewZOrder)
{
	const int32 DeltaZOrder = NewZOrder - ZOrder;
	
	ZOrder = NewZOrder;

<<<<<<< HEAD
	// Apply to the UI
	if (ComponentWidget.IsValid())
	{
		ComponentWidget->SetZOrder(ZOrder);
=======

PRAGMA_DISABLE_DEPRECATION_WARNINGS
	// Handle deprecated component widget changes
	if (ComponentWidget_DEPRECATED.IsValid())
	{
		ComponentWidget_DEPRECATED->SetZOrder(ZOrder);
>>>>>>> d731a049
	}

	constexpr bool bRecursive = true;
	ForEachChild([DeltaZOrder, this](UDMXPixelMappingBaseComponent* ChildComponent)
		{
			if (UDMXPixelMappingOutputComponent* ChildOutputComponent = Cast<UDMXPixelMappingOutputComponent>(ChildComponent))
			{
				const int32 NewChildZOrder = ChildOutputComponent->GetZOrder() + DeltaZOrder;
				if (TSharedPtr<FDMXPixelMappingComponentWidget> ChildComponentWidget_DEPRECATED = ChildOutputComponent->GetComponentWidget())
				{
					ChildOutputComponent->SetZOrder(NewChildZOrder);

					// Apply to the UI
					if (ChildOutputComponent->ComponentWidget_DEPRECATED.IsValid())
					{
						ChildOutputComponent->ComponentWidget_DEPRECATED->SetZOrder(ZOrder);
					}
				}
			}
		}, bRecursive);
PRAGMA_ENABLE_DEPRECATION_WARNINGS
}
#endif // WITH_EDITOR

bool UDMXPixelMappingOutputComponent::IsOverParent() const
{
	// By default all components are over their parent.
	// E.g. Renderer is always over the root, group is always over the renderer.
	return true;
}

bool UDMXPixelMappingOutputComponent::IsOverPosition(const FVector2D& OtherPosition) const
{
	return
		PositionX <= OtherPosition.X &&
		PositionY <= OtherPosition.Y &&
		PositionX + SizeX >= OtherPosition.X &&
		PositionY + SizeY >= OtherPosition.Y;
}

bool UDMXPixelMappingOutputComponent::OverlapsComponent(UDMXPixelMappingOutputComponent* Other) const
{
	if (Other)
	{
		FVector2D ThisPosition = GetPosition();
		FVector2D OtherPosition = Other->GetPosition();

		FBox2D ThisBox = FBox2D(ThisPosition, ThisPosition + GetSize());
		FBox2D OtherBox = FBox2D(OtherPosition, OtherPosition + Other->GetSize());

		return ThisBox.Intersect(OtherBox);
	}

	return false;
}

void UDMXPixelMappingOutputComponent::SetPosition(const FVector2D& Position) 
{
	if (Position.X != PositionX || Position.Y != PositionY)
	{
		PositionX = Position.X;
		PositionY = Position.Y;
	}
}

void UDMXPixelMappingOutputComponent::SetSize(const FVector2D& Size) 
{
	SizeX = Size.X;
	SizeY = Size.Y;

	SizeX = FMath::Max(SizeX, 1.f);
	SizeY = FMath::Max(SizeY, 1.f);
}

UDMXPixelMappingRendererComponent* UDMXPixelMappingOutputComponent::FindRendererComponent() const
{
	UDMXPixelMappingRendererComponent* ParentRendererComponent = nullptr;

	if (GetParent())
	{
		for (UDMXPixelMappingBaseComponent* ParentComponent = GetParent(); ParentComponent; ParentComponent = ParentComponent->GetParent())
		{
			ParentRendererComponent = Cast<UDMXPixelMappingRendererComponent>(ParentComponent);
			if (ParentRendererComponent)
			{
				break;
			}
		}
	}

	return ParentRendererComponent;
}

#if WITH_EDITOR
void UDMXPixelMappingOutputComponent::MakeHighestZOrderInComponentRect()
{
	if (UDMXPixelMappingRendererComponent* RendererComponent = FindRendererComponent())
	{
		constexpr bool bRecursive = true;
		RendererComponent->ForEachChildOfClass<UDMXPixelMappingOutputComponent>([this](UDMXPixelMappingOutputComponent* InComponent)
			{
				if (InComponent == this)
				{
					return;
				}

				// Exclude children, they're updated when SetZOrder is called below
				for (UDMXPixelMappingBaseComponent* OtherParent = InComponent->GetParent(); OtherParent; OtherParent = OtherParent->GetParent())
				{
					if (OtherParent == this)
					{
						return;
					}
				}

				if (this->OverlapsComponent(InComponent))
				{
					if (InComponent->ZOrder + 1 > ZOrder)
					{
						SetZOrder(InComponent->ZOrder + 1);
					}
				}
			}, bRecursive);
	}
}
#endif // WITH_EDITOR

#if WITH_EDITOR
void UDMXPixelMappingOutputComponent::UpdateComponentWidget(EVisibility NewVisibility, bool bWithChildrenRecursive)
{
	PRAGMA_DISABLE_DEPRECATION_WARNINGS
	if (ComponentWidget_DEPRECATED.IsValid())
	{
		ComponentWidget_DEPRECATED->SetPosition(FVector2D(PositionX, PositionY));
		ComponentWidget_DEPRECATED->SetSize(FVector2D(SizeX, SizeY));
		ComponentWidget_DEPRECATED->SetVisibility(NewVisibility);
		ComponentWidget_DEPRECATED->SetColor(GetEditorColor());
		ComponentWidget_DEPRECATED->SetLabelText(FText::FromString(GetUserFriendlyName()));
	}

	if (bWithChildrenRecursive)
	{
		for (UDMXPixelMappingBaseComponent* ChildComponent : Children)
		{
			if (UDMXPixelMappingOutputComponent* ChildOutputComponent = Cast<UDMXPixelMappingOutputComponent>(ChildComponent))
			{
				// Recursive for all
				ChildOutputComponent->UpdateComponentWidget(NewVisibility, bWithChildrenRecursive);
			}
		}
	}
<<<<<<< HEAD
=======
	PRAGMA_ENABLE_DEPRECATION_WARNINGS
>>>>>>> d731a049
}
#endif // WITH_EDITOR

#undef LOCTEXT_NAMESPACE<|MERGE_RESOLUTION|>--- conflicted
+++ resolved
@@ -42,15 +42,9 @@
 	{
 		const EVisibility NewVisiblity = IsVisible() ? EVisibility::HitTestInvisible : EVisibility::Hidden;
 
-<<<<<<< HEAD
-		if (ComponentWidget.IsValid())
-		{
-			ComponentWidget->SetVisibility(NewVisiblity);
-=======
 		if (ComponentWidget_DEPRECATED.IsValid())
 		{
 			ComponentWidget_DEPRECATED->SetVisibility(NewVisiblity);
->>>>>>> d731a049
 		}
 
 		constexpr bool bSetVisibilityRecursive = true;
@@ -74,48 +68,6 @@
 				ChildComponent->CellBlendingQuality = CellBlendingQuality;
 			}, bSetCellBlendingQualityToChildsRecursive);
 	}
-<<<<<<< HEAD
-
-	if (PropertyChangedEvent.ChangeType != EPropertyChangeType::Interactive)
-	{
-		if (PropertyChangedEvent.GetPropertyName() == GET_MEMBER_NAME_CHECKED(UDMXPixelMappingOutputComponent, PositionX) ||
-			PropertyChangedEvent.GetPropertyName() == GET_MEMBER_NAME_CHECKED(UDMXPixelMappingOutputComponent, PositionY) ||
-			PropertyChangedEvent.GetPropertyName() == GET_MEMBER_NAME_CHECKED(UDMXPixelMappingOutputComponent, SizeX) ||
-			PropertyChangedEvent.GetPropertyName() == GET_MEMBER_NAME_CHECKED(UDMXPixelMappingOutputComponent, SizeY))
-		{
-			PositionX = FMath::RoundHalfToZero(PositionX);
-			PositionY = FMath::RoundHalfToZero(PositionY);
-
-			SizeX = FMath::RoundHalfToZero(SizeX);
-			SizeY = FMath::RoundHalfToZero(SizeY);
-
-			// Remove self if not over parent
-			if (!IsOverParent())
-			{
-				Modify();
-
-				if (ensureMsgf(HasValidParent(), TEXT("No valid Parent when trying to remove PixelMapping Component %s."), *GetUserFriendlyName()))
-				{
-					GetParent()->Modify();
-					GetParent()->RemoveChild(this);
-				}
-			}
-
-			// Remove childs if not over self
-			for (UDMXPixelMappingBaseComponent* Child : TArray<UDMXPixelMappingBaseComponent*>(Children))
-			{
-				if (UDMXPixelMappingOutputComponent* OutputComponent = Cast<UDMXPixelMappingOutputComponent>(Child))
-				{
-					if (OutputComponent && !OutputComponent->IsOverParent())
-					{
-						RemoveChild(OutputComponent);
-					}
-				}
-			}
-		}
-	}
-=======
->>>>>>> d731a049
 }
 #endif // WITH_EDITOR
 
@@ -206,16 +158,6 @@
 	Super::NotifyRemovedFromParent();
 
 #if WITH_EDITOR
-<<<<<<< HEAD
-	if (ComponentWidget.IsValid())
-	{
-		ComponentWidget->RemoveFromCanvas();
-
-		// Should have released all references by now
-		ensureMsgf(ComponentWidget.GetSharedReferenceCount() == 1, TEXT("Detected Reference to Component Widget the component is destroyed."));
-
-		ComponentWidget.Reset();
-=======
 	PRAGMA_DISABLE_DEPRECATION_WARNINGS
 	if (ComponentWidget_DEPRECATED.IsValid())
 	{
@@ -225,7 +167,6 @@
 		ensureMsgf(ComponentWidget_DEPRECATED.GetSharedReferenceCount() == 1, TEXT("Detected Reference to Component Widget the component is destroyed."));
 
 		ComponentWidget_DEPRECATED.Reset();
->>>>>>> d731a049
 	}
 	PRAGMA_ENABLE_DEPRECATION_WARNINGS
 #endif // WITH_EDITOR
@@ -244,13 +185,8 @@
 PRAGMA_DISABLE_DEPRECATION_WARNINGS
 TSharedRef<FDMXPixelMappingComponentWidget> UDMXPixelMappingOutputComponent::BuildSlot(TSharedRef<SConstraintCanvas> InCanvas)
 {
-<<<<<<< HEAD
-	ComponentWidget = MakeShared<FDMXPixelMappingComponentWidget>();
-	ComponentWidget->AddToCanvas(InCanvas, ZOrder);
-=======
 	ComponentWidget_DEPRECATED = MakeShared<FDMXPixelMappingComponentWidget>();
 	ComponentWidget_DEPRECATED->AddToCanvas(InCanvas, ZOrder);
->>>>>>> d731a049
 
 	EVisibility NewVisibility = IsVisible() ? EVisibility::HitTestInvisible : EVisibility::Hidden;
 
@@ -277,19 +213,12 @@
 	
 	ZOrder = NewZOrder;
 
-<<<<<<< HEAD
-	// Apply to the UI
-	if (ComponentWidget.IsValid())
-	{
-		ComponentWidget->SetZOrder(ZOrder);
-=======
 
 PRAGMA_DISABLE_DEPRECATION_WARNINGS
 	// Handle deprecated component widget changes
 	if (ComponentWidget_DEPRECATED.IsValid())
 	{
 		ComponentWidget_DEPRECATED->SetZOrder(ZOrder);
->>>>>>> d731a049
 	}
 
 	constexpr bool bRecursive = true;
@@ -441,10 +370,7 @@
 			}
 		}
 	}
-<<<<<<< HEAD
-=======
 	PRAGMA_ENABLE_DEPRECATION_WARNINGS
->>>>>>> d731a049
 }
 #endif // WITH_EDITOR
 
