// Copyright Epic Games, Inc. All Rights Reserved.

#include "Components/DMXPixelMappingFixtureGroupItemComponent.h"

#include "DMXConversions.h"
#include "DMXPixelMappingRuntimeUtils.h"
#include "DMXPixelMappingTypes.h"
#include "Components/DMXPixelMappingFixtureGroupComponent.h"
#include "Components/DMXPixelMappingRendererComponent.h"
#include "Components/DMXPixelMappingRootComponent.h"
#include "Library/DMXEntityFixturePatch.h"
#include "Library/DMXEntityFixtureType.h"
#include "Library/DMXLibrary.h"
#include "IO/DMXOutputPort.h"
#include "Modulators/DMXModulator.h"

#if WITH_EDITOR
#include "DMXPixelMappingComponentWidget.h"
#endif // WITH_EDITOR

#include "Engine/Texture.h"


DECLARE_CYCLE_STAT(TEXT("Send Fixture Group Item"), STAT_DMXPixelMaping_FixtureGroupItem, STATGROUP_DMXPIXELMAPPING);

#define LOCTEXT_NAMESPACE "DMXPixelMappingFixtureGroupItemComponent"

UDMXPixelMappingFixtureGroupItemComponent::UDMXPixelMappingFixtureGroupItemComponent()
	: DownsamplePixelIndex(0)
{
<<<<<<< HEAD
	SizeX = 32.f;
	SizeY = 32.f;
=======
	SetSize(FVector2D(32.f, 32.f));
>>>>>>> d731a049

	ColorMode = EDMXColorMode::CM_RGB;
	AttributeRExpose = AttributeGExpose = AttributeBExpose = true;
	bMonochromeExpose = true;

	AttributeR.SetFromName("Red");
	AttributeG.SetFromName("Green");
	AttributeB.SetFromName("Blue");

#if WITH_EDITOR
	ZOrder = 2;
#endif // WITH_EDITOR
}

void UDMXPixelMappingFixtureGroupItemComponent::PostLoad()
{
	Super::PostLoad();

	// Add valid modulators to modulator classes, remove invalid modulators
	for (int32 IndexModulator = 0; Modulators.IsValidIndex(IndexModulator); )
	{
		if (Modulators[IndexModulator])
		{
			ModulatorClasses.Add(Modulators[IndexModulator]->GetClass());
			IndexModulator++;
		}
		else
		{
			Modulators.RemoveAt(IndexModulator);
			if (!Modulators.IsValidIndex(IndexModulator++))
			{
				// Removed the last element
				break;
			}
		}
	}
}

#if WITH_EDITOR
void UDMXPixelMappingFixtureGroupItemComponent::PostEditChangeProperty(FPropertyChangedEvent& PropertyChangedEvent)
{
	Super::PostEditChangeProperty(PropertyChangedEvent);

	FName PropertyName = PropertyChangedEvent.GetPropertyName();

	PRAGMA_DISABLE_DEPRECATION_WARNINGS
	if (PropertyChangedEvent.GetPropertyName() == UDMXPixelMappingOutputComponent::GetPositionXPropertyName() ||
		PropertyChangedEvent.GetPropertyName() == UDMXPixelMappingOutputComponent::GetPositionYPropertyName())
	{
		if (ComponentWidget_DEPRECATED.IsValid())
		{
			ComponentWidget_DEPRECATED->SetPosition(GetPosition());
		}
	}
	if (PropertyChangedEvent.GetPropertyName() == UDMXPixelMappingOutputComponent::GetSizeXPropertyName() ||
		PropertyChangedEvent.GetPropertyName() == UDMXPixelMappingOutputComponent::GetSizeYPropertyName())
	{
		if (ComponentWidget_DEPRECATED.IsValid())
		{
			ComponentWidget_DEPRECATED->SetSize(GetSize());
		}
	}
	PRAGMA_ENABLE_DEPRECATION_WARNINGS
}
#endif // WITH_EDITOR

#if WITH_EDITOR
void UDMXPixelMappingFixtureGroupItemComponent::PostEditChangeChainProperty(FPropertyChangedChainEvent& PropertyChangedChainEvent)
{
	Super::PostEditChangeChainProperty(PropertyChangedChainEvent);
	
	// For consistency with Matrix, handling modulator class changes in runtime utils
	FDMXPixelMappingRuntimeUtils::HandleModulatorPropertyChange(this, PropertyChangedChainEvent, ModulatorClasses, Modulators);
}
#endif // WITH_EDITOR

FString UDMXPixelMappingFixtureGroupItemComponent::GetUserFriendlyName() const
{
	if (UDMXEntityFixturePatch* Patch = FixturePatchRef.GetFixturePatch())
	{
		return Patch->GetDisplayName();
	}

	return FString(TEXT("Fixture Group Item: No Fixture Patch"));
}

const FName& UDMXPixelMappingFixtureGroupItemComponent::GetNamePrefix()
{
	static FName NamePrefix = TEXT("Fixture Item");
	return NamePrefix;
}

#if WITH_EDITOR
bool UDMXPixelMappingFixtureGroupItemComponent::IsVisible() const
{
	if (UDMXPixelMappingFixtureGroupComponent* FixtureGroupComponent = Cast<UDMXPixelMappingFixtureGroupComponent>(GetParent()))
	{
		if (!FixtureGroupComponent->IsVisible())
		{
			return false;
		}
	}

	return Super::IsVisible();
}
#endif // WITH_EDITOR

void UDMXPixelMappingFixtureGroupItemComponent::ResetDMX()
{
	UDMXPixelMappingRendererComponent* RendererComponent = GetRendererComponent();
	if (!ensure(RendererComponent))
	{
		return;
	}

	RendererComponent->ResetColorDownsampleBufferPixel(DownsamplePixelIndex);

	SendDMX();
}

void UDMXPixelMappingFixtureGroupItemComponent::SendDMX()
{
	SCOPE_CYCLE_COUNTER(STAT_DMXPixelMaping_FixtureGroupItem);

	UDMXEntityFixturePatch* FixturePatch = FixturePatchRef.GetFixturePatch();

	if(FixturePatch)
	{
		UDMXPixelMappingRendererComponent* RendererComponent = GetRendererComponent();
		if (RendererComponent)
		{
			TMap<FDMXAttributeName, float> AttributeToValueMap = CreateAttributeValues();
			
			// No need to apply matrix modulators
			for (UDMXModulator* Modulator : Modulators)
			{
				Modulator->Modulate(FixturePatch, AttributeToValueMap, AttributeToValueMap);
			}
			
			TMap<int32, uint8> ChannelToValueMap;
			for (const TTuple<FDMXAttributeName, float>& AttributeValuePair : AttributeToValueMap)
			{
				FDMXPixelMappingRuntimeUtils::ConvertNormalizedAttributeValueToChannelValue(FixturePatch, AttributeValuePair.Key, AttributeValuePair.Value, ChannelToValueMap);
			}

			// Send DMX
			if (UDMXLibrary* Library = FixturePatch->GetParentLibrary())
			{
				for (const FDMXOutputPortSharedRef& OutputPort : Library->GetOutputPorts())
				{
					OutputPort->SendDMX(FixturePatch->GetUniverseID(), ChannelToValueMap);
				}
			}
		}
	}
}

void UDMXPixelMappingFixtureGroupItemComponent::QueueDownsample()
{
	// Queue pixels into the downsample rendering
	UDMXPixelMappingRendererComponent* RendererComponent = GetRendererComponent();

	if (!ensure(RendererComponent))
	{
		return;
	}

	UTexture* InputTexture = RendererComponent->GetRendererInputTexture();
	if (!ensure(InputTexture))
	{
		return;
	}

	// Store pixel position
	DownsamplePixelIndex = RendererComponent->GetDownsamplePixelNum();
	
	const uint32 TextureSizeX = InputTexture->GetResource()->GetSizeX();
	const uint32 TextureSizeY = InputTexture->GetResource()->GetSizeY();
	check(TextureSizeX > 0 && TextureSizeY > 0);
	const FIntPoint PixelPosition = RendererComponent->GetPixelPosition(DownsamplePixelIndex);
	const FVector2D UV = FVector2D(GetPosition().X / TextureSizeX, GetPosition().Y / TextureSizeY);
	const FVector2D UVSize(GetSize().X / TextureSizeX, GetSize().Y / TextureSizeY);
	const FVector2D UVCellSize = UVSize / 2.f;
	constexpr bool bStaticCalculateUV = true;

	FVector4 ExposeFactor{};
	FIntVector4 InvertFactor{};
	if (ColorMode == EDMXColorMode::CM_RGB)
	{
		ExposeFactor = FVector4(AttributeRExpose ? 1.f : 0.f, AttributeGExpose ? 1.f : 0.f, AttributeBExpose ? 1.f : 0.f, 1.f);
		InvertFactor = FIntVector4(AttributeRInvert, AttributeGInvert, AttributeBInvert, 0);
	}
	else if (ColorMode == EDMXColorMode::CM_Monochrome)
	{
		static const FVector4 Expose(1.f, 1.f, 1.f, 1.f);
		static const FVector4 NoExpose(0.f, 0.f, 0.f, 0.f);
		ExposeFactor = FVector4(bMonochromeExpose ? Expose : NoExpose);
		InvertFactor = FIntVector4(bMonochromeInvert, bMonochromeInvert, bMonochromeInvert, 0);
	}

	FDMXPixelMappingDownsamplePixelParam DownsamplePixelParam
	{
		ExposeFactor,
		InvertFactor,
		PixelPosition,
		UV,
		UVSize,
		UVCellSize,
		CellBlendingQuality,
		bStaticCalculateUV
	};

	RendererComponent->AddPixelToDownsampleSet(MoveTemp(DownsamplePixelParam));
}

void UDMXPixelMappingFixtureGroupItemComponent::SetPosition(const FVector2D& NewPosition)
{
	Super::SetPosition(NewPosition);

#if WITH_EDITOR
	PRAGMA_DISABLE_DEPRECATION_WARNINGS
	if (ComponentWidget_DEPRECATED.IsValid())
	{
		ComponentWidget_DEPRECATED->SetPosition(GetPosition());
	}
	PRAGMA_ENABLE_DEPRECATION_WARNINGS
#endif
}

void UDMXPixelMappingFixtureGroupItemComponent::SetSize(const FVector2D& NewSize)
{
	Super::SetSize(NewSize);

#if WITH_EDITOR
	PRAGMA_DISABLE_DEPRECATION_WARNINGS
	if (ComponentWidget_DEPRECATED.IsValid())
	{
		ComponentWidget_DEPRECATED->SetSize(GetSize());
	}
	PRAGMA_ENABLE_DEPRECATION_WARNINGS
#endif
}

bool UDMXPixelMappingFixtureGroupItemComponent::IsOverParent() const
{
	// Needs be over the over the group
	if (UDMXPixelMappingFixtureGroupComponent* ParentFixtureGroupComponent = Cast<UDMXPixelMappingFixtureGroupComponent>(GetParent()))
	{
		const float Left = GetPosition().X;
		const float Top = GetPosition().Y;
		const float Right = GetPosition().X + GetSize().X;
		const float Bottom = GetPosition().Y + GetSize().Y;

		const float ParentLeft = ParentFixtureGroupComponent->GetPosition().X;
		const float ParentTop = ParentFixtureGroupComponent->GetPosition().Y;
		const float ParentRight = ParentFixtureGroupComponent->GetPosition().X + ParentFixtureGroupComponent->GetSize().X;
		const float ParentBottom = ParentFixtureGroupComponent->GetPosition().Y + ParentFixtureGroupComponent->GetSize().Y;

		return
			Left > ParentLeft - .49f &&
			Top > ParentTop - .49f &&
			Right < ParentRight + .49f &&
			Bottom < ParentBottom + .49f;
	}

	return false;
}

void UDMXPixelMappingFixtureGroupItemComponent::RenderWithInputAndSendDMX()
{
	if (UDMXPixelMappingRendererComponent* RendererComponent = GetRendererComponent())
	{
		RendererComponent->RendererInputTexture();
	}

	RenderAndSendDMX();
}

bool UDMXPixelMappingFixtureGroupItemComponent::CanBeMovedTo(const UDMXPixelMappingBaseComponent* Component) const
{
	if (const UDMXPixelMappingFixtureGroupComponent* FixtureGroupComponent = Cast<UDMXPixelMappingFixtureGroupComponent>(Component))
	{
		if (FixtureGroupComponent->DMXLibrary == FixturePatchRef.DMXLibrary)
		{
			return true;
		}
	}

	return false;
}

UDMXPixelMappingRendererComponent* UDMXPixelMappingFixtureGroupItemComponent::UDMXPixelMappingFixtureGroupItemComponent::GetRendererComponent() const
{
	return GetParent() ? Cast<UDMXPixelMappingRendererComponent>(GetParent()->GetParent()) : nullptr;
}

TMap<FDMXAttributeName, float> UDMXPixelMappingFixtureGroupItemComponent::CreateAttributeValues() const
{
	TMap<FDMXAttributeName, float> AttributeToNormalizedValueMap;

	UDMXPixelMappingRendererComponent* RendererComponent = GetRendererComponent();
	if (RendererComponent)
	{
		// Get the color data from the rendered component
		FLinearColor PixelColor;
		if (RendererComponent->GetDownsampleBufferPixel(DownsamplePixelIndex, PixelColor))
		{
			if (ColorMode == EDMXColorMode::CM_RGB)
			{
				if (AttributeRExpose)
				{
					const float AttributeRValue = FMath::Clamp(PixelColor.R, 0.f, 1.f);
					AttributeToNormalizedValueMap.Add(AttributeR, AttributeRValue);
				}

				if (AttributeGExpose)
				{
					const float AttributeGValue = FMath::Clamp(PixelColor.G, 0.f, 1.f);
					AttributeToNormalizedValueMap.Add(AttributeG, AttributeGValue);
				}

				if (AttributeBExpose)
				{
					const float AttributeBValue = FMath::Clamp(PixelColor.B, 0.f, 1.f);
					AttributeToNormalizedValueMap.Add(AttributeB, AttributeBValue);
				}
			}
			else if (ColorMode == EDMXColorMode::CM_Monochrome)
			{
				if (bMonochromeExpose)
				{
					// https://www.w3.org/TR/AERT/#color-contrast
					float Intensity = 0.299f * PixelColor.R + 0.587f * PixelColor.G + 0.114f * PixelColor.B;
					Intensity = FMath::Clamp(Intensity, 0.f, 1.f);

					AttributeToNormalizedValueMap.Add(MonochromeIntensity, Intensity);
				}
			}
		}
	}

	return AttributeToNormalizedValueMap;
}

#undef LOCTEXT_NAMESPACE<|MERGE_RESOLUTION|>--- conflicted
+++ resolved
@@ -28,12 +28,7 @@
 UDMXPixelMappingFixtureGroupItemComponent::UDMXPixelMappingFixtureGroupItemComponent()
 	: DownsamplePixelIndex(0)
 {
-<<<<<<< HEAD
-	SizeX = 32.f;
-	SizeY = 32.f;
-=======
 	SetSize(FVector2D(32.f, 32.f));
->>>>>>> d731a049
 
 	ColorMode = EDMXColorMode::CM_RGB;
 	AttributeRExpose = AttributeGExpose = AttributeBExpose = true;
