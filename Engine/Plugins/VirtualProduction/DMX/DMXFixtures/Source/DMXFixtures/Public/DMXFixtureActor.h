// Copyright Epic Games, Inc. All Rights Reserved.

#pragma once

#include "DMXFixtureActorBase.h"

#include "DMXFixtureComponent.h"
#include "DMXFixtureComponentDouble.h"
#include "DMXFixtureComponentSingle.h"
#include "DMXFixtureComponentColor.h"
#include "DMXMVRFixtureActorInterface.h"
#include "DMXProtocolTypes.h"
#include "Library/DMXEntityFixturePatch.h"

#include "CoreMinimal.h"
#include "Components/ArrowComponent.h"
#include "Components/SpotLightComponent.h"
#include "Materials/MaterialInstanceDynamic.h"

#include "DMXFixtureActor.generated.h"


UENUM()
enum EDMXFixtureQualityLevel : int
{
	LowQuality			UMETA(DisplayName = "Low"),
	MediumQuality		UMETA(DisplayName = "Medium"),
	HighQuality			UMETA(DisplayName = "High"),
	UltraQuality		UMETA(DisplayName = "Ultra"),
	Custom				UMETA(DisplayName = "Custom")
};

UCLASS()
class DMXFIXTURES_API ADMXFixtureActor 
	: public ADMXFixtureActorBase
	, public IDMXMVRFixtureActorInterface
{
	GENERATED_BODY()

protected:
	//~ Begin AActor Interface
#if WITH_EDITOR
	virtual void PostEditChangeProperty(FPropertyChangedEvent& PropertyChangedEvent) override;
#endif
	//~ End AActor interface

public:
	ADMXFixtureActor();

	//~ Begin DMXMVRFixtureActorInterface interface
	virtual void OnMVRGetSupportedDMXAttributes_Implementation(TArray<FName>& OutAttributeNames, TArray<FName>& OutMatrixAttributeNames) const override;
	//~ End DMXMVRFixtureActorInterface interface
<<<<<<< HEAD
	
	// UObject interface
	virtual void PostLoad() override;
=======
>>>>>>> 4af6daef

	bool HasBeenInitialized;
	float LensRadius;
	void FeedFixtureData();

	// VISUAL QUALITY LEVEL----------------------

	// Visual quality level that changes the number of samples in the volumetric beam
	UPROPERTY(EditAnywhere, BlueprintReadWrite, Category = "DMX Light Fixture", meta = (DisplayPriority = 0))
	TEnumAsByte<EDMXFixtureQualityLevel> QualityLevel;

	// Visual quality for the light beam - small value is visually better but cost more on GPU
	UPROPERTY(EditAnywhere, BlueprintReadWrite, Category = "DMX Light Fixture", meta = (EditCondition = "QualityLevel == EDMXFixtureQualityLevel::Custom", EditConditionHides))
	float BeamQuality;

	// Visual quality for the light beam when zoom is wide - small value is visually better but cost more on GPU
	UPROPERTY(EditAnywhere, BlueprintReadWrite, Category = "DMX Light Fixture", meta = (EditCondition = "QualityLevel == EDMXFixtureQualityLevel::Custom", EditConditionHides))
	float ZoomQuality;

	// HIERARCHY---------------------------------
	UPROPERTY(EditDefaultsOnly, BlueprintReadOnly, Category = "DMX Light Fixture")
	TObjectPtr<USceneComponent> Base;

	UPROPERTY(EditDefaultsOnly, BlueprintReadOnly, Category = "DMX Light Fixture")
	TObjectPtr<USceneComponent> Yoke;

	UPROPERTY(EditDefaultsOnly, BlueprintReadOnly, Category = "DMX Light Fixture")
	TObjectPtr<USceneComponent> Head;

	// FUNCTIONS---------------------------------

	UFUNCTION(BlueprintCallable, Category = "DMX Fixture")
	void InitializeFixture(UStaticMeshComponent* StaticMeshLens, UStaticMeshComponent* StaticMeshBeam);

	/** Pushes DMX Values to the Fixture. Expects normalized values in the range of 0.0f - 1.0f */
	virtual void PushNormalizedValuesPerAttribute(const FDMXNormalizedAttributeValueMap& ValuePerAttributeMap) override;
	
public:
<<<<<<< HEAD
	/** Sets the a new max light intensity */
	UFUNCTION(BlueprintCallable, Category = "DMX Fixture")
	void SetLightIntensityMax(float NewLightIntensityMax);

	/** Sets a new max light distance */
	UFUNCTION(BlueprintCallable, Category = "DMX Fixture")
	void SetLightDistanceMax(float NewLightDistanceMax);

	/** Sets a new light color temperature */
	UFUNCTION(BlueprintCallable, Category = "DMX Fixture")
	void SetLightColorTemp(float NewLightColorTemp);

	/** Sets a new spotlight intensity scale */
	UFUNCTION(BlueprintCallable, Category = "DMX Fixture")
	void SetSpotlightIntensityScale(float NewSpotlightIntensityScale);

	/** Sets a new pointlight intensity scale */
	UFUNCTION(BlueprintCallable, Category = "DMX Fixture")
	void SetPointlightIntensityScale(float NewPointlightIntensityScale);

	/** Sets if the light should cast shadows */
	UFUNCTION(BlueprintCallable, Category = "DMX Fixture")
	void SetLightCastShadow(bool bLightShouldCastShadow);

=======
	/** 
	 * Updates the spotlight intensity. 
	 * Considers light intensity max, the spotlight intensity scale and the cone angle to compute the intensity. 
	 * Should be used instead of setting the intensity of the spotlight directly.
	 */
	UFUNCTION(BlueprintCallable, Category = "DMX Fixture")
	void UpdateSpotLightIntensity();

	/** Sets the a new max light intensity */
	UFUNCTION(BlueprintCallable, Category = "DMX Fixture")
	void SetLightIntensityMax(float NewLightIntensityMax);

	/** Sets a new max light distance */
	UFUNCTION(BlueprintCallable, Category = "DMX Fixture")
	void SetLightDistanceMax(float NewLightDistanceMax);

	/** Sets a new light color temperature */
	UFUNCTION(BlueprintCallable, Category = "DMX Fixture")
	void SetLightColorTemp(float NewLightColorTemp);

	/** Sets a new spotlight intensity scale */
	UFUNCTION(BlueprintCallable, Category = "DMX Fixture")
	void SetSpotlightIntensityScale(float NewSpotlightIntensityScale);

	/** Sets a new pointlight intensity scale */
	UFUNCTION(BlueprintCallable, Category = "DMX Fixture")
	void SetPointlightIntensityScale(float NewPointlightIntensityScale);

	/** Sets if the light should cast shadows */
	UFUNCTION(BlueprintCallable, Category = "DMX Fixture")
	void SetLightCastShadow(bool bLightShouldCastShadow);
>>>>>>> 4af6daef

	// PARAMETERS---------------------------------

	// Light intensity at 1 steradian (32.77deg half angle)
	UPROPERTY(EditAnywhere, BlueprintSetter = SetLightIntensityMax, Category = "DMX Light Fixture")
	float LightIntensityMax;

	// Sets Attenuation Radius on the spotlight and pointlight
	UPROPERTY(EditAnywhere, BlueprintSetter = SetLightDistanceMax, Category = "DMX Light Fixture")
	float LightDistanceMax;

	// Light color temperature on the spotlight and pointlight
	UPROPERTY(EditAnywhere, BlueprintSetter = SetLightColorTemp, Category = "DMX Light Fixture")
	float LightColorTemp;

	// Scales spotlight intensity
	UPROPERTY(EditAnywhere, BlueprintSetter = SetSpotlightIntensityScale, Category = "DMX Light Fixture")
	float SpotlightIntensityScale;

	// Scales pointlight intensity
	UPROPERTY(EditAnywhere, BlueprintSetter = SetPointlightIntensityScale, Category = "DMX Light Fixture")
	float PointlightIntensityScale;

	// Enable/disable cast shadow on the spotlight and pointlight
	UPROPERTY(EditAnywhere, BlueprintSetter = SetLightCastShadow, Category = "DMX Light Fixture")
	bool LightCastShadow;

	// Simple solution useful for walls, 1 linetrace from the center
	UPROPERTY(EditAnywhere, BlueprintReadWrite, Category = "DMX Light Fixture")
	bool UseDynamicOcclusion;

	// Disable lights rendering in the fixture to save on GPU
	UPROPERTY(EditAnywhere, BlueprintReadWrite, Category = "DMX Light Fixture")
	bool DisableLights;

	// COMPONENTS ---------------------------------

	UPROPERTY(BlueprintReadOnly, Category = "DMX Light Fixture")
	TArray<TObjectPtr<UStaticMeshComponent>> StaticMeshComponents;
	
	UPROPERTY(EditDefaultsOnly, BlueprintReadOnly, Category = "DMX Light Fixture")
	TObjectPtr<class USpotLightComponent> SpotLight;

	UPROPERTY(EditDefaultsOnly, BlueprintReadOnly, Category = "DMX Light Fixture")
	TObjectPtr<class UPointLightComponent> PointLight;

	UPROPERTY(EditDefaultsOnly, BlueprintReadOnly, Category = "DMX Light Fixture")
	TObjectPtr<class UArrowComponent> OcclusionDirection;


	// MATERIALS ---------------------------------

	UPROPERTY(EditAnywhere, AdvancedDisplay, Category = "DMX Light Fixture")
	TObjectPtr<UMaterialInstance> LensMaterialInstance;

	UPROPERTY(EditAnywhere, AdvancedDisplay, Category = "DMX Light Fixture")
	TObjectPtr<UMaterialInstance> BeamMaterialInstance;

	UPROPERTY(EditAnywhere, AdvancedDisplay, Category = "DMX Light Fixture")
	TObjectPtr<UMaterialInstance> SpotLightMaterialInstance;

	UPROPERTY(EditAnywhere, AdvancedDisplay, Category = "DMX Light Fixture")
	TObjectPtr<UMaterialInstance> PointLightMaterialInstance;

	UPROPERTY(BlueprintReadOnly, Category = "DMX Light Fixture")
	TObjectPtr<UMaterialInstanceDynamic> DynamicMaterialLens;

	UPROPERTY(BlueprintReadOnly, Category = "DMX Light Fixture")
	TObjectPtr<UMaterialInstanceDynamic> DynamicMaterialBeam;

	UPROPERTY(BlueprintReadOnly, Category = "DMX Light Fixture")
	TObjectPtr<UMaterialInstanceDynamic> DynamicMaterialSpotLight;

	UPROPERTY(BlueprintReadOnly, Category = "DMX Light Fixture")
	TObjectPtr<UMaterialInstanceDynamic> DynamicMaterialPointLight;

	///////////////////////////////////////
	// DEPRECATED 5.1
public:
	UE_DEPRECATED(5.1, "Use BeamQuality instead")
	UPROPERTY(meta = (DeprecatedProperty, DeprecationMessage = "Use BeamQuality instead."))
<<<<<<< HEAD
	float MinQuality;

	UE_DEPRECATED(5.1, "Use ZoomQuality instead")
	UPROPERTY(meta = (DeprecatedProperty, DeprecationMessage = "Use ZoomQuality instead."))
	float MaxQuality;
=======
	float MinQuality_DEPRECATED;

	UE_DEPRECATED(5.1, "Use ZoomQuality instead")
	UPROPERTY(meta = (DeprecatedProperty, DeprecationMessage = "Use ZoomQuality instead."))
	float MaxQuality_DEPRECATED;
>>>>>>> 4af6daef
};<|MERGE_RESOLUTION|>--- conflicted
+++ resolved
@@ -50,12 +50,6 @@
 	//~ Begin DMXMVRFixtureActorInterface interface
 	virtual void OnMVRGetSupportedDMXAttributes_Implementation(TArray<FName>& OutAttributeNames, TArray<FName>& OutMatrixAttributeNames) const override;
 	//~ End DMXMVRFixtureActorInterface interface
-<<<<<<< HEAD
-	
-	// UObject interface
-	virtual void PostLoad() override;
-=======
->>>>>>> 4af6daef
 
 	bool HasBeenInitialized;
 	float LensRadius;
@@ -94,32 +88,6 @@
 	virtual void PushNormalizedValuesPerAttribute(const FDMXNormalizedAttributeValueMap& ValuePerAttributeMap) override;
 	
 public:
-<<<<<<< HEAD
-	/** Sets the a new max light intensity */
-	UFUNCTION(BlueprintCallable, Category = "DMX Fixture")
-	void SetLightIntensityMax(float NewLightIntensityMax);
-
-	/** Sets a new max light distance */
-	UFUNCTION(BlueprintCallable, Category = "DMX Fixture")
-	void SetLightDistanceMax(float NewLightDistanceMax);
-
-	/** Sets a new light color temperature */
-	UFUNCTION(BlueprintCallable, Category = "DMX Fixture")
-	void SetLightColorTemp(float NewLightColorTemp);
-
-	/** Sets a new spotlight intensity scale */
-	UFUNCTION(BlueprintCallable, Category = "DMX Fixture")
-	void SetSpotlightIntensityScale(float NewSpotlightIntensityScale);
-
-	/** Sets a new pointlight intensity scale */
-	UFUNCTION(BlueprintCallable, Category = "DMX Fixture")
-	void SetPointlightIntensityScale(float NewPointlightIntensityScale);
-
-	/** Sets if the light should cast shadows */
-	UFUNCTION(BlueprintCallable, Category = "DMX Fixture")
-	void SetLightCastShadow(bool bLightShouldCastShadow);
-
-=======
 	/** 
 	 * Updates the spotlight intensity. 
 	 * Considers light intensity max, the spotlight intensity scale and the cone angle to compute the intensity. 
@@ -151,7 +119,6 @@
 	/** Sets if the light should cast shadows */
 	UFUNCTION(BlueprintCallable, Category = "DMX Fixture")
 	void SetLightCastShadow(bool bLightShouldCastShadow);
->>>>>>> 4af6daef
 
 	// PARAMETERS---------------------------------
 
@@ -233,17 +200,9 @@
 public:
 	UE_DEPRECATED(5.1, "Use BeamQuality instead")
 	UPROPERTY(meta = (DeprecatedProperty, DeprecationMessage = "Use BeamQuality instead."))
-<<<<<<< HEAD
-	float MinQuality;
-
-	UE_DEPRECATED(5.1, "Use ZoomQuality instead")
-	UPROPERTY(meta = (DeprecatedProperty, DeprecationMessage = "Use ZoomQuality instead."))
-	float MaxQuality;
-=======
 	float MinQuality_DEPRECATED;
 
 	UE_DEPRECATED(5.1, "Use ZoomQuality instead")
 	UPROPERTY(meta = (DeprecatedProperty, DeprecationMessage = "Use ZoomQuality instead."))
 	float MaxQuality_DEPRECATED;
->>>>>>> 4af6daef
 };