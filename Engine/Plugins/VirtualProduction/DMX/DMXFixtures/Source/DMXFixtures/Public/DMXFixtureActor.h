--- conflicted
+++ resolved
@@ -38,10 +38,7 @@
 	GENERATED_BODY()
 
 protected:
-<<<<<<< HEAD
-=======
 	//~ Begin AActor Interface
->>>>>>> d731a049
 #if WITH_EDITOR
 	virtual void PostEditChangeProperty(FPropertyChangedEvent& PropertyChangedEvent) override;
 #endif
@@ -96,13 +93,6 @@
 public:
 	/** Sets the a new max light intensity */
 	UFUNCTION(BlueprintCallable, Category = "DMX Fixture")
-<<<<<<< HEAD
-	void InterpolateDMXComponents(float DeltaSeconds);
-	
-	/** Sets the a new max light intensity */
-	UFUNCTION(BlueprintCallable, Category = "DMX Fixture")
-=======
->>>>>>> d731a049
 	void SetLightIntensityMax(float NewLightIntensityMax);
 
 	/** Sets a new max light distance */
@@ -156,17 +146,9 @@
 	UPROPERTY(EditAnywhere, BlueprintReadWrite, Category = "DMX Light Fixture")
 	bool UseDynamicOcclusion;
 
-<<<<<<< HEAD
-
-	// DMX COMPONENT -----------------------------
-
-	UPROPERTY(VisibleAnywhere, BlueprintReadOnly, Category = "DMX Light Fixture")
-	class UDMXComponent* DMX;
-=======
 	// Disable lights rendering in the fixture to save on GPU
 	UPROPERTY(EditAnywhere, BlueprintReadWrite, Category = "DMX Light Fixture")
 	bool DisableLights;
->>>>>>> d731a049
 
 	// COMPONENTS ---------------------------------
 
