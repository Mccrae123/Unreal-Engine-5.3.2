--- conflicted
+++ resolved
@@ -25,11 +25,7 @@
 		{
 			"Name": "DMXDisplayClusterLightCard",
 			"Type": "Runtime",
-<<<<<<< HEAD
-			"LoadingPhase": "Default",
-=======
 			"LoadingPhase": "PostConfigInit",
->>>>>>> 4af6daef
 			"PlatformAllowList": [
 				"Win64",
 				"Linux"
