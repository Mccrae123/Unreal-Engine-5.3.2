--- conflicted
+++ resolved
@@ -168,14 +168,11 @@
 	 */
 	virtual FTrackRecorderSettings GetTrackRecorderSettings() const = 0;
 
-<<<<<<< HEAD
-=======
 	/** Returns original transform that may get set when recording a skeletal mesh animation. Needed to correctly transform attached children.
 	* @param OtherActor Actor to look for.
 	* @return The FTransform applied to the actor when recording animation, that the attached actor may need to apply to themselves to orient correctly.
 	*/
 	virtual FTransform GetRecordedActorAnimationInitialRootTransform(class AActor* OtherActor) const = 0;
 
->>>>>>> a1e6ec07
 	/**/
 };