// Copyright Epic Games, Inc. All Rights Reserved.

#include "TrackRecorders/MovieScene3DTransformTrackRecorder.h"
#include "TrackRecorders/MovieSceneAnimationTrackRecorder.h"
#include "Tracks/MovieScene3DTransformTrack.h"
#include "Sections/MovieScene3DTransformSection.h"
#include "Misc/ScopedSlowTask.h"
#include "GameFramework/Character.h"
#include "KeyParams.h"
#include "Algo/Transform.h"
#include "Channels/MovieSceneChannelProxy.h"
#include "Components/SceneComponent.h"
#include "Components/SkeletalMeshComponent.h"
#include "SequenceRecorderUtils.h"
#include "Animation/AnimData/AnimDataModel.h"


DEFINE_LOG_CATEGORY(TransformSerialization);

bool FMovieScene3DTransformTrackRecorderFactory::CanRecordObject(UObject* InObjectToRecord) const
{
	if(USceneComponent* SceneComponent = Cast<USceneComponent>(InObjectToRecord))
	{
		// Dont record the root component transforms as this will be taken into account by the actor transform track
		// Also dont record transforms of skeletal mesh components as they will be taken into account in the actor transform
		bool bIsCharacterSkelMesh = false;
		if (SceneComponent->IsA<USkeletalMeshComponent>() && SceneComponent->GetOwner()->IsA<ACharacter>())
		{
			ACharacter* Character = CastChecked<ACharacter>(SceneComponent->GetOwner());
			bIsCharacterSkelMesh = SceneComponent == Character->GetMesh();
		}
		return (SceneComponent != SceneComponent->GetOwner()->GetRootComponent() && !bIsCharacterSkelMesh);
	}
	else 
	{
		return InObjectToRecord->IsA<AActor>();
	}
}

UMovieSceneTrackRecorder* FMovieScene3DTransformTrackRecorderFactory::CreateTrackRecorderForObject() const
{
	return NewObject<UMovieScene3DTransformTrackRecorder>();
}

void UMovieScene3DTransformTrackRecorder::CreateTrackImpl()
{
	bWasAttached = false;
	bSetFirstKey = true;
	static const FName Transform("Transform");
	MovieSceneTrack = MovieScene->FindTrack<UMovieScene3DTransformTrack>(ObjectGuid, Transform);
	if (!MovieSceneTrack.IsValid())
	{
		MovieSceneTrack = MovieScene->AddTrack<UMovieScene3DTransformTrack>(ObjectGuid);
	}
	else
	{
		MovieSceneTrack->RemoveAllAnimationData();
	}

	if (MovieSceneTrack.IsValid())
	{
		MovieSceneSection = Cast<UMovieScene3DTransformSection>(MovieSceneTrack->CreateNewSection());
		
		// Disable the section after creation so that the track can't be evaluated by Sequencer while recording.
		MovieSceneSection->SetIsActive(false);

		MovieSceneTrack->AddSection(*MovieSceneSection);

		FFrameRate   TickResolution = MovieSceneSection->GetTypedOuter<UMovieScene>()->GetTickResolution();

		FText Error;
		FString Name = ObjectToRecord.IsValid() ? ObjectToRecord->GetName() : TEXT("Unnamed_Actor");
		FName SerializedType("Transform");
		FString FileName = FString::Printf(TEXT("%s_%s"), *(SerializedType.ToString()), *Name);

		FTransformFileHeader Header(TickResolution, SerializedType, ObjectGuid);
		if (!TransformSerializer.OpenForWrite(FileName, Header, Error))
		{
			//UE_LOG(LogFrameTransport, Error, TEXT("Cannot open frame debugger cache %s. Failed to create archive."), *InFilename);
			UE_LOG(TransformSerialization, Warning, TEXT("Error Opening Transform Sequencer File: Object '%s' Error '%s'"), *(Name), *(Error.ToString()));
		}
	}
}

bool UMovieScene3DTransformTrackRecorder::ShouldAddNewKey(const FTransform& TransformToRecord)
{
	return (bSetFirstKey || !FTransform::AreTranslationsEqual(TransformToRecord, PreviousValue) || !FTransform::AreRotationsEqual(TransformToRecord, PreviousValue) || !FTransform::AreScale3DsEqual(TransformToRecord, PreviousValue));
}


void UMovieScene3DTransformTrackRecorder::StopRecordingImpl()
{
	TransformSerializer.Close();
}

void UMovieScene3DTransformTrackRecorder::FinalizeTrackImpl()
{
 	if (!MovieSceneSection.IsValid())
 	{
 		return;
 	}
 
 	FScopedSlowTask SlowTask(4.0f, NSLOCTEXT("TakeRecorder", "ProcessingTransforms", "Processing Transforms"));
 
 	check (	BufferedTransforms.Times.Num() == BufferedTransforms.LocationX.Num());	
 	check (	BufferedTransforms.Times.Num() == BufferedTransforms.LocationY.Num());
 	check (	BufferedTransforms.Times.Num() == BufferedTransforms.LocationZ.Num());
 	check (	BufferedTransforms.Times.Num() == BufferedTransforms.RotationX.Num());
 	check (	BufferedTransforms.Times.Num() == BufferedTransforms.RotationY.Num());
 	check (	BufferedTransforms.Times.Num() == BufferedTransforms.RotationZ.Num());
 	check (	BufferedTransforms.Times.Num() == BufferedTransforms.ScaleX.Num());
 	check (	BufferedTransforms.Times.Num() == BufferedTransforms.ScaleY.Num());
 	check (	BufferedTransforms.Times.Num() == BufferedTransforms.ScaleZ.Num());
 
 	SlowTask.EnterProgressFrame();
 
	FTransform InvParentAnimationRootTransform = FTransform::Identity;
	FName SocketName;
	FName ComponentName;
	AActor* ActorToRecord = Cast<AActor>(ObjectToRecord.Get());
	if (ActorToRecord)
	{
		AActor* AttachedToActor = SequenceRecorderUtils::GetAttachment(ActorToRecord, SocketName, ComponentName);
		//If attached to an actor that has an initial root transform(skeletal mesh) that we negated out when moving over the anim keys to the transform
		//track we need to reapply that inverse here. But if it's attached to a socket we don't since we are in not in actor space but sill in component space.
		if (AttachedToActor  && SocketName == NAME_None)
		{
			InvParentAnimationRootTransform = OwningTakeRecorderSource->GetRecordedActorAnimationInitialRootTransform(AttachedToActor).Inverse();
			if (!InvParentAnimationRootTransform.Equals(FTransform::Identity))
			{
				if (DefaultTransform.IsSet())
				{
					FTransform DT = DefaultTransform.GetValue();
					DT = DT * InvParentAnimationRootTransform;
					DefaultTransform = DT;
					FVector Translation = DT.GetTranslation();
					FVector EulerRotation = DT.GetRotation().Rotator().Euler();
					FVector Scale = DT.GetScale3D();
					TArrayView<FMovieSceneDoubleChannel*> DoubleChannels = MovieSceneSection->GetChannelProxy().GetChannels<FMovieSceneDoubleChannel>();
					DoubleChannels[0]->SetDefault(Translation.X);
					DoubleChannels[1]->SetDefault(Translation.Y);
					DoubleChannels[2]->SetDefault(Translation.Z);
					DoubleChannels[3]->SetDefault(EulerRotation.X);
					DoubleChannels[4]->SetDefault(EulerRotation.Y);
					DoubleChannels[5]->SetDefault(EulerRotation.Z);
					DoubleChannels[6]->SetDefault(Scale.X);
					DoubleChannels[7]->SetDefault(Scale.Y);
					DoubleChannels[8]->SetDefault(Scale.Z);
				}
				if (BufferedTransforms.Times.Num() > 0)
				{
					BufferedTransforms.PostMultTransform(InvParentAnimationRootTransform);
				}
			}
		}
	}

 	// Try to 're-wind' rotations that look like axis flips
 	// We need to do this as a post-process because the recorder cant reliably access 'wound' rotations:
 	// - Net quantize may use quaternions.
 	// - Scene components cache transforms as quaternions.
 	// - Gameplay is free to clamp/fmod rotations as it sees fit.
 	int32 TransformCount = BufferedTransforms.Times.Num();
 	for(int32 TransformIndex = 0; TransformIndex < TransformCount - 1; TransformIndex++)
 	{
 		FMath::WindRelativeAnglesDegrees(BufferedTransforms.RotationZ[TransformIndex], BufferedTransforms.RotationZ[TransformIndex+1]);
 		FMath::WindRelativeAnglesDegrees(BufferedTransforms.RotationY[TransformIndex], BufferedTransforms.RotationY[TransformIndex+1]);
 		FMath::WindRelativeAnglesDegrees(BufferedTransforms.RotationX[TransformIndex], BufferedTransforms.RotationX[TransformIndex+1]);
 	}
 
 	SlowTask.EnterProgressFrame();
  
 	// add buffered transforms
 	TArrayView<FMovieSceneDoubleChannel*> DoubleChannels = MovieSceneSection->GetChannelProxy().GetChannels<FMovieSceneDoubleChannel>();
 
	ERichCurveInterpMode LocalInterpMode = InterpolationMode;
 	auto Transformation = [LocalInterpMode](double In)
 	{
 		FMovieSceneDoubleValue NewValue(In);
 		NewValue.InterpMode = LocalInterpMode;
 		return NewValue;
 	};
 	TArray<FMovieSceneDoubleValue> DoubleValues;
 
 	DoubleValues.Reset(BufferedTransforms.LocationX.Num());
 	Algo::Transform(BufferedTransforms.LocationX, DoubleValues, Transformation);
 	DoubleChannels[0]->Set(BufferedTransforms.Times, MoveTemp(DoubleValues));
 
 	DoubleValues.Reset(BufferedTransforms.LocationY.Num());
 	Algo::Transform(BufferedTransforms.LocationY, DoubleValues, Transformation);
 	DoubleChannels[1]->Set(BufferedTransforms.Times, MoveTemp(DoubleValues));
 
 	DoubleValues.Reset(BufferedTransforms.LocationZ.Num());
 	Algo::Transform(BufferedTransforms.LocationZ, DoubleValues, Transformation);
 	DoubleChannels[2]->Set(BufferedTransforms.Times, MoveTemp(DoubleValues));
 
 	DoubleValues.Reset(BufferedTransforms.RotationX.Num());
 	Algo::Transform(BufferedTransforms.RotationX, DoubleValues, Transformation);
 	DoubleChannels[3]->Set(BufferedTransforms.Times, MoveTemp(DoubleValues));
 
 	DoubleValues.Reset(BufferedTransforms.RotationY.Num());
 	Algo::Transform(BufferedTransforms.RotationY, DoubleValues, Transformation);
 	DoubleChannels[4]->Set(BufferedTransforms.Times, MoveTemp(DoubleValues));
 
 	DoubleValues.Reset(BufferedTransforms.RotationZ.Num());
 	Algo::Transform(BufferedTransforms.RotationZ, DoubleValues, Transformation);
 	DoubleChannels[5]->Set(BufferedTransforms.Times, MoveTemp(DoubleValues));
 
 	DoubleValues.Reset(BufferedTransforms.ScaleX.Num());
 	Algo::Transform(BufferedTransforms.ScaleX, DoubleValues, Transformation);
 	DoubleChannels[6]->Set(BufferedTransforms.Times, MoveTemp(DoubleValues));
 
 	DoubleValues.Reset(BufferedTransforms.ScaleY.Num());
 	Algo::Transform(BufferedTransforms.ScaleY, DoubleValues, Transformation);
 	DoubleChannels[7]->Set(BufferedTransforms.Times, MoveTemp(DoubleValues));
 
 	DoubleValues.Reset(BufferedTransforms.ScaleZ.Num());
 	Algo::Transform(BufferedTransforms.ScaleZ, DoubleValues, Transformation);
 	DoubleChannels[8]->Set(BufferedTransforms.Times, MoveTemp(DoubleValues));
 
 	FTransform FirstTransform = FTransform::Identity;
	if (DefaultTransform.IsSet())
	{
		FirstTransform = DefaultTransform.GetValue();
	}
	else if (BufferedTransforms.Times.Num())
 	{
 		FirstTransform.SetTranslation(FVector(BufferedTransforms.LocationX[0], BufferedTransforms.LocationY[0], BufferedTransforms.LocationZ[0]));
 		FirstTransform.SetRotation(FQuat(FRotator(BufferedTransforms.RotationY[0], BufferedTransforms.RotationZ[0], BufferedTransforms.RotationX[0])));
 		FirstTransform.SetScale3D(FVector(BufferedTransforms.ScaleX[0], BufferedTransforms.ScaleY[0], BufferedTransforms.ScaleZ[0]));
 	}
 
 	BufferedTransforms = FBufferedTransformKeys();
 
 	SlowTask.EnterProgressFrame();
 
	FTrackRecorderSettings TrackRecorderSettings = OwningTakeRecorderSource->GetTrackRecorderSettings();

	if (TrackRecorderSettings.bReduceKeys)
	{
		FKeyDataOptimizationParams Params;
		Params.bAutoSetInterpolation = true;
		Params.Tolerance = TrackRecorderSettings.ReduceKeysTolerance;
<<<<<<< HEAD
		for (FMovieSceneFloatChannel* Channel : FloatChannels)
=======
		for (FMovieSceneDoubleChannel* Channel : DoubleChannels)
>>>>>>> 6bbb88c8
		{
			Channel->Optimize(Params);
		}
	}
	else
	{
		for (FMovieSceneDoubleChannel* Channel : DoubleChannels)
		{
			Channel->AutoSetTangents();
		}
	}

	if (TrackRecorderSettings.bRemoveRedundantTracks)
	{
 		// we cant remove redundant tracks if we were attached as the playback relies on update order of
 		// transform tracks. Without this track, relative transforms would accumulate.
 		if(!bWasAttached)
 		{
 			bool bCanReset = true;
			for (FMovieSceneDoubleChannel* Channel : MovieSceneSection->GetChannelProxy().GetChannels<FMovieSceneDoubleChannel>())
			{
				if (Channel->GetNumKeys() > 1)
				{
					bCanReset = false;
					break;
				}
			}

			if (bCanReset)
			{
				for (FMovieSceneDoubleChannel* Channel : MovieSceneSection->GetChannelProxy().GetChannels<FMovieSceneDoubleChannel>())
				{
					Channel->Reset();
				}

				DoubleChannels[0]->SetDefault(FirstTransform.GetTranslation()[0]);
				DoubleChannels[1]->SetDefault(FirstTransform.GetTranslation()[1]);
				DoubleChannels[2]->SetDefault(FirstTransform.GetTranslation()[2]);
				DoubleChannels[3]->SetDefault(FirstTransform.GetRotation().Euler().X);
				DoubleChannels[4]->SetDefault(FirstTransform.GetRotation().Euler().Y);
				DoubleChannels[5]->SetDefault(FirstTransform.GetRotation().Euler().Z);
				DoubleChannels[6]->SetDefault(FirstTransform.GetScale3D()[0]);
				DoubleChannels[7]->SetDefault(FirstTransform.GetScale3D()[1]);
				DoubleChannels[8]->SetDefault(FirstTransform.GetScale3D()[2]);

				//no longer remove spawnable transform tracks since they may not match the template
			}
 		}
 	}
 
 	SlowTask.EnterProgressFrame();
 
 	// If recording a spawnable, update the spawnable object template to the first keyframe
 	if (MovieScene.IsValid() && ObjectGuid.IsValid())
 	{
 		FMovieSceneSpawnable* Spawnable = MovieScene->FindSpawnable(ObjectGuid);
 		if (Spawnable)
 		{
 			Spawnable->SpawnTransform = FirstTransform;
 		}
 	}
}

void UMovieScene3DTransformTrackRecorder::RecordSampleImpl(const FQualifiedFrameTime& CurrentTime)
{
 	if (!MovieSceneTrack.IsValid())
 	{
 		return;
 	}
 
 	if(ObjectToRecord.IsValid() && MovieSceneSection.IsValid())
 	{
 		FFrameRate   TickResolution  = MovieSceneSection->GetTypedOuter<UMovieScene>()->GetTickResolution();
 		FFrameNumber CurrentFrame    = CurrentTime.ConvertTo(TickResolution).FloorToFrame();
		
		MovieSceneSection->ExpandToFrame(CurrentFrame);

 		if(USceneComponent* SceneComponent = Cast<USceneComponent>(ObjectToRecord.Get()))
 		{
 			// dont record non-registered scene components
 			if(!SceneComponent->IsRegistered())
 			{
 				return;
 			}
 		}
		if (!DefaultTransform.IsSet())
		{
			SetUpDefaultTransform();
		}

		FTransform TransformThisFrame = FTransform::Identity;
		if (ResolveTransformToRecord(TransformThisFrame))
		{
			if (ShouldAddNewKey(TransformThisFrame))
			{
				if (PreviousFrame.IsSet())
				{
					BufferedTransforms.Add(PreviousValue, PreviousFrame.GetValue());
					FSerializedTransform SerializedTransform(PreviousValue, PreviousFrame.GetValue());
					TransformSerializer.WriteFrameData(TransformSerializer.FramesWritten, SerializedTransform);
				}
				BufferedTransforms.Add(TransformThisFrame, CurrentFrame);
				FSerializedTransform SerializedTransform(TransformThisFrame, CurrentFrame);
				TransformSerializer.WriteFrameData(TransformSerializer.FramesWritten, SerializedTransform);

				PreviousValue = TransformThisFrame;
				PreviousFrame.Reset();
			}
			else
			{
				if (bSetFirstKey)
				{
					FSerializedTransform SerializedTransform(PreviousValue, CurrentFrame);
					TransformSerializer.WriteFrameData(TransformSerializer.FramesWritten, SerializedTransform);
				}
				PreviousFrame = CurrentFrame;
			}
			bSetFirstKey = false;

		}
 	}
}

void UMovieScene3DTransformTrackRecorder::SetUpDefaultTransform()
{
	FTransform DT = FTransform::Identity;
	ResolveTransformToRecord(DT);

	FVector Translation = DT.GetTranslation();
	FVector EulerRotation = DT.GetRotation().Rotator().Euler();
	FVector Scale = DT.GetScale3D();
	
	DefaultTransform = DT;
	PreviousValue = DT;
	TArrayView<FMovieSceneDoubleChannel*> DoubleChannels = MovieSceneSection->GetChannelProxy().GetChannels<FMovieSceneDoubleChannel>();
	DoubleChannels[0]->SetDefault(Translation.X);
	DoubleChannels[1]->SetDefault(Translation.Y);
	DoubleChannels[2]->SetDefault(Translation.Z);
	DoubleChannels[3]->SetDefault(EulerRotation.X);
	DoubleChannels[4]->SetDefault(EulerRotation.Y);
	DoubleChannels[5]->SetDefault(EulerRotation.Z);
	DoubleChannels[6]->SetDefault(Scale.X);
	DoubleChannels[7]->SetDefault(Scale.Y);
	DoubleChannels[8]->SetDefault(Scale.Z);
}

bool UMovieScene3DTransformTrackRecorder::ResolveTransformToRecord(FTransform& OutTransform)
{
 	if(USceneComponent* SceneComponent = Cast<USceneComponent>(ObjectToRecord.Get()))
 	{
 		OutTransform = SceneComponent->GetRelativeTransform();

 		return true;
 	}
 	else if(AActor* Actor = Cast<AActor>(ObjectToRecord.Get()))
 	{
 		bool bCaptureWorldSpaceTransform = false; //if not attached world = relative so we set this false so 
 
 		USceneComponent* RootComponent = Actor->GetRootComponent();
 		USceneComponent* AttachParent = RootComponent ? RootComponent->GetAttachParent() : nullptr;
 
		// Only track if this attachment turns true so that we can compensate on Finalize
		if (!bWasAttached)
		{
	 		bWasAttached = AttachParent != nullptr;
		}

		if (AttachParent && OwningTakeRecorderSource)
 		{
 			// We capture world space transforms for actors if they're attached, but we're not recording the attachment parent
			bCaptureWorldSpaceTransform = !OwningTakeRecorderSource->IsOtherActorBeingRecorded(AttachParent->GetOwner());

			// Except when recording to possessable because the possessable will still be attached to the parent
			FTrackRecorderSettings TrackRecorderSettings = OwningTakeRecorderSource->GetTrackRecorderSettings();
			if (TrackRecorderSettings.bRecordToPossessable)
			{
				bCaptureWorldSpaceTransform = false;
			}
 		}

 		if (!RootComponent)
 		{
 			return false;
 		}
 
	    if (bCaptureWorldSpaceTransform)
 		{
 			OutTransform = Actor->ActorToWorld();
 		}
 		else
 		{
			/*  Need to fix this for weapon mesh recording needs to be local to what it's attached.
			FName SocketName;
			FName ComponentName;
			if (bCaptureWorldSpaceTransform)
			{
				OutTransform = Actor->ActorToWorld();
				FTransform ParentTransform = AttachedToActor->ActorToWorld();
				OutTransform = ParentTransform.GetRelativeTransform(OutTransform);
			}
			else
				*/
			{
				OutTransform = RootComponent->GetRelativeTransform();
			}
 		}

 		return true;
 	}

	return false;
}
//  Move root from animation from animation sequence to transform track IF we are removing root animation (which doesn't happen with dynamic spawned skelmeshes)
void UMovieScene3DTransformTrackRecorder::PostProcessAnimationData(UMovieSceneAnimationTrackRecorder* AnimTrackRecorder)
{
	ensure(AnimTrackRecorder);

	if (!MovieSceneSection.IsValid() || !AnimTrackRecorder)
	{
		return;
	}
	if (AnimTrackRecorder->RootWasRemoved())
	{
		//Get All Animation Keys
		FBufferedTransformKeys  AnimationKeys;

		USkeletalMeshComponent* SkeletalMeshComponent = AnimTrackRecorder->GetSkeletalMeshComponent();
		bool bLayerCurrentBuffered = false;
		if (SkeletalMeshComponent)
		{
			FTransform Relative = FTransform::Identity;
			if (AActor* Actor = Cast<AActor>(ObjectToRecord.Get()))
			{
				if (bWasAttached && OwningTakeRecorderSource && DefaultTransform.IsSet())
				{
					if (BufferedTransforms.Num() == 0)
					{
						Relative = DefaultTransform.GetValue();
					}
					else
					{
						bLayerCurrentBuffered = true;
					}
				}

			}
			// Search for the Root Bone in the Skeleton
			const USkeletalMesh* SkeletalMesh = SkeletalMeshComponent->MasterPoseComponent != nullptr ? ToRawPtr(SkeletalMeshComponent->MasterPoseComponent->SkeletalMesh) : ToRawPtr(SkeletalMeshComponent->SkeletalMesh);
			const UAnimSequence* AnimSequence = AnimTrackRecorder->GetAnimSequence();
			if (AnimSequence && SkeletalMesh && AnimSequence->GetSkeleton())
			{
				// Find the root bone
				int32 RootIndex = INDEX_NONE;
				USkeleton* AnimSkeleton = AnimSequence->GetSkeleton();

				const TArray<FBoneAnimationTrack>& BoneAnimationTracks = AnimSequence->GetDataModel()->GetBoneAnimationTracks();
				for (const FBoneAnimationTrack& AnimationTrack : BoneAnimationTracks)
				{
					// Verify if this bone exists in skeleton
					const int32 BoneTreeIndex = AnimationTrack.BoneTreeIndex;
					if (BoneTreeIndex != INDEX_NONE)
					{
<<<<<<< HEAD
						int32 BoneIndex = AnimSkeleton->GetMeshBoneIndexFromSkeletonBoneIndex(SkeletalMesh, BoneTreeIndex);
						int32 ParentIndex = SkeletalMesh->GetRefSkeleton().GetParentIndex(BoneIndex);
=======
						const int32 BoneIndex = AnimSkeleton->GetMeshBoneIndexFromSkeletonBoneIndex(SkeletalMesh, BoneTreeIndex);
						const int32 ParentIndex = SkeletalMesh->GetRefSkeleton().GetParentIndex(BoneIndex);
>>>>>>> 6bbb88c8
						if (ParentIndex == INDEX_NONE)
						{
							// We've found the root (root bones do not have a valid parent)
							RootIndex = BoneIndex;
							break;
						}
					}
				}

				if (RootIndex == INDEX_NONE)
				{
					FString ObjectToRecordName = ObjectToRecord.IsValid() ? ObjectToRecord->GetName() : TEXT("Unnamed_Actor");
					UE_LOG(LogTakesCore, Log, TEXT("No Root Found for (%s)"), *ObjectToRecordName);
					return;
				}

				ensure(BoneAnimationTracks.IsValidIndex(RootIndex));

				const FFrameRate TickResolution = MovieSceneSection->GetTypedOuter<UMovieScene>()->GetTickResolution();
				const FFrameNumber StartTime = MovieSceneSection->GetInclusiveStartFrame();

				FTransform InvComponentTransform = AnimTrackRecorder->GetComponentTransform().Inverse();

				const FRawAnimSequenceTrack& RawTrack = BoneAnimationTracks[RootIndex].InternalTrackData;
				const int32 KeyCount = FMath::Max(FMath::Max(RawTrack.PosKeys.Num(), RawTrack.RotKeys.Num()), RawTrack.ScaleKeys.Num());
				for (int32 KeyIndex = 0; KeyIndex < KeyCount; KeyIndex++)
				{
					FTransform Transform;
					if (RawTrack.PosKeys.IsValidIndex(KeyIndex))
					{
						Transform.SetTranslation(FVector(RawTrack.PosKeys[KeyIndex]));
					}
					else if (RawTrack.PosKeys.Num() > 0)
					{
						Transform.SetTranslation(FVector(RawTrack.PosKeys[0]));
					}

					if (RawTrack.RotKeys.IsValidIndex(KeyIndex))
					{
						Transform.SetRotation(FQuat(RawTrack.RotKeys[KeyIndex]));
					}
					else if (RawTrack.RotKeys.Num() > 0)
					{
						Transform.SetRotation(FQuat(RawTrack.RotKeys[0]));
					}

					if (RawTrack.ScaleKeys.IsValidIndex(KeyIndex))
					{
						Transform.SetScale3D(FVector(RawTrack.ScaleKeys[KeyIndex]));
					}
					else if (RawTrack.ScaleKeys.Num() > 0)
					{
						Transform.SetScale3D(FVector(RawTrack.ScaleKeys[0]));
					}

					FFrameNumber AnimationFrame = (AnimSequence->GetTimeAtFrame(KeyIndex) * TickResolution).FloorToFrame();
					FTransform Total = InvComponentTransform * Transform * Relative;
					AnimationKeys.Add(Total, StartTime + AnimationFrame);
					if (KeyIndex == 0)
					{
						DefaultTransform = Total;
					}
				}
			}
		}

		if (!bLayerCurrentBuffered)
		{
			BufferedTransforms = MoveTemp(AnimationKeys);
		}
		else
		{
			//The current BufferedTransforms need to layer on top of the animation keys
			BufferedTransforms = AnimationKeys.Collapse(BufferedTransforms);
		}
	}
}

bool UMovieScene3DTransformTrackRecorder::LoadRecordedFile(const FString& FileName, UMovieScene *InMovieScene, TMap<FGuid, AActor*>& ActorGuidToActorMap,  TFunction<void()> InCompletionCallback)
{
	bool bFileExists = TransformSerializer.DoesFileExist(FileName);
	if (bFileExists)
	{
		FText Error;
		FTransformFileHeader Header;

		if (TransformSerializer.OpenForRead(FileName, Header, Error))
		{
			TransformSerializer.GetDataRanges([this, InMovieScene, FileName, Header, InCompletionCallback](uint64 InMinFrameId, uint64 InMaxFrameId)
			{
				auto OnReadComplete = [this, InMovieScene, Header, InCompletionCallback]()
				{
					TArray<FTransformSerializedFrame> &InFrames = TransformSerializer.ResultData;
					if (InFrames.Num() > 0)
					{
						static FName Transform("Transform");
						MovieSceneTrack = InMovieScene->FindTrack<UMovieScene3DTransformTrack>(Header.Guid, Transform);
						if (!MovieSceneTrack.IsValid())
						{
							MovieSceneTrack = InMovieScene->AddTrack<UMovieScene3DTransformTrack>(Header.Guid);
						}
						else
						{
							MovieSceneTrack->RemoveAllAnimationData();
						}

						if (MovieSceneTrack.IsValid())
						{

							FFrameRate FileTickResolution = Header.TickResolution;
							FFrameRate TickResolution = InMovieScene->GetTickResolution();
							FFrameTime FrameTime;
							FFrameNumber CurrentFrame;

							MovieSceneSection = Cast<UMovieScene3DTransformSection>(MovieSceneTrack->CreateNewSection());

							MovieSceneTrack->AddSection(*MovieSceneSection);
							TArrayView<FMovieSceneDoubleChannel*> DoubleChannels = MovieSceneSection->GetChannelProxy().GetChannels<FMovieSceneDoubleChannel>();

							bool InFirst = true;
							// @todo: sequencer-timecode: this was previously never actually used - should it be??
							const ERichCurveInterpMode Interpolation = RCIM_Cubic;//AnimRecorder.IsValid() ? RCIM_Linear : RCIM_Cubic;
							TArray<FMovieSceneDoubleValue> TransX;
							TransX.SetNumUninitialized(InFrames.Num());
							TArray<FMovieSceneDoubleValue> TransY;
							TransY.SetNumUninitialized(InFrames.Num());
							TArray<FMovieSceneDoubleValue> TransZ;
							TransZ.SetNumUninitialized(InFrames.Num());
							TArray<FMovieSceneDoubleValue> RotX;
							RotX.SetNumUninitialized(InFrames.Num());
							TArray<FMovieSceneDoubleValue> RotY;
							RotY.SetNumUninitialized(InFrames.Num());
							TArray<FMovieSceneDoubleValue> RotZ;
							RotZ.SetNumUninitialized(InFrames.Num());
							TArray<FMovieSceneDoubleValue> ScaleX;
							ScaleX.SetNumUninitialized(InFrames.Num());
							TArray<FMovieSceneDoubleValue> ScaleY;
							ScaleY.SetNumUninitialized(InFrames.Num());
							TArray<FMovieSceneDoubleValue> ScaleZ;
							ScaleZ.SetNumUninitialized(InFrames.Num());
							TArray<FFrameNumber> Times;
							Times.SetNumUninitialized(InFrames.Num());

							int Index = 0;
							FMovieSceneDoubleValue NewValue;
							NewValue.InterpMode = RCIM_Cubic; //Linear if animation ? mz

							for (const FTransformSerializedFrame& SerializedFrame : InFrames)
							{
								const FSerializedTransform &Frame = SerializedFrame.Frame;

								FrameTime = FFrameRate::TransformTime(Frame.Time, FileTickResolution, TickResolution);
								CurrentFrame = FrameTime.FrameNumber;
								Times[Index] = CurrentFrame;

								if (InFirst)
								{
									MovieSceneSection->SetRange(TRange<FFrameNumber>::Inclusive(CurrentFrame, CurrentFrame));

									DoubleChannels[0]->SetDefault(Frame.Values[0]);
									DoubleChannels[1]->SetDefault(Frame.Values[1]);
									DoubleChannels[2]->SetDefault(Frame.Values[2]);
									DoubleChannels[3]->SetDefault(Frame.Values[3]);
									DoubleChannels[4]->SetDefault(Frame.Values[4]);
									DoubleChannels[5]->SetDefault(Frame.Values[5]);
									DoubleChannels[6]->SetDefault(Frame.Values[6]);
									DoubleChannels[7]->SetDefault(Frame.Values[7]);
									DoubleChannels[8]->SetDefault(Frame.Values[8]);
									InFirst = false;
								}

								NewValue.Value = Frame.Values[0];
								TransX[Index] = NewValue;
								NewValue.Value = Frame.Values[1];
								TransY[Index] = NewValue;
								NewValue.Value = Frame.Values[2];
								TransZ[Index] = NewValue;
								NewValue.Value = Frame.Values[3];
								RotX[Index] = NewValue;
								NewValue.Value = Frame.Values[4];
								RotY[Index] = NewValue;
								NewValue.Value = Frame.Values[5];
								RotZ[Index] = NewValue;
								NewValue.Value = Frame.Values[6];
								ScaleX[Index] = NewValue;
								NewValue.Value = Frame.Values[7];
								ScaleY[Index] = NewValue;
								NewValue.Value = Frame.Values[8];
								ScaleZ[Index] = NewValue;

								MovieSceneSection->ExpandToFrame(CurrentFrame);
								++Index;
							}
							DoubleChannels[0]->Set(Times, MoveTemp(TransX));
							DoubleChannels[1]->Set(Times, MoveTemp(TransY));
							DoubleChannels[2]->Set(Times, MoveTemp(TransZ));
							DoubleChannels[3]->Set(Times, MoveTemp(RotX));
							DoubleChannels[4]->Set(Times, MoveTemp(RotY));
							DoubleChannels[5]->Set(Times, MoveTemp(RotZ));
							DoubleChannels[6]->Set(Times, MoveTemp(ScaleX));
							DoubleChannels[7]->Set(Times, MoveTemp(ScaleY));
							DoubleChannels[8]->Set(Times, MoveTemp(ScaleZ));

						}
					}
					TransformSerializer.Close();
					InCompletionCallback();
				}; //callback

				TransformSerializer.ReadFramesAtFrameRange(InMinFrameId, InMaxFrameId, OnReadComplete);

			});
			return true;
		}
		else
		{
			TransformSerializer.Close();
		}
	}
	return false;
}<|MERGE_RESOLUTION|>--- conflicted
+++ resolved
@@ -241,11 +241,7 @@
 		FKeyDataOptimizationParams Params;
 		Params.bAutoSetInterpolation = true;
 		Params.Tolerance = TrackRecorderSettings.ReduceKeysTolerance;
-<<<<<<< HEAD
-		for (FMovieSceneFloatChannel* Channel : FloatChannels)
-=======
 		for (FMovieSceneDoubleChannel* Channel : DoubleChannels)
->>>>>>> 6bbb88c8
 		{
 			Channel->Optimize(Params);
 		}
@@ -508,13 +504,8 @@
 					const int32 BoneTreeIndex = AnimationTrack.BoneTreeIndex;
 					if (BoneTreeIndex != INDEX_NONE)
 					{
-<<<<<<< HEAD
-						int32 BoneIndex = AnimSkeleton->GetMeshBoneIndexFromSkeletonBoneIndex(SkeletalMesh, BoneTreeIndex);
-						int32 ParentIndex = SkeletalMesh->GetRefSkeleton().GetParentIndex(BoneIndex);
-=======
 						const int32 BoneIndex = AnimSkeleton->GetMeshBoneIndexFromSkeletonBoneIndex(SkeletalMesh, BoneTreeIndex);
 						const int32 ParentIndex = SkeletalMesh->GetRefSkeleton().GetParentIndex(BoneIndex);
->>>>>>> 6bbb88c8
 						if (ParentIndex == INDEX_NONE)
 						{
 							// We've found the root (root bones do not have a valid parent)
