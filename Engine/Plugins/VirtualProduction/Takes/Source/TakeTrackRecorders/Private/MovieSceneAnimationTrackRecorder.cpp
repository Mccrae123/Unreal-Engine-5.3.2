// Copyright 1998-2019 Epic Games, Inc. All Rights Reserved.

#include "TrackRecorders/MovieSceneAnimationTrackRecorder.h"
#include "TrackRecorders/MovieSceneAnimationTrackRecorderSettings.h"
#include "TakesUtils.h"
#include "Tracks/MovieSceneSkeletalAnimationTrack.h"
#include "Sections/MovieSceneSkeletalAnimationSection.h"
#include "MovieScene.h"
#include "AssetRegistryModule.h"
#include "SequenceRecorderSettings.h"
#include "Components/SkeletalMeshComponent.h"
#include "Animation/AnimSequence.h"
#include "Engine/TimecodeProvider.h"
#include "Engine/Engine.h"

DEFINE_LOG_CATEGORY(AnimationSerialization);

bool FMovieSceneAnimationTrackRecorderFactory::CanRecordObject(UObject* InObjectToRecord) const
{
	if (InObjectToRecord->IsA<USkeletalMeshComponent>())
	{
		USkeletalMeshComponent* SkeletalMeshComponent = Cast<USkeletalMeshComponent>(InObjectToRecord);
		if (SkeletalMeshComponent && SkeletalMeshComponent->SkeletalMesh)
		{
			return true;
		}
	}
	return false;
}

UMovieSceneTrackRecorder* FMovieSceneAnimationTrackRecorderFactory::CreateTrackRecorderForObject() const
{
	return NewObject<UMovieSceneAnimationTrackRecorder>();
}

void UMovieSceneAnimationTrackRecorder::CreateAnimationAssetAndSequence(const AActor* Actor, const FDirectoryPath& AnimationDirectory)
{
	SkeletalMesh = SkeletalMeshComponent->SkeletalMesh;
	if (SkeletalMesh.IsValid())
	{
		ComponentTransform = SkeletalMeshComponent->GetComponentToWorld().GetRelativeTransform(Actor->GetTransform());
		FString AnimationAssetName = Actor->GetActorLabel();
		AnimSequence = TakesUtils::MakeNewAsset<UAnimSequence>(AnimationDirectory.Path, AnimationAssetName);
		if (AnimSequence.IsValid())
		{
			FAssetRegistryModule::AssetCreated(AnimSequence.Get());

			// Assign the skeleton we're recording to the newly created Animation Sequence.
			AnimSequence->SetSkeleton(SkeletalMeshComponent->SkeletalMesh->Skeleton);
		}
	}

}
// todo move to FTakeUtils?
static FGuid GetActorInSequence(AActor* InActor, UMovieScene* MovieScene)
{
	FString ActorTargetName = InActor->GetActorLabel();


	for (int32 SpawnableCount = 0; SpawnableCount < MovieScene->GetSpawnableCount(); ++SpawnableCount)
	{
		const FMovieSceneSpawnable& Spawnable = MovieScene->GetSpawnable(SpawnableCount);
		if (Spawnable.GetName() == ActorTargetName || Spawnable.Tags.Contains(*ActorTargetName))
		{
			return Spawnable.GetGuid();
		}
	}

	for (int32 PossessableCount = 0; PossessableCount < MovieScene->GetPossessableCount(); ++PossessableCount)
	{
		const FMovieScenePossessable& Possessable = MovieScene->GetPossessable(PossessableCount);
		if (Possessable.GetName() == ActorTargetName || Possessable.Tags.Contains(*ActorTargetName))
		{
			return Possessable.GetGuid();
		}
	}
	return FGuid();
}

void UMovieSceneAnimationTrackRecorder::CreateTrackImpl()
{
	if (MovieScene.IsValid())
	{
		AActor* Actor = nullptr;
		SkeletalMeshComponent = CastChecked<USkeletalMeshComponent>(ObjectToRecord.Get());
		Actor = SkeletalMeshComponent->GetOwner();

		// Build an asset path to record our new animation asset to.
		FString PathToRecordTo = FPackageName::GetLongPackagePath(MovieScene->GetOutermost()->GetPathName());
		FString BaseName = MovieScene->GetName();
		
		FDirectoryPath AnimationDirectory;
		AnimationDirectory.Path = PathToRecordTo;

		UMovieSceneAnimationTrackRecorderSettings* AnimSettings = CastChecked<UMovieSceneAnimationTrackRecorderSettings>(Settings.Get());
		if (AnimSettings->AnimationSubDirectory.Len())
		{
			AnimationDirectory.Path /= AnimSettings->AnimationSubDirectory;
		}

		CreateAnimationAssetAndSequence(Actor, AnimationDirectory);

		if (AnimSequence.IsValid())
		{
<<<<<<< HEAD
			FFrameRate SampleRate = MovieScene->GetDisplayRate();
=======
			//If we are syncing to a timecode provider use that's frame rate as our frame rate since
			//otherwise use the displayrate.
			const UTimecodeProvider* TimecodeProvider = GEngine->GetTimecodeProvider();
			FFrameRate SampleRate = (TimecodeProvider && TimecodeProvider->GetSynchronizationState() == ETimecodeProviderSynchronizationState::Synchronized)
				? TimecodeProvider->GetFrameRate() : MovieScene->GetDisplayRate();
>>>>>>> 33e6966e

			FText Error;
			FString Name = SkeletalMeshComponent->GetName();
			FName SerializedType("Animation");
			FString FileName = FString::Printf(TEXT("%s_%s"), *(SerializedType.ToString()), *Name);
			float IntervalTime = SampleRate.AsDecimal() > 0.0f ? 1.0f / SampleRate.AsDecimal() : 1.0f / FAnimationRecordingSettings::DefaultSampleRate;
			FAnimationFileHeader Header(SerializedType, ObjectGuid, IntervalTime);

			USkeleton* AnimSkeleton = AnimSequence->GetSkeleton();
			// add all frames

			const USkinnedMeshComponent* const MasterPoseComponentInst = SkeletalMeshComponent->MasterPoseComponent.Get();
			const TArray<FTransform>* SpaceBases;
			if (MasterPoseComponentInst)
			{
				SpaceBases = &MasterPoseComponentInst->GetComponentSpaceTransforms();
			}
			else
			{
				SpaceBases = &SkeletalMeshComponent->GetComponentSpaceTransforms();
			}
			for (int32 BoneIndex = 0; BoneIndex < SpaceBases->Num(); ++BoneIndex)
			{
				// verify if this bone exists in skeleton
				const int32 BoneTreeIndex = AnimSkeleton->GetSkeletonBoneIndexFromMeshBoneIndex(SkeletalMeshComponent->MasterPoseComponent != nullptr ? SkeletalMeshComponent->MasterPoseComponent->SkeletalMesh : SkeletalMeshComponent->SkeletalMesh, BoneIndex);
				if (BoneTreeIndex != INDEX_NONE)
				{
					// add tracks for the bone existing
					FName BoneTreeName = AnimSkeleton->GetReferenceSkeleton().GetBoneName(BoneTreeIndex);
					Header.AddNewRawTrack(BoneTreeName);
				}
			}
			Header.ActorGuid = GetActorInSequence(Actor, MovieScene.Get());
			Header.StartTime = 0.f; // ToDo: This should be assigned after the recording actually starts.

			if (!AnimationSerializer.OpenForWrite(FileName, Header, Error))
			{
				//UE_LOG(LogFrameTransport, Error, TEXT("Cannot open frame debugger cache %s. Failed to create archive."), *InFilename);
				UE_LOG(AnimationSerialization, Warning, TEXT("Error Opening Animation Sequencer File: Object '%s' Error '%s'"), *(Name), *(Error.ToString()));
			}
			bAnimationRecorderCreated = false;

			UMovieSceneSkeletalAnimationTrack* AnimTrack = MovieScene->FindTrack<UMovieSceneSkeletalAnimationTrack>(ObjectGuid);
			if (!AnimTrack)
			{
				AnimTrack = MovieScene->AddTrack<UMovieSceneSkeletalAnimationTrack>(ObjectGuid);
			}
			else
			{
				AnimTrack->RemoveAllAnimationData();
			}

			if (AnimTrack)
			{
				AnimTrack->AddNewAnimation(FFrameNumber(0), AnimSequence.Get());
				MovieSceneSection = Cast<UMovieSceneSkeletalAnimationSection>(AnimTrack->GetAllSections()[0]);
				MovieSceneSection->Params.bForceCustomMode = true;
			}
		}
	}

}

void UMovieSceneAnimationTrackRecorder::StopRecordingImpl()
{
	AnimationSerializer.Close();

	if (SkeletalMeshComponent.IsValid())
	{
		// Legacy Animation Recorder allowed recording into an animation asset directly and not creating an movie section
		const bool bShowAnimationAssetCreatedToast = false;
<<<<<<< HEAD
		InitialRootTransform = FAnimationRecorderManager::Get().GetInitialRootTransform(SkeletalMeshComponent.Get());
		FAnimationRecorderManager::Get().StopRecordingAnimation(SkeletalMeshComponent.Get(), bShowAnimationAssetCreatedToast);
=======
		InitialRootTransform = AnimationRecorder.Recorder.Get()->GetInitialRootTransform();
		AnimationRecorder.FinishRecording(bShowAnimationAssetCreatedToast);
>>>>>>> 33e6966e
	}
}

void UMovieSceneAnimationTrackRecorder::FinalizeTrackImpl()
{ 
 	if(MovieSceneSection.IsValid() && AnimSequence.IsValid() && MovieSceneSection->HasStartFrame())
 	{
 		FFrameRate   TickResolution  = MovieSceneSection->GetTypedOuter<UMovieScene>()->GetTickResolution();
 		FFrameNumber SequenceLength  = (AnimSequence->GetPlayLength() * TickResolution).FloorToFrame();
 		
 		MovieSceneSection->SetEndFrame(TRangeBound<FFrameNumber>::Exclusive(MovieSceneSection->GetInclusiveStartFrame() + SequenceLength));
 	}

	FTrackRecorderSettings TrackRecorderSettings = OwningTakeRecorderSource->GetTrackRecorderSettings();
	if (TrackRecorderSettings.bSaveRecordedAssets)
	{
		TakesUtils::SaveAsset(GetAnimSequence());
	}
}

void UMovieSceneAnimationTrackRecorder::RecordSampleImpl(const FQualifiedFrameTime& CurrentTime)
{
	// The animation recorder does most of the work here
	//  Note we wait for first tick so that we can make sure all of the attach tracks are set up .
	float CurrentSeconds = CurrentTime.AsSeconds();

	if (!bAnimationRecorderCreated)
	{
<<<<<<< HEAD
=======
		/*
>>>>>>> 33e6966e
		//Reset the start times based upon when the animation really starts.
		if (MovieSceneSection.IsValid())
		{
			MovieSceneSection->TimecodeSource = FMovieSceneTimecodeSource(FApp::GetTimecode());
			FFrameRate   TickResolution = MovieSceneSection->GetTypedOuter<UMovieScene>()->GetTickResolution();
			FFrameNumber CurrentFrame = CurrentTime.ConvertTo(TickResolution).FloorToFrame();

			// Ensure we're expanded to at least the next frame so that we don't set the start past the end
			// when we set the first frame.
			MovieSceneSection->ExpandToFrame(CurrentFrame + FFrameNumber(1));
			MovieSceneSection->SetStartFrame(TRangeBound<FFrameNumber>::Inclusive(CurrentFrame));
		}
<<<<<<< HEAD
=======
		*/
>>>>>>> 33e6966e
		bAnimationRecorderCreated = true;
		AActor* Actor = nullptr;
		SkeletalMeshComponent = CastChecked<USkeletalMeshComponent>(ObjectToRecord.Get());
		Actor = SkeletalMeshComponent->GetOwner();
		USceneComponent* RootComponent = Actor->GetRootComponent();
		USceneComponent* AttachParent = RootComponent ? RootComponent->GetAttachParent() : nullptr;

		//In Sequence Recorder this would be done via checking if the component was dynamically created, due to changes in how the take recorder handles this, it no longer 
		//possible so it seems if it's native do root, otherwise, don't.  
		bool bRemoveRootAnimation = SkeletalMeshComponent->CreationMethod != EComponentCreationMethod::Native ? false : true;
		// Need to pass this up to the settings since it's used later to force root lock and transfer root from animation to transform
		UMovieSceneAnimationTrackRecorderSettings* AnimSettings = CastChecked<UMovieSceneAnimationTrackRecorderSettings>(Settings.Get());
		AnimSettings->bRemoveRootAnimation = bRemoveRootAnimation;
		//If not removing root we also don't record in world space ( not totally sure if it matters but matching up with Sequence Recorder)
		bool bRecordInWorldSpace = bRemoveRootAnimation == false ? false : true;

		if (bRecordInWorldSpace && AttachParent && OwningTakeRecorderSource)
		{
			// We capture world space transforms for actors if they're attached, but we're not recording the attachment parent
			bRecordInWorldSpace = !OwningTakeRecorderSource->IsOtherActorBeingRecorded(AttachParent->GetOwner());
		}

		FFrameRate SampleRate = MovieSceneSection->GetTypedOuter<UMovieScene>()->GetDisplayRate();

		//Set this up here so we know that it's parent sources have also been added so we record in the correct space
		FAnimationRecordingSettings RecordingSettings;
		RecordingSettings.SampleRate = SampleRate.AsDecimal();
		RecordingSettings.InterpMode = AnimSettings->InterpMode;
		RecordingSettings.TangentMode = AnimSettings->TangentMode;
		RecordingSettings.Length = 0;
		RecordingSettings.bRecordInWorldSpace = bRecordInWorldSpace;
		RecordingSettings.bRemoveRootAnimation = bRemoveRootAnimation;

		AnimationRecorder.Init(SkeletalMeshComponent.Get(), AnimSequence.Get(), &AnimationSerializer, RecordingSettings);
		AnimationRecorder.BeginRecording();
	}
	else
	{
		float DeltaTime = CurrentSeconds - PreviousSeconds;
		AnimationRecorder.Update(DeltaTime);
	}

	PreviousSeconds = CurrentSeconds;


	if (SkeletalMeshComponent.IsValid())
	{
		// re-force updates on as gameplay can sometimes turn these back off!
		SkeletalMeshComponent->bEnableUpdateRateOptimizations = false;
		SkeletalMeshComponent->VisibilityBasedAnimTickOption = EVisibilityBasedAnimTickOption::AlwaysTickPoseAndRefreshBones;
	}
}

void UMovieSceneAnimationTrackRecorder::RemoveRootMotion()
{
	 if(AnimSequence.IsValid())
	 {
		 UMovieSceneAnimationTrackRecorderSettings* AnimSettings = CastChecked<UMovieSceneAnimationTrackRecorderSettings>(Settings.Get());
		 if (AnimSettings->bRemoveRootAnimation) 
		 {
			 // Remove Root Motion by forcing the root lock on for now (which prevents the motion at evaluation time)
			 // In addition to set it to root lock we need to make sure it's to be zero'd since 
			 //	in all cases we expect the transform track to store either the absolute or relative transform for that skelmesh.

			 AnimSequence->bForceRootLock = true;
			 AnimSequence->RootMotionRootLock = ERootMotionRootLock::Zero;
		 }
	 }
}

bool UMovieSceneAnimationTrackRecorder::LoadRecordedFile(const FString& FileName, UMovieScene *InMovieScene, TMap<FGuid, AActor*>& ActorGuidToActorMap,  TFunction<void()> InCompletionCallback)
{
	
	bool bFileExists = AnimationSerializer.DoesFileExist(FileName);
	if (bFileExists)
	{
		FText Error;
		FAnimationFileHeader Header;

		if (AnimationSerializer.OpenForRead(FileName, Header, Error))
		{
			AnimationSerializer.GetDataRanges([this, InMovieScene, FileName, Header, ActorGuidToActorMap, InCompletionCallback](uint64 InMinFrameId, uint64 InMaxFrameId)
			{
				auto OnReadComplete = [this, InMovieScene, FileName, Header, ActorGuidToActorMap, InCompletionCallback]()
				{
					TArray<FAnimationSerializedFrame> &InFrames = AnimationSerializer.ResultData;
					if (InFrames.Num() > 0)
					{

						UMovieSceneSkeletalAnimationTrack* AnimTrack = InMovieScene->FindTrack<UMovieSceneSkeletalAnimationTrack>(Header.Guid);
						if (!AnimTrack)
						{
							AnimTrack = InMovieScene->AddTrack<UMovieSceneSkeletalAnimationTrack>(Header.Guid);
						}
						else
						{
							AnimTrack->RemoveAllAnimationData();
						}
						if (AnimTrack)
						{
							AActor*const*  Actors = ActorGuidToActorMap.Find(Header.ActorGuid);
							if (Actors &&  Actors[0]->FindComponentByClass<USkeletalMeshComponent>())
							{
								const AActor* Actor = Actors[0];
								ObjectToRecord = Actor->FindComponentByClass<USkeletalMeshComponent>();
								MovieScene = InMovieScene;
								SkeletalMeshComponent = CastChecked<USkeletalMeshComponent>(ObjectToRecord.Get());

								FString PathToRecordTo = FPackageName::GetLongPackagePath(MovieScene->GetOutermost()->GetPathName());
								FString BaseName = MovieScene->GetName();
								FDirectoryPath AnimationDirectory;
								AnimationDirectory.Path = PathToRecordTo;

								CreateAnimationAssetAndSequence(Actor,AnimationDirectory);

								AnimSequence->RecycleAnimSequence();
								AnimSequence->SequenceLength = 0.f;
								AnimSequence->SetRawNumberOfFrame(0);
								for (int32 TrackIndex = 0; TrackIndex < Header.AnimationTrackNames.Num(); ++TrackIndex)
								{
									AnimSequence->AddNewRawTrack(Header.AnimationTrackNames[TrackIndex]);

								}
								AnimSequence->InitializeNotifyTrack();

								for (const FAnimationSerializedFrame& SerializedFrame : InFrames)
								{
									const FSerializedAnimation &Frame = SerializedFrame.Frame;
									for (int32 TrackIndex = 0; TrackIndex < Frame.AnimationData.Num(); ++TrackIndex)
									{
										FRawAnimSequenceTrack& RawTrack = AnimSequence->GetRawAnimationTrack(TrackIndex);
										RawTrack.PosKeys.Add(Frame.AnimationData[TrackIndex].PosKey);
										RawTrack.RotKeys.Add(Frame.AnimationData[TrackIndex].RotKey);
										RawTrack.ScaleKeys.Add(Frame.AnimationData[TrackIndex].ScaleKey);
									}
								}
								AnimSequence->SetRawNumberOfFrame( InFrames.Num() );
								AnimSequence->SequenceLength = (AnimSequence->GetRawNumberOfFrames() > 1) ? (AnimSequence->GetRawNumberOfFrames() - 1) * Header.IntervalTime : MINIMUM_ANIMATION_LENGTH;

								//fix up notifies todo notifies mz
								AnimSequence->PostProcessSequence();
								AnimSequence->MarkPackageDirty();
								FFrameRate TickResolution = InMovieScene->GetTickResolution();;

								// save the package to disk, for convenience and so we can run this in standalone mod
								UPackage* const Package = AnimSequence->GetOutermost();
								FString const PackageName = Package->GetName();
								FString const PackageFileName = FPackageName::LongPackageNameToFilename(PackageName, FPackageName::GetAssetPackageExtension());
								UPackage::SavePackage(Package, NULL, RF_Standalone, *PackageFileName, GError, nullptr, false, true, SAVE_NoError);


								FFrameNumber SequenceLength = (AnimSequence->GetPlayLength() * TickResolution).FloorToFrame();
								FFrameNumber StartFrame = (Header.StartTime * TickResolution).FloorToFrame();
								AnimTrack->AddNewAnimation(StartFrame, AnimSequence.Get());
								MovieSceneSection = Cast<UMovieSceneSkeletalAnimationSection>(AnimTrack->GetAllSections()[0]);
								MovieSceneSection->SetEndFrame(TRangeBound<FFrameNumber>::Exclusive(MovieSceneSection->GetInclusiveStartFrame() + SequenceLength));

							}

						}
					}
					AnimationSerializer.Close();
					InCompletionCallback();
				}; //callback

				AnimationSerializer.ReadFramesAtFrameRange(InMinFrameId, InMaxFrameId, OnReadComplete);

			});
			return true;
		}
		else
		{
			AnimationSerializer.Close();
		}
	}
	
	return false;
}<|MERGE_RESOLUTION|>--- conflicted
+++ resolved
@@ -102,15 +102,11 @@
 
 		if (AnimSequence.IsValid())
 		{
-<<<<<<< HEAD
-			FFrameRate SampleRate = MovieScene->GetDisplayRate();
-=======
 			//If we are syncing to a timecode provider use that's frame rate as our frame rate since
 			//otherwise use the displayrate.
 			const UTimecodeProvider* TimecodeProvider = GEngine->GetTimecodeProvider();
 			FFrameRate SampleRate = (TimecodeProvider && TimecodeProvider->GetSynchronizationState() == ETimecodeProviderSynchronizationState::Synchronized)
 				? TimecodeProvider->GetFrameRate() : MovieScene->GetDisplayRate();
->>>>>>> 33e6966e
 
 			FText Error;
 			FString Name = SkeletalMeshComponent->GetName();
@@ -182,13 +178,8 @@
 	{
 		// Legacy Animation Recorder allowed recording into an animation asset directly and not creating an movie section
 		const bool bShowAnimationAssetCreatedToast = false;
-<<<<<<< HEAD
-		InitialRootTransform = FAnimationRecorderManager::Get().GetInitialRootTransform(SkeletalMeshComponent.Get());
-		FAnimationRecorderManager::Get().StopRecordingAnimation(SkeletalMeshComponent.Get(), bShowAnimationAssetCreatedToast);
-=======
 		InitialRootTransform = AnimationRecorder.Recorder.Get()->GetInitialRootTransform();
 		AnimationRecorder.FinishRecording(bShowAnimationAssetCreatedToast);
->>>>>>> 33e6966e
 	}
 }
 
@@ -217,10 +208,7 @@
 
 	if (!bAnimationRecorderCreated)
 	{
-<<<<<<< HEAD
-=======
 		/*
->>>>>>> 33e6966e
 		//Reset the start times based upon when the animation really starts.
 		if (MovieSceneSection.IsValid())
 		{
@@ -233,10 +221,7 @@
 			MovieSceneSection->ExpandToFrame(CurrentFrame + FFrameNumber(1));
 			MovieSceneSection->SetStartFrame(TRangeBound<FFrameNumber>::Inclusive(CurrentFrame));
 		}
-<<<<<<< HEAD
-=======
 		*/
->>>>>>> 33e6966e
 		bAnimationRecorderCreated = true;
 		AActor* Actor = nullptr;
 		SkeletalMeshComponent = CastChecked<USkeletalMeshComponent>(ObjectToRecord.Get());
