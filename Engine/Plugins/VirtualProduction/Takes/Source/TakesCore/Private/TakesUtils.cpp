// Copyright Epic Games, Inc. All Rights Reserved.

#include "TakesUtils.h"
#include "TakesCoreLog.h"

#include "Engine/Engine.h"
#include "Engine/World.h"
#include "LevelSequence.h"
#include "MovieScene.h"
#include "Math/Range.h"
#include "MovieSceneSection.h"
#include "MovieSceneTimeHelpers.h"
#include "Tracks/MovieSceneCameraCutTrack.h"
#include "Sections/MovieSceneCameraCutSection.h"
#include "UObject/SavePackage.h"

namespace TakesUtils
{

/** Helper function - get the first PIE world (or first PIE client world if there is more than one) */
UWorld* GetFirstPIEWorld()
{
	for (const FWorldContext& Context : GEngine->GetWorldContexts())
	{
		if (Context.World()->IsPlayInEditor())
		{
			if (Context.World()->GetNetMode() == ENetMode::NM_Standalone ||
				(Context.World()->GetNetMode() == ENetMode::NM_Client && Context.PIEInstance == 2))
			{
				return Context.World();
			}
		}
	}

	return nullptr;
}

void ClampPlaybackRangeToEncompassAllSections(UMovieScene* InMovieScene, bool bUpperBoundOnly)
{
	check(InMovieScene);

	TOptional < TRange<FFrameNumber> > PlayRange;

	TArray<UMovieSceneSection*> MovieSceneSections = InMovieScene->GetAllSections();
	for (UMovieSceneSection* Section : MovieSceneSections)
	{
		TRange<FFrameNumber> SectionRange = Section->GetRange();
		if (SectionRange.GetLowerBound().IsClosed() && SectionRange.GetUpperBound().IsClosed())
		{
			if (!PlayRange.IsSet())
			{
				PlayRange = SectionRange;
			}
			else
			{
				PlayRange = TRange<FFrameNumber>::Hull(PlayRange.GetValue(), SectionRange);
			}
		}
	}

	if (!PlayRange.IsSet())
	{
		return;
	}

	// Extend only the upper bound because the start was set at the beginning of recording
	if (bUpperBoundOnly)
	{
		PlayRange.GetValue().SetLowerBoundValue(InMovieScene->GetPlaybackRange().GetLowerBoundValue());
	}

	InMovieScene->SetPlaybackRange(PlayRange.GetValue());

	// Initialize the working and view range with a little bit more space
	FFrameRate  TickResolution = InMovieScene->GetTickResolution();
	const double OutputViewSize = PlayRange.GetValue().Size<FFrameNumber>() / TickResolution;
	const double OutputChange = OutputViewSize * 0.1;

	TRange<double> NewRange = UE::MovieScene::ExpandRange(PlayRange.GetValue() / TickResolution, OutputChange);
	FMovieSceneEditorData& EditorData = InMovieScene->GetEditorData();
	EditorData.ViewStart = EditorData.WorkStart = NewRange.GetLowerBoundValue();
	EditorData.ViewEnd = EditorData.WorkEnd = NewRange.GetUpperBoundValue();
}

void SaveAsset(UObject* InObject)
{
	if (!InObject)
	{
		return;
	}

	// auto-save asset outside of the editor
	UPackage* const Package = InObject->GetOutermost();
	FString const PackageName = Package->GetName();
	FString const PackageFileName = FPackageName::LongPackageNameToFilename(PackageName, FPackageName::GetAssetPackageExtension());

	double StartTime = FPlatformTime::Seconds();

	UMetaData *MetaData = Package->GetMetaData();
<<<<<<< HEAD
	UPackage::SavePackage(Package, NULL, RF_Standalone, *PackageFileName, GError, nullptr, false, true, SAVE_NoError);
=======
	FSavePackageArgs SaveArgs;
	SaveArgs.TopLevelFlags = RF_Standalone;
	SaveArgs.SaveFlags = SAVE_NoError | SAVE_Async;
	UPackage::SavePackage(Package, NULL, *PackageFileName, SaveArgs);
>>>>>>> 6bbb88c8

	double ElapsedTime = FPlatformTime::Seconds() - StartTime;
	UE_LOG(LogTakesCore, Log, TEXT("Saved %s in %0.2f seconds"), *PackageName, ElapsedTime);
}

void CreateCameraCutTrack(ULevelSequence* LevelSequence, const FGuid& RecordedCameraGuid, const FMovieSceneSequenceID& SequenceID, const TRange<FFrameNumber>& InRange)
{
	if (!RecordedCameraGuid.IsValid() || !LevelSequence)
	{
		return;
	}

	UMovieSceneTrack* CameraCutTrack = LevelSequence->GetMovieScene()->GetCameraCutTrack();
	if (CameraCutTrack && CameraCutTrack->GetAllSections().Num() > 1)
	{
		return;
	}


	if (!CameraCutTrack)
	{
		CameraCutTrack = LevelSequence->GetMovieScene()->AddCameraCutTrack(UMovieSceneCameraCutTrack::StaticClass());
	}
	else
	{
		CameraCutTrack->RemoveAllAnimationData();
	}

	UMovieSceneCameraCutSection* CameraCutSection = Cast<UMovieSceneCameraCutSection>(CameraCutTrack->CreateNewSection());
	CameraCutSection->SetCameraBindingID(UE::MovieScene::FRelativeObjectBindingID(RecordedCameraGuid, SequenceID));
	CameraCutSection->SetRange(InRange);
	CameraCutTrack->AddSection(*CameraCutSection);
}

}<|MERGE_RESOLUTION|>--- conflicted
+++ resolved
@@ -97,14 +97,10 @@
 	double StartTime = FPlatformTime::Seconds();
 
 	UMetaData *MetaData = Package->GetMetaData();
-<<<<<<< HEAD
-	UPackage::SavePackage(Package, NULL, RF_Standalone, *PackageFileName, GError, nullptr, false, true, SAVE_NoError);
-=======
 	FSavePackageArgs SaveArgs;
 	SaveArgs.TopLevelFlags = RF_Standalone;
 	SaveArgs.SaveFlags = SAVE_NoError | SAVE_Async;
 	UPackage::SavePackage(Package, NULL, *PackageFileName, SaveArgs);
->>>>>>> 6bbb88c8
 
 	double ElapsedTime = FPlatformTime::Seconds() - StartTime;
 	UE_LOG(LogTakesCore, Log, TEXT("Saved %s in %0.2f seconds"), *PackageName, ElapsedTime);
