// Copyright Epic Games, Inc. All Rights Reserved.

#include "TakeRecorderSources.h"
#include "TakeRecorderSource.h"
#include "TakesCoreLog.h"
#include "LevelSequence.h"
#include "TakeMetaData.h"
#include "AssetRegistryModule.h"
#include "Modules/ModuleManager.h"
#include "IAssetRegistry.h"
#include "Misc/PackageName.h"
#include "TakesUtils.h"
#include "Tracks/MovieSceneSubTrack.h"
#include "Sections/MovieSceneSubSection.h"
#include "MovieScene.h"
#include "MovieSceneFolder.h"
#include "MovieSceneTimeHelpers.h"
#include "ObjectTools.h"
#include "Engine/TimecodeProvider.h"
#include "Misc/App.h"

DEFINE_LOG_CATEGORY(SubSequenceSerialization);

UTakeRecorderSources::UTakeRecorderSources(const FObjectInitializer& ObjInit)
	: Super(ObjInit)
	, SourcesSerialNumber(0)
{
	// Ensure instances are always transactional
	if (!HasAnyFlags(RF_ClassDefaultObject))
	{
		SetFlags(RF_Transactional);
	}
}

UTakeRecorderSource* UTakeRecorderSources::AddSource(TSubclassOf<UTakeRecorderSource> InSourceType)
{
	UTakeRecorderSource* NewSource = nullptr;

	if (UClass* Class = InSourceType.Get())
	{
		NewSource = NewObject<UTakeRecorderSource>(this, Class, NAME_None, RF_Transactional);
		if (ensure(NewSource))
		{
			Sources.Add(NewSource);
			++SourcesSerialNumber;
		}
	}

	return NewSource;
}

void UTakeRecorderSources::RemoveSource(UTakeRecorderSource* InSource)
{
	Sources.Remove(InSource);

	// Remove the entry from the sub-sequence map as we won't be needing it anymore.
	SourceSubSequenceMap.Remove(InSource);

	++SourcesSerialNumber;
}

FDelegateHandle UTakeRecorderSources::BindSourcesChanged(const FSimpleDelegate& Handler)
{
	return OnSourcesChangedEvent.Add(Handler);
}

void UTakeRecorderSources::UnbindSourcesChanged(FDelegateHandle Handle)
{
	OnSourcesChangedEvent.Remove(Handle);
}

void UTakeRecorderSources::PostEditChangeProperty(FPropertyChangedEvent& PropertyChangedEvent)
{
	Super::PostEditChangeProperty(PropertyChangedEvent);

	if (!PropertyChangedEvent.Property || PropertyChangedEvent.Property->GetFName() == GET_MEMBER_NAME_CHECKED(UTakeRecorderSources, Sources))
	{
		++SourcesSerialNumber;
	}
}

void UTakeRecorderSources::StartRecordingRecursive(TArray<UTakeRecorderSource*> InSources, ULevelSequence* InMasterSequence, const FTimecode& Timecode, FManifestSerializer* InManifestSerializer)
{
	TArray<UTakeRecorderSource*> NewSources;

	// Optionally create a folder in the Sequencer UI that will contain this source. We don't want sub-sequences to have folders
	// created for their sources as you would end up with a Subscene with one item in it hidden inside of a folder, so instead
	// only the master sequence gets folders created.
	const bool bCreateSequencerFolders = true;
	for (UTakeRecorderSource* Source : InSources)
	{
		if (Source->bEnabled)
		{
			ULevelSequence* TargetSequence = InMasterSequence;

			// The Sequencer Take system is built around swapping out sub-sequences. If they want to use this system, we create a sub-sequence
			// for the Source and tell it to write into this sub-sequence instead of the master sequence. We then keep track of which Source
			// is using which sub-sequence so that we can push the correct sequence for all points of the Source's recording lifecycle.
			if (bRecordSourcesToSubSequences && Source->SupportsSubscenes())
			{
				const FString& SubSequenceTrackName = ObjectTools::SanitizeObjectName(Source->GetSubsceneTrackName(InMasterSequence));
				const FString& SubSequenceAssetName = ObjectTools::SanitizeObjectName(Source->GetSubsceneAssetName(InMasterSequence));

				TargetSequence = CreateSubSequenceForSource(InMasterSequence, SubSequenceTrackName, SubSequenceAssetName);
				TargetSequence->GetMovieScene()->TimecodeSource = Timecode;

				// If there's already a Subscene Track for our sub-sequence we need to remove that track before create a new one. No data is lost in this process as the
				// sequence that the subscene points to has been copied by CreateSubSequenceForSource so a new track pointed to the new subsequence includes all the old data.
				const FString SequenceName = FPaths::GetBaseFilename(TargetSequence->GetPathName());
				UMovieSceneSubTrack* SubsceneTrack = nullptr;

				for (UMovieSceneTrack* Track : InMasterSequence->GetMovieScene()->GetMasterTracks())
				{
					if (Track->IsA<UMovieSceneSubTrack>())
					{
						if (Track->GetDisplayName().ToString() == SubSequenceTrackName)
						{
							SubsceneTrack = CastChecked<UMovieSceneSubTrack>(Track);
							SubsceneTrack->RemoveAllAnimationData();
						}
					}
				}

				// We need to add the new subsequence to the master sequence immediately so that it shows up in the UI and you can tell that things
				// are being recorded, otherwise they don't show up until recording stops and then it magically pops in.
				if (!SubsceneTrack)
				{
					SubsceneTrack = CastChecked<UMovieSceneSubTrack>(InMasterSequence->GetMovieScene()->AddMasterTrack(UMovieSceneSubTrack::StaticClass()));
				}

				// Track should not be transactional during the recording process
				SubsceneTrack->ClearFlags(RF_Transactional);

				// We create a new sub track for every Source so that we can name the Subtrack after the Source instead of just the sections within it.
				SubsceneTrack->SetDisplayName(FText::FromString(Source->GetSubsceneTrackName(InMasterSequence)));
				SubsceneTrack->SetColorTint(Source->TrackTint);

				// When we create the Subscene Track we'll make sure a folder is created for it to sort into and add the new Subscene Track as a child of it.
				if (bCreateSequencerFolders)
				{
					UMovieSceneFolder* Folder = AddFolderForSource(Source, InMasterSequence->GetMovieScene());
					Folder->AddChildMasterTrack(SubsceneTrack);
				}

				// We initialize the sequence to start at the current time.
				// We'll have to update these sections each frame as the recording progresses so they appear to get longer like normal
				// tracks do as we record into them.
				FFrameNumber RecordStartFrame = bStartAtCurrentTimecode ? FFrameRate::TransformTime(FFrameTime(Timecode.ToFrameNumber(TargetLevelSequenceDisplayRate)), TargetLevelSequenceDisplayRate, TargetLevelSequenceTickResolution).FloorToFrame() : InMasterSequence->GetMovieScene()->GetPlaybackRange().GetLowerBoundValue();
				UMovieSceneSubSection* NewSubSection = SubsceneTrack->AddSequence(TargetSequence, RecordStartFrame, 0);
				SetSectionStartTimecode(NewSubSection, Timecode, TargetLevelSequenceDisplayRate, TargetLevelSequenceTickResolution);

				// Section should not be transactional during the recording process
				NewSubSection->ClearFlags(RF_Transactional);

				NewSubSection->SetRowIndex(SubsceneTrack->GetMaxRowIndex() + 1);
				SubsceneTrack->FixRowIndices();

				ActiveSubSections.Add(NewSubSection);
				if (InManifestSerializer)
				{
					FName SerializedType("SubSequence");
					FManifestProperty  ManifestProperty(SubSequenceAssetName, SerializedType, FGuid());
					InManifestSerializer->WriteFrameData(InManifestSerializer->FramesWritten, ManifestProperty);

					FString AssetPath = InManifestSerializer->GetLocalCaptureDir();

					IPlatformFile& PlatformFile = FPlatformFileManager::Get().GetPlatformFile();
					if (!PlatformFile.DirectoryExists(*AssetPath))
					{
						PlatformFile.CreateDirectory(*AssetPath);
					}

					AssetPath = AssetPath / SubSequenceAssetName;
					if (!PlatformFile.DirectoryExists(*AssetPath))
					{
						PlatformFile.CreateDirectory(*AssetPath);
					}

					TSharedPtr<FManifestSerializer> NewManifestSerializer = MakeShared<FManifestSerializer>();
					CreatedManifestSerializers.Add(NewManifestSerializer);
					InManifestSerializer = NewManifestSerializer.Get();

					InManifestSerializer->SetLocalCaptureDir(AssetPath);

					FManifestFileHeader Header(SubSequenceAssetName, SerializedType, FGuid());
					FText Error;
					FString FileName = FString::Printf(TEXT("%s_%s"), *(SerializedType.ToString()), *(SubSequenceAssetName));

					if (!InManifestSerializer->OpenForWrite(FileName, Header, Error))
					{
						UE_LOG(SubSequenceSerialization, Warning, TEXT("Error Opening Sequence Sequencer File: Subject '%s' Error '%s'"), *(SubSequenceAssetName), *(Error.ToString()));
					}
				}
			}

			// Update our mappings of which sources use which sub-sequence.
			SourceSubSequenceMap.FindOrAdd(Source) = TargetSequence;
			Source->TimecodeSource = Timecode;
			for (UTakeRecorderSource* NewlyAddedSource : Source->PreRecording(TargetSequence, InMasterSequence, InManifestSerializer))
			{
				// Add it to our classes list of sources 
				Sources.Add(NewlyAddedSource);

				// And then track it separately so we can recursively call PreRecording 
				NewSources.Add(NewlyAddedSource);
			}

			// We need to wait until PreRecording is called on a source before asking it to place itself in a folder
			// so that the Source has had a chance to create any required sections that will go in the folder.
			if (!bRecordSourcesToSubSequences && bCreateSequencerFolders)
			{
				UMovieSceneFolder* Folder = AddFolderForSource(Source, InMasterSequence->GetMovieScene());

				// Different sources can create different kinds of tracks so we allow each source to decide how it gets
				// represented inside the folder.
				Source->AddContentsToFolder(Folder);
			}
		}
	}

	if (NewSources.Num())
	{
		// We don't want to nestle sub-sequences recursively so we always pass the Master Sequence and not the sequence
		// created for a new source.
		StartRecordingRecursive(NewSources, InMasterSequence, Timecode, InManifestSerializer);
		SourcesSerialNumber++;

		FQualifiedFrameTime QualifiedSequenceTime = GetCurrentRecordingFrameTime();
		for (auto NewSource : NewSources)
		{
			if (NewSource->bEnabled)
			{
				ULevelSequence* SourceSequence = SourceSubSequenceMap[NewSource];
				FFrameNumber FrameNumber = QualifiedSequenceTime.ConvertTo(SourceSequence->GetMovieScene()->GetTickResolution()).FloorToFrame();
				NewSource->StartRecording(Timecode, FrameNumber, SourceSubSequenceMap[NewSource]);
			}
		}
	}
}


void UTakeRecorderSources::PreRecordingRecursive(TArray<UTakeRecorderSource*> InSources, ULevelSequence* InMasterSequence, TArray<UTakeRecorderSource*>& NewSourcesOut, FManifestSerializer* InManifestSerializer)
{

	TArray<UTakeRecorderSource*> NewSources;

	// Optionally create a folder in the Sequencer UI that will contain this source. We don't want sub-sequences to have folders
	// created for their sources as you would end up with a Subscene with one item in it hidden inside of a folder, so instead
	// only the master sequence gets folders created.
	const bool bCreateSequencerFolders = true;
	NewSourcesOut.Append(InSources);

	for (UTakeRecorderSource* Source : InSources)
	{
		if (Source->bEnabled)
		{
			ULevelSequence* TargetSequence = InMasterSequence;

			// The Sequencer Take system is built around swapping out sub-sequences. If they want to use this system, we create a sub-sequence
			// for the Source and tell it to write into this sub-sequence instead of the master sequence. We then keep track of which Source
			// is using which sub-sequence so that we can push the correct sequence for all points of the Source's recording lifecycle.
			if (bRecordSourcesToSubSequences && Source->SupportsSubscenes())
			{
				const FString& SubSequenceTrackName = ObjectTools::SanitizeObjectName(Source->GetSubsceneTrackName(InMasterSequence));
				const FString& SubSequenceAssetName = ObjectTools::SanitizeObjectName(Source->GetSubsceneAssetName(InMasterSequence));

				TargetSequence = CreateSubSequenceForSource(InMasterSequence, SubSequenceTrackName, SubSequenceAssetName);

				// If there's already a Subscene Track for our sub-sequence we need to remove that track before create a new one. No data is lost in this process as the
				// sequence that the subscene points to has been copied by CreateSubSequenceForSource so a new track pointed to the new subsequence includes all the old data.
				const FString SequenceName = FPaths::GetBaseFilename(TargetSequence->GetPathName());
				UMovieSceneSubTrack* SubsceneTrack = nullptr;

				for (UMovieSceneTrack* Track : InMasterSequence->GetMovieScene()->GetMasterTracks())
				{
					if (Track->IsA<UMovieSceneSubTrack>())
					{
						if (Track->GetDisplayName().ToString() == SubSequenceTrackName)
						{
							SubsceneTrack = CastChecked<UMovieSceneSubTrack>(Track);
							SubsceneTrack->RemoveAllAnimationData();
						}
					}
				}

				// We need to add the new subsequence to the master sequence immediately so that it shows up in the UI and you can tell that things
				// are being recorded, otherwise they don't show up until recording stops and then it magically pops in.
				if (!SubsceneTrack)
				{
					SubsceneTrack = CastChecked<UMovieSceneSubTrack>(InMasterSequence->GetMovieScene()->AddMasterTrack(UMovieSceneSubTrack::StaticClass()));
				}

				// Track should not be transactional during the recording process
				SubsceneTrack->ClearFlags(RF_Transactional);

				// We create a new sub track for every Source so that we can name the Subtrack after the Source instead of just the sections within it.
				SubsceneTrack->SetDisplayName(FText::FromString(Source->GetSubsceneTrackName(InMasterSequence)));
				SubsceneTrack->SetColorTint(Source->TrackTint);

				// When we create the Subscene Track we'll make sure a folder is created for it to sort into and add the new Subscene Track as a child of it.
				if (bCreateSequencerFolders)
				{
					UMovieSceneFolder* Folder = AddFolderForSource(Source, InMasterSequence->GetMovieScene());
					Folder->AddChildMasterTrack(SubsceneTrack);
				}

				// We initialize the sequence to start at zero and be a 0 frame length section as there is no data in the sections yet.
				// We'll have to update these sections each frame as the recording progresses so they appear to get longer like normal
				// tracks do as we record into them.
				FFrameNumber RecordStartFrame = bStartAtCurrentTimecode ? FFrameRate::TransformTime(FFrameTime(FApp::GetTimecode().ToFrameNumber(TargetLevelSequenceDisplayRate)), TargetLevelSequenceDisplayRate, TargetLevelSequenceTickResolution).FloorToFrame() : InMasterSequence->GetMovieScene()->GetPlaybackRange().GetLowerBoundValue();
				UMovieSceneSubSection* NewSubSection = SubsceneTrack->AddSequence(TargetSequence, RecordStartFrame, 0);

				// Section should not be transactional during the recording process
				NewSubSection->ClearFlags(RF_Transactional);

				NewSubSection->SetRowIndex(SubsceneTrack->GetMaxRowIndex() + 1);
				SubsceneTrack->FixRowIndices();

				ActiveSubSections.Add(NewSubSection);
				if (InManifestSerializer)
				{
					FName SerializedType("SubSequence");
					FManifestProperty  ManifestProperty(SubSequenceAssetName, SerializedType, FGuid());
					InManifestSerializer->WriteFrameData(InManifestSerializer->FramesWritten, ManifestProperty);

					FString AssetPath = InManifestSerializer->GetLocalCaptureDir();

					IPlatformFile& PlatformFile = FPlatformFileManager::Get().GetPlatformFile();
					if (!PlatformFile.DirectoryExists(*AssetPath))
					{
						PlatformFile.CreateDirectory(*AssetPath);
					}

					AssetPath = AssetPath / SubSequenceAssetName;
					if (!PlatformFile.DirectoryExists(*AssetPath))
					{
						PlatformFile.CreateDirectory(*AssetPath);
					}

					TSharedPtr<FManifestSerializer> NewManifestSerializer = MakeShared<FManifestSerializer>();
					CreatedManifestSerializers.Add(NewManifestSerializer);
					InManifestSerializer = NewManifestSerializer.Get();

					InManifestSerializer->SetLocalCaptureDir(AssetPath);

					FManifestFileHeader Header(SubSequenceAssetName, SerializedType, FGuid());
					FText Error;
					FString FileName = FString::Printf(TEXT("%s_%s"), *(SerializedType.ToString()), *(SubSequenceAssetName));

					if (!InManifestSerializer->OpenForWrite(FileName, Header, Error))
					{
						UE_LOG(SubSequenceSerialization, Warning, TEXT("Error Opening Sequence Sequencer File: Subject '%s' Error '%s'"), *(SubSequenceAssetName), *(Error.ToString()));
					}
				}
			}

			// Update our mappings of which sources use which sub-sequence.
			SourceSubSequenceMap.FindOrAdd(Source) = TargetSequence;

			for (UTakeRecorderSource* NewlyAddedSource : Source->PreRecording(TargetSequence, InMasterSequence, InManifestSerializer))
			{
				// Add it to our classes list of sources 
				Sources.Add(NewlyAddedSource);

				// And then track it separately so we can recursively call PreRecording 
				NewSources.Add(NewlyAddedSource);
			}

			// We need to wait until PreRecording is called on a source before asking it to place itself in a folder
			// so that the Source has had a chance to create any required sections that will go in the folder.
			if (!bRecordSourcesToSubSequences && bCreateSequencerFolders)
			{
				UMovieSceneFolder* Folder = AddFolderForSource(Source, InMasterSequence->GetMovieScene());

				// Different sources can create different kinds of tracks so we allow each source to decide how it gets
				// represented inside the folder.
				Source->AddContentsToFolder(Folder);
			}
		}
	}

	if (NewSources.Num())
	{
		// We don't want to nestle sub-sequences recursively so we always pass the Master Sequence and not the sequence
		// created for a new source.
		PreRecordingRecursive(NewSources, InMasterSequence, NewSourcesOut, InManifestSerializer);
		SourcesSerialNumber++;
	}
}

void UTakeRecorderSources::StartRecordingPreRecordedSources(const FTimecode& CurrentTimecode)
{
	StartRecordingTheseSources(PreRecordedSources, CurrentTimecode);
	PreRecordedSources.Reset(0);
}

void UTakeRecorderSources::PreRecordSources(TArray<UTakeRecorderSource *> InSources)
{
	PreRecordedSources.Reset(0);
	PreRecordingRecursive(InSources, CachedLevelSequence, PreRecordedSources, CachedManifestSerializer);
}


void UTakeRecorderSources::StartRecordingSource(TArray<UTakeRecorderSource *> InSources, const FTimecode& CurrentTimecode)
{
	// This calls PreRecording recursively on every source so that all sources that get added by another source
	// have had PreRecording called.
	TArray<UTakeRecorderSource *> NewSources;
	PreRecordingRecursive(InSources, CachedLevelSequence, NewSources, CachedManifestSerializer);
	if (NewSources.Num() > 0)
	{
		InSources.Append(NewSources);
	}
	StartRecordingTheseSources(InSources, CurrentTimecode);
}

void UTakeRecorderSources::StartRecordingTheseSources(const TArray<UTakeRecorderSource *>& InSources, const FTimecode& CurrentTimecode)
{
	FQualifiedFrameTime QualifiedSequenceTime = GetCurrentRecordingFrameTime();
	for (auto Source : InSources)
	{
		if (Source->bEnabled)
		{
			ULevelSequence* SourceSequence = SourceSubSequenceMap[Source];
			if (bRecordSourcesToSubSequences && Source->SupportsSubscenes()) //Set Timcode on MovieScene if we created a sub scene for it
			{
				for (UMovieSceneSubSection* ActiveSubSection : ActiveSubSections)
				{
					// Set timecode source and start time if it hasn't been set
					if (ActiveSubSection->TimecodeSource == FMovieSceneTimecodeSource())
					{
						SetSectionStartTimecode(ActiveSubSection, CurrentTimecode, TargetLevelSequenceDisplayRate, TargetLevelSequenceTickResolution);
					}
				}
			}
			FFrameNumber FrameNumber = QualifiedSequenceTime.ConvertTo(SourceSequence->GetMovieScene()->GetTickResolution()).FloorToFrame();
			Source->TimecodeSource = CurrentTimecode;

			Source->StartRecording(CurrentTimecode, FrameNumber, SourceSubSequenceMap[Source]);
		}
	}
}

void UTakeRecorderSources::SetSectionStartTimecode(UMovieSceneSubSection* SubSection, const FTimecode& Timecode, FFrameRate FrameRate, FFrameRate TickResolution)
{
	FFrameNumber RecordStartFrame = bStartAtCurrentTimecode ? FFrameRate::TransformTime(FFrameTime(Timecode.ToFrameNumber(FrameRate)), FrameRate, TickResolution).FloorToFrame() : GetCurrentRecordingFrameTime().ConvertTo(TickResolution).FloorToFrame();
	SubSection->TimecodeSource = FMovieSceneTimecodeSource(Timecode);

	// Ensure we're expanded to at least the next frame so that we don't set the start past the end
	// when we set the first frame.
	SubSection->ExpandToFrame(RecordStartFrame + FFrameNumber(1));
	SubSection->SetStartFrame(TRangeBound<FFrameNumber>::Inclusive(RecordStartFrame));

	SubSection->GetSequence()->GetMovieScene()->SetPlaybackRange(TRange<FFrameNumber>(RecordStartFrame, RecordStartFrame + 1));
}


void UTakeRecorderSources::PreRecording(class ULevelSequence* InSequence, FManifestSerializer* InManifestSerializer)
{
	// We want to cache the Serializer and Level Sequence in case more objects start recording mid-recording.
	// We want them to use the same logic flow as if initialized from scratch so that they properly sort into
	// sub-sequences, etc.
	CachedManifestSerializer = InManifestSerializer;
	CachedLevelSequence = InSequence;

	PreRecordSources(Sources);

}

void UTakeRecorderSources::StartRecording(class ULevelSequence* InSequence, const FTimecode& InTimecodeSource, FManifestSerializer* InManifestSerializer)
{

	bIsRecording = true;
	TimeSinceRecordingStarted = 0.f;
	TargetLevelSequenceTickResolution = InSequence->GetMovieScene()->GetTickResolution();
	TargetLevelSequenceDisplayRate = InSequence->GetMovieScene()->GetDisplayRate();

	InSequence->GetMovieScene()->TimecodeSource = InTimecodeSource;
	StartRecordingTimecodeSource = InTimecodeSource;
	StartRecordingPreRecordedSources(InTimecodeSource);
}

FFrameTime UTakeRecorderSources::TickRecording(class ULevelSequence* InSequence, const FTimecode& InTimecodeSource, float DeltaTime)
{
	FQualifiedFrameTime FrameTime = GetCurrentRecordingFrameTime();
	FQualifiedFrameTime SourceFrameTime(FrameTime);
	bool bTimeIncremented = DeltaTime > 0.0f;

	if (bTimeIncremented) //only record if time incremented, may not with timecode providers with low frame rates
	{
		for (auto Source : Sources)
		{
			if (Source->bEnabled)
			{
				Source->TickRecording(SourceFrameTime);
			}
		}
	}

	//Time in seconds since recording started. Used when there is no Timecode Sync (e.g. in case it get's lost or dropped).
	TimeSinceRecordingStarted += DeltaTime;


	// If we're recording into sub-sections we want to update their range every frame so they appear to
	// animate as their contents are filled. We can't check against the size of all sections (not all
	// source types have data in their sections until the end) and if you're partially re-recording
	// a track it would size to the existing content which would skip the animation as well.

	FFrameNumber EndFrame = bStartAtCurrentTimecode ? FFrameRate::TransformTime(FFrameTime(InTimecodeSource.ToFrameNumber(TargetLevelSequenceDisplayRate)), TargetLevelSequenceDisplayRate, TargetLevelSequenceTickResolution).CeilToFrame() : FrameTime.ConvertTo(TargetLevelSequenceTickResolution).CeilToFrame();
	for (UMovieSceneSubSection* SubSection : ActiveSubSections)
	{
		// Subsections will have been created to start at the time that they appeared, so we just need to expand their range to this recording time
		SubSection->ExpandToFrame(EndFrame);
	}
	return FrameTime.ConvertTo(TargetLevelSequenceTickResolution);
}

//We now always just use TimeSinceRecordingStarted instead of possibly using timecode to determine our time since
//That can give us a higher resolution
FQualifiedFrameTime UTakeRecorderSources::GetCurrentRecordingFrameTime() const
{
	const FFrameNumber StartFrameNumber = StartRecordingTimecodeSource.ToFrameNumber(TargetLevelSequenceDisplayRate);
	FFrameTime StartTime = bStartAtCurrentTimecode ? FFrameRate::TransformTime(FFrameTime(StartFrameNumber), TargetLevelSequenceDisplayRate, TargetLevelSequenceTickResolution) : CachedLevelSequence->GetMovieScene()->GetPlaybackRange().GetLowerBoundValue();

	const FFrameTime CurrentFrameTimeSinceStart = TargetLevelSequenceTickResolution.AsFrameTime(TimeSinceRecordingStarted);
	FQualifiedFrameTime FrameTime = FQualifiedFrameTime(StartTime + CurrentFrameTimeSinceStart, TargetLevelSequenceTickResolution);
	return FrameTime;
}

void UTakeRecorderSources::StopRecording(class ULevelSequence* InSequence, FTakeRecorderSourcesSettings TakeRecorderSourcesSettings)
{
	bIsRecording = false;
	TimeSinceRecordingStarted = 0.f;

	for (auto Source : Sources)
	{
		if (Source->bEnabled)
		{
			Source->StopRecording(SourceSubSequenceMap[Source]);
		}
	}

	TArray<UTakeRecorderSource*> SourcesToRemove;
	for (auto Source : Sources)
	{
		if (Source->bEnabled)
		{
			for (auto SourceToRemove : Source->PostRecording(SourceSubSequenceMap[Source], InSequence))
			{
				SourcesToRemove.Add(SourceToRemove);
			}
		}
	}

	if (SourcesToRemove.Num())
	{
		for (auto SourceToRemove : SourcesToRemove)
		{
			Sources.Remove(SourceToRemove);
		}
		++SourcesSerialNumber;
	}

	// Re-enable transactional after recording
	InSequence->GetMovieScene()->SetFlags(RF_Transactional);

	// Ensure each sub-section is as long as it should be. If we're recording into subsections and a user is doing a partial
	// re-record of the data within the sub section we can end up with the case where the new section is shorter than the original
	// data. We don't want to trim the data unnecessarily, and we've been updating the length of the section every frame of the recording
	// as we go (to show the 'animation' of it recording), but we need to restore it to the full length.
	for (UMovieSceneSubSection* SubSection : ActiveSubSections)
	{
		UMovieSceneSequence* SubSequence = SubSection->GetSequence();
		if (SubSequence)
		{
			const bool bUpperBoundOnly = false; // Expand the Play Range of the sub-section to encompass all sections within it.
			TakesUtils::ClampPlaybackRangeToEncompassAllSections(SubSequence->GetMovieScene(), bUpperBoundOnly);

			// Lock the sequence so that it can't be changed without implicitly unlocking it now
			SubSequence->GetMovieScene()->SetReadOnly(true);

			// Lock the meta data so it can't be changed without implicitly unlocking it now
			ULevelSequence* SequenceAsset = CastChecked<ULevelSequence>(SubSequence);
			UTakeMetaData* AssetMetaData = SequenceAsset->FindMetaData<UTakeMetaData>();
			check(AssetMetaData);
			AssetMetaData->Lock();

			SubSection->SetRange(SubSequence->GetMovieScene()->GetPlaybackRange());

			// Re-enable transactional after recording
			SubSequence->GetMovieScene()->SetFlags(RF_Transactional);
<<<<<<< HEAD
=======
		}

		// Re-enable transactional after recording
		SubSection->SetFlags(RF_Transactional);

		if (UMovieSceneTrack* SubTrack = Cast<UMovieSceneTrack>(SubSection->GetOuter()))
		{
			SubTrack->SetFlags(RF_Transactional);
>>>>>>> 90fae962
		}
	}

	if (TakeRecorderSourcesSettings.bRemoveRedundantTracks)
	{
		RemoveRedundantTracks();
	}

	if (CreatedManifestSerializers.Num())
	{
		for (auto Serializer : CreatedManifestSerializers)
		{
			Serializer->Close();
		}
	}

	if (TakeRecorderSourcesSettings.bSaveRecordedAssets)
	{
		for (auto SourceSubSequence : SourceSubSequenceMap)
		{
			if (SourceSubSequence.Value)
			{
				TakesUtils::SaveAsset(SourceSubSequence.Value);
			}
		}
	}

	SourceSubSequenceMap.Empty();
	ActiveSubSections.Empty();
	CreatedManifestSerializers.Empty();
	CachedManifestSerializer = nullptr;
	CachedLevelSequence = nullptr;
}

ULevelSequence* UTakeRecorderSources::CreateSubSequenceForSource(ULevelSequence* InMasterSequence, const FString& SubSequenceTrackName, const FString& SubSequenceAssetName)
{
	IAssetRegistry& AssetRegistry = FModuleManager::LoadModuleChecked<FAssetRegistryModule>("AssetRegistry").Get();

	// We want to sanitize the object names because sometimes they come from names with spaces and other invalid characters in them.
	const FString& SequenceDirectory = FPaths::GetPath(InMasterSequence->GetPathName());
	const FString& SequenceName = FPaths::GetBaseFilename(InMasterSequence->GetPathName());

	// We need to check the Master Sequence to see if they already have a sub-sequence with this name so that we duplicate the right
	// sequence and re-use that, instead of just making a new blank sequence every time. This will help in cases where they've done a recording, 
	// modified a sub-sequence and want to record from that setup. Each source will individually remove any old data inside the Sub Sequence
	// so we don't have to worry about any data the user added via Sequencer unrelated to what they recorded.
	ULevelSequence* ExistingSubSequence = nullptr;
	UMovieSceneSubTrack* SubTrack = InMasterSequence->GetMovieScene()->FindMasterTrack<UMovieSceneSubTrack>();
	if (SubTrack)
	{
		// Look at each section in the track to see if it has the same name as our new SubSequence name.
		for (UMovieSceneSection* Section : SubTrack->GetAllSections())
		{
			UMovieSceneSubSection* SubSection = CastChecked<UMovieSceneSubSection>(Section);
			if (FPaths::GetBaseFilename(SubSection->GetSequence()->GetPathName()) == SubSequenceAssetName)
			{
				UE_LOG(LogTakesCore, Log, TEXT("Found existing sub-section for source %s, duplicating sub-section for recording into."), *SubSequenceAssetName);
				ExistingSubSequence = CastChecked<ULevelSequence>(SubSection->GetSequence());
				break;
			}
		}
	}

	FString NewPath = FString::Printf(TEXT("%s/%s_Subscenes/%s"), *SequenceDirectory, *SequenceName, *SubSequenceAssetName);

	ULevelSequence* OutAsset = nullptr;
	TakesUtils::CreateNewAssetPackage<ULevelSequence>(NewPath, OutAsset, nullptr, ExistingSubSequence);
	if (OutAsset)
	{

		OutAsset->Initialize();

		// We only set their tick resolution/display rate if we're creating the sub-scene from scratch. If we created it in the
		// past it will have the right resolution, but if the user modified it then we will preserve their desired resolution.
		if (!ExistingSubSequence)
		{
			// Movie scene should not be transactional during the recording process
			OutAsset->GetMovieScene()->ClearFlags(RF_Transactional);

			OutAsset->GetMovieScene()->SetTickResolutionDirectly(InMasterSequence->GetMovieScene()->GetTickResolution());
			OutAsset->GetMovieScene()->SetDisplayRate(InMasterSequence->GetMovieScene()->GetDisplayRate());
		}

		UTakeMetaData* TakeMetaData = InMasterSequence->FindMetaData<UTakeMetaData>();
		if (TakeMetaData)
		{
			UTakeMetaData* OutTakeMetaData = OutAsset->CopyMetaData(TakeMetaData);

			// Tack on the sub sequence name so that it's unique from the master sequence
			OutTakeMetaData->SetSlate(TakeMetaData->GetSlate() + TEXT("_") + SubSequenceTrackName, false);
		}

		OutAsset->MarkPackageDirty();
		FAssetRegistryModule::AssetCreated(OutAsset);
	}

	return OutAsset;
}

UMovieSceneFolder* UTakeRecorderSources::AddFolderForSource(const UTakeRecorderSource* InSource, UMovieScene* InMovieScene)
{
	check(InSource);
	check(InMovieScene);

	// The TakeRecorderSources needs to create Sequencer UI folders to put each Source into so that Sources are not creating
	// their own folder structures inside of sub-sequences. This folder structure is designed to match the structure in
	// the Take Recorder UI, which is currently not customizable. If that becomes customizable this code should be updated
	// to ensure the created folder structure matches the one visible in the Take Recorder UI.

	// Currently we use the category that the Source is filed under as this is what the UI currently sorts by.
	const FName FolderName = FName(*InSource->GetClass()->GetMetaData(FName("Category")));

	// Search the Movie Scene for a folder with this name
	UMovieSceneFolder* FolderToUse = nullptr;
	for (UMovieSceneFolder* Folder : InMovieScene->GetRootFolders())
	{
		if (Folder->GetFolderName() == FolderName)
		{
			FolderToUse = Folder;
			break;
		}
	}

	// If we didn't find a folder with this name we're going to go ahead and create a new folder
	if (FolderToUse == nullptr)
	{
		FolderToUse = NewObject<UMovieSceneFolder>(InMovieScene, NAME_None, RF_Transactional);
		FolderToUse->SetFolderName(FolderName);
		InMovieScene->GetRootFolders().Add(FolderToUse);
	}

	// We want to expand these folders in the Sequencer UI (since these are visible as they record).
	InMovieScene->GetEditorData().ExpansionStates.FindOrAdd(FolderName.ToString()) = FMovieSceneExpansionState(true);

	return FolderToUse;
}

void UTakeRecorderSources::RemoveRedundantTracks()
{
	TArray<FGuid> ReferencedBindings;
	for (auto SourceSubSequence : SourceSubSequenceMap)
	{
		ULevelSequence* LevelSequence = SourceSubSequence.Value;
		if (!LevelSequence)
		{
			continue;
		}

		UMovieScene* MovieScene = LevelSequence->GetMovieScene();
		if (!MovieScene)
		{
			continue;
		}

		for (UMovieSceneSection* Section : MovieScene->GetAllSections())
		{
			Section->GetReferencedBindings(ReferencedBindings);
		}
	}


	for (auto SourceSubSequence : SourceSubSequenceMap)
	{
		ULevelSequence* LevelSequence = SourceSubSequence.Value;
		if (!LevelSequence)
		{
			continue;
		}

		UMovieScene* MovieScene = LevelSequence->GetMovieScene();
		if (!MovieScene)
		{
			continue;
		}

		TArray<FGuid> ParentBindings;
		for (const FMovieSceneBinding& Binding : MovieScene->GetBindings())
		{
			FMovieScenePossessable* Possessable = MovieScene->FindPossessable(Binding.GetObjectGuid());
			if (Possessable)
			{
				ParentBindings.Add(Possessable->GetParent());
			}
		}

		TArray<FGuid> BindingsToRemove;
		for (const FMovieSceneBinding& Binding : MovieScene->GetBindings())
		{
			if (Binding.GetTracks().Num() == 0 && !ReferencedBindings.Contains(Binding.GetObjectGuid()) && !ParentBindings.Contains(Binding.GetObjectGuid()))
			{
				BindingsToRemove.Add(Binding.GetObjectGuid());
			}
		}

		if (BindingsToRemove.Num() == 0)
		{
			continue;
		}

		for (FGuid BindingToRemove : BindingsToRemove)
		{
			MovieScene->RemovePossessable(BindingToRemove);
		}

		UE_LOG(LogTakesCore, Log, TEXT("Removed %d unused object bindings in (%s)"), BindingsToRemove.Num(), *LevelSequence->GetName());
	}
}<|MERGE_RESOLUTION|>--- conflicted
+++ resolved
@@ -589,8 +589,6 @@
 
 			// Re-enable transactional after recording
 			SubSequence->GetMovieScene()->SetFlags(RF_Transactional);
-<<<<<<< HEAD
-=======
 		}
 
 		// Re-enable transactional after recording
@@ -599,7 +597,6 @@
 		if (UMovieSceneTrack* SubTrack = Cast<UMovieSceneTrack>(SubSection->GetOuter()))
 		{
 			SubTrack->SetFlags(RF_Transactional);
->>>>>>> 90fae962
 		}
 	}
 
