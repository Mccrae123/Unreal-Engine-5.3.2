// Copyright Epic Games, Inc. All Rights Reserved.

#include "Recorder/TakeRecorder.h"

#include "Algo/Accumulate.h"
#include "AssetRegistry/AssetRegistryModule.h"
#include "CoreGlobals.h"
#include "Engine/Engine.h"
#include "Engine/EngineTypes.h"
#include "AssetRegistry/IAssetRegistry.h"
#include "ISequencer.h"
#include "LevelSequence.h"
#include "Misc/CommandLine.h"
#include "Misc/Parse.h"
#include "MovieSceneTimeHelpers.h"
#include "ObjectTools.h"
#include "Recorder/TakeRecorderBlueprintLibrary.h"
#include "TakeMetaData.h"
#include "TakePreset.h"
#include "TakeRecorderOverlayWidget.h"
#include "TakeRecorderSources.h"
#include "TakesUtils.h"
#include "Tickable.h"
#include "Stats/Stats.h"
#include "SequencerSettings.h"

// LevelSequenceEditor includes
#include "ILevelSequenceEditorToolkit.h"

// Engine includes
#include "GameFramework/WorldSettings.h"

// UnrealEd includes
#include "Editor.h"

#include "ObjectTools.h"
#include "UObject/GCObjectScopeGuard.h"

// Slate includes
#include "Framework/Notifications/NotificationManager.h"
#include "Widgets/Notifications/SNotificationList.h"
#include "Widgets/Notifications/INotificationWidget.h"
#include "Widgets/Text/STextBlock.h"
#include "Widgets/Layout/SBorder.h"
#include "Widgets/SBoxPanel.h"
#include "Widgets/Images/SThrobber.h"
#include "Widgets/Input/SHyperlink.h"
#include "Widgets/Input/SButton.h"
#include "Widgets/Layout/SBox.h"

// LevelEditor includes
#include "IAssetViewport.h"
#include "LevelEditor.h"
#include "Subsystems/AssetEditorSubsystem.h"

#include UE_INLINE_GENERATED_CPP_BY_NAME(TakeRecorder)

#define LOCTEXT_NAMESPACE "TakeRecorder"

DEFINE_LOG_CATEGORY(ManifestSerialization);

class STakeRecorderNotification : public SCompoundWidget, public INotificationWidget
{
public:
	SLATE_BEGIN_ARGS(STakeRecorderNotification){}
	SLATE_END_ARGS()

	void SetOwner(TSharedPtr<SNotificationItem> InOwningNotification)
	{
		WeakOwningNotification = InOwningNotification;
	}

	void Construct(const FArguments& InArgs, UTakeRecorder* InTakeRecorder, ULevelSequence* InFinishedAsset = nullptr)
	{
		WeakRecorder = InTakeRecorder;
		WeakFinishedAsset = InFinishedAsset;
		TakeRecorderState = InTakeRecorder->GetState();

		UTakeMetaData* TakeMetaData = InTakeRecorder->GetSequence()->FindMetaData<UTakeMetaData>();
		check(TakeMetaData);

		ChildSlot
		[
			SNew(SBox)
			.Padding(FMargin(15.0f))
			[
				SNew(SVerticalBox)

				+ SVerticalBox::Slot()
				.Padding(FMargin(0,0,0,5.0f))
				.HAlign(HAlign_Right)
				.AutoHeight()
				[
					SNew(SHorizontalBox)

					+ SHorizontalBox::Slot()
					.VAlign(VAlign_Center)
					[
						SNew(STextBlock)
						.Font(FCoreStyle::Get().GetFontStyle(TEXT("NotificationList.FontBold")))
						.Text(FText::Format(LOCTEXT("RecordingTitleFormat", "Take {0} of slate {1}"), FText::AsNumber(TakeMetaData->GetTakeNumber()), FText::FromString(TakeMetaData->GetSlate())))
					]

					+ SHorizontalBox::Slot()
					.AutoWidth()
					.Padding(FMargin(15.f,0,0,0))
					[
						SAssignNew(Throbber, SThrobber)
					]
				]

				+ SVerticalBox::Slot()
				.AutoHeight()
				.Padding(FMargin(0,0,0,5.0f))
				.HAlign(HAlign_Right)
				[
					SAssignNew(TextBlock, STextBlock)
					.Font(FCoreStyle::Get().GetFontStyle(TEXT("NotificationList.FontLight")))
					.Text(GetDetailText())
				]

				+ SVerticalBox::Slot()
				.AutoHeight()
				.HAlign(HAlign_Right)
				[
					SNew(SHorizontalBox)

					+ SHorizontalBox::Slot()
					.AutoWidth()
					.VAlign(VAlign_Center)
					[
						SAssignNew(Hyperlink, SHyperlink)
						.Text(LOCTEXT("BrowseToAsset", "Browse To..."))
						.OnNavigate(this, &STakeRecorderNotification::BrowseToAssetFolder)
						.Visibility(this, &STakeRecorderNotification::CanBrowseToAssetFolder)
					]

					+ SHorizontalBox::Slot()
					.AutoWidth()
					.Padding(FMargin(5.0f,0,0,0))
					.VAlign(VAlign_Center)
					[
						SAssignNew(Button, SButton)
						.Text(LOCTEXT("StopButton", "Stop"))
						.OnClicked(this, &STakeRecorderNotification::ButtonClicked)
					]
				]
			]
		];
	}

private:

	virtual void Tick(const FGeometry& AllottedGeometry, const double InCurrentTime, const float InDeltaTime) override
	{
		bool bCloseNotification = false;
		bool bCloseImmediately = false;
		if (WeakFinishedAsset.IsValid())
		{
			TextBlock->SetText(GetDetailText());

			Throbber->SetVisibility(EVisibility::Collapsed);
			Button->SetVisibility(EVisibility::Collapsed);

			return;
		}
		else if (WeakRecorder.IsStale())
		{
			// Reset so we don't continually close the notification
			bCloseImmediately = true;
		}
		else if (UTakeRecorder* Recorder = WeakRecorder.Get())
		{
			ETakeRecorderState NewTakeRecorderState = Recorder->GetState();

			if (NewTakeRecorderState == ETakeRecorderState::CountingDown || NewTakeRecorderState == ETakeRecorderState::Started)
			{
				// When counting down the text may change on tick
				TextBlock->SetText(GetDetailText());
			}

			if (NewTakeRecorderState != TakeRecorderState)
			{
				TextBlock->SetText(GetDetailText());

				if (NewTakeRecorderState == ETakeRecorderState::Stopped || NewTakeRecorderState == ETakeRecorderState::Cancelled)
				{
					Throbber->SetVisibility(EVisibility::Collapsed);
					Button->SetVisibility(EVisibility::Collapsed);

					bCloseNotification = true;
				}
			}

			TakeRecorderState = NewTakeRecorderState;
		}

		TSharedPtr<SNotificationItem> Owner = WeakOwningNotification.Pin();
		if ((bCloseNotification || bCloseImmediately) && Owner.IsValid())
		{
			if (bCloseImmediately)
			{
				Owner->SetFadeOutDuration(0.f);
				Owner->SetExpireDuration(0.f);
			}

			Owner->ExpireAndFadeout();

			// Remove our reference to the owner now that it's fading out
			Owner = nullptr;
		}
	}

	FText GetDetailText() const
	{
		if (WeakFinishedAsset.IsValid())
		{
			return LOCTEXT("CompleteText", "Recording Complete");
		}

		UTakeRecorder* Recorder = WeakRecorder.Get();
		if (Recorder)
		{
			if (Recorder->GetState() == ETakeRecorderState::CountingDown)
			{
				return FText::Format(LOCTEXT("CountdownText", "Recording in {0}s..."), FText::AsNumber(FMath::CeilToInt(Recorder->GetCountdownSeconds())));
			}
			else if (Recorder->GetState() == ETakeRecorderState::Stopped)
			{
				return LOCTEXT("CompleteText", "Recording Complete");
			}
			else if (Recorder->GetState() == ETakeRecorderState::Cancelled)
			{
				return LOCTEXT("CancelledText", "Recording Cancelled");
			}

			ULevelSequence* LevelSequence = Recorder->GetSequence();

			UTakeMetaData* TakeMetaData = LevelSequence ? LevelSequence->FindMetaData<UTakeMetaData>() : nullptr;

			if (TakeMetaData)
			{
				FFrameRate FrameRate = TakeMetaData->GetFrameRate();
				FTimespan RecordingDuration = FDateTime::UtcNow() - TakeMetaData->GetTimestamp();

				FFrameNumber TotalFrames = FFrameNumber(static_cast<int32>(FrameRate.AsDecimal() * RecordingDuration.GetTotalSeconds()));

				FTimecode Timecode = FTimecode::FromFrameNumber(TotalFrames, FrameRate);

				return FText::Format(LOCTEXT("RecordingTimecodeText", "Recording...{0}"), FText::FromString(Timecode.ToString()));
			}
		}

		return LOCTEXT("RecordingText", "Recording...");
	}

	virtual TSharedRef<SWidget> AsWidget() override
	{
		return AsShared();
	}

	// Unused
	virtual void OnSetCompletionState(SNotificationItem::ECompletionState InState) override
	{
	}

private:

	FReply ButtonClicked()
	{
		UTakeRecorder* Recorder = WeakRecorder.Get();
		if (Recorder)
		{
			Recorder->Stop();
		}
		return FReply::Handled();
	}

	void BrowseToAssetFolder() const
	{
		ULevelSequence* Asset = WeakFinishedAsset.Get();

		if (!Asset)
		{
			UTakeRecorder*  Recorder = WeakRecorder.Get();
			Asset = Recorder ? Recorder->GetSequence() : nullptr;
		}

		if (Asset)
		{
			TArray<FAssetData> Assets{ Asset };
			GEditor->SyncBrowserToObjects(Assets);
		}
	}

	EVisibility CanBrowseToAssetFolder() const
	{
		if (WeakRecorder.IsValid())
		{
			if (WeakRecorder.Get()->GetState() == ETakeRecorderState::Cancelled)
			{
				return EVisibility::Hidden;
			}
		}

		return EVisibility::Visible;
	}

private:
	TSharedPtr<SWidget> Button, Throbber, Hyperlink;
	TSharedPtr<STextBlock> TextBlock;

	ETakeRecorderState TakeRecorderState;
	TWeakPtr<SNotificationItem> WeakOwningNotification;
	TWeakObjectPtr<UTakeRecorder> WeakRecorder;

	/* Optional asset */
	TWeakObjectPtr<ULevelSequence> WeakFinishedAsset;
};


class FTickableTakeRecorder : public FTickableGameObject
{
public:

	TWeakObjectPtr<UTakeRecorder> WeakRecorder;

	virtual TStatId GetStatId() const override
	{
		RETURN_QUICK_DECLARE_CYCLE_STAT(FTickableTakeRecorder, STATGROUP_Tickables);
	}

	//Make sure it always ticks, otherwise we can miss recording, in particularly when time code is always increasing throughout the system.
	virtual ETickableTickType GetTickableTickType() const override { return ETickableTickType::Always; }

	virtual bool IsTickableInEditor() const override
	{
		return true;
	}

	virtual UWorld* GetTickableGameObjectWorld() const override
	{
			UTakeRecorder* Recorder = WeakRecorder.Get();
		return Recorder ? Recorder->GetWorld() : nullptr;
	}

	virtual void Tick(float DeltaTime) override
	{
		if (UTakeRecorder* Recorder = WeakRecorder.Get())
		{
			Recorder->Tick(DeltaTime);
		}
	}
};

FTickableTakeRecorder TickableTakeRecorder;

// Static members of UTakeRecorder
static TStrongObjectPtr<UTakeRecorder>& GetCurrentRecorder()
{
	static TStrongObjectPtr<UTakeRecorder> CurrentRecorder;
	return CurrentRecorder;
}
FOnTakeRecordingInitialized UTakeRecorder::OnRecordingInitializedEvent;

void FTakeRecorderParameterOverride::RegisterHandler(FName OverrideName, FTakeRecorderParameterDelegate Delegate)
{
	Delegates.FindOrAdd(MoveTemp(OverrideName), MoveTemp(Delegate));
}

void  FTakeRecorderParameterOverride::UnregisterHandler(FName OverrideName)
{
	Delegates.Remove(MoveTemp(OverrideName));
}

// Static functions for UTakeRecorder
UTakeRecorder* UTakeRecorder::GetActiveRecorder()
{
	return GetCurrentRecorder().Get();
}

FOnTakeRecordingInitialized& UTakeRecorder::OnRecordingInitialized()
{
	return OnRecordingInitializedEvent;
}

FTakeRecorderParameterOverride& UTakeRecorder::TakeInitializeParameterOverride()
{
	static FTakeRecorderParameterOverride Overrides;
	return Overrides;
}

bool UTakeRecorder::SetActiveRecorder(UTakeRecorder* NewActiveRecorder)
{
	if (GetCurrentRecorder().IsValid())
	{
		return false;
	}

	GetCurrentRecorder().Reset(NewActiveRecorder);
	TickableTakeRecorder.WeakRecorder = GetCurrentRecorder().Get();
	OnRecordingInitializedEvent.Broadcast(NewActiveRecorder);
	return true;
}

// Non-static api for UTakeRecorder

UTakeRecorder::UTakeRecorder(const FObjectInitializer& ObjInit)
	: Super(ObjInit)
{
	CountdownSeconds = 0.f;
	SequenceAsset = nullptr;
	OverlayWidget = nullptr;
}

void UTakeRecorder::SetDisableSaveTick(bool InValue)
{
	Parameters.bDisableRecordingAndSave = InValue;
}

namespace TakeInitHelper
{
FTakeRecorderParameters AccumulateParamsOverride(const FTakeRecorderParameters& InParam)
{
	TMap<FName, FTakeRecorderParameterDelegate>& TheDelegates = UTakeRecorder::TakeInitializeParameterOverride().Delegates;
	auto Op = [](FTakeRecorderParameters InParameters, const TPair<FName,FTakeRecorderParameterDelegate>& Pair)
	{
		return Pair.Value.Execute(MoveTemp(InParameters));
	};
	return Algo::Accumulate(TheDelegates, InParam, MoveTemp(Op));
}
}

bool UTakeRecorder::Initialize ( ULevelSequence* LevelSequenceBase, UTakeRecorderSources* Sources, UTakeMetaData* MetaData, const FTakeRecorderParameters& InParameters, FText* OutError )
{
	FGCObjectScopeGuard GCGuard(this);

	if (GetActiveRecorder())
	{
		if (OutError)
		{
			*OutError = LOCTEXT("RecordingInProgressError", "A recording is currently in progress.");
		}
		return false;
	}

	if (MetaData->GetSlate().IsEmpty())
	{
		if (OutError)
		{
			*OutError = LOCTEXT("NoSlateSpecifiedError", "No slate specified.");
		}
		return false;
	}

	OnRecordingPreInitializeEvent.Broadcast(this);

	UTakeRecorderBlueprintLibrary::OnTakeRecorderPreInitialize();

	FTakeRecorderParameters FinalParameters = TakeInitHelper::AccumulateParamsOverride(InParameters);
	if (FinalParameters.TakeRecorderMode == ETakeRecorderMode::RecordNewSequence)
	{
		if (!CreateDestinationAsset(*FinalParameters.Project.GetTakeAssetPath(), LevelSequenceBase, Sources, MetaData, OutError))
		{
			return false;
		}
	}
	else
	{
		if (!SetupDestinationAsset(FinalParameters, LevelSequenceBase, Sources, MetaData, OutError))
		{
			return false;
		}
	}

	// -----------------------------------------------------------
	// Anything after this point assumes successful initialization
	// -----------------------------------------------------------

	AddToRoot();

	Parameters = FinalParameters;
	State      = ETakeRecorderState::CountingDown;

	// Override parameters for recording into a current sequence
	if (Parameters.TakeRecorderMode == ETakeRecorderMode::RecordIntoSequence)
	{
		Parameters.Project.bStartAtCurrentTimecode = false;
		Parameters.User.bStopAtPlaybackEnd = true;
		Parameters.User.bAutoLock = false;
	}

<<<<<<< HEAD
=======
	if (Parameters.Project.RecordingClockSource == EUpdateClockSource::Timecode)
	{
		Parameters.Project.bStartAtCurrentTimecode = true;
		UE_LOG(LogTakesCore, Warning, TEXT("Overriding Start at Current Timecode to True since the clock source is synced to Timecode."));
	}

>>>>>>> 74d0b334
	// Perform any other parameter-configurable initialization. Must have a valid world at this point.
	InitializeFromParameters();

	// Figure out which world we're recording from
	DiscoverSourceWorld();

	// Open a recording notification

	if (ShouldShowNotifications())
	{
		TSharedRef<STakeRecorderNotification> Content = SNew(STakeRecorderNotification, this);

		FNotificationInfo Info(Content);
		Info.bFireAndForget = false;
		Info.ExpireDuration = 5.f;

		TSharedPtr<SNotificationItem> PendingNotification = FSlateNotificationManager::Get().AddNotification(Info);
		Content->SetOwner(PendingNotification);
	}

	ensure(SetActiveRecorder(this));

	TSharedPtr<ISequencer> Sequencer = WeakSequencer.Pin();
	if (Sequencer.IsValid())
	{
		// If a start frame was specified, adjust the playback range before rewinding to the beginning of the playback range
		UMovieScene* MovieScene = SequenceAsset->GetMovieScene();
		MovieScene->SetPlaybackRange(TRange<FFrameNumber>(Parameters.StartFrame, MovieScene->GetPlaybackRange().GetUpperBoundValue()));

		// Always start the recording at the beginning of the playback range
		Sequencer->SetLocalTime(MovieScene->GetPlaybackRange().GetLowerBoundValue());

		if (Parameters.TakeRecorderMode == ETakeRecorderMode::RecordNewSequence)
		{
			USequencerSettings* SequencerSettings = USequencerSettingsContainer::GetOrCreate<USequencerSettings>(TEXT("TakeRecorderSequenceEditor"));
		
			CachedAllowEditsMode = SequencerSettings->GetAllowEditsMode();
			CachedAutoChangeMode = SequencerSettings->GetAutoChangeMode();
		
			//When we start recording we don't want to track anymore.  It will be restored when stopping recording.
			SequencerSettings->SetAllowEditsMode(EAllowEditsMode::AllEdits);
			SequencerSettings->SetAutoChangeMode(EAutoChangeMode::None);

			Sequencer->SetSequencerSettings(SequencerSettings);
		}

		// Center the view range around the current time about to be captured
		FAnimatedRange Range = Sequencer->GetViewRange();
		FTimecode CurrentTime = FApp::GetTimecode();
		FFrameRate FrameRate = MovieScene->GetDisplayRate();
		FFrameNumber ViewRangeStart = CurrentTime.ToFrameNumber(FrameRate);
		double ViewRangeStartSeconds = Parameters.Project.bStartAtCurrentTimecode ? FrameRate.AsSeconds(ViewRangeStart) : MovieScene->GetPlaybackRange().GetLowerBoundValue() / MovieScene->GetTickResolution();
		FAnimatedRange NewRange(ViewRangeStartSeconds - 0.5f, ViewRangeStartSeconds + (Range.GetUpperBoundValue() - Range.GetLowerBoundValue()) + 0.5f);
		Sequencer->SetViewRange(NewRange, EViewRangeInterpolation::Immediate);
		Sequencer->SetClampRange(Sequencer->GetViewRange());
	}

	return true;
}

void UTakeRecorder::DiscoverSourceWorld()
{
	UWorld* WorldToRecordIn = nullptr;

	for (const FWorldContext& WorldContext : GEngine->GetWorldContexts())
	{
		if (WorldContext.WorldType == EWorldType::PIE || WorldContext.WorldType == EWorldType::Game )
		{
			WorldToRecordIn = WorldContext.World();
			break;
		}
		else if (WorldContext.WorldType == EWorldType::Editor)
		{
			WorldToRecordIn = WorldContext.World();
		}
	}

	check(WorldToRecordIn);
	WeakWorld = WorldToRecordIn;

	// If CountdownSeconds is zero and the framerate is high, then we can create the overlay but it
	// never ends up being visible. However, when the framerate is low (e.g. in debug) it does show
	// for a single frame, which is undesirable, so only make it if it's going to last some time.
	if (CountdownSeconds > 0)
	{
		UClass* Class = StaticLoadClass(UTakeRecorderOverlayWidget::StaticClass(), nullptr, TEXT("/Takes/UMG/DefaultRecordingOverlay.DefaultRecordingOverlay_C"));
		if (Class)
		{
			OverlayWidget = CreateWidget<UTakeRecorderOverlayWidget>(WorldToRecordIn, Class);
			OverlayWidget->SetFlags(RF_Transient);
			OverlayWidget->SetRecorder(this);
			OverlayWidget->AddToViewport();
		}
	}

	bool bPlayInGame = WorldToRecordIn->WorldType == EWorldType::PIE || WorldToRecordIn->WorldType == EWorldType::Game;
	// If recording via PIE, be sure to stop recording cleanly when PIE ends
	if ( bPlayInGame )
	{
		FEditorDelegates::EndPIE.AddUObject(this, &UTakeRecorder::HandlePIE);
	}
	// If not recording via PIE, be sure to stop recording if PIE Starts
	if ( !bPlayInGame )
	{
		FEditorDelegates::BeginPIE.AddUObject(this, &UTakeRecorder::HandlePIE);//reuse same function
	}
}

bool UTakeRecorder::CreateDestinationAsset(const TCHAR* AssetPathFormat, ULevelSequence* LevelSequenceBase, UTakeRecorderSources* Sources, UTakeMetaData* MetaData, FText* OutError)
{
	check(LevelSequenceBase && Sources && MetaData);

	FString   PackageName = MetaData->GenerateAssetPath(AssetPathFormat);

	// Initialize a new package, ensuring that it has a unique name
	if (!TakesUtils::CreateNewAssetPackage<ULevelSequence>(PackageName, SequenceAsset, OutError, LevelSequenceBase))
	{
		return false;
	}

	// Copy the sources into the level sequence for future reference (and potentially mutation throughout recording)
	SequenceAsset->CopyMetaData(Sources);

	UMovieScene*   MovieScene    = SequenceAsset->GetMovieScene();
	UTakeMetaData* AssetMetaData = SequenceAsset->CopyMetaData(MetaData);

	// Ensure the asset meta-data is unlocked for the recording (it is later Locked when the recording finishes)
	AssetMetaData->Unlock();
	AssetMetaData->ClearFlags(RF_Transient);

	FDateTime UtcNow = FDateTime::UtcNow();
	AssetMetaData->SetTimestamp(UtcNow);

	// @todo: duration / tick resolution / sample rate / frame rate needs some clarification between sync clocks, template sequences and meta data
	if (AssetMetaData->GetDuration() > 0)
	{
		TRange<FFrameNumber> PlaybackRange = TRange<FFrameNumber>::Inclusive(0, ConvertFrameTime(AssetMetaData->GetDuration(), AssetMetaData->GetFrameRate(), MovieScene->GetTickResolution()).CeilToFrame());
		MovieScene->SetPlaybackRange(PlaybackRange);
	}
	MovieScene->SetDisplayRate(AssetMetaData->GetFrameRate());

	SequenceAsset->MarkPackageDirty();
	FAssetRegistryModule::AssetCreated(SequenceAsset);

	if (!InitializeSequencer(SequenceAsset, OutError))
	{
		return false;
	}

	return true;
}

bool UTakeRecorder::SetupDestinationAsset(const FTakeRecorderParameters& InParameters, ULevelSequence* LevelSequenceBase, UTakeRecorderSources* Sources, UTakeMetaData* MetaData, FText* OutError)
{
	check(LevelSequenceBase && Sources && MetaData);

	if (!InitializeSequencer(LevelSequenceBase, OutError))
	{
		return false;
	}

	// The SequenceAsset is either LevelSequenceBase or the currently focused sequence
	SequenceAsset = Cast<ULevelSequence>(WeakSequencer.Pin()->GetFocusedMovieSceneSequence());

	// Copy the sources into the level sequence for future reference (and potentially mutation throughout recording)
	SequenceAsset->CopyMetaData(Sources);

	UMovieScene*   MovieScene    = SequenceAsset->GetMovieScene();
	UTakeMetaData* AssetMetaData = SequenceAsset->CopyMetaData(MetaData);

	// Ensure the asset meta-data is unlocked for the recording (it is later Locked when the recording finishes)
	AssetMetaData->Unlock();
	AssetMetaData->ClearFlags(RF_Transient);

	FDateTime UtcNow = FDateTime::UtcNow();
	AssetMetaData->SetTimestamp(UtcNow);

	// When recording into an existing level sequence, set the asset metadata to the sequence's display rate
	if (InParameters.TakeRecorderMode == ETakeRecorderMode::RecordIntoSequence)
	{
		AssetMetaData->SetFrameRate(MovieScene->GetDisplayRate());
	}

	SequenceAsset->MarkPackageDirty();
	
	return true;
}

bool UTakeRecorder::InitializeSequencer(ULevelSequence* LevelSequence, FText* OutError)
{
	if ( GEditor != nullptr )
	{
		// Open the sequence and set the sequencer ptr
		GEditor->GetEditorSubsystem<UAssetEditorSubsystem>()->OpenEditorForAsset(LevelSequence);

		IAssetEditorInstance*        AssetEditor         = GEditor->GetEditorSubsystem<UAssetEditorSubsystem>()->FindEditorForAsset(LevelSequence, false);
		ILevelSequenceEditorToolkit* LevelSequenceEditor = static_cast<ILevelSequenceEditorToolkit*>(AssetEditor);

		WeakSequencer = LevelSequenceEditor ? LevelSequenceEditor->GetSequencer() : nullptr;

		if (!WeakSequencer.Pin().IsValid())
		{
			if (OutError)
			{
				*OutError = FText::Format(LOCTEXT("FailedToOpenSequencerError", "Failed to open Sequencer for asset '{0}."), FText::FromString(LevelSequence->GetPathName()));
			}
			return false;
		}
	}
		
	return true;
}

void UTakeRecorder::InitializeFromParameters()
{
	// Initialize the countdown delay
	CountdownSeconds = Parameters.User.CountdownSeconds;

	// Set the end recording frame if enabled
	StopRecordingFrame = Parameters.User.bStopAtPlaybackEnd ? SequenceAsset->GetMovieScene()->GetPlaybackRange().GetUpperBoundValue() : TOptional<FFrameNumber>();

	// Apply immersive mode if the parameters demand it
	if (Parameters.User.bMaximizeViewport)
	{
		TSharedPtr<IAssetViewport> ActiveLevelViewport = FModuleManager::Get().LoadModuleChecked<FLevelEditorModule>("LevelEditor").GetFirstActiveViewport();

		// If it's already immersive we just leave it alone
		if (ActiveLevelViewport.IsValid() && !ActiveLevelViewport->IsImmersive())
		{
			ActiveLevelViewport->MakeImmersive(true/*bWantImmersive*/, false/*bAllowAnimation*/);

			// Restore it when we're done
			auto RestoreImmersiveMode = [WeakViewport = TWeakPtr<IAssetViewport>(ActiveLevelViewport)]
			{
				if (TSharedPtr<IAssetViewport> CleaupViewport = WeakViewport.Pin())
				{
					CleaupViewport->MakeImmersive(false/*bWantImmersive*/, false/*bAllowAnimation*/);
				}
			};
			OnStopCleanup.Add(RestoreImmersiveMode);
		}
	}
}

bool UTakeRecorder::ShouldShowNotifications()
{
	// -TAKERECORDERISHEADLESS in the command line can force headless behavior and disable the notifications.
	static const bool bCmdLineTakeRecorderIsHeadless = FParse::Param(FCommandLine::Get(), TEXT("TAKERECORDERISHEADLESS"));

	return Parameters.Project.bShowNotifications
		&& !bCmdLineTakeRecorderIsHeadless
		&& !FApp::IsUnattended()
		&& !GIsRunningUnattendedScript;
}

UWorld* UTakeRecorder::GetWorld() const
{
	return WeakWorld.Get();
}

void UTakeRecorder::Tick(float DeltaTime)
{
	if (State == ETakeRecorderState::CountingDown)
	{
		NumberOfTicksAfterPre = 0;
		CountdownSeconds = FMath::Max(0.f, CountdownSeconds - DeltaTime);
		if (CountdownSeconds > 0.f)
		{
			return;
		}
		PreRecord();
	}
	else if (State == ETakeRecorderState::PreRecord)
	{
		if (++NumberOfTicksAfterPre == 2) //seems we need 2 ticks to make sure things are settled
		{
			State = ETakeRecorderState::TickingAfterPre;
		}
	}
	else if (State == ETakeRecorderState::TickingAfterPre)
	{
		NumberOfTicksAfterPre = 0;
		Start();
		InternalTick(0.0f);
	}
	else if (State == ETakeRecorderState::Started)
	{
		InternalTick(DeltaTime);
	}
}

FQualifiedFrameTime UTakeRecorder::GetRecordTime() const
{
	FQualifiedFrameTime RecordTime;

	TSharedPtr<ISequencer> Sequencer = WeakSequencer.Pin();
	if (Sequencer.IsValid())
	{
		RecordTime = Sequencer->GetGlobalTime();
	}
	else if (SequenceAsset)
	{
		UMovieScene* MovieScene = SequenceAsset->GetMovieScene();
		if (MovieScene)
		{
			FFrameRate FrameRate = MovieScene->GetDisplayRate();
			FFrameRate TickResolution = MovieScene->GetTickResolution();

			FTimecode CurrentTimecode = FApp::GetTimecode();
		
			FFrameNumber CurrentFrame = FFrameRate::TransformTime(FFrameTime(CurrentTimecode.ToFrameNumber(FrameRate)), FrameRate, TickResolution).FloorToFrame();
			FFrameNumber FrameAtStart = FFrameRate::TransformTime(FFrameTime(TimecodeAtStart.ToFrameNumber(FrameRate)), FrameRate, TickResolution).FloorToFrame();

			if (Parameters.Project.bStartAtCurrentTimecode)
			{
				RecordTime = FQualifiedFrameTime(CurrentFrame, TickResolution);
			}
			else
			{
				RecordTime = FQualifiedFrameTime(CurrentFrame - FrameAtStart, TickResolution);
			}
		}
	}

	return RecordTime;
}

void UTakeRecorder::InternalTick(float DeltaTime)
{
	UE::MovieScene::FScopedSignedObjectModifyDefer FlushOnTick(true);

	TSharedPtr<ISequencer> Sequencer = WeakSequencer.Pin();
	FQualifiedFrameTime RecordTime = GetRecordTime();
		
	UTakeRecorderSources* Sources = SequenceAsset->FindOrAddMetaData<UTakeRecorderSources>();
	if (!Parameters.bDisableRecordingAndSave)
	{
		CurrentFrameTime = Sources->TickRecording(SequenceAsset, RecordTime, DeltaTime);
	}
	else
	{
		CurrentFrameTime = Sources->AdvanceTime(RecordTime, DeltaTime);
	}

	if (Sequencer.IsValid())
	{
		FAnimatedRange Range = Sequencer->GetViewRange();
		UMovieScene* MovieScene = SequenceAsset->GetMovieScene();
		if (MovieScene)
		{
			FFrameRate FrameRate = MovieScene->GetTickResolution();
			double CurrentTimeSeconds = FrameRate.AsSeconds(CurrentFrameTime) + 0.5f;
			CurrentTimeSeconds = CurrentTimeSeconds > Range.GetUpperBoundValue() ? CurrentTimeSeconds : Range.GetUpperBoundValue();
			TRange<double> NewRange(Range.GetLowerBoundValue(), CurrentTimeSeconds);
			Sequencer->SetViewRange(NewRange, EViewRangeInterpolation::Immediate);
			Sequencer->SetClampRange(Sequencer->GetViewRange());
		}
	}

	if (StopRecordingFrame.IsSet() && CurrentFrameTime.FrameNumber >= StopRecordingFrame.GetValue())
	{
		Stop();
	}
}

void UTakeRecorder::PreRecord()
{
	State = ETakeRecorderState::PreRecord;

	UTakeRecorderSources* Sources = SequenceAsset->FindMetaData<UTakeRecorderSources>();
	check(Sources);
	UTakeMetaData* AssetMetaData = SequenceAsset->FindMetaData<UTakeMetaData>();

	//Set the flag to specify if we should auto save the serialized data or not when recording.

	MovieSceneSerializationNamespace::bAutoSerialize = Parameters.User.bAutoSerialize;
	if (Parameters.User.bAutoSerialize)
	{
		FString AssetName = AssetMetaData->GenerateAssetPath(Parameters.Project.GetTakeAssetPath());
		FString AssetPath = FPaths::ProjectSavedDir() + AssetName;
		FPaths::RemoveDuplicateSlashes(AssetPath);
		IPlatformFile& PlatformFile = FPlatformFileManager::Get().GetPlatformFile();
		if (!PlatformFile.DirectoryExists(*AssetPath))
		{
			PlatformFile.CreateDirectoryTree(*AssetPath);
		}

		ManifestSerializer.SetLocalCaptureDir(AssetPath);
		FName SerializedType("Sequence");
		FString Name = SequenceAsset->GetName();
		FManifestFileHeader Header(Name, SerializedType, FGuid());
		FText Error;
		FString FileName = FString::Printf(TEXT("%s_%s"), *(SerializedType.ToString()), *(Name));

		if (!ManifestSerializer.OpenForWrite(FileName, Header, Error))
		{
			UE_LOG(ManifestSerialization, Warning, TEXT("Error Opening Sequence Sequencer File: Subject '%s' Error '%s'"), *(Name), *(Error.ToString()));
		}
	}

	FTakeRecorderSourcesSettings TakeRecorderSourcesSettings;
	TakeRecorderSourcesSettings.bStartAtCurrentTimecode = Parameters.Project.bStartAtCurrentTimecode;
	TakeRecorderSourcesSettings.bRecordSourcesIntoSubSequences = Parameters.Project.bRecordSourcesIntoSubSequences;
	TakeRecorderSourcesSettings.bRecordToPossessable = Parameters.Project.bRecordToPossessable;
	TakeRecorderSourcesSettings.bSaveRecordedAssets = (!Parameters.bDisableRecordingAndSave && Parameters.User.bSaveRecordedAssets) || GEditor == nullptr;
	TakeRecorderSourcesSettings.bRemoveRedundantTracks = Parameters.User.bRemoveRedundantTracks;
	TakeRecorderSourcesSettings.bAutoLock = Parameters.User.bAutoLock;

	Sources->SetSettings(TakeRecorderSourcesSettings);

	TSharedPtr<ISequencer> Sequencer = WeakSequencer.Pin();
	if (!Parameters.bDisableRecordingAndSave)
	{
		UMovieScene* MovieScene = SequenceAsset->GetMovieScene();
		FQualifiedFrameTime SequencerTime;
		if (MovieScene)
		{
			FTimecode Timecode = FApp::GetTimecode();
			FFrameRate FrameRate = MovieScene->GetDisplayRate();
			FFrameRate TickResolution = MovieScene->GetTickResolution();
			FFrameNumber PlaybackStartFrame = Parameters.Project.bStartAtCurrentTimecode ? FFrameRate::TransformTime(FFrameTime(Timecode.ToFrameNumber(FrameRate)), FrameRate, TickResolution).FloorToFrame() : MovieScene->GetPlaybackRange().GetLowerBoundValue();
			SequencerTime = FQualifiedFrameTime(PlaybackStartFrame, TickResolution);
		}

		Sources->PreRecording(SequenceAsset, SequencerTime, Parameters.User.bAutoSerialize ? &ManifestSerializer : nullptr);
	}
	else
	{
		Sources->SetCachedAssets(SequenceAsset, Parameters.User.bAutoSerialize ? &ManifestSerializer : nullptr);
	}

	// Refresh sequencer in case the movie scene data has mutated (ie. existing object bindings removed because they will be recorded again)
	if (Sequencer.IsValid())
	{
		Sequencer->RefreshTree();
	}

	// Apply engine Time Dilation after the countdown, otherwise the countdown will be dilated as well!
	UWorld* RecordingWorld = GetWorld();
	check(RecordingWorld);
	if (AWorldSettings* WorldSettings = RecordingWorld->GetWorldSettings())
	{
		const float ExistingCinematicTimeDilation = WorldSettings->CinematicTimeDilation;

		const bool bInvalidTimeDilation = Parameters.User.EngineTimeDilation == 0.f;

		if (bInvalidTimeDilation)
		{
			UE_LOG(LogTakesCore, Warning, TEXT("Time dilation cannot be 0. Ignoring time dilation for this recording."));
		}

		if (Parameters.User.EngineTimeDilation != ExistingCinematicTimeDilation && !bInvalidTimeDilation)
		{
			WorldSettings->CinematicTimeDilation = Parameters.User.EngineTimeDilation;

			// Restore it when we're done
			auto RestoreTimeDilation = [ExistingCinematicTimeDilation, WeakWorldSettings = MakeWeakObjectPtr(WorldSettings)]
			{
				if (AWorldSettings* CleaupWorldSettings = WeakWorldSettings.Get())
				{
					CleaupWorldSettings->CinematicTimeDilation = ExistingCinematicTimeDilation;
				}
			};
			OnStopCleanup.Add(RestoreTimeDilation);
		}
	}
}

void UTakeRecorder::Start()
{
	FTimecode Timecode = FApp::GetTimecode();

	State = ETakeRecorderState::Started;

	TSharedPtr<ISequencer> Sequencer = WeakSequencer.Pin();

	CurrentFrameTime = FFrameTime(0);
	TimecodeAtStart = Timecode;

	// Discard any entity tokens we have so that restore state does not take effect when we delete any sections that recording will be replacing.
	if (Sequencer.IsValid())
	{
		Sequencer->PreAnimatedState.DiscardEntityTokens();
	}

	UMovieScene* MovieScene = SequenceAsset->GetMovieScene();
	if (MovieScene)
	{
		CachedPlaybackRange = MovieScene->GetPlaybackRange();
		CachedClockSource = MovieScene->GetClockSource();
		MovieScene->SetClockSource(Parameters.Project.RecordingClockSource);
		if (Sequencer.IsValid())
		{
			Sequencer->ResetTimeController();
		}

		FFrameRate FrameRate = MovieScene->GetDisplayRate();
		FFrameRate TickResolution = MovieScene->GetTickResolution();
		FFrameNumber PlaybackStartFrame = Parameters.Project.bStartAtCurrentTimecode ? FFrameRate::TransformTime(FFrameTime(Timecode.ToFrameNumber(FrameRate)), FrameRate, TickResolution).FloorToFrame() : MovieScene->GetPlaybackRange().GetLowerBoundValue();

		// Transform all the sections to start the playback start frame
		FFrameNumber DeltaFrame = PlaybackStartFrame - MovieScene->GetPlaybackRange().GetLowerBoundValue();
		if (DeltaFrame != 0)
		{
			for (UMovieSceneSection* Section : MovieScene->GetAllSections())
			{
				Section->MoveSection(DeltaFrame);
			}
		}

		OnFrameModifiedEvent.Broadcast(this, PlaybackStartFrame);

		if (StopRecordingFrame.IsSet())
		{
			StopRecordingFrame = StopRecordingFrame.GetValue() + DeltaFrame;
		}

		// Set infinite playback range when starting recording. Playback range will be clamped to the bounds of the sections at the completion of the recording
		MovieScene->SetPlaybackRange(TRange<FFrameNumber>(PlaybackStartFrame, TNumericLimits<int32>::Max() - 1), false);
		if (Sequencer.IsValid())
		{
			Sequencer->SetGlobalTime(PlaybackStartFrame);
			Sequencer->SetPlaybackStatus(EMovieScenePlayerStatus::Playing);
		}
	}
	UTakeRecorderSources* Sources = SequenceAsset->FindMetaData<UTakeRecorderSources>();
	check(Sources);

	UTakeMetaData* AssetMetaData = SequenceAsset->FindMetaData<UTakeMetaData>();
	FDateTime UtcNow = FDateTime::UtcNow();
	AssetMetaData->SetTimestamp(UtcNow);
	AssetMetaData->SetTimecodeIn(Timecode);

	if (!Parameters.bDisableRecordingAndSave)
	{
		FQualifiedFrameTime RecordTime = GetRecordTime();

		Sources->StartRecording(SequenceAsset, RecordTime, Parameters.User.bAutoSerialize ? &ManifestSerializer : nullptr);

		// Record immediately so that there's a key on the first frame of recording
		Sources->TickRecording(SequenceAsset, RecordTime, 0.1f);
	}

	if (!ShouldShowNotifications())
	{
		// Log in lieu of the notification widget
		UE_LOG(LogTakesCore, Log, TEXT("Started recording"));
	}

	OnRecordingStartedEvent.Broadcast(this);

	UTakeRecorderBlueprintLibrary::OnTakeRecorderStarted();
}

void UTakeRecorder::Stop()
{
	const bool bCancelled = false;
	StopInternal(bCancelled);
}

void UTakeRecorder::Cancel()
{
	const bool bCancelled = true;
	StopInternal(bCancelled);
}

void UTakeRecorder::StopInternal(const bool bCancelled)
{
	static bool bStoppedRecording = false;

	if (bStoppedRecording)
	{
		return;
	}

	double StartTime = FPlatformTime::Seconds();

	TGuardValue<bool> ReentrantGuard(bStoppedRecording, true);

	if (Parameters.TakeRecorderMode == ETakeRecorderMode::RecordNewSequence)
	{
		USequencerSettings* SequencerSettings = USequencerSettingsContainer::GetOrCreate<USequencerSettings>(TEXT("TakeRecorderSequenceEditor"));

		SequencerSettings->SetAllowEditsMode(CachedAllowEditsMode);
		SequencerSettings->SetAutoChangeMode(CachedAutoChangeMode);
	}

	ManifestSerializer.Close();

	FEditorDelegates::EndPIE.RemoveAll(this);
	FEditorDelegates::BeginPIE.RemoveAll(this);
	
	const bool bDidEverStartRecording = State == ETakeRecorderState::Started;
	const bool bRecordingFinished = !bCancelled && bDidEverStartRecording;
	State = bRecordingFinished ? ETakeRecorderState::Stopped : ETakeRecorderState::Cancelled;

	TSharedPtr<ISequencer> Sequencer = WeakSequencer.Pin();
	if (Sequencer.IsValid())
	{
		Sequencer->SetPlaybackStatus(EMovieScenePlayerStatus::Stopped);
	}

	UMovieScene* MovieScene = SequenceAsset->GetMovieScene();
	if (MovieScene)
	{
		MovieScene->SetClockSource(CachedClockSource);

		if (Sequencer.IsValid())
		{
			Sequencer->ResetTimeController();
		}
	}

	if (bDidEverStartRecording)
	{
		if (!ShouldShowNotifications())
		{
			// Log in lieu of the notification widget
			if (bRecordingFinished)
			{
				UE_LOG(LogTakesCore, Log, TEXT("Stopped recording"));
			}
			else
			{
				UE_LOG(LogTakesCore, Log, TEXT("Recording cancelled"));
			}
		}

		OnRecordingStoppedEvent.Broadcast(this);
		UTakeRecorderBlueprintLibrary::OnTakeRecorderStopped();

		if (MovieScene)
		{
			TRange<FFrameNumber> Range = MovieScene->GetPlaybackRange();

			//Set Range to what we recorded instead of that large number, this let's us reliably set camera cut times.
			FFrameNumber PlaybackEndFrame = CurrentFrameTime.FrameNumber;

			if (StopRecordingFrame.IsSet())
			{
				PlaybackEndFrame = StopRecordingFrame.GetValue();
			}
			
			MovieScene->SetPlaybackRange(TRange<FFrameNumber>(Range.GetLowerBoundValue(), PlaybackEndFrame));

			if (Sequencer)
			{
				Sequencer->ResetTimeController();
			}
		}

		if (!Parameters.bDisableRecordingAndSave)
		{
			UTakeRecorderSources* Sources = SequenceAsset->FindMetaData<UTakeRecorderSources>();
			check(Sources);
			Sources->StopRecording(SequenceAsset, bCancelled);
		}

		// Restore the playback range to what it was before recording.
		if (Parameters.TakeRecorderMode == ETakeRecorderMode::RecordIntoSequence)
		{
			if (MovieScene)
			{
				MovieScene->SetPlaybackRange(CachedPlaybackRange);
			}
		}
		else
		{
			const bool bUpperBoundOnly = true; // Only expand the upper bound because the lower bound should have been set at the start of recording and should not change if there's existing data before the start
			TakesUtils::ClampPlaybackRangeToEncompassAllSections(SequenceAsset->GetMovieScene(), bUpperBoundOnly);
		}

		if (bRecordingFinished)
		{
			// Lock the sequence so that it can't be changed without implicitly unlocking it now
			if (Parameters.User.bAutoLock)
			{
				SequenceAsset->GetMovieScene()->SetReadOnly(true);
			}

			UTakeMetaData* AssetMetaData = SequenceAsset->FindMetaData<UTakeMetaData>();
			check(AssetMetaData);

			if (MovieScene)
			{
				FFrameRate DisplayRate = MovieScene->GetDisplayRate();
				FFrameRate TickResolution = MovieScene->GetTickResolution();
				FTimecode Timecode = FTimecode::FromFrameNumber(FFrameRate::TransformTime(CurrentFrameTime, TickResolution, DisplayRate).FloorToFrame(), DisplayRate);

				AssetMetaData->SetTimecodeOut(Timecode);
			}

			if (GEditor && GEditor->GetEditorWorldContext().World())
			{
				AssetMetaData->SetLevelOrigin(GEditor->GetEditorWorldContext().World()->PersistentLevel);
			}

			// Lock the meta data so it can't be changed without implicitly unlocking it now
			AssetMetaData->Lock();

			if (Parameters.User.bSaveRecordedAssets)
			{
				TakesUtils::SaveAsset(SequenceAsset);
			}

			// Rebuild sequencer because subsequences could have been added or bindings removed
			if (Sequencer)
			{
				Sequencer->RefreshTree();
			}
		}
	}

	// Perform any other cleanup that has been defined for this recording
	for (const TFunction<void()>& Cleanup : OnStopCleanup)
	{
		Cleanup();
	}
	OnStopCleanup.Reset();

	// reset the current recorder and stop us from being ticked
	if (GetCurrentRecorder().Get() == this)
	{
		GetCurrentRecorder().Reset();
		TickableTakeRecorder.WeakRecorder = nullptr;

		if (bRecordingFinished)
		{
			OnRecordingFinishedEvent.Broadcast(this);
			UTakeRecorderBlueprintLibrary::OnTakeRecorderFinished(SequenceAsset);
		}
		else
		{
			OnRecordingCancelledEvent.Broadcast(this);
			UTakeRecorderBlueprintLibrary::OnTakeRecorderCancelled();
		}
	}

	// Delete the asset after OnTakeRecorderFinished and OnTakeRecorderCancelled because the ScopedSequencerPanel 
	// will still have the current sequence before it is returned to the Pending Take.
	if (Parameters.TakeRecorderMode == ETakeRecorderMode::RecordNewSequence && !bRecordingFinished)
	{
		if (GIsEditor)
		{
			// Recording was canceled before it started, so delete the asset. Note we can only do this on editor
			// nodes. On -game nodes, this cannot be performed. This can only happen with Mult-user and -game node
			// recording.
			//
			FAssetRegistryModule::AssetDeleted(SequenceAsset);
		}

		// Move the asset to the transient package so that new takes with the same number can be created in its place
		FName DeletedPackageName = MakeUniqueObjectName(nullptr, UPackage::StaticClass(), *(FString(TEXT("/Temp/") + SequenceAsset->GetName() + TEXT("_Cancelled"))));
		SequenceAsset->GetOutermost()->Rename(*DeletedPackageName.ToString());

		SequenceAsset->ClearFlags(RF_Standalone | RF_Public);
		SequenceAsset->RemoveFromRoot();
		SequenceAsset->MarkAsGarbage();
		SequenceAsset = nullptr;
	}

	if (SequenceAsset)
	{
		UPackage* const Package = SequenceAsset->GetOutermost();
		FString const PackageName = Package->GetName();

		double ElapsedTime = FPlatformTime::Seconds() - StartTime;
		UE_LOG(LogTakesCore, Log, TEXT("Finished processing %s in %0.2f seconds"), *PackageName, ElapsedTime);
	}

	RemoveFromRoot();
}

FOnTakeRecordingPreInitialize& UTakeRecorder::OnRecordingPreInitialize()
{
	return OnRecordingPreInitializeEvent;
}

FOnTakeRecordingStarted& UTakeRecorder::OnRecordingStarted()
{
	return OnRecordingStartedEvent;
}

FOnTakeRecordingStopped& UTakeRecorder::OnRecordingStopped()
{
	return OnRecordingStoppedEvent;
}

FOnTakeRecordingFinished& UTakeRecorder::OnRecordingFinished()
{
	return OnRecordingFinishedEvent;
}

FOnTakeRecordingCancelled& UTakeRecorder::OnRecordingCancelled()
{
	return OnRecordingCancelledEvent;
}

FOnStartPlayFrameModified& UTakeRecorder::OnStartPlayFrameModified()
{
	return OnFrameModifiedEvent;
}

void UTakeRecorder::HandlePIE(bool bIsSimulating)
{
	ULevelSequence* FinishedAsset = GetSequence();

	if (ShouldShowNotifications())
	{
		TSharedRef<STakeRecorderNotification> Content = SNew(STakeRecorderNotification, this, FinishedAsset);

		FNotificationInfo Info(Content);
		Info.ExpireDuration = 5.f;

		TSharedPtr<SNotificationItem> PendingNotification = FSlateNotificationManager::Get().AddNotification(Info);
		PendingNotification->SetCompletionState(SNotificationItem::CS_Success);
	}
	
	Stop();

	if (FinishedAsset)
	{
		GEditor->GetEditorSubsystem<UAssetEditorSubsystem>()->CloseAllEditorsForAsset(FinishedAsset);
	}
}

#undef LOCTEXT_NAMESPACE
<|MERGE_RESOLUTION|>--- conflicted
+++ resolved
@@ -490,15 +490,12 @@
 		Parameters.User.bAutoLock = false;
 	}
 
-<<<<<<< HEAD
-=======
 	if (Parameters.Project.RecordingClockSource == EUpdateClockSource::Timecode)
 	{
 		Parameters.Project.bStartAtCurrentTimecode = true;
 		UE_LOG(LogTakesCore, Warning, TEXT("Overriding Start at Current Timecode to True since the clock source is synced to Timecode."));
 	}
 
->>>>>>> 74d0b334
 	// Perform any other parameter-configurable initialization. Must have a valid world at this point.
 	InitializeFromParameters();
 
