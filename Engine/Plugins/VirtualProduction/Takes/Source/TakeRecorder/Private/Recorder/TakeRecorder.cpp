--- conflicted
+++ resolved
@@ -738,12 +738,9 @@
 		{
 			MovieScene->SetClockSource(EUpdateClockSource::Timecode);
 			Sequencer->ResetTimeController();
-<<<<<<< HEAD
-=======
 
 			// Set infinite playback range when starting recording. Playback range will be clamped to the bounds of the sections at the completion of the recording
 			MovieScene->SetPlaybackRange(MovieScene->GetPlaybackRange().GetLowerBoundValue(), TNumericLimits<int32>::Max() - 1, false);
->>>>>>> 69078e53
 		}
 		Sequencer->SetPlaybackStatus(EMovieScenePlayerStatus::Playing);
 	}
@@ -753,10 +750,7 @@
 	UTakeMetaData* AssetMetaData = SequenceAsset->FindMetaData<UTakeMetaData>();
 	FDateTime UtcNow = FDateTime::UtcNow();
 	AssetMetaData->SetTimestamp(UtcNow);
-<<<<<<< HEAD
-=======
 	AssetMetaData->SetTimecodeIn(InTimecodeSource);
->>>>>>> 69078e53
 
 	Sources->StartRecording(SequenceAsset, InTimecodeSource, Parameters.User.bAutoSerialize ? &ManifestSerializer : nullptr);
 
