--- conflicted
+++ resolved
@@ -3,10 +3,7 @@
 #include "Recorder/TakeRecorder.h"
 
 #include "Algo/Accumulate.h"
-<<<<<<< HEAD
-=======
 #include "AnimatedRange.h"
->>>>>>> 4af6daef
 #include "AssetRegistry/AssetRegistryModule.h"
 #include "CoreGlobals.h"
 #include "Engine/Engine.h"
@@ -560,26 +557,7 @@
 {
 	WeakWorld = TakesUtils::DiscoverSourceWorld();
 
-<<<<<<< HEAD
-	// If CountdownSeconds is zero and the framerate is high, then we can create the overlay but it
-	// never ends up being visible. However, when the framerate is low (e.g. in debug) it does show
-	// for a single frame, which is undesirable, so only make it if it's going to last some time.
-	if (CountdownSeconds > 0)
-	{
-		UClass* Class = StaticLoadClass(UTakeRecorderOverlayWidget::StaticClass(), nullptr, TEXT("/Takes/UMG/DefaultRecordingOverlay.DefaultRecordingOverlay_C"));
-		if (Class)
-		{
-			OverlayWidget = CreateWidget<UTakeRecorderOverlayWidget>(WorldToRecordIn, Class);
-			OverlayWidget->SetFlags(RF_Transient);
-			OverlayWidget->SetRecorder(this);
-			OverlayWidget->AddToViewport();
-		}
-	}
-
-	bool bPlayInGame = WorldToRecordIn->WorldType == EWorldType::PIE || WorldToRecordIn->WorldType == EWorldType::Game;
-=======
 	bool bPlayInGame = WeakWorld->WorldType == EWorldType::PIE || WeakWorld->WorldType == EWorldType::Game;
->>>>>>> 4af6daef
 	// If recording via PIE, be sure to stop recording cleanly when PIE ends
 	if ( bPlayInGame )
 	{
@@ -762,52 +740,12 @@
 }
 
 FQualifiedFrameTime UTakeRecorder::GetRecordTime() const
-<<<<<<< HEAD
-{
-	FQualifiedFrameTime RecordTime;
-
-	TSharedPtr<ISequencer> Sequencer = WeakSequencer.Pin();
-	if (Sequencer.IsValid())
-	{
-		RecordTime = Sequencer->GetGlobalTime();
-	}
-	else if (SequenceAsset)
-	{
-		UMovieScene* MovieScene = SequenceAsset->GetMovieScene();
-		if (MovieScene)
-		{
-			FFrameRate FrameRate = MovieScene->GetDisplayRate();
-			FFrameRate TickResolution = MovieScene->GetTickResolution();
-
-			FTimecode CurrentTimecode = FApp::GetTimecode();
-		
-			FFrameNumber CurrentFrame = FFrameRate::TransformTime(FFrameTime(CurrentTimecode.ToFrameNumber(FrameRate)), FrameRate, TickResolution).FloorToFrame();
-			FFrameNumber FrameAtStart = FFrameRate::TransformTime(FFrameTime(TimecodeAtStart.ToFrameNumber(FrameRate)), FrameRate, TickResolution).FloorToFrame();
-
-			if (Parameters.Project.bStartAtCurrentTimecode)
-			{
-				RecordTime = FQualifiedFrameTime(CurrentFrame, TickResolution);
-			}
-			else
-			{
-				RecordTime = FQualifiedFrameTime(CurrentFrame - FrameAtStart, TickResolution);
-			}
-		}
-	}
-
-	return RecordTime;
+{
+	return TakesUtils::GetRecordTime(WeakSequencer.Pin(), SequenceAsset, TimecodeAtStart, Parameters.Project.bStartAtCurrentTimecode);
 }
 
 void UTakeRecorder::InternalTick(float DeltaTime)
 {
-=======
-{
-	return TakesUtils::GetRecordTime(WeakSequencer.Pin(), SequenceAsset, TimecodeAtStart, Parameters.Project.bStartAtCurrentTimecode);
-}
-
-void UTakeRecorder::InternalTick(float DeltaTime)
-{
->>>>>>> 4af6daef
 	UE::MovieScene::FScopedSignedObjectModifyDefer FlushOnTick(true);
 
 	TSharedPtr<ISequencer> Sequencer = WeakSequencer.Pin();
@@ -1144,14 +1082,6 @@
 			{
 				MovieScene->SetPlaybackRange(CachedPlaybackRange);
 			}
-<<<<<<< HEAD
-		}
-		else
-		{
-			const bool bUpperBoundOnly = true; // Only expand the upper bound because the lower bound should have been set at the start of recording and should not change if there's existing data before the start
-			TakesUtils::ClampPlaybackRangeToEncompassAllSections(SequenceAsset->GetMovieScene(), bUpperBoundOnly);
-=======
->>>>>>> 4af6daef
 		}
 
 		if (bRecordingFinished)
@@ -1243,8 +1173,6 @@
 		SequenceAsset = nullptr;
 	}
 
-<<<<<<< HEAD
-=======
 	if (OverlayWidget)
 	{
 		OverlayWidget->RemoveFromParent();
@@ -1253,7 +1181,6 @@
 		OverlayWidget = nullptr;
 	}
 
->>>>>>> 4af6daef
 	if (SequenceAsset)
 	{
 		UPackage* const Package = SequenceAsset->GetOutermost();
