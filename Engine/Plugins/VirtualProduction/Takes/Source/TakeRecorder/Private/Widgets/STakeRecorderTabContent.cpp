--- conflicted
+++ resolved
@@ -205,8 +205,6 @@
 	return Cockpit.IsValid() ? Cockpit->GetFrameRate() : FFrameRate();
 }
 
-<<<<<<< HEAD
-=======
 void STakeRecorderTabContent::SetFrameRate(FFrameRate InFrameRate)
 {
 	TSharedPtr<STakeRecorderPanel>   Panel = WeakPanel.Pin();
@@ -230,7 +228,6 @@
 }
 
 
->>>>>>> 90fae962
 UTakeRecorderSources* STakeRecorderTabContent::GetSources() const
 {
 	ULevelSequence* LevelSequence = nullptr;
