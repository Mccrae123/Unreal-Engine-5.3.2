// Copyright Epic Games, Inc. All Rights Reserved.

#include "Widgets/STakeRecorderTabContent.h"
#include "Widgets/STakeRecorderPanel.h"
#include "Widgets/STakeRecorderCockpit.h"
#include "Widgets/STakePresetAssetEditor.h"
#include "Widgets/Input/SHyperlink.h"
#include "TakeMetaData.h"
#include "TakeRecorderSources.h"
#include "ITakeRecorderModule.h"
#include "TakeRecorderStyle.h"
#include "TakePresetToolkit.h"
#include "Styling/SlateIconFinder.h"
#include "LevelSequence.h"
#include "Recorder/TakeRecorderPanel.h"
#include "Recorder/TakeRecorderBlueprintLibrary.h"

// Analytics
#include "EngineAnalytics.h"
#include "Interfaces/IAnalyticsProvider.h"

#define LOCTEXT_NAMESPACE "STakeRecorderTabContent"


void STakeRecorderTabContent::Construct(const FArguments& InArgs)
{
	TitleAttribute = ITakeRecorderModule::TakeRecorderTabLabel;
	IconAttribute  = FTakeRecorderStyle::Get().GetBrush("TakeRecorder.TabIcon");

	// Delay one tick before opening the default recording setup panel
	// this allows anything that just invoked the tab to customize it without the default UI being created
	RegisterActiveTimer(0.f, FWidgetActiveTimerDelegate::CreateSP(this, &STakeRecorderTabContent::OnActiveTimer));

	UTakeRecorderPanel* NewTakeRecorderPanel = NewObject<UTakeRecorderPanel>();

	NewTakeRecorderPanel->InitializePanel(SharedThis(this));
	UTakeRecorderBlueprintLibrary::SetTakeRecorderPanel(NewTakeRecorderPanel);
	if (FEngineAnalytics::IsAvailable())
	{
		FEngineAnalytics::GetProvider().RecordEvent(TEXT("TakeRecorder.PanelOpened"));
	}
}

EActiveTimerReturnType STakeRecorderTabContent::OnActiveTimer(double InCurrentTime, float InDeltaTime)
{
	if (!GetMode().IsSet())
	{
		SetupForRecording((UTakePreset*)nullptr);
	}
	return EActiveTimerReturnType::Stop;
}

FText STakeRecorderTabContent::GetTitle() const
{
	return TitleAttribute.Get();
}

const FSlateBrush* STakeRecorderTabContent::GetIcon() const
{
	return IconAttribute.Get();
}

TOptional<ETakeRecorderPanelMode> STakeRecorderTabContent::GetMode() const
{
	if (WeakPanel.IsValid())
	{
		return WeakPanel.Pin()->GetMode();
	}
	else if (WeakAssetEditor.IsValid())
	{
		return ETakeRecorderPanelMode::EditingPreset;
	}
	else
	{
		return TOptional<ETakeRecorderPanelMode>();
	}
}

void STakeRecorderTabContent::SetupForRecording(UTakePreset* BasePreset)
{
	WeakAssetEditor = nullptr;

	TitleAttribute = ITakeRecorderModule::TakeRecorderTabLabel;
	IconAttribute  = FAppStyle::Get().GetBrush("SequenceRecorder.TabIcon");

	// Null out the tab content to ensure that all references have been cleaned up before constructing the new one
	ChildSlot [ SNullWidget::NullWidget ];

	ChildSlot
	.HAlign(HAlign_Fill)
	.VAlign(VAlign_Fill)
	[
		SAssignNew(WeakPanel, STakeRecorderPanel)
		.BasePreset(BasePreset)
	];

	if (FEngineAnalytics::IsAvailable())
	{
		FEngineAnalytics::GetProvider().RecordEvent(TEXT("TakeRecorder.SetupForRecordingFromPreset"));
	}
}

void STakeRecorderTabContent::SetupForRecording(ULevelSequence* LevelSequenceAsset)
{
	WeakAssetEditor = nullptr;

	TitleAttribute = ITakeRecorderModule::TakeRecorderTabLabel;
	IconAttribute  = FTakeRecorderStyle::Get().GetBrush("TakeRecorder.TabIcon");

	// Null out the tab content to ensure that all references have been cleaned up before constructing the new one
	ChildSlot [ SNullWidget::NullWidget ];

	ChildSlot
	.HAlign(HAlign_Fill)
	.VAlign(VAlign_Fill)
	[
		SAssignNew(WeakPanel, STakeRecorderPanel)
		.BaseSequence(LevelSequenceAsset)
	];

	if (FEngineAnalytics::IsAvailable())
	{
		FEngineAnalytics::GetProvider().RecordEvent(TEXT("TakeRecorder.SetupForRecordingFromLevelSequence"));
	}
}

void STakeRecorderTabContent::SetupForRecordingInto(ULevelSequence* LevelSequenceAsset)
{
	WeakAssetEditor = nullptr;

<<<<<<< HEAD
	CurrentMode    = ETakeRecorderPanelMode::NewRecording;
=======
>>>>>>> 6bbb88c8
	TitleAttribute = ITakeRecorderModule::TakeRecorderTabLabel;
	IconAttribute  = FTakeRecorderStyle::Get().GetBrush("TakeRecorder.TabIcon");

	// Null out the tab content to ensure that all references have been cleaned up before constructing the new one
	ChildSlot [ SNullWidget::NullWidget ];

	ChildSlot
	.HAlign(HAlign_Fill)
	.VAlign(VAlign_Fill)
	[
		SAssignNew(WeakPanel, STakeRecorderPanel)
		.RecordIntoSequence(LevelSequenceAsset)
	];

	if (FEngineAnalytics::IsAvailable())
	{
		FEngineAnalytics::GetProvider().RecordEvent(TEXT("TakeRecorder.SetupForRecordingIntoLevelSequence"));
	}
}

void STakeRecorderTabContent::SetupForEditing(TSharedPtr<FTakePresetToolkit> InToolkit)
{
	WeakPanel = nullptr;

	TitleAttribute = MakeAttributeSP(InToolkit.Get(), &FTakePresetToolkit::GetToolkitName);
	IconAttribute  = MakeAttributeSP(InToolkit.Get(), &FTakePresetToolkit::GetTabIcon);

	// Null out the tab content to ensure that all references have been cleaned up before constructing the new one
	ChildSlot [ SNullWidget::NullWidget ];

	ChildSlot
	.HAlign(HAlign_Fill)
	.VAlign(VAlign_Fill)
	[
		SAssignNew(WeakAssetEditor, STakePresetAssetEditor, InToolkit, SharedThis(this))
	];

	if (FEngineAnalytics::IsAvailable())
	{
		FEngineAnalytics::GetProvider().RecordEvent(TEXT("TakeRecorder.SetupForEditingPreset"));
	}
}

void STakeRecorderTabContent::SetupForViewing(ULevelSequence* LevelSequence)
{
	WeakAssetEditor = nullptr;

	TitleAttribute = FText::FromString(LevelSequence->GetName());
	IconAttribute  = FSlateIconFinder::FindIconBrushForClass(ULevelSequence::StaticClass());

	// Null out the tab content to ensure that all references have been cleaned up before constructing the new one
	ChildSlot [ SNullWidget::NullWidget ];

	ChildSlot
	.HAlign(HAlign_Fill)
	.VAlign(VAlign_Fill)
	[
		SAssignNew(WeakPanel, STakeRecorderPanel)
		.SequenceToView(LevelSequence)
	];

	if (FEngineAnalytics::IsAvailable())
	{
		FEngineAnalytics::GetProvider().RecordEvent(TEXT("TakeRecorder.SetupForReviewing"));
	}
}

ULevelSequence* STakeRecorderTabContent::GetLevelSequence() const
{
	if (TSharedPtr<STakePresetAssetEditor> AssetEditor = WeakAssetEditor.Pin())
	{
		return AssetEditor->GetLevelSequence();
	}
	else if (TSharedPtr<STakeRecorderPanel> Panel = WeakPanel.Pin())
	{
		return Panel->GetLevelSequence();
	}
	else
	{
		return nullptr;
	}
}

ULevelSequence* STakeRecorderTabContent::GetLastRecordedLevelSequence() const
{
	if (TSharedPtr<STakeRecorderPanel> Panel = WeakPanel.Pin())
	{
		return Panel->GetLastRecordedLevelSequence();
	}
	else
	{
		return nullptr;
	}
}

UTakeMetaData* STakeRecorderTabContent::GetTakeMetaData() const
{
	if (TSharedPtr<STakePresetAssetEditor> AssetEditor = WeakAssetEditor.Pin())
	{
		ULevelSequence* LevelSequence = AssetEditor->GetLevelSequence();
		return LevelSequence ? LevelSequence->FindMetaData<UTakeMetaData>() : nullptr;
	}
	else if (TSharedPtr<STakeRecorderPanel> Panel = WeakPanel.Pin())
	{
		return Panel->GetTakeMetaData();
	}
	else
	{
		return nullptr;
	}
}

FFrameRate STakeRecorderTabContent::GetFrameRate() const
{
	TSharedPtr<STakeRecorderPanel>   Panel = WeakPanel.Pin();
	TSharedPtr<STakeRecorderCockpit> Cockpit = Panel.IsValid() ? Panel->GetCockpitWidget() : nullptr;

	return Cockpit.IsValid() ? Cockpit->GetFrameRate() : FFrameRate();
}

void STakeRecorderTabContent::SetFrameRate(FFrameRate InFrameRate)
{
	TSharedPtr<STakeRecorderPanel>   Panel = WeakPanel.Pin();
	TSharedPtr<STakeRecorderCockpit> Cockpit = Panel.IsValid() ? Panel->GetCockpitWidget() : nullptr;

	if (Cockpit.IsValid())
	{
		Cockpit->SetFrameRate(InFrameRate,false);
	}
}

void STakeRecorderTabContent::SetFrameRateFromTimecode(bool bInFromTimecode)
{
	TSharedPtr<STakeRecorderPanel>   Panel = WeakPanel.Pin();
	TSharedPtr<STakeRecorderCockpit> Cockpit = Panel.IsValid() ? Panel->GetCockpitWidget() : nullptr;

	if (Cockpit.IsValid())
	{
		Cockpit->SetFrameRate(FApp::GetTimecodeFrameRate(), true);
	}
}


UTakeRecorderSources* STakeRecorderTabContent::GetSources() const
{
	ULevelSequence* LevelSequence = nullptr;

	if (TSharedPtr<STakePresetAssetEditor> AssetEditor = WeakAssetEditor.Pin())
	{
		LevelSequence = AssetEditor->GetLevelSequence();
	}
	else if (TSharedPtr<STakeRecorderPanel> Panel = WeakPanel.Pin())
	{
		LevelSequence = Panel->GetLevelSequence();
	}

	return LevelSequence ? LevelSequence->FindMetaData<UTakeRecorderSources>() : nullptr;
}

void STakeRecorderTabContent::StartRecording() const
{
	FText ErrorText;

	TSharedPtr<STakeRecorderPanel>   Panel   = WeakPanel.Pin();
	TSharedPtr<STakeRecorderCockpit> Cockpit = Panel.IsValid() ? Panel->GetCockpitWidget() : nullptr;

	if (!Cockpit.IsValid())
	{
		FFrame::KismetExecutionMessage(TEXT("It is not currently possible to start recording on this panel."), ELogVerbosity::Error);
	}
	else if (Cockpit->Recording())
	{
		FFrame::KismetExecutionMessage(TEXT("Cannot start a new recording while one is already in progress."), ELogVerbosity::Error);
	}
	else if (Cockpit->Reviewing())
	{
		FFrame::KismetExecutionMessage(TEXT("Cannot start a new recording while reviewing a take."), ELogVerbosity::Error);
	}
	else if (!Cockpit->CanStartRecording(ErrorText))
	{
		FFrame::KismetExecutionMessage(*ErrorText.ToString(), ELogVerbosity::Error);
	}
	else
	{
		Cockpit->StartRecording();

		if (FEngineAnalytics::IsAvailable())
		{
			FEngineAnalytics::GetProvider().RecordEvent(TEXT("TakeRecorder.StartRecording"));
		}
	}
}

void STakeRecorderTabContent::StopRecording() const
{
	TSharedPtr<STakeRecorderPanel>   Panel   = WeakPanel.Pin();
	TSharedPtr<STakeRecorderCockpit> Cockpit = Panel.IsValid() ? Panel->GetCockpitWidget() : nullptr;

	if (!Cockpit.IsValid())
	{
		FFrame::KismetExecutionMessage(TEXT("It is not currently possible to stop recording on this panel."), ELogVerbosity::Error);
	}
	else if (!Cockpit->Recording())
	{
		FFrame::KismetExecutionMessage(TEXT("Cannot stop a recording when one is not in progress."), ELogVerbosity::Error);
	}
	else
	{
		Cockpit->StopRecording();

		if (FEngineAnalytics::IsAvailable())
		{
			FEngineAnalytics::GetProvider().RecordEvent(TEXT("TakeRecorder.StopRecording"));
		}
	}
}


void STakeRecorderTabContent::ClearPendingTake()
{
	if (TSharedPtr<STakeRecorderPanel> Panel = WeakPanel.Pin())
	{
		Panel->ClearPendingTake();
	}
}

bool STakeRecorderTabContent::CanStartRecording(FText& ErrorText) const
{
	TSharedPtr<STakeRecorderPanel>   Panel   = WeakPanel.Pin();
	TSharedPtr<STakeRecorderCockpit> Cockpit = Panel.IsValid() ? Panel->GetCockpitWidget() : nullptr;
	
	if (Cockpit)
	{
		return Cockpit->CanStartRecording(ErrorText);
	}
	else
	{
		ErrorText = LOCTEXT("ErrorWidget_NoTakeRecorderPanel", "Take Recorder panel is not set up yet. Please open Take Recorder.");
	}

	return false;
}

#undef LOCTEXT_NAMESPACE<|MERGE_RESOLUTION|>--- conflicted
+++ resolved
@@ -128,10 +128,6 @@
 {
 	WeakAssetEditor = nullptr;
 
-<<<<<<< HEAD
-	CurrentMode    = ETakeRecorderPanelMode::NewRecording;
-=======
->>>>>>> 6bbb88c8
 	TitleAttribute = ITakeRecorderModule::TakeRecorderTabLabel;
 	IconAttribute  = FTakeRecorderStyle::Get().GetBrush("TakeRecorder.TabIcon");
 
