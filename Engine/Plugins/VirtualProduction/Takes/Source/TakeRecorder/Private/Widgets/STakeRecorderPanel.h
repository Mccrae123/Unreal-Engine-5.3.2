// Copyright Epic Games, Inc. All Rights Reserved.

#pragma once

#include "Widgets/DeclarativeSyntaxSupport.h"
#include "Widgets/SCompoundWidget.h"
#include "UObject/GCObject.h"
#include "Recorder/TakeRecorderParameters.h"

enum class ECheckBoxState : uint8;
enum class ETakeRecorderMode : uint8;
<<<<<<< HEAD
=======
enum class ETakeRecorderPanelMode : uint8;
>>>>>>> 6bbb88c8

struct FAssetData;
struct ITakeRecorderSourceTreeItem;
struct FScopedSequencerPanel;

class SScrollBox;
class UTakePreset;
class IDetailsView;
class UTakeMetaData;
class UTakeRecorder;
class ULevelSequence;
class UTakeRecorderSource;
class STakeRecorderCockpit;
class SLevelSequenceTakeEditor;

/**
 * Outermost widget that is used for setting up a new take recording. Operates on a transient UTakePreset that is internally owned and maintained 
 */
class STakeRecorderPanel : public SCompoundWidget, public FGCObject
{
public:

	~STakeRecorderPanel();

	SLATE_BEGIN_ARGS(STakeRecorderPanel)
		: _BasePreset(nullptr)
		, _BaseSequence(nullptr)
		, _RecordIntoSequence(nullptr)
		, _SequenceToView(nullptr)
		{}

		/*~ All following arguments are mutually-exclusive */
		/*-------------------------------------------------*/
		/** A preset asset to base the recording off */
		SLATE_ARGUMENT(UTakePreset*, BasePreset)

		/** A level sequence asset to base the recording off */
		SLATE_ARGUMENT(ULevelSequence*, BaseSequence)

		/** A level sequence asset to record into */
		SLATE_ARGUMENT(ULevelSequence*, RecordIntoSequence)

		/** A sequence that should be shown directly on the take recorder UI */
		SLATE_ARGUMENT(ULevelSequence*, SequenceToView)
		/*-------------------------------------------------*/

	SLATE_END_ARGS()

	void Construct(const FArguments& InArgs);

	ULevelSequence* GetLevelSequence() const;

	ULevelSequence* GetLastRecordedLevelSequence() const;

	ETakeRecorderMode GetTakeRecorderMode() const;

	UTakeMetaData* GetTakeMetaData() const;

	TSharedPtr<STakeRecorderCockpit> GetCockpitWidget() const { return CockpitWidget; }

	void ClearPendingTake();

	TOptional<ETakeRecorderPanelMode> GetMode() const;

private:

	virtual void AddReferencedObjects(FReferenceCollector& Collector) override;
	virtual FString GetReferencerName() const override
	{
		return TEXT("STakeRecorderPanel");
	}

private:

	/**
	 * Allocate the preset required for interacting with this widget. Re-uses an existing preset if the panel has been previously opened.
	 */
	static UTakePreset* AllocateTransientPreset();

private:

	/**
	 * Refresh this panel after a change to its preset or levelsequence
	 */
	void RefreshPanel();

	/**
	 * Prompt for a package name to save the current setup as a preset
	 */
	bool GetSavePresetPackageName(FString& OutName);

private:

	TSharedRef<SWidget> OnGeneratePresetsMenu();

	void OnImportPreset(const FAssetData& InPreset);

	void OnSaveAsPreset();

	FReply OnRevertChanges();

	FReply OnBackToPendingTake();

	FReply OnClearPendingTake();

	FReply OnReviewLastRecording();

	TSharedRef<SWidget> OnOpenSequenceToRecordIntoMenu();

	void OnOpenSequenceToRecordInto(const FAssetData& InAsset);

	ECheckBoxState GetSettingsCheckState() const;
	void ToggleSettings(ECheckBoxState CheckState);

	void OnLevelSequenceChanged();

	ECheckBoxState GetTakeBrowserCheckState() const;
	void ToggleTakeBrowserCheckState(ECheckBoxState CheckState);

private:
	void ReconfigureExternalSettings(UObject* InExternalObject, bool bIsAdd);

	void OnRecordingInitialized(UTakeRecorder* Recorder);

	void OnRecordingFinished(UTakeRecorder* Recorder);

	void OnRecordingCancelled(UTakeRecorder* Recorder);

	TSharedRef<SWidget> MakeToolBar();

	void SetRecordIntoLevelSequence(ULevelSequence* LevelSequence);

private:

	/** The transient preset that we use to - kept alive by AddReferencedObjects */
	UTakePreset* TransientPreset;

	ULevelSequence* SuppliedLevelSequence;

	ULevelSequence* RecordIntoLevelSequence;

	ULevelSequence* RecordingLevelSequence;

	ULevelSequence* LastRecordedLevelSequence;

	/** The main level sequence take editor widget */
	TSharedPtr<SLevelSequenceTakeEditor> LevelSequenceTakeWidget;
	/** The recorder cockpit */
	TSharedPtr<STakeRecorderCockpit> CockpitWidget;
	/** Scoped panel that handles opening and closing the sequencer pane for this preset */
	TSharedPtr<FScopedSequencerPanel> SequencerPanel;

	FDelegateHandle OnWidgetExternalObjectChangedHandle;
	FDelegateHandle OnLevelSequenceChangedHandle;

	FDelegateHandle OnRecordingInitializedHandle, OnRecordingFinishedHandle, OnRecordingCancelledHandle;
};<|MERGE_RESOLUTION|>--- conflicted
+++ resolved
@@ -9,10 +9,7 @@
 
 enum class ECheckBoxState : uint8;
 enum class ETakeRecorderMode : uint8;
-<<<<<<< HEAD
-=======
 enum class ETakeRecorderPanelMode : uint8;
->>>>>>> 6bbb88c8
 
 struct FAssetData;
 struct ITakeRecorderSourceTreeItem;
