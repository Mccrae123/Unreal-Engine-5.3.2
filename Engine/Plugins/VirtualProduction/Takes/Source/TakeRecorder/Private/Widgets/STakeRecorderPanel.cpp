// Copyright Epic Games, Inc. All Rights Reserved.

#include "Widgets/STakeRecorderPanel.h"
#include "UObject/WeakObjectPtrTemplates.h"
#include "Widgets/TakeRecorderWidgetConstants.h"
#include "Widgets/SLevelSequenceTakeEditor.h"
#include "Recorder/TakeRecorder.h"
#include "ScopedSequencerPanel.h"
#include "ITakeRecorderModule.h"
#include "TakesCoreBlueprintLibrary.h"
#include "TakePreset.h"
#include "TakeMetaData.h"
#include "TakeRecorderSources.h"
#include "TakeRecorderStyle.h"
#include "TakeRecorderSettings.h"
#include "Widgets/STakeRecorderCockpit.h"
#include "LevelSequence.h"

// Core includes
#include "Modules/ModuleManager.h"
#include "Algo/Sort.h"
#include "Misc/FileHelper.h"

// AssetRegistry includes
#include "AssetRegistryModule.h"
#include "IAssetRegistry.h"
#include "AssetData.h"

// ContentBrowser includes
#include "IContentBrowserSingleton.h"
#include "ContentBrowserModule.h"

// AssetTools includes
#include "AssetToolsModule.h"

// Slate includes
#include "Widgets/SBoxPanel.h"
#include "Widgets/Text/STextBlock.h"
#include "Widgets/Docking/SDockTab.h"
#include "Widgets/Input/SButton.h"
#include "Widgets/Input/SComboButton.h"
#include "Widgets/Input/SCheckBox.h"
#include "Widgets/Layout/SSpacer.h"
#include "Widgets/Layout/SSplitter.h"
#include "Widgets/Layout/SScrollBox.h"
#include "Widgets/Layout/SBorder.h"
#include "Widgets/Layout/SBox.h"
#include "Widgets/Images/SImage.h"
#include "Framework/MultiBox/MultiBoxBuilder.h"
#include "Framework/Application/SlateApplication.h"
#include "Styling/SlateIconFinder.h"

// EditorStyle includes
#include "EditorStyleSet.h"
#include "EditorFontGlyphs.h"

// UnrealEd includes
#include "ScopedTransaction.h"
#include "FileHelpers.h"
#include "Misc/MessageDialog.h"

// Sequencer includes
#include "ISequencer.h"
#include "SequencerSettings.h"

#include "LevelEditor.h"

#define LOCTEXT_NAMESPACE "STakeRecorderPanel"

STakeRecorderPanel::~STakeRecorderPanel()
{
	UTakeRecorder::OnRecordingInitialized().Remove(OnRecordingInitializedHandle);
	ITakeRecorderModule& TakeRecorderModule = FModuleManager::Get().LoadModuleChecked<ITakeRecorderModule>("TakeRecorder");
	TakeRecorderModule.OnForceSaveAsPreset().Unbind();
	TakeRecorderModule.GetExternalObjectAddRemoveEventDelegate().Remove(OnWidgetExternalObjectChangedHandle);
}

PRAGMA_DISABLE_OPTIMIZATION
void STakeRecorderPanel::Construct(const FArguments& InArgs)
{
	// If a recording is currently underway, initialize to that now
	if (UTakeRecorder* ActiveRecorder = UTakeRecorder::GetActiveRecorder())
	{
		RecordingLevelSequence = ActiveRecorder->GetSequence();
		OnRecordingFinishedHandle = ActiveRecorder->OnRecordingFinished().AddSP(this, &STakeRecorderPanel::OnRecordingFinished);
		OnRecordingCancelledHandle = ActiveRecorder->OnRecordingCancelled().AddSP(this, &STakeRecorderPanel::OnRecordingCancelled);
	}
	else
	{
		RecordingLevelSequence = nullptr;
	}

	TransientPreset = AllocateTransientPreset();
	LastRecordedLevelSequence = nullptr;

	// Copy the base preset into the transient preset if it was provided.
	// We do this first so that anything that asks for its Level Sequence
	// on construction gets the right one
	if (InArgs._BasePreset)
	{
		TransientPreset->CopyFrom(InArgs._BasePreset);
	}
	else if (InArgs._BaseSequence)
	{
		TransientPreset->CopyFrom(InArgs._BaseSequence);

		ULevelSequence* LevelSequence = TransientPreset->GetLevelSequence();

		UTakeRecorderSources* BaseSources = InArgs._BaseSequence->FindMetaData<UTakeRecorderSources>();
		if (BaseSources && LevelSequence)
		{
			LevelSequence->CopyMetaData(BaseSources);
		}

		if (LevelSequence)
		{
			LevelSequence->GetMovieScene()->SetReadOnly(false);
		}

		UTakeMetaData*  TakeMetaData = LevelSequence ? LevelSequence->FindMetaData<UTakeMetaData>() : nullptr;
		if (TakeMetaData)
		{
			TakeMetaData->Unlock();
			TakeMetaData->SetTimestamp(FDateTime(0));
		}
	}
	else if (InArgs._RecordIntoSequence)
	{
		SetRecordIntoLevelSequence(InArgs._RecordIntoSequence);
	}
	else if (InArgs._SequenceToView)
	{
		SuppliedLevelSequence  = InArgs._SequenceToView;
	}

	/** Clear the dirty flag since the preset was just initialized. */
	TransientPreset->GetOutermost()->SetDirtyFlag(false);

	// Create the child widgets that need to know about our level sequence
	CockpitWidget = SNew(STakeRecorderCockpit)
	.LevelSequence(this, &STakeRecorderPanel::GetLevelSequence)
	.TakeRecorderMode(this, &STakeRecorderPanel::GetTakeRecorderMode);

	LevelSequenceTakeWidget = SNew(SLevelSequenceTakeEditor)
	.LevelSequence(this, &STakeRecorderPanel::GetLevelSequence);

	// Create the sequencer panel, and open it if necessary
	SequencerPanel = MakeShared<FScopedSequencerPanel>(MakeAttributeSP(this, &STakeRecorderPanel::GetLevelSequence));

	// Bind onto the necessary delegates we need
	OnLevelSequenceChangedHandle = TransientPreset->AddOnLevelSequenceChanged(FSimpleDelegate::CreateSP(this, &STakeRecorderPanel::OnLevelSequenceChanged));
	OnRecordingInitializedHandle = UTakeRecorder::OnRecordingInitialized().AddSP(this, &STakeRecorderPanel::OnRecordingInitialized);

	ITakeRecorderModule& TakeRecorderModule = FModuleManager::Get().LoadModuleChecked<ITakeRecorderModule>("TakeRecorder");
	OnWidgetExternalObjectChangedHandle =
		TakeRecorderModule.GetExternalObjectAddRemoveEventDelegate().AddSP(this, &STakeRecorderPanel::ReconfigureExternalSettings);

	TakeRecorderModule.OnForceSaveAsPreset().BindRaw(this, &STakeRecorderPanel::OnSaveAsPreset);

	for(TWeakObjectPtr<> Object : TakeRecorderModule.GetExternalObjects())
	{
		if (Object.IsValid())
		{
			LevelSequenceTakeWidget->AddExternalSettingsObject(Object.Get());
		}
	}

	// Setup the preset origin for the meta-data in the cockpit if one was supplied
	if (InArgs._BasePreset)
	{
		CockpitWidget->GetMetaData()->SetPresetOrigin(InArgs._BasePreset);
	}

	// Add the settings immediately if the user preference tells us to
	UTakeRecorderUserSettings* UserSettings = GetMutableDefault<UTakeRecorderUserSettings>();
	UTakeRecorderProjectSettings* ProjectSettings = GetMutableDefault<UTakeRecorderProjectSettings>();
	if (UserSettings->bShowUserSettingsOnUI)
	{
		LevelSequenceTakeWidget->AddExternalSettingsObject(ProjectSettings);
		LevelSequenceTakeWidget->AddExternalSettingsObject(UserSettings);
	}

	ChildSlot
	[
		SNew(SVerticalBox)

		+ SVerticalBox::Slot()
		.Padding(FMargin(0.f, 1.0f))
		.AutoHeight()
		[
			MakeToolBar()
		]

		+ SVerticalBox::Slot()
		.Padding(FMargin(0.f, 1.0f))
		.AutoHeight()
		[
			CockpitWidget.ToSharedRef()
		]

		+ SVerticalBox::Slot()
		.Padding(FMargin(0.f, 1.0f, 0.f, 0.f))
		.AutoHeight()
		[
			SNew(SBorder)
			.BorderImage(FEditorStyle::GetBrush("DetailsView.CategoryTop"))
			.BorderBackgroundColor( FLinearColor( .6,.6,.6, 1.0f ) )
			.IsEnabled_Lambda([this]() { return !CockpitWidget->Reviewing() && !CockpitWidget->Recording(); })
			[
				SNew(SHorizontalBox)

				+ SHorizontalBox::Slot()
				.Padding(TakeRecorder::ButtonOffset)
				.VAlign(VAlign_Fill)
				.AutoWidth()
				[
					LevelSequenceTakeWidget->MakeAddSourceButton()
				]

				+ SHorizontalBox::Slot()
				.Padding(TakeRecorder::ButtonOffset)
				.VAlign(VAlign_Fill)
				.AutoWidth()
				[
					SNew(SComboButton)
					.ContentPadding(TakeRecorder::ButtonPadding)
					.ComboButtonStyle(FTakeRecorderStyle::Get(), "ComboButton")
					.OnGetMenuContent(this, &STakeRecorderPanel::OnGeneratePresetsMenu)
					.ForegroundColor(FSlateColor::UseForeground())
					.ButtonContent()
					[
						SNew(SHorizontalBox)

						+ SHorizontalBox::Slot()
						.AutoWidth()
						[
							SNew(SImage)
							.Image(FSlateIconFinder::FindIconBrushForClass(UTakePreset::StaticClass()))
						]

						+ SHorizontalBox::Slot()
						[
							SNew(STextBlock)
							.Text(LOCTEXT("PresetsToolbarButton", "Presets"))
						]
					]
				]

				+ SHorizontalBox::Slot()
				[
					SNew(SSpacer)
				]

				+ SHorizontalBox::Slot()
				.Padding(TakeRecorder::ButtonOffset)
				.VAlign(VAlign_Fill)
				.AutoWidth()
				[
					SNew(SButton)
					.ContentPadding(TakeRecorder::ButtonPadding)
					.ToolTipText(LOCTEXT("RevertChanges_Text", "Revert all changes made to this take back its original state (either its original preset, or an empty take)."))
					.ForegroundColor(FSlateColor::UseForeground())
					.ButtonStyle(FEditorStyle::Get(), "HoverHintOnly")
					.OnClicked(this, &STakeRecorderPanel::OnRevertChanges)
					[
						SNew(STextBlock)
						.Font(FEditorStyle::Get().GetFontStyle("FontAwesome.11"))
						.Text(FEditorFontGlyphs::Undo)
					]
				]
			]
		]

		+ SVerticalBox::Slot()
		[
			SNew(SHorizontalBox)
			.IsEnabled_Lambda([this]() { return !CockpitWidget->Recording(); })
			+ SHorizontalBox::Slot()
			[
				LevelSequenceTakeWidget.ToSharedRef()
			]
		]
	];
}

TSharedRef<SWidget> STakeRecorderPanel::MakeToolBar()
{
<<<<<<< HEAD
	int ButtonBoxSize = 28;
=======
	int32 ButtonBoxSize = 28;
>>>>>>> 3aae9151
	TSharedPtr<SHorizontalBox> ButtonHolder;

	TSharedRef<SBorder> Border = SNew(SBorder)
	.BorderImage(FEditorStyle::GetBrush("ToolPanel.GroupBorder"))
	.Padding(FMargin(3.f, 3.f))
	[

		SAssignNew(ButtonHolder, SHorizontalBox)

		+ SHorizontalBox::Slot()
		.Padding(TakeRecorder::ButtonOffset)
		.VAlign(VAlign_Center)
		.AutoWidth()
		[
			SNew(SBox)
			.WidthOverride(ButtonBoxSize)
			.HeightOverride(ButtonBoxSize)
			[
				SNew(SButton)
				.HAlign(HAlign_Center)
				.VAlign(VAlign_Center)
				.ToolTipText(LOCTEXT("ClearPendingTake", "Clear pending take"))
				.ForegroundColor(FSlateColor::UseForeground())
				.ButtonStyle(FEditorStyle::Get(), "HoverHintOnly")
				.OnClicked(this, &STakeRecorderPanel::OnClearPendingTake)
				[
					SNew(STextBlock)
					.Font(FEditorStyle::Get().GetFontStyle("FontAwesome.14"))
					.Text(FEditorFontGlyphs::File)
				]
			]
		]

		+ SHorizontalBox::Slot()
		.Padding(TakeRecorder::ButtonOffset)
		.VAlign(VAlign_Center)
		.AutoWidth()
		[

			SNew(SBox)
			.WidthOverride(ButtonBoxSize)
			.HeightOverride(ButtonBoxSize)
			.Visibility_Lambda([this]() { return !CockpitWidget->Reviewing() ? EVisibility::Visible : EVisibility::Collapsed; })
			[
				SNew(SButton)
				.HAlign(HAlign_Center)
				.VAlign(VAlign_Center)
				.ContentPadding(TakeRecorder::ButtonPadding)
				.ToolTipText(LOCTEXT("ReviewLastRecording", "Review the last recording"))
				.ForegroundColor(FSlateColor::UseForeground())
				.ButtonStyle(FEditorStyle::Get(), "HoverHintOnly")
				.IsEnabled_Lambda([this]() { return (LastRecordedLevelSequence != nullptr && GetTakeRecorderMode() == ETakeRecorderMode::RecordNewSequence); })
				.OnClicked(this, &STakeRecorderPanel::OnReviewLastRecording)
				[
					SNew(SImage)
					.Image(FTakeRecorderStyle::Get().GetBrush("TakeRecorder.ReviewRecordingButton"))
				]
			]
		]

		+ SHorizontalBox::Slot()
		.Padding(TakeRecorder::ButtonOffset)
		.VAlign(VAlign_Center)
		.AutoWidth()
		[
			SNew(SBox)
			.WidthOverride(ButtonBoxSize)
			.HeightOverride(ButtonBoxSize)
			.Visibility_Lambda([this]() { return CockpitWidget->Reviewing() ? EVisibility::Visible : EVisibility::Collapsed; })
			[
				SNew(SButton)
				.HAlign(HAlign_Center)
				.VAlign(VAlign_Center)
				.ContentPadding(TakeRecorder::ButtonPadding)
				.ToolTipText(LOCTEXT("Back", "Return back to the pending take"))
				.ForegroundColor(FSlateColor::UseForeground())
				.ButtonStyle(FEditorStyle::Get(), "HoverHintOnly")
				.OnClicked(this, &STakeRecorderPanel::OnBackToPendingTake)
				[
					SNew(STextBlock)
					.Font(FEditorStyle::Get().GetFontStyle("FontAwesome.14"))
					.Text(FEditorFontGlyphs::Arrow_Left)
				]
			]
		]

		+ SHorizontalBox::Slot()
		.Padding(TakeRecorder::ButtonOffset)
		.VAlign(VAlign_Center)
		.AutoWidth()
		[
			SNew(SBox)
			.WidthOverride(ButtonBoxSize)
			.HeightOverride(ButtonBoxSize)
			.Visibility_Lambda([this]() { return !CockpitWidget->Reviewing() ? EVisibility::Visible : EVisibility::Collapsed; })
			[
				SNew(SHorizontalBox)

				+ SHorizontalBox::Slot()
				.AutoWidth()
				[
					SNew(SBox)
					.WidthOverride(ButtonBoxSize)
					.HeightOverride(ButtonBoxSize)
					[
						SNew(SCheckBox)
						.ToolTipText_Lambda([this]() { return GetTakeRecorderMode() == ETakeRecorderMode::RecordIntoSequence ? LOCTEXT("RecordIntoSequenceTooltip", "Recording directly into chosen sequence") : LOCTEXT("RecordFromPendingTakeTooltip", "Recording from pending take. To record into an existing sequence, choose a sequence to record into"); })
						.Style(FTakeRecorderStyle::Get(), "ToggleButtonIndicatorCheckbox")
						.IsChecked_Lambda([this]() { return GetTakeRecorderMode() == ETakeRecorderMode::RecordIntoSequence ? ECheckBoxState::Checked : ECheckBoxState::Unchecked; })
						[
							SNew(SImage)
							.Image(FTakeRecorderStyle::Get().GetBrush("TakeRecorder.SequenceToRecordIntoButton"))
						]
					]
				]

				+ SHorizontalBox::Slot()
				.AutoWidth()
				.Padding(2)
				[
					SNew(SComboButton)
					.ContentPadding(2)
					.ForegroundColor(FSlateColor::UseForeground())
					.ComboButtonStyle(FTakeRecorderStyle::Get(), "ComboButton")
					.ToolTipText(LOCTEXT("OpenSequenceToRecordIntoTooltip", "Open sequence to record into"))
					.OnGetMenuContent(this, &STakeRecorderPanel::OnOpenSequenceToRecordIntoMenu)
					.HasDownArrow(false)
					.ButtonContent()
					[
						SNew(STextBlock)
						.TextStyle(FEditorStyle::Get(), "NormalText.Important")
						.Font(FEditorStyle::Get().GetFontStyle("FontAwesome.10"))
						.Text(FEditorFontGlyphs::Caret_Down)
					]
				]
			]
		]

		+ SHorizontalBox::Slot()
		[
			SNew(SSpacer)
		]

		+ SHorizontalBox::Slot()
		.Padding(TakeRecorder::ButtonOffset)
		.VAlign(VAlign_Center)
		.AutoWidth()
		[
			SNew(SBox)
			.WidthOverride(ButtonBoxSize)
			.HeightOverride(ButtonBoxSize)
			[
				SNew(SCheckBox)
				.Padding(TakeRecorder::ButtonPadding)
				.ToolTipText(NSLOCTEXT("TakesBrowser", "ToggleTakeBrowser_Tip", "Show/Hide the Takes Browser"))
				.Style(FTakeRecorderStyle::Get(), "ToggleButtonCheckbox")
				.IsChecked(this, &STakeRecorderPanel::GetTakeBrowserCheckState)
				.OnCheckStateChanged(this, &STakeRecorderPanel::ToggleTakeBrowserCheckState)
				[
					SNew(STextBlock)
					.Font(FEditorStyle::Get().GetFontStyle("FontAwesome.14"))
					.Text(FEditorFontGlyphs::Folder_Open)
				]
			]
		]

		+ SHorizontalBox::Slot()
		.Padding(TakeRecorder::ButtonOffset)
		.VAlign(VAlign_Center)
		.AutoWidth()
		[
			SNew(SBox)
			.WidthOverride(ButtonBoxSize)
			.HeightOverride(ButtonBoxSize)
			[

				SequencerPanel->MakeToggleButton()
			]
		]

		+ SHorizontalBox::Slot()
		.Padding(TakeRecorder::ButtonOffset)
		.VAlign(VAlign_Center)
		.AutoWidth()
		[
			SNew(SBox)
			.WidthOverride(ButtonBoxSize)
			.HeightOverride(ButtonBoxSize)
			.Visibility_Lambda([this]() { return CockpitWidget->Reviewing() ? EVisibility::Visible : EVisibility::Collapsed; })
			[
				CockpitWidget->MakeLockButton()
			]
		]

		+ SHorizontalBox::Slot()
		.Padding(TakeRecorder::ButtonOffset)
		.VAlign(VAlign_Fill)
		.AutoWidth()
		[
			SNew(SBox)
			.WidthOverride(ButtonBoxSize)
			.HeightOverride(ButtonBoxSize)
			[
				SNew(SCheckBox)
				.Padding(TakeRecorder::ButtonPadding)
				.ToolTipText(LOCTEXT("ShowSettings_Tip", "Show/Hide the general user/project settings for Take Recorder"))
				.Style(FEditorStyle::Get(), "ToggleButtonCheckbox")
				.ForegroundColor(FSlateColor::UseForeground())
				.IsChecked(this, &STakeRecorderPanel::GetSettingsCheckState)
				.OnCheckStateChanged(this, &STakeRecorderPanel::ToggleSettings)
				.Visibility_Lambda([this]() { return !CockpitWidget->Reviewing() ? EVisibility::Visible : EVisibility::Collapsed; })
				[
					SNew(STextBlock)
					.Font(FEditorStyle::Get().GetFontStyle("FontAwesome.14"))
					.Text(FEditorFontGlyphs::Cogs)
				]
			]
		]
	];

	ITakeRecorderModule& TakeRecorderModule = FModuleManager::Get().LoadModuleChecked<ITakeRecorderModule>("TakeRecorder");
	TArray<TSharedRef<SWidget>> OutExtensions;
	TakeRecorderModule.GetToolbarExtensionGenerators().Broadcast(OutExtensions);

	for (const TSharedRef<SWidget>& Widget : OutExtensions)
	{
		ButtonHolder->AddSlot()
		.Padding(TakeRecorder::ButtonOffset)
		.VAlign(VAlign_Center)
		.AutoWidth()
		[
			SNew(SBox)
			.HeightOverride(ButtonBoxSize)
			[
				Widget
			]
		];
	}

	return Border;
}
PRAGMA_ENABLE_OPTIMIZATION

ULevelSequence* STakeRecorderPanel::GetLevelSequence() const
{
	if (SuppliedLevelSequence)
	{
		return SuppliedLevelSequence;
	}
	else if (RecordIntoLevelSequence)
	{
		return RecordIntoLevelSequence;
	}
	else if (RecordingLevelSequence)
	{
		return RecordingLevelSequence;
	}
	else
	{
		return TransientPreset->GetLevelSequence();
	}
}

ULevelSequence* STakeRecorderPanel::GetLastRecordedLevelSequence() const
{
	return LastRecordedLevelSequence;
}

ETakeRecorderMode STakeRecorderPanel::GetTakeRecorderMode() const
{
	if (RecordIntoLevelSequence != nullptr)
	{
		return ETakeRecorderMode::RecordIntoSequence;
	}

	return ETakeRecorderMode::RecordNewSequence;
}

UTakeMetaData* STakeRecorderPanel::GetTakeMetaData() const
{
	return CockpitWidget->GetMetaData();
}

void STakeRecorderPanel::ClearPendingTake()
{
	if (CockpitWidget->Reviewing())
	{
		LastRecordedLevelSequence = SuppliedLevelSequence;
	}

	UTakeRecorderSources* BaseSources = nullptr;

	if (ULevelSequence* CurrentLevelSequence = GetLevelSequence())
	{
		BaseSources = CurrentLevelSequence->FindMetaData<UTakeRecorderSources>();
	}

	SuppliedLevelSequence = nullptr;
	RecordIntoLevelSequence = nullptr;

	FScopedTransaction Transaction(LOCTEXT("ClearPendingTake_Transaction", "Clear Pending Take"));

	TransientPreset->Modify();
	TransientPreset->CreateLevelSequence();

	ULevelSequence* LevelSequence = TransientPreset->GetLevelSequence();
	if (LevelSequence && BaseSources)
	{
		LevelSequence->CopyMetaData(BaseSources);
	}
}

UTakePreset* STakeRecorderPanel::AllocateTransientPreset()
{
<<<<<<< HEAD
	static const TCHAR* PackageName = TEXT("/Temp/TakeRecorder/PendingTake");

	UTakePreset* ExistingPreset = FindObject<UTakePreset>(nullptr, TEXT("/Temp/TakeRecorder/PendingTake.PendingTake"));
	if (ExistingPreset)
	{
		return ExistingPreset;
	}

	UTakePreset* TemplatePreset = GetDefault<UTakeRecorderUserSettings>()->LastOpenedPreset.Get();

	static FName DesiredName = "PendingTake";

	UPackage* NewPackage = CreatePackage(PackageName);
	NewPackage->SetFlags(RF_Transient);
	NewPackage->AddToRoot();

	UTakePreset* NewPreset = nullptr;

	if (TemplatePreset)
	{
		NewPreset = DuplicateObject<UTakePreset>(TemplatePreset, NewPackage, DesiredName);
		NewPreset->SetFlags(RF_Transient | RF_Transactional | RF_Standalone);
	}
	else
	{
		NewPreset = NewObject<UTakePreset>(NewPackage, DesiredName, RF_Transient | RF_Transactional | RF_Standalone);
	}

	NewPreset->GetOrCreateLevelSequence();

	return NewPreset;
=======
	return UTakePreset::AllocateTransientPreset(GetDefault<UTakeRecorderUserSettings>()->LastOpenedPreset.Get());
>>>>>>> 3aae9151
}


void STakeRecorderPanel::AddReferencedObjects(FReferenceCollector& Collector)
{
	Collector.AddReferencedObject(TransientPreset);
	Collector.AddReferencedObject(RecordIntoLevelSequence);
	Collector.AddReferencedObject(SuppliedLevelSequence);
	Collector.AddReferencedObject(RecordingLevelSequence);
}


TSharedRef<SWidget> STakeRecorderPanel::OnGeneratePresetsMenu()
{
	FMenuBuilder MenuBuilder(true, nullptr);

	IContentBrowserSingleton& ContentBrowser = FModuleManager::LoadModuleChecked<FContentBrowserModule>("ContentBrowser").Get();

	MenuBuilder.AddMenuEntry(
		LOCTEXT("SaveAsPreset_Text", "Save As Preset"),
		LOCTEXT("SaveAsPreset_Tip", "Save the current setup as a new preset that can be imported at a later date"),
		FSlateIcon(FEditorStyle::Get().GetStyleSetName(), "AssetEditor.SaveAsset.Greyscale"),
		FUIAction(
			FExecuteAction::CreateSP(this, &STakeRecorderPanel::OnSaveAsPreset)
		)
	);

	FAssetPickerConfig AssetPickerConfig;
	{
		AssetPickerConfig.SelectionMode = ESelectionMode::Single;
		AssetPickerConfig.InitialAssetViewType = EAssetViewType::Column;
		AssetPickerConfig.bFocusSearchBoxWhenOpened = true;
		AssetPickerConfig.bAllowNullSelection = false;
		AssetPickerConfig.bShowBottomToolbar = true;
		AssetPickerConfig.bAutohideSearchBar = false;
		AssetPickerConfig.bAllowDragging = false;
		AssetPickerConfig.bCanShowClasses = false;
		AssetPickerConfig.bShowPathInColumnView = true;
		AssetPickerConfig.bShowTypeInColumnView = false;
		AssetPickerConfig.bSortByPathInColumnView = false;

		AssetPickerConfig.AssetShowWarningText = LOCTEXT("NoPresets_Warning", "No Presets Found");
		AssetPickerConfig.Filter.ClassNames.Add(UTakePreset::StaticClass()->GetFName());
		AssetPickerConfig.OnAssetSelected = FOnAssetSelected::CreateSP(this, &STakeRecorderPanel::OnImportPreset);
	}

	MenuBuilder.BeginSection(NAME_None, LOCTEXT("ImportPreset_MenuSection", "Import Preset"));
	{
		TSharedRef<SWidget> PresetPicker = SNew(SBox)
			.MinDesiredWidth(400.f)
			.MinDesiredHeight(400.f)
			[
				ContentBrowser.CreateAssetPicker(AssetPickerConfig)
			];

		MenuBuilder.AddWidget(PresetPicker, FText(), true, false);
	}
	MenuBuilder.EndSection();

	return MenuBuilder.MakeWidget();
}


void STakeRecorderPanel::OnImportPreset(const FAssetData& InPreset)
{
	FSlateApplication::Get().DismissAllMenus();

	SuppliedLevelSequence = nullptr;
	RecordIntoLevelSequence = nullptr;

	UTakePreset* Take = CastChecked<UTakePreset>(InPreset.GetAsset());
	if (Take)
	{
		FScopedTransaction Transaction(LOCTEXT("ImportPreset_Transaction", "Import Take Preset"));

		TransientPreset->Modify();
		TransientPreset->CopyFrom(Take);
		TransientPreset->GetOutermost()->SetDirtyFlag(false);

		CockpitWidget->GetMetaData()->SetPresetOrigin(Take);
	}
	else
	{
		// @todo: notification?
	}
}


static bool OpenSaveDialog(const FString& InDefaultPath, const FString& InNewNameSuggestion, FString& OutPackageName)
{
	FSaveAssetDialogConfig SaveAssetDialogConfig;
	{
		SaveAssetDialogConfig.DefaultPath = InDefaultPath;
		SaveAssetDialogConfig.DefaultAssetName = InNewNameSuggestion;
		SaveAssetDialogConfig.AssetClassNames.Add(UTakePreset::StaticClass()->GetFName());
		SaveAssetDialogConfig.ExistingAssetPolicy = ESaveAssetDialogExistingAssetPolicy::AllowButWarn;
		SaveAssetDialogConfig.DialogTitleOverride = LOCTEXT("SaveTakePresetDialogTitle", "Save Take Preset");
	}

	FContentBrowserModule& ContentBrowserModule = FModuleManager::LoadModuleChecked<FContentBrowserModule>("ContentBrowser");
	FString SaveObjectPath = ContentBrowserModule.Get().CreateModalSaveAssetDialog(SaveAssetDialogConfig);

	if (!SaveObjectPath.IsEmpty())
	{
		OutPackageName = FPackageName::ObjectPathToPackageName(SaveObjectPath);
		return true;
	}

	return false;
}


bool STakeRecorderPanel::GetSavePresetPackageName(FString& OutName)
{
	UTakeRecorderUserSettings* ConfigSettings = GetMutableDefault<UTakeRecorderUserSettings>();

	FDateTime Today = FDateTime::Now();

	TMap<FString, FStringFormatArg> FormatArgs;
	FormatArgs.Add(TEXT("date"), Today.ToString());

	// determine default package path
	const FString DefaultSaveDirectory = FString::Format(*ConfigSettings->PresetSaveDir.Path, FormatArgs);

	FString DialogStartPath;
	FPackageName::TryConvertFilenameToLongPackageName(DefaultSaveDirectory, DialogStartPath);
	if (DialogStartPath.IsEmpty())
	{
		DialogStartPath = TEXT("/Game");
	}

	// determine default asset name
	FString DefaultName = LOCTEXT("NewTakePreset", "NewTakePreset").ToString();

	FString UniquePackageName;
	FString UniqueAssetName;

	FAssetToolsModule& AssetToolsModule = FModuleManager::LoadModuleChecked<FAssetToolsModule>("AssetTools");
	AssetToolsModule.Get().CreateUniqueAssetName(DialogStartPath / DefaultName, TEXT(""), UniquePackageName, UniqueAssetName);

	FString DialogStartName = FPaths::GetCleanFilename(UniqueAssetName);

	FString UserPackageName;
	FString NewPackageName;

	// get destination for asset
	bool bFilenameValid = false;
	while (!bFilenameValid)
	{
		if (!OpenSaveDialog(DialogStartPath, DialogStartName, UserPackageName))
		{
			return false;
		}

		NewPackageName = FString::Format(*UserPackageName, FormatArgs);

		FText OutError;
		bFilenameValid = FFileHelper::IsFilenameValidForSaving(NewPackageName, OutError);
	}

	ConfigSettings->PresetSaveDir.Path = FPackageName::GetLongPackagePath(UserPackageName);
	ConfigSettings->SaveConfig();
	OutName = MoveTemp(NewPackageName);
	return true;
}

void STakeRecorderPanel::OnSaveAsPreset()
{
	FString PackageName;
	if (!GetSavePresetPackageName(PackageName))
	{
		return;
	}

	FScopedTransaction Transaction(LOCTEXT("SaveAsPreset", "Save As Preset"));

	// Saving into a new package
	const FString NewAssetName = FPackageName::GetLongPackageAssetName(PackageName);
	UPackage*     NewPackage   = CreatePackage(*PackageName);
	UTakePreset*  NewPreset    = NewObject<UTakePreset>(NewPackage, *NewAssetName, RF_Public | RF_Standalone | RF_Transactional);

	if (NewPreset)
	{
		NewPreset->CopyFrom(TransientPreset);
		if (ULevelSequence* LevelSequence = NewPreset->GetLevelSequence())
		{
			// Ensure no take meta data is saved with this preset
			LevelSequence->RemoveMetaData<UTakeMetaData>();
		}

		NewPreset->MarkPackageDirty();
		// Clear the package dirty flag on the transient preset since it was saved.
		TransientPreset->GetOutermost()->SetDirtyFlag(false);
		FAssetRegistryModule::AssetCreated(NewPreset);

		FEditorFileUtils::PromptForCheckoutAndSave({ NewPackage }, false, false);

		CockpitWidget->GetMetaData()->SetPresetOrigin(NewPreset);
	}
}

FReply STakeRecorderPanel::OnBackToPendingTake()
{
	if (CockpitWidget->Reviewing())
	{
		LastRecordedLevelSequence = SuppliedLevelSequence;
	}

	SuppliedLevelSequence = nullptr;
	RecordIntoLevelSequence = nullptr;
	
	TransientPreset = AllocateTransientPreset();
	RefreshPanel();

	return FReply::Handled();
}

FReply STakeRecorderPanel::OnClearPendingTake()
{
	FText WarningMessage (LOCTEXT("Warning_ClearPendingTake", "Are you sure you want to clear the pending take? Your current tracks will be discarded."));
	if (EAppReturnType::No == FMessageDialog::Open(EAppMsgType::YesNo, WarningMessage))
	{
		return FReply::Handled();
	}

	ClearPendingTake();
	return FReply::Handled();
}

FReply STakeRecorderPanel::OnReviewLastRecording()
{
	if (LastRecordedLevelSequence)
	{
		SuppliedLevelSequence = LastRecordedLevelSequence;
		LastRecordedLevelSequence = nullptr;
		RefreshPanel();
	}

	return FReply::Handled();
}

FReply STakeRecorderPanel::OnRevertChanges()
{
	FText WarningMessage(LOCTEXT("Warning_RevertChanges", "Are you sure you want to revert changes? Your current changes will be discarded."));
	if (EAppReturnType::No == FMessageDialog::Open(EAppMsgType::YesNo, WarningMessage))
	{
		return FReply::Handled();
	}

	UTakePreset* PresetOrigin = CockpitWidget->GetMetaData()->GetPresetOrigin();

	FScopedTransaction Transaction(LOCTEXT("RevertChanges_Transaction", "Revert Changes"));

	TransientPreset->Modify();
	TransientPreset->CopyFrom(PresetOrigin);
	TransientPreset->GetOutermost()->SetDirtyFlag(false);

	return FReply::Handled();
}

TSharedRef<SWidget> STakeRecorderPanel::OnOpenSequenceToRecordIntoMenu()
{
	FMenuBuilder MenuBuilder(true, nullptr);
	IContentBrowserSingleton& ContentBrowser = FModuleManager::LoadModuleChecked<FContentBrowserModule>("ContentBrowser").Get();

	FAssetPickerConfig AssetPickerConfig;
	{
		AssetPickerConfig.SelectionMode = ESelectionMode::Single;
		AssetPickerConfig.InitialAssetViewType = EAssetViewType::List;
		AssetPickerConfig.bFocusSearchBoxWhenOpened = true;
		AssetPickerConfig.bAllowNullSelection = false;
		AssetPickerConfig.bShowBottomToolbar = true;
		AssetPickerConfig.bAutohideSearchBar = false;
		AssetPickerConfig.bAllowDragging = false;
		AssetPickerConfig.bCanShowClasses = false;
		AssetPickerConfig.bShowPathInColumnView = true;
		AssetPickerConfig.bShowTypeInColumnView = false;
		AssetPickerConfig.bSortByPathInColumnView = false;
		AssetPickerConfig.ThumbnailScale = 0.3f;
		AssetPickerConfig.SaveSettingsName = TEXT("TakeRecorderOpenSequenceToRecordInto");

		AssetPickerConfig.AssetShowWarningText = LOCTEXT("NoSequences_Warning", "No Level Sequences Found");
		AssetPickerConfig.Filter.ClassNames.Add(ULevelSequence::StaticClass()->GetFName());
		AssetPickerConfig.OnAssetSelected = FOnAssetSelected::CreateSP(this, &STakeRecorderPanel::OnOpenSequenceToRecordInto);
	}

	MenuBuilder.BeginSection(NAME_None, LOCTEXT("OpenSequenceToRecordInto", "Open Sequence to Record Into"));
	{
		TSharedRef<SWidget> PresetPicker = SNew(SBox)
			.WidthOverride(300.f)
			.HeightOverride(300.f)
			[
				ContentBrowser.CreateAssetPicker(AssetPickerConfig)
			];

		MenuBuilder.AddWidget(PresetPicker, FText(), true, false);
	}
	MenuBuilder.EndSection();

	return MenuBuilder.MakeWidget();
}

void STakeRecorderPanel::OnOpenSequenceToRecordInto(const FAssetData& InAsset)
{
	// Close the dropdown menu that showed them the assets to pick from.
	FSlateApplication::Get().DismissAllMenus();

	// Only try to initialize level sequences, in the event they had more than a level sequence selected when drag/dropping.
	ULevelSequence* LevelSequence = Cast<ULevelSequence>(InAsset.GetAsset());
	if (LevelSequence)
	{
		SetRecordIntoLevelSequence(LevelSequence);
		RefreshPanel();
	}
}

void STakeRecorderPanel::RefreshPanel()
{
	// Re-open the sequencer panel for the new level sequence if it should be
	if (GetDefault<UTakeRecorderUserSettings>()->bIsSequenceOpen)
	{
		SequencerPanel->Open();
	}
}

ECheckBoxState STakeRecorderPanel::GetSettingsCheckState() const
{
	return GetDefault<UTakeRecorderUserSettings>()->bShowUserSettingsOnUI ? ECheckBoxState::Checked : ECheckBoxState::Unchecked;
}


void STakeRecorderPanel::ToggleSettings(ECheckBoxState CheckState)
{
	UTakeRecorderUserSettings* UserSettings = GetMutableDefault<UTakeRecorderUserSettings>();
	UTakeRecorderProjectSettings* ProjectSettings = GetMutableDefault<UTakeRecorderProjectSettings>();

	if (LevelSequenceTakeWidget->RemoveExternalSettingsObject(UserSettings))
	{
		LevelSequenceTakeWidget->RemoveExternalSettingsObject(ProjectSettings);
		UserSettings->bShowUserSettingsOnUI = false;
	}
	else
	{
		LevelSequenceTakeWidget->AddExternalSettingsObject(ProjectSettings);
		LevelSequenceTakeWidget->AddExternalSettingsObject(UserSettings);
		UserSettings->bShowUserSettingsOnUI = true;
	}

	UserSettings->SaveConfig();
}

void STakeRecorderPanel::OnLevelSequenceChanged()
{
	RefreshPanel();
}

void STakeRecorderPanel::SetRecordIntoLevelSequence(ULevelSequence* LevelSequence)
{
	SuppliedLevelSequence = nullptr;
	RecordIntoLevelSequence = LevelSequence;

	if (RecordIntoLevelSequence)
	{
		RecordIntoLevelSequence->GetMovieScene()->SetReadOnly(false);
	}

	UTakeMetaData*  TakeMetaData = RecordIntoLevelSequence ? RecordIntoLevelSequence->FindOrAddMetaData<UTakeMetaData>() : nullptr;
	if (TakeMetaData)
	{
		// Set up take metadata to match this level sequence's info, ie. match the frame rate, use the level sequence name as the slate
		TakeMetaData->Unlock();
		TakeMetaData->SetTimestamp(FDateTime(0));
		TakeMetaData->SetSlate(LevelSequence->GetName());
		TakeMetaData->SetTakeNumber(0);
		TakeMetaData->SetFrameRate(LevelSequence->GetMovieScene()->GetDisplayRate());
		TakeMetaData->SetFrameRateFromTimecode(false);
	}
}

void STakeRecorderPanel::OnRecordingInitialized(UTakeRecorder* Recorder)
{
	RecordingLevelSequence = Recorder->GetSequence();
	RefreshPanel();

	OnRecordingFinishedHandle = Recorder->OnRecordingFinished().AddSP(this, &STakeRecorderPanel::OnRecordingFinished);
	OnRecordingCancelledHandle = Recorder->OnRecordingCancelled().AddSP(this, &STakeRecorderPanel::OnRecordingCancelled);
}

void STakeRecorderPanel::OnRecordingFinished(UTakeRecorder* Recorder)
{
	LastRecordedLevelSequence = RecordingLevelSequence;
	OnRecordingCancelled(Recorder);

	// Update the preset take number at the end of recording
	ULevelSequence* LevelSequence = TransientPreset->GetLevelSequence();
	UTakeMetaData*  TakeMetaData = LevelSequence ? LevelSequence->FindMetaData<UTakeMetaData>() : nullptr;

	if (TakeMetaData)
	{
		int32 NextTakeNumber = UTakesCoreBlueprintLibrary::ComputeNextTakeNumber(TakeMetaData->GetSlate());
		TakeMetaData->SetTakeNumber(NextTakeNumber);
	}
}

void STakeRecorderPanel::OnRecordingCancelled(UTakeRecorder* Recorder)
{
	RecordingLevelSequence = nullptr;
	RefreshPanel();

	Recorder->OnRecordingFinished().Remove(OnRecordingFinishedHandle);
	Recorder->OnRecordingCancelled().Remove(OnRecordingCancelledHandle);
}

ECheckBoxState STakeRecorderPanel::GetTakeBrowserCheckState() const
{
	FLevelEditorModule& LevelEditorModule = FModuleManager::LoadModuleChecked<FLevelEditorModule>("LevelEditor");
	TSharedPtr<SDockTab> TakesBrowserTab = LevelEditorModule.GetLevelEditorTabManager()->FindExistingLiveTab(ITakeRecorderModule::TakesBrowserTabName);
	if (TakesBrowserTab.IsValid())
	{
		return TakesBrowserTab->IsForeground() ? ECheckBoxState::Checked : ECheckBoxState::Undetermined;
	}
	return ECheckBoxState::Unchecked;
}

void STakeRecorderPanel::ToggleTakeBrowserCheckState(ECheckBoxState CheckState)
{
	// If it is up, but not visible, then bring it forward
	FLevelEditorModule& LevelEditorModule = FModuleManager::LoadModuleChecked<FLevelEditorModule>("LevelEditor");
	TSharedPtr<SDockTab> TakesBrowserTab = LevelEditorModule.GetLevelEditorTabManager()->FindExistingLiveTab(ITakeRecorderModule::TakesBrowserTabName);
	if (TakesBrowserTab.IsValid())
	{
		if (!TakesBrowserTab->IsForeground())
		{
			TakesBrowserTab->ActivateInParent(ETabActivationCause::SetDirectly);
			TakesBrowserTab->FlashTab();
		}
		else
		{
			TakesBrowserTab->RequestCloseTab();
		}
	}
	else 
	{
		TakesBrowserTab = LevelEditorModule.GetLevelEditorTabManager()->TryInvokeTab(ITakeRecorderModule::TakesBrowserTabName);

		bool bAllowLockedBrowser =  true;
		bool bFocusContentBrowser = false;

		FAssetRegistryModule& AssetRegistryModule = FModuleManager::LoadModuleChecked<FAssetRegistryModule>(AssetRegistryConstants::ModuleName);
		IAssetRegistry& AssetRegistry = AssetRegistryModule.Get();

		FString TakesPath = GetTakeMetaData()->GenerateAssetPath(GetDefault<UTakeRecorderProjectSettings>()->Settings.GetTakeAssetPath());
		TakesPath = FPaths::GetPath(*TakesPath);

		while(!TakesPath.IsEmpty())
		{
			if (AssetRegistry.HasAssets(FName(*TakesPath), true))
			{
				break;
			}
			TakesPath = FPaths::GetPath(TakesPath);
		}

		TArray<FString> TakesFolder;
		TakesFolder.Push(TakesPath);
		if (AssetRegistry.HasAssets(FName(*TakesPath), true) )
		{
			FContentBrowserModule& ContentBrowserModule = FModuleManager::Get().LoadModuleChecked<FContentBrowserModule>("ContentBrowser");
			ContentBrowserModule.Get().SyncBrowserToFolders(TakesFolder, bAllowLockedBrowser, bFocusContentBrowser, ITakeRecorderModule::TakesBrowserInstanceName );
		}

		TakesBrowserTab->FlashTab();
	}
}

void STakeRecorderPanel::ReconfigureExternalSettings(UObject* InExternalObject, bool bIsAdd)
{
	if (LevelSequenceTakeWidget.IsValid())
	{
		if (bIsAdd)
		{
			LevelSequenceTakeWidget->AddExternalSettingsObject(InExternalObject);
		}
		else
		{
			LevelSequenceTakeWidget->RemoveExternalSettingsObject(InExternalObject);
		}
	}
}

#undef LOCTEXT_NAMESPACE<|MERGE_RESOLUTION|>--- conflicted
+++ resolved
@@ -285,11 +285,7 @@
 
 TSharedRef<SWidget> STakeRecorderPanel::MakeToolBar()
 {
-<<<<<<< HEAD
-	int ButtonBoxSize = 28;
-=======
 	int32 ButtonBoxSize = 28;
->>>>>>> 3aae9151
 	TSharedPtr<SHorizontalBox> ButtonHolder;
 
 	TSharedRef<SBorder> Border = SNew(SBorder)
@@ -604,41 +600,7 @@
 
 UTakePreset* STakeRecorderPanel::AllocateTransientPreset()
 {
-<<<<<<< HEAD
-	static const TCHAR* PackageName = TEXT("/Temp/TakeRecorder/PendingTake");
-
-	UTakePreset* ExistingPreset = FindObject<UTakePreset>(nullptr, TEXT("/Temp/TakeRecorder/PendingTake.PendingTake"));
-	if (ExistingPreset)
-	{
-		return ExistingPreset;
-	}
-
-	UTakePreset* TemplatePreset = GetDefault<UTakeRecorderUserSettings>()->LastOpenedPreset.Get();
-
-	static FName DesiredName = "PendingTake";
-
-	UPackage* NewPackage = CreatePackage(PackageName);
-	NewPackage->SetFlags(RF_Transient);
-	NewPackage->AddToRoot();
-
-	UTakePreset* NewPreset = nullptr;
-
-	if (TemplatePreset)
-	{
-		NewPreset = DuplicateObject<UTakePreset>(TemplatePreset, NewPackage, DesiredName);
-		NewPreset->SetFlags(RF_Transient | RF_Transactional | RF_Standalone);
-	}
-	else
-	{
-		NewPreset = NewObject<UTakePreset>(NewPackage, DesiredName, RF_Transient | RF_Transactional | RF_Standalone);
-	}
-
-	NewPreset->GetOrCreateLevelSequence();
-
-	return NewPreset;
-=======
 	return UTakePreset::AllocateTransientPreset(GetDefault<UTakeRecorderUserSettings>()->LastOpenedPreset.Get());
->>>>>>> 3aae9151
 }
 
 
