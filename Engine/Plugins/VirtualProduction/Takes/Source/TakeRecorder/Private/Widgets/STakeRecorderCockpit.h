--- conflicted
+++ resolved
@@ -62,11 +62,8 @@
 
 	void StopRecording();
 
-<<<<<<< HEAD
-=======
 	void CancelRecording();
 
->>>>>>> 6bbb88c8
 	void Refresh();
 
 private:
