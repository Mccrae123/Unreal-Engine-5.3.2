// Copyright Epic Games, Inc. All Rights Reserved.

#pragma once

#include "UObject/Object.h"
#include "UObject/StrongObjectPtr.h"
#include "ISequencer.h"
#include "Recorder/TakeRecorderParameters.h"
#include "Serializers/MovieSceneManifestSerialization.h"
#include "TakeRecorder.generated.h"

class ISequencer;
class UTakePreset;
class UTakeMetaData;
class UTakeRecorder;
class ULevelSequence;
class SNotificationItem;
class UTakeRecorderSources;
class UTakeRecorderOverlayWidget;
class UMovieSceneSequence;


UENUM(BlueprintType)
enum class ETakeRecorderState : uint8
{
	CountingDown,
	PreRecord,
	TickingAfterPre,
	Started,
	Stopped,
	Cancelled,
};

DECLARE_MULTICAST_DELEGATE_OneParam(FOnTakeRecordingPreInitialize, UTakeRecorder*);
DECLARE_MULTICAST_DELEGATE_OneParam(FOnTakeRecordingInitialized, UTakeRecorder*);
DECLARE_MULTICAST_DELEGATE_OneParam(FOnTakeRecordingStarted, UTakeRecorder*);
DECLARE_MULTICAST_DELEGATE_OneParam(FOnTakeRecordingStopped, UTakeRecorder*);
DECLARE_MULTICAST_DELEGATE_OneParam(FOnTakeRecordingFinished, UTakeRecorder*);
DECLARE_MULTICAST_DELEGATE_OneParam(FOnTakeRecordingCancelled, UTakeRecorder*);
DECLARE_MULTICAST_DELEGATE_TwoParams(FOnStartPlayFrameModified, UTakeRecorder*, const FFrameNumber& StartFrame);

DECLARE_DELEGATE_RetVal_OneParam(FTakeRecorderParameters, FTakeRecorderParameterDelegate,const FTakeRecorderParameters&);

struct TAKERECORDER_API FTakeRecorderParameterOverride
{
	void RegisterHandler(FName OverrideName, FTakeRecorderParameterDelegate Delegate);
	void UnregisterHandler(FName OverrideName);

	TMap<FName, FTakeRecorderParameterDelegate> Delegates;
};

DECLARE_LOG_CATEGORY_EXTERN(ManifestSerialization, Verbose, All);

UCLASS(BlueprintType)
class TAKERECORDER_API UTakeRecorder : public UObject
{
public:

	GENERATED_BODY()

	UTakeRecorder(const FObjectInitializer& ObjInit);

public:

	/**
	 * Retrieve the currently active take recorder instance
	 */
	static UTakeRecorder* GetActiveRecorder();

	/**
	 * Retrieve a multi-cast delegate that is triggered when a new recording begins
	 */
	static FOnTakeRecordingInitialized& OnRecordingInitialized();

	/**
	 * On take initialization overrides provide a mechanism to adjust parameter values when
	 * a new take is initialized.
	 */
	static FTakeRecorderParameterOverride& TakeInitializeParameterOverride();

public:

	/**
	 * Access the number of seconds remaining before this recording will start
	 */
	UFUNCTION(BlueprintCallable, Category="Take Recorder")
	float GetCountdownSeconds() const
	{
		return CountdownSeconds;
	}

	/**
	 * Access the sequence asset that this recorder is recording into
	 */
	UFUNCTION(BlueprintCallable, Category="Take Recorder")
	ULevelSequence* GetSequence() const
	{
		return SequenceAsset;
	}

	/**
	 * Get the current state of this recorder
	 */
	UFUNCTION(BlueprintCallable, Category="Take Recorder")
	ETakeRecorderState GetState() const
	{
		return State;
	}

	/**
	 * Disable saving data on tick event. This make the TakeRecord a no-op.
	 */
	void SetDisableSaveTick( bool );

public:

	/**
	 * Initialize a new recording with the specified parameters. Fails if another recording is currently in progress.
	 *
	 * @param LevelSequenceBase   A level sequence to use as a base set-up for the take
	 * @param Sources             The sources to record from
	 * @param MetaData            Meta data to store on the recorded level sequence asset for this take
	 * @param Parameters          Configurable parameters for this instance of the recorder
	 * @param OutError            Error string to receive for context
	 * @return True if the recording process was successfully initialized, false otherwise
	 */
	bool Initialize(ULevelSequence* LevelSequenceBase, UTakeRecorderSources* Sources, UTakeMetaData* MetaData, const FTakeRecorderParameters& InParameters, FText* OutError = nullptr);

	/**
	 * Called to stop the recording
	 */
	void Stop();

	/**
	 * Called to cancel the recording
	 */
	void Cancel();

	/**
	 * Retrieve a multi-cast delegate that is triggered before initialization occurs (ie. when the recording button is pressed and before the countdown starts)
	 */
	FOnTakeRecordingPreInitialize& OnRecordingPreInitialize();

	/**
	 * Retrieve a multi-cast delegate that is triggered when this recording starts
	 */
	FOnTakeRecordingStarted& OnRecordingStarted();

	/**
	 * Retrieve a multi-cast delegate that is triggered when this recording is stopped
	 */
	FOnTakeRecordingStopped& OnRecordingStopped();

	/**
	 * Retrieve a multi-cast delegate that is triggered when this recording finishes
	 */
	FOnTakeRecordingFinished& OnRecordingFinished();

	/**
	 * Retrieve a multi-cast delegate that is triggered when this recording is cancelled
	 */
	FOnTakeRecordingCancelled& OnRecordingCancelled();

	/**
	 * Retrieve a multi-cast delegate that is triggered when a delta time has been applied to the Movie Scene
	 */
	FOnStartPlayFrameModified& OnStartPlayFrameModified();

private:

	/**
	 * Called after the countdown to PreRecord
	 */
	void PreRecord();

	/**
	 * Called after PreRecord To Start
	 */
	void Start();
<<<<<<< HEAD
=======

	/*
	 * Stop or cancel
	 */
	void StopInternal(const bool bCancelled);
>>>>>>> 6bbb88c8

	/**
	 * Ticked by a tickable game object to performe any necessary time-sliced logic
	 */
	void Tick(float DeltaTime);

	/**
	 * Called if we're currently recording a PIE world that has been shut down or if we start PIE in a non-PIE world. Bound in Initialize, and unbound in Stop.
	 */
	void HandlePIE(bool bIsSimulating);

	/**
	 * Create a new destination asset to record into based on the parameters
	 */
	bool CreateDestinationAsset(const TCHAR* AssetPathFormat, ULevelSequence* LevelSequenceBase, UTakeRecorderSources* Sources, UTakeMetaData* MetaData, FText* OutError);

	/**
	 * Setup a existing asset to record into based on the parameters
	 */
	bool SetupDestinationAsset(const FTakeRecorderParameters& InParameters, ULevelSequence* LevelSequenceBase, UTakeRecorderSources* Sources, UTakeMetaData* MetaData, FText* OutError);

	/**
	 * Attempt to open the sequencer UI for the asset to be recorded
	 */
	bool InitializeSequencer(ULevelSequence* LevelSequence, FText* OutError);

	/**
	 * Discovers the source world to record from, and initializes it for recording
	 */
	void DiscoverSourceWorld();

	/**
	 * Called to perform any initialization based on the user-provided parameters
	 */
	void InitializeFromParameters();

	/**
     * Returns true if notification widgets should be shown when recording.
	 * It takes into account TakeRecorder project settings, the command line, and global unattended settings.
     */
	bool ShouldShowNotifications();

private:

	/* The time at which to record. Taken from the Sequencer global time, otherwise based on timecode */
	FQualifiedFrameTime GetRecordTime() const;

	/** Called by Tick and Start to make sure we record at start */
	void InternalTick(float DeltaTime);

	virtual UWorld* GetWorld() const override;

private:

	/** The number of seconds remaining before Start() should be called */
	float CountdownSeconds;

	/** The state of this recorder instance */
	ETakeRecorderState State;

	/** FFrameTime in MovieScene Resolution we are at*/
	FFrameTime CurrentFrameTime;

	/** Timecode at the start of recording */
	FTimecode TimecodeAtStart;

	/** Optional frame to stop recording at*/
	TOptional<FFrameNumber> StopRecordingFrame;

	/** The asset that we should output recorded data into */
	UPROPERTY(transient)
	TObjectPtr<ULevelSequence> SequenceAsset;

	/** The overlay widget for this recording */
	UPROPERTY(transient)
	TObjectPtr<UTakeRecorderOverlayWidget> OverlayWidget;

	/** The world that we are recording within */
	UPROPERTY(transient)
	TWeakObjectPtr<UWorld> WeakWorld;

	/** Parameters for the recorder - marked up as a uproperty to support reference collection */
	UPROPERTY()
	FTakeRecorderParameters Parameters;

	/** Anonymous array of cleanup functions to perform when a recording has finished */
	TArray<TFunction<void()>> OnStopCleanup;

	/** Triggered before the recorder is initialized */
	FOnTakeRecordingPreInitialize OnRecordingPreInitializeEvent;

	/** Triggered when this recorder starts */
	FOnTakeRecordingStarted OnRecordingStartedEvent;

	/** Triggered when this recorder is stopped */
	FOnTakeRecordingStopped OnRecordingStoppedEvent;

	/** Triggered when this recorder finishes */
	FOnTakeRecordingFinished OnRecordingFinishedEvent;

	/** Triggered when this recorder is cancelled */
	FOnTakeRecordingCancelled OnRecordingCancelledEvent;

	/** Triggered when the movie scene is adjusted. */
	FOnStartPlayFrameModified OnFrameModifiedEvent;

	/** Sequencer ptr that controls playback of the desination asset during the recording */
	TWeakPtr<ISequencer> WeakSequencer;

	/** Due a few ticks after the pre so we are set up with asset creation */
	int32 NumberOfTicksAfterPre;

	friend class FTickableTakeRecorder;

private:

	/**
	 * Set the currently active take recorder instance
	 */
	static bool SetActiveRecorder(UTakeRecorder* NewActiveRecorder);

	/** Event to trigger when a new recording is initialized */
	static FOnTakeRecordingInitialized OnRecordingInitializedEvent;

private:

	FManifestSerializer ManifestSerializer;

	EAllowEditsMode CachedAllowEditsMode;
	EAutoChangeMode CachedAutoChangeMode;
	EUpdateClockSource CachedClockSource;
	
	TRange<FFrameNumber> CachedPlaybackRange;
};<|MERGE_RESOLUTION|>--- conflicted
+++ resolved
@@ -177,14 +177,11 @@
 	 * Called after PreRecord To Start
 	 */
 	void Start();
-<<<<<<< HEAD
-=======
 
 	/*
 	 * Stop or cancel
 	 */
 	void StopInternal(const bool bCancelled);
->>>>>>> 6bbb88c8
 
 	/**
 	 * Ticked by a tickable game object to performe any necessary time-sliced logic
