// Copyright Epic Games, Inc. All Rights Reserved.

#include "TakeRecorderMicrophoneAudioSource.h"
#include "TakeRecorderSources.h"
#include "TakeRecorderSettings.h"
#include "TakesUtils.h"
#include "TakeMetaData.h"
#include "Recorder/TakeRecorderParameters.h"
#include "Styling/SlateIconFinder.h"
#include "LevelSequence.h"
#include "Editor.h"
#include "Modules/ModuleManager.h"
#include "Sections/MovieSceneAudioSection.h"
#include "Tracks/MovieSceneAudioTrack.h"
#include "Sound/SoundWave.h"
#include "ISequenceAudioRecorder.h"
#include "ISequenceRecorder.h"
#include "MovieSceneFolder.h"

#include "Misc/PackageName.h"
#include "AssetData.h"
#include "AssetRegistryModule.h"
#include "UObject/UObjectBaseUtility.h"
<<<<<<< HEAD
=======
#include "ObjectTools.h"
>>>>>>> 6bbb88c8

UTakeRecorderMicrophoneAudioSourceSettings::UTakeRecorderMicrophoneAudioSourceSettings(const FObjectInitializer& ObjInit)
	: Super(ObjInit)
	, AudioTrackName(NSLOCTEXT("UTakeRecorderMicrophoneAudioSource", "DefaultAudioTrackName", "Recorded Audio"))
	, AudioSubDirectory(TEXT("Audio"))
{
	TrackTint = FColor(75, 67, 148);
}

void UTakeRecorderMicrophoneAudioSourceSettings::PostEditChangeProperty(FPropertyChangedEvent& PropertyChangedEvent)
{
	Super::PostEditChangeProperty(PropertyChangedEvent);

	if (HasAnyFlags(RF_ClassDefaultObject))
	{
		SaveConfig();
	}
}

FString UTakeRecorderMicrophoneAudioSourceSettings::GetSubsceneTrackName(ULevelSequence* InSequence) const
{
	if (UTakeMetaData* TakeMetaData = InSequence->FindMetaData<UTakeMetaData>())
	{
		return FString::Printf(TEXT("Audio_%s"), *TakeMetaData->GenerateAssetPath("{slate}"));
	}
	return TEXT("MicrophoneAudio");
}

FString UTakeRecorderMicrophoneAudioSourceSettings::GetSubsceneAssetName(ULevelSequence* InSequence) const
{
	if (UTakeMetaData* TakeMetaData = InSequence->FindMetaData<UTakeMetaData>())
	{
		return FString::Printf(TEXT("Audio_%s"), *TakeMetaData->GenerateAssetPath("{slate}_{take}"));
	}
	return TEXT("MicrophoneAudio");
}

UTakeRecorderMicrophoneAudioSource::UTakeRecorderMicrophoneAudioSource(const FObjectInitializer& ObjInit)
	: Super(ObjInit)
	, AudioGain(0.0f)
	, bSplitAudioChannelsIntoSeparateTracks(false)
	, bReplaceRecordedAudio(true)
{
}


static FString MakeNewAssetName(const FString& BaseAssetPath, const FString& BaseAssetName)
{
	const FString Dot(TEXT("."));
	FString AssetPath = BaseAssetPath;
	FString AssetName = BaseAssetName;

	AssetPath /= AssetName;
	AssetPath += Dot + AssetName;

	FAssetRegistryModule& AssetRegistryModule = FModuleManager::LoadModuleChecked<FAssetRegistryModule>(TEXT("AssetRegistry"));
	FAssetData AssetData = AssetRegistryModule.Get().GetAssetByObjectPath(*AssetPath);

	// if object with same name exists, try a different name until we don't find one
	int32 ExtensionIndex = 0;
	while (AssetData.IsValid())
	{
		AssetName = FString::Printf(TEXT("%s_%d"), *BaseAssetName, ExtensionIndex);
		AssetPath = (BaseAssetPath / AssetName) + Dot + AssetName;
		AssetData = AssetRegistryModule.Get().GetAssetByObjectPath(*AssetPath);

		ExtensionIndex++;
	}

	return AssetName;
}

TArray<UTakeRecorderSource*> UTakeRecorderMicrophoneAudioSource::PreRecording(ULevelSequence* InSequence, FMovieSceneSequenceID InSequenceID, ULevelSequence* InMasterSequence, FManifestSerializer* InManifestSerializer)
{
	UMovieScene* MovieScene = InSequence->GetMovieScene();
	for (auto MasterTrack : MovieScene->GetMasterTracks())
	{
		if (MasterTrack->IsA(UMovieSceneAudioTrack::StaticClass()) && MasterTrack->GetDisplayName().EqualTo(AudioTrackName))
		{
			CachedAudioTrack = Cast<UMovieSceneAudioTrack>(MasterTrack);
		}
	}

	if (!CachedAudioTrack.IsValid())
	{
		CachedAudioTrack = MovieScene->AddMasterTrack<UMovieSceneAudioTrack>();
		CachedAudioTrack->SetDisplayName(AudioTrackName);
	}

	FString PathToRecordTo = FPackageName::GetLongPackagePath(InSequence->GetOutermost()->GetPathName());
	FString BaseName = InSequence->GetName();

	AudioDirectory.Path = PathToRecordTo;
	if (AudioSubDirectory.Len())
	{
		AudioDirectory.Path /= AudioSubDirectory;
	}

	AssetName = MakeNewAssetName(AudioDirectory.Path, BaseName);

	return TArray<UTakeRecorderSource*>();
}

void UTakeRecorderMicrophoneAudioSource::AddContentsToFolder(UMovieSceneFolder* InFolder)
{
	if (CachedAudioTrack.IsValid())
	{
		InFolder->AddChildMasterTrack(CachedAudioTrack.Get());
	}
}


void UTakeRecorderMicrophoneAudioSource::StartRecording(const FTimecode& InSectionStartTimecode, const FFrameNumber& InSectionFirstFrame, class ULevelSequence* InSequence)
{
	Super::StartRecording(InSectionStartTimecode, InSectionFirstFrame, InSequence);

	ISequenceRecorder& Recorder = FModuleManager::Get().LoadModuleChecked<ISequenceRecorder>("SequenceRecorder");

	FSequenceAudioRecorderSettings AudioSettings;
	AudioSettings.Directory = AudioDirectory;
	AudioSettings.AssetName = AssetName;
	AudioSettings.GainDb = AudioGain;
	AudioSettings.bSplitChannels = bSplitAudioChannelsIntoSeparateTracks;

	RecordedSoundWaves.Empty();
	
	AudioRecorder = Recorder.CreateAudioRecorder();
	if (AudioRecorder)
	{
		UE_LOG(LogTakesCore, Verbose, TEXT("Microphone Audio Source AudioRecorder Start: %s"), *AssetName);
		AudioRecorder->Start(AudioSettings);
	}
	else
	{
		UE_LOG(LogTakesCore, Error, TEXT("Microphone Audio Source could not start. Please check that the AudioCapture plugin is enabled"));
	}
}

void UTakeRecorderMicrophoneAudioSource::StopRecording(class ULevelSequence* InSequence)
{
	Super::StopRecording(InSequence);

	if (AudioRecorder)
	{
		TArray<USoundWave*> SoundWaves;
		AudioRecorder->Stop(SoundWaves);

		for (USoundWave* RecordedSoundWave : SoundWaves)
		{
			RecordedSoundWaves.Add(RecordedSoundWave);
		}
	}
	AudioRecorder.Reset();
}

TArray<UTakeRecorderSource*> UTakeRecorderMicrophoneAudioSource::PostRecording(ULevelSequence* InSequence, class ULevelSequence* InMasterSequence, const bool bCancelled)
{
	if (!RecordedSoundWaves.Num())
	{
		return TArray<UTakeRecorderSource*>();
	}

	TArray<UObject*> AssetsToCleanUp;
	if (bCancelled)
	{
<<<<<<< HEAD
		RecordedSoundWave->MarkPackageDirty();
		
		FAssetRegistryModule::AssetCreated(RecordedSoundWave);
=======
		for (TWeakObjectPtr<USoundWave> WeakRecordedSoundWave : RecordedSoundWaves)
		{
			if (USoundWave* RecordedSoundWave = WeakRecordedSoundWave.Get())
			{
				AssetsToCleanUp.Add(RecordedSoundWave);
			}
		}
>>>>>>> 6bbb88c8
	}
	else
	{
		for (TWeakObjectPtr<USoundWave> WeakRecordedSoundWave : RecordedSoundWaves)
		{
			if (USoundWave* RecordedSoundWave = WeakRecordedSoundWave.Get())
			{
				RecordedSoundWave->MarkPackageDirty();
		
				FAssetRegistryModule::AssetCreated(RecordedSoundWave);
			}
		}

		UMovieScene* MovieScene = InSequence->GetMovieScene();
		check(CachedAudioTrack.IsValid());

		FFrameRate TickResolution = MovieScene->GetTickResolution();
		FFrameRate DisplayRate = MovieScene->GetDisplayRate();

		if (bReplaceRecordedAudio)
		{
			CachedAudioTrack->RemoveAllAnimationData();
		}

<<<<<<< HEAD
	UTakeRecorderSources* Sources = GetTypedOuter<UTakeRecorderSources>();
=======
		UTakeRecorderSources* Sources = GetTypedOuter<UTakeRecorderSources>();
>>>>>>> 6bbb88c8

		for (TWeakObjectPtr<USoundWave> WeakRecordedSoundWave : RecordedSoundWaves)
		{
			if (USoundWave* RecordedSoundWave = WeakRecordedSoundWave.Get())
			{
				int32 RowIndex = -1;
				for (UMovieSceneSection* Section : CachedAudioTrack->GetAllSections())
				{
					RowIndex = FMath::Max(RowIndex, Section->GetRowIndex());
				}

				UMovieSceneAudioSection* NewAudioSection = NewObject<UMovieSceneAudioSection>(CachedAudioTrack.Get(), UMovieSceneAudioSection::StaticClass());

<<<<<<< HEAD
		FFrameNumber RecordStartFrame = MovieScene->GetPlaybackRange().GetLowerBoundValue();

		NewAudioSection->SetSound(RecordedAudio);
		NewAudioSection->SetRange(TRange<FFrameNumber>(RecordStartFrame, RecordStartFrame + (RecordedAudio->GetDuration() * TickResolution).CeilToFrame()));
		NewAudioSection->TimecodeSource = FTimecode::FromFrameNumber(RecordStartFrame, DisplayRate);
=======
				FFrameNumber RecordStartFrame = MovieScene->GetPlaybackRange().GetLowerBoundValue();

				NewAudioSection->SetSound(RecordedSoundWave);
				NewAudioSection->SetRange(TRange<FFrameNumber>(RecordStartFrame, RecordStartFrame + (RecordedSoundWave->GetDuration() * TickResolution).CeilToFrame()));
				NewAudioSection->TimecodeSource = FTimecode::FromFrameNumber(RecordStartFrame, DisplayRate);
>>>>>>> 6bbb88c8

				CachedAudioTrack->AddSection(*NewAudioSection);

<<<<<<< HEAD
		if ((Sources && Sources->GetSettings().bSaveRecordedAssets) || GEditor == nullptr)
		{
			TakesUtils::SaveAsset(RecordedAudio);
=======
				if ((Sources && Sources->GetSettings().bSaveRecordedAssets) || GEditor == nullptr)
				{
					TakesUtils::SaveAsset(RecordedSoundWave);
				}
			}
>>>>>>> 6bbb88c8
		}
	}

	// Reset our audio track pointer
	CachedAudioTrack = nullptr;
	RecordedSoundWaves.Empty();
	
	if (GEditor && AssetsToCleanUp.Num() > 0)
	{
		ObjectTools::ForceDeleteObjects(AssetsToCleanUp, false);
	}

	return TArray<UTakeRecorderSource*>();
}

FText UTakeRecorderMicrophoneAudioSource::GetDisplayTextImpl() const
{
	return NSLOCTEXT("UTakeRecorderMicrophoneAudioSource", "Label", "Microphone Audio");
}

bool UTakeRecorderMicrophoneAudioSource::CanAddSource(UTakeRecorderSources* InSources) const
{
	for (UTakeRecorderSource* Source : InSources->GetSources())
	{
		if (Source->IsA<UTakeRecorderMicrophoneAudioSource>())
		{
			return false;
		}
	}
	return true;
}<|MERGE_RESOLUTION|>--- conflicted
+++ resolved
@@ -21,10 +21,7 @@
 #include "AssetData.h"
 #include "AssetRegistryModule.h"
 #include "UObject/UObjectBaseUtility.h"
-<<<<<<< HEAD
-=======
 #include "ObjectTools.h"
->>>>>>> 6bbb88c8
 
 UTakeRecorderMicrophoneAudioSourceSettings::UTakeRecorderMicrophoneAudioSourceSettings(const FObjectInitializer& ObjInit)
 	: Super(ObjInit)
@@ -190,11 +187,6 @@
 	TArray<UObject*> AssetsToCleanUp;
 	if (bCancelled)
 	{
-<<<<<<< HEAD
-		RecordedSoundWave->MarkPackageDirty();
-		
-		FAssetRegistryModule::AssetCreated(RecordedSoundWave);
-=======
 		for (TWeakObjectPtr<USoundWave> WeakRecordedSoundWave : RecordedSoundWaves)
 		{
 			if (USoundWave* RecordedSoundWave = WeakRecordedSoundWave.Get())
@@ -202,7 +194,6 @@
 				AssetsToCleanUp.Add(RecordedSoundWave);
 			}
 		}
->>>>>>> 6bbb88c8
 	}
 	else
 	{
@@ -227,11 +218,7 @@
 			CachedAudioTrack->RemoveAllAnimationData();
 		}
 
-<<<<<<< HEAD
-	UTakeRecorderSources* Sources = GetTypedOuter<UTakeRecorderSources>();
-=======
 		UTakeRecorderSources* Sources = GetTypedOuter<UTakeRecorderSources>();
->>>>>>> 6bbb88c8
 
 		for (TWeakObjectPtr<USoundWave> WeakRecordedSoundWave : RecordedSoundWaves)
 		{
@@ -245,33 +232,19 @@
 
 				UMovieSceneAudioSection* NewAudioSection = NewObject<UMovieSceneAudioSection>(CachedAudioTrack.Get(), UMovieSceneAudioSection::StaticClass());
 
-<<<<<<< HEAD
-		FFrameNumber RecordStartFrame = MovieScene->GetPlaybackRange().GetLowerBoundValue();
-
-		NewAudioSection->SetSound(RecordedAudio);
-		NewAudioSection->SetRange(TRange<FFrameNumber>(RecordStartFrame, RecordStartFrame + (RecordedAudio->GetDuration() * TickResolution).CeilToFrame()));
-		NewAudioSection->TimecodeSource = FTimecode::FromFrameNumber(RecordStartFrame, DisplayRate);
-=======
 				FFrameNumber RecordStartFrame = MovieScene->GetPlaybackRange().GetLowerBoundValue();
 
 				NewAudioSection->SetSound(RecordedSoundWave);
 				NewAudioSection->SetRange(TRange<FFrameNumber>(RecordStartFrame, RecordStartFrame + (RecordedSoundWave->GetDuration() * TickResolution).CeilToFrame()));
 				NewAudioSection->TimecodeSource = FTimecode::FromFrameNumber(RecordStartFrame, DisplayRate);
->>>>>>> 6bbb88c8
 
 				CachedAudioTrack->AddSection(*NewAudioSection);
 
-<<<<<<< HEAD
-		if ((Sources && Sources->GetSettings().bSaveRecordedAssets) || GEditor == nullptr)
-		{
-			TakesUtils::SaveAsset(RecordedAudio);
-=======
 				if ((Sources && Sources->GetSettings().bSaveRecordedAssets) || GEditor == nullptr)
 				{
 					TakesUtils::SaveAsset(RecordedSoundWave);
 				}
 			}
->>>>>>> 6bbb88c8
 		}
 	}
 
