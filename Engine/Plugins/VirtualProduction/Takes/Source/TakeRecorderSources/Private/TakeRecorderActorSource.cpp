// Copyright Epic Games, Inc. All Rights Reserved.

#include "TakeRecorderActorSource.h"
#include "Styling/SlateIconFinder.h"
#include "ClassIconFinder.h"
#include "MovieScene.h"
#include "LevelSequence.h"
#include "Editor.h"
#include "Features/IModularFeatures.h"
#include "ActorRecordingSettings.h"
#include "Misc/ScopedSlowTask.h"
#include "SequenceRecorderUtils.h"
#include "TakeRecorderSource.h"
#include "TakeRecorderSources.h"
#include "TakeRecorderSourcesUtils.h"
#include "Recorder/TakeRecorderParameters.h"
#include "TakeRecorderSettings.h"
#include "TakesUtils.h"
#include "TakeMetaData.h"
#include "MovieSceneFolder.h"
#include "Serializers/MovieSceneManifestSerialization.h"
#include "Compilation/MovieSceneCompiledDataManager.h"

#include "Animation/SkeletalMeshActor.h"
#include "GameFramework/Actor.h"
#include "GameFramework/MovementComponent.h"
#include "GameFramework/Character.h"
#include "Camera/CameraComponent.h"
#include "CameraRig_Crane.h"
#include "CameraRig_Rail.h"
#include "Components/SkeletalMeshComponent.h"

#include "TrackRecorders/IMovieSceneTrackRecorderFactory.h"
#include "TrackRecorders/MovieSceneTrackRecorder.h"
#include "TrackRecorders/MovieScenePropertyTrackRecorder.h"
#include "TrackRecorders/MovieSceneAnimationTrackRecorder.h"
#include "TrackRecorders/MovieScene3DTransformTrackRecorder.h"
#include "TrackRecorders/MovieScenePropertyTrackRecorder.h"
#include "TrackRecorders/MovieSceneTrackRecorderSettings.h"

#include "MovieSceneTakeTrack.h"
#include "MovieSceneTakeSection.h"
#include "MovieSceneTakeSettings.h"

#include UE_INLINE_GENERATED_CPP_BY_NAME(TakeRecorderActorSource)

DEFINE_LOG_CATEGORY(ActorSerialization);

#define LOCTEXT_NAMESPACE "UTakeRecorderActorSource"
static const FName MovieSceneSectionRecorderFactoryName("MovieSceneTrackRecorderFactory");
static const FName SequencerTrackClassMetadataName("SequencerTrackClass");
static const FName DoNotRecordTag("DoNotRecord");

UTakeRecorderSource* UTakeRecorderActorSource::AddSourceForActor(AActor* InActor, UTakeRecorderSources* InSources)
{
	if (InSources == nullptr)
	{
		FFrame::KismetExecutionMessage(TEXT("The Source is invalid."), ELogVerbosity::Error);
		return nullptr;
	}
	
	if (InActor == nullptr)
	{
		FFrame::KismetExecutionMessage(TEXT("The Actor is invalid."), ELogVerbosity::Error);
		return nullptr;
	}

	if (!TakeRecorderSourcesUtils::IsActorRecordable(InActor))
	{
		FFrame::KismetExecutionMessage(*FString::Printf(TEXT("The Actor: %s is not recordable."), *InActor->GetPathName()), ELogVerbosity::Error);
		return nullptr;
	}

	//Look through our sources and see if one actor matches the incoming one either from editor or PIE world.
	{
		//Cache  InputActor comparison data
		const bool bIsAlreadyPIEActor = InActor->GetOutermost()->HasAnyPackageFlags(PKG_PlayInEditor);
		const AActor* InputActorEditor = EditorUtilities::GetEditorWorldCounterpartActor(InActor);
		const AActor* InputActorPIE = EditorUtilities::GetSimWorldCounterpartActor(InActor);

		TArray<UTakeRecorderSource*> SourceArray = InSources->GetSourcesCopy();
		for (UTakeRecorderSource* CurrentSource : SourceArray)
		{
			UTakeRecorderActorSource* CurrentActorSource = Cast<UTakeRecorderActorSource>(CurrentSource);
			if (CurrentActorSource != nullptr)
			{
				AActor* CurrentActor = CurrentActorSource->Target.Get();
				if (CurrentActor == nullptr)
				{
					continue;
				}

				if (InActor == CurrentActor)
				{
					return CurrentActorSource;
				}
				else 
				{
					if (bIsAlreadyPIEActor)
					{
						//The input actor is from PIE -> Bring it into Editor world and compare. 
						if (InputActorEditor == CurrentActor)
						{
							return CurrentActorSource;
						}
					}
					else
					{
						//The input actor is from Editor -> Bring it into PIE world and compare. 
						if (InputActorPIE == CurrentActor)
						{
							return CurrentActorSource;
						}
					}
				}
			}
		}
	}

	UTakeRecorderActorSource* NewSource = InSources->AddSource<UTakeRecorderActorSource>();
	NewSource->SetSourceActor(InActor);
	return NewSource;
}

void UTakeRecorderActorSource::RemoveActorFromSources(AActor* InActor, UTakeRecorderSources* InSources)
{
	if (InSources == nullptr)
	{
		FFrame::KismetExecutionMessage(TEXT("The Source to remove from is invalid."), ELogVerbosity::Error);
		return;
	}

	if (InActor == nullptr)
	{
		FFrame::KismetExecutionMessage(TEXT("The Actor to remove is invalid."), ELogVerbosity::Error);
		return;
	}

	//Cache  InputActor comparison data
	const bool bIsAlreadyPIEActor = InActor->GetOutermost()->HasAnyPackageFlags(PKG_PlayInEditor);
	const AActor* InputActorEditor = EditorUtilities::GetEditorWorldCounterpartActor(InActor);
	const AActor* InputActorPIE = EditorUtilities::GetSimWorldCounterpartActor(InActor);

	TArray<UTakeRecorderSource*> SourceArray = InSources->GetSourcesCopy();
	for (UTakeRecorderSource* CurrentSource : SourceArray)
	{
		UTakeRecorderActorSource* CurrentActorSource = Cast<UTakeRecorderActorSource>(CurrentSource);
		if (CurrentActorSource != nullptr)
		{
			const AActor* CurrentActor = CurrentActorSource->Target.Get();
			if (CurrentActor == nullptr)
			{
				continue;
			}

			if (InActor == CurrentActor)
			{
				InSources->RemoveSource(CurrentSource);
			}
			else
			{
				if (bIsAlreadyPIEActor)
				{
					//The input actor is from PIE -> Bring it into Editor world and compare. 
					if (InputActorEditor == CurrentActor)
					{
						InSources->RemoveSource(CurrentSource);
					}
				}
				else
				{
					//The input actor is from Editor -> Bring it into PIE world and compare. 
					if (InputActorPIE == CurrentActor)
					{
						InSources->RemoveSource(CurrentSource);
					}
				}
			}
		}
	}
}

UTakeRecorderActorSource::UTakeRecorderActorSource(const FObjectInitializer& ObjInit)
	: Super(ObjInit)
{
	RecordType = ETakeRecorderActorRecordType::ProjectDefault;
	bReduceKeys = true;
	bRecordParentHierarchy = true;
	bShowProgressDialog = true;

	TargetSequenceID = MovieSceneSequenceID::Invalid;

	// Build the property map on initialization so that sources created at runtime have a default map
	RebuildRecordedPropertyMap();
}

bool UTakeRecorderActorSource::IsValid() const
{
	return (Target.IsValid());
}


TArray<UTakeRecorderSource*> UTakeRecorderActorSource::PreRecording(ULevelSequence* InSequence, FMovieSceneSequenceID InSequenceID, ULevelSequence* InMasterSequence, FManifestSerializer* InManifestSerializer)
{
	// Don't bother doing anything if we don't have a valid actor to record.
	if (!Target.IsValid())
	{
		return TArray<UTakeRecorderSource*>();
	}
	// We used to do this at the PostRecording but other Actor sources may need to check you recorded an animation so we keep it around
	TrackRecorders.Empty();

	// Resolve which actor we wish to record 
	AActor* ActorToRecord = Target.Get();
	TargetLevelSequence = InSequence;
	MasterLevelSequence = InMasterSequence;
	TargetSequenceID = InSequenceID;

	FString ObjectBindingName = ActorToRecord->GetName();

	// Resolve which movie scene our data should go into
	UMovieScene* MovieScene = TargetLevelSequence->GetMovieScene();

	// Look to see if the movie scene already has our object binding in it (which is common if we're recording a new take) so we can
	// replace the data that was already there.
	CachedObjectBindingGuid = ResolveActorFromSequence(ActorToRecord, TargetLevelSequence);
	CleanExistingDataFromSequence(CachedObjectBindingGuid, *TargetLevelSequence);
	
	// Initialize the header for this actor in the Manifest Serializer for streaming data capture.
	FName SerializedType("Actor");
	FActorFileHeader Header(ObjectBindingName, ActorToRecord->GetActorLabel(), SerializedType, ActorToRecord->GetClass()->GetPathName(), false);

	if (GetRecordToPossessable())
	{
		// If a user adds a PIE-only instance as a recordable object, they can't record this to a possessable (because the binding will be broken when they exit PIE).
		if (Target->GetWorld()->WorldType != EWorldType::Editor && GEditor && !GEditor->ObjectsThatExistInEditorWorld.Get(Target.Get()))
		{
			UE_LOG(LogTakesCore, Warning, TEXT("Attempted to record an actor that does not exist in the editor world to a possessable. Forcing recording of %s as a Spawnable so that the resulting binding is not broken!"), *Target->GetName());
			RecordType = ETakeRecorderActorRecordType::Spawnable;
		}
		else
		{
			// Create a Possessable object binding in the Sequence and then bind it to our actor
			CachedObjectBindingGuid = MovieScene->AddPossessable(ActorToRecord->GetActorLabel(), ActorToRecord->GetClass());
			TargetLevelSequence->BindPossessableObject(CachedObjectBindingGuid, *ActorToRecord, ActorToRecord->GetWorld());
			Header.bRecordToPossessable = true;
		}
	}
	
	if (!GetRecordToPossessable())
	{
		// We need to store the object template in the Movie Scene (because it's a complex UObject)
		// instead of trying to place this data into the non-UObject safe data stream.
		FName UniqueTemplateName = MakeUniqueObjectName(TargetLevelSequence, ActorToRecord->GetClass(), NAME_None);
		Header.TemplateName = UniqueTemplateName.ToString();
		CachedObjectTemplate = CastChecked<AActor>(TargetLevelSequence->MakeSpawnableTemplateFromInstance(*ActorToRecord, UniqueTemplateName));
		CachedObjectBindingGuid = MovieScene->AddSpawnable(ActorToRecord->GetActorLabel(), *CachedObjectTemplate);
		
		if (CachedObjectTemplate.IsValid())
		{
			PostProcessCreatedObjectTemplateImpl(CachedObjectTemplate.Get());
		}
	}

	Header.Guid = CachedObjectBindingGuid;
	if (InManifestSerializer)
	{
		FManifestProperty  ManifestProperty(ObjectBindingName, FName("Actor"), CachedObjectBindingGuid);
		InManifestSerializer->WriteFrameData(InManifestSerializer->FramesWritten, ManifestProperty);
	
		FString AssetPath = InManifestSerializer->GetLocalCaptureDir();  

		IPlatformFile& PlatformFile = FPlatformFileManager::Get().GetPlatformFile();
		if (!PlatformFile.DirectoryExists(*AssetPath))
		{
			PlatformFile.CreateDirectory(*AssetPath);
		}

		AssetPath = AssetPath / ObjectBindingName;
		if (!PlatformFile.DirectoryExists(*AssetPath))
		{
			PlatformFile.CreateDirectory(*AssetPath);
		}

		ActorSerializer.SetLocalCaptureDir(AssetPath);

		FText Error;

		FString FileName = FString::Printf(TEXT("%s_%s"), *SerializedType.ToString(), *ObjectBindingName);

		if (!ActorSerializer.OpenForWrite(FileName, Header, Error))
		{
			//UE_LOG(LogFrameTransport, Error, TEXT("Cannot open frame debugger cache %s. Failed to create archive."), *InFilename);
			UE_LOG(ActorSerialization, Warning, TEXT("Error Opening Actor Sequencer File: Subject '%s' Error '%s'"), *ObjectBindingName, *Error.ToString());
		}

	}
	// Now we need to create the section recorders for each of the enabled properties based on the property map.
	// Any components spawned at runtime will get picked up on Tick and have section recorders created for them mid-recording.
	TArray<UObject*> TraversedObjects;
	CreateSectionRecordersRecursive(ActorToRecord, RecordedProperties, TraversedObjects);

	// Update our cached list of components so that we don't detect them all as new components on the first Tick
	GetAllComponents(CachedComponentList, false);

	// Walk our parent chain until we get to the root and make sure all of our parent actors are recorded. This allows our transforms
	// to always be in local space (conversion to world space can be done in Sequencer via baking transforms) and attach tracks
	EnsureParentHierarchyIsReferenced();

	// Create any new Actor Sources for Actors that we reference (either parents or attached components that belong to other actors)
	CreateNewActorSourceForReferencedActors();

	// We might have generated new Actors to be recorded so that the current actor can be recorded.
	// We may have added our parents (so that transforms work) or we might have added an actor who
	// has a component that is currently attached to us.
	return AddedActorSources;
}

void UTakeRecorderActorSource::EnsureParentHierarchyIsReferenced()
{
	if (!bRecordParentHierarchy)
	{
		return;
	}

	if (!Target.IsValid())
	{
		return;
	}

	if (!Target->GetRootComponent())
	{
		return;
	}

	// We need to start with our parent so that we don't try to add another recording for ourself
	// as we're already in the process of creating a recording for ourself!
	USceneComponent* CurrentComponent = Target->GetRootComponent()->GetAttachParent();
	while (CurrentComponent)
	{
		AActor* Owner = CurrentComponent->GetOwner();
		NewReferencedActors.Add(Owner);

		// We can skip forward to the root component for that Actor as it'll end up adding all of its children
		// which will include the component we may be attached to.
		CurrentComponent = Owner->GetRootComponent()->GetAttachParent();
	}
}

void UTakeRecorderActorSource::StartRecording(const FTimecode& InSectionStartTimecode, const FFrameNumber& InSectionFirstFrame, class ULevelSequence* InSequence)
{
	// Now that every source has had PreRecording called on it and we're about to start recording, iterate through each one and set
	// their starts to the most up to date time sample.
	for (UMovieSceneTrackRecorder* Recorder : TrackRecorders)
	{
		// The Frame Number is the sequence time we should record into, but we want to get
		// a Timecode stamp that reflects the real time it was recorded... This kind of conflicts
		// with 
		Recorder->SetSectionStartTimecode(InSectionStartTimecode, InSectionFirstFrame);
	}
}

void UTakeRecorderActorSource::CreateSectionRecordersRecursive(UObject* ObjectToRecord, UActorRecorderPropertyMap* PropertyMap, TArray<UObject*>& TraversedObjects)
{
	if (TraversedObjects.Contains(ObjectToRecord))
	{
		return;
	}

	TraversedObjects.Add(ObjectToRecord);

	FGuid Guid = CachedObjectBindingGuid;
	if (ObjectToRecord->IsA<UActorComponent>())
	{
		UActorComponent* Component = Cast<UActorComponent>(ObjectToRecord);
		// Components are duplicated into the Object Template that belongs inside of the owning Movie Scene.
		// A Spawnable Object Binding is created tied to it to re-create the actor itself, but to record
		// properties about components on that object we create Possessable Object Bindings instead and bind the 
		// Possessable to the object inside the template that gets spawned.

		
		// This can be called even on Possessables (and is encouraged to do so as it does a sanity check and a warning if a dynamically added component is put on a Possessable)
		// This will update the Object Template with the given component if it does not already have a component with the same relative path.
		UActorComponent* NewlyDuplicatedComponent = nullptr;
		bool bNewComponentAdded = EnsureObjectTemplateHasComponent(Component, NewlyDuplicatedComponent);

		
		UMovieScene* MovieScene = TargetLevelSequence->GetMovieScene();
		Guid = FGuid();
		for (int32 PossessableCount = 0; PossessableCount < MovieScene->GetPossessableCount(); ++PossessableCount)
		{
			const FMovieScenePossessable& Possessable = MovieScene->GetPossessable(PossessableCount);
			if (Possessable.GetParent() == CachedObjectBindingGuid && Possessable.GetName() == Component->GetName() && Possessable.GetPossessedObjectClass() == Component->GetClass())
			{
				Guid = Possessable.GetGuid();
				break;
			}
		}

		UActorComponent* ComponentToRecord = bNewComponentAdded ? NewlyDuplicatedComponent : Component;
		// cbb: Not sure what this is accomplishing
		if (!Guid.IsValid())
		{
			Guid = MovieScene->AddPossessable(ComponentToRecord->GetName(), ComponentToRecord->GetClass());
		}

		// Set up parent/child guids for possessables within spawnables
		FMovieScenePossessable* ChildPossessable = MovieScene->FindPossessable(Guid);
		if (ensure(ChildPossessable))
		{
			ChildPossessable->SetParent(CachedObjectBindingGuid, MovieScene);
		}

		FMovieSceneSpawnable* ParentSpawnable = MovieScene->FindSpawnable(CachedObjectBindingGuid);
		if (ParentSpawnable)
		{
			ParentSpawnable->AddChildPossessable(Guid);
		}

		// Bindings are stored relative to their context outer. Newly duplicated components have a different outer
		TargetLevelSequence->BindPossessableObject(Guid, *ComponentToRecord, bNewComponentAdded ? CachedObjectTemplate.Get() : Target.Get());

		FActorProperty  ActorCompFrame(ComponentToRecord->GetName(), FName("Component"), Guid);
		ActorCompFrame.Type = EActoryPropertyType::ComponentType;
		ActorCompFrame.BindingName = Target.Get()->GetName();
		ActorCompFrame.ClassName = ComponentToRecord->GetClass()->GetName();
		ActorSerializer.WriteFrameData(ActorSerializer.FramesWritten, ActorCompFrame);
	}

	// We need to iterate through the Property Map to see if the user wants to record this property or not
	// We store the name of the Factory that can do the recording in the Property Map so for now we shortcut
	// and just look up Factories by name instead of replicating all of the logic that goes into initializing
	// the property map.
	for (FActorRecordedProperty& Property : PropertyMap->Properties)
	{
		// Skip any properties that the user doesn't want to record
		if (!Property.bEnabled)
		{
			continue;
		}

		TArray<IMovieSceneTrackRecorderFactory*> ModularFactories = IModularFeatures::Get().GetModularFeatureImplementations<IMovieSceneTrackRecorderFactory>(MovieSceneSectionRecorderFactoryName);
		bool bFoundRecorder = false;
		for (IMovieSceneTrackRecorderFactory* Factory : ModularFactories)
		{
			// cbb: Can't FText == FText?
			if (Factory->GetDisplayName().ToString() == Property.RecorderName.ToString())
			{
				UMovieSceneTrackRecorder* SectionRecorder = Factory->CreateTrackRecorderForObject();
				if (SectionRecorder)
				{
					TrackRecorders.Add(SectionRecorder);
					if (Factory->IsSerializable())
					{
						AActor* ActorToRecord = Target.Get();
						FString Name =  ObjectToRecord->GetName();
						FActorProperty  ActorFrame(Name, Factory->GetSerializedType(), Guid);
						ActorSerializer.WriteFrameData(ActorSerializer.FramesWritten, ActorFrame);
						SectionRecorder->SetSavedRecordingDirectory(ActorSerializer.GetLocalCaptureDir());
					}
					SectionRecorder->CreateTrack(this, ObjectToRecord, TargetLevelSequence->GetMovieScene(), GetSettingsObjectForFactory(Factory->GetSettingsClass()), Guid);

					bFoundRecorder = true;
					break;
				}
			}
		}

		if (!bFoundRecorder)
		{
			// Our current fallback property recorder isn't registered in the modular factories list so that it always goes last.
			TArray<FString> PropertyNames;
			Property.PropertyName.ToString().ParseIntoArray(PropertyNames, TEXT("."));

			FProperty* PropertyInstance = nullptr;
			UStruct* SearchStruct = ObjectToRecord->GetClass();
			for (auto PropertyStringName : PropertyNames)
			{
				PropertyInstance = SearchStruct ? SearchStruct->FindPropertyByName(FName(*PropertyStringName)) : nullptr;
				SearchStruct = nullptr;
				if (PropertyInstance)
				{
					if (FStructProperty* AsStructProperty = CastField<FStructProperty>(PropertyInstance))
					{
						SearchStruct = AsStructProperty->Struct;
					}
				}
				if (!PropertyInstance) break;
			}

			if (PropertyInstance)
			{
				FMovieScenePropertyTrackRecorderFactory TrackRecorderFactory;
				if (TrackRecorderFactory.CanRecordProperty(ObjectToRecord, PropertyInstance))
				{
					UMovieSceneTrackRecorder* SectionRecorder = TrackRecorderFactory.CreateTrackRecorderForProperty(ObjectToRecord, Property.PropertyName);
					if (SectionRecorder)
					{
						TrackRecorders.Add(SectionRecorder);
						if (TrackRecorderFactory.IsSerializable())
						{
							AActor* ActorToRecord = Target.Get();
							FString Name =  ObjectToRecord->GetName();
							FActorProperty  ActorFrame(Name, TrackRecorderFactory.GetSerializedType(), Guid);
							ActorFrame.Type = EActoryPropertyType::PropertyType;
							ActorFrame.PropertyName = Property.PropertyName.ToString();
							ActorSerializer.WriteFrameData(ActorSerializer.FramesWritten, ActorFrame);
							SectionRecorder->SetSavedRecordingDirectory(ActorSerializer.GetLocalCaptureDir());
						}
						SectionRecorder->CreateTrack(this, ObjectToRecord, TargetLevelSequence->GetMovieScene(), GetSettingsObjectForFactory(TrackRecorderFactory.GetSettingsClass()), Guid);
					}
				}
			}
			else 
			{
				UE_LOG(LogTakesCore, Warning, TEXT("Unable to find property %s. Cannot record."), *ObjectToRecord->GetName()); 
			}
		}
	}

	// Now iterate through any children and repeat.
	for (UActorRecorderPropertyMap* Child : PropertyMap->Children)
	{
		UObject* ChildObject = Child->RecordedObject.Get();
		if (ChildObject)
		{
			CreateSectionRecordersRecursive(ChildObject, Child, TraversedObjects);
		}
		else
		{
			UE_LOG(LogTakesCore, Warning, TEXT("Attempted to resolve soft object path %s but failed, skipping entire child hierarchy for recording. This is likely because the object only exists at edit time. Ideally we would filter out these and not create entries in the Property Map, but they may want to record editor-only objects at edit time."), 
				*Child->RecordedObject.ToString());
		}
	}
}

void UTakeRecorderActorSource::TickRecording(const FQualifiedFrameTime& CurrentSequenceTime)
{
	// Each frame we want to compare against the list of components we were recording last frame. 
	// This will allow us to detect newly added components and components that were removed at runtime,
	// which allows us to properly update their resulting spawn track.
	TSet<UActorComponent*> CurrentComponentList;
	GetAllComponents(CurrentComponentList, false);

	TArray<UActorComponent*> NewComponentsAdded;
	TArray<UActorComponent*> NewComponentsRemoved;

	for (UActorComponent* CurrentComponent : CurrentComponentList)
	{
		// Track any components added to our list this frame
		if (!CachedComponentList.Contains(CurrentComponent))
		{
			NewComponentsAdded.Add(CurrentComponent);
		}
	}

	for (UActorComponent* OldComponent : CachedComponentList)
	{
		// Now do the reverse and mark any components that have been removed.
		if (!CurrentComponentList.Contains(OldComponent))
		{
			NewComponentsRemoved.Add(OldComponent);
		}
	}

	TArray<UObject*> TraversedObjects;
	for (UActorComponent* AddedComponent : NewComponentsAdded)
	{
		if (Target.IsValid() && ::IsValid(AddedComponent))
		{
			UE_LOG(LogTakesCore, Log, TEXT("Detected newly added component %s on Actor %s, beginning to record component's properties now."), *AddedComponent->GetReadableName(), *Target->GetName());
			TSet<UMovieSceneTrackRecorder*> PreviousTrackRecorders = TSet<UMovieSceneTrackRecorder*>(TrackRecorders);

			// We should create a new property map attached to the right parent, and then initialize it using existing flow. This works for Possessables too as it will throw a warning that
			// the binding will be broken.
			UActorRecorderPropertyMap* ComponentPropertyMap = NewObject<UActorRecorderPropertyMap>(this, MakeUniqueObjectName(this, UActorRecorderPropertyMap::StaticClass(), AddedComponent->GetFName()), RF_Transactional);
			ComponentPropertyMap->RecordedObject = AddedComponent;

			// Add the new property map as a child of the correct parent, otherwise recursion doesn't work when we try to update the cached number of recorded properties.
			UActorRecorderPropertyMap* ParentPropertyMap = GetParentPropertyMapForComponent(AddedComponent);
			if(ensureMsgf(ParentPropertyMap, TEXT("A component %s was added to actor %s at runtime but we couldn't find the property map for the parent. Is the parent no longer valid?"), *AddedComponent->GetName(), *Target->GetName()))
			{
				ParentPropertyMap->Children.Add(ComponentPropertyMap);
			}

			// Create the Property Map
			RebuildRecordedPropertyMapRecursive(AddedComponent, ComponentPropertyMap);

			// Create the Section Recorders required
			CreateSectionRecordersRecursive(AddedComponent, ComponentPropertyMap, TraversedObjects);

			// Update our numbers on the display
			UpdateCachedNumberOfRecordedProperties();

			// We need to call StartRecording on only the Track Recorders created in this situation.
			for (UMovieSceneTrackRecorder* TrackRecorder : TrackRecorders)
			{
				// If the track recorder existed before we added this component then it has already had StartRecording called on it.
				if (PreviousTrackRecorders.Contains(TrackRecorder))
				{
					continue;
				}
				
				// cbb: This should match the logic in TakeRecorderSources if changed.
				FFrameNumber FirstFrameOfSequence = CurrentSequenceTime.ConvertTo(TargetLevelSequence->GetMovieScene()->GetTickResolution()).FloorToFrame();
				TrackRecorder->SetSectionStartTimecode(FApp::GetTimecode(), FirstFrameOfSequence);
			}
		}
	}

	for (UActorComponent* RemovedComponent : NewComponentsRemoved)
	{
		if (Target.IsValid() && RemovedComponent)
		{
			UE_LOG(LogTakesCore, Log, TEXT("Detected removed component %s on Actor %s, stopping recording of component's properties now."), *RemovedComponent->GetReadableName(), *Target->GetName());
			// sequencer-todo: notify the spawn track that no more data is needed for this without actually removing the object from the template/cdo
		}
	}

	// Now that we've initialized any new components we can tick all of our recordings to get the last frame's data.
	for (UMovieSceneTrackRecorder* Recorder : TrackRecorders)
	{
		Recorder->RecordSample(CurrentSequenceTime);
	}

	// Update our cached list
	CachedComponentList = CurrentComponentList;
}

void UTakeRecorderActorSource::StopRecording(ULevelSequence* InSequence)
{
	for (UMovieSceneTrackRecorder* TrackRecorder : TrackRecorders)
	{
		TrackRecorder->StopRecording();
	}
	
	ActorSerializer.Close();
}

void UTakeRecorderActorSource::ProcessRecordedTimes(ULevelSequence* InSequence)
{
	UMovieScene* MovieScene = InSequence->GetMovieScene();

	TOptional<TRange<FFrameNumber> > FrameRange;
	FMovieSceneBinding* Binding = MovieScene->FindBinding(CachedObjectBindingGuid);
	if (!Binding)
	{
		return;
	}

	// In case we need it later, get the earliest timecode source *before* we
	// add the take section, since its timecode source will be default
	// constructed as all zeros and might accidentally compare as earliest.
	const FMovieSceneTimecodeSource EarliestTimecodeSource = MovieScene->GetEarliestTimecodeSource();

	for (UMovieSceneTrack* Track : Binding->GetTracks())
	{
		for (UMovieSceneSection* Section : Track->GetAllSections())
		{
			if (Section->HasStartFrame() && Section->HasEndFrame())
			{
				if (!FrameRange.IsSet())
				{
					FrameRange = Section->GetRange();
				}
				else
				{
					FrameRange = TRange<FFrameNumber>::Hull(FrameRange.GetValue(), Section->GetRange());
				}
			}
		}
	}

	UMovieSceneTakeTrack* TakeTrack = MovieScene->FindTrack<UMovieSceneTakeTrack>(CachedObjectBindingGuid);
	if (!TakeTrack)
	{
		TakeTrack = InSequence->GetMovieScene()->AddTrack<UMovieSceneTakeTrack>(CachedObjectBindingGuid);
	}
	TakeTrack->RemoveAllAnimationData();

	UMovieSceneTakeSection* TakeSection = Cast<UMovieSceneTakeSection>(TakeTrack->CreateNewSection());
	TakeTrack->AddSection(*TakeSection);

	if (FrameRange.IsSet())
	{
		TArray<int32> Hours, Minutes, Seconds, Frames;
		TArray<FMovieSceneFloatValue> SubFrames;
		TArray<FFrameNumber> Times;

		const TArray<TPair<FQualifiedFrameTime, FQualifiedFrameTime>>& RecordedTimes = UTakeRecorderSources::RecordedTimes;

		Hours.Reserve(RecordedTimes.Num());
		Minutes.Reserve(RecordedTimes.Num());
		Seconds.Reserve(RecordedTimes.Num());
		Frames.Reserve(RecordedTimes.Num());
		SubFrames.Reserve(RecordedTimes.Num());
		Times.Reserve(RecordedTimes.Num());

		FFrameRate TickResolution = MovieScene->GetTickResolution();
		FFrameRate DisplayRate = MovieScene->GetDisplayRate();

		for (const TPair<FQualifiedFrameTime, FQualifiedFrameTime>& RecordedTimePair : RecordedTimes)
		{
			FFrameNumber FrameNumber = RecordedTimePair.Key.Time.FrameNumber;
			if (!FrameRange.GetValue().Contains(FrameNumber))
			{
				continue;
			}

			FFrameTime FrameTime = FFrameRate::TransformTime(RecordedTimePair.Key.Time, TickResolution, DisplayRate);

			FTimecode Timecode = RecordedTimePair.Value.ToTimecode();
		
			Hours.Add(Timecode.Hours);
			Minutes.Add(Timecode.Minutes);
			Seconds.Add(Timecode.Seconds);
			Frames.Add(Timecode.Frames);

			FMovieSceneFloatValue SubFrame;
			SubFrame.Value = RecordedTimePair.Value.Time.GetSubFrame();
			SubFrame.InterpMode = ERichCurveInterpMode::RCIM_Linear;
			SubFrames.Add(SubFrame);

			Times.Add(FrameNumber);
		}

		Hours.Shrink();
		Minutes.Shrink();
		Seconds.Shrink();
		Frames.Shrink();
		SubFrames.Shrink();
		Times.Shrink();

		TakeSection->HoursCurve.Set(Times, Hours);
		TakeSection->MinutesCurve.Set(Times, Minutes);
		TakeSection->SecondsCurve.Set(Times, Seconds);
		TakeSection->FramesCurve.Set(Times, Frames);
		TakeSection->SubFramesCurve.Set(Times, SubFrames);
	}

	// Since the take section was created post recording here in this
	// function, it wasn't available at the start of recording to have
	// its timecode source set with the other sections, so we set it here.
	if (TakeSection->HoursCurve.GetNumKeys() > 0)
	{
		// We populated the take section's timecode curves with data, so
		// use the first values as the timecode source.
		const int32 Hours = TakeSection->HoursCurve.GetValues()[0];
		const int32 Minutes = TakeSection->MinutesCurve.GetValues()[0];
		const int32 Seconds = TakeSection->SecondsCurve.GetValues()[0];
		const int32 Frames = TakeSection->FramesCurve.GetValues()[0];
		const bool bIsDropFrame = false;
		const FTimecode Timecode(Hours, Minutes, Seconds, Frames, bIsDropFrame);
		TakeSection->TimecodeSource = FMovieSceneTimecodeSource(Timecode);
	}
	else
	{
		// Otherwise, adopt the earliest timecode source from one of the movie
		// scene's other sections as the timecode source for the take section.
		// This case is unlikely.
		TakeSection->TimecodeSource = EarliestTimecodeSource;
	}

	if (UTakeMetaData* TakeMetaData = InSequence->FindMetaData<UTakeMetaData>())
	{
		TakeSection->Slate.SetDefault(FString::Printf(TEXT("%s_%d"), *TakeMetaData->GetSlate(), TakeMetaData->GetTakeNumber()));
	}

	if (TakeSection->GetAutoSizeRange().IsSet())
	{
		TakeSection->SetRange(TakeSection->GetAutoSizeRange().GetValue());
	}
}

TArray<UTakeRecorderSource*> UTakeRecorderActorSource::PostRecording(ULevelSequence* InSequence, class ULevelSequence* InMasterSequence, const bool bCancelled)
{
	FTakeRecorderParameters Parameters;
	Parameters.User = GetDefault<UTakeRecorderUserSettings>()->Settings;
	Parameters.Project = GetDefault<UTakeRecorderProjectSettings>()->Settings;

	FScopedSlowTask SlowTask((float)TrackRecorders.Num() + 1.0f, FText::Format(LOCTEXT("ProcessingActor", "Generating MovieScene Data for Actor {0}"), Target.IsValid() ? FText::FromString(Target.Get()->GetActorLabel()) : FText::GetEmpty()));
	SlowTask.MakeDialog(false, bShowProgressDialog);

	// We need to do some post-processing tasks on the Track Recorders (such as animation motion source fixup) so we do this now before finalizing
	{
		SlowTask.EnterProgressFrame(0.1f, LOCTEXT("PostProcessingTrackRecorder", "Post Processing Track Recorders"));
		PostProcessTrackRecorders(InSequence);
	}

	// Finalize each Section Recorder and allow it to write data into the Level Sequence.
	int32 SectionRecorderIndex = 0;
	for (UMovieSceneTrackRecorder* SectionRecorder : TrackRecorders)
	{
		// Increment before entering the progress frame so we get "1/1" instead of "0/1"
		SectionRecorderIndex++;

		// takerecorder-todo: Section Recorders should have display names, update this to use those.
		SlowTask.EnterProgressFrame(1.0f, FText::Format(LOCTEXT("FinalizingTrackRecorder", "Finalizing Section Recorder {0}/{1}"), SectionRecorderIndex, TrackRecorders.Num()));
		if (bCancelled)
		{
			SectionRecorder->CancelTrack();
		}
		else
		{
			SectionRecorder->FinalizeTrack();
		}
	}

	if (!bCancelled)
	{
		if (Parameters.Project.bRecordTimecode)
		{
			ProcessRecordedTimes(InSequence);
		}

		// Expand the Movie Scene Playback Range to encompass all of the sections now that they've all been created.
		SequenceRecorderUtils::ExtendSequencePlaybackRange(InSequence);

<<<<<<< HEAD
		if (Target.IsValid())
=======
		if (Target.IsValid() && !ParentSource)
>>>>>>> d731a049
		{
			// Automatically add or update the camera cut track if there is a camera component
			AActor* TargetActor = Target.Get();

			if (TargetActor->GetComponentByClass(UCameraComponent::StaticClass()))
			{
				FGuid RecordedCameraGuid = GetRecordedActorGuid(Target.Get());
				FMovieSceneSequenceID RecordedCameraSequenceID = GetLevelSequenceID(Target.Get());
				TakesUtils::CreateCameraCutTrack(InMasterSequence, RecordedCameraGuid, RecordedCameraSequenceID, InSequence->GetMovieScene()->GetPlaybackRange());
			}

			// Swap our target actor to the Editor actor (in case the recording was added while in PIE)
			if (AActor* EditorActor = EditorUtilities::GetEditorWorldCounterpartActor(Target.Get()))
			{
				Target = EditorActor;
			}
		}
	}

	// Force to authority role in case of capturing replicated actors
	if (CachedObjectTemplate.IsValid() && !CachedObjectTemplate->HasAuthority())
	{
		CachedObjectTemplate->SetRole(ROLE_Authority);
	}

	// No longer need to track the Object Template that was created inside the level sequence.
	CachedObjectBindingGuid = FGuid();
	CachedObjectTemplate = nullptr;
	CachedComponentList.Empty();

	// We may have generated some temporary recording sources
	return AddedActorSources;
}

void UTakeRecorderActorSource::FinalizeRecording()
{
	// Null these out there and NOT in PostRecording because they are used for cross sequence object binding via GetLevelSequenceID in PostRecording
	TargetLevelSequence = nullptr;
	MasterLevelSequence = nullptr;
<<<<<<< HEAD
=======

	ParentSource = nullptr;
>>>>>>> d731a049
}

void UTakeRecorderActorSource::PostProcessTrackRecorders(ULevelSequence* InSequence)
{
	FTakeRecorderParameters Parameters;
	Parameters.User = GetDefault<UTakeRecorderUserSettings>()->Settings;
	Parameters.Project = GetDefault<UTakeRecorderProjectSettings>()->Settings;

	FString HoursName = GetDefault<UMovieSceneTakeSettings>()->HoursName;
	FString MinutesName = GetDefault<UMovieSceneTakeSettings>()->MinutesName;
	FString SecondsName = GetDefault<UMovieSceneTakeSettings>()->SecondsName;
	FString FramesName = GetDefault<UMovieSceneTakeSettings>()->FramesName;
	FString SubFramesName = GetDefault<UMovieSceneTakeSettings>()->SubFramesName;
	FString SlateName = GetDefault<UMovieSceneTakeSettings>()->SlateName;
				
	FString Slate;
	if (UTakeMetaData* TakeMetaData = InSequence->FindMetaData<UTakeMetaData>())
	{
		Slate = FString::Printf(TEXT("%s_%d"), *TakeMetaData->GetSlate(), TakeMetaData->GetTakeNumber());
	}

	// We want to look at all Animation Track recorders and remove root motion if the transform
	// for that component is being recorded. We copy the animation out of the Animation Track
	// so that we accurately capture the original motion.
	UMovieScene3DTransformTrackRecorder* RootTransformRecorder = nullptr;
	UMovieSceneAnimationTrackRecorder* FirstAnimationRecorder = nullptr;

	for (UMovieSceneTrackRecorder* TrackRecorder : TrackRecorders)
	{
		AActor* SourceActor = Cast<AActor>(TrackRecorder->GetSourceObject());
		AActor* SourceEditorActor = SourceActor ? EditorUtilities::GetEditorWorldCounterpartActor(SourceActor) : nullptr;
		AActor* TargetActor = Target.Get();

		if (!RootTransformRecorder && TrackRecorder->IsA<UMovieScene3DTransformTrackRecorder>() && (TargetActor == SourceActor || TargetActor == SourceEditorActor))
		{
			RootTransformRecorder = Cast<UMovieScene3DTransformTrackRecorder>(TrackRecorder);
		}
		if (!FirstAnimationRecorder && TrackRecorder->IsA<UMovieSceneAnimationTrackRecorder>())
		{
			FirstAnimationRecorder = Cast<UMovieSceneAnimationTrackRecorder>(TrackRecorder);
		}

		// Early out once we have both of them.
		if (RootTransformRecorder && FirstAnimationRecorder)
		{
			break;
		}
	}
	// We need to take the root motion data from the animation and override the data the Transform Track had originally captured if we are removing root
	if (RootTransformRecorder && FirstAnimationRecorder && FirstAnimationRecorder->RootWasRemoved())
	{
		RootTransformRecorder->PostProcessAnimationData(FirstAnimationRecorder);
		FirstAnimationRecorder->RemoveRootMotion();
	}

	// Remove root motion on all other animation track recorders
	for (UMovieSceneTrackRecorder* TrackRecorder : TrackRecorders)
	{
		if (TrackRecorder->IsA<UMovieSceneAnimationTrackRecorder>())
		{
			UMovieSceneAnimationTrackRecorder* AnimationTrackRecorder = Cast<UMovieSceneAnimationTrackRecorder>(TrackRecorder);
			
			if (TrackRecorder != FirstAnimationRecorder && AnimationTrackRecorder->RootWasRemoved())
			{
				AnimationTrackRecorder->RemoveRootMotion();
			}
			
			if (Parameters.Project.bRecordTimecode)
			{
				AnimationTrackRecorder->ProcessRecordedTimes(HoursName, MinutesName, SecondsName, FramesName, SubFramesName, SlateName, Slate);
			}
		}
	}

	// Reset transform for recorded spawnable actors when their skeletal animation is recorded in world space 
	// but a transform track is not being recorded.
	// 
	// This is a very specific case with the following parameters:
	// 1. Skeletal mesh actor is recorded as a spawnable.
	// 2. Skeletal mesh actor is a child of another actor which is not being recorded (this results in the bones being recorded in world space)
	// 3. Transform track is set to not record.
	//
	// When this occurs, the transform of the spawnable is doubled up because the root bone is in world space
	// and the spawnable template is also in world space.The fix here is to reset the spawnable template's 
	// transform to identity.	
	if (FirstAnimationRecorder && !RootTransformRecorder)
	{
		if (CachedObjectTemplate.IsValid())
		{
			AActor* ActorToRecord = Target.Get();
			if (ActorToRecord)
			{
				USceneComponent* RootComponent = ActorToRecord->GetRootComponent();
				USceneComponent* AttachParent = RootComponent ? RootComponent->GetAttachParent() : nullptr;
				if (AttachParent && !IsOtherActorBeingRecorded(AttachParent->GetOwner()))
				{
					// The object template is marked as bComponentToWorldUpdated=true while the ComponentToWorld doesn't 
					// match the relative location and rotation. So, calling SetRelativeTransform() doesn't work. 
					// Set it directly here.
					CachedObjectTemplate->GetRootComponent()->SetRelativeTransform_Direct(FTransform::Identity);
				}
			}
		}
	}
}

bool UTakeRecorderActorSource::EnsureObjectTemplateHasComponent(UActorComponent* InComponent, UActorComponent*& OutComponent)
{
	check(InComponent);

	//If it's coming from a component that is created from a template defined in the Components section of the Blueprint
	//it will NOT be found as a Component in AllChildren below but it will exist when created so we also exit here.
	//So we only do the check if UserConstructionScript or Instance, with the latter may not be needed.. not sure
	if (InComponent->CreationMethod == EComponentCreationMethod::SimpleConstructionScript)
	{
		return false;
	}
	// Attempt to find the component in our Object Template by comparing relative paths. This might fail in complex dynamic hierarchies if a component
	// is added and removed multiple times at runtime if they don't all end up with unique names but is pretty straightforward logic for now.
	FString NewComponentRelativePath = InComponent->GetFullName(InComponent->GetTypedOuter<AActor>());

	AActor* DestinationActor = GetRecordToPossessable() ? Target->GetClass()->GetDefaultObject<AActor>() : CachedObjectTemplate.Get();
	check(DestinationActor);

	TInlineComponentArray<UActorComponent*> AllChildren;
	DestinationActor->GetComponents(AllChildren);

	bool bFoundComponent = false;
	for (UActorComponent* Child : AllChildren)
	{
		if (Child == nullptr)
		{
			continue;
		}
			
		FString ChildRelativePath = Child->GetFullName(DestinationActor);

		if (NewComponentRelativePath == ChildRelativePath)
		{
			bFoundComponent = true;
			break;
		}
	}

	// If we found the component with the same relative path on either the CDO (for Possessables) or the Object Template (for Spawnables) then
	// there's nothing we need to do.
	if (bFoundComponent)
	{
		return false;
	}

	// Possessables can't have objects dynamically added so if this is a new object and they don't have them, warn the user.
	if (GetRecordToPossessable())
	{
		UE_LOG(LogTakesCore, Warning, TEXT("Actor %s had dynamically added component at runtime (%s) but this cannot be saved because we are recording to a possessable, component binding will be broken!"),
			*Target->GetName(), *InComponent->GetName());
		return false;
	}

	// Now we'll go through the process of duplicating the new component and updating our Object Template with it so that the bindings work after the fact.
	USceneComponent* TemplateRoot = CachedObjectTemplate->GetRootComponent();
	USceneComponent* AttachToComponent = nullptr;

	// If the new component is a Scene Component then we'll attach it to the correct parent.
	USceneComponent* SceneComponent = Cast<USceneComponent>(InComponent);
	if (SceneComponent)
	{
		USceneComponent* AttachParent = SceneComponent->GetAttachParent();
		if (AttachParent != nullptr)
		{
			// Get the path to the parent component so we can find the matching path in the template.
			FString ParentRelativePath = AttachParent->GetFullName(Target.Get());

			TInlineComponentArray<USceneComponent*> AllTemplateChildren;
			CachedObjectTemplate->GetComponents(AllTemplateChildren);

			for (USceneComponent* Child : AllTemplateChildren)
			{
				if (Child == nullptr)
				{
					continue;
				}

				FString ChildRelativePath = Child->GetFullName(CachedObjectTemplate.Get());

				if (ParentRelativePath == ChildRelativePath)
				{
					AttachToComponent = Child;
					break;
				}
			}

			if (!AttachToComponent)
			{
				UE_LOG(LogTakesCore, Warning, TEXT("Dynamically added component %s failed to find attach parent %s in Object Template, attaching to root as fallback!"),
					*InComponent->GetName(), *AttachParent->GetName());
				
				AttachToComponent = CachedObjectTemplate->GetRootComponent();
			}
		}
	}

	// Ensure the component name is unique within the Object Template. If there's complex spawn/destroy patterns that don't always use unique names this can
	// cause UniqueComponentName to become a different name than the object it's being copied from which will cause anything attached to this to fail attachment.
	FName UniqueComponentName = MakeUniqueObjectName(CachedObjectTemplate.Get(), InComponent->GetClass(), InComponent->GetFName());
	OutComponent = Cast<UActorComponent>(StaticDuplicateObject(InComponent, CachedObjectTemplate.Get(), UniqueComponentName, RF_AllFlags & ~RF_Transient));

	// Restore attachment
	if (SceneComponent && AttachToComponent && OutComponent->IsA<USceneComponent>())
	{
		USceneComponent* NewSceneComponent = Cast<USceneComponent>(OutComponent);
		NewSceneComponent->AttachToComponent(AttachToComponent, FAttachmentTransformRules::KeepRelativeTransform, SceneComponent->GetAttachSocketName());
	}

	// Update our Object Template with a reference to our component
	UE_LOG(LogTakesCore, Log, TEXT("Duplicating Component '%s' to '%s' and adding to Spawnable Object Template."), *InComponent->GetPathName(), *OutComponent->GetPathName());
	CachedObjectTemplate->AddInstanceComponent(OutComponent);

	return true;
}

void UTakeRecorderActorSource::PostEditChangeProperty(FPropertyChangedEvent& PropertyChangedEvent)
{
	if (PropertyChangedEvent.Property && PropertyChangedEvent.Property->GetFName() == GET_MEMBER_NAME_CHECKED(UTakeRecorderActorSource, Target))
	{
		TrackTint = FColor(67, 148, 135);
		AActor* TargetActor = Target.Get();
		if (TargetActor && TargetActor->GetComponentByClass(UCameraComponent::StaticClass()))
		{
			TrackTint = FColor(148, 67, 108);
		}

		// Whenever the actor to record changes we need to rebuild the recorded property map as it
		// displays all possible properties/components to record for the current actor class.
		RebuildRecordedPropertyMap();
	}
}

void UTakeRecorderActorSource::PostDuplicate(bool bDuplicateForPIE)
{
	Super::PostDuplicate(bDuplicateForPIE);

	// When we get deserialized from being duplicated we need to update our numbers.
	// This has to be done after the constructor as the Property Map hasn't been deserialized
	// by that point.
	UpdateCachedNumberOfRecordedProperties();
}

void UTakeRecorderActorSource::PostEditUndo()
{
	Super::PostEditUndo();
	UpdateCachedNumberOfRecordedProperties();
}

void UTakeRecorderActorSource::RebuildRecordedPropertyMap()
{
	// Reset our property map before checking the current actor, this allows null actors to 
	// empty out the property map in the UI.
	FName RootName = Target.IsValid() ? Target->GetFName() : NAME_None;
	RecordedProperties = NewObject<UActorRecorderPropertyMap>(this, MakeUniqueObjectName(GetTransientPackage(), UActorRecorderPropertyMap::StaticClass(), RootName), RF_Transactional);

	//@matth this was making us not be able to record, everything was empty
	//RecordedProperties = NewObject<UActorRecorderPropertyMap>(this, MakeUniqueObjectName(this, UActorRecorderPropertyMap::StaticClass(), RootName), RF_Transactional);
	TrackRecorders.Empty();

	// No target actor means no properties will get recorded
	if (!Target.IsValid())
	{
		return;
	}

	RecordedProperties->RecordedObject = Target.Get();
	RebuildRecordedPropertyMapRecursive(Target.Get(), RecordedProperties);

	UpdateCachedNumberOfRecordedProperties();
}

void UTakeRecorderActorSource::RebuildRecordedPropertyMapRecursive(const FFieldVariant& InObject, UActorRecorderPropertyMap* PropertyMap, const FString& OuterStructPath)
{
	ensure(InObject);
	ensure(PropertyMap);

	// // Iterate through our recorders and find any that can record this object that aren't tied to a specific property. Some things
	// we wish to record (such as Transforms) don't have a specific FProperty or UActorComponent associated with them.
	TArray<IMovieSceneTrackRecorderFactory*> ModularFactories = IModularFeatures::Get().GetModularFeatureImplementations<IMovieSceneTrackRecorderFactory>(MovieSceneSectionRecorderFactoryName);
	for (IMovieSceneTrackRecorderFactory* Factory : ModularFactories)
	{
	 	if (InObject.IsUObject() && Factory->CanRecordObject(InObject.ToUObject()))
	 	{
	 		// @sequencer-todo: Instead of defaulting to true this should copy from the global settings
	 		FName PropertyName = FName(*Factory->GetDisplayName().ToString());
	 		FActorRecordedProperty RecordedProperty(PropertyName, true, Factory->GetDisplayName());
	 		PropertyMap->Properties.Add(RecordedProperty);

			// Initialize an instance of this factory's settings object if we haven't already.
			TSubclassOf<UMovieSceneTrackRecorderSettings> FactorySettingsClass = Factory->GetSettingsClass();
			if (FactorySettingsClass)
			{
				InitializeFactorySettingsObject(FactorySettingsClass);
			}
	 	}
	}

	// Iterate through the properties on this object and look for ones marked with CPF_Interp ("Expose for Cinematics") or that have metadata
	// that explicitly specifies a sequence track metadata.

	UStruct* ObjectClass = InObject.IsUObject() ? InObject.ToUObject()->GetClass() : nullptr;
	if (FStructProperty* AsStructProperty = InObject.Get<FStructProperty>())
	{
		ObjectClass = AsStructProperty->Struct;
	}
	check(ObjectClass); // With FProperties ObjectClass can only be obtained from AsStructProperty. If we hit this we need to change this check to an 'if (ObjectClass)'
	for (TFieldIterator<FProperty> It(ObjectClass); It; ++It)
	{
		const bool bIsInterpField = It->HasAllPropertyFlags(CPF_Interp);
		const bool bHasTrackMetadata = It->HasMetaData(SequencerTrackClassMetadataName);

		FString PropertyName = It->GetFName().ToString();
		FString PropertyPath = OuterStructPath + FString(*PropertyName);

		if (bIsInterpField || bHasTrackMetadata)
		{
			bool bFoundRecorder = false;
			FText DebugDisplayName;

			// For each property we look to see if there is a specific recorder that can handle this property. This is the case for
			// properties such as "bVisible" which needs the specific Visibility Recorder (instead of a generic bool property recorder).
			// We fall back to the generic property recorder if we can't find a specific recorder, and if any recorder is found then we
			// create an instance to show up in the UI so the user can still choose to toggle on/off properties (and know that the properties
			// shown there do actually have something trying to record them).
			for (IMovieSceneTrackRecorderFactory* Factory : ModularFactories)
			{
				if (InObject.IsUObject() && Factory->CanRecordProperty(InObject.ToUObject(), *It))
				{
			 		DebugDisplayName = Factory->GetDisplayName();

					// Initialize an instance of this factory's settings object if we haven't already.
					TSubclassOf<UMovieSceneTrackRecorderSettings> FactorySettingsClass = Factory->GetSettingsClass();
					if (FactorySettingsClass)
					{
						InitializeFactorySettingsObject(FactorySettingsClass);
					}

			 		// Only one recorder gets a chance to record it
			 		bFoundRecorder = true;
			 		break;
				}
			}
			 
			if (!bFoundRecorder)
			{
				// If we didn't find an explicit recorder for the property, we'll fall back to a generic property recorder which simply stores their state changes in a track.
				FMovieScenePropertyTrackRecorderFactory TrackRecorderFactory;
				if (TrackRecorderFactory.CanRecordProperty(Target.Get(), *It))
				{
			 		DebugDisplayName = TrackRecorderFactory.GetDisplayName();
			 		bFoundRecorder = true;

					// Initialize an instance of this factory's settings object if we haven't already.
					TSubclassOf<UMovieSceneTrackRecorderSettings> FactorySettingsClass = TrackRecorderFactory.GetSettingsClass();
					if (FactorySettingsClass)
					{
						InitializeFactorySettingsObject(FactorySettingsClass);
					}
				}
			}

			if (!bFoundRecorder)
			{
				if (FStructProperty* StructProperty = CastField<FStructProperty>(*It)) 
				{
					FString NewOuterStructPath = OuterStructPath + PropertyName + TEXT(".");
					RebuildRecordedPropertyMapRecursive(StructProperty, PropertyMap, NewOuterStructPath);
				}
			}

			if (bFoundRecorder)
			{
				// @sequencer-todo: Instead of defaulting to true this should copy from the global settings
				FActorRecordedProperty RecordedProperty(*PropertyPath, true, DebugDisplayName);
				PropertyMap->Properties.Add(RecordedProperty);
			}
		}

		else if (FStructProperty* StructProperty = CastField<FStructProperty>(*It))
		{
			FString NewOuterStructPath = OuterStructPath + PropertyName + TEXT(".");
			RebuildRecordedPropertyMapRecursive(StructProperty, PropertyMap, NewOuterStructPath);
		}

	}

	// Now try to iterate through any children on this object and continue this process recursively.
	TSet<UActorComponent*> PossibleComponents;
	TSet<AActor*> ExternalActorsReferenced;

	if (InObject.IsA<AActor>())
	{
		AActor* Actor = InObject.Get<AActor>();
		
		// Actors only have their Root Component plus any Actor Components (which have no hierarchy)
		// After that the structure is recursive down from the Root Component.
		if (Actor->GetRootComponent())
		{
			PossibleComponents.Add(Actor->GetRootComponent());
		}
		GetActorComponents(Actor, PossibleComponents);
	}
	else if (InObject.IsA<USceneComponent>())
	{
		USceneComponent* SceneComponent = InObject.Get<USceneComponent>();
		GetChildSceneComponents(SceneComponent, PossibleComponents, true);
	}

	NewReferencedActors.Append(ExternalActorsReferenced);

	// Now iterate through our children and build the property map recursively.
	for (UActorComponent* Component : PossibleComponents)
	{
		UE_LOG(LogTakesCore, Log, TEXT("Component: %s EditorOnly: %d Transient: %d"), *Component->GetFName().ToString(), Component->IsEditorOnly(), Component->HasAnyFlags(RF_Transient));
		// takerecorder-todo: When merged with Dev Framework, CL 4279185, switch this to checking against
		// IsVisualizationComponent() so that we can exclude things like default component billboards.
		// We also need a deny list of classes, such as those that derive from the input framework that are
		// added at runtime, we don't want to record those.
		if (Component->IsEditorOnly())
		{
			continue;
		}

		UActorRecorderPropertyMap* ComponentPropertyMap = NewObject<UActorRecorderPropertyMap>(this, MakeUniqueObjectName(this, UActorRecorderPropertyMap::StaticClass(), Component->GetFName()), RF_Transactional);
		ComponentPropertyMap->RecordedObject = Component;
		PropertyMap->Children.Add(ComponentPropertyMap);

		RebuildRecordedPropertyMapRecursive(Component, ComponentPropertyMap);
	}
}

void UTakeRecorderActorSource::UpdateCachedNumberOfRecordedProperties()
{
	if (RecordedProperties)
	{
		RecordedProperties->UpdateCachedValues();
	}
}

const FSlateBrush* UTakeRecorderActorSource::GetDisplayIconImpl() const
{
	AActor* TargetActor = Target.Get();
	if (TargetActor)
	{
		return FSlateIconFinder::FindCustomIconBrushForClass(TargetActor->GetClass(), TEXT("ClassThumbnail"));
	}

	return FSlateIconFinder::FindIcon("ClassIcon.Deleted").GetIcon();
}

FText UTakeRecorderActorSource::GetDisplayTextImpl() const
{
	AActor* TargetActor = Target.Get();
	if (TargetActor)
	{
		return FText::FromString(TargetActor->GetActorLabel());
	}

	return LOCTEXT("ActorLabel", "Actor (None)");
}

FText UTakeRecorderActorSource::GetCategoryTextImpl() const
{
	AActor* TargetActor = Target.Get();
	if (TargetActor && TargetActor->GetComponentByClass(UCameraComponent::StaticClass()))
	{
		return LOCTEXT("CamerasCategoryLabel", "Cameras");
	}

	return FText();
}


FText UTakeRecorderActorSource::GetDescriptionTextImpl() const
{
	if (Target.IsValid())
	{
		UActorRecorderPropertyMap::Cache CachedValues;
		if (RecordedProperties)
		{
			CachedValues = RecordedProperties->CachedPropertyComponentCount();
		}
		return FText::Format(LOCTEXT("ActorDescriptionFormat", "{0} Properties {1} Components"), CachedValues.Properties, CachedValues.Components);
	}
	else
	{
		return LOCTEXT("InvalidActorDescription", "No Target Specified");
	}
}

FGuid UTakeRecorderActorSource::ResolveActorFromSequence(AActor* InActor, ULevelSequence* CurrentSequence) const
{
	UMovieScene* MovieScene = CurrentSequence->GetMovieScene();

	// Look through all Possessables in the sequence to see if there's one with the same name as the actor. We purposely do not look at 
	// Spawnables so that recording as spawnable will always create a new spawnable.
	for (int32 PossessableCount = 0; PossessableCount < MovieScene->GetPossessableCount(); ++PossessableCount)
	{
		const FMovieScenePossessable& Possessable = MovieScene->GetPossessable(PossessableCount);
		if (Possessable.GetName() == InActor->GetActorLabel())
		{
			return Possessable.GetGuid();
		}
	}

	// There's no Possessable with the same name as the actor, so this actor hasn't been added
	// to the sequence yet.
	return FGuid();
}

void UTakeRecorderActorSource::PostProcessCreatedObjectTemplateImpl(AActor* ObjectTemplate)
{
	 // Override the Skeletal Mesh components animation modes so that they can play back the recorded
	 // animation asset instead of their original animation source (such as Animation Blueprint)
	 TInlineComponentArray<USkeletalMeshComponent*> SkeletalMeshComponents;
	 ObjectTemplate->GetComponents(SkeletalMeshComponents);
	 for (USkeletalMeshComponent* SkeletalMeshComponent : SkeletalMeshComponents)
	 {
	 	SkeletalMeshComponent->SetAnimationMode(EAnimationMode::AnimationSingleNode);
	 	SkeletalMeshComponent->bEnableUpdateRateOptimizations = false;
	 	SkeletalMeshComponent->VisibilityBasedAnimTickOption = EVisibilityBasedAnimTickOption::AlwaysTickPoseAndRefreshBones;
	 	SkeletalMeshComponent->SetForcedLOD(1);
	 }

	// Disable auto-possession on recorded Pawns so that when the Spawnable is spawned it doesn't auto-possess the player
	// and override their current live player pawn.
	if (ObjectTemplate->IsA(APawn::StaticClass()))
	{
		APawn* Pawn = CastChecked<APawn>(ObjectTemplate);
		Pawn->AutoPossessPlayer = EAutoReceiveInput::Disabled;
	}

	// Disable any Movement Components so that things such as RotatingMovementComponent or ProjectileMovementComponent don't suddenly
	// start moving and overriding our position at runtime.
	// takerecorder-todo: This should ideally check to see if you recorded the transform of the root object or not before assuming you
	// don't want its movement?
	TInlineComponentArray<UMovementComponent*> MovementComponents;
	ObjectTemplate->GetComponents(MovementComponents);
	for (UMovementComponent* MovementComponent : MovementComponents)
	{
		MovementComponent->bAutoActivate = false;
	}
}

void GetChildBindings(UMovieScene* InMovieScene, const FGuid& InGuid, TArray<FGuid>& OutChildGuids)
{
	for (int32 PossessableIndex = 0; PossessableIndex < InMovieScene->GetPossessableCount(); ++PossessableIndex)
	{
		FMovieScenePossessable& Child = InMovieScene->GetPossessable(PossessableIndex);
		if (Child.GetParent() == InGuid)
		{
			OutChildGuids.Add(Child.GetGuid());

			GetChildBindings(InMovieScene, Child.GetGuid(), OutChildGuids);
		}
	}
}

void UTakeRecorderActorSource::CleanExistingDataFromSequence(const FGuid& ForGuid, ULevelSequence& InSequence)
{
	if (ForGuid.IsValid())
	{
		// Check to see if there is a Possessable in this sequence with the specified Guid and remove their old data if needed.
		// Removing the Possessable will remove their bindings which will remove the associated tracks and their data as well.
		UMovieScene* MovieScene = InSequence.GetMovieScene();

		TArray<FGuid> OutChildGuids;
		GetChildBindings(MovieScene, ForGuid, OutChildGuids);

		MovieScene->RemoveSpawnable(ForGuid);
		MovieScene->RemovePossessable(ForGuid);

		for (auto ChildGuid : OutChildGuids)
		{
			MovieScene->RemovePossessable(ChildGuid);
		}
	}

	// Call any derived class implementation
	CleanExistingDataFromSequenceImpl(ForGuid, InSequence);
}

void UTakeRecorderActorSource::GetAllComponents(TSet<UActorComponent*>& OutArray, bool bUpdateReferencedActorList)
{
	if (Target.IsValid())
	{
		GetActorComponents(Target.Get(), OutArray);
		GetSceneComponents(Target->GetRootComponent(), OutArray, bUpdateReferencedActorList);
	}
}

void UTakeRecorderActorSource::GetSceneComponents(USceneComponent* OnSceneComponent, TSet<UActorComponent *>& OutArray, bool bUpdateReferencedActorList)
{
	if (!OnSceneComponent)
	{
		return;
	}

	// Add the passed in component to the out array and then we'll recursively call GetSceneComponents on each child
	// so that each child gets added to the out array and their children recursively.
	if (OnSceneComponent->ComponentHasTag(DoNotRecordTag))
	{
		UE_LOG(LogTakesCore, Verbose, TEXT("Skipping record component: %s with do not record tag"), *OnSceneComponent->GetName());
		return;
	}

	OutArray.Add(OnSceneComponent);

	TSet<UActorComponent*> ChildComponents;
	GetChildSceneComponents(OnSceneComponent, ChildComponents, bUpdateReferencedActorList);

	for (UActorComponent* Component : ChildComponents)
	{
		GetSceneComponents(Cast<USceneComponent>(Component), OutArray, bUpdateReferencedActorList);
	}
}

void UTakeRecorderActorSource::GetChildSceneComponents(USceneComponent* OnSceneComponent, TSet<UActorComponent*>& OutArray, bool bUpdateReferencedActorList)
{
	if (OnSceneComponent)
	{
		const bool bIncludeAllDescendants = false;
		TArray<USceneComponent*> OutDirectChildren;
		OnSceneComponent->GetChildrenComponents(bIncludeAllDescendants, OutDirectChildren);
		
		// Add Scene Components to the OutArray
		for (USceneComponent* SceneComponent : OutDirectChildren)
		{
			if (!SceneComponent)
			{
				continue;
			}

			// If this scene component is owned by another Actor we have to make a complicated decision. In general, we don't want to record
			// components that are owned by another Actor because if that Actor is also being recorded we end up with duplicate bindings in the resulting
			// sequence. To solve this one, we want to create a recording for the Actor that owns that component (if it's not already being recorded) and
			// re-create the effect using Attach tracks in Sequencer.
			// Unfortunately, this leads to its own set of problems. In a situation where a complex hierarchy has been created via the World Outliner and you
			// are recording the root object, it will create bindings for all children as they will all show up as belonging to different actors and we'll create
			// a recording for each one. This isn't desirable either so we could just not record components that belong to other actors unless you specifically add
			// them. In the usual twist of fate this isn't desirable either as character setups (especially QAPawn) use a separate actor for inventory and hot-swap
			// which gun your Pawn is holding by changing the attachment of the weapon skeletal mesh. In this case we do want to record the separate actor automatically
			// as it's pretty hard for the user to add the player already, much less actors the player spawns.
			// The current solution is as follows:
			// If the Scene Component is the Root Component of its owner then we do NOT add that actor to be recorded. This solves the case of nestled hierarchies. Do not recurse children.
			// If the Scene Component is not the Root Component of its owner, then we DO add the owner actor to be recorded (but skip the component as that actor will record it)
			// If the Scene Component's owner is spawned at Runtime, we record it.
			if (SceneComponent->GetOwner() != Target.Get())
			{
				bool bActorIsTemporary = GEditor && (SceneComponent->GetOwner()->GetWorld()->WorldType == EWorldType::PIE && !GEditor->ObjectsThatExistInEditorWorld.Get(SceneComponent->GetOwner()));
				if (bActorIsTemporary)
				{
					if (bUpdateReferencedActorList)
					{
						// Only log if they care about the referenced actors
						UE_LOG(LogTakesCore, Log, TEXT("Detected Runtime-Spawned Actor %s that is attached to current hierarchy. Adding Actor to list to be recorded so we can re-create this hierarchy through Attach Tracks!"),
							*SceneComponent->GetName(), *SceneComponent->GetOwner()->GetName());
						NewReferencedActors.Add(SceneComponent->GetOwner());
					}
					continue;
				}
				// This component belongs to another actor. We check to see if it's the root component to decide if we should record it or not.
				else if (SceneComponent == SceneComponent->GetOwner()->GetRootComponent())
				{
					if (bUpdateReferencedActorList)
					{
						// Only log if they care about the referenced actors.
						UE_LOG(LogTakesCore, Warning, TEXT("Detected Root Component %s on Actor %s attached to current hierarchy. Skipping the automatic addition of this actor to the Recording to avoid recording hierarchies created in the World Outliner!"),
							*SceneComponent->GetName(), *SceneComponent->GetOwner()->GetName());
					}
					continue;
				}
				else
				{
					if (bUpdateReferencedActorList)
					{
						// Only log if they care about the referenced actors
						UE_LOG(LogTakesCore, Log, TEXT("Detected Component %s from Actor %s that is attached to current hierarchy. Adding Actor to list to be recorded so we can re-create this hierarchy through Attach Tracks!"),
							*SceneComponent->GetName(), *SceneComponent->GetOwner()->GetName());
						NewReferencedActors.Add(SceneComponent->GetOwner());
					}
					continue;
				}
			}

			if (SceneComponent->ComponentHasTag(DoNotRecordTag))
			{
				UE_LOG(LogTakesCore, Warning, TEXT("Skipping record component: %s with do not record tag"), *SceneComponent->GetName());
				continue;
			}

			// We own this component so we're going to go ahead and return it so that we record it.
			OutArray.Add(SceneComponent);
		}
	}
}

void UTakeRecorderActorSource::GetActorComponents(AActor* OnActor, TSet<UActorComponent*>& OutArray) const
{
	if (OnActor)
	{
		TInlineComponentArray<UActorComponent*> ActorComponents(OnActor);
		OutArray.Reserve(ActorComponents.Num());

		for (UActorComponent* ActorComponent : ActorComponents)
		{
			USceneComponent* SceneComponent = Cast<USceneComponent>(ActorComponent);

			// Child of the root component are gathered in GetSceneComponents(). 
			// Here we gather the rest of the components - either non scene components or 
			// scene components that are not directly attached to the root component. This 
			// includes spawned particle systems
			if (!SceneComponent || !SceneComponent->GetAttachParent())
			{
				if (ActorComponent->GetOwner() != Target.Get())
				{
					UE_LOG(LogTakesCore, Warning, TEXT("Unsupported Functionality: Actor Component: %s is owned by another Actor: %s, skipping record!"),
						*ActorComponent->GetName(), *ActorComponent->GetOwner()->GetName());
					continue;
				}

				if (ActorComponent->ComponentHasTag(DoNotRecordTag))
				{
					UE_LOG(LogTakesCore, Warning, TEXT("Skipping record component: %s with do not record tag"), *ActorComponent->GetName());
					continue;
				}

				OutArray.Add(ActorComponent);
			}
		}
	}
}

void UTakeRecorderActorSource::CreateNewActorSourceForReferencedActors()
{
	UTakeRecorderSources* SourcesList = GetTypedOuter<UTakeRecorderSources>();
	TArray<UTakeRecorderSource*> NewSources;

	TSet<AActor*> ActorsWithEnabledSources;
	TSet<AActor*> ActorsWithDisabledSources;
	for (UTakeRecorderSource* Source : SourcesList->GetSources())
	{
		if (UTakeRecorderActorSource* ActorSource = Cast<UTakeRecorderActorSource>(Source))
		{
			AActor* TargetActor = ActorSource->Target.Get();
			if (TargetActor)
			{
				if (ActorSource->bEnabled)
				{
					ActorsWithEnabledSources.Add(TargetActor);
				}
				else
				{
					ActorsWithDisabledSources.Add(TargetActor);
				}
			}
		}
	}

	for (AActor* Actor : NewReferencedActors)
	{
		// Don't create a recording for this actor if there is an existing source for this actor. Another source may have added it
		// or the user may have added it by hand and adjusted settings.
		if (ActorsWithEnabledSources.Contains(Actor))
		{
			continue;
		}

		// Also, don't create a recording if the actor has a disabled source
		if (ActorsWithDisabledSources.Contains(Actor))
		{
			UE_LOG(LogTakesCore, Warning, TEXT("Disregarding automatically adding %s as a recording source because it has been explicitly disabled."), *Actor->GetName());
			continue;
		}

		if (Actor == Target.Get())
		{
			// This probably shouldn't happen but safe guard to keep us from creating a new recording for ourself. We won't
			// fail the above check as the recording hasn't gotten created yet.
			continue;
		}

		// We don't use AddSource on the UTakeRecorderSources because this is called from functions that also adds returned items to the Source List. This prevents a 
		// double add from occuring.
		UTakeRecorderActorSource* ActorSource = NewObject<UTakeRecorderActorSource>(SourcesList, UTakeRecorderActorSource::StaticClass(), NAME_None, RF_Transactional);
		ActorSource->ParentSource = this;

		// We add it both to the local list (in case we need to start recording immediately) and to the class list
		// so that we can clean up the recording when we finish.
		NewSources.Add(ActorSource);
		AddedActorSources.Add(ActorSource);

		ActorSource->Target = Actor;

		// For consistency in the hierarchy, actor sources should have the same state as the source automatically adding them
		ActorSource->RecordType = RecordType;

		// Send a PropertyChangedEvent so the class catches the callback and rebuilds the property map. We can't rely on the Actor rebuilding the map on PreRecording
		// because that would wipe out any user adjustments from one added natively.
		FPropertyChangedEvent PropertyChangedEvent(UTakeRecorderActorSource::StaticClass()->FindPropertyByName(GET_MEMBER_NAME_CHECKED(UTakeRecorderActorSource, Target)), EPropertyChangeType::ValueSet);
		ActorSource->PostEditChangeProperty(PropertyChangedEvent);
	}
	NewReferencedActors.Reset();
}

bool UTakeRecorderActorSource::IsOtherActorBeingRecorded(AActor* OtherActor) const
{
	return TakeRecorderSourcesUtils::IsActorBeingRecorded(this, OtherActor);
}

FGuid UTakeRecorderActorSource::GetRecordedActorGuid(class AActor* OtherActor) const
{
	return TakeRecorderSourcesUtils::GetRecordedActorGuid(this, OtherActor);
}

FTransform UTakeRecorderActorSource::GetRecordedActorAnimationInitialRootTransform(class AActor* OtherActor) const
{
	return TakeRecorderSourcesUtils::GetRecordedActorAnimationInitialRootTransform(this, OtherActor);
}

FMovieSceneSequenceID UTakeRecorderActorSource::GetLevelSequenceID(class AActor* OtherActor)
{
	return TakeRecorderSourcesUtils::GetLevelSequenceID(this, OtherActor, MasterLevelSequence);
}

FTrackRecorderSettings UTakeRecorderActorSource::GetTrackRecorderSettings() const
{
	FTrackRecorderSettings TrackRecorderSettings;

	UTakeRecorderSources* Sources = GetTypedOuter<UTakeRecorderSources>();
	if (!Sources)
	{
		return TrackRecorderSettings;
	}
			
	FTakeRecorderParameters Parameters;
	Parameters.User = GetDefault<UTakeRecorderUserSettings>()->Settings;
	Parameters.Project = GetDefault<UTakeRecorderProjectSettings>()->Settings;

	TrackRecorderSettings.bRecordToPossessable = GetRecordToPossessable();
	TrackRecorderSettings.bReduceKeys = bReduceKeys;
	TrackRecorderSettings.bRemoveRedundantTracks = Parameters.User.bRemoveRedundantTracks;
	TrackRecorderSettings.bSaveRecordedAssets = Sources->GetSettings().bSaveRecordedAssets || GEditor == nullptr;
	TrackRecorderSettings.ReduceKeysTolerance = Parameters.User.ReduceKeysTolerance;

	TrackRecorderSettings.DefaultTracks = Parameters.Project.DefaultTracks;
	TrackRecorderSettings.IncludeAnimationNames = IncludeAnimationNames;
	TrackRecorderSettings.ExcludeAnimationNames = ExcludeAnimationNames;

	return TrackRecorderSettings;
}

void UTakeRecorderActorSource::SetSourceActor(TSoftObjectPtr<AActor> InTarget)
{
	Target = InTarget;

	// Whenever the actor to record changes we need to rebuild the recorded property map as it
	// displays all possible properties/components to record for the current actor class.
	RebuildRecordedPropertyMap();
}

bool UTakeRecorderActorSource::GetRecordToPossessable() const
{
	if (RecordType == ETakeRecorderActorRecordType::ProjectDefault)
	{
		if (UTakeRecorderSources* Sources = GetTypedOuter<UTakeRecorderSources>())
		{
			return Sources->GetSettings().bRecordToPossessable;
		}
	}

	return RecordType == ETakeRecorderActorRecordType::Possessable;
}

void UTakeRecorderActorSource::InitializeFactorySettingsObject(TSubclassOf<UMovieSceneTrackRecorderSettings> InClass)
{
	ensure(InClass);

	bool bHasExisting = false;
	for (UObject* ExistingSetting : FactorySettings)
	{
		if (ExistingSetting->GetClass() == InClass)
		{
			bHasExisting = true;
		}
	}

	// We only want to add it to the list if we don't already have it so that only one instance shows up in the UI
	// regardless of how many instances of this factory are recording.
	if (!bHasExisting)
	{
		UMovieSceneTrackRecorderSettings* NewSettingsObject = NewObject<UMovieSceneTrackRecorderSettings>(this, InClass, NAME_None, RF_Transactional);
		FactorySettings.Add(NewSettingsObject);
	}
}

UMovieSceneTrackRecorderSettings* UTakeRecorderActorSource::GetSettingsObjectForFactory(TSubclassOf<UMovieSceneTrackRecorderSettings> InClass) const
{
	for (UObject* ExistingSetting : FactorySettings)
	{
		if (ExistingSetting->GetClass() == InClass)
		{
			return Cast<UMovieSceneTrackRecorderSettings>(ExistingSetting);
		}
	}

	// Most factories won't have a settings object and that's okay!
	return nullptr;
}

FString UTakeRecorderActorSource::GetSubsceneTrackName(ULevelSequence* InSequence) const
{
	if (Target.IsValid())
	{
		return Target->GetActorLabel();
	}

	return Super::GetSubsceneTrackName(InSequence);
}

FString UTakeRecorderActorSource::GetSubsceneAssetName(ULevelSequence* InSequence) const
{
	if (Target.IsValid())
	{
		if (UTakeMetaData* TakeMetaData = InSequence->FindMetaData<UTakeMetaData>())
		{
			return FString::Printf(TEXT("%s_%s"), *Target->GetActorLabel(), *TakeMetaData->GenerateAssetPath("{slate}_{take}"));
		}
		return Target->GetActorLabel();
	}

	return Super::GetSubsceneAssetName(InSequence);
}

void UTakeRecorderActorSource::AddContentsToFolder(UMovieSceneFolder* InFolder)
{
	InFolder->AddChildObjectBinding(CachedObjectBindingGuid);
}

UActorRecorderPropertyMap* UTakeRecorderActorSource::GetPropertyMapForComponentRecursive(UActorComponent* InComponent, UActorRecorderPropertyMap* CurrentPropertyMap)
{
	check(CurrentPropertyMap);
	if (CurrentPropertyMap->RecordedObject.Get() == InComponent)
	{
		return CurrentPropertyMap;
	}

	for (UActorRecorderPropertyMap* Child : CurrentPropertyMap->Children)
	{
		UActorRecorderPropertyMap* ChildMap = GetPropertyMapForComponentRecursive(InComponent, Child);
		if (ChildMap)
		{
			return ChildMap;
		}
	}

	return nullptr;
}

UActorRecorderPropertyMap* UTakeRecorderActorSource::GetParentPropertyMapForComponent(UActorComponent* InComponent)
{
	check(InComponent);

	if (USceneComponent* SceneComponent = Cast<USceneComponent>(InComponent))
	{
		USceneComponent* AttachParent = SceneComponent->GetAttachParent();
		if (AttachParent)
		{
			return GetPropertyMapForComponentRecursive(AttachParent, RecordedProperties);
		}
	}

	// ActorComponents and Root Scene Components will go through this path and we'll use the root actor property map.
	return RecordedProperties;
}

#undef LOCTEXT_NAMESPACE // "UTakeRecorderActorSource"
<|MERGE_RESOLUTION|>--- conflicted
+++ resolved
@@ -816,11 +816,7 @@
 		// Expand the Movie Scene Playback Range to encompass all of the sections now that they've all been created.
 		SequenceRecorderUtils::ExtendSequencePlaybackRange(InSequence);
 
-<<<<<<< HEAD
-		if (Target.IsValid())
-=======
 		if (Target.IsValid() && !ParentSource)
->>>>>>> d731a049
 		{
 			// Automatically add or update the camera cut track if there is a camera component
 			AActor* TargetActor = Target.Get();
@@ -860,11 +856,8 @@
 	// Null these out there and NOT in PostRecording because they are used for cross sequence object binding via GetLevelSequenceID in PostRecording
 	TargetLevelSequence = nullptr;
 	MasterLevelSequence = nullptr;
-<<<<<<< HEAD
-=======
 
 	ParentSource = nullptr;
->>>>>>> d731a049
 }
 
 void UTakeRecorderActorSource::PostProcessTrackRecorders(ULevelSequence* InSequence)
