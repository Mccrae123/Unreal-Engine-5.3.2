// Copyright Epic Games, Inc. All Rights Reserved.

#include "Modules/ModuleManager.h"
#include "ITakeRecorderModule.h"
#include "ITakeRecorderDropHandler.h"
#include "TakeRecorderLevelSequenceSource.h"
#include "Input/DragAndDrop.h"
#include "Recorder/TakeRecorder.h"
#include "Recorder/TakeRecorderBlueprintLibrary.h"
#include "Recorder/TakeRecorderPanel.h"
#include "Recorder/TakeRecorderParameters.h"
#include "TakesCoreBlueprintLibrary.h"
#include "TakesCoreLog.h"
#include "TakeMetaData.h"
#include "TakeRecorderActorSource.h"
#include "TakeRecorderSources.h"
#include "TakeRecorderSourcesCommands.h"
#include "TakeRecorderSettings.h"
#include "TakeRecorderSourcesUtils.h"
#include "Features/IModularFeatures.h"
#include "DragAndDrop/ActorDragDropOp.h"
#include "DragAndDrop/FolderDragDropOp.h"
#include "DragAndDrop/CompositeDragDropOp.h"
#include "EngineUtils.h"
#include "Algo/Sort.h"
#include "ScopedTransaction.h"
#include "LevelSequenceActor.h"
#include "LevelSequenceEditorBlueprintLibrary.h"

#include "Framework/Application/SlateApplication.h"
#include "Framework/MultiBox/MultiBoxBuilder.h"
#include "Framework/MultiBox/MultiBoxExtender.h"
#include "Widgets/Layout/SBox.h"
#include "Dialogs/Dialogs.h"

#include "Engine/LevelScriptActor.h"
#include "Engine/Selection.h"
#include "Editor.h"
#include "LevelEditor.h"
#include "SceneOutlinerModule.h"
#include "SceneOutlinerPublicTypes.h"
<<<<<<< HEAD
#include "Toolkits/AssetEditorManager.h"
#include "Framework/Notifications/NotificationManager.h"
#include "Widgets/Notifications/SNotificationList.h"
=======
#include "Framework/Notifications/NotificationManager.h"
#include "Widgets/Notifications/SNotificationList.h"
#include "Subsystems/AssetEditorSubsystem.h"
#include "ActorTreeItem.h"
#include "EditorActorFolders.h"
>>>>>>> 6bbb88c8

#include "TakeRecorderMicrophoneAudioSource.h"
#include "TakeRecorderWorldSource.h"
#include "TrackRecorders/MovieSceneAnimationTrackRecorderSettings.h"

#include "ISequencer.h"
#include "ISequencerModule.h"
#include "ILevelSequenceEditorToolkit.h"

#define LOCTEXT_NAMESPACE "TakeRecorderSources"

namespace TakeRecorderSources
{
#if WITH_EDITOR
	static bool AllowMenuExtensions = true;
	FAutoConsoleVariableRef CVarAllowMenuExtensions(TEXT("TakeRecorder.AllowMenuExtensions"), AllowMenuExtensions, TEXT(""), ECVF_Cheat);
#endif // WITH_EDITOR
}

static void AddActorSources(UTakeRecorderSources* Sources, TArrayView<AActor* const> InActors)
{
	if (InActors.Num() > 0)
	{
		FScopedTransaction Transaction(FText::Format(LOCTEXT("AddSources", "Add Recording {0}|plural(one=Source, other=Sources)"), InActors.Num()));
		Sources->Modify();

		for (AActor* Actor : InActors)
		{
			if (Actor->IsA<ALevelSequenceActor>())
			{
				ALevelSequenceActor* LevelSequenceActor = Cast<ALevelSequenceActor>(Actor);

				UTakeRecorderLevelSequenceSource* LevelSequenceSource = nullptr;

				for (UTakeRecorderSource* Source : Sources->GetSources())
				{
					if (Source->IsA<UTakeRecorderLevelSequenceSource>())
					{
						LevelSequenceSource = Cast<UTakeRecorderLevelSequenceSource>(Source);
						break;
					}
				}

				if (!LevelSequenceSource)
				{
					LevelSequenceSource = Sources->AddSource<UTakeRecorderLevelSequenceSource>();
				}

				ULevelSequence* Sequence = LevelSequenceActor->GetSequence();
				if (Sequence)
				{
					if (!LevelSequenceSource->LevelSequencesToTrigger.Contains(Sequence))
					{
						LevelSequenceSource->LevelSequencesToTrigger.Add(Sequence);
					}
				}
			}
			else
			{
				UTakeRecorderActorSource* NewSource = Sources->AddSource<UTakeRecorderActorSource>();

				if (AActor* EditorActor = EditorUtilities::GetEditorWorldCounterpartActor(Actor))
				{
					NewSource->Target = EditorActor;
				}
				else
				{
					NewSource->Target = Actor;
				}

				// Send a PropertyChangedEvent so the class catches the callback and rebuilds the property map.
				FPropertyChangedEvent PropertyChangedEvent(UTakeRecorderActorSource::StaticClass()->FindPropertyByName(GET_MEMBER_NAME_CHECKED(UTakeRecorderActorSource, Target)), EPropertyChangeType::ValueSet);
				NewSource->PostEditChangeProperty(PropertyChangedEvent);
			}
		}
	}
}


namespace
{
	static AActor* FindActorByLabel(const FString& ActorNameStr, UWorld* InWorld, bool bFuzzy = false)
	{
		// search for the actor by name
		for (ULevel* Level : InWorld->GetLevels())
		{
			if (Level)
			{
				for (AActor* Actor : Level->Actors)
				{
					if (Actor)
					{
						if (Actor->GetActorLabel() == ActorNameStr)
						{
							return Actor;
						}
					}
				}
			}
		}

		// if we want to do a fuzzy search then we return the first actor whose name that starts 
		// the specified string
		if (bFuzzy)
		{
			for (ULevel* Level : InWorld->GetLevels())
			{
				if (Level)
				{
					for (AActor* Actor : Level->Actors)
					{
						if (Actor)
						{
							if (Actor->GetActorLabel().StartsWith(ActorNameStr))
							{
								return Actor;
							}
						}
					}
				}
			}
		}

		return nullptr;
	}

	static void FindActorsOfClass(UClass* Class, UWorld* InWorld, TArray<AActor*>& OutActors)
	{
		for (ULevel* Level : InWorld->GetLevels())
		{
			if (Level)
			{
				for (AActor* Actor : Level->Actors)
				{
					if (Actor && Actor->IsA(Class) && !Actor->IsA(ALevelScriptActor::StaticClass()) && !Actor->IsA(ALevelSequenceActor::StaticClass()) && !Actor->GetClass()->HasAnyClassFlags(CLASS_NotPlaceable))
					{
						OutActors.AddUnique(Actor);
					}
				}
			}
		}
	}
}

struct FActorTakeRecorderDropHandler : ITakeRecorderDropHandler
{
	virtual void HandleOperation(TSharedPtr<FDragDropOperation> InOperation, UTakeRecorderSources* Sources) override
	{
		TArray<AActor*> ActorsToAdd = GetValidDropActors(InOperation, Sources);
		AddActorSources(Sources, ActorsToAdd);
	}

	virtual bool CanHandleOperation(TSharedPtr<FDragDropOperation> InOperation, UTakeRecorderSources* Sources) override
	{
		bool bCanHandle = false;
		if (InOperation)
		{		
			TSharedPtr<FActorDragDropOp>  ActorDrag = nullptr;
			TSharedPtr<FFolderDragDropOp> FolderDrag = nullptr;

			if (!InOperation.IsValid())
			{
				return false;
			}
			if (InOperation->IsOfType<FActorDragDropOp>())
			{
				ActorDrag = StaticCastSharedPtr<FActorDragDropOp>(InOperation);
			}
			else if (InOperation->IsOfType<FFolderDragDropOp>())
			{
				FolderDrag = StaticCastSharedPtr<FFolderDragDropOp>(InOperation);
			}
			else if (InOperation->IsOfType<FCompositeDragDropOp>())
			{
				if (const TSharedPtr<FCompositeDragDropOp> CompositeDrag = StaticCastSharedPtr<FCompositeDragDropOp>(InOperation))
				{
					ActorDrag = CompositeDrag->GetSubOp<FActorDragDropOp>();
					FolderDrag = CompositeDrag->GetSubOp<FFolderDragDropOp>();
				}
			}

			if (ActorDrag)
			{
				for (TWeakObjectPtr<AActor> WeakActor : ActorDrag->Actors)
				{
					if (AActor* Actor = WeakActor.Get())
					{
						if (TakeRecorderSourcesUtils::IsActorRecordable(Actor))
						{
							bCanHandle = true;
							break;
						}
					}
				}
			}

			if (FolderDrag && !bCanHandle)
			{
				TArray<AActor*> FolderActors;
				FActorFolders::GetActorsFromFolders(*GWorld, FolderDrag->Folders, FolderActors);

				for (AActor* ActorInFolder : FolderActors)
				{
					if (TakeRecorderSourcesUtils::IsActorRecordable(ActorInFolder))
					{
						bCanHandle = true;
						break;
					}
				}
			}
		}

		return bCanHandle;
	}

	TArray<AActor*> GetValidDropActors(TSharedPtr<FDragDropOperation> InOperation, UTakeRecorderSources* Sources)
	{
		TSharedPtr<FActorDragDropOp>  ActorDrag = nullptr;
		TSharedPtr<FFolderDragDropOp> FolderDrag = nullptr;

		if (!InOperation.IsValid())
		{
			return TArray<AActor*>();
		}
		if (InOperation->IsOfType<FActorDragDropOp>())
		{
			ActorDrag = StaticCastSharedPtr<FActorDragDropOp>(InOperation);
		}
		else if (InOperation->IsOfType<FFolderDragDropOp>())
		{
			FolderDrag = StaticCastSharedPtr<FFolderDragDropOp>(InOperation);
		}
		else if (InOperation->IsOfType<FCompositeDragDropOp>())
		{
			if (const TSharedPtr<FCompositeDragDropOp> CompositeOp = StaticCastSharedPtr<FCompositeDragDropOp>(InOperation))
			{
				ActorDrag = CompositeOp->GetSubOp<FActorDragDropOp>();
				FolderDrag = CompositeOp->GetSubOp<FFolderDragDropOp>();
			}
		}

		TArray<AActor*> DraggedActors;

		if (ActorDrag)
		{
			DraggedActors.Reserve(ActorDrag->Actors.Num());
			for (TWeakObjectPtr<AActor> WeakActor : ActorDrag->Actors)
			{
				if (AActor* Actor = WeakActor.Get())
				{
					if (TakeRecorderSourcesUtils::IsActorRecordable(Actor))
					{
						DraggedActors.Add(Actor);
					}
				}
			}
		}

		if (FolderDrag)
		{
			TArray<AActor*> FolderActors;
			FActorFolders::GetActorsFromFolders(*GWorld, FolderDrag->Folders, FolderActors);

			for (AActor* ActorInFolder : FolderActors)
			{
				if (TakeRecorderSourcesUtils::IsActorRecordable(ActorInFolder))
				{
					DraggedActors.Add(ActorInFolder);
				}
			}
		}

		TArray<AActor*> ExistingActors;
		for (UTakeRecorderSource* Source : Sources->GetSources())
		{
			UTakeRecorderActorSource* ActorSource = Cast<UTakeRecorderActorSource>(Source);
			AActor* ExistingActor = ActorSource ? ActorSource->Target.Get() : nullptr;
			if (ExistingActor)
			{
				ExistingActors.Add(ExistingActor);
			}
		}

		if (ExistingActors.Num() && DraggedActors.Num())
		{
			// Remove any actors that are already added as a source. We do this by sorting both arrays,
			// then iterating them together, removing any that are the same
			Algo::Sort(ExistingActors);
			Algo::Sort(DraggedActors);

			for (int32 DragIndex = 0, PredIndex = 0;
				DragIndex < DraggedActors.Num() && PredIndex < ExistingActors.Num();
				/** noop*/)
			{
				AActor* Dragged   = DraggedActors[DragIndex];
				AActor* Predicate = ExistingActors[PredIndex];

				if (Dragged < Predicate)
				{
					++DragIndex;
				}
				else if (Dragged == Predicate)
				{
					DraggedActors.RemoveAt(DragIndex, 1, false);
				}
				else // (Dragged > Predicate)
				{
					++PredIndex;
				}
			}
		}

		return DraggedActors;
	}
};

class FTakeRecorderSourcesModule : public IModuleInterface, private FSelfRegisteringExec
{
public:

	virtual void StartupModule() override
	{
		FTakeRecorderSourcesCommands::Register();
		
		BindCommands();

		RegisterMenuExtensions();
	
		IModularFeatures::Get().RegisterModularFeature(ITakeRecorderDropHandler::ModularFeatureName, &ActorDropHandler);

		ITakeRecorderModule& TakeRecorderModule = FModuleManager::Get().LoadModuleChecked<ITakeRecorderModule>("TakeRecorder");

		SourcesMenuExtension = TakeRecorderModule.RegisterSourcesMenuExtension(FOnExtendSourcesMenu::CreateStatic(ExtendSourcesMenu));

		TakeRecorderModule.RegisterSettingsObject(GetMutableDefault<UTakeRecorderMicrophoneAudioSourceSettings>());
		TakeRecorderModule.RegisterSettingsObject(GetMutableDefault<UMovieSceneAnimationTrackRecorderEditorSettings>());
		TakeRecorderModule.RegisterSettingsObject(GetMutableDefault<UTakeRecorderWorldSourceSettings>());

		ISequencerModule& SequencerModule = FModuleManager::Get().LoadModuleChecked<ISequencerModule>("Sequencer");
		OnSequencerCreatedHandle = SequencerModule.RegisterOnSequencerCreated(FOnSequencerCreated::FDelegate::CreateRaw(this, &FTakeRecorderSourcesModule::OnSequencerCreated));
	}

	virtual void ShutdownModule() override
	{
		IModularFeatures::Get().UnregisterModularFeature(ITakeRecorderDropHandler::ModularFeatureName, &ActorDropHandler);

		ISequencerModule* SequencerModule = FModuleManager::GetModulePtr<ISequencerModule>("Sequencer");
		if (SequencerModule)
		{
			SequencerModule->UnregisterOnSequencerCreated(OnSequencerCreatedHandle);
		}
		
		ITakeRecorderModule* TakeRecorderModule = FModuleManager::Get().GetModulePtr<ITakeRecorderModule>("TakeRecorder");
		if (TakeRecorderModule)
		{
			TakeRecorderModule->UnregisterSourcesMenuExtension(SourcesMenuExtension);
		}

		FTakeRecorderSourcesCommands::Unregister();

		UnregisterMenuExtensions();
<<<<<<< HEAD
	}

	void RegisterMenuExtensions()
	{
#if WITH_EDITOR
		if (GEditor)
		{
			// Register level editor menu extender
			LevelEditorMenuExtenderDelegate = FLevelEditorModule::FLevelViewportMenuExtender_SelectedActors::CreateRaw(this, &FTakeRecorderSourcesModule::ExtendLevelViewportContextMenu);
			FLevelEditorModule& LevelEditorModule = FModuleManager::LoadModuleChecked<FLevelEditorModule>(TEXT("LevelEditor"));
			auto& MenuExtenders = LevelEditorModule.GetAllLevelViewportContextMenuExtenders();
			MenuExtenders.Add(LevelEditorMenuExtenderDelegate);
			LevelEditorExtenderDelegateHandle = MenuExtenders.Last().GetHandle();
		}
#endif
	}

	void UnregisterMenuExtensions()
	{
		// Unregister level editor menu extender
		if (FModuleManager::Get().IsModuleLoaded(TEXT("LevelEditor")))
		{
			FLevelEditorModule& LevelEditorModule = FModuleManager::GetModuleChecked<FLevelEditorModule>(TEXT("LevelEditor"));
			LevelEditorModule.GetAllLevelViewportContextMenuExtenders().RemoveAll([&](const FLevelEditorModule::FLevelViewportMenuExtender_SelectedActors& Delegate) {
				return Delegate.GetHandle() == LevelEditorExtenderDelegateHandle;
			});
		}
	}

	void BindCommands()
	{
		CommandList = MakeShareable(new FUICommandList);
		
		CommandList->MapAction(
			FTakeRecorderSourcesCommands::Get().RecordSelectedActors,
			FExecuteAction::CreateLambda( [this] { RecordSelectedActors(); } ) );
	}

	TSharedRef<FExtender> ExtendLevelViewportContextMenu(const TSharedRef<FUICommandList> InCommandList, const TArray<AActor*> SelectedActors)
	{
		TSharedRef<FExtender> Extender(new FExtender());

		if (SelectedActors.Num() > 0)
		{
			Extender->AddMenuExtension("ActorControl", EExtensionHook::After, CommandList, FMenuExtensionDelegate::CreateLambda(
				[this, SelectedActors](FMenuBuilder& MenuBuilder) 
			{
				FText RecordText;
				if (SelectedActors.Num() == 1)
				{
					RecordText = FText::Format(LOCTEXT("RecordSelectedActorsText", "Record {0} with Take Recorder"), FText::FromString(SelectedActors[0]->GetActorLabel()));
				}
				else
				{
					RecordText = FText::Format(LOCTEXT("RecordSelectedActorsText", "Record {0} actors with Take Recorder"), SelectedActors.Num());
				}

				MenuBuilder.BeginSection("TakeRecorder", LOCTEXT("TakeRecorderSection", "Take Recorder"));
				MenuBuilder.AddMenuEntry(FTakeRecorderSourcesCommands::Get().RecordSelectedActors, NAME_None, RecordText);
				MenuBuilder.EndSection();
			}
			
			));
		}

		return Extender;
	}

=======
	}

	void RegisterMenuExtensions()
	{
#if WITH_EDITOR
		if (GEditor && TakeRecorderSources::AllowMenuExtensions)
		{
			// Register level editor menu extender
			LevelEditorMenuExtenderDelegate = FLevelEditorModule::FLevelViewportMenuExtender_SelectedActors::CreateRaw(this, &FTakeRecorderSourcesModule::ExtendLevelViewportContextMenu);
			FLevelEditorModule& LevelEditorModule = FModuleManager::LoadModuleChecked<FLevelEditorModule>(TEXT("LevelEditor"));
			auto& MenuExtenders = LevelEditorModule.GetAllLevelViewportContextMenuExtenders();
			MenuExtenders.Add(LevelEditorMenuExtenderDelegate);
			LevelEditorExtenderDelegateHandle = MenuExtenders.Last().GetHandle();
		}
#endif
	}

	void UnregisterMenuExtensions()
	{
		// Unregister level editor menu extender
		if (FModuleManager::Get().IsModuleLoaded(TEXT("LevelEditor")))
		{
			FLevelEditorModule& LevelEditorModule = FModuleManager::GetModuleChecked<FLevelEditorModule>(TEXT("LevelEditor"));
			LevelEditorModule.GetAllLevelViewportContextMenuExtenders().RemoveAll([&](const FLevelEditorModule::FLevelViewportMenuExtender_SelectedActors& Delegate) {
				return Delegate.GetHandle() == LevelEditorExtenderDelegateHandle;
			});
		}
	}

	void BindCommands()
	{
		CommandList = MakeShareable(new FUICommandList);
		
		CommandList->MapAction(
			FTakeRecorderSourcesCommands::Get().RecordSelectedActors,
			FExecuteAction::CreateLambda( [this] { RecordSelectedActors(); } ) );
	}

	TSharedRef<FExtender> ExtendLevelViewportContextMenu(const TSharedRef<FUICommandList> InCommandList, const TArray<AActor*> SelectedActors)
	{
		TSharedRef<FExtender> Extender(new FExtender());

		if (SelectedActors.Num() > 0)
		{
			Extender->AddMenuExtension("ActorUETools", EExtensionHook::After, CommandList, FMenuExtensionDelegate::CreateLambda(
				[this, SelectedActors](FMenuBuilder& MenuBuilder) 
			{
				FText RecordText;
				if (SelectedActors.Num() == 1)
				{
					RecordText = FText::Format(LOCTEXT("RecordSingleSelectedActorText", "Record {0} with Take Recorder"), FText::FromString(SelectedActors[0]->GetActorLabel()));
				}
				else
				{
					RecordText = FText::Format(LOCTEXT("RecordSelectedActorsText", "Record {0} actors with Take Recorder"), SelectedActors.Num());
				}

				MenuBuilder.AddMenuEntry(FTakeRecorderSourcesCommands::Get().RecordSelectedActors, NAME_None, RecordText, TAttribute<FText>(), FSlateIcon(FAppStyle::GetAppStyleSetName(), "Actors.TakeRecorder"));
			}
			
			));
		}

		return Extender;
	}

>>>>>>> 6bbb88c8

	static void ExtendSourcesMenu(TSharedRef<FExtender> Extender, UTakeRecorderSources* Sources)
	{
		Extender->AddMenuExtension("Sources", EExtensionHook::Before, nullptr, FMenuExtensionDelegate::CreateStatic(PopulateSourcesMenu, Sources));
	}

	static void PopulateSourcesMenu(FMenuBuilder& MenuBuilder, UTakeRecorderSources* Sources)
	{
		FName ExtensionName = "ActorSourceSubMenu";
		MenuBuilder.AddSubMenu(
			LOCTEXT("ActorList_Label", "From Actor"),
			LOCTEXT("ActorList_Tip", "Add a new recording source from an actor in the current world"),
			FNewMenuDelegate::CreateStatic(PopulateActorSubMenu, Sources),
			FUIAction(),
			ExtensionName,
			EUserInterfaceActionType::Button
		);
	}

	static void PopulateActorSubMenu(FMenuBuilder& MenuBuilder, UTakeRecorderSources* Sources)
	{
		TSet<const AActor*> ExistingActors;

		for (UTakeRecorderSource* Source : Sources->GetSources())
		{
			UTakeRecorderActorSource* ActorSource   = Cast<UTakeRecorderActorSource>(Source);
			AActor*                   ExistingActor = ActorSource ? ActorSource->Target.Get() : nullptr;

			if (ExistingActor)
			{
				ExistingActors.Add(ExistingActor);
			}
		}

		auto OutlinerFilterPredicate = [InExistingActors = MoveTemp(ExistingActors)](const AActor* InActor)
		{
			return !InExistingActors.Contains(InActor) && TakeRecorderSourcesUtils::IsActorRecordable(InActor);
		};

		// Set up a menu entry to add the selected actor(s) to the sequencer
		TArray<AActor*> SelectedActors;
		GEditor->GetSelectedActors()->GetSelectedObjects(SelectedActors);
		SelectedActors.RemoveAll([&](const AActor* In){ return !OutlinerFilterPredicate(In); });

		FText SelectedLabel;
		FSlateIcon ActorIcon = FSlateIconFinder::FindIconForClass(AActor::StaticClass());
		if (SelectedActors.Num() == 1)
		{
			SelectedLabel = FText::Format(LOCTEXT("AddSpecificActor", "Add '{0}'"), FText::FromString(SelectedActors[0]->GetActorLabel()));
			ActorIcon = FSlateIconFinder::FindIconForClass(SelectedActors[0]->GetClass());
		}
		else if (SelectedActors.Num() > 1)
		{
			SelectedLabel = FText::Format(LOCTEXT("AddCurrentActorSelection", "Add Current Selection ({0} actors)"), FText::AsNumber(SelectedActors.Num()));
		}

		if (!SelectedLabel.IsEmpty())
		{
			MenuBuilder.AddMenuEntry(
				SelectedLabel,
				FText(),
				ActorIcon,
				FExecuteAction::CreateLambda([Sources, SelectedActors]{
					AddActorSources(Sources, SelectedActors);
				})
			);
		}

		MenuBuilder.BeginSection("ChooseActorSection", LOCTEXT("ChooseActor", "Choose Actor:"));
		{
			// Set up a menu entry to add any arbitrary actor to the sequencer
			FSceneOutlinerInitializationOptions InitOptions;
			{
				// We hide the header row to keep the UI compact.
				InitOptions.bShowHeaderRow = false;
				InitOptions.bShowSearchBox = true;
				InitOptions.bShowCreateNewFolder = false;
				InitOptions.bFocusSearchBoxWhenOpened = true;

				// Only want the actor label column
				InitOptions.ColumnMap.Add(FSceneOutlinerBuiltInColumnTypes::Label(), FSceneOutlinerColumnInfo(ESceneOutlinerColumnVisibility::Visible, 0));

				// Only display actors that are not possessed already
				InitOptions.Filters->AddFilterPredicate<FActorTreeItem>(FActorTreeItem::FFilterPredicate::CreateLambda(OutlinerFilterPredicate));
			}

			// actor selector to allow the user to choose an actor
			FSceneOutlinerModule& SceneOutlinerModule = FModuleManager::LoadModuleChecked<FSceneOutlinerModule>("SceneOutliner");
			TSharedRef< SWidget > MiniSceneOutliner =
				SNew(SBox)
				.MaxDesiredHeight(400.0f)
				.WidthOverride(300.0f)
				[
					SceneOutlinerModule.CreateActorPicker(
						InitOptions,
						FOnActorPicked::CreateLambda([Sources](AActor* Actor){
							// Create a new binding for this actor
							FSlateApplication::Get().DismissAllMenus();
							AddActorSources(Sources, MakeArrayView(&Actor, 1));
						})
					)
				];

			MenuBuilder.AddWidget(MiniSceneOutliner, FText::GetEmpty(), true);
		}
		MenuBuilder.EndSection();
	}

	bool HandleRecordTakeCommand(UWorld* InWorld, const TCHAR* InStr, FOutputDevice& Ar)
	{
#if WITH_EDITOR
		enum class EFilterType : int32
		{
			None,
			All,
			Actor,
			Class
		};

		bool bShowUsage = false;
		const TCHAR* Str = InStr;
		EFilterType FilterType = EFilterType::None;
		TCHAR Filter[128];
		if (FParse::Token(Str, Filter, UE_ARRAY_COUNT(Filter), 0))
		{
			FString const FilterStr = Filter;
			if (FilterStr == TEXT("all"))
			{
				FilterType = EFilterType::All;
			}
			else if (FilterStr == TEXT("actor"))
			{
				FilterType = EFilterType::Actor;
			}
			else if (FilterStr == TEXT("class"))
			{
				FilterType = EFilterType::Class;
			}
			else
			{
				Ar.Log(ELogVerbosity::Error, TEXT("Couldn't parse recording filter, using actor filters from settings."));
				bShowUsage = true;
			}
		}

		TArray<AActor*> ActorsToRecord;

		if (FilterType == EFilterType::Actor || FilterType == EFilterType::Class)
		{
			TCHAR Specifier[128];
			if (FParse::Token(Str, Specifier, UE_ARRAY_COUNT(Specifier), 0))
			{
				FString const SpecifierStr = FString(Specifier).TrimStart();

				TArray<FString> Splits;
				SpecifierStr.ParseIntoArray(Splits, TEXT(","));

				for (FString Split : Splits)
				{
					if (FilterType == EFilterType::Actor)
					{
						AActor* FoundActor = FindActorByLabel(Split, InWorld, true);
						if (FoundActor)
						{
							ActorsToRecord.Add(FoundActor);
						}
					}
					else
					{
						UClass* FoundClass = FindObject<UClass>(ANY_PACKAGE, *Split);
						if (FoundClass != nullptr)
						{
							FindActorsOfClass(FoundClass, InWorld, ActorsToRecord);
						}
						else
						{
							Ar.Log(ELogVerbosity::Error, TEXT("Couldn't parse class filter, aborting recording."));
							bShowUsage = true;
						}
					}
				}
			}
		}
		else
		{
			FindActorsOfClass(AActor::StaticClass(), InWorld, ActorsToRecord);
		}

		TOptional<ULevelSequence*> LevelSequence;
		TOptional<ULevelSequence*> RootLevelSequence;

		TCHAR SequenceAsset[128];
		if (FParse::Token(Str, SequenceAsset, UE_ARRAY_COUNT(SequenceAsset), 0))
		{
			FString const SequenceAssetStr = SequenceAsset;
			FString LeftS, RightS;
			if (SequenceAssetStr.Split(TEXT("sequence="), &LeftS, &RightS))
			{
				LevelSequence = LoadObject<ULevelSequence>(nullptr, *RightS);

				if (LevelSequence.IsSet() && !LevelSequence.GetValue())
				{
					Ar.Log(ELogVerbosity::Error, FString::Printf(TEXT("Couldn't find level sequence with path: %s, aborting recording."), *RightS));
					bShowUsage = true;
				}
			}
		}

		TCHAR RootSequenceAsset[128];
		if (FParse::Token(Str, SequenceAsset, UE_ARRAY_COUNT(RootSequenceAsset), 0))
		{
			FString const RootSequenceAssetStr = RootSequenceAsset;
			FString LeftS, RightS;
			if (RootSequenceAssetStr.Split(TEXT("root_sequence="), &LeftS, &RightS))
			{
				RootLevelSequence = LoadObject<ULevelSequence>(nullptr, *RightS);

				if (RootLevelSequence.IsSet() && !RootLevelSequence.GetValue())
				{
					Ar.Log(ELogVerbosity::Error, FString::Printf(TEXT("Couldn't find root level sequence with path: %s, aborting recording."), *RightS));
					bShowUsage = true;
				}
			}
		}

		if (ActorsToRecord.Num() == 0)
<<<<<<< HEAD
		{
			Ar.Log(ELogVerbosity::Error, TEXT("Couldn't find any actors to record, aborting recording."));
			bShowUsage = true;
		}

		// show usage if any errors
		if (bShowUsage)
		{
			Ar.Log(TEXT("Usage: RecordTake filterType options sequence="));
			Ar.Log(TEXT("         filterType = all, actor, class"));
			Ar.Log(TEXT("         options = comma separated options for filterType"));
			Ar.Log(TEXT("         sequence (optional) = path to sequence to record into"));
			Ar.Log(TEXT("         root sequence (optional) = path to root of the sequence being recorded into"));
			Ar.Log(TEXT("         example: RecordTake actor cube,sphere sequence=/Game/RecordSequence"));
			return false;
		}

=======
		{
			Ar.Log(ELogVerbosity::Error, TEXT("Couldn't find any actors to record, aborting recording."));
			bShowUsage = true;
		}

		// show usage if any errors
		if (bShowUsage)
		{
			Ar.Log(TEXT("Usage: RecordTake filterType options sequence="));
			Ar.Log(TEXT("         filterType = all, actor, class"));
			Ar.Log(TEXT("         options = comma separated options for filterType"));
			Ar.Log(TEXT("         sequence (optional) = path to sequence to record into"));
			Ar.Log(TEXT("         root sequence (optional) = path to root of the sequence being recorded into"));
			Ar.Log(TEXT("         example: RecordTake actor cube,sphere sequence=/Game/RecordSequence"));
			return false;
		}

>>>>>>> 6bbb88c8
		RecordActors(ActorsToRecord, LevelSequence, RootLevelSequence);
		return true;
		
#endif
		return false;
	}

	bool HandleStopRecordTakeCommand(UWorld* InWorld, const TCHAR* InStr, FOutputDevice& Ar)
	{
#if WITH_EDITOR
		if (UTakeRecorder* ActiveRecorder = UTakeRecorder::GetActiveRecorder())
		{
			ULevelSequence* ActiveSequence = ActiveRecorder->GetSequence();
			if (ActiveSequence)
			{
				GEditor->GetEditorSubsystem<UAssetEditorSubsystem>()->CloseAllEditorsForAsset(ActiveSequence);
			}

			ActiveRecorder->Stop();
		}
		return true;
#else
		return false;
#endif
	}

	bool HandleCancelRecordTakeCommand(UWorld* InWorld, const TCHAR* InStr, FOutputDevice& Ar)
	{
#if WITH_EDITOR
		if (UTakeRecorder* ActiveRecorder = UTakeRecorder::GetActiveRecorder())
		{
			ULevelSequence* ActiveSequence = ActiveRecorder->GetSequence();
			if (ActiveSequence)
			{
				GEditor->GetEditorSubsystem<UAssetEditorSubsystem>()->CloseAllEditorsForAsset(ActiveSequence);
			}

			ActiveRecorder->Cancel();
		}
		return true;
#else
		return false;
#endif
	}

	virtual bool Exec(UWorld* InWorld, const TCHAR* Cmd, FOutputDevice& Ar) override
	{
#if WITH_EDITOR
		if (FParse::Command(&Cmd, TEXT("RecordTake")))
		{
			return HandleRecordTakeCommand(InWorld, Cmd, Ar);
		}
		else if (FParse::Command(&Cmd, TEXT("StopRecordingTake")))
		{
			return HandleStopRecordTakeCommand(InWorld, Cmd, Ar);
		}
		else if (FParse::Command(&Cmd, TEXT("CancelRecordingTake")))
		{
			return HandleCancelRecordTakeCommand(InWorld, Cmd, Ar);
		}
#endif
		return false;
	}

	void RecordActors(const TArray<AActor*>& ActorsToRecord, TOptional<ULevelSequence*> LevelSequence, TOptional<ULevelSequence*> RootLevelSequence)
	{
		ETakeRecorderMode TakeRecorderMode = LevelSequence.IsSet() && LevelSequence.GetValue() != nullptr ? ETakeRecorderMode::RecordIntoSequence : ETakeRecorderMode::RecordNewSequence;
				
		FString Slate = GetDefault<UTakeRecorderProjectSettings>()->Settings.DefaultSlate;

		ULevelSequence* RecordLevelSequence = nullptr;

		if (!LevelSequence.IsSet() || LevelSequence.GetValue() == nullptr)
		{
			RecordLevelSequence = NewObject<ULevelSequence>(GetTransientPackage(), NAME_None, RF_Transient);
			RecordLevelSequence->Initialize();
		}
		else
		{
			Slate = LevelSequence.GetValue()->GetName();
			
			if (RootLevelSequence.IsSet() && RootLevelSequence.GetValue() != nullptr)
			{
				RecordLevelSequence = RootLevelSequence.GetValue();
			}
			else
			{
				RecordLevelSequence = LevelSequence.GetValue();
			}
		}
		
		FText ErrorText = LOCTEXT("UnknownError", "An unknown error occurred when trying to start recording");

		if (!RecordLevelSequence)
		{
			return;
		}

		FTakeRecorderParameters Parameters;
		Parameters.User = GetDefault<UTakeRecorderUserSettings>()->Settings;
		Parameters.Project = GetDefault<UTakeRecorderProjectSettings>()->Settings;
		Parameters.TakeRecorderMode = TakeRecorderMode;

		// Overrides for what makes sense when recording into a level sequence with Sequencer and no Take Recorder panel
		Parameters.Project.bRecordToPossessable = true;
		Parameters.Project.bRecordSourcesIntoSubSequences = false;

		UTakeMetaData* MetaData = UTakeMetaData::CreateFromDefaults(GetTransientPackage(), NAME_None);
		MetaData->SetFlags(RF_Transactional | RF_Transient);

		MetaData->SetSlate(Slate);

		// Compute the correct starting take number
		int32 NextTakeNumber = UTakesCoreBlueprintLibrary::ComputeNextTakeNumber(MetaData->GetSlate());
		MetaData->SetTakeNumber(NextTakeNumber);

		UTakeRecorderSources* Sources = NewObject<UTakeRecorderSources>(GetTransientPackage(), NAME_None, RF_Transient);

		for (AActor* ActorToRecord : ActorsToRecord)
		{
			UTakeRecorderActorSource::AddSourceForActor(ActorToRecord, Sources);
		}

		UTakeRecorder* NewRecorder = NewObject<UTakeRecorder>(GetTransientPackage(), NAME_None, RF_Transient);
		if (!NewRecorder->Initialize(RecordLevelSequence, Sources, MetaData, Parameters, &ErrorText))
		{
			FNotificationInfo Info(ErrorText);
			Info.bUseLargeFont = false;
			FSlateNotificationManager::Get().AddNotification(Info);
		}
	}

	void RecordSelectedActors()
	{
		TArray<AActor*> SelectedActors;
		GEditor->GetSelectedActors()->GetSelectedObjects(SelectedActors);

		if (SelectedActors.Num() == 0)
		{
			return;
		}

		ULevelSequence* TempLevelSequence = NewObject<ULevelSequence>(GetTransientPackage(), NAME_None, RF_Transient);
		TempLevelSequence->Initialize();

		ULevelSequence* RootLevelSequence = ULevelSequenceEditorBlueprintLibrary::GetCurrentLevelSequence();
		ULevelSequence* LevelSequence = ULevelSequenceEditorBlueprintLibrary::GetFocusedLevelSequence();

		RecordActors(SelectedActors, LevelSequence, RootLevelSequence);
	}

	void OnSequencerCreated(TSharedRef<ISequencer> Sequencer)
	{
		Sequencer->OnGetCanRecord().BindLambda([this] (FText& OutInfoText)
		{
			if (UTakeRecorderBlueprintLibrary::IsRecording())
			{
				return true; // can toggle record button to stop 
			}
			else
			{
				// If take recorder panel is open, the record button diverts to there. Any errors should be reported through the tooltip
				if (UTakeRecorderPanel* TakeRecorderPanel = UTakeRecorderBlueprintLibrary::GetTakeRecorderPanel())
				{
					bool bRetVal = TakeRecorderPanel->CanStartRecording(OutInfoText);
					if (!bRetVal && TakeRecorderPanel->GetLevelSequence() && TakeRecorderPanel->GetLevelSequence()->HasAnyFlags(RF_Transient)) 
					{
						OutInfoText = FText::Join(FText::FromString(" "), OutInfoText, LOCTEXT("CloseTakeRecorderToRecordIntoSequence", "If you want to record directly into the current sequence, please close Take Recorder."));
					}

					return bRetVal;
				}
				else
				{
					TArray<AActor*> SelectedActors;
					GEditor->GetSelectedActors()->GetSelectedObjects(SelectedActors);
					
					if (SelectedActors.Num() > 0)
					{
						OutInfoText = LOCTEXT("StartRecordingIntoSequence", "Start recording into the current sequence");
						return true;
					}
					else
					{
						OutInfoText = LOCTEXT("SelectActorsToRecord", "Select actors to record into the current sequence");
					}
				}
			}
			return false;
		} );

		Sequencer->OnGetIsRecording().BindLambda([this] 
		{
			return UTakeRecorderBlueprintLibrary::GetActiveRecorder() || UTakeRecorderBlueprintLibrary::IsRecording();
		} );

		Sequencer->OnRecordEvent().AddLambda([this] 
		{ 
			if (UTakeRecorderBlueprintLibrary::GetActiveRecorder() != nullptr || UTakeRecorderBlueprintLibrary::IsRecording())
			{
				UTakeRecorderBlueprintLibrary::StopRecording();
			}
			else
			{
				// Pop open a dialog asking whether to record
				FSuppressableWarningDialog::FSetupInfo Info( 
					LOCTEXT("ShouldRecordPrompt", "Are you sure you want to start recording?"), 
					LOCTEXT("ShouldRecordTitle", "Record Actors?"), 
					TEXT("RecordActors") );
				Info.ConfirmText = LOCTEXT("ShouldRecord_ConfirmText", "Record");
				Info.CancelText = LOCTEXT("ShouldRecord_CancelText", "Cancel");
				Info.CheckBoxText = LOCTEXT("ShouldRecord_CheckBoxText", "Don't Ask Again");

				FSuppressableWarningDialog ShouldRecordDialog( Info );

				if (ShouldRecordDialog.ShowModal() == FSuppressableWarningDialog::EResult::Cancel)
				{
					return;
				}

				if (UTakeRecorderPanel* TakeRecorderPanel = UTakeRecorderBlueprintLibrary::GetTakeRecorderPanel())
				{
					FText ErrorText;
					if (TakeRecorderPanel->CanStartRecording(ErrorText))
					{
						ULevelSequence* LevelSequence = TakeRecorderPanel->GetLevelSequence();
						UTakeRecorderSources* Sources = TakeRecorderPanel->GetSources();
						UTakeMetaData* MetaData = TakeRecorderPanel->GetTakeMetaData();
		
						FTakeRecorderParameters Parameters;
						Parameters.User    = GetDefault<UTakeRecorderUserSettings>()->Settings;
						Parameters.Project = GetDefault<UTakeRecorderProjectSettings>()->Settings;
						Parameters.TakeRecorderMode = TakeRecorderPanel->GetMode() == ETakeRecorderPanelMode::RecordingInto ? ETakeRecorderMode::RecordIntoSequence : ETakeRecorderMode::RecordNewSequence;

						UTakeRecorderBlueprintLibrary::StartRecording(LevelSequence, Sources, MetaData, Parameters);
						return;
					}
				}
					
				RecordSelectedActors(); 
			}
		} );
	};

	FLevelEditorModule::FLevelViewportMenuExtender_SelectedActors LevelEditorMenuExtenderDelegate;

	FActorTakeRecorderDropHandler ActorDropHandler;
	FDelegateHandle SourcesMenuExtension;
	FDelegateHandle LevelEditorExtenderDelegateHandle;
	FDelegateHandle OnSequencerCreatedHandle;

	TSharedPtr<FUICommandList> CommandList;
};


IMPLEMENT_MODULE(FTakeRecorderSourcesModule, TakeRecorderSources);

#undef LOCTEXT_NAMESPACE<|MERGE_RESOLUTION|>--- conflicted
+++ resolved
@@ -39,17 +39,11 @@
 #include "LevelEditor.h"
 #include "SceneOutlinerModule.h"
 #include "SceneOutlinerPublicTypes.h"
-<<<<<<< HEAD
-#include "Toolkits/AssetEditorManager.h"
-#include "Framework/Notifications/NotificationManager.h"
-#include "Widgets/Notifications/SNotificationList.h"
-=======
 #include "Framework/Notifications/NotificationManager.h"
 #include "Widgets/Notifications/SNotificationList.h"
 #include "Subsystems/AssetEditorSubsystem.h"
 #include "ActorTreeItem.h"
 #include "EditorActorFolders.h"
->>>>>>> 6bbb88c8
 
 #include "TakeRecorderMicrophoneAudioSource.h"
 #include "TakeRecorderWorldSource.h"
@@ -411,13 +405,12 @@
 		FTakeRecorderSourcesCommands::Unregister();
 
 		UnregisterMenuExtensions();
-<<<<<<< HEAD
 	}
 
 	void RegisterMenuExtensions()
 	{
 #if WITH_EDITOR
-		if (GEditor)
+		if (GEditor && TakeRecorderSources::AllowMenuExtensions)
 		{
 			// Register level editor menu extender
 			LevelEditorMenuExtenderDelegate = FLevelEditorModule::FLevelViewportMenuExtender_SelectedActors::CreateRaw(this, &FTakeRecorderSourcesModule::ExtendLevelViewportContextMenu);
@@ -456,22 +449,20 @@
 
 		if (SelectedActors.Num() > 0)
 		{
-			Extender->AddMenuExtension("ActorControl", EExtensionHook::After, CommandList, FMenuExtensionDelegate::CreateLambda(
+			Extender->AddMenuExtension("ActorUETools", EExtensionHook::After, CommandList, FMenuExtensionDelegate::CreateLambda(
 				[this, SelectedActors](FMenuBuilder& MenuBuilder) 
 			{
 				FText RecordText;
 				if (SelectedActors.Num() == 1)
 				{
-					RecordText = FText::Format(LOCTEXT("RecordSelectedActorsText", "Record {0} with Take Recorder"), FText::FromString(SelectedActors[0]->GetActorLabel()));
+					RecordText = FText::Format(LOCTEXT("RecordSingleSelectedActorText", "Record {0} with Take Recorder"), FText::FromString(SelectedActors[0]->GetActorLabel()));
 				}
 				else
 				{
 					RecordText = FText::Format(LOCTEXT("RecordSelectedActorsText", "Record {0} actors with Take Recorder"), SelectedActors.Num());
 				}
 
-				MenuBuilder.BeginSection("TakeRecorder", LOCTEXT("TakeRecorderSection", "Take Recorder"));
-				MenuBuilder.AddMenuEntry(FTakeRecorderSourcesCommands::Get().RecordSelectedActors, NAME_None, RecordText);
-				MenuBuilder.EndSection();
+				MenuBuilder.AddMenuEntry(FTakeRecorderSourcesCommands::Get().RecordSelectedActors, NAME_None, RecordText, TAttribute<FText>(), FSlateIcon(FAppStyle::GetAppStyleSetName(), "Actors.TakeRecorder"));
 			}
 			
 			));
@@ -480,74 +471,6 @@
 		return Extender;
 	}
 
-=======
-	}
-
-	void RegisterMenuExtensions()
-	{
-#if WITH_EDITOR
-		if (GEditor && TakeRecorderSources::AllowMenuExtensions)
-		{
-			// Register level editor menu extender
-			LevelEditorMenuExtenderDelegate = FLevelEditorModule::FLevelViewportMenuExtender_SelectedActors::CreateRaw(this, &FTakeRecorderSourcesModule::ExtendLevelViewportContextMenu);
-			FLevelEditorModule& LevelEditorModule = FModuleManager::LoadModuleChecked<FLevelEditorModule>(TEXT("LevelEditor"));
-			auto& MenuExtenders = LevelEditorModule.GetAllLevelViewportContextMenuExtenders();
-			MenuExtenders.Add(LevelEditorMenuExtenderDelegate);
-			LevelEditorExtenderDelegateHandle = MenuExtenders.Last().GetHandle();
-		}
-#endif
-	}
-
-	void UnregisterMenuExtensions()
-	{
-		// Unregister level editor menu extender
-		if (FModuleManager::Get().IsModuleLoaded(TEXT("LevelEditor")))
-		{
-			FLevelEditorModule& LevelEditorModule = FModuleManager::GetModuleChecked<FLevelEditorModule>(TEXT("LevelEditor"));
-			LevelEditorModule.GetAllLevelViewportContextMenuExtenders().RemoveAll([&](const FLevelEditorModule::FLevelViewportMenuExtender_SelectedActors& Delegate) {
-				return Delegate.GetHandle() == LevelEditorExtenderDelegateHandle;
-			});
-		}
-	}
-
-	void BindCommands()
-	{
-		CommandList = MakeShareable(new FUICommandList);
-		
-		CommandList->MapAction(
-			FTakeRecorderSourcesCommands::Get().RecordSelectedActors,
-			FExecuteAction::CreateLambda( [this] { RecordSelectedActors(); } ) );
-	}
-
-	TSharedRef<FExtender> ExtendLevelViewportContextMenu(const TSharedRef<FUICommandList> InCommandList, const TArray<AActor*> SelectedActors)
-	{
-		TSharedRef<FExtender> Extender(new FExtender());
-
-		if (SelectedActors.Num() > 0)
-		{
-			Extender->AddMenuExtension("ActorUETools", EExtensionHook::After, CommandList, FMenuExtensionDelegate::CreateLambda(
-				[this, SelectedActors](FMenuBuilder& MenuBuilder) 
-			{
-				FText RecordText;
-				if (SelectedActors.Num() == 1)
-				{
-					RecordText = FText::Format(LOCTEXT("RecordSingleSelectedActorText", "Record {0} with Take Recorder"), FText::FromString(SelectedActors[0]->GetActorLabel()));
-				}
-				else
-				{
-					RecordText = FText::Format(LOCTEXT("RecordSelectedActorsText", "Record {0} actors with Take Recorder"), SelectedActors.Num());
-				}
-
-				MenuBuilder.AddMenuEntry(FTakeRecorderSourcesCommands::Get().RecordSelectedActors, NAME_None, RecordText, TAttribute<FText>(), FSlateIcon(FAppStyle::GetAppStyleSetName(), "Actors.TakeRecorder"));
-			}
-			
-			));
-		}
-
-		return Extender;
-	}
-
->>>>>>> 6bbb88c8
 
 	static void ExtendSourcesMenu(TSharedRef<FExtender> Extender, UTakeRecorderSources* Sources)
 	{
@@ -774,7 +697,6 @@
 		}
 
 		if (ActorsToRecord.Num() == 0)
-<<<<<<< HEAD
 		{
 			Ar.Log(ELogVerbosity::Error, TEXT("Couldn't find any actors to record, aborting recording."));
 			bShowUsage = true;
@@ -792,25 +714,6 @@
 			return false;
 		}
 
-=======
-		{
-			Ar.Log(ELogVerbosity::Error, TEXT("Couldn't find any actors to record, aborting recording."));
-			bShowUsage = true;
-		}
-
-		// show usage if any errors
-		if (bShowUsage)
-		{
-			Ar.Log(TEXT("Usage: RecordTake filterType options sequence="));
-			Ar.Log(TEXT("         filterType = all, actor, class"));
-			Ar.Log(TEXT("         options = comma separated options for filterType"));
-			Ar.Log(TEXT("         sequence (optional) = path to sequence to record into"));
-			Ar.Log(TEXT("         root sequence (optional) = path to root of the sequence being recorded into"));
-			Ar.Log(TEXT("         example: RecordTake actor cube,sphere sequence=/Game/RecordSequence"));
-			return false;
-		}
-
->>>>>>> 6bbb88c8
 		RecordActors(ActorsToRecord, LevelSequence, RootLevelSequence);
 		return true;
 		
