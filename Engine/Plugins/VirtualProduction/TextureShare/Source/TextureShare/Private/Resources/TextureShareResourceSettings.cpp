--- conflicted
+++ resolved
@@ -315,34 +315,6 @@
 	case PF_G16:
 		// These formats are not supported without conversion and must be converted to 16-bit ARGB to prevent data loss.
 		Format = PF_A16B16G16R16;
-<<<<<<< HEAD
-		break;
-
-	// 32-bit depth
-	case PF_DepthStencil:
-	case PF_ShadowDepth:
-	case PF_D24:
-	case PF_X24_G8:
-	case PF_G32R32F:
-	case PF_R32G32_UINT:
-	case PF_R32_UINT:
-	case PF_R32_SINT:
-	case PF_R32_FLOAT:
-	case PF_R32G32B32_UINT:
-	case PF_R32G32B32_SINT:
-	case PF_R32G32B32F:
-	case PF_R32G32B32A32_UINT:
-	case PF_A32B32G32R32F:
-		// These formats are not supported without conversion and must be converted to 32-bit ARGB to prevent data loss.
-		Format = EPixelFormat::PF_A32B32G32R32F;
-		break;
-
-	default:
-		// By default, any format is converted to PF_B8G8R8A8.
-		// This can result in loss of data for the high-bit input format.
-		// Todo: Add more conversion rules for formats that don't fit the default format type.
-		Format = EPixelFormat::PF_B8G8R8A8;
-=======
 		break;
 
 	default:
@@ -351,7 +323,6 @@
 		// When a user needs a different format that requires less memory, they should request it directly for that resource.
 		// I see it this way, because GPU memory optimization is required by the customer less often than image quality.
 		Format = EPixelFormat::PF_A32B32G32R32F;
->>>>>>> 74d0b334
 		break;
 	}
 
