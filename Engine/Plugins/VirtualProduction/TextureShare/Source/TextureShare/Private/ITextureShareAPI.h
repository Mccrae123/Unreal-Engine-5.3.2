// Copyright Epic Games, Inc. All Rights Reserved.

#pragma once
#include "CoreMinimal.h"

#include "Containers/TextureShareCoreEnums.h"

class ITextureShareObject;
class ITextureShareObjectProxy;
class UWorld;
class ITextureShareCallbacks;

/**
 * TextureShare API
 */
class TEXTURESHARE_API ITextureShareAPI
{
public:
	virtual ~ITextureShareAPI() = default;

public:
	/**
	 * Handle BeginPlay event
	 *
	 * @param InWorld - world
	 *
	 * @return - none
	 */
	virtual void OnWorldBeginPlay(UWorld& InWorld) = 0;

	/**
	 * Handle EndPlay event
	 *
	 * @param InWorld - world
	 *
	 * @return - none
	 */
	virtual void OnWorldEndPlay(UWorld& InWorld) = 0;

public:
	/**
	 * Get or create new TextureShare object
	 *
	 * @param ShareName - Unique share name (case insensitive)
	 *
	 * @return - Ptr to TextureShare object
	 */
	virtual TSharedPtr<ITextureShareObject, ESPMode::ThreadSafe> GetOrCreateObject(const FString& ShareName, const ETextureShareProcessType InProcessType = ETextureShareProcessType::Undefined) = 0;

	/**
	 * Remove TextureShare object
	 *
	 * @param ShareName - Unique share name (case insensitive)
	 *
	 * @return True if the success
	 */
	virtual bool RemoveObject(const FString& ShareName) = 0;

	/**
	 * The test for the TextureShare object with the specified name still exists.
	 *
	 * @param ShareName - Unique share name (case insensitive)
	 *
	 * @return - true, if object with the specified name still exists.
	 */
	virtual bool IsObjectExist(const FString& ShareName) const = 0;

public:
	/**
	* Get TextureShare object
	*
	* @param ShareName - Unique share name (case insensitive)
	*
	* @return - Ptr to TextureShare object
	*/
	virtual TSharedPtr<ITextureShareObject, ESPMode::ThreadSafe> GetObject(const FString& ShareName) const = 0;

	/**
	 * Get TextureShare proxy object
	 *
	 * @param ShareName - Unique share name (case insensitive)
	 *
	 * @return - Ptr to TextureShare proxy object
	 */
	virtual TSharedPtr<ITextureShareObjectProxy, ESPMode::ThreadSafe> GetObjectProxy_RenderThread(const FString& ShareName) const = 0;

public:
	/**
	 * Returns a list of handles to interprocess TextureShare objects with the specified name.
	 *
	 * @param InShareName            - (optional) name of the TextureShare object
	 * @param OutInterprocessObjects - Output array with handles to TextureShare objects
	 *
	 * @return true, if success
	 */
	virtual bool GetInterprocessObjects(const FString& InShareName, TArray<struct FTextureShareCoreObjectDesc>& OutInterprocessObjects) const = 0;

	/**
	 * Returns detailed information about the local process
	 */
	virtual const struct FTextureShareCoreObjectProcessDesc& GetProcessDesc() const = 0;

	/**
	 * Assign a unique name to the local process. The changes only affect newly created TextureShare objects.
	 *
	 * @param InProcessId - Custom local process name
	 */
	virtual void SetProcessName(const FString& InProcessId) = 0;

public:
	/**
	* Access to the TextureShare callbacks API
	*
	* @return Callbacks API
	*/
	virtual ITextureShareCallbacks& GetCallbacks() = 0;
<<<<<<< HEAD
=======

public:
	/**
	 * Disable the multi-object world subsystem. This disabled state will persist until the EnableWorldSubsystem() pair function is called on all objects.
	 *
	 * @param InObject - external object
	 *
	 * @return none
	 */
	virtual void DisableWorldSubsystem(const uint8* InObject) = 0;

	/**
	 * Enable WorldSubsystem.
	 *
	 * @param InObject - external object
	 *
	 * @return none
	 */
	virtual void EnableWorldSubsystem(const uint8* InObject) = 0;

	/**
	 * Return true if WorldSubsystem.can by used
	 */
	virtual bool IsWorldSubsystemEnabled() const = 0;
>>>>>>> 74d0b334
};<|MERGE_RESOLUTION|>--- conflicted
+++ resolved
@@ -114,8 +114,6 @@
 	* @return Callbacks API
 	*/
 	virtual ITextureShareCallbacks& GetCallbacks() = 0;
-<<<<<<< HEAD
-=======
 
 public:
 	/**
@@ -140,5 +138,4 @@
 	 * Return true if WorldSubsystem.can by used
 	 */
 	virtual bool IsWorldSubsystemEnabled() const = 0;
->>>>>>> 74d0b334
 };