--- conflicted
+++ resolved
@@ -8,11 +8,8 @@
 import subprocess
 import threading
 from typing import Optional
-<<<<<<< HEAD
-=======
 
 # NOTE: This file should not depend on Qt, directly or indirectly.
->>>>>>> 4af6daef
 
 
 class PriorityModifier(Enum):
