--- conflicted
+++ resolved
@@ -1,13 +1,4 @@
 # Copyright Epic Games, Inc. All Rights Reserved.
-<<<<<<< HEAD
-import datetime
-from enum import Enum
-import os
-import pathlib
-import subprocess
-import sys
-import threading
-=======
 import csv
 import datetime
 from enum import Enum
@@ -16,7 +7,6 @@
 import subprocess
 import threading
 from typing import Optional
->>>>>>> d731a049
 
 from .switchboard_logging import LOGGER
 
