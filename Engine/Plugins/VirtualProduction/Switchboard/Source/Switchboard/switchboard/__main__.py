--- conflicted
+++ resolved
@@ -1,9 +1,6 @@
 # Copyright Epic Games, Inc. All Rights Reserved.
 from switchboard.config import SETTINGS, CONFIG
-<<<<<<< HEAD
-=======
 from switchboard.switchboard_scripting import ScriptManager
->>>>>>> d731a049
 from .switchboard_dialog import SwitchboardDialog
 from .switchboard_logging import LOGGER
 
@@ -42,9 +39,6 @@
     SETTINGS.init()
     CONFIG.init(SETTINGS.CONFIG)
     
-<<<<<<< HEAD
-    main_window = SwitchboardDialog()
-=======
     # parse arguments
     args = parse_arguments()
 
@@ -63,7 +57,6 @@
 
     # create main window
     main_window = SwitchboardDialog(script_manager)
->>>>>>> d731a049
 
     if not main_window.window:
         return
