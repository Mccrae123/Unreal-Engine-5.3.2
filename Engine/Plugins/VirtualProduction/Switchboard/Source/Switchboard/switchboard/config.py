--- conflicted
+++ resolved
@@ -17,12 +17,8 @@
 
 from switchboard import switchboard_widgets as sb_widgets
 from switchboard.switchboard_logging import LOGGER
-<<<<<<< HEAD
-from switchboard.switchboard_widgets import DropDownMenuComboBox
-=======
 from switchboard.switchboard_widgets import (DropDownMenuComboBox,
     NonScrollableComboBox)
->>>>>>> d731a049
 
 ROOT_CONFIGS_PATH = pathlib.Path(__file__).parent.with_name('configs')
 CONFIG_SUFFIX = '.json'
@@ -289,14 +285,8 @@
         )
         
         # Clear the widget when it is destroyed to avoid dangling references
-<<<<<<< HEAD
-        top_level_widget.destroyed.connect(
-            lambda destroyed_object=None, on_setting_changed_lambda=on_setting_changed_lambda, override_device_name=override_device_name:
-                self._on_widget_destroyed(on_setting_changed_lambda, override_device_name)
-=======
         top_level_widget.destroyed.connect(lambda destroyed_object=None:
             self._on_widget_destroyed(on_setting_changed_lambda, override_device_name)
->>>>>>> d731a049
         )
         
     def _on_widget_destroyed(self, on_setting_changed_lambda, override_device_name: str):
@@ -527,12 +517,8 @@
         tool_tip: typing.Optional[str] = None,
         show_ui: bool = True,
         allow_reset: bool = True,
-<<<<<<< HEAD
-        migrate_data: typing.Callable[[any], None] = None
-=======
         migrate_data: typing.Callable[[any], None] = None,
         is_read_only: bool = False
->>>>>>> d731a049
     ):
         '''
         Create a new StringSetting object.
@@ -749,16 +735,11 @@
 
         self.possible_values = possible_values or []
 
-<<<<<<< HEAD
-    def _create_widgets(self, override_device_name: typing.Optional[str] = None) -> sb_widgets.NonScrollableComboBox:
-        combo = sb_widgets.NonScrollableComboBox()
-=======
     def _create_widgets(
         self, override_device_name: typing.Optional[str] = None, *,
         widget_class: Type[NonScrollableComboBox] = NonScrollableComboBox
     ) -> NonScrollableComboBox:
         combo = widget_class()
->>>>>>> d731a049
         if self.tool_tip:
             combo.setToolTip(self.tool_tip)
 
@@ -768,14 +749,9 @@
         combo.setCurrentIndex(
             combo.findData(self.get_value(override_device_name)))
 
-<<<<<<< HEAD
-        self.set_widget(
-            widget=combo, override_device_name=override_device_name)
-=======
         self.set_widget(widget=combo,
                         override_device_name=override_device_name)
 
->>>>>>> d731a049
         combo.currentIndexChanged.connect(
             lambda index, override_device_name=override_device_name, combo=combo:
                 self._on_widget_value_changed(
@@ -791,17 +767,11 @@
             return
 
         old_value = widget.currentText()
-<<<<<<< HEAD
-        new_str_value = new_value if isinstance(new_value, str) else str(new_value)
-        if new_str_value != old_value:
-            widget.setCurrentIndex(widget.findText(new_str_value))
-=======
         new_str_value = str(new_value)
         if new_str_value != old_value:
             index = widget.findText(new_str_value)
             if index != -1:
                 widget.setCurrentIndex(index)
->>>>>>> d731a049
 
 
 class MultiOptionSetting(OptionSetting):
@@ -1736,11 +1706,7 @@
             widget.model().category_verbosities = new_value
 
 
-<<<<<<< HEAD
-class IPAddressSetting(OptionSetting):
-=======
 class AddressSetting(OptionSetting):
->>>>>>> d731a049
     def __init__(
         self,
         attr_name,
@@ -1751,78 +1717,10 @@
         allow_reset=True,
         migrate_data=None
     ):
-<<<<<<< HEAD
-        from socket import getaddrinfo, AF_INET, gethostname
-        ip_addresses = [ip[4][0].__str__() for ip in getaddrinfo(host=gethostname(), port=None, family=AF_INET)]
-        ip_addresses.append("127.0.0.1")
-=======
->>>>>>> d731a049
         super().__init__(
             attr_name=attr_name,
             nice_name=nice_name,
             value=value,
-<<<<<<< HEAD
-            possible_values=ip_addresses,
-            tool_tip=tool_tip,
-            show_ui=show_ui,
-            allow_reset=allow_reset,
-            migrate_data=migrate_data)#
-        
-        self._finishedEditingFired = False
-
-    def _create_widgets(self, override_device_name: typing.Optional[str] = None) -> sb_widgets.NonScrollableComboBox:
-        combo: sb_widgets.NonScrollableComboBox = super()._create_widgets(override_device_name)
-        combo.setEditable(True)
-        combo.setInsertPolicy(QtWidgets.QComboBox.InsertPolicy.NoInsert)
-        combo.lineEdit().editingFinished.connect(
-            lambda combo=combo: self._validate_and_commit_ip(combo, override_device_name)
-        )
-        
-        return combo
-    
-    def _validate_and_commit_ip(self, combo: sb_widgets.NonScrollableComboBox, override_device_name:str):
-        def is_valid_ip(ip_str:str):
-            try:
-                import ipaddress
-                ip = ipaddress.ip_address(ip_str)
-                return True
-            except:
-                return False
-            
-        def perform_validation():
-            ip_str = combo.lineEdit().text()
-            if not is_valid_ip(ip_str):
-                answer = QtWidgets.QMessageBox.question(
-                    None,
-                    'Invalid IP',
-                    f'The IP \"{ip_str}\" seems to be invalid.\nDo you want to use this IP anyway?',
-                    QtWidgets.QMessageBox.Yes | QtWidgets.QMessageBox.No
-                )
-                if answer == QtWidgets.QMessageBox.No:
-                    combo.blockSignals(True)
-                    combo.lineEdit().blockSignals(True)
-
-                    current_value = self.get_value(override_device_name)
-                    index = combo.findData(current_value)
-                    is_combo_box_entry = index != -1
-                    if is_combo_box_entry:
-                        combo.setCurrentIndex(index)
-                    else:
-                        combo.lineEdit().setText(current_value)
-
-                    combo.lineEdit().blockSignals(False)
-                    combo.blockSignals(False)
-                    return
-
-            self._on_widget_value_changed(ip_str, override_device_name=override_device_name)
-        
-        if self._finishedEditingFired:
-            return
-        else:
-            self._finishedEditingFired = True
-            perform_validation()
-            self._finishedEditingFired = False
-=======
             possible_values=list(self.generate_possible_addresses()),
             tool_tip=tool_tip,
             show_ui=show_ui,
@@ -1869,7 +1767,6 @@
         addresses.add(socket.gethostname())
         return addresses
 
->>>>>>> d731a049
 
 class ConfigPathError(Exception):
     '''
@@ -2165,9 +2062,6 @@
                 data.get('maps_filter', '*.umap'),
                 placeholder_text="*.umap",
                 tool_tip="Walk every file in the Map Path and run a fnmatch to filter the file names"
-<<<<<<< HEAD
-            )
-=======
             ),
             'maps_plugin_filters': StringListSetting(
                 "maps_plugin_filters",
@@ -2176,7 +2070,6 @@
                 tool_tip="Plugins whose name matches any of these filters will also be searched for maps.",
                 migrate_data=migrate_comma_separated_string_to_list
             ),
->>>>>>> d731a049
         }
 
         self.PROJECT_NAME = self.basic_project_settings["project_name"]
@@ -2185,10 +2078,7 @@
         self.BUILD_ENGINE = self.basic_project_settings["build_engine"]
         self.MAPS_PATH = self.basic_project_settings["maps_path"]
         self.MAPS_FILTER = self.basic_project_settings["maps_filter"]
-<<<<<<< HEAD
-=======
         self.MAPS_PLUGIN_FILTERS = self.basic_project_settings["maps_plugin_filters"]
->>>>>>> d731a049
 
         self.osc_settings = {
             "osc_server_port": IntSetting(
@@ -2260,23 +2150,16 @@
         self.INSIGHTS_TRACE_ARGS = self.unreal_insight_settings["tracing_args"]
         self.INSIGHTS_STAT_EVENTS = self.unreal_insight_settings["tracing_stat_events"]
 
-<<<<<<< HEAD
-=======
     def default_mu_server_name(self):
         ''' Returns default server name based on current settings '''
         return f'{self.PROJECT_NAME.get_value()}_MU_Server'
 
->>>>>>> d731a049
     def init_muserver(self, data={}):
         self.mu_settings = {
             "muserver_server_name": StringSetting(
                 "muserver_server_name",
                 "Server name",
-<<<<<<< HEAD
-                data.get('muserver_server_name', f'{self.PROJECT_NAME.get_value()}_MU_Server'),
-=======
                 data.get('muserver_server_name', self.default_mu_server_name()),
->>>>>>> d731a049
                 tool_tip="The name that will be given to the server"
             ),
             "muserver_command_line_arguments": StringSetting(
@@ -2296,11 +2179,7 @@
                 value=data.get('muserver_multicast_endpoint', '230.0.0.1:6666'),
                 tool_tip=(
                     'Multicast group and port (-UDPMESSAGING_TRANSPORT_MULTICAST) '
-<<<<<<< HEAD
-                    'in the {ip}:{port} endpoint format. The multicast group IP '
-=======
                     'in the {address}:{port} endpoint format. The multicast group address '
->>>>>>> d731a049
                     'must be in the range 224.0.0.0 to 239.255.255.255.'),
             ),
             "multiuser_exe": StringSetting(
@@ -2308,8 +2187,6 @@
                 "Multiuser Executable Name",
                 data.get('multiuser_exe', 'UnrealMultiUserServer')
             ),
-<<<<<<< HEAD
-=======
             "multiuserslate_exe": StringSetting(
                 "multiuserslate_exe",
                 "Multiuser Slate Executable Name",
@@ -2325,20 +2202,16 @@
                 "Directory for Live Sessions",
                 data.get('muserver_working_dir', '')
             ),
->>>>>>> d731a049
             "muserver_auto_launch": BoolSetting(
                 "muserver_auto_launch",
                 "Auto Launch",
                 data.get('muserver_auto_launch', True)
             ),
-<<<<<<< HEAD
-=======
             "muserver_slate_mode": BoolSetting(
                 "muserver_slate_mode",
                 "Launch Multi-user server in UI mode",
                 data.get('muserver_slate_mode', True)
             ),
->>>>>>> d731a049
             "muserver_clean_history": BoolSetting(
                 "muserver_clean_history",
                 "Clean History",
@@ -2360,64 +2233,42 @@
                 data.get('muserver_auto_join', True)
             )
         }
-<<<<<<< HEAD
-        
-=======
-
->>>>>>> d731a049
+
         self.MUSERVER_SERVER_NAME = self.mu_settings["muserver_server_name"]
         self.MUSERVER_COMMAND_LINE_ARGUMENTS = self.mu_settings["muserver_command_line_arguments"]
         self.MUSERVER_ENDPOINT = self.mu_settings["muserver_endpoint"]
         self.MUSERVER_MULTICAST_ENDPOINT = self.mu_settings["udpmessaging_multicast_endpoint"]
         self.MULTIUSER_SERVER_EXE = self.mu_settings["multiuser_exe"]
-<<<<<<< HEAD
-        self.MUSERVER_AUTO_LAUNCH = self.mu_settings["muserver_auto_launch"]
-=======
         self.MULTIUSER_SLATE_SERVER_EXE = self.mu_settings["multiuserslate_exe"]
         self.MUSERVER_AUTO_LAUNCH = self.mu_settings["muserver_auto_launch"]
         self.MUSERVER_SLATE_MODE = self.mu_settings["muserver_slate_mode"]
->>>>>>> d731a049
         self.MUSERVER_CLEAN_HISTORY = self.mu_settings["muserver_clean_history"]
         self.MUSERVER_AUTO_BUILD = self.mu_settings["muserver_auto_build"]
         self.MUSERVER_AUTO_ENDPOINT = self.mu_settings["muserver_auto_endpoint"]
         self.MUSERVER_AUTO_JOIN = self.mu_settings["muserver_auto_join"]
-<<<<<<< HEAD
-=======
         self.MUSERVER_WORKING_DIR = self.mu_settings["muserver_working_dir"]
         self.MUSERVER_ARCHIVE_DIR = self.mu_settings["muserver_archive_dir"]
->>>>>>> d731a049
 
     def save_unreal_insights(self, data):
         data['tracing_enabled'] = self.INSIGHTS_TRACE_ENABLE.get_value()
         data['tracing_args'] = self.INSIGHTS_TRACE_ARGS.get_value()
         data['tracing_stat_events'] = self.INSIGHTS_STAT_EVENTS.get_value()
-<<<<<<< HEAD
-        
-=======
-
->>>>>>> d731a049
+
     def save_muserver(self, data):
         data["muserver_command_line_arguments"] = self.MUSERVER_COMMAND_LINE_ARGUMENTS.get_value()
         data["muserver_server_name"] = self.MUSERVER_SERVER_NAME.get_value()
         data["muserver_endpoint"] = self.MUSERVER_ENDPOINT.get_value()
         data["multiuser_exe"] = self.MULTIUSER_SERVER_EXE.get_value()
-<<<<<<< HEAD
-        data["muserver_auto_launch"] = self.MUSERVER_AUTO_LAUNCH.get_value()
-=======
         data["multiuserslate_exe"] = self.MULTIUSER_SLATE_SERVER_EXE.get_value()
         data["muserver_auto_launch"] = self.MUSERVER_AUTO_LAUNCH.get_value()
         data["muserver_slate_mode"] = self.MUSERVER_SLATE_MODE.get_value()
->>>>>>> d731a049
         data["muserver_clean_history"] = self.MUSERVER_CLEAN_HISTORY.get_value()
         data["muserver_auto_build"] = self.MUSERVER_AUTO_BUILD.get_value()
         data["muserver_auto_endpoint"] = self.MUSERVER_AUTO_ENDPOINT.get_value()
         data["muserver_multicast_endpoint"] = self.MUSERVER_MULTICAST_ENDPOINT.get_value()
         data["muserver_auto_join"] = self.MUSERVER_AUTO_JOIN.get_value()
-<<<<<<< HEAD
-=======
         data["muserver_archive_dir"] = self.MUSERVER_ARCHIVE_DIR.get_value()
         data["muserver_working_dir"] = self.MUSERVER_WORKING_DIR.get_value()
->>>>>>> d731a049
 
     def load_plugin_settings(self, device_type, settings):
         ''' Updates plugin settings values with those read from the config file.
@@ -2509,10 +2360,7 @@
         data['build_engine'] = self.BUILD_ENGINE.get_value()
         data["maps_path"] = self.MAPS_PATH.get_value()
         data["maps_filter"] = self.MAPS_FILTER.get_value()
-<<<<<<< HEAD
-=======
         data["maps_plugin_filters"] = self.MAPS_PLUGIN_FILTERS.get_value()
->>>>>>> d731a049
         data["listener_exe"] = self.LISTENER_EXE.get_value()
 
         self.save_unreal_insights(data)
@@ -2685,16 +2533,6 @@
 
     def maps(self):
         '''
-<<<<<<< HEAD
-        Returns a list of ful map paths in an Unreal Engine project such as [ "/Game/Maps/MapName" ].
-        It will always start with Game and the slashes will always be "/" independent of the platform's separator.
-        '''
-        project_dir = os.path.dirname(self.UPROJECT_PATH.get_value().replace('"', ''))
-        maps_path = os.path.normpath(
-            os.path.join(
-                project_dir,
-                'Content',
-=======
         Returns a list of full map paths in an Unreal Engine project and
         in project-based plugins such as:
             [
@@ -2706,7 +2544,6 @@
         content_maps_path = os.path.normpath(
             os.path.join(
                 self.get_project_content_dir(),
->>>>>>> d731a049
                 self.MAPS_PATH.get_value()))
 
         # maps_paths stores a list of tuples of the form
@@ -2724,22 +2561,6 @@
                         (plugin_name, self.get_project_plugin_content_dir(plugin_name)))
 
         maps = []
-<<<<<<< HEAD
-        for path_to_map, b, files in os.walk(maps_path):
-            for name in files:
-                if not fnmatch.fnmatch(name, self.MAPS_FILTER.get_value()):
-                    continue
-                
-                map_name, _ = os.path.splitext(name)
-                path_name = path_to_map.replace(project_dir, '', 1)
-                # Ignore the fact that maps may exist in plugins - we only search game content
-                path_name = path_name.replace('Content', 'Game', 1)
-                path_name = os.path.join(path_name, map_name)
-                path_name = path_name.replace(os.sep, '/')
-                
-                if path_name not in maps:
-                    maps.append(path_name)
-=======
         for (plugin_name, maps_path) in maps_paths:
             for dirpath, b, file_names in os.walk(maps_path):
                 for file_name in file_names:
@@ -2754,21 +2575,11 @@
 
                     if content_path_to_map not in maps:
                         maps.append(content_path_to_map)
->>>>>>> d731a049
 
         maps.sort()
         return maps
 
     def multiuser_server_path(self):
-<<<<<<< HEAD
-        return self.engine_exe_path(
-            self.ENGINE_DIR.get_value(), self.MULTIUSER_SERVER_EXE.get_value())
-
-    def multiuser_server_session_directory_path(self):
-        return os.path.join(self.ENGINE_DIR.get_value(), "Programs", "UnrealMultiUserServer", "Intermediate", "MultiUser")
-        
-    def multiuser_server_log_path(self):
-=======
         if self.MUSERVER_SLATE_MODE.get_value():
             return self.engine_exe_path(
                 self.ENGINE_DIR.get_value(), self.MULTIUSER_SLATE_SERVER_EXE.get_value())
@@ -2789,7 +2600,6 @@
         if self.MUSERVER_SLATE_MODE.get_value():
             return os.path.join(self.ENGINE_DIR.get_value(), "Programs", "UnrealMultiUserSlateServer", "Saved", "Logs", "UnrealMultiUserSlateServer.log")
         # else we get the path to the console server.
->>>>>>> d731a049
         return os.path.join(self.ENGINE_DIR.get_value(), "Programs", "UnrealMultiUserServer", "Saved", "Logs", "UnrealMultiUserServer.log")
 
     def listener_path(self):
@@ -2884,19 +2694,11 @@
             config_paths = list_config_paths()
             self.CONFIG = config_paths[0] if config_paths else None
 
-<<<<<<< HEAD
-        # IP Address of the machine running Switchboard
-        self.IP_ADDRESS = IPAddressSetting(
-            "ip_address",
-            "IP Address",
-            data.get("ip_address", socket.gethostbyname(socket.gethostname()))
-=======
         # Address of the machine running Switchboard
         self.ADDRESS = LocalAddressSetting(
             "address",
             "Address",
             data.get("address", socket.gethostbyname(socket.gethostname()))
->>>>>>> d731a049
         )
         self.TRANSPORT_PATH = FilePathSetting(
                 "transport_path",
@@ -2920,11 +2722,7 @@
     def save(self):
         data = {
             'config': '',
-<<<<<<< HEAD
-            'ip_address': self.IP_ADDRESS.get_value(),
-=======
             'address': self.ADDRESS.get_value(),
->>>>>>> d731a049
             'transport_path': self.TRANSPORT_PATH.get_value(),
             'muserver_session_name': self.MUSERVER_SESSION_NAME,
             'current_sequence': self.CURRENT_SEQUENCE,
