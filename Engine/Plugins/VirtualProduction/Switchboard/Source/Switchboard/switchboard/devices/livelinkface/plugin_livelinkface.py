--- conflicted
+++ resolved
@@ -107,11 +107,7 @@
 
     # Tell the mobile which address is running Switchboard
     def osc_add_send_target(self):
-<<<<<<< HEAD
-        self.send_osc_message(osc.OSC_ADD_SEND_TARGET, [SETTINGS.IP_ADDRESS.get_value(), CONFIG.OSC_SERVER_PORT.get_value()], log=True)
-=======
         self.send_osc_message(osc.OSC_ADD_SEND_TARGET, [SETTINGS.ADDRESS.get_value(), CONFIG.OSC_SERVER_PORT.get_value()], log=True)
->>>>>>> d731a049
 
     def osc_add_send_target_confirm(self):
         # If the mobile is left on and CP is relaunched the normal bootup sequence doesn't happen 
