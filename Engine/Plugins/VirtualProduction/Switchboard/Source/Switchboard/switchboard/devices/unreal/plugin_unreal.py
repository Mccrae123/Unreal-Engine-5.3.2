--- conflicted
+++ resolved
@@ -3,16 +3,12 @@
 from __future__ import annotations
 
 import base64
-<<<<<<< HEAD
-import concurrent.futures
-=======
 from collections import OrderedDict
 import concurrent.futures
 from datetime import datetime
 from functools import wraps
 import hashlib
 from ipaddress import IPv4Address
->>>>>>> 4af6daef
 import json
 import os
 import pathlib
@@ -22,20 +18,6 @@
 import threading
 from typing import Callable, Generator, Optional, Union
 import uuid
-<<<<<<< HEAD
-from collections import OrderedDict
-from datetime import datetime
-from functools import wraps
-from ipaddress import IPv4Address
-from typing import Callable, Generator, List, Optional, Set
-
-import switchboard.switchboard_widgets as sb_widgets
-from PySide2 import QtCore, QtGui, QtWidgets
-from switchboard import config_osc as osc
-from switchboard import message_protocol, switchboard_application
-from switchboard import switchboard_dialog as sb_dialog
-from switchboard import switchboard_utils as sb_utils
-=======
 
 from PySide2 import QtCore, QtGui, QtWidgets
 
@@ -44,7 +26,6 @@
 import switchboard.switchboard_dialog as sb_dialog
 import switchboard.switchboard_utils as sb_utils
 import switchboard.switchboard_widgets as sb_widgets
->>>>>>> 4af6daef
 from switchboard.config import (CONFIG, DEFAULT_MAP_TEXT, ENABLE_UGS_SUPPORT, SETTINGS, BoolSetting, DirectoryPathSetting,
                                 EngineSyncMethod, FilePathSetting, IntSetting, MultiOptionSetting, OptionSetting, Setting,
                                 StringListSetting, StringSetting, migrate_comma_separated_string_to_list)
@@ -54,13 +35,7 @@
 from switchboard.listener_client import ListenerClient
 from switchboard.switchboard_logging import LOGGER
 from switchboard.tools.insights_launcher import InsightsLauncher
-<<<<<<< HEAD
-
-from ...util import p4_changelist_inspection
-from ...util.p4_changelist_inspection import P4Error
-=======
 from switchboard.util import p4_changelist_inspection
->>>>>>> 4af6daef
 from . import version_helpers
 from .listener_watcher import ListenerWatcher
 from .redeploy_dialog import RedeployListenerDialog
@@ -122,11 +97,7 @@
         # and main thread.
         self.lock = threading.Lock()
 
-<<<<<<< HEAD
-        self.queued_programs: List[ProgramStartQueueItem] = []
-=======
         self.queued_programs: list[ProgramStartQueueItem] = []
->>>>>>> 4af6daef
         self.starting_programs: OrderedDict[
             uuid.UUID, ProgramStartQueueItem] = OrderedDict()
         # initialized as returned by listener
@@ -293,6 +264,7 @@
     @use_lock
     def clear_running_programs(self):
         self.running_programs.clear()
+
 
 class LiveLinkPresetSetting(Setting):
     ''' Container of the LiveLink Preset setting
@@ -452,6 +424,7 @@
                     combo.setCurrentIndex(item_idx)
                     break
 
+
 class MediaProfileSetting(LiveLinkPresetSetting):
     ''' Container of the MediaProfile setting.
     '''
@@ -470,183 +443,6 @@
         return True
 
 
-class LiveLinkPresetSetting(Setting):
-    ''' Container of the LiveLink Preset setting
-    Its main widget is a combo box that makes available the list
-    of presets detected in the project and content plugins.
-
-    Its "refresh" button triggers an asset traversal to refresh
-    the options.
-    '''
-
-    def __init__(
-        self,
-        attr_name,
-        nice_name,
-        value,
-        tool_tip=None,
-        show_ui=True,
-        allow_reset=True,
-        migrate_data=None
-    ):
-        super().__init__(
-            attr_name=attr_name,
-            nice_name=nice_name,
-            value=value,
-            tool_tip=tool_tip,
-            show_ui=show_ui,
-            allow_reset=allow_reset,
-            migrate_data=migrate_data)
-
-    def _create_widgets(self, override_device_name = None):
-
-        # create combo with livelink preset options
-
-        combo = sb_widgets.SearchableComboBox(None)
-        combo.setSizePolicy(QtWidgets.QSizePolicy.Expanding, QtWidgets.QSizePolicy.Preferred)
-        combo.setFocusPolicy(QtCore.Qt.FocusPolicy.StrongFocus)
-
-        self._update_combo_items(combo, override_device_name)
-
-        combo.currentTextChanged.connect(
-            lambda: self._validate_and_commit_value(combo, override_device_name)
-        )
-
-        # create refresh button
-
-        btn_refresh = sb_widgets.ControlQPushButton()
-        btn_refresh.setIcon(QtGui.QIcon(':/icons/images/icon_refresh.png'))
-        btn_refresh.setProperty("frameless", True)
-        btn_refresh.setToolTip("Refresh list")
-        btn_refresh.setDefault(False)
-        btn_refresh.setAutoDefault(False)
-        btn_refresh.clicked.connect(
-            lambda: self._refresh_list(combo, override_device_name)
-        )
-
-        # create layout with combo and refresh button
-
-        layout = QtWidgets.QHBoxLayout()
-
-        layout.addWidget(combo)
-        layout.addWidget(btn_refresh)
-
-        # set the class' widget as the combo box itself
-        self.set_widget(widget=combo, override_device_name=override_device_name)
-
-        return layout
-
-    def _refresh_list(self, combo:QtWidgets.QComboBox, override_device_name:Optional[str] = None):
-        ''' Traveses the content to refresh the list of live link presets available '''
-
-        DeviceUnreal.analyze_project_assets()
-        self._update_combo_items(combo, override_device_name)
-
-    def _validate_and_commit_value(self, combo: QtWidgets.QComboBox, override_device_name:Optional[str] = None):
-
-        itemData = combo.currentData()
-
-        value_str = ''
-
-        if itemData:
-            value_str = itemData['gamepath'] # we use path and not name because it is unambiguous
-
-        self._on_widget_value_changed(value_str, override_device_name=override_device_name)
-
-
-    def asset_is_relevant(self, itemData) -> bool:
-        ''' Convenience function to filter the relevant assets for this setting '''
-
-        # Only return assets of the correct live link preset class
-        if itemData['classname'] not in DeviceUnreal.LIVELINKPRESET_CLASS_NAMES:
-            return False
-            
-        # Only return live link presets that have a valid gamepath. 
-        # We wouldn't be able to build the command line otherwise
-        if itemData['gamepath'] == '':
-            return False
-
-        return True
-
-    def _update_combo_items(self, combo:QtWidgets.QComboBox, override_device_name):
-        '''
-        Populate the combobox itself with known list of live link presets available.
-        Makes sure that the currently selected preset is preserved, unless it is not found,
-        in which case it defaults to no preset.
-        '''
-
-        # cache the current value of the combo box (currently selected preset for this device)
-        cur_value = self.get_value(override_device_name)
-
-        # We will re-populate the combo box from scratch
-        combo.clear()
-
-        # add the empty/none choice
-        combo.addItem('', {'name':'', 'gamepath':''})
-
-        itemDatas = DeviceUnreal.csettings['asset_itemDatas'].get_value()
-
-        # generate the combo box items
-        try:
-            for itemData in [itemData for itemData in itemDatas if self.asset_is_relevant(itemData)]:
-                name = itemData['name']
-
-                # trim the expected .uasset extension
-                ext = '.uasset'
-                if name.endswith(ext):
-                    name = name[:len(name)-len(ext)]
-
-                combo.addItem(name, itemData)
-
-        except Exception as e:
-            LOGGER.error(f'Error recalling asset itemDatas: {e}')
-
-        # set the current index to the live link preset that was already selected
-        for item_idx in range(combo.count()):
-            if cur_value == combo.itemData(item_idx)['gamepath']:
-                combo.setCurrentIndex(item_idx)
-                break
-
-    def _on_setting_changed(self, new_value: str, override_device_name: Optional[str] = None):
-
-        combo = self.get_widget(override_device_name=override_device_name)
-
-        if not combo:
-            return
-
-        try:
-            old_value = combo.currentData()['gamepath']
-        except (KeyError, TypeError):
-            old_value = ''
-
-        new_str_value = new_value
-
-        # if the value changed, find the new index in the combo box based on gamepath
-        if new_str_value != old_value:
-            for item_idx in range(combo.count()):
-                if new_str_value == combo.itemData(item_idx)['gamepath']:
-                    combo.setCurrentIndex(item_idx)
-                    break
-
-
-class MediaProfileSetting(LiveLinkPresetSetting):
-    ''' Container of the MediaProfile setting.
-    '''
-
-    #@override
-    def asset_is_relevant(self, itemData) -> bool:
-        # Only return assets of the correct live link preset class
-        if itemData['classname'] not in DeviceUnreal.MEDIAPROFILE_CLASS_NAMES:
-            return False
-            
-        # Only return live link presets that have a valid gamepath. 
-        # We wouldn't be able to build the command line otherwise
-        if itemData['gamepath'] == '':
-            return False
-
-        return True
-
-
 class SyncCategoryOption:
     ''' Used to represent a UGS sync filter category within a Setting. '''
     def __init__(self, id: Union[str, uuid.UUID], name: str):
@@ -670,11 +466,7 @@
 
 class DeviceUnreal(Device):
 
-<<<<<<< HEAD
-    NDISPLAY_CLASS_NAMES =  (
-=======
     NDISPLAY_CLASS_NAMES = (
->>>>>>> 4af6daef
         'DisplayClusterBlueprint',
         '/Script/DisplayCluster.DisplayClusterBlueprint',
     )
@@ -723,8 +515,6 @@
             value=2980,
             tool_tip="Port of SwitchboardListener"
         ),
-<<<<<<< HEAD
-=======
         'osc_port': IntSetting(
             attr_name='osc_port',
             nice_name='OSC Port',
@@ -733,7 +523,6 @@
                 'Must match the port on which the Unreal Editor OSC server '
                 'is configured to listen for OSC connections.'),
         ),
->>>>>>> 4af6daef
         'roles_filename': StringSetting(
             attr_name="roles_filename",
             nice_name="Roles Filename",
@@ -788,13 +577,8 @@
             value=':0',
             tool_tip=(
                 'Local interface binding (-UDPMESSAGING_TRANSPORT_UNICAST) of '
-<<<<<<< HEAD
-                'the form {address}:{port}. If {address} is omitted, the device address '
-                'address is used.'),
-=======
                 'the form {address}:{port}. If {address} is omitted, the '
                 'device address is used.'),
->>>>>>> 4af6daef
         ),
         'udpmessaging_extra_static_endpoints': StringSetting(
             attr_name='udpmessaging_extra_static_endpoints',
@@ -892,8 +676,6 @@
                 "to be running on the client machine, otherwise this option will be ignored."
             ),
             show_ui = True if sys.platform in ('win32','linux') else False, # Gpu Clocker is available in select platforms
-<<<<<<< HEAD
-=======
         ),
         'use_sync_filters': BoolSetting(
             attr_name='use_sync_filters',
@@ -932,7 +714,6 @@
             tool_tip=(
                 'Comma separated. Used to specify freeform Perforce-style '
                 'wildcards to be applied during sync.'),
->>>>>>> 4af6daef
         ),
     }
 
@@ -951,10 +732,7 @@
 
     mu_server = switchboard_application.get_multi_user_server_instance()
     rsync_server = switchboard_application.RsyncServer()
-<<<<<<< HEAD
-=======
     ugs_config: Optional[ugs_utils.IniParser] = None
->>>>>>> 4af6daef
 
     # Monitors the local listener executable and notifies when the file is
     # changed.
@@ -962,11 +740,7 @@
 
     # Every DeviceUnreal (and derived class, e.g. DevicenDisplay) instance;
     # used for listener updates.
-<<<<<<< HEAD
-    active_unreal_devices: Set[DeviceUnreal] = set()
-=======
     active_unreal_devices: set[DeviceUnreal] = set()
->>>>>>> 4af6daef
 
     # Flag used to batch together multiple rapid calls to
     # `_queue_notify_redeploy`.
@@ -1052,39 +826,6 @@
     def get_designated_local_builder(cls) -> Optional[DeviceUnreal]:
         '''
         Selects and returns a local `DeviceUnreal` (or derived class) device.
-<<<<<<< HEAD
-
-        This is the device tasked with building the multiuser server and
-        listener executables.
-        '''
-
-        def ips_for_host(host: str) -> List[IPv4Address]:
-            try:
-                (primary_name, aliases, ipstrs) = socket.gethostbyname_ex(host)
-                return [IPv4Address(ipstr) for ipstr in ipstrs]
-            except Exception as exc:
-                LOGGER.error('get_designated_local_builder(): '
-                             f"gethostbyname_ex('{host}') exception", exc)
-                return []
-
-        # Use the set intersection of local IPs and device IPs to pick a device
-        address_to_device_map = dict[IPv4Address, DeviceUnreal]()
-        for device in cls.active_unreal_devices:
-            for ip in ips_for_host(device.address):
-                address_to_device_map[ip] = device
-
-        local_addr_set = set(ips_for_host(SETTINGS.ADDRESS.get_value()))
-        device_addr_set = set(address_to_device_map.keys())
-
-        local_device_addrs = local_addr_set.intersection(device_addr_set)
-        for local_device_addr in local_device_addrs:
-            local_device = address_to_device_map[local_device_addr]
-            if local_device.is_disconnected:
-                continue
-            else:
-                return local_device
-
-=======
 
         This is the device tasked with building the multiuser server and
         listener executables.
@@ -1116,7 +857,6 @@
             else:
                 return local_device
 
->>>>>>> 4af6daef
         try:
             return address_to_device_map[list(local_device_addrs)[0]]
         except (IndexError, KeyError):
@@ -1164,8 +904,6 @@
             tool_tip="List of roles for this device"
         )
 
-<<<<<<< HEAD
-=======
         self.setting_ddc_build_platforms = MultiOptionSetting(
             attr_name="ddc_build_platforms",
             nice_name="DDC Build Platforms",
@@ -1173,7 +911,6 @@
             tool_tip="List of platforms for which to build the DDC cache for this device"
         )
 
->>>>>>> 4af6daef
         autojoin_mu_server = kwargs.get("autojoin_mu_server", True)
         self.autojoin_mu_server = BoolSetting(
             attr_name="autojoin_mu_server",
@@ -1203,8 +940,6 @@
             show_ui=False
         )
 
-<<<<<<< HEAD
-=======
         self.last_sync_filter_hash = StringSetting(
             attr_name="last_sync_filter_hash",
             nice_name="Last UGS Sync Filter Hash",
@@ -1212,7 +947,6 @@
             show_ui=False
         )
 
->>>>>>> 4af6daef
         self.exclude_from_build = BoolSetting(
             attr_name="exclude_from_build",
             nice_name="Exclude from build",
@@ -1226,15 +960,12 @@
             self.on_setting_port_changed)
         CONFIG.ENGINE_SYNC_METHOD.signal_setting_changed.connect(
             self.on_engine_sync_method_changed)
-<<<<<<< HEAD
-=======
 
         osc_port_setting = DeviceUnreal.csettings['osc_port']
         osc_port_setting.signal_setting_changed.connect(
             lambda: self._check_recreate_osc_client())
         osc_port_setting.signal_setting_overridden.connect(
             lambda: self._check_recreate_osc_client())
->>>>>>> 4af6daef
 
         self.auto_connect = False
 
@@ -1320,39 +1051,24 @@
                 'rsync_port'].signal_setting_changed.connect(
                     launch_rsync_server)
 
-<<<<<<< HEAD
+        if self.ugs_config is None:
+            self.p4_refresh_ugs_config()
+
         app = QtCore.QCoreApplication.instance()
         app.aboutToQuit.connect(self._on_about_to_quit)
 
-        self._widget_classes: Set[str] = set()
-=======
-        if self.ugs_config is None:
-            self.p4_refresh_ugs_config()
-
-        app = QtCore.QCoreApplication.instance()
-        app.aboutToQuit.connect(self._on_about_to_quit)
-
         self._widget_classes: set[str] = set()
->>>>>>> 4af6daef
 
         # Notify user of any invalid settings
         self.check_settings_valid()
 
     def init(self, widget_class, icons):
         super().init(widget_class, icons)
-<<<<<<< HEAD
-        
-=======
-
->>>>>>> 4af6daef
+
         self.exclude_from_build.signal_setting_changed.connect(
             lambda _, new_value: self.on_setting_exclude_from_build_changed(new_value)
         )
         self.on_setting_exclude_from_build_changed(self.exclude_from_build.get_value())
-<<<<<<< HEAD
-        
-=======
->>>>>>> 4af6daef
 
     def should_allow_exit(self, close_req_id: int) -> bool:
         # Delegate to a class method which surveys all active devices.
@@ -1360,7 +1076,6 @@
 
     _last_close_req_id: Optional[int] = None
 
-<<<<<<< HEAD
     @classmethod
     def _should_allow_exit(cls, close_req_id: int) -> bool:
         # We give each request one opportunity to return False; this serves to
@@ -1409,56 +1124,6 @@
             device.reregister_rsync_client)
 
     @classmethod
-=======
-    @classmethod
-    def _should_allow_exit(cls, close_req_id: int) -> bool:
-        # We give each request one opportunity to return False; this serves to
-        # deduplicate calls to each device of this class or its subclasses.
-        if close_req_id == cls._last_close_req_id:
-            return True
-        else:
-            cls._last_close_req_id = close_req_id
-
-        log_xfer_devices = [
-            dev for dev in DeviceUnreal.active_unreal_devices
-            if dev.transfer_in_progress]
-
-        if len(log_xfer_devices) == 0:
-            return True
-
-        log_xfer_names = [device.name for device in log_xfer_devices]
-
-        msg_result = QtWidgets.QMessageBox.warning(
-            None, 'Log Transfers In Progress',
-            'The following devices are still transferring their log files to '
-            f'Switchboard: {", ".join(log_xfer_names)}\n\n'
-            'If you exit Switchboard, these transfers will be interrupted. '
-            'Do you still want to exit Switchboard?',
-            QtWidgets.QMessageBox.Yes | QtWidgets.QMessageBox.No)
-
-        return msg_result == QtWidgets.QMessageBox.Yes
-
-    @classmethod
-    def added_device(cls, device: DeviceUnreal):
-        '''
-        Implementation of base class function. Called when one of our plugin
-        devices has been added.
-        '''
-        assert device not in DeviceUnreal.active_unreal_devices
-        DeviceUnreal.active_unreal_devices.add(device)
-
-        DeviceUnreal.listener_watcher.update_listener_path(
-            CONFIG.listener_path())
-
-        DeviceUnreal.rsync_server.register_client(
-            device, device.name, device.address)
-        device.widget.signal_device_name_changed.connect(
-            device.reregister_rsync_client)
-        device.setting_address.signal_setting_changed.connect(
-            device.reregister_rsync_client)
-
-    @classmethod
->>>>>>> 4af6daef
     def removed_device(cls, device: DeviceUnreal):
         '''
         Implementation of base class function. Called when one of our plugin
@@ -1513,20 +1178,13 @@
     def device_settings(self):
         return super().device_settings() + [
             self.setting_roles,
-<<<<<<< HEAD
-=======
             self.setting_ddc_build_platforms,
->>>>>>> 4af6daef
             self.autojoin_mu_server,
             self.last_launch_command,
             self.last_log_path,
             self.last_trace_path,
-<<<<<<< HEAD
-            self.exclude_from_build
-=======
             self.exclude_from_build,
             self.last_sync_filter_hash,
->>>>>>> 4af6daef
         ]
 
     def check_settings_valid(self) -> bool:
@@ -1618,7 +1276,6 @@
 
         # hook to open last log signal from widget
         device_widget.signal_open_last_log.connect(self.on_open_last_log)
-<<<<<<< HEAD
 
         # hook to open last trace signal from widget
         device_widget.signal_open_last_trace.connect(self.on_open_last_trace)
@@ -1626,15 +1283,6 @@
         # hook to copy last launch signal from widget
         device_widget.signal_copy_last_launch_command.connect(self.on_copy_last_launch_command)
 
-=======
-
-        # hook to open last trace signal from widget
-        device_widget.signal_open_last_trace.connect(self.on_open_last_trace)
-
-        # hook to copy last launch signal from widget
-        device_widget.signal_copy_last_launch_command.connect(self.on_copy_last_launch_command)
-
->>>>>>> 4af6daef
         self.update_settings_menu_state()
 
         device_widget.autojoin_mu.signal_device_widget_autojoin_mu.connect(self.on_autojoin_mu_ui_change)
@@ -1659,13 +1307,10 @@
 
     def on_setting_exclude_from_build_changed(self, exclude_from_build):
         self.widget.update_exclude_from_build(exclude_from_build, not self.is_disconnected)
-<<<<<<< HEAD
-=======
 
     @property
     def device_osc_port(self) -> int:
         return DeviceUnreal.csettings['osc_port'].get_value(self.name)
->>>>>>> 4af6daef
 
     def set_slate(self, value):
         if not self.is_recording_device:
@@ -1694,11 +1339,7 @@
             os.path.dirname(uproject_path), "Config", "Tags", roles_filename)
         _, msg = message_protocol.create_copy_file_from_listener_message(roles_file_path)
         self.unreal_client.send_message(msg)
-<<<<<<< HEAD
-        
-=======
-
->>>>>>> 4af6daef
+
     def _request_unreal_editor_version_file(self):
         '''
         Requests the Engine/Binaries/[platform]/UnrealEditor.version file.
@@ -1910,8 +1551,6 @@
         if generate_proj_files:
             sync_args += ' --generate'
 
-<<<<<<< HEAD
-=======
         if DeviceUnreal.csettings['use_sync_filters'].get_value():
             include_str = ''
             custom_view_str = self.csettings['custom_sync_view'].get_value()
@@ -1946,23 +1585,15 @@
                 self.last_sync_filter_hash.update_value('INVALID')
                 self.inflight_sync_hash = new_hash  # persisted on sync success
 
->>>>>>> 4af6daef
         if ENABLE_UGS_SUPPORT:
             if sync_using_ugs:
                 sync_args += ' --use-ugs'
                 if self.unrealgamesync_lib_dir_setting:
                     sync_args += f' --ugs-lib-dir={self.unrealgamesync_lib_dir_setting}'
-<<<<<<< HEAD
-        
+
             if sync_precompiled_bins:
                 sync_args += ' --use-pcbs'
-            
-=======
-
-            if sync_precompiled_bins:
-                sync_args += ' --use-pcbs'
-
->>>>>>> 4af6daef
+
                 # If we're syncing 'Precompiled Binaries' one of those binaries may be the SwitchboardListener executable
                 # which means (on Windows atleast) we need to move the executable to make way for the new one
                 _, msg = message_protocol.create_free_listener_bin_message()
@@ -2064,21 +1695,12 @@
             # if CONFIG.LISTENER_AUTO_BUILD:
             #     puuid_dependency = self._build_listener(
             #         puuid_dependency=puuid_dependency)
-<<<<<<< HEAD
 
         puuid_dependency = self._build_shadercompileworker(
             puuid_dependency=puuid_dependency)
         puuid_dependency = self._build_project(
             puuid_dependency=puuid_dependency)
 
-=======
-
-        puuid_dependency = self._build_shadercompileworker(
-            puuid_dependency=puuid_dependency)
-        puuid_dependency = self._build_project(
-            puuid_dependency=puuid_dependency)
-
->>>>>>> 4af6daef
     @property
     def target_platform(self) -> str:
         ''' Returns the Unreal target platform name for e.g. build actions '''
@@ -2272,13 +1894,8 @@
         else:
             return ''
 
-<<<<<<< HEAD
-    def build_udpmessaging_static_endpoint_list(self) -> List[str]:
-        endpoints: List[str] = []
-=======
     def build_udpmessaging_static_endpoint_list(self) -> list[str]:
         endpoints: list[str] = []
->>>>>>> 4af6daef
 
         # Multi-user server.
         if CONFIG.MUSERVER_AUTO_ENDPOINT.get_value():
@@ -2327,13 +1944,7 @@
     def generate_unreal_command_line_args(self, map_name):
         command_line_args = f'{self.extra_cmdline_args_setting}'
 
-<<<<<<< HEAD
-        command_line_args += f' Log={self.log_filename}'
-
-        command_line_args += " "
-=======
         command_line_args += f' Log={self.log_filename} '
->>>>>>> 4af6daef
 
         if CONFIG.MUSERVER_AUTO_JOIN.get_value() and self.autojoin_mu_server.get_value():
             command_line_args += (
@@ -2360,10 +1971,6 @@
             exec_cmds.append(self.exec_command_for_livelink_preset(livelink_preset_gamepath))
 
         # Exec Commands
-<<<<<<< HEAD
-
-=======
->>>>>>> 4af6daef
         exec_cmds = [cmd for cmd in exec_cmds if len(cmd.strip())]
 
         if len(exec_cmds):
@@ -2446,8 +2053,6 @@
                 ' -UDPMESSAGING_TRANSPORT_STATIC='
                 f'"{",".join(static_endpoints)}"')
 
-<<<<<<< HEAD
-=======
         record_on_client = 'True' if self.is_recording_device else 'False'
         ini_engine = (
             ' -ini:Engine:'
@@ -2456,7 +2061,6 @@
         )
         command_line_args += ini_engine
 
->>>>>>> 4af6daef
         return (
             f'"{CONFIG.UPROJECT_PATH.get_value(self.name)}" {map_name} '
             f'{command_line_args}')
@@ -2465,8 +2069,6 @@
         return (
             self.generate_unreal_exe_path(),
             self.generate_unreal_command_line_args(map_name))
-<<<<<<< HEAD
-=======
 
     def fill_derived_data_cache(self, current_level_only=False, program_name="unreal_ddc"):
 
@@ -2511,7 +2113,6 @@
         )
 
         return puuid
->>>>>>> 4af6daef
 
     def launch(self, map_name, program_name="unreal"):
         if map_name == DEFAULT_MAP_TEXT:
@@ -2865,14 +2466,6 @@
             device.built_engine_changelist = compatible_cl
 
     def on_file_receive_failed(self, source_path, error):
-<<<<<<< HEAD
-        roles = self.setting_roles.get_value()
-        if len(roles) > 0:
-            LOGGER.error(
-                f"{self.name}: Error receiving role file from listener and "
-                f"device claims to have these roles: {' | '.join(roles)}")
-            LOGGER.error(f"Error: {error}")
-=======
         if source_path.endswith(DeviceUnreal.csettings["roles_filename"].get_value(self.name)):
             roles = self.setting_roles.get_value()
             if len(roles) > 0:
@@ -2880,7 +2473,6 @@
                     f"{self.name}: Error receiving role file from listener and "
                     f"device claims to have these roles: {' | '.join(roles)}")
                 LOGGER.error(f"Error: {error}")
->>>>>>> 4af6daef
 
     def on_listener_programstdout(self, message):
         ''' Handles updates to stdout of programs
@@ -3455,10 +3047,7 @@
     signal_open_last_log = QtCore.Signal(object)
     signal_open_last_trace = QtCore.Signal(object)
     signal_copy_last_launch_command = QtCore.Signal(object)
-<<<<<<< HEAD
-=======
     signal_device_widget_fill_ddc = QtCore.Signal(object, bool)
->>>>>>> 4af6daef
 
     def __init__(self, name, device_hash, address, icons, parent=None):
         self._autojoin_visible = True
@@ -3514,7 +3103,6 @@
         self.layout.addLayout(changelist_layout)
 
         CONTROL_BUTTON_ICON_SIZE = QtCore.QSize(21, 21)
-<<<<<<< HEAD
 
         self.sync_button = self.add_control_button(
             icon_size=CONTROL_BUTTON_ICON_SIZE,
@@ -3523,16 +3111,6 @@
             hover_focus=False,
             name='sync')
 
-=======
-
-        self.sync_button = self.add_control_button(
-            icon_size=CONTROL_BUTTON_ICON_SIZE,
-            checkable=False,
-            tool_tip='Sync changelist',
-            hover_focus=False,
-            name='sync')
-
->>>>>>> 4af6daef
         self.build_button = self.add_control_button(
             icon_size=CONTROL_BUTTON_ICON_SIZE,
             checkable=False,
@@ -3734,7 +3312,6 @@
         is_synched = required_cl is None or required_cl == synched_cl
         self._set_engine_changelist_is_synched(is_synched)
         self.update_build_info(synched_cl=synched_cl, built_cl=built__cl)
-<<<<<<< HEAD
 
     def _set_project_changelist_is_synched(self, is_synched: bool):
         self._is_project_synched = is_synched
@@ -3743,16 +3320,6 @@
         self._update_cl_widget_tooltip(self.project_changelist_label, BASE_PROJECT_CL_TOOLTIP, self._is_project_synched)
         self._update_sync_button()
 
-=======
-
-    def _set_project_changelist_is_synched(self, is_synched: bool):
-        self._is_project_synched = is_synched
-        sb_widgets.set_qt_property(self.project_changelist_label, 'not_synched', not is_synched)
-        
-        self._update_cl_widget_tooltip(self.project_changelist_label, BASE_PROJECT_CL_TOOLTIP, self._is_project_synched)
-        self._update_sync_button()
-
->>>>>>> 4af6daef
     def _set_engine_changelist_is_synched(self, is_synched: bool):
         self._is_engine_synched = is_synched
         self._update_engine_cl_label()
@@ -3774,11 +3341,7 @@
                     later_cl,
                     CONFIG.P4_ENGINE_PATH.get_value()
                 )
-<<<<<<< HEAD
-            except P4Error as error:
-=======
             except p4_changelist_inspection.P4Error as error:
->>>>>>> 4af6daef
                 LOGGER.error(f"Couldn't check {built_cl} - {built_cl} for source code changes."
                              f" Reason: {error.message}")
                 # Assume that non-equal CL numbers have source changes
@@ -3859,13 +3422,10 @@
         cmenu.addAction("Open fetched log", lambda: self.signal_open_last_log.emit(self))
         cmenu.addAction("Open fetched trace", lambda: self.signal_open_last_trace.emit(self))
         cmenu.addAction("Copy last launch command", lambda: self.signal_copy_last_launch_command.emit(self))
-<<<<<<< HEAD
-=======
 
         # Only create DDC submenu if node is connected
         if self.connect_button.isChecked():
             fill_ddc_menu = cmenu.addMenu("Fill DDC (Prepare Shaders)")
         
             current_level_action = fill_ddc_menu.addAction("Current Level", lambda: self.signal_device_widget_fill_ddc.emit(self, True))
-            all_levels_action = fill_ddc_menu.addAction("All Levels", lambda: self.signal_device_widget_fill_ddc.emit(self, False))
->>>>>>> 4af6daef
+            all_levels_action = fill_ddc_menu.addAction("All Levels", lambda: self.signal_device_widget_fill_ddc.emit(self, False))