--- conflicted
+++ resolved
@@ -3,11 +3,7 @@
 import typing
 
 
-<<<<<<< HEAD
-LISTENER_COMPATIBLE_VERSION = (2,0)
-=======
 LISTENER_COMPATIBLE_VERSION = (2,1)
->>>>>>> d731a049
 
 # Version where redeploy support was initially introduced.
 LISTENER_MIN_REDEPLOY_VERSION = (1,4,0)
