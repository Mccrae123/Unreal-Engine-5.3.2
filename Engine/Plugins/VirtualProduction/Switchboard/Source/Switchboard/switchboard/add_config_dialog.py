# Copyright Epic Games, Inc. All Rights Reserved.

import os
import pathlib
import shlex
import socket
import subprocess
import sys
import threading

from PySide2 import QtCore
from PySide2 import QtWidgets

from switchboard import config
from switchboard import p4_utils as P4
from switchboard import switchboard_utils as sb_utils
from switchboard.switchboard_logging import LOGGER


class AddConfigDialog(QtWidgets.QDialog):

    class AddConfigDialogState(object):
        ''' Proxy that holds the state of the AddConfigDialog,
        used to avoid accessing AddConfigDialog UI fields directly from worker threads.
        '''

        def __init__(self, addConfigDialog):

            # load the data from the real dialog
            self.load(addConfigDialog)

        def load(self, addConfigDialog):
            ''' Reads the relevant fields from AddConfigDialog
            Args:
                addConfigDialog(AddConfigDialog): The dialog to load the data from
            '''
            self.config_path_str  = addConfigDialog.config_path_line_edit.text()
            self.engineDir        = addConfigDialog.engine_dir_line_edit.text()
            self.project          = addConfigDialog.uproject_line_edit.text()
            self.p4Engine         = addConfigDialog.p4_engine_path_line_edit.text()
            self.p4Project        = addConfigDialog.p4_project_path_line_edit.text()
            self.p4Workspace      = addConfigDialog.p4_workspace_line_edit.text()
            self.p4Enabled        = addConfigDialog.p4_group.isChecked()

        def dump(self, addConfigDialog):
            ''' Writes the relevant fields from AddConfigDialog
            Args:
                addConfigDialog(AddConfigDialog): The dialog to load the data from
            '''
            lineEdits = [
                (self.config_path_str, addConfigDialog.config_path_line_edit    ),
                (self.engineDir      , addConfigDialog.engine_dir_line_edit     ),
                (self.project        , addConfigDialog.uproject_line_edit       ),
                (self.p4Engine       , addConfigDialog.p4_engine_path_line_edit ),
                (self.p4Project      , addConfigDialog.p4_project_path_line_edit),
                (self.p4Workspace    , addConfigDialog.p4_workspace_line_edit   ),
            ]

            # Update line edits
            for prop, lineEdit in lineEdits:
                if lineEdit.text() != prop:
                    lineEdit.setText(prop)

            # Update checkboxes
            if addConfigDialog.p4_group.isChecked() != self.p4Enabled:
                addConfigDialog.p4_group.setChecked(self.p4Enabled)


    def __init__(self, uproject_search_path, previous_engine_dir, parent):
        super().__init__(parent=parent, f=QtCore.Qt.WindowCloseButtonHint)

        self.config_path = None
        self.uproject = ''
        self.engine_dir = None

        self.setWindowTitle("Add new Switchboard Configuration")

        self.form_layout = QtWidgets.QFormLayout()

        # Path to this configuration file

        self.config_path_line_edit = QtWidgets.QLineEdit()
        self.config_path_line_edit.setValidator(config.ConfigPathValidator())
        self.config_path_line_edit.textChanged.connect(self.update_button_box)
        self.config_path_browse_button = QtWidgets.QPushButton("Browse")
        self.config_path_browse_button.clicked.connect(
            self.on_browse_config_path)

        config_path_layout = QtWidgets.QHBoxLayout()
        config_path_layout.addWidget(self.config_path_line_edit)
        config_path_layout.addWidget(self.config_path_browse_button)
        self.form_layout.addRow("Config Path", config_path_layout)

        # Path to .uproject

        self.uproject_line_edit = QtWidgets.QLineEdit()
        self.uproject_line_edit.textChanged.connect(self.on_uproject_changed)
        self.uproject_browse_button = QtWidgets.QPushButton("Browse")
        self.uproject_browse_button.clicked.connect(lambda: self.on_browse_uproject_path(uproject_search_path))

        uproject_layout = QtWidgets.QHBoxLayout()
        uproject_layout.addWidget(self.uproject_line_edit)
        uproject_layout.addWidget(self.uproject_browse_button)
        self.form_layout.addRow("uProject", uproject_layout)

        # Path to the base Engine directory (e.g. D:\p4\Engine)

        self.engine_dir_line_edit = QtWidgets.QLineEdit()
        if os.path.exists(previous_engine_dir): # re-use previous engine dir
            self.engine_dir_line_edit.setText(previous_engine_dir)
            self.engine_dir = previous_engine_dir
        self.engine_dir_line_edit.textChanged.connect(self.on_engine_dir_changed)
        self.engine_dir_browse_button = QtWidgets.QPushButton("Browse")
        self.engine_dir_browse_button.clicked.connect(self.on_browse_engine_dir)

        engine_dir_layout = QtWidgets.QHBoxLayout()
        engine_dir_layout.addWidget(self.engine_dir_line_edit)
        engine_dir_layout.addWidget(self.engine_dir_browse_button)
        self.form_layout.addRow("Engine Dir", engine_dir_layout)

        layout = QtWidgets.QVBoxLayout()
        layout.insertLayout(0, self.form_layout)

        #
        # Perfoce settings
        #

        # Checkable group box
        self.p4_group = QtWidgets.QGroupBox("Perforce")
        self.p4_group.setCheckable(True)
        self.p4_group.setChecked(bool(config.CONFIG.P4_ENABLED.get_value()))
        self.p4_group.toggled.connect(self.on_p4_toggled)

        # Project p4 path
        self.p4_project_path_line_edit = QtWidgets.QLineEdit(
            config.CONFIG.P4_PROJECT_PATH.get_value())

        # Engine p4 path
        self.p4_engine_path_line_edit = QtWidgets.QLineEdit(
            config.CONFIG.P4_ENGINE_PATH.get_value())

        # Name of the workspace
        self.p4_workspace_line_edit = QtWidgets.QLineEdit(
            config.CONFIG.SOURCE_CONTROL_WORKSPACE.get_value())

        p4_layout = QtWidgets.QFormLayout()
        p4_layout.addRow("P4 Project Path", self.p4_project_path_line_edit)
        p4_layout.addRow("P4 Engine Path", self.p4_engine_path_line_edit)
        p4_layout.addRow("Workspace Name", self.p4_workspace_line_edit)
        self.p4_group.setLayout(p4_layout)
        layout.addWidget(self.p4_group)

        self.button_box = QtWidgets.QDialogButtonBox(QtWidgets.QDialogButtonBox.Ok | QtWidgets.QDialogButtonBox.Cancel)
        self.button_box.button(QtWidgets.QDialogButtonBox.Ok).setEnabled(False)
        self.button_box.accepted.connect(self.accept)
        self.button_box.rejected.connect(self.reject)

        self.btnDetect = QtWidgets.QPushButton("Detect")
        self.btnDetect.clicked.connect(self.on_btnDetect_clicked)
        self.button_box.addButton(self.btnDetect, QtWidgets.QDialogButtonBox.ActionRole)

        layout.addWidget(self.button_box)

        self.setLayout(layout)
        self.setMinimumWidth(450)

        # connect the p4 populate signal with slot. This is to update UI elements from the proper thread.
        self.signal_populate_best_p4_guess_with_progressbar.connect(self.on_populate_best_p4_guess_with_progressbar_done)

        # auto-populate what you can, but respecting existing values
        self.populate_best_project_guess(overrideIfFound=False)
        self.populate_best_config_path(overrideIfFound=False)
        if self.p4_group.isChecked():
            self.populate_best_p4_guess_with_progressbar(overrideIfFound=False)

    def accept(self):
        '''
        Override to ensure that the config_path property is a valid, usable
        file path when the dialog is accepted.

        The validator for the config path line edit should ensure that the file
        path is valid by this point, but just in case it's not somehow, some
        error messages are offered about how to fix it, in which cases the
        dialog is *not* dismissed.
        '''
        uproject_path_str = self.uproject_line_edit.text().strip()
        config_path_str = self.config_path_line_edit.text().strip()

        if not uproject_path_str:
            warning_msg = QtWidgets.QMessageBox(self)
            msg_result = warning_msg.warning(self, 'Continue without uproject?',
                'Are you sure you want to continue without specifying a .uproject?',
                QtWidgets.QMessageBox.Yes | QtWidgets.QMessageBox.No, QtWidgets.QMessageBox.No)

            if msg_result != QtWidgets.QMessageBox.Yes:
                return

        try:
            config_path = config.get_absolute_config_path(config_path_str)
        except Exception as e:
            error_msg = QtWidgets.QErrorMessage(self)
            error_msg.showMessage(str(e))
            return

        self.config_path = config_path

        super().accept()

    def on_btnDetect_clicked(self):
        ''' The user has decided to override the current selections with auto-detected settings.
        '''
        self.populate_best_project_guess(overrideIfFound=True)
        self.populate_best_config_path(overrideIfFound=False) # seems wrong to override the path

        if self.p4_group.isChecked():
            self.populate_best_p4_guess_with_progressbar(overrideIfFound=True)


    signal_populate_best_p4_guess_with_progressbar = QtCore.Signal(AddConfigDialogState, QtWidgets.QProgressDialog)

    @QtCore.Slot(AddConfigDialogState, QtWidgets.QProgressDialog)
    def on_populate_best_p4_guess_with_progressbar_done(self, diagState, progressDiag):
        ''' Updates the dialog fields based on the results of _populate_best_p4_guess
        Args:
            diagState(AddConfigDialogState): The new state for the dialog
            progressDiag(QtWidgets.QProgressDialog): Progress bar to close
        '''
        # update the dialog
        diagState.dump(self)

        # close progress bar window
        progressDiag.close()


    def populate_best_p4_guess_with_progressbar(self, overrideIfFound):
        ''' Wrapper to populate_best_p4_guess that includes a progress bar

        Args:
            overrideIfFound(bool): See populate_best_p4_guess.
        '''

        # show a progress bar if it is taking more a trivial amount of time
        progressDiag = QtWidgets.QProgressDialog('Querying Perforce...','Cancel', 0, 0, parent=self)
        progressDiag.setModal(True)
        progressDiag.setMinimumDuration(1000) # time before it shows up
        progressDiag.setCancelButton(None)
        progressDiag.setWindowFlag(QtCore.Qt.FramelessWindowHint) # Looks much better without the window frame
        progressDiag.setRange(0,0) # Makes it show a self-cycling progress bar.
        progressDiag.setValue(0) # Required for setMinimumDuration to work

        diagState = self.AddConfigDialogState(self)

        def populate_p4_threadfn():
            try:
                self._populate_best_p4_guess(diagState, overrideIfFound=overrideIfFound)
            finally:
                self.signal_populate_best_p4_guess_with_progressbar.emit(diagState, progressDiag)

        # launch the p4 process, which may take some time depending on connection speeds to the p4 server.
        threading.Thread(target=populate_p4_threadfn, args=()).start()


    def _populate_best_p4_guess(self, diagState, overrideIfFound=False):
        ''' Auto-fill the p4 fields by modifiying the given diagStatus with the new values.
        This function can be called from a worker thread.

        Args:
            diagState(AddConfigDialogState): Status of the dialog.
            overrideIfFound(bool): If true, will overwrite the exising p4 paths
        '''

        # Try to infer the values if empty (don't replace manually entered data unless overrideIfFound is set)
        bUpdateEngine = diagState.engineDir and ((not diagState.p4Engine)  or overrideIfFound)
        bUpdateProject =  diagState.project and ((not diagState.p4Project) or overrideIfFound)

        if (not bUpdateEngine) and (not bUpdateProject):
            return

        # gather workspaces tied to this host
        #
        # Each workspace returned by p4 -G clients comes with:
        # * Host   : Hostname
        # * Root   : Local path
        # * Stream : p4 path
        # * client : Name of the workspace

        try:
            hostname = socket.gethostname().lower()
            workspaces = P4.run(cmd='clients', args=['--me'])

            # valid workspaces are those with the same host as the PC's, or are empty (that is, shared workspaces)
            workspaces = [ws for ws in workspaces
                if P4.valueForMarshalledKey(ws,'Host').lower() == hostname
                or not P4.valueForMarshalledKey(ws,'Host')
            ]

        except Exception as e:
            LOGGER.warning(f'Could not query p4: {repr(e)}')
            return

        client = diagState.p4Workspace

        # Infer Engine p4 path
        if  bUpdateEngine:
            try:
                enginedir = diagState.engineDir
                client,p4path = P4.p4_from_localpath(localpath=enginedir, workspaces=workspaces, preferredClient=client)

                diagState.p4Workspace = client
                diagState.p4Engine = p4path
            except Exception as e:
                LOGGER.warning(f"Could not auto-fill Engine p4 settings: {repr(e)}")

        # Infer project p4 path
        if bUpdateProject:
            try:
                projectpath = diagState.project
                projectdir = str(pathlib.PurePath(projectpath).parent)
                client,p4path = P4.p4_from_localpath(localpath=projectdir, workspaces=workspaces, preferredClient=client)

                diagState.p4Workspace = client
                diagState.p4Project = p4path
            except Exception as e:
                LOGGER.warning(f"Could not auto-fill project p4 settings: {repr(e)}")


    def on_p4_toggled(self, checked):
        ''' Called when the Perforce group is checked or unchecked
        If checked is true, it will try to auto-fill the p4 fields.
        '''

        # no need to do anything when unchecking it.
        if not checked:
            return

        self.populate_best_p4_guess_with_progressbar(overrideIfFound=False)

    def find_upstream_path_with_name(self, path, name, includeSiblings=False):
        ''' Goes up the folder chain until it finds the desired name, optionally considering sibling folders

        Args:
            path(str or pathlib.Path): The upstream path
            name(str): The directory name we're looking upstream for
            includeSiblings(bool):  Whether or not to look at sibling folders for the name.

        Returns:
            str: The full path to the found upstream folder of the given name.
        '''
        # ensure we have a pathlib.PurePath object
        path = pathlib.PurePath(path)

        # if the folder name coincides, we're done
        if path.name == name:
            return str(path)

        # If including siblings, check those as well.
        if includeSiblings:
            if name in next(os.walk(path.parent))[1]:
                return str(path.parent/name)

        # detect if we already reached the root folder
        if path == path.parent:
            raise FileNotFoundError(f'Could not find {name} in path')

        # go one up, recursively
        return self.find_upstream_path_with_name(path.parent, name, includeSiblings)

    def populate_best_config_path(self, overrideIfFound=False):
        ''' Populates the config path with a best guess based on the project name

        Args:
            overrideIfFound(bool): If true, will overwrite existing field if found.
        '''
        projectpath = self.uproject_line_edit.text()
        config_path_str = self.config_path_line_edit.text().strip()

        if projectpath and (overrideIfFound or not config_path_str):
            self.config_path_line_edit.setText(
                pathlib.PurePath(projectpath).stem)

    def populate_best_project_guess(self, overrideIfFound=False):
        ''' Populates the editor and project with a best guess based on the running processes

        Args:
            overrideIfFound(bool): If true, will overwrite existing fields if found.
        '''

        existingEngineDir = self.engine_dir_line_edit.text()
        existingProject = self.uproject_line_edit.text()

        # only update engine if empty or overriding
        bUpdateEngine = overrideIfFound or not existingEngineDir

        # only update project if empty or overriding
        bUpdateProject = overrideIfFound or not existingProject

        # If nothing to update, return early
        if not (bUpdateEngine or bUpdateProject):
            return

        # perform the detection of candidates
        editors,projects = self.detect_running_projects()

        editorfolder = ''
        projectpath = ''

        # pick the best candidate out of the detected ones
        for idx, editor in enumerate(editors):
            try:
                editorfolder = self.find_upstream_path_with_name(editor, "Engine")
            except FileNotFoundError:
                continue

            projectpath = projects[idx]

            # prefer when we have both editor and project paths
            if editorfolder and projectpath:
                break

        # If process-based detection didn't work, try to find the Engine associated with the running Switchboard
        if not editorfolder:
            try:
                sbpath = os.path.abspath(__file__)
                editorfolder = self.find_upstream_path_with_name(sbpath, "Engine")
            except FileNotFoundError:
                pass

        # Populate the fields that we're updating and were found

        if bUpdateEngine and editorfolder:
            self.engine_dir_line_edit.setText(editorfolder)

        if bUpdateProject and projectpath:
            self.uproject_line_edit.setText(projectpath)

    def detect_running_projects(self):
        ''' Detects a running UnrealEngine editor and its project

        Returns:
            list,list: Detected editors,projects local paths.
        '''

        editors = []
        projects = []

        # Not detecting Debug runs since it is not common and would increase detection time
        # At some point this might need UE6Editor added.
        UEnames = ['UE4Editor', 'UnrealEditor']

        if sys.platform.startswith('win'):
            for UEname in UEnames:
                # Windows UE Editors will have .exe extension
                UEname += '.exe'

                # Relying on wmic for this. Another option is to use psutil which is cross-platform, and slower.
                cmd = f'wmic process where caption="{UEname}" get commandline'

                try:
                    commandlines = subprocess.check_output(
                        cmd, startupinfo=sb_utils.get_hidden_sp_startupinfo()
                        ).decode().splitlines()
                except Exception as exc:
                    LOGGER.error('Exception polling Unreal processes',
                                 exc_info=exc)
                    continue

                for line in commandlines:
                    if UEname.lower() not in line.lower():
                        continue

                    # split the cmdline as a list of the original arguments
                    try:
                        # Replacing \ with / will alter command line arguments in general, but is expected to be ok
                        # because we only look at the first two arguments and only interpret them as potential paths.
                        # This was done to work around shlex mis-parsing back-slashes on paths without double quotes.
                        argv = shlex.split(line.replace('\\','/'))
                    except ValueError:
                        continue

                    # There should be at least 2 arguments, the executable and the project.
                    if len(argv) < 2:
                        continue

                    editorpath = os.path.normpath(argv[0])
                    projectpath = os.path.normpath(argv[1])

                    if editorpath.lower().endswith(UEname.lower()) and os.path.exists(editorpath):
                        editors.append(editorpath)
                    else:
                        editors.append('')

                    if projectpath.lower().endswith('.uproject') and os.path.exists(projectpath):
                        projects.append(projectpath)
                    else:
                        projects.append('')

        return editors,projects

    def p4_settings(self):
        settings = {}
        settings['p4_enabled'] = self.p4_group.isChecked()
        settings['source_control_workspace'] = self.p4_workspace_line_edit.text() if self.p4_group.isChecked() else None
        settings['p4_sync_path'] = self.p4_project_path_line_edit.text() if self.p4_group.isChecked() else None
        settings['p4_engine_path'] = self.p4_engine_path_line_edit.text() if self.p4_group.isChecked() else None
        return settings

    def on_uproject_changed(self, text):
        self.uproject = os.path.normpath(text)

        # Update the config path with a suggestion based on the project name, if empty.
        if not self.config_path_line_edit.text().strip() and self.uproject.lower().endswith('.uproject'):
            self.config_path_line_edit.setText(pathlib.PurePath(self.uproject).stem)

        # Update the Engine directory with a best guess, if it is empty.
        if not self.engine_dir_line_edit.text():
            try:
                # Try going up the path until you find Engine in a sibling folder. This will work for custom build p4 setups.
                self.engine_dir_line_edit.setText(self.find_upstream_path_with_name(self.uproject, 'Engine', includeSiblings=True))
            except FileNotFoundError:
                pass

        self.update_button_box()

    def on_browse_config_path(self):
        config_path_str, _ = QtWidgets.QFileDialog.getSaveFileName(self,
            'Select config file', str(config.ROOT_CONFIGS_PATH),
            f'Config files (*{config.CONFIG_SUFFIX})')

        if not config_path_str:
            return

        # First attempt to get a relative path then allow for an absolute
        #
        try:
            config_path_str = str(
                config.get_relative_config_path(config_path_str))
        except Exception as e:
            config_path_str = str(config.get_absolute_config_path(config_path_str))

        self.config_path_line_edit.setText(config_path_str)

    def on_browse_uproject_path(self, uproject_search_path):

        new_file, _ = QtWidgets.QFileDialog.getOpenFileName(self, "Select uProject file", self.engine_dir, "uProject (*.uproject)")

        if not new_file:
            return

        self.uproject = new_file
        self.uproject = os.path.normpath(self.uproject)
        self.uproject_line_edit.setText(self.uproject)

    def on_engine_dir_changed(self, text):
        self.engine_dir = os.path.normpath(text)
        self.update_button_box()

    def on_browse_engine_dir(self):
<<<<<<< HEAD
        self.engine_dir = QtWidgets.QFileDialog.getExistingDirectory(self, "Select UE 'Engine' directory")
=======
        new_dir = QtWidgets.QFileDialog.getExistingDirectory(self, "Select UE 'Engine' directory")

        if not new_dir:
            return

        self.engine_dir = new_dir
>>>>>>> d731a049
        self.engine_dir = os.path.normpath(self.engine_dir)
        self.engine_dir_line_edit.setText(self.engine_dir)

    def update_button_box(self):
        self.button_box.button(QtWidgets.QDialogButtonBox.Ok).setEnabled(False)
        if (self.config_path_line_edit.hasAcceptableInput() and
                ((not self.uproject) or os.path.exists(self.uproject)) and
                self.engine_dir and os.path.exists(self.engine_dir)):
            self.button_box.button(QtWidgets.QDialogButtonBox.Ok).setEnabled(True)<|MERGE_RESOLUTION|>--- conflicted
+++ resolved
@@ -555,16 +555,12 @@
         self.update_button_box()
 
     def on_browse_engine_dir(self):
-<<<<<<< HEAD
-        self.engine_dir = QtWidgets.QFileDialog.getExistingDirectory(self, "Select UE 'Engine' directory")
-=======
         new_dir = QtWidgets.QFileDialog.getExistingDirectory(self, "Select UE 'Engine' directory")
 
         if not new_dir:
             return
 
         self.engine_dir = new_dir
->>>>>>> d731a049
         self.engine_dir = os.path.normpath(self.engine_dir)
         self.engine_dir_line_edit.setText(self.engine_dir)
 
