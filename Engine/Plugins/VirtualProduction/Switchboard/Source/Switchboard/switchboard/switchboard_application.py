--- conflicted
+++ resolved
@@ -84,8 +84,6 @@
         LOGGER.warning(f'Received unhandled OSC message: {command} {args}.')
 
 
-MultiUserServerInstance = None
-
 class MultiUserApplication:
     def __init__(self):
         self.lock = threading.Lock()
@@ -108,15 +106,6 @@
         return ''
 
     def get_mu_server_endpoint_arg(self):
-<<<<<<< HEAD
-        setting_val = CONFIG.MUSERVER_ENDPOINT.get_value().strip()
-        if setting_val:
-            converted_ip = sb_utils.expand_endpoint(setting_val,
-                                                    SETTINGS.IP_ADDRESS.get_value().strip())
-            return f'-UDPMESSAGING_TRANSPORT_UNICAST="{converted_ip}"'
-        return ''
-
-=======
         endpoint = self.endpoint_address()
         if endpoint:
             return f'-UDPMESSAGING_TRANSPORT_UNICAST="{endpoint}"'
@@ -129,7 +118,6 @@
         else:
             return self.poll_process()
 
->>>>>>> d731a049
     def poll_process(self):
         # Aside from this task_name, PollProcess is stateless,
         # and we'd like to pick up on name changes.
@@ -150,14 +138,10 @@
 
             cmdline = ''
             if sys.platform.startswith('win'):
-<<<<<<< HEAD
-                cmdline = f'start "Multi User Server" "{self.exe_path()}"'
-=======
                 if CONFIG.MUSERVER_SLATE_MODE.get_value():
                     cmdline = f'{self.exe_path()}'
                 else:
                     cmdline = f'start "Multi User Server" "{self.exe_path()}"'
->>>>>>> d731a049
             else:
                 cmdline = f'{self.exe_path()}'
 
@@ -169,15 +153,12 @@
             if self.concert_ignore_cl:
                 cmdline += " -ConcertIgnore"
 
-<<<<<<< HEAD
-=======
             if CONFIG.MUSERVER_WORKING_DIR.get_value():
                 cmdline += f' -ConcertWorkingDir="{CONFIG.MUSERVER_WORKING_DIR.get_value()}"'
 
             if CONFIG.MUSERVER_ARCHIVE_DIR.get_value():
                 cmdline += f' -ConcertSavedDir="{CONFIG.MUSERVER_ARCHIVE_DIR.get_value()}"'
 
->>>>>>> d731a049
             if CONFIG.MUSERVER_CLEAN_HISTORY.get_value():
                 cmdline += " -ConcertClean"
 
@@ -192,13 +173,8 @@
             return True
 
     def terminate(self, bypolling=False):
-<<<<<<< HEAD
-        if not bypolling and self.process:
-            self.process.terminate()
-=======
         if not bypolling and self._process:
             self._process.terminate()
->>>>>>> d731a049
         else:
             self.poll_process().kill()
 
@@ -268,11 +244,6 @@
         self.clear_process_info()
         return False
 
-def get_multi_user_server_instance():
-    global MultiUserServerInstance
-    if not MultiUserServerInstance:
-        MultiUserServerInstance = MultiUserApplication()
-    return MultiUserServerInstance
 
 MultiUserServerInstance: Optional[MultiUserApplication] = None
 
@@ -379,11 +350,7 @@
             client.address for client in self.allowed_clients.values()}
 
         allowed_addrs.add(self.address)
-<<<<<<< HEAD
-        allowed_addrs.add(SETTINGS.IP_ADDRESS.get_value())
-=======
         allowed_addrs.add(SETTINGS.ADDRESS.get_value())
->>>>>>> d731a049
         allowed_addrs.discard('0.0.0.0')
 
         config = self.CONFIG_TEMPLATE.format(
