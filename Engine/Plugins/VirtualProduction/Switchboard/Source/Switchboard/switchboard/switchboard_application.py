# Copyright Epic Games, Inc. All Rights Reserved.

import os
import pathlib
import re
import shlex
import subprocess
import sys
import tempfile
import threading

from typing import NamedTuple, Optional, Union

import pythonosc.dispatcher
import pythonosc.osc_server

from .config import CONFIG, SETTINGS
from .switchboard_logging import LOGGER
from . import switchboard_utils as sb_utils


class OscServer:
    def __init__(self):
        self.server_thread = None
        self.server = None

        self.dispatcher = pythonosc.dispatcher.Dispatcher()
        self.dispatcher.set_default_handler(self._default_callback, True)

        # For internal messaging
        self.internal_client = None
        self.server_port = None

    def address(self):
        if not self.server:
            return None

        return self.server.server_address

    def launch(self, address, port):
        # TODO: Allow relaunch of OSC server when address variable changes
        try:
            self.server = pythonosc.osc_server.ThreadingOSCUDPServer(
                (address, port), self.dispatcher)
        except OSError as e:
            if e.errno == 10048:
                LOGGER.error(
                    'OSC Server: Another OSC server is currently using '
                    f'{address}:{port}. Please kill and relaunch')
            elif e.errno == 10049:
                LOGGER.error(f"OSC Server: Couldn't bind {address}:{port}. "
                             'Please check address and relaunch')

            self.server = None
            return False

        # Set the server address and port
        self.server_port = port

        LOGGER.success(
            f'OSC Server: Receiving on {self.server.server_address}')
        self.server_thread = threading.Thread(target=self.server.serve_forever)
        self.server_thread.start()

        return True

    def close(self):
        if not self.server:
            return

        LOGGER.info('OSC Server: Shutting down')
        self.server.shutdown()
        self.server.server_close()
        self.server_thread.join()

    def is_running(self):
        if not self.server_thread:
            return False
        return self.server_thread.is_alive()

    def dispatcher_map(self, command, method):
        self.dispatcher.map(command, method, needs_reply_address=True)

    def _default_callback(self, client_address, command, *args):
        LOGGER.warning(f'Received unhandled OSC message: {command} {args}.')


class CommandLineExtractor:
    '''
    Given command line arguments as either a single string or an array,
    tokenizes and normalizes them (quotes removed), and provides a means to
    extract specific values.
    '''

    # Any single backslash not followed by a "
    WIN_SLASH_RE = re.compile(r"(?<!\\)\\(?![\"\\])")

    def __init__(self, args: Union[str, list[str]]):
        if sys.platform.startswith('win'):
            # Escape path separators (which shlex will subsequently unescape)
            if isinstance(args, str):
                args = self.WIN_SLASH_RE.sub(R'\\\\', args)
            else:
                for arg in args:
                    arg = self.WIN_SLASH_RE.sub(R'\\\\', arg)

        self.tokens = self._extract(args)

    def get_value_for_switch(self, switch: str) -> Optional[str]:
        switch_re = re.compile(f'-{switch}=(.*)', re.IGNORECASE)
        for token in self.tokens:
            if match := switch_re.search(token):
                return match.group(1)

        return None

    def _extract(self, args: Union[str, list[str]]):
        tokens: list[str] = []

        if isinstance(args, str):
            lex = self._shlex(args)
            tokens = list(lex)
        else:
            for arg in args:
                tokens.extend(list(self._shlex(arg)))

        return tokens

    def _shlex(self, instream) -> shlex.shlex:
        lex = shlex.shlex(instream=instream, posix=True)
        lex.whitespace_split = True
        if sys.platform.startswith('win'):
            lex.quotes = '"'  # Single quotes don't affect tokenization
        return lex


class MultiUserApplication:
    def __init__(self):
        self.lock = threading.Lock()
        self._process: Optional[subprocess.Popen] = None

        # Application Options
        self.concert_ignore_cl = False
        self.clear_process_info()

    def exe_path(self):
        return CONFIG.multiuser_server_path()

    def exe_name(self):
        return os.path.split(self.exe_path())[1]

    def get_mu_server_multicast_arg(self):
        multicast = CONFIG.MUSERVER_MULTICAST_ENDPOINT.get_value().strip()
        if multicast:
            return f'-UDPMESSAGING_TRANSPORT_MULTICAST="{multicast}"'
        return ''

    def get_mu_server_endpoint_arg(self):
        endpoint = self.configured_endpoint()
        if endpoint:
            return f'-UDPMESSAGING_TRANSPORT_UNICAST="{endpoint}"'
        return ''

    @property
    def process(self):
        if self._process and (self._process.poll() is None):
            return self._process
        else:
            return self.poll_process()

    def poll_process(self):
        # Aside from this task_name, PollProcess is stateless,
        # and we'd like to pick up on name changes.
        return sb_utils.PollProcess(self.exe_name())

    def launch(self, args: Optional[list[str]] = None):
        if args is None:
            args = []

        with self.lock:
            if self.is_running():
                return False

            if not os.path.exists(self.exe_path()):
                LOGGER.error('Could not find multi-user server at '
                             f'{self.exe_path()}. Has it been built?')
                return

            creationflags = 0

            if sys.platform.startswith('win'):
<<<<<<< HEAD
                if CONFIG.MUSERVER_SLATE_MODE.get_value():
                    cmdline = f'"{self.exe_path()}"'
                else:
                    cmdline = f'start "Multi User Server" "{self.exe_path()}"'
            else:
                cmdline = f'"{self.exe_path()}"'
=======
                args.insert(0, f'"{self.exe_path()}"')
                if not CONFIG.MUSERVER_SLATE_MODE.get_value():
                    creationflags = subprocess.CREATE_NEW_CONSOLE
            else:
                args.insert(0, f'{self.exe_path()}')
>>>>>>> 74d0b334

            args.extend([
                f'-CONCERTSERVER="{CONFIG.MUSERVER_SERVER_NAME.get_value()}"',
                f'{CONFIG.MUSERVER_COMMAND_LINE_ARGUMENTS.get_value()}',
                f'{self.get_mu_server_endpoint_arg()}',
                f'{self.get_mu_server_multicast_arg()}'])

            if self.concert_ignore_cl:
                args.append('-ConcertIgnore')

            working_dir = CONFIG.MUSERVER_WORKING_DIR.get_value()
            if working_dir:
                args.append(f'-ConcertWorkingDir="{working_dir}"')

            archive_dir = CONFIG.MUSERVER_ARCHIVE_DIR.get_value()
            if archive_dir:
                args.append(f'-ConcertSavedDir="{archive_dir}"')

            if CONFIG.MUSERVER_CLEAN_HISTORY.get_value():
                args.append('-ConcertClean')

            args = list(filter(None, args))

            if sys.platform.startswith('win'):
                # Given a list on Windows, Popen calls subprocess.list2cmdline
                # to combine to a string. However, that also has the effect
                # of turning `-foo="bar baz"`` into `"-foo=\"bar baz\""`,
                # and Unreal's FParse won't accept that (OR `"-foo=bar baz"`);
                # its tokenization is too different from MSVCRT.
                args = ' '.join(args)

            self._process = subprocess.Popen(args, creationflags=creationflags)

            return True

    def extract_process_info(self):
        pid = self.process.pid
        args = self.process.args

        if (not args) or (pid == self._running_pid):
            return

        self.clear_process_info()
        self._running_pid = pid

        extractor = CommandLineExtractor(args)
        self._running_endpoint = extractor.get_value_for_switch(
            'UDPMESSAGING_TRANSPORT_UNICAST') or ''
        self._running_name = extractor.get_value_for_switch(
            'CONCERTSERVER') or ''

    def running_server_name(self):
        return self._running_name

    def running_endpoint(self):
        return self._running_endpoint

    def configured_endpoint(self):
        endpoint_setting = CONFIG.MUSERVER_ENDPOINT.get_value().strip()
        endpoint = ""
        if endpoint_setting:
            addr_setting = SETTINGS.ADDRESS.get_value().strip()
            endpoint = sb_utils.expand_endpoint(endpoint_setting, addr_setting)
        return endpoint

    def configured_server_name(self):
        return CONFIG.MUSERVER_SERVER_NAME.get_value()

    def clear_process_info(self):
        self._running_endpoint = ""
        self._running_name = ""
        self._running_pid = None

    def is_running(self):
        if self.process.poll() is None:
            self.extract_process_info()
            return True

        self.clear_process_info()
        return False


MultiUserServerInstance: Optional[MultiUserApplication] = None


def get_multi_user_server_instance():
    global MultiUserServerInstance
    if not MultiUserServerInstance:
        MultiUserServerInstance = MultiUserApplication()
    return MultiUserServerInstance


class RsyncServer:
    DEFAULT_PORT = 8730
    INCOMING_LOGS_MODULE = 'device_logs'
    MAX_MONITOR_RECOVERIES = 5
    SOCKET_ERROR_EXIT_CODE = 10

    CONFIG_TEMPLATE = '''\
# chroot not supported on Windows.
use chroot = false

# Default deny all clients (IPv4 and IPv6).
hosts deny = 0.0.0.0/0, ::/0

# Permit known Switchboard devices.
hosts allow = {allowed_addrs}

[{incoming_logs_module}]
    comment = Writable destination to aggregate device logs.
    path = {incoming_logs_path}
    read only = false
    write only = true
    refuse options = delete
'''

    class Client(NamedTuple):
        name: str
        address: str

    def __init__(self):
        self.address = ''
        self.port = 0
        self.incoming_logs_path: Optional[pathlib.Path] = None
        self.config_file = tempfile.NamedTemporaryFile(
            prefix='sb_rsync', suffix='.conf', mode='wt')
        self.log_file = tempfile.NamedTemporaryFile(
            prefix='sb_rsync', suffix='.log', mode='rt')
        self.process: Optional[subprocess.Popen] = None
        self.allowed_clients: dict[object, RsyncServer.Client] = {}

        self._shutdown_event = threading.Event()
        self._monitor_thread: Optional[threading.Thread] = None
        self._monitor_recoveries = 0

    def is_running(self) -> bool:
        return (self.process is not None) and (self.process.poll() is None)

    def register_client(self, client: object, name: str, address: str):
        if client in self.allowed_clients:
            raise RuntimeError('Duplicate client key')

        # TODO: Once we have transport security, generate client credentials?
        self.allowed_clients[client] = RsyncServer.Client(name, address)
        self.update_config()

    def unregister_client(self, client: object):
        if client not in self.allowed_clients:
            raise RuntimeError('Unknown client key')

        del self.allowed_clients[client]
        self.update_config()

    def set_incoming_logs_path(self, path: pathlib.Path):
        if path and path.is_dir() and path.is_absolute():
            self.incoming_logs_path = path
        else:
            raise RuntimeError('Must be absolute path to directory')

        self.update_config()

    def make_cygdrive_path(self, native_path: pathlib.Path):
        r''' Given "C:\foo\bar.txt", return "/cygdrive/C/foo/bar.txt" '''
        if native_path.drive.endswith(':'):
            return pathlib.PurePosixPath(
                '/cygdrive/',
                native_path.drive.rstrip(':'),
                native_path.relative_to(native_path.anchor))
        else:  # Could be a UNC path?
            return pathlib.PurePosixPath(native_path.as_posix())

    def update_config(self):
        '''
        Rewrite the rsyncd conf file. (The running server will re-read the file
        upon every incoming connection, so there's no need to relaunch.)
        '''
        if self.incoming_logs_path is not None:
            incoming_logs_path_str = str(
                self.make_cygdrive_path(self.incoming_logs_path))
        else:
            # If blank in generated config, the module will be inaccessible.
            incoming_logs_path_str = ''

        allowed_addrs = {
            client.address for client in self.allowed_clients.values()}

        allowed_addrs.add(self.address)
        allowed_addrs.add(SETTINGS.ADDRESS.get_value())
        allowed_addrs.discard('0.0.0.0')

        config = self.CONFIG_TEMPLATE.format(
            allowed_addrs=', '.join(allowed_addrs),
            incoming_logs_module=self.INCOMING_LOGS_MODULE,
            incoming_logs_path=incoming_logs_path_str,
        )

        self.config_file.seek(0)
        self.config_file.write(config)
        self.config_file.truncate()
        self.config_file.flush()

    def launch(
        self, *, address: str = '0.0.0.0', port: int = DEFAULT_PORT
    ) -> bool:
        if self.is_running():
            LOGGER.warning('RsyncServer.launch: server already running')
            return False

        self.address = address
        self.port = port
        self.update_config()

        if sys.platform.startswith('win'):
            rsync_path = os.path.normpath(os.path.join(
                CONFIG.ENGINE_DIR.get_value(), 'Extras', 'ThirdPartyNotUE',
                'SwitchboardThirdParty', 'cwrsync', 'bin', 'rsync.exe'))
        else:
            rsync_path = 'rsync'

        args = [rsync_path, '--daemon', '--no-detach', f'--address={address}',
                f'--port={port}', f'--config={self.config_file.name}',
                f'--log-file={self.log_file.name}']

        LOGGER.debug(f'RsyncServer.launch: {" ".join(args)}')

        try:
            # TODO: Look into AssignProcessToJobObject to ensure cleanup?
            self.process = subprocess.Popen(
                args,
                stdin=subprocess.DEVNULL,
                stdout=subprocess.PIPE,
                stderr=subprocess.PIPE,
                startupinfo=sb_utils.get_hidden_sp_startupinfo())
        except Exception as exc:
            LOGGER.error('RsyncServer.launch: '
                         f'Failed with exception: {exc}', exc_info=exc)
            return False

        self._shutdown_event.clear()
        self._monitor_thread = threading.Thread(
            target=self._monitor)
        self._monitor_thread.start()

        return True

    def shutdown(self):
        if self.process is None or self._monitor_thread is None:
            LOGGER.warning('RsyncServer.shutdown: server not running')
            return

        LOGGER.debug('RsyncServer.shutdown: requesting shutdown')
        self._shutdown_event.set()
        self._monitor_thread.join(timeout=3)

    def _monitor(self):
        assert self.process
        POLL_INTERVAL = 0.1

        def handle_outputs(stdout: Optional[str], stderr: Optional[str]):
            for line in self.log_file.readlines():
                LOGGER.info(f'RsyncServer.monitor: [log] {line.rstrip()}')

            if stdout:
                for line in stdout.splitlines():
                    LOGGER.info(f'RsyncServer.monitor: [stdout] {line}')

            if stderr:
                for line in stderr.splitlines():
                    LOGGER.error(f'RsyncServer.monitor: [stderr] {line}')

        shutdown_requested = False
        keep_polling = True
        while keep_polling:
            if self._shutdown_event.is_set():
                shutdown_requested = True
                keep_polling = False

                # FIXME? On Win this is kill(), but sending ctrl-c didn't work.
                self.process.terminate()

                try:
                    GRACEFUL_EXIT_TIMEOUT = 2.0
                    self.process.wait(GRACEFUL_EXIT_TIMEOUT)
                except subprocess.TimeoutExpired:
                    pass

            if self.process.poll():
                keep_polling = False

            out: Optional[str] = None
            err: Optional[str] = None
            try:
                out, err = self.process.communicate(timeout=POLL_INTERVAL)
            except subprocess.TimeoutExpired:
                pass

            handle_outputs(out, err)

        if shutdown_requested:
            if self.process.poll() is None:
                LOGGER.warning('RsyncServer.monitor: issuing kill')
                self.process.kill()

            self.process = None

            # Nothing more to do.
            return

        LOGGER.error('RsyncServer.monitor: rsync quit unexpectedly '
                     f'with code {self.process.returncode}')

        # Recover from unexpected exit.
        if self._monitor_recoveries < self.MAX_MONITOR_RECOVERIES:
            LOGGER.info('RsyncServer.monitor: restarting...')

            if self.process.returncode == RsyncServer.SOCKET_ERROR_EXIT_CODE:
                # This exit code most often means we failed to bind the
                # specified endpoint, likely because of a port conflict, so
                # automatically increment the port before we retry.
                self.port += 1

                LOGGER.warning(
                    f'RsyncServer.monitor: incrementing port to {self.port}')

            self._monitor_recoveries += 1
            self.process = None
            self.launch(address=self.address, port=self.port)
        else:
            LOGGER.error('RsyncServer.monitor: max recoveries exceeded '
                         f'({self.MAX_MONITOR_RECOVERIES})')<|MERGE_RESOLUTION|>--- conflicted
+++ resolved
@@ -189,20 +189,11 @@
             creationflags = 0
 
             if sys.platform.startswith('win'):
-<<<<<<< HEAD
-                if CONFIG.MUSERVER_SLATE_MODE.get_value():
-                    cmdline = f'"{self.exe_path()}"'
-                else:
-                    cmdline = f'start "Multi User Server" "{self.exe_path()}"'
-            else:
-                cmdline = f'"{self.exe_path()}"'
-=======
                 args.insert(0, f'"{self.exe_path()}"')
                 if not CONFIG.MUSERVER_SLATE_MODE.get_value():
                     creationflags = subprocess.CREATE_NEW_CONSOLE
             else:
                 args.insert(0, f'{self.exe_path()}')
->>>>>>> 74d0b334
 
             args.extend([
                 f'-CONCERTSERVER="{CONFIG.MUSERVER_SERVER_NAME.get_value()}"',
