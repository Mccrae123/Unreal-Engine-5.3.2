#!/bin/sh

# This script optionally takes a single argument, representing the path to the desired Python
# virtual environment directory. If omitted, it defaults to the value of $_defaultVenvDir.

<<<<<<< HEAD
=======
_Args=$@
>>>>>>> d731a049
_switchboardDir=$(dirname "$0")
_engineDir=$(cd "$_switchboardDir/../../../../.."; pwd)
_enginePythonDir="$_engineDir/Binaries/ThirdParty/Python3/Linux"
_defaultVenvDir="$_engineDir/Extras/ThirdPartyNotUE/SwitchboardThirdParty/Python"

<<<<<<< HEAD
if [ $# -lt 1 ]; then
=======
if [ $# -lt 1 ] || [ $1 == "--defaultenv" ]; then
>>>>>>> d731a049
    _venvDir=$_defaultVenvDir
else
    _venvDir="$1"
fi

if [ ! -x "$_venvDir/bin/python3" ]; then
    "$_enginePythonDir/bin/python3" "$_switchboardDir/sb_setup.py" install --venv-dir="$_venvDir"
    _installResult=$?
    if [ $_installResult -ne 0 ]; then
        echo "Installation failed with non-zero exit code!"
        exit $_installResult
    fi
fi

<<<<<<< HEAD
(cd "$_switchboardDir" && PYTHONPATH="$_switchboardDir:$PYTHONPATH" "$_venvDir/bin/python3" -m switchboard)
=======
(cd "$_switchboardDir" && PYTHONPATH="$_switchboardDir:$PYTHONPATH" "$_venvDir/bin/python3" -m switchboard $_Args)
>>>>>>> d731a049
<|MERGE_RESOLUTION|>--- conflicted
+++ resolved
@@ -3,20 +3,13 @@
 # This script optionally takes a single argument, representing the path to the desired Python
 # virtual environment directory. If omitted, it defaults to the value of $_defaultVenvDir.
 
-<<<<<<< HEAD
-=======
 _Args=$@
->>>>>>> d731a049
 _switchboardDir=$(dirname "$0")
 _engineDir=$(cd "$_switchboardDir/../../../../.."; pwd)
 _enginePythonDir="$_engineDir/Binaries/ThirdParty/Python3/Linux"
 _defaultVenvDir="$_engineDir/Extras/ThirdPartyNotUE/SwitchboardThirdParty/Python"
 
-<<<<<<< HEAD
-if [ $# -lt 1 ]; then
-=======
 if [ $# -lt 1 ] || [ $1 == "--defaultenv" ]; then
->>>>>>> d731a049
     _venvDir=$_defaultVenvDir
 else
     _venvDir="$1"
@@ -31,8 +24,4 @@
     fi
 fi
 
-<<<<<<< HEAD
-(cd "$_switchboardDir" && PYTHONPATH="$_switchboardDir:$PYTHONPATH" "$_venvDir/bin/python3" -m switchboard)
-=======
-(cd "$_switchboardDir" && PYTHONPATH="$_switchboardDir:$PYTHONPATH" "$_venvDir/bin/python3" -m switchboard $_Args)
->>>>>>> d731a049
+(cd "$_switchboardDir" && PYTHONPATH="$_switchboardDir:$PYTHONPATH" "$_venvDir/bin/python3" -m switchboard $_Args)