--- conflicted
+++ resolved
@@ -17,235 +17,16 @@
 import threading
 import tempfile
 import traceback
-<<<<<<< HEAD
-from typing import Callable, Dict, List, Optional, Sequence, Union
-from switchboard import ugs_utils as UGS
-
-
-MAX_PARALLEL_WORKERS = 8  # Consistent with UGS, ushell, etc.
-
-SCRIPT_NAME = os.path.basename(__file__)
-__version__ = '1.1.0'
-
-
-def p4_variables() -> Dict[str, str]:
-    '''
-    Returns Perforce variable (e.g. `P4CONFIG`, `p4 set`) key/value pairs.
-    '''
-    output = subprocess.check_output(['p4', 'set', '-q']).decode()
-    variables: Dict[str, str] = {}
-    for line in output.splitlines():
-        var_name, _, var_value = line.partition('=')
-        variables[var_name] = var_value
-    return variables
-
-
-def p4(
-    cmd: str,
-    cmd_opts: List[str],
-    global_opts: Optional[List[str]] = None,
-    *,
-    user: Optional[str] = None,
-    client: Optional[str] = None,
-) -> subprocess.Popen:
-    ''' Runs a p4 command and includes some common/required switches. '''
-    args = ['p4', f'-zprog={SCRIPT_NAME}', f'-zversion={__version__}', '-ztag',
-            '-G', '-Qutf8']
-
-    if user is not None:
-        args.extend(['-u', user])
-    if client is not None:
-        args.extend(['-c', client])
-
-    args.extend(global_opts or [])
-
-    args.append(cmd)
-    args.extend(cmd_opts)
-
-    logging.debug(f'p4(): invoking subprocess: args={args}')
-
-    return subprocess.Popen(args, stdout=subprocess.PIPE)
-
-
-def p4_get_records(
-    cmd: str,
-    opts: List[str],
-    global_opts: Optional[List[str]] = None,
-    *,
-    include_info: bool = False,
-    include_error: bool = False,
-    user: Optional[str] = None,
-    client: Optional[str] = None,
-) -> List[dict]:
-    results: List[dict] = []
-    proc = p4(cmd, opts, global_opts=global_opts, user=user, client=client)
-    while True:
-        try:
-            record = marshal.load(proc.stdout)
-        except EOFError:
-            break
-
-        # Possible codes: stat, info, error, text (only `p4 print`)
-        include_record = False
-        if (record[b'code'] == b'stat') or (record[b'code'] == b'text'):
-            include_record = True
-        elif include_info and (record[b'code'] == b'info'):
-            include_record = True
-        elif include_error and (record[b'code'] == b'error'):
-            include_record = True
-=======
 from typing import Callable, Optional, Sequence, Union
 import uuid
->>>>>>> 4af6daef
 
 from switchboard import p4_utils, ugs_utils as UGS
 
-<<<<<<< HEAD
-    proc.stdout.close()
-    return results
-
-
-def p4_changes(
-    pathspecs: List[str],
-    *,
-    limit: int = 10,
-    user: Optional[str] = None,
-    client: Optional[str] = None,
-) -> List[dict]:
-    limit = min(limit, 100)
-    opts = ['-s', 'submitted', '-t', '-L', f'-m{limit}', *pathspecs]
-    return p4_get_records('changes', opts, user=user, client=client)
-
-
-def p4_fstat(
-    pathspecs: List[str],
-    *,
-    limit: int = 0,
-    user: Optional[str] = None,
-    client: Optional[str] = None,
-) -> List[dict]:
-    opts: List[str] = []
-
-    if limit > 0:
-        opts.append(f'-m{limit}')
-
-    opts.extend(pathspecs)
-
-    return p4_get_records('fstat', opts, user=user, client=client)
-
-
-def p4_have(
-    pathspecs: List[str],
-    *,
-    user: Optional[str] = None,
-    client: Optional[str] = None,
-) -> List[Optional[int]]:
-    '''
-    Returns a list of revision numbers, or `None` if the file doesn't exist on
-    the client.
-    '''
-    result: List[Optional[int]] = []
-    records = p4_get_records('have', pathspecs, include_error=True, user=user,
-                             client=client)
-    for record in records:
-        if record[b'code'] == b'stat':
-            result.append(int(record[b'haveRev']))
-        else:
-            result.append(None)
-    return result
-
-
-@dataclass
-class P4PrintResult:
-    stat: dict
-    contents: Optional[bytearray]
-
-    @property
-    def is_valid(self) -> bool:
-        try:
-            return (self.stat[b'code'] == b'stat') and (self.contents is not None)
-        except KeyError:
-            return False
-
-    @property
-    def text(self) -> Optional[str]:
-        if self.contents is not None:
-            return self.contents.decode()
-        else:
-            return None
-
-
-def p4_print(
-    pathspecs: List[str],
-    *,
-    user: Optional[str] = None,
-    client: Optional[str] = None,
-) -> List[P4PrintResult]:
-    '''
-    Returns a `P4PrintResult` for each path in `pathspecs`.
-    If the file does not exist, or is deleted at the specified revision,
-    fileContents will be `None`.
-    '''
-    results: List[P4PrintResult] = []
-    records = p4_get_records('print', pathspecs, include_info=True,
-                             include_error=True, user=user, client=client)
-
-    # For each file, a stat record is returned, then zero or more text records.
-    # Cases where there's no text record include errors or deleted files.
-    for record in records:
-        if (record[b'code'] == b'stat') or (record[b'code'] == b'error'):
-            results.append(P4PrintResult(record, None))
-            continue
-        elif record[b'code'] == b'text':
-            current_result = results[-1]
-            if current_result.contents is None:
-                current_result.contents = bytearray()
-            current_result.contents.extend(record[b'data'])
-            continue
-=======
->>>>>>> 4af6daef
 
 MAX_PARALLEL_WORKERS = 8  # Consistent with UGS, ushell, etc.
 
 SCRIPT_NAME = os.path.basename(__file__)
 __version__ = '1.2.0'
-
-
-def p4_latest_code_change(
-    paths: List[str],
-    *,
-    range: Optional[str] = None,
-    exts: Optional[List[str]] = None,
-    user: Optional[str] = None,
-    client: Optional[str] = None,
-) -> Optional[int]:
-    '''
-    Code CL determination compatible with UGS/precompiled binaries.
-    See `WorkspaceUpdate.ExecuteAsync` in `WorkspaceUpdate.cs`
-    '''
-
-    ALL_CODE_EXTS = [
-        '.c', '.cc', '.cpp', '.inl', '.m', '.mm', '.rc', '.cs', '.csproj',
-        '.h', '.hpp', '.usf', '.ush', '.uproject', '.uplugin', '.sln']
-
-    if exts is None:
-        exts = ALL_CODE_EXTS
-
-    rangespec = f'@{range}' if range is not None else ''
-
-    code_paths: List[str] = []
-    for path in paths:
-        if path.endswith('...'):
-            code_paths.extend([f'{path}/*{ext}{rangespec}'
-                                for ext in exts])
-
-    code_changes = p4_changes(code_paths, limit=1,
-                              user=user, client=client)
-
-    if len(code_changes) > 0:
-        return max(int(x[b'change']) for x in code_changes)
-    else:
-        return None
 
 
 class SyncFile:
@@ -420,11 +201,7 @@
 ) -> SyncWorkload:
     ''' Runs a preview sync to generate a list of files and revisions. '''
     result_workload = SyncWorkload()
-<<<<<<< HEAD
-    records = p4_get_records(
-=======
     records = p4_utils.p4_get_records(
->>>>>>> 4af6daef
         'sync', ['-n', *input_specs], include_info=True, include_error=True,
         user=user, client=client)
 
@@ -713,11 +490,7 @@
 
         self.uproj_path: Optional[pathlib.Path] = None
         self.engine_dir: Optional[pathlib.Path] = None
-<<<<<<< HEAD
-        self.additional_paths_to_sync: List[str] = []
-=======
         self.additional_paths_to_sync: list[str] = []
->>>>>>> 4af6daef
         self.sync_engine_cl: Optional[int] = None
         self.sync_project_cl: Optional[int] = None
         self.clobber_engine: bool = False
@@ -729,14 +502,11 @@
         self.p4client: Optional[str] = None
         self.p4clientspec: dict[str, str] = {}
 
-<<<<<<< HEAD
-=======
         if UGS.SyncFilters.supported():
             self.ugs_filters = UGS.SyncFilters()
         else:
             self.ugs_filters = None
 
->>>>>>> 4af6daef
     @staticmethod
     def build_parser():
         parser = argparse.ArgumentParser()
@@ -769,21 +539,6 @@
             '--generate', action='store_true',
             help='Run GenerateProjectFiles after syncing')
         sync_parser.add_argument(
-<<<<<<< HEAD
-            '--use-ugs', action='store_true',
-            help='Specifies that UnrealGameSync should be used to sync the '
-                 'project and engine together.')
-        sync_parser.add_argument(
-            '--use-pcbs', action='store_true',
-            help='Specifies that precompiled binaries should be synced along '
-                 'with the project (requires syncing via UnrealGameSync).')
-        sync_parser.add_argument(
-            '--ugs-lib-dir', type=pathlib.Path,
-            help='Directory path specifying where to find the UnrealGameSync '
-                 'library (ugs.dll).')
-        sync_parser.add_argument(
-=======
->>>>>>> 4af6daef
             '--clobber-engine', action='store_true',
             help='Override noclobber for engine files')
         sync_parser.add_argument(
@@ -797,8 +552,6 @@
         sync_parser.add_argument('-c', '--p4client', type=str,
                                  help='Override Perforce P4CLIENT')
 
-<<<<<<< HEAD
-=======
         # UGS sync filter options
         sync_parser.add_argument(
             '--include-categories', type=str,
@@ -825,7 +578,6 @@
                  'library (ugs.dll).')
 
         # Debugging options
->>>>>>> 4af6daef
         sync_parser.add_argument(
             '--dump-sync', type=argparse.FileType('wt'),
             metavar='SYNC_WORKLOAD_TEXT_FILE',
@@ -848,18 +600,11 @@
         assert False
 
     def run_sync(self, options: argparse.Namespace) -> int:
-<<<<<<< HEAD
-        engine_paths: List[str] = []
-        project_paths: List[str] = []
-        pathspecs: List[str] = []
-=======
         engine_paths: list[str] = []
         project_paths: list[str] = []
         pathspecs: list[str] = []
->>>>>>> 4af6daef
 
         self.check_sync_options(options)
-        self.additional_paths_to_sync = self.get_additional_paths_to_sync()
 
         ugs_config = UGS.parse_depot_ugs_configs(
             engine_dir=self.engine_dir, project_dir=self.uproj_path.parent,
@@ -932,8 +677,6 @@
                 # Remove Build.version if present, so we can write our own.
                 if buildver_info.local_path and buildver_info.have_rev:
                     pathspecs.append(f"{buildver_info.local_path}#0")
-<<<<<<< HEAD
-=======
 
         remove_excluded_workload = SyncWorkload()
         if options.remove_excluded_workspace_files and self.ugs_filters:
@@ -953,7 +696,6 @@
                     remove_excluded_workload.add(
                         SyncFile(depot_str, client_str, 0, 0, 'deleted'))
             logging.info(f'Found {num_exclusions:,} excluded files')
->>>>>>> 4af6daef
 
         def sync_filter(workload: SyncWorkload):
             # Don't add Build.version to the workspace, but do allow removal.
@@ -961,8 +703,6 @@
             if buildver_path and (buildver_path in workload.sync_files):
                 if workload.sync_files[buildver_path].rev != 0:
                     workload.remove(buildver_path)
-<<<<<<< HEAD
-=======
 
             if any_active_filters and self.ugs_filters:
                 num_files = len(workload.sync_files)
@@ -983,7 +723,6 @@
 
             for removal in remove_excluded_workload.sync_files.values():
                 workload.add_or_replace(removal)
->>>>>>> 4af6daef
 
         def clobber_filter(clobber: SyncWorkload):
             clobber.sync_files = dict(sorted(clobber.sync_files.items()))
@@ -1066,13 +805,8 @@
 
     def get_buildver_info(
         self,
-<<<<<<< HEAD
-        engine_paths: List[str],
-        project_paths: List[str],
-=======
         engine_paths: list[str],
         project_paths: list[str],
->>>>>>> 4af6daef
     ) -> BuildVerInfo:
         '''
         Read `Build.version` from depot and return its info, depot contents,
@@ -1093,22 +827,14 @@
 
         p4opts = {'user': self.p4user, 'client': self.p4client}
 
-<<<<<<< HEAD
-        ret_info.have_rev = p4_have([buildver_local_path], **p4opts)[0]
-=======
         record = p4_utils.p4_have([buildver_local_path], **p4opts)[0]
         ret_info.have_rev = int(record['haveRev']) if (
             record['code'] == 'stat') else None
->>>>>>> 4af6daef
 
         if not self.sync_engine_cl:
             return ret_info
 
-<<<<<<< HEAD
-        prints = p4_print(
-=======
         prints = p4_utils.p4_print(
->>>>>>> 4af6daef
             [f'{path}@{self.sync_engine_cl}'
              for path in (epicint_local_path, buildver_local_path)],
             **p4opts)
@@ -1132,11 +858,7 @@
         eng_upper_bound_cl = self.sync_engine_cl
         proj_upper_bound_cl = self.sync_project_cl
 
-<<<<<<< HEAD
-        def quick_narrow_lower_cl(paths: List[str], upper_cl: int,
-=======
         def quick_narrow_lower_cl(paths: list[str], upper_cl: int,
->>>>>>> 4af6daef
                                   in_lower_cl: Optional[int]) -> Optional[int]:
             quick_lower = upper_cl - 1_000
             if in_lower_cl and in_lower_cl > quick_lower:
@@ -1145,11 +867,7 @@
                 return upper_cl
             if quick_lower > 0:
                 quick_range = f'{quick_lower},{upper_cl}'
-<<<<<<< HEAD
-                check_lower = p4_latest_code_change(
-=======
                 check_lower = p4_utils.p4_latest_code_change(
->>>>>>> 4af6daef
                     paths, range=quick_range, exts=['.cpp'], **p4opts)
 
                 if check_lower:
@@ -1164,11 +882,7 @@
                                                eng_upper_bound_cl,
                                                lower_bound_cl)
 
-<<<<<<< HEAD
-        if proj_upper_bound_cl:
-=======
         if (lower_bound_cl or 0) < (proj_upper_bound_cl or 0):
->>>>>>> 4af6daef
             lower_bound_cl = quick_narrow_lower_cl(project_paths,
                                                    proj_upper_bound_cl,
                                                    lower_bound_cl)
@@ -1181,113 +895,6 @@
             eng_range = f'{lower_bound_cl},{eng_upper_bound_cl}'
             proj_range = f'{lower_bound_cl},{proj_upper_bound_cl}'
 
-<<<<<<< HEAD
-        eng_code_cl = p4_latest_code_change(engine_paths, range=eng_range,
-                                            **p4opts)
-        proj_code_cl = p4_latest_code_change(project_paths, range=proj_range,
-                                             **p4opts)
-
-        # These are the values we'll actually write to the JSON
-        ver_cl = max(filter(None, [self.sync_engine_cl, self.sync_project_cl]))
-        ver_compatible_cl = max(filter(None, [eng_code_cl, proj_code_cl]))
-
-        # Generate and return the updated Build.version contents.
-        try:
-            build_ver: Dict[str, Union[int, str]] = json.loads(
-                ret_info.depot_text)
-        except json.JSONDecodeError:
-            logging.error('Unable to parse depot Build.version JSON',
-                          exc_info=sys.exc_info())
-            return ret_info
-
-        branch_name = ret_info.depot_path.replace(
-            '/Engine/Build/Build.version', '')
-        updates = {
-            'Changelist': ver_cl,
-            'IsLicenseeVersion': 0 if epicint_print_result.is_valid else 1,
-            'BranchName': branch_name.replace('/', '+'),
-        }
-
-        # Don't overwrite the compatible changelist if we're in a hotfix
-        # release.
-        no_depot_compat = build_ver['CompatibleChangelist'] == 0
-        licensee_changed = (build_ver['IsLicenseeVersion']
-                            != updates['IsLicenseeVersion'])
-        if no_depot_compat or licensee_changed:
-            updates['CompatibleChangelist'] = ver_compatible_cl
-
-        updated_build_ver = build_ver.copy()
-        updated_build_ver.update(updates)
-        if updated_build_ver == build_ver:
-            logging.info("get_buildver_info(): contents haven't changed")
-        else:
-            logging.info(f"get_buildver_info(): {updates}")
-            ret_info.updated_text = json.dumps(updated_build_ver, indent=4)
-
-        return ret_info
-
-    def get_additional_paths_to_sync(self) -> List[str]:
-        # We append depot wildcards to host paths and end up with mixed syntax
-        # here, but fstat separates them into normalized depot/host paths.
-        mixed_config_paths = UGS.get_depot_config_paths(self.engine_dir,
-                                                        self.uproj_path.parent)
-
-        p4opts = {'user': self.p4user, 'client': self.p4client}
-
-        config_fstats = p4_fstat(mixed_config_paths, **p4opts)
-
-        config_contents_map: Dict[str, Optional[str]] = {}
-
-        # First pass: get contents of locally modified files, or depot paths
-        # of files to `p4 print` in the second pass otherwise
-        for record in config_fstats:
-            action: Optional[bytes] = record.get(b'action')
-            head_action: Optional[bytes] = record.get(b'headAction')
-            if record[b'code'] == b'stat':
-                if (b'clientFile' in record) and (b'action' in record):
-                    # If the client file exists and is modified, use local ver
-                    client_path = pathlib.Path(record[b'clientFile'].decode())
-                    if client_path.exists and action == b'edit':
-                        local_contents = client_path.read_text()
-                        config_contents_map[str(client_path)] = local_contents
-                        continue
-                    elif action == b'delete':
-                        continue
-
-                if head_action == b'delete':
-                    continue
-
-                if b'depotFile' in record:
-                    depot_file = record[b'depotFile'].decode()
-                    config_contents_map[depot_file] = None
-                    continue
-
-            logging.warning(f'Unhandled fstat record: {record}')
-
-        # Second pass: p4 prints of depot configs @ head
-        depot_print_paths = [k for k, v in config_contents_map.items()
-                             if v is None]  # configs we didn't read locally
-
-        config_prints = p4_print(depot_print_paths, **p4opts)
-
-        for depot_path, record in zip(depot_print_paths, config_prints):
-            if record.is_valid:
-                config_contents_map[depot_path] = record.text
-            else:
-                logging.warning(f'Invalid P4PrintResult for {depot_path}')
-
-        parser = UGS.IniParser()
-        for path, contents in config_contents_map.items():
-            if contents is None:
-                logging.warning(f'No contents for {path}')
-                continue
-
-            parser.read_string(contents, path)
-
-        paths = parser.try_get('Perforce', 'AdditionalPathsToSync')
-        logging.debug(f'AdditionalPathsToSync: {paths}')
-        return paths or []
-=======
         if lower_bound_cl and (lower_bound_cl >= eng_upper_bound_cl):
             eng_code_cl = eng_upper_bound_cl
         else:
@@ -1350,7 +957,6 @@
             ret_info.updated_text = json.dumps(build_ver, indent=2)
 
         return ret_info
->>>>>>> 4af6daef
 
     def on_sync_progress(
         self,
@@ -1388,15 +994,9 @@
 
         self.p4user = options.p4user
         self.p4client = options.p4client
-<<<<<<< HEAD
-        self.clobber_engine = options.clobber_engine
-        self.clobber_project = options.clobber_project
-        self.ugs_lib_dir = options.ugs_lib_dir
-=======
         self.p4clientspec = p4_utils.p4_get_client(self.p4client,
                                                    user=self.p4user,
                                                    client=self.p4client) or {}
->>>>>>> 4af6daef
 
         if options.project is None:
             if options.project_cl is not None:
@@ -1436,17 +1036,10 @@
             except json.JSONDecodeError:
                 self.parser.error('argument --project: unable to parse JSON'
                                   f'\n\n{traceback.format_exc()}')
-<<<<<<< HEAD
 
         engine_dir_required = ((self.sync_engine_cl is not None)
                                or (self.generate_after_sync))
 
-=======
-
-        engine_dir_required = ((self.sync_engine_cl is not None)
-                               or (self.generate_after_sync))
-
->>>>>>> 4af6daef
         if engine_dir_required:
             self.engine_dir = self.find_engine_dir(options)
 
