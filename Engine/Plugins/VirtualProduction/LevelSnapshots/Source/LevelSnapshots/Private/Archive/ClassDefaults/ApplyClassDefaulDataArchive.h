--- conflicted
+++ resolved
@@ -23,16 +23,12 @@
 		static void SerializeClassDefaultObject(FObjectSnapshotData& InObjectData, FWorldSnapshotData& InSharedData, UObject* InCDO);
 		/* Archive will be used to to apply any non-object properties before the object receives its saved snapshot values. This is to handle when a CDO has changed its default values since a snapshot was taken. */
 		static void RestoreChangedClassDefaults(FObjectSnapshotData& InObjectData, FWorldSnapshotData& InSharedData, UObject* ObjectToRestore);
-<<<<<<< HEAD
-
-=======
 		static void RestoreSelectedChangedClassDefaults(FObjectSnapshotData& InObjectData, FWorldSnapshotData& InSharedData, UObject* InObjectToRestore, const FPropertySelection& PropertiesToRestore);
 
 		//~ Begin FArchive Interface
 		virtual bool ShouldSkipProperty(const FProperty* InProperty) const override;
 		//~ End FArchive Interface
 		
->>>>>>> d731a049
 	protected:
 	
 		enum class ESerialisationMode
@@ -40,10 +36,6 @@
 			RestoringCDO,
 			RestoringChangedDefaults
 		};
-<<<<<<< HEAD
-
-		FApplyClassDefaulDataArchive(FObjectSnapshotData& InObjectData, FWorldSnapshotData& InSharedData, UObject* InObjectToRestore, ESerialisationMode InSerialisationMode);
-=======
 
 		/** Immutable list of properties we are supposed to serialise. Serialize all properties if unset. */
 		TOptional<const FPropertySelection*> SelectionSet;
@@ -53,6 +45,5 @@
 		//~ Begin FSnapshotArchive Interface
 		virtual UObject* ResolveObjectDependency(int32 ObjectIndex, UObject* CurrentValue) const override;
 		//~ End FSnapshotArchive Interface
->>>>>>> d731a049
 	};
 }