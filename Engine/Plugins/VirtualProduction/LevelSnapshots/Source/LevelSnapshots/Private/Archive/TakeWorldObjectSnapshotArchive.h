--- conflicted
+++ resolved
@@ -23,26 +23,16 @@
 		virtual bool ShouldSkipProperty(const FProperty* InProperty) const override;
 		//~ End FSnapshotArchive Interface
 
-<<<<<<< HEAD
-		protected:
-	
-		//~ Begin FSnapshotArchive Interface
-		virtual UObject* ResolveObjectDependency(int32 ObjectIndex) const { checkNoEntry(); return nullptr; }
-=======
 	protected:
 	
 		//~ Begin FSnapshotArchive Interface
 		virtual UObject* ResolveObjectDependency(int32 ObjectIndex, UObject* CurrentValue) const { checkNoEntry(); return nullptr; }
->>>>>>> d731a049
 		//~ End FSnapshotArchive Interface
 
 	private:
 	
 		FTakeWorldObjectSnapshotArchive(FObjectSnapshotData& InObjectData, FWorldSnapshotData& InSharedData, UObject* InOriginalObject);
-<<<<<<< HEAD
-=======
 
 		UObject* Archetype;
->>>>>>> d731a049
 	};
 }