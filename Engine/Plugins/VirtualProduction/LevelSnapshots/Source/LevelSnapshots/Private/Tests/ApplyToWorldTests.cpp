--- conflicted
+++ resolved
@@ -133,13 +133,8 @@
 				TestTrue(TEXT("World > External > World"), FromWorldToExternal->HasObjectReference(FirstActor));
 				TestTrue(TEXT("External > World > External"), FromExternalToWorld->HasObjectReference(FromExternalToWorld->CubeMesh));
 
-<<<<<<< HEAD
-				TestEqual(TEXT("Mesh"), MaterialAndMesh->InstancedMeshComponent->GetStaticMesh().Get(), MaterialAndMesh->CubeMesh);
-				TestEqual(TEXT("Material"), MaterialAndMesh->InstancedMeshComponent->GetMaterial(0), MaterialAndMesh->GradientLinearMaterial);
-=======
 				TestEqual(TEXT("Mesh"), MaterialAndMesh->InstancedMeshComponent->GetStaticMesh().Get(), ToRawPtr(MaterialAndMesh->CubeMesh));
 				TestEqual(TEXT("Material"), MaterialAndMesh->InstancedMeshComponent->GetMaterial(0), ToRawPtr(MaterialAndMesh->GradientLinearMaterial));
->>>>>>> d731a049
 			
 			});
 
@@ -281,13 +276,6 @@
 				TestEqual(TEXT("No other objects changed"), PropertySelection.GetKeyCount(), 1);
 				if (bRootComponentSelected)
 				{
-<<<<<<< HEAD
-					TestEqual(TEXT("No other properties changed"), ComponentSelection->GetSelectedProperties().Num(), 1);
-
-					const FProperty* AttachParentProperty = USceneComponent::StaticClass()->FindPropertyByName(FName("AttachParent"));
-					ensureMsgf(AttachParentProperty, TEXT("Did property name change?"));
-					TestTrue(TEXT("AttachParent changed"), ComponentSelection->IsPropertySelected(nullptr, AttachParentProperty));
-=======
 					// 13 = AttachParent + Relative Loc & Rot & Scale + X & Y & Z of each of Loc & Rot & Scale
 					// See FAttachParentShowsTransformProperties for more info
 					TestEqual(TEXT("No other properties changed"), ComponentSelection->GetSelectedProperties().Num(), 13);
@@ -301,7 +289,6 @@
 					TestTrue(TEXT("RelativeLocation changed"), ComponentSelection->IsPropertySelected(nullptr, RelativeLocation));
 					TestTrue(TEXT("RelativeRotation changed"), ComponentSelection->IsPropertySelected(nullptr, RelativeRotation));
 					TestTrue(TEXT("RelativeScale changed"), ComponentSelection->IsPropertySelected(nullptr, RelativeScale));
->>>>>>> d731a049
 				}
 			})
 
