--- conflicted
+++ resolved
@@ -1,19 +1,13 @@
 ﻿// Copyright Epic Games, Inc. All Rights Reserved.
 
-<<<<<<< HEAD
-=======
 #include "EngineUtils.h"
->>>>>>> d731a049
 #include "LevelSnapshotsModule.h"
 #include "Interfaces/ICustomObjectSnapshotSerializer.h"
 #include "Params/ObjectSnapshotSerializationData.h"
 #include "Selection/CustomSubobjectRestorationInfo.h"
 #include "Selection/PropertySelectionMap.h"
 #include "Types/SnapshotTestActor.h"
-<<<<<<< HEAD
-=======
 #include "Util/CustomSubobjectTestUtil.h"
->>>>>>> d731a049
 #include "Util/SnapshotTestRunner.h"
 
 #include "Engine/StaticMeshActor.h"
@@ -22,46 +16,12 @@
 
 namespace UE::LevelSnapshots::Private::Tests
 {
-<<<<<<< HEAD
-	TSet<const FProperty*> GetSubobjectProperties()
-	{
-		TSet<const FProperty*> Properties;
-		
-		Properties.Add(ASnapshotTestActor::StaticClass()->FindPropertyByName(GET_MEMBER_NAME_CHECKED(ASnapshotTestActor, EditableInstancedSubobject_DefaultSubobject)));
-		Properties.Add(ASnapshotTestActor::StaticClass()->FindPropertyByName(GET_MEMBER_NAME_CHECKED(ASnapshotTestActor, InstancedOnlySubobject_DefaultSubobject)));
-		Properties.Add(ASnapshotTestActor::StaticClass()->FindPropertyByName(GET_MEMBER_NAME_CHECKED(ASnapshotTestActor, NakedSubobject_DefaultSubobject)));
-		Properties.Add(USubobject::StaticClass()->FindPropertyByName(GET_MEMBER_NAME_CHECKED(USubobject, NestedChild)));
-
-		return Properties;
-	}
-	
-	void DisallowSubobjectProperties()
-	{
-		FLevelSnapshotsModule& Module = FModuleManager::Get().GetModuleChecked<FLevelSnapshotsModule>("LevelSnapshots");
-		Module.AddExplicitlyUnsupportedProperties(GetSubobjectProperties());
-	}
-
-	void ReallowSubobjectProperties()
-	{
-		FLevelSnapshotsModule& Module = FModuleManager::Get().GetModuleChecked<FLevelSnapshotsModule>("LevelSnapshots");
-		Module.RemoveExplicitlyUnsupportedProperties(GetSubobjectProperties());
-	}
-
-
-	/**
-	* Tests all interface functions are called at the correct time.
-	*/
-	IMPLEMENT_SIMPLE_AUTOMATION_TEST(FRestoreActorCustomSubobject, "VirtualProduction.LevelSnapshots.Snapshot.CustomObjectSerialization.RestoreActorCustomSubobject", (EAutomationTestFlags::ApplicationContextMask | EAutomationTestFlags::EngineFilter));
-	bool FRestoreActorCustomSubobject::RunTest(const FString& Parameters)
-	{
-=======
 	/**
 	 * Tests all interface functions are called at the correct time.
 	 */
 	IMPLEMENT_SIMPLE_AUTOMATION_TEST(FRestoreActorCustomSubobject, "VirtualProduction.LevelSnapshots.Snapshot.CustomObjectSerialization.RestoreActorCustomSubobject", (EAutomationTestFlags::ApplicationContextMask | EAutomationTestFlags::EngineFilter));
 	bool FRestoreActorCustomSubobject::RunTest(const FString& Parameters)
 	{
->>>>>>> d731a049
 		enum class EFunctionCall
 		{
 			OnTakeSnapshot,
@@ -126,7 +86,6 @@
 			virtual UObject* FindSubobjectInEditorWorld(UObject* EditorObject, const ISnapshotSubobjectMetaData& ObjectData, const ICustomSnapshotSerializationData& DataStorage) override
 			{
 				CallOrder.Add(EFunctionCall::FindSubobjectInEditorWorld);
-<<<<<<< HEAD
 			
 				Test.TestTrue(TEXT("Correct editor object passed in"), EditorObject == TestActor);
 
@@ -144,25 +103,6 @@
 				}));
 				Test.TestEqual(TEXT("Saved custom actor data is correct"), TestActorInfo, 21);
 			
-=======
-			
-				Test.TestTrue(TEXT("Correct editor object passed in"), EditorObject == TestActor);
-
-				int32 TestSubobjectInfo = 0;
-				ObjectData.ReadObjectAnnotation(FObjectAnnotator::CreateLambda([&TestSubobjectInfo](FArchive& Archive)
-				{
-					Archive << TestSubobjectInfo;
-				}));
-				Test.TestEqual(TEXT("Saved custom subobject data is correct"), TestSubobjectInfo, 42);
-
-				int32 TestActorInfo = 0;
-				DataStorage.ReadObjectAnnotation(FObjectAnnotator::CreateLambda([&TestActorInfo](FArchive& Archive)
-				{
-					Archive << TestActorInfo;
-				}));
-				Test.TestEqual(TEXT("Saved custom actor data is correct"), TestActorInfo, 21);
-			
->>>>>>> d731a049
 				return TestActor->InstancedOnlySubobject_DefaultSubobject;	
 			}
 
@@ -177,27 +117,19 @@
 				CallOrder.Add(EFunctionCall::OnPostSerializeEditorSubobject);
 			}
 		
-<<<<<<< HEAD
-			virtual void PreApplySnapshotProperties(UObject* OriginalObject, const ICustomSnapshotSerializationData& DataStorage) override
+			virtual void PreApplyToSnapshotObject(UObject* OriginalObject, const ICustomSnapshotSerializationData& DataStorage) override
 			{
 				CallOrder.Add(EFunctionCall::PreApplySnapshotProperties);
 			}
-			virtual void PostApplySnapshotProperties(UObject* OriginalObject, const ICustomSnapshotSerializationData& DataStorage) override
-=======
-			virtual void PreApplyToSnapshotObject(UObject* OriginalObject, const ICustomSnapshotSerializationData& DataStorage) override
+			virtual void PostApplyToSnapshotObject(UObject* OriginalObject, const ICustomSnapshotSerializationData& DataStorage) override
+			{
+				CallOrder.Add(EFunctionCall::PostApplySnapshotProperties);
+			}
+			virtual void PreApplyToEditorObject(UObject* OriginalObject, const ICustomSnapshotSerializationData& DataStorage, const FPropertySelectionMap& SelectionMap) override
 			{
 				CallOrder.Add(EFunctionCall::PreApplySnapshotProperties);
 			}
-			virtual void PostApplyToSnapshotObject(UObject* OriginalObject, const ICustomSnapshotSerializationData& DataStorage) override
-			{
-				CallOrder.Add(EFunctionCall::PostApplySnapshotProperties);
-			}
-			virtual void PreApplyToEditorObject(UObject* OriginalObject, const ICustomSnapshotSerializationData& DataStorage, const FPropertySelectionMap& SelectionMap) override
-			{
-				CallOrder.Add(EFunctionCall::PreApplySnapshotProperties);
-			}
 			virtual void PostApplyToEditorObject(UObject* OriginalObject, const ICustomSnapshotSerializationData& DataStorage, const FPropertySelectionMap& SelectionMap) override
->>>>>>> d731a049
 			{
 				CallOrder.Add(EFunctionCall::PostApplySnapshotProperties);
 			}
@@ -284,20 +216,12 @@
 			virtual void OnTakeSnapshot(UObject* EditorObject, ICustomSnapshotSerializationData& DataStorage) override
 			{
 				ASnapshotTestActor* Actor = Cast<ASnapshotTestActor>(EditorObject);
-<<<<<<< HEAD
-				const int32 Index = DataStorage.AddSubobjectSnapshot(Actor->NonReflectedSubobject);
-				DataStorage.WriteObjectAnnotation(FObjectAnnotator::CreateLambda([Actor](FArchive& Archive)
-				{
-					Archive << Actor->NonReflectedName;
-					Archive << Actor->NonReflectedObjectProperty;
-=======
 				const int32 Index = DataStorage.AddSubobjectSnapshot(Actor->NonReflectedSubobject.Get());
 				DataStorage.WriteObjectAnnotation(FObjectAnnotator::CreateLambda([Actor](FArchive& Archive)
 				{
 					UObject* Object = Actor->NonReflectedObjectProperty.Get(); 
 					Archive << Actor->NonReflectedName;
 					Archive << Object;
->>>>>>> d731a049
 					Archive << Actor->NonReflectedSoftPtr;
 				}));
 				DataStorage.GetSubobjectMetaData(Index)->WriteObjectAnnotation(FObjectAnnotator::CreateLambda([Actor](FArchive& Archive)
@@ -312,53 +236,32 @@
 			{
 				ASnapshotTestActor* Actor = Cast<ASnapshotTestActor>(SnapshotObject);
 				Actor->AllocateNonReflectedSubobject();
-<<<<<<< HEAD
-				return Actor->NonReflectedSubobject;
-=======
 				return Actor->NonReflectedSubobject.Get();
->>>>>>> d731a049
 			}
 		
 			virtual UObject* FindOrRecreateSubobjectInEditorWorld(UObject* EditorObject, const ISnapshotSubobjectMetaData& ObjectData, const ICustomSnapshotSerializationData& DataStorage) override
 			{
 				ASnapshotTestActor* Actor = Cast<ASnapshotTestActor>(EditorObject);
 				Actor->AllocateNonReflectedSubobject();
-<<<<<<< HEAD
-				return Actor->NonReflectedSubobject;
-=======
 				return Actor->NonReflectedSubobject.Get();
->>>>>>> d731a049
 			}
 		
 			virtual UObject* FindSubobjectInEditorWorld(UObject* EditorObject, const ISnapshotSubobjectMetaData& ObjectData, const ICustomSnapshotSerializationData& DataStorage) override
 			{
 				ASnapshotTestActor* Actor = Cast<ASnapshotTestActor>(EditorObject);
-<<<<<<< HEAD
-				return Actor->NonReflectedSubobject;
-			}
-
-			virtual void PostApplySnapshotProperties(UObject* OriginalObject, const ICustomSnapshotSerializationData& DataStorage) override
-=======
 				return Actor->NonReflectedSubobject.Get();
 			}
 
 			virtual void PostApplyToSnapshotObject(UObject* OriginalObject, const ICustomSnapshotSerializationData& DataStorage) override
->>>>>>> d731a049
 			{
 				ASnapshotTestActor* Actor = Cast<ASnapshotTestActor>(OriginalObject);
 				DataStorage.ReadObjectAnnotation(FObjectAnnotator::CreateLambda([Actor](FArchive& Archive)
 				{
-<<<<<<< HEAD
-					Archive << Actor->NonReflectedName;
-					Archive << Actor->NonReflectedObjectProperty;
-					Archive << Actor->NonReflectedSoftPtr;
-=======
 					UObject* Object = nullptr; 
 					Archive << Actor->NonReflectedName;
 					Archive << Object;
 					Archive << Actor->NonReflectedSoftPtr;
 					Actor->NonReflectedObjectProperty.Reset(Object);
->>>>>>> d731a049
 				}));
 
 				DataStorage.GetSubobjectMetaData(0)->ReadObjectAnnotation(FObjectAnnotator::CreateLambda([Actor](FArchive& Archive)
@@ -397,11 +300,7 @@
 			
 				TestActor->IntProperty = 1;
 				TestActor->NonReflectedName = FName("TestNonReflectedName_OnActor");
-<<<<<<< HEAD
-				TestActor->NonReflectedObjectProperty = FirstReferencedActor;
-=======
 				TestActor->NonReflectedObjectProperty.Reset(FirstReferencedActor);
->>>>>>> d731a049
 				TestActor->NonReflectedSoftPtr = FirstReferencedActor;
 			
 				TestActor->NonReflectedSubobject->NonReflectedName = FName("TestNonReflectedName_OnSubobject");
@@ -428,11 +327,7 @@
 			.RunTest([&]()
 			{
 				TestEqual(TEXT("TestActor->NonReflectedName"), TestActor->NonReflectedName, FName("TestNonReflectedName_OnActor"));
-<<<<<<< HEAD
-				TestTrue(TEXT("TestActor->NonReflectedObjectProperty"), TestActor->NonReflectedObjectProperty == FirstReferencedActor);
-=======
 				TestTrue(TEXT("TestActor->NonReflectedObjectProperty"), TestActor->NonReflectedObjectProperty.Get() == FirstReferencedActor);
->>>>>>> d731a049
 				TestTrue(TEXT("TestActor->NonReflectedSoftPtr"), TestActor->NonReflectedSoftPtr == FirstReferencedActor);
 			
 				TestEqual(TEXT("TestActor->NonReflectedSubobject->NonReflectedName"), TestActor->NonReflectedSubobject->NonReflectedName, FName("TestNonReflectedName_OnSubobject"));
@@ -625,71 +520,6 @@
 			.ApplySnapshot()
 
 			.RunTest([&]()
-<<<<<<< HEAD
-			{
-				TestEqual(TEXT("Unsupported instanced property not restored"), ChangedPropertiesActor->InstancedOnlySubobject_DefaultSubobject->FloatProperty, 420.f);
-				TestEqual(TEXT("Unsupported naked property not restored"), ChangedPropertiesActor->NakedSubobject_DefaultSubobject->FloatProperty, 210.f);
-			
-				TestTrue(TEXT("Unsupported instanced property stays null"), NulledActor->InstancedOnlySubobject_DefaultSubobject == nullptr);
-				TestTrue(TEXT("Unsupported naked property stays null"), NulledActor->NakedSubobject_DefaultSubobject == nullptr);
-			});
-
-		return true;
-	}
-
-	/**
-	* Checks that changed properties on custom restored subobjects are discovered
-	*/
-	IMPLEMENT_SIMPLE_AUTOMATION_TEST(FFilterForPropertiesOnSubobjects, "VirtualProduction.LevelSnapshots.Snapshot.CustomObjectSerialization.FilterForPropertiesOnSubobjects", (EAutomationTestFlags::ApplicationContextMask | EAutomationTestFlags::EngineFilter));
-	bool FFilterForPropertiesOnSubobjects::RunTest(const FString& Parameters)
-	{
-		class FStub : public ICustomObjectSnapshotSerializer
-		{
-		public:
-		
-			virtual void OnTakeSnapshot(UObject* EditorObject, ICustomSnapshotSerializationData& DataStorage) override
-			{
-				DataStorage.AddSubobjectSnapshot(TestActor->InstancedOnlySubobject_DefaultSubobject);
-			}
-
-			virtual UObject* FindOrRecreateSubobjectInSnapshotWorld(UObject* SnapshotObject, const ISnapshotSubobjectMetaData& ObjectData, const ICustomSnapshotSerializationData& DataStorage) override
-			{
-				if (ASnapshotTestActor* SnapshotActor = Cast<ASnapshotTestActor>(SnapshotObject))
-				{
-					return SnapshotActor->InstancedOnlySubobject_DefaultSubobject;
-				}
-
-				checkNoEntry();
-				return nullptr;
-			}
-		
-			virtual UObject* FindOrRecreateSubobjectInEditorWorld(UObject* EditorObject, const ISnapshotSubobjectMetaData& ObjectData, const ICustomSnapshotSerializationData& DataStorage) override
-			{
-				return TestActor->InstancedOnlySubobject_DefaultSubobject;	
-			}
-		
-			virtual UObject* FindSubobjectInEditorWorld(UObject* EditorObject, const ISnapshotSubobjectMetaData& ObjectData, const ICustomSnapshotSerializationData& DataStorage) override
-			{
-				return TestActor->InstancedOnlySubobject_DefaultSubobject;	
-			}
-
-			ASnapshotTestActor* TestActor;
-		};
-	
-		// Handle registering and unregistering of custom serializer
-		TSharedRef<FStub> Stub = MakeShared<FStub>();
-		FLevelSnapshotsModule& Module = FModuleManager::Get().GetModuleChecked<FLevelSnapshotsModule>("LevelSnapshots");
-		Module.RegisterCustomObjectSerializer(ASnapshotTestActor::StaticClass(), Stub);
-		DisallowSubobjectProperties();
-		ON_SCOPE_EXIT
-		{
-			Module.UnregisterCustomObjectSerializer(ASnapshotTestActor::StaticClass());
-			ReallowSubobjectProperties();
-		};
-
-
-
-=======
 			{
 				TestEqual(TEXT("Unsupported instanced property not restored"), ChangedPropertiesActor->InstancedOnlySubobject_DefaultSubobject->FloatProperty, 420.f);
 				TestEqual(TEXT("Unsupported naked property not restored"), ChangedPropertiesActor->NakedSubobject_DefaultSubobject->FloatProperty, 210.f);
@@ -710,50 +540,21 @@
 		// Handle registering and unregistering of custom serializer
 		const TCustomObjectSerializerContext<FInstancedOnlySubobjectCustomObjectSerializer> Stub =
 			FInstancedOnlySubobjectCustomObjectSerializer::Make();
->>>>>>> d731a049
 	
 		// Modify subobject. Actor unchanged. Actor is in selection map.
 		FSnapshotTestRunner()
 			.ModifyWorld([&](UWorld* World)
 			{
-<<<<<<< HEAD
-				Stub->TestActor = ASnapshotTestActor::Spawn(World, "TestActor");
-			
-				Stub->TestActor->InstancedOnlySubobject_DefaultSubobject->FloatProperty = 42.f;
-=======
 				Stub.GetCustomSerializer()->TestActor = ASnapshotTestActor::Spawn(World, "TestActor");
 			
 				Stub.GetCustomSerializer()->TestActor->InstancedOnlySubobject_DefaultSubobject->FloatProperty = 42.f;
->>>>>>> d731a049
-			})
-			.TakeSnapshot()
-	
-			.ModifyWorld([&](UWorld* World)
-			{
-<<<<<<< HEAD
-				Stub->TestActor->InstancedOnlySubobject_DefaultSubobject->FloatProperty = 420.f;
-			})
-
-			.FilterProperties(Stub->TestActor, [&](const FPropertySelectionMap& PropertySelectionMap)
-			{
-				// Custom subobject properties
-				UClass* SubobjectClass = USubobject::StaticClass();
-				const FProperty* ChangedSubobjectProperty = SubobjectClass->FindPropertyByName(GET_MEMBER_NAME_CHECKED(USubobject, FloatProperty));
-
-				const FPropertySelection* SelectedSubobjectProperties = PropertySelectionMap.GetObjectSelection(Stub->TestActor->InstancedOnlySubobject_DefaultSubobject).GetPropertySelection();
-				const bool bSubobjectHasExpectedNumChangedProperties = SelectedSubobjectProperties && SelectedSubobjectProperties->GetSelectedLeafProperties().Num() == 1;
-				TestTrue(TEXT("Subobject has changed properties"), bSubobjectHasExpectedNumChangedProperties);
-				TestTrue(TEXT("Changed property on subobject contained"), bSubobjectHasExpectedNumChangedProperties && SelectedSubobjectProperties->IsPropertySelected(nullptr, ChangedSubobjectProperty));
-
-
-				// Actor properties
-				const FPropertySelection* SelectedActorProperties = PropertySelectionMap.GetObjectSelection(Stub->TestActor).GetPropertySelection();
-				TestTrue(TEXT("Unchanged actor in selection map when subobject was changed"), SelectedActorProperties != nullptr);
-			});
-=======
+			})
+			.TakeSnapshot()
+	
+			.ModifyWorld([&](UWorld* World)
+			{
 				Stub.GetCustomSerializer()->TestActor->InstancedOnlySubobject_DefaultSubobject->FloatProperty = 420.f;
 			})
->>>>>>> d731a049
 
 			.FilterProperties(Stub.GetCustomSerializer()->TestActor, [&](const FPropertySelectionMap& PropertySelectionMap)
 			{
@@ -778,15 +579,6 @@
 		FSnapshotTestRunner()
 			.ModifyWorld([&](UWorld* World)
 			{
-<<<<<<< HEAD
-				Stub->TestActor = ASnapshotTestActor::Spawn(World, "TestActor");
-			})
-			.TakeSnapshot()
-			.FilterProperties(Stub->TestActor, [&](const FPropertySelectionMap& PropertySelectionMap)
-			{
-				// Custom subobject properties
-				const FPropertySelection* SelectedSubobjectProperties = PropertySelectionMap.GetObjectSelection(Stub->TestActor->InstancedOnlySubobject_DefaultSubobject).GetPropertySelection();
-=======
 				Stub.GetCustomSerializer()->TestActor = ASnapshotTestActor::Spawn(World, "TestActor");
 			})
 			.TakeSnapshot()
@@ -794,16 +586,11 @@
 			{
 				// Custom subobject properties
 				const FPropertySelection* SelectedSubobjectProperties = PropertySelectionMap.GetObjectSelection(Stub.GetCustomSerializer()->TestActor->InstancedOnlySubobject_DefaultSubobject).GetPropertySelection();
->>>>>>> d731a049
 				TestTrue(TEXT("Unchanged subobject not in selection map"), SelectedSubobjectProperties == nullptr || SelectedSubobjectProperties->IsEmpty());
 
 
 				// Actor properties
-<<<<<<< HEAD
-				const FPropertySelection* SelectedActorProperties = PropertySelectionMap.GetObjectSelection(Stub->TestActor).GetPropertySelection();
-=======
 				const FPropertySelection* SelectedActorProperties = PropertySelectionMap.GetObjectSelection(Stub.GetCustomSerializer()->TestActor).GetPropertySelection();
->>>>>>> d731a049
 				TestTrue(TEXT("Unchanged actor not in selection map when subobject was not changed"), SelectedActorProperties == nullptr || SelectedActorProperties->IsEmpty());
 			});
 
@@ -817,49 +604,28 @@
 		FSnapshotTestRunner()
 			.ModifyWorld([&](UWorld* World)
 			{
-<<<<<<< HEAD
-				Stub->TestActor = ASnapshotTestActor::Spawn(World, "TestActor");
-			
-				Stub->TestActor->InstancedOnlySubobject_DefaultSubobject->FloatProperty = 42.f;
-				Stub->TestActor->IntProperty = 42;
-				Stub->TestActor->TestComponent->IntProperty = 42;
-=======
 				Stub.GetCustomSerializer()->TestActor = ASnapshotTestActor::Spawn(World, "TestActor");
 			
 				Stub.GetCustomSerializer()->TestActor->InstancedOnlySubobject_DefaultSubobject->FloatProperty = 42.f;
 				Stub.GetCustomSerializer()->TestActor->IntProperty = 42;
 				Stub.GetCustomSerializer()->TestActor->TestComponent->IntProperty = 42;
->>>>>>> d731a049
-			})
-			.TakeSnapshot()
-	
-			.ModifyWorld([&](UWorld* World)
-			{
-<<<<<<< HEAD
-				Stub->TestActor->InstancedOnlySubobject_DefaultSubobject->FloatProperty = 420.f;
-				Stub->TestActor->IntProperty = 420;
-				Stub->TestActor->TestComponent->IntProperty = 420;
-			})
-
-			.FilterProperties(Stub->TestActor, [&](const FPropertySelectionMap& PropertySelectionMap)
-=======
+			})
+			.TakeSnapshot()
+	
+			.ModifyWorld([&](UWorld* World)
+			{
 				Stub.GetCustomSerializer()->TestActor->InstancedOnlySubobject_DefaultSubobject->FloatProperty = 420.f;
 				Stub.GetCustomSerializer()->TestActor->IntProperty = 420;
 				Stub.GetCustomSerializer()->TestActor->TestComponent->IntProperty = 420;
 			})
 
 			.FilterProperties(Stub.GetCustomSerializer()->TestActor, [&](const FPropertySelectionMap& PropertySelectionMap)
->>>>>>> d731a049
 			{
 				// Custom subobject properties
 				UClass* SubobjectClass = USubobject::StaticClass();
 				const FProperty* ChangedSubobjectProperty = SubobjectClass->FindPropertyByName(GET_MEMBER_NAME_CHECKED(USubobject, FloatProperty));
 
-<<<<<<< HEAD
-				const FPropertySelection* SelectedSubobjectProperties = PropertySelectionMap.GetObjectSelection(Stub->TestActor->InstancedOnlySubobject_DefaultSubobject).GetPropertySelection();
-=======
 				const FPropertySelection* SelectedSubobjectProperties = PropertySelectionMap.GetObjectSelection(Stub.GetCustomSerializer()->TestActor->InstancedOnlySubobject_DefaultSubobject).GetPropertySelection();
->>>>>>> d731a049
 				const bool bSubobjectHasExpectedNumChangedProperties = SelectedSubobjectProperties && SelectedSubobjectProperties->GetSelectedLeafProperties().Num() == 1;
 				TestTrue(TEXT("Subobject has changed properties"), bSubobjectHasExpectedNumChangedProperties);
 				TestTrue(TEXT("Changed property on subobject contained"), bSubobjectHasExpectedNumChangedProperties && SelectedSubobjectProperties->IsPropertySelected(nullptr, ChangedSubobjectProperty));
@@ -869,11 +635,7 @@
 				UClass* TestActorClass = ASnapshotTestActor::StaticClass();
 				const FProperty* ChangedActorProperty = TestActorClass->FindPropertyByName(GET_MEMBER_NAME_CHECKED(ASnapshotTestActor, IntProperty));
 			
-<<<<<<< HEAD
-				const FPropertySelection* SelectedActorProperties = PropertySelectionMap.GetObjectSelection(Stub->TestActor).GetPropertySelection();
-=======
 				const FPropertySelection* SelectedActorProperties = PropertySelectionMap.GetObjectSelection(Stub.GetCustomSerializer()->TestActor).GetPropertySelection();
->>>>>>> d731a049
 				const bool bActorHasExpectedNumChangedProperties = SelectedActorProperties && SelectedActorProperties->GetSelectedLeafProperties().Num();
 				TestTrue(TEXT("Actor has changed properties"), bActorHasExpectedNumChangedProperties);
 				TestTrue(TEXT("Changed property on actor contained"), bActorHasExpectedNumChangedProperties && SelectedActorProperties->IsPropertySelected(nullptr, ChangedActorProperty));
@@ -883,11 +645,7 @@
 				UClass* TestComponentClass = USnapshotTestComponent::StaticClass();
 				const FProperty* ChangedComponentProperty = TestComponentClass->FindPropertyByName(GET_MEMBER_NAME_CHECKED(USnapshotTestComponent, IntProperty));
 			
-<<<<<<< HEAD
-				const FPropertySelection* SelectedComponentProperties = PropertySelectionMap.GetObjectSelection(Stub->TestActor->TestComponent).GetPropertySelection();
-=======
 				const FPropertySelection* SelectedComponentProperties = PropertySelectionMap.GetObjectSelection(Stub.GetCustomSerializer()->TestActor->TestComponent).GetPropertySelection();
->>>>>>> d731a049
 				const bool bComponentHasExpectedNumChangedProperties = SelectedComponentProperties && SelectedComponentProperties->GetSelectedLeafProperties().Num();
 				TestTrue(TEXT("Component has changed properties"), bComponentHasExpectedNumChangedProperties);
 				TestTrue(TEXT("Changed property on component contained"), bComponentHasExpectedNumChangedProperties && SelectedComponentProperties->IsPropertySelected(nullptr, ChangedComponentProperty));
@@ -897,13 +655,8 @@
 	}
 
 	/**
-<<<<<<< HEAD
-	* Checks that restoring subobjects which are missing from the editor world are in fact restored.
-	*/
-=======
 	 * Checks that restoring subobjects which are missing from the editor world are in fact restored.
 	 */
->>>>>>> d731a049
 	IMPLEMENT_SIMPLE_AUTOMATION_TEST(FRestoreSubobjectsMissingFromEditorWorld, "VirtualProduction.LevelSnapshots.Snapshot.CustomObjectSerialization.RestoreSubobjectsMissingFromEditorWorld", (EAutomationTestFlags::ApplicationContextMask | EAutomationTestFlags::EngineFilter));
 	bool FRestoreSubobjectsMissingFromEditorWorld::RunTest(const FString& Parameters)
 	{
@@ -915,11 +668,7 @@
 			{
 				if (TestActor->NonReflectedSubobject)
 				{
-<<<<<<< HEAD
-					DataStorage.AddSubobjectSnapshot(TestActor->NonReflectedSubobject);
-=======
 					DataStorage.AddSubobjectSnapshot(TestActor->NonReflectedSubobject.Get());
->>>>>>> d731a049
 				}
 			}
 
@@ -928,11 +677,7 @@
 				if (ASnapshotTestActor* SnapshotActor = Cast<ASnapshotTestActor>(SnapshotObject))
 				{
 					SnapshotActor->AllocateNonReflectedSubobject();
-<<<<<<< HEAD
-					return SnapshotActor->NonReflectedSubobject;
-=======
 					return SnapshotActor->NonReflectedSubobject.Get();
->>>>>>> d731a049
 				}
 
 				checkNoEntry();
@@ -944,11 +689,7 @@
 				if (ASnapshotTestActor* EditorActor = Cast<ASnapshotTestActor>(EditorObject))
 				{
 					EditorActor->AllocateNonReflectedSubobject();
-<<<<<<< HEAD
-					return EditorActor->NonReflectedSubobject;
-=======
 					return EditorActor->NonReflectedSubobject.Get();
->>>>>>> d731a049
 				}
 
 				checkNoEntry();
@@ -959,28 +700,6 @@
 			{
 				if (ASnapshotTestActor* EditorActor = Cast<ASnapshotTestActor>(EditorObject))
 				{
-<<<<<<< HEAD
-					return EditorActor->NonReflectedSubobject;
-				}
-
-				checkNoEntry();
-				return nullptr;
-			}
-
-			ASnapshotTestActor* TestActor;
-		};
-	
-		// Handle registering and unregistering of custom serializer
-		TSharedRef<FStub> Stub = MakeShared<FStub>();
-		FLevelSnapshotsModule& Module = FModuleManager::Get().GetModuleChecked<FLevelSnapshotsModule>("LevelSnapshots");
-		Module.RegisterCustomObjectSerializer(ASnapshotTestActor::StaticClass(), Stub);
-		DisallowSubobjectProperties();
-		ON_SCOPE_EXIT
-		{
-			Module.UnregisterCustomObjectSerializer(ASnapshotTestActor::StaticClass());
-			ReallowSubobjectProperties();
-		};
-=======
 					return EditorActor->NonReflectedSubobject.Get();
 				}
 
@@ -1055,7 +774,6 @@
 		// Handle registering and unregistering of custom serializer
 		const TCustomObjectSerializerContext<FInstancedOnlySubobjectCustomObjectSerializer> Stub =
 			FInstancedOnlySubobjectCustomObjectSerializer::Make();
->>>>>>> d731a049
 
 		FSnapshotTestRunner()
 			.ModifyWorld([&](UWorld* World)
@@ -1065,49 +783,6 @@
 			})
 			.TakeSnapshot()
 	
-<<<<<<< HEAD
-		FSnapshotTestRunner()
-			.ModifyWorld([&](UWorld* World)
-			{
-				Stub->TestActor = ASnapshotTestActor::Spawn(World, "TestActor");
-				Stub->TestActor->IntProperty = 21;
-				Stub->TestActor->AllocateNonReflectedSubobject();
-				Stub->TestActor->NonReflectedSubobject->FloatProperty = 42.f;
-				Stub->TestActor->NonReflectedSubobject->IntProperty = 21;
-			})
-			.TakeSnapshot()
-
-			.ModifyWorld([&](UWorld* World)
-			{
-				Stub->TestActor->DestroyNonReflectedSubobject();
-				// Needed otherwise no changes will be detected by hash
-				Stub->TestActor->IntProperty = 42;
-			})
-			.FilterProperties(Stub->TestActor, [&](const FPropertySelectionMap& SelectionMap)
-			{
-				const UE::LevelSnapshots::FRestorableObjectSelection ObjectSelection = SelectionMap.GetObjectSelection(Stub->TestActor);
-				TestTrue(TEXT("No changed actor properties"), ObjectSelection.GetPropertySelection() && ObjectSelection.GetPropertySelection()->GetSelectedProperties().Num() == 1 && ObjectSelection.GetPropertySelection()->HasCustomSerializedSubobjects());
-				TestTrue(TEXT("No component selection"), ObjectSelection.GetComponentSelection() == nullptr);
-				TestTrue(TEXT("Needs to restore custom subobject"), ObjectSelection.GetCustomSubobjectSelection() && ObjectSelection.GetCustomSubobjectSelection()->CustomSnapshotSubobjectsToRestore.Num() == 1);
-			})
-			.ApplySnapshot()
-
-			.RunTest([&]()
-			{
-				if (IsValid(Stub->TestActor->NonReflectedSubobject))
-				{
-					TestEqual(TEXT("Custom float restored"), Stub->TestActor->NonReflectedSubobject->FloatProperty, 42.f);
-					TestEqual(TEXT("Custom float restored"), Stub->TestActor->NonReflectedSubobject->IntProperty, 21);
-				}
-				else
-				{
-					AddError(TEXT("Custom subobject was not restored"));
-				}
-			});
-	
-		return true;
-	}
-=======
 			.ModifyWorld([&](UWorld* World)
 			{
 				Stub.GetCustomSerializer()->TestActor->InstancedOnlySubobject_DefaultSubobject->FloatProperty = 5.f;
@@ -1131,5 +806,4 @@
 		
 		return true;
 	} 
->>>>>>> d731a049
 }