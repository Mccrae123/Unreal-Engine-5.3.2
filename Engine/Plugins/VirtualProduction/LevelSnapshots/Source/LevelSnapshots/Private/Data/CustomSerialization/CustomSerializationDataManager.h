--- conflicted
+++ resolved
@@ -11,14 +11,6 @@
 
 namespace UE::LevelSnapshots::Private
 {
-<<<<<<< HEAD
-	namespace Internal
-	{
-		class FSnapshotSubobjectMetaDataManager;
-	}
-	
-=======
->>>>>>> d731a049
 	DECLARE_DELEGATE_RetVal(const FCustomSerializationData*, FCustomSerializationDataGetter_ReadOnly);
 	DECLARE_DELEGATE_RetVal(FCustomSerializationData*, FCustomSerializationDataGetter_ReadWrite);
 
@@ -38,11 +30,7 @@
 	protected:
 		
 		/** To avoid dynamically allocating memory every time GetSubobjectMetaData is called, we cache the results here. Just to improve heap memory footprint a tiny bit. */
-<<<<<<< HEAD
-		TArray<TSharedPtr<Internal::FSnapshotSubobjectMetaDataManager>> CachedSubobjectMetaData;
-=======
 		TArray<TSharedPtr<ISnapshotSubobjectMetaData>> CachedSubobjectMetaData;
->>>>>>> d731a049
 		
 		/** Looks up actor or subobject  serialization data. Used instead of reference because some functions, like TakeSubobjectSnapshot, cause FWorldSnapshotData::CustomSubobjectSerializationData to reallocate. */
 		FCustomSerializationDataGetter_ReadOnly SerializationDataGetter_ReadOnly;
