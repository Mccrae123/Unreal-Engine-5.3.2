--- conflicted
+++ resolved
@@ -2,50 +2,29 @@
 
 #include "Data/LevelSnapshot.h"
 
-<<<<<<< HEAD
-#include "CustomSerialization/CustomSerializationDataManager.h"
-#include "Data/SnapshotCustomVersion.h"
-#include "Data/Util/ActorHashUtil.h"
-#include "Data/Util/EquivalenceUtil.h"
-#include "Data/Util/SnapshotUtil.h"
-#include "Data/Util/Restoration/ActorUtil.h"
-=======
 #include "Data/Util/ActorHashUtil.h"
 #include "Data/Util/EquivalenceUtil.h"
 #include "Data/Util/SnapshotUtil.h"
 #include "Data/Util/WorldData/ActorUtil.h"
 #include "Data/Util/WorldData/WorldDataUtil.h"
->>>>>>> d731a049
 #include "LevelSnapshotsSettings.h"
 #include "LevelSnapshotsLog.h"
 #include "LevelSnapshotsModule.h"
 #include "Restorability/SnapshotRestorability.h"
-<<<<<<< HEAD
-#include "SnapshotConsoleVariables.h"
-#include "Util/SortedScopedLog.h"
-#include "Util/Restoration/WorldDataUtil.h"
-=======
 #include "SnapshotCustomVersion.h"
 #include "SnapshotConsoleVariables.h"
 #include "Util/SortedScopedLog.h"
->>>>>>> d731a049
 
 #include "Algo/Accumulate.h"
 #include "Engine/Engine.h"
 #include "EngineUtils.h"
-<<<<<<< HEAD
-=======
 #include "Algo/IndexOf.h"
->>>>>>> d731a049
 #include "HAL/IConsoleManager.h"
 #include "GameFramework/Actor.h"
 #include "Misc/ScopeExit.h"
 #include "Stats/StatsMisc.h"
 #include "UObject/Package.h"
-<<<<<<< HEAD
-=======
 #include "Util/WorldData/ClassDataUtil.h"
->>>>>>> d731a049
 #if WITH_EDITOR && !(UE_BUILD_SHIPPING || UE_BUILD_TEST)
 #include "Logging/MessageLog.h"
 #endif
@@ -66,14 +45,10 @@
 	};
 	
 	EnsureWorldInitialised();
-<<<<<<< HEAD
-	UE::LevelSnapshots::Private::ApplyToWorld(SerializedData, Cache, TargetWorld, GetPackage(), SelectionSet);
-=======
 	
 	OnPreApplySnapshotDelegate.Broadcast();
 	UE::LevelSnapshots::Private::ApplyToWorld(SerializedData, Cache, TargetWorld, GetPackage(), SelectionSet);
 	OnPostApplySnapshotDelegate.Broadcast();
->>>>>>> d731a049
 }
 
 bool ULevelSnapshot::SnapshotWorld(UWorld* TargetWorld)
@@ -110,14 +85,11 @@
 	MapPath = TargetWorld;
 	CaptureTime = FDateTime::UtcNow();
 	SerializedData = UE::LevelSnapshots::Private::SnapshotWorld(TargetWorld);
-<<<<<<< HEAD
-=======
 	// Existing snapshot world actors are now invalid - clear previous cached data
 	RecreateSnapshotWorld();
 	ClearCache();
 	Cache.InitFor(SerializedData);
 	// Should we delete preexisting actors from the snapshot world?
->>>>>>> d731a049
 
 	Module.OnPostTakeSnapshot().Broadcast({ this });
 
@@ -136,15 +108,6 @@
 		return false;
 	}
 
-<<<<<<< HEAD
-#if WITH_EDITOR
-	ECachedDiffResult& CachedDiffResult = CachedDiffedActors.FindOrAdd(WorldActor);
-	if (CachedDiffResult != ECachedDiffResult::NotInitialised)
-	{
-		return CachedDiffResult == ECachedDiffResult::HadChanges;
-	}
-#endif
-=======
 	// Address issue where unsupported actor were saved. This should be checked regardless though in case project settings were changes since the snapshot was taken.
 	if (!UE::LevelSnapshots::Restorability::IsActorDesirableForCapture(WorldActor))
 	{
@@ -160,21 +123,10 @@
 	{
 		return CachedDiffResult == ECachedDiffResult::HadChanges;
 	}
->>>>>>> d731a049
 
 	const bool bHasChanged = [&]()
 	{
 		// Do not slow down old snapshots by computing hash if they had none saved
-<<<<<<< HEAD
-		const bool bHasHashInfo = SerializedData.SnapshotVersionInfo.GetSnapshotCustomVersion() >= UE::LevelSnapshots::Private::FSnapshotCustomVersion::ActorHash;
-		// If the object is already loaded, there is no point in wasting time and computing the hash
-		const bool bNeedsHash = Cache.ActorCache.Find(WorldActor) != nullptr;
-		
-		if (!bHasHashInfo || !bNeedsHash || !UE::LevelSnapshots::Private::HasMatchingHash(SavedActorData->Hash, WorldActor))
-		{
-			TOptional<TNonNullPtr<AActor>> DeserializedActor = GetDeserializedActor(WorldActor);
-			return HasOriginalChangedPropertiesSinceSnapshotWasTaken(DeserializedActor.GetValue(), WorldActor);
-=======
 		const bool bHasHashInfo = SerializedData.SnapshotVersionInfo.GetSnapshotCustomVersion() >= UE::LevelSnapshots::FSnapshotCustomVersion::ActorHash;
 		// If the object is already loaded, there is no point in wasting time and computing the hash
 		const bool bNeedsHash = Cache.ActorCache.Find(WorldActor) == nullptr;
@@ -184,19 +136,12 @@
 			const TOptional<TNonNullPtr<AActor>> DeserializedActor = GetDeserializedActor(WorldActor);
 			UE_CLOG(!DeserializedActor, LogLevelSnapshots, Warning, TEXT("Failed to load snapshot actor %s. Actor will not be restored."), *WorldActor->GetPathName());
 			return DeserializedActor && HasOriginalChangedPropertiesSinceSnapshotWasTaken(DeserializedActor.GetValue(), WorldActor);
->>>>>>> d731a049
 		}
 
 		return false;
 	}();
 
-<<<<<<< HEAD
-#if WITH_EDITOR
 	CachedDiffResult = bHasChanged ? ECachedDiffResult::HadChanges : ECachedDiffResult::HadNoChanges;
-#endif
-=======
-	CachedDiffResult = bHasChanged ? ECachedDiffResult::HadChanges : ECachedDiffResult::HadNoChanges;
->>>>>>> d731a049
 	return bHasChanged;
 }
 
@@ -238,14 +183,6 @@
 			UE_DEBUG_BREAK();
 		}
 	}
-
-	void ConditionBreakOnActor(const FString& NameToSearchFor, const FSoftObjectPath& ActorPath)
-	{
-		if (!NameToSearchFor.IsEmpty() && ActorPath.ToString().Contains(NameToSearchFor))
-		{
-			UE_DEBUG_BREAK();
-		}
-	}
 }
 
 void ULevelSnapshot::DiffWorld(UWorld* World, FActorPathConsumer HandleMatchedActor, FActorPathConsumer HandleRemovedActor, FActorConsumer HandleAddedActor)
@@ -280,20 +217,13 @@
 		AllActors.Reserve(NumActorsInWorld);
 		for (ULevel* Level : World->GetLevels())
 		{
-<<<<<<< HEAD
-			LoadedLevels.Add(UE::LevelSnapshots::Private::Internal::ExtractPathWithoutSubobjects(Level));
-=======
 			LoadedLevels.Add(UE::LevelSnapshots::Private::ExtractPathWithoutSubobjects(Level));
->>>>>>> d731a049
 			
 			for (AActor* ActorInLevel : Level->Actors)
 			{
 				AllActors.Add(ActorInLevel);
 
 				// Warning: ActorInLevel can be null, e.g. when an actor was just removed from the world (and still in undo buffer)
-<<<<<<< HEAD
-				if (IsValid(ActorInLevel) && !SerializedData.HasMatchingSavedActor(ActorInLevel) && UE::LevelSnapshots::Restorability::ShouldConsiderNewActorForRemoval(ActorInLevel))
-=======
 				if (!IsValid(ActorInLevel))
 				{
 					continue;
@@ -301,7 +231,6 @@
 			
 				UE::LevelSnapshots::Private::Internal::ConditionalBreakOnActor(DebugActorName, ActorInLevel);
 				if (!SerializedData.HasMatchingSavedActor(ActorInLevel) && UE::LevelSnapshots::Restorability::ShouldConsiderNewActorForRemoval(ActorInLevel))
->>>>>>> d731a049
 				{
 					HandleAddedActor.Execute(ActorInLevel);
 				}
@@ -317,23 +246,14 @@
 		ULevelSnapshotsSettings* Settings = GetMutableDefault<ULevelSnapshotsSettings>();
 		
 		const bool bShouldLogDiffWorldTimes = UE::LevelSnapshots::ConsoleVariables::CVarLogTimeDiffingMatchedActors.GetValueOnAnyThread();
-<<<<<<< HEAD
-		const FString DebugActorName = UE::LevelSnapshots::ConsoleVariables::CVarBreakOnDiffMatchedActor.GetValueOnAnyThread();
 		FConditionalSortedScopedLog SortedItems(bShouldLogDiffWorldTimes);
 		
-		SerializedData.ForEachOriginalActor([&HandleMatchedActor, &HandleRemovedActor, &HandleAddedActor, &AllActors, &LoadedLevels, Settings, &DebugActorName, &SortedItems](const FSoftObjectPath& OriginalActorPath, const FActorSnapshotData& SavedData)
-=======
-		FConditionalSortedScopedLog SortedItems(bShouldLogDiffWorldTimes);
-		
 		SerializedData.ForEachOriginalActor([this, World, &HandleMatchedActor, &HandleRemovedActor, &HandleAddedActor, &AllActors, &LoadedLevels, Settings, &DebugActorName, &SortedItems](const FSoftObjectPath& OriginalActorPath, const FActorSnapshotData& SavedData)
->>>>>>> d731a049
 		{
 			const FSoftObjectPath LevelPath = OriginalActorPath.GetAssetPathString();
 			if (!LoadedLevels.Contains(LevelPath))
 			{
 				UE_LOG(LogLevelSnapshots, Log, TEXT("Skipping actor %s because level %s is not loaded or does not exist (see Levels window)."), *OriginalActorPath.ToString(), *LevelPath.ToString());
-<<<<<<< HEAD
-=======
 				return;
 			}
 			
@@ -342,17 +262,12 @@
 			if (!ActorClass)
 			{
 				UE_LOG(LogLevel, Warning, TEXT("Cannot find class %s. Saved actor %s will not be restored."), *ClassPath.ToString(), *OriginalActorPath.ToString());
->>>>>>> d731a049
 				return;
 			}
 			
 			UObject* ResolvedActor = OriginalActorPath.ResolveObject();
 			// OriginalActorPath may still resolve to a live actor if it was just removed. We need to check the ULevel::Actors to see whether it was removed.
 			const bool bWasRemovedFromWorld = ResolvedActor == nullptr || !AllActors.Contains(Cast<AActor>(ResolvedActor));
-<<<<<<< HEAD
-			// We do not need to call IsActorDesirableForCapture: it was already called when we took this snapshot
-=======
->>>>>>> d731a049
 			if (bWasRemovedFromWorld)
 			{
 				auto GetDeserializedActorFunc = [this, &OriginalActorPath](){ return GetDeserializedActor(OriginalActorPath); };
@@ -363,24 +278,10 @@
 				}
 				return;
 			}
-<<<<<<< HEAD
-
-			UClass* ActorClass = SavedData.ActorClass.TryLoadClass<AActor>();
-			if (!ActorClass)
-			{
-				UE_LOG(LogLevel, Warning, TEXT("Cannot find class %s. Saved actor %s will not be restored."), *SavedData.ActorClass.ToString(), *OriginalActorPath.ToString());
+			if (Settings->SkippedClasses.SkippedClasses.Contains(ActorClass))
+			{
 				return;
 			}
-			if (Settings->SkippedClasses.SkippedClasses.Contains(ActorClass))
-			{
-				return;
-			}
-=======
-			if (Settings->SkippedClasses.SkippedClasses.Contains(ActorClass))
-			{
-				return;
-			}
->>>>>>> d731a049
 			
 			// Possible scenario: Right-click actor > Replace Selected Actors with; deletes the original and replaces it with new actor.
 			if (ResolvedActor->GetClass() != ActorClass)
@@ -391,18 +292,11 @@
 			else
 			{
 				const FScopedLogItem Log = SortedItems.AddScopedLogItem(OriginalActorPath.ToString());
-<<<<<<< HEAD
-				UE::LevelSnapshots::Private::Internal::ConditionBreakOnActor(DebugActorName, OriginalActorPath);
-				SCOPED_SNAPSHOT_CORE_TRACE(HandleMatchedActor)
-				
-				HandleMatchedActor.Execute(OriginalActorPath);
-=======
 				UE::LevelSnapshots::Private::Internal::ConditionalBreakOnActor(DebugActorName, OriginalActorPath);
 				SCOPED_SNAPSHOT_CORE_TRACE(HandleMatchedActor)
 				
 				UE_LOG(LogLevelSnapshots, VeryVerbose, TEXT("Matched actor %s"), *OriginalActorPath.ToString());
 				HandleMatchedActor.Execute(Cast<AActor>(ResolvedActor));
->>>>>>> d731a049
 			}
 		});
 	}
@@ -429,17 +323,6 @@
 }
 
 FString ULevelSnapshot::GenerateDebugLogInfo() const
-<<<<<<< HEAD
-{
-	FSnapshotVersionInfo Current;
-	Current.Initialize();
-	
-	return FString::Printf(TEXT("CaptureTime: %s. SnapshotVersionInfo: %s. Current engine version: %s."), *CaptureTime.ToString(), *GetSerializedData().SnapshotVersionInfo.ToString(), *Current.ToString());
-}
-
-void ULevelSnapshot::EnsureWorldInitialised()
-=======
->>>>>>> d731a049
 {
 	FSnapshotVersionInfo Current;
 	Current.Initialize();
@@ -487,11 +370,6 @@
 	            }
 	        });
 		}
-<<<<<<< HEAD
-#if WITH_EDITOR
-		FCoreUObjectDelegates::OnObjectModified.AddUObject(this, &ULevelSnapshot::ClearCachedDiffFlag);
-#endif
-=======
 		
 		Cache.InitFor(SerializedData);
 #if WITH_EDITOR
@@ -541,10 +419,7 @@
 			Result.Add(WorldName);
 		}
 		return Result;
->>>>>>> d731a049
-	}
-
-	SerializedData.SnapshotWorld = SnapshotContainerWorld;
+	}
 }
 
 void ULevelSnapshot::DestroyWorld()
@@ -556,11 +431,6 @@
 			GEngine->OnWorldDestroyed().Remove(Handle);
 			Handle.Reset();
 		}
-<<<<<<< HEAD
-				
-		SerializedData.SnapshotWorld.Reset();
-		ClearCache();
-=======
 		
 		CleanUpWorld();
 		TransientWorldPackage = nullptr;
@@ -582,7 +452,6 @@
 	{
 		Sublevel->CleanupWorld();
 	}
->>>>>>> d731a049
 	
 	if (bWasStandalone)
 	{
@@ -590,21 +459,6 @@
 	}
 }
 
-<<<<<<< HEAD
-void ULevelSnapshot::ClearCache()
-{
-	Cache.ActorCache.Reset();
-	Cache.SubobjectCache.Reset();
-	Cache.ClassDefaultCache.Reset();
-	
-#if WITH_EDITOR
-	CachedDiffedActors.Reset();
-#endif
-}
-
-#if WITH_EDITOR
-void ULevelSnapshot::ClearCachedDiffFlag(UObject* ModifiedObject)
-=======
 void ULevelSnapshot::ClearCache() 
 {
 	Cache.Reset();
@@ -631,16 +485,11 @@
 }
 
 void ULevelSnapshot::ResetDiffCacheToUninitialized(UObject* ModifiedObject)
->>>>>>> d731a049
 {
 	AActor* AsActor = ModifiedObject->IsA<AActor>() ? Cast<AActor>(ModifiedObject) : ModifiedObject->GetTypedOuter<AActor>(); 
 	if (AsActor && SerializedData.HasMatchingSavedActor(AsActor))
 	{
-<<<<<<< HEAD
-		CachedDiffedActors.FindOrAdd(AsActor) = ECachedDiffResult::NotInitialised;
-=======
 		CachedDiffedActors.FindOrAdd(AsActor) = ECachedDiffResult::NotInitialized;
->>>>>>> d731a049
 	}
 }
 #endif