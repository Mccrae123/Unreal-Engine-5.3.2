--- conflicted
+++ resolved
@@ -49,11 +49,7 @@
 	for (const FCustomVersion& EngineCustomVersion : AllCurrentVersions.GetAllVersions())
 	{
 		FSnapshotCustomVersionInfo& CustomVersion = CustomVersions.AddDefaulted_GetRef();
-<<<<<<< HEAD
-		if (!bWithoutSnapshotVersion || (bWithoutSnapshotVersion && CustomVersion.Key != UE::LevelSnapshots::Private::FSnapshotCustomVersion::GUID))
-=======
 		if (!bWithoutSnapshotVersion || (bWithoutSnapshotVersion && CustomVersion.Key != UE::LevelSnapshots::FSnapshotCustomVersion::GUID))
->>>>>>> d731a049
 		{
 			CustomVersion.Initialize(EngineCustomVersion);
 		}
@@ -90,11 +86,7 @@
 {
 	for (const FSnapshotCustomVersionInfo& CustomVersion : CustomVersions)
 	{
-<<<<<<< HEAD
-		if (CustomVersion.Key == UE::LevelSnapshots::Private::FSnapshotCustomVersion::GUID)
-=======
 		if (CustomVersion.Key == UE::LevelSnapshots::FSnapshotCustomVersion::GUID)
->>>>>>> d731a049
 		{
 			return CustomVersion.Version;
 		}
