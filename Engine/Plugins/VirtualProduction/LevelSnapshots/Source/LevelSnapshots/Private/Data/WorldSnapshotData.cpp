// Copyright Epic Games, Inc. All Rights Reserved.

#include "Data/WorldSnapshotData.h"

<<<<<<< HEAD
#include "LevelSnapshotsModule.h"
#include "SnapshotCustomVersion.h"
#include "Util/Property/PropertyIterator.h"

#include "Serialization/BufferArchive.h"
#include "Util/SnapshotUtil.h"
#include "Util/WorldData/ClassDataUtil.h"
#include "Util/WorldData/CompressionUtil.h"
=======
#include "Data/Compression/CompressionUtil.h"
#include "Data/Util/ClassDataUtil.h"
#include "LevelSnapshotsModule.h"
#include "SnapshotCustomVersion.h"
#include "Util/PropertyIterator.h"

#include "Serialization/BufferArchive.h"
#include "UObject/UnrealType.h"
>>>>>>> 4af6daef

#define LOCTEXT_NAMESPACE "LevelSnapshotsEditor"

void FWorldSnapshotData::ForEachOriginalActor(TFunctionRef<void(const FSoftObjectPath&, const FActorSnapshotData&)> HandleOriginalActorPath) const
{
	for (auto OriginalPathIt = ActorData.CreateConstIterator(); OriginalPathIt; ++OriginalPathIt)
	{
		HandleOriginalActorPath(OriginalPathIt->Key, OriginalPathIt->Value);
	}	
}
<<<<<<< HEAD

bool FWorldSnapshotData::HasMatchingSavedActor(const FSoftObjectPath& OriginalObjectPath) const
{
	return ActorData.Contains(OriginalObjectPath);
}

namespace UE::LevelSnapshots::Private::Internal
{
	static void CollectActorReferences(FWorldSnapshotData& WorldData, FArchive& Ar)
	{
		for (auto ActorIt = WorldData.ActorData.CreateIterator(); ActorIt; ++ActorIt)
		{
			Ar << ActorIt->Key;
			FSoftClassPath ClassPath = GetClass(ActorIt->Value, WorldData);
			Ar << ClassPath;
=======

bool FWorldSnapshotData::HasMatchingSavedActor(const FSoftObjectPath& OriginalObjectPath) const
{
	return ActorData.Contains(OriginalObjectPath);
}

namespace UE::LevelSnapshots::Private::Internal
{
	static void CollectActorReferences(FWorldSnapshotData& WorldData, FArchive& Ar)
	{
		// If the archive is modifying our references, e.g. Ar.IsModifyingWeakAndStrongReferences(), a rehash may be needed
		bool bNeedsRehash = false;
		for (auto ActorIt = WorldData.ActorData.CreateIterator(); ActorIt; ++ActorIt)
		{
			const FSoftObjectPath BeforeSerialization = ActorIt->Key;
			Ar << ActorIt->Key;
			bNeedsRehash |= ActorIt->Key != BeforeSerialization;
			FSoftClassPath ClassPath = GetClass(ActorIt->Value, WorldData);
			Ar << ClassPath;
		}

		if (bNeedsRehash)
		{
			const FMapProperty* MapProperty = CastField<FMapProperty>(FWorldSnapshotData::StaticStruct()->FindPropertyByName(GET_MEMBER_NAME_CHECKED(FWorldSnapshotData, ActorData)));
			FScriptMapHelper Helper(MapProperty, &WorldData.ActorData);
			Helper.Rehash();
>>>>>>> 4af6daef
		}
	}

	static void CollectClassDefaultReferences(FWorldSnapshotData& WorldData, FArchive& Ar)
	{
		for (auto ClassDefaultIt = WorldData.ClassData.CreateIterator(); ClassDefaultIt; ++ClassDefaultIt)
		{
			Ar << ClassDefaultIt->ClassPath;
		}
	}

	static void CollectEnums(FArchive& Ar)
	{
		TArray<UEnum*> Enums = { StaticEnum<ESnapshotClassFlags>() };
		for (UEnum* Enum : Enums)
		{
			FName ClassFlagsName = Enum->GetFName();
			Ar << ClassFlagsName;
			for (int32 i = 0; i < Enum->NumEnums(); ++i)
			{
				FName ValueName = Enum->GetNameByIndex(i);
				Ar << ValueName;
			}
<<<<<<< HEAD
		}
	}
	
	static void CollectReferencesAndNames(bool bSkipActorReferences, FWorldSnapshotData& WorldData, FArchive& Ar)
	{
		// References
		if (bSkipActorReferences)
		{
			for (FSoftObjectPath& Path : WorldData.SerializedObjectReferences)
			{
				if (!IsPathToWorldObject(Path))
				{
					Ar << Path;
				}
			}
		}
		else
		{
			Ar << WorldData.SerializedObjectReferences;
			CollectActorReferences(WorldData, Ar);
		}
		CollectClassDefaultReferences(WorldData, Ar);

		// Names
		Ar << WorldData.SerializedNames;
		Ar << WorldData.SnapshotVersionInfo.CustomVersions;
		CollectEnums(Ar);

		// Serialize hardcoded property names
		for (int32 i = 0; i < static_cast<int32>(EName::MaxHardcodedNameIndex); ++i)
		{
			FName HardcodedName(static_cast<EName>(i));
			Ar << HardcodedName;
		}

		auto ProcessProperty = [&Ar](const FProperty* Property)
		{
			FName PropertyName = Property->GetFName();
			Ar << PropertyName;
		};
		auto ProcessStruct = [&Ar](UStruct* Struct)
		{
			FName StructName = Struct->GetFName();
			Ar << StructName;
		};
		
		FPropertyIterator(FWorldSnapshotData::StaticStruct(), ProcessProperty, ProcessStruct);
		FPropertyIterator(FSnapshotVersionInfo::StaticStruct(), ProcessProperty, ProcessStruct);
		FPropertyIterator(FActorSnapshotData::StaticStruct(), ProcessProperty, ProcessStruct);
		FPropertyIterator(FSubobjectSnapshotData::StaticStruct(), ProcessProperty, ProcessStruct);
		FPropertyIterator(FCustomSerializationData::StaticStruct(), ProcessProperty, ProcessStruct);
		FPropertyIterator(FClassSnapshotData::StaticStruct(), ProcessProperty, ProcessStruct);
	}

	PRAGMA_DISABLE_DEPRECATION_WARNINGS
	static void MigrateClassDefaultData(FWorldSnapshotData& WorldData)
	{
		TMap<FSoftClassPath, int32> PreventDoubleAddition;
		
		// Actor data
		for (auto ActorIt = WorldData.ActorData.CreateIterator(); ActorIt; ++ActorIt)
		{
			FActorSnapshotData& ActorData = ActorIt->Value;
			const FSoftClassPath ClassPath = ActorData.ActorClass_DEPRECATED;
			ActorData.ActorClass_DEPRECATED.Reset();
			
			if (const int32* Existing = PreventDoubleAddition.Find(ClassPath))
			{
				ActorData.ClassIndex = *Existing;
=======
		}
	}
	
	static void CollectReferencesAndNames(FWorldSnapshotData& WorldData, FArchive& Ar)
	{
		// References
		Ar << WorldData.SerializedObjectReferences;
		CollectActorReferences(WorldData, Ar);
		CollectClassDefaultReferences(WorldData, Ar);

		// Names
		Ar << WorldData.SerializedNames;
		Ar << WorldData.SnapshotVersionInfo.CustomVersions;
		CollectEnums(Ar);

		// Serialize hardcoded property names
		for (int32 i = 0; i < static_cast<int32>(EName::MaxHardcodedNameIndex); ++i)
		{
			FName HardcodedName(static_cast<EName>(i));
			Ar << HardcodedName;
		}

		auto ProcessProperty = [&Ar](const FProperty* Property)
		{
			FName PropertyName = Property->GetFName();
			Ar << PropertyName;
		};
		auto ProcessStruct = [&Ar](UStruct* Struct)
		{
			FName StructName = Struct->GetFName();
			Ar << StructName;
		};
		
		FPropertyIterator(FWorldSnapshotData::StaticStruct(), ProcessProperty, ProcessStruct);
		FPropertyIterator(FSnapshotVersionInfo::StaticStruct(), ProcessProperty, ProcessStruct);
		FPropertyIterator(FActorSnapshotData::StaticStruct(), ProcessProperty, ProcessStruct);
		FPropertyIterator(FSubobjectSnapshotData::StaticStruct(), ProcessProperty, ProcessStruct);
		FPropertyIterator(FCustomSerializationData::StaticStruct(), ProcessProperty, ProcessStruct);
		FPropertyIterator(FClassSnapshotData::StaticStruct(), ProcessProperty, ProcessStruct);
	}

	PRAGMA_DISABLE_DEPRECATION_WARNINGS
	static void MigrateClassDefaultData(FWorldSnapshotData& WorldData)
	{
		TMap<FSoftClassPath, int32> PreventDoubleAddition;
		
		// Actor data
		for (auto ActorIt = WorldData.ActorData.CreateIterator(); ActorIt; ++ActorIt)
		{
			FActorSnapshotData& ActorData = ActorIt->Value;
			const FSoftClassPath ClassPath = ActorData.ActorClass_DEPRECATED;
			ActorData.ActorClass_DEPRECATED.Reset();
			
			if (const int32* Existing = PreventDoubleAddition.Find(ClassPath))
			{
				ActorData.ClassIndex = *Existing;
				continue;
			}
			
			const FClassDefaultObjectSnapshotData* ClassDefaultData = WorldData.ClassDefaults_DEPRECATED.Find(ClassPath);
			if (ClassDefaultData)
			{
				FClassSnapshotData ClassData;
				ClassData.SerializedData = ClassDefaultData->SerializedData;
				ClassData.ObjectFlags = ClassDefaultData->ObjectFlags;
				ClassData.ClassPath = ClassPath;

				const int32 ClassIndex = WorldData.ClassData.Add(ClassData);
				ActorData.ClassIndex = ClassIndex;
				PreventDoubleAddition.Add(ClassPath, ClassIndex);
			}
			else
			{
				checkNoEntry();
			}
		}

		// Subobject data
		for (auto SubobjectIt = WorldData.Subobjects.CreateIterator(); SubobjectIt; ++SubobjectIt)
		{
			FSubobjectSnapshotData& SubobjectData = SubobjectIt->Value;
			if (SubobjectData.bWasSkippedClass)
			{
				continue;
			}
			
			const FSoftClassPath ClassPath = SubobjectData.Class_DEPRECATED;
			SubobjectData.Class_DEPRECATED.Reset();
			
			if (const int32* Existing = PreventDoubleAddition.Find(ClassPath))
			{
				SubobjectData.ClassIndex = *Existing;
>>>>>>> 4af6daef
				continue;
			}
			
			const FClassDefaultObjectSnapshotData* ClassDefaultData = WorldData.ClassDefaults_DEPRECATED.Find(ClassPath);
			if (ClassDefaultData)
			{
				FClassSnapshotData ClassData;
				ClassData.SerializedData = ClassDefaultData->SerializedData;
				ClassData.ObjectFlags = ClassDefaultData->ObjectFlags;
				ClassData.ClassPath = ClassPath;
<<<<<<< HEAD

				const int32 ClassIndex = WorldData.ClassData.Add(ClassData);
				ActorData.ClassIndex = ClassIndex;
=======
			
				const int32 ClassIndex = WorldData.ClassData.Add(ClassData);
				SubobjectData.ClassIndex = ClassIndex;
>>>>>>> 4af6daef
				PreventDoubleAddition.Add(ClassPath, ClassIndex);
			}
			else
			{
				checkNoEntry();
			}
		}

<<<<<<< HEAD
		// Subobject data
		for (auto SubobjectIt = WorldData.Subobjects.CreateIterator(); SubobjectIt; ++SubobjectIt)
		{
			FSubobjectSnapshotData& SubobjectData = SubobjectIt->Value;
			if (SubobjectData.bWasSkippedClass)
			{
				continue;
			}
			
			const FSoftClassPath ClassPath = SubobjectData.Class_DEPRECATED;
			SubobjectData.Class_DEPRECATED.Reset();
			
			if (const int32* Existing = PreventDoubleAddition.Find(ClassPath))
			{
				SubobjectData.ClassIndex = *Existing;
				continue;
			}
			
			const FClassDefaultObjectSnapshotData* ClassDefaultData = WorldData.ClassDefaults_DEPRECATED.Find(ClassPath);
			if (ClassDefaultData)
			{
				FClassSnapshotData ClassData;
				ClassData.SerializedData = ClassDefaultData->SerializedData;
				ClassData.ObjectFlags = ClassDefaultData->ObjectFlags;
				ClassData.ClassPath = ClassPath;
			
				const int32 ClassIndex = WorldData.ClassData.Add(ClassData);
				SubobjectData.ClassIndex = ClassIndex;
				PreventDoubleAddition.Add(ClassPath, ClassIndex);
			}
			else
			{
				checkNoEntry();
			}
		}

		WorldData.ClassDefaults_DEPRECATED.Reset();
	}
	PRAGMA_ENABLE_DEPRECATION_WARNINGS
}

bool FWorldSnapshotData::Serialize(FArchive& Ar)
{
	using namespace UE::LevelSnapshots::Private;
	Ar.UsingCustomVersion(UE::LevelSnapshots::FSnapshotCustomVersion::GUID);

	// When this struct is saved, the save algorithm collects references. It's faster if we just give it the info directly.
	if (Ar.IsObjectReferenceCollector())
	{
		// Actor references must not be renamed because a snapshot is supposed to keep track of what was in the level at a given time.
		// If an actor is renamed or moved to another level, the snapshot should ignore those changes.
		const bool bIsRenameArchive = !Ar.IsPersistent() && Ar.IsSaving() && Ar.IsModifyingWeakAndStrongReferences();
		const bool bSkipActorReferences = bIsRenameArchive;
		UE::LevelSnapshots::Private::Internal::CollectReferencesAndNames(bSkipActorReferences, *this, Ar);
=======
		WorldData.ClassDefaults_DEPRECATED.Reset();
	}
	PRAGMA_ENABLE_DEPRECATION_WARNINGS
}

bool FWorldSnapshotData::Serialize(FArchive& Ar)
{
	using namespace UE::LevelSnapshots::Private;
	Ar.UsingCustomVersion(UE::LevelSnapshots::FSnapshotCustomVersion::GUID);

	// When this struct is saved, the save algorithm collects references. It's faster if we just give it the info directly.
	if (Ar.IsObjectReferenceCollector())
	{
		UE::LevelSnapshots::Private::Internal::CollectReferencesAndNames(*this, Ar);
>>>>>>> 4af6daef
		return true;
	}

	if (Ar.IsSaving())
	{
		UE::LevelSnapshots::Compress(Ar, *this);
		return true;
	}

	if (Ar.IsLoading())
	{
		if (Ar.CustomVer(UE::LevelSnapshots::FSnapshotCustomVersion::GUID) >= UE::LevelSnapshots::FSnapshotCustomVersion::OoddleCompression)
		{
			UE::LevelSnapshots::Decompress(Ar, *this);
			return true;
		}
		else
		{
			// Use tagged property serialization
			return false;
		}
	}
	
	return false;
}

void FWorldSnapshotData::PostSerialize(const FArchive& Ar)
{
	using namespace UE::LevelSnapshots::Private;
	using namespace UE::LevelSnapshots::Private::Internal;
	
	if (Ar.IsLoading() && !SnapshotVersionInfo.IsInitialized())
	{
		// Assets saved before we added version tracking need to receive versioning info of 4.27.
		// Skip snapshot version info because it did not exist yet at that time (you'll get migration bugs otherwise).
		const bool bWithoutSnapshotVersion = true;
		SnapshotVersionInfo.Initialize(bWithoutSnapshotVersion);
	}
	
	if (Ar.IsLoading()
		&& Ar.CustomVer(UE::LevelSnapshots::FSnapshotCustomVersion::GUID) < UE::LevelSnapshots::FSnapshotCustomVersion::ClassArchetypeRefactor)
	{
		MigrateClassDefaultData(*this);
	}
}

#undef LOCTEXT_NAMESPACE<|MERGE_RESOLUTION|>--- conflicted
+++ resolved
@@ -2,16 +2,6 @@
 
 #include "Data/WorldSnapshotData.h"
 
-<<<<<<< HEAD
-#include "LevelSnapshotsModule.h"
-#include "SnapshotCustomVersion.h"
-#include "Util/Property/PropertyIterator.h"
-
-#include "Serialization/BufferArchive.h"
-#include "Util/SnapshotUtil.h"
-#include "Util/WorldData/ClassDataUtil.h"
-#include "Util/WorldData/CompressionUtil.h"
-=======
 #include "Data/Compression/CompressionUtil.h"
 #include "Data/Util/ClassDataUtil.h"
 #include "LevelSnapshotsModule.h"
@@ -20,7 +10,6 @@
 
 #include "Serialization/BufferArchive.h"
 #include "UObject/UnrealType.h"
->>>>>>> 4af6daef
 
 #define LOCTEXT_NAMESPACE "LevelSnapshotsEditor"
 
@@ -31,23 +20,6 @@
 		HandleOriginalActorPath(OriginalPathIt->Key, OriginalPathIt->Value);
 	}	
 }
-<<<<<<< HEAD
-
-bool FWorldSnapshotData::HasMatchingSavedActor(const FSoftObjectPath& OriginalObjectPath) const
-{
-	return ActorData.Contains(OriginalObjectPath);
-}
-
-namespace UE::LevelSnapshots::Private::Internal
-{
-	static void CollectActorReferences(FWorldSnapshotData& WorldData, FArchive& Ar)
-	{
-		for (auto ActorIt = WorldData.ActorData.CreateIterator(); ActorIt; ++ActorIt)
-		{
-			Ar << ActorIt->Key;
-			FSoftClassPath ClassPath = GetClass(ActorIt->Value, WorldData);
-			Ar << ClassPath;
-=======
 
 bool FWorldSnapshotData::HasMatchingSavedActor(const FSoftObjectPath& OriginalObjectPath) const
 {
@@ -74,7 +46,6 @@
 			const FMapProperty* MapProperty = CastField<FMapProperty>(FWorldSnapshotData::StaticStruct()->FindPropertyByName(GET_MEMBER_NAME_CHECKED(FWorldSnapshotData, ActorData)));
 			FScriptMapHelper Helper(MapProperty, &WorldData.ActorData);
 			Helper.Rehash();
->>>>>>> 4af6daef
 		}
 	}
 
@@ -98,28 +69,14 @@
 				FName ValueName = Enum->GetNameByIndex(i);
 				Ar << ValueName;
 			}
-<<<<<<< HEAD
-		}
-	}
-	
-	static void CollectReferencesAndNames(bool bSkipActorReferences, FWorldSnapshotData& WorldData, FArchive& Ar)
+		}
+	}
+	
+	static void CollectReferencesAndNames(FWorldSnapshotData& WorldData, FArchive& Ar)
 	{
 		// References
-		if (bSkipActorReferences)
-		{
-			for (FSoftObjectPath& Path : WorldData.SerializedObjectReferences)
-			{
-				if (!IsPathToWorldObject(Path))
-				{
-					Ar << Path;
-				}
-			}
-		}
-		else
-		{
-			Ar << WorldData.SerializedObjectReferences;
-			CollectActorReferences(WorldData, Ar);
-		}
+		Ar << WorldData.SerializedObjectReferences;
+		CollectActorReferences(WorldData, Ar);
 		CollectClassDefaultReferences(WorldData, Ar);
 
 		// Names
@@ -168,63 +125,6 @@
 			if (const int32* Existing = PreventDoubleAddition.Find(ClassPath))
 			{
 				ActorData.ClassIndex = *Existing;
-=======
-		}
-	}
-	
-	static void CollectReferencesAndNames(FWorldSnapshotData& WorldData, FArchive& Ar)
-	{
-		// References
-		Ar << WorldData.SerializedObjectReferences;
-		CollectActorReferences(WorldData, Ar);
-		CollectClassDefaultReferences(WorldData, Ar);
-
-		// Names
-		Ar << WorldData.SerializedNames;
-		Ar << WorldData.SnapshotVersionInfo.CustomVersions;
-		CollectEnums(Ar);
-
-		// Serialize hardcoded property names
-		for (int32 i = 0; i < static_cast<int32>(EName::MaxHardcodedNameIndex); ++i)
-		{
-			FName HardcodedName(static_cast<EName>(i));
-			Ar << HardcodedName;
-		}
-
-		auto ProcessProperty = [&Ar](const FProperty* Property)
-		{
-			FName PropertyName = Property->GetFName();
-			Ar << PropertyName;
-		};
-		auto ProcessStruct = [&Ar](UStruct* Struct)
-		{
-			FName StructName = Struct->GetFName();
-			Ar << StructName;
-		};
-		
-		FPropertyIterator(FWorldSnapshotData::StaticStruct(), ProcessProperty, ProcessStruct);
-		FPropertyIterator(FSnapshotVersionInfo::StaticStruct(), ProcessProperty, ProcessStruct);
-		FPropertyIterator(FActorSnapshotData::StaticStruct(), ProcessProperty, ProcessStruct);
-		FPropertyIterator(FSubobjectSnapshotData::StaticStruct(), ProcessProperty, ProcessStruct);
-		FPropertyIterator(FCustomSerializationData::StaticStruct(), ProcessProperty, ProcessStruct);
-		FPropertyIterator(FClassSnapshotData::StaticStruct(), ProcessProperty, ProcessStruct);
-	}
-
-	PRAGMA_DISABLE_DEPRECATION_WARNINGS
-	static void MigrateClassDefaultData(FWorldSnapshotData& WorldData)
-	{
-		TMap<FSoftClassPath, int32> PreventDoubleAddition;
-		
-		// Actor data
-		for (auto ActorIt = WorldData.ActorData.CreateIterator(); ActorIt; ++ActorIt)
-		{
-			FActorSnapshotData& ActorData = ActorIt->Value;
-			const FSoftClassPath ClassPath = ActorData.ActorClass_DEPRECATED;
-			ActorData.ActorClass_DEPRECATED.Reset();
-			
-			if (const int32* Existing = PreventDoubleAddition.Find(ClassPath))
-			{
-				ActorData.ClassIndex = *Existing;
 				continue;
 			}
 			
@@ -261,7 +161,6 @@
 			if (const int32* Existing = PreventDoubleAddition.Find(ClassPath))
 			{
 				SubobjectData.ClassIndex = *Existing;
->>>>>>> 4af6daef
 				continue;
 			}
 			
@@ -272,49 +171,6 @@
 				ClassData.SerializedData = ClassDefaultData->SerializedData;
 				ClassData.ObjectFlags = ClassDefaultData->ObjectFlags;
 				ClassData.ClassPath = ClassPath;
-<<<<<<< HEAD
-
-				const int32 ClassIndex = WorldData.ClassData.Add(ClassData);
-				ActorData.ClassIndex = ClassIndex;
-=======
-			
-				const int32 ClassIndex = WorldData.ClassData.Add(ClassData);
-				SubobjectData.ClassIndex = ClassIndex;
->>>>>>> 4af6daef
-				PreventDoubleAddition.Add(ClassPath, ClassIndex);
-			}
-			else
-			{
-				checkNoEntry();
-			}
-		}
-
-<<<<<<< HEAD
-		// Subobject data
-		for (auto SubobjectIt = WorldData.Subobjects.CreateIterator(); SubobjectIt; ++SubobjectIt)
-		{
-			FSubobjectSnapshotData& SubobjectData = SubobjectIt->Value;
-			if (SubobjectData.bWasSkippedClass)
-			{
-				continue;
-			}
-			
-			const FSoftClassPath ClassPath = SubobjectData.Class_DEPRECATED;
-			SubobjectData.Class_DEPRECATED.Reset();
-			
-			if (const int32* Existing = PreventDoubleAddition.Find(ClassPath))
-			{
-				SubobjectData.ClassIndex = *Existing;
-				continue;
-			}
-			
-			const FClassDefaultObjectSnapshotData* ClassDefaultData = WorldData.ClassDefaults_DEPRECATED.Find(ClassPath);
-			if (ClassDefaultData)
-			{
-				FClassSnapshotData ClassData;
-				ClassData.SerializedData = ClassDefaultData->SerializedData;
-				ClassData.ObjectFlags = ClassDefaultData->ObjectFlags;
-				ClassData.ClassPath = ClassPath;
 			
 				const int32 ClassIndex = WorldData.ClassData.Add(ClassData);
 				SubobjectData.ClassIndex = ClassIndex;
@@ -339,27 +195,7 @@
 	// When this struct is saved, the save algorithm collects references. It's faster if we just give it the info directly.
 	if (Ar.IsObjectReferenceCollector())
 	{
-		// Actor references must not be renamed because a snapshot is supposed to keep track of what was in the level at a given time.
-		// If an actor is renamed or moved to another level, the snapshot should ignore those changes.
-		const bool bIsRenameArchive = !Ar.IsPersistent() && Ar.IsSaving() && Ar.IsModifyingWeakAndStrongReferences();
-		const bool bSkipActorReferences = bIsRenameArchive;
-		UE::LevelSnapshots::Private::Internal::CollectReferencesAndNames(bSkipActorReferences, *this, Ar);
-=======
-		WorldData.ClassDefaults_DEPRECATED.Reset();
-	}
-	PRAGMA_ENABLE_DEPRECATION_WARNINGS
-}
-
-bool FWorldSnapshotData::Serialize(FArchive& Ar)
-{
-	using namespace UE::LevelSnapshots::Private;
-	Ar.UsingCustomVersion(UE::LevelSnapshots::FSnapshotCustomVersion::GUID);
-
-	// When this struct is saved, the save algorithm collects references. It's faster if we just give it the info directly.
-	if (Ar.IsObjectReferenceCollector())
-	{
 		UE::LevelSnapshots::Private::Internal::CollectReferencesAndNames(*this, Ar);
->>>>>>> 4af6daef
 		return true;
 	}
 
