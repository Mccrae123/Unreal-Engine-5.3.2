// Copyright Epic Games, Inc. All Rights Reserved.

#include "LevelSnapshotsFunctionLibrary.h"

#include "Selection/ApplySnapshotFilter.h"
<<<<<<< HEAD
#include "ConstantFilter.h"
=======
>>>>>>> d731a049
#include "LevelSnapshot.h"
#include "LevelSnapshotFilters.h"

#include "EngineUtils.h"
#include "LevelSnapshotsFilteringLibrary.h"
#include "CustomSerialization/CustomObjectSerializationWrapper.h"

ULevelSnapshot* ULevelSnapshotsFunctionLibrary::TakeLevelSnapshot(const UObject* WorldContextObject, const FName NewSnapshotName, const FString Description)
{
	return TakeLevelSnapshot_Internal(WorldContextObject, NewSnapshotName, nullptr, Description);
}

ULevelSnapshot* ULevelSnapshotsFunctionLibrary::TakeLevelSnapshot_Internal(const UObject* WorldContextObject, const FName NewSnapshotName, UPackage* InPackage, const FString Description)
{
	UWorld* TargetWorld = nullptr;
	if (WorldContextObject)
	{
		TargetWorld = WorldContextObject->GetWorld();
	}

	if (!ensure(TargetWorld))
	{
		return nullptr;
	}
	
	ULevelSnapshot* NewSnapshot = NewObject<ULevelSnapshot>(InPackage ? InPackage : GetTransientPackage(), NewSnapshotName, RF_NoFlags);
	NewSnapshot->SetSnapshotName(NewSnapshotName);
	NewSnapshot->SetSnapshotDescription(Description);
	NewSnapshot->SnapshotWorld(TargetWorld);
	return NewSnapshot;
}

<<<<<<< HEAD
namespace
{
	struct FPropertyMapBuilder
	{
		FPropertyMapBuilder(UWorld* TargetWorld, ULevelSnapshot* Snapshot, ULevelSnapshotFilter* FilterToApply)
			:
			Snapshot(Snapshot)
		{
			Snapshot->DiffWorld(
				TargetWorld,
				ULevelSnapshot::FActorPathConsumer::CreateRaw(this, &FPropertyMapBuilder::HandleActorExistsInWorldAndSnapshot, FilterToApply),
				ULevelSnapshot::FActorPathConsumer::CreateRaw(this, &FPropertyMapBuilder::HandleActorWasRemovedFromWorld, FilterToApply),
				ULevelSnapshot::FActorConsumer::CreateRaw(this, &FPropertyMapBuilder::HandleActorWasAddedToWorld, FilterToApply)
			);
		}

		const FPropertySelectionMap& GetSelectionMap() const
		{
			return SelectionMap;
		}

	private:
		
		FPropertySelectionMap SelectionMap;
		ULevelSnapshot* Snapshot;
		
		void HandleActorExistsInWorldAndSnapshot(const FSoftObjectPath& OriginalActorPath, ULevelSnapshotFilter* FilterToApply)
		{
			UObject* ResolvedWorldActor = OriginalActorPath.ResolveObject();
            if (!ResolvedWorldActor)
            {
            	UE_LOG(LogLevelSnapshots, Warning, TEXT("Failed to resolve actor %s. Was it deleted from the world?"), *OriginalActorPath.ToString());
            	return;
            }
        
            AActor* WorldActor = Cast<AActor>(ResolvedWorldActor);
            if (ensureAlwaysMsgf(WorldActor, TEXT("A path that was previously associated with an actor no longer refers to an actor. Something is wrong."))
				&& Snapshot->HasChangedSinceSnapshotWasTaken(WorldActor))
            {
            	const TOptional<TNonNullPtr<AActor>> DeserializedSnapshotActor = Snapshot->GetDeserializedActor(OriginalActorPath);
            	if (!ensureMsgf(DeserializedSnapshotActor.Get(nullptr), TEXT("Failed to get TMap value for key %s. Is the snapshot corrupted?"), *OriginalActorPath.ToString()))
            	{
            		// Engine issue. Take snapshot. Rename actor. Update references. Value is updated correctly in TMap but look ups no longer work.
            		UE_LOG(LogLevelSnapshots, Error, TEXT("Failed to lookup actor %s OriginalActorPath. The snapshot is corrupted."));
            		return;
            	}
            	ULevelSnapshotsFunctionLibrary::ApplyFilterToFindSelectedProperties(Snapshot, SelectionMap, WorldActor, DeserializedSnapshotActor.GetValue(), FilterToApply);
            }
		}
		
		void HandleActorWasRemovedFromWorld(const FSoftObjectPath& OriginalActorPath, ULevelSnapshotFilter* FilterToApply)
		{
			const EFilterResult::Type FilterResult = FilterToApply->IsDeletedActorValid(
				FIsDeletedActorValidParams(
					OriginalActorPath,
					[this](const FSoftObjectPath& ObjectPath)
					{
						return Snapshot->GetDeserializedActor(ObjectPath).Get(nullptr);
					}
				)
			);
			if (EFilterResult::CanInclude(FilterResult))
			{
				SelectionMap.AddDeletedActorToRespawn(OriginalActorPath);
			}
		}
		
		void HandleActorWasAddedToWorld(AActor* WorldActor, ULevelSnapshotFilter* FilterToApply)
		{
			const EFilterResult::Type FilterResult = FilterToApply->IsAddedActorValid(FIsAddedActorValidParams(WorldActor)); 
			if (EFilterResult::CanInclude(FilterResult))
			{
				SelectionMap.AddNewActorToDespawn(WorldActor);
			}
		}
	};
}

=======
>>>>>>> d731a049
void ULevelSnapshotsFunctionLibrary::ApplySnapshotToWorld(const UObject* WorldContextObject, ULevelSnapshot* Snapshot, ULevelSnapshotFilter* OptionalFilter)
{
	UWorld* TargetWorld = WorldContextObject ? WorldContextObject->GetWorld() : nullptr;
	if (ensure(TargetWorld && Snapshot))
	{
		const FPropertySelectionMap SelectionMap = ULevelSnapshotsFilteringLibrary::DiffAndFilterSnapshot(TargetWorld, Snapshot, OptionalFilter);
		Snapshot->ApplySnapshotToWorld(TargetWorld, SelectionMap);
	}
}

void ULevelSnapshotsFunctionLibrary::ApplyFilterToFindSelectedProperties(
	ULevelSnapshot* Snapshot,
	FPropertySelectionMap& MapToAddTo, 
	AActor* WorldActor,
	AActor* DeserializedSnapshotActor,
	const ULevelSnapshotFilter* Filter,
	bool bAllowUnchangedProperties,
    bool bAllowNonEditableProperties)
{
<<<<<<< HEAD
	if (Filter == nullptr)
	{
		Filter = GetMutableDefault<UConstantFilter>();
	}
	
	UE::LevelSnapshots::Private::FApplySnapshotFilter::Make(Snapshot, DeserializedSnapshotActor, WorldActor, Filter)
		.AllowUnchangedProperties(bAllowUnchangedProperties)
		.AllowNonEditableProperties(bAllowNonEditableProperties)
		.ApplyFilterToFindSelectedProperties(MapToAddTo);
=======
	ULevelSnapshotsFilteringLibrary::ApplyFilterToFindSelectedProperties(Snapshot, MapToAddTo, WorldActor, DeserializedSnapshotActor, Filter);
>>>>>>> d731a049
}

void ULevelSnapshotsFunctionLibrary::ForEachMatchingCustomSubobjectPair(
	ULevelSnapshot* Snapshot,
	UObject* SnapshotRootObject,
	UObject* WorldRootObject,
	TFunctionRef<void(UObject* SnapshotSubobject, UObject* EditorWorldSubobject)> HandleCustomSubobjectPair,
	TFunctionRef<void(UObject* UnmatchedSnapshotSubobject)> HandleUnmatchedSnapshotSubobject)
{
	UE::LevelSnapshots::Private::ForEachMatchingCustomSubobjectPair(Snapshot->GetSerializedData(), SnapshotRootObject, WorldRootObject, HandleCustomSubobjectPair, HandleUnmatchedSnapshotSubobject);
}<|MERGE_RESOLUTION|>--- conflicted
+++ resolved
@@ -3,10 +3,6 @@
 #include "LevelSnapshotsFunctionLibrary.h"
 
 #include "Selection/ApplySnapshotFilter.h"
-<<<<<<< HEAD
-#include "ConstantFilter.h"
-=======
->>>>>>> d731a049
 #include "LevelSnapshot.h"
 #include "LevelSnapshotFilters.h"
 
@@ -39,87 +35,6 @@
 	return NewSnapshot;
 }
 
-<<<<<<< HEAD
-namespace
-{
-	struct FPropertyMapBuilder
-	{
-		FPropertyMapBuilder(UWorld* TargetWorld, ULevelSnapshot* Snapshot, ULevelSnapshotFilter* FilterToApply)
-			:
-			Snapshot(Snapshot)
-		{
-			Snapshot->DiffWorld(
-				TargetWorld,
-				ULevelSnapshot::FActorPathConsumer::CreateRaw(this, &FPropertyMapBuilder::HandleActorExistsInWorldAndSnapshot, FilterToApply),
-				ULevelSnapshot::FActorPathConsumer::CreateRaw(this, &FPropertyMapBuilder::HandleActorWasRemovedFromWorld, FilterToApply),
-				ULevelSnapshot::FActorConsumer::CreateRaw(this, &FPropertyMapBuilder::HandleActorWasAddedToWorld, FilterToApply)
-			);
-		}
-
-		const FPropertySelectionMap& GetSelectionMap() const
-		{
-			return SelectionMap;
-		}
-
-	private:
-		
-		FPropertySelectionMap SelectionMap;
-		ULevelSnapshot* Snapshot;
-		
-		void HandleActorExistsInWorldAndSnapshot(const FSoftObjectPath& OriginalActorPath, ULevelSnapshotFilter* FilterToApply)
-		{
-			UObject* ResolvedWorldActor = OriginalActorPath.ResolveObject();
-            if (!ResolvedWorldActor)
-            {
-            	UE_LOG(LogLevelSnapshots, Warning, TEXT("Failed to resolve actor %s. Was it deleted from the world?"), *OriginalActorPath.ToString());
-            	return;
-            }
-        
-            AActor* WorldActor = Cast<AActor>(ResolvedWorldActor);
-            if (ensureAlwaysMsgf(WorldActor, TEXT("A path that was previously associated with an actor no longer refers to an actor. Something is wrong."))
-				&& Snapshot->HasChangedSinceSnapshotWasTaken(WorldActor))
-            {
-            	const TOptional<TNonNullPtr<AActor>> DeserializedSnapshotActor = Snapshot->GetDeserializedActor(OriginalActorPath);
-            	if (!ensureMsgf(DeserializedSnapshotActor.Get(nullptr), TEXT("Failed to get TMap value for key %s. Is the snapshot corrupted?"), *OriginalActorPath.ToString()))
-            	{
-            		// Engine issue. Take snapshot. Rename actor. Update references. Value is updated correctly in TMap but look ups no longer work.
-            		UE_LOG(LogLevelSnapshots, Error, TEXT("Failed to lookup actor %s OriginalActorPath. The snapshot is corrupted."));
-            		return;
-            	}
-            	ULevelSnapshotsFunctionLibrary::ApplyFilterToFindSelectedProperties(Snapshot, SelectionMap, WorldActor, DeserializedSnapshotActor.GetValue(), FilterToApply);
-            }
-		}
-		
-		void HandleActorWasRemovedFromWorld(const FSoftObjectPath& OriginalActorPath, ULevelSnapshotFilter* FilterToApply)
-		{
-			const EFilterResult::Type FilterResult = FilterToApply->IsDeletedActorValid(
-				FIsDeletedActorValidParams(
-					OriginalActorPath,
-					[this](const FSoftObjectPath& ObjectPath)
-					{
-						return Snapshot->GetDeserializedActor(ObjectPath).Get(nullptr);
-					}
-				)
-			);
-			if (EFilterResult::CanInclude(FilterResult))
-			{
-				SelectionMap.AddDeletedActorToRespawn(OriginalActorPath);
-			}
-		}
-		
-		void HandleActorWasAddedToWorld(AActor* WorldActor, ULevelSnapshotFilter* FilterToApply)
-		{
-			const EFilterResult::Type FilterResult = FilterToApply->IsAddedActorValid(FIsAddedActorValidParams(WorldActor)); 
-			if (EFilterResult::CanInclude(FilterResult))
-			{
-				SelectionMap.AddNewActorToDespawn(WorldActor);
-			}
-		}
-	};
-}
-
-=======
->>>>>>> d731a049
 void ULevelSnapshotsFunctionLibrary::ApplySnapshotToWorld(const UObject* WorldContextObject, ULevelSnapshot* Snapshot, ULevelSnapshotFilter* OptionalFilter)
 {
 	UWorld* TargetWorld = WorldContextObject ? WorldContextObject->GetWorld() : nullptr;
@@ -139,19 +54,7 @@
 	bool bAllowUnchangedProperties,
     bool bAllowNonEditableProperties)
 {
-<<<<<<< HEAD
-	if (Filter == nullptr)
-	{
-		Filter = GetMutableDefault<UConstantFilter>();
-	}
-	
-	UE::LevelSnapshots::Private::FApplySnapshotFilter::Make(Snapshot, DeserializedSnapshotActor, WorldActor, Filter)
-		.AllowUnchangedProperties(bAllowUnchangedProperties)
-		.AllowNonEditableProperties(bAllowNonEditableProperties)
-		.ApplyFilterToFindSelectedProperties(MapToAddTo);
-=======
 	ULevelSnapshotsFilteringLibrary::ApplyFilterToFindSelectedProperties(Snapshot, MapToAddTo, WorldActor, DeserializedSnapshotActor, Filter);
->>>>>>> d731a049
 }
 
 void ULevelSnapshotsFunctionLibrary::ForEachMatchingCustomSubobjectPair(
