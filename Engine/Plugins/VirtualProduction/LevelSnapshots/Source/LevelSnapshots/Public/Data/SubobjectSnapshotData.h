// Copyright Epic Games, Inc. All Rights Reserved.

#pragma once

#include "CoreMinimal.h"
#include "ObjectSnapshotData.h"
#include "SnapshotUtilTypes.h"
#include "SubobjectSnapshotData.generated.h"

/** Data saved for subobjects, such as components. */
USTRUCT()
struct LEVELSNAPSHOTS_API FSubobjectSnapshotData : public FObjectSnapshotData
{
	GENERATED_BODY()
<<<<<<< HEAD

=======
	
>>>>>>> d731a049
	static FSubobjectSnapshotData MakeSkippedSubobjectData()
	{
		FSubobjectSnapshotData Result;
		Result.bWasSkippedClass = true;
		return Result;
	}

	/** Index to FWorldSnapshotData::SerializedObjectReferences */
	UPROPERTY()
	int32 OuterIndex = INDEX_NONE;

	UPROPERTY()
	FSoftClassPath Class_DEPRECATED;
	
	/** Valid index to FWorldSnapshotData::ClassData. Use to lookup class and archetype data. */
    UPROPERTY()
    int32 ClassIndex = INDEX_NONE;

<<<<<<< HEAD
	/** Whether this class was marked as unsupported when the snapshot was taken */
	UPROPERTY()
	bool bWasSkippedClass = false;
=======
	/** Whether this object was marked as unsupported when the snapshot was taken */
	UPROPERTY()
	bool bWasSkippedClass = false;
	
	// "Type safety" for better self-documenting code
	UE::LevelSnapshots::FClassDataIndex GetClassDataIndex() const { return ClassIndex; }
>>>>>>> d731a049
};<|MERGE_RESOLUTION|>--- conflicted
+++ resolved
@@ -12,11 +12,7 @@
 struct LEVELSNAPSHOTS_API FSubobjectSnapshotData : public FObjectSnapshotData
 {
 	GENERATED_BODY()
-<<<<<<< HEAD
-
-=======
 	
->>>>>>> d731a049
 	static FSubobjectSnapshotData MakeSkippedSubobjectData()
 	{
 		FSubobjectSnapshotData Result;
@@ -35,16 +31,10 @@
     UPROPERTY()
     int32 ClassIndex = INDEX_NONE;
 
-<<<<<<< HEAD
-	/** Whether this class was marked as unsupported when the snapshot was taken */
-	UPROPERTY()
-	bool bWasSkippedClass = false;
-=======
 	/** Whether this object was marked as unsupported when the snapshot was taken */
 	UPROPERTY()
 	bool bWasSkippedClass = false;
 	
 	// "Type safety" for better self-documenting code
 	UE::LevelSnapshots::FClassDataIndex GetClassDataIndex() const { return ClassIndex; }
->>>>>>> d731a049
 };