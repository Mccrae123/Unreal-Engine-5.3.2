// Copyright Epic Games, Inc. All Rights Reserved.

#pragma once

#include "CoreMinimal.h"
#include "ActorSnapshotData.h"
#include "ComponentSnapshotData.h"
#include "ClassDefaultObjectSnapshotData.h"
<<<<<<< HEAD
#include "CustomSerializationData.h"
=======
>>>>>>> efc9b2f3
#include "SnapshotVersion.h"
#include "SubobjectSnapshotData.h"
#include "UObject/Class.h"
#include "WorldSnapshotData.generated.h"

class AActor;
class FSnapshotArchive;
struct FPropertySelectionMap;
struct FActorSnapshotData;

/* Holds saved world data and handles all logic related to writing to the existing world. */
USTRUCT()
struct LEVELSNAPSHOTS_API FWorldSnapshotData
{
	GENERATED_BODY()
	friend FSnapshotArchive;
	friend FActorSnapshotData;

	void OnCreateSnapshotWorld(UWorld* NewTempActorWorld);
	void OnDestroySnapshotWorld();
	
	/* Records the actor in this snapshot */
	void SnapshotWorld(UWorld* World);
	/* Applies the saved properties to WorldActor */
	void ApplyToWorld(UWorld* WorldToApplyTo, UPackage* LocalisationSnapshotPackage, const FPropertySelectionMap& PropertiesToSerialize);

	int32 GetNumSavedActors() const;
	void ForEachOriginalActor(TFunction<void(const FSoftObjectPath& ActorPath, const FActorSnapshotData& SavedData)> HandleOriginalActorPath) const;
	bool HasMatchingSavedActor(const FSoftObjectPath& OriginalObjectPath) const;
<<<<<<< HEAD

	/** Allocates a snapshot actor for the given editor world actor but does not serialize any data into it. */
	TOptional<AActor*> GetPreallocatedActor(const FSoftObjectPath& OriginalObjectPath);
	/** Same as GetPreallocatedActor, only that all data will be serialized into it. */
	TOptional<AActor*> GetDeserializedActor(const FSoftObjectPath& OriginalObjectPath, UPackage* LocalisationSnapshotPackage);
	/* Gets the state of the CDO from when the snapshot was taken. CDO is saved when a snapshot is taken so CDO changes can be detected. */
	TOptional<FObjectSnapshotData*> GetSerializedClassDefaults(UClass* Class);  
	
public: /* Serialisation functions */
	
	/**
	 * Adds a subobject to SerializedObjectReferences and CustomSubobjectSerializationData.
	 * @return A valid index in SerializedObjectReferences and the corresponding subobject data.
	 */
	int32 AddCustomSubobjectDependency(UObject* ReferenceFromOriginalObject);
	FCustomSerializationData* GetCustomSubobjectData_ForSubobject(const FSoftObjectPath& ReferenceFromOriginalObject);
	const FCustomSerializationData* GetCustomSubobjectData_ForActorOrSubobject(UObject* OriginalObject) const;
=======

	/* Given a path to a world actor, gets the equivalent allocated actor. */
	TOptional<AActor*> GetDeserializedActor(const FSoftObjectPath& OriginalObjectPath, UPackage* LocalisationSnapshotPackage);
	/* Gets the state of the CDO from when the snapshot was taken. CDO is saved when a snapshot is taken so CDO changes can be detected. */
	TOptional<FObjectSnapshotData*> GetSerializedClassDefaults(UClass* Class);  

	/**
	 * Checks whether two pointers point to "equivalent" objects.
	 */
	bool AreReferencesEquivalent(UObject* SnapshotPropertyValue, UObject* OriginalPropertyValue, AActor* SnapshotActor, AActor* OriginalActor) const;
	
public: /* Serialisation functions */
	
	
	/* Adds an object dependency without serializing the object's content. Intended for external objects, e.g. to UMaterial in the content browser. */
	int32 AddObjectDependency(UObject* ReferenceFromOriginalObject);

	/* Resolves an object dependency for use in the snapshot world. If the object is a subobject, it gets fully serialized. */
	UObject* ResolveObjectDependencyForSnapshotWorld(int32 ObjectPathIndex);
	
	/* Resolves an object dependency for use in the editor world. If the object is a subobject, it is serialized.
	* Steps for serializing subobject:
	*  - If an equivalent object with the saved name and class exists, use that and serialize the properties in SelectionMap into it.
	*  - Otherwise allocate a new object and serialize all properties into it
	*  - Replaces all references to the trashed object with the new one
	*/
	UObject* ResolveObjectDependencyForEditorWorld(int32 ObjectPathIndex, const FPropertySelectionMap& SelectionMap);

	/* Resolves an object depedency when restoring a class default object. Simply resolves without further checks. */
	UObject* ResolveObjectDependencyForClassDefaultObject(int32 ObjectPathIndex);
	
	
	/* Adds a subobject dependency. Intended for internal objects which need to store serialized data, e.g. components and other subobjects. Implicitly calls AddObjectDependency.
	* @return A valid index in SerializedObjectReferences and the corresponding subobject data.
	*/
	int32 AddSubobjectDependency(UObject* ReferenceFromOriginalObject);
>>>>>>> efc9b2f3

	
	void AddClassDefault(UClass* Class);
	UObject* GetClassDefault(UClass* Class);
	
	/* Gets the Object's class and serializes the saved CDO into it.
	* This is intended for cases where you cannot specify a template object for new objects. Components are one such use case.
	*/
	void SerializeClassDefaultsInto(UObject* Object);


	const FSnapshotVersionInfo& GetSnapshotVersionInfo() const;
	
	//~ Begin TStructOpsTypeTraits Interface
	void PostSerialize(const FArchive& Ar);
	//~ End TStructOpsTypeTraits Interface
	
<<<<<<< HEAD
public:
	
	void ApplyToWorld_HandleRemovingActors(UWorld* WorldToApplyTo, const FPropertySelectionMap& PropertiesToSerialize);
=======
private:

	UObject* ResolveExternalReference(const FSoftObjectPath& ObjectPath);
	
	void ApplyToWorld_HandleRemovingActors(const FPropertySelectionMap& PropertiesToSerialize);
>>>>>>> efc9b2f3
	void ApplyToWorld_HandleRecreatingActors(TSet<AActor*>& EvaluatedActors, UPackage* LocalisationSnapshotPackage, const FPropertySelectionMap& PropertiesToSerialize);
	void ApplyToWorld_HandleSerializingMatchingActors(TSet<AActor*>& EvaluatedActors, const TArray<FSoftObjectPath>& SelectedPaths, UPackage* LocalisationSnapshotPackage, const FPropertySelectionMap& PropertiesToSerialize);

	
	
	/* The world we will be adding temporary actors to */
	TWeakObjectPtr<UWorld> TempActorWorld;

	/**
	 * Stores versioning information we inject into archives.
	 * This is to support asset migration, like FArchive::UsingCustomVersion.
	 */
	UPROPERTY()
	FSnapshotVersionInfo SnapshotVersionInfo;
	
<<<<<<< HEAD
=======
	
>>>>>>> efc9b2f3
	
	
	/**
	 * We only save properties with values different from their CDO counterpart.
	 * Because of this, we need to save class defaults in the snapshot.
	 */
	UPROPERTY()
	TMap<FSoftClassPath, FClassDefaultObjectSnapshotData> ClassDefaults;
	
	/**
	 * Holds serialized actor data.
	 * Maps the original actor's path to its serialized data.
	 */
	UPROPERTY()
	TMap<FSoftObjectPath, FActorSnapshotData> ActorData;


	
	/** Whenever an object needs to serialize a name, we add it to this array and serialize an index to this array. */
	UPROPERTY()
	TArray<FName> SerializedNames;

	/**
	 * Whenever an object needs to serialize an object reference, we keep the object path here and serialize an index to this array.
	 * 
	 * External references, e.g. UDataAssets or UMaterials, are easily handled.
	 * Example: UStaticMesh /Game/Australia/StaticMeshes/MegaScans/Nature_Rock_vbhtdixga/vbhtdixga_LOD0.vbhtdixga_LOD0
	 * 
	 * Internal references, e.g. to subobjects and to other actors in the world, are a bit tricky.
	 * For internal references, we need to do some translation:
	 * Example original: UStaticMeshActor::StaticMeshComponent /Game/MapName.MapName:PersistentLevel.StaticMeshActor_42.StaticMeshComponent
	 * Example translated: UStaticMeshActor::StaticMeshComponent /Engine/Transient.World_21:PersistentLevel.StaticMeshActor_42.StaticMeshComponent
	 */
	UPROPERTY()
	TArray<FSoftObjectPath> SerializedObjectReferences;
	
	/**
	 * Key: A valid index in to SerializedObjectReferences.
	 * Value: Subobject information for the associated entry in SerializedObjectReferences.
	 * There is only an entry if the associated object is in fact a subobject. Actors and assets in particular do not get any entry.
	 */
	UPROPERTY()
	TMap<int32, FSubobjectSnapshotData> Subobjects;
<<<<<<< HEAD

	/**
	 * Key: A valid index in to SerializedObjectReferences
	 * Value: Data that was generated by some ICustomObjectSnapshotSerializer.
	 */
	UPROPERTY()
	TMap<int32, FCustomSerializationData> CustomSubobjectSerializationData;
=======
>>>>>>> efc9b2f3
};

template<>
struct TStructOpsTypeTraits<FWorldSnapshotData> : public TStructOpsTypeTraitsBase2<FWorldSnapshotData>
{
	enum 
	{ 
		WithPostSerialize = true
	};
};
<|MERGE_RESOLUTION|>--- conflicted
+++ resolved
@@ -6,10 +6,7 @@
 #include "ActorSnapshotData.h"
 #include "ComponentSnapshotData.h"
 #include "ClassDefaultObjectSnapshotData.h"
-<<<<<<< HEAD
 #include "CustomSerializationData.h"
-=======
->>>>>>> efc9b2f3
 #include "SnapshotVersion.h"
 #include "SubobjectSnapshotData.h"
 #include "UObject/Class.h"
@@ -39,10 +36,7 @@
 	int32 GetNumSavedActors() const;
 	void ForEachOriginalActor(TFunction<void(const FSoftObjectPath& ActorPath, const FActorSnapshotData& SavedData)> HandleOriginalActorPath) const;
 	bool HasMatchingSavedActor(const FSoftObjectPath& OriginalObjectPath) const;
-<<<<<<< HEAD
-
-	/** Allocates a snapshot actor for the given editor world actor but does not serialize any data into it. */
-	TOptional<AActor*> GetPreallocatedActor(const FSoftObjectPath& OriginalObjectPath);
+	
 	/** Same as GetPreallocatedActor, only that all data will be serialized into it. */
 	TOptional<AActor*> GetDeserializedActor(const FSoftObjectPath& OriginalObjectPath, UPackage* LocalisationSnapshotPackage);
 	/* Gets the state of the CDO from when the snapshot was taken. CDO is saved when a snapshot is taken so CDO changes can be detected. */
@@ -57,44 +51,6 @@
 	int32 AddCustomSubobjectDependency(UObject* ReferenceFromOriginalObject);
 	FCustomSerializationData* GetCustomSubobjectData_ForSubobject(const FSoftObjectPath& ReferenceFromOriginalObject);
 	const FCustomSerializationData* GetCustomSubobjectData_ForActorOrSubobject(UObject* OriginalObject) const;
-=======
-
-	/* Given a path to a world actor, gets the equivalent allocated actor. */
-	TOptional<AActor*> GetDeserializedActor(const FSoftObjectPath& OriginalObjectPath, UPackage* LocalisationSnapshotPackage);
-	/* Gets the state of the CDO from when the snapshot was taken. CDO is saved when a snapshot is taken so CDO changes can be detected. */
-	TOptional<FObjectSnapshotData*> GetSerializedClassDefaults(UClass* Class);  
-
-	/**
-	 * Checks whether two pointers point to "equivalent" objects.
-	 */
-	bool AreReferencesEquivalent(UObject* SnapshotPropertyValue, UObject* OriginalPropertyValue, AActor* SnapshotActor, AActor* OriginalActor) const;
-	
-public: /* Serialisation functions */
-	
-	
-	/* Adds an object dependency without serializing the object's content. Intended for external objects, e.g. to UMaterial in the content browser. */
-	int32 AddObjectDependency(UObject* ReferenceFromOriginalObject);
-
-	/* Resolves an object dependency for use in the snapshot world. If the object is a subobject, it gets fully serialized. */
-	UObject* ResolveObjectDependencyForSnapshotWorld(int32 ObjectPathIndex);
-	
-	/* Resolves an object dependency for use in the editor world. If the object is a subobject, it is serialized.
-	* Steps for serializing subobject:
-	*  - If an equivalent object with the saved name and class exists, use that and serialize the properties in SelectionMap into it.
-	*  - Otherwise allocate a new object and serialize all properties into it
-	*  - Replaces all references to the trashed object with the new one
-	*/
-	UObject* ResolveObjectDependencyForEditorWorld(int32 ObjectPathIndex, const FPropertySelectionMap& SelectionMap);
-
-	/* Resolves an object depedency when restoring a class default object. Simply resolves without further checks. */
-	UObject* ResolveObjectDependencyForClassDefaultObject(int32 ObjectPathIndex);
-	
-	
-	/* Adds a subobject dependency. Intended for internal objects which need to store serialized data, e.g. components and other subobjects. Implicitly calls AddObjectDependency.
-	* @return A valid index in SerializedObjectReferences and the corresponding subobject data.
-	*/
-	int32 AddSubobjectDependency(UObject* ReferenceFromOriginalObject);
->>>>>>> efc9b2f3
 
 	
 	void AddClassDefault(UClass* Class);
@@ -112,17 +68,9 @@
 	void PostSerialize(const FArchive& Ar);
 	//~ End TStructOpsTypeTraits Interface
 	
-<<<<<<< HEAD
 public:
 	
 	void ApplyToWorld_HandleRemovingActors(UWorld* WorldToApplyTo, const FPropertySelectionMap& PropertiesToSerialize);
-=======
-private:
-
-	UObject* ResolveExternalReference(const FSoftObjectPath& ObjectPath);
-	
-	void ApplyToWorld_HandleRemovingActors(const FPropertySelectionMap& PropertiesToSerialize);
->>>>>>> efc9b2f3
 	void ApplyToWorld_HandleRecreatingActors(TSet<AActor*>& EvaluatedActors, UPackage* LocalisationSnapshotPackage, const FPropertySelectionMap& PropertiesToSerialize);
 	void ApplyToWorld_HandleSerializingMatchingActors(TSet<AActor*>& EvaluatedActors, const TArray<FSoftObjectPath>& SelectedPaths, UPackage* LocalisationSnapshotPackage, const FPropertySelectionMap& PropertiesToSerialize);
 
@@ -138,10 +86,6 @@
 	UPROPERTY()
 	FSnapshotVersionInfo SnapshotVersionInfo;
 	
-<<<<<<< HEAD
-=======
-	
->>>>>>> efc9b2f3
 	
 	
 	/**
@@ -185,7 +129,6 @@
 	 */
 	UPROPERTY()
 	TMap<int32, FSubobjectSnapshotData> Subobjects;
-<<<<<<< HEAD
 
 	/**
 	 * Key: A valid index in to SerializedObjectReferences
@@ -193,8 +136,6 @@
 	 */
 	UPROPERTY()
 	TMap<int32, FCustomSerializationData> CustomSubobjectSerializationData;
-=======
->>>>>>> efc9b2f3
 };
 
 template<>
