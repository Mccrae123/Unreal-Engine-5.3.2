// Copyright Epic Games, Inc. All Rights Reserved.

#pragma once

#include "CoreMinimal.h"
#include "ObjectSnapshotData.generated.h"

/** Shared data all saved objects in Level Snapshots have. */
USTRUCT()
struct LEVELSNAPSHOTS_API FObjectSnapshotData
{
	GENERATED_BODY()

	UPROPERTY()
	TArray<uint8> SerializedData;

<<<<<<< HEAD
	UPROPERTY()
	uint64 ObjectFlags {};
=======
	/** Flags of the object that was serialized */
	UPROPERTY()
	uint64 ObjectFlags = RF_Transactional;
>>>>>>> d731a049

	EObjectFlags GetObjectFlags() const { return static_cast<EObjectFlags>(ObjectFlags); }
};<|MERGE_RESOLUTION|>--- conflicted
+++ resolved
@@ -14,14 +14,9 @@
 	UPROPERTY()
 	TArray<uint8> SerializedData;
 
-<<<<<<< HEAD
-	UPROPERTY()
-	uint64 ObjectFlags {};
-=======
 	/** Flags of the object that was serialized */
 	UPROPERTY()
 	uint64 ObjectFlags = RF_Transactional;
->>>>>>> d731a049
 
 	EObjectFlags GetObjectFlags() const { return static_cast<EObjectFlags>(ObjectFlags); }
 };