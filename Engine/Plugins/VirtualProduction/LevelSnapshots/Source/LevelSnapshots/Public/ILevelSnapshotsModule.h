--- conflicted
+++ resolved
@@ -2,10 +2,6 @@
 
 #pragma once
 
-<<<<<<< HEAD
-#include "CoreMinimal.h"
-=======
->>>>>>> 4af6daef
 #include "Interfaces/IRestorationListener.h"
 #include "Interfaces/ISnapshotLoader.h"
 #include "Interfaces/IPropertyComparer.h"
@@ -13,10 +9,7 @@
 #include "Interfaces/ICustomObjectSnapshotSerializer.h"
 #include "Interfaces/IActorSnapshotFilter.h"
 #include "Interfaces/ISnapshotFilterExtender.h"
-<<<<<<< HEAD
-=======
 #include "Interfaces/ITakeSnapshotListener.h"
->>>>>>> 4af6daef
 
 #include "Modules/ModuleInterface.h"
 #include "Modules/ModuleManager.h"
@@ -28,17 +21,6 @@
 	struct LEVELSNAPSHOTS_API FPreTakeSnapshotEventData
 	{
 		ULevelSnapshot* Snapshot;
-<<<<<<< HEAD
-	};
-
-	struct LEVELSNAPSHOTS_API FPostTakeSnapshotEventData
-	{
-		ULevelSnapshot* Snapshot;
-	};
-
-	class LEVELSNAPSHOTS_API ILevelSnapshotsModule : public IModuleInterface
-	{
-=======
 		UWorld* World;
 	};
 
@@ -50,21 +32,17 @@
 
 	class LEVELSNAPSHOTS_API ILevelSnapshotsModule : public IModuleInterface
 	{
->>>>>>> 4af6daef
 	public:
 
 		static ILevelSnapshotsModule& Get()
 		{
 			return FModuleManager::Get().GetModuleChecked<ILevelSnapshotsModule>("LevelSnapshots");
 		}
-<<<<<<< HEAD
-=======
 
 		static bool IsAvailable()
 		{
 			return FModuleManager::Get().IsModuleLoaded("LevelSnapshots");
 		}
->>>>>>> 4af6daef
 		
 
 		DECLARE_EVENT_OneParam(ILevelSnapshotsModule, FPreTakeSnapshotEvent, const FPreTakeSnapshotEventData&);
@@ -129,23 +107,16 @@
 		virtual void RegisterRestorationListener(TSharedRef<IRestorationListener> Listener) = 0;
 		virtual void UnregisterRestorationListener(const TSharedRef<IRestorationListener>& Listener) = 0;
 
-<<<<<<< HEAD
-=======
 		
 		/** Registers an object that listens for when objects are snapshot. */
 		virtual void RegisterTakeSnapshotListener(TSharedRef<ITakeSnapshotListener> Extender) = 0;
 		virtual void UnregisterTakeSnapshotListener(const TSharedRef<ITakeSnapshotListener>& Listener) = 0;
 		
->>>>>>> 4af6daef
 
 		/** Registers an object that can decide to display additional properties to the user that default snapshot behaviour does not display. */
 		virtual void RegisterSnapshotFilterExtender(TSharedRef<ISnapshotFilterExtender> Extender) = 0;
 		virtual void UnregisterSnapshotFilterExtender(const TSharedRef<ISnapshotFilterExtender>& Listener) = 0;
-<<<<<<< HEAD
-		
-=======
 
->>>>>>> 4af6daef
 		
 		/**
 		 * Adds properties that snapshots will capture and restore from now on. This allows support for properties that are skipped by default.
