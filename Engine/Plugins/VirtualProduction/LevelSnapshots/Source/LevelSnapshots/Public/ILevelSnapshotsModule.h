--- conflicted
+++ resolved
@@ -8,11 +8,8 @@
 #include "Interfaces/IPropertyComparer.h"
 #include "Interfaces/ISnapshotRestorabilityOverrider.h"
 #include "Interfaces/ICustomObjectSnapshotSerializer.h"
-<<<<<<< HEAD
-=======
 #include "Interfaces/IActorSnapshotFilter.h"
 #include "Interfaces/ISnapshotFilterExtender.h"
->>>>>>> d731a049
 
 #include "Modules/ModuleInterface.h"
 #include "Modules/ModuleManager.h"
@@ -59,40 +56,22 @@
 
 		/** Queries the attached snapshot delegate and determines if we can take a snapshot.*/
 		virtual bool CanTakeSnapshot(const FPreTakeSnapshotEventData& Event) const = 0;
-<<<<<<< HEAD
-
-=======
->>>>>>> d731a049
 		
 
 		/** Snapshots will no longer capture nor restore subobjects of this class. Subclasses are implicitly skipped as well. */
 		virtual void AddSkippedSubobjectClasses(const TSet<UClass*>& Classes) = 0;
 		virtual void RemoveSkippedSubobjectClasses(const TSet<UClass*>& Classes) = 0;
 		
-<<<<<<< HEAD
-
-=======
->>>>>>> d731a049
 		
 		/* Registers callbacks that override which actors, components, and properties are restored by default. */
 		virtual void RegisterRestorabilityOverrider(TSharedRef<ISnapshotRestorabilityOverrider> Overrider) = 0;
 		/* Unregisters an overrider previously registered. */
-<<<<<<< HEAD
-		virtual void UnregisterRestorabilityOverrider(TSharedRef<ISnapshotRestorabilityOverrider> Overrider) = 0;
-
-=======
 		virtual void UnregisterRestorabilityOverrider(const TSharedRef<ISnapshotRestorabilityOverrider>& Overrider) = 0;
->>>>>>> d731a049
 		
 		
 		/* Registers a callback for deciding whether a property should be considered changed. Applies to all sub-classes. */
 		virtual void RegisterPropertyComparer(UClass* Class, TSharedRef<IPropertyComparer> Comparer) = 0;
-<<<<<<< HEAD
-		virtual void UnregisterPropertyComparer(UClass* Class, TSharedRef<IPropertyComparer> Comparer) = 0;
-
-=======
 		virtual void UnregisterPropertyComparer(UClass* Class, const TSharedRef<IPropertyComparer>& Comparer) = 0;
->>>>>>> d731a049
 		
 		
 		/**
@@ -105,37 +84,26 @@
 		 */
 		virtual void RegisterCustomObjectSerializer(UClass* Class, TSharedRef<ICustomObjectSnapshotSerializer> CustomSerializer, bool bIncludeBlueprintChildClasses = true) = 0;
 		virtual void UnregisterCustomObjectSerializer(UClass* Class) = 0;
-<<<<<<< HEAD
-=======
 		
 		
 		/** Registers callbacks for external systems to decide whether a given actor can be modified, recreated, or removed from the world. */
 		virtual void RegisterGlobalActorFilter(TSharedRef<IActorSnapshotFilter> Filter) = 0;
 		virtual void UnregisterGlobalActorFilter(const TSharedRef<IActorSnapshotFilter>& Filter) = 0;
->>>>>>> d731a049
 
 
 		/** Register an object that will receive callbacks when a snapshot is loaded */
 		virtual void RegisterSnapshotLoader(TSharedRef<ISnapshotLoader> Loader) = 0;
-<<<<<<< HEAD
-		virtual void UnregisterSnapshotLoader(TSharedRef<ISnapshotLoader> Loader) = 0;
-=======
 		virtual void UnregisterSnapshotLoader(const TSharedRef<ISnapshotLoader>& Loader) = 0;
->>>>>>> d731a049
 		
 		
 		/** Registers an object that will receive callbacks when a snapshot is applied. */
 		virtual void RegisterRestorationListener(TSharedRef<IRestorationListener> Listener) = 0;
-<<<<<<< HEAD
-		virtual void UnregisterRestorationListener(TSharedRef<IRestorationListener> Listener) = 0;
-=======
 		virtual void UnregisterRestorationListener(const TSharedRef<IRestorationListener>& Listener) = 0;
 
 
 		/** Registers an object that can decide to display additional properties to the user that default snapshot behaviour does not display. */
 		virtual void RegisterSnapshotFilterExtender(TSharedRef<ISnapshotFilterExtender> Extender) = 0;
 		virtual void UnregisterSnapshotFilterExtender(const TSharedRef<ISnapshotFilterExtender>& Listener) = 0;
->>>>>>> d731a049
 		
 		
 		/**
