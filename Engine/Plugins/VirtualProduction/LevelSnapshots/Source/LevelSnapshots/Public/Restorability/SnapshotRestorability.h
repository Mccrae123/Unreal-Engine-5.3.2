﻿// Copyright Epic Games, Inc. All Rights Reserved.

#pragma once

#include "CoreMinimal.h"


class ULevelSnapshot;
class AActor;
class FProperty;
class UActorComponent;

<<<<<<< HEAD
namespace UE::LevelSnapshots::Restorability
{
=======
namespace UE
{
	namespace LevelSnapshots
	{
		struct FCanRecreateActorParams;
	}
}

namespace UE::LevelSnapshots::Restorability
{
>>>>>>> d731a049
	/* Is this actor captured by the snapshot system? */
	LEVELSNAPSHOTS_API bool IsActorDesirableForCapture(const AActor* Actor);
	/** Can this actor be restored? Stronger requirement than IsActorDesirableForCapture: we may capture the data but not support restoring it at the moment. */
	LEVELSNAPSHOTS_API bool IsActorRestorable(const AActor* Actor);
	
	/* Is this component captured by the snapshot system? */
	LEVELSNAPSHOTS_API bool IsComponentDesirableForCapture(const UActorComponent* Component);
<<<<<<< HEAD
	
=======

>>>>>>> d731a049
	/* Is this subobject class captured by the snapshot system?*/
	LEVELSNAPSHOTS_API bool IsSubobjectClassDesirableForCapture(const UClass* SubobjectClass);
	/** Is this subobject captured by the snapshot system? */
	LEVELSNAPSHOTS_API bool IsSubobjectDesirableForCapture(const UObject* Subobject);

	/** Can the property be captured? */
	LEVELSNAPSHOTS_API bool IsPropertyDesirableForCapture(const FProperty* Property);
	/* Is this property never captured by the snapshot system? */
	LEVELSNAPSHOTS_API bool IsPropertyExplicitlyUnsupportedForCapture(const FProperty* Property);
	/* Is this property always captured by the snapshot system? */
	LEVELSNAPSHOTS_API bool IsPropertyExplicitlySupportedForCapture(const FProperty* Property);

	/** The actor actors was removed from the snapshot. Should we show it in the list of removed actors? */
	LEVELSNAPSHOTS_API bool ShouldConsiderRemovedActorForRecreation(const FCanRecreateActorParams& Params);
	/* The actor did not exist in the snapshot. Should we show it in the list of added actors? */
	LEVELSNAPSHOTS_API bool ShouldConsiderNewActorForRemoval(const AActor* Actor);
	
	/* Is this property captured by the snapshot system? */
	LEVELSNAPSHOTS_API bool IsRestorableProperty(const FProperty* LeafProperty);
}<|MERGE_RESOLUTION|>--- conflicted
+++ resolved
@@ -10,10 +10,6 @@
 class FProperty;
 class UActorComponent;
 
-<<<<<<< HEAD
-namespace UE::LevelSnapshots::Restorability
-{
-=======
 namespace UE
 {
 	namespace LevelSnapshots
@@ -24,7 +20,6 @@
 
 namespace UE::LevelSnapshots::Restorability
 {
->>>>>>> d731a049
 	/* Is this actor captured by the snapshot system? */
 	LEVELSNAPSHOTS_API bool IsActorDesirableForCapture(const AActor* Actor);
 	/** Can this actor be restored? Stronger requirement than IsActorDesirableForCapture: we may capture the data but not support restoring it at the moment. */
@@ -32,11 +27,7 @@
 	
 	/* Is this component captured by the snapshot system? */
 	LEVELSNAPSHOTS_API bool IsComponentDesirableForCapture(const UActorComponent* Component);
-<<<<<<< HEAD
-	
-=======
 
->>>>>>> d731a049
 	/* Is this subobject class captured by the snapshot system?*/
 	LEVELSNAPSHOTS_API bool IsSubobjectClassDesirableForCapture(const UClass* SubobjectClass);
 	/** Is this subobject captured by the snapshot system? */
