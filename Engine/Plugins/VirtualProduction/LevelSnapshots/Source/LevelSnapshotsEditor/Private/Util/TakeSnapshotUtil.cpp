--- conflicted
+++ resolved
@@ -31,11 +31,7 @@
 {
 	TAutoConsoleVariable<bool> CVarSaveAsync(TEXT("LevelSnapshots.SnapshotFormUsesSaveAsync"), true, TEXT("Set whether the Take Snapshot Form, opened by pressing the toolbar icon, saves snapshots using the SAVE_Async flag."));
 	
-<<<<<<< HEAD
-	static void HandleFormReply(const FText& InDescription, bool bShouldUseOverrides)
-=======
 	static void HandleFormReply(const FText& InDescription, const FString& SnapshotName)
->>>>>>> d731a049
 	{
 		UWorld* World = ULevelSnapshotsEditorData::GetEditorWorld();
 		if (!ensure(World))
@@ -43,24 +39,6 @@
 			return;
 		}
 		
-<<<<<<< HEAD
-		ULevelSnapshotsEditorSettings* DataManagementSettings = ULevelSnapshotsEditorSettings::GetMutable();
-		DataManagementSettings->ValidateRootLevelSnapshotSaveDirAsGameContentRelative();
-		DataManagementSettings->SanitizeAllProjectSettingsPaths(true);
-
-		const FText& NewSnapshotDir = ULevelSnapshotsEditorSettings::ParseLevelSnapshotsTokensInText(
-			FText::FromString(FPaths::Combine(DataManagementSettings->RootLevelSnapshotSaveDir.Path, DataManagementSettings->LevelSnapshotSaveDir)),
-			World->GetName()
-			);
-		const FString& DescriptionString = bShouldUseOverrides && DataManagementSettings->IsNameOverridden() ?	DataManagementSettings->GetNameOverride() : DataManagementSettings->DefaultLevelSnapshotName;
-		const FText& NewSnapshotName = ULevelSnapshotsEditorSettings::ParseLevelSnapshotsTokensInText(
-				FText::FromString(DescriptionString),
-				World->GetName()
-				);
-
-		const FString& ValidatedName = FPaths::MakeValidFileName(NewSnapshotName.ToString());
-
-=======
 		ULevelSnapshotsEditorSettings* DataManagementSettings = ULevelSnapshotsEditorSettings::Get();
 		DataManagementSettings->SanitizeAllProjectSettingsPaths(true);
 
@@ -74,7 +52,6 @@
 				);
 
 		const FString ValidatedName = FPaths::MakeValidFileName(NewSnapshotName.ToString());
->>>>>>> d731a049
 		const bool bSaveAsync = CVarSaveAsync.GetValueOnAnyThread();
 		SnapshotEditor::TakeLevelSnapshotAndSaveToDisk(World, ValidatedName, NewSnapshotDir.ToString(), InDescription.ToString(), false, bSaveAsync);
 	}
@@ -90,28 +67,13 @@
 
 void SnapshotEditor::TakeSnapshotWithOptionalForm()
 {
-<<<<<<< HEAD
-	FLevelSnapshotsEditorModule& Module = FLevelSnapshotsEditorModule::Get();
 	if (ULevelSnapshotsEditorSettings::Get()->bUseCreationForm)
 	{
-		TSharedRef<SWidget> CreationForm = SLevelSnapshotsEditorCreationForm::MakeAndShowCreationWindow(
-			FCloseCreationFormDelegate::CreateLambda([](const FText& Description)
-			{
-				UE::LevelSnapshots::Editor::HandleFormReply(Description, true);
-			}));
+		SLevelSnapshotsEditorCreationForm::MakeAndShowCreationWindow(FCloseCreationFormDelegate::CreateStatic(UE::LevelSnapshots::Editor::HandleFormReply));
 	}
 	else
 	{
-		UE::LevelSnapshots::Editor::HandleFormReply(FText::GetEmpty(), false);
-=======
-	if (ULevelSnapshotsEditorSettings::Get()->bUseCreationForm)
-	{
-		SLevelSnapshotsEditorCreationForm::MakeAndShowCreationWindow(FCloseCreationFormDelegate::CreateStatic(UE::LevelSnapshots::Editor::HandleFormReply));
-	}
-	else
-	{
 		UE::LevelSnapshots::Editor::HandleFormReply(FText::GetEmpty(), ULevelSnapshotsEditorSettings::Get()->DefaultLevelSnapshotName);
->>>>>>> d731a049
 	}
 }
 
@@ -185,11 +147,7 @@
         if (!bSuccessful)
         {
             // Package and snapshot need to be destroyed again
-<<<<<<< HEAD
-            UE::LevelSnapshots::Editor:: DestroySnapshot(SnapshotAsset);
-=======
             UE::LevelSnapshots::Editor::DestroySnapshot(SnapshotAsset);
->>>>>>> d731a049
             ObjectTools::DeleteObjectsUnchecked({ SavePackage });
             
             NotificationItem->SetText(
