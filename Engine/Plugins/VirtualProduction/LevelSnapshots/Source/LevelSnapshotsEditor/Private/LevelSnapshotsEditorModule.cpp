// Copyright Epic Games, Inc. All Rights Reserved.

#include "LevelSnapshotsEditorModule.h"

<<<<<<< HEAD
#include "Data/Filters/NegatableFilter.h"
#include "Data/LevelSnapshotsEditorData.h"
#include "LevelSnapshotsEditorCommands.h"
#include "LevelSnapshotsEditorStyle.h"
=======
#include "Settings/LevelSnapshotsEditorProjectSettings.h"
#include "NegatableFilter.h"
#include "LevelSnapshotsEditorCommands.h"
#include "LevelSnapshotsEditorStyle.h"
#include "LevelSnapshotsEditorFunctionLibrary.h"
#include "LevelSnapshotsEditorData.h"
#include "LevelSnapshotsFunctionLibrary.h"
>>>>>>> efc9b2f3
#include "LevelSnapshotsUserSettings.h"
#include "Settings/LevelSnapshotsEditorProjectSettings.h"
#include "Settings/LevelSnapshotsEditorDataManagementSettings.h"
#include "Toolkits/LevelSnapshotsEditorToolkit.h"

#include "AssetRegistry/AssetRegistryModule.h"
#include "AssetToolsModule.h"
#include "AssetTypeActions/AssetTypeActions_LevelSnapshot.h"
#include "GameProjectGenerationModule.h"
#include "IAssetTools.h"
#include "ILevelSnapshotsModule.h"
#include "Interfaces/IProjectManager.h"
#include "ISettingsModule.h"
#include "LevelEditor.h"
<<<<<<< HEAD
#include "Util/TakeSnapshotUtil.h"
#include "UnrealEdMisc.h"
#include "ToolMenus.h"
=======
#include "ToolMenus.h"
#include "ToolMenuSection.h"
#include "Framework/Notifications/NotificationManager.h"
>>>>>>> efc9b2f3
#include "Misc/ScopeExit.h"
#include "Misc/MessageDialog.h"

#define LOCTEXT_NAMESPACE "FLevelSnapshotsEditorModule"

namespace
{
	bool EnableSupportPlugin(const FString& PluginName)
	{
		FText FailMessage = FText::GetEmpty();
		bool bSuccess = IProjectManager::Get().SetPluginEnabled(PluginName, true, FailMessage);
		if (bSuccess && IProjectManager::Get().IsCurrentProjectDirty())
		{
			FGameProjectGenerationModule::Get().TryMakeProjectFileWriteable(FPaths::GetProjectFilePath());
			bSuccess = IProjectManager::Get().SaveCurrentProjectToDisk(FailMessage);
		}

		if (!bSuccess)
		{
			FMessageDialog::Open(EAppMsgType::Ok, FailMessage);
		}
		return bSuccess;
	}
}

FLevelSnapshotsEditorModule& FLevelSnapshotsEditorModule::Get()
{
	return FModuleManager::GetModuleChecked<FLevelSnapshotsEditorModule>("LevelSnapshotsEditor");
}

void FLevelSnapshotsEditorModule::OpenLevelSnapshotsSettings()
{
	FModuleManager::LoadModuleChecked<ISettingsModule>("Settings").ShowViewer("Project", "Plugins", "Level Snapshots");
}

void FLevelSnapshotsEditorModule::StartupModule()
{
	IAssetTools& AssetTools = FModuleManager::LoadModuleChecked<FAssetToolsModule>("AssetTools").Get();

	AssetTools.RegisterAssetTypeActions(MakeShared<FAssetTypeActions_LevelSnapshot>());

	FLevelSnapshotsEditorStyle::Initialize();
	FLevelSnapshotsEditorCommands::Register();
	
<<<<<<< HEAD
	// add the menu subsection
	FCoreDelegates::OnPostEngineInit.AddRaw(this, &FLevelSnapshotsEditorModule::PostEngineInit);
=======
	RegisterMenus();
	
	if (RegisterProjectSettings() && ProjectSettingsObjectPtr->bEnableLevelSnapshotsToolbarButton)
	{
		RegisterEditorToolbar();
	}
>>>>>>> efc9b2f3
}

void FLevelSnapshotsEditorModule::ShutdownModule()
{
	UToolMenus::UnregisterOwner(this);

	FCoreDelegates::OnPostEngineInit.RemoveAll(this);

	FLevelSnapshotsEditorStyle::Shutdown();

	if (UObjectInitialized())
	{
		FPropertyEditorModule& PropertyModule = FModuleManager::LoadModuleChecked<FPropertyEditorModule>("PropertyEditor");
		PropertyModule.UnregisterCustomClassLayout(UNegatableFilter::StaticClass()->GetFName());

		UToolMenus::Get()->RemoveSection("LevelEditor.LevelEditorToolBar.User", "LevelSnapshots");
	}
	
	FLevelSnapshotsEditorCommands::Unregister();

	// Unregister project settings
	ISettingsModule& SettingsModule = FModuleManager::LoadModuleChecked<ISettingsModule>("Settings");
	{
		SettingsModule.UnregisterSettings("Project", "Plugins", "Level Snapshots");
		SettingsModule.UnregisterSettings("Project", "Plugins", "Level Snapshots Data Management");
	}
}

bool FLevelSnapshotsEditorModule::GetUseCreationForm() const
{
	if (ensureMsgf(ProjectSettingsObjectPtr.IsValid(), 
		TEXT("ProjectSettingsObjectPtr was not valid. Returning false for bUseCreationForm. Check to ensure that Project Settings have been registered for LevelSnapshots.")))
	{
		return ProjectSettingsObjectPtr.Get()->bUseCreationForm;
	}
	
	return false;
}

void FLevelSnapshotsEditorModule::SetUseCreationForm(bool bInUseCreationForm)
{
	if (ensureMsgf(ProjectSettingsObjectPtr.IsValid(),
		TEXT("ProjectSettingsObjectPtr was not valid. Returning false for bUseCreationForm. Check to ensure that Project Settings have been registered for LevelSnapshots.")))
	{
		ProjectSettingsObjectPtr.Get()->bUseCreationForm = bInUseCreationForm;
	}
}

void FLevelSnapshotsEditorModule::PostEngineInit()
{
	RegisterMenuItem();
	SetupReminderToEnableSupportPlugins();

	if (RegisterProjectSettings() && ProjectSettingsObjectPtr->bEnableLevelSnapshotsToolbarButton)
	{
		// todo: Skip toolbar for UE5 for now; we will reimplement toolbar at a later date
		//RegisterEditorToolbar();
	}
}

void FLevelSnapshotsEditorModule::SetupReminderToEnableSupportPlugins()
{
	ILevelSnapshotsModule& Module = ILevelSnapshotsModule::Get();
	Module.AddCanTakeSnapshotDelegate(
		"HasSupportPlugins",
		ILevelSnapshotsModule::FCanTakeSnapshot::CreateLambda([](const FPreTakeSnapshotEventData&)
		{
			FModuleManager& ModuleManager = FModuleManager::Get();
			bool bDidAnyPluginFail = false;
			bool bNeedsToRestartEditor = false;
			
			const bool bShouldEnablenDisplaySupport =
				ModuleManager.IsModuleLoaded("DisplayCluster")
				&& !ModuleManager.IsModuleLoaded("nDisplaySupportForLevelSnapshots");
			if (bShouldEnablenDisplaySupport)
			{
				const EAppReturnType::Type DialogResult = FMessageDialog::Open(
					EAppMsgType::YesNoCancel,
					LOCTEXT("EnableSupportFornDisplay", "The nDisplay plugin is enabled. To support snapshots of nDisplay actors that the scene may contain, you must enable the \"nDisplay Support For Level Snapshots\" plugin.\n\nDo you want to enable the plugin?")
					);
				if (DialogResult == EAppReturnType::Cancel)
				{
					// Cancel saving snapshot: this will stop saving the snapshot
					return false;
				}
				if (DialogResult == EAppReturnType::Yes)
				{
					const bool bSuccess = EnableSupportPlugin("nDisplaySupportForLevelSnapshots");
					bDidAnyPluginFail |= !bSuccess;
					bNeedsToRestartEditor |= bSuccess;
				}
			}

			if (bNeedsToRestartEditor)
			{
				FText RestartEditorTitle = LOCTEXT("RestartEditorTitle", "Restart required");
				const EAppReturnType::Type RestartEditorResult = FMessageDialog::Open(
					EAppMsgType::YesNo,
					LOCTEXT("RestartEditor", "The editor needs to be restarted to enable the required plugin(s).\n\nRestart the editor now?"),
					&RestartEditorTitle
					);
				if (RestartEditorResult == EAppReturnType::Yes)
				{
					const bool bWarn = false;
					FUnrealEdMisc::Get().RestartEditor(bWarn);
				}
			}

			// Editor restart does not start immediately: cancel saving the snapshot if restart is required
			return !bDidAnyPluginFail && !bNeedsToRestartEditor;
		})
		);
}

void FLevelSnapshotsEditorModule::RegisterMenuItem()
{
	if (FSlateApplication::IsInitialized())
	{
		if (IsRunningGame())
		{
			return;
		}
		
		const TSharedRef<FUICommandList> MenuItemCommandList = MakeShared<FUICommandList>();

		MenuItemCommandList->MapAction(
			FLevelSnapshotsEditorCommands::Get().OpenLevelSnapshotsEditorMenuItem,
			FExecuteAction::CreateRaw(this, &FLevelSnapshotsEditorModule::OpenSnapshotsEditor)
		);
		
		TSharedPtr<FExtender> NewMenuExtender = MakeShareable(new FExtender);
		NewMenuExtender->AddMenuExtension("ExperimentalTabSpawners", 
		                                  EExtensionHook::After, 
		                                  MenuItemCommandList, 
		                                  FMenuExtensionDelegate::CreateLambda([this] (FMenuBuilder& MenuBuilder)
		                                  {
			                                  MenuBuilder.AddMenuEntry(FLevelSnapshotsEditorCommands::Get().OpenLevelSnapshotsEditorMenuItem);
		                                  }));
	
		// Get the Level Editor so we can insert our item into the Level Editor menu subsection
		FLevelEditorModule& LevelEditorModule = FModuleManager::LoadModuleChecked<FLevelEditorModule>("LevelEditor");

		LevelEditorModule.GetMenuExtensibilityManager()->AddExtender(NewMenuExtender);
	}
}

bool FLevelSnapshotsEditorModule::RegisterProjectSettings()
{
	ISettingsModule& SettingsModule = FModuleManager::LoadModuleChecked<ISettingsModule>("Settings");
	{
		// User Project Settings
		ProjectSettingsSectionPtr = SettingsModule.RegisterSettings("Project", "Plugins", "Level Snapshots",
			NSLOCTEXT("LevelSnapshots", "LevelSnapshotsSettingsCategoryDisplayName", "Level Snapshots"),
			NSLOCTEXT("LevelSnapshots", "LevelSnapshotsSettingsDescription", "Configure the Level Snapshots user settings"),
			GetMutableDefault<ULevelSnapshotsEditorProjectSettings>());

		if (ProjectSettingsSectionPtr.IsValid() && ProjectSettingsSectionPtr->GetSettingsObject().IsValid())
		{
			ProjectSettingsObjectPtr = Cast<ULevelSnapshotsEditorProjectSettings>(ProjectSettingsSectionPtr->GetSettingsObject());

			ProjectSettingsSectionPtr->OnModified().BindRaw(this, &FLevelSnapshotsEditorModule::HandleModifiedProjectSettings);
		}

		// Data Management Project Settings
		DataMangementSettingsSectionPtr = SettingsModule.RegisterSettings("Project", "Plugins", "Level Snapshots Data Management",
			NSLOCTEXT("LevelSnapshots", "LevelSnapshotsDataManagementSettingsCategoryDisplayName", "Level Snapshots Data Management"),
			NSLOCTEXT("LevelSnapshots", "LevelSnapshotsDataManagementSettingsDescription", "Configure the Level Snapshots path and data settings"),
			GetMutableDefault<ULevelSnapshotsEditorDataManagementSettings>());

		if (DataMangementSettingsSectionPtr.IsValid() && DataMangementSettingsSectionPtr->GetSettingsObject().IsValid())
		{
			DataMangementSettingsObjectPtr = Cast<ULevelSnapshotsEditorDataManagementSettings>(DataMangementSettingsSectionPtr->GetSettingsObject());

			DataMangementSettingsSectionPtr->OnModified().BindRaw(this, &FLevelSnapshotsEditorModule::HandleModifiedProjectSettings);
		}
	}

	return ProjectSettingsObjectPtr.IsValid();
}

bool FLevelSnapshotsEditorModule::HandleModifiedProjectSettings()
{
	if (ensureMsgf(DataMangementSettingsObjectPtr.IsValid(),
		TEXT("ProjectSettingsObjectPtr was not valid. Check to ensure that Project Settings have been registered for LevelSnapshots.")))
	{
		DataMangementSettingsObjectPtr->ValidateRootLevelSnapshotSaveDirAsGameContentRelative();
		DataMangementSettingsObjectPtr->SanitizeAllProjectSettingsPaths(true);
		
		DataMangementSettingsObjectPtr.Get()->SaveConfig();
	}
	
	return true;
}

void FLevelSnapshotsEditorModule::RegisterEditorToolbar()
{
	if (IsRunningGame())
	{
		return;
	}
	
	MapEditorToolbarActions();

	UToolMenu* Menu = UToolMenus::Get()->ExtendMenu("LevelEditor.LevelEditorToolBar.User");
	FToolMenuSection& Section = Menu->FindOrAddSection("LevelSnapshots");

	FToolMenuEntry LevelSnapshotsButtonEntry = FToolMenuEntry::InitToolBarButton(
		"TakeSnapshotAction",
		FUIAction(FExecuteAction::CreateStatic(&SnapshotEditor::TakeSnapshotWithOptionalForm)),
		NSLOCTEXT("LevelSnapshots", "LevelSnapshots", "Level Snapshots"), // Set Text under image
		NSLOCTEXT("LevelSnapshots", "LevelSnapshotsToolbarButtonTooltip", "Take snapshot with optional form"), //  Set tooltip
		FSlateIcon(FLevelSnapshotsEditorStyle::GetStyleSetName(), "LevelSnapshots.ToolbarButton", "LevelSnapshots.ToolbarButton.Small") // Set image
	);
	LevelSnapshotsButtonEntry.SetCommandList(EditorToolbarButtonCommandList);

	 FToolMenuEntry LevelSnapshotsComboEntry = FToolMenuEntry::InitComboButton(
		"LevelSnapshotsMenu",
		FUIAction(),
		FOnGetContent::CreateRaw(this, &FLevelSnapshotsEditorModule::FillEditorToolbarComboButtonMenuOptions, EditorToolbarButtonCommandList),
		NSLOCTEXT("LevelSnapshots", "LevelSnapshotsOptions_Label", "Level Snapshots Options"), // Set text seen when the Level Editor Toolbar is truncated and the flyout is clicked
		NSLOCTEXT("LevelSnapshots", "LevelSnapshotsToolbarComboButtonTooltip", "Open Level Snapshots Options"), //  Set tooltip
		FSlateIcon(),
		true //bInSimpleComboBox
	);

	Section.AddEntry(LevelSnapshotsButtonEntry);
	Section.AddEntry(LevelSnapshotsComboEntry);
}

void FLevelSnapshotsEditorModule::MapEditorToolbarActions()
{
	EditorToolbarButtonCommandList = MakeShared<FUICommandList>();

	EditorToolbarButtonCommandList->MapAction(
		FLevelSnapshotsEditorCommands::Get().UseCreationFormToggle,
		FUIAction(
			FExecuteAction::CreateRaw(this, &FLevelSnapshotsEditorModule::ToggleUseCreationForm),
			FCanExecuteAction(),
			FIsActionChecked::CreateRaw(this, &FLevelSnapshotsEditorModule::GetUseCreationForm)
		)
	);

	EditorToolbarButtonCommandList->MapAction(
		FLevelSnapshotsEditorCommands::Get().OpenLevelSnapshotsEditorToolbarButton,
		FExecuteAction::CreateRaw(this, &FLevelSnapshotsEditorModule::OpenSnapshotsEditor)
	);

	EditorToolbarButtonCommandList->MapAction(
		FLevelSnapshotsEditorCommands::Get().LevelSnapshotsSettings,
		FExecuteAction::CreateStatic(&FLevelSnapshotsEditorModule::OpenLevelSnapshotsSettings)
	);
}

TSharedRef<SWidget> FLevelSnapshotsEditorModule::FillEditorToolbarComboButtonMenuOptions(TSharedPtr<class FUICommandList> Commands)
{
	// Create FMenuBuilder instance for the commands we created
	FMenuBuilder MenuBuilder(true, Commands);

	// Then use it to add entries to the submenu of the combo button
	MenuBuilder.BeginSection("Creation", NSLOCTEXT("LevelSnapshots", "Creation", "Creation"));
	MenuBuilder.AddMenuEntry(FLevelSnapshotsEditorCommands::Get().UseCreationFormToggle);
	MenuBuilder.EndSection();
	MenuBuilder.AddMenuSeparator();
	MenuBuilder.AddMenuEntry(FLevelSnapshotsEditorCommands::Get().OpenLevelSnapshotsEditorToolbarButton);
	MenuBuilder.AddMenuEntry(FLevelSnapshotsEditorCommands::Get().LevelSnapshotsSettings);

	// Create the widget so it can be attached to the combo button
	return MenuBuilder.MakeWidget();
}

void FLevelSnapshotsEditorModule::OpenLevelSnapshotsDialogWithAssetSelected(const FAssetData& InAssetData)
{
	OpenSnapshotsEditor();

<<<<<<< HEAD
	if (SnapshotEditorToolkit.IsValid())
=======
void FLevelSnapshotsEditorModule::TakeAndSaveSnapshot(const FText& InDescription, const bool bShouldUseOverrides) const
{
	if (!ensure(GEditor))
	{
		return;
	}
	UWorld* World = GEditor->GetEditorWorldContext().World();
	if (!ensure(World && ProjectSettingsObjectPtr.IsValid()))
	{
		return;
	}
	ULevelSnapshotsEditorProjectSettings* ProjectSettings = ProjectSettingsObjectPtr.Get();


	// Notify the user that a snapshot is being created
	FNotificationInfo Notification(NSLOCTEXT("LevelSnapshots", "NotificationFormatText_CreatingSnapshot", "Creating Level Snapshot"));
	Notification.Image = FLevelSnapshotsEditorStyle::GetBrush(TEXT("LevelSnapshots.ToolbarButton"));
	Notification.bUseThrobber = true;
	Notification.bUseSuccessFailIcons = true;
	Notification.ExpireDuration = 2.f;
	Notification.bFireAndForget = false;

	TSharedPtr<SNotificationItem> NotificationItem = FSlateNotificationManager::Get().AddNotification(Notification);
	NotificationItem->SetCompletionState(SNotificationItem::CS_Pending);
	ON_SCOPE_EXIT
	{
		NotificationItem->ExpireAndFadeout();
	};

	
	ProjectSettings->ValidateRootLevelSnapshotSaveDirAsGameContentRelative();
	ProjectSettings->SanitizeAllProjectSettingsPaths(true);

	const FFormatNamedArguments& FormatArguments = ULevelSnapshotsEditorProjectSettings::GetFormatNamedArguments(World->GetName());
	const FText& NewSnapshotDir = FText::Format(FText::FromString(
		bShouldUseOverrides && ProjectSettings->IsPathOverridden() ? 
		ProjectSettings->GetSaveDirOverride() : ProjectSettings->LevelSnapshotSaveDir), FormatArguments);
	const FText& NewSnapshotName = FText::Format(FText::FromString(
		bShouldUseOverrides && ProjectSettings->IsNameOverridden() ?
		ProjectSettings->GetNameOverride() : ProjectSettings->DefaultLevelSnapshotName), FormatArguments);

	const FString& ValidatedName = FPaths::MakeValidFileName(NewSnapshotName.ToString());
	const FString& PathToSavePackage = FPaths::Combine(ProjectSettings->RootLevelSnapshotSaveDir.Path, NewSnapshotDir.ToString(), ValidatedName);


	// Take snapshot
	UPackage* Package = CreatePackage(*PathToSavePackage);
	ULevelSnapshot* Snapshot = ULevelSnapshotsFunctionLibrary::TakeLevelSnapshot_Internal(World, *ValidatedName, Package, InDescription.ToString());
	if (!ensure(Snapshot))
	{
		return;
	}
	Snapshot->SetFlags(RF_Public | RF_Standalone);

	
	// Take screenshot before we save
	const FString& PackageFileName = FPackageName::LongPackageNameToFilename(PathToSavePackage, FPackageName::GetAssetPackageExtension());
	const bool bPathIsValid = FPaths::ValidatePath(PackageFileName);
	if (bPathIsValid)
	{
		ULevelSnapshotsEditorFunctionLibrary::GenerateThumbnailForSnapshotAsset(Snapshot);
	}

	
	// Notify the user of the outcome
	if (bPathIsValid && UPackage::SavePackage(Package, Snapshot, RF_Public | RF_Standalone, *PackageFileName))
	{
		// If successful
		NotificationItem->SetText(
			FText::Format(
				NSLOCTEXT("LevelSnapshots", "NotificationFormatText_CreateSnapshotSuccess", "Successfully created Level Snapshot \"{0}\""), NewSnapshotName));
		NotificationItem->SetCompletionState(SNotificationItem::CS_Success);
	}
	else
>>>>>>> efc9b2f3
	{
		SnapshotEditorToolkit.Pin()->OpenLevelSnapshotsDialogWithAssetSelected(InAssetData);
	}
}

void FLevelSnapshotsEditorModule::OpenSnapshotsEditor()
{
	if (SnapshotEditorToolkit.IsValid())
	{
		SnapshotEditorToolkit.Pin()->BringToolkitToFront();
	}
	else
	{
		ULevelSnapshotsEditorData* EditingObject = AllocateTransientPreset();
		SnapshotEditorToolkit = FLevelSnapshotsEditorToolkit::CreateSnapshotEditor(EditingObject);
	}
}

<<<<<<< HEAD
=======
void FLevelSnapshotsEditorModule::OpenLevelSnapshotsSettings()
{
	FModuleManager::LoadModuleChecked<ISettingsModule>("Settings").ShowViewer("Project", "Plugins", "Level Snapshots");
}

>>>>>>> efc9b2f3
ULevelSnapshotsEditorData* FLevelSnapshotsEditorModule::AllocateTransientPreset()
{
	static const TCHAR* PackageName = TEXT("/Temp/LevelSnapshots/PendingSnapshots");

	ULevelSnapshotsEditorData* ExistingPreset = FindObject<ULevelSnapshotsEditorData>(nullptr, TEXT("/Temp/LevelSnapshots/PendingSnapshots.PendingSnapshots"));
	if (ExistingPreset)
	{
		return ExistingPreset;
	}

	ULevelSnapshotsEditorData* TemplatePreset = GetDefault<ULevelSnapshotsUserSettings>()->LastEditorData.Get();

	static FName DesiredName = "PendingSnapshots";

	UPackage* NewPackage = CreatePackage(PackageName);
	NewPackage->SetFlags(RF_Transient);
	NewPackage->AddToRoot();

	ULevelSnapshotsEditorData* NewPreset = nullptr;

	if (TemplatePreset)
	{
		NewPreset = DuplicateObject<ULevelSnapshotsEditorData>(TemplatePreset, NewPackage, DesiredName);
		NewPreset->SetFlags(RF_Transient | RF_Transactional | RF_Standalone);
	}
	else
	{
		NewPreset = NewObject<ULevelSnapshotsEditorData>(NewPackage, DesiredName, RF_Transient | RF_Transactional | RF_Standalone);
	}

	return NewPreset;
}

#undef LOCTEXT_NAMESPACE
	
IMPLEMENT_MODULE(FLevelSnapshotsEditorModule, LevelSnapshotsEditor)<|MERGE_RESOLUTION|>--- conflicted
+++ resolved
@@ -2,20 +2,10 @@
 
 #include "LevelSnapshotsEditorModule.h"
 
-<<<<<<< HEAD
 #include "Data/Filters/NegatableFilter.h"
 #include "Data/LevelSnapshotsEditorData.h"
 #include "LevelSnapshotsEditorCommands.h"
 #include "LevelSnapshotsEditorStyle.h"
-=======
-#include "Settings/LevelSnapshotsEditorProjectSettings.h"
-#include "NegatableFilter.h"
-#include "LevelSnapshotsEditorCommands.h"
-#include "LevelSnapshotsEditorStyle.h"
-#include "LevelSnapshotsEditorFunctionLibrary.h"
-#include "LevelSnapshotsEditorData.h"
-#include "LevelSnapshotsFunctionLibrary.h"
->>>>>>> efc9b2f3
 #include "LevelSnapshotsUserSettings.h"
 #include "Settings/LevelSnapshotsEditorProjectSettings.h"
 #include "Settings/LevelSnapshotsEditorDataManagementSettings.h"
@@ -24,45 +14,14 @@
 #include "AssetRegistry/AssetRegistryModule.h"
 #include "AssetToolsModule.h"
 #include "AssetTypeActions/AssetTypeActions_LevelSnapshot.h"
-#include "GameProjectGenerationModule.h"
 #include "IAssetTools.h"
-#include "ILevelSnapshotsModule.h"
-#include "Interfaces/IProjectManager.h"
 #include "ISettingsModule.h"
 #include "LevelEditor.h"
-<<<<<<< HEAD
 #include "Util/TakeSnapshotUtil.h"
-#include "UnrealEdMisc.h"
 #include "ToolMenus.h"
-=======
-#include "ToolMenus.h"
-#include "ToolMenuSection.h"
-#include "Framework/Notifications/NotificationManager.h"
->>>>>>> efc9b2f3
 #include "Misc/ScopeExit.h"
-#include "Misc/MessageDialog.h"
 
 #define LOCTEXT_NAMESPACE "FLevelSnapshotsEditorModule"
-
-namespace
-{
-	bool EnableSupportPlugin(const FString& PluginName)
-	{
-		FText FailMessage = FText::GetEmpty();
-		bool bSuccess = IProjectManager::Get().SetPluginEnabled(PluginName, true, FailMessage);
-		if (bSuccess && IProjectManager::Get().IsCurrentProjectDirty())
-		{
-			FGameProjectGenerationModule::Get().TryMakeProjectFileWriteable(FPaths::GetProjectFilePath());
-			bSuccess = IProjectManager::Get().SaveCurrentProjectToDisk(FailMessage);
-		}
-
-		if (!bSuccess)
-		{
-			FMessageDialog::Open(EAppMsgType::Ok, FailMessage);
-		}
-		return bSuccess;
-	}
-}
 
 FLevelSnapshotsEditorModule& FLevelSnapshotsEditorModule::Get()
 {
@@ -83,17 +42,8 @@
 	FLevelSnapshotsEditorStyle::Initialize();
 	FLevelSnapshotsEditorCommands::Register();
 	
-<<<<<<< HEAD
 	// add the menu subsection
 	FCoreDelegates::OnPostEngineInit.AddRaw(this, &FLevelSnapshotsEditorModule::PostEngineInit);
-=======
-	RegisterMenus();
-	
-	if (RegisterProjectSettings() && ProjectSettingsObjectPtr->bEnableLevelSnapshotsToolbarButton)
-	{
-		RegisterEditorToolbar();
-	}
->>>>>>> efc9b2f3
 }
 
 void FLevelSnapshotsEditorModule::ShutdownModule()
@@ -145,67 +95,12 @@
 void FLevelSnapshotsEditorModule::PostEngineInit()
 {
 	RegisterMenuItem();
-	SetupReminderToEnableSupportPlugins();
 
 	if (RegisterProjectSettings() && ProjectSettingsObjectPtr->bEnableLevelSnapshotsToolbarButton)
 	{
 		// todo: Skip toolbar for UE5 for now; we will reimplement toolbar at a later date
 		//RegisterEditorToolbar();
 	}
-}
-
-void FLevelSnapshotsEditorModule::SetupReminderToEnableSupportPlugins()
-{
-	ILevelSnapshotsModule& Module = ILevelSnapshotsModule::Get();
-	Module.AddCanTakeSnapshotDelegate(
-		"HasSupportPlugins",
-		ILevelSnapshotsModule::FCanTakeSnapshot::CreateLambda([](const FPreTakeSnapshotEventData&)
-		{
-			FModuleManager& ModuleManager = FModuleManager::Get();
-			bool bDidAnyPluginFail = false;
-			bool bNeedsToRestartEditor = false;
-			
-			const bool bShouldEnablenDisplaySupport =
-				ModuleManager.IsModuleLoaded("DisplayCluster")
-				&& !ModuleManager.IsModuleLoaded("nDisplaySupportForLevelSnapshots");
-			if (bShouldEnablenDisplaySupport)
-			{
-				const EAppReturnType::Type DialogResult = FMessageDialog::Open(
-					EAppMsgType::YesNoCancel,
-					LOCTEXT("EnableSupportFornDisplay", "The nDisplay plugin is enabled. To support snapshots of nDisplay actors that the scene may contain, you must enable the \"nDisplay Support For Level Snapshots\" plugin.\n\nDo you want to enable the plugin?")
-					);
-				if (DialogResult == EAppReturnType::Cancel)
-				{
-					// Cancel saving snapshot: this will stop saving the snapshot
-					return false;
-				}
-				if (DialogResult == EAppReturnType::Yes)
-				{
-					const bool bSuccess = EnableSupportPlugin("nDisplaySupportForLevelSnapshots");
-					bDidAnyPluginFail |= !bSuccess;
-					bNeedsToRestartEditor |= bSuccess;
-				}
-			}
-
-			if (bNeedsToRestartEditor)
-			{
-				FText RestartEditorTitle = LOCTEXT("RestartEditorTitle", "Restart required");
-				const EAppReturnType::Type RestartEditorResult = FMessageDialog::Open(
-					EAppMsgType::YesNo,
-					LOCTEXT("RestartEditor", "The editor needs to be restarted to enable the required plugin(s).\n\nRestart the editor now?"),
-					&RestartEditorTitle
-					);
-				if (RestartEditorResult == EAppReturnType::Yes)
-				{
-					const bool bWarn = false;
-					FUnrealEdMisc::Get().RestartEditor(bWarn);
-				}
-			}
-
-			// Editor restart does not start immediately: cancel saving the snapshot if restart is required
-			return !bDidAnyPluginFail && !bNeedsToRestartEditor;
-		})
-		);
 }
 
 void FLevelSnapshotsEditorModule::RegisterMenuItem()
@@ -368,84 +263,7 @@
 {
 	OpenSnapshotsEditor();
 
-<<<<<<< HEAD
 	if (SnapshotEditorToolkit.IsValid())
-=======
-void FLevelSnapshotsEditorModule::TakeAndSaveSnapshot(const FText& InDescription, const bool bShouldUseOverrides) const
-{
-	if (!ensure(GEditor))
-	{
-		return;
-	}
-	UWorld* World = GEditor->GetEditorWorldContext().World();
-	if (!ensure(World && ProjectSettingsObjectPtr.IsValid()))
-	{
-		return;
-	}
-	ULevelSnapshotsEditorProjectSettings* ProjectSettings = ProjectSettingsObjectPtr.Get();
-
-
-	// Notify the user that a snapshot is being created
-	FNotificationInfo Notification(NSLOCTEXT("LevelSnapshots", "NotificationFormatText_CreatingSnapshot", "Creating Level Snapshot"));
-	Notification.Image = FLevelSnapshotsEditorStyle::GetBrush(TEXT("LevelSnapshots.ToolbarButton"));
-	Notification.bUseThrobber = true;
-	Notification.bUseSuccessFailIcons = true;
-	Notification.ExpireDuration = 2.f;
-	Notification.bFireAndForget = false;
-
-	TSharedPtr<SNotificationItem> NotificationItem = FSlateNotificationManager::Get().AddNotification(Notification);
-	NotificationItem->SetCompletionState(SNotificationItem::CS_Pending);
-	ON_SCOPE_EXIT
-	{
-		NotificationItem->ExpireAndFadeout();
-	};
-
-	
-	ProjectSettings->ValidateRootLevelSnapshotSaveDirAsGameContentRelative();
-	ProjectSettings->SanitizeAllProjectSettingsPaths(true);
-
-	const FFormatNamedArguments& FormatArguments = ULevelSnapshotsEditorProjectSettings::GetFormatNamedArguments(World->GetName());
-	const FText& NewSnapshotDir = FText::Format(FText::FromString(
-		bShouldUseOverrides && ProjectSettings->IsPathOverridden() ? 
-		ProjectSettings->GetSaveDirOverride() : ProjectSettings->LevelSnapshotSaveDir), FormatArguments);
-	const FText& NewSnapshotName = FText::Format(FText::FromString(
-		bShouldUseOverrides && ProjectSettings->IsNameOverridden() ?
-		ProjectSettings->GetNameOverride() : ProjectSettings->DefaultLevelSnapshotName), FormatArguments);
-
-	const FString& ValidatedName = FPaths::MakeValidFileName(NewSnapshotName.ToString());
-	const FString& PathToSavePackage = FPaths::Combine(ProjectSettings->RootLevelSnapshotSaveDir.Path, NewSnapshotDir.ToString(), ValidatedName);
-
-
-	// Take snapshot
-	UPackage* Package = CreatePackage(*PathToSavePackage);
-	ULevelSnapshot* Snapshot = ULevelSnapshotsFunctionLibrary::TakeLevelSnapshot_Internal(World, *ValidatedName, Package, InDescription.ToString());
-	if (!ensure(Snapshot))
-	{
-		return;
-	}
-	Snapshot->SetFlags(RF_Public | RF_Standalone);
-
-	
-	// Take screenshot before we save
-	const FString& PackageFileName = FPackageName::LongPackageNameToFilename(PathToSavePackage, FPackageName::GetAssetPackageExtension());
-	const bool bPathIsValid = FPaths::ValidatePath(PackageFileName);
-	if (bPathIsValid)
-	{
-		ULevelSnapshotsEditorFunctionLibrary::GenerateThumbnailForSnapshotAsset(Snapshot);
-	}
-
-	
-	// Notify the user of the outcome
-	if (bPathIsValid && UPackage::SavePackage(Package, Snapshot, RF_Public | RF_Standalone, *PackageFileName))
-	{
-		// If successful
-		NotificationItem->SetText(
-			FText::Format(
-				NSLOCTEXT("LevelSnapshots", "NotificationFormatText_CreateSnapshotSuccess", "Successfully created Level Snapshot \"{0}\""), NewSnapshotName));
-		NotificationItem->SetCompletionState(SNotificationItem::CS_Success);
-	}
-	else
->>>>>>> efc9b2f3
 	{
 		SnapshotEditorToolkit.Pin()->OpenLevelSnapshotsDialogWithAssetSelected(InAssetData);
 	}
@@ -464,14 +282,6 @@
 	}
 }
 
-<<<<<<< HEAD
-=======
-void FLevelSnapshotsEditorModule::OpenLevelSnapshotsSettings()
-{
-	FModuleManager::LoadModuleChecked<ISettingsModule>("Settings").ShowViewer("Project", "Plugins", "Level Snapshots");
-}
-
->>>>>>> efc9b2f3
 ULevelSnapshotsEditorData* FLevelSnapshotsEditorModule::AllocateTransientPreset()
 {
 	static const TCHAR* PackageName = TEXT("/Temp/LevelSnapshots/PendingSnapshots");
