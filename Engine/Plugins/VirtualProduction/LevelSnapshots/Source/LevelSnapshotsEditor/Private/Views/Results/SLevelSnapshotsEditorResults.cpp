--- conflicted
+++ resolved
@@ -2755,7 +2755,6 @@
 	{
 		FinalSnapshotWidget = SNew(SInvalidationPanel)
 			[
-<<<<<<< HEAD
 				FinalSnapshotWidget.ToSharedRef()
 			];
 	}
@@ -2763,13 +2762,7 @@
 	SplitterPtr->AddSlot()
 	[
 		FinalSnapshotWidget.ToSharedRef()
-	].OnSlotResized_Handler.BindSP(this, &SLevelSnapshotsEditorResultsRow::SetSnapshotColumnSize);
-=======
-				SnapshotChildWidget.ToSharedRef()
-			]
-		]
 	].OnSlotResized(this, &SLevelSnapshotsEditorResultsRow::SetSnapshotColumnSize);
->>>>>>> d1914f8a
 
 	const auto SlotDelegate1 = TAttribute<float>::FGetter::CreateSP(this, &SLevelSnapshotsEditorResultsRow::GetSplitterSlotSize, 1);;
 	SplitterPtr->SlotAt(1).SizeValue.Bind(SlotDelegate1);
@@ -2845,7 +2838,6 @@
 	{
 		FinalWorldWidget = SNew(SInvalidationPanel)
 			[
-<<<<<<< HEAD
 				FinalWorldWidget.ToSharedRef()
 			];
 	}
@@ -2853,13 +2845,7 @@
 	SplitterPtr->AddSlot()
 	[
 		FinalWorldWidget.ToSharedRef()
-	].OnSlotResized_Handler.BindSP(this, &SLevelSnapshotsEditorResultsRow::SetWorldObjectColumnSize);
-=======
-				WorldChildWidget.ToSharedRef()
-			]
-		]
 	].OnSlotResized(this, &SLevelSnapshotsEditorResultsRow::SetWorldObjectColumnSize);
->>>>>>> d1914f8a
 
 	const auto SlotDelegate2 = TAttribute<float>::FGetter::CreateSP(this, &SLevelSnapshotsEditorResultsRow::GetSplitterSlotSize, 2);;
 	SplitterPtr->SlotAt(2).SizeValue.Bind(SlotDelegate2);
