--- conflicted
+++ resolved
@@ -121,19 +121,11 @@
 
 	/** This component was removed from the actor. This instance exists in a transient snapshot world; it does not exist in the editor world. */
 	UPROPERTY(BlueprintReadOnly, Category = "Level Snapshots")
-<<<<<<< HEAD
-	UActorComponent* DeletedComponent = nullptr;
-
-	/** The actor the component was removed from; This instance exists in the editor world. */
-	UPROPERTY(BlueprintReadOnly, Category = "Level Snapshots")
-	AActor* EditorActor = nullptr;
-=======
 	TObjectPtr<UActorComponent> DeletedComponent = nullptr;
 
 	/** The actor the component was removed from; This instance exists in the editor world. */
 	UPROPERTY(BlueprintReadOnly, Category = "Level Snapshots")
 	TObjectPtr<AActor> EditorActor = nullptr;
->>>>>>> d731a049
 
 	FIsDeletedComponentValidParams() = default;
 	explicit FIsDeletedComponentValidParams(UActorComponent* DeletedComponent, AActor* EditorActor)
@@ -149,11 +141,7 @@
 
 	/** This component was added to the actor. This is an instance in the editor world. */
 	UPROPERTY(BlueprintReadOnly, Category = "Level Snapshots")
-<<<<<<< HEAD
-	UActorComponent* AddedComponent = nullptr;
-=======
 	TObjectPtr<UActorComponent> AddedComponent = nullptr;
->>>>>>> d731a049
 
 	FIsAddedComponentValidParams() = default;
 	explicit FIsAddedComponentValidParams(UActorComponent* AddedComponent)
