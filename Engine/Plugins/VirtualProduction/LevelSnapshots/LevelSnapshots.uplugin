--- conflicted
+++ resolved
@@ -38,11 +38,7 @@
 		},
         {
             "Name": "nDisplaySupport",
-<<<<<<< HEAD
-            "Type": "Runtime",
-=======
             "Type": "UncookedOnly",
->>>>>>> d731a049
             "LoadingPhase": "PostDefault",
             "PlatformAllowList": [
               "Win64",
