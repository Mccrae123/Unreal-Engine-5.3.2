--- conflicted
+++ resolved
@@ -358,15 +358,9 @@
 void FConcertTakeRecorderManager::OnTakeRecorderStopped(UTakeRecorder* TakeRecorder)
 {
 #if WITH_EDITOR
-<<<<<<< HEAD
-	if (GEngine && GEngine->CanTransact())
-	{
-		ensureMsgf(GUndo == nullptr, TEXT("A transaction is pending but we are currently stopping a Take Recorder. Transactions during a Recorder Stop can cause asset locking between Multi-user clients."));
-=======
 	if (GEngine && GEngine->CanTransact() && WeakSession.IsValid())
 	{
 		UE_LOG(LogConcertTakeRecorder, Warning, TEXT("A transaction is pending but we are currently stopping a Take Recorder. Transactions during a Recorder Stop can cause asset locking between Multi-user clients."));
->>>>>>> 4af6daef
 	}
 #endif
 }
