--- conflicted
+++ resolved
@@ -400,15 +400,12 @@
 	FLinearColor Color = FLinearColor::White;
 
 	/**
-<<<<<<< HEAD
-=======
 	 * Whether this actor should be created as a flag if it's a lightcard.
 	 */
 	UPROPERTY()
 	bool bIsLightCardFlag = false;
 
 	/**
->>>>>>> 74d0b334
 	 * An optional number that will be passed back in the RequestedActorsCreated response to tell apart
 	 * the results of multiple requests.
 	 */
