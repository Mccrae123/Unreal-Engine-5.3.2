--- conflicted
+++ resolved
@@ -17,11 +17,7 @@
 	FDestructibleMeshThumbnailScene();
 
 PRAGMA_DISABLE_DEPRECATION_WARNINGS
-<<<<<<< HEAD
-	/** Sets the skeletal mesh to use in the next GetView() */
-=======
 	/** Sets the skeletal mesh to use in the next CreateView() */
->>>>>>> 6bbb88c8
 	void SetDestructibleMesh(class UDestructibleMesh* InMesh);
 PRAGMA_ENABLE_DEPRECATION_WARNINGS
 
