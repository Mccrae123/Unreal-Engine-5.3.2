--- conflicted
+++ resolved
@@ -44,48 +44,6 @@
 	// End of FNotifyHook interface
 
 	void RefreshViewport();
-<<<<<<< HEAD
-
-PRAGMA_DISABLE_DEPRECATION_WARNINGS
-	/** Retrieves the Destructible mesh component. */
-	UDestructibleComponent* GetDestructibleComponent() const;
-
-	/**
-	 *	Sets up the Destructible mesh that the Destructible Mesh editor is viewing.
-	 *
-	 *	@param	InDestructibleMesh		The Destructible mesh being viewed in the editor.
-	 */
-	void SetPreviewMesh(UDestructibleMesh* InDestructibleMesh);
-
-	/**
-	 *	Updates the preview mesh and other viewport specific settings that go with it.
-	 *
-	 *	@param	InDestructibleMesh		The Destructible mesh being viewed in the editor.
-	 */
-	void UpdatePreviewMesh(UDestructibleMesh* InDestructibleMesh);
-
-	/** Component for the preview Destructible mesh. */
-	UDestructibleComponent* PreviewComponent;
-PRAGMA_ENABLE_DEPRECATION_WARNINGS
-
-	/** The parent tab where this viewport resides */
-	TWeakPtr<SDockableTab> ParentTab;
-
-	/** 
-	 *	Causes chunks at the given PreviewDepth to be displayed in the viewport.  Clamped to the range [0, depth count), where (depth count) = the number of chunk hierarchy depths in the destructible.
-	 *
-	 *	@param	InPreviewDepth			The desired preview depth to display.
-	 */
-	void SetPreviewDepth(uint32 InPreviewDepth);
-
-	/** 
-	 *	The explode amount (distance relative to the original mesh size to expand out the displayed chunks).  Clamped from below at zero.
-	 *
-	 *	@param	InExplodeAmount			The desired explode amount.
-	 */
-	void SetExplodeAmount(float InExplodeAmount);
-
-=======
 
 PRAGMA_DISABLE_DEPRECATION_WARNINGS
 	/** Retrieves the Destructible mesh component. */
@@ -123,7 +81,6 @@
 	 */
 	void SetExplodeAmount(float InExplodeAmount);
 
->>>>>>> 6bbb88c8
 protected:
 	/** SEditorViewport interface */
 	virtual TSharedRef<FEditorViewportClient> MakeEditorViewportClient() override;
