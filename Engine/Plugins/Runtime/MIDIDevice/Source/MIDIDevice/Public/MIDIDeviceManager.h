// Copyright Epic Games, Inc. All Rights Reserved.

#pragma once

#include "CoreMinimal.h"
#include "Kismet/BlueprintFunctionLibrary.h"
#include "MIDIDeviceInputController.h"
#include "MIDIDeviceOutputController.h"

#include "MIDIDeviceManager.generated.h"

USTRUCT(BlueprintType)
struct MIDIDEVICE_API FFoundMIDIDevice
{
	GENERATED_BODY()

	/** The unique ID of this MIDI device */
	UPROPERTY(BlueprintReadOnly, Category="MIDI Device Manager")
<<<<<<< HEAD
	int32 DeviceID = 1;
=======
	int32 DeviceID = 0;
>>>>>>> 6bbb88c8

	/** The name of this device.  This name comes from the MIDI hardware, and might not be unique */
	UPROPERTY(BlueprintReadOnly, Category="MIDI Device Manager")
	FString DeviceName;

	/** True if the device supports sending events to us */
	UPROPERTY(BlueprintReadOnly, Category="MIDI Device Manager")
	bool bCanReceiveFrom = false;

	/** True if the device supports receiving events from us */
	UPROPERTY(BlueprintReadOnly, Category="MIDI Device Manager")
	bool bCanSendTo = false;

	/** Whether the device is already in use.  You might not want to create a controller for devices that are busy.  Someone else could be using it. */
	UPROPERTY(BlueprintReadOnly, Category="MIDI Device Manager")
<<<<<<< HEAD
	bool bIsAlreadyInUse = true;
=======
	bool bIsAlreadyInUse = false;
>>>>>>> 6bbb88c8

	/** True if this is the default MIDI device for input on this system */
	UPROPERTY(BlueprintReadOnly, Category="MIDI Device Manager")
	bool bIsDefaultInputDevice = false;

	/** True if this is the default MIDI device for output on this system */
	UPROPERTY(BlueprintReadOnly, Category="MIDI Device Manager")
	bool bIsDefaultOutputDevice = false;
};


USTRUCT(BlueprintType)
struct MIDIDEVICE_API FMIDIDeviceInfo
{
	GENERATED_BODY()

	/** The unique ID of this MIDI device */
	UPROPERTY(BlueprintReadOnly, Category = "MIDI Device Manager")
<<<<<<< HEAD
	int32 DeviceID = 1;
=======
	int32 DeviceID = 0;
>>>>>>> 6bbb88c8

	/** The name of this device.  This name comes from the MIDI hardware, and might not be unique */
	UPROPERTY(BlueprintReadOnly, Category = "MIDI Device Manager")
	FString DeviceName;

	/** Whether the device is already in use.  You might not want to create a controller for devices that are busy.  Someone else could be using it. */
	UPROPERTY(BlueprintReadOnly, Category = "MIDI Device Manager")
<<<<<<< HEAD
	bool bIsAlreadyInUse = true;
=======
	bool bIsAlreadyInUse = false;
>>>>>>> 6bbb88c8

	/** True if this is the default MIDI device for input on this system */
	UPROPERTY(BlueprintReadOnly, Category = "MIDI Device Manager")
	bool bIsDefaultDevice = false;
};

UCLASS()
class MIDIDEVICE_API UMIDIDeviceManager : public UBlueprintFunctionLibrary
{
	GENERATED_BODY()

public:

	/**
	 * Enumerates all of the connected MIDI devices and reports back with the IDs and names of those devices.  This operation is a little expensive
	 * so only do it once at startup, or if you think that a new device may have been connected.
	 *
	 * @param	OutMIDIDevices	A list of available MIDI devices
	 */
	UFUNCTION(BlueprintCallable, Category="MIDI Device Manager")
	static void FindMIDIDevices(TArray<FFoundMIDIDevice>& OutMIDIDevices);

	/**
	 * Enumerates all of the MIDI input and output devices and reports back useful infos such as IDs and names of those devices. This operation is a little expensive
	 * so only do it once at startup, or if you think that a new device may have been connected.
	 *
	 * @param 	OutMIDIInputDevices		A list of available MIDI Input devices
	 * @param 	OutMIDIOutputDevices	A list of available MIDI Output devices
	 */
	UFUNCTION(BlueprintCallable, Category = "MIDI Device Manager")
	static void FindAllMIDIDeviceInfo(TArray<FMIDIDeviceInfo>& OutMIDIInputDevices, TArray<FMIDIDeviceInfo>& OutMIDIOutputDevices);

	/**
	 * Retrieves the MIDI input device ID by name. Call "Find All MIDI Device Info" beforehand to enumerate the available input devices. 
	 *
	 * @param	DeviceName		The Name of the MIDI device you want to talk to.
	 * @param	DeviceID		The Device ID of the MIDI device with that name.
	 */
	UFUNCTION(BlueprintCallable, Category = "MIDI Device Manager")
	static void GetMIDIInputDeviceIDByName(const FString DeviceName, int32& DeviceID);

	/**
	 * Retrieves the default MIDI input device ID. Call "Find All MIDI Device Info" beforehand to enumerate the available input devices.
	 *
	 * @param	DeviceID		The Device ID of the MIDI input device with that name.
	 */
	UFUNCTION(BlueprintCallable, Category = "MIDI Device Manager")
	static void GetDefaultMIDIInputDeviceID(int32& DeviceID);

	/**
	 * Retrieves the MIDI output device ID by name. Call "Find All MIDI Device Info" beforehand to enumerate the available output devices.
	 *
	 * @param	DeviceName		The Name of the MIDI device you want to talk to.
	 * @param	DeviceID		The Device ID of the MIDI output device associated with that name.
	 */
	UFUNCTION(BlueprintCallable, Category = "MIDI Device Manager")
	static void GetMIDIOutputDeviceIDByName(const FString DeviceName, int32& DeviceID);

	/**
	 * Retrieves the default MIDI output device ID. Call "Find All MIDI Device Info" beforehand to enumerate the available input devices.
	 *
	 * @param	DeviceID		The Device ID of the MIDI output device with that name.
	 */
	UFUNCTION(BlueprintCallable, Category = "MIDI Device Manager")
	static void GetDefaultMIDIOutputDeviceID(int32& DeviceID);

	/**
	 * Creates an instance of a MIDI device controller that can be used to interact with a connected MIDI device
	 *
	 * @param	DeviceID		The ID of the MIDI device you want to talk to.  Call "Find MIDI Devices" to enumerate the available devices.
	 * @param	MIDIBufferSize	How large the buffer size (in number of MIDI events) should be for incoming MIDI data.  Larger values can incur higher latency costs for incoming events, but don't set it too low or you'll miss events and your stuff will sound bad.
	 *
	 * @return	If everything goes okay, a valid MIDI device controller object will be returned.  If anything goes wrong, a null reference will be returned.
	 */
	UFUNCTION(BlueprintCallable, Category="MIDI Device Manager")
	static class UMIDIDeviceController* CreateMIDIDeviceController(const int32 DeviceID, const int32 MIDIBufferSize = 1024);

	/**
	 * Creates an instance of a MIDI device controller that can be used to interact with a connected MIDI device
	 *
	 * @param	DeviceID		The ID of the MIDI device you want to talk to.  Call "Find MIDI Devices" to enumerate the available devices.
	 * @param	MIDIBufferSize	How large the buffer size (in number of MIDI events) should be for incoming MIDI data.  Larger values can incur higher latency costs for incoming events, but don't set it too low or you'll miss events and your stuff will sound bad.
	 *
	 * @return	If everything goes okay, a valid MIDI device controller object will be returned.  If anything goes wrong, a null reference will be returned.
	 */
	UFUNCTION(BlueprintCallable, Category = "MIDI Device Manager")
	static class UMIDIDeviceInputController* CreateMIDIDeviceInputController(const int32 DeviceID, const int32 MIDIBufferSize = 1024);

	/**
	 * Creates an instance of a MIDI output device controller that can be used to interact with a connected MIDI device
	 *
	 * @param	DeviceID		The ID of the MIDI device you want to talk to.  Call "Find MIDI Devices" to enumerate the available devices.
	 *
	 * @return	If everything goes okay, a valid MIDI device controller object will be returned.  If anything goes wrong, a null reference will be returned.
	 */
	UFUNCTION(BlueprintCallable, Category = "MIDI Device Manager")
	static class UMIDIDeviceOutputController* CreateMIDIDeviceOutputController(const int32 DeviceID);

	/** Called from FMIDIDeviceModule to startup the device manager.  Don't call this yourself. */
	static void StartupMIDIDeviceManager();

	/** Called from FMIDIDeviceModule to shutdown the device manager.  Don't call this yourself. */
	static void ShutdownMIDIDeviceManager();

	/** Called every frame to look for any new MIDI events that were received, and routes those events to subscribers.  Don't call this yourself.
	    It will be called by FMIDIDeviceModule::Tick(). */
	static void ProcessMIDIEvents();


private:
	/** Called internally to update device info.  */
	static void ReinitializeDeviceManager();

	/** Implementation of FindMIDIDevices that does't reinitialize the Device Manager. */
	static void FindMIDIDevicesInternal(TArray<FFoundMIDIDevice>& OutMIDIDevices);

	/** Implementation of FindMIDIDeviceInfo that does't reinitialize the Device Manager. */
	static void FindAllMIDIDeviceInfoInternal(TArray<FMIDIDeviceInfo>& OutMIDIInputDevices, TArray<FMIDIDeviceInfo>& OutMIDIOutputDevices);

private:
	/** True if everything is initialized OK */
	static bool bIsInitialized;

	/** MIDI input devices info */
	static TArray<FMIDIDeviceInfo> MIDIInputDevicesInfo;

	/** MIDI output devices info */
	static TArray<FMIDIDeviceInfo> MIDIOutputDevicesInfo;
};<|MERGE_RESOLUTION|>--- conflicted
+++ resolved
@@ -16,11 +16,7 @@
 
 	/** The unique ID of this MIDI device */
 	UPROPERTY(BlueprintReadOnly, Category="MIDI Device Manager")
-<<<<<<< HEAD
-	int32 DeviceID = 1;
-=======
 	int32 DeviceID = 0;
->>>>>>> 6bbb88c8
 
 	/** The name of this device.  This name comes from the MIDI hardware, and might not be unique */
 	UPROPERTY(BlueprintReadOnly, Category="MIDI Device Manager")
@@ -36,11 +32,7 @@
 
 	/** Whether the device is already in use.  You might not want to create a controller for devices that are busy.  Someone else could be using it. */
 	UPROPERTY(BlueprintReadOnly, Category="MIDI Device Manager")
-<<<<<<< HEAD
-	bool bIsAlreadyInUse = true;
-=======
 	bool bIsAlreadyInUse = false;
->>>>>>> 6bbb88c8
 
 	/** True if this is the default MIDI device for input on this system */
 	UPROPERTY(BlueprintReadOnly, Category="MIDI Device Manager")
@@ -59,23 +51,15 @@
 
 	/** The unique ID of this MIDI device */
 	UPROPERTY(BlueprintReadOnly, Category = "MIDI Device Manager")
-<<<<<<< HEAD
-	int32 DeviceID = 1;
-=======
 	int32 DeviceID = 0;
->>>>>>> 6bbb88c8
 
-	/** The name of this device.  This name comes from the MIDI hardware, and might not be unique */
+	/** The name of this device.  This name comes from the MIDI hardware, any might not be unique */
 	UPROPERTY(BlueprintReadOnly, Category = "MIDI Device Manager")
 	FString DeviceName;
 
 	/** Whether the device is already in use.  You might not want to create a controller for devices that are busy.  Someone else could be using it. */
 	UPROPERTY(BlueprintReadOnly, Category = "MIDI Device Manager")
-<<<<<<< HEAD
-	bool bIsAlreadyInUse = true;
-=======
 	bool bIsAlreadyInUse = false;
->>>>>>> 6bbb88c8
 
 	/** True if this is the default MIDI device for input on this system */
 	UPROPERTY(BlueprintReadOnly, Category = "MIDI Device Manager")
