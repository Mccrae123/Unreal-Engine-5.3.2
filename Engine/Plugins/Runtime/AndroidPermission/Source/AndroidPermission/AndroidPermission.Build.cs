// Copyright Epic Games, Inc. All Rights Reserved.

using UnrealBuildTool;
using System.IO;

public class AndroidPermission : ModuleRules
{
	public AndroidPermission(ReadOnlyTargetRules Target) : base(Target)
	{
<<<<<<< HEAD
		
		PublicIncludePaths.AddRange(
			new string[] {
				"Runtime/Launch/Public"
			}
			);
			
		
=======
		PublicIncludePathModuleNames.Add("Launch");

>>>>>>> 4af6daef
		PublicDependencyModuleNames.AddRange(
			new string[]
			{
				"Core",
				"Engine",
			}
			);
			
		
		PrivateDependencyModuleNames.AddRange(
			new string[]
			{
				"CoreUObject",
				"Slate",
				"SlateCore",
			}
			);
		
		
		DynamicallyLoadedModuleNames.AddRange(
			new string[]
			{
			}
			);
        if (Target.Platform == UnrealTargetPlatform.Android)
        {
            string PluginPath = Utils.MakePathRelativeTo(ModuleDirectory, Target.RelativeEnginePath);
            AdditionalPropertiesForReceipt.Add("AndroidPlugin", Path.Combine(PluginPath, "AndroidPermission_APL.xml"));
        }
    }
}<|MERGE_RESOLUTION|>--- conflicted
+++ resolved
@@ -7,19 +7,8 @@
 {
 	public AndroidPermission(ReadOnlyTargetRules Target) : base(Target)
 	{
-<<<<<<< HEAD
-		
-		PublicIncludePaths.AddRange(
-			new string[] {
-				"Runtime/Launch/Public"
-			}
-			);
-			
-		
-=======
 		PublicIncludePathModuleNames.Add("Launch");
 
->>>>>>> 4af6daef
 		PublicDependencyModuleNames.AddRange(
 			new string[]
 			{
