--- conflicted
+++ resolved
@@ -109,13 +109,10 @@
 int32 CVar_RepGraph_DormantDynamicActorsDestruction = 0;
 static FAutoConsoleVariableRef CVarRepGraphDormantDynamicActorsDestruction(TEXT("Net.RepGraph.DormantDynamicActorsDestruction"), CVar_RepGraph_DormantDynamicActorsDestruction,
 	TEXT("If true, irrelevant dormant actors will be destroyed on the client"), ECVF_Default);
-<<<<<<< HEAD
-=======
 
 int32 CVar_RepGraph_ReplicatedDormantDestructionInfosPerFrame = MAX_int32;
 static FAutoConsoleVariableRef CVarRepGraphReplicatedDormantDestructionInfosPerFrame(TEXT("Net.RepGraph.ReplicatedDormantDestructionInfosPerFrame"), CVar_RepGraph_ReplicatedDormantDestructionInfosPerFrame,
 	TEXT("If CVarRepGraphDormantDynamicActorsDestruction is true, this is the max number of destruction infos sent to a client per frame"), ECVF_Default);
->>>>>>> 6bbb88c8
 
 float CVar_RepGraph_OutOfRangeDistanceCheckRatio = 0.5f;
 static FAutoConsoleVariableRef CVarRepGraphOutOfRangeDistanceCheckRatio(TEXT("Net.RepGraph.OutOfRangeDistanceCheckRatio"), CVar_RepGraph_OutOfRangeDistanceCheckRatio,
@@ -341,11 +338,7 @@
 
 	RPC_Multicast_OpenChannelForClass.Reset();
 	RPC_Multicast_OpenChannelForClass.Set(AActor::StaticClass(), true); // Open channels for multicast RPCs by default
-<<<<<<< HEAD
-	RPC_Multicast_OpenChannelForClass.Set(AController::StaticClass(), false);
-=======
 	RPC_Multicast_OpenChannelForClass.Set(AController::StaticClass(), false); // multicasts should never open channels on Controllers since opening a channel on a non-owner breaks the Controller's replication.
->>>>>>> 6bbb88c8
 	RPC_Multicast_OpenChannelForClass.Set(AServerStatReplicator::StaticClass(), false);	
 }
 
@@ -387,11 +380,8 @@
 
 UNetReplicationGraphConnection* UReplicationGraph::FindOrAddConnectionManager(UNetConnection* NetConnection)
 {
-<<<<<<< HEAD
-=======
 	check(NetConnection);
 
->>>>>>> 6bbb88c8
 	// Children do not have a connection manager, this is handled by their parent.
 	// We do not want to create connection managers for children, so redirect them.
 	if (NetConnection->GetUChildConnection() != nullptr)
@@ -527,7 +517,6 @@
 
 	UNetReplicationGraphConnection* ActiveGraphConnectionRemoved = FixGraphConnectionList(Connections, ConnectionNum, NetConnection);
 	UNetReplicationGraphConnection* PendingGraphConnectionRemoved = FixGraphConnectionList(PendingConnections, ConnectionNum, NetConnection);
-<<<<<<< HEAD
 
 	if (ActiveGraphConnectionRemoved)
 	{
@@ -535,15 +524,6 @@
 		ensure(PendingGraphConnectionRemoved == nullptr);
 	}
 
-=======
-
-	if (ActiveGraphConnectionRemoved)
-	{
-		ActiveGraphConnectionRemoved->TearDown();
-		ensure(PendingGraphConnectionRemoved == nullptr);
-	}
-
->>>>>>> 6bbb88c8
 	if (PendingGraphConnectionRemoved)
 	{
 		PendingGraphConnectionRemoved->TearDown();
@@ -682,18 +662,11 @@
 
 	{
 		QUICK_SCOPE_CYCLE_COUNTER(UReplicationGraph_RemoveNetworkActor_FromConnectionsMap);
-<<<<<<< HEAD
-	
-		for (UNetReplicationGraphConnection* ConnectionManager : Connections)
-		{
-			ConnectionManager->ActorInfoMap.RemoveActor(Actor);
-=======
 
 		for (UNetReplicationGraphConnection* ConnectionManager : Connections)
 		{
 			ConnectionManager->ActorInfoMap.RemoveActor(Actor);
 			ConnectionManager->RemoveActorFromAllPrevDormantActorLists(Actor);
->>>>>>> 6bbb88c8
 		}
 	}
 }
@@ -1448,8 +1421,6 @@
 	}
 }
 
-<<<<<<< HEAD
-=======
 void UReplicationGraph::ReplicateActorsForConnection(UNetConnection* NetConnection, FPerConnectionActorInfoMap& ConnectionActorInfoMap, UNetReplicationGraphConnection* ConnectionManager, const uint32 FrameNum)
 {
 	QUICK_SCOPE_CYCLE_COUNTER(NET_ReplicateActors_ReplicateActorsForConnection);
@@ -1487,7 +1458,6 @@
 	}
 }
 
->>>>>>> 6bbb88c8
 struct FScopedQueuedBits
 {
 	FScopedQueuedBits(int32& InQueuedBits, int32& InTotalBits) : QueuedBits(InQueuedBits), TotalBits(InTotalBits) { }
@@ -2181,10 +2151,7 @@
 						if (Actor->bOnlyRelevantToOwner && (!Actor->GetNetOwner() || (Actor->GetNetOwner() != NetConnection->PlayerController)))
 						{
 							UE_LOG(LogReplicationGraph, Warning, TEXT("Multicast RPC opening channel for bOnlyRelevantToOwner actor, check RPC_Multicast_OpenChannelForClass: Actor: %s Target: %s Function: %s"), *GetNameSafe(Actor), *GetNameSafe(TargetObj), *GetNameSafe(Function));
-<<<<<<< HEAD
-=======
 							ensureMsgf(Cast<APlayerController>(Actor) == nullptr, TEXT("MulticastRPC %s will open a channel for %s to a non-owner. This will break the PlayerController replication."), *Function->GetName(), *GetNameSafe(Actor));
->>>>>>> 6bbb88c8
 						}
 #endif
 
@@ -2949,21 +2916,6 @@
 	AllChildNodes.Reset();
 
 	MarkAsGarbage();
-}
-
-void UReplicationGraphNode::DoCollectActorRepListStats(FActorRepListStatCollector& StatsCollector) const
-{
-	// Visit lists owned by this node
-	OnCollectActorRepListStats(StatsCollector);
-
-	// Flag the node as visited so we don't collect it twice
-	StatsCollector.FlagNodeVisited(this);
-
-	// Collect stats on all child nodes too
-	for (const UReplicationGraphNode* Node : AllChildNodes)
-	{
-		Node->DoCollectActorRepListStats(StatsCollector);
-	}
 }
 
 void UReplicationGraphNode::DoCollectActorRepListStats(FActorRepListStatCollector& StatsCollector) const
@@ -4453,12 +4405,8 @@
 			{
 				if (FConnectionReplicationActorInfo* Info = Params.ConnectionManager.ActorInfoMap.Find(Actor))
 				{
-<<<<<<< HEAD
-					if (RemovedList && RemovedList->Contains(Actor))
-=======
 					// Need to grab the actors with valid channels here as they will be going dormant soon, but might not be quite yet
 					if (Info->bDormantOnConnection || Info->Channel != nullptr)
->>>>>>> 6bbb88c8
 					{
 						if (RemovedList && RemovedList->Contains(Actor))
 						{
@@ -4483,12 +4431,8 @@
 							}
 						}
 
-<<<<<<< HEAD
-					RepList.ConditionalAdd(Actor);
-=======
 						RepList.ConditionalAdd(Actor);
 					}
->>>>>>> 6bbb88c8
 				}
 			}
 		}
@@ -5599,12 +5543,7 @@
 			}
 		}
 
-<<<<<<< HEAD
-		// Now process the previous dormant list to handle destruction
-   		if (bCellHasChanged)
-=======
 		if (PrevDormantActorList.Num() > 0)
->>>>>>> 6bbb88c8
 		{
 			int32 NumActorsToRemove = CVar_RepGraph_ReplicatedDormantDestructionInfosPerFrame;
 
