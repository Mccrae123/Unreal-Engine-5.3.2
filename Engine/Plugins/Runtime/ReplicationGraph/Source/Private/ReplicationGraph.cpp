--- conflicted
+++ resolved
@@ -149,13 +149,10 @@
 CSV_DEFINE_CATEGORY(ReplicationGraphNumReps, WITH_SERVER_CODE);
 CSV_DEFINE_CATEGORY(ReplicationGraphVisibleLevels, WITH_SERVER_CODE);
 CSV_DEFINE_CATEGORY(ReplicationGraphForcedUpdates, WITH_SERVER_CODE);
-<<<<<<< HEAD
 CSV_DEFINE_CATEGORY(ReplicationGraphCleanMS, WITH_SERVER_CODE);
 CSV_DEFINE_CATEGORY(ReplicationGraphCleanNumReps, WITH_SERVER_CODE);
 
 CSV_DEFINE_CATEGORY(ReplicationGraph, WITH_SERVER_CODE);
-=======
->>>>>>> efc9b2f3
 
 static TAutoConsoleVariable<FString> CVarRepGraphConditionalBreakpointActorName(TEXT("Net.RepGraph.ConditionalBreakpointActorName"), TEXT(""), 
 	TEXT("Helper CVar for debugging. Set this string to conditionally log/breakpoint various points in the repgraph pipeline. Useful for bugs like 'why is this actor channel closing'"), ECVF_Default );
@@ -657,7 +654,7 @@
 	// Tear off actors have already been removed from the nodes, so we don't need to route them again.
 	if (Actor->GetTearOff() == false)
 	{
-		UE_CLOG(CVar_RepGraph_LogActorRemove>0, LogReplicationGraph, Display, TEXT("UReplicationGraph::RemoveNetworkActor %s"), *Actor->GetFullName());
+		UE_CLOG(CVar_RepGraph_LogActorRemove > 0, LogReplicationGraph, Display, TEXT("UReplicationGraph::RemoveNetworkActor %s"), *Actor->GetFullName());
 		RouteRemoveNetworkActorToNodes(FNewReplicatedActorInfo(Actor));
 	}
 
@@ -665,11 +662,11 @@
 
 	{
 		QUICK_SCOPE_CYCLE_COUNTER(UReplicationGraph_RemoveNetworkActor_FromConnectionsMap);
-	
+
 		for (UNetReplicationGraphConnection* ConnectionManager : Connections)
 		{
 			ConnectionManager->ActorInfoMap.RemoveActor(Actor);
-			ConnectionManager->PrevDormantActorList.RemoveFast(Actor);
+			ConnectionManager->RemoveActorFromAllPrevDormantActorLists(Actor);
 		}
 	}
 }
@@ -2644,6 +2641,19 @@
 	ActorInfoMap.ResetActorMap();
 }
 
+FActorRepListRefView& UNetReplicationGraphConnection::GetPrevDormantActorListForNode(const UReplicationGraphNode* GridNode)
+{
+	return PrevDormantActorListPerNode.FindOrAdd(GridNode);
+}
+
+void UNetReplicationGraphConnection::RemoveActorFromAllPrevDormantActorLists(AActor* InActor)
+{
+	for (TPair<TObjectKey<UReplicationGraphNode>, FActorRepListRefView>& PrevDormantActorListPerGridPair : PrevDormantActorListPerNode)
+	{
+		PrevDormantActorListPerGridPair.Value.RemoveFast(InActor);
+	}
+}
+
 void UNetReplicationGraphConnection::GetClientVisibleLevelNames(TSet<FName>& OutLevelNames) const
 {
 	if (NetConnection == nullptr)
@@ -2824,7 +2834,7 @@
 	{
 		Info->bDormantOnConnection = false;
 		Info->bGridSpatilization_AlreadyDormant = false;
-		PrevDormantActorList.RemoveFast(InActor);
+		RemoveActorFromAllPrevDormantActorLists(InActor);
 	}
 }
 
@@ -4916,8 +4926,8 @@
 
 void UReplicationGraphNode_GridSpatialization2D::HandleActorOutOfSpatialBounds(AActor* Actor, const FVector& Location3D, const bool bStaticActor)
 {
-	// Don't rebuild spatialization for blacklisted actors. They will just get clamped to the grid.
-	if (RebuildSpatialBlacklistMap.Get(Actor->GetClass()) != nullptr)
+	// Don't rebuild spatialization for denied actors. They will just get clamped to the grid.
+	if (ClassRebuildDenyList.Get(Actor->GetClass()) != nullptr)
 	{
 		return;
 	}
@@ -5465,7 +5475,7 @@
 
 	if (bDestroyDormantDynamicActors && CVar_RepGraph_DormantDynamicActorsDestruction > 0)
 	{
-		FActorRepListRefView& PrevDormantActorList = Params.ConnectionManager.PrevDormantActorList;
+		FActorRepListRefView& PrevDormantActorList = Params.ConnectionManager.GetPrevDormantActorListForNode(this);
 
 		// Process and create the dormancy list for the active grid for this user
 		for (const FPlayerGridCellInformation& CellInfo : ActiveGridCells)
@@ -5509,16 +5519,16 @@
 			}
 		}
 
-		if (Params.ConnectionManager.PrevDormantActorList.Num() > 0)
+		if (PrevDormantActorList.Num() > 0)
 		{
 			int32 NumActorsToRemove = CVar_RepGraph_ReplicatedDormantDestructionInfosPerFrame;
-			
-			UE_LOG(LogReplicationGraph, Verbose, TEXT("UReplicationGraphNode_GridSpatialization2D::GatherActorListsForConnection: Removing %d Actors (List size: %d)"), FMath::Min(NumActorsToRemove, Params.ConnectionManager.PrevDormantActorList.Num()), Params.ConnectionManager.PrevDormantActorList.Num());
+
+			UE_LOG(LogReplicationGraph, Verbose, TEXT("UReplicationGraphNode_GridSpatialization2D::GatherActorListsForConnection: Removing %d Actors (List size: %d)"), FMath::Min(NumActorsToRemove, PrevDormantActorList.Num()), PrevDormantActorList.Num());
 
 			// any previous dormant actors not in the current node dormant list
-			for (int32 i = 0; i < Params.ConnectionManager.PrevDormantActorList.Num() && NumActorsToRemove > 0; i++, NumActorsToRemove--)
-			{
-				FActorRepListType& Actor = Params.ConnectionManager.PrevDormantActorList[i];
+			for (int32 i = 0; i < PrevDormantActorList.Num() && NumActorsToRemove > 0; i++, NumActorsToRemove--)
+			{
+				FActorRepListType& Actor = PrevDormantActorList[i];
 				Params.ConnectionManager.NotifyAddDormantDestructionInfo(Actor);
 
 				if (FConnectionReplicationActorInfo* ActorInfo = Params.ConnectionManager.ActorInfoMap.Find(Actor))
@@ -5548,7 +5558,7 @@
 					}
 				}
 
-				Params.ConnectionManager.PrevDormantActorList.RemoveAtSwap(i);
+				PrevDormantActorList.RemoveAtSwap(i);
 			}
 		}
 	}
