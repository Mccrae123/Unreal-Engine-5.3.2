// Copyright Epic Games, Inc. All Rights Reserved.
// 


/**
 *	
 *	===================== TODO / WIP Notes =====================
 *
 * TODO Missing Features:
 *	-bNetTemporary
 * 	 	
 *	--------------------------------
 *	
 *	Game Code API
 *	
 *	
 *	Function						Status (w/ RepDriver enabled)
 *	----------------------------------------------------------------------------------------
 *	ForceNetUpdate					Compatible/Working			
 *	FlushNetDormancy				Compatible/Working
 *	SetNetUpdateTime				NOOP							
 *	ForceNetRelevant				NOOP
 *	ForceActorRelevantNextUpdate	NOOP
 *
 *	FindOrAddNetworkObjectInfo		NOOP. Accessing legacy system data directly. This sucks and should never have been exposed to game code directly.
 *	FindNetworkObjectInfo			NOOP. Will want to deprecate both of these functions and get them out of our code base
 *	
 *	
 *	FastShared Path information:
 *	------------------------------
 *	-Bind FClassReplicationInfo::FastSharedReplicationFunc to a function. That function should call a NetMulticast, Unrelable RPC with some parameters.
 *	-Those parameters are your "fastshared" data. It should be a struct of shareable data (no UObject references of connection specific data).
 *	-Return actors of this type in a list with the EActorRepListTypeFlags::FastShared flag.
 *	-UReplicationGraphNode_ActorListFrequencyBuckets can do this. See ::GatherActorListsForConnection.
 *	-(You must opt in to this by setting UReplicationGraphNode_ActorListFrequencyBuckets::EnableFastPath=true)
 *
 */

#include "ReplicationGraph.h"
#include "EngineGlobals.h"
#include "Engine/World.h"

#include "Engine/LocalPlayer.h"
#include "EngineUtils.h"
#include "Engine/Engine.h"
#include "Net/DataReplication.h"
#include "Engine/ActorChannel.h"
#include "Engine/NetworkObjectList.h"
#include "Net/RepLayout.h"
#include "Net/UnrealNetwork.h"
#include "Net/NetworkProfiler.h"
#include "HAL/LowLevelMemTracker.h"
#include "UObject/UObjectIterator.h"
#include "Engine/Level.h"
#include "Templates/UnrealTemplate.h"
#include "Stats/StatsMisc.h"
#include "Net/DataChannel.h"
#include "UObject/UObjectGlobals.h"
#include "DrawDebugHelpers.h"
#include "Misc/ScopeExit.h"
#include "Net/NetworkGranularMemoryLogging.h"
#include "Net/Core/Trace/NetTrace.h"
#include "Engine/ServerStatReplicator.h"

#include UE_INLINE_GENERATED_CPP_BY_NAME(ReplicationGraph)

#if USE_SERVER_PERF_COUNTERS
#include "PerfCountersModule.h"
#endif

namespace UE::Net::Private
{
	// Maintain pre-large world bounds for now, since the GridSpatialization2D node
	// uses a densely-stored grid and risks very high memory usage at large coordinates.
	constexpr double RepGraphWorldMax = UE_OLD_WORLD_MAX;
	constexpr double RepGraphHalfWorldMax = UE_OLD_HALF_WORLD_MAX;
}

int32 CVar_RepGraph_Pause = 0;
static FAutoConsoleVariableRef CVarRepGraphPause(TEXT("Net.RepGraph.Pause"), CVar_RepGraph_Pause,
	TEXT("Pauses actor replication in the Replication Graph."), ECVF_Default);

int32 CVar_RepGraph_Frequency = 0;
static FAutoConsoleVariableRef CVarRepGraphFrequency(TEXT("Net.RepGraph.Frequency.Override"), CVar_RepGraph_Frequency,
	TEXT("Explicit override for actor replication frequency"), ECVF_Default);

int32 CVar_RepGraph_Frequency_MatchTargetInPIE = 1;
static FAutoConsoleVariableRef CVarRepGraphFrequencyMatchTargetInPIE(TEXT("Net.RepGraph.Frequency.MatchTargetInPIE"), CVar_RepGraph_Frequency_MatchTargetInPIE,
	TEXT("In PIE, repgraph will update at the UNetDriver::NetServerMaxTickRate rate"), ECVF_Default);

int32 CVar_RepGraph_UseLegacyBudget = 1;
static FAutoConsoleVariableRef CVarRepGraphUseLegacyBudget(TEXT("Net.RepGraph.UseLegacyBudget"), CVar_RepGraph_UseLegacyBudget,
	TEXT("Use legacy IsNetReady() to make dynamic packget budgets"), ECVF_Default);

float CVar_RepGraph_FixedBudget = 0;
static FAutoConsoleVariableRef CVarRepGraphFixedBudge(TEXT("Net.RepGraph.FixedBudget"), CVar_RepGraph_FixedBudget,
	TEXT("Set fixed (independent of frame rate) packet budget. In BIts/frame"), ECVF_Default);

int32 CVar_RepGraph_SkipDistanceCull = 0;
static FAutoConsoleVariableRef CVarRepGraphSkipDistanceCull(TEXT("Net.RepGraph.SkipDistanceCull"), CVar_RepGraph_SkipDistanceCull,
	TEXT("Debug option to skip distance culling during evaluation"), ECVF_Default);

int32 CVar_RepGraph_PrintCulledOnConnectionClasses = 0;
static FAutoConsoleVariableRef CVarRepGraphPrintCulledOnConnectionClasses(TEXT("Net.RepGraph.PrintCulledOnConnectionClasses"), CVar_RepGraph_PrintCulledOnConnectionClasses,
	TEXT("Debug option to print culling stats"), ECVF_Default);

int32 CVar_RepGraph_TrackClassReplication = 0;
static FAutoConsoleVariableRef CVarRepGraphTrackClassReplication(TEXT("Net.RepGraph.TrackClassReplication"), CVar_RepGraph_TrackClassReplication,
	TEXT("Debug option to track class replication stats"), ECVF_Default);

int32 CVar_RepGraph_NbDestroyedGridsToTriggerGC = 100;
static FAutoConsoleVariableRef CVarRepGraphNbDestroyedGridsToTriggerGC(TEXT("Net.RepGraph.NbDestroyedGridsToTriggerGC"), CVar_RepGraph_NbDestroyedGridsToTriggerGC,
	TEXT("After destroying this many grids, force a garbage collection to free memory"), ECVF_Default);

int32 CVar_RepGraph_PrintTrackClassReplication = 0;
static FAutoConsoleVariableRef CVarRepGraphPrintTrackClassReplication(TEXT("Net.RepGraph.PrintTrackClassReplication"), CVar_RepGraph_PrintTrackClassReplication,
	TEXT("Debug option to print class replication stats"), ECVF_Default);

int32 CVar_RepGraph_DormantDynamicActorsDestruction = 0;
static FAutoConsoleVariableRef CVarRepGraphDormantDynamicActorsDestruction(TEXT("Net.RepGraph.DormantDynamicActorsDestruction"), CVar_RepGraph_DormantDynamicActorsDestruction,
	TEXT("If true, irrelevant dormant actors will be destroyed on the client"), ECVF_Default);

int32 CVar_RepGraph_ReplicatedDormantDestructionInfosPerFrame = MAX_int32;
static FAutoConsoleVariableRef CVarRepGraphReplicatedDormantDestructionInfosPerFrame(TEXT("Net.RepGraph.ReplicatedDormantDestructionInfosPerFrame"), CVar_RepGraph_ReplicatedDormantDestructionInfosPerFrame,
	TEXT("If CVarRepGraphDormantDynamicActorsDestruction is true, this is the max number of destruction infos sent to a client per frame"), ECVF_Default);

float CVar_RepGraph_OutOfRangeDistanceCheckRatio = 0.5f;
static FAutoConsoleVariableRef CVarRepGraphOutOfRangeDistanceCheckRatio(TEXT("Net.RepGraph.OutOfRangeDistanceCheckRatio"), CVar_RepGraph_OutOfRangeDistanceCheckRatio,
	TEXT("The ratio of DestructInfoMaxDistance that gives the distance traveled before we reevaluate the out of range destroyed actors list"), ECVF_Default);

int32 CVar_RepGraph_DormancyNode_ObsoleteBehavior = 0;
static FAutoConsoleVariableRef CVarRepGraphDormancyNodeObsoleteBehavior(TEXT("Net.RepGraph.DormancyNodeObsoleteBehavior"), CVar_RepGraph_DormancyNode_ObsoleteBehavior, TEXT("This changes how the dormancy node deals with obsolete nodes. 0 = ignore. 1 = lazily destroy the node"), ECVF_Default);

static TAutoConsoleVariable<float> CVar_ForceConnectionViewerPriority(TEXT("Net.RepGraph.ForceConnectionViewerPriority"), 1, TEXT("Force the connection's player controller and viewing pawn as topmost priority."));

int32 CVar_RepGraph_GridSpatialization2D_DestroyDormantDynamicActorsDefault = 1;
static FAutoConsoleVariableRef CVarRepGraphGridSpatialization2DDestroyDormantDynamicActorsDefault(TEXT("Net.RepGraph.GridSpatialization2DDestroyDormantDynamicActorsDefault"), CVar_RepGraph_GridSpatialization2D_DestroyDormantDynamicActorsDefault, TEXT("Configure what the default for UReplicationGraphNode_GridSpatialization2D::DestroyDormantDynamicActors should be."), ECVF_Default);

REPGRAPH_DEVCVAR_SHIPCONST(int32, "Net.RepGraph.LogNetDormancyDetails", CVar_RepGraph_LogNetDormancyDetails, 0, "Logs actors that are removed from the replication graph/nodes.");
REPGRAPH_DEVCVAR_SHIPCONST(int32, "Net.RepGraph.LogActorRemove", CVar_RepGraph_LogActorRemove, 0, "Logs actors that are removed from the replication graph/nodes.");
REPGRAPH_DEVCVAR_SHIPCONST(int32, "Net.RepGraph.LogActorAdd", CVar_RepGraph_LogActorAdd, 0, "Logs actors that are added to replication graph/nodes.");
REPGRAPH_DEVCVAR_SHIPCONST(int32, "Net.RepGraph.Verify", CVar_RepGraph_Verify, 0, "Additional, slow, verification is done on replication graph nodes. Guards against: invalid actors and dupes");
REPGRAPH_DEVCVAR_SHIPCONST(int32, "Net.RepGraph.DisableBandwithLimit", CVar_RepGraph_DisableBandwithLimit, 0, "Disables the IsNetReady() check, effectively replicating all actors that want to replicate to each connection.");

REPGRAPH_DEVCVAR_SHIPCONST(int32, "Net.RepGraph.TrickleDistCullOnDormancyNodes", CVar_RepGraph_TrickleDistCullOnDormancyNodes, 1, "Actors in a dormancy node that are distance culled will trickle through as dormancy node empties");
REPGRAPH_DEVCVAR_SHIPCONST(int32, "Net.RepGraph.EnableRPCSendPolicy", CVar_RepGraph_EnableRPCSendPolicy, 1, "Enables RPC send policy (e.g, force certain functions to send immediately rather than be queued)");
REPGRAPH_DEVCVAR_SHIPCONST(int32, "Net.RepGraph.EnableFastSharedPath", CVar_RepGraph_EnableFastSharedPath, 1, "Enables FastShared replication path for lists with EActorRepListTypeFlags::FastShared flag");
REPGRAPH_DEVCVAR_SHIPCONST(int32, "Net.RepGraph.EnableDynamicAllocationWarnings", CVar_RepGraph_EnableDynamicAllocationWarnings, 1, "Enables debug information whenever RepGraph needs to allocate new Actor Lists.");

DECLARE_STATS_GROUP(TEXT("ReplicationDriver"), STATGROUP_RepDriver, STATCAT_Advanced);
DECLARE_DWORD_COUNTER_STAT(TEXT("Rep Actor List Dupes"), STAT_NetRepActorListDupes, STATGROUP_RepDriver);
DECLARE_DWORD_COUNTER_STAT(TEXT("Actor Channels Opened"), STAT_NetActorChannelsOpened, STATGROUP_RepDriver);
DECLARE_DWORD_COUNTER_STAT(TEXT("Actor Channels Closed"), STAT_NetActorChannelsClosed, STATGROUP_RepDriver);
DECLARE_DWORD_COUNTER_STAT(TEXT("Num Processed Connections"), STAT_NumProcessedConnections, STATGROUP_RepDriver);

CSV_DEFINE_CATEGORY(ReplicationGraphMS, WITH_SERVER_CODE);
CSV_DEFINE_CATEGORY(ReplicationGraphKBytes, WITH_SERVER_CODE);
CSV_DEFINE_CATEGORY(ReplicationGraphChannelsOpened, WITH_SERVER_CODE);
CSV_DEFINE_CATEGORY(ReplicationGraphNumReps, WITH_SERVER_CODE);
CSV_DEFINE_CATEGORY(ReplicationGraphVisibleLevels, WITH_SERVER_CODE);
CSV_DEFINE_CATEGORY(ReplicationGraphForcedUpdates, WITH_SERVER_CODE);
CSV_DEFINE_CATEGORY(ReplicationGraphCleanMS, WITH_SERVER_CODE);
CSV_DEFINE_CATEGORY(ReplicationGraphCleanNumReps, WITH_SERVER_CODE);
CSV_DEFINE_CATEGORY(ReplicationGraphRedundantMS, WITH_SERVER_CODE);

CSV_DEFINE_CATEGORY(ReplicationGraph, WITH_SERVER_CODE);

static TAutoConsoleVariable<FString> CVarRepGraphConditionalBreakpointActorName(TEXT("Net.RepGraph.ConditionalBreakpointActorName"), TEXT(""), 
	TEXT("Helper CVar for debugging. Set this string to conditionally log/breakpoint various points in the repgraph pipeline. Useful for bugs like 'why is this actor channel closing'"), ECVF_Default );

// Variable that can be programatically set to a specific actor/connection 
FActorConnectionPair DebugActorConnectionPair;

/** Used to call Describe on a Connection or Channel, handling the null case. */
template<typename T>
static FORCEINLINE FString DescribeSafe(T* Describable)
{
	return Describable ? Describable->Describe() : FString(TEXT("None"));
}

FORCEINLINE bool RepGraphConditionalActorBreakpoint(AActor* Actor, UNetConnection* NetConnection)
{
#if !(UE_BUILD_SHIPPING)
	if (CVarRepGraphConditionalBreakpointActorName.GetValueOnGameThread().Len() > 0 && GetNameSafe(Actor).Contains(CVarRepGraphConditionalBreakpointActorName.GetValueOnGameThread()))
	{
		return true;
	}

	// Alternatively, DebugActorConnectionPair can be set by code to catch a specific actor/connection pair 
	if (DebugActorConnectionPair.Actor.Get() == Actor && (DebugActorConnectionPair.Connection == nullptr || DebugActorConnectionPair.Connection == NetConnection ))
	{
		return true;
	}
#endif
	return false;
}

// CVar that can be set to catch actor channel open/closing problems. This catches if we open/close actor channels for the same actor/connection pair too many times.
REPGRAPH_DEVCVAR_SHIPCONST(int32, "Net.RepGraph.ActorChannelWarnThreshold", CVar_RepGraph_WarnThreshold, 0, "");
TMap<FActorConnectionPair, int32> ActorChannelCreateCounter;
TMap<FActorConnectionPair, int32> ActorChannelDestroyCounter;

#if WITH_SERVER_CODE
static TAutoConsoleVariable<FString> CVarRepGraphConditionalPairActorName(TEXT("Net.RepGraph.ConditionalPairName"), TEXT(""), TEXT(""), ECVF_Default );
void UpdateActorConnectionCounter(AActor* InActor, UNetConnection* InConnection, TMap<FActorConnectionPair, int32>& Counter)
{
#if !(UE_BUILD_SHIPPING)
	if (CVar_RepGraph_WarnThreshold <= 0)
	{
		return;
	}

	if (CVarRepGraphConditionalPairActorName.GetValueOnGameThread().Len() > 0 && !GetNameSafe(InActor).Contains(CVarRepGraphConditionalPairActorName.GetValueOnGameThread()))
	{
		return;
	}

	if (DebugActorConnectionPair.Actor.IsValid() == false)
	{
		int32& Count = Counter.FindOrAdd( FActorConnectionPair(InActor, InConnection) );
		Count++;
		if (Count > CVar_RepGraph_WarnThreshold)
		{
			UE_LOG(LogReplicationGraph, Warning, TEXT("Setting WARN Pair: %s - %s"), *GetPathNameSafe(InActor), *InConnection->Describe());
			DebugActorConnectionPair = FActorConnectionPair(InActor, InConnection);
		}
	}
#endif
}
#endif // WITH_SERVER_CODE

// --------------------------------------------------------------------------------------------------------------------------------------------
// --------------------------------------------------------------------------------------------------------------------------------------------
// --------------------------------------------------------------------------------------------------------------------------------------------

TFunction<void(int32)> UReplicationGraph::OnListRequestExceedsPooledSize;

UReplicationGraph::UReplicationGraph()
{
	ReplicationConnectionManagerClass = UNetReplicationGraphConnection::StaticClass();
	GlobalActorChannelFrameNumTimeout = 2;
	ActorDiscoveryMaxBitsPerFrame = 0;

	if (!HasAnyFlags(RF_ClassDefaultObject))
	{
		GraphGlobals = MakeShared<FReplicationGraphGlobalData>();
		GraphGlobals->GlobalActorReplicationInfoMap = &GlobalActorReplicationInfoMap;
		GraphGlobals->ReplicationGraph = this;
	}

	// Rebindable function for handling rep list requests that exceed preallocated pool size
#if !(UE_BUILD_SHIPPING || UE_BUILD_TEST)
	if (!OnListRequestExceedsPooledSize)
	{
		OnListRequestExceedsPooledSize = [](int32 NewExpectedSize)
		{
			if (CVar_RepGraph_EnableDynamicAllocationWarnings)
			{
				FReplicationGraphDebugInfo DebugInfo(*GLog);
				DebugInfo.Flags = FReplicationGraphDebugInfo::ShowNativeClasses;

				for (TObjectIterator<UReplicationGraph> It; It; ++It)
				{
					It->LogGraph(DebugInfo);
				}

				ensureAlwaysMsgf(false, TEXT("Very large replication list size requested. NewExpectedSize: %d"), NewExpectedSize);
			}
		};
	}
#endif
}

extern void CountReplicationGraphSharedBytes_Private(FArchive& Ar);

void UReplicationGraph::Serialize(FArchive& Ar)
{
	Super::Serialize(Ar);

	if (Ar.IsCountingMemory())
	{
		GRANULAR_NETWORK_MEMORY_TRACKING_INIT(Ar, "UReplicationGraph::Serialize");

		// Currently, there is some global memory associated with RepGraph.
		// If there happens to be multiple RepGraphs, that would cause it to be counted multiple times.
		// This works, as "obj list" is the primary use case of counting memory, but it would break
		// if different legitimate memory counts happened in the same frame.
		static uint64 LastSharedCountFrame = 0;
		if (GFrameCounter != LastSharedCountFrame)
		{
			LastSharedCountFrame = GFrameCounter;

			GRANULAR_NETWORK_MEMORY_TRACKING_TRACK("RepGraphSharedBytes", CountReplicationGraphSharedBytes_Private(Ar));
		}

		GRANULAR_NETWORK_MEMORY_TRACKING_TRACK("PrioritizedReplicationList", PrioritizedReplicationList.CountBytes(Ar));
		GRANULAR_NETWORK_MEMORY_TRACKING_TRACK("GlobalActorReplicationInfoMap", GlobalActorReplicationInfoMap.CountBytes(Ar));
		GRANULAR_NETWORK_MEMORY_TRACKING_TRACK("ActiveNetworkActors", ActiveNetworkActors.CountBytes(Ar));
		GRANULAR_NETWORK_MEMORY_TRACKING_TRACK("RPCSendPolicyMap", RPCSendPolicyMap.CountBytes(Ar));
		GRANULAR_NETWORK_MEMORY_TRACKING_TRACK("RPC_Multicast_OpenChannelForClass", RPC_Multicast_OpenChannelForClass.CountBytes(Ar));
		GRANULAR_NETWORK_MEMORY_TRACKING_TRACK("CSVTracker", CSVTracker.CountBytes(Ar));

		if (FastSharedReplicationBunch)
		{
			GRANULAR_NETWORK_MEMORY_TRACKING_TRACK("FastSharedReplicationBunch",
				Ar.CountBytes(sizeof(FOutBunch), sizeof(FOutBunch));
				FastSharedReplicationBunch->CountMemory(Ar);
			);
		}
	}
}

void UReplicationGraph::InitForNetDriver(UNetDriver* InNetDriver)
{
#if WITH_SERVER_CODE
	LLM_SCOPE_BYTAG(NetRepGraph);

	NetDriver = InNetDriver;

	InitGlobalActorClassSettings();
	InitGlobalGraphNodes();

	for (UNetConnection* ClientConnection : NetDriver->ClientConnections)
	{
		AddClientConnection(ClientConnection);
	}
#endif // WITH_SERVER_CODE
}

void UReplicationGraph::TearDown()
{
	CSVTracker.TearDown();

	Super::TearDown();
}

void UReplicationGraph::InitNode(UReplicationGraphNode* Node)
{
	Node->Initialize(GraphGlobals);

	if (Node->GetRequiresPrepareForReplication())
	{
		PrepareForReplicationNodes.Add(Node);
	}
}

void UReplicationGraph::InitGlobalActorClassSettings()
{
	// AInfo and APlayerControllers have no world location, so distance scaling should always be 0
	FClassReplicationInfo NonSpatialClassInfo;
	NonSpatialClassInfo.DistancePriorityScale = 0.f;

	GlobalActorReplicationInfoMap.SetClassInfo( AInfo::StaticClass(), NonSpatialClassInfo );
	GlobalActorReplicationInfoMap.SetClassInfo( APlayerController::StaticClass(), NonSpatialClassInfo );

	RPC_Multicast_OpenChannelForClass.Reset();
	RPC_Multicast_OpenChannelForClass.Set(AActor::StaticClass(), true); // Open channels for multicast RPCs by default
	RPC_Multicast_OpenChannelForClass.Set(AController::StaticClass(), false); // multicasts should never open channels on Controllers since opening a channel on a non-owner breaks the Controller's replication.
	RPC_Multicast_OpenChannelForClass.Set(AServerStatReplicator::StaticClass(), false);	
}

void UReplicationGraph::InitGlobalGraphNodes()
{
	// TODO: We should come up with a basic/default implementation for people to use to model
}

void UReplicationGraph::InitConnectionGraphNodes(UNetReplicationGraphConnection* ConnectionManager)
{
	// This handles tear off actors. Child classes should call Super::InitConnectionGraphNodes.
	ConnectionManager->TearOffNode = CreateNewNode<UReplicationGraphNode_TearOff_ForConnection>();
	ConnectionManager->AddConnectionGraphNode(ConnectionManager->TearOffNode);
}

void UReplicationGraph::AddGlobalGraphNode(UReplicationGraphNode* GraphNode)
{
	GlobalGraphNodes.Add(GraphNode);
}

void UReplicationGraph::RemoveGlobalGraphNode(UReplicationGraphNode* GraphNode)
{
	if(GraphNode)
	{
		GlobalGraphNodes.RemoveSwap(GraphNode);
		PrepareForReplicationNodes.RemoveSwap(GraphNode);
	}
}

void UReplicationGraph::AddConnectionGraphNode(UReplicationGraphNode* GraphNode, UNetReplicationGraphConnection* ConnectionManager)
{
	ConnectionManager->AddConnectionGraphNode(GraphNode);
}

void UReplicationGraph::RemoveConnectionGraphNode(UReplicationGraphNode* GraphNode, UNetReplicationGraphConnection* ConnectionManager)
{
	ConnectionManager->RemoveConnectionGraphNode(GraphNode);
}

UNetReplicationGraphConnection* UReplicationGraph::FindOrAddConnectionManager(UNetConnection* NetConnection)
{
#if WITH_SERVER_CODE
	check(NetConnection);

	// Children do not have a connection manager, this is handled by their parent.
	// We do not want to create connection managers for children, so redirect them.
	if (NetConnection->GetUChildConnection() != nullptr)
	{
		NetConnection = ((UChildConnection*)NetConnection)->Parent;
		UE_LOG(LogReplicationGraph, Verbose, TEXT("UReplicationGraph::FindOrAddConnectionManager was called with a child connection, redirecting to parent"));
		check(NetConnection != nullptr);
	}

	check(NetConnection->GetDriver() == NetDriver);

	// Could use an acceleration map if necessary
	RG_QUICK_SCOPE_CYCLE_COUNTER(UReplicationGraph_FindConnectionManager)
	for (UNetReplicationGraphConnection* ConnManager : Connections)
	{
		if (ConnManager->NetConnection == NetConnection)
		{
			return ConnManager;
		}
	}

	for (UNetReplicationGraphConnection* ConnManager : PendingConnections)
	{
		if (ConnManager->NetConnection == NetConnection)
		{
			return ConnManager;
		}
	}

	// We dont have one yet, create one but put it in the pending list. ::AddClientConnection *should* be called soon!
	UNetReplicationGraphConnection* NewManager = CreateClientConnectionManagerInternal(NetConnection);
	PendingConnections.Add(NewManager);
	return NewManager;
#else
	return nullptr;
#endif // WITH_SERVER_CODE
}

void UReplicationGraph::AddClientConnection(UNetConnection* NetConnection)
{
#if WITH_SERVER_CODE
	// Children do not have a connection manager, do not proceed with this function in this case.
	// Default behavior never calls this function with child connections anyways, so this is really only here for protection.
	if (NetConnection->GetUChildConnection() != nullptr)
	{
		UE_LOG(LogReplicationGraph, Warning, TEXT("UReplicationGraph::AddClientConnection was called with a child connection, dropping."));
		return;
	}

	// We may have already created a manager for this connection in the pending list
	for (int32 i=PendingConnections.Num()-1; i >= 0; --i)
	{
		if (UNetReplicationGraphConnection* ConnManager = PendingConnections[i])
		{
			if (ConnManager->NetConnection == NetConnection)
			{
				PendingConnections.RemoveAtSwap(i, 1, false);
				Connections.Add(ConnManager);
				return;
			}
		}
	}

	// Create it
	Connections.Add(CreateClientConnectionManagerInternal(NetConnection));
#endif // WITH_SERVER_CODE
}

UNetReplicationGraphConnection* UReplicationGraph::CreateClientConnectionManagerInternal(UNetConnection* Connection)
{
	repCheckf(Connection->GetReplicationConnectionDriver() == nullptr, TEXT("Connection %s on NetDriver %s already has a ReplicationConnectionDriver %s"), *GetNameSafe(Connection), *GetNameSafe(Connection->Driver), *Connection->GetReplicationConnectionDriver()->GetName() );

	// Create the object
	UNetReplicationGraphConnection* NewConnectionManager = NewObject<UNetReplicationGraphConnection>(this, ReplicationConnectionManagerClass.Get());

	// Give it an ID
	const int32 NewConnectionNum = Connections.Num() + PendingConnections.Num();
	NewConnectionManager->ConnectionOrderNum = NewConnectionNum;
	PRAGMA_DISABLE_DEPRECATION_WARNINGS
	NewConnectionManager->ConnectionId = NewConnectionNum;
	PRAGMA_ENABLE_DEPRECATION_WARNINGS

	// Initialize it with us
	NewConnectionManager->InitForGraph(this);

	// Associate NetConnection with it
	NewConnectionManager->InitForConnection(Connection);

	// Create Graph Nodes for this specific connection
	InitConnectionGraphNodes(NewConnectionManager);

	return NewConnectionManager;
}

UNetReplicationGraphConnection* UReplicationGraph::FixGraphConnectionList(TArray<UNetReplicationGraphConnection*>& OutList, int32& ConnectionNum, UNetConnection* RemovedNetConnection)
{
	UNetReplicationGraphConnection* RemovedGraphConnection(nullptr);

	for (int32 Index = 0; Index < OutList.Num(); ++Index)
	{
		UNetReplicationGraphConnection* CurrentGraphConnection = OutList[Index];
		if (CurrentGraphConnection->NetConnection != RemovedNetConnection)
		{
			// Fix the ConnectionOrderNum
			const int32 NewConnectionNum = ConnectionNum++;
			CurrentGraphConnection->ConnectionOrderNum = NewConnectionNum;
			PRAGMA_DISABLE_DEPRECATION_WARNINGS
			CurrentGraphConnection->ConnectionId = NewConnectionNum;
			PRAGMA_ENABLE_DEPRECATION_WARNINGS
		}
		else
		{
			// Found the connection to remove
			ensureMsgf(RemovedGraphConnection==nullptr, TEXT("Found multiple GraphConnections for the same NetConnection: %s.  PreviousGraphConnection(%i): %s | CurrentGraphConnection(%i): %s"),
				*RemovedNetConnection->Describe(), 
				RemovedGraphConnection->ConnectionOrderNum, *RemovedGraphConnection->GetName(),
				CurrentGraphConnection->ConnectionOrderNum, *CurrentGraphConnection->GetName());
			RemovedGraphConnection = CurrentGraphConnection;

			OutList.RemoveAtSwap(Index--, 1, false);
		}
	}

	return RemovedGraphConnection;
}

void UReplicationGraph::RemoveClientConnection(UNetConnection* NetConnection)
{
	// Children do not have a connection manager, do not attempt to remove it here.
	// Default behavior never calls this function with child connections anyways, so this is really only here for protection.
	if (NetConnection->GetUChildConnection() != nullptr)
	{
		UE_LOG(LogReplicationGraph, Warning, TEXT("UReplicationGraph::RemoveClientConnection was called with a child connection!"));
		return;
	}

	int32 ConnectionNum = 0;

	UNetReplicationGraphConnection* ActiveGraphConnectionRemoved = FixGraphConnectionList(Connections, ConnectionNum, NetConnection);
	UNetReplicationGraphConnection* PendingGraphConnectionRemoved = FixGraphConnectionList(PendingConnections, ConnectionNum, NetConnection);

	if (ActiveGraphConnectionRemoved)
	{
		ActiveGraphConnectionRemoved->TearDown();
		ensure(PendingGraphConnectionRemoved == nullptr);
	}

	if (PendingGraphConnectionRemoved)
	{
		PendingGraphConnectionRemoved->TearDown();
		ensure(ActiveGraphConnectionRemoved == nullptr);
	}

	if (!ActiveGraphConnectionRemoved && !PendingGraphConnectionRemoved)
	{
		// At least one list should have found the connection
		UE_LOG(LogReplicationGraph, Warning, TEXT("UReplicationGraph::RemoveClientConnection could not find connection in Connection (%d) or PendingConnections (%d) lists"), *GetNameSafe(NetConnection), Connections.Num(), PendingConnections.Num());
	}
}

void UReplicationGraph::SetRepDriverWorld(UWorld* InWorld)
{
	if (GraphGlobals.IsValid())
	{
		GraphGlobals->World = InWorld;
	}
}

void UReplicationGraph::InitializeActorsInWorld(UWorld* InWorld)
{
#if WITH_SERVER_CODE
	check(GraphGlobals.IsValid());
	checkf(GraphGlobals->World == InWorld, TEXT("UReplicationGraph::InitializeActorsInWorld world mismatch. %s vs %s"), *GetPathNameSafe(GraphGlobals->World), *GetPathNameSafe(InWorld));

	if (InWorld)
	{
		if (InWorld->AreActorsInitialized())
		{
			InitializeForWorld(InWorld);
		}
		else
		{
			// World isn't initialized yet. This happens when launching into a map directly from command line
			InWorld->OnActorsInitialized.AddLambda([&](const UWorld::FActorsInitializedParams& P)
			{
				this->InitializeForWorld(P.World);
			});
		}
	}
#endif // WITH_SERVER_CODE
}

void UReplicationGraph::InitializeForWorld(UWorld* World)
{
#if WITH_SERVER_CODE
	LLM_SCOPE_BYTAG(NetRepGraph);

	ActiveNetworkActors.Reset();
	GlobalActorReplicationInfoMap.ResetActorMap();

	for (UReplicationGraphNode* Manager : GlobalGraphNodes)
	{
		Manager->NotifyResetAllNetworkActors();
	}

	for (UNetReplicationGraphConnection* RepGraphConnection : Connections)
	{
		RepGraphConnection->NotifyResetAllNetworkActors();
	}
	
	if (World)
	{
		for (FActorIterator Iter(World); Iter; ++Iter)
		{
			AActor* Actor = *Iter;
			if (IsValid(Actor) && ULevel::IsNetActor(Actor))
			{
				AddNetworkActor(Actor);
			}
		}
	}
#endif // WITH_SERVER_CODE
}

void UReplicationGraph::AddNetworkActor(AActor* Actor)
{
	LLM_SCOPE_BYTAG(NetRepGraph);
	QUICK_SCOPE_CYCLE_COUNTER(UReplicationGraph_AddNetworkActor);

	if (IsActorValidForReplicationGather(Actor) == false)
	{
		return;
	}

	if (NetDriver && !NetDriver->ShouldReplicateActor(Actor))
	{
		return;
	}

	bool bWasAlreadyThere = false;
	ActiveNetworkActors.Add(Actor, &bWasAlreadyThere);
	if (bWasAlreadyThere)
	{
		// Guarding against double adds
		return;
	}

	// Create global rep info	
	FGlobalActorReplicationInfo& GlobalInfo = GlobalActorReplicationInfoMap.Get(Actor);
	GlobalInfo.bWantsToBeDormant = Actor->NetDormancy > DORM_Awake;

	RouteAddNetworkActorToNodes(FNewReplicatedActorInfo(Actor), GlobalInfo);
}

void UReplicationGraph::SetRoleSwapOnReplicate(AActor* Actor, bool bSwapRoles)
{
	if (FGlobalActorReplicationInfo* GlobalInfo = GlobalActorReplicationInfoMap.Find(Actor))
	{
		GlobalInfo->bSwapRolesOnReplicate = bSwapRoles;
	}
}

void UReplicationGraph::RouteAddNetworkActorToNodes(const FNewReplicatedActorInfo& ActorInfo, FGlobalActorReplicationInfo& GlobalInfo)
{
	// The base implementation just routes to every global node. Subclasses will want a more direct routing function where possible.
	for (UReplicationGraphNode* Node : GlobalGraphNodes)
	{
		Node->NotifyAddNetworkActor(ActorInfo);
	}
}

void UReplicationGraph::RemoveNetworkActor(AActor* Actor)
{
	QUICK_SCOPE_CYCLE_COUNTER(UReplicationGraph_RemoveNetworkActor);

	if (ActiveNetworkActors.Remove(Actor) == 0)
	{
		// Guarding against double removes
		return;
	}

	// Tear off actors have already been removed from the nodes, so we don't need to route them again.
	if (Actor->GetTearOff() == false)
	{
		UE_CLOG(CVar_RepGraph_LogActorRemove > 0, LogReplicationGraph, Display, TEXT("UReplicationGraph::RemoveNetworkActor %s"), *Actor->GetFullName());
		RouteRemoveNetworkActorToNodes(FNewReplicatedActorInfo(Actor));
	}

	GlobalActorReplicationInfoMap.Remove(Actor);

	{
		QUICK_SCOPE_CYCLE_COUNTER(UReplicationGraph_RemoveNetworkActor_FromConnectionsMap);

		for (UNetReplicationGraphConnection* ConnectionManager : Connections)
		{
			ConnectionManager->ActorInfoMap.RemoveActor(Actor);
			ConnectionManager->RemoveActorFromAllPrevDormantActorLists(Actor);
		}
	}
}

void UReplicationGraph::RouteRemoveNetworkActorToNodes(const FNewReplicatedActorInfo& ActorInfo)
{
	QUICK_SCOPE_CYCLE_COUNTER(UReplicationGraph_RouteRemoveNetworkActorToNodes);
	// The base implementation just routes to every global node. Subclasses will want a more direct routing function where possible.
	for (UReplicationGraphNode* Node : GlobalGraphNodes)
	{
		Node->NotifyRemoveNetworkActor(ActorInfo);
	}
}

void UReplicationGraph::ForceNetUpdate(AActor* Actor)
{
	if (FGlobalActorReplicationInfo* RepInfo = GlobalActorReplicationInfoMap.Find(Actor))
	{
		RepInfo->ForceNetUpdateFrame = ReplicationGraphFrame;
#if REPGRAPH_ENABLE_FORCENETUPDATE_DELEGATE
		RepInfo->Events.ForceNetUpdate.Broadcast(Actor, *RepInfo);
#endif // REPGRAPH_ENABLE_FORCENETUPDATE_DELEGATE

		CSVTracker.PostActorForceUpdated(Actor->GetClass());
	}
}

void UReplicationGraph::FlushNetDormancy(AActor* Actor, bool bWasDormInitial)
{
	QUICK_SCOPE_CYCLE_COUNTER(UReplicationGraph_FlushNetDormancy);

	if (Actor->IsActorInitialized() == false)
	{
		UE_CLOG(CVar_RepGraph_LogActorAdd > 0, LogReplicationGraph, Display, TEXT("UReplicationGraph::FlushNetDormancy called on %s but not fully initiailized yet. Discarding."), *Actor->GetPathName());
		return;
	}

	if (IsActorValidForReplication(Actor) == false)
	{
		UE_CLOG(CVar_RepGraph_LogNetDormancyDetails > 0, LogReplicationGraph, Display, TEXT("UReplicationGraph::FlushNetDormancy called on %s. Ignored since actor is destroyed or about to be"), *Actor->GetPathName());
		return;
	}

	FGlobalActorReplicationInfo& GlobalInfo = GlobalActorReplicationInfoMap.Get(Actor);
	const bool bNewWantsToBeDormant = (Actor->NetDormancy > DORM_Awake);

	UE_CLOG(CVar_RepGraph_LogNetDormancyDetails > 0, LogReplicationGraph, Display, TEXT("UReplicationGraph::FlushNetDormancy %s. Old WantsToBeDormant: %d. New WantsToBeDormant: %d"), *Actor->GetPathName(), GlobalInfo.bWantsToBeDormant, bNewWantsToBeDormant);

	if (GlobalInfo.bWantsToBeDormant != bNewWantsToBeDormant)
	{
		UE_LOG(LogReplicationGraph, Verbose, TEXT("UReplicationGraph::FlushNetDormancy %s. WantsToBeDormant is changing (%d -> %d) from a Flush! We expect NotifyActorDormancyChange to be called first."), *Actor->GetPathName(), (bool)GlobalInfo.bWantsToBeDormant, bNewWantsToBeDormant);
		GlobalInfo.bWantsToBeDormant = Actor->NetDormancy > DORM_Awake;
	}

	if (GlobalInfo.bWantsToBeDormant == false)
	{
		// This actor doesn't want to be dormant. Suppress the Flush call into the nodes. This is to prevent wasted work since the AActor code calls NotifyActorDormancyChange then Flush always.
		return;
	}

	if (ReplicationGraphFrame == GlobalInfo.LastFlushNetDormancyFrame)
	{
		// We already did this work this frame, we can early out
		return;
	}

	GlobalInfo.LastFlushNetDormancyFrame = ReplicationGraphFrame;

	if (bWasDormInitial)
	{
		AddNetworkActor(Actor);
	}

	FNotifyActorFlushDormancy DormancyFlushEvent = GlobalInfo.Events.DormancyFlush;
	DormancyFlushEvent.Broadcast(Actor, GlobalInfo);

	// Stinks to have to iterate through like this, especially when net driver is doing a similar thing.
	// Dormancy should probably be rewritten.
	for (UNetReplicationGraphConnection* ConnectionManager: Connections)
	{
		ConnectionManager->SetActorNotDormantOnConnection(Actor);
	}
}

void UReplicationGraph::NotifyActorTearOff(AActor* Actor)
{
	// All connections that currently have a channel for the actor will put this actor on their TearOffNode.
	for (UNetReplicationGraphConnection* ConnectionManager: Connections)
	{
		if (FConnectionReplicationActorInfo* Info = ConnectionManager->ActorInfoMap.Find(Actor))
		{
			UActorChannel* Channel = Info->Channel;
			if (Channel && Channel->Actor)
			{
				Info->bTearOff = true; // Tells ServerReplicateActors to close the channel the next time this replicates
				ConnectionManager->TearOffNode->NotifyTearOffActor(Actor, Info->LastRepFrameNum); // Tells this connection to gather this actor (until it replicates again)
			}
		}
	}

	// Remove the actor from the rest of the graph. The tear off node will add it from here.
	RouteRemoveNetworkActorToNodes(FNewReplicatedActorInfo(Actor));
}

void UReplicationGraph::NotifyActorFullyDormantForConnection(AActor* Actor, UNetConnection* Connection)
{
	RG_QUICK_SCOPE_CYCLE_COUNTER(UReplicationGraph_NotifyActorFullyDormantForConnection);

	// Children do not have a connection manager, so redirect as necessary.
	// This is unlikely to be reached as child connections don't open their own channels
	if (Connection->GetUChildConnection() != nullptr)
	{
		Connection = ((UChildConnection*)Connection)->Parent;
		UE_LOG(LogReplicationGraph, Warning, TEXT("UReplicationGraph::NotifyActorFullyDormantForConnection was called for a child connection %s on actor %s"), *Connection->GetName(), *Actor->GetName());
		check(Connection != nullptr);
	}

	// This is kind of bad but unavoidable. Possibly could use acceleration map (actor -> connections) but that would be a pain to maintain.
	for (UNetReplicationGraphConnection* ConnectionManager: Connections)
	{
		if (ConnectionManager->NetConnection == Connection)
		{			
			if (FConnectionReplicationActorInfo* Info = ConnectionManager->ActorInfoMap.Find(Actor))
			{
				Info->bDormantOnConnection = true;
			}
			break;
		}
	}
}

void UReplicationGraph::NotifyActorDormancyChange(AActor* Actor, ENetDormancy OldDormancyState)
{
	QUICK_SCOPE_CYCLE_COUNTER(UReplicationGraph_NotifyActorDormancyChange);

	FGlobalActorReplicationInfo* ActorRepInfo = GlobalActorReplicationInfoMap.Find(Actor);
	if (!ActorRepInfo)
	{
		UE_CLOG(CVar_RepGraph_LogNetDormancyDetails > 0, LogReplicationGraph, Display, TEXT("UReplicationGraph::NotifyActorDormancyChange %s. Ignoring change since actor is not registered yet."), *Actor->GetPathName());
		return;
	}

	if (IsActorValidForReplication(Actor) == false)
	{
		UE_CLOG(CVar_RepGraph_LogNetDormancyDetails > 0, LogReplicationGraph, Display, TEXT("UReplicationGraph::NotifyActorDormancyChange %s. Ignoring change since actor is destroyed or about to be."), *Actor->GetPathName());
		return;
	}

	ENetDormancy CurrentDormancy = Actor->NetDormancy;

	UE_CLOG(CVar_RepGraph_LogNetDormancyDetails > 0, LogReplicationGraph, Display, TEXT("UReplicationGraph::NotifyActorDormancyChange %s. Old WantsToBeDormant: %d. New WantsToBeDormant: %d"), *Actor->GetPathName(), ActorRepInfo->bWantsToBeDormant, CurrentDormancy > DORM_Awake ? 1 : 0);

	const bool bOldWantsToBeDormant = OldDormancyState > DORM_Awake;
	const bool bNewWantsToBeDormant = CurrentDormancy > DORM_Awake;

	ActorRepInfo->bWantsToBeDormant = bNewWantsToBeDormant;
	ActorRepInfo->Events.DormancyChange.Broadcast(Actor, *ActorRepInfo, CurrentDormancy, OldDormancyState);

	// Is the actor coming out of dormancy via changing its dormancy state?
	if (!bNewWantsToBeDormant && bOldWantsToBeDormant)
	{
		// Since the actor will now be in a non dormant state, calls to FlushNetDormancy will be be suppressed.
		// So we need to clear the per-connection dormancy bool here, since the one in FlushNetDormancy won't do it.
		for (UNetReplicationGraphConnection* ConnectionManager: Connections)
		{
			ConnectionManager->SetActorNotDormantOnConnection(Actor);
		}
	}
}

FORCEINLINE bool ReadyForNextReplication(FConnectionReplicationActorInfo& ConnectionData, FGlobalActorReplicationInfo& GlobalData, const uint32 FrameNum)
{
	return (ConnectionData.NextReplicationFrameNum <= FrameNum || GlobalData.ForceNetUpdateFrame > ConnectionData.LastRepFrameNum);
}

FORCEINLINE bool ReadyForNextReplication_FastPath(FConnectionReplicationActorInfo& ConnectionData, FGlobalActorReplicationInfo& GlobalData, const uint32 FrameNum)
{
	return (ConnectionData.FastPath_NextReplicationFrameNum <= FrameNum || GlobalData.ForceNetUpdateFrame > ConnectionData.FastPath_LastRepFrameNum);
}

// ----------------------------------------------------------------------------------------------------------------------------------------------------------------------------------------------------------------------------------------------
// ----------------------------------------------------------------------------------------------------------------------------------------------------------------------------------------------------------------------------------------------
// ----------------------------------------------------------------------------------------------------------------------------------------------------------------------------------------------------------------------------------------------
//	Server Replicate Actors
// ----------------------------------------------------------------------------------------------------------------------------------------------------------------------------------------------------------------------------------------------
// ----------------------------------------------------------------------------------------------------------------------------------------------------------------------------------------------------------------------------------------------
// ----------------------------------------------------------------------------------------------------------------------------------------------------------------------------------------------------------------------------------------------

FNativeClassAccumulator ChangeClassAccumulator;
FNativeClassAccumulator NoChangeClassAccumulator;

#if !(UE_BUILD_SHIPPING || UE_BUILD_TEST)
	bool bTrackClassReplication = false;
#else
	const bool bTrackClassReplication = false;
#endif

int32 UReplicationGraph::ServerReplicateActors(float DeltaSeconds)
{
	LLM_SCOPE_BYTAG(NetRepGraph);

#if !(UE_BUILD_SHIPPING || UE_BUILD_TEST)
	if (CVar_RepGraph_Pause)
	{
		return 0;
	}

	// Frequency throttling: intended for testing and PIE special case
	int32 TargetUpdatesPerSecond = CVar_RepGraph_Frequency;  // Explicit override for testing
#if WITH_EDITOR
	if ( CVar_RepGraph_Frequency <= 0 && CVar_RepGraph_Frequency_MatchTargetInPIE > 0)
	{
		if (GIsEditor && GIsPlayInEditorWorld)
		{
			// When PIE, use target server tick rate. This is not perfect but will be closer than letting rep graph tick every frame.
			TargetUpdatesPerSecond = NetDriver->NetServerMaxTickRate;
		}
	}
#endif
	const float TimeBetweenUpdates = TargetUpdatesPerSecond > 0 ? (1.f / (float)TargetUpdatesPerSecond) : 0.f;

	TimeLeftUntilUpdate -= DeltaSeconds;
	if (TimeLeftUntilUpdate > 0.f)
	{
		return 0;
	}
	TimeLeftUntilUpdate = TimeBetweenUpdates;
#endif
	
	SCOPED_NAMED_EVENT(UReplicationGraph_ServerReplicateActors, FColor::Green);

	++NetDriver->ReplicationFrame;	// This counter is used by RepLayout to utilize CL/serialization sharing. We must increment it ourselves, but other places can increment it too, in order to invalidate the shared state.
	const uint32 FrameNum = ReplicationGraphFrame; // This counter is used internally and drives all frame based replication logic.
	FrameReplicationStats.Reset();

	bWasConnectionSaturated = false;

	TSet<UNetConnection*> ConnectionsToClose;

	ON_SCOPE_EXIT
	{
		// We increment this after our replication has happened. If we increment at the beginning of this function, then we rep with FrameNum X, then start the next game frame with the same FrameNum X. If at the top of that frame,
		// when processing packets, ticking, etc, we get calls to TearOff, ForceNetUpdate etc which make use of ReplicationGraphFrame, they will be using a stale frame num. So we could replicate, get a server move next frame, ForceNetUpdate, but think we 
		// already replicated this frame.
		ReplicationGraphFrame++;

		for (UNetConnection* ConnectionToClose : ConnectionsToClose)
		{
			ConnectionToClose->Close();
		}
	};

#if WITH_SERVER_CODE
	// -------------------------------------------------------
	//	PREPARE (Global)
	// -------------------------------------------------------

	{
		QUICK_SCOPE_CYCLE_COUNTER(NET_PrepareReplication);

		for (UReplicationGraphNode* Node : PrepareForReplicationNodes)
		{
			Node->PrepareForReplication();
		}
	}

	// -------------------------------------------------------
	// For Each Connection
	// -------------------------------------------------------
	
	// Total number of children processed, added to all the connections later for stat tracking purposes.
	int32 NumChildrenConnectionsProcessed = 0;

	for (UNetReplicationGraphConnection* ConnectionManager: Connections)
	{
		// Prepare for Replication also handles children as well.
		if (ConnectionManager->PrepareForReplication() == false)
		{
			// Connection is not ready to replicate
			continue;
		}

		FNetViewerArray ConnectionViewers;
		UNetConnection* const NetConnection = ConnectionManager->NetConnection;
		APlayerController* const PC = NetConnection->PlayerController;
		FPerConnectionActorInfoMap& ConnectionActorInfoMap = ConnectionManager->ActorInfoMap;
		
		repCheckf(NetConnection->GetReplicationConnectionDriver() == ConnectionManager, TEXT("NetConnection %s mismatch rep driver. %s vs %s"), *GetNameSafe(NetConnection), *GetNameSafe(NetConnection->GetReplicationConnectionDriver()), *GetNameSafe(ConnectionManager));

		const bool bReplayConnection = NetConnection->IsReplay();

		if (bReplayConnection && !NetConnection->IsReplayReady())
		{
			// replay isn't ready to record right now
			continue;
		}

		CSV_SCOPED_TIMING_STAT_EXCLUSIVE_CONDITIONAL(ReplayNetConnection, bReplayConnection);

		ConnectionViewers.Emplace(NetConnection, 0.f);
		
		// Send ClientAdjustments (movement RPCs) do this first and never let bandwidth saturation suppress these.
		if (PC)
		{
			PC->SendClientAdjustment();
		}

		// Do the above but on all splitscreen connections as well.
		for (int32 ChildIdx = 0; ChildIdx < NetConnection->Children.Num(); ++ChildIdx)
		{
			UNetConnection* ChildConnection = NetConnection->Children[ChildIdx];
			if (ChildConnection && ChildConnection->PlayerController && ChildConnection->ViewTarget)
			{
				ChildConnection->PlayerController->SendClientAdjustment();

				ConnectionViewers.Emplace(ChildConnection, 0.f);
			}
		}

		NumChildrenConnectionsProcessed += NetConnection->Children.Num();

		// treat all other non-replay connections as viewers
		if (bReplayConnection)
		{
			for (UNetReplicationGraphConnection* RepGraphConn : Connections)
			{
				if ((RepGraphConn->NetConnection != NetConnection) && !RepGraphConn->NetConnection->IsReplay() && RepGraphConn->PrepareForReplication())
				{
					ConnectionViewers.Emplace(RepGraphConn->NetConnection, 0.f);
				}
			}

			AddReplayViewers(NetConnection, ConnectionViewers);
		}

		ON_SCOPE_EXIT
		{
			NetConnection->TrackReplicationForAnalytics(bWasConnectionSaturated);
			bWasConnectionSaturated = false;
		};

		const FReplicationGraphDestructionSettings DestructionSettings(DestructInfoMaxDistanceSquared, CVar_RepGraph_OutOfRangeDistanceCheckRatio * DestructInfoMaxDistanceSquared);

		ConnectionManager->QueuedBitsForActorDiscovery = 0;

		// --------------------------------------------------------------------------------------------------------------
		// GATHER list of ReplicationLists for this connection
		// --------------------------------------------------------------------------------------------------------------
		
		FGatheredReplicationActorLists GatheredReplicationListsForConnection;

		TSet<FName> AllVisibleLevelNames;
		ConnectionManager->GetClientVisibleLevelNames(AllVisibleLevelNames);
		const FConnectionGatherActorListParameters Parameters(ConnectionViewers, *ConnectionManager, AllVisibleLevelNames, FrameNum, GatheredReplicationListsForConnection);

		UNetReplicationGraphConnection::FRepGraphDestructionViewerInfoArray DestructionViewersInfo;

		{
			QUICK_SCOPE_CYCLE_COUNTER(NET_ReplicateActors_GatherForConnection);

			for (UReplicationGraphNode* Node : GlobalGraphNodes)
			{
				Node->GatherActorListsForConnection(Parameters);
			}

			for (UReplicationGraphNode* Node : ConnectionManager->ConnectionGraphNodes)
			{
				Node->GatherActorListsForConnection(Parameters);
			}

			ConnectionManager->UpdateGatherLocationsForConnection(ConnectionViewers, DestructionSettings);

			if (GatheredReplicationListsForConnection.NumLists() == 0)
			{
				// No lists were returned, kind of weird but not fatal. Early out because code below assumes at least 1 list
				UE_LOG(LogReplicationGraph, Warning, TEXT("No Replication Lists were returned for connection"));
				return 0;
			}

			for( const FNetViewer& NetViewer : ConnectionViewers )
			{
				FLastLocationGatherInfo* LastInfoForViewer = ConnectionManager->LastGatherLocations.FindByKey<UNetConnection*>(NetViewer.Connection);
				check(LastInfoForViewer);

				DestructionViewersInfo.Emplace(UNetReplicationGraphConnection::FRepGraphDestructionViewerInfo(NetViewer.ViewLocation, LastInfoForViewer->LastOutOfRangeLocationCheck));
			}
		}

		// --------------------------------------------------------------------------------------------------------------
		// PROCESS gathered replication lists
		// --------------------------------------------------------------------------------------------------------------
		{
			QUICK_SCOPE_CYCLE_COUNTER(NET_ReplicateActors_ProcessGatheredLists);

			ReplicateActorListsForConnections_Default(ConnectionManager, GatheredReplicationListsForConnection, ConnectionViewers);
			ReplicateActorListsForConnections_FastShared(ConnectionManager, GatheredReplicationListsForConnection, ConnectionViewers);
		}

		{
			QUICK_SCOPE_CYCLE_COUNTER(NET_ReplicateActors_PostProcessGatheredLists);

			// ------------------------------------------
			// Handle stale, no longer relevant, actor channels.
			// ------------------------------------------			
			{
				QUICK_SCOPE_CYCLE_COUNTER(NET_ReplicateActors_LookForNonRelevantChannels);

				for (auto MapIt = ConnectionActorInfoMap.CreateChannelIterator(); MapIt; ++MapIt)
				{
					FConnectionReplicationActorInfo& ConnectionActorInfo = *MapIt.Value().Get();
					UActorChannel* Channel = MapIt.Key();
					checkSlow(Channel != nullptr);
					checkSlow(ConnectionActorInfo.Channel != nullptr);

					// We check for Channel closing early and bail.
					// It may be possible when using Dormancy that an Actor's Channel was closed, but a new channel was created
					// before the original Cleaned Up.
					if (Channel->Closing)
					{
						UE_LOG(LogReplicationGraph, Verbose, TEXT("NET_ReplicateActors_LookForNonRelevantChannels (key) Channel %s is closing. Skipping."), *Channel->Describe());
						continue;
					}
					else if (ConnectionActorInfo.Channel->Closing)
					{
						UE_LOG(LogReplicationGraph, Verbose, TEXT("NET_ReplicateActors_LookForNonRelevantChannels (value) Channel %s is closing. Skipping."), *ConnectionActorInfo.Channel->Describe());
						continue;
					}

					ensureMsgf(Channel == ConnectionActorInfo.Channel, TEXT("Channel: %s ConnectionActorInfo.Channel: %s."), *Channel->Describe(), *ConnectionActorInfo.Channel->Describe());

					if (ConnectionActorInfo.ActorChannelCloseFrameNum > 0 && ConnectionActorInfo.ActorChannelCloseFrameNum <= FrameNum)
					{
						AActor* Actor = Channel->Actor;

						if (ensureMsgf(Actor,
							TEXT("Stale Connection Actor Info with Valid Channel but Invalid Actor. RelevantTime=%f, LastUpdateTime=%f, LastRepFrameNum=%d, RepPeriod=%d, CloseFrame=%d, CurrentRepFrame=%d, bTearOff=%d, bDormant=%d, Channel=%s, State=%d"),
							Channel->RelevantTime, Channel->LastUpdateTime, ConnectionActorInfo.LastRepFrameNum, ConnectionActorInfo.ReplicationPeriodFrame, ConnectionActorInfo.ActorChannelCloseFrameNum,
							FrameNum, !!ConnectionActorInfo.bTearOff, !!ConnectionActorInfo.bDormantOnConnection, *(Channel->Describe()), static_cast<int32>(NetConnection->GetConnectionState())))
						{
							if (Actor->IsNetStartupActor())
								continue;

							UpdateActorConnectionCounter(Actor, Channel->Connection, ActorChannelDestroyCounter);

							//UE_CLOG(DebugConnection, LogReplicationGraph, Display, TEXT("Closing Actor Channel:0x%x 0x%X0x%X, %s %d <= %d"), ConnectionActorInfo.Channel, Actor, NetConnection, *GetNameSafe(ConnectionActorInfo.Channel->Actor), ConnectionActorInfo.ActorChannelCloseFrameNum, FrameNum);
							if (RepGraphConditionalActorBreakpoint(Actor, NetConnection))
							{
								UE_LOG(LogReplicationGraph, Display, TEXT("Closing Actor Channel due to timeout: %s. %d <= %d (%s)"), *(ConnectionActorInfo.Channel->Describe()), ConnectionActorInfo.ActorChannelCloseFrameNum, FrameNum, *NetConnection->Describe());
							}

							INC_DWORD_STAT_BY( STAT_NetActorChannelsClosed, 1 );
							ConnectionActorInfo.Channel->Close(EChannelCloseReason::Relevancy);

							// Make sure that we remove this actor from the PrevDormantActorList since it won't be dormant anymore since it will be destroyed
							ConnectionManager->SetActorNotDormantOnConnection(Actor);
						}						
					}
				}
			}

			// ------------------------------------------
			// Handle Destruction Infos. These are actors that have been destroyed on the server but that we need to tell the client about.
			// ------------------------------------------
			{
				QUICK_SCOPE_CYCLE_COUNTER(NET_ReplicateActors_ReplicateDestructionInfos);
				ConnectionManager->ReplicateDestructionInfos(DestructionViewersInfo, DestructionSettings);
			}

			// ------------------------------------------
			// Handle Dormant Destruction Infos. These are actors that are dormant but no longer relevant to the client.
			// ------------------------------------------
			{
				QUICK_SCOPE_CYCLE_COUNTER(NET_ReplicateActors_ReplicateDormantDestructionInfos);
				ConnectionManager->ReplicateDormantDestructionInfos();
			}

#if DO_ENABLE_REPGRAPH_DEBUG_ACTOR
			{
				RG_QUICK_SCOPE_CYCLE_COUNTER(NET_ReplicateActors_ReplicateDebugActor);
				if (ConnectionManager->DebugActor)
				{
					FGlobalActorReplicationInfo& GlobalInfo = GlobalActorReplicationInfoMap.Get(ConnectionManager->DebugActor);
					FConnectionReplicationActorInfo& ActorInfo = ConnectionActorInfoMap.FindOrAdd(ConnectionManager->DebugActor);
					int64 DebugActorBits = ReplicateSingleActor(ConnectionManager->DebugActor, ActorInfo, GlobalInfo, ConnectionActorInfoMap, *ConnectionManager, FrameNum);
					// Do not count the debug actor towards our bandwidth limit
					NetConnection->QueuedBits -= DebugActorBits;
				}
			}
#endif
		}

		if (NetConnection->GetPendingCloseDueToReplicationFailure())
		{
			ConnectionsToClose.Add(NetConnection);
		}
	}
	
	SET_DWORD_STAT(STAT_NumProcessedConnections, Connections.Num() + NumChildrenConnectionsProcessed);

#if !(UE_BUILD_SHIPPING || UE_BUILD_TEST)
	if (CVar_RepGraph_PrintTrackClassReplication)
	{
		CVar_RepGraph_PrintTrackClassReplication = 0;
		UE_LOG(LogReplicationGraph, Display, TEXT("Changed Classes: %s"), *ChangeClassAccumulator.BuildString());
		UE_LOG(LogReplicationGraph, Display, TEXT("No Change Classes: %s"), *NoChangeClassAccumulator.BuildString());
	}
#endif

	FrameReplicationStats.NumConnections = Connections.Num() + NumChildrenConnectionsProcessed;
	PostServerReplicateStats(FrameReplicationStats);

	CSVTracker.EndReplicationFrame();
#endif // WITH_SERVER_CODE
	return 0;
}

void UReplicationGraph::ReplicateActorListsForConnections_Default(UNetReplicationGraphConnection* ConnectionManager, FGatheredReplicationActorLists& GatheredReplicationListsForConnection, FNetViewerArray& Viewers)
{
#if WITH_SERVER_CODE
#if !(UE_BUILD_SHIPPING || UE_BUILD_TEST)
	const bool bEnableFullActorPrioritizationDetails = DO_REPGRAPH_DETAILS(bEnableFullActorPrioritizationDetailsAllConnections || ConnectionManager->bEnableFullActorPrioritizationDetails);
	const bool bDoDistanceCull = (CVar_RepGraph_SkipDistanceCull == 0);
	const bool bDoCulledOnConnectionCount = (CVar_RepGraph_PrintCulledOnConnectionClasses == 1);
	bTrackClassReplication = (CVar_RepGraph_TrackClassReplication > 0 || CVar_RepGraph_PrintTrackClassReplication > 0);
	if (!bTrackClassReplication)
	{
		ChangeClassAccumulator.Reset();
		NoChangeClassAccumulator.Reset();
	}

#else
	const bool bEnableFullActorPrioritizationDetails = false;
	const bool bDoDistanceCull = true;
	const bool bDoCulledOnConnectionCount = false;
#endif

	// Debug accumulators
	FNativeClassAccumulator DormancyClassAccumulator;
	FNativeClassAccumulator DistanceClassAccumulator;

	int32 NumGatheredListsOnConnection = 0;
	int32 NumGatheredActorsOnConnection = 0;
	int32 NumPrioritizedActorsOnConnection = 0;

	UNetConnection* const NetConnection = ConnectionManager->NetConnection;
	FPerConnectionActorInfoMap& ConnectionActorInfoMap = ConnectionManager->ActorInfoMap;
	const uint32 FrameNum = ReplicationGraphFrame;

	// --------------------------------------------------------------------------------------------------------------
	// PRIORITIZE Gathered Actors For Connection
	// --------------------------------------------------------------------------------------------------------------
	{
		QUICK_SCOPE_CYCLE_COUNTER(NET_ReplicateActors_PrioritizeForConnection);

		// We will make a prioritized list for each item in the packet budget. (Each item may accept multiple categories. Each list has one category)
		// This means, depending on the packet budget, a gathered list could end up in multiple prioritized lists. This would not be desirable in most cases but is not explicitly forbidden.

		PrioritizedReplicationList.Reset();
		TArray<FPrioritizedRepList::FItem>* SortingArray = &PrioritizedReplicationList.Items;

		NumGatheredListsOnConnection += GatheredReplicationListsForConnection.NumLists();

		const float MaxDistanceScaling = PrioritizationConstants.MaxDistanceScaling;
		const uint32 MaxFramesSinceLastRep = PrioritizationConstants.MaxFramesSinceLastRep;

		const TArray<FActorRepListConstView>& GatheredLists = GatheredReplicationListsForConnection.GetLists(EActorRepListTypeFlags::Default);
		for (const FActorRepListConstView& List : GatheredLists)
		{
			// Add actors from gathered list
			NumGatheredActorsOnConnection += List.Num();
			for (AActor* Actor : List)
			{
				RG_QUICK_SCOPE_CYCLE_COUNTER(Prioritize_InnerLoop);

				// -----------------------------------------------------------------------------------------------------------------
				//	Prioritize Actor for Connection: this is the main block of code for calculating a final score for this actor
				//		-This is still pretty rough. It would be nice if this was customizable per project without suffering virtual calls.
				// -----------------------------------------------------------------------------------------------------------------

				if (RepGraphConditionalActorBreakpoint(Actor, NetConnection))
				{
					UE_LOG(LogReplicationGraph, Display, TEXT("UReplicationGraph PrioritizeActor: %s"), *Actor->GetName());
				}

				FConnectionReplicationActorInfo& ConnectionData = ConnectionActorInfoMap.FindOrAdd(Actor);

				RG_QUICK_SCOPE_CYCLE_COUNTER(Prioritize_InnerLoop_ConnGlobalLookUp);

				// Skip if dormant on this connection. We want this to always be the first/quickest check.
				if (ConnectionData.bDormantOnConnection)
				{
					DO_REPGRAPH_DETAILS(PrioritizedReplicationList.GetNextSkippedDebugDetails(Actor)->bWasDormant = true);
					if (bDoCulledOnConnectionCount)
					{
						DormancyClassAccumulator.Increment(Actor->GetClass());
					}
					continue;
				}

				FGlobalActorReplicationInfo& GlobalData = GlobalActorReplicationInfoMap.Get(Actor);

				RG_QUICK_SCOPE_CYCLE_COUNTER(Prioritize_InnerLoop_PostGlobalLookUp);

				// Skip if its not time to replicate on this connection yet. We have to look at ForceNetUpdateFrame here. It would be possible to clear
				// NextReplicationFrameNum on all connections when ForceNetUpdate is called. This probably means more work overall per frame though. Something to consider.
				if (!ReadyForNextReplication(ConnectionData, GlobalData, FrameNum))
				{
					DO_REPGRAPH_DETAILS(PrioritizedReplicationList.GetNextSkippedDebugDetails(Actor)->FramesTillNextReplication = (FrameNum - ConnectionData.LastRepFrameNum));
					continue;
				}

				RG_QUICK_SCOPE_CYCLE_COUNTER(Prioritize_InnerLoop_PostReady);

				// Output record for full debugging. This is not used in the actual sorting/prioritization of the list, just for logging/debugging purposes
				FPrioritizedActorFullDebugDetails* DebugDetails = nullptr;
				if (DO_REPGRAPH_DETAILS(UNLIKELY(bEnableFullActorPrioritizationDetails)))
				{
					DO_REPGRAPH_DETAILS(DebugDetails = PrioritizedReplicationList.GetNextFullDebugDetails(Actor));
				}

				float AccumulatedPriority = GlobalData.Settings.AccumulatedNetPriorityBias;

				// -------------------
				// Distance Scaling
				// -------------------
				if (GlobalData.Settings.DistancePriorityScale > 0.f)
				{
					float SmallestDistanceSq = TNumericLimits<float>::Max();
					int32 ViewersThatSkipActor = 0;
					
					for (const FNetViewer& CurViewer : Viewers)
					{
						const float DistSq = (GlobalData.WorldLocation - CurViewer.ViewLocation).SizeSquared();
						SmallestDistanceSq = FMath::Min<float>(DistSq, SmallestDistanceSq);

						// Figure out if we should be skipping this actor
						if (bDoDistanceCull && ConnectionData.GetCullDistanceSquared() > 0.f && DistSq > ConnectionData.GetCullDistanceSquared())
						{
							++ViewersThatSkipActor;
							continue;
						}
					}

					// If no one is near this actor, skip it.
					if (ViewersThatSkipActor >= Viewers.Num())
					{
						DO_REPGRAPH_DETAILS(PrioritizedReplicationList.GetNextSkippedDebugDetails(Actor)->DistanceCulled = FMath::Sqrt(SmallestDistanceSq));

						// Skipped actors should not have any 
						if (bDoCulledOnConnectionCount)
						{
							DistanceClassAccumulator.Increment(Actor->GetClass());
						}
						continue;
					}

					const float DistanceFactor = FMath::Clamp<float>((SmallestDistanceSq) / MaxDistanceScaling, 0.f, 1.f) * GlobalData.Settings.DistancePriorityScale;
					if (DO_REPGRAPH_DETAILS(UNLIKELY(DebugDetails)))
					{
						DebugDetails->DistanceSq = SmallestDistanceSq;
						DebugDetails->DistanceFactor = DistanceFactor;
					}

					AccumulatedPriority += DistanceFactor;
				}

				RG_QUICK_SCOPE_CYCLE_COUNTER(Prioritize_InnerLoop_PostCull);

				// Update the timeout frame number here. (Since this was returned by the graph, regardless if we end up replicating or not, we bump up the timeout frame num. This has to be done here because Distance Scaling can cull the actor
				UpdateActorChannelCloseFrameNum(Actor, ConnectionData, GlobalData, FrameNum, NetConnection);

				//UE_CLOG(DebugConnection, LogReplicationGraph, Display, TEXT("0x%X0x%X ConnectionData.ActorChannelCloseFrameNum=%d on %d"), Actor, NetConnection, ConnectionData.ActorChannelCloseFrameNum, FrameNum);

				// -------------------
				// Starvation Scaling
				// -------------------
				if (GlobalData.Settings.StarvationPriorityScale > 0.f)
				{
					// StarvationPriorityScale = scale "Frames since last rep". E.g, 2.0 means treat every missed frame as if it were 2, etc.
					const float FramesSinceLastRep = ((float)(FrameNum - ConnectionData.LastRepFrameNum)) * GlobalData.Settings.StarvationPriorityScale;
					const float StarvationFactor = 1.f - FMath::Clamp<float>(FramesSinceLastRep / (float)MaxFramesSinceLastRep, 0.f, 1.f);

					AccumulatedPriority += StarvationFactor;

					if (DO_REPGRAPH_DETAILS(UNLIKELY(DebugDetails)))
					{
						DebugDetails->FramesSinceLastRap = FramesSinceLastRep;
						DebugDetails->StarvationFactor = StarvationFactor;
					}
				}

				// ------------------------
				// Pending dormancy scaling
				// ------------------------

				// Make sure pending dormant actors that have replicated at least once are prioritized,
				// so we actually mark them dormant quickly, skip future work, and close their channels.
				// Otherwise, newly spawned or never-replicated actors may starve out existing actors trying to go dormant.
				if (GlobalData.bWantsToBeDormant && ConnectionData.LastRepFrameNum > 0)
				{
					AccumulatedPriority -= 1.5f;
				}

				// -------------------
				//	Game code priority
				// -------------------

				if (GlobalData.ForceNetUpdateFrame > ConnectionData.LastRepFrameNum)
				{
					// Note that in legacy ForceNetUpdate did not actually bump priority. This gives us a hard coded bump if we haven't replicated since the last ForceNetUpdate frame.
					AccumulatedPriority -= 1.f;

					if (DO_REPGRAPH_DETAILS(UNLIKELY(DebugDetails)))
					{
						DebugDetails->GameCodeScaling = -1.f;
					}
                }
				
				// -------------------
				// Always prioritize the connection's owner and view target, since these are the most important actors for the client.
				// -------------------
				for (const FNetViewer& CurViewer : Viewers)
				{
					// We need to find if this is anyone's viewer or viewtarget, not just the parent connection.
					if (Actor == CurViewer.ViewTarget || Actor == CurViewer.InViewer)
					{
						if (CVar_ForceConnectionViewerPriority.GetValueOnAnyThread() > 0)
						{
							AccumulatedPriority = -MAX_FLT;
						}
						else
						{
							AccumulatedPriority -= 10.0f;
						}
						break;
					}
				}

				SortingArray->Emplace(FPrioritizedRepList::FItem(AccumulatedPriority, Actor, &GlobalData, &ConnectionData));
			}
		}

		{
			// Sort the merged priority list. We could potentially move this into the replicate loop below, this could potentially save use from sorting arrays that don't fit into the budget
			RG_QUICK_SCOPE_CYCLE_COUNTER(NET_ReplicateActors_PrioritizeForConnection_Sort);
			NumPrioritizedActorsOnConnection += SortingArray->Num();
			SortingArray->Sort();
		}
	}
	
	{
		QUICK_SCOPE_CYCLE_COUNTER(NET_ReplicateActors_ReplicateActorsForConnection);
		ReplicateActorsForConnection(NetConnection, ConnectionActorInfoMap, ConnectionManager, FrameNum);
	}


	// Broadcast the list we just handled. This is intended to be for debugging/logging features.
	ConnectionManager->OnPostReplicatePrioritizeLists.Broadcast(ConnectionManager, &PrioritizedReplicationList);

	if (bDoCulledOnConnectionCount)
	{
		UE_LOG(LogReplicationGraph, Display, TEXT("Dormant Culled classes: %s"), *DormancyClassAccumulator.BuildString());
		UE_LOG(LogReplicationGraph, Display, TEXT("Dist Culled classes: %s"), *DistanceClassAccumulator.BuildString());
		UE_LOG(LogReplicationGraph, Display, TEXT("Saturated Connections: %d"), GNumSaturatedConnections);
		UE_LOG(LogReplicationGraph, Display, TEXT(""));

		UE_LOG(LogReplicationGraph, Display, TEXT("Gathered Lists: %d Gathered Actors: %d  PrioritizedActors: %d"), NumGatheredListsOnConnection, NumGatheredActorsOnConnection, NumPrioritizedActorsOnConnection);
		UE_LOG(LogReplicationGraph, Display, TEXT("Connection Loaded Streaming Levels: %d"), NetConnection->ClientVisibleLevelNames.Num());
	}
#endif // WITH_SERVER_CODE
}

void UReplicationGraph::ReplicateActorsForConnection(UNetConnection* NetConnection, FPerConnectionActorInfoMap& ConnectionActorInfoMap, UNetReplicationGraphConnection* ConnectionManager, const uint32 FrameNum)
{
#if WITH_SERVER_CODE
	QUICK_SCOPE_CYCLE_COUNTER(NET_ReplicateActors_ReplicateActorsForConnection);

	for (int32 ActorIdx = 0; ActorIdx < PrioritizedReplicationList.Items.Num(); ++ActorIdx)
	{
		const FPrioritizedRepList::FItem& RepItem = PrioritizedReplicationList.Items[ActorIdx];

		AActor* Actor = RepItem.Actor;
		FConnectionReplicationActorInfo& ActorInfo = *RepItem.ConnectionData;

		// Always skip if we've already replicated this frame. This happens if an actor is in more than one replication list
		if (ActorInfo.LastRepFrameNum == FrameNum)
		{
			INC_DWORD_STAT_BY(STAT_NetRepActorListDupes, 1);
			continue;
		}

		FGlobalActorReplicationInfo& GlobalActorInfo = *RepItem.GlobalData;

		int64 BitsWritten = ReplicateSingleActor(Actor, ActorInfo, GlobalActorInfo, ConnectionActorInfoMap, *ConnectionManager, FrameNum);

		// --------------------------------------------------
		//	Update Packet Budget Tracking
		// --------------------------------------------------

		if (IsConnectionReady(NetConnection) == false)
		{
			// We've exceeded the budget for this category of replication list.
			RG_QUICK_SCOPE_CYCLE_COUNTER(NET_ReplicateActors_PartialStarvedActorList);
			HandleStarvedActorList(PrioritizedReplicationList, ActorIdx + 1, ConnectionActorInfoMap, FrameNum);
			NotifyConnectionSaturated(*ConnectionManager);
			break;
		}
	}
#endif // WITH_SERVER_CODE
}

void UReplicationGraph::ReplicateActorsForConnection(UNetConnection* NetConnection, FPerConnectionActorInfoMap& ConnectionActorInfoMap, UNetReplicationGraphConnection* ConnectionManager, const uint32 FrameNum)
{
	QUICK_SCOPE_CYCLE_COUNTER(NET_ReplicateActors_ReplicateActorsForConnection);

	for (int32 ActorIdx = 0; ActorIdx < PrioritizedReplicationList.Items.Num(); ++ActorIdx)
	{
		const FPrioritizedRepList::FItem& RepItem = PrioritizedReplicationList.Items[ActorIdx];

		AActor* Actor = RepItem.Actor;
		FConnectionReplicationActorInfo& ActorInfo = *RepItem.ConnectionData;

		// Always skip if we've already replicated this frame. This happens if an actor is in more than one replication list
		if (ActorInfo.LastRepFrameNum == FrameNum)
		{
			INC_DWORD_STAT_BY(STAT_NetRepActorListDupes, 1);
			continue;
		}

		FGlobalActorReplicationInfo& GlobalActorInfo = *RepItem.GlobalData;

		int64 BitsWritten = ReplicateSingleActor(Actor, ActorInfo, GlobalActorInfo, ConnectionActorInfoMap, *ConnectionManager, FrameNum);

		// --------------------------------------------------
		//	Update Packet Budget Tracking
		// --------------------------------------------------

		if (IsConnectionReady(NetConnection) == false)
		{
			// We've exceeded the budget for this category of replication list.
			RG_QUICK_SCOPE_CYCLE_COUNTER(NET_ReplicateActors_PartialStarvedActorList);
			HandleStarvedActorList(PrioritizedReplicationList, ActorIdx + 1, ConnectionActorInfoMap, FrameNum);
			NotifyConnectionSaturated(*ConnectionManager);
			break;
		}
	}
}

struct FScopedQueuedBits
{
	FScopedQueuedBits(int32& InQueuedBits, int32& InTotalBits) : QueuedBits(InQueuedBits), TotalBits(InTotalBits) { }
	~FScopedQueuedBits() { QueuedBits -= TotalBits; }
	int32& QueuedBits;
	int32& TotalBits;
};

// Tracks total bits/cpu and pushes to the CSV profiler

struct FScopedFastPathTracker
{
	FScopedFastPathTracker(UClass* InActorClass, FReplicationGraphCSVTracker& InTracker, int32& InBitsWritten) 
#if CSV_PROFILER
		: ActorClass(InActorClass), Tracker(InTracker), BitsWritten(InBitsWritten)
#endif
	{

#if CSV_PROFILER
#if STATS
		bEnabled = true;
#else
		bEnabled = FCsvProfiler::Get()->IsCapturing();
#endif
		if (bEnabled)
		{
			StartTime = FPlatformTime::Seconds();
		}
#endif
	}

#if CSV_PROFILER
	~FScopedFastPathTracker()
	{
		if (bEnabled)
		{
			const double FinalTime = FPlatformTime::Seconds() - StartTime;
			Tracker.PostFastPathReplication(ActorClass, FinalTime, BitsWritten);
		}
	}

	UClass* ActorClass;
	FReplicationGraphCSVTracker& Tracker;
	double StartTime;
	int32& BitsWritten;
	bool bEnabled;
#endif
};

void UReplicationGraph::ReplicateActorListsForConnections_FastShared(UNetReplicationGraphConnection* ConnectionManager, FGatheredReplicationActorLists& GatheredReplicationListsForConnection, FNetViewerArray& Viewers)
{
#if WITH_SERVER_CODE
	if (CVar_RepGraph_EnableFastSharedPath == false)
	{
		return;
	}

	if (GatheredReplicationListsForConnection.ContainsLists(EActorRepListTypeFlags::FastShared) == false)
	{
		return;
	}

	FPerConnectionActorInfoMap& ConnectionActorInfoMap = ConnectionManager->ActorInfoMap;
	UNetConnection* const NetConnection = ConnectionManager->NetConnection;
	const uint32 FrameNum = ReplicationGraphFrame;
	const float FastSharedDistanceRequirementPct = FastSharedPathConstants.DistanceRequirementPct;
	const int64 MaxBits = FastSharedPathConstants.MaxBitsPerFrame;
	const int32 StartIdx = FrameNum * FastSharedPathConstants.ListSkipPerFrame;

	int32 TotalBitsWritten = 0;

	// Fast shared path "doesn't count" towards our normal net send rate. This will subtract the bits we send in this function out of the queued bits on net connection.
	// This really isn't ideal. We want to have better ways of tracking and limiting network traffic. This feels pretty hacky in implementation but conceptually is good.
	FScopedQueuedBits ScopedQueuedBits(NetConnection->QueuedBits, TotalBitsWritten);

	const TArray<FActorRepListConstView>& GatheredLists = GatheredReplicationListsForConnection.GetLists(EActorRepListTypeFlags::FastShared);
	for (int32 ListIdx = 0; ListIdx < GatheredLists.Num(); ++ListIdx)
	{
		const FActorRepListConstView& List = GatheredLists[(ListIdx + FrameNum) % GatheredLists.Num()];
		for (int32 i = 0; i < List.Num(); ++i)
		{
			// Round robin through the list over multiple frames. We want to avoid sorting this list based on 'time since last rep'. This is a good balance
			AActor* Actor = List[(i + StartIdx) % List.Num()];

			int32 BitsWritten = 0;

			if (RepGraphConditionalActorBreakpoint(Actor, NetConnection))
			{
				UE_LOG(LogReplicationGraph, Display, TEXT("UReplicationGraph FastShared Path Replication: %s"), *Actor->GetName());
			}

			FConnectionReplicationActorInfo& ConnectionData = ConnectionActorInfoMap.FindOrAdd(Actor);

			// Don't fast path rep if we already repped in the default path this frame
			if (UNLIKELY(ConnectionData.LastRepFrameNum == FrameNum))
			{
				continue;
			}

			if (UNLIKELY(ConnectionData.bTearOff))
			{
				continue;
			}

			// Actor channel must already be established to rep fast path
			UActorChannel* ActorChannel = ConnectionData.Channel;
			if (ActorChannel == nullptr || ActorChannel->Closing)
			{
				continue;
			}

			FGlobalActorReplicationInfo& GlobalActorInfo = GlobalActorReplicationInfoMap.Get(Actor);
			if (GlobalActorInfo.Settings.FastSharedReplicationFunc == nullptr)
			{
				// This actor does not support fastshared replication
				// FIXME: we should avoid this by keeping these actors on separate lists
				continue;
			}

			// Determine if this actor has any view relevancy to any connection this client has
			bool bNoViewRelevency = true;
			for (const FNetViewer& CurView : Viewers)
			{
				const FVector& ConnectionViewLocation = CurView.ViewLocation;
				const FVector& ConnectionViewDir = CurView.ViewDir;

				// Simple dot product rejection: only fast rep actors in front of this connection
				const FVector DirToActor = GlobalActorInfo.WorldLocation - ConnectionViewLocation;
				if (!(FVector::DotProduct(DirToActor, ConnectionViewDir) < 0.f))
				{
					bNoViewRelevency = false;
					break;
				}

				// Simple distance cull
				const float DistSq = DirToActor.SizeSquared();
				if (!(DistSq > (ConnectionData.GetCullDistanceSquared() * FastSharedDistanceRequirementPct)))
				{
					bNoViewRelevency = false;
					break;
				}
			}

			// Skip out if they have none.
			if (bNoViewRelevency)
			{
				continue;
			}

			BitsWritten = (int32)ReplicateSingleActor_FastShared(Actor, ConnectionData, GlobalActorInfo, *ConnectionManager, FrameNum);
			TotalBitsWritten += BitsWritten;

#if !(UE_BUILD_SHIPPING || UE_BUILD_TEST)
			static bool SkipCheck = false;
			if (SkipCheck)
			{
				continue;
			}
#endif
			if (TotalBitsWritten > MaxBits)
			{
				NotifyConnectionSaturated(*ConnectionManager);
				return;
			}
		}
	}
#endif // WITH_SERVER_CODE
}

REPGRAPH_DEVCVAR_SHIPCONST(int32, "Net.RepGraph.FastShared.ForceFull", CVar_RepGraph_FastShared_ForceFull, 0, "Redirects calls to ReplicateSingleActor_FastShared to ReplicateSingleActor");

int64 UReplicationGraph::ReplicateSingleActor_FastShared(AActor* Actor, FConnectionReplicationActorInfo& ConnectionData, FGlobalActorReplicationInfo& GlobalActorInfo, UNetReplicationGraphConnection& ConnectionManager, const uint32 FrameNum)
{
#if WITH_SERVER_CODE
	UNetConnection* NetConnection = ConnectionManager.NetConnection;

	// No matter what we consider this FastShared rep to happen. Even if the actor doesn't produce a bunch or its empty or stale, etc. We still consider this replication to have happened
	// for high level frequency purposes (E.g, UReplicationGraphNode_DynamicSpatialFrequency). But we want to do the update at the end of this function, not at the top since it can early out
	// if the actor doesn't produce a new bunch and this connection already got the last bunch produced.
	ON_SCOPE_EXIT
	{
		ConnectionData.FastPath_LastRepFrameNum = FrameNum;
		ConnectionData.FastPath_NextReplicationFrameNum = FrameNum + ConnectionData.FastPath_ReplicationPeriodFrame;
	};

	TOptional<FScopedActorRoleSwap> SwapGuard;
	if (GlobalActorInfo.bSwapRolesOnReplicate)
	{
		SwapGuard = FScopedActorRoleSwap(Actor);
	}

	// always replicate full pawns to the replay
	if (NetConnection->IsReplay() || CVar_RepGraph_FastShared_ForceFull > 0)
	{
		return ReplicateSingleActor(Actor, ConnectionData, GlobalActorInfo, ConnectionManager.ActorInfoMap, ConnectionManager, FrameNum);
	}

	int32 BitsWritten = 0;
	FScopedFastPathTracker ScopedTracker(Actor->GetClass(), CSVTracker, BitsWritten);	// Track time and bandwidth for this class	

	UActorChannel* ActorChannel = ConnectionData.Channel;

	// Actor channel must already be established to rep fast path
	if (ActorChannel == nullptr || ActorChannel->Closing)
	{
		return 0;
	}

	FrameReplicationStats.NumReplicatedFastPathActors++;

	// Allocate the shared bunch if it hasn't been already
	if (GlobalActorInfo.FastSharedReplicationInfo.IsValid() == false)
	{
		GlobalActorInfo.FastSharedReplicationInfo = MakeUnique<FFastSharedReplicationInfo>();
	}
	FOutBunch& OutBunch = GlobalActorInfo.FastSharedReplicationInfo->Bunch;

	// Update the shared bunch if its out of date
	if (GlobalActorInfo.FastSharedReplicationInfo->LastAttemptBuildFrameNum < FrameNum)
	{
		GlobalActorInfo.FastSharedReplicationInfo->LastAttemptBuildFrameNum = FrameNum;

		if (GlobalActorInfo.Settings.FastSharedReplicationFunc == nullptr)
		{
#if !(UE_BUILD_SHIPPING)
			static TSet<FObjectKey> WarnedClasses;
			if (WarnedClasses.Contains(FObjectKey(Actor->GetClass())) == false)
			{
				WarnedClasses.Add(FObjectKey(Actor->GetClass()));
				UE_LOG(LogReplicationGraph, Warning, TEXT("::ReplicateSingleActor_FastShared called on %s (%s) when it doesn't have a FastSharedReplicationFunc defined, skipping actor. This is ineffecient."), *GetPathNameSafe(Actor), *Actor->GetClass()->GetName());
			}
#endif
			return 0;
		}

		// Make shared thing
		FastSharedReplicationBunch = &OutBunch;
		FastSharedReplicationChannel = ActorChannel;
		FastSharedReplicationFuncName = GlobalActorInfo.Settings.FastSharedReplicationFuncName;

		// Calling this function *should* result in an RPC call that we trap and fill out FastSharedReplicationBunch. See UReplicationGraph::ProcessRemoteFunction
		if (GlobalActorInfo.Settings.FastSharedReplicationFunc(Actor) == false)
		{
			// Something failed and we don't want to fast replicate. We wont check again this frame
			FastSharedReplicationBunch = nullptr;
			FastSharedReplicationChannel = nullptr;
			FastSharedReplicationFuncName = NAME_None;
			return 0;
		}

		
		if (FastSharedReplicationBunch == nullptr)
		{
			// A new bunch was produced this frame. (FastSharedReplicationBunch is cleared in ::ProcessRemoteFunction)
			GlobalActorInfo.FastSharedReplicationInfo->LastBunchBuildFrameNum = FrameNum;
		}
		else
		{
			// A new bunch was not produced this frame, but there is still valid data (If FastSharedReplicationFunc returns false, there is no valid data)
			FastSharedReplicationBunch = nullptr;
			FastSharedReplicationChannel = nullptr;
			FastSharedReplicationFuncName = NAME_None;
		}
	}

	if (ConnectionData.FastPath_LastRepFrameNum >= GlobalActorInfo.FastSharedReplicationInfo->LastBunchBuildFrameNum)
	{
		// We already repped this bunch to this connection. So just return
		return 0;
	}

	if (OutBunch.GetNumBits() <= 0)
	{
		// Empty bunch - no need to send. This means we aren't fast repping this actor this frame
		return 0;
	}

	// Setup the connection specifics on the bunch before calling SendBunch
	OutBunch.ChName = ActorChannel->ChName;
	OutBunch.ChIndex = ActorChannel->ChIndex;
	OutBunch.Channel = ActorChannel;
	OutBunch.Next = nullptr;

	// SendIt
	{
		FGuardValue_Bitfield(ActorChannel->bHoldQueuedExportBunchesAndGUIDs, true);
		
		ActorChannel->SendBunch(&OutBunch, false);
	}

	ensureAlwaysMsgf(OutBunch.bHasMustBeMappedGUIDs == 0, TEXT("FastShared bHasMustBeMappedGUIDs! %s"), *Actor->GetPathName());

	return OutBunch.GetNumBits();
#else
	return 0;
#endif // WITH_SERVER_CODE
}

int64 UReplicationGraph::ReplicateSingleActor(AActor* Actor, FConnectionReplicationActorInfo& ActorInfo, FGlobalActorReplicationInfo& GlobalActorInfo, FPerConnectionActorInfoMap& ConnectionActorInfoMap, UNetReplicationGraphConnection& ConnectionManager, const uint32 FrameNum)
{
#if WITH_SERVER_CODE
	RG_QUICK_SCOPE_CYCLE_COUNTER(NET_ReplicateActors_ReplicateSingleActor);

	// These checks will happen anyway in UActorChannel::ReplicateActor, but we need to be able to detect them to prevent crashes.
	// We could consider removing the actor from RepGraph if we hit these cases, but we don't have a good way to notify
	// game code or the Net Driver.
	if (!ensureMsgf(Actor, TEXT("Null Actor! Channel = %s"), *DescribeSafe(ActorInfo.Channel)))
	{
		return 0;
	}

	UNetConnection* NetConnection = ConnectionManager.NetConnection;

	if (RepGraphConditionalActorBreakpoint(Actor, NetConnection))
	{
		UE_LOG(LogReplicationGraph, Display, TEXT("UReplicationGraph::ReplicateSingleActor: %s. NetConnection: %s"), *Actor->GetName(), *NetConnection->Describe());
	}

	if (!ensureMsgf(IsActorValidForReplication(Actor), TEXT("Actor not valid for replication (BeingDestroyed:%d) (IsValid:%d) (Unreachable:%d) (TearOff:%d)! Actor = %s, Channel = %s"),
					Actor->IsActorBeingDestroyed(), IsValid(Actor), Actor->IsUnreachable(), Actor->GetTearOff(),
					*Actor->GetFullName(), *DescribeSafe(ActorInfo.Channel)))
	{
		return 0;
	}

	FReplicationGraphCSVTracker::EActorFlags CSVFlags = FReplicationGraphCSVTracker::EActorFlags::None;

	if (LIKELY(ActorInfo.Channel))
	{
		if (UNLIKELY(ActorInfo.Channel->Closing))
		{
			// We are waiting for the client to ack this actor channel's close bunch.
			return 0;
		}
		else if (!ensureMsgf(ActorInfo.Channel->Actor == Actor, TEXT("Mismatched channel actors! Channel = %s, Replicating Actor = %s"), *ActorInfo.Channel->Describe(), *Actor->GetFullName()))
		{
			return 0;
		}

		// If this actor has passed the repgraph last-rep-frame check for normal replication,
		// repgraph thinks the actor has not been replicated to this connection yet this frame.
		// However, if the actor was replicated due to an RPC opening a new channel, repgraph is unaware
		// and will attempt to replicate it here.
#if REPGRAPH_CSV_TRACKER
		if (ActorInfo.Channel->LastUpdateTime == NetDriver->GetElapsedTime())
		{
			CSVFlags |= FReplicationGraphCSVTracker::EActorFlags::AlreadyReplicatedThisFrame;
		}
#endif
	}

	FrameReplicationStats.NumReplicatedActors++;

	ActorInfo.LastRepFrameNum = FrameNum;
	ActorInfo.NextReplicationFrameNum = FrameNum + ActorInfo.ReplicationPeriodFrame;

	UClass* const ActorClass = Actor->GetClass();

	/** Call PreReplication if necessary. */
	if (GlobalActorInfo.LastPreReplicationFrame != FrameNum)
	{
		RG_QUICK_SCOPE_CYCLE_COUNTER(NET_ReplicateActors_CallPreReplication);
		GlobalActorInfo.LastPreReplicationFrame = FrameNum;

		Actor->CallPreReplication(NetDriver);
	}

	TOptional<FScopedActorRoleSwap> SwapGuard;
	if (GlobalActorInfo.bSwapRolesOnReplicate)
	{
		SwapGuard = FScopedActorRoleSwap(Actor);
	}

	const bool bWantsToGoDormant = GlobalActorInfo.bWantsToBeDormant;

	bool bOpenActorChannel = (ActorInfo.Channel == nullptr);

	if (bOpenActorChannel)
	{
		// Create a new channel for this actor.
		INC_DWORD_STAT_BY( STAT_NetActorChannelsOpened, 1 );
		ActorInfo.Channel = (UActorChannel*)NetConnection->CreateChannelByName( NAME_Actor, EChannelCreateFlags::OpenedLocally );
		if ( !ActorInfo.Channel )
		{
			return 0;
		}

		CSVTracker.PostActorChannelCreated(ActorClass);

		//UE_LOG(LogReplicationGraph, Display, TEXT("Created Actor Channel:0x%x 0x%X0x%X, %d"), ActorInfo.Channel, Actor, NetConnection, FrameNum);
					
		// This will unfortunately cause a callback to this  UNetReplicationGraphConnection and will relook up the ActorInfoMap and set the channel that we already have set.
		// This is currently unavoidable because channels are created from different code paths (some outside of this loop)
		ActorInfo.Channel->SetChannelActor(Actor, ESetChannelActorFlags::None);
	}

	if (UNLIKELY(bWantsToGoDormant))
	{
		ActorInfo.Channel->StartBecomingDormant();
	}

	int64 BitsWritten = 0;
	const double StartingReplicateActorTimeSeconds = GReplicateActorTimeSeconds;

	if (UNLIKELY(ActorInfo.bTearOff))
	{
		// Replicate and immediately close in tear off case
		BitsWritten = ActorInfo.Channel->ReplicateActor();
		BitsWritten += ActorInfo.Channel->Close(EChannelCloseReason::TearOff);
	}
	else
	{
		// Just replicate normally
		BitsWritten = ActorInfo.Channel->ReplicateActor();
	}

	const double DeltaReplicateActorTimeSeconds = GReplicateActorTimeSeconds - StartingReplicateActorTimeSeconds;
	const bool bWasDataSent = BitsWritten > 0;

#if !(UE_BUILD_SHIPPING || UE_BUILD_TEST)
	if (bTrackClassReplication)
	{
		if (bWasDataSent)
		{
			ChangeClassAccumulator.Increment(ActorClass);
		}
		else
		{
			NoChangeClassAccumulator.Increment(ActorClass);
		}
	}
#endif

	if (bWasDataSent == false)
	{
		FrameReplicationStats.NumReplicatedCleanActors++;
	}

	const bool bIsTrafficActorDiscovery = ActorDiscoveryMaxBitsPerFrame > 0 && (ActorInfo.Channel && ActorInfo.Channel->SpawnAcked == false);
	const bool bIsActorDiscoveryBudgetFull = bIsTrafficActorDiscovery && (ConnectionManager.QueuedBitsForActorDiscovery >= ActorDiscoveryMaxBitsPerFrame);

	if (bIsTrafficActorDiscovery && !bIsActorDiscoveryBudgetFull)
	{
		CSVFlags |= FReplicationGraphCSVTracker::EActorFlags::IsInDiscovery;
	}

	CSVTracker.PostReplicateActor(ActorClass, DeltaReplicateActorTimeSeconds, BitsWritten, CSVFlags);

	// ----------------------------
	//	Dependent actors
	// ----------------------------
	const FGlobalActorReplicationInfo::FDependantListType& DependentActorList = GlobalActorInfo.GetDependentActorList();
	if (DependentActorList.Num() > 0)
	{
		RG_QUICK_SCOPE_CYCLE_COUNTER(NET_ReplicateActors_DependentActors);

		const int32 CloseFrameNum = ActorInfo.ActorChannelCloseFrameNum;

		for (AActor* DependentActor : DependentActorList)
		{
			repCheck(DependentActor);

			FConnectionReplicationActorInfo& DependentActorConnectionInfo = ConnectionActorInfoMap.FindOrAdd(DependentActor);
			FGlobalActorReplicationInfo& DependentActorGlobalData = GlobalActorReplicationInfoMap.Get(DependentActor);

			UpdateActorChannelCloseFrameNum(DependentActor, DependentActorConnectionInfo, DependentActorGlobalData, FrameNum, NetConnection);

			// Dependent actor channel will stay open as long as the owning actor channel is open
			DependentActorConnectionInfo.ActorChannelCloseFrameNum = FMath::Max<uint32>(CloseFrameNum, DependentActorConnectionInfo.ActorChannelCloseFrameNum);

			if (!ReadyForNextReplication(DependentActorConnectionInfo, DependentActorGlobalData, FrameNum))
			{
				continue;
			}

			if (!ensureMsgf(IsActorValidForReplication(DependentActor), TEXT("DependentActor %s (Owner: %s) not valid for replication (BeingDestroyed:%d) (IsValid:%d) (Unreachable:%d) (TearOff:%d)! Channel = %s"),
							*DependentActor->GetFullName(), *Actor->GetFullName(),
							DependentActor->IsActorBeingDestroyed(), IsValid(DependentActor), DependentActor->IsUnreachable(), DependentActor->GetTearOff(),
							*DescribeSafe(DependentActorConnectionInfo.Channel)))
			{
				continue;
			}

			//UE_LOG(LogReplicationGraph, Display, TEXT("DependentActor %s %s. NextReplicationFrameNum: %d. FrameNum: %d. ForceNetUpdateFrame: %d. LastRepFrameNum: %d."), *DependentActor->GetPathName(), *NetConnection->GetName(), DependentActorConnectionInfo.NextReplicationFrameNum, FrameNum, DependentActorGlobalData.ForceNetUpdateFrame, DependentActorConnectionInfo.LastRepFrameNum);
			BitsWritten += ReplicateSingleActor(DependentActor, DependentActorConnectionInfo, DependentActorGlobalData, ConnectionActorInfoMap, ConnectionManager, FrameNum);
		}					
	}

	// Optional budget for actor discovery traffic
	if (bIsTrafficActorDiscovery && !bIsActorDiscoveryBudgetFull)
	{
		ConnectionManager.QueuedBitsForActorDiscovery += BitsWritten;

		// Remove the discovery traffic from the regular traffic
		NetConnection->QueuedBits -= BitsWritten;
		BitsWritten = 0;
	}

	return BitsWritten;
#else
	return 0;
#endif //WITH_SERVER_CODE
}

void UReplicationGraph::HandleStarvedActorList(const FPrioritizedRepList& List, int32 StartIdx, FPerConnectionActorInfoMap& ConnectionActorInfoMap, uint32 FrameNum)
{
	for (int32 ActorIdx=StartIdx; ActorIdx < List.Items.Num(); ++ActorIdx)
	{
		const FPrioritizedRepList::FItem& RepItem = List.Items[ActorIdx];
		FConnectionReplicationActorInfo& ActorInfo = *RepItem.ConnectionData;

		// Update dependent actor's timeout frame
		FGlobalActorReplicationInfo& GlobalActorInfo = GlobalActorReplicationInfoMap.Get(RepItem.Actor);

		const FGlobalActorReplicationInfo::FDependantListType& DependentActorList = GlobalActorInfo.GetDependentActorList();

		if (DependentActorList.Num() > 0)
		{
			const uint32 CloseFrameNum = ActorInfo.ActorChannelCloseFrameNum;
			for (AActor* DependentActor : DependentActorList)
			{
				FConnectionReplicationActorInfo& DependentActorConnectionInfo = ConnectionActorInfoMap.FindOrAdd(DependentActor);
				DependentActorConnectionInfo.ActorChannelCloseFrameNum = FMath::Max<uint32>(CloseFrameNum, DependentActorConnectionInfo.ActorChannelCloseFrameNum);
			}
		}
	}
}

void UReplicationGraph::UpdateActorChannelCloseFrameNum(AActor* Actor, FConnectionReplicationActorInfo& ConnectionData, const FGlobalActorReplicationInfo& GlobalData, const uint32 FrameNum, UNetConnection* NetConnection) const
{
	if (RepGraphConditionalActorBreakpoint(Actor, NetConnection))
	{
		UE_LOG(LogReplicationGraph, Display, TEXT("UReplicationGraph::UpdateActorChannelCloseFrameNum: %s. Channel: %s FrameNum: %d ActorChannelFrameTimeout: %d."), *Actor->GetName(), *(ConnectionData.Channel ? ConnectionData.Channel->Describe() : FString(TEXT("None"))), FrameNum, GlobalData.Settings.ActorChannelFrameTimeout);
	}

	// Only update if the actor has a timeout set
	if (GlobalData.Settings.ActorChannelFrameTimeout > 0)
	{
		const uint32 NewCloseFrameNum = FrameNum + ConnectionData.ReplicationPeriodFrame + GlobalData.Settings.ActorChannelFrameTimeout + GlobalActorChannelFrameNumTimeout;
		ConnectionData.ActorChannelCloseFrameNum = FMath::Max<uint32>(ConnectionData.ActorChannelCloseFrameNum, NewCloseFrameNum); // Never go backwards, something else could have bumped it up further intentionally
	}
}

bool UReplicationGraph::ProcessRemoteFunction(class AActor* Actor, UFunction* Function, void* Parameters, FOutParmRec* OutParms, FFrame* Stack, class UObject* SubObject )
{
#if WITH_SERVER_CODE
	// ----------------------------------
	// Setup
	// ----------------------------------

	if (RepGraphConditionalActorBreakpoint(Actor, nullptr))
	{
		UE_LOG(LogReplicationGraph, Display, TEXT("UReplicationGraph::ProcessRemoteFunction: %s. Function: %s."), *GetNameSafe(Actor), *GetNameSafe(Function));
	}

	if (IsActorValidForReplication(Actor) == false || Actor->IsActorBeingDestroyed())
	{
		UE_LOG(LogReplicationGraph, Display, TEXT("UReplicationGraph::ProcessRemoteFunction: Actor %s destroyed or not ready! Function: %s."), *GetNameSafe(Actor), *GetNameSafe(Function));
		return true;
	}

	// get the top most function
	while( Function->GetSuperFunction() )
	{
		Function = Function->GetSuperFunction();
	}

	// If we have a subobject, thats who we are actually calling this on. If no subobject, we are calling on the actor.
	UObject* TargetObj = SubObject ? SubObject : Actor;

	// Make sure this function exists for both parties.
	const FClassNetCache* ClassCache = NetDriver->NetCache->GetClassNetCache( TargetObj->GetClass() );
	if (!ClassCache)
	{
		UE_LOG(LogReplicationGraph, Warning, TEXT("ClassNetCache empty, not calling %s::%s"), *Actor->GetName(), *Function->GetName());
		return true;
	}
		
	const FFieldNetCache* FieldCache = ClassCache->GetFromField( Function );
	if ( !FieldCache )
	{
		UE_LOG(LogReplicationGraph, Warning, TEXT("FieldCache empty, not calling %s::%s"), *Actor->GetName(), *Function->GetName());
		return true;
	}


	// --------------------------------------------------------------------------------------------------------------------------------------------------------------------------
	// FastShared Replication. This is ugly but the idea here is to just fill out the bunch parameters and return so that this bunch can be reused by other connections
	// --------------------------------------------------------------------------------------------------------------------------------------------------------------------------
	if (FastSharedReplicationBunch && (FastSharedReplicationFuncName == Function->GetFName()))
	{
		// We also cache off a channel so we can call some of the serialization functions on it. This isn't really necessary though and we could break those parts off
		// into a static function.
		if (ensureMsgf(FastSharedReplicationChannel, TEXT("FastSharedReplicationPath set but FastSharedReplicationChannel is not! %s"), *Actor->GetPathName()))
		{
			// Reset the bunch here. It will be reused and we should only reset it right before we actually write to it.
			FastSharedReplicationBunch->Reset();

			// It sucks we have to a temp writer like this, but we don't know how big the payload will be until we serialize it
			FNetBitWriter TempWriter(nullptr, 0);

#if UE_NET_TRACE_ENABLED
			// Create trace collector if tracing is enabled for the target bunch
			FNetTraceCollector* Collector = GetTraceCollector(*FastSharedReplicationBunch);
			if (Collector)
			{
				Collector->Reset();
			}
			else
			{
				Collector = UE_NET_TRACE_CREATE_COLLECTOR(ENetTraceVerbosity::Trace);
				SetTraceCollector(*FastSharedReplicationBunch, Collector);
			}

			// We use the collector from the shared bunch
			SetTraceCollector(TempWriter, Collector);
#endif // UE_NET_TRACE_ENABLED

			TSharedPtr<FRepLayout> RepLayout = NetDriver->GetFunctionRepLayout( Function );
			RepLayout->SendPropertiesForRPC(Function, FastSharedReplicationChannel, TempWriter, Parameters);

			FNetBitWriter TempBlockWriter(nullptr, 0);

#if UE_NET_TRACE_ENABLED
			// Ugliness to get data reported correctly, we basically fold the data from TempWriter into TempBlockWriter and then to Bunch
			// Create trace collector if tracing is enabled for the target bunch			
			SetTraceCollector(TempBlockWriter, Collector ? UE_NET_TRACE_CREATE_COLLECTOR(ENetTraceVerbosity::Trace) : nullptr);
#endif // UE_NET_TRACE_ENABLED

			FastSharedReplicationChannel->WriteFieldHeaderAndPayload( TempBlockWriter, ClassCache, FieldCache, nullptr, TempWriter, true );

#if UE_NET_TRACE_ENABLED
			// As we have used the collector we need to reset it before injecting the final data
			if (Collector)
			{
				Collector->Reset();
			}
			UE_NET_TRACE_OBJECT_SCOPE(FastSharedReplicationChannel->ActorNetGUID, *FastSharedReplicationBunch, Collector, ENetTraceVerbosity::Trace);
#endif
			FastSharedReplicationChannel->WriteContentBlockPayload( TargetObj, *FastSharedReplicationBunch, false, TempBlockWriter );
			
			// Release temporary collector
			UE_NET_TRACE_DESTROY_COLLECTOR(GetTraceCollector(TempBlockWriter));

			FastSharedReplicationBunch = nullptr;
			FastSharedReplicationChannel = nullptr;
			FastSharedReplicationFuncName = NAME_None;
		}
		return true;
	}


	// ----------------------------------
	// Multicast
	// ----------------------------------

	if ((Function->FunctionFlags & FUNC_NetMulticast))
	{
		TSharedPtr<FRepLayout> RepLayout = NetDriver->GetFunctionRepLayout( Function );

		TOptional<FVector> ActorLocation;

		UNetDriver::ERemoteFunctionSendPolicy SendPolicy = UNetDriver::Default;
		if (CVar_RepGraph_EnableRPCSendPolicy > 0)
		{
			if (FRPCSendPolicyInfo* FuncSendPolicy = RPCSendPolicyMap.Find(FObjectKey(Function)))
			{
				if (FuncSendPolicy->bSendImmediately)
				{
					SendPolicy = UNetDriver::ForceSend;
				}
			}
		}

		RepLayout->BuildSharedSerializationForRPC(Parameters);
		FGlobalActorReplicationInfo& GlobalInfo = GlobalActorReplicationInfoMap.Get(Actor);

		bool ForceFlushNetDormancy = false;

		// Cache streaming level name off
		FNewReplicatedActorInfo NewActorInfo(Actor);
		const FName ActorStreamingLevelName = NewActorInfo.StreamingLevelName;
		EProcessRemoteFunctionFlags RemoteFunctionFlags = EProcessRemoteFunctionFlags::None;
		
		for (UNetReplicationGraphConnection* Manager : Connections)
		{
			FConnectionReplicationActorInfo& ConnectionActorInfo = Manager->ActorInfoMap.FindOrAdd(Actor);
			UNetConnection* NetConnection = Manager->NetConnection;

			// This connection isn't ready yet
			if (NetConnection->ViewTarget == nullptr)
			{
				continue;
			}

			// Streaming level actor that the client doesn't have loaded. Do not send.
			if (ActorStreamingLevelName != NAME_None && NetConnection->ClientVisibleLevelNames.Contains(ActorStreamingLevelName) == false)
			{
				continue;
			}
			
			//UE_CLOG(ConnectionActorInfo.Channel == nullptr, LogReplicationGraph, Display, TEXT("Null channel on %s for %s"), *GetPathNameSafe(Actor), *GetNameSafe(Function));
			if (ConnectionActorInfo.Channel == nullptr && (RPC_Multicast_OpenChannelForClass.GetChecked(Actor->GetClass()) == true))
			{
				// There is no actor channel here. Ideally we would just ignore this but in the case of net dormancy, this may be an actor that will replicate on the next frame.
				// If the actor is dormant and is a distance culled actor, we can probably safely assume this connection will open a channel for the actor on the next rep frame.
				// This isn't perfect and we may want a per-function or per-actor policy that allows to dictate what happens in this situation.

				// Actors being destroyed (Building hit with rocket) will wake up before this gets hit. So dormancy really cant be relied on here.
				// if (Actor->NetDormancy > DORM_Awake)
				{
					bool bShouldOpenChannel = true;
					if (ConnectionActorInfo.GetCullDistanceSquared() > 0.f)
					{
						bShouldOpenChannel = false;
						if (ActorLocation.IsSet() == false)
						{
							ActorLocation = Actor->GetActorLocation();
						}

						FNetViewerArray ViewsToConsider;
						ViewsToConsider.Emplace(NetConnection, 0.f);

						for (int32 ChildIdx = 0; ChildIdx < NetConnection->Children.Num(); ++ChildIdx)
						{
							if (NetConnection->Children[ChildIdx]->ViewTarget != nullptr)
							{
								ViewsToConsider.Emplace(NetConnection->Children[ChildIdx], 0.f);
							}
						}

						// Loop through and see if we should keep this channel open, as when we do distance, we will
						// default to the channel being closed.
						for (const FNetViewer& Viewer : ViewsToConsider)
						{
							const float DistSq = (ActorLocation.GetValue() - Viewer.ViewLocation).SizeSquared();
							if (DistSq <= ConnectionActorInfo.GetCullDistanceSquared())
							{
								bShouldOpenChannel = true;
								break;
							}
						}
					}

					if (bShouldOpenChannel)
					{
#if !UE_BUILD_SHIPPING
						if (Actor->bOnlyRelevantToOwner && (!Actor->GetNetOwner() || (Actor->GetNetOwner() != NetConnection->PlayerController)))
						{
							UE_LOG(LogReplicationGraph, Warning, TEXT("Multicast RPC opening channel for bOnlyRelevantToOwner actor, check RPC_Multicast_OpenChannelForClass: Actor: %s Target: %s Function: %s"), *GetNameSafe(Actor), *GetNameSafe(TargetObj), *GetNameSafe(Function));
							ensureMsgf(Cast<APlayerController>(Actor) == nullptr, TEXT("MulticastRPC %s will open a channel for %s to a non-owner. This will break the PlayerController replication."), *Function->GetName(), *GetNameSafe(Actor));
						}
#endif

						// We are within range, we will open a channel now for this actor and call the RPC on it
						ConnectionActorInfo.Channel = (UActorChannel*)NetConnection->CreateChannelByName(NAME_Actor, EChannelCreateFlags::OpenedLocally);

						if (ConnectionActorInfo.Channel)
						{
							ConnectionActorInfo.Channel->SetChannelActor(Actor, ESetChannelActorFlags::None);

							// Update timeout frame name. We would run into problems if we open the channel, queue a bunch, and then it timeouts before RepGraph replicates properties.
							UpdateActorChannelCloseFrameNum(Actor, ConnectionActorInfo, GlobalInfo, ReplicationGraphFrame+1 /** Plus one to error on safe side. RepFrame num will be incremented in the next tick */, NetConnection );

							// If this actor is dormant on the connection, we will force a flushnetdormancy call.
							ForceFlushNetDormancy |= ConnectionActorInfo.bDormantOnConnection;
						}
					}
				}
			}
			
			if (ConnectionActorInfo.Channel)
			{
				NetDriver->ProcessRemoteFunctionForChannel(ConnectionActorInfo.Channel, ClassCache, FieldCache, TargetObj, NetConnection, Function, Parameters, OutParms, Stack, true, SendPolicy, RemoteFunctionFlags);

				if (SendPolicy == UNetDriver::ForceSend)
				{
					// Queue the send in an array that we consume in PostTickDispatch to avoid force flushing multiple times a frame on the same connection
					ConnectionsNeedingsPostTickDispatchFlush.AddUnique(NetConnection);
				}

			}
		}

		RepLayout->ClearSharedSerializationForRPC();

		if (ForceFlushNetDormancy)
		{
			Actor->FlushNetDormancy();
		}
		return true;
	}

	// ----------------------------------
	// Single Connection
	// ----------------------------------
	
	UNetConnection* Connection = Actor->GetNetConnection();
	if (Connection)
	{
		const bool bIsReliable = EnumHasAnyFlags(Function->FunctionFlags, FUNC_NetReliable);

		// If we're saturated and it's not a reliable multicast, drop it.
		if (!(bIsReliable || IsConnectionReady(Connection)))
		{
			return true;
		}

		// Route RPC calls to actual connection
		if (Connection->GetUChildConnection())
		{
			Connection = ((UChildConnection*)Connection)->Parent;
		}
	
		if (Connection->GetConnectionState() == USOCK_Closed)
		{
			return true;
		}

		UActorChannel* Ch = Connection->FindActorChannelRef(Actor);
		if (Ch == nullptr)
		{
			if (Actor->IsPendingKillPending() || !NetDriver->IsLevelInitializedForActor(Actor, Connection))
			{
				// We can't open a channel for this actor here
				return true;
			}

			Ch = (UActorChannel *)Connection->CreateChannelByName( NAME_Actor, EChannelCreateFlags::OpenedLocally );
			Ch->SetChannelActor(Actor, ESetChannelActorFlags::None);
			
			if (UNetReplicationGraphConnection* ConnectionManager = Cast<UNetReplicationGraphConnection>(Connection->GetReplicationConnectionDriver()))
			{
				FConnectionReplicationActorInfo& ConnectionActorInfo = ConnectionManager->ActorInfoMap.FindOrAdd(Actor);
				FGlobalActorReplicationInfo& GlobalInfo = GlobalActorReplicationInfoMap.Get(Actor);
				UpdateActorChannelCloseFrameNum(Actor, ConnectionActorInfo, GlobalInfo, ReplicationGraphFrame+1 /** Plus one to error on safe side. RepFrame num will be incremented in the next tick */, Connection );
			}
		}

		NetDriver->ProcessRemoteFunctionForChannel(Ch, ClassCache, FieldCache, TargetObj, Connection, Function, Parameters, OutParms, Stack, true);
	}
	else
	{
		UE_LOG(LogNet, Warning, TEXT("UReplicationGraph::ProcessRemoteFunction: No owning connection for actor %s. Function %s will not be processed."), *Actor->GetName(), *Function->GetName());
	}
#endif // WITH_SERVER_CODE

	// return true because we don't want the net driver to do anything else
	return true;
}

void UReplicationGraph::PostTickDispatch()
{
	QUICK_SCOPE_CYCLE_COUNTER(UReplicationGraph_PostTickDispatch);

	for (UNetConnection* NetConnection : ConnectionsNeedingsPostTickDispatchFlush)
	{
		if (NetConnection->GetDriver() != nullptr)
		{
			NetConnection->FlushNet();
		}
	}
	ConnectionsNeedingsPostTickDispatchFlush.Reset();
}

bool UReplicationGraph::IsConnectionReady(UNetConnection* Connection)
{
	if (CVar_RepGraph_DisableBandwithLimit)
	{
		return true;
	}

	return Connection->QueuedBits + Connection->SendBuffer.GetNumBits() <= 0;
}

void UReplicationGraph::SetActorDiscoveryBudget(int32 ActorDiscoveryBudgetInKBytesPerSec)
{
	// Disable the seperate actor discovery budget when 0
	if (ActorDiscoveryBudgetInKBytesPerSec <= 0)
	{
		ActorDiscoveryMaxBitsPerFrame = 0;
		UE_LOG(LogReplicationGraph, Display, TEXT("SetActorDiscoveryBudget disabled the ActorDiscovery budget."));
		return;
	}

	if (NetDriver == nullptr)
	{
		UE_LOG(LogReplicationGraph, Warning, TEXT("SetActorDiscoveryBudget ignored since NetDriver was not initialized."));
		return;
	}

	int32 MaxNetworkFPS = NetDriver->NetServerMaxTickRate;

	ActorDiscoveryMaxBitsPerFrame = (ActorDiscoveryBudgetInKBytesPerSec * 1000 * 8) / MaxNetworkFPS;
	UE_LOG(LogReplicationGraph, Display, TEXT("SetActorDiscoveryBudget set to %d kBps (%d bits per network tick)."), ActorDiscoveryBudgetInKBytesPerSec, ActorDiscoveryMaxBitsPerFrame);
}

void UReplicationGraph::SetAllCullDistanceSettingsForActor(const FActorRepListType& Actor, float CullDistanceSquared)
{
	FGlobalActorReplicationInfo& GlobalInfo = GlobalActorReplicationInfoMap.Get(Actor);
	GlobalInfo.Settings.SetCullDistanceSquared(CullDistanceSquared);

	for (UNetReplicationGraphConnection* RepGraphConnection : Connections)
	{
		if (FConnectionReplicationActorInfo* ConnectionActorInfo = RepGraphConnection->ActorInfoMap.Find(Actor))
		{
			ConnectionActorInfo->SetCullDistanceSquared(CullDistanceSquared);
		}
	}
}

void UReplicationGraph::NotifyConnectionSaturated(UNetReplicationGraphConnection& Connection)
{
	bWasConnectionSaturated = true;
	++GNumSaturatedConnections;
}

void UReplicationGraph::SetActorDestructionInfoToIgnoreDistanceCulling(AActor* DestroyedActor)
{
	if (!DestroyedActor)
	{
		return;
	}

	check(NetDriver);
	FNetworkGUID NetGUID = NetDriver->GuidCache->GetNetGUID(DestroyedActor);
			
	if (NetGUID.IsDefault())
	{
		UE_CLOG(CVar_RepGraph_LogNetDormancyDetails > 0, LogReplicationGraph, Warning, TEXT("SetActorDestructionInfoToIgnoreDistanceCulling ignored for %s. No NetGUID assigned to the actor"), *GetNameSafe(DestroyedActor));
		return;
	}

	// See if a destruction info exists for this actor
	if (const TUniquePtr<FActorDestructionInfo>* DestructionInfoPtr = NetDriver->DestroyedStartupOrDormantActors.Find(NetGUID))
	{
		(*DestructionInfoPtr)->bIgnoreDistanceCulling = true;
	}
}

void UReplicationGraph::PostServerReplicateStats(const FFrameReplicationStats& Stats)
{
#if CSV_PROFILER
	if (FCsvProfiler* Profiler = FCsvProfiler::Get())
	{
		if (Profiler->IsCapturing())
		{
			Profiler->RecordCustomStat("ReplicatedActors", CSV_CATEGORY_INDEX(ReplicationGraph), Stats.NumReplicatedActors, ECsvCustomStatOp::Set);
			Profiler->RecordCustomStat("CleanActors", CSV_CATEGORY_INDEX(ReplicationGraph), Stats.NumReplicatedCleanActors, ECsvCustomStatOp::Set);
			Profiler->RecordCustomStat("FastPathActors", CSV_CATEGORY_INDEX(ReplicationGraph), Stats.NumReplicatedFastPathActors, ECsvCustomStatOp::Set);
		}
	}
#endif
}

// --------------------------------------------------------------------------------------------------------------------------------------------
// --------------------------------------------------------------------------------------------------------------------------------------------
// --------------------------------------------------------------------------------------------------------------------------------------------


UNetReplicationGraphConnection::UNetReplicationGraphConnection()
{

}

void UNetReplicationGraphConnection::Serialize(FArchive& Ar)
{
	Super::Serialize(Ar);

	if (Ar.IsCountingMemory())
	{
		GRANULAR_NETWORK_MEMORY_TRACKING_INIT(Ar, "UNetReplicationGraphConnection::Serialize");

		GRANULAR_NETWORK_MEMORY_TRACKING_TRACK("ActorInfoMap", ActorInfoMap.CountBytes(Ar));
		GRANULAR_NETWORK_MEMORY_TRACKING_TRACK("OnClientVisibleLevelNameAddMap", OnClientVisibleLevelNameAddMap.CountBytes(Ar));

		GRANULAR_NETWORK_MEMORY_TRACKING_TRACK("PendingDestructionInfoList",
			PendingDestructInfoList.CountBytes(Ar);
			for (const FCachedDestructInfo& Info : PendingDestructInfoList)
			{
				Info.CountBytes(Ar);
			}
		);

		GRANULAR_NETWORK_MEMORY_TRACKING_TRACK("TrackedDestructionInfoPtrs", TrackedDestructionInfoPtrs.CountBytes(Ar));
		GRANULAR_NETWORK_MEMORY_TRACKING_TRACK("PendingDormantDestructList", PendingDormantDestructList.CountBytes(Ar));
		GRANULAR_NETWORK_MEMORY_TRACKING_TRACK("TrackedDormantDestructionInfos", TrackedDormantDestructionInfos.CountBytes(Ar));
	}
}

void UNetReplicationGraphConnection::TearDown()
{
#if DO_ENABLE_REPGRAPH_DEBUG_ACTOR
	if (DebugActor)
	{
		DebugActor->Destroy();
	}
	DebugActor = nullptr;
#endif

	Super::TearDown();

}
void UNetReplicationGraphConnection::NotifyActorChannelAdded(AActor* Actor, class UActorChannel* Channel)
{
#if WITH_SERVER_CODE
	UpdateActorConnectionCounter(Actor, Channel->Connection, ActorChannelCreateCounter);

	if (RepGraphConditionalActorBreakpoint(Actor, Channel->Connection))
	{
		UE_LOG(LogReplicationGraph, Display, TEXT("::NotifyActorChannelAdded. %s. Channel: %s. Connection: %s"), *GetPathNameSafe(Actor), *Channel->Describe(), *Channel->Connection->Describe());
	}

	FConnectionReplicationActorInfo& ActorInfo = ActorInfoMap.FindOrAdd(Actor);

	// The ActorInfoMap may have a channel already.
	// This may happen in cases like dormancy where new Actor Channels can be created and then
	// closed multiple times for the same Actor, potentially before receiving CleanUp calls.
	if (ActorInfo.Channel && Channel != ActorInfo.Channel)
	{
		UE_LOG(LogReplicationGraph, Log, TEXT("::NotifyActorChannelAdded. Fixing up stale channel reference Old: %s New: %s"), *ActorInfo.Channel->Describe(), *Channel->Describe());
		ensureMsgf(ActorInfo.Channel->Closing, TEXT("Attempted to add an Actor Channel when a valid channel already exists for the actor. Actor=%s, OldChannel=%s, NewChannel=%s"),
			*GetPathNameSafe(Actor), *ActorInfo.Channel->Describe(), *Channel->Describe());

		ActorInfoMap.RemoveChannel(ActorInfo.Channel);
	}

	ActorInfo.Channel = Channel;
	ActorInfoMap.AddChannel(Actor, Channel);
#endif // WITH_SERVER_CODE
}

void UNetReplicationGraphConnection::NotifyActorChannelRemoved(AActor* Actor)
{
	// No need to do anything here. This is called when an actor channel is closed, but
	// we're still waiting for the close bunch to be acked. Until then, we can't safely replicate
	// the actor from this channel. See NotifyActorChannelCleanedUp.
}

void UNetReplicationGraphConnection::NotifyActorChannelCleanedUp(UActorChannel* Channel)
{
	if (Channel)
	{
		QUICK_SCOPE_CYCLE_COUNTER(UNetReplicationGraphConnection_NotifyActorChannelCleanedUp);

		// No existing way to quickly index from actor channel -> ActorInfo. May want a way to speed this up.
		// The Actor pointer on the channel would have been set to null previously when the channel was closed,
		// so we can't use that to look up the actor info by key.
		// Also, the actor may be destroyed and garbage collected before this point.

		FConnectionReplicationActorInfo* ActorInfo = ActorInfoMap.FindByChannel(Channel);
		if (ActorInfo)
		{
			// Note we can't directly remove the entry from ActorInfoMap.ActorMap since we don't have the AActor* to key into that map
			// But we don't actually have to remove the entry since we no longer iterate through ActorInfoMap.ActorMap in non debug functions.
			// So all we need to do is clear the runtime/transient data for this actorinfo map. (We want to preserve the dormancy flag and the 
			// settings we pulled from the FGlobalActorReplicationInfo, but clear the frame counters, etc).

			if (Channel == ActorInfo->Channel)
			{
				// Only reset our state if we're still the associated channel.
				ActorInfo->ResetFrameCounters();
			}
			else
			{
				UE_LOG(LogReplicationGraph, Log, TEXT("::NotifyActorChannelCleanedUp. CleanUp for stale channel reference Old: %s New: %s"), *Channel->Describe(), *DescribeSafe(ActorInfo->Channel));
			}

			// Remove reference from channel map
			// We call this last, as it could be the last thing holding onto the underlying
			// shared pointer and we don't want to try and access potentially garbage memory.
			// This isn't a big deal for now since FConnectionReplicationActorInfo is just a POD
			// type, but if that changes it could be a problem.
			ActorInfoMap.RemoveChannel(Channel);
		}
	}
}

void UNetReplicationGraphConnection::InitForGraph(UReplicationGraph* Graph)
{
	// The per-connection data needs to know about the global data map so that it can pull defaults from it when we initialize a new actor
	TSharedPtr<FReplicationGraphGlobalData> Globals = Graph ? Graph->GetGraphGlobals() : nullptr;
	if (Globals.IsValid())
	{
		ActorInfoMap.SetGlobalMap(Globals->GlobalActorReplicationInfoMap);
	}
}

void UNetReplicationGraphConnection::InitForConnection(UNetConnection* InConnection)
{
	NetConnection = InConnection;
	InConnection->SetReplicationConnectionDriver(this);

#if DO_ENABLE_REPGRAPH_DEBUG_ACTOR
	UReplicationGraph* Graph = Cast<UReplicationGraph>(GetOuter());
	DebugActor = Graph->CreateDebugActor();
	if (DebugActor)
	{
		DebugActor->ConnectionManager = this;
		DebugActor->ReplicationGraph = Graph;
	}
#endif

#if 0
	// This does not work because the control channel hasn't been opened yet. Could be moved further down the init path or in ServerReplicateActors.
	FString TestStr(TEXT("Replication Graph is Enabled!"));	
	FNetControlMessage<NMT_DebugText>::Send(InConnection,TestStr);
	InConnection->FlushNet();
#endif
}

void UNetReplicationGraphConnection::AddConnectionGraphNode(UReplicationGraphNode* Node)
{
	ConnectionGraphNodes.Add(Node);
}

void UNetReplicationGraphConnection::RemoveConnectionGraphNode(UReplicationGraphNode* Node)
{
	ConnectionGraphNodes.RemoveSingleSwap(Node);
}

bool UNetReplicationGraphConnection::PrepareForReplication()
{
	NetConnection->ViewTarget = NetConnection->PlayerController ? NetConnection->PlayerController->GetViewTarget() : ToRawPtr(NetConnection->OwningActor);
	
	UWorld* CurrentWorld = GetWorld();
	UPackage* CurrentWorldPackage = CurrentWorld ? CurrentWorld->GetPackage() : nullptr;
	bool bConnectionHasCorrectWorld = CurrentWorldPackage ? NetConnection->GetClientWorldPackageName() == CurrentWorldPackage->GetFName() : true;
	
	// Set any children viewtargets
	for (int32 i = 0; i < NetConnection->Children.Num(); ++i)
	{
		UNetConnection* CurChild = NetConnection->Children[i];
		CurChild->ViewTarget = CurChild->PlayerController ? CurChild->PlayerController->GetViewTarget() : ToRawPtr(CurChild->OwningActor);
	}

	return (NetConnection->GetConnectionState() != USOCK_Closed) && (NetConnection->ViewTarget != nullptr) && bConnectionHasCorrectWorld;
}

void UNetReplicationGraphConnection::NotifyAddDestructionInfo(FActorDestructionInfo* DestructInfo)
{
#if WITH_SERVER_CODE
	if (DestructInfo->StreamingLevelName != NAME_None)
	{
		if (NetConnection->ClientVisibleLevelNames.Contains(DestructInfo->StreamingLevelName) == false)
		{
			// This client does not have this streaming level loaded. We should get notified again via UNetConnection::UpdateLevelVisibility
			// (This should be enough. Legacy system would add the info and then do the level check in ::ServerReplicateActors, but this should be unnecessary)
			return;
		}
	}

	bool bWasAlreadyTracked = false;
	TrackedDestructionInfoPtrs.Add(DestructInfo, &bWasAlreadyTracked);
	if (bWasAlreadyTracked)
	{
		return;
	}

#if !(UE_BUILD_SHIPPING || UE_BUILD_TEST) 
	// Should not be happening but lets check in non shipping builds.
	int32 ExistingIdx = PendingDestructInfoList.IndexOfByKey(DestructInfo);	
	if (!ensureMsgf(ExistingIdx == INDEX_NONE, TEXT("::NotifyAddDestructionInfo already contains DestructInfo: 0x%X (%s)"), (int64)DestructInfo, *DestructInfo->PathName))
	{
		return;
	}
#endif

	PendingDestructInfoList.Emplace( FCachedDestructInfo(DestructInfo) );
	//UE_LOG(LogReplicationGraph, Display, TEXT("::NotifyAddDestructionInfo. Connection: %s. DestructInfo: %s. NewTotal: %d"), *NetConnection->Describe(), *DestructInfo->PathName, PendingDestructInfoList.Num());
#endif // WITH_SERVER_CODE
}

void UNetReplicationGraphConnection::NotifyAddDormantDestructionInfo(AActor* Actor)
{
#if WITH_SERVER_CODE
	if (Actor && NetConnection && NetConnection->Driver && NetConnection->Driver->GuidCache)
	{
		ULevel* Level = Actor->GetLevel();
		FName StreamingLevelName = NAME_None;

		if (Level && Level->IsPersistentLevel())
		{
			StreamingLevelName = Level->GetOutermost()->GetFName();

			if (NetConnection->ClientVisibleLevelNames.Contains(StreamingLevelName) == false)
			{
				UE_LOG(LogReplicationGraph, Verbose, TEXT("NotifyAddDormantDestructionInfo skipping actor [%s] because streaming level is no longer visible."), *GetNameSafe(Actor));
				return;
			}
		}

		FNetworkGUID NetGUID = NetConnection->Driver->GuidCache->GetNetGUID(Actor);
		if (NetGUID.IsValid() && !NetGUID.IsDefault())
		{
			bool bWasAlreadyTracked = false;
			TrackedDormantDestructionInfos.Add(NetGUID, &bWasAlreadyTracked);
			if (bWasAlreadyTracked)
			{
				return;
			}
	
			FCachedDormantDestructInfo& Info = PendingDormantDestructList.AddDefaulted_GetRef();

			Info.NetGUID = NetGUID;
			Info.Level = Level;
			Info.ObjOuter = Actor->GetOuter();
			Info.PathName = Actor->GetName();
		}
	}
#endif // WITH_SERVER_CODE
}

void UNetReplicationGraphConnection::NotifyRemoveDestructionInfo(FActorDestructionInfo* DestructInfo)
{
	const FCachedDestructInfo CachedDestructInfo(DestructInfo);

	bool bRemoved = PendingDestructInfoList.RemoveSingleSwap(DestructInfo, false) > 0;

	// Check if the actor is in the out of range list
	if( !bRemoved )
	{
		OutOfRangeDestroyedActors.RemoveSingleSwap(DestructInfo, false);
	}
	
	TrackedDestructionInfoPtrs.Remove(DestructInfo);

#if !(UE_BUILD_SHIPPING || UE_BUILD_TEST)
	// Check that its totally gone. Should not be happening!
	int32 DuplicateIdx = INDEX_NONE;
	while(true)
	{
		DuplicateIdx = PendingDestructInfoList.IndexOfByKey(DestructInfo);
		if (!ensureMsgf(DuplicateIdx == INDEX_NONE, TEXT("::NotifyRemoveDestructionInfo list STILL contains DestructInfo: 0x%X (%s)"), (int64)DestructInfo, *DestructInfo->PathName))
		{
			PendingDestructInfoList.RemoveAtSwap(DuplicateIdx, 1, false);
			continue;
		}
		break;
	}
#endif
}

void UNetReplicationGraphConnection::NotifyResetDestructionInfo()
{
	TrackedDestructionInfoPtrs.Reset();
	PendingDestructInfoList.Reset();
	OutOfRangeDestroyedActors.Reset();
}

void UNetReplicationGraphConnection::NotifyResetAllNetworkActors()
{
	for (UReplicationGraphNode* Node : ConnectionGraphNodes)
	{
		Node->NotifyResetAllNetworkActors();
	}

	// Intentionally not resetting the actor info map, since it may contain references to open channels 
	// Open channels associated with actors that are not added back into the graph will be cleaned up normally using the close frame number
}

FActorRepListRefView& UNetReplicationGraphConnection::GetPrevDormantActorListForNode(const UReplicationGraphNode* GridNode)
{
	return PrevDormantActorListPerNode.FindOrAdd(GridNode);
}

void UNetReplicationGraphConnection::RemoveActorFromAllPrevDormantActorLists(AActor* InActor)
{
	for (TPair<TObjectKey<UReplicationGraphNode>, FActorRepListRefView>& PrevDormantActorListPerGridPair : PrevDormantActorListPerNode)
	{
		PrevDormantActorListPerGridPair.Value.RemoveFast(InActor);
	}
}

void UNetReplicationGraphConnection::GetClientVisibleLevelNames(TSet<FName>& OutLevelNames) const
{
	if (NetConnection == nullptr)
	{
		return;
	}

	OutLevelNames.Append(NetConnection->ClientVisibleLevelNames);
	for (const UNetConnection* Child : NetConnection->Children)
	{
		if (Child != nullptr)
		{
			// For sets, we don't have to worry about uniqueness due to the nature of the data structure.
			OutLevelNames.Append(Child->ClientVisibleLevelNames);
		}
	}
}

void UNetReplicationGraphConnection::NotifyClientVisibleLevelNamesAdd(FName LevelName, UWorld* StreamingWorld) 
{
	RG_QUICK_SCOPE_CYCLE_COUNTER(UNetReplicationGraphConnection_NotifyClientVisibleLevelNamesAdd);
	// Undormant every actor in this world for this connection.
	if (StreamingWorld && StreamingWorld->PersistentLevel)
	{
		TArray<AActor*>& Actors = StreamingWorld->PersistentLevel->Actors;
		for (AActor* Actor : Actors)
		{
			if (Actor && (Actor->NetDormancy == DORM_DormantAll || (Actor->NetDormancy == DORM_Initial && Actor->IsNetStartupActor() == false)))
			{
				SetActorNotDormantOnConnection(Actor);
			}
		}
	}

	OnClientVisibleLevelNameAdd.Broadcast(LevelName, StreamingWorld);
	if (FOnClientVisibleLevelNamesAdd* MapDelegate = OnClientVisibleLevelNameAddMap.Find(LevelName))
	{
		MapDelegate->Broadcast(LevelName, StreamingWorld);
	}
}

int64 UNetReplicationGraphConnection::ReplicateDestructionInfos(const FRepGraphDestructionViewerInfoArray& DestructionViewersInfo, const FReplicationGraphDestructionSettings& DestructionSettings)
{
	int64 NumBits = 0;
#if WITH_SERVER_CODE

	for (int32 idx=PendingDestructInfoList.Num()-1; idx >=0; --idx)
	{
		FCachedDestructInfo& Info = PendingDestructInfoList[idx];
		FActorDestructionInfo* DestructInfo = Info.DestructionInfo;
		bool bSendDestructionInfo = false;
		bool bAddToOutOfRangeList = true;

		if (!DestructInfo->bIgnoreDistanceCulling)
		{
			// Only send destruction info if the viewers are close enough to the destroyed actor
			for (const FRepGraphDestructionViewerInfo& Viewer : DestructionViewersInfo)
			{
				const float DistSquared = FVector::DistSquared2D(Info.CachedPosition, Viewer.ViewerLocation);

				if (DistSquared < DestructionSettings.DestructInfoMaxDistanceSquared)
				{
					bSendDestructionInfo = true;
					break;
				}

				const float OutOfRangeDistSquared = FVector::DistSquared2D(Info.CachedPosition, Viewer.LastOutOfRangeLocationCheck);
				
				// Add the actor to the OutOfRangeList only if it is outside the range from the next check. If not, keep it in the destruction list to be evaluated next frame.
				if (OutOfRangeDistSquared <= DestructionSettings.MaxPendingListDistanceSquared)
				{
					bAddToOutOfRangeList = false;
				}
			}
		}

		if (bSendDestructionInfo || DestructInfo->bIgnoreDistanceCulling)
		{
			if (NetConnection && NetConnection->Driver)
			{
				NumBits += NetConnection->Driver->SendDestructionInfo(NetConnection, DestructInfo);

				PendingDestructInfoList.RemoveAtSwap(idx, 1, false);
				TrackedDestructionInfoPtrs.Remove(DestructInfo);
			}
		}
		else if (bAddToOutOfRangeList)
		{
			// Add the far actor to the out of range list so we don't evaluate it every frame
			OutOfRangeDestroyedActors.Emplace(MoveTemp(Info));
			PendingDestructInfoList.RemoveAtSwap(idx, 1, false);
		}
	}
#endif // #if WITH_SERVER_CODE
	return NumBits;
}

int64 UNetReplicationGraphConnection::ReplicateDormantDestructionInfos()
{
	CSV_SCOPED_TIMING_STAT_EXCLUSIVE(ReplicateDormantDestructionInfos);

	int64 NumBits = 0;

#if WITH_SERVER_CODE

	if (NetConnection && NetConnection->Driver)
	{
		for (const FCachedDormantDestructInfo& Info : PendingDormantDestructList)
		{
			FActorDestructionInfo DestructInfo;
			DestructInfo.DestroyedPosition = FVector::ZeroVector;
			DestructInfo.NetGUID = Info.NetGUID;
			DestructInfo.Level = Info.Level;
			DestructInfo.ObjOuter = Info.ObjOuter;
			DestructInfo.PathName = Info.PathName;
			DestructInfo.StreamingLevelName = NAME_None;			// currently unused by SetChannelActorForDestroy
			DestructInfo.Reason = EChannelCloseReason::Relevancy;

			NumBits += NetConnection->Driver->SendDestructionInfo(NetConnection, &DestructInfo);
		}

		PendingDormantDestructList.Reset();
		TrackedDormantDestructionInfos.Reset();
	}
#endif // WITH_SERVER_CODE

	return NumBits;
}

void UNetReplicationGraphConnection::UpdateGatherLocationsForConnection(const FNetViewerArray& ConnectionViewers, const FReplicationGraphDestructionSettings& DestructionSettings)
{
	for (const FNetViewer& CurViewer : ConnectionViewers)
	{
		if (CurViewer.Connection != nullptr)
		{
			FLastLocationGatherInfo* LastInfoForViewer = LastGatherLocations.FindByKey<UNetConnection*>(CurViewer.Connection);
			if (LastInfoForViewer != nullptr)
			{
				OnUpdateViewerLocation(LastInfoForViewer, CurViewer, DestructionSettings);
			}
			else
			{
				// We need to add this viewer to the last gather locations
				LastGatherLocations.Emplace(CurViewer.Connection, CurViewer.ViewLocation);
			}
		}
	}

	// Clean up any dead entries in the last gather array
	LastGatherLocations.RemoveAll([&](FLastLocationGatherInfo& CurGatherInfo) {
		return CurGatherInfo.Connection == nullptr;
	});
}

void UNetReplicationGraphConnection::OnUpdateViewerLocation(FLastLocationGatherInfo* LocationInfo, const FNetViewer& Viewer, const FReplicationGraphDestructionSettings& DestructionSettings )
{
	const bool bIgnoreDistanceCheck = DestructionSettings.OutOfRangeDistanceCheckThresholdSquared == 0.0f;

	const float OutOfRangeDistanceSquared = FVector::DistSquared2D(Viewer.ViewLocation, LocationInfo->LastOutOfRangeLocationCheck);

	// Test all accumulated out of range actors only once the viewer has gone far enough from the last check
	if( bIgnoreDistanceCheck || (OutOfRangeDistanceSquared > DestructionSettings.OutOfRangeDistanceCheckThresholdSquared) )
	{
		CSV_SCOPED_TIMING_STAT_EXCLUSIVE(OnUpdateViewerLocation_TestDestroyedActors);

		LocationInfo->LastOutOfRangeLocationCheck = Viewer.ViewLocation;

		for (int32 Index=OutOfRangeDestroyedActors.Num()-1; Index >=0; --Index)
		{
			FCachedDestructInfo& CachedInfo = OutOfRangeDestroyedActors[Index];

			const float ActorDistSquared = FVector::DistSquared2D(CachedInfo.CachedPosition, Viewer.ViewLocation);
				
			if (ActorDistSquared <= DestructionSettings.MaxPendingListDistanceSquared)
			{
				// Swap the info into the Pending List to get it replicated
				PendingDestructInfoList.Emplace(MoveTemp(CachedInfo));
				OutOfRangeDestroyedActors.RemoveAtSwap(Index, 1, false);
			}
		}
	}

	LocationInfo->LastLocation = Viewer.ViewLocation;
}

void UNetReplicationGraphConnection::SetActorNotDormantOnConnection(AActor* InActor)
{
	if (FConnectionReplicationActorInfo* Info = ActorInfoMap.Find(InActor))
	{
		Info->bDormantOnConnection = false;
		Info->bGridSpatilization_AlreadyDormant = false;
		RemoveActorFromAllPrevDormantActorLists(InActor);
	}
}

// --------------------------------------------------------------------------------------------------------------------------------------------
// --------------------------------------------------------------------------------------------------------------------------------------------
// --------------------------------------------------------------------------------------------------------------------------------------------

UReplicationGraphNode::UReplicationGraphNode()
{

}

void UReplicationGraphNode::Serialize(FArchive& Ar)
{
	Super::Serialize(Ar);

	if (Ar.IsCountingMemory())
	{
		GRANULAR_NETWORK_MEMORY_TRACKING_INIT(Ar, "UReplicationGraphNode::Serialize");

		GRANULAR_NETWORK_MEMORY_TRACKING_TRACK("AllChildNodes", AllChildNodes.CountBytes(Ar));
	}
}

void UReplicationGraphNode::NotifyResetAllNetworkActors()
{
	for (UReplicationGraphNode* ChildNode : AllChildNodes)
	{
		ChildNode->NotifyResetAllNetworkActors();
	}
}

bool UReplicationGraphNode::RemoveChildNode(UReplicationGraphNode* ChildNode, UReplicationGraphNode::NodeOrdering NodeOrder)
{
	ensure(ChildNode != nullptr);

	int32 Removed(0);
	
	if (NodeOrder == NodeOrdering::IgnoreOrdering)
	{
		Removed = AllChildNodes.RemoveSingleSwap(ChildNode, false);
	}
	else
	{
		Removed = AllChildNodes.RemoveSingle(ChildNode);
	}

	if (Removed > 0)
	{
		ChildNode->TearDown();
	}

	return Removed > 0;
}

void UReplicationGraphNode::CleanChildNodes(UReplicationGraphNode::NodeOrdering NodeOrder)
{
	auto RemoveFunc = [](UReplicationGraphNode* GridChildNode)
	{
		return !IsValid(GridChildNode);
	};

	if (NodeOrder == NodeOrdering::IgnoreOrdering)
	{
		AllChildNodes.RemoveAllSwap(RemoveFunc, false);
	}
	else
	{
		AllChildNodes.RemoveAll(RemoveFunc);
	}

}

void UReplicationGraphNode::TearDown()
{
	for (UReplicationGraphNode* Node : AllChildNodes)
	{
		Node->TearDown();
	}

	AllChildNodes.Reset();

	MarkAsGarbage();
}

void UReplicationGraphNode::DoCollectActorRepListStats(FActorRepListStatCollector& StatsCollector) const
{
	// Visit lists owned by this node
	OnCollectActorRepListStats(StatsCollector);

	// Flag the node as visited so we don't collect it twice
	StatsCollector.FlagNodeVisited(this);

	// Collect stats on all child nodes too
	for (const UReplicationGraphNode* Node : AllChildNodes)
	{
		Node->DoCollectActorRepListStats(StatsCollector);
	}
}

// --------------------------------------------------------------------------------------------------------------------------------------------
void FStreamingLevelActorListCollection::AddActor(const FNewReplicatedActorInfo& ActorInfo)
{
	FStreamingLevelActors* Item = StreamingLevelLists.FindByKey(ActorInfo.StreamingLevelName);
	if (!Item)
	{
		Item = &StreamingLevelLists.Emplace_GetRef(ActorInfo.StreamingLevelName);
	}

	if (CVar_RepGraph_Verify)
	{
		ensureMsgf(Item->ReplicationActorList.Contains(ActorInfo.Actor) == false, TEXT("%s being added to %s twice! Streaming level: %s"), *GetActorRepListTypeDebugString(ActorInfo.Actor), *ActorInfo.StreamingLevelName.ToString() );
	}

	Item->ReplicationActorList.Add(ActorInfo.Actor);
}

bool FStreamingLevelActorListCollection::RemoveActor(const FNewReplicatedActorInfo& ActorInfo, bool bWarnIfNotFound, UReplicationGraphNode* Outer)
{
	bool bRemovedSomething = false;
	for (FStreamingLevelActors& StreamingList : StreamingLevelLists)
	{
		if (StreamingList.StreamingLevelName == ActorInfo.StreamingLevelName)
		{
			bRemovedSomething = StreamingList.ReplicationActorList.RemoveSlow(ActorInfo.Actor);
			if (!bRemovedSomething && bWarnIfNotFound)
			{
				UE_LOG(LogReplicationGraph, Warning, TEXT("Attempted to remove %s from list %s but it was not found. (StreamingLevelName == %s)"), *GetActorRepListTypeDebugString(ActorInfo.Actor), *GetPathNameSafe(Outer), *ActorInfo.StreamingLevelName.ToString() );
			}

			if (CVar_RepGraph_Verify)
			{
				ensureMsgf(StreamingList.ReplicationActorList.Contains(ActorInfo.Actor) == false, TEXT("Actor %s is still in %s after removal. Streaming Level: %s"), *GetActorRepListTypeDebugString(ActorInfo.Actor), *GetPathNameSafe(Outer));
			}
			break;
		}
	}
	return bRemovedSomething;
}

bool FStreamingLevelActorListCollection::RemoveActorFast(const FNewReplicatedActorInfo& ActorInfo, UReplicationGraphNode* Outer)
{
	bool bRemovedSomething = false;
	for (FStreamingLevelActors& StreamingList : StreamingLevelLists)
	{
		if (StreamingList.StreamingLevelName == ActorInfo.StreamingLevelName)
		{
			bRemovedSomething = StreamingList.ReplicationActorList.RemoveFast(ActorInfo.Actor);
			break;
		}
	}
	return bRemovedSomething;
}

void FStreamingLevelActorListCollection::Reset()
{
	for (FStreamingLevelActors& StreamingList : StreamingLevelLists)
	{
		StreamingList.ReplicationActorList.Reset();
	}
}

void FStreamingLevelActorListCollection::Gather(const FConnectionGatherActorListParameters& Params)
{
	for (const FStreamingLevelActors& StreamingList : StreamingLevelLists)
	{
		if (Params.CheckClientVisibilityForLevel(StreamingList.StreamingLevelName))
		{
			Params.OutGatheredReplicationLists.AddReplicationActorList(StreamingList.ReplicationActorList);
		}
		else
		{
			UE_LOG(LogReplicationGraph, Verbose, TEXT("Level Not Loaded %s. (Client has %d levels loaded)"), *StreamingList.StreamingLevelName.ToString(), Params.ClientVisibleLevelNamesRef.Num());
		}
	}
}

void FStreamingLevelActorListCollection::DeepCopyFrom(const FStreamingLevelActorListCollection& Source)
{
	StreamingLevelLists.Reset();
	for (const FStreamingLevelActors& StreamingLevel : Source.StreamingLevelLists)
	{
		if (StreamingLevel.ReplicationActorList.Num() > 0)
		{
			FStreamingLevelActors& NewStreamingLevel = StreamingLevelLists.Emplace_GetRef(StreamingLevel.StreamingLevelName);
			NewStreamingLevel.ReplicationActorList.CopyContentsFrom(StreamingLevel.ReplicationActorList);
			ensure(NewStreamingLevel.ReplicationActorList.Num() == StreamingLevel.ReplicationActorList.Num());
		}
	}
}

void FStreamingLevelActorListCollection::GetAll_Debug(TArray<FActorRepListType>& OutArray) const
{
	for (const FStreamingLevelActors& StreamingLevel : StreamingLevelLists)
	{
		StreamingLevel.ReplicationActorList.AppendToTArray(OutArray);
	}
}

void FStreamingLevelActorListCollection::Log(FReplicationGraphDebugInfo& DebugInfo) const
{
	for (const FStreamingLevelActors& StreamingLevelList : StreamingLevelLists)
	{
		LogActorRepList(DebugInfo, StreamingLevelList.StreamingLevelName.ToString(), StreamingLevelList.ReplicationActorList);
	}
}

void FStreamingLevelActorListCollection::TearDown()
{
	for (FStreamingLevelActors& StreamingLevelList : StreamingLevelLists)
	{
		StreamingLevelList.ReplicationActorList.TearDown();
	}

	StreamingLevelLists.Empty();
}

// --------------------------------------------------------------------------------------------------------------------------------------------

void UReplicationGraphNode_ActorList::Serialize(FArchive& Ar)
{
	Super::Serialize(Ar);

	if (Ar.IsCountingMemory())
	{
		GRANULAR_NETWORK_MEMORY_TRACKING_INIT(Ar, "UReplicationGraphNode_ActorList::Serialize");

		GRANULAR_NETWORK_MEMORY_TRACKING_TRACK("ReplicationActorList", ReplicationActorList.CountBytes(Ar));
		GRANULAR_NETWORK_MEMORY_TRACKING_TRACK("StreamingLevelCollection", StreamingLevelCollection.CountBytes(Ar));
	}
}

void UReplicationGraphNode_ActorList::NotifyAddNetworkActor(const FNewReplicatedActorInfo& ActorInfo)
{
	UE_CLOG(CVar_RepGraph_LogActorAdd>0, LogReplicationGraph, Display, TEXT("UReplicationGraphNode_ActorList::NotifyAddNetworkActor %s on %s."), *ActorInfo.Actor->GetFullName(), *GetPathName());

	if (ActorInfo.StreamingLevelName == NAME_None)
	{
		if (CVar_RepGraph_Verify)
		{
			ensureMsgf(ReplicationActorList.Contains(ActorInfo.Actor) == false, TEXT("%s being added to %s twice!"), *GetActorRepListTypeDebugString(ActorInfo.Actor) );
		}

		ReplicationActorList.Add(ActorInfo.Actor);
	}
	else
	{
		StreamingLevelCollection.AddActor(ActorInfo);
	}
}

bool UReplicationGraphNode_ActorList::NotifyRemoveNetworkActor(const FNewReplicatedActorInfo& ActorInfo, bool bWarnIfNotFound)
{
	UE_CLOG(CVar_RepGraph_LogActorRemove>0, LogReplicationGraph, Display, TEXT("UReplicationGraphNode_ActorList::NotifyRemoveNetworkActor %s on %s."), *ActorInfo.Actor->GetFullName(), *GetPathName());

	bool bRemovedSomething = false;

	if (ActorInfo.StreamingLevelName == NAME_None)
	{
		bRemovedSomething = ReplicationActorList.RemoveSlow(ActorInfo.Actor);

		UE_CLOG(!bRemovedSomething && bWarnIfNotFound, LogReplicationGraph, Warning, TEXT("Attempted to remove %s from list %s but it was not found. (StreamingLevelName == NAME_None)"), *GetActorRepListTypeDebugString(ActorInfo.Actor), *GetFullName());

		if (CVar_RepGraph_Verify)
		{
			ensureMsgf(ReplicationActorList.Contains(ActorInfo.Actor) == false, TEXT("Actor %s is still in %s after removal"), *GetActorRepListTypeDebugString(ActorInfo.Actor), *GetPathName());
		}
	}
	else
	{
		bRemovedSomething = StreamingLevelCollection.RemoveActor(ActorInfo, bWarnIfNotFound, this);
	}

	return bRemovedSomething;
}

/** Removes the actor very quickly but breaks the list order */
bool UReplicationGraphNode_ActorList::RemoveNetworkActorFast(const FNewReplicatedActorInfo& ActorInfo)
{
	if (ActorInfo.StreamingLevelName == NAME_None)
	{
		return ReplicationActorList.RemoveFast(ActorInfo.Actor);
	}
	else
	{
		return StreamingLevelCollection.RemoveActorFast(ActorInfo, this);
	}
}
	
void UReplicationGraphNode_ActorList::NotifyResetAllNetworkActors()
{
	ReplicationActorList.Reset();
	StreamingLevelCollection.Reset();
	for (UReplicationGraphNode* ChildNode : AllChildNodes)
	{
		ChildNode->NotifyResetAllNetworkActors();
	}
}

void UReplicationGraphNode_ActorList::GatherActorListsForConnection(const FConnectionGatherActorListParameters& Params)
{
	Params.OutGatheredReplicationLists.AddReplicationActorList(ReplicationActorList);
	StreamingLevelCollection.Gather(Params);
	for (UReplicationGraphNode* ChildNode : AllChildNodes)
	{
		ChildNode->GatherActorListsForConnection(Params);
	}
}

void UReplicationGraphNode_ActorList::DeepCopyActorListsFrom(const UReplicationGraphNode_ActorList* Source)
{
	if (Source->ReplicationActorList.Num() > 0)
	{
		ReplicationActorList.CopyContentsFrom(Source->ReplicationActorList);
	}

	StreamingLevelCollection.DeepCopyFrom(Source->StreamingLevelCollection);
}

void UReplicationGraphNode_ActorList::GetAllActorsInNode_Debugging(TArray<FActorRepListType>& OutArray) const
{
	ReplicationActorList.AppendToTArray(OutArray);
	StreamingLevelCollection.GetAll_Debug(OutArray);
	for (UReplicationGraphNode* ChildNode : AllChildNodes)
	{
		ChildNode->GetAllActorsInNode_Debugging(OutArray);
	}
}

void UReplicationGraphNode_ActorList::TearDown()
{
	Super::TearDown();

	ReplicationActorList.TearDown();
	StreamingLevelCollection.TearDown();
}

void UReplicationGraphNode_ActorList::OnCollectActorRepListStats(FActorRepListStatCollector& StatsCollector) const
{
	StatsCollector.VisitRepList(this, ReplicationActorList);
	StatsCollector.VisitStreamingLevelCollection(this, StreamingLevelCollection);

	Super::OnCollectActorRepListStats(StatsCollector);
}

void UReplicationGraphNode_ActorList::LogNode(FReplicationGraphDebugInfo& DebugInfo, const FString& NodeName) const
{
	DebugInfo.Log(NodeName);
	DebugInfo.PushIndent();	

	LogActorList(DebugInfo);

	for (UReplicationGraphNode* ChildNode : AllChildNodes)
	{
		DebugInfo.PushIndent();
		ChildNode->LogNode(DebugInfo, FString::Printf(TEXT("Child: %s"), *ChildNode->GetName()));
		DebugInfo.PopIndent();
	}
	DebugInfo.PopIndent();
}

void UReplicationGraphNode_ActorList::LogActorList(FReplicationGraphDebugInfo& DebugInfo) const
{
	LogActorRepList(DebugInfo, TEXT("World"), ReplicationActorList);
	StreamingLevelCollection.Log(DebugInfo);
}

// --------------------------------------------------------------------------------------------------------------------------------------------


UReplicationGraphNode_ActorListFrequencyBuckets::FSettings UReplicationGraphNode_ActorListFrequencyBuckets::DefaultSettings;

void UReplicationGraphNode_ActorListFrequencyBuckets::Serialize(FArchive& Ar)
{
	Super::Serialize(Ar);

	if (Ar.IsCountingMemory())
	{
		GRANULAR_NETWORK_MEMORY_TRACKING_INIT(Ar, "UReplicationGraphNode_ActorListFrequencyBuckets::Serialize");
		if (Settings.IsValid())
		{
			GRANULAR_NETWORK_MEMORY_TRACKING_TRACK("Settings", Settings->CountBytes(Ar));
		}

		GRANULAR_NETWORK_MEMORY_TRACKING_TRACK("NonStreamingCollection",
			NonStreamingCollection.CountBytes(Ar);
			for (const FActorRepListRefView& RepList : NonStreamingCollection)
			{
				RepList.CountBytes(Ar);
			}
		);
		GRANULAR_NETWORK_MEMORY_TRACKING_TRACK("StreamingLevelCollection", StreamingLevelCollection.CountBytes(Ar));
	}
}

void UReplicationGraphNode_ActorListFrequencyBuckets::NotifyAddNetworkActor(const FNewReplicatedActorInfo& ActorInfo)
{
	UE_CLOG(CVar_RepGraph_LogActorAdd>0, LogReplicationGraph, Display, TEXT("UReplicationGraphNode_ActorListFrequencyBuckets::NotifyAddNetworkActor %s on %s."), *ActorInfo.Actor->GetFullName(), *GetPathName());

	if (ActorInfo.StreamingLevelName == NAME_None)
	{
		// Add to smallest bucket
		FActorRepListRefView* BestList = nullptr;
		int32 LeastNum = INT_MAX;
		for (FActorRepListRefView& List : NonStreamingCollection)
		{
			if (List.Num() < LeastNum)
			{
				BestList = &List;
				LeastNum = List.Num();
			}

			if (CVar_RepGraph_Verify)
			{
				ensureMsgf(List.Contains(ActorInfo.Actor) == false, TEXT("%s being added to %s twice!"), *GetActorRepListTypeDebugString(ActorInfo.Actor) );
			}
		}

		repCheck(BestList != nullptr);
		BestList->Add(ActorInfo.Actor);
		TotalNumNonStreamingActors++;
		CheckRebalance();
	}
	else
	{
		StreamingLevelCollection.AddActor(ActorInfo);
	}
}

bool UReplicationGraphNode_ActorListFrequencyBuckets::NotifyRemoveNetworkActor(const FNewReplicatedActorInfo& ActorInfo, bool bWarnIfNotFound)
{
	UE_CLOG(CVar_RepGraph_LogActorRemove>0, LogReplicationGraph, Display, TEXT("UReplicationGraphNode_ActorListFrequencyBuckets::NotifyRemoveNetworkActor %s on %s."), *ActorInfo.Actor->GetFullName(), *GetPathName());

	bool bRemovedSomething = false;
	if (ActorInfo.StreamingLevelName == NAME_None)
	{
		bool bFound = false;
		for (FActorRepListRefView& List : NonStreamingCollection)
		{
			if (List.RemoveSlow(ActorInfo.Actor))
			{
				bRemovedSomething = true;
				TotalNumNonStreamingActors--;
				CheckRebalance();

				if (!CVar_RepGraph_Verify)
				{
					// Eary out if we dont have to verify
					return bRemovedSomething;
				}

				if (bFound)
				{
					// We already removed this actor so this is a dupe!
					repCheck(CVar_RepGraph_Verify);
					ensureMsgf(false, TEXT("Actor %s is still in %s after removal"), *GetActorRepListTypeDebugString(ActorInfo.Actor), *GetPathName());
				}

				bFound = true;
			}
		}

		if (!bFound && bWarnIfNotFound)
		{
			UE_LOG(LogReplicationGraph, Warning, TEXT("Attempted to remove %s from list %s but it was not found. (StreamingLevelName == NAME_None)"), *GetActorRepListTypeDebugString(ActorInfo.Actor), *GetFullName());
		}
	}
	else
	{
		bRemovedSomething = StreamingLevelCollection.RemoveActor(ActorInfo, bWarnIfNotFound, this);
	}

	return bRemovedSomething;
}
	
void UReplicationGraphNode_ActorListFrequencyBuckets::NotifyResetAllNetworkActors()
{
	for (FActorRepListRefView& List : NonStreamingCollection)
	{
		List.Reset();
	}
	StreamingLevelCollection.Reset();
	TotalNumNonStreamingActors = 0;
}

void UReplicationGraphNode_ActorListFrequencyBuckets::GatherActorListsForConnection(const FConnectionGatherActorListParameters& Params)
{
#if WITH_SERVER_CODE
	const FSettings& MySettings = GetSettings();
	const uint32 ReplicationFrameNum = Params.ReplicationFrameNum;
	if (MySettings.EnableFastPath)
	{
		// Return one list as Default and the rest as FastShared
		const int32 DefaultReplicationIdx = (ReplicationFrameNum % NonStreamingCollection.Num());
		for (int32 idx = 0; idx < NonStreamingCollection.Num(); ++idx)
		{
			if (DefaultReplicationIdx == idx)
			{
				// Default Rep Path
				Params.OutGatheredReplicationLists.AddReplicationActorList(NonStreamingCollection[idx], EActorRepListTypeFlags::Default);
			}
			else
			{
				// Only do FastShared if modulo passes
				if (ReplicationFrameNum % MySettings.FastPathFrameModulo == 0)
				{
					Params.OutGatheredReplicationLists.AddReplicationActorList(NonStreamingCollection[idx], EActorRepListTypeFlags::FastShared);
				}
			}
		}
	}
	else
	{
		// Default path only: don't return lists in "off" frames.
		const int32 idx = Params.ReplicationFrameNum % NonStreamingCollection.Num();
		Params.OutGatheredReplicationLists.AddReplicationActorList(NonStreamingCollection[idx]);
	}

	StreamingLevelCollection.Gather(Params);
#endif // WITH_SERVER_CODE
}

void UReplicationGraphNode_ActorListFrequencyBuckets::SetNonStreamingCollectionSize(const int32 NewSize)
{
	// Save everything off
	static TArray<FActorRepListType> FullList;
	FullList.Reset();

	for (FActorRepListRefView& List : NonStreamingCollection)
	{
		List.AppendToTArray(FullList);
	}

	// Reset
	NonStreamingCollection.SetNum(NewSize);
	for (FActorRepListRefView& List : NonStreamingCollection)
	{
		List.Reset(GetSettings().ListSize);
	}

	// Readd/Rebalance
	for (int32 idx=0; idx < FullList.Num(); ++idx)
	{
		NonStreamingCollection[idx % NewSize].Add( FullList[idx] );
	}
}

void UReplicationGraphNode_ActorListFrequencyBuckets::CheckRebalance()
{
	const int32 CurrentNumBuckets = NonStreamingCollection.Num();
	int32 DesiredNumBuckets = CurrentNumBuckets;

	for (const FSettings::FBucketThresholds& Threshold : GetSettings().BucketThresholds)
	{
		if (TotalNumNonStreamingActors <= Threshold.MaxActors)
		{
			DesiredNumBuckets = Threshold.NumBuckets;
			break;
		}
	}

	if (DesiredNumBuckets != CurrentNumBuckets)
	{
		//UE_LOG(LogReplicationGraph, Display, TEXT("Rebalancing %s for %d buckets (%d total actors)"), *GetPathName(), DesiredNumBuckets, TotalNumNonStreamingActors);
		SetNonStreamingCollectionSize(DesiredNumBuckets);
	}
	
}

void UReplicationGraphNode_ActorListFrequencyBuckets::GetAllActorsInNode_Debugging(TArray<FActorRepListType>& OutArray) const
{
	for (const FActorRepListRefView& List : NonStreamingCollection)
	{
		List.AppendToTArray(OutArray);
	}
	StreamingLevelCollection.GetAll_Debug(OutArray);
	for (UReplicationGraphNode* ChildNode : AllChildNodes)
	{
		ChildNode->GetAllActorsInNode_Debugging(OutArray);
	}
}

void UReplicationGraphNode_ActorListFrequencyBuckets::OnCollectActorRepListStats(FActorRepListStatCollector& StatsCollector) const
{
	for (const FActorRepListRefView& List : NonStreamingCollection)
	{
		StatsCollector.VisitRepList(this, List);
	}
	StatsCollector.VisitStreamingLevelCollection(this, StreamingLevelCollection);
	
	Super::OnCollectActorRepListStats(StatsCollector);
}

void UReplicationGraphNode_ActorListFrequencyBuckets::LogNode(FReplicationGraphDebugInfo& DebugInfo, const FString& NodeName) const
{
	DebugInfo.Log(NodeName);
	DebugInfo.PushIndent();
	int32 i=0;

	for (const FActorRepListRefView& List : NonStreamingCollection)
	{
		LogActorRepList(DebugInfo, FString::Printf(TEXT("World Bucket %d"), ++i), List);
	}
	StreamingLevelCollection.Log(DebugInfo);
	DebugInfo.PopIndent();
}

void UReplicationGraphNode_ActorListFrequencyBuckets::TearDown()
{
	Super::TearDown();

	for (FActorRepListRefView& List : NonStreamingCollection)
	{
		List.TearDown();
	}
	StreamingLevelCollection.TearDown();
}

// --------------------------------------------------------------------------------------------------------------------------------------------
// Dynamic Spatial Frequency
// --------------------------------------------------------------------------------------------------------------------------------------------

/*
 *	Notes on Default Zone Values
 *		-Below values assume 30hz tick rate (the default UNetDriver::NetServerMaxTickRate value).
 *		-If you have a different tick rate, you should reinitialize this data structure yourself. See ReInitDynamicSpatializationSettingsCmd as an example of how to do this from a game project.
 *		-(Alternatively, you can make your own subclass of UReplicationGraphNode_DynamicSpatialFrequency or set UReplicationGraphNode_DynamicSpatialFrequency::Settings*.
 *		
 *	Overview of algorithm:
 *		1. Determine which zone you are in based on DOT product
 *		2. Calculate % of distance/NetCullDistance
 *		3. Map+clamp calculated % to MinPCT/MaxPCT.
 *		4. Take calculated % (between 0-1) and map to MinDistHz - MaxDistHz.
 *
 */

namespace RepGraphDynamicSpatialFrequency
{
	const float AssumedTickRate = 30.f; // UNetDriver::NetServerMaxTickRate
	const float TargetKBytesSec = 10.f; // 10K/sec
	const int64 BitsPerFrame = TargetKBytesSec * 1024.f * 8.f / AssumedTickRate;
};

static TArray<UReplicationGraphNode_DynamicSpatialFrequency::FSpatializationZone>& DefaultSpatializationZones()
{
	static TArray<UReplicationGraphNode_DynamicSpatialFrequency::FSpatializationZone> Zones;
	Zones.Reset();

//                                          [Default]                     [FastShared]
//	     			 DOT    MinPCT MaxPCT  MinDistHz  MaxDistHz          MinDistHz  MaxDistHz
	Zones.Emplace(   0.00f, 0.05f, 0.10f,  1.f,       1.f,                0.f,      0.f,           RepGraphDynamicSpatialFrequency::AssumedTickRate);	// Behind viewer
	Zones.Emplace(   0.71f, 0.05f, 0.10f,  1.f,       1.f,                0.f,      0.f,           RepGraphDynamicSpatialFrequency::AssumedTickRate);	// In front but not quite in FOV
	Zones.Emplace(   1.00f, 0.10f, 0.50f,  5.f,       1.f,               20.f,      10.f,          RepGraphDynamicSpatialFrequency::AssumedTickRate);	// Directly in viewer's FOV

	return Zones;
}

static TArray<UReplicationGraphNode_DynamicSpatialFrequency::FSpatializationZone>& DefaultSpatializationZones_NoFastShared()
{
	static TArray<UReplicationGraphNode_DynamicSpatialFrequency::FSpatializationZone> Zones;
	Zones.Reset();

//                                          [Default]                   [FastShared (Disabled]
//	     			 DOT    MinPCT MaxPCT  MinDistHz  MaxDistHz          MinDistHz  MaxDistHz
	Zones.Emplace(   0.00f, 0.05f, 0.10f,   5.f,      1.f,               0.f,        0.f,          RepGraphDynamicSpatialFrequency::AssumedTickRate);	// Behind viewer
	Zones.Emplace(   0.71f, 0.05f, 0.10f,  10.f,      5.f,               0.f,        0.f,          RepGraphDynamicSpatialFrequency::AssumedTickRate);	// In front but not quite in FOV
	Zones.Emplace(   1.00f, 0.10f, 0.50f,  20.f,      5.f,               0.f,        0.f,          RepGraphDynamicSpatialFrequency::AssumedTickRate);	// Directly in viewer's FOV

	return Zones;
}

UReplicationGraphNode_DynamicSpatialFrequency::FSettings UReplicationGraphNode_DynamicSpatialFrequency::DefaultSettings(DefaultSpatializationZones(), DefaultSpatializationZones_NoFastShared(), RepGraphDynamicSpatialFrequency::BitsPerFrame );

FAutoConsoleCommand ReInitDynamicSpatializationSettingsCmd(TEXT("Net.RepGraph.DyanmicSpatialization.Reinit"), TEXT(""), FConsoleCommandDelegate::CreateLambda([]()
{
	new (&UReplicationGraphNode_DynamicSpatialFrequency::DefaultSettings) UReplicationGraphNode_DynamicSpatialFrequency::FSettings(DefaultSpatializationZones(), DefaultSpatializationZones_NoFastShared(), RepGraphDynamicSpatialFrequency::BitsPerFrame );
}));

UReplicationGraphNode_DynamicSpatialFrequency::UReplicationGraphNode_DynamicSpatialFrequency()
{
	CSVStatName = "DynamicSpatialFrequencyGatherPrioritize";
}

REPGRAPH_DEVCVAR_SHIPCONST(int32, "Net.RepGraph.DynamicSpatialFrequency.UncapBandwidth", CVar_RepGraph_DynamicSpatialFrequency_UncapBandwidth, 0, "Testing CVar that uncaps bandwidth on UReplicationGraphNode_DynamicSpatialFrequency nodes.");
REPGRAPH_DEVCVAR_SHIPCONST(int32, "Net.RepGraph.DynamicSpatialFrequency.OpportunisticLoadBalance", CVar_RepGraph_DynamicSpatialFrequency_OpportunisticLoadBalance, 1, "Defers replication 1 frame in cases where many actors replicate on this frame but few on next frame.");

FORCEINLINE bool ReplicatesEveryFrame(const FConnectionReplicationActorInfo& ConnectionInfo, const bool CheckFastPath)
{
	return !(ConnectionInfo.ReplicationPeriodFrame > 1 && (!CheckFastPath || ConnectionInfo.FastPath_ReplicationPeriodFrame > 1));
}

void UReplicationGraphNode_DynamicSpatialFrequency::GatherActorListsForConnection(const FConnectionGatherActorListParameters& Params)
{
#if WITH_SERVER_CODE
	repCheck(GraphGlobals.IsValid());

	UReplicationGraph* RepGraph = GraphGlobals->ReplicationGraph;
	repCheck(RepGraph);
	repCheck(GraphGlobals->GlobalActorReplicationInfoMap);

	FGlobalActorReplicationInfoMap& GlobalMap = *GraphGlobals->GlobalActorReplicationInfoMap;
	UNetConnection* NetConnection = Params.ConnectionManager.NetConnection;
	FPerConnectionActorInfoMap& ConnectionActorInfoMap = Params.ConnectionManager.ActorInfoMap;
	const int32 FrameNum = Params.ReplicationFrameNum;
	int32 TotalNumActorsExpectedNextFrame = 0;
	int32& QueuedBits = NetConnection->QueuedBits;

	FSettings& MySettings = GetSettings();

	const int32 MaxNearestActors = MySettings.MaxNearestActors;

	// --------------------------------------------------------
	SortedReplicationList.Reset();
	NumExpectedReplicationsThisFrame = 0;
	NumExpectedReplicationsNextFrame = 0;

	bool DoFullGather = true;

	{
#if CSV_PROFILER
		FScopedCsvStatExclusive ScopedStat(CSVStatName);
#endif	

		// --------------------------------------------------------------------------------------------------------
		//	Two passes: filter list down to MaxNearestActors actors based on distance. Then calc freq and resort
		// --------------------------------------------------------------------------------------------------------
		if (MaxNearestActors >= 0 && !NetConnection->IsReplay())
		{
			int32 PossibleNumActors = ReplicationActorList.Num();;

			// Are we even over the limit?
			for (const FStreamingLevelActorListCollection::FStreamingLevelActors& StreamingList : StreamingLevelCollection.StreamingLevelLists)
			{
				if (Params.CheckClientVisibilityForLevel(StreamingList.StreamingLevelName))
				{
					PossibleNumActors += StreamingList.ReplicationActorList.Num();
				}
			}

			if (PossibleNumActors > MaxNearestActors)
			{
				// We need to do an initial filtering pass over these actors based purely on distance (not time since last replicated, etc).
				// We will only replicate MaxNearestActors actors.
				QUICK_SCOPE_CYCLE_COUNTER(REPGRAPH_DynamicSpatialFrequency_Gather_WithCap);

				DoFullGather = false; // Don't do the full gather below. Just looking at SortedReplicationList is not enough because its possible no actors are due to replicate this frame.

				// Go through all lists, calc distance and cache FGlobalActorInfo*
				GatherActors_DistanceOnly(ReplicationActorList, GlobalMap, ConnectionActorInfoMap, Params);

				for (const FStreamingLevelActorListCollection::FStreamingLevelActors& StreamingList : StreamingLevelCollection.StreamingLevelLists)
				{
					if (Params.CheckClientVisibilityForLevel(StreamingList.StreamingLevelName))
					{
						GatherActors_DistanceOnly(StreamingList.ReplicationActorList, GlobalMap, ConnectionActorInfoMap, Params);
					}
				}

				ensure(PossibleNumActors == SortedReplicationList.Num());

				// Sort list by distance, remove Num - MaxNearestActors from end
				SortedReplicationList.Sort();
				SortedReplicationList.SetNum(MaxNearestActors, false);

				// Do rest of normal spatial calculations and resort
				for (int32 idx = SortedReplicationList.Num()-1; idx >= 0; --idx)
				{
					FDynamicSpatialFrequency_SortedItem& Item = SortedReplicationList[idx];
					AActor* Actor = Item.Actor;
					FGlobalActorReplicationInfo& GlobalInfo = *Item.GlobalInfo;
				
					CalcFrequencyForActor(Actor, RepGraph, NetConnection, GlobalInfo, ConnectionActorInfoMap, MySettings, Params.Viewers, FrameNum, idx);
				}

				SortedReplicationList.Sort();
			}
		}

		// --------------------------------------------------------------------------------------------------------
		//	Single pass: RepList -> Sorted frequency list. No cap on max number of actors to replicate
		// --------------------------------------------------------------------------------------------------------
		if (DoFullGather)
		{
			// No cap on numbers of actors, just pull them directly
			QUICK_SCOPE_CYCLE_COUNTER(REPGRAPH_DynamicSpatialFrequency_Gather);	

			GatherActors(ReplicationActorList, GlobalMap, ConnectionActorInfoMap, Params, NetConnection);

			for (const FStreamingLevelActorListCollection::FStreamingLevelActors& StreamingList : StreamingLevelCollection.StreamingLevelLists)
			{
				if (Params.CheckClientVisibilityForLevel(StreamingList.StreamingLevelName))
				{
					GatherActors(StreamingList.ReplicationActorList, GlobalMap, ConnectionActorInfoMap, Params, NetConnection);
				}
			}

			SortedReplicationList.Sort();
		}
	}

	// --------------------------------------------------------

	{
		QUICK_SCOPE_CYCLE_COUNTER(REPGRAPH_DynamicSpatialFrequency_Replicate);
		
		const int64 MaxBits = MySettings.MaxBitsPerFrame;
		int64 BitsWritten = 0;

		// This is how many "not every frame" actors we should replicate this frame. When assigning dynamic frequencies we also track who is due to rep this frame and next frame.
		// If this frame has more than the next frame expects, we will deffer half of those reps this frame. This will naturally tend to spread things out. It is not perfect, but low cost.
		// Note that when an actor is starved (missed a replication frame) they will not be counted for any of this.
		int32 OpportunisticLoadBalanceQuota = (NumExpectedReplicationsThisFrame - NumExpectedReplicationsNextFrame) >> 1;

		for (const FDynamicSpatialFrequency_SortedItem& Item : SortedReplicationList)
		{
			AActor* Actor = Item.Actor;
			FGlobalActorReplicationInfo& GlobalInfo = *Item.GlobalInfo;
			FConnectionReplicationActorInfo& ConnectionInfo = *Item.ConnectionInfo;

			if (!Actor || IsActorValidForReplication(Actor) == false)
			{
				continue;
			}


			if (RepGraphConditionalActorBreakpoint(Actor, NetConnection))
			{
				UE_LOG(LogReplicationGraph, Display, TEXT("UReplicationGraphNode_DynamicSpatialFrequency_Connection Replication: %s"), *Actor->GetName());
			}

			if (UNLIKELY(ConnectionInfo.bTearOff))
			{
				continue;
			}

			if (CVar_RepGraph_DynamicSpatialFrequency_OpportunisticLoadBalance && OpportunisticLoadBalanceQuota > 0 && Item.FramesTillReplicate == 0 && !ReplicatesEveryFrame(ConnectionInfo, Item.EnableFastPath))
			{
				//UE_LOG(LogReplicationGraph, Display, TEXT("[%d] Opportunistic Skip. %s. OpportunisticLoadBalanceQuota: %d (%d, %d)"), FrameNum, *Actor->GetName(), OpportunisticLoadBalanceQuota, NumExpectedReplicationsThisFrame, NumExpectedReplicationsNextFrame);
				OpportunisticLoadBalanceQuota--;
				continue;
			}

			// ------------------------------------------------------
			//	Default Replication
			// ------------------------------------------------------

			if (ReadyForNextReplication(ConnectionInfo, GlobalInfo, FrameNum))
			{
				BitsWritten += RepGraph->ReplicateSingleActor(Actor, ConnectionInfo, GlobalInfo, ConnectionActorInfoMap, Params.ConnectionManager, FrameNum);
				ConnectionInfo.FastPath_LastRepFrameNum = FrameNum; // Manually update this here, so that we don't fast rep next frame. When they line up, use default replication.
			}

			// ------------------------------------------------------
			//	Fast Path
			// ------------------------------------------------------
			
			else if (Item.EnableFastPath && ReadyForNextReplication_FastPath(ConnectionInfo, GlobalInfo, FrameNum))
			{
				const int64 FastSharedBits = RepGraph->ReplicateSingleActor_FastShared(Actor, ConnectionInfo, GlobalInfo, Params.ConnectionManager, FrameNum);
				QueuedBits -= FastSharedBits; // We are doing our own bandwidth limiting here, so offset the netconnection's tracking.
				BitsWritten += FastSharedBits;
			}

			// Bandwidth Cap
			if (BitsWritten > MaxBits && CVar_RepGraph_DynamicSpatialFrequency_UncapBandwidth == 0)
			{
				RepGraph->NotifyConnectionSaturated(Params.ConnectionManager);
				break;
			}
		}


		if (CVar_RepGraph_DynamicSpatialFrequency_UncapBandwidth > 0)
		{
			UE_LOG(LogReplicationGraph, Display, TEXT("Uncapped bandwidth usage of UReplicationGraphNode_DynamicSpatialFrequency = %d bits -> %d bytes -> %.2f KBytes/sec"), BitsWritten, (BitsWritten+7) >> 3,  ((float)((BitsWritten+7)>>3)/1024.f) * GraphGlobals->ReplicationGraph->NetDriver->NetServerMaxTickRate);
		}
	}
#endif // WITH_SERVER_CODE
}

REPGRAPH_DEVCVAR_SHIPCONST(int32, "Net.RepGraph.DynamicSpatialFrequency.Draw", CVar_RepGraph_DynamicSpatialFrequency_Draw, 0, "");

int32 CVar_RepGraph_DynamicSpatialFrequency_ForceMaxFreq = 0;
static FAutoConsoleVariableRef CVarRepGraphDynamicSpatialFrequencyForceMaxFreq(TEXT("Net.RepGraph.DynamicSpatialFrequency.ForceMaxFreq"), CVar_RepGraph_DynamicSpatialFrequency_ForceMaxFreq, TEXT("Forces DSF to set max frame replication periods on all actors (1 frame rep periods). 1 = default replication. 2 = fast path. 3 = Both (effectively, default)"), ECVF_Default);

FORCEINLINE uint32 CalcDynamicReplicationPeriod(const float FinalPCT, const uint32 MinRepPeriod, const uint32 MaxRepPeriod, uint16& OutReplicationPeriodFrame, uint32& OutNextReplicationFrame, const uint32 LastRepFrameNum, const uint32 FrameNum, bool ForFastPath)
{
	const float PeriodRange = (float)(MaxRepPeriod - MinRepPeriod);
	const uint32 ExtraPeriod = (uint32)FMath::CeilToInt(PeriodRange * FinalPCT);
				
	const uint32 FinalPeriod = MinRepPeriod + ExtraPeriod;
	OutReplicationPeriodFrame = (uint16)FMath::Clamp<uint32>(FinalPeriod, 1, MAX_uint16);

	const uint32 NextRepFrameNum = LastRepFrameNum + OutReplicationPeriodFrame;
	OutNextReplicationFrame = NextRepFrameNum;


#if !(UE_BUILD_SHIPPING)
	ensureMsgf(OutReplicationPeriodFrame == FinalPeriod, TEXT("Overflow error when FinalPeriod(%u) was assigned to OutReplicationPeriodFrame(%u). RepPeriod values are probably too big"), FinalPeriod, OutReplicationPeriodFrame);

	if (CVar_RepGraph_DynamicSpatialFrequency_ForceMaxFreq > 0)
	{
		if ((CVar_RepGraph_DynamicSpatialFrequency_ForceMaxFreq == 1 && ForFastPath == 0) ||
			(CVar_RepGraph_DynamicSpatialFrequency_ForceMaxFreq == 2 && ForFastPath == 1) ||
			CVar_RepGraph_DynamicSpatialFrequency_ForceMaxFreq == 3
			)
		{
			OutReplicationPeriodFrame = 1;
			OutNextReplicationFrame = FrameNum;
		}
	}
#endif

	return ExtraPeriod;
}

static TArray<FColor> DynamicSpatialFrequencyDebugColorArray = { FColor::Red, FColor::Green, FColor::Blue, FColor::Cyan, FColor::Orange, FColor::Purple };

void UReplicationGraphNode_DynamicSpatialFrequency::CalcFrequencyForActor(AActor* Actor, UReplicationGraph* RepGraph, UNetConnection* NetConnection, FGlobalActorReplicationInfo& GlobalInfo, FConnectionReplicationActorInfo& ConnectionInfo, FSettings& MySettings, const FNetViewerArray& Viewers, const uint32 FrameNum, int32 ExistingItemIndex)
{
	for (UNetReplicationGraphConnection* ConnectionManager : RepGraph->Connections)
	{
		if (ConnectionManager->NetConnection == NetConnection)
		{
			CalcFrequencyForActor(Actor, RepGraph, NetConnection, GlobalInfo, ConnectionManager->ActorInfoMap, MySettings, Viewers, FrameNum, ExistingItemIndex);
			return;
		}
	}
}


void UReplicationGraphNode_DynamicSpatialFrequency::CalcFrequencyForActor(AActor* Actor, UReplicationGraph* RepGraph, UNetConnection* NetConnection, FGlobalActorReplicationInfo& GlobalInfo, FPerConnectionActorInfoMap& ConnectionMap, FSettings& MySettings, const FNetViewerArray& Viewers, const uint32 FrameNum, int32 ExistingItemIndex)
{
#if WITH_SERVER_CODE
	FConnectionReplicationActorInfo& ConnectionInfo = ConnectionMap.FindOrAdd(Actor);

	// If we need to filter out the actor and it is already in the SortedReplicationList, we need to remove it (instead of just skipping/returning).
	auto RemoveExistingItem = [&ExistingItemIndex, this]()
	{
		if (ExistingItemIndex != INDEX_NONE)
		{
			SortedReplicationList.RemoveAtSwap(ExistingItemIndex, 1, false);
		}
	};

	// When adding we either create a new item or reconstruct an item at the existing index
	auto AddOrUpdateItem = [&ExistingItemIndex, &RepGraph, &FrameNum, &NetConnection, this](AActor* InActor, int32 InFramesTillReplicate, bool InEnableFastPath, FGlobalActorReplicationInfo* InGlobal, FConnectionReplicationActorInfo* InConnection)
	{
		// Update actor close frame number here in case the actor gets skipped in the replication loop
		RepGraph->UpdateActorChannelCloseFrameNum(InActor, *InConnection, *InGlobal, FrameNum, NetConnection);

		FDynamicSpatialFrequency_SortedItem* Item = ExistingItemIndex == INDEX_NONE ? &SortedReplicationList[SortedReplicationList.AddUninitialized()] : &SortedReplicationList[ExistingItemIndex];
		new (Item) FDynamicSpatialFrequency_SortedItem(InActor, InFramesTillReplicate, InEnableFastPath, InGlobal, InConnection);
	};

	// ------------------------------------------------------------------------------------------

	if (RepGraphConditionalActorBreakpoint(Actor, NetConnection))
	{
		UE_LOG(LogReplicationGraph, Display, TEXT("UReplicationGraphNode_DynamicSpatialFrequency::CalcFrequencyForActor: %s"), *Actor->GetName());
	}

	if (ConnectionInfo.bDormantOnConnection)
	{
		RemoveExistingItem();
		return;
	}

	float SmallestDistanceToActorSq = TNumericLimits<float>::Max();
	const FNetViewer* LowestDistanceViewer = nullptr;

	// Find the closest viewer to this item or the first viewer if there are no viewers closer.
	for (const FNetViewer& CurViewer : Viewers)
	{
		float CurDistance = (GlobalInfo.WorldLocation - CurViewer.ViewLocation).SizeSquared();
		if (LowestDistanceViewer == nullptr || CurDistance < SmallestDistanceToActorSq)
		{
			LowestDistanceViewer = &CurViewer;
			SmallestDistanceToActorSq = CurDistance;
		}
	}

	check(LowestDistanceViewer != nullptr);
	UE_LOG(LogReplicationGraph, VeryVerbose, TEXT("UReplicationGraphNode_DynamicSpatialFrequency::CalcFrequencyForActor: Using viewer %s for spatical determination for actor %s"), ((LowestDistanceViewer->Connection != nullptr) ? *LowestDistanceViewer->Connection->GetName() : TEXT("INVALID")), *Actor->GetName());

	// Skip if past cull distance
	if (!IgnoreCullDistance && ConnectionInfo.GetCullDistanceSquared() > 0.f && SmallestDistanceToActorSq > ConnectionInfo.GetCullDistanceSquared())
	{
		RemoveExistingItem();
		return;
	}

	// --------------------------------------------------------------------------------------------------------
	// Find Zone
	// --------------------------------------------------------------------------------------------------------
	const FVector& ConnectionViewDir = LowestDistanceViewer->ViewDir;
	const FVector DirToActor = (GlobalInfo.WorldLocation - LowestDistanceViewer->ViewLocation);
	const float DistanceToActor = FMath::Sqrt(SmallestDistanceToActorSq);
	const FVector NormDirToActor = DistanceToActor > SMALL_NUMBER ? (DirToActor / DistanceToActor) : DirToActor;
	const float DotP = FMath::Clamp(FVector::DotProduct(NormDirToActor, ConnectionViewDir), -1.0f, 1.0f);

	const bool ActorSupportsFastShared = (GlobalInfo.Settings.FastSharedReplicationFunc != nullptr);
	TArrayView<FSpatializationZone>& ZoneList = ActorSupportsFastShared ? MySettings.ZoneSettings : MySettings.ZoneSettings_NonFastSharedActors;
		
	for (int32 ZoneIdx=0; ZoneIdx < ZoneList.Num(); ++ZoneIdx)
	{
		FSpatializationZone& ZoneInfo = ZoneList[ZoneIdx];
		if (DotP <= ZoneInfo.MinDotProduct)
		{
			int32 FramesTillReplicate;
			bool EnableFastPath = false;
	
			// --------------------------------------------------------------------------------------------------------
			// Calc FrameTillReplicate
			// --------------------------------------------------------------------------------------------------------
			{
				// Calc Percentage of distance relative to cull distance, scaled to ZoneInfo Min/Max pct
				const float CullDistSq = ConnectionInfo.GetCullDistanceSquared() > 0.f ? ConnectionInfo.GetCullDistanceSquared() : GlobalInfo.Settings.GetCullDistanceSquared(); // Use global settings if the connection specific setting is zero'd out

				if (CullDistSq <= 0.f)
				{
					// This actor really should not be in this node
					UE_LOG(LogReplicationGraph, Warning, TEXT("UReplicationGraphNode_DynamicSpatialFrequency::GatherActors: %s has cull distance of 0 (connection %f | global %f). Removing from node"),
						*GetPathNameSafe(Actor), ConnectionInfo.GetCullDistanceSquared(), GlobalInfo.Settings.GetCullDistanceSquared());
					RemoveExistingItem();
					return;
				}

				const float CullDist = ConnectionInfo.GetCullDistance();
				const float DistPct =  DistanceToActor / CullDist;

				const float BiasDistPct = DistPct - ZoneInfo.MinDistPct;
				const float FinalPCT = FMath::Clamp<float>( BiasDistPct / (ZoneInfo.MaxDistPct - ZoneInfo.MinDistPct), 0.f, 1.f);

				// Calc Replication period for Normal replication
				CalcDynamicReplicationPeriod(FinalPCT, ZoneInfo.MinRepPeriod, ZoneInfo.MaxRepPeriod, ConnectionInfo.ReplicationPeriodFrame, ConnectionInfo.NextReplicationFrameNum, ConnectionInfo.LastRepFrameNum, FrameNum, false);
				FramesTillReplicate = (int32)ConnectionInfo.NextReplicationFrameNum - (int32)FrameNum;

				// Update actor timeout frame here in case we get starved and can't actually replicate before then
				ConnectionInfo.ActorChannelCloseFrameNum = FMath::Max<uint32>(ConnectionInfo.ActorChannelCloseFrameNum, ConnectionInfo.NextReplicationFrameNum + 1);

				const FGlobalActorReplicationInfo::FDependantListType& DependentActorList = GlobalInfo.GetDependentActorList();
				for (AActor* DependentActor : DependentActorList)
				{
					FConnectionReplicationActorInfo& DependentActorConnectionInfo = ConnectionMap.FindOrAdd(DependentActor);
					DependentActorConnectionInfo.ActorChannelCloseFrameNum = FMath::Max<uint32>(ConnectionInfo.ActorChannelCloseFrameNum, ConnectionInfo.NextReplicationFrameNum + 1);
				}

				// Calc Replication Period for FastShared replication
				if (ActorSupportsFastShared && ZoneInfo.FastPath_MinRepPeriod > 0)
				{
					CalcDynamicReplicationPeriod(FinalPCT, ZoneInfo.FastPath_MinRepPeriod, ZoneInfo.FastPath_MaxRepPeriod, ConnectionInfo.FastPath_ReplicationPeriodFrame, ConnectionInfo.FastPath_NextReplicationFrameNum, ConnectionInfo.FastPath_LastRepFrameNum, FrameNum, true);
					FramesTillReplicate = FMath::Min<int32>(FramesTillReplicate, (int32)ConnectionInfo.FastPath_NextReplicationFrameNum - (int32)FrameNum);
					EnableFastPath = true;
				}

#if ENABLE_DRAW_DEBUG
				if (CVar_RepGraph_DynamicSpatialFrequency_Draw > 0 )
				{
					//CVar_RepGraph_DynamicSpatialFrequency_Draw = 0;

					static float DebugTextDuration = -1.f;

					ForEachClientPIEWorld([&](UWorld *ClientWorld)
					{
						FlushPersistentDebugLines(ClientWorld);
						FlushDebugStrings(ClientWorld);

						//FString DebugStringFull = FString::Printf(TEXT("DistanceToActor: %.2f. DistPct: %.2f. FinalPCT: %.2f. ExtraPeriod: %d. FramesTillNextReplicate: %d"), DistanceToActor, DistPct, FinalPCT, ExtraPeriod, FramesTillNextReplicate);
						FString DebugString = FString::Printf(TEXT("%.2f %.2f %d %d"), DistPct, FinalPCT, ConnectionInfo.ReplicationPeriodFrame, ConnectionInfo.FastPath_ReplicationPeriodFrame);
						DrawDebugString(ClientWorld, GlobalInfo.WorldLocation + FVector(0.f, 0.f, 50.f), DebugString, nullptr, DynamicSpatialFrequencyDebugColorArray[ZoneIdx % DynamicSpatialFrequencyDebugColorArray.Num()], DebugTextDuration, true);
					});
				}
#endif
			}

			// --------------------------------------------------------------------------------------------------------
			// We now know when this actor should replicate next. We either need to add or remove the item from the sorted list. 
			// We also may need to do some tracking for replicate this frame vs next (for Opportunistic LoadBalance)
			// --------------------------------------------------------------------------------------------------------

			if (FramesTillReplicate < 0)
			{
				// This actor is ready to go (or overdue). Add it to the replication list that we will sort
				AddOrUpdateItem(Actor, FramesTillReplicate, EnableFastPath, &GlobalInfo, &ConnectionInfo);
			}

			else if (FramesTillReplicate == 0)
			{
				// This actor is also ready to go but we may need to count it as a 'replicates this frame and not every frame' actor
				if (ReplicatesEveryFrame(ConnectionInfo, EnableFastPath) == false)
				{
					//UE_LOG(LogReplicationGraph, Display, TEXT("  THIS[%d]: %s. Def: %d (%d) Fast: %d (%d)"), FrameNum, *Actor->GetName(), ConnectionInfo.NextReplicationFrameNum, ConnectionInfo.ReplicationPeriodFrame, ConnectionInfo.FastPath_NextReplicationFrameNum, ConnectionInfo.FastPath_ReplicationPeriodFrame);
					NumExpectedReplicationsThisFrame++; // Replicating this frame but not an 'every frame' actor
				}
					
				AddOrUpdateItem(Actor, FramesTillReplicate, EnableFastPath, &GlobalInfo, &ConnectionInfo);
			}
			else if (FramesTillReplicate == 1)
			{
				// This actors is not ready to replicate, but wants to replicate next frame.
				if (ReplicatesEveryFrame(ConnectionInfo, EnableFastPath) == false)
				{
					NumExpectedReplicationsNextFrame++; // "Not every frame" actor that expects to replicate next frame
					//UE_LOG(LogReplicationGraph, Display, TEXT("  NEXT[%d]: %s. Def: %d (%d) Fast: %d (%d)"), FrameNum, *Actor->GetName(), ConnectionInfo.NextReplicationFrameNum, ConnectionInfo.ReplicationPeriodFrame, ConnectionInfo.FastPath_NextReplicationFrameNum, ConnectionInfo.FastPath_ReplicationPeriodFrame);
				}

				RemoveExistingItem();
			}
			else
			{
				// More than 1 frame away from replicating. Just remove it.
				RemoveExistingItem();
			}

			// This actor has been fully processed
			return;
		}
	}

	// No zone was found. This is bad
	UE_LOG(LogReplicationGraph, Warning, TEXT("UReplicationGraphNode_DynamicSpatialFrequency::CalcFrequencyForActor: %s was not placed in any valid zone. Viewer: %s DotP: %.2f "), *Actor->GetName(), ((LowestDistanceViewer->Connection != nullptr) ? *LowestDistanceViewer->Connection->GetName() : TEXT("INVALID")), DotP);
	RemoveExistingItem();
#endif // WITH_SERVER_CODE
}

void UReplicationGraphNode_DynamicSpatialFrequency::GatherActors(const FActorRepListRefView& RepList, FGlobalActorReplicationInfoMap& GlobalMap, FPerConnectionActorInfoMap& ConnectionMap, const FConnectionGatherActorListParameters& Params, UNetConnection* NetConnection)
{
	UReplicationGraph* RepGraph = GraphGlobals->ReplicationGraph;
	FSettings& MySettings = GetSettings();
	const uint32 FrameNum = Params.ReplicationFrameNum;	

	const bool bReplay = NetConnection->IsReplay();

	for (AActor* Actor : RepList)
	{
		if (!bReplay)
		{
			bool bShouldSkipActor = false;
			// Don't replicate the connection view target like this. It will be done through a connection specific node
			for (const FNetViewer& CurViewer : Params.Viewers)
			{
				if (UNLIKELY(Actor == CurViewer.ViewTarget))
				{
					bShouldSkipActor = true;
					break;
				}
			}

			if (bShouldSkipActor)
			{
				continue;
			}
		}

		FGlobalActorReplicationInfo& GlobalInfo = GlobalMap.Get(Actor);

		CalcFrequencyForActor(Actor, RepGraph, NetConnection, GlobalInfo, ConnectionMap, MySettings, Params.Viewers, FrameNum, INDEX_NONE);
	}
}

void UReplicationGraphNode_DynamicSpatialFrequency::GatherActors_DistanceOnly(const FActorRepListRefView& RepList, FGlobalActorReplicationInfoMap& GlobalMap, FPerConnectionActorInfoMap& ConnectionMap, const FConnectionGatherActorListParameters& Params)
{
	FGlobalActorReplicationInfoMap* GlobalActorReplicationInfoMap = GraphGlobals->GlobalActorReplicationInfoMap;
	for (AActor* Actor : RepList)
	{
		FGlobalActorReplicationInfo& GlobalInfo = GlobalMap.Get(Actor);
		float ShortestDistanceToActorSq = TNumericLimits<float>::Max();
		bool bShouldSkipActor = false;

		// Don't replicate the connection view target like this. It will be done through a connection specific node
		for (const FNetViewer& CurViewer : Params.Viewers)
		{
			if (UNLIKELY(Actor == CurViewer.ViewTarget))
			{
				bShouldSkipActor = true;
				break;
			}

			ShortestDistanceToActorSq = FMath::Min<float>((GlobalInfo.WorldLocation - CurViewer.ViewLocation).SizeSquared(), ShortestDistanceToActorSq);
		}

		if (bShouldSkipActor)
		{
			continue;
		}

		SortedReplicationList.Emplace(Actor, (int32)ShortestDistanceToActorSq, &GlobalInfo);
	}
}

// --------------------------------------------------------------------------------------------------------------------------------------------

// Default value is to disable the frame-based obsolete condition
uint32 UReplicationGraphNode_ConnectionDormancyNode::NumFramesUntilObsolete = 0;

void UReplicationGraphNode_ConnectionDormancyNode::SetNumFramesUntilObsolete(uint32 InNumFrames)
{
	UE_LOG(LogReplicationGraph, Log, TEXT("SetNumFramesUntilObsolete setting is now %u"), InNumFrames);
    NumFramesUntilObsolete = InNumFrames;
}

void UReplicationGraphNode_ConnectionDormancyNode::TearDown()
{
	Super::TearDown();

	RemovedStreamingLevelActorListCollection.TearDown();
}

void UReplicationGraphNode_ConnectionDormancyNode::GatherActorListsForConnection(const FConnectionGatherActorListParameters& Params)
{
#if WITH_SERVER_CODE
	RG_QUICK_SCOPE_CYCLE_COUNTER(RepGraphNode_ConnectionDormancy_Gather);

	LastGatheredFrame = Params.ReplicationFrameNum;

	ConditionalGatherDormantActorsForConnection(ReplicationActorList, Params, nullptr);
	
	for (int32 idx=StreamingLevelCollection.StreamingLevelLists.Num()-1; idx>=0; --idx)
	{
		FStreamingLevelActorListCollection::FStreamingLevelActors& StreamingList = StreamingLevelCollection.StreamingLevelLists[idx];
		if (StreamingList.ReplicationActorList.Num() <= 0)
		{
			StreamingLevelCollection.StreamingLevelLists.RemoveAtSwap(idx, 1, false);
			continue;
		}

		if (Params.CheckClientVisibilityForLevel(StreamingList.StreamingLevelName))
		{
			FStreamingLevelActorListCollection::FStreamingLevelActors* RemoveList = RemovedStreamingLevelActorListCollection.StreamingLevelLists.FindByKey(StreamingList.StreamingLevelName);
			if (!RemoveList)
			{
				RemoveList = &RemovedStreamingLevelActorListCollection.StreamingLevelLists.Emplace_GetRef(StreamingList.StreamingLevelName);
				Params.ConnectionManager.OnClientVisibleLevelNameAddMap.FindOrAdd(StreamingList.StreamingLevelName).AddUObject(this, &UReplicationGraphNode_ConnectionDormancyNode::OnClientVisibleLevelNameAdd);
			}

			ConditionalGatherDormantActorsForConnection(StreamingList.ReplicationActorList, Params, &RemoveList->ReplicationActorList);
		}
		else
		{
			UE_LOG(LogReplicationGraph, Verbose, TEXT("Level Not Loaded %s. (Client has %d levels loaded)"), *StreamingList.StreamingLevelName.ToString(), Params.ClientVisibleLevelNamesRef.Num());
		}
	}
#endif // WITH_SERVER_CODE
}

void UReplicationGraphNode_ConnectionDormancyNode::ConditionalGatherDormantActorsForConnection(FActorRepListRefView& ConnectionList, const FConnectionGatherActorListParameters& Params, FActorRepListRefView* RemovedList)
{
#if WITH_SERVER_CODE
	FPerConnectionActorInfoMap& ConnectionActorInfoMap = Params.ConnectionManager.ActorInfoMap;
	FGlobalActorReplicationInfoMap* GlobalActorReplicationInfoMap = GraphGlobals->GlobalActorReplicationInfoMap;

	// We can trickle if the TrickelStartCounter is 0. (Just trying to give it a few frames to settle)
	bool bShouldTrickle = TrickleStartCounter == 0;

	for (int32 idx = ConnectionList.Num()-1; idx >= 0; --idx)
	{
		FActorRepListType Actor = ConnectionList[idx];
		FConnectionReplicationActorInfo& ConnectionActorInfo = ConnectionActorInfoMap.FindOrAdd(Actor);
		if (ConnectionActorInfo.bDormantOnConnection)
		{
			// If we trickled this actor, restore CullDistance to the default
			if (ConnectionActorInfo.GetCullDistanceSquared() <= 0.f)
			{
				FGlobalActorReplicationInfo& GlobalInfo = GlobalActorReplicationInfoMap->Get(Actor);
				ConnectionActorInfo.SetCullDistanceSquared(GlobalInfo.Settings.GetCullDistanceSquared());
			}

			// It can be removed
			ConnectionList.RemoveAtSwap(idx);
			if (RemovedList)
			{
				RemovedList->Add(Actor);
			}

			UE_CLOG(CVar_RepGraph_LogNetDormancyDetails > 0, LogReplicationGraph, Display, TEXT("GRAPH_DORMANCY: Actor %s is Dormant on %s. Removing from list. (%d elements left)"), *Actor->GetPathName(), *GetName(), ConnectionList.Num());
			bShouldTrickle = false; // Dont trickle this frame because we are still encountering dormant actors
		}
		else if (CVar_RepGraph_TrickleDistCullOnDormancyNodes > 0 && bShouldTrickle)
		{
			ConnectionActorInfo.SetCullDistanceSquared(0.f);
			bShouldTrickle = false; // trickle one actor per frame
		}
	}

	if (ConnectionList.Num() > 0)
	{
		Params.OutGatheredReplicationLists.AddReplicationActorList(ConnectionList);
		
		if (TrickleStartCounter > 0)
		{
			TrickleStartCounter--;		
		}
	}
#endif // WITH_SERVER_CODE
}

bool ContainsReverse(const FActorRepListRefView& List, FActorRepListType Actor)
{
	for (int32 idx=List.Num()-1; idx >= 0; --idx)
	{
		if (List[idx] == Actor)
		{
			return true;
		}
	}

	return false;
}

void UReplicationGraphNode_ConnectionDormancyNode::NotifyActorDormancyFlush(FActorRepListType Actor)
{
	RG_QUICK_SCOPE_CYCLE_COUNTER(ConnectionDormancyNode_NotifyActorDormancyFlush);

	FNewReplicatedActorInfo ActorInfo(Actor);

	// Dormancy is flushed so we need to make sure this actor is on this connection specific node.
	// Guard against dupes in the list. Sometimes actors flush multiple times in a row or back to back frames.
	// 
	// It may be better to track last flush frame on GlobalActorRepInfo? 
	if (ActorInfo.StreamingLevelName == NAME_None)
	{
		if (!ContainsReverse(ReplicationActorList, Actor))
		{
			ReplicationActorList.Add(ActorInfo.Actor);
		}
	}
	else
	{
		FStreamingLevelActorListCollection::FStreamingLevelActors* Item = StreamingLevelCollection.StreamingLevelLists.FindByKey(ActorInfo.StreamingLevelName);
		if (!Item)
		{
			Item = &StreamingLevelCollection.StreamingLevelLists.Emplace_GetRef(ActorInfo.StreamingLevelName);
			Item->ReplicationActorList.Add(ActorInfo.Actor);

		} 
		else if(!ContainsReverse(Item->ReplicationActorList, Actor))
		{
			Item->ReplicationActorList.Add(ActorInfo.Actor);
		}

		// Remove from RemoveList
		FStreamingLevelActorListCollection::FStreamingLevelActors* RemoveList = RemovedStreamingLevelActorListCollection.StreamingLevelLists.FindByKey(ActorInfo.StreamingLevelName);
		if (RemoveList)
		{
			RemoveList->ReplicationActorList.RemoveFast(Actor);
		}
	}
}

void UReplicationGraphNode_ConnectionDormancyNode::OnClientVisibleLevelNameAdd(FName LevelName, UWorld* World)
{
	FStreamingLevelActorListCollection::FStreamingLevelActors* RemoveList = RemovedStreamingLevelActorListCollection.StreamingLevelLists.FindByKey(LevelName);
	if (!RemoveList)
	{
		UE_LOG(LogReplicationGraph, Warning, TEXT(":OnClientVisibleLevelNameAdd called on %s but there is no RemoveList. How did this get bound in the first place?. Level: %s"), *GetPathName(), *LevelName.ToString());
		return;
	}

	FStreamingLevelActorListCollection::FStreamingLevelActors* AddList = StreamingLevelCollection.StreamingLevelLists.FindByKey(LevelName);
	if (!AddList)
	{
		AddList = &StreamingLevelCollection.StreamingLevelLists.Emplace_GetRef(LevelName);
	}

	UE_CLOG(CVar_RepGraph_LogNetDormancyDetails, LogReplicationGraph, Display, TEXT("::OnClientVisibleLevelNameadd %s. LevelName: %s."), *GetPathName(), *LevelName.ToString());
	UE_CLOG(CVar_RepGraph_LogNetDormancyDetails, LogReplicationGraph, Display, TEXT("    CurrentAddList: %s"), *AddList->ReplicationActorList.BuildDebugString());
	UE_CLOG(CVar_RepGraph_LogNetDormancyDetails, LogReplicationGraph, Display, TEXT("    RemoveList: %s"), *RemoveList->ReplicationActorList.BuildDebugString());

	AddList->ReplicationActorList.AppendContentsFrom(RemoveList->ReplicationActorList);

	RemoveList->ReplicationActorList.Reset();
}

bool UReplicationGraphNode_ConnectionDormancyNode::NotifyRemoveNetworkActor(const FNewReplicatedActorInfo& ActorInfo, bool WarnIfNotFound)
{
	QUICK_SCOPE_CYCLE_COUNTER(ConnectionDormancyNode_NotifyRemoveNetworkActor);

	// Remove from active list by calling super
	if (Super::RemoveNetworkActorFast(ActorInfo))
	{
		return true;
	}

	// Not found in active list. We must check out RemovedActorList
	return RemovedStreamingLevelActorListCollection.RemoveActorFast(ActorInfo, this);
}

void UReplicationGraphNode_ConnectionDormancyNode::NotifyResetAllNetworkActors()
{
	Super::NotifyResetAllNetworkActors();
	RemovedStreamingLevelActorListCollection.Reset();
}

bool UReplicationGraphNode_ConnectionDormancyNode::IsNodeObsolete(uint32 CurrentFrame) const
{
	// Test if the connection tied to this node has been destroyed
	const bool bIsConnectionDestroyed = ConnectionOwner.ResolveObjectPtr() == nullptr;

	// Test if the connection has gathered the node recently.
	// After some time we can consider the client to be far enough from the node location for the node to be obsolete.
	const bool bHasBeenGatheredRecently = (NumFramesUntilObsolete == 0) || (CurrentFrame - LastGatheredFrame) <= NumFramesUntilObsolete;

	return bIsConnectionDestroyed || !bHasBeenGatheredRecently;
}

// --------------------------------------------------------------------------------------------------------------------------------------------

FVector::FReal UReplicationGraphNode_DormancyNode::MaxZForConnection = UE::Net::Private::RepGraphWorldMax;

void UReplicationGraphNode_DormancyNode::CallFunctionOnValidConnectionNodes(FConnectionDormancyNodeFunction Function)
{
	enum class ObsoleteNodeBehavior
	{
		AlwaysValid = 0, // Keep calling functions on obsolete nodes (default behavior)
		Destroy = 1,  // Destroy the nodes immediately (one time cpu hit)
	};	
	const ObsoleteNodeBehavior CurrentObsoleteNodeBehavior = (ObsoleteNodeBehavior)CVar_RepGraph_DormancyNode_ObsoleteBehavior;

	const uint32 CurrentFrame = GraphGlobals->ReplicationGraph->GetReplicationGraphFrame();

	RG_QUICK_SCOPE_CYCLE_COUNTER(UReplicationGraphNode_DormancyNode_ConnectionLoop);
	for (FConnectionDormancyNodeMap::TIterator It = ConnectionNodes.CreateIterator(); It; ++It)
	{
		UReplicationGraphNode_ConnectionDormancyNode* ConnectionNode = It.Value();
		const bool bIsNodeObsolete = (CurrentObsoleteNodeBehavior != ObsoleteNodeBehavior::AlwaysValid) && ConnectionNode->IsNodeObsolete(CurrentFrame);

		if (!bIsNodeObsolete)
		{
			Function(ConnectionNode);
		}
		else if (bIsNodeObsolete && CurrentObsoleteNodeBehavior == ObsoleteNodeBehavior::Destroy)
		{
			RG_QUICK_SCOPE_CYCLE_COUNTER(RepGraphNode_Dormancy_DestroyObsoleteConnectionNode);
			
			bool bWasRemoved = RemoveChildNode(ConnectionNode, UReplicationGraphNode::NodeOrdering::IgnoreOrdering);
			ensureMsgf(bWasRemoved, TEXT("DormancyNode did not find %s in it's child node."), *ConnectionNode->GetName());

			It.RemoveCurrent();
		}
	}
}

void UReplicationGraphNode_DormancyNode::NotifyResetAllNetworkActors()
{
	if (GraphGlobals.IsValid())
	{
		// Unregister dormancy callbacks first
		for (FActorRepListType& Actor : ReplicationActorList)
		{
			FGlobalActorReplicationInfo& GlobalInfo = GraphGlobals->GlobalActorReplicationInfoMap->Get(Actor);
			GlobalInfo.Events.DormancyFlush.RemoveAll(this);
		}
	}

	// Dump our global actor list
	Super::NotifyResetAllNetworkActors();

	auto ResetAllActorsFunction = [](UReplicationGraphNode_ConnectionDormancyNode* ConnectionNode)
	{
		ConnectionNode->NotifyResetAllNetworkActors();
	};
	CallFunctionOnValidConnectionNodes(ResetAllActorsFunction);
}

void UReplicationGraphNode_DormancyNode::AddDormantActor(const FNewReplicatedActorInfo& ActorInfo, FGlobalActorReplicationInfo& GlobalInfo)
{
	QUICK_SCOPE_CYCLE_COUNTER(DormancyNode_AddDormantActor);
	
	Super::NotifyAddNetworkActor(ActorInfo);

	UE_CLOG(CVar_RepGraph_LogNetDormancyDetails > 0 && ConnectionNodes.Num() > 0, LogReplicationGraph, Display, TEXT("GRAPH_DORMANCY: AddDormantActor %s on %s. Adding to %d connection nodes."), *ActorInfo.Actor->GetPathName(), *GetName(), ConnectionNodes.Num());
	
	auto AddActorFunction = [ActorInfo](UReplicationGraphNode_ConnectionDormancyNode* ConnectionNode)
	{
        QUICK_SCOPE_CYCLE_COUNTER(ConnectionDormancyNode_NotifyAddNetworkActor);
		ConnectionNode->NotifyAddNetworkActor(ActorInfo);
	};
	CallFunctionOnValidConnectionNodes(AddActorFunction);

<<<<<<< HEAD
	// Tell us if this guy flushes net dormancy so we force him back on connection lists
=======
	// Tell us if this item flushes net dormancy so we force it back on connection lists
>>>>>>> d731a049
	if (!GlobalInfo.Events.DormancyFlush.IsBoundToObject(this))
	{
		GlobalInfo.Events.DormancyFlush.AddUObject(this, &UReplicationGraphNode_DormancyNode::OnActorDormancyFlush);
	}
	else
	{
		UE_LOG(LogReplicationGraph, Warning, TEXT("UReplicationGraphNode_DormancyNode already bound to dormancyflush for Actor %s"), *GetPathNameSafe(ActorInfo.GetActor()));
	}
}

void UReplicationGraphNode_DormancyNode::RemoveDormantActor(const FNewReplicatedActorInfo& ActorInfo, FGlobalActorReplicationInfo& ActorRepInfo)
{
	QUICK_SCOPE_CYCLE_COUNTER(DormancyNode_RemoveDormantActor);

	UE_CLOG(CVar_RepGraph_LogActorRemove>0, LogReplicationGraph, Display, TEXT("UReplicationGraphNode_DormancyNode::RemoveDormantActor %s on %s. (%d connection nodes). ChildNodes: %d"), *GetNameSafe(ActorInfo.Actor), *GetPathName(), ConnectionNodes.Num(), AllChildNodes.Num());

	Super::RemoveNetworkActorFast(ActorInfo);

	ActorRepInfo.Events.DormancyFlush.RemoveAll(this);
	
	auto RemoveActorFunction = [ActorInfo](UReplicationGraphNode_ConnectionDormancyNode* ConnectionNode)
	{
		// Don't warn if not found, the node may have removed the actor itself. Not worth the extra bookkeeping to skip the call.
		ConnectionNode->NotifyRemoveNetworkActor(ActorInfo, false);
	};
	CallFunctionOnValidConnectionNodes(RemoveActorFunction);
}

void UReplicationGraphNode_DormancyNode::GatherActorListsForConnection(const FConnectionGatherActorListParameters& Params)
{
#if WITH_SERVER_CODE
	int32 NumViewersAboveMaxZ = 0;
	for (const FNetViewer& CurViewer : Params.Viewers)
	{
		if (CurViewer.ViewLocation.Z > MaxZForConnection)
		{
			++NumViewersAboveMaxZ;
		}
	}

	// If we're above max on all viewers, don't gather actors.
	if (Params.Viewers.Num() <= NumViewersAboveMaxZ)
	{
		return;
	}

	UReplicationGraphNode_ConnectionDormancyNode* ConnectionNode = GetExistingConnectionNode(Params);

	if( ConnectionNode )
	{
		ConnectionNode->GatherActorListsForConnection(Params);
	}
	else
	{
		QUICK_SCOPE_CYCLE_COUNTER(RepGraphNode_ConnectionDormancy_NewNodeFirstGather);
		ConnectionNode = CreateConnectionNode(Params);
		ConnectionNode->GatherActorListsForConnection(Params);
	}
#endif // WITH_SERVER_CODE
}

UReplicationGraphNode_ConnectionDormancyNode* UReplicationGraphNode_DormancyNode::GetExistingConnectionNode(const FConnectionGatherActorListParameters& Params)
{
	UReplicationGraphNode_ConnectionDormancyNode** ConnectionNodeItem = ConnectionNodes.Find(FRepGraphConnectionKey(&Params.ConnectionManager));
	return ConnectionNodeItem == nullptr ? nullptr : *ConnectionNodeItem;
}

UReplicationGraphNode_ConnectionDormancyNode* UReplicationGraphNode_DormancyNode::GetConnectionNode(const FConnectionGatherActorListParameters& Params)
{
	UReplicationGraphNode_ConnectionDormancyNode* ConnectionNode = GetExistingConnectionNode(Params);
	
	if (ConnectionNode == nullptr)
	{
		ConnectionNode = CreateConnectionNode(Params);
	}

	return ConnectionNode;
}

UReplicationGraphNode_ConnectionDormancyNode* UReplicationGraphNode_DormancyNode::CreateConnectionNode(const FConnectionGatherActorListParameters& Params)
{
	RG_QUICK_SCOPE_CYCLE_COUNTER(RepGraphNode_Dormancy_Create_ConnectionNode);
	
	FRepGraphConnectionKey RepGraphConnection(&Params.ConnectionManager);

	// We do not have a per-connection node for this connection, so create one and copy over contents
	UReplicationGraphNode_ConnectionDormancyNode* ConnectionNode = CreateChildNode<UReplicationGraphNode_ConnectionDormancyNode>();
	ConnectionNodes.Add(RepGraphConnection) = ConnectionNode;

	// Copy our main lists to the connection node
	ConnectionNode->DeepCopyActorListsFrom(this);

	ConnectionNode->InitConnectionNode(RepGraphConnection, Params.ReplicationFrameNum);

	UE_CLOG(CVar_RepGraph_LogNetDormancyDetails > 0, LogReplicationGraph, Display, TEXT("GRAPH_DORMANCY: First time seeing connection %s in node %s. Created ConnectionDormancyNode %s."), *Params.ConnectionManager.GetName(), *GetName(), *ConnectionNode->GetName());

	return ConnectionNode;
}

void UReplicationGraphNode_DormancyNode::OnActorDormancyFlush(FActorRepListType Actor, FGlobalActorReplicationInfo& GlobalInfo)
{
	QUICK_SCOPE_CYCLE_COUNTER(DormancyNode_OnActorDormancyFlush);

	if (CVar_RepGraph_Verify)
	{
		FNewReplicatedActorInfo ActorInfo(Actor);
		if (ActorInfo.StreamingLevelName == NAME_None)
		{
			ensureMsgf(ReplicationActorList.Contains(Actor), TEXT("UReplicationGraphNode_DormancyNode::OnActorDormancyFlush %s not present in %s actor lists!"), *Actor->GetPathName(), *GetPathName());
		}
		else
		{
			if (FStreamingLevelActorListCollection::FStreamingLevelActors* Item = StreamingLevelCollection.StreamingLevelLists.FindByKey(ActorInfo.StreamingLevelName))
			{
				ensureMsgf(Item->ReplicationActorList.Contains(Actor), TEXT("UReplicationGraphNode_DormancyNode::OnActorDormancyFlush %s not present in %s actor lists! Streaming Level: %s"), *GetActorRepListTypeDebugString(Actor), *GetPathName(), *ActorInfo.StreamingLevelName.ToString());
			}
		}
	}

	// -------------------
		
	UE_CLOG(CVar_RepGraph_LogNetDormancyDetails > 0 && ConnectionNodes.Num() > 0, LogReplicationGraph, Display, TEXT("GRAPH_DORMANCY: Actor %s Flushed Dormancy. %s. Refreshing all %d connection nodes."), *Actor->GetPathName(), *GetName(), ConnectionNodes.Num());

	auto DormancyFlushFunction = [Actor](UReplicationGraphNode_ConnectionDormancyNode* ConnectionNode)
	{
		ConnectionNode->NotifyActorDormancyFlush(Actor);
	};
	CallFunctionOnValidConnectionNodes(DormancyFlushFunction);
}

void UReplicationGraphNode_DormancyNode::ConditionalGatherDormantDynamicActors(FActorRepListRefView& RepList, const FConnectionGatherActorListParameters& Params, FActorRepListRefView* RemovedList, bool bEnforceReplistUniqueness /* = false */, FActorRepListRefView* RemoveFromList /* = nullptr */)
{
	auto GatherDormantDynamicActorsForList = [&](const FActorRepListRefView& InReplicationActorList)
	{
		for (const FActorRepListType& Actor : InReplicationActorList)
		{
			if (Actor && !Actor->IsNetStartupActor())
			{
				if (FConnectionReplicationActorInfo* Info = Params.ConnectionManager.ActorInfoMap.Find(Actor))
				{
					// Need to grab the actors with valid channels here as they will be going dormant soon, but might not be quite yet
					if (Info->bDormantOnConnection || Info->Channel != nullptr)
					{
						if (RemovedList && RemovedList->Contains(Actor))
						{
							continue;
						}

						if (RemoveFromList && RemoveFromList->RemoveFast(Actor))
						{
							Info->bGridSpatilization_AlreadyDormant = false;
						}

						// Prevent adding actors if we already have added them, this saves on grow operations.
						if (bEnforceReplistUniqueness)
						{
							if (Info->bGridSpatilization_AlreadyDormant)
							{
								continue;
							}
							else
							{
								Info->bGridSpatilization_AlreadyDormant = true;
							}
						}

						RepList.ConditionalAdd(Actor);
					}
				}
			}
		}
	};

	GatherDormantDynamicActorsForList(ReplicationActorList);

	for (const FStreamingLevelActorListCollection::FStreamingLevelActors& StreamingList : StreamingLevelCollection.StreamingLevelLists)
	{
		if (Params.CheckClientVisibilityForLevel(StreamingList.StreamingLevelName))
		{
			GatherDormantDynamicActorsForList(StreamingList.ReplicationActorList);
		}
	}
}

// --------------------------------------------------------------------------------------------------------------------------------------------


void UReplicationGraphNode_GridCell::AddStaticActor(const FNewReplicatedActorInfo& ActorInfo, FGlobalActorReplicationInfo& ActorRepInfo, bool bParentNodeHandlesDormancyChange)
{
	if (ActorRepInfo.bWantsToBeDormant)
	{
		// Pass to dormancy node
		GetDormancyNode()->AddDormantActor(ActorInfo, ActorRepInfo);
	}
	else
	{	
		// Put it in our non dormancy list
		Super::NotifyAddNetworkActor(ActorInfo);
	}

	// We need to be told if this actor changes dormancy so we can move it between nodes. Unless our parent is going to do it.
	if (!bParentNodeHandlesDormancyChange)
	{
		ActorRepInfo.Events.DormancyChange.AddUObject(this, &UReplicationGraphNode_GridCell::OnStaticActorNetDormancyChange);
	}
}

void UReplicationGraphNode_GridCell::AddDynamicActor(const FNewReplicatedActorInfo& ActorInfo)
{
	GetDynamicNode()->NotifyAddNetworkActor(ActorInfo);
}

void UReplicationGraphNode_GridCell::RemoveStaticActor(const FNewReplicatedActorInfo& ActorInfo, FGlobalActorReplicationInfo& ActorRepInfo, bool bWasAddedAsDormantActor)
{
	UE_CLOG(CVar_RepGraph_LogActorRemove>0, LogReplicationGraph, Display, TEXT("UReplicationGraphNode_Simple2DSpatializationLeaf::RemoveStaticActor %s on %s"), *ActorInfo.Actor->GetPathName(), *GetPathName());

	if (bWasAddedAsDormantActor)
	{
		GetDormancyNode()->RemoveDormantActor(ActorInfo, ActorRepInfo);
	}
	else
	{	
		Super::NotifyRemoveNetworkActor(ActorInfo);
	}
	
	ActorRepInfo.Events.DormancyChange.RemoveAll(this);
}

void UReplicationGraphNode_GridCell::RemoveDynamicActor(const FNewReplicatedActorInfo& ActorInfo)
{
	UE_CLOG(CVar_RepGraph_LogActorRemove>0, LogReplicationGraph, Display, TEXT("UReplicationGraphNode_Simple2DSpatializationLeaf::RemoveDynamicActor %s on %s"), *ActorInfo.Actor->GetPathName(), *GetPathName());

	GetDynamicNode()->NotifyRemoveNetworkActor(ActorInfo);
}

void UReplicationGraphNode_GridCell::ConditionalCopyDormantActors(FActorRepListRefView& FromList, UReplicationGraphNode_DormancyNode* ToNode)
{
	if (GraphGlobals.IsValid())
	{
		for (int32 idx = FromList.Num()-1; idx >= 0; --idx)
		{
			FActorRepListType Actor = FromList[idx];
			FGlobalActorReplicationInfo& GlobalInfo = GraphGlobals->GlobalActorReplicationInfoMap->Get(Actor);
			if (GlobalInfo.bWantsToBeDormant)
			{
				ToNode->NotifyAddNetworkActor(FNewReplicatedActorInfo(Actor));
				FromList.RemoveAtSwap(idx);
			}
		}
	}
}

void UReplicationGraphNode_GridCell::OnStaticActorNetDormancyChange(FActorRepListType Actor, FGlobalActorReplicationInfo& GlobalInfo, ENetDormancy NewValue, ENetDormancy OldValue)
{
	UE_CLOG(CVar_RepGraph_LogNetDormancyDetails>0, LogReplicationGraph, Display, TEXT("UReplicationGraphNode_GridCell::OnNetDormancyChange. %s on %s. Old: %d, New: %d"), *Actor->GetPathName(), *GetPathName(), NewValue, OldValue);

	const bool bCurrentDormant = NewValue > DORM_Awake;
	const bool bPreviousDormant = OldValue > DORM_Awake;

	if (!bCurrentDormant && bPreviousDormant)
	{
		// Actor is now awake, remove from dormancy node and add to non dormancy list
		FNewReplicatedActorInfo ActorInfo(Actor);
		GetDormancyNode()->RemoveDormantActor(ActorInfo, GlobalInfo);
		Super::NotifyAddNetworkActor(ActorInfo);
	}
	else if (bCurrentDormant && !bPreviousDormant)
	{
		// Actor is now dormant, remove from non dormant list, add to dormant node
		FNewReplicatedActorInfo ActorInfo(Actor);
		Super::NotifyRemoveNetworkActor(ActorInfo);
		GetDormancyNode()->AddDormantActor(ActorInfo, GlobalInfo);
	}
}


UReplicationGraphNode* UReplicationGraphNode_GridCell::GetDynamicNode()
{
	if (DynamicNode == nullptr)
	{
		if (CreateDynamicNodeOverride)
		{
			DynamicNode = CreateDynamicNodeOverride(this);
		}
		else
		{
			DynamicNode = CreateChildNode<UReplicationGraphNode_ActorListFrequencyBuckets>();
		}
	}

	return DynamicNode;
}

UReplicationGraphNode_DormancyNode* UReplicationGraphNode_GridCell::GetDormancyNode()
{
	if (DormancyNode == nullptr)
	{
		DormancyNode = CreateChildNode<UReplicationGraphNode_DormancyNode>();
	}

	return DormancyNode;
}

void UReplicationGraphNode_GridCell::GetAllActorsInNode_Debugging(TArray<FActorRepListType>& OutArray) const
{
	Super::GetAllActorsInNode_Debugging(OutArray);
}

int32 CVar_RepGraph_DebugNextNewActor = 0;
static FAutoConsoleVariableRef CVarRepGraphDebugNextActor(TEXT("Net.RepGraph.Spatial.DebugNextNewActor"), CVar_RepGraph_DebugNextNewActor, TEXT(""), ECVF_Default );

// -------------------------------------------------------

UReplicationGraphNode_GridSpatialization2D::UReplicationGraphNode_GridSpatialization2D()
	: CellSize(0.f)
	, SpatialBias(ForceInitToZero)
	, ConnectionMaxZ(UE::Net::Private::RepGraphWorldMax)
	, GridBounds(ForceInitToZero)
{
	bRequiresPrepareForReplicationCall = true;
	bDestroyDormantDynamicActors = CVar_RepGraph_GridSpatialization2D_DestroyDormantDynamicActorsDefault != 0;
}

void UReplicationGraphNode_GridSpatialization2D::Serialize(FArchive& Ar)
{
	Super::Serialize(Ar);

	if (Ar.IsCountingMemory())
	{
		GRANULAR_NETWORK_MEMORY_TRACKING_INIT(Ar, "UReplicationGraphNode_GridSpatialization2D::Serialize");

		GRANULAR_NETWORK_MEMORY_TRACKING_TRACK("ClassRebuildDenyList", ClassRebuildDenyList.CountBytes(Ar));
		GRANULAR_NETWORK_MEMORY_TRACKING_TRACK("DynamicSpatializedActors", DynamicSpatializedActors.CountBytes(Ar));
		GRANULAR_NETWORK_MEMORY_TRACKING_TRACK("StaticSpatializedActors", StaticSpatializedActors.CountBytes(Ar));
		GRANULAR_NETWORK_MEMORY_TRACKING_TRACK("PendingStaticSpatializedActors", PendingStaticSpatializedActors.CountBytes(Ar));
		GRANULAR_NETWORK_MEMORY_TRACKING_TRACK("Grid", Grid.CountBytes(Ar));
		GRANULAR_NETWORK_MEMORY_TRACKING_TRACK("GatheredNodes", GatheredNodes.CountBytes(Ar));
	}
}

void UReplicationGraphNode_GridSpatialization2D::NotifyAddNetworkActor(const FNewReplicatedActorInfo& ActorInfo)
{
	ensureAlwaysMsgf(false, TEXT("UReplicationGraphNode_GridSpatialization2D::NotifyAddNetworkActor should not be called directly"));
}

bool UReplicationGraphNode_GridSpatialization2D::NotifyRemoveNetworkActor(const FNewReplicatedActorInfo& ActorInfo, bool bWarnIfNotFound)
{
	ensureAlwaysMsgf(false, TEXT("UReplicationGraphNode_GridSpatialization2D::NotifyRemoveNetworkActor should not be called directly"));
	return false;
}

void UReplicationGraphNode_GridSpatialization2D::AddActor_Dormancy(const FNewReplicatedActorInfo& ActorInfo, FGlobalActorReplicationInfo& ActorRepInfo)
{
	UE_CLOG(CVar_RepGraph_LogActorRemove>0, LogReplicationGraph, Display, TEXT("UReplicationGraphNode_GridSpatialization2D::AddActor_Dormancy %s on %s"), *ActorInfo.Actor->GetFullName(), *GetPathName());

	if (ActorRepInfo.bWantsToBeDormant)
	{
		AddActorInternal_Static(ActorInfo, ActorRepInfo, true);
	}
	else
	{
		AddActorInternal_Dynamic(ActorInfo);
	}

	// Tell us if dormancy changes for this actor because then we need to move it. Note we don't care about Flushing.
	ActorRepInfo.Events.DormancyChange.AddUObject(this, &UReplicationGraphNode_GridSpatialization2D::OnNetDormancyChange);
}

void UReplicationGraphNode_GridSpatialization2D::RemoveActor_Static(const FNewReplicatedActorInfo& ActorInfo)
{
	UE_CLOG(CVar_RepGraph_LogActorRemove>0, LogReplicationGraph, Display, TEXT("UReplicationGraphNode_GridSpatialization2D::RemoveActor_Static %s on %s"), *ActorInfo.Actor->GetFullName(), *GetPathName());

	if (GraphGlobals.IsValid())
	{
		FGlobalActorReplicationInfo& GlobalInfo = GraphGlobals->GlobalActorReplicationInfoMap->Get(ActorInfo.Actor);
		RemoveActorInternal_Static(ActorInfo, GlobalInfo, GlobalInfo.bWantsToBeDormant); 
	}
}

void UReplicationGraphNode_GridSpatialization2D::RemoveActor_Dormancy(const FNewReplicatedActorInfo& ActorInfo)
{
	UE_CLOG(CVar_RepGraph_LogActorRemove>0, LogReplicationGraph, Display, TEXT("UReplicationGraphNode_GridSpatialization2D::RemoveActor_Dormancy %s on %s"), *ActorInfo.Actor->GetFullName(), *GetPathName());

	if (GraphGlobals.IsValid())
	{
		FGlobalActorReplicationInfo& ActorRepInfo = GraphGlobals->GlobalActorReplicationInfoMap->Get(ActorInfo.Actor);
		if (ActorRepInfo.bWantsToBeDormant)
		{
			RemoveActorInternal_Static(ActorInfo, ActorRepInfo, true);
		}
		else
		{
			RemoveActorInternal_Dynamic(ActorInfo);
		}

		// AddActorInternal_Static and AddActorInternal_Dynamic will both override Actor information if they are called repeatedly.
		// This means that even if AddActor_Dormancy is called multiple times with the same Actor, a single call to RemoveActor_Dormancy
		// will completely remove the Actor from either the Static or Dynamic list appropriately.
		// Therefore, it should be safe to call RemoveAll and not worry about trying to track individual delegate handles.
		ActorRepInfo.Events.DormancyChange.RemoveAll(this);
	}
}

void UReplicationGraphNode_GridSpatialization2D::AddActorInternal_Dynamic(const FNewReplicatedActorInfo& ActorInfo)
{
#if !(UE_BUILD_SHIPPING || UE_BUILD_TEST)
	if (ActorInfo.Actor->bAlwaysRelevant)
	{
		UE_LOG(LogReplicationGraph, Warning, TEXT("Always relevant actor being added to spatialized graph node. %s"), *GetNameSafe(ActorInfo.Actor));
		return;
	}
#endif

	UE_CLOG(CVar_RepGraph_LogActorRemove>0, LogReplicationGraph, Display, TEXT("UReplicationGraph::AddActorInternal_Dynamic %s"), *ActorInfo.Actor->GetFullName());

	DynamicSpatializedActors.Emplace(ActorInfo.Actor, ActorInfo);
}

void UReplicationGraphNode_GridSpatialization2D::AddActorInternal_Static(const FNewReplicatedActorInfo& ActorInfo, FGlobalActorReplicationInfo& ActorRepInfo, bool bDormancyDriven)
{
	AActor* Actor = ActorInfo.Actor;
	if (Actor->IsActorInitialized() == false)
	{
		// Make sure its not already in the list. This should really not happen but would be very bad if it did. This list should always be small so doing the safety check seems good.
		for (int32 idx=PendingStaticSpatializedActors.Num()-1; idx >= 0; --idx)
		{
			if (PendingStaticSpatializedActors[idx].Actor == ActorInfo.Actor)
			{
				UE_LOG(LogReplicationGraph, Warning, TEXT("UReplicationGraphNode_GridSpatialization2D::AddActorInternal_Static was called on %s when it was already in the PendingStaticSpatializedActors list!"), *Actor->GetPathName());
				return;
			}
		}

		PendingStaticSpatializedActors.Emplace(ActorInfo.Actor, bDormancyDriven);
		return;
	}

	if (CVar_RepGraph_Verify)
	{
		ensureMsgf(PendingStaticSpatializedActors.Contains(ActorInfo.Actor) == false, TEXT("UReplicationGraphNode_GridSpatialization2D::AddActorInternal_Static was called on %s when it was already in the PendingStaticSpatializedActors list!"), *Actor->GetPathName());
	}

	AddActorInternal_Static_Implementation(ActorInfo, ActorRepInfo, bDormancyDriven);
}

void UReplicationGraphNode_GridSpatialization2D::AddActorInternal_Static_Implementation(const FNewReplicatedActorInfo& ActorInfo, FGlobalActorReplicationInfo& ActorRepInfo, bool bDormancyDriven)
{
	AActor* Actor = ActorInfo.Actor;
	const FVector Location3D = Actor->GetActorLocation();
	ActorRepInfo.WorldLocation = Location3D;

	if (CVar_RepGraph_LogActorAdd)
	{
		UE_LOG(LogReplicationGraph, Display, TEXT("UReplicationGraphNode_GridSpatialization2D::AddActorInternal_Static placing %s into static grid at %s"), *Actor->GetPathName(), *ActorRepInfo.WorldLocation.ToString());
	}
		
	if (WillActorLocationGrowSpatialBounds(Location3D))
	{
		HandleActorOutOfSpatialBounds(Actor, Location3D, true);
	}

	StaticSpatializedActors.Emplace(Actor, FCachedStaticActorInfo(ActorInfo, bDormancyDriven));

	// Only put in cell right now if we aren't needing to rebuild the whole grid
	if (!bNeedsRebuild)
	{
		PutStaticActorIntoCell(ActorInfo, ActorRepInfo, bDormancyDriven);
	}
}

void UReplicationGraphNode_GridSpatialization2D::RemoveActorInternal_Dynamic(const FNewReplicatedActorInfo& ActorInfo)
{
	if (FCachedDynamicActorInfo* DynamicActorInfo = DynamicSpatializedActors.Find(ActorInfo.Actor))
	{
		if (DynamicActorInfo->CellInfo.IsValid())
		{
			GetGridNodesForActor(ActorInfo.Actor, DynamicActorInfo->CellInfo, GatheredNodes);
			for (UReplicationGraphNode_GridCell* Node : GatheredNodes)
			{
				Node->RemoveDynamicActor(ActorInfo);
			}
		}
		DynamicSpatializedActors.Remove(ActorInfo.Actor);
	}
	else
	{
		UE_LOG(LogReplicationGraph, Warning, TEXT("UReplicationGraphNode_Simple2DSpatialization::RemoveActorInternal_Dynamic attempted remove %s from streaming dynamic list but it was not there."), *GetActorRepListTypeDebugString(ActorInfo.Actor));
		if (StaticSpatializedActors.Remove(ActorInfo.Actor) > 0)
		{
			UE_LOG(LogReplicationGraph, Warning, TEXT("   It was in StaticSpatializedActors!"));
		}
	}
}

void UReplicationGraphNode_GridSpatialization2D::RemoveActorInternal_Static(const FNewReplicatedActorInfo& ActorInfo, FGlobalActorReplicationInfo& ActorRepInfo, bool bWasAddedAsDormantActor)
{
	if (StaticSpatializedActors.Remove(ActorInfo.Actor) <= 0)
	{
		// May have been a pending actor
		for (int32 idx=PendingStaticSpatializedActors.Num()-1; idx >= 0; --idx)
		{
			if (PendingStaticSpatializedActors[idx].Actor == ActorInfo.Actor)
			{
				PendingStaticSpatializedActors.RemoveAtSwap(idx, 1, false);
				return;
			}
		}

		UE_LOG(LogReplicationGraph, Warning, TEXT("UReplicationGraphNode_Simple2DSpatialization::RemoveActorInternal_Static attempted remove %s from static list but it was not there."), *GetActorRepListTypeDebugString(ActorInfo.Actor));
		if(DynamicSpatializedActors.Remove(ActorInfo.Actor) > 0)
		{
			UE_LOG(LogReplicationGraph, Warning, TEXT("   It was in DynamicStreamingSpatializedActors!"));
		}
	}

	// Remove it from the actual node it should still be in. Note that even if the actor did move in between this and the last replication frame, the FGlobalActorReplicationInfo would not have been updated
	GetGridNodesForActor(ActorInfo.Actor, ActorRepInfo, GatheredNodes);
	for (UReplicationGraphNode_GridCell* Node : GatheredNodes)
	{
		Node->RemoveStaticActor(ActorInfo, ActorRepInfo, bWasAddedAsDormantActor);
	}

	if (CVar_RepGraph_Verify)
	{
		// Verify this actor is in no nodes. This is pretty slow!
		TArray<AActor*> AllActors;
		for (auto& InnerArray : Grid)
		{
			for (UReplicationGraphNode_GridCell* N : InnerArray)
			{
				if (N)
				{
					AllActors.Reset();
					N->GetAllActorsInNode_Debugging(AllActors);
					
					ensureMsgf(AllActors.Contains(ActorInfo.Actor) == false, TEXT("Actor still in a node after removal!. %s. Removal Location: %s"), *N->GetPathName(), *ActorRepInfo.WorldLocation.ToString());
				}
			}
		}
	}
}

void UReplicationGraphNode_GridSpatialization2D::OnNetDormancyChange(FActorRepListType Actor, FGlobalActorReplicationInfo& GlobalInfo, ENetDormancy NewValue, ENetDormancy OldValue)
{
	const bool bCurrentShouldBeStatic = NewValue > DORM_Awake;
	const bool bPreviousShouldBeStatic = OldValue > DORM_Awake;

	if (bCurrentShouldBeStatic && !bPreviousShouldBeStatic)
	{
		// Actor was dynamic and is now static. Remove from dynamic list and add to static.
		FNewReplicatedActorInfo ActorInfo(Actor);
		RemoveActorInternal_Dynamic(ActorInfo);
		AddActorInternal_Static(ActorInfo, GlobalInfo, true);
	}
	else if (!bCurrentShouldBeStatic && bPreviousShouldBeStatic)
	{
		FNewReplicatedActorInfo ActorInfo(Actor);
		RemoveActorInternal_Static(ActorInfo, GlobalInfo, true); // This is why we need the 3rd bool parameter: this actor was placed as dormant (and it no longer is at the moment of this callback)
		AddActorInternal_Dynamic(ActorInfo);
	}
}

void UReplicationGraphNode_GridSpatialization2D::NotifyResetAllNetworkActors()
{
	StaticSpatializedActors.Reset();
	DynamicSpatializedActors.Reset();
	PendingStaticSpatializedActors.Reset();
	Super::NotifyResetAllNetworkActors();
}

void UReplicationGraphNode_GridSpatialization2D::PutStaticActorIntoCell(const FNewReplicatedActorInfo& ActorInfo, FGlobalActorReplicationInfo& ActorRepInfo, bool bDormancyDriven)
{
	GetGridNodesForActor(ActorInfo.Actor, ActorRepInfo, GatheredNodes);
	for (UReplicationGraphNode_GridCell* Node : GatheredNodes)
	{
		Node->AddStaticActor(ActorInfo, ActorRepInfo, bDormancyDriven);
	}
}

void UReplicationGraphNode_GridSpatialization2D::GetGridNodesForActor(FActorRepListType Actor, const FGlobalActorReplicationInfo& ActorRepInfo, TArray<UReplicationGraphNode_GridCell*>& OutNodes)
{
	RG_QUICK_SCOPE_CYCLE_COUNTER(UReplicationGraphNode_GridSpatialization2D_GetGridNodesForActor);
	GetGridNodesForActor(Actor, GetCellInfoForActor(Actor, ActorRepInfo.WorldLocation, ActorRepInfo.Settings.GetCullDistance()), OutNodes);
}

void UReplicationGraphNode_GridSpatialization2D::SetBiasAndGridBounds(const FBox& GridBox)
{
	using namespace UE::Net::Private;

	const FVector2D BoxMin2D = FVector2D(GridBox.Min);
	const FVector2D BoxMax2D = FVector2D(GridBox.Max);
	
	SpatialBias = BoxMin2D;
	GridBounds = FBox( FVector(BoxMin2D, -RepGraphHalfWorldMax), FVector(BoxMax2D, RepGraphHalfWorldMax) );
}

UReplicationGraphNode_GridSpatialization2D::FActorCellInfo UReplicationGraphNode_GridSpatialization2D::GetCellInfoForActor(FActorRepListType Actor, const FVector& Location3D, float CullDistance)
{
	using namespace UE::Net::Private;

#if !(UE_BUILD_SHIPPING || UE_BUILD_TEST)
	if (CullDistance <= 0.f)
	{
		UE_LOG(LogReplicationGraph, Warning, TEXT("::GetGridNodesForActor called on %s when its CullDistance = %.2f. (Must be > 0)"), *GetActorRepListTypeDebugString(Actor), CullDistance);
	}
#endif

	FVector ClampedLocation = Location3D;

	// Sanity check the actor's location. If it's garbage, we could end up with a gigantic allocation in GetGridNodesForActor as we adjust the grid.
	if (Location3D.X < -RepGraphHalfWorldMax || Location3D.X > RepGraphHalfWorldMax ||
		Location3D.Y < -RepGraphHalfWorldMax || Location3D.Y > RepGraphHalfWorldMax ||
		Location3D.Z < -RepGraphHalfWorldMax || Location3D.Z > RepGraphHalfWorldMax)
	{
		UE_LOG(LogReplicationGraph, Warning, TEXT("GetCellInfoForActor: Actor %s is outside world bounds with a location of %s. Clamping grid location to world bounds."), *GetFullNameSafe(Actor), *Location3D.ToString());
		ClampedLocation = Location3D.BoundToCube(RepGraphHalfWorldMax);
	}

	if (!ensureMsgf(!ClampedLocation.ContainsNaN(), TEXT("GetCellInfoForActor: Actor %s has an invalid location of %s, defaulting to the origin."), *GetFullNameSafe(Actor), *ClampedLocation.ToString()))
	{
		ClampedLocation = FVector::ZeroVector;
	}

	FActorCellInfo CellInfo;
	const auto LocationBiasX = (ClampedLocation.X - SpatialBias.X);
	const auto LocationBiasY = (ClampedLocation.Y - SpatialBias.Y);

	const auto Dist = CullDistance;
	const auto MinX = LocationBiasX - Dist;
	const auto MinY = LocationBiasY - Dist;
	auto MaxX = LocationBiasX + Dist;
	auto MaxY = LocationBiasY + Dist;

	if (GridBounds.IsValid)
	{
		const FVector BoundSize = GridBounds.GetSize();
		MaxX = FMath::Min(MaxX, BoundSize.X);
		MaxY = FMath::Min(MaxY, BoundSize.Y);
	}

	CellInfo.StartX = FMath::Max<int32>(0, MinX / CellSize);
	CellInfo.StartY = FMath::Max<int32>(0, MinY / CellSize);

	CellInfo.EndX = FMath::Max<int32>(0, MaxX / CellSize);
	CellInfo.EndY = FMath::Max<int32>(0, MaxY / CellSize);
	return CellInfo;
}

void UReplicationGraphNode_GridSpatialization2D::GetGridNodesForActor(FActorRepListType Actor, const UReplicationGraphNode_GridSpatialization2D::FActorCellInfo& CellInfo, TArray<UReplicationGraphNode_GridCell*>& OutNodes)
{
	if (!ensure(CellInfo.IsValid()))
	{
		return;
	}

	OutNodes.Reset();

	const int32 StartX = CellInfo.StartX;
	const int32 StartY = CellInfo.StartY;
	const int32 EndX = CellInfo.EndX;
	const int32 EndY = CellInfo.EndY;

	if (Grid.Num() <= EndX)
	{
		Grid.SetNum(EndX+1);
	}

	for (int32 X = StartX; X <= EndX; X++)
	{
		TArray<UReplicationGraphNode_GridCell*>& GridY = Grid[X];
		if (GridY.Num() <= EndY)
		{
			GridY.SetNum(EndY+1);
		}

		for (int32 Y = StartY; Y <= EndY; Y++)
		{
			UReplicationGraphNode_GridCell* NodePtr = GetCellNode(GridY[Y]);
			OutNodes.Add(NodePtr);
		}
	}

/*
#if !(UE_BUILD_SHIPPING || UE_BUILD_TEST)
	if (DebugActorNames.Num() > 0)
	{
		if (DebugActorNames.ContainsByPredicate([&](const FString DebugName) { return Actor->GetName().Contains(DebugName); }))
		{
			UE_LOG(LogReplicationGraph, Display, TEXT("Adding Actor %s. WorldLocation (Cached): %s. WorldLocation (AActor): %s. Buckets: %d/%d. SpatialBias: %s"), *Actor->GetName(), *ActorRepInfo.WorldLocation.ToString(), *Actor->GetActorLocation().ToString(), BucketX, BucketY, *SpatialBias.ToString());
		}
	}
#endif
*/
}

bool UReplicationGraphNode_GridSpatialization2D::WillActorLocationGrowSpatialBounds(const FVector& Location) const
{
	// When bounds are set, we don't grow the cells but instead clamp the actor to the bounds.
	return GridBounds.IsValid ? false : (SpatialBias.X > Location.X || SpatialBias.Y > Location.Y);
}

void UReplicationGraphNode_GridSpatialization2D::HandleActorOutOfSpatialBounds(AActor* Actor, const FVector& Location3D, const bool bStaticActor)
{
	// Don't rebuild spatialization for denied actors. They will just get clamped to the grid.
	if (ClassRebuildDenyList.Get(Actor->GetClass()) != nullptr)
	{
		return;
	}

	const bool bOldNeedRebuild = bNeedsRebuild;
	if (SpatialBias.X > Location3D.X)
	{
		bNeedsRebuild = true;
		SpatialBias.X = Location3D.X - (CellSize / 2.f);
	}
	if (SpatialBias.Y > Location3D.Y)
	{
		bNeedsRebuild = true;
		SpatialBias.Y = Location3D.Y - (CellSize / 2.f);
	}

	if (bNeedsRebuild && !bOldNeedRebuild)
	{
		UE_LOG(LogReplicationGraph, Warning, TEXT("Spatialization Rebuild caused by: %s at %s. New Bias: %s. IsStatic: %d"), *Actor->GetPathName(), *Location3D.ToString(), *SpatialBias.ToString(), (int32)bStaticActor);
	}
}

int32 CVar_RepGraph_Spatial_PauseDynamic = 0;
static FAutoConsoleVariableRef CVarRepSpatialPauseDynamic(TEXT("Net.RepGraph.Spatial.PauseDynamic"), CVar_RepGraph_Spatial_PauseDynamic, TEXT("Pauses updating dynamic actor positions in the spatialization nodes."), ECVF_Default );

int32 CVar_RepGraph_Spatial_DebugDynamic = 0;
static FAutoConsoleVariableRef CVarRepGraphSpatialDebugDynamic(TEXT("Net.RepGraph.Spatial.DebugDynamic"), CVar_RepGraph_Spatial_DebugDynamic, TEXT("Prints debug info whenever dynamic actors changes spatial cells"), ECVF_Default );

int32 CVar_RepGraph_Spatial_BiasCreep = 0.f;
static FAutoConsoleVariableRef CVarRepGraphSpatialBiasCreep(TEXT("Net.RepGraph.Spatial.BiasCreep"), CVar_RepGraph_Spatial_BiasCreep, TEXT("Changes bias each frame by this much and force rebuld. For stress test debugging"), ECVF_Default );

void UReplicationGraphNode_GridSpatialization2D::PrepareForReplication()
{
#if	WITH_SERVER_CODE
	RG_QUICK_SCOPE_CYCLE_COUNTER(UReplicationGraphNode_GridSpatialization2D_PrepareForReplication);

	FGlobalActorReplicationInfoMap* GlobalRepMap = GraphGlobals.IsValid() ? GraphGlobals->GlobalActorReplicationInfoMap : nullptr;

#if !(UE_BUILD_SHIPPING || UE_BUILD_TEST)
	if (CVar_RepGraph_Spatial_BiasCreep != 0.f)
	{
		SpatialBias.X += CVar_RepGraph_Spatial_BiasCreep;
		SpatialBias.Y += CVar_RepGraph_Spatial_BiasCreep;
		bNeedsRebuild = true;
	}

	// -------------------------------------------
	//	Update dynamic actors
	// -------------------------------------------
	if (CVar_RepGraph_Spatial_PauseDynamic == 0)
#endif
	{
		RG_QUICK_SCOPE_CYCLE_COUNTER(UReplicationGraphNode_GridSpatialization2D_BuildDynamic);

		for (auto& MapIt : DynamicSpatializedActors)
		{
			FActorRepListType& DynamicActor = MapIt.Key;
			FCachedDynamicActorInfo& DynamicActorInfo = MapIt.Value;
			FActorCellInfo& PreviousCellInfo = DynamicActorInfo.CellInfo;
			FNewReplicatedActorInfo& ActorInfo = DynamicActorInfo.ActorInfo;

#if !(UE_BUILD_SHIPPING || UE_BUILD_TEST)
			if (!IsActorValidForReplicationGather(DynamicActor))
			{
				UE_LOG(LogReplicationGraph, Warning, TEXT("UReplicationGraphNode_GridSpatialization2D::PrepareForReplication: Dynamic Actor no longer ready for replication"));
				UE_LOG(LogReplicationGraph, Warning, TEXT("%s"), *GetNameSafe(DynamicActor));
				continue;
			}
#endif

			// Update location
			FGlobalActorReplicationInfo& ActorRepInfo = GlobalRepMap->Get(DynamicActor);

			// Check if this resets spatial bias
			const FVector Location3D = DynamicActor->GetActorLocation();
			ActorRepInfo.WorldLocation = Location3D;
			
			if (WillActorLocationGrowSpatialBounds(Location3D))
			{
				HandleActorOutOfSpatialBounds(DynamicActor, Location3D, false);
			}

			if (!bNeedsRebuild)
			{
				// Get the new CellInfo
				const FActorCellInfo NewCellInfo = GetCellInfoForActor(DynamicActor, Location3D, ActorRepInfo.Settings.GetCullDistance());

				if (PreviousCellInfo.IsValid())
				{
					bool bDirty = false;

					if (UNLIKELY(NewCellInfo.StartX > PreviousCellInfo.EndX || NewCellInfo.EndX < PreviousCellInfo.StartX ||
							NewCellInfo.StartY > PreviousCellInfo.EndY || NewCellInfo.EndY < PreviousCellInfo.StartY))
					{
						// No longer intersecting, we just have to remove from all previous nodes and add to all new nodes
						
						bDirty = true;

						GetGridNodesForActor(DynamicActor, PreviousCellInfo, GatheredNodes);
						for (UReplicationGraphNode_GridCell* Node : GatheredNodes)
						{
							Node->RemoveDynamicActor(ActorInfo);
						}

						GetGridNodesForActor(DynamicActor, NewCellInfo, GatheredNodes);
						for (UReplicationGraphNode_GridCell* Node : GatheredNodes)
						{
							Node->AddDynamicActor(ActorInfo);
						}
					}
					else
					{
						// Some overlap so lets find out what cells need to be added or removed

						if (PreviousCellInfo.StartX < NewCellInfo.StartX)
						{
							// We lost columns on the left side
							bDirty = true;
						
							for (int32 X = PreviousCellInfo.StartX; X < NewCellInfo.StartX; ++X)
							{
								auto& GridX = GetGridX(X);
								for (int32 Y = PreviousCellInfo.StartY; Y <= PreviousCellInfo.EndY; ++Y)
								{
									if (auto& Node = GetCell(GridX, Y))
									{
										Node->RemoveDynamicActor(ActorInfo);
									}
								}
							}
						}
						else if(PreviousCellInfo.StartX > NewCellInfo.StartX)
						{
							// We added columns on the left side
							bDirty = true;

							for (int32 X = NewCellInfo.StartX; X < PreviousCellInfo.StartX; ++X)
							{
								auto& GridX = GetGridX(X);
								for (int32 Y = NewCellInfo.StartY; Y <= NewCellInfo.EndY; ++Y)
								{
									GetCellNode(GetCell(GridX,Y))->AddDynamicActor(ActorInfo);
								}
							}

						}

						if (PreviousCellInfo.EndX < NewCellInfo.EndX)
						{
							// We added columns on the right side
							bDirty = true;

							for (int32 X = PreviousCellInfo.EndX+1; X <= NewCellInfo.EndX; ++X)
							{
								auto& GridX = GetGridX(X);
								for (int32 Y = NewCellInfo.StartY; Y <= NewCellInfo.EndY; ++Y)
								{
									GetCellNode(GetCell(GridX,Y))->AddDynamicActor(ActorInfo);
								}
							}
						
						}
						else if(PreviousCellInfo.EndX > NewCellInfo.EndX)
						{
							// We lost columns on the right side
							bDirty = true;

							for (int32 X = NewCellInfo.EndX+1; X <= PreviousCellInfo.EndX; ++X)
							{
								auto& GridX = GetGridX(X);
								for (int32 Y = PreviousCellInfo.StartY; Y <= PreviousCellInfo.EndY; ++Y)
								{
									if (auto& Node = GetCell(GridX, Y))
									{
										Node->RemoveDynamicActor(ActorInfo);
									}
								}
							}
						}

						// --------------------------------------------------

						// We've handled left/right sides. So while handling top and bottom we only need to worry about this run of X cells
						const int32 StartX = FMath::Max<int32>(NewCellInfo.StartX, PreviousCellInfo.StartX);
						const int32 EndX = FMath::Min<int32>(NewCellInfo.EndX, PreviousCellInfo.EndX);

						if (PreviousCellInfo.StartY < NewCellInfo.StartY)
						{
							// We lost rows on the top side
							bDirty = true;
							
							for (int32 X = StartX; X <= EndX; ++X)
							{
								auto& GridX = GetGridX(X);
								for (int32 Y = PreviousCellInfo.StartY; Y < NewCellInfo.StartY; ++Y)
								{
									if (auto& Node = GetCell(GridX, Y))
									{
										Node->RemoveDynamicActor(ActorInfo);
									}
								}
							}
						}
						else if(PreviousCellInfo.StartY > NewCellInfo.StartY)
						{
							// We added rows on the top side
							bDirty = true;
							
							for (int32 X = StartX; X <= EndX; ++X)
							{
								auto& GridX = GetGridX(X);
								for (int32 Y = NewCellInfo.StartY; Y < PreviousCellInfo.StartY; ++Y)
								{
									GetCellNode(GetCell(GridX,Y))->AddDynamicActor(ActorInfo);
								}
							}
						}

						if (PreviousCellInfo.EndY < NewCellInfo.EndY)
						{
							// We added rows on the bottom side
							bDirty = true;
							
							for (int32 X = StartX; X <= EndX; ++X)
							{
								auto& GridX = GetGridX(X);
								for (int32 Y = PreviousCellInfo.EndY+1; Y <= NewCellInfo.EndY; ++Y)
								{
									GetCellNode(GetCell(GridX,Y))->AddDynamicActor(ActorInfo);
								}
							}
						}
						else if (PreviousCellInfo.EndY > NewCellInfo.EndY)
						{
							// We lost rows on the bottom side
							bDirty = true;
							
							for (int32 X = StartX; X <= EndX; ++X)
							{
								auto& GridX = GetGridX(X);
								for (int32 Y = NewCellInfo.EndY+1; Y <= PreviousCellInfo.EndY; ++Y)
								{
									if (auto& Node = GetCell(GridX, Y))
									{
										Node->RemoveDynamicActor(ActorInfo);
									}
								}
							}
						}
					}

					if (bDirty)
					{
#if !(UE_BUILD_SHIPPING || UE_BUILD_TEST)
						if (CVar_RepGraph_Spatial_DebugDynamic)
						{
							auto CellInfoStr = [](const FActorCellInfo& CellInfo) { return FString::Printf(TEXT("[%d,%d]-[%d,%d]"), CellInfo.StartX, CellInfo.StartY, CellInfo.EndX, CellInfo.EndY); };
							UE_LOG(LogReplicationGraph, Display, TEXT("%s moved cells. From %s to %s"), *GetActorRepListTypeDebugString(DynamicActor), *CellInfoStr(PreviousCellInfo), *CellInfoStr(NewCellInfo));

							const int32 MinX = FMath::Min<int32>(PreviousCellInfo.StartX, NewCellInfo.StartX);
							const int32 MinY = FMath::Min<int32>(PreviousCellInfo.StartY, NewCellInfo.StartY);
							const int32 MaxX = FMath::Max<int32>(PreviousCellInfo.EndX, NewCellInfo.EndX);
							const int32 MaxY = FMath::Max<int32>(PreviousCellInfo.EndY, NewCellInfo.EndY);

							
							for (int32 Y = MinY; Y <= MaxY; ++Y)
							{
								FString Str = FString::Printf(TEXT("[%d]   "), Y);
								for (int32 X = MinX; X <= MaxX; ++X)
								{
									const bool bShouldBeInOld = (X >= PreviousCellInfo.StartX && X <= PreviousCellInfo.EndX) && (Y >= PreviousCellInfo.StartY && Y <= PreviousCellInfo.EndY);
									const bool bShouldBeInNew = (X >= NewCellInfo.StartX && X <= NewCellInfo.EndX) && (Y >= NewCellInfo.StartY && Y <= NewCellInfo.EndY);

									bool bInCell = false;
									if (auto& Node = GetCell(GetGridX(X),Y))
									{
										TArray<FActorRepListType> ActorsInCell;
										Node->GetAllActorsInNode_Debugging(ActorsInCell);
										for (auto ActorInCell : ActorsInCell)
										{
											if (ActorInCell == DynamicActor)
											{
												if (bInCell)
												{
													UE_LOG(LogReplicationGraph, Warning, TEXT("  Actor is in cell multiple times! [%d, %d]"), X, Y);
												}
												bInCell = true;
											}
										}
									}

									if (bShouldBeInOld && bShouldBeInNew && bInCell)
									{
										// All good, didn't move
										Str += "* ";
									}
									else if (!bShouldBeInOld && bShouldBeInNew && bInCell)
									{
										// All good, add
										Str += "+ ";
									}
									else if (bShouldBeInOld && !bShouldBeInNew && !bInCell)
									{
										// All good, removed
										Str += "- ";
									}
									else if (!bShouldBeInOld && !bShouldBeInNew && !bInCell)
									{
										// nada
										Str += "  ";
									}
									else
									{
										UE_LOG(LogReplicationGraph, Warning, TEXT("  Bad update! Cell [%d,%d]. ShouldBeInOld: %d. ShouldBeInNew: %d. IsInCell: %d"), X, Y, bShouldBeInOld, bShouldBeInNew, bInCell);
										Str += "! ";
									}
								}

								UE_LOG(LogReplicationGraph, Display, TEXT("%s"), *Str);
							}
						}
#endif

						PreviousCellInfo = NewCellInfo;
					}
				}
				else
				{
					// First time - Just add
					GetGridNodesForActor(DynamicActor, NewCellInfo, GatheredNodes);
					for (UReplicationGraphNode_GridCell* Node : GatheredNodes)
					{
						Node->AddDynamicActor(ActorInfo);
					}

					PreviousCellInfo = NewCellInfo;
				}
			}
		}
	}

	// -------------------------------------------
	//	Pending Spatial Actors
	// -------------------------------------------
	for (int32 idx=PendingStaticSpatializedActors.Num()-1; idx>=0; --idx)
	{
		FPendingStaticActors& PendingStaticActor = PendingStaticSpatializedActors[idx];
		if (PendingStaticActor.Actor->IsActorInitialized() == false)
		{
			continue;
		}

		FNewReplicatedActorInfo NewActorInfo(PendingStaticActor.Actor);
		FGlobalActorReplicationInfo& GlobalInfo = GraphGlobals->GlobalActorReplicationInfoMap->Get(PendingStaticActor.Actor);

		AddActorInternal_Static_Implementation(NewActorInfo, GlobalInfo, PendingStaticActor.DormancyDriven);

		PendingStaticSpatializedActors.RemoveAtSwap(idx, 1, false);
	}
	
	// -------------------------------------------
	//	Queued Rebuilds
	// -------------------------------------------
	if (bNeedsRebuild)
	{
		QUICK_SCOPE_CYCLE_COUNTER(UReplicationGraphNode_GridSpatialization2D_RebuildAll);

		UE_LOG(LogReplicationGraph, Warning, TEXT("Rebuilding spatialization graph for bias %s"), *SpatialBias.ToString());
		
		// Tear down all existing nodes first. This marks them pending kill.
		int32 GridsDestroyed(0);
		for (auto& InnerArray : Grid)
		{
			for (UReplicationGraphNode_GridCell*& N : InnerArray)
			{
				if (N)
				{
					N->TearDown();
					N = nullptr;
					++GridsDestroyed;
				}
			}
		}

		// Force a garbage collection. Without this you may hit OOMs if rebuilding spatialization every frame for some period of time. 
		// (Obviously not ideal to ever be doing this. But you are already hitching, might as well GC to avoid OOM crash).
		if (GridsDestroyed >= CVar_RepGraph_NbDestroyedGridsToTriggerGC)
		{
			GEngine->ForceGarbageCollection(true);
		}

		CleanChildNodes(NodeOrdering::IgnoreOrdering);
		
		for (auto& MapIt : DynamicSpatializedActors)
		{
			FActorRepListType& DynamicActor = MapIt.Key;
			if (ensureMsgf(IsActorValidForReplicationGather(DynamicActor), TEXT("%s not ready for replication."), *GetNameSafe(DynamicActor)))
			{
				FCachedDynamicActorInfo& DynamicActorInfo = MapIt.Value;
				FActorCellInfo& PreviousCellInfo = DynamicActorInfo.CellInfo;
				FNewReplicatedActorInfo& ActorInfo = DynamicActorInfo.ActorInfo;

				const FVector Location3D = DynamicActor->GetActorLocation();
				
				FGlobalActorReplicationInfo& ActorRepInfo = GlobalRepMap->Get(DynamicActor);
				ActorRepInfo.WorldLocation = Location3D;

				const FActorCellInfo NewCellInfo = GetCellInfoForActor(DynamicActor, Location3D, ActorRepInfo.Settings.GetCullDistance());

				GetGridNodesForActor(DynamicActor, NewCellInfo, GatheredNodes);
				for (UReplicationGraphNode_GridCell* Node : GatheredNodes)
				{
					Node->AddDynamicActor(ActorInfo);
				}

				PreviousCellInfo = NewCellInfo;
			}
		}

		for (auto& MapIt : StaticSpatializedActors)
		{
			FActorRepListType& StaticActor = MapIt.Key;
			FCachedStaticActorInfo& StaticActorInfo = MapIt.Value;

			if (ensureMsgf(IsActorValidForReplicationGather(StaticActor), TEXT("%s not ready for replication."), *GetNameSafe(StaticActor)))
			{
				PutStaticActorIntoCell(StaticActorInfo.ActorInfo, GlobalRepMap->Get(StaticActor), StaticActorInfo.bDormancyDriven);
			}
		}

		bNeedsRebuild = false;
	}
#endif // WITH_SERVER_CODE
}

// Small structure to make it easier to keep track of 
// information regarding current players for a connection when working with grids
struct FPlayerGridCellInformation
{
	FPlayerGridCellInformation(FIntPoint InCurLocation) :
		CurLocation(InCurLocation), PrevLocation(FIntPoint::ZeroValue)
	{
	}

	FIntPoint CurLocation;
	FIntPoint PrevLocation;
};

void UReplicationGraphNode_GridSpatialization2D::GatherActorListsForConnection(const FConnectionGatherActorListParameters& Params)
{
	using namespace UE::Net::Private;

#if WITH_SERVER_CODE
	TArray<FLastLocationGatherInfo>& LastLocationArray = Params.ConnectionManager.LastGatherLocations;
	TArray<FVector2D, FReplicationGraphConnectionsAllocator> UniqueCurrentLocations;

	// Consider all users that are in cells for this connection. 
	// From here, generate a list of coordinates, we'll later work through each coordinate pairing
	// to find the cells that are actually active. This reduces redundancy and cache misses.
	TArray<FPlayerGridCellInformation, FReplicationGraphConnectionsAllocator> ActiveGridCells;
	for (const FNetViewer& CurViewer : Params.Viewers)
	{
		if (CurViewer.ViewLocation.Z > ConnectionMaxZ)
		{
			continue;
		}

		// Figure out positioning
		FVector ClampedViewLoc = CurViewer.ViewLocation;
		if (GridBounds.IsValid)
		{
			ClampedViewLoc = GridBounds.GetClosestPointTo(ClampedViewLoc);
		}
		else
		{
			// Prevent extreme locations from causing the Grid to grow too large
			ClampedViewLoc = ClampedViewLoc.BoundToCube(RepGraphHalfWorldMax);
		}

		// Find out what bucket the view is in
		int32 CellX = (ClampedViewLoc.X - SpatialBias.X) / CellSize;
		if (CellX < 0)
		{
			UE_LOG(LogReplicationGraph, Verbose, TEXT("Net view location.X %s is less than the spatial bias %s for %s"), *ClampedViewLoc.ToString(), *SpatialBias.ToString(), CurViewer.Connection ? *CurViewer.Connection->Describe() : TEXT("NONE"));
			CellX = 0;
		}

		int32 CellY = (ClampedViewLoc.Y - SpatialBias.Y) / CellSize;
		if (CellY < 0)
		{
			UE_LOG(LogReplicationGraph, Verbose, TEXT("Net view location.Y %s is less than the spatial bias %s for %s"), *ClampedViewLoc.ToString(), *SpatialBias.ToString(), CurViewer.Connection ? *CurViewer.Connection->Describe() : TEXT("NONE"));
			CellY = 0;
		}

		FPlayerGridCellInformation NewPlayerCell(FIntPoint(CellX, CellY));

		FLastLocationGatherInfo* GatherInfoForConnection = nullptr;

		// Save this information out for later.
		if (CurViewer.Connection != nullptr)
		{
			GatherInfoForConnection = LastLocationArray.FindByKey<UNetConnection*>(CurViewer.Connection);

			// Add any missing last location information that we don't have
			if (GatherInfoForConnection == nullptr)
			{
				GatherInfoForConnection = &LastLocationArray[LastLocationArray.Emplace(CurViewer.Connection, FVector(ForceInitToZero))];
			}
		}

		FVector LastLocationForConnection = GatherInfoForConnection ? GatherInfoForConnection->LastLocation : ClampedViewLoc;

		//@todo: if this is clamp view loc this is now redundant...
		if (GridBounds.IsValid)
		{
			// Clean up the location data for this connection to be grid bound
			LastLocationForConnection = GridBounds.GetClosestPointTo(LastLocationForConnection);
		}
		else
		{
			// Prevent extreme locations from causing the Grid to grow too large
			LastLocationForConnection = LastLocationForConnection.BoundToCube(RepGraphHalfWorldMax);
		}

		// Try to determine the previous location of the user.
		NewPlayerCell.PrevLocation.X = FMath::Max(0, (int32)((LastLocationForConnection.X - SpatialBias.X) / CellSize));
		NewPlayerCell.PrevLocation.Y = FMath::Max(0, (int32)((LastLocationForConnection.Y - SpatialBias.Y) / CellSize));

		// If we have not operated on this cell yet (meaning it's not shared by anyone else), gather for it.
		if (!UniqueCurrentLocations.Contains(NewPlayerCell.CurLocation))
		{
			TArray<UReplicationGraphNode_GridCell*>& GridX = GetGridX(CellX);
			if (GridX.Num() <= CellY)
			{
				GridX.SetNum(CellY + 1);
			}

			UReplicationGraphNode_GridCell* CellNode = GridX[CellY];
			if (CellNode)
			{
				CellNode->GatherActorListsForConnection(Params);
			}

			UniqueCurrentLocations.Add(NewPlayerCell.CurLocation);
		}

		// Add this to things we consider later.
		ActiveGridCells.Add(NewPlayerCell);
	}

	if (bDestroyDormantDynamicActors && CVar_RepGraph_DormantDynamicActorsDestruction > 0)
	{
		FActorRepListRefView& PrevDormantActorList = Params.ConnectionManager.GetPrevDormantActorListForNode(this);

		// Process and create the dormancy list for the active grid for this user
		for (const FPlayerGridCellInformation& CellInfo : ActiveGridCells)
		{
			const int32& CellX = CellInfo.CurLocation.X;
			const int32& CellY = CellInfo.CurLocation.Y;
			const int32& PrevX = CellInfo.PrevLocation.X;
			const int32& PrevY = CellInfo.PrevLocation.Y;

			// The idea is that if the previous location is a current location for any other user, we do not bother to do operations on this cell
			// However, if the current location matches with a current location of another user, continue anyways.
			//
			// as above, if the grid cell changed this gather and is not in current use by any other viewer

			// TODO: There is a potential list gathering redundancy if two actors share the same current and previous cell information
			// but this should just result in a wasted cycle if anything.
			if (((CellX != PrevX) || (CellY != PrevY)) && !UniqueCurrentLocations.Contains(CellInfo.PrevLocation))
			{
				RG_QUICK_SCOPE_CYCLE_COUNTER(UReplicationGraphNode_GridSpatialization2D_CellChangeDormantRelevancy);
				FActorRepListRefView DormantActorList;

				TArray<UReplicationGraphNode_GridCell*>& GridX = GetGridX(CellX);
				UReplicationGraphNode_GridCell* CellNode = GridX[CellY];

				if (CellNode)
				{
					if (UReplicationGraphNode_DormancyNode* DormancyNode = CellNode->GetDormancyNode())
					{
						// Making sure to remove from the PrevDormantActorList since we don't want things added to the DormantActorList to be destroyed anymore
						DormancyNode->ConditionalGatherDormantDynamicActors(DormantActorList, Params, nullptr, false, &PrevDormantActorList);
					}
				}

				// Determine dormant actors for our last location. Do not add actors if they are relevant to anyone.
				if (UReplicationGraphNode_GridCell* PrevCell = GetCell(GetGridX(PrevX), PrevY))
				{
					if (UReplicationGraphNode_DormancyNode* DormancyNode = PrevCell->GetDormancyNode())
					{
						DormancyNode->ConditionalGatherDormantDynamicActors(PrevDormantActorList, Params, &DormantActorList, true);
					}
				}
			}
		}

		if (PrevDormantActorList.Num() > 0)
		{
			int32 NumActorsToRemove = CVar_RepGraph_ReplicatedDormantDestructionInfosPerFrame;

			UE_LOG(LogReplicationGraph, Verbose, TEXT("UReplicationGraphNode_GridSpatialization2D::GatherActorListsForConnection: Removing %d Actors (List size: %d)"), FMath::Min(NumActorsToRemove, PrevDormantActorList.Num()), PrevDormantActorList.Num());

			FGlobalActorReplicationInfoMap* GlobalRepMap = GraphGlobals.IsValid() ? GraphGlobals->GlobalActorReplicationInfoMap : nullptr;

			// any previous dormant actors not in the current node dormant list
			for (int32 i = 0; i < PrevDormantActorList.Num() && NumActorsToRemove > 0; i++)
			{
				FActorRepListType& Actor = PrevDormantActorList[i];

				const FGlobalActorReplicationInfo* GlobalActorInfo = GlobalRepMap != nullptr ? GlobalRepMap->Find(Actor) : nullptr;

				if (FConnectionReplicationActorInfo* ActorInfo = Params.ConnectionManager.ActorInfoMap.Find(Actor))
				{
					if (ActorInfo->bDormantOnConnection)
					{
						Params.ConnectionManager.NotifyAddDormantDestructionInfo(Actor);
						ActorInfo->bDormantOnConnection = false;
						// Ideally, no actor info outside this list should be set to true, so we don't have to worry about resetting them.
						// However we could consider iterating through the actor map to reset all of them.
						ActorInfo->bGridSpatilization_AlreadyDormant = false;


						// add back to connection specific dormancy nodes
						// Try to make sure that we're using the stored actor location otherwise we'll end up adding them to nodes they weren't in before
						const FVector& ActorLocation = GlobalActorInfo != nullptr ? GlobalActorInfo->WorldLocation : Actor->GetActorLocation();
						const FActorCellInfo CellInfo = GetCellInfoForActor(Actor, ActorLocation, ActorInfo->GetCullDistance());
						GetGridNodesForActor(Actor, CellInfo, GatheredNodes);

						for (UReplicationGraphNode_GridCell* Node : GatheredNodes)
						{
							if (UReplicationGraphNode_DormancyNode* DormancyNode = Node->GetDormancyNode())
							{
								// Only notify the connection node if this client was previously inside the cell.
								if (UReplicationGraphNode_ConnectionDormancyNode* ConnectionDormancyNode = DormancyNode->GetExistingConnectionNode(Params))
								{
									ConnectionDormancyNode->NotifyActorDormancyFlush(Actor);
								}
							}
						}

						NumActorsToRemove--;
						PrevDormantActorList.RemoveAtSwap(i--);
					}
					else if (ActorInfo->Channel == nullptr)
					{
						//Channel was closed before becoming dormant.  Remove from list
						UE_CLOG(CVar_RepGraph_Verify, LogReplicationGraph, Warning, TEXT("UReplicationGraphNode_GridSpatialization2D::GatherActorListsForConnection: Actor with null channel pointer in Connection's PrevDormantActorList, it is preferred that we remove actors from the PrevDormantActorList when we clear their channel."));
						ActorInfo->bGridSpatilization_AlreadyDormant = false;
						PrevDormantActorList.RemoveAtSwap(i--);
					}
				}
			}
		}
	}
#endif // WITH_SERVER_CODE
}

void UReplicationGraphNode_GridSpatialization2D::NotifyActorCullDistChange(AActor* Actor, FGlobalActorReplicationInfo& GlobalInfo, float OldDist)
{
	RG_QUICK_SCOPE_CYCLE_COUNTER(UReplicationGraphNode_GridSpatialization2D_NotifyActorCullDistChange);

	// If this actor is statically spatialized then we need to remove it and readd it (this is a little wasteful but in practice not common/only happens at startup)
	if (FCachedStaticActorInfo* StaticActorInfo = StaticSpatializedActors.Find(Actor))
	{
		// Remove with old distance
		GetGridNodesForActor(Actor, GetCellInfoForActor(Actor, GlobalInfo.WorldLocation, OldDist), GatheredNodes);
		for (UReplicationGraphNode_GridCell* Node : GatheredNodes)
		{
			Node->RemoveStaticActor(StaticActorInfo->ActorInfo, GlobalInfo, GlobalInfo.bWantsToBeDormant);
		}

		// Add new distances (there is some waste here but this hopefully doesn't happen much at runtime!)
		GetGridNodesForActor(Actor, GetCellInfoForActor(Actor, GlobalInfo.WorldLocation, GlobalInfo.Settings.GetCullDistance()), GatheredNodes);
		for (UReplicationGraphNode_GridCell* Node : GatheredNodes)
		{
			Node->AddStaticActor(StaticActorInfo->ActorInfo, GlobalInfo, StaticActorInfo->bDormancyDriven);
		}
	}
	else if (FCachedDynamicActorInfo* DynamicActorInfo = DynamicSpatializedActors.Find(Actor))
	{
		// Pull dynamic actor out of the grid. We will put it back on the next gather
		
		FActorCellInfo& PreviousCellInfo = DynamicActorInfo->CellInfo;
		if (PreviousCellInfo.IsValid())
		{
			GetGridNodesForActor(Actor, PreviousCellInfo, GatheredNodes);
			for (UReplicationGraphNode_GridCell* Node : GatheredNodes)
			{
				Node->RemoveDynamicActor(DynamicActorInfo->ActorInfo);
			}
			PreviousCellInfo.Reset();
		}
	}
	else
	{

#if !UE_BUILD_SHIPPING
		// Might be in the pending init list
		if (PendingStaticSpatializedActors.FindByKey(Actor) == nullptr)
		{
			UE_LOG(LogReplicationGraph, Warning, TEXT("UReplicationGraphNode_GridSpatialization2D::NotifyActorCullDistChange. %s Changed Cull Distance (%.2f -> %.2f) but is not in static or dynamic actor lists. %s"), *Actor->GetPathName(), OldDist, GlobalInfo.Settings.GetCullDistance(), *GetPathName() );

			// Search the entire grid. This is slow so only enabled if verify is on.
			if (CVar_RepGraph_Verify)
			{
				bool bFound = false;
				for (auto& InnerArray : Grid)
				{
					for (UReplicationGraphNode_GridCell* CellNode : InnerArray)
					{
						if (CellNode)
						{
							TArray<FActorRepListType> AllActors;
							CellNode->GetAllActorsInNode_Debugging(AllActors);
							if (AllActors.Contains(Actor))
							{
								UE_LOG(LogReplicationGraph, Warning, TEXT("  Its in node %s"), *CellNode->GetPathName());
								bFound = true;
							}
						}
					}
				}
				if (!bFound)
				{
					UE_LOG(LogReplicationGraph, Warning, TEXT("  Not in the grid at all!"));
				}
			}
		}
#endif
	}
}

// -------------------------------------------------------

UReplicationGraphNode_AlwaysRelevant::UReplicationGraphNode_AlwaysRelevant()
{
	bRequiresPrepareForReplicationCall = true;
}

void UReplicationGraphNode_AlwaysRelevant::PrepareForReplication()
{
	QUICK_SCOPE_CYCLE_COUNTER(UReplicationGraphNode_AlwaysRelevant_PrepareForReplication);

	if (ChildNode == nullptr)
	{
		ChildNode = CreateChildNode<UReplicationGraphNode_ActorList>();
	}

	ChildNode->NotifyResetAllNetworkActors();
	for (UClass* ActorClass : AlwaysRelevantClasses)
	{
		for (TActorIterator<AActor> It(GetWorld(), ActorClass); It; ++It)
		{
			AActor* Actor = *It;
			if (IsActorValidForReplicationGather(Actor))
			{			
				ChildNode->NotifyAddNetworkActor( FNewReplicatedActorInfo(*It) );
			}
		}
	}
}

void UReplicationGraphNode_AlwaysRelevant::AddAlwaysRelevantClass(UClass* Class)
{
	// Check that we aren't adding sub classes
	for (UClass* ExistingClass : AlwaysRelevantClasses)
	{
		if (ExistingClass->IsChildOf(Class) || Class->IsChildOf(ExistingClass))
		{
			UE_LOG(LogReplicationGraph, Warning, TEXT("UReplicationGraphNode_AlwaysRelevant::AddAlwaysRelevantClass Adding class %s when %s is already in the list."), *Class->GetName(), *ExistingClass->GetName());
		}
	}


	AlwaysRelevantClasses.AddUnique(Class);
}

void UReplicationGraphNode_AlwaysRelevant::GatherActorListsForConnection(const FConnectionGatherActorListParameters& Params)
{
	ChildNode->GatherActorListsForConnection(Params);
}

// -------------------------------------------------------

void UReplicationGraphNode_TearOff_ForConnection::Serialize(FArchive& Ar)
{
	Super::Serialize(Ar);

	if (Ar.IsCountingMemory())
	{
		GRANULAR_NETWORK_MEMORY_TRACKING_INIT(Ar, "UReplicationGraphNode_TearOff_ForConnection::Serialize");

		GRANULAR_NETWORK_MEMORY_TRACKING_TRACK("TearOffActors", TearOffActors.CountBytes(Ar));
		GRANULAR_NETWORK_MEMORY_TRACKING_TRACK("ReplicationActorList", ReplicationActorList.CountBytes(Ar));
	}
}

void UReplicationGraphNode_TearOff_ForConnection::GatherActorListsForConnection(const FConnectionGatherActorListParameters& Params)
{
#if WITH_SERVER_CODE

	if (TearOffActors.Num() > 0)
	{
		ReplicationActorList.Reset();
		FPerConnectionActorInfoMap& ActorInfoMap = Params.ConnectionManager.ActorInfoMap;

		for (int32 idx=TearOffActors.Num()-1; idx >=0; --idx)
		{
			FTearOffActorInfo& TearOffInfo = TearOffActors[idx];

			AActor* Actor = TearOffInfo.Actor;
			const uint32 TearOffFrameNum = TearOffInfo.TearOffFrameNum;

			//UE_LOG(LogReplicationGraph, Display, TEXT("UReplicationGraphNode_TearOff_ForConnection::GatherActorListsForConnection. Actor: %s. GetTearOff: %d. FrameNum: %d. TearOffFrameNum: %d"), *GetNameSafe(Actor), (int32)Actor->GetTearOff(), Params.ReplicationFrameNum, TearOffFrameNum);

			// If actor is still valid (not pending kill etc)
			if (Actor && IsActorValidForReplication(Actor))
			{
				// And has not replicated since becoming torn off
				if (FConnectionReplicationActorInfo* ActorInfo = ActorInfoMap.Find(Actor))
				{
					//UE_LOG(LogReplicationGraph, Display, TEXT("0x%X ActorInfo->LastRepFrameNum: %d  ActorInfo->NextReplicationFrameNum: %d. (%d)"), (int64)ActorInfo, ActorInfo->LastRepFrameNum, ActorInfo->NextReplicationFrameNum, (ActorInfo->NextReplicationFrameNum - Params.ReplicationFrameNum));

					// Keep adding it to the out list until its replicated at least once. Saturation can prevent it from happening on any given frame.
					// But we could also rep, get an ack for the close, clear the actor's ActorInfo (set LastRepFrameNum = 0), and "miss it". So track that here with bHasReppedOnce
					if (ActorInfo->LastRepFrameNum <= TearOffFrameNum && !(ActorInfo->LastRepFrameNum <= 0 && TearOffInfo.bHasReppedOnce))
					{
						// Add it to the rep list
						ReplicationActorList.Add(Actor);
						TearOffInfo.bHasReppedOnce = true;
						continue;
					}
				}
			}

			//UE_LOG(LogReplicationGraph, Display, TEXT("Removing tearOffActor: %s. GetTearOff: %d"), *GetNameSafe(Actor), (int32)Actor->GetTearOff());

			// If we didn't get added to the list, remove this
			TearOffActors.RemoveAtSwap(idx, 1, false);
		}

		if (ReplicationActorList.Num() > 0)
		{
			Params.OutGatheredReplicationLists.AddReplicationActorList(ReplicationActorList);
		}
	}
#endif // WITH_SERVER_CODE
}

void UReplicationGraphNode_TearOff_ForConnection::NotifyTearOffActor(AActor* Actor, uint32 FrameNum)
{
	TearOffActors.Emplace( Actor, FrameNum);
}

// -------------------------------------------------------

void UReplicationGraphNode_AlwaysRelevant_ForConnection::GatherActorListsForConnection(const FConnectionGatherActorListParameters& Params)
{
	// Call super to add any actors that were explicitly given to use via NotifyAddNetworkActor
	Super::GatherActorListsForConnection(Params);

#if WITH_SERVER_CODE
	auto UpdateActor = [&](AActor* NewActor, AActor*& LastActor)
	{
		if (NewActor != LastActor)
		{
			if (NewActor)
			{
				// Zero out new actor cull distance
				Params.ConnectionManager.ActorInfoMap.FindOrAdd(NewActor).SetCullDistanceSquared(0.f);
			}
			if (IsValid(LastActor))
			{
				// Reset previous actor culldistance
				FConnectionReplicationActorInfo& ActorInfo = Params.ConnectionManager.ActorInfoMap.FindOrAdd(LastActor);
				ActorInfo.SetCullDistanceSquared(GraphGlobals->GlobalActorReplicationInfoMap->Get(LastActor).Settings.GetCullDistanceSquared());
			}

			LastActor = NewActor;

		}

		if (NewActor && !ReplicationActorList.Contains(NewActor))
		{
			ReplicationActorList.Add(NewActor);
		}
	};

	// Reset and rebuild another list that will contains our current viewer/viewtarget
	ReplicationActorList.Reset();

	for (const FNetViewer& CurViewer : Params.Viewers)
	{
		if (CurViewer.Connection == nullptr)
		{
			continue;
		}

		// Ignore other connection view targets when this is a replay connection
		if (Params.ConnectionManager.NetConnection->IsReplay() && (CurViewer.Connection != Params.ConnectionManager.NetConnection))
		{
			continue;
		}

		FAlwaysRelevantActorInfo* LastData = PastRelevantActors.FindByKey<UNetConnection*>(CurViewer.Connection);

		// We've not seen this actor before, go ahead and add them.
		if (LastData == nullptr)
		{
			FAlwaysRelevantActorInfo NewActorInfo;
			NewActorInfo.Connection = CurViewer.Connection;
			LastData = &(PastRelevantActors[PastRelevantActors.Add(NewActorInfo)]);
		}

		check(LastData != nullptr);

		UpdateActor(CurViewer.InViewer, static_cast<AActor*&>(LastData->LastViewer));
		UpdateActor(CurViewer.ViewTarget, static_cast<AActor*&>(LastData->LastViewTarget));
	}

	// Remove excess
	PastRelevantActors.RemoveAll([&](FAlwaysRelevantActorInfo& RelActorInfo){
		return RelActorInfo.Connection == nullptr;
	});
	
	if (ReplicationActorList.Num() > 0)
	{
		Params.OutGatheredReplicationLists.AddReplicationActorList(ReplicationActorList);
	}
#endif // WITH_SERVER_CODE
}

void UReplicationGraphNode_AlwaysRelevant_ForConnection::TearDown()
{
	Super::TearDown();

	ReplicationActorList.TearDown();
}

void UReplicationGraphNode_AlwaysRelevant_ForConnection::OnCollectActorRepListStats(FActorRepListStatCollector& StatsCollector) const
{
	StatsCollector.VisitRepList(this, ReplicationActorList);

	Super::OnCollectActorRepListStats(StatsCollector);
}

// -------------------------------------------------------
#if WITH_SERVER_CODE

FAutoConsoleCommandWithWorldAndArgs NetRepGraphPrintChannelCounters(TEXT("Net.RepGraph.PrintActorChannelCounters"),TEXT(""),
	FConsoleCommandWithWorldAndArgsDelegate::CreateLambda([](const TArray<FString>& Args, UWorld* World)
	{
		for (auto& MapIt: ActorChannelCreateCounter)
		{
			FActorConnectionPair& Pair = MapIt.Key;
			int32 Count = MapIt.Value;
			UE_LOG(LogReplicationGraph, Display, TEXT("%s : %s ----> %d"), *GetNameSafe(Pair.Actor.Get()), *GetNameSafe(Pair.Connection.Get()), Count );
		}
	})
);

// ------------------------------------------------------------------------------

FAutoConsoleCommandWithWorldAndArgs ChangeActorDiscoveryBudget(TEXT("Net.RepGraph.ActorDiscoveryBudget"), TEXT("Set a separate network traffic budget for data sent when opening a new actor channel. Value in kilobytes per second"), FConsoleCommandWithWorldAndArgsDelegate::CreateLambda([](const TArray< FString >& Args, UWorld* World)
{
	int32 BudgetInKBPS = 0;
	if (Args.Num() > 0)
	{
		LexTryParseString<int32>(BudgetInKBPS, *Args[0]);
	}

	for (TObjectIterator<UReplicationGraph> It; It; ++It)
	{
		It->SetActorDiscoveryBudget(BudgetInKBPS);
	}
}));

#endif // WITH_SERVER_CODE
<|MERGE_RESOLUTION|>--- conflicted
+++ resolved
@@ -1508,43 +1508,6 @@
 #endif // WITH_SERVER_CODE
 }
 
-void UReplicationGraph::ReplicateActorsForConnection(UNetConnection* NetConnection, FPerConnectionActorInfoMap& ConnectionActorInfoMap, UNetReplicationGraphConnection* ConnectionManager, const uint32 FrameNum)
-{
-	QUICK_SCOPE_CYCLE_COUNTER(NET_ReplicateActors_ReplicateActorsForConnection);
-
-	for (int32 ActorIdx = 0; ActorIdx < PrioritizedReplicationList.Items.Num(); ++ActorIdx)
-	{
-		const FPrioritizedRepList::FItem& RepItem = PrioritizedReplicationList.Items[ActorIdx];
-
-		AActor* Actor = RepItem.Actor;
-		FConnectionReplicationActorInfo& ActorInfo = *RepItem.ConnectionData;
-
-		// Always skip if we've already replicated this frame. This happens if an actor is in more than one replication list
-		if (ActorInfo.LastRepFrameNum == FrameNum)
-		{
-			INC_DWORD_STAT_BY(STAT_NetRepActorListDupes, 1);
-			continue;
-		}
-
-		FGlobalActorReplicationInfo& GlobalActorInfo = *RepItem.GlobalData;
-
-		int64 BitsWritten = ReplicateSingleActor(Actor, ActorInfo, GlobalActorInfo, ConnectionActorInfoMap, *ConnectionManager, FrameNum);
-
-		// --------------------------------------------------
-		//	Update Packet Budget Tracking
-		// --------------------------------------------------
-
-		if (IsConnectionReady(NetConnection) == false)
-		{
-			// We've exceeded the budget for this category of replication list.
-			RG_QUICK_SCOPE_CYCLE_COUNTER(NET_ReplicateActors_PartialStarvedActorList);
-			HandleStarvedActorList(PrioritizedReplicationList, ActorIdx + 1, ConnectionActorInfoMap, FrameNum);
-			NotifyConnectionSaturated(*ConnectionManager);
-			break;
-		}
-	}
-}
-
 struct FScopedQueuedBits
 {
 	FScopedQueuedBits(int32& InQueuedBits, int32& InTotalBits) : QueuedBits(InQueuedBits), TotalBits(InTotalBits) { }
@@ -4491,11 +4454,7 @@
 	};
 	CallFunctionOnValidConnectionNodes(AddActorFunction);
 
-<<<<<<< HEAD
-	// Tell us if this guy flushes net dormancy so we force him back on connection lists
-=======
 	// Tell us if this item flushes net dormancy so we force it back on connection lists
->>>>>>> d731a049
 	if (!GlobalInfo.Events.DormancyFlush.IsBoundToObject(this))
 	{
 		GlobalInfo.Events.DormancyFlush.AddUObject(this, &UReplicationGraphNode_DormancyNode::OnActorDormancyFlush);
