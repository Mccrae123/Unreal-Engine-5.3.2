--- conflicted
+++ resolved
@@ -10,10 +10,6 @@
 #include "StateTreeTestTypes.generated.h"
 
 
-<<<<<<< HEAD
-USTRUCT()
-=======
->>>>>>> d731a049
 struct FTestStateTreeExecutionContext : public FStateTreeExecutionContext
 {
 	FTestStateTreeExecutionContext(UObject& InOwner, const UStateTree& InStateTree, FStateTreeInstanceData& InInstanceData)
@@ -69,120 +65,6 @@
 	{
 		return FLogOrder(*this, 0).Then(Name, Message);
 	}
-<<<<<<< HEAD
-	
-};
-
-USTRUCT()
-struct FTestEval_AInstanceData
-{
-	GENERATED_BODY()
-	
-	UPROPERTY(EditAnywhere, Category = Parameter)
-	float FloatA = 0.0f;
-
-	UPROPERTY(EditAnywhere, Category = Parameter)
-	int32 IntA = 0;
-
-	UPROPERTY(EditAnywhere, Category = Parameter)
-	bool bBoolA = false;
-};
-
-USTRUCT()
-struct FTestEval_A : public FStateTreeEvaluatorBase
-{
-	GENERATED_BODY()
-
-	typedef FTestEval_AInstanceData InstanceDataType;
-
-	FTestEval_A() = default;
-	virtual ~FTestEval_A() override {}
-
-	virtual const UStruct* GetInstanceDataType() const override { return FTestEval_AInstanceData::StaticStruct(); }
-	
-	virtual bool Link(FStateTreeLinker& Linker) override
-	{
-		Linker.LinkInstanceDataProperty(FloatAHandle, STATETREE_INSTANCEDATA_PROPERTY(FTestEval_AInstanceData, FloatA));
-		Linker.LinkInstanceDataProperty(IntAHandle, STATETREE_INSTANCEDATA_PROPERTY(FTestEval_AInstanceData, IntA));
-		Linker.LinkInstanceDataProperty(BoolAHandle, STATETREE_INSTANCEDATA_PROPERTY(FTestEval_AInstanceData, bBoolA));
-		return true;
-	}
-
-	TStateTreeInstanceDataPropertyHandle<float> FloatAHandle;
-	TStateTreeInstanceDataPropertyHandle<int32> IntAHandle;
-	TStateTreeInstanceDataPropertyHandle<bool> BoolAHandle;
-};
-
-USTRUCT()
-struct FTestTask_BInstanceData
-{
-	GENERATED_BODY()
-
-	UPROPERTY(EditAnywhere, Category = Parameter)
-	float FloatB = 0.0f;
-
-	UPROPERTY(EditAnywhere, Category = Parameter)
-	int32 IntB = 0;
-
-	UPROPERTY(EditAnywhere, Category = Parameter)
-	bool bBoolB = false;
-};
-
-USTRUCT()
-struct FTestTask_B : public FStateTreeTaskBase
-{
-	GENERATED_BODY()
-
-	typedef FTestTask_BInstanceData InstanceDataType;
-
-	FTestTask_B() = default;
-	virtual ~FTestTask_B() override {}
-	
-	virtual const UStruct* GetInstanceDataType() const override { return FTestTask_BInstanceData::StaticStruct(); }
-	
-	virtual bool Link(FStateTreeLinker& Linker) override
-	{
-		Linker.LinkInstanceDataProperty(FloatBHandle, STATETREE_INSTANCEDATA_PROPERTY(FTestTask_BInstanceData, FloatB));
-		Linker.LinkInstanceDataProperty(IntBHandle, STATETREE_INSTANCEDATA_PROPERTY(FTestTask_BInstanceData, IntB));
-		Linker.LinkInstanceDataProperty(BoolBHandle, STATETREE_INSTANCEDATA_PROPERTY(FTestTask_BInstanceData, bBoolB));
-		return true;
-	}
-
-	TStateTreeInstanceDataPropertyHandle<float> FloatBHandle;
-	TStateTreeInstanceDataPropertyHandle<int32> IntBHandle;
-	TStateTreeInstanceDataPropertyHandle<bool> BoolBHandle;
-};
-
-USTRUCT()
-struct FTestMoveLocationResult
-{
-	GENERATED_BODY()
-
-	void Reset()
-	{
-		Location = FVector::ZeroVector;
-		Direction = FVector::ZeroVector;
-	}
-	
-	UPROPERTY(EditAnywhere, Category = Value)
-	FVector Location = FVector::ZeroVector;
-
-	UPROPERTY(EditAnywhere, Category = Value)
-	FVector Direction = FVector::ZeroVector;
-};
-
-USTRUCT()
-struct FTestPotentialSmartObjectsResult
-{
-	GENERATED_BODY()
-
-	bool HasSmartObjects() const { return NumSmartObjects > 0 && FailedCoolDown == 0; }
-	
-	FName PopSmartObjectName()
-	{
-		FName Result;
-		if (NumSmartObjects > 0)
-=======
 
 	template <class ...Args>
 	bool ExpectInActiveStates(const Args&... States)
@@ -198,7 +80,6 @@
 		}
 
 		for (int32 Index = 0; Index != NumExpectedStateNames; Index++)
->>>>>>> d731a049
 		{
 			if (ExpectedStateNames[Index] != ActiveStateNames[Index])
 			{
@@ -212,197 +93,13 @@
 };
 
 USTRUCT()
-<<<<<<< HEAD
-struct FTestSmartObjectResult
-{
-	GENERATED_BODY()
-
-	bool IsValid() const { return SmartObjectHandle != INDEX_NONE; }
-	
-	void Reset()
-	{
-		AnimationName = FName();
-		SmartObjectHandle = INDEX_NONE;
-	}
-=======
 struct FTestEval_AInstanceData
 {
 	GENERATED_BODY()
->>>>>>> d731a049
 	
 	UPROPERTY(EditAnywhere, Category = Parameter)
 	float FloatA = 0.0f;
 
-<<<<<<< HEAD
-	UPROPERTY(EditAnywhere, Category = Value)
-	int32 SmartObjectHandle = INDEX_NONE;
-};
-
-USTRUCT()
-struct FTestEval_WanderInstanceData
-{
-	GENERATED_BODY()
-
-	// True if wander location available
-	UPROPERTY(EditAnywhere, Category = Output)
-	bool bHasWanderLocation = false;
-
-	UPROPERTY(EditAnywhere, Category = Output)
-	FTestMoveLocationResult NextMoveLocation;
-};
-
-USTRUCT()
-struct FTestEval_Wander : public FStateTreeEvaluatorBase
-{
-	GENERATED_BODY()
-
-	typedef FTestEval_WanderInstanceData InstanceDataType;
-	
-	FTestEval_Wander() = default;
-	FTestEval_Wander(const FName InName) { Name = InName; }
-	virtual ~FTestEval_Wander() override {}
-
-	virtual const UStruct* GetInstanceDataType() const override { return FTestEval_WanderInstanceData::StaticStruct(); }
-	
-	virtual bool Link(FStateTreeLinker& Linker) override
-	{
-		Linker.LinkInstanceDataProperty(HasWanderLocationHandle, STATETREE_INSTANCEDATA_PROPERTY(FTestEval_WanderInstanceData, bHasWanderLocation));
-		Linker.LinkInstanceDataProperty(NextMoveLocationHandle, STATETREE_INSTANCEDATA_PROPERTY(FTestEval_WanderInstanceData, NextMoveLocation));
-		return true;
-	}
-
-	virtual void EnterState(FStateTreeExecutionContext& Context, const EStateTreeStateChangeType ChangeType, const FStateTreeTransitionResult& Transition) const override
-	{
-		FTestStateTreeExecutionContext& TestContext = static_cast<FTestStateTreeExecutionContext&>(Context);
-		TestContext.Log(Name, TEXT("EnterState"));
-
-		bool& bHasWanderLocation = Context.GetInstanceData(HasWanderLocationHandle);
-		FTestMoveLocationResult& NextMoveLocation = Context.GetInstanceData(NextMoveLocationHandle);
-
-		bHasWanderLocation = true;
-		NextMoveLocation.Location = FVector::ZeroVector;
-		NextMoveLocation.Direction = FVector::ForwardVector;
-	}
-
-	virtual void ExitState(FStateTreeExecutionContext& Context, const EStateTreeStateChangeType ChangeType, const FStateTreeTransitionResult& Transition) const override
-	{
-		FTestStateTreeExecutionContext& TestContext = static_cast<FTestStateTreeExecutionContext&>(Context);
-		TestContext.Log(Name, TEXT("ExitState"));
-	}
-
-	virtual void Evaluate(FStateTreeExecutionContext& Context, const EStateTreeEvaluationType EvalType, const float DeltaTime) const override
-	{
-		FTestStateTreeExecutionContext& TestContext = static_cast<FTestStateTreeExecutionContext&>(Context);
-		TestContext.Log(Name, TEXT("Evaluate"));
-	}
-	
-	TStateTreeInstanceDataPropertyHandle<bool> HasWanderLocationHandle;
-	TStateTreeInstanceDataPropertyHandle<FTestMoveLocationResult> NextMoveLocationHandle;
-};
-
-USTRUCT()
-struct FTestEval_SmartObjectSensorInstanceData
-{
-	GENERATED_BODY()
-
-	// Result output
-	UPROPERTY(EditAnywhere, Category = Output)
-	FTestPotentialSmartObjectsResult PotentialSmartObjects;
-
-	// True if any SmartObjects available
-	UPROPERTY(EditAnywhere, Category = Output)
-	bool bHasSmartObjects = false;
-
-	UPROPERTY()
-	bool bIsQueryingSmartObjects = false;
-};
-
-USTRUCT()
-struct FTestEval_SmartObjectSensor : public FStateTreeEvaluatorBase
-{
-	GENERATED_BODY()
-
-	typedef FTestEval_SmartObjectSensorInstanceData InstanceDataType;
-
-	FTestEval_SmartObjectSensor() = default;
-	FTestEval_SmartObjectSensor(const FName InName) { Name = InName; }
-	virtual ~FTestEval_SmartObjectSensor() {}
-
-	virtual const UStruct* GetInstanceDataType() const override { return FTestEval_SmartObjectSensorInstanceData::StaticStruct(); }
-	
-	virtual bool Link(FStateTreeLinker& Linker) override
-	{
-		Linker.LinkInstanceDataProperty(PotentialSmartObjectsHandle, STATETREE_INSTANCEDATA_PROPERTY(FTestEval_SmartObjectSensorInstanceData, PotentialSmartObjects));
-		Linker.LinkInstanceDataProperty(HasSmartObjectsHandle, STATETREE_INSTANCEDATA_PROPERTY(FTestEval_SmartObjectSensorInstanceData, bHasSmartObjects));
-		Linker.LinkInstanceDataProperty(IsQueryingSmartObjectsHandle, STATETREE_INSTANCEDATA_PROPERTY(FTestEval_SmartObjectSensorInstanceData, bIsQueryingSmartObjects));
-		return true;
-	}
-
-	virtual void EnterState(FStateTreeExecutionContext& Context, const EStateTreeStateChangeType ChangeType, const FStateTreeTransitionResult& Transition) const override
-	{
-		FTestStateTreeExecutionContext& TestContext = static_cast<FTestStateTreeExecutionContext&>(Context);
-		TestContext.Log(Name, TEXT("EnterState"));
-
-		// We expect the state of the evaluator to be valid on EnterState.
-		// Evaluate() have been called during the state selection process, and some properties may have been used as conditions during select.
-	}
-	
-	virtual void ExitState(FStateTreeExecutionContext& Context, const EStateTreeStateChangeType ChangeType, const FStateTreeTransitionResult& Transition) const override
-	{
-		FTestStateTreeExecutionContext& TestContext = static_cast<FTestStateTreeExecutionContext&>(Context);
-		TestContext.Log(Name, TEXT("ExitState"));
-
-		// Cleanup when we stop being used, this way the eval will be in known state when we will be ticked again later
-		// during state selection.
-		if (ChangeType == EStateTreeStateChangeType::Changed)
-		{
-			FTestPotentialSmartObjectsResult& PotentialSmartObjects = Context.GetInstanceData(PotentialSmartObjectsHandle);
-			bool& bHasSmartObjects = Context.GetInstanceData(HasSmartObjectsHandle);
-			bool& bIsQueryingSmartObjects = Context.GetInstanceData(IsQueryingSmartObjectsHandle);
-
-			bHasSmartObjects = false;
-			bIsQueryingSmartObjects = false; // Cancel a query
-			PotentialSmartObjects.Reset(); // Note: this does not reset the cool down.
-		}
-	}
-
-	virtual void Evaluate(FStateTreeExecutionContext& Context, const EStateTreeEvaluationType EvalType, const float DeltaTime) const override
-	{
-		FTestStateTreeExecutionContext& TestContext = static_cast<FTestStateTreeExecutionContext&>(Context);
-		TestContext.Log(Name, TEXT("Evaluate"));
-
-		FTestPotentialSmartObjectsResult& PotentialSmartObjects = Context.GetInstanceData(PotentialSmartObjectsHandle);
-		bool& bHasSmartObjects = Context.GetInstanceData(HasSmartObjectsHandle);
-		bool& bIsQueryingSmartObjects = Context.GetInstanceData(IsQueryingSmartObjectsHandle);
-
-		// The cool down should be a timestamp instead of a counter, to catch a case where we re-enter the evaluator after being in different state.
-		if (PotentialSmartObjects.FailedCoolDown > 0)
-		{
-			PotentialSmartObjects.FailedCoolDown--;
-		}
-		bHasSmartObjects = PotentialSmartObjects.HasSmartObjects();
-		
-		if (bIsQueryingSmartObjects)
-		{
-			// Simulate Async query result
-			bIsQueryingSmartObjects = false;
-			bHasSmartObjects = true;
-			PotentialSmartObjects.NumSmartObjects = 2;
-			PotentialSmartObjects.SmartObjectNames[0] = FName();
-			PotentialSmartObjects.SmartObjectNames[1] = FName(TEXT("Foo"));
-		}
-		if (!bHasSmartObjects && !bIsQueryingSmartObjects && PotentialSmartObjects.FailedCoolDown == 0)
-		{
-			// Simulate Async query start
-			bIsQueryingSmartObjects = true;
-		}
-	}
-
-	TStateTreeInstanceDataPropertyHandle<FTestPotentialSmartObjectsResult> PotentialSmartObjectsHandle;
-	TStateTreeInstanceDataPropertyHandle<bool> HasSmartObjectsHandle;
-	TStateTreeInstanceDataPropertyHandle<bool> IsQueryingSmartObjectsHandle;
-
-=======
 	UPROPERTY(EditAnywhere, Category = Parameter)
 	int32 IntA = 0;
 
@@ -436,327 +133,49 @@
 
 	UPROPERTY(EditAnywhere, Category = Parameter)
 	bool bBoolB = false;
->>>>>>> d731a049
-};
-
-USTRUCT()
-<<<<<<< HEAD
-struct FTestTask_ReserveSmartObjectInstanceData
-{
-	GENERATED_BODY()
-
-	UPROPERTY(EditAnywhere, Category = Input)
-	FTestPotentialSmartObjectsResult PotentialSmartObjects;
-
-	// Because reserve is a task, these can be seen only by other Task (not evals, not conditions)
-	UPROPERTY(EditAnywhere, Category = Output)
-	FTestMoveLocationResult ReservedSmartObjectLocation;
-
-	UPROPERTY(EditAnywhere, Category = Output)
-	FTestSmartObjectResult ReservedSmartObject;
-};
-
-USTRUCT()
-struct FTestTask_ReserveSmartObject : public FStateTreeTaskBase
-{
-	GENERATED_BODY()
-
-	typedef FTestTask_ReserveSmartObjectInstanceData InstanceDataType;
-
-	FTestTask_ReserveSmartObject() = default;
-	FTestTask_ReserveSmartObject(const FName InName) { Name = InName; }
-	virtual ~FTestTask_ReserveSmartObject() override {}
-
-	virtual const UStruct* GetInstanceDataType() const override { return FTestTask_ReserveSmartObjectInstanceData::StaticStruct(); }
-	
-	virtual bool Link(FStateTreeLinker& Linker) override
-	{
-		Linker.LinkInstanceDataProperty(PotentialSmartObjectsHandle, STATETREE_INSTANCEDATA_PROPERTY(FTestTask_ReserveSmartObjectInstanceData, PotentialSmartObjects));
-		Linker.LinkInstanceDataProperty(ReservedSmartObjectLocationHandle, STATETREE_INSTANCEDATA_PROPERTY(FTestTask_ReserveSmartObjectInstanceData, ReservedSmartObjectLocation));
-		Linker.LinkInstanceDataProperty(ReservedSmartObjectHandle, STATETREE_INSTANCEDATA_PROPERTY(FTestTask_ReserveSmartObjectInstanceData, ReservedSmartObject));
-		return true;
-	}
-
-	static int32 AcquireSmartObject(const FName Name)
-	{
-		return Name.IsNone() ? INDEX_NONE : 1;
-	}
-
-	static void ReleaseSmartObject(const int32 Handle)
-	{
-		// empty
-	}
-	
-	virtual EStateTreeRunStatus EnterState(FStateTreeExecutionContext& Context, const EStateTreeStateChangeType ChangeType, const FStateTreeTransitionResult& Transition) const override
-	{
-		FTestStateTreeExecutionContext& TestContext = static_cast<FTestStateTreeExecutionContext&>(Context);
-		TestContext.Log(Name, TEXT("EnterState"));
-
-		const FTestPotentialSmartObjectsResult& PotentialSmartObjects = Context.GetInstanceData(PotentialSmartObjectsHandle);
-		FTestMoveLocationResult& ReservedSmartObjectLocation = Context.GetInstanceData(ReservedSmartObjectLocationHandle);
-		FTestSmartObjectResult& ReservedSmartObject = Context.GetInstanceData(ReservedSmartObjectHandle);
-
-		// Reset outputs
-		ReservedSmartObject.Reset();
-		ReservedSmartObjectLocation.Reset();
-
-		// This consumes the sensor inputs
-		bool bFoundSO = false;
-		while (PotentialSmartObjects.HasSmartObjects())
-		{
-			const FName SOName = FName(); // PotentialSmartObjects.PopSmartObjectName(); // @todo: This is currently not allowed, all inputs are const
-			const int32 NewHandle = AcquireSmartObject(SOName);
-			if (NewHandle != INDEX_NONE)
-			{
-				// Acquire and expose one SmartObject and the location
-				ReservedSmartObject.AnimationName = SOName;
-				ReservedSmartObject.SmartObjectHandle = NewHandle;
-
-				ReservedSmartObjectLocation.Location = FVector(10,10,0);
-				ReservedSmartObjectLocation.Direction = FVector::ForwardVector;
-
-				bFoundSO = true;
-				break;
-			}
-		}
-
-		if (!bFoundSO)
-		{
-			TestContext.Log(Name, TEXT("ReserveFailed"));
-			// PotentialSmartObjects.SetFailedCoolDown(); // @todo: This is currently not allowed, all inputs are const
-			return EStateTreeRunStatus::Failed;
-		}
-
-		return EStateTreeRunStatus::Running;
-	}
-
-	virtual void ExitState(FStateTreeExecutionContext& Context, const EStateTreeStateChangeType ChangeType, const FStateTreeTransitionResult& Transition) const override
-	{
-		FTestStateTreeExecutionContext& TestContext = static_cast<FTestStateTreeExecutionContext&>(Context);
-		TestContext.Log(Name, TEXT("ExitState"));
-
-		FTestSmartObjectResult& ReservedSmartObject = Context.GetInstanceData(ReservedSmartObjectHandle);
-
-		// @todo: redo this logic
-/*		if (SmartObjectLocation.Status != EStateTreeResultStatus::Succeeded
-			|| SmartObject.Status != EStateTreeResultStatus::Succeeded)
-		{
-			// Did not fully complete the SO
-		}*/
-
-		// Clean up
-		if (ReservedSmartObject.SmartObjectHandle != INDEX_NONE)
-		{
-			ReleaseSmartObject(ReservedSmartObject.SmartObjectHandle);
-			ReservedSmartObject.SmartObjectHandle = INDEX_NONE;
-		}
-	}
-
-	virtual void StateCompleted(FStateTreeExecutionContext& Context, const EStateTreeRunStatus CompletionStatus, const FStateTreeHandle StateCompleted) const override
-	{
-		const FTestPotentialSmartObjectsResult& PotentialSmartObjects = Context.GetInstanceData(PotentialSmartObjectsHandle);
-		FTestMoveLocationResult& ReservedSmartObjectLocation = Context.GetInstanceData(ReservedSmartObjectLocationHandle);
-		FTestSmartObjectResult& ReservedSmartObject = Context.GetInstanceData(ReservedSmartObjectHandle);
-
-		// @todo: redo this logic
-/*		// Make SmartObject available only if successfully moved to it.
-		if (ReservedSmartObjectLocation.Status == EStateTreeResultStatus::Succeeded)
-		{
-			ReservedSmartObject.Status = EStateTreeResultStatus::Available;
-			ReservedSmartObjectLocation.Status = EStateTreeResultStatus::Unset;
-		}
-
-		if (ReservedSmartObjectLocation.Status == EStateTreeResultStatus::Failed
-			|| ReservedSmartObject.Status == EStateTreeResultStatus::Failed)
-		{
-			// Failed to use the SmartObject, set cool down here to prevent SO being used in next State Select.
-			// The Cooldown probably needs to be 
-			PotentialSmartObjects.SetFailedCoolDown();
-		}*/
-	}
-
-	virtual EStateTreeRunStatus Tick(FStateTreeExecutionContext& Context, const float DeltaTime) const override
-	{
-		FTestStateTreeExecutionContext& TestContext = static_cast<FTestStateTreeExecutionContext&>(Context);
-		TestContext.Log(Name, TEXT("Tick"));
-
-		return EStateTreeRunStatus::Running;
-	}
-
-	TStateTreeInstanceDataPropertyHandle<FTestPotentialSmartObjectsResult> PotentialSmartObjectsHandle;
-	TStateTreeInstanceDataPropertyHandle<FTestMoveLocationResult> ReservedSmartObjectLocationHandle;
-	TStateTreeInstanceDataPropertyHandle<FTestSmartObjectResult> ReservedSmartObjectHandle;
-};
-
-
-USTRUCT()
-struct FTestTask_MoveToInstanceData
-{
-	GENERATED_BODY()
-
-	UPROPERTY(EditAnywhere, Category = Input)
-	FTestMoveLocationResult MoveLocation;
+};
+
+USTRUCT()
+struct FTestTask_B : public FStateTreeTaskBase
+{
+	GENERATED_BODY()
+
+	using FInstanceDataType = FTestTask_BInstanceData;
+
+	FTestTask_B() = default;
+	virtual ~FTestTask_B() override {}
+	
+	virtual const UStruct* GetInstanceDataType() const override { return FInstanceDataType::StaticStruct(); }
+};
+
+USTRUCT()
+struct FTestTask_StandInstanceData
+{
+	GENERATED_BODY()
 
 	UPROPERTY()
 	int32 CurrentTick = 0;
 };
 
 USTRUCT()
-struct FTestTask_MoveTo : public FStateTreeTaskBase
-{
-	GENERATED_BODY()
-
-	typedef FTestTask_MoveToInstanceData InstanceDataType;
-
-	FTestTask_MoveTo() = default;
-	FTestTask_MoveTo(const FName InName) { Name = InName; }
-	virtual ~FTestTask_MoveTo() {}
-
-	virtual const UStruct* GetInstanceDataType() const override { return FTestTask_MoveToInstanceData::StaticStruct(); }
-	
-	virtual bool Link(FStateTreeLinker& Linker) override
-	{
-		Linker.LinkInstanceDataProperty(MoveLocationHandle, STATETREE_INSTANCEDATA_PROPERTY(FTestTask_MoveToInstanceData, MoveLocation));
-		Linker.LinkInstanceDataProperty(CurrentTickHandle, STATETREE_INSTANCEDATA_PROPERTY(FTestTask_MoveToInstanceData, CurrentTick));
-		return true;
-	}
-
-	virtual EStateTreeRunStatus EnterState(FStateTreeExecutionContext& Context, const EStateTreeStateChangeType ChangeType, const FStateTreeTransitionResult& Transition) const override
-	{
-		FTestStateTreeExecutionContext& TestContext = static_cast<FTestStateTreeExecutionContext&>(Context);
-		TestContext.Log(Name, TEXT("EnterState"));
-
-		FTestMoveLocationResult& MoveLocation = Context.GetInstanceData(MoveLocationHandle);
-		int32& CurrentTick = Context.GetInstanceData(CurrentTickHandle);
-
-		// @todo: This is currently not allowed, all inputs are const
-//		MoveLocation.Status = EStateTreeResultStatus::InUse;
-
-		CurrentTick = 0;
-
-		return EnterStateResult;
-	}
-
-
-	virtual void ExitState(FStateTreeExecutionContext& Context, const EStateTreeStateChangeType ChangeType, const FStateTreeTransitionResult& Transition) const override
-	{
-		FTestStateTreeExecutionContext& TestContext = static_cast<FTestStateTreeExecutionContext&>(Context);
-		TestContext.Log(Name, TEXT("ExitState"));
-
-		FTestMoveLocationResult& MoveLocation = Context.GetInstanceData(MoveLocationHandle);
-
-		// @todo: This is currently not allowed, all inputs are const
-/*		if (MoveLocation.Status == EStateTreeResultStatus::InUse)
-		{
-			// We got interrupted
-			MoveLocation.Status = EStateTreeResultStatus::Failed;
-		}*/
-	}
-
-	virtual EStateTreeRunStatus Tick(FStateTreeExecutionContext& Context, const float DeltaTime) const override
-	{
-		FTestStateTreeExecutionContext& TestContext = static_cast<FTestStateTreeExecutionContext&>(Context);
-		TestContext.Log(Name, TEXT("Tick"));
-
-		FTestMoveLocationResult& MoveLocation = Context.GetInstanceData(MoveLocationHandle);
-		int32& CurrentTick = Context.GetInstanceData(CurrentTickHandle);
-
-		CurrentTick++;
-		const bool bDone = CurrentTick >= TicksToCompletion;
-		if (bDone)
-		{
-			// @todo: This is currently not allowed, all inputs are const
-//			MoveLocation.Status = TickResult == EStateTreeRunStatus::Succeeded ? EStateTreeResultStatus::Succeeded : EStateTreeResultStatus::Failed;
-		}
-		
-		return bDone ? TickResult : EStateTreeRunStatus::Running;
-	}
-
-	TStateTreeInstanceDataPropertyHandle<FTestMoveLocationResult> MoveLocationHandle;
-	TStateTreeInstanceDataPropertyHandle<int32> CurrentTickHandle;
-	
-	UPROPERTY(EditAnywhere, Category = Parameter)
-	int32 TicksToCompletion = 2;
-
-	UPROPERTY(EditAnywhere, Category = Parameter)
-	EStateTreeRunStatus TickResult = EStateTreeRunStatus::Succeeded;
-
-	UPROPERTY(EditAnywhere, Category = Parameter)
-	EStateTreeRunStatus EnterStateResult = EStateTreeRunStatus::Running;
-};
-
-USTRUCT()
-struct FTestTask_StandInstanceData
-{
-	GENERATED_BODY()
-
-	UPROPERTY()
-	int32 CurrentTick = 0;
-};
-
-USTRUCT()
-=======
-struct FTestTask_B : public FStateTreeTaskBase
-{
-	GENERATED_BODY()
-
-	using FInstanceDataType = FTestTask_BInstanceData;
-
-	FTestTask_B() = default;
-	virtual ~FTestTask_B() override {}
-	
-	virtual const UStruct* GetInstanceDataType() const override { return FInstanceDataType::StaticStruct(); }
-};
-
-USTRUCT()
-struct FTestTask_StandInstanceData
-{
-	GENERATED_BODY()
-
-	UPROPERTY()
-	int32 CurrentTick = 0;
-};
-
-USTRUCT()
->>>>>>> d731a049
 struct FTestTask_Stand : public FStateTreeTaskBase
 {
 	GENERATED_BODY()
 
-<<<<<<< HEAD
-	typedef FTestTask_StandInstanceData InstanceDataType;
-=======
 	using FInstanceDataType = FTestTask_StandInstanceData;
->>>>>>> d731a049
 	
 	FTestTask_Stand() = default;
 	FTestTask_Stand(const FName InName) { Name = InName; }
 	virtual ~FTestTask_Stand() {}
 
-<<<<<<< HEAD
-	virtual const UStruct* GetInstanceDataType() const { return FTestTask_StandInstanceData::StaticStruct(); }
-
-	virtual bool Link(FStateTreeLinker& Linker) override
-	{
-		Linker.LinkInstanceDataProperty(CurrentTickHandle, STATETREE_INSTANCEDATA_PROPERTY(FTestTask_StandInstanceData, CurrentTick));
-		return true;
-	}
-	
-	virtual EStateTreeRunStatus EnterState(FStateTreeExecutionContext& Context, const EStateTreeStateChangeType ChangeType, const FStateTreeTransitionResult& Transition) const override
-=======
 	virtual const UStruct* GetInstanceDataType() const { return FInstanceDataType::StaticStruct(); }
 
 	virtual EStateTreeRunStatus EnterState(FStateTreeExecutionContext& Context, const FStateTreeTransitionResult& Transition) const override
->>>>>>> d731a049
 	{
 		FTestStateTreeExecutionContext& TestContext = static_cast<FTestStateTreeExecutionContext&>(Context);
 		TestContext.Log(Name, TEXT("EnterState"));
 
-<<<<<<< HEAD
-		int32& CurrentTick = Context.GetInstanceData(CurrentTickHandle);
-=======
 		FInstanceDataType& InstanceData = Context.GetInstanceData(*this);
->>>>>>> d731a049
 		
 		if (Transition.ChangeType == EStateTreeStateChangeType::Changed)
 		{
@@ -765,21 +184,13 @@
 		return EnterStateResult;
 	}
 
-<<<<<<< HEAD
-	virtual void ExitState(FStateTreeExecutionContext& Context, const EStateTreeStateChangeType ChangeType, const FStateTreeTransitionResult& Transition) const override
-=======
 	virtual void ExitState(FStateTreeExecutionContext& Context, const FStateTreeTransitionResult& Transition) const override
->>>>>>> d731a049
 	{
 		FTestStateTreeExecutionContext& TestContext = static_cast<FTestStateTreeExecutionContext&>(Context);
 		TestContext.Log(Name, TEXT("ExitState"));
 	}
 
-<<<<<<< HEAD
-	virtual void StateCompleted(FStateTreeExecutionContext& Context, const EStateTreeRunStatus CompletionStatus, const FStateTreeHandle CompletedState) const override
-=======
 	virtual void StateCompleted(FStateTreeExecutionContext& Context, const EStateTreeRunStatus CompletionStatus, const FStateTreeActiveStates& CompletedActiveStates) const override
->>>>>>> d731a049
 	{
 		FTestStateTreeExecutionContext& TestContext = static_cast<FTestStateTreeExecutionContext&>(Context);
 		TestContext.Log(Name, TEXT("StateCompleted"));
@@ -790,16 +201,6 @@
 		FTestStateTreeExecutionContext& TestContext = static_cast<FTestStateTreeExecutionContext&>(Context);
 		TestContext.Log(Name, TEXT("Tick"));
 
-<<<<<<< HEAD
-		int32& CurrentTick = Context.GetInstanceData(CurrentTickHandle);
-		CurrentTick++;
-		
-		return (CurrentTick >= TicksToCompletion) ? TickResult : EStateTreeRunStatus::Running;
-	};
-
-	TStateTreeInstanceDataPropertyHandle<int32> CurrentTickHandle;
-
-=======
 		FInstanceDataType& InstanceData = Context.GetInstanceData(*this);
 		
 		InstanceData.CurrentTick++;
@@ -807,7 +208,6 @@
 		return (InstanceData.CurrentTick >= TicksToCompletion) ? TickResult : EStateTreeRunStatus::Running;
 	};
 
->>>>>>> d731a049
 	UPROPERTY(EditAnywhere, Category = Parameter)
 	int32 TicksToCompletion = 1;
 
@@ -818,112 +218,22 @@
 	EStateTreeRunStatus EnterStateResult = EStateTreeRunStatus::Running;
 };
 
-
-USTRUCT()
-struct FTestTask_UseSmartObjectInstanceData
-{
-	GENERATED_BODY()
-
-	UPROPERTY()
-	int32 CurrentTick = 0;
-
-	UPROPERTY(EditAnywhere, Category = Input) // In
-	FTestSmartObjectResult SmartObject;
-};
-
-
-USTRUCT()
-<<<<<<< HEAD
-struct FTestTask_UseSmartObject : public FStateTreeTaskBase
-=======
+USTRUCT()
 struct FStateTreeTestConditionInstanceData
->>>>>>> d731a049
 {
 	GENERATED_BODY()
 	
 	UPROPERTY(EditAnywhere, Category = Parameters)
 	int32 Count = 1;
 
-<<<<<<< HEAD
-	typedef FTestEval_WanderInstanceData InstanceDataType;
-	
-	FTestTask_UseSmartObject() = default;
-	FTestTask_UseSmartObject(const FName InName) { Name = InName; }
-	virtual ~FTestTask_UseSmartObject() {}
-
-	virtual const UStruct* GetInstanceDataType()const override { return FTestTask_UseSmartObjectInstanceData::StaticStruct(); }
-
-	virtual bool Link(FStateTreeLinker& Linker) override
-	{
-		Linker.LinkInstanceDataProperty(CurrentTickHandle, STATETREE_INSTANCEDATA_PROPERTY(FTestTask_UseSmartObjectInstanceData, CurrentTick));
-		Linker.LinkInstanceDataProperty(SmartObjectHandle, STATETREE_INSTANCEDATA_PROPERTY(FTestTask_UseSmartObjectInstanceData, SmartObject));
-
-		return true;
-	}
-
-	virtual EStateTreeRunStatus EnterState(FStateTreeExecutionContext& Context, const EStateTreeStateChangeType ChangeType, const FStateTreeTransitionResult& Transition) const override
-	{
-		FTestStateTreeExecutionContext& TestContext = static_cast<FTestStateTreeExecutionContext&>(Context);
-		TestContext.Log(Name, TEXT("EnterState"));
-
-		FTestSmartObjectResult& SmartObject = Context.GetInstanceData(SmartObjectHandle);
-		int32& CurrentTick = Context.GetInstanceData(CurrentTickHandle);
-		
-		// @todo: This is currently not allowed, all inputs are const
-/*		if (SmartObjectPtr.Status != EStateTreeResultStatus::Available)
-		{
-			SmartObjectPtr.Status = EStateTreeResultStatus::Failed;
-			return EStateTreeRunStatus::Failed;
-		}*/
-		
-		CurrentTick = 0;
-//		SmartObjectPtr.Status = EStateTreeResultStatus::InUse;
-=======
 	static std::atomic<int32> GlobalCounter;
 };
->>>>>>> d731a049
 
 USTRUCT()
 struct FStateTreeTestCondition : public FStateTreeConditionCommonBase
 {
 	GENERATED_BODY()
 
-<<<<<<< HEAD
-	virtual void ExitState(FStateTreeExecutionContext& Context, const EStateTreeStateChangeType ChangeType, const FStateTreeTransitionResult& Transition) const override
-	{
-		FTestStateTreeExecutionContext& TestContext = static_cast<FTestStateTreeExecutionContext&>(Context);
-		TestContext.Log(Name, TEXT("ExitState"));
-
-		FTestSmartObjectResult& SmartObject = Context.GetInstanceData(SmartObjectHandle);
-
-		// @todo: This is currently not allowed, all inputs are const
-/*		if (SmartObject.Status != EStateTreeResultStatus::Succeeded)
-		{
-			// We got interrupted
-			SmartObject.Status = EStateTreeResultStatus::Failed;
-		}*/
-
-	}
-
-	virtual EStateTreeRunStatus Tick(FStateTreeExecutionContext& Context, const float DeltaTime) const override
-	{
-		FTestStateTreeExecutionContext& TestContext = static_cast<FTestStateTreeExecutionContext&>(Context);
-		TestContext.Log(Name, TEXT("Tick"));
-
-		FTestSmartObjectResult& SmartObject = Context.GetInstanceData(SmartObjectHandle);
-		int32& CurrentTick = Context.GetInstanceData(CurrentTickHandle);
-		
-		CurrentTick++;
-		
-		const bool bDone = CurrentTick >= TicksToCompletion;
-		if (bDone)
-		{
-			// @todo: This is currently not allowed, all inputs are const
-//			SmartObject.Status = TickResult == EStateTreeRunStatus::Succeeded ? EStateTreeResultStatus::Succeeded : EStateTreeResultStatus::Failed;
-		}
-		
-		return bDone ? TickResult : EStateTreeRunStatus::Running;
-=======
 	using FInstanceDataType = FStateTreeTestConditionInstanceData;
 
 	FStateTreeTestCondition() = default;
@@ -934,25 +244,10 @@
 		FInstanceDataType& InstanceData = Context.GetInstanceData(*this);
 		InstanceData.GlobalCounter.fetch_add(InstanceData.Count);
 		return true;
->>>>>>> d731a049
-	}
-};
-
-<<<<<<< HEAD
-	TStateTreeInstanceDataPropertyHandle<int32> CurrentTickHandle;
-	TStateTreeInstanceDataPropertyHandle<FTestSmartObjectResult> SmartObjectHandle;
-
-	UPROPERTY(EditAnywhere, Category = Parameter)
-	int32 TicksToCompletion = 2;
-
-	UPROPERTY(EditAnywhere, Category = Parameter)
-	EStateTreeRunStatus TickResult = EStateTreeRunStatus::Succeeded;
-
-	UPROPERTY(EditAnywhere, Category = Parameter)
-	EStateTreeRunStatus EnterStateResult = EStateTreeRunStatus::Running;
-=======
+	}
+};
+
 struct FStateTreeTestRunContext
 {
 	int32 Count = 0;
->>>>>>> d731a049
-};
+};
