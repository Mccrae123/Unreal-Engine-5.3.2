--- conflicted
+++ resolved
@@ -10,12 +10,9 @@
 #include "StateTreeTestTypes.h"
 #include "StateTreeExecutionContext.h"
 #include "Engine/World.h"
-<<<<<<< HEAD
-=======
 #include "Async/ParallelFor.h"
 
 #include UE_INLINE_GENERATED_CPP_BY_NAME(StateTreeTest)
->>>>>>> d731a049
 
 #define LOCTEXT_NAMESPACE "AITestSuite_StateTreeTest"
 
@@ -50,48 +47,23 @@
 		UStateTreeState& StateB = Root.AddChildState(FName(TEXT("B")));
 
 		// Root
-<<<<<<< HEAD
-		auto& EvalA = Root.AddEvaluator<FTestEval_A>();
-=======
 		auto& EvalA = EditorData.AddEvaluator<FTestEval_A>();
->>>>>>> d731a049
 		
 		// State A
 		auto& TaskB1 = StateA.AddTask<FTestTask_B>();
 		EditorData.AddPropertyBinding(FStateTreeEditorPropertyPath(EvalA.ID, TEXT("IntA")), FStateTreeEditorPropertyPath(TaskB1.ID, TEXT("IntB")));
 
-<<<<<<< HEAD
-		auto& IntCond = StateA.AddEnterCondition<FStateTreeCondition_CompareInt>(EGenericAICheck::Less);
-		IntCond.GetInstance().Right = 2;
-
-		EditorData.AddPropertyBinding(FStateTreeEditorPropertyPath(EvalA.ID, TEXT("IntA")), FStateTreeEditorPropertyPath(IntCond.ID, TEXT("Left")));
-
-		StateA.AddTransition(EStateTreeTransitionEvent::OnCompleted, EStateTreeTransitionType::GotoState, &StateB);
-=======
 		auto& IntCond = StateA.AddEnterCondition<FStateTreeCompareIntCondition>(EGenericAICheck::Less);
 		IntCond.GetInstanceData().Right = 2;
 
 		EditorData.AddPropertyBinding(FStateTreeEditorPropertyPath(EvalA.ID, TEXT("IntA")), FStateTreeEditorPropertyPath(IntCond.ID, TEXT("Left")));
 
 		StateA.AddTransition(EStateTreeTransitionTrigger::OnStateCompleted, EStateTreeTransitionType::GotoState, &StateB);
->>>>>>> d731a049
 
 		// State B
 		auto& TaskB2 = StateB.AddTask<FTestTask_B>();
 		EditorData.AddPropertyBinding(FStateTreeEditorPropertyPath(EvalA.ID, TEXT("bBoolA")), FStateTreeEditorPropertyPath(TaskB2.ID, TEXT("bBoolB")));
 
-<<<<<<< HEAD
-		FStateTreeTransition& Trans = StateB.AddTransition(EStateTreeTransitionEvent::OnCondition, EStateTreeTransitionType::GotoState, &Root);
-		auto& TransFloatCond = Trans.AddCondition<FStateTreeCondition_CompareFloat>(EGenericAICheck::Less);
-		TransFloatCond.GetInstance().Right = 13.0f;
-		EditorData.AddPropertyBinding(FStateTreeEditorPropertyPath(EvalA.ID, TEXT("FloatA")), FStateTreeEditorPropertyPath(TransFloatCond.ID, TEXT("Left")));
-
-		StateB.AddTransition(EStateTreeTransitionEvent::OnCompleted, EStateTreeTransitionType::Succeeded);
-
-		FStateTreeCompilerLog Log;
-		FStateTreeBaker Baker(Log);
-		const bool bResult = Baker.Bake(StateTree);
-=======
 		FStateTreeTransition& Trans = StateB.AddTransition({}, EStateTreeTransitionType::GotoState, &Root);
 		auto& TransFloatCond = Trans.AddCondition<FStateTreeCompareFloatCondition>(EGenericAICheck::Less);
 		TransFloatCond.GetInstanceData().Right = 13.0f;
@@ -102,7 +74,6 @@
 		FStateTreeCompilerLog Log;
 		FStateTreeCompiler Compiler(Log);
 		const bool bResult = Compiler.Compile(StateTree);
->>>>>>> d731a049
 
 		AITEST_TRUE("StateTree should get compiled", bResult);
 
@@ -110,79 +81,16 @@
 	}
 };
 IMPLEMENT_AI_INSTANT_TEST(FStateTreeTest_MakeAndBakeStateTree, "System.StateTree.MakeAndBakeStateTree");
-<<<<<<< HEAD
-
-#if 0
-// @todo: fix this test
-struct FStateTreeTest_WanderLoop : FAITestBase
-=======
 
 
 struct FStateTreeTest_Sequence : FAITestBase
->>>>>>> d731a049
-{
-	virtual bool InstantTest() override
-	{
-		UStateTree& StateTree = UE::StateTree::Tests::NewStateTree(&GetWorld());
-		UStateTreeEditorData& EditorData = *Cast<UStateTreeEditorData>(StateTree.EditorData);
-		
-		UStateTreeState& Root = EditorData.AddSubTree(FName(TEXT("Root")));
-<<<<<<< HEAD
-		UStateTreeState& Wander = Root.AddChildState(FName(TEXT("Wander")));
-		
-		UStateTreeState& UseSmartObjectOnLane = Wander.AddChildState(FName(TEXT("UseSmartObjectOnLane")));
-		UStateTreeState& WalkAlongLane = Wander.AddChildState(FName(TEXT("WalkAlongLane")));
-		UStateTreeState& StandOnLane = Wander.AddChildState(FName(TEXT("StandOnLane")));
-		
-		UStateTreeState& WalkToSO = UseSmartObjectOnLane.AddChildState(FName(TEXT("WalkToSO")));
-		UStateTreeState& UseSO = UseSmartObjectOnLane.AddChildState(FName(TEXT("UseSO")));
-
-		// - Root
-
-		//   \- Wander
-		auto& WanderEval = Wander.AddEvaluator<FTestEval_Wander>(FName(TEXT("WanderEval")));
-		auto& SmartObjectEval = Wander.AddEvaluator<FTestEval_SmartObjectSensor>();
-
-		//      |- UseSmartObjectOnLane
-		auto& ReserveSOTask = UseSmartObjectOnLane.AddTask<FTestTask_ReserveSmartObject>(FName(TEXT("ReserveSOTask")));
-		EditorData.AddPropertyBinding(FStateTreeEditorPropertyPath(SmartObjectEval.ID, TEXT("PotentialSmartObjects")), FStateTreeEditorPropertyPath(ReserveSOTask.ID, TEXT("PotentialSmartObjects")));
-		auto& ReserveHasSmartObjects = UseSmartObjectOnLane.AddEnterCondition<FStateTreeCondition_CompareBool>();
-		ReserveHasSmartObjects.GetInstance().bRight = true;
-		EditorData.AddPropertyBinding(FStateTreeEditorPropertyPath(SmartObjectEval.ID, TEXT("bHasSmartObjects")), FStateTreeEditorPropertyPath(ReserveHasSmartObjects.ID, TEXT("bLeft")));
-		UseSmartObjectOnLane.AddTransition(EStateTreeTransitionEvent::OnCompleted, EStateTreeTransitionType::GotoState, &Wander); // This catches child states too
-
-		//      |  |- WalkToSO
-		auto& MoveToSOTask = WalkToSO.AddTask<FTestTask_MoveTo>(FName(TEXT("MoveToSOTask")));
-		MoveToSOTask.GetItem().TicksToCompletion = 2;
-		EditorData.AddPropertyBinding(FStateTreeEditorPropertyPath(ReserveSOTask.ID, TEXT("ReservedSmartObjectLocation")), FStateTreeEditorPropertyPath(MoveToSOTask.ID, TEXT("MoveLocation")));
-		WalkToSO.AddTransition(EStateTreeTransitionEvent::OnSucceeded, EStateTreeTransitionType::NextState);
-
-		//      |  \- UseSO
-		auto& UseSOTask = UseSO.AddTask<FTestTask_UseSmartObject>(FName(TEXT("UseSOTask")));
-		UseSOTask.GetItem().TicksToCompletion = 2;
-		EditorData.AddPropertyBinding(FStateTreeEditorPropertyPath(ReserveSOTask.ID, TEXT("ReservedSmartObject")), FStateTreeEditorPropertyPath(UseSOTask.ID, TEXT("SmartObject")));
-		// UseSO uses UseSmartObjectOnLane completed transition.
-
-		//      |- Walk Along Lane
-		auto& MoveAlongLaneTask = WalkAlongLane.AddTask<FTestTask_MoveTo>(FName(TEXT("MoveAlongLaneTask")));
-		MoveAlongLaneTask.GetItem().TicksToCompletion = 2;
-		EditorData.AddPropertyBinding(FStateTreeEditorPropertyPath(WanderEval.ID, TEXT("WanderLocation")), FStateTreeEditorPropertyPath(MoveAlongLaneTask.ID, TEXT("MoveLocation")));
-		auto& MoveHasWanderLoc = WalkAlongLane.AddEnterCondition<FStateTreeCondition_CompareBool>();
-		MoveHasWanderLoc.GetInstance().bRight = true;
-		EditorData.AddPropertyBinding(FStateTreeEditorPropertyPath(WanderEval.ID, TEXT("bHasWanderLocation")), FStateTreeEditorPropertyPath(MoveHasWanderLoc.ID, TEXT("bLeft")));
-		WalkAlongLane.AddTransition(EStateTreeTransitionEvent::OnCompleted, EStateTreeTransitionType::GotoState, &Wander);
-
-		//      \- StandOnLane
-		auto& StandTask = StandOnLane.AddTask<FTestTask_Stand>(FName(TEXT("StandTask")));
-		StandTask.GetItem().TicksToCompletion = 2;
-		StandOnLane.AddTransition(EStateTreeTransitionEvent::OnCompleted, EStateTreeTransitionType::GotoState, &Wander);
-
-		FStateTreeCompilerLog Log;
-		FStateTreeBaker Baker(Log);
-		bool bResult = Baker.Bake(StateTree);
-
-		AITEST_TRUE("StateTree should get baked", bResult);
-=======
+{
+	virtual bool InstantTest() override
+	{
+		UStateTree& StateTree = UE::StateTree::Tests::NewStateTree(&GetWorld());
+		UStateTreeEditorData& EditorData = *Cast<UStateTreeEditorData>(StateTree.EditorData);
+		
+		UStateTreeState& Root = EditorData.AddSubTree(FName(TEXT("Root")));
 		UStateTreeState& State1 = Root.AddChildState(FName(TEXT("State1")));
 		UStateTreeState& State2 = Root.AddChildState(FName(TEXT("State2")));
 
@@ -196,7 +104,6 @@
 		FStateTreeCompiler Compiler(Log);
 		const bool bResult = Compiler.Compile(StateTree);
 		AITEST_TRUE("StateTree should get compiled", bResult);
->>>>>>> d731a049
 
 		EStateTreeRunStatus Status = EStateTreeRunStatus::Unset;
 		FStateTreeInstanceData InstanceData;
@@ -208,17 +115,6 @@
 		const FString EnterStateStr(TEXT("EnterState"));
 		const FString ExitStateStr(TEXT("ExitState"));
 		
-<<<<<<< HEAD
-		Exec.Start();
-
-		// No SOs on first tick, we should stand.
-		Status = Exec.Tick(0.1f);
-		AITEST_TRUE("StateTree StandTask should tick", Exec.Expect(StandTask.GetName(), TickStr));
-		Exec.LogClear();
-
-		Status = Exec.Tick(0.1f);
-		AITEST_TRUE("StateTree StandTask should tick", Exec.Expect(StandTask.GetName(), TickStr));
-=======
 		Status = Exec.Start();
 		AITEST_TRUE("StateTree Task1 should enter state", Exec.Expect(Task1.GetName(), EnterStateStr));
 		AITEST_FALSE("StateTree Task1 should not tick", Exec.Expect(Task1.GetName(), TickStr));
@@ -229,42 +125,9 @@
 		AITEST_TRUE("StateTree Task2 should enter state", Exec.Expect(Task2.GetName(), EnterStateStr));
 		AITEST_FALSE("StateTree Task2 should not tick", Exec.Expect(Task2.GetName(), TickStr));
 		AITEST_TRUE("StateTree should be running", Status == EStateTreeRunStatus::Running);
->>>>>>> d731a049
-		Exec.LogClear();
-		
-		Status = Exec.Tick(0.1f);
-<<<<<<< HEAD
-		AITEST_TRUE("StateTree MoveToSOTask should enter state, and tick", Exec.Expect(MoveToSOTask.GetName(), EnterStateStr).Then(MoveToSOTask.GetName(), TickStr));
-		Exec.LogClear();
-
-		Status = Exec.Tick(0.1f);
-		AITEST_TRUE("StateTree MoveToSOTask should tick", Exec.Expect(MoveToSOTask.GetName(), TickStr));
-		Exec.LogClear();
-
-		// Use SO
-		Status = Exec.Tick(0.1f);
-		AITEST_TRUE("StateTree UseSOTask should enter state, and tick", Exec.Expect(UseSOTask.GetName(), EnterStateStr).Then(UseSOTask.GetName(), TickStr));
-		Exec.LogClear();
-
-		Status = Exec.Tick(0.1f);
-		AITEST_TRUE("StateTree UseSOTask should tick", Exec.Expect(UseSOTask.GetName(), TickStr));
-		Exec.LogClear();
-
-		// SO done, should select Wander>UseSmartObjectOnLane>WalkToSO.
-		// The next SO on the sensor is invalid, we try to reserve invalid SO, fail, then fallback to select Stand.
-		Status = Exec.Tick(0.1f);
-		AITEST_TRUE("StateTree ReserveSOTask should fail enter state", Exec.Expect(ReserveSOTask.GetName(), EnterStateStr).Then(ReserveSOTask.GetName(), ReserveFailedStr));
-		AITEST_TRUE("StateTree StandTask should tick", Exec.Expect(StandTask.GetName(), TickStr));
-		Exec.LogClear();
-
-		Status = Exec.Tick(0.1f);
-		AITEST_TRUE("StateTree StandTask should tick", Exec.Expect(StandTask.GetName(), TickStr));
-		Exec.LogClear();
-
-		// We should end up in stand again because of the failed cool down on SO sensor.
-		Status = Exec.Tick(0.1f);
-		AITEST_TRUE("StateTree StandTask should tick", Exec.Expect(StandTask.GetName(), TickStr));
-=======
+		Exec.LogClear();
+		
+		Status = Exec.Tick(0.1f);
         AITEST_TRUE("StateTree Task2 should tick, and exit state", Exec.Expect(Task2.GetName(), TickStr).Then(Task2.GetName(), ExitStateStr));
 		AITEST_FALSE("StateTree Task1 should not tick", Exec.Expect(Task1.GetName(), TickStr));
         AITEST_TRUE("StateTree should be completed", Status == EStateTreeRunStatus::Succeeded);
@@ -325,14 +188,10 @@
 		AITEST_FALSE("StateTree Task1 should not tick", Exec.Expect(Task1.GetName(), TickStr));
 		AITEST_FALSE("StateTree Task1A should not tick", Exec.Expect(Task1A.GetName(), TickStr));
 		AITEST_TRUE("StateTree should be running", Status == EStateTreeRunStatus::Running);
->>>>>>> d731a049
 		Exec.LogClear();
 
 		// Regular tick
 		Status = Exec.Tick(0.1f);
-<<<<<<< HEAD
-		AITEST_TRUE("StateTree StandTask should tick", Exec.Expect(StandTask.GetName(), TickStr));
-=======
 		AITEST_TRUE("StateTree tasks should update in order", Exec.Expect(TaskRoot.GetName(), TickStr).Then(Task1.GetName(), TickStr).Then(Task1A.GetName(), TickStr));
 		AITEST_FALSE("StateTree TaskRoot should not EnterState", Exec.Expect(TaskRoot.GetName(), EnterStateStr));
 		AITEST_FALSE("StateTree Task1 should not EnterState", Exec.Expect(Task1.GetName(), EnterStateStr));
@@ -341,32 +200,21 @@
 		AITEST_FALSE("StateTree Task1 should not ExitState", Exec.Expect(Task1.GetName(), ExitStateStr));
 		AITEST_FALSE("StateTree Task1A should not ExitState", Exec.Expect(Task1A.GetName(), ExitStateStr));
 		AITEST_TRUE("StateTree should be running", Status == EStateTreeRunStatus::Running);
->>>>>>> d731a049
 		Exec.LogClear();
 
 		// Partial reselect, Root should not get EnterState
 		Status = Exec.Tick(0.1f);
-<<<<<<< HEAD
-		AITEST_TRUE("StateTree MoveToSOTask should enter state, and tick", Exec.Expect(MoveToSOTask.GetName(), EnterStateStr).Then(MoveToSOTask.GetName(), TickStr));
-		Exec.LogClear();
-=======
 		AITEST_FALSE("StateTree TaskRoot should not enter state", Exec.Expect(TaskRoot.GetName(), EnterStateStr));
 		AITEST_TRUE("StateTree Task1 should tick, exit state, and enter state", Exec.Expect(Task1.GetName(), TickStr).Then(Task1.GetName(), ExitStateStr).Then(Task1.GetName(), EnterStateStr));
 		AITEST_TRUE("StateTree Task1A should tick, exit state, and enter state", Exec.Expect(Task1A.GetName(), TickStr).Then(Task1A.GetName(), ExitStateStr).Then(Task1A.GetName(), EnterStateStr));
 		AITEST_TRUE("StateTree should be running", Status == EStateTreeRunStatus::Running);
         Exec.LogClear();
->>>>>>> d731a049
-
-		return true;
-	}
-};
-<<<<<<< HEAD
-IMPLEMENT_AI_INSTANT_TEST(FStateTreeTest_WanderLoop, "System.StateTree.WanderLoop");
-#endif
-=======
+
+		return true;
+	}
+};
 IMPLEMENT_AI_INSTANT_TEST(FStateTreeTest_Select, "System.StateTree.Select");
 
->>>>>>> d731a049
 
 struct FStateTreeTest_FailEnterState : FAITestBase
 {
@@ -379,18 +227,6 @@
 		UStateTreeState& State1 = Root.AddChildState(FName(TEXT("State1")));
 		UStateTreeState& State1A = State1.AddChildState(FName(TEXT("State1A")));
 
-<<<<<<< HEAD
-		auto& Task1 = State1.AddTask<FTestTask_Stand>(FName(TEXT("Task1")));
-		State1.AddTransition(EStateTreeTransitionEvent::OnCompleted, EStateTreeTransitionType::NextState);
-
-		auto& Task2 = State2.AddTask<FTestTask_Stand>(FName(TEXT("Task2")));
-		State2.AddTransition(EStateTreeTransitionEvent::OnCompleted, EStateTreeTransitionType::Succeeded);
-
-		FStateTreeCompilerLog Log;
-		FStateTreeBaker Baker(Log);
-		const bool bResult = Baker.Bake(StateTree);
-		AITEST_TRUE("StateTree should get baked", bResult);
-=======
 		auto& TaskRoot = Root.AddTask<FTestTask_Stand>(FName(TEXT("TaskRoot")));
 
 		auto& Task1 = State1.AddTask<FTestTask_Stand>(FName(TEXT("Task1")));
@@ -405,7 +241,6 @@
 		FStateTreeCompiler Compiler(Log);
 		const bool bResult = Compiler.Compile(StateTree);
 		AITEST_TRUE("StateTree should get compiled", bResult);
->>>>>>> d731a049
 
 		EStateTreeRunStatus Status = EStateTreeRunStatus::Unset;
 		FStateTreeInstanceData InstanceData;
@@ -416,31 +251,6 @@
 		const FString TickStr(TEXT("Tick"));
 		const FString EnterStateStr(TEXT("EnterState"));
 		const FString ExitStateStr(TEXT("ExitState"));
-<<<<<<< HEAD
-		
-		Status = Exec.Start();
-		AITEST_TRUE("StateTree Task1 should enter state", Exec.Expect(Task1.GetName(), EnterStateStr));
-		AITEST_FALSE("StateTree Task1 should not tick", Exec.Expect(Task1.GetName(), TickStr));
-		Exec.LogClear();
-
-		Status = Exec.Tick(0.1f);
-		AITEST_TRUE("StateTree Task1 should tick, and exit state", Exec.Expect(Task1.GetName(), TickStr).Then(Task1.GetName(), ExitStateStr));
-		AITEST_TRUE("StateTree Task2 should enter state", Exec.Expect(Task2.GetName(), EnterStateStr));
-		AITEST_FALSE("StateTree Task2 should not tick", Exec.Expect(Task2.GetName(), TickStr));
-		AITEST_TRUE("StateTree should be running", Status == EStateTreeRunStatus::Running);
-		Exec.LogClear();
-		
-		Status = Exec.Tick(0.1f);
-        AITEST_TRUE("StateTree Task2 should tick, and exit state", Exec.Expect(Task2.GetName(), TickStr).Then(Task2.GetName(), ExitStateStr));
-		AITEST_FALSE("StateTree Task1 should not tick", Exec.Expect(Task1.GetName(), TickStr));
-        AITEST_TRUE("StateTree should be completed", Status == EStateTreeRunStatus::Succeeded);
-		Exec.LogClear();
-
-		Status = Exec.Tick(0.1f);
-		AITEST_FALSE("StateTree Task1 should not tick", Exec.Expect(Task1.GetName(), TickStr));
-		AITEST_FALSE("StateTree Task2 should not tick", Exec.Expect(Task2.GetName(), TickStr));
-		Exec.LogClear();
-=======
 		const FString StateCompletedStr(TEXT("StateCompleted"));
 
 		// Start and enter state
@@ -461,16 +271,11 @@
 		AITEST_TRUE("StateTree Task2 should exit state", Exec.Expect(Task2.GetName(), ExitStateStr));
 		AITEST_FALSE("StateTree Task3 should not exit state", Exec.Expect(Task3.GetName(), ExitStateStr));
 		Exec.LogClear();
->>>>>>> d731a049
-
-		return true;
-	}
-};
-<<<<<<< HEAD
-IMPLEMENT_AI_INSTANT_TEST(FStateTreeTest_Sequence, "System.StateTree.Sequence");
-=======
+
+		return true;
+	}
+};
 IMPLEMENT_AI_INSTANT_TEST(FStateTreeTest_FailEnterState, "System.StateTree.FailEnterState");
->>>>>>> d731a049
 
 struct FStateTreeTest_SubTree : FAITestBase
 {
@@ -488,22 +293,6 @@
 
 		State1.LinkedSubtree.Set(&State3);
 
-<<<<<<< HEAD
-		auto& TaskRoot = Root.AddTask<FTestTask_Stand>(FName(TEXT("TaskRoot")));
-		TaskRoot.GetItem().TicksToCompletion = 2;
-
-		auto& Task1 = State1.AddTask<FTestTask_Stand>(FName(TEXT("Task1")));
-		Task1.GetItem().TicksToCompletion = 2;
-
-		auto& Task1A = State1A.AddTask<FTestTask_Stand>(FName(TEXT("Task1A")));
-		Task1A.GetItem().TicksToCompletion = 2;
-		State1A.AddTransition(EStateTreeTransitionEvent::OnCompleted, EStateTreeTransitionType::GotoState, &State1);
-
-		FStateTreeCompilerLog Log;
-		FStateTreeBaker Baker(Log);
-		const bool bResult = Baker.Bake(StateTree);
-		AITEST_TRUE("StateTree should get baked", bResult);
-=======
 		auto& Task2 = State2.AddTask<FTestTask_Stand>(FName(TEXT("Task2")));
 
 		auto& Task3A = State3A.AddTask<FTestTask_Stand>(FName(TEXT("Task3A")));
@@ -516,7 +305,6 @@
 		FStateTreeCompiler Compiler(Log);
 		const bool bResult = Compiler.Compile(StateTree);
 		AITEST_TRUE("StateTree should get compiled", bResult);
->>>>>>> d731a049
 
 		EStateTreeRunStatus Status = EStateTreeRunStatus::Unset;
 		FStateTreeInstanceData InstanceData;
@@ -531,114 +319,32 @@
 
 		// Start and enter state
 		Status = Exec.Start();
-<<<<<<< HEAD
-		AITEST_TRUE("StateTree TaskRoot should enter state", Exec.Expect(TaskRoot.GetName(), EnterStateStr));
-		AITEST_TRUE("StateTree Task1 should enter state", Exec.Expect(Task1.GetName(), EnterStateStr));
-		AITEST_TRUE("StateTree Task1A should enter state", Exec.Expect(Task1A.GetName(), EnterStateStr));
-		AITEST_FALSE("StateTree TaskRoot should not tick", Exec.Expect(TaskRoot.GetName(), TickStr));
-		AITEST_FALSE("StateTree Task1 should not tick", Exec.Expect(Task1.GetName(), TickStr));
-		AITEST_FALSE("StateTree Task1A should not tick", Exec.Expect(Task1A.GetName(), TickStr));
-		AITEST_TRUE("StateTree should be running", Status == EStateTreeRunStatus::Running);
-		Exec.LogClear();
-
-		// Regular tick
-		Status = Exec.Tick(0.1f);
-		AITEST_TRUE("StateTree tasks should update in order", Exec.Expect(TaskRoot.GetName(), TickStr).Then(Task1.GetName(), TickStr).Then(Task1A.GetName(), TickStr));
-		AITEST_FALSE("StateTree TaskRoot should not EnterState", Exec.Expect(TaskRoot.GetName(), EnterStateStr));
-		AITEST_FALSE("StateTree Task1 should not EnterState", Exec.Expect(Task1.GetName(), EnterStateStr));
-		AITEST_FALSE("StateTree Task1A should not EnterState", Exec.Expect(Task1A.GetName(), EnterStateStr));
-		AITEST_FALSE("StateTree TaskRoot should not ExitState", Exec.Expect(TaskRoot.GetName(), ExitStateStr));
-		AITEST_FALSE("StateTree Task1 should not ExitState", Exec.Expect(Task1.GetName(), ExitStateStr));
-		AITEST_FALSE("StateTree Task1A should not ExitState", Exec.Expect(Task1A.GetName(), ExitStateStr));
-=======
 
 		AITEST_TRUE("StateTree Active States should be in Root/State1/State3/State3A", Exec.ExpectInActiveStates(Root.Name, State1.Name, State3.Name, State3A.Name));
 		AITEST_TRUE("StateTree Task2 should enter state", !Exec.Expect(Task2.GetName(), EnterStateStr));
 		AITEST_TRUE("StateTree Task3A should enter state", Exec.Expect(Task3A.GetName(), EnterStateStr));
->>>>>>> d731a049
-		AITEST_TRUE("StateTree should be running", Status == EStateTreeRunStatus::Running);
-		Exec.LogClear();
-
-		Status = Exec.Tick(0.1f);
-<<<<<<< HEAD
-		AITEST_FALSE("StateTree TaskRoot should not enter state", Exec.Expect(TaskRoot.GetName(), EnterStateStr));
-		AITEST_TRUE("StateTree Task1 should tick, exit state, and enter state", Exec.Expect(Task1.GetName(), TickStr).Then(Task1.GetName(), ExitStateStr).Then(Task1.GetName(), EnterStateStr));
-		AITEST_TRUE("StateTree Task1A should tick, exit state, and enter state", Exec.Expect(Task1A.GetName(), TickStr).Then(Task1A.GetName(), ExitStateStr).Then(Task1A.GetName(), EnterStateStr));
-=======
+		AITEST_TRUE("StateTree should be running", Status == EStateTreeRunStatus::Running);
+		Exec.LogClear();
+
+		Status = Exec.Tick(0.1f);
 		AITEST_TRUE("StateTree Active States should be in Root/State1/State3/State3B", Exec.ExpectInActiveStates(Root.Name, State1.Name, State3.Name, State3B.Name));
 		AITEST_TRUE("StateTree Task3B should enter state", Exec.Expect(Task3B.GetName(), EnterStateStr));
->>>>>>> d731a049
-		AITEST_TRUE("StateTree should be running", Status == EStateTreeRunStatus::Running);
-		
-		return true;
-	}
-};
-<<<<<<< HEAD
-IMPLEMENT_AI_INSTANT_TEST(FStateTreeTest_Select, "System.StateTree.Select");
-
-
-struct FStateTreeTest_FailEnterState : FAITestBase
-=======
+		AITEST_TRUE("StateTree should be running", Status == EStateTreeRunStatus::Running);
+		
+		return true;
+	}
+};
 IMPLEMENT_AI_INSTANT_TEST(FStateTreeTest_SubTree, "System.StateTree.SubTree");
 
 
 struct FStateTreeTest_SharedInstanceData : FAITestBase
->>>>>>> d731a049
-{
-	virtual bool InstantTest() override
-	{
-		UStateTree& StateTree = UE::StateTree::Tests::NewStateTree(&GetWorld());
-		UStateTreeEditorData& EditorData = *Cast<UStateTreeEditorData>(StateTree.EditorData);
-		
-		UStateTreeState& Root = EditorData.AddSubTree(FName(TEXT("Root")));
-<<<<<<< HEAD
-		UStateTreeState& State1 = Root.AddChildState(FName(TEXT("State1")));
-		UStateTreeState& State1A = State1.AddChildState(FName(TEXT("State1A")));
-
-		auto& TaskRoot = Root.AddTask<FTestTask_Stand>(FName(TEXT("TaskRoot")));
-
-		auto& Task1 = State1.AddTask<FTestTask_Stand>(FName(TEXT("Task1")));
-		auto& Task2 = State1.AddTask<FTestTask_Stand>(FName(TEXT("Task2")));
-		Task2.GetItem().EnterStateResult = EStateTreeRunStatus::Failed;
-		auto& Task3 = State1.AddTask<FTestTask_Stand>(FName(TEXT("Task3")));
-
-		auto& Task1A = State1A.AddTask<FTestTask_Stand>(FName(TEXT("Task1A")));
-		State1A.AddTransition(EStateTreeTransitionEvent::OnCompleted, EStateTreeTransitionType::GotoState, &State1);
-
-		FStateTreeCompilerLog Log;
-		FStateTreeBaker Baker(Log);
-		const bool bResult = Baker.Bake(StateTree);
-		AITEST_TRUE("StateTree should get baked", bResult);
-
-		EStateTreeRunStatus Status = EStateTreeRunStatus::Unset;
-		FTestStateTreeExecutionContext Exec;
-		const bool bInitSucceeded = Exec.Init(StateTree, StateTree, EStateTreeStorage::Internal);
-		AITEST_TRUE("StateTree should init", bInitSucceeded);
-
-		const FString TickStr(TEXT("Tick"));
-		const FString EnterStateStr(TEXT("EnterState"));
-		const FString ExitStateStr(TEXT("ExitState"));
-		const FString StateCompletedStr(TEXT("StateCompleted"));
-
-		// Start and enter state
-		Status = Exec.Start();
-		AITEST_TRUE("StateTree TaskRoot should enter state", Exec.Expect(TaskRoot.GetName(), EnterStateStr));
-		AITEST_TRUE("StateTree Task1 should enter state", Exec.Expect(Task1.GetName(), EnterStateStr));
-		AITEST_TRUE("StateTree Task2 should enter state", Exec.Expect(Task2.GetName(), EnterStateStr));
-		AITEST_FALSE("StateTree Task3 should not enter state", Exec.Expect(Task3.GetName(), EnterStateStr));
-		AITEST_TRUE("StateTree Should execute StateCompleted in reverse order", Exec.Expect(Task2.GetName(), StateCompletedStr).Then(Task1.GetName(), StateCompletedStr).Then(TaskRoot.GetName(), StateCompletedStr));
-		AITEST_FALSE("StateTree Task3 should not state complete", Exec.Expect(Task3.GetName(), StateCompletedStr));
-		AITEST_TRUE("StateTree exec status should be failed", Exec.GetLastTickStatus() == EStateTreeRunStatus::Failed);
-		Exec.LogClear();
-
-		// Stop and exit state
-		Status = Exec.Stop();
-		AITEST_TRUE("StateTree TaskRoot should exit state", Exec.Expect(TaskRoot.GetName(), ExitStateStr));
-		AITEST_TRUE("StateTree Task1 should exit state", Exec.Expect(Task1.GetName(), ExitStateStr));
-		AITEST_TRUE("StateTree Task2 should exit state", Exec.Expect(Task2.GetName(), ExitStateStr));
-		AITEST_FALSE("StateTree Task3 should not exit state", Exec.Expect(Task3.GetName(), ExitStateStr));
-		Exec.LogClear();
-=======
+{
+	virtual bool InstantTest() override
+	{
+		UStateTree& StateTree = UE::StateTree::Tests::NewStateTree(&GetWorld());
+		UStateTreeEditorData& EditorData = *Cast<UStateTreeEditorData>(StateTree.EditorData);
+		
+		UStateTreeState& Root = EditorData.AddSubTree(FName(TEXT("Root")));
 		auto& IntCond = Root.AddEnterCondition<FStateTreeTestCondition>();
 		IntCond.GetInstanceData().Count = 1;
 
@@ -722,16 +428,11 @@
 		}
 		AITEST_EQUAL("All StateTree contexts should be running after Tick", TickTotalRunning, NumConcurrent);
 		AITEST_EQUAL("Test condition global counter should equal context count after Tick", (int32)FStateTreeTestConditionInstanceData::GlobalCounter, InstanceDatas.Num());
->>>>>>> d731a049
-
-		return true;
-	}
-};
-<<<<<<< HEAD
-IMPLEMENT_AI_INSTANT_TEST(FStateTreeTest_FailEnterState, "System.StateTree.FailEnterState");
-=======
+
+		return true;
+	}
+};
 IMPLEMENT_AI_INSTANT_TEST(FStateTreeTest_SharedInstanceData, "System.StateTree.SharedInstanceData");
->>>>>>> d731a049
 
 PRAGMA_ENABLE_OPTIMIZATION
 
