// Copyright Epic Games, Inc. All Rights Reserved.

namespace UnrealBuildTool.Rules
{
	public class StateTreeModule : ModuleRules
	{
		public StateTreeModule(ReadOnlyTargetRules Target) : base(Target)
		{
			PublicIncludePaths.AddRange(
				new string[] {
				}
			);

			PublicDependencyModuleNames.AddRange(
				new string[] {
					"Core",
					"CoreUObject",
					"Engine",
					"AIModule",
<<<<<<< HEAD
					"GameplayTasks",
=======
>>>>>>> d731a049
					"GameplayTags",
					"StructUtils",
				}
			);

			PrivateDependencyModuleNames.AddRange(
				new string[] {
					"RenderCore",
				}
			);
			
			if (Target.Type == TargetType.Editor)
			{
				PrivateDependencyModuleNames.AddRange(
					new string[]
					{
						"UnrealEd"	// Editor callbacks
					}
				);
			}

		}

	}
}<|MERGE_RESOLUTION|>--- conflicted
+++ resolved
@@ -17,10 +17,6 @@
 					"CoreUObject",
 					"Engine",
 					"AIModule",
-<<<<<<< HEAD
-					"GameplayTasks",
-=======
->>>>>>> d731a049
 					"GameplayTags",
 					"StructUtils",
 				}
