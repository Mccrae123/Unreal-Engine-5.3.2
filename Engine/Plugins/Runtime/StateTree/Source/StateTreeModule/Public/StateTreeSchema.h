--- conflicted
+++ resolved
@@ -2,11 +2,7 @@
 
 #pragma once
 
-<<<<<<< HEAD
-#include "CoreMinimal.h"
-=======
 #include "StateTreeTypes.h"
->>>>>>> d731a049
 #include "StateTreeSchema.generated.h"
 
 /**
@@ -27,30 +23,6 @@
 
 	/** @return True if specified struct is supported */
 	virtual bool IsStructAllowed(const UScriptStruct* InScriptStruct) const { return false; }
-<<<<<<< HEAD
-
-	/** @return True if specified class is supported */
-	virtual bool IsClassAllowed(const UClass* InScriptStruct) const { return false; };
-
-	/** @return True if specified struct/class is supported as external data */
-	virtual bool IsExternalItemAllowed(const UStruct& InStruct) const { return false; };
-
-	/**
-	 * Helper function to check if a class is any of the Blueprint extendable item classes (Eval, Task, Condition).
-	 * Can be used to quickly accept all of those classes in IsClassAllowed().
-	 * @return True if the class is a StateTree item Blueprint base class.
-	 */
-	bool IsChildOfBlueprintBase(const UClass* InClass) const;
-
-#if WITH_EDITOR
-	
-	/** @return True if enter conditions are allowed. */
-	virtual bool AllowEnterConditions() const { return true; }
-
-	/** @return True if evaluators are allowed. */
-	virtual bool AllowEvaluators() const { return true; }
-
-=======
 
 	/** @return True if specified class is supported */
 	virtual bool IsClassAllowed(const UClass* InScriptStruct) const { return false; }
@@ -76,7 +48,6 @@
 	/** @return True if evaluators are allowed. */
 	virtual bool AllowEvaluators() const { return true; }
 
->>>>>>> d731a049
 	/** @return True if multiple tasks are allowed. */
 	virtual bool AllowMultipleTasks() const { return true; }
 	
