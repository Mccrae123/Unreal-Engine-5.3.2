--- conflicted
+++ resolved
@@ -12,17 +12,11 @@
  * Base struct for StateTree Tasks.
  * Tasks are logic executed in an active state.
  */
-<<<<<<< HEAD
-USTRUCT()
-=======
 USTRUCT(meta = (Hidden))
->>>>>>> d731a049
 struct STATETREEMODULE_API FStateTreeTaskBase : public FStateTreeNodeBase
 {
 	GENERATED_BODY()
 
-<<<<<<< HEAD
-=======
 	FStateTreeTaskBase()
 		: bShouldStateChangeOnReselect(true)
 	{
@@ -35,7 +29,6 @@
 	virtual EStateTreeRunStatus EnterState(FStateTreeExecutionContext& Context, const EStateTreeStateChangeType ChangeType, const FStateTreeTransitionResult& Transition) const final { return EStateTreeRunStatus::Running; }
 	virtual void ExitState(FStateTreeExecutionContext& Context, const EStateTreeStateChangeType ChangeType, const FStateTreeTransitionResult& Transition) const final {}
 
->>>>>>> d731a049
 	/**
 	 * Called when a new state is entered and task is part of active states. The change type parameter describes if the task's state
 	 * was previously part of the list of active states (Sustained), or if it just became active (Changed).
@@ -43,11 +36,7 @@
 	 * @param Transition Describes the states involved in the transition
 	 * @return Succeed/Failed will end the state immediately and trigger to select new state, Running will carry on to tick the state.
 	 */
-<<<<<<< HEAD
-	virtual EStateTreeRunStatus EnterState(FStateTreeExecutionContext& Context, const EStateTreeStateChangeType ChangeType, const FStateTreeTransitionResult& Transition) const { return EStateTreeRunStatus::Running; }
-=======
 	virtual EStateTreeRunStatus EnterState(FStateTreeExecutionContext& Context, const FStateTreeTransitionResult& Transition) const { return EStateTreeRunStatus::Running; }
->>>>>>> d731a049
 
 	/**
 	* Called when a current state is exited and task is part of active states. The change type parameter describes if the task's state
@@ -55,11 +44,7 @@
 	* @param Context Reference to current execution context.
 	* @param Transition Describes the states involved in the transition
 	*/
-<<<<<<< HEAD
-	virtual void ExitState(FStateTreeExecutionContext& Context, const EStateTreeStateChangeType ChangeType, const FStateTreeTransitionResult& Transition) const {}
-=======
 	virtual void ExitState(FStateTreeExecutionContext& Context, const FStateTreeTransitionResult& Transition) const {}
->>>>>>> d731a049
 
 	/**
 	 * Called Right after a state has been completed. StateCompleted is called in reverse order to allow to propagate state to Evaluators and Tasks that
@@ -68,11 +53,7 @@
 	 * @param CompletionStatus Describes the running status of the completed state (Succeeded/Failed).
 	 * @param CompletedActiveStates Active states at the time of completion.
 	 */
-<<<<<<< HEAD
-	virtual void StateCompleted(FStateTreeExecutionContext& Context, const EStateTreeRunStatus CompletionStatus, const FStateTreeHandle CompletedState) const {}
-=======
 	virtual void StateCompleted(FStateTreeExecutionContext& Context, const EStateTreeRunStatus CompletionStatus, const FStateTreeActiveStates& CompletedActiveStates) const {}
->>>>>>> d731a049
 
 	/**
 	 * Called during state tree tick when the task is on active state.
@@ -85,9 +66,6 @@
 #if WITH_GAMEPLAY_DEBUGGER
 	virtual void AppendDebugInfoString(FString& DebugString, const FStateTreeExecutionContext& Context) const;
 #endif
-<<<<<<< HEAD
-};
-=======
 
 	/**
 	 * If set to true, the task will receive EnterState/ExitState even if the state was previously active.
@@ -106,4 +84,3 @@
 {
 	GENERATED_BODY()
 };
->>>>>>> d731a049
