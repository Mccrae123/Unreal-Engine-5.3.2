--- conflicted
+++ resolved
@@ -457,28 +457,16 @@
 	 * @param TargetStructView View to struct where properties are copied to.
 	 * @return true if all copies succeeded (a copy can fail e.g. if source or destination struct view is invalid).
 	 */
-<<<<<<< HEAD
-	void CopyTo(TConstArrayView<FStateTreeDataView> SourceStructViews, const int32 TargetBatchIndex, FStateTreeDataView TargetStructView) const;
-=======
 	bool CopyTo(TConstArrayView<FStateTreeDataView> SourceStructViews, const FStateTreeIndex16 TargetBatchIndex, FStateTreeDataView TargetStructView) const;
->>>>>>> d731a049
 
 	void DebugPrintInternalLayout(FString& OutString) const;
 
 protected:
-<<<<<<< HEAD
-	bool ResolvePath(const UStruct* Struct, const FStateTreePropertyPath& Path, FStateTreePropertyAccess& OutAccess);
-	bool ValidateCopy(FStateTreePropCopy& Copy) const;
-	void PerformCopy(const FStateTreePropCopy& Copy, const FProperty* SourceProperty, const uint8* SourceAddress, const FProperty* TargetProperty, uint8* TargetAddress) const;
-	uint8* GetAddress(FStateTreeDataView InStructView, const FStateTreePropertyAccess& InAccess) const;
-	FString GetPathAsString(const FStateTreePropertyPath& Path, const int32 HighlightedSegment = INDEX_NONE, const TCHAR* HighlightPrefix = nullptr, const TCHAR* HighlightPostfix = nullptr);
-=======
 	[[nodiscard]] bool ResolvePath(const UStruct* Struct, const FStateTreePropertySegment& FirstPathSegment, FStateTreePropertyIndirection& OutFirstIndirection, const FProperty*& OutLeafProperty);
 	[[nodiscard]] bool ValidateCopy(FStateTreePropCopy& Copy) const;
 	void PerformCopy(const FStateTreePropCopy& Copy, uint8* SourceAddress, uint8* TargetAddress) const;
 	uint8* GetAddress(FStateTreeDataView InStructView, const FStateTreePropertyIndirection& FirstIndirection, const FProperty* LeafProperty) const;
 	FString GetPathAsString(const FStateTreePropertySegment& FirstPathSegment, const FStateTreePropertySegment* HighlightedSegment = nullptr, const TCHAR* HighlightPrefix = nullptr, const TCHAR* HighlightPostfix = nullptr);
->>>>>>> d731a049
 
 	/** Array of expected source structs. */
 	UPROPERTY()
