--- conflicted
+++ resolved
@@ -62,11 +62,7 @@
 private:
 
 	void HandleMessageTokenClicked(const TSharedRef<IMessageToken>& InMessageToken);
-<<<<<<< HEAD
-	void HandleModelSelectionChanged(const TArray<UStateTreeState*>& SelectedStates);
-=======
 	void HandleModelSelectionChanged(const TArray<TWeakObjectPtr<UStateTreeState>>& SelectedStates);
->>>>>>> d731a049
 
 	/** Spawns the tab with the update graph inside */
 	TSharedRef<SDockTab> SpawnTab_StateTreeView(const FSpawnTabArgs& Args);
@@ -92,16 +88,11 @@
 
 	FText GetStatisticsText() const;
 
-	FText GetStatisticsText() const;
-
 	/* State Tree being edited */
 	UStateTree* StateTree = nullptr;
 
 	uint32 EditorDataHash = 0;
-<<<<<<< HEAD
-=======
 	bool bLastCompileSucceeded = true;
->>>>>>> d731a049
 	
 	/** Selection Property View */
 	TSharedPtr<class IDetailsView> SelectionDetailsView;
