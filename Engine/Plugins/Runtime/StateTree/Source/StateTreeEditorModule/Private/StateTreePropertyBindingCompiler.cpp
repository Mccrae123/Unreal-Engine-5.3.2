--- conflicted
+++ resolved
@@ -6,11 +6,8 @@
 #include "StateTreePropertyBindings.h"
 #include "StateTreeCompiler.h"
 
-<<<<<<< HEAD
-=======
 #include UE_INLINE_GENERATED_CPP_BY_NAME(StateTreePropertyBindingCompiler)
 
->>>>>>> d731a049
 bool FStateTreePropertyBindingCompiler::Init(FStateTreePropertyBindings& InPropertyBindings, FStateTreeCompilerLog& InLog)
 {
 	Log = &InLog;
@@ -59,14 +56,9 @@
 		TargetSegments.Reset();
 
 		// Resolve paths
-<<<<<<< HEAD
-		FResolvedPathResult SourceResult;
-		if (!ResolvePropertyPath(TargetStruct, SourceStruct, EditorBinding.SourcePath, SourceResult))
-=======
 		const FProperty* SourceLeafProperty = nullptr;
 		int32 SourceLeafArrayIndex = INDEX_NONE;
 		if (!ResolvePropertyPath(SourceStruct, EditorBinding.SourcePath, SourceSegments, SourceLeafProperty, SourceLeafArrayIndex, Log, &TargetStruct))
->>>>>>> d731a049
 		{
 			Log->Reportf(EMessageSeverity::Error, TargetStruct,
 				TEXT("Could not resolve path to '%s:%s'."),
@@ -75,14 +67,9 @@
 		}
 
 		// Destination container is set to 0, it is assumed to be passed in when doing the batch copy.
-<<<<<<< HEAD
-		FResolvedPathResult TargetResult;
-		if (!ResolvePropertyPath(TargetStruct, TargetStruct, EditorBinding.TargetPath, TargetResult))
-=======
 		const FProperty* TargetLeafProperty = nullptr;
 		int32 TargetLeafArrayIndex = INDEX_NONE;
 		if (!ResolvePropertyPath(TargetStruct, EditorBinding.TargetPath, TargetSegments, TargetLeafProperty, TargetLeafArrayIndex, Log, &TargetStruct))
->>>>>>> d731a049
 		{
 			Log->Reportf(EMessageSeverity::Error, TargetStruct,
 				TEXT("Could not resolve path to '%s:%s'."),
@@ -174,10 +161,6 @@
 	return SourceStructs.IndexOfByPredicate([ID](const FStateTreeBindableStructDesc& Structs) { return (Structs.ID == ID); });
 }
 
-<<<<<<< HEAD
-EStateTreePropertyCopyType FStateTreePropertyBindingCompiler::GetCopyType(const FProperty* SourceProperty, const int32 SourceArrayIndex, const FProperty* TargetProperty, const int32 TargetArrayIndex)
-{
-=======
 EStateTreePropertyCopyType FStateTreePropertyBindingCompiler::GetCopyType(const UStruct* SourceStruct, const FProperty* SourceProperty, const int32 SourceArrayIndex,
 																		  const UStruct* TargetStruct, const FProperty* TargetProperty, const int32 TargetArrayIndex) const
 {
@@ -202,7 +185,6 @@
 		return EStateTreePropertyCopyType::None;
 	}
 	
->>>>>>> d731a049
 	if (const FArrayProperty* SourceArrayProperty = CastField<FArrayProperty>(SourceProperty))
 	{
 		// use the array's inner property if we are not trying to copy the whole array
@@ -221,8 +203,6 @@
 		}
 	}
 
-<<<<<<< HEAD
-=======
 	// Handle FStateTreeStructRef
 	if (const FStructProperty* TargetStructProperty = CastField<const FStructProperty>(TargetProperty))
 	{
@@ -239,7 +219,6 @@
 		}
 	}
 
->>>>>>> d731a049
 	const EPropertyAccessCompatibility Compatibility = GetPropertyCompatibility(SourceProperty, TargetProperty);
 
 	// Extract underlying types for enums
@@ -404,23 +383,6 @@
 	return EStateTreePropertyCopyType::None;
 }
 
-<<<<<<< HEAD
-bool FStateTreePropertyBindingCompiler::ResolvePropertyPath(const FStateTreeBindableStructDesc& InOwnerStructDesc, const FStateTreeBindableStructDesc& InStructDesc, const FStateTreeEditorPropertyPath& InPath, FResolvedPathResult& OutResult)
-{
-	const int32 PathIndex = PropertyBindings->PropertyPaths.Num();
-	FStateTreePropertyPath& Path = PropertyBindings->PropertyPaths.AddDefaulted_GetRef();
-	Path.SegmentsBegin = PropertyBindings->PropertySegments.Num();
-
-	const bool bResult = ResolvePropertyPath(InStructDesc, InPath, PropertyBindings->PropertySegments, OutResult.LeafProperty, OutResult.LeafArrayIndex, Log, &InOwnerStructDesc);
-
-	Path.SegmentsEnd = PropertyBindings->PropertySegments.Num();
-	OutResult.PathIndex = PathIndex;
-
-	return bResult;
-}
-
-=======
->>>>>>> d731a049
 bool FStateTreePropertyBindingCompiler::ResolvePropertyPath(const FStateTreeBindableStructDesc& InStructDesc, const FStateTreeEditorPropertyPath& InPath,
 															TArray<FStateTreePropertySegment>& OutSegments, const FProperty*& OutLeafProperty, int32& OutLeafArrayIndex,
 															FStateTreeCompilerLog* InLog, const FStateTreeBindableStructDesc* InLogContextStruct)
