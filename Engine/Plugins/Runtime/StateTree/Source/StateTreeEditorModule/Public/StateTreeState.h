// Copyright Epic Games, Inc. All Rights Reserved.

#pragma once

#include "StateTreeTypes.h"
#include "StateTreeNodeBase.h"
#include "Misc/Guid.h"
#include "InstancedStruct.h"
#include "PropertyBag.h"
#include "StateTreeEditorNode.h"
#include "StateTreeState.generated.h"

class UStateTreeState;

/**
 * Editor representation of a link to another state in StateTree
 */
USTRUCT()
struct STATETREEEDITORMODULE_API FStateTreeStateLink
{
	GENERATED_BODY()

	FStateTreeStateLink() = default;
<<<<<<< HEAD
	FStateTreeStateLink(EStateTreeTransitionType InType) : Type(InType) {}
=======
	FStateTreeStateLink(const EStateTreeTransitionType InType) : Type(InType) {}
>>>>>>> d731a049

	void Set(const EStateTreeTransitionType InType, const UStateTreeState* InState = nullptr);
	void Set(const UStateTreeState* InState) { Set(EStateTreeTransitionType::GotoState, InState); }
	
	bool IsValid() const { return ID.IsValid(); }

	UPROPERTY(EditDefaultsOnly, Category = Link)
	FName Name;
	
	UPROPERTY(EditDefaultsOnly, Category = Link)
	FGuid ID;

	UPROPERTY(EditDefaultsOnly, Category = Link)
	EStateTreeTransitionType Type = EStateTreeTransitionType::GotoState;
};


/**
 * Base for Evaluator, Task and Condition nodes.
 */
USTRUCT()
struct STATETREEEDITORMODULE_API FStateTreeEditorNode
{
	GENERATED_BODY()

<<<<<<< HEAD
	void Reset()
	{
		Node.Reset();
		Instance.Reset();
		InstanceObject = nullptr;
		ID = FGuid();
	}

	FName GetName() const
	{
		if (const FStateTreeNodeBase* NodePtr = Node.GetPtr<FStateTreeNodeBase>())
		{
			return NodePtr->Name;
		}
		return FName();
	}

	UPROPERTY(EditDefaultsOnly, Category = Node)
	FInstancedStruct Node;

	UPROPERTY(EditDefaultsOnly, Category = Node)
	FInstancedStruct Instance;

	UPROPERTY(EditDefaultsOnly, Instanced, Category = Node)
	UObject* InstanceObject = nullptr;
	
	UPROPERTY(EditDefaultsOnly, Category = Node)
	FGuid ID;
};

template <typename T>
struct TStateTreeEditorNode : public FStateTreeEditorNode
{
	typedef T NodeType;
	FORCEINLINE T& GetItem() { return Node.template GetMutable<T>(); }
	FORCEINLINE typename T::InstanceDataType& GetInstance() { return Instance.template GetMutable<typename T::InstanceDataType>(); }
};


/**
 * Editor representation of a transition in StateTree
 */
USTRUCT()
struct STATETREEEDITORMODULE_API FStateTreeTransition
{
	GENERATED_BODY()

	FStateTreeTransition() = default;
	FStateTreeTransition(const EStateTreeTransitionEvent InEvent, const EStateTreeTransitionType InType, const UStateTreeState* InState = nullptr);
=======
	FStateTreeTransition() = default;
	FStateTreeTransition(const EStateTreeTransitionTrigger InTrigger, const EStateTreeTransitionType InType, const UStateTreeState* InState = nullptr);
	FStateTreeTransition(const EStateTreeTransitionTrigger InTrigger, const FGameplayTag InEventTag, const EStateTreeTransitionType InType, const UStateTreeState* InState = nullptr);
>>>>>>> d731a049

	template<typename T, typename... TArgs>
	TStateTreeEditorNode<T>& AddCondition(TArgs&&... InArgs)
	{
		FStateTreeEditorNode& CondNode = Conditions.AddDefaulted_GetRef();
		CondNode.ID = FGuid::NewGuid();
		CondNode.Node.InitializeAs<T>(Forward<TArgs>(InArgs)...);
		T& Cond = CondNode.Node.GetMutable<T>();
		if (const UScriptStruct* InstanceType = Cast<const UScriptStruct>(Cond.GetInstanceDataType()))
		{
			CondNode.Instance.InitializeAs(InstanceType);
		}
		return static_cast<TStateTreeEditorNode<T>&>(CondNode);
	}

	UPROPERTY(EditDefaultsOnly, Category = Transition)
<<<<<<< HEAD
	EStateTreeTransitionEvent Event = EStateTreeTransitionEvent::OnCompleted;
=======
	EStateTreeTransitionTrigger Trigger = EStateTreeTransitionTrigger::OnStateCompleted;
>>>>>>> d731a049

	UPROPERTY(EditDefaultsOnly, Category = Transition)
	FGameplayTag EventTag;

	UPROPERTY(EditDefaultsOnly, Category = Transition, meta=(DisplayName="Transition To"))
	FStateTreeStateLink State;

	// Gate delay in seconds.
	UPROPERTY(EditDefaultsOnly, Category = Transition, meta = (UIMin = "0", ClampMin = "0", UIMax = "25", ClampMax = "25"))
	float GateDelay = 0.0f;
	
<<<<<<< HEAD
	UPROPERTY(EditDefaultsOnly, Category = Transition, meta = (BaseStruct = "StateTreeConditionBase", BaseClass = "StateTreeConditionBlueprintBase"))
=======
	UPROPERTY(EditDefaultsOnly, Category = Transition, meta = (BaseStruct = "/Script/StateTreeModule.StateTreeConditionBase", BaseClass = "/Script/StateTreeModule.StateTreeConditionBlueprintBase"))
>>>>>>> d731a049
	TArray<FStateTreeEditorNode> Conditions;
};

USTRUCT()
struct STATETREEEDITORMODULE_API FStateTreeStateParameters
{
	GENERATED_BODY()

	void Reset()
	{
		Parameters.Reset();
		bFixedLayout = false;
	}
	
	UPROPERTY(EditDefaultsOnly, Category = Parameters)
	FInstancedPropertyBag Parameters;

	UPROPERTY(EditDefaultsOnly, Category = Parameters)
	bool bFixedLayout = false;

	UPROPERTY(EditDefaultsOnly, Category = Parameters)
	FGuid ID;
};

/**
 * Editor representation of a state in StateTree
 */
UCLASS(BlueprintType, EditInlineNew, CollapseCategories)
class STATETREEEDITORMODULE_API UStateTreeState : public UObject
{
	GENERATED_BODY()

public:
	UStateTreeState(const FObjectInitializer& ObjectInitializer);

#if WITH_EDITOR
	virtual void PostEditChangeChainProperty(FPropertyChangedChainEvent& PropertyChangedEvent) override;
<<<<<<< HEAD
=======
	virtual void PostLoad() override;;
	void UpdateParametersFromLinkedSubtree();
>>>>>>> d731a049
#endif

	UStateTreeState* GetNextSiblingState() const;
	
	// StateTree Builder API
	
	/** Adds child state with specified name. */
	UStateTreeState& AddChildState(const FName ChildName, const EStateTreeStateType StateType = EStateTreeStateType::State)
	{
		UStateTreeState* ChildState = NewObject<UStateTreeState>(this, FName(), RF_Transactional);
		check(ChildState);
		ChildState->Name = ChildName;
		ChildState->Parent = this;
		ChildState->Type = StateType;
		Children.Add(ChildState);
		return *ChildState;
	}

	/**
	 * Adds enter condition of specified type.
	 * @return reference to the new condition. 
	 */
	template<typename T, typename... TArgs>
	TStateTreeEditorNode<T>& AddEnterCondition(TArgs&&... InArgs)
	{
		FStateTreeEditorNode& CondNode = EnterConditions.AddDefaulted_GetRef();
		CondNode.ID = FGuid::NewGuid();
		CondNode.Node.InitializeAs<T>(Forward<TArgs>(InArgs)...);
		T& Cond = CondNode.Node.GetMutable<T>();
		if (const UScriptStruct* InstanceType = Cast<const UScriptStruct>(Cond.GetInstanceDataType()))
		{
			CondNode.Instance.InitializeAs(InstanceType);
		}
		return static_cast<TStateTreeEditorNode<T>&>(CondNode);
	}

	/**
	 * Adds Task of specified type.
	 * @return reference to the new Task. 
	 */
	template<typename T, typename... TArgs>
	TStateTreeEditorNode<T>& AddTask(TArgs&&... InArgs)
	{
		FStateTreeEditorNode& TaskItem = Tasks.AddDefaulted_GetRef();
		TaskItem.ID = FGuid::NewGuid();
		TaskItem.Node.InitializeAs<T>(Forward<TArgs>(InArgs)...);
		T& Task = TaskItem.Node.GetMutable<T>();
		if (const UScriptStruct* InstanceType = Cast<const UScriptStruct>(Task.GetInstanceDataType()))
		{
			TaskItem.Instance.InitializeAs(InstanceType);
		}
		return static_cast<TStateTreeEditorNode<T>&>(TaskItem);
	}

	/**
	 * Adds Transition.
	 * @return reference to the new Transition. 
	 */
<<<<<<< HEAD
	template<typename T, typename... TArgs>
    TStateTreeEditorNode<T>& AddEvaluator(TArgs&&... InArgs)
	{
		FStateTreeEditorNode& EvalItem = Evaluators.AddDefaulted_GetRef();
		EvalItem.ID = FGuid::NewGuid();
		EvalItem.Node.InitializeAs<T>(Forward<TArgs>(InArgs)...);
		T& Eval = EvalItem.Node.GetMutable<T>();
		if (const UScriptStruct* InstanceType = Cast<const UScriptStruct>(Eval.GetInstanceDataType()))
		{
			EvalItem.Instance.InitializeAs(InstanceType);
		}
		return static_cast<TStateTreeEditorNode<T>&>(EvalItem);
	}

	/**
	 * Adds Transition.
	 * @return reference to the new Transition. 
	 */
	FStateTreeTransition& AddTransition(const EStateTreeTransitionEvent InEvent, const EStateTreeTransitionType InType, const UStateTreeState* InState = nullptr)
	{
		return Transitions.Emplace_GetRef(InEvent, InType, InState);
=======
	FStateTreeTransition& AddTransition(const EStateTreeTransitionTrigger InTrigger, const EStateTreeTransitionType InType, const UStateTreeState* InState = nullptr)
	{
		return Transitions.Emplace_GetRef(InTrigger, InType, InState);
	}

	FStateTreeTransition& AddTransition(const EStateTreeTransitionTrigger InTrigger, const FGameplayTag InEventTag, const EStateTreeTransitionType InType, const UStateTreeState* InState = nullptr)
	{
		return Transitions.Emplace_GetRef(InTrigger, InEventTag, InType, InState);
>>>>>>> d731a049
	}

 
	// ~StateTree Builder API

	UPROPERTY(EditDefaultsOnly, Category = "State")
	FName Name;

<<<<<<< HEAD
	UPROPERTY()
	FGuid ID;

	UPROPERTY(EditDefaultsOnly, Category = "Enter Conditions", meta = (BaseStruct = "StateTreeConditionBase", BaseClass = "StateTreeConditionBlueprintBase"))
	TArray<FStateTreeEditorNode> EnterConditions;

	UPROPERTY(EditDefaultsOnly, Category = "Evaluators", meta = (BaseStruct = "StateTreeEvaluatorBase", BaseClass = "StateTreeEvaluatorBlueprintBase"))
	TArray<FStateTreeEditorNode> Evaluators;

	UPROPERTY(EditDefaultsOnly, Category = "Tasks", meta = (BaseStruct = "StateTreeTaskBase", BaseClass = "StateTreeTaskBlueprintBase"))
	TArray<FStateTreeEditorNode> Tasks;

	// Single item used when schema calls for single task per state.
	UPROPERTY(EditDefaultsOnly, Category = "Task", meta = (BaseStruct = "StateTreeTaskBase", BaseClass = "StateTreeTaskBlueprintBase"))
	FStateTreeEditorNode SingleTask;
=======
	UPROPERTY(EditDefaultsOnly, Category = "State")
	EStateTreeStateType Type = EStateTreeStateType::State;

	UPROPERTY(EditDefaultsOnly, Category = "State", Meta=(DirectStatesOnly, SubtreesOnly))
	FStateTreeStateLink LinkedSubtree;

	UPROPERTY(EditDefaultsOnly, Category = "State")
	FStateTreeStateParameters Parameters;

	UPROPERTY()
	FGuid ID;
>>>>>>> d731a049

	UPROPERTY(EditDefaultsOnly, Category = "Enter Conditions", meta = (BaseStruct = "/Script/StateTreeModule.StateTreeConditionBase", BaseClass = "/Script/StateTreeModule.StateTreeConditionBlueprintBase"))
	TArray<FStateTreeEditorNode> EnterConditions;

<<<<<<< HEAD
	UPROPERTY()
	TArray<UStateTreeState*> Children;

	UPROPERTY(meta = (ExcludeFromHash))
	bool bExpanded;

	UPROPERTY(meta = (ExcludeFromHash))
	UStateTreeState* Parent;
=======
#if WITH_EDITORONLY_DATA
	UE_DEPRECATED(5.1, "Evaluators are moved into UStateTreeEditorData. This property will be removed for 5.1.")
	UPROPERTY(meta = (DeprecatedProperty, BaseStruct = "/Script/StateTreeModule.StateTreeEvaluatorBase", BaseClass = "/Script/StateTreeModule.StateTreeEvaluatorBlueprintBase"))
	TArray<FStateTreeEditorNode> Evaluators_DEPRECATED;
#endif

	UPROPERTY(EditDefaultsOnly, Category = "Tasks", meta = (BaseStruct = "/Script/StateTreeModule.StateTreeTaskBase", BaseClass = "/Script/StateTreeModule.StateTreeTaskBlueprintBase"))
	TArray<FStateTreeEditorNode> Tasks;

	// Single item used when schema calls for single task per state.
	UPROPERTY(EditDefaultsOnly, Category = "Task", meta = (BaseStruct = "/Script/StateTreeModule.StateTreeTaskBase", BaseClass = "/Script/StateTreeModule.StateTreeTaskBlueprintBase"))
	FStateTreeEditorNode SingleTask;

	UPROPERTY(EditDefaultsOnly, Category = "Transitions")
	TArray<FStateTreeTransition> Transitions;

	UPROPERTY()
	TArray<TObjectPtr<UStateTreeState>> Children;

	UPROPERTY(meta = (ExcludeFromHash))
	bool bExpanded = true;
>>>>>>> d731a049

	UPROPERTY(meta = (ExcludeFromHash))
	TObjectPtr<UStateTreeState> Parent = nullptr;
};<|MERGE_RESOLUTION|>--- conflicted
+++ resolved
@@ -21,11 +21,7 @@
 	GENERATED_BODY()
 
 	FStateTreeStateLink() = default;
-<<<<<<< HEAD
-	FStateTreeStateLink(EStateTreeTransitionType InType) : Type(InType) {}
-=======
 	FStateTreeStateLink(const EStateTreeTransitionType InType) : Type(InType) {}
->>>>>>> d731a049
 
 	void Set(const EStateTreeTransitionType InType, const UStateTreeState* InState = nullptr);
 	void Set(const UStateTreeState* InState) { Set(EStateTreeTransitionType::GotoState, InState); }
@@ -41,55 +37,6 @@
 	UPROPERTY(EditDefaultsOnly, Category = Link)
 	EStateTreeTransitionType Type = EStateTreeTransitionType::GotoState;
 };
-
-
-/**
- * Base for Evaluator, Task and Condition nodes.
- */
-USTRUCT()
-struct STATETREEEDITORMODULE_API FStateTreeEditorNode
-{
-	GENERATED_BODY()
-
-<<<<<<< HEAD
-	void Reset()
-	{
-		Node.Reset();
-		Instance.Reset();
-		InstanceObject = nullptr;
-		ID = FGuid();
-	}
-
-	FName GetName() const
-	{
-		if (const FStateTreeNodeBase* NodePtr = Node.GetPtr<FStateTreeNodeBase>())
-		{
-			return NodePtr->Name;
-		}
-		return FName();
-	}
-
-	UPROPERTY(EditDefaultsOnly, Category = Node)
-	FInstancedStruct Node;
-
-	UPROPERTY(EditDefaultsOnly, Category = Node)
-	FInstancedStruct Instance;
-
-	UPROPERTY(EditDefaultsOnly, Instanced, Category = Node)
-	UObject* InstanceObject = nullptr;
-	
-	UPROPERTY(EditDefaultsOnly, Category = Node)
-	FGuid ID;
-};
-
-template <typename T>
-struct TStateTreeEditorNode : public FStateTreeEditorNode
-{
-	typedef T NodeType;
-	FORCEINLINE T& GetItem() { return Node.template GetMutable<T>(); }
-	FORCEINLINE typename T::InstanceDataType& GetInstance() { return Instance.template GetMutable<typename T::InstanceDataType>(); }
-};
-
 
 /**
  * Editor representation of a transition in StateTree
@@ -100,12 +47,8 @@
 	GENERATED_BODY()
 
 	FStateTreeTransition() = default;
-	FStateTreeTransition(const EStateTreeTransitionEvent InEvent, const EStateTreeTransitionType InType, const UStateTreeState* InState = nullptr);
-=======
-	FStateTreeTransition() = default;
 	FStateTreeTransition(const EStateTreeTransitionTrigger InTrigger, const EStateTreeTransitionType InType, const UStateTreeState* InState = nullptr);
 	FStateTreeTransition(const EStateTreeTransitionTrigger InTrigger, const FGameplayTag InEventTag, const EStateTreeTransitionType InType, const UStateTreeState* InState = nullptr);
->>>>>>> d731a049
 
 	template<typename T, typename... TArgs>
 	TStateTreeEditorNode<T>& AddCondition(TArgs&&... InArgs)
@@ -122,11 +65,7 @@
 	}
 
 	UPROPERTY(EditDefaultsOnly, Category = Transition)
-<<<<<<< HEAD
-	EStateTreeTransitionEvent Event = EStateTreeTransitionEvent::OnCompleted;
-=======
 	EStateTreeTransitionTrigger Trigger = EStateTreeTransitionTrigger::OnStateCompleted;
->>>>>>> d731a049
 
 	UPROPERTY(EditDefaultsOnly, Category = Transition)
 	FGameplayTag EventTag;
@@ -138,11 +77,7 @@
 	UPROPERTY(EditDefaultsOnly, Category = Transition, meta = (UIMin = "0", ClampMin = "0", UIMax = "25", ClampMax = "25"))
 	float GateDelay = 0.0f;
 	
-<<<<<<< HEAD
-	UPROPERTY(EditDefaultsOnly, Category = Transition, meta = (BaseStruct = "StateTreeConditionBase", BaseClass = "StateTreeConditionBlueprintBase"))
-=======
 	UPROPERTY(EditDefaultsOnly, Category = Transition, meta = (BaseStruct = "/Script/StateTreeModule.StateTreeConditionBase", BaseClass = "/Script/StateTreeModule.StateTreeConditionBlueprintBase"))
->>>>>>> d731a049
 	TArray<FStateTreeEditorNode> Conditions;
 };
 
@@ -180,11 +115,8 @@
 
 #if WITH_EDITOR
 	virtual void PostEditChangeChainProperty(FPropertyChangedChainEvent& PropertyChangedEvent) override;
-<<<<<<< HEAD
-=======
 	virtual void PostLoad() override;;
 	void UpdateParametersFromLinkedSubtree();
->>>>>>> d731a049
 #endif
 
 	UStateTreeState* GetNextSiblingState() const;
@@ -243,29 +175,6 @@
 	 * Adds Transition.
 	 * @return reference to the new Transition. 
 	 */
-<<<<<<< HEAD
-	template<typename T, typename... TArgs>
-    TStateTreeEditorNode<T>& AddEvaluator(TArgs&&... InArgs)
-	{
-		FStateTreeEditorNode& EvalItem = Evaluators.AddDefaulted_GetRef();
-		EvalItem.ID = FGuid::NewGuid();
-		EvalItem.Node.InitializeAs<T>(Forward<TArgs>(InArgs)...);
-		T& Eval = EvalItem.Node.GetMutable<T>();
-		if (const UScriptStruct* InstanceType = Cast<const UScriptStruct>(Eval.GetInstanceDataType()))
-		{
-			EvalItem.Instance.InitializeAs(InstanceType);
-		}
-		return static_cast<TStateTreeEditorNode<T>&>(EvalItem);
-	}
-
-	/**
-	 * Adds Transition.
-	 * @return reference to the new Transition. 
-	 */
-	FStateTreeTransition& AddTransition(const EStateTreeTransitionEvent InEvent, const EStateTreeTransitionType InType, const UStateTreeState* InState = nullptr)
-	{
-		return Transitions.Emplace_GetRef(InEvent, InType, InState);
-=======
 	FStateTreeTransition& AddTransition(const EStateTreeTransitionTrigger InTrigger, const EStateTreeTransitionType InType, const UStateTreeState* InState = nullptr)
 	{
 		return Transitions.Emplace_GetRef(InTrigger, InType, InState);
@@ -274,7 +183,6 @@
 	FStateTreeTransition& AddTransition(const EStateTreeTransitionTrigger InTrigger, const FGameplayTag InEventTag, const EStateTreeTransitionType InType, const UStateTreeState* InState = nullptr)
 	{
 		return Transitions.Emplace_GetRef(InTrigger, InEventTag, InType, InState);
->>>>>>> d731a049
 	}
 
  
@@ -283,49 +191,21 @@
 	UPROPERTY(EditDefaultsOnly, Category = "State")
 	FName Name;
 
-<<<<<<< HEAD
+	UPROPERTY(EditDefaultsOnly, Category = "State")
+	EStateTreeStateType Type = EStateTreeStateType::State;
+
+	UPROPERTY(EditDefaultsOnly, Category = "State", Meta=(DirectStatesOnly, SubtreesOnly))
+	FStateTreeStateLink LinkedSubtree;
+
+	UPROPERTY(EditDefaultsOnly, Category = "State")
+	FStateTreeStateParameters Parameters;
+
 	UPROPERTY()
 	FGuid ID;
 
-	UPROPERTY(EditDefaultsOnly, Category = "Enter Conditions", meta = (BaseStruct = "StateTreeConditionBase", BaseClass = "StateTreeConditionBlueprintBase"))
-	TArray<FStateTreeEditorNode> EnterConditions;
-
-	UPROPERTY(EditDefaultsOnly, Category = "Evaluators", meta = (BaseStruct = "StateTreeEvaluatorBase", BaseClass = "StateTreeEvaluatorBlueprintBase"))
-	TArray<FStateTreeEditorNode> Evaluators;
-
-	UPROPERTY(EditDefaultsOnly, Category = "Tasks", meta = (BaseStruct = "StateTreeTaskBase", BaseClass = "StateTreeTaskBlueprintBase"))
-	TArray<FStateTreeEditorNode> Tasks;
-
-	// Single item used when schema calls for single task per state.
-	UPROPERTY(EditDefaultsOnly, Category = "Task", meta = (BaseStruct = "StateTreeTaskBase", BaseClass = "StateTreeTaskBlueprintBase"))
-	FStateTreeEditorNode SingleTask;
-=======
-	UPROPERTY(EditDefaultsOnly, Category = "State")
-	EStateTreeStateType Type = EStateTreeStateType::State;
-
-	UPROPERTY(EditDefaultsOnly, Category = "State", Meta=(DirectStatesOnly, SubtreesOnly))
-	FStateTreeStateLink LinkedSubtree;
-
-	UPROPERTY(EditDefaultsOnly, Category = "State")
-	FStateTreeStateParameters Parameters;
-
-	UPROPERTY()
-	FGuid ID;
->>>>>>> d731a049
-
 	UPROPERTY(EditDefaultsOnly, Category = "Enter Conditions", meta = (BaseStruct = "/Script/StateTreeModule.StateTreeConditionBase", BaseClass = "/Script/StateTreeModule.StateTreeConditionBlueprintBase"))
 	TArray<FStateTreeEditorNode> EnterConditions;
 
-<<<<<<< HEAD
-	UPROPERTY()
-	TArray<UStateTreeState*> Children;
-
-	UPROPERTY(meta = (ExcludeFromHash))
-	bool bExpanded;
-
-	UPROPERTY(meta = (ExcludeFromHash))
-	UStateTreeState* Parent;
-=======
 #if WITH_EDITORONLY_DATA
 	UE_DEPRECATED(5.1, "Evaluators are moved into UStateTreeEditorData. This property will be removed for 5.1.")
 	UPROPERTY(meta = (DeprecatedProperty, BaseStruct = "/Script/StateTreeModule.StateTreeEvaluatorBase", BaseClass = "/Script/StateTreeModule.StateTreeEvaluatorBlueprintBase"))
@@ -347,7 +227,6 @@
 
 	UPROPERTY(meta = (ExcludeFromHash))
 	bool bExpanded = true;
->>>>>>> d731a049
 
 	UPROPERTY(meta = (ExcludeFromHash))
 	TObjectPtr<UStateTreeState> Parent = nullptr;
