@echo off

setlocal

:: this is a tag in the vcpkg repository
<<<<<<< HEAD
set VCPKG_VERSION=2021.05.12
=======
set VCPKG_VERSION=2023.02.24
>>>>>>> 4af6daef

:: this is where the artifacts get installed
set VCPKG_INSTALLED=vcpkg-installed

:: setup by Engine\Android\SetupAndroid.bat
set ANDROID_NDK_HOME=%NDKROOT%

:: cleanup the git repo
if exist "%~dp0vcpkg\" echo:
if exist "%~dp0vcpkg\" echo === Tidying up vcpkg ===
if exist "%~dp0vcpkg\" rmdir /s /q "%~dp0vcpkg"
<<<<<<< HEAD

:: cleanup the prior artifacts
if exist "%~dp0%VCPKG_INSTALLED%\" echo:
if exist "%~dp0%VCPKG_INSTALLED%\" echo === Tidying up %VCPKG_INSTALLED% ===
if exist "%~dp0%VCPKG_INSTALLED%\" rmdir /s /q "%~dp0%VCPKG_INSTALLED%"

echo:
echo === Cloning vcpkg to %~dp0vcpkg ===
git clone https://github.com/microsoft/vcpkg.git --depth 1 --branch %VCPKG_VERSION% "%~dp0vcpkg"

echo:
echo === Bootstrapping vcpkg ===
:: -disableMetrics in important to avoid Malwarebytes quarantine the vcpkg file. 
call "%~dp0vcpkg\bootstrap-vcpkg.bat" -disableMetrics

=======

:: cleanup the prior artifacts
if exist "%~dp0%VCPKG_INSTALLED%\" echo:
if exist "%~dp0%VCPKG_INSTALLED%\" echo === Tidying up %VCPKG_INSTALLED% ===
if exist "%~dp0%VCPKG_INSTALLED%\" rmdir /s /q "%~dp0%VCPKG_INSTALLED%"

echo:
echo === Cloning vcpkg to %~dp0vcpkg ===
git clone https://github.com/microsoft/vcpkg.git --depth 1 --branch %VCPKG_VERSION% "%~dp0vcpkg"

echo:
echo === Bootstrapping vcpkg ===
:: -disableMetrics in important to avoid Malwarebytes quarantine the vcpkg file. 
call "%~dp0vcpkg\bootstrap-vcpkg.bat" -disableMetrics

>>>>>>> 4af6daef
:: build for each triplet
:: --editable leaves the source in the buildtree for easy local debugging and patch generation
for %%x in (overlay-x64-windows overlay-x64-uwp overlay-arm64-uwp x64-android arm64-android) do (
    echo:
<<<<<<< HEAD
    echo === Running vcpkg ===
    "%~dp0vcpkg\vcpkg.exe" install --editable --x-install-root="%~dp0%VCPKG_INSTALLED%" --overlay-ports=./overlay-ports --overlay-triplets=./overlay-triplets --triplet=%%x "proj4[core,database]"
    if ERRORLEVEL 1 exit /b 1

    echo:
    echo === Reconciling %VCPKG_INSTALLED% artifacts ===
=======
    echo === Running vcpkg for triplet %%x ===
	echo:
    "%~dp0vcpkg\vcpkg.exe" install --editable --x-install-root="%~dp0%VCPKG_INSTALLED%" --overlay-triplets=./overlay-triplets --triplet=%%x "proj[core]"
    if ERRORLEVEL 1 exit /b 1

    echo:
    echo === Reconciling %VCPKG_INSTALLED% artifacts for triplet %%x ===
>>>>>>> 4af6daef
    for /f "delims=" %%f in ("%~dp0%VCPKG_INSTALLED%\%%x") do p4 reconcile "%%~ff\..."
)

echo:
echo === Refreshing PROJ data files ===

:: destroy the target
attrib -r "%~dp0..\..\Resources\PROJ\*.*" /s
rmdir /s /q "%~dp0..\..\Resources\PROJ"

:: copy the files
<<<<<<< HEAD
robocopy /MIR /MT "%~dp0%VCPKG_INSTALLED%\overlay-x64-windows\share\proj4" "%~dp0..\..\Resources\PROJ"
=======
robocopy /MIR /MT "%~dp0%VCPKG_INSTALLED%\overlay-x64-windows\share\proj" "%~dp0..\..\Resources\PROJ"
>>>>>>> 4af6daef

:: delete some extra stuff
del "%~dp0..\..\Resources\PROJ\*.cmake"
del "%~dp0..\..\Resources\PROJ\vcpkg*.*"

:: reconcile in p4 (for /f will handle relative paths that p4 can't handle)
for /f "delims=" %%f in ("%~dp0..\..\Resources\PROJ") do p4 reconcile "%%~ff\..."
<<<<<<< HEAD
=======

echo:
echo === DONE ===
>>>>>>> 4af6daef

endlocal<|MERGE_RESOLUTION|>--- conflicted
+++ resolved
@@ -3,11 +3,7 @@
 setlocal
 
 :: this is a tag in the vcpkg repository
-<<<<<<< HEAD
-set VCPKG_VERSION=2021.05.12
-=======
 set VCPKG_VERSION=2023.02.24
->>>>>>> 4af6daef
 
 :: this is where the artifacts get installed
 set VCPKG_INSTALLED=vcpkg-installed
@@ -19,7 +15,6 @@
 if exist "%~dp0vcpkg\" echo:
 if exist "%~dp0vcpkg\" echo === Tidying up vcpkg ===
 if exist "%~dp0vcpkg\" rmdir /s /q "%~dp0vcpkg"
-<<<<<<< HEAD
 
 :: cleanup the prior artifacts
 if exist "%~dp0%VCPKG_INSTALLED%\" echo:
@@ -35,35 +30,10 @@
 :: -disableMetrics in important to avoid Malwarebytes quarantine the vcpkg file. 
 call "%~dp0vcpkg\bootstrap-vcpkg.bat" -disableMetrics
 
-=======
-
-:: cleanup the prior artifacts
-if exist "%~dp0%VCPKG_INSTALLED%\" echo:
-if exist "%~dp0%VCPKG_INSTALLED%\" echo === Tidying up %VCPKG_INSTALLED% ===
-if exist "%~dp0%VCPKG_INSTALLED%\" rmdir /s /q "%~dp0%VCPKG_INSTALLED%"
-
-echo:
-echo === Cloning vcpkg to %~dp0vcpkg ===
-git clone https://github.com/microsoft/vcpkg.git --depth 1 --branch %VCPKG_VERSION% "%~dp0vcpkg"
-
-echo:
-echo === Bootstrapping vcpkg ===
-:: -disableMetrics in important to avoid Malwarebytes quarantine the vcpkg file. 
-call "%~dp0vcpkg\bootstrap-vcpkg.bat" -disableMetrics
-
->>>>>>> 4af6daef
 :: build for each triplet
 :: --editable leaves the source in the buildtree for easy local debugging and patch generation
 for %%x in (overlay-x64-windows overlay-x64-uwp overlay-arm64-uwp x64-android arm64-android) do (
     echo:
-<<<<<<< HEAD
-    echo === Running vcpkg ===
-    "%~dp0vcpkg\vcpkg.exe" install --editable --x-install-root="%~dp0%VCPKG_INSTALLED%" --overlay-ports=./overlay-ports --overlay-triplets=./overlay-triplets --triplet=%%x "proj4[core,database]"
-    if ERRORLEVEL 1 exit /b 1
-
-    echo:
-    echo === Reconciling %VCPKG_INSTALLED% artifacts ===
-=======
     echo === Running vcpkg for triplet %%x ===
 	echo:
     "%~dp0vcpkg\vcpkg.exe" install --editable --x-install-root="%~dp0%VCPKG_INSTALLED%" --overlay-triplets=./overlay-triplets --triplet=%%x "proj[core]"
@@ -71,7 +41,6 @@
 
     echo:
     echo === Reconciling %VCPKG_INSTALLED% artifacts for triplet %%x ===
->>>>>>> 4af6daef
     for /f "delims=" %%f in ("%~dp0%VCPKG_INSTALLED%\%%x") do p4 reconcile "%%~ff\..."
 )
 
@@ -83,11 +52,7 @@
 rmdir /s /q "%~dp0..\..\Resources\PROJ"
 
 :: copy the files
-<<<<<<< HEAD
-robocopy /MIR /MT "%~dp0%VCPKG_INSTALLED%\overlay-x64-windows\share\proj4" "%~dp0..\..\Resources\PROJ"
-=======
 robocopy /MIR /MT "%~dp0%VCPKG_INSTALLED%\overlay-x64-windows\share\proj" "%~dp0..\..\Resources\PROJ"
->>>>>>> 4af6daef
 
 :: delete some extra stuff
 del "%~dp0..\..\Resources\PROJ\*.cmake"
@@ -95,11 +60,8 @@
 
 :: reconcile in p4 (for /f will handle relative paths that p4 can't handle)
 for /f "delims=" %%f in ("%~dp0..\..\Resources\PROJ") do p4 reconcile "%%~ff\..."
-<<<<<<< HEAD
-=======
 
 echo:
 echo === DONE ===
->>>>>>> 4af6daef
 
 endlocal