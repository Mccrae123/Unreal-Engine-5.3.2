// Copyright Epic Games, Inc. All Rights Reserved.
using UnrealBuildTool;
using System;
public class MicrosoftSpatialSound : ModuleRules
{
	protected virtual bool bSupportedPlatform { get => Target.Platform == UnrealTargetPlatform.Win64; }
	protected virtual string Platform { get => "Windows"; }

	protected virtual string MakeBinariesPath(ReadOnlyTargetRules Target, string EngineDir, string LibraryName)
	{
		string BinariesDir = System.IO.Path.Combine(EngineDir, "Binaries", "ThirdParty", LibraryName);

		string Config = (Target.Configuration == UnrealTargetConfiguration.Debug && Target.bDebugBuildsActuallyUseDebugCRT) ? "Debug" : "Release";
<<<<<<< HEAD
		string Arch = Target.Architecture.WindowsName;
=======
		string Arch = Target.Architecture.WindowsLibDir;
>>>>>>> 4af6daef
		string SubPath = System.IO.Path.Combine(Platform, Config, Arch);

		string BinariesPath = System.IO.Path.Combine(BinariesDir, SubPath);

		return BinariesPath;
	}

	public MicrosoftSpatialSound(ReadOnlyTargetRules Target) : base(Target)
	{
		PCHUsage = ModuleRules.PCHUsageMode.UseExplicitOrSharedPCHs;
		
		PublicIncludePaths.AddRange(
			new string[] {
			}
			);

		string EngineDir = System.IO.Path.GetFullPath(Target.RelativeEnginePath);

		string LibraryName = "SpatialAudioClientInterop";
		string BinariesPath = MakeBinariesPath(Target, EngineDir, LibraryName);
		string lib = String.Format("{0}.lib", LibraryName);
		string dll = String.Format("{0}.dll", LibraryName);

		if (bSupportedPlatform)
		{
			PublicAdditionalLibraries.Add(System.IO.Path.Combine(BinariesPath, lib));
			PublicDelayLoadDLLs.Add(dll);
			RuntimeDependencies.Add(System.IO.Path.Combine(BinariesPath, dll));
		}
		
		PrivateIncludePaths.AddRange(
			new string[] {
<<<<<<< HEAD
				"MicrosoftSpatialSound/Private",
=======
>>>>>>> 4af6daef
				System.IO.Path.Combine(EngineDir, "Source/ThirdParty/SpatialAudioClientInterop"),
			}
			);
			
		
		PublicDependencyModuleNames.AddRange(
			new string[]
			{
				"Core",
                "AudioExtensions"
            }
			);
			
		
		PrivateDependencyModuleNames.AddRange(
			new string[]
			{
				"CoreUObject",
				"Engine",
			}
			);
        PrivateIncludePathModuleNames.Add("TargetPlatform");
    }
}<|MERGE_RESOLUTION|>--- conflicted
+++ resolved
@@ -11,11 +11,7 @@
 		string BinariesDir = System.IO.Path.Combine(EngineDir, "Binaries", "ThirdParty", LibraryName);
 
 		string Config = (Target.Configuration == UnrealTargetConfiguration.Debug && Target.bDebugBuildsActuallyUseDebugCRT) ? "Debug" : "Release";
-<<<<<<< HEAD
-		string Arch = Target.Architecture.WindowsName;
-=======
 		string Arch = Target.Architecture.WindowsLibDir;
->>>>>>> 4af6daef
 		string SubPath = System.IO.Path.Combine(Platform, Config, Arch);
 
 		string BinariesPath = System.IO.Path.Combine(BinariesDir, SubPath);
@@ -48,10 +44,6 @@
 		
 		PrivateIncludePaths.AddRange(
 			new string[] {
-<<<<<<< HEAD
-				"MicrosoftSpatialSound/Private",
-=======
->>>>>>> 4af6daef
 				System.IO.Path.Combine(EngineDir, "Source/ThirdParty/SpatialAudioClientInterop"),
 			}
 			);
