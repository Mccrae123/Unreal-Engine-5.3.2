// Copyright Epic Games, Inc. All Rights Reserved.

#include "MicrosoftSpatialSoundPlugin.h"
#include "AudioAnalytics.h"
#include "Features/IModularFeatures.h"
#include "HAL/PlatformMisc.h"

DEFINE_LOG_CATEGORY_STATIC(LogMicrosoftSpatialSound, Verbose, All);


#define MIN_WIN_10_VERSION_FOR_WMR_SPATSOUND 1809
#define WINDOWS_MIXED_REALITY_DEBUG_DLL_SPATSOUND 0

static const float UnrealUnitsToMeters = 0.01f;

static void LogMicrosoftSpatialAudioError(HRESULT Result, int32 LineNumber)
{
	FString ErrorString;

#if PLATFORM_WINDOWS
	switch (Result)
	{
		case REGDB_E_CLASSNOTREG:						
			ErrorString = TEXT("REGDB_E_CLASSNOTREG");
			break;

		case CLASS_E_NOAGGREGATION:
			ErrorString = TEXT("CLASS_E_NOAGGREGATION");
			break;

		case E_NOINTERFACE:
			ErrorString = TEXT("E_NOINTERFACE");
			break;

		case E_POINTER: 
			ErrorString = TEXT("E_POINTER");
			break;

		case E_INVALIDARG: 
			ErrorString = TEXT("E_INVALIDARG");
			break;

		case E_OUTOFMEMORY: 
			ErrorString = TEXT("E_OUTOFMEMORY");
			break;

		case AUDCLNT_E_UNSUPPORTED_FORMAT:
			ErrorString = TEXT("AUDCLNT_E_UNSUPPORTED_FORMAT");
			break;

		case SPTLAUDCLNT_E_DESTROYED:
			ErrorString = TEXT("SPTLAUDCLNT_E_DESTROYED");
			break;

		case SPTLAUDCLNT_E_OUT_OF_ORDER:
			ErrorString = TEXT("SPTLAUDCLNT_E_OUT_OF_ORDER");
			break;

		case SPTLAUDCLNT_E_RESOURCES_INVALIDATED:
			ErrorString = TEXT("SPTLAUDCLNT_E_RESOURCES_INVALIDATED");
			break;

		case SPTLAUDCLNT_E_NO_MORE_OBJECTS:
			ErrorString = TEXT("SPTLAUDCLNT_E_NO_MORE_OBJECTS");
			break;

		case SPTLAUDCLNT_E_PROPERTY_NOT_SUPPORTED:
			ErrorString = TEXT("SPTLAUDCLNT_E_PROPERTY_NOT_SUPPORTED");
			break;

		case SPTLAUDCLNT_E_ERRORS_IN_OBJECT_CALLS:
			ErrorString = TEXT("SPTLAUDCLNT_E_ERRORS_IN_OBJECT_CALLS");
			break;

		case SPTLAUDCLNT_E_METADATA_FORMAT_NOT_SUPPORTED:
			ErrorString = TEXT("SPTLAUDCLNT_E_METADATA_FORMAT_NOT_SUPPORTED");
			break;

		case SPTLAUDCLNT_E_STREAM_NOT_AVAILABLE:
			ErrorString = TEXT("SPTLAUDCLNT_E_STREAM_NOT_AVAILABLE");
			break;

		case SPTLAUDCLNT_E_INVALID_LICENSE:
			ErrorString = TEXT("SPTLAUDCLNT_E_INVALID_LICENSE");
			break;

		case SPTLAUDCLNT_E_STREAM_NOT_STOPPED:
			ErrorString = TEXT("SPTLAUDCLNT_E_STREAM_NOT_STOPPED");
			break;

		case SPTLAUDCLNT_E_STATIC_OBJECT_NOT_AVAILABLE:
			ErrorString = TEXT("SPTLAUDCLNT_E_STATIC_OBJECT_NOT_AVAILABLE");
			break;

		case SPTLAUDCLNT_E_OBJECT_ALREADY_ACTIVE:
			ErrorString = TEXT("SPTLAUDCLNT_E_OBJECT_ALREADY_ACTIVE");
			break;

		case SPTLAUDCLNT_E_INTERNAL:
			ErrorString = TEXT("SPTLAUDCLNT_E_INTERNAL");
			break;

		case AUDCLNT_E_BUFFER_ERROR:
			ErrorString = TEXT("AUDCLNT_E_BUFFER_ERROR");
			break;

		case AUDCLNT_E_BUFFER_TOO_LARGE:
			ErrorString = TEXT("AUDCLNT_E_BUFFER_TOO_LARGE");
			break;

		case AUDCLNT_E_BUFFER_SIZE_ERROR:
			ErrorString = TEXT("AUDCLNT_E_BUFFER_SIZE_ERROR");
			break;

		case AUDCLNT_E_OUT_OF_ORDER:
			ErrorString = TEXT("AUDCLNT_E_OUT_OF_ORDER");
			break;

		case AUDCLNT_E_DEVICE_INVALIDATED:
			ErrorString = TEXT("AUDCLNT_E_DEVICE_INVALIDATED");
			break;

		case AUDCLNT_E_BUFFER_OPERATION_PENDING:
			ErrorString = TEXT("AUDCLNT_E_BUFFER_OPERATION_PENDING");
			break;

		case AUDCLNT_E_SERVICE_NOT_RUNNING:
			ErrorString = TEXT("AUDCLNT_E_SERVICE_NOT_RUNNING");
			break;

		default: 
			ErrorString= FString::Printf(TEXT("UKNOWN (HRESULT=%d)"), (int32)Result);
			break;
	}
#else
	ErrorString = FString::Printf(TEXT("UKNOWN: '%d'"), (int32)Result);
#endif
	ErrorString = FString::Printf(TEXT("%s, line number %d"), *ErrorString, LineNumber);
	UE_LOG(LogMicrosoftSpatialSound, Error, TEXT("%s"), *ErrorString);
}

// Macro to check result code for XAudio2 failure, get the string version, log, and goto a cleanup
#define MS_SPATIAL_AUDIO_RETURN_ON_FAIL(Result)					\
	if (FAILED(Result))											\
	{															\
		LogMicrosoftSpatialAudioError(Result, __LINE__);		\
		return;													\
	}


#define MS_SPATIAL_AUDIO_LOG_ON_FAIL(Result)					\
	if (FAILED(Result))											\
	{															\
		LogMicrosoftSpatialAudioError(Result, __LINE__);		\
	}

// Function which maps unreal coordinates to MS Spatial sound coordinates
static FORCEINLINE FVector UnrealToMicrosoftSpatialSoundCoordinates(const FVector& Input, float InDistance)
{
	return { UnrealUnitsToMeters * Input.Y * InDistance, UnrealUnitsToMeters * Input.X * InDistance, -UnrealUnitsToMeters * Input.Z * InDistance };
}

FMicrosoftSpatialSound::FMicrosoftSpatialSound()
	: MinFramesRequiredPerObjectUpdate(0)
	, MaxDynamicObjects(0)
	, SpatialAudioRenderThread(nullptr)
	, SAC(nullptr)
	, bIsInitialized(false)
{
}

//HACK: flag is static bool to avoid changing public header for 4.25.1.  It would be better as a member.
static bool bWarnedMicrosoftSpatialSoundDynamicObjectCountIsZero = false;

FMicrosoftSpatialSound::~FMicrosoftSpatialSound()
{
	Shutdown();
}


void FMicrosoftSpatialSound::FreeResources()
{
	if (SAC)
	{
		SAC->Release();
		SAC = nullptr;
	}
}

void FMicrosoftSpatialSound::Initialize(const FAudioPluginInitializationParams InitParams)
{
	InitializationParams = InitParams;

	// Spatial sound processes 1% of the frames per callback
	MinFramesRequiredPerObjectUpdate = InitParams.SampleRate / 100;

	SAC = SpatialAudioClient::CreateSpatialAudioClient();
	if (SAC)
	{
		bool bSuccess = SAC->Start(InitParams.NumSources, InitParams.SampleRate);

		if (bSuccess)
		{
			// Prepare our own record keeping for the number of spatial sources we expect to render
			Objects.Reset();
			Objects.AddDefaulted(InitializationParams.NumSources);

			// Flag that we're rendering
			bIsRendering = true;
			bIsInitialized = true;

			bWarnedMicrosoftSpatialSoundDynamicObjectCountIsZero = false;

			SpatialAudioRenderThread = FRunnableThread::Create(this, TEXT("MicrosoftSpatialAudioThread"), 0, TPri_TimeCritical, FPlatformAffinity::GetAudioThreadMask());

			Audio::Analytics::RecordEvent_Usage(TEXT("MicrosoftSpatialSound.Initialized"));
		}
		else
		{
			FreeResources();
		}
	}
}

void FMicrosoftSpatialSound::Shutdown()
{
	if (bIsInitialized)
	{
		// Flag that we're no longer rendering
		bIsRendering = false;

		check(SpatialAudioRenderThread != nullptr);

		SpatialAudioRenderThread->Kill(true);
		delete SpatialAudioRenderThread;
		SpatialAudioRenderThread = nullptr;
	}

	FreeResources();
	bIsInitialized = false;
}

void FMicrosoftSpatialSound::OnInitSource(const uint32 SourceId, const FName& AudioComponentUserId, USpatializationPluginSourceSettingsBase* InSettings)
{
	if (!bIsInitialized)
	{
		return;
	}

	FScopeLock ScopeLock(&Objects[SourceId].ObjectCritSect);

	FSpatialSoundSourceObjectData& ObjectData = Objects[SourceId];
	check(!ObjectData.bActive);
}

void FMicrosoftSpatialSound::OnReleaseSource(const uint32 SourceId)
{
	if (!bIsInitialized)
	{
		return;
	}

	FScopeLock ScopeLock(&Objects[SourceId].ObjectCritSect);

	Objects[SourceId].bActive = false;
	Objects[SourceId].bBuffering = false;
}

void FMicrosoftSpatialSound::ProcessAudio(const FAudioPluginSourceInputData& InputData, FAudioPluginSourceOutputData& OutputData)
{
	FScopeLock ScopeLock(&Objects[InputData.SourceId].ObjectCritSect);

	FSpatialSoundSourceObjectData& ObjectData = Objects[InputData.SourceId];
	check(InputData.AudioBuffer != nullptr);

	if (!ObjectData.bActive && !ObjectData.bBuffering)
	{
		ObjectData.AudioBuffer.SetCapacity(4096 * 50);
		ObjectData.bBuffering = true;
	}

	int32 NumSamplesToPush = InputData.AudioBuffer->Num();
	int32 SamplesWritten = ObjectData.AudioBuffer.Push(InputData.AudioBuffer->GetData(), NumSamplesToPush);

	if (SamplesWritten != NumSamplesToPush)
	{
		UE_LOG(LogMicrosoftSpatialSound, Warning, TEXT("Source circular buffers should be bigger!"));
	}

	FVector NewPosition = UnrealToMicrosoftSpatialSoundCoordinates(InputData.SpatializationParams->EmitterPosition, InputData.SpatializationParams->Distance);

	if (ObjectData.bBuffering && ObjectData.AudioBuffer.Num() > MinFramesRequiredPerObjectUpdate * 5)
	{
		ObjectData.bBuffering = false;
	}

	bool bIsFirstPosition = false;
	if (!ObjectData.bBuffering && !ObjectData.bActive)
	{
		bIsFirstPosition = true;
		ObjectData.bActive = true;
		ObjectData.ObjectHandle = nullptr;

		ObjectData.ObjectHandle = SAC->ActivatDynamicSpatialAudioObject();
	}

	if (bIsFirstPosition || !FMath::IsNearlyEqual(ObjectData.TargetPosition.X, NewPosition.X) || !FMath::IsNearlyEqual(ObjectData.TargetPosition.Y, NewPosition.Y) || !FMath::IsNearlyEqual(ObjectData.TargetPosition.Z, NewPosition.Z))
	{
		if (bIsFirstPosition)
		{
			ObjectData.StartingPosition = ObjectData.TargetPosition;
		}
		else
		{
			ObjectData.StartingPosition = ObjectData.CurrentPosition;
		}
		ObjectData.TargetPosition = NewPosition;
		ObjectData.CurrentFrameLerpPosition = 0;
		ObjectData.NumberOfLerpFrames = 4*NumSamplesToPush;
	}
}

uint32 FMicrosoftSpatialSound::Run()
{
	HRESULT Result = S_OK;

	// Wait until the SAC is active
	while (!SAC->IsActive() && bIsRendering)
	{
		if (!bWarnedMicrosoftSpatialSoundDynamicObjectCountIsZero && SAC->GetMaxDynamicObjects() == 0)
		{
			UE_LOG(LogMicrosoftSpatialSound, Warning, TEXT("Microsoft Spatial Sound has zero MaxDynamicObjects.  No sounds can play!  You need to enable Spatial Sound (Windows Sonic for Headphones) in your PC audio settings then restart Unreal."));
			bWarnedMicrosoftSpatialSoundDynamicObjectCountIsZero = true;
		}

		FPlatformProcess::Sleep(0.01f);
	}

	// The render loop
	while (bIsRendering)
	{
		if (SAC->WaitTillBufferCompletionEvent())
		{
			//UE_LOG(LogMicrosoftSpatialSound, Warning, TEXT("Microsoft Spatial Sound buffer completion event timed out."));
		}

		// We need to lock while updating the spatial renderer		
		uint32 FrameCount = 0;
		uint32 AvailableObjects = 0;

		SAC->BeginUpdating(&AvailableObjects, &FrameCount);

		for (FSpatialSoundSourceObjectData& Object : Objects)
		{
			FScopeLock ScopeLock(&Object.ObjectCritSect);

			if (Object.bActive)
			{
				if (Object.AudioBuffer.Num() > FrameCount)
				{
					// Get the buffer for the audio object
					float* OutBuffer = nullptr;
					uint32 BufferLength = 0;
					Result = Object.ObjectHandle->GetBuffer((BYTE**)&OutBuffer, &BufferLength);
					MS_SPATIAL_AUDIO_LOG_ON_FAIL(Result);

					// Fill that buffer from the circular buffer queue
					uint32 NumSamples = BufferLength / sizeof(float);
					Object.AudioBuffer.Pop(OutBuffer, NumSamples);

					Result = Object.ObjectHandle->SetVolume(1.0f);
					MS_SPATIAL_AUDIO_LOG_ON_FAIL(Result);

					float LerpFraction = FMath::Clamp((float)Object.CurrentFrameLerpPosition / Object.NumberOfLerpFrames, 0.0f, 1.0f);

					Object.CurrentPosition = FMath::Lerp(Object.StartingPosition, Object.TargetPosition, LerpFraction);
					// Update the object's meta-data 
					Result = Object.ObjectHandle->SetPosition(Object.CurrentPosition.X, Object.CurrentPosition.Y, Object.CurrentPosition.Z);
					MS_SPATIAL_AUDIO_LOG_ON_FAIL(Result);

					Object.CurrentFrameLerpPosition += NumSamples;
				}
				else
				{
					UE_LOG(LogTemp, Log, TEXT("Foo"));
					float* OutBuffer = nullptr;
					uint32 BufferLength = 0;
					Result = Object.ObjectHandle->GetBuffer((BYTE**)&OutBuffer, &BufferLength);
					MS_SPATIAL_AUDIO_LOG_ON_FAIL(Result);
				}
			}
		}

		SAC->EndUpdating();
	}

	FreeResources();
	return 0;
}

#if PLATFORM_DESKTOP
	#if PLATFORM_64BITS
		#define TARGET_ARCH TEXT("x64")
	#endif
#else //HoloLens
	#if PLATFORM_CPU_ARM_FAMILY
		#if (defined(__aarch64__) || defined(_M_ARM64))
			#define TARGET_ARCH TEXT("arm64")
		#endif
	#else
		#if PLATFORM_64BITS
			#define TARGET_ARCH TEXT("x64")
		#endif
	#endif
#endif

void FMicrosoftSpatialSoundModule::StartupModule()
{
	const FString LibraryName = "SpatialAudioClientInterop";

<<<<<<< HEAD
	if (!OSVersionLabel.Contains(TEXT("Windows 10")) && !OSVersionLabel.Contains(TEXT("Windows 11")))
	{
		UE_LOG(LogMicrosoftSpatialSound, Warning, TEXT("Microsoft Spatial Sound for Unreal currently only supports windows 10 and windows 11)"));
		return;
	}
=======
	const FString DllName = FString::Printf(TEXT("%s.dll"), *LibraryName);

#if UE_BUILD_DEBUG && !defined(NDEBUG)	// Use !defined(NDEBUG) to check to see if we actually are linking with Debug third party libraries (bDebugBuildsActuallyUseDebugCRT)
	const FString ConfigName = "Debug";
#else
	const FString ConfigName = "Release";
#endif

	const FString ThirdPartyDir = FPaths::EngineDir() / "Binaries/ThirdParty" / LibraryName / FPlatformProperties::IniPlatformName() / ConfigName / TARGET_ARCH;
>>>>>>> d731a049

	LibraryHandle = FPlatformProcess::GetDllHandle(*(ThirdPartyDir / DllName));
	if (LibraryHandle == nullptr)
	{
		UE_LOG(LogMicrosoftSpatialSound, Warning, TEXT("Failed to load the SpatialAudioClientInterop DLL"));
	}

	IModularFeatures::Get().RegisterModularFeature(FMicrosoftSpatialSoundPluginFactory::GetModularFeatureName(), &PluginFactory);
}

void FMicrosoftSpatialSoundModule::ShutdownModule()
{
	if (LibraryHandle != nullptr)
	{
		FPlatformProcess::FreeDllHandle(LibraryHandle);
	}
}

IMPLEMENT_MODULE(FMicrosoftSpatialSoundModule, MicrosoftSpatialSound)<|MERGE_RESOLUTION|>--- conflicted
+++ resolved
@@ -418,13 +418,6 @@
 {
 	const FString LibraryName = "SpatialAudioClientInterop";
 
-<<<<<<< HEAD
-	if (!OSVersionLabel.Contains(TEXT("Windows 10")) && !OSVersionLabel.Contains(TEXT("Windows 11")))
-	{
-		UE_LOG(LogMicrosoftSpatialSound, Warning, TEXT("Microsoft Spatial Sound for Unreal currently only supports windows 10 and windows 11)"));
-		return;
-	}
-=======
 	const FString DllName = FString::Printf(TEXT("%s.dll"), *LibraryName);
 
 #if UE_BUILD_DEBUG && !defined(NDEBUG)	// Use !defined(NDEBUG) to check to see if we actually are linking with Debug third party libraries (bDebugBuildsActuallyUseDebugCRT)
@@ -434,7 +427,6 @@
 #endif
 
 	const FString ThirdPartyDir = FPaths::EngineDir() / "Binaries/ThirdParty" / LibraryName / FPlatformProperties::IniPlatformName() / ConfigName / TARGET_ARCH;
->>>>>>> d731a049
 
 	LibraryHandle = FPlatformProcess::GetDllHandle(*(ThirdPartyDir / DllName));
 	if (LibraryHandle == nullptr)
