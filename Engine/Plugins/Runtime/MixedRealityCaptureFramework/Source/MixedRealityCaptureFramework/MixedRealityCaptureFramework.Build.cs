--- conflicted
+++ resolved
@@ -24,10 +24,7 @@
 				"RenderCore",
 				"OpenCVLensDistortion",
 				"OpenCVHelper",
-<<<<<<< HEAD
-=======
 				"XRBase",
->>>>>>> 4af6daef
 			}
 		);
 
