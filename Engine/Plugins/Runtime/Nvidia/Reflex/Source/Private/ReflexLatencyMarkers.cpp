// Copyright Epic Games, Inc. All Rights Reserved.

#include "ReflexLatencyMarkers.h" 

#include "HAL/IConsoleManager.h"

#include "RHI.h"
#include "Engine/Console.h"
#include "GameFramework/PlayerController.h"
#include "Engine/LocalPlayer.h"
#include "Engine/World.h"
#include "Kismet/GameplayStatics.h"

#include "Windows/AllowWindowsPlatformTypes.h"
#include <D3D11.h>
#include <D3D12.h>
#include "nvapi.h"
#include "Windows/HideWindowsPlatformTypes.h"

DEFINE_LOG_CATEGORY_STATIC(LogLatencyMarkers, Log, All);

int32 DisableLatencyMarkers = 0;
static FAutoConsoleVariableRef CVarDisableLatencyMarkers(
	TEXT("t.DisableLatencyMarkers"),
	DisableLatencyMarkers,
	TEXT("Disable Latency Markers")
);

void FReflexLatencyMarkers::Initialize()
{
	if ((RHIGetInterfaceType() == ERHIInterfaceType::D3D11 || RHIGetInterfaceType() == ERHIInterfaceType::D3D12) && IsRHIDeviceNVIDIA())
	{
		FString RHIName = GDynamicRHI->GetName();
		if (RHIName.StartsWith(TEXT("Vulkan")))
		{
			return;
		}

<<<<<<< HEAD
		NvU32 DriverVersion;
=======
		NvU32 DriverVersion = 0;
>>>>>>> d731a049
		NvAPI_ShortString BranchString;

		// Driver version check, 455 and above required for Reflex
		NvAPI_SYS_GetDriverAndBranchVersion(&DriverVersion, BranchString);
		if (DriverVersion >= 45500)
		{
			bProperDriverVersion = true;
		}

		if (DriverVersion >= 51123)
		{
			bFlashIndicatorDriverControlled = true;
		}

		// Need to verify that Reflex Low Latency mode is supported on current hardware
		NV_GET_SLEEP_STATUS_PARAMS_V1 SleepStatusParams = { 0 };
		SleepStatusParams.version = NV_GET_SLEEP_STATUS_PARAMS_VER1;

		NvAPI_Status status = NVAPI_OK;
		status = NvAPI_D3D_GetSleepStatus(static_cast<IUnknown*>(GDynamicRHI->RHIGetNativeDevice()), &SleepStatusParams);

		if (status == NVAPI_OK)
		{
			bFeatureSupport = true;
		}
	}
}

void FReflexLatencyMarkers::Tick(float DeltaTime)
{
	if (DisableLatencyMarkers == 0 && bEnabled && bProperDriverVersion && IsRHIDeviceNVIDIA() && bFeatureSupport)
	{
		NvAPI_Status LatencyStatus = NVAPI_OK;
		NV_LATENCY_RESULT_PARAMS_V1 LatencyResults = { 0 };
		LatencyResults.version = NV_LATENCY_RESULT_PARAMS_VER1;

		LatencyStatus = NvAPI_D3D_GetLatency(static_cast<IUnknown*>(GDynamicRHI->RHIGetNativeDevice()), &LatencyResults);

		if (LatencyStatus == NVAPI_OK)
		{
			// frameReport[63] contains the latest completed frameReport
			const NvU64 TotalLatencyUs = LatencyResults.frameReport[63].gpuRenderEndTime - LatencyResults.frameReport[63].simStartTime;
			if (TotalLatencyUs != 0)
			{
				// frameReport results available, get latest completed frame latency data

				// A 3/4, 1/4 split gets close to a simple 10 frame moving average
				AverageTotalLatencyMs = AverageTotalLatencyMs * 0.75f + TotalLatencyUs / 1000.0f * 0.25f;

				AverageGameLatencyMs = AverageGameLatencyMs * 0.75f + (LatencyResults.frameReport[63].driverEndTime - LatencyResults.frameReport[63].simStartTime) / 1000.0f * 0.25f;
				AverageRenderLatencyMs = AverageRenderLatencyMs * 0.75f + (LatencyResults.frameReport[63].gpuRenderEndTime - LatencyResults.frameReport[63].osRenderQueueStartTime) / 1000.0f * 0.25f;

				AverageSimulationLatencyMs = AverageSimulationLatencyMs * 0.75f + (LatencyResults.frameReport[63].simEndTime - LatencyResults.frameReport[63].simStartTime) / 1000.0f * 0.25f;
				AverageRenderSubmitLatencyMs = AverageRenderSubmitLatencyMs * 0.75f + (LatencyResults.frameReport[63].renderSubmitEndTime - LatencyResults.frameReport[63].renderSubmitStartTime) / 1000.0f * 0.25f;
				AveragePresentLatencyMs = AveragePresentLatencyMs * 0.75f + (LatencyResults.frameReport[63].presentEndTime - LatencyResults.frameReport[63].presentStartTime) / 1000.0f * 0.25f;
				AverageDriverLatencyMs = AverageDriverLatencyMs * 0.75f + (LatencyResults.frameReport[63].driverEndTime - LatencyResults.frameReport[63].driverStartTime) / 1000.0f * 0.25f;
				AverageOSRenderQueueLatencyMs = AverageOSRenderQueueLatencyMs * 0.75f + (LatencyResults.frameReport[63].osRenderQueueEndTime - LatencyResults.frameReport[63].osRenderQueueStartTime) / 1000.0f * 0.25f;
				AverageGPURenderLatencyMs = AverageGPURenderLatencyMs * 0.75f + (LatencyResults.frameReport[63].gpuRenderEndTime - LatencyResults.frameReport[63].gpuRenderStartTime) / 1000.0f * 0.25f;

				RenderSubmitOffsetMs = (LatencyResults.frameReport[63].renderSubmitStartTime - LatencyResults.frameReport[63].simStartTime) / 1000.0f;
				PresentOffsetMs = (LatencyResults.frameReport[63].presentStartTime - LatencyResults.frameReport[63].simStartTime) / 1000.0f;
				DriverOffsetMs = (LatencyResults.frameReport[63].driverStartTime - LatencyResults.frameReport[63].simStartTime) / 1000.0f;
				OSRenderQueueOffsetMs = (LatencyResults.frameReport[63].osRenderQueueStartTime - LatencyResults.frameReport[63].simStartTime) / 1000.0f;
				GPURenderOffsetMs = (LatencyResults.frameReport[63].gpuRenderStartTime - LatencyResults.frameReport[63].simStartTime) / 1000.0f;

				UE_LOG(LogLatencyMarkers, VeryVerbose, TEXT("AverageTotalLatencyMs: %f"), AverageTotalLatencyMs);
				UE_LOG(LogLatencyMarkers, VeryVerbose, TEXT("AverageGameLatencyMs: %f"), AverageGameLatencyMs);
				UE_LOG(LogLatencyMarkers, VeryVerbose, TEXT("AverageRenderLatencyMs: %f"), AverageRenderLatencyMs);

				UE_LOG(LogLatencyMarkers, VeryVerbose, TEXT("AverageSimulationLatencyMs: %f"), AverageSimulationLatencyMs);
				UE_LOG(LogLatencyMarkers, VeryVerbose, TEXT("AverageRenderSubmitLatencyMs: %f"), AverageRenderSubmitLatencyMs);
				UE_LOG(LogLatencyMarkers, VeryVerbose, TEXT("AveragePresentLatencyMs: %f"), AveragePresentLatencyMs);
				UE_LOG(LogLatencyMarkers, VeryVerbose, TEXT("AverageDriverLatencyMs: %f"), AverageDriverLatencyMs);
				UE_LOG(LogLatencyMarkers, VeryVerbose, TEXT("AverageOSRenderQueueLatencyMs: %f"), AverageOSRenderQueueLatencyMs);
				UE_LOG(LogLatencyMarkers, VeryVerbose, TEXT("AverageGPURenderLatencyMs: %f"), AverageGPURenderLatencyMs);
			}
		}
	}
}

void FReflexLatencyMarkers::SetInputSampleLatencyMarker(uint64 FrameNumber)
{
	if (DisableLatencyMarkers == 0 && bProperDriverVersion && bEnabled && IsRHIDeviceNVIDIA() && bFeatureSupport)
	{
		NvAPI_Status status = NVAPI_OK;
		NV_LATENCY_MARKER_PARAMS_V1 params = { 0 };
		params.version = NV_LATENCY_MARKER_PARAMS_VER1;
		params.frameID = FrameNumber;
		params.markerType = INPUT_SAMPLE;

		status = NvAPI_D3D_SetLatencyMarker(static_cast<IUnknown*>(GDynamicRHI->RHIGetNativeDevice()), &params);
	}
}

void FReflexLatencyMarkers::SetSimulationLatencyMarkerStart(uint64 FrameNumber)
{
	if (DisableLatencyMarkers == 0 && bProperDriverVersion && bEnabled && IsRHIDeviceNVIDIA() && bFeatureSupport)
	{
		NvAPI_Status status = NVAPI_OK;
		NV_LATENCY_MARKER_PARAMS_V1 params = { 0 };
		params.version = NV_LATENCY_MARKER_PARAMS_VER1;
		params.frameID = FrameNumber;
		params.markerType = SIMULATION_START;

		status = NvAPI_D3D_SetLatencyMarker(static_cast<IUnknown*>(GDynamicRHI->RHIGetNativeDevice()), &params);
	}
}

void FReflexLatencyMarkers::SetSimulationLatencyMarkerEnd(uint64 FrameNumber)
{
	if (DisableLatencyMarkers == 0 && bProperDriverVersion && bEnabled && IsRHIDeviceNVIDIA() && bFeatureSupport)
	{
		NvAPI_Status status = NVAPI_OK;
		NV_LATENCY_MARKER_PARAMS_V1 params = { 0 };
		params.version = NV_LATENCY_MARKER_PARAMS_VER1;
		params.frameID = FrameNumber;
		params.markerType = SIMULATION_END;

		status = NvAPI_D3D_SetLatencyMarker(static_cast<IUnknown*>(GDynamicRHI->RHIGetNativeDevice()), &params);
	}
}

void FReflexLatencyMarkers::SetRenderSubmitLatencyMarkerStart(uint64 FrameNumber)
{
	if (DisableLatencyMarkers == 0 && bProperDriverVersion && bEnabled && IsRHIDeviceNVIDIA() && bFeatureSupport)
	{
		NvAPI_Status status = NVAPI_OK;
		NV_LATENCY_MARKER_PARAMS_V1 params = { 0 };
		params.version = NV_LATENCY_MARKER_PARAMS_VER1;
		params.frameID = FrameNumber;
		params.markerType = RENDERSUBMIT_START;

		status = NvAPI_D3D_SetLatencyMarker(static_cast<IUnknown*>(GDynamicRHI->RHIGetNativeDevice()), &params);
	}
}

void FReflexLatencyMarkers::SetRenderSubmitLatencyMarkerEnd(uint64 FrameNumber)
{
	if (DisableLatencyMarkers == 0 && bProperDriverVersion && bEnabled && IsRHIDeviceNVIDIA() && bFeatureSupport)
	{
		NvAPI_Status status = NVAPI_OK;
		NV_LATENCY_MARKER_PARAMS_V1 params = { 0 };
		params.version = NV_LATENCY_MARKER_PARAMS_VER1;
		params.frameID = FrameNumber;
		params.markerType = RENDERSUBMIT_END;

		status = NvAPI_D3D_SetLatencyMarker(static_cast<IUnknown*>(GDynamicRHI->RHIGetNativeDevice()), &params);
	}
}

void FReflexLatencyMarkers::SetPresentLatencyMarkerStart(uint64 FrameNumber)
{
	if (DisableLatencyMarkers == 0 && bProperDriverVersion && bEnabled && IsRHIDeviceNVIDIA() && bFeatureSupport)
	{
		NvAPI_Status status = NVAPI_OK;
		NV_LATENCY_MARKER_PARAMS_V1 params = { 0 };
		params.version = NV_LATENCY_MARKER_PARAMS_VER1;
		params.frameID = FrameNumber;
		params.markerType = PRESENT_START;

		status = NvAPI_D3D_SetLatencyMarker(static_cast<IUnknown*>(GDynamicRHI->RHIGetNativeDevice()), &params);
	}
}

void FReflexLatencyMarkers::SetPresentLatencyMarkerEnd(uint64 FrameNumber)
{
	if (DisableLatencyMarkers == 0 && bProperDriverVersion && bEnabled && IsRHIDeviceNVIDIA() && bFeatureSupport)
	{
		NvAPI_Status status = NVAPI_OK;
		NV_LATENCY_MARKER_PARAMS_V1 params = { 0 };
		params.version = NV_LATENCY_MARKER_PARAMS_VER1;
		params.frameID = FrameNumber;
		params.markerType = PRESENT_END;

		status = NvAPI_D3D_SetLatencyMarker(static_cast<IUnknown*>(GDynamicRHI->RHIGetNativeDevice()), &params);
	}
}

void FReflexLatencyMarkers::SetFlashIndicatorLatencyMarker(uint64 FrameNumber)
{
	if (DisableLatencyMarkers == 0 && bProperDriverVersion && bEnabled && IsRHIDeviceNVIDIA() && bFeatureSupport)
	{
		if (GetFlashIndicatorEnabled())
		{
			NvAPI_Status status = NVAPI_OK;
			NV_LATENCY_MARKER_PARAMS_V1 params = { 0 };
			params.version = NV_LATENCY_MARKER_PARAMS_VER1;
			params.frameID = FrameNumber;
			params.markerType = TRIGGER_FLASH;

			status = NvAPI_D3D_SetLatencyMarker(static_cast<IUnknown*>(GDynamicRHI->RHIGetNativeDevice()), &params);
		}
	}
}

void FReflexLatencyMarkers::SetCustomLatencyMarker(uint32 MarkerId, uint64 FrameNumber)
{
	if (DisableLatencyMarkers == 0 && bProperDriverVersion && bEnabled && IsRHIDeviceNVIDIA() && bFeatureSupport)
	{
		NvAPI_Status status = NVAPI_OK;
		NV_LATENCY_MARKER_PARAMS_V1 params = { 0 };
		params.version = NV_LATENCY_MARKER_PARAMS_VER1;
		params.frameID = FrameNumber;
		params.markerType = NV_LATENCY_MARKER_TYPE(MarkerId);

		status = NvAPI_D3D_SetLatencyMarker(static_cast<IUnknown*>(GDynamicRHI->RHIGetNativeDevice()), &params);
	}
}

void FReflexLatencyMarkers::SetFlashIndicatorEnabled(bool bInEnabled)
{
	bFlashIndicatorEnabled = bInEnabled;
}

bool FReflexLatencyMarkers::GetFlashIndicatorEnabled()
{
	if (DisableLatencyMarkers == 1 || !bProperDriverVersion || !IsRHIDeviceNVIDIA() || !bFeatureSupport)
	{
		return false;
	}

	return bFlashIndicatorEnabled || bFlashIndicatorDriverControlled;
}

void FReflexLatencyMarkers::SetEnabled(bool bInEnabled)
{
	if (!bInEnabled)
	{
		// Reset module back to default values in case re-enabled in the same session
		AverageTotalLatencyMs = 0.0f;
		AverageGameLatencyMs = 0.0f;
		AverageRenderLatencyMs = 0.0f;

		AverageSimulationLatencyMs = 0.0f;
		AverageRenderSubmitLatencyMs = 0.0f;
		AveragePresentLatencyMs = 0.0f;
		AverageDriverLatencyMs = 0.0f;
		AverageOSRenderQueueLatencyMs = 0.0f;
		AverageGPURenderLatencyMs = 0.0f;

		RenderSubmitOffsetMs = 0.0f;
		PresentOffsetMs = 0.0f;
		DriverOffsetMs = 0.0f;
		OSRenderQueueOffsetMs = 0.0f;
		GPURenderOffsetMs = 0.0f;

		bFlashIndicatorEnabled = false;
	}

	bEnabled = bInEnabled;
}

bool FReflexLatencyMarkers::GetEnabled()
{
	if (DisableLatencyMarkers == 1 || !bProperDriverVersion || !IsRHIDeviceNVIDIA() || !bFeatureSupport)
	{
		return false;
	}

	return bEnabled;
}

bool FReflexLatencyMarkers::GetAvailable()
{
	if (DisableLatencyMarkers == 1 || !bProperDriverVersion || !IsRHIDeviceNVIDIA() || !bFeatureSupport)
	{
		return false;
	}

	return true;
}

bool FReflexLatencyMarkers::Exec(UWorld* InWorld, const TCHAR* Cmd, FOutputDevice& Ar)
{
	bool bHandled = false;
	FString ReflexLatencyMarkers;
	APlayerController* PlayerController = (InWorld ? UGameplayStatics::GetPlayerController(InWorld, 0) : NULL);
	ULocalPlayer* LocalPlayer = (PlayerController ? Cast<ULocalPlayer>(PlayerController->Player) : NULL);

	if (FParse::Value(Cmd, TEXT("ReflexLatencyMarkers="), ReflexLatencyMarkers))
	{
		if (ReflexLatencyMarkers == "0")
		{
			SetEnabled(false);

			if (LocalPlayer && LocalPlayer->ViewportClient && LocalPlayer->ViewportClient->ViewportConsole)
			{
				LocalPlayer->ViewportClient->ViewportConsole->OutputText("Reflex Latency Markers: Off");
			}

			UE_LOG(LogLatencyMarkers, Log, TEXT("Reflex Latency Markers: Off"));
		}
		else if (ReflexLatencyMarkers == "1")
		{
			SetEnabled(true);

			if (LocalPlayer && LocalPlayer->ViewportClient && LocalPlayer->ViewportClient->ViewportConsole)
			{
				LocalPlayer->ViewportClient->ViewportConsole->OutputText("Reflex Latency Markers: On");
			}

			UE_LOG(LogLatencyMarkers, Log, TEXT("Reflex Latency Markers: On"));
		}

		bHandled = true;
	}

	return bHandled;
}<|MERGE_RESOLUTION|>--- conflicted
+++ resolved
@@ -36,11 +36,7 @@
 			return;
 		}
 
-<<<<<<< HEAD
-		NvU32 DriverVersion;
-=======
 		NvU32 DriverVersion = 0;
->>>>>>> d731a049
 		NvAPI_ShortString BranchString;
 
 		// Driver version check, 455 and above required for Reflex
