// Copyright 1998-2019 Epic Games, Inc. All Rights Reserved.

#include "CoreMinimal.h"
#include "Containers/Map.h"
#include "Containers/StaticBitArray.h"
#include "IAnselPlugin.h"
#include "Camera/CameraTypes.h"
#include "Camera/CameraPhotography.h"
#include "Camera/PlayerCameraManager.h"
#include "HAL/ConsoleManager.h"
#include "Engine/Engine.h"
#include "Engine/GameViewportClient.h"
#include "Engine/ViewportSplitScreen.h"
#include "GameFramework/PlayerController.h"
#include "GameFramework/HUD.h"
#include "GameFramework/WorldSettings.h"
#include "Kismet/GameplayStatics.h"
#include "Widgets/SWindow.h"
#include "Application/SlateApplicationBase.h"
#include "RenderResource.h"

#include <functional>

#include "AnselFunctionLibrary.h"
#include <AnselSDK.h>

DEFINE_LOG_CATEGORY_STATIC(LogAnsel, Log, All);

#define LOCTEXT_NAMESPACE "Photography"

static TAutoConsoleVariable<int32> CVarAllowHighQuality(
	TEXT("r.Photography.AllowHighQuality"),
	1,
	TEXT("Whether to permit Ansel RT (high-quality mode).\n"),
	ECVF_RenderThreadSafe);

// intentionally undocumented until tested further
static TAutoConsoleVariable<int32> CVarExtreme(
	TEXT("r.Photography.Extreme"),
	0,
	TEXT("Whether to allow 'extreme' quality for Ansel RT (EXPERIMENTAL).\n"),
	ECVF_RenderThreadSafe);

// intentionally undocumented - debug flag
static TAutoConsoleVariable<int32> CVarDebug0(
	TEXT("r.Photography.Debug0"),
	0,
	TEXT("Debug - kill RT when in high-quality(!) mode\n"),
	ECVF_RenderThreadSafe);

/////////////////////////////////////////////////
// All the NVIDIA Ansel-specific details

class FNVAnselCameraPhotographyPrivate : public ICameraPhotography
{
public:
	FNVAnselCameraPhotographyPrivate();
	virtual ~FNVAnselCameraPhotographyPrivate() override;
	virtual bool UpdateCamera(FMinimalViewInfo& InOutPOV, APlayerCameraManager* PCMgr) override;
	virtual void UpdatePostProcessing(FPostProcessSettings& InOutPostProcessSettings) override;
	virtual void StartSession() override;
	virtual void StopSession() override;
	virtual bool IsSupported() override;
	virtual void SetUIControlVisibility(uint8 UIControlTarget, bool bIsVisible) override;
	virtual void DefaultConstrainCamera(const FVector NewCameraLocation, const FVector PreviousCameraLocation, const FVector OriginalCameraLocation, FVector& OutCameraLocation, APlayerCameraManager* PCMgr) override;
	virtual const TCHAR* const GetProviderName() override { return TEXT("NVIDIA Ansel"); };

	enum econtrols {
		control_dofscale,
		control_dofsensorwidth,
		control_doffocalregion,
		control_doffocaldistance,
		control_dofdepthbluramount,
		control_dofdepthblurradius,
		control_bloomintensity,
		control_bloomscale,
		control_scenefringeintensity,
		control_COUNT
	};
	typedef union {
		bool bool_val;
		float float_val;
	} ansel_control_val;

private:
	void ReconfigureAnsel();
	void DeconfigureAnsel();

	static ansel::StartSessionStatus AnselStartSessionCallback(ansel::SessionConfiguration& settings, void* userPointer);
	static void AnselStopSessionCallback(void* userPointer);
	static void AnselStartCaptureCallback(const ansel::CaptureConfiguration& CaptureInfo, void* userPointer);
	static void AnselStopCaptureCallback(void* userPointer);
	static void AnselChangeQualityCallback(bool isHighQuality, void* userPointer);

	static bool AnselCamerasMatch(ansel::Camera& a, ansel::Camera& b);

	void AnselCameraToFMinimalView(FMinimalViewInfo& InOutPOV, ansel::Camera& AnselCam);
	void FMinimalViewToAnselCamera(ansel::Camera& InOutAnselCam, FMinimalViewInfo& POV);

	bool BlueprintModifyCamera(ansel::Camera& InOutAnselCam, APlayerCameraManager* PCMgr); // returns whether modified cam is in original (session-start) position

	void ConfigureRenderingSettingsForPhotography(FPostProcessSettings& InOutPostProcessSettings);
	void SetUpSessionCVars();
	void DoCustomUIControls(FPostProcessSettings& InOutPPSettings, bool bRebuildControls);
	void DeclareSlider(int id, FText LocTextLabel, float LowerBound, float UpperBound, float Val);
	bool ProcessUISlider(int id, float& InOutVal);

	bool CaptureCVar(FString CVarName);
	void SetCapturedCVarPredicated(const char* CVarName, float valueIfNotReset, std::function<bool(const float, const float)> comparison, bool wantReset, bool useExistingPriority);
	void SetCapturedCVar(const char* CVarName, float valueIfNotReset, bool wantReset = false, bool useExistingPriority = false);

	ansel::Configuration* AnselConfig;
	ansel::Camera AnselCamera;
	ansel::Camera AnselCameraOriginal;
	ansel::Camera AnselCameraPrevious;

	FMinimalViewInfo UECameraOriginal;
	FMinimalViewInfo UECameraPrevious;

	FPostProcessSettings UEPostProcessingOriginal;

	bool bAnselSessionActive;
	bool bAnselSessionNewlyActive;
	bool bAnselSessionWantDeactivate;
	bool bAnselCaptureActive;
	bool bAnselCaptureNewlyActive;
	bool bAnselCaptureNewlyFinished;
	ansel::CaptureConfiguration AnselCaptureInfo;

	bool bForceDisallow;
	bool bIsOrthoProjection;

	bool bWasMovableCameraBeforeSession;
	bool bWasPausedBeforeSession;
	bool bWasShowingHUDBeforeSession;
	bool bWereSubtitlesEnabledBeforeSession;
	bool bWasFadingEnabledBeforeSession;
	bool bWasScreenMessagesEnabledBeforeSession = false;
	float fTimeDilationBeforeSession;

	bool bCameraIsInOriginalState = true;

	bool bAutoPostprocess;
	bool bAutoPause;
	bool bRayTracingEnabled = false;
	bool bPausedInternally = false;

	bool bHighQualityModeDesired = false;
	bool bHighQualityModeIsSetup = false;

	uint32_t NumFramesSinceSessionStart;

	// members relating to the 'Game Settings' controls in the Ansel overlay UI
	TStaticBitArray<256> bEffectUIAllowed;

	bool bUIControlsNeedRebuild;
	ansel::UserControlDesc UIControls[control_COUNT];
	static ansel_control_val UIControlValues[control_COUNT]; // static to allow access from a callback
	float UIControlRangeLower[control_COUNT];
	float UIControlRangeUpper[control_COUNT];

	/** Console variable delegate for checking when the console variables have changed */
	FConsoleCommandDelegate CVarDelegate;
	FConsoleVariableSinkHandle CVarDelegateHandle;

	struct CVarInfo {
		IConsoleVariable* cvar;
		float fInitialVal;
	};
	TMap<FString, CVarInfo> InitialCVarMap;
};

FNVAnselCameraPhotographyPrivate::ansel_control_val FNVAnselCameraPhotographyPrivate::UIControlValues[control_COUNT];

static void* AnselSDKDLLHandle = 0;
static bool bAnselDLLLoaded = false;

bool FNVAnselCameraPhotographyPrivate::CaptureCVar(FString CVarName)
{
	IConsoleVariable* cvar = IConsoleManager::Get().FindConsoleVariable(CVarName.GetCharArray().GetData());
	if (!cvar) return false;

	CVarInfo info;
	info.cvar = cvar;
	info.fInitialVal = cvar->GetFloat();

	InitialCVarMap.Add(CVarName, info);
	return true;
}

FNVAnselCameraPhotographyPrivate::FNVAnselCameraPhotographyPrivate()
	: ICameraPhotography()
	, bAnselSessionActive(false)
	, bAnselSessionNewlyActive(false)
	, bAnselSessionWantDeactivate(false)
	, bAnselCaptureActive(false)
	, bAnselCaptureNewlyActive(false)
	, bAnselCaptureNewlyFinished(false)
	, bForceDisallow(false)
	, bIsOrthoProjection(false)
{
	for (int i = 0; i < bEffectUIAllowed.Num(); ++i)
	{
		bEffectUIAllowed[i] = true; // allow until explicitly disallowed
	}

	if (bAnselDLLLoaded)
	{
		AnselConfig = new ansel::Configuration();

		CVarDelegate = FConsoleCommandDelegate::CreateLambda([this] {
			static float LastTranslationSpeed = -1.0f;
			static int32 LastSettleFrames = -1;
			
			static IConsoleVariable* CVarTranslationSpeed = IConsoleManager::Get().FindConsoleVariable(TEXT("r.Photography.TranslationSpeed"));
			static IConsoleVariable* CVarSettleFrames = IConsoleManager::Get().FindConsoleVariable(TEXT("r.Photography.SettleFrames"));
			
			float ThisTranslationSpeed = CVarTranslationSpeed->GetFloat();
			int32 ThisSettleFrames = CVarSettleFrames->GetInt();

			if (ThisTranslationSpeed != LastTranslationSpeed ||
				ThisSettleFrames != LastSettleFrames)
			{
				ReconfigureAnsel();
				LastTranslationSpeed = ThisTranslationSpeed;
				LastSettleFrames = ThisSettleFrames;
			}
		});

		CVarDelegateHandle = IConsoleManager::Get().RegisterConsoleVariableSink_Handle(CVarDelegate);
		ReconfigureAnsel();
	}
	else
	{
		UE_LOG(LogAnsel, Log, TEXT("Ansel DLL was not successfully loaded."));
	}
}


FNVAnselCameraPhotographyPrivate::~FNVAnselCameraPhotographyPrivate()
{	
	if (bAnselDLLLoaded)
	{
		IConsoleManager::Get().UnregisterConsoleVariableSink_Handle(CVarDelegateHandle);
		DeconfigureAnsel();
		delete AnselConfig;
	}
}


bool FNVAnselCameraPhotographyPrivate::IsSupported()
{
	return bAnselDLLLoaded && ansel::isAnselAvailable();
}

void FNVAnselCameraPhotographyPrivate::SetUIControlVisibility(uint8 UIControlTarget, bool bIsVisible)
{
	bEffectUIAllowed[UIControlTarget] = bIsVisible;
}

bool FNVAnselCameraPhotographyPrivate::AnselCamerasMatch(ansel::Camera& a, ansel::Camera& b)
{
	return a.position.x == b.position.x &&
		a.position.y == b.position.y &&
		a.position.z == b.position.z &&
		a.rotation.x == b.rotation.x &&
		a.rotation.y == b.rotation.y &&
		a.rotation.z == b.rotation.z &&
		a.rotation.w == b.rotation.w &&
		a.fov == b.fov &&
		a.projectionOffsetX == b.projectionOffsetX &&
		a.projectionOffsetY == b.projectionOffsetY;
}

void FNVAnselCameraPhotographyPrivate::AnselCameraToFMinimalView(FMinimalViewInfo& InOutPOV, ansel::Camera& AnselCam)
{
	InOutPOV.FOV = AnselCam.fov;
	InOutPOV.Location.X = AnselCam.position.x;
	InOutPOV.Location.Y = AnselCam.position.y;
	InOutPOV.Location.Z = AnselCam.position.z;
	FQuat rotq(AnselCam.rotation.x, AnselCam.rotation.y, AnselCam.rotation.z, AnselCam.rotation.w);
	InOutPOV.Rotation = FRotator(rotq);
	InOutPOV.OffCenterProjectionOffset.Set(AnselCam.projectionOffsetX, AnselCam.projectionOffsetY);
}

void FNVAnselCameraPhotographyPrivate::FMinimalViewToAnselCamera(ansel::Camera& InOutAnselCam, FMinimalViewInfo& POV)
{
	InOutAnselCam.fov = POV.FOV;
	InOutAnselCam.position = { POV.Location.X, POV.Location.Y, POV.Location.Z };
	FQuat rotq = POV.Rotation.Quaternion();
	InOutAnselCam.rotation = { rotq.X, rotq.Y, rotq.Z, rotq.W };
	InOutAnselCam.projectionOffsetX = 0.f; // Ansel only writes these, doesn't read
	InOutAnselCam.projectionOffsetY = 0.f;
}

bool FNVAnselCameraPhotographyPrivate::BlueprintModifyCamera(ansel::Camera& InOutAnselCam, APlayerCameraManager* PCMgr)
{
	FMinimalViewInfo Proposed;

	AnselCameraToFMinimalView(Proposed, InOutAnselCam);
	PCMgr->PhotographyCameraModify(Proposed.Location, UECameraPrevious.Location, UECameraOriginal.Location, Proposed.Location/*out by ref*/);
	// only position has possibly changed
	InOutAnselCam.position.x = Proposed.Location.X;
	InOutAnselCam.position.y = Proposed.Location.Y;
	InOutAnselCam.position.z = Proposed.Location.Z;

	UECameraPrevious = Proposed;

	bool bIsCameraInOriginalTransform =
		Proposed.Location.Equals(UECameraOriginal.Location) &&
		Proposed.Rotation.Equals(UECameraOriginal.Rotation) &&
		Proposed.FOV == UECameraOriginal.FOV;
	return bIsCameraInOriginalTransform;
}

void FNVAnselCameraPhotographyPrivate::DeclareSlider(int id, FText LocTextLabel, float LowerBound, float UpperBound, float Val)
{
	UIControlRangeLower[id] = LowerBound;
	UIControlRangeUpper[id] = UpperBound;

	UIControls[id].labelUtf8 = TCHAR_TO_UTF8(LocTextLabel.ToString().GetCharArray().GetData());
	UIControlValues[id].float_val = FMath::GetRangePct(LowerBound, UpperBound, Val);

	UIControls[id].callback = [](const ansel::UserControlInfo& info) {
		UIControlValues[info.userControlId - 1].float_val = *(float*)info.value;
	};
	UIControls[id].info.userControlId = id + 1; // reserve 0 as 'unused'
	UIControls[id].info.userControlType = ansel::kUserControlSlider;
	UIControls[id].info.value = &UIControlValues[id].float_val;

	ansel::UserControlStatus status = ansel::addUserControl(UIControls[id]);
	UE_LOG(LogAnsel, Log, TEXT("control#%d status=%d"), (int)id, (int)status);
}

bool FNVAnselCameraPhotographyPrivate::ProcessUISlider(int id, float& InOutVal)
{
	if (UIControls[id].info.userControlId <= 0)
	{
		return false; // control is not in use
	}

	InOutVal = FMath::Lerp(UIControlRangeLower[id], UIControlRangeUpper[id], UIControlValues[id].float_val);
	return true;
}

void FNVAnselCameraPhotographyPrivate::DoCustomUIControls(FPostProcessSettings& InOutPPSettings, bool bRebuildControls)
{
	if (bRebuildControls)
	{
		// clear existing controls
		for (int i = 0; i < control_COUNT; ++i)
		{
			if (UIControls[i].info.userControlId > 0) // we are using id 0 as 'unused'
			{
				ansel::removeUserControl(UIControls[i].info.userControlId);
				UIControls[i].info.userControlId = 0;
			}
		}

		// save postproc settings at session start
		UEPostProcessingOriginal = InOutPPSettings;

		// add all relevant controls
		PRAGMA_DISABLE_DEPRECATION_WARNINGS
		if (bEffectUIAllowed[DepthOfField])
		{
<<<<<<< HEAD
			bool bAnyDofVisible =
				(InOutPPSettings.DepthOfFieldMethod == DOFM_CircleDOF && InOutPPSettings.DepthOfFieldDepthBlurRadius > 0.f) ||
				(InOutPPSettings.DepthOfFieldMethod == DOFM_CircleDOF && InOutPPSettings.DepthOfFieldDepthBlurAmount > 0.f) ||
				(InOutPPSettings.DepthOfFieldMethod == DOFM_BokehDOF && InOutPPSettings.DepthOfFieldScale > 0.f)
				;
=======
			const bool bAnyDofVisible = InOutPPSettings.DepthOfFieldFstop > 0 && InOutPPSettings.DepthOfFieldFocalDistance > 0;
>>>>>>> 9ba46998

			if (bAnyDofVisible)
			{
				if (InOutPPSettings.DepthOfFieldMethod == DOFM_BokehDOF)
				{
					DeclareSlider(
						control_dofscale,
						LOCTEXT("control_dofscale", "Focus Scale"),
						0.f, 2.f,
						InOutPPSettings.DepthOfFieldScale
					);

					DeclareSlider(
						control_doffocalregion,
						LOCTEXT("control_doffocalregion", "Focus Region"),
						0.f, 10000.f, // UU
						InOutPPSettings.DepthOfFieldFocalRegion
					);
				}

				DeclareSlider(
					control_dofsensorwidth,
					LOCTEXT("control_dofsensorwidth", "Focus Sensor"), // n.b. similar effect to focus scale
					0.1f, 1000.f,
					InOutPPSettings.DepthOfFieldSensorWidth
				);

				DeclareSlider(
					control_doffocaldistance,
					LOCTEXT("control_doffocaldistance", "Focus Distance"),
					0.f, 1000.f, // UU - doc'd to 10000U but that's too coarse for a narrow UI control
					InOutPPSettings.DepthOfFieldFocalDistance
				);

<<<<<<< HEAD
				if (InOutPPSettings.DepthOfFieldMethod == DOFM_CircleDOF)
				{
					// circledof
					DeclareSlider(
						control_dofdepthbluramount,
						LOCTEXT("control_dofbluramount", "Blur Distance km"),
						0.000001f, 1.f, // km; doc'd as up to 100km but that's too coarse for a narrow UI control
						InOutPPSettings.DepthOfFieldDepthBlurAmount
					);
					// circledof
					DeclareSlider(
						control_dofdepthblurradius,
						LOCTEXT("control_dofblurradius", "Blur Radius"),
						0.f, 4.f,
						InOutPPSettings.DepthOfFieldDepthBlurRadius
					);
				}
=======
				DeclareSlider(
					control_dofdepthbluramount,
					LOCTEXT("control_dofbluramount", "Blur Distance km"),
					0.000001f, 1.f, // km; doc'd as up to 100km but that's too coarse for a narrow UI control
					InOutPPSettings.DepthOfFieldDepthBlurAmount
				);

				DeclareSlider(
					control_dofdepthblurradius,
					LOCTEXT("control_dofblurradius", "Blur Radius"),
					0.f, 4.f,
					InOutPPSettings.DepthOfFieldDepthBlurRadius
				);
>>>>>>> 9ba46998
			}
		}
		PRAGMA_ENABLE_DEPRECATION_WARNINGS

		if (bEffectUIAllowed[Bloom] &&
			InOutPPSettings.BloomIntensity > 0.f)
		{
			DeclareSlider(
				control_bloomintensity,
				LOCTEXT("control_bloomintensity", "Bloom Intensity"),
				0.f, 8.f,
				InOutPPSettings.BloomIntensity
			);
			DeclareSlider(
				control_bloomscale,
				LOCTEXT("control_bloomscale", "Bloom Scale"),
				0.f, 64.f,
				InOutPPSettings.BloomSizeScale
			);
		}

		if (bEffectUIAllowed[ChromaticAberration] &&
			InOutPPSettings.SceneFringeIntensity > 0.f)
		{
			DeclareSlider(
				control_scenefringeintensity,
				LOCTEXT("control_chromaticaberration", "Chromatic Aberration"),
				0.f, 15.f, // note: FPostProcesssSettings metadata says range is 0./5. but larger values have been seen in the wild 
				InOutPPSettings.SceneFringeIntensity
			);
		}

		bUIControlsNeedRebuild = false;
	}

	// postprocessing is based upon postprocessing settings at session start time (avoids set of
	// UI tweakables changing due to the camera wandering between postprocessing volumes, also
	// avoids most discontinuities where stereo and panoramic captures can also wander between
	// postprocessing volumes during the capture process)
	InOutPPSettings = UEPostProcessingOriginal;

	// update values where corresponding controls are in use
	if (ProcessUISlider(control_dofscale, InOutPPSettings.DepthOfFieldScale))
	{
		InOutPPSettings.bOverride_DepthOfFieldScale = 1;
	}
	if (ProcessUISlider(control_doffocalregion, InOutPPSettings.DepthOfFieldFocalRegion))
	{
		InOutPPSettings.bOverride_DepthOfFieldFocalRegion = 1;
	}
	if (ProcessUISlider(control_dofsensorwidth, InOutPPSettings.DepthOfFieldSensorWidth))
	{
		InOutPPSettings.bOverride_DepthOfFieldSensorWidth = 1;
	}
	if (ProcessUISlider(control_doffocaldistance, InOutPPSettings.DepthOfFieldFocalDistance))
	{
		InOutPPSettings.bOverride_DepthOfFieldFocalDistance = 1;
	}
	if (ProcessUISlider(control_dofdepthbluramount, InOutPPSettings.DepthOfFieldDepthBlurAmount))
	{
		InOutPPSettings.bOverride_DepthOfFieldDepthBlurAmount = 1;
	}
	if (ProcessUISlider(control_dofdepthblurradius, InOutPPSettings.DepthOfFieldDepthBlurRadius))
	{
		InOutPPSettings.bOverride_DepthOfFieldDepthBlurRadius = 1;
	}
	if (ProcessUISlider(control_bloomintensity, InOutPPSettings.BloomIntensity))
	{
		InOutPPSettings.bOverride_BloomIntensity = 1;
	}
	if (ProcessUISlider(control_bloomscale, InOutPPSettings.BloomSizeScale))
	{
		InOutPPSettings.bOverride_BloomSizeScale = 1;
	}
	if (ProcessUISlider(control_scenefringeintensity, InOutPPSettings.SceneFringeIntensity))
	{
		InOutPPSettings.bOverride_SceneFringeIntensity = 1;
	}
}

bool FNVAnselCameraPhotographyPrivate::UpdateCamera(FMinimalViewInfo& InOutPOV, APlayerCameraManager* PCMgr)
{
	check(PCMgr != nullptr);
	bool bGameCameraCutThisFrame = false;

	bForceDisallow = false;
	if (!bAnselSessionActive)
	{
		// grab & store some view details that effect Ansel session setup but which it could be
		// unsafe to access from the Ansel callbacks (which aren't necessarily on render
		// or game thread).
		bIsOrthoProjection = (InOutPOV.ProjectionMode == ECameraProjectionMode::Orthographic);
		if (UGameViewportClient* ViewportClient = PCMgr->GetWorld()->GetGameViewport())
		{
			bForceDisallow = bForceDisallow || (ViewportClient->GetCurrentSplitscreenConfiguration() != ESplitScreenType::None); // forbid if in splitscreen.
		}
		// forbid if in stereoscopic/VR mode
		bForceDisallow = bForceDisallow || (GEngine->IsStereoscopic3D());
	}

	if (bAnselSessionActive)
	{
		APlayerController* PCOwner = PCMgr->GetOwningPlayerController();
		check(PCOwner != nullptr);

		++NumFramesSinceSessionStart;

		if (bAnselCaptureNewlyActive)
		{
			PCMgr->OnPhotographyMultiPartCaptureStart();
			bGameCameraCutThisFrame = true;
			bAnselCaptureNewlyActive = false;
		}

		if (bAnselCaptureNewlyFinished)
		{
			bGameCameraCutThisFrame = true;
			bAnselCaptureNewlyFinished = false;
			PCMgr->OnPhotographyMultiPartCaptureEnd();
		}

		if (bAnselSessionWantDeactivate)
		{
			bAnselSessionActive = false;
			bAnselSessionWantDeactivate = false;

			// auto-restore state

			if (bAutoPostprocess)
			{
				if (bWasShowingHUDBeforeSession)
				{
					PCOwner->MyHUD->ShowHUD(); // toggle off
				}
				if (bWereSubtitlesEnabledBeforeSession)
				{
					UGameplayStatics::SetSubtitlesEnabled(true);
				}
				if (bWasFadingEnabledBeforeSession)
				{
					PCMgr->bEnableFading = true;
				}
			}

			GAreScreenMessagesEnabled = bWasScreenMessagesEnabledBeforeSession;

			if (bAutoPause && !bWasPausedBeforeSession)
			{
				PCOwner->GetWorldSettings()->SetTimeDilation(fTimeDilationBeforeSession);
				PCOwner->SetPause(false);
				bPausedInternally = false;
			}

			PCMgr->GetWorld()->bIsCameraMoveableWhenPaused = bWasMovableCameraBeforeSession;

			// Re-activate Windows Cursor as Ansel will automatically hide the Windows mouse cursor when Ansel UI is enabled.
			//	See https://nvidiagameworks.github.io/Ansel/md/Ansel_integration_guide.html
			// !Needs to be done after AnselStopSessionCallback
			TSharedPtr<GenericApplication> PlatformApplication = FSlateApplicationBase::Get().GetPlatformApplication();
			if (PlatformApplication.IsValid() && PlatformApplication->Cursor.IsValid())
			{
				//PlatformApplication->Cursor->Show(true); // If we don't show it now, it never seems to come back when PCOwner does actually want it...?  Perhaps an Ansel DX12 bug? -> nerf this kludge until proven to still affect DX12 w/4.22 + latest driver
				PlatformApplication->Cursor->Show(PCOwner->ShouldShowMouseCursor());
			}

			for (auto &foo : InitialCVarMap)
			{
				// RESTORE CVARS FROM SESSION START
				if (foo.Value.cvar)
					foo.Value.cvar->SetWithCurrentPriority(foo.Value.fInitialVal);
			}
			InitialCVarMap.Empty(); // clear saved cvar values

			bHighQualityModeIsSetup = false;
			PCMgr->OnPhotographySessionEnd(); // after unpausing

			// no need to restore original camera params; re-clobbered every frame
		}
		else
		{
			bCameraIsInOriginalState = false;

			if (bAnselSessionNewlyActive)
			{
				NumFramesSinceSessionStart = 0;

				PCMgr->OnPhotographySessionStart(); // before pausing

				// copy these values to avoid mixup if the CVars are changed during capture callbacks
				static IConsoleVariable* CVarAutoPause = IConsoleManager::Get().FindConsoleVariable(TEXT("r.Photography.AutoPause"));
				static IConsoleVariable* CVarAutoPostProcess = IConsoleManager::Get().FindConsoleVariable(TEXT("r.Photography.AutoPostprocess"));

				bAutoPause = !!CVarAutoPause->GetInt();
				bAutoPostprocess = !!CVarAutoPostProcess->GetInt();
				bRayTracingEnabled = IsRayTracingEnabled();
				
				// attempt to pause game
				bWasPausedBeforeSession = PCOwner->IsPaused();
				bWasMovableCameraBeforeSession = PCMgr->GetWorld()->bIsCameraMoveableWhenPaused;
				PCMgr->GetWorld()->bIsCameraMoveableWhenPaused = true;
				if (bAutoPause && !bWasPausedBeforeSession)
				{
					fTimeDilationBeforeSession = PCOwner->GetWorldSettings()->TimeDilation;
					PCOwner->GetWorldSettings()->SetTimeDilation(0.f); // kill character motion-blur, this looks better than setting the motion-blur level to 0 (which flickers) - kinda heavy-handed but the only way I've found to kill motion-blur while also preventing flicker
					// we pause in a *future* frame so Slomo can kick-in properly
				}

				SetUpSessionCVars();

				bWasScreenMessagesEnabledBeforeSession = GAreScreenMessagesEnabled;
				GAreScreenMessagesEnabled = false;

				bWasFadingEnabledBeforeSession = PCMgr->bEnableFading;
				bWasShowingHUDBeforeSession = PCOwner->MyHUD &&
					PCOwner->MyHUD->bShowHUD;
				bWereSubtitlesEnabledBeforeSession = UGameplayStatics::AreSubtitlesEnabled();
				if (bAutoPostprocess)
				{
					if (bWasShowingHUDBeforeSession)
					{
						PCOwner->MyHUD->ShowHUD(); // toggle off
					}
					UGameplayStatics::SetSubtitlesEnabled(false);
					PCMgr->bEnableFading = false;
				}

				bUIControlsNeedRebuild = true;

				// store initial camera info
				UECameraPrevious = InOutPOV;
				UECameraOriginal = InOutPOV;

				FMinimalViewToAnselCamera(AnselCamera, InOutPOV);
				ansel::updateCamera(AnselCamera);

				AnselCameraOriginal = AnselCamera;
				AnselCameraPrevious = AnselCamera;

				bCameraIsInOriginalState = true;

				bAnselSessionNewlyActive = false;
			}
			else
			{
				ansel::updateCamera(AnselCamera);

				// active session; give Blueprints opportunity to modify camera, unless a capture is in progress
				if (!bAnselCaptureActive)
				{
					bCameraIsInOriginalState = BlueprintModifyCamera(AnselCamera, PCMgr);
				}
			}

			// ensure 2 frames have passed before pausing so that 0-timedilation can kick-in and kill the motion-blur!
			// why 2 frames rather than 1 (or even 0)?  dunno!  probably 1 frame for the new time dilation to go into effect and 1 more frame for the motion vectors to update.
			if (NumFramesSinceSessionStart == 2)
			{
				if (bAutoPause && !bWasPausedBeforeSession)
				{
					PCOwner->SetPause(true);
					bPausedInternally = true;
				}
			}

			AnselCameraToFMinimalView(InOutPOV, AnselCamera);

			AnselCameraPrevious = AnselCamera;
		}

		if (bAnselCaptureActive)
		{
			// eliminate letterboxing during capture
			InOutPOV.bConstrainAspectRatio = false;
		}
	}

	return bGameCameraCutThisFrame;
}

void FNVAnselCameraPhotographyPrivate::SetCapturedCVarPredicated(const char* CVarName, float valueIfNotReset, std::function<bool(const float, const float)> comparison, bool wantReset, bool useExistingPriority)
{
	CVarInfo* info = nullptr;
	if (InitialCVarMap.Contains(CVarName) || CaptureCVar(CVarName))
	{
		info = &InitialCVarMap[CVarName];
		if (info->cvar && comparison(valueIfNotReset, info->fInitialVal))
		{
			if (useExistingPriority)
				info->cvar->SetWithCurrentPriority(wantReset ? info->fInitialVal : valueIfNotReset);
			else
				info->cvar->Set(wantReset ? info->fInitialVal : valueIfNotReset);
		}
	}
	if (!(info && info->cvar)) UE_LOG(LogAnsel, Log, TEXT("CVar used by Ansel not found: %s"), CVarName);
}

void FNVAnselCameraPhotographyPrivate::SetCapturedCVar(const char* CVarName, float valueIfNotReset, bool wantReset, bool useExistingPriority)
{
	SetCapturedCVarPredicated(CVarName, valueIfNotReset,
		[](float, float) { return true; },
		wantReset, useExistingPriority);
}

void FNVAnselCameraPhotographyPrivate::ConfigureRenderingSettingsForPhotography(FPostProcessSettings& InOutPostProcessingSettings)
{
#define QUALITY_CVAR(NAME,BOOSTVAL) SetCapturedCVar(NAME, BOOSTVAL, !bHighQualityModeDesired, true)
#define QUALITY_CVAR_AT_LEAST(NAME,BOOSTVAL) SetCapturedCVarPredicated(NAME, BOOSTVAL, std::greater<float>(), !bHighQualityModeDesired, true)
#define QUALITY_CVAR_AT_MOST(NAME,BOOSTVAL) SetCapturedCVarPredicated(NAME, BOOSTVAL, std::less<float>(), !bHighQualityModeDesired, true)
#define QUALITY_CVAR_LOWPRIORITY_AT_LEAST(NAME,BOOSTVAL) SetCapturedCVarPredicated(NAME, BOOSTVAL, std::greater<float>(), !bHighQualityModeDesired, false)

	if (CVarDebug0->GetInt()
		&& CVarAllowHighQuality.GetValueOnAnyThread()
		&& bHighQualityModeIsSetup != bHighQualityModeDesired)
	{
		// Debug - makes HQ mode actually try to kill RT features
		QUALITY_CVAR("r.RayTracing.GlobalIllumination", 0);
		QUALITY_CVAR("r.RayTracing.Reflections", 0);
		QUALITY_CVAR("r.RayTracing.Shadows", 0);
		QUALITY_CVAR("r.RayTracing.Translucency", 0);
		QUALITY_CVAR("r.RayTracing.AmbientOcclusion", 0);
		UE_LOG(LogAnsel, Log, TEXT("Photography Debug0 mode actualized (enabled=%d)"), (int)bHighQualityModeDesired);
		bHighQualityModeIsSetup = bHighQualityModeDesired;
	}
	else if (CVarAllowHighQuality.GetValueOnAnyThread()
		&& bHighQualityModeIsSetup != bHighQualityModeDesired
		&& (bPausedInternally || !bAutoPause) // <- don't start overriding vars until truly paused
		&& (!CVarDebug0->GetInt()))
	{
		// Pump up (or reset) the quality. 

		// bring rendering up to (at least) 100% resolution, but won't override manually set value on console
		QUALITY_CVAR_LOWPRIORITY_AT_LEAST("r.ScreenPercentage", 100);

		// most of these similar to typical cinematic sg.* scalability settings, toned down a little for performance

		// can be a mild help with reflections
		QUALITY_CVAR("r.gbufferformat", 5); // 5 = highest precision

		// bias various geometry LODs
		QUALITY_CVAR_AT_MOST("r.staticmeshloddistancescale", 0.25f); // large quality bias
		QUALITY_CVAR_AT_MOST("r.landscapelodbias", -2);
		QUALITY_CVAR_AT_MOST("r.skeletalmeshlodbias", -2);

		// ~sg.AntiAliasingQuality @ cine
		QUALITY_CVAR("r.postprocessaaquality", 6); // 6 == max
		QUALITY_CVAR("r.defaultfeature.antialiasing", 2); // TAA

		// ~sg.EffectsQuality @ cinematic
		QUALITY_CVAR_AT_LEAST("r.TranslucencyLightingVolumeDim", 64);
		QUALITY_CVAR("r.RefractionQuality", 2);
		QUALITY_CVAR("r.SSR.Quality", 4);
		// QUALITY_CVAR("r.SceneColorFormat", 4); // don't really want to mess with this
		QUALITY_CVAR("r.TranslucencyVolumeBlur", 1);
		QUALITY_CVAR("r.MaterialQualityLevel", 1); // 1==high, 2==medium!
		QUALITY_CVAR("r.SSS.Scale", 1);
		QUALITY_CVAR("r.SSS.SampleSet", 2);
		QUALITY_CVAR("r.SSS.Quality", 1);
		QUALITY_CVAR("r.SSS.HalfRes", 0);
		QUALITY_CVAR_AT_LEAST("r.EmitterSpawnRateScale", 1.f); // not sure this has a point when game is paused though
		QUALITY_CVAR("r.ParticleLightQuality", 2);
		QUALITY_CVAR("r.DetailMode", 2);

		// ~sg.PostProcessQuality @ cinematic
		QUALITY_CVAR("r.AmbientOcclusionMipLevelFactor", 0.4f);
		QUALITY_CVAR("r.AmbientOcclusionMaxQuality", 100);
		QUALITY_CVAR("r.AmbientOcclusionLevels", -1);
		QUALITY_CVAR("r.AmbientOcclusionRadiusScale", 1.f);
		QUALITY_CVAR("r.DepthOfFieldQuality", 4);
		QUALITY_CVAR_AT_LEAST("r.RenderTargetPoolMin", 500); // ?
		QUALITY_CVAR("r.LensFlareQuality", 3);
		QUALITY_CVAR("r.SceneColorFringeQuality", 1);
		QUALITY_CVAR("r.BloomQuality", 5);
		QUALITY_CVAR("r.FastBlurThreshold", 100);
		QUALITY_CVAR("r.Upscale.Quality", 3);
		QUALITY_CVAR("r.Tonemapper.GrainQuantization", 1);
		QUALITY_CVAR("r.LightShaftQuality", 1);
		QUALITY_CVAR("r.Filter.SizeScale", 1);
		QUALITY_CVAR("r.Tonemapper.Quality", 5);
		QUALITY_CVAR("r.DOF.Gather.AccumulatorQuality", 1);
		QUALITY_CVAR("r.DOF.Gather.PostfilterMethod", 1);
		QUALITY_CVAR("r.DOF.Gather.EnableBokehSettings", 1);
		QUALITY_CVAR_AT_LEAST("r.DOF.Gather.RingCount", 5);
		QUALITY_CVAR("r.DOF.Scatter.ForegroundCompositing", 1);
		QUALITY_CVAR("r.DOF.Scatter.BackgroundCompositing", 2);
		QUALITY_CVAR("r.DOF.Scatter.EnableBokehSettings", 1);
		QUALITY_CVAR("r.DOF.Scatter.MaxSpriteRatio", 0.1f);
		QUALITY_CVAR("r.DOF.Recombine.Quality", 2);
		QUALITY_CVAR("r.DOF.Recombine.EnableBokehSettings", 1);
		QUALITY_CVAR("r.DOF.TemporalAAQuality", 1);
		QUALITY_CVAR("r.DOF.Kernel.MaxForegroundRadius", 0.025f);
		QUALITY_CVAR("r.DOF.Kernel.MaxBackgroundRadius", 0.025f);

		// ~sg.TextureQuality @ cinematic
		QUALITY_CVAR("r.Streaming.MipBias", 0);
		QUALITY_CVAR_AT_LEAST("r.MaxAnisotropy", 16);
		QUALITY_CVAR("r.Streaming.MaxEffectiveScreenSize", 0);
		// intentionally don't mess with streaming pool size, see 'CVarExtreme' section below

		// ~sg.FoliageQuality @ cinematic
		QUALITY_CVAR_AT_LEAST("foliage.DensityScale", 1.f);
		QUALITY_CVAR_AT_LEAST("grass.DensityScale", 1.f);

		// ~sg.ViewDistanceQuality @ cine but only mild draw distance boost
		QUALITY_CVAR_AT_LEAST("r.viewdistancescale", 2.0f); // or even more...?

		// ~sg.ShadowQuality @ cinematic
		QUALITY_CVAR_AT_LEAST("r.LightFunctionQuality", 2);
		QUALITY_CVAR("r.ShadowQuality", 5);
		QUALITY_CVAR_AT_LEAST("r.Shadow.CSM.MaxCascades", 10);
		QUALITY_CVAR_AT_LEAST("r.Shadow.MaxResolution", 4096);
		QUALITY_CVAR_AT_LEAST("r.Shadow.MaxCSMResolution", 4096);
		QUALITY_CVAR_AT_MOST("r.Shadow.RadiusThreshold", 0.f);
		QUALITY_CVAR("r.Shadow.DistanceScale", 1.f);
		QUALITY_CVAR("r.Shadow.CSM.TransitionScale", 1.f);
		QUALITY_CVAR("r.Shadow.PreShadowResolutionFactor", 1.f);
		QUALITY_CVAR("r.AOQuality", 2);
		QUALITY_CVAR("r.VolumetricFog", 1);
		QUALITY_CVAR("r.VolumetricFog.GridPixelSize", 4);
		QUALITY_CVAR("r.VolumetricFog.GridSizeZ", 128);
		QUALITY_CVAR_AT_LEAST("r.VolumetricFog.HistoryMissSupersampleCount", 16);
		QUALITY_CVAR_AT_LEAST("r.LightMaxDrawDistanceScale", 2.f);
		QUALITY_CVAR("r.CapsuleShadows", 1);

		// pump up the quality of raytracing features, though we won't necessarily turn them on if the game doesn't already have them enabled
		if (bRayTracingEnabled)
		{
			/*** HIGH-QUALITY MODE DOES *NOT* FORCE GI ON ***/
			QUALITY_CVAR_AT_MOST("r.RayTracing.GlobalIllumination.DiffuseThreshold", 0); // artifact avoidance
			//QUALITY_CVAR_AT_LEAST("r.RayTracing.GlobalIllumination.MaxBounces", 1); // 1~=IQ cost:benefit sweet-spot

			/*** HIGH-QUALITY MODE DOES *NOT* FORCE RT AO ON ***/
			QUALITY_CVAR_AT_LEAST("r.RayTracing.AmbientOcclusion.SamplesPerPixel", 1); // haven't seen benefit from larger values

			/*** HIGH-QUALITY MODE FORCES RT REFLECTIONS ON ***/
			QUALITY_CVAR_AT_LEAST("r.RayTracing.Reflections.MaxBounces", 2); // sweet-spot
			QUALITY_CVAR_AT_LEAST("r.RayTracing.Reflections.MaxRoughness", 0.9f); // speed hit
			QUALITY_CVAR("r.RayTracing.Reflections.SortMaterials", 1); // usually some kind of perf win, especially w/above reflection quality
			QUALITY_CVAR("r.RayTracing.Reflections.DirectLighting", 1);
			//QUALITY_CVAR("r.RayTracing.Reflections.EmissiveAndIndirectLighting", 1);// curiously problematic, leave alone
			QUALITY_CVAR_AT_LEAST("r.RayTracing.Reflections.Shadows", 1); // -1==auto, 0==off, 1==hard, 2==soft/area(requires high spp)
			QUALITY_CVAR("r.RayTracing.Reflections.HeightFog", 1);
			//QUALITY_CVAR_AT_LEAST("r.RayTracing.Reflections.SamplesPerPixel", 2); // -1==use pp vol // NOPE, don't touch spp right now: 1 is ok, ~10 is good, anywhere in-between is noisy
			QUALITY_CVAR_AT_LEAST("r.RayTracing.Reflections.ScreenPercentage", 100);
			QUALITY_CVAR("r.RayTracing.Reflections", 1); // FORCE ON: ignore postproc volume flag

			/*** HIGH-QUALITY MODE DOES *NOT* FORCE RT TRANSLUCENCY ON ***/
			QUALITY_CVAR_AT_LEAST("r.RayTracing.Translucency.MaxRoughness", 0.9f);
			//QUALITY_CVAR_AT_LEAST("r.RayTracing.Translucency.MaxRefractionRays", 11); // buggy with grass, leave alone for now
			QUALITY_CVAR_AT_LEAST("r.RayTracing.Translucency.Shadows", 1); // turn on at least
			//QUALITY_CVAR("r.RayTracing.Translucency", -1); // 1==enabled always, ignore postproc volume flags -- NOPE, DON'T FORCE-ENABLE TRANSLUCENCY, IT MAKES EVERY SINGLE TRANSLUCENCY REFRACT or just plain disappear, too weird for random content (i.e. Infiltrator). -1 == explicitly marked-up volumes use RT

			/*** HIGH-QUALITY MODE FORCES RT SHADOWS ON ***/
			//QUALITY_CVAR_AT_LEAST("r.RayTracing.Shadow.SamplesPerPixel", 1); // 5==reduces stippling artifacts // >1 seems to do nothing extra now?
			////QUALITY_CVAR("r.Shadow.Denoiser", 2); // "GScreenSpaceDenoiser witch may be overriden by a third party plugin"
			QUALITY_CVAR_AT_LEAST("r.RayTracing.Shadows", 1); // 1==enableRT (default)
		}

		 // these are some extreme settings whose quality:risk ratio may be debatable or unproven
		if (CVarExtreme->GetInt())
		{
			// great idea but not until I've proven that this isn't deadly or extremely slow on lower-spec machines:

			QUALITY_CVAR("r.Streaming.LimitPoolSizeToVRAM", 0); // 0 is aggressive but is it safe? seems safe.
			QUALITY_CVAR_AT_LEAST("r.Streaming.PoolSize", 3000); // cine - perhaps redundant when r.streaming.fullyloadusedtextures

			QUALITY_CVAR("r.streaming.hlodstrategy", 2); // probably use 0 if using r.streaming.fullyloadusedtextures, else 2
			//QUALITY_CVAR("r.streaming.fullyloadusedtextures", 1); // no - LODs oscillate when overcommitted
			QUALITY_CVAR_AT_LEAST("r.viewdistancescale", 10.f); // cinematic - extreme

			if (bRayTracingEnabled)
			{
				// higher-IQ thresholds
				QUALITY_CVAR_AT_LEAST("r.RayTracing.Translucency.MaxRoughness", 1.f); // speed hit
				QUALITY_CVAR_AT_LEAST("r.RayTracing.Reflections.MaxRoughness", 1.f); // speed hit

				//QUALITY_CVAR("r.ambientocclusionstaticfraction", 0.f); // trust RT AO/GI...? - needs more testing, doesn't seem a big win

				/*** EXTREME-QUALITY MODE FORCES GI ON ***/
				// first, some IQ:speed tweaks to make GI speed practical
				//
				QUALITY_CVAR("r.RayTracing.GlobalIllumination.ScreenPercentage", 50); // 50% = this is actually a quality DROP by default but it makes the GI speed practical -- requires >>>=2spp though
				QUALITY_CVAR_AT_MOST("r.RayTracing.GlobalIllumination.MaxRayDistance", 7500); // ditto; most of the IQ benefit, but often faster than default huge ray distance
				QUALITY_CVAR_AT_LEAST("r.RayTracing.GlobalIllumination.SamplesPerPixel", 4); // at LEAST 2spp needed to reduce significant noise in some scenes, even up to 8+ helps
				QUALITY_CVAR_AT_LEAST("r.RayTracing.GlobalIllumination.NextEventEstimationSamples", 16); // 2==default; 16 necessary for low-light conditions when using only 4spp, else get blotches.  raising estimation samples cheaper than raising spp.
				QUALITY_CVAR_AT_LEAST("r.GlobalIllumination.Denoiser.ReconstructionSamples", 56/*=max*/); // better if only using 4spp @ quarter rez.  default is 16.
				//QUALITY_CVAR_AT_LEAST("r.RayTracing.GlobalIllumination.MaxBounces", 3); // 2+ is sometimes slightly noticable, sloww
				////QUALITY_CVAR("r.RayTracing.GlobalIllumination.EvalSkyLight", 1); // EXPERIMENTAL
				QUALITY_CVAR("r.RayTracing.GlobalIllumination", 1); // FORCE ON: should be fast enough to not TDR(!) with screenpercentage=50... usually a fair IQ win with random content... hidden behind 'EXTREME' mode until I've exercised it more.

				// just not hugely tested:
				QUALITY_CVAR_AT_LEAST("r.RayTracing.StochasticRectLight.SamplesPerPixel", 4);
				//QUALITY_CVAR("r.RayTracing.StochasticRectLight", 1); // 1==suspicious, probably broken
				QUALITY_CVAR_AT_LEAST("r.RayTracing.SkyLight.SamplesPerPixel", 4); // default==-1 UNPROVEN TRY ME
			}

			// just not hugely tested:
			QUALITY_CVAR("r.particlelodbias", -2);

			// unproven or possibly buggy
			//QUALITY_CVAR("r.streaming.useallmips", 1); // removes relative prioritization spec'd by app... unproven that this is a good idea
			//QUALITY_CVAR_AT_LEAST("r.streaming.boost", 9999); // 0 = supposedly use all available vram, but it looks like 0 = buggy
		}

#undef QUALITY_CVAR
#undef QUALITY_CVAR_AT_LEAST
#undef QUALITY_CVAR_AT_MOST
#undef QUALITY_CVAR_LOWPRIORITY_AT_LEAST

		UE_LOG(LogAnsel, Log, TEXT("Photography HQ mode actualized (enabled=%d)"), (int)bHighQualityModeDesired);
		bHighQualityModeIsSetup = bHighQualityModeDesired;
	}

	if (bAnselCaptureActive)
	{
		// camera doesn't linger in one place very long so maximize streaming rate
		SetCapturedCVar("r.disablelodfade", 1);
		SetCapturedCVar("r.streaming.framesforfullupdate", 1); // recalc required LODs ASAP
		SetCapturedCVar("r.Streaming.MaxNumTexturesToStreamPerFrame", 0); // no limit
		SetCapturedCVar("r.streaming.numstaticcomponentsprocessedperframe", 0); // 0 = load all pending static geom now

		if (bAutoPostprocess)
		{
			// force-disable the standard postprocessing effects which are known to
			// be problematic in multi-part shots

			// nerf remaining motion blur
			InOutPostProcessingSettings.bOverride_MotionBlurAmount = 1;
			InOutPostProcessingSettings.MotionBlurAmount = 0.f;

			// these effects tile poorly
			InOutPostProcessingSettings.bOverride_BloomDirtMaskIntensity = 1;
			InOutPostProcessingSettings.BloomDirtMaskIntensity = 0.f;
			InOutPostProcessingSettings.bOverride_LensFlareIntensity = 1;
			InOutPostProcessingSettings.LensFlareIntensity = 0.f;
			InOutPostProcessingSettings.bOverride_VignetteIntensity = 1;
			InOutPostProcessingSettings.VignetteIntensity = 0.f;
			InOutPostProcessingSettings.bOverride_SceneFringeIntensity = 1;
			InOutPostProcessingSettings.SceneFringeIntensity = 0.f;

			// freeze auto-exposure adaptation
			InOutPostProcessingSettings.bOverride_AutoExposureSpeedDown = 1;
			InOutPostProcessingSettings.AutoExposureSpeedDown = 0.f;
			InOutPostProcessingSettings.bOverride_AutoExposureSpeedUp = 1;
			InOutPostProcessingSettings.AutoExposureSpeedUp = 0.f;

			// bring rendering up to (at least) full resolution
			if (InOutPostProcessingSettings.ScreenPercentage < 100.f)
			{
				// note: won't override r.screenpercentage set from console, that takes precedence
				InOutPostProcessingSettings.bOverride_ScreenPercentage = 1;
				InOutPostProcessingSettings.ScreenPercentage = 100.f;
			}

			bool bAnselSuperresCaptureActive = AnselCaptureInfo.captureType == ansel::kCaptureTypeSuperResolution;
			bool bAnselStereoCaptureActive = AnselCaptureInfo.captureType == ansel::kCaptureType360Stereo || AnselCaptureInfo.captureType == ansel::kCaptureTypeStereo;

			if (bAnselStereoCaptureActive)
			{
				// Attempt to nerf DoF in stereoscopic shots where it can be quite unpleasant for the viewer
				InOutPostProcessingSettings.bOverride_DepthOfFieldScale = 1;
				InOutPostProcessingSettings.DepthOfFieldScale = 0.f; // BokehDOF
				InOutPostProcessingSettings.bOverride_DepthOfFieldNearBlurSize = 1;
				InOutPostProcessingSettings.DepthOfFieldNearBlurSize = 0.f; // GaussianDOF
				InOutPostProcessingSettings.bOverride_DepthOfFieldFarBlurSize = 1;
				InOutPostProcessingSettings.DepthOfFieldFarBlurSize = 0.f; // GaussianDOF
				InOutPostProcessingSettings.bOverride_DepthOfFieldDepthBlurRadius = 1;
				InOutPostProcessingSettings.DepthOfFieldDepthBlurRadius = 0.f; // CircleDOF
				InOutPostProcessingSettings.bOverride_DepthOfFieldVignetteSize = 1;
				InOutPostProcessingSettings.DepthOfFieldVignetteSize = 200.f; // Scene.h says 200.0 means 'no effect'
			}

			if (!bAnselSuperresCaptureActive)
			{
				// Disable SSR in multi-part shots unless taking a super-resolution shot; SSR *usually* degrades gracefully in tiled shots, and super-resolution mode in Ansel has an 'enhance' option which repairs any lingering SSR artifacts quite well.
				InOutPostProcessingSettings.bOverride_ScreenSpaceReflectionIntensity = 1;
				InOutPostProcessingSettings.ScreenSpaceReflectionIntensity = 0.f;
			}
		}
	}
}

void FNVAnselCameraPhotographyPrivate::SetUpSessionCVars()
{
	// This set of CVar tweaks are good - or necessary - for photographic sessions
	{
		SetCapturedCVar("r.oneframethreadlag", 1); // ansel needs frame latency to be predictable

		// these are okay tweaks to streaming heuristics to reduce latency of full texture loads or minimize VRAM waste
		SetCapturedCVar("r.streaming.minmipforsplitrequest", 1); // strictly prioritize what's visible right now
		SetCapturedCVar("r.streaming.hiddenprimitivescale", 0.001f); // hint to engine to deprioritize obscured textures...?
		SetCapturedCVar("r.Streaming.Boost", 1);

		SetCapturedCVar("r.motionblurquality", 0); // this nerfs motion blur for non-characters
	}
}

void FNVAnselCameraPhotographyPrivate::UpdatePostProcessing(FPostProcessSettings& InOutPostProcessingSettings)
{
	if (bAnselSessionActive)
	{
		DoCustomUIControls(InOutPostProcessingSettings, bUIControlsNeedRebuild);

		ConfigureRenderingSettingsForPhotography(InOutPostProcessingSettings);
	}
}

void FNVAnselCameraPhotographyPrivate::StartSession()
{
	ansel::startSession();
}

void FNVAnselCameraPhotographyPrivate::StopSession()
{
	ansel::stopSession();
}

void FNVAnselCameraPhotographyPrivate::DefaultConstrainCamera(const FVector NewCameraLocation, const FVector PreviousCameraLocation, const FVector OriginalCameraLocation, FVector& OutCameraLocation, APlayerCameraManager* PCMgr)
{
	// let proposed camera through unmodified by default
	OutCameraLocation = NewCameraLocation;

	static IConsoleVariable* CVarConstrainCameraDistance = IConsoleManager::Get().FindConsoleVariable(TEXT("r.Photography.Constrain.MaxCameraDistance"));

	// First, constrain by distance
	FVector ConstrainedLocation;
	float MaxDistance = CVarConstrainCameraDistance->GetFloat();
	UAnselFunctionLibrary::ConstrainCameraByDistance(PCMgr, NewCameraLocation, PreviousCameraLocation, OriginalCameraLocation, ConstrainedLocation, MaxDistance);

	// Second, constrain against collidable geometry
	UAnselFunctionLibrary::ConstrainCameraByGeometry(PCMgr, ConstrainedLocation, PreviousCameraLocation, OriginalCameraLocation, OutCameraLocation);
}

ansel::StartSessionStatus FNVAnselCameraPhotographyPrivate::AnselStartSessionCallback(ansel::SessionConfiguration& settings, void* userPointer)
{
	ansel::StartSessionStatus AnselSessionStatus = ansel::kDisallowed;
	FNVAnselCameraPhotographyPrivate* PrivateImpl = static_cast<FNVAnselCameraPhotographyPrivate*>(userPointer);
	check(PrivateImpl != nullptr);

	static IConsoleVariable* CVarAllow = IConsoleManager::Get().FindConsoleVariable(TEXT("r.Photography.Allow"));
	static IConsoleVariable* CVarEnableMultipart = IConsoleManager::Get().FindConsoleVariable(TEXT("r.Photography.EnableMultipart"));
	if (!PrivateImpl->bForceDisallow && CVarAllow->GetInt() && !GIsEditor)
	{
		bool bPauseAllowed = true;
		bool bEnableMultipart = !!CVarEnableMultipart->GetInt();

		settings.isTranslationAllowed = true;
		settings.isFovChangeAllowed = !PrivateImpl->bIsOrthoProjection;
		settings.isRotationAllowed = true;
		settings.isPauseAllowed = bPauseAllowed;
		settings.isHighresAllowed = bEnableMultipart;
		settings.is360MonoAllowed = bEnableMultipart;
		settings.is360StereoAllowed = bEnableMultipart;

		PrivateImpl->bAnselSessionActive = true;
		PrivateImpl->bAnselSessionNewlyActive = true;
		PrivateImpl->bHighQualityModeDesired = false;

		AnselSessionStatus = ansel::kAllowed;
	}

	UE_LOG(LogAnsel, Log, TEXT("Photography camera session attempt started, Allowed=%d, ForceDisallowed=%d"), int(AnselSessionStatus == ansel::kAllowed), int(PrivateImpl->bForceDisallow));

	return AnselSessionStatus;
}

void FNVAnselCameraPhotographyPrivate::AnselStopSessionCallback(void* userPointer)
{
	FNVAnselCameraPhotographyPrivate* PrivateImpl = static_cast<FNVAnselCameraPhotographyPrivate*>(userPointer);
	check(PrivateImpl != nullptr);
	if (PrivateImpl->bAnselSessionActive && PrivateImpl->bAnselSessionNewlyActive)
	{
		// if we've not acted upon the new session at all yet, then just don't.
		PrivateImpl->bAnselSessionActive = false;
	}
	else
	{
		PrivateImpl->bAnselSessionWantDeactivate = true;
	}

	UE_LOG(LogAnsel, Log, TEXT("Photography camera session end"));
}

void FNVAnselCameraPhotographyPrivate::AnselStartCaptureCallback(const ansel::CaptureConfiguration& CaptureInfo, void* userPointer)
{
	FNVAnselCameraPhotographyPrivate* PrivateImpl = static_cast<FNVAnselCameraPhotographyPrivate*>(userPointer);
	check(PrivateImpl != nullptr);
	PrivateImpl->bAnselCaptureActive = true;
	PrivateImpl->bAnselCaptureNewlyActive = true;
	PrivateImpl->AnselCaptureInfo = CaptureInfo;

	UE_LOG(LogAnsel, Log, TEXT("Photography camera multi-part capture started"));
}

void FNVAnselCameraPhotographyPrivate::AnselStopCaptureCallback(void* userPointer)
{
	FNVAnselCameraPhotographyPrivate* PrivateImpl = static_cast<FNVAnselCameraPhotographyPrivate*>(userPointer);
	check(PrivateImpl != nullptr);
	PrivateImpl->bAnselCaptureActive = false;
	PrivateImpl->bAnselCaptureNewlyFinished = true;

	UE_LOG(LogAnsel, Log, TEXT("Photography camera multi-part capture end"));
}

void FNVAnselCameraPhotographyPrivate::AnselChangeQualityCallback(bool isHighQuality, void* ACPPuserPointer)
{
	FNVAnselCameraPhotographyPrivate* PrivateImpl = static_cast<FNVAnselCameraPhotographyPrivate*>(ACPPuserPointer);
	check(PrivateImpl != nullptr);
	PrivateImpl->bHighQualityModeDesired = isHighQuality;

	UE_LOG(LogAnsel, Log, TEXT("Photography HQ mode toggle (%d)"), (int)isHighQuality);
}

void FNVAnselCameraPhotographyPrivate::ReconfigureAnsel()
{
	check(AnselConfig != nullptr);
	AnselConfig->userPointer = this;
	AnselConfig->startSessionCallback = AnselStartSessionCallback;
	AnselConfig->stopSessionCallback = AnselStopSessionCallback;
	AnselConfig->startCaptureCallback = AnselStartCaptureCallback;
	AnselConfig->stopCaptureCallback = AnselStopCaptureCallback;
	AnselConfig->changeQualityCallback = AnselChangeQualityCallback;
	
	if (GEngine->GameViewport && GEngine->GameViewport->GetWindow().IsValid() && GEngine->GameViewport->GetWindow()->GetNativeWindow().IsValid())
	{
		AnselConfig->gameWindowHandle = GEngine->GameViewport->GetWindow()->GetNativeWindow()->GetOSWindowHandle();
	}
	UE_LOG(LogAnsel, Log, TEXT("gameWindowHandle= %p"), AnselConfig->gameWindowHandle);

	static IConsoleVariable* CVarTranslationSpeed = IConsoleManager::Get().FindConsoleVariable(TEXT("r.Photography.TranslationSpeed"));
	AnselConfig->translationalSpeedInWorldUnitsPerSecond = CVarTranslationSpeed->GetFloat();

	AnselConfig->metersInWorldUnit = 1.0f / 100.0f;
	AWorldSettings* WorldSettings = nullptr;
	if (GEngine->GetWorld() != nullptr)
	{
		WorldSettings = GEngine->GetWorld()->GetWorldSettings();
	}
	if (WorldSettings != nullptr && WorldSettings->WorldToMeters != 0.f)
	{
		AnselConfig->metersInWorldUnit = 1.0f / WorldSettings->WorldToMeters;
	}
	UE_LOG(LogAnsel, Log, TEXT("We reckon %f meters to 1 world unit"), AnselConfig->metersInWorldUnit);

	AnselConfig->isCameraOffcenteredProjectionSupported = true;

	AnselConfig->captureLatency = 0; // important

	static IConsoleVariable* CVarSettleFrames = IConsoleManager::Get().FindConsoleVariable(TEXT("r.Photography.SettleFrames"));
	AnselConfig->captureSettleLatency = CVarSettleFrames->GetInt();

	ansel::SetConfigurationStatus status = ansel::setConfiguration(*AnselConfig);
	if (status != ansel::kSetConfigurationSuccess)
	{
		UE_LOG(LogAnsel, Log, TEXT("ReconfigureAnsel setConfiguration returned %ld"), (long int)(status));
	}
}

void FNVAnselCameraPhotographyPrivate::DeconfigureAnsel()
{
	check(AnselConfig != nullptr);

	AnselConfig->userPointer = nullptr;
	AnselConfig->startSessionCallback = nullptr;
	AnselConfig->stopSessionCallback = nullptr;
	AnselConfig->startCaptureCallback = nullptr;
	AnselConfig->stopCaptureCallback = nullptr;
	AnselConfig->gameWindowHandle = nullptr;
	ansel::SetConfigurationStatus status = ansel::setConfiguration(*AnselConfig);
	if (status != ansel::kSetConfigurationSuccess)
	{
		UE_LOG(LogAnsel, Log, TEXT("DeconfigureAnsel setConfiguration returned %ld"), (long int)(status));
	}
}

class FAnselModule : public IAnselModule
{
public:
	virtual void StartupModule() override
	{
		ICameraPhotographyModule::StartupModule();
		check(!bAnselDLLLoaded);

		// Late-load Ansel DLL.  DLL name has been worked out by the build scripts as ANSEL_DLL
		FString AnselDLLName;
		FString AnselBinariesRoot = FPaths::EngineDir() / TEXT("Plugins/Runtime/Nvidia/Ansel/Binaries/ThirdParty/");
		// common preprocessor fudge to convert macro expansion into string
#define STRINGIFY(X) STRINGIFY2(X)
#define STRINGIFY2(X) #X
			AnselDLLName = AnselBinariesRoot + TEXT(STRINGIFY(ANSEL_DLL));
			AnselSDKDLLHandle = FPlatformProcess::GetDllHandle(*(AnselDLLName));

		bAnselDLLLoaded = AnselSDKDLLHandle != 0;
		UE_LOG(LogAnsel, Log, TEXT("Tried to load %s : success=%d"), *AnselDLLName, int(bAnselDLLLoaded));
	}

	virtual void ShutdownModule() override
	{		
		if (bAnselDLLLoaded)
		{
			FPlatformProcess::FreeDllHandle(AnselSDKDLLHandle);
			AnselSDKDLLHandle = 0;
			bAnselDLLLoaded = false;
		}
		ICameraPhotographyModule::ShutdownModule();
	}
private:

	virtual TSharedPtr< class ICameraPhotography > CreateCameraPhotography() override
	{
		TSharedPtr<ICameraPhotography> Photography = nullptr;

		FNVAnselCameraPhotographyPrivate* PhotographyPrivate = new FNVAnselCameraPhotographyPrivate();
		if (PhotographyPrivate->IsSupported())
		{
			Photography = TSharedPtr<ICameraPhotography>(PhotographyPrivate);
		}
		else
		{
			delete PhotographyPrivate;
		}

		return Photography;
	}
};

IMPLEMENT_MODULE(FAnselModule, Ansel)

#undef LOCTEXT_NAMESPACE<|MERGE_RESOLUTION|>--- conflicted
+++ resolved
@@ -364,35 +364,10 @@
 		PRAGMA_DISABLE_DEPRECATION_WARNINGS
 		if (bEffectUIAllowed[DepthOfField])
 		{
-<<<<<<< HEAD
-			bool bAnyDofVisible =
-				(InOutPPSettings.DepthOfFieldMethod == DOFM_CircleDOF && InOutPPSettings.DepthOfFieldDepthBlurRadius > 0.f) ||
-				(InOutPPSettings.DepthOfFieldMethod == DOFM_CircleDOF && InOutPPSettings.DepthOfFieldDepthBlurAmount > 0.f) ||
-				(InOutPPSettings.DepthOfFieldMethod == DOFM_BokehDOF && InOutPPSettings.DepthOfFieldScale > 0.f)
-				;
-=======
 			const bool bAnyDofVisible = InOutPPSettings.DepthOfFieldFstop > 0 && InOutPPSettings.DepthOfFieldFocalDistance > 0;
->>>>>>> 9ba46998
 
 			if (bAnyDofVisible)
 			{
-				if (InOutPPSettings.DepthOfFieldMethod == DOFM_BokehDOF)
-				{
-					DeclareSlider(
-						control_dofscale,
-						LOCTEXT("control_dofscale", "Focus Scale"),
-						0.f, 2.f,
-						InOutPPSettings.DepthOfFieldScale
-					);
-
-					DeclareSlider(
-						control_doffocalregion,
-						LOCTEXT("control_doffocalregion", "Focus Region"),
-						0.f, 10000.f, // UU
-						InOutPPSettings.DepthOfFieldFocalRegion
-					);
-				}
-
 				DeclareSlider(
 					control_dofsensorwidth,
 					LOCTEXT("control_dofsensorwidth", "Focus Sensor"), // n.b. similar effect to focus scale
@@ -407,25 +382,6 @@
 					InOutPPSettings.DepthOfFieldFocalDistance
 				);
 
-<<<<<<< HEAD
-				if (InOutPPSettings.DepthOfFieldMethod == DOFM_CircleDOF)
-				{
-					// circledof
-					DeclareSlider(
-						control_dofdepthbluramount,
-						LOCTEXT("control_dofbluramount", "Blur Distance km"),
-						0.000001f, 1.f, // km; doc'd as up to 100km but that's too coarse for a narrow UI control
-						InOutPPSettings.DepthOfFieldDepthBlurAmount
-					);
-					// circledof
-					DeclareSlider(
-						control_dofdepthblurradius,
-						LOCTEXT("control_dofblurradius", "Blur Radius"),
-						0.f, 4.f,
-						InOutPPSettings.DepthOfFieldDepthBlurRadius
-					);
-				}
-=======
 				DeclareSlider(
 					control_dofdepthbluramount,
 					LOCTEXT("control_dofbluramount", "Blur Distance km"),
@@ -439,7 +395,6 @@
 					0.f, 4.f,
 					InOutPPSettings.DepthOfFieldDepthBlurRadius
 				);
->>>>>>> 9ba46998
 			}
 		}
 		PRAGMA_ENABLE_DEPRECATION_WARNINGS
