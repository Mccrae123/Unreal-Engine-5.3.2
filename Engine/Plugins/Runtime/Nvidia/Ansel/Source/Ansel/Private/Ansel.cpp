// Copyright 1998-2019 Epic Games, Inc. All Rights Reserved.

#include "CoreMinimal.h"
#include "Containers/Map.h"
#include "Containers/StaticBitArray.h"
#include "IAnselPlugin.h"
#include "Camera/CameraTypes.h"
#include "Camera/CameraPhotography.h"
#include "Camera/PlayerCameraManager.h"
#include "HAL/ConsoleManager.h"
#include "Engine/Engine.h"
#include "Engine/GameViewportClient.h"
#include "Engine/ViewportSplitScreen.h"
#include "GameFramework/PlayerController.h"
#include "GameFramework/HUD.h"
#include "GameFramework/WorldSettings.h"
#include "Kismet/GameplayStatics.h"
#include "Widgets/SWindow.h"
#include "Application/SlateApplicationBase.h"

#include "AnselFunctionLibrary.h"
#include <AnselSDK.h>

DEFINE_LOG_CATEGORY_STATIC(LogAnsel, Log, All);

#define LOCTEXT_NAMESPACE "Photography"

static TAutoConsoleVariable<int32> CVarAllowHighQuality(
	TEXT("r.Photography.AllowHighQuality"),
	1,
	TEXT("Whether to permit Ansel RT (high-quality mode).\n"),
	ECVF_RenderThreadSafe);

// intentionally undocumented until tested further
static TAutoConsoleVariable<int32> CVarExtreme(
	TEXT("r.Photography.Extreme"),
	0,
	TEXT("Whether to allow 'extreme' quality for Ansel RT.\n"),
	ECVF_RenderThreadSafe);

/////////////////////////////////////////////////
// All the NVIDIA Ansel-specific details

class FNVAnselCameraPhotographyPrivate : public ICameraPhotography
{
public:
	FNVAnselCameraPhotographyPrivate();
	virtual ~FNVAnselCameraPhotographyPrivate() override;
	virtual bool UpdateCamera(FMinimalViewInfo& InOutPOV, APlayerCameraManager* PCMgr) override;
	virtual void UpdatePostProcessing(FPostProcessSettings& InOutPostProcessSettings) override;
	virtual void StartSession() override;
	virtual void StopSession() override;
	virtual bool IsSupported() override;
	virtual void SetUIControlVisibility(uint8 UIControlTarget, bool bIsVisible) override;
	virtual void DefaultConstrainCamera(const FVector NewCameraLocation, const FVector PreviousCameraLocation, const FVector OriginalCameraLocation, FVector& OutCameraLocation, APlayerCameraManager* PCMgr) override;
	virtual const TCHAR* const GetProviderName() override { return TEXT("NVIDIA Ansel"); };

	enum econtrols {
		control_dofscale,
		control_dofsensorwidth,
		control_doffocalregion,
		control_doffocaldistance,
		control_dofdepthbluramount,
		control_dofdepthblurradius,
		control_bloomintensity,
		control_bloomscale,
		control_scenefringeintensity,
		control_motionbluramount,
		control_COUNT
	};
	typedef union {
		bool bool_val;
		float float_val;
	} ansel_control_val;

private:
	void ReconfigureAnsel();
	void DeconfigureAnsel();

	static ansel::StartSessionStatus AnselStartSessionCallback(ansel::SessionConfiguration& settings, void* userPointer);
	static void AnselStopSessionCallback(void* userPointer);
	static void AnselStartCaptureCallback(const ansel::CaptureConfiguration& CaptureInfo, void* userPointer);
	static void AnselStopCaptureCallback(void* userPointer);
	static void AnselChangeQualityCallback(bool isHighQuality, void* userPointer);

	static bool AnselCamerasMatch(ansel::Camera& a, ansel::Camera& b);

	void AnselCameraToFMinimalView(FMinimalViewInfo& InOutPOV, ansel::Camera& AnselCam);
	void FMinimalViewToAnselCamera(ansel::Camera& InOutAnselCam, FMinimalViewInfo& POV);

	bool BlueprintModifyCamera(ansel::Camera& InOutAnselCam, APlayerCameraManager* PCMgr); // returns whether modified cam is in original (session-start) position

	void ConfigureRenderingSettingsForPhotography(FPostProcessSettings& InOutPostProcessSettings);
	void DoCustomUIControls(FPostProcessSettings& InOutPPSettings, bool bRebuildControls);
	void DeclareSlider(int id, FText LocTextLabel, float LowerBound, float UpperBound, float Val);
	bool ProcessUISlider(int id, float& InOutVal);

	bool CaptureCVar(FString CVarName);
	void SetCapturedCVar(const char* CVarName, float valueIfNotReset, bool wantReset);

	ansel::Configuration* AnselConfig;
	ansel::Camera AnselCamera;
	ansel::Camera AnselCameraOriginal;
	ansel::Camera AnselCameraPrevious;

	FMinimalViewInfo UECameraOriginal;
	FMinimalViewInfo UECameraPrevious;

	FPostProcessSettings UEPostProcessingOriginal;

	bool bAnselSessionActive;
	bool bAnselSessionNewlyActive;
	bool bAnselSessionWantDeactivate;
	bool bAnselCaptureActive;
	bool bAnselCaptureNewlyActive;
	bool bAnselCaptureNewlyFinished;
	ansel::CaptureConfiguration AnselCaptureInfo;

	bool bForceDisallow;
	bool bIsOrthoProjection;

	bool bWasMovableCameraBeforeSession;
	bool bWasPausedBeforeSession;
	bool bWasShowingHUDBeforeSession;
	bool bWereSubtitlesEnabledBeforeSession;
	bool bWasFadingEnabledBeforeSession;
	bool bWasScreenMessagesEnabledBeforeSession = false;

	bool bCameraIsInOriginalState = true;

	bool bAutoPostprocess;
	bool bAutoPause;

	bool bHighQualityModeDesired = false;
	bool bHighQualityModeIsSetup = false;

	// members relating to the 'Game Settings' controls in the Ansel overlay UI
	TStaticBitArray<256> bEffectUIAllowed;

	bool bUIControlsNeedRebuild;
	ansel::UserControlDesc UIControls[control_COUNT];
	static ansel_control_val UIControlValues[control_COUNT]; // static to allow access from a callback
	float UIControlRangeLower[control_COUNT];
	float UIControlRangeUpper[control_COUNT];

	/** Console variable delegate for checking when the console variables have changed */
	FConsoleCommandDelegate CVarDelegate;
	FConsoleVariableSinkHandle CVarDelegateHandle;

	struct CVarInfo {
		IConsoleVariable* cvar;
		float fInitialVal;
	};
	TMap<FString, CVarInfo> InitialCVarMap;
};

FNVAnselCameraPhotographyPrivate::ansel_control_val FNVAnselCameraPhotographyPrivate::UIControlValues[control_COUNT];

static void* AnselSDKDLLHandle = 0;
static bool bAnselDLLLoaded = false;

bool FNVAnselCameraPhotographyPrivate::CaptureCVar(FString CVarName)
{
	IConsoleVariable* cvar = IConsoleManager::Get().FindConsoleVariable(CVarName.GetCharArray().GetData());
	if (!cvar) return false;

	CVarInfo info;
	info.cvar = cvar;
	info.fInitialVal = cvar->GetFloat();

	InitialCVarMap.Add(CVarName, info);
	return true;
}

FNVAnselCameraPhotographyPrivate::FNVAnselCameraPhotographyPrivate()
	: ICameraPhotography()
	, bAnselSessionActive(false)
	, bAnselSessionNewlyActive(false)
	, bAnselSessionWantDeactivate(false)
	, bAnselCaptureActive(false)
	, bAnselCaptureNewlyActive(false)
	, bAnselCaptureNewlyFinished(false)
	, bForceDisallow(false)
	, bIsOrthoProjection(false)
	, bUIControlsNeedRebuild(false)
{
	for (int i = 0; i < bEffectUIAllowed.Num(); ++i)
	{
		bEffectUIAllowed[i] = true; // allow until explicitly disallowed
	}

	if (bAnselDLLLoaded)
	{
		AnselConfig = new ansel::Configuration();

		CVarDelegate = FConsoleCommandDelegate::CreateLambda([this] {
			static float LastTranslationSpeed = -1.0f;
			static int32 LastSettleFrames = -1;
			
			static IConsoleVariable* CVarTranslationSpeed = IConsoleManager::Get().FindConsoleVariable(TEXT("r.Photography.TranslationSpeed"));
			static IConsoleVariable* CVarSettleFrames = IConsoleManager::Get().FindConsoleVariable(TEXT("r.Photography.SettleFrames"));
			
			float ThisTranslationSpeed = CVarTranslationSpeed->GetFloat();
			int32 ThisSettleFrames = CVarSettleFrames->GetInt();

			if (ThisTranslationSpeed != LastTranslationSpeed ||
				ThisSettleFrames != LastSettleFrames)
			{
				ReconfigureAnsel();
				LastTranslationSpeed = ThisTranslationSpeed;
				LastSettleFrames = ThisSettleFrames;
			}
		});

		CVarDelegateHandle = IConsoleManager::Get().RegisterConsoleVariableSink_Handle(CVarDelegate);
		ReconfigureAnsel();
	}
	else
	{
		UE_LOG(LogAnsel, Log, TEXT("Ansel DLL was not successfully loaded."));
	}
}


FNVAnselCameraPhotographyPrivate::~FNVAnselCameraPhotographyPrivate()
{	
	if (bAnselDLLLoaded)
	{
		IConsoleManager::Get().UnregisterConsoleVariableSink_Handle(CVarDelegateHandle);
		DeconfigureAnsel();
		delete AnselConfig;
	}
}


bool FNVAnselCameraPhotographyPrivate::IsSupported()
{
	return bAnselDLLLoaded && ansel::isAnselAvailable();
}

void FNVAnselCameraPhotographyPrivate::SetUIControlVisibility(uint8 UIControlTarget, bool bIsVisible)
{
	bEffectUIAllowed[UIControlTarget] = bIsVisible;
}

bool FNVAnselCameraPhotographyPrivate::AnselCamerasMatch(ansel::Camera& a, ansel::Camera& b)
{
	return a.position.x == b.position.x &&
		a.position.y == b.position.y &&
		a.position.z == b.position.z &&
		a.rotation.x == b.rotation.x &&
		a.rotation.y == b.rotation.y &&
		a.rotation.z == b.rotation.z &&
		a.rotation.w == b.rotation.w &&
		a.fov == b.fov &&
		a.projectionOffsetX == b.projectionOffsetX &&
		a.projectionOffsetY == b.projectionOffsetY;
}

void FNVAnselCameraPhotographyPrivate::AnselCameraToFMinimalView(FMinimalViewInfo& InOutPOV, ansel::Camera& AnselCam)
{
	InOutPOV.FOV = AnselCam.fov;
	InOutPOV.Location.X = AnselCam.position.x;
	InOutPOV.Location.Y = AnselCam.position.y;
	InOutPOV.Location.Z = AnselCam.position.z;
	FQuat rotq(AnselCam.rotation.x, AnselCam.rotation.y, AnselCam.rotation.z, AnselCam.rotation.w);
	InOutPOV.Rotation = FRotator(rotq);
	InOutPOV.OffCenterProjectionOffset.Set(AnselCam.projectionOffsetX, AnselCam.projectionOffsetY);
}

void FNVAnselCameraPhotographyPrivate::FMinimalViewToAnselCamera(ansel::Camera& InOutAnselCam, FMinimalViewInfo& POV)
{
	InOutAnselCam.fov = POV.FOV;
	InOutAnselCam.position = { POV.Location.X, POV.Location.Y, POV.Location.Z };
	FQuat rotq = POV.Rotation.Quaternion();
	InOutAnselCam.rotation = { rotq.X, rotq.Y, rotq.Z, rotq.W };
	InOutAnselCam.projectionOffsetX = 0.f; // Ansel only writes these, doesn't read
	InOutAnselCam.projectionOffsetY = 0.f;
}

bool FNVAnselCameraPhotographyPrivate::BlueprintModifyCamera(ansel::Camera& InOutAnselCam, APlayerCameraManager* PCMgr)
{
	FMinimalViewInfo Proposed;

	AnselCameraToFMinimalView(Proposed, InOutAnselCam);
	PCMgr->PhotographyCameraModify(Proposed.Location, UECameraPrevious.Location, UECameraOriginal.Location, Proposed.Location/*out by ref*/);
	// only position has possibly changed
	InOutAnselCam.position.x = Proposed.Location.X;
	InOutAnselCam.position.y = Proposed.Location.Y;
	InOutAnselCam.position.z = Proposed.Location.Z;

	UECameraPrevious = Proposed;

	bool bIsCameraInOriginalTransform =
		Proposed.Location.Equals(UECameraOriginal.Location) &&
		Proposed.Rotation.Equals(UECameraOriginal.Rotation) &&
		Proposed.FOV == UECameraOriginal.FOV;
	return bIsCameraInOriginalTransform;
}

void FNVAnselCameraPhotographyPrivate::DeclareSlider(int id, FText LocTextLabel, float LowerBound, float UpperBound, float Val)
{
	UIControlRangeLower[id] = LowerBound;
	UIControlRangeUpper[id] = UpperBound;

	UIControls[id].labelUtf8 = TCHAR_TO_UTF8(LocTextLabel.ToString().GetCharArray().GetData());
	UIControlValues[id].float_val = FMath::GetRangePct(LowerBound, UpperBound, Val);

	UIControls[id].callback = [](const ansel::UserControlInfo& info) {
		UIControlValues[info.userControlId - 1].float_val = *(float*)info.value;
	};
	UIControls[id].info.userControlId = id + 1; // reserve 0 as 'unused'
	UIControls[id].info.userControlType = ansel::kUserControlSlider;
	UIControls[id].info.value = &UIControlValues[id].float_val;

	ansel::UserControlStatus status = ansel::addUserControl(UIControls[id]);
	UE_LOG(LogAnsel, Log, TEXT("control#%d status=%d"), (int)id, (int)status);
}

bool FNVAnselCameraPhotographyPrivate::ProcessUISlider(int id, float& InOutVal)
{
	if (UIControls[id].info.userControlId <= 0)
	{
		return false; // control is not in use
	}

	InOutVal = FMath::Lerp(UIControlRangeLower[id], UIControlRangeUpper[id], UIControlValues[id].float_val);
	return true;
}

void FNVAnselCameraPhotographyPrivate::DoCustomUIControls(FPostProcessSettings& InOutPPSettings, bool bRebuildControls)
{
	if (bRebuildControls)
	{
		// clear existing controls
		for (int i = 0; i < control_COUNT; ++i)
		{
			if (UIControls[i].info.userControlId > 0) // we are using id 0 as 'unused'
			{
				ansel::removeUserControl(UIControls[i].info.userControlId);
				UIControls[i].info.userControlId = 0;
			}
		}

		// save postproc settings at session start
		UEPostProcessingOriginal = InOutPPSettings;

		// add all relevant controls
		PRAGMA_DISABLE_DEPRECATION_WARNINGS
<<<<<<< HEAD
		if (bEffectUIAllowed[DepthOfField] && (InOutPPSettings.DepthOfFieldMethod == DOFM_Gaussian || InOutPPSettings.DepthOfFieldScale > 0.f)) // 'Is DoF used?'
=======
		if (bEffectUIAllowed[DepthOfField])
>>>>>>> 5edfa17c
		{
			bool bAnyDofVisible =
				(InOutPPSettings.DepthOfFieldMethod == DOFM_CircleDOF && InOutPPSettings.DepthOfFieldDepthBlurRadius > 0.f) ||
				(InOutPPSettings.DepthOfFieldMethod == DOFM_CircleDOF && InOutPPSettings.DepthOfFieldDepthBlurAmount > 0.f) ||
				(InOutPPSettings.DepthOfFieldMethod == DOFM_BokehDOF && InOutPPSettings.DepthOfFieldScale > 0.f)
				;

			if (bAnyDofVisible)
			{
				if (InOutPPSettings.DepthOfFieldMethod == DOFM_BokehDOF)
				{
					DeclareSlider(
						control_dofscale,
						LOCTEXT("control_dofscale", "Focus Scale"),
						0.f, 2.f,
						InOutPPSettings.DepthOfFieldScale
					);

					DeclareSlider(
						control_doffocalregion,
						LOCTEXT("control_doffocalregion", "Focus Region"),
						0.f, 10000.f, // UU
						InOutPPSettings.DepthOfFieldFocalRegion
					);
				}

				DeclareSlider(
					control_dofsensorwidth,
					LOCTEXT("control_dofsensorwidth", "Focus Sensor"), // n.b. similar effect to focus scale
					0.1f, 1000.f,
					InOutPPSettings.DepthOfFieldSensorWidth
				);

<<<<<<< HEAD
			DeclareSlider(
				control_doffocalregion,
				LOCTEXT("control_doffocalregion", "Focus Region"),
				0.f, 10000.f,
				InOutPPSettings.DepthOfFieldFocalRegion
			);
			DeclareSlider(
				control_doffocaldistance,
				LOCTEXT("control_doffocaldistance", "Focus Distance"),
				0.f, 10000.f,
				InOutPPSettings.DepthOfFieldFocalDistance
			);
=======
				DeclareSlider(
					control_doffocaldistance,
					LOCTEXT("control_doffocaldistance", "Focus Distance"),
					0.f, 1000.f, // UU - doc'd to 10000U but that's too coarse for a narrow UI control
					InOutPPSettings.DepthOfFieldFocalDistance
				);

				if (InOutPPSettings.DepthOfFieldMethod == DOFM_CircleDOF)
				{
					// circledof
					DeclareSlider(
						control_dofdepthbluramount,
						LOCTEXT("control_dofbluramount", "Blur Distance km"),
						0.000001f, 1.f, // km; doc'd as up to 100km but that's too coarse for a narrow UI control
						InOutPPSettings.DepthOfFieldDepthBlurAmount
					);
					// circledof
					DeclareSlider(
						control_dofdepthblurradius,
						LOCTEXT("control_dofblurradius", "Blur Radius"),
						0.f, 4.f,
						InOutPPSettings.DepthOfFieldDepthBlurRadius
					);
				}
			}
>>>>>>> 5edfa17c
		}
		PRAGMA_ENABLE_DEPRECATION_WARNINGS

		if (bEffectUIAllowed[Bloom] &&
			InOutPPSettings.BloomIntensity > 0.f)
		{
			DeclareSlider(
				control_bloomintensity,
				LOCTEXT("control_bloomintensity", "Bloom Intensity"),
				0.f, 8.f,
				InOutPPSettings.BloomIntensity
			);
			DeclareSlider(
				control_bloomscale,
				LOCTEXT("control_bloomscale", "Bloom Scale"),
				0.f, 64.f,
				InOutPPSettings.BloomSizeScale
			);
		}

		if (bEffectUIAllowed[ChromaticAberration] &&
			InOutPPSettings.SceneFringeIntensity > 0.f)
		{
			DeclareSlider(
				control_scenefringeintensity,
				LOCTEXT("control_chromaticaberration", "Chromatic Aberration"),
				0.f, 15.f, // note: FPostProcesssSettings metadata says range is 0./5. but larger values have been seen in the wild 
				InOutPPSettings.SceneFringeIntensity
			);
		}

		if (bEffectUIAllowed[MotionBlur] &&
			InOutPPSettings.MotionBlurAmount > 0.f)
		{
			// Kludge: Character-based motion blur now works with a free camera and during multi-part captures but when the session starts the effect seems to be overly intense.  This dampens it.
			float MotionBlurAmount = FMath::Min(InOutPPSettings.MotionBlurAmount, 0.1f);

			DeclareSlider(
				control_motionbluramount,
				LOCTEXT("control_motionbluramount", "Motion Blur"),
				0.f, 1.f,
				MotionBlurAmount
			);
		}

		bUIControlsNeedRebuild = false;
	}

	// postprocessing is based upon postprocessing settings at session start time (avoids set of
	// UI tweakables changing due to the camera wandering between postprocessing volumes, also
	// avoids most discontinuities where stereo and panoramic captures can also wander between
	// postprocessing volumes during the capture process)
	InOutPPSettings = UEPostProcessingOriginal;

	// update values where corresponding controls are in use
	if (ProcessUISlider(control_dofscale, InOutPPSettings.DepthOfFieldScale))
	{
		InOutPPSettings.bOverride_DepthOfFieldScale = 1;
	}
	if (ProcessUISlider(control_doffocalregion, InOutPPSettings.DepthOfFieldFocalRegion))
	{
		InOutPPSettings.bOverride_DepthOfFieldFocalRegion = 1;
	}
	if (ProcessUISlider(control_dofsensorwidth, InOutPPSettings.DepthOfFieldSensorWidth))
	{
		InOutPPSettings.bOverride_DepthOfFieldSensorWidth = 1;
	}
	if (ProcessUISlider(control_doffocaldistance, InOutPPSettings.DepthOfFieldFocalDistance))
	{
		InOutPPSettings.bOverride_DepthOfFieldFocalDistance = 1;
	}
	if (ProcessUISlider(control_dofdepthbluramount, InOutPPSettings.DepthOfFieldDepthBlurAmount))
	{
		InOutPPSettings.bOverride_DepthOfFieldDepthBlurAmount = 1;
	}
	if (ProcessUISlider(control_dofdepthblurradius, InOutPPSettings.DepthOfFieldDepthBlurRadius))
	{
		InOutPPSettings.bOverride_DepthOfFieldDepthBlurRadius = 1;
	}
	if (ProcessUISlider(control_bloomintensity, InOutPPSettings.BloomIntensity))
	{
		InOutPPSettings.bOverride_BloomIntensity = 1;
	}
	if (ProcessUISlider(control_bloomscale, InOutPPSettings.BloomSizeScale))
	{
		InOutPPSettings.bOverride_BloomSizeScale = 1;
	}
	if (ProcessUISlider(control_scenefringeintensity, InOutPPSettings.SceneFringeIntensity))
	{
		InOutPPSettings.bOverride_SceneFringeIntensity = 1;
	}
	if (ProcessUISlider(control_motionbluramount, InOutPPSettings.MotionBlurAmount))
	{
		InOutPPSettings.bOverride_MotionBlurAmount = 1;
	}
}

bool FNVAnselCameraPhotographyPrivate::UpdateCamera(FMinimalViewInfo& InOutPOV, APlayerCameraManager* PCMgr)
{
	check(PCMgr != nullptr);
	bool bGameCameraCutThisFrame = false;

	bForceDisallow = false;
	if (!bAnselSessionActive)
	{
		// grab & store some view details that effect Ansel session setup but which it could be
		// unsafe to access from the Ansel callbacks (which aren't necessarily on render
		// or game thread).
		bIsOrthoProjection = (InOutPOV.ProjectionMode == ECameraProjectionMode::Orthographic);
		if (UGameViewportClient* ViewportClient = PCMgr->GetWorld()->GetGameViewport())
		{
			bForceDisallow = bForceDisallow || (ViewportClient->GetCurrentSplitscreenConfiguration() != ESplitScreenType::None); // forbid if in splitscreen.
		}
		// forbid if in stereoscopic/VR mode
		bForceDisallow = bForceDisallow || (GEngine->IsStereoscopic3D());
	}

	if (bAnselSessionActive)
	{
		APlayerController* PCOwner = PCMgr->GetOwningPlayerController();
		check(PCOwner != nullptr);

		if (bAnselCaptureNewlyActive)
		{
			PCMgr->OnPhotographyMultiPartCaptureStart();
			bGameCameraCutThisFrame = true;
			bAnselCaptureNewlyActive = false;

			// check for Panini projection & disable it?

			// force sync texture loading and/or boost LODs?
			// -> r.Streaming.FullyLoadUsedTextures for 4.13
			// -> r.Streaming.?? for 4.12
		}

		if (bAnselCaptureNewlyFinished)
		{
			bGameCameraCutThisFrame = true;
			bAnselCaptureNewlyFinished = false;
			PCMgr->OnPhotographyMultiPartCaptureEnd();
		}

		if (bAnselSessionWantDeactivate)
		{
			bAnselSessionActive = false;
			bAnselSessionWantDeactivate = false;

			// auto-restore state

			if (bAutoPostprocess)
			{
				if (bWasShowingHUDBeforeSession)
				{
					PCOwner->MyHUD->ShowHUD(); // toggle off
				}
				if (bWereSubtitlesEnabledBeforeSession)
				{
					UGameplayStatics::SetSubtitlesEnabled(true);
				}
				if (bWasFadingEnabledBeforeSession)
				{
					PCMgr->bEnableFading = true;
				}
			}

			GAreScreenMessagesEnabled = bWasScreenMessagesEnabledBeforeSession;

			if (bAutoPause && !bWasPausedBeforeSession)
			{
				PCOwner->SetPause(false);
			}

			PCMgr->GetWorld()->bIsCameraMoveableWhenPaused = bWasMovableCameraBeforeSession;

			// Re-activate Windows Cursor as Ansel will automatically hide the Windows mouse cursor when Ansel UI is enabled.
			//	See https://nvidiagameworks.github.io/Ansel/md/Ansel_integration_guide.html
			// !Needs to be done after AnselStopSessionCallback
			TSharedPtr<GenericApplication> PlatformApplication = FSlateApplicationBase::Get().GetPlatformApplication();
			if (PlatformApplication.IsValid() && PlatformApplication->Cursor.IsValid())
			{
				//PlatformApplication->Cursor->Show(true); // If we don't show it now, it never seems to come back when PCOwner does actually want it...?  Perhaps an Ansel DX12 bug? -> nerf this kludge until proven to still affect DX12 w/4.22 + latest driver
				PlatformApplication->Cursor->Show(PCOwner->ShouldShowMouseCursor());
			}

			for (auto &foo : InitialCVarMap)
			{
				// RESTORE CVARS FROM SESSION START
				if (foo.Value.cvar)
					foo.Value.cvar->SetWithCurrentPriority(foo.Value.fInitialVal);
			}
			InitialCVarMap.Empty();
			bHighQualityModeIsSetup = false;
			PCMgr->OnPhotographySessionEnd(); // after unpausing

			// no need to restore original camera params; re-clobbered every frame
		}
		else
		{
			bCameraIsInOriginalState = false;

			if (bAnselSessionNewlyActive)
			{
				PCMgr->OnPhotographySessionStart(); // before pausing

				// copy these values to avoid mixup if the CVars are changed during capture callbacks
				static IConsoleVariable* CVarAutoPause = IConsoleManager::Get().FindConsoleVariable(TEXT("r.Photography.AutoPause"));
				static IConsoleVariable* CVarAutoPostProcess = IConsoleManager::Get().FindConsoleVariable(TEXT("r.Photography.AutoPostprocess"));

				bAutoPause = !!CVarAutoPause->GetInt();
				bAutoPostprocess = !!CVarAutoPostProcess->GetInt();

				// attempt to pause game
				bWasPausedBeforeSession = PCOwner->IsPaused();
				bWasMovableCameraBeforeSession = PCMgr->GetWorld()->bIsCameraMoveableWhenPaused;
				PCMgr->GetWorld()->bIsCameraMoveableWhenPaused = true;
				if (bAutoPause && !bWasPausedBeforeSession)
				{
					PCOwner->SetPause(true); // should we bother to set delegate to enforce pausedness until session end?  probably over-engineering.
				}

				bWasScreenMessagesEnabledBeforeSession = GAreScreenMessagesEnabled;
				GAreScreenMessagesEnabled = false;

				bWasFadingEnabledBeforeSession = PCMgr->bEnableFading;
				bWasShowingHUDBeforeSession = PCOwner->MyHUD &&
					PCOwner->MyHUD->bShowHUD;
				bWereSubtitlesEnabledBeforeSession = UGameplayStatics::AreSubtitlesEnabled();
				if (bAutoPostprocess)
				{
					if (bWasShowingHUDBeforeSession)
					{
						PCOwner->MyHUD->ShowHUD(); // toggle off
					}
					UGameplayStatics::SetSubtitlesEnabled(false);
					PCMgr->bEnableFading = false;
				}

				bUIControlsNeedRebuild = true;

				// store initial camera info
				UECameraPrevious = InOutPOV;
				UECameraOriginal = InOutPOV;

				FMinimalViewToAnselCamera(AnselCamera, InOutPOV);
				ansel::updateCamera(AnselCamera);

				AnselCameraOriginal = AnselCamera;
				AnselCameraPrevious = AnselCamera;

				bCameraIsInOriginalState = true;

				bAnselSessionNewlyActive = false;
			}
			else
			{
				ansel::updateCamera(AnselCamera);

				// active session; give Blueprints opportunity to modify camera, unless a capture is in progress
				if (!bAnselCaptureActive)
				{
					bCameraIsInOriginalState = BlueprintModifyCamera(AnselCamera, PCMgr);
				}
			}

			AnselCameraToFMinimalView(InOutPOV, AnselCamera);

			AnselCameraPrevious = AnselCamera;
		}

		if (bAnselCaptureActive)
		{
			// eliminate letterboxing during capture
			InOutPOV.bConstrainAspectRatio = false;
		}
	}

	return bGameCameraCutThisFrame;
}

void FNVAnselCameraPhotographyPrivate::SetCapturedCVar(const char* CVarName, float valueIfNotReset, bool wantReset)
{
	CVarInfo* info = nullptr;
	if (InitialCVarMap.Contains(CVarName) || CaptureCVar(CVarName))
	{
		info = &InitialCVarMap[CVarName];
		if (info->cvar)
			info->cvar->SetWithCurrentPriority(wantReset ? info->fInitialVal : valueIfNotReset);
	}
	if (!(info && info->cvar)) UE_LOG(LogAnsel, Log, TEXT("CVar used by Ansel not found: %s"), CVarName);
}

void FNVAnselCameraPhotographyPrivate::ConfigureRenderingSettingsForPhotography(FPostProcessSettings& InOutPostProcessingSettings)
{
	if (CVarAllowHighQuality.GetValueOnAnyThread() && bHighQualityModeDesired)
	{
		// bring rendering up to (at least) 100% resolution
		if (InOutPostProcessingSettings.ScreenPercentage < 100.f)
		{
			// note: won't override r.screenpercentage set from console, that takes precedence
			InOutPostProcessingSettings.bOverride_ScreenPercentage = 1;
			InOutPostProcessingSettings.ScreenPercentage = 100.f;
		}
	}

	// Pump up (or reset) the quality.  Details subject to change as the engine evolves.
	if (CVarAllowHighQuality.GetValueOnAnyThread() && bHighQualityModeIsSetup != bHighQualityModeDesired)
	{
#define QUALITY_CVAR(NAME,BOOSTVAL) SetCapturedCVar(NAME, BOOSTVAL, !bHighQualityModeDesired)

		// most of these similar to typical cinematic sg.* scalability settings, toned down a little for performance

		// can be a mild help with reflections
		QUALITY_CVAR("r.gbufferformat", 5); // 5 = highest precision

		// ~sg.AntiAliasingQuality @ cine
		QUALITY_CVAR("r.postprocessaaquality", 6); // 6 == max
		QUALITY_CVAR("r.defaultfeature.antialiasing", 2); // TAA

		// ~sg.EffectsQuality @ cinematic
		QUALITY_CVAR("r.TranslucencyLightingVolumeDim", 64);
		QUALITY_CVAR("r.RefractionQuality", 2);
		QUALITY_CVAR("r.SSR.Quality", 4);
		// QUALITY_CVAR("r.SceneColorFormat", 4); // don't really want to mess with this
		QUALITY_CVAR("r.TranslucencyVolumeBlur", 1);
		QUALITY_CVAR("r.MaterialQualityLevel", 1);
		QUALITY_CVAR("r.SSS.Scale", 1);
		QUALITY_CVAR("r.SSS.SampleSet", 2);
		QUALITY_CVAR("r.SSS.Quality", 1);
		QUALITY_CVAR("r.SSS.HalfRes", 0);
		QUALITY_CVAR("r.EmitterSpawnRateScale", 1.f); // not sure this has a point when game is paused though
		QUALITY_CVAR("r.ParticleLightQuality", 2);

		// kludge: detailmode=2 is nice for high-quality, but it resets motion blur so if we have motion blur then don't apply the new detail mode until the camera has been moved for the first time even if HQ mode is desired
		if ((InOutPostProcessingSettings.MotionBlurAmount == 0.f) ||
			(!bCameraIsInOriginalState) ||
			(!bHighQualityModeDesired))
		{
			QUALITY_CVAR("r.DetailMode", 2);
			if (CVarAllowHighQuality.GetValueOnAnyThread() && bHighQualityModeDesired) // hide motion blur UI now that it won't do anything more this session
			{
				if (UIControls[control_motionbluramount].info.userControlId > 0) // we are using id 0 as 'unused'
				{
					ansel::removeUserControl(UIControls[control_motionbluramount].info.userControlId);
					UIControls[control_motionbluramount].info.userControlId = 0;
				}
			}
		}

		// ~sg.PostProcessQuality @ cinematic
		//QUALITY_CVAR("r.MotionBlurQuality", 4); // nope - don't want to risk resetting currently visible motion blur
		QUALITY_CVAR("r.AmbientOcclusionMipLevelFactor", 0.4f);
		QUALITY_CVAR("r.AmbientOcclusionMaxQuality", 100);
		QUALITY_CVAR("r.AmbientOcclusionLevels", -1);
		QUALITY_CVAR("r.AmbientOcclusionRadiusScale", 1.f);
		QUALITY_CVAR("r.DepthOfFieldQuality", 4);
		QUALITY_CVAR("r.RenderTargetPoolMin", 500); // ?
		QUALITY_CVAR("r.LensFlareQuality", 3);
		QUALITY_CVAR("r.SceneColorFringeQuality", 1);
		QUALITY_CVAR("r.BloomQuality", 5);
		QUALITY_CVAR("r.FastBlurThreshold", 100);
		QUALITY_CVAR("r.Upscale.Quality", 3);
		QUALITY_CVAR("r.Tonemapper.GrainQuantization", 1);
		QUALITY_CVAR("r.LightShaftQuality", 1);
		QUALITY_CVAR("r.Filter.SizeScale", 1);
		QUALITY_CVAR("r.Tonemapper.Quality", 5);
		QUALITY_CVAR("r.DOF.Gather.AccumulatorQuality", 1);
		QUALITY_CVAR("r.DOF.Gather.PostfilterMethod", 1);
		QUALITY_CVAR("r.DOF.Gather.EnableBokehSettings", 1);
		QUALITY_CVAR("r.DOF.Gather.RingCount", 5);
		QUALITY_CVAR("r.DOF.Scatter.ForegroundCompositing", 1);
		QUALITY_CVAR("r.DOF.Scatter.BackgroundCompositing", 2);
		QUALITY_CVAR("r.DOF.Scatter.EnableBokehSettings", 1);
		QUALITY_CVAR("r.DOF.Scatter.MaxSpriteRatio", 0.1f);
		QUALITY_CVAR("r.DOF.Recombine.Quality", 2);
		QUALITY_CVAR("r.DOF.Recombine.EnableBokehSettings", 1);
		QUALITY_CVAR("r.DOF.TemporalAAQuality", 1);
		QUALITY_CVAR("r.DOF.Kernel.MaxForegroundRadius", 0.025f);
		QUALITY_CVAR("r.DOF.Kernel.MaxBackgroundRadius", 0.025f);

		// ~sg.TextureQuality @ cinematic
		QUALITY_CVAR("r.Streaming.MipBias", 0);
		QUALITY_CVAR("r.MaxAnisotropy", 16);
		QUALITY_CVAR("r.Streaming.MaxEffectiveScreenSize", 0);
		// intentionally don't mess with streaming pool size, see 'CVarExtreme' section below

		// ~sg.FoliageQuality @ cinematic
		QUALITY_CVAR("foliage.DensityScale", 1.f);
		QUALITY_CVAR("grass.DensityScale", 1.f);

		// ~sg.ViewDistanceQuality @ cine but only mild draw distance boost
		QUALITY_CVAR("r.viewdistancescale", 2.0f); // or even more...?
		QUALITY_CVAR("r.skeletalmeshlodbias", -2); // somewhat tested

		// ~sg.ShadowQuality @ cinematic
		QUALITY_CVAR("r.LightFunctionQuality", 1);
		QUALITY_CVAR("r.ShadowQuality", 5);
		QUALITY_CVAR("r.Shadow.CSM.MaxCascades", 10);
		QUALITY_CVAR("r.Shadow.MaxResolution", 4096);
		QUALITY_CVAR("r.Shadow.MaxCSMResolution", 4096);
		QUALITY_CVAR("r.Shadow.RadiusThreshold", 0.f);
		QUALITY_CVAR("r.Shadow.DistanceScale", 1.f);
		QUALITY_CVAR("r.Shadow.CSM.TransitionScale", 1.f);
		QUALITY_CVAR("r.Shadow.PreShadowResolutionFactor", 1.f);
		QUALITY_CVAR("r.AOQuality", 2);
		QUALITY_CVAR("r.VolumetricFog", 1);
		QUALITY_CVAR("r.VolumetricFog.GridPixelSize", 4);
		QUALITY_CVAR("r.VolumetricFog.GridSizeZ", 128);
		QUALITY_CVAR("r.VolumetricFog.HistoryMissSupersampleCount", 16);
		QUALITY_CVAR("r.LightMaxDrawDistanceScale", 2.f);
		QUALITY_CVAR("r.CapsuleShadows", 1);

		 // these are some extreme settings whose quality:risk ratio may be debatable or unproven
		if (CVarExtreme->GetInt())
		{
			// great idea but not until I've proven that this isn't deadly or extremely slow on lower-spec machines:

			QUALITY_CVAR("r.Streaming.LimitPoolSizeToVRAM", 0);
			QUALITY_CVAR("r.Streaming.PoolSize", 3000); // cine - perhaps redundant when r.streaming.fullyloadusedtextures

			QUALITY_CVAR("r.streaming.hlodstrategy", 0); // probably use 0 if using r.streaming.fullyloadusedtextures, else 2
			QUALITY_CVAR("r.streaming.fullyloadusedtextures", 1); // pretty but what happens when overcommitted?  fatal?
			QUALITY_CVAR("r.viewdistancescale", 10.f); // cinematic - extreme

			// just not hugely tested:

			QUALITY_CVAR("r.particlelodbias", -2);

			// unproven or possibly buggy
			//QUALITY_CVAR("r.streaming.useallmips", 1); // removes relative prioritization spec'd by app... unproven that this is a good idea
			//QUALITY_CVAR("r.streaming.limitpoolsizetovram", 0); // 0 is aggressive but is it safe?
			//QUALITY_CVAR("r.streaming.boost", 9999); // 0 = supposedly use all available vram, but it looks like 0 = buggy
		}

#undef QUALITY_CVAR

		UE_LOG(LogAnsel, Log, TEXT("Photography HQ mode actualized (enabled=%d)"), (int)bHighQualityModeDesired);
		bHighQualityModeIsSetup = bHighQualityModeDesired;
	}

	// Always want these regardless of desired quality mode

	SetCapturedCVar("r.oneframethreadlag", 1, false); // ansel needs frame latency to be predictable
	SetCapturedCVar("r.streaming.numstaticcomponentsprocessedperframe", 0, false); // 0 = load all pending static geom now

	// these are okay tweaks to streaming heuristics to reduce latency of full texture loads or minimize VRAM waste
	SetCapturedCVar("r.disablelodfade", 1, false);
	SetCapturedCVar("r.Streaming.MaxNumTexturesToStreamPerFrame", 0, false); // no limit
	SetCapturedCVar("r.streaming.minmipforsplitrequest", 1, false); // strictly prioritize what's visible right now
	SetCapturedCVar("r.streaming.hiddenprimitivescale", 0.001f, false); // hint to engine to deprioritize obscured textures...?
	SetCapturedCVar("r.streaming.framesforfullupdate", 1, false); // recalc required LODs ASAP
	SetCapturedCVar("r.Streaming.Boost", 1, false);

	if (bAnselCaptureActive)
	{
		if (bAutoPostprocess)
		{
			// force-disable the standard postprocessing effects which are known to
			// be problematic in multi-part shots

			// these effects tile poorly
			InOutPostProcessingSettings.bOverride_BloomDirtMaskIntensity = 1;
			InOutPostProcessingSettings.BloomDirtMaskIntensity = 0.f;
			InOutPostProcessingSettings.bOverride_LensFlareIntensity = 1;
			InOutPostProcessingSettings.LensFlareIntensity = 0.f;
			InOutPostProcessingSettings.bOverride_VignetteIntensity = 1;
			InOutPostProcessingSettings.VignetteIntensity = 0.f;
			InOutPostProcessingSettings.bOverride_SceneFringeIntensity = 1;
			InOutPostProcessingSettings.SceneFringeIntensity = 0.f;

			// freeze auto-exposure adaptation
			InOutPostProcessingSettings.bOverride_AutoExposureSpeedDown = 1;
			InOutPostProcessingSettings.AutoExposureSpeedDown = 0.f;
			InOutPostProcessingSettings.bOverride_AutoExposureSpeedUp = 1;
			InOutPostProcessingSettings.AutoExposureSpeedUp = 0.f;

			// bring rendering up to (at least) full resolution
			if (InOutPostProcessingSettings.ScreenPercentage < 100.f)
			{
				// note: won't override r.screenpercentage set from console, that takes precedence
				InOutPostProcessingSettings.bOverride_ScreenPercentage = 1;
				InOutPostProcessingSettings.ScreenPercentage = 100.f;
			}

			bool bAnselSuperresCaptureActive = AnselCaptureInfo.captureType == ansel::kCaptureTypeSuperResolution;
			bool bAnselStereoCaptureActive = AnselCaptureInfo.captureType == ansel::kCaptureType360Stereo || AnselCaptureInfo.captureType == ansel::kCaptureTypeStereo;

			if (bAnselStereoCaptureActive)
			{
				// Attempt to nerf DoF in stereoscopic shots where it can be quite unpleasant for the viewer
				InOutPostProcessingSettings.bOverride_DepthOfFieldScale = 1;
				InOutPostProcessingSettings.DepthOfFieldScale = 0.f; // BokehDOF
				InOutPostProcessingSettings.bOverride_DepthOfFieldNearBlurSize = 1;
				InOutPostProcessingSettings.DepthOfFieldNearBlurSize = 0.f; // GaussianDOF
				InOutPostProcessingSettings.bOverride_DepthOfFieldFarBlurSize = 1;
				InOutPostProcessingSettings.DepthOfFieldFarBlurSize = 0.f; // GaussianDOF
				InOutPostProcessingSettings.bOverride_DepthOfFieldDepthBlurRadius = 1;
				InOutPostProcessingSettings.DepthOfFieldDepthBlurRadius = 0.f; // CircleDOF
				InOutPostProcessingSettings.bOverride_DepthOfFieldVignetteSize = 1;
				InOutPostProcessingSettings.DepthOfFieldVignetteSize = 200.f; // Scene.h says 200.0 means 'no effect'
			}

			if (!bAnselSuperresCaptureActive)
			{
				// Disable SSR in multi-part shots unless taking a super-resolution shot; SSR *usually* degrades gracefully in tiled shots, and super-resolution mode in Ansel has an 'enhance' option which repairs any lingering SSR artifacts quite well.
				InOutPostProcessingSettings.bOverride_ScreenSpaceReflectionIntensity = 1;
				InOutPostProcessingSettings.ScreenSpaceReflectionIntensity = 0.f;
			}
		}
	}
}

void FNVAnselCameraPhotographyPrivate::UpdatePostProcessing(FPostProcessSettings& InOutPostProcessingSettings)
{
	if (bAnselSessionActive)
	{
		DoCustomUIControls(InOutPostProcessingSettings, bUIControlsNeedRebuild);

		ConfigureRenderingSettingsForPhotography(InOutPostProcessingSettings);
	}
}

void FNVAnselCameraPhotographyPrivate::StartSession()
{
	ansel::startSession();
}

void FNVAnselCameraPhotographyPrivate::StopSession()
{
	ansel::stopSession();
}

void FNVAnselCameraPhotographyPrivate::DefaultConstrainCamera(const FVector NewCameraLocation, const FVector PreviousCameraLocation, const FVector OriginalCameraLocation, FVector& OutCameraLocation, APlayerCameraManager* PCMgr)
{
	// let proposed camera through unmodified by default
	OutCameraLocation = NewCameraLocation;

	static IConsoleVariable* CVarConstrainCameraDistance = IConsoleManager::Get().FindConsoleVariable(TEXT("r.Photography.Constrain.MaxCameraDistance"));

	// First, constrain by distance
	FVector ConstrainedLocation;
	float MaxDistance = CVarConstrainCameraDistance->GetFloat();
	UAnselFunctionLibrary::ConstrainCameraByDistance(PCMgr, NewCameraLocation, PreviousCameraLocation, OriginalCameraLocation, ConstrainedLocation, MaxDistance);

	// Second, constrain against collidable geometry
	UAnselFunctionLibrary::ConstrainCameraByGeometry(PCMgr, ConstrainedLocation, PreviousCameraLocation, OriginalCameraLocation, OutCameraLocation);
}

ansel::StartSessionStatus FNVAnselCameraPhotographyPrivate::AnselStartSessionCallback(ansel::SessionConfiguration& settings, void* userPointer)
{
	ansel::StartSessionStatus AnselSessionStatus = ansel::kDisallowed;
	FNVAnselCameraPhotographyPrivate* PrivateImpl = static_cast<FNVAnselCameraPhotographyPrivate*>(userPointer);
	check(PrivateImpl != nullptr);

	static IConsoleVariable* CVarAllow = IConsoleManager::Get().FindConsoleVariable(TEXT("r.Photography.Allow"));
	static IConsoleVariable* CVarEnableMultipart = IConsoleManager::Get().FindConsoleVariable(TEXT("r.Photography.EnableMultipart"));
	if (!PrivateImpl->bForceDisallow && CVarAllow->GetInt() && !GIsEditor)
	{
		bool bPauseAllowed = true;
		bool bEnableMultipart = !!CVarEnableMultipart->GetInt();

		settings.isTranslationAllowed = true;
		settings.isFovChangeAllowed = !PrivateImpl->bIsOrthoProjection;
		settings.isRotationAllowed = true;
		settings.isPauseAllowed = bPauseAllowed;
		settings.isHighresAllowed = bEnableMultipart;
		settings.is360MonoAllowed = bEnableMultipart;
		settings.is360StereoAllowed = bEnableMultipart;

		PrivateImpl->bAnselSessionActive = true;
		PrivateImpl->bAnselSessionNewlyActive = true;
		PrivateImpl->bHighQualityModeDesired = false;

		AnselSessionStatus = ansel::kAllowed;
	}

	UE_LOG(LogAnsel, Log, TEXT("Photography camera session attempt started, Allowed=%d, ForceDisallowed=%d"), int(AnselSessionStatus == ansel::kAllowed), int(PrivateImpl->bForceDisallow));

	return AnselSessionStatus;
}

void FNVAnselCameraPhotographyPrivate::AnselStopSessionCallback(void* userPointer)
{
	FNVAnselCameraPhotographyPrivate* PrivateImpl = static_cast<FNVAnselCameraPhotographyPrivate*>(userPointer);
	check(PrivateImpl != nullptr);
	if (PrivateImpl->bAnselSessionActive && PrivateImpl->bAnselSessionNewlyActive)
	{
		// if we've not acted upon the new session at all yet, then just don't.
		PrivateImpl->bAnselSessionActive = false;
	}
	else
	{
		PrivateImpl->bAnselSessionWantDeactivate = true;
	}

	UE_LOG(LogAnsel, Log, TEXT("Photography camera session end"));
}

void FNVAnselCameraPhotographyPrivate::AnselStartCaptureCallback(const ansel::CaptureConfiguration& CaptureInfo, void* userPointer)
{
	FNVAnselCameraPhotographyPrivate* PrivateImpl = static_cast<FNVAnselCameraPhotographyPrivate*>(userPointer);
	check(PrivateImpl != nullptr);
	PrivateImpl->bAnselCaptureActive = true;
	PrivateImpl->bAnselCaptureNewlyActive = true;
	PrivateImpl->AnselCaptureInfo = CaptureInfo;

	UE_LOG(LogAnsel, Log, TEXT("Photography camera multi-part capture started"));
}

void FNVAnselCameraPhotographyPrivate::AnselStopCaptureCallback(void* userPointer)
{
	FNVAnselCameraPhotographyPrivate* PrivateImpl = static_cast<FNVAnselCameraPhotographyPrivate*>(userPointer);
	check(PrivateImpl != nullptr);
	PrivateImpl->bAnselCaptureActive = false;
	PrivateImpl->bAnselCaptureNewlyFinished = true;

	UE_LOG(LogAnsel, Log, TEXT("Photography camera multi-part capture end"));
}

void FNVAnselCameraPhotographyPrivate::AnselChangeQualityCallback(bool isHighQuality, void* ACPPuserPointer)
{
	FNVAnselCameraPhotographyPrivate* PrivateImpl = static_cast<FNVAnselCameraPhotographyPrivate*>(ACPPuserPointer);
	check(PrivateImpl != nullptr);
	PrivateImpl->bHighQualityModeDesired = isHighQuality;

	UE_LOG(LogAnsel, Log, TEXT("Photography HQ mode toggle (%d)"), (int)isHighQuality);
}

void FNVAnselCameraPhotographyPrivate::ReconfigureAnsel()
{
	check(AnselConfig != nullptr);
	AnselConfig->userPointer = this;
	AnselConfig->startSessionCallback = AnselStartSessionCallback;
	AnselConfig->stopSessionCallback = AnselStopSessionCallback;
	AnselConfig->startCaptureCallback = AnselStartCaptureCallback;
	AnselConfig->stopCaptureCallback = AnselStopCaptureCallback;
	AnselConfig->changeQualityCallback = AnselChangeQualityCallback;
	
	if (GEngine->GameViewport && GEngine->GameViewport->GetWindow().IsValid() && GEngine->GameViewport->GetWindow()->GetNativeWindow().IsValid())
	{
		AnselConfig->gameWindowHandle = GEngine->GameViewport->GetWindow()->GetNativeWindow()->GetOSWindowHandle();
	}
	UE_LOG(LogAnsel, Log, TEXT("gameWindowHandle= %p"), AnselConfig->gameWindowHandle);

	static IConsoleVariable* CVarTranslationSpeed = IConsoleManager::Get().FindConsoleVariable(TEXT("r.Photography.TranslationSpeed"));
	AnselConfig->translationalSpeedInWorldUnitsPerSecond = CVarTranslationSpeed->GetFloat();

	AnselConfig->metersInWorldUnit = 1.0f / 100.0f;
	AWorldSettings* WorldSettings = nullptr;
	if (GEngine->GetWorld() != nullptr)
	{
		WorldSettings = GEngine->GetWorld()->GetWorldSettings();
	}
	if (WorldSettings != nullptr && WorldSettings->WorldToMeters != 0.f)
	{
		AnselConfig->metersInWorldUnit = 1.0f / WorldSettings->WorldToMeters;
	}
	UE_LOG(LogAnsel, Log, TEXT("We reckon %f meters to 1 world unit"), AnselConfig->metersInWorldUnit);

	AnselConfig->isCameraOffcenteredProjectionSupported = true;

	AnselConfig->captureLatency = 0; // important

	static IConsoleVariable* CVarSettleFrames = IConsoleManager::Get().FindConsoleVariable(TEXT("r.Photography.SettleFrames"));
	AnselConfig->captureSettleLatency = CVarSettleFrames->GetInt();

	ansel::SetConfigurationStatus status = ansel::setConfiguration(*AnselConfig);
	if (status != ansel::kSetConfigurationSuccess)
	{
		UE_LOG(LogAnsel, Log, TEXT("ReconfigureAnsel setConfiguration returned %ld"), (long int)(status));
	}
}

void FNVAnselCameraPhotographyPrivate::DeconfigureAnsel()
{
	check(AnselConfig != nullptr);

	AnselConfig->userPointer = nullptr;
	AnselConfig->startSessionCallback = nullptr;
	AnselConfig->stopSessionCallback = nullptr;
	AnselConfig->startCaptureCallback = nullptr;
	AnselConfig->stopCaptureCallback = nullptr;
	AnselConfig->gameWindowHandle = nullptr;
	ansel::SetConfigurationStatus status = ansel::setConfiguration(*AnselConfig);
	if (status != ansel::kSetConfigurationSuccess)
	{
		UE_LOG(LogAnsel, Log, TEXT("DeconfigureAnsel setConfiguration returned %ld"), (long int)(status));
	}
}

class FAnselModule : public IAnselModule
{
public:
	virtual void StartupModule() override
	{
		ICameraPhotographyModule::StartupModule();
		check(!bAnselDLLLoaded);

		// Late-load Ansel DLL.  DLL name has been worked out by the build scripts as ANSEL_DLL
		FString AnselDLLName;
		FString AnselBinariesRoot = FPaths::EngineDir() / TEXT("Plugins/Runtime/Nvidia/Ansel/Binaries/ThirdParty/");
		// common preprocessor fudge to convert macro expansion into string
#define STRINGIFY(X) STRINGIFY2(X)
#define STRINGIFY2(X) #X
			AnselDLLName = AnselBinariesRoot + TEXT(STRINGIFY(ANSEL_DLL));
			AnselSDKDLLHandle = FPlatformProcess::GetDllHandle(*(AnselDLLName));

		bAnselDLLLoaded = AnselSDKDLLHandle != 0;
		UE_LOG(LogAnsel, Log, TEXT("Tried to load %s : success=%d"), *AnselDLLName, int(bAnselDLLLoaded));
	}

	virtual void ShutdownModule() override
	{		
		if (bAnselDLLLoaded)
		{
			FPlatformProcess::FreeDllHandle(AnselSDKDLLHandle);
			AnselSDKDLLHandle = 0;
			bAnselDLLLoaded = false;
		}
		ICameraPhotographyModule::ShutdownModule();
	}
private:

	virtual TSharedPtr< class ICameraPhotography > CreateCameraPhotography() override
	{
		TSharedPtr<ICameraPhotography> Photography = nullptr;

		FNVAnselCameraPhotographyPrivate* PhotographyPrivate = new FNVAnselCameraPhotographyPrivate();
		if (PhotographyPrivate->IsSupported())
		{
			Photography = TSharedPtr<ICameraPhotography>(PhotographyPrivate);
		}
		else
		{
			delete PhotographyPrivate;
		}

		return Photography;
	}
};

IMPLEMENT_MODULE(FAnselModule, Ansel)

#undef LOCTEXT_NAMESPACE<|MERGE_RESOLUTION|>--- conflicted
+++ resolved
@@ -347,11 +347,7 @@
 
 		// add all relevant controls
 		PRAGMA_DISABLE_DEPRECATION_WARNINGS
-<<<<<<< HEAD
-		if (bEffectUIAllowed[DepthOfField] && (InOutPPSettings.DepthOfFieldMethod == DOFM_Gaussian || InOutPPSettings.DepthOfFieldScale > 0.f)) // 'Is DoF used?'
-=======
 		if (bEffectUIAllowed[DepthOfField])
->>>>>>> 5edfa17c
 		{
 			bool bAnyDofVisible =
 				(InOutPPSettings.DepthOfFieldMethod == DOFM_CircleDOF && InOutPPSettings.DepthOfFieldDepthBlurRadius > 0.f) ||
@@ -385,20 +381,6 @@
 					InOutPPSettings.DepthOfFieldSensorWidth
 				);
 
-<<<<<<< HEAD
-			DeclareSlider(
-				control_doffocalregion,
-				LOCTEXT("control_doffocalregion", "Focus Region"),
-				0.f, 10000.f,
-				InOutPPSettings.DepthOfFieldFocalRegion
-			);
-			DeclareSlider(
-				control_doffocaldistance,
-				LOCTEXT("control_doffocaldistance", "Focus Distance"),
-				0.f, 10000.f,
-				InOutPPSettings.DepthOfFieldFocalDistance
-			);
-=======
 				DeclareSlider(
 					control_doffocaldistance,
 					LOCTEXT("control_doffocaldistance", "Focus Distance"),
@@ -424,7 +406,6 @@
 					);
 				}
 			}
->>>>>>> 5edfa17c
 		}
 		PRAGMA_ENABLE_DEPRECATION_WARNINGS
 
