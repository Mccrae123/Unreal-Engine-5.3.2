// Copyright 1998-2019 Epic Games, Inc. All Rights Reserved.
#pragma once

#include "CoreMinimal.h"
#include "UObject/ObjectMacros.h"
#include "Kismet/BlueprintFunctionLibrary.h"
#include "OSCServer.h"
#include "OSCClient.h"
#include "OSCManager.generated.h"

UCLASS()
class OSC_API UOSCManager : public UBlueprintFunctionLibrary
{
	GENERATED_BODY()

public:
	// Creates an OSC Server.  If left empty (or '0'),
	// attempts to use LocalHost IP address. If StartListening set,
	// immediately begins listening on creation.
	UFUNCTION(BlueprintCallable, Category = "Audio|OSC")
	static class UOSCServer* CreateOSCServer(FString ReceiveIPAddress, int32 Port, bool bMulticastLoopback, bool bStartListening);

	// Creates an OSC Client.  If left empty (or '0'), attempts to use
	// attempts to use LocalHost IP address.
	UFUNCTION(BlueprintCallable, Category = "Audio|OSC")
	static class UOSCClient* CreateOSCClient(FString SendIPAddress, int32 Port);

	/** Adds provided message packet to bundle. */
<<<<<<< HEAD
	UFUNCTION(BlueprintCallable, Category = "Audio|OSC")
	static UPARAM(DisplayName = "Bundle") FOSCBundle& AddMessageToBundle(const FOSCMessage& Message, UPARAM(ref) FOSCBundle& Bundle);

	/** Adds bundle packet to bundle. */
	UFUNCTION(BlueprintCallable, Category = "Audio|OSC")
	static UPARAM(DisplayName = "OutBundle") FOSCBundle& AddBundleToBundle(const FOSCBundle& InBundle, UPARAM(ref) FOSCBundle& OutBundle);

	/** Fills array of messages found in bundle. */
	UFUNCTION(BlueprintCallable, Category = "Audio|OSC")
	static void GetMessagesFromBundle(const FOSCBundle& Bundle, TArray<FOSCMessage>& Messages);

	/** Clears provided message of all arguments. */
	UFUNCTION(BlueprintCallable, Category = "Audio|OSC")
	static UPARAM(DisplayName = "Message") FOSCMessage& ClearMessage(UPARAM(ref) FOSCMessage& Message);

	/** Clears provided bundle of all internal messages/bundle packets. */
	UFUNCTION(BlueprintCallable, Category = "Audio|OSC")
	static UPARAM(DisplayName = "Bundle") FOSCBundle& ClearBundle(UPARAM(ref) FOSCBundle& Bundle);

	/** Adds float value to end of OSCMessage */
	UFUNCTION(BlueprintCallable, Category = "Audio|OSC")
	static UPARAM(DisplayName = "Message") FOSCMessage& AddFloat(UPARAM(ref) FOSCMessage& Message, float Value);

	/** Adds Int32 value to end of OSCMessage */
	UFUNCTION(BlueprintCallable, Category = "Audio|OSC")
	static UPARAM(DisplayName = "Message") FOSCMessage& AddInt32(UPARAM(ref) FOSCMessage& Message, int32 Value);

	/** Adds Int64 value to end of OSCMessage */
	UFUNCTION(BlueprintCallable, Category = "Audio|OSC")
	static UPARAM(DisplayName = "Message") FOSCMessage& AddInt64(UPARAM(ref) FOSCMessage& Message, int64 Value);

	/** Adds string value to end of OSCMessage */
	UFUNCTION(BlueprintCallable, Category = "Audio|OSC")
	static UPARAM(DisplayName = "Message") FOSCMessage& AddString(UPARAM(ref) FOSCMessage& Message, FString Value);

	/** Adds blob value to end of OSCMessage */
	UFUNCTION(BlueprintCallable, Category = "Audio|OSC")
	static UPARAM(DisplayName = "Message") FOSCMessage& AddBlob(UPARAM(ref) FOSCMessage& Message, TArray<uint8>& Value);

	/** Adds boolean value to end of OSCMessage */
	UFUNCTION(BlueprintCallable, Category = "Audio|OSC")
	static UPARAM(DisplayName = "Message") FOSCMessage& AddBool(UPARAM(ref) FOSCMessage& Message, bool Value);

	/** Set Value to float at provided Index in OSCMessage if in bounds and type matches */
	UFUNCTION(BlueprintCallable, Category = "Audio|OSC")
	static void GetFloat(const FOSCMessage& Message, const int32 Index, float& Value);

	/** Returns all float values in order of received from OSCMessage */
	UFUNCTION(BlueprintCallable, Category = "Audio|OSC")
	static void GetAllFloats(const FOSCMessage& Message, TArray<float>& Values);

	/** Set Value to integer at provided Index in OSCMessage if in bounds and type matches */
	UFUNCTION(BlueprintCallable, Category = "Audio|OSC")
	static void GetInt32(const FOSCMessage& Message, const int32 Index, int32& Value);

	/** Returns all integer values in order of received from OSCMessage */
	UFUNCTION(BlueprintCallable, Category = "Audio|OSC")
	static void GetAllInt32s(const FOSCMessage& Message, TArray<int32>& Values);

	/** Set Value to Int64 at provided Index in OSCMessage if in bounds and type matches */
	UFUNCTION(BlueprintCallable, Category = "Audio|OSC")
	static void GetInt64(const FOSCMessage& Message, const int32 Index, int64& Value);

	/** Returns all Int64 values in order of received from OSCMessage */
	UFUNCTION(BlueprintCallable, Category = "Audio|OSC")
	static void GetAllInt64s(const FOSCMessage& Message, TArray<int64>& Values);

	/** Set Value to string at provided Index in OSCMessage if in bounds and type matches */
	UFUNCTION(BlueprintCallable, Category = "Audio|OSC")
	static void GetString(const FOSCMessage& Message, const int32 Index, FString& Value);

	/** Returns all string values in order of received from OSCMessage */
	UFUNCTION(BlueprintCallable, Category = "Audio|OSC")
	static void GetAllStrings(const FOSCMessage& Message, TArray<FString>& Values);

	/** Sets Value to boolean at provided Index from OSCMessage if in bounds and type matches */
	UFUNCTION(BlueprintCallable, Category = "Audio|OSC")
	static void GetBool(const FOSCMessage& Message, const int32 Index, bool& Value);

	/** Returns all boolean values in order of received from OSCMessage */
	UFUNCTION(BlueprintCallable, Category = "Audio|OSC")
	static void GetAllBools(const FOSCMessage& Message, TArray<bool>& Values);

	/** Sets Value to blob at provided Index from OSCMessage if in bounds and type matches */
	UFUNCTION(BlueprintCallable, Category = "Audio|OSC")
	static void GetBlob(const FOSCMessage& Message, const int32 Index, TArray<uint8>& Value);

	/** Returns whether OSCAddress is valid path */
	UFUNCTION(BlueprintCallable, Category = "Audio|OSC")
	static bool OSCAddressIsValidPath(const FOSCAddress& Address);

	/** Returns whether OSCAddress is valid pattern to match against */
	UFUNCTION(BlueprintCallable, Category = "Audio|OSC")
	static bool OSCAddressIsValidPattern(const FOSCAddress& Address);

	/* Converts string to OSCAddress */
	UFUNCTION(BlueprintCallable, Category = "Audio|OSC")
	static UPARAM(DisplayName = "Address") FOSCAddress ConvertStringToOSCAddress(const FString& String);

	/* Pushes container on end of OSCAddress' ordered container array */
	UFUNCTION(BlueprintCallable, Category = "Audio|OSC")
	static UPARAM(DisplayName = "Address") FOSCAddress& OSCAddressPushContainer(UPARAM(ref) FOSCAddress& Address, const FString& Container);

	/* Pops container off end of OSCAddress' ordered container array */
	UFUNCTION(BlueprintCallable, Category = "Audio|OSC")
	static UPARAM(DisplayName = "Address") FString OSCAddressPopContainer(UPARAM(ref) FOSCAddress& Address);

	/* Returns copy of message's OSCAddress */
	UFUNCTION(BlueprintCallable, Category = "Audio|OSC")
	static UPARAM(DisplayName = "Address") FOSCAddress GetOSCMessageAddress(const FOSCMessage& Message);

	/** Sets the OSCAdress Address of the provided message */
	UFUNCTION(BlueprintCallable, Category = "Audio|OSC")
	static UPARAM(DisplayName = "Message") FOSCMessage& SetOSCMessageAddress(UPARAM(ref) FOSCMessage& Message, const FOSCAddress& Address);

	/** Returns the OSCAddress container at the provided 'Index.' Returns empty string if index is out-of-bounds. */
	UFUNCTION(BlueprintCallable, Category = "Audio|OSC")
	static UPARAM(DisplayName = "Container") FString GetOSCAddressContainer(const FOSCAddress& Address, const int32 Index);

	/** Returns ordered array of OSCAddress containers within OSCAddress' path. */
	UFUNCTION(BlueprintCallable, Category = "Audio|OSC")
	static UPARAM(DisplayName = "Containers") TArray<FString> GetOSCAddressContainers(const FOSCAddress& Address);

	/** Returns OSCAddress' container path. */
	UFUNCTION(BlueprintCallable, Category = "Audio|OSC")
	static UPARAM(DisplayName = "Path") FString GetOSCAddressContainerPath(const FOSCAddress& Address);

	/** Returns OSCAddress' full path. (Container path plus method name) */
	UFUNCTION(BlueprintCallable, Category = "Audio|OSC")
	static UPARAM(DisplayName = "Full Path") FString GetOSCAddressFullPath(const FOSCAddress& Address);

	/** Returns method name of OSCAddress provided */
	UFUNCTION(BlueprintCallable, Category = "Audio|OSC")
	static UPARAM(DisplayName = "Method") FString GetOSCAddressMethod(const FOSCAddress& Address);

	/** Sets the method name of the OSCAddress provided */
	UFUNCTION(BlueprintCallable, Category = "Audio|OSC")
=======
	UFUNCTION(BlueprintCallable, Category = "Audio|OSC", meta = (DisplayName = "Add OSC MEssage to Bundle", Keywords = "osc message bundle"))
	static UPARAM(DisplayName = "Bundle") FOSCBundle& AddMessageToBundle(const FOSCMessage& Message, UPARAM(ref) FOSCBundle& Bundle);

	/** Adds bundle packet to bundle. */
	UFUNCTION(BlueprintCallable, Category = "Audio|OSC", meta = (DisplayName = "Add OSC Bundle to Bundle", Keywords = "osc message"))
	static UPARAM(DisplayName = "OutBundle") FOSCBundle& AddBundleToBundle(const FOSCBundle& InBundle, UPARAM(ref) FOSCBundle& OutBundle);

	/** Fills array with child bundles found in bundle. */
	UFUNCTION(BlueprintCallable, Category = "Audio|OSC", meta = (DisplayName = "Get OSC Bundles From Bundle", Keywords = "osc bundle"))
	static UPARAM(DisplayName = "Bundles") TArray<FOSCBundle>& GetBundlesFromBundle(const FOSCBundle& Bundle, TArray<FOSCBundle>& Bundles);

	/** Fills array with messages found in bundle. */
	UFUNCTION(BlueprintCallable, Category = "Audio|OSC", meta = (DisplayName = "Get OSC Messages From Bundle", Keywords = "osc bundle message"))
	static UPARAM(DisplayName = "Messages") TArray<FOSCMessage>& GetMessagesFromBundle(const FOSCBundle& Bundle, TArray<FOSCMessage>& Messages);

	/** Clears provided message of all arguments. */
	UFUNCTION(BlueprintCallable, Category = "Audio|OSC", meta = (DisplayName = "Clear OSC Message", Keywords = "osc message"))
	static UPARAM(DisplayName = "Message") FOSCMessage& ClearMessage(UPARAM(ref) FOSCMessage& Message);

	/** Clears provided bundle of all internal messages/bundle packets. */
	UFUNCTION(BlueprintCallable, Category = "Audio|OSC", meta = (DisplayName = "Clear OSC Bundle", Keywords = "osc message"))
	static UPARAM(DisplayName = "Bundle") FOSCBundle& ClearBundle(UPARAM(ref) FOSCBundle& Bundle);

	/** Adds float value to end of OSCMessage */
	UFUNCTION(BlueprintCallable, Category = "Audio|OSC", meta = (DisplayName = "Add Float to OSC Message", Keywords = "osc message"))
	static UPARAM(DisplayName = "Message") FOSCMessage& AddFloat(UPARAM(ref) FOSCMessage& Message, float Value);

	/** Adds Int32 value to end of OSCMessage */
	UFUNCTION(BlueprintCallable, Category = "Audio|OSC", meta = (DisplayName = "Add Integer to OSC Message", Keywords = "osc message"))
	static UPARAM(DisplayName = "Message") FOSCMessage& AddInt32(UPARAM(ref) FOSCMessage& Message, int32 Value);

	/** Adds Int64 value to end of OSCMessage */
	UFUNCTION(BlueprintCallable, Category = "Audio|OSC", meta = (DisplayName = "Add Integer (64-bit) to OSC Message", Keywords = "osc message"))
	static UPARAM(DisplayName = "Message") FOSCMessage& AddInt64(UPARAM(ref) FOSCMessage& Message, int64 Value);

	/** Adds string value to end of OSCMessage */
	UFUNCTION(BlueprintCallable, Category = "Audio|OSC", meta = (DisplayName = "Add String to OSC Message", Keywords = "osc message"))
	static UPARAM(DisplayName = "Message") FOSCMessage& AddString(UPARAM(ref) FOSCMessage& Message, FString Value);

	/** Adds blob value to end of OSCMessage */
	UFUNCTION(BlueprintCallable, Category = "Audio|OSC", meta = (DisplayName = "Add Blob to OSC Message", Keywords = "osc message"))
	static UPARAM(DisplayName = "Message") FOSCMessage& AddBlob(UPARAM(ref) FOSCMessage& Message, TArray<uint8>& Value);

	/** Adds boolean value to end of OSCMessage */
	UFUNCTION(BlueprintCallable, Category = "Audio|OSC", meta = (DisplayName = "Add Bool to OSC Message", Keywords = "osc message"))
	static UPARAM(DisplayName = "Message") FOSCMessage& AddBool(UPARAM(ref) FOSCMessage& Message, bool Value);

	/** Set Value to float at provided Index in OSCMessage if in bounds and type matches */
	UFUNCTION(BlueprintCallable, Category = "Audio|OSC", meta = (DisplayName = "Get OSC Message Float At Index", Keywords = "osc message"))
	static void GetFloat(const FOSCMessage& Message, const int32 Index, float& Value);

	/** Returns all float values in order of received from OSCMessage */
	UFUNCTION(BlueprintCallable, Category = "Audio|OSC", meta = (DisplayName = "Get OSC Message Floats", Keywords = "osc message"))
	static void GetAllFloats(const FOSCMessage& Message, TArray<float>& Values);

	/** Set Value to integer at provided Index in OSCMessage if in bounds and type matches */
	UFUNCTION(BlueprintCallable, Category = "Audio|OSC", meta = (DisplayName = "Get OSC Message Integer at Index", Keywords = "osc message"))
	static void GetInt32(const FOSCMessage& Message, const int32 Index, int32& Value);

	/** Returns all integer values in order of received from OSCMessage */
	UFUNCTION(BlueprintCallable, Category = "Audio|OSC", meta = (DisplayName = "Get OSC Message Integers", Keywords = "osc message"))
	static void GetAllInt32s(const FOSCMessage& Message, TArray<int32>& Values);

	/** Set Value to Int64 at provided Index in OSCMessage if in bounds and type matches */
	UFUNCTION(BlueprintCallable, Category = "Audio|OSC", meta = (DisplayName = "Get OSC Message Integer (64-bit) at Index", Keywords = "osc message"))
	static void GetInt64(const FOSCMessage& Message, const int32 Index, int64& Value);

	/** Returns all Int64 values in order of received from OSCMessage */
	UFUNCTION(BlueprintCallable, Category = "Audio|OSC", meta = (DisplayName = "Get OSC Message Integers (64-bit)", Keywords = "osc message"))
	static void GetAllInt64s(const FOSCMessage& Message, TArray<int64>& Values);

	/** Set Value to string at provided Index in OSCMessage if in bounds and type matches */
	UFUNCTION(BlueprintCallable, Category = "Audio|OSC", meta = (DisplayName = "Get OSC Message String at Index", Keywords = "osc message"))
	static void GetString(const FOSCMessage& Message, const int32 Index, FString& Value);

	/** Returns all string values in order of received from OSCMessage */
	UFUNCTION(BlueprintCallable, Category = "Audio|OSC", meta = (DisplayName = "Get OSC Message Strings", Keywords = "osc message"))
	static void GetAllStrings(const FOSCMessage& Message, TArray<FString>& Values);

	/** Sets Value to boolean at provided Index from OSCMessage if in bounds and type matches */
	UFUNCTION(BlueprintCallable, Category = "Audio|OSC", meta = (DisplayName = "Get OSC Message Bool At Index", Keywords = "osc message"))
	static void GetBool(const FOSCMessage& Message, const int32 Index, bool& Value);

	/** Returns all boolean values in order of received from OSCMessage */
	UFUNCTION(BlueprintCallable, Category = "Audio|OSC", meta = (DisplayName = "Get OSC Message Bools", Keywords = "osc message"))
	static void GetAllBools(const FOSCMessage& Message, TArray<bool>& Values);

	/** Sets Value to blob at provided Index from OSCMessage if in bounds and type matches */
	UFUNCTION(BlueprintCallable, Category = "Audio|OSC")
	static void GetBlob(const FOSCMessage& Message, const int32 Index, TArray<uint8>& Value);

	/** Returns whether OSCAddress is valid path */
	UFUNCTION(BlueprintCallable, Category = "Audio|OSC", meta = (DisplayName = "Is OSC Address Valid Path", Keywords = "valid osc address path address"))
	static bool OSCAddressIsValidPath(const FOSCAddress& Address);

	/** Returns whether OSCAddress is valid pattern to match against */
	UFUNCTION(BlueprintCallable, Category = "Audio|OSC", meta = (DisplayName = "Is OSC Address Valid Pattern", Keywords = "valid osc address pattern address"))
	static bool OSCAddressIsValidPattern(const FOSCAddress& Address);

	/* Converts string to OSCAddress */
	UFUNCTION(BlueprintCallable, Category = "Audio|OSC")
	static UPARAM(DisplayName = "Address") FOSCAddress ConvertStringToOSCAddress(const FString& String);

	/** Returns if address pattern matches the provided address path.
	  * If passed address is not a valid path, returns false.
	  */
	UFUNCTION(BlueprintCallable, Category = "Audio|OSC", meta = (DisplayName = "OSC Address Path Matches Pattern", Keywords = "matches osc address path address"))
	static UPARAM(DisplayName = "Is Match") bool OSCAddressPathMatchesPattern(const FOSCAddress& Pattern, const FOSCAddress& Path);

	/** Pushes container onto address' ordered array of containers */
	UFUNCTION(BlueprintCallable, Category = "Audio|OSC", meta = (DisplayName = "Push Container to OSC Address", Keywords = "push osc address container"))
	static UPARAM(DisplayName = "Address") FOSCAddress& OSCAddressPushContainer(UPARAM(ref) FOSCAddress& Address, const FString& Container);

	/** Pushes container onto address' ordered array of containers */
	UFUNCTION(BlueprintCallable, Category = "Audio|OSC", meta = (DisplayName = "Push Container Array to OSC Address", Keywords = "push osc address container"))
	static UPARAM(DisplayName = "Address") FOSCAddress& OSCAddressPushContainers(UPARAM(ref) FOSCAddress& Address, const TArray<FString>& Containers);

	/** Pops container from ordered array of containers. If no containers, returns empty string */
	UFUNCTION(BlueprintCallable, Category = "Audio|OSC", meta = (DisplayName = "Pop Container from OSC Address", Keywords = "pop osc address container"))
	static UPARAM(DisplayName = "Container") FString OSCAddressPopContainer(UPARAM(ref) FOSCAddress& Address);

	/** Pops container from ordered array of containers. If NumContainers is greater than or equal to the number of containers in address, returns all containers. */
	UFUNCTION(BlueprintCallable, Category = "Audio|OSC", meta = (DisplayName = "Pop Containers from OSC Address", Keywords = "pop osc address container"))
	static UPARAM(DisplayName = "Containers") TArray<FString> OSCAddressPopContainers(UPARAM(ref) FOSCAddress& Address, int32 NumContainers);

	/* Returns copy of message's OSCAddress */
	UFUNCTION(BlueprintCallable, Category = "Audio|OSC")
	static UPARAM(DisplayName = "Address") FOSCAddress GetOSCMessageAddress(const FOSCMessage& Message);

	/** Sets the OSCAddress of the provided message */
	UFUNCTION(BlueprintCallable, Category = "Audio|OSC")
	static UPARAM(DisplayName = "Message") FOSCMessage& SetOSCMessageAddress(UPARAM(ref) FOSCMessage& Message, const FOSCAddress& Address);

	/** Returns the OSCAddress container at the provided 'Index.' Returns empty string if index is out-of-bounds. */
	UFUNCTION(BlueprintCallable, Category = "Audio|OSC", meta = (DisplayName = "Get OSC Address Container At Index", Keywords = "osc address container path"))
	static UPARAM(DisplayName = "Container") FString GetOSCAddressContainer(const FOSCAddress& Address, const int32 Index);

	/** Builds referenced array of address of containers in order */
	UFUNCTION(BlueprintCallable, Category = "Audio|OSC", meta = (DisplayName = "Get OSC Address Containers", Keywords = "osc address container path"))
	static UPARAM(DisplayName = "Containers") TArray<FString> GetOSCAddressContainers(const FOSCAddress& Address);

	/** Returns full path of OSC address in the form '/Container1/Container2/Method' */
	UFUNCTION(BlueprintCallable, Category = "Audio|OSC")
	static UPARAM(DisplayName = "Path") FString GetOSCAddressContainerPath(const FOSCAddress& Address);

	/** Returns full path of OSC address in the form '/Container1/Container2' */
	UFUNCTION(BlueprintCallable, Category = "Audio|OSC", meta = (DisplayName = "Convert OSC Address To String", Keywords = "osc address path"))
	static UPARAM(DisplayName = "Full Path") FString GetOSCAddressFullPath(const FOSCAddress& Address);

	/** Returns method name of OSCAddress provided */
	UFUNCTION(BlueprintCallable, Category = "Audio|OSC")
	static UPARAM(DisplayName = "Method") FString GetOSCAddressMethod(const FOSCAddress& Address);

	/** Clears containers of OSCAddress provided */
	UFUNCTION(BlueprintCallable, Category = "Audio|OSC", meta = (DisplayName = "Clear OSC Address Containers", Keywords = "osc address clear"))
	static UPARAM(DisplayName = "Address") FOSCAddress& ClearOSCAddressContainers(FOSCAddress& Address);

	/** Sets the method name of the OSCAddress provided */
	UFUNCTION(BlueprintCallable, Category = "Audio|OSC", meta = (DisplayName = "Set OSC Address Method", Keywords = "osc method"))
>>>>>>> 69078e53
	static UPARAM(DisplayName = "Address") FOSCAddress& SetOSCAddressMethod(FOSCAddress& Address, const FString& Method);
};
<|MERGE_RESOLUTION|>--- conflicted
+++ resolved
@@ -26,145 +26,6 @@
 	static class UOSCClient* CreateOSCClient(FString SendIPAddress, int32 Port);
 
 	/** Adds provided message packet to bundle. */
-<<<<<<< HEAD
-	UFUNCTION(BlueprintCallable, Category = "Audio|OSC")
-	static UPARAM(DisplayName = "Bundle") FOSCBundle& AddMessageToBundle(const FOSCMessage& Message, UPARAM(ref) FOSCBundle& Bundle);
-
-	/** Adds bundle packet to bundle. */
-	UFUNCTION(BlueprintCallable, Category = "Audio|OSC")
-	static UPARAM(DisplayName = "OutBundle") FOSCBundle& AddBundleToBundle(const FOSCBundle& InBundle, UPARAM(ref) FOSCBundle& OutBundle);
-
-	/** Fills array of messages found in bundle. */
-	UFUNCTION(BlueprintCallable, Category = "Audio|OSC")
-	static void GetMessagesFromBundle(const FOSCBundle& Bundle, TArray<FOSCMessage>& Messages);
-
-	/** Clears provided message of all arguments. */
-	UFUNCTION(BlueprintCallable, Category = "Audio|OSC")
-	static UPARAM(DisplayName = "Message") FOSCMessage& ClearMessage(UPARAM(ref) FOSCMessage& Message);
-
-	/** Clears provided bundle of all internal messages/bundle packets. */
-	UFUNCTION(BlueprintCallable, Category = "Audio|OSC")
-	static UPARAM(DisplayName = "Bundle") FOSCBundle& ClearBundle(UPARAM(ref) FOSCBundle& Bundle);
-
-	/** Adds float value to end of OSCMessage */
-	UFUNCTION(BlueprintCallable, Category = "Audio|OSC")
-	static UPARAM(DisplayName = "Message") FOSCMessage& AddFloat(UPARAM(ref) FOSCMessage& Message, float Value);
-
-	/** Adds Int32 value to end of OSCMessage */
-	UFUNCTION(BlueprintCallable, Category = "Audio|OSC")
-	static UPARAM(DisplayName = "Message") FOSCMessage& AddInt32(UPARAM(ref) FOSCMessage& Message, int32 Value);
-
-	/** Adds Int64 value to end of OSCMessage */
-	UFUNCTION(BlueprintCallable, Category = "Audio|OSC")
-	static UPARAM(DisplayName = "Message") FOSCMessage& AddInt64(UPARAM(ref) FOSCMessage& Message, int64 Value);
-
-	/** Adds string value to end of OSCMessage */
-	UFUNCTION(BlueprintCallable, Category = "Audio|OSC")
-	static UPARAM(DisplayName = "Message") FOSCMessage& AddString(UPARAM(ref) FOSCMessage& Message, FString Value);
-
-	/** Adds blob value to end of OSCMessage */
-	UFUNCTION(BlueprintCallable, Category = "Audio|OSC")
-	static UPARAM(DisplayName = "Message") FOSCMessage& AddBlob(UPARAM(ref) FOSCMessage& Message, TArray<uint8>& Value);
-
-	/** Adds boolean value to end of OSCMessage */
-	UFUNCTION(BlueprintCallable, Category = "Audio|OSC")
-	static UPARAM(DisplayName = "Message") FOSCMessage& AddBool(UPARAM(ref) FOSCMessage& Message, bool Value);
-
-	/** Set Value to float at provided Index in OSCMessage if in bounds and type matches */
-	UFUNCTION(BlueprintCallable, Category = "Audio|OSC")
-	static void GetFloat(const FOSCMessage& Message, const int32 Index, float& Value);
-
-	/** Returns all float values in order of received from OSCMessage */
-	UFUNCTION(BlueprintCallable, Category = "Audio|OSC")
-	static void GetAllFloats(const FOSCMessage& Message, TArray<float>& Values);
-
-	/** Set Value to integer at provided Index in OSCMessage if in bounds and type matches */
-	UFUNCTION(BlueprintCallable, Category = "Audio|OSC")
-	static void GetInt32(const FOSCMessage& Message, const int32 Index, int32& Value);
-
-	/** Returns all integer values in order of received from OSCMessage */
-	UFUNCTION(BlueprintCallable, Category = "Audio|OSC")
-	static void GetAllInt32s(const FOSCMessage& Message, TArray<int32>& Values);
-
-	/** Set Value to Int64 at provided Index in OSCMessage if in bounds and type matches */
-	UFUNCTION(BlueprintCallable, Category = "Audio|OSC")
-	static void GetInt64(const FOSCMessage& Message, const int32 Index, int64& Value);
-
-	/** Returns all Int64 values in order of received from OSCMessage */
-	UFUNCTION(BlueprintCallable, Category = "Audio|OSC")
-	static void GetAllInt64s(const FOSCMessage& Message, TArray<int64>& Values);
-
-	/** Set Value to string at provided Index in OSCMessage if in bounds and type matches */
-	UFUNCTION(BlueprintCallable, Category = "Audio|OSC")
-	static void GetString(const FOSCMessage& Message, const int32 Index, FString& Value);
-
-	/** Returns all string values in order of received from OSCMessage */
-	UFUNCTION(BlueprintCallable, Category = "Audio|OSC")
-	static void GetAllStrings(const FOSCMessage& Message, TArray<FString>& Values);
-
-	/** Sets Value to boolean at provided Index from OSCMessage if in bounds and type matches */
-	UFUNCTION(BlueprintCallable, Category = "Audio|OSC")
-	static void GetBool(const FOSCMessage& Message, const int32 Index, bool& Value);
-
-	/** Returns all boolean values in order of received from OSCMessage */
-	UFUNCTION(BlueprintCallable, Category = "Audio|OSC")
-	static void GetAllBools(const FOSCMessage& Message, TArray<bool>& Values);
-
-	/** Sets Value to blob at provided Index from OSCMessage if in bounds and type matches */
-	UFUNCTION(BlueprintCallable, Category = "Audio|OSC")
-	static void GetBlob(const FOSCMessage& Message, const int32 Index, TArray<uint8>& Value);
-
-	/** Returns whether OSCAddress is valid path */
-	UFUNCTION(BlueprintCallable, Category = "Audio|OSC")
-	static bool OSCAddressIsValidPath(const FOSCAddress& Address);
-
-	/** Returns whether OSCAddress is valid pattern to match against */
-	UFUNCTION(BlueprintCallable, Category = "Audio|OSC")
-	static bool OSCAddressIsValidPattern(const FOSCAddress& Address);
-
-	/* Converts string to OSCAddress */
-	UFUNCTION(BlueprintCallable, Category = "Audio|OSC")
-	static UPARAM(DisplayName = "Address") FOSCAddress ConvertStringToOSCAddress(const FString& String);
-
-	/* Pushes container on end of OSCAddress' ordered container array */
-	UFUNCTION(BlueprintCallable, Category = "Audio|OSC")
-	static UPARAM(DisplayName = "Address") FOSCAddress& OSCAddressPushContainer(UPARAM(ref) FOSCAddress& Address, const FString& Container);
-
-	/* Pops container off end of OSCAddress' ordered container array */
-	UFUNCTION(BlueprintCallable, Category = "Audio|OSC")
-	static UPARAM(DisplayName = "Address") FString OSCAddressPopContainer(UPARAM(ref) FOSCAddress& Address);
-
-	/* Returns copy of message's OSCAddress */
-	UFUNCTION(BlueprintCallable, Category = "Audio|OSC")
-	static UPARAM(DisplayName = "Address") FOSCAddress GetOSCMessageAddress(const FOSCMessage& Message);
-
-	/** Sets the OSCAdress Address of the provided message */
-	UFUNCTION(BlueprintCallable, Category = "Audio|OSC")
-	static UPARAM(DisplayName = "Message") FOSCMessage& SetOSCMessageAddress(UPARAM(ref) FOSCMessage& Message, const FOSCAddress& Address);
-
-	/** Returns the OSCAddress container at the provided 'Index.' Returns empty string if index is out-of-bounds. */
-	UFUNCTION(BlueprintCallable, Category = "Audio|OSC")
-	static UPARAM(DisplayName = "Container") FString GetOSCAddressContainer(const FOSCAddress& Address, const int32 Index);
-
-	/** Returns ordered array of OSCAddress containers within OSCAddress' path. */
-	UFUNCTION(BlueprintCallable, Category = "Audio|OSC")
-	static UPARAM(DisplayName = "Containers") TArray<FString> GetOSCAddressContainers(const FOSCAddress& Address);
-
-	/** Returns OSCAddress' container path. */
-	UFUNCTION(BlueprintCallable, Category = "Audio|OSC")
-	static UPARAM(DisplayName = "Path") FString GetOSCAddressContainerPath(const FOSCAddress& Address);
-
-	/** Returns OSCAddress' full path. (Container path plus method name) */
-	UFUNCTION(BlueprintCallable, Category = "Audio|OSC")
-	static UPARAM(DisplayName = "Full Path") FString GetOSCAddressFullPath(const FOSCAddress& Address);
-
-	/** Returns method name of OSCAddress provided */
-	UFUNCTION(BlueprintCallable, Category = "Audio|OSC")
-	static UPARAM(DisplayName = "Method") FString GetOSCAddressMethod(const FOSCAddress& Address);
-
-	/** Sets the method name of the OSCAddress provided */
-	UFUNCTION(BlueprintCallable, Category = "Audio|OSC")
-=======
 	UFUNCTION(BlueprintCallable, Category = "Audio|OSC", meta = (DisplayName = "Add OSC MEssage to Bundle", Keywords = "osc message bundle"))
 	static UPARAM(DisplayName = "Bundle") FOSCBundle& AddMessageToBundle(const FOSCMessage& Message, UPARAM(ref) FOSCBundle& Bundle);
 
@@ -324,6 +185,5 @@
 
 	/** Sets the method name of the OSCAddress provided */
 	UFUNCTION(BlueprintCallable, Category = "Audio|OSC", meta = (DisplayName = "Set OSC Address Method", Keywords = "osc method"))
->>>>>>> 69078e53
 	static UPARAM(DisplayName = "Address") FOSCAddress& SetOSCAddressMethod(FOSCAddress& Address, const FString& Method);
 };
