// Copyright Epic Games, Inc. All Rights Reserved.
#pragma once

#include "CoreMinimal.h"
#include "Kismet/BlueprintFunctionLibrary.h"
#include "OSCAddress.h"
#include "OSCBundle.h"
#include "OSCMessage.h"
#include "UObject/ObjectMacros.h"


#include "OSCManager.generated.h"


// Forward Declarations
class UOSCServer;
class UOSCClient;

UCLASS()
class OSC_API UOSCManager : public UBlueprintFunctionLibrary
{
	GENERATED_BODY()

public:
	// Creates an OSC Server.  If ReceiveIPAddress left empty (or '0'),
	// attempts to use LocalHost IP address. If StartListening set,
	// immediately begins listening on creation.
	UFUNCTION(BlueprintCallable, Category = "Audio|OSC")
	static UOSCServer* CreateOSCServer(FString ReceiveIPAddress, int32 Port, bool bMulticastLoopback, bool bStartListening, FString ServerName);

	// Creates an OSC Client.  If SendIPAddress left empty (or '0'), attempts to use
	// attempts to use LocalHost IP address.
	UFUNCTION(BlueprintCallable, Category = "Audio|OSC")
	static UOSCClient* CreateOSCClient(FString SendIPAddress, int32 Port, FString ClientName);

	/** Adds provided message packet to bundle. */
<<<<<<< HEAD
	UFUNCTION(BlueprintCallable, Category = "Audio|OSC", meta = (DisplayName = "Add OSC MEssage to Bundle", Keywords = "osc message bundle"))
=======
	UFUNCTION(BlueprintCallable, Category = "Audio|OSC", meta = (DisplayName = "Add OSC Message to Bundle", Keywords = "osc message bundle"))
>>>>>>> 90fae962
	static UPARAM(DisplayName = "Bundle") FOSCBundle& AddMessageToBundle(const FOSCMessage& Message, UPARAM(ref) FOSCBundle& Bundle);

	/** Adds bundle packet to bundle. */
	UFUNCTION(BlueprintCallable, Category = "Audio|OSC", meta = (DisplayName = "Add OSC Bundle to Bundle", Keywords = "osc message"))
	static UPARAM(DisplayName = "OutBundle") FOSCBundle& AddBundleToBundle(const FOSCBundle& InBundle, UPARAM(ref) FOSCBundle& OutBundle);

	/** Fills array with child bundles found in bundle. */
	UFUNCTION(BlueprintCallable, Category = "Audio|OSC", meta = (DisplayName = "Get OSC Bundles From Bundle", Keywords = "osc bundle"))
<<<<<<< HEAD
	static UPARAM(DisplayName = "Bundles") TArray<FOSCBundle>& GetBundlesFromBundle(const FOSCBundle& Bundle, TArray<FOSCBundle>& Bundles);

	/** Fills array with messages found in bundle. */
	UFUNCTION(BlueprintCallable, Category = "Audio|OSC", meta = (DisplayName = "Get OSC Messages From Bundle", Keywords = "osc bundle message"))
	static UPARAM(DisplayName = "Messages") TArray<FOSCMessage>& GetMessagesFromBundle(const FOSCBundle& Bundle, TArray<FOSCMessage>& Messages);
=======
	static UPARAM(DisplayName = "Bundles") TArray<FOSCBundle> GetBundlesFromBundle(const FOSCBundle& Bundle);

	/** Returns message found in bundle at ordered index. */
	UFUNCTION(BlueprintCallable, Category = "Audio|OSC", meta = (DisplayName = "Get OSC Message From Bundle At Index", Keywords = "osc bundle message"))
	static UPARAM(DisplayName = "Message") FOSCMessage GetMessageFromBundle(const FOSCBundle& Bundle, int32 Index, bool& bSucceeded);

	/** Fills array with messages found in bundle. */
	UFUNCTION(BlueprintCallable, Category = "Audio|OSC", meta = (DisplayName = "Get OSC Messages From Bundle", Keywords = "osc bundle message"))
	static UPARAM(DisplayName = "Messages") TArray<FOSCMessage> GetMessagesFromBundle(const FOSCBundle& Bundle);
>>>>>>> 90fae962

	/** Clears provided message of all arguments. */
	UFUNCTION(BlueprintCallable, Category = "Audio|OSC", meta = (DisplayName = "Clear OSC Message", Keywords = "osc message"))
	static UPARAM(DisplayName = "Message") FOSCMessage& ClearMessage(UPARAM(ref) FOSCMessage& Message);

	/** Clears provided bundle of all internal messages/bundle packets. */
	UFUNCTION(BlueprintCallable, Category = "Audio|OSC", meta = (DisplayName = "Clear OSC Bundle", Keywords = "osc message"))
	static UPARAM(DisplayName = "Bundle") FOSCBundle& ClearBundle(UPARAM(ref) FOSCBundle& Bundle);

	/** Adds float value to end of OSCMessage */
	UFUNCTION(BlueprintCallable, Category = "Audio|OSC", meta = (DisplayName = "Add Float to OSC Message", Keywords = "osc message"))
	static UPARAM(DisplayName = "Message") FOSCMessage& AddFloat(UPARAM(ref) FOSCMessage& Message, float Value);

	/** Adds Int32 value to end of OSCMessage */
	UFUNCTION(BlueprintCallable, Category = "Audio|OSC", meta = (DisplayName = "Add Integer to OSC Message", Keywords = "osc message"))
	static UPARAM(DisplayName = "Message") FOSCMessage& AddInt32(UPARAM(ref) FOSCMessage& Message, int32 Value);

	/** Adds Int64 value to end of OSCMessage */
	UFUNCTION(BlueprintCallable, Category = "Audio|OSC", meta = (DisplayName = "Add Integer (64-bit) to OSC Message", Keywords = "osc message"))
	static UPARAM(DisplayName = "Message") FOSCMessage& AddInt64(UPARAM(ref) FOSCMessage& Message, int64 Value);

	/** Adds address (packed as string) value to end of OSCMessage */
	UFUNCTION(BlueprintCallable, Category = "Audio|OSC", meta = (DisplayName = "Add OSC Address (As String) to OSC Message", Keywords = "osc message"))
	static UPARAM(DisplayName = "Message") FOSCMessage& AddAddress(UPARAM(ref) FOSCMessage& Message, const FOSCAddress& Value);

	/** Adds string value to end of OSCMessage */
	UFUNCTION(BlueprintCallable, Category = "Audio|OSC", meta = (DisplayName = "Add String to OSC Message", Keywords = "osc message"))
<<<<<<< HEAD
	static UPARAM(DisplayName = "Message") FOSCMessage& AddString(UPARAM(ref) FOSCMessage& Message, FString Value);

	/** Adds blob value to end of OSCMessage */
	UFUNCTION(BlueprintCallable, Category = "Audio|OSC", meta = (DisplayName = "Add Blob to OSC Message", Keywords = "osc message"))
	static UPARAM(DisplayName = "Message") FOSCMessage& AddBlob(UPARAM(ref) FOSCMessage& Message, TArray<uint8>& Value);
=======
	static UPARAM(DisplayName = "Message") FOSCMessage& AddString(UPARAM(ref) FOSCMessage& Message, UPARAM(ref) FString Value);

	/** Adds blob value to end of OSCMessage */
	UFUNCTION(BlueprintCallable, Category = "Audio|OSC", meta = (DisplayName = "Add Blob to OSC Message", Keywords = "osc message"))
	static UPARAM(DisplayName = "Message") FOSCMessage& AddBlob(UPARAM(ref) FOSCMessage& Message, const TArray<uint8>& Value);
>>>>>>> 90fae962

	/** Adds boolean value to end of OSCMessage */
	UFUNCTION(BlueprintCallable, Category = "Audio|OSC", meta = (DisplayName = "Add Bool to OSC Message", Keywords = "osc message"))
	static UPARAM(DisplayName = "Message") FOSCMessage& AddBool(UPARAM(ref) FOSCMessage& Message, bool Value);

<<<<<<< HEAD
	/** Set Value to float at provided Index in OSCMessage if in bounds and type matches */
	UFUNCTION(BlueprintCallable, Category = "Audio|OSC", meta = (DisplayName = "Get OSC Message Float At Index", Keywords = "osc message"))
	static void GetFloat(const FOSCMessage& Message, const int32 Index, float& Value);
=======
	/** Sets Value to address at provided Index in OSCMessage if in bounds and OSC type matches 'String' (Does NOT return address of message, rather
	 * string packed in message and casts to OSC address). Returns if string found at index and is valid OSC address path.
	 */
	UFUNCTION(BlueprintCallable, Category = "Audio|OSC", meta = (DisplayName = "Get OSC Message Address At Index", Keywords = "osc message"))
	static UPARAM(DisplayName = "Succeeded") bool GetAddress(const FOSCMessage& Message, const int32 Index, FOSCAddress& Value);

	/** Returns all strings that are valid address paths in order received from OSCMessage (Does NOT include address of message, just
	 * strings packed in message that are valid paths).
	 */
	UFUNCTION(BlueprintCallable, Category = "Audio|OSC", meta = (DisplayName = "Get OSC Message Addresses", Keywords = "osc message"))
	static void GetAllAddresses(const FOSCMessage& Message, TArray<FOSCAddress>& Values);

	/**
	 * Set Value to float at provided Index in OSCMessage if in bounds and type matches
	 */
	UFUNCTION(BlueprintCallable, Category = "Audio|OSC", meta = (DisplayName = "Get OSC Message Float At Index", Keywords = "osc message"))
	static UPARAM(DisplayName = "Succeeded") bool GetFloat(const FOSCMessage& Message, const int32 Index, float& Value);
>>>>>>> 90fae962

	/** Returns all float values in order of received from OSCMessage */
	UFUNCTION(BlueprintCallable, Category = "Audio|OSC", meta = (DisplayName = "Get OSC Message Floats", Keywords = "osc message"))
	static void GetAllFloats(const FOSCMessage& Message, TArray<float>& Values);

	/** Set Value to integer at provided Index in OSCMessage if in bounds and type matches */
	UFUNCTION(BlueprintCallable, Category = "Audio|OSC", meta = (DisplayName = "Get OSC Message Integer at Index", Keywords = "osc message"))
<<<<<<< HEAD
	static void GetInt32(const FOSCMessage& Message, const int32 Index, int32& Value);
=======
	static UPARAM(DisplayName = "Succeeded") bool GetInt32(const FOSCMessage& Message, const int32 Index, int32& Value);
>>>>>>> 90fae962

	/** Returns all integer values in order of received from OSCMessage */
	UFUNCTION(BlueprintCallable, Category = "Audio|OSC", meta = (DisplayName = "Get OSC Message Integers", Keywords = "osc message"))
	static void GetAllInt32s(const FOSCMessage& Message, TArray<int32>& Values);

	/** Set Value to Int64 at provided Index in OSCMessage if in bounds and type matches */
	UFUNCTION(BlueprintCallable, Category = "Audio|OSC", meta = (DisplayName = "Get OSC Message Integer (64-bit) at Index", Keywords = "osc message"))
<<<<<<< HEAD
	static void GetInt64(const FOSCMessage& Message, const int32 Index, int64& Value);
=======
	static UPARAM(DisplayName = "Succeeded") bool GetInt64(const FOSCMessage& Message, const int32 Index, int64& Value);
>>>>>>> 90fae962

	/** Returns all Int64 values in order of received from OSCMessage */
	UFUNCTION(BlueprintCallable, Category = "Audio|OSC", meta = (DisplayName = "Get OSC Message Integers (64-bit)", Keywords = "osc message"))
	static void GetAllInt64s(const FOSCMessage& Message, TArray<int64>& Values);

	/** Set Value to string at provided Index in OSCMessage if in bounds and type matches */
	UFUNCTION(BlueprintCallable, Category = "Audio|OSC", meta = (DisplayName = "Get OSC Message String at Index", Keywords = "osc message"))
<<<<<<< HEAD
	static void GetString(const FOSCMessage& Message, const int32 Index, FString& Value);
=======
	static UPARAM(DisplayName = "Succeeded") bool GetString(const FOSCMessage& Message, const int32 Index, FString& Value);
>>>>>>> 90fae962

	/** Returns all string values in order of received from OSCMessage */
	UFUNCTION(BlueprintCallable, Category = "Audio|OSC", meta = (DisplayName = "Get OSC Message Strings", Keywords = "osc message"))
	static void GetAllStrings(const FOSCMessage& Message, TArray<FString>& Values);

	/** Sets Value to boolean at provided Index from OSCMessage if in bounds and type matches */
	UFUNCTION(BlueprintCallable, Category = "Audio|OSC", meta = (DisplayName = "Get OSC Message Bool At Index", Keywords = "osc message"))
<<<<<<< HEAD
	static void GetBool(const FOSCMessage& Message, const int32 Index, bool& Value);
=======
	static UPARAM(DisplayName = "Succeeded") bool GetBool(const FOSCMessage& Message, const int32 Index, bool& Value);
>>>>>>> 90fae962

	/** Returns all boolean values in order of received from OSCMessage */
	UFUNCTION(BlueprintCallable, Category = "Audio|OSC", meta = (DisplayName = "Get OSC Message Bools", Keywords = "osc message"))
	static void GetAllBools(const FOSCMessage& Message, TArray<bool>& Values);

	/** Sets Value to blob at provided Index from OSCMessage if in bounds and type matches */
	UFUNCTION(BlueprintCallable, Category = "Audio|OSC")
	static UPARAM(DisplayName = "Succeeded") bool GetBlob(const FOSCMessage& Message, const int32 Index, TArray<uint8>& Value);

<<<<<<< HEAD
	/** Returns whether OSCAddress is valid path */
	UFUNCTION(BlueprintCallable, Category = "Audio|OSC", meta = (DisplayName = "Is OSC Address Valid Path", Keywords = "valid osc address path address"))
	static bool OSCAddressIsValidPath(const FOSCAddress& Address);

	/** Returns whether OSCAddress is valid pattern to match against */
=======
	/** Returns whether OSC Address is valid path */
	UFUNCTION(BlueprintCallable, Category = "Audio|OSC", meta = (DisplayName = "Is OSC Address Valid Path", Keywords = "valid osc address path address"))
	static bool OSCAddressIsValidPath(const FOSCAddress& Address);

	/** Returns whether OSC Address is valid pattern to match against */
>>>>>>> 90fae962
	UFUNCTION(BlueprintCallable, Category = "Audio|OSC", meta = (DisplayName = "Is OSC Address Valid Pattern", Keywords = "valid osc address pattern address"))
	static bool OSCAddressIsValidPattern(const FOSCAddress& Address);

	/* Converts string to OSC Address */
	UFUNCTION(BlueprintCallable, Category = "Audio|OSC")
	static UPARAM(DisplayName = "Address") FOSCAddress ConvertStringToOSCAddress(const FString& String);

	/** Returns if address pattern matches the provided address path.
	  * If passed address is not a valid path, returns false.
	  */
	UFUNCTION(BlueprintCallable, Category = "Audio|OSC", meta = (DisplayName = "OSC Address Path Matches Pattern", Keywords = "matches osc address path address"))
	static UPARAM(DisplayName = "Is Match") bool OSCAddressPathMatchesPattern(const FOSCAddress& Pattern, const FOSCAddress& Path);

<<<<<<< HEAD
=======
	/** Finds an object with the given OSC Address in path form, where containers correspond to path folders and the the address method to the object's name.
	  * Only supports parent objects.
	  */
	UFUNCTION(BlueprintCallable, Category = "Audio|OSC", meta = (DisplayName = "Find Object at OSC Address", Keywords = "osc address path uobject"))
	static UPARAM(DisplayName = "Object") UObject* FindObjectAtOSCAddress(const FOSCAddress& Address);

	/** Converts object path to OSC Address, converting folders to address containers and the object's name to the address method.
	 * Only supports parent objects (See UObjectBaseUtility::GetPathName and UObjectBaseUtility::GetFullName).
	 */
	UFUNCTION(BlueprintCallable, Category = "Audio|OSC", meta = (DisplayName = "Convert Object Path to OSC Address", Keywords = "osc address path uobject"))
	static UPARAM(DisplayName = "Address") FOSCAddress OSCAddressFromObjectPath(UObject* Object);

	/** Converts object path string to OSC Address, converting folders to address containers and the object's name to the address method.
	 * Only supports parent objects (See UObjectBaseUtility::GetPathName and UObjectBaseUtility::GetFullName).
	 */
	UFUNCTION(BlueprintCallable, Category = "Audio|OSC", meta = (DisplayName = "Convert Object Path (String) to OSC Address", Keywords = "osc address path uobject"))
	static UPARAM(DisplayName = "Address") FOSCAddress OSCAddressFromObjectPathString(const FString& PathName);

	/** Converts OSC Address to an object path. */
	UFUNCTION(BlueprintCallable, Category = "Audio|OSC", meta = (DisplayName = "Convert OSC Address to Object Path", Keywords = "osc address path uobject"))
	static UPARAM(DisplayName = "Path") FString ObjectPathFromOSCAddress(const FOSCAddress& Address);

>>>>>>> 90fae962
	/** Pushes container onto address' ordered array of containers */
	UFUNCTION(BlueprintCallable, Category = "Audio|OSC", meta = (DisplayName = "Push Container to OSC Address", Keywords = "push osc address container"))
	static UPARAM(DisplayName = "Address") FOSCAddress& OSCAddressPushContainer(UPARAM(ref) FOSCAddress& Address, const FString& Container);

	/** Pushes container onto address' ordered array of containers */
	UFUNCTION(BlueprintCallable, Category = "Audio|OSC", meta = (DisplayName = "Push Container Array to OSC Address", Keywords = "push osc address container"))
	static UPARAM(DisplayName = "Address") FOSCAddress& OSCAddressPushContainers(UPARAM(ref) FOSCAddress& Address, const TArray<FString>& Containers);
<<<<<<< HEAD

	/** Pops container from ordered array of containers. If no containers, returns empty string */
	UFUNCTION(BlueprintCallable, Category = "Audio|OSC", meta = (DisplayName = "Pop Container from OSC Address", Keywords = "pop osc address container"))
	static UPARAM(DisplayName = "Container") FString OSCAddressPopContainer(UPARAM(ref) FOSCAddress& Address);

	/** Pops container from ordered array of containers. If NumContainers is greater than or equal to the number of containers in address, returns all containers. */
	UFUNCTION(BlueprintCallable, Category = "Audio|OSC", meta = (DisplayName = "Pop Containers from OSC Address", Keywords = "pop osc address container"))
	static UPARAM(DisplayName = "Containers") TArray<FString> OSCAddressPopContainers(UPARAM(ref) FOSCAddress& Address, int32 NumContainers);
=======
>>>>>>> 90fae962

	/** Pops container from ordered array of containers. If no containers, returns empty string */
	UFUNCTION(BlueprintCallable, Category = "Audio|OSC", meta = (DisplayName = "Pop Container from OSC Address", Keywords = "pop osc address container"))
	static UPARAM(DisplayName = "Container") FString OSCAddressPopContainer(UPARAM(ref) FOSCAddress& Address);

	/** Pops container from ordered array of containers. If NumContainers is greater than or equal to the number of containers in address, returns all containers. */
	UFUNCTION(BlueprintCallable, Category = "Audio|OSC", meta = (DisplayName = "Pop Containers from OSC Address", Keywords = "pop osc address container"))
	static UPARAM(DisplayName = "Containers") TArray<FString> OSCAddressPopContainers(UPARAM(ref) FOSCAddress& Address, int32 NumContainers);

	/** Remove containers from ordered array of containers at index up to count of containers. */
	UFUNCTION(BlueprintCallable, Category = "Audio|OSC", meta = (DisplayName = "Remove Containers from OSC Address", Keywords = "remove osc address container"))
	static UPARAM(DisplayName = "Address") FOSCAddress& OSCAddressRemoveContainers(UPARAM(ref) FOSCAddress& Address, int32 Index, int32 Count);

	/* Returns copy of message's OSC Address */
	UFUNCTION(BlueprintCallable, Category = "Audio|OSC", meta = (DisplayName = "Get OSC Message Address", Keywords = "osc address"))
	static UPARAM(DisplayName = "Address") FOSCAddress GetOSCMessageAddress(const FOSCMessage& Message);

<<<<<<< HEAD
	/** Sets the OSCAddress of the provided message */
	UFUNCTION(BlueprintCallable, Category = "Audio|OSC")
	static UPARAM(DisplayName = "Message") FOSCMessage& SetOSCMessageAddress(UPARAM(ref) FOSCMessage& Message, const FOSCAddress& Address);

	/** Returns the OSCAddress container at the provided 'Index.' Returns empty string if index is out-of-bounds. */
=======
	/** Sets the OSC Address of the provided message */
	UFUNCTION(BlueprintCallable, Category = "Audio|OSC")
	static UPARAM(DisplayName = "Message") FOSCMessage& SetOSCMessageAddress(UPARAM(ref) FOSCMessage& Message, const FOSCAddress& Address);

	/** Returns the OSC Address container at the provided 'Index.' Returns empty string if index is out-of-bounds. */
>>>>>>> 90fae962
	UFUNCTION(BlueprintCallable, Category = "Audio|OSC", meta = (DisplayName = "Get OSC Address Container At Index", Keywords = "osc address container path"))
	static UPARAM(DisplayName = "Container") FString GetOSCAddressContainer(const FOSCAddress& Address, const int32 Index);

	/** Builds referenced array of address of containers in order */
	UFUNCTION(BlueprintCallable, Category = "Audio|OSC", meta = (DisplayName = "Get OSC Address Containers", Keywords = "osc address container path"))
	static UPARAM(DisplayName = "Containers") TArray<FString> GetOSCAddressContainers(const FOSCAddress& Address);

	/** Returns full path of OSC address in the form '/Container1/Container2/Method' */
	UFUNCTION(BlueprintCallable, Category = "Audio|OSC")
	static UPARAM(DisplayName = "Path") FString GetOSCAddressContainerPath(const FOSCAddress& Address);

	/** Returns full path of OSC address in the form '/Container1/Container2' */
<<<<<<< HEAD
	UFUNCTION(BlueprintCallable, Category = "Audio|OSC", meta = (DisplayName = "Convert OSC Address To String", Keywords = "osc address path"))
=======
	UFUNCTION(BlueprintCallable, Category = "Audio|OSC", meta = (DisplayName = "Convert OSC Address To String"))
>>>>>>> 90fae962
	static UPARAM(DisplayName = "Full Path") FString GetOSCAddressFullPath(const FOSCAddress& Address);

	/** Returns method name of OSC Address provided */
	UFUNCTION(BlueprintCallable, Category = "Audio|OSC", meta = (DisplayName = "Get OSC Address Method"))
	static UPARAM(DisplayName = "Method") FString GetOSCAddressMethod(const FOSCAddress& Address);

<<<<<<< HEAD
	/** Clears containers of OSCAddress provided */
	UFUNCTION(BlueprintCallable, Category = "Audio|OSC", meta = (DisplayName = "Clear OSC Address Containers", Keywords = "osc address clear"))
	static UPARAM(DisplayName = "Address") FOSCAddress& ClearOSCAddressContainers(FOSCAddress& Address);

	/** Sets the method name of the OSCAddress provided */
	UFUNCTION(BlueprintCallable, Category = "Audio|OSC", meta = (DisplayName = "Set OSC Address Method", Keywords = "osc method"))
	static UPARAM(DisplayName = "Address") FOSCAddress& SetOSCAddressMethod(FOSCAddress& Address, const FString& Method);
=======
	/** Clears containers of OSC Address provided */
	UFUNCTION(BlueprintCallable, Category = "Audio|OSC", meta = (DisplayName = "Clear OSC Address Containers", Keywords = "osc address clear"))
	static UPARAM(DisplayName = "Address") FOSCAddress& ClearOSCAddressContainers(UPARAM(ref) FOSCAddress& Address);

	/** Sets the method name of the OSC Address provided */
	UFUNCTION(BlueprintCallable, Category = "Audio|OSC", meta = (DisplayName = "Set OSC Address Method", Keywords = "osc method"))
	static UPARAM(DisplayName = "Address") FOSCAddress& SetOSCAddressMethod(UPARAM(ref) FOSCAddress& Address, const FString& Method);
>>>>>>> 90fae962
};
<|MERGE_RESOLUTION|>--- conflicted
+++ resolved
@@ -34,11 +34,7 @@
 	static UOSCClient* CreateOSCClient(FString SendIPAddress, int32 Port, FString ClientName);
 
 	/** Adds provided message packet to bundle. */
-<<<<<<< HEAD
-	UFUNCTION(BlueprintCallable, Category = "Audio|OSC", meta = (DisplayName = "Add OSC MEssage to Bundle", Keywords = "osc message bundle"))
-=======
 	UFUNCTION(BlueprintCallable, Category = "Audio|OSC", meta = (DisplayName = "Add OSC Message to Bundle", Keywords = "osc message bundle"))
->>>>>>> 90fae962
 	static UPARAM(DisplayName = "Bundle") FOSCBundle& AddMessageToBundle(const FOSCMessage& Message, UPARAM(ref) FOSCBundle& Bundle);
 
 	/** Adds bundle packet to bundle. */
@@ -47,13 +43,6 @@
 
 	/** Fills array with child bundles found in bundle. */
 	UFUNCTION(BlueprintCallable, Category = "Audio|OSC", meta = (DisplayName = "Get OSC Bundles From Bundle", Keywords = "osc bundle"))
-<<<<<<< HEAD
-	static UPARAM(DisplayName = "Bundles") TArray<FOSCBundle>& GetBundlesFromBundle(const FOSCBundle& Bundle, TArray<FOSCBundle>& Bundles);
-
-	/** Fills array with messages found in bundle. */
-	UFUNCTION(BlueprintCallable, Category = "Audio|OSC", meta = (DisplayName = "Get OSC Messages From Bundle", Keywords = "osc bundle message"))
-	static UPARAM(DisplayName = "Messages") TArray<FOSCMessage>& GetMessagesFromBundle(const FOSCBundle& Bundle, TArray<FOSCMessage>& Messages);
-=======
 	static UPARAM(DisplayName = "Bundles") TArray<FOSCBundle> GetBundlesFromBundle(const FOSCBundle& Bundle);
 
 	/** Returns message found in bundle at ordered index. */
@@ -63,7 +52,6 @@
 	/** Fills array with messages found in bundle. */
 	UFUNCTION(BlueprintCallable, Category = "Audio|OSC", meta = (DisplayName = "Get OSC Messages From Bundle", Keywords = "osc bundle message"))
 	static UPARAM(DisplayName = "Messages") TArray<FOSCMessage> GetMessagesFromBundle(const FOSCBundle& Bundle);
->>>>>>> 90fae962
 
 	/** Clears provided message of all arguments. */
 	UFUNCTION(BlueprintCallable, Category = "Audio|OSC", meta = (DisplayName = "Clear OSC Message", Keywords = "osc message"))
@@ -91,29 +79,16 @@
 
 	/** Adds string value to end of OSCMessage */
 	UFUNCTION(BlueprintCallable, Category = "Audio|OSC", meta = (DisplayName = "Add String to OSC Message", Keywords = "osc message"))
-<<<<<<< HEAD
-	static UPARAM(DisplayName = "Message") FOSCMessage& AddString(UPARAM(ref) FOSCMessage& Message, FString Value);
-
-	/** Adds blob value to end of OSCMessage */
-	UFUNCTION(BlueprintCallable, Category = "Audio|OSC", meta = (DisplayName = "Add Blob to OSC Message", Keywords = "osc message"))
-	static UPARAM(DisplayName = "Message") FOSCMessage& AddBlob(UPARAM(ref) FOSCMessage& Message, TArray<uint8>& Value);
-=======
 	static UPARAM(DisplayName = "Message") FOSCMessage& AddString(UPARAM(ref) FOSCMessage& Message, UPARAM(ref) FString Value);
 
 	/** Adds blob value to end of OSCMessage */
 	UFUNCTION(BlueprintCallable, Category = "Audio|OSC", meta = (DisplayName = "Add Blob to OSC Message", Keywords = "osc message"))
 	static UPARAM(DisplayName = "Message") FOSCMessage& AddBlob(UPARAM(ref) FOSCMessage& Message, const TArray<uint8>& Value);
->>>>>>> 90fae962
 
 	/** Adds boolean value to end of OSCMessage */
 	UFUNCTION(BlueprintCallable, Category = "Audio|OSC", meta = (DisplayName = "Add Bool to OSC Message", Keywords = "osc message"))
 	static UPARAM(DisplayName = "Message") FOSCMessage& AddBool(UPARAM(ref) FOSCMessage& Message, bool Value);
 
-<<<<<<< HEAD
-	/** Set Value to float at provided Index in OSCMessage if in bounds and type matches */
-	UFUNCTION(BlueprintCallable, Category = "Audio|OSC", meta = (DisplayName = "Get OSC Message Float At Index", Keywords = "osc message"))
-	static void GetFloat(const FOSCMessage& Message, const int32 Index, float& Value);
-=======
 	/** Sets Value to address at provided Index in OSCMessage if in bounds and OSC type matches 'String' (Does NOT return address of message, rather
 	 * string packed in message and casts to OSC address). Returns if string found at index and is valid OSC address path.
 	 */
@@ -131,7 +106,6 @@
 	 */
 	UFUNCTION(BlueprintCallable, Category = "Audio|OSC", meta = (DisplayName = "Get OSC Message Float At Index", Keywords = "osc message"))
 	static UPARAM(DisplayName = "Succeeded") bool GetFloat(const FOSCMessage& Message, const int32 Index, float& Value);
->>>>>>> 90fae962
 
 	/** Returns all float values in order of received from OSCMessage */
 	UFUNCTION(BlueprintCallable, Category = "Audio|OSC", meta = (DisplayName = "Get OSC Message Floats", Keywords = "osc message"))
@@ -139,11 +113,7 @@
 
 	/** Set Value to integer at provided Index in OSCMessage if in bounds and type matches */
 	UFUNCTION(BlueprintCallable, Category = "Audio|OSC", meta = (DisplayName = "Get OSC Message Integer at Index", Keywords = "osc message"))
-<<<<<<< HEAD
-	static void GetInt32(const FOSCMessage& Message, const int32 Index, int32& Value);
-=======
 	static UPARAM(DisplayName = "Succeeded") bool GetInt32(const FOSCMessage& Message, const int32 Index, int32& Value);
->>>>>>> 90fae962
 
 	/** Returns all integer values in order of received from OSCMessage */
 	UFUNCTION(BlueprintCallable, Category = "Audio|OSC", meta = (DisplayName = "Get OSC Message Integers", Keywords = "osc message"))
@@ -151,11 +121,7 @@
 
 	/** Set Value to Int64 at provided Index in OSCMessage if in bounds and type matches */
 	UFUNCTION(BlueprintCallable, Category = "Audio|OSC", meta = (DisplayName = "Get OSC Message Integer (64-bit) at Index", Keywords = "osc message"))
-<<<<<<< HEAD
-	static void GetInt64(const FOSCMessage& Message, const int32 Index, int64& Value);
-=======
 	static UPARAM(DisplayName = "Succeeded") bool GetInt64(const FOSCMessage& Message, const int32 Index, int64& Value);
->>>>>>> 90fae962
 
 	/** Returns all Int64 values in order of received from OSCMessage */
 	UFUNCTION(BlueprintCallable, Category = "Audio|OSC", meta = (DisplayName = "Get OSC Message Integers (64-bit)", Keywords = "osc message"))
@@ -163,11 +129,7 @@
 
 	/** Set Value to string at provided Index in OSCMessage if in bounds and type matches */
 	UFUNCTION(BlueprintCallable, Category = "Audio|OSC", meta = (DisplayName = "Get OSC Message String at Index", Keywords = "osc message"))
-<<<<<<< HEAD
-	static void GetString(const FOSCMessage& Message, const int32 Index, FString& Value);
-=======
 	static UPARAM(DisplayName = "Succeeded") bool GetString(const FOSCMessage& Message, const int32 Index, FString& Value);
->>>>>>> 90fae962
 
 	/** Returns all string values in order of received from OSCMessage */
 	UFUNCTION(BlueprintCallable, Category = "Audio|OSC", meta = (DisplayName = "Get OSC Message Strings", Keywords = "osc message"))
@@ -175,11 +137,7 @@
 
 	/** Sets Value to boolean at provided Index from OSCMessage if in bounds and type matches */
 	UFUNCTION(BlueprintCallable, Category = "Audio|OSC", meta = (DisplayName = "Get OSC Message Bool At Index", Keywords = "osc message"))
-<<<<<<< HEAD
-	static void GetBool(const FOSCMessage& Message, const int32 Index, bool& Value);
-=======
 	static UPARAM(DisplayName = "Succeeded") bool GetBool(const FOSCMessage& Message, const int32 Index, bool& Value);
->>>>>>> 90fae962
 
 	/** Returns all boolean values in order of received from OSCMessage */
 	UFUNCTION(BlueprintCallable, Category = "Audio|OSC", meta = (DisplayName = "Get OSC Message Bools", Keywords = "osc message"))
@@ -189,19 +147,11 @@
 	UFUNCTION(BlueprintCallable, Category = "Audio|OSC")
 	static UPARAM(DisplayName = "Succeeded") bool GetBlob(const FOSCMessage& Message, const int32 Index, TArray<uint8>& Value);
 
-<<<<<<< HEAD
-	/** Returns whether OSCAddress is valid path */
-	UFUNCTION(BlueprintCallable, Category = "Audio|OSC", meta = (DisplayName = "Is OSC Address Valid Path", Keywords = "valid osc address path address"))
-	static bool OSCAddressIsValidPath(const FOSCAddress& Address);
-
-	/** Returns whether OSCAddress is valid pattern to match against */
-=======
 	/** Returns whether OSC Address is valid path */
 	UFUNCTION(BlueprintCallable, Category = "Audio|OSC", meta = (DisplayName = "Is OSC Address Valid Path", Keywords = "valid osc address path address"))
 	static bool OSCAddressIsValidPath(const FOSCAddress& Address);
 
 	/** Returns whether OSC Address is valid pattern to match against */
->>>>>>> 90fae962
 	UFUNCTION(BlueprintCallable, Category = "Audio|OSC", meta = (DisplayName = "Is OSC Address Valid Pattern", Keywords = "valid osc address pattern address"))
 	static bool OSCAddressIsValidPattern(const FOSCAddress& Address);
 
@@ -215,8 +165,6 @@
 	UFUNCTION(BlueprintCallable, Category = "Audio|OSC", meta = (DisplayName = "OSC Address Path Matches Pattern", Keywords = "matches osc address path address"))
 	static UPARAM(DisplayName = "Is Match") bool OSCAddressPathMatchesPattern(const FOSCAddress& Pattern, const FOSCAddress& Path);
 
-<<<<<<< HEAD
-=======
 	/** Finds an object with the given OSC Address in path form, where containers correspond to path folders and the the address method to the object's name.
 	  * Only supports parent objects.
 	  */
@@ -239,7 +187,6 @@
 	UFUNCTION(BlueprintCallable, Category = "Audio|OSC", meta = (DisplayName = "Convert OSC Address to Object Path", Keywords = "osc address path uobject"))
 	static UPARAM(DisplayName = "Path") FString ObjectPathFromOSCAddress(const FOSCAddress& Address);
 
->>>>>>> 90fae962
 	/** Pushes container onto address' ordered array of containers */
 	UFUNCTION(BlueprintCallable, Category = "Audio|OSC", meta = (DisplayName = "Push Container to OSC Address", Keywords = "push osc address container"))
 	static UPARAM(DisplayName = "Address") FOSCAddress& OSCAddressPushContainer(UPARAM(ref) FOSCAddress& Address, const FString& Container);
@@ -247,7 +194,6 @@
 	/** Pushes container onto address' ordered array of containers */
 	UFUNCTION(BlueprintCallable, Category = "Audio|OSC", meta = (DisplayName = "Push Container Array to OSC Address", Keywords = "push osc address container"))
 	static UPARAM(DisplayName = "Address") FOSCAddress& OSCAddressPushContainers(UPARAM(ref) FOSCAddress& Address, const TArray<FString>& Containers);
-<<<<<<< HEAD
 
 	/** Pops container from ordered array of containers. If no containers, returns empty string */
 	UFUNCTION(BlueprintCallable, Category = "Audio|OSC", meta = (DisplayName = "Pop Container from OSC Address", Keywords = "pop osc address container"))
@@ -256,16 +202,6 @@
 	/** Pops container from ordered array of containers. If NumContainers is greater than or equal to the number of containers in address, returns all containers. */
 	UFUNCTION(BlueprintCallable, Category = "Audio|OSC", meta = (DisplayName = "Pop Containers from OSC Address", Keywords = "pop osc address container"))
 	static UPARAM(DisplayName = "Containers") TArray<FString> OSCAddressPopContainers(UPARAM(ref) FOSCAddress& Address, int32 NumContainers);
-=======
->>>>>>> 90fae962
-
-	/** Pops container from ordered array of containers. If no containers, returns empty string */
-	UFUNCTION(BlueprintCallable, Category = "Audio|OSC", meta = (DisplayName = "Pop Container from OSC Address", Keywords = "pop osc address container"))
-	static UPARAM(DisplayName = "Container") FString OSCAddressPopContainer(UPARAM(ref) FOSCAddress& Address);
-
-	/** Pops container from ordered array of containers. If NumContainers is greater than or equal to the number of containers in address, returns all containers. */
-	UFUNCTION(BlueprintCallable, Category = "Audio|OSC", meta = (DisplayName = "Pop Containers from OSC Address", Keywords = "pop osc address container"))
-	static UPARAM(DisplayName = "Containers") TArray<FString> OSCAddressPopContainers(UPARAM(ref) FOSCAddress& Address, int32 NumContainers);
 
 	/** Remove containers from ordered array of containers at index up to count of containers. */
 	UFUNCTION(BlueprintCallable, Category = "Audio|OSC", meta = (DisplayName = "Remove Containers from OSC Address", Keywords = "remove osc address container"))
@@ -275,19 +211,11 @@
 	UFUNCTION(BlueprintCallable, Category = "Audio|OSC", meta = (DisplayName = "Get OSC Message Address", Keywords = "osc address"))
 	static UPARAM(DisplayName = "Address") FOSCAddress GetOSCMessageAddress(const FOSCMessage& Message);
 
-<<<<<<< HEAD
-	/** Sets the OSCAddress of the provided message */
+	/** Sets the OSC Address of the provided message */
 	UFUNCTION(BlueprintCallable, Category = "Audio|OSC")
 	static UPARAM(DisplayName = "Message") FOSCMessage& SetOSCMessageAddress(UPARAM(ref) FOSCMessage& Message, const FOSCAddress& Address);
 
-	/** Returns the OSCAddress container at the provided 'Index.' Returns empty string if index is out-of-bounds. */
-=======
-	/** Sets the OSC Address of the provided message */
-	UFUNCTION(BlueprintCallable, Category = "Audio|OSC")
-	static UPARAM(DisplayName = "Message") FOSCMessage& SetOSCMessageAddress(UPARAM(ref) FOSCMessage& Message, const FOSCAddress& Address);
-
 	/** Returns the OSC Address container at the provided 'Index.' Returns empty string if index is out-of-bounds. */
->>>>>>> 90fae962
 	UFUNCTION(BlueprintCallable, Category = "Audio|OSC", meta = (DisplayName = "Get OSC Address Container At Index", Keywords = "osc address container path"))
 	static UPARAM(DisplayName = "Container") FString GetOSCAddressContainer(const FOSCAddress& Address, const int32 Index);
 
@@ -300,26 +228,13 @@
 	static UPARAM(DisplayName = "Path") FString GetOSCAddressContainerPath(const FOSCAddress& Address);
 
 	/** Returns full path of OSC address in the form '/Container1/Container2' */
-<<<<<<< HEAD
-	UFUNCTION(BlueprintCallable, Category = "Audio|OSC", meta = (DisplayName = "Convert OSC Address To String", Keywords = "osc address path"))
-=======
 	UFUNCTION(BlueprintCallable, Category = "Audio|OSC", meta = (DisplayName = "Convert OSC Address To String"))
->>>>>>> 90fae962
 	static UPARAM(DisplayName = "Full Path") FString GetOSCAddressFullPath(const FOSCAddress& Address);
 
 	/** Returns method name of OSC Address provided */
 	UFUNCTION(BlueprintCallable, Category = "Audio|OSC", meta = (DisplayName = "Get OSC Address Method"))
 	static UPARAM(DisplayName = "Method") FString GetOSCAddressMethod(const FOSCAddress& Address);
 
-<<<<<<< HEAD
-	/** Clears containers of OSCAddress provided */
-	UFUNCTION(BlueprintCallable, Category = "Audio|OSC", meta = (DisplayName = "Clear OSC Address Containers", Keywords = "osc address clear"))
-	static UPARAM(DisplayName = "Address") FOSCAddress& ClearOSCAddressContainers(FOSCAddress& Address);
-
-	/** Sets the method name of the OSCAddress provided */
-	UFUNCTION(BlueprintCallable, Category = "Audio|OSC", meta = (DisplayName = "Set OSC Address Method", Keywords = "osc method"))
-	static UPARAM(DisplayName = "Address") FOSCAddress& SetOSCAddressMethod(FOSCAddress& Address, const FString& Method);
-=======
 	/** Clears containers of OSC Address provided */
 	UFUNCTION(BlueprintCallable, Category = "Audio|OSC", meta = (DisplayName = "Clear OSC Address Containers", Keywords = "osc address clear"))
 	static UPARAM(DisplayName = "Address") FOSCAddress& ClearOSCAddressContainers(UPARAM(ref) FOSCAddress& Address);
@@ -327,5 +242,4 @@
 	/** Sets the method name of the OSC Address provided */
 	UFUNCTION(BlueprintCallable, Category = "Audio|OSC", meta = (DisplayName = "Set OSC Address Method", Keywords = "osc method"))
 	static UPARAM(DisplayName = "Address") FOSCAddress& SetOSCAddressMethod(UPARAM(ref) FOSCAddress& Address, const FString& Method);
->>>>>>> 90fae962
 };
