// Copyright Epic Games, Inc. All Rights Reserved.
#include "OSCAddress.h"

#include "Audio/AudioAddressPattern.h"


namespace OSC
{
	const FString BundleTag = TEXT("#bundle");
	const FString PathSeparator = TEXT("/");
} // namespace OSC


FOSCAddress::FOSCAddress()
	: bIsValidPattern(false)
	, bIsValidPath(false)
	, Hash(GetTypeHash(GetFullPath()))
{
}

FOSCAddress::FOSCAddress(const FString& InValue)
	: bIsValidPattern(false)
	, bIsValidPath(false)
{
	InValue.ParseIntoArray(Containers, *OSC::PathSeparator, true);
	if (Containers.Num() > 0)
	{
		Method = Containers.Pop();
	}

	CacheAggregates();
}

void FOSCAddress::CacheAggregates()
{
	const bool bInvalidateSeparator = false;
	const FString FullPath = GetFullPath();

	Hash = GetTypeHash(FullPath);
	bIsValidPath = FAudioAddressPattern::IsValidPath(FullPath, bInvalidateSeparator);
	bIsValidPattern = FAudioAddressPattern::IsValidPattern(Containers, Method);
}

bool FOSCAddress::Matches(const FOSCAddress& InAddress) const
{
	if (IsValidPattern() && InAddress.IsValidPath())
	{
		return FAudioAddressPattern::PartsMatch(GetFullPath(), InAddress.GetFullPath());
	}

	return false;
}

bool FOSCAddress::IsValidPattern() const
{
	return bIsValidPattern;
}

bool FOSCAddress::IsValidPath() const
{
	return bIsValidPath;
}

void FOSCAddress::PushContainer(const FString& Container)
{
	if (Container.Contains(OSC::PathSeparator))
	{
		UE_LOG(LogOSC, Warning, TEXT("Failed to push container on OSCAddress. "
			"Cannot contain OSC path separator '%s'."), *OSC::PathSeparator);
		return;
	}

	Containers.Push(Container);
	CacheAggregates();
}

void FOSCAddress::PushContainers(const TArray<FString>& InContainers)
{
	for (const FString& Container : InContainers)
	{
		if (Container.Contains(OSC::PathSeparator))
		{
			UE_LOG(LogOSC, Warning, TEXT("Failed to push containers on OSCAddress. "
				"Cannot contain OSC path separator '%s'."), *OSC::PathSeparator);
			return;
		}
	}

	for (const FString& Container : InContainers)
	{
		Containers.Push(Container);
	}

	CacheAggregates();
}

FString FOSCAddress::PopContainer()
{
	FString Popped;
	if (Containers.Num() > 0)
	{
		Popped = Containers.Pop(false /* bAllowShrinking */);
		Hash = GetTypeHash(GetFullPath());
	}

	return Popped;
}

TArray<FString> FOSCAddress::PopContainers(int32 InNumContainers)
{
	TArray<FString> Popped;
	if (InNumContainers <= 0 || Containers.Num() == 0)
	{
		return Popped;
	}

	int32 Removed = 0;
	for (int32 i = Containers.Num() - 1; i >= 0; --i)
	{
		if (Removed > InNumContainers)
		{
			break;
		}
		++Removed;
		Popped.Add(Containers.Pop(false /* bAllowShrinking */));
	}

	Hash = GetTypeHash(GetFullPath());
	return Popped;
<<<<<<< HEAD
=======
}

void FOSCAddress::RemoveContainers(int32 InIndex, int32 InCount)
{
	if (InIndex >= 0 && InCount > 0)
	{
		if (InIndex + InCount < Containers.Num())
		{
			Containers.RemoveAt(InIndex, InCount);
		}
	}
>>>>>>> 90fae962
}

void FOSCAddress::ClearContainers()
{
	Containers.Reset();
	CacheAggregates();
}

const FString& FOSCAddress::GetMethod() const
{
	return Method;
}

void FOSCAddress::SetMethod(const FString& InMethod)
{
	if (InMethod.IsEmpty())
	{
		UE_LOG(LogOSC, Warning, TEXT("Failed to set OSCAddress method. "
			"'InMethod' cannot be empty string."));
		return;
	}

	if (InMethod.Contains(OSC::PathSeparator))
	{
		UE_LOG(LogOSC, Warning, TEXT("Failed to set OSCAddress method. "
			"Cannot contain OSC path separator '%s'."), *OSC::PathSeparator);
		return;
	}

	Method = InMethod;
	CacheAggregates();
}

FString FOSCAddress::GetContainerPath() const
{
	return OSC::PathSeparator + FString::Join(Containers, *OSC::PathSeparator);
}

FString FOSCAddress::GetContainer(int32 Index) const
{
	if (Index >= 0 && Index < Containers.Num())
	{
		return Containers[Index];
	}

	return FString();
}

void FOSCAddress::GetContainers(TArray<FString>& OutContainers) const
{
	OutContainers = Containers;
}

FString FOSCAddress::GetFullPath() const
{
	if (Containers.Num() == 0)
	{
		return OSC::PathSeparator + Method;
	}

	return GetContainerPath() + OSC::PathSeparator + Method;
}<|MERGE_RESOLUTION|>--- conflicted
+++ resolved
@@ -127,8 +127,6 @@
 
 	Hash = GetTypeHash(GetFullPath());
 	return Popped;
-<<<<<<< HEAD
-=======
 }
 
 void FOSCAddress::RemoveContainers(int32 InIndex, int32 InCount)
@@ -140,7 +138,6 @@
 			Containers.RemoveAt(InIndex, InCount);
 		}
 	}
->>>>>>> 90fae962
 }
 
 void FOSCAddress::ClearContainers()
