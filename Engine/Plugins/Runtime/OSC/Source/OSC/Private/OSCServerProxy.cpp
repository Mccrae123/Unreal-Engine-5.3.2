// Copyright Epic Games, Inc. All Rights Reserved.
#include "OSCServerProxy.h"

#include "Common/UdpSocketBuilder.h"

#include "OSCLog.h"
#include "OSCPacket.h"
#include "OSCStream.h"


FOSCServerProxy::FOSCServerProxy(UOSCServer& InServer)
	: Server(&InServer)
	, Socket(nullptr)
	, SocketReceiver(nullptr)
	, Port(0)
	, bMulticastLoopback(false)
	, bFilterClientsByAllowList(false)
#if WITH_EDITOR
	, bTickInEditor(false)
#endif // WITH_EDITOR
{
}

FOSCServerProxy::~FOSCServerProxy()
{
	Stop();
}

void FOSCServerProxy::OnPacketReceived(const FArrayReaderPtr& InData, const FIPv4Endpoint& InEndpoint)
{
	TSharedPtr<IOSCPacket> Packet = IOSCPacket::CreatePacket(InData->GetData(), InEndpoint.Address.ToString(), InEndpoint.Port);
	if (!Packet.IsValid())
	{
		UE_LOG(LogOSC, Verbose, TEXT("Message received from endpoint '%s' invalid OSC packet."), *InEndpoint.ToString());
		return;
	}

	FOSCStream Stream = FOSCStream(InData->GetData(), InData->Num());
	Packet->ReadData(Stream);
	Server->EnqueuePacket(Packet);
}

FString FOSCServerProxy::GetIpAddress() const
{
	return ReceiveIPAddress.ToString();
}

int32 FOSCServerProxy::GetPort() const
{
	return Port;
}

bool FOSCServerProxy::GetMulticastLoopback() const
{
	return bMulticastLoopback;
}

bool FOSCServerProxy::IsActive() const
{
	return SocketReceiver != nullptr;
}

void FOSCServerProxy::Listen(const FString& InServerName)
{
	if (IsActive())
	{
		UE_LOG(LogOSC, Error, TEXT("OSCServer currently listening: %s:%d. Failed to start new service prior to calling stop."),
			*InServerName, *ReceiveIPAddress.ToString(), Port);
		return;
	}

	FUdpSocketBuilder Builder(*InServerName);
	Builder.BoundToPort(Port);
	if (ReceiveIPAddress.IsMulticastAddress())
	{
		Builder.JoinedToGroup(ReceiveIPAddress);
		if (bMulticastLoopback)
		{
			Builder.WithMulticastLoopback();
		}
	}
	else
	{
		if (bMulticastLoopback)
		{
			UE_LOG(LogOSC, Warning, TEXT("OSCServer '%s' ReceiveIPAddress provided is not a multicast address.  Not respecting MulticastLoopback boolean."),
				*InServerName);
		}
		Builder.BoundToAddress(ReceiveIPAddress);
	}

	Socket = Builder.Build();
	if (Socket)
	{
		SocketReceiver = new FUdpSocketReceiver(Socket, FTimespan::FromMilliseconds(100), *(InServerName + TEXT("_ListenerThread")));
		SocketReceiver->OnDataReceived().BindRaw(this, &FOSCServerProxy::OnPacketReceived);
		SocketReceiver->Start();

		UE_LOG(LogOSC, Display, TEXT("OSCServer '%s' Listening: %s:%d."), *InServerName, *ReceiveIPAddress.ToString(), Port);
	}
	else
	{
		// This is expected when the server isn't available, so it's not a Warning
		UE_LOG(LogOSC, Display, TEXT("OSCServer '%s' failed to bind to socket on %s:%d. Check that the server is available on the specified address."), *InServerName, *ReceiveIPAddress.ToString(), Port);
	}
}

bool FOSCServerProxy::SetAddress(const FString& InReceiveIPAddress, int32 InPort)
{
	if (IsActive())
	{
		UE_LOG(LogOSC, Error, TEXT("Cannot set address while OSCServer is active."));
		return false;
	}

	if (!FIPv4Address::Parse(InReceiveIPAddress, ReceiveIPAddress))
	{
		UE_LOG(LogOSC, Error, TEXT("Invalid ReceiveIPAddress '%s'. OSCServer ReceiveIP Address not updated."), *InReceiveIPAddress);
		return false;
	}

	Port = InPort;
	return true;
}

void FOSCServerProxy::SetMulticastLoopback(bool bInMulticastLoopback)
{
	if (bInMulticastLoopback != bMulticastLoopback && IsActive())
	{
		UE_LOG(LogOSC, Error, TEXT("Cannot update MulticastLoopback while OSCServer is active."));
		return;
	}

	bMulticastLoopback = bInMulticastLoopback;
}

#if WITH_EDITOR
bool FOSCServerProxy::IsTickableInEditor() const
{
	return bTickInEditor;
}

void FOSCServerProxy::SetTickableInEditor(bool bInTickInEditor)
{
	bTickInEditor = bInTickInEditor;
}
#endif // WITH_EDITOR

void FOSCServerProxy::Stop()
{
	if (SocketReceiver)
	{
		delete SocketReceiver;
		SocketReceiver = nullptr;
	}

	if (Socket)
	{
		Socket->Close();
		ISocketSubsystem::Get(PLATFORM_SOCKETSUBSYSTEM)->DestroySocket(Socket);
		Socket = nullptr;
	}


}

void FOSCServerProxy::AddClientToAllowList(const FString& InIPAddress)
{
	FIPv4Address OutAddress;
	if (!FIPv4Address::Parse(InIPAddress, OutAddress))
	{
<<<<<<< HEAD
		UE_LOG(LogOSC, Warning, TEXT("OSCServer '%s' failed to add IP Address '%s' to allow list. Address is invalid."), *InIPAddress);
=======
		UE_LOG(LogOSC, Warning, TEXT("OSCServer failed to add IP Address '%s' to allow list. Address is invalid."), *InIPAddress);
>>>>>>> 4af6daef
		return;
	}

	ClientAllowList.Add(OutAddress.Value);
}

void FOSCServerProxy::RemoveClientFromAllowList(const FString& InIPAddress)
{
	FIPv4Address OutAddress;
	if (!FIPv4Address::Parse(InIPAddress, OutAddress))
	{
<<<<<<< HEAD
		UE_LOG(LogOSC, Warning, TEXT("OSCServer '%s' failed to remove IP Address '%s' from allow list. Address is invalid."), *InIPAddress);
=======
		UE_LOG(LogOSC, Warning, TEXT("OSCServer failed to remove IP Address '%s' from allow list. Address is invalid."), *InIPAddress);
>>>>>>> 4af6daef
		return;
	}

	ClientAllowList.Remove(OutAddress.Value);
}

void FOSCServerProxy::ClearClientAllowList()
{
	ClientAllowList.Reset();
}

TSet<FString> FOSCServerProxy::GetClientAllowList() const
{
	TSet<FString> Result;
	for (uint32 Client : ClientAllowList)
	{
		Result.Add(FIPv4Address(Client).ToString());
	}

	return Result;
}

void FOSCServerProxy::SetFilterClientsByAllowList(bool bInEnabled)
{
	bFilterClientsByAllowList = bInEnabled;
}

void FOSCServerProxy::Tick(float InDeltaTime)
{
	check(IsInGameThread());
	check(Server);

	Server->PumpPacketQueue(bFilterClientsByAllowList ? &ClientAllowList : nullptr);
}

TStatId FOSCServerProxy::GetStatId() const
{
	RETURN_QUICK_DECLARE_CYCLE_STAT(FOSCServerProxy, STATGROUP_Tickables);
}

UWorld* FOSCServerProxy::GetTickableGameObjectWorld() const
{
	check(Server);
	return Server->GetWorld();
}<|MERGE_RESOLUTION|>--- conflicted
+++ resolved
@@ -169,11 +169,7 @@
 	FIPv4Address OutAddress;
 	if (!FIPv4Address::Parse(InIPAddress, OutAddress))
 	{
-<<<<<<< HEAD
-		UE_LOG(LogOSC, Warning, TEXT("OSCServer '%s' failed to add IP Address '%s' to allow list. Address is invalid."), *InIPAddress);
-=======
 		UE_LOG(LogOSC, Warning, TEXT("OSCServer failed to add IP Address '%s' to allow list. Address is invalid."), *InIPAddress);
->>>>>>> 4af6daef
 		return;
 	}
 
@@ -185,11 +181,7 @@
 	FIPv4Address OutAddress;
 	if (!FIPv4Address::Parse(InIPAddress, OutAddress))
 	{
-<<<<<<< HEAD
-		UE_LOG(LogOSC, Warning, TEXT("OSCServer '%s' failed to remove IP Address '%s' from allow list. Address is invalid."), *InIPAddress);
-=======
 		UE_LOG(LogOSC, Warning, TEXT("OSCServer failed to remove IP Address '%s' from allow list. Address is invalid."), *InIPAddress);
->>>>>>> 4af6daef
 		return;
 	}
 
