// Copyright Epic Games, Inc. All Rights Reserved.

#include "DataRegistry.h"
#include "DataRegistrySource.h"
#include "DataRegistryTypesPrivate.h"
#include "DataRegistrySubsystem.h"
#include "Engine/StreamableManager.h"
#include "TimerManager.h"
#include "Engine/AssetManager.h"
#include "Engine/CurveTable.h"
#include "Engine/Engine.h"
#include "Misc/App.h"
#include "GameplayTagsManager.h"

#include UE_INLINE_GENERATED_CPP_BY_NAME(DataRegistry)

#define LOCTEXT_NAMESPACE "DataRegistryEditor"

UDataRegistry::UDataRegistry()
	: Cache(new FDataRegistryCache())
{

}

UDataRegistry::~UDataRegistry()
{
	
}

void UDataRegistry::BeginDestroy()
{
	if (Cache && !IsEngineExitRequested())
	{
		Cache->ClearCache(true);

		// Can't be a fancy template because UObjects want the all members fully defined, and I want it to be raw for access perf
		delete Cache;
	}

	Super::BeginDestroy();
}

const UScriptStruct* UDataRegistry::GetItemStruct() const
{
	return ItemStruct;
}

bool UDataRegistry::DoesItemStructMatchFilter(FName FilterStructName) const
{
	if (FilterStructName == NAME_None)
	{
		return true;
	}

	UStruct* CheckStruct = (UStruct*)ItemStruct;

	while (CheckStruct)
	{
		if (CheckStruct->GetFName() == FilterStructName)
		{
			return true;
		}
		CheckStruct = CheckStruct->GetSuperStruct();
	}

	return false;
}

const FDataRegistryIdFormat& UDataRegistry::GetIdFormat() const
{
	return IdFormat;
}

const FName UDataRegistry::GetRegistryType() const
{
	return RegistryType;
}

FText UDataRegistry::GetRegistryDescription() const
{
	FText FormatDescription;
	FDataRegistryIdFormat TempIdFormat = GetIdFormat();

	if (TempIdFormat.BaseGameplayTag.IsValid())
	{
		FormatDescription = LOCTEXT("FormatDescription_UsingTags", "using tags");
	}
	else
	{
		FormatDescription = LOCTEXT("FormatDescription_UsingNames", "using names");
	}

	return FText::Format(LOCTEXT("RegistryDescription_Format", "{0}: Type {1}, {2}"), FText::AsCultureInvariant(GetName()), FText::AsCultureInvariant(GetRegistryType().ToString()), FormatDescription);
}

bool UDataRegistry::IsInitialized() const
{
	return bIsInitialized;
}

bool UDataRegistry::Initialize()
{
	bool bAnyInitialized = false;
	for (UDataRegistrySource* Source : DataSources)
	{
		if (Source)
		{
			if (Source->IsInitialized())
			{
				bAnyInitialized = true;
			}
			else
			{
				bAnyInitialized |= Source->Initialize();
			}
		}
	}

	if (bAnyInitialized)
	{
		RefreshRuntimeSources();

		bIsInitialized = true;

		RuntimeCachePolicy = DefaultCachePolicy;

		// Start update timer
		FTimerManager* TimerManager = GetTimerManager();
		check(TimerManager);
		TimerManager->SetTimer(UpdateTimer, this, &UDataRegistry::TimerUpdate, TimerUpdateFrequency, true, FMath::FRand() * TimerUpdateFrequency);
	}

	return bIsInitialized;
}

void UDataRegistry::Deinitialize()
{
	if (bIsInitialized)
	{
		ResetRuntimeState();

		// Deinitialize original sources first
		for (int32 i = 0; i < DataSources.Num(); i++)
		{
			UDataRegistrySource* Source = DataSources[i];
			if (Source)
			{
				Source->Deinitialize();
			}
		}

		FTimerManager* TimerManager = GetTimerManager();
		if (TimerManager)
		{
			TimerManager->ClearTimer(UpdateTimer);
		}
	
		bIsInitialized = false;
	
		// Now refresh runtime sources, this will clear out any leftovers
		RefreshRuntimeSources();

		ensureMsgf(RuntimeSources.Num() == 0, TEXT("Some RuntimeSources did not correctly deinitialize!"));
	}
}

void UDataRegistry::ResetRuntimeState()
{
	RuntimeCachePolicy = DefaultCachePolicy;

	for (UDataRegistrySource* Source : RuntimeSources)
	{
		if (Source)
		{
			Source->ResetRuntimeState();
		}
	}

	Cache->ClearCache(true);
	InvalidateCacheVersion();
}

void UDataRegistry::MarkRuntimeDirty()
{
	bNeedsRuntimeRefresh = true;
}

void UDataRegistry::RuntimeRefreshIfNeeded()
{
	if (bNeedsRuntimeRefresh && bIsInitialized)
	{
		RefreshRuntimeSources();
	}
}

bool UDataRegistry::RegisterSpecificAsset(const FAssetData& AssetData, int32 AssetPriority /*= 0*/)
{
	bool bMadeChange = false;

	for (int32 i = 0; i < DataSources.Num(); i++)
	{
		UDataRegistrySource* Source = DataSources[i];
		if (Source && Source->RegisterSpecificAsset(AssetData, AssetPriority))
		{
			bMadeChange = true;
		}
	}

	if (bMadeChange && IsInitialized())
	{
		// Don't want to do a full reset, but do clear cache as lookup rules may have changed
		RefreshRuntimeSources();
	}
	
	return bMadeChange;
}

bool UDataRegistry::UnregisterSpecificAsset(const FSoftObjectPath& AssetPath)
{
	bool bMadeChange = false;

	for (int32 i = 0; i < DataSources.Num(); i++)
	{
		UDataRegistrySource* Source = DataSources[i];
		if (Source && Source->UnregisterSpecificAsset(AssetPath))
		{
			bMadeChange = true;
		}
	}

	if (bMadeChange && IsInitialized())
	{
		// Don't want to do a full reset, but do clear cache as lookup rules may have changed
		RefreshRuntimeSources();
	}

	return bMadeChange;
}

int32 UDataRegistry::UnregisterAssetsWithPriority(int32 AssetPriority)
{
	int32 NumberUnregistered = 0;

	for (int32 i = 0; i < DataSources.Num(); i++)
	{
		UDataRegistrySource* Source = DataSources[i];
		if (Source)
		{
			NumberUnregistered += Source->UnregisterAssetsWithPriority(AssetPriority);
		}
	}

	if (NumberUnregistered > 0 && IsInitialized())
	{
		// Don't want to do a full reset, but do clear cache as lookup rules may have changed
		RefreshRuntimeSources();
	}

	return NumberUnregistered;
}

EDataRegistryAvailability UDataRegistry::GetLowestAvailability() const
{
	if (RuntimeSources.Num() == 0)
	{
		return EDataRegistryAvailability::DoesNotExist;
	}

	EDataRegistryAvailability LowestAvailability = RuntimeSources[0]->GetSourceAvailability();

	for (int32 i = 1; i < RuntimeSources.Num(); i++)
	{
		EDataRegistryAvailability SourceAvailability = RuntimeSources[i]->GetSourceAvailability();

		if ((uint8)SourceAvailability < (uint8)LowestAvailability)
		{
			LowestAvailability = SourceAvailability;
		}
	}

	return LowestAvailability;
}

const FDataRegistryCachePolicy& UDataRegistry::GetRuntimeCachePolicy() const
{
	if (!bIsInitialized)
	{
		return DefaultCachePolicy;
	}

	return RuntimeCachePolicy;
}

void UDataRegistry::SetRuntimeCachePolicy(const FDataRegistryCachePolicy& NewPolicy)
{
	RuntimeCachePolicy = NewPolicy;
	ApplyCachePolicy();
}

void UDataRegistry::ApplyCachePolicy()
{
	bool bMadeChange = false;
	float CurrentTime = GetCurrentTime();

	TArray<TPair<FCachedDataRegistryItem*, float> > SortedItems;
	TArray<FCachedDataRegistryItem*> ItemsToDelete;

	for (TPair<FDataRegistryLookup, TUniquePtr<FCachedDataRegistryItem>>& Pair : Cache->LookupCache)
	{
		float Relevancy = Pair.Value->GetRelevancy(RuntimeCachePolicy, CurrentTime);
		// Relevancy of 1 will always stay loaded
		if (Relevancy < 1.0f)
		{
			SortedItems.Emplace(Pair.Value.Get(), Relevancy);
		}
	}

	SortedItems.Sort([&](const TPair<FCachedDataRegistryItem*, float>& A, const TPair<FCachedDataRegistryItem*, float>& B) {
		return A.Value < B.Value;
		});

	for (int32 i = 0; i < SortedItems.Num(); i++)
	{
		float Relevancy = SortedItems[i].Value;
		FCachedDataRegistryItem* Item = SortedItems[i].Key;

		int32 CurrentCount = Cache->LookupCache.Num();

		if (Relevancy < 0 && CurrentCount > RuntimeCachePolicy.MinNumberKept)
		{
			// Always delete
			Cache->RemoveCacheEntry(Item->LookupKey);
			bMadeChange = true;
			continue;
		}
		else if (RuntimeCachePolicy.MaxNumberKept && CurrentCount > RuntimeCachePolicy.MaxNumberKept)
		{
			// Delete in priority order
			Cache->RemoveCacheEntry(Item->LookupKey);
			bMadeChange = true;
			continue;
		}
	}

	if (bMadeChange)
	{
		InvalidateCacheVersion();
	}
}

bool UDataRegistry::IsCacheGetResultValid(FDataRegistryCacheGetResult Result) const
{
	if (!Result.IsPersistent())
	{
		return false;
	}

	FDataRegistryCacheGetResult CurrentVersion = GetCacheResultVersion();

	if (Result.IsValidForVersion(CurrentVersion.GetVersionSource(), CurrentVersion.GetCacheVersion()))
	{
		return true;
	}

	return false;
}

FDataRegistryCacheGetResult UDataRegistry::GetCacheResultVersion() const
{
	bool bIsVolatile = RuntimeCachePolicy.bCacheIsAlwaysVolatile || FDataRegistryResolverScope::IsStackVolatile();
	
	if (bIsVolatile)
	{
		// If volatile, version is not returned
		return FDataRegistryCacheGetResult(EDataRegistryCacheGetStatus::FoundVolatile);
	}

	int32 CacheVersion;
	EDataRegistryCacheVersionSource VersionSource;

	if (RuntimeCachePolicy.bUseCurveTableCacheVersion)
	{
		CacheVersion = UCurveTable::GetGlobalCachedCurveID();
		VersionSource = EDataRegistryCacheVersionSource::CurveTable;
	}
	else
	{
		CacheVersion = Cache->CurrentCacheVersion;
		VersionSource = EDataRegistryCacheVersionSource::DataRegistry;
	}

	return FDataRegistryCacheGetResult(EDataRegistryCacheGetStatus::FoundPersistent, VersionSource, CacheVersion);
}

void UDataRegistry::InvalidateCacheVersion()
{
	// TODO Do we need to defer calls to avoid multiple callbacks?

	if (RuntimeCachePolicy.bUseCurveTableCacheVersion)
	{
		UCurveTable::InvalidateAllCachedCurves();
	}
	else
	{
		Cache->CurrentCacheVersion++;
	}

	OnCacheVersionInvalidated().Broadcast(this);
}

FDataRegistryCacheVersionCallback& UDataRegistry::OnCacheVersionInvalidated()
{
	return OnCacheVersionInvalidatedCallback;
}

bool UDataRegistry::ResolveDataRegistryId(FDataRegistryLookup& OutLookup, const FDataRegistryId& ItemId, const uint8** PrecachedDataPtr) const
{
	OutLookup.Reset();

	for (int32 i = 0; i < RuntimeSources.Num(); i++)
	{
		const UDataRegistrySource* Source = RuntimeSources[i];
		if (!Source)
		{
			continue;
		}
		
		FName ResolvedName = MapIdToResolvedName(ItemId, Source);
		EDataRegistryAvailability Availability = ResolvedName == NAME_None ? EDataRegistryAvailability::DoesNotExist : Source->GetItemAvailability(ResolvedName, PrecachedDataPtr);

		// If we know it doesn't exist, don't add this to the lookup
		if (Availability != EDataRegistryAvailability::DoesNotExist)
		{
			OutLookup.AddEntry(i, ResolvedName);
		}
		
		if (Availability == EDataRegistryAvailability::PreCached)
		{
			// If the lookup has prior entries, not safe to use the in memory ptr as it may be out of date
			if (PrecachedDataPtr && OutLookup.GetNum() > 1)
			{
				*PrecachedDataPtr = nullptr;
			}

			// If we found it in memory, we're done
			return true;
		}

		// Otherwise keep going
	}
	return OutLookup.IsValid();
}

void UDataRegistry::GetPossibleRegistryIds(TArray<FDataRegistryId>& OutRegistryIds, bool bSortForDisplay) const
{
	TSet<FDataRegistryId> IdSet;
	TArray<FName> NameArray;

	FDataRegistryIdFormat TempIdFormat = GetIdFormat();
	if (TempIdFormat.BaseGameplayTag.IsValid())
	{
		// Every key inside the top level is a valid id
		UGameplayTagsManager& TagManager = UGameplayTagsManager::Get();

		FGameplayTagContainer ChildTags = TagManager.RequestGameplayTagChildren(TempIdFormat.BaseGameplayTag);

		for (const FGameplayTag& ChildTag : ChildTags)
		{
			OutRegistryIds.Emplace(RegistryType, ChildTag.GetTagName());
		}
	}
	else
	{
		for (const UDataRegistrySource* Source : RuntimeSources)
		{
			if (Source)
			{
				NameArray.Reset();
				Source->GetResolvedNames(NameArray);

				for (const FName& ResolvedName : NameArray)
				{
					AddAllIdsForResolvedName(IdSet, ResolvedName, Source);
				}
			}
		}

		OutRegistryIds = IdSet.Array();

		if (bSortForDisplay)
		{
			// By default sort it alphabetically
			OutRegistryIds.Sort([&](const FDataRegistryId& A, const FDataRegistryId& B)
			{
				return A.ItemName.LexicalLess(B.ItemName);
			});
		}
	}
}

#if WITH_EDITOR

void UDataRegistry::PostEditChangeProperty(FPropertyChangedEvent& PropertyChangedEvent)
{
	Super::PostEditChangeProperty(PropertyChangedEvent);

	// TODO Only if major properties change?

	EditorRefreshRegistry();
}

void UDataRegistry::PostRename(UObject* OldOuter, const FName OldName)
{
	Super::PostRename(OldOuter, OldName);

	// We possibly were moved to a new package, so refresh
	EditorRefreshRegistry();
}

void UDataRegistry::EditorRefreshRegistry()
{
	UDataRegistrySubsystem* Subsystem = GEngine->GetEngineSubsystem<UDataRegistrySubsystem>();

	if (RegistryType == FDataRegistryType::CustomContextType.GetName())
	{
		UE_LOG(LogDataRegistry, Error, TEXT("Invalid registry type name %s, subsystem not registered!"), *RegistryType.ToString());
		return;
	}

	if (Subsystem && Subsystem->AreRegistriesInitialized())
	{
		// Deinitialize so we can readd
		Deinitialize();

		// First refresh our editor-defined sources
		for (int32 i = 0; i < DataSources.Num(); i++)
		{
			// Empty one are allowed to exist as they may still be being edited
			UDataRegistrySource* Source = DataSources[i];
			if (Source)
			{
				Source->EditorRefreshSource();
			}
		}

		// See if this is registered with subsystem, if not re-register
		UDataRegistry* FoundRegistry = Subsystem->GetRegistryForType(RegistryType);

		if (FoundRegistry != this)
		{
			Subsystem->RefreshRegistryMap();
			FoundRegistry = Subsystem->GetRegistryForType(RegistryType);
		}

		if (FoundRegistry == this)
		{
			// May need to reinitialize
			if (!IsInitialized())
			{
				Initialize();
			}
			else
			{
				RefreshRuntimeSources();
				ResetRuntimeState();
			}
		}
		else
		{
			Deinitialize();
		}
	}
	else
	{
		UE_LOG(LogDataRegistry, Error, TEXT("Cannot validate DataRegistry %s, subsystem not registered!"), *GetPathName());
	}
}

void UDataRegistry::GetAllSourceItems(TArray<FDataRegistrySourceItemId>& OutSourceItems) const
{
	TSet<FDataRegistryId> IdSet;
	TArray<FName> NameArray;
	for (int32 i = 0; i < RuntimeSources.Num(); i++)
	{
		const UDataRegistrySource* Source = RuntimeSources[i];
		if (Source)
		{
			NameArray.Reset();
			Source->GetResolvedNames(NameArray);

			for (const FName& ResolvedName : NameArray)
			{
				IdSet.Reset();
				AddAllIdsForResolvedName(IdSet, ResolvedName, Source);

				for (FDataRegistryId& ItemId : IdSet)
				{
					FDataRegistrySourceItemId SourceId;
					SourceId.ItemId = ItemId;
					SourceId.SourceResolvedName = ResolvedName;
					
					// Generate a direct lookup
					SourceId.CacheLookup.AddEntry(i, ResolvedName);
					SourceId.CachedSource = Source;

					OutSourceItems.Add(SourceId);
				}
				
			}
		}
	}
}

bool UDataRegistry::BatchAcquireSourceItems(TArray<FDataRegistrySourceItemId>& SourceItems, FDataRegistryBatchAcquireCallback DelegateToCall)
{
	bool bAnySuccess = false;

	FDataRegistryBatchRequest& NewRequest = Cache->CreateNewBatchRequest();
	NewRequest.Callback = DelegateToCall;

	for (const FDataRegistrySourceItemId& SourceItem : SourceItems)
	{
		bool bSuccess = AcquireItemInternal(SourceItem.ItemId, SourceItem.CacheLookup, FDataRegistryItemAcquiredCallback(), NewRequest.RequestId);

		if (bSuccess)
		{
			bAnySuccess = true;
			NewRequest.RequestedItems.Emplace(SourceItem.ItemId, SourceItem.CacheLookup);
			NewRequest.RemainingAcquires.Add(SourceItem.CacheLookup);
		}
	}

	if (!bAnySuccess)
	{
		// Nothing started so just kill request now
		Cache->RemoveBatchRequest(NewRequest.RequestId);
	}

	return bAnySuccess;
}

#endif

bool UDataRegistry::AcquireItem(const FDataRegistryId& ItemId, FDataRegistryItemAcquiredCallback DelegateToCall)
{
	const uint8* InMemoryData = nullptr;
	FDataRegistryLookup TempLookup;
	if (ResolveDataRegistryId(TempLookup, ItemId, &InMemoryData) && TempLookup.IsValid())
	{
		return AcquireItemInternal(ItemId, TempLookup, DelegateToCall, FDataRegistryRequestId());
	}

	return false;
}

bool UDataRegistry::BatchAcquireItems(const TArray<FDataRegistryId>& ItemIds, FDataRegistryBatchAcquireCallback DelegateToCall)
{
	bool bAnySuccess = false;

	const uint8* InMemoryData = nullptr;
	FDataRegistryLookup TempLookup;

	FDataRegistryBatchRequest& NewRequest = Cache->CreateNewBatchRequest();
	NewRequest.Callback = DelegateToCall;

	for (const FDataRegistryId& ItemId : ItemIds)
	{
		if (ResolveDataRegistryId(TempLookup, ItemId, &InMemoryData) && TempLookup.IsValid())
		{
			bool bSuccess = AcquireItemInternal(ItemId, TempLookup, FDataRegistryItemAcquiredCallback(), NewRequest.RequestId);

			if (bSuccess)
			{
				bAnySuccess = true;
				NewRequest.RequestedItems.Emplace(ItemId, TempLookup);
				NewRequest.RemainingAcquires.Add(TempLookup);
			}
		}
	}

	if (!bAnySuccess)
	{
		// Nothing started so just kill request now
		Cache->RemoveBatchRequest(NewRequest.RequestId);
	}

	return bAnySuccess;
}

bool UDataRegistry::AcquireItemInternal(const FDataRegistryId& ItemId, const FDataRegistryLookup& Lookup, FDataRegistryItemAcquiredCallback DelegateToCall, const FDataRegistryRequestId& BatchRequestId)
{
	// TODO add handling for no resource already-loaded case, just need to fake callbacks
	FCachedDataRegistryItem& CacheEntry = Cache->GetOrCreateCacheEntry(Lookup);

	CacheEntry.LastAccessTime = GetCurrentTime();

	FCachedDataRegistryRequest& NewRequest = CacheEntry.ActiveRequests.Emplace_GetRef();
	NewRequest.RequestedId = ItemId;
	NewRequest.Callback = DelegateToCall;
	NewRequest.BatchId = BatchRequestId;
		
	if (CacheEntry.AcquireStatus == EDataRegistryAcquireStatus::NotStarted)
	{
		HandleCacheEntryState(Lookup, CacheEntry);
	}
	else if (CacheEntry.AcquireStatus == EDataRegistryAcquireStatus::AcquireFinished)
	{
		// Schedule success for next frame
		FStreamableHandle::ExecuteDelegate(FStreamableDelegate::CreateUObject(this, &UDataRegistry::DelayedHandleSuccessCallbacks, Lookup));
	}
	else if (CacheEntry.AcquireStatus == EDataRegistryAcquireStatus::AcquireError)
	{
		// Or should this call error callback next frame?
		return false;
	}

	return true;
}

FDataRegistryCacheGetResult UDataRegistry::GetCachedItemRawFromLookup(const uint8*& OutItemMemory, const UScriptStruct*& OutItemStruct, const FDataRegistryId& ItemId, const FDataRegistryLookup& Lookup) const
{
	OutItemMemory = nullptr;
	OutItemStruct = GetItemStruct();

	const FCachedDataRegistryItem* FoundCache = Cache->GetCacheEntry(Lookup);

	if (FoundCache && FoundCache->ItemMemory)
	{
		OutItemMemory = FoundCache->ItemMemory;
		return GetCacheResultVersion();
	}

	// If not in cache, try to do an immediate resolve
	// Only the first resolve could possibly be valid now, if it's a slow or complicated resolve it will be in the cache
	FName ResolvedName;
	UDataRegistrySource* SourceToCheck = LookupSource(ResolvedName, Lookup, 0);

	if (SourceToCheck)
	{
		EDataRegistryAvailability Availability = SourceToCheck->GetItemAvailability(ResolvedName, &OutItemMemory);
		if (Availability == EDataRegistryAvailability::PreCached)
		{
			return GetCacheResultVersion();
		}
	}

	OutItemMemory = nullptr;
	return FDataRegistryCacheGetResult();
}

FDataRegistryCacheGetResult UDataRegistry::GetCachedItemRaw(const uint8*& OutItemMemory, const UScriptStruct*& OutItemStruct, const FDataRegistryId& ItemId) const
{
	OutItemMemory = nullptr;
	OutItemStruct = GetItemStruct();

	// FoundCache may return null, but fill in OutItemMemory, if it is immediately available
	const FCachedDataRegistryItem* FoundCache = FindCachedData(ItemId, &OutItemMemory);
	if (FoundCache && !OutItemMemory)
	{
		OutItemMemory = FoundCache->ItemMemory;
	}

	if (OutItemMemory != nullptr)
	{
		return GetCacheResultVersion();
	}

	return FDataRegistryCacheGetResult();
}

FDataRegistryCacheGetResult UDataRegistry::GetCachedCurveRaw(const FRealCurve*& OutCurve, const FDataRegistryId& ItemId) const
{
	static UScriptStruct* CurveScriptStruct = FRealCurve::StaticStruct();

	const uint8* TempItemMemory = nullptr;
	const UScriptStruct* TempItemStuct = nullptr;
	FDataRegistryCacheGetResult CacheResult = GetCachedItemRaw(TempItemMemory, TempItemStuct, ItemId);
	
	if (CacheResult && TempItemMemory && TempItemStuct->IsChildOf(CurveScriptStruct))
	{
		OutCurve = (const FRealCurve*)TempItemMemory;
		return CacheResult;
	}

	OutCurve = nullptr;
	return FDataRegistryCacheGetResult();
}

UDataRegistrySource* UDataRegistry::LookupSource(FName& OutResolvedName, const FDataRegistryLookup& Lookup, int32 LookupIndex) const
{
	uint8 SourceIndex = 255;
	if (Lookup.GetEntry(SourceIndex, OutResolvedName, LookupIndex))
	{
		if (RuntimeSources.IsValidIndex(SourceIndex))
		{
			return RuntimeSources[SourceIndex];
		}
	}
	return nullptr;
}

FDataRegistryCacheGetResult UDataRegistry::GetAllCachedItems(TMap<FDataRegistryId, const uint8*>& OutItemMap, const UScriptStruct*& OutItemStruct) const
{
	TSet<FDataRegistryId> IdSet;
	TArray<FName> NameArray;

	OutItemStruct = GetItemStruct();

	// First add all the locally cached items
	bool bFoundAny = false;
	for (const TPair<FDataRegistryLookup, TUniquePtr<FCachedDataRegistryItem>>& Pair : Cache->LookupCache)
	{
		FCachedDataRegistryItem* Item = Pair.Value.Get();

		if (Item && Item->ItemMemory && Item->AcquireStatus == EDataRegistryAcquireStatus::AcquireFinished)
		{
			bFoundAny = true;
			FName ResolvedName;
			UDataRegistrySource* Source = LookupSource(ResolvedName, Pair.Key, Item->AcquireLookupIndex);

			if (Source)
			{
				// If we found the source, then convert the resolved name back into registry ids
				IdSet.Reset();
				AddAllIdsForResolvedName(IdSet, ResolvedName, Source);

				for (const FDataRegistryId& CachedId : IdSet)
				{
					// If this isn't already in the map add it, same pointer can be mapped to multiple ids
					const uint8*& FoundPtr = OutItemMap.FindOrAdd(CachedId);

					if (!FoundPtr)
					{
						bFoundAny = true;
						FoundPtr = Item->ItemMemory;
					}
				}
			}
		}
	}

	// Now iterate looking for precached sources, starting from highest priority source
	// TODO if this is a performance issue could add a new function to source
	for (const UDataRegistrySource* Source : RuntimeSources)
	{
		if (Source)
		{
			NameArray.Reset();
			Source->GetResolvedNames(NameArray);

			for (const FName& ResolvedName : NameArray)
			{
				const uint8* OutItemMemory = nullptr;
				EDataRegistryAvailability Availability = Source->GetItemAvailability(ResolvedName, &OutItemMemory);
				if (Availability == EDataRegistryAvailability::PreCached)
				{
					IdSet.Reset();
					AddAllIdsForResolvedName(IdSet, ResolvedName, Source);

					for (const FDataRegistryId& CachedId : IdSet)
					{
						// If this isn't already in the map add it, same pointer can be mapped to multiple ids
						const uint8*& FoundPtr = OutItemMap.FindOrAdd(CachedId);

						if (!FoundPtr)
						{
							bFoundAny = true;
							FoundPtr = OutItemMemory;
						}
					}
				}
			}
		}
	}

	if (bFoundAny)
	{
		return GetCacheResultVersion();
	}
	else
	{
		return FDataRegistryCacheGetResult();
	}
}

void UDataRegistry::GetChildRuntimeSources(UDataRegistrySource* ParentSource, TArray<UDataRegistrySource*>& ChildSources) const
{
	ChildSources.Reset();
	for (int32 i = 0; i < RuntimeSources.Num(); i++)
	{
		UDataRegistrySource* Source = RuntimeSources[i];
		if (Source && Source->GetOriginalSource() == ParentSource)
		{
			ChildSources.Add(Source);
		}
	}
}

int32 UDataRegistry::GetSourceIndex(const UDataRegistrySource* Source, bool bUseRuntimeSources /*= true*/) const
{
	int32 FoundIndex = INDEX_NONE;
	if (bUseRuntimeSources)
	{
		RuntimeSources.Find(const_cast<UDataRegistrySource *>(Source), FoundIndex);
	}
	else
	{
		DataSources.Find(const_cast<UDataRegistrySource*>(Source), FoundIndex);
	}
	return FoundIndex;
}

void UDataRegistry::RefreshRuntimeSources()
{
	TArray<UDataRegistrySource*> OldRuntimeSources = RuntimeSources;
	RuntimeSources.Reset();

	// Get new sources in order
	for (int32 i = 0; i < DataSources.Num(); i++)
	{
		UDataRegistrySource* Source = DataSources[i];
		if (Source)
		{
			if (IsInitialized() && !Source->IsInitialized())
			{
				if (GUObjectArray.IsDisregardForGC(this))
				{
					Source->AddToRoot();
				}
				Source->Initialize();
			}

			Source->RefreshRuntimeSources();
			Source->AddRuntimeSources(MutableView(RuntimeSources));
		}
	}

	// Uninitialize any orphaned sources
	for (int32 i = 0; i < OldRuntimeSources.Num(); i++)
	{
		UDataRegistrySource* OldSource = OldRuntimeSources[i];
		if (OldSource && OldSource->IsInitialized() && !RuntimeSources.Contains(OldSource))
		{
			OldSource->Deinitialize();
			if (GUObjectArray.IsDisregardForGC(this))
			{
				OldSource->RemoveFromRoot();
			}
		}
	}

	// Need to clear the cache as lookups are now invalid
	// TODO: Also refresh or cancel in-progress async requests. Possibly only conditionally clear cache
	Cache->ClearCache(false);

	InvalidateCacheVersion();
	bNeedsRuntimeRefresh = false;
}

float UDataRegistry::GetCurrentTime()
{
	// Use application time so it works in editor and game
	return (float)(FApp::GetCurrentTime() - GStartTime);
}


void UDataRegistry::TimerUpdate()
{
	if (!bIsInitialized)
	{
		return;
	}

	ApplyCachePolicy();
	float CurrentTime = GetCurrentTime();

	for (int32 i = 0; i < RuntimeSources.Num(); i++)
	{
		UDataRegistrySource* Source = RuntimeSources[i];
		if (Source)
		{
			Source->TimerUpdate(CurrentTime, TimerUpdateFrequency);
		}
	}
}

FName UDataRegistry::MapIdToResolvedName(const FDataRegistryId& ItemId, const UDataRegistrySource* RegistrySource) const
{
	// Try resolver stack before falling back to raw name
	FName ResolvedName;
	TSharedPtr<FDataRegistryResolver> FoundResolver = FDataRegistryResolverScope::ResolveIdToName(ResolvedName, ItemId, this, RegistrySource);
	if (FoundResolver.IsValid())
	{
		return ResolvedName;
	}

	return ItemId.ItemName;
}

void UDataRegistry::AddAllIdsForResolvedName(TSet<FDataRegistryId>& PossibleIds, const FName& ResolvedName, const UDataRegistrySource* RegistrySource) const
{
	PossibleIds.Add(FDataRegistryId(RegistryType, ResolvedName));
}

const FCachedDataRegistryItem* UDataRegistry::FindCachedData(const FDataRegistryId& ItemId, const uint8** PrecachedDataPtr) const
{
	FDataRegistryLookup TempLookup;
	if (ResolveDataRegistryId(TempLookup, ItemId, PrecachedDataPtr))
	{
		return Cache->GetCacheEntry(TempLookup);
	}
	return nullptr;
}

void UDataRegistry::HandleCacheEntryState(const FDataRegistryLookup& Lookup, FCachedDataRegistryItem& CachedEntry)
{
	if (CachedEntry.AcquireStatus == EDataRegistryAcquireStatus::NotStarted)
	{
		CachedEntry.AcquireLookupIndex = 0;
		CachedEntry.AcquireStatus = EDataRegistryAcquireStatus::WaitingForInitialAcquire;
	}

	if (CachedEntry.AcquireStatus == EDataRegistryAcquireStatus::WaitingForInitialAcquire)
	{
		FName ResolvedName;
		UDataRegistrySource* SourceToCheck = LookupSource(ResolvedName, Lookup, CachedEntry.AcquireLookupIndex);

		if (SourceToCheck)
		{
			FDataRegistrySourceAcquireRequest AcquireRequest;
			AcquireRequest.Lookup = Lookup;
			AcquireRequest.LookupIndex = CachedEntry.AcquireLookupIndex;

			SourceToCheck->AcquireItem(MoveTemp(AcquireRequest));
		}
		else
		{
			// Done checking sources, move on
			CachedEntry.AcquireStatus = EDataRegistryAcquireStatus::AcquireError;
		}
	}

	if (CachedEntry.AcquireStatus == EDataRegistryAcquireStatus::InitialAcquireFinished)
	{
		// TODO add resource loading
		CachedEntry.AcquireStatus = EDataRegistryAcquireStatus::AcquireFinished;
	}

	if (CachedEntry.AcquireStatus == EDataRegistryAcquireStatus::AcquireFinished)
	{
		// Call callbacks
		HandleAcquireCallbacks(Lookup, CachedEntry);
	}

	if (CachedEntry.AcquireStatus == EDataRegistryAcquireStatus::AcquireError)
	{
		// Call callbacks
		HandleAcquireCallbacks(Lookup, CachedEntry);
	}
}


void UDataRegistry::HandleAcquireCallbacks(const FDataRegistryLookup& Lookup, FCachedDataRegistryItem& CachedEntry)
{
	// Create with default id, then fill in
	FDataRegistryAcquireResult ResultStruct(FDataRegistryId(), Lookup, CachedEntry.AcquireStatus, GetItemStruct(), CachedEntry.ItemMemory);
	
	int32 NumCallbacks = CachedEntry.ActiveRequests.Num();
	for (int32 i = 0; i < NumCallbacks; i++)
	{
		FCachedDataRegistryRequest& Request = CachedEntry.ActiveRequests[i];
		ResultStruct.ItemId = Request.RequestedId;

		if (Request.BatchId.IsValid())
		{
			UpdateBatchRequest(Request.BatchId, ResultStruct);
		}

		Request.Callback.ExecuteIfBound(ResultStruct);

		// Callback could modify array
	}


	CachedEntry.ActiveRequests.RemoveAt(0, NumCallbacks);
}

void UDataRegistry::UpdateBatchRequest(const FDataRegistryRequestId& RequestId, const FDataRegistryAcquireResult& Result)
{
	FDataRegistryBatchRequest* FoundRequest = Cache->GetBatchRequest(RequestId);

	if (FoundRequest)
	{
		FDataRegistryAcquireResult::UpdateAcquireStatus(FoundRequest->BatchStatus, Result.Status);

		FoundRequest->RemainingAcquires.Remove(Result.ResolvedLookup);

		if (FoundRequest->RemainingAcquires.Num() == 0)
		{
			FoundRequest->Callback.ExecuteIfBound(FoundRequest->BatchStatus);

			Cache->RemoveBatchRequest(RequestId);
			// This invalidates FoundRequest
		}
	}
}

void UDataRegistry::DelayedHandleSuccessCallbacks(FDataRegistryLookup Lookup)
{
	FCachedDataRegistryItem* FoundCache = Cache->GetCacheEntry(Lookup);

	if (FoundCache && FoundCache->AcquireStatus == EDataRegistryAcquireStatus::AcquireFinished)
	{
		HandleAcquireCallbacks(Lookup, *FoundCache);
	}
}

void UDataRegistry::AddReferencedObjects(UObject* InThis, FReferenceCollector& Collector)
{
	UDataRegistry* This = CastChecked<UDataRegistry>(InThis);
	const UScriptStruct* ItemStruct = This->GetItemStruct();

	// Need to emit references for referenced items (unless there's no properties that reference UObjects)
	if (ItemStruct != nullptr && ItemStruct->RefLink != nullptr && This->Cache->LookupCache.Num() > 0)
	{
		for (TPair<FDataRegistryLookup, TUniquePtr<FCachedDataRegistryItem>>& Pair : This->Cache->LookupCache)
		{
			FCachedDataRegistryItem* Item = Pair.Value.Get();

			if (Item && Item->ItemMemory)
			{
<<<<<<< HEAD
				Collector.AddPropertyReferences(ItemStruct, Item->ItemMemory, This);
=======
				Collector.AddPropertyReferencesWithStructARO(ItemStruct, Item->ItemMemory, This);
>>>>>>> 4af6daef
			}
		}
	}

	Super::AddReferencedObjects(This, Collector);
}

void UDataRegistry::HandleAcquireResult(const FDataRegistrySourceAcquireRequest& Request, EDataRegistryAcquireStatus Status, uint8* ItemMemory, UDataRegistrySource* Source)
{
	// Make sure this is a valid state
	FCachedDataRegistryItem* FoundCache = Cache->GetCacheEntry(Request.Lookup);

	if (FoundCache)
	{
		if (FoundCache->AcquireStatus == EDataRegistryAcquireStatus::WaitingForInitialAcquire)
		{
			FName ResolvedName;
			UDataRegistrySource* CurrentSource = LookupSource(ResolvedName, Request.Lookup, FoundCache->AcquireLookupIndex);
			if (CurrentSource == Source)
			{
				if (Status == EDataRegistryAcquireStatus::InitialAcquireFinished)
				{
					// Add to cache
					FoundCache->ItemMemory = ItemMemory;
					FoundCache->ItemSource = Source;
					FoundCache->AcquireStatus = EDataRegistryAcquireStatus::InitialAcquireFinished;

					// TODO Do we need to defer this for callback safety?
					InvalidateCacheVersion();
				}
				else
				{
					// TODO better error handling
					FoundCache->AcquireLookupIndex++;
					// Try next source
				}

				HandleCacheEntryState(Request.Lookup, *FoundCache);
			}
			else
			{
				UE_LOG(LogDataRegistry, Error, TEXT("HandleAcquireResult called for %s for wrong source %s!"), *Request.Lookup.ToString(), *GetNameSafe(Source));
			}
		}
		else
		{
			UE_LOG(LogDataRegistry, Error, TEXT("HandleAcquireResult called for %s in invalid state %d!"), *Request.Lookup.ToString(), int(FoundCache->AcquireStatus));
		}
	}
	else 
	{
		UE_LOG(LogDataRegistry, Error, TEXT("HandleAcquireResult called for %s with invalid cache!"), *Request.Lookup.ToString());
	}
	
}

class FTimerManager* UDataRegistry::GetTimerManager()
{
	check(UAssetManager::IsInitialized());
	return UAssetManager::Get().GetTimerManager();
}

#undef LOCTEXT_NAMESPACE
<|MERGE_RESOLUTION|>--- conflicted
+++ resolved
@@ -1129,11 +1129,7 @@
 
 			if (Item && Item->ItemMemory)
 			{
-<<<<<<< HEAD
-				Collector.AddPropertyReferences(ItemStruct, Item->ItemMemory, This);
-=======
 				Collector.AddPropertyReferencesWithStructARO(ItemStruct, Item->ItemMemory, This);
->>>>>>> 4af6daef
 			}
 		}
 	}
@@ -1196,4 +1192,4 @@
 	return UAssetManager::Get().GetTimerManager();
 }
 
-#undef LOCTEXT_NAMESPACE
+#undef LOCTEXT_NAMESPACE