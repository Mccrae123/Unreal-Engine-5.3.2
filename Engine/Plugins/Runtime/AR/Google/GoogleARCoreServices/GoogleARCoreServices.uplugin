--- conflicted
+++ resolved
@@ -16,11 +16,7 @@
         {
             "Name" : "GoogleARCoreServices",
             "Type" : "Runtime",
-<<<<<<< HEAD
-            "WhitelistPlatforms": [ "Win64", "Mac", "Android", "Linux", "IOS"]
-=======
             "PlatformAllowList": [ "Win64", "Mac", "Android", "Linux", "IOS"]
->>>>>>> 6bbb88c8
         },
     ],
     "Plugins": [
