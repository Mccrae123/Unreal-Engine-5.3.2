<?xml version="1.0" encoding="utf-8"?>
<!--GoogleARCore plugin additions-->
<root xmlns:android="http://schemas.android.com/apk/res/android">
  <!-- init section is always evaluated once per architecture -->
  <init>
    <log text="GoogleARCorePlugin APL init"/>
	<!-- Get the bARCoreRequiredApp setting from the Engine ini. -->
	<setBoolFromProperty result="bARCoreRequiredApp" ini="Engine" section="/Script/GoogleARCoreBase.GoogleARCoreEditorSettings" property="bARCoreRequiredApp" default="true" />
  </init>

  <!-- optional files or directories to copy to Intermediate/Android/APK -->
  <resourceCopies>
    <log text="Copying GoogleARCore plugin files to staging"/>
    <copyDir src="$S(PluginDir)/Java" dst="$S(BuildDir)/src/com/google/arcore/unreal" />
  </resourceCopies>

  <!-- optional updates applied to AndroidManifest.xml -->
  <androidManifestUpdates>
    <addPermission android:name="android.permission.CAMERA"/>
    <if condition="bARCoreRequiredApp">
      <true>
        <addFeature android:name="android.hardware.camera.ar" android:required="true"/>
        <addElements tag="application">
          <meta-data android:name="com.google.ar.core" android:value="required" />
        </addElements>
      </true>
      <false>
        <addElements tag="application">
          <meta-data android:name="com.google.ar.core" android:value="optional" />
        </addElements>
      </false>
    </if>
  </androidManifestUpdates>


  <gameActivityImportAdditions>
    <insert>
			import com.google.arcore.unreal.GoogleARCoreJavaHelper;
		</insert>
  </gameActivityImportAdditions>

  <gameActivityClassAdditions>
    <insert>

      private GoogleARCoreJavaHelper arCoreJavaHelper = null;

      public GoogleARCoreJavaHelper GetGoogleARCoreJavaHelper()
      {
        if (arCoreJavaHelper == null)
        {
          arCoreJavaHelper = new GoogleARCoreJavaHelper(this);
        }

        return arCoreJavaHelper;
      }

      // Methods for calling via JNI:

      public int AndroidThunkJava_GetDisplayRotation()
      {
        return GetGoogleARCoreJavaHelper().getDisplayRotation();
      }

      public void AndroidThunkJava_QueueStartSessionOnUiThread()
      {
        GetGoogleARCoreJavaHelper().queueSessionStartOnUiThread();
      }
    </insert>
  </gameActivityClassAdditions>

  <gameActivityOnPauseAdditions>
    <insert>
      GoogleARCoreJavaHelper.onApplicationPause();
    </insert>
  </gameActivityOnPauseAdditions>

  <gameActivityOnResumeAdditions>
    <insert>
       GoogleARCoreJavaHelper.onApplicationResume();
    </insert>
  </gameActivityOnResumeAdditions>

  <gameActivityOnStartAdditions>
    <insert>
       GoogleARCoreJavaHelper.onApplicationStart();
     </insert>
  </gameActivityOnStartAdditions>

  <gameActivityOnStopAdditions>
    <insert>
       GoogleARCoreJavaHelper.onApplicationStop();
     </insert>
  </gameActivityOnStopAdditions>
  <gameActivityOnActivityResultAdditions>
    <insert>
    </insert>
  </gameActivityOnActivityResultAdditions>

  <gameActivityOnCreateAdditions>
    <insert>
      GoogleARCoreJavaHelper.onApplicationCreated();
      GetGoogleARCoreJavaHelper().initDisplayManager();
    </insert>
  </gameActivityOnCreateAdditions>

  <gameActivityOnDestroyAdditions>
    <insert>
      GoogleARCoreJavaHelper.onApplicationDestroyed();
    </insert>
  </gameActivityOnDestroyAdditions>

  <buildGradleAdditions>
      <insert>
        dependencies {
<<<<<<< HEAD
          implementation('com.google.ar:core:1.22.0')
=======
          implementation('com.google.ar:core:1.37.0')
>>>>>>> 4af6daef
        }
      </insert>
  </buildGradleAdditions>

</root><|MERGE_RESOLUTION|>--- conflicted
+++ resolved
@@ -112,11 +112,7 @@
   <buildGradleAdditions>
       <insert>
         dependencies {
-<<<<<<< HEAD
-          implementation('com.google.ar:core:1.22.0')
-=======
           implementation('com.google.ar:core:1.37.0')
->>>>>>> 4af6daef
         }
       </insert>
   </buildGradleAdditions>
