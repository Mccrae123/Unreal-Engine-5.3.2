--- conflicted
+++ resolved
@@ -225,13 +225,10 @@
 	public:
 		FInternalGCObject(FGoogleARCoreDevice* InARCoreDevice) : ARCoreDevice(InARCoreDevice) {}
 		void AddReferencedObjects(FReferenceCollector& Collector) override;
-<<<<<<< HEAD
-=======
 		virtual FString GetReferencerName() const override
 		{
 			return TEXT("FGoogleARCoreDevice::FInternalGCObject");
 		}
->>>>>>> 6bbb88c8
 	private:
 		FGoogleARCoreDevice* ARCoreDevice = nullptr;
 	};
