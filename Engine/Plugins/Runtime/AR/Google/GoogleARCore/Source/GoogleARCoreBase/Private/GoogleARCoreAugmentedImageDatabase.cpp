// Copyright Epic Games, Inc. All Rights Reserved.

#include "GoogleARCoreAugmentedImageDatabase.h"

#include "GoogleARCoreAPI.h"
#include "GoogleARCoreBaseLogCategory.h"
#include "GoogleARCoreCookSupport.h"
#include "GoogleARCoreDevice.h"

#include "Kismet/GameplayStatics.h"
#include "Misc/FileHelper.h"
#include "Misc/AssertionMacros.h"
#include "HAL/PlatformFileManager.h"
#include "HAL/FileManager.h"
#include "GenericPlatform/GenericPlatformFile.h"
#include "Containers/StringConv.h"
#include "RenderUtils.h"

#include "png.h"
#include "TextureResource.h"
<<<<<<< HEAD

int UGoogleARCoreAugmentedImageDatabase::AddRuntimeAugmentedImageFromTexture(UTexture2D* ImageTexture, FName ImageName, float ImageWidthInMeter /*= 0*/)
{
	EPixelFormat PixelFormat = ImageTexture->GetPixelFormat();

	if (PixelFormat == EPixelFormat::PF_B8G8R8A8 || PixelFormat == EPixelFormat::PF_G8)
	{
		ensure(ImageTexture->GetNumMips() > 0);
		FTexture2DMipMap* Mip0 = &ImageTexture->GetPlatformData()->Mips[0];
		FByteBulkData* RawImageData = &Mip0->BulkData;

		int ImageWidth = ImageTexture->GetSizeX();
		int ImageHeight = ImageTexture->GetSizeY();

		TArray<uint8> GrayscaleBuffer;
		int PixelNum = ImageWidth * ImageHeight;
		uint8* RawBytes = static_cast<uint8*>(RawImageData->Lock(LOCK_READ_ONLY));
		if (PixelFormat == EPixelFormat::PF_B8G8R8A8)
		{
			GrayscaleBuffer.SetNumUninitialized(PixelNum);
			ensureMsgf(RawImageData->GetBulkDataSize() == ImageWidth * ImageHeight * 4,
				TEXT("Unsupported texture data in UGoogleARCoreAugmentedImageDatabase::AddRuntimeAugmentedImage"));

			for (int i = 0; i < PixelNum; i++)
			{
				uint8 R = RawBytes[i * 4 + 2];
				uint8 G = RawBytes[i * 4 + 1];
				uint8 B = RawBytes[i * 4];
				GrayscaleBuffer[i] = 0.2126 * R + 0.7152 * G + 0.0722 * B;
			}
		}
		else
		{
			ensureMsgf(RawImageData->GetBulkDataSize() == ImageWidth * ImageHeight,
				TEXT("Unsupported texture data in UGoogleARCoreAugmentedImageDatabase::AddRuntimeAugmentedImage"));
			GrayscaleBuffer = TArray<uint8>(RawBytes, PixelNum);
		}
		RawImageData->Unlock();

PRAGMA_DISABLE_DEPRECATION_WARNINGS
		return AddRuntimeAugmentedImage(GrayscaleBuffer, ImageWidth, ImageHeight, ImageName, ImageWidthInMeter, ImageTexture);
PRAGMA_ENABLE_DEPRECATION_WARNINGS
	}

	UE_LOG(LogGoogleARCore, Warning, TEXT("Failed to add runtime augmented image: Unsupported texture format: %s. ARCore only support PF_B8G8R8A8 or PF_G8 for now for adding runtime Augmented Image"), GetPixelFormatString(PixelFormat));
	return -1;
}

int UGoogleARCoreAugmentedImageDatabase::AddRuntimeAugmentedImage(const TArray<uint8>& ImageGrayscalePixels,
	int ImageWidth, int ImageHeight, FName ImageName, float ImageWidthInMeter /*= 0*/, UTexture2D* ImageTexture /*= nullptr*/)
{
	int NewImageIndex = FGoogleARCoreDevice::GetInstance()->AddRuntimeAugmentedImage(this, ImageGrayscalePixels,
		ImageWidth, ImageHeight, ImageName.ToString(), ImageWidthInMeter);

	if (NewImageIndex == -1)
	{
		return -1;
	}

	FGoogleARCoreAugmentedImageDatabaseEntry NewEntry;
	NewEntry.Name = ImageName;
	NewEntry.ImageAsset = ImageTexture;
	NewEntry.Width = ImageWidthInMeter;

	Entries.Add(NewEntry);

	return NewImageIndex;
}
=======
>>>>>>> 4af6daef

void UGoogleARCoreAugmentedImageDatabase::Serialize(FArchive& Ar)
{
	FString OutStdout;
	FString OutStderr;
	int32 OutReturnCode = 0;

#if !PLATFORM_ANDROID && WITH_EDITORONLY_DATA

	if (!Ar.IsLoading() && Ar.IsCooking()) {
		SerializedDatabase.Empty();

		if (Entries.Num()) {

			FString PathToDbTool =
				FPaths::Combine(
					*FPaths::EnginePluginsDir(),
					TEXT("Runtime"),
					TEXT("AR"),
					TEXT("Google"),
					TEXT("GoogleARCore"),
					TEXT("Binaries"),
					TEXT("ThirdParty"),
					TEXT("Google"),
					TEXT("ARCoreImg"),
					*UGameplayStatics::GetPlatformName(),
#if PLATFORM_LINUX
					TEXT("arcoreimg")
#elif PLATFORM_WINDOWS
					TEXT("arcoreimg.exe")
#elif PLATFORM_MAC
					TEXT("ptdbtool_macos_lipobin")
#endif
					);

			FString TempDir =
				FPaths::ConvertRelativePathToFull(
					FPaths::Combine(
						*FPaths::EnginePluginsDir(),
						TEXT("Runtime"),
						TEXT("AR"),
						TEXT("Google"),
						TEXT("GoogleARCore"),
						TEXT("Intermediate"),
						TEXT("ARCoreImgTemp")));

			IPlatformFile& PlatformFile = FPlatformFileManager::Get().GetPlatformFile();
			if (!PlatformFile.DirectoryExists(*TempDir))
			{
				PlatformFile.CreateDirectory(*TempDir);
			}

			TArray<FString> CleanupList;

			FString ImageListFileContents;

			for (int32 i = 0; i < Entries.Num(); i++) {
				UTexture2D *Tex = Entries[i].ImageAsset;

				if (Tex) {

					FString PNGFilename =
						FPaths::Combine(TempDir, Tex->GetName() + FString(".png"));

					if (FGoogleARCoreSessionConfigCookSupport::SaveTextureToPNG(
							Tex,
							PNGFilename))
					{
						// "|" is used as a delimeter in the image
						// list, and there doesn't seem to be any way
						// to escape them, so they will be replaced
						// with underscores.
						FString TmpName =
							Entries[i].Name.ToString().Replace(TEXT("|"), TEXT("_"));

						ImageListFileContents +=
							TmpName +
							FString("|") +
							PNGFilename;

						CleanupList.Add(PNGFilename);

						if (Entries[i].Width > 0.0f) {
							ImageListFileContents +=
								FString("|") +
								FString::SanitizeFloat(Entries[i].Width);
						}

						ImageListFileContents += FString("\n");
					}

				}
			}

			FString PathToImageList =
				FPaths::Combine(TempDir, TEXT("image_list.txt"));
			FString PathToImageDb =
				FPaths::Combine(TempDir, TEXT("image_list.imgdb"));

			CleanupList.Add(PathToImageList);
			CleanupList.Add(PathToImageDb);

			FFileHelper::SaveStringToFile(
				ImageListFileContents,
				*PathToImageList);

			OutStderr = "";
			OutStdout = "";
			OutReturnCode = 0;

#if PLATFORM_LINUX || PLATFORM_MAC
			FGoogleARCoreSessionConfigCookSupport::PlatformSetExecutable(*PathToDbTool, true);
#endif

			FPlatformProcess::ExecProcess(
				*PathToDbTool,
				*(FString("build-db --input_image_list_path=\"")+ PathToImageList +
				  FString("\" --output_db_path=\"") + PathToImageDb + "\""),
				&OutReturnCode,
				&OutStdout,
				&OutStderr);

			if (OutReturnCode)
			{
				Ar.SetCriticalError();
				UE_LOG(LogGoogleARCoreAPI, Error, TEXT("Failed to build augmented image database: %s"), *OutStderr);
			}
			else
			{
				FFileHelper::LoadFileToArray(SerializedDatabase, *PathToImageDb, 0);
				UE_LOG(LogGoogleARCoreAPI, Log,
					   TEXT("Augmented image database created. Size: %d bytes. Tool output: %s"),
					   SerializedDatabase.Num(), *OutStdout);
			}

			for (int32 i = 0; i < CleanupList.Num(); i++)
			{
				UE_LOG(LogGoogleARCoreAPI, Log, TEXT("Cleaning up: %s"), *CleanupList[i]);
				PlatformFile.DeleteFile(*CleanupList[i]);
			}

			PlatformFile.DeleteDirectory(*TempDir);
		}
	}

#endif

	// Must happen AFTER database generation, because we rely on the
	// UPROPERTY serialization to actually save the data.
	Super::Serialize(Ar);
}<|MERGE_RESOLUTION|>--- conflicted
+++ resolved
@@ -18,77 +18,6 @@
 
 #include "png.h"
 #include "TextureResource.h"
-<<<<<<< HEAD
-
-int UGoogleARCoreAugmentedImageDatabase::AddRuntimeAugmentedImageFromTexture(UTexture2D* ImageTexture, FName ImageName, float ImageWidthInMeter /*= 0*/)
-{
-	EPixelFormat PixelFormat = ImageTexture->GetPixelFormat();
-
-	if (PixelFormat == EPixelFormat::PF_B8G8R8A8 || PixelFormat == EPixelFormat::PF_G8)
-	{
-		ensure(ImageTexture->GetNumMips() > 0);
-		FTexture2DMipMap* Mip0 = &ImageTexture->GetPlatformData()->Mips[0];
-		FByteBulkData* RawImageData = &Mip0->BulkData;
-
-		int ImageWidth = ImageTexture->GetSizeX();
-		int ImageHeight = ImageTexture->GetSizeY();
-
-		TArray<uint8> GrayscaleBuffer;
-		int PixelNum = ImageWidth * ImageHeight;
-		uint8* RawBytes = static_cast<uint8*>(RawImageData->Lock(LOCK_READ_ONLY));
-		if (PixelFormat == EPixelFormat::PF_B8G8R8A8)
-		{
-			GrayscaleBuffer.SetNumUninitialized(PixelNum);
-			ensureMsgf(RawImageData->GetBulkDataSize() == ImageWidth * ImageHeight * 4,
-				TEXT("Unsupported texture data in UGoogleARCoreAugmentedImageDatabase::AddRuntimeAugmentedImage"));
-
-			for (int i = 0; i < PixelNum; i++)
-			{
-				uint8 R = RawBytes[i * 4 + 2];
-				uint8 G = RawBytes[i * 4 + 1];
-				uint8 B = RawBytes[i * 4];
-				GrayscaleBuffer[i] = 0.2126 * R + 0.7152 * G + 0.0722 * B;
-			}
-		}
-		else
-		{
-			ensureMsgf(RawImageData->GetBulkDataSize() == ImageWidth * ImageHeight,
-				TEXT("Unsupported texture data in UGoogleARCoreAugmentedImageDatabase::AddRuntimeAugmentedImage"));
-			GrayscaleBuffer = TArray<uint8>(RawBytes, PixelNum);
-		}
-		RawImageData->Unlock();
-
-PRAGMA_DISABLE_DEPRECATION_WARNINGS
-		return AddRuntimeAugmentedImage(GrayscaleBuffer, ImageWidth, ImageHeight, ImageName, ImageWidthInMeter, ImageTexture);
-PRAGMA_ENABLE_DEPRECATION_WARNINGS
-	}
-
-	UE_LOG(LogGoogleARCore, Warning, TEXT("Failed to add runtime augmented image: Unsupported texture format: %s. ARCore only support PF_B8G8R8A8 or PF_G8 for now for adding runtime Augmented Image"), GetPixelFormatString(PixelFormat));
-	return -1;
-}
-
-int UGoogleARCoreAugmentedImageDatabase::AddRuntimeAugmentedImage(const TArray<uint8>& ImageGrayscalePixels,
-	int ImageWidth, int ImageHeight, FName ImageName, float ImageWidthInMeter /*= 0*/, UTexture2D* ImageTexture /*= nullptr*/)
-{
-	int NewImageIndex = FGoogleARCoreDevice::GetInstance()->AddRuntimeAugmentedImage(this, ImageGrayscalePixels,
-		ImageWidth, ImageHeight, ImageName.ToString(), ImageWidthInMeter);
-
-	if (NewImageIndex == -1)
-	{
-		return -1;
-	}
-
-	FGoogleARCoreAugmentedImageDatabaseEntry NewEntry;
-	NewEntry.Name = ImageName;
-	NewEntry.ImageAsset = ImageTexture;
-	NewEntry.Width = ImageWidthInMeter;
-
-	Entries.Add(NewEntry);
-
-	return NewImageIndex;
-}
-=======
->>>>>>> 4af6daef
 
 void UGoogleARCoreAugmentedImageDatabase::Serialize(FArchive& Ar)
 {
