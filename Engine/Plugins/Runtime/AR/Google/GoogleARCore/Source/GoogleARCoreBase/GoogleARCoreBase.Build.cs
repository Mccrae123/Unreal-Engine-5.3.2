--- conflicted
+++ resolved
@@ -10,11 +10,8 @@
 	{
 		public GoogleARCoreBase(ReadOnlyTargetRules Target) : base(Target)
 		{
-<<<<<<< HEAD
-=======
 			DeterministicWarningLevel = WarningLevel.Off; // __DATE__ __TIME__ in Private/GoogleARCoreXRTrackingSystem.cpp
 
->>>>>>> 4af6daef
 			PublicIncludePathModuleNames.Add("TargetPlatform");
 
 			PublicDependencyModuleNames.AddRange(new string[]
