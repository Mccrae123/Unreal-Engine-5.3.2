--- conflicted
+++ resolved
@@ -32,14 +32,10 @@
 	virtual void Init(float InTimestamp, CVPixelBufferRef InCameraImage);
 
 	/** Queues the conversion on the render thread */
-<<<<<<< HEAD
-	virtual void Init_RenderThread(CVPixelBufferRef InCameraImage);
-=======
 	virtual void Init_RenderThread();
 
     /** Store off the camera image for a later resource update */
 	void EnqueueNewCameraImage(CVPixelBufferRef InCameraImage);
->>>>>>> a1e6ec07
 #endif
 
 	virtual EAppleTextureType GetTextureType() const override { return EAppleTextureType::PixelBuffer; }
