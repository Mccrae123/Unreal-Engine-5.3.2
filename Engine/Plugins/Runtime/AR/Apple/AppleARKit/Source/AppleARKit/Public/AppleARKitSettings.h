--- conflicted
+++ resolved
@@ -42,10 +42,6 @@
 public:
 	UAppleARKitSettings()
 		: bRequireARKitSupport(true)
-<<<<<<< HEAD
-        , LivelinkTrackingType(ELivelinkTrackingType::None)
-=======
->>>>>>> 7d5968f5
 		, bFaceTrackingLogData(false)
 		, bFaceTrackingWriteEachFrame(false)
 		, FaceTrackingFileWriterType(EARFaceTrackingFileWriterType::None)
