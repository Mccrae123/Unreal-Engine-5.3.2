--- conflicted
+++ resolved
@@ -39,20 +39,11 @@
 
         if (Target.Platform == UnrealTargetPlatform.Win64 || (Target.Platform == UnrealTargetPlatform.HoloLens && Target.WindowsPlatform.Architecture == WindowsArchitecture.x64))
         {
-<<<<<<< HEAD
-            PublicDelayLoadDLLs.Add("QRCodesTrackerPlugin.dll");
-=======
->>>>>>> 69078e53
             RuntimeDependencies.Add(System.IO.Path.Combine("$(EngineDir)/Binaries/ThirdParty/Windows/x64", "QRCodesTrackerPlugin.dll"));
             RuntimeDependencies.Add(System.IO.Path.Combine("$(EngineDir)/Binaries/ThirdParty/Windows/x64", "QRCodesTrackerPlugin.winmd"));
         }
         else if (Target.Platform == UnrealTargetPlatform.HoloLens)
         {
-<<<<<<< HEAD
-            PublicDelayLoadDLLs.Add("QRCodesTrackerPlugin.dll");
-            RuntimeDependencies.Add(System.IO.Path.Combine("$(EngineDir)/Binaries/ThirdParty/HoloLens/ARM64", "QRCodesTrackerPlugin.dll"));
-            RuntimeDependencies.Add(System.IO.Path.Combine("$(EngineDir)/Binaries/ThirdParty/HoloLens/ARM64", "QRCodesTrackerPlugin.winmd"));
-=======
             RuntimeDependencies.Add(System.IO.Path.Combine("$(EngineDir)/Binaries/ThirdParty/HoloLens/ARM64", "QRCodesTrackerPlugin.dll"));
             RuntimeDependencies.Add(System.IO.Path.Combine("$(EngineDir)/Binaries/ThirdParty/HoloLens/ARM64", "QRCodesTrackerPlugin.winmd"));
 
@@ -69,30 +60,10 @@
             {
                 PublicDefinitions.Add("WITH_SCENE_UNDERSTANDING=0");
             }
->>>>>>> 69078e53
         }
 
 		AddEngineThirdPartyPrivateStaticDependencies(Target, "WindowsMixedRealityInterop");
 
 		PublicDefinitions.Add("WITH_WINDOWS_MIXED_REALITY=1");
-<<<<<<< HEAD
-
-		// Add a dependency to SceneUnderstanding.dll if present
-		string SceneUnderstandingDllPath = System.IO.Path.Combine(Target.UEThirdPartyBinariesDirectory, "HoloLens", Target.WindowsPlatform.GetArchitectureSubpath(), "SceneUnderstanding.dll");
-        string SceneUnderstandingWinMDPath = System.IO.Path.Combine(Target.UEThirdPartyBinariesDirectory, "HoloLens", Target.WindowsPlatform.GetArchitectureSubpath(), "SceneUnderstanding.winmd");
-        if (System.IO.File.Exists(SceneUnderstandingDllPath) && System.IO.File.Exists(SceneUnderstandingWinMDPath))
-		{
-			PublicDelayLoadDLLs.Add("SceneUnderstanding.dll");
-			RuntimeDependencies.Add(SceneUnderstandingDllPath);
-            RuntimeDependencies.Add(SceneUnderstandingWinMDPath);
-            PublicDefinitions.Add("WITH_SCENE_UNDERSTANDING=1");
-		}
-        else
-        {
-            PublicDefinitions.Add("WITH_SCENE_UNDERSTANDING=0");
-        }
-	}
-=======
     }
->>>>>>> 69078e53
 }