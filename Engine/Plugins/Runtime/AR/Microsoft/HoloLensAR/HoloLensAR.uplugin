{
	"FileVersion": 3,
	"Version": 1,
	"VersionName": "1.0",
	"FriendlyName": "HoloLens",
	"Description": "Support packaging for HoloLens device.  This plugin is not required for remoting to HoloLens.",
	"Category": "Augmented Reality",
	"CreatedBy": "Epic Games, Inc. and Microsoft",
	"CreatedByURL": "http://epicgames.com",
	"DocsURL": "",
	"MarketplaceURL": "",
	"SupportURL": "",
	"EnabledByDefault": false,
<<<<<<< HEAD
	"CanContainContent": true,
=======
	"CanContainContent": false,
>>>>>>> 24776ab6
	"IsBetaVersion": false,
	"Installed": false,
	"SupportedTargetPlatforms": [
		"Win64"
	],
	"Modules": [
		{
			"Name": "HoloLensPlatformEditor",
			"Type": "Editor",
			"LoadingPhase": "Default",
			"WhitelistPlatforms": [
				"Win64"
			]
		},
		{
			"Name": "HoloLensTargetPlatform",
			"Type": "Editor",
			"LoadingPhase": "Default",
			"WhitelistPlatforms": [
				"Win64"
			]
		}
	]
}<|MERGE_RESOLUTION|>--- conflicted
+++ resolved
@@ -11,11 +11,7 @@
 	"MarketplaceURL": "",
 	"SupportURL": "",
 	"EnabledByDefault": false,
-<<<<<<< HEAD
-	"CanContainContent": true,
-=======
 	"CanContainContent": false,
->>>>>>> 24776ab6
 	"IsBetaVersion": false,
 	"Installed": false,
 	"SupportedTargetPlatforms": [
