--- conflicted
+++ resolved
@@ -21,21 +21,13 @@
 			"Name": "AppleARKit",
 			"Type": "Runtime",
 			"LoadingPhase": "PostConfigInit",
-<<<<<<< HEAD
-			"PlatformAllowList" : [ "Mac", "IOS", "Win64" ]
-=======
 			"PlatformAllowList" : [ "Mac", "IOS", "Win64","Linux", "Android" ]
->>>>>>> 4af6daef
 		},
 		{
 			"Name": "AppleARKitPoseTrackingLiveLink",
 			"Type": "Runtime",
 			"LoadingPhase": "PostConfigInit",
-<<<<<<< HEAD
-			"PlatformAllowList" : [ "Mac", "IOS", "Win64" ]
-=======
 			"PlatformAllowList" : [ "Mac", "IOS", "Win64" ,"Linux", "Android" ]
->>>>>>> 4af6daef
 
 		}
 	],
@@ -45,12 +37,6 @@
 			"Enabled": true
 		},
 		{
-<<<<<<< HEAD
-            "Name": "ARUtilities",
-            "Enabled": true
-        }
-    ]
-=======
 			"Name": "AppleImageUtils",
 			"Enabled": true
 		},
@@ -59,5 +45,4 @@
 			"Enabled": true
 		}
 	]
->>>>>>> 4af6daef
 }