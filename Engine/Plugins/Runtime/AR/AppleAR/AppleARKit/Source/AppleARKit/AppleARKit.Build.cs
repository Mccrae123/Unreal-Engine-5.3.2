// Copyright Epic Games, Inc. All Rights Reserved.

using UnrealBuildTool;
using System.IO;

public class AppleARKit : ModuleRules
{
	public AppleARKit(ReadOnlyTargetRules Target) : base(Target)
	{
		PrivateIncludePaths.AddRange(new string[]
		{
<<<<<<< HEAD
			System.IO.Path.Combine(GetModuleDirectory("Renderer"), "Private"),
=======
>>>>>>> 4af6daef
		});
			
		
		PublicDependencyModuleNames.AddRange(new string[]
		{
			"Core",
			"Engine",
			"MRMesh",
			"EyeTracker",
		});
			
		
		PrivateDependencyModuleNames.AddRange(new string[]
		{
			"CoreUObject",
			"Slate",
			"SlateCore",
			"RHI",
			"Renderer",
			"RenderCore",
			"HeadMountedDisplay",
			"XRBase",
			"AugmentedReality",
			"AppleImageUtils",
			"Projects",
			"ARUtilities",
		});
		
		
		DynamicallyLoadedModuleNames.AddRange(new string[]
		{
		});
		
		
		if (Target.Platform == UnrealTargetPlatform.IOS)
		{
    		PrivateDependencyModuleNames.Add("IOSRuntimeSettings");
			
			PublicFrameworks.AddRange(new string[]
			{
				"ARKit",
				"MetalPerformanceShaders",
				"CoreLocation",
			});
			
			string PluginPath = Utils.MakePathRelativeTo(ModuleDirectory, Target.RelativeEnginePath);
            AdditionalPropertiesForReceipt.Add("IOSPlugin", Path.Combine(PluginPath, "AppleARKit_IOS_UPL.xml"));
		}
		else if (Target.Platform == UnrealTargetPlatform.Mac)
		{
			PublicFrameworks.Add("MetalPerformanceShaders");
		}
	}
}<|MERGE_RESOLUTION|>--- conflicted
+++ resolved
@@ -9,10 +9,6 @@
 	{
 		PrivateIncludePaths.AddRange(new string[]
 		{
-<<<<<<< HEAD
-			System.IO.Path.Combine(GetModuleDirectory("Renderer"), "Private"),
-=======
->>>>>>> 4af6daef
 		});
 			
 		
