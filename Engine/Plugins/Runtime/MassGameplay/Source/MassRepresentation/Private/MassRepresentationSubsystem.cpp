--- conflicted
+++ resolved
@@ -19,10 +19,7 @@
 #include "WorldPartition/WorldPartitionRuntimeCell.h"
 #include "MassEntityUtils.h"
 
-<<<<<<< HEAD
-=======
-
->>>>>>> d731a049
+
 int16 UMassRepresentationSubsystem::FindOrAddStaticMeshDesc(const FStaticMeshInstanceVisualizationDesc& Desc)
 {
 	check(VisualizationComponent);
@@ -389,11 +386,7 @@
 		// Check if this mass agent already handled by this sub system, if yes than release any local spawned actor or cancel any spawn requests
 		if (HandledMassAgents.Find(MassAgent))
 		{
-<<<<<<< HEAD
-			UMassRepresentationActorManagement::ReleaseAnyActorOrCancelAnySpawning(*EntitySubsystem, MassAgent);
-=======
 			UMassRepresentationActorManagement::ReleaseAnyActorOrCancelAnySpawning(*EntityManager.Get(), MassAgent);
->>>>>>> d731a049
 		}
 	}
 }
@@ -409,11 +402,7 @@
 	checkf(EntityManager->IsEntityValid(MassAgent), TEXT("Expecting a valid mass entity"));
 	if (EntityManager->IsEntityValid(MassAgent) && AgentComponent.IsNetSimulating())
 	{
-<<<<<<< HEAD
-		const FMassEntityView EntityView(*EntitySubsystem, MassAgent);
-=======
 		const FMassEntityView EntityView(*EntityManager.Get(), MassAgent);
->>>>>>> d731a049
 		if (FMassRepresentationFragment* Representation = EntityView.GetFragmentDataPtr<FMassRepresentationFragment>())
 		{
 			// Force a reevaluate of the current representation
