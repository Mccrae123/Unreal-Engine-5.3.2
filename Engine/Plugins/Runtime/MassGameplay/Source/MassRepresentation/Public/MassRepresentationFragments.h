// Copyright Epic Games, Inc. All Rights Reserved.

#pragma once

#include "MassLODTypes.h"
#include "MassEntityTypes.h"
#include "MassEntityManager.h"
#include "MassActorSpawnerSubsystem.h"
#include "MassRepresentationTypes.h"
#include "MassRepresentationActorManagement.h"
#include "MassLODCalculator.h"

#include "MassRepresentationFragments.generated.h"

class UMassRepresentationSubsystem;
class UMassRepresentationActorManagement;

USTRUCT()
struct MASSREPRESENTATION_API FMassRepresentationLODFragment : public FMassFragment
{
	GENERATED_BODY()

	/** LOD information */
	TEnumAsByte<EMassLOD::Type> LOD = EMassLOD::Max;
	TEnumAsByte<EMassLOD::Type> PrevLOD = EMassLOD::Max;

	/** Visibility Info */
	EMassVisibility Visibility = EMassVisibility::Max;
	EMassVisibility PrevVisibility = EMassVisibility::Max;

	/** Value scaling from 0 to 3, 0 highest LOD we support and 3 being completely off LOD */
	float LODSignificance = 0.0f;
};

USTRUCT()
struct MASSREPRESENTATION_API FMassRepresentationFragment : public FMassFragment
{
	GENERATED_BODY()

	EMassRepresentationType CurrentRepresentation = EMassRepresentationType::None;

	EMassRepresentationType PrevRepresentation = EMassRepresentationType::None;

	int16 HighResTemplateActorIndex = INDEX_NONE;

	int16 LowResTemplateActorIndex = INDEX_NONE;

	int16 StaticMeshDescIndex = INDEX_NONE;

	FMassActorSpawnRequestHandle ActorSpawnRequestHandle;

	FTransform PrevTransform;

	/** Value scaling from 0 to 3, 0 highest LOD we support and 3 being completely off LOD */
	float PrevLODSignificance = -1.0f;
};

USTRUCT()
struct FMassRepresentationSubsystemSharedFragment : public FMassSharedFragment
{
	GENERATED_BODY()

	UPROPERTY(Transient)
<<<<<<< HEAD
	UMassRepresentationSubsystem* RepresentationSubsystem = nullptr;
};

=======
	TObjectPtr<UMassRepresentationSubsystem> RepresentationSubsystem = nullptr;
};

template<>
struct TMassSharedFragmentTraits<FMassRepresentationSubsystemSharedFragment> final
{
	enum
	{
		GameThreadOnly = true
	};
};


>>>>>>> d731a049
USTRUCT()
struct FMassRepresentationParameters : public FMassSharedFragment
{
	GENERATED_BODY()

	FMassRepresentationParameters() = default;

	/** Allow subclasses to override the representation actor management behavior */
	UPROPERTY(EditAnywhere, Category = "Mass|Visual")
	TSubclassOf<UMassRepresentationActorManagement> RepresentationActorManagementClass;

	/** What should be the representation of this entity for each specific LOD */
	UPROPERTY(EditAnywhere, Category = "Mass|Representation", config)
	EMassRepresentationType LODRepresentation[EMassLOD::Max] = { EMassRepresentationType::HighResSpawnedActor, EMassRepresentationType::LowResSpawnedActor, EMassRepresentationType::StaticMeshInstance, EMassRepresentationType::None };

	/** If true, LowRes actors will be kept around, disabled, whilst StaticMeshInstance representation is active */
	UPROPERTY(EditAnywhere, Category = "Mass|Representation", config)
	bool bKeepLowResActors = true;

	/** When switching to ISM keep the actor an extra frame, helps cover rendering glitches (i.e. occlusion query being one frame late) */
	UPROPERTY(EditAnywhere, Category = "Mass|Representation", config)
	bool bKeepActorExtraFrame = false;

	/** If true, will spread the first visualization update over the period specified in NotVisibleUpdateRate member */
	UPROPERTY(EditAnywhere, Category = "Mass|Representation", config)
	bool bSpreadFirstVisualizationUpdate = false;

	/** World Partition grid name to test collision against, default None will be the main grid */
	UPROPERTY(EditAnywhere, Category = "Mass|Representation", config)
	FName WorldPartitionGridNameContainingCollision;

	/** At what rate should the not visible entity be updated in seconds */
	UPROPERTY(EditAnywhere, Category = "Mass|Visualization", config)
	float NotVisibleUpdateRate = 0.5f;

	inline void ComputeCachedValues() const;

	/** Default representation when unable to spawn an actor, gets calculated at initialization */
	UPROPERTY(Transient)
	mutable EMassRepresentationType CachedDefaultRepresentationType = EMassRepresentationType::None;

	UPROPERTY(Transient)
<<<<<<< HEAD
	mutable UMassRepresentationActorManagement* CachedRepresentationActorManagement = nullptr;
};

=======
	mutable TObjectPtr<UMassRepresentationActorManagement> CachedRepresentationActorManagement = nullptr;
};

template<>
struct TMassSharedFragmentTraits<FMassRepresentationParameters> final
{
	enum
	{
		GameThreadOnly = true
	};
};


>>>>>>> d731a049
inline void FMassRepresentationParameters::ComputeCachedValues() const
{
	// Calculate the default representation when actor isn't spawned yet.
	for (int32 LOD = EMassLOD::High; LOD < EMassLOD::Max; LOD++)
	{
		// Find the first representation type after any actors
		if (LODRepresentation[LOD] == EMassRepresentationType::HighResSpawnedActor ||
			LODRepresentation[LOD] == EMassRepresentationType::LowResSpawnedActor)
		{
			continue;
		}

		CachedDefaultRepresentationType = LODRepresentation[LOD];
		break;
	}

	CachedRepresentationActorManagement = RepresentationActorManagementClass.GetDefaultObject();
	if (CachedRepresentationActorManagement == nullptr)
	{
		// We should have warn about it in the traits.
		CachedRepresentationActorManagement = UMassRepresentationActorManagement::StaticClass()->GetDefaultObject<UMassRepresentationActorManagement>();
	}
}

USTRUCT()
struct FMassVisualizationLODParameters : public FMassSharedFragment
{
	GENERATED_BODY()

	/** Distances where each LOD becomes relevant */
	UPROPERTY(EditAnywhere, Category = "Mass|LOD", config)
	float BaseLODDistance[EMassLOD::Max] = { 0.f, 1000.f, 2500.f, 10000.f };
	UPROPERTY(EditAnywhere, Category = "Mass|LOD", config)
	float VisibleLODDistance[EMassLOD::Max] = { 0.f, 2000.f, 4000.f, 15000.f };
	UPROPERTY(EditAnywhere, Category = "Mass|LOD", meta = (ClampMin = "0.0", UIMin = "0.0"), config)
	float BufferHysteresisOnDistancePercentage = 10.0f;

	/** Maximum limit for each entity per LOD */
	UPROPERTY(EditAnywhere, Category = "Mass|LOD", config)
	int32 LODMaxCount[EMassLOD::Max] = {50, 100, 500, MAX_int32};

	/** How far away from frustum does this entities are considered visible */
	UPROPERTY(EditAnywhere, Category = "Mass|LOD", meta = (ClampMin = "0.0", UIMin = "0.0"), config)
	float DistanceToFrustum = 0.0f;
	/** Once visible how much further than DistanceToFrustum does the entities need to be before being cull again */
	UPROPERTY(EditAnywhere, Category = "Mass|LOD", meta = (ClampMin = "0.0", UIMin = "0.0"), config)
	float DistanceToFrustumHysteresis = 0.0f;

	/** Filter these settings with specified tag */
	UPROPERTY(EditAnywhere, Category = "Mass|LOD", meta = (BaseStruct = "MassTag"))
<<<<<<< HEAD
	UScriptStruct* FilterTag = nullptr;
=======
	TObjectPtr<UScriptStruct> FilterTag = nullptr;
>>>>>>> d731a049
};

USTRUCT()
struct FMassVisualizationLODSharedFragment : public FMassSharedFragment
{
	GENERATED_BODY()

	FMassVisualizationLODSharedFragment() = default;
	FMassVisualizationLODSharedFragment(const FMassVisualizationLODParameters& LODParams);

	TMassLODCalculator<FMassRepresentationLODLogic> LODCalculator;
	bool bHasAdjustedDistancesFromCount = false;

	UPROPERTY(Transient)
<<<<<<< HEAD
	const UScriptStruct* FilterTag = nullptr;
=======
	TObjectPtr<const UScriptStruct> FilterTag = nullptr;
>>>>>>> d731a049
};<|MERGE_RESOLUTION|>--- conflicted
+++ resolved
@@ -61,11 +61,6 @@
 	GENERATED_BODY()
 
 	UPROPERTY(Transient)
-<<<<<<< HEAD
-	UMassRepresentationSubsystem* RepresentationSubsystem = nullptr;
-};
-
-=======
 	TObjectPtr<UMassRepresentationSubsystem> RepresentationSubsystem = nullptr;
 };
 
@@ -79,7 +74,6 @@
 };
 
 
->>>>>>> d731a049
 USTRUCT()
 struct FMassRepresentationParameters : public FMassSharedFragment
 {
@@ -122,11 +116,6 @@
 	mutable EMassRepresentationType CachedDefaultRepresentationType = EMassRepresentationType::None;
 
 	UPROPERTY(Transient)
-<<<<<<< HEAD
-	mutable UMassRepresentationActorManagement* CachedRepresentationActorManagement = nullptr;
-};
-
-=======
 	mutable TObjectPtr<UMassRepresentationActorManagement> CachedRepresentationActorManagement = nullptr;
 };
 
@@ -140,7 +129,6 @@
 };
 
 
->>>>>>> d731a049
 inline void FMassRepresentationParameters::ComputeCachedValues() const
 {
 	// Calculate the default representation when actor isn't spawned yet.
@@ -191,11 +179,7 @@
 
 	/** Filter these settings with specified tag */
 	UPROPERTY(EditAnywhere, Category = "Mass|LOD", meta = (BaseStruct = "MassTag"))
-<<<<<<< HEAD
-	UScriptStruct* FilterTag = nullptr;
-=======
 	TObjectPtr<UScriptStruct> FilterTag = nullptr;
->>>>>>> d731a049
 };
 
 USTRUCT()
@@ -210,9 +194,5 @@
 	bool bHasAdjustedDistancesFromCount = false;
 
 	UPROPERTY(Transient)
-<<<<<<< HEAD
-	const UScriptStruct* FilterTag = nullptr;
-=======
 	TObjectPtr<const UScriptStruct> FilterTag = nullptr;
->>>>>>> d731a049
 };