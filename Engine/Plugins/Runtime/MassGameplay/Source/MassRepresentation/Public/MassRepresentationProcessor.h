// Copyright Epic Games, Inc. All Rights Reserved.

#pragma once

#include "MassLODFragments.h"
#include "MassRepresentationFragments.h"
#include "MassActorSpawnerSubsystem.h"
#include "MassObserverProcessor.h"

#include "MassRepresentationProcessor.generated.h"

class UMassRepresentationSubsystem;
<<<<<<< HEAD
=======
class UMassActorSubsystem;
>>>>>>> d731a049
struct FMassActorFragment;

UCLASS()
class MASSREPRESENTATION_API UMassRepresentationProcessor : public UMassProcessor
{
	GENERATED_BODY()

public:
	UMassRepresentationProcessor();

protected:

	/** Configure the owned FMassEntityQuery instances to express processor's requirements */
	virtual void ConfigureQueries() override;

	/** 
	 * Execution method for this processor 
	 * @param EntitySubsystem is the system to execute the lambdas on each entity chunk
	 * @param Context is the execution context to be passed when executing the lambdas
	 */
<<<<<<< HEAD
	virtual void Execute(UMassEntitySubsystem& EntitySubsystem, FMassExecutionContext& Context) override;
=======
	virtual void Execute(FMassEntityManager& EntityManager, FMassExecutionContext& Context) override;
>>>>>>> d731a049

	/**
	 * Release the actor to the subsystem, will only release it the actor or spawn request matches the template actor
	 * @param RepresentationSubsystem to use to release the actor or cancel the spawning
	 * @param MassAgent is the handle to the associated mass agent
	 * @param ActorInfo is the fragment where we are going to store the actor pointer
	 * @param TemplateActorIndex is the index of the type to release
	 * @param SpawnRequestHandle (in/out) In: previously requested spawn to cancel if any
	 * @param CommandBuffer to queue up anything that is thread sensitive
	 * @param bCancelSpawningOnly tell to only cancel the existing spawning request and to not release the associated actor it any.
	 * @return if the actor was release or the spawning was canceled.
	 */
<<<<<<< HEAD
	bool ReleaseActorOrCancelSpawning(UMassRepresentationSubsystem& RepresentationSubsystem, const FMassEntityHandle MassAgent, FMassActorFragment& ActorInfo, const int16 TemplateActorIndex, FMassActorSpawnRequestHandle& SpawnRequestHandle, FMassCommandBuffer& CommandBuffer, const bool bCancelSpawningOnly = false);
=======
	bool ReleaseActorOrCancelSpawning(UMassRepresentationSubsystem& RepresentationSubsystem, UMassActorSubsystem* MassActorSubsystem, const FMassEntityHandle MassAgent, FMassActorFragment& ActorInfo, const int16 TemplateActorIndex, FMassActorSpawnRequestHandle& SpawnRequestHandle, FMassCommandBuffer& CommandBuffer, const bool bCancelSpawningOnly = false);
>>>>>>> d731a049

	/*
	 * Update representation type for each entity, must be called within a ForEachEntityChunk
	 * @param Context of the execution from the entity sub system
	 */
	void UpdateRepresentation(FMassExecutionContext& Context);

<<<<<<< HEAD
	/** Caching ptr to our associated world */
	UPROPERTY(Transient)
	UWorld* World;

	UPROPERTY(Transient)
	UMassEntitySubsystem* CachedEntitySubsystem;

	FMassEntityQuery EntityQuery;
};

UCLASS()
class MASSREPRESENTATION_API UMassVisualizationProcessor : public UMassRepresentationProcessor
{
	GENERATED_BODY()

=======
	FMassEntityQuery EntityQuery;
};

UCLASS()
class MASSREPRESENTATION_API UMassVisualizationProcessor : public UMassRepresentationProcessor
{
	GENERATED_BODY()

>>>>>>> d731a049
protected:

	/** Configure the owned FMassEntityQuery instances to express processor's requirements */
	virtual void ConfigureQueries() override;

	/**
	 * Execution method for this processor
	 * @param EntitySubsystem is the system to execute the lambdas on each entity chunk
	 * @param Context is the execution context to be passed when executing the lambdas
	 */
<<<<<<< HEAD
	virtual void Execute(UMassEntitySubsystem& EntitySubsystem, FMassExecutionContext& Context) override;
=======
	virtual void Execute(FMassEntityManager& EntityManager, FMassExecutionContext& Context) override;
>>>>>>> d731a049

	/**
	 * Updates chunk visibility info for later chunk logic optimization
	 * @param Context of the execution from the entity sub system
	 * @return The visualization chunk fragment
	 */
	FMassVisualizationChunkFragment& UpdateChunkVisibility(FMassExecutionContext& Context) const;

	/**
	 * Updates entity visibility tag for later chunk logic optimization
	 * @param Entity of the entity to update visibility on
	 * @param Representation fragment containing the current and previous visual state
	 * @param RepresentationLOD fragment containing the visibility information
	 * @param ChunkData is the visualization chunk fragment
	 * @param CommandBuffer to queue up anything that is thread sensitive
	 */
	static void UpdateEntityVisibility(const FMassEntityHandle Entity, const FMassRepresentationFragment& Representation, const FMassRepresentationLODFragment& RepresentationLOD, FMassVisualizationChunkFragment& ChunkData, FMassCommandBuffer& CommandBuffer);

	/**
	 * Update representation and visibility for each entity, must be called within a ForEachEntityChunk
	 * @param Context of the execution from the entity sub system
	 */
	void UpdateVisualization(FMassExecutionContext& Context);
};


UCLASS()
class MASSREPRESENTATION_API UMassRepresentationFragmentDestructor : public UMassObserverProcessor
{
	GENERATED_BODY()

public:
	UMassRepresentationFragmentDestructor();

protected:
	virtual void ConfigureQueries() override;
<<<<<<< HEAD
	virtual void Execute(UMassEntitySubsystem& EntitySubsystem, FMassExecutionContext& Context) override;
=======
	virtual void Execute(FMassEntityManager& EntityManager, FMassExecutionContext& Context) override;
>>>>>>> d731a049

	FMassEntityQuery EntityQuery;
};<|MERGE_RESOLUTION|>--- conflicted
+++ resolved
@@ -10,10 +10,7 @@
 #include "MassRepresentationProcessor.generated.h"
 
 class UMassRepresentationSubsystem;
-<<<<<<< HEAD
-=======
 class UMassActorSubsystem;
->>>>>>> d731a049
 struct FMassActorFragment;
 
 UCLASS()
@@ -34,11 +31,7 @@
 	 * @param EntitySubsystem is the system to execute the lambdas on each entity chunk
 	 * @param Context is the execution context to be passed when executing the lambdas
 	 */
-<<<<<<< HEAD
-	virtual void Execute(UMassEntitySubsystem& EntitySubsystem, FMassExecutionContext& Context) override;
-=======
 	virtual void Execute(FMassEntityManager& EntityManager, FMassExecutionContext& Context) override;
->>>>>>> d731a049
 
 	/**
 	 * Release the actor to the subsystem, will only release it the actor or spawn request matches the template actor
@@ -51,25 +44,13 @@
 	 * @param bCancelSpawningOnly tell to only cancel the existing spawning request and to not release the associated actor it any.
 	 * @return if the actor was release or the spawning was canceled.
 	 */
-<<<<<<< HEAD
-	bool ReleaseActorOrCancelSpawning(UMassRepresentationSubsystem& RepresentationSubsystem, const FMassEntityHandle MassAgent, FMassActorFragment& ActorInfo, const int16 TemplateActorIndex, FMassActorSpawnRequestHandle& SpawnRequestHandle, FMassCommandBuffer& CommandBuffer, const bool bCancelSpawningOnly = false);
-=======
 	bool ReleaseActorOrCancelSpawning(UMassRepresentationSubsystem& RepresentationSubsystem, UMassActorSubsystem* MassActorSubsystem, const FMassEntityHandle MassAgent, FMassActorFragment& ActorInfo, const int16 TemplateActorIndex, FMassActorSpawnRequestHandle& SpawnRequestHandle, FMassCommandBuffer& CommandBuffer, const bool bCancelSpawningOnly = false);
->>>>>>> d731a049
 
 	/*
 	 * Update representation type for each entity, must be called within a ForEachEntityChunk
 	 * @param Context of the execution from the entity sub system
 	 */
 	void UpdateRepresentation(FMassExecutionContext& Context);
-
-<<<<<<< HEAD
-	/** Caching ptr to our associated world */
-	UPROPERTY(Transient)
-	UWorld* World;
-
-	UPROPERTY(Transient)
-	UMassEntitySubsystem* CachedEntitySubsystem;
 
 	FMassEntityQuery EntityQuery;
 };
@@ -79,16 +60,6 @@
 {
 	GENERATED_BODY()
 
-=======
-	FMassEntityQuery EntityQuery;
-};
-
-UCLASS()
-class MASSREPRESENTATION_API UMassVisualizationProcessor : public UMassRepresentationProcessor
-{
-	GENERATED_BODY()
-
->>>>>>> d731a049
 protected:
 
 	/** Configure the owned FMassEntityQuery instances to express processor's requirements */
@@ -99,11 +70,7 @@
 	 * @param EntitySubsystem is the system to execute the lambdas on each entity chunk
 	 * @param Context is the execution context to be passed when executing the lambdas
 	 */
-<<<<<<< HEAD
-	virtual void Execute(UMassEntitySubsystem& EntitySubsystem, FMassExecutionContext& Context) override;
-=======
 	virtual void Execute(FMassEntityManager& EntityManager, FMassExecutionContext& Context) override;
->>>>>>> d731a049
 
 	/**
 	 * Updates chunk visibility info for later chunk logic optimization
@@ -140,11 +107,7 @@
 
 protected:
 	virtual void ConfigureQueries() override;
-<<<<<<< HEAD
-	virtual void Execute(UMassEntitySubsystem& EntitySubsystem, FMassExecutionContext& Context) override;
-=======
 	virtual void Execute(FMassEntityManager& EntityManager, FMassExecutionContext& Context) override;
->>>>>>> d731a049
 
 	FMassEntityQuery EntityQuery;
 };