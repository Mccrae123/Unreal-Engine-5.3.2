--- conflicted
+++ resolved
@@ -29,11 +29,7 @@
 	 * Execution method for this processor
 	 * @param EntitySubsystem is the system to execute the lambdas on each entity chunk
 	 * @param Context is the execution context to be passed when executing the lambdas */
-<<<<<<< HEAD
-	virtual void Execute(UMassEntitySubsystem& EntitySubsystem, FMassExecutionContext& Context) override;
-=======
 	virtual void Execute(FMassEntityManager& EntityManager, FMassExecutionContext& Context) override;
->>>>>>> d731a049
 
 	FMassEntityQuery EntityQuery;
 };