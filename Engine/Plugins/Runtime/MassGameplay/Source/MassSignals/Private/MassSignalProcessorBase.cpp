﻿// Copyright Epic Games, Inc. All Rights Reserved.

#include "MassSignalProcessorBase.h"
#include "MassSignalSubsystem.h"
#include "MassArchetypeTypes.h"
#include "Engine/World.h"
#include "Misc/ScopeLock.h"


UMassSignalProcessorBase::UMassSignalProcessorBase(const FObjectInitializer& ObjectInitializer)
	: EntityQuery(*this)
{
}

void UMassSignalProcessorBase::BeginDestroy()
{
	if (UMassSignalSubsystem* SignalSubsystem = UWorld::GetSubsystem<UMassSignalSubsystem>(GetWorld()))
	{
		for (const FName& SignalName : RegisteredSignals)
		{
			SignalSubsystem->GetSignalDelegateByName(SignalName).RemoveAll(this);
		}
	}

	Super::BeginDestroy();
}

void UMassSignalProcessorBase::SubscribeToSignal(UMassSignalSubsystem& SignalSubsystem, const FName SignalName)
{
	check(!RegisteredSignals.Contains(SignalName));
	RegisteredSignals.Add(SignalName);
	SignalSubsystem.GetSignalDelegateByName(SignalName).AddUObject(this, &UMassSignalProcessorBase::OnSignalReceived);
}

void UMassSignalProcessorBase::Execute(FMassEntityManager& EntityManager, FMassExecutionContext& Context)
{
	QUICK_SCOPE_CYCLE_COUNTER(SignalEntities);

	UE_MT_ACQUIRE_WRITE_ACCESS(ReceivedSignalAccessDetector);
	// Frame buffer handling
	const int32 ProcessingFrameBufferIndex = CurrentFrameBufferIndex;
	CurrentFrameBufferIndex = (CurrentFrameBufferIndex + 1) % 2;
	FFrameReceivedSignals& ProcessingFrameBuffer = FrameReceivedSignals[ProcessingFrameBufferIndex];
	TArray<FEntitySignalRange>& ReceivedSignalRanges = ProcessingFrameBuffer.ReceivedSignalRanges;
	TArray<FMassEntityHandle>& SignaledEntities = ProcessingFrameBuffer.SignaledEntities;

	UE_MT_RELEASE_WRITE_ACCESS(ReceivedSignalAccessDetector);

	if (ReceivedSignalRanges.IsEmpty())
	{
		return;
	}

	EntityQuery.CacheArchetypes(EntityManager);
	if (EntityQuery.GetArchetypes().Num() > 0)
	{
		// EntitySet stores unique array of entities per specified archetype.
<<<<<<< HEAD
		// FMassArchetypeSubChunks expects an array of entities, a set is used to detect unique ones.
=======
		// FMassArchetypeEntityCollection expects an array of entities, a set is used to detect unique ones.
>>>>>>> d731a049
		struct FEntitySet
		{
			void Reset()
			{
				Entities.Reset();
			}

			FMassArchetypeHandle Archetype;
			TArray<FMassEntityHandle> Entities;
		};
		TArray<FEntitySet> EntitySets;

		for (const FMassArchetypeHandle& Archetype : EntityQuery.GetArchetypes())
		{
			FEntitySet& Set = EntitySets.AddDefaulted_GetRef();
			Set.Archetype = Archetype;
		}

		// SignalNameLookup has limit of how many signals it can handle at once, we'll do passes until all signals are processed.
		int32 SignalsToProcess = ReceivedSignalRanges.Num();
		while(SignalsToProcess > 0)
		{
			SignalNameLookup.Reset();

			// Convert signals with entity ids into arrays of entities per archetype.
			for (FEntitySignalRange& Range : ReceivedSignalRanges)
			{
				if (Range.bProcessed)
				{
					continue;
				}
				// Get bitflag for the signal name
				const uint64 SignalFlag = SignalNameLookup.GetOrAddSignalName(Range.SignalName);
				if (SignalFlag == 0)
				{
					// Will process that signal in a second iteration
					continue;
				}

				// Entities for this signal
				TArrayView<FMassEntityHandle> Entities(&SignaledEntities[Range.Begin], Range.End - Range.Begin);
				FEntitySet* PrevSet = &EntitySets[0];
				for (const FMassEntityHandle Entity : Entities)
				{
					// Add to set of supported archetypes. Dont process if we don't care about the type.
<<<<<<< HEAD
					FMassArchetypeHandle Archetype = EntitySubsystem.GetArchetypeForEntity(Entity);
					FEntitySet* Set = PrevSet->Archetype == Archetype ? PrevSet : EntitySets.FindByPredicate([&Archetype](const FEntitySet& Set) { return Archetype == Set.Archetype; });
					if (Set != nullptr)
					{
						// We don't care about duplicates here, the FMassArchetypeSubChunks creation below will handle it
=======
					FMassArchetypeHandle Archetype = EntityManager.GetArchetypeForEntity(Entity);
					FEntitySet* Set = PrevSet->Archetype == Archetype ? PrevSet : EntitySets.FindByPredicate([&Archetype](const FEntitySet& Set) { return Archetype == Set.Archetype; });
					if (Set != nullptr)
					{
						// We don't care about duplicates here, the FMassArchetypeEntityCollection creation below will handle it
>>>>>>> d731a049
						Set->Entities.Add(Entity);
						SignalNameLookup.AddSignalToEntity(Entity, SignalFlag);
						PrevSet = Set;
					}
				}

				Range.bProcessed = true;
				SignalsToProcess--;
			}

			// Execute per archetype.
			for (FEntitySet& Set : EntitySets)
			{
				if (Set.Entities.Num() > 0)
				{
<<<<<<< HEAD
					Context.SetChunkCollection(FMassArchetypeSubChunks(Set.Archetype, Set.Entities, FMassArchetypeSubChunks::FoldDuplicates));
					SignalEntities(EntitySubsystem, Context, SignalNameLookup);
					Context.ClearChunkCollection();
=======
					Context.SetEntityCollection(FMassArchetypeEntityCollection(Set.Archetype, Set.Entities, FMassArchetypeEntityCollection::FoldDuplicates));
					SignalEntities(EntityManager, Context, SignalNameLookup);
					Context.ClearEntityCollection();
>>>>>>> d731a049
				}
				Set.Reset();
			}
		}
	}

	ReceivedSignalRanges.Reset();
	SignaledEntities.Reset();
}

void UMassSignalProcessorBase::OnSignalReceived(FName SignalName, TConstArrayView<FMassEntityHandle> Entities)
{
	UE::TScopeLock<UE::FSpinLock> ScopeLock(ReceivedSignalLock);

	UE_MT_SCOPED_WRITE_ACCESS(ReceivedSignalAccessDetector);

	FFrameReceivedSignals& CurrentFrameBuffer = FrameReceivedSignals[CurrentFrameBufferIndex];

	FEntitySignalRange& Range = CurrentFrameBuffer.ReceivedSignalRanges.AddDefaulted_GetRef();
	Range.SignalName = SignalName;
	Range.Begin = CurrentFrameBuffer.SignaledEntities.Num();
	CurrentFrameBuffer.SignaledEntities.Append(Entities.GetData(), Entities.Num());
	Range.End = CurrentFrameBuffer.SignaledEntities.Num();
}<|MERGE_RESOLUTION|>--- conflicted
+++ resolved
@@ -55,11 +55,7 @@
 	if (EntityQuery.GetArchetypes().Num() > 0)
 	{
 		// EntitySet stores unique array of entities per specified archetype.
-<<<<<<< HEAD
-		// FMassArchetypeSubChunks expects an array of entities, a set is used to detect unique ones.
-=======
 		// FMassArchetypeEntityCollection expects an array of entities, a set is used to detect unique ones.
->>>>>>> d731a049
 		struct FEntitySet
 		{
 			void Reset()
@@ -105,19 +101,11 @@
 				for (const FMassEntityHandle Entity : Entities)
 				{
 					// Add to set of supported archetypes. Dont process if we don't care about the type.
-<<<<<<< HEAD
-					FMassArchetypeHandle Archetype = EntitySubsystem.GetArchetypeForEntity(Entity);
-					FEntitySet* Set = PrevSet->Archetype == Archetype ? PrevSet : EntitySets.FindByPredicate([&Archetype](const FEntitySet& Set) { return Archetype == Set.Archetype; });
-					if (Set != nullptr)
-					{
-						// We don't care about duplicates here, the FMassArchetypeSubChunks creation below will handle it
-=======
 					FMassArchetypeHandle Archetype = EntityManager.GetArchetypeForEntity(Entity);
 					FEntitySet* Set = PrevSet->Archetype == Archetype ? PrevSet : EntitySets.FindByPredicate([&Archetype](const FEntitySet& Set) { return Archetype == Set.Archetype; });
 					if (Set != nullptr)
 					{
 						// We don't care about duplicates here, the FMassArchetypeEntityCollection creation below will handle it
->>>>>>> d731a049
 						Set->Entities.Add(Entity);
 						SignalNameLookup.AddSignalToEntity(Entity, SignalFlag);
 						PrevSet = Set;
@@ -133,15 +121,9 @@
 			{
 				if (Set.Entities.Num() > 0)
 				{
-<<<<<<< HEAD
-					Context.SetChunkCollection(FMassArchetypeSubChunks(Set.Archetype, Set.Entities, FMassArchetypeSubChunks::FoldDuplicates));
-					SignalEntities(EntitySubsystem, Context, SignalNameLookup);
-					Context.ClearChunkCollection();
-=======
 					Context.SetEntityCollection(FMassArchetypeEntityCollection(Set.Archetype, Set.Entities, FMassArchetypeEntityCollection::FoldDuplicates));
 					SignalEntities(EntityManager, Context, SignalNameLookup);
 					Context.ClearEntityCollection();
->>>>>>> d731a049
 				}
 				Set.Reset();
 			}
