--- conflicted
+++ resolved
@@ -3,11 +3,7 @@
 #pragma once
 
 #include "MassEntityTypes.h"
-<<<<<<< HEAD
-#include "MassLODSubsystem.h"
-=======
 #include "MassProcessor.h"
->>>>>>> d731a049
 #include "MassLODCollector.h"
 
 #include "MassLODCollectorProcessor.generated.h"
@@ -24,11 +20,7 @@
  * LOD collector which combines collection of LOD information for both Viewer and Simulation LODing when possible.
  */
 UCLASS(meta = (DisplayName = "LOD Collector"))
-<<<<<<< HEAD
-class MASSLOD_API UMassLODCollectorProcessor : public UMassLODProcessorBase
-=======
 class MASSLOD_API UMassLODCollectorProcessor : public UMassProcessor
->>>>>>> d731a049
 {
 	GENERATED_BODY()
 
@@ -47,17 +39,6 @@
 
 	TMassLODCollector<FMassGenericCollectorLogic> Collector;
 
-<<<<<<< HEAD
-	template <bool bLocalViewersOnly>
-	void CollectLODForChunk(FMassExecutionContext& Context);
-
-	template <bool bLocalViewersOnly>
-	void ExecuteInternal(UMassEntitySubsystem& EntitySubsystem, FMassExecutionContext& Context);
-
-	TMassLODCollector<FMassGenericCollectorLogic> Collector;
-
-=======
->>>>>>> d731a049
 	// Queries for visualization and simulation calculation
 	/** All entities that are in visible range and are On LOD*/
 	FMassEntityQuery EntityQuery_VisibleRangeAndOnLOD;
