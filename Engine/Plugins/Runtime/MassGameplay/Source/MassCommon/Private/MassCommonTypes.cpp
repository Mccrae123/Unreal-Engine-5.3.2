// Copyright Epic Games, Inc. All Rights Reserved.

#include "MassCommonTypes.h"
#include "MassEntityManager.h"
#include "Math/ColorList.h"
#include "HAL/IConsoleManager.h"

#if WITH_MASSGAMEPLAY_DEBUG

namespace UE::Mass::Debug
{

// First Id of a range of lightweight entity for which we want to activate debug information
int32 DebugEntityBegin = INDEX_NONE;

// Last Id of a range of lightweight entity for which we want to activate debug information
int32 DebugEntityEnd = INDEX_NONE;

static FAutoConsoleCommand SetDebugEntityRange(
	TEXT("ai.debug.mass.SetDebugEntityRange"),
	TEXT("Range of lightweight entity IDs that we want to debug.")
	TEXT("Usage: \"ai.debug.mass.SetDebugEntityRange <FirstEntity> <LastEntity>\""),
	FConsoleCommandWithArgsDelegate::CreateLambda([](const TArray<FString>& Args)
		{
			if (Args.Num() != 2)
			{
				UE_LOG(LogConsoleResponse, Display, TEXT("Error: Expecting 2 parameters"));
				return;
			}

			int32 FirstID = INDEX_NONE;
			int32 LastID = INDEX_NONE;
			if (!LexTryParseString<int32>(FirstID, *Args[0]))
			{
				UE_LOG(LogConsoleResponse, Display, TEXT("Error: first parameter must be an integer"));
				return;
			}
			
			if (!LexTryParseString<int32>(LastID, *Args[1]))
			{
				UE_LOG(LogConsoleResponse, Display, TEXT("Error: second parameter must be an integer"));
				return;
			}

			DebugEntityBegin = FirstID;
			DebugEntityEnd = LastID;
		}));

static FAutoConsoleCommand SetDebugEntity(
	TEXT("ai.debug.mass.DebugEntity"),
	TEXT("ID of a lightweight entity that we want to debug.")
	TEXT("Usage: \"ai.debug.mass.DebugEntity <Entity>\""),
	FConsoleCommandWithArgsDelegate::CreateLambda([](const TArray<FString>& Args)
		{
			if (Args.Num() != 1)
			{
				UE_LOG(LogConsoleResponse, Display, TEXT("Error: Expecting 1 parameter"));
				return;
			}

			int32 ID = INDEX_NONE;
			if (!LexTryParseString<int32>(ID, *Args[0]))
			{
				UE_LOG(LogConsoleResponse, Display, TEXT("Error: parameter must be an integer"));
				return;
			}

			DebugEntityBegin = ID;
			DebugEntityEnd = ID;
		}));

static FAutoConsoleCommand ResetDebugEntity(
	TEXT("ai.debug.mass.ResetDebugEntity"),
	TEXT("Disables lightweight entities debugging.")
	TEXT("Usage: \"ai.debug.mass.ResetDebugEntity\""),
	FConsoleCommandWithArgsDelegate::CreateLambda([](const TArray<FString>& Args)
		{
			DebugEntityBegin = INDEX_NONE;
			DebugEntityEnd = INDEX_NONE;
		}));

bool HasDebugEntities()
{
	return DebugEntityBegin != INDEX_NONE && DebugEntityEnd != INDEX_NONE;
}

bool GetDebugEntitiesRange(int32& OutBegin, int32& OutEnd)
{
	OutBegin = DebugEntityBegin;
	OutEnd = DebugEntityEnd;
<<<<<<< HEAD
	return DebugEntityBegin != INDEX_NONE && DebugEntityEnd != INDEX_NONE;  
=======
	return DebugEntityBegin != INDEX_NONE && DebugEntityEnd != INDEX_NONE && DebugEntityBegin <= DebugEntityEnd;
>>>>>>> d731a049
}
	
bool IsDebuggingEntity(FMassEntityHandle Entity, FColor* OutEntityColor)
{
	const int32 EntityIdx = Entity.Index;
	const bool bIsDebuggingEntity = (DebugEntityBegin != INDEX_NONE && DebugEntityEnd != INDEX_NONE && DebugEntityBegin <= EntityIdx && EntityIdx <= DebugEntityEnd);
	
	if (bIsDebuggingEntity && OutEntityColor != nullptr)
	{
		*OutEntityColor = GetEntityDebugColor(Entity);
	}

	return bIsDebuggingEntity;
}

FColor GetEntityDebugColor(FMassEntityHandle Entity)
{
	const int32 EntityIdx = Entity.Index;
	return EntityIdx != INDEX_NONE ? GColorList.GetFColorByIndex(EntityIdx % GColorList.GetColorsNum()) : FColor::Black;
}

} // namespace UE::Mass::Debug
#endif // WITH_MASSGAMEPLAY_DEBUG<|MERGE_RESOLUTION|>--- conflicted
+++ resolved
@@ -88,11 +88,7 @@
 {
 	OutBegin = DebugEntityBegin;
 	OutEnd = DebugEntityEnd;
-<<<<<<< HEAD
-	return DebugEntityBegin != INDEX_NONE && DebugEntityEnd != INDEX_NONE;  
-=======
 	return DebugEntityBegin != INDEX_NONE && DebugEntityEnd != INDEX_NONE && DebugEntityBegin <= DebugEntityEnd;
->>>>>>> d731a049
 }
 	
 bool IsDebuggingEntity(FMassEntityHandle Entity, FColor* OutEntityColor)
