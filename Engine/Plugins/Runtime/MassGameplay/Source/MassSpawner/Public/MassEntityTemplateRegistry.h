// Copyright Epic Games, Inc. All Rights Reserved.

#pragma once

#include "CoreMinimal.h"
#include "UObject/Object.h"
#include "MassCommonTypes.h"
#include "MassEntityTemplate.h"
#include "MassTranslator.h"
#include "MassEntityTemplateRegistry.generated.h"


class UWorld;
<<<<<<< HEAD
class UMassEntitySubsystem;
=======
class UMassEntityTraitBase;
>>>>>>> d731a049

enum class EFragmentInitialization : uint8
{
	DefaultInitializer,
	NoInitializer
};

struct FMassEntityTemplateBuildContext
{
	explicit FMassEntityTemplateBuildContext(FMassEntityTemplate& InTemplate)
		: Template(InTemplate)
	{}

	//----------------------------------------------------------------------//
	// Fragments 
	//----------------------------------------------------------------------//
	template<typename T>
	T& AddFragment_GetRef()
	{
<<<<<<< HEAD
=======
		TypeAdded(*T::StaticStruct());
>>>>>>> d731a049
		return Template.AddFragment_GetRef<T>();
	}

	template<typename T>
	void AddFragment()
	{
<<<<<<< HEAD
=======
		TypeAdded(*T::StaticStruct());
>>>>>>> d731a049
		Template.AddFragment<T>();
	}

	void AddFragment(FConstStructView InFragment)
	{ 
<<<<<<< HEAD
=======
		checkf(InFragment.GetScriptStruct(), TEXT("Expecting a valid fragment type"));
		TypeAdded(*InFragment.GetScriptStruct());
>>>>>>> d731a049
		Template.AddFragment(InFragment);
	}

	template<typename T>
	void AddTag()
	{
<<<<<<< HEAD
=======
		// Tags can be added by multiple traits, so they do not follow the same rules as fragments
>>>>>>> d731a049
		Template.AddTag<T>();
	}

	void AddTag(const UScriptStruct& TagType)
	{
<<<<<<< HEAD
=======
		// Tags can be added by multiple traits, so they do not follow the same rules as fragments
>>>>>>> d731a049
		Template.AddTag(TagType);
	}

	template<typename T>
	void AddChunkFragment()
	{
<<<<<<< HEAD
=======
		TypeAdded(*T::StaticStruct());
>>>>>>> d731a049
		Template.AddChunkFragment<T>();
	}

	void AddConstSharedFragment(const FConstSharedStruct& InSharedFragment)
	{
<<<<<<< HEAD
=======
		checkf(InSharedFragment.GetScriptStruct(), TEXT("Expecting a valide shared fragment type"));
		TypeAdded(*InSharedFragment.GetScriptStruct());
>>>>>>> d731a049
		Template.AddConstSharedFragment(InSharedFragment);
	}

	void AddSharedFragment(const FSharedStruct& InSharedFragment)
	{
<<<<<<< HEAD
=======
		checkf(InSharedFragment.GetScriptStruct(), TEXT("Expecting a valide shared fragment type"));
		TypeAdded(*InSharedFragment.GetScriptStruct());
>>>>>>> d731a049
		Template.AddSharedFragment(InSharedFragment);
	}

	template<typename T>
	bool HasFragment() const
	{
<<<<<<< HEAD
=======
		ensureMsgf(!BuildingTrait, TEXT("This method is not expected to be called within the build from trait call."));
>>>>>>> d731a049
		return Template.HasFragment<T>();
	}
	
	bool HasFragment(const UScriptStruct& ScriptStruct) const
	{
<<<<<<< HEAD
=======
		ensureMsgf(!BuildingTrait, TEXT("This method is not expected to be called within the build from trait call."));
>>>>>>> d731a049
		return Template.HasFragment(ScriptStruct);
	}

	template<typename T>
	bool HasTag() const
	{
		return Template.HasTag<T>();
	}

	template<typename T>
	bool HasChunkFragment() const
<<<<<<< HEAD
	{
		return Template.HasChunkFragment<T>();
	}

	template<typename T>
	bool HasSharedFragment() const
	{
		return Template.HasSharedFragment<T>();
	}

	bool HasSharedFragment(const UScriptStruct& ScriptStruct) const
	{
		return Template.HasSharedFragment(ScriptStruct);
=======
	{
		ensureMsgf(!BuildingTrait, TEXT("This method is not expected to be called within the build from trait call."));
		return Template.HasChunkFragment<T>();
	}

	template<typename T>
	bool HasSharedFragment() const
	{
		ensureMsgf(!BuildingTrait, TEXT("This method is not expected to be called within the build from trait call."));
		return Template.HasSharedFragment<T>();
	}

	bool HasSharedFragment(const UScriptStruct& ScriptStruct) const
	{
		ensureMsgf(!BuildingTrait, TEXT("This method is not expected to be called within the build from trait call."));
		return Template.HasSharedFragment(ScriptStruct);
	}

	//----------------------------------------------------------------------//
	// Translators
	//----------------------------------------------------------------------//
	template<typename T>
	void AddTranslator()
	{
		TypeAdded(*T::StaticClass());
		GetDefault<T>()->AppendRequiredTags(Template.GetMutableTags());
>>>>>>> d731a049
	}

	//----------------------------------------------------------------------//
	// Dependencies
	//----------------------------------------------------------------------//
	template<typename T>
	void RequireFragment()
	{
		AddDependency(T::StaticStruct());
	}

	void AddDependency(const UStruct* Dependency)
	{
		TraitsDependencies.Add( {Dependency, BuildingTrait} );
	}

	//----------------------------------------------------------------------//
	// Template access
	//----------------------------------------------------------------------//
	FMassEntityTemplateID GetTemplateID() const { return Template.GetTemplateID(); }
	TArray<FMassEntityTemplate::FObjectFragmentInitializerFunction>& GetMutableObjectFragmentInitializers() { return Template.GetMutableObjectFragmentInitializers(); }

<<<<<<< HEAD
=======
	//----------------------------------------------------------------------//
	// Build methods
	//----------------------------------------------------------------------//

	/**
	 * Builds context from a list of traits
	 * @param Traits is the list of all the traits to build an entity
	 * @param World owning the MassEntitySubsystem for which the entity template is built
	 * @return true if there were no validation errors
	 */
	bool BuildFromTraits(TConstArrayView<UMassEntityTraitBase*> Traits, const UWorld& World);

>>>>>>> d731a049
protected:

	/**
	 * Validate the build context for fragment trait ownership and trait fragment missing dependency
	 * @param World owning the MassEntitySubsystem for which the entity template is validated against
	 * @return true if there were no validation errors
	 */
	bool ValidateBuildContext(const UWorld& World);

	void TypeAdded(const UStruct& Type)
	{
		if (ensureMsgf(BuildingTrait, TEXT("Expected to be called within the BuildTemplateFromTrait method")))
		{
			TraitAddedTypes.Add(&Type, BuildingTrait);
		}
	}

	const UMassEntityTraitBase* BuildingTrait = nullptr;
	TMultiMap<const UStruct*, const UMassEntityTraitBase*> TraitAddedTypes;
	TArray< TTuple<const UStruct*, const UMassEntityTraitBase*> > TraitsDependencies;

	FMassEntityTemplate& Template;
};

/** @todo document 
 */
UCLASS()
class MASSSPAWNER_API UMassEntityTemplateRegistry : public UObject
{
	GENERATED_BODY()
public:
	// @todo consider TFunction instead
	DECLARE_DELEGATE_ThreeParams(FStructToTemplateBuilderDelegate, const UWorld* /*World*/, const FInstancedStruct& /*InStructInstance*/, FMassEntityTemplateBuildContext& /*BuildContext*/);

	UMassEntityTemplateRegistry() = default;
	virtual void BeginDestroy() override;
	virtual UWorld* GetWorld() const override;

	static FStructToTemplateBuilderDelegate& FindOrAdd(const UScriptStruct& DataType);

	const FMassEntityTemplate* FindOrBuildStructTemplate(const FInstancedStruct& StructInstance);

	/** Removes all the cached template instances */
	void DebugReset();

	const FMassEntityTemplate* FindTemplateFromTemplateID(FMassEntityTemplateID TemplateID) const;
	FMassEntityTemplate* FindMutableTemplateFromTemplateID(FMassEntityTemplateID TemplateID);

	FMassEntityTemplate& CreateTemplate(const uint32 HashLookup, FMassEntityTemplateID TemplateID);
	void DestroyTemplate(const uint32 HashLookup, FMassEntityTemplateID TemplateID);
	void InitializeEntityTemplate(FMassEntityTemplate& OutTemplate) const;

protected:
	/** @return true if a template has been built, false otherwise */
	bool BuildTemplateImpl(const FStructToTemplateBuilderDelegate& Builder, const FInstancedStruct& StructInstance, FMassEntityTemplate& OutTemplate);

protected:
	static TMap<const UScriptStruct*, FStructToTemplateBuilderDelegate> StructBasedBuilders;

	/** 
	 *  Map from a hash to a FMassEntityTemplateID
	 *  For build from FInstancedStruct it will be the Combined hash of the UScriptStruct FName and FTemplateRegistryHelpers::CalcHash()
	 *  This hash will not be deterministic between server and clients
	 */
	TMap<uint32, FMassEntityTemplateID> LookupTemplateIDMap;

	UPROPERTY(Transient)
	TMap<FMassEntityTemplateID, FMassEntityTemplate> TemplateIDToTemplateMap;
};
<|MERGE_RESOLUTION|>--- conflicted
+++ resolved
@@ -11,11 +11,7 @@
 
 
 class UWorld;
-<<<<<<< HEAD
-class UMassEntitySubsystem;
-=======
 class UMassEntityTraitBase;
->>>>>>> d731a049
 
 enum class EFragmentInitialization : uint8
 {
@@ -35,98 +31,68 @@
 	template<typename T>
 	T& AddFragment_GetRef()
 	{
-<<<<<<< HEAD
-=======
 		TypeAdded(*T::StaticStruct());
->>>>>>> d731a049
 		return Template.AddFragment_GetRef<T>();
 	}
 
 	template<typename T>
 	void AddFragment()
 	{
-<<<<<<< HEAD
-=======
 		TypeAdded(*T::StaticStruct());
->>>>>>> d731a049
 		Template.AddFragment<T>();
 	}
 
 	void AddFragment(FConstStructView InFragment)
 	{ 
-<<<<<<< HEAD
-=======
 		checkf(InFragment.GetScriptStruct(), TEXT("Expecting a valid fragment type"));
 		TypeAdded(*InFragment.GetScriptStruct());
->>>>>>> d731a049
 		Template.AddFragment(InFragment);
 	}
 
 	template<typename T>
 	void AddTag()
 	{
-<<<<<<< HEAD
-=======
 		// Tags can be added by multiple traits, so they do not follow the same rules as fragments
->>>>>>> d731a049
 		Template.AddTag<T>();
 	}
 
 	void AddTag(const UScriptStruct& TagType)
 	{
-<<<<<<< HEAD
-=======
 		// Tags can be added by multiple traits, so they do not follow the same rules as fragments
->>>>>>> d731a049
 		Template.AddTag(TagType);
 	}
 
 	template<typename T>
 	void AddChunkFragment()
 	{
-<<<<<<< HEAD
-=======
 		TypeAdded(*T::StaticStruct());
->>>>>>> d731a049
 		Template.AddChunkFragment<T>();
 	}
 
 	void AddConstSharedFragment(const FConstSharedStruct& InSharedFragment)
 	{
-<<<<<<< HEAD
-=======
 		checkf(InSharedFragment.GetScriptStruct(), TEXT("Expecting a valide shared fragment type"));
 		TypeAdded(*InSharedFragment.GetScriptStruct());
->>>>>>> d731a049
 		Template.AddConstSharedFragment(InSharedFragment);
 	}
 
 	void AddSharedFragment(const FSharedStruct& InSharedFragment)
 	{
-<<<<<<< HEAD
-=======
 		checkf(InSharedFragment.GetScriptStruct(), TEXT("Expecting a valide shared fragment type"));
 		TypeAdded(*InSharedFragment.GetScriptStruct());
->>>>>>> d731a049
 		Template.AddSharedFragment(InSharedFragment);
 	}
 
 	template<typename T>
 	bool HasFragment() const
 	{
-<<<<<<< HEAD
-=======
-		ensureMsgf(!BuildingTrait, TEXT("This method is not expected to be called within the build from trait call."));
->>>>>>> d731a049
+		ensureMsgf(!BuildingTrait, TEXT("This method is not expected to be called within the build from trait call."));
 		return Template.HasFragment<T>();
 	}
 	
 	bool HasFragment(const UScriptStruct& ScriptStruct) const
 	{
-<<<<<<< HEAD
-=======
-		ensureMsgf(!BuildingTrait, TEXT("This method is not expected to be called within the build from trait call."));
->>>>>>> d731a049
+		ensureMsgf(!BuildingTrait, TEXT("This method is not expected to be called within the build from trait call."));
 		return Template.HasFragment(ScriptStruct);
 	}
 
@@ -138,21 +104,6 @@
 
 	template<typename T>
 	bool HasChunkFragment() const
-<<<<<<< HEAD
-	{
-		return Template.HasChunkFragment<T>();
-	}
-
-	template<typename T>
-	bool HasSharedFragment() const
-	{
-		return Template.HasSharedFragment<T>();
-	}
-
-	bool HasSharedFragment(const UScriptStruct& ScriptStruct) const
-	{
-		return Template.HasSharedFragment(ScriptStruct);
-=======
 	{
 		ensureMsgf(!BuildingTrait, TEXT("This method is not expected to be called within the build from trait call."));
 		return Template.HasChunkFragment<T>();
@@ -179,7 +130,6 @@
 	{
 		TypeAdded(*T::StaticClass());
 		GetDefault<T>()->AppendRequiredTags(Template.GetMutableTags());
->>>>>>> d731a049
 	}
 
 	//----------------------------------------------------------------------//
@@ -202,8 +152,6 @@
 	FMassEntityTemplateID GetTemplateID() const { return Template.GetTemplateID(); }
 	TArray<FMassEntityTemplate::FObjectFragmentInitializerFunction>& GetMutableObjectFragmentInitializers() { return Template.GetMutableObjectFragmentInitializers(); }
 
-<<<<<<< HEAD
-=======
 	//----------------------------------------------------------------------//
 	// Build methods
 	//----------------------------------------------------------------------//
@@ -216,7 +164,6 @@
 	 */
 	bool BuildFromTraits(TConstArrayView<UMassEntityTraitBase*> Traits, const UWorld& World);
 
->>>>>>> d731a049
 protected:
 
 	/**
