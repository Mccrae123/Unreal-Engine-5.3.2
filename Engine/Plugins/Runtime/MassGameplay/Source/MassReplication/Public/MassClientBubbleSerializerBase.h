--- conflicted
+++ resolved
@@ -35,11 +35,7 @@
 	UWorld* GetWorld() const { return World; }
 	UMassSpawnerSubsystem* GetSpawnerSubsystem() const { return SpawnerSubsystem; }
 	UMassReplicationSubsystem* GetReplicationSubsystem() const { return ReplicationSubsystem; }
-<<<<<<< HEAD
-	UMassEntitySubsystem* GetEntitySystem() const { return EntitySystem; }
-=======
 	FMassEntityManager& GetEntityManagerChecked() const { check(EntityManager); return *EntityManager.Get(); }
->>>>>>> d731a049
 
 	void SetClientHandler(IClientBubbleHandlerInterface& InClientHandler) { ClientHandler = &InClientHandler; }
 	IClientBubbleHandlerInterface* GetClientHandler() const { return ClientHandler; }
@@ -54,11 +50,7 @@
 	TSharedPtr<FMassEntityManager> EntityManager;
 
 	UPROPERTY(Transient)
-<<<<<<< HEAD
-	UMassReplicationSubsystem* ReplicationSubsystem = nullptr;
-=======
 	TObjectPtr<UMassReplicationSubsystem> ReplicationSubsystem = nullptr;
->>>>>>> d731a049
 
 	/** Pointer to the IClientBubbleHandlerInterface derived class in the class derived from this one */
 	IClientBubbleHandlerInterface* ClientHandler = nullptr;
