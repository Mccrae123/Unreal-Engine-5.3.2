--- conflicted
+++ resolved
@@ -5,11 +5,7 @@
 #include "MassSmartObjectRequest.h"
 #include "MassSmartObjectTypes.h"
 
-<<<<<<< HEAD
-class UMassEntitySubsystem;
-=======
 struct FMassEntityManager;
->>>>>>> d731a049
 class UMassSignalSubsystem;
 class USmartObjectSubsystem;
 struct FMassExecutionContext;
@@ -34,13 +30,8 @@
 	 * @param InSmartObjectSubsystem is the smart object subsystem
 	 * @param InSignalSubsystem is the mass signal subsystem to use to send signal to affected entities
 	 */
-<<<<<<< HEAD
-	FMassSmartObjectHandler(UMassEntitySubsystem& InEntitySubsystem, FMassExecutionContext& InExecutionContext, USmartObjectSubsystem& InSmartObjectSubsystem, UMassSignalSubsystem& InSignalSubsystem)
-		: EntitySubsystem(InEntitySubsystem)
-=======
 	FMassSmartObjectHandler(FMassEntityManager& InEntityManager, FMassExecutionContext& InExecutionContext, USmartObjectSubsystem& InSmartObjectSubsystem, UMassSignalSubsystem& InSignalSubsystem)
 		: EntityManager(InEntityManager)
->>>>>>> d731a049
 		, ExecutionContext(InExecutionContext)
 		, SmartObjectSubsystem(InSmartObjectSubsystem)
 		, SignalSubsystem(InSignalSubsystem)
@@ -55,11 +46,7 @@
 	 * @param Location The center of the query
 	 * @return Request identifier that can be used to try claiming a result once available
 	 */
-<<<<<<< HEAD
-	UE_NODISCARD FMassSmartObjectRequestID FindCandidatesAsync(const FMassEntityHandle RequestingEntity, const FVector& Location) const;
-=======
 	UE_NODISCARD FMassSmartObjectRequestID FindCandidatesAsync(const FMassEntityHandle RequestingEntity, const FGameplayTagContainer& UserTags, const FGameplayTagQuery& ActivityRequirements, const FVector& Location) const;
->>>>>>> d731a049
 
 	/**
 	 * Creates an async request to build a list of compatible smart objects
@@ -69,11 +56,7 @@
 	 * @param LaneLocation The lane location as reference for the query
 	 * @return Request identifier that can be used to try claiming a result once available
 	 */
-<<<<<<< HEAD
-	UE_NODISCARD FMassSmartObjectRequestID FindCandidatesAsync(const FMassEntityHandle RequestingEntity, const FZoneGraphCompactLaneLocation& LaneLocation) const;
-=======
 	UE_NODISCARD FMassSmartObjectRequestID FindCandidatesAsync(const FMassEntityHandle RequestingEntity, const FGameplayTagContainer& UserTags, const FGameplayTagQuery& ActivityRequirements, const FZoneGraphCompactLaneLocation& LaneLocation) const;
->>>>>>> d731a049
 
 	/**
 	 * Provides the result of a previously created request from FindCandidatesAsync to indicate if it has been processed
@@ -81,11 +64,7 @@
 	 * @param RequestID A valid request identifier (method will ensure otherwise)
 	 * @return The current request's result, nullptr if request not ready yet.
 	 */
-<<<<<<< HEAD
-	UE_NODISCARD FMassSmartObjectRequestResult GetRequestResult(const FMassSmartObjectRequestID& RequestID) const;
-=======
 	UE_NODISCARD const FMassSmartObjectCandidateSlots* GetRequestCandidates(const FMassSmartObjectRequestID& RequestID) const;
->>>>>>> d731a049
 
 	/**
 	 * Deletes the request associated to the specified identifier
@@ -94,52 +73,22 @@
 	void RemoveRequest(const FMassSmartObjectRequestID& RequestID) const;
 
 	/**
-<<<<<<< HEAD
-	 * Claims the first available smart object from the results of the find request. This method
-	 * can be called without calling IsRequestProcessed first but it will fail and return
-	 * Failed_UnprocessedRequest. It can then be called again on next frame until it succeeds or
-	 * returns a different error.
-=======
 	 * Claims the first available smart object from the provided candidates.
->>>>>>> d731a049
 	 * @param Entity MassEntity associated to the user fragment
 	 * @param User Fragment of the user claiming
 	 * @param Candidates Candidate slots to choose from.
 	 * @return Whether the slot has been successfully claimed or not
 	 */
-<<<<<<< HEAD
-	UE_NODISCARD EMassSmartObjectClaimResult ClaimCandidate(const FMassEntityHandle Entity, FMassSmartObjectUserFragment& User, const FMassSmartObjectRequestID& RequestID) const;
-
-	/**
-	 * Claims the first available smart object from the provided results.
-=======
 	UE_NODISCARD FSmartObjectClaimHandle ClaimCandidate(const FMassEntityHandle Entity, FMassSmartObjectUserFragment& User, const FMassSmartObjectCandidateSlots& Candidates) const;
-
-	/**
-	 * Claims the first available slot holding any type of USmartObjectMassBehaviorDefinition in the smart object
-	 * associated to the provided identifier.
->>>>>>> d731a049
-	 * @param Entity MassEntity associated to the user fragment
-	 * @param User Fragment of the user claiming
-	 * @param RequestResult A valid smart object request result (method will ensure otherwise)
-	 * @return Whether the slot has been successfully claimed or not
-	 */
-<<<<<<< HEAD
-	UE_NODISCARD EMassSmartObjectClaimResult ClaimCandidate(const FMassEntityHandle Entity, FMassSmartObjectUserFragment& User, const FMassSmartObjectRequestResult& SearchRequestResult) const;
 
 	/**
 	 * Claims the first available slot holding any type of USmartObjectMassBehaviorDefinition in the smart object
 	 * associated to the provided identifier.
 	 * @param Entity MassEntity associated to the user fragment
 	 * @param User Fragment of the user claiming
-	 * @param ObjectHandle A valid smart object identifier (method will ensure otherwise)
+	 * @param RequestResult A valid smart object request result (method will ensure otherwise)
 	 * @return Whether the slot has been successfully claimed or not
 	 */
-	bool ClaimSmartObject(const FMassEntityHandle Entity, FMassSmartObjectUserFragment& User, const FSmartObjectHandle& ObjectHandle) const;
-
-	/**
-	 * Activates the mass gameplay behavior associated to the previously claimed smart object.
-=======
 	UE_NODISCARD FSmartObjectClaimHandle ClaimSmartObject(const FMassEntityHandle Entity, FMassSmartObjectUserFragment& User, const FSmartObjectRequestResult& RequestResult) const;
 
 	/**
@@ -154,16 +103,11 @@
 
 	/**
 	 * Deactivates the mass gameplay behavior started using StartUsingSmartObject.
->>>>>>> d731a049
 	 * @param Entity MassEntity associated to the user fragment
 	 * @param User Fragment of the user claiming
 	 * @param NewStatus Reason of the deactivation.
 	 */
-<<<<<<< HEAD
-	bool UseSmartObject(const FMassEntityHandle Entity, FMassSmartObjectUserFragment& User, const FTransformFragment& Transform) const;
-=======
 	void StopUsingSmartObject(const FMassEntityHandle Entity, FMassSmartObjectUserFragment& User, const EMassSmartObjectInteractionStatus NewStatus) const;
->>>>>>> d731a049
 
 	/**
 	 * Releases a claimed/in-use smart object and update user fragment.
@@ -171,11 +115,7 @@
 	 * @param User Fragment of the user claiming
 	 * @param ClaimHandle claimed smart object slot to release.
 	 */
-<<<<<<< HEAD
-	void ReleaseSmartObject(const FMassEntityHandle Entity, FMassSmartObjectUserFragment& User, const EMassSmartObjectInteractionStatus Status = EMassSmartObjectInteractionStatus::Unset) const;
-=======
 	void ReleaseSmartObject(const FMassEntityHandle Entity, FMassSmartObjectUserFragment& User, const FSmartObjectClaimHandle ClaimHandle) const;
->>>>>>> d731a049
 
 private:
 	FMassEntityManager& EntityManager;
