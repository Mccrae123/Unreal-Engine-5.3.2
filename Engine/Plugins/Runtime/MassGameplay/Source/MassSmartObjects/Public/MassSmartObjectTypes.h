--- conflicted
+++ resolved
@@ -13,19 +13,6 @@
 	const FName SmartObjectInteractionAborted = FName(TEXT("SmartObjectInteractionAborted"));
 }
 
-<<<<<<< HEAD
-UENUM()
-enum class EMassSmartObjectClaimResult: uint8
-{
-	Unset,
-	Failed_InvalidRequest,
-	Failed_UnprocessedRequest,
-	Failed_NoAvailableCandidate,
-	Succeeded
-};
-
-=======
->>>>>>> d731a049
 UENUM()
 enum class EMassSmartObjectInteractionStatus: uint8
 {
