// Copyright Epic Games, Inc. All Rights Reserved.

#pragma once

#include "SmartObjectSubsystem.h"
#include "MassEntityTypes.h"
#include "ZoneGraphTypes.h"
#include "Containers/StaticArray.h"
#include "MassSmartObjectRequest.generated.h"

/**
<<<<<<< HEAD
 * Structure that represents a potential smart object for a MassEntity during the search
=======
 * Structure that represents a potential smart object slot for a MassEntity during the search
>>>>>>> d731a049
 */
USTRUCT()
struct MASSSMARTOBJECTS_API FSmartObjectCandidateSlot
{
	GENERATED_BODY()

<<<<<<< HEAD
	FSmartObjectCandidate() = default;
	FSmartObjectCandidate(const FSmartObjectHandle InHandle, const float InCost) : Handle(InHandle), Cost(InCost) {}

	UPROPERTY(Transient)
	FSmartObjectHandle Handle;
=======
	FSmartObjectCandidateSlot() = default;
	FSmartObjectCandidateSlot(const FSmartObjectRequestResult InResult, const float InCost)	: Result(InResult), Cost(InCost) {}

	UPROPERTY(Transient)
	FSmartObjectRequestResult Result;
>>>>>>> d731a049

	UPROPERTY(Transient)
	float Cost = 0.f;
};

/**
 * Identifier associated to a request for smart object candidates. We use a 1:1 match
 * with an FMassEntityHandle since all requests are batched together using the EntitySubsystem.
<<<<<<< HEAD
 */
USTRUCT()
struct MASSSMARTOBJECTS_API FMassSmartObjectRequestID
{
	GENERATED_BODY()

	FMassSmartObjectRequestID() = default;
	FMassSmartObjectRequestID(const FMassEntityHandle InEntity) : Entity(InEntity) {}

	bool IsSet() const { return Entity.IsSet(); }
	void Reset() { Entity.Reset(); }

	explicit operator FMassEntityHandle() const { return Entity; }

private:
	UPROPERTY(Transient)
	FMassEntityHandle Entity;
};

/**
 * Struct that holds status and results of a candidate finder request
=======
>>>>>>> d731a049
 */
USTRUCT()
struct MASSSMARTOBJECTS_API FMassSmartObjectRequestID
{
	GENERATED_BODY()

	FMassSmartObjectRequestID() = default;
	explicit FMassSmartObjectRequestID(const FMassEntityHandle InEntity) : Entity(InEntity) {}

	bool IsSet() const { return Entity.IsSet(); }
	void Reset() { Entity.Reset(); }

	explicit operator FMassEntityHandle() const { return Entity; }

private:
	UPROPERTY(Transient)
	FMassEntityHandle Entity;
};

/**
 * Struct that holds status and results of a candidate finder request
 */
USTRUCT(BlueprintType)
struct MASSSMARTOBJECTS_API FMassSmartObjectCandidateSlots
{
	GENERATED_BODY()

	void Reset()
	{
		NumSlots = 0;
	}
	
	static constexpr uint32 MaxNumCandidates = 4;
	TStaticArray<FSmartObjectCandidateSlot, MaxNumCandidates> Slots;

	UPROPERTY(Transient)
	uint8 NumSlots = 0;
};

/**
 * Fragment that holds the result of a request to find candidates.
 */
USTRUCT()
struct MASSSMARTOBJECTS_API FMassSmartObjectRequestResultFragment : public FMassFragment
{
	GENERATED_BODY()

	UPROPERTY(Transient)
	FMassSmartObjectCandidateSlots Candidates;

	UPROPERTY(Transient)
	bool bProcessed = false;
};

/**
 * Fragment used to build a list potential smart objects to use. Once added to an entity
 * this will be processed by the candidates finder processor to fill a SmartObjectCandidates
 * fragment that could then be processed by the reservation processor
 */
USTRUCT()
struct MASSSMARTOBJECTS_API FMassSmartObjectWorldLocationRequestFragment : public FMassFragment
{
	GENERATED_BODY()

	UPROPERTY(Transient)
	FVector SearchOrigin = FVector::ZeroVector;

	UPROPERTY(Transient)
	FMassEntityHandle RequestingEntity;

	UPROPERTY(Transient)
	FGameplayTagContainer UserTags;

	UPROPERTY(Transient)
	FGameplayTagQuery ActivityRequirements;
};

/**
 * Fragment used to build a list potential smart objects to use. Once added to an entity
 * this will be processed by the candidates finder processor to fill a SmartObjectCandidates
 * fragment that could then be processed by the reservation processor
 */
USTRUCT()
struct MASSSMARTOBJECTS_API FMassSmartObjectLaneLocationRequestFragment : public FMassFragment
{
	GENERATED_BODY()

	FZoneGraphCompactLaneLocation CompactLaneLocation;

	UPROPERTY(Transient)
	FMassEntityHandle RequestingEntity;

	UPROPERTY(Transient)
	FGameplayTagContainer UserTags;

	UPROPERTY(Transient)
	FGameplayTagQuery ActivityRequirements;
};

/**
 * Special tag to mark processed requests
 */
USTRUCT()
struct MASSSMARTOBJECTS_API FMassSmartObjectCompletedRequestTag : public FMassTag
{
	GENERATED_BODY()
};<|MERGE_RESOLUTION|>--- conflicted
+++ resolved
@@ -9,30 +9,18 @@
 #include "MassSmartObjectRequest.generated.h"
 
 /**
-<<<<<<< HEAD
- * Structure that represents a potential smart object for a MassEntity during the search
-=======
  * Structure that represents a potential smart object slot for a MassEntity during the search
->>>>>>> d731a049
  */
 USTRUCT()
 struct MASSSMARTOBJECTS_API FSmartObjectCandidateSlot
 {
 	GENERATED_BODY()
 
-<<<<<<< HEAD
-	FSmartObjectCandidate() = default;
-	FSmartObjectCandidate(const FSmartObjectHandle InHandle, const float InCost) : Handle(InHandle), Cost(InCost) {}
-
-	UPROPERTY(Transient)
-	FSmartObjectHandle Handle;
-=======
 	FSmartObjectCandidateSlot() = default;
 	FSmartObjectCandidateSlot(const FSmartObjectRequestResult InResult, const float InCost)	: Result(InResult), Cost(InCost) {}
 
 	UPROPERTY(Transient)
 	FSmartObjectRequestResult Result;
->>>>>>> d731a049
 
 	UPROPERTY(Transient)
 	float Cost = 0.f;
@@ -41,30 +29,6 @@
 /**
  * Identifier associated to a request for smart object candidates. We use a 1:1 match
  * with an FMassEntityHandle since all requests are batched together using the EntitySubsystem.
-<<<<<<< HEAD
- */
-USTRUCT()
-struct MASSSMARTOBJECTS_API FMassSmartObjectRequestID
-{
-	GENERATED_BODY()
-
-	FMassSmartObjectRequestID() = default;
-	FMassSmartObjectRequestID(const FMassEntityHandle InEntity) : Entity(InEntity) {}
-
-	bool IsSet() const { return Entity.IsSet(); }
-	void Reset() { Entity.Reset(); }
-
-	explicit operator FMassEntityHandle() const { return Entity; }
-
-private:
-	UPROPERTY(Transient)
-	FMassEntityHandle Entity;
-};
-
-/**
- * Struct that holds status and results of a candidate finder request
-=======
->>>>>>> d731a049
  */
 USTRUCT()
 struct MASSSMARTOBJECTS_API FMassSmartObjectRequestID
