// Copyright Epic Games, Inc. All Rights Reserved.

#include "MassSmartObjectProcessor.h"
#include "MassCommandBuffer.h"
#include "MassCommonTypes.h"
#include "MassSignalSubsystem.h"
#include "MassSmartObjectBehaviorDefinition.h"
#include "MassSmartObjectFragments.h"
#include "MassSmartObjectRequest.h"
#include "MassSmartObjectSettings.h"
#include "MassSmartObjectTypes.h"
#include "SmartObjectZoneAnnotations.h"
#include "Misc/ScopeExit.h"
#include "SmartObjectOctree.h"
#include "SmartObjectSubsystem.h"
#include "VisualLogger/VisualLogger.h"
#include "ZoneGraphAnnotationSubsystem.h"
#include "MassGameplayExternalTraits.h"
#include "ZoneGraphSubsystem.h"
#include "MassGameplayExternalTraits.h"

//----------------------------------------------------------------------//
// UMassSmartObjectCandidatesFinderProcessor
//----------------------------------------------------------------------//
<<<<<<< HEAD
void UMassSmartObjectCandidatesFinderProcessor::Initialize(UObject& Owner)
{
	SmartObjectSubsystem = UWorld::GetSubsystem<USmartObjectSubsystem>(GetWorld());
	SignalSubsystem = UWorld::GetSubsystem<UMassSignalSubsystem>(Owner.GetWorld());
	AnnotationSubsystem = UWorld::GetSubsystem<UZoneGraphAnnotationSubsystem>(GetWorld());
	ZoneGraphSubsystem = UWorld::GetSubsystem<UZoneGraphSubsystem>(GetWorld());
}

=======
>>>>>>> d731a049
void UMassSmartObjectCandidatesFinderProcessor::ConfigureQueries()
{
	WorldRequestQuery.AddRequirement<FMassSmartObjectWorldLocationRequestFragment>(EMassFragmentAccess::ReadOnly);
	WorldRequestQuery.AddRequirement<FMassSmartObjectRequestResultFragment>(EMassFragmentAccess::ReadWrite);
	WorldRequestQuery.AddTagRequirement<FMassSmartObjectCompletedRequestTag>(EMassFragmentPresence::None);
	WorldRequestQuery.AddSubsystemRequirement<USmartObjectSubsystem>(EMassFragmentAccess::ReadOnly);
	WorldRequestQuery.RegisterWithProcessor(*this);

	LaneRequestQuery.AddRequirement<FMassSmartObjectLaneLocationRequestFragment>(EMassFragmentAccess::ReadOnly);
	LaneRequestQuery.AddRequirement<FMassSmartObjectRequestResultFragment>(EMassFragmentAccess::ReadWrite);
	LaneRequestQuery.AddTagRequirement<FMassSmartObjectCompletedRequestTag>(EMassFragmentPresence::None);
	LaneRequestQuery.AddSubsystemRequirement<UZoneGraphSubsystem>(EMassFragmentAccess::ReadOnly);
	LaneRequestQuery.AddSubsystemRequirement<USmartObjectSubsystem>(EMassFragmentAccess::ReadOnly);
	LaneRequestQuery.RegisterWithProcessor(*this);

	ProcessorRequirements.AddSubsystemRequirement<UMassSignalSubsystem>(EMassFragmentAccess::ReadWrite);
	ProcessorRequirements.AddSubsystemRequirement<UZoneGraphAnnotationSubsystem>(EMassFragmentAccess::ReadOnly);
}

UMassSmartObjectCandidatesFinderProcessor::UMassSmartObjectCandidatesFinderProcessor()
<<<<<<< HEAD
=======
	: WorldRequestQuery(*this)
	, LaneRequestQuery(*this)
>>>>>>> d731a049
{
	// 1. Frame T Behavior create a request(deferred entity creation)
	// 2. Frame T+1: Processor execute the request might mark it as done(deferred add tag flushed at the end of the frame)
	// 3. Frame T+1: Behavior could cancel request(deferred destroy entity)
	// If the processor does not run before the behaviors, step 2 and 3 are flipped and it will crash while flushing the deferred commands
	ExecutionOrder.ExecuteBefore.Add(UE::Mass::ProcessorGroupNames::Behavior);
}

<<<<<<< HEAD
void UMassSmartObjectCandidatesFinderProcessor::Execute(UMassEntitySubsystem& EntitySubsystem, FMassExecutionContext& Context)
=======
void UMassSmartObjectCandidatesFinderProcessor::Execute(FMassEntityManager& EntityManager, FMassExecutionContext& Context)
>>>>>>> d731a049
{
	UWorld* World = EntityManager.GetWorld();

	UMassSignalSubsystem& SignalSubsystem = Context.GetMutableSubsystemChecked<UMassSignalSubsystem>(World);
	const UZoneGraphAnnotationSubsystem& AnnotationSubsystem = Context.GetSubsystemChecked<UZoneGraphAnnotationSubsystem>(World);
	
	// Create filter
	FSmartObjectRequestFilter Filter;
<<<<<<< HEAD
	Filter.BehaviorDefinitionClass = USmartObjectMassBehaviorDefinition::StaticClass();
=======
	Filter.BehaviorDefinitionClasses = { USmartObjectMassBehaviorDefinition::StaticClass() };
>>>>>>> d731a049

	// Build list of request owner entities to send a completion signal
	TArray<FMassEntityHandle> EntitiesToSignal;

	auto BeginRequestProcessing = [](const FMassEntityHandle Entity, FMassExecutionContext& Context, FMassSmartObjectRequestResultFragment& Result)
	{
		Context.Defer().AddTag<FMassSmartObjectCompletedRequestTag>(Entity);
		Result.Candidates.NumSlots = 0;
	};

	auto EndRequestProcessing = [](const UObject* LogOwner, const FMassEntityHandle Entity, FMassSmartObjectRequestResultFragment& Result)
	{
		if (Result.Candidates.NumSlots > 0)
		{
			TArrayView<FSmartObjectCandidateSlot> View = MakeArrayView(Result.Candidates.Slots.GetData(), Result.Candidates.NumSlots);
			Algo::Sort(View, [](const FSmartObjectCandidateSlot& LHS, const FSmartObjectCandidateSlot& RHS) { return LHS.Cost < RHS.Cost; });
		}
		Result.bProcessed = true;

#if WITH_MASSGAMEPLAY_DEBUG
		UE_VLOG(LogOwner, LogSmartObject, Verbose, TEXT("[%s] search completed: found %d"), *Entity.DebugGetDescription(), Result.Candidates.NumSlots);
#endif // WITH_MASSGAMEPLAY_DEBUG
	};

	// Process world location based requests
	WorldRequestQuery.ForEachEntityChunk(EntityManager, Context, [this, &Filter, &EntitiesToSignal, &BeginRequestProcessing, &EndRequestProcessing, World](FMassExecutionContext& Context)
	{
		const USmartObjectSubsystem& SmartObjectSubsystem = Context.GetSubsystemChecked<USmartObjectSubsystem>(World);

		const int32 NumEntities = Context.GetNumEntities();
		EntitiesToSignal.Reserve(EntitiesToSignal.Num() + NumEntities);

		const TConstArrayView<FMassSmartObjectWorldLocationRequestFragment> RequestList = Context.GetFragmentView<FMassSmartObjectWorldLocationRequestFragment>();
		const TArrayView<FMassSmartObjectRequestResultFragment> ResultList = Context.GetMutableFragmentView<FMassSmartObjectRequestResultFragment>();
<<<<<<< HEAD
=======

		TArray<FSmartObjectRequestResult> QueryResults;
		TArray<FSmartObjectCandidateSlot> SortedCandidateSlots;
>>>>>>> d731a049

		for (int32 i = 0; i < NumEntities; ++i)
		{
			const FMassSmartObjectWorldLocationRequestFragment& RequestFragment = RequestList[i];
			FMassSmartObjectRequestResultFragment& Result = ResultList[i];
			
			EntitiesToSignal.Add(RequestFragment.RequestingEntity);

			const FVector& SearchOrigin = RequestFragment.SearchOrigin;
			const FBox& SearchBounds = FBox::BuildAABB(SearchOrigin, FVector(SearchExtents));

			const FMassEntityHandle Entity = Context.GetEntity(i);
			bool bDisplayDebug = false;
			FColor DebugColor(FColor::White);

#if WITH_MASSGAMEPLAY_DEBUG
			bDisplayDebug = UE::Mass::Debug::IsDebuggingEntity(Entity, &DebugColor);
#endif // WITH_MASSGAMEPLAY_DEBUG

			BeginRequestProcessing(Entity, Context, Result);
			ON_SCOPE_EXIT{ EndRequestProcessing(&SmartObjectSubsystem, Entity, Result);	};

<<<<<<< HEAD
			Octree.FindElementsWithBoundsTest(SearchBounds, [this, &Filter, &Entity, &Result, &SearchOrigin, &bDisplayDebug, &DebugColor](const FSmartObjectOctreeElement& Element)
			{
				if (Result.NumCandidates < FMassSmartObjectRequestResult::MaxNumCandidates)
				{
					// Make sure that we can use a slot in that object (availability with supported definitions, etc.)
					const FSmartObjectRequestResult SlotResult = SmartObjectSubsystem->FindSlot(Element.SmartObjectHandle, Filter);
					if (SlotResult.IsValid())
					{
						const FVector ObjectLocation = Element.Bounds.Center;
						Result.Candidates[Result.NumCandidates++] = FSmartObjectCandidate(Element.SmartObjectHandle, FVector::DistSquared(SearchOrigin, ObjectLocation));

#if WITH_MASSGAMEPLAY_DEBUG
						if (bDisplayDebug)
						{
							constexpr float DebugRadius = 10.f;
							// use more precise slot location for debug
							UE_VLOG_LOCATION(SmartObjectSubsystem, LogSmartObject, Display,
								SmartObjectSubsystem->GetSlotLocation(SlotResult.SlotHandle).Get(ObjectLocation), DebugRadius, DebugColor, TEXT("%s"), *LexToString(Element.SmartObjectHandle));
							UE_VLOG_SEGMENT(SmartObjectSubsystem, LogSmartObject, Display, SearchOrigin, ObjectLocation, DebugColor, TEXT(""));
						}
#endif // WITH_MASSGAMEPLAY_DEBUG
					}
=======
			Filter.UserTags = RequestFragment.UserTags;
			Filter.ActivityRequirements = RequestFragment.ActivityRequirements;
			
			QueryResults.Reset();
			SmartObjectSubsystem.FindSmartObjects(FSmartObjectRequest(SearchBounds, Filter), QueryResults);

			SortedCandidateSlots.Reset(QueryResults.Num());
			for (const FSmartObjectRequestResult& QueryResult : QueryResults)
			{
				const FVector SlotLocation = SmartObjectSubsystem.GetSlotLocation(QueryResult.SlotHandle).GetValue();
				SortedCandidateSlots.Emplace(QueryResult, FVector::DistSquared(SearchOrigin, SlotLocation));

#if WITH_MASSGAMEPLAY_DEBUG
				if (bDisplayDebug)
				{
					constexpr float DebugRadius = 10.f;
					UE_VLOG_LOCATION(&SmartObjectSubsystem, LogSmartObject, Display, SlotLocation, DebugRadius, DebugColor, TEXT("%s"), *LexToString(QueryResult.SmartObjectHandle));
					UE_VLOG_SEGMENT(&SmartObjectSubsystem, LogSmartObject, Display, SearchOrigin, SlotLocation, DebugColor, TEXT(""));
>>>>>>> d731a049
				}
#endif // WITH_MASSGAMEPLAY_DEBUG
			}
			SortedCandidateSlots.Sort([](const FSmartObjectCandidateSlot& First, const FSmartObjectCandidateSlot& Second){ return First.Cost < Second.Cost; });

			Result.Candidates.NumSlots = FMath::Min<uint8>(FMassSmartObjectCandidateSlots::MaxNumCandidates, SortedCandidateSlots.Num());
			for (int ResultIndex = 0; ResultIndex < Result.Candidates.NumSlots; ResultIndex++)
			{
				Result.Candidates.Slots[ResultIndex] = SortedCandidateSlots[ResultIndex];
			}
		}
	});

	// Process lane based requests
	const FZoneGraphTag SmartObjectTag = GetDefault<UMassSmartObjectSettings>()->SmartObjectTag;
<<<<<<< HEAD
	USmartObjectZoneAnnotations* Annotations = Cast<USmartObjectZoneAnnotations>(AnnotationSubsystem->GetFirstAnnotationForTag(SmartObjectTag));

	LaneRequestQuery.ForEachEntityChunk(EntitySubsystem, Context,
		[this, Annotations, &Filter, SmartObjectTag, &EntitiesToSignal, &BeginRequestProcessing, &EndRequestProcessing](FMassExecutionContext& Context)
=======
	USmartObjectZoneAnnotations* Annotations = Cast<USmartObjectZoneAnnotations>(AnnotationSubsystem.GetFirstAnnotationForTag(SmartObjectTag));

	LaneRequestQuery.ForEachEntityChunk(EntityManager, Context,
		[&AnnotationSubsystem, Annotations, &Filter, SmartObjectTag, &EntitiesToSignal, &BeginRequestProcessing, &EndRequestProcessing, World = EntityManager.GetWorld()](FMassExecutionContext& Context)
>>>>>>> d731a049
		{
#if WITH_MASSGAMEPLAY_DEBUG
			const UZoneGraphSubsystem& ZoneGraphSubsystem = Context.GetSubsystemChecked<UZoneGraphSubsystem>(World);
#endif // WITH_MASSGAMEPLAY_DEBUG
			const USmartObjectSubsystem& SmartObjectSubsystem = Context.GetSubsystemChecked<USmartObjectSubsystem>(World);

			const int32 NumEntities = Context.GetNumEntities();
			EntitiesToSignal.Reserve(EntitiesToSignal.Num() + NumEntities);

			TConstArrayView<FMassSmartObjectLaneLocationRequestFragment> RequestList = Context.GetFragmentView<FMassSmartObjectLaneLocationRequestFragment>();
			TArrayView<FMassSmartObjectRequestResultFragment> ResultList = Context.GetMutableFragmentView<FMassSmartObjectRequestResultFragment>();

			// Cache latest used data since request are most of the time on the same zone graph
			FZoneGraphDataHandle LastUsedDataHandle;
			const FSmartObjectAnnotationData* GraphData = nullptr;

			for (int32 i = 0; i < NumEntities; ++i)
			{
				const FMassSmartObjectLaneLocationRequestFragment& RequestFragment = RequestList[i];
				FMassSmartObjectRequestResultFragment& Result = ResultList[i];
				
				EntitiesToSignal.Add(RequestFragment.RequestingEntity);

				const FZoneGraphCompactLaneLocation RequestLocation = RequestFragment.CompactLaneLocation;
				const FZoneGraphLaneHandle RequestLaneHandle = RequestLocation.LaneHandle;

				const FMassEntityHandle Entity = Context.GetEntity(i);
				bool bDisplayDebug = false;
#if WITH_MASSGAMEPLAY_DEBUG
				FColor DebugColor(FColor::White);
				bDisplayDebug = UE::Mass::Debug::IsDebuggingEntity(Entity, &DebugColor);
#endif // WITH_MASSGAMEPLAY_DEBUG

				BeginRequestProcessing(Entity, Context, Result);
				ON_SCOPE_EXIT{ EndRequestProcessing(&SmartObjectSubsystem, Entity, Result); };

				if (!ensureMsgf(RequestLaneHandle.IsValid(), TEXT("Requesting smart objects using an invalid handle")))
				{
					continue;
				}

				if (Annotations == nullptr)
				{
<<<<<<< HEAD
					UE_VLOG(SmartObjectSubsystem, LogSmartObject, Warning, TEXT("%d lane location based requests failed since SmartObject annotations are not available"), NumEntities);
=======
					UE_VLOG(&SmartObjectSubsystem, LogSmartObject, Warning, TEXT("%d lane location based requests failed since SmartObject annotations are not available"), NumEntities);
>>>>>>> d731a049
					return;
				}

				// Fetch smart object data associated to the current graph if different than last used one
				if (LastUsedDataHandle != RequestLaneHandle.DataHandle)
				{
					LastUsedDataHandle = RequestLaneHandle.DataHandle;
					GraphData = Annotations->GetAnnotationData(RequestLaneHandle.DataHandle);
				}

				if (GraphData == nullptr)
				{
					continue;
				}

				// Fetch current annotations for the specified lane and look for the smart object tag
				const FZoneGraphTagMask LaneMask = AnnotationSubsystem.GetAnnotationTags(RequestLaneHandle);
				if (!LaneMask.Contains(SmartObjectTag))
				{
					continue;
				}

				const FSmartObjectLaneLocationIndices* SmartObjectList = GraphData->LaneToLaneLocationIndicesLookup.Find(RequestLaneHandle.Index);
				if (SmartObjectList == nullptr || !ensureMsgf(SmartObjectList->SmartObjectLaneLocationIndices.Num() > 0, TEXT("Lookup table should only contains lanes with one or more associated object(s).")))
				{
					continue;
				}

<<<<<<< HEAD
=======
				Filter.UserTags = RequestFragment.UserTags;
				Filter.ActivityRequirements = RequestFragment.ActivityRequirements;

>>>>>>> d731a049
				for (const int32 Index : SmartObjectList->SmartObjectLaneLocationIndices)
				{
					// Find entry point using FindChecked since all smart objects added to LaneToSmartObjects lookup table
					// were also added to the entry point lookup table
					check(GraphData->SmartObjectLaneLocations.IsValidIndex(Index));
					const FSmartObjectLaneLocation& EntryPoint = GraphData->SmartObjectLaneLocations[Index];
					const FSmartObjectHandle Handle = EntryPoint.ObjectHandle;

					float Cost = 0.f;
					if (ensureMsgf(EntryPoint.LaneIndex == RequestLocation.LaneHandle.Index, TEXT("Must be on same lane to be able to use distance along lane.")))
					{
						// Only consider object ahead
						const float DistAhead = EntryPoint.DistanceAlongLane - RequestLocation.DistanceAlongLane;
						if (DistAhead < 0)
						{
							continue;
						}
						Cost = DistAhead;
					}

					// Make sure that we can use a slot in that object (availability with supported definitions, etc.)
<<<<<<< HEAD
					FSmartObjectRequestResult FoundSlot = SmartObjectSubsystem->FindSlot(Handle, Filter);
					if (!FoundSlot.IsValid())
=======
					TArray<FSmartObjectSlotHandle> SlotHandles;
					SmartObjectSubsystem.FindSlots(Handle, Filter, SlotHandles);

					if (SlotHandles.IsEmpty())
>>>>>>> d731a049
					{
						continue;
					}

<<<<<<< HEAD
					Result.Candidates[Result.NumCandidates++] = FSmartObjectCandidate(Handle, Cost);
=======
					for (FSmartObjectSlotHandle SlotHandle : SlotHandles)
					{
						Result.Candidates.Slots[Result.Candidates.NumSlots++] = FSmartObjectCandidateSlot(FSmartObjectRequestResult(Handle, SlotHandle), Cost);
>>>>>>> d731a049

#if WITH_MASSGAMEPLAY_DEBUG
						if (bDisplayDebug)
						{
							FZoneGraphLaneLocation RequestLaneLocation, EntryPointLaneLocation;
							ZoneGraphSubsystem.CalculateLocationAlongLane(RequestLaneHandle, RequestLocation.DistanceAlongLane, RequestLaneLocation);
							ZoneGraphSubsystem.CalculateLocationAlongLane(RequestLaneHandle, EntryPoint.DistanceAlongLane, EntryPointLaneLocation);

<<<<<<< HEAD
						constexpr float DebugRadius = 10.f;
						FVector SlotLocation = SmartObjectSubsystem->GetSlotLocation(FoundSlot.SlotHandle).Get(EntryPointLaneLocation.Position);
						UE_VLOG_LOCATION(SmartObjectSubsystem, LogSmartObject, Display, SlotLocation, DebugRadius, DebugColor, TEXT("%s"), *LexToString(FoundSlot));
						UE_VLOG_SEGMENT(SmartObjectSubsystem, LogSmartObject, Display, SlotLocation, EntryPointLaneLocation.Position, DebugColor, TEXT(""));
						UE_VLOG_SEGMENT(SmartObjectSubsystem, LogSmartObject, Display, RequestLaneLocation.Position, EntryPointLaneLocation.Position, DebugColor, TEXT(""));
					}
#endif // WITH_MASSGAMEPLAY_DEBUG

					if (Result.NumCandidates == FMassSmartObjectRequestResult::MaxNumCandidates)
=======
							constexpr float DebugRadius = 10.f;
							FVector SlotLocation = SmartObjectSubsystem.GetSlotLocation(SlotHandle).Get(EntryPointLaneLocation.Position);
							UE_VLOG_LOCATION(&SmartObjectSubsystem, LogSmartObject, Display, SlotLocation, DebugRadius, DebugColor, TEXT("%s"), *LexToString(SlotHandle));
							UE_VLOG_SEGMENT(&SmartObjectSubsystem, LogSmartObject, Display, SlotLocation, EntryPointLaneLocation.Position, DebugColor, TEXT(""));
							UE_VLOG_SEGMENT(&SmartObjectSubsystem, LogSmartObject, Display, RequestLaneLocation.Position, EntryPointLaneLocation.Position, DebugColor, TEXT(""));
						}
#endif // WITH_MASSGAMEPLAY_DEBUG
						if (Result.Candidates.NumSlots == FMassSmartObjectCandidateSlots::MaxNumCandidates)
						{
							break;
						}
					}

					if (Result.Candidates.NumSlots == FMassSmartObjectCandidateSlots::MaxNumCandidates)
>>>>>>> d731a049
					{
						break;
					}
				}
			}
		});

	// Signal entities that their search results are ready
	if (EntitiesToSignal.Num())
	{
		SignalSubsystem.SignalEntities(UE::Mass::Signals::SmartObjectCandidatesReady, EntitiesToSignal);
	}
}

//----------------------------------------------------------------------//
// UMassSmartObjectTimedBehaviorProcessor
//----------------------------------------------------------------------//
<<<<<<< HEAD
void UMassSmartObjectTimedBehaviorProcessor::Initialize(UObject& Owner)
{
	SmartObjectSubsystem = UWorld::GetSubsystem<USmartObjectSubsystem>(GetWorld());
	SignalSubsystem = UWorld::GetSubsystem<UMassSignalSubsystem>(Owner.GetWorld());
}

void UMassSmartObjectTimedBehaviorProcessor::ConfigureQueries()
{
	EntityQuery.AddRequirement<FMassSmartObjectUserFragment>(EMassFragmentAccess::ReadWrite);
	EntityQuery.AddRequirement<FMassSmartObjectTimedBehaviorFragment>(EMassFragmentAccess::ReadWrite);
}

UMassSmartObjectTimedBehaviorProcessor::UMassSmartObjectTimedBehaviorProcessor()
=======
void UMassSmartObjectTimedBehaviorProcessor::ConfigureQueries()
{
	EntityQuery.AddRequirement<FMassSmartObjectUserFragment>(EMassFragmentAccess::ReadWrite);
	EntityQuery.AddRequirement<FMassSmartObjectTimedBehaviorFragment>(EMassFragmentAccess::ReadWrite);
	EntityQuery.AddSubsystemRequirement<USmartObjectSubsystem>(EMassFragmentAccess::ReadOnly);

	ProcessorRequirements.AddSubsystemRequirement<UMassSignalSubsystem>(EMassFragmentAccess::ReadWrite);
}

UMassSmartObjectTimedBehaviorProcessor::UMassSmartObjectTimedBehaviorProcessor()
	: EntityQuery(*this)
>>>>>>> d731a049
{
	ExecutionOrder.ExecuteInGroup = UE::Mass::ProcessorGroupNames::SyncWorldToMass;
}

<<<<<<< HEAD
void UMassSmartObjectTimedBehaviorProcessor::Execute(UMassEntitySubsystem& EntitySubsystem, FMassExecutionContext& Context)
{
	checkf(SmartObjectSubsystem != nullptr, TEXT("SmartObjectSubsystem should exist when executing processors."));
	checkf(SignalSubsystem != nullptr, TEXT("MassSignalSubsystem should exist when executing processors."));

=======
void UMassSmartObjectTimedBehaviorProcessor::Execute(FMassEntityManager& EntityManager, FMassExecutionContext& Context)
{
	UWorld* World = EntityManager.GetWorld();
>>>>>>> d731a049
	TArray<FMassEntityHandle> ToRelease;

	QUICK_SCOPE_CYCLE_COUNTER(UMassProcessor_SmartObjectTestBehavior_Run);

	EntityQuery.ForEachEntityChunk(EntityManager, Context, [this, &ToRelease, World](FMassExecutionContext& Context)
	{
		const USmartObjectSubsystem& SmartObjectSubsystem = Context.GetSubsystemChecked<USmartObjectSubsystem>(World);

		const int32 NumEntities = Context.GetNumEntities();
		const TArrayView<FMassSmartObjectUserFragment> UserList = Context.GetMutableFragmentView<FMassSmartObjectUserFragment>();
		const TArrayView<FMassSmartObjectTimedBehaviorFragment> TimedBehaviorFragments = Context.GetMutableFragmentView<FMassSmartObjectTimedBehaviorFragment>();

		for (int32 i = 0; i < NumEntities; ++i)
		{
			FMassSmartObjectUserFragment& SOUser = UserList[i];
			FMassSmartObjectTimedBehaviorFragment& TimedBehaviorFragment = TimedBehaviorFragments[i];
			ensureMsgf(SOUser.InteractionStatus == EMassSmartObjectInteractionStatus::InProgress, TEXT("TimedBehavior fragment should only be present for in-progress interactions: %s"), *Context.GetEntity(i).DebugGetDescription());

			const float DT = Context.GetDeltaTimeSeconds();
			float& UseTime = TimedBehaviorFragment.UseTime;
			UseTime = FMath::Max(UseTime - DT, 0.0f);
			const bool bMustRelease = UseTime <= 0.f;

#if WITH_MASSGAMEPLAY_DEBUG
			const FMassEntityHandle Entity = Context.GetEntity(i);
			FColor DebugColor(FColor::White);
			const bool bIsDebuggingEntity = UE::Mass::Debug::IsDebuggingEntity(Entity, &DebugColor);
			if (bIsDebuggingEntity)
			{
<<<<<<< HEAD
				UE_CVLOG(bMustRelease, SmartObjectSubsystem, LogSmartObject, Log, TEXT("[%s] stops using [%s]"), *Entity.DebugGetDescription(), *LexToString(SOUser.ClaimHandle));
				UE_CVLOG(!bMustRelease, SmartObjectSubsystem, LogSmartObject, Verbose, TEXT("[%s] using [%s]. Time left: %.1f"), *Entity.DebugGetDescription(), *LexToString(SOUser.ClaimHandle), UseTime);
=======
				UE_CVLOG(bMustRelease, &SmartObjectSubsystem, LogSmartObject, Log, TEXT("[%s] stops using [%s]"), *Entity.DebugGetDescription(), *LexToString(SOUser.InteractionHandle));
				UE_CVLOG(!bMustRelease, &SmartObjectSubsystem, LogSmartObject, Verbose, TEXT("[%s] using [%s]. Time left: %.1f"), *Entity.DebugGetDescription(), *LexToString(SOUser.InteractionHandle), UseTime);
>>>>>>> d731a049

				const TOptional<FTransform> Transform = SmartObjectSubsystem.GetSlotTransform(SOUser.InteractionHandle);
				if (Transform.IsSet())
				{
					constexpr float Radius = 40.f;
					const FVector HalfHeightOffset(0.f, 0.f, 100.f);
					const FVector Pos = Transform.GetValue().GetLocation();
					const FVector Dir = Transform.GetValue().GetRotation().GetForwardVector();
					UE_VLOG_CYLINDER(&SmartObjectSubsystem, LogSmartObject, Display, Pos - HalfHeightOffset, Pos + HalfHeightOffset, Radius, DebugColor, TEXT(""));
					UE_VLOG_ARROW(&SmartObjectSubsystem, LogSmartObject, Display, Pos, Pos + Dir * 2.0f * Radius, DebugColor, TEXT(""));
				}
			}
#endif // WITH_MASSGAMEPLAY_DEBUG

			if (bMustRelease)
			{
				SOUser.InteractionStatus = EMassSmartObjectInteractionStatus::BehaviorCompleted;
				ToRelease.Add(Context.GetEntity(i));
			}
		}
	});

<<<<<<< HEAD
	for (const FMassEntityHandle EntityToRelease : ToRelease)
	{
		SignalSubsystem->SignalEntity(UE::Mass::Signals::SmartObjectInteractionDone, EntityToRelease);
=======
	if (ToRelease.Num())
	{
		UMassSignalSubsystem& SignalSubsystem = Context.GetMutableSubsystemChecked<UMassSignalSubsystem>(World);
		SignalSubsystem.SignalEntities(UE::Mass::Signals::SmartObjectInteractionDone, ToRelease);
>>>>>>> d731a049
	}
}

//----------------------------------------------------------------------//
//  UMassSmartObjectUserFragmentDeinitializer
//----------------------------------------------------------------------//
UMassSmartObjectUserFragmentDeinitializer::UMassSmartObjectUserFragmentDeinitializer()
<<<<<<< HEAD
=======
	: EntityQuery(*this)
>>>>>>> d731a049
{
	ObservedType = FMassSmartObjectUserFragment::StaticStruct();
	Operation = EMassObservedOperation::Remove;
	ExecutionFlags = (int32)(EProcessorExecutionFlags::All);
}

void UMassSmartObjectUserFragmentDeinitializer::ConfigureQueries()
{
	EntityQuery.AddRequirement<FMassSmartObjectUserFragment>(EMassFragmentAccess::ReadWrite);
<<<<<<< HEAD
}

void UMassSmartObjectUserFragmentDeinitializer::Initialize(UObject& Owner)
{
	Super::Initialize(Owner);
	SmartObjectSubsystem = UWorld::GetSubsystem<USmartObjectSubsystem>(Owner.GetWorld());
}

void UMassSmartObjectUserFragmentDeinitializer::Execute(UMassEntitySubsystem& EntitySubsystem, FMassExecutionContext& Context)
{
	if (SmartObjectSubsystem == nullptr)
	{
		return;
	}

	EntityQuery.ForEachEntityChunk(EntitySubsystem, Context, [this](FMassExecutionContext& Context)
		{
=======
	EntityQuery.AddSubsystemRequirement<USmartObjectSubsystem>(EMassFragmentAccess::ReadWrite);
}

void UMassSmartObjectUserFragmentDeinitializer::Execute(FMassEntityManager& EntityManager, FMassExecutionContext& Context)
{
	EntityQuery.ForEachEntityChunk(EntityManager, Context, [this, World = EntityManager.GetWorld()](FMassExecutionContext& Context)
		{
			USmartObjectSubsystem& SmartObjectSubsystem = Context.GetMutableSubsystemChecked<USmartObjectSubsystem>(World);
>>>>>>> d731a049
			const int32 NumEntities = Context.GetNumEntities();
			const TArrayView<FMassSmartObjectUserFragment> SmartObjectUserFragments = Context.GetMutableFragmentView<FMassSmartObjectUserFragment>();

			for (int32 i = 0; i < NumEntities; ++i)
			{
<<<<<<< HEAD
				SmartObjectSubsystem->UnregisterSlotInvalidationCallback(SmartObjectUserFragments[i].ClaimHandle);
=======
				SmartObjectSubsystem.UnregisterSlotInvalidationCallback(SmartObjectUserFragments[i].InteractionHandle);
>>>>>>> d731a049
			}
		});
}<|MERGE_RESOLUTION|>--- conflicted
+++ resolved
@@ -22,17 +22,6 @@
 //----------------------------------------------------------------------//
 // UMassSmartObjectCandidatesFinderProcessor
 //----------------------------------------------------------------------//
-<<<<<<< HEAD
-void UMassSmartObjectCandidatesFinderProcessor::Initialize(UObject& Owner)
-{
-	SmartObjectSubsystem = UWorld::GetSubsystem<USmartObjectSubsystem>(GetWorld());
-	SignalSubsystem = UWorld::GetSubsystem<UMassSignalSubsystem>(Owner.GetWorld());
-	AnnotationSubsystem = UWorld::GetSubsystem<UZoneGraphAnnotationSubsystem>(GetWorld());
-	ZoneGraphSubsystem = UWorld::GetSubsystem<UZoneGraphSubsystem>(GetWorld());
-}
-
-=======
->>>>>>> d731a049
 void UMassSmartObjectCandidatesFinderProcessor::ConfigureQueries()
 {
 	WorldRequestQuery.AddRequirement<FMassSmartObjectWorldLocationRequestFragment>(EMassFragmentAccess::ReadOnly);
@@ -53,11 +42,8 @@
 }
 
 UMassSmartObjectCandidatesFinderProcessor::UMassSmartObjectCandidatesFinderProcessor()
-<<<<<<< HEAD
-=======
 	: WorldRequestQuery(*this)
 	, LaneRequestQuery(*this)
->>>>>>> d731a049
 {
 	// 1. Frame T Behavior create a request(deferred entity creation)
 	// 2. Frame T+1: Processor execute the request might mark it as done(deferred add tag flushed at the end of the frame)
@@ -66,11 +52,7 @@
 	ExecutionOrder.ExecuteBefore.Add(UE::Mass::ProcessorGroupNames::Behavior);
 }
 
-<<<<<<< HEAD
-void UMassSmartObjectCandidatesFinderProcessor::Execute(UMassEntitySubsystem& EntitySubsystem, FMassExecutionContext& Context)
-=======
 void UMassSmartObjectCandidatesFinderProcessor::Execute(FMassEntityManager& EntityManager, FMassExecutionContext& Context)
->>>>>>> d731a049
 {
 	UWorld* World = EntityManager.GetWorld();
 
@@ -79,11 +61,7 @@
 	
 	// Create filter
 	FSmartObjectRequestFilter Filter;
-<<<<<<< HEAD
-	Filter.BehaviorDefinitionClass = USmartObjectMassBehaviorDefinition::StaticClass();
-=======
 	Filter.BehaviorDefinitionClasses = { USmartObjectMassBehaviorDefinition::StaticClass() };
->>>>>>> d731a049
 
 	// Build list of request owner entities to send a completion signal
 	TArray<FMassEntityHandle> EntitiesToSignal;
@@ -118,12 +96,9 @@
 
 		const TConstArrayView<FMassSmartObjectWorldLocationRequestFragment> RequestList = Context.GetFragmentView<FMassSmartObjectWorldLocationRequestFragment>();
 		const TArrayView<FMassSmartObjectRequestResultFragment> ResultList = Context.GetMutableFragmentView<FMassSmartObjectRequestResultFragment>();
-<<<<<<< HEAD
-=======
 
 		TArray<FSmartObjectRequestResult> QueryResults;
 		TArray<FSmartObjectCandidateSlot> SortedCandidateSlots;
->>>>>>> d731a049
 
 		for (int32 i = 0; i < NumEntities; ++i)
 		{
@@ -146,30 +121,6 @@
 			BeginRequestProcessing(Entity, Context, Result);
 			ON_SCOPE_EXIT{ EndRequestProcessing(&SmartObjectSubsystem, Entity, Result);	};
 
-<<<<<<< HEAD
-			Octree.FindElementsWithBoundsTest(SearchBounds, [this, &Filter, &Entity, &Result, &SearchOrigin, &bDisplayDebug, &DebugColor](const FSmartObjectOctreeElement& Element)
-			{
-				if (Result.NumCandidates < FMassSmartObjectRequestResult::MaxNumCandidates)
-				{
-					// Make sure that we can use a slot in that object (availability with supported definitions, etc.)
-					const FSmartObjectRequestResult SlotResult = SmartObjectSubsystem->FindSlot(Element.SmartObjectHandle, Filter);
-					if (SlotResult.IsValid())
-					{
-						const FVector ObjectLocation = Element.Bounds.Center;
-						Result.Candidates[Result.NumCandidates++] = FSmartObjectCandidate(Element.SmartObjectHandle, FVector::DistSquared(SearchOrigin, ObjectLocation));
-
-#if WITH_MASSGAMEPLAY_DEBUG
-						if (bDisplayDebug)
-						{
-							constexpr float DebugRadius = 10.f;
-							// use more precise slot location for debug
-							UE_VLOG_LOCATION(SmartObjectSubsystem, LogSmartObject, Display,
-								SmartObjectSubsystem->GetSlotLocation(SlotResult.SlotHandle).Get(ObjectLocation), DebugRadius, DebugColor, TEXT("%s"), *LexToString(Element.SmartObjectHandle));
-							UE_VLOG_SEGMENT(SmartObjectSubsystem, LogSmartObject, Display, SearchOrigin, ObjectLocation, DebugColor, TEXT(""));
-						}
-#endif // WITH_MASSGAMEPLAY_DEBUG
-					}
-=======
 			Filter.UserTags = RequestFragment.UserTags;
 			Filter.ActivityRequirements = RequestFragment.ActivityRequirements;
 			
@@ -188,7 +139,6 @@
 					constexpr float DebugRadius = 10.f;
 					UE_VLOG_LOCATION(&SmartObjectSubsystem, LogSmartObject, Display, SlotLocation, DebugRadius, DebugColor, TEXT("%s"), *LexToString(QueryResult.SmartObjectHandle));
 					UE_VLOG_SEGMENT(&SmartObjectSubsystem, LogSmartObject, Display, SearchOrigin, SlotLocation, DebugColor, TEXT(""));
->>>>>>> d731a049
 				}
 #endif // WITH_MASSGAMEPLAY_DEBUG
 			}
@@ -204,17 +154,10 @@
 
 	// Process lane based requests
 	const FZoneGraphTag SmartObjectTag = GetDefault<UMassSmartObjectSettings>()->SmartObjectTag;
-<<<<<<< HEAD
-	USmartObjectZoneAnnotations* Annotations = Cast<USmartObjectZoneAnnotations>(AnnotationSubsystem->GetFirstAnnotationForTag(SmartObjectTag));
-
-	LaneRequestQuery.ForEachEntityChunk(EntitySubsystem, Context,
-		[this, Annotations, &Filter, SmartObjectTag, &EntitiesToSignal, &BeginRequestProcessing, &EndRequestProcessing](FMassExecutionContext& Context)
-=======
 	USmartObjectZoneAnnotations* Annotations = Cast<USmartObjectZoneAnnotations>(AnnotationSubsystem.GetFirstAnnotationForTag(SmartObjectTag));
 
 	LaneRequestQuery.ForEachEntityChunk(EntityManager, Context,
 		[&AnnotationSubsystem, Annotations, &Filter, SmartObjectTag, &EntitiesToSignal, &BeginRequestProcessing, &EndRequestProcessing, World = EntityManager.GetWorld()](FMassExecutionContext& Context)
->>>>>>> d731a049
 		{
 #if WITH_MASSGAMEPLAY_DEBUG
 			const UZoneGraphSubsystem& ZoneGraphSubsystem = Context.GetSubsystemChecked<UZoneGraphSubsystem>(World);
@@ -258,11 +201,7 @@
 
 				if (Annotations == nullptr)
 				{
-<<<<<<< HEAD
-					UE_VLOG(SmartObjectSubsystem, LogSmartObject, Warning, TEXT("%d lane location based requests failed since SmartObject annotations are not available"), NumEntities);
-=======
 					UE_VLOG(&SmartObjectSubsystem, LogSmartObject, Warning, TEXT("%d lane location based requests failed since SmartObject annotations are not available"), NumEntities);
->>>>>>> d731a049
 					return;
 				}
 
@@ -291,12 +230,9 @@
 					continue;
 				}
 
-<<<<<<< HEAD
-=======
 				Filter.UserTags = RequestFragment.UserTags;
 				Filter.ActivityRequirements = RequestFragment.ActivityRequirements;
 
->>>>>>> d731a049
 				for (const int32 Index : SmartObjectList->SmartObjectLaneLocationIndices)
 				{
 					// Find entry point using FindChecked since all smart objects added to LaneToSmartObjects lookup table
@@ -318,26 +254,17 @@
 					}
 
 					// Make sure that we can use a slot in that object (availability with supported definitions, etc.)
-<<<<<<< HEAD
-					FSmartObjectRequestResult FoundSlot = SmartObjectSubsystem->FindSlot(Handle, Filter);
-					if (!FoundSlot.IsValid())
-=======
 					TArray<FSmartObjectSlotHandle> SlotHandles;
 					SmartObjectSubsystem.FindSlots(Handle, Filter, SlotHandles);
 
 					if (SlotHandles.IsEmpty())
->>>>>>> d731a049
 					{
 						continue;
 					}
 
-<<<<<<< HEAD
-					Result.Candidates[Result.NumCandidates++] = FSmartObjectCandidate(Handle, Cost);
-=======
 					for (FSmartObjectSlotHandle SlotHandle : SlotHandles)
 					{
 						Result.Candidates.Slots[Result.Candidates.NumSlots++] = FSmartObjectCandidateSlot(FSmartObjectRequestResult(Handle, SlotHandle), Cost);
->>>>>>> d731a049
 
 #if WITH_MASSGAMEPLAY_DEBUG
 						if (bDisplayDebug)
@@ -346,17 +273,6 @@
 							ZoneGraphSubsystem.CalculateLocationAlongLane(RequestLaneHandle, RequestLocation.DistanceAlongLane, RequestLaneLocation);
 							ZoneGraphSubsystem.CalculateLocationAlongLane(RequestLaneHandle, EntryPoint.DistanceAlongLane, EntryPointLaneLocation);
 
-<<<<<<< HEAD
-						constexpr float DebugRadius = 10.f;
-						FVector SlotLocation = SmartObjectSubsystem->GetSlotLocation(FoundSlot.SlotHandle).Get(EntryPointLaneLocation.Position);
-						UE_VLOG_LOCATION(SmartObjectSubsystem, LogSmartObject, Display, SlotLocation, DebugRadius, DebugColor, TEXT("%s"), *LexToString(FoundSlot));
-						UE_VLOG_SEGMENT(SmartObjectSubsystem, LogSmartObject, Display, SlotLocation, EntryPointLaneLocation.Position, DebugColor, TEXT(""));
-						UE_VLOG_SEGMENT(SmartObjectSubsystem, LogSmartObject, Display, RequestLaneLocation.Position, EntryPointLaneLocation.Position, DebugColor, TEXT(""));
-					}
-#endif // WITH_MASSGAMEPLAY_DEBUG
-
-					if (Result.NumCandidates == FMassSmartObjectRequestResult::MaxNumCandidates)
-=======
 							constexpr float DebugRadius = 10.f;
 							FVector SlotLocation = SmartObjectSubsystem.GetSlotLocation(SlotHandle).Get(EntryPointLaneLocation.Position);
 							UE_VLOG_LOCATION(&SmartObjectSubsystem, LogSmartObject, Display, SlotLocation, DebugRadius, DebugColor, TEXT("%s"), *LexToString(SlotHandle));
@@ -371,7 +287,6 @@
 					}
 
 					if (Result.Candidates.NumSlots == FMassSmartObjectCandidateSlots::MaxNumCandidates)
->>>>>>> d731a049
 					{
 						break;
 					}
@@ -389,21 +304,6 @@
 //----------------------------------------------------------------------//
 // UMassSmartObjectTimedBehaviorProcessor
 //----------------------------------------------------------------------//
-<<<<<<< HEAD
-void UMassSmartObjectTimedBehaviorProcessor::Initialize(UObject& Owner)
-{
-	SmartObjectSubsystem = UWorld::GetSubsystem<USmartObjectSubsystem>(GetWorld());
-	SignalSubsystem = UWorld::GetSubsystem<UMassSignalSubsystem>(Owner.GetWorld());
-}
-
-void UMassSmartObjectTimedBehaviorProcessor::ConfigureQueries()
-{
-	EntityQuery.AddRequirement<FMassSmartObjectUserFragment>(EMassFragmentAccess::ReadWrite);
-	EntityQuery.AddRequirement<FMassSmartObjectTimedBehaviorFragment>(EMassFragmentAccess::ReadWrite);
-}
-
-UMassSmartObjectTimedBehaviorProcessor::UMassSmartObjectTimedBehaviorProcessor()
-=======
 void UMassSmartObjectTimedBehaviorProcessor::ConfigureQueries()
 {
 	EntityQuery.AddRequirement<FMassSmartObjectUserFragment>(EMassFragmentAccess::ReadWrite);
@@ -415,22 +315,13 @@
 
 UMassSmartObjectTimedBehaviorProcessor::UMassSmartObjectTimedBehaviorProcessor()
 	: EntityQuery(*this)
->>>>>>> d731a049
 {
 	ExecutionOrder.ExecuteInGroup = UE::Mass::ProcessorGroupNames::SyncWorldToMass;
 }
 
-<<<<<<< HEAD
-void UMassSmartObjectTimedBehaviorProcessor::Execute(UMassEntitySubsystem& EntitySubsystem, FMassExecutionContext& Context)
-{
-	checkf(SmartObjectSubsystem != nullptr, TEXT("SmartObjectSubsystem should exist when executing processors."));
-	checkf(SignalSubsystem != nullptr, TEXT("MassSignalSubsystem should exist when executing processors."));
-
-=======
 void UMassSmartObjectTimedBehaviorProcessor::Execute(FMassEntityManager& EntityManager, FMassExecutionContext& Context)
 {
 	UWorld* World = EntityManager.GetWorld();
->>>>>>> d731a049
 	TArray<FMassEntityHandle> ToRelease;
 
 	QUICK_SCOPE_CYCLE_COUNTER(UMassProcessor_SmartObjectTestBehavior_Run);
@@ -460,13 +351,8 @@
 			const bool bIsDebuggingEntity = UE::Mass::Debug::IsDebuggingEntity(Entity, &DebugColor);
 			if (bIsDebuggingEntity)
 			{
-<<<<<<< HEAD
-				UE_CVLOG(bMustRelease, SmartObjectSubsystem, LogSmartObject, Log, TEXT("[%s] stops using [%s]"), *Entity.DebugGetDescription(), *LexToString(SOUser.ClaimHandle));
-				UE_CVLOG(!bMustRelease, SmartObjectSubsystem, LogSmartObject, Verbose, TEXT("[%s] using [%s]. Time left: %.1f"), *Entity.DebugGetDescription(), *LexToString(SOUser.ClaimHandle), UseTime);
-=======
 				UE_CVLOG(bMustRelease, &SmartObjectSubsystem, LogSmartObject, Log, TEXT("[%s] stops using [%s]"), *Entity.DebugGetDescription(), *LexToString(SOUser.InteractionHandle));
 				UE_CVLOG(!bMustRelease, &SmartObjectSubsystem, LogSmartObject, Verbose, TEXT("[%s] using [%s]. Time left: %.1f"), *Entity.DebugGetDescription(), *LexToString(SOUser.InteractionHandle), UseTime);
->>>>>>> d731a049
 
 				const TOptional<FTransform> Transform = SmartObjectSubsystem.GetSlotTransform(SOUser.InteractionHandle);
 				if (Transform.IsSet())
@@ -489,16 +375,10 @@
 		}
 	});
 
-<<<<<<< HEAD
-	for (const FMassEntityHandle EntityToRelease : ToRelease)
-	{
-		SignalSubsystem->SignalEntity(UE::Mass::Signals::SmartObjectInteractionDone, EntityToRelease);
-=======
 	if (ToRelease.Num())
 	{
 		UMassSignalSubsystem& SignalSubsystem = Context.GetMutableSubsystemChecked<UMassSignalSubsystem>(World);
 		SignalSubsystem.SignalEntities(UE::Mass::Signals::SmartObjectInteractionDone, ToRelease);
->>>>>>> d731a049
 	}
 }
 
@@ -506,10 +386,7 @@
 //  UMassSmartObjectUserFragmentDeinitializer
 //----------------------------------------------------------------------//
 UMassSmartObjectUserFragmentDeinitializer::UMassSmartObjectUserFragmentDeinitializer()
-<<<<<<< HEAD
-=======
 	: EntityQuery(*this)
->>>>>>> d731a049
 {
 	ObservedType = FMassSmartObjectUserFragment::StaticStruct();
 	Operation = EMassObservedOperation::Remove;
@@ -519,25 +396,6 @@
 void UMassSmartObjectUserFragmentDeinitializer::ConfigureQueries()
 {
 	EntityQuery.AddRequirement<FMassSmartObjectUserFragment>(EMassFragmentAccess::ReadWrite);
-<<<<<<< HEAD
-}
-
-void UMassSmartObjectUserFragmentDeinitializer::Initialize(UObject& Owner)
-{
-	Super::Initialize(Owner);
-	SmartObjectSubsystem = UWorld::GetSubsystem<USmartObjectSubsystem>(Owner.GetWorld());
-}
-
-void UMassSmartObjectUserFragmentDeinitializer::Execute(UMassEntitySubsystem& EntitySubsystem, FMassExecutionContext& Context)
-{
-	if (SmartObjectSubsystem == nullptr)
-	{
-		return;
-	}
-
-	EntityQuery.ForEachEntityChunk(EntitySubsystem, Context, [this](FMassExecutionContext& Context)
-		{
-=======
 	EntityQuery.AddSubsystemRequirement<USmartObjectSubsystem>(EMassFragmentAccess::ReadWrite);
 }
 
@@ -546,17 +404,12 @@
 	EntityQuery.ForEachEntityChunk(EntityManager, Context, [this, World = EntityManager.GetWorld()](FMassExecutionContext& Context)
 		{
 			USmartObjectSubsystem& SmartObjectSubsystem = Context.GetMutableSubsystemChecked<USmartObjectSubsystem>(World);
->>>>>>> d731a049
 			const int32 NumEntities = Context.GetNumEntities();
 			const TArrayView<FMassSmartObjectUserFragment> SmartObjectUserFragments = Context.GetMutableFragmentView<FMassSmartObjectUserFragment>();
 
 			for (int32 i = 0; i < NumEntities; ++i)
 			{
-<<<<<<< HEAD
-				SmartObjectSubsystem->UnregisterSlotInvalidationCallback(SmartObjectUserFragments[i].ClaimHandle);
-=======
 				SmartObjectSubsystem.UnregisterSlotInvalidationCallback(SmartObjectUserFragments[i].InteractionHandle);
->>>>>>> d731a049
 			}
 		});
 }