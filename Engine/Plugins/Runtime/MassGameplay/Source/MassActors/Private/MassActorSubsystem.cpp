--- conflicted
+++ resolved
@@ -89,13 +89,8 @@
 
 AActor* UMassActorSubsystem::GetActorFromHandle(const FMassEntityHandle Handle) const
 {
-<<<<<<< HEAD
-	check(EntitySystem);
-	FMassActorFragment* Data = EntitySystem->GetFragmentDataPtr<FMassActorFragment>(Handle);
-=======
 	check(EntityManager);
 	FMassActorFragment* Data = EntityManager->GetFragmentDataPtr<FMassActorFragment>(Handle);
->>>>>>> d731a049
 	return Data != nullptr ? Data->GetMutable() : nullptr;
 }
 
@@ -132,13 +127,8 @@
 
 	if (FoundEntity == Handle)
 	{
-<<<<<<< HEAD
-		check(EntitySystem);
-		if (FMassActorFragment* Data = EntitySystem->GetFragmentDataPtr<FMassActorFragment>(Handle))
-=======
 		check(EntityManager);
 		if (FMassActorFragment* Data = EntityManager->GetFragmentDataPtr<FMassActorFragment>(Handle))
->>>>>>> d731a049
 		{
 			Data->ResetAndUpdateHandleMap();
 		}
