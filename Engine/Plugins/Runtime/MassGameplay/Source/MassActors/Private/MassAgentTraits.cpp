--- conflicted
+++ resolved
@@ -128,12 +128,7 @@
 //----------------------------------------------------------------------//
 void UMassAgentOrientationSyncTrait::BuildTemplate(FMassEntityTemplateBuildContext& BuildContext, const UWorld& World) const
 {
-<<<<<<< HEAD
-	BuildContext.AddFragment<FCharacterMovementComponentWrapperFragment>();
-	// @todo: Figure out how we can share init with UMassAgentMovementSyncTrait, or make this this trait to depend on UMassAgentMovementSyncTrait.
-=======
 	BuildContext.RequireFragment<FCharacterMovementComponentWrapperFragment>();
->>>>>>> d731a049
 
 	if (EnumHasAnyFlags(SyncDirection, EMassTranslationDirection::ActorToMass))
 	{
@@ -172,11 +167,7 @@
 				// the entity is the authority
 				if (CurrentDirection == EMassTranslationDirection::MassToActor)
 				{
-<<<<<<< HEAD
-					// Temporary disabling this as it is already done earlier in the MassRepresentation and we needed to do a sweep to find he floor
-=======
 					// Temporary disabling this as it is already done earlier in the MassRepresentation and we needed to do a sweep to find the floor
->>>>>>> d731a049
 					//Component->SetWorldLocation(FeetLocation, /*bSweep*/true, nullptr, ETeleportType::TeleportPhysics);
 				}
 				// actor is the authority
