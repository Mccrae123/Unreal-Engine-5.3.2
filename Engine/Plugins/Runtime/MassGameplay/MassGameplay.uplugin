{
	"FileVersion": 3,
	"Version": 1,
	"VersionName": "0.4",
	"FriendlyName": "MassGameplay",
	"Description": "Implementation of large-scale agent simulation based on MassEntity",
	"Category": "Gameplay",
	"CreatedBy": "Epic Games, Inc.",
	"CreatedByURL": "http://epicgames.com",
	"DocsURL": "",
	"MarketplaceURL": "",
	"SupportURL": "",
	"EnabledByDefault": false,
	"CanContainContent": true,
	"IsBetaVersion": false,
	"IsExperimentalVersion": true,
	"Installed": false,
	"Modules": [
		{
			"Name": "MassCommon",
			"Type": "Runtime"
		},
		{
			"Name": "MassActors",
			"Type": "Runtime"
		},
		{
			"Name": "MassSignals",
			"Type": "Runtime"
		},
		{
			"Name": "MassSpawner",
			"Type": "Runtime"
		},
		{
			"Name": "MassSmartObjects",
			"Type": "Runtime"
		},
		{
			"Name": "MassSimulation",
			"Type": "Runtime"
		},
		{
			"Name": "MassLOD",
			"Type": "Runtime"
		},
		{
			"Name": "MassMovement",
			"Type": "Runtime"
		},
		{
			"Name": "MassReplication",
			"Type": "Runtime"
		},
		{
			"Name": "MassRepresentation",
			"Type": "Runtime"
		},
		{
			"Name": "MassGameplayDebug",
			"Type": "Runtime"
		},
		{
			"Name": "MassGameplayEditor",
			"Type": "Editor"
		},
		{
			"Name": "MassMovementEditor",
			"Type": "Editor",
			"LoadingPhase": "PostEngineInit"
<<<<<<< HEAD
=======
		},
		{
			"Name": "MassGameplayExternalTraits",
			"Type": "Runtime"
>>>>>>> d731a049
		}
	],
	"Plugins": [
		{
			"Name": "StructUtils",
			"Enabled": true
		},
		{
			"Name": "MassEntity",
			"Enabled": true
		},
		{
			"Name": "ZoneGraph",
			"Enabled": true
		},
		{
			"Name": "ZoneGraphAnnotations",
			"Enabled": true
		},
		{
			"Name": "SmartObjects",
			"Enabled": true
		},
		{
			"Name": "StateTree",
			"Enabled": true
		}
	]
}<|MERGE_RESOLUTION|>--- conflicted
+++ resolved
@@ -68,13 +68,10 @@
 			"Name": "MassMovementEditor",
 			"Type": "Editor",
 			"LoadingPhase": "PostEngineInit"
-<<<<<<< HEAD
-=======
 		},
 		{
 			"Name": "MassGameplayExternalTraits",
 			"Type": "Runtime"
->>>>>>> d731a049
 		}
 	],
 	"Plugins": [
