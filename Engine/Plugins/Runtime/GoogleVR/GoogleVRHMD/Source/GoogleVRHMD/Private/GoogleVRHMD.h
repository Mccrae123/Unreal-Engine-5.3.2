--- conflicted
+++ resolved
@@ -561,15 +561,6 @@
 	 * @param Type Optionally limit the list of devices to a certain type.
 	 */
 	virtual bool EnumerateTrackedDevices(TArray<int32>& OutDevices, EXRTrackedDeviceType Type = EXRTrackedDeviceType::Any) override;
-<<<<<<< HEAD
-
-	/**
-	 * Refresh poses. Tells the system to update the poses for its tracked devices.
-	 * May be called both from the game and the render thread.
-	 */
-	virtual void RefreshPoses() override;
-=======
->>>>>>> e3a25b20
 	
     /**
 	 * Get the current pose for a device.
@@ -604,15 +595,9 @@
 	virtual void ResetOrientationAndPosition(float Yaw = 0.f) override;
 
 	/**
-<<<<<<< HEAD
-	* Whether or not the system supports positional tracking (either via sensor or other means).
-	* The default implementation always returns false, indicating that only rotational tracking is supported.
-	*/
-=======
 	 * Whether or not the system supports positional tracking (either via sensor or other means).
 	 * The default implementation always returns false, indicating that only rotational tracking is supported.
 	 */
->>>>>>> e3a25b20
 	virtual bool DoesSupportPositionalTracking() const override;
 
 	///////////////////////////////////////////////
