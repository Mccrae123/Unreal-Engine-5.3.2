--- conflicted
+++ resolved
@@ -17,11 +17,7 @@
 		</if>
 
 		<!-- Check for GoogleVR Deployment Mode and Set Vars. -->
-<<<<<<< HEAD
-		<setStringFromProperty result="GoogleVRMode" ini="Engine" section="/Script/AndroidRuntimeSettings.AndroidRuntimeSettings" property="GoogleVRMode" default="Cardboard" />
-=======
 		<setStringFromProperty result="GoogleVRMode" ini="Engine" section="/Script/AndroidRuntimeSettings.AndroidRuntimeSettings" property="GoogleVRMode" default="DaydreamAndCardboard" />
->>>>>>> 50b84fc1
 		<setBool result="bDaydreamMode" value="false" />
 		<setBool result="bDaydreamAndCardboardMode" value="false" />
 		<setBoolIsEqual result="bDaydreamMode" arg1="$S(GoogleVRMode)" arg2="Daydream" />
@@ -97,10 +93,6 @@
 		<addFeature android:name="android.hardware.sensor.gyroscope" android:required="true" />
 		<if condition="bSupportDaydream">
 			<true>
-<<<<<<< HEAD
-				<addFeature android:name="android.hardware.vr.high_performance" android:required="true" />
-				<addFeature android:name="android.software.vr.mode" android:required="true" />
-=======
 				<if condition="bDaydreamAndCardboardMode">
 					<true>
 						<addFeature android:name="android.hardware.vr.high_performance" android:required="false" />
@@ -111,14 +103,12 @@
 						<addFeature android:name="android.software.vr.mode" android:required="true" />
 					</false>
 				</if>
->>>>>>> 50b84fc1
 			</true>
 			<false>
 				<addFeature android:name="android.hardware.vr.high_performance" android:required="false" />
 				<addFeature android:name="android.software.vr.mode" android:required="false" />
 			</false>
 		</if>
-<<<<<<< HEAD
 
 		<!-- Add intents -->
 		<loopElements tag="activity">
@@ -140,29 +130,6 @@
 						</false>
 					</if>
 
-=======
-
-		<!-- Add intents -->
-		<loopElements tag="activity">
-			<setStringFromAttribute result="activityName" tag="$" name="android:name" />
-			<setBoolIsEqual result="bGameActivity" arg1="$S(activityName)" arg2="com.epicgames.ue4.GameActivity" />
-			<if condition="bGameActivity">
-				<true>
-					<!-- Check for existing intent filter -->
-					<setBool result="bHasIntentFilter" value="false" />
-					<loopElements tag="intent-filter">
-						<setBool result="bHasIntentFilter" value="true" />
-					</loopElements>
-
-					<!-- If no intent filter found, add a new one -->
-					<if condition="bHasIntentFilter">
-						<false>
-							<setElement result="newIntentFilter" value="intent-filter" />
-							<addElement tag="$" name="newIntentFilter" />
-						</false>
-					</if>
-
->>>>>>> 50b84fc1
 					<!-- Add intents for either Cardboard or Daydream -->
 					<if condition="bDaydreamMode">
 						<true>
@@ -233,20 +200,12 @@
 
 			public void AndroidThunkJava_UiLayer_SetEnabled(boolean bEnable)
 			{
-<<<<<<< HEAD
-				_activity.gvrLayout.getUiLayout().getUiLayer().setEnabled(bEnable);
-=======
 				_activity.gvrLayout.getUiLayout().setEnabled(bEnable);
->>>>>>> 50b84fc1
 			}
 
 			public void AndroidThunkJava_UiLayer_SetViewerName(String viewerName)
 			{
-<<<<<<< HEAD
-				_activity.gvrLayout.getUiLayout().getUiLayer().setViewerName(viewerName);
-=======
 				_activity.gvrLayout.getUiLayout().setViewerName(viewerName);
->>>>>>> 50b84fc1
 			}
 
 			public long AndroidThunkJava_GetNativeGVRApi()
@@ -267,9 +226,6 @@
 
 			public void AndroidThunkJava_QuitDaydreamApplication()
 			{
-<<<<<<< HEAD
-				_activity.gvrLayout.getUiLayout().getUiLayer().getBackButtonRunnable().run();
-=======
 				// The back button takes us back to the 2D device desktop.
 				Intent homeIntent = new Intent(Intent.ACTION_MAIN);
 				homeIntent.addCategory(Intent.CATEGORY_HOME);
@@ -277,7 +233,6 @@
 				startActivity(homeIntent);
 				finish();
 				return;
->>>>>>> 50b84fc1
 			}
 			
 			public void AndroidThunkJava_EnableSPM()
