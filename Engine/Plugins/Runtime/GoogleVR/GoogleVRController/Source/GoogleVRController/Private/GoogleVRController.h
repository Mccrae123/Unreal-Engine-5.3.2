--- conflicted
+++ resolved
@@ -56,25 +56,6 @@
 	{
 		enum Type
 		{
-<<<<<<< HEAD
-			// Deprecated buttons
-			ApplicationMenu,
-			TouchPadLeft,
-			TouchPadUp,
-			TouchPadRight,
-			TouchPadDown,
-			System,
-			TriggerPress,
-			Grip,
-			TouchPadPress,
-			TouchPadTouch,
-=======
-			SelectClick,
-			TrackpadClick,
-			TrackpadTouch,
->>>>>>> 90fae962
-
-			// New buttons
 			SelectClick,
 			TrackpadClick,
 			TrackpadTouch,
