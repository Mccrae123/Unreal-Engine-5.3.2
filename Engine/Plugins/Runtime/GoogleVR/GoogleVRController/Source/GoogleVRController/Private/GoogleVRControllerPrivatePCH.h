<<<<<<< HEAD
/* Copyright 2016 Google Inc. All rights reserved.
 *
 * Licensed under the Apache License, Version 2.0 (the "License");
 * you may not use this file except in compliance with the License.
 * You may obtain a copy of the License at
 *
 *   http://www.apache.org/licenses/LICENSE-2.0
 *
 * Unless required by applicable law or agreed to in writing, software
 * distributed under the License is distributed on an "AS IS" BASIS,
 * WITHOUT WARRANTIES OR CONDITIONS OF ANY KIND, either express or implied.
 * See the License for the specific language governing permissions and
 * limitations under the License.
 */

#include "Engine.h"
#include "IGoogleVRControllerPlugin.h"

#if GOOGLEVRCONTROLLER_SUPPORTED_PLATFORMS

#if GOOGLEVRCONTROLLER_SUPPORTED_ANDROID_PLATFORMS
#include "gvr_controller.h"
#endif

#if GOOGLEVRCONTROLLER_SUPPORTED_EMULATOR_PLATFORMS
#include "gvr_controller_emulator.h"
#endif

=======
/* Copyright 2016 Google Inc. All rights reserved.
 *
 * Licensed under the Apache License, Version 2.0 (the "License");
 * you may not use this file except in compliance with the License.
 * You may obtain a copy of the License at
 *
 *   http://www.apache.org/licenses/LICENSE-2.0
 *
 * Unless required by applicable law or agreed to in writing, software
 * distributed under the License is distributed on an "AS IS" BASIS,
 * WITHOUT WARRANTIES OR CONDITIONS OF ANY KIND, either express or implied.
 * See the License for the specific language governing permissions and
 * limitations under the License.
 */

#include "Engine.h"
#include "IGoogleVRControllerPlugin.h"

#if GOOGLEVRCONTROLLER_SUPPORTED_PLATFORMS

THIRD_PARTY_INCLUDES_START

#if GOOGLEVRCONTROLLER_SUPPORTED_ANDROID_PLATFORMS
#include "gvr_controller.h"
#endif

#if GOOGLEVRCONTROLLER_SUPPORTED_EMULATOR_PLATFORMS
#include "gvr_controller_emulator.h"
#endif

THIRD_PARTY_INCLUDES_END

>>>>>>> 92a3597a
#endif // GOOGLEVRCONTROLLER_SUPPORTED_ANDROID_PLATFORMS<|MERGE_RESOLUTION|>--- conflicted
+++ resolved
@@ -1,33 +1,3 @@
-<<<<<<< HEAD
-/* Copyright 2016 Google Inc. All rights reserved.
- *
- * Licensed under the Apache License, Version 2.0 (the "License");
- * you may not use this file except in compliance with the License.
- * You may obtain a copy of the License at
- *
- *   http://www.apache.org/licenses/LICENSE-2.0
- *
- * Unless required by applicable law or agreed to in writing, software
- * distributed under the License is distributed on an "AS IS" BASIS,
- * WITHOUT WARRANTIES OR CONDITIONS OF ANY KIND, either express or implied.
- * See the License for the specific language governing permissions and
- * limitations under the License.
- */
-
-#include "Engine.h"
-#include "IGoogleVRControllerPlugin.h"
-
-#if GOOGLEVRCONTROLLER_SUPPORTED_PLATFORMS
-
-#if GOOGLEVRCONTROLLER_SUPPORTED_ANDROID_PLATFORMS
-#include "gvr_controller.h"
-#endif
-
-#if GOOGLEVRCONTROLLER_SUPPORTED_EMULATOR_PLATFORMS
-#include "gvr_controller_emulator.h"
-#endif
-
-=======
 /* Copyright 2016 Google Inc. All rights reserved.
  *
  * Licensed under the Apache License, Version 2.0 (the "License");
@@ -60,5 +30,4 @@
 
 THIRD_PARTY_INCLUDES_END
 
->>>>>>> 92a3597a
 #endif // GOOGLEVRCONTROLLER_SUPPORTED_ANDROID_PLATFORMS