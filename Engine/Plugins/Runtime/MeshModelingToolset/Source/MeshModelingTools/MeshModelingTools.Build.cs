--- conflicted
+++ resolved
@@ -8,23 +8,6 @@
 	{
 		PCHUsage = ModuleRules.PCHUsageMode.UseExplicitOrSharedPCHs;
 
-<<<<<<< HEAD
-		PublicIncludePaths.AddRange(
-			new string[]
-			{
-				// ... add public include paths required here ...
-			}
-		);
-
-		PrivateIncludePaths.AddRange(
-			new string[]
-			{
-				// ... add other private include paths required here ...
-			}
-		);
-
-=======
->>>>>>> d731a049
 		PublicDependencyModuleNames.AddRange(
 			new string[]
 			{
@@ -52,15 +35,5 @@
 				// ... add private dependencies that you statically link with here ...
 			}
 		);
-<<<<<<< HEAD
-
-		DynamicallyLoadedModuleNames.AddRange(
-			new string[]
-			{
-				// ... add any modules that your module loads dynamically here ...
-			}
-		);
-=======
->>>>>>> d731a049
 	}
 }