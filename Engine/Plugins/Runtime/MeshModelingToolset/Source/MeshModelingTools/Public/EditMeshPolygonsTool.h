--- conflicted
+++ resolved
@@ -129,10 +129,7 @@
 	WeldEdges,
 	StraightenEdge,
 	FillHole,
-<<<<<<< HEAD
-=======
 	BridgeEdges,
->>>>>>> d731a049
 	BevelEdges,
 
 	PlanarProjectionUV,
@@ -403,13 +400,9 @@
 
 	UFUNCTION(CallInEditor, Category = EdgeEdits, meta = (DisplayName = "Bevel", DisplayPriority = 4))
 	void Bevel() { PostAction(EEditMeshPolygonsToolActions::BevelEdges); }
-<<<<<<< HEAD
-
-=======
 	
 	UFUNCTION(CallInEditor, Category = EdgeEdits, meta = (DisplayName = "Bridge", DisplayPriority = 5))
 	void Bridge() { PostAction(EEditMeshPolygonsToolActions::BridgeEdges); }
->>>>>>> d731a049
 };
 
 
@@ -567,11 +560,8 @@
 	UPROPERTY()
 	TObjectPtr<UEditMeshPolygonsToolAcceptCancelAction> AcceptCancelAction = nullptr;
 
-<<<<<<< HEAD
-=======
 	UPROPERTY()
 	TObjectPtr<UPolyEditTopologyProperties> TopologyProperties = nullptr;
->>>>>>> d731a049
 
 	/**
 	 * Activity objects that handle multi-interaction operations
@@ -632,12 +622,8 @@
 	FFrame3d LockedTransfomerFrame;
 	bool bInGizmoDrag = false;
 
-<<<<<<< HEAD
-	UE::Geometry::FTransformSRT3d WorldTransform;
-=======
 	UE::Geometry::FTransformSRT3d BakedTransform; // We bake the scale part of the Target -> World transform
 	UE::Geometry::FTransformSRT3d WorldTransform; // Transform from Baked to World
->>>>>>> d731a049
 
 	FFrame3d InitialGizmoFrame;
 	FVector3d InitialGizmoScale;
