--- conflicted
+++ resolved
@@ -9,10 +9,7 @@
 #include "Properties/MeshMaterialProperties.h"
 #include "PropertySets/CreateMeshObjectTypeProperties.h"
 #include "UObject/NoExportTypes.h"
-<<<<<<< HEAD
-=======
 #include "InteractiveToolQueryInterfaces.h"
->>>>>>> d731a049
 
 #include "AddPrimitiveTool.generated.h"
 
@@ -83,26 +80,12 @@
 	GENERATED_BODY()
 
 public:
-<<<<<<< HEAD
-	/** Create instances of the last created asset rather than creating a whole new asset, provided the Shape settings have not changed.
-	  * If false, all created actors will have separate underlying mesh assets. */
-	UPROPERTY(EditAnywhere, Category = Asset)
-	bool bInstanceIfPossible = false;
-=======
->>>>>>> d731a049
 
 	/** How Polygroups are assigned to shape primitives. */
 	UPROPERTY(EditAnywhere, Category = Shape, meta = (ProceduralShapeSetting))
 	EMakeMeshPolygroupMode PolygroupMode = EMakeMeshPolygroupMode::PerFace;
 
 	/** How the shape is placed in the scene. */
-<<<<<<< HEAD
-	UPROPERTY(EditAnywhere, Category = Positioning)
-	EMakeMeshPlacementType TargetSurface = EMakeMeshPlacementType::OnScene;
-
-	/** If true, the shape pivot is snapped to the grid. This is only relevant if the coordinate system is set to world space. */
-=======
->>>>>>> d731a049
 	UPROPERTY(EditAnywhere, Category = Positioning)
 	EMakeMeshPlacementType TargetSurface = EMakeMeshPlacementType::OnScene;
 
@@ -118,9 +101,6 @@
 	UPROPERTY(EditAnywhere, Category = Positioning, meta = (EditCondition = "TargetSurface == EMakeMeshPlacementType::OnScene"))
 	bool bAlignToNormal = true;
 
-<<<<<<< HEAD
-	bool IsEquivalent( const UProceduralShapeToolProperties* ) const;
-=======
 	/** Show a gizmo to allow the mesh to be repositioned after the initial placement click. */
 	UPROPERTY(EditAnywhere, Category = Positioning, meta = (EditCondition = "bShowGizmoOptions", EditConditionHides, HideEditConditionToggle))
 	bool bShowGizmo = true;
@@ -128,7 +108,6 @@
 	//~ Not user visible- used to hide the bShowGizmo option when not yet placed mesh.
 	UPROPERTY(meta = (TransientToolProperty))
 	bool bShowGizmoOptions = false;
->>>>>>> d731a049
 };
 
 UCLASS()
@@ -449,35 +428,6 @@
 };
 
 
-<<<<<<< HEAD
-UCLASS(Transient)
-class MESHMODELINGTOOLS_API ULastActorInfo : public UObject
-{
-	GENERATED_BODY()
-
-public:
-	FString Label = "";
-
-	UPROPERTY()
-	TObjectPtr<AActor> Actor = nullptr;
-
-	UPROPERTY()
-	TObjectPtr<UStaticMesh> StaticMesh = nullptr;
-
-	UPROPERTY()
-	TObjectPtr<UProceduralShapeToolProperties> ShapeSettings;
-
-	UPROPERTY()
-	TObjectPtr<UNewMeshMaterialProperties> MaterialProperties;
-
-	bool IsInvalid() const
-	{
-		return Actor == nullptr || StaticMesh == nullptr || ShapeSettings == nullptr || MaterialProperties == nullptr;
-	}
-};
-
-=======
->>>>>>> d731a049
 /**
  * Base tool to create primitives
  */
@@ -544,25 +494,6 @@
 	UPROPERTY()
 	TObjectPtr<UNewMeshMaterialProperties> MaterialProperties;
 
-<<<<<<< HEAD
-
-	/**
-	 * Checks if the passed-in settings would create the same asset as the current settings
-	 */
-	bool IsEquivalentLastGeneratedAsset() const
-	{
-		if (LastGenerated == nullptr || LastGenerated->IsInvalid())
-		{
-			return false;
-		}
-		return (LastGenerated->MaterialProperties->UVScale == MaterialProperties->UVScale) &&
-			(LastGenerated->MaterialProperties->bWorldSpaceUVScale == MaterialProperties->bWorldSpaceUVScale) &&
-			ShapeSettings->IsEquivalent(LastGenerated->ShapeSettings);
-	}
-
-
-=======
->>>>>>> d731a049
 	UPROPERTY()
 	TObjectPtr<UPreviewMesh> PreviewMesh;
 
@@ -579,10 +510,6 @@
 
 	void UpdatePreviewPosition(const FInputDeviceRay& ClickPos);
 	UE::Geometry::FFrame3d ShapeFrame;
-<<<<<<< HEAD
-
-	void UpdatePreviewMesh() const;
-=======
 
 	void UpdatePreviewMesh() const;
 
@@ -605,7 +532,6 @@
 	protected:
 		FTransform MeshTransform;
 	};
->>>>>>> d731a049
 };
 
 
@@ -655,10 +581,7 @@
 	GENERATED_BODY()
 public:
 	explicit UAddDiscPrimitiveTool(const FObjectInitializer& ObjectInitializer);
-<<<<<<< HEAD
-=======
 	virtual void Setup() override;
->>>>>>> d731a049
 protected:
 	virtual void GenerateMesh(FDynamicMesh3* OutMesh) const override;
 };
