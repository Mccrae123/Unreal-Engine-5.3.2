// Copyright Epic Games, Inc. All Rights Reserved.

#include "AddPrimitiveTool.h"

#include "BaseGizmos/TransformGizmoUtil.h"
#include "BaseGizmos/TransformProxy.h"
#include "ToolBuilderUtil.h"
#include "InteractiveToolManager.h"
#include "SceneQueries/SceneSnappingManager.h"
#include "BaseBehaviors/MouseHoverBehavior.h"
#include "Selection/ToolSelectionUtil.h"
#include "Mechanics/DragAlignmentMechanic.h"
#include "ModelingObjectsCreationAPI.h"
#include "ToolSceneQueriesUtil.h"
#include "ToolSetupUtil.h"

#include "Components/StaticMeshComponent.h"
#include "Engine/StaticMeshActor.h"

#include "Generators/SweepGenerator.h"
#include "Generators/GridBoxMeshGenerator.h"
#include "Generators/RectangleMeshGenerator.h"
#include "Generators/SphereGenerator.h"
#include "Generators/BoxSphereGenerator.h"
#include "Generators/DiscMeshGenerator.h"
#include "Generators/StairGenerator.h"
#include "DynamicMesh/DynamicMeshAttributeSet.h"
#include "FaceGroupUtil.h"

#include "DynamicMeshEditor.h"
#include "UObject/PropertyIterator.h"
#include "UObject/UnrealType.h"

<<<<<<< HEAD
=======
#include UE_INLINE_GENERATED_CPP_BY_NAME(AddPrimitiveTool)

>>>>>>> d731a049
using namespace UE::Geometry;

#define LOCTEXT_NAMESPACE "UAddPrimitiveTool"

/*
 * ToolBuilder
 */
bool UAddPrimitiveToolBuilder::CanBuildTool(const FToolBuilderState& SceneState) const
{
	return true;
}

UInteractiveTool* UAddPrimitiveToolBuilder::BuildTool(const FToolBuilderState& SceneState) const
{
	UAddPrimitiveTool* NewTool = nullptr;
	switch (ShapeType)
	{
	case EMakeMeshShapeType::Box:
		NewTool = NewObject<UAddBoxPrimitiveTool>(SceneState.ToolManager);
		break;
	case EMakeMeshShapeType::Cylinder:
		NewTool = NewObject<UAddCylinderPrimitiveTool>(SceneState.ToolManager);
		break;
	case EMakeMeshShapeType::Cone:
		NewTool = NewObject<UAddConePrimitiveTool>(SceneState.ToolManager);
		break;
	case EMakeMeshShapeType::Arrow:
		NewTool = NewObject<UAddArrowPrimitiveTool>(SceneState.ToolManager);
		break;
	case EMakeMeshShapeType::Rectangle:
		NewTool = NewObject<UAddRectanglePrimitiveTool>(SceneState.ToolManager);
		break;
	case EMakeMeshShapeType::Disc:
		NewTool = NewObject<UAddDiscPrimitiveTool>(SceneState.ToolManager);
		break;
	case EMakeMeshShapeType::Torus:
		NewTool = NewObject<UAddTorusPrimitiveTool>(SceneState.ToolManager);
		break;
	case EMakeMeshShapeType::Sphere:
		NewTool = NewObject<UAddSpherePrimitiveTool>(SceneState.ToolManager);
		break;
	case EMakeMeshShapeType::Stairs:
		NewTool = NewObject<UAddStairsPrimitiveTool>(SceneState.ToolManager);
		break;
	default:
		break;
	}
	NewTool->SetWorld(SceneState.World);
	return NewTool;
}

<<<<<<< HEAD
bool
UProceduralShapeToolProperties::IsEquivalent( const UProceduralShapeToolProperties* Other ) const
{
#if WITH_EDITOR
	UClass* Class = GetClass();
	if ( Other->GetClass() != Class )
	{
		return false;
	}
	for (const FProperty* Prop : TFieldRange<FProperty>(Class))
	{
		if (Prop->HasMetaData(TEXT("ProceduralShapeSetting")) &&
			(!Prop->Identical_InContainer(this, Other)))
		{
			return false;
		}
	}
	return true;
#else
	return false;
#endif
}

=======
>>>>>>> d731a049
void UAddPrimitiveTool::SetWorld(UWorld* World)
{
	this->TargetWorld = World;
}

UAddPrimitiveTool::UAddPrimitiveTool(const FObjectInitializer&)
{
	ShapeSettings = CreateDefaultSubobject<UProceduralShapeToolProperties>(TEXT("ShapeSettings"));
	// CreateDefaultSubobject automatically sets RF_Transactional flag, we need to clear it so that undo/redo doesn't affect tool properties
	ShapeSettings->ClearFlags(RF_Transactional);
}

bool UAddPrimitiveTool::CanAccept() const
{
	return CurrentState == EState::AdjustingSettings;
}

void UAddPrimitiveTool::Setup()
{
	USingleClickTool::Setup();

	UMouseHoverBehavior* HoverBehavior = NewObject<UMouseHoverBehavior>(this);
	HoverBehavior->Initialize(this);
	AddInputBehavior(HoverBehavior);

	OutputTypeProperties = NewObject<UCreateMeshObjectTypeProperties>(this);
	OutputTypeProperties->RestoreProperties(this);
	OutputTypeProperties->InitializeDefault();
	OutputTypeProperties->WatchProperty(OutputTypeProperties->OutputType, [this](FString) { OutputTypeProperties->UpdatePropertyVisibility(); });
	AddToolPropertySource(OutputTypeProperties);

	AddToolPropertySource(ShapeSettings);
	ShapeSettings->RestoreProperties(this);

	MaterialProperties = NewObject<UNewMeshMaterialProperties>(this);
	AddToolPropertySource(MaterialProperties);
	MaterialProperties->RestoreProperties(this);

	// create preview mesh object
	PreviewMesh = NewObject<UPreviewMesh>(this);
	PreviewMesh->CreateInWorld(TargetWorld, FTransform::Identity);
	ToolSetupUtil::ApplyRenderingConfigurationToPreview(PreviewMesh, nullptr); 
	PreviewMesh->SetVisible(false);
	PreviewMesh->SetMaterial(MaterialProperties->Material.Get());
	PreviewMesh->EnableWireframe(MaterialProperties->bShowWireframe);
<<<<<<< HEAD

	UpdatePreviewMesh();

	GetToolManager()->DisplayMessage(
		LOCTEXT("OnStartAddPrimitiveTool", "This Tool creates new shapes. Configure the shape via its settings, position it by moving the mouse in the scene, and drop it as a new object or instance by left-clicking."),
		EToolMessageLevel::UserNotification);
=======

	UTransformProxy* TransformProxy = NewObject<UTransformProxy>(this);
	TransformProxy->OnTransformChanged.AddWeakLambda(this, [this](UTransformProxy*, FTransform NewTransform) 
		{
			PreviewMesh->SetTransform(NewTransform);
		});

	// TODO: It might be nice to use a repositionable gizmo, but the drag alignment mechanic can't currently 
	// hit the preview mesh, which makes middle click repositioning feel broken and not very useful.
	Gizmo = UE::TransformGizmoUtil::CreateCustomTransformGizmo(GetToolManager(),
		ETransformGizmoSubElements::StandardTranslateRotate, this);
	Gizmo->SetActiveTarget(TransformProxy, GetToolManager());

	DragAlignmentMechanic = NewObject<UDragAlignmentMechanic>(this);
	DragAlignmentMechanic->Setup(this);
	DragAlignmentMechanic->AddToGizmo(Gizmo);

	UpdatePreviewMesh();

	SetState(EState::PlacingPrimitive);
}

void UAddPrimitiveTool::SetState(EState NewState)
{
	CurrentState = NewState;

	bool bGizmoActive = (CurrentState == EState::AdjustingSettings);
	Gizmo->SetVisibility(bGizmoActive && ShapeSettings->bShowGizmo);
	ShapeSettings->bShowGizmoOptions = bGizmoActive;
	NotifyOfPropertyChangeByTool(ShapeSettings);

	if (CurrentState == EState::PlacingPrimitive)
	{
		GetToolManager()->DisplayMessage(
			LOCTEXT("OnStartAddPrimitiveTool", "This Tool creates new shapes. Click in the scene to choose initial placement of mesh."),
			EToolMessageLevel::UserNotification);
	}
	else
	{
		// Initialize gizmo to current preview location
		Gizmo->ReinitializeGizmoTransform(PreviewMesh->GetTransform());

		GetToolManager()->DisplayMessage(
			LOCTEXT("OnStartAddPrimitiveTool2", "Alter shape settings in the detail panel or modify placement with gizmo, then accept the tool."),
			EToolMessageLevel::UserNotification);
	}
>>>>>>> d731a049
}


void UAddPrimitiveTool::Shutdown(EToolShutdownType ShutdownType)
{
	if (ShutdownType == EToolShutdownType::Accept)
	{
		GenerateAsset();
	}

	DragAlignmentMechanic->Shutdown();
	DragAlignmentMechanic = nullptr;
	GetToolManager()->GetPairedGizmoManager()->DestroyAllGizmosByOwner(this);
	Gizmo = nullptr;

	PreviewMesh->SetVisible(false);
	PreviewMesh->Disconnect();
	PreviewMesh = nullptr;

	OutputTypeProperties->SaveProperties(this);
	ShapeSettings->SaveProperties(this);
	MaterialProperties->SaveProperties(this);
}


void UAddPrimitiveTool::Render(IToolsContextRenderAPI* RenderAPI)
{
	DragAlignmentMechanic->Render(RenderAPI);
}



void UAddPrimitiveTool::OnPropertyModified(UObject* PropertySet, FProperty* Property)
{
	// Because of how the ShapeSettings property set is implemented in this Tool, changes to it are transacted,
	// and if the user exits the Tool and then tries to undo/redo those transactions, this function will end up being called.
	// So we need to ensure that we handle this case.
	if (PreviewMesh)
	{
		PreviewMesh->EnableWireframe(MaterialProperties->bShowWireframe);
		PreviewMesh->SetMaterial(MaterialProperties->Material.Get());
		UpdatePreviewMesh();
	}

	if (Gizmo)
	{
		Gizmo->SetVisibility(CurrentState == EState::AdjustingSettings && ShapeSettings->bShowGizmo);
	}
}




FInputRayHit UAddPrimitiveTool::BeginHoverSequenceHitTest(const FInputDeviceRay& PressPos)
{
	FInputRayHit Result(0);
	Result.bHit = (CurrentState == EState::PlacingPrimitive);
	return Result;
}

void UAddPrimitiveTool::OnBeginHover(const FInputDeviceRay& DevicePos)
{
	UpdatePreviewPosition(DevicePos);
}

bool UAddPrimitiveTool::OnUpdateHover(const FInputDeviceRay& DevicePos)
{
	UpdatePreviewPosition(DevicePos);
	return true;
}

void UAddPrimitiveTool::OnEndHover()
{
	// do nothing
}



void UAddPrimitiveTool::UpdatePreviewPosition(const FInputDeviceRay& DeviceClickPos)
{
	FRay ClickPosWorldRay = DeviceClickPos.WorldRay;

	// hit position (temp)
	bool bHit = false;

	FPlane DrawPlane(FVector::ZeroVector, FVector(0, 0, 1));
	if (ShapeSettings->TargetSurface == EMakeMeshPlacementType::GroundPlane)
	{
		FVector3d DrawPlanePos = (FVector3d)FMath::RayPlaneIntersection(ClickPosWorldRay.Origin, ClickPosWorldRay.Direction, DrawPlane);
		bHit = true;
		ShapeFrame = FFrame3d(DrawPlanePos);
	}
	else
	{
		// cast ray into scene
		FHitResult Result;
		bHit = ToolSceneQueriesUtil::FindNearestVisibleObjectHit(this, Result, ClickPosWorldRay);
		if (bHit)
		{
			FVector3d Normal = (FVector3d)Result.ImpactNormal;
			if (!ShapeSettings->bAlignToNormal)
			{
				Normal = FVector3d::UnitZ();
			}
			ShapeFrame = FFrame3d((FVector3d)Result.ImpactPoint, Normal);
			ShapeFrame.ConstrainedAlignPerpAxes();
		}
		else
		{
			// fall back to ground plane if we don't have a scene hit
			FVector3d DrawPlanePos = (FVector3d)FMath::RayPlaneIntersection(ClickPosWorldRay.Origin, ClickPosWorldRay.Direction, DrawPlane);
			bHit = true;
			ShapeFrame = FFrame3d(DrawPlanePos);
		}
	}

	// Snap to grid
	USceneSnappingManager* SnapManager = USceneSnappingManager::Find(GetToolManager());
	if (SnapManager)
	{
<<<<<<< HEAD
		USceneSnappingManager* SnapManager = USceneSnappingManager::Find(GetToolManager());
		if (SnapManager)
		{
			FSceneSnapQueryRequest Request;
			Request.RequestType = ESceneSnapQueryType::Position;
			Request.TargetTypes = ESceneSnapQueryTargetType::Grid;
			Request.Position = (FVector)ShapeFrame.Origin;
			TArray<FSceneSnapQueryResult> Results;
			if (SnapManager->ExecuteSceneSnapQuery(Request, Results))
			{
				ShapeFrame.Origin = (FVector3d)Results[0].Position;
			}
=======
		FSceneSnapQueryRequest Request;
		Request.RequestType = ESceneSnapQueryType::Position;
		Request.TargetTypes = ESceneSnapQueryTargetType::Grid;
		Request.Position = (FVector)ShapeFrame.Origin;
		TArray<FSceneSnapQueryResult> Results;
		if (SnapManager->ExecuteSceneSnapQuery(Request, Results))
		{
			ShapeFrame.Origin = (FVector3d)Results[0].Position;
>>>>>>> d731a049
		}
	}

	if (ShapeSettings->Rotation != 0)
	{
		ShapeFrame.Rotate(FQuaterniond(ShapeFrame.Z(), ShapeSettings->Rotation, true));
	}

	if (bHit)
	{
		PreviewMesh->SetVisible(true);
		PreviewMesh->SetTransform(ShapeFrame.ToFTransform());
	}
	else
	{
		PreviewMesh->SetVisible(false);
	}
}

void UAddPrimitiveTool::UpdatePreviewMesh() const
{
	FDynamicMesh3 NewMesh;
	GenerateMesh( &NewMesh );

	if (ShapeSettings->PolygroupMode == EMakeMeshPolygroupMode::PerShape)
	{
		FaceGroupUtil::SetGroupID(NewMesh, 0);
	}

	if (MaterialProperties->UVScale != 1.0 || MaterialProperties->bWorldSpaceUVScale)
	{
		FDynamicMeshEditor Editor(&NewMesh);
		const float WorldUnitsInMetersFactor = MaterialProperties->bWorldSpaceUVScale ? .01f : 1.0f;
		Editor.RescaleAttributeUVs(MaterialProperties->UVScale * WorldUnitsInMetersFactor, MaterialProperties->bWorldSpaceUVScale);
	}

	// set mesh position
	const FAxisAlignedBox3d Bounds = NewMesh.GetBounds(true);
	FVector3d TargetOrigin = Bounds.Center();
	if (ShapeSettings->PivotLocation == EMakeMeshPivotLocation::Base)
	{
		TargetOrigin.Z = Bounds.Min.Z;
	}
	else if (ShapeSettings->PivotLocation == EMakeMeshPivotLocation::Top)
	{
		TargetOrigin.Z = Bounds.Max.Z;
	}
	for (const int Vid : NewMesh.VertexIndicesItr())
	{
		FVector3d Pos = NewMesh.GetVertex(Vid);
		Pos -= TargetOrigin;
		NewMesh.SetVertex(Vid, Pos);
	}

	PreviewMesh->UpdatePreview(&NewMesh);

	PreviewMesh->SetTangentsMode(EDynamicMeshComponentTangentsMode::AutoCalculated);
	const bool CalculateTangentsSuccessful = PreviewMesh->CalculateTangents();
	checkSlow(CalculateTangentsSuccessful);
}

<<<<<<< HEAD
void UAddPrimitiveTool::OnClicked(const FInputDeviceRay& ClickPos)
=======

bool UAddPrimitiveTool::SupportsWorldSpaceFocusBox()
>>>>>>> d731a049
{
	return PreviewMesh != nullptr;
}

FBox UAddPrimitiveTool::GetWorldSpaceFocusBox()
{
	if (PreviewMesh)
	{
		if (UPrimitiveComponent* Component = PreviewMesh->GetRootComponent())
		{
			return Component->Bounds.GetBox();
		}
	}
	return FBox();
}

bool UAddPrimitiveTool::SupportsWorldSpaceFocusPoint()
{
	return PreviewMesh != nullptr;

}

bool UAddPrimitiveTool::GetWorldSpaceFocusPoint(const FRay& WorldRay, FVector& PointOut)
{
	if (PreviewMesh)
	{
		FHitResult HitResult;
		if (PreviewMesh->FindRayIntersection(WorldRay, HitResult))
		{
			PointOut = HitResult.ImpactPoint;
			return true;
		}
	}
	return false;
}


<<<<<<< HEAD
	if (ShapeSettings->bInstanceIfPossible && LastGenerated != nullptr && IsEquivalentLastGeneratedAsset())
	{
		GetToolManager()->BeginUndoTransaction(LOCTEXT("AddPrimitiveToolTransactionName", "Add Shape Mesh"));
		FActorSpawnParameters SpawnParameters;
		SpawnParameters.Template = LastGenerated->Actor;
		FRotator Rotation(0.0f, 0.0f, 0.0f);
		AStaticMeshActor* CloneActor = TargetWorld->SpawnActor<AStaticMeshActor>(FVector::ZeroVector, Rotation, SpawnParameters);
		// some properties must be manually set on the component because they will not persist reliably through the spawn template (especially if the actor creation was undone)
		CloneActor->GetStaticMeshComponent()->SetWorldTransform(PreviewMesh->GetTransform());
		CloneActor->GetStaticMeshComponent()->SetStaticMesh(LastGenerated->StaticMesh);
		CloneActor->GetStaticMeshComponent()->SetMaterial(0, Material);
#if WITH_EDITOR
		CloneActor->SetActorLabel(LastGenerated->Label);
#endif
		// select newly-created object
		ToolSelectionUtil::SetNewActorSelection(GetToolManager(), CloneActor);
		GetToolManager()->EndUndoTransaction();
=======
FInputRayHit UAddPrimitiveTool::IsHitByClick(const FInputDeviceRay& ClickPos)
{
	FInputRayHit Result(0);
	Result.bHit = (CurrentState == EState::PlacingPrimitive);
	return Result;
}
>>>>>>> d731a049

void UAddPrimitiveTool::OnClicked(const FInputDeviceRay& ClickPos)
{
	if (!ensure(CurrentState == EState::PlacingPrimitive))
	{
		return;
	}

	UpdatePreviewPosition(ClickPos);
	SetState(EState::AdjustingSettings);
	GetToolManager()->EmitObjectChange(this, MakeUnique<FStateChange>(PreviewMesh->GetTransform()),
		LOCTEXT("PlaceMeshTransaction", "Place Mesh"));
}

void UAddPrimitiveTool::GenerateAsset()
{
	UMaterialInterface* Material = PreviewMesh->GetMaterial();

	const FDynamicMesh3* CurMesh = PreviewMesh->GetPreviewDynamicMesh();

<<<<<<< HEAD
	GetToolManager()->BeginUndoTransaction(LOCTEXT("AddPrimitiveToolTransactionName", "Add Shape Mesh"));
=======
	GetToolManager()->BeginUndoTransaction(LOCTEXT("AddPrimitiveToolTransactionName", "Add Primitive Tool"));
>>>>>>> d731a049

	FCreateMeshObjectParams NewMeshObjectParams;
	NewMeshObjectParams.TargetWorld = TargetWorld;
	NewMeshObjectParams.Transform = PreviewMesh->GetTransform();
	NewMeshObjectParams.BaseName = AssetName;
	NewMeshObjectParams.Materials.Add(Material);
	NewMeshObjectParams.SetMesh(CurMesh);
	OutputTypeProperties->ConfigureCreateMeshObjectParams(NewMeshObjectParams);
	FCreateMeshObjectResult Result = UE::Modeling::CreateMeshObject(GetToolManager(), MoveTemp(NewMeshObjectParams));
	if (Result.IsOK() )
	{
		if (Result.NewActor != nullptr)
		{
			// select newly-created object
			ToolSelectionUtil::SetNewActorSelection(GetToolManager(), Result.NewActor);
		}
	}

	GetToolManager()->EndUndoTransaction();
}

void UAddPrimitiveTool::FStateChange::Apply(UObject* Object)
{
	UAddPrimitiveTool* Tool = Cast<UAddPrimitiveTool>(Object);

	// Set preview transform before changing state so that the adjustment gizmo is initialized properly
	Tool->PreviewMesh->SetTransform(MeshTransform);

	Tool->SetState(EState::AdjustingSettings);
}

void UAddPrimitiveTool::FStateChange::Revert(UObject* Object)
{
	UAddPrimitiveTool* Tool = Cast<UAddPrimitiveTool>(Object);
	Tool->SetState(EState::PlacingPrimitive);
}


UAddBoxPrimitiveTool::UAddBoxPrimitiveTool(const FObjectInitializer& ObjectInitializer)
	: Super(ObjectInitializer.SetDefaultSubobjectClass<UProceduralBoxToolProperties>(TEXT("ShapeSettings")))
{
	AssetName = TEXT("Box");
	UInteractiveTool::SetToolDisplayName(LOCTEXT("BoxToolName", "Create Box"));
}

void UAddBoxPrimitiveTool::GenerateMesh(FDynamicMesh3* OutMesh) const
{
	FGridBoxMeshGenerator BoxGen;
	const UProceduralBoxToolProperties* BoxSettings = Cast<UProceduralBoxToolProperties>(ShapeSettings);
	BoxGen.Box = UE::Geometry::FOrientedBox3d(FVector3d::Zero(), 0.5*FVector3d(BoxSettings->Depth, BoxSettings->Width, BoxSettings->Height));
	BoxGen.EdgeVertices = FIndex3i(BoxSettings->DepthSubdivisions + 1,
								   BoxSettings->WidthSubdivisions + 1,
								   BoxSettings->HeightSubdivisions + 1);
	BoxGen.bPolygroupPerQuad = ShapeSettings->PolygroupMode == EMakeMeshPolygroupMode::PerQuad;
	BoxGen.Generate();
	OutMesh->Copy(&BoxGen);
}



UAddRectanglePrimitiveTool::UAddRectanglePrimitiveTool(const FObjectInitializer& ObjectInitializer)
	: Super(ObjectInitializer.SetDefaultSubobjectClass<UProceduralRectangleToolProperties>(TEXT("ShapeSettings")))
{
	AssetName = TEXT("Rectangle");
	UInteractiveTool::SetToolDisplayName(LOCTEXT("RectToolName", "Create Rectangle"));
}

void UAddRectanglePrimitiveTool::GenerateMesh(FDynamicMesh3* OutMesh) const
{
	auto* RectangleSettings = Cast<UProceduralRectangleToolProperties>(ShapeSettings);
	switch (RectangleSettings->RectangleType)
	{
	case EProceduralRectType::Rectangle:
	{
		FRectangleMeshGenerator RectGen;
		RectGen.Width = RectangleSettings->Depth;
		RectGen.Height = RectangleSettings->Width;
		RectGen.WidthVertexCount = RectangleSettings->DepthSubdivisions + 1;
		RectGen.HeightVertexCount = RectangleSettings->WidthSubdivisions + 1;
		RectGen.bSinglePolyGroup = (ShapeSettings->PolygroupMode != EMakeMeshPolygroupMode::PerQuad);
		RectGen.Generate();
		OutMesh->Copy(&RectGen);
		break;
	}
	case EProceduralRectType::RoundedRectangle:
	{
		FRoundedRectangleMeshGenerator RectGen;
		RectGen.Width = RectangleSettings->Depth;
		RectGen.Height = RectangleSettings->Width;
		RectGen.WidthVertexCount = RectangleSettings->DepthSubdivisions + 1;
		RectGen.HeightVertexCount = RectangleSettings->WidthSubdivisions + 1;
		RectGen.bSinglePolyGroup = (ShapeSettings->PolygroupMode != EMakeMeshPolygroupMode::PerQuad);
		RectGen.Radius = RectangleSettings->CornerRadius;
		RectGen.AngleSamples = RectangleSettings->CornerSlices - 1;
		RectGen.Generate();
		OutMesh->Copy(&RectGen);
		break;
	}
	}
}


UAddDiscPrimitiveTool::UAddDiscPrimitiveTool(const FObjectInitializer& ObjectInitializer)
	: Super(ObjectInitializer.SetDefaultSubobjectClass<UProceduralDiscToolProperties>(TEXT("ShapeSettings")))
{
	AssetName = TEXT("Disc");
	UInteractiveTool::SetToolDisplayName(LOCTEXT("DiscToolName", "Create Disc"));
<<<<<<< HEAD
=======
}

void UAddDiscPrimitiveTool::Setup()
{
	Super::Setup();


	// add watchers to ensure the hole radius is never larger than the disc radius when updating a punctured disc

	UProceduralDiscToolProperties* DiscSettings = Cast<UProceduralDiscToolProperties>(ShapeSettings);

	int32 HoleRadiusWatchID = DiscSettings->WatchProperty(DiscSettings->HoleRadius, 
															[DiscSettings](float HR) 
															{
																if (DiscSettings->DiscType == EProceduralDiscType::PuncturedDisc)
																{
																	DiscSettings->HoleRadius = FMath::Min(DiscSettings->Radius, HR);
																}
															});
	DiscSettings->WatchProperty(DiscSettings->Radius, 
								[DiscSettings, HoleRadiusWatchID](float R) 
								{
									if (DiscSettings->DiscType == EProceduralDiscType::PuncturedDisc)
									{
										DiscSettings->HoleRadius = FMath::Min(DiscSettings->HoleRadius, R);
										DiscSettings->SilentUpdateWatcherAtIndex(HoleRadiusWatchID);
									}
								});
>>>>>>> d731a049
}

void UAddDiscPrimitiveTool::GenerateMesh(FDynamicMesh3* OutMesh) const
{
	const UProceduralDiscToolProperties* DiscSettings = Cast<UProceduralDiscToolProperties>(ShapeSettings);
	switch (DiscSettings->DiscType)
	{
	case EProceduralDiscType::Disc:
	{
		FDiscMeshGenerator Gen;
		Gen.Radius = DiscSettings->Radius;
		Gen.AngleSamples = DiscSettings->RadialSlices;
		Gen.RadialSamples = DiscSettings->RadialSubdivisions;
		Gen.bSinglePolygroup = (ShapeSettings->PolygroupMode != EMakeMeshPolygroupMode::PerQuad);
		Gen.Generate();
		OutMesh->Copy(&Gen);
		break;
	}
	case EProceduralDiscType::PuncturedDisc:
	{
		FPuncturedDiscMeshGenerator Gen;
		Gen.Radius = DiscSettings->Radius;
		Gen.HoleRadius = FMath::Min(DiscSettings->HoleRadius, Gen.Radius * .999f); // hole cannot be bigger than outer radius
		Gen.AngleSamples = DiscSettings->RadialSlices;
		Gen.RadialSamples = DiscSettings->RadialSubdivisions;
		Gen.bSinglePolygroup = (ShapeSettings->PolygroupMode != EMakeMeshPolygroupMode::PerQuad);
		Gen.Generate();
		OutMesh->Copy(&Gen);
		break;
	}
	}
}



UAddTorusPrimitiveTool::UAddTorusPrimitiveTool(const FObjectInitializer& ObjectInitializer)
	: Super(ObjectInitializer.SetDefaultSubobjectClass<UProceduralTorusToolProperties>(TEXT("ShapeSettings")))
{
	AssetName = TEXT("Torus");
	UInteractiveTool::SetToolDisplayName(LOCTEXT("TorusToolName", "Create Torus"));
}

void UAddTorusPrimitiveTool::GenerateMesh(FDynamicMesh3* OutMesh) const
{
	FGeneralizedCylinderGenerator Gen;
	const UProceduralTorusToolProperties* TorusSettings = Cast<UProceduralTorusToolProperties>(ShapeSettings);
	Gen.CrossSection = FPolygon2d::MakeCircle(TorusSettings->MinorRadius, TorusSettings->MinorSlices);
	FPolygon2d PathCircle = FPolygon2d::MakeCircle(TorusSettings->MajorRadius, TorusSettings->MajorSlices);
	for (int Idx = 0; Idx < PathCircle.VertexCount(); Idx++)
	{
		Gen.Path.Add( FVector3d(PathCircle[Idx].X, PathCircle[Idx].Y, 0) );
	}
	Gen.bLoop = true;
	Gen.bCapped = false;
	Gen.bPolygroupPerQuad = ShapeSettings->PolygroupMode == EMakeMeshPolygroupMode::PerQuad;
	Gen.InitialFrame = FFrame3d(Gen.Path[0]);
	Gen.Generate();
	OutMesh->Copy(&Gen);
}



UAddCylinderPrimitiveTool::UAddCylinderPrimitiveTool(const FObjectInitializer& ObjectInitializer)
	: Super(ObjectInitializer.SetDefaultSubobjectClass<UProceduralCylinderToolProperties>(TEXT("ShapeSettings")))
{
	AssetName = TEXT("Cylinder");
	UInteractiveTool::SetToolDisplayName(LOCTEXT("CylinderToolName", "Create Cylinder"));
}

void UAddCylinderPrimitiveTool::GenerateMesh(FDynamicMesh3* OutMesh) const
{
	FCylinderGenerator CylGen;
	const UProceduralCylinderToolProperties* CylinderSettings = Cast<UProceduralCylinderToolProperties>(ShapeSettings);
	CylGen.Radius[1] = CylGen.Radius[0] = CylinderSettings->Radius;
	CylGen.Height = CylinderSettings->Height;
	CylGen.AngleSamples = CylinderSettings->RadialSlices;
	CylGen.LengthSamples = CylinderSettings->HeightSubdivisions - 1;
	CylGen.bCapped = true;
	CylGen.bPolygroupPerQuad = ShapeSettings->PolygroupMode == EMakeMeshPolygroupMode::PerQuad;
	CylGen.Generate();
	OutMesh->Copy(&CylGen);
}



UAddConePrimitiveTool::UAddConePrimitiveTool(const FObjectInitializer& ObjectInitializer)
	: Super(ObjectInitializer.SetDefaultSubobjectClass<UProceduralConeToolProperties>(TEXT("ShapeSettings")))
{
	AssetName = TEXT("Cone");
	UInteractiveTool::SetToolDisplayName(LOCTEXT("ConeToolName", "Create Cone"));
}

void UAddConePrimitiveTool::GenerateMesh(FDynamicMesh3* OutMesh) const
{
	// Unreal's standard cone is just a cylinder with a very small top
	FCylinderGenerator CylGen;
	const UProceduralConeToolProperties* ConeSettings = Cast<UProceduralConeToolProperties>(ShapeSettings);
	CylGen.Radius[0] = ConeSettings->Radius;
	CylGen.Radius[1] = .01;
	CylGen.Height = ConeSettings->Height;
	CylGen.AngleSamples = ConeSettings->RadialSlices;
	CylGen.LengthSamples = ConeSettings->HeightSubdivisions - 1;
	CylGen.bCapped = true;
	CylGen.bPolygroupPerQuad = ShapeSettings->PolygroupMode == EMakeMeshPolygroupMode::PerQuad;
	CylGen.Generate();
	OutMesh->Copy(&CylGen);
}


UAddArrowPrimitiveTool::UAddArrowPrimitiveTool(const FObjectInitializer& ObjectInitializer)
	: Super(ObjectInitializer.SetDefaultSubobjectClass<UProceduralArrowToolProperties>(TEXT("ShapeSettings")))
{
	AssetName = TEXT("Arrow");
	UInteractiveTool::SetToolDisplayName(LOCTEXT("ArrowToolName", "Create Arrow"));
}

void UAddArrowPrimitiveTool::GenerateMesh(FDynamicMesh3* OutMesh) const
{
	FArrowGenerator ArrowGen;
	const UProceduralArrowToolProperties* ArrowSettings = Cast<UProceduralArrowToolProperties>(ShapeSettings);
	ArrowGen.StickRadius = ArrowSettings->ShaftRadius;
	ArrowGen.StickLength = ArrowSettings->ShaftHeight;
	ArrowGen.HeadBaseRadius = ArrowSettings->HeadRadius;
	ArrowGen.HeadTipRadius = .01f;
	ArrowGen.HeadLength = ArrowSettings->HeadHeight;
	ArrowGen.AngleSamples = ArrowSettings->RadialSlices;
	ArrowGen.bCapped = true;
	ArrowGen.bPolygroupPerQuad = ShapeSettings->PolygroupMode == EMakeMeshPolygroupMode::PerQuad;
	if (ArrowSettings->HeightSubdivisions > 1)
	{
		const int AdditionalLengthsSamples = ArrowSettings->HeightSubdivisions - 1;
		ArrowGen.AdditionalLengthSamples[0] = AdditionalLengthsSamples;
		ArrowGen.AdditionalLengthSamples[1] = AdditionalLengthsSamples;
		ArrowGen.AdditionalLengthSamples[2] = AdditionalLengthsSamples;
	}
	ArrowGen.Generate();
	OutMesh->Copy(&ArrowGen);
}



UAddSpherePrimitiveTool::UAddSpherePrimitiveTool(const FObjectInitializer& ObjectInitializer)
	: Super(ObjectInitializer.SetDefaultSubobjectClass<UProceduralSphereToolProperties>(TEXT("ShapeSettings")))
{
	AssetName = TEXT("Sphere");
	UInteractiveTool::SetToolDisplayName(LOCTEXT("SphereToolName", "Create Sphere"));
}

void UAddSpherePrimitiveTool::GenerateMesh(FDynamicMesh3* OutMesh) const
{
	const UProceduralSphereToolProperties* SphereSettings = Cast<UProceduralSphereToolProperties>(ShapeSettings);
	switch (SphereSettings->SubdivisionType)
	{
	case EProceduralSphereType::LatLong:
	{
		FSphereGenerator SphereGen;
		SphereGen.Radius = SphereSettings->Radius;
<<<<<<< HEAD
		SphereGen.NumTheta = SphereSettings->VerticalSlices + 1;
=======
		SphereGen.NumTheta = SphereSettings->VerticalSlices;
>>>>>>> d731a049
		SphereGen.NumPhi = SphereSettings->HorizontalSlices + 1;
		SphereGen.bPolygroupPerQuad = (ShapeSettings->PolygroupMode == EMakeMeshPolygroupMode::PerQuad);
		SphereGen.Generate();
		OutMesh->Copy(&SphereGen);
		break;
	}
	case EProceduralSphereType::Box:
	{
		FBoxSphereGenerator SphereGen;
		SphereGen.Radius = SphereSettings->Radius;
		SphereGen.Box = FOrientedBox3d(FVector3d::Zero(),
			0.5 * FVector3d(SphereSettings->Subdivisions + 1,
				SphereSettings->Subdivisions + 1,
				SphereSettings->Subdivisions + 1));
		int EdgeNum = SphereSettings->Subdivisions + 1;
		SphereGen.EdgeVertices = FIndex3i(EdgeNum, EdgeNum, EdgeNum);
		SphereGen.bPolygroupPerQuad = (ShapeSettings->PolygroupMode == EMakeMeshPolygroupMode::PerQuad);
		SphereGen.Generate();
		OutMesh->Copy(&SphereGen);
		break;
	}
	}
}



UAddStairsPrimitiveTool::UAddStairsPrimitiveTool(const FObjectInitializer& ObjectInitializer)
	: Super(ObjectInitializer.SetDefaultSubobjectClass<UProceduralStairsToolProperties>(TEXT("ShapeSettings")))
{
	AssetName = TEXT("Stairs");
	UInteractiveTool::SetToolDisplayName(LOCTEXT("StairsToolName", "Create Stairs"));
}

void UAddStairsPrimitiveTool::GenerateMesh(FDynamicMesh3* OutMesh) const
{
	const UProceduralStairsToolProperties* StairSettings = Cast<UProceduralStairsToolProperties>(ShapeSettings);
	switch (StairSettings->StairsType)
	{
	case EProceduralStairsType::Linear:
	{
		FLinearStairGenerator StairGen;
		StairGen.StepWidth = StairSettings->StepWidth;
		StairGen.StepHeight = StairSettings->StepHeight;
		StairGen.StepDepth = StairSettings->StepDepth;
		StairGen.NumSteps = StairSettings->NumSteps;
		StairGen.bPolygroupPerQuad = (ShapeSettings->PolygroupMode == EMakeMeshPolygroupMode::PerQuad);
		StairGen.Generate();
		OutMesh->Copy(&StairGen);
		break;
	}
	case EProceduralStairsType::Floating:
	{
		FFloatingStairGenerator StairGen;
		StairGen.StepWidth = StairSettings->StepWidth;
		StairGen.StepHeight = StairSettings->StepHeight;
		StairGen.StepDepth = StairSettings->StepDepth;
		StairGen.NumSteps = StairSettings->NumSteps;
		StairGen.bPolygroupPerQuad = (ShapeSettings->PolygroupMode == EMakeMeshPolygroupMode::PerQuad);
		StairGen.Generate();
		OutMesh->Copy(&StairGen);
		break;
	}
	case EProceduralStairsType::Curved:
	{
		FCurvedStairGenerator StairGen;
		StairGen.StepWidth = StairSettings->StepWidth;
		StairGen.StepHeight = StairSettings->StepHeight;
		StairGen.NumSteps = StairSettings->NumSteps;
		StairGen.InnerRadius = StairSettings->InnerRadius;
		StairGen.CurveAngle = StairSettings->CurveAngle;
		StairGen.bPolygroupPerQuad = (ShapeSettings->PolygroupMode == EMakeMeshPolygroupMode::PerQuad);
		StairGen.Generate();
		OutMesh->Copy(&StairGen);
		break;
	}
	case EProceduralStairsType::Spiral:
	{
		FSpiralStairGenerator StairGen;
		StairGen.StepWidth = StairSettings->StepWidth;
		StairGen.StepHeight = StairSettings->StepHeight;
		StairGen.NumSteps = StairSettings->NumSteps;
		StairGen.InnerRadius = StairSettings->InnerRadius;
		StairGen.CurveAngle = StairSettings->SpiralAngle;
		StairGen.bPolygroupPerQuad = (ShapeSettings->PolygroupMode == EMakeMeshPolygroupMode::PerQuad);
		StairGen.Generate();
		OutMesh->Copy(&StairGen);
		break;
	}
	}
}


#undef LOCTEXT_NAMESPACE
<|MERGE_RESOLUTION|>--- conflicted
+++ resolved
@@ -31,11 +31,8 @@
 #include "UObject/PropertyIterator.h"
 #include "UObject/UnrealType.h"
 
-<<<<<<< HEAD
-=======
 #include UE_INLINE_GENERATED_CPP_BY_NAME(AddPrimitiveTool)
 
->>>>>>> d731a049
 using namespace UE::Geometry;
 
 #define LOCTEXT_NAMESPACE "UAddPrimitiveTool"
@@ -87,32 +84,6 @@
 	return NewTool;
 }
 
-<<<<<<< HEAD
-bool
-UProceduralShapeToolProperties::IsEquivalent( const UProceduralShapeToolProperties* Other ) const
-{
-#if WITH_EDITOR
-	UClass* Class = GetClass();
-	if ( Other->GetClass() != Class )
-	{
-		return false;
-	}
-	for (const FProperty* Prop : TFieldRange<FProperty>(Class))
-	{
-		if (Prop->HasMetaData(TEXT("ProceduralShapeSetting")) &&
-			(!Prop->Identical_InContainer(this, Other)))
-		{
-			return false;
-		}
-	}
-	return true;
-#else
-	return false;
-#endif
-}
-
-=======
->>>>>>> d731a049
 void UAddPrimitiveTool::SetWorld(UWorld* World)
 {
 	this->TargetWorld = World;
@@ -158,14 +129,6 @@
 	PreviewMesh->SetVisible(false);
 	PreviewMesh->SetMaterial(MaterialProperties->Material.Get());
 	PreviewMesh->EnableWireframe(MaterialProperties->bShowWireframe);
-<<<<<<< HEAD
-
-	UpdatePreviewMesh();
-
-	GetToolManager()->DisplayMessage(
-		LOCTEXT("OnStartAddPrimitiveTool", "This Tool creates new shapes. Configure the shape via its settings, position it by moving the mouse in the scene, and drop it as a new object or instance by left-clicking."),
-		EToolMessageLevel::UserNotification);
-=======
 
 	UTransformProxy* TransformProxy = NewObject<UTransformProxy>(this);
 	TransformProxy->OnTransformChanged.AddWeakLambda(this, [this](UTransformProxy*, FTransform NewTransform) 
@@ -212,7 +175,6 @@
 			LOCTEXT("OnStartAddPrimitiveTool2", "Alter shape settings in the detail panel or modify placement with gizmo, then accept the tool."),
 			EToolMessageLevel::UserNotification);
 	}
->>>>>>> d731a049
 }
 
 
@@ -333,20 +295,6 @@
 	USceneSnappingManager* SnapManager = USceneSnappingManager::Find(GetToolManager());
 	if (SnapManager)
 	{
-<<<<<<< HEAD
-		USceneSnappingManager* SnapManager = USceneSnappingManager::Find(GetToolManager());
-		if (SnapManager)
-		{
-			FSceneSnapQueryRequest Request;
-			Request.RequestType = ESceneSnapQueryType::Position;
-			Request.TargetTypes = ESceneSnapQueryTargetType::Grid;
-			Request.Position = (FVector)ShapeFrame.Origin;
-			TArray<FSceneSnapQueryResult> Results;
-			if (SnapManager->ExecuteSceneSnapQuery(Request, Results))
-			{
-				ShapeFrame.Origin = (FVector3d)Results[0].Position;
-			}
-=======
 		FSceneSnapQueryRequest Request;
 		Request.RequestType = ESceneSnapQueryType::Position;
 		Request.TargetTypes = ESceneSnapQueryTargetType::Grid;
@@ -355,7 +303,6 @@
 		if (SnapManager->ExecuteSceneSnapQuery(Request, Results))
 		{
 			ShapeFrame.Origin = (FVector3d)Results[0].Position;
->>>>>>> d731a049
 		}
 	}
 
@@ -417,12 +364,8 @@
 	checkSlow(CalculateTangentsSuccessful);
 }
 
-<<<<<<< HEAD
-void UAddPrimitiveTool::OnClicked(const FInputDeviceRay& ClickPos)
-=======
 
 bool UAddPrimitiveTool::SupportsWorldSpaceFocusBox()
->>>>>>> d731a049
 {
 	return PreviewMesh != nullptr;
 }
@@ -460,32 +403,12 @@
 }
 
 
-<<<<<<< HEAD
-	if (ShapeSettings->bInstanceIfPossible && LastGenerated != nullptr && IsEquivalentLastGeneratedAsset())
-	{
-		GetToolManager()->BeginUndoTransaction(LOCTEXT("AddPrimitiveToolTransactionName", "Add Shape Mesh"));
-		FActorSpawnParameters SpawnParameters;
-		SpawnParameters.Template = LastGenerated->Actor;
-		FRotator Rotation(0.0f, 0.0f, 0.0f);
-		AStaticMeshActor* CloneActor = TargetWorld->SpawnActor<AStaticMeshActor>(FVector::ZeroVector, Rotation, SpawnParameters);
-		// some properties must be manually set on the component because they will not persist reliably through the spawn template (especially if the actor creation was undone)
-		CloneActor->GetStaticMeshComponent()->SetWorldTransform(PreviewMesh->GetTransform());
-		CloneActor->GetStaticMeshComponent()->SetStaticMesh(LastGenerated->StaticMesh);
-		CloneActor->GetStaticMeshComponent()->SetMaterial(0, Material);
-#if WITH_EDITOR
-		CloneActor->SetActorLabel(LastGenerated->Label);
-#endif
-		// select newly-created object
-		ToolSelectionUtil::SetNewActorSelection(GetToolManager(), CloneActor);
-		GetToolManager()->EndUndoTransaction();
-=======
 FInputRayHit UAddPrimitiveTool::IsHitByClick(const FInputDeviceRay& ClickPos)
 {
 	FInputRayHit Result(0);
 	Result.bHit = (CurrentState == EState::PlacingPrimitive);
 	return Result;
 }
->>>>>>> d731a049
 
 void UAddPrimitiveTool::OnClicked(const FInputDeviceRay& ClickPos)
 {
@@ -506,11 +429,7 @@
 
 	const FDynamicMesh3* CurMesh = PreviewMesh->GetPreviewDynamicMesh();
 
-<<<<<<< HEAD
-	GetToolManager()->BeginUndoTransaction(LOCTEXT("AddPrimitiveToolTransactionName", "Add Shape Mesh"));
-=======
 	GetToolManager()->BeginUndoTransaction(LOCTEXT("AddPrimitiveToolTransactionName", "Add Primitive Tool"));
->>>>>>> d731a049
 
 	FCreateMeshObjectParams NewMeshObjectParams;
 	NewMeshObjectParams.TargetWorld = TargetWorld;
@@ -618,8 +537,6 @@
 {
 	AssetName = TEXT("Disc");
 	UInteractiveTool::SetToolDisplayName(LOCTEXT("DiscToolName", "Create Disc"));
-<<<<<<< HEAD
-=======
 }
 
 void UAddDiscPrimitiveTool::Setup()
@@ -648,7 +565,6 @@
 										DiscSettings->SilentUpdateWatcherAtIndex(HoleRadiusWatchID);
 									}
 								});
->>>>>>> d731a049
 }
 
 void UAddDiscPrimitiveTool::GenerateMesh(FDynamicMesh3* OutMesh) const
@@ -806,11 +722,7 @@
 	{
 		FSphereGenerator SphereGen;
 		SphereGen.Radius = SphereSettings->Radius;
-<<<<<<< HEAD
-		SphereGen.NumTheta = SphereSettings->VerticalSlices + 1;
-=======
 		SphereGen.NumTheta = SphereSettings->VerticalSlices;
->>>>>>> d731a049
 		SphereGen.NumPhi = SphereSettings->HorizontalSlices + 1;
 		SphereGen.bPolygroupPerQuad = (ShapeSettings->PolygroupMode == EMakeMeshPolygroupMode::PerQuad);
 		SphereGen.Generate();
