--- conflicted
+++ resolved
@@ -217,17 +217,7 @@
 			FDynamicMesh3& ComponentDMesh = InputMeshes[ComponentIdx];
 			bNeedColorAttr = bNeedColorAttr || (ComponentDMesh.HasAttributes() && ComponentDMesh.Attributes()->HasPrimaryColors());
 
-<<<<<<< HEAD
-			if (ComponentDMesh.HasAttributes() && ComponentDMesh.Attributes()->NumUVLayers() > AccumulateDMesh.Attributes()->NumUVLayers())
-			{
-				AccumulateDMesh.Attributes()->SetNumUVLayers(ComponentDMesh.Attributes()->NumUVLayers());
-			}
-
-			FTransformSRT3d XF = (UE::ToolTarget::GetLocalToWorldTransform(Targets[ComponentIdx]) * ToAccum);
-			if (XF.GetDeterminant() < 0)
-=======
 			if (ComponentDMesh.HasAttributes())
->>>>>>> d731a049
 			{
 				AccumulateDMesh.Attributes()->EnableMatchingAttributes(*ComponentDMesh.Attributes(), false);
 			}
@@ -368,10 +358,6 @@
 	SkipActor = UE::ToolTarget::GetTargetActor(Targets[SkipIndex]);
 
 	FTransform3d TargetToWorld = UE::ToolTarget::GetLocalToWorldTransform(Targets[SkipIndex]);
-<<<<<<< HEAD
-	FTransform3d WorldToTarget = TargetToWorld.Inverse();
-=======
->>>>>>> d731a049
 
 	FSimpleShapeSet3d SimpleCollision;
 	UE::Geometry::FComponentCollisionSettings CollisionSettings;
@@ -413,15 +399,10 @@
 			if (ComponentIdx != SkipIndex)
 			{
 				FTransform3d ComponentToWorld = (FTransform3d)UE::ToolTarget::GetLocalToWorldTransform(Targets[ComponentIdx]);
-<<<<<<< HEAD
-				MeshTransforms::ApplyTransform(ComponentDMesh, ComponentToWorld);
-				if (ComponentToWorld.GetDeterminant() < 0)
-=======
 				MeshTransforms::ApplyTransform(ComponentDMesh, ComponentToWorld, true);
 				MeshTransforms::ApplyTransformInverse(ComponentDMesh, TargetToWorld, true);
 				Transforms[0] = ComponentToWorld;
 				if (TargetToWorld.GetRotation().IsIdentity() || TargetToWorld.GetScale3D().IsUniform())
->>>>>>> d731a049
 				{
 					// Inverse can be represented by a single FTransform3d
 					Transforms[1] = TargetToWorld.Inverse();
@@ -525,8 +506,4 @@
 }
 
 
-<<<<<<< HEAD
 #undef LOCTEXT_NAMESPACE
-=======
-#undef LOCTEXT_NAMESPACE
->>>>>>> d731a049
