--- conflicted
+++ resolved
@@ -112,11 +112,7 @@
 	FString LiveLinkPayload;
 
 	/** List of Subjects that we are replicating across cluster. On Agents, it will actually be added to the LiveLink subject's list */
-<<<<<<< HEAD
-	TArray<UNDisplayAgentVirtualSubject*> TrackedSubjects;
-=======
 	TArray<TObjectPtr<UNDisplayAgentVirtualSubject>> TrackedSubjects;
->>>>>>> 4af6daef
 
 	/** Guid associated to our Virtual Subject Source */
 	FGuid LiveLinkSourceGuid;
