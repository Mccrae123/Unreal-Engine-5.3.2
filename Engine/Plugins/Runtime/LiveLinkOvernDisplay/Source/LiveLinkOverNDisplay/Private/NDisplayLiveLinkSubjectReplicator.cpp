--- conflicted
+++ resolved
@@ -74,11 +74,7 @@
 
 void FNDisplayLiveLinkSubjectReplicator::AddReferencedObjects(FReferenceCollector& Collector)
 {
-<<<<<<< HEAD
-	for (const UNDisplayAgentVirtualSubject* Subject : TrackedSubjects)
-=======
 	for (auto& Subject : TrackedSubjects)
->>>>>>> 4af6daef
 	{
 		Collector.AddReferencedObject(Subject);
 	}
@@ -250,11 +246,7 @@
 					FLiveLinkSubjectFrameData SubjectFrameData;
 					if (LiveLinkClient->EvaluateFrame_AnyThread(SubjectName, SubjectRole, SubjectFrameData))
 					{
-<<<<<<< HEAD
-						if (UNDisplayAgentVirtualSubject** FoundSujectDataPtr = TrackedSubjects.FindByPredicate(
-=======
 						if (auto* FoundSujectDataPtr = TrackedSubjects.FindByPredicate(
->>>>>>> 4af6daef
 							[SubjectKey](const UNDisplayAgentVirtualSubject* Other) { return Other->GetAssociatedSubjectKey().SubjectName == SubjectKey.SubjectName; }))
 						{
 							UNDisplayAgentVirtualSubject* FoundSubjectData = *FoundSujectDataPtr;
@@ -383,11 +375,7 @@
 
 	//Verify if we're already tracking that subject
 	UNDisplayAgentVirtualSubject* TrackedSubject = nullptr;
-<<<<<<< HEAD
-	if (UNDisplayAgentVirtualSubject** FoundSujectDataPtr = TrackedSubjects.FindByPredicate(
-=======
 	if (auto* FoundSujectDataPtr = TrackedSubjects.FindByPredicate(
->>>>>>> 4af6daef
 		[SubjectKey](const UNDisplayAgentVirtualSubject* Other) { return Other->GetAssociatedSubjectKey().SubjectName == SubjectKey.SubjectName; }))
 	{
 		TrackedSubject = *FoundSujectDataPtr;
@@ -483,11 +471,7 @@
 void FNDisplayLiveLinkSubjectReplicator::ProcessLiveLinkData_Agent(EFrameType FrameType, const FLiveLinkSubjectKey& SubjectKey, FLiveLinkFrameDataStruct& FrameData)
 {
 	//Find associated tracked subject data to broadcast role and static data. Should always be found
-<<<<<<< HEAD
-	UNDisplayAgentVirtualSubject** FoundTrackedSubjectPtr = TrackedSubjects.FindByPredicate([SubjectKey](const UNDisplayAgentVirtualSubject* Other) { return Other->GetAssociatedSubjectKey() == SubjectKey; });
-=======
 	auto* FoundTrackedSubjectPtr = TrackedSubjects.FindByPredicate([SubjectKey](const UNDisplayAgentVirtualSubject* Other) { return Other->GetAssociatedSubjectKey() == SubjectKey; });
->>>>>>> 4af6daef
 	check(FoundTrackedSubjectPtr);
 	UNDisplayAgentVirtualSubject* FoundTrackedSubject = *FoundTrackedSubjectPtr;
 	
