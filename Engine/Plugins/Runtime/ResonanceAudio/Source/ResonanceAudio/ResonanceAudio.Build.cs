//
// Copyright (C) Google Inc. 2017. All rights reserved.
//
using UnrealBuildTool;

public class ResonanceAudio : ModuleRules
{
	protected virtual bool bSupportsProceduralMesh { get { return true; } }

	public ResonanceAudio(ReadOnlyTargetRules Target) : base(Target)
    {
        string ResonanceAudioPath = ModuleDirectory + "/Private/ResonanceAudioLibrary";
        string ResonanceAudioLibraryPath = ModuleDirectory + "/Private/ResonanceAudioLibrary/resonance_audio";
        string PFFTPath = ModuleDirectory + "/Private/ResonanceAudioLibrary/third_party/pfft";

        PublicIncludePaths.AddRange(
            new string[] {
            }
        );

        PrivateIncludePaths.AddRange(
            new string[] {
                "ResonanceAudio/Private",
                ResonanceAudioPath,
                ResonanceAudioLibraryPath,
                PFFTPath,
                "../../../../Source/Runtime/AudioMixer/Private"
            }
        );

        PublicDependencyModuleNames.AddRange(
            new string[] {
                "Core",
                "CoreUObject",
                "Engine",
                "AudioMixer",
				"SoundFieldRendering",
                "ProceduralMeshComponent",
            }
        );

        PrivateIncludePathModuleNames.AddRange(
            new string[] {
                "TargetPlatform"
            }
        );

        PrivateDependencyModuleNames.AddRange(
            new string[] {
                "Core",
                "CoreUObject",
                "Engine",
                "InputCore",
                "Projects",
                "AudioMixer",
                "ProceduralMeshComponent",
                "AudioExtensions"
            }
        );

        if (Target.bBuildEditor == true)
        {
            PrivateDependencyModuleNames.Add("UnrealEd");
            PrivateDependencyModuleNames.Add("Landscape");
        }

		ShadowVariableWarningLevel = WarningLevel.Off;

        AddEngineThirdPartyPrivateStaticDependencies(Target,
                "UEOgg",
                "Vorbis",
                "VorbisFile",
                "Eigen"
                );

		if (bSupportsProceduralMesh)
		{
			PrivateDependencyModuleNames.Add("ProceduralMeshComponent");
			PrivateDefinitions.Add("SUPPORTS_PROCEDURAL_MESH=1");
		}
		else
		{
			PrivateDefinitions.Add("SUPPORTS_PROCEDURAL_MESH=0");
		}

		if (Target.Platform == UnrealTargetPlatform.Android)
        {
            PrivateDefinitions.Add("PFFFT_SIMD_DISABLE=1");
            PrivateDefinitions.Add("EIGEN_HAS_CXX11_MATH=0");
        }

<<<<<<< HEAD
        //Embree support:
=======
        // Always use the official version of IntelTBB
        string IntelTBBLibs = Target.UEThirdPartySourceDirectory + "IntelTBB/IntelTBB-2019u8/lib/";

		//Embree support:
>>>>>>> 90fae962
        if (Target.Platform == UnrealTargetPlatform.Win64)
        {
            string SDKDir = Target.UEThirdPartySourceDirectory + "IntelEmbree/Embree2140/Win64/";

            PublicIncludePaths.Add(SDKDir + "include");
            PublicAdditionalLibraries.Add(SDKDir + "lib/embree.2.14.0.lib");
            RuntimeDependencies.Add("$(TargetOutputDir)/embree.2.14.0.dll", SDKDir + "lib/embree.2.14.0.dll");
            RuntimeDependencies.Add("$(TargetOutputDir)/tbb.dll", IntelTBBLibs + "Win64/vc14/tbb.dll");
            RuntimeDependencies.Add("$(TargetOutputDir)/tbbmalloc.dll", IntelTBBLibs + "Win64/vc14/tbbmalloc.dll");
			PublicDefinitions.Add("USE_EMBREE=1");
			PrivateDefinitions.Add("USE_EMBRE_FOR_RESONANCE=1");
		}
        else if (Target.Platform == UnrealTargetPlatform.Mac)
        {
			// In platforms that don't support Embree, we implement no-op versions of the functions.
			string SDKDir = Target.UEThirdPartySourceDirectory + "IntelEmbree/Embree2140/";
			PublicIncludePaths.Add(SDKDir + "include");
			PrivateDefinitions.Add("USE_EMBRE_FOR_RESONANCE=0");
			PrivateDefinitions.Add("EMBREE_STATIC_LIB=1");
		}
		else
        {
            // In platforms that don't support Embree, we implement no-op versions of the functions.
            string SDKDir = Target.UEThirdPartySourceDirectory + "IntelEmbree/Embree2140/";
            PublicIncludePaths.Add(SDKDir + "include");
			PrivateDefinitions.Add("USE_EMBRE_FOR_RESONANCE=0");
			PrivateDefinitions.Add("USE_EMBREE=0");
			PrivateDefinitions.Add("EMBREE_STATIC_LIB=1");
        }
    }
}<|MERGE_RESOLUTION|>--- conflicted
+++ resolved
@@ -89,14 +89,10 @@
             PrivateDefinitions.Add("EIGEN_HAS_CXX11_MATH=0");
         }
 
-<<<<<<< HEAD
-        //Embree support:
-=======
         // Always use the official version of IntelTBB
         string IntelTBBLibs = Target.UEThirdPartySourceDirectory + "IntelTBB/IntelTBB-2019u8/lib/";
 
 		//Embree support:
->>>>>>> 90fae962
         if (Target.Platform == UnrealTargetPlatform.Win64)
         {
             string SDKDir = Target.UEThirdPartySourceDirectory + "IntelEmbree/Embree2140/Win64/";
