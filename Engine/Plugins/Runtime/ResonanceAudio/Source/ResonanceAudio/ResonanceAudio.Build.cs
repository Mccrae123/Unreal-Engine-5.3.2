//
// Copyright (C) Google Inc. 2017. All rights reserved.
//
using UnrealBuildTool;

public class ResonanceAudio : ModuleRules
{
	protected virtual bool bSupportsProceduralMesh { get { return true; } }

	public ResonanceAudio(ReadOnlyTargetRules Target) : base(Target)
    {
        string ResonanceAudioPath = ModuleDirectory + "/Private/ResonanceAudioLibrary";
        string ResonanceAudioLibraryPath = ModuleDirectory + "/Private/ResonanceAudioLibrary/resonance_audio";
        string PFFTPath = ModuleDirectory + "/Private/ResonanceAudioLibrary/third_party/pfft";

        PublicIncludePaths.AddRange(
            new string[] {
            }
        );

        PrivateIncludePaths.AddRange(
            new string[] {
                "ResonanceAudio/Private",
                ResonanceAudioPath,
                ResonanceAudioLibraryPath,
                PFFTPath,
                "../../../../Source/Runtime/AudioMixer/Private"
            }
        );

        PublicDependencyModuleNames.AddRange(
            new string[] {
                "Core",
                "CoreUObject",
                "Engine",
                "AudioMixer",
                "ProceduralMeshComponent",
            }
<<<<<<< HEAD
            else if (Target.Platform == UnrealTargetPlatform.Mac)
            {
                string SDKDir = Target.UEThirdPartySourceDirectory + "IntelEmbree/Embree2140/MacOSX/";

                PublicIncludePaths.Add(SDKDir + "include");

                PrivateDefinitions.Add("USE_EMBREE=1");
            }
            else
            {
				// In platforms that don't support Embree, we implement no-op versions of the functions.
                string SDKDir = Target.UEThirdPartySourceDirectory + "IntelEmbree/Embree2140/";
                PublicIncludePaths.Add(SDKDir + "include");
                PublicDefinitions.Add("USE_EMBREE=0");
				PrivateDefinitions.Add("EMBREE_STATIC_LIB=1");
=======
        );

        PrivateIncludePathModuleNames.AddRange(
            new string[] {
                "TargetPlatform"
            }
        );

        PrivateDependencyModuleNames.AddRange(
            new string[] {
                "Core",
                "CoreUObject",
                "Engine",
                "InputCore",
                "Projects",
                "AudioMixer",
                "ProceduralMeshComponent"
>>>>>>> 69078e53
            }
        );

        if (Target.bBuildEditor == true)
        {
            PrivateDependencyModuleNames.Add("UnrealEd");
            PrivateDependencyModuleNames.Add("Landscape");
        }

		ShadowVariableWarningLevel = WarningLevel.Off;

        AddEngineThirdPartyPrivateStaticDependencies(Target,
                "UEOgg",
                "Vorbis",
                "VorbisFile",
                "Eigen"
                );

		if (bSupportsProceduralMesh)
		{
			PrivateDependencyModuleNames.Add("ProceduralMeshComponent");
			PrivateDefinitions.Add("SUPPORTS_PROCEDURAL_MESH=1");
		}
		else
		{
			PrivateDefinitions.Add("SUPPORTS_PROCEDURAL_MESH=0");
		}

		if (Target.Platform == UnrealTargetPlatform.Android)
        {
            PrivateDefinitions.Add("PFFFT_SIMD_DISABLE=1");
            PrivateDefinitions.Add("EIGEN_HAS_CXX11_MATH=0");
        }

        //Embree support:
        if (Target.Platform == UnrealTargetPlatform.Win64)
        {
            string SDKDir = Target.UEThirdPartySourceDirectory + "IntelEmbree/Embree2140/Win64/";

            PublicIncludePaths.Add(SDKDir + "include");
            PublicAdditionalLibraries.Add(SDKDir + "lib/embree.2.14.0.lib");
            RuntimeDependencies.Add("$(TargetOutputDir)/embree.2.14.0.dll", SDKDir + "lib/embree.2.14.0.dll");
            RuntimeDependencies.Add("$(TargetOutputDir)/tbb.dll", SDKDir + "lib/tbb.dll");
            RuntimeDependencies.Add("$(TargetOutputDir)/tbbmalloc.dll", SDKDir + "lib/tbbmalloc.dll");
            PublicDefinitions.Add("USE_EMBREE=1");
        }
        else if (Target.Platform == UnrealTargetPlatform.Mac)
        {
            string SDKDir = Target.UEThirdPartySourceDirectory + "IntelEmbree/Embree2140/MacOSX/";

            PublicIncludePaths.Add(SDKDir + "include");

            PrivateDefinitions.Add("USE_EMBREE=1");
        }
        else
        {
            // In platforms that don't support Embree, we implement no-op versions of the functions.
            string SDKDir = Target.UEThirdPartySourceDirectory + "IntelEmbree/Embree2140/";
            PublicIncludePaths.Add(SDKDir + "include");
            PublicDefinitions.Add("USE_EMBREE=0");
            PrivateDefinitions.Add("EMBREE_STATIC_LIB=1");
        }
    }
}<|MERGE_RESOLUTION|>--- conflicted
+++ resolved
@@ -36,23 +36,6 @@
                 "AudioMixer",
                 "ProceduralMeshComponent",
             }
-<<<<<<< HEAD
-            else if (Target.Platform == UnrealTargetPlatform.Mac)
-            {
-                string SDKDir = Target.UEThirdPartySourceDirectory + "IntelEmbree/Embree2140/MacOSX/";
-
-                PublicIncludePaths.Add(SDKDir + "include");
-
-                PrivateDefinitions.Add("USE_EMBREE=1");
-            }
-            else
-            {
-				// In platforms that don't support Embree, we implement no-op versions of the functions.
-                string SDKDir = Target.UEThirdPartySourceDirectory + "IntelEmbree/Embree2140/";
-                PublicIncludePaths.Add(SDKDir + "include");
-                PublicDefinitions.Add("USE_EMBREE=0");
-				PrivateDefinitions.Add("EMBREE_STATIC_LIB=1");
-=======
         );
 
         PrivateIncludePathModuleNames.AddRange(
@@ -70,7 +53,6 @@
                 "Projects",
                 "AudioMixer",
                 "ProceduralMeshComponent"
->>>>>>> 69078e53
             }
         );
 
