//
// Copyright (C) Google Inc. 2017. All rights reserved.
//
using UnrealBuildTool;
using System.IO;

public class ResonanceAudio : ModuleRules
{
	protected virtual bool bSupportsProceduralMesh { get { return true; } }

	public ResonanceAudio(ReadOnlyTargetRules Target) : base(Target)
    {
        string ResonanceAudioPath = ModuleDirectory + "/Private/ResonanceAudioLibrary";
        string ResonanceAudioLibraryPath = ModuleDirectory + "/Private/ResonanceAudioLibrary/resonance_audio";
        string PFFTPath = ModuleDirectory + "/Private/ResonanceAudioLibrary/third_party/pfft";

        PublicIncludePaths.AddRange(
            new string[] {
            }
        );

        PrivateIncludePaths.AddRange(
            new string[] {
                "ResonanceAudio/Private",
                ResonanceAudioPath,
                ResonanceAudioLibraryPath,
                PFFTPath,
                "../../../../Source/Runtime/AudioMixer/Private"
            }
        );

        PublicDependencyModuleNames.AddRange(
            new string[] {
                "Core",
                "CoreUObject",
                "Engine",
                "AudioMixer",
				"SoundFieldRendering",
                "ProceduralMeshComponent",
            }
        );

        PrivateIncludePathModuleNames.AddRange(
            new string[] {
                "TargetPlatform"
            }
        );

        PrivateDependencyModuleNames.AddRange(
            new string[] {
                "Core",
                "CoreUObject",
                "Engine",
                "InputCore",
                "Projects",
                "AudioMixer",
                "ProceduralMeshComponent",
                "AudioExtensions"
            }
        );

        if (Target.bBuildEditor == true)
        {
			PrivateDependencyModuleNames.Add("EditorFramework");
            PrivateDependencyModuleNames.Add("UnrealEd");
            PrivateDependencyModuleNames.Add("Landscape");
        }

		ShadowVariableWarningLevel = WarningLevel.Off;

        AddEngineThirdPartyPrivateStaticDependencies(Target,
                "UEOgg",
                "Vorbis",
                "VorbisFile",
                "Eigen"
                );

		if (bSupportsProceduralMesh)
		{
			PrivateDependencyModuleNames.Add("ProceduralMeshComponent");
			PrivateDefinitions.Add("SUPPORTS_PROCEDURAL_MESH=1");
		}
		else
		{
			PrivateDefinitions.Add("SUPPORTS_PROCEDURAL_MESH=0");
		}

		if (Target.Platform == UnrealTargetPlatform.Android)
        {
            PrivateDefinitions.Add("PFFFT_SIMD_DISABLE=1");
            PrivateDefinitions.Add("EIGEN_HAS_CXX11_MATH=0");
        }
<<<<<<< HEAD

        // Always use the official version of IntelTBB
        string IntelTBBLibs = Target.UEThirdPartyBinariesDirectory + "Intel/TBB/";

		//Embree support:
        if (Target.Platform == UnrealTargetPlatform.Win64)
        {
            string SDKDir = Target.UEThirdPartySourceDirectory + "Intel/Embree/Embree2140/Win64/";

            PublicIncludePaths.Add(SDKDir + "include");
            PublicAdditionalLibraries.Add(SDKDir + "lib/embree.2.14.0.lib");
            RuntimeDependencies.Add("$(TargetOutputDir)/embree.2.14.0.dll", SDKDir + "lib/embree.2.14.0.dll");
            RuntimeDependencies.Add("$(TargetOutputDir)/tbb.dll", IntelTBBLibs + "Win64/tbb.dll");
            RuntimeDependencies.Add("$(TargetOutputDir)/tbbmalloc.dll", IntelTBBLibs + "Win64/tbbmalloc.dll");
			PublicDefinitions.Add("USE_EMBREE=1");
			PrivateDefinitions.Add("USE_EMBRE_FOR_RESONANCE=1");
		}
        else if (Target.Platform == UnrealTargetPlatform.Mac)
        {
			// In platforms that don't support Embree, we implement no-op versions of the functions.
			string SDKDir = Target.UEThirdPartySourceDirectory + "Intel/Embree/Embree2140/";
			PublicIncludePaths.Add(SDKDir + "include");
			PrivateDefinitions.Add("USE_EMBRE_FOR_RESONANCE=0");
			PrivateDefinitions.Add("EMBREE_STATIC_LIB=1");
		}
		else
        {
            // In platforms that don't support Embree, we implement no-op versions of the functions.
            string SDKDir = Target.UEThirdPartySourceDirectory + "Intel/Embree/Embree2140/";
            PublicIncludePaths.Add(SDKDir + "include");
			PrivateDefinitions.Add("USE_EMBRE_FOR_RESONANCE=0");
			PrivateDefinitions.Add("USE_EMBREE=0");
			PrivateDefinitions.Add("EMBREE_STATIC_LIB=1");
        }
=======
>>>>>>> 6bbb88c8
    }
}<|MERGE_RESOLUTION|>--- conflicted
+++ resolved
@@ -90,42 +90,5 @@
             PrivateDefinitions.Add("PFFFT_SIMD_DISABLE=1");
             PrivateDefinitions.Add("EIGEN_HAS_CXX11_MATH=0");
         }
-<<<<<<< HEAD
-
-        // Always use the official version of IntelTBB
-        string IntelTBBLibs = Target.UEThirdPartyBinariesDirectory + "Intel/TBB/";
-
-		//Embree support:
-        if (Target.Platform == UnrealTargetPlatform.Win64)
-        {
-            string SDKDir = Target.UEThirdPartySourceDirectory + "Intel/Embree/Embree2140/Win64/";
-
-            PublicIncludePaths.Add(SDKDir + "include");
-            PublicAdditionalLibraries.Add(SDKDir + "lib/embree.2.14.0.lib");
-            RuntimeDependencies.Add("$(TargetOutputDir)/embree.2.14.0.dll", SDKDir + "lib/embree.2.14.0.dll");
-            RuntimeDependencies.Add("$(TargetOutputDir)/tbb.dll", IntelTBBLibs + "Win64/tbb.dll");
-            RuntimeDependencies.Add("$(TargetOutputDir)/tbbmalloc.dll", IntelTBBLibs + "Win64/tbbmalloc.dll");
-			PublicDefinitions.Add("USE_EMBREE=1");
-			PrivateDefinitions.Add("USE_EMBRE_FOR_RESONANCE=1");
-		}
-        else if (Target.Platform == UnrealTargetPlatform.Mac)
-        {
-			// In platforms that don't support Embree, we implement no-op versions of the functions.
-			string SDKDir = Target.UEThirdPartySourceDirectory + "Intel/Embree/Embree2140/";
-			PublicIncludePaths.Add(SDKDir + "include");
-			PrivateDefinitions.Add("USE_EMBRE_FOR_RESONANCE=0");
-			PrivateDefinitions.Add("EMBREE_STATIC_LIB=1");
-		}
-		else
-        {
-            // In platforms that don't support Embree, we implement no-op versions of the functions.
-            string SDKDir = Target.UEThirdPartySourceDirectory + "Intel/Embree/Embree2140/";
-            PublicIncludePaths.Add(SDKDir + "include");
-			PrivateDefinitions.Add("USE_EMBRE_FOR_RESONANCE=0");
-			PrivateDefinitions.Add("USE_EMBREE=0");
-			PrivateDefinitions.Add("EMBREE_STATIC_LIB=1");
-        }
-=======
->>>>>>> 6bbb88c8
     }
 }