//
// Copyright (C) Google Inc. 2017. All rights reserved.
//

using System.IO;

namespace UnrealBuildTool.Rules
{
    public class ResonanceAudioEditor : ModuleRules
    {
        public ResonanceAudioEditor(ReadOnlyTargetRules Target) : base(Target)
        {
            PrivateIncludePaths.AddRange(
                new string[] {
					Path.Combine(GetModuleDirectory("ResonanceAudio"), "Private"),
					Path.Combine(GetModuleDirectory("ResonanceAudio"), "Private", "ResonanceAudioLibrary"),
					Path.Combine(GetModuleDirectory("ResonanceAudio"), "Private", "ResonanceAudioLibrary", "resonance_audio"),
                }
            );

            PublicDependencyModuleNames.AddRange(
                new string[] {
                    "Core",
                    "CoreUObject",
                    "Engine",
                    "InputCore",
                    "UnrealEd",
                    "LevelEditor",
                    
                    "RenderCore",
                    "RHI",
                    "AudioEditor",
                    "AudioMixer",
                    "ResonanceAudio"
                }
            );

            PrivateIncludePathModuleNames.AddRange(
                new string[] {
                    "AssetTools",
            });

            PrivateDependencyModuleNames.AddRange(
                new string[] {
                    "Slate",
                    "SlateCore",
					"EditorFramework",
                    "Landscape",
                    "PropertyEditor",
                    "Projects",
                    
<<<<<<< HEAD
                    "ResonanceAudio",
=======
>>>>>>> 4af6daef
					"Eigen"
                 }
            );
        }
    }
}<|MERGE_RESOLUTION|>--- conflicted
+++ resolved
@@ -49,10 +49,6 @@
                     "PropertyEditor",
                     "Projects",
                     
-<<<<<<< HEAD
-                    "ResonanceAudio",
-=======
->>>>>>> 4af6daef
 					"Eigen"
                  }
             );
