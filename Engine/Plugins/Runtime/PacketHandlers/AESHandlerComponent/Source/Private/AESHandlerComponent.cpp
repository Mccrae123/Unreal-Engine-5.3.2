// Copyright 1998-2019 Epic Games, Inc. All Rights Reserved.

#include "AESHandlerComponent.h"

IMPLEMENT_MODULE( FAESHandlerComponentModule, AESHandlerComponent )

TSharedPtr<HandlerComponent> FAESHandlerComponentModule::CreateComponentInstance(FString& Options)
{
	TSharedPtr<HandlerComponent> ReturnVal = NULL;

	ReturnVal = MakeShared<FAESHandlerComponent>();

	return ReturnVal;
}


FAESHandlerComponent::FAESHandlerComponent()
	: FEncryptionComponent(FName(TEXT("AESHandlerComponent")))
	, bEncryptionEnabled(false)
{
	EncryptionContext = IPlatformCrypto::Get().CreateContext();
}

void FAESHandlerComponent::SetEncryptionKey(TArrayView<const uint8> NewKey)
{
	if (NewKey.Num() != KeySizeInBytes)
	{
		UE_LOG(PacketHandlerLog, Log, TEXT("FAESHandlerComponent::SetEncryptionKey. NewKey is not %d bytes long, ignoring."), KeySizeInBytes);
		return;
	}

	Key.Reset(KeySizeInBytes);
	Key.Append(NewKey.GetData(), NewKey.Num());
}

void FAESHandlerComponent::EnableEncryption()
{
	bEncryptionEnabled = true;
}

void FAESHandlerComponent::DisableEncryption()
{
	bEncryptionEnabled = false;
}

bool FAESHandlerComponent::IsEncryptionEnabled() const
{
	return bEncryptionEnabled;
}

void FAESHandlerComponent::Initialize()
{
	SetActive(true);
	SetState(Handler::Component::State::Initialized);
	Initialized();
}

bool FAESHandlerComponent::IsValid() const
{
	return true;
}

void FAESHandlerComponent::Incoming(FBitReader& Packet)
{
	DECLARE_SCOPE_CYCLE_COUNTER(TEXT("PacketHandler AES Decrypt"), STAT_PacketHandler_AES_Decrypt, STATGROUP_Net);

	// Handle this packet
	if (IsValid() && Packet.GetNumBytes() > 0)
	{
		// Check first bit to see whether payload is encrypted
		if (Packet.ReadBit() != 0)
		{
			// If the key hasn't been set yet, we can't decrypt, so ignore this packet. We don't set an error in this case because it may just be an out-of-order packet.
			if (Key.Num() == 0)
			{
				UE_LOG(PacketHandlerLog, Log, TEXT("FAESHandlerComponent::Incoming: received encrypted packet before key was set, ignoring."));
				Packet.SetData(nullptr, 0);
				return;
			}

			// Copy remaining bits to a TArray so that they are byte-aligned.
			Ciphertext.Reset();
			Ciphertext.AddUninitialized(Packet.GetBytesLeft());
			Ciphertext[Ciphertext.Num() - 1] = 0;

			Packet.SerializeBits(Ciphertext.GetData(), Packet.GetBitsLeft());

			UE_LOG(PacketHandlerLog, VeryVerbose, TEXT("AES packet handler received %ld bytes before decryption."), Ciphertext.Num());

			EPlatformCryptoResult DecryptResult = EPlatformCryptoResult::Failure;
			TArray<uint8> Plaintext = EncryptionContext->Decrypt_AES_256_ECB(Ciphertext, Key, DecryptResult);

			if (DecryptResult == EPlatformCryptoResult::Failure)
			{
				UE_LOG(PacketHandlerLog, Log, TEXT("FAESHandlerComponent::Incoming: failed to decrypt packet."));
				Packet.SetError();
				return;
			}

			if (Plaintext.Num() == 0)
			{
				Packet.SetData(nullptr, 0);
				return;
			}

			// Look for the termination bit that was written in Outgoing() to determine the exact bit size.
			uint8 LastByte = Plaintext.Last();

			if (LastByte != 0)
			{
				int32 BitSize = (Plaintext.Num() * 8) - 1;

				// Bit streaming, starts at the Least Significant Bit, and ends at the MSB.
				while (!(LastByte & 0x80))
				{
					LastByte *= 2;
					BitSize--;
				}

				UE_LOG(PacketHandlerLog, VeryVerbose, TEXT("  Have %d bits after decryption."), BitSize);

				Packet.SetData(MoveTemp(Plaintext), BitSize);
			}
			else
			{
				UE_LOG(PacketHandlerLog, Log, TEXT("FAESHandlerComponent::Incoming: malformed packet, last byte was 0."));
				Packet.SetError();
			}
		}
	}
}

void FAESHandlerComponent::Outgoing(FBitWriter& Packet, FOutPacketTraits& Traits)
{
	DECLARE_SCOPE_CYCLE_COUNTER(TEXT("PacketHandler AES Encrypt"), STAT_PacketHandler_AES_Encrypt, STATGROUP_Net);

	// Handle this packet
	if (IsValid() && Packet.GetNumBytes() > 0)
	{
		// Allow for encryption enabled bit and termination bit. Allow resizing to account for encryption padding.
		FBitWriter NewPacket(Packet.GetNumBits() + 2, true);
		NewPacket.WriteBit(bEncryptionEnabled ? 1 : 0);

		if (NewPacket.IsError())
		{
			UE_LOG(PacketHandlerLog, Log, TEXT("FAESHandlerComponent::Outgoing: failed to write encryption bit."));
			Packet.SetError();
			return;
		}

		if (bEncryptionEnabled)
		{
			UE_LOG(PacketHandlerLog, VeryVerbose, TEXT("AES packet handler sending %ld bits before encryption."), Packet.GetNumBits());

			// Write a termination bit so that the receiving side can calculate the exact number of bits sent.
			// Same technique used in UNetConnection.
			Packet.WriteBit(1);

			if (Packet.IsError())
			{
				UE_LOG(PacketHandlerLog, Log, TEXT("FAESHandlerComponent::Outgoing: failed to write termination bit."));
				return;
			}

			EPlatformCryptoResult EncryptResult = EPlatformCryptoResult::Failure;
			TArray<uint8> OutCiphertext = EncryptionContext->Encrypt_AES_256_ECB(TArrayView<uint8>(Packet.GetData(), Packet.GetNumBytes()), Key, EncryptResult);

			if (EncryptResult == EPlatformCryptoResult::Failure)
			{
				UE_LOG(PacketHandlerLog, Log, TEXT("FAESHandlerComponent::Outgoing: failed to encrypt packet."));
				Packet.SetError();
				return;
			}
			else
			{
				NewPacket.Serialize(OutCiphertext.GetData(), OutCiphertext.Num());

				if (NewPacket.IsError())
				{
					UE_LOG(PacketHandlerLog, Log, TEXT("FAESHandlerComponent::Outgoing: failed to write ciphertext to packet."));
					Packet.SetError();
					return;
				}

				UE_LOG(PacketHandlerLog, VeryVerbose, TEXT("  AES packet handler sending %d bytes after encryption."), NewPacket.GetNumBytes());
			}
		}
		else
		{
			NewPacket.SerializeBits(Packet.GetData(), Packet.GetNumBits());
		}

		Packet = MoveTemp(NewPacket);
	}
}

int32 FAESHandlerComponent::GetReservedPacketBits() const
{
	// Worst case includes the encryption enabled bit, the termination bit, padding up to the next whole byte, and a block of padding.
	return 2 + 7 + (BlockSizeInBytes * 8);
}

void FAESHandlerComponent::CountBytes(FArchive& Ar) const
{
	FEncryptionComponent::CountBytes(Ar);

<<<<<<< HEAD
int32 FAESHandlerComponent::GetReservedPacketBits() const
{
	// Worst case includes the encryption enabled bit, the termination bit, padding up to the next whole byte, and a block of padding.
	return 2 + 7 + (BlockSizeInBytes * 8);
}

void FAESHandlerComponent::CountBytes(FArchive& Ar) const
{
	FEncryptionComponent::CountBytes(Ar);

=======
>>>>>>> 236a65c6
	const SIZE_T SizeOfThis = sizeof(*this) - sizeof(FEncryptionComponent);
	Ar.CountBytes(SizeOfThis, SizeOfThis);

	/*
	Note, as of now, EncryptionContext is just typedef'd, but none of the base
	types actually allocated memory directly in their classes (although there may be
	global state).
	if (FEncryptionContext const * const LocalContext = EncrpytionContext.Get())
	{
		LocalContext->CountBytes(Ar);
	}
	*/

	Key.CountBytes(Ar);
	Ciphertext.CountBytes(Ar);
}<|MERGE_RESOLUTION|>--- conflicted
+++ resolved
@@ -204,19 +204,6 @@
 {
 	FEncryptionComponent::CountBytes(Ar);
 
-<<<<<<< HEAD
-int32 FAESHandlerComponent::GetReservedPacketBits() const
-{
-	// Worst case includes the encryption enabled bit, the termination bit, padding up to the next whole byte, and a block of padding.
-	return 2 + 7 + (BlockSizeInBytes * 8);
-}
-
-void FAESHandlerComponent::CountBytes(FArchive& Ar) const
-{
-	FEncryptionComponent::CountBytes(Ar);
-
-=======
->>>>>>> 236a65c6
 	const SIZE_T SizeOfThis = sizeof(*this) - sizeof(FEncryptionComponent);
 	Ar.CountBytes(SizeOfThis, SizeOfThis);
 
