// Copyright Epic Games, Inc. All Rights Reserved.
#include "OculusMRModule.h"

#include "Engine/Engine.h"
#include "ISpectatorScreenController.h"
#include "IXRTrackingSystem.h"
#include "StereoRendering.h"
#include "StereoRenderTargetManager.h"
#include "SceneCaptureComponent2D.h"
#include "Engine/TextureRenderTarget2D.h"
#include "EngineUtils.h"
#include "PostProcess/SceneRenderTargets.h"
#include "Kismet/GameplayStatics.h"
#include "OculusHMDModule.h"
#include "OculusHMD.h"
#include "OculusMRFunctionLibrary.h"
#include "OculusMRPrivate.h"
#include "OculusMR_Settings.h"
#include "OculusMR_State.h"
#include "OculusMR_CastingCameraActor.h"
#include "AudioDevice.h"
#if PLATFORM_ANDROID
#include "VulkanRHIBridge.h"
#include "VulkanRHIPrivate.h"
#endif

#if WITH_EDITOR
#include "Editor.h" // for FEditorDelegates::PostPIEStarted
#endif

#define LOCTEXT_NAMESPACE "OculusMR"

namespace
{
	ovrpCameraDevice ConvertCameraDevice(EOculusMR_CameraDeviceEnum device)
	{
		if (device == EOculusMR_CameraDeviceEnum::CD_WebCamera0)
			return ovrpCameraDevice_WebCamera0;
		else if (device == EOculusMR_CameraDeviceEnum::CD_WebCamera1)
			return ovrpCameraDevice_WebCamera1;
		checkNoEntry();
		return ovrpCameraDevice_None;
	}
}

FOculusMRModule::FOculusMRModule()
	: bInitialized(false)
	, MRSettings(nullptr)
	, MRState(nullptr)
	, MRActor(nullptr)
	, CurrentWorld(nullptr)
	, WorldAddedEventBinding()
	, WorldDestroyedEventBinding()
	, WorldLoadEventBinding()
#if PLATFORM_ANDROID
	, bActivated(false)
	, InitialWorldAddedEventBinding()
	, InitialWorldLoadEventBinding()
	, PreWorldTickEventBinding()
#endif
#if WITH_EDITOR
	, PieBeginEventBinding()
	, PieStartedEventBinding()
	, PieEndedEventBinding()
#endif
{}

FOculusMRModule::~FOculusMRModule()
{}

void FOculusMRModule::StartupModule()
{
#if OCULUS_MR_SUPPORTED_PLATFORMS
#if PLATFORM_WINDOWS
	const TCHAR* CmdLine = FCommandLine::Get();
	const bool bAutoOpenFromParams = FParse::Param(CmdLine, TEXT("mixedreality"));

	if (bAutoOpenFromParams && FOculusHMDModule::Get().PreInit())
	{
		if (FOculusHMDModule::GetPluginWrapper().GetInitialized())
		{
			if (OVRP_SUCCESS(FOculusHMDModule::GetPluginWrapper().InitializeMixedReality()))
			{
				InitMixedRealityCapture();
			}
			else
			{
				UE_LOG(LogMR, Error, TEXT("ovrp_InitializeMixedReality() failed"));
			}
		}
		else
		{
			UE_LOG(LogMR, Error, TEXT("OVRPlugin has not been initialized"));
		}
	}
#elif PLATFORM_ANDROID
	// On Android, FOculusHMDModule::GetPluginWrapper().Media_Initialize() needs OVRPlugin to be initialized first, so we should handle that when the world is created
	if (GEngine)
	{
		InitialWorldAddedEventBinding = GEngine->OnWorldAdded().AddRaw(this, &FOculusMRModule::OnInitialWorldCreated);
	}
	InitialWorldLoadEventBinding = FCoreUObjectDelegates::PostLoadMapWithWorld.AddRaw(this, &FOculusMRModule::OnInitialWorldCreated);
#endif // PLATFORM_WINDOWS || PLATFORM_ANDROID
#endif // OCULUS_MR_SUPPORTED_PLATFORMS
}

void FOculusMRModule::ShutdownModule()
{
#if OCULUS_MR_SUPPORTED_PLATFORMS
	if (bInitialized)
	{
		if (GEngine)
		{
			GEngine->OnWorldAdded().Remove(WorldAddedEventBinding);
			GEngine->OnWorldDestroyed().Remove(WorldDestroyedEventBinding);
			FCoreUObjectDelegates::PostLoadMapWithWorld.Remove(WorldLoadEventBinding);
#if WITH_EDITOR
			FEditorDelegates::PostPIEStarted.Remove(PieStartedEventBinding);
			FEditorDelegates::PrePIEEnded.Remove(PieEndedEventBinding);
#else
			// Stop casting and close camera with module if it's the game
			MRSettings->SetIsCasting(false);
#endif
		}
#if PLATFORM_ANDROID
		ovrpBool mediaInit = false;
		if (OVRP_SUCCESS(FOculusHMDModule::GetPluginWrapper().Media_GetInitialized(&mediaInit)) && mediaInit == ovrpBool_True)
		{
			FOculusHMDModule::GetPluginWrapper().Media_Shutdown();
		}
#endif 
		FOculusHMDModule::GetPluginWrapper().ShutdownMixedReality();

		if (MRSettings->IsRooted())
		{
			MRSettings->RemoveFromRoot();
		}
		if (MRState->IsRooted())
		{
			MRState->RemoveFromRoot();
		}
	}
#if PLATFORM_ANDROID
	if (InitialWorldAddedEventBinding.IsValid() && GEngine)
	{
		GEngine->OnWorldAdded().Remove(InitialWorldAddedEventBinding);
		InitialWorldAddedEventBinding.Reset();
	}
	if (InitialWorldLoadEventBinding.IsValid())
	{
		FCoreUObjectDelegates::PostLoadMapWithWorld.Remove(InitialWorldLoadEventBinding);
		InitialWorldLoadEventBinding.Reset();
	}
#endif
#endif // OCULUS_MR_SUPPORTED_PLATFORMS
}

bool FOculusMRModule::IsActive()
{
	bool bReturn = bInitialized && MRSettings && MRSettings->GetIsCasting();
#if PLATFORM_ANDROID
	bReturn = bReturn && bActivated;
#endif
	return bReturn;
}

UOculusMR_Settings* FOculusMRModule::GetMRSettings()
{
	return MRSettings;
}

UOculusMR_State* FOculusMRModule::GetMRState()
{
	return MRState;
}

void FOculusMRModule::OnWorldCreated(UWorld* NewWorld)
{
#if PLATFORM_WINDOWS
#if WITH_EDITORONLY_DATA
	const bool bIsGameInst = !IsRunningCommandlet() && NewWorld->IsGameWorld();
	if (bIsGameInst)
#endif 
	{
		CurrentWorld = NewWorld;
		SetupInGameCapture();
	}
#endif
#if PLATFORM_ANDROID
	CurrentWorld = NewWorld;
	// Check MRC activation state initially when loading world
	ChangeCaptureState();
	// Poll MRC activation state for future changes
	PreWorldTickEventBinding = FWorldDelegates::OnWorldPreActorTick.AddRaw(this, &FOculusMRModule::OnWorldTick);
#endif
}

void FOculusMRModule::OnWorldDestroyed(UWorld* NewWorld)
{
	CurrentWorld = nullptr;
#if PLATFORM_ANDROID
	if (PreWorldTickEventBinding.IsValid())
	{
		FWorldDelegates::OnWorldPreActorTick.Remove(PreWorldTickEventBinding);
		PreWorldTickEventBinding.Reset();
	}
#endif // PLATFORM_ANDROID
}

void FOculusMRModule::InitMixedRealityCapture()
{
	bInitialized = true;

	MRSettings = NewObject<UOculusMR_Settings>((UObject*)GetTransientPackage(), FName("OculusMR_Settings"), RF_MarkAsRootSet);
	MRState = NewObject<UOculusMR_State>((UObject*)GetTransientPackage(), FName("OculusMR_State"), RF_MarkAsRootSet);

	// Always bind the event handlers in case devs call them without MRC on
	MRSettings->TrackedCameraIndexChangeDelegate.BindRaw(this, &FOculusMRModule::OnTrackedCameraIndexChanged);
	MRSettings->CompositionMethodChangeDelegate.BindRaw(this, &FOculusMRModule::OnCompositionMethodChanged);
	MRSettings->CapturingCameraChangeDelegate.BindRaw(this, &FOculusMRModule::OnCapturingCameraChanged);
	MRSettings->IsCastingChangeDelegate.BindRaw(this, &FOculusMRModule::OnIsCastingChanged);

	ResetSettingsAndState();

	WorldAddedEventBinding = GEngine->OnWorldAdded().AddRaw(this, &FOculusMRModule::OnWorldCreated);
	WorldDestroyedEventBinding = GEngine->OnWorldDestroyed().AddRaw(this, &FOculusMRModule::OnWorldDestroyed);
	WorldLoadEventBinding = FCoreUObjectDelegates::PostLoadMapWithWorld.AddRaw(this, &FOculusMRModule::OnWorldCreated);

#if WITH_EDITOR
	// Bind events on PIE start/end to open/close camera
	PieBeginEventBinding = FEditorDelegates::BeginPIE.AddRaw(this, &FOculusMRModule::OnPieBegin);
	PieStartedEventBinding = FEditorDelegates::PostPIEStarted.AddRaw(this, &FOculusMRModule::OnPieStarted);
	PieEndedEventBinding = FEditorDelegates::PrePIEEnded.AddRaw(this, &FOculusMRModule::OnPieEnded);
#else // WITH_EDITOR
	// Start casting and open camera with the module if it's the game
	MRSettings->SetIsCasting(true);
#endif // WITH_EDITOR
}

void FOculusMRModule::SetupExternalCamera()
{
	using namespace OculusHMD;

	if (!MRSettings->GetIsCasting())
	{
		return;
	}

	// Always request the MRC actor to handle a camera state change on its end
	MRState->ChangeCameraStateRequested = true;

	if (MRSettings->CompositionMethod == EOculusMR_CompositionMethod::ExternalComposition)
	{
		// Close the camera device for external composition since we don't need the actual camera feed
		if (MRState->CurrentCapturingCamera != ovrpCameraDevice_None)
		{
			FOculusHMDModule::GetPluginWrapper().CloseCameraDevice(MRState->CurrentCapturingCamera);
		}
	}
#if PLATFORM_WINDOWS
	else if (MRSettings->CompositionMethod == EOculusMR_CompositionMethod::DirectComposition)
	{
		ovrpBool available = ovrpBool_False;
		if (MRSettings->CapturingCamera == EOculusMR_CameraDeviceEnum::CD_None)
		{
			MRState->CurrentCapturingCamera = ovrpCameraDevice_None;
			UE_LOG(LogMR, Error, TEXT("CapturingCamera is set to CD_None which is invalid. Please pick a valid camera for CapturingCamera. If you are not sure, try to set it to CD_WebCamera0 and use the first connected USB web camera"));
			return;
		}

		MRState->CurrentCapturingCamera = ConvertCameraDevice(MRSettings->CapturingCamera);
		if (OVRP_FAILURE(FOculusHMDModule::GetPluginWrapper().IsCameraDeviceAvailable2(MRState->CurrentCapturingCamera, &available)) || !available)
		{
			MRState->CurrentCapturingCamera = ovrpCameraDevice_None;
			UE_LOG(LogMR, Error, TEXT("CapturingCamera not available"));
			return;
		}

		ovrpSizei Size;
		if (MRState->TrackedCamera.Index >= 0)
		{
			Size.w = MRState->TrackedCamera.SizeX;
			Size.h = MRState->TrackedCamera.SizeY;
			FOculusHMDModule::GetPluginWrapper().SetCameraDevicePreferredColorFrameSize(MRState->CurrentCapturingCamera, Size);
		}
		else
		{
			Size.w = 1280;
			Size.h = 720;
			FOculusHMDModule::GetPluginWrapper().SetCameraDevicePreferredColorFrameSize(MRState->CurrentCapturingCamera, Size);
		}

		ovrpBool cameraOpen;
		if (OVRP_FAILURE(FOculusHMDModule::GetPluginWrapper().HasCameraDeviceOpened2(MRState->CurrentCapturingCamera, &cameraOpen)) || (!cameraOpen && OVRP_FAILURE(FOculusHMDModule::GetPluginWrapper().OpenCameraDevice(MRState->CurrentCapturingCamera))))
		{
			MRState->CurrentCapturingCamera = ovrpCameraDevice_None;
			UE_LOG(LogMR, Error, TEXT("Cannot open CapturingCamera"));
			return;
		}
	}
#endif // PLATFORM_WINDOWS
}

void FOculusMRModule::CloseExternalCamera()
{
	if (MRState->CurrentCapturingCamera != ovrpCameraDevice_None)
	{
		FOculusHMDModule::GetPluginWrapper().CloseCameraDevice(MRState->CurrentCapturingCamera);
		MRState->CurrentCapturingCamera = ovrpCameraDevice_None;
	}
}

void FOculusMRModule::SetupInGameCapture()
{
	// Don't do anything if we don't have a UWorld or if we are not casting
	if (CurrentWorld == nullptr || !MRSettings->GetIsCasting())
	{
		return;
	}

	// Set the bind camera request to true
	MRState->BindToTrackedCameraIndexRequested = true;

	// Don't add another actor if there's already a MRC camera actor
	for (TActorIterator<AOculusMR_CastingCameraActor> ActorIt(CurrentWorld); ActorIt; ++ActorIt)
	{
		if (IsValidChecked(*ActorIt) && !ActorIt->IsUnreachable() && ActorIt->IsValidLowLevel())
		{
			MRActor = *ActorIt;
			return;
		}
	}

	// Spawn an MRC camera actor if one wasn't already there
	MRActor = CurrentWorld->SpawnActorDeferred<AOculusMR_CastingCameraActor>(AOculusMR_CastingCameraActor::StaticClass(), FTransform::Identity);
	MRActor->InitializeStates(MRSettings, MRState);
	UGameplayStatics::FinishSpawningActor(MRActor, FTransform::Identity);
}

void FOculusMRModule::CloseInGameCapture()
{
	// Destory actor and close the camera when we turn MRC off
	if (MRActor != nullptr && MRActor->GetWorld() != nullptr)
	{
		MRActor->Destroy();
		MRActor = nullptr;
	}
}

void FOculusMRModule::ResetSettingsAndState()
{
	// Reset MR State
	MRState->TrackedCamera = FTrackedCamera();
	MRState->TrackingReferenceComponent = nullptr;
	MRState->CurrentCapturingCamera = ovrpCameraDevice_None;
	MRState->ChangeCameraStateRequested = false;
	MRState->BindToTrackedCameraIndexRequested = false;

	// Reset MR Settings
	const bool bAutoOpenInExternalComposition = FParse::Param(FCommandLine::Get(), TEXT("externalcomposition"));
	const bool bAutoOpenInDirectComposition = FParse::Param(FCommandLine::Get(), TEXT("directcomposition"));
	MRSettings->BindToTrackedCameraIndexIfAvailable(0);
	MRSettings->LoadFromIni();

	// Save right after load to write defaults to the config if they weren't already there
	MRSettings->SaveToIni();

	if (bAutoOpenInExternalComposition)
	{
		MRSettings->CompositionMethod = EOculusMR_CompositionMethod::ExternalComposition;
	}
	else if (bAutoOpenInDirectComposition)
	{
		MRSettings->CompositionMethod = EOculusMR_CompositionMethod::DirectComposition;
	}
}

#if PLATFORM_ANDROID
void FOculusMRModule::ChangeCaptureState()
{
	ovrpBool activated;
	// Set up or close in-game capture when activation state changes
	if (OVRP_SUCCESS(FOculusHMDModule::GetPluginWrapper().Media_Update()) && OVRP_SUCCESS(FOculusHMDModule::GetPluginWrapper().Media_IsMrcActivated(&activated)) && activated == ovrpBool_True)
	{
		if (!bActivated)
		{
			UE_LOG(LogMR, Log, TEXT("Activating MR Capture"))
			bActivated = true;

			// UE resizes the main scene color and depth targets to the maximum dimensions of all rendertargets,
			// which causes rendering issues if it doesn't match the compositor-allocated eye textures. This is
			// a hacky fix by making sure that the scene capture rendertarget is no larger than the eye.
			int frameWidth;
			int frameHeight;
			FOculusHMDModule::GetPluginWrapper().Media_GetMrcFrameSize(&frameWidth, &frameHeight);
			uint32 maxWidth = frameWidth / 2;
			uint32 maxHeight = frameHeight;
			IStereoRenderTargetManager* const StereoRenderTargetManager = GEngine->StereoRenderingDevice->GetRenderTargetManager();
			if (StereoRenderTargetManager)
			{
				StereoRenderTargetManager->CalculateRenderTargetSize(*(FViewport*)GEngine->GameViewport->GetGameViewport(), maxWidth, maxHeight);
			}
			maxWidth *= 2;
			frameWidth = frameWidth > maxWidth ? maxWidth : frameWidth;
			frameHeight = frameHeight > maxHeight ? maxHeight : frameHeight;
			FOculusHMDModule::GetPluginWrapper().Media_SetMrcFrameSize(frameWidth, frameHeight);
			UE_LOG(LogMR, Log, TEXT("MRC Frame width: %d height %d"), frameWidth, frameHeight);

			SetupInGameCapture();
		}
	}
	else
	{
		if (bActivated)
		{
			UE_LOG(LogMR, Log, TEXT("Deactivating MR Capture"))
			bActivated = false;
			CloseInGameCapture();
		}
	}
}

void FOculusMRModule::OnWorldTick(UWorld* World, ELevelTick Tick, float Delta)
{
	// Poll MRC activation state
	if (CurrentWorld && World == CurrentWorld)
	{
		ChangeCaptureState();
	}
}

void FOculusMRModule::OnInitialWorldCreated(UWorld* NewWorld)
{
	// Remove the initial world load handlers 
	if (InitialWorldAddedEventBinding.IsValid())
	{
		GEngine->OnWorldAdded().Remove(InitialWorldAddedEventBinding);
		InitialWorldAddedEventBinding.Reset();
	}
	if (InitialWorldLoadEventBinding.IsValid())
	{
		FCoreUObjectDelegates::PostLoadMapWithWorld.Remove(InitialWorldLoadEventBinding);
		InitialWorldLoadEventBinding.Reset();
	}

	// Initialize and check if MRC is enabled
	if (FOculusHMDModule::Get().PreInit())
	{
		if (FOculusHMDModule::GetPluginWrapper().GetInitialized())
		{
			if (OVRP_SUCCESS(FOculusHMDModule::GetPluginWrapper().InitializeMixedReality()))
			{
				ovrpBool mrcEnabled;

				if (OVRP_SUCCESS(FOculusHMDModule::GetPluginWrapper().Media_Initialize()))
				{
					UE_LOG(LogMR, Log, TEXT("MRC Initialized"));

					if (OVRP_SUCCESS(FOculusHMDModule::GetPluginWrapper().Media_IsMrcEnabled(&mrcEnabled)) && mrcEnabled == ovrpBool_True)
					{
						UE_LOG(LogMR, Log, TEXT("MRC Enabled"));

						// Find a free queue index for vulkan
						if (IsVulkanPlatform(GMaxRHIShaderPlatform))
						{
							unsigned int queueIndex = 0;
							ExecuteOnRenderThread([&queueIndex]()
							{
								ExecuteOnRHIThread([&queueIndex]()
								{
									FVulkanDevice* VulkanDevice = VulkanRHIBridge::GetDevice(GVulkanRHI);
									int gfxIndex = VulkanDevice->GetGraphicsQueue() ? VulkanDevice->GetGraphicsQueue()->GetQueueIndex() : -1;
									if (gfxIndex == queueIndex) {
										++queueIndex;
									}
								});
							});
							FOculusHMDModule::GetPluginWrapper().Media_SetAvailableQueueIndexVulkan(queueIndex);
						}

<<<<<<< HEAD
						// We use the upside down scenecapture in GLES for performance (one less copy)
						if (IsOpenGLPlatform(GMaxRHIShaderPlatform))
						{
							FOculusHMDModule::GetPluginWrapper().Media_SetMrcFrameImageFlipped(ovrpBool_True);
						}

						FOculusHMDModule::GetPluginWrapper().Media_SetMrcInputVideoBufferType(ovrpMediaInputVideoBufferType_TextureHandle);
						FOculusHMDModule::GetPluginWrapper().Media_SetMrcFrameInverseAlpha(ovrpBool_True);
=======
						FOculusHMDModule::GetPluginWrapper().Media_SetMrcInputVideoBufferType(ovrpMediaInputVideoBufferType_TextureHandle);
>>>>>>> 6bbb88c8

						FAudioDeviceHandle AudioDevice = FAudioDevice::GetMainAudioDevice();
						float SampleRate = AudioDevice->GetSampleRate();
						FOculusHMDModule::GetPluginWrapper().Media_SetMrcAudioSampleRate((int)SampleRate);

						InitMixedRealityCapture();
						OnWorldCreated(NewWorld);
					}
					else
					{
						// Shut down if MRC not enabled or the media couldn't be enabled
						FOculusHMDModule::GetPluginWrapper().Media_Shutdown();
						FOculusHMDModule::GetPluginWrapper().ShutdownMixedReality();
					}
				}
				else
				{
					// Shut down if MRC not enabled or the media couldn't be enabled
					FOculusHMDModule::GetPluginWrapper().ShutdownMixedReality();
				}
			}
			else
			{
				UE_LOG(LogMR, Error, TEXT("ovrp_InitializeMixedReality() failed"));
			}
		}
		else
		{
			UE_LOG(LogMR, Error, TEXT("OVRPlugin has not been initialized"));
		}
	}
}
#endif

void FOculusMRModule::OnTrackedCameraIndexChanged(int OldVal, int NewVal)
{
	if (OldVal == NewVal)
	{
		return;
	}
	MRState->BindToTrackedCameraIndexRequested = true;
}

void FOculusMRModule::OnCompositionMethodChanged(EOculusMR_CompositionMethod OldVal, EOculusMR_CompositionMethod NewVal)
{
	if (OldVal == NewVal)
	{
		return;
	}
	SetupExternalCamera();
}

void FOculusMRModule::OnCapturingCameraChanged(EOculusMR_CameraDeviceEnum OldVal, EOculusMR_CameraDeviceEnum NewVal)
{
	if (OldVal == NewVal)
	{
		return;
	}

	// Close the old camera device before switching
	if (OldVal != EOculusMR_CameraDeviceEnum::CD_None)
	{
		auto CameraDevice = ConvertCameraDevice(OldVal);
		FOculusHMDModule::GetPluginWrapper().CloseCameraDevice(CameraDevice);
	}
	SetupExternalCamera();
}

void FOculusMRModule::OnIsCastingChanged(bool OldVal, bool NewVal)
{
	if (OldVal == NewVal)
	{
		return;
	}
	if (NewVal == true)
	{
#if PLATFORM_ANDROID
		FOculusHMDModule::GetPluginWrapper().Media_SetMrcActivationMode(ovrpMediaMrcActivationMode_Automatic);
#endif
		// Initialize everything again if we turn MRC on
		SetupExternalCamera();
		SetupInGameCapture();
	}
	else
	{
#if PLATFORM_ANDROID
		FOculusHMDModule::GetPluginWrapper().Media_SetMrcActivationMode(ovrpMediaMrcActivationMode_Disabled);
#endif
		CloseInGameCapture();
		CloseExternalCamera();
	}
}

void FOculusMRModule::OnUseDynamicLightingChanged(bool OldVal, bool NewVal)
{
	if (OldVal == NewVal)
	{
		return;
	}
	SetupExternalCamera();
}

void FOculusMRModule::OnDepthQualityChanged(EOculusMR_DepthQuality OldVal, EOculusMR_DepthQuality NewVal)
{
	if (OldVal == NewVal)
	{
		return;
	}
	SetupExternalCamera();
}

#if WITH_EDITOR
void FOculusMRModule::OnPieBegin(bool bIsSimulating)
{
	// Reset all the parameters and start casting when PIE starts but before the game is initialized
	if (!bIsSimulating)
	{

		ResetSettingsAndState();

		// Always start casting with PIE (since this can only be reached if the command line param is on)
		MRSettings->SetIsCasting(true);
	}
}

void FOculusMRModule::OnPieStarted(bool bIsSimulating)
{
	// Handle the PIE world as a normal game world
	UWorld* PieWorld = GEditor->GetPIEWorldContext()->World();
	if (!bIsSimulating && PieWorld)
	{
		OnWorldCreated(PieWorld);
	}
}

void FOculusMRModule::OnPieEnded(bool bIsSimulating)
{
	UWorld* PieWorld = GEditor->GetPIEWorldContext()->World();
	if (!bIsSimulating && PieWorld)
	{
		// Stop casting when PIE ends
		MRSettings->SetIsCasting(false);
		OnWorldDestroyed(PieWorld);
	}
}
#endif // WITH_EDITOR

IMPLEMENT_MODULE( FOculusMRModule, OculusMR )

#undef LOCTEXT_NAMESPACE<|MERGE_RESOLUTION|>--- conflicted
+++ resolved
@@ -478,18 +478,7 @@
 							FOculusHMDModule::GetPluginWrapper().Media_SetAvailableQueueIndexVulkan(queueIndex);
 						}
 
-<<<<<<< HEAD
-						// We use the upside down scenecapture in GLES for performance (one less copy)
-						if (IsOpenGLPlatform(GMaxRHIShaderPlatform))
-						{
-							FOculusHMDModule::GetPluginWrapper().Media_SetMrcFrameImageFlipped(ovrpBool_True);
-						}
-
 						FOculusHMDModule::GetPluginWrapper().Media_SetMrcInputVideoBufferType(ovrpMediaInputVideoBufferType_TextureHandle);
-						FOculusHMDModule::GetPluginWrapper().Media_SetMrcFrameInverseAlpha(ovrpBool_True);
-=======
-						FOculusHMDModule::GetPluginWrapper().Media_SetMrcInputVideoBufferType(ovrpMediaInputVideoBufferType_TextureHandle);
->>>>>>> 6bbb88c8
 
 						FAudioDeviceHandle AudioDevice = FAudioDevice::GetMainAudioDevice();
 						float SampleRate = AudioDevice->GetSampleRate();
