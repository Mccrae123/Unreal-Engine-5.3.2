// Copyright 1998-2019 Epic Games, Inc. All Rights Reserved.

#include "OculusEditorModule.h"
#include "OculusToolStyle.h"
#include "OculusToolCommands.h"
#include "OculusToolWidget.h"
#include "OculusPlatformToolWidget.h"
#include "OculusAssetDirectory.h"
#include "OculusHMDRuntimeSettings.h"
#include "LevelEditor.h"
#include "Modules/ModuleManager.h"
#include "Widgets/Docking/SDockTab.h"
#include "Widgets/Layout/SBox.h"
#include "Widgets/Input/SButton.h"
#include "Widgets/Text/STextBlock.h"
#include "PropertyEditorModule.h"
#include "DetailLayoutBuilder.h"
#include "DetailCategoryBuilder.h"
#include "DetailWidgetRow.h"
#include "Framework/MultiBox/MultiBoxBuilder.h"
#include "ISettingsModule.h"
#include "OculusEditorSettings.h"

#define LOCTEXT_NAMESPACE "OculusEditor"

const FName FOculusEditorModule::OculusPerfTabName = FName("OculusPerfCheck");
const FName FOculusEditorModule::OculusPlatToolTabName = FName("OculusPlatormTool");

void FOculusEditorModule::PostLoadCallback()
{
	FLevelEditorModule& LevelEditorModule = FModuleManager::LoadModuleChecked<FLevelEditorModule>("LevelEditor");
}

void FOculusEditorModule::StartupModule()
{
	void* ModuleCheck = FPlatformProcess::GetDllHandle(TEXT("OVRPlugin.dll"));
	if (!ModuleCheck)
	{
		return;
	}

	FPlatformProcess::FreeDllHandle(ModuleCheck);
	ModuleCheck = nullptr;

	bModuleValid = true;
	RegisterSettings();
	FOculusAssetDirectory::LoadForCook();

	if (!IsRunningCommandlet())
	{
		FOculusToolStyle::Initialize();
		FOculusToolStyle::ReloadTextures();

		FOculusToolCommands::Register();

		PluginCommands = MakeShareable(new FUICommandList);

		PluginCommands->MapAction(
			FOculusToolCommands::Get().OpenPluginWindow,
			FExecuteAction::CreateRaw(this, &FOculusEditorModule::PluginButtonClicked),
			FCanExecuteAction());

		FLevelEditorModule& LevelEditorModule = FModuleManager::LoadModuleChecked<FLevelEditorModule>("LevelEditor");

		// Adds an option to launch the tool to Window->Developer Tools.
		TSharedPtr<FExtender> MenuExtender = MakeShareable(new FExtender());
		MenuExtender->AddMenuExtension("Miscellaneous", EExtensionHook::After, PluginCommands, FMenuExtensionDelegate::CreateRaw(this, &FOculusEditorModule::AddMenuExtension));
		LevelEditorModule.GetMenuExtensibilityManager()->AddExtender(MenuExtender);

		/*
		// If you want to make the tool even easier to launch, and add a toolbar button.
		TSharedPtr<FExtender> ToolbarExtender = MakeShareable(new FExtender);
		ToolbarExtender->AddToolBarExtension("Launch", EExtensionHook::After, PluginCommands, FToolBarExtensionDelegate::CreateRaw(this, &FOculusEditorModule::AddToolbarExtension));
		LevelEditorModule.GetToolBarExtensibilityManager()->AddExtender(ToolbarExtender);
		*/

		FGlobalTabmanager::Get()->RegisterNomadTabSpawner(OculusPerfTabName, FOnSpawnTab::CreateRaw(this, &FOculusEditorModule::OnSpawnPluginTab))
			.SetDisplayName(LOCTEXT("FOculusEditorTabTitle", "Oculus Performance Check"))
			.SetMenuType(ETabSpawnerMenuType::Hidden);

		FGlobalTabmanager::Get()->RegisterNomadTabSpawner(OculusPlatToolTabName, FOnSpawnTab::CreateRaw(this, &FOculusEditorModule::OnSpawnPlatToolTab))
			.SetDisplayName(LOCTEXT("FOculusPlatfToolTabTitle", "Oculus Platform Tool"))
			.SetMenuType(ETabSpawnerMenuType::Hidden);

		FCoreDelegates::OnFEngineLoopInitComplete.AddRaw(this, &FOculusEditorModule::OnEngineLoopInitComplete);
	}
}

void FOculusEditorModule::ShutdownModule()
{
	if (!bModuleValid)
	{
		return;
	}

<<<<<<< HEAD
	if(!IsRunningCommandlet())
=======
	if (!IsRunningCommandlet())
>>>>>>> 69078e53
	{
		FOculusToolStyle::Shutdown();
		FOculusToolCommands::Unregister();
		FGlobalTabmanager::Get()->UnregisterNomadTabSpawner(OculusPerfTabName);
		FGlobalTabmanager::Get()->UnregisterNomadTabSpawner(OculusPlatToolTabName);
		FOculusBuildAnalytics::Shutdown();
	}

	FOculusAssetDirectory::ReleaseAll();
	if (UObjectInitialized())
	{
		UnregisterSettings();
	}
}

TSharedRef<SDockTab> FOculusEditorModule::OnSpawnPluginTab(const FSpawnTabArgs& SpawnTabArgs)
{
	auto myTab = SNew(SDockTab)
		.TabRole(ETabRole::NomadTab)
		[
			SNew(SOculusToolWidget)
		];


	return myTab;
}

TSharedRef<SDockTab> FOculusEditorModule::OnSpawnPlatToolTab(const FSpawnTabArgs& SpawnTabArgs)
{
	auto myTab = SNew(SDockTab)
		.TabRole(ETabRole::NomadTab)
		[
			SNew(SOculusPlatformToolWidget)
		];

	return myTab;
}

void FOculusEditorModule::RegisterSettings()
{
	if (ISettingsModule* SettingsModule = FModuleManager::GetModulePtr<ISettingsModule>("Settings"))
	{
		SettingsModule->RegisterSettings("Project", "Plugins", "OculusVR",
			LOCTEXT("RuntimeSettingsName", "OculusVR"),
			LOCTEXT("RuntimeSettingsDescription", "Configure the OculusVR plugin"),
			GetMutableDefault<UOculusHMDRuntimeSettings>()
		);

		FPropertyEditorModule& PropertyModule = FModuleManager::GetModuleChecked<FPropertyEditorModule>("PropertyEditor");
		PropertyModule.RegisterCustomClassLayout(UOculusHMDRuntimeSettings::StaticClass()->GetFName(), FOnGetDetailCustomizationInstance::CreateStatic(&FOculusHMDSettingsDetailsCustomization::MakeInstance));
	}
}

void FOculusEditorModule::UnregisterSettings()
{
	if (ISettingsModule* SettingsModule = FModuleManager::GetModulePtr<ISettingsModule>("Settings"))
	{
		SettingsModule->UnregisterSettings("Project", "Plugins", "OculusVR");
	}
}

FReply FOculusEditorModule::PluginClickFn(bool text)
{
	PluginButtonClicked();
	return FReply::Handled();
}

void FOculusEditorModule::PluginButtonClicked()
{
	FGlobalTabmanager::Get()->InvokeTab(OculusPerfTabName);
}

void FOculusEditorModule::AddMenuExtension(FMenuBuilder& Builder)
{
	bool v = false;
	GConfig->GetBool(TEXT("/Script/OculusEditor.OculusEditorSettings"), TEXT("bAddMenuOption"), v, GEditorIni);
	if (v)
	{
		Builder.AddMenuEntry(FOculusToolCommands::Get().OpenPluginWindow);
	}
}

void FOculusEditorModule::AddToolbarExtension(FToolBarBuilder& Builder)
{
	Builder.AddToolBarButton(FOculusToolCommands::Get().OpenPluginWindow);
}

void FOculusEditorModule::OnEngineLoopInitComplete()
{
	BuildAnalytics = FOculusBuildAnalytics::GetInstance();
}

TSharedRef<IDetailCustomization> FOculusHMDSettingsDetailsCustomization::MakeInstance()
{
	return MakeShareable(new FOculusHMDSettingsDetailsCustomization);
}

FReply FOculusHMDSettingsDetailsCustomization::PluginClickPerfFn(bool text)
{
	FGlobalTabmanager::Get()->InvokeTab(FOculusEditorModule::OculusPerfTabName);
	return FReply::Handled();
}

FReply FOculusHMDSettingsDetailsCustomization::PluginClickPlatFn(bool text)
{
	FGlobalTabmanager::Get()->InvokeTab(FOculusEditorModule::OculusPlatToolTabName);
	return FReply::Handled();
}

void FOculusHMDSettingsDetailsCustomization::OnEnableBuildTelemetry(ECheckBoxState NewState)
{
	FOculusBuildAnalytics::GetInstance()->OnTelemetryToggled(NewState == ECheckBoxState::Checked);
	GConfig->SetBool(TEXT("/Script/OculusEditor.OculusEditorSettings"), TEXT("bEnableOculusBuildTelemetry"), NewState == ECheckBoxState::Checked, GEditorIni);
	GConfig->Flush(0);
}

ECheckBoxState FOculusHMDSettingsDetailsCustomization::IsBuildTelemetryEnabled() const
{
	bool v;
	GConfig->GetBool(TEXT("/Script/OculusEditor.OculusEditorSettings"), TEXT("bEnableOculusBuildTelemetry"), v, GEditorIni);
	return v ? ECheckBoxState::Checked : ECheckBoxState::Unchecked;
}

void FOculusHMDSettingsDetailsCustomization::CustomizeDetails(IDetailLayoutBuilder& DetailLayout)
{
	// Labeled "General Oculus" instead of "General" to enable searchability. The button "Launch Oculus Utilities Window" doesn't show up if you search for "Oculus"
	IDetailCategoryBuilder& CategoryBuilder = DetailLayout.EditCategory("General Oculus", FText::GetEmpty(), ECategoryPriority::Important);
	CategoryBuilder.AddCustomRow(LOCTEXT("General Oculus", "General"))
		.WholeRowContent()
		[
			SNew(SVerticalBox)
			+ SVerticalBox::Slot().AutoHeight().Padding(2)
		[
			SNew(SHorizontalBox)
			+ SHorizontalBox::Slot().AutoWidth()
		[
			SNew(SButton)
			.Text(LOCTEXT("LaunchTool", "Launch Oculus Performance Window"))
		.OnClicked(this, &FOculusHMDSettingsDetailsCustomization::PluginClickPerfFn, true)
		]
	+ SHorizontalBox::Slot().FillWidth(8)
		]
	+ SVerticalBox::Slot().AutoHeight().Padding(2)
		[
			SNew(SHorizontalBox)
			+ SHorizontalBox::Slot().AutoWidth()
		[
			SNew(SButton)
			.Text(LOCTEXT("LaunchPlatTool", "Launch Oculus Platform Window"))
		.OnClicked(this, &FOculusHMDSettingsDetailsCustomization::PluginClickPlatFn, true)
		]
	+ SHorizontalBox::Slot().FillWidth(8)
		]
	+ SVerticalBox::Slot().AutoHeight().Padding(5)
		[
			SNew(SHorizontalBox)
			+ SHorizontalBox::Slot().AutoWidth()
		[
			SNew(SBox)
			[
				SNew(STextBlock)
				.Text(LOCTEXT("EnableBuildTelemetry", "Enable Oculus Build Telemetry"))
			]
		]
	+ SHorizontalBox::Slot().AutoWidth()
		[
			SNew(SBox).WidthOverride(10.f)
		]
	+ SHorizontalBox::Slot().AutoWidth()
		[
			SNew(SCheckBox)
			.OnCheckStateChanged(this, &FOculusHMDSettingsDetailsCustomization::OnEnableBuildTelemetry)
		.IsChecked(this, &FOculusHMDSettingsDetailsCustomization::IsBuildTelemetryEnabled)
		]
	+ SHorizontalBox::Slot().FillWidth(8)
		]
		];
}

//////////////////////////////////////////////////////////////////////////

IMPLEMENT_MODULE(FOculusEditorModule, OculusEditor);

//////////////////////////////////////////////////////////////////////////

#undef LOCTEXT_NAMESPACE<|MERGE_RESOLUTION|>--- conflicted
+++ resolved
@@ -93,11 +93,7 @@
 		return;
 	}
 
-<<<<<<< HEAD
-	if(!IsRunningCommandlet())
-=======
 	if (!IsRunningCommandlet())
->>>>>>> 69078e53
 	{
 		FOculusToolStyle::Shutdown();
 		FOculusToolCommands::Unregister();
