--- conflicted
+++ resolved
@@ -214,11 +214,6 @@
 	return v ? ECheckBoxState::Checked : ECheckBoxState::Unchecked;
 }
 
-<<<<<<< HEAD
-EVisibility FOculusHMDSettingsDetailsCustomization::GetOculusHMDAvailableWarningVisibility() const
-{
-	return FOculusBuildAnalytics::IsOculusHMDAvailable() ? EVisibility::Collapsed : EVisibility::Visible;
-=======
 // Disable telemetry for NativeOpenXR, since it doesn't go through OVRPlugin
 bool FOculusHMDSettingsDetailsCustomization::GetBuildTelemetryCheckBoxEnabled() const
 {
@@ -232,7 +227,6 @@
 	FString XrApi;
 	GConfig->GetString(TEXT("/Script/OculusHMD.OculusHMDRuntimeSettings"), TEXT("XrApi"), XrApi, GEngineIni);
 	return FOculusBuildAnalytics::IsOculusHMDAvailable() || XrApi.Equals(FString("NativeOpenXR")) ? EVisibility::Collapsed : EVisibility::Visible;
->>>>>>> 6bbb88c8
 }
 
 void FOculusHMDSettingsDetailsCustomization::CustomizeDetails(IDetailLayoutBuilder& DetailLayout)
@@ -274,10 +268,7 @@
 							[
 								SNew(STextBlock)
 								.Text(LOCTEXT("EnableBuildTelemetry", "Enable Oculus Build Telemetry"))
-<<<<<<< HEAD
-=======
 								.ToolTipText(LOCTEXT("EnableBuildTelemetryToolTip", "Enables detailed timing for the major build steps. This measures time spent in each build stageand transmits the time spent per stage to Oculus. This information is used by Oculus to guide work related to optimizing the build process."))
->>>>>>> 6bbb88c8
 							]
 						]
 					+ SHorizontalBox::Slot().AutoWidth()
@@ -289,10 +280,7 @@
 							SNew(SCheckBox)
 							.OnCheckStateChanged(this, &FOculusHMDSettingsDetailsCustomization::OnEnableBuildTelemetry)
 							.IsChecked(this, &FOculusHMDSettingsDetailsCustomization::GetBuildTelemetryCheckBoxState)
-<<<<<<< HEAD
-=======
 							.IsEnabled(this, &FOculusHMDSettingsDetailsCustomization::GetBuildTelemetryCheckBoxEnabled)
->>>>>>> 6bbb88c8
 						]
 					+ SHorizontalBox::Slot().FillWidth(8)
 				]
