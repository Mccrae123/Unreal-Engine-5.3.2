--- conflicted
+++ resolved
@@ -211,11 +211,7 @@
 			+ SVerticalBox::Slot().AutoHeight().Padding(2.0f)
 			[
 				SNew(SBorder)
-<<<<<<< HEAD
-				.BorderImage(FEditorStyle::GetBrush("ToolPanel.GroupBorder"))
-=======
 				.BorderImage(FAppStyle::GetBrush("ToolPanel.GroupBorder"))
->>>>>>> d731a049
 				[
 					SNew(SHorizontalBox)
 					+ SHorizontalBox::Slot().AutoWidth()
@@ -236,11 +232,7 @@
 							SNew(SRichTextBlock)
 							.Text(LOCTEXT("ODHCallout",
 								"<RichTextBlock.Bold>Oculus Developer Hub</> is a desktop companion tool that can upload builds, manage apps and reduce friction in daily Quest development."))
-<<<<<<< HEAD
-							.DecoratorStyleSet(&FEditorStyle::Get())
-=======
 							.DecoratorStyleSet(&FAppStyle::Get())
->>>>>>> d731a049
 							.AutoWrapText(true)
 						]
 						+ SVerticalBox::Slot().AutoHeight()
