// Copyright 1998-2019 Epic Games, Inc. All Rights Reserved.

#pragma once

#include "CoreMinimal.h"
#include "IOculusEditorModule.h"
#include "OculusBuildAnalytics.h"
#include "Modules/ModuleInterface.h"
#include "IDetailCustomization.h"
#include "Input/Reply.h"

class FToolBarBuilder;
class FMenuBuilder;

#define OCULUS_EDITOR_MODULE_NAME "OculusEditor"

enum class ECheckBoxState : uint8;

class FOculusEditorModule : public IOculusEditorModule
{
public:
	FOculusEditorModule() : bModuleValid(false) {};

	/** IModuleInterface implementation */
	virtual void StartupModule() override;
	virtual void ShutdownModule() override;
	virtual void PostLoadCallback() override;

	void RegisterSettings();
	void UnregisterSettings();

	void PluginButtonClicked();
	FReply PluginClickFn(bool text);

	void OnEngineLoopInitComplete();

public:
	static const FName OculusPerfTabName;
	static const FName OculusPlatToolTabName;

private:

	void AddToolbarExtension(FToolBarBuilder& Builder);
	void AddMenuExtension(FMenuBuilder& Builder);

	TSharedRef<class SDockTab> OnSpawnPluginTab(const class FSpawnTabArgs& SpawnTabArgs);
	TSharedRef<class SDockTab> OnSpawnPlatToolTab(const class FSpawnTabArgs& SpawnTabArgs);

private:
	TSharedPtr<class FUICommandList> PluginCommands;
	bool bModuleValid;
<<<<<<< HEAD
=======
	FOculusBuildAnalytics* BuildAnalytics;
>>>>>>> 69078e53
};

class IDetailLayoutBuilder;

class FOculusHMDSettingsDetailsCustomization : public IDetailCustomization
{
public:
	/** Makes a new instance of this detail layout class for a specific detail view requesting it */
	static TSharedRef<IDetailCustomization> MakeInstance();

	// IDetailCustomization interface
	virtual void CustomizeDetails(IDetailLayoutBuilder& DetailLayout) override;
	// End of IDetailCustomization interface

	FReply PluginClickPerfFn(bool text);
	FReply PluginClickPlatFn(bool text);

	void OnEnableBuildTelemetry(ECheckBoxState NewState);
	ECheckBoxState IsBuildTelemetryEnabled() const;
};<|MERGE_RESOLUTION|>--- conflicted
+++ resolved
@@ -49,10 +49,7 @@
 private:
 	TSharedPtr<class FUICommandList> PluginCommands;
 	bool bModuleValid;
-<<<<<<< HEAD
-=======
 	FOculusBuildAnalytics* BuildAnalytics;
->>>>>>> 69078e53
 };
 
 class IDetailLayoutBuilder;
