--- conflicted
+++ resolved
@@ -26,11 +26,7 @@
 };
 
 UENUM(BlueprintType)
-<<<<<<< HEAD
-enum class EOculusFinger : uint8
-=======
 enum class UE_DEPRECATED(5.1, "OculusVR plugin is deprecated; please use the built-in OpenXR plugin or OculusXR plugin from the Marketplace.") EOculusFinger : uint8
->>>>>>> d731a049
 {
 	Thumb,
 	Index,
@@ -40,11 +36,8 @@
 	Invalid
 };
 
-<<<<<<< HEAD
-=======
 // This is deprecated, but explicit deprecation causes issues with Android non-adaptive unity build.
 // We can follow-up once we investigate the build issue a bit more.
->>>>>>> d731a049
 /**
 * EBone is enum representing the Bone Ids that come from the Oculus Runtime. 
 */
@@ -109,16 +102,10 @@
 
 public:
 
-<<<<<<< HEAD
-	UFUNCTION(BlueprintCallable, Category = "OculusLibrary|HandTracking")
-	static EOculusFinger ConvertBoneToFinger(const EBone Bone);
-	
-=======
 	UE_DEPRECATED(5.1, "OculusVR plugin is deprecated; please use the built-in OpenXR plugin or OculusXR plugin from the Marketplace.")
 	UFUNCTION(BlueprintCallable, Category = "OculusLibrary|HandTracking", meta = (DeprecatedFunction, DeprecationMessage = "The OculusVR plugin is deprecated."))
 	static EOculusFinger ConvertBoneToFinger(const EBone Bone);
 
->>>>>>> d731a049
 	DECLARE_MULTICAST_DELEGATE_FourParams(FHandMovementFilterDelegate, EControllerHand, FVector*, FRotator*, bool*);
 	static FHandMovementFilterDelegate HandMovementFilter; /// Called to modify Hand position and orientation whenever it is queried
 	
@@ -193,12 +180,8 @@
 	* @param ControllerIndex			(in) Optional different controller index
 	* @param Finger			(in) The finger to get tracking confidence of
 	*/
-<<<<<<< HEAD
-	UFUNCTION(BlueprintPure, Category = "OculusLibrary|HandTracking")
-=======
-	UE_DEPRECATED(5.1, "OculusVR plugin is deprecated; please use the built-in OpenXR plugin or OculusXR plugin from the Marketplace.")
-	UFUNCTION(BlueprintPure, Category = "OculusLibrary|HandTracking", meta = (DeprecatedFunction, DeprecationMessage = "The OculusVR plugin is deprecated."))
->>>>>>> d731a049
+	UE_DEPRECATED(5.1, "OculusVR plugin is deprecated; please use the built-in OpenXR plugin or OculusXR plugin from the Marketplace.")
+	UFUNCTION(BlueprintPure, Category = "OculusLibrary|HandTracking", meta = (DeprecatedFunction, DeprecationMessage = "The OculusVR plugin is deprecated."))
 	static ETrackingConfidence GetFingerTrackingConfidence(const EOculusHandType DeviceHand, const EOculusFinger Finger, const int32 ControllerIndex = 0);
 
 	/**
@@ -233,12 +216,8 @@
 	* @param DeviceHand				(in) The hand to get the position from
 	* @param ControllerIndex			(in) Optional different controller index
 	*/
-<<<<<<< HEAD
-	UFUNCTION(BlueprintPure, Category = "OculusLibrary|HandTracking")
-=======
-	UE_DEPRECATED(5.1, "OculusVR plugin is deprecated; please use the built-in OpenXR plugin or OculusXR plugin from the Marketplace.")
-	UFUNCTION(BlueprintPure, Category = "OculusLibrary|HandTracking", meta = (DeprecatedFunction, DeprecationMessage = "The OculusVR plugin is deprecated."))
->>>>>>> d731a049
+	UE_DEPRECATED(5.1, "OculusVR plugin is deprecated; please use the built-in OpenXR plugin or OculusXR plugin from the Marketplace.")
+	UFUNCTION(BlueprintPure, Category = "OculusLibrary|HandTracking", meta = (DeprecatedFunction, DeprecationMessage = "The OculusVR plugin is deprecated."))
 	static bool IsHandPositionValid(const EOculusHandType DeviceHand, const int32 ControllerIndex = 0);
 
 	/**
