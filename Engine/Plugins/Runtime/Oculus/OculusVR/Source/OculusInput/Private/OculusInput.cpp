--- conflicted
+++ resolved
@@ -320,18 +320,6 @@
 								MessageHandler->OnControllerAnalog(bIsLeft ? FGamepadKeyNames::MotionController_Left_Grip1Axis : FGamepadKeyNames::MotionController_Right_Grip1Axis, ControllerPair.UnrealControllerIndex, State.GripAxis);
 							}
 
-<<<<<<< HEAD
-							ovrpVector2f ThumbstickValue = bIsMalibuTracked ? OvrpControllerState.Touchpad[HandIndex] : OvrpControllerState.Thumbstick[HandIndex];
-							if (ThumbstickValue.x != State.ThumbstickAxes.X)
-							{
-								State.ThumbstickAxes.X = ThumbstickValue.x;
-								MessageHandler->OnControllerAnalog(bIsLeft ? FGamepadKeyNames::MotionController_Left_Thumbstick_X : FGamepadKeyNames::MotionController_Right_Thumbstick_X, ControllerPair.UnrealControllerIndex, State.ThumbstickAxes.X);
-							}
-
-							if (ThumbstickValue.y != State.ThumbstickAxes.Y)
-							{
-								State.ThumbstickAxes.Y = ThumbstickValue.y;
-=======
 							ovrpVector2f thumbstickValue = bIsMalibuTracked ? OvrpControllerState.Touchpad[HandIndex] : OvrpControllerState.Thumbstick[HandIndex];
 
 							if (thumbstickValue.x != State.ThumbstickAxes.X)
@@ -343,7 +331,6 @@
 							if (thumbstickValue.y != State.ThumbstickAxes.Y)
 							{
 								State.ThumbstickAxes.Y = thumbstickValue.y;
->>>>>>> 9f6ccf49
 								// we need to negate Y value to match XBox controllers
 								MessageHandler->OnControllerAnalog(bIsLeft ? FGamepadKeyNames::MotionController_Left_Thumbstick_Y : FGamepadKeyNames::MotionController_Right_Thumbstick_Y, ControllerPair.UnrealControllerIndex, -State.ThumbstickAxes.Y);
 							}
@@ -382,11 +369,7 @@
 											(bIsLeft ? (OvrpControllerState.Buttons & ovrpButton_LTouchpad) != 0 : (OvrpControllerState.Buttons & ovrpButton_RTouchpad) != 0) :
 											(bIsLeft ? (OvrpControllerState.Buttons & ovrpButton_LThumb) != 0 : (OvrpControllerState.Buttons & ovrpButton_RThumb) != 0);
 									break;
-<<<<<<< HEAD
-
-=======
 									
->>>>>>> 9f6ccf49
 								case EOculusTouchControllerButton::Thumbstick_Up:
 									bButtonPressed = State.Buttons[(int)EOculusTouchControllerButton::Thumbstick].bIsPressed && State.ThumbstickAxes.Y > 0.7;
 									break;
