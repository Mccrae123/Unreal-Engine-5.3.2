--- conflicted
+++ resolved
@@ -424,20 +424,12 @@
 							if (OvrTriggerAxis != State.TriggerAxis)
 							{
 								State.TriggerAxis = OvrTriggerAxis;
-<<<<<<< HEAD
-								MessageHandler->OnControllerAnalog(bIsLeft ? FGamepadKeyNames::MotionController_Left_TriggerAxis : FGamepadKeyNames::MotionController_Right_TriggerAxis, ControllerPair.UnrealControllerIndex, State.TriggerAxis);
-=======
->>>>>>> 90fae962
 								MessageHandler->OnControllerAnalog(bIsLeft ? EKeys::OculusTouch_Left_Trigger_Axis.GetFName() : EKeys::OculusTouch_Right_Trigger_Axis.GetFName(), ControllerPair.UnrealControllerIndex, State.TriggerAxis);
 							}
 
 							if (OvrGripAxis != State.GripAxis)
 							{
 								State.GripAxis = OvrGripAxis;
-<<<<<<< HEAD
-								MessageHandler->OnControllerAnalog(bIsLeft ? FGamepadKeyNames::MotionController_Left_Grip1Axis : FGamepadKeyNames::MotionController_Right_Grip1Axis, ControllerPair.UnrealControllerIndex, State.GripAxis);
-=======
->>>>>>> 90fae962
 								MessageHandler->OnControllerAnalog(bIsLeft ? EKeys::OculusTouch_Left_Grip_Axis.GetFName() : EKeys::OculusTouch_Right_Grip_Axis.GetFName(), ControllerPair.UnrealControllerIndex, State.GripAxis);
 							}
 
@@ -447,10 +439,6 @@
 							if (ThumbstickValue.x != State.ThumbstickAxes.X)
 							{
 								State.ThumbstickAxes.X = ThumbstickValue.x;
-<<<<<<< HEAD
-								MessageHandler->OnControllerAnalog(bIsLeft ? FGamepadKeyNames::MotionController_Left_Thumbstick_X : FGamepadKeyNames::MotionController_Right_Thumbstick_X, ControllerPair.UnrealControllerIndex, State.ThumbstickAxes.X);
-=======
->>>>>>> 90fae962
 								MessageHandler->OnControllerAnalog(bIsLeft ? EKeys::OculusTouch_Left_Thumbstick_X.GetFName() : EKeys::OculusTouch_Right_Thumbstick_X.GetFName(), ControllerPair.UnrealControllerIndex, State.ThumbstickAxes.X);
 								if (bGoKeysMappedToTouch)
 								{
@@ -461,13 +449,6 @@
 							if (ThumbstickValue.y != State.ThumbstickAxes.Y)
 							{
 								State.ThumbstickAxes.Y = ThumbstickValue.y;
-<<<<<<< HEAD
-								// we need to negate Y value to match XBox controllers
-								MessageHandler->OnControllerAnalog(bIsLeft ? FGamepadKeyNames::MotionController_Left_Thumbstick_Y : FGamepadKeyNames::MotionController_Right_Thumbstick_Y, ControllerPair.UnrealControllerIndex, -State.ThumbstickAxes.Y);
-
-								// new keys no longer need negation
-=======
->>>>>>> 90fae962
 								MessageHandler->OnControllerAnalog(bIsLeft ? EKeys::OculusTouch_Left_Thumbstick_Y.GetFName() : EKeys::OculusTouch_Right_Thumbstick_Y.GetFName(), ControllerPair.UnrealControllerIndex, State.ThumbstickAxes.Y);
 								if (bGoKeysMappedToTouch)
 								{
@@ -478,23 +459,12 @@
 							if (TouchpadValue.x != State.TouchpadAxes.X)
 							{
 								State.TouchpadAxes.X = TouchpadValue.x;
-<<<<<<< HEAD
-								MessageHandler->OnControllerAnalog(bIsLeft ? FGamepadKeyNames::MotionController_Left_Thumbstick_X : FGamepadKeyNames::MotionController_Right_Thumbstick_X, ControllerPair.UnrealControllerIndex, State.ThumbstickAxes.X);
-=======
->>>>>>> 90fae962
 								MessageHandler->OnControllerAnalog(bIsLeft ? EKeys::OculusGo_Left_Trackpad_X.GetFName() : EKeys::OculusGo_Right_Trackpad_X.GetFName(), ControllerPair.UnrealControllerIndex, State.ThumbstickAxes.X);
 							}
 
 							if (TouchpadValue.y != State.TouchpadAxes.Y)
 							{
 								State.TouchpadAxes.Y = TouchpadValue.y;
-<<<<<<< HEAD
-								// we need to negate Y value to match XBox controllers
-								MessageHandler->OnControllerAnalog(bIsLeft ? FGamepadKeyNames::MotionController_Left_Thumbstick_Y : FGamepadKeyNames::MotionController_Right_Thumbstick_Y, ControllerPair.UnrealControllerIndex, -State.ThumbstickAxes.Y);
-
-								// new keys no longer need negation
-=======
->>>>>>> 90fae962
 								MessageHandler->OnControllerAnalog(bIsLeft ? EKeys::OculusGo_Left_Trackpad_Y.GetFName() : EKeys::OculusGo_Right_Trackpad_Y.GetFName(), ControllerPair.UnrealControllerIndex, State.ThumbstickAxes.Y);
 							}
 
@@ -885,11 +855,7 @@
 								ovrpPoseStatef InPoseState;
 								OculusHMD::FPose OutPose;
 
-<<<<<<< HEAD
-								if (OVRP_SUCCESS(ovrp_GetNodePoseState3(ovrpStep_Render, CurrentFrame ? CurrentFrame->FrameNumber : OVRP_CURRENT_FRAMEINDEX, Node, &InPoseState)) &&
-=======
 								if (OVRP_SUCCESS(FOculusHMDModule::GetPluginWrapper().GetNodePoseState3(ovrpStep_Render, CurrentFrame ? CurrentFrame->FrameNumber : OVRP_CURRENT_FRAMEINDEX, Node, &InPoseState)) &&
->>>>>>> 90fae962
 									OculusHMD->ConvertPose_Internal(InPoseState.Pose, OutPose, Settings, WorldToMetersScale))
 								{
 									if (bIsPositionValid)
