// Copyright 1998-2018 Epic Games, Inc. All Rights Reserved.

#include "OculusInput.h"

#if OCULUS_INPUT_SUPPORTED_PLATFORMS
#include "OculusHMD.h"
#include "Misc/CoreDelegates.h"
#include "Features/IModularFeatures.h"

#define OVR_DEBUG_LOGGING 0

#define LOCTEXT_NAMESPACE "OculusInput"

namespace OculusInput
{

const FKey FOculusKey::OculusTouch_Left_Thumbstick("OculusTouch_Left_Thumbstick");
const FKey FOculusKey::OculusTouch_Left_Trigger("OculusTouch_Left_Trigger");
const FKey FOculusKey::OculusTouch_Left_FaceButton1("OculusTouch_Left_FaceButton1");
const FKey FOculusKey::OculusTouch_Left_FaceButton2("OculusTouch_Left_FaceButton2");
const FKey FOculusKey::OculusTouch_Left_IndexPointing("OculusTouch_Left_IndexPointing");
const FKey FOculusKey::OculusTouch_Left_ThumbUp("OculusTouch_Left_ThumbUp");

const FKey FOculusKey::OculusTouch_Right_Thumbstick("OculusTouch_Right_Thumbstick");
const FKey FOculusKey::OculusTouch_Right_Trigger("OculusTouch_Right_Trigger");
const FKey FOculusKey::OculusTouch_Right_FaceButton1("OculusTouch_Right_FaceButton1");
const FKey FOculusKey::OculusTouch_Right_FaceButton2("OculusTouch_Right_FaceButton2");
const FKey FOculusKey::OculusTouch_Right_IndexPointing("OculusTouch_Right_IndexPointing");
const FKey FOculusKey::OculusTouch_Right_ThumbUp("OculusTouch_Right_ThumbUp");

const FKey FOculusKey::OculusRemote_DPad_Down("OculusRemote_DPad_Down");
const FKey FOculusKey::OculusRemote_DPad_Up("OculusRemote_DPad_Up");
const FKey FOculusKey::OculusRemote_DPad_Left("OculusRemote_DPad_Left");
const FKey FOculusKey::OculusRemote_DPad_Right("OculusRemote_DPad_Right");
const FKey FOculusKey::OculusRemote_Enter("OculusRemote_Enter");
const FKey FOculusKey::OculusRemote_Back("OculusRemote_Back");
const FKey FOculusKey::OculusRemote_VolumeUp("OculusRemote_VolumeUp");
const FKey FOculusKey::OculusRemote_VolumeDown("OculusRemote_VolumeDown");
const FKey FOculusKey::OculusRemote_Home("OculusRemote_Home");

const FKey FOculusKey::OculusTouchpad_Touchpad("OculusTouchpad_Touchpad");
const FKey FOculusKey::OculusTouchpad_Touchpad_X("OculusTouchpad_Touchpad_X");
const FKey FOculusKey::OculusTouchpad_Touchpad_Y("OculusTouchpad_Touchpad_Y");
const FKey FOculusKey::OculusTouchpad_Back("OculusTouchpad_Back");

const FOculusKeyNames::Type FOculusKeyNames::OculusTouch_Left_Thumbstick("OculusTouch_Left_Thumbstick");
const FOculusKeyNames::Type FOculusKeyNames::OculusTouch_Left_Trigger("OculusTouch_Left_Trigger");
const FOculusKeyNames::Type FOculusKeyNames::OculusTouch_Left_FaceButton1("OculusTouch_Left_FaceButton1");
const FOculusKeyNames::Type FOculusKeyNames::OculusTouch_Left_FaceButton2("OculusTouch_Left_FaceButton2");
const FOculusKeyNames::Type FOculusKeyNames::OculusTouch_Left_IndexPointing("OculusTouch_Left_IndexPointing");
const FOculusKeyNames::Type FOculusKeyNames::OculusTouch_Left_ThumbUp("OculusTouch_Left_ThumbUp");

const FOculusKeyNames::Type FOculusKeyNames::OculusTouch_Right_Thumbstick("OculusTouch_Right_Thumbstick");
const FOculusKeyNames::Type FOculusKeyNames::OculusTouch_Right_Trigger("OculusTouch_Right_Trigger");
const FOculusKeyNames::Type FOculusKeyNames::OculusTouch_Right_FaceButton1("OculusTouch_Right_FaceButton1");
const FOculusKeyNames::Type FOculusKeyNames::OculusTouch_Right_FaceButton2("OculusTouch_Right_FaceButton2");
const FOculusKeyNames::Type FOculusKeyNames::OculusTouch_Right_IndexPointing("OculusTouch_Right_IndexPointing");
const FOculusKeyNames::Type FOculusKeyNames::OculusTouch_Right_ThumbUp("OculusTouch_Right_ThumbUp");

const FOculusKeyNames::Type FOculusKeyNames::OculusRemote_DPad_Down("OculusRemote_DPad_Down");
const FOculusKeyNames::Type FOculusKeyNames::OculusRemote_DPad_Up("OculusRemote_DPad_Up");
const FOculusKeyNames::Type FOculusKeyNames::OculusRemote_DPad_Left("OculusRemote_DPad_Left");
const FOculusKeyNames::Type FOculusKeyNames::OculusRemote_DPad_Right("OculusRemote_DPad_Right");
const FOculusKeyNames::Type FOculusKeyNames::OculusRemote_Enter("OculusRemote_Enter");
const FOculusKeyNames::Type FOculusKeyNames::OculusRemote_Back("OculusRemote_Back");
const FOculusKeyNames::Type FOculusKeyNames::OculusRemote_VolumeUp("OculusRemote_VolumeUp");
const FOculusKeyNames::Type FOculusKeyNames::OculusRemote_VolumeDown("OculusRemote_VolumeDown");
const FOculusKeyNames::Type FOculusKeyNames::OculusRemote_Home("OculusRemote_Home");

const FOculusKeyNames::Type FOculusKeyNames::OculusTouchpad_Touchpad("OculusTouchpad_Touchpad");
const FOculusKeyNames::Type FOculusKeyNames::OculusTouchpad_Touchpad_X("OculusTouchpad_Touchpad_X");
const FOculusKeyNames::Type FOculusKeyNames::OculusTouchpad_Touchpad_Y("OculusTouchpad_Touchpad_Y");
const FOculusKeyNames::Type FOculusKeyNames::OculusTouchpad_Back("OculusTouchpad_Back");

/** Threshold for treating trigger pulls as button presses, from 0.0 to 1.0 */
float FOculusInput::TriggerThreshold = 0.8f;

/** Are Remote keys mapped to gamepad or not. */
bool FOculusInput::bRemoteKeysMappedToGamepad = true;

FOculusInput::FOculusInput( const TSharedRef< FGenericApplicationMessageHandler >& InMessageHandler )
	: OVRPluginHandle(nullptr)
	, MessageHandler( InMessageHandler )
	, ControllerPairs()
{
	// take care of backward compatibility of Remote with Gamepad 
	if (bRemoteKeysMappedToGamepad)
	{
		Remote.MapKeysToGamepad();
	}

	OVRPluginHandle = FOculusHMDModule::GetOVRPluginHandle();

	FOculusTouchControllerPair& ControllerPair = *new(ControllerPairs) FOculusTouchControllerPair();

	// @todo: Unreal controller index should be assigned to us by the engine to ensure we don't contest with other devices
	ControllerPair.UnrealControllerIndex = 0; //???? NextUnrealControllerIndex++;

	IModularFeatures::Get().RegisterModularFeature( GetModularFeatureName(), this );

	UE_LOG(LogOcInput, Log, TEXT("OculusInput is initialized"));
}


FOculusInput::~FOculusInput()
{
	IModularFeatures::Get().UnregisterModularFeature( GetModularFeatureName(), this );

	if (OVRPluginHandle)
	{
		FPlatformProcess::FreeDllHandle(OVRPluginHandle);
		OVRPluginHandle = nullptr;
	}
}

void FOculusInput::PreInit()
{
	// Load the config, even if we failed to initialize a controller
	LoadConfig();

	// Register the FKeys
	EKeys::AddKey(FKeyDetails(FOculusKey::OculusTouch_Left_Thumbstick, LOCTEXT("OculusTouch_Left_Thumbstick", "Oculus Touch (L) Thumbstick CapTouch"), FKeyDetails::GamepadKey | FKeyDetails::FloatAxis));
	EKeys::AddKey(FKeyDetails(FOculusKey::OculusTouch_Left_FaceButton1, LOCTEXT("OculusTouch_Left_FaceButton1", "Oculus Touch (L) X Button CapTouch"), FKeyDetails::GamepadKey | FKeyDetails::FloatAxis));
	EKeys::AddKey(FKeyDetails(FOculusKey::OculusTouch_Left_Trigger, LOCTEXT("OculusTouch_Left_Trigger", "Oculus Touch (L) Trigger CapTouch"), FKeyDetails::GamepadKey | FKeyDetails::FloatAxis));
	EKeys::AddKey(FKeyDetails(FOculusKey::OculusTouch_Left_FaceButton2, LOCTEXT("OculusTouch_Left_FaceButton2", "Oculus Touch (L) Y Button CapTouch"), FKeyDetails::GamepadKey | FKeyDetails::FloatAxis));
	EKeys::AddKey(FKeyDetails(FOculusKey::OculusTouch_Left_IndexPointing, LOCTEXT("OculusTouch_Left_IndexPointing", "Oculus Touch (L) Pointing CapTouch"), FKeyDetails::GamepadKey | FKeyDetails::FloatAxis));
	EKeys::AddKey(FKeyDetails(FOculusKey::OculusTouch_Left_ThumbUp, LOCTEXT("OculusTouch_Left_ThumbUp", "Oculus Touch (L) Thumb Up CapTouch"), FKeyDetails::GamepadKey | FKeyDetails::FloatAxis));

	EKeys::AddKey(FKeyDetails(FOculusKey::OculusTouch_Right_Thumbstick, LOCTEXT("OculusTouch_Right_Thumbstick", "Oculus Touch (R) Thumbstick CapTouch"), FKeyDetails::GamepadKey | FKeyDetails::FloatAxis));
	EKeys::AddKey(FKeyDetails(FOculusKey::OculusTouch_Right_FaceButton1, LOCTEXT("OculusTouch_Right_FaceButton1", "Oculus Touch (R) A Button CapTouch"), FKeyDetails::GamepadKey | FKeyDetails::FloatAxis));
	EKeys::AddKey(FKeyDetails(FOculusKey::OculusTouch_Right_Trigger, LOCTEXT("OculusTouch_Right_Trigger", "Oculus Touch (R) Trigger CapTouch"), FKeyDetails::GamepadKey | FKeyDetails::FloatAxis));
	EKeys::AddKey(FKeyDetails(FOculusKey::OculusTouch_Right_FaceButton2, LOCTEXT("OculusTouch_Right_FaceButton2", "Oculus Touch (R) B Button CapTouch"), FKeyDetails::GamepadKey | FKeyDetails::FloatAxis));
	EKeys::AddKey(FKeyDetails(FOculusKey::OculusTouch_Right_IndexPointing, LOCTEXT("OculusTouch_Right_IndexPointing", "Oculus Touch (R) Pointing CapTouch"), FKeyDetails::GamepadKey | FKeyDetails::FloatAxis));
	EKeys::AddKey(FKeyDetails(FOculusKey::OculusTouch_Right_ThumbUp, LOCTEXT("OculusTouch_Right_ThumbUp", "Oculus Touch (R) Thumb Up CapTouch"), FKeyDetails::GamepadKey | FKeyDetails::FloatAxis));

	EKeys::AddKey(FKeyDetails(FOculusKey::OculusRemote_DPad_Up, LOCTEXT("OculusRemote_DPad_Up", "Oculus Remote D-pad Up"), FKeyDetails::GamepadKey));
	EKeys::AddKey(FKeyDetails(FOculusKey::OculusRemote_DPad_Down, LOCTEXT("OculusRemote_DPad_Down", "Oculus Remote D-pad Down"), FKeyDetails::GamepadKey));
	EKeys::AddKey(FKeyDetails(FOculusKey::OculusRemote_DPad_Left, LOCTEXT("OculusRemote_DPad_Left", "Oculus Remote D-pad Left"), FKeyDetails::GamepadKey));
	EKeys::AddKey(FKeyDetails(FOculusKey::OculusRemote_DPad_Right, LOCTEXT("OculusRemote_DPad_Right", "Oculus Remote D-pad Right"), FKeyDetails::GamepadKey));

	EKeys::AddKey(FKeyDetails(FOculusKey::OculusRemote_Enter, LOCTEXT("OculusRemote_Enter", "Oculus Remote Enter"), FKeyDetails::GamepadKey));
	EKeys::AddKey(FKeyDetails(FOculusKey::OculusRemote_Back, LOCTEXT("OculusRemote_Back", "Oculus Remote Back"), FKeyDetails::GamepadKey));

	EKeys::AddKey(FKeyDetails(FOculusKey::OculusRemote_VolumeUp, LOCTEXT("OculusRemote_VolumeUp", "Oculus Remote Volume Up"), FKeyDetails::GamepadKey));
	EKeys::AddKey(FKeyDetails(FOculusKey::OculusRemote_VolumeDown, LOCTEXT("OculusRemote_VolumeDown", "Oculus Remote Volume Down"), FKeyDetails::GamepadKey));
	EKeys::AddKey(FKeyDetails(FOculusKey::OculusRemote_Home, LOCTEXT("OculusRemote_Home", "Oculus Remote Home"), FKeyDetails::GamepadKey));

	EKeys::AddKey(FKeyDetails(FOculusKey::OculusTouchpad_Touchpad, LOCTEXT("OculusTouchpad_Touchpad", "Oculus Touchpad Button"), FKeyDetails::GamepadKey));
	EKeys::AddKey(FKeyDetails(FOculusKey::OculusTouchpad_Touchpad_X, LOCTEXT("OculusTouchpad_Touchpad_X", "Oculus Touchpad X-Axis"), FKeyDetails::GamepadKey | FKeyDetails::FloatAxis));
	EKeys::AddKey(FKeyDetails(FOculusKey::OculusTouchpad_Touchpad_Y, LOCTEXT("OculusTouchpad_Touchpad_Y", "Oculus Touchpad Y-Axis"), FKeyDetails::GamepadKey | FKeyDetails::FloatAxis));
	EKeys::AddKey(FKeyDetails(FOculusKey::OculusTouchpad_Back, LOCTEXT("OculusTouchpad_Back", "Oculus Touchpad Back"), FKeyDetails::GamepadKey));

	UE_LOG(LogOcInput, Log, TEXT("OculusInput pre-init called"));
}

void FOculusInput::LoadConfig()
{
	const TCHAR* OculusTouchSettings = TEXT("OculusTouch.Settings");
	float ConfigThreshold = TriggerThreshold;

	if (GConfig->GetFloat(OculusTouchSettings, TEXT("TriggerThreshold"), ConfigThreshold, GEngineIni))
	{
		TriggerThreshold = ConfigThreshold;
	}

	const TCHAR* OculusRemoteSettings = TEXT("OculusRemote.Settings");
	bool b;
	if (GConfig->GetBool(OculusRemoteSettings, TEXT("bRemoteKeysMappedToGamepad"), b, GEngineIni))
	{
		bRemoteKeysMappedToGamepad = b;
	}
}

void FOculusInput::Tick( float DeltaTime )
{
	// Nothing to do when ticking, for now.  SendControllerEvents() handles everything.
}


void FOculusInput::SendControllerEvents()
{
	const double CurrentTime = FPlatformTime::Seconds();

	// @todo: Should be made configurable and unified with other controllers handling of repeat
	const float InitialButtonRepeatDelay = 0.2f;
	const float ButtonRepeatDelay = 0.1f;
	const float AnalogButtonPressThreshold = TriggerThreshold;

	if(IOculusHMDModule::IsAvailable() && ovrp_GetInitialized() && FApp::HasVRFocus())
	{
		if (MessageHandler.IsValid())
		{
			OculusHMD::FOculusHMD* OculusHMD = static_cast<OculusHMD::FOculusHMD*>(GEngine->XRSystem->GetHMDDevice());
			ovrp_Update3(ovrpStep_Render, OculusHMD->GetNextFrameNumber(), 0.0);

			ovrpControllerState4 OvrpControllerState;
			
			if (OVRP_SUCCESS(ovrp_GetControllerState4(ovrpController_Remote, &OvrpControllerState)) &&
				(OvrpControllerState.ConnectedControllerTypes & ovrpController_Remote))
			{
				for (int32 ButtonIndex = 0; ButtonIndex < (int32)EOculusRemoteControllerButton::TotalButtonCount; ++ButtonIndex)
				{
					FOculusButtonState& ButtonState = Remote.Buttons[ButtonIndex];
					check(!ButtonState.Key.IsNone()); // is button's name initialized?

					// Determine if the button is pressed down
					bool bButtonPressed = false;
					switch ((EOculusRemoteControllerButton)ButtonIndex)
					{
					case EOculusRemoteControllerButton::DPad_Up:
						bButtonPressed = (OvrpControllerState.Buttons & ovrpButton_Up) != 0;
						break;

					case EOculusRemoteControllerButton::DPad_Down:
						bButtonPressed = (OvrpControllerState.Buttons & ovrpButton_Down) != 0;
						break;

					case EOculusRemoteControllerButton::DPad_Left:
						bButtonPressed = (OvrpControllerState.Buttons & ovrpButton_Left) != 0;
						break;

					case EOculusRemoteControllerButton::DPad_Right:
						bButtonPressed = (OvrpControllerState.Buttons & ovrpButton_Right) != 0;
						break;

					case EOculusRemoteControllerButton::Enter:
						bButtonPressed = (OvrpControllerState.Buttons & ovrpButton_Start) != 0;
						break;

					case EOculusRemoteControllerButton::Back:
						bButtonPressed = (OvrpControllerState.Buttons & ovrpButton_Back) != 0;
						break;

					case EOculusRemoteControllerButton::VolumeUp:
						#ifdef SUPPORT_INTERNAL_BUTTONS
						bButtonPressed = (OvrpControllerState.Buttons & ovrpButton_VolUp) != 0;
						#endif
						break;

					case EOculusRemoteControllerButton::VolumeDown:
						#ifdef SUPPORT_INTERNAL_BUTTONS
						bButtonPressed = (OvrpControllerState.Buttons & ovrpButton_VolDown) != 0;
						#endif
						break;

					case EOculusRemoteControllerButton::Home:
						#ifdef SUPPORT_INTERNAL_BUTTONS
						bButtonPressed = (OvrpControllerState.Buttons & ovrpButton_Home) != 0;
						#endif
						break;

					default:
						check(0); // unhandled button, shouldn't happen
						break;
					}

					// Update button state
					if (bButtonPressed != ButtonState.bIsPressed)
					{
						ButtonState.bIsPressed = bButtonPressed;
						if (ButtonState.bIsPressed)
						{
							OnControllerButtonPressed(ButtonState, 0, false);

							// Set the timer for the first repeat
							ButtonState.NextRepeatTime = CurrentTime + ButtonRepeatDelay;
						}
						else
						{
							OnControllerButtonReleased(ButtonState, 0, false);
						}
					}

					// Apply key repeat, if its time for that
					if (ButtonState.bIsPressed && ButtonState.NextRepeatTime <= CurrentTime)
					{
						OnControllerButtonPressed(ButtonState, 0, true);

						// Set the timer for the next repeat
						ButtonState.NextRepeatTime = CurrentTime + ButtonRepeatDelay;
					}
				}
			}

			if (OVRP_SUCCESS(ovrp_GetControllerState4(ovrpController_Touchpad, &OvrpControllerState)) && 
				(OvrpControllerState.ConnectedControllerTypes & ovrpController_Touchpad))
			{
				ovrpVector2f ThumbstickValue = OvrpControllerState.Touchpad[0];

				if (ThumbstickValue.x != Touchpad.TouchpadPosition.X)
				{
					Touchpad.TouchpadPosition.X = ThumbstickValue.x;
					MessageHandler->OnControllerAnalog(FOculusKeyNames::OculusTouchpad_Touchpad_X, 0, Touchpad.TouchpadPosition.X);
				}

				if (ThumbstickValue.y != Touchpad.TouchpadPosition.Y)
				{
					Touchpad.TouchpadPosition.Y = ThumbstickValue.y;
					// we need to negate Y value to match XBox controllers
					MessageHandler->OnControllerAnalog(FOculusKeyNames::OculusTouchpad_Touchpad_Y, 0, Touchpad.TouchpadPosition.Y);
				}

				for (int32 ButtonIndex = 0; ButtonIndex < (int32)EOculusTouchpadButton::TotalButtonCount; ++ButtonIndex)
				{
					FOculusButtonState& ButtonState = Touchpad.Buttons[ButtonIndex];
					check(!ButtonState.Key.IsNone()); // is button's name initialized?

					bool bButtonPressed = false;
					switch ((EOculusTouchpadButton)ButtonIndex)
					{
					case EOculusTouchpadButton::Back:
						bButtonPressed = (OvrpControllerState.Buttons & ovrpButton_Back) != 0;
						break;

					case EOculusTouchpadButton::Touchpad:
						bButtonPressed = (OvrpControllerState.Touches & ovrpTouch_LTouchpad) != 0;
						break;

					default:
						check(0); // unhandled button, shouldn't happen
						break;
					}

					// Update button state
					if (bButtonPressed != ButtonState.bIsPressed)
					{
						ButtonState.bIsPressed = bButtonPressed;
						if (ButtonState.bIsPressed)
						{
							OnControllerButtonPressed(ButtonState, 0, false);

							// Set the timer for the first repeat
							ButtonState.NextRepeatTime = CurrentTime + ButtonRepeatDelay;
						}
						else
						{
							OnControllerButtonReleased(ButtonState, 0, false);
						}
					}

					// Apply key repeat, if its time for that
					if (ButtonState.bIsPressed && ButtonState.NextRepeatTime <= CurrentTime)
					{
						OnControllerButtonPressed(ButtonState, 0, true);

						// Set the timer for the next repeat
						ButtonState.NextRepeatTime = CurrentTime + ButtonRepeatDelay;
					}
				}
			}

			if (OVRP_SUCCESS(ovrp_GetControllerState4(ovrpController_Touchpad, &OvrpControllerState)) && OvrpControllerState.ConnectedControllerTypes == ovrpController_Touchpad)
			{
				ovrpVector2f ThumbstickValue = OvrpControllerState.Touchpad[0];
				UE_LOG(LogOcInput, Log, TEXT("Get touchpad main with data %f %f"), ThumbstickValue.x, ThumbstickValue.y);

				if (ThumbstickValue.x != Touchpad.TouchpadPosition.X)
				{
					Touchpad.TouchpadPosition.X = ThumbstickValue.x;
					MessageHandler->OnControllerAnalog(FOculusKeyNames::OculusTouchpad_Touchpad_X, 0, Touchpad.TouchpadPosition.X);
				}

				if (ThumbstickValue.y != Touchpad.TouchpadPosition.Y)
				{
					Touchpad.TouchpadPosition.Y = ThumbstickValue.y;
					// we need to negate Y value to match XBox controllers
					MessageHandler->OnControllerAnalog(FOculusKeyNames::OculusTouchpad_Touchpad_Y, 0, Touchpad.TouchpadPosition.Y);
				}

				for (int32 ButtonIndex = 0; ButtonIndex < (int32)EOculusTouchpadButton::TotalButtonCount; ++ButtonIndex)
				{
					FOculusButtonState& ButtonState = Touchpad.Buttons[ButtonIndex];
					check(!ButtonState.Key.IsNone()); // is button's name initialized?

					bool bButtonPressed = false;
					switch ((EOculusTouchpadButton)ButtonIndex)
					{
					case EOculusTouchpadButton::Back:
						bButtonPressed = (OvrpControllerState.Buttons & ovrpButton_Back) != 0;
						break;

					case EOculusTouchpadButton::Touchpad:
						bButtonPressed = (OvrpControllerState.Touches & ovrpTouch_LTouchpad) != 0;
						break;

					default:
						check(0); // unhandled button, shouldn't happen
						break;
					}

					// Update button state
					if (bButtonPressed != ButtonState.bIsPressed)
					{
						const bool bIsRepeat = false;

						ButtonState.bIsPressed = bButtonPressed;
						if (ButtonState.bIsPressed)
						{
							MessageHandler->OnControllerButtonPressed(ButtonState.Key, 0, bIsRepeat);

							// Set the timer for the first repeat
							ButtonState.NextRepeatTime = CurrentTime + ButtonRepeatDelay;
						}
						else
						{
							MessageHandler->OnControllerButtonReleased(ButtonState.Key, 0, bIsRepeat);
						}
					}

					// Apply key repeat, if its time for that
					if (ButtonState.bIsPressed && ButtonState.NextRepeatTime <= CurrentTime)
					{
						const bool bIsRepeat = true;
						MessageHandler->OnControllerButtonPressed(ButtonState.Key, 0, bIsRepeat);

						// Set the timer for the next repeat
						ButtonState.NextRepeatTime = CurrentTime + ButtonRepeatDelay;
					}
				}
			}

			if (OVRP_SUCCESS(ovrp_GetControllerState4((ovrpController)(ovrpController_LTrackedRemote | ovrpController_RTrackedRemote | ovrpController_Touch), &OvrpControllerState)))
			{
				UE_CLOG(OVR_DEBUG_LOGGING, LogOcInput, Log, TEXT("SendControllerEvents: ButtonState = 0x%X"), OvrpControllerState.Buttons);
				UE_CLOG(OVR_DEBUG_LOGGING, LogOcInput, Log, TEXT("SendControllerEvents: Touches = 0x%X"), OvrpControllerState.Touches);

				for (FOculusTouchControllerPair& ControllerPair : ControllerPairs)
				{
					for( int32 HandIndex = 0; HandIndex < ARRAY_COUNT( ControllerPair.ControllerStates ); ++HandIndex )
					{
						FOculusTouchControllerState& State = ControllerPair.ControllerStates[ HandIndex ];

						bool bIsLeft = (HandIndex == (int32)EControllerHand::Left);

						bool bIsMobileController = bIsLeft ? (OvrpControllerState.ConnectedControllerTypes & ovrpController_LTrackedRemote) != 0 : (OvrpControllerState.ConnectedControllerTypes & ovrpController_RTrackedRemote) != 0;
						bool bIsTouchController = bIsLeft ? (OvrpControllerState.ConnectedControllerTypes & ovrpController_LTouch) != 0 : (OvrpControllerState.ConnectedControllerTypes & ovrpController_RTouch) != 0;
						bool bIsCurrentlyTracked = bIsMobileController || bIsTouchController;

						if (bIsCurrentlyTracked)
						{
							ovrpNode OvrpNode = (HandIndex == (int32)EControllerHand::Left) ? ovrpNode_HandLeft : ovrpNode_HandRight;

							State.bIsConnected = true;
							ovrpBool NodePositionTracked;
							State.bIsPositionTracked = OVRP_SUCCESS(ovrp_GetNodePositionTracked2(OvrpNode, &NodePositionTracked)) && NodePositionTracked;
							ovrpBool NodeOrientationTracked;
							State.bIsOrientationTracked = OVRP_SUCCESS(ovrp_GetNodeOrientationTracked2(OvrpNode, &NodeOrientationTracked)) && NodeOrientationTracked;

							const float OvrTriggerAxis = OvrpControllerState.IndexTrigger[HandIndex];
							const float OvrGripAxis = OvrpControllerState.HandTrigger[HandIndex];

							UE_CLOG(OVR_DEBUG_LOGGING, LogOcInput, Log, TEXT("SendControllerEvents: IndexTrigger[%d] = %f"), int(HandIndex), OvrTriggerAxis);
							UE_CLOG(OVR_DEBUG_LOGGING, LogOcInput, Log, TEXT("SendControllerEvents: HandTrigger[%d] = %f"), int(HandIndex), OvrGripAxis);
							UE_CLOG(OVR_DEBUG_LOGGING, LogOcInput, Log, TEXT("SendControllerEvents: ThumbStick[%d] = { %f, %f }"), int(HandIndex), OvrpControllerState.Thumbstick[HandIndex].x, OvrpControllerState.Thumbstick[HandIndex].y );

							if (OvrpControllerState.RecenterCount[HandIndex] != State.RecenterCount)
							{
								State.RecenterCount = OvrpControllerState.RecenterCount[HandIndex];
								FCoreDelegates::VRControllerRecentered.Broadcast();
							}
							
							if (OvrTriggerAxis != State.TriggerAxis)
							{
								State.TriggerAxis = OvrTriggerAxis;
								MessageHandler->OnControllerAnalog(bIsLeft ? FGamepadKeyNames::MotionController_Left_TriggerAxis : FGamepadKeyNames::MotionController_Right_TriggerAxis, ControllerPair.UnrealControllerIndex, State.TriggerAxis);
							}

							if (OvrGripAxis != State.GripAxis)
							{
								State.GripAxis = OvrGripAxis;
								MessageHandler->OnControllerAnalog(bIsLeft ? FGamepadKeyNames::MotionController_Left_Grip1Axis : FGamepadKeyNames::MotionController_Right_Grip1Axis, ControllerPair.UnrealControllerIndex, State.GripAxis);
							}

<<<<<<< HEAD
							ovrpVector2f ThumbstickValue = bIsMalibuTracked ? OvrpControllerState.Touchpad[HandIndex] : OvrpControllerState.Thumbstick[HandIndex];
=======
							ovrpVector2f ThumbstickValue = bIsMobileController ? OvrpControllerState.Touchpad[HandIndex] : OvrpControllerState.Thumbstick[HandIndex];
>>>>>>> cf6d231e

							if (ThumbstickValue.x != State.ThumbstickAxes.X)
							{
								State.ThumbstickAxes.X = ThumbstickValue.x;
								MessageHandler->OnControllerAnalog(bIsLeft ? FGamepadKeyNames::MotionController_Left_Thumbstick_X : FGamepadKeyNames::MotionController_Right_Thumbstick_X, ControllerPair.UnrealControllerIndex, State.ThumbstickAxes.X);
							}

							if (ThumbstickValue.y != State.ThumbstickAxes.Y)
							{
								State.ThumbstickAxes.Y = ThumbstickValue.y;
								// we need to negate Y value to match XBox controllers
								MessageHandler->OnControllerAnalog(bIsLeft ? FGamepadKeyNames::MotionController_Left_Thumbstick_Y : FGamepadKeyNames::MotionController_Right_Thumbstick_Y, ControllerPair.UnrealControllerIndex, -State.ThumbstickAxes.Y);
							}

							for (int32 ButtonIndex = 0; ButtonIndex < (int32)EOculusTouchControllerButton::TotalButtonCount; ++ButtonIndex)
							{
								FOculusButtonState& ButtonState = State.Buttons[ButtonIndex];
								check(!ButtonState.Key.IsNone()); // is button's name initialized?

								// Determine if the button is pressed down
								bool bButtonPressed = false;
								switch ((EOculusTouchControllerButton)ButtonIndex)
								{
								case EOculusTouchControllerButton::Trigger:
									bButtonPressed = State.TriggerAxis >= AnalogButtonPressThreshold;
									break;

								case EOculusTouchControllerButton::Grip:
									bButtonPressed = State.GripAxis >= AnalogButtonPressThreshold;
									break;

								case EOculusTouchControllerButton::XA:
									bButtonPressed =
										bIsMobileController ?
										(OvrpControllerState.Buttons & ovrpButton_Back) != 0 : 
										(bIsLeft ? (OvrpControllerState.Buttons & ovrpButton_X) != 0 : (OvrpControllerState.Buttons & ovrpButton_A) != 0);
									break;

								case EOculusTouchControllerButton::YB:
									bButtonPressed = bIsLeft ? (OvrpControllerState.Buttons & ovrpButton_Y) != 0 : (OvrpControllerState.Buttons & ovrpButton_B) != 0;
									break;

								case EOculusTouchControllerButton::Thumbstick:
									bButtonPressed = 
										bIsMobileController ?
											(bIsLeft ? (OvrpControllerState.Buttons & ovrpButton_LTouchpad) != 0 : (OvrpControllerState.Buttons & ovrpButton_RTouchpad) != 0) :
											(bIsLeft ? (OvrpControllerState.Buttons & ovrpButton_LThumb) != 0 : (OvrpControllerState.Buttons & ovrpButton_RThumb) != 0);
									break;
									
								case EOculusTouchControllerButton::Thumbstick_Up:
									if (bIsTouchController && State.ThumbstickAxes.Size() > 0.7f ||
										bIsMobileController && State.Buttons[(int)EOculusTouchControllerButton::Thumbstick].bIsPressed && State.ThumbstickAxes.Size() > 0.5f)
									{
										float Angle = FMath::Atan2(State.ThumbstickAxes.Y, State.ThumbstickAxes.X);
										bButtonPressed = Angle >= (1.0f / 8.0f) * PI && Angle <= (7.0f / 8.0f) * PI;
									}
									break;

								case EOculusTouchControllerButton::Thumbstick_Down:
									if (bIsTouchController && State.ThumbstickAxes.Size() > 0.7f ||
										bIsMobileController && State.Buttons[(int)EOculusTouchControllerButton::Thumbstick].bIsPressed && State.ThumbstickAxes.Size() > 0.5f)
									{
										float Angle = FMath::Atan2(State.ThumbstickAxes.Y, State.ThumbstickAxes.X);
										bButtonPressed = Angle >= (-7.0f / 8.0f) * PI && Angle <= (-1.0f / 8.0f) * PI;
									}
									break;

								case EOculusTouchControllerButton::Thumbstick_Left:
									if (bIsTouchController && State.ThumbstickAxes.Size() > 0.7f ||
										bIsMobileController && State.Buttons[(int)EOculusTouchControllerButton::Thumbstick].bIsPressed && State.ThumbstickAxes.Size() > 0.5f)
									{
										float Angle = FMath::Atan2(State.ThumbstickAxes.Y, State.ThumbstickAxes.X);
										bButtonPressed = Angle <= (-5.0f / 8.0f) * PI || Angle >= (5.0f / 8.0f) * PI;
									}
									break;

								case EOculusTouchControllerButton::Thumbstick_Right:
									if (bIsTouchController && State.ThumbstickAxes.Size() > 0.7f ||
										bIsMobileController && State.Buttons[(int)EOculusTouchControllerButton::Thumbstick].bIsPressed && State.ThumbstickAxes.Size() > 0.5f)
									{
										float Angle = FMath::Atan2(State.ThumbstickAxes.Y, State.ThumbstickAxes.X);
										bButtonPressed = Angle >= (-3.0f / 8.0f) * PI && Angle <= (3.0f / 8.0f) * PI;
									}
									break;

								case EOculusTouchControllerButton::Menu:
									bButtonPressed = bIsLeft && (OvrpControllerState.Buttons & ovrpButton_Start);
									break;
								
								default:
									check(0);
									break;
								}

								// Update button state
								if (bButtonPressed != ButtonState.bIsPressed)
								{
									ButtonState.bIsPressed = bButtonPressed;
									if (ButtonState.bIsPressed)
									{
										OnControllerButtonPressed(ButtonState, ControllerPair.UnrealControllerIndex, false);

										// Set the timer for the first repeat
										ButtonState.NextRepeatTime = CurrentTime + ButtonRepeatDelay;
									}
									else
									{
										OnControllerButtonReleased(ButtonState, ControllerPair.UnrealControllerIndex, false);
									}
								}

								// Apply key repeat, if its time for that
								if (ButtonState.bIsPressed && ButtonState.NextRepeatTime <= CurrentTime)
								{
									OnControllerButtonPressed(ButtonState, ControllerPair.UnrealControllerIndex, true);

									// Set the timer for the next repeat
									ButtonState.NextRepeatTime = CurrentTime + ButtonRepeatDelay;
								}
							}

							// Handle Capacitive States
							for (int32 CapTouchIndex = 0; CapTouchIndex < (int32)EOculusTouchCapacitiveAxes::TotalAxisCount; ++CapTouchIndex)
							{
								FOculusTouchCapacitiveState& CapState = State.CapacitiveAxes[CapTouchIndex];

								float CurrentAxisVal = 0.f;
								switch ((EOculusTouchCapacitiveAxes)CapTouchIndex)
								{
								case EOculusTouchCapacitiveAxes::XA:
								{
									const uint32 mask = (bIsLeft) ? ovrpTouch_X : ovrpTouch_A;
									CurrentAxisVal = (OvrpControllerState.Touches & mask) != 0 ? 1.f : 0.f;
									break;
								}
								case EOculusTouchCapacitiveAxes::YB:
								{
									const uint32 mask = (bIsLeft) ? ovrpTouch_Y : ovrpTouch_B;
									CurrentAxisVal = (OvrpControllerState.Touches & mask) != 0 ? 1.f : 0.f;
									break;
								}
								case EOculusTouchCapacitiveAxes::Thumbstick:
								{
									const uint32 mask = bIsMobileController ? ((bIsLeft) ? ovrpTouch_LTouchpad : ovrpTouch_RTouchpad) : ((bIsLeft) ? ovrpTouch_LThumb : ovrpTouch_RThumb);
									CurrentAxisVal = (OvrpControllerState.Touches & mask) != 0 ? 1.f : 0.f;
									break;
								}
								case EOculusTouchCapacitiveAxes::Trigger:
								{
									const uint32 mask = (bIsLeft) ? ovrpTouch_LIndexTrigger : ovrpTouch_RIndexTrigger;
									CurrentAxisVal = (OvrpControllerState.Touches & mask) != 0 ? 1.f : 0.f;
									break;
								}
								case EOculusTouchCapacitiveAxes::IndexPointing:
								{
									const uint32 mask = (bIsLeft) ? ovrpNearTouch_LIndexTrigger : ovrpNearTouch_RIndexTrigger;
									CurrentAxisVal = (OvrpControllerState.NearTouches & mask) != 0 ? 0.f : 1.f;
									break;
								}
								case EOculusTouchCapacitiveAxes::ThumbUp:
								{
									const uint32 mask = (bIsLeft) ? ovrpNearTouch_LThumbButtons : ovrpNearTouch_RThumbButtons;
									CurrentAxisVal = (OvrpControllerState.NearTouches & mask) != 0 ? 0.f : 1.f;
									break;
								}
								default:
									check(0);
								}
							
								if (CurrentAxisVal != CapState.State)
								{
									MessageHandler->OnControllerAnalog(CapState.Axis, ControllerPair.UnrealControllerIndex, CurrentAxisVal);

									CapState.State = CurrentAxisVal;
								}
							}
						}
						else
						{
							// Controller isn't available right now.  Zero out input state, so that if it comes back it will send fresh event deltas
							State = FOculusTouchControllerState((EControllerHand)HandIndex);
							UE_CLOG(OVR_DEBUG_LOGGING, LogOcInput, Log, TEXT("SendControllerEvents: Controller for the hand %d is not tracked"), int(HandIndex));
						}
					}
				}
			}
		}
	}
	UE_CLOG(OVR_DEBUG_LOGGING, LogOcInput, Log, TEXT(""));
}


void FOculusInput::SetMessageHandler( const TSharedRef< FGenericApplicationMessageHandler >& InMessageHandler )
{
	MessageHandler = InMessageHandler;
}


bool FOculusInput::Exec( UWorld* InWorld, const TCHAR* Cmd, FOutputDevice& Ar )
{
	// No exec commands supported, for now.
	return false;
}

void FOculusInput::SetChannelValue( int32 ControllerId, FForceFeedbackChannelType ChannelType, float Value )
{
	const EControllerHand Hand = ( ChannelType == FForceFeedbackChannelType::LEFT_LARGE || ChannelType == FForceFeedbackChannelType::LEFT_SMALL ) ? EControllerHand::Left : EControllerHand::Right;

	for( FOculusTouchControllerPair& ControllerPair : ControllerPairs )
	{
		if( ControllerPair.UnrealControllerIndex == ControllerId )
		{
			FOculusTouchControllerState& ControllerState = ControllerPair.ControllerStates[ (int32)Hand ];

			if (ControllerState.bPlayingHapticEffect)
			{
				continue;
			}

			// @todo: The SMALL channel controls frequency, the LARGE channel controls amplitude.  This is a bit of a weird fit.
			if( ChannelType == FForceFeedbackChannelType::LEFT_SMALL || ChannelType == FForceFeedbackChannelType::RIGHT_SMALL )
			{
				ControllerState.ForceFeedbackHapticFrequency = Value;
			}
			else
			{
				ControllerState.ForceFeedbackHapticAmplitude = Value;
			}

			UpdateForceFeedback( ControllerPair, Hand );

			break;
		}
	}
}

void FOculusInput::SetChannelValues( int32 ControllerId, const FForceFeedbackValues& Values )
{
	for( FOculusTouchControllerPair& ControllerPair : ControllerPairs )
	{
		if( ControllerPair.UnrealControllerIndex == ControllerId )
		{
			// @todo: The SMALL channel controls frequency, the LARGE channel controls amplitude.  This is a bit of a weird fit.
			FOculusTouchControllerState& LeftControllerState = ControllerPair.ControllerStates[ (int32)EControllerHand::Left ];
			if (!LeftControllerState.bPlayingHapticEffect)
			{
				LeftControllerState.ForceFeedbackHapticFrequency = Values.LeftSmall;
				LeftControllerState.ForceFeedbackHapticAmplitude = Values.LeftLarge;
				UpdateForceFeedback(ControllerPair, EControllerHand::Left);
			}

			FOculusTouchControllerState& RightControllerState = ControllerPair.ControllerStates[(int32)EControllerHand::Right];
			if (!RightControllerState.bPlayingHapticEffect)
			{
				RightControllerState.ForceFeedbackHapticFrequency = Values.RightSmall;
				RightControllerState.ForceFeedbackHapticAmplitude = Values.RightLarge;
				UpdateForceFeedback(ControllerPair, EControllerHand::Right);
			}
		}
	}
}

void FOculusInput::UpdateForceFeedback( const FOculusTouchControllerPair& ControllerPair, const EControllerHand Hand )
{
	const FOculusTouchControllerState& ControllerState = ControllerPair.ControllerStates[ (int32)Hand ];

	if( ControllerState.bIsConnected && !ControllerState.bPlayingHapticEffect)
	{
		if(IOculusHMDModule::IsAvailable() && ovrp_GetInitialized() && FApp::HasVRFocus())
		{
			ovrpControllerState4 OvrpControllerState;
			
			if (OVRP_SUCCESS(ovrp_GetControllerState4((ovrpController)(ovrpController_Active | ovrpController_LTrackedRemote | ovrpController_RTrackedRemote), &OvrpControllerState)) &&
				(OvrpControllerState.ConnectedControllerTypes & (ovrpController_Touch | ovrpController_LTrackedRemote | ovrpController_RTrackedRemote)))
			{
				float FreqMin, FreqMax = 0.f;
				GetHapticFrequencyRange(FreqMin, FreqMax);

				// Map the [0.0 - 1.0] range to a useful range of frequencies for the Oculus controllers
				const float ActualFrequency = FMath::Lerp(FreqMin, FreqMax, FMath::Clamp(ControllerState.ForceFeedbackHapticFrequency, 0.0f, 1.0f));

				// Oculus SDK wants amplitude values between 0.0 and 1.0
				const float ActualAmplitude = ControllerState.ForceFeedbackHapticAmplitude * GetHapticAmplitudeScale();

				ovrpController OvrController = ovrpController_None;
				if (OvrpControllerState.ConnectedControllerTypes & (ovrpController_Touch))
				{
					OvrController = ( Hand == EControllerHand::Left ) ? ovrpController_LTouch : ovrpController_RTouch;
				}
				else if (OvrpControllerState.ConnectedControllerTypes & (ovrpController_LTrackedRemote | ovrpController_RTrackedRemote))
				{
					OvrController = ( Hand == EControllerHand::Left ) ? ovrpController_LTrackedRemote : ovrpController_RTrackedRemote;
				}

				static float LastAmplitudeSent = -1;
				if (ActualAmplitude != LastAmplitudeSent)
				{
					ovrp_SetControllerVibration2(OvrController, ActualFrequency, ActualAmplitude);
					LastAmplitudeSent = ActualAmplitude;
				}
			}
		}
	}
}

bool FOculusInput::OnControllerButtonPressed(const FOculusButtonState& ButtonState, int32 ControllerId, bool IsRepeat)
{
	bool result = MessageHandler->OnControllerButtonPressed(ButtonState.Key, ControllerId, IsRepeat);

	if (!ButtonState.EmulatedKey.IsNone())
	{
		MessageHandler->OnControllerButtonPressed(ButtonState.EmulatedKey, ControllerId, IsRepeat);
	}

	return result;
}

bool FOculusInput::OnControllerButtonReleased(const FOculusButtonState& ButtonState, int32 ControllerId, bool IsRepeat)
{
	bool result = MessageHandler->OnControllerButtonReleased(ButtonState.Key, ControllerId, IsRepeat);

	if (!ButtonState.EmulatedKey.IsNone())
	{
		MessageHandler->OnControllerButtonReleased(ButtonState.EmulatedKey, ControllerId, IsRepeat);
	}

	return result;
}

FName FOculusInput::GetMotionControllerDeviceTypeName() const
{
	const static FName DefaultName(TEXT("OculusInputDevice"));
	return DefaultName;
}

bool FOculusInput::GetControllerOrientationAndPosition( const int32 ControllerIndex, const EControllerHand DeviceHand, FRotator& OutOrientation, FVector& OutPosition, float WorldToMetersScale) const
{
	for( const FOculusTouchControllerPair& ControllerPair : ControllerPairs )
	{
		if( ControllerPair.UnrealControllerIndex == ControllerIndex )
		{
			if( (DeviceHand == EControllerHand::Left) || (DeviceHand == EControllerHand::Right) )
			{
				if (IOculusHMDModule::IsAvailable() && ovrp_GetInitialized())
				{
					OculusHMD::FOculusHMD* OculusHMD = static_cast<OculusHMD::FOculusHMD*>(GEngine->XRSystem->GetHMDDevice());
					ovrpNode Node = DeviceHand == EControllerHand::Left ? ovrpNode_HandLeft : ovrpNode_HandRight;
					ovrpBool bOrientationTracked;
					ovrpBool bPositionTracked;

					if (OVRP_SUCCESS(ovrp_GetNodeOrientationTracked2(Node, &bOrientationTracked)) &&
						OVRP_SUCCESS(ovrp_GetNodePositionTracked2(Node, &bPositionTracked)) &&
						(bOrientationTracked || bPositionTracked))
					{
						OculusHMD::FSettings* Settings;
						OculusHMD::FGameFrame* CurrentFrame;

						if (IsInGameThread())
						{
							Settings = OculusHMD->GetSettings();
							CurrentFrame = OculusHMD->GetNextFrameToRender();
						}
						else
						{
							Settings = OculusHMD->GetSettings_RenderThread();
							CurrentFrame = OculusHMD->GetFrame_RenderThread();
						}

						if (Settings && CurrentFrame)
						{
							ovrpPoseStatef InPoseState;
							OculusHMD::FPose OutPose;

							if (OVRP_SUCCESS(ovrp_GetNodePoseState3(ovrpStep_Render, CurrentFrame->FrameNumber, Node, &InPoseState)) &&
								OculusHMD->ConvertPose_Internal(InPoseState.Pose, OutPose, Settings, WorldToMetersScale))
							{
								if (bOrientationTracked)
								{
									OutOrientation = OutPose.Orientation.Rotator();
								}

								OutPosition = OutPose.Position;

								return true;
							}
						}
					}
				}
			}

			break;
		}
	}

	return false;
}

ETrackingStatus FOculusInput::GetControllerTrackingStatus(const int32 ControllerIndex, const EControllerHand DeviceHand) const
{
	ETrackingStatus TrackingStatus = ETrackingStatus::NotTracked;

	if (DeviceHand != EControllerHand::Left && DeviceHand != EControllerHand::Right)
	{
		return TrackingStatus;
	}

	for( const FOculusTouchControllerPair& ControllerPair : ControllerPairs )
	{
		if( ControllerPair.UnrealControllerIndex == ControllerIndex )
		{
			const FOculusTouchControllerState& ControllerState = ControllerPair.ControllerStates[ (int32)DeviceHand ];

			if( ControllerState.bIsOrientationTracked )
			{
				TrackingStatus = ControllerState.bIsPositionTracked ? ETrackingStatus::Tracked : ETrackingStatus::InertialOnly;
			}

			break;
		}
	}

	return TrackingStatus;
}

void FOculusInput::SetHapticFeedbackValues(int32 ControllerId, int32 Hand, const FHapticFeedbackValues& Values)
{
	for (FOculusTouchControllerPair& ControllerPair : ControllerPairs)
	{
		if (ControllerPair.UnrealControllerIndex == ControllerId)
		{
			FOculusTouchControllerState& ControllerState = ControllerPair.ControllerStates[Hand];
			if (ControllerState.bIsConnected)
			{
				if(IOculusHMDModule::IsAvailable() && ovrp_GetInitialized() && FApp::HasVRFocus())
				{
					static bool pulledHapticsDesc = false;
					if (!pulledHapticsDesc)
					{
						// Buffered haptics is currently only supported on Touch
						ovrp_GetControllerHapticsDesc2(ovrpController_RTouch, &OvrpHapticsDesc);
						pulledHapticsDesc = true;
					}

					ovrpControllerState4 OvrpControllerState;
					
<<<<<<< HEAD
					if (OVRP_SUCCESS(ovrp_GetControllerState4((ovrpController)(ovrpController_Active | ovrpController_LTrackedRemote | ovrpController_RTrackedRemote), &OvrpControllerState)) &&
=======
					ovrpController ControllerTypes = (ovrpController)(ovrpController_Active | ovrpController_LTrackedRemote | ovrpController_RTrackedRemote);

#ifdef USE_ANDROID_INPUT
					ControllerTypes = (ovrpController)(ControllerTypes | ovrpController_Touch);
#endif

					if (OVRP_SUCCESS(ovrp_GetControllerState4(ControllerTypes, &OvrpControllerState)) &&
>>>>>>> cf6d231e
						(OvrpControllerState.ConnectedControllerTypes & (ovrpController_Touch | ovrpController_LTrackedRemote | ovrpController_RTrackedRemote)))
					{
						// Buffered haptics is currently only supported on Touch
						FHapticFeedbackBuffer* HapticBuffer = Values.HapticBuffer;
						if ( (OvrpControllerState.ConnectedControllerTypes & (ovrpController_Touch)) &&
							HapticBuffer && HapticBuffer->SamplingRate == OvrpHapticsDesc.SampleRateHz)
						{
							const ovrpController OvrpController = (EControllerHand(Hand) == EControllerHand::Left) ? ovrpController_LTouch : ovrpController_RTouch;

							ovrpHapticsState OvrpHapticsState;
							if (OVRP_SUCCESS(ovrp_GetControllerHapticsState2(OvrpController, &OvrpHapticsState)))
							{
								float appFrameRate = 90.f;
								ovrp_GetAppFramerate2(&appFrameRate);

								int wanttosend = (int)ceil((float)OvrpHapticsDesc.SampleRateHz / appFrameRate) + 1;
								wanttosend = FMath::Min(wanttosend, OvrpHapticsDesc.MaximumBufferSamplesCount);
								wanttosend = FMath::Max(wanttosend, OvrpHapticsDesc.MinimumBufferSamplesCount);

								if (OvrpHapticsState.SamplesQueued < OvrpHapticsDesc.MinimumSafeSamplesQueued + wanttosend) //trying to minimize latency
								{
									wanttosend = (OvrpHapticsDesc.MinimumSafeSamplesQueued + wanttosend - OvrpHapticsState.SamplesQueued);
									void *bufferToFree = NULL;
									ovrpHapticsBuffer OvrpHapticsBuffer;
									OvrpHapticsBuffer.SamplesCount = FMath::Min(wanttosend, HapticBuffer->BufferLength - HapticBuffer->SamplesSent);

									if (OvrpHapticsBuffer.SamplesCount == 0 && OvrpHapticsState.SamplesQueued == 0)
									{
										HapticBuffer->bFinishedPlaying = true;
										ControllerState.bPlayingHapticEffect = false;
									}
									else
									{
										if (OvrpHapticsDesc.SampleSizeInBytes == 1)
										{
											uint8* samples = (uint8*)FMemory::Malloc(OvrpHapticsBuffer.SamplesCount * sizeof(*samples));
											for (int i = 0; i < OvrpHapticsBuffer.SamplesCount; i++)
											{
												samples[i] = static_cast<uint8>(HapticBuffer->RawData[HapticBuffer->CurrentPtr + i] * HapticBuffer->ScaleFactor);
											}
											OvrpHapticsBuffer.Samples = bufferToFree = samples;
										}
										else if (OvrpHapticsDesc.SampleSizeInBytes == 2)
										{
											uint16* samples = (uint16*)FMemory::Malloc(OvrpHapticsBuffer.SamplesCount * sizeof(*samples));
											for (int i = 0; i < OvrpHapticsBuffer.SamplesCount; i++)
											{
												const uint32 DataIndex = HapticBuffer->CurrentPtr + (i * 2);
												const uint16* const RawData = reinterpret_cast<uint16*>(&HapticBuffer->RawData[DataIndex]);
												samples[i] = static_cast<uint16>(*RawData * HapticBuffer->ScaleFactor);
											}
											OvrpHapticsBuffer.Samples = bufferToFree = samples;
										}
										else if (OvrpHapticsDesc.SampleSizeInBytes == 4)
										{
											uint32* samples = (uint32*)FMemory::Malloc(OvrpHapticsBuffer.SamplesCount * sizeof(*samples));
											for (int i = 0; i < OvrpHapticsBuffer.SamplesCount; i++)
											{
												const uint32 DataIndex = HapticBuffer->CurrentPtr + (i * 4);
												const uint32* const RawData = reinterpret_cast<uint32*>(&HapticBuffer->RawData[DataIndex]);
												samples[i] = static_cast<uint32>(*RawData * HapticBuffer->ScaleFactor);
											}
											OvrpHapticsBuffer.Samples = bufferToFree = samples;
										}

										ovrp_SetControllerHaptics2(OvrpController, OvrpHapticsBuffer);

										if (bufferToFree)
										{
											FMemory::Free(bufferToFree);
										}

										HapticBuffer->CurrentPtr += (OvrpHapticsBuffer.SamplesCount * OvrpHapticsDesc.SampleSizeInBytes);
										HapticBuffer->SamplesSent += OvrpHapticsBuffer.SamplesCount;

										ControllerState.bPlayingHapticEffect = true;
									}
								}
							}
						}
						else
						{
							// Buffered haptics is currently only supported on Touch
							if ( (OvrpControllerState.ConnectedControllerTypes & (ovrpController_Touch)) && (HapticBuffer) )
							{
								UE_CLOG(OVR_DEBUG_LOGGING, LogOcInput, Log, TEXT("Haptic Buffer not sampled at the correct frequency : %d vs %d"), OvrpHapticsDesc.SampleRateHz, HapticBuffer->SamplingRate);
							}
							float FreqMin, FreqMax = 0.f;
							GetHapticFrequencyRange(FreqMin, FreqMax);

							const float InitialFreq = (Values.Frequency > 0.0f) ? Values.Frequency : 1.0f;
							const float Frequency = FMath::Lerp(FreqMin, FreqMax, FMath::Clamp(InitialFreq, 0.f, 1.f));

							const float Amplitude = Values.Amplitude * GetHapticAmplitudeScale();

							if (ControllerState.HapticAmplitude != Amplitude || ControllerState.HapticFrequency != Frequency)
							{
								ControllerState.HapticAmplitude = Amplitude;
								ControllerState.HapticFrequency = Frequency;

								ovrpController OvrController = ovrpController_None;
								if (OvrpControllerState.ConnectedControllerTypes & (ovrpController_Touch))
								{
									OvrController = (EControllerHand(Hand) == EControllerHand::Left) ? ovrpController_LTouch : ovrpController_RTouch;
								}
								else if (OvrpControllerState.ConnectedControllerTypes & (ovrpController_LTrackedRemote | ovrpController_RTrackedRemote))
								{
									OvrController = (EControllerHand(Hand) == EControllerHand::Left) ? ovrpController_LTrackedRemote : ovrpController_RTrackedRemote;
								}

								ovrp_SetControllerVibration2(OvrController, Frequency, Amplitude);

								ControllerState.bPlayingHapticEffect = (Amplitude != 0.f) && (Frequency != 0.f);
							}
						}
					}
				}
			}

			break;
		}
	}
}

void FOculusInput::GetHapticFrequencyRange(float& MinFrequency, float& MaxFrequency) const
{
	MinFrequency = 0.f;
	MaxFrequency = 1.f;
}

float FOculusInput::GetHapticAmplitudeScale() const
{
	return 1.f;
}

uint32 FOculusInput::GetNumberOfTouchControllers() const
{
	uint32 RetVal = 0;

	for (FOculusTouchControllerPair Pair : ControllerPairs)
	{
		RetVal += (Pair.ControllerStates[0].bIsConnected ? 1 : 0);
		RetVal += (Pair.ControllerStates[1].bIsConnected ? 1 : 0);
	}

	return RetVal;
}

} // namespace OculusInput

#undef LOCTEXT_NAMESPACE
#endif	 // OCULUS_INPUT_SUPPORTED_PLATFORMS<|MERGE_RESOLUTION|>--- conflicted
+++ resolved
@@ -342,76 +342,6 @@
 					if (ButtonState.bIsPressed && ButtonState.NextRepeatTime <= CurrentTime)
 					{
 						OnControllerButtonPressed(ButtonState, 0, true);
-
-						// Set the timer for the next repeat
-						ButtonState.NextRepeatTime = CurrentTime + ButtonRepeatDelay;
-					}
-				}
-			}
-
-			if (OVRP_SUCCESS(ovrp_GetControllerState4(ovrpController_Touchpad, &OvrpControllerState)) && OvrpControllerState.ConnectedControllerTypes == ovrpController_Touchpad)
-			{
-				ovrpVector2f ThumbstickValue = OvrpControllerState.Touchpad[0];
-				UE_LOG(LogOcInput, Log, TEXT("Get touchpad main with data %f %f"), ThumbstickValue.x, ThumbstickValue.y);
-
-				if (ThumbstickValue.x != Touchpad.TouchpadPosition.X)
-				{
-					Touchpad.TouchpadPosition.X = ThumbstickValue.x;
-					MessageHandler->OnControllerAnalog(FOculusKeyNames::OculusTouchpad_Touchpad_X, 0, Touchpad.TouchpadPosition.X);
-				}
-
-				if (ThumbstickValue.y != Touchpad.TouchpadPosition.Y)
-				{
-					Touchpad.TouchpadPosition.Y = ThumbstickValue.y;
-					// we need to negate Y value to match XBox controllers
-					MessageHandler->OnControllerAnalog(FOculusKeyNames::OculusTouchpad_Touchpad_Y, 0, Touchpad.TouchpadPosition.Y);
-				}
-
-				for (int32 ButtonIndex = 0; ButtonIndex < (int32)EOculusTouchpadButton::TotalButtonCount; ++ButtonIndex)
-				{
-					FOculusButtonState& ButtonState = Touchpad.Buttons[ButtonIndex];
-					check(!ButtonState.Key.IsNone()); // is button's name initialized?
-
-					bool bButtonPressed = false;
-					switch ((EOculusTouchpadButton)ButtonIndex)
-					{
-					case EOculusTouchpadButton::Back:
-						bButtonPressed = (OvrpControllerState.Buttons & ovrpButton_Back) != 0;
-						break;
-
-					case EOculusTouchpadButton::Touchpad:
-						bButtonPressed = (OvrpControllerState.Touches & ovrpTouch_LTouchpad) != 0;
-						break;
-
-					default:
-						check(0); // unhandled button, shouldn't happen
-						break;
-					}
-
-					// Update button state
-					if (bButtonPressed != ButtonState.bIsPressed)
-					{
-						const bool bIsRepeat = false;
-
-						ButtonState.bIsPressed = bButtonPressed;
-						if (ButtonState.bIsPressed)
-						{
-							MessageHandler->OnControllerButtonPressed(ButtonState.Key, 0, bIsRepeat);
-
-							// Set the timer for the first repeat
-							ButtonState.NextRepeatTime = CurrentTime + ButtonRepeatDelay;
-						}
-						else
-						{
-							MessageHandler->OnControllerButtonReleased(ButtonState.Key, 0, bIsRepeat);
-						}
-					}
-
-					// Apply key repeat, if its time for that
-					if (ButtonState.bIsPressed && ButtonState.NextRepeatTime <= CurrentTime)
-					{
-						const bool bIsRepeat = true;
-						MessageHandler->OnControllerButtonPressed(ButtonState.Key, 0, bIsRepeat);
 
 						// Set the timer for the next repeat
 						ButtonState.NextRepeatTime = CurrentTime + ButtonRepeatDelay;
@@ -471,11 +401,7 @@
 								MessageHandler->OnControllerAnalog(bIsLeft ? FGamepadKeyNames::MotionController_Left_Grip1Axis : FGamepadKeyNames::MotionController_Right_Grip1Axis, ControllerPair.UnrealControllerIndex, State.GripAxis);
 							}
 
-<<<<<<< HEAD
-							ovrpVector2f ThumbstickValue = bIsMalibuTracked ? OvrpControllerState.Touchpad[HandIndex] : OvrpControllerState.Thumbstick[HandIndex];
-=======
 							ovrpVector2f ThumbstickValue = bIsMobileController ? OvrpControllerState.Touchpad[HandIndex] : OvrpControllerState.Thumbstick[HandIndex];
->>>>>>> cf6d231e
 
 							if (ThumbstickValue.x != State.ThumbstickAxes.X)
 							{
@@ -921,9 +847,6 @@
 
 					ovrpControllerState4 OvrpControllerState;
 					
-<<<<<<< HEAD
-					if (OVRP_SUCCESS(ovrp_GetControllerState4((ovrpController)(ovrpController_Active | ovrpController_LTrackedRemote | ovrpController_RTrackedRemote), &OvrpControllerState)) &&
-=======
 					ovrpController ControllerTypes = (ovrpController)(ovrpController_Active | ovrpController_LTrackedRemote | ovrpController_RTrackedRemote);
 
 #ifdef USE_ANDROID_INPUT
@@ -931,7 +854,6 @@
 #endif
 
 					if (OVRP_SUCCESS(ovrp_GetControllerState4(ControllerTypes, &OvrpControllerState)) &&
->>>>>>> cf6d231e
 						(OvrpControllerState.ConnectedControllerTypes & (ovrpController_Touch | ovrpController_LTrackedRemote | ovrpController_RTrackedRemote)))
 					{
 						// Buffered haptics is currently only supported on Touch
@@ -1011,7 +933,7 @@
 									}
 								}
 							}
-						}
+						} 
 						else
 						{
 							// Buffered haptics is currently only supported on Touch
