// Copyright Epic Games, Inc. All Rights Reserved.

#pragma once
#include "CoreMinimal.h"
#include "IHeadMountedDisplay.h"
#include "UObject/ObjectMacros.h"
#include "Kismet/BlueprintFunctionLibrary.h"
#include "IOculusHMDModule.h"
#include "OculusFunctionLibrary.generated.h"

namespace OculusHMD
{
	class FOculusHMD;
}

/* Tracked device types corresponding to ovrTrackedDeviceType enum*/
UENUM(BlueprintType)
enum class ETrackedDeviceType : uint8
{
	None UMETA(DisplayName = "No Devices"),
	HMD	UMETA(DisplayName = "HMD"),
	LTouch	UMETA(DisplayName = "Left Hand"),
	RTouch	UMETA(DisplayName = "Right Hand"),
	Touch		UMETA(DisplayName = "All Hands"),
    DeviceObjectZero    UMETA(DisplayName = "DeviceObject Zero"),
	All	UMETA(DisplayName = "All Devices")
};

USTRUCT(BlueprintType, meta = (DisplayName = "HMD User Profile Data Field"))
struct FHmdUserProfileField
{
	GENERATED_USTRUCT_BODY()

	UPROPERTY(BlueprintReadWrite, Category = "Input|HeadMountedDisplay")
	FString FieldName;

	UPROPERTY(BlueprintReadWrite, Category = "Input|HeadMountedDisplay")
	FString FieldValue;

	FHmdUserProfileField() {}
	FHmdUserProfileField(const FString& Name, const FString& Value) :
		FieldName(Name), FieldValue(Value) {}
};

USTRUCT(BlueprintType, meta = (DisplayName = "HMD User Profile Data"))
struct FHmdUserProfile
{
	GENERATED_USTRUCT_BODY()

	/** Name of the user's profile. */
	UPROPERTY(BlueprintReadWrite, Category = "Input|HeadMountedDisplay")
	FString Name;

	/** Gender of the user ("male", "female", etc). */
	UPROPERTY(BlueprintReadWrite, Category = "Input|HeadMountedDisplay")
	FString Gender;

	/** Height of the player, in meters */
	UPROPERTY(BlueprintReadWrite, Category = "Input|HeadMountedDisplay")
	float PlayerHeight;

	/** Height of the player, in meters */
	UPROPERTY(BlueprintReadWrite, Category = "Input|HeadMountedDisplay")
	float EyeHeight;

	/** Interpupillary distance of the player, in meters */
	UPROPERTY(BlueprintReadWrite, Category = "Input|HeadMountedDisplay")
	float IPD;

	/** Neck-to-eye distance, in meters. X - horizontal, Y - vertical. */
	UPROPERTY(BlueprintReadWrite, Category = "Input|HeadMountedDisplay")
	FVector2D NeckToEyeDistance;

	UPROPERTY(BlueprintReadWrite, Category = "Input|HeadMountedDisplay")
	TArray<FHmdUserProfileField> ExtraFields;

	FHmdUserProfile() :
		PlayerHeight(0.f), EyeHeight(0.f), IPD(0.f), NeckToEyeDistance(FVector2D::ZeroVector) {}
};

UENUM(BlueprintType)
enum class EFixedFoveatedRenderingLevel : uint8
{
	FFR_Off = 0,
	FFR_Low = 1,
	FFR_Medium = 2,
	FFR_High = 3,
	// High foveation setting with more detail toward the bottom of the view and more foveation near the top
	FFR_HighTop = 4
};

/* Guardian boundary types*/
UENUM(BlueprintType)
enum class EBoundaryType : uint8
{
	Boundary_Outer	UMETA(DisplayName = "Outer Boundary"),
	Boundary_PlayArea	UMETA(DisplayName = "Play Area"),
};

UENUM(BlueprintType)
<<<<<<< HEAD
enum class EColorSpace : uint8
=======
enum class EOculusColorSpace : uint8
>>>>>>> 6bbb88c8
{
	/// The default value from GetHmdColorSpace until SetClientColorDesc is called. Only valid on PC, and will be remapped to Quest on Mobile
	Unknown = 0,
	/// No color correction, not recommended for production use. See documentation for more info
	Unmanaged = 1,
	/// Preferred color space for standardized color across all Oculus HMDs with D65 white point
	Rec_2020 = 2,
	/// Rec. 709 is used on Oculus Go and shares the same primary color coordinates as sRGB
	Rec_709 = 3,
	/// Oculus Rift CV1 uses a unique color space, see documentation for more info
	Rift_CV1 = 4,
	/// Oculus Rift S uses a unique color space, see documentation for more info
	Rift_S = 5,
	/// Oculus Quest's native color space is slightly different than Rift CV1
	Quest = 6,
	/// Similar to DCI-P3. See documentation for more details on P3
	P3 = 7,
	/// Similar to sRGB but with deeper greens using D65 white point
	Adobe_RGB = 8,
};

UENUM(BlueprintType)
enum class EHandTrackingSupport : uint8
{
	ControllersOnly,
	ControllersAndHands,
	HandsOnly,
};

UENUM(BlueprintType)
<<<<<<< HEAD
=======
enum class EHandTrackingFrequency : uint8
{
	LOW,
	HIGH,
	MAX,
};

UENUM(BlueprintType)
>>>>>>> 6bbb88c8
enum class EOculusDeviceType : uint8
{
	//mobile HMDs 
	OculusMobile_Deprecated0 = 0,
	OculusQuest,
	OculusQuest2,
	//OculusMobile_Placeholder10,

	//PC HMDs
	Rift = 100,
	Rift_S,
	Quest_Link,
	Quest2_Link,
	//OculusPC_Placeholder4103,

	//default
	OculusUnknown = 200,
};

<<<<<<< HEAD
=======
UENUM(BlueprintType)
enum class EOculusXrApi : uint8
{
	LegacyOVRPlugin = 0 UMETA(DisplayName = "Legacy Oculus SDK (no longer developed by Epic)", ToolTip = "Legacy Oculus SDK. Epic is no longer developing for this SDK, and it should only be used if there are features required for a project that are not yet supported through OpenXR, but it's hard to guarantee potential bugs will be fixed as it's not in active development at Epic. Epic recommends Native OpenXR instead, as that will be the main development focus going forward."),
	
	OVRPluginOpenXR = 1 UMETA(DisplayName = "Legacy Oculus SDK + OpenXR (temporary experimental solution)", ToolTip = "Legacy Oculus SDK using an OpenXR backend. Experimental. Epic recommends Native OpenXR instead, as that will be the main development focus going forward."),
	
	NativeOpenXR = 2 UMETA(DisplayName = "Native OpenXR with Oculus vendor extensions (Epic's development focus)", ToolTip = "Disable Legacy Oculus in favor of the native OpenXR implementation, with Oculus vendor extensions. Must enable the OpenXR plugin. This will be where Epic focuses XR development going forward. Oculus OpenXR extensions may be moved into a separate plugin (or plugins) in the future to improve modularity. The features supported by OpenXR are listed in the OpenXR specification on khronos.org, and the features supported by a given runtime can be verified with the \"OpenXR Explorer\" application on GitHub."),
};

>>>>>>> 6bbb88c8
/*
* Information about relationships between a triggered boundary (EBoundaryType::Boundary_Outer or
* EBoundaryType::Boundary_PlayArea) and a device or point in the world.
* All dimensions, points, and vectors are returned in Unreal world coordinate space.
*/
USTRUCT(BlueprintType)
struct FGuardianTestResult
{
	GENERATED_BODY()

	/** Is there a triggering interaction between the device/point and specified boundary? */
	UPROPERTY(EditAnywhere, BlueprintReadOnly, Category = "Boundary Test Result")
	bool IsTriggering = false;

	/** Device type triggering boundary (ETrackedDeviceType::None if BoundaryTestResult corresponds to a point rather than a device) */
	UPROPERTY(EditAnywhere, BlueprintReadOnly, Category = "Boundary Test Result")
	ETrackedDeviceType DeviceType = ETrackedDeviceType::None;

	/** Distance of device/point to surface of boundary specified by BoundaryType */
	UPROPERTY(EditAnywhere, BlueprintReadOnly, Category = "Boundary Test Result")
	float ClosestDistance = 0.0f;

	/** Closest point on surface corresponding to specified boundary */
	UPROPERTY(EditAnywhere, BlueprintReadOnly, Category = "Boundary Test Result")
	FVector ClosestPoint = FVector(0.0f);

	/** Normal of closest point */
	UPROPERTY(EditAnywhere, BlueprintReadOnly, Category = "Boundary Test Result")
	FVector ClosestPointNormal = FVector(0.0f, 0.0f, 1.0f);
};

UCLASS()
class OCULUSHMD_API UOculusFunctionLibrary : public UBlueprintFunctionLibrary
{
	GENERATED_UCLASS_BODY()

	/**
	 * Grabs the current orientation and position for the HMD.  If positional tracking is not available, DevicePosition will be a zero vector
	 *
	 * @param DeviceRotation	(out) The device's current rotation
	 * @param DevicePosition	(out) The device's current position, in its own tracking space
	 * @param NeckPosition		(out) The estimated neck position, calculated using NeckToEye vector from User Profile. Same coordinate space as DevicePosition.
	 * @param bUseOrienationForPlayerCamera	(in) Should be set to 'true' if the orientation is going to be used to update orientation of the camera manually.
	 * @param bUsePositionForPlayerCamera	(in) Should be set to 'true' if the position is going to be used to update position of the camera manually.
	 * @param PositionScale		(in) The 3D scale that will be applied to position.
	 */
	UFUNCTION(BlueprintPure, Category="OculusLibrary")
	static void GetPose(FRotator& DeviceRotation, FVector& DevicePosition, FVector& NeckPosition, bool bUseOrienationForPlayerCamera = false, bool bUsePositionForPlayerCamera = false, const FVector PositionScale = FVector::ZeroVector);

	/**
	* Reports raw sensor data. If HMD doesn't support any of the parameters then it will be set to zero.
	*
	* @param AngularAcceleration	(out) Angular acceleration in radians per second per second.
	* @param LinearAcceleration		(out) Acceleration in meters per second per second.
	* @param AngularVelocity		(out) Angular velocity in radians per second.
	* @param LinearVelocity			(out) Velocity in meters per second.
	* @param TimeInSeconds			(out) Time when the reported IMU reading took place, in seconds.
	*/
	UFUNCTION(BlueprintPure, Category = "OculusLibrary")
	static void GetRawSensorData(FVector& AngularAcceleration, FVector& LinearAcceleration, FVector& AngularVelocity, FVector& LinearVelocity, float& TimeInSeconds, ETrackedDeviceType DeviceType = ETrackedDeviceType::HMD);

	/**
	* Returns if the device is currently tracked by the runtime or not.
	*/
	UFUNCTION(BlueprintPure, Category = "OculusLibrary")
	static bool IsDeviceTracked(ETrackedDeviceType DeviceType);

	/**
	* Returns if the device is currently tracked by the runtime or not.
	*/
	UFUNCTION(BlueprintCallable, Category = "OculusLibrary")
	static void SetCPUAndGPULevels(int CPULevel, int GPULevel);

	/**
<<<<<<< HEAD
	* Sets the HMD recenter behavior to a mode that specifies HMD recentering behavior when a
	* controller recenter is performed. If the recenterMode specified is 1, the HMD will recenter
	* on controller recenter; if it's 0, only the controller will recenter. Returns false if not
	* supported.
	*/
	UFUNCTION(BlueprintCallable, Category = "OculusLibrary", meta = (DeprecatedFunction, DeprecationMessage = "This function is no longer supported."))
	static void SetReorientHMDOnControllerRecenter(bool recenterMode);

	/**
=======
>>>>>>> 6bbb88c8
	* Returns current user profile.
	*
	* @param Profile		(out) Structure to hold current user profile.
	* @return (boolean)	True, if user profile was acquired.
	*/
	UFUNCTION(BlueprintPure, Category = "OculusLibrary")
	static bool GetUserProfile(FHmdUserProfile& Profile);

	/**
	* Sets 'base rotation' - the rotation that will be subtracted from
	* the actual HMD orientation.
	* Sets base position offset (in meters). The base position offset is the distance from the physical (0, 0, 0) position
	* to current HMD position (bringing the (0, 0, 0) point to the current HMD position)
	* Note, this vector is set by ResetPosition call; use this method with care.
	* The axis of the vector are the same as in Unreal: X - forward, Y - right, Z - up.
	*
	* @param Rotation			(in) Rotator object with base rotation
	* @param BaseOffsetInMeters (in) the vector to be set as base offset, in meters.
	* @param Options			(in) specifies either position, orientation or both should be set.
	*/
	UFUNCTION(BlueprintCallable, Category = "OculusLibrary")
	static void SetBaseRotationAndBaseOffsetInMeters(FRotator Rotation, FVector BaseOffsetInMeters, EOrientPositionSelector::Type Options);

	/**
	* Returns current base rotation and base offset.
	* The base offset is currently used base position offset, previously set by the
	* ResetPosition or SetBasePositionOffset calls. It represents a vector that translates the HMD's position
	* into (0,0,0) point, in meters.
	* The axis of the vector are the same as in Unreal: X - forward, Y - right, Z - up.
	*
	* @param OutRotation			(out) Rotator object with base rotation
	* @param OutBaseOffsetInMeters	(out) base position offset, vector, in meters.
	*/
	UFUNCTION(BlueprintPure, Category = "OculusLibrary")
	static void GetBaseRotationAndBaseOffsetInMeters(FRotator& OutRotation, FVector& OutBaseOffsetInMeters);

	/**
	 * Scales the HMD position that gets added to the virtual camera position.
	 *
	 * @param PosScale3D	(in) the scale to apply to the HMD position.
	 */
	UFUNCTION(BlueprintCallable, Category = "OculusLibrary", meta = (DeprecatedFunction, DeprecationMessage = "This feature is no longer supported."))
	static void SetPositionScale3D(FVector PosScale3D) { }

	/**
	 * Sets 'base rotation' - the rotation that will be subtracted from
	 * the actual HMD orientation.
	 * The position offset might be added to current HMD position,
	 * effectively moving the virtual camera by the specified offset. The addition
	 * occurs after the HMD orientation and position are applied.
	 *
	 * @param BaseRot			(in) Rotator object with base rotation
	 * @param PosOffset			(in) the vector to be added to HMD position.
	 * @param Options			(in) specifies either position, orientation or both should be set.
	 */
	UFUNCTION(BlueprintCallable, Category = "OculusLibrary", meta = (DeprecatedFunction, DeprecationMessage = "A hack, proper camera positioning should be used"))
	static void SetBaseRotationAndPositionOffset(FRotator BaseRot, FVector PosOffset, EOrientPositionSelector::Type Options);

	/**
	 * Returns current base rotation and position offset.
	 *
	 * @param OutRot			(out) Rotator object with base rotation
	 * @param OutPosOffset		(out) the vector with previously set position offset.
	 */
	UFUNCTION(BlueprintCallable, Category = "OculusLibrary", meta = (DeprecatedFunction, DeprecationMessage = "A hack, proper camera positioning should be used"))
	static void GetBaseRotationAndPositionOffset(FRotator& OutRot, FVector& OutPosOffset);

	/**
	 * Adds loading splash screen with parameters
	 *
	 * @param Texture			(in) A texture asset to be used for the splash.
	 * @param TranslationInMeters (in) Initial translation of the center of the splash screen (in meters).
	 * @param Rotation			(in) Initial rotation of the splash screen, with the origin at the center of the splash screen.
	 * @param SizeInMeters		(in) Size, in meters, of the quad with the splash screen.
	 * @param DeltaRotation		(in) Incremental rotation, that is added each 2nd frame to the quad transform. The quad is rotated around the center of the quad.
	 * @param bClearBeforeAdd	(in) If true, clears splashes before adding a new one.
	 */
	UFUNCTION(BlueprintCallable, Category = "OculusLibrary", meta = (DeprecatedFunction, DeprecationMessage = "Use Add Loading Screen Splash from the Head Mounted Display Loading Screen functions instead."))
	static void AddLoadingSplashScreen(class UTexture2D* Texture, FVector TranslationInMeters, FRotator Rotation, FVector2D SizeInMeters = FVector2D(1.0f, 1.0f), FRotator DeltaRotation = FRotator::ZeroRotator, bool bClearBeforeAdd = false);

	/**
	 * Removes all the splash screens.
	 */
	UFUNCTION(BlueprintCallable, Category = "OculusLibrary", meta = (DeprecatedFunction, DeprecationMessage = "Use Clear Loading Screen Splashes from the Head Mounted Display Loading Screen functions instead."))
	static void ClearLoadingSplashScreens();

	/**
	* Returns true, if the app has input focus.
	*/
	UFUNCTION(BlueprintPure, Category = "OculusLibrary")
	static bool HasInputFocus();

	/**
	* Returns true, if the system overlay is present.
	*/
	UFUNCTION(BlueprintPure, Category = "OculusLibrary")
	static bool HasSystemOverlayPresent();

	/**
	* Returns the GPU utilization availability and value
	*/
	UFUNCTION(BlueprintPure, Category = "OculusLibrary")
	static void GetGPUUtilization(bool& IsGPUAvailable, float& GPUUtilization);

	/**
	* Returns the GPU frame time on supported mobile platforms (Go for now)
	*/
	UFUNCTION(BlueprintPure, Category = "OculusLibrary")
	static float GetGPUFrameTime();

	/**
	* Returns the current multiresolution level
	*/
	UFUNCTION(BlueprintPure, Category = "OculusLibrary")
	static EFixedFoveatedRenderingLevel GetFixedFoveatedRenderingLevel();

	/**
	* Set the requested multiresolution level for the next frame, and whether FFR's level is now dynamic or not.
	*/
	UFUNCTION(BlueprintCallable, Category = "OculusLibrary")
	static void SetFixedFoveatedRenderingLevel(EFixedFoveatedRenderingLevel level, bool isDynamic);

	/**
	* Returns the current device's name
	*/
	UE_DEPRECATED(4.22, "UOculusFunctionLibrary::GetDeviceName has been deprecated and no longer functions as before. Please use the enum-based GetDeviceType instead.")
	UFUNCTION(BlueprintPure, Category = "OculusLibrary", meta = (DeprecatedFunction, DeprecationMessage = "UOculusFunctionLibrary::GetDeviceName has been deprecated and no longer functions as before. Please use the enum-based GetDeviceType instead."))
	static FString GetDeviceName();

	UFUNCTION(BlueprintPure, Category = "OculusLibrary")
	static EOculusDeviceType GetDeviceType();

	/**
	* Returns the current available frequencies
	*/
	UFUNCTION(BlueprintPure, Category = "OculusLibrary")
	static TArray<float> GetAvailableDisplayFrequencies();

	/**
	* Returns the current display frequency
	*/
	UFUNCTION(BlueprintPure, Category = "OculusLibrary")
	static float GetCurrentDisplayFrequency();

	/**
	* Sets the requested display frequency
	*/
	UFUNCTION(BlueprintCallable, Category = "OculusLibrary")
	static void SetDisplayFrequency(float RequestedFrequency);

	/**
	* Enables/disables positional tracking on devices that support it.
	*/
	UFUNCTION(BlueprintCallable, Category = "OculusLibrary")
	static void EnablePositionTracking(bool bPositionTracking);

	/**
	* Enables/disables orientation tracking on devices that support it.
	*/
	UFUNCTION(BlueprintCallable, Category = "OculusLibrary")
	static void EnableOrientationTracking(bool bOrientationTracking);

	/**
	* Set the Color Scale/Offset
	*/
	UFUNCTION(BlueprintCallable, Category = "OculusLibrary")
	static void SetColorScaleAndOffset(FLinearColor ColorScale, FLinearColor ColorOffset, bool bApplyToAllLayers = false);

	/**
	* Returns true if system headset is in 3dof mode 
	*/
	UFUNCTION(BlueprintPure, Category = "OculusLibrary")
	static bool GetSystemHmd3DofModeEnabled();

	/**
	* Returns the color space of the target HMD
	*/
	UFUNCTION(BlueprintPure, Category = "OculusLibrary")
<<<<<<< HEAD
	static EColorSpace GetHmdColorDesc();
=======
	static EOculusColorSpace GetHmdColorDesc();
>>>>>>> 6bbb88c8

	/**
	* Sets the target HMD to do color space correction to a specific color space
	*/
	UFUNCTION(BlueprintCallable, Category = "OculusLibrary")
<<<<<<< HEAD
	static void SetClientColorDesc(EColorSpace ColorSpace);
=======
	static void SetClientColorDesc(EOculusColorSpace ColorSpace);
>>>>>>> 6bbb88c8

	/**
	 * Returns IStereoLayers interface to work with overlays.
	 */
	static class IStereoLayers* GetStereoLayers();

	/* GUARDIAN API */
	/**
	* Returns true if the Guardian Outer Boundary is being displayed
	*/
	UFUNCTION(BlueprintPure, Category = "OculusLibrary|Guardian")
	static bool IsGuardianDisplayed();

	/* GUARDIAN API */
	/**
	* Returns true if the Guardian has been set up by the user, false if the user is in "seated" mode and has not set up a play space.
	*/
	UFUNCTION(BlueprintPure, Category = "OculusLibrary|Guardian")
	static bool IsGuardianConfigured();

	/**
	* Returns the list of points in UE world space of the requested Boundary Type 
	* @param BoundaryType			(in) An enum representing the boundary type requested, either Outer Boundary (exact guardian bounds) or PlayArea (rectangle inside the Outer Boundary)
	* @param UsePawnSpace			(in) Boolean indicating to return the points in world space or pawn space
	*/
	UFUNCTION(BlueprintPure, Category = "OculusLibrary|Guardian")
	static TArray<FVector> GetGuardianPoints(EBoundaryType BoundaryType, bool UsePawnSpace = false);

	/**
	* Returns the dimensions in UE world space of the requested Boundary Type
	* @param BoundaryType			(in) An enum representing the boundary type requested, either Outer Boundary (exact guardian bounds) or PlayArea (rectangle inside the Outer Boundary)
	*/
	UFUNCTION(BlueprintPure, Category = "OculusLibrary|Guardian")
	static FVector GetGuardianDimensions(EBoundaryType BoundaryType);

	/**
	* Returns the transform of the play area rectangle, defining its position, rotation and scale to apply to a unit cube to match it with the play area.
	*/
	UFUNCTION(BlueprintPure, Category = "OculusLibrary|Guardian")
	static FTransform GetPlayAreaTransform();

	/**
	* Get the intersection result between a UE coordinate and a guardian boundary
	* @param Point					(in) Point in UE space to test against guardian boundaries
	* @param BoundaryType			(in) An enum representing the boundary type requested, either Outer Boundary (exact guardian bounds) or PlayArea (rectangle inside the Outer Boundary)
	*/
	UFUNCTION(BlueprintCallable, Category = "OculusLibrary|Guardian")
	static FGuardianTestResult GetPointGuardianIntersection(const FVector Point, EBoundaryType BoundaryType);

	/**
	* Get the intersection result between a tracked device (HMD or controllers) and a guardian boundary
	* @param DeviceType             (in) Tracked Device type to test against guardian boundaries
	* @param BoundaryType			(in) An enum representing the boundary type requested, either Outer Boundary (exact guardian bounds) or PlayArea (rectangle inside the Outer Boundary)
	*/
	UFUNCTION(BlueprintCallable, Category = "OculusLibrary|Guardian")
	static FGuardianTestResult GetNodeGuardianIntersection(ETrackedDeviceType DeviceType, EBoundaryType BoundaryType);

	/**
	* Forces the runtime to render guardian at all times or not
	* @param GuardianVisible			(in) True will display guardian, False will hide it
	*/
	UFUNCTION(BlueprintCallable, Category = "OculusLibrary|Guardian")
	static void SetGuardianVisibility(bool GuardianVisible);

	/** When player triggers the Guardian boundary */
	DECLARE_MULTICAST_DELEGATE_OneParam(FOculusGuardianTriggeredEvent, FGuardianTestResult);

	/** When player returns within outer bounds */
	DECLARE_MULTICAST_DELEGATE(FOculusGuardianReturnedEvent);

	/**
	* For outer boundary only. Devs can bind delegates via something like: BoundaryComponent->OnOuterBoundaryTriggered.AddDynamic(this, &UCameraActor::PauseGameForBoundarySystem) where
	* PauseGameForBoundarySystem() takes a TArray<FBoundaryTestResult> parameter.
	*/
	//UPROPERTY(BlueprintAssignable, Category = "Input|OculusLibrary|Guardian")
	//static FOculusGuardianTriggeredEvent OnGuardianTriggered;

	/** For outer boundary only. Devs can bind delegates via something like: BoundaryComponent->OnOuterBoundaryReturned.AddDynamic(this, &UCameraActor::ResumeGameForBoundarySystem) */
	//UPROPERTY(BlueprintAssignable, Category = "OculusLibrary|Guardian")
	//FOculusGuardianReturnedEvent OnGuardianReturned;

protected:
	static class OculusHMD::FOculusHMD* GetOculusHMD();
};<|MERGE_RESOLUTION|>--- conflicted
+++ resolved
@@ -98,11 +98,7 @@
 };
 
 UENUM(BlueprintType)
-<<<<<<< HEAD
-enum class EColorSpace : uint8
-=======
 enum class EOculusColorSpace : uint8
->>>>>>> 6bbb88c8
 {
 	/// The default value from GetHmdColorSpace until SetClientColorDesc is called. Only valid on PC, and will be remapped to Quest on Mobile
 	Unknown = 0,
@@ -133,8 +129,6 @@
 };
 
 UENUM(BlueprintType)
-<<<<<<< HEAD
-=======
 enum class EHandTrackingFrequency : uint8
 {
 	LOW,
@@ -143,7 +137,6 @@
 };
 
 UENUM(BlueprintType)
->>>>>>> 6bbb88c8
 enum class EOculusDeviceType : uint8
 {
 	//mobile HMDs 
@@ -163,8 +156,6 @@
 	OculusUnknown = 200,
 };
 
-<<<<<<< HEAD
-=======
 UENUM(BlueprintType)
 enum class EOculusXrApi : uint8
 {
@@ -175,7 +166,6 @@
 	NativeOpenXR = 2 UMETA(DisplayName = "Native OpenXR with Oculus vendor extensions (Epic's development focus)", ToolTip = "Disable Legacy Oculus in favor of the native OpenXR implementation, with Oculus vendor extensions. Must enable the OpenXR plugin. This will be where Epic focuses XR development going forward. Oculus OpenXR extensions may be moved into a separate plugin (or plugins) in the future to improve modularity. The features supported by OpenXR are listed in the OpenXR specification on khronos.org, and the features supported by a given runtime can be verified with the \"OpenXR Explorer\" application on GitHub."),
 };
 
->>>>>>> 6bbb88c8
 /*
 * Information about relationships between a triggered boundary (EBoundaryType::Boundary_Outer or
 * EBoundaryType::Boundary_PlayArea) and a device or point in the world.
@@ -250,18 +240,6 @@
 	static void SetCPUAndGPULevels(int CPULevel, int GPULevel);
 
 	/**
-<<<<<<< HEAD
-	* Sets the HMD recenter behavior to a mode that specifies HMD recentering behavior when a
-	* controller recenter is performed. If the recenterMode specified is 1, the HMD will recenter
-	* on controller recenter; if it's 0, only the controller will recenter. Returns false if not
-	* supported.
-	*/
-	UFUNCTION(BlueprintCallable, Category = "OculusLibrary", meta = (DeprecatedFunction, DeprecationMessage = "This function is no longer supported."))
-	static void SetReorientHMDOnControllerRecenter(bool recenterMode);
-
-	/**
-=======
->>>>>>> 6bbb88c8
 	* Returns current user profile.
 	*
 	* @param Profile		(out) Structure to hold current user profile.
@@ -440,21 +418,13 @@
 	* Returns the color space of the target HMD
 	*/
 	UFUNCTION(BlueprintPure, Category = "OculusLibrary")
-<<<<<<< HEAD
-	static EColorSpace GetHmdColorDesc();
-=======
 	static EOculusColorSpace GetHmdColorDesc();
->>>>>>> 6bbb88c8
 
 	/**
 	* Sets the target HMD to do color space correction to a specific color space
 	*/
 	UFUNCTION(BlueprintCallable, Category = "OculusLibrary")
-<<<<<<< HEAD
-	static void SetClientColorDesc(EColorSpace ColorSpace);
-=======
 	static void SetClientColorDesc(EOculusColorSpace ColorSpace);
->>>>>>> 6bbb88c8
 
 	/**
 	 * Returns IStereoLayers interface to work with overlays.
