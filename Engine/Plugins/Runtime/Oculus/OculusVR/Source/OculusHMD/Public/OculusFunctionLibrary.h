// Copyright Epic Games, Inc. All Rights Reserved.

#pragma once
#include "CoreMinimal.h"
#include "IHeadMountedDisplay.h"
#include "UObject/ObjectMacros.h"
#include "Kismet/BlueprintFunctionLibrary.h"
#include "IOculusHMDModule.h"
#include "OculusFunctionLibrary.generated.h"

namespace OculusHMD
{
	class FOculusHMD;
}

PRAGMA_DISABLE_DEPRECATION_WARNINGS

/* Tracked device types corresponding to ovrTrackedDeviceType enum*/
UENUM(BlueprintType)
enum class UE_DEPRECATED(5.1, "OculusVR plugin is deprecated; please use the built-in OpenXR plugin or OculusXR plugin from the Marketplace.") ETrackedDeviceType : uint8
{
	None UMETA(DisplayName = "No Devices"),
	HMD	UMETA(DisplayName = "HMD"),
	LTouch	UMETA(DisplayName = "Left Hand"),
	RTouch	UMETA(DisplayName = "Right Hand"),
	Touch		UMETA(DisplayName = "All Hands"),
    DeviceObjectZero    UMETA(DisplayName = "DeviceObject Zero"),
	All	UMETA(DisplayName = "All Devices")
};

USTRUCT(BlueprintType, meta = (DisplayName = "HMD User Profile Data Field", Deprecated = "5.1"))
struct FHmdUserProfileField
{
	GENERATED_USTRUCT_BODY()

	UE_DEPRECATED(5.1, "OculusVR plugin is deprecated; please use the built-in OpenXR plugin or OculusXR plugin from the Marketplace.")
	UPROPERTY(BlueprintReadWrite, Category = "Input|HeadMountedDisplay", meta = (DeprecatedProperty))
	FString FieldName;

	UE_DEPRECATED(5.1, "OculusVR plugin is deprecated; please use the built-in OpenXR plugin or OculusXR plugin from the Marketplace.")
	UPROPERTY(BlueprintReadWrite, Category = "Input|HeadMountedDisplay", meta = (DeprecatedProperty))
	FString FieldValue;

	FHmdUserProfileField() {}
	FHmdUserProfileField(const FString& Name, const FString& Value) :
		FieldName(Name), FieldValue(Value) {}
};

USTRUCT(BlueprintType, meta = (DisplayName = "HMD User Profile Data", Deprecated = "5.1"))
struct FHmdUserProfile
{
	GENERATED_USTRUCT_BODY()

	/** Name of the user's profile. */
	UE_DEPRECATED(5.1, "OculusVR plugin is deprecated; please use the built-in OpenXR plugin or OculusXR plugin from the Marketplace.")
	UPROPERTY(BlueprintReadWrite, Category = "Input|HeadMountedDisplay", meta = (DeprecatedProperty))
	FString Name;

	/** Gender of the user ("male", "female", etc). */
	UE_DEPRECATED(5.1, "OculusVR plugin is deprecated; please use the built-in OpenXR plugin or OculusXR plugin from the Marketplace.")
	UPROPERTY(BlueprintReadWrite, Category = "Input|HeadMountedDisplay", meta = (DeprecatedProperty))
	FString Gender;

	/** Height of the player, in meters */
	UE_DEPRECATED(5.1, "OculusVR plugin is deprecated; please use the built-in OpenXR plugin or OculusXR plugin from the Marketplace.")
	UPROPERTY(BlueprintReadWrite, Category = "Input|HeadMountedDisplay", meta = (DeprecatedProperty))
	float PlayerHeight;

	/** Height of the player, in meters */
	UE_DEPRECATED(5.1, "OculusVR plugin is deprecated; please use the built-in OpenXR plugin or OculusXR plugin from the Marketplace.")
	UPROPERTY(BlueprintReadWrite, Category = "Input|HeadMountedDisplay", meta = (DeprecatedProperty))
	float EyeHeight;

	/** Interpupillary distance of the player, in meters */
	UE_DEPRECATED(5.1, "OculusVR plugin is deprecated; please use the built-in OpenXR plugin or OculusXR plugin from the Marketplace.")
	UPROPERTY(BlueprintReadWrite, Category = "Input|HeadMountedDisplay", meta = (DeprecatedProperty))
	float IPD;

	/** Neck-to-eye distance, in meters. X - horizontal, Y - vertical. */
	UE_DEPRECATED(5.1, "OculusVR plugin is deprecated; please use the built-in OpenXR plugin or OculusXR plugin from the Marketplace.")
	UPROPERTY(BlueprintReadWrite, Category = "Input|HeadMountedDisplay", meta = (DeprecatedProperty))
	FVector2D NeckToEyeDistance;

	UE_DEPRECATED(5.1, "OculusVR plugin is deprecated; please use the built-in OpenXR plugin or OculusXR plugin from the Marketplace.")
	UPROPERTY(BlueprintReadWrite, Category = "Input|HeadMountedDisplay", meta = (DeprecatedProperty))
	TArray<FHmdUserProfileField> ExtraFields;

	FHmdUserProfile() :
		PlayerHeight(0.f), EyeHeight(0.f), IPD(0.f), NeckToEyeDistance(FVector2D::ZeroVector) {}
};

UENUM(BlueprintType)
enum class UE_DEPRECATED(5.1, "OculusVR plugin is deprecated; please use the built-in OpenXR plugin or OculusXR plugin from the Marketplace.") EFixedFoveatedRenderingLevel : uint8
{
	FFR_Off = 0,
	FFR_Low = 1,
	FFR_Medium = 2,
	FFR_High = 3,
	// High foveation setting with more detail toward the bottom of the view and more foveation near the top
	FFR_HighTop = 4
};

/* Guardian boundary types*/
UENUM(BlueprintType)
enum class UE_DEPRECATED(5.1, "OculusVR plugin is deprecated; please use the built-in OpenXR plugin or OculusXR plugin from the Marketplace.") EBoundaryType : uint8
{
	Boundary_Outer	UMETA(DisplayName = "Outer Boundary"),
	Boundary_PlayArea	UMETA(DisplayName = "Play Area"),
};

UENUM(BlueprintType)
<<<<<<< HEAD
enum class EOculusColorSpace : uint8
=======
enum class UE_DEPRECATED(5.1, "OculusVR plugin is deprecated; please use the built-in OpenXR plugin or OculusXR plugin from the Marketplace.") EOculusColorSpace : uint8
>>>>>>> d731a049
{
	/// The default value from GetHmdColorSpace until SetClientColorDesc is called. Only valid on PC, and will be remapped to Quest on Mobile
	Unknown = 0,
	/// No color correction, not recommended for production use. See documentation for more info
	Unmanaged = 1,
	/// Preferred color space for standardized color across all Oculus HMDs with D65 white point
	Rec_2020 = 2,
	/// Rec. 709 is used on Oculus Go and shares the same primary color coordinates as sRGB
	Rec_709 = 3,
	/// Oculus Rift CV1 uses a unique color space, see documentation for more info
	Rift_CV1 = 4,
	/// Oculus Rift S uses a unique color space, see documentation for more info
	Rift_S = 5,
	/// Oculus Quest's native color space is slightly different than Rift CV1
	Quest = 6,
	/// Similar to DCI-P3. See documentation for more details on P3
	P3 = 7,
	/// Similar to sRGB but with deeper greens using D65 white point
	Adobe_RGB = 8,
};

UENUM(BlueprintType)
enum class UE_DEPRECATED(5.1, "OculusVR plugin is deprecated; please use the built-in OpenXR plugin or OculusXR plugin from the Marketplace.") EHandTrackingSupport : uint8
{
	ControllersOnly,
	ControllersAndHands,
	HandsOnly,
};

UENUM(BlueprintType)
<<<<<<< HEAD
enum class EHandTrackingFrequency : uint8
=======
enum class UE_DEPRECATED(5.1, "OculusVR plugin is deprecated; please use the built-in OpenXR plugin or OculusXR plugin from the Marketplace.") EHandTrackingFrequency : uint8
>>>>>>> d731a049
{
	LOW,
	HIGH,
	MAX,
};

UENUM(BlueprintType)
<<<<<<< HEAD
enum class EOculusDeviceType : uint8
=======
enum class UE_DEPRECATED(5.1, "OculusVR plugin is deprecated; please use the built-in OpenXR plugin or OculusXR plugin from the Marketplace.") EOculusDeviceType : uint8
>>>>>>> d731a049
{
	//mobile HMDs 
	OculusMobile_Deprecated0 = 0,
	OculusQuest,
	OculusQuest2,
	//OculusMobile_Placeholder10,

	//PC HMDs
	Rift = 100,
	Rift_S,
	Quest_Link,
	Quest2_Link,
	//OculusPC_Placeholder4103,

	//default
	OculusUnknown = 200,
};

UENUM(BlueprintType)
<<<<<<< HEAD
enum class EOculusXrApi : uint8
=======
enum class UE_DEPRECATED(5.1, "OculusVR plugin is deprecated; please use the built-in OpenXR plugin or OculusXR plugin from the Marketplace.") EOculusXrApi : uint8
>>>>>>> d731a049
{
	LegacyOVRPlugin = 0 UMETA(DisplayName = "Legacy Oculus SDK (no longer developed by Epic)", ToolTip = "Legacy Oculus SDK. Epic is no longer developing for this SDK, and it should only be used if there are features required for a project that are not yet supported through OpenXR, but it's hard to guarantee potential bugs will be fixed as it's not in active development at Epic. Epic recommends Native OpenXR instead, as that will be the main development focus going forward."),
	
	OVRPluginOpenXR = 1 UMETA(DisplayName = "Legacy Oculus SDK + OpenXR (temporary experimental solution)", ToolTip = "Legacy Oculus SDK using an OpenXR backend. Experimental. Epic recommends Native OpenXR instead, as that will be the main development focus going forward."),
	
	NativeOpenXR = 2 UMETA(DisplayName = "Native OpenXR with Oculus vendor extensions (Epic's development focus)", ToolTip = "Disable Legacy Oculus in favor of the native OpenXR implementation, with Oculus vendor extensions. Must enable the OpenXR plugin. This will be where Epic focuses XR development going forward. Oculus OpenXR extensions may be moved into a separate plugin (or plugins) in the future to improve modularity. The features supported by OpenXR are listed in the OpenXR specification on khronos.org, and the features supported by a given runtime can be verified with the \"OpenXR Explorer\" application on GitHub."),
};

/*
* Information about relationships between a triggered boundary (EBoundaryType::Boundary_Outer or
* EBoundaryType::Boundary_PlayArea) and a device or point in the world.
* All dimensions, points, and vectors are returned in Unreal world coordinate space.
*/
USTRUCT(BlueprintType, meta = (Deprecated = "5.1"))
struct FGuardianTestResult
{
	GENERATED_BODY()

	/** Is there a triggering interaction between the device/point and specified boundary? */
	UE_DEPRECATED(5.1, "OculusVR plugin is deprecated; please use the built-in OpenXR plugin or OculusXR plugin from the Marketplace.")
	UPROPERTY(EditAnywhere, BlueprintReadOnly, Category = "Boundary Test Result", meta = (DeprecatedProperty))
	bool IsTriggering = false;

	/** Device type triggering boundary (ETrackedDeviceType::None if BoundaryTestResult corresponds to a point rather than a device) */
	UE_DEPRECATED(5.1, "OculusVR plugin is deprecated; please use the built-in OpenXR plugin or OculusXR plugin from the Marketplace.")
	UPROPERTY(EditAnywhere, BlueprintReadOnly, Category = "Boundary Test Result", meta = (DeprecatedProperty))
	ETrackedDeviceType DeviceType = ETrackedDeviceType::None;

	/** Distance of device/point to surface of boundary specified by BoundaryType */
	UE_DEPRECATED(5.1, "OculusVR plugin is deprecated; please use the built-in OpenXR plugin or OculusXR plugin from the Marketplace.")
	UPROPERTY(EditAnywhere, BlueprintReadOnly, Category = "Boundary Test Result", meta = (DeprecatedProperty))
	float ClosestDistance = 0.0f;

	/** Closest point on surface corresponding to specified boundary */
	UE_DEPRECATED(5.1, "OculusVR plugin is deprecated; please use the built-in OpenXR plugin or OculusXR plugin from the Marketplace.")
	UPROPERTY(EditAnywhere, BlueprintReadOnly, Category = "Boundary Test Result", meta = (DeprecatedProperty))
	FVector ClosestPoint = FVector(0.0f);

	/** Normal of closest point */
	UE_DEPRECATED(5.1, "OculusVR plugin is deprecated; please use the built-in OpenXR plugin or OculusXR plugin from the Marketplace.")
	UPROPERTY(EditAnywhere, BlueprintReadOnly, Category = "Boundary Test Result", meta = (DeprecatedProperty))
	FVector ClosestPointNormal = FVector(0.0f, 0.0f, 1.0f);
};

UCLASS(deprecated, meta = (DeprecationMessage = "OculusVR plugin is deprecated; please use the built-in OpenXR plugin or OculusXR plugin from the Marketplace."))
class OCULUSHMD_API UDEPRECATED_UOculusFunctionLibrary : public UBlueprintFunctionLibrary
{
	GENERATED_UCLASS_BODY()

	/**
	 * Grabs the current orientation and position for the HMD.  If positional tracking is not available, DevicePosition will be a zero vector
	 *
	 * @param DeviceRotation	(out) The device's current rotation
	 * @param DevicePosition	(out) The device's current position, in its own tracking space
	 * @param NeckPosition		(out) The estimated neck position, calculated using NeckToEye vector from User Profile. Same coordinate space as DevicePosition.
	 * @param bUseOrienationForPlayerCamera	(in) Should be set to 'true' if the orientation is going to be used to update orientation of the camera manually.
	 * @param bUsePositionForPlayerCamera	(in) Should be set to 'true' if the position is going to be used to update position of the camera manually.
	 * @param PositionScale		(in) The 3D scale that will be applied to position.
	 */
	UE_DEPRECATED(5.1, "OculusVR plugin is deprecated; please use the built-in OpenXR plugin or OculusXR plugin from the Marketplace.")
	UFUNCTION(BlueprintPure, Category="OculusLibrary", meta = (DeprecatedFunction, DeprecationMessage = "The OculusVR plugin is deprecated."))
	static void GetPose(FRotator& DeviceRotation, FVector& DevicePosition, FVector& NeckPosition, bool bUseOrienationForPlayerCamera = false, bool bUsePositionForPlayerCamera = false, const FVector PositionScale = FVector::ZeroVector);

	/**
	* Reports raw sensor data. If HMD doesn't support any of the parameters then it will be set to zero.
	*
	* @param AngularAcceleration	(out) Angular acceleration in radians per second per second.
	* @param LinearAcceleration		(out) Acceleration in meters per second per second.
	* @param AngularVelocity		(out) Angular velocity in radians per second.
	* @param LinearVelocity			(out) Velocity in meters per second.
	* @param TimeInSeconds			(out) Time when the reported IMU reading took place, in seconds.
	*/
	UE_DEPRECATED(5.1, "OculusVR plugin is deprecated; please use the built-in OpenXR plugin or OculusXR plugin from the Marketplace.")
	UFUNCTION(BlueprintPure, Category="OculusLibrary", meta = (DeprecatedFunction, DeprecationMessage = "The OculusVR plugin is deprecated."))
	static void GetRawSensorData(FVector& AngularAcceleration, FVector& LinearAcceleration, FVector& AngularVelocity, FVector& LinearVelocity, float& TimeInSeconds, ETrackedDeviceType DeviceType = ETrackedDeviceType::HMD);

	/**
	* Returns if the device is currently tracked by the runtime or not.
	*/
	UE_DEPRECATED(5.1, "OculusVR plugin is deprecated; please use the built-in OpenXR plugin or OculusXR plugin from the Marketplace.")
	UFUNCTION(BlueprintPure, Category="OculusLibrary", meta = (DeprecatedFunction, DeprecationMessage = "The OculusVR plugin is deprecated."))
	static bool IsDeviceTracked(ETrackedDeviceType DeviceType);

	/**
	* Returns if the device is currently tracked by the runtime or not.
	*/
	UE_DEPRECATED(5.1, "OculusVR plugin is deprecated; please use the built-in OpenXR plugin or OculusXR plugin from the Marketplace.")
	UFUNCTION(BlueprintCallable, Category = "OculusLibrary")
	static void SetCPUAndGPULevels(int CPULevel, int GPULevel);

	/**
	* Returns current user profile.
	*
	* @param Profile		(out) Structure to hold current user profile.
	* @return (boolean)	True, if user profile was acquired.
	*/
	UE_DEPRECATED(5.1, "OculusVR plugin is deprecated; please use the built-in OpenXR plugin or OculusXR plugin from the Marketplace.")
	UFUNCTION(BlueprintPure, Category="OculusLibrary", meta = (DeprecatedFunction, DeprecationMessage = "The OculusVR plugin is deprecated."))
	static bool GetUserProfile(FHmdUserProfile& Profile);

	/**
	* Sets 'base rotation' - the rotation that will be subtracted from
	* the actual HMD orientation.
	* Sets base position offset (in meters). The base position offset is the distance from the physical (0, 0, 0) position
	* to current HMD position (bringing the (0, 0, 0) point to the current HMD position)
	* Note, this vector is set by ResetPosition call; use this method with care.
	* The axis of the vector are the same as in Unreal: X - forward, Y - right, Z - up.
	*
	* @param Rotation			(in) Rotator object with base rotation
	* @param BaseOffsetInMeters (in) the vector to be set as base offset, in meters.
	* @param Options			(in) specifies either position, orientation or both should be set.
	*/
	UE_DEPRECATED(5.1, "OculusVR plugin is deprecated; please use the built-in OpenXR plugin or OculusXR plugin from the Marketplace.")
	UFUNCTION(BlueprintCallable, Category = "OculusLibrary", meta = (DeprecatedFunction, DeprecationMessage = "The OculusVR plugin is deprecated."))
	static void SetBaseRotationAndBaseOffsetInMeters(FRotator Rotation, FVector BaseOffsetInMeters, EOrientPositionSelector::Type Options);

	/**
	* Returns current base rotation and base offset.
	* The base offset is currently used base position offset, previously set by the
	* ResetPosition or SetBasePositionOffset calls. It represents a vector that translates the HMD's position
	* into (0,0,0) point, in meters.
	* The axis of the vector are the same as in Unreal: X - forward, Y - right, Z - up.
	*
	* @param OutRotation			(out) Rotator object with base rotation
	* @param OutBaseOffsetInMeters	(out) base position offset, vector, in meters.
	*/
	UE_DEPRECATED(5.1, "OculusVR plugin is deprecated; please use the built-in OpenXR plugin or OculusXR plugin from the Marketplace.")
	UFUNCTION(BlueprintPure, Category="OculusLibrary", meta = (DeprecatedFunction, DeprecationMessage = "The OculusVR plugin is deprecated."))
	static void GetBaseRotationAndBaseOffsetInMeters(FRotator& OutRotation, FVector& OutBaseOffsetInMeters);

	/**
	 * Scales the HMD position that gets added to the virtual camera position.
	 *
	 * @param PosScale3D	(in) the scale to apply to the HMD position.
	 */
	UE_DEPRECATED(5.1, "OculusVR plugin is deprecated; please use the built-in OpenXR plugin or OculusXR plugin from the Marketplace.")
	UFUNCTION(BlueprintCallable, Category = "OculusLibrary", meta = (DeprecatedFunction, DeprecationMessage = "This feature is no longer supported."))
	static void SetPositionScale3D(FVector PosScale3D) { }

	/**
	 * Sets 'base rotation' - the rotation that will be subtracted from
	 * the actual HMD orientation.
	 * The position offset might be added to current HMD position,
	 * effectively moving the virtual camera by the specified offset. The addition
	 * occurs after the HMD orientation and position are applied.
	 *
	 * @param BaseRot			(in) Rotator object with base rotation
	 * @param PosOffset			(in) the vector to be added to HMD position.
	 * @param Options			(in) specifies either position, orientation or both should be set.
	 */
	UE_DEPRECATED(5.1, "OculusVR plugin is deprecated; please use the built-in OpenXR plugin or OculusXR plugin from the Marketplace.")
	UFUNCTION(BlueprintCallable, Category = "OculusLibrary", meta = (DeprecatedFunction, DeprecationMessage = "A hack, proper camera positioning should be used"))
	static void SetBaseRotationAndPositionOffset(FRotator BaseRot, FVector PosOffset, EOrientPositionSelector::Type Options);

	/**
	 * Returns current base rotation and position offset.
	 *
	 * @param OutRot			(out) Rotator object with base rotation
	 * @param OutPosOffset		(out) the vector with previously set position offset.
	 */
	UE_DEPRECATED(5.1, "OculusVR plugin is deprecated; please use the built-in OpenXR plugin or OculusXR plugin from the Marketplace.")
	UFUNCTION(BlueprintCallable, Category = "OculusLibrary", meta = (DeprecatedFunction, DeprecationMessage = "A hack, proper camera positioning should be used"))
	static void GetBaseRotationAndPositionOffset(FRotator& OutRot, FVector& OutPosOffset);

	/**
	 * Adds loading splash screen with parameters
	 *
	 * @param Texture			(in) A texture asset to be used for the splash.
	 * @param TranslationInMeters (in) Initial translation of the center of the splash screen (in meters).
	 * @param Rotation			(in) Initial rotation of the splash screen, with the origin at the center of the splash screen.
	 * @param SizeInMeters		(in) Size, in meters, of the quad with the splash screen.
	 * @param DeltaRotation		(in) Incremental rotation, that is added each 2nd frame to the quad transform. The quad is rotated around the center of the quad.
	 * @param bClearBeforeAdd	(in) If true, clears splashes before adding a new one.
	 */
	UE_DEPRECATED(5.1, "OculusVR plugin is deprecated; please use the built-in OpenXR plugin or OculusXR plugin from the Marketplace.")
	UFUNCTION(BlueprintCallable, Category = "OculusLibrary", meta = (DeprecatedFunction, DeprecationMessage = "Use Add Loading Screen Splash from the Head Mounted Display Loading Screen functions instead."))
	static void AddLoadingSplashScreen(class UTexture2D* Texture, FVector TranslationInMeters, FRotator Rotation, FVector2D SizeInMeters = FVector2D(1.0f, 1.0f), FRotator DeltaRotation = FRotator::ZeroRotator, bool bClearBeforeAdd = false);

	/**
	 * Removes all the splash screens.
	 */
	UE_DEPRECATED(5.1, "OculusVR plugin is deprecated; please use the built-in OpenXR plugin or OculusXR plugin from the Marketplace.")
	UFUNCTION(BlueprintCallable, Category = "OculusLibrary", meta = (DeprecatedFunction, DeprecationMessage = "Use Clear Loading Screen Splashes from the Head Mounted Display Loading Screen functions instead."))
	static void ClearLoadingSplashScreens();

	/**
	* Returns true, if the app has input focus.
	*/
	UE_DEPRECATED(5.1, "OculusVR plugin is deprecated; please use the built-in OpenXR plugin or OculusXR plugin from the Marketplace.")
	UFUNCTION(BlueprintPure, Category="OculusLibrary", meta = (DeprecatedFunction, DeprecationMessage = "The OculusVR plugin is deprecated."))
	static bool HasInputFocus();

	/**
	* Returns true, if the system overlay is present.
	*/
	UE_DEPRECATED(5.1, "OculusVR plugin is deprecated; please use the built-in OpenXR plugin or OculusXR plugin from the Marketplace.")
	UFUNCTION(BlueprintPure, Category="OculusLibrary", meta = (DeprecatedFunction, DeprecationMessage = "The OculusVR plugin is deprecated."))
	static bool HasSystemOverlayPresent();

	/**
	* Returns the GPU utilization availability and value
	*/
	UE_DEPRECATED(5.1, "OculusVR plugin is deprecated; please use the built-in OpenXR plugin or OculusXR plugin from the Marketplace.")
	UFUNCTION(BlueprintPure, Category="OculusLibrary", meta = (DeprecatedFunction, DeprecationMessage = "The OculusVR plugin is deprecated."))
	static void GetGPUUtilization(bool& IsGPUAvailable, float& GPUUtilization);

	/**
	* Returns the GPU frame time on supported mobile platforms (Go for now)
	*/
	UE_DEPRECATED(5.1, "OculusVR plugin is deprecated; please use the built-in OpenXR plugin or OculusXR plugin from the Marketplace.")
	UFUNCTION(BlueprintPure, Category="OculusLibrary", meta = (DeprecatedFunction, DeprecationMessage = "The OculusVR plugin is deprecated."))
	static float GetGPUFrameTime();

	/**
	* Returns the current multiresolution level
	*/
	UE_DEPRECATED(5.1, "OculusVR plugin is deprecated; please use the built-in OpenXR plugin or OculusXR plugin from the Marketplace.")
	UFUNCTION(BlueprintPure, Category="OculusLibrary", meta = (DeprecatedFunction, DeprecationMessage = "The OculusVR plugin is deprecated."))
	static EFixedFoveatedRenderingLevel GetFixedFoveatedRenderingLevel();

	/**
	* Set the requested multiresolution level for the next frame, and whether FFR's level is now dynamic or not.
	*/
	UE_DEPRECATED(5.1, "OculusVR plugin is deprecated; please use the built-in OpenXR plugin or OculusXR plugin from the Marketplace.")
	UFUNCTION(BlueprintCallable, Category = "OculusLibrary", meta = (DeprecatedFunction, DeprecationMessage = "The OculusVR plugin is deprecated."))
	static void SetFixedFoveatedRenderingLevel(EFixedFoveatedRenderingLevel level, bool isDynamic);

	/**
	* Returns the current device's name
	*/
	UE_DEPRECATED(4.22, "UOculusFunctionLibrary::GetDeviceName has been deprecated and no longer functions as before. Please use the enum-based GetDeviceType instead.")
	UFUNCTION(BlueprintPure, Category = "OculusLibrary", meta = (DeprecatedFunction, DeprecationMessage = "UOculusFunctionLibrary::GetDeviceName has been deprecated and no longer functions as before. Please use the enum-based GetDeviceType instead."))
	static FString GetDeviceName();

	UE_DEPRECATED(5.1, "OculusVR plugin is deprecated; please use the built-in OpenXR plugin or OculusXR plugin from the Marketplace.")
	UFUNCTION(BlueprintPure, Category="OculusLibrary", meta = (DeprecatedFunction, DeprecationMessage = "The OculusVR plugin is deprecated."))
	static EOculusDeviceType GetDeviceType();

	/**
	* Returns the current available frequencies
	*/
	UE_DEPRECATED(5.1, "OculusVR plugin is deprecated; please use the built-in OpenXR plugin or OculusXR plugin from the Marketplace.")
	UFUNCTION(BlueprintPure, Category="OculusLibrary", meta = (DeprecatedFunction, DeprecationMessage = "The OculusVR plugin is deprecated."))
	static TArray<float> GetAvailableDisplayFrequencies();

	/**
	* Returns the current display frequency
	*/
	UE_DEPRECATED(5.1, "OculusVR plugin is deprecated; please use the built-in OpenXR plugin or OculusXR plugin from the Marketplace.")
	UFUNCTION(BlueprintPure, Category="OculusLibrary", meta = (DeprecatedFunction, DeprecationMessage = "The OculusVR plugin is deprecated."))
	static float GetCurrentDisplayFrequency();

	/**
	* Sets the requested display frequency
	*/
	UE_DEPRECATED(5.1, "OculusVR plugin is deprecated; please use the built-in OpenXR plugin or OculusXR plugin from the Marketplace.")
	UFUNCTION(BlueprintCallable, Category = "OculusLibrary", meta = (DeprecatedFunction, DeprecationMessage = "The OculusVR plugin is deprecated."))
	static void SetDisplayFrequency(float RequestedFrequency);

	/**
	* Enables/disables positional tracking on devices that support it.
	*/
	UE_DEPRECATED(5.1, "OculusVR plugin is deprecated; please use the built-in OpenXR plugin or OculusXR plugin from the Marketplace.")
	UFUNCTION(BlueprintCallable, Category = "OculusLibrary", meta = (DeprecatedFunction, DeprecationMessage = "The OculusVR plugin is deprecated."))
	static void EnablePositionTracking(bool bPositionTracking);

	/**
	* Enables/disables orientation tracking on devices that support it.
	*/
	UE_DEPRECATED(5.1, "OculusVR plugin is deprecated; please use the built-in OpenXR plugin or OculusXR plugin from the Marketplace.")
	UFUNCTION(BlueprintCallable, Category = "OculusLibrary", meta = (DeprecatedFunction, DeprecationMessage = "The OculusVR plugin is deprecated."))
	static void EnableOrientationTracking(bool bOrientationTracking);

	/**
	* Set the Color Scale/Offset
	*/
	UE_DEPRECATED(5.1, "OculusVR plugin is deprecated; please use the built-in OpenXR plugin or OculusXR plugin from the Marketplace.")
	UFUNCTION(BlueprintCallable, Category = "OculusLibrary", meta = (DeprecatedFunction, DeprecationMessage = "The OculusVR plugin is deprecated."))
	static void SetColorScaleAndOffset(FLinearColor ColorScale, FLinearColor ColorOffset, bool bApplyToAllLayers = false);

	/**
	* Returns true if system headset is in 3dof mode 
	*/
	UE_DEPRECATED(5.1, "OculusVR plugin is deprecated; please use the built-in OpenXR plugin or OculusXR plugin from the Marketplace.")
	UFUNCTION(BlueprintPure, Category="OculusLibrary", meta = (DeprecatedFunction, DeprecationMessage = "The OculusVR plugin is deprecated."))
	static bool GetSystemHmd3DofModeEnabled();

	/**
	* Returns the color space of the target HMD
	*/
<<<<<<< HEAD
	UFUNCTION(BlueprintPure, Category = "OculusLibrary")
=======
	UE_DEPRECATED(5.1, "OculusVR plugin is deprecated; please use the built-in OpenXR plugin or OculusXR plugin from the Marketplace.")
	UFUNCTION(BlueprintPure, Category="OculusLibrary", meta = (DeprecatedFunction, DeprecationMessage = "The OculusVR plugin is deprecated."))
>>>>>>> d731a049
	static EOculusColorSpace GetHmdColorDesc();

	/**
	* Sets the target HMD to do color space correction to a specific color space
	*/
<<<<<<< HEAD
	UFUNCTION(BlueprintCallable, Category = "OculusLibrary")
=======
	UE_DEPRECATED(5.1, "OculusVR plugin is deprecated; please use the built-in OpenXR plugin or OculusXR plugin from the Marketplace.")
	UFUNCTION(BlueprintCallable, Category = "OculusLibrary", meta = (DeprecatedFunction, DeprecationMessage = "The OculusVR plugin is deprecated."))
>>>>>>> d731a049
	static void SetClientColorDesc(EOculusColorSpace ColorSpace);

	/**
	 * Returns IStereoLayers interface to work with overlays.
	 */
	UE_DEPRECATED(5.1, "OculusVR plugin is deprecated; please use the built-in OpenXR plugin or OculusXR plugin from the Marketplace.")
	static class IStereoLayers* GetStereoLayers();

	/* GUARDIAN API */
	/**
	* Returns true if the Guardian Outer Boundary is being displayed
	*/
	UE_DEPRECATED(5.1, "OculusVR plugin is deprecated; please use the built-in OpenXR plugin or OculusXR plugin from the Marketplace.")
	UFUNCTION(BlueprintPure, Category = "OculusLibrary|Guardian", meta = (DeprecatedFunction, DeprecationMessage = "The OculusVR plugin is deprecated."))
	static bool IsGuardianDisplayed();

	/* GUARDIAN API */
	/**
	* Returns true if the Guardian has been set up by the user, false if the user is in "seated" mode and has not set up a play space.
	*/
	UE_DEPRECATED(5.1, "OculusVR plugin is deprecated; please use the built-in OpenXR plugin or OculusXR plugin from the Marketplace.")
	UFUNCTION(BlueprintPure, Category = "OculusLibrary|Guardian", meta = (DeprecatedFunction, DeprecationMessage = "The OculusVR plugin is deprecated."))
	static bool IsGuardianConfigured();

	/**
	* Returns the list of points in UE world space of the requested Boundary Type 
	* @param BoundaryType			(in) An enum representing the boundary type requested, either Outer Boundary (exact guardian bounds) or PlayArea (rectangle inside the Outer Boundary)
	* @param UsePawnSpace			(in) Boolean indicating to return the points in world space or pawn space
	*/
	UE_DEPRECATED(5.1, "OculusVR plugin is deprecated; please use the built-in OpenXR plugin or OculusXR plugin from the Marketplace.")
	UFUNCTION(BlueprintPure, Category = "OculusLibrary|Guardian", meta = (DeprecatedFunction, DeprecationMessage = "The OculusVR plugin is deprecated."))
	static TArray<FVector> GetGuardianPoints(EBoundaryType BoundaryType, bool UsePawnSpace = false);

	/**
	* Returns the dimensions in UE world space of the requested Boundary Type
	* @param BoundaryType			(in) An enum representing the boundary type requested, either Outer Boundary (exact guardian bounds) or PlayArea (rectangle inside the Outer Boundary)
	*/
	UE_DEPRECATED(5.1, "OculusVR plugin is deprecated; please use the built-in OpenXR plugin or OculusXR plugin from the Marketplace.")
	UFUNCTION(BlueprintPure, Category = "OculusLibrary|Guardian", meta = (DeprecatedFunction, DeprecationMessage = "The OculusVR plugin is deprecated."))
	static FVector GetGuardianDimensions(EBoundaryType BoundaryType);

	/**
	* Returns the transform of the play area rectangle, defining its position, rotation and scale to apply to a unit cube to match it with the play area.
	*/
	UE_DEPRECATED(5.1, "OculusVR plugin is deprecated; please use the built-in OpenXR plugin or OculusXR plugin from the Marketplace.")
	UFUNCTION(BlueprintPure, Category = "OculusLibrary|Guardian", meta = (DeprecatedFunction, DeprecationMessage = "The OculusVR plugin is deprecated."))
	static FTransform GetPlayAreaTransform();

	/**
	* Get the intersection result between a UE coordinate and a guardian boundary
	* @param Point					(in) Point in UE space to test against guardian boundaries
	* @param BoundaryType			(in) An enum representing the boundary type requested, either Outer Boundary (exact guardian bounds) or PlayArea (rectangle inside the Outer Boundary)
	*/
	UE_DEPRECATED(5.1, "OculusVR plugin is deprecated; please use the built-in OpenXR plugin or OculusXR plugin from the Marketplace.")
	UFUNCTION(BlueprintCallable, Category = "OculusLibrary|Guardian", meta = (DeprecatedFunction, DeprecationMessage = "The OculusVR plugin is deprecated."))
	static FGuardianTestResult GetPointGuardianIntersection(const FVector Point, EBoundaryType BoundaryType);

	/**
	* Get the intersection result between a tracked device (HMD or controllers) and a guardian boundary
	* @param DeviceType             (in) Tracked Device type to test against guardian boundaries
	* @param BoundaryType			(in) An enum representing the boundary type requested, either Outer Boundary (exact guardian bounds) or PlayArea (rectangle inside the Outer Boundary)
	*/
	UE_DEPRECATED(5.1, "OculusVR plugin is deprecated; please use the built-in OpenXR plugin or OculusXR plugin from the Marketplace.")
	UFUNCTION(BlueprintCallable, Category = "OculusLibrary|Guardian", meta = (DeprecatedFunction, DeprecationMessage = "The OculusVR plugin is deprecated."))
	static FGuardianTestResult GetNodeGuardianIntersection(ETrackedDeviceType DeviceType, EBoundaryType BoundaryType);

	/**
	* Forces the runtime to render guardian at all times or not
	* @param GuardianVisible			(in) True will display guardian, False will hide it
	*/
	UE_DEPRECATED(5.1, "OculusVR plugin is deprecated; please use the built-in OpenXR plugin or OculusXR plugin from the Marketplace.")
	UFUNCTION(BlueprintCallable, Category = "OculusLibrary|Guardian", meta = (DeprecatedFunction, DeprecationMessage = "The OculusVR plugin is deprecated."))
	static void SetGuardianVisibility(bool GuardianVisible);

	/** When player triggers the Guardian boundary */
	DECLARE_MULTICAST_DELEGATE_OneParam(FOculusGuardianTriggeredEvent, FGuardianTestResult);

	/** When player returns within outer bounds */
	DECLARE_MULTICAST_DELEGATE(FOculusGuardianReturnedEvent);

	/**
	* For outer boundary only. Devs can bind delegates via something like: BoundaryComponent->OnOuterBoundaryTriggered.AddDynamic(this, &UCameraActor::PauseGameForBoundarySystem) where
	* PauseGameForBoundarySystem() takes a TArray<FBoundaryTestResult> parameter.
	*/
	//UPROPERTY(BlueprintAssignable, Category = "Input|OculusLibrary|Guardian")
	//static FOculusGuardianTriggeredEvent OnGuardianTriggered;

	/** For outer boundary only. Devs can bind delegates via something like: BoundaryComponent->OnOuterBoundaryReturned.AddDynamic(this, &UCameraActor::ResumeGameForBoundarySystem) */
	//UPROPERTY(BlueprintAssignable, Category = "OculusLibrary|Guardian")
	//FOculusGuardianReturnedEvent OnGuardianReturned;

protected:
	static class OculusHMD::FOculusHMD* GetOculusHMD();
};

PRAGMA_ENABLE_DEPRECATION_WARNINGS<|MERGE_RESOLUTION|>--- conflicted
+++ resolved
@@ -109,11 +109,7 @@
 };
 
 UENUM(BlueprintType)
-<<<<<<< HEAD
-enum class EOculusColorSpace : uint8
-=======
 enum class UE_DEPRECATED(5.1, "OculusVR plugin is deprecated; please use the built-in OpenXR plugin or OculusXR plugin from the Marketplace.") EOculusColorSpace : uint8
->>>>>>> d731a049
 {
 	/// The default value from GetHmdColorSpace until SetClientColorDesc is called. Only valid on PC, and will be remapped to Quest on Mobile
 	Unknown = 0,
@@ -144,11 +140,7 @@
 };
 
 UENUM(BlueprintType)
-<<<<<<< HEAD
-enum class EHandTrackingFrequency : uint8
-=======
 enum class UE_DEPRECATED(5.1, "OculusVR plugin is deprecated; please use the built-in OpenXR plugin or OculusXR plugin from the Marketplace.") EHandTrackingFrequency : uint8
->>>>>>> d731a049
 {
 	LOW,
 	HIGH,
@@ -156,11 +148,7 @@
 };
 
 UENUM(BlueprintType)
-<<<<<<< HEAD
-enum class EOculusDeviceType : uint8
-=======
 enum class UE_DEPRECATED(5.1, "OculusVR plugin is deprecated; please use the built-in OpenXR plugin or OculusXR plugin from the Marketplace.") EOculusDeviceType : uint8
->>>>>>> d731a049
 {
 	//mobile HMDs 
 	OculusMobile_Deprecated0 = 0,
@@ -180,11 +168,7 @@
 };
 
 UENUM(BlueprintType)
-<<<<<<< HEAD
-enum class EOculusXrApi : uint8
-=======
 enum class UE_DEPRECATED(5.1, "OculusVR plugin is deprecated; please use the built-in OpenXR plugin or OculusXR plugin from the Marketplace.") EOculusXrApi : uint8
->>>>>>> d731a049
 {
 	LegacyOVRPlugin = 0 UMETA(DisplayName = "Legacy Oculus SDK (no longer developed by Epic)", ToolTip = "Legacy Oculus SDK. Epic is no longer developing for this SDK, and it should only be used if there are features required for a project that are not yet supported through OpenXR, but it's hard to guarantee potential bugs will be fixed as it's not in active development at Epic. Epic recommends Native OpenXR instead, as that will be the main development focus going forward."),
 	
@@ -475,23 +459,15 @@
 	/**
 	* Returns the color space of the target HMD
 	*/
-<<<<<<< HEAD
-	UFUNCTION(BlueprintPure, Category = "OculusLibrary")
-=======
-	UE_DEPRECATED(5.1, "OculusVR plugin is deprecated; please use the built-in OpenXR plugin or OculusXR plugin from the Marketplace.")
-	UFUNCTION(BlueprintPure, Category="OculusLibrary", meta = (DeprecatedFunction, DeprecationMessage = "The OculusVR plugin is deprecated."))
->>>>>>> d731a049
+	UE_DEPRECATED(5.1, "OculusVR plugin is deprecated; please use the built-in OpenXR plugin or OculusXR plugin from the Marketplace.")
+	UFUNCTION(BlueprintPure, Category="OculusLibrary", meta = (DeprecatedFunction, DeprecationMessage = "The OculusVR plugin is deprecated."))
 	static EOculusColorSpace GetHmdColorDesc();
 
 	/**
 	* Sets the target HMD to do color space correction to a specific color space
 	*/
-<<<<<<< HEAD
-	UFUNCTION(BlueprintCallable, Category = "OculusLibrary")
-=======
-	UE_DEPRECATED(5.1, "OculusVR plugin is deprecated; please use the built-in OpenXR plugin or OculusXR plugin from the Marketplace.")
-	UFUNCTION(BlueprintCallable, Category = "OculusLibrary", meta = (DeprecatedFunction, DeprecationMessage = "The OculusVR plugin is deprecated."))
->>>>>>> d731a049
+	UE_DEPRECATED(5.1, "OculusVR plugin is deprecated; please use the built-in OpenXR plugin or OculusXR plugin from the Marketplace.")
+	UFUNCTION(BlueprintCallable, Category = "OculusLibrary", meta = (DeprecatedFunction, DeprecationMessage = "The OculusVR plugin is deprecated."))
 	static void SetClientColorDesc(EOculusColorSpace ColorSpace);
 
 	/**
