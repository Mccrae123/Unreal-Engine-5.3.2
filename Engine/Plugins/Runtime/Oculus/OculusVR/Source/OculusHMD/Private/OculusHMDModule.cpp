--- conflicted
+++ resolved
@@ -231,13 +231,6 @@
 	FString AudioOutputDevice;
 #if OCULUS_HMD_SUPPORTED_PLATFORMS
 #if PLATFORM_WINDOWS
-<<<<<<< HEAD
-	const WCHAR* audioOutDeviceId;
-
-	if (OVRP_SUCCESS(PluginWrapper.GetAudioOutDeviceId2((const void**)&audioOutDeviceId)) && audioOutDeviceId)
-	{
-		AudioOutputDevice = audioOutDeviceId;
-=======
 	if (bPreInit)
 	{
 		if (FApp::CanEverRender() && OculusHMD::IsOculusServiceRunning())
@@ -248,7 +241,6 @@
 				AudioOutputDevice = audioOutDeviceId;
 			}
 		}
->>>>>>> 3aae9151
 	}
 #else
 	GConfig->GetString(TEXT("Oculus.Settings"), TEXT("AudioOutputDevice"), AudioOutputDevice, GEngineIni);
