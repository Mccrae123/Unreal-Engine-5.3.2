--- conflicted
+++ resolved
@@ -576,17 +576,12 @@
 	// If no textures are loaded, this will push black frame
 	StartTicker();
 	bIsShown = true;
-<<<<<<< HEAD
-
-	UE_LOG(LogHMD, Log, TEXT("FSplash::DoShow"));
-=======
 	UE_LOG(LogHMD, Log, TEXT("FSplash::DoShow"));
 	} 
 	else
 	{
 		UE_LOG(LogHMD, Log, TEXT("No splash layers in FSplash::DoShow"));
 	}
->>>>>>> 6bbb88c8
 }
 
 void FSplash::DoHide()
