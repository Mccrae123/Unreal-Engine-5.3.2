// Copyright Epic Games, Inc. All Rights Reserved.

#include "OculusHMDRuntimeSettings.h"

//////////////////////////////////////////////////////////////////////////
// UDEPRECATED_UOculusHMDRuntimeSettings

#include "OculusHMD_Settings.h"

PRAGMA_DISABLE_DEPRECATION_WARNINGS

UDEPRECATED_UOculusHMDRuntimeSettings::UDEPRECATED_UOculusHMDRuntimeSettings(const FObjectInitializer& ObjectInitializer)
: Super(ObjectInitializer)
, bAutoEnabled(true)
{
#if OCULUS_HMD_SUPPORTED_PLATFORMS
	// FSettings is the sole source of truth for Oculus default settings
	OculusHMD::FSettings DefaultSettings; 
	bSupportsDash = DefaultSettings.Flags.bSupportsDash;
	bCompositesDepth = DefaultSettings.Flags.bCompositeDepth;
	bHQDistortion = DefaultSettings.Flags.bHQDistortion;
	CPULevel = DefaultSettings.CPULevel;
	GPULevel = DefaultSettings.GPULevel;
	PixelDensityMin = DefaultSettings.PixelDensityMin;
	PixelDensityMax = DefaultSettings.PixelDensityMax;
	bFocusAware = DefaultSettings.Flags.bFocusAware;
	XrApi = DefaultSettings.XrApi;
	ColorSpace = DefaultSettings.ColorSpace;
	bRequiresSystemKeyboard = DefaultSettings.Flags.bRequiresSystemKeyboard;
	HandTrackingSupport = DefaultSettings.HandTrackingSupport;
	HandTrackingFrequency = DefaultSettings.HandTrackingFrequency;
	bPhaseSync = DefaultSettings.bPhaseSync;

#else
	// Some set of reasonable defaults, since blueprints are still available on non-Oculus platforms.
	bSupportsDash = false;
	bCompositesDepth = false;
	bHQDistortion = false;
	CPULevel = 2;
	GPULevel = 3;
	PixelDensityMin = 0.5f;
	PixelDensityMax = 1.0f;
	bFocusAware = true;
    XrApi = EOculusXrApi::LegacyOVRPlugin;
	bLateLatching = false;
	bPhaseSync = false;
	ColorSpace = EOculusColorSpace::Rift_CV1;
	bRequiresSystemKeyboard = false;
	HandTrackingSupport = EHandTrackingSupport::ControllersOnly;
	HandTrackingFrequency = EHandTrackingFrequency::Low;
#endif

	LoadFromIni();
}

#if WITH_EDITOR
<<<<<<< HEAD
bool UOculusHMDRuntimeSettings::CanEditChange(const FProperty* InProperty) const
=======
bool UDEPRECATED_UOculusHMDRuntimeSettings::CanEditChange(const FProperty* InProperty) const
>>>>>>> d731a049
{
	bool bIsEditable = Super::CanEditChange(InProperty);
	if (bIsEditable && InProperty)
	{
		const FName PropertyName = InProperty->GetFName();

<<<<<<< HEAD
		if (PropertyName == GET_MEMBER_NAME_CHECKED(UOculusHMDRuntimeSettings, bFocusAware))
=======
		if (PropertyName == GET_MEMBER_NAME_CHECKED(UDEPRECATED_UOculusHMDRuntimeSettings, bFocusAware))
>>>>>>> d731a049
		{
			bIsEditable = false;
		}
	}

	return bIsEditable;
}
#endif // WITH_EDITOR

<<<<<<< HEAD
void UOculusHMDRuntimeSettings::LoadFromIni()
=======
void UDEPRECATED_UOculusHMDRuntimeSettings::LoadFromIni()
>>>>>>> d731a049
{
	const TCHAR* OculusSettings = TEXT("Oculus.Settings");
	bool v;
	float f;
	FVector vec;

	if (GConfig->GetFloat(OculusSettings, TEXT("PixelDensityMax"), f, GEngineIni))
	{
		check(!FMath::IsNaN(f));
		PixelDensityMax = f;
	}
	if (GConfig->GetFloat(OculusSettings, TEXT("PixelDensityMin"), f, GEngineIni))
	{
		check(!FMath::IsNaN(f));
		PixelDensityMin = f;
	}
	if (GConfig->GetBool(OculusSettings, TEXT("bHQDistortion"), v, GEngineIni))
	{
		bHQDistortion = v;
	}
	if (GConfig->GetBool(OculusSettings, TEXT("bCompositeDepth"), v, GEngineIni))
	{
		bCompositesDepth = v;
	}
}

PRAGMA_ENABLE_DEPRECATION_WARNINGS<|MERGE_RESOLUTION|>--- conflicted
+++ resolved
@@ -54,22 +54,14 @@
 }
 
 #if WITH_EDITOR
-<<<<<<< HEAD
-bool UOculusHMDRuntimeSettings::CanEditChange(const FProperty* InProperty) const
-=======
 bool UDEPRECATED_UOculusHMDRuntimeSettings::CanEditChange(const FProperty* InProperty) const
->>>>>>> d731a049
 {
 	bool bIsEditable = Super::CanEditChange(InProperty);
 	if (bIsEditable && InProperty)
 	{
 		const FName PropertyName = InProperty->GetFName();
 
-<<<<<<< HEAD
-		if (PropertyName == GET_MEMBER_NAME_CHECKED(UOculusHMDRuntimeSettings, bFocusAware))
-=======
 		if (PropertyName == GET_MEMBER_NAME_CHECKED(UDEPRECATED_UOculusHMDRuntimeSettings, bFocusAware))
->>>>>>> d731a049
 		{
 			bIsEditable = false;
 		}
@@ -79,11 +71,7 @@
 }
 #endif // WITH_EDITOR
 
-<<<<<<< HEAD
-void UOculusHMDRuntimeSettings::LoadFromIni()
-=======
 void UDEPRECATED_UOculusHMDRuntimeSettings::LoadFromIni()
->>>>>>> d731a049
 {
 	const TCHAR* OculusSettings = TEXT("Oculus.Settings");
 	bool v;
