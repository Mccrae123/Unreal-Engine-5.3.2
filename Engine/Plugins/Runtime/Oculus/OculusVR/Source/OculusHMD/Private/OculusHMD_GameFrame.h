// Copyright 1998-2018 Epic Games, Inc. All Rights Reserved.

#pragma once
#include "OculusHMDPrivate.h"

#if OCULUS_HMD_SUPPORTED_PLATFORMS
#include "OculusHMD_Settings.h"
#include "ShowFlags.h"

namespace OculusHMD
{

//-------------------------------------------------------------------------------------------------
// FGameFrame
//-------------------------------------------------------------------------------------------------

class FGameFrame : public TSharedFromThis<FGameFrame, ESPMode::ThreadSafe>
{
public:
	uint32 FrameNumber;				// current frame number. (StartGameFrame_GameThread)
	float WorldToMetersScale;		// World units (UU) to Meters scale. (OnStartGameFrame)
	float MonoCullingDistance;		// Monoscopic camera culling distance (OnStartGameFrame)
	FVector2D WindowSize;			// actual window size (StartGameFrame_GameThread)
	FEngineShowFlags ShowFlags;		// (PreRenderViewFamily_RenderThread)

	FQuat PlayerOrientation;		// (CalculateStereoViewOffset)
	FVector PlayerLocation;			// (CalculateStereoViewOffset)
	float NearClippingPlane;		// (GetStereoProjectionMatrix)

	FTransform TrackingToWorld;		// (OnEndGameFrame)
<<<<<<< HEAD

	ETiledMultiResLevel MultiResLevel; // OnStartGameFrame
=======
>>>>>>> cf6d231e

	ETiledMultiResLevel MultiResLevel; // OnStartGameFrame

	union
	{
		struct
		{
			/** True, if splash is shown */
			uint64			bSplashIsShown : 1;
			/** True, if spectator screen is active */
			uint64			bSpectatorScreenActive : 1;
			/** True if the frame's positions have been updated on the render thread */
			uint64			bRTLateUpdateDone : 1;
		};
		uint64 Raw;
	} Flags;

public:
	FGameFrame();

	TSharedPtr<FGameFrame, ESPMode::ThreadSafe> Clone() const;
};

typedef TSharedPtr<FGameFrame, ESPMode::ThreadSafe> FGameFramePtr;

} // namespace OculusHMD

#endif //OCULUS_HMD_SUPPORTED_PLATFORMS<|MERGE_RESOLUTION|>--- conflicted
+++ resolved
@@ -28,11 +28,6 @@
 	float NearClippingPlane;		// (GetStereoProjectionMatrix)
 
 	FTransform TrackingToWorld;		// (OnEndGameFrame)
-<<<<<<< HEAD
-
-	ETiledMultiResLevel MultiResLevel; // OnStartGameFrame
-=======
->>>>>>> cf6d231e
 
 	ETiledMultiResLevel MultiResLevel; // OnStartGameFrame
 
