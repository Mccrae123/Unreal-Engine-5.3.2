--- conflicted
+++ resolved
@@ -19,7 +19,6 @@
 public:
 	uint32 FrameNumber;				// current frame number. (StartGameFrame_GameThread)
 	float WorldToMetersScale;		// World units (UU) to Meters scale. (OnStartGameFrame)
-	float MonoCullingDistance;		// Monoscopic camera culling distance (OnStartGameFrame)
 	FVector2D WindowSize;			// actual window size (StartGameFrame_GameThread)
 	FEngineShowFlags ShowFlags;		// (PreRenderViewFamily_RenderThread)
 
@@ -28,11 +27,6 @@
 	float NearClippingPlane;		// (GetStereoProjectionMatrix)
 
 	FTransform TrackingToWorld;		// (OnEndGameFrame)
-<<<<<<< HEAD
-=======
-
-	ETiledMultiResLevel MultiResLevel; // OnStartGameFrame
->>>>>>> df71d635
 
 	ETiledMultiResLevel MultiResLevel; // OnStartGameFrame
 
