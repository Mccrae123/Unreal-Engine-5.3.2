--- conflicted
+++ resolved
@@ -353,11 +353,7 @@
 			switch (OculusHMD->GetSettings()->SystemHeadset) {
 			case ovrpSystemHeadset_Oculus_Quest:
 				return EOculusDeviceType::OculusQuest;
-<<<<<<< HEAD
-			case ovrpSystemHeadset_Placeholder_9:
-=======
 			case ovrpSystemHeadset_Oculus_Quest_2:
->>>>>>> 3aae9151
 				return EOculusDeviceType::OculusQuest2;
 			/*case ovrpSystemHeadset_Placeholder_10:
 				return EOculusDeviceType::OculusMobile_Placeholder10;*/
