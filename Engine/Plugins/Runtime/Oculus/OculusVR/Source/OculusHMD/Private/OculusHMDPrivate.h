// Copyright 1998-2019 Epic Games, Inc. All Rights Reserved.

#pragma once
#include "IOculusHMDModule.h"
#include "OculusFunctionLibrary.h"
#include "StereoRendering.h"
#include "HAL/RunnableThread.h"
#include "RHI.h"
#include <functional>

#if OCULUS_HMD_SUPPORTED_PLATFORMS
#define OCULUS_HMD_SUPPORTED_PLATFORMS_D3D11 PLATFORM_WINDOWS
#define OCULUS_HMD_SUPPORTED_PLATFORMS_D3D12 PLATFORM_WINDOWS
#define OCULUS_HMD_SUPPORTED_PLATFORMS_OPENGL (PLATFORM_WINDOWS || PLATFORM_ANDROID)
#define OCULUS_HMD_SUPPORTED_PLATFORMS_VULKAN (PLATFORM_WINDOWS || PLATFORM_ANDROID)
#else 
#define OCULUS_HMD_SUPPORTED_PLATFORMS_D3D11 0
#define OCULUS_HMD_SUPPORTED_PLATFORMS_D3D12 0
#define OCULUS_HMD_SUPPORTED_PLATFORMS_OPENGL 0
#define OCULUS_HMD_SUPPORTED_PLATFORMS_VULKAN 0
#endif // OCULUS_HMD_SUPPORTED_PLATFORMS


//-------------------------------------------------------------------------------------------------
// OVRPlugin
//-------------------------------------------------------------------------------------------------

#if OCULUS_HMD_SUPPORTED_PLATFORMS
#if PLATFORM_SUPPORTS_PRAGMA_PACK
#pragma pack (push,8)
#endif

#if PLATFORM_WINDOWS
#include "Windows/AllowWindowsPlatformTypes.h"
#endif

#include "OVR_Plugin.h"

#if PLATFORM_WINDOWS
#include "Windows/HideWindowsPlatformTypes.h"
#endif

#if PLATFORM_SUPPORTS_PRAGMA_PACK
#pragma pack (pop)
#endif
#endif // OCULUS_HMD_SUPPORTED_PLATFORMS

//-------------------------------------------------------------------------------------------------
// Utility functions
//-------------------------------------------------------------------------------------------------

namespace OculusHMD
{
#if OCULUS_HMD_SUPPORTED_PLATFORMS
	struct FPose
	{
		FQuat Orientation;
		FVector Position;

		FPose()
			: Orientation(EForceInit::ForceInit)
			, Position(EForceInit::ForceInit)
		{}

		FPose(const FQuat& InOrientation, const FVector& InPosition) : Orientation(InOrientation), Position(InPosition) {}

        FPose Inverse() const
        {
            FQuat InvOrientation = Orientation.Inverse();
            FVector InvPosition = InvOrientation.RotateVector(-Position);
            return FPose(InvOrientation, InvPosition);
        }

        FPose operator*(const FPose& other) const
        {
            return FPose(Orientation * other.Orientation, Orientation.RotateVector(other.Position) + Position);
        }
	};

	/** Converts ovrpQuatf to FQuat */
	FORCEINLINE FQuat ToFQuat(const ovrpQuatf& InQuat)
	{
		return FQuat(-InQuat.z, InQuat.x, InQuat.y, -InQuat.w);
	}

	/** Converts FQuat to ovrpQuatf */
	FORCEINLINE ovrpQuatf ToOvrpQuatf(const FQuat& InQuat)
	{
		return ovrpQuatf { InQuat.Y, InQuat.Z, -InQuat.X, -InQuat.W };
	}

	/** Converts vector from Oculus to Unreal */
	FORCEINLINE FVector ToFVector(const ovrpVector3f& InVec)
	{
		return FVector(-InVec.z, InVec.x, InVec.y);
	}

	/** Converts vector from Unreal to Oculus. */
	FORCEINLINE ovrpVector3f ToOvrpVector3f(const FVector& InVec)
	{
		return ovrpVector3f { InVec.Y, InVec.Z, -InVec.X };
	}

	FORCEINLINE FMatrix ToFMatrix(const ovrpMatrix4f& vtm)
	{
		// Rows and columns are swapped between ovrpMatrix4f and FMatrix
		return FMatrix(
			FPlane(vtm.M[0][0], vtm.M[1][0], vtm.M[2][0], vtm.M[3][0]),
			FPlane(vtm.M[0][1], vtm.M[1][1], vtm.M[2][1], vtm.M[3][1]),
			FPlane(vtm.M[0][2], vtm.M[1][2], vtm.M[2][2], vtm.M[3][2]),
			FPlane(vtm.M[0][3], vtm.M[1][3], vtm.M[2][3], vtm.M[3][3]));
	}

	FORCEINLINE ovrpVector4f LinearColorToOvrpVector4f(const FLinearColor& InColor)
	{
		return ovrpVector4f{ InColor.R, InColor.G, InColor.B, InColor.A };
	}

<<<<<<< HEAD
=======
	FORCEINLINE ovrpRecti ToOvrpRecti(const FIntRect& rect)
	{
		return ovrpRecti { { rect.Min.X, rect.Min.Y }, { rect.Size().X, rect.Size().Y } };
	}

>>>>>>> 5edfa17c
	/** Helper that converts ovrTrackedDeviceType to ETrackedDeviceType */
	FORCEINLINE ETrackedDeviceType ToETrackedDeviceType(ovrpNode Source)
	{
		ETrackedDeviceType Destination = ETrackedDeviceType::All; // Best attempt at initialization

		switch (Source)
		{
        case ovrpNode_None:
            Destination = ETrackedDeviceType::None;
            break;
		case ovrpNode_Head:
			Destination = ETrackedDeviceType::HMD;
			break;
		case ovrpNode_HandLeft:
			Destination = ETrackedDeviceType::LTouch;
			break;
		case ovrpNode_HandRight:
			Destination = ETrackedDeviceType::RTouch;
			break;
        case ovrpNode_DeviceObjectZero:
            Destination = ETrackedDeviceType::DeviceObjectZero;
            break;
		default:
			break;
		}
		return Destination;
	}

	/** Helper that converts ETrackedDeviceType to ovrTrackedDeviceType */
	FORCEINLINE ovrpNode ToOvrpNode(ETrackedDeviceType Source)
	{
		ovrpNode Destination = ovrpNode_None; // Best attempt at initialization

		switch (Source)
		{
        case ETrackedDeviceType::None:
            Destination = ovrpNode_None;
            break;
		case ETrackedDeviceType::HMD:
			Destination = ovrpNode_Head;
			break;
		case ETrackedDeviceType::LTouch:
			Destination = ovrpNode_HandLeft;
			break;
		case ETrackedDeviceType::RTouch:
			Destination = ovrpNode_HandRight;
			break;
        case ETrackedDeviceType::DeviceObjectZero:
            Destination = ovrpNode_DeviceObjectZero;
            break;
		default:
			break;
		}
		return Destination;
	}

	FORCEINLINE int32 ToExternalDeviceId(const ovrpNode Source)
	{
		int32 ExternalDeviceId = INDEX_NONE;
		switch (Source)
		{
		case ovrpNode_Head:
			// required to be zero (see IXRTrackingSystem::HMDDeviceId)
			ExternalDeviceId = 0;
			break;
		case ovrpNode_None:
		case ovrpNode_Count:
		case ovrpNode_EnumSize:
			// ExternalDeviceId = INDEX_NONE;
			break;
		default:
			// add one, in case the enum value is zero (conflicting with the HMD)
			ExternalDeviceId = 1 + (int32)Source;
			break;
		}
		return ExternalDeviceId;
	}

	FORCEINLINE ovrpNode ToOvrpNode(const int32 ExternalDeviceId)
	{
		ovrpNode Destination = ovrpNode_None;
		switch (ExternalDeviceId)
		{
		case 0:
			// zero implies HMD (see ToExternalDeviceId/IXRTrackingSystem::HMDDeviceId)
			Destination = ovrpNode_Head;
			break;
		case -1:
			// Destination = ovrpNode_None;
			break;
		default:
			// we added one to avoid collision with the HMD's ID (see ToExternalDeviceId)
			Destination = ovrpNode(ExternalDeviceId - 1);
			break;
		}
		return Destination;
	}

	bool ConvertPose_Internal(const FPose& InPose, FPose& OutPose, const FQuat BaseOrientation, const FVector BaseOffset, float WorldToMetersScale);

	bool ConvertPose_Internal(const ovrpPosef& InPose, FPose& OutPose, const FQuat BaseOrientation, const FVector BaseOffset, float WorldToMetersScale);

#endif // OCULUS_HMD_SUPPORTED_PLATFORMS


	/** Check currently executing from Game thread */
	OCULUSHMD_API bool InGameThread();

	FORCEINLINE void CheckInGameThread()
	{
#if DO_CHECK
		check(InGameThread());
#endif
	}


	/** Check currently executing from Render thread */
	OCULUSHMD_API bool InRenderThread();

	FORCEINLINE void CheckInRenderThread()
	{
#if DO_CHECK
		check(InRenderThread());
#endif
	}


	/** Check currently executing from RHI thread */
	OCULUSHMD_API bool InRHIThread();

	FORCEINLINE void CheckInRHIThread()
	{
#if DO_CHECK
		check(InRHIThread());
#endif
	}


#if OCULUS_HMD_SUPPORTED_PLATFORMS
	/** Tests if Oculus service is running */
	bool IsOculusServiceRunning();

	/** Tests if Oculus service is running and HMD is connected */
	bool IsOculusHMDConnected();
#endif // OCULUS_HMD_SUPPORTED_PLATFORMS

} // namespace OculusHMD<|MERGE_RESOLUTION|>--- conflicted
+++ resolved
@@ -116,14 +116,11 @@
 		return ovrpVector4f{ InColor.R, InColor.G, InColor.B, InColor.A };
 	}
 
-<<<<<<< HEAD
-=======
 	FORCEINLINE ovrpRecti ToOvrpRecti(const FIntRect& rect)
 	{
 		return ovrpRecti { { rect.Min.X, rect.Min.Y }, { rect.Size().X, rect.Size().Y } };
 	}
 
->>>>>>> 5edfa17c
 	/** Helper that converts ovrTrackedDeviceType to ETrackedDeviceType */
 	FORCEINLINE ETrackedDeviceType ToETrackedDeviceType(ovrpNode Source)
 	{
