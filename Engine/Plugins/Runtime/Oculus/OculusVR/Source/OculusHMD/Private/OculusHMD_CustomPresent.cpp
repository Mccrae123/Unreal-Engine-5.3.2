// Copyright 1998-2019 Epic Games, Inc. All Rights Reserved.

#include "OculusHMD_CustomPresent.h"

#if OCULUS_HMD_SUPPORTED_PLATFORMS
#include "OculusHMD.h"
#include "ScreenRendering.h"
#include "PipelineStateCache.h"
#include "ClearQuad.h"
#include "OculusShaders.h"
#include "CommonRenderResources.h"

#if PLATFORM_ANDROID
#include "Android/AndroidJNI.h"
#include "Android/AndroidEGL.h"
#include "Android/AndroidApplication.h"
#endif

namespace OculusHMD
{

//-------------------------------------------------------------------------------------------------
// FCustomPresent
//-------------------------------------------------------------------------------------------------

FCustomPresent::FCustomPresent(class FOculusHMD* InOculusHMD, ovrpRenderAPIType InRenderAPI, EPixelFormat InDefaultPixelFormat, bool bInSupportsSRGB)
	: OculusHMD(InOculusHMD)
	, RenderAPI(InRenderAPI)
	, DefaultPixelFormat(InDefaultPixelFormat)
	, bSupportsSRGB(bInSupportsSRGB)
{
	CheckInGameThread();

	DefaultOvrpTextureFormat = GetOvrpTextureFormat(GetDefaultPixelFormat());
<<<<<<< HEAD
	DefaultDepthOvrpTextureFormat = bSupportsDepth ? ovrpTextureFormat_D32_S824_FP : ovrpTextureFormat_None;
=======
	DefaultDepthOvrpTextureFormat = ovrpTextureFormat_None;
>>>>>>> 9ba46998

	// grab a pointer to the renderer module for displaying our mirror window
	static const FName RendererModuleName("Renderer");
	RendererModule = FModuleManager::GetModulePtr<IRendererModule>(RendererModuleName);
}


void FCustomPresent::ReleaseResources_RHIThread()
{
	CheckInRHIThread();

	if (MirrorTextureRHI.IsValid())
	{
		ovrp_DestroyMirrorTexture2();
		MirrorTextureRHI = nullptr;
	}
}


void FCustomPresent::Shutdown()
{
	CheckInGameThread();

	// OculusHMD is going away, but this object can live on until viewport is destroyed
	ExecuteOnRenderThread([this]()
	{
		ExecuteOnRHIThread([this]()
		{
			OculusHMD = nullptr;
		});
	});
}


bool FCustomPresent::NeedsNativePresent()
{
	CheckInRenderThread();

	bool bNeedsNativePresent = true;

	if (OculusHMD)
	{
		FGameFrame* Frame_RenderThread = OculusHMD->GetFrame_RenderThread();

		if (Frame_RenderThread)
		{
			bNeedsNativePresent = Frame_RenderThread->Flags.bSpectatorScreenActive;
		}
	}

	if (FPlatformMisc::IsStandaloneStereoOnlyDevice())
	{
		bNeedsNativePresent = false;
	}

	return bNeedsNativePresent;
}


bool FCustomPresent::Present(int32& SyncInterval)
{
	CheckInRHIThread();

	bool bNeedsNativePresent = true;

	if (OculusHMD)
	{
		FGameFrame* Frame_RHIThread = OculusHMD->GetFrame_RHIThread();

		if (Frame_RHIThread)
		{
			bNeedsNativePresent = Frame_RHIThread->Flags.bSpectatorScreenActive;
			FinishRendering_RHIThread();
		}
	}

	if (FPlatformMisc::IsStandaloneStereoOnlyDevice())
	{
		bNeedsNativePresent = false;
	}

	if (bNeedsNativePresent)
	{
		SyncInterval = 0; // VSync off
	}

	return bNeedsNativePresent;
}


void FCustomPresent::UpdateMirrorTexture_RenderThread()
{
	SCOPE_CYCLE_COUNTER(STAT_BeginRendering);

	CheckInRenderThread();

	const ESpectatorScreenMode MirrorWindowMode = OculusHMD->GetSpectatorScreenMode_RenderThread();
	const FVector2D MirrorWindowSize = OculusHMD->GetFrame_RenderThread()->WindowSize;

	if (ovrp_GetInitialized())
	{
		// Need to destroy mirror texture?
		if (MirrorTextureRHI.IsValid() && (MirrorWindowMode != ESpectatorScreenMode::Distorted ||
			MirrorWindowSize != FVector2D(MirrorTextureRHI->GetSizeX(), MirrorTextureRHI->GetSizeY())))
		{
			ExecuteOnRHIThread([]()
			{
				ovrp_DestroyMirrorTexture2();
			});

			MirrorTextureRHI = nullptr;
		}

		// Need to create mirror texture?
		if (!MirrorTextureRHI.IsValid() &&
			MirrorWindowMode == ESpectatorScreenMode::Distorted &&
			MirrorWindowSize.X != 0 && MirrorWindowSize.Y != 0)
		{
			int Width = (int)MirrorWindowSize.X;
			int Height = (int)MirrorWindowSize.Y;
			ovrpTextureHandle TextureHandle;

			ExecuteOnRHIThread([&]()
			{
				ovrp_SetupMirrorTexture2(GetOvrpDevice(), Height, Width, GetDefaultOvrpTextureFormat(), &TextureHandle);
			});

			UE_LOG(LogHMD, Log, TEXT("Allocated a new mirror texture (size %d x %d)"), Width, Height);

			uint32 TexCreateFlags = TexCreate_ShaderResource | TexCreate_RenderTargetable;

			MirrorTextureRHI = CreateTexture_RenderThread(Width, Height, GetDefaultPixelFormat(), FClearValueBinding::None, 1, 1, 1, RRT_Texture2D, TextureHandle, TexCreateFlags)->GetTexture2D();
		}
	}
}


void FCustomPresent::FinishRendering_RHIThread()
{
	SCOPE_CYCLE_COUNTER(STAT_FinishRendering);
	CheckInRHIThread();

#if STATS
	if (OculusHMD->GetFrame_RHIThread()->ShowFlags.Rendering)
	{
		ovrpAppLatencyTimings AppLatencyTimings;
		if(OVRP_SUCCESS(ovrp_GetAppLatencyTimings2(&AppLatencyTimings)))
		{
			SET_FLOAT_STAT(STAT_LatencyRender, AppLatencyTimings.LatencyRender * 1000.0f);
			SET_FLOAT_STAT(STAT_LatencyTimewarp, AppLatencyTimings.LatencyTimewarp * 1000.0f);
			SET_FLOAT_STAT(STAT_LatencyPostPresent, AppLatencyTimings.LatencyPostPresent * 1000.0f);
			SET_FLOAT_STAT(STAT_ErrorRender, AppLatencyTimings.ErrorRender * 1000.0f);
			SET_FLOAT_STAT(STAT_ErrorTimewarp, AppLatencyTimings.ErrorTimewarp * 1000.0f);
		}
	}
#endif

	OculusHMD->FinishRHIFrame_RHIThread();

#if PLATFORM_ANDROID
	float GPUFrameTime = 0.0f;
	if (OVRP_SUCCESS(ovrp_GetGPUFrameTime(&GPUFrameTime)))
	{
		SubmitGPUFrameTime(GPUFrameTime);
	}
#endif
}


EPixelFormat FCustomPresent::GetPixelFormat(EPixelFormat Format) const
{
	switch (Format)
	{
//	case PF_B8G8R8A8:
	case PF_FloatRGBA:
	case PF_FloatR11G11B10:
//	case PF_R8G8B8A8:
		return Format;
	}

	return GetDefaultPixelFormat();
}


EPixelFormat FCustomPresent::GetPixelFormat(ovrpTextureFormat Format) const
{
	switch(Format)
	{
//		case ovrpTextureFormat_R8G8B8A8_sRGB:
//		case ovrpTextureFormat_R8G8B8A8:
//			return PF_R8G8B8A8;
		case ovrpTextureFormat_R16G16B16A16_FP:
			return PF_FloatRGBA;
		case ovrpTextureFormat_R11G11B10_FP:
			return PF_FloatR11G11B10;
//		case ovrpTextureFormat_B8G8R8A8_sRGB:
//		case ovrpTextureFormat_B8G8R8A8:
//			return PF_B8G8R8A8;
	}

	return GetDefaultPixelFormat();
}


ovrpTextureFormat FCustomPresent::GetOvrpTextureFormat(EPixelFormat Format) const
{
	switch (GetPixelFormat(Format))
	{
	case PF_B8G8R8A8:
		return bSupportsSRGB ? ovrpTextureFormat_B8G8R8A8_sRGB : ovrpTextureFormat_B8G8R8A8;
	case PF_FloatRGBA:
		return ovrpTextureFormat_R16G16B16A16_FP;
	case PF_FloatR11G11B10:
		return ovrpTextureFormat_R11G11B10_FP;
	case PF_R8G8B8A8:
		return bSupportsSRGB ? ovrpTextureFormat_R8G8B8A8_sRGB : ovrpTextureFormat_R8G8B8A8;
	}

	return ovrpTextureFormat_None;
}


bool FCustomPresent::IsSRGB(ovrpTextureFormat InFormat)
{
	switch (InFormat)
	{
	case ovrpTextureFormat_B8G8R8A8_sRGB:
	case ovrpTextureFormat_R8G8B8A8_sRGB:
		return true;
	}

	return false;
}


int FCustomPresent::GetSystemRecommendedMSAALevel() const
{
	int SystemRecommendedMSAALevel = 1;
	ovrp_GetSystemRecommendedMSAALevel2(&SystemRecommendedMSAALevel);
	return SystemRecommendedMSAALevel;
}


FXRSwapChainPtr FCustomPresent::CreateSwapChain_RenderThread(uint32 InSizeX, uint32 InSizeY, EPixelFormat InFormat, FClearValueBinding InBinding, uint32 InNumMips, uint32 InNumSamples, uint32 InNumSamplesTileMem, ERHIResourceType InResourceType, const TArray<ovrpTextureHandle>& InTextures, uint32 InTexCreateFlags)
{
	CheckInRenderThread();

	FTextureRHIRef RHITexture;
	{
		RHITexture = CreateTexture_RenderThread(InSizeX, InSizeY, InFormat, InBinding, InNumMips, InNumSamples, InNumSamplesTileMem, InResourceType, InTextures[0], InTexCreateFlags);
	}

	TArray<FTextureRHIRef> RHITextureSwapChain;
	{
		for (int32 TextureIndex = 0; TextureIndex < InTextures.Num(); ++TextureIndex)
		{
			RHITextureSwapChain.Add(CreateTexture_RenderThread(InSizeX, InSizeY, InFormat, InBinding, InNumMips, InNumSamples, InNumSamplesTileMem, InResourceType, InTextures[TextureIndex], InTexCreateFlags));
		}
	}

	return CreateXRSwapChain(MoveTemp(RHITextureSwapChain), RHITexture);
}


void FCustomPresent::CopyTexture_RenderThread(FRHICommandListImmediate& RHICmdList, FRHITexture* DstTexture, FRHITexture* SrcTexture,
	FIntRect DstRect, FIntRect SrcRect, bool bAlphaPremultiply, bool bNoAlphaWrite, bool bInvertY, bool sRGBSource) const
{
	CheckInRenderThread();

	FRHITexture2D* DstTexture2D = DstTexture->GetTexture2D();
	FRHITextureCube* DstTextureCube = DstTexture->GetTextureCube();
	FRHITexture2D* SrcTexture2D = SrcTexture->GetTexture2D();
	FRHITextureCube* SrcTextureCube = SrcTexture->GetTextureCube();

	FIntPoint DstSize;
	FIntPoint SrcSize;

	if (DstTexture2D && SrcTexture2D)
	{
		DstSize = FIntPoint(DstTexture2D->GetSizeX(), DstTexture2D->GetSizeY());
		SrcSize = FIntPoint(SrcTexture2D->GetSizeX(), SrcTexture2D->GetSizeY());
	}
	else if(DstTextureCube && SrcTextureCube)
	{
		DstSize = FIntPoint(DstTextureCube->GetSize(), DstTextureCube->GetSize());
		SrcSize = FIntPoint(SrcTextureCube->GetSize(), SrcTextureCube->GetSize());
	}
	else
	{
		return;
	}

	if (DstRect.IsEmpty())
	{
		DstRect = FIntRect(FIntPoint::ZeroValue, DstSize);
	}

	if (SrcRect.IsEmpty())
	{
		SrcRect = FIntRect(FIntPoint::ZeroValue, SrcSize);
	}

	const uint32 ViewportWidth = DstRect.Width();
	const uint32 ViewportHeight = DstRect.Height();
	const FIntPoint TargetSize(ViewportWidth, ViewportHeight);
	float U = SrcRect.Min.X / (float) SrcSize.X;
	float V = SrcRect.Min.Y / (float) SrcSize.Y;
	float USize = SrcRect.Width() / (float) SrcSize.X;
	float VSize = SrcRect.Height() / (float) SrcSize.Y;

#if PLATFORM_ANDROID // on android, top-left isn't 0/0 but 1/0.
	if (bInvertY)
	{
		V = 1.0f - V;
		VSize = -VSize;
	}
#endif

	FRHITexture* SrcTextureRHI = SrcTexture;
	RHICmdList.TransitionResources(EResourceTransitionAccess::EReadable, &SrcTextureRHI, 1);
	FGraphicsPipelineStateInitializer GraphicsPSOInit;

	if (bAlphaPremultiply)
	{
		if (bNoAlphaWrite)
		{
			// for quads, write RGB, RGB = src.rgb * 1 + dst.rgb * 0
			GraphicsPSOInit.BlendState = TStaticBlendState<CW_RGB, BO_Add, BF_One, BF_Zero, BO_Add, BF_One, BF_Zero>::GetRHI();
		}
		else
		{
			// for quads, write RGBA, RGB = src.rgb * src.a + dst.rgb * 0, A = src.a + dst.a * 0
			GraphicsPSOInit.BlendState = TStaticBlendState<CW_RGBA, BO_Add, BF_SourceAlpha, BF_Zero, BO_Add, BF_One, BF_Zero>::GetRHI();
		}
	}
	else
	{
		if (bNoAlphaWrite)
		{
			GraphicsPSOInit.BlendState = TStaticBlendState<CW_RGB>::GetRHI();
		}
		else
		{
			// for mirror window, write RGBA, RGB = src.rgb * src.a + dst.rgb * (1 - src.a), A = src.a * 1 + dst.a * (1 - src a)
			GraphicsPSOInit.BlendState = TStaticBlendState<CW_RGBA, BO_Add, BF_SourceAlpha, BF_InverseSourceAlpha, BO_Add, BF_One, BF_InverseSourceAlpha>::GetRHI();
		}
	}

	GraphicsPSOInit.RasterizerState = TStaticRasterizerState<>::GetRHI();
	GraphicsPSOInit.DepthStencilState = TStaticDepthStencilState<false, CF_Always>::GetRHI();
	GraphicsPSOInit.PrimitiveType = PT_TriangleList;

	const auto FeatureLevel = GMaxRHIFeatureLevel;
	auto ShaderMap = GetGlobalShaderMap(FeatureLevel);
	TShaderMapRef<FScreenVS> VertexShader(ShaderMap);
	GraphicsPSOInit.BoundShaderState.VertexDeclarationRHI = GFilterVertexDeclaration.VertexDeclarationRHI;
	GraphicsPSOInit.BoundShaderState.VertexShaderRHI = GETSAFERHISHADER_VERTEX(*VertexShader);

	if (DstTexture2D)
	{
		sRGBSource &= ( ( SrcTexture->GetFlags() & TexCreate_SRGB ) != 0);

		FRHIRenderPassInfo RPInfo(DstTexture, ERenderTargetActions::Load_Store);
		RHICmdList.BeginRenderPass(RPInfo, TEXT("CopyTexture"));
		{

			if (bNoAlphaWrite)
			{
				RHICmdList.SetViewport(DstRect.Min.X, DstRect.Min.Y, 0.0f, DstRect.Max.X, DstRect.Max.Y, 1.0f);
				DrawClearQuad(RHICmdList, bAlphaPremultiply ? FLinearColor::Black : FLinearColor::White);
			}

			RHICmdList.ApplyCachedRenderTargets(GraphicsPSOInit);
			FRHISamplerState* SamplerState = DstRect.Size() == SrcRect.Size() ? TStaticSamplerState<SF_Point>::GetRHI() : TStaticSamplerState<SF_Bilinear>::GetRHI();

			if (!sRGBSource)
			{
				TShaderMapRef<FScreenPS> PixelShader(ShaderMap);
				GraphicsPSOInit.BoundShaderState.PixelShaderRHI = GETSAFERHISHADER_PIXEL(*PixelShader);
				SetGraphicsPipelineState(RHICmdList, GraphicsPSOInit);
				PixelShader->SetParameters(RHICmdList, SamplerState, SrcTextureRHI);
			}
			else
			{
				TShaderMapRef<FScreenPSsRGBSource> PixelShader(ShaderMap);
				GraphicsPSOInit.BoundShaderState.PixelShaderRHI = GETSAFERHISHADER_PIXEL(*PixelShader);
				SetGraphicsPipelineState(RHICmdList, GraphicsPSOInit);
				PixelShader->SetParameters(RHICmdList, SamplerState, SrcTextureRHI);
			}

			RHICmdList.SetViewport(DstRect.Min.X, DstRect.Min.Y, 0.0f, DstRect.Max.X, DstRect.Max.Y, 1.0f);

			RendererModule->DrawRectangle(
				RHICmdList,
				0, 0, ViewportWidth, ViewportHeight,
				U, V, USize, VSize,
				TargetSize,
				FIntPoint(1, 1),
				*VertexShader,
				EDRF_Default);
		}
		RHICmdList.EndRenderPass();
	}
	else
	{
		for (int FaceIndex = 0; FaceIndex < 6; FaceIndex++)
		{
			FRHIRenderPassInfo RPInfo(DstTexture, ERenderTargetActions::Load_Store);
			RPInfo.ColorRenderTargets[0].ArraySlice = FaceIndex;

			RHICmdList.BeginRenderPass(RPInfo, TEXT("CopyTextureFace"));
			{
				if (bNoAlphaWrite)
				{
					DrawClearQuad(RHICmdList, bAlphaPremultiply ? FLinearColor::Black : FLinearColor::White);
				}

				RHICmdList.ApplyCachedRenderTargets(GraphicsPSOInit);

				TShaderMapRef<FOculusCubemapPS> PixelShader(ShaderMap);
				GraphicsPSOInit.BoundShaderState.PixelShaderRHI = GETSAFERHISHADER_PIXEL(*PixelShader);
				SetGraphicsPipelineState(RHICmdList, GraphicsPSOInit);
				FRHISamplerState* SamplerState = DstRect.Size() == SrcRect.Size() ? TStaticSamplerState<SF_Point>::GetRHI() : TStaticSamplerState<SF_Bilinear>::GetRHI();
				PixelShader->SetParameters(RHICmdList, SamplerState, SrcTextureRHI, FaceIndex);

				RHICmdList.SetViewport(DstRect.Min.X, DstRect.Min.Y, 0.0f, DstRect.Max.X, DstRect.Max.Y, 1.0f);

				RendererModule->DrawRectangle(
					RHICmdList,
					0, 0, ViewportWidth, ViewportHeight,
#if PLATFORM_ANDROID
					U, V, USize, VSize,
#else
					U, 1.0 - V, USize, -VSize,
#endif
					TargetSize,
					FIntPoint(1, 1),
					*VertexShader,
					EDRF_Default);
			}
			RHICmdList.EndRenderPass();
		}
	}
}

} // namespace OculusHMD

#endif //OCULUS_HMD_SUPPORTED_PLATFORMS<|MERGE_RESOLUTION|>--- conflicted
+++ resolved
@@ -32,11 +32,7 @@
 	CheckInGameThread();
 
 	DefaultOvrpTextureFormat = GetOvrpTextureFormat(GetDefaultPixelFormat());
-<<<<<<< HEAD
-	DefaultDepthOvrpTextureFormat = bSupportsDepth ? ovrpTextureFormat_D32_S824_FP : ovrpTextureFormat_None;
-=======
 	DefaultDepthOvrpTextureFormat = ovrpTextureFormat_None;
->>>>>>> 9ba46998
 
 	// grab a pointer to the renderer module for displaying our mirror window
 	static const FName RendererModuleName("Renderer");
