// Copyright 1998-2019 Epic Games, Inc. All Rights Reserved.

#include "OculusHMD_CustomPresent.h"

#if OCULUS_HMD_SUPPORTED_PLATFORMS
#include "OculusHMD.h"
#include "ScreenRendering.h"
#include "PipelineStateCache.h"
#include "ClearQuad.h"
#include "OculusShaders.h"
#include "CommonRenderResources.h"

#if PLATFORM_ANDROID
#include "Android/AndroidJNI.h"
#include "Android/AndroidEGL.h"
#include "Android/AndroidApplication.h"
#endif

namespace OculusHMD
{

//-------------------------------------------------------------------------------------------------
// FCustomPresent
//-------------------------------------------------------------------------------------------------

FCustomPresent::FCustomPresent(class FOculusHMD* InOculusHMD, ovrpRenderAPIType InRenderAPI, EPixelFormat InDefaultPixelFormat, bool bInSupportsSRGB)
	: OculusHMD(InOculusHMD)
	, RenderAPI(InRenderAPI)
	, DefaultPixelFormat(InDefaultPixelFormat)
	, bSupportsSRGB(bInSupportsSRGB)
{
	CheckInGameThread();

	DefaultOvrpTextureFormat = GetOvrpTextureFormat(GetDefaultPixelFormat());
	DefaultDepthOvrpTextureFormat = ovrpTextureFormat_None;

	// grab a pointer to the renderer module for displaying our mirror window
	static const FName RendererModuleName("Renderer");
	RendererModule = FModuleManager::GetModulePtr<IRendererModule>(RendererModuleName);
}


void FCustomPresent::ReleaseResources_RHIThread()
{
	CheckInRHIThread();

	if (MirrorTextureRHI.IsValid())
	{
		ovrp_DestroyMirrorTexture2();
		MirrorTextureRHI = nullptr;
	}
}


void FCustomPresent::Shutdown()
{
	CheckInGameThread();

	// OculusHMD is going away, but this object can live on until viewport is destroyed
	ExecuteOnRenderThread([this]()
	{
		ExecuteOnRHIThread([this]()
		{
			OculusHMD = nullptr;
		});
	});
}


bool FCustomPresent::NeedsNativePresent()
{
	CheckInRenderThread();

	bool bNeedsNativePresent = true;

	if (OculusHMD)
	{
		FGameFrame* Frame_RenderThread = OculusHMD->GetFrame_RenderThread();

		if (Frame_RenderThread)
		{
			bNeedsNativePresent = Frame_RenderThread->Flags.bSpectatorScreenActive;
		}
	}

	if (FPlatformMisc::IsStandaloneStereoOnlyDevice())
	{
		bNeedsNativePresent = false;
	}

	return bNeedsNativePresent;
}


bool FCustomPresent::Present(int32& SyncInterval)
{
	CheckInRHIThread();

	bool bNeedsNativePresent = true;

	if (OculusHMD)
	{
		FGameFrame* Frame_RHIThread = OculusHMD->GetFrame_RHIThread();

		if (Frame_RHIThread)
		{
			bNeedsNativePresent = Frame_RHIThread->Flags.bSpectatorScreenActive;
			FinishRendering_RHIThread();
		}
	}

	if (FPlatformMisc::IsStandaloneStereoOnlyDevice())
	{
		bNeedsNativePresent = false;
	}

	if (bNeedsNativePresent)
	{
		SyncInterval = 0; // VSync off
	}

	return bNeedsNativePresent;
}


void FCustomPresent::UpdateMirrorTexture_RenderThread()
{
	SCOPE_CYCLE_COUNTER(STAT_BeginRendering);

	CheckInRenderThread();

	const ESpectatorScreenMode MirrorWindowMode = OculusHMD->GetSpectatorScreenMode_RenderThread();
	const FVector2D MirrorWindowSize = OculusHMD->GetFrame_RenderThread()->WindowSize;

	if (ovrp_GetInitialized())
	{
		// Need to destroy mirror texture?
		if (MirrorTextureRHI.IsValid() && (MirrorWindowMode != ESpectatorScreenMode::Distorted ||
			MirrorWindowSize != FVector2D(MirrorTextureRHI->GetSizeX(), MirrorTextureRHI->GetSizeY())))
		{
			ExecuteOnRHIThread([]()
			{
				ovrp_DestroyMirrorTexture2();
			});

			MirrorTextureRHI = nullptr;
		}

		// Need to create mirror texture?
		if (!MirrorTextureRHI.IsValid() &&
			MirrorWindowMode == ESpectatorScreenMode::Distorted &&
			MirrorWindowSize.X != 0 && MirrorWindowSize.Y != 0)
		{
			int Width = (int)MirrorWindowSize.X;
			int Height = (int)MirrorWindowSize.Y;
			ovrpTextureHandle TextureHandle;

			ExecuteOnRHIThread([&]()
			{
				ovrp_SetupMirrorTexture2(GetOvrpDevice(), Height, Width, GetDefaultOvrpTextureFormat(), &TextureHandle);
			});

			UE_LOG(LogHMD, Log, TEXT("Allocated a new mirror texture (size %d x %d)"), Width, Height);

			uint32 TexCreateFlags = TexCreate_ShaderResource | TexCreate_RenderTargetable;

			MirrorTextureRHI = CreateTexture_RenderThread(Width, Height, GetDefaultPixelFormat(), FClearValueBinding::None, 1, 1, 1, RRT_Texture2D, TextureHandle, TexCreateFlags)->GetTexture2D();
		}
	}
}


void FCustomPresent::FinishRendering_RHIThread()
{
	SCOPE_CYCLE_COUNTER(STAT_FinishRendering);
	CheckInRHIThread();

#if STATS
	if (OculusHMD->GetFrame_RHIThread()->ShowFlags.Rendering)
	{
		ovrpAppLatencyTimings AppLatencyTimings;
		if(OVRP_SUCCESS(ovrp_GetAppLatencyTimings2(&AppLatencyTimings)))
		{
			SET_FLOAT_STAT(STAT_LatencyRender, AppLatencyTimings.LatencyRender * 1000.0f);
			SET_FLOAT_STAT(STAT_LatencyTimewarp, AppLatencyTimings.LatencyTimewarp * 1000.0f);
			SET_FLOAT_STAT(STAT_LatencyPostPresent, AppLatencyTimings.LatencyPostPresent * 1000.0f);
			SET_FLOAT_STAT(STAT_ErrorRender, AppLatencyTimings.ErrorRender * 1000.0f);
			SET_FLOAT_STAT(STAT_ErrorTimewarp, AppLatencyTimings.ErrorTimewarp * 1000.0f);
		}
	}
#endif

	OculusHMD->FinishRHIFrame_RHIThread();

#if PLATFORM_ANDROID
	float GPUFrameTime = 0.0f;
	if (OVRP_SUCCESS(ovrp_GetGPUFrameTime(&GPUFrameTime)))
	{
		SubmitGPUFrameTime(GPUFrameTime);
	}
#endif
}


EPixelFormat FCustomPresent::GetPixelFormat(EPixelFormat Format) const
{
	switch (Format)
	{
//	case PF_B8G8R8A8:
	case PF_FloatRGBA:
	case PF_FloatR11G11B10:
//	case PF_R8G8B8A8:
		return Format;
	}

	return GetDefaultPixelFormat();
}


EPixelFormat FCustomPresent::GetPixelFormat(ovrpTextureFormat Format) const
{
	switch(Format)
	{
//		case ovrpTextureFormat_R8G8B8A8_sRGB:
//		case ovrpTextureFormat_R8G8B8A8:
//			return PF_R8G8B8A8;
		case ovrpTextureFormat_R16G16B16A16_FP:
			return PF_FloatRGBA;
		case ovrpTextureFormat_R11G11B10_FP:
			return PF_FloatR11G11B10;
//		case ovrpTextureFormat_B8G8R8A8_sRGB:
//		case ovrpTextureFormat_B8G8R8A8:
//			return PF_B8G8R8A8;
	}

	return GetDefaultPixelFormat();
}


ovrpTextureFormat FCustomPresent::GetOvrpTextureFormat(EPixelFormat Format) const
{
	switch (GetPixelFormat(Format))
	{
	case PF_B8G8R8A8:
		return bSupportsSRGB ? ovrpTextureFormat_B8G8R8A8_sRGB : ovrpTextureFormat_B8G8R8A8;
	case PF_FloatRGBA:
		return ovrpTextureFormat_R16G16B16A16_FP;
	case PF_FloatR11G11B10:
		return ovrpTextureFormat_R11G11B10_FP;
	case PF_R8G8B8A8:
		return bSupportsSRGB ? ovrpTextureFormat_R8G8B8A8_sRGB : ovrpTextureFormat_R8G8B8A8;
	}

	return ovrpTextureFormat_None;
}


bool FCustomPresent::IsSRGB(ovrpTextureFormat InFormat)
{
	switch (InFormat)
	{
	case ovrpTextureFormat_B8G8R8A8_sRGB:
	case ovrpTextureFormat_R8G8B8A8_sRGB:
		return true;
	}

	return false;
}


int FCustomPresent::GetSystemRecommendedMSAALevel() const
{
	int SystemRecommendedMSAALevel = 1;
	ovrp_GetSystemRecommendedMSAALevel2(&SystemRecommendedMSAALevel);
	return SystemRecommendedMSAALevel;
}


FXRSwapChainPtr FCustomPresent::CreateSwapChain_RenderThread(uint32 InSizeX, uint32 InSizeY, EPixelFormat InFormat, FClearValueBinding InBinding, uint32 InNumMips, uint32 InNumSamples, uint32 InNumSamplesTileMem, ERHIResourceType InResourceType, const TArray<ovrpTextureHandle>& InTextures, uint32 InTexCreateFlags)
{
	CheckInRenderThread();

	FTextureRHIRef RHITexture;
	TArray<FTextureRHIRef> RHITextureSwapChain;
	{
		for (int32 TextureIndex = 0; TextureIndex < InTextures.Num(); ++TextureIndex)
		{
			RHITextureSwapChain.Add(CreateTexture_RenderThread(InSizeX, InSizeY, InFormat, InBinding, InNumMips, InNumSamples, InNumSamplesTileMem, InResourceType, InTextures[TextureIndex], InTexCreateFlags));
		}
	}

<<<<<<< HEAD
=======
	RHITexture = GDynamicRHI->RHICreateAliasedTexture(RHITextureSwapChain[0]);

>>>>>>> 69078e53
	return CreateXRSwapChain(MoveTemp(RHITextureSwapChain), RHITexture);
}


void FCustomPresent::CopyTexture_RenderThread(FRHICommandListImmediate& RHICmdList, FRHITexture* DstTexture, FRHITexture* SrcTexture,
	FIntRect DstRect, FIntRect SrcRect, bool bAlphaPremultiply, bool bNoAlphaWrite, bool bInvertY, bool sRGBSource) const
{
	CheckInRenderThread();

	FRHITexture2D* DstTexture2D = DstTexture->GetTexture2D();
	FRHITextureCube* DstTextureCube = DstTexture->GetTextureCube();
	FRHITexture2D* SrcTexture2D = SrcTexture->GetTexture2D();
	FRHITextureCube* SrcTextureCube = SrcTexture->GetTextureCube();

	FIntPoint DstSize;
	FIntPoint SrcSize;

	if (DstTexture2D && SrcTexture2D)
	{
		DstSize = FIntPoint(DstTexture2D->GetSizeX(), DstTexture2D->GetSizeY());
		SrcSize = FIntPoint(SrcTexture2D->GetSizeX(), SrcTexture2D->GetSizeY());
	}
	else if(DstTextureCube && SrcTextureCube)
	{
		DstSize = FIntPoint(DstTextureCube->GetSize(), DstTextureCube->GetSize());
		SrcSize = FIntPoint(SrcTextureCube->GetSize(), SrcTextureCube->GetSize());
	}
	else
	{
		return;
	}

	if (DstRect.IsEmpty())
	{
		DstRect = FIntRect(FIntPoint::ZeroValue, DstSize);
	}

	if (SrcRect.IsEmpty())
	{
		SrcRect = FIntRect(FIntPoint::ZeroValue, SrcSize);
	}

	const uint32 ViewportWidth = DstRect.Width();
	const uint32 ViewportHeight = DstRect.Height();
	const FIntPoint TargetSize(ViewportWidth, ViewportHeight);
	float U = SrcRect.Min.X / (float) SrcSize.X;
	float V = SrcRect.Min.Y / (float) SrcSize.Y;
	float USize = SrcRect.Width() / (float) SrcSize.X;
	float VSize = SrcRect.Height() / (float) SrcSize.Y;

#if PLATFORM_ANDROID // on android, top-left isn't 0/0 but 1/0.
	if (bInvertY)
	{
		V = 1.0f - V;
		VSize = -VSize;
	}
#endif

	FRHITexture* SrcTextureRHI = SrcTexture;
	RHICmdList.TransitionResources(EResourceTransitionAccess::EReadable, &SrcTextureRHI, 1);
	FGraphicsPipelineStateInitializer GraphicsPSOInit;

	if (bAlphaPremultiply)
	{
		if (bNoAlphaWrite)
		{
			// for quads, write RGB, RGB = src.rgb * 1 + dst.rgb * 0
			GraphicsPSOInit.BlendState = TStaticBlendState<CW_RGB, BO_Add, BF_One, BF_Zero, BO_Add, BF_One, BF_Zero>::GetRHI();
		}
		else
		{
			// for quads, write RGBA, RGB = src.rgb * src.a + dst.rgb * 0, A = src.a + dst.a * 0
			GraphicsPSOInit.BlendState = TStaticBlendState<CW_RGBA, BO_Add, BF_SourceAlpha, BF_Zero, BO_Add, BF_One, BF_Zero>::GetRHI();
		}
	}
	else
	{
		if (bNoAlphaWrite)
		{
			GraphicsPSOInit.BlendState = TStaticBlendState<CW_RGB>::GetRHI();
		}
		else
		{
			// for mirror window, write RGBA, RGB = src.rgb * src.a + dst.rgb * (1 - src.a), A = src.a * 1 + dst.a * (1 - src a)
			GraphicsPSOInit.BlendState = TStaticBlendState<CW_RGBA, BO_Add, BF_SourceAlpha, BF_InverseSourceAlpha, BO_Add, BF_One, BF_InverseSourceAlpha>::GetRHI();
		}
	}

	GraphicsPSOInit.RasterizerState = TStaticRasterizerState<>::GetRHI();
	GraphicsPSOInit.DepthStencilState = TStaticDepthStencilState<false, CF_Always>::GetRHI();
	GraphicsPSOInit.PrimitiveType = PT_TriangleList;

	const auto FeatureLevel = GMaxRHIFeatureLevel;
	auto ShaderMap = GetGlobalShaderMap(FeatureLevel);
	TShaderMapRef<FScreenVS> VertexShader(ShaderMap);
	GraphicsPSOInit.BoundShaderState.VertexDeclarationRHI = GFilterVertexDeclaration.VertexDeclarationRHI;
	GraphicsPSOInit.BoundShaderState.VertexShaderRHI = GETSAFERHISHADER_VERTEX(*VertexShader);

	if (DstTexture2D)
	{
		sRGBSource &= ( ( SrcTexture->GetFlags() & TexCreate_SRGB ) != 0);

		FRHIRenderPassInfo RPInfo(DstTexture, ERenderTargetActions::Load_Store);
		RHICmdList.BeginRenderPass(RPInfo, TEXT("CopyTexture"));
		{

			if (bNoAlphaWrite)
			{
				RHICmdList.SetViewport(DstRect.Min.X, DstRect.Min.Y, 0.0f, DstRect.Max.X, DstRect.Max.Y, 1.0f);
				DrawClearQuad(RHICmdList, bAlphaPremultiply ? FLinearColor::Black : FLinearColor::White);
			}

			RHICmdList.ApplyCachedRenderTargets(GraphicsPSOInit);
			FRHISamplerState* SamplerState = DstRect.Size() == SrcRect.Size() ? TStaticSamplerState<SF_Point>::GetRHI() : TStaticSamplerState<SF_Bilinear>::GetRHI();

			if (!sRGBSource)
			{
				TShaderMapRef<FScreenPS> PixelShader(ShaderMap);
				GraphicsPSOInit.BoundShaderState.PixelShaderRHI = GETSAFERHISHADER_PIXEL(*PixelShader);
				SetGraphicsPipelineState(RHICmdList, GraphicsPSOInit);
				PixelShader->SetParameters(RHICmdList, SamplerState, SrcTextureRHI);
			}
			else
			{
				TShaderMapRef<FScreenPSsRGBSource> PixelShader(ShaderMap);
				GraphicsPSOInit.BoundShaderState.PixelShaderRHI = GETSAFERHISHADER_PIXEL(*PixelShader);
				SetGraphicsPipelineState(RHICmdList, GraphicsPSOInit);
				PixelShader->SetParameters(RHICmdList, SamplerState, SrcTextureRHI);
			}

			RHICmdList.SetViewport(DstRect.Min.X, DstRect.Min.Y, 0.0f, DstRect.Max.X, DstRect.Max.Y, 1.0f);

			RendererModule->DrawRectangle(
				RHICmdList,
				0, 0, ViewportWidth, ViewportHeight,
				U, V, USize, VSize,
				TargetSize,
				FIntPoint(1, 1),
				*VertexShader,
				EDRF_Default);
		}
		RHICmdList.EndRenderPass();
	}
	else
	{
		for (int FaceIndex = 0; FaceIndex < 6; FaceIndex++)
		{
			FRHIRenderPassInfo RPInfo(DstTexture, ERenderTargetActions::Load_Store);
			RPInfo.ColorRenderTargets[0].ArraySlice = FaceIndex;

			RHICmdList.BeginRenderPass(RPInfo, TEXT("CopyTextureFace"));
			{
				if (bNoAlphaWrite)
				{
					DrawClearQuad(RHICmdList, bAlphaPremultiply ? FLinearColor::Black : FLinearColor::White);
				}

				RHICmdList.ApplyCachedRenderTargets(GraphicsPSOInit);

				TShaderMapRef<FOculusCubemapPS> PixelShader(ShaderMap);
				GraphicsPSOInit.BoundShaderState.PixelShaderRHI = GETSAFERHISHADER_PIXEL(*PixelShader);
				SetGraphicsPipelineState(RHICmdList, GraphicsPSOInit);
				FRHISamplerState* SamplerState = DstRect.Size() == SrcRect.Size() ? TStaticSamplerState<SF_Point>::GetRHI() : TStaticSamplerState<SF_Bilinear>::GetRHI();
				PixelShader->SetParameters(RHICmdList, SamplerState, SrcTextureRHI, FaceIndex);

				RHICmdList.SetViewport(DstRect.Min.X, DstRect.Min.Y, 0.0f, DstRect.Max.X, DstRect.Max.Y, 1.0f);

				RendererModule->DrawRectangle(
					RHICmdList,
					0, 0, ViewportWidth, ViewportHeight,
#if PLATFORM_ANDROID
					U, V, USize, VSize,
#else
					U, 1.0 - V, USize, -VSize,
#endif
					TargetSize,
					FIntPoint(1, 1),
					*VertexShader,
					EDRF_Default);
			}
			RHICmdList.EndRenderPass();
		}
	}
}

} // namespace OculusHMD

#endif //OCULUS_HMD_SUPPORTED_PLATFORMS<|MERGE_RESOLUTION|>--- conflicted
+++ resolved
@@ -289,11 +289,8 @@
 		}
 	}
 
-<<<<<<< HEAD
-=======
 	RHITexture = GDynamicRHI->RHICreateAliasedTexture(RHITextureSwapChain[0]);
 
->>>>>>> 69078e53
 	return CreateXRSwapChain(MoveTemp(RHITextureSwapChain), RHITexture);
 }
 
