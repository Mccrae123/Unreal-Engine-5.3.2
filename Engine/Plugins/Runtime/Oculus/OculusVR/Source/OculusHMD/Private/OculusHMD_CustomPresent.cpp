--- conflicted
+++ resolved
@@ -403,37 +403,6 @@
 		FRHIRenderPassInfo RPInfo(DstTexture, ERenderTargetActions::Load_Store);
 		RHICmdList.BeginRenderPass(RPInfo, TEXT("CopyTexture"));
 		{
-<<<<<<< HEAD
-			RHICmdList.SetViewport(DstRect.Min.X, DstRect.Min.Y, 0.0f, DstRect.Max.X, DstRect.Max.Y, 1.0f);
-			DrawClearQuad(RHICmdList, bAlphaPremultiply ? FLinearColor::Black : FLinearColor::White);
-		}
-
-		RHICmdList.ApplyCachedRenderTargets(GraphicsPSOInit);
-
-		TShaderMapRef<FScreenPS> PixelShader(ShaderMap);
-		GraphicsPSOInit.BoundShaderState.PixelShaderRHI = GETSAFERHISHADER_PIXEL(*PixelShader);
-		SetGraphicsPipelineState(RHICmdList, GraphicsPSOInit);
-		FSamplerStateRHIParamRef SamplerState = DstRect.Size() == SrcRect.Size() ? TStaticSamplerState<SF_Point>::GetRHI() : TStaticSamplerState<SF_Bilinear>::GetRHI();
-		PixelShader->SetParameters(RHICmdList, SamplerState, SrcTextureRHI);
-
-		RHICmdList.SetViewport(DstRect.Min.X, DstRect.Min.Y, 0.0f, DstRect.Max.X, DstRect.Max.Y, 1.0f);
-
-		RendererModule->DrawRectangle(
-			RHICmdList,
-			0, 0, ViewportWidth, ViewportHeight,
-			U, V, USize, VSize,
-			TargetSize,
-			FIntPoint(1, 1),
-			*VertexShader,
-			EDRF_Default);
-	}
-	else
-	{
-		for (int FaceIndex = 0; FaceIndex < 6; FaceIndex++)
-		{
-			SetRenderTarget(RHICmdList, DstTexture, 0, FaceIndex, FTextureRHIRef());
-=======
->>>>>>> 5edfa17c
 
 			if (bNoAlphaWrite)
 			{
