// Copyright Epic Games, Inc. All Rights Reserved.

#include "OculusHMD_CustomPresent.h"

#if OCULUS_HMD_SUPPORTED_PLATFORMS
#include "OculusHMD.h"
#include "ScreenRendering.h"
#include "PipelineStateCache.h"
#include "ClearQuad.h"
#include "OculusShaders.h"
#include "CommonRenderResources.h"

#if PLATFORM_ANDROID
#include "Android/AndroidJNI.h"
#include "Android/AndroidEGL.h"
#include "Android/AndroidApplication.h"
#include "Android/AndroidPlatformMisc.h"
#endif

#define VULKAN_CUBEMAP_POSITIVE_Y 2
#define VULKAN_CUBEMAP_NEGATIVE_Y 3

namespace OculusHMD
{

//-------------------------------------------------------------------------------------------------
// FCustomPresent
//-------------------------------------------------------------------------------------------------

FCustomPresent::FCustomPresent(class FOculusHMD* InOculusHMD, ovrpRenderAPIType InRenderAPI, EPixelFormat InDefaultPixelFormat, bool bInSupportsSRGB)
	: OculusHMD(InOculusHMD)
	, RenderAPI(InRenderAPI)
	, DefaultPixelFormat(InDefaultPixelFormat)
	, bSupportsSRGB(bInSupportsSRGB)
<<<<<<< HEAD
=======
    , bSupportsSubsampled(false)
>>>>>>> 6bbb88c8
	, bIsStandaloneStereoDevice(false)
{
	CheckInGameThread();

	DefaultOvrpTextureFormat = GetOvrpTextureFormat(GetDefaultPixelFormat());
	DefaultDepthOvrpTextureFormat = ovrpTextureFormat_None;

#if PLATFORM_ANDROID
	bIsStandaloneStereoDevice = FAndroidMisc::GetDeviceMake() == FString("Oculus");
#endif

	// grab a pointer to the renderer module for displaying our mirror window
	static const FName RendererModuleName("Renderer");
	RendererModule = FModuleManager::GetModulePtr<IRendererModule>(RendererModuleName);
}


void FCustomPresent::ReleaseResources_RHIThread()
{
	CheckInRHIThread();

	if (MirrorTextureRHI.IsValid())
	{
		FOculusHMDModule::GetPluginWrapper().DestroyMirrorTexture2();
		MirrorTextureRHI = nullptr;
	}
}


void FCustomPresent::Shutdown()
{
	CheckInGameThread();

	// OculusHMD is going away, but this object can live on until viewport is destroyed
	ExecuteOnRenderThread([this]()
	{
		ExecuteOnRHIThread([this]()
		{
			OculusHMD = nullptr;
		});
	});
}


bool FCustomPresent::NeedsNativePresent()
{
	CheckInRenderThread();

	bool bNeedsNativePresent = true;

	if (OculusHMD)
	{
		FGameFrame* Frame_RenderThread = OculusHMD->GetFrame_RenderThread();

		if (Frame_RenderThread)
		{
			bNeedsNativePresent = Frame_RenderThread->Flags.bSpectatorScreenActive;
		}
	}

	if (bIsStandaloneStereoDevice)
	{
		bNeedsNativePresent = false;
	}

	return bNeedsNativePresent;
}


bool FCustomPresent::Present(int32& SyncInterval)
{
	CheckInRHIThread();

	bool bNeedsNativePresent = true;

	if (OculusHMD)
	{
		FGameFrame* Frame_RHIThread = OculusHMD->GetFrame_RHIThread();

		if (Frame_RHIThread)
		{
			bNeedsNativePresent = Frame_RHIThread->Flags.bSpectatorScreenActive;
			FinishRendering_RHIThread();
		}
	}

	if (bIsStandaloneStereoDevice)
	{
		bNeedsNativePresent = false;
	}

	if (bNeedsNativePresent)
	{
		SyncInterval = 0; // VSync off
	}

	return bNeedsNativePresent;
}


void FCustomPresent::UpdateMirrorTexture_RenderThread()
{
	SCOPE_CYCLE_COUNTER(STAT_BeginRendering);

	CheckInRenderThread();

	const ESpectatorScreenMode MirrorWindowMode = OculusHMD->GetSpectatorScreenMode_RenderThread();
	const FVector2D MirrorWindowSize = OculusHMD->GetFrame_RenderThread()->WindowSize;

	if (FOculusHMDModule::GetPluginWrapper().GetInitialized())
	{
		// Need to destroy mirror texture?
		if (MirrorTextureRHI.IsValid() && (MirrorWindowMode != ESpectatorScreenMode::Distorted ||
			MirrorWindowSize != FVector2D(MirrorTextureRHI->GetSizeX(), MirrorTextureRHI->GetSizeY())))
		{
			ExecuteOnRHIThread([]()
			{
				FOculusHMDModule::GetPluginWrapper().DestroyMirrorTexture2();
			});

			MirrorTextureRHI = nullptr;
		}

		// Need to create mirror texture?
		if (!MirrorTextureRHI.IsValid() &&
			MirrorWindowMode == ESpectatorScreenMode::Distorted &&
			MirrorWindowSize.X != 0 && MirrorWindowSize.Y != 0)
		{
			int Width = (int)MirrorWindowSize.X;
			int Height = (int)MirrorWindowSize.Y;
			ovrpTextureHandle TextureHandle;

			ExecuteOnRHIThread([&]()
			{
				FOculusHMDModule::GetPluginWrapper().SetupMirrorTexture2(GetOvrpDevice(), Height, Width, GetDefaultOvrpTextureFormat(), &TextureHandle);
			});

			UE_LOG(LogHMD, Log, TEXT("Allocated a new mirror texture (size %d x %d)"), Width, Height);

			ETextureCreateFlags TexCreateFlags = TexCreate_ShaderResource | TexCreate_RenderTargetable;

			MirrorTextureRHI = CreateTexture_RenderThread(Width, Height, GetDefaultPixelFormat(), FClearValueBinding::None, 1, 1, 1, RRT_Texture2D, TextureHandle, TexCreateFlags)->GetTexture2D();
		}
	}
}


void FCustomPresent::FinishRendering_RHIThread()
{
	SCOPE_CYCLE_COUNTER(STAT_FinishRendering);
	CheckInRHIThread();

#if STATS
	if (OculusHMD->GetFrame_RHIThread()->ShowFlags.Rendering)
	{
		ovrpAppLatencyTimings AppLatencyTimings;
		if(OVRP_SUCCESS(FOculusHMDModule::GetPluginWrapper().GetAppLatencyTimings2(&AppLatencyTimings)))
		{
			SET_FLOAT_STAT(STAT_LatencyRender, AppLatencyTimings.LatencyRender * 1000.0f);
			SET_FLOAT_STAT(STAT_LatencyTimewarp, AppLatencyTimings.LatencyTimewarp * 1000.0f);
			SET_FLOAT_STAT(STAT_LatencyPostPresent, AppLatencyTimings.LatencyPostPresent * 1000.0f);
			SET_FLOAT_STAT(STAT_ErrorRender, AppLatencyTimings.ErrorRender * 1000.0f);
			SET_FLOAT_STAT(STAT_ErrorTimewarp, AppLatencyTimings.ErrorTimewarp * 1000.0f);
		}
	}
#endif

	OculusHMD->FinishRHIFrame_RHIThread();

#if PLATFORM_ANDROID
	float GPUFrameTime = 0.0f;
	if (OVRP_SUCCESS(FOculusHMDModule::GetPluginWrapper().GetGPUFrameTime(&GPUFrameTime)))
	{
		SubmitGPUFrameTime(GPUFrameTime);
	}
#endif
}


EPixelFormat FCustomPresent::GetPixelFormat(EPixelFormat Format) const
{
	switch (Format)
	{
//	case PF_B8G8R8A8:
	case PF_FloatRGBA:
	case PF_FloatR11G11B10:
//	case PF_R8G8B8A8:
		return Format;
	}

	return GetDefaultPixelFormat();
}


EPixelFormat FCustomPresent::GetPixelFormat(ovrpTextureFormat Format) const
{
	switch(Format)
	{
//		case ovrpTextureFormat_R8G8B8A8_sRGB:
//		case ovrpTextureFormat_R8G8B8A8:
//			return PF_R8G8B8A8;
		case ovrpTextureFormat_R16G16B16A16_FP:
			return PF_FloatRGBA;
		case ovrpTextureFormat_R11G11B10_FP:
			return PF_FloatR11G11B10;
//		case ovrpTextureFormat_B8G8R8A8_sRGB:
//		case ovrpTextureFormat_B8G8R8A8:
//			return PF_B8G8R8A8;
	}

	return GetDefaultPixelFormat();
}


ovrpTextureFormat FCustomPresent::GetOvrpTextureFormat(EPixelFormat Format, bool usesRGB) const
{
	switch (GetPixelFormat(Format))
	{
	case PF_B8G8R8A8:
		return bSupportsSRGB && usesRGB ? ovrpTextureFormat_B8G8R8A8_sRGB : ovrpTextureFormat_B8G8R8A8;
	case PF_FloatRGBA:
		return ovrpTextureFormat_R16G16B16A16_FP;
	case PF_FloatR11G11B10:
		return ovrpTextureFormat_R11G11B10_FP;
	case PF_R8G8B8A8:
		return bSupportsSRGB && usesRGB ? ovrpTextureFormat_R8G8B8A8_sRGB : ovrpTextureFormat_R8G8B8A8;
	}

	return ovrpTextureFormat_None;
}


bool FCustomPresent::IsSRGB(ovrpTextureFormat InFormat)
{
	switch (InFormat)
	{
	case ovrpTextureFormat_B8G8R8A8_sRGB:
	case ovrpTextureFormat_R8G8B8A8_sRGB:
		return true;
	}

	return false;
}


int FCustomPresent::GetSystemRecommendedMSAALevel() const
{
	int SystemRecommendedMSAALevel = 1;
	FOculusHMDModule::GetPluginWrapper().GetSystemRecommendedMSAALevel2(&SystemRecommendedMSAALevel);
	return SystemRecommendedMSAALevel;
}


FXRSwapChainPtr FCustomPresent::CreateSwapChain_RenderThread(uint32 InSizeX, uint32 InSizeY, EPixelFormat InFormat, FClearValueBinding InBinding, uint32 InNumMips, uint32 InNumSamples, uint32 InNumSamplesTileMem, ERHIResourceType InResourceType, const TArray<ovrpTextureHandle>& InTextures, ETextureCreateFlags InTexCreateFlags, const TCHAR* DebugName)
{
	CheckInRenderThread();

	FTextureRHIRef RHITexture;
	TArray<FTextureRHIRef> RHITextureSwapChain;
	{
		for (int32 TextureIndex = 0; TextureIndex < InTextures.Num(); ++TextureIndex)
		{
			FTextureRHIRef TexRef = CreateTexture_RenderThread(InSizeX, InSizeY, InFormat, InBinding, InNumMips, InNumSamples, InNumSamplesTileMem, InResourceType, InTextures[TextureIndex], InTexCreateFlags);

			FString TexName = FString::Printf(TEXT("%s (%d/%d)"), DebugName, TextureIndex, InTextures.Num());
			TexRef->SetName(*TexName);
			RHIBindDebugLabelName(TexRef, *TexName);
			
			RHITextureSwapChain.Add(TexRef);
		}
	}

	RHITexture = GDynamicRHI->RHICreateAliasedTexture(RHITextureSwapChain[0]);

	return CreateXRSwapChain(MoveTemp(RHITextureSwapChain), RHITexture);
}


void FCustomPresent::CopyTexture_RenderThread(FRHICommandListImmediate& RHICmdList, FRHITexture* DstTexture, FRHITexture* SrcTexture,
	FIntRect DstRect, FIntRect SrcRect, bool bAlphaPremultiply, bool bNoAlphaWrite, bool bInvertY, bool sRGBSource) const
{
	CheckInRenderThread();

	FRHITexture2D* DstTexture2D = DstTexture->GetTexture2D();
	FRHITextureCube* DstTextureCube = DstTexture->GetTextureCube();
	FRHITexture2D* SrcTexture2D = SrcTexture->GetTexture2DArray() ? SrcTexture->GetTexture2DArray() : SrcTexture->GetTexture2D();
	FRHITextureCube* SrcTextureCube = SrcTexture->GetTextureCube();

	FIntPoint DstSize;
	FIntPoint SrcSize;

	if (DstTexture2D && SrcTexture2D)
	{
		DstSize = FIntPoint(DstTexture2D->GetSizeX(), DstTexture2D->GetSizeY());
		SrcSize = FIntPoint(SrcTexture2D->GetSizeX(), SrcTexture2D->GetSizeY());
	}
	else if(DstTextureCube && SrcTextureCube)
	{
		DstSize = FIntPoint(DstTextureCube->GetSize(), DstTextureCube->GetSize());
		SrcSize = FIntPoint(SrcTextureCube->GetSize(), SrcTextureCube->GetSize());
	}
	else
	{
		return;
	}

	if (DstRect.IsEmpty())
	{
		DstRect = FIntRect(FIntPoint::ZeroValue, DstSize);
	}

	if (SrcRect.IsEmpty())
	{
		SrcRect = FIntRect(FIntPoint::ZeroValue, SrcSize);
	}

	const uint32 ViewportWidth = DstRect.Width();
	const uint32 ViewportHeight = DstRect.Height();
	const FIntPoint TargetSize(ViewportWidth, ViewportHeight);
	float U = SrcRect.Min.X / (float) SrcSize.X;
	float V = SrcRect.Min.Y / (float) SrcSize.Y;
	float USize = SrcRect.Width() / (float) SrcSize.X;
	float VSize = SrcRect.Height() / (float) SrcSize.Y;

#if PLATFORM_ANDROID // on android, top-left isn't 0/0 but 1/0.
	if (bInvertY)
	{
		V = 1.0f - V;
		VSize = -VSize;
	}
#endif

	FRHITexture* SrcTextureRHI = SrcTexture;
	RHICmdList.Transition(FRHITransitionInfo(SrcTextureRHI, ERHIAccess::Unknown, ERHIAccess::SRVGraphics));
	FGraphicsPipelineStateInitializer GraphicsPSOInit;

	if (bAlphaPremultiply)
	{
		if (bNoAlphaWrite)
		{
			// for quads, write RGB, RGB = src.rgb * 1 + dst.rgb * 0
			GraphicsPSOInit.BlendState = TStaticBlendState<CW_RGB, BO_Add, BF_One, BF_Zero, BO_Add, BF_One, BF_Zero>::GetRHI();
		}
		else
		{
			// for quads, write RGBA, RGB = src.rgb * src.a + dst.rgb * 0, A = src.a + dst.a * 0
			GraphicsPSOInit.BlendState = TStaticBlendState<CW_RGBA, BO_Add, BF_SourceAlpha, BF_Zero, BO_Add, BF_One, BF_Zero>::GetRHI();
		}
	}
	else
	{
		if (bNoAlphaWrite)
		{
			GraphicsPSOInit.BlendState = TStaticBlendState<CW_RGB>::GetRHI();
		}
		else
		{
			// for mirror window, write RGBA, RGB = src.rgb * src.a + dst.rgb * (1 - src.a), A = src.a * 1 + dst.a * (1 - src a)
			GraphicsPSOInit.BlendState = TStaticBlendState<CW_RGBA, BO_Add, BF_SourceAlpha, BF_InverseSourceAlpha, BO_Add, BF_One, BF_InverseSourceAlpha>::GetRHI();
		}
	}

	GraphicsPSOInit.RasterizerState = TStaticRasterizerState<>::GetRHI();
	GraphicsPSOInit.DepthStencilState = TStaticDepthStencilState<false, CF_Always>::GetRHI();
	GraphicsPSOInit.PrimitiveType = PT_TriangleList;

	const auto FeatureLevel = GMaxRHIFeatureLevel;
	auto ShaderMap = GetGlobalShaderMap(FeatureLevel);
	TShaderMapRef<FScreenVS> VertexShader(ShaderMap);
	GraphicsPSOInit.BoundShaderState.VertexDeclarationRHI = GFilterVertexDeclaration.VertexDeclarationRHI;
	GraphicsPSOInit.BoundShaderState.VertexShaderRHI = VertexShader.GetVertexShader();

	if (DstTexture2D)
	{
		sRGBSource &= EnumHasAnyFlags(SrcTexture->GetFlags(), TexCreate_SRGB);

		// Need to copy over mip maps on Android since they are not generated like they are on PC
#if PLATFORM_ANDROID
		uint32 NumMips = SrcTexture->GetNumMips();
#else
		uint32 NumMips = 1;
#endif

		for (uint32 MipIndex = 0; MipIndex < NumMips; MipIndex++)
		{
			FRHIRenderPassInfo RPInfo(DstTexture, ERenderTargetActions::Load_Store);
			RPInfo.ColorRenderTargets[0].MipIndex = MipIndex;

			RHICmdList.BeginRenderPass(RPInfo, TEXT("CopyTexture"));
			{
				const uint32 MipViewportWidth = ViewportWidth >> MipIndex;
				const uint32 MipViewportHeight = ViewportHeight >> MipIndex;
				const FIntPoint MipTargetSize(MipViewportWidth, MipViewportHeight);

				if (bNoAlphaWrite)
				{
					RHICmdList.SetViewport(DstRect.Min.X, DstRect.Min.Y, 0.0f, DstRect.Max.X, DstRect.Max.Y, 1.0f);
					DrawClearQuad(RHICmdList, bAlphaPremultiply ? FLinearColor::Black : FLinearColor::White);
				}

				RHICmdList.ApplyCachedRenderTargets(GraphicsPSOInit);
				FRHISamplerState* SamplerState = DstRect.Size() == SrcRect.Size() ? TStaticSamplerState<SF_Point>::GetRHI() : TStaticSamplerState<SF_Bilinear>::GetRHI();

				if (!sRGBSource)
				{
					TShaderMapRef<FScreenPSMipLevel> PixelShader(ShaderMap);
					GraphicsPSOInit.BoundShaderState.PixelShaderRHI = PixelShader.GetPixelShader();
					SetGraphicsPipelineState(RHICmdList, GraphicsPSOInit, 0);
					PixelShader->SetParameters(RHICmdList, SamplerState, SrcTextureRHI, MipIndex);
				}
				else
				{
					TShaderMapRef<FScreenPSsRGBSourceMipLevel> PixelShader(ShaderMap);
					GraphicsPSOInit.BoundShaderState.PixelShaderRHI = PixelShader.GetPixelShader();
					SetGraphicsPipelineState(RHICmdList, GraphicsPSOInit, 0);
					PixelShader->SetParameters(RHICmdList, SamplerState, SrcTextureRHI, MipIndex);
				}

				RHICmdList.SetViewport(DstRect.Min.X, DstRect.Min.Y, 0.0f, DstRect.Min.X + MipViewportWidth, DstRect.Min.Y + MipViewportHeight, 1.0f);

				RendererModule->DrawRectangle(
					RHICmdList,
					0, 0, MipViewportWidth, MipViewportHeight,
					U, V, USize, VSize,
					MipTargetSize,
					FIntPoint(1, 1),
					VertexShader,
					EDRF_Default);
			}
			RHICmdList.EndRenderPass();
		}
	}
	else
	{
		for (int FaceIndex = 0; FaceIndex < 6; FaceIndex++)
		{
			FRHIRenderPassInfo RPInfo(DstTexture, ERenderTargetActions::Load_Store);

			// On Vulkan the positive and negative Y faces of the cubemap need to be flipped
			if (RenderAPI == ovrpRenderAPI_Vulkan)
			{
				int NewFaceIndex = 0;

				if (FaceIndex == VULKAN_CUBEMAP_POSITIVE_Y)
					NewFaceIndex = VULKAN_CUBEMAP_NEGATIVE_Y;
				else if (FaceIndex == VULKAN_CUBEMAP_NEGATIVE_Y)
					NewFaceIndex = VULKAN_CUBEMAP_POSITIVE_Y;
				else
					NewFaceIndex = FaceIndex;

				RPInfo.ColorRenderTargets[0].ArraySlice = NewFaceIndex;
			}
			else
			{
				RPInfo.ColorRenderTargets[0].ArraySlice = FaceIndex;
			}

			RHICmdList.BeginRenderPass(RPInfo, TEXT("CopyTextureFace"));
			{
				if (bNoAlphaWrite)
				{
					DrawClearQuad(RHICmdList, bAlphaPremultiply ? FLinearColor::Black : FLinearColor::White);
				}

				RHICmdList.ApplyCachedRenderTargets(GraphicsPSOInit);

				TShaderMapRef<FOculusCubemapPS> PixelShader(ShaderMap);
				GraphicsPSOInit.BoundShaderState.PixelShaderRHI = PixelShader.GetPixelShader();
				SetGraphicsPipelineState(RHICmdList, GraphicsPSOInit, 0);
				FRHISamplerState* SamplerState = DstRect.Size() == SrcRect.Size() ? TStaticSamplerState<SF_Point>::GetRHI() : TStaticSamplerState<SF_Bilinear>::GetRHI();
				PixelShader->SetParameters(RHICmdList, SamplerState, SrcTextureRHI, FaceIndex);

				RHICmdList.SetViewport(DstRect.Min.X, DstRect.Min.Y, 0.0f, DstRect.Max.X, DstRect.Max.Y, 1.0f);

				RendererModule->DrawRectangle(
					RHICmdList,
					0, 0, ViewportWidth, ViewportHeight,
#if PLATFORM_ANDROID
					U, V, USize, VSize,
#else
					U, 1.0 - V, USize, -VSize,
#endif
					TargetSize,
					FIntPoint(1, 1),
					VertexShader,
					EDRF_Default);
			}
			RHICmdList.EndRenderPass();
		}
	}
}

void FCustomPresent::SubmitGPUCommands_RenderThread(FRHICommandListImmediate& RHICmdList)
{
	CheckInRenderThread();

	RHICmdList.SubmitCommandsHint();
}

} // namespace OculusHMD

#endif //OCULUS_HMD_SUPPORTED_PLATFORMS<|MERGE_RESOLUTION|>--- conflicted
+++ resolved
@@ -32,10 +32,7 @@
 	, RenderAPI(InRenderAPI)
 	, DefaultPixelFormat(InDefaultPixelFormat)
 	, bSupportsSRGB(bInSupportsSRGB)
-<<<<<<< HEAD
-=======
     , bSupportsSubsampled(false)
->>>>>>> 6bbb88c8
 	, bIsStandaloneStereoDevice(false)
 {
 	CheckInGameThread();
