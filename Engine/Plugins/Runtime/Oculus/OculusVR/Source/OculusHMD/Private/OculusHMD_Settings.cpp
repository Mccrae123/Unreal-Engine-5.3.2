--- conflicted
+++ resolved
@@ -19,14 +19,6 @@
 	, PixelDensityMax(1.0f)
 	, SystemHeadset(ovrpSystemHeadset_None)
 	, FFRLevel(EFixedFoveatedRenderingLevel::FFR_Off)
-<<<<<<< HEAD
-	, FFRDynamic(false)
-	, CPULevel(2)
-	, GPULevel(3)
-	, bEnableSpecificColorGamut(false)
-	, ColorSpace(EColorSpace::Unknown)
-	, HandTrackingSupport(EHandTrackingSupport::ControllersOnly)
-=======
 	, FFRDynamic(true)
 	, CPULevel(2)
 	, GPULevel(3)
@@ -34,7 +26,6 @@
 	, ColorSpace(EOculusColorSpace::Rift_CV1)
 	, HandTrackingSupport(EHandTrackingSupport::ControllersOnly)
 	, HandTrackingFrequency(EHandTrackingFrequency::LOW)
->>>>>>> 6bbb88c8
 	, ColorScale(ovrpVector4f{1,1,1,1})
 	, ColorOffset(ovrpVector4f{0,0,0,0})
 	, bApplyColorScaleAndOffsetToAllLayers(false)
@@ -50,25 +41,15 @@
 	Flags.bsRGBEyeBuffer = true;
 	//oculus mobile is always-on stereo, no need for enableStereo codepaths
 	Flags.bStereoEnabled = true;
-<<<<<<< HEAD
-=======
 	CurrentShaderPlatform = EShaderPlatform::SP_VULKAN_ES3_1_ANDROID;
->>>>>>> 6bbb88c8
 #else
 	Flags.bCompositeDepth = true;
 	Flags.bsRGBEyeBuffer = false;
 	Flags.bStereoEnabled = false;
-<<<<<<< HEAD
-#endif
-
-	Flags.bSupportsDash = true;
-	Flags.bRecenterHMDWithController = true;
-=======
 	CurrentShaderPlatform = EShaderPlatform::SP_PCD3D_SM5;
 #endif
 
 	Flags.bSupportsDash = true;
->>>>>>> 6bbb88c8
 	Flags.bFocusAware = true;
 	Flags.bRequiresSystemKeyboard = false;
 	EyeRenderViewport[0] = EyeRenderViewport[1] = FIntRect(0, 0, 0, 0);
