<?xml version="1.0" encoding="utf-8"?>
<!--Oculus mobile plugin additions-->
<root xmlns:android="http://schemas.android.com/apk/res/android">
	<!-- init section is always evaluated once per architecture -->
	<init>
		<log text="Oculus mobile init"/>
		<setBool result="bSupported" value="false"/>
		<isArch arch="armeabi-v7a">
			<setBool result="bSupported" value="true"/>
		</isArch>
        <isArch arch="arm64-v8a">
			<setBool result="bSupported" value="true"/>
		</isArch>

		<!-- remove Oculus Signature Files by default -->
		<setBool result="bRemoveOSIG" value="true"/>

		<!-- determine the XrApi libraries that need to be loaded -->
		<setStringFromProperty result="XrApi" ini="Engine" section="/Script/OculusHMD.OculusHMDRuntimeSettings" property="XrApi" default="LegacyOVRPlugin"/>
		<setBoolIsEqual result="bLegacyOVRPlugin" arg1="$S(XrApi)" arg2="LegacyOVRPlugin"/>
		<setBoolIsEqual result="bOVRPluginOpenXR" arg1="$S(XrApi)" arg2="OVRPluginOpenXR"/>
		<setBoolIsEqual result="bNativeOpenXR" arg1="$S(XrApi)" arg2="NativeOpenXR"/>

		<!-- get packaging for Oculus Mobile from ini and reset it if architecture not supported -->
		<setBoolFromProperty 
			result="bFocusAware" 
			ini="Engine" 
			section="/Script/OculusHMD.OculusHMDRuntimeSettings" property="bFocusAware" 
			default="true"/>
		<setBoolFromPropertyContains result="bPackageForOculusQuest" ini="Engine" section="/Script/AndroidRuntimeSettings.AndroidRuntimeSettings" property="PackageForOculusMobile" contains="Quest"/>
		<setBoolFromPropertyContains result="bPackageForOculusQuest2" ini="Engine" section="/Script/AndroidRuntimeSettings.AndroidRuntimeSettings" property="PackageForOculusMobile" contains="Quest2"/>
		<setBoolFromProperty result="bRequiresSystemKeyboard" ini="Engine" section="/Script/OculusHMD.OculusHMDRuntimeSettings" property="bRequiresSystemKeyboard" default="false"/>
		<setStringFromProperty result="HandTrackingSupport" ini="Engine" section="/Script/OculusHMD.OculusHMDRuntimeSettings" property="HandTrackingSupport" default="ControllersOnly"/>
<<<<<<< HEAD
=======
		<setStringFromProperty result="HandTrackingFrequency" ini="Engine" section="/Script/OculusHMD.OculusHMDRuntimeSettings" property="HandTrackingFrequency" default="LOW"/>
>>>>>>> 6bbb88c8
		<setBoolOr result="bPackageForOculusMobile" 
			arg1="$B(bPackageForOculusQuest)" arg2="$B(bPackageForOculusQuest2)"/>
		<if condition="bPackageForOculusMobile">
			<true>
				<if condition="bSupported">
					<true>
						<if condition="Distribution">
							<true>
								<setBoolFromProperty result="bRemoveOSIG" ini="Engine" section="/Script/AndroidRuntimeSettings.AndroidRuntimeSettings" property="bRemoveOSIG" default="false"/>
								<if condition="bRemoveOSIG">
									<true>
										<log text="Oculus mobile entitlement checks are enabled"/>
									</true>
								</if>
							</true>
							<false>
								<!-- if not using entitlement checks need to keep the osig files -->
								<setBool result="bRemoveOSIG" value="false"/>
							</false>
						</if>
					</true>
					<false>
						<setBool result="bPackageForOculusMobile" value="false"/> 
						<log text="Oculus mobile not supported for this architecture, disabled."/>
					</false>
				</if>
			</true>
		</if>

		<if condition="bRemoveOSIG">
			<true>
				<log text="Oculus Signature Files (osig) will be removed from APK"/>
			</true>
		</if>

		<!-- package for Oculus and for distribution -->
		<setBool result="bOculusDistribution" value="false"/>
		<if condition="bPackageForOculusMobile">
			<true>
				<isDistribution>
					<setBool result="bOculusDistribution" value="true"/>
					<log text="Building with Oculus mobile for distribution"/>
				</isDistribution>
			</true>
		</if>

		<!-- entitlements check if package Oculus for distribution and removing OSIGs -->
		<setBoolAnd result="bEntitlementCheck" arg1="$B(bRemoveOSIG)" arg2="$B(bOculusDistribution)"/>
	</init>

	<!-- optional updates applied to AndroidManifest.xml -->
	<androidManifestUpdates>
		<if condition="bOculusDistribution">
			<true>
				<!-- distribution builds can install internal or SD card -->
				<addAttribute tag="manifest" name="android:installLocation" value="auto"/>

				<!-- update the GameActivity activity -->
				<loopElements tag="activity">
					<setStringFromAttribute result="activityName" tag="$" name="android:name"/>
					<setBoolIsEqual result="bGameActivity" arg1="$S(activityName)" arg2="com.epicgames.unreal.GameActivity"/>
					<if condition="bGameActivity">
						<true>
							<!-- do not want application to show in recents -->
							<addAttribute tag="$" name="android:excludeFromRecents" value="true"/>

							<!-- distribution builds should not be launched from home screen so remove LAUNCHER -->
							<loopElements tag="category">
								<setStringFromAttribute result="categoryName" tag="$" name="android:name"/>
								<setBoolIsEqual result="bLauncher" arg1="$S(categoryName)" arg2="android.intent.category.LAUNCHER"/>
								<if condition="bLauncher">
									<true>
										<removeElement tag="$"/>
									</true>
								</if>
							</loopElements>

							<!-- add INFO intent category instead -->
							<setElement result="intentInfo" value="category"/>
							<addAttribute tag="$intentInfo" name="android:name" value="android.intent.category.INFO"/>
							<addElement tag="intent-filter" name="intentInfo"/>
						</true>
					</if>
				</loopElements>
			</true>
		</if>
		<setBool result="bOculus6Dof" value="$B(bPackageForOculusMobile)" />
<<<<<<< HEAD
		
=======

>>>>>>> 6bbb88c8
		<!-- Add Quest Specific Flags -->
		<if condition="bOculus6Dof">
			<true>
				<addFeature android:name="android.hardware.vr.headtracking" android:version="1" android:required="true" />

				<!-- Add Hand Tracking Flag -->
				<setBoolIsEqual result="bHandsOnly" arg1="$S(HandTrackingSupport)" arg2="HandsOnly"/>
				<setBoolIsEqual result="bControllersAndHands" arg1="$S(HandTrackingSupport)" arg2="ControllersAndHands"/>
				<setBoolOr result="bEnableHandTracking" arg1="$B(bHandsOnly)" arg2="$B(bControllersAndHands)"/>
				<if condition="bEnableHandTracking">
					<true>
						<addPermission android:name="com.oculus.permission.HAND_TRACKING" />
						<addFeature android:name="oculus.software.handtracking" android:required="$B(bHandsOnly)"/>
					</true>
				</if>
			</true>
		</if>

		<!-- Add Activity Specific Flags -->
		<loopElements tag="activity">
			<setStringFromAttribute result="activityName" tag="$" name="android:name"/>
<<<<<<< HEAD
			<setBoolIsEqual result="bGameActivity" arg1="$S(activityName)" arg2="com.epicgames.ue4.GameActivity"/>
=======
			<setBoolIsEqual result="bGameActivity" arg1="$S(activityName)" arg2="com.epicgames.unreal.GameActivity"/>
>>>>>>> 6bbb88c8
			<if condition="bGameActivity">
				<true>
					<!-- Add VR Intent Filter, Permissions, and Features -->
					<if condition="bPackageForOculusMobile">
						<true>
							<setElement result="vrIntent" value="category"/>
							<addAttribute tag="$vrIntent" name="android:name" value="com.oculus.intent.category.VR"/>
							<addElement tag="intent-filter" name="vrIntent"/>
<<<<<<< HEAD

=======
>>>>>>> 6bbb88c8
							<addPermission android:name="android.permission.READ_EXTERNAL_STORAGE"/>
							<addFeature android:name="android.hardware.usb.host"/>
						</true>
					</if>

					<!-- Quest Specific Activity Tags -->
					<if condition="bOculus6Dof">
						<true>
							<!-- Add Focus Aware Flag -->
							<setElement result="focusAware" value="meta-data" />
							<addAttribute tag="$focusAware" name="android:name" value="com.oculus.vr.focusaware" />
							<addAttribute tag="$focusAware" name="android:value" value="$B(bFocusAware)" />
							<addElement tag="activity" name="focusAware"/>

							<!-- Add System Keyboard Flag -->
							<if condition="bFocusAware">
								<true>
									<if condition="bRequiresSystemKeyboard">
										<true>
											<addFeature android:name="oculus.software.overlay_keyboard" android:required="false"/>
										</true>
									</if>
								</true>
							</if>
						</true>
					</if>
				</true>
			</if>
		</loopElements>

		<!-- Add Application Specific Flags -->
		<loopElements tag="application">
			<!-- Add SupportedDevices Tag -->
			<setElement result ="supportedDevices" value="meta-data" />
			<addAttribute tag="$supportedDevices" name="android:name" value="com.oculus.supportedDevices" />
			<setBoolAnd result="bPackageForOculusQuestAndQuest2" arg1="$B(bPackageForOculusQuest)" arg2="$B(bPackageForOculusQuest2)"/>
			<if condition="bPackageForOculusQuestAndQuest2">
				<true>
					<addAttribute tag="$supportedDevices" name="android:value" value="quest|delmar" />
				</true>
				<false>
					<if condition="bPackageForOculusQuest2">
						<true>
							<addAttribute tag="$supportedDevices" name="android:value" value="delmar" />
						</true>
						<false>
							<addAttribute tag="$supportedDevices" name="android:value" value="quest" />
						</false>
					</if>
				</false>
			</if>
			<addElement tag="application" name="supportedDevices"/>
<<<<<<< HEAD
		</loopElements>
		
=======

			<!-- Add Hand Tracking Frequency -->
			<if condition="bEnableHandTracking">
				<true>
					<setElement result="handTrackingFrequency" value="meta-data" />
					<addAttribute tag="$handTrackingFrequency" name="android:name" value="com.oculus.handtracking.frequency" />
					<addAttribute tag="$handTrackingFrequency" name="android:value" value="$S(HandTrackingFrequency)" />
					<addElement tag="application" name="handTrackingFrequency"/>
				</true>
			</if>
		</loopElements>

>>>>>>> 6bbb88c8
	</androidManifestUpdates>

	<!-- optional additions to proguard -->
	<proguardAdditions>
		<insert>
-keep class com.oculus.** {
*;
}
-keep class android.app.** {
*;
}
		</insert>
	</proguardAdditions>

	<!-- optional files or directories to copy to Intermediate/Android/APK -->
	<resourceCopies>
<<<<<<< HEAD
		<isArch arch="armeabi-v7a">
    		<log text="Copying libvrapi.so"/>
			<copyFile src="$S(EngineDir)/Source/ThirdParty/Oculus/OVRPlugin/OVRPlugin/ExtLibs/armeabi-v7a/libvrapi.so"
						dst="$S(BuildDir)/libs/armeabi-v7a/libvrapi.so" />

    		<log text="Copying libOVRPlugin.so"/>
			<copyFile src="$S(EngineDir)/Source/ThirdParty/Oculus/OVRPlugin/OVRPlugin/Lib/armeabi-v7a/libOVRPlugin.so"
            			dst="$S(BuildDir)/libs/armeabi-v7a/libOVRPlugin.so" />
		</isArch>
        
        <isArch arch="arm64-v8a">
    		<log text="Copying libvrapi.so"/>
			<copyFile src="$S(EngineDir)/Source/ThirdParty/Oculus/OVRPlugin/OVRPlugin/ExtLibs/arm64-v8a/libvrapi.so"
						dst="$S(BuildDir)/libs/arm64-v8a/libvrapi.so" />

    		<log text="Copying libOVRPlugin.so"/>
			<copyFile src="$S(EngineDir)/Source/ThirdParty/Oculus/OVRPlugin/OVRPlugin/Lib/arm64-v8a/libOVRPlugin.so"
            			dst="$S(BuildDir)/libs/arm64-v8a/libOVRPlugin.so" />
=======
		<isArch arch="arm64-v8a">
			<if condition="bLegacyOVRPlugin">
				<true>
					<log text="Copying libvrapi.so"/>
					<copyFile src="$S(EngineDir)/Source/ThirdParty/Oculus/OVRPlugin/OVRPlugin/ExtLibs/arm64-v8a/libvrapi.so"
								dst="$S(BuildDir)/libs/arm64-v8a/libvrapi.so" />
					<log text="Copying libOVRPlugin.so"/>
					<copyFile src="$S(EngineDir)/Source/ThirdParty/Oculus/OVRPlugin/OVRPlugin/Lib/arm64-v8a/libOVRPlugin.so"
								dst="$S(BuildDir)/libs/arm64-v8a/libOVRPlugin.so" />
				</true>
			</if>
			<if condition="bOVRPluginOpenXR">
				<true>
					<log text="Copying libopenxr_loader.so"/>
					<copyFile src="$S(EngineDir)/Source/ThirdParty/Oculus/OculusOpenXRLoader/OculusOpenXRLoader/Lib/arm64-v8a/libopenxr_loader.so"
								dst="$S(BuildDir)/libs/arm64-v8a/libopenxr_loader.so" />
					<log text="Copying OpenXR libOVRPlugin.so"/>
					<copyFile src="$S(EngineDir)/Source/ThirdParty/Oculus/OVRPlugin/OVRPlugin/Lib/arm64-v8a/OpenXR/libOVRPlugin.so"
								dst="$S(BuildDir)/libs/arm64-v8a/libOVRPlugin.so" />
				</true>
			</if>
			<if condition="bNativeOpenXR">
				<true>
					<log text="Copying libopenxr_loader.so"/>
					<copyFile src="$S(EngineDir)/Source/ThirdParty/Oculus/OculusOpenXRLoader/OculusOpenXRLoader/Lib/arm64-v8a/libopenxr_loader.so"
								dst="$S(BuildDir)/libs/arm64-v8a/libopenxr_loader.so" />
				</true>
			</if>
>>>>>>> 6bbb88c8
		</isArch>

		<if condition="bLegacyOVRPlugin">
			<true>
				<copyFile src="$S(EngineDir)/Source/ThirdParty/Oculus/OVRPlugin/OVRPlugin/ExtLibs/VrApi.jar"
					dst="$S(BuildDir)/libs/VrApi.jar" />
			</true>
		</if>

		<copyFile src="$S(EngineDir)/Source/ThirdParty/Oculus/OVRPlugin/OVRPlugin/ExtLibs/SystemUtils.jar"
					dst="$S(BuildDir)/libs/SystemUtils.jar" />

		<if condition="bEntitlementCheck">
			<true>
				<copyFile src="$S(EngineDir)/Source/ThirdParty/Oculus/OVRPlugin/OVRPlugin/ExtLibs/vrplatlib.jar"
							dst="$S(BuildDir)/libs/vrplatlib.jar" />
			</true>
		</if>

		<if condition="bRemoveOSIG">
			<true>
				<deleteFiles filespec="assets/oculussig_*" />
			</true>
		</if>
	</resourceCopies>

	<!-- optional additions to the GameActivity imports in GameActivity.java
	<gameActivityImportAdditions>
	</gameActivityImportAdditions>
	-->

	<!-- optional additions to the GameActivity class in GameActivity.java -->
	<gameActivityClassAdditions>
		<insert>
			/** Whether this application was packaged for Oculus Mobile or not */
			public boolean PackagedForOculusMobile = false;

			// check the manifest to determine if we are a Oculus Mobile application
			public boolean AndroidThunkJava_IsOculusMobileApplication()
			{
			return PackagedForOculusMobile;
			}
		</insert>
	</gameActivityClassAdditions>

	<!-- optional additions to GameActivity onCreate metadata reading in GameActivity.java -->
	<gameActivityReadMetadataAdditions>
		<if condition="bSupported">
			<true>
				<insert>
					boolean hasVR = false;

					Intent vrIntent = new Intent(Intent.ACTION_MAIN, null);
					vrIntent.addCategory("com.oculus.intent.category.VR");
					vrIntent.addFlags(PackageManager.GET_INTENT_FILTERS);
					vrIntent.setPackage(getApplicationContext().getPackageName());

					PackageManager pkgManager = getApplicationContext().getPackageManager();
					if (pkgManager != null)
					{
						if(!pkgManager.queryIntentActivities(vrIntent, PackageManager.GET_INTENT_FILTERS).isEmpty())
						{
							hasVR = true;
						}
					}

					if (bundle.containsKey("com.samsung.android.vr.application.mode"))
					{
						hasVR = true;
					}

					if (hasVR)
					{
						PackagedForOculusMobile = true;
						bUsesVrKeyboard = true;
						Log.debug("Found Oculus Mobile mode.");
				</insert>
				<insert>
					}
					else
					{
						PackagedForOculusMobile = false;
						Log.debug("No Oculus Mobile mode detected.");
					}
				</insert>
			</true>
		</if>
	</gameActivityReadMetadataAdditions>

	<!-- optional additions to GameActivity onCreate in GameActivity.java
	<gameActivityOnCreateAdditions>
	</gameActivityOnCreateAdditions>
	-->

	<!-- optional additions to GameActivity onDestroy in GameActivity.java
	<gameActivityOnDestroyAdditions>
	</gameActivityOnDestroyAdditions>
	-->

	<!-- optional additions to GameActivity onStart in GameActivity.java
	<gameActivityOnStartAdditions>
	</gameActivityOnStartAdditions>
	-->

	<!-- optional additions to GameActivity onStop in GameActivity.java
	<gameActivityOnStopAdditions>
	</gameActivityOnStopAdditions>
	-->

	<!-- optional additions to GameActivity onPause in GameActivity.java
	<gameActivityOnPauseAdditions>
	</gameActivityOnPauseAdditions>
	-->

	<!-- optional additions to GameActivity onResume in GameActivity.java
	<gameActivityOnResumeAdditions>
	</gameActivityOnResumeAdditions>
	-->

	<!-- optional additions to GameActivity onActivityResult in GameActivity.java
	<gameActivityOnActivityResultAdditions>
	</gameActivityOnActivityResultAdditions>
	-->

	<!-- optional libraries to load in GameActivity.java before libUnreal.so -->
	<soLoadLibrary>
		<!-- need this if plugin enabled and supported architecture, even if not packaged for Oculus mobile -->
		<if condition="bSupported">
			<true>
				<if condition="bLegacyOVRPlugin">
					<true>
						<loadLibrary name="vrapi" failmsg="vrapi library not loaded and may be required for Oculus VR." />
						<loadLibrary name="OVRPlugin" failmsg="OVRPlugin library not loaded and may be required for Oculus VR." />
					</true>
				</if>
				<if condition="bOVRPluginOpenXR">
					<true>
						<loadLibrary name="openxr_loader" failmsg="openxr_loader library not loaded and may be required for Oculus VR." />
						<loadLibrary name="OVRPlugin" failmsg="OVRPlugin library not loaded and may be required for Oculus VR." />
					</true>
				</if>
				<if condition="bNativeOpenXR">
					<true>
						<loadLibrary name="openxr_loader" failmsg="openxr_loader library not loaded and may be required for Oculus VR." />
					</true>
				</if>
			</true>
		</if>
	</soLoadLibrary>
</root><|MERGE_RESOLUTION|>--- conflicted
+++ resolved
@@ -31,10 +31,7 @@
 		<setBoolFromPropertyContains result="bPackageForOculusQuest2" ini="Engine" section="/Script/AndroidRuntimeSettings.AndroidRuntimeSettings" property="PackageForOculusMobile" contains="Quest2"/>
 		<setBoolFromProperty result="bRequiresSystemKeyboard" ini="Engine" section="/Script/OculusHMD.OculusHMDRuntimeSettings" property="bRequiresSystemKeyboard" default="false"/>
 		<setStringFromProperty result="HandTrackingSupport" ini="Engine" section="/Script/OculusHMD.OculusHMDRuntimeSettings" property="HandTrackingSupport" default="ControllersOnly"/>
-<<<<<<< HEAD
-=======
 		<setStringFromProperty result="HandTrackingFrequency" ini="Engine" section="/Script/OculusHMD.OculusHMDRuntimeSettings" property="HandTrackingFrequency" default="LOW"/>
->>>>>>> 6bbb88c8
 		<setBoolOr result="bPackageForOculusMobile" 
 			arg1="$B(bPackageForOculusQuest)" arg2="$B(bPackageForOculusQuest2)"/>
 		<if condition="bPackageForOculusMobile">
@@ -122,11 +119,7 @@
 			</true>
 		</if>
 		<setBool result="bOculus6Dof" value="$B(bPackageForOculusMobile)" />
-<<<<<<< HEAD
-		
-=======
-
->>>>>>> 6bbb88c8
+
 		<!-- Add Quest Specific Flags -->
 		<if condition="bOculus6Dof">
 			<true>
@@ -148,11 +141,7 @@
 		<!-- Add Activity Specific Flags -->
 		<loopElements tag="activity">
 			<setStringFromAttribute result="activityName" tag="$" name="android:name"/>
-<<<<<<< HEAD
-			<setBoolIsEqual result="bGameActivity" arg1="$S(activityName)" arg2="com.epicgames.ue4.GameActivity"/>
-=======
 			<setBoolIsEqual result="bGameActivity" arg1="$S(activityName)" arg2="com.epicgames.unreal.GameActivity"/>
->>>>>>> 6bbb88c8
 			<if condition="bGameActivity">
 				<true>
 					<!-- Add VR Intent Filter, Permissions, and Features -->
@@ -161,10 +150,6 @@
 							<setElement result="vrIntent" value="category"/>
 							<addAttribute tag="$vrIntent" name="android:name" value="com.oculus.intent.category.VR"/>
 							<addElement tag="intent-filter" name="vrIntent"/>
-<<<<<<< HEAD
-
-=======
->>>>>>> 6bbb88c8
 							<addPermission android:name="android.permission.READ_EXTERNAL_STORAGE"/>
 							<addFeature android:name="android.hardware.usb.host"/>
 						</true>
@@ -217,10 +202,6 @@
 				</false>
 			</if>
 			<addElement tag="application" name="supportedDevices"/>
-<<<<<<< HEAD
-		</loopElements>
-		
-=======
 
 			<!-- Add Hand Tracking Frequency -->
 			<if condition="bEnableHandTracking">
@@ -233,7 +214,6 @@
 			</if>
 		</loopElements>
 
->>>>>>> 6bbb88c8
 	</androidManifestUpdates>
 
 	<!-- optional additions to proguard -->
@@ -250,26 +230,6 @@
 
 	<!-- optional files or directories to copy to Intermediate/Android/APK -->
 	<resourceCopies>
-<<<<<<< HEAD
-		<isArch arch="armeabi-v7a">
-    		<log text="Copying libvrapi.so"/>
-			<copyFile src="$S(EngineDir)/Source/ThirdParty/Oculus/OVRPlugin/OVRPlugin/ExtLibs/armeabi-v7a/libvrapi.so"
-						dst="$S(BuildDir)/libs/armeabi-v7a/libvrapi.so" />
-
-    		<log text="Copying libOVRPlugin.so"/>
-			<copyFile src="$S(EngineDir)/Source/ThirdParty/Oculus/OVRPlugin/OVRPlugin/Lib/armeabi-v7a/libOVRPlugin.so"
-            			dst="$S(BuildDir)/libs/armeabi-v7a/libOVRPlugin.so" />
-		</isArch>
-        
-        <isArch arch="arm64-v8a">
-    		<log text="Copying libvrapi.so"/>
-			<copyFile src="$S(EngineDir)/Source/ThirdParty/Oculus/OVRPlugin/OVRPlugin/ExtLibs/arm64-v8a/libvrapi.so"
-						dst="$S(BuildDir)/libs/arm64-v8a/libvrapi.so" />
-
-    		<log text="Copying libOVRPlugin.so"/>
-			<copyFile src="$S(EngineDir)/Source/ThirdParty/Oculus/OVRPlugin/OVRPlugin/Lib/arm64-v8a/libOVRPlugin.so"
-            			dst="$S(BuildDir)/libs/arm64-v8a/libOVRPlugin.so" />
-=======
 		<isArch arch="arm64-v8a">
 			<if condition="bLegacyOVRPlugin">
 				<true>
@@ -298,7 +258,6 @@
 								dst="$S(BuildDir)/libs/arm64-v8a/libopenxr_loader.so" />
 				</true>
 			</if>
->>>>>>> 6bbb88c8
 		</isArch>
 
 		<if condition="bLegacyOVRPlugin">
