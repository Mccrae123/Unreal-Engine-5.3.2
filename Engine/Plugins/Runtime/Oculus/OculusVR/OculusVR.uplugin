{
	"FileVersion": 3,
	"Version": 1,
<<<<<<< HEAD
	"VersionName": "1.41.0",
=======
	"VersionName": "1.44.0",
>>>>>>> 90fae962
	"FriendlyName": "Oculus VR",
	"Description": "Support for Oculus headsets and controllers",
	"Category": "Virtual Reality",
	"CreatedBy": "Oculus",
	"CreatedByURL": "https://www.oculus.com/",
	"DocsURL": "https://developer.oculus.com/documentation/unreal/latest/concepts/unreal-engine/",
	"MarketplaceURL": "",
	"SupportURL": "https://forums.oculusvr.com/developer/categories/unreal",
	"EnabledByDefault": true,
	"CanContainContent": true,
	"IsBetaVersion": false,
	"Installed": false,
	"SupportedTargetPlatforms": [
		"Win32",
		"Win64",
		"Android"
	],
	"Modules": [
		{
			"Name": "OculusHMD",
			"Type": "Runtime",
			"LoadingPhase": "PostConfigInit",
			"WhitelistPlatforms": [
				"Win64",
				"Win32",
				"Android"
			]
		},
		{
			"Name": "OculusInput",
			"Type": "Runtime",
			"LoadingPhase": "Default",
			"WhitelistPlatforms": [
				"Win64",
				"Win32",
				"Android"
			]
		},
		{
			"Name": "OculusMR",
			"Type": "Runtime",
			"LoadingPhase": "PostEngineInit",
			"WhitelistPlatforms": [
				"Win64",
				"Win32",
				"Android"
			]
		},
		{
			"Name": "OculusEditor",
			"Type": "Editor",
			"LoadingPhase": "Default",
			"WhitelistPlatforms": [
				"Win64"
			]
		}
	],
	"Plugins": [
		{
			"Name": "ProceduralMeshComponent",
			"Enabled": true
		}
	]
}<|MERGE_RESOLUTION|>--- conflicted
+++ resolved
@@ -1,11 +1,7 @@
 {
 	"FileVersion": 3,
 	"Version": 1,
-<<<<<<< HEAD
-	"VersionName": "1.41.0",
-=======
 	"VersionName": "1.44.0",
->>>>>>> 90fae962
 	"FriendlyName": "Oculus VR",
 	"Description": "Support for Oculus headsets and controllers",
 	"Category": "Virtual Reality",
