--- conflicted
+++ resolved
@@ -370,15 +370,11 @@
 		const bool bTickThisFrame = (((GFrameCounter + ComponentDataToCheck.FrameOffset) % ComponentDataToCheck.TickRate) == 0);
 		// Calculate interp alpha even when interpolation or ticking is disabled as this is used to decide how much root motion to consume
 		// each frame by character movement
-<<<<<<< HEAD
-		float Alpha = (InComponentData.TickRate > 1) ? FMath::Clamp((1.0f / (InComponentData.TickRate - InComponentData.SkippedTicks + 1)), 0.0f, 1.0f) : 1.f;
-=======
 		InComponentData.SkippedTicks = bTickThisFrame ? 0 : (InComponentData.SkippedTicks + 1);
 		
 		// Each frame we replace the source pose with the interpolated pose, so Alpha is set to blend from the current pose, one tick closer to the final pose.
 		const int TicksRemaining = InComponentData.TickRate - InComponentData.SkippedTicks;
 		float Alpha = (InComponentData.TickRate > 1) ? FMath::Clamp((1.0f / TicksRemaining), 0.0f, 1.0f) : 1.f;
->>>>>>> 4af6daef
 		InComponentData.Component->SetExternalInterpolationAlpha(Alpha);
 
 		if((ComponentDataToCheck.bInterpolate && ComponentDataToCheck.bOnScreen) || bTickThisFrame)
