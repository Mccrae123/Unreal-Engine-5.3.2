// Copyright 2017 Google Inc.

#include "GoogleARCoreDevice.h"
#include "CoreMinimal.h"
#include "Misc/ScopeLock.h"
#include "HAL/ThreadSafeCounter64.h"
#include "GameFramework/WorldSettings.h"
#include "Framework/Application/SlateApplication.h"
#include "Engine/World.h" // for FWorldDelegates
#include "Engine/Engine.h"
#include "GeneralProjectSettings.h"
#include "GoogleARCoreXRTrackingSystem.h"
#include "GoogleARCoreAndroidHelper.h"
#include "GoogleARCoreBaseLogCategory.h"

#if PLATFORM_ANDROID
#include "Android/AndroidApplication.h"
#endif

#include "GoogleARCorePermissionHandler.h"

namespace
{
	EGoogleARCoreFunctionStatus ToARCoreFunctionStatus(EGoogleARCoreAPIStatus Status)
	{
		switch (Status)
		{
		case EGoogleARCoreAPIStatus::AR_SUCCESS:
			return EGoogleARCoreFunctionStatus::Success;
		case EGoogleARCoreAPIStatus::AR_ERROR_NOT_TRACKING:
			return EGoogleARCoreFunctionStatus::NotTracking;
		case EGoogleARCoreAPIStatus::AR_ERROR_SESSION_PAUSED:
			return EGoogleARCoreFunctionStatus::SessionPaused;
		case EGoogleARCoreAPIStatus::AR_ERROR_RESOURCE_EXHAUSTED:
			return EGoogleARCoreFunctionStatus::ResourceExhausted;
		case EGoogleARCoreAPIStatus::AR_ERROR_NOT_YET_AVAILABLE:
			return EGoogleARCoreFunctionStatus::NotAvailable;
		default:
			ensureMsgf(false, TEXT("Unknown conversion from EGoogleARCoreAPIStatus %d to EGoogleARCoreFunctionStatus."), static_cast<int>(Status));
			return EGoogleARCoreFunctionStatus::Unknown;
		}
	}
}

FGoogleARCoreDelegates::FGoogleARCoreOnConfigCameraDelegate FGoogleARCoreDelegates::OnCameraConfig;

FGoogleARCoreDevice* FGoogleARCoreDevice::GetInstance()
{
	static FGoogleARCoreDevice Inst;
	return &Inst;
}

FGoogleARCoreDevice::FGoogleARCoreDevice()
	: PassthroughCameraTexture(nullptr)
	, PassthroughCameraTextureId(-1)
	, bIsARCoreSessionRunning(false)
	, bForceLateUpdateEnabled(false)
	, bSessionConfigChanged(false)
	, bAndroidRuntimePermissionsRequested(false)
	, bAndroidRuntimePermissionsGranted(false)
	, bPermissionDeniedByUser(false)
	, bStartSessionRequested(false)
	, bShouldSessionRestart(false)
	, bARCoreInstallRequested(false)
	, bARCoreInstalled(false)
	, WorldToMeterScale(100.0f)
	, PermissionHandler(nullptr)
	, bDisplayOrientationChanged(false)
	, CurrentSessionStatus(EARSessionStatus::NotStarted)
{
}

EGoogleARCoreAvailability FGoogleARCoreDevice::CheckARCoreAPKAvailability()
{
	return FGoogleARCoreAPKManager::CheckARCoreAPKAvailability();
}

EGoogleARCoreAPIStatus FGoogleARCoreDevice::RequestInstall(bool bUserRequestedInstall, EGoogleARCoreInstallStatus& OutInstallStatus)
{
	return FGoogleARCoreAPKManager::RequestInstall(bUserRequestedInstall, OutInstallStatus);
}

bool FGoogleARCoreDevice::GetIsTrackingTypeSupported(EARSessionType SessionType)
{
	if (SessionType == EARSessionType::World)
	{
		return true;
	}
	else
	{
		return false;
	}
}

void FGoogleARCoreDevice::OnModuleLoaded()
{
	// Init display orientation.
	OnDisplayOrientationChanged();

	FWorldDelegates::OnWorldTickStart.AddRaw(this, &FGoogleARCoreDevice::OnWorldTickStart);
}

void FGoogleARCoreDevice::OnModuleUnloaded()
{
	FWorldDelegates::OnWorldTickStart.RemoveAll(this);
	// clear the unique ptr.
	ARCoreSession.Reset();
}

bool FGoogleARCoreDevice::GetIsARCoreSessionRunning()
{
	return bIsARCoreSessionRunning;
}

EARSessionStatus FGoogleARCoreDevice::GetSessionStatus()
{
	return CurrentSessionStatus;
}

float FGoogleARCoreDevice::GetWorldToMetersScale()
{
	return WorldToMeterScale;
}

// This function will be called by public function to start AR core session request.
void FGoogleARCoreDevice::StartARCoreSessionRequest(UARSessionConfig* SessionConfig)
{
	UE_LOG(LogGoogleARCore, Log, TEXT("Start ARCore session requested."));

	if (bIsARCoreSessionRunning)
	{
		UE_LOG(LogGoogleARCore, Log, TEXT("ARCore session is already running, set it to use the new session config."));
		EGoogleARCoreAPIStatus Status = ARCoreSession->ConfigSession(*SessionConfig);
		ensureMsgf(Status == EGoogleARCoreAPIStatus::AR_SUCCESS, TEXT("Failed to set ARCore session to new configuration while it is running."));

		return;
	}

	if (bStartSessionRequested)
	{
		UE_LOG(LogGoogleARCore, Warning, TEXT("ARCore session is already starting. This will overriding the previous session config with the new one."))
	}

	bStartSessionRequested = true;
	// Re-request permission if necessary
	bPermissionDeniedByUser = false;
	bARCoreInstallRequested = false;

	// Try recreating the ARCoreSession to fix the fatal error.
	if (CurrentSessionStatus == EARSessionStatus::FatalError)
	{
		UE_LOG(LogGoogleARCore, Warning, TEXT("Reset ARCore session due to fatal error detected."));
		ResetARCoreSession();
	}
}

bool FGoogleARCoreDevice::SetARCameraConfig(FGoogleARCoreCameraConfig CameraConfig)
{
	EGoogleARCoreAPIStatus APIStatus = ARCoreSession->SetCameraConfig(CameraConfig);
	if (APIStatus == EGoogleARCoreAPIStatus::AR_SUCCESS)
	{
		return true;
	}
	else if (APIStatus == EGoogleARCoreAPIStatus::AR_ERROR_SESSION_NOT_PAUSED)
	{
		UE_LOG(LogGoogleARCore, Error, TEXT("Failed to set ARCamera configuration due to the arcore session isn't paused."));
	}
	else
	{
		UE_LOG(LogGoogleARCore, Error, TEXT("Failed to set ARCamera configuration with provided CameraConfig."));
	}

	UE_LOG(LogGoogleARCore, Error, TEXT("You should only call the ConfigARCoreCamera function when the OnConfigCamera delegate get called, and the provided CameraConfig must be from the array that is passed by the delegate."));
	return false;
}

bool FGoogleARCoreDevice::GetARCameraConfig(FGoogleARCoreCameraConfig& OutCurrentCameraConfig)
{
	if (ARCoreSession.IsValid())
	{
		ARCoreSession->GetARCameraConfig(OutCurrentCameraConfig);
		return true;
	}
	else
	{
		return false;
	}
}

bool FGoogleARCoreDevice::GetStartSessionRequestFinished()
{
	return !bStartSessionRequested;
}

// Note that this function will only be registered when ARCore is supported.
void FGoogleARCoreDevice::OnWorldTickStart(ELevelTick TickType, float DeltaTime)
{
	WorldToMeterScale = GWorld->GetWorldSettings()->WorldToMeters;
	TFunction<void()> Func;
	while (RunOnGameThreadQueue.Dequeue(Func))
	{
		Func();
	}

	if (!bIsARCoreSessionRunning && bStartSessionRequested)
	{
		if (!bARCoreInstalled)
		{
			EGoogleARCoreInstallStatus InstallStatus = EGoogleARCoreInstallStatus::Installed;
			EGoogleARCoreAPIStatus Status = FGoogleARCoreAPKManager::RequestInstall(!bARCoreInstallRequested, InstallStatus);

			if (Status != EGoogleARCoreAPIStatus::AR_SUCCESS)
			{
				bStartSessionRequested = false;
				CurrentSessionStatus = EARSessionStatus::NotSupported;
			}
			else if (InstallStatus == EGoogleARCoreInstallStatus::Installed)
			{
				bARCoreInstalled = true;
			}
			else
			{
				bARCoreInstallRequested = true;
			}
		}

		else if (bPermissionDeniedByUser)
		{
			CurrentSessionStatus = EARSessionStatus::PermissionNotGranted;
			bStartSessionRequested = false;
		}
		else
		{
			CheckAndRequrestPermission(*AccessSessionConfig());
			// Either we don't need to request permission or the permission request is done.
			// Queue the session start task on UiThread
			if (!bAndroidRuntimePermissionsRequested)
			{
				StartSessionWithRequestedConfig();
			}
		}
	}

	if (bIsARCoreSessionRunning)
	{
		// Update ARFrame
		FVector2D ViewportSize(1, 1);
		if (GEngine && GEngine->GameViewport)
		{
			ViewportSize = GEngine->GameViewport->Viewport->GetSizeXY();
		}
		ARCoreSession->SetDisplayGeometry(static_cast<int>(FGoogleARCoreAndroidHelper::GetDisplayRotation()), ViewportSize.X, ViewportSize.Y);
		EGoogleARCoreAPIStatus Status = ARCoreSession->Update(WorldToMeterScale);
		if (Status == EGoogleARCoreAPIStatus::AR_ERROR_FATAL)
		{
			ARCoreSession->Pause();
			bIsARCoreSessionRunning = false;
			CurrentSessionStatus = EARSessionStatus::FatalError;
		}
		else
		{
<<<<<<< HEAD
			CameraBlitter.DoBlit(PassthroughCameraTextureId, FIntPoint(1920, 1080));
=======
			// Copy the camera GPU texture to a normal Texture2D so that we can get around the multi-threaded rendering issue.
			CameraBlitter.DoBlit(PassthroughCameraTextureId, SessionCameraConfig.CameraTextureResolution);
>>>>>>> cf6d231e
		}
	}
}

void FGoogleARCoreDevice::CheckAndRequrestPermission(const UARSessionConfig& ConfigurationData)
{
	if (!bAndroidRuntimePermissionsRequested)
	{
		TArray<FString> RuntimePermissions;
		TArray<FString> NeededPermissions;
		GetRequiredRuntimePermissionsForConfiguration(ConfigurationData, RuntimePermissions);
		if (RuntimePermissions.Num() > 0)
		{
			for (int32 i = 0; i < RuntimePermissions.Num(); i++)
			{
				if (!UARCoreAndroidPermissionHandler::CheckRuntimePermission(RuntimePermissions[i]))
				{
					NeededPermissions.Add(RuntimePermissions[i]);
				}
			}
		}
		if (NeededPermissions.Num() > 0)
		{
			bAndroidRuntimePermissionsGranted = false;
			bAndroidRuntimePermissionsRequested = true;
			if (PermissionHandler == nullptr)
			{
				PermissionHandler = NewObject<UARCoreAndroidPermissionHandler>();
				PermissionHandler->AddToRoot();
			}
			PermissionHandler->RequestRuntimePermissions(NeededPermissions);
		}
		else
		{
			bAndroidRuntimePermissionsGranted = true;
		}
	}
}

void FGoogleARCoreDevice::HandleRuntimePermissionsGranted(const TArray<FString>& RuntimePermissions, const TArray<bool>& Granted)
{
	bool bGranted = true;
	for (int32 i = 0; i < RuntimePermissions.Num(); i++)
	{
		if (!Granted[i])
		{
			bGranted = false;
			UE_LOG(LogGoogleARCore, Warning, TEXT("Android runtime permission denied: %s"), *RuntimePermissions[i]);
		}
		else
		{
			UE_LOG(LogGoogleARCore, Log, TEXT("Android runtime permission granted: %s"), *RuntimePermissions[i]);
		}
	}
	bAndroidRuntimePermissionsRequested = false;
	bAndroidRuntimePermissionsGranted = bGranted;

	if (!bGranted)
	{
		bPermissionDeniedByUser = true;
	}
}

void FGoogleARCoreDevice::StartSessionWithRequestedConfig()
{
	bStartSessionRequested = false;

	// Allocate passthrough camera texture if necessary.
	if (PassthroughCameraTexture == nullptr)
	{
		ENQUEUE_UNIQUE_RENDER_COMMAND_ONEPARAMETER(
			UpdateCameraImageUV,
			FGoogleARCoreDevice*, ARCoreDevicePtr, this,
			{
				ARCoreDevicePtr->AllocatePassthroughCameraTexture_RenderThread();
			}
		);
		FlushRenderingCommands();
	}

	if (!ARCoreSession.IsValid())
	{
		ARCoreSession = FGoogleARCoreSession::CreateARCoreSession();
		EGoogleARCoreAPIStatus SessionCreateStatus = ARCoreSession->GetSessionCreateStatus();
		if (SessionCreateStatus != EGoogleARCoreAPIStatus::AR_SUCCESS)
		{
			ensureMsgf(false, TEXT("Failed to create ARCore session with error status: %d"), (int)SessionCreateStatus);
			if (SessionCreateStatus != EGoogleARCoreAPIStatus::AR_ERROR_FATAL)
			{
				CurrentSessionStatus = EARSessionStatus::NotSupported;
			}
			else
			{
				CurrentSessionStatus = EARSessionStatus::FatalError;
			}
			ARCoreSession.Reset();
			return;
		}
		ARCoreSession->SetARSystem(ARSystem.ToSharedRef());
	}

	StartSession();
}

void FGoogleARCoreDevice::StartSession()
{
	UARSessionConfig* RequestedConfig = AccessSessionConfig();

	if (RequestedConfig->GetSessionType() != EARSessionType::World)
	{
		UE_LOG(LogGoogleARCore, Warning, TEXT("Start AR failed: Unsupported AR tracking type %d for GoogleARCore"), static_cast<int>(RequestedConfig->GetSessionType()));
		CurrentSessionStatus = EARSessionStatus::UnsupportedConfiguration;
		return;
	}

	EGoogleARCoreAPIStatus Status = ARCoreSession->ConfigSession(*RequestedConfig);

	if (Status != EGoogleARCoreAPIStatus::AR_SUCCESS)
	{
		UE_LOG(LogGoogleARCore, Error, TEXT("ARCore Session start failed with error status %d"), static_cast<int>(Status));
		CurrentSessionStatus = EARSessionStatus::UnsupportedConfiguration;
		return;
	}

	check(PassthroughCameraTextureId != -1);
	ARCoreSession->SetCameraTextureId(PassthroughCameraTextureId);

	FGoogleARCoreDelegates::OnCameraConfig.Broadcast(ARCoreSession->GetSupportedCameraConfig());

	Status = ARCoreSession->Resume();

	if (Status != EGoogleARCoreAPIStatus::AR_SUCCESS)
	{
		UE_LOG(LogGoogleARCore, Error, TEXT("ARCore Session start failed with error status %d"), static_cast<int>(Status));
		check(Status == EGoogleARCoreAPIStatus::AR_ERROR_FATAL);
		// If we failed here, the only reason would be fatal error.
		CurrentSessionStatus = EARSessionStatus::FatalError;
		return;
	}

	if (GEngine->XRSystem.IsValid())
	{
		FGoogleARCoreXRTrackingSystem* ARCoreTrackingSystem = static_cast<FGoogleARCoreXRTrackingSystem*>(GEngine->XRSystem.Get());
		if (ARCoreTrackingSystem)
		{
			const bool bMatchFOV = RequestedConfig->ShouldRenderCameraOverlay();
			ARCoreTrackingSystem->ConfigARCoreXRCamera(bMatchFOV, RequestedConfig->ShouldRenderCameraOverlay());
		}
		else
		{
			UE_LOG(LogGoogleARCore, Error, TEXT("ERROR: GoogleARCoreXRTrackingSystem is not available."));
		}
	}

	ARCoreSession->GetARCameraConfig(SessionCameraConfig);

	bIsARCoreSessionRunning = true;
	CurrentSessionStatus = EARSessionStatus::Running;
	UE_LOG(LogGoogleARCore, Log, TEXT("ARCore session started successfully."));

	ARSystem->OnARSessionStarted.Broadcast();
}

void FGoogleARCoreDevice::SetARSystem(TSharedPtr<FARSystemBase, ESPMode::ThreadSafe> InARSystem)
{
	check(InARSystem.IsValid());
	ARSystem = InARSystem;
}

void* FGoogleARCoreDevice::GetARSessionRawPointer()
{
#if PLATFORM_ANDROID
	return reinterpret_cast<void*>(ARCoreSession->GetHandle());
#endif
	return nullptr;
}

void* FGoogleARCoreDevice::GetGameThreadARFrameRawPointer()
{
#if PLATFORM_ANDROID
	return reinterpret_cast<void*>(ARCoreSession->GetLatestFrameRawPointer());
#endif
	return nullptr;
}

TSharedPtr<FARSystemBase, ESPMode::ThreadSafe> FGoogleARCoreDevice::GetARSystem()
{
	return ARSystem;
}

void FGoogleARCoreDevice::PauseARCoreSession()
{
	UE_LOG(LogGoogleARCore, Log, TEXT("Pausing ARCore session."));
	if (!bIsARCoreSessionRunning)
	{
		if(bStartSessionRequested)
		{
			bStartSessionRequested = false;
		}
		else
		{
			UE_LOG(LogGoogleARCore, Log, TEXT("Could not stop ARCore tracking session because there is no running tracking session!"));
		}
		return;
	}

	EGoogleARCoreAPIStatus Status = ARCoreSession->Pause();

	if (Status == EGoogleARCoreAPIStatus::AR_ERROR_FATAL)
	{
		CurrentSessionStatus = EARSessionStatus::FatalError;
	}

	bIsARCoreSessionRunning = false;
	CurrentSessionStatus = EARSessionStatus::NotStarted;
	UE_LOG(LogGoogleARCore, Log, TEXT("ARCore session paused"));
}

void FGoogleARCoreDevice::ResetARCoreSession()
{
	ARCoreSession.Reset();
	CurrentSessionStatus = EARSessionStatus::NotStarted;
}

void FGoogleARCoreDevice::AllocatePassthroughCameraTexture_RenderThread()
{
	FRHICommandListImmediate& RHICmdList = FRHICommandListExecutor::GetImmediateCommandList();
	FRHIResourceCreateInfo CreateInfo;

	PassthroughCameraTexture = RHICmdList.CreateTextureExternal2D(1, 1, PF_R8G8B8A8, 1, 1, 0, CreateInfo);

	void* NativeResource = PassthroughCameraTexture->GetNativeResource();
	check(NativeResource);
	PassthroughCameraTextureId = *reinterpret_cast<uint32*>(NativeResource);
}

FTextureRHIRef FGoogleARCoreDevice::GetPassthroughCameraTexture()
{
	return PassthroughCameraTexture;
}

FMatrix FGoogleARCoreDevice::GetPassthroughCameraProjectionMatrix(FIntPoint ViewRectSize) const
{
	if (!IsARSessionInitialized())
	{
		return FMatrix::Identity;
	}
	return ARCoreSession->GetLatestFrame()->GetProjectionMatrix();
}

void FGoogleARCoreDevice::GetPassthroughCameraImageUVs(const TArray<float>& InUvs, TArray<float>& OutUVs) const
{
	if (!IsARSessionInitialized())
	{
		return;
	}
	ARCoreSession->GetLatestFrame()->TransformDisplayUvCoords(InUvs, OutUVs);
}

EGoogleARCoreTrackingState FGoogleARCoreDevice::GetTrackingState() const
{
	if (!IsARSessionInitialized())
	{
		return EGoogleARCoreTrackingState::StoppedTracking;
	}
	else if (!bIsARCoreSessionRunning)
	{
		return EGoogleARCoreTrackingState::NotTracking;
	}

	return ARCoreSession->GetLatestFrame()->GetCameraTrackingState();
}

FTransform FGoogleARCoreDevice::GetLatestPose() const
{
	if (!IsARSessionInitialized())
	{
		return FTransform::Identity;
	}
	return ARCoreSession->GetLatestFrame()->GetCameraPose();
}

EGoogleARCoreFunctionStatus FGoogleARCoreDevice::GetLatestPointCloud(UGoogleARCorePointCloud*& OutLatestPointCloud) const
{
	if (!IsARSessionInitialized())
	{
		return EGoogleARCoreFunctionStatus::NotAvailable;
	}

	return ToARCoreFunctionStatus(ARCoreSession->GetLatestFrame()->GetPointCloud(OutLatestPointCloud));
}

EGoogleARCoreFunctionStatus FGoogleARCoreDevice::AcquireLatestPointCloud(UGoogleARCorePointCloud*& OutLatestPointCloud) const
{
	if (!IsARSessionInitialized())
	{
		return EGoogleARCoreFunctionStatus::NotAvailable;
	}

	return ToARCoreFunctionStatus(ARCoreSession->GetLatestFrame()->AcquirePointCloud(OutLatestPointCloud));
}

#if PLATFORM_ANDROID
EGoogleARCoreFunctionStatus FGoogleARCoreDevice::GetLatestCameraMetadata(const ACameraMetadata*& OutCameraMetadata) const
{
	if (!IsARSessionInitialized())
	{
		return EGoogleARCoreFunctionStatus::NotAvailable;
	}

	return ToARCoreFunctionStatus(ARCoreSession->GetLatestFrame()->GetCameraMetadata(OutCameraMetadata));
}
#endif

EGoogleARCoreFunctionStatus FGoogleARCoreDevice::AcquireCameraImage(UGoogleARCoreCameraImage *&OutLatestCameraImage)
{
	if (!IsARSessionInitialized())
	{
		return EGoogleARCoreFunctionStatus::NotAvailable;
	}

	return ToARCoreFunctionStatus(ARCoreSession->GetLatestFrame()->AcquireCameraImage(OutLatestCameraImage));
}

FGoogleARCoreLightEstimate FGoogleARCoreDevice::GetLatestLightEstimate() const
{
	if (!IsARSessionInitialized())
	{
		return FGoogleARCoreLightEstimate();
	}

	return ARCoreSession->GetLatestFrame()->GetLightEstimate();
}

void FGoogleARCoreDevice::ARLineTrace(const FVector2D& ScreenPosition, EGoogleARCoreLineTraceChannel TraceChannels, TArray<FARTraceResult>& OutHitResults)
{
	if (!IsARSessionInitialized())
	{
		return;
	}
	OutHitResults.Empty();
	ARCoreSession->GetLatestFrame()->ARLineTrace(ScreenPosition, TraceChannels, OutHitResults);
}

void FGoogleARCoreDevice::ARLineTrace(const FVector& Start, const FVector& End, EGoogleARCoreLineTraceChannel TraceChannels, TArray<FARTraceResult>& OutHitResults)
{
	if (!IsARSessionInitialized())
	{
		return;
	}
	OutHitResults.Empty();
	ARCoreSession->GetLatestFrame()->ARLineTrace(Start, End, TraceChannels, OutHitResults);
}

EGoogleARCoreFunctionStatus FGoogleARCoreDevice::CreateARPin(const FTransform& PinToWorldTransform, UARTrackedGeometry* TrackedGeometry, USceneComponent* ComponentToPin, const FName DebugName, UARPin*& OutARAnchorObject)
{
	if (!bIsARCoreSessionRunning)
	{
		return EGoogleARCoreFunctionStatus::SessionPaused;
	}

	const FTransform& TrackingToAlignedTracking = ARSystem->GetAlignmentTransform();
	const FTransform PinToTrackingTransform = PinToWorldTransform.GetRelativeTransform(ARSystem->GetTrackingToWorldTransform()).GetRelativeTransform(TrackingToAlignedTracking);

	EGoogleARCoreFunctionStatus Status = ToARCoreFunctionStatus(ARCoreSession->CreateARAnchor(PinToTrackingTransform, TrackedGeometry, ComponentToPin, DebugName, OutARAnchorObject));

	return Status;
}

void FGoogleARCoreDevice::RemoveARPin(UARPin* ARAnchorObject)
{
	if (!ARCoreSession.IsValid())
	{
		return;
	}

	ARCoreSession->DetachAnchor(ARAnchorObject);
}

void FGoogleARCoreDevice::GetAllARPins(TArray<UARPin*>& ARCoreAnchorList)
{
	if (!ARCoreSession.IsValid())
	{
		return;
	}
	ARCoreSession->GetAllAnchors(ARCoreAnchorList);
}

void FGoogleARCoreDevice::GetUpdatedARPins(TArray<UARPin*>& ARCoreAnchorList)
{
	if (!IsARSessionInitialized())
	{
		return;
	}
	ARCoreSession->GetLatestFrame()->GetUpdatedAnchors(ARCoreAnchorList);
}

// Functions that are called on Android lifecycle events.
void FGoogleARCoreDevice::OnApplicationCreated()
{
}

void FGoogleARCoreDevice::OnApplicationDestroyed()
{
}

void FGoogleARCoreDevice::OnApplicationPause()
{
	UE_LOG(LogGoogleARCore, Log, TEXT("OnPause Called: %d"), bIsARCoreSessionRunning);
	bShouldSessionRestart = bIsARCoreSessionRunning;
	if (bIsARCoreSessionRunning)
	{
		PauseARCoreSession();
	}
}

void FGoogleARCoreDevice::OnApplicationResume()
{
	UE_LOG(LogGoogleARCore, Log, TEXT("OnResume Called: %d"), bShouldSessionRestart);
	// Try to ask for permission if it is denied by user.
	if (bShouldSessionRestart)
	{
		bShouldSessionRestart = false;
		StartSession();
	}
}

void FGoogleARCoreDevice::OnApplicationStop()
{
}

void FGoogleARCoreDevice::OnApplicationStart()
{
}

// TODO: we probably don't need this.
void FGoogleARCoreDevice::OnDisplayOrientationChanged()
{
	FGoogleARCoreAndroidHelper::UpdateDisplayRotation();
	bDisplayOrientationChanged = true;
}

UARSessionConfig* FGoogleARCoreDevice::AccessSessionConfig() const
{
	return (ARSystem.IsValid())
		? &ARSystem->AccessSessionConfig()
		: nullptr;
}


EGoogleARCoreFunctionStatus FGoogleARCoreDevice::GetCameraImageIntrinsics(UGoogleARCoreCameraIntrinsics *&OutCameraIntrinsics)
{
	if (!IsARSessionInitialized())
	{
		return EGoogleARCoreFunctionStatus::NotAvailable;
	}

	return ToARCoreFunctionStatus(ARCoreSession->GetLatestFrame()->GetCameraImageIntrinsics(OutCameraIntrinsics));
}

EGoogleARCoreFunctionStatus FGoogleARCoreDevice::GetCameraTextureIntrinsics(UGoogleARCoreCameraIntrinsics *&OutCameraIntrinsics)
{
	if (!IsARSessionInitialized())
	{
		return EGoogleARCoreFunctionStatus::NotAvailable;
	}

	return ToARCoreFunctionStatus(ARCoreSession->GetLatestFrame()->GetCameraTextureIntrinsics(OutCameraIntrinsics));
}<|MERGE_RESOLUTION|>--- conflicted
+++ resolved
@@ -259,12 +259,8 @@
 		}
 		else
 		{
-<<<<<<< HEAD
-			CameraBlitter.DoBlit(PassthroughCameraTextureId, FIntPoint(1920, 1080));
-=======
 			// Copy the camera GPU texture to a normal Texture2D so that we can get around the multi-threaded rendering issue.
 			CameraBlitter.DoBlit(PassthroughCameraTextureId, SessionCameraConfig.CameraTextureResolution);
->>>>>>> cf6d231e
 		}
 	}
 }
