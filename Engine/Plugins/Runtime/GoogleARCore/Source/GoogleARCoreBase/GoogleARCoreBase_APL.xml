<?xml version="1.0" encoding="utf-8"?>
<!--GoogleARCore plugin additions-->
<root xmlns:android="http://schemas.android.com/apk/res/android">
  <!-- init section is always evaluated once per architecture -->
  <init>
    <log text="GoogleARCorePlugin APL init"/>
    <setBoolFromProperty result="bGradle" ini="Engine" section="/Script/AndroidRuntimeSettings.AndroidRuntimeSettings" property="bEnableGradle" default="false"/>
		<!-- Get the bARCoreRequiredApp setting from the Engine ini. -->
		<setBoolFromProperty result="bARCoreRequiredApp" ini="Engine" section="/Script/GoogleARCoreBase.GoogleARCoreEditorSettings" property="bARCoreRequiredApp" default="true" />
	</init>

  <!-- optional files or directories to copy to Intermediate/Android/APK -->
  <resourceCopies>
    <log text="Copying GoogleARCore plugin files to staging"/>
    <copyDir src="$S(PluginDir)/Java" dst="$S(BuildDir)/src/com/google/arcore/unreal" />
    <isArch arch="armeabi-v7a">
      <copyFile src="$S(EngineDir)/Source/ThirdParty/GoogleARCore/lib/armeabi-v7a/libarcore_sdk.so"
          dst="$S(BuildDir)/libs/armeabi-v7a/libarcore_sdk.so" />
    </isArch>
    <isArch arch="arm64-v8a">
      <copyFile src="$S(EngineDir)/Source/ThirdParty/GoogleARCore/lib/arm64-v8a/libarcore_sdk.so"
                dst="$S(BuildDir)/libs/arm64-v8a/libarcore_sdk.so" />
    </isArch>

  </resourceCopies>

  <!-- optional updates applied to AndroidManifest.xml -->
  <androidManifestUpdates>
    <addPermission android:name="android.permission.CAMERA"/>
    <if condition="bARCoreRequiredApp">
      <true>
        <addFeature android:name="android.hardware.camera.ar" android:required="true"/>
        <addElements tag="application">
          <meta-data android:name="com.google.ar.core" android:value="required" />
        </addElements>
      </true>
      <false>
        <addElements tag="application">
          <meta-data android:name="com.google.ar.core" android:value="optional" />
        </addElements>
      </false>
    </if>
  </androidManifestUpdates>


  <gameActivityImportAdditions>
    <insert>
			import com.google.arcore.unreal.GoogleARCoreJavaHelper;
		</insert>
  </gameActivityImportAdditions>

  <gameActivityClassAdditions>
    <insert>

      private GoogleARCoreJavaHelper arCoreJavaHelper = null;

      public GoogleARCoreJavaHelper GetGoogleARCoreJavaHelper()
      {
        if (arCoreJavaHelper == null)
        {
          arCoreJavaHelper = new GoogleARCoreJavaHelper(this);
        }

        return arCoreJavaHelper;
      }

      // Methods for calling via JNI:

      public int AndroidThunkJava_GetDisplayRotation()
      {
        return GetGoogleARCoreJavaHelper().getDisplayRotation();
      }

      public void AndroidThunkJava_QueueStartSessionOnUiThread()
      {
        GetGoogleARCoreJavaHelper().queueSessionStartOnUiThread();
      }
    </insert>
  </gameActivityClassAdditions>

  <gameActivityOnPauseAdditions>
    <insert>
      GoogleARCoreJavaHelper.onApplicationPause();
    </insert>
  </gameActivityOnPauseAdditions>

  <gameActivityOnResumeAdditions>
    <insert>
       GoogleARCoreJavaHelper.onApplicationResume();
    </insert>
  </gameActivityOnResumeAdditions>

  <gameActivityOnStartAdditions>
    <insert>
       GoogleARCoreJavaHelper.onApplicationStart();
     </insert>
  </gameActivityOnStartAdditions>

  <gameActivityOnStopAdditions>
    <insert>
       GoogleARCoreJavaHelper.onApplicationStop();
     </insert>
  </gameActivityOnStopAdditions>
  <gameActivityOnActivityResultAdditions>
    <insert>
    </insert>
  </gameActivityOnActivityResultAdditions>

  <gameActivityOnCreateAdditions>
    <insert>
      GoogleARCoreJavaHelper.onApplicationCreated();
      GetGoogleARCoreJavaHelper().initDisplayManager();
    </insert>
  </gameActivityOnCreateAdditions>

  <gameActivityOnDestroyAdditions>
    <insert>
      GoogleARCoreJavaHelper.onApplicationDestroyed();
    </insert>
  </gameActivityOnDestroyAdditions>

  <buildGradleAdditions>
      <insert>
        dependencies {
          compile('com.google.ar:core:1.0.0')
        }
      </insert>
  </buildGradleAdditions>

  <AARImports>
    <insert>repository $(ENGINEDIR)/Source/ThirdParty/GoogleARCore/lib/android-aar</insert>
    <insertNewline/>
    <if condition="bGradle">
      <false>
<<<<<<< HEAD
        <insert>com.google.tango, tango_java_lib, 0.0.0</insert>
        <insertNewline/>
        <insert>com.google.tango, lighting_estimation, 0.0.0</insert>
=======
        <insert>com.google.ar, core, 1.0.0</insert>
>>>>>>> e3a25b20
        <insertNewline/>
      </false>
    </if>
  </AARImports>

</root><|MERGE_RESOLUTION|>--- conflicted
+++ resolved
@@ -132,13 +132,7 @@
     <insertNewline/>
     <if condition="bGradle">
       <false>
-<<<<<<< HEAD
-        <insert>com.google.tango, tango_java_lib, 0.0.0</insert>
-        <insertNewline/>
-        <insert>com.google.tango, lighting_estimation, 0.0.0</insert>
-=======
         <insert>com.google.ar, core, 1.0.0</insert>
->>>>>>> e3a25b20
         <insertNewline/>
       </false>
     </if>
