// Copyright 2017 Google Inc.


using System.IO;


namespace UnrealBuildTool.Rules
{
	public class GoogleARCoreBase : ModuleRules
	{
		public GoogleARCoreBase(ReadOnlyTargetRules Target) : base(Target)
		{
			PrivateIncludePaths.AddRange(
				new string[]
				{
					"GoogleARCoreBase/Private",
				}
			);
			PublicDependencyModuleNames.AddRange(
					new string[]
					{
						"HeadMountedDisplay",
						"AugmentedReality",
					}
				);

			PrivateDependencyModuleNames.AddRange(
				new string[]
				{
					"Core",
					"CoreUObject",
					"Engine",
					"EngineSettings",
					"Slate",
					"SlateCore",
					"RHI",
					"RenderCore",
					"ShaderCore",
					"AndroidPermission",
					"GoogleARCoreRendering",
					"GoogleARCoreSDK",
<<<<<<< HEAD
					"OpenGL"
=======
					"OpenGL",
					"UElibPNG",
					"zlib"
>>>>>>> a23640a2
				}
			);

			PrivateIncludePathModuleNames.AddRange(
				new string[]
				{
					"Settings" // For editor settings panel.
				}
			);

			if (Target.Platform == UnrealTargetPlatform.Android)
			{
				// Additional dependencies on android...
				PrivateDependencyModuleNames.Add("Launch");

				// Register Plugin Language
				AdditionalPropertiesForReceipt.Add("AndroidPlugin", Path.Combine(ModuleDirectory, "GoogleARCoreBase_APL.xml"));
<<<<<<< HEAD
=======

				if (AndroidExports.CreateToolChain(Target.ProjectFile).GetNdkApiLevelInt(19) >= 24)
				{
					// Camera CPU image access dependency.
					PublicAdditionalLibraries.Add("mediandk");
				}
>>>>>>> a23640a2
			}

			bFasterWithoutUnity = false;
		}
	}
}<|MERGE_RESOLUTION|>--- conflicted
+++ resolved
@@ -39,13 +39,9 @@
 					"AndroidPermission",
 					"GoogleARCoreRendering",
 					"GoogleARCoreSDK",
-<<<<<<< HEAD
-					"OpenGL"
-=======
 					"OpenGL",
 					"UElibPNG",
 					"zlib"
->>>>>>> a23640a2
 				}
 			);
 
@@ -63,15 +59,12 @@
 
 				// Register Plugin Language
 				AdditionalPropertiesForReceipt.Add("AndroidPlugin", Path.Combine(ModuleDirectory, "GoogleARCoreBase_APL.xml"));
-<<<<<<< HEAD
-=======
 
 				if (AndroidExports.CreateToolChain(Target.ProjectFile).GetNdkApiLevelInt(19) >= 24)
 				{
 					// Camera CPU image access dependency.
 					PublicAdditionalLibraries.Add("mediandk");
 				}
->>>>>>> a23640a2
 			}
 
 			bFasterWithoutUnity = false;
