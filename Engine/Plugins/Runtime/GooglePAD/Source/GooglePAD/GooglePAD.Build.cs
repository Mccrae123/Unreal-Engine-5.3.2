// Copyright Epic Games, Inc. All Rights Reserved.

using UnrealBuildTool;
using System;
using System.IO;

public class GooglePAD : ModuleRules
{
	public GooglePAD(ReadOnlyTargetRules Target) : base(Target)
	{
<<<<<<< HEAD
		PublicIncludePaths.AddRange(
			new string[] {
				"Runtime/Launch/Public"
			}
			);			
		
=======
		PublicIncludePathModuleNames.Add("Launch");

>>>>>>> 4af6daef
		PublicDependencyModuleNames.AddRange(
			new string[]
			{
				"Core",
			}
			);
			
		
		PrivateDependencyModuleNames.AddRange(
			new string[]
			{
				"CoreUObject",
				"Engine",
				"Slate",
				"SlateCore",
			}
			);
		
		
		DynamicallyLoadedModuleNames.AddRange(
			new string[]
			{
			}
			);

		if (Target.Platform == UnrealTargetPlatform.Android)
		{
			string PluginPath = Utils.MakePathRelativeTo(ModuleDirectory, Target.RelativeEnginePath);
			AdditionalPropertiesForReceipt.Add("AndroidPlugin", Path.Combine(PluginPath, "GooglePAD_APL.xml"));

			string PlayCoreSDKPath = Path.Combine(ModuleDirectory, "..", "ThirdParty", "play-core-native-sdk");
			string PlayCoreIncludePath = Path.Combine(PlayCoreSDKPath, "include");
			string PlayCoreLibPath = Path.Combine(PlayCoreSDKPath, "libs");

			string NDKVersion = "ndk21.4.7075529";
			PublicAdditionalLibraries.Add(Path.Combine(PlayCoreLibPath, "arm64-v8a", NDKVersion, "c++_static", "libplaycore_static.a"));
			PublicAdditionalLibraries.Add(Path.Combine(PlayCoreLibPath, "x86_64", NDKVersion, "c++_static", "libplaycore_static.a"));

			PrivateIncludePaths.Add(PlayCoreIncludePath);
		}
	}
}<|MERGE_RESOLUTION|>--- conflicted
+++ resolved
@@ -8,17 +8,8 @@
 {
 	public GooglePAD(ReadOnlyTargetRules Target) : base(Target)
 	{
-<<<<<<< HEAD
-		PublicIncludePaths.AddRange(
-			new string[] {
-				"Runtime/Launch/Public"
-			}
-			);			
-		
-=======
 		PublicIncludePathModuleNames.Add("Launch");
 
->>>>>>> 4af6daef
 		PublicDependencyModuleNames.AddRange(
 			new string[]
 			{
