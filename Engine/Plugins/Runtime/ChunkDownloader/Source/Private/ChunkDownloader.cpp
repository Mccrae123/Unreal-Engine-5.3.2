// Copyright Epic Games, Inc. All Rights Reserved.

#include "ChunkDownloaderPCH.h"
#include "ChunkDownloader.h"
#include "CoreMinimal.h"
#include "Templates/UniquePtr.h"
#include "Containers/Ticker.h"
#include "Async/AsyncWork.h"
#include "Async/TaskGraphInterfaces.h"
#include "HAL/FileManager.h"
#include "HAL/PlatformProperties.h"
#include "HAL/PlatformApplicationMisc.h"
#include "Misc/CoreDelegates.h"
#include "Misc/SecureHash.h"
#include "Misc/Paths.h"
#include "UObject/UObjectGlobals.h"
#include "Misc/ConfigCacheIni.h"
#include "Download.h"

#define LOCTEXT_NAMESPACE "ChunkDownloader"

static const FString EMBEDDED_MANIFEST = TEXT("EmbeddedManifest.txt");
static const FString LOCAL_MANIFEST = TEXT("LocalManifest.txt");
static const FString CACHED_BUILD_MANIFEST = TEXT("CachedBuildManifest.txt");
static const FString BUILD_ID_KEY = TEXT("BUILD_ID");

//static 
bool FChunkDownloader::CheckFileSha1Hash(const FString& FullPathOnDisk, const FString& Sha1HashStr)
{
	IFileHandle* FilePtr = IPlatformFile::GetPlatformPhysical().OpenRead(*FullPathOnDisk);
	if (FilePtr == nullptr)
	{
		UE_LOG(LogChunkDownloader, Error, TEXT("Unable to open %s for hash verify."), *FullPathOnDisk);
		return false;
	}

	// create a SHA1 reader
	FSHA1 HashContext;

	// read in 64K chunks to prevent raising the memory high water mark too much
	{
		static const int64 FILE_BUFFER_SIZE = 64 * 1024;
		uint8 Buffer[FILE_BUFFER_SIZE];
		int64 FileSize = FilePtr->Size();
		for (int64 Pointer = 0; Pointer<FileSize;)
		{
			// how many bytes to read in this iteration
			int64 SizeToRead = FileSize - Pointer;
			if (SizeToRead > FILE_BUFFER_SIZE)
			{
				SizeToRead = FILE_BUFFER_SIZE;
			}

			// read dem bytes
			if (!FilePtr->Read(Buffer, SizeToRead))
			{
				UE_LOG(LogChunkDownloader, Error, TEXT("Read error while validating '%s' at offset %lld."), *FullPathOnDisk, Pointer);

				// don't forget to close
				delete FilePtr;
				return false;
			}
			Pointer += SizeToRead;

			// update the hash
			HashContext.Update(Buffer, SizeToRead);
		}

		// done with the file
		delete FilePtr;
	}

	// close up shop
	HashContext.Final();
	uint8 FinalHash[FSHA1::DigestSize];
	HashContext.GetHash(FinalHash);

	// build the hash string we just computed
	FString LocalHashStr = TEXT("SHA1:");
	for (int Idx = 0; Idx < 20; Idx++)
	{
		LocalHashStr += FString::Printf(TEXT("%02X"), FinalHash[Idx]);
	}
	return Sha1HashStr == LocalHashStr;
}

static bool WriteStringAsUtf8TextFile(const FString& FileText, const FString& FilePath)
{
	// convert to UTF8
	FTCHARToUTF8 PakFileUtf8(*FileText);

	// open the file for writing
	bool bSuccess = false;
	IFileHandle* ManifestFile = IPlatformFile::GetPlatformPhysical().OpenWrite(*FilePath);
	if (ManifestFile != nullptr)
	{
		// write to the file
		if (ManifestFile->Write(reinterpret_cast<const uint8*>(PakFileUtf8.Get()), PakFileUtf8.Length()))
		{
			UE_LOG(LogChunkDownloader, Log, TEXT("Wrote to %s"), *FilePath);
			bSuccess = true;
		}
		else
		{
			UE_LOG(LogChunkDownloader, Error, TEXT("Write error writing to %s"), *FilePath);
		}

		// close the file
		delete ManifestFile;
	}
	else
	{
		UE_LOG(LogChunkDownloader, Error, TEXT("Unable open %s for writing."), *FilePath);
	}
	return bSuccess;
}

////////////////////////////////////////////////////////////////////////////////////////////

class FChunkDownloader::FMultiCallback
{
public:
	FMultiCallback(const FCallback& Callback)
		: OuterCallback(Callback)
	{
		IndividualCb = [this](bool bSuccess) {
			// update stats
			--NumPending;
			if (bSuccess)
				++NumSucceeded;
			else
				++NumFailed;

			// if we're the last one, trigger the outer callback
			if (NumPending <= 0)
			{
				check(NumPending == 0);
				if (OuterCallback)
				{
					OuterCallback(NumFailed <= 0);
				}

				// done with this
				delete this;
			}
		};
	}

	inline const FCallback& AddPending()
	{ 
		++NumPending;
		return IndividualCb;
	}

	inline int GetNumPending() const { return NumPending; }

	void Abort()
	{
		check(NumPending == 0);
		delete this;
	}

private:
	~FMultiCallback() {}

	int NumPending = 0;
	int NumSucceeded = 0;
	int NumFailed = 0;
	FCallback IndividualCb;
	FCallback OuterCallback;
};

////////////////////////////////////////////////////////////////////////////////////////////

class FChunkDownloader::FPakMountWork : public FNonAbandonableTask
{
public:
	friend class FAsyncTask<FPakMountWork>;

	void DoWork()
	{
		// try to mount the pak file
		PRAGMA_DISABLE_DEPRECATION_WARNINGS
		if (FCoreDelegates::OnMountPak.IsBound())
		PRAGMA_ENABLE_DEPRECATION_WARNINGS
		{
			uint32 PakReadOrder = PakFiles.Num();
			for (const TSharedRef<FPakFile>& PakFile : PakFiles)
			{
				FString FullPathOnDisk = (PakFile->bIsEmbedded ? EmbeddedFolder : CacheFolder) / PakFile->Entry.FileName;
				PRAGMA_DISABLE_DEPRECATION_WARNINGS
				bool bMountOk = FCoreDelegates::OnMountPak.Execute(FullPathOnDisk, PakReadOrder, nullptr);
				PRAGMA_ENABLE_DEPRECATION_WARNINGS

#if !UE_BUILD_SHIPPING
				if (!bMountOk)
				{
					// This can fail because of the sandbox system - which the pak system doesn't understand.
					FString SandboxedPath = IFileManager::Get().ConvertToAbsolutePathForExternalAppForRead(*FullPathOnDisk);
					PRAGMA_DISABLE_DEPRECATION_WARNINGS
					bMountOk = FCoreDelegates::OnMountPak.Execute(SandboxedPath, PakReadOrder, nullptr);
					PRAGMA_ENABLE_DEPRECATION_WARNINGS
				}
#endif

				if (bMountOk)
				{
					// record that we successfully mounted this pak file
					MountedPakFiles.Add(PakFile);
					--PakReadOrder;
				}
				else
				{
					UE_LOG(LogChunkDownloader, Error, TEXT("Unable to mount %s from chunk %d (mount operation failed)"), *FullPathOnDisk, ChunkId);
				}
			}
		}
		else
		{
			UE_LOG(LogChunkDownloader, Error, TEXT("Unable to mount chunk %d (no FCoreDelegates::MountPak bound)"), ChunkId);
		}
	}

	FORCEINLINE TStatId GetStatId() const
	{
		RETURN_QUICK_DECLARE_CYCLE_STAT(FPakMountWork, STATGROUP_ThreadPoolAsyncTasks);
	}

public: // inputs

	int32 ChunkId;

	// folders to save pak files into on disk
	FString CacheFolder;
	FString EmbeddedFolder;

	// mount these IN ORDER
	TArray<TSharedRef<FPakFile>> PakFiles;

	// callbacks
	TArray<FCallback> PostMountCallbacks;

public: // results

	// files which were successfully mounted
	TArray<TSharedRef<FPakFile>> MountedPakFiles;
};

////////////////////////////////////////////////////////////////////////////////////////////

FChunkDownloader::FChunkDownloader()
{
}

FChunkDownloader::~FChunkDownloader()
{
	// this will be true unless we forgot to have Finalize called.
	check(PakFiles.Num() <= 0);
}

static TArray<FPakFileEntry> ParseManifest(const FString& ManifestPath, TMap<FString,FString>* Properties = nullptr)
{
	int32 ExpectedEntries = -1;
	TArray<FPakFileEntry> Entries;
	IFileHandle* ManifestFile = IPlatformFile::GetPlatformPhysical().OpenRead(*ManifestPath);
	if (ManifestFile != nullptr)
	{
		int64 FileSize = ManifestFile->Size();
		if (FileSize > 0)
		{
			UE_LOG(LogChunkDownloader, Log, TEXT("Found manifest at %s"), *ManifestPath);

			// read the whole file into a buffer (expecting UTF-8 so null terminate)
			char* FileBuffer = new char[FileSize + 8]; // little extra since we're forcing null term in places outside bounds of a field
			if (ManifestFile->Read((uint8*)FileBuffer, FileSize))
			{
				FileBuffer[FileSize] = '\0';

				// make buffers for stuff read from each line
				char NameBuffer[512] = { 0 };
				uint64 FinalFileLen = 0;
				char VersionBuffer[512] = { 0 };
				int32 ChunkId = -1;
				char RelativeUrl[2048] = { 0 };

				// line end
				int LineNum = 0;
				int NextLineStart = 0;
				while (NextLineStart < FileSize)
				{
					int LineStart = NextLineStart;
					++LineNum;

					// find the end of the line
					int LineEnd = LineStart;
					while (LineEnd < FileSize && FileBuffer[LineEnd] != '\n' && FileBuffer[LineEnd] != '\r')
					{
						++LineEnd;
					}

					// find the end of the line
					NextLineStart = LineEnd + 1;
					while (NextLineStart < FileSize && (FileBuffer[NextLineStart] == '\n' || FileBuffer[NextLineStart] == '\r'))
					{
						++NextLineStart;
					}

					// see if this is a property
					if (FileBuffer[LineStart] == '$')
					{
						// parse the line
						char* NameStart = &FileBuffer[LineStart+1];
						char* NameEnd = FCStringAnsi::Strstr(NameStart, " = ");
						if (NameEnd != nullptr)
						{
							char* ValueStart = NameEnd + 3;
							char* ValueEnd = &FileBuffer[LineEnd];
							*NameEnd = '\0';
							*ValueEnd = '\0';

							FString Name = FUTF8ToTCHAR(NameStart, NameEnd-NameStart + 1).Get();
							FString Value = FUTF8ToTCHAR(ValueStart, ValueEnd-ValueStart + 1).Get();
							if (Properties != nullptr)
							{
								Properties->Add(Name,Value);
							}

							if (Name == TEXT("NUM_ENTRIES"))
							{
								ExpectedEntries = FCString::Atoi(*Value);
							}
						}
						continue;
					}

					// parse the line
#if PLATFORM_WINDOWS || PLATFORM_MICROSOFT
					if (!ensure(sscanf_s(&FileBuffer[LineStart], "%511[^\t]\t%llu\t%511[^\t]\t%d\t%2047[^\r\n]", 
						NameBuffer, (int)sizeof(NameBuffer), 
						&FinalFileLen, 
						VersionBuffer, (int)sizeof(VersionBuffer), 
						&ChunkId, 
						RelativeUrl, (int)sizeof(RelativeUrl)
					) == 5))
#else
					if (!ensure(sscanf(&FileBuffer[LineStart], "%511[^\t]\t%llu\t%511[^\t]\t%d\t%2047[^\r\n]", 
						NameBuffer, 
						&FinalFileLen, 
						VersionBuffer, 
						&ChunkId, 
						RelativeUrl
					) == 5))
#endif
					{
						UE_LOG(LogChunkDownloader, Error, TEXT("Manifest parse error at %s:%d"), *ManifestPath, LineNum);
						continue;
					}

					// add a new pak file entry
					FPakFileEntry Entry;
					Entry.FileName = UTF8_TO_TCHAR(NameBuffer);
					Entry.FileSize = FinalFileLen;
					Entry.FileVersion = UTF8_TO_TCHAR(VersionBuffer);
					if (ChunkId >= 0)
					{
						Entry.ChunkId = ChunkId;
						Entry.RelativeUrl = UTF8_TO_TCHAR(RelativeUrl);
					}
					Entries.Add(Entry);
				}

				// all done
				delete[] FileBuffer;
			}
			else
			{
				UE_LOG(LogChunkDownloader, Error, TEXT("Read error loading manifest at %s"), *ManifestPath);
			}
		}
		else
		{
			UE_LOG(LogChunkDownloader, Log, TEXT("Empty manifest found at %s"), *ManifestPath);
		}
		
		// close the file
		delete ManifestFile;
	}
	else
	{
		UE_LOG(LogChunkDownloader, Log, TEXT("No manifest found at %s"), *ManifestPath);
	}

	if (ExpectedEntries >= 0 && ExpectedEntries != Entries.Num())
	{
		UE_LOG(LogChunkDownloader, Error, TEXT("Corrupt manifest at %s (expected %d entries, got %d)"), *ManifestPath, ExpectedEntries, Entries.Num());
		Entries.Empty();
		if (Properties != nullptr)
		{
			Properties->Empty();
		}
	}

	return Entries;
}

void FChunkDownloader::Initialize(const FString& InPlatformName, int32 TargetDownloadsInFlightIn)
{
	check(PakFiles.Num() == 0); // this means we didn't call Finalize
	check(!InPlatformName.IsEmpty());
	UE_LOG(LogChunkDownloader, Display, TEXT("Initializing with platform='%s'"), *InPlatformName);
    
    FPlatformMisc::AddAdditionalRootDirectory(FPaths::Combine(*FPaths::ProjectPersistentDownloadDir(), TEXT("pakcache")));

	// save platform name
	PlatformName = InPlatformName;

	// save target concurrency
	TargetDownloadsInFlight = TargetDownloadsInFlightIn;
	check(TargetDownloadsInFlight >= 1);

	// figure out our base dirs
	CacheFolder = FPaths::ProjectPersistentDownloadDir() / TEXT("PakCache/");
	EmbeddedFolder = FPaths::ProjectContentDir() / TEXT("EmbeddedPaks/");

	// make sure the cache folder exists
	IFileManager& FileManager = IFileManager::Get();
	if (!FileManager.MakeDirectory(*CacheFolder, true))
	{
		UE_LOG(LogChunkDownloader, Error, TEXT("Unable to create cache folder at '%s'"), *CacheFolder);
	}

	// see what's in the embedded chunks folder
	EmbeddedPaks.Empty();
	for (const FPakFileEntry& Entry : ParseManifest(EmbeddedFolder / EMBEDDED_MANIFEST))
	{
		// just index these
		EmbeddedPaks.Add(Entry.FileName, Entry);
	}

	// enumerate the caches dir and delete anything not in the local manifest
	TArray<FString> StrayFiles;
	FileManager.FindFiles(StrayFiles, *CacheFolder, TEXT("*.pak"));

	// load the LocalManifest to see what we've got on disk
	TArray<FPakFileEntry> LocalManifest = ParseManifest(CacheFolder / LOCAL_MANIFEST);
	if (LocalManifest.Num() > 0)
	{
		// make entries in PakFileInfo for each thing in the local cache (will fill in when BuildManifest is loaded)
		for (const FPakFileEntry& Entry : LocalManifest)
		{
			// make a new file info
			TSharedRef<FPakFile> FileInfo = MakeShared<FPakFile>();

			// copy over entry fields (more will be filled in by BuildManifest)
			FileInfo->Entry = Entry;

			// see if there's a partial or cached file
			FString LocalPath = CacheFolder / Entry.FileName;
			int64 SizeOnDiskInt = FileManager.FileSize(*LocalPath);
			if (SizeOnDiskInt > 0)
			{
				FileInfo->SizeOnDisk = (uint64)SizeOnDiskInt;
				if (FileInfo->SizeOnDisk > Entry.FileSize)
				{
					// abort adding this file info (it's too big, we'll delete it)
					UE_LOG(LogChunkDownloader, Warning, TEXT("Found '%s' on disk with size larger than LocalManifest indicates"), *LocalPath);
					bNeedsManifestSave = true;
					continue;
				}

				// see if this is a fullly cached file
				if (FileInfo->SizeOnDisk == Entry.FileSize)
				{
					// consider size match to be fully downloaded
					FileInfo->bIsCached = true;
				}

				// add the info
				PakFiles.Add(Entry.FileName, FileInfo);
			}
			else
			{
				// remove this from the local manifest and resave (may be that we crashed before the file download successfully started)
				UE_LOG(LogChunkDownloader, Log, TEXT("'%s' appears in LocalManifest but is not on disk (not necessarily a problem)"), *LocalPath);
				bNeedsManifestSave = true;
			}

			// remove from StrayFiles
			StrayFiles.RemoveSingle(Entry.FileName);
		}
	}

	// delete any stray files that weren't in the local manifest
	for (FString Orphan : StrayFiles)
	{
		bNeedsManifestSave = true;
		FString FullPathOnDisk = CacheFolder / Orphan;
		UE_LOG(LogChunkDownloader, Log, TEXT("Deleting orphaned file '%s'"), *FullPathOnDisk);
		if (!ensure(FileManager.Delete(*FullPathOnDisk)))
		{
			// log an error (best we can do)
			UE_LOG(LogChunkDownloader, Error, TEXT("Unable to delete '%s'"), *FullPathOnDisk);
		}
	}

	// resave the local manifest
	SaveLocalManifest(false);
}

bool FChunkDownloader::LoadCachedBuild(const FString& DeploymentName)
{
	// try to re-populate ContentBuildId and the cached manifest
	TMap<FString, FString> CachedManifestProps;
	TArray<FPakFileEntry> CachedManifest = ParseManifest(CacheFolder / CACHED_BUILD_MANIFEST, &CachedManifestProps);
	const FString* BuildId = CachedManifestProps.Find(BUILD_ID_KEY);
	if (BuildId == nullptr || BuildId->IsEmpty())
	{
		return false;
	}

	SetContentBuildId(DeploymentName, *BuildId);
	LoadManifest(CachedManifest);
	return true;
}

void FChunkDownloader::SetContentBuildId(const FString& DeploymentName, const FString& NewContentBuildId)
{
	// save the content build id
	ContentBuildId = NewContentBuildId;
	LastDeploymentName = DeploymentName;
	UE_LOG(LogChunkDownloader, Display, TEXT("Deployment = %s, ContentBuildId = %s"), *DeploymentName, *ContentBuildId);

	// read CDN urls from deployment configs
	TArray<FString> CdnBaseUrls;
	FString ConfigSectionName = FString::Printf(TEXT("/Script/Plugins.ChunkDownloader %s"), *DeploymentName);
	GConfig->GetArray(*ConfigSectionName, TEXT("CdnBaseUrls"), CdnBaseUrls, GGameIni);
	if (CdnBaseUrls.Num() <= 0)
	{
		// fall back to generic config
		GConfig->GetArray(TEXT("/Script/Plugins.ChunkDownloader"), TEXT("CdnBaseUrls"), CdnBaseUrls, GGameIni);
		if (CdnBaseUrls.Num() <= 0)
		{
			UE_LOG(LogChunkDownloader, Warning, TEXT("No CDN base URLs configured in [%s]. Chunk downloading will only be able to use embedded cache."), *ConfigSectionName);
		}
	}

	// combine CdnBaseUrls with ContentBuildId
	BuildBaseUrls.Empty();
	for (int32 i=0,n=CdnBaseUrls.Num();i<n;++i)
	{
		const FString& BaseUrl = CdnBaseUrls[i];
		check(!BaseUrl.IsEmpty());
		FString BuildUrl = BaseUrl / ContentBuildId;
		UE_LOG(LogChunkDownloader, Display, TEXT("ContentBaseUrl[%d] = %s"), i, *BuildUrl);
		BuildBaseUrls.Add(BuildUrl);
	}
}

void FChunkDownloader::UpdateBuild(const FString& DeploymentName, const FString& ContentBuildIdIn, const FCallback& Callback)
{
	check(!ContentBuildIdIn.IsEmpty());

	// if the build ID hasn't changed, there's no work to do
	if (ContentBuildIdIn == ContentBuildId && LastDeploymentName == DeploymentName)
	{
		ExecuteNextTick(Callback, true);
		return;
	}
	SetContentBuildId(DeploymentName, ContentBuildIdIn);

	// no overlapped UpdateBuild calls allowed, and Callback is required
	check(!UpdateBuildCallback);
	check(Callback);
	UpdateBuildCallback = Callback;

	// start the load/download process
	TryLoadBuildManifest(0);
}

void FChunkDownloader::Finalize()
{
	UE_LOG(LogChunkDownloader, Display, TEXT("Finalizing."));

	// wait for all mounts to finish
	WaitForMounts();

	// update the mount tasks (queues up callbacks)
	ensure(UpdateMountTasks(0.0f) == false);

	// cancel all downloads
	for (const auto& It : PakFiles)
	{
		const TSharedRef<FPakFile>& File = It.Value;
		if (File->Download.IsValid())
		{
			CancelDownload(File, false);
		}
	}

	// unmount all mounted chunks (best effort)
	for (const auto& It : Chunks)
	{
		const TSharedRef<FChunk>& Chunk = It.Value;
		if (Chunk->bIsMounted)
		{
			// unmount the paks (in reverse order)
			for (int32 i=Chunk->PakFiles.Num()-1;i >= 0; --i)
			{
				const TSharedRef<FPakFile>& PakFile = Chunk->PakFiles[i];
				UnmountPakFile(PakFile);
			}

			// clear the flag
			Chunk->bIsMounted = false;
		}
	}

	// clear pak files and chunks
	PakFiles.Empty();
	Chunks.Empty();

	// cancel any pending manifest request
	if (ManifestRequest.IsValid())
	{
		ManifestRequest->CancelRequest();
		ManifestRequest.Reset();
	}

	// any loading mode is de-facto complete
	if (PostLoadCallbacks.Num() > 0)
	{
		TArray<FCallback> Callbacks = MoveTemp(PostLoadCallbacks);
		PostLoadCallbacks.Empty();
		for (const auto& Callback : Callbacks)
		{
			ExecuteNextTick(Callback, false);
		}
	}

	// update is also de-facto complete
	if (UpdateBuildCallback)
	{
		FCallback Callback = MoveTemp(UpdateBuildCallback);
		ExecuteNextTick(Callback, false);
	}

	// clear out the content build id
	ContentBuildId.Empty();
}

void FChunkDownloader::SaveLocalManifest(bool bForce)
{
	if (bForce || bNeedsManifestSave)
	{
		// build the whole file into an FString (wish we could stream it out)
		int32 NumEntries = 0;
		for (const auto& It : PakFiles)
		{
			if (!It.Value->bIsEmbedded)
			{
				if (It.Value->SizeOnDisk > 0 || It.Value->Download.IsValid())
				{
					++NumEntries;
				}
			}
		}
		FString PakFileText = FString::Printf(TEXT("$NUM_ENTRIES = %d\n"), NumEntries);
		for (const auto& It : PakFiles)
		{
			if (!It.Value->bIsEmbedded)
			{
				if (It.Value->SizeOnDisk > 0 || It.Value->Download.IsValid())
				{
					// local manifest
					const FPakFileEntry& PakFile = It.Value->Entry;
					PakFileText += FString::Printf(TEXT("%s\t%llu\t%s\t-1\t/\n"), *PakFile.FileName, PakFile.FileSize, *PakFile.FileVersion);
				}
			}
		}

		// write the file
		FString ManifestPath = CacheFolder / LOCAL_MANIFEST;
		if (WriteStringAsUtf8TextFile(PakFileText, ManifestPath))
		{
			// mark that we have saved
			bNeedsManifestSave = false;
		}
	}
}

void FChunkDownloader::WaitForMounts()
{
	bool bWaiting = false;

	for (const auto& It : Chunks)
	{
		const TSharedRef<FChunk>& Chunk = It.Value;
		if (Chunk->MountTask != nullptr)
		{
			if (!bWaiting)
			{
				UE_LOG(LogChunkDownloader, Display, TEXT("Waiting for chunk mounts to complete..."));
				bWaiting = true;
			}

			// wait for the async task to end
			Chunk->MountTask->EnsureCompletion(true);

			// complete the task on the main thread
			CompleteMountTask(*Chunk);
			check(Chunk->MountTask == nullptr);
		}
	}

	if (bWaiting)
	{
		UE_LOG(LogChunkDownloader, Display, TEXT("...chunk mounts finished."));
	}
}

void FChunkDownloader::CancelDownload(const TSharedRef<FPakFile>& PakFile, bool bResult)
{
	if (PakFile->Download.IsValid())
	{
		// cancel the download itself
		PakFile->Download->Cancel(bResult);
		check(!PakFile->Download.IsValid());
	}
}

void FChunkDownloader::UnmountPakFile(const TSharedRef<FPakFile>& PakFile)
{
	// if it's already unmounted, don't do anything
	if (PakFile->bIsMounted)
	{
		// unmount
		if (ensure(FCoreDelegates::OnUnmountPak.IsBound()))
		{
			FString FullPathOnDisk = (PakFile->bIsEmbedded ? EmbeddedFolder : CacheFolder) / PakFile->Entry.FileName;
			if (ensure(FCoreDelegates::OnUnmountPak.Execute(FullPathOnDisk)))
			{
				// clear the mounted flag
				PakFile->bIsMounted = false;
			}
			else
			{
				UE_LOG(LogChunkDownloader, Error, TEXT("Unable to unmount %s"), *FullPathOnDisk);
			}
		}
		else
		{
			UE_LOG(LogChunkDownloader, Error, TEXT("Unable to unmount %s because no OnUnmountPak is bound"), *PakFile->Entry.FileName);
		}
	}
}

FChunkDownloader::EChunkStatus FChunkDownloader::GetChunkStatus(int32 ChunkId) const
{
	// do we know about this chunk at all?
	const TSharedRef<FChunk>* ChunkPtr = Chunks.Find(ChunkId);
	if (ChunkPtr == nullptr)
	{
		return EChunkStatus::Unknown;
	}
	const FChunk& Chunk = **ChunkPtr;

	// if it has no pak files, treat it the same as not found (shouldn't happen)
	if (!ensure(Chunk.PakFiles.Num() > 0))
	{
		return EChunkStatus::Unknown;
	}

	// see if it's fully mounted
	if (Chunk.bIsMounted)
	{
		return EChunkStatus::Mounted;
	}

	// count the number of paks in flight vs local
	int32 NumPaks = Chunk.PakFiles.Num(), NumCached = 0, NumDownloading = 0;
	for (const TSharedRef<FPakFile>& PakFile : Chunk.PakFiles)
	{
		if (PakFile->bIsCached)
		{
			++NumCached;
		}
		else if (PakFile->Download.IsValid())
		{
			++NumDownloading;
		}
	}

	if (NumCached >= NumPaks)
	{
		// all cached
		return EChunkStatus::Cached;
	}
	else if (NumCached + NumDownloading >= NumPaks)
	{
		// some downloads still in progress
		return EChunkStatus::Downloading;
	}
	else if (NumCached + NumDownloading > 0)
	{
		// any progress at all? (might be paused or partially preserved from manifest update)
		return EChunkStatus::Partial;
	}

	// nothing
	return EChunkStatus::Remote;
}

void FChunkDownloader::GetAllChunkIds(TArray<int32>& OutChunkIds) const
{
	Chunks.GetKeys(OutChunkIds);
}

// static
void FChunkDownloader::DumpLoadedChunks()
{
#if !WITH_EDITOR
	TSharedRef<FChunkDownloader> ChunkDownloader = FChunkDownloader::GetChecked();

	TArray<int32> ChunkIdList;
	ChunkDownloader->GetAllChunkIds(ChunkIdList);

	UE_LOG(LogChunkDownloader, Display, TEXT("Dumping loaded chunk status\n--------------------------"));
	for (int32 ChunkId : ChunkIdList)
	{
		auto ChunkStatus = ChunkDownloader->GetChunkStatus(ChunkId);
		UE_LOG(LogChunkDownloader, Display, TEXT("Chunk #%d => %s"), ChunkId, ChunkStatusToString(ChunkStatus));
	}
#endif
}

//static 
const TCHAR* FChunkDownloader::ChunkStatusToString(EChunkStatus Status)
{
	switch (Status)
	{
	case EChunkStatus::Mounted: return TEXT("Mounted");
	case EChunkStatus::Cached: return TEXT("Cached");
	case EChunkStatus::Downloading: return TEXT("Downloading");
	case EChunkStatus::Partial: return TEXT("Partial");
	case EChunkStatus::Remote: return TEXT("Remote");
	case EChunkStatus::Unknown: return TEXT("Unknown");
	default: return TEXT("Invalid");
	}
}

int FChunkDownloader::FlushCache()
{
	IFileManager& FileManager = IFileManager::Get();

	// wait for all mounts to finish
	WaitForMounts();

	UE_LOG(LogChunkDownloader, Display, TEXT("Flushing chunk caches at %s"), *CacheFolder);
	int FilesDeleted = 0, FilesSkipped = 0;
	for (const auto& It : Chunks)
	{
		const TSharedRef<FChunk>& Chunk = It.Value;
		check(Chunk->MountTask == nullptr); // we waited for mounts

		// cancel background downloads
		bool bDownloadPending = false;
		for (const TSharedRef<FPakFile>& PakFile : Chunk->PakFiles)
		{
			if (PakFile->Download.IsValid() && !PakFile->Download->HasCompleted())
			{
				// skip paks that are being downloaded
				bDownloadPending = true;
				break;
			}
		}

		// skip chunks that have a foreground download pending
		if (bDownloadPending)
		{
			for (const TSharedRef<FPakFile>& PakFile : Chunk->PakFiles)
			{
				if (PakFile->SizeOnDisk > 0)
				{
					// log that we skipped this one
					UE_LOG(LogChunkDownloader, Warning, TEXT("Could not flush %s (chunk %d) due to download in progress."), *PakFile->Entry.FileName, Chunk->ChunkId);
					++FilesSkipped;
				}
			}
		}
		else
		{
			// delete paks
			for (const TSharedRef<FPakFile>& PakFile : Chunk->PakFiles)
			{
				if (PakFile->SizeOnDisk > 0 && !PakFile->bIsEmbedded)
				{
					// log that we deleted this one
					FString FullPathOnDisk = CacheFolder / PakFile->Entry.FileName;
					if (ensure(FileManager.Delete(*FullPathOnDisk)))
					{
						UE_LOG(LogChunkDownloader, Log, TEXT("Deleted %s (chunk %d)."), *FullPathOnDisk, Chunk->ChunkId);
						++FilesDeleted;

						// flag uncached (may have been partial)
						PakFile->bIsCached = false;
						PakFile->SizeOnDisk = 0;
						bNeedsManifestSave = true;
					}
					else
					{
						// log an error (best we can do)
						UE_LOG(LogChunkDownloader, Error, TEXT("Unable to delete %s"), *FullPathOnDisk);
						++FilesSkipped;
					}
				}
			}
		}
	}

	// resave the manifest
	SaveLocalManifest(false);

	UE_LOG(LogChunkDownloader, Display, TEXT("Chunk cache flush complete. %d files deleted. %d files skipped."), FilesDeleted, FilesSkipped);
	return FilesSkipped;
}

int FChunkDownloader::ValidateCache()
{
	IFileManager& FileManager = IFileManager::Get();

	// wait for all mounts to finish
	WaitForMounts();

	UE_LOG(LogChunkDownloader, Display, TEXT("Starting inline chunk validation."));
	int ValidFiles = 0, InvalidFiles = 0, SkippedFiles = 0;
	for (const auto& It : PakFiles)
	{
		const TSharedRef<FPakFile>& PakFile = It.Value;
		if (PakFile->bIsCached && !PakFile->bIsEmbedded)
		{
			// we know how to validate certain hash versions
			bool bFileIsValid = false;
			if (PakFile->Entry.FileVersion.StartsWith(TEXT("SHA1:")))
			{
				// check the sha1 hash
				bFileIsValid = CheckFileSha1Hash(CacheFolder / PakFile->Entry.FileName, PakFile->Entry.FileVersion);
			}
			else
			{
				// we don't know how to validate this version format
				UE_LOG(LogChunkDownloader, Warning, TEXT("Unable to validate %s with version '%s'."), *PakFile->Entry.FileName, *PakFile->Entry.FileVersion);
				++SkippedFiles;
				continue;
			}

			// see if it's valid or not
			if (bFileIsValid)
			{
				// log valid
				UE_LOG(LogChunkDownloader, Log, TEXT("%s matches hash '%s'."), *PakFile->Entry.FileName, *PakFile->Entry.FileVersion);
				++ValidFiles;
			}
			else
			{
				// log invalid
				UE_LOG(LogChunkDownloader, Warning, TEXT("%s does NOT match hash '%s'."), *PakFile->Entry.FileName, *PakFile->Entry.FileVersion);
				++InvalidFiles;

				// delete invalid files
				FString FullPathOnDisk = CacheFolder / PakFile->Entry.FileName;
				if (ensure(FileManager.Delete(*FullPathOnDisk)))
				{
					UE_LOG(LogChunkDownloader, Log, TEXT("Deleted invalid pak %s (chunk %d)."), *FullPathOnDisk, PakFile->Entry.ChunkId);
					PakFile->bIsCached = false;
					PakFile->SizeOnDisk = 0;
					bNeedsManifestSave = true;
				}
			}
		}
	}

	// resave the manifest
	SaveLocalManifest(false);

	UE_LOG(LogChunkDownloader, Display, TEXT("Chunk validation complete. %d valid, %d invalid, %d skipped"), ValidFiles, InvalidFiles, SkippedFiles);
	return InvalidFiles;
}

void FChunkDownloader::BeginLoadingMode(const FCallback& Callback)
{
	check(Callback); // you can't start loading mode without a valid callback

	// see if we're already in loading mode
	if (PostLoadCallbacks.Num() > 0)
	{
		UE_LOG(LogChunkDownloader, Log, TEXT("JoinLoadingMode"));

		// just wait on the existing loading mode to finish
		PostLoadCallbacks.Add(Callback);
		return;
	}

	// start loading mode
	UE_LOG(LogChunkDownloader, Log, TEXT("BeginLoadingMode"));
#if PLATFORM_ANDROID || PLATFORM_IOS
	FPlatformApplicationMisc::ControlScreensaver(FPlatformApplicationMisc::Disable);
#endif

	// reset stats
	LoadingModeStats.LastError = FText();
	LoadingModeStats.BytesDownloaded = 0;
	LoadingModeStats.FilesDownloaded = 0;
	LoadingModeStats.ChunksMounted = 0;
	LoadingModeStats.LoadingStartTime = FDateTime::UtcNow();
	ComputeLoadingStats(); // recompute before binding callback in case there's nothing queued yet

	// set the callback
	PostLoadCallbacks.Add(Callback);
	LoadingCompleteLatch = 0;

	// compute again next frame (if nothing's queued by then, we'll fire the callback
	TWeakPtr<FChunkDownloader> WeakThisPtr = AsShared();
	FTicker::GetCoreTicker().AddTicker(FTickerDelegate::CreateLambda([WeakThisPtr](float dts) {
		TSharedPtr<FChunkDownloader> SharedThis = WeakThisPtr.Pin();
		if (!SharedThis.IsValid() || SharedThis->PostLoadCallbacks.Num() <= 0)
		{
			return false; // stop ticking
		}
		return SharedThis->UpdateLoadingMode();
	}));
}

bool FChunkDownloader::UpdateLoadingMode()
{
	// recompute loading stats
	ComputeLoadingStats();

	// check for the end of loading mode
	if (LoadingModeStats.FilesDownloaded >= LoadingModeStats.TotalFilesToDownload &&
		LoadingModeStats.ChunksMounted >= LoadingModeStats.TotalChunksToMount)
	{
		// make sure loading's been done for at least 2 frames before firing the callback
		// this adds a negligible amount of time to the loading screen but gives dependent loads a chance to queue
		static const int32 NUM_CONSECUTIVE_IDLE_FRAMES_FOR_LOADING_COMPLETION = 5;
		if (++LoadingCompleteLatch >= NUM_CONSECUTIVE_IDLE_FRAMES_FOR_LOADING_COMPLETION)
		{
			// end loading mode
			UE_LOG(LogChunkDownloader, Log, TEXT("EndLoadingMode (%d files downloaded, %d chunks mounted)"), LoadingModeStats.FilesDownloaded, LoadingModeStats.ChunksMounted);
#if PLATFORM_ANDROID || PLATFORM_IOS
			FPlatformApplicationMisc::ControlScreensaver(FPlatformApplicationMisc::Enable);
#endif

			// fire any loading mode completion callbacks
			TArray<FCallback> Callbacks = MoveTemp(PostLoadCallbacks);
			if (Callbacks.Num() > 0)
			{
				PostLoadCallbacks.Empty(); // shouldn't be necessary due to MoveTemp but just in case
				for (const auto& Callback : Callbacks)
				{
					Callback(LoadingModeStats.LastError.IsEmpty());
				}
			}
			return false; // stop ticking
		}
	}
	else
	{
		// reset the latch
		LoadingCompleteLatch = 0;
	}

	return true; // keep ticking
}

void FChunkDownloader::ComputeLoadingStats()
{
	LoadingModeStats.TotalBytesToDownload = LoadingModeStats.BytesDownloaded;
	LoadingModeStats.TotalFilesToDownload = LoadingModeStats.FilesDownloaded;
	LoadingModeStats.TotalChunksToMount = LoadingModeStats.ChunksMounted;

	// loop over all chunks
	for (const auto& It : Chunks)
	{
		const TSharedRef<FChunk>& Chunk = It.Value;

		// if it's mounting, add files to mount
		if (Chunk->MountTask != nullptr)
		{
			++LoadingModeStats.TotalChunksToMount;
		}
	}

	// check downloads
	for (const TSharedRef<FPakFile>& PakFile : DownloadRequests)
	{
		++LoadingModeStats.TotalFilesToDownload;
		if (PakFile->Download.IsValid())
		{
			LoadingModeStats.TotalBytesToDownload += PakFile->Entry.FileSize - PakFile->Download->GetProgress();
		}
		else
		{
			LoadingModeStats.TotalBytesToDownload += PakFile->Entry.FileSize;
		}
	}
}

void FChunkDownloader::ExecuteNextTick(const FCallback& Callback, bool bSuccess)
{
	if (Callback)
	{
		FTicker::GetCoreTicker().AddTicker(FTickerDelegate::CreateLambda([Callback, bSuccess](float dts) {
			Callback(bSuccess);
			return false;
		}));
	}
}

void FChunkDownloader::TryLoadBuildManifest(int TryNumber)
{
	// load the local build manifest
	TMap<FString, FString> CachedManifestProps;
	TArray<FPakFileEntry> CachedManifest = ParseManifest(CacheFolder / CACHED_BUILD_MANIFEST, &CachedManifestProps);

	// see if the BUILD_ID property matches
	if (CachedManifestProps.FindOrAdd(BUILD_ID_KEY) != ContentBuildId)
	{
		// if we have no CDN configured, we're done
		if (BuildBaseUrls.Num() <= 0)
		{
			UE_LOG(LogChunkDownloader, Error, TEXT("Unable to download build manifest. No CDN urls configured."));
			LoadingModeStats.LastError = LOCTEXT("UnableToDownloadManifest", "Unable to download build manifest. (NoCDN)");

			// execute and clear the callback
			FCallback Callback = MoveTemp(UpdateBuildCallback);
			ExecuteNextTick(Callback, false);
			return;
		}

		// fast path the first try
		if (TryNumber <= 0)
		{
			// download it
			TryDownloadBuildManifest(TryNumber);
			return;
		}

		// compute delay before re-starting download
		float SecondsToDelay = TryNumber * 5.0f;
		if (SecondsToDelay > 60)
		{
			SecondsToDelay = 60;
		}

		// set a ticker to delay
		UE_LOG(LogChunkDownloader, Log, TEXT("Will re-attempt manifest download in %f seconds"), SecondsToDelay);
		TWeakPtr<FChunkDownloader> WeakThisPtr = AsShared();
		FTicker::GetCoreTicker().AddTicker(FTickerDelegate::CreateLambda([WeakThisPtr, TryNumber](float Unused) {
			TSharedPtr<FChunkDownloader> SharedThis = WeakThisPtr.Pin();
			if (SharedThis.IsValid())
			{
				SharedThis->TryDownloadBuildManifest(TryNumber);
			}
			return false;
		}), SecondsToDelay);
		return;
	}

	// cached build manifest is up to date, load this one
	LoadManifest(CachedManifest);

	// execute and clear the callback
	FCallback Callback = MoveTemp(UpdateBuildCallback);
	ExecuteNextTick(Callback, true);
}

void FChunkDownloader::TryDownloadBuildManifest(int TryNumber)
{
	check(BuildBaseUrls.Num() > 0);

	// download the manifest from CDN, then load it
#if PLATFORM_PS4 || PLATFORM_SWITCH || PLATFORM_XBOXONE
	// TODO: Remove when the other platforms' build manifests exist in the CDN
	FString ManifestFileName = FString::Printf(TEXT("BuildManifest-Windows.txt"));
#else
	FString ManifestFileName = FString::Printf(TEXT("BuildManifest-%s.txt"), *PlatformName);
#endif
	FString Url = BuildBaseUrls[TryNumber % BuildBaseUrls.Num()] / ManifestFileName;
	UE_LOG(LogChunkDownloader, Log, TEXT("Downloading build manifest (attempt #%d) from %s"), TryNumber+1, *Url);

	// download the manifest from the root CDN
	FHttpModule& HttpModule = FModuleManager::LoadModuleChecked<FHttpModule>("HTTP");
	check(!ManifestRequest.IsValid());
	ManifestRequest = HttpModule.Get().CreateRequest();
	ManifestRequest->SetURL(Url);
	ManifestRequest->SetVerb(TEXT("GET"));
	TWeakPtr<FChunkDownloader> WeakThisPtr = AsShared();
	FString CachedManifestFullPath = CacheFolder / CACHED_BUILD_MANIFEST;
	ManifestRequest->OnProcessRequestComplete().BindLambda([WeakThisPtr, TryNumber, CachedManifestFullPath](FHttpRequestPtr HttpRequest, FHttpResponsePtr HttpResponse, bool bSuccess) {
		// if successful, save
		FText LastError;
		if (bSuccess && HttpResponse.IsValid())
		{
			const int32 HttpStatus = HttpResponse->GetResponseCode();
			if (EHttpResponseCodes::IsOk(HttpStatus))
			{
				// Save the manifest to a file
				if (!WriteStringAsUtf8TextFile(HttpResponse->GetContentAsString(), CachedManifestFullPath))
				{
					UE_LOG(LogChunkDownloader, Error, TEXT("Failed to write manifest to '%s'"), *CachedManifestFullPath);
					LastError = FText::Format(LOCTEXT("FailedToWriteManifest", "[Try {0}] Failed to write manifest."), FText::AsNumber(TryNumber));
				}
			}
			else
			{
				UE_LOG(LogChunkDownloader, Error, TEXT("HTTP %d while downloading manifest from '%s'"), HttpStatus, *HttpRequest->GetURL());
				LastError = FText::Format(LOCTEXT("ManifestHttpError_FailureCode", "[Try {0}] Manifest download failed (HTTP {1})"), FText::AsNumber(TryNumber), FText::AsNumber(HttpStatus));
			}
		}
		else
		{
			UE_LOG(LogChunkDownloader, Error, TEXT("HTTP connection issue while downloading manifest '%s'"), *HttpRequest->GetURL());
			LastError = FText::Format(LOCTEXT("ManifestHttpError_Generic", "[Try {0}] Connection issues downloading manifest. Check your network connection..."), FText::AsNumber(TryNumber));
		}

		// try to load it
		TSharedPtr<FChunkDownloader> SharedThis = WeakThisPtr.Pin();
		if (!SharedThis.IsValid())
		{
			UE_LOG(LogChunkDownloader, Warning, TEXT("FChunkDownloader was destroyed while downloading manifest '%s'"), *HttpRequest->GetURL());
			return;
		}
		SharedThis->ManifestRequest.Reset();
		SharedThis->LoadingModeStats.LastError = LastError; // ok with this clearing the error on success
		SharedThis->TryLoadBuildManifest(TryNumber + 1);
	});
	ManifestRequest->ProcessRequest();
}

// block waiting for any pending mounts to finish
// then collect garbage to clean up any references to chunks.
// then create entries for any new chunks
// for any chunks that change, cancel downloads and unmount invalid paks (and any after invalid paks).
// If a changed chunk was mounted, then inline mount all non-mounted paks in the new list (in order)  
// then unload any chunks that no longer exist (cancel downloads and unmount all paks)
void FChunkDownloader::LoadManifest(const TArray<FPakFileEntry>& ManifestPakFiles)
{
	UE_LOG(LogChunkDownloader, Display, TEXT("Beginning manifest load."));

	// wait for all mounts to finish
	WaitForMounts();

	// trigger garbage collection (give any unmounts which are about to happen a good chance of success)
	CollectGarbage(RF_NoFlags);

	// group the manifest paks by chunk ID (maintain ordering)
	TMap<int32,TArray<FPakFileEntry>> Manifest;
	for (const FPakFileEntry& FileEntry : ManifestPakFiles)
	{
		check(FileEntry.ChunkId >= 0);
		Manifest.FindOrAdd(FileEntry.ChunkId).Add(FileEntry);
	}

	// copy old chunk map (we will reuse any that still exist)
	TMap<int32,TSharedRef<FChunk>> OldChunks = MoveTemp(Chunks);
	TMap<FString,TSharedRef<FPakFile>> OldPakFiles = MoveTemp(PakFiles);

	// loop over the new chunks
	int32 NumChunks = 0, NumPaks = 0;
	for (const auto& It : Manifest)
	{
		int32 ChunkId = It.Key;
		
		// keep track of new chunk and old pak files
		TSharedPtr<FChunk> Chunk;
		TArray<TSharedRef<FPakFile>> PrevPakList;

		// create or reuse the chunk
		TSharedRef<FChunk>* OldChunk = OldChunks.Find(ChunkId);
		if (OldChunk != nullptr)
		{
			// move over the old chunk
			Chunk = *OldChunk;
			check(Chunk->ChunkId == ChunkId);

			// don't clean it up later
			OldChunks.Remove(ChunkId);

			// move out OldPakFiles
			PrevPakList = MoveTemp(Chunk->PakFiles);
		}
		else
		{
			// make a brand new chunk
			Chunk = MakeShared<FChunk>();
			Chunk->ChunkId = ChunkId;
		}

		// add the chunk to the new map
		Chunks.Add(Chunk->ChunkId, Chunk.ToSharedRef());

		// find or create new pak files
		check(Chunk->PakFiles.Num() == 0);
		for (const FPakFileEntry& FileEntry : It.Value)
		{
			// see if there's an existing file for this one
			const TSharedRef<FPakFile>* ExistingFilePtr = OldPakFiles.Find(FileEntry.FileName);
			if (ExistingFilePtr != nullptr)
			{
				const TSharedRef<FPakFile>& ExistingFile = *ExistingFilePtr;
				if (ExistingFile->Entry.FileVersion == FileEntry.FileVersion)
				{
					// if version matched, size should too
					check(ExistingFile->Entry.FileSize == FileEntry.FileSize);

					// update and add to list (may populate ChunkId and RelativeUrl if we loaded from cache)
					ExistingFile->Entry = FileEntry;
					Chunk->PakFiles.Add(ExistingFile);
					PakFiles.Add(ExistingFile->Entry.FileName, ExistingFile);

					// remove from old pak files list
					OldPakFiles.Remove(FileEntry.FileName);
					continue;
				}
			}

			// create a new entry
			TSharedRef<FPakFile> NewFile = MakeShared<FPakFile>();
			NewFile->Entry = FileEntry;
			Chunk->PakFiles.Add(NewFile);
			PakFiles.Add(NewFile->Entry.FileName, NewFile);

			// see if it matches an embedded pak file
			const FPakFileEntry* CachedEntry = EmbeddedPaks.Find(FileEntry.FileName);
			if (CachedEntry != nullptr && CachedEntry->FileVersion == FileEntry.FileVersion)
			{
				NewFile->bIsEmbedded = true;
				NewFile->bIsCached = true;
				NewFile->SizeOnDisk = CachedEntry->FileSize;
			}
		}

		// log the chunk and pak file count
		UE_LOG(LogChunkDownloader, Verbose, TEXT("Found chunk %d (%d pak files)."), ChunkId, Chunk->PakFiles.Num());
		++NumChunks;
		NumPaks += Chunk->PakFiles.Num();

		// if the chunk is already mounted, we want to unmount any invalid data
		check(Chunk->MountTask == nullptr); // we already waited for mounts to finish
		if (Chunk->bIsMounted)
		{
			// see if all the existing pak files match to the new manifest (means it can stay mounted)
			// this is a common case so we're trying to be more efficient here
			int LongestCommonPrefix = 0;
			for (int i=0;i < PrevPakList.Num() && i < Chunk->PakFiles.Num();++i,++LongestCommonPrefix)
			{
				if (Chunk->PakFiles[i]->Entry.FileVersion != PrevPakList[i]->Entry.FileVersion)
				{
					break;
				}
			}

			// if they don't all match we need to remount
			if (LongestCommonPrefix != PrevPakList.Num() || LongestCommonPrefix != Chunk->PakFiles.Num())
			{
				// this chunk is no longer fully mounted
				Chunk->bIsMounted = false;

				// unmount any old paks that didn't match (reverse order)
				for (int i= PrevPakList.Num()-1;i>=0;--i)
				{
					UnmountPakFile(PrevPakList[i]);
				}

				// unmount any new paks that didn't match (may have changed position) (reverse order)
				// any new pak files unmounted will be re-mounted (in the right order) if this chunk is requested again
				for (int i=Chunk->PakFiles.Num()-1;i>=0;--i)
				{
					UnmountPakFile(Chunk->PakFiles[i]);
				}
			}
		}
	}

	// any files still left in OldPakFiles should be cancelled, unmounted, and deleted
	IFileManager& FileManager = IFileManager::Get();
	for (const auto& It : OldPakFiles)
	{
		const TSharedRef<FPakFile>& File = It.Value;
		UE_LOG(LogChunkDownloader, Log, TEXT("Removing orphaned pak file %s (was chunk %d)."), *File->Entry.FileName, File->Entry.ChunkId);

		// cancel downloads of pak files that are no longer valid
		if (File->Download.IsValid())
		{
			// treat these cancellations as successful since the pak is no longer needed (we've successfully downloaded nothing)
			CancelDownload(File, true);
		}

		// if a chunk completely disappeared we may need to clean up its mounts this way (otherwise would have been taken care of above)
		if (File->bIsMounted)
		{
			UnmountPakFile(File);
		}

		// delete any locally cached file
		if (File->SizeOnDisk > 0 && !File->bIsEmbedded)
		{
			bNeedsManifestSave = true;
			FString FullPathOnDisk = CacheFolder / File->Entry.FileName;
			if (!ensure(FileManager.Delete(*FullPathOnDisk)))
			{
				UE_LOG(LogChunkDownloader, Error, TEXT("Failed to delete orphaned pak %s."), *FullPathOnDisk);
			}
		}
	}

	// resave the manifest
	SaveLocalManifest(false);

	// log end
	check(ManifestPakFiles.Num() == NumPaks);
	UE_LOG(LogChunkDownloader, Display, TEXT("Manifest load complete. %d chunks with %d pak files."), NumChunks, NumPaks);
}

void FChunkDownloader::DownloadChunkInternal(const FChunk& Chunk, const FCallback& Callback, int32 Priority)
{
	UE_LOG(LogChunkDownloader, Log, TEXT("Chunk %d download requested."), Chunk.ChunkId);

	// see if we need to download anything at all
	bool bNeedsDownload = false;
	for (const auto& PakFile : Chunk.PakFiles)
	{
		if (!PakFile->bIsCached)
		{
			bNeedsDownload = true;
			break;
		}
	}
	if (!bNeedsDownload)
	{
		ExecuteNextTick(Callback, true);
		return;
	}

	// make sure we have CDN configured
	if (BuildBaseUrls.Num() <= 0)
	{
		UE_LOG(LogChunkDownloader, Error, TEXT("Unable to download Chunk %d (no CDN urls)."), Chunk.ChunkId);
		ExecuteNextTick(Callback, false);
		return;
	}

	// download all pak files that aren't already cached
	FMultiCallback* MultiCallback = new FMultiCallback(Callback);
	for (const auto& PakFile : Chunk.PakFiles)
	{
		if (!PakFile->bIsCached)
		{
			DownloadPakFileInternal(PakFile, MultiCallback->AddPending(), Priority);
		}
	}
	check(MultiCallback->GetNumPending() > 0);
} //-V773

void FChunkDownloader::MountChunkInternal(FChunk& Chunk, const FCallback& Callback)
{
	check(!Chunk.bIsMounted);

	// see if there's already a mount pending
	if (Chunk.MountTask != nullptr)
	{
		// join with the existing callbacks
		if (Callback)
		{
			Chunk.MountTask->GetTask().PostMountCallbacks.Add(Callback);
		}
		return;
	}

	// see if we need to trigger any downloads
	bool bAllPaksCached = true;
	for (const auto& PakFile : Chunk.PakFiles)
	{
		if (!PakFile->bIsCached)
		{
			bAllPaksCached = false;
			break;
		}
	}

	if (bAllPaksCached)
	{
		// if all pak files are cached, mount now
		UE_LOG(LogChunkDownloader, Log, TEXT("Chunk %d mount requested (%d pak sequence)."), Chunk.ChunkId, Chunk.PakFiles.Num());

		// spin up a background task to mount the pak file
		check(Chunk.MountTask == nullptr);
		Chunk.MountTask = new FMountTask();

		// configure the task
		FPakMountWork& MountWork = Chunk.MountTask->GetTask();
		MountWork.ChunkId = Chunk.ChunkId;
		MountWork.CacheFolder = CacheFolder;
		MountWork.EmbeddedFolder = EmbeddedFolder;
		for (const TSharedRef<FPakFile>& PakFile : Chunk.PakFiles)
		{
			if (!PakFile->bIsMounted)
			{
				MountWork.PakFiles.Add(PakFile);
			}
		}
		if (Callback)
		{
			MountWork.PostMountCallbacks.Add(Callback);
		}

		// start as a background task
		Chunk.MountTask->StartBackgroundTask();

		// start a per-frame ticker until mounts are finished
		if (!MountTicker.IsValid())
		{
			MountTicker = FTicker::GetCoreTicker().AddTicker(FTickerDelegate::CreateSP(this, &FChunkDownloader::UpdateMountTasks));
		}
	}
	else
	{
		// queue up pak file downloads
		TWeakPtr<FChunkDownloader> WeakThisPtr = AsShared();
		int32 ChunkId = Chunk.ChunkId;
		DownloadChunkInternal(Chunk, [WeakThisPtr, ChunkId, Callback](bool bDownloadSuccess) {
			// if the download failed, we can't mount
			if (bDownloadSuccess)
			{
				TSharedPtr<FChunkDownloader> SharedThis = WeakThisPtr.Pin();
				if (SharedThis.IsValid())
				{
					// if all chunks are downloaded, do the mount again (this will pick up any changes and continue downloading if needed)
					SharedThis->MountChunk(ChunkId, Callback);
					return;
				}
			}

			// if anything went wrong, fire the callback now
			if (Callback)
			{
				Callback(false);
			}
		}, MAX_int32);
	}
}

void FChunkDownloader::DownloadPakFileInternal(const TSharedRef<FPakFile>& PakFile, const FCallback& Callback, int32 Priority)
{
	check(BuildBaseUrls.Num() > 0);

	// increase priority if it's updated
	if (Priority > PakFile->Priority)
	{
		// if the download has already started this won't really change anything
		PakFile->Priority = Priority;
	}

	// just piggyback on the existing post-download callback
	if (Callback)
	{
		PakFile->PostDownloadCallbacks.Add(Callback);
	}

	// see if the download is already started
	if (PakFile->Download.IsValid())
	{
		// nothing to do then (we already added our callback)
		return;
	}

	// add it to the downloading set
	DownloadRequests.AddUnique(PakFile);
	DownloadRequests.StableSort([](const TSharedRef<FPakFile>& A, const TSharedRef<FPakFile>& B) {
		return A->Priority < B->Priority;
	});

	// start the first N pak files in flight
	IssueDownloads();
}

void FChunkDownloader::IssueDownloads()
{
	for (int32 i = 0; i < DownloadRequests.Num() && i < TargetDownloadsInFlight; ++i)
	{
		TSharedRef<FPakFile> DownloadPakFile = DownloadRequests[i];
		if (DownloadPakFile->Download.IsValid())
		{
			// already downloading
			continue;
		}

		// log that we're starting a download
		UE_LOG(LogChunkDownloader, Log, TEXT("Pak file %s download requested (%s)."),
			*DownloadPakFile->Entry.FileName,
			*DownloadPakFile->Entry.RelativeUrl
		);
		bNeedsManifestSave = true;

		// make a new download (platform specific)
		DownloadPakFile->Download = MakeShared<FDownload>(AsShared(), DownloadPakFile);
		DownloadPakFile->Download->Start();
	}
}

void FChunkDownloader::CompleteMountTask(FChunk& Chunk)
{
	check(Chunk.MountTask != nullptr);
	check(Chunk.MountTask->IsDone());

	// increment chunks mounted
	++LoadingModeStats.ChunksMounted;

	// remove the mount
	FMountTask* Mount = Chunk.MountTask;
	Chunk.MountTask = nullptr;

	// get the work
	const FPakMountWork& MountWork = Mount->GetTask();

	// update bIsMounted on paks that actually succeeded
	for (const TSharedRef<FPakFile>& PakFile : MountWork.MountedPakFiles)
	{
		PakFile->bIsMounted = true;
	}

	// update bIsMounted on the chunk
	bool bAllPaksMounted = true;
	for (const TSharedRef<FPakFile>& PakFile : Chunk.PakFiles)
	{
		if (!PakFile->bIsMounted)
		{
			LoadingModeStats.LastError = FText::Format(LOCTEXT("FailedToMount", "Failed to mount {0}."), FText::FromString(PakFile->Entry.FileName));
			bAllPaksMounted = false;
			break;
		}
	}
	Chunk.bIsMounted = bAllPaksMounted;
	if (Chunk.bIsMounted)
	{
		UE_LOG(LogChunkDownloader, Log, TEXT("Chunk %d mount succeeded."), Chunk.ChunkId);
	}
	else
	{
		UE_LOG(LogChunkDownloader, Error, TEXT("Chunk %d mount failed."), Chunk.ChunkId);
	}

	// trigger the post-mount callbacks
	for (const FCallback& Callback : MountWork.PostMountCallbacks)
	{
		ExecuteNextTick(Callback, bAllPaksMounted);
	}

	// also trigger the multicast event
	OnChunkMounted.Broadcast(Chunk.ChunkId, bAllPaksMounted);

	// finally delete the task
	delete Mount;

	// recompute loading stats
	ComputeLoadingStats();
}

bool FChunkDownloader::UpdateMountTasks(float dts)
{
	bool bMountsPending = false;

	for (const auto& It : Chunks)
	{
		const TSharedRef<FChunk>& Chunk = It.Value;
		if (Chunk->MountTask != nullptr)
		{
			if (Chunk->MountTask->IsDone())
			{
				// complete it
				CompleteMountTask(*Chunk);
			}
			else
			{
				// mount still pending
				bMountsPending = true;
			}
		}
	}

	if (!bMountsPending)
	{
		MountTicker.Reset();
	}
	return bMountsPending; // keep ticking
}

void FChunkDownloader::DownloadChunk(int32 ChunkId, const FCallback& Callback, int32 Priority)
{
	// look up the chunk
	TSharedRef<FChunk>* ChunkPtr = Chunks.Find(ChunkId);
	if (ChunkPtr == nullptr || (*ChunkPtr)->PakFiles.Num() <= 0)
	{
		// a chunk that doesn't exist or one with no pak files are both considered "complete" for the purposes of this call
		// use GetChunkStatus to differentiate from chunks that mounted successfully
		UE_LOG(LogChunkDownloader, Warning, TEXT("Ignoring download request for chunk %d (no mapped pak files)."), ChunkId);
		ExecuteNextTick(Callback, true);
		return;
	}
	const FChunk& Chunk = **ChunkPtr;

	// if all the paks are cached, just succeed
	if (Chunk.IsCached())
	{
		ExecuteNextTick(Callback, true);
		return;
	}

	// queue the download
	DownloadChunkInternal(Chunk, Callback, Priority);

	// resave manifest if needed
	SaveLocalManifest(false);
	ComputeLoadingStats();
}

void FChunkDownloader::DownloadChunks(const TArray<int32>& ChunkIds, const FCallback& Callback, int32 Priority)
{
	// convert to chunk references
	TArray<TSharedRef<FChunk>> ChunksToDownload;
	for (int32 ChunkId : ChunkIds)
	{
		TSharedRef<FChunk>* ChunkPtr = Chunks.Find(ChunkId);
		if (ChunkPtr != nullptr)
		{
			TSharedRef<FChunk>& ChunkRef = *ChunkPtr;
			if (ChunkRef->PakFiles.Num() > 0)
			{
				if (!ChunkRef->IsCached())
				{
					ChunksToDownload.Add(ChunkRef);
				}
				continue;
			}
		}
		UE_LOG(LogChunkDownloader, Warning, TEXT("Ignoring download request for chunk %d (no mapped pak files)."), ChunkId);
	}

	// make sure there are some chunks to mount (saves a frame)
	if (ChunksToDownload.Num() <= 0)
	{
		// trivial success
		ExecuteNextTick(Callback, true);
		return;
	}

	// if there's no callback for some reason, avoid a bunch of boilerplate
	if (Callback)
	{
		// loop over chunks and issue individual callback
		FMultiCallback* MultiCallback = new FMultiCallback(Callback);
		for (const TSharedRef<FChunk>& Chunk : ChunksToDownload)
		{
			DownloadChunkInternal(*Chunk, MultiCallback->AddPending(), Priority);
		}
		check(MultiCallback->GetNumPending() > 0);
<<<<<<< HEAD
	} //-V773
=======
	}  //-V773
>>>>>>> 3aae9151
	else
	{
		// no need to manage callbacks
		for (const TSharedRef<FChunk>& Chunk : ChunksToDownload)
		{
			DownloadChunkInternal(*Chunk, FCallback(), Priority);
		}
	}

	// resave manifest if needed
	SaveLocalManifest(false);
	ComputeLoadingStats();
}

void FChunkDownloader::MountChunk(int32 ChunkId, const FCallback& Callback)
{
	// look up the chunk
	TSharedRef<FChunk>* ChunkPtr = Chunks.Find(ChunkId);
	if (ChunkPtr == nullptr || (*ChunkPtr)->PakFiles.Num() <= 0)
	{
		// a chunk that doesn't exist or one with no pak files are both considered "complete" for the purposes of this call
		// use GetChunkStatus to differentiate from chunks that mounted successfully
		UE_LOG(LogChunkDownloader, Warning, TEXT("Ignoring mount request for chunk %d (no mapped pak files)."), ChunkId);
		ExecuteNextTick(Callback, true);
		return;
	}
	FChunk& Chunk = **ChunkPtr;

	// see if we're mounted already
	if (Chunk.bIsMounted)
	{
		// trivial success
		ExecuteNextTick(Callback, true);
		return;
	}

	// mount the chunk
	MountChunkInternal(Chunk, Callback);

	// resave manifest if needed
	SaveLocalManifest(false);
	ComputeLoadingStats();
}

void FChunkDownloader::MountChunks(const TArray<int32>& ChunkIds, const FCallback& Callback)
{
	// convert to chunk references
	TArray<TSharedRef<FChunk>> ChunksToMount;
	for (int32 ChunkId : ChunkIds)
	{
		TSharedRef<FChunk>* ChunkPtr = Chunks.Find(ChunkId);
		if (ChunkPtr != nullptr)
		{
			TSharedRef<FChunk>& ChunkRef = *ChunkPtr;
			if (ChunkRef->PakFiles.Num() > 0)
			{
				if (!ChunkRef->bIsMounted)
				{
					ChunksToMount.Add(ChunkRef);
				}
				continue;
			}
		}
		UE_LOG(LogChunkDownloader, Warning, TEXT("Ignoring mount request for chunk %d (no mapped pak files)."), ChunkId);
	}

	// make sure there are some chunks to mount (saves a frame)
	if (ChunksToMount.Num() <= 0)
	{
		// trivial success
		ExecuteNextTick(Callback, true);
		return;
	}

	// if there's no callback for some reason, avoid a bunch of boilerplate
	if (Callback)
	{
		// loop over chunks and issue individual callback
		FMultiCallback* MultiCallback = new FMultiCallback(Callback);
		for (const TSharedRef<FChunk>& Chunk : ChunksToMount)
		{
			MountChunkInternal(*Chunk, MultiCallback->AddPending());
		}
		check(MultiCallback->GetNumPending() > 0);
	} //-V773
	else
	{
		// no need to manage callbacks
		for (const TSharedRef<FChunk>& Chunk : ChunksToMount)
		{
			MountChunkInternal(*Chunk, FCallback());
		}
	}

	// resave manifest if needed
	SaveLocalManifest(false);
	ComputeLoadingStats();
}

#undef LOCTEXT_NAMESPACE<|MERGE_RESOLUTION|>--- conflicted
+++ resolved
@@ -1764,11 +1764,7 @@
 			DownloadChunkInternal(*Chunk, MultiCallback->AddPending(), Priority);
 		}
 		check(MultiCallback->GetNumPending() > 0);
-<<<<<<< HEAD
-	} //-V773
-=======
 	}  //-V773
->>>>>>> 3aae9151
 	else
 	{
 		// no need to manage callbacks
