--- conflicted
+++ resolved
@@ -124,14 +124,10 @@
 			case ESourceType::SRC_Chipset:
 				SourceString = &Chipset;
 				break;
-<<<<<<< HEAD
-			case SRC_ConfigRuleVar:
-=======
 			case ESourceType::SRC_HMDSystemName:
 				SourceString = &HMDSystemName;
 				break;
 			case ESourceType::SRC_ConfigRuleVar:
->>>>>>> 6bbb88c8
 				{
 					// expected Matchstring contents for configrulevar is "configrule_varname|matchstring"
 					// sourcestring is set to the configrule variable content. 
