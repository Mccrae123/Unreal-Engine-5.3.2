// Copyright Epic Games, Inc. All Rights Reserved.

#pragma once

#include "CoreMinimal.h"
#include "UObject/Object.h"
#include "AndroidDeviceProfileMatchingRules.generated.h"

UENUM()
enum ESourceType
{
	SRC_PreviousRegexMatch,
	SRC_GpuFamily,
	SRC_GlVersion,
	SRC_AndroidVersion,
	SRC_DeviceMake,
	SRC_DeviceModel,
	SRC_DeviceBuildNumber,
	SRC_VulkanVersion,
	SRC_UsingHoudini,
	SRC_VulkanAvailable,
	SRC_CommandLine,
	SRC_Hardware,
	SRC_Chipset,
	SRC_ConfigRuleVar,
<<<<<<< HEAD
=======
	SRC_HMDSystemName,
>>>>>>> 6bbb88c8
	SRC_MAX,
};

UENUM()
enum ECompareType
{
	CMP_Equal,
	CMP_Less,
	CMP_LessEqual,
	CMP_Greater,
	CMP_GreaterEqual,
	CMP_NotEqual,
	CMP_Regex,
	CMP_EqualIgnore,
	CMP_LessIgnore,
	CMP_LessEqualIgnore,
	CMP_GreaterIgnore,
	CMP_GreaterEqualIgnore,
	CMP_NotEqualIgnore,
	CMP_Hash,
	CMP_MAX,
};

USTRUCT()
struct FProfileMatchItem
{
	GENERATED_USTRUCT_BODY()

	UPROPERTY()
	TEnumAsByte<ESourceType> SourceType=ESourceType::SRC_MAX;

	UPROPERTY()
	TEnumAsByte<ECompareType> CompareType=ECompareType::CMP_MAX;

	UPROPERTY()
	FString MatchString;
};

USTRUCT()
struct FProfileMatch
{
	GENERATED_USTRUCT_BODY()

	UPROPERTY()
	FString Profile;
	
	UPROPERTY()
	TArray<FProfileMatchItem> Match;
};

UCLASS(config = DeviceProfiles)
class UAndroidDeviceProfileMatchingRules : public UObject
{
	GENERATED_UCLASS_BODY()

public:

	// Use Android .ini files in the editor
	virtual const TCHAR* GetConfigOverridePlatform() const override
	{
		return TEXT("Android");
	}

	/** Array of rules to match */
	UPROPERTY(EditAnywhere, config, Category = "Matching Rules")
	TArray<FProfileMatch> MatchProfile;
};<|MERGE_RESOLUTION|>--- conflicted
+++ resolved
@@ -23,10 +23,7 @@
 	SRC_Hardware,
 	SRC_Chipset,
 	SRC_ConfigRuleVar,
-<<<<<<< HEAD
-=======
 	SRC_HMDSystemName,
->>>>>>> 6bbb88c8
 	SRC_MAX,
 };
 
