--- conflicted
+++ resolved
@@ -830,21 +830,12 @@
 					{
 						StringBuilder.Append(InProperty->GetDisplayNameText().ToString());
 					}
-<<<<<<< HEAD
 
 					if(InArrayIndex != INDEX_NONE)
 					{
 						StringBuilder.Appendf(TEXT("[%d]"), InArrayIndex);
 					}
 
-=======
-
-					if(InArrayIndex != INDEX_NONE)
-					{
-						StringBuilder.Appendf(TEXT("[%d]"), InArrayIndex);
-					}
-
->>>>>>> 4af6daef
 					if(!bLast)
 					{
 						StringBuilder.Append(TEXT("."));
