--- conflicted
+++ resolved
@@ -476,8 +476,6 @@
 					}
 				}
 			}
-<<<<<<< HEAD
-=======
 			else if (SrcProperty->IsA<FMapProperty>() && DestProperty->IsA<FMapProperty>())
 			{
 				const FMapProperty* SrcMapProperty = CastField<const FMapProperty>(SrcProperty);
@@ -498,7 +496,6 @@
 					}
 				}
 			}
->>>>>>> d731a049
 		}
 
 		OutErrorMessage = FText::Format(LOCTEXT("CopyTypeInvalidFormat", "@@ Cannot copy property ({0} -> {1})"), FText::FromString(SrcProperty->GetCPPType()), FText::FromString(DestProperty->GetCPPType()));
@@ -675,8 +672,6 @@
 					}
 				}
 			}
-<<<<<<< HEAD
-=======
 			else if (InPropertyA->IsA<FSetProperty>() && InPropertyB->IsA<FSetProperty>())
 			{
 				const FSetProperty* SetPropertyA = CastField<const FSetProperty>(InPropertyA);
@@ -718,7 +713,6 @@
 					}
 				}
 			}
->>>>>>> d731a049
 		}
 
 		return EPropertyAccessCompatibility::Incompatible;
@@ -816,21 +810,12 @@
 					{
 						StringBuilder.Append(InProperty->GetDisplayNameText().ToString());
 					}
-<<<<<<< HEAD
 
 					if(InArrayIndex != INDEX_NONE)
 					{
 						StringBuilder.Appendf(TEXT("[%d]"), InArrayIndex);
 					}
 
-=======
-
-					if(InArrayIndex != INDEX_NONE)
-					{
-						StringBuilder.Appendf(TEXT("[%d]"), InArrayIndex);
-					}
-
->>>>>>> d731a049
 					if(!bLast)
 					{
 						StringBuilder.Append(TEXT("."));
