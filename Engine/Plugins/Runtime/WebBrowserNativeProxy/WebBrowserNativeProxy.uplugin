--- conflicted
+++ resolved
@@ -4,11 +4,7 @@
 	"VersionName": "1.0",
 	"FriendlyName": "Web Browser to Native Proxying",
 	"Description": "Maintains the browser to native proxy and provides hooks for registering UObjects bindings",
-<<<<<<< HEAD
-	"Category" : "Web",
-=======
 	"Category": "UI",
->>>>>>> 6bbb88c8
 	"CreatedBy": "Epic Games, Inc.",
 	"CreatedByURL": "http://epicgames.com",
 	"DocsURL": "",
@@ -17,22 +13,12 @@
 	"EnabledByDefault": false,
 	"IsBetaVersion": false,
 	"Installed": false,
-<<<<<<< HEAD
-	"Modules" :
-	[
-=======
 	"Modules": [
->>>>>>> 6bbb88c8
 		{
 			"Name": "WebBrowserNativeProxy",
 			"Type": "Runtime",
 			"LoadingPhase": "PreDefault",
-<<<<<<< HEAD
-			"WhitelistPlatforms" :
-			[
-=======
 			"PlatformAllowList": [
->>>>>>> 6bbb88c8
 				"Win64",
 				"Mac",
 				"IOS",
