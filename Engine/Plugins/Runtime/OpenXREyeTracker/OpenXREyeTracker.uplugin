--- conflicted
+++ resolved
@@ -17,10 +17,7 @@
 	"SupportedTargetPlatforms": [
 		"Win32",
 		"Win64",
-<<<<<<< HEAD
-=======
 		"Linux",
->>>>>>> 3aae9151
 		"HoloLens",
 		"Android"
 	],
@@ -32,10 +29,7 @@
 			"WhitelistPlatforms": [
 				"Win32",
 				"Win64",
-<<<<<<< HEAD
-=======
 				"Linux",
->>>>>>> 3aae9151
 				"HoloLens",
 				"Android"
 			]
@@ -48,10 +42,7 @@
 			"WhitelistPlatforms": [
 				"Win32",
 				"Win64",
-<<<<<<< HEAD
-=======
 				"Linux",
->>>>>>> 3aae9151
 				"HoloLens",
 				"Android"
 			]
