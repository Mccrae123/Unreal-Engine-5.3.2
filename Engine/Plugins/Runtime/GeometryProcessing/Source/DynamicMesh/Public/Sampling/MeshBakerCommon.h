--- conflicted
+++ resolved
@@ -115,14 +115,11 @@
 	/** @return the triangle count of a given mesh. */
 	virtual int32 GetTriangleCount(const void* Mesh) const = 0;
 
-<<<<<<< HEAD
-=======
 	/** Set the tangents for a given mesh */
 	virtual void SetTangents(const void* Mesh, FMeshTangentsd* Tangents)
 	{		
 	}
 
->>>>>>> d731a049
 	/** Associate a texture map and UV layer index for a given mesh in the detail set */
 	virtual void SetTextureMap(const void* Mesh, const FBakeDetailTexture& Map) = 0;
 
@@ -130,12 +127,9 @@
 	UE_DEPRECATED(5.1, "Use SetNormalTextureMap instead. This implementation assumes tangent normals.")
 	virtual void SetNormalMap(const void* Mesh, const FBakeDetailTexture& Map) = 0;
 
-<<<<<<< HEAD
-=======
 	/** Associate a normal map and UV layer index for a given mesh in the detail set */
 	virtual void SetNormalTextureMap(const void* Mesh, const FBakeDetailNormalTexture& Map) = 0;
 
->>>>>>> d731a049
 	/** Retrieve a texture map and UV layer index from a given mesh in the detail set */
 	virtual const FBakeDetailTexture* GetTextureMap(const void* Mesh) const = 0;
 
@@ -381,14 +375,11 @@
 		return DynamicMesh->TriangleCount();
 	}
 
-<<<<<<< HEAD
-=======
 	virtual void SetTangents(const void* Mesh, FMeshTangentsd* Tangents) override
 	{
 		DetailTangents = Tangents;
 	}
 
->>>>>>> d731a049
 	virtual void SetTextureMap(const void* Mesh, const FBakeDetailTexture& Map) override
 	{
 		DetailTextureMap = Map;
@@ -399,18 +390,13 @@
 		DetailNormalTextureMap = FBakeDetailNormalTexture(Map.Key, Map.Value, EBakeDetailNormalSpace::Tangent);
 	}
 
-<<<<<<< HEAD
+	virtual void SetNormalTextureMap(const void* Mesh, const FBakeDetailNormalTexture& Map) override
+	{
+		DetailNormalTextureMap = Map;
+	}
+
 	virtual const FBakeDetailTexture* GetTextureMap(const void* Mesh) const override
 	{
-=======
-	virtual void SetNormalTextureMap(const void* Mesh, const FBakeDetailNormalTexture& Map) override
-	{
-		DetailNormalTextureMap = Map;
-	}
-
-	virtual const FBakeDetailTexture* GetTextureMap(const void* Mesh) const override
-	{
->>>>>>> d731a049
 		return &DetailTextureMap;
 	}
 	
@@ -621,11 +607,8 @@
 	const FDynamicMeshAABBTree3* DetailSpatial = nullptr;
 	const FMeshTangentsd* DetailTangents = nullptr;
 	FBakeDetailTexture DetailTextureMap = FBakeDetailTexture(nullptr, 0);
-<<<<<<< HEAD
-=======
 
 	UE_DEPRECATED(5.1, "Use DetailNormalTextureMap instead.")
->>>>>>> d731a049
 	FBakeDetailTexture DetailNormalMap = FBakeDetailTexture(nullptr, 0);
 	FBakeDetailNormalTexture DetailNormalTextureMap = FBakeDetailNormalTexture(nullptr, 0, EBakeDetailNormalSpace::Tangent);
 };		
