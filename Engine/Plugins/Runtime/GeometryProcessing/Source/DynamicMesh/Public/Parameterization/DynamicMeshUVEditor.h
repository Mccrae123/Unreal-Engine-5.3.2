// Copyright Epic Games, Inc. All Rights Reserved.

#pragma once

#include "DynamicMesh/DynamicMesh3.h"
#include "DynamicMesh/DynamicMeshAttributeSet.h"

namespace UE
{
namespace Geometry
{


struct DYNAMICMESH_API FUVEditResult
{
	TArray<int32> NewUVElements;

};


/**
 * FDynamicMeshUVEditor implements various UV overlay editing operations.
 */
class DYNAMICMESH_API FDynamicMeshUVEditor
{
private:
	/** The mesh we will be editing */
	FDynamicMesh3* Mesh = nullptr;
	/** The UV Overlay we will be editing */
	FDynamicMeshUVOverlay* UVOverlay = nullptr;
	/** The index of the UV Overlay we will be editing */
	int32 UVOverlayIndex = -1;

public:
	/**
	 * Construct UV Editor for a UV Overlay of the given Mesh.
	 * @param UVLayerIndex index of target UV layer
	 * @param bCreateIfMissing if true, target UV layers up to UVLayerIndex will be created if it is not there. Otherwise UVOverlay will be nullptr and class is incomplete.
	 */
	explicit FDynamicMeshUVEditor(FDynamicMesh3* MeshIn, int32 UVLayerIndex, bool bCreateIfMissing);

	/**
	 * Construct UV Editor for a UV Overlay of the given Mesh.
	 */
	explicit FDynamicMeshUVEditor(FDynamicMesh3* MeshIn, FDynamicMeshUVOverlay* UVOverlayIn);


	FDynamicMesh3* GetMesh() { return Mesh; }
	const FDynamicMesh3* GetMesh() const { return Mesh; }

	FDynamicMeshUVOverlay* GetOverlay() { return UVOverlay; }
	const FDynamicMeshUVOverlay* GetOverlay() const { return UVOverlay; }

	/**
	 * Create specified UVLayer if it does not exist
	 */
	void CreateUVLayer(int32 UVLayerIndex);

	/**
	 * Append new UV layer to the end of the array, returning the newly added index, or -1 if at max layers already
	 */
	int32 AddUVLayer();

	/**
	 * Switch to new layer
	 */
	void SwitchActiveLayer(int32 UVLayerIndex);

	/**
	 * Remove active layer, setting active layer to highest, preceeding layer. Will not remove the final layer from the mesh. Returns the resulting active layer index.
	 */
	int32 RemoveUVLayer();

	/**
	 * Clear UVs for all triangles on active layer
	 */
	void ResetUVs();

	/**
	* Clear UVs for given triangles on active layer
	*/
	void ResetUVs(const TArray<int32>& Triangles);

	/**
	 * Copy UVs from another overlay
	 */
	bool CopyUVLayer(FDynamicMeshUVOverlay* FromUVOverlay);


	/**
	 * Create new UV island for each Triangle, by planar projection onto plane of Triangle. No transforms/etc are applied.
	 */
	void SetPerTriangleUVs(const TArray<int32>& Triangles, double ScaleFactor = 1.0, FUVEditResult* Result = nullptr);

	/**
	 * Create new UV island for given Triangles, and set UVs by planar projection to ProjectionFrame. No transforms/etc are applied.
	 */
	void SetPerTriangleUVs(double ScaleFactor = 1.0, FUVEditResult* Result = nullptr);

	/**
	 * Apply arbitrary transform to UV elements
	 */
	void TransformUVElements(const TArray<int32>& ElementIDs, TFunctionRef<FVector2f(const FVector2f&)> TransformFunc);


	/**
	 * Create new UV island for given Triangles, and set UVs by planar projection to ProjectionFrame. No transforms/etc are applied.
	 */
	void SetTriangleUVsFromProjection(const TArray<int32>& Triangles, const FFrame3d& ProjectionFrame, FUVEditResult* Result = nullptr);

	/**
	 * Create new UV island for given Triangles, and set UVs by planar projection to ProjectionFrame. 
	 * PointTransform is applied to points before projectiong onto ProjectionFrame X/Y axes
	 * Projected U/V coordinates are divided by Dimensions.X/Y
	 */
	void SetTriangleUVsFromPlanarProjection(const TArray<int32>& Triangles, TFunctionRef<FVector3d(const FVector3d&)> PointTransform, const FFrame3d& ProjectionFrame, const FVector2d& Dimensions, FUVEditResult* Result = nullptr);


	/**
	 * FExpMapOptions provides additional control over ExpMap UV generation below
	 */
	struct FExpMapOptions
	{
		/** Number of rounds of explicit uniform normal smoothing to apply to mesh normals */
		int32 NormalSmoothingRounds;
		/** Alpha for smoothing, valid range is 0-1 */
		double NormalSmoothingAlpha;

		FExpMapOptions()
		{
			NormalSmoothingRounds = 0;
			NormalSmoothingAlpha = 0.25f;
		}
	};

	/**
	 * Create new UV island for given Triangles, and set UVs for that island using Discrete Exponential Map.
	 * ExpMap center-point is calculated by finding maximum (Dijkstra-approximated) geodesic distance from border of island.
	 * @warning computes a single ExpMap, so input triangle set must be connected, however this is not verified internally
	 */
	bool SetTriangleUVsFromExpMap(const TArray<int32>& Triangles, const FExpMapOptions& Options = FExpMapOptions(), FUVEditResult* Result = nullptr);


	/**
	 * Create new UV island for given Triangles, and set UVs for that island using Discrete Exponential Map.
	 * ExpMap center-point is calculated by finding maximum (Dijkstra-approximated) geodesic distance from border of island.
	 * @warning computes a single ExpMap, so input triangle set must be connected, however this is not verified internally
	 */
	bool SetTriangleUVsFromExpMap(
		const TArray<int32>& Triangles, 
		TFunctionRef<FVector3d(const FVector3d&)> PointTransform,
		const FFrame3d& ProjectionFrame,
		const FVector2d& Dimensions,
		int32 NormalSmoothingRounds = 0,
		double NormalSmoothingAlpha = 0.5,
		double FrameNormalBlendWeight = 0,
		FUVEditResult* Result = nullptr);


	/**
	 * Create new UV island for given Triangles, and set UVs for that island using Discrete Natural Conformal Map (equivalent to Least-Squares Conformal Map)
	 * @warning computes a single parameterization, so input triangle set must be connected, however this is not verified internally
	 */
	bool SetTriangleUVsFromFreeBoundaryConformal(const TArray<int32>& Triangles, FUVEditResult* Result = nullptr);

	/**
	 * Create new UV island for given Triangles, and set UVs for that island using Discrete Natural Conformal Map (equivalent to Least-Squares Conformal Map)
	 * @param Triangles list of triangles
	 * @param bUseExistingUVTopology if true, re-solve for existing UV set, rather than constructing per-vertex UVs from triangle set. Allows for solving w/ partial seams, interior cuts, etc. 
	 * @warning computes a single parameterization, so input triangle set must be connected, however this is not verified internally
	 */
	bool SetTriangleUVsFromFreeBoundaryConformal(const TArray<int32>& Triangles, bool bUseExistingUVTopology, FUVEditResult* Result = nullptr);

<<<<<<< HEAD
=======
	/**
	 * Create new UV island for given Triangles, and set UVs for that island using Spectral Conformal Map.
	 * @param Triangles list of triangles
	 * @param bUseExistingUVTopology if true, re-solve for existing UV set, rather than constructing per-vertex UVs from triangle set. Allows for solving w/ partial seams, interior cuts, etc. 
	 * @param bPreserveIrregularity if true, reduces distortion for meshes with triangles of vastly different sizes.
	 * @warning computes a single parameterization, so input triangle set must be connected, however this is not verified internally
	 */
	bool SetTriangleUVsFromFreeBoundarySpectralConformal(const TArray<int32>& Triangles, bool bUseExistingUVTopology, bool bPreserveIrregularity, FUVEditResult* Result = nullptr);

>>>>>>> d731a049
	/**
	 * Cut existing UV topolgy with a set of edges. This allows for creating partial seams/darts, interior cuts, etc.
	 * 
	 * Avoids creating bowties. In cases where an edge is not next to any present or future seams/borders, some
	 * adjacent edge will be picked to be made into a seam as well, since it's impossible to make the original
	 * into a seam otherwise.

	 * @param EidsToMakeIntoSeams list of edges to turn into seams
	 * @param Result if non-null, list of new UV elements created along the path will be stored here (not ordered)
	 * @return true on success
	 */
	bool CreateSeamsAtEdges(const TSet<int32>& EidsToMakeIntoSeams, FUVEditResult* Result = nullptr);

	/**
	 * Set UVs by box projection. Triangles will be grouped to "best" box face
	 * PointTransform is applied to points before projectiong onto ProjectionFrame X/Y axes
	 * Projected U/V coordinates are divided by Dimensions.X/Y
	 * @param MinIslandTriCount Any UV island with fewer triangles than this count will be merged into a neighbouring island
	 */
	void SetTriangleUVsFromBoxProjection(const TArray<int32>& Triangles, TFunctionRef<FVector3d(const FVector3d&)> PointTransform, const FFrame3d& BoxFrame, const FVector3d& BoxDimensions, int32 MinIslandTriCount = 2, FUVEditResult* Result = nullptr);


	/**
	 * Set UVs by cylinder projection. Triangles will be grouped to cylinder endcaps or side based on CylinderSplitAngle.
	 * PointTransform is applied to points before projectiong onto ProjectionFrame X/Y axes
	 * Projected U/V coordinates are divided by Dimensions.X/Y
	 */
	void SetTriangleUVsFromCylinderProjection(const TArray<int32>& Triangles, TFunctionRef<FVector3d(const FVector3d&)> PointTransform, const FFrame3d& CylFrame, const FVector3d& CylDimensions, float CylinderSplitAngle, FUVEditResult* Result = nullptr);


	/**
	* Compute the UV-space and 3D area of the given Triangles, and then scale the UV area to be equvalent
	* to the 3D area. Scaling is around the center of the UV bounding box.
	* @param bRecenterAtOrigin if true, UVs are translated after scaling such that the UV bounding box center is at (0,0)
	*/
	bool ScaleUVAreaTo3DArea(const TArray<int32>& Triangles, bool bRecenterAtOrigin);


	/**
	* Scale UVs of the given triangles to fit within the provided provided bounding box.
	* @param BoundingBox the 2D bounding box to constraint the requested UVs within.
	* @param bPreserveAspectRatio if true, when scaling UVs, maintain original aspect ratio instead of fitting to box bounds
	* @param bRecenterAtBoundingBox if true, UVs are translated such that their centroid is at the bounding box center
	*/
	bool ScaleUVAreaToBoundingBox(const TArray<int32>& Triangles, const FAxisAlignedBox2f& BoundingBox, bool bPreserveAspectRatio, bool bRecenterAtBoundingBox);


	/**
	* Compute an oriented UV-space bounding box for the given Triangles, and then rotate the UVs such that the
	* box is aligned with the X axis. 
	* The UV-space box is found by computing the 2D Convex Hull and then finding the hull edge that results in the minimal box.
	*/
	bool AutoOrientUVArea(const TArray<int32>& Triangles);


	/**
	 * Pack UVs into unit rectangle
	 */
	bool QuickPack(int32 TargetTextureResolution = 512, float GutterSize = 1.0f);

	/**
    * Pack specific UVs triangles into the specific unit rectangle at the specified index
	* @param UDIMCoordsIn Which unit rectangle tile should the UVs be packed in, indicated by the coordinate of it's lower left hand corner
	* @param Triangles Which UV triangles to pack, all triangles if nullptr
    */
	bool UDIMPack(int32 TargetTextureResolution = 512, float GutterSize = 1.0f, const FVector2i& UDIMCoordsIn = FVector2i(0,0), const TArray<int32>* Triangles = nullptr);


	//
	// Utility functions that could maybe go elsewhere but are mainly useful in parameterization context
	//

	/**
	 * Compute geodesic center of given Mesh
	 * @return true if a central vertex was found (but if false, will still give a frame for *some* vertex as long as there is at least one vertex in the mesh)
	 */
	static bool EstimateGeodesicCenterFrameVertex(const FDynamicMesh3& Mesh, FFrame3d& FrameOut, int32 &VertexIDOut, bool bAlignToUnitAxes = true);

	/**
	 * Compute geodesic center of given Mesh triangles (assumes they are connected)
	 * @return true if a central vertex was found (but if false, will still give a frame for *some* vertex as long as there is at least one triangle)
	 */
	static bool EstimateGeodesicCenterFrameVertex(const FDynamicMesh3& Mesh, const TArray<int32>& Triangles, FFrame3d& FrameOut, int32& VertexIDOut, bool bAlignToUnitAxes = true);

	/**
	* Compute the occupied 2D area for the UVs for the specified triangles and channel.
	* @param BoundingBox if not null, return the overall bounding box of the UVs for the specified triangles along with the exact area occupied.
	*/
	static double DetermineAreaFromUVs(const FDynamicMeshUVOverlay& UVOverlay, const TArray<int32>& Triangles, FAxisAlignedBox2f* BoundingBox = nullptr);
<<<<<<< HEAD
=======

private: 

	/**
	 * Helper method to solve either the Least Squares Conformal Map or the Spectral Conformal Map problems.
	 */
	bool SetTriangleUVsFromConformal(const TArray<int32>& Triangles, bool bUseExistingUVTopology, bool bUseSpectral, bool bPreserveIrregularity, FUVEditResult* Result);
>>>>>>> d731a049
};


} // end namespace UE::Geometry
} // end namespace UE
<|MERGE_RESOLUTION|>--- conflicted
+++ resolved
@@ -171,8 +171,6 @@
 	 */
 	bool SetTriangleUVsFromFreeBoundaryConformal(const TArray<int32>& Triangles, bool bUseExistingUVTopology, FUVEditResult* Result = nullptr);
 
-<<<<<<< HEAD
-=======
 	/**
 	 * Create new UV island for given Triangles, and set UVs for that island using Spectral Conformal Map.
 	 * @param Triangles list of triangles
@@ -182,7 +180,6 @@
 	 */
 	bool SetTriangleUVsFromFreeBoundarySpectralConformal(const TArray<int32>& Triangles, bool bUseExistingUVTopology, bool bPreserveIrregularity, FUVEditResult* Result = nullptr);
 
->>>>>>> d731a049
 	/**
 	 * Cut existing UV topolgy with a set of edges. This allows for creating partial seams/darts, interior cuts, etc.
 	 * 
@@ -272,8 +269,6 @@
 	* @param BoundingBox if not null, return the overall bounding box of the UVs for the specified triangles along with the exact area occupied.
 	*/
 	static double DetermineAreaFromUVs(const FDynamicMeshUVOverlay& UVOverlay, const TArray<int32>& Triangles, FAxisAlignedBox2f* BoundingBox = nullptr);
-<<<<<<< HEAD
-=======
 
 private: 
 
@@ -281,7 +276,6 @@
 	 * Helper method to solve either the Least Squares Conformal Map or the Spectral Conformal Map problems.
 	 */
 	bool SetTriangleUVsFromConformal(const TArray<int32>& Triangles, bool bUseExistingUVTopology, bool bUseSpectral, bool bPreserveIrregularity, FUVEditResult* Result);
->>>>>>> d731a049
 };
 
 
