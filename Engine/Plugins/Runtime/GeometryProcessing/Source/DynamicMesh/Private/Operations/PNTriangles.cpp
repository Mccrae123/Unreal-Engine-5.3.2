--- conflicted
+++ resolved
@@ -81,11 +81,7 @@
 			FVector3f Normal;
 			if (FMath::IsNearlyZero(Divisor)) 
 			{
-<<<<<<< HEAD
-				Normal = Normal21 / 2.0; // If edge is degenerate then simply interpolate between the normals
-=======
 				Normal = 0.5f * Normal21; // If edge is degenerate then simply interpolate between the normals
->>>>>>> d731a049
 			} 
 			else
 			{ 
