// Copyright Epic Games, Inc. All Rights Reserved.

#include "Operations/GroupEdgeInserter.h"

#include "Algo/ForEach.h"
#include "CompGeom/PolygonTriangulation.h"
#include "ConstrainedDelaunay2.h"
#include "DynamicMesh/DynamicMeshChangeTracker.h"
#include "DynamicMeshEditor.h"
#include "FrameTypes.h"
#include "DynamicMesh/MeshIndexUtil.h"
#include "MeshRegionBoundaryLoops.h"
#include "Operations/GroupEdgeInserter.h"
#include "Operations/MeshPlaneCut.h"
#include "Operations/EmbedSurfacePath.h"
#include "Operations/SimpleHoleFiller.h"
#include "Selections/MeshConnectedComponents.h"
#include "Util/ProgressCancel.h"
#include "Util/IndexUtil.h"

using namespace UE::Geometry;

// Forward declarations of local helper functions. Normally these would be marked as static or
// in an anonymous namespace, but apparently this could still result in clashes due to unity builds.
namespace GroupEdgeInserterLocals {

bool GetEdgeLoopOpposingEdgeAndCorner(const FGroupTopology& Topology, int32 GroupID, int32 GroupEdgeIDIn,
	int32 CornerIDIn, int32& GroupEdgeIDOut, int32& CornerIDOut, int32& BoundaryIndexOut, 
	FGroupEdgeInserter::FOptionalOutputParams& OptionalOut);
bool InsertEdgeLoopEdgesInDirection(const FGroupEdgeInserter::FEdgeLoopInsertionParams& Params,
	const TArray<FGroupEdgeInserter::FGroupEdgeSplitPoint>& StartEndpoints,
	int32 NextGroupID, int32 NextEdgeID, int32 NextCornerID, int32 NextBoundaryID,
	TSet<int32>& AlteredGroups, int32& NumInserted, FGroupEdgeInserter::FOptionalOutputParams& OptionalOut,
	FProgressCancel* Progress);
bool InsertNewVertexEndpoints(
	const FGroupEdgeInserter::FEdgeLoopInsertionParams& Params,
	int32 GroupEdgeID, int32 StartCornerID,
	TArray<FGroupEdgeInserter::FGroupEdgeSplitPoint>& EndPointsOut, 
	FGroupEdgeInserter::FOptionalOutputParams& OptionalOut);
void ConvertProportionsToArcLengths(
	const FGroupTopology& Topology, int32 GroupEdgeID,
	const TArray<double>& ProportionsIn,
	TArray<double>& ArcLengthsOut, TArray<double>* PerVertexLengthsOut);
bool ConnectEndpoints(
	const FGroupEdgeInserter::FEdgeLoopInsertionParams& Params, int32 GroupID,
	const FGroupTopology::FGroupBoundary& GroupBoundary,
	const TArray<FGroupEdgeInserter::FGroupEdgeSplitPoint>& StartPoints,
	const TArray<FGroupEdgeInserter::FGroupEdgeSplitPoint>& EndPoints,
	int32& NumGroupsCreated, FGroupEdgeInserter::FOptionalOutputParams& OptionalOut, 
	FProgressCancel* Progress);
bool ConnectMultipleUsingRetriangulation(
	FDynamicMesh3& Mesh, const FGroupTopology& Topology, int32 GroupID,
	const FGroupTopology::FGroupBoundary& GroupBoundary,
	const TArray<FGroupEdgeInserter::FGroupEdgeSplitPoint>& StartPoints,
	const TArray <FGroupEdgeInserter::FGroupEdgeSplitPoint>& EndPoints,
	int32& NumGroupsCreated, FGroupEdgeInserter::FOptionalOutputParams& OptionalOut,
	FProgressCancel* Progress);
bool DeleteGroupTrianglesAndGetLoop(FDynamicMesh3& Mesh, const FGroupTopology& Topology, int32 GroupID,
	const FGroupTopology::FGroupBoundary& GroupBoundary, TArray<int32>& BoundaryVerticesOut,
	TArray<FMeshRegionBoundaryLoops::VidOverlayMap<FVector2f>>& BoundaryVidUVMapsOut, 
	FGroupEdgeInserter::FOptionalOutputParams& OptionalOut,
	FProgressCancel* Progress);
void AppendInclusiveRangeWrapAround(const TArray<int32>& InputArray, TArray<int32>& OutputArray,
	int32 StartIndex, int32 InclusiveEndIndex);
bool RetriangulateLoop(FDynamicMesh3& Mesh, const TArray<int32>& LoopVertices,
	int32 NewGroupID, TArray<FMeshRegionBoundaryLoops::VidOverlayMap<FVector2f>>& VidUVMaps);

bool ConnectMultipleUsingPlaneCut(FDynamicMesh3& Mesh,
	const FGroupTopology& Topology, int32 GroupID,
	const FGroupTopology::FGroupBoundary& GroupBoundary,
	const TArray<FGroupEdgeInserter::FGroupEdgeSplitPoint>& StartPoints,
	const TArray <FGroupEdgeInserter::FGroupEdgeSplitPoint>& EndPoints,
	double VertexTolerance, int32& NumGroupsCreated, 
	FGroupEdgeInserter::FOptionalOutputParams& OptionalOut, FProgressCancel* Progress);
bool EmbedPlaneCutPath(FDynamicMesh3& Mesh, const FGroupTopology& Topology, int32 GroupID,
	const FGroupEdgeInserter::FGroupEdgeSplitPoint& StartPoint,
	const FGroupEdgeInserter::FGroupEdgeSplitPoint& EndPoint,
	double VertexTolerance, TSet<int32>& PathEidsOut, 
	TSet<int32>* ChangedTrisOut, FProgressCancel* Progress);
bool CreateNewGroups(FDynamicMesh3& Mesh, TSet<int32>& PathEids, int32 OriginalGroupID, int32& NumGroupsCreated, 
	FGroupEdgeInserter::FOptionalOutputParams& OptionalOut, FProgressCancel* Progress);
bool GetPlaneCutPath(const FDynamicMesh3& Mesh, int32 GroupID,
	const FGroupEdgeInserter::FGroupEdgeSplitPoint& StartPoint, const FGroupEdgeInserter::FGroupEdgeSplitPoint& EndPoint,
	TArray<TPair<FMeshSurfacePoint, int>>& OutputPath, double VertexCutTolerance, 
	const TSet<int32>& DisallowedVids, FProgressCancel* Progress);

bool InsertSingleWithRetriangulation(FDynamicMesh3& Mesh, FGroupTopology& Topology,
	int32 GroupID, int32 BoundaryIndex,
	const FGroupEdgeInserter::FGroupEdgeSplitPoint& StartPoint,
	const FGroupEdgeInserter::FGroupEdgeSplitPoint& EndPoint,
	FGroupEdgeInserter::FOptionalOutputParams& OptionalOut, FProgressCancel* Progress);
}

/** Inserts an edge loop into a mesh, where an edge loop is a sequence of (group) edges across quads. */
bool FGroupEdgeInserter::InsertEdgeLoops(const FEdgeLoopInsertionParams& Params, FOptionalOutputParams OptionalOut, FProgressCancel* Progress)
{
	using namespace GroupEdgeInserterLocals;

	if (Progress && Progress->Cancelled())
	{
		return false;
	}

	// Validate the inputs
	check(Params.Mesh);
	check(Params.Topology);
	check(Params.SortedInputLengths);
	check(Params.GroupEdgeID != FDynamicMesh3::InvalidID);
	check(Params.StartCornerID != FDynamicMesh3::InvalidID);

	const FGroupTopology::FGroupEdge& GroupEdge = Params.Topology->Edges[Params.GroupEdgeID];

	// We check whether we have a valid path forward or backward first, because we don't want
	// to do any edge splits if we have neither.
	int32 ForwardGroupID = GroupEdge.Groups.A;
	int32 ForwardEdgeID, ForwardCornerID, ForwardBoundaryIndex;
	bool bHaveForwardEdge = GetEdgeLoopOpposingEdgeAndCorner(*Params.Topology, ForwardGroupID,
		Params.GroupEdgeID, Params.StartCornerID, ForwardEdgeID, ForwardCornerID, ForwardBoundaryIndex, OptionalOut);

	int32 BackwardGroupID = GroupEdge.Groups.B;
	int32 BackwardEdgeID, BackwardCornerID, BackwardBoundaryIndex;
	bool bHaveBackwardEdge = GetEdgeLoopOpposingEdgeAndCorner(*Params.Topology, BackwardGroupID,
		Params.GroupEdgeID, Params.StartCornerID, BackwardEdgeID, BackwardCornerID, BackwardBoundaryIndex, OptionalOut);

	if (!bHaveForwardEdge && !bHaveBackwardEdge)
	{
		// Neither of the neighbors is quad-like, so we can't insert an edge loop at this edge.
		return false;
	}

	// Depending on the topology, it is possible for our loop to attempt to cross itself from the side. We
	// could support this case, because the "loop" will still eventually end. However, this isn't a particularly 
	// useful feature, so for now, we'll keep things a cleaner by ending the loop if we arrive at a group that
	// we've already altered. This also allows us to avoid updating the topology as we go along.
	TSet<int32> AlteredGroups;

	// We will need to keep the first endpoints around in case we use them to close the loop.
	TArray<FGroupEdgeInserter::FGroupEdgeSplitPoint> StartEndpoints;

	// Although we have code that can insert new edges at edge endpoints, it is cleaner to do splits for all the loops
	// down an edge ahead of time to make vertex endpoints, in part because if we don't, a split can change the eid
	// of the next endpoint.
	bool bSuccess = InsertNewVertexEndpoints(Params, Params.GroupEdgeID, Params.StartCornerID, StartEndpoints, OptionalOut);

	if (!bSuccess || StartEndpoints.Num() == 0 || (Progress && Progress->Cancelled()))
	{
		return false;
	}

	// Insert edges in both directions. In case of a loop, the second call won't do anything because
	// AlteredGroups will be updated.
	int32 TotalNumInserted = 0;
	if (bHaveForwardEdge)
	{
		bSuccess = InsertEdgeLoopEdgesInDirection(Params, StartEndpoints, ForwardGroupID, ForwardEdgeID,
			ForwardCornerID, ForwardBoundaryIndex, AlteredGroups, TotalNumInserted, OptionalOut, Progress);
	}
	if (bSuccess && bHaveBackwardEdge)
	{
		// TODO: The behavior here is not ideal in that if we fail to insert edges across a group we fail
		// the entire insertion. For instance, in a curved staircase, where the bottom is a C-shape but otherwise
		// a quad, we may fail to perform a plane cut, but we should still insert edges on the steps, where it
		// doesn't fail. Unfortunately, being tolerant of insertion failures requires us to be able to revert
		// the failed group to its original state on failure. We need to add support for that.

		int32 NumInserted = 0;
		bSuccess = InsertEdgeLoopEdgesInDirection(Params, StartEndpoints, BackwardGroupID, BackwardEdgeID,
			BackwardCornerID, BackwardBoundaryIndex, AlteredGroups, NumInserted, OptionalOut, Progress) && bSuccess;
		TotalNumInserted += NumInserted;
	}

	if (TotalNumInserted == 0 || (Progress && Progress->Cancelled()))
	{
		return false;
	}

	return Params.Topology->RebuildTopology() && bSuccess;
}

namespace GroupEdgeInserterLocals {

/**
 * Given a group edge and the (adjoining) quad-like group across which we want to continue an edge loop,
 * finds the id of the opposite (i.e., destination) group edge. Additionally, gives the corner ID  attached
 * to the provided one. Safe to call with an FDynamicMesh3::InvalidID parameters (will return false)
 *
 * If OptionalOut.ProblemGroupEdgeIDsOut is not null, will add the boundaries of a non-quad component to
 * that set if the component turns out not to be valid due to not being quad-like.
 * 
 * @returns true if a satisfactory edge was found.
 */
bool GetEdgeLoopOpposingEdgeAndCorner(const FGroupTopology& Topology, int32 GroupID, int32 GroupEdgeIDIn,
	int32 CornerIDIn, int32& GroupEdgeIDOut, int32& CornerIDOut, int32& BoundaryIndexOut, 
	FGroupEdgeInserter::FOptionalOutputParams& OptionalOut)
{
	GroupEdgeIDOut = FDynamicMesh3::InvalidID;
	CornerIDOut = FDynamicMesh3::InvalidID;
	BoundaryIndexOut = FDynamicMesh3::InvalidID;
	if (GroupEdgeIDIn == FDynamicMesh3::InvalidID || GroupID == FDynamicMesh3::InvalidID)
	{
		return false;
	}

	const FGroupTopology::FGroup* Group = Topology.FindGroupByID(GroupID);
	check(Group);

	for (int32 i = 0; i < Group->Boundaries.Num(); ++i)
	{
		const FGroupTopology::FGroupBoundary& Boundary = Group->Boundaries[i];
		int32 GroupEdgeIndex = Boundary.GroupEdges.IndexOfByKey(GroupEdgeIDIn);
		if (GroupEdgeIndex != INDEX_NONE)
		{
			if (Boundary.GroupEdges.Num() != 4)
			{
				if (OptionalOut.ProblemGroupEdgeIDsOut)
				{
					OptionalOut.ProblemGroupEdgeIDsOut->Append(Boundary.GroupEdges);
				}
				return false;
			}

			GroupEdgeIDOut = Boundary.GroupEdges[(GroupEdgeIndex + 2) % 4];
			BoundaryIndexOut = i;

			// Get the corner attached to the one we were given
			if (CornerIDIn != FDynamicMesh3::InvalidID)
			{
				FGroupTopology::FGroupEdge SideEdge1 = Topology.Edges[Boundary.GroupEdges[(GroupEdgeIndex + 1) % 4]];
				FGroupTopology::FGroupEdge SideEdge2 = Topology.Edges[Boundary.GroupEdges[(GroupEdgeIndex + 3) % 4]];
				if (SideEdge1.EndpointCorners.A == CornerIDIn)
				{
					CornerIDOut = SideEdge1.EndpointCorners.B;
				}
				else if (SideEdge1.EndpointCorners.B == CornerIDIn)
				{
					CornerIDOut = SideEdge1.EndpointCorners.A;
				}
				else if (SideEdge2.EndpointCorners.A == CornerIDIn)
				{
					CornerIDOut = SideEdge2.EndpointCorners.B;
				}
				else if (SideEdge2.EndpointCorners.B == CornerIDIn)
				{
					CornerIDOut = SideEdge2.EndpointCorners.A;
				}
			}

			return true;
		}
	}
	return false;
}

/**
 * Helper function, continues the loop in one direction from a start edge.
 * @returns false if there is an error.
 */
bool InsertEdgeLoopEdgesInDirection(const FGroupEdgeInserter::FEdgeLoopInsertionParams& Params,
	const TArray<FGroupEdgeInserter::FGroupEdgeSplitPoint>& StartEndpoints,
	int32 NextGroupID, int32 NextEdgeID, int32 NextCornerID, int32 NextBoundaryIndex,
	TSet<int32>& AlteredGroups, int32& NumInserted, FGroupEdgeInserter::FOptionalOutputParams& OptionalOut,
	FProgressCancel* Progress)
{
	NumInserted = 0;
	if (AlteredGroups.Contains(NextGroupID) || StartEndpoints.Num() == 0)
	{
		return true;
	}

	// We keep endpoints in two arrays and swap the current one as we move along
	TArray<FGroupEdgeInserter::FGroupEdgeSplitPoint> EndpointStorage1 = StartEndpoints;
	TArray<FGroupEdgeInserter::FGroupEdgeSplitPoint> EndpointStorage2;
	TArray<FGroupEdgeInserter::FGroupEdgeSplitPoint>* CurrentEndpoints = &EndpointStorage1;
	TArray<FGroupEdgeInserter::FGroupEdgeSplitPoint>* NextEndpoints = &EndpointStorage2;

	bool bHaveNextGroup = true;
	bool bSuccess = true;
	while (bHaveNextGroup && !AlteredGroups.Contains(NextGroupID))
	{
		if (Progress && Progress->Cancelled())
		{
			return false;
		}

		const FGroupTopology::FGroup* CurrentGroup = Params.Topology->FindGroupByID(NextGroupID);
		check(CurrentGroup);
		const FGroupTopology::FGroupBoundary& Boundary = CurrentGroup->Boundaries[NextBoundaryIndex];

		// See if we looped around to the start
		if (NextEdgeID == Params.GroupEdgeID)
		{
			int32 NumGroupsCreated;
			bSuccess = ConnectEndpoints(Params, NextGroupID, Boundary, *CurrentEndpoints, StartEndpoints, 
				NumGroupsCreated, OptionalOut, Progress);
			AlteredGroups.Add(NextGroupID);
			NumInserted += (NumGroupsCreated > 1 ? 1 : 0);
			break;
		}

		// Otherwise, create next endpoints
		bSuccess = InsertNewVertexEndpoints(Params, NextEdgeID, NextCornerID, *NextEndpoints, OptionalOut);
		if (!bSuccess || (Progress && Progress->Cancelled()))
		{
			return false;
		}
		if (NextEndpoints->Num() == 0)
		{
			// Next edge wasn't long enough for the input lengths we wanted. Stop here.
			// TODO: Actually we now clamp to max length. Should we?
			return true;
		}

		// Connect up the endpoints
		int32 NumGroupsCreated;
		bSuccess = ConnectEndpoints(Params, NextGroupID, Boundary, *CurrentEndpoints, *NextEndpoints, 
			NumGroupsCreated, OptionalOut, Progress);
		AlteredGroups.Add(NextGroupID);
		NumInserted += (NumGroupsCreated > 1 ? 1 : 0);

		if (!bSuccess || (Progress && Progress->Cancelled()))
		{
			return false;
		}

		// Get the next group edge target
		if (Params.Topology->IsBoundaryEdge(NextEdgeID))
		{
			break;
		}
		NextGroupID = Params.Topology->Edges[NextEdgeID].OtherGroupID(NextGroupID);
		bHaveNextGroup = GetEdgeLoopOpposingEdgeAndCorner(*Params.Topology, NextGroupID, NextEdgeID, NextCornerID,
			NextEdgeID, NextCornerID, NextBoundaryIndex, OptionalOut); // outputs

		Swap(CurrentEndpoints, NextEndpoints);
	}
	return bSuccess;
}

/**
 * Inserts vertices along an existing group edge that will be used as endpoints
 * for new group edges.

 * Note that due to tolerance, multiple inputs can map to the same vertex. We
 * want to keep this functionality because in the case of proportion inputs, the
 * snapping will partly depend on the narrowness of an edge, and we still want to
 * allow connection to adjacent edges.
 *
 * Clears EndPointsOut before use.
 */
bool InsertNewVertexEndpoints(
	const FGroupEdgeInserter::FEdgeLoopInsertionParams& Params,
	int32 GroupEdgeID, int32 StartCornerID,
	TArray<FGroupEdgeInserter::FGroupEdgeSplitPoint>& EndPointsOut,
	FGroupEdgeInserter::FOptionalOutputParams& OptionalOut)
{
	EndPointsOut.Reset();
	if (Params.SortedInputLengths->Num() == 0)
	{
		return false;
	}

	const FGroupTopology::FGroupEdge& GroupEdge = Params.Topology->Edges[GroupEdgeID];

	// Prep the list of vertex ids and the corresponding cumulative lengths. It is easier
	// to make our own copies because we may need to iterate backwards relative to the
	// order in the topology.
	bool bGoBackward = (GroupEdge.Span.Vertices.Last() == Params.Topology->GetCornerVertexID(StartCornerID));
	TArray<int32> SpanVids;
	if (!bGoBackward)
	{
		SpanVids = GroupEdge.Span.Vertices;
	}
	else
	{
		for (int i = GroupEdge.Span.Vertices.Num() - 1; i >= 0; --i)
		{
			SpanVids.Add(GroupEdge.Span.Vertices[i]);
		}
	}

	TArray<double> PerVertexLengths;
	TArray<double> ArcLengths;
	if (Params.bInputsAreProportions)
	{
		ConvertProportionsToArcLengths(*Params.Topology, GroupEdgeID,
			*Params.SortedInputLengths, ArcLengths, &PerVertexLengths);
	}
	else
	{
		ArcLengths = *Params.SortedInputLengths;
		Params.Topology->GetEdgeArcLength(GroupEdgeID, &PerVertexLengths); // Get per vertex lengths
	}
	
	double TotalLength = PerVertexLengths.Last();
	if (bGoBackward)
	{
		// Reverse order and update lengths to be TotalLength-length. Could do in one pass but then
		// don't forget to modify the middle.
		Algo::Reverse(PerVertexLengths);
		Algo::ForEach(PerVertexLengths, [TotalLength](double& Length) {
			Length = TotalLength - Length;
			});
	}

	// We're going to walk forward selecting existing vertices or adding new ones as we go along.
	// CurrentVid and CurrentArcLength may take on values that are not in SpanVids or PerVertexLengths
	// as we insert new vertices. NextIndex, however is always an index into those two structures
	// of the next vertex in front of the current one.
	int32 CurrentVid = SpanVids[0];
	double CurrentArcLength = 0;
	int32 NextIndex = 1;

	for (double TargetLength : ArcLengths)
	{
		// If the next target is beyond the last vertex, clamp it to the last vertex
		if (TargetLength > TotalLength + Params.VertexTolerance)
		{
			TargetLength = TotalLength;
		}

		// Advance until the next vertex would overshoot the target length.
		while (NextIndex < PerVertexLengths.Num() && PerVertexLengths[NextIndex] <= TargetLength)
		{
			CurrentVid = SpanVids[NextIndex];
			CurrentArcLength = PerVertexLengths[NextIndex];
			++NextIndex;
		}

		// The point is now either at the current vertex, or on the edge going forward (if there is one)
		FGroupEdgeInserter::FGroupEdgeSplitPoint SplitPoint;

		// Used if we find ourselves needing to snap to one of the endpoints of the edge
		auto SetSplitPointToVertex = [&SplitPoint, &SpanVids, &Params, NextIndex](int32 Vid)
		{
			SplitPoint.ElementID = Vid;
			SplitPoint.bIsVertex = true;
			
			// Get the tangent vector. We haven't been keeping track of any previous verts we inserted,
			// but inserted verts must be on an edge and must have the forward edge as their tangent.
			bool bVertexIsOriginal = (Vid == SpanVids[NextIndex - 1]);
			if (!bVertexIsOriginal)
			{
				SplitPoint.Tangent = Normalized(Params.Mesh->GetVertex(SpanVids[NextIndex]) - Params.Mesh->GetVertex(Vid));
			}
			else
			{
				FVector3d VertexPosition = Params.Mesh->GetVertex(Vid);
				SplitPoint.Tangent = FVector3d::Zero();
				if (NextIndex > 1)
				{
					SplitPoint.Tangent += Normalized(VertexPosition - Params.Mesh->GetVertex(SpanVids[NextIndex - 2]));
				}
				if (NextIndex < SpanVids.Num())
				{
					SplitPoint.Tangent += Normalized(Params.Mesh->GetVertex(SpanVids[NextIndex]) - VertexPosition);
				}
				Normalize(SplitPoint.Tangent);
			}
		};

		// See if the target is at the current vertex
		if (TargetLength - CurrentArcLength <= Params.VertexTolerance)
		{
			SetSplitPointToVertex(CurrentVid);
		}
		else if (NextIndex < PerVertexLengths.Num()
			&& PerVertexLengths[NextIndex] - CurrentArcLength <= Params.VertexTolerance)
		{
			SetSplitPointToVertex(SpanVids[NextIndex]);
		}
		else
		{
			// Target must be on the edge that goes to the next vertex
			int32 CurrentEid = Params.Mesh->FindEdge(CurrentVid, SpanVids[NextIndex]);

			if (!ensure(CurrentEid >= 0))
			{
				// We shouldn't end up here, but if we do, it could be because something failed and
				// stopped loop progress in one direction despite having performed edge splits forward,
				// and now we have arrived at the split edge from the other direction, not realizing
				// that SpanVids has changed
				return false;
			}

			double SplitT = (TargetLength - CurrentArcLength) / (PerVertexLengths[NextIndex] - CurrentArcLength);

			// See if the edge is stored backwards relative to the direction we're traveling
			if (Params.Mesh->GetEdge(CurrentEid).Vert.B != SpanVids[NextIndex])
			{
				SplitT = 1 - SplitT;
			}

			// Perform the split
			FDynamicMesh3::FEdgeSplitInfo EdgeSplitInfo;
			Params.Mesh->SplitEdge(CurrentEid, EdgeSplitInfo, SplitT);

			// Record the changed triangles
			if (OptionalOut.ChangedTidsOut)
			{
				OptionalOut.ChangedTidsOut->Add(EdgeSplitInfo.OriginalTriangles.A);
				if (EdgeSplitInfo.OriginalTriangles.B != FDynamicMesh3::InvalidID)
				{
					OptionalOut.ChangedTidsOut->Add(EdgeSplitInfo.OriginalTriangles.B);
				}
			}

			// Update our position given that we're at a new vertex.
			CurrentVid = EdgeSplitInfo.NewVertex;
			CurrentArcLength = TargetLength;

			// Assemble the actual output
			SplitPoint.ElementID = CurrentVid;
			SplitPoint.bIsVertex = true; // we made the vertex that is this target
			SplitPoint.Tangent = Normalized(Params.Mesh->GetVertex(SpanVids[NextIndex]) - Params.Mesh->GetVertex(CurrentVid));
		}

		EndPointsOut.Add(SplitPoint);
	}//end going through targets

	return true;
}

void ConvertProportionsToArcLengths(
	const FGroupTopology& Topology, int32 GroupEdgeID,
	const TArray<double>& ProportionsIn,
	TArray<double>& ArcLengthsOut, TArray<double>* PerVertexLengthsOut)
{
	ArcLengthsOut.Reset(ProportionsIn.Num());
	double TotalLength = Topology.GetEdgeArcLength(GroupEdgeID, PerVertexLengthsOut);
	for (double Proportion : ProportionsIn)
	{
		ArcLengthsOut.Add(Proportion * TotalLength);
	}
}

/**
 * Helper function, assumes that StartPoints and EndPoints are all vertices and connects them.
 * See ConnectMultipleUsingRetriangulation for details.
 *
 * @param GroupID Group across which to make the connections.
 * @param GroupBoundary Boundary of the group across which the connections are being made.
 */
bool ConnectEndpoints(
	const FGroupEdgeInserter::FEdgeLoopInsertionParams& Params, int32 GroupID,
	const FGroupTopology::FGroupBoundary& GroupBoundary,
	const TArray<FGroupEdgeInserter::FGroupEdgeSplitPoint>& StartPoints,
	const TArray<FGroupEdgeInserter::FGroupEdgeSplitPoint>& EndPoints,
	int32& NumGroupsCreated, FGroupEdgeInserter::FOptionalOutputParams& OptionalOut, 
	FProgressCancel* Progress)
{
	if (Params.Mode == FGroupEdgeInserter::EInsertionMode::Retriangulate)
	{
		return ConnectMultipleUsingRetriangulation(*Params.Mesh, *Params.Topology, GroupID, 
			GroupBoundary, StartPoints, EndPoints, NumGroupsCreated, OptionalOut, Progress);
	}
	else if (Params.Mode == FGroupEdgeInserter::EInsertionMode::PlaneCut)
	{
		return ConnectMultipleUsingPlaneCut(*Params.Mesh, *Params.Topology, GroupID,
			GroupBoundary, StartPoints, EndPoints, Params.VertexTolerance,
			NumGroupsCreated, OptionalOut, Progress);
	}
	else
	{
		checkf(false, TEXT("GroupEdgeInserter:ConnectEndpoints: Unimplemented insertion method."));
	}
	return false;
}

/**
 * Connects multiple endpoints across the same group, making the assumption that StartPoints and
 * EndPoints are composed only of vertex endpoints, are 1:1 in their arrays and are ordered
 * sequentially away from the first startpoint and first endpoint, which have no endpoints between
 * them. So the arrangement is something like this (may be mirrored):
	 *---*
	 |   |
	 s0-e0
	 |   |
	 s1-e1
	 |   |
	 *---*
 * The assumption is used to order the generated loops.
 * The function exists because it is more efficient than generating each edge one at a
 * time in a multi-loop case.
 * @returns false if there's an error.
 */
bool ConnectMultipleUsingRetriangulation(
	FDynamicMesh3& Mesh,
	const FGroupTopology& Topology,
	int32 GroupID,
	const FGroupTopology::FGroupBoundary& GroupBoundary,
	const TArray<FGroupEdgeInserter::FGroupEdgeSplitPoint>& StartPoints,
	const TArray <FGroupEdgeInserter::FGroupEdgeSplitPoint>& EndPoints,
	int32& NumGroupsCreated, FGroupEdgeInserter::FOptionalOutputParams& OptionalOut,
	FProgressCancel* Progress)
{
	NumGroupsCreated = 0;
	if (Progress && Progress->Cancelled())
	{
		return false;
	}

	int32 NumNewEdges = FMath::Min(StartPoints.Num(), EndPoints.Num());
	if (NumNewEdges == 0)
	{
		return true; // Nothing to do.
	}

	TArray<int32> BoundaryVertices;
	TArray<FMeshRegionBoundaryLoops::VidOverlayMap<FVector2f>> VidUVMaps;
	bool bSuccess = DeleteGroupTrianglesAndGetLoop(Mesh, Topology, GroupID, GroupBoundary, 
		BoundaryVertices, VidUVMaps, OptionalOut, Progress);

	if (!bSuccess || (Progress && Progress->Cancelled()))
	{
		return false;
	}

	// Convert endpoint arrays to arrays of indices into the boundary vertex array.
	TArray<int32> StartIndices;
	TArray<int32> EndIndices;
	for (int32 i = 0; i < NumNewEdges; ++i)
	{
		check(StartPoints[i].bIsVertex && EndPoints[i].bIsVertex);
		
		int32 StartIndex = BoundaryVertices.Find(StartPoints[i].ElementID);
		int32 EndIndex = BoundaryVertices.Find(EndPoints[i].ElementID);
		check(StartIndex != INDEX_NONE && EndIndex != INDEX_NONE);

		StartIndices.Add(StartIndex);
		EndIndices.Add(EndIndex);
	}

	// We don't know which way the vertices are ordered relative to the counterclockwise ordering
	// of the original group. If we were to go ccw from the first start vertex, we would expect
	// to reach the second start vertex before the first end vertex. If we reach the end vertex
	// first, then the diagram in the function header is flipped.
	bool bReverseSubloopDirection = NumNewEdges > 1 &&
		(StartIndices[1] - StartIndices[0] + BoundaryVertices.Num()) % BoundaryVertices.Num() // ccw distance from start
				> (EndIndices[0] - StartIndices[0] + BoundaryVertices.Num()) % BoundaryVertices.Num();// ccw distance from start

	if (Progress && Progress->Cancelled())
	{
		return false;
	}

	// Due to snapping and such, we may end up with degenerate loops that don't need triangulation. 
	// This could be the first loop, so we need to assign the existing group ID to the first loop 
	// that is not degenerate.
	bool bUsedOriginalGroup = false;

	// Do the first loop
	TArray<int32> LoopVids;
	if (!bReverseSubloopDirection)
	{
		AppendInclusiveRangeWrapAround(BoundaryVertices, LoopVids, EndIndices[0], StartIndices[0]);
	}
	else
	{
		AppendInclusiveRangeWrapAround(BoundaryVertices, LoopVids, StartIndices[0], EndIndices[0]);
	}
	if (LoopVids.Num() > 2)
	{
		bSuccess = RetriangulateLoop(Mesh, LoopVids, GroupID, VidUVMaps);
		bUsedOriginalGroup = true;
		NumGroupsCreated += (bSuccess ? 1 : 0);
	}

	// Do the middle loops
	for (int32 i = 1; i < NumNewEdges; ++i)
	{
		if (!bSuccess || (Progress && Progress->Cancelled()))
		{
			return false;
		}

		// Check for a degenerate loop
		if (StartIndices[i - 1] == StartIndices[i] && EndIndices[i - 1] == EndIndices[i])
		{
			continue;
		}

		LoopVids.Reset();
		if (!bReverseSubloopDirection)
		{
			AppendInclusiveRangeWrapAround(BoundaryVertices, LoopVids, StartIndices[i - 1], StartIndices[i]); // previous to current
			AppendInclusiveRangeWrapAround(BoundaryVertices, LoopVids, EndIndices[i], EndIndices[i - 1]); // current to previous
		}
		else
		{
			AppendInclusiveRangeWrapAround(BoundaryVertices, LoopVids, StartIndices[i], StartIndices[i - 1]); // current to previous
			AppendInclusiveRangeWrapAround(BoundaryVertices, LoopVids, EndIndices[i - 1], EndIndices[i]); // previous to current
		}

		int32 GroupIDToUse = bUsedOriginalGroup ? Mesh.AllocateTriangleGroup() : GroupID;
		bSuccess = RetriangulateLoop(Mesh, LoopVids, GroupIDToUse, VidUVMaps);
		bUsedOriginalGroup = true;
		NumGroupsCreated += (bSuccess ? 1 : 0);
	}

	if (!bSuccess || (Progress && Progress->Cancelled()))
	{
		return false;
	}

	// Do the last loop
	LoopVids.Reset();
	if (!bReverseSubloopDirection)
	{
		AppendInclusiveRangeWrapAround(BoundaryVertices, LoopVids, StartIndices.Last(), EndIndices.Last());
	}
	else
	{
		AppendInclusiveRangeWrapAround(BoundaryVertices, LoopVids, EndIndices.Last(), StartIndices.Last());
	}
	if (LoopVids.Num() > 2)
	{
		int32 GroupIDToUse = bUsedOriginalGroup ? Mesh.AllocateTriangleGroup() : GroupID;
		bSuccess = RetriangulateLoop(Mesh, LoopVids, GroupIDToUse, VidUVMaps);
		bUsedOriginalGroup = true;
		NumGroupsCreated += (bSuccess ? 1 : 0);
	}

	if (OptionalOut.NewEidsOut)
	{
		for (int32 i = 0; i < NumNewEdges; ++i)
		{
			OptionalOut.NewEidsOut->Add(Mesh.FindEdge(StartPoints[i].ElementID, EndPoints[i].ElementID));
		}
	}

	return bSuccess;
}

/**
 * Helper function, deletes triangles in a group connected component and outputs the corresponding boundary.
 * Does not delete the vertices.
 */
bool DeleteGroupTrianglesAndGetLoop(FDynamicMesh3& Mesh, const FGroupTopology& Topology, int32 GroupID,
	const FGroupTopology::FGroupBoundary& GroupBoundary, TArray<int32>& BoundaryVerticesOut,
	TArray<FMeshRegionBoundaryLoops::VidOverlayMap<FVector2f>>& BoundaryVidUVMapsOut, 
	FGroupEdgeInserter::FOptionalOutputParams& OptionalOut, FProgressCancel* Progress)
{
	if (Progress && Progress->Cancelled())
	{
		return false;
	}

	// Since groups may not be contiguous, we have to do a connected component search
	// rather than deleting all triangles marked with that group, so get the seeds for the search.
	int32 FirstEid = Topology.Edges[GroupBoundary.GroupEdges[0]].Span.Edges[0];
	FIndex2i PotentialSeedTriangles = Mesh.GetEdge(FirstEid).Tri;
	TArray<int32> SeedTriangles;
	if (Mesh.GetTriangleGroup(PotentialSeedTriangles.A) == GroupID)
	{
		SeedTriangles.Add(PotentialSeedTriangles.A);
	}
	else
	{
		check(PotentialSeedTriangles.B != FDynamicMesh3::InvalidID && Mesh.GetTriangleGroup(PotentialSeedTriangles.B) == GroupID);
		SeedTriangles.Add(PotentialSeedTriangles.B);
	}

	FMeshConnectedComponents ConnectedComponents(&Mesh);
	ConnectedComponents.FindTrianglesConnectedToSeeds(SeedTriangles, [&](int32 t0, int32 t1) {
		return Mesh.GetTriangleGroup(t0) == Mesh.GetTriangleGroup(t1);
		});

	if (Progress && Progress->Cancelled())
	{
		return false;
	}

	FMeshConnectedComponents::FComponent& Component = ConnectedComponents.GetComponent(0);

	// Get the boundary loop
	FMeshRegionBoundaryLoops RegionLoops(&Mesh, Component.Indices, true);
	if (RegionLoops.bFailed || RegionLoops.Loops.Num() != 1)
	{
		// We don't support components with multiple boundaries (like a single cylinder side) because
		// group edge insertion only works in very limited circumstances here (for instance, connecting
		// multiple boundaries generally can't be done with a single group edge, since the group will
		// remain connected), and retriangulation would be a huge pain.
		return false;
	}
	RegionLoops.Loops[0].Reverse();
	BoundaryVerticesOut = RegionLoops.Loops[0].Vertices;


	if (Mesh.HasAttributes())
	{
		const FDynamicMeshAttributeSet* Attributes = Mesh.Attributes();
		for (int i = 0; i < Attributes->NumUVLayers(); ++i)
		{
			BoundaryVidUVMapsOut.Emplace();
			RegionLoops.GetLoopOverlayMap(RegionLoops.Loops[0], 
				*Mesh.Attributes()->GetUVLayer(i), BoundaryVidUVMapsOut.Last());
		}
	}

	if (Progress && Progress->Cancelled())
	{
		return false;
	}

	if (OptionalOut.ChangedTidsOut)
	{
		OptionalOut.ChangedTidsOut->Append(Component.Indices);
	}

	// When deleting, we don't we don't want to remove isolated verts on the boundary,
	// but we do want to remove isolated verts on the interior of the component. We 
	// could finish the retriangulation and look for isolated verts afterwards, but
	// that requires us to keep track of the old verts until we're done triangulating.
	// Instead, we'll just go ahead and delete any old verts not on the boundary.

	// Get all verts in the component, and the verts on the boundary
	TArray<int32> ComponentVids;
	UE::Geometry::TriangleToVertexIDs(&Mesh, Component.Indices, ComponentVids);
	TSet<int32> BoundaryVidSet(RegionLoops.Loops[0].Vertices);

	// Delete the triangles
	FDynamicMeshEditor Editor(&Mesh);
	Editor.RemoveTriangles(Component.Indices, false); // don't remove isolated verts
	
	// Remove verts that weren't on the boundary
	Algo::ForEachIf(ComponentVids, 
		[&BoundaryVidSet](int32 Vid) 
	{ 
		return !BoundaryVidSet.Contains(Vid); 
	},
		[&Mesh](int32 Vid) 
	{ 
		checkSlow(!Mesh.IsReferencedVertex(Vid));
		constexpr bool bPreserveManifold = false;
		Mesh.RemoveVertex(Vid, bPreserveManifold);
	}
	);

	if (Mesh.HasAttributes())
	{
		const FDynamicMeshAttributeSet* Attributes = Mesh.Attributes();
		for (int i = 0; i < Attributes->NumUVLayers(); ++i)
		{
			RegionLoops.UpdateLoopOverlayMapValidity(BoundaryVidUVMapsOut[i],
				*Mesh.Attributes()->GetUVLayer(i));
		}
	}

	return true;
}

/**
 * Appends entries from an input array from a start index to end index (inclusive), wrapping around
 * at the end.
 */
void AppendInclusiveRangeWrapAround(const TArray<int32>& InputArray, TArray<int32>& OutputArray,
	int32 StartIndex, int32 InclusiveEndIndex)
{
	check(InclusiveEndIndex >= 0 && InclusiveEndIndex < InputArray.Num()
		&& StartIndex >= 0 && StartIndex < InputArray.Num());

	int32 CurrentIndex = StartIndex;
	while (CurrentIndex != InclusiveEndIndex)
	{
		OutputArray.Add(InputArray[CurrentIndex]);
		CurrentIndex = (CurrentIndex + 1) % InputArray.Num();
	}
	OutputArray.Add(InputArray[InclusiveEndIndex]);
}

bool RetriangulateLoop(FDynamicMesh3& Mesh,
	const TArray<int32>& LoopVertices, int32 NewGroupID,
	TArray<FMeshRegionBoundaryLoops::VidOverlayMap<FVector2f>>& VidUVMaps)
{
	TArray<int32> LoopEdges;
	FEdgeLoop::VertexLoopToEdgeLoop(&Mesh, LoopVertices, LoopEdges);
	FEdgeLoop Loop(&Mesh, LoopVertices, LoopEdges);
	FSimpleHoleFiller HoleFiller(&Mesh, Loop, FSimpleHoleFiller::EFillType::PolygonEarClipping);
	if (!HoleFiller.Fill(NewGroupID))
	{
		// If the hole filler failed, it is probably because two non-adjacent vertices in the loop
		// already have an edge between them ("on the other side" of this group), so inserting
		// two more triangles between the verts is not possible while keeping things manifold. 
		// As an example, imagine a cube with one face deleted but then an obtuse triangle added
		// to one of the boundary edges to make one cube side an irregular pentagon.

		// Granted, perhaps the user shouldn't be trying to be doing simple retriangulation in a 
		// situation like this, but let's do something reasonable anyway. We'll retriangulate with
		// an added center vert, since this will only add to the edges that we know are boundaries.

		// Delete any triangles we already added
		FDynamicMeshEditor Editor(&Mesh);
		Editor.RemoveTriangles(HoleFiller.NewTriangles, false); // don't remove isolated verts
		
		// Change the hole fill type
		HoleFiller.FillType = FSimpleHoleFiller::EFillType::TriangleFan;
		if (!HoleFiller.Fill(NewGroupID))
		{
			// Not sure how this could happen... Did we not delete the interior triangles somehow
			// or give the wrong loop?
			return ensure(false);
		}
	}

	if (Mesh.HasAttributes())
	{
		if (!HoleFiller.UpdateAttributes(VidUVMaps))
		{
			return false;
		}
	}

	return true;
}

/**
 * See ConnectMultipleUsingRetriangulation for details.
 */
bool ConnectMultipleUsingPlaneCut(FDynamicMesh3& Mesh, 
	const FGroupTopology& Topology, int32 GroupID,
	const FGroupTopology::FGroupBoundary& GroupBoundary,
	const TArray<FGroupEdgeInserter::FGroupEdgeSplitPoint>& StartPoints,
	const TArray <FGroupEdgeInserter::FGroupEdgeSplitPoint>& EndPoints,
	double VertexTolerance, int32& NumGroupsCreated, 
	FGroupEdgeInserter::FOptionalOutputParams& OptionalOut, 
	FProgressCancel* Progress)
{
	NumGroupsCreated = 0;
	if (Progress && Progress->Cancelled())
	{
		return false;
	}

	int32 NumEdgesToInsert = FMath::Min(StartPoints.Num(), EndPoints.Num());
	TSet<int32> PathsEids;
	for (int32 i = 0; i < NumEdgesToInsert; ++i)
	{
		bool bSuccess = EmbedPlaneCutPath(Mesh, Topology, GroupID, StartPoints[i], EndPoints[i],
			VertexTolerance, PathsEids, OptionalOut.ChangedTidsOut, Progress);

		if (!bSuccess || (Progress && Progress->Cancelled()))
		{
			return false;
		}
	}

	if (OptionalOut.NewEidsOut)
	{
		*OptionalOut.NewEidsOut = OptionalOut.NewEidsOut->Union(PathsEids);
	}

	bool bSuccess = CreateNewGroups(Mesh, PathsEids, GroupID, NumGroupsCreated, OptionalOut, Progress);
	return bSuccess;
}

/**
 * Places a plane path connecting the endpoints into the mesh, but does not give the triangles new groups yet.
 * However, outputs the path edge ID's so that can be done later.
 */
bool EmbedPlaneCutPath(FDynamicMesh3& Mesh, const FGroupTopology& Topology,
	int32 GroupID, const FGroupEdgeInserter::FGroupEdgeSplitPoint& StartPoint,
	const FGroupEdgeInserter::FGroupEdgeSplitPoint& EndPoint,
	double VertexTolerance, TSet<int32>& PathEidsOut, 
	TSet<int32>* ChangedTrisOut, FProgressCancel* Progress)
{
	if (Progress && Progress->Cancelled())
	{
		return false;
	}

	// We don't allow snapping to any of the boundary vertices via plane distance because this can lead
	// to a situation where we snap via plane cut but not via absolute distance (depending on plane
	// orientation relative boundary), which results in us arriving at the boundary at a nearby vertex
	// and then walking along the boundary to the destination. Aside from looking/behaving weirdly, 
	// this is very bad for edge loops, where doing so can join the edge at a different point from the
	// one at which it continues on the other side, which means that quad-like topology gets
	// inadvertantly broken without the user realizing why.
	TSet<int32> DisallowedVids;
	const FGroupTopology::FGroup* Group = Topology.FindGroupByID(GroupID);
	if (ensure(Group))
	{
		for (const FGroupTopology::FGroupBoundary& Boundary : Group->Boundaries)
		{
			for (int32 GroupEdgeID : Boundary.GroupEdges)
			{
				if (ensure(GroupEdgeID < Topology.Edges.Num()))
				{
					DisallowedVids.Append(Topology.Edges[GroupEdgeID].Span.Vertices);
				}
			}
		}
	}
	

	// Find the path we're going to take.
	TArray<TPair<FMeshSurfacePoint, int>> CutPath;
	bool bSuccess = GetPlaneCutPath(Mesh, GroupID, StartPoint, EndPoint,
		CutPath, VertexTolerance, DisallowedVids, Progress);
	if (!bSuccess || (Progress && Progress->Cancelled()))
	{
		return false;
	}
	check(CutPath.Num() >= 2);

	// Save triangles that will change
	if (ChangedTrisOut)
	{
		for (int32 i = 0; i < CutPath.Num(); ++i)
		{
			FMeshSurfacePoint& Point = CutPath[i].Key;
			if (Point.PointType == ESurfacePointType::Edge)
			{
				FIndex2i EdgeTris = Mesh.GetEdgeT(Point.ElementID);
				ChangedTrisOut->Add(EdgeTris.A);
				if (EdgeTris.B != FDynamicMesh3::InvalidID)
				{
					ChangedTrisOut->Add(EdgeTris.B);
				}
			}
		}
	}

	// Embed the path.
	FMeshSurfacePath PathEmbedder(&Mesh);
	PathEmbedder.Path = CutPath;
	TArray<int32> PathVertices;
	bSuccess = PathEmbedder.EmbedSimplePath(false, PathVertices, false);
	if (!bSuccess || (Progress && Progress->Cancelled()))
	{
		return false;
	}
	check(PathVertices.Num() >= 2);

	for (int32 i = 1; i < PathVertices.Num(); ++i)
	{
		int32 Eid = Mesh.FindEdge(PathVertices[i - 1], PathVertices[i]);
		if (ensure(Eid >= 0))
		{
			PathEidsOut.Add(Eid);
		}
	}

	return true;
}

/**
 * Uses the given path edge ID's to split a group into new groups.
 */
bool CreateNewGroups(FDynamicMesh3& Mesh, TSet<int32>& PathEids, int32 OriginalGroup, int32& NumGroupsCreated, 
	FGroupEdgeInserter::FOptionalOutputParams& OptionalOut, FProgressCancel* Progress)
{
	NumGroupsCreated = 0;

	if (Progress && Progress->Cancelled())
	{
		return false;
	}

	// Create the new groups. We do so
	TSet<int32> SeedTriangleSet;
	for (int32 Eid : PathEids)
	{
		FIndex2i Tris = Mesh.GetEdgeT(Eid);
		if (Mesh.GetTriangleGroup(Tris.A) == OriginalGroup)
		{
			SeedTriangleSet.Add(Tris.A);
		}
		if (Tris.B != FDynamicMesh3::InvalidID && Mesh.GetTriangleGroup(Tris.B) == OriginalGroup)
		{
			SeedTriangleSet.Add(Tris.B);
		}
	}

	FMeshConnectedComponents ConnectedComponents(&Mesh);
	ConnectedComponents.FindTrianglesConnectedToSeeds(SeedTriangleSet.Array(), [&](int32 t0, int32 t1) {

		// Triangles are connected only if they have the same group and are not across one of the
		// newly inserted group edges.
		int32 Group0 = Mesh.GetTriangleGroup(t0);
		int32 Group1 = Mesh.GetTriangleGroup(t1);
		if (Group0 == Group1)
		{
			int32 SharedEdge = Mesh.FindEdgeFromTriPair(t0, t1);
			return !PathEids.Contains(SharedEdge);
		}
		return false;
		});

	if (Progress && Progress->Cancelled())
	{
		return false;
	}

	// Assign a new group id for each component. The first component keeps the old group ID.
	for (int32 i = 1; i < ConnectedComponents.Num(); ++i)
	{
		FMeshConnectedComponents::FComponent& Component = ConnectedComponents.GetComponent(i);

		if (OptionalOut.ChangedTidsOut)
		{
			OptionalOut.ChangedTidsOut->Append(Component.Indices);
		}

		int32 NewGroupID = Mesh.AllocateTriangleGroup();
		for (int Tid : Component.Indices)
		{
			Mesh.SetTriangleGroup(Tid, NewGroupID);
		}
	}

	NumGroupsCreated = ConnectedComponents.Num();

	return true;
}
}//end namespace GroupEdgeInserterLocals

/** Inserts a group edge into a given group. */
bool FGroupEdgeInserter::InsertGroupEdge(FGroupEdgeInsertionParams& Params, FGroupEdgeInserter::FOptionalOutputParams OptionalOut, FProgressCancel* Progress)
{
	using namespace GroupEdgeInserterLocals;

	if (Progress && Progress->Cancelled())
	{
		return false;
	}

	// Validate the inputs
	check(Params.Mesh);
	check(Params.Topology);
	check(Params.GroupID != FDynamicMesh3::InvalidID);
	check(Params.StartPoint.ElementID != FDynamicMesh3::InvalidID);
	check(Params.EndPoint.ElementID != FDynamicMesh3::InvalidID);

	if (Params.StartPoint.bIsVertex == Params.EndPoint.bIsVertex
		&& Params.StartPoint.ElementID == Params.EndPoint.ElementID)
	{
		// Points are on same vertex or edge.
		return false;
	}

	if (Params.Mode == EInsertionMode::PlaneCut)
	{
		TSet<int32> TempNewEids;
		TSet<int32>* NewEids = OptionalOut.NewEidsOut ? OptionalOut.NewEidsOut : &TempNewEids;

		bool bSuccess = EmbedPlaneCutPath(*Params.Mesh, *Params.Topology, Params.GroupID, Params.StartPoint,
			Params.EndPoint, Params.VertexTolerance, *NewEids, OptionalOut.ChangedTidsOut, Progress);
		if (!bSuccess || (Progress && Progress->Cancelled()))
		{
			return false;
		}
		
		int32 NumGroupsCreated;
		bSuccess = CreateNewGroups(*Params.Mesh, *NewEids, Params.GroupID, NumGroupsCreated, OptionalOut, Progress);
		if (!bSuccess || (Progress && Progress->Cancelled()))
		{
			return false;
		}
	}
	else if (Params.Mode == EInsertionMode::Retriangulate)
	{
		bool bSuccess = InsertSingleWithRetriangulation(*Params.Mesh, *Params.Topology, 
			Params.GroupID, Params.GroupBoundaryIndex, Params.StartPoint, Params.EndPoint, 
			OptionalOut, Progress);
		if (!bSuccess || (Progress && Progress->Cancelled()))
		{
			return false;
		}
	}
	else
	{
		checkf(false, TEXT("GroupEdgeInserter:InsertGroupEdge: Unimplemented insertion method."));
	}

	Params.Topology->RebuildTopology();

	return true;
}

namespace GroupEdgeInserterLocals {

/** Helper function. Not used when inserting multiple edges at once into a group to avoid continuously retriangulating and deleting. */
bool InsertSingleWithRetriangulation(FDynamicMesh3& Mesh, FGroupTopology& Topology, 
	int32 GroupID, int32 BoundaryIndex,
	const FGroupEdgeInserter::FGroupEdgeSplitPoint& StartPoint,
	const FGroupEdgeInserter::FGroupEdgeSplitPoint& EndPoint, 
	FGroupEdgeInserter::FOptionalOutputParams& OptionalOut, FProgressCancel* Progress)
{
	if (Progress && Progress->Cancelled())
	{
		return false;
	}

	if (StartPoint.bIsVertex == EndPoint.bIsVertex
		&& StartPoint.ElementID == EndPoint.ElementID)
	{
		// Points are on same vertex or edge.
		return false;
	}

	// Function we use to split the endpoints if needed
	auto AddVertOnEdge = [](FDynamicMesh3& Mesh, int32 Eid, double EdgeTValue, TSet<int32>* ChangedTidsOut) {
		FDynamicMesh3::FEdgeSplitInfo SplitInfo;
		Mesh.SplitEdge(Eid, SplitInfo, EdgeTValue);

		// Record the changed triangles
		if (ChangedTidsOut)
		{
			ChangedTidsOut->Add(SplitInfo.OriginalTriangles.A);
			if (SplitInfo.OriginalTriangles.B != FDynamicMesh3::InvalidID)
			{
				ChangedTidsOut->Add(SplitInfo.OriginalTriangles.B);
			}
		}
		return SplitInfo.NewVertex;
	};

	int32 StartVid = StartPoint.ElementID;
	if (!StartPoint.bIsVertex)
	{
		StartVid = AddVertOnEdge(Mesh, StartPoint.ElementID, StartPoint.EdgeTValue, OptionalOut.ChangedTidsOut);
	}

	int32 EndVid = EndPoint.ElementID;
	if (!EndPoint.bIsVertex)
	{
		EndVid = AddVertOnEdge(Mesh, EndPoint.ElementID, EndPoint.EdgeTValue, OptionalOut.ChangedTidsOut);
	}

	const FGroupTopology::FGroup* Group = Topology.FindGroupByID(GroupID);
	check(Group && BoundaryIndex >= 0 && BoundaryIndex < Group->Boundaries.Num());
	TArray<int32> BoundaryVertices;
	TArray<FMeshRegionBoundaryLoops::VidOverlayMap<FVector2f>> VidUVMaps;
	bool bSuccess = DeleteGroupTrianglesAndGetLoop(Mesh, Topology, GroupID, Group->Boundaries[BoundaryIndex], 
		BoundaryVertices, VidUVMaps, OptionalOut, Progress);
	if (!bSuccess || (Progress && Progress->Cancelled()))
	{
		return false;
	}

	int32 IndexA = BoundaryVertices.IndexOfByKey(StartVid);
	int32 IndexB = BoundaryVertices.IndexOfByKey(EndVid);

	TArray<int32> LoopVids;
	AppendInclusiveRangeWrapAround(BoundaryVertices, LoopVids, IndexA, IndexB);
	if (LoopVids.Num() < 3)
	{
		// If one our endpoints turn out to be adjacent, there's nothing to insert.
		// TODO: we could do a tiny bit more work to detect this earlier.
		return false;
	}
	bSuccess = RetriangulateLoop(Mesh, LoopVids, GroupID, VidUVMaps);

	if (!bSuccess || (Progress && Progress->Cancelled()))
	{
		return false;
	}

	LoopVids.Reset();
	AppendInclusiveRangeWrapAround(BoundaryVertices, LoopVids, IndexB, IndexA);
	if (LoopVids.Num() < 3)
	{
		return false;
	}
	bSuccess = RetriangulateLoop(Mesh, LoopVids, Mesh.AllocateTriangleGroup(), VidUVMaps);

	if (OptionalOut.NewEidsOut)
	{
		OptionalOut.NewEidsOut->Add(Mesh.FindEdge(StartVid, EndVid));
	}

	return bSuccess;
}


/**
 * Creates a path of FMeshSurfacePoint instances across a group that can be embedded into the mesh,
 * based on a plane cut from start to end. Does not actually embed that path yet.
 *
 * Assumes that the start and end points are on the boundary of the group, and doesn't try to deal
 * with some complicated edge cases that could arise in nonplanar groups.
 *
 * Instead of having this function, we should modify EmbedSurfacePath.cpp::WalkMeshPlanar to allow the start and
 * end points to be edges/vertices and to have a filter function that we can use to filter out triangles that are
 * not in the group we want.
 *
 * @returns false if path could not be found.
 */
bool GetPlaneCutPath(const FDynamicMesh3& Mesh, int32 GroupID,
	const FGroupEdgeInserter::FGroupEdgeSplitPoint& StartPoint, const FGroupEdgeInserter::FGroupEdgeSplitPoint& EndPoint,
	TArray<TPair<FMeshSurfacePoint, int>>& OutputPath, double VertexCutTolerance, 
	const TSet<int32>& DisallowedVids, FProgressCancel* Progress)
{
	if (Progress && Progress->Cancelled())
	{
		return false;
	}

	// Used to make sure we don't end up walking in a loop or backwards. This could happen with a high vertex cut
	// tolerance and pathological topology via vertices. It shouldn't be possible via edges for the cases where
	// we use this function (between points of a contiguous group boundary), but we'll be safe.
	TSet<int32> CrossedVids;
	TSet<int32> CrossedEids;


	// Start by determining the plane we will use. 
	FVector3d StartPosition = StartPoint.bIsVertex ? Mesh.GetVertex(StartPoint.ElementID)
		: Mesh.GetEdgePoint(StartPoint.ElementID, StartPoint.EdgeTValue);
	FVector3d EndPosition = EndPoint.bIsVertex ? Mesh.GetVertex(EndPoint.ElementID)
		: Mesh.GetEdgePoint(EndPoint.ElementID, EndPoint.EdgeTValue);

	FVector3d InPlaneVector = Normalized(EndPosition - StartPosition);

	// Get components of the two tangents that are orthogonal to the vector between the points.
	FVector3d NormalA = Normalized(StartPoint.Tangent - StartPoint.Tangent.Dot(InPlaneVector) * InPlaneVector, 
		static_cast<double>(KINDA_SMALL_NUMBER));
	FVector3d NormalB = Normalized(EndPoint.Tangent - EndPoint.Tangent.Dot(InPlaneVector) * InPlaneVector,
		static_cast<double>(KINDA_SMALL_NUMBER));

	if (NormalA.IsZero() || NormalB.IsZero())
	{
		// One or both of the tangents were pointing directly toward the destination, and in such
		// cases the cutting plane we fit is likely to be nonsense (along the edge of a cube,
		// for instance, we may end up trying to use a plane roughly coplanar with the face we're
		// trying to "cut").
		return false;
	}

	// Make the vectors be in the same half space so that their average represents the closer average of the
	// corresponding lines.
	if (NormalA.Dot(NormalB) < 0)
	{
		NormalB = -NormalB;
	}

	// Do the averaging
	FVector CutPlaneNormal = (FVector)Normalized(NormalA + NormalB);
	if (CutPlaneNormal.IsZero())
	{
		// This shouldn't happen because we already checked for both of them being zero, and we made them be in
		// the same half space.
		return ensure(false);
	}

	FVector CutPlaneOrigin = (FVector)StartPosition;

	// These store distances of the current edge from the plane, so they don't have to be recomputed when
	// finding the next point.
	float CurrentEdgeVertPlaneDistances[2];

	// Prep the first point.
	OutputPath.Empty();
	if (StartPoint.bIsVertex)
	{
		OutputPath.Emplace(FMeshSurfacePoint(StartPoint.ElementID), FDynamicMesh3::InvalidID);
	}
	else
	{
		// Note that we do not clamp the endpoints in this function because clamping based
		// on plane distance can result in different behavior depending on which way the plane is oriented, which
		// could end up clamping to different endpoints as we connect multiple paths through the same start/end
		// point (such as when following a loop)
		FIndex2i EdgeVids = Mesh.GetEdgeV(StartPoint.ElementID);
		CurrentEdgeVertPlaneDistances[0] = (float)FVector::PointPlaneDist((FVector)Mesh.GetVertex(EdgeVids.A), CutPlaneOrigin, CutPlaneNormal);
		CurrentEdgeVertPlaneDistances[1] = (float)FVector::PointPlaneDist((FVector)Mesh.GetVertex(EdgeVids.B), CutPlaneOrigin, CutPlaneNormal);

			OutputPath.Emplace(FMeshSurfacePoint(StartPoint.ElementID, StartPoint.EdgeTValue), FDynamicMesh3::InvalidID);
		}
	check(OutputPath.Num() == 1);

	// Set up a few more variables we'll need as we walk from start to end
	bool bCurrentPointIsVertex = (OutputPath[0].Key.PointType == ESurfacePointType::Vertex);
	int32 CurrentElementID = OutputPath[0].Key.ElementID;

	int32 PointCount = 1; // Used as a sanity check

	// Tracks which triangle (if not an edge) we traversed to get to the next point, so we can avoid
	// backtracking in the next step.
	int32 TraversedTid = FDynamicMesh3::InvalidID;

	// Do the walk. The exit condition is that the last point of our output path has the same ID and type
	// as our endpoint.
	while (!(CurrentElementID == EndPoint.ElementID && bCurrentPointIsVertex == EndPoint.bIsVertex))
	{
		if (Progress && Progress->Cancelled())
		{
			return false;
		}

		// Prevent ourselves from going in a loop
		if (bCurrentPointIsVertex)
		{
			if (CrossedVids.Contains(CurrentElementID))
			{
				return false;
			}
			CrossedVids.Add(CurrentElementID);
		}
		else
		{
			if (CrossedEids.Contains(CurrentElementID))
			{
				return false;
			}
			CrossedEids.Add(CurrentElementID);
		}

		check(PointCount < Mesh.EdgeCount()); // sanity check to avoid infinite loop

		if (bCurrentPointIsVertex)
		{
			FMeshSurfacePoint NextPoint(FDynamicMesh3::InvalidID);
			FVector3d CurrentPosition = OutputPath.Last().Key.Pos(&Mesh);

			// Look through the surrounding triangles that have the group we want and find one that intersects the plane
			int32 CandidateTraversedTid = FDynamicMesh3::InvalidID;
			for (int32 Tid : Mesh.VtxTrianglesItr(CurrentElementID))
			{
				if (Tid == TraversedTid || Mesh.GetTriangleGroup(Tid) != GroupID)
				{
					continue;
				}

				// See if one of the triangle edges has the endpoint, in which case we can go straight there.
				if (!EndPoint.bIsVertex)
				{
					const FIndex3i& TriangleEids = Mesh.GetTriEdges(Tid);
					for (int32 i = 0; i < 3; ++i)
					{
						if (EndPoint.ElementID == TriangleEids[i])
						{
							// Got to the end
							OutputPath.Emplace(FMeshSurfacePoint(EndPoint.ElementID, EndPoint.EdgeTValue), FDynamicMesh3::InvalidID);
							return true;
						}
					}
				}

				// Check to see if one of the triangle vertices is the end
				const FIndex3i& TriangleVids = Mesh.GetTriangle(Tid);
				int32 VertA = (TriangleVids.A == CurrentElementID) ? TriangleVids.C : TriangleVids.A;
				int32 VertB = (TriangleVids.B == CurrentElementID) ? TriangleVids.C : TriangleVids.B;
				if (EndPoint.bIsVertex && (EndPoint.ElementID == VertA || EndPoint.ElementID == VertB))
				{
					OutputPath.Emplace(FMeshSurfacePoint(EndPoint.ElementID), FDynamicMesh3::InvalidID);
					return true;
				}

				// See if one of the other vertices is on the plane (and is therefore the next destination)
<<<<<<< HEAD
				float PlaneDistanceA = FVector::PointPlaneDist((FVector)Mesh.GetVertex(VertA), CutPlaneOrigin, CutPlaneNormal);
				float PlaneDistanceB = FVector::PointPlaneDist((FVector)Mesh.GetVertex(VertB), CutPlaneOrigin, CutPlaneNormal);
=======
				float PlaneDistanceA = (float)FVector::PointPlaneDist((FVector)Mesh.GetVertex(VertA), CutPlaneOrigin, CutPlaneNormal);
				float PlaneDistanceB = (float)FVector::PointPlaneDist((FVector)Mesh.GetVertex(VertB), CutPlaneOrigin, CutPlaneNormal);
>>>>>>> d731a049
				bool bVertAIsOnPlane = abs(PlaneDistanceA) <= VertexCutTolerance;
				bool bVertBIsOnPlane = abs(PlaneDistanceB) <= VertexCutTolerance;

				auto UpdateNextPoint = [&InPlaneVector, &Mesh, &CurrentPosition, &NextPoint](const FMeshSurfacePoint& CandidateSurfacePoint)
				{
					if (NextPoint.ElementID == CandidateSurfacePoint.ElementID && NextPoint.PointType == CandidateSurfacePoint.PointType)
					{
						// We're looking at the same point from an adjacent triangle
						return false;
					}

					// Update the next point if the candidate moves more directly toward the destination. 
					// TOOD: This hack is necessary to deal with some common ambiguous cases (such as starting from a 
					// vertex in the concave region of a nonconvex planar surface), but the proper solution is to alter 
					// and use EmbedSurfacePath.cpp::WalkMeshPlanar
					if (NextPoint.ElementID == FDynamicMesh3::InvalidID
						|| (InPlaneVector.Dot(NextPoint.Pos(&Mesh) - CurrentPosition) < 
							InPlaneVector.Dot(CandidateSurfacePoint.Pos(&Mesh) - CurrentPosition)))
					{
						NextPoint = CandidateSurfacePoint;
						return true;
					}
					return false;
				};

				bool bEdgeVertIsPreferred = false;
				if (bVertAIsOnPlane && !DisallowedVids.Contains(VertA))
				{
					bEdgeVertIsPreferred = true;
					UpdateNextPoint(FMeshSurfacePoint(VertA));
				}
				if (bVertBIsOnPlane && !DisallowedVids.Contains(VertB))
<<<<<<< HEAD
				{
					bEdgeVertIsPreferred = true;
					UpdateNextPoint(FMeshSurfacePoint(VertB));
				}
				if (!bEdgeVertIsPreferred && PlaneDistanceA * PlaneDistanceB < 0)
				{
=======
				{
					bEdgeVertIsPreferred = true;
					UpdateNextPoint(FMeshSurfacePoint(VertB));
				}
				if (!bEdgeVertIsPreferred && PlaneDistanceA * PlaneDistanceB < 0)
				{
>>>>>>> d731a049
					// The triangle's opposite edge crosses the plane, and the edge verts are not
					// valid snap targets
					int32 Eid = Mesh.FindEdgeFromTri(VertA, VertB, Tid);

					double EdgeTValue = PlaneDistanceA / (PlaneDistanceA - PlaneDistanceB);

					if (VertA != Mesh.GetEdgeV(Eid).A)
					{
						EdgeTValue = 1 - EdgeTValue;
					}

					if (UpdateNextPoint(FMeshSurfacePoint(Eid, EdgeTValue)))
					{
						CurrentEdgeVertPlaneDistances[0] = PlaneDistanceA;
						CurrentEdgeVertPlaneDistances[1] = PlaneDistanceB;
						if (VertA != Mesh.GetEdgeV(Eid).A)
						{
							Swap(CurrentEdgeVertPlaneDistances[0], CurrentEdgeVertPlaneDistances[1]);
						}
						CandidateTraversedTid = Tid;
					}
				}
			}//end going through triangles

			// Make sure we found the next point.
			if (NextPoint.ElementID == FDynamicMesh3::InvalidID)
			{
				return false;
			}
			else
			{
				OutputPath.Emplace(NextPoint, FDynamicMesh3::InvalidID);

				TraversedTid = (NextPoint.PointType == ESurfacePointType::Edge) ? CandidateTraversedTid
					: FDynamicMesh3::InvalidID;
			}
		}//end if at vert
		else
		{
			const FDynamicMesh3::FEdge& Edge = Mesh.GetEdge(CurrentElementID);

			// We're starting from an edge. Get the triangle that we're dealing with.
			int32 NextTid;
			if (Edge.Tri.A == TraversedTid)
			{
				NextTid = Edge.Tri.B;
			}
			else if (Edge.Tri.B == TraversedTid)
			{
				NextTid = Edge.Tri.A;
			}
			else
			{
				NextTid = Mesh.GetTriangleGroup(Edge.Tri.A) == GroupID ? Edge.Tri.A : Edge.Tri.B;
			}

			if (NextTid == FDynamicMesh3::InvalidID || Mesh.GetTriangleGroup(NextTid) != GroupID)
			{
				// We hit a dead end before getting to the end.
				return false;
			}
			TraversedTid = NextTid;

			// See if the opposite vert is our endpoint.
			int32 OppositeVert = IndexUtil::FindTriOtherVtx(Edge.Vert.A, Edge.Vert.B, Mesh.GetTriangle(NextTid));
			if (EndPoint.bIsVertex && EndPoint.ElementID == OppositeVert)
			{
				OutputPath.Emplace(FMeshSurfacePoint(EndPoint.ElementID), FDynamicMesh3::InvalidID);
				return true;
			}

			// See if one of the triangle edges has the endpoint, in which case we can go straight there.
			if (!EndPoint.bIsVertex)
			{
				const FIndex3i& TriangleEids = Mesh.GetTriEdges(NextTid);
				for (int32 i = 0; i < 3; ++i)
				{
					if (EndPoint.ElementID == TriangleEids[i])
					{
						// Got to the end
						OutputPath.Emplace(FMeshSurfacePoint(EndPoint.ElementID, EndPoint.EdgeTValue), FDynamicMesh3::InvalidID);
						return true;
					}
				}
			}

			// We'll keep going. Get the placement of the opposite vert relative to the plane.
<<<<<<< HEAD
			float OppositeVertPlaneDistance = FVector::PointPlaneDist((FVector)Mesh.GetVertex(OppositeVert), CutPlaneOrigin, CutPlaneNormal);
=======
			float OppositeVertPlaneDistance = (float)FVector::PointPlaneDist((FVector)Mesh.GetVertex(OppositeVert), CutPlaneOrigin, CutPlaneNormal);
>>>>>>> d731a049
			if (abs(OppositeVertPlaneDistance) <= VertexCutTolerance && !DisallowedVids.Contains(OppositeVert))
			{
				// We are cutting through a vertex
				OutputPath.Emplace(FMeshSurfacePoint(OppositeVert), FDynamicMesh3::InvalidID);
			}
			else
			{
				// We are cutting through an edge. Figure out which one
				int32 SecondVertOfNextEdge;
				float SecondPlaneDistance;
				if (CurrentEdgeVertPlaneDistances[0] * OppositeVertPlaneDistance < 0)
				{
					SecondVertOfNextEdge = Edge.Vert.A;
					SecondPlaneDistance = CurrentEdgeVertPlaneDistances[0];
				}
				else if (CurrentEdgeVertPlaneDistances[1] * OppositeVertPlaneDistance < 0)
				{
					SecondVertOfNextEdge = Edge.Vert.B;
					SecondPlaneDistance = CurrentEdgeVertPlaneDistances[1];
				}
				else
				{
					// For neither of the edge vertices to be on the opposite side of the plane from
					// the opposite vertex, the edge must lie in the plane. This can only happen if
					// we started on an edge and then fit a bad cutting plane (otherwise we would have
					// snapped to a vertex instead). This should usually not happen since we check the
					// tangents, but we use a different type of check/tolerance there, and it could 
					// still happen if endpoints weren't snapped for some reason and the edge is super short.
					return false;
				}

				// Add the edge point to output
				int32 Eid = Mesh.FindEdge(OppositeVert, SecondVertOfNextEdge);

				// The division here is safe because SecondPlaneDistance is guaranteed to have an opposite sign to
				// OppositeVertPlaneDistance by the if-else statements above.
				double EdgeTValue = OppositeVertPlaneDistance / (OppositeVertPlaneDistance - SecondPlaneDistance);

				CurrentEdgeVertPlaneDistances[0] = OppositeVertPlaneDistance;
				CurrentEdgeVertPlaneDistances[1] = SecondPlaneDistance;

				if (OppositeVert != Mesh.GetEdgeV(Eid).A)
				{
					EdgeTValue = 1 - EdgeTValue;
					Swap(CurrentEdgeVertPlaneDistances[0], CurrentEdgeVertPlaneDistances[1]);
				}

				OutputPath.Emplace(FMeshSurfacePoint(Eid, EdgeTValue), FDynamicMesh3::InvalidID);
			}//end cutting through edge
		}//end if last point was edge

		++PointCount;
		check(PointCount == OutputPath.Num()) // Another sanity check, to make sure we're always advancing

		CurrentElementID = OutputPath.Last().Key.ElementID;
		bCurrentPointIsVertex = (OutputPath.Last().Key.PointType == ESurfacePointType::Vertex);
	}//end until we get to end

	return true;
}
}//end namespace GroupEdgeInserterLocals<|MERGE_RESOLUTION|>--- conflicted
+++ resolved
@@ -1447,13 +1447,8 @@
 				}
 
 				// See if one of the other vertices is on the plane (and is therefore the next destination)
-<<<<<<< HEAD
-				float PlaneDistanceA = FVector::PointPlaneDist((FVector)Mesh.GetVertex(VertA), CutPlaneOrigin, CutPlaneNormal);
-				float PlaneDistanceB = FVector::PointPlaneDist((FVector)Mesh.GetVertex(VertB), CutPlaneOrigin, CutPlaneNormal);
-=======
 				float PlaneDistanceA = (float)FVector::PointPlaneDist((FVector)Mesh.GetVertex(VertA), CutPlaneOrigin, CutPlaneNormal);
 				float PlaneDistanceB = (float)FVector::PointPlaneDist((FVector)Mesh.GetVertex(VertB), CutPlaneOrigin, CutPlaneNormal);
->>>>>>> d731a049
 				bool bVertAIsOnPlane = abs(PlaneDistanceA) <= VertexCutTolerance;
 				bool bVertBIsOnPlane = abs(PlaneDistanceB) <= VertexCutTolerance;
 
@@ -1486,21 +1481,12 @@
 					UpdateNextPoint(FMeshSurfacePoint(VertA));
 				}
 				if (bVertBIsOnPlane && !DisallowedVids.Contains(VertB))
-<<<<<<< HEAD
 				{
 					bEdgeVertIsPreferred = true;
 					UpdateNextPoint(FMeshSurfacePoint(VertB));
 				}
 				if (!bEdgeVertIsPreferred && PlaneDistanceA * PlaneDistanceB < 0)
 				{
-=======
-				{
-					bEdgeVertIsPreferred = true;
-					UpdateNextPoint(FMeshSurfacePoint(VertB));
-				}
-				if (!bEdgeVertIsPreferred && PlaneDistanceA * PlaneDistanceB < 0)
-				{
->>>>>>> d731a049
 					// The triangle's opposite edge crosses the plane, and the edge verts are not
 					// valid snap targets
 					int32 Eid = Mesh.FindEdgeFromTri(VertA, VertB, Tid);
@@ -1588,11 +1574,7 @@
 			}
 
 			// We'll keep going. Get the placement of the opposite vert relative to the plane.
-<<<<<<< HEAD
-			float OppositeVertPlaneDistance = FVector::PointPlaneDist((FVector)Mesh.GetVertex(OppositeVert), CutPlaneOrigin, CutPlaneNormal);
-=======
 			float OppositeVertPlaneDistance = (float)FVector::PointPlaneDist((FVector)Mesh.GetVertex(OppositeVert), CutPlaneOrigin, CutPlaneNormal);
->>>>>>> d731a049
 			if (abs(OppositeVertPlaneDistance) <= VertexCutTolerance && !DisallowedVids.Contains(OppositeVert))
 			{
 				// We are cutting through a vertex
