--- conflicted
+++ resolved
@@ -299,24 +299,8 @@
 	for (int32 i = 0; i < SelectedVids.Num(); ++i)
 	{
 		int32 Vid = SelectedVids[i];
-<<<<<<< HEAD
-		FVector OldPosition = Mesh->GetVertex(Vid);
-		FVector ExtrusionVector = FVector::Zero();
-
-		switch (ExtrusionVectorType)
-		{
-		case EVertexExtrusionVectorType::VertexNormal:
-			ExtrusionVector = FVector(Mesh->GetVertexNormal(Vid));
-			break;
-		case EVertexExtrusionVectorType::SelectionTriNormalsAngleWeightedAverage:
-		case EVertexExtrusionVectorType::SelectionTriNormalsAngleWeightedAdjusted:
-			ExtrusionVector = VertexExtrudeVectors[i];
-			break;
-		}
-=======
 		FVector3d OldPosition = Mesh->GetVertex(Vid);
 		FVector3d ExtrusionVector = (ExtrusionVectorType == EVertexExtrusionVectorType::Zero) ? FVector3d::Zero() : VertexExtrudeVectors[i];
->>>>>>> d731a049
 
 		FVector3d NewPosition = OffsetPositionFunc(OldPosition, ExtrusionVector, Vid);
 		Mesh->SetVertex(Vid, NewPosition);
@@ -325,11 +309,7 @@
 	// Stitch the loops
 
 	bool bSuccess = true;
-<<<<<<< HEAD
-	int NumInitialLoops = InitialLoops.GetLoopCount();
-=======
 	int NumInitialLoops = LoopPairs.Num();
->>>>>>> d731a049
 	Region.BaseLoops.SetNum(NumInitialLoops);
 	if (!bSomeLoopsBroken)
 	{
@@ -350,11 +330,7 @@
 
 		// stitch the loops
 		FDynamicMeshEditResult StitchResult;
-<<<<<<< HEAD
-		bool bStitchSuccess = Editor.StitchVertexLoopsMinimal(OffsetLoopV, BaseLoopV, StitchResult);
-=======
 		bool bStitchSuccess = Editor.StitchVertexLoopToTriVidPairSequence(OffsetLoopTriVertPairs, LoopPair.OuterVertices, StitchResult);
->>>>>>> d731a049
 		if (!bStitchSuccess)
 		{
 			bSuccess = false;
