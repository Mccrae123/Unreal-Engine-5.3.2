--- conflicted
+++ resolved
@@ -152,12 +152,6 @@
 
 					// Map color space [0,1] to normal space [-1,1]
 					const FVector3f DetailNormalColor(DetailNormalColor4.X, DetailNormalColor4.Y, DetailNormalColor4.Z);
-<<<<<<< HEAD
-					const FVector3f DetailNormalTangentSpace = (DetailNormalColor * 2.0f) - FVector3f::One();
-
-					// Convert detail normal tangent space to object space
-					FVector3f DetailNormalObjectSpace = DetailNormalTangentSpace.X * FVector3f(DetailTangentX) + DetailNormalTangentSpace.Y * FVector3f(DetailTangentY) + DetailNormalTangentSpace.Z * DetailNormal;
-=======
 					FVector3f DetailNormalObjectSpace = (DetailNormalColor * 2.0f) - FVector3f::One();
 					// Ideally this branch could be made compile time. Unfortunately since each mesh could have its
 					// own source normal map each with their own normal space, this branch must be resolved at runtime.
@@ -167,7 +161,6 @@
 						const FVector3f DetailNormalTangentSpace = DetailNormalObjectSpace;
 						DetailNormalObjectSpace = DetailNormalTangentSpace.X * FVector3f(DetailTangentX) + DetailNormalTangentSpace.Y * FVector3f(DetailTangentY) + DetailNormalTangentSpace.Z * DetailNormal;
 					}
->>>>>>> d731a049
 					Normalize(DetailNormalObjectSpace);
 					DetailNormal = DetailNormalObjectSpace;
 				}
