// Copyright Epic Games, Inc. All Rights Reserved.

#include "Sampling/MeshVertexBaker.h"
#include "Sampling/MeshBakerCommon.h"
#include "DynamicMesh/MeshNormals.h"
#include "ProfilingDebugging/ScopedTimers.h"

using namespace UE::Geometry;

FMeshConstantMapEvaluator FMeshVertexBaker::ZeroEvaluator(0.0f);
FMeshConstantMapEvaluator FMeshVertexBaker::OneEvaluator(1.0f);

void FMeshVertexBaker::Bake()
{
	TotalBakeDuration = 0.0;
	FScopedDurationTimer Timer(TotalBakeDuration);
	
	if (!ensure(TargetMesh && TargetMesh->HasAttributes() && TargetMesh->Attributes()->HasPrimaryColors()) ||
		!ensure(DetailSampler))
	{
		return;
	}

	// Convert Bake mode into internal list of bakers.
	Bakers.Reset();
	if (BakeMode == EBakeMode::RGBA)
	{
		FMeshMapEvaluator* Evaluator = ColorEvaluator.Get();
		Bakers.Add(Evaluator ? Evaluator : &ZeroEvaluator);
		BakeInternal = &BakeImpl<EBakeMode::RGBA>;
	}
	else // Mode == EBakeMode::PerChannel
	{
		for (int Idx = 0; Idx < 4; ++Idx)
		{
			// For alpha channel, default to 1.0, otherwise 0.0.
			FMeshMapEvaluator* DefaultEvaluator = Idx == 3 ? &OneEvaluator : &ZeroEvaluator;
			FMeshMapEvaluator* Evaluator = ChannelEvaluators[Idx].Get();
			Bakers.Add(Evaluator ? Evaluator : DefaultEvaluator);
		}
		BakeInternal = &BakeImpl<EBakeMode::PerChannel>;
	}

	const int NumBakers = Bakers.Num();
	if (NumBakers == 0)
	{
		return;
	}

	// Initialize BakeContext(s) and BakeDefaults
	BakeDefaults = FVector4f(0.0f, 0.0f, 0.0f, 1.0f);
	float* DefaultBufferPtr = &BakeDefaults[0];
	BakeContexts.Reset();
	BakeContexts.SetNum(NumBakers);
	BakeSampleBufferSize = 0;
	for (int Idx = 0; Idx < NumBakers; ++Idx)
	{
		Bakers[Idx]->Setup(*this, BakeContexts[Idx]);

		for (FMeshMapEvaluator::EComponents Components : BakeContexts[Idx].DataLayout)
		{
			BakeSampleBufferSize += (int) Components;
		}
		if (!ensure(BakeSampleBufferSize <= 4))
		{
			return;
		}

		BakeContexts[Idx].EvaluateDefault(DefaultBufferPtr, BakeContexts[Idx].EvalData);
	}

	// Initialize BakeResult to unique vertex color elements
	const FDynamicMeshColorOverlay* ColorOverlay = TargetMesh->Attributes()->PrimaryColors();
	const int NumColors = ColorOverlay->ElementCount();
	Dimensions = FImageDimensions(NumColors, 1);

	BakeResult = MakeUnique<TImageBuilder<FVector4f>>();
	BakeResult->SetDimensions(Dimensions);
	BakeResult->Clear(BakeDefaults);

	BakeInternal(this);
}

const TImageBuilder<FVector4f>* FMeshVertexBaker::GetBakeResult() const
{
	return BakeResult.Get();
}

template<FMeshVertexBaker::EBakeMode ComputeMode>
void FMeshVertexBaker::BakeImpl(void* Data)
{
	if (!ensure(Data))
	{
		return;
	}

	FMeshVertexBaker* Baker = static_cast<FMeshVertexBaker*>(Data);
	
	ECorrespondenceStrategy UseStrategy = Baker->CorrespondenceStrategy;
<<<<<<< HEAD
	bool bIsIdentity = true;
	int NumDetailMeshes = 0;
	auto CheckIdentity = [Baker, &bIsIdentity, &NumDetailMeshes](const void* DetailMesh)
	{
		bIsIdentity = bIsIdentity && (DetailMesh == Baker->TargetMesh);
		++NumDetailMeshes;
	};
	Baker->DetailSampler->ProcessMeshes(CheckIdentity);
	if (UseStrategy == ECorrespondenceStrategy::Identity && !ensure(bIsIdentity && (NumDetailMeshes == 1)))
=======
	if (UseStrategy == ECorrespondenceStrategy::Identity)
>>>>>>> d731a049
	{
		bool bIsIdentity = true;
		int NumDetailMeshes = 0;
		auto CheckIdentity = [Baker, &bIsIdentity, &NumDetailMeshes](const void* DetailMesh)
		{
			// When the mesh pointers differ, loosely compare the meshes as a sanity check.
			// TODO: Expose additional comparison metrics on the detail sampler when the mesh pointers differ.
			bIsIdentity = bIsIdentity && (Baker->TargetMesh == DetailMesh || Baker->TargetMesh->TriangleCount() == Baker->DetailSampler->GetTriangleCount(DetailMesh));
			++NumDetailMeshes;
		};
		Baker->DetailSampler->ProcessMeshes(CheckIdentity);
		if (!ensure(bIsIdentity && NumDetailMeshes == 1))
		{
			// Identity strategy requires there to be only one mesh that is the same
			// as the target mesh.
			UseStrategy = ECorrespondenceStrategy::NearestPoint;
		}
	}
	
	const FDynamicMesh3* Mesh = Baker->TargetMesh;
	const FDynamicMeshColorOverlay* ColorOverlay = Baker->TargetMesh->Attributes()->PrimaryColors();
	const FDynamicMeshNormalOverlay* NormalOverlay = Baker->TargetMesh->Attributes()->PrimaryNormals();

	// TODO: Refactor into TMeshSurfaceSampler class (future vertex bake enhancements will require non-UV based surface sampling)
	auto SampleSurface = [Baker, Mesh, ColorOverlay, NormalOverlay, UseStrategy](int32 ElementIdx,
	                                                                FMeshMapEvaluator::FCorrespondenceSample& ValueOut)
	{
		if (!ColorOverlay->IsElement(ElementIdx))
		{
			return;
		}
	
		const int32 VertexId = ColorOverlay->GetParentVertex(ElementIdx);

		// Compute ray direction
		FVector SurfaceNormal = FVector::Zero();
		TArray<int> ColorElementTris;
		ColorOverlay->GetElementTriangles(ElementIdx, ColorElementTris);
		for (const int TriId : ColorElementTris)
		{
			FVector3d TriNormal, TriCentroid; double TriArea;
			Mesh->GetTriInfo(TriId, TriNormal, TriArea, TriCentroid);
			FVector3d NormalWeights = FMeshNormals::GetVertexWeightsOnTriangle(Mesh, TriId, TriArea, true, true);
			const FIndex3i TriVerts = Mesh->GetTriangle(TriId);
			const int TriVertexId = IndexUtil::FindTriIndex(VertexId, TriVerts);
			
			if (NormalOverlay->IsSetTriangle(TriId))
			{
				FVector3f Normal;
				NormalOverlay->GetElementAtVertex(TriId, VertexId, Normal);
				SurfaceNormal += NormalWeights[TriVertexId] * FVector(Normal);
			}
			else
			{
				SurfaceNormal += NormalWeights[TriVertexId] * TriNormal;
			}
		}
		Normalize(SurfaceNormal);

		// Compute surface point and barycentric coords
		const FVector3d SurfacePoint = Mesh->GetVertex(VertexId);
		const int32 TriangleIndex = ColorElementTris[0];
		const FIndex3i TriVerts = Mesh->GetTriangle(TriangleIndex);
		const int TriVertexId = IndexUtil::FindTriIndex(VertexId, TriVerts);
		FVector3d BaryCoords = FVector3d::Zero();
		BaryCoords[TriVertexId] = 1.0;

		ValueOut.BaseSample.TriangleIndex = TriangleIndex;
		ValueOut.BaseSample.SurfacePoint = SurfacePoint;
		ValueOut.BaseSample.BaryCoords = BaryCoords;
		ValueOut.DetailMesh = nullptr;
		ValueOut.DetailTriID = FDynamicMesh3::InvalidID;
		ValueOut.BaseNormal = SurfaceNormal;

		if (UseStrategy == ECorrespondenceStrategy::Identity)
		{
			ValueOut.DetailMesh = Mesh;
			ValueOut.DetailTriID = TriangleIndex;
			ValueOut.DetailBaryCoords = BaryCoords;
		}
		else if (UseStrategy == ECorrespondenceStrategy::NearestPoint)
		{
			ValueOut.DetailMesh = GetDetailMeshTrianglePoint_Nearest(Baker->DetailSampler, SurfacePoint,
			                                   ValueOut.DetailTriID, ValueOut.DetailBaryCoords);
		}
		else // Fall back to raycast strategy
		{
			const double SampleThickness = Baker->GetProjectionDistance(); // could modulate w/ a map here...

			// Find detail mesh triangle point
			ValueOut.DetailMesh = GetDetailMeshTrianglePoint_Raycast(Baker->DetailSampler, SurfacePoint, SurfaceNormal,
			                                   ValueOut.DetailTriID, ValueOut.DetailBaryCoords, SampleThickness,
			                                   (UseStrategy == ECorrespondenceStrategy::RaycastStandardThenNearest));
		}
	};

	// Perform bake
	constexpr int32 TileWidth = 1024;
	constexpr int32 TileHeight = 1;
	const FImageTiling Tiles(Baker->Dimensions, TileWidth, TileHeight);
	const int32 NumTiles = Tiles.Num();
	const int NumBakers = Baker->Bakers.Num();
	ParallelFor(NumTiles, [Baker, &Tiles, TileWidth, NumBakers, &SampleSurface](const int32 TileIdx)
	{
		if (Baker->CancelF())
		{
			return;
		}
		
		const FImageTile Tile = Tiles.GetTile(TileIdx);
		const int Width = Tile.GetWidth();
		for (int32 Idx = 0; Idx < Width; ++Idx)
		{
			const int ElemIdx = TileIdx * TileWidth + Idx;
			FMeshMapEvaluator::FCorrespondenceSample Sample;
			SampleSurface(ElemIdx, Sample);

			if (!Sample.DetailMesh || !Baker->DetailSampler->IsTriangle(Sample.DetailMesh, Sample.DetailTriID))
			{
				continue;
			}

			FVector4f& Pixel = Baker->BakeResult->GetPixel(ElemIdx);
			float* BufferPtr = &Pixel[0];
			for (int32 BakerIdx = 0; BakerIdx < NumBakers; ++BakerIdx)
			{
				Baker->BakeContexts[BakerIdx].Evaluate(BufferPtr, Sample, Baker->BakeContexts[BakerIdx].EvalData);
			}

			// For color bakes, ask our evaluators to convert the float data to color.
			if constexpr(ComputeMode == EBakeMode::RGBA)
			{
				// TODO: Use a separate buffer rather than R/W from the same pixel.
				BufferPtr = &Pixel[0];
				for (int32 BakerIdx = 0; BakerIdx < NumBakers; ++BakerIdx)
				{
					Baker->BakeContexts[BakerIdx].EvaluateColor(0, BufferPtr, Pixel, Baker->BakeContexts[BakerIdx].EvalData);
				}
			}
		}
	}, !Baker->bParallel ? EParallelForFlags::ForceSingleThread : EParallelForFlags::None);
}<|MERGE_RESOLUTION|>--- conflicted
+++ resolved
@@ -97,19 +97,7 @@
 	FMeshVertexBaker* Baker = static_cast<FMeshVertexBaker*>(Data);
 	
 	ECorrespondenceStrategy UseStrategy = Baker->CorrespondenceStrategy;
-<<<<<<< HEAD
-	bool bIsIdentity = true;
-	int NumDetailMeshes = 0;
-	auto CheckIdentity = [Baker, &bIsIdentity, &NumDetailMeshes](const void* DetailMesh)
-	{
-		bIsIdentity = bIsIdentity && (DetailMesh == Baker->TargetMesh);
-		++NumDetailMeshes;
-	};
-	Baker->DetailSampler->ProcessMeshes(CheckIdentity);
-	if (UseStrategy == ECorrespondenceStrategy::Identity && !ensure(bIsIdentity && (NumDetailMeshes == 1)))
-=======
 	if (UseStrategy == ECorrespondenceStrategy::Identity)
->>>>>>> d731a049
 	{
 		bool bIsIdentity = true;
 		int NumDetailMeshes = 0;
