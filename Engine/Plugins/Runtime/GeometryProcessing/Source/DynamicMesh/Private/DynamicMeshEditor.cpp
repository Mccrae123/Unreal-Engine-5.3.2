--- conflicted
+++ resolved
@@ -1692,10 +1692,6 @@
 			const FDynamicMeshPolygroupAttribute* FromPolygroups = AppendMesh->Attributes()->GetPolygroupLayer(PolygroupLayerIndex);
 			FDynamicMeshPolygroupAttribute* ToPolygroups = Mesh->Attributes()->GetPolygroupLayer(PolygroupLayerIndex);
 			for (const TPair<int32, int32>& MapTID : TriangleMap.GetForwardMap())
-<<<<<<< HEAD
-			{
-				ToPolygroups->SetValue(MapTID.Value, FromPolygroups->GetValue(MapTID.Key));
-=======
 			{
 				ToPolygroups->SetValue(MapTID.Value, FromPolygroups->GetValue(MapTID.Key));
 			}
@@ -1711,7 +1707,6 @@
 				float Weight;
 				FromWeights->GetValue(MapVID.Key, &Weight);
 				ToWeights->SetValue(MapVID.Value, &Weight);
->>>>>>> d731a049
 			}
 		}
 
