--- conflicted
+++ resolved
@@ -4,11 +4,8 @@
 
 #include "Arrangement2d.h"
 
-<<<<<<< HEAD
-=======
 #include "CompGeom/Delaunay2.h"
 
->>>>>>> d731a049
 using namespace UE::Geometry;
 
 
