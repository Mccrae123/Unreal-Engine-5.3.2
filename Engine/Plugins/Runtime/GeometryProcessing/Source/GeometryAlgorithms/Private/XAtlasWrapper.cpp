--- conflicted
+++ resolved
@@ -88,13 +88,8 @@
 		UVIndexBuffer.Empty();
 		VertexRemapArray.Empty();
 
-<<<<<<< HEAD
-		const float W = Atlas->width;
-		const float H = Atlas->height;
-=======
 		const double W = Atlas->width;
 		const double H = Atlas->height;
->>>>>>> d731a049
 
 		for (uint32 OutMeshID = 0; OutMeshID < Atlas->meshCount; ++OutMeshID)
 		{
