// Copyright Epic Games, Inc. All Rights Reserved.

#include "ConstrainedDelaunay2.h"
#include "CompGeom/Delaunay2.h"
#include "Async/ParallelFor.h"
#include "Curve/PolygonIntersectionUtils.h"

using namespace UE::Geometry;

//namespace
//{
//#define DEBUG_FILE_DUMPING 1
//#ifndef DEBUG_FILE_DUMPING
//	void DumpDelaunayInputForDebugAsOBJ(const FConstrainedDelaunay2d& Delaunay, const FString& PathBase)
//	{
//	}
//	void DumpDelaunayTriangulationForDebug(const FConstrainedDelaunay2d& Delaunay, const FString& PathBase)
//	{
//	}
//#else
//#include <fstream>
//	static int num = 0;
//	template <typename RealType>
//	void DumpDelaunayInputForDebugAsOBJ(const TConstrainedDelaunay2<RealType>& Delaunay, const FString& PathBase)
//	//void DumpGraphForDebugAsOBJ(const FDynamicGraph2d& Graph, const FString& PathBase)
//	{
//		num++;
//		FString Path = PathBase + FString::FromInt(num) + ".obj";
//		std::ofstream f(*Path);
//
//		for (int32 VertexIdx = 0; VertexIdx < Delaunay.Vertices.Num(); VertexIdx++)
//		{
//			const TVector2<RealType>& Vertex = Delaunay.Vertices[VertexIdx];
//			f << "v " << Vertex.X << " " << Vertex.Y << " 0" << std::endl;
//		}
//		for (int32 VertexIdx = 0; VertexIdx < Delaunay.Vertices.Num(); VertexIdx++)
//		{
//			const TVector2<RealType>& Vertex = Delaunay.Vertices[VertexIdx];
//			f << "v " << Vertex.X << " " << Vertex.Y << " .5" << std::endl;
//		}
//		for (const FIndex2i& Edge : Delaunay.Edges)
//		{
//			f << "f " << Edge.A + 1 << " " << Edge.B + 1 << " " << 1 + Edge.A + Delaunay.Vertices.Num() << std::endl;
//		}
//		f.close();
//	}
//	//void DumpTriangulationForDebug(const FDynamicGraph2d& Graph, const TArray<FIntVector>& Triangles, const FString& PathBase)
//	template <typename RealType>
//	void DumpDelaunayTriangulationForDebug(const TConstrainedDelaunay2<RealType>& Delaunay, const FString& PathBase)
//	{
//		num++;
//		FString Path = PathBase + FString::FromInt(num) + ".obj";
//		std::ofstream f(*Path);
//		for (int32 VertexIdx = 0; VertexIdx < Delaunay.Vertices.Num(); VertexIdx++)
//		{
//			const TVector2<RealType>& Vertex = Delaunay.Vertices[VertexIdx];
//			f << "v " << Vertex.X << " " << Vertex.Y << " 0" << std::endl;
//		}
//		for (const FIndex3i& Tri : Delaunay.Triangles)
//		{
//			f << "f " << 1 + Tri.A << " " << 1 + Tri.B << " " << 1 + Tri.C << std::endl;
//		}
//		f.close();
//	}
//#endif
//}


void AddOrderedEdge(TMap<TPair<int, int>, bool>& EdgeMap, int VertA, int VertB)
{
	bool bReversed = VertA > VertB;
	if (bReversed)
	{
		Swap(VertA, VertB);
	}
	EdgeMap.Add(TPair<int, int>(VertA, VertB), bReversed);
}

/**
 * Compute the change in winding number from crossing an oriented edge connecting VertA to VertB
 *
 * @param EdgeMap Map of known edges & orientations
 * @param VertA First vertex on edge
 * @param VertB Second vertex on edge
 * @return  -1 if reverse edge (B-A) found, 1 if forward edge (A-B) found, 0 otherwise
 */
int WindingAcross(const TMap<TPair<int, int>, bool>& EdgeMap, int VertA, int VertB)
{
	bool bReversed = VertA > VertB;
	if (bReversed)
	{
		Swap(VertA, VertB);
	}
	TPair<int, int> EdgeKey(VertA, VertB);
	const bool *bFoundReversed = EdgeMap.Find(EdgeKey);
	if (!bFoundReversed)
	{
		return 0;
	}
	bool bSameDir = bReversed == *bFoundReversed;
	return bSameDir ? 1 : -1;
}

/**
 * Check if any edge in edge map connects VertA to VertB (or VertB to VertA)
 * 
 * @param EdgeMap Map of known edges & orientations
 * @param VertA First vertex on edge
 * @param VertB Second vertex on edge
 * @return  true if VertA and VertB are connected by an edge (in either direction)
 */
bool HasUnorderedEdge(const TMap<TPair<int, int>, bool>& EdgeMap, int VertA, int VertB)
{
	return EdgeMap.Contains(TPair<int, int>(FMath::Min(VertA, VertB), FMath::Max(VertA, VertB)));
}

namespace ConstrainedDelaunay2Internal
{
	template<class RealType>
	void SplitBowtiesHelper(TArray<TPair<int, int>>& NeedUpdates, TArray<TVector2<RealType>>& Vertices, TArray<int8>& Keep, const TArray<FIndex3i>& Indices, const TArray<FIndex3i>& Adj)
	{
		int TriNum = Adj.Num();
		int32 OrigNumVertices = Vertices.Num();
		// track all wedge verts that are seen by walking local tris
		auto OtherEdgeOnTri = [&Indices](int VertID, int TriID, int EdgeIdx)
		{
			int StepNext = 1;
			if (Indices[TriID][EdgeIdx] == VertID) {
				StepNext = 2;
			}
			return (EdgeIdx + StepNext) % 3;
		};
		// helper to find new edge idx of the edge you crossed to go from FromTriID over to ToTriID
		auto CrossEdge = [&Adj](int FromTriID, int ToTriID)
		{
			for (int AdjEdgeIdx = 0; AdjEdgeIdx < 3; AdjEdgeIdx++)
			{
				if (Adj[ToTriID][AdjEdgeIdx] == FromTriID)
				{
					return AdjEdgeIdx;
				}
			}
			checkSlow(false);
			return -1;
		};
		auto GetVertSubIdx = [&Indices](int VertID, int TriID)
		{
			for (int VertSubIdx = 0; VertSubIdx < 3; VertSubIdx++)
			{
				if (Indices[TriID][VertSubIdx] == VertID)
				{
					return VertSubIdx;
				}
			}
			checkSlow(false);
			return -1;
		};
		auto Walk = [&Adj, &OtherEdgeOnTri](int VertID, int TriID, int EdgeSubIdx)
		{
			int OtherEdgeSubIdx = OtherEdgeOnTri(VertID, TriID, EdgeSubIdx);
			int AdjTri = Adj[TriID][OtherEdgeSubIdx];
			return AdjTri;
		};
		TArray<bool> Seen, SeenSource; Seen.SetNumZeroed(TriNum * 3); SeenSource.SetNumZeroed(Vertices.Num());
		for (int TriID = 0; TriID < TriNum; TriID++)
		{
			if (Keep[TriID] != 1)
			{
				continue;
			}
			for (int SubIdx = 0, OtherSubIdx = 2; SubIdx < 3; OtherSubIdx = SubIdx++)
			{
				int WedgeIdx = TriID * 3 + SubIdx;
				int VertID = Indices[TriID][SubIdx];

				if (Seen[WedgeIdx]) // already been walked over & therefore covered by previous pass
				{
					continue;
				}

				// if seen source but haven't seen specific wedge, then we need to duplicate the vertex and re-link
				bool bSeenSource = SeenSource[VertID];

				int NewVertID = -1;
				if (bSeenSource)
				{
					TVector2<RealType> VertexToCopy = Vertices[VertID];
					NewVertID = Vertices.Add(VertexToCopy);
				}

				// process all triangles starting from the given tri ID and edge idx; return true if looped, false otherwise
				auto WalkAll = [&TriNum, &Indices, &Seen, &SeenSource, &bSeenSource, &NeedUpdates, &NewVertID, &Keep,
					&CrossEdge, &GetVertSubIdx, &Walk](int WalkVertID, int WalkTriID, int WalkSubIdx)
				{
					int StartTriID = WalkTriID;
					int SafetyCounter = 0;
					while (true)
					{
						int VertSubIdx = GetVertSubIdx(WalkVertID, WalkTriID);
						int WalkWedgeIdx = WalkTriID * 3 + VertSubIdx;
						ensure(!Seen[WalkWedgeIdx]);
						checkSlow(Indices[WalkTriID][VertSubIdx] == WalkVertID);
						Seen[WalkWedgeIdx] = true;
						if (bSeenSource)
						{
							NeedUpdates.Add(TPair<int, int>(WalkWedgeIdx, NewVertID));
						}

						int NextTriID = Walk(WalkVertID, WalkTriID, WalkSubIdx);
						if (NextTriID < 0 || Keep[NextTriID] != 1)
						{
							return false;
						}
						WalkSubIdx = CrossEdge(WalkTriID, NextTriID);
						WalkTriID = NextTriID;
						if (WalkTriID == StartTriID)
						{
							return true;
						}
						check(SafetyCounter++ < TriNum * 2); // infinite loop catcher
					}
				};
				bool bLooped = WalkAll(VertID, TriID, SubIdx);
				if (!bLooped)
				{
					// if it didn't loop around, also walk the other direction
					int OtherWayTriID = Walk(VertID, TriID, OtherSubIdx);
					if (OtherWayTriID >= 0 && Keep[OtherWayTriID] == 1)
					{
						int OtherWayTriSubIdx = CrossEdge(TriID, OtherWayTriID);
						ensure(!WalkAll(VertID, OtherWayTriID, OtherWayTriSubIdx));
					}
				}

				SeenSource[VertID] = true;
			}
		}
	}

	void BuildFinalTriangles(TArray<FIndex3i>& Triangles, TArray<TPair<int, int>>& NeedUpdates, int& AddedVerticesStartIndex, TArray<int8>& Keep, const TArray<FIndex3i>& Indices, int OrigNumVertices, bool bOutputCCW)
	{
		int TriNum = Indices.Num();

		// function to build output triangles out of an indices array
		// normally called directly on the const indices from the CDT, but will be called on an updated copy if bowtie splits happen
		auto BuildTriangles = [&Triangles, &TriNum, &Keep, &bOutputCCW](const TArray<FIndex3i>& IndicesIn)
		{
			for (int i = 0; i < TriNum; i++)
			{
				if (Keep[i] > 0)
				{
					FIndex3i& Tri = Triangles.Emplace_GetRef(IndicesIn[i].A, IndicesIn[i].B, IndicesIn[i].C);
					if (!bOutputCCW)
					{
						Swap(Tri.B, Tri.C);
					}
				}
			}
		};
		if (NeedUpdates.Num() > 0)
		{
			TArray<FIndex3i> UpdatedIndices = Indices;
			for (const TPair<int, int>& Update : NeedUpdates)
			{
				int TriID = (int)Update.Key / 3;
				int SubIdx = Update.Key % 3;
				UpdatedIndices[TriID][SubIdx] = Update.Value;
			}

			AddedVerticesStartIndex = OrigNumVertices;

			BuildTriangles(UpdatedIndices);
		}
		else
		{
			BuildTriangles(Indices);
		}
	}
}

template<class RealType>
bool TConstrainedDelaunay2<RealType>::AddWithIntersectionResolution(const TPolygon2<RealType>& Polygon)
{
	TGeneralPolygon2<RealType> GPolygon(Polygon);
	return AddWithIntersectionResolution(GPolygon);
}

template<class RealType>
bool TConstrainedDelaunay2<RealType>::AddWithIntersectionResolution(const TGeneralPolygon2<RealType>& GPolygon)
{
	TGeneralPolygon2<RealType> Empty;
	TUnionPolygon2Polygon2<TGeneralPolygon2<RealType>, RealType> Union(GPolygon, Empty);
	bool bResolveSuccess = Union.ComputeResult();
	if (bResolveSuccess)
	{
		for (const TGeneralPolygon2<RealType>& ResultGPoly : Union.Result)
		{
			Add(ResultGPoly);
		}
	}
	return bResolveSuccess;
}


template<class RealType>
bool TConstrainedDelaunay2<RealType>::Triangulate(TFunctionRef<bool(const TArray<TVector2<RealType>>&, const FIndex3i&)> KeepTriangle)
{
	Triangles.Empty();

	FDelaunay2 Delaunay;
	Delaunay.bAutomaticallyFixEdgesToDuplicateVertices = true;
	if (!Delaunay.Triangulate(Vertices))
	{
<<<<<<< HEAD
		TArray<FIndex2i>& Input = *InputEdgesAndHoles[EdgeOrHole];
		for (const FIndex2i& Edge : Input)
		{
			int A = Duplicates[Edge.A];
			int B = Duplicates[Edge.B];
			if (!Delaunay.Insert({{A, B}}, OutEdges))
			{
				// Note the failed edge; we will try to proceed anyway, just without this edge.  This can happen for example if the edge is exactly on top of another edge
				bBoundaryTrackingFailure = true;
			}
		}
=======
		return false;
>>>>>>> d731a049
	}
	Delaunay.bKeepFastEdgeAdjacencyData = true;
	bool bEdgesFailed = !Delaunay.ConstrainEdges(Vertices, Edges);
	bool bHoleEdgesFailed = !Delaunay.ConstrainEdges(Vertices, HoleEdges);
	bool bBoundaryTrackingFailure = bEdgesFailed || bHoleEdgesFailed;

	TArray<FIndex3i> Indices, Adj;
	Delaunay.GetTrianglesAndAdjacency(Indices, Adj);

	int TriNum = Adj.Num();
	TArray<int8> Keep;  // values: 0->unprocessed (delete), 1->yes keep, -1->processed, delete
	Keep.SetNumZeroed(TriNum);

	ParallelFor(TriNum, [this, &KeepTriangle, &Indices, &Keep](int32 Index)
	{
		bool bKeepTri = KeepTriangle(Vertices, Indices[Index]);
		Keep[Index] = bKeepTri ? 1 : -1;
	});

	TArray<TPair<int, int>> NeedUpdates; // stores all wedge indices and the corresponding new vertices they require
	int32 OrigNumVertices = Vertices.Num();
	if (bSplitBowties)
	{
		ConstrainedDelaunay2Internal::SplitBowtiesHelper(NeedUpdates, Vertices, Keep, Indices, Adj);
	}

	ConstrainedDelaunay2Internal::BuildFinalTriangles(Triangles, NeedUpdates, AddedVerticesStartIndex, Keep, Indices, OrigNumVertices, bOutputCCW);

	return !bBoundaryTrackingFailure;
}

template<class RealType>
bool TConstrainedDelaunay2<RealType>::Triangulate()
{
	Triangles.Empty();

	check(FillRule <= EFillRule::Odd || bOrientedEdges);

	FDelaunay2 Delaunay;
	Delaunay.bAutomaticallyFixEdgesToDuplicateVertices = true;
	if (!Delaunay.Triangulate(Vertices))
	{
		return false;
	}

	Delaunay.bKeepFastEdgeAdjacencyData = true;
	Delaunay.bValidateEdges = false; // edge validation will be done manually later
	Delaunay.ConstrainEdges(Vertices, Edges);
	Delaunay.ConstrainEdges(Vertices, HoleEdges);

	TMap<TPair<int, int>, bool> BoundaryMap, HoleMap; // tracks all the boundary edges as they are added, so we can later flood fill across them for inside/outside decisions
	TMap<TPair<int, int>, bool>* EdgeAndHoleMaps[2] = { &BoundaryMap, &HoleMap };
	bool bBoundaryTrackingFailure = false;

	TArray<FIndex2i>* InputEdgesAndHoles[2] = { &Edges, &HoleEdges };
	for (int EdgeOrHole = 0; EdgeOrHole < 2; EdgeOrHole++)
	{
		TArray<FIndex2i>& Input = *InputEdgesAndHoles[EdgeOrHole];
		TMap<TPair<int, int>, bool>& InputMap = *EdgeAndHoleMaps[EdgeOrHole];
		for (FIndex2i Edge : Input)
		{
			Delaunay.FixDuplicatesOnEdge(Edge);
			if (!Delaunay.HasEdge(Edge, false))
			{
				// Note the failed edge; we will try to proceed anyway, just without this edge.  This can happen for example if the edge is exactly on top of another edge
				bBoundaryTrackingFailure = true;
			}
			else
			{
				AddOrderedEdge(InputMap, Edge.A, Edge.B);
			}
		}
	}

	TArray<FIndex3i> Indices, Adj;
	Delaunay.GetTrianglesAndAdjacency(Indices, Adj);

	int TriNum = Adj.Num();
	TArray<int8> Keep;  // values: 0->unprocessed (delete), 1->yes keep, -1->processed, delete
	Keep.SetNumZeroed(TriNum);

	TArray<TPair<int, int>> ToWalkQ; // Pair of tri index, winding number
	// seed the queue with all triangles that are on the boundary of the convex hull
	// note: need *all* not just *one* because of the strategy of refusing to cross hole edges; if using pure winding number classification would just need one boundary triangle to start
	for (int TriIdx = 0; TriIdx < TriNum; TriIdx++)
	{
		for (int SubIdx = 0, NextIdx = 2; SubIdx < 3; NextIdx = SubIdx++)
		{
			if (Adj[TriIdx][NextIdx] < 0) // on hull
			{
				int VertA = Indices[TriIdx][SubIdx], VertB = Indices[TriIdx][NextIdx];
				if (HasUnorderedEdge(HoleMap, VertA, VertB))
				{
					continue; // cannot cross hole edges
				}
				// note we negate the winding across for these hull triangles because we're not actually crossing the edge; we're already on the 'inside' of the hull edge
				int Winding = -WindingAcross(BoundaryMap, VertA, VertB);
				ToWalkQ.Add(TPair<int, int>(TriIdx, Winding));
				Keep[TriIdx] = ClassifyFromRule(Winding) ? 1 : -1;
				break; // don't check any more edges once in queue
			}
		}
	}

	int SelIdx = 0; // Index of item to Pop next; used to make the traversal less depth-first in shape, so a little more robust to bad data
	while (ToWalkQ.Num())
	{
		SelIdx = (SelIdx + 1) % ToWalkQ.Num();
		TPair<int, int> TriWithWinding = ToWalkQ[SelIdx];
		ToWalkQ.RemoveAtSwap(SelIdx);
		int TriIdx = TriWithWinding.Key;
		int LastWinding = TriWithWinding.Value;
		for (int SubIdx = 0, NextIdx = 2; SubIdx < 3; NextIdx = SubIdx++)
		{
			int VertA = Indices[TriIdx][SubIdx], VertB = Indices[TriIdx][NextIdx];
			if (HasUnorderedEdge(HoleMap, VertA, VertB))
			{
				continue; // cannot cross hole edges
			}
			int AdjTri = Adj[TriIdx][NextIdx];
			if (AdjTri >= 0 && Keep[AdjTri] == 0)
			{
				int WindingChange = WindingAcross(BoundaryMap, VertA, VertB);
				int Winding = LastWinding + WindingChange;
				ToWalkQ.Add(TPair<int, int>(AdjTri, Winding));
				Keep[AdjTri] = ClassifyFromRule(Winding) ? 1 : -1;
			}
		}
	}




	TArray<TPair<int, int>> NeedUpdates; // stores all wedge indices and the corresponding new vertices they require
	int32 OrigNumVertices = Vertices.Num();
	if (bSplitBowties)
	{
		ConstrainedDelaunay2Internal::SplitBowtiesHelper(NeedUpdates, Vertices, Keep, Indices, Adj);
	}


	ConstrainedDelaunay2Internal::BuildFinalTriangles(Triangles, NeedUpdates, AddedVerticesStartIndex, Keep, Indices, OrigNumVertices, bOutputCCW);

	return !bBoundaryTrackingFailure;
}

template<typename RealType>
TArray<FIndex3i> GEOMETRYALGORITHMS_API UE::Geometry::ConstrainedDelaunayTriangulate(const TGeneralPolygon2<RealType>& GeneralPolygon)
{
	TConstrainedDelaunay2<RealType> Triangulation;
	Triangulation.FillRule = TConstrainedDelaunay2<RealType>::EFillRule::Positive;
	Triangulation.Add(GeneralPolygon);
	Triangulation.Triangulate();
	return Triangulation.Triangles;
}
template<typename RealType>
TArray<FIndex3i> GEOMETRYALGORITHMS_API UE::Geometry::ConstrainedDelaunayTriangulateWithVertices(const TGeneralPolygon2<RealType>& GeneralPolygon, TArray<TVector2<RealType>>& OutVertices)
{
	TConstrainedDelaunay2<RealType> Triangulation;
	Triangulation.FillRule = TConstrainedDelaunay2<RealType>::EFillRule::Positive;
	Triangulation.Add(GeneralPolygon);
	Triangulation.Triangulate();
	OutVertices = MoveTemp(Triangulation.Vertices);
	return Triangulation.Triangles;
}

namespace UE
{
namespace Geometry
{

template TArray<FIndex3i> GEOMETRYALGORITHMS_API UE::Geometry::ConstrainedDelaunayTriangulate(const TGeneralPolygon2<double>& GeneralPolygon);
template TArray<FIndex3i> GEOMETRYALGORITHMS_API UE::Geometry::ConstrainedDelaunayTriangulate(const TGeneralPolygon2<float>& GeneralPolygon);
template TArray<FIndex3i> GEOMETRYALGORITHMS_API UE::Geometry::ConstrainedDelaunayTriangulateWithVertices(const TGeneralPolygon2<double>& GeneralPolygon, TArray<TVector2<double>>& Vertices);
template TArray<FIndex3i> GEOMETRYALGORITHMS_API UE::Geometry::ConstrainedDelaunayTriangulateWithVertices(const TGeneralPolygon2<float>& GeneralPolygon, TArray<TVector2<float>>& Vertices);



template struct TConstrainedDelaunay2<float>;
template struct TConstrainedDelaunay2<double>;

} // end namespace UE::Geometry
} // end namespace UE<|MERGE_RESOLUTION|>--- conflicted
+++ resolved
@@ -311,21 +311,7 @@
 	Delaunay.bAutomaticallyFixEdgesToDuplicateVertices = true;
 	if (!Delaunay.Triangulate(Vertices))
 	{
-<<<<<<< HEAD
-		TArray<FIndex2i>& Input = *InputEdgesAndHoles[EdgeOrHole];
-		for (const FIndex2i& Edge : Input)
-		{
-			int A = Duplicates[Edge.A];
-			int B = Duplicates[Edge.B];
-			if (!Delaunay.Insert({{A, B}}, OutEdges))
-			{
-				// Note the failed edge; we will try to proceed anyway, just without this edge.  This can happen for example if the edge is exactly on top of another edge
-				bBoundaryTrackingFailure = true;
-			}
-		}
-=======
 		return false;
->>>>>>> d731a049
 	}
 	Delaunay.bKeepFastEdgeAdjacencyData = true;
 	bool bEdgesFailed = !Delaunay.ConstrainEdges(Vertices, Edges);
