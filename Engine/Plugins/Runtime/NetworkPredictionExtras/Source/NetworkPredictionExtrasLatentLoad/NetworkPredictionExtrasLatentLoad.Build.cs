// Copyright Epic Games, Inc. All Rights Reserved.

namespace UnrealBuildTool.Rules
{
	public class NetworkPredictionExtrasLatentLoad : ModuleRules
	{
		public NetworkPredictionExtrasLatentLoad(ReadOnlyTargetRules Target) : base(Target)
		{
<<<<<<< HEAD
			PrivateIncludePaths.AddRange(
				new string[] {
                    "NetworkPredictionExtras/Private",
				}
				);

=======
>>>>>>> 4af6daef
			PublicDependencyModuleNames.AddRange(
				new string[]
				{
					"NetworkPrediction",
					"Core",
                    "CoreUObject",
                    "Engine",
                    "RenderCore",
					"InputCore",
					"PhysicsCore",
					"Chaos",
					"Engine"
				}
				);

			PrivateDependencyModuleNames.AddRange(
				new string[]
				{
					"TraceLog",
					"Engine"
                }
				);

			// Only needed for the PIE delegate in FNetworkPredictionModule::StartupModule
            if (Target.Type == TargetType.Editor) {
                PrivateDependencyModuleNames.AddRange(
                new string[]
                {
                    "UnrealEd",
                });
            }

		}
	}
}<|MERGE_RESOLUTION|>--- conflicted
+++ resolved
@@ -6,15 +6,6 @@
 	{
 		public NetworkPredictionExtrasLatentLoad(ReadOnlyTargetRules Target) : base(Target)
 		{
-<<<<<<< HEAD
-			PrivateIncludePaths.AddRange(
-				new string[] {
-                    "NetworkPredictionExtras/Private",
-				}
-				);
-
-=======
->>>>>>> 4af6daef
 			PublicDependencyModuleNames.AddRange(
 				new string[]
 				{
