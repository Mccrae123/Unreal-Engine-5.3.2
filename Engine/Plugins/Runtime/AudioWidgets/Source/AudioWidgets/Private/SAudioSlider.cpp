// Copyright Epic Games, Inc. All Rights Reserved.

#include "SAudioSlider.h"
#include "AudioDefines.h"
#include "Brushes/SlateImageBrush.h"
#include "DSP/Dsp.h"
#include "Fonts/FontMeasure.h"
#include "Framework/Application/SlateApplication.h"
#include "Rendering/DrawElements.h"
#include "Styling/SlateStyle.h"
#include "Styling/StyleColors.h"
#include "Styling/SlateStyleMacros.h"
#include "Styling/SlateStyleRegistry.h"

// SAudioSliderBase
<<<<<<< HEAD
const FVector2D SAudioSliderBase::LinearRange = FVector2D(0.0f, 1.0f);
=======
const FVector2D SAudioSliderBase::NormalizedLinearSliderRange = FVector2D(0.0f, 1.0f);
>>>>>>> d731a049

SAudioSliderBase::SAudioSliderBase()
{
}

void SAudioSliderBase::Construct(const SAudioSliderBase::FArguments& InArgs)
{
	Style = InArgs._Style;
	OnValueChanged = InArgs._OnValueChanged;
	OnValueCommitted = InArgs._OnValueCommitted;
<<<<<<< HEAD
	ValueAttribute = InArgs._Value;
=======
	SliderValueAttribute = InArgs._SliderValue;
>>>>>>> d731a049
	SliderBackgroundColor = InArgs._SliderBackgroundColor;
	SliderBarColor = InArgs._SliderBarColor;
	SliderThumbColor = InArgs._SliderThumbColor;
	WidgetBackgroundColor = InArgs._WidgetBackgroundColor;
	Orientation = InArgs._Orientation;
	DesiredSizeOverride = InArgs._DesiredSizeOverride;

	// Get style
	const ISlateStyle* AudioWidgetsStyle = FSlateStyleRegistry::FindSlateStyle("AudioWidgetsStyle");
	if (AudioWidgetsStyle)
	{
		Style = &AudioWidgetsStyle->GetWidgetStyle<FAudioSliderStyle>("AudioSlider.Style");
	}

	// Create components
	SliderBackgroundSize = Style->SliderBackgroundSize;
	SliderBackgroundBrush = FSlateRoundedBoxBrush(SliderBarColor.Get().GetSpecifiedColor(), SliderBackgroundSize.X / 2.0f, SliderBackgroundColor.Get().GetSpecifiedColor(), SliderBackgroundSize.X / 3.0f, SliderBackgroundSize);

	SAssignNew(SliderBackgroundImage, SImage)
		.Image(&SliderBackgroundBrush);
	SAssignNew(WidgetBackgroundImage, SImage)
		.Image(&Style->WidgetBackgroundImage)
		.ColorAndOpacity(WidgetBackgroundColor);

	// Underlying slider widget
	SAssignNew(Slider, SSlider)
<<<<<<< HEAD
		.Value(ValueAttribute.Get())
=======
		.Value(SliderValueAttribute.Get())
>>>>>>> d731a049
		.Style(&Style->SliderStyle)
		.Orientation(Orientation.Get())
		.IndentHandle(false)
		.OnValueChanged_Lambda([this](float Value)
		{
<<<<<<< HEAD
			ValueAttribute.Set(Value);
=======
			SliderValueAttribute.Set(Value);
>>>>>>> d731a049
			OnValueChanged.ExecuteIfBound(Value);
			const float OutputValue = GetOutputValueForText(Value);
			Label->SetValueText(OutputValue);
		})
		.OnMouseCaptureEnd_Lambda([this]()
		{
<<<<<<< HEAD
			OnValueCommitted.ExecuteIfBound(ValueAttribute.Get());
=======
			OnValueCommitted.ExecuteIfBound(SliderValueAttribute.Get());
>>>>>>> d731a049
		});

	// Text label
	SAssignNew(Label, SAudioTextBox)
		.Style(&Style->TextBoxStyle)
		.OnValueTextCommitted_Lambda([this](const FText& Text, ETextCommit::Type CommitType)
		{
			const float OutputValue = FCString::Atof(*Text.ToString());
<<<<<<< HEAD
			const float LinValue = GetLinValueForText(OutputValue);
			ValueAttribute.Set(LinValue);
			Slider->SetValue(LinValue);
			OnValueChanged.ExecuteIfBound(LinValue);
			OnValueCommitted.ExecuteIfBound(LinValue);
=======
			const float NewSliderValue = GetSliderValueForText(OutputValue);
			if (!FMath::IsNearlyEqual(NewSliderValue, SliderValueAttribute.Get()))
			{
				SliderValueAttribute.Set(NewSliderValue);
				Slider->SetValue(NewSliderValue);
				OnValueChanged.ExecuteIfBound(NewSliderValue);
				OnValueCommitted.ExecuteIfBound(NewSliderValue);
			}
>>>>>>> d731a049
		});

	ChildSlot
	[
		CreateWidgetLayout()
	];
}

void SAudioSliderBase::SetSliderValue(float InSliderValue)
{
<<<<<<< HEAD
	ValueAttribute.Set(LinValue);
	const float OutputValueForText = GetOutputValueForText(LinValue);
	Label->SetValueText(OutputValueForText);
	Slider->SetValue(LinValue);
=======
	SliderValueAttribute.Set(InSliderValue);
	const float OutputValueForText = GetOutputValueForText(InSliderValue);
	Label->SetValueText(OutputValueForText);
	Slider->SetValue(InSliderValue);
>>>>>>> d731a049
}

void SAudioSliderBase::SetOrientation(EOrientation InOrientation)
{
	SetAttribute(Orientation, TAttribute<EOrientation>(InOrientation), EInvalidateWidgetReason::Layout);
	Slider->SetOrientation(InOrientation);
	LayoutWidgetSwitcher->SetActiveWidgetIndex(Orientation.Get());

	// Set widget component orientations
	const FVector2D TextBoxImageSize = Style->TextBoxStyle.BackgroundImage.ImageSize;
	if (Orientation.Get() == Orient_Horizontal)
	{
		const FVector2D DesiredWidgetSizeHorizontal = FVector2D(SliderBackgroundSize.Y + TextBoxImageSize.X + Style->LabelPadding, SliderBackgroundSize.X);

		SliderBackgroundImage->SetDesiredSizeOverride(FVector2D(SliderBackgroundSize.Y, SliderBackgroundSize.X));
		WidgetBackgroundImage->SetDesiredSizeOverride(DesiredWidgetSizeHorizontal);
	}
	else if (Orientation.Get() == Orient_Vertical)
	{
		SliderBackgroundImage->SetDesiredSizeOverride(TOptional<FVector2D>());
		WidgetBackgroundImage->SetDesiredSizeOverride(TOptional<FVector2D>());
	}
}

FVector2D SAudioSliderBase::ComputeDesiredSize(float) const
{
	if (DesiredSizeOverride.Get().IsSet())
	{
		return DesiredSizeOverride.Get().GetValue();
	}
	const FVector2D TextBoxImageSize = Style->TextBoxStyle.BackgroundImage.ImageSize;

	const FVector2D DesiredWidgetSizeVertical = FVector2D(TextBoxImageSize.X, TextBoxImageSize.Y + Style->LabelPadding + SliderBackgroundSize.Y);
	const FVector2D DesiredWidgetSizeHorizontal = FVector2D(SliderBackgroundSize.Y + TextBoxImageSize.X + Style->LabelPadding, SliderBackgroundSize.X);

	return Orientation.Get() == Orient_Vertical ? 
		DesiredWidgetSizeVertical : DesiredWidgetSizeHorizontal;
}

void SAudioSliderBase::SetDesiredSizeOverride(const FVector2D Size)
{
	SetAttribute(DesiredSizeOverride, TAttribute<TOptional<FVector2D>>(Size), EInvalidateWidgetReason::Layout);
}

<<<<<<< HEAD
const float SAudioSliderBase::GetOutputValue(const float LinValue)
{
	return FMath::Clamp(LinValue, OutputRange.X, OutputRange.Y);
}

const float SAudioSliderBase::GetOutputValueForText(const float LinValue)
{
	return GetOutputValue(LinValue);
}

const float SAudioSliderBase::GetLinValueForText(const float OutputValue)
{
	return GetLinValue(OutputValue);
}

const float SAudioSliderBase::GetLinValue(const float OutputValue)
=======
const float SAudioSliderBase::GetOutputValue(const float InSliderValue)
{
	return FMath::Clamp(InSliderValue, OutputRange.X, OutputRange.Y);
}

const float SAudioSliderBase::GetOutputValueForText(const float InSliderValue)
{
	return GetOutputValue(InSliderValue);
}

const float SAudioSliderBase::GetSliderValueForText(const float OutputValue)
{
	return GetSliderValue(OutputValue);
}

const float SAudioSliderBase::GetSliderValue(const float OutputValue)
>>>>>>> d731a049
{
	return OutputValue;
}

void SAudioSliderBase::SetSliderBackgroundColor(FSlateColor InSliderBackgroundColor)
{
	SetAttribute(SliderBackgroundColor, TAttribute<FSlateColor>(InSliderBackgroundColor), EInvalidateWidgetReason::Paint);
	SliderBackgroundBrush = FSlateRoundedBoxBrush(SliderBarColor.Get().GetSpecifiedColor(), SliderBackgroundSize.X / 2.0f, SliderBackgroundColor.Get().GetSpecifiedColor(), SliderBackgroundSize.X / 3.0f, SliderBackgroundSize);
	SliderBackgroundImage->SetImage(&SliderBackgroundBrush);
}

void SAudioSliderBase::SetSliderBarColor(FSlateColor InSliderBarColor)
{
	SetAttribute(SliderBarColor, TAttribute<FSlateColor>(InSliderBarColor), EInvalidateWidgetReason::Paint);
	SliderBackgroundBrush = FSlateRoundedBoxBrush(SliderBarColor.Get().GetSpecifiedColor(), SliderBackgroundSize.X / 2.0f, SliderBackgroundColor.Get().GetSpecifiedColor(), SliderBackgroundSize.X / 3.0f, SliderBackgroundSize);
	SliderBackgroundImage->SetImage(&SliderBackgroundBrush);
}

void SAudioSliderBase::SetSliderThumbColor(FSlateColor InSliderThumbColor)
{
	SetAttribute(SliderThumbColor, TAttribute<FSlateColor>(InSliderThumbColor), EInvalidateWidgetReason::Paint);
	Slider->SetSliderHandleColor(SliderThumbColor.Get());
}

void SAudioSliderBase::SetWidgetBackgroundColor(FSlateColor InWidgetBackgroundColor)
{
	SetAttribute(WidgetBackgroundColor, TAttribute<FSlateColor>(InWidgetBackgroundColor), EInvalidateWidgetReason::Paint);
	WidgetBackgroundImage->SetColorAndOpacity(WidgetBackgroundColor);
}

void SAudioSliderBase::SetOutputRange(const FVector2D Range)
{
	OutputRange = Range;
	// if Range.Y < Range.X, set Range.X to Range.Y
	OutputRange.X = FMath::Min(Range.X, Range.Y);

<<<<<<< HEAD
	const float OutputValue = GetOutputValue(ValueAttribute.Get());
	const float ClampedOutputValue = FMath::Clamp(OutputValue, OutputRange.X, OutputRange.Y);
	const float LinValue = GetLinValue(ClampedOutputValue);
	SetValue(LinValue);
=======
	const float OutputValue = GetOutputValue(SliderValueAttribute.Get());
	const float ClampedOutputValue = FMath::Clamp(OutputValue, OutputRange.X, OutputRange.Y);
	const float ClampedSliderValue = GetSliderValue(ClampedOutputValue);
	SetSliderValue(ClampedSliderValue);
>>>>>>> d731a049

	Label->UpdateValueTextWidth(OutputRange);
}

void SAudioSliderBase::SetLabelBackgroundColor(FSlateColor InColor)
{
	Label->SetLabelBackgroundColor(InColor.GetSpecifiedColor());
}

void SAudioSliderBase::SetUnitsText(const FText Units)
{
	Label->SetUnitsText(Units);
}

void SAudioSliderBase::SetUnitsTextReadOnly(const bool bIsReadOnly)
{
	Label->SetUnitsTextReadOnly(bIsReadOnly);
}

void SAudioSliderBase::SetValueTextReadOnly(const bool bIsReadOnly)
{
	Label->SetValueTextReadOnly(bIsReadOnly);
}

void SAudioSliderBase::SetShowLabelOnlyOnHover(const bool bShowLabelOnlyOnHover)
{
	Label->SetShowLabelOnlyOnHover(bShowLabelOnlyOnHover);
}

void SAudioSliderBase::SetShowUnitsText(const bool bShowUnitsText)
{
	Label->SetShowUnitsText(bShowUnitsText);
}

TSharedRef<SWidgetSwitcher> SAudioSliderBase::CreateWidgetLayout()
{
	SAssignNew(LayoutWidgetSwitcher, SWidgetSwitcher);
	// Create overall layout
	// Horizontal orientation
	LayoutWidgetSwitcher->AddSlot(EOrientation::Orient_Horizontal)
	[
		SNew(SOverlay)
		// Widget background image
		+ SOverlay::Slot()
		.HAlign(HAlign_Fill)
		.VAlign(VAlign_Center)
		[
			WidgetBackgroundImage.ToSharedRef()
		]
		+ SOverlay::Slot()
		.HAlign(HAlign_Fill)
		.VAlign(VAlign_Center)
		[
			SNew(SHorizontalBox)
			// Slider
			+ SHorizontalBox::Slot()
			.HAlign(HAlign_Fill)
			.VAlign(VAlign_Center)
			[
				SNew(SOverlay)
				// Slider background image
				+ SOverlay::Slot()
				.HAlign(HAlign_Fill)
				.VAlign(VAlign_Center)
				[
					SliderBackgroundImage.ToSharedRef()
				]
				+ SOverlay::Slot()
				// Actual SSlider
				.HAlign(HAlign_Fill)
				.VAlign(VAlign_Center)
				.Padding(Style->LabelPadding, 0.0f)
				[
					Slider.ToSharedRef()
				]
			]
			// Text Label
			+ SHorizontalBox::Slot()
			.AutoWidth()
			.HAlign(HAlign_Fill)
			.VAlign(VAlign_Center)
			.Padding(Style->LabelPadding, 0.0f, 0.0f, 0.0f)
			[
				Label.ToSharedRef()
			]
		]	
	];
	// Vertical orientation
	LayoutWidgetSwitcher->AddSlot(EOrientation::Orient_Vertical)
	[
		SNew(SOverlay)
		// Widget background image
		+ SOverlay::Slot()
		.HAlign(HAlign_Center)
		.VAlign(VAlign_Fill)
<<<<<<< HEAD
		[
			WidgetBackgroundImage.ToSharedRef()
		]
		+ SOverlay::Slot()
		.HAlign(HAlign_Center)
		.VAlign(VAlign_Fill)
		[
=======
		[
			WidgetBackgroundImage.ToSharedRef()
		]
		+ SOverlay::Slot()
		.HAlign(HAlign_Center)
		.VAlign(VAlign_Fill)
		[
>>>>>>> d731a049
			SNew(SVerticalBox)
			// Text Label
			+ SVerticalBox::Slot()
			.Padding(0.0f, 0.0f, 0.0f, Style->LabelPadding)
			.AutoHeight()
			.HAlign(HAlign_Center)
			.VAlign(VAlign_Center)
			[
				Label.ToSharedRef()
			]
			// Slider
			+ SVerticalBox::Slot()
			.HAlign(HAlign_Center)
			.VAlign(VAlign_Fill)
			[
				SNew(SOverlay)
				// Slider background image
				+ SOverlay::Slot()
				.HAlign(HAlign_Center)
				.VAlign(VAlign_Fill)
				[
					SliderBackgroundImage.ToSharedRef()
				]
				+ SOverlay::Slot()
				// Actual SSlider
				.HAlign(HAlign_Center)
				.VAlign(VAlign_Fill)
				.Padding(0.0f, Style->LabelPadding)
				[
					Slider.ToSharedRef()
				]
			]
		]		
	];
	LayoutWidgetSwitcher->SetActiveWidgetIndex(Orientation.Get());
	SetOrientation(Orientation.Get());

	return LayoutWidgetSwitcher.ToSharedRef();
}

// SAudioSlider
SAudioSlider::SAudioSlider()
{
}

void SAudioSlider::Construct(const SAudioSliderBase::FArguments& InArgs)
{
	SAudioSliderBase::Construct(InArgs);
}

void SAudioSlider::SetLinToOutputCurve(const TWeakObjectPtr<const UCurveFloat> InLinToOutputCurve)
{
	LinToOutputCurve = InLinToOutputCurve;
<<<<<<< HEAD
	Label->SetValueText(GetOutputValueForText(ValueAttribute.Get()));
=======
	Label->SetValueText(GetOutputValueForText(SliderValueAttribute.Get()));
>>>>>>> d731a049
}

void SAudioSlider::SetOutputToLinCurve(const TWeakObjectPtr<const UCurveFloat> InOutputToLinCurve)
{
	OutputToLinCurve = InOutputToLinCurve;
}

const TWeakObjectPtr<const UCurveFloat> SAudioSlider::GetOutputToLinCurve()
{
	return OutputToLinCurve;
}

const TWeakObjectPtr<const UCurveFloat> SAudioSlider::GetLinToOutputCurve()
{
	return LinToOutputCurve;
}

const float SAudioSlider::GetOutputValue(const float InSliderValue)
{
	if (LinToOutputCurve.IsValid())
	{
<<<<<<< HEAD
		const float CurveOutputValue = LinToOutputCurve->GetFloatValue(LinValue);
=======
		const float CurveOutputValue = LinToOutputCurve->GetFloatValue(InSliderValue);
>>>>>>> d731a049
		return FMath::Clamp(CurveOutputValue, OutputRange.X, OutputRange.Y);
	}
	return FMath::GetMappedRangeValueClamped(NormalizedLinearSliderRange, OutputRange, InSliderValue);
}

const float SAudioSlider::GetSliderValue(const float OutputValue)
{
	if (OutputToLinCurve.IsValid())
	{
<<<<<<< HEAD
		const float CurveLinValue = OutputToLinCurve->GetFloatValue(OutputValue);
		return FMath::Clamp(CurveLinValue, OutputRange.X, OutputRange.Y);
=======
		const float CurveSliderValue = OutputToLinCurve->GetFloatValue(OutputValue);
		return FMath::Clamp(CurveSliderValue, OutputRange.X, OutputRange.Y);
>>>>>>> d731a049
	}
	return FMath::GetMappedRangeValueClamped(OutputRange, NormalizedLinearSliderRange, OutputValue);
}

// SAudioVolumeSlider
const float SAudioVolumeSlider::MinDbValue = -160.0f;
const float SAudioVolumeSlider::MaxDbValue = 770.0f;
SAudioVolumeSlider::SAudioVolumeSlider()
{
}

void SAudioVolumeSlider::Construct(const SAudioSlider::FArguments& InArgs)
{
	SAudioSliderBase::Construct(InArgs);
	SAudioSliderBase::SetOutputRange(FVector2D(-100.0f, 0.0f));
	Label->SetUnitsText(FText::FromString("dB"));
}

<<<<<<< HEAD
const float SAudioVolumeSlider::GetDbValueFromLin(const float LinValue)
{
	// convert from linear 0-1 space to decibel OutputRange that has been converted to linear 
	const FVector2D LinearSliderRange = FVector2D(Audio::ConvertToLinear(OutputRange.X), Audio::ConvertToLinear(OutputRange.Y));
	const float LinearSliderValue = FMath::GetMappedRangeValueClamped(LinearRange, LinearSliderRange, LinValue);
=======
const float SAudioVolumeSlider::GetDbValueFromSliderValue(const float InSliderValue)
{
	// convert from linear 0-1 space to decibel OutputRange that has been converted to linear 
	const FVector2D LinearSliderRange = FVector2D(Audio::ConvertToLinear(OutputRange.X), Audio::ConvertToLinear(OutputRange.Y));
	const float LinearSliderValue = FMath::GetMappedRangeValueClamped(NormalizedLinearSliderRange, LinearSliderRange, InSliderValue);
>>>>>>> d731a049
	// convert from linear to decibels 
	float OutputValue = Audio::ConvertToDecibels(LinearSliderValue);
	return FMath::Clamp(OutputValue, OutputRange.X, OutputRange.Y);
}

<<<<<<< HEAD
const float SAudioVolumeSlider::GetLinValueFromDb(const float DbValue)
=======
const float SAudioVolumeSlider::GetSliderValueFromDb(const float DbValue)
>>>>>>> d731a049
{
	float ClampedValue = FMath::Clamp(DbValue, OutputRange.X, OutputRange.Y);
	// convert from decibels to linear
	float LinearSliderValue = Audio::ConvertToLinear(ClampedValue);
	// convert from decibel OutputRange that has been converted to linear to linear 0-1 space 
	const FVector2D LinearSliderRange = FVector2D(Audio::ConvertToLinear(OutputRange.X), Audio::ConvertToLinear(OutputRange.Y));
<<<<<<< HEAD
	return FMath::GetMappedRangeValueClamped(LinearSliderRange, LinearRange, LinearSliderValue);
}

const float SAudioVolumeSlider::GetOutputValue(const float LinValue)
{
	if (bUseLinearOutput)
	{
		return FMath::Clamp(LinValue, LinearRange.X, LinearRange.Y);
	}
	else
	{
		return GetDbValueFromLin(LinValue);
	}
}

const float SAudioVolumeSlider::GetLinValue(const float OutputValue)
{
	if (bUseLinearOutput)
	{
		return FMath::Clamp(OutputValue, LinearRange.X, LinearRange.Y);
	}
	else
	{
		return GetLinValueFromDb(OutputValue);
	}
}

const float SAudioVolumeSlider::GetOutputValueForText(const float LinValue)
{
	return GetDbValueFromLin(LinValue);
}

const float SAudioVolumeSlider::GetLinValueForText(const float OutputValue)
{
	return GetLinValueFromDb(OutputValue);
=======
	return FMath::GetMappedRangeValueClamped(LinearSliderRange, NormalizedLinearSliderRange, LinearSliderValue);
}

const float SAudioVolumeSlider::GetOutputValue(const float InSliderValue)
{
	if (bUseLinearOutput)
	{
		// Return linear given normalized linear 
		const FVector2D LinearSliderRange = FVector2D(Audio::ConvertToLinear(OutputRange.X), Audio::ConvertToLinear(OutputRange.Y));
		return FMath::GetMappedRangeValueClamped(NormalizedLinearSliderRange, LinearSliderRange, InSliderValue);
	}
	else
	{
		return GetDbValueFromSliderValue(InSliderValue);
	}
}

const float SAudioVolumeSlider::GetSliderValue(const float OutputValue)
{
	if (bUseLinearOutput)
	{
		// Convert from linear to normalized linear 
		const FVector2D LinearSliderRange = FVector2D(Audio::ConvertToLinear(OutputRange.X), Audio::ConvertToLinear(OutputRange.Y));
		return FMath::GetMappedRangeValueClamped(LinearSliderRange, NormalizedLinearSliderRange, OutputValue);
	}
	else
	{
		return GetSliderValueFromDb(OutputValue);
	}
}

const float SAudioVolumeSlider::GetOutputValueForText(const float InSliderValue)
{
	return GetDbValueFromSliderValue(InSliderValue);
}

const float SAudioVolumeSlider::GetSliderValueForText(const float OutputValue)
{
	return GetSliderValueFromDb(OutputValue);
>>>>>>> d731a049
}

void SAudioVolumeSlider::SetUseLinearOutput(bool InUseLinearOutput)
{
	bUseLinearOutput = InUseLinearOutput;
}

void SAudioVolumeSlider::SetOutputRange(const FVector2D Range)
{
<<<<<<< HEAD
	// if using linear output, output range cannot be changed 
	if (!bUseLinearOutput)
	{
		SAudioSliderBase::SetOutputRange(FVector2D(FMath::Max(MinDbValue, Range.X), FMath::Min(MaxDbValue, Range.Y)));
=======
	// For volume slider, OutputRange is always in dB
	if (!(Range - OutputRange).IsNearlyZero())
	{
		if (bUseLinearOutput)
		{
			// If using linear output, assume given range is linear (not normalized though) 
			FVector2D RangeInDecibels = FVector2D(Audio::ConvertToDecibels(Range.X), Audio::ConvertToDecibels(Range.Y));
			SAudioSliderBase::SetOutputRange(FVector2D(FMath::Max(MinDbValue, RangeInDecibels.X), FMath::Min(MaxDbValue, RangeInDecibels.Y)));
		}
		else
		{
			SAudioSliderBase::SetOutputRange(FVector2D(FMath::Max(MinDbValue, Range.X), FMath::Min(MaxDbValue, Range.Y)));
		}
>>>>>>> d731a049
	}
}

// SAudioFrequencySlider
SAudioFrequencySlider::SAudioFrequencySlider()
{
}

void SAudioFrequencySlider::Construct(const SAudioSlider::FArguments& InArgs)
{
	SAudioSliderBase::Construct(InArgs);
	SetOutputRange(FVector2D(MIN_FILTER_FREQUENCY, MAX_FILTER_FREQUENCY));
	Label->SetUnitsText(FText::FromString("Hz"));
}

const float SAudioFrequencySlider::GetOutputValue(const float InSliderValue)
{
	return Audio::GetLogFrequencyClamped(InSliderValue, NormalizedLinearSliderRange, OutputRange);
}

const float SAudioFrequencySlider::GetSliderValue(const float OutputValue)
{
	// edge case to avoid audio function returning negative value
	if (FMath::IsNearlyEqual(OutputValue, OutputRange.X))
	{
<<<<<<< HEAD
		return LinearRange.X;
	}
	if (FMath::IsNearlyEqual(OutputValue, OutputRange.Y))
	{
		return LinearRange.Y;
	}
	return Audio::GetLinearFrequencyClamped(OutputValue, LinearRange, OutputRange);
=======
		return NormalizedLinearSliderRange.X;
	}
	if (FMath::IsNearlyEqual(OutputValue, OutputRange.Y))
	{
		return NormalizedLinearSliderRange.Y;
	}
	return Audio::GetLinearFrequencyClamped(OutputValue, NormalizedLinearSliderRange, OutputRange);
>>>>>>> d731a049
}<|MERGE_RESOLUTION|>--- conflicted
+++ resolved
@@ -13,11 +13,7 @@
 #include "Styling/SlateStyleRegistry.h"
 
 // SAudioSliderBase
-<<<<<<< HEAD
-const FVector2D SAudioSliderBase::LinearRange = FVector2D(0.0f, 1.0f);
-=======
 const FVector2D SAudioSliderBase::NormalizedLinearSliderRange = FVector2D(0.0f, 1.0f);
->>>>>>> d731a049
 
 SAudioSliderBase::SAudioSliderBase()
 {
@@ -28,11 +24,7 @@
 	Style = InArgs._Style;
 	OnValueChanged = InArgs._OnValueChanged;
 	OnValueCommitted = InArgs._OnValueCommitted;
-<<<<<<< HEAD
-	ValueAttribute = InArgs._Value;
-=======
 	SliderValueAttribute = InArgs._SliderValue;
->>>>>>> d731a049
 	SliderBackgroundColor = InArgs._SliderBackgroundColor;
 	SliderBarColor = InArgs._SliderBarColor;
 	SliderThumbColor = InArgs._SliderThumbColor;
@@ -59,32 +51,20 @@
 
 	// Underlying slider widget
 	SAssignNew(Slider, SSlider)
-<<<<<<< HEAD
-		.Value(ValueAttribute.Get())
-=======
 		.Value(SliderValueAttribute.Get())
->>>>>>> d731a049
 		.Style(&Style->SliderStyle)
 		.Orientation(Orientation.Get())
 		.IndentHandle(false)
 		.OnValueChanged_Lambda([this](float Value)
 		{
-<<<<<<< HEAD
-			ValueAttribute.Set(Value);
-=======
 			SliderValueAttribute.Set(Value);
->>>>>>> d731a049
 			OnValueChanged.ExecuteIfBound(Value);
 			const float OutputValue = GetOutputValueForText(Value);
 			Label->SetValueText(OutputValue);
 		})
 		.OnMouseCaptureEnd_Lambda([this]()
 		{
-<<<<<<< HEAD
-			OnValueCommitted.ExecuteIfBound(ValueAttribute.Get());
-=======
 			OnValueCommitted.ExecuteIfBound(SliderValueAttribute.Get());
->>>>>>> d731a049
 		});
 
 	// Text label
@@ -93,13 +73,6 @@
 		.OnValueTextCommitted_Lambda([this](const FText& Text, ETextCommit::Type CommitType)
 		{
 			const float OutputValue = FCString::Atof(*Text.ToString());
-<<<<<<< HEAD
-			const float LinValue = GetLinValueForText(OutputValue);
-			ValueAttribute.Set(LinValue);
-			Slider->SetValue(LinValue);
-			OnValueChanged.ExecuteIfBound(LinValue);
-			OnValueCommitted.ExecuteIfBound(LinValue);
-=======
 			const float NewSliderValue = GetSliderValueForText(OutputValue);
 			if (!FMath::IsNearlyEqual(NewSliderValue, SliderValueAttribute.Get()))
 			{
@@ -108,7 +81,6 @@
 				OnValueChanged.ExecuteIfBound(NewSliderValue);
 				OnValueCommitted.ExecuteIfBound(NewSliderValue);
 			}
->>>>>>> d731a049
 		});
 
 	ChildSlot
@@ -119,17 +91,10 @@
 
 void SAudioSliderBase::SetSliderValue(float InSliderValue)
 {
-<<<<<<< HEAD
-	ValueAttribute.Set(LinValue);
-	const float OutputValueForText = GetOutputValueForText(LinValue);
-	Label->SetValueText(OutputValueForText);
-	Slider->SetValue(LinValue);
-=======
 	SliderValueAttribute.Set(InSliderValue);
 	const float OutputValueForText = GetOutputValueForText(InSliderValue);
 	Label->SetValueText(OutputValueForText);
 	Slider->SetValue(InSliderValue);
->>>>>>> d731a049
 }
 
 void SAudioSliderBase::SetOrientation(EOrientation InOrientation)
@@ -174,24 +139,6 @@
 	SetAttribute(DesiredSizeOverride, TAttribute<TOptional<FVector2D>>(Size), EInvalidateWidgetReason::Layout);
 }
 
-<<<<<<< HEAD
-const float SAudioSliderBase::GetOutputValue(const float LinValue)
-{
-	return FMath::Clamp(LinValue, OutputRange.X, OutputRange.Y);
-}
-
-const float SAudioSliderBase::GetOutputValueForText(const float LinValue)
-{
-	return GetOutputValue(LinValue);
-}
-
-const float SAudioSliderBase::GetLinValueForText(const float OutputValue)
-{
-	return GetLinValue(OutputValue);
-}
-
-const float SAudioSliderBase::GetLinValue(const float OutputValue)
-=======
 const float SAudioSliderBase::GetOutputValue(const float InSliderValue)
 {
 	return FMath::Clamp(InSliderValue, OutputRange.X, OutputRange.Y);
@@ -208,7 +155,6 @@
 }
 
 const float SAudioSliderBase::GetSliderValue(const float OutputValue)
->>>>>>> d731a049
 {
 	return OutputValue;
 }
@@ -245,17 +191,10 @@
 	// if Range.Y < Range.X, set Range.X to Range.Y
 	OutputRange.X = FMath::Min(Range.X, Range.Y);
 
-<<<<<<< HEAD
-	const float OutputValue = GetOutputValue(ValueAttribute.Get());
-	const float ClampedOutputValue = FMath::Clamp(OutputValue, OutputRange.X, OutputRange.Y);
-	const float LinValue = GetLinValue(ClampedOutputValue);
-	SetValue(LinValue);
-=======
 	const float OutputValue = GetOutputValue(SliderValueAttribute.Get());
 	const float ClampedOutputValue = FMath::Clamp(OutputValue, OutputRange.X, OutputRange.Y);
 	const float ClampedSliderValue = GetSliderValue(ClampedOutputValue);
 	SetSliderValue(ClampedSliderValue);
->>>>>>> d731a049
 
 	Label->UpdateValueTextWidth(OutputRange);
 }
@@ -351,7 +290,6 @@
 		+ SOverlay::Slot()
 		.HAlign(HAlign_Center)
 		.VAlign(VAlign_Fill)
-<<<<<<< HEAD
 		[
 			WidgetBackgroundImage.ToSharedRef()
 		]
@@ -359,15 +297,6 @@
 		.HAlign(HAlign_Center)
 		.VAlign(VAlign_Fill)
 		[
-=======
-		[
-			WidgetBackgroundImage.ToSharedRef()
-		]
-		+ SOverlay::Slot()
-		.HAlign(HAlign_Center)
-		.VAlign(VAlign_Fill)
-		[
->>>>>>> d731a049
 			SNew(SVerticalBox)
 			// Text Label
 			+ SVerticalBox::Slot()
@@ -421,11 +350,7 @@
 void SAudioSlider::SetLinToOutputCurve(const TWeakObjectPtr<const UCurveFloat> InLinToOutputCurve)
 {
 	LinToOutputCurve = InLinToOutputCurve;
-<<<<<<< HEAD
-	Label->SetValueText(GetOutputValueForText(ValueAttribute.Get()));
-=======
 	Label->SetValueText(GetOutputValueForText(SliderValueAttribute.Get()));
->>>>>>> d731a049
 }
 
 void SAudioSlider::SetOutputToLinCurve(const TWeakObjectPtr<const UCurveFloat> InOutputToLinCurve)
@@ -447,11 +372,7 @@
 {
 	if (LinToOutputCurve.IsValid())
 	{
-<<<<<<< HEAD
-		const float CurveOutputValue = LinToOutputCurve->GetFloatValue(LinValue);
-=======
 		const float CurveOutputValue = LinToOutputCurve->GetFloatValue(InSliderValue);
->>>>>>> d731a049
 		return FMath::Clamp(CurveOutputValue, OutputRange.X, OutputRange.Y);
 	}
 	return FMath::GetMappedRangeValueClamped(NormalizedLinearSliderRange, OutputRange, InSliderValue);
@@ -461,13 +382,8 @@
 {
 	if (OutputToLinCurve.IsValid())
 	{
-<<<<<<< HEAD
-		const float CurveLinValue = OutputToLinCurve->GetFloatValue(OutputValue);
-		return FMath::Clamp(CurveLinValue, OutputRange.X, OutputRange.Y);
-=======
 		const float CurveSliderValue = OutputToLinCurve->GetFloatValue(OutputValue);
 		return FMath::Clamp(CurveSliderValue, OutputRange.X, OutputRange.Y);
->>>>>>> d731a049
 	}
 	return FMath::GetMappedRangeValueClamped(OutputRange, NormalizedLinearSliderRange, OutputValue);
 }
@@ -486,72 +402,23 @@
 	Label->SetUnitsText(FText::FromString("dB"));
 }
 
-<<<<<<< HEAD
-const float SAudioVolumeSlider::GetDbValueFromLin(const float LinValue)
-{
-	// convert from linear 0-1 space to decibel OutputRange that has been converted to linear 
-	const FVector2D LinearSliderRange = FVector2D(Audio::ConvertToLinear(OutputRange.X), Audio::ConvertToLinear(OutputRange.Y));
-	const float LinearSliderValue = FMath::GetMappedRangeValueClamped(LinearRange, LinearSliderRange, LinValue);
-=======
 const float SAudioVolumeSlider::GetDbValueFromSliderValue(const float InSliderValue)
 {
 	// convert from linear 0-1 space to decibel OutputRange that has been converted to linear 
 	const FVector2D LinearSliderRange = FVector2D(Audio::ConvertToLinear(OutputRange.X), Audio::ConvertToLinear(OutputRange.Y));
 	const float LinearSliderValue = FMath::GetMappedRangeValueClamped(NormalizedLinearSliderRange, LinearSliderRange, InSliderValue);
->>>>>>> d731a049
 	// convert from linear to decibels 
 	float OutputValue = Audio::ConvertToDecibels(LinearSliderValue);
 	return FMath::Clamp(OutputValue, OutputRange.X, OutputRange.Y);
 }
 
-<<<<<<< HEAD
-const float SAudioVolumeSlider::GetLinValueFromDb(const float DbValue)
-=======
 const float SAudioVolumeSlider::GetSliderValueFromDb(const float DbValue)
->>>>>>> d731a049
 {
 	float ClampedValue = FMath::Clamp(DbValue, OutputRange.X, OutputRange.Y);
 	// convert from decibels to linear
 	float LinearSliderValue = Audio::ConvertToLinear(ClampedValue);
 	// convert from decibel OutputRange that has been converted to linear to linear 0-1 space 
 	const FVector2D LinearSliderRange = FVector2D(Audio::ConvertToLinear(OutputRange.X), Audio::ConvertToLinear(OutputRange.Y));
-<<<<<<< HEAD
-	return FMath::GetMappedRangeValueClamped(LinearSliderRange, LinearRange, LinearSliderValue);
-}
-
-const float SAudioVolumeSlider::GetOutputValue(const float LinValue)
-{
-	if (bUseLinearOutput)
-	{
-		return FMath::Clamp(LinValue, LinearRange.X, LinearRange.Y);
-	}
-	else
-	{
-		return GetDbValueFromLin(LinValue);
-	}
-}
-
-const float SAudioVolumeSlider::GetLinValue(const float OutputValue)
-{
-	if (bUseLinearOutput)
-	{
-		return FMath::Clamp(OutputValue, LinearRange.X, LinearRange.Y);
-	}
-	else
-	{
-		return GetLinValueFromDb(OutputValue);
-	}
-}
-
-const float SAudioVolumeSlider::GetOutputValueForText(const float LinValue)
-{
-	return GetDbValueFromLin(LinValue);
-}
-
-const float SAudioVolumeSlider::GetLinValueForText(const float OutputValue)
-{
-	return GetLinValueFromDb(OutputValue);
-=======
 	return FMath::GetMappedRangeValueClamped(LinearSliderRange, NormalizedLinearSliderRange, LinearSliderValue);
 }
 
@@ -591,7 +458,6 @@
 const float SAudioVolumeSlider::GetSliderValueForText(const float OutputValue)
 {
 	return GetSliderValueFromDb(OutputValue);
->>>>>>> d731a049
 }
 
 void SAudioVolumeSlider::SetUseLinearOutput(bool InUseLinearOutput)
@@ -601,12 +467,6 @@
 
 void SAudioVolumeSlider::SetOutputRange(const FVector2D Range)
 {
-<<<<<<< HEAD
-	// if using linear output, output range cannot be changed 
-	if (!bUseLinearOutput)
-	{
-		SAudioSliderBase::SetOutputRange(FVector2D(FMath::Max(MinDbValue, Range.X), FMath::Min(MaxDbValue, Range.Y)));
-=======
 	// For volume slider, OutputRange is always in dB
 	if (!(Range - OutputRange).IsNearlyZero())
 	{
@@ -620,7 +480,6 @@
 		{
 			SAudioSliderBase::SetOutputRange(FVector2D(FMath::Max(MinDbValue, Range.X), FMath::Min(MaxDbValue, Range.Y)));
 		}
->>>>>>> d731a049
 	}
 }
 
@@ -646,21 +505,11 @@
 	// edge case to avoid audio function returning negative value
 	if (FMath::IsNearlyEqual(OutputValue, OutputRange.X))
 	{
-<<<<<<< HEAD
-		return LinearRange.X;
+		return NormalizedLinearSliderRange.X;
 	}
 	if (FMath::IsNearlyEqual(OutputValue, OutputRange.Y))
 	{
-		return LinearRange.Y;
-	}
-	return Audio::GetLinearFrequencyClamped(OutputValue, LinearRange, OutputRange);
-=======
-		return NormalizedLinearSliderRange.X;
-	}
-	if (FMath::IsNearlyEqual(OutputValue, OutputRange.Y))
-	{
 		return NormalizedLinearSliderRange.Y;
 	}
 	return Audio::GetLinearFrequencyClamped(OutputValue, NormalizedLinearSliderRange, OutputRange);
->>>>>>> d731a049
 }