// Copyright Epic Games, Inc. All Rights Reserved.

#pragma once

#include "AudioWidgetsSlateTypes.h"
#include "Curves/CurveFloat.h"
#include "Framework/SlateDelegates.h"
#include "Misc/Attribute.h"
#include "SAudioInputWidget.h"
#include "SAudioTextBox.h"
#include "Styling/SlateStyleRegistry.h"
#include "Widgets/DeclarativeSyntaxSupport.h"
#include "Widgets/SCompoundWidget.h"
#include "Widgets/SOverlay.h"
#include "Widgets/Images/SImage.h"
#include "Widgets/Input/SEditableText.h"
#include "Widgets/Input/SSlider.h"
#include "Widgets/Layout/SConstraintCanvas.h"
#include "Widgets/Layout/SWidgetSwitcher.h"

/**
 * Slate audio sliders that wrap SSlider and provides additional audio specific functionality.
 * This is a nativized version of the previous Audio Fader widget. 
 */
class AUDIOWIDGETS_API SAudioSliderBase
	: public SAudioInputWidget
{
public:
	SLATE_BEGIN_ARGS(SAudioSliderBase)
	{
<<<<<<< HEAD
		_Value = 0.0f;
=======
		_SliderValue = 0.0f;
>>>>>>> d731a049
		_Orientation = Orient_Vertical;

		const ISlateStyle* AudioWidgetsStyle = FSlateStyleRegistry::FindSlateStyle("AudioWidgetsStyle");
		if (ensure(AudioWidgetsStyle))
		{
			_Style = &AudioWidgetsStyle->GetWidgetStyle<FAudioSliderStyle>("AudioSlider.Style");
			_SliderBackgroundColor = _Style->SliderBackgroundColor;
			_SliderBarColor = _Style->SliderBarColor;
			_SliderThumbColor = _Style->SliderThumbColor;
			_WidgetBackgroundColor = _Style->WidgetBackgroundColor;
		}
	}
		/** The style used to draw the audio slider. */
		SLATE_STYLE_ARGUMENT(FAudioSliderStyle, Style)

<<<<<<< HEAD
		/** A value representing the audio slider value. */
		SLATE_ATTRIBUTE(float, Value)
=======
		/** A value representing the normalized linear (0 - 1) audio slider value position. */
		SLATE_ATTRIBUTE(float, SliderValue)
>>>>>>> d731a049

		/** Whether the text label is always shown or only on hover. */
		SLATE_ATTRIBUTE(bool, AlwaysShowLabel)
			
		/** The orientation of the slider. */
		SLATE_ARGUMENT(EOrientation, Orientation)

		/** The color to draw the slider background in. */
		SLATE_ATTRIBUTE(FSlateColor, SliderBackgroundColor)

		/** The color to draw the slider bar in. */
		SLATE_ATTRIBUTE(FSlateColor, SliderBarColor)

		/** The color to draw the slider thumb in. */
		SLATE_ATTRIBUTE(FSlateColor, SliderThumbColor)
		
		/** The color to draw the widget background in. */
		SLATE_ATTRIBUTE(FSlateColor, WidgetBackgroundColor)
		
		/** When specified, use this as the slider's desired size */
		SLATE_ATTRIBUTE(TOptional<FVector2D>, DesiredSizeOverride)

		/** Called when the value is changed by slider or typing */
		SLATE_EVENT(FOnFloatValueChanged, OnValueChanged)

		/** Called when the value is committed by mouse capture ending */
		SLATE_EVENT(FOnFloatValueChanged, OnValueCommitted)

	SLATE_END_ARGS()

	SAudioSliderBase();
	virtual ~SAudioSliderBase() {};

	// Holds a delegate that is executed when the slider's value changed.
	FOnFloatValueChanged OnValueChanged;

	// Holds a delegate that is executed when the slider's value is committed (mouse capture ends).
	FOnFloatValueChanged OnValueCommitted;

	/**
	 * Construct the widget.
	 *
	 * @param InDeclaration A declaration from which to construct the widget.
	 */
	virtual void Construct(const SAudioSliderBase::FArguments& InDeclaration);
<<<<<<< HEAD
	virtual const float GetOutputValue(const float LinValue);
	virtual const float GetLinValue(const float OutputValue);
	virtual const float GetOutputValueForText(const float LinValue);
	virtual const float GetLinValueForText(const float OutputValue);
=======
	virtual const float GetOutputValue(const float InSliderValue);
	virtual const float GetSliderValue(const float OutputValue);
	virtual const float GetOutputValueForText(const float InSliderValue);
	virtual const float GetSliderValueForText(const float OutputValue);
>>>>>>> d731a049
	
	/**
	 * Set the slider's linear (0-1 normalized) value. 
	 */
	void SetSliderValue(float InSliderValue);
	FVector2D ComputeDesiredSize(float) const;
	void SetDesiredSizeOverride(const FVector2D DesiredSize);

	void SetOrientation(EOrientation InOrientation);
	void SetSliderBackgroundColor(FSlateColor InSliderBackgroundColor);
	void SetSliderBarColor(FSlateColor InSliderBarColor);
	void SetSliderThumbColor(FSlateColor InSliderThumbColor);
	void SetWidgetBackgroundColor(FSlateColor InWidgetBackgroundColor);
	virtual void SetOutputRange(const FVector2D Range);

	// Text label functions 
	void SetLabelBackgroundColor(FSlateColor InColor);
	void SetUnitsText(const FText Units);
	void SetUnitsTextReadOnly(const bool bIsReadOnly);
	void SetValueTextReadOnly(const bool bIsReadOnly);
	void SetShowLabelOnlyOnHover(const bool bShowLabelOnlyOnHover);
	void SetShowUnitsText(const bool bShowUnitsText);

protected:
	const FAudioSliderStyle* Style;

	// Holds the slider's current linear value, from 0.0 - 1.0f
<<<<<<< HEAD
	TAttribute<float> ValueAttribute;
=======
	TAttribute<float> SliderValueAttribute;
>>>>>>> d731a049
	// Holds the slider's orientation
	TAttribute<EOrientation> Orientation;
	// Optional override for desired size 
	TAttribute<TOptional<FVector2D>> DesiredSizeOverride;

	// Various colors 
	TAttribute<FSlateColor> LabelBackgroundColor;
	TAttribute<FSlateColor> SliderBackgroundColor;
	TAttribute<FSlateColor> SliderBarColor;
	TAttribute<FSlateColor> SliderThumbColor;
	TAttribute<FSlateColor> WidgetBackgroundColor;

	// Widget components
	TSharedPtr<SSlider> Slider;
	TSharedPtr<SAudioTextBox> Label;
	TSharedPtr<SImage> SliderBackgroundImage;
	TSharedPtr<SImage> WidgetBackgroundImage;

	// Range for output, currently only used for frequency sliders and sliders without curves
	FVector2D OutputRange = FVector2D(0.0f, 1.0f);
<<<<<<< HEAD
	static const FVector2D LinearRange;
=======
	static const FVector2D NormalizedLinearSliderRange;
>>>>>>> d731a049
private:
	FSlateBrush SliderBackgroundBrush;
	FVector2D SliderBackgroundSize;
	/** Switches between the vertical and horizontal views */
	TSharedPtr<SWidgetSwitcher> LayoutWidgetSwitcher;

	TSharedRef<SWidgetSwitcher> CreateWidgetLayout();
};

/* 
*	An Audio Slider widget with customizable curves. 
*/
class AUDIOWIDGETS_API SAudioSlider
	: public SAudioSliderBase
{
public:
	SAudioSlider();
	virtual ~SAudioSlider() {};
	virtual void Construct(const SAudioSliderBase::FArguments& InDeclaration);
	void SetLinToOutputCurve(const TWeakObjectPtr<const UCurveFloat> LinToOutputCurve);
	void SetOutputToLinCurve(const TWeakObjectPtr<const UCurveFloat> OutputToLinCurve);
	const TWeakObjectPtr<const UCurveFloat> GetOutputToLinCurve();
	const TWeakObjectPtr<const UCurveFloat> GetLinToOutputCurve();
<<<<<<< HEAD
	const float GetOutputValue(const float LinValue);
	const float GetLinValue(const float OutputValue);
=======
	const float GetOutputValue(const float InSliderValue);
	const float GetSliderValue(const float OutputValue);
>>>>>>> d731a049

protected:
	// Curves for mapping linear (0.0 - 1.0) to output (ex. dB for volume)  
	TWeakObjectPtr<const UCurveFloat> LinToOutputCurve = nullptr;
	TWeakObjectPtr<const UCurveFloat> OutputToLinCurve = nullptr;
};

/*
* An Audio Slider widget intended to be used for volume output, with output decibel range but no customizable curves.
*/
class AUDIOWIDGETS_API SAudioVolumeSlider
	: public SAudioSliderBase
{
public:
	SAudioVolumeSlider();
	void Construct(const SAudioSlider::FArguments& InDeclaration);

<<<<<<< HEAD
	const float GetOutputValue(const float LinValue);
	const float GetLinValue(const float OutputValue);
	const float GetOutputValueForText(const float LinValue) override;
	const float GetLinValueForText(const float OutputValue) override;
=======
	const float GetOutputValue(const float InSliderValue);
	const float GetSliderValue(const float OutputValue);
	const float GetOutputValueForText(const float InSliderValue) override;
	const float GetSliderValueForText(const float OutputValue) override;
>>>>>>> d731a049
	void SetUseLinearOutput(bool InUseLinearOutput);
	void SetOutputRange(const FVector2D Range) override;

private:
	// Min/max possible values for output range, derived to avoid Audio::ConvertToLinear/dB functions returning NaN
	static const float MinDbValue;
	static const float MaxDbValue; 
	
<<<<<<< HEAD
	// Use linear (0 - 1) output value. Only applies to the output value reported by GetOutputValue(); the text displayed will still be in decibels. 
	bool bUseLinearOutput = true;

	const float GetDbValueFromLin(const float LinValue);
	const float GetLinValueFromDb(const float DbValue);
=======
	// Use linear (converted from dB, not normalized) output value. Only applies to the output value reported by GetOutputValue(); the text displayed will still be in decibels. 
	bool bUseLinearOutput = true;

	const float GetDbValueFromSliderValue(const float InSliderValue);
	const float GetSliderValueFromDb(const float DbValue);
>>>>>>> d731a049
};

/*
* An Audio Slider widget intended to be used for frequency output, with output frequency range but no customizable curves. 
*/
class AUDIOWIDGETS_API SAudioFrequencySlider
	: public SAudioSliderBase
{
public:
	SAudioFrequencySlider();
	void Construct(const SAudioSlider::FArguments& InDeclaration);
	const float GetOutputValue(const float InSliderValue);
	const float GetSliderValue(const float OutputValue);
};<|MERGE_RESOLUTION|>--- conflicted
+++ resolved
@@ -28,11 +28,7 @@
 public:
 	SLATE_BEGIN_ARGS(SAudioSliderBase)
 	{
-<<<<<<< HEAD
-		_Value = 0.0f;
-=======
 		_SliderValue = 0.0f;
->>>>>>> d731a049
 		_Orientation = Orient_Vertical;
 
 		const ISlateStyle* AudioWidgetsStyle = FSlateStyleRegistry::FindSlateStyle("AudioWidgetsStyle");
@@ -48,13 +44,8 @@
 		/** The style used to draw the audio slider. */
 		SLATE_STYLE_ARGUMENT(FAudioSliderStyle, Style)
 
-<<<<<<< HEAD
-		/** A value representing the audio slider value. */
-		SLATE_ATTRIBUTE(float, Value)
-=======
 		/** A value representing the normalized linear (0 - 1) audio slider value position. */
 		SLATE_ATTRIBUTE(float, SliderValue)
->>>>>>> d731a049
 
 		/** Whether the text label is always shown or only on hover. */
 		SLATE_ATTRIBUTE(bool, AlwaysShowLabel)
@@ -100,17 +91,10 @@
 	 * @param InDeclaration A declaration from which to construct the widget.
 	 */
 	virtual void Construct(const SAudioSliderBase::FArguments& InDeclaration);
-<<<<<<< HEAD
-	virtual const float GetOutputValue(const float LinValue);
-	virtual const float GetLinValue(const float OutputValue);
-	virtual const float GetOutputValueForText(const float LinValue);
-	virtual const float GetLinValueForText(const float OutputValue);
-=======
 	virtual const float GetOutputValue(const float InSliderValue);
 	virtual const float GetSliderValue(const float OutputValue);
 	virtual const float GetOutputValueForText(const float InSliderValue);
 	virtual const float GetSliderValueForText(const float OutputValue);
->>>>>>> d731a049
 	
 	/**
 	 * Set the slider's linear (0-1 normalized) value. 
@@ -138,11 +122,7 @@
 	const FAudioSliderStyle* Style;
 
 	// Holds the slider's current linear value, from 0.0 - 1.0f
-<<<<<<< HEAD
-	TAttribute<float> ValueAttribute;
-=======
 	TAttribute<float> SliderValueAttribute;
->>>>>>> d731a049
 	// Holds the slider's orientation
 	TAttribute<EOrientation> Orientation;
 	// Optional override for desired size 
@@ -163,11 +143,7 @@
 
 	// Range for output, currently only used for frequency sliders and sliders without curves
 	FVector2D OutputRange = FVector2D(0.0f, 1.0f);
-<<<<<<< HEAD
-	static const FVector2D LinearRange;
-=======
 	static const FVector2D NormalizedLinearSliderRange;
->>>>>>> d731a049
 private:
 	FSlateBrush SliderBackgroundBrush;
 	FVector2D SliderBackgroundSize;
@@ -191,13 +167,8 @@
 	void SetOutputToLinCurve(const TWeakObjectPtr<const UCurveFloat> OutputToLinCurve);
 	const TWeakObjectPtr<const UCurveFloat> GetOutputToLinCurve();
 	const TWeakObjectPtr<const UCurveFloat> GetLinToOutputCurve();
-<<<<<<< HEAD
-	const float GetOutputValue(const float LinValue);
-	const float GetLinValue(const float OutputValue);
-=======
 	const float GetOutputValue(const float InSliderValue);
 	const float GetSliderValue(const float OutputValue);
->>>>>>> d731a049
 
 protected:
 	// Curves for mapping linear (0.0 - 1.0) to output (ex. dB for volume)  
@@ -215,17 +186,10 @@
 	SAudioVolumeSlider();
 	void Construct(const SAudioSlider::FArguments& InDeclaration);
 
-<<<<<<< HEAD
-	const float GetOutputValue(const float LinValue);
-	const float GetLinValue(const float OutputValue);
-	const float GetOutputValueForText(const float LinValue) override;
-	const float GetLinValueForText(const float OutputValue) override;
-=======
 	const float GetOutputValue(const float InSliderValue);
 	const float GetSliderValue(const float OutputValue);
 	const float GetOutputValueForText(const float InSliderValue) override;
 	const float GetSliderValueForText(const float OutputValue) override;
->>>>>>> d731a049
 	void SetUseLinearOutput(bool InUseLinearOutput);
 	void SetOutputRange(const FVector2D Range) override;
 
@@ -234,19 +198,11 @@
 	static const float MinDbValue;
 	static const float MaxDbValue; 
 	
-<<<<<<< HEAD
-	// Use linear (0 - 1) output value. Only applies to the output value reported by GetOutputValue(); the text displayed will still be in decibels. 
-	bool bUseLinearOutput = true;
-
-	const float GetDbValueFromLin(const float LinValue);
-	const float GetLinValueFromDb(const float DbValue);
-=======
 	// Use linear (converted from dB, not normalized) output value. Only applies to the output value reported by GetOutputValue(); the text displayed will still be in decibels. 
 	bool bUseLinearOutput = true;
 
 	const float GetDbValueFromSliderValue(const float InSliderValue);
 	const float GetSliderValueFromDb(const float DbValue);
->>>>>>> d731a049
 };
 
 /*
