--- conflicted
+++ resolved
@@ -10,11 +10,8 @@
 //#include "DrawDebugHelpers.h"
 #include "ILiveLinkClient.h"
 #include "IOpenXRHMDModule.h"
-<<<<<<< HEAD
-=======
 #include "OpenXRHandTrackingSettings.h"
 #include "UObject/UObjectGlobals.h"
->>>>>>> 4af6daef
 
 #define LOCTEXT_NAMESPACE "OpenXRHandTracking"
 
@@ -322,43 +319,6 @@
 		bSupportLegacyControllerMotionSources = Settings->bSupportLegacyControllerMotionSources;
 	}
 
-<<<<<<< HEAD
-		// This can only be done in the game thread since it uses the UEnum directly
-		if (IsInGameThread())
-		{
-			const UEnum* EnumPtr = FindObject<UEnum>(nullptr, TEXT("/Script/HeadMountedDisplay.EHandKeypoint"), true);
-			check(EnumPtr != nullptr);
-			bool bUseRightHand = false;
-			FString SourceString = MotionSource.ToString();
-			if (SourceString.StartsWith((TEXT("Right"))))
-			{
-				bUseRightHand = true;
-				// Strip off the Right
-				SourceString.RightInline(SourceString.Len() - 5, false);
-			}
-			else
-			{
-				// Strip off the Left
-				SourceString.RightInline(SourceString.Len() - 4, false);
-			}
-			FName FullEnumName(*FString(TEXT("EHandKeypoint::") + SourceString), FNAME_Find);
-			// Get the enum value from the name
-			int32 ValueFromName = EnumPtr->GetValueByName(FullEnumName);
-			if (ValueFromName != INDEX_NONE)
-			{
-				if (bUseRightHand)
-				{
-					ControllerTransform = GetRightHandState().GetTransform((EHandKeypoint)ValueFromName);
-					bTracked = GetRightHandState().ReceivedJointPoses;
-				}
-				else
-				{
-					ControllerTransform = GetLeftHandState().GetTransform((EHandKeypoint)ValueFromName);
-					bTracked = GetLeftHandState().ReceivedJointPoses;
-				}
-			}
-		}
-=======
 	// There is a motionsource that corresponds to each hand keypoint of the form [Left|Right][Keypoint].
 	// Build a map so we can quickly translate from motion source FName to hand bone EHandKeypoint value.
 	// We also have the option of using more specific motion sources of the form HandTracking[Left|Right][Keypoint]
@@ -366,7 +326,6 @@
 	// We also may support more generic legacy motion sources, by default we do support this.
 	const UEnum* EnumPtr = FindObject<UEnum>(nullptr, TEXT("/Script/HeadMountedDisplay.EHandKeypoint"), true);
 	check(EnumPtr != nullptr);
->>>>>>> 4af6daef
 
 	check(IsInGameThread());
 	const FString Left(bUseMoreSpecificMotionSourceNames ? TEXT("HandTrackingLeft") : TEXT("Left"));
