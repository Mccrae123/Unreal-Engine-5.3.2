// Copyright Epic Games, Inc. All Rights Reserved.
#pragma once

#include "CoreMinimal.h"
#include "UObject/Object.h"
#include "ConvolutionReverb.h"
#include "DSP/Dsp.h"
#include "DSP/ConvolutionAlgorithm.h"
#include "Sound/SoundEffectSubmix.h"
#include "SubmixEffectConvolutionReverb.generated.h"

/** Block size of convolution reverb algorithm. */
UENUM()
enum class ESubmixEffectConvolutionReverbBlockSize : uint8
{
	/** 256 audio frames per a block. */
	BlockSize256,

	/** 512 audio frames per a block. */
	BlockSize512,

	/** 1024 audio frames per a block. */
	BlockSize1024
};

#if WITH_EDITORONLY_DATA
DECLARE_MULTICAST_DELEGATE_OneParam(FAudioImpulseResponsePropertyChange, FPropertyChangedEvent&);
#endif

// ========================================================================
// UAudioImpulseResponse
// UAsset used to represent Imported Impulse Responses
// ========================================================================
UCLASS(BlueprintType)
class SYNTHESIS_API UAudioImpulseResponse : public UObject
{
	GENERATED_BODY()

public:
	UAudioImpulseResponse();
	/** The interleaved audio samples used in convolution. */
	UPROPERTY()
	TArray<float> ImpulseResponse;

	/** The number of channels in impulse response. */
	UPROPERTY()
	int32 NumChannels;

	/** The original sample rate of the impulse response. */
	UPROPERTY()
	int32 SampleRate;

	/* Used to account for energy added by convolution with "loud" Impulse Responses. */
	UPROPERTY(EditAnywhere, BlueprintReadOnly, Category = SubmixEffectPreset, meta = (ClamMin = "-60.0", ClampMax = "15.0"))
	float NormalizationVolumeDb;

	/* If true, impulse response channels are interpreted as true stereo which allows channel crosstalk. If false, impulse response channels are interpreted as independent channel impulses. */
	UPROPERTY(EditAnywhere, BlueprintReadOnly, Category = SubmixEffectPreset, meta = (EditCondition = "(NumChannels > 0) && (NumChannels % 2 == 0)"))
	bool bTrueStereo;

	UPROPERTY(meta = ( DeprecatedProperty ) )
	TArray<float> IRData_DEPRECATED;

#if WITH_EDITORONLY_DATA
	virtual void PostEditChangeProperty(FPropertyChangedEvent& PropertyChangedEvent) override;

	// This delegate is called whenever PostEditChangeProperty called.
	FAudioImpulseResponsePropertyChange OnObjectPropertyChanged;
#endif
};


USTRUCT(BlueprintType)
struct SYNTHESIS_API FSubmixEffectConvolutionReverbSettings
{
	GENERATED_USTRUCT_BODY()

	FSubmixEffectConvolutionReverbSettings();


	/* Used to account for energy added by convolution with "loud" Impulse Responses. 
	 * This value is not directly editable in the editor because it is copied from the 
	 * associated UAudioImpulseResponse. */
	UPROPERTY();
	float NormalizationVolumeDb;

	/* If true, input audio is directly routed to output audio with applying any effect. */
	UPROPERTY(EditAnywhere, BlueprintReadWrite, Category = SubmixEffectPreset)
	bool bBypass;

	/* If true, the submix input audio is downmixed to match the IR asset audio channel
	 * format. If false, the input audio's channels are matched to the IR assets
	 * audio channels.
	 */
	UPROPERTY(EditAnywhere, BlueprintReadWrite, Category = SubmixEffectPreset, meta = (EditCondition = "!bBypass"))
	bool bMixInputChannelFormatToImpulseResponseFormat;

	/* If true, the reverberated audio is upmixed or downmixed to match the submix 
	 * output audio format. If false, the reverberated audio's channels are matched
	 * to the submixs output audio channels. 
	 */
	UPROPERTY(EditAnywhere, BlueprintReadWrite, Category = SubmixEffectPreset, meta = (EditCondition = "!bBypass"))
	bool bMixReverbOutputToOutputChannelFormat;

	/* Amout of audio to be sent to rear channels in quad/surround configurations */
	UPROPERTY(EditAnywhere, BlueprintReadWrite, Category = "SubmixEffectPreset|Surround", meta = (EditCondition = "bMixReverbOutputToOutputChannelFormat && !bBypass", ClampMin = "-60.0", UIMin = "-60.0", ClampMax = "15.0", UIMax = "15.0"))
	float SurroundRearChannelBleedDb;

	/* If true, rear channel bleed sends will have their phase inverted. */
	UPROPERTY(EditAnywhere, BlueprintReadWrite, Category = "SumixEffectPreset|Surround", meta = (EditCondition = "bMixReverbOutputToOutputChannelFormat && !bBypass"))
	bool bInvertRearChannelBleedPhase;

	/* If true, send Surround Rear Channel Bleed Amount sends front left to back right and vice versa */
	UPROPERTY(EditAnywhere, BlueprintReadWrite, Category = "SubmixEffectPreset|Surround", meta = (EditCondition = "bMixReverbOutputToOutputChannelFormat && !bBypass"))
	bool bSurroundRearChannelFlip;

	UPROPERTY(meta = ( DeprecatedProperty ) )
	float SurroundRearChannelBleedAmount_DEPRECATED;

	UPROPERTY(meta = ( DeprecatedProperty ) )
	TObjectPtr<UAudioImpulseResponse> ImpulseResponse_DEPRECATED;

	UPROPERTY(meta = ( DeprecatedProperty ) )
	bool AllowHardwareAcceleration_DEPRECATED;

};


/** Audio render thread effect object. */
class SYNTHESIS_API FSubmixEffectConvolutionReverb : public FSoundEffectSubmix
{
public:

	typedef int32 FConvolutionReverbID;

	// Data used to track versions of current running convolution.
	struct FVersionData
	{
		FConvolutionReverbID ConvolutionID;

		FVersionData();
		bool operator==(const FVersionData& Other) const;
	};

	
	FSubmixEffectConvolutionReverb() = delete;
	// Construct a convolution object with an existing preset. 
	FSubmixEffectConvolutionReverb(const USubmixEffectConvolutionReverbPreset* InPreset);

	~FSubmixEffectConvolutionReverb();

	// Called on an audio effect at initialization on main thread before audio processing begins.
	virtual void Init(const FSoundEffectSubmixInitData& InitData) override;

	// Called when an audio effect preset settings is changed.
	virtual void OnPresetChanged() override;

	// Process the input block of audio. Called on audio thread.
	virtual void OnProcessAudio(const FSoundEffectSubmixInputData& InData, FSoundEffectSubmixOutputData& OutData) override;

	// Call on the game thread in order to update the impulse response and hardware acceleration
	// used in this submix effect.
	FVersionData UpdateConvolutionReverb(const USubmixEffectConvolutionReverbPreset* InPreset);

	// Sets the convolution algorithm object used if the version data matches the most up-to-date
	// version data tracked within this object. This method must be called on the audio render thread.
	void SetConvolutionReverbIfCurrent(TUniquePtr<Audio::FConvolutionReverb> InReverb, const FVersionData& InVersionData);
<<<<<<< HEAD

	// Returns the data needed to build a convolution reverb
	Audio::FConvolutionReverbInitData CreateConvolutionReverbInitData();

=======

	// Returns the data needed to build a convolution reverb
	Audio::FConvolutionReverbInitData CreateConvolutionReverbInitData();

>>>>>>> 6bbb88c8
	Audio::FConvolutionReverbSettings GetParameters() const;

private:
	// Sets current runtime settings for convolution reverb which do *not* trigger
	// a FConvolutionReverb rebuild.  These settings will be applied to FConvolutionReverb 
	// at the next call to UpdateParameters()
	void SetConvolutionReverbParameters(const FSubmixEffectConvolutionReverbSettings& InSettings);

	// Increments the internal verion number and returns a copy of the
	// latest version information.
	FVersionData UpdateVersion();

	// Updates parameters on the render thread.
	void UpdateParameters();

	// Params object for copying between audio render thread and outside threads.
	Audio::TParams<Audio::FConvolutionReverbSettings> Params;

	// ConvolutionReverb performs majority of DSP operations
	TUniquePtr<Audio::FConvolutionReverb> ConvolutionReverb;

	// Audio sample rate
	float SampleRate;

	// Number of input and output channels. These are TAtomic
	// since they can be accessed on multiple threads.
	TAtomic<int32> NumInputChannels;
	TAtomic<int32> NumOutputChannels;

	TAtomic<bool> bBypass;

	mutable FCriticalSection VersionDataCriticalSection;
	FVersionData VersionData;

	mutable FCriticalSection ConvReverbInitDataCriticalSection;
	// Internal copy of data needed to create FConvolutionReverb
	Audio::FConvolutionReverbInitData ConvReverbInitData;
};

UCLASS()
class SYNTHESIS_API USubmixEffectConvolutionReverbPreset : public USoundEffectSubmixPreset
{
	GENERATED_BODY()

public:
	
	USubmixEffectConvolutionReverbPreset(const FObjectInitializer& ObjectInitializer);

	/* Note: The SubmixEffect boilerplate macros could not be utilized here because
	 * the "CreateNewEffect" implementation differed from those available in the
	 * boilerplate macro.
	 */

	virtual bool CanFilter() const override;

	virtual bool HasAssetActions() const;

	virtual FText GetAssetActionName() const override;

	virtual UClass* GetSupportedClass() const override;

	virtual FSoundEffectBase* CreateNewEffect() const override;

	virtual USoundEffectPreset* CreateNewPreset(UObject* InParent, FName Name, EObjectFlags Flags) const override;

	virtual void Init() override;


	FSubmixEffectConvolutionReverbSettings GetSettings() const;

	/** Set the convolution reverb settings */
	UFUNCTION(BlueprintCallable, Category = "Audio|Effects")
	void SetSettings(const FSubmixEffectConvolutionReverbSettings& InSettings);

	/** Set the convolution reverb impulse response */
	UFUNCTION(BlueprintCallable, BlueprintSetter, Category = "Audio|Effects")
	void SetImpulseResponse(UAudioImpulseResponse* InImpulseResponse);

	/** The impulse response used for convolution. */
	UPROPERTY(EditAnywhere, BlueprintReadWrite, BlueprintSetter = SetImpulseResponse, Category = SubmixEffectPreset)
<<<<<<< HEAD
	UAudioImpulseResponse* ImpulseResponse;
=======
	TObjectPtr<UAudioImpulseResponse> ImpulseResponse;
>>>>>>> 6bbb88c8

	/** ConvolutionReverbPreset Preset Settings. */
	UPROPERTY(EditAnywhere, BlueprintReadWrite, BlueprintSetter = SetSettings, Category = SubmixEffectPreset)
	FSubmixEffectConvolutionReverbSettings Settings;


	/** Set the internal block size. This can effect latency and performance. Higher values will result in
	 * lower CPU costs while lower values will result higher CPU costs. Latency may be affected depending
	 * on the interplay between audio engines buffer sizes and this effects block size. Generally, higher
	 * values result in higher latency, and lower values result in lower latency. 
	 */
	UPROPERTY(EditAnywhere, BlueprintReadOnly, AdvancedDisplay, Category = SubmixEffectPreset)
	ESubmixEffectConvolutionReverbBlockSize BlockSize;

	/** Opt into hardware acceleration of the convolution reverb (if available) */
	UPROPERTY(EditAnywhere, BlueprintReadOnly, AdvancedDisplay, Category = SubmixEffectPreset)
	bool bEnableHardwareAcceleration;
	

#if WITH_EDITORONLY_DATA
	// Binds to the UAudioImpulseRespont::OnObjectPropertyChanged delegate of the current ImpulseResponse
	void BindToImpulseResponseObjectChange();

	virtual void PreEditChange(FProperty* PropertyAboutToChange) override;
	virtual void PostEditChangeProperty(FPropertyChangedEvent& PropertyChangedEvent) override;

	// Called when a property changes on the ImpulseResponse object
	void PostEditChangeImpulseProperty(FPropertyChangedEvent& PropertyChangedEvent);
#endif

	virtual void PostLoad() override;

private:
	void SetImpulseResponseSettings(UAudioImpulseResponse* InImpulseResponse);

	void UpdateSettings();

	void UpdateDeprecatedProperties();

	// This method requires that the submix effect is registered with a preset.  If this 
	// submix effect is not registered with a preset, then this will not update the convolution
	// algorithm.
	void RebuildConvolutionReverb();

	mutable FCriticalSection SettingsCritSect; 
	FSubmixEffectConvolutionReverbSettings SettingsCopy; 

#if WITH_EDITORONLY_DATA

	TMap<UObject*, FDelegateHandle> DelegateHandles;
#endif
};
<|MERGE_RESOLUTION|>--- conflicted
+++ resolved
@@ -165,17 +165,10 @@
 	// Sets the convolution algorithm object used if the version data matches the most up-to-date
 	// version data tracked within this object. This method must be called on the audio render thread.
 	void SetConvolutionReverbIfCurrent(TUniquePtr<Audio::FConvolutionReverb> InReverb, const FVersionData& InVersionData);
-<<<<<<< HEAD
 
 	// Returns the data needed to build a convolution reverb
 	Audio::FConvolutionReverbInitData CreateConvolutionReverbInitData();
 
-=======
-
-	// Returns the data needed to build a convolution reverb
-	Audio::FConvolutionReverbInitData CreateConvolutionReverbInitData();
-
->>>>>>> 6bbb88c8
 	Audio::FConvolutionReverbSettings GetParameters() const;
 
 private:
@@ -256,11 +249,7 @@
 
 	/** The impulse response used for convolution. */
 	UPROPERTY(EditAnywhere, BlueprintReadWrite, BlueprintSetter = SetImpulseResponse, Category = SubmixEffectPreset)
-<<<<<<< HEAD
-	UAudioImpulseResponse* ImpulseResponse;
-=======
 	TObjectPtr<UAudioImpulseResponse> ImpulseResponse;
->>>>>>> 6bbb88c8
 
 	/** ConvolutionReverbPreset Preset Settings. */
 	UPROPERTY(EditAnywhere, BlueprintReadWrite, BlueprintSetter = SetSettings, Category = SubmixEffectPreset)
