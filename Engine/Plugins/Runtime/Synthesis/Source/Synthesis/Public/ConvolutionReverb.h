--- conflicted
+++ resolved
@@ -174,7 +174,6 @@
 		static void DeinterleaveBuffer(TArray<FAlignedFloatBuffer>& OutputBuffers, TArrayView<const float> InputBuffer, const int32 NumChannels);
 
 	private:
-<<<<<<< HEAD
 
 		using FInputFormat = IChannelFormatConverter::FInputFormat;
 		using FOutputFormat = IChannelFormatConverter::FOutputFormat;
@@ -199,7 +198,7 @@
 
 				const FOutputFormat& GetOutputFormat() const;
 				
-				void ProcessAudio(const TArray<AlignedFloatBuffer>& InInputBuffers, TArray<AlignedFloatBuffer>& OutOutputBuffers);
+				void ProcessAudio(const TArray<FAlignedFloatBuffer>& InInputBuffers, TArray<FAlignedFloatBuffer>& OutOutputBuffers);
 
 				void SetRearChannelBleed(float InGain, bool bFadeToGain=true);
 
@@ -221,71 +220,16 @@
 		FConvolutionReverb(TUniquePtr<IConvolutionAlgorithm> InAlgorithm, TUniquePtr<IChannelFormatConverter> InInputConverter, FChannelFormatConverterWrapper&& InOutputConverter, const FConvolutionReverbSettings& InSettings);
 
 		void SetConvolutionAlgorithm(TUniquePtr<IConvolutionAlgorithm> InAlgorithm);
-=======
->>>>>>> 6bbb88c8
-
-		using FInputFormat = IChannelFormatConverter::FInputFormat;
-		using FOutputFormat = IChannelFormatConverter::FOutputFormat;
-
-		// Wraps the various channel converters to provide single interface
-		class FChannelFormatConverterWrapper
-		{
-			public:
-
-				FChannelFormatConverterWrapper() = default;
-				FChannelFormatConverterWrapper(TUniquePtr<FSimpleUpmixer> InConverter);
-				FChannelFormatConverterWrapper(TUniquePtr<IChannelFormatConverter> InConverter);
-				FChannelFormatConverterWrapper(FChannelFormatConverterWrapper&& InOther);
-				FChannelFormatConverterWrapper& operator=(FChannelFormatConverterWrapper&& InOther);
-
-				FChannelFormatConverterWrapper(const FChannelFormatConverterWrapper& InOther) = delete;
-				FChannelFormatConverterWrapper& operator=(const FChannelFormatConverterWrapper& InOther) = delete;
-
-				bool IsValid() const;
-
-				const FInputFormat& GetInputFormat() const;
-
-				const FOutputFormat& GetOutputFormat() const;
-				
-				void ProcessAudio(const TArray<FAlignedFloatBuffer>& InInputBuffers, TArray<FAlignedFloatBuffer>& OutOutputBuffers);
-
-				void SetRearChannelBleed(float InGain, bool bFadeToGain=true);
-
-				void SetRearChannelFlip(bool bInDoRearChannelFlip, bool bFadeFlip=true);
-
-				bool GetRearChannelFlip() const;
-
-			private:
-				TUniquePtr<IChannelFormatConverter> Storage;
-
-<<<<<<< HEAD
-=======
-				IChannelFormatConverter* BaseConverter = nullptr;
-				FSimpleUpmixer* SimpleUpmixer = nullptr;
-
-				static FInputFormat DefaultInputFormat;
-				static FOutputFormat DefaultOutputFormat;
-		};
-
-
-		FConvolutionReverb(TUniquePtr<IConvolutionAlgorithm> InAlgorithm, TUniquePtr<IChannelFormatConverter> InInputConverter, FChannelFormatConverterWrapper&& InOutputConverter, const FConvolutionReverbSettings& InSettings);
-
-		void SetConvolutionAlgorithm(TUniquePtr<IConvolutionAlgorithm> InAlgorithm);
 
 		void ProcessAudioBlock(const float* InputAudio, int32 InNumInputChannels, FAlignedFloatBuffer& OutputAudio, int32 InNumOutputChannels);
 
->>>>>>> 6bbb88c8
 		void Update(bool bFadeToParams);
 
 		void ResizeBlockBuffers();
 
 		void ResizeProcessingBuffers();
 
-<<<<<<< HEAD
-		void ResizeArrayOfBuffers(TArray<AlignedFloatBuffer>& InArrayOfBuffers, int32 MinNumBuffers, int32 NumFrames) const;
-=======
 		void ResizeArrayOfBuffers(TArray<FAlignedFloatBuffer>& InArrayOfBuffers, int32 MinNumBuffers, int32 NumFrames) const;
->>>>>>> 6bbb88c8
 
 		FConvolutionReverbSettings Settings;
 
@@ -295,21 +239,12 @@
 		FChannelFormatConverterWrapper OutputChannelFormatConverter;
 		
 		// data is passed to the convolution algorithm as 2D arrays
-<<<<<<< HEAD
-		TArray<AlignedFloatBuffer> InputDeinterleaveBuffers;
-		TArray<AlignedFloatBuffer> InputChannelConverterBuffers; 
-
-		// data is recieved from the convolution algorithm as 2D arrays
-		TArray<AlignedFloatBuffer> OutputDeinterleaveBuffers;
-		TArray<AlignedFloatBuffer> OutputChannelConverterBuffers;
-=======
 		TArray<FAlignedFloatBuffer> InputDeinterleaveBuffers;
 		TArray<FAlignedFloatBuffer> InputChannelConverterBuffers; 
 
 		// data is recieved from the convolution algorithm as 2D arrays
 		TArray<FAlignedFloatBuffer> OutputDeinterleaveBuffers;
 		TArray<FAlignedFloatBuffer> OutputChannelConverterBuffers;
->>>>>>> 6bbb88c8
 
 		TArray<float*> InputBufferPtrs;
 		TArray<float*> OutputBufferPtrs;
