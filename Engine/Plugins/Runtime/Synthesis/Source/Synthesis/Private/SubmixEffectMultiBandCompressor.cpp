// Copyright Epic Games, Inc. All Rights Reserved.

#include "SubmixEffects/SubmixEffectMultiBandCompressor.h"

#include "AudioBusSubsystem.h"
#include "AudioMixerDevice.h"
#include "AudioMixerSubmix.h"
#include "DSP/FloatArrayMath.h"
#include "Sound/AudioBus.h"

#include UE_INLINE_GENERATED_CPP_BY_NAME(SubmixEffectMultiBandCompressor)

FSubmixEffectMultibandCompressor::FSubmixEffectMultibandCompressor()
{
	ScratchBuffer.AddUninitialized(FSubmixEffectMultibandCompressor::MaxBlockNumSamples);

	DeviceCreatedHandle = FAudioDeviceManagerDelegates::OnAudioDeviceCreated.AddRaw(this, &FSubmixEffectMultibandCompressor::OnDeviceCreated);
	DeviceDestroyedHandle = FAudioDeviceManagerDelegates::OnAudioDeviceDestroyed.AddRaw(this, &FSubmixEffectMultibandCompressor::OnDeviceDestroyed);
}

FSubmixEffectMultibandCompressor::~FSubmixEffectMultibandCompressor()
{
	ResetKey();

	FAudioDeviceManagerDelegates::OnAudioDeviceCreated.Remove(DeviceCreatedHandle);
	FAudioDeviceManagerDelegates::OnAudioDeviceDestroyed.Remove(DeviceDestroyedHandle);
}

Audio::FDeviceId FSubmixEffectMultibandCompressor::GetDeviceId() const
{
	return DeviceId;
}

void FSubmixEffectMultibandCompressor::Init(const FSoundEffectSubmixInitData& InitData)
{
	NumChannels = 0;
	SampleRate = InitData.SampleRate;

	MultiBandBuffer.Init(4, 2 * 1024);
	KeyMultiBandBuffer.Init(4, 2 * 1024);

	DeviceId = InitData.DeviceID;

	if (USubmixEffectMultibandCompressorPreset* ProcPreset = Cast<USubmixEffectMultibandCompressorPreset>(Preset.Get()))
	{
		switch (ProcPreset->Settings.KeySource)
		{
			case ESubmixEffectDynamicsKeySource::AudioBus:
			{
				if (UAudioBus* AudioBus = ProcPreset->Settings.ExternalAudioBus)
				{
					KeySource.Update(ESubmixEffectDynamicsKeySource::AudioBus, AudioBus->GetUniqueID(), static_cast<int32>(AudioBus->AudioBusChannels) + 1);
				}
			}
			break;

			case ESubmixEffectDynamicsKeySource::Submix:
			{
				if (USoundSubmix* Submix = ProcPreset->Settings.ExternalSubmix)
				{
					KeySource.Update(ESubmixEffectDynamicsKeySource::Submix, Submix->GetUniqueID());
				}
			}
			break;

			default:
			{
				// KeySource is this effect's submix/input, so do nothing
			}
			break;
		}
	}
}

void FSubmixEffectMultibandCompressor::ResetKey()
{
	KeySource.Reset();
}

Audio::FMixerDevice* FSubmixEffectMultibandCompressor::GetMixerDevice()
{
	if (FAudioDeviceManager* DeviceManager = FAudioDeviceManager::Get())
	{
		return static_cast<Audio::FMixerDevice*>(DeviceManager->GetAudioDeviceRaw(DeviceId));
	}

	return nullptr;
}

void FSubmixEffectMultibandCompressor::OnPresetChanged()
{
	GET_EFFECT_SETTINGS(SubmixEffectMultibandCompressor);

	if (Settings.Bands.Num() == 0 || NumChannels == 0)
	{
		return;
	}

	bool bNeedsReinit = (bInitialized == false
		|| Settings.Bands.Num() != PrevNumBands
		|| Settings.Bands.Num() - 1 != PrevCrossovers.Num()
		|| Settings.bFourPole != bPrevFourPole);

	// check if crossovers have changed
	// if so, update before potentially initializing
	bool bCrossoversChanged = false;
	for (int32 CrossoverId = 0; CrossoverId < PrevCrossovers.Num(); CrossoverId++)
	{
		float CrossoverFrequency = Settings.Bands[CrossoverId].CrossoverTopFrequency;
		if (CrossoverFrequency != PrevCrossovers[CrossoverId])
		{
			PrevCrossovers.Reset(Settings.Bands.Num());
			for (int32 BandId = 0; BandId < Settings.Bands.Num(); ++BandId)
			{
				PrevCrossovers.Add(Settings.Bands[BandId].CrossoverTopFrequency);
			}

			bCrossoversChanged = true;
			break;
		}
	}

	if (bNeedsReinit)
	{
		// only necessary when # of bands or filters is changed
		Initialize(Settings);
	}
	else if (bCrossoversChanged)
	{
		// lighter way to update crossovers if nothing else needs to be reinit
		BandSplitter.SetCrossovers(PrevCrossovers);
		KeyBandSplitter.SetCrossovers(PrevCrossovers);
	}

	bBypass = Settings.bBypass;

	Audio::EDynamicsProcessingMode::Type TypeToSet;
	switch (Settings.DynamicsProcessorType)
	{
	default:
	case ESubmixEffectDynamicsProcessorType::Compressor:
		TypeToSet = Audio::EDynamicsProcessingMode::Compressor;
		break;

	case ESubmixEffectDynamicsProcessorType::Limiter:
		TypeToSet = Audio::EDynamicsProcessingMode::Limiter;
		break;

	case ESubmixEffectDynamicsProcessorType::Expander:
		TypeToSet = Audio::EDynamicsProcessingMode::Expander;
		break;

	case ESubmixEffectDynamicsProcessorType::Gate:
		TypeToSet = Audio::EDynamicsProcessingMode::Gate;
		break;
	}

	Audio::EPeakMode::Type PeakModeToSet;
	switch (Settings.PeakMode)
	{
	default:
	case ESubmixEffectDynamicsPeakMode::MeanSquared:
		PeakModeToSet = Audio::EPeakMode::MeanSquared;
		break;

	case ESubmixEffectDynamicsPeakMode::RootMeanSquared:
		PeakModeToSet = Audio::EPeakMode::RootMeanSquared;
		break;

	case ESubmixEffectDynamicsPeakMode::Peak:
		PeakModeToSet = Audio::EPeakMode::Peak;
		break;
	}

	for (int32 BandId = 0; BandId < DynamicsProcessors.Num(); ++BandId)
	{
		Audio::FDynamicsProcessor& DynamicsProcessor = DynamicsProcessors[BandId];

		DynamicsProcessor.SetChannelLinkMode(static_cast<Audio::EDynamicsProcessorChannelLinkMode>(Settings.LinkMode));

		DynamicsProcessor.SetLookaheadMsec(Settings.LookAheadMsec);
		DynamicsProcessor.SetAnalogMode(Settings.bAnalogMode);

		DynamicsProcessor.SetAttackTime(Settings.Bands[BandId].AttackTimeMsec);
		DynamicsProcessor.SetReleaseTime(Settings.Bands[BandId].ReleaseTimeMsec);
		DynamicsProcessor.SetThreshold(Settings.Bands[BandId].ThresholdDb);
		DynamicsProcessor.SetRatio(Settings.Bands[BandId].Ratio);
		DynamicsProcessor.SetKneeBandwidth(Settings.Bands[BandId].KneeBandwidthDb);
		DynamicsProcessor.SetInputGain(Settings.Bands[BandId].InputGainDb);
		DynamicsProcessor.SetOutputGain(Settings.Bands[BandId].OutputGainDb);

		DynamicsProcessor.SetProcessingMode(TypeToSet);
		DynamicsProcessor.SetPeakMode(PeakModeToSet);

		// key audition will work fine if there's no external submix, and will simply bypass compression
		DynamicsProcessor.SetKeyAudition(Settings.bKeyAudition);
		DynamicsProcessor.SetKeyGain(Settings.KeyGainDb);

		UpdateKeyFromSettings(Settings);
	}
}

bool FSubmixEffectMultibandCompressor::UpdateKeySourcePatch()
{
	// Default (input as key) does not use source patch, so don't
	// continue checking or updating state.
	if (KeySource.GetType() == ESubmixEffectDynamicsKeySource::Default)
	{
		return false;
	}

	if (KeySource.Patch.IsValid())
	{
		return true;
	}

	switch (KeySource.GetType())
	{
		case ESubmixEffectDynamicsKeySource::AudioBus:
		{
			// Retrieving/mutating the MixerDevice is only safe during OnProcessAudio calls if
			// it is not called during Teardown.  The DynamicsProcessor should be Reset via
			// the OnDeviceDestroyed callback (prior to FAudioDevice::Teardown), so this call
			// should never be hit during Teardown.
			if (Audio::FMixerDevice* MixerDevice = GetMixerDevice())
			{
				const uint32 ObjectId = KeySource.GetObjectId();
				if (ObjectId != INDEX_NONE)
				{
					UAudioBusSubsystem* AudioBusSubsystem = MixerDevice->GetSubsystem<UAudioBusSubsystem>();
					check(AudioBusSubsystem);
					KeySource.Patch = AudioBusSubsystem->AddPatchOutputForAudioBus(ObjectId, MixerDevice->GetNumOutputFrames(), KeySource.GetNumChannels());
					if (KeySource.Patch.IsValid())
					{
						for (Audio::FDynamicsProcessor& DynamicsProcessor : DynamicsProcessors)
						{
							DynamicsProcessor.SetKeyNumChannels(KeySource.GetNumChannels());
						}

						return true;
					}
<<<<<<< HEAD
					else if (KeySource.ShouldReportInactive())
					{
						KeySource.SetReportInactive(false);
					}
=======
>>>>>>> 4af6daef
				}
			}
		}
		break;

		case ESubmixEffectDynamicsKeySource::Submix:
		{
			// Retrieving/mutating the MixerDevice is only safe during OnProcessAudio calls if
			// it is not called during Teardown.  The DynamicsProcessor should be Reset via
			// the OnDeviceDestroyed callback (prior to FAudioDevice::Teardown), so this call
			// should never be hit during Teardown.
			if (Audio::FMixerDevice* MixerDevice = GetMixerDevice())
			{
				const uint32 ObjectId = KeySource.GetObjectId();
				if (ObjectId != INDEX_NONE)
				{
					KeySource.Patch = MixerDevice->AddPatchForSubmix(ObjectId, 1.0f /* PatchGain */);
					if (KeySource.Patch.IsValid())
					{
						Audio::FMixerSubmixPtr SubmixPtr = MixerDevice->FindSubmixInstanceByObjectId(KeySource.GetObjectId());
						if (SubmixPtr.IsValid())
						{
							const int32 SubmixNumChannels = SubmixPtr->GetNumOutputChannels();
							KeySource.SetNumChannels(SubmixNumChannels);

							for (Audio::FDynamicsProcessor& DynamicsProcessor : DynamicsProcessors)
							{
								DynamicsProcessor.SetKeyNumChannels(SubmixNumChannels);
							}

							return true;
						}
					}
<<<<<<< HEAD
					else if (KeySource.ShouldReportInactive())
					{
						KeySource.SetReportInactive(false);
					}
=======
>>>>>>> 4af6daef
				}
			}
		}
		break;

		case ESubmixEffectDynamicsKeySource::Default:
		default:
		break;
	}

	return false;
}

void FSubmixEffectMultibandCompressor::Initialize(FSubmixEffectMultibandCompressorSettings& Settings)
{
	const int32 NumBands = Settings.Bands.Num();

	if(NumBands <= 0)
	{
		bInitialized = false;
		DynamicsProcessors.Reset();
		PrevCrossovers.Reset();
		return;
	}
	
	FrameSize = sizeof(float) * NumChannels;

	PrevCrossovers.Reset(NumBands - 1);
	for (int32 BandId = 0; BandId < NumBands - 1; BandId++)
	{
		PrevCrossovers.Add(Settings.Bands[BandId].CrossoverTopFrequency);
	}

	Audio::EFilterOrder CrossoverMode = Settings.bFourPole ? Audio::EFilterOrder::FourPole : Audio::EFilterOrder::TwoPole;

	BandSplitter.Init(NumChannels, SampleRate, CrossoverMode, true /*Phase Compensate*/, PrevCrossovers);
	KeyBandSplitter.Init(NumChannels, SampleRate, CrossoverMode, false /*Phase Compensate*/, PrevCrossovers);

	MultiBandBuffer.SetBands(NumBands);
	KeyMultiBandBuffer.SetBands(NumBands);

	DynamicsProcessors.Reset(NumBands);
	DynamicsProcessors.AddDefaulted(NumBands);

	for (int32 BandId = 0; BandId < NumBands; ++BandId)
	{
		DynamicsProcessors[BandId].Init(SampleRate, NumChannels);
	}

	PrevNumBands = Settings.Bands.Num();
	bPrevFourPole = Settings.bFourPole;
	bInitialized = true;
}

void FSubmixEffectMultibandCompressor::OnProcessAudio(const FSoundEffectSubmixInputData& InData, FSoundEffectSubmixOutputData& OutData)
{
	if (NumChannels != InData.NumChannels)
	{
		GET_EFFECT_SETTINGS(SubmixEffectMultibandCompressor);
		NumChannels = InData.NumChannels;

		Initialize(Settings);
		OnPresetChanged();
	}

	const int32 NumSamples = InData.NumFrames * NumChannels;

	const Audio::FAlignedFloatBuffer& InBuffer = *InData.AudioBuffer;
	Audio::FAlignedFloatBuffer& OutBuffer = *OutData.AudioBuffer;

	if (bBypass || bInitialized == false || DynamicsProcessors.IsEmpty())
	{
		//passthrough
		FMemory::Memcpy(OutBuffer.GetData(), InBuffer.GetData(), FrameSize * InData.NumFrames);
		return;
	}

	int32 NumKeyChannels = DynamicsProcessors[0].GetKeyNumChannels();
	int32 NumKeySamples = InData.NumFrames * NumKeyChannels;

	AudioExternal.Reset(NumKeySamples);

	// If set to default, enforce num key channels to always be number of input channels.
	// If either unset or KeySource was changed between frames back to 'Default', NumKeyChannels
	// could be stale or left as initialized number of scratch channels.
	if (KeySource.GetType() == ESubmixEffectDynamicsKeySource::Default)
	{
		if (InData.NumChannels != NumKeyChannels)
		{
			NumKeyChannels = InData.NumChannels;
			NumKeySamples = InData.NumFrames * NumKeyChannels;

			for (Audio::FDynamicsProcessor& DynamicsProcessor : DynamicsProcessors)
			{
				DynamicsProcessor.SetKeyNumChannels(NumKeyChannels);
			}
		}
	}
	else
	{
		AudioExternal.AddZeroed(NumKeySamples);
	}

	const bool bUseKey = UpdateKeySourcePatch();

	if (bUseKey)
	{
		KeySource.Patch->PopAudio(AudioExternal.GetData(), NumKeySamples, true /* bUseLatestAudio */);
	}

	if (InData.NumChannels != DynamicsProcessors[0].GetNumChannels())
	{
		for (Audio::FDynamicsProcessor& DynamicsProcessor : DynamicsProcessors)
		{
			DynamicsProcessor.SetNumChannels(InData.NumChannels);
		}
	}

	// Zero buffer so multiple bands can all sum to it
	FMemory::Memzero(OutBuffer.GetData(), FrameSize * InData.NumFrames);

	// If passed more samples than the max block size, process in blocks
	const int32 BlockSize = FMath::Min(MaxBlockNumSamples, NumSamples);

	if (BlockSize > MultiBandBuffer.NumSamples)
	{
		MultiBandBuffer.SetSamples(NumSamples);

		if (bUseKey)
		{
			KeyMultiBandBuffer.SetSamples(NumKeySamples);
		}
	}

	for (int32 SampleIdx = 0; SampleIdx < NumSamples; SampleIdx += BlockSize)
	{
		const float* InPtr = &InBuffer[SampleIdx];
		float* OutPtr = &OutBuffer[SampleIdx];
		const int32 NumBlockFrames = BlockSize / NumChannels;

		const float* KeyPtr = nullptr;
		
		if (bUseKey)
		{
			const int32 KeySampleIdx = (SampleIdx / NumChannels) * NumKeyChannels;
			ensure(KeySampleIdx < AudioExternal.Num());
			KeyPtr = &AudioExternal[KeySampleIdx];
		}

		ScratchBuffer.SetNumUninitialized(BlockSize, false /* bAllowShrinking */);

		BandSplitter.ProcessAudioBuffer(InPtr, MultiBandBuffer, NumBlockFrames);

		if (bUseKey)
		{
			KeyBandSplitter.ProcessAudioBuffer(KeyPtr, KeyMultiBandBuffer, NumBlockFrames);
		}
		else
		{
			// reset key gain to unity in case this has changed recently on another thread
			for (Audio::FDynamicsProcessor& DynamicsProcessor : DynamicsProcessors)
			{
				//DynamicsProcessor.SetKeyGain(0.0f);
			}
		}

		TArrayView<const float> ScratchBufferView(ScratchBuffer.GetData(), BlockSize);
		TArrayView<float> OutPtrView(OutPtr, BlockSize);

		for (int32 Band = 0; Band < DynamicsProcessors.Num(); ++Band)
		{
			DynamicsProcessors[Band].ProcessAudio(MultiBandBuffer[Band], BlockSize, ScratchBuffer.GetData(), bUseKey ? KeyMultiBandBuffer[Band] : nullptr);
			Audio::ArrayMixIn(ScratchBufferView, OutPtrView);
		}
	}
}

void FSubmixEffectMultibandCompressor::UpdateKeyFromSettings(const FSubmixEffectMultibandCompressorSettings& InSettings)
{
	uint32 ObjectId = INDEX_NONE;
	int32 SourceNumChannels = 0;
	switch (InSettings.KeySource)
	{
		case ESubmixEffectDynamicsKeySource::AudioBus:
		{
			if (InSettings.ExternalAudioBus)
			{
				ObjectId = InSettings.ExternalAudioBus->GetUniqueID();
				SourceNumChannels = static_cast<int32>(InSettings.ExternalAudioBus->AudioBusChannels) + 1;
			}
		}
		break;

		case ESubmixEffectDynamicsKeySource::Submix:
		{
			if (InSettings.ExternalSubmix)
			{
				ObjectId = InSettings.ExternalSubmix->GetUniqueID();
			}
		}
		break;

		default:
		{
		}
		break;
	}

	KeySource.Update(InSettings.KeySource, ObjectId, SourceNumChannels);
}

void FSubmixEffectMultibandCompressor::OnDeviceCreated(Audio::FDeviceId InDeviceId)
{
	if (InDeviceId == DeviceId)
	{
		GET_EFFECT_SETTINGS(SubmixEffectMultibandCompressor);
		UpdateKeyFromSettings(Settings);

		FAudioDeviceManagerDelegates::OnAudioDeviceCreated.Remove(DeviceCreatedHandle);
	}
}

void FSubmixEffectMultibandCompressor::OnDeviceDestroyed(Audio::FDeviceId InDeviceId)
{
	if (InDeviceId == DeviceId)
	{
		// Reset the key on device destruction to avoid reinitializing
		// it during FAudioDevice::Teardown via ProcessAudio.
		ResetKey();
		FAudioDeviceManagerDelegates::OnAudioDeviceDestroyed.Remove(DeviceDestroyedHandle);
	}
}

/**
 * Preset
 */
void USubmixEffectMultibandCompressorPreset::OnInit()
{
	switch (Settings.KeySource)
	{
		case ESubmixEffectDynamicsKeySource::AudioBus:
		{
			SetAudioBus(Settings.ExternalAudioBus);
		}
		break;

		case ESubmixEffectDynamicsKeySource::Submix:
		{
			SetExternalSubmix(Settings.ExternalSubmix);
		}
		break;

		default:
		break;
	}
}

#if WITH_EDITOR
void USubmixEffectMultibandCompressorPreset::PostEditChangeChainProperty(struct FPropertyChangedChainEvent& InChainEvent)
{
	if (InChainEvent.GetPropertyName() == GET_MEMBER_NAME_CHECKED(FSubmixEffectMultibandCompressorSettings, KeySource))
	{
		switch (Settings.KeySource)
		{
			case ESubmixEffectDynamicsKeySource::AudioBus:
			{
				Settings.ExternalSubmix = nullptr;
			}
			break;

			case ESubmixEffectDynamicsKeySource::Submix:
			{
				Settings.ExternalAudioBus = nullptr;
			}
			break;

			case ESubmixEffectDynamicsKeySource::Default:
			default:
			{
				Settings.ExternalSubmix = nullptr;
				Settings.ExternalAudioBus = nullptr;
				static_assert(static_cast<int32>(ESubmixEffectDynamicsKeySource::Count) == 3, "Possible missing KeySource switch case coverage");
			}
			break;
		}
	}

	Super::PostEditChangeChainProperty(InChainEvent);
}
#endif // WITH_EDITOR

void USubmixEffectMultibandCompressorPreset::ResetKey()
{
	EffectCommand<FSubmixEffectMultibandCompressor>([](FSubmixEffectMultibandCompressor& Instance)
	{
		Instance.ResetKey();
	});
}

void USubmixEffectMultibandCompressorPreset::SetAudioBus(UAudioBus* InAudioBus)
{
	int32 BusChannels = 0;
	if (InAudioBus)
	{
		BusChannels = static_cast<int32>(InAudioBus->AudioBusChannels) + 1;
		SetKey(ESubmixEffectDynamicsKeySource::AudioBus, InAudioBus, BusChannels);
	}
	else
	{
		ResetKey();
	}
}

void USubmixEffectMultibandCompressorPreset::SetExternalSubmix(USoundSubmix* InSubmix)
{
	if (InSubmix)
	{
		SetKey(ESubmixEffectDynamicsKeySource::Submix, InSubmix);
	}
	else
	{
		ResetKey();
	}
}

void USubmixEffectMultibandCompressorPreset::SetKey(ESubmixEffectDynamicsKeySource InKeySource, UObject* InObject, int32 InNumChannels)
{
	if (InObject)
	{
		EffectCommand<FSubmixEffectMultibandCompressor>([this, ObjectId = InObject->GetUniqueID(), InKeySource, InNumChannels](FSubmixEffectMultibandCompressor& Instance)
		{
			Instance.KeySource.Update(InKeySource, ObjectId, InNumChannels);
		});
	}
}

void USubmixEffectMultibandCompressorPreset::SetSettings(const FSubmixEffectMultibandCompressorSettings& InSettings)
{
	UpdateSettings(InSettings);

	IterateEffects<FSubmixEffectMultibandCompressor>([&](FSubmixEffectMultibandCompressor& Instance)
	{
		Instance.UpdateKeyFromSettings(InSettings);
	});
}
<|MERGE_RESOLUTION|>--- conflicted
+++ resolved
@@ -239,13 +239,6 @@
 
 						return true;
 					}
-<<<<<<< HEAD
-					else if (KeySource.ShouldReportInactive())
-					{
-						KeySource.SetReportInactive(false);
-					}
-=======
->>>>>>> 4af6daef
 				}
 			}
 		}
@@ -279,13 +272,6 @@
 							return true;
 						}
 					}
-<<<<<<< HEAD
-					else if (KeySource.ShouldReportInactive())
-					{
-						KeySource.SetReportInactive(false);
-					}
-=======
->>>>>>> 4af6daef
 				}
 			}
 		}
