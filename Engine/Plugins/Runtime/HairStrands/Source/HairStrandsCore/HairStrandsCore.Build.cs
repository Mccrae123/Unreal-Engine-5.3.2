--- conflicted
+++ resolved
@@ -10,11 +10,7 @@
 			PrivateIncludePaths.AddRange(
 				new string[] {
 					ModuleDirectory + "/Private",
-<<<<<<< HEAD
-					EngineDirectory + "/Source/Runtime/Renderer/Private",
-=======
 					System.IO.Path.Combine(GetModuleDirectory("Renderer"), "Private"),
->>>>>>> d731a049
 					EngineDirectory + "/Shaders/Shared",
 				});
 			PublicIncludePaths.Add(ModuleDirectory + "/Public");
