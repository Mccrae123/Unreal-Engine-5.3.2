// Copyright Epic Games, Inc. All Rights Reserved.

#pragma once

#include "CoreMinimal.h"
#include "UObject/Object.h"
#include "UObject/ObjectMacros.h"
#include "GroomSettings.h"
#include "Math/IntVector.h"

struct FHairStrandsDatas;
struct FHairStrandsClusterCullingData;
struct FHairStrandsClusterCullingBulkData;
struct FHairGroupsLOD;
struct FHairGroupData;
struct FHairDescriptionGroups;
struct FHairGroupsInterpolation;
struct FHairStrandsInterpolationDatas;
struct FHairInterpolationSettings;
struct FHairStrandsBulkData;
struct FHairStrandsInterpolationBulkData;
struct FHairDescriptionGroup;
struct FHairGroupInfo;
class FHairDescription;
class UGroomAsset;
class UGroomComponent;

struct FHairStrandsVoxelData
{
	static const uint8 InvalidGroupIndex = 0xFF;
	struct FData
	{
		FVector3f BaseColor;
		float Roughness;
		uint8 GroupIndex;
	};

	FVector3f MinBound;
	FVector3f MaxBound;
	FIntVector Resolution;
	TArray<FData> Datas;

	// Return the (closest) group index corresponding to position P
	FData GetData(const FVector3f& P) const;
	bool IsValid() const { return Datas.Num() > 0; }
};

struct FHairStrandsVoxelData
{
	static const uint8 InvalidGroupIndex = 0xFF;
	struct FData
	{
		FVector3f BaseColor;
		float Roughness;
		uint8 GroupIndex;
	};

	FVector3f MinBound;
	FVector3f MaxBound;
	FIntVector Resolution;
	TArray<FData> Datas;

	// Return the (closest) group index corresponding to position P
	FData GetData(const FVector3f& P) const;
	bool IsValid() const { return Datas.Num() > 0; }
};

// Data flow overview
// ==================
// HairDescription -> HairDescriptionGroups -> HairStrandsData -> HairStrandsBulkData*
//															   -> HairStrandsInterpolationData ->HairStrandsInterpolationBulkData*
//															   -> HairStrandsClusterData*
//
// * Data used at runtime. Other type of data are intermediate data used only during building/within the editor
struct HAIRSTRANDSCORE_API FGroomBuilder
{
	static FString GetVersion();

	// 1. Build hair group based on the hair description
	static bool BuildHairDescriptionGroups(
		const FHairDescription& HairDescription, 
		FHairDescriptionGroups& Out);

	// 2.a Build FHairStrandsDatas for Strands & Guides, based on HairDescriptionGroups and DecimationSettings
	static void BuildData(
		const FHairDescriptionGroup& InHairDescriptionGroup,
		const FHairGroupsInterpolation& InSettings,
		FHairGroupInfo& OutGroupInfo,
		FHairStrandsDatas& OutStrands,
		FHairStrandsDatas& OutGuides);

	// 2.b Build FHairStrandsDatas for Strands or Guides. 
	// This version:
	// * Suppose OutStrands already contains curves & points data. 
	// * Compute only offset data/bounding box/max length/max radius/...
	static void BuildData(FHairStrandsDatas& OutStrands);

	// 3. Build bulk data for Strands / Guides
	static void BuildBulkData(
		const FHairGroupInfo& InInfo,
		const FHairStrandsDatas& InData,
		FHairStrandsBulkData& OutBulkData);

	// 4. Build interplation data based on the hairStrands data
	static void BuildInterplationData(
		const FHairGroupInfo& InInfo,
		const FHairStrandsDatas& InRenData,
		const FHairStrandsDatas& InSimData,
		const FHairInterpolationSettings& InInterpolationSettings,
		FHairStrandsInterpolationDatas& OutInterpolationData);

	// 5. Build interplation bulk data
	static void BuildInterplationBulkData(
		const FHairStrandsDatas& InSimData,
		const FHairStrandsInterpolationDatas& InInterpolationData,
		FHairStrandsInterpolationBulkData& OutInterpolationData);

	// 6. Build cluster data
	static void BuildClusterBulkData(
		const FHairStrandsDatas& InRenData,
		const float InGroomAssetRadius,
		const FHairGroupsLOD& InSettings,
		FHairStrandsClusterCullingBulkData& OutClusterCullingData);

	// Optional: Voxelize hair group index
	static void VoxelizeGroupIndex(
		const FHairDescriptionGroups& In,
		FHairStrandsVoxelData& Out);
<<<<<<< HEAD
};
=======
};

////////////////////////////////////////////////////////////////////////////////////////////////////////////////////////

struct FStrandsPositionOutput
{
	typedef TArray<FVector3f> FStrand;
	typedef TArray<FStrand>   FGroup;

	TArray<FGroup> Groups;
	const UGroomComponent* Component = nullptr;

	int32 Status = -1;

	bool IsValid() const { return Status == 0; }
};

HAIRSTRANDSCORE_API bool RequestStrandsPosition(const UGroomComponent* Component, FStrandsPositionOutput* Output);
>>>>>>> d731a049
<|MERGE_RESOLUTION|>--- conflicted
+++ resolved
@@ -24,26 +24,6 @@
 class FHairDescription;
 class UGroomAsset;
 class UGroomComponent;
-
-struct FHairStrandsVoxelData
-{
-	static const uint8 InvalidGroupIndex = 0xFF;
-	struct FData
-	{
-		FVector3f BaseColor;
-		float Roughness;
-		uint8 GroupIndex;
-	};
-
-	FVector3f MinBound;
-	FVector3f MaxBound;
-	FIntVector Resolution;
-	TArray<FData> Datas;
-
-	// Return the (closest) group index corresponding to position P
-	FData GetData(const FVector3f& P) const;
-	bool IsValid() const { return Datas.Num() > 0; }
-};
 
 struct FHairStrandsVoxelData
 {
@@ -126,9 +106,6 @@
 	static void VoxelizeGroupIndex(
 		const FHairDescriptionGroups& In,
 		FHairStrandsVoxelData& Out);
-<<<<<<< HEAD
-};
-=======
 };
 
 ////////////////////////////////////////////////////////////////////////////////////////////////////////////////////////
@@ -146,5 +123,4 @@
 	bool IsValid() const { return Status == 0; }
 };
 
-HAIRSTRANDSCORE_API bool RequestStrandsPosition(const UGroomComponent* Component, FStrandsPositionOutput* Output);
->>>>>>> d731a049
+HAIRSTRANDSCORE_API bool RequestStrandsPosition(const UGroomComponent* Component, FStrandsPositionOutput* Output);