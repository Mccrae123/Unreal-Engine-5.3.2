--- conflicted
+++ resolved
@@ -12,14 +12,10 @@
 #include "HairStrandsInterface.h"
 #include "HairStrandsMeshProjection.h"
 
-<<<<<<< HEAD
-#define STRANDS_PROCEDURAL_INTERSECTOR_MAX_SPLITS 4
-=======
 namespace UE::DerivedData { class FRequestOwner; }
 
 ////////////////////////////////////////////////////////////////////////////////////////////////////////////////////////
 // Helpers
->>>>>>> 4af6daef
 
 inline uint32 GetBufferTotalNumBytes(const FRDGExternalBuffer& In) 
 {
@@ -42,13 +38,12 @@
 /* Hair resource name - Allow more precise resource name for debug purpose. Enabled with HAIR_RESOURCE_DEBUG_NAME */
 #define HAIR_RESOURCE_DEBUG_NAME 0
 struct FHairResourceName
-<<<<<<< HEAD
 {
 	FHairResourceName() = default;
 #if HAIR_RESOURCE_DEBUG_NAME
 	FHairResourceName(const FName& In) : AssetName(In) {}
 	FHairResourceName(const FName& In, int32 InGroupIndex) : AssetName(In), GroupIndex(InGroupIndex) {}
-	FHairResourceName(const FName& In, int32 InGroupIndex, int32 InLODIndex) : AssetName(In), GroupIndex(InGroupIndex), LODIndex(InLODIndex) {}
+	FHairResourceName(const FName& In, int32 InGroupIndex, int32 InLODIndex) : AssetName(In), GroupIndex(InGroupIndex), InLODIndex(InLODIndex) {}
 
 	FName AssetName;
 	int32 GroupIndex = -1;
@@ -61,177 +56,17 @@
 #endif
 };
 
+////////////////////////////////////////////////////////////////////////////////////////////////////////////////////////
+// Loading Type/Status
+
 enum class EHairResourceLoadingType : uint8
 {
 	Async,
 	Sync
 };
 
-enum class EHairResourceStatus : uint8
-{
-	None = 0,
-	Loading = 1,
-	Valid = 2
-};
-
-FORCEINLINE EHairResourceStatus  operator& (EHairResourceStatus A, EHairResourceStatus B) { return static_cast<EHairResourceStatus>(static_cast<uint8>(A) & static_cast<uint8>(B)); }
-FORCEINLINE EHairResourceStatus  operator| (EHairResourceStatus A, EHairResourceStatus B) { return static_cast<EHairResourceStatus>(static_cast<uint8>(A) | static_cast<uint8>(B)); }
-FORCEINLINE EHairResourceStatus& operator|=(EHairResourceStatus&A, EHairResourceStatus B) { return A=A|B; }
-FORCEINLINE bool operator! (EHairResourceStatus A) { return static_cast<uint8>(A) != 0; }
-
-EHairResourceLoadingType GetHairResourceLoadingType(EHairGeometryType InGeometryType, int32 InLODIndex);
-
-/* Hair resouces which whom allocation can be deferred */
-struct FHairCommonResource : public FRenderResource
-{
-	/** Build the hair strands resource */
-	FHairCommonResource(EHairStrandsAllocationType AllocationType, const FHairResourceName& InResourceName, const FName& InOwnerName, bool bUseRenderGraph=true);
-
-	/* Init/Release buffers (FRenderResource) */
-	virtual void InitRHI() override;
-	virtual void ReleaseRHI() override;
-
-	/* Init/Release buffers (FHairCommonResource) */
-	void Allocate(FRDGBuilder& GraphBuilder, EHairResourceLoadingType LoadingType);
-	void Allocate(FRDGBuilder& GraphBuilder, EHairResourceLoadingType LoadingType, EHairResourceStatus& Status);
-	void AllocateLOD(FRDGBuilder& GraphBuilder, int32 LODIndex, EHairResourceLoadingType LoadingType, EHairResourceStatus& Status);
-
-	void StreamInData();
-	void StreamInLODData(int32 LODIndex);
-
-	virtual void InternalAllocate() {}
-	virtual void InternalAllocate(FRDGBuilder& GraphBuilder) {}
-	virtual void InternalAllocateLOD(FRDGBuilder& GraphBuilder, int32 LODIndex) {}
-	virtual void InternalRelease() {}
-	virtual bool InternalIsDataLoaded() { return true; }
-	virtual bool InternalIsLODDataLoaded(int32 LODIndex) { return true; }
-
-	bool bUseRenderGraph = true;
-	bool bIsInitialized = false;
-	EHairStrandsAllocationType AllocationType = EHairStrandsAllocationType::Deferred;
-
-	/* Store (precis) debug name */
-	FHairResourceName ResourceName;
-	FName OwnerName;
-=======
-{
-	FHairResourceName() = default;
-#if HAIR_RESOURCE_DEBUG_NAME
-	FHairResourceName(const FName& In) : AssetName(In) {}
-	FHairResourceName(const FName& In, int32 InGroupIndex) : AssetName(In), GroupIndex(InGroupIndex) {}
-	FHairResourceName(const FName& In, int32 InGroupIndex, int32 InLODIndex) : AssetName(In), GroupIndex(InGroupIndex), InLODIndex(InLODIndex) {}
-
-	FName AssetName;
-	int32 GroupIndex = -1;
-	int32 LODIndex = -1;
-	TArray<FString> Names;
-#else
-	FHairResourceName(const FName& In) {}
-	FHairResourceName(const FName& In, int32 InGroupIndex) {}
-	FHairResourceName(const FName& In, int32 InGroupIndex, int32 InLODIndex) {}
-#endif
-};
-
-////////////////////////////////////////////////////////////////////////////////////////////////////////////////////////
-// Loading Type/Status
-
-enum class EHairResourceLoadingType : uint8
-{
-	Async,
-	Sync
->>>>>>> 4af6daef
-};
-
 struct EHairResourceStatus
 {
-<<<<<<< HEAD
-	/** Build the hair strands resource */
-	FHairStrandsRestRootResource(FHairStrandsRootBulkData& BulkData, EHairStrandsResourcesType CurveType, const FHairResourceName& ResourceName, const FName& OwnerName);
-
-	/* Init/Release buffers */
-	virtual void InternalAllocate(FRDGBuilder& GraphBuilder) override;
-	virtual void InternalAllocateLOD(FRDGBuilder& GraphBuilder, int32 LODIndex) override;
-	virtual void InternalRelease() override;
-	virtual bool InternalIsDataLoaded() override;
-	virtual bool InternalIsLODDataLoaded(int32 LODIndex) override;
-
-	/* Get the resource name */
-	virtual FString GetFriendlyName() const override { return TEXT("FHairStrandsRestRootResource"); }
-
-	/* Populate GPU LOD data from RootData (this function doesn't initialize resources) */
-	void PopulateFromRootData();
-
-	/* Return the memory size for GPU resources */
-	uint32 GetResourcesSize() const 
-	{
-		uint32 Total = 0;
-		for (const FLOD& LOD : LODs)
-		{
-			Total += GetBufferTotalNumBytes(LOD.UniqueTriangleIndexBuffer);
-			Total += GetBufferTotalNumBytes(LOD.RootToUniqueTriangleIndexBuffer);
-			Total += GetBufferTotalNumBytes(LOD.RootBarycentricBuffer);
-			Total += GetBufferTotalNumBytes(LOD.RestUniqueTrianglePosition0Buffer);
-			Total += GetBufferTotalNumBytes(LOD.RestUniqueTrianglePosition1Buffer);
-			Total += GetBufferTotalNumBytes(LOD.RestUniqueTrianglePosition2Buffer);
-			Total += GetBufferTotalNumBytes(LOD.MeshInterpolationWeightsBuffer);
-			Total += GetBufferTotalNumBytes(LOD.MeshSampleIndicesBuffer);
-			Total += GetBufferTotalNumBytes(LOD.RestSamplePositionsBuffer);
-		}
-		return Total;
-	}
-
-	struct FLOD
-	{
-		enum class EStatus { Invalid, Initialized, Completed };
-
-		const bool IsValid() const { return Status == EStatus::Completed; }
-		EStatus Status = EStatus::Invalid;
-		int32 LODIndex = -1;
-
-		/* Triangle on which a root is attached */
-		/* When the projection is done with source to target mesh transfer, the projection indices does not match.
-		   In this case we need to separate index computation. The barycentric coords remain the same however. */
-		FRDGExternalBuffer UniqueTriangleIndexBuffer;
-		/* Strands hair root to unique triangle index */
-		FRDGExternalBuffer RootToUniqueTriangleIndexBuffer;
-		FRDGExternalBuffer RootBarycentricBuffer;
-
-		/* Strand hair roots translation and rotation in rest position relative to the bound triangle. Positions are relative to the rest root center */
-		FRDGExternalBuffer RestUniqueTrianglePosition0Buffer;
-		FRDGExternalBuffer RestUniqueTrianglePosition1Buffer;
-		FRDGExternalBuffer RestUniqueTrianglePosition2Buffer;
-
-		/* Strand hair mesh interpolation matrix and sample indices */
-		uint32 SampleCount = 0;
-		FRDGExternalBuffer MeshInterpolationWeightsBuffer;
-		FRDGExternalBuffer MeshSampleIndicesBuffer;
-		FRDGExternalBuffer RestSamplePositionsBuffer;
-	};
-
-	/* Store the hair projection information for each mesh LOD */
-	TArray<FLOD> LODs;
-
-	/* LOD bulk data requests */
-	TArray<FBulkDataBatchRequest> LODRequests;
-
-	/* Store CPU data for root info & root binding */
-	FHairStrandsRootBulkData& BulkData;
-
-	/* Type of curves */
-	const EHairStrandsResourcesType CurveType;
-};
-
-/* Render buffers for root deformation for dynamic meshes */
-struct FHairStrandsDeformedRootResource : public FHairCommonResource
-{
-	/** Build the hair strands resource */
-	FHairStrandsDeformedRootResource(EHairStrandsResourcesType CurveType, const FHairResourceName& ResourceName, const FName& OwnerName);
-	FHairStrandsDeformedRootResource(const FHairStrandsRestRootResource* InRestResources, EHairStrandsResourcesType CurveType, const FHairResourceName& ResourceName, const FName& OwnerName);
-
-	/* Init/Release buffers */
-	virtual void InternalAllocateLOD(FRDGBuilder& GraphBuilder, int32 LODIndex) override;
-	virtual void InternalRelease() override;
-=======
 	enum class EStatus : uint8
 	{
 		None = 0,
@@ -249,51 +84,12 @@
 FORCEINLINE EHairResourceStatus& operator|=(EHairResourceStatus&Out, EHairResourceStatus::EStatus InStatus) { return Out=Out|InStatus; }
 
 FORCEINLINE bool operator! (EHairResourceStatus A) { return static_cast<uint8>(A.Status) != 0 && A.AvailableCurveCount > 0; }
->>>>>>> 4af6daef
 
 EHairResourceLoadingType GetHairResourceLoadingType(EHairGeometryType InGeometryType, int32 InLODIndex);
 
 ////////////////////////////////////////////////////////////////////////////////////////////////////////////////////////
 // Common resources
 
-<<<<<<< HEAD
-	/* Return the memory size for GPU resources */
-	uint32 GetResourcesSize() const
-	{
-		uint32 Total = 0;
-		for (const FLOD& LOD : LODs)
-		{
-			Total += GetBufferTotalNumBytes(LOD.DeformedUniqueTrianglePosition0Buffer[0]);
-			Total += GetBufferTotalNumBytes(LOD.DeformedUniqueTrianglePosition1Buffer[0]);
-			Total += GetBufferTotalNumBytes(LOD.DeformedUniqueTrianglePosition2Buffer[0]);
-			Total += GetBufferTotalNumBytes(LOD.DeformedSamplePositionsBuffer[0]);
-			Total += GetBufferTotalNumBytes(LOD.MeshSampleWeightsBuffer[0]);
-
-			// Double buffering is disabled by default unless the read-only cvar r.HairStrands.ContinuousDecimationReordering is set
-			if (IsHairStrandContinuousDecimationReorderingEnabled())
-			{
-				Total += GetBufferTotalNumBytes(LOD.DeformedUniqueTrianglePosition0Buffer[1]);
-				Total += GetBufferTotalNumBytes(LOD.DeformedUniqueTrianglePosition1Buffer[1]);
-				Total += GetBufferTotalNumBytes(LOD.DeformedUniqueTrianglePosition2Buffer[1]);
-				Total += GetBufferTotalNumBytes(LOD.DeformedSamplePositionsBuffer[1]);
-				Total += GetBufferTotalNumBytes(LOD.MeshSampleWeightsBuffer[1]);
-			}
-		}
-		return Total;
-	}
-
-	void SwapBuffer()
-	{
-		for (FLOD& LOD : LODs)
-		{
-			LOD.SwapBuffer();
-		}
-	}
-
-	struct FLOD
-	{
-		enum class EStatus { Invalid, Initialized, Completed };
-=======
 /* Hair resouces which whom allocation can be deferred */
 struct FHairCommonResource : public FRenderResource
 {
@@ -303,43 +99,12 @@
 	/* Init/Release buffers (FRenderResource) */
 	virtual void InitRHI(FRHICommandListBase& RHICmdList) override;
 	virtual void ReleaseRHI() override;
->>>>>>> 4af6daef
 
 	/* Init/Release buffers (FHairCommonResource) */
 	void Allocate(FRDGBuilder& GraphBuilder, EHairResourceLoadingType LoadingType);
 	void Allocate(FRDGBuilder& GraphBuilder, EHairResourceLoadingType LoadingType, EHairResourceStatus& Status, int32 InLODIndex=-1);
 	void Allocate(FRDGBuilder& GraphBuilder, EHairResourceLoadingType LoadingType, EHairResourceStatus& Status, uint32 InRequestedCurveCount, uint32 InRequestedPointCount, int32 InLODIndex=-1);
 
-<<<<<<< HEAD
-		/* Strand hair roots translation and rotation in triangle-deformed position relative to the bound triangle. Positions are relative the deformed root center*/
-		FRDGExternalBuffer DeformedUniqueTrianglePosition0Buffer[2];
-		FRDGExternalBuffer DeformedUniqueTrianglePosition1Buffer[2];
-		FRDGExternalBuffer DeformedUniqueTrianglePosition2Buffer[2];
-
-		/* Strand hair mesh interpolation matrix and sample indices */
-		uint32 SampleCount = 0;
-		FRDGExternalBuffer DeformedSamplePositionsBuffer[2];
-		FRDGExternalBuffer MeshSampleWeightsBuffer[2];
-
-		/* Whether the GPU data should be initialized with the asset data or not */
-		uint32 CurrentIndex = 0;
-
-		enum EFrameType
-		{
-			Previous,
-			Current
-		};
-
-		// Double buffering is disabled by default unless the read-only cvar r.HairStrands.ContinuousDecimationReordering is set
-		inline uint32 GetIndex(EFrameType T) const { return T == EFrameType::Current ? CurrentIndex : 1u - CurrentIndex; }
-		inline const FRDGExternalBuffer& GetDeformedUniqueTrianglePosition0Buffer(EFrameType T) const { return IsHairStrandContinuousDecimationReorderingEnabled() ? DeformedUniqueTrianglePosition0Buffer[GetIndex(T)] : DeformedUniqueTrianglePosition0Buffer[0]; }
-		inline const FRDGExternalBuffer& GetDeformedUniqueTrianglePosition1Buffer(EFrameType T) const { return IsHairStrandContinuousDecimationReorderingEnabled() ? DeformedUniqueTrianglePosition1Buffer[GetIndex(T)] : DeformedUniqueTrianglePosition1Buffer[0]; }
-		inline const FRDGExternalBuffer& GetDeformedUniqueTrianglePosition2Buffer(EFrameType T) const { return IsHairStrandContinuousDecimationReorderingEnabled() ? DeformedUniqueTrianglePosition2Buffer[GetIndex(T)] : DeformedUniqueTrianglePosition2Buffer[0]; }
-		inline const FRDGExternalBuffer& GetDeformedSamplePositionsBuffer(EFrameType T) const { return IsHairStrandContinuousDecimationReorderingEnabled() ? DeformedSamplePositionsBuffer[GetIndex(T)] : DeformedSamplePositionsBuffer[0]; }
-		inline const FRDGExternalBuffer& GetMeshSampleWeightsBuffer(EFrameType T) const { return IsHairStrandContinuousDecimationReorderingEnabled() ? MeshSampleWeightsBuffer[GetIndex(T)] : MeshSampleWeightsBuffer[0]; }
-		inline void SwapBuffer() { CurrentIndex = 1u - CurrentIndex; }
-	};
-=======
 	void StreamInData(int32 InLODIndex=-1);
 
 	virtual void InternalAllocate() {}
@@ -350,7 +115,6 @@
 	virtual bool InternalIsLODDataLoaded(uint32 InRequestedCurveCount, uint32 InRequestedPointCount, int32 InLODIndex) const { return true; }
 	virtual void InternalResetLoadedSize() { }
 	virtual FHairStrandsBulkCommon* InternalGetBulkData() { return nullptr; }
->>>>>>> 4af6daef
 
 	bool bUseRenderGraph = true;
 	bool bIsInitialized = false;
@@ -377,13 +141,9 @@
 	/* Init/Release buffers */
 	virtual void InternalAllocate(FRDGBuilder& GraphBuilder) override;
 	virtual void InternalRelease() override;
-<<<<<<< HEAD
-	virtual bool InternalIsDataLoaded() override;
-=======
 	virtual bool InternalGetOrRequestData(uint32 InRequestedCurveCount, uint32 InRequestedPointCount, int32 InLODIndex) override;
 	virtual void InternalResetLoadedSize() override;
 	virtual FHairStrandsBulkCommon* InternalGetBulkData() override { return &BulkData; }
->>>>>>> 4af6daef
 
 	/* Get the resource name */
 	virtual FString GetFriendlyName() const override { return TEXT("FHairStrandsResource"); }
@@ -399,14 +159,9 @@
 		Total += GetBufferTotalNumBytes(PositionBuffer);
 		Total += GetBufferTotalNumBytes(PositionOffsetBuffer);
 		Total += GetBufferTotalNumBytes(TangentBuffer);
-<<<<<<< HEAD
-		Total += GetBufferTotalNumBytes(AttributeBuffer);
-		Total += GetBufferTotalNumBytes(VertexToCurveBuffer);
-=======
 		Total += GetBufferTotalNumBytes(PointAttributeBuffer);
 		Total += GetBufferTotalNumBytes(CurveAttributeBuffer);
 		Total += GetBufferTotalNumBytes(PointToCurveBuffer);
->>>>>>> 4af6daef
 		Total += GetBufferTotalNumBytes(CurveBuffer);
 		return Total;
 	}
@@ -420,14 +175,6 @@
 	/* Strand hair tangent buffer (non-allocated unless used for static geometry) */
 	FRDGExternalBuffer TangentBuffer;
 
-<<<<<<< HEAD
-	/* Strand hair attribute buffer */
-	FRDGExternalBuffer AttributeBuffer;
-
-	/* Strand hair vertex to curve index mapping */
-	FRDGExternalBuffer VertexToCurveBuffer;
-
-=======
 	/* Strand hair per-point attribute buffer */
 	FRDGExternalBuffer PointAttributeBuffer;
 
@@ -437,26 +184,15 @@
 	/* Strand hair vertex to curve index mapping */
 	FRDGExternalBuffer PointToCurveBuffer;
 
->>>>>>> 4af6daef
 	/* Strand hair curves buffer (contains curves' points offset and count) */
 	FRDGExternalBuffer CurveBuffer;
 
 	/* Reference to the hair strands render data */
 	FHairStrandsBulkData& BulkData;
-<<<<<<< HEAD
-
-	/* Handle to bulk data request */
-	FBulkDataBatchRequest BulkDataRequest;
-=======
->>>>>>> 4af6daef
 
 	/* Type of curves */
 	const EHairStrandsResourcesType CurveType;
 
-<<<<<<< HEAD
-	inline uint32 GetVertexCount() const { return BulkData.PointCount; }
-	inline uint32 GetCurveCount() const { return BulkData.CurveCount; }
-=======
 	/* Curve: Point offset & count */
 	TArray<FPackedHairCurve> CurveData;
 
@@ -464,7 +200,6 @@
 	inline uint32 GetCurveCount() const { return BulkData.GetNumCurves(); }
 
 	uint32 CachedTangentPointCount = 0;
->>>>>>> 4af6daef
 };
 
 struct FHairStrandsDeformedResource : public FHairCommonResource
@@ -501,11 +236,8 @@
 
 	/* Strand hair deformer buffer. This buffer is optionally created & filled in by a mesh deformer */
 	FRDGExternalBuffer DeformerBuffer;
-<<<<<<< HEAD
-=======
 	FRDGExternalBuffer DeformerPointAttributeBuffer;
 	FRDGExternalBuffer DeformerCurveAttributeBuffer;
->>>>>>> 4af6daef
 
 	/* Position offset as the deformed positions are expressed in relative coordinate (16bits) */
 	FVector PositionOffset[2] = {FVector::ZeroVector, FVector::ZeroVector};
@@ -517,15 +249,9 @@
 	uint32 CurrentIndex = 0;
 
 	/* Track the view which has update the formed position. This is used when rendering the same 
-<<<<<<< HEAD
-	   instance accross several editor viewport (not views of the same viewport), to prevent 
-	   incorrect motion vector, as editor viewport are refresh not on the same tick, but with a 
-	   throttling mechanism which make the updates not coherent. */
-=======
 		instance accross several editor viewport (not views of the same viewport), to prevent 
 		incorrect motion vector, as editor viewport are refresh not on the same tick, but with a 
 		throttling mechanism which make the updates not coherent. */
->>>>>>> 4af6daef
 	uint32 UniqueViewIDs[2] = { 0, 0 };
 
 	/* Type of curves */
@@ -549,10 +275,6 @@
 	inline uint32 GetUniqueViewID(EFrameType T) const			{ return UniqueViewIDs[GetIndex(T)]; }
 	//bool NeedsToUpdateTangent();
 
-<<<<<<< HEAD
-	// Return deformer buffer
-	FRDGExternalBuffer& GetDeformerBuffer(FRDGBuilder& GraphBuilder);
-=======
 	// Return deformer buffers
 	FRDGExternalBuffer& GetDeformerBuffer(FRDGBuilder& GraphBuilder);
 	FRDGExternalBuffer& GetDeformerCurveAttributeBuffer(FRDGBuilder& GraphBuilder);
@@ -591,28 +313,19 @@
 
 	/* Reference to the hair strands interpolation render data */
 	FHairStrandsInterpolationBulkData& BulkData;
->>>>>>> 4af6daef
 };
 
 
 struct FHairStrandsClusterResource : public FHairCommonResource
 {
-<<<<<<< HEAD
-	FHairStrandsClusterCullingResource(FHairStrandsClusterCullingBulkData& Data, const FHairResourceName& ResourceName, const FName& OwnerName);
-=======
 	FHairStrandsClusterResource(FHairStrandsClusterBulkData& Data, const FHairResourceName& ResourceName, const FName& OwnerName);
->>>>>>> 4af6daef
 
 	/* Init/Release buffers */
 	virtual void InternalAllocate(FRDGBuilder& GraphBuilder) override;
 	virtual void InternalRelease() override;
-<<<<<<< HEAD
-	virtual bool InternalIsDataLoaded() override;
-=======
 	virtual bool InternalGetOrRequestData(uint32 InRequestedCurveCount, uint32 InRequestedPointCount, int32 InLODIndex) override;
 	virtual void InternalResetLoadedSize() override;
 	virtual FHairStrandsBulkCommon* InternalGetBulkData() override { return &BulkData; }
->>>>>>> 4af6daef
 
 	/* Get the resource name */
 	virtual FString GetFriendlyName() const override { return TEXT("FHairStrandsClusterResource"); }
@@ -636,14 +349,7 @@
 	/* Min. LOD a which a Point becomes visible */
 	FRDGExternalBuffer PointLODBuffer;
 
-<<<<<<< HEAD
-	FHairStrandsClusterCullingBulkData& BulkData;
-
-	/* Handle to bulk data request */
-	FBulkDataBatchRequest BulkDataRequest;
-=======
 	FHairStrandsClusterBulkData& BulkData;
->>>>>>> 4af6daef
 };
 
 struct FHairStrandsCullingResource : public FHairCommonResource
@@ -681,24 +387,15 @@
 struct FHairStrandsRestRootResource : public FHairCommonResource
 {
 	/** Build the hair strands resource */
-<<<<<<< HEAD
-	FHairStrandsInterpolationResource(FHairStrandsInterpolationBulkData& InBulkData, const FHairResourceName& ResourceName, const FName& OwnerName);
-	
-=======
 	FHairStrandsRestRootResource(FHairStrandsRootBulkData& BulkData, EHairStrandsResourcesType CurveType, const FHairResourceName& ResourceName, const FName& OwnerName);
 
->>>>>>> 4af6daef
 	/* Init/Release buffers */
 	virtual void InternalAllocate(FRDGBuilder& GraphBuilder, uint32 InCurveCount, uint32 InPointCount, int32 InLODIndex) override;
 	virtual void InternalRelease() override;
-<<<<<<< HEAD
-	virtual bool InternalIsDataLoaded() override;
-=======
 	virtual bool InternalGetOrRequestData(uint32 InRequestedCurveCount, uint32 InRequestedPointCount, int32 InLODIndex) override;
 	virtual bool InternalIsLODDataLoaded(uint32 InRequestedCurveCount, uint32 InRequestedPointCount, int32 InLODIndex) const override;
 	virtual void InternalResetLoadedSize() override;
 	virtual FHairStrandsBulkCommon* InternalGetBulkData() override { return &BulkData; }
->>>>>>> 4af6daef
 
 	/* Get the resource name */
 	virtual FString GetFriendlyName() const override { return TEXT("FHairStrandsRestRootResource"); }
@@ -816,13 +513,6 @@
 	{
 		enum class EStatus { Invalid, Initialized, Completed };
 
-<<<<<<< HEAD
-	/* Reference to the hair strands interpolation render data */
-	FHairStrandsInterpolationBulkData& BulkData;
-
-	/* Handle to bulk data request */
-	FBulkDataBatchRequest BulkDataRequest;
-=======
 		// A LOD is considered valid as long as its resources are initialized. 
 		// Its state will become completed once its triangle position will be 
 		// update, but in order to be update its status needs to be valid.
@@ -865,7 +555,6 @@
 
 	/* Type of curves */
 	const EHairStrandsResourcesType CurveType;
->>>>>>> 4af6daef
 };
 
 #if RHI_RAYTRACING
@@ -895,13 +584,8 @@
 	FRDGExternalBuffer PositionBuffer;
 	FRDGExternalBuffer IndexBuffer;
 	FRayTracingGeometry RayTracingGeometry;
-<<<<<<< HEAD
-	uint32 VertexCount = 0;
-	uint32 IndexCount = 0;
-=======
 	uint32 MaxVertexCount = 0;
 	uint32 MaxIndexCount = 0;
->>>>>>> 4af6daef
 	bool bOwnBuffers = false;
 	bool bIsRTGeometryInitialized = false;
 	bool bProceduralPrimitive = false;
@@ -922,11 +606,7 @@
 public:
 	const TArray<FHairCardsIndexFormat::Type>& Indices;
 	FHairCardIndexBuffer(const TArray<FHairCardsIndexFormat::Type>& InIndices, const FName& InOwnerName);
-<<<<<<< HEAD
-	virtual void InitRHI() override;
-=======
 	virtual void InitRHI(FRHICommandListBase& RHICmdList) override;
->>>>>>> 4af6daef
 };
 
 /* Render buffers that will be used for rendering */
@@ -934,13 +614,8 @@
 {
 	/** Build the hair strands resource */
 	FHairCardsRestResource(const FHairCardsBulkData& InBulkData, const FHairResourceName& ResourceName, const FName& OwnerName);
-<<<<<<< HEAD
-
-	virtual void InitResource() override;
-=======
 	
 	virtual void InitResource(FRHICommandListBase& RHICmdList) override;
->>>>>>> 4af6daef
 	virtual void ReleaseResource() override;
 
 	/* Init/release buffers */
@@ -1072,40 +747,6 @@
 	// Helper accessors
 	inline uint32 GetIndex(EFrameType T)				{ return T == EFrameType::Current ? 0u : 1u; }
 	inline FRDGExternalBuffer& GetBuffer(EFrameType T)	{ return DeformedPositionBuffer[GetIndex(T)];  }
-<<<<<<< HEAD
-};
-
-struct FHairCardsInterpolationBulkData;
-
-/** Hair cards points interpolation attributes */
-struct HAIRSTRANDSCORE_API FHairCardsInterpolationDatas
-{
-	/** Set the number of interpolated points */
-	void SetNum(const uint32 NumPoints);
-
-	/** Reset the interpolated points to 0 */
-	void Reset();
-
-	/** Get the number of interpolated points */
-	uint32 Num() const { return PointsSimCurvesVertexIndex.Num(); }
-
-	/** Simulation curve indices */
-	TArray<int32> PointsSimCurvesIndex;
-
-	/** Closest vertex indices on simulation curve */
-	TArray<int32> PointsSimCurvesVertexIndex;
-
-	/** Lerp value between the closest vertex indices and the next one */
-	TArray<float> PointsSimCurvesVertexLerp;
-};
-
-struct HAIRSTRANDSCORE_API FHairCardsInterpolationBulkData
-{
-	TArray<FHairCardsInterpolationFormat::Type> Interpolation;
-
-	void Serialize(FArchive& Ar);
-=======
->>>>>>> 4af6daef
 };
 
 struct FHairCardsInterpolationResource : public FHairCommonResource
