--- conflicted
+++ resolved
@@ -76,22 +76,14 @@
 	UPROPERTY(VisibleAnywhere, Category = "Info", meta = (DisplayName = "Length of the longest hair strands"))
 	float MaxCurveLength = 0;
 
-<<<<<<< HEAD
-	UPROPERTY(VisibleAnywhere, Category = "Info", meta = (DisplayName = "Imported width (DCC) of the larget hair strands"))
-	float MaxImportedWidth = -1.f;
-
 	UPROPERTY(VisibleAnywhere, Category = "Info", meta = (DisplayName = "Card Group ID for split hair card generation"))
 	int32 GroupCardsID = 0;
-=======
-	UPROPERTY(VisibleAnywhere, Category = "Info", meta = (DisplayName = "Card Group ID for split hair card generation"))
-	int32 GroupCardsID = 0;
 
 	UPROPERTY()
 	uint32 Flags = 0;
 
 	UPROPERTY()
 	TArray<FHairGroupLODInfo> LODInfos;
->>>>>>> 4af6daef
 };
 
 USTRUCT(BlueprintType)
@@ -122,18 +114,11 @@
 		uint32 GetDataSize() const
 		{
 			uint32 Total = 0;
-<<<<<<< HEAD
-			Total += BulkData.Positions.IsBulkDataLoaded() 		? BulkData.Positions.GetBulkDataSize()   : 0;
-			Total += BulkData.Attributes.IsBulkDataLoaded()		? BulkData.Attributes.GetBulkDataSize() : 0;
-			Total += BulkData.Curves.IsBulkDataLoaded() 		? BulkData.Curves.GetBulkDataSize(): 0;
-			Total += BulkData.VertexToCurve.IsBulkDataLoaded()	? BulkData.VertexToCurve.GetBulkDataSize() : 0;
-=======
 			Total += BulkData.Data.Positions.IsBulkDataLoaded() 		? BulkData.Data.Positions.GetBulkDataSize()   : 0;
 			Total += BulkData.Data.CurveAttributes.IsBulkDataLoaded()	? BulkData.Data.CurveAttributes.GetBulkDataSize() : 0;
 			Total += BulkData.Data.PointAttributes.IsBulkDataLoaded()	? BulkData.Data.PointAttributes.GetBulkDataSize() : 0;
 			Total += BulkData.Data.Curves.IsBulkDataLoaded() 			? BulkData.Data.Curves.GetBulkDataSize(): 0;
 			Total += BulkData.Data.PointToCurve.IsBulkDataLoaded()		? BulkData.Data.PointToCurve.GetBulkDataSize() : 0;
->>>>>>> 4af6daef
 			return Total;
 		}
 
@@ -147,15 +132,8 @@
 		{
 			uint32 Total = 0;
 			Total += FBase::GetDataSize();
-<<<<<<< HEAD
-			Total += InterpolationBulkData.Interpolation.IsBulkDataLoaded()		? InterpolationBulkData.Interpolation.GetBulkDataSize() : 0;
-			Total += InterpolationBulkData.Interpolation0.IsBulkDataLoaded()	? InterpolationBulkData.Interpolation0.GetBulkDataSize() : 0;
-			Total += InterpolationBulkData.Interpolation1.IsBulkDataLoaded()	? InterpolationBulkData.Interpolation1.GetBulkDataSize() : 0;
-			Total += InterpolationBulkData.SimRootPointIndex.IsBulkDataLoaded()	? InterpolationBulkData.SimRootPointIndex.GetBulkDataSize() : 0;
-=======
 			Total += InterpolationBulkData.Data.Interpolation.IsBulkDataLoaded()	? InterpolationBulkData.Data.Interpolation.GetBulkDataSize() : 0;
 			Total += InterpolationBulkData.Data.SimRootPointIndex.IsBulkDataLoaded()? InterpolationBulkData.Data.SimRootPointIndex.GetBulkDataSize() : 0;
->>>>>>> 4af6daef
 			return Total;
 		}
 
@@ -201,28 +179,9 @@
 		}
 
 		uint32 GetDataSize() const;
-<<<<<<< HEAD
-#if 0
-		{
-			uint32 Total = 0;
-			Total += FBaseWithInterpolation::GetDataSize();
-
-			Total += ClusterCullingBulkData.LODVisibility.GetAllocatedSize();
-			Total += ClusterCullingBulkData.CPULODScreenSize.GetAllocatedSize();
-			Total += ClusterCullingBulkData.ClusterInfos.IsBulkDataLoaded()			? ClusterCullingBulkData.ClusterInfos.GetBulkDataSize() : 0;
-			Total += ClusterCullingBulkData.ClusterLODInfos.IsBulkDataLoaded()		? ClusterCullingBulkData.ClusterLODInfos.GetBulkDataSize() : 0;
-			Total += ClusterCullingBulkData.VertexToClusterIds.IsBulkDataLoaded()	? ClusterCullingBulkData.VertexToClusterIds.GetBulkDataSize() : 0;
-			Total += ClusterCullingBulkData.ClusterVertexIds.IsBulkDataLoaded()		? ClusterCullingBulkData.ClusterVertexIds.GetBulkDataSize() : 0;
-			return Total;
-		}
-#endif
-		FHairStrandsClusterCullingBulkData	ClusterCullingBulkData;
-		FHairStrandsClusterCullingResource* ClusterCullingResource = nullptr;
-=======
 
 		FHairStrandsClusterBulkData	ClusterBulkData;
 		FHairStrandsClusterResource* ClusterResource = nullptr;
->>>>>>> 4af6daef
 
 		#if RHI_RAYTRACING
 		FHairStrandsRaytracingResource*		RaytracingResource = nullptr;
@@ -517,16 +476,6 @@
 	bool EnableSimulationCache = false;
 
 	/** Type of interpolation used */
-<<<<<<< HEAD
-	UPROPERTY(EditAnywhere, EditFixedSize, BlueprintReadWrite, Category = "HairInterpolation", meta = (ToolTip = "Type of interpolation used (WIP)"))
-	EGroomInterpolationType HairInterpolationType = EGroomInterpolationType::SmoothTransform;
-
-	/** Deformed skeletal mesh that will drive the groom deformation/simulation. For creating this skeletal mesh, enable EnableDeformation within the interpolation settings*/
-	UPROPERTY(VisibleAnywhere, BlueprintReadWrite, Category = "HairInterpolation")
-	TObjectPtr<USkeletalMesh> RiggedSkeletalMesh;
-
-	/** Deformed skeletal mesh mapping from groups to sections */
-=======
 	UE_DEPRECATED(5.3, "Please do not access this member directly; use UGroomAsset accessor.")
 	UPROPERTY(EditAnywhere, EditFixedSize, BlueprintGetter = GetHairInterpolationType, BlueprintSetter = SetHairInterpolationType, Category = "HairInterpolation", meta = (ToolTip = "Type of interpolation used (WIP)"))
 	EGroomInterpolationType HairInterpolationType = EGroomInterpolationType::SmoothTransform;
@@ -538,7 +487,6 @@
 
 	/** Deformed skeletal mesh mapping from groups to sections */
 	UE_DEPRECATED(5.3, "Please do not access this member directly; use UGroomAsset accessor.")
->>>>>>> 4af6daef
 	UPROPERTY()
 	TArray<int32> DeformedGroupSections;
 
@@ -835,10 +783,6 @@
 	const FHairDescriptionGroups& GetHairDescriptionGroups();
 private:
 	
-<<<<<<< HEAD
-	FString BuildDerivedDataKeySuffix(uint32 GroupIndex, const FHairGroupsInterpolation& InterpolationSettings, const FHairGroupsLOD& LODSettings) const;
-=======
->>>>>>> 4af6daef
 	bool IsFullyCached();
 	TUniquePtr<FHairDescriptionBulkData> HairDescriptionBulkData[EHairDescriptionType::Count];
 	EHairDescriptionType HairDescriptionType = EHairDescriptionType::Source;
