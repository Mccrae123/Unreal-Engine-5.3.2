--- conflicted
+++ resolved
@@ -60,12 +60,9 @@
 
 	UPROPERTY(VisibleAnywhere, Category = "Info", meta = (DisplayName = "Imported width (DCC) of the larget hair strands"))
 	float MaxImportedWidth = -1.f;
-<<<<<<< HEAD
-=======
 
 	UPROPERTY(VisibleAnywhere, Category = "Info", meta = (DisplayName = "Card Group ID for split hair card generation"))
 	int32 GroupCardsID = 0;
->>>>>>> d731a049
 };
 
 USTRUCT(BlueprintType)
@@ -467,8 +464,6 @@
 	/** Type of interpolation used */
 	UPROPERTY(EditAnywhere, EditFixedSize, BlueprintReadWrite, Category = "HairInterpolation", meta = (ToolTip = "Type of interpolation used (WIP)"))
 	EGroomInterpolationType HairInterpolationType = EGroomInterpolationType::SmoothTransform;
-<<<<<<< HEAD
-=======
 
 	/** Deformed skeletal mesh that will drive the groom deformation/simulation. For creating this skeletal mesh, enable EnableDeformation within the interpolation settings*/
 	UPROPERTY(VisibleAnywhere, BlueprintReadWrite, Category = "HairInterpolation")
@@ -477,7 +472,6 @@
 	/** Deformed skeletal mesh mapping from groups to sections */
 	UPROPERTY()
 	TArray<int32> DeformedGroupSections;
->>>>>>> d731a049
 
 	/** Minimum LOD to cook */
 	UPROPERTY(EditAnywhere, Category = "LOD", meta = (DisplayName = "Minimum LOD"))
@@ -682,23 +676,14 @@
 	
 	FString BuildDerivedDataKeySuffix(uint32 GroupIndex, const FHairGroupsInterpolation& InterpolationSettings, const FHairGroupsLOD& LODSettings) const;
 	bool IsFullyCached();
-<<<<<<< HEAD
-	TUniquePtr<FHairDescriptionBulkData> HairDescriptionBulkData;
-=======
 	TUniquePtr<FHairDescriptionBulkData> HairDescriptionBulkData[EHairDescriptionType::Count];
 	EHairDescriptionType HairDescriptionType = EHairDescriptionType::Source;
->>>>>>> d731a049
 
 	// Transient HairDescription & HairDescriptionGroups, which are built from HairDescriptionBulkData.
 	// All these data (bulk/desc/groups) needs to be in sync. I.e., when the HairDescription is updated, 
 	// HairDescriptionGroups needs to also be updated
-<<<<<<< HEAD
-	TUniquePtr<FHairDescription> CachedHairDescription;
-	TUniquePtr<FHairDescriptionGroups> CachedHairDescriptionGroups;
-=======
 	TUniquePtr<FHairDescription> CachedHairDescription[EHairDescriptionType::Count];
 	TUniquePtr<FHairDescriptionGroups> CachedHairDescriptionGroups[EHairDescriptionType::Count];
->>>>>>> d731a049
 
 	TArray<FString> StrandsDerivedDataKey;
 	TArray<FString> CardsDerivedDataKey;
