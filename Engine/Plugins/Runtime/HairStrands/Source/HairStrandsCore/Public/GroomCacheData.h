--- conflicted
+++ resolved
@@ -177,10 +177,6 @@
 
 	virtual const FGroomCacheAnimationData& GetCurrentFrameBuffer() = 0;
 	virtual const FGroomCacheAnimationData& GetNextFrameBuffer() = 0;
-<<<<<<< HEAD
-	virtual const FGroomCacheAnimationData& GetInterpolatedFrameBuffer() = 0;
-=======
->>>>>>> 4af6daef
 
 	virtual int32 GetCurrentFrameIndex() const = 0;
 	virtual int32 GetNextFrameIndex() const = 0;
