--- conflicted
+++ resolved
@@ -187,11 +187,8 @@
 	UPROPERTY(EditAnywhere, Category = "CardsAttributes")
 	TObjectPtr<UTexture2D> MaterialTexture = nullptr;
 
-<<<<<<< HEAD
-=======
 	void SetTexture(EHairAtlasTextureType SlotID, UTexture2D* Texture);
 
->>>>>>> d731a049
 	bool bNeedToBeSaved = false;
 };
 
