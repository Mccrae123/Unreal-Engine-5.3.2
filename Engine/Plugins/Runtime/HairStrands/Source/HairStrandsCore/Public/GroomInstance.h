// Copyright Epic Games, Inc. All Rights Reserved.


#pragma once

#include "UObject/Object.h"
#include "UObject/ObjectMacros.h"
#include "GroomAsset.h"
#include "GroomBindingAsset.h"
#include "HairStrandsInterface.h"

class UMeshComponent;
class UGroomComponent;
class FHairCardsVertexFactory;
class FHairStrandsVertexFactory;
enum class EGroomCacheType : uint8;

// @hair_todo: pack card ID + card UV in 32Bits alpha channel's of the position buffer:
//  * 10/10 bits for UV -> max 1024/1024 rect resolution
//  * 12 bits for cards count -> 4000 cards for a hair group
BEGIN_GLOBAL_SHADER_PARAMETER_STRUCT(FHairCardsVertexFactoryUniformShaderParameters, HAIRSTRANDSCORE_API)
	SHADER_PARAMETER(uint32, Flags)
	SHADER_PARAMETER(uint32, MaxVertexCount)
	SHADER_PARAMETER_SRV(Buffer<float4>, PositionBuffer)
	SHADER_PARAMETER_SRV(Buffer<float4>, PreviousPositionBuffer)
	SHADER_PARAMETER_SRV(Buffer<float4>, NormalsBuffer)
	SHADER_PARAMETER_SRV(Buffer<float4>, UVsBuffer)
	SHADER_PARAMETER_SRV(Buffer<float4>, MaterialsBuffer)

	SHADER_PARAMETER_TEXTURE(Texture2D<float4>, DepthTexture)
	SHADER_PARAMETER_SAMPLER(SamplerState, DepthSampler)
	SHADER_PARAMETER_TEXTURE(Texture2D<float4>, TangentTexture)
	SHADER_PARAMETER_SAMPLER(SamplerState, TangentSampler)
	SHADER_PARAMETER_TEXTURE(Texture2D<float4>, CoverageTexture)
	SHADER_PARAMETER_SAMPLER(SamplerState, CoverageSampler)
	SHADER_PARAMETER_TEXTURE(Texture2D<float4>, AttributeTexture)
	SHADER_PARAMETER_SAMPLER(SamplerState, AttributeSampler)
	SHADER_PARAMETER_TEXTURE(Texture2D<float4>, AuxilaryDataTexture)
	SHADER_PARAMETER_SAMPLER(SamplerState, AuxilaryDataSampler)
	SHADER_PARAMETER_TEXTURE(Texture2D<float4>, MaterialTexture)
	SHADER_PARAMETER_SAMPLER(SamplerState, MaterialSampler)
END_GLOBAL_SHADER_PARAMETER_STRUCT()

typedef TUniformBufferRef<FHairCardsVertexFactoryUniformShaderParameters> FHairCardsUniformBuffer;


BEGIN_GLOBAL_SHADER_PARAMETER_STRUCT(FHairStrandsVertexFactoryUniformShaderParameters, HAIRSTRANDSCORE_API)
	SHADER_PARAMETER(float, Radius)
	SHADER_PARAMETER(float, RootScale)
	SHADER_PARAMETER(float, TipScale)
	SHADER_PARAMETER(float, Length)
	SHADER_PARAMETER(float, Density)
	SHADER_PARAMETER(float, RaytracingRadiusScale)
	SHADER_PARAMETER(uint32, CullingEnable)
	SHADER_PARAMETER(uint32, HasMaterial)
	SHADER_PARAMETER(uint32, StableRasterization)
	SHADER_PARAMETER(uint32, ScatterSceneLighing)
	SHADER_PARAMETER(uint32, RaytracingProceduralSplits)
	SHADER_PARAMETER(float, GroupIndex)

	SHADER_PARAMETER_SRV(Buffer<float4>, PositionOffsetBuffer)
	SHADER_PARAMETER_SRV(Buffer<float4>, PreviousPositionOffsetBuffer)

	SHADER_PARAMETER_SRV(Buffer<uint4>, PositionBuffer)
	SHADER_PARAMETER_SRV(Buffer<uint4>, PreviousPositionBuffer)

	SHADER_PARAMETER_SRV(Buffer<float2>, Attribute0Buffer)
	SHADER_PARAMETER_SRV(Buffer<uint>,   Attribute1Buffer)
	SHADER_PARAMETER_SRV(Buffer<float4>, MaterialBuffer)
	SHADER_PARAMETER_SRV(Buffer<float4>, TangentBuffer)

	SHADER_PARAMETER_SRV(Buffer<uint>, CulledVertexIdsBuffer)
	SHADER_PARAMETER_SRV(Buffer<float>, CulledVertexRadiusScaleBuffer)
END_GLOBAL_SHADER_PARAMETER_STRUCT()

typedef TUniformBufferRef<FHairStrandsVertexFactoryUniformShaderParameters> FHairStrandsUniformBuffer;

enum class EHairLODSelectionType
{
	Immediate,	// Done on the rendering thread, prior to render
	Predicted,	// Predicted based on rendering->game thread feedback
	Forced		// Forced LOD value
};

enum EHairViewRayTracingMask
{
	RayTracing  = 0x1, // Visible for raytracing effects (RT shadow, RT refleciton, Lumen, ...)
	PathTracing = 0x2, // Visible for pathtracing rendering
};

// Represent/Describe data & resources of a hair group belonging to a groom
struct HAIRSTRANDSCORE_API FHairGroupInstance : public FHairStrandsInstance
{
	//////////////////////////////////////////////////////////////////////////////////////////
	// Helper struct which aggregate strands based data/resources

	struct FStrandsBase
	{
		bool HasValidData() const { return Data != nullptr && Data->GetNumPoints() > 0; }
		bool IsValid() const { return RestResource != nullptr; }

		// Data - Render & sim (rest) data
		FHairStrandsBulkData* Data = nullptr;

		// Resources - Strands rest position data for sim & render strands
		// Resources - Strands deformed position data for sim & render strands
		FHairStrandsRestResource* RestResource = nullptr;
		FHairStrandsDeformedResource* DeformedResource = nullptr;

		// Resources - Rest root data, for deforming strands attached to a skinned mesh surface
		// Resources - Deformed root data, for deforming strands attached to a skinned mesh surface
		FHairStrandsRestRootResource* RestRootResource = nullptr;
		FHairStrandsDeformedRootResource* DeformedRootResource = nullptr;

		bool HasValidRootData() const { return RestRootResource != nullptr && DeformedRootResource != nullptr; }
	};

	struct FStrandsBaseWithInterpolation : FStrandsBase
	{
		// Data - Interpolation data (weights/Id/...) for transfering sim strands (i.e. guide) motion to render strands
		// Resources - Strands deformed position data for sim & render strands
		FHairStrandsInterpolationResource* InterpolationResource = nullptr;

		EHairInterpolationType HairInterpolationType = EHairInterpolationType::NoneSkinning;

		// Indicates if culling is enabled for this hair strands data.
		bool bIsCullingEnabled = false;
	};

	//////////////////////////////////////////////////////////////////////////////////////////
	// Simulation
	struct FGuides : FStrandsBase
	{
		bool bIsSimulationEnable = false;
		bool bIsDeformationEnable = false;
		bool bHasGlobalInterpolation = false;
	} Guides;

	//////////////////////////////////////////////////////////////////////////////////////////
	// Strands
	struct FStrands : FStrandsBaseWithInterpolation
	{
		// Resources - Strands cluster data for culling/voxelization purpose
		FHairStrandsClusterCullingResource* ClusterCullingResource = nullptr;

		// Resources - Raytracing data when enabling (expensive) raytracing method
		#if RHI_RAYTRACING
		FHairStrandsRaytracingResource* RenRaytracingResource = nullptr;
		bool RenRaytracingResourceOwned = false;
		uint32 ViewRayTracingMask = 0u;
		float CachedHairScaledRadius = 0;
		float CachedHairRootScale = 0;
		float CachedHairTipScale = 0;
		int   CachedProceduralSplits = 0;
		#endif

		FRDGExternalBuffer DebugAttributeBuffer;
		FHairGroupInstanceModifer Modifier;

		FHairStrandsUniformBuffer UniformBuffer;
		FHairStrandsVertexFactory* VertexFactory = nullptr;
	} Strands;

	//////////////////////////////////////////////////////////////////////////////////////////
	// Cards
	struct FCards
	{
		bool IsValid() const { for (const FLOD& LOD: LODs) { if (LOD.IsValid()) { return true; } } return false; }
		bool IsValid(int32 LODIndex) const { return LODIndex >= 0 && LODIndex < LODs.Num() && LODs[LODIndex].RestResource != nullptr; }
		struct FLOD
		{
			bool IsValid() const { return RestResource != nullptr; }

			// Data
			FHairCardsBulkData* Data = nullptr;

			// Resources
			FHairCardsRestResource* RestResource = nullptr;
			FHairCardsDeformedResource* DeformedResource = nullptr;
			#if RHI_RAYTRACING
			FHairStrandsRaytracingResource* RaytracingResource = nullptr;
			bool RaytracingResourceOwned = false;
			#endif

			// Interpolation data/resources
			FHairCardsInterpolationResource* InterpolationResource = nullptr;

			FStrandsBaseWithInterpolation Guides;

			FHairCardsUniformBuffer UniformBuffer;
			FHairCardsVertexFactory* VertexFactory = nullptr;
			FHairCardsVertexFactory* GetVertexFactory() const
			{
				return VertexFactory;
			}
			void InitVertexFactory();

		};
		TArray<FLOD> LODs;
	} Cards;

	//////////////////////////////////////////////////////////////////////////////////////////
	// Meshes
	struct FMeshes
	{
		bool IsValid() const { for (const FLOD& LOD : LODs) { if (LOD.IsValid()) { return true; } } return false; }
		bool IsValid(int32 LODIndex) const { return LODIndex >= 0 && LODIndex < LODs.Num() && LODs[LODIndex].RestResource != nullptr; }
		struct FLOD
		{
			bool IsValid() const { return RestResource != nullptr; }

			// Data
			FHairMeshesBulkData* Data = nullptr;

			// Resources
			FHairMeshesRestResource* RestResource = nullptr;
			FHairMeshesDeformedResource* DeformedResource = nullptr;
			#if RHI_RAYTRACING
			FHairStrandsRaytracingResource* RaytracingResource = nullptr;
			bool RaytracingResourceOwned = false;
			#endif

			FHairCardsUniformBuffer UniformBuffer;
			FHairCardsVertexFactory* VertexFactory = nullptr;
			FHairCardsVertexFactory* GetVertexFactory() const 
			{
				return VertexFactory;
			}
			void InitVertexFactory();
		};
		TArray<FLOD> LODs;
	} Meshes;
	
	//////////////////////////////////////////////////////////////////////////////////////////
	// Debug
	struct FDebug
	{
		// Data
		EHairStrandsDebugMode	DebugMode = EHairStrandsDebugMode::NoneDebug;
		uint32					ComponentId = ~0;
		uint32					GroupIndex = ~0;
		uint32					GroupCount = 0;
		FString					GroomAssetName;
		uint32					LastFrameIndex = ~0;

		float					LODPredictedIndex = -1.f;	// Computed on the rendering-thread, readback on the game-thread during tick()
		float					LODForcedIndex = -1.f;		// Set by the game-thread, read on the rendering-thread to force a particular LOD
		EHairLODSelectionType	LODSelectionTypeForDebug = EHairLODSelectionType::Immediate; // For debug only, not used

		int32					MeshLODIndex = ~0;
		EGroomBindingMeshType	GroomBindingType;
		EGroomCacheType			GroomCacheType;
		FPrimitiveSceneProxy*	Proxy = nullptr;
		UMeshComponent*			MeshComponent = nullptr;
		FString					MeshComponentName;
		const UGroomComponent*	GroomComponentForDebug = nullptr; // For debug only, shouldn't be deferred on the rendering thread
		FTransform				RigidCurrentLocalToWorld = FTransform::Identity;
		FTransform				SkinningCurrentLocalToWorld = FTransform::Identity;
		FTransform				RigidPreviousLocalToWorld = FTransform::Identity;
		FTransform				SkinningPreviousLocalToWorld = FTransform::Identity;
		bool					bDrawCardsGuides = false;

		TSharedPtr<class IGroomCacheBuffers, ESPMode::ThreadSafe> GroomCacheBuffers;

		// Transfer
		TArray<FRWBuffer> TransferredPositions;
		FHairStrandsProjectionMeshData SourceMeshData;
		FHairStrandsProjectionMeshData TargetMeshData;

		// Resources
		FHairStrandsDebugDatas::FResources* HairDebugResource = nullptr;
	} Debug;

	FTransform				LocalToWorld = FTransform::Identity;
	FHairGroupPublicData*	HairGroupPublicData = nullptr;
	EHairGeometryType		GeometryType = EHairGeometryType::NoneGeometry;
	EHairBindingType		BindingType = EHairBindingType::NoneBinding;
	bool					bForceCards = false;
	bool					bUpdatePositionOffset = false;
	bool					bCastShadow = true;
	
	// Deformed component to extract the bone buffer 
	UMeshComponent*	 DeformedComponent = nullptr;
	
	// Section of the deformed component to be used 
	int32	 DeformedSection = INDEX_NONE;
	
	bool IsValid() const 
	{
		return Meshes.IsValid() || Cards.IsValid() || Strands.IsValid();
	}

<<<<<<< HEAD
	virtual const FBoxSphereBounds* GetBounds() const override { return ProxyBounds;  }
	virtual const FHairGroupPublicData* GetHairData() const { return HairGroupPublicData; }
=======
	virtual const FBoxSphereBounds& GetBounds() const override { return Debug.Proxy->GetBounds(); }
	virtual const FBoxSphereBounds& GetLocalBounds() const { return Debug.Proxy->GetLocalBounds(); }
	virtual const FHairGroupPublicData* GetHairData() const { return HairGroupPublicData; }
	virtual const EHairGeometryType GetHairGeometry() const { return GeometryType; }
>>>>>>> d731a049

	/** Get the current local to world transform according to the internal binding type */
	FORCEINLINE const FTransform& GetCurrentLocalToWorld() const
	{
		return (BindingType == EHairBindingType::Skinning) ? Debug.SkinningCurrentLocalToWorld: 
															 Debug.RigidCurrentLocalToWorld;
	}

	/** Get the previous local to world transform according to the internal binding type */
	FORCEINLINE const FTransform& GetPreviousLocalToWorld() const
	{
		return (BindingType == EHairBindingType::Skinning) ? Debug.SkinningPreviousLocalToWorld :
															 Debug.RigidPreviousLocalToWorld;
	}

	FHairStrandsVertexFactoryUniformShaderParameters GetHairStandsUniformShaderParameters() const;
};<|MERGE_RESOLUTION|>--- conflicted
+++ resolved
@@ -290,15 +290,10 @@
 		return Meshes.IsValid() || Cards.IsValid() || Strands.IsValid();
 	}
 
-<<<<<<< HEAD
-	virtual const FBoxSphereBounds* GetBounds() const override { return ProxyBounds;  }
-	virtual const FHairGroupPublicData* GetHairData() const { return HairGroupPublicData; }
-=======
 	virtual const FBoxSphereBounds& GetBounds() const override { return Debug.Proxy->GetBounds(); }
 	virtual const FBoxSphereBounds& GetLocalBounds() const { return Debug.Proxy->GetLocalBounds(); }
 	virtual const FHairGroupPublicData* GetHairData() const { return HairGroupPublicData; }
 	virtual const EHairGeometryType GetHairGeometry() const { return GeometryType; }
->>>>>>> d731a049
 
 	/** Get the current local to world transform according to the internal binding type */
 	FORCEINLINE const FTransform& GetCurrentLocalToWorld() const
