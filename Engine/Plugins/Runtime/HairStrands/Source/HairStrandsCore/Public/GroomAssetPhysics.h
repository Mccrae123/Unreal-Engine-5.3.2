// Copyright Epic Games, Inc. All Rights Reserved.

#pragma once

#include "UObject/Object.h"
#include "UObject/ObjectMacros.h"
#include "Curves/CurveFloat.h"
#include "GroomAssetPhysics.generated.h"

class UNiagaraSystem;

/** List of niagara solvers */
UENUM(BlueprintType)
enum class EGroomNiagaraSolvers : uint8
{
	None = 0 UMETA(Hidden),
	CosseratRods = 0x02 UMETA(DisplayName = "Groom Rods"),
	AngularSprings = 0x04 UMETA(DisplayName = "Groom Springs"),
	CustomSolver = 0x08 UMETA(DisplayName = "Custom Solver")
};

/** Size of each strands*/
UENUM(BlueprintType)
enum class EGroomStrandsSize : uint8
{
	None = 0 UMETA(Hidden),
	Size2 = 0x02 UMETA(DisplayName = "2"),
	Size4 = 0x04 UMETA(DisplayName = "4"),
	Size8 = 0x08 UMETA(DisplayName = "8"),
	Size16 = 0x10 UMETA(DisplayName = "16"),
	Size32 = 0x20 UMETA(DisplayName = "32")
};

/** List of interpolation type */
UENUM(BlueprintType)
enum class EGroomInterpolationType : uint8
{
	None = 0 UMETA(Hidden),
	RigidTransform = 0x02 UMETA(DisplayName = "Rigid Transform"),
	OffsetTransform = 0x04 UMETA(DisplayName = "Offset Transform"),
	SmoothTransform = 0x08 UMETA(DisplayName = "Smooth Transform")
};

USTRUCT(BlueprintType)
struct HAIRSTRANDSCORE_API FHairSolverSettings
{
	GENERATED_BODY()

	FHairSolverSettings();

	/** Enable the simulation for the group */
	UPROPERTY(EditAnywhere, Category = "SolverSettings", meta = (ToolTip = "Enable the simulation on that group"))
	bool EnableSimulation;

	/** Niagara solver to be used for simulation */
	UPROPERTY(EditAnywhere, Category = "SolverSettings", meta = (ToolTip = "Niagara solver to be used for simulation"))
	EGroomNiagaraSolvers NiagaraSolver;

	/** Custom system to be used for simulation */
	UPROPERTY(EditAnywhere, Category = "SolverSettings", meta = (EditCondition = "NiagaraSolver == EGroomNiagaraSolvers::CustomSolver", ToolTip = "Custom niagara system to be used if custom solver is picked"))
	TSoftObjectPtr<UNiagaraSystem> CustomSystem;

	/** Optimisation of the rest state configuration to compensate from the gravity */
	UPROPERTY(EditAnywhere, Category = "SolverSettings", meta = (EditCondition = "NiagaraSolver == EGroomNiagaraSolvers::AngularSprings", ToolTip = "Optimisation of the rest state configuration to compensate from the gravity "))
	float GravityPreloading;

	/** Number of substeps to be used */
	UPROPERTY(EditAnywhere, Category = "SolverSettings", meta = (ToolTip = "Number of sub steps to be done per frame. The actual solver calls are done at 24 fps"))
	int32 SubSteps;

	/** Number of iterations for the constraint solver  */
	UPROPERTY(EditAnywhere, Category = "SolverSettings", meta = (ToolTip = "Number of iterations to solve the constraints with the xpbd solver"))
	int32 IterationCount;

	bool operator==(const FHairSolverSettings& A) const;
};

USTRUCT(BlueprintType)
struct HAIRSTRANDSCORE_API FHairExternalForces
{
	GENERATED_BODY()

	FHairExternalForces();

	/** Acceleration vector in cm/s2 to be used for the gravity*/
	UPROPERTY(EditAnywhere, Category = "ExternalForces", meta = (ToolTip = "Acceleration vector in cm/s2 to be used for the gravity"))
	FVector GravityVector;

	/** Coefficient between 0 and 1 to be used for the air drag */
	UPROPERTY(EditAnywhere, Category = "ExternalForces", meta = (ToolTip = "Coefficient between 0 and 1 to be used for the air drag"))
	float AirDrag;

	/** Velocity of the surrounding air in cm/s */
	UPROPERTY(EditAnywhere, Category = "ExternalForces", meta = (ToolTip = "Velocity of the surrounding air in cm/s"))
	FVector AirVelocity;

	bool operator==(const FHairExternalForces& A) const;
};

USTRUCT(BlueprintType)
struct HAIRSTRANDSCORE_API FHairBendConstraint
{
	GENERATED_BODY()

	FHairBendConstraint();

	/** Enable the solve of the bend constraint during the xpbd loop */
	UPROPERTY(EditAnywhere, Category = "BendConstraint", meta = (ToolTip = "Enable the solve of the bend constraint during the xpbd loop"))
	bool SolveBend;

	/** Enable the projection of the bend constraint after the xpbd loop */
	UPROPERTY(EditAnywhere, Category = "BendConstraint", meta = (ToolTip = "Enable ther projection of the bend constraint after the xpbd loop"))
	bool ProjectBend;

	/** Damping for the bend constraint between 0 and 1 */
	UPROPERTY(EditAnywhere, Category = "BendConstraint", meta = (ToolTip = "Damping for the bend constraint between 0 and 1"))
	float BendDamping;

	/** Stiffness for the bend constraint in GPa */
	UPROPERTY(EditAnywhere, Category = "BendConstraint", meta = (ToolTip = "Stiffness for the bend constraint in GPa"))
	float BendStiffness;

	/** Stiffness scale along the strand */
	UPROPERTY(EditAnywhere, Category = "BendConstraint", meta = (DisplayName = "Stiffness Scale", ViewMinInput = "0.0", ViewMaxInput = "1.0", ViewMinOutput = "0.0", ViewMaxOutput = "1.0", TimeLineLength = "1.0", XAxisName = "Strand Coordinate (0,1)", YAxisName = "Bend Scale", ToolTip = "This curve determines how much the bend stiffness will be scaled along each strand. \n The X axis range is [0,1], 0 mapping the root and 1 the tip"))
	FRuntimeFloatCurve BendScale;

	bool operator==(const FHairBendConstraint& A) const;
};


USTRUCT(BlueprintType)
struct HAIRSTRANDSCORE_API FHairStretchConstraint
{
	GENERATED_BODY()

	FHairStretchConstraint();

	/** Enable the solve of the stretch constraint during the xpbd loop */
	UPROPERTY(EditAnywhere, Category = "StretchConstraint", meta = (ToolTip = "Enable the solve of the stretch constraint during the xpbd loop"))
	bool SolveStretch;

	/** Enable the projection of the stretch constraint after the xpbd loop */
	UPROPERTY(EditAnywhere, Category = "StretchConstraint", meta = (ToolTip = "Enable ther projection of the stretch constraint after the xpbd loop"))
	bool ProjectStretch;

	/** Damping for the stretch constraint between 0 and 1 */
	UPROPERTY(EditAnywhere, Category = "StretchConstraint", meta = (ToolTip = "Damping for the stretch constraint between 0 and 1"))
	float StretchDamping;

	/** Stiffness for the stretch constraint in GPa */
	UPROPERTY(EditAnywhere, Category = "StretchConstraint", meta = (ToolTip = "Stiffness for the stretch constraint in GPa"))
	float StretchStiffness;

	/** Stretch scale along the strand  */
	UPROPERTY(EditAnywhere, Category = "StretchConstraint", meta = (DisplayName = "Stiffness Scale", ViewMinInput = "0.0", ViewMaxInput = "1.0", ViewMinOutput = "0.0", ViewMaxOutput = "1.0", TimeLineLength = "1.0", XAxisName = "Strand Coordinate (0,1)", YAxisName = "Stretch Scale", ToolTip = "This curve determines how much the stretch stiffness will be scaled along each strand. \n The X axis range is [0,1], 0 mapping the root and 1 the tip"))
	FRuntimeFloatCurve StretchScale;

	bool operator==(const FHairStretchConstraint& A) const;
};

USTRUCT(BlueprintType)
struct HAIRSTRANDSCORE_API FHairCollisionConstraint
{
	GENERATED_BODY()

	FHairCollisionConstraint();

	/** Enable the solve of the collision constraint during the xpbd loop  */
	UPROPERTY(EditAnywhere, Category = "CollisionConstraint", meta = (ToolTip = "Enable the solve of the collision constraint during the xpbd loop"))
	bool SolveCollision;

	/** Enable ther projection of the collision constraint after the xpbd loop */
	UPROPERTY(EditAnywhere, Category = "CollisionConstraint", meta = (ToolTip = "Enable ther projection of the collision constraint after the xpbd loop"))
	bool ProjectCollision;

	/** Static friction used for collision against the physics asset */
	UPROPERTY(EditAnywhere, Category = "Collision Constraint", meta = (ToolTip = "Static friction used for collision against the physics asset"))
	float StaticFriction;

	/** Kinetic friction used for collision against the physics asset*/
	UPROPERTY(EditAnywhere, Category = "CollisionConstraint", meta = (ToolTip = "Kinetic friction used for collision against the physics asset"))
	float KineticFriction;

	/** Viscosity parameter between 0 and 1 that will be used for self collision */
	UPROPERTY(EditAnywhere, Category = "CollisionConstraint", meta = (ToolTip = "Viscosity parameter between 0 and 1 that will be used for self collision"))
	float StrandsViscosity;

	/** Dimension of the grid used to compute the viscosity force */
	UPROPERTY(EditAnywhere, Category = "CollisionConstraint", meta = (ToolTip = "Dimension of the grid used to compute the viscosity force"))
	FIntVector GridDimension;

	/** Radius that will be used for the collision detection against the physics asset */
	UPROPERTY(EditAnywhere, Category = "CollisionConstraint", meta = (ToolTip = "Radius that will be used for the collision detection against the physics asset"))
	float CollisionRadius;

	/** Radius scale along the strand */
	UPROPERTY(EditAnywhere, Category = "CollisionConstraint", meta = (ViewMinInput = "0.0", ViewMaxInput = "1.0", ViewMinOutput = "0.0", ViewMaxOutput = "1.0", TimeLineLength = "1.0", XAxisName = "Strand Coordinate (0,1)", YAxisName = "Collision Radius", ToolTip = "This curve determines how much the collision radius will be scaled along each strand. \n The X axis range is [0,1], 0 mapping the root and 1 the tip"))
	FRuntimeFloatCurve RadiusScale;

	bool operator==(const FHairCollisionConstraint& A) const;
};


USTRUCT(BlueprintType)
struct HAIRSTRANDSCORE_API FHairMaterialConstraints
{
	GENERATED_BODY()

	FHairMaterialConstraints();

	/** Radius scale along the strand */
	UPROPERTY(EditAnywhere, Category = "MaterialConstraints", meta = (ToolTip = "Bend constraint settings to be applied to the hair strands"))
	FHairBendConstraint BendConstraint;

	/** Radius scale along the strand */
	UPROPERTY(EditAnywhere, Category = "MaterialConstraints", meta = (ToolTip = "Stretch constraint settings to be applied to the hair strands"))
	FHairStretchConstraint StretchConstraint;

	/** Radius scale along the strand */
	UPROPERTY(EditAnywhere, Category = "MaterialConstraints", meta = (ToolTip = "Collision constraint settings to be applied to the hair strands"))
	FHairCollisionConstraint CollisionConstraint;

	bool operator==(const FHairMaterialConstraints& A) const;
};

USTRUCT(BlueprintType)
struct HAIRSTRANDSCORE_API FHairStrandsParameters
{
	GENERATED_BODY()

	FHairStrandsParameters();

	/** Number of particles per guide that will be used for simulation*/
	UPROPERTY(EditAnywhere, Category = "StrandsParameters", meta = (ToolTip = "Number of particles per guide that will be used for simulation"))
	EGroomStrandsSize StrandsSize;

	/** Density of the strands in g/cm3 */
	UPROPERTY(EditAnywhere, Category = "StrandsParameters", meta = (ToolTip = "Density of the strands in g/cm3"))
	float StrandsDensity;

	/** Smoothing between 0 and 1 of the incoming guides curves for better stability */
	UPROPERTY(EditAnywhere, Category = "StrandsParameters", meta = (ToolTip = "Smoothing between 0 and 1 of the incoming guides curves for better stability"))
	float StrandsSmoothing;

	/** Strands thickness in cm that will be used for mass and inertia computation */
	UPROPERTY(EditAnywhere, Category = "StrandsParameters", meta = (ToolTip = "Strands thickness in cm that will be used for mass and inertia computation"))
	float StrandsThickness;

	/** Thickness scale along the curve */
	UPROPERTY(EditAnywhere, Category = "StrandsParameters", meta = (ViewMinInput = "0.0", ViewMaxInput = "1.0", ViewMinOutput = "0.0", ViewMaxOutput = "1.0", TimeLineLength = "1.0", XAxisName = "Strand Coordinate (0,1)", YAxisName = "Strands Thickness", ToolTip = "This curve determines how much the strands thickness will be scaled along each strand. \n The X axis range is [0,1], 0 mapping the root and 1 the tip"))
	FRuntimeFloatCurve ThicknessScale;

	bool operator==(const FHairStrandsParameters& A) const;
};

USTRUCT(BlueprintType)
struct HAIRSTRANDSCORE_API FHairGroupsPhysics
{
	GENERATED_BODY()

	FHairGroupsPhysics();

	/** Enable the simulation for the group */
	UPROPERTY(EditAnywhere, Category = "GroupsPhysics", meta = (ToolTip = "Solver Settings for the hair physics"))
	FHairSolverSettings SolverSettings;

	/** Enable the simulation for the group */
	UPROPERTY(EditAnywhere, Category = "GroupsPhysics", meta = (ToolTip = "External Forces for the hair physics"))
	FHairExternalForces ExternalForces;

	/** Enable the simulation for the group */
	UPROPERTY(EditAnywhere, Category = "GroupsPhysics", meta = (ToolTip = "Material Constraints for the hair physics"))
	FHairMaterialConstraints MaterialConstraints;

	/** Enable the simulation for the group */
	UPROPERTY(EditAnywhere, Category = "GroupsPhysics", meta = (ToolTip = "Strands Parameters for the hair physics"))
	FHairStrandsParameters StrandsParameters;

	bool operator==(const FHairGroupsPhysics& A) const;
};

USTRUCT(BlueprintType)
struct HAIRSTRANDSCORE_API FHairSimulationSolver
{
	GENERATED_USTRUCT_BODY()

	/** Enable the simulation for the group */
	UPROPERTY(EditAnywhere, BlueprintReadWrite, Interp, Category = "SolverSettings", meta = (ToolTip = "Enable the simulation of the groom groups/LODs if both this boolean and the one in the groom asset are true"))
	bool bEnableSimulation = false;
};

USTRUCT(BlueprintType)
struct HAIRSTRANDSCORE_API FHairSimulationForces
{
	GENERATED_USTRUCT_BODY()

	/** Acceleration vector in cm/s2 to be used for the gravity*/
	UPROPERTY(EditAnywhere, BlueprintReadWrite, Interp, Category = "ExternalForces", meta = (ToolTip = "Acceleration vector in cm/s2 to be used for the gravity"))
	FVector GravityVector = FVector(0.0, 0.0, -981.0);

	/** Coefficient between 0 and 1 to be used for the air drag */
	UPROPERTY(EditAnywhere, BlueprintReadWrite, Interp, Category = "ExternalForces", meta = (ToolTip = "Coefficient between 0 and 1 to be used for the air drag"))
	float AirDrag = 0.1f;

	/** Velocity of the surrounding air in cm/s */
	UPROPERTY(EditAnywhere, BlueprintReadWrite, Interp, Category = "ExternalForces", meta = (ToolTip = "Velocity of the surrounding air in cm/s"))
	FVector AirVelocity = FVector(0.0, 0.0, 0.0);
};

USTRUCT(BlueprintType)
struct HAIRSTRANDSCORE_API FHairSimulationConstraints
{
	GENERATED_USTRUCT_BODY()

	/** Damping for the bend constraint between 0 and 1 */
	UPROPERTY(EditAnywhere, BlueprintReadWrite, Interp, AdvancedDisplay, Category = "BendConstraint", meta = (ToolTip = "Damping for the bend constraint between 0 and 1"))
	float BendDamping = 0.001;

	/** Stiffness for the bend constraint in GPa */
	UPROPERTY(EditAnywhere, BlueprintReadWrite, Interp, Category = "BendConstraint", meta = (ToolTip = "Stiffness for the bend constraint in GPa"))
	float BendStiffness = 0.01;

	/** Damping for the stretch constraint between 0 and 1 */
	UPROPERTY(EditAnywhere, BlueprintReadWrite, Interp, AdvancedDisplay, Category = "StretchConstraint", meta = (ToolTip = "Damping for the stretch constraint between 0 and 1"))
	float StretchDamping = 0.001;

	/** Stiffness for the stretch constraint in GPa */
	UPROPERTY(EditAnywhere, BlueprintReadWrite, Interp, Category = "StretchConstraint", meta = (ToolTip = "Stiffness for the stretch constraint in GPa"))
	float StretchStiffness = 1.0;

	/** Static friction used for collision against the physics asset */
	UPROPERTY(EditAnywhere, BlueprintReadWrite, Interp, AdvancedDisplay, Category = "Collision Constraint", meta = (ToolTip = "Static friction used for collision against the physics asset"))
	float StaticFriction = 0.1;

	/** Kinetic friction used for collision against the physics asset*/
	UPROPERTY(EditAnywhere, BlueprintReadWrite, Interp, AdvancedDisplay, Category = "CollisionConstraint", meta = (ToolTip = "Kinetic friction used for collision against the physics asset"))
	float KineticFriction = 0.1;

	/** Viscosity parameter between 0 and 1 that will be used for self collision */
	UPROPERTY(EditAnywhere, BlueprintReadWrite, Interp, Category = "CollisionConstraint", meta = (ToolTip = "Viscosity parameter between 0 and 1 that will be used for self collision"))
	float StrandsViscosity = 1.0;

	/** Radius that will be used for the collision detection against the physics asset */
	UPROPERTY(EditAnywhere, BlueprintReadWrite, Interp, Category = "CollisionConstraint", meta = (ToolTip = "Radius that will be used for the collision detection against the physics asset"))
	float CollisionRadius = 0.001;
};

USTRUCT(BlueprintType)
struct HAIRSTRANDSCORE_API FHairSimulationSetup
{
	GENERATED_USTRUCT_BODY()

	/** Reset the simulation in time*/
	UPROPERTY(EditAnywhere, BlueprintReadWrite, Interp, Category = "SimulationSetup", meta = (ToolTip = "Boolean to control if we want to reset trhe simulation at some point in time"))
	bool bResetSimulation = false;

	/** Boolean to make the simulation strands visible */
	UPROPERTY(EditAnywhere, BlueprintReadWrite, Interp, Category = "SimulationSetup", meta = (ToolTip = "Boolean to make the simulation strands visible"))
	bool bDebugSimulation = false;

	/** Strands simulation is done in local space */
	UPROPERTY(EditAnywhere, BlueprintReadWrite, Interp, Category = "SimulationSetup", meta = (ToolTip = "Strands simulation is done in local space"))
	bool bLocalSimulation = true;
	
<<<<<<< HEAD
	/** Scaling of the bone world linear velocity contribution */
	UPROPERTY(EditAnywhere, BlueprintReadWrite, Interp, Category = "SimulationSetup", meta = (ToolTip = "Scaling of the bone world linear velocity contribution", EditCondition = "bLocalSimulation"))
	float LinearVelocityScale = 0.0f;
	
	/** Scaling of the bone world angular velocity contribution */
	UPROPERTY(EditAnywhere, BlueprintReadWrite, Interp, Category = "SimulationSetup", meta = (ToolTip = "Scaling of the bone world angular velocity contribution", EditCondition = "bLocalSimulation"))
	float AngularVelocityScale = 0.0f;
=======
	/** The amount of linear velocities sent to the local groom space from the reference bone */
	UPROPERTY(EditAnywhere, BlueprintReadWrite, Interp, Category = "SimulationSetup", meta = (ToolTip = "The amount of linear velocities sent to the local groom space from the reference bone", EditCondition = "bLocalSimulation", UIMin = "0", UIMax = "1", ClampMin = "0", ClampMax = "1"))
	float LinearVelocityScale = 1.0f;
	
	/** The amount of angular velocities sent to the local groom space from the reference bone */
	UPROPERTY(EditAnywhere, BlueprintReadWrite, Interp, Category = "SimulationSetup", meta = (ToolTip = "The amount of angular velocities sent to the local groom space from the reference bone", EditCondition = "bLocalSimulation", UIMin = "0", UIMax = "1", ClampMin = "0", ClampMax = "1"))
	float AngularVelocityScale = 1.0f;
>>>>>>> d731a049

	/** Bone used for the simulation local space */
	UPROPERTY(EditAnywhere, BlueprintReadWrite, Interp, Category = "SimulationSetup", meta = (ToolTip = "Bone used for the simulation local space", EditCondition = "bLocalSimulation"))
	FString LocalBone = "root";

	/** Teleport distance threshold to reset the simulation */
	UPROPERTY(EditAnywhere, BlueprintReadWrite, Interp, Category = "SimulationSetup", meta = (ToolTip = "Teleport distance threshold to reset the simulation"))
	float TeleportDistance = 50.0;
};

USTRUCT(BlueprintType)
struct HAIRSTRANDSCORE_API FHairSimulationSettings
{
	GENERATED_USTRUCT_BODY()

	/** Override the asset simulation settings */
	UPROPERTY(EditAnywhere, BlueprintReadWrite, Interp, Category = "GroupsPhysics", meta = (ToolTip = "Boolean to control if we are going to override the groom asset physics settings"))
	bool bOverrideSettings = false;

	/** Solver settings */
	UPROPERTY(EditAnywhere, BlueprintReadWrite, Interp, Category = "GroupsPhysics", meta = (ToolTip = "Solver Settings for the hair physics"))
	FHairSimulationSetup SimulationSetup;

	/** Solver settings */
	UPROPERTY(EditAnywhere, BlueprintReadWrite, Interp, Category = "GroupsPhysics", meta = (ToolTip = "Solver Settings for the hair physics", EditCondition = "bOverrideSettings"))
	FHairSimulationSolver SolverSettings;

	/** Externalk forces */
	UPROPERTY(EditAnywhere, BlueprintReadWrite, Interp, Category = "GroupsPhysics", meta = (ToolTip = "External Forces for the hair physics", EditCondition = "bOverrideSettings"))
	FHairSimulationForces ExternalForces;

	/** Material Constraints */
	UPROPERTY(EditAnywhere, BlueprintReadWrite, Interp, Category = "GroupsPhysics", meta = (ToolTip = "Material Constraints for the hair physics", EditCondition = "bOverrideSettings"))
	FHairSimulationConstraints MaterialConstraints;
};<|MERGE_RESOLUTION|>--- conflicted
+++ resolved
@@ -362,15 +362,6 @@
 	UPROPERTY(EditAnywhere, BlueprintReadWrite, Interp, Category = "SimulationSetup", meta = (ToolTip = "Strands simulation is done in local space"))
 	bool bLocalSimulation = true;
 	
-<<<<<<< HEAD
-	/** Scaling of the bone world linear velocity contribution */
-	UPROPERTY(EditAnywhere, BlueprintReadWrite, Interp, Category = "SimulationSetup", meta = (ToolTip = "Scaling of the bone world linear velocity contribution", EditCondition = "bLocalSimulation"))
-	float LinearVelocityScale = 0.0f;
-	
-	/** Scaling of the bone world angular velocity contribution */
-	UPROPERTY(EditAnywhere, BlueprintReadWrite, Interp, Category = "SimulationSetup", meta = (ToolTip = "Scaling of the bone world angular velocity contribution", EditCondition = "bLocalSimulation"))
-	float AngularVelocityScale = 0.0f;
-=======
 	/** The amount of linear velocities sent to the local groom space from the reference bone */
 	UPROPERTY(EditAnywhere, BlueprintReadWrite, Interp, Category = "SimulationSetup", meta = (ToolTip = "The amount of linear velocities sent to the local groom space from the reference bone", EditCondition = "bLocalSimulation", UIMin = "0", UIMax = "1", ClampMin = "0", ClampMax = "1"))
 	float LinearVelocityScale = 1.0f;
@@ -378,7 +369,6 @@
 	/** The amount of angular velocities sent to the local groom space from the reference bone */
 	UPROPERTY(EditAnywhere, BlueprintReadWrite, Interp, Category = "SimulationSetup", meta = (ToolTip = "The amount of angular velocities sent to the local groom space from the reference bone", EditCondition = "bLocalSimulation", UIMin = "0", UIMax = "1", ClampMin = "0", ClampMax = "1"))
 	float AngularVelocityScale = 1.0f;
->>>>>>> d731a049
 
 	/** Bone used for the simulation local space */
 	UPROPERTY(EditAnywhere, BlueprintReadWrite, Interp, Category = "SimulationSetup", meta = (ToolTip = "Bone used for the simulation local space", EditCondition = "bLocalSimulation"))
