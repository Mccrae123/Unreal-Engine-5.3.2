// Copyright Epic Games, Inc. All Rights Reserved.

#pragma once

#include "NiagaraDataInterface.h"
#include "NiagaraDataInterfaceRW.h"
#include "NiagaraCommon.h"
#include "NiagaraRenderGraphUtils.h"
#include "VectorVM.h"
#include "GroomAsset.h"
#include "GroomActor.h"
#include "NiagaraDataInterfaceHairStrands.generated.h"

static const int32 MaxDelay = 2;
static const int32 NumScales = 4;
static const int32 StretchOffset = 0;
static const int32 BendOffset = 1;
static const int32 RadiusOffset = 2;
static const int32 ThicknessOffset = 3;

struct FNDIHairStrandsData;

/** Render buffers that will be used in hlsl functions */
struct FNDIHairStrandsBuffer : public FRenderResource
{
	/** Set the asset that will be used to affect the buffer */
	void Initialize(
		const FHairStrandsRestResource*  HairStrandsRestResource, 
		const FHairStrandsDeformedResource*  HairStrandsDeformedResource, 
		const FHairStrandsRestRootResource* HairStrandsRestRootResource, 
		const FHairStrandsDeformedRootResource* HairStrandsDeformedRootResource,
		const TStaticArray<float, 32 * NumScales>& InParamsScale);

	/** Set the asset that will be used to affect the buffer */
	void Update(
		const FHairStrandsRestResource* HairStrandsRestResource,
		const FHairStrandsDeformedResource* HairStrandsDeformedResource,
		const FHairStrandsRestRootResource* HairStrandsRestRootResource,
		const FHairStrandsDeformedRootResource* HairStrandsDeformedRootResource);

	/** Transfer CPU datas to GPU */
	void Transfer(FRDGBuilder& GraphBuilder, const TStaticArray<float, 32 * NumScales>& InParamsScale);

	/** Init the buffer */
	virtual void InitRHI() override;

	/** Release the buffer */
	virtual void ReleaseRHI() override;

	/** Get the resource name */
	virtual FString GetFriendlyName() const override { return TEXT("FNDIHairStrandsBuffer"); }

	/** Strand curves point offset buffer */
	FNiagaraPooledRWBuffer CurvesOffsetsBuffer;

	/** Deformed position buffer in case no resource are there */
	TRefCountPtr<FRDGPooledBuffer> DeformedPositionBuffer;

	/** Bounding Box Buffer*/
	FNiagaraPooledRWBuffer BoundingBoxBuffer;

	/** Params scale buffer */
	FNiagaraPooledRWBuffer ParamsScaleBuffer;

	/** Points curve index for fast query */
	FNiagaraPooledRWBuffer PointsCurveBuffer;

	/** The strand asset resource from which to sample */
	const FHairStrandsRestResource* SourceRestResources;

	/** The strand deformed resource to write into */
	const FHairStrandsDeformedResource* SourceDeformedResources;

	/** The strand root resource to write into */
	const FHairStrandsRestRootResource* SourceRestRootResources;
	
	/** The strand root resource to write into */
	const FHairStrandsDeformedRootResource* SourceDeformedRootResources;

	/** Scales along the strand */
	TStaticArray<float, 32 * NumScales> ParamsScale;

	/** Bounding box offsets */
	FIntVector4 BoundingBoxOffsets;

	/** Valid geometry type for hair (strands, cards, mesh)*/
	bool bValidGeometryType = false;
<<<<<<< HEAD
=======

	// For debug only
	//FRHIGPUBufferReadback* ReadbackBuffer = nullptr;
>>>>>>> d731a049
};

/** Data stored per strand base instance*/
struct FNDIHairStrandsData
{
	FNDIHairStrandsData()
	{
		ResetDatas();
	}
	/** Initialize the buffers */
	bool Init(class UNiagaraDataInterfaceHairStrands* Interface, FNiagaraSystemInstance* SystemInstance);

	/** Release the buffers */
	void Release();

	/** Update the buffers */
	void Update(UNiagaraDataInterfaceHairStrands* Interface, FNiagaraSystemInstance* SystemInstance, const FHairStrandsBulkData* HairStrandsDatas, UGroomAsset* GroomAsset, const int32 GroupIndex, const int32 LODIndex, const FTransform& LocalToWorld, const float DeltaSeconds);

	inline void ResetDatas()
	{
		WorldTransform.SetIdentity();
		BoneTransform.SetIdentity();
		BoneLinearVelocity = FVector3f::Zero();
		BoneAngularVelocity = FVector3f::Zero();
			
		BoneLinearAcceleration = FVector3f::Zero();
		BoneAngularAcceleration = FVector3f::Zero();
			
		PreviousBoneTransform.SetIdentity();
		PreviousBoneLinearVelocity = FVector3f::Zero();
		PreviousBoneAngularVelocity = FVector3f::Zero();
		
		GlobalInterpolation = false;
		bSkinningTransfer = false;
		HairGroupInstSource = nullptr;
		HairGroupInstance = nullptr;

		TickCount = 0;
		ForceReset = true;

		NumStrands = 0;
		StrandsSize = 0;

		SubSteps = 5;
		IterationCount = 20;

		GravityVector = FVector(0.0, 0.0, -981.0);
		GravityPreloading = 0.0;
		AirDrag = 0.1;
		AirVelocity = FVector(0, 0, 0);

		SolveBend = true;
		ProjectBend = false;
		BendDamping = 0.01;
		BendStiffness = 0.01;

		SolveStretch = true;
		ProjectStretch = false;
		StretchDamping = 0.01;
		StretchStiffness = 1.0;

		SolveCollision = true;
		ProjectCollision = true;
		KineticFriction = 0.1;
		StaticFriction = 0.1;
		StrandsViscosity = 1.0;
		GridDimension = FIntVector(30,30,30);
		CollisionRadius = 1.0;

		StrandsDensity = 1.0;
		StrandsSmoothing = 0.1;
		StrandsThickness = 0.01;

		TickingGroup = NiagaraFirstTickGroup;

		for (int32 i = 0; i < 32 * NumScales; ++i)
		{
			ParamsScale[i] = 1.0;
		}
		SkeletalMeshes = 0;
		LocalSimulation = false;
	}

	inline void CopyDatas(const FNDIHairStrandsData* OtherDatas)
	{
		if (OtherDatas != nullptr)
		{
			HairStrandsBuffer = OtherDatas->HairStrandsBuffer;

			WorldTransform = OtherDatas->WorldTransform;
			BoneTransform = OtherDatas->BoneTransform;
			BoneLinearVelocity = OtherDatas->BoneLinearVelocity;
			BoneAngularVelocity = OtherDatas->BoneAngularVelocity;
			
			BoneLinearAcceleration = OtherDatas->BoneLinearAcceleration;
			BoneAngularAcceleration = OtherDatas->BoneAngularAcceleration;
			
			PreviousBoneTransform = OtherDatas->PreviousBoneTransform;
			PreviousBoneLinearVelocity = OtherDatas->PreviousBoneLinearVelocity;
			PreviousBoneAngularVelocity = OtherDatas->PreviousBoneAngularVelocity;

			GlobalInterpolation = OtherDatas->GlobalInterpolation;
			bSkinningTransfer = OtherDatas->bSkinningTransfer;
			BindingType = OtherDatas->BindingType;
			HairGroupInstSource = OtherDatas->HairGroupInstSource;
			HairGroupInstance = OtherDatas->HairGroupInstance;

			TickCount = OtherDatas->TickCount;
			ForceReset = OtherDatas->ForceReset;

			NumStrands = OtherDatas->NumStrands;
			StrandsSize = OtherDatas->StrandsSize;

			SubSteps = OtherDatas->SubSteps;
			IterationCount = OtherDatas->IterationCount;

			GravityVector = OtherDatas->GravityVector;
			GravityPreloading = OtherDatas->GravityPreloading;
			AirDrag = OtherDatas->AirDrag;
			AirVelocity = OtherDatas->AirVelocity;

			SolveBend = OtherDatas->SolveBend;
			ProjectBend = OtherDatas->ProjectBend;
			BendDamping = OtherDatas->BendDamping;
			BendStiffness = OtherDatas->BendStiffness;

			SolveStretch = OtherDatas->SolveStretch;
			ProjectStretch = OtherDatas->ProjectStretch;
			StretchDamping = OtherDatas->StretchDamping;
			StretchStiffness = OtherDatas->StretchStiffness;

			SolveCollision = OtherDatas->SolveCollision;
			ProjectCollision = OtherDatas->ProjectCollision;
			StaticFriction = OtherDatas->StaticFriction;
			KineticFriction = OtherDatas->KineticFriction;
			StrandsViscosity = OtherDatas->StrandsViscosity;
			GridDimension = OtherDatas->GridDimension;
			CollisionRadius = OtherDatas->CollisionRadius;

			StrandsDensity = OtherDatas->StrandsDensity;
			StrandsSmoothing = OtherDatas->StrandsSmoothing;
			StrandsThickness = OtherDatas->StrandsThickness;

			ParamsScale = OtherDatas->ParamsScale;

			SkeletalMeshes = OtherDatas->SkeletalMeshes;

			TickingGroup = OtherDatas->TickingGroup;
			LocalSimulation = OtherDatas->LocalSimulation;
		}
	}

	/** Cached World transform. */
	FTransform WorldTransform;

	/** Bone transform that will be used for local strands simulation */
	FTransform BoneTransform;
	
	/** Bone transform that will be used for local strands simulation */
	FTransform PreviousBoneTransform;

	/** Bone Linear Velocity */
	FVector3f BoneLinearVelocity;

	/** Bone Previous Linear Velocity */
	FVector3f PreviousBoneLinearVelocity;

	/** Bone Angular Velocity */
	FVector3f BoneAngularVelocity;

	/** Bone Previous Angular Velocity */
	FVector3f PreviousBoneAngularVelocity;

	/** Bone Linear Acceleration */
	FVector3f BoneLinearAcceleration;

	/** Bone Angular Acceleration */
	FVector3f BoneAngularAcceleration;

	/** Global Interpolation */
	bool GlobalInterpolation;
	
	/** Skinning transfer from a source to a target skelmesh */
    bool bSkinningTransfer;

	/** Number of strands*/
	int32 NumStrands;

	/** Strand size */
	int32 StrandsSize;

	/** Tick Count*/
	int32 TickCount;

	/** Force reset simulation */
	bool ForceReset;

	/** Strands Gpu buffer */
	FNDIHairStrandsBuffer* HairStrandsBuffer;

	/** Hair group instance */
	FHairGroupInstance* HairGroupInstance;

	/** Source component of the hair group instance */
	TWeakObjectPtr<class UGroomComponent> HairGroupInstSource;

	/** Binding type between the groom asset and the attached skeletal mesh */
	EHairBindingType BindingType;
	
	/** Number of substeps to be used */
	int32 SubSteps;

	/** Number of iterations for the constraint solver  */
	int32 IterationCount;

	/** Acceleration vector in cm/s2 to be used for the gravity*/
	FVector GravityVector;
	
	/** Optimisation of the rest state configuration to compensate from the gravity */
	float GravityPreloading;

	/** Coefficient between 0 and 1 to be used for the air drag */
	float AirDrag;

	/** Velocity of the surrounding air in cm/s  */
	FVector AirVelocity;

	/** Velocity of the surrounding air in cm/s */
	bool SolveBend;

	/** Enable the solve of the bend constraint during the xpbd loop */
	bool ProjectBend;

	/** Damping for the bend constraint between 0 and 1 */
	float BendDamping;

	/** Stiffness for the bend constraint in GPa */
	float BendStiffness;

	/** Enable the solve of the stretch constraint during the xpbd loop */
	bool SolveStretch;

	/** Enable the projection of the stretch constraint after the xpbd loop */
	bool ProjectStretch;

	/** Damping for the stretch constraint between 0 and 1 */
	float StretchDamping;

	/** Stiffness for the stretch constraint in GPa */
	float StretchStiffness;

	/** Enable the solve of the collision constraint during the xpbd loop  */
	bool SolveCollision;

	/** Enable ther projection of the collision constraint after the xpbd loop */
	bool ProjectCollision;

	/** Static friction used for collision against the physics asset */
	float StaticFriction;

	/** Kinetic friction used for collision against the physics asset*/
	float KineticFriction;

	/** Radius that will be used for the collision detection against the physics asset */
	float StrandsViscosity;

	/** Grid Dimension used to compute the viscosity forces */
	FIntVector GridDimension;

	/** Radius scale along the strand */
	float CollisionRadius;

	/** Density of the strands in g/cm3 */
	float StrandsDensity;

	/** Smoothing between 0 and 1 of the incoming guides curves for better stability */
	float StrandsSmoothing;

	/** Strands thickness in cm that will be used for mass and inertia computation */
	float StrandsThickness;

	/** Scales along the strand */
	TStaticArray<float, 32 * NumScales> ParamsScale;

	/** List of all the skel meshes in the hierarchy*/
	uint32 SkeletalMeshes;

	/** The instance ticking group */
	ETickingGroup TickingGroup;

	/** Check if the simulation is running in local coordinate */
	bool LocalSimulation;
};

/** Data Interface for the strand base */
UCLASS(EditInlineNew, Category = "Strands", meta = (DisplayName = "Hair Strands"))
class HAIRSTRANDSCORE_API UNiagaraDataInterfaceHairStrands : public UNiagaraDataInterface
{
	GENERATED_UCLASS_BODY()

public:
	/** Hair Strands Asset used to sample from when not overridden by a source actor from the scene. Also useful for previewing in the editor. */
	UPROPERTY(EditAnywhere, Category = "Source")
	TObjectPtr<UGroomAsset> DefaultSource;

	/** The source actor from which to sample */
	UPROPERTY(EditAnywhere, Category = "Source")
	TObjectPtr<AActor> SourceActor;

	/** The source component from which to sample */
	TWeakObjectPtr<class UGroomComponent> SourceComponent;

	/** UObject Interface */
	virtual void PostInitProperties() override;

	/** UNiagaraDataInterface Interface */
	virtual void GetFunctions(TArray<FNiagaraFunctionSignature>& OutFunctions) override;
	virtual void GetVMExternalFunction(const FVMExternalFunctionBindingInfo& BindingInfo, void* InstanceData, FVMExternalFunction &OutFunc) override;
	virtual bool CanExecuteOnTarget(ENiagaraSimTarget Target) const override { return Target == ENiagaraSimTarget::GPUComputeSim; }
	virtual bool InitPerInstanceData(void* PerInstanceData, FNiagaraSystemInstance* SystemInstance) override;
	virtual void DestroyPerInstanceData(void* PerInstanceData, FNiagaraSystemInstance* SystemInstance)override;
	virtual bool PerInstanceTick(void* PerInstanceData, FNiagaraSystemInstance* SystemInstance, float DeltaSeconds) override;
	virtual int32 PerInstanceDataSize()const override { return sizeof(FNDIHairStrandsData); }
	virtual bool Equals(const UNiagaraDataInterface* Other) const override;
	virtual bool HasPreSimulateTick() const override { return true; }
	virtual bool HasTickGroupPrereqs() const override { return true; }
	virtual ETickingGroup CalculateTickGroup(const void* PerInstanceData) const override;
	virtual void SimCachePostReadFrame(void* OptionalPerInstanceData, FNiagaraSystemInstance* SystemInstance) override;
	virtual TArray<FNiagaraVariableBase> GetSimCacheRendererAttributes(UObject* UsageContext) const override;

	/** GPU simulation  functionality */
#if WITH_EDITORONLY_DATA
	virtual void GetCommonHLSL(FString& OutHLSL) override;
	virtual void GetParameterDefinitionHLSL(const FNiagaraDataInterfaceGPUParamInfo& ParamInfo, FString& OutHLSL) override;
	virtual bool GetFunctionHLSL(const FNiagaraDataInterfaceGPUParamInfo& ParamInfo, const FNiagaraDataInterfaceGeneratedFunction& FunctionInfo, int FunctionInstanceIndex, FString& OutHLSL) override;
	virtual bool AppendCompileHash(FNiagaraCompileHashVisitor* InVisitor) const override;
#endif
	virtual bool UseLegacyShaderBindings() const override { return false; }
	virtual void BuildShaderParameters(FNiagaraShaderParametersBuilder& ShaderParametersBuilder) const override;
	virtual void SetShaderParameters(const FNiagaraDataInterfaceSetShaderParametersContext& Context) const override;

	virtual void ProvidePerInstanceDataForRenderThread(void* DataForRenderThread, void* PerInstanceData, const FNiagaraSystemInstanceID& SystemInstance) override;

	/** Update the source component */
	void ExtractSourceComponent(FNiagaraSystemInstance* SystemInstance);

	/** Check if the component is Valid */
	bool IsComponentValid() const;

	/** Extract datas and resources */
	void ExtractDatasAndResources(
		FNiagaraSystemInstance* SystemInstance, 
		FHairStrandsRestResource*& OutStrandsRestResource, 
		FHairStrandsDeformedResource*& OutStrandsDeformedResource, 
		FHairStrandsRestRootResource*& OutStrandsRestRootResource, 
		FHairStrandsDeformedRootResource*& OutStrandsDeformedRootResource,
		UGroomAsset*& OutGroomAsset,
		int32& OutGroupIndex,
		int32& OutLODIndex, 
		FTransform& OutLocalToWorld);

	/** Get the number of strands */
	void GetNumStrands(FVectorVMExternalFunctionContext& Context);

	/** Get the groom asset datas  */
	void GetStrandSize(FVectorVMExternalFunctionContext& Context);

	void GetSubSteps(FVectorVMExternalFunctionContext& Context);

	void GetIterationCount(FVectorVMExternalFunctionContext& Context);

	void GetGravityVector(FVectorVMExternalFunctionContext& Context);

	void GetGravityPreloading(FVectorVMExternalFunctionContext& Context);

	void GetAirDrag(FVectorVMExternalFunctionContext& Context);

	void GetAirVelocity(FVectorVMExternalFunctionContext& Context);

	void GetSolveBend(FVectorVMExternalFunctionContext& Context);

	void GetProjectBend(FVectorVMExternalFunctionContext& Context);

	void GetBendDamping(FVectorVMExternalFunctionContext& Context);

	void GetBendStiffness(FVectorVMExternalFunctionContext& Context);

	void GetBendScale(FVectorVMExternalFunctionContext& Context);

	void GetSolveStretch(FVectorVMExternalFunctionContext& Context);

	void GetProjectStretch(FVectorVMExternalFunctionContext& Context);

	void GetStretchDamping(FVectorVMExternalFunctionContext& Context);

	void GetStretchStiffness(FVectorVMExternalFunctionContext& Context);

	void GetStretchScale(FVectorVMExternalFunctionContext& Context);

	void GetSolveCollision(FVectorVMExternalFunctionContext& Context);

	void GetProjectCollision(FVectorVMExternalFunctionContext& Context);

	void GetStaticFriction(FVectorVMExternalFunctionContext& Context);

	void GetKineticFriction(FVectorVMExternalFunctionContext& Context);

	void GetStrandsViscosity(FVectorVMExternalFunctionContext& Context);

	void GetGridDimension(FVectorVMExternalFunctionContext& Context);

	void GetCollisionRadius(FVectorVMExternalFunctionContext& Context);

	void GetRadiusScale(FVectorVMExternalFunctionContext& Context);

	void GetStrandsSmoothing(FVectorVMExternalFunctionContext& Context);

	void GetStrandsDensity(FVectorVMExternalFunctionContext& Context);

	void GetStrandsThickness(FVectorVMExternalFunctionContext& Context);

	void GetThicknessScale(FVectorVMExternalFunctionContext& Context);

	/** Get the world transform */
	void GetWorldTransform(FVectorVMExternalFunctionContext& Context);

	/** Get the world inverse */
	void GetWorldInverse(FVectorVMExternalFunctionContext& Context);

	/** Get the strand vertex position in world space*/
	void GetPointPosition(FVectorVMExternalFunctionContext& Context);

	/** Get the strand node position in world space*/
	void ComputeNodePosition(FVectorVMExternalFunctionContext& Context);

	/** Get the strand node orientation in world space*/
	void ComputeNodeOrientation(FVectorVMExternalFunctionContext& Context);

	/** Get the strand node mass */
	void ComputeNodeMass(FVectorVMExternalFunctionContext& Context);

	/** Get the strand node inertia */
	void ComputeNodeInertia(FVectorVMExternalFunctionContext& Context);

	/** Compute the edge length (diff between 2 nodes positions)*/
	void ComputeEdgeLength(FVectorVMExternalFunctionContext& Context);

	/** Compute the edge orientation (diff between 2 nodes orientations) */
	void ComputeEdgeRotation(FVectorVMExternalFunctionContext& Context);

	/** Compute the rest local position */
	void ComputeRestPosition(FVectorVMExternalFunctionContext& Context);

	/** Compute the rest local orientation */
	void ComputeRestOrientation(FVectorVMExternalFunctionContext& Context);

	/** Update the root node orientation based on the current transform */
	void AttachNodePosition(FVectorVMExternalFunctionContext& Context);

	/** Update the root node position based on the current transform */
	void AttachNodeOrientation(FVectorVMExternalFunctionContext& Context);

	/** Report the node displacement onto the points position*/
	void UpdatePointPosition(FVectorVMExternalFunctionContext& Context);

	/** Reset the point position to be the rest one */
	void ResetPointPosition(FVectorVMExternalFunctionContext& Context);

	/** Add external force to the linear velocity and advect node position */
	void AdvectNodePosition(FVectorVMExternalFunctionContext& Context);

	/** Add external torque to the angular velocity and advect node orientation*/
	void AdvectNodeOrientation(FVectorVMExternalFunctionContext& Context);

	/** Update the node linear velocity based on the node position difference */
	void UpdateLinearVelocity(FVectorVMExternalFunctionContext& Context);

	/** Update the node angular velocity based on the node orientation difference */
	void UpdateAngularVelocity(FVectorVMExternalFunctionContext& Context);

	/** Get the bounding box center */
	void GetBoundingBox(FVectorVMExternalFunctionContext& Context);

	/** Reset the bounding box extent */
	void ResetBoundingBox(FVectorVMExternalFunctionContext& Context);

	/** Build the groom bounding box */
	void BuildBoundingBox(FVectorVMExternalFunctionContext& Context);

	/** Setup the distance spring material */
	void SetupDistanceSpringMaterial(FVectorVMExternalFunctionContext& Context);

	/** Solve the distance spring material */
	void SolveDistanceSpringMaterial(FVectorVMExternalFunctionContext& Context);

	/** Project the distance spring material */
	void ProjectDistanceSpringMaterial(FVectorVMExternalFunctionContext& Context);

	/** Setup the angular spring material */
	void SetupAngularSpringMaterial(FVectorVMExternalFunctionContext& Context);

	/** Solve the angular spring material */
	void SolveAngularSpringMaterial(FVectorVMExternalFunctionContext& Context);

	/** Project the angular spring material */
	void ProjectAngularSpringMaterial(FVectorVMExternalFunctionContext& Context);

	/** Setup the stretch rod material */
	void SetupStretchRodMaterial(FVectorVMExternalFunctionContext& Context);

	/** Solve the stretch rod material */
	void SolveStretchRodMaterial(FVectorVMExternalFunctionContext& Context);

	/** Project the stretch rod material */
	void ProjectStretchRodMaterial(FVectorVMExternalFunctionContext& Context);

	/** Setup the bend rod material */
	void SetupBendRodMaterial(FVectorVMExternalFunctionContext& Context);

	/** Solve the bend rod material */
	void SolveBendRodMaterial(FVectorVMExternalFunctionContext& Context);

	/** Project the bend rod material */
	void ProjectBendRodMaterial(FVectorVMExternalFunctionContext& Context);

	/** Solve the static collision constraint */
	void SolveHardCollisionConstraint(FVectorVMExternalFunctionContext& Context);

	/** Project the static collision constraint */
	void ProjectHardCollisionConstraint(FVectorVMExternalFunctionContext& Context);

	/** Solve the soft collision constraint */
	void SolveSoftCollisionConstraint(FVectorVMExternalFunctionContext& Context);

	/** Project the soft collision constraint */
	void ProjectSoftCollisionConstraint(FVectorVMExternalFunctionContext& Context);

	/** Setup the soft collision constraint */
	void SetupSoftCollisionConstraint(FVectorVMExternalFunctionContext& Context);

	/** Compute the rest direction*/
	void ComputeEdgeDirection(FVectorVMExternalFunctionContext& Context);

	/** Update the strands material frame */
	void UpdateMaterialFrame(FVectorVMExternalFunctionContext& Context);

	/** Compute the strands material frame */
	void ComputeMaterialFrame(FVectorVMExternalFunctionContext& Context);

	/** Compute the air drag force */
	void ComputeAirDragForce(FVectorVMExternalFunctionContext& Context);

	/** Get the rest position and orientation relative to the transform or to the skin cache */
	void ComputeLocalState(FVectorVMExternalFunctionContext& Context);

	/** Attach the node position and orientation to the transform or to the skin cache */
	void AttachNodeState(FVectorVMExternalFunctionContext& Context);

	/** Update the node position and orientation based on rbf transfer */
	void UpdateNodeState(FVectorVMExternalFunctionContext& Context);

	/** Check if we need or not a simulation reset*/
	void NeedSimulationReset(FVectorVMExternalFunctionContext& Context);

	/** Check if we have a global interpolation */
	void HasGlobalInterpolation(FVectorVMExternalFunctionContext& Context);

	/** Check if we need a rest pose update */
	void NeedRestUpdate(FVectorVMExternalFunctionContext& Context);

	/** Eval the skinned position given a rest position*/
	void EvalSkinnedPosition(FVectorVMExternalFunctionContext& Context);

	/** Init the samples along the strands that will be used to transfer informations to the grid */
	void InitGridSamples(FVectorVMExternalFunctionContext& Context);

	/** Get the sample state given an index */
	void GetSampleState(FVectorVMExternalFunctionContext& Context);

<<<<<<< HEAD
	/** Name of the world transform */
	static const FString WorldTransformName;

	/** Name of the bounding box offsets*/
	static const FString BoundingBoxOffsetsName;

	/** Name of the world inverse transform */
	static const FString WorldInverseName;

	/** Name of the world rotation */
	static const FString WorldRotationName;

	/** Name of the bone transform */
	static const FString BoneTransformName;

	/** Name of the bone inverse transform */
	static const FString BoneInverseName;

	/** Name of the world rotation */
	static const FString BoneRotationName;

	/** Name of the bone linear velocity */
	static const FString BoneLinearVelocityName;

	/** Name of the bone linear acceleration */
	static const FString BoneLinearAccelerationName;

	/** Name of the bone angular velocity */
	static const FString BoneAngularVelocityName;

	/** Name of the bone angular acceleration */
	static const FString BoneAngularAccelerationName;

	/** Name of the number of strands */
	static const FString NumStrandsName;

	/** Name of the strand size */
	static const FString StrandSizeName;

	/** Name of the points positions buffer */
	static const FString DeformedPositionBufferName;

	/** Name of the curves offsets buffer */
	static const FString CurvesOffsetsBufferName;

	/** Name of bounding box buffer */
	static const FString BoundingBoxBufferName;

	/** Name of the nodes positions buffer */
	static const FString RestPositionBufferName;

	/** Param to check if the roots have been attached to the skin */
	static const FString InterpolationModeName;

	/** Param to check if we need to update the rest pose */
	static const FString RestUpdateName;

	/** Param to check if the simulation is going to be run in local space */
	static const FString LocalSimulationName;

	/** boolean to check if we need to rest the simulation*/
	static const FString ResetSimulationName;

	/** Rest center of all the roots */
	static const FString RestRootOffsetName;

	/** Rest position of the triangle vertex A */
	static const FString RestTrianglePositionAName;

	/** Rest position of the triangle vertex B */
	static const FString RestTrianglePositionBName;

	/** Rest position of the triangle vertex C */
	static const FString RestTrianglePositionCName;

	/** Deformed center of all the roots */
	static const FString DeformedRootOffsetName;

	/** Deformed position of the triangle vertex A */
	static const FString DeformedTrianglePositionAName;

	/** Deformed position of the triangle vertex A */
	static const FString DeformedTrianglePositionBName;

	/** Deformed position of the triangle vertex A */
	static const FString DeformedTrianglePositionCName;

	/** Root barycentric coordinates */
	static const FString RootBarycentricCoordinatesName;

	/** Rest center of all the position */
	static const FString RestPositionOffsetName;

	/** Deformed center of all the position */
	static const FString DeformedPositionOffsetName;

	/** Number of samples for rbf interpolation */
	static const FString SampleCountName;

	/** Rbf sample weights */
	static const FString MeshSampleWeightsName;

	/** Rbf Sample rest positions */
	static const FString RestSamplePositionsName;

	/** Params scale buffer */
	static const FString ParamsScaleBufferName;

=======
>>>>>>> d731a049
protected:
	/** Copy one niagara DI to this */
	virtual bool CopyToInternal(UNiagaraDataInterface* Destination) const override;
};

/** Proxy to send data to gpu */
struct FNDIHairStrandsProxy : public FNiagaraDataInterfaceProxy
{
	/** Get the size of the data that will be passed to render*/
	virtual int32 PerInstanceDataPassedToRenderThreadSize() const override { return sizeof(FNDIHairStrandsData); }

	/** Get the data that will be passed to render*/
	virtual void ConsumePerInstanceDataFromGameThread(void* PerInstanceData, const FNiagaraSystemInstanceID& Instance) override;

	/** Initialize the Proxy data strands buffer */
	void InitializePerInstanceData(const FNiagaraSystemInstanceID& SystemInstance);

	/** Destroy the proxy data if necessary */
	void DestroyPerInstanceData(const FNiagaraSystemInstanceID& SystemInstance);

	/** Launch all pre stage functions */
	virtual void PreStage(const FNDIGpuComputePreStageContext& Context) override;

	/** MGPU buffer copy after simulation*/
	virtual void PostSimulate(const FNDIGpuComputePostSimulateContext& Context) override;

	/** List of proxy data for each system instances*/
	TMap<FNiagaraSystemInstanceID, FNDIHairStrandsData> SystemInstancesToProxyData;
};
<|MERGE_RESOLUTION|>--- conflicted
+++ resolved
@@ -85,12 +85,9 @@
 
 	/** Valid geometry type for hair (strands, cards, mesh)*/
 	bool bValidGeometryType = false;
-<<<<<<< HEAD
-=======
 
 	// For debug only
 	//FRHIGPUBufferReadback* ReadbackBuffer = nullptr;
->>>>>>> d731a049
 };
 
 /** Data stored per strand base instance*/
@@ -670,117 +667,6 @@
 	/** Get the sample state given an index */
 	void GetSampleState(FVectorVMExternalFunctionContext& Context);
 
-<<<<<<< HEAD
-	/** Name of the world transform */
-	static const FString WorldTransformName;
-
-	/** Name of the bounding box offsets*/
-	static const FString BoundingBoxOffsetsName;
-
-	/** Name of the world inverse transform */
-	static const FString WorldInverseName;
-
-	/** Name of the world rotation */
-	static const FString WorldRotationName;
-
-	/** Name of the bone transform */
-	static const FString BoneTransformName;
-
-	/** Name of the bone inverse transform */
-	static const FString BoneInverseName;
-
-	/** Name of the world rotation */
-	static const FString BoneRotationName;
-
-	/** Name of the bone linear velocity */
-	static const FString BoneLinearVelocityName;
-
-	/** Name of the bone linear acceleration */
-	static const FString BoneLinearAccelerationName;
-
-	/** Name of the bone angular velocity */
-	static const FString BoneAngularVelocityName;
-
-	/** Name of the bone angular acceleration */
-	static const FString BoneAngularAccelerationName;
-
-	/** Name of the number of strands */
-	static const FString NumStrandsName;
-
-	/** Name of the strand size */
-	static const FString StrandSizeName;
-
-	/** Name of the points positions buffer */
-	static const FString DeformedPositionBufferName;
-
-	/** Name of the curves offsets buffer */
-	static const FString CurvesOffsetsBufferName;
-
-	/** Name of bounding box buffer */
-	static const FString BoundingBoxBufferName;
-
-	/** Name of the nodes positions buffer */
-	static const FString RestPositionBufferName;
-
-	/** Param to check if the roots have been attached to the skin */
-	static const FString InterpolationModeName;
-
-	/** Param to check if we need to update the rest pose */
-	static const FString RestUpdateName;
-
-	/** Param to check if the simulation is going to be run in local space */
-	static const FString LocalSimulationName;
-
-	/** boolean to check if we need to rest the simulation*/
-	static const FString ResetSimulationName;
-
-	/** Rest center of all the roots */
-	static const FString RestRootOffsetName;
-
-	/** Rest position of the triangle vertex A */
-	static const FString RestTrianglePositionAName;
-
-	/** Rest position of the triangle vertex B */
-	static const FString RestTrianglePositionBName;
-
-	/** Rest position of the triangle vertex C */
-	static const FString RestTrianglePositionCName;
-
-	/** Deformed center of all the roots */
-	static const FString DeformedRootOffsetName;
-
-	/** Deformed position of the triangle vertex A */
-	static const FString DeformedTrianglePositionAName;
-
-	/** Deformed position of the triangle vertex A */
-	static const FString DeformedTrianglePositionBName;
-
-	/** Deformed position of the triangle vertex A */
-	static const FString DeformedTrianglePositionCName;
-
-	/** Root barycentric coordinates */
-	static const FString RootBarycentricCoordinatesName;
-
-	/** Rest center of all the position */
-	static const FString RestPositionOffsetName;
-
-	/** Deformed center of all the position */
-	static const FString DeformedPositionOffsetName;
-
-	/** Number of samples for rbf interpolation */
-	static const FString SampleCountName;
-
-	/** Rbf sample weights */
-	static const FString MeshSampleWeightsName;
-
-	/** Rbf Sample rest positions */
-	static const FString RestSamplePositionsName;
-
-	/** Params scale buffer */
-	static const FString ParamsScaleBufferName;
-
-=======
->>>>>>> d731a049
 protected:
 	/** Copy one niagara DI to this */
 	virtual bool CopyToInternal(UNiagaraDataInterface* Destination) const override;
