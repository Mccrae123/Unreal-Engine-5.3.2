--- conflicted
+++ resolved
@@ -139,17 +139,12 @@
 	UPROPERTY(EditAnywhere, BlueprintReadWrite, Category = "InterpolationSettings", meta = (ToolTip = "Type of guides:\n - Imported: use imported guides\n - Generated: generate guides from strands\n - Rigged: generated rigged guides from strands."))
 	EGroomGuideType GuideType;
 
-<<<<<<< HEAD
-	/** Density factor for converting hair into guide curve if no guides are provided. The value should be between 0 and 1, and can be thought as a ratio/percentage of strands used as guides.*/
-	UPROPERTY(EditAnywhere, BlueprintReadWrite, Category = "InterpolationSettings", meta = (ClampMin = "0", ClampMax = "1.0", UIMin = "0", UIMax = "1.0"))
-=======
 	/** Flag to override the imported guides with generated guides. DEPRECATED */
 	UPROPERTY()
 	bool bOverrideGuides_DEPRECATED;
 
 	/** Density factor for converting hair into guide curve if no guides are provided. The value should be between 0 and 1, and can be thought as a ratio/percentage of strands used as guides.*/
 	UPROPERTY(EditAnywhere, BlueprintReadWrite, Category = "InterpolationSettings", meta = (DisplayName = "Generated guide density", ClampMin = "0", ClampMax = "1.0", UIMin = "0", UIMax = "1.0", EditCondition="GuideType == EGroomGuideType::Generated"))
->>>>>>> 4af6daef
 	float HairToGuideDensity;
 
 	/** Number of curves to generate in the skel mesh */
@@ -185,23 +180,6 @@
 	GENERATED_USTRUCT_BODY()
 
 	FHairDeformationSettings();
-<<<<<<< HEAD
-	
-	UPROPERTY(VisibleAnywhere, Category = "SkeletonGeneration")
-	bool bCanEditRigging;
-
-	/** Enable the generation of a skeletal mesh that will drive the guides deformation */
-	UPROPERTY(EditAnywhere, BlueprintReadWrite, Category = "SkeletonGeneration", meta = (ToolTip = "Enable the generation of a skeletal mesh that will drive the guides deformation. The total number of bones per group is for now 256 (NumCurves * NumPoints)", EditCondition = "bCanEditRigging"))
-	bool bEnableRigging;
-
-	/** Number of curves to generate in the skel mesh */
-	UPROPERTY(EditAnywhere, BlueprintReadWrite, Category = "SkeletonGeneration", meta = (ToolTip = "Number of guides that will be generated on the groom and the skeletal mesh", EditCondition = "bCanEditRigging"))
-	int32 NumCurves;
-
-	/** Number of points per curve */
-	UPROPERTY(EditAnywhere, BlueprintReadWrite, Category = "SkeletonGeneration", meta = (ToolTip = "Number of points/bones per generated guide", EditCondition = "bCanEditRigging"))
-	int32 NumPoints;
-=======
 
 	UPROPERTY()
 	bool bEnableRigging_DEPRECATED;
@@ -211,7 +189,6 @@
 
 	UPROPERTY()
 	int32 NumPoints_DEPRECATED;
->>>>>>> 4af6daef
 
 	bool operator==(const FHairDeformationSettings& A) const;
 };
@@ -229,12 +206,8 @@
 	UPROPERTY(EditAnywhere, Category = "InterpolationSettings", meta = (ToolTip = "Interpolation settings"))
 	FHairInterpolationSettings InterpolationSettings;
 
-<<<<<<< HEAD
-	UPROPERTY(EditAnywhere, Category = "SkeletonGeneration", meta = (DisplayName = "Skeleton Generation", ToolTip = "Skeleton Generation"))
-=======
 	// DEPRECATED
 	UPROPERTY()
->>>>>>> 4af6daef
 	FHairDeformationSettings RiggingSettings;
 
 	bool operator==(const FHairGroupsInterpolation& A) const;
