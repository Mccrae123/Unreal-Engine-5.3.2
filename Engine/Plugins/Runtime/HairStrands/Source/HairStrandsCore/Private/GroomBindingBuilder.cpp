--- conflicted
+++ resolved
@@ -58,11 +58,7 @@
 FString FGroomBindingBuilder::GetVersion()
 {
 	// Important to update the version when groom building changes
-<<<<<<< HEAD
-	return TEXT("2gc");
-=======
 	return TEXT("3i");
->>>>>>> 4af6daef
 }
 
 ///////////////////////////////////////////////////////////////////////////////////////////////////
@@ -80,20 +76,12 @@
 	OutTriangleIndex = Encoded & 0xFFFFFF;
 }
 
-<<<<<<< HEAD
-uint32 FHairStrandsRootUtils::EncodeBarycentrics(const FVector2f& B)
-=======
 uint32 FHairStrandsRootUtils::PackBarycentrics(const FVector2f& B)
->>>>>>> 4af6daef
 {
 	return uint32(FFloat16(B.X).Encoded) | (uint32(FFloat16(B.Y).Encoded)<<16);
 }
 
-<<<<<<< HEAD
-FVector2f FHairStrandsRootUtils::DecodeBarycentrics(uint32 B)
-=======
 FVector2f FHairStrandsRootUtils::UnpackBarycentrics(uint32 B)
->>>>>>> 4af6daef
 {
 	FFloat16 BX;
 	BX.Encoded = (B & 0xFFFF);
@@ -684,11 +672,7 @@
 		{
 			uint32 SectionIndex = 0;
 			uint32 TriangleIndex = 0;
-<<<<<<< HEAD
-			FHairStrandsRootUtils::DecodeTriangleIndex(EncodedTriangleId, TriangleIndex, SectionIndex);
-=======
 			FHairStrandsRootUtils::UnpackTriangleIndex(EncodedTriangleId, TriangleIndex, SectionIndex);
->>>>>>> 4af6daef
 			if (!ValidSection || (ValidSection && (SectionIndex == TargetSection)))
 			{
 				const IMeshSectionData& Section = MeshLODData.GetSection(SectionIndex);
@@ -724,16 +708,6 @@
 		}
 	}
 
-<<<<<<< HEAD
-	void ComputeInterpolationWeights(
-		TArray<FHairRootGroupData>& Out, 
-		const uint32 NumInterpolationPoints, 
-		const int32 MatchingSection, 
-		const IMeshData* MeshData, 
-		const TArray<TArray<FVector3f>>& TransferedPositions)
-	{
-		const uint32 GroupCount  = Out.Num();
-=======
 	void ResetSampleData(FHairStrandsRootData& Out, uint32 LODIndex)
 	{
 		FHairStrandsRootData::FMeshProjectionLOD& LOD = Out.MeshProjectionLODs[LODIndex];
@@ -751,7 +725,6 @@
 		const IMeshData* MeshData, 
 		const TArray<TArray<FVector3f>>& TransferedPositions)
 	{
->>>>>>> 4af6daef
 		const uint32 MeshLODCount= MeshData->GetNumLODs();
 		const uint32 MaxSamples  = NumInterpolationPoints;
 
@@ -777,21 +750,13 @@
 			{
 				TArray<bool> ValidPoints;
 				{
-<<<<<<< HEAD
-					FillLocalValidPoints(MeshLODData, TargetSection, Out[GroupIt].SimRootData.MeshProjectionLODs[LODIndex], ValidPoints);
-=======
 					FillLocalValidPoints(MeshLODData, TargetSection, Out.SimRootData.MeshProjectionLODs[LODIndex], ValidPoints);
->>>>>>> 4af6daef
 
 					FPointsSampler PointsSampler(ValidPoints, PositionsPointer, MaxSamples);
 					const uint32 SampleCount = PointsSampler.SamplePositions.Num();
 
 					FWeightsBuilder InterpolationWeights(SampleCount, SampleCount, PointsSampler.SamplePositions.GetData(), PointsSampler.SamplePositions.GetData());
 
-<<<<<<< HEAD
-					UpdateInterpolationWeights(InterpolationWeights, PointsSampler, LODIndex, Out[GroupIt].SimRootData);
-					UpdateInterpolationWeights(InterpolationWeights, PointsSampler, LODIndex, Out[GroupIt].RenRootData);
-=======
 					// Guides
 					UpdateInterpolationWeights(InterpolationWeights, PointsSampler, LODIndex, Out.SimRootData);
 
@@ -801,7 +766,6 @@
 					{
 						ResetSampleData(Out.RenRootData, LODIndex);
 					}
->>>>>>> 4af6daef
 				}
 			}
 			else
@@ -822,12 +786,7 @@
 				// No sample data, only used/available for guides
 				if (bNeedStrandsRoot)
 				{
-<<<<<<< HEAD
-					UpdateInterpolationWeights(InterpolationWeights, PointsSampler, LODIndex, Out[GroupIt].SimRootData);
-					UpdateInterpolationWeights(InterpolationWeights, PointsSampler, LODIndex, Out[GroupIt].RenRootData);
-=======
 					ResetSampleData(Out.RenRootData, LODIndex);
->>>>>>> 4af6daef
 				}
 			}
 		}
@@ -1310,17 +1269,8 @@
 			TArray<FHairStrandsUniqueTriangleIndexFormat::Type> RootTriangleIndexBuffer;
 			RootTriangleIndexBuffer.SetNum(CurveCount);
 
-<<<<<<< HEAD
-			TArray<FHairStrandsMeshTrianglePositionFormat::Type> RestRootTrianglePosition0Buffer;
-			TArray<FHairStrandsMeshTrianglePositionFormat::Type> RestRootTrianglePosition1Buffer;
-			TArray<FHairStrandsMeshTrianglePositionFormat::Type> RestRootTrianglePosition2Buffer;
-			RestRootTrianglePosition0Buffer.SetNum(CurveCount);
-			RestRootTrianglePosition1Buffer.SetNum(CurveCount);
-			RestRootTrianglePosition2Buffer.SetNum(CurveCount);
-=======
 			TArray<FHairStrandsMeshTrianglePositionFormat::Type> RestRootTrianglePositionBuffer;
 			RestRootTrianglePositionBuffer.SetNum(CurveCount * 3);
->>>>>>> 4af6daef
 
 		#if BINDING_PARALLEL_BUILDING
 			TAtomic<uint32> bIsValid(1);
@@ -1330,13 +1280,7 @@
 					&InStrandsData,
 					&Grid,
 					&RootTriangleIndexBuffer,
-<<<<<<< HEAD
-					&RestRootTrianglePosition0Buffer,
-					&RestRootTrianglePosition1Buffer,
-					&RestRootTrianglePosition2Buffer,
-=======
 					&RestRootTrianglePositionBuffer,
->>>>>>> 4af6daef
 					&OutRootData,
 					&bIsValid
 				] (uint32 CurveIndex)
@@ -1377,16 +1321,6 @@
 				check(ClosestDistance < FLT_MAX);
 
 				// Record closest triangle and the root's barycentrics
-<<<<<<< HEAD
-				const uint32 EncodedBarycentrics = FHairStrandsRootUtils::EncodeBarycentrics(FVector2f(ClosestBarycentrics));	// LWC_TODO: Precision loss
-				const uint32 EncodedTriangleIndex = FHairStrandsRootUtils::EncodeTriangleIndex(ClosestTriangle.TriangleIndex, ClosestTriangle.SectionIndex);
-				OutRootData.MeshProjectionLODs[LODIt].RootBarycentricBuffer[CurveIndex] = EncodedBarycentrics;
-
-				RootTriangleIndexBuffer[CurveIndex] = EncodedTriangleIndex;
-				RestRootTrianglePosition0Buffer[CurveIndex] = FVector4f((FVector3f)ClosestTriangle.P0, FHairStrandsRootUtils::PackUVsToFloat(FVector2f(ClosestTriangle.UV0)));	// LWC_TODO: Precision loss
-				RestRootTrianglePosition1Buffer[CurveIndex] = FVector4f((FVector3f)ClosestTriangle.P1, FHairStrandsRootUtils::PackUVsToFloat(FVector2f(ClosestTriangle.UV1)));	// LWC_TODO: Precision loss
-				RestRootTrianglePosition2Buffer[CurveIndex] = FVector4f((FVector3f)ClosestTriangle.P2, FHairStrandsRootUtils::PackUVsToFloat(FVector2f(ClosestTriangle.UV2)));	// LWC_TODO: Precision loss
-=======
 				const uint32 EncodedBarycentrics = FHairStrandsRootUtils::PackBarycentrics(FVector2f(ClosestBarycentrics));	// LWC_TODO: Precision loss
 				const uint32 EncodedTriangleIndex = FHairStrandsRootUtils::PackTriangleIndex(ClosestTriangle.TriangleIndex, ClosestTriangle.SectionIndex);
 				OutRootData.MeshProjectionLODs[LODIt].RootBarycentricBuffer[CurveIndex] = EncodedBarycentrics;
@@ -1395,7 +1329,6 @@
 				RestRootTrianglePositionBuffer[CurveIndex * 3 + 0] = FVector4f((FVector3f)ClosestTriangle.P0, FHairStrandsRootUtils::PackUVsToFloat(FVector2f(ClosestTriangle.UV0)));	// LWC_TODO: Precision loss
 				RestRootTrianglePositionBuffer[CurveIndex * 3 + 1] = FVector4f((FVector3f)ClosestTriangle.P1, FHairStrandsRootUtils::PackUVsToFloat(FVector2f(ClosestTriangle.UV1)));	// LWC_TODO: Precision loss
 				RestRootTrianglePositionBuffer[CurveIndex * 3 + 2] = FVector4f((FVector3f)ClosestTriangle.P2, FHairStrandsRootUtils::PackUVsToFloat(FVector2f(ClosestTriangle.UV2)));	// LWC_TODO: Precision loss
->>>>>>> 4af6daef
 			}
 		#if BINDING_PARALLEL_BUILDING
 			);
@@ -1421,11 +1354,7 @@
 					// Add unique section
 					uint32 TriangleIndex;
 					uint32 SectionIndex;
-<<<<<<< HEAD
-					FHairStrandsRootUtils::DecodeTriangleIndex(EncodedTriangleId, TriangleIndex, SectionIndex);
-=======
 					FHairStrandsRootUtils::UnpackTriangleIndex(EncodedTriangleId, TriangleIndex, SectionIndex);
->>>>>>> 4af6daef
 					UniqueSectionId.AddUnique(SectionIndex);
 
 					// Add unique triangle
@@ -1434,30 +1363,6 @@
 					NewCurvesList.Add(CurveIndex);
 				}
 			}
-<<<<<<< HEAD
-
-			// Sort unique triangle per section and triangle ID (encoded triangle ID stores section ID in high bits)
-			UniqueTriangleToRootList.Sort();
-			UniqueSectionId.Sort();
-
-			// Build final unique triangle list and the root-to-unique-triangle mapping
-			const uint32 UniqueTriangleCount = UniqueTriangleToRootList.Num();
-			OutRootData.MeshProjectionLODs[LODIt].UniqueTriangleIndexBuffer.Reserve(UniqueTriangleCount);
-			OutRootData.MeshProjectionLODs[LODIt].RestUniqueTrianglePosition0Buffer.Reserve(UniqueTriangleCount);
-			OutRootData.MeshProjectionLODs[LODIt].RestUniqueTrianglePosition1Buffer.Reserve(UniqueTriangleCount);
-			OutRootData.MeshProjectionLODs[LODIt].RestUniqueTrianglePosition2Buffer.Reserve(UniqueTriangleCount);
-			for (uint32 EncodedTriangleId : UniqueTriangleToRootList)
-			{
-				auto It = UniqueTriangleToRootMap.Find(EncodedTriangleId);
-				check(It);
-
-				OutRootData.MeshProjectionLODs[LODIt].UniqueTriangleIndexBuffer.Add(EncodedTriangleId);
-
-				const uint32 FirstCurveIndex = (*It)[0];
-				OutRootData.MeshProjectionLODs[LODIt].RestUniqueTrianglePosition0Buffer.Add(RestRootTrianglePosition0Buffer[FirstCurveIndex]);
-				OutRootData.MeshProjectionLODs[LODIt].RestUniqueTrianglePosition1Buffer.Add(RestRootTrianglePosition1Buffer[FirstCurveIndex]);
-				OutRootData.MeshProjectionLODs[LODIt].RestUniqueTrianglePosition2Buffer.Add(RestRootTrianglePosition2Buffer[FirstCurveIndex]);
-=======
 
 			// Sort unique triangle per section and triangle ID (encoded triangle ID stores section ID in high bits)
 			UniqueTriangleToRootList.Sort();
@@ -1478,7 +1383,6 @@
 				OutRootData.MeshProjectionLODs[LODIt].RestUniqueTrianglePositionBuffer.Add(RestRootTrianglePositionBuffer[FirstCurveIndex * 3 + 0]);
 				OutRootData.MeshProjectionLODs[LODIt].RestUniqueTrianglePositionBuffer.Add(RestRootTrianglePositionBuffer[FirstCurveIndex * 3 + 1]);
 				OutRootData.MeshProjectionLODs[LODIt].RestUniqueTrianglePositionBuffer.Add(RestRootTrianglePositionBuffer[FirstCurveIndex * 3 + 2]);
->>>>>>> 4af6daef
 
 				// Write for each root, the index of the triangle
 				const uint32 UniqueTriangleIndex = OutRootData.MeshProjectionLODs[LODIt].UniqueTriangleIndexBuffer.Num()-1;
@@ -1490,13 +1394,7 @@
 
 			// Sanity check
 			check(OutRootData.MeshProjectionLODs[LODIt].RootToUniqueTriangleIndexBuffer.Num() == CurveCount);
-<<<<<<< HEAD
-			check(OutRootData.MeshProjectionLODs[LODIt].RestUniqueTrianglePosition0Buffer.Num() == UniqueTriangleCount);
-			check(OutRootData.MeshProjectionLODs[LODIt].RestUniqueTrianglePosition1Buffer.Num() == UniqueTriangleCount);
-			check(OutRootData.MeshProjectionLODs[LODIt].RestUniqueTrianglePosition2Buffer.Num() == UniqueTriangleCount);
-=======
 			check(OutRootData.MeshProjectionLODs[LODIt].RestUniqueTrianglePositionBuffer.Num() == UniqueTriangleCount * 3);
->>>>>>> 4af6daef
 			check(OutRootData.MeshProjectionLODs[LODIt].UniqueTriangleIndexBuffer.Num() == UniqueTriangleCount);
 
 			// Update the root mesh projection data with unique valid mesh section IDs, based on the projection data
@@ -1866,11 +1764,7 @@
 			{
 				if ( TargetMeshLODData.GetNumSections() == 0 )
 				{
-<<<<<<< HEAD
-					UE_LOG(LogHairStrands, Error, TEXT("[Groom] Binding asset could not be built for LOD %d. TargetMeshLODData.GetNumSections() == 0."));
-=======
 					UE_LOG(LogHairStrands, Error, TEXT("[Groom] Binding asset could not be built for LOD %d. TargetMeshLODData.GetNumSections() == 0."), TargetLODIndex);
->>>>>>> 4af6daef
 					return false;
 				}
 
@@ -2001,7 +1895,6 @@
 void CopyToBulkData(FByteBulkData& Out, const TArray<typename TFormatType::Type>& Data)
 {
 	const uint32 DataSizeInByte = Data.Num() * sizeof(typename TFormatType::BulkType);
-<<<<<<< HEAD
 
 	// The buffer is then stored into bulk data
 	Out.Lock(LOCK_READ_WRITE);
@@ -2011,6 +1904,12 @@
 }
 
 template<typename TFormatType>
+void CopyToBulkData(FHairBulkContainer& Out, const TArray<typename TFormatType::Type>& Data)
+{
+	CopyToBulkData<TFormatType>(Out.Data, Data);
+}
+
+template<typename TFormatType>
 void CopyFromBulkData(TArray<typename TFormatType::Type>& Out, const FByteBulkData& In)
 {
 	const uint32 InDataSize = In.GetBulkDataSize();
@@ -2023,34 +1922,6 @@
 	In.Unlock();
 }
 
-=======
-
-	// The buffer is then stored into bulk data
-	Out.Lock(LOCK_READ_WRITE);
-	void* BulkBuffer = Out.Realloc(DataSizeInByte);
-	FMemory::Memcpy(BulkBuffer, Data.GetData(), DataSizeInByte);
-	Out.Unlock();
-}
-
-template<typename TFormatType>
-void CopyToBulkData(FHairBulkContainer& Out, const TArray<typename TFormatType::Type>& Data)
-{
-	CopyToBulkData<TFormatType>(Out.Data, Data);
-}
-
-template<typename TFormatType>
-void CopyFromBulkData(TArray<typename TFormatType::Type>& Out, const FByteBulkData& In)
-{
-	const uint32 InDataSize = In.GetBulkDataSize();
-	const uint32 ElementCount = InDataSize / sizeof(typename TFormatType::BulkType);
-	Out.SetNum(ElementCount);
-
-	// The buffer is then stored into bulk data
-	const uint8* InData = (const uint8*)In.LockReadOnly();
-	FMemory::Memcpy(Out.GetData(), InData, InDataSize);
-	In.Unlock();
-}
-
 template<typename TFormatType>
 void CopyFromBulkData(TArray<typename TFormatType::Type>& Out, const FHairBulkContainer& In)
 {
@@ -2058,19 +1929,11 @@
 }
 
 
->>>>>>> 4af6daef
 // Convert "root data" -> "root bulk data"
 static void BuildRootBulkData(
 	FHairStrandsRootBulkData& Out,
 	const FHairStrandsRootData& In)
 {
-<<<<<<< HEAD
-	Out.RootCount = In.RootCount;
-	Out.PointCount = In.PointCount;
-
-	const uint32 MeshLODCount = In.MeshProjectionLODs.Num();
-	Out.MeshProjectionLODs.SetNum(MeshLODCount);
-=======
 	const uint32 MeshLODCount = In.MeshProjectionLODs.Num();
 
 	// Header
@@ -2087,7 +1950,6 @@
 	Out.Header.Strides.RestSamplePositionsBufferStride 			= FHairStrandsMeshTrianglePositionFormat::SizeInByte;
 
 	Out.Header.LODs.SetNum(MeshLODCount);
->>>>>>> 4af6daef
 	for (uint32 MeshLODIt = 0; MeshLODIt < MeshLODCount; ++MeshLODIt)
 	{
 		const bool bHasValidSamples =
@@ -2095,110 +1957,46 @@
 			In.MeshProjectionLODs[MeshLODIt].MeshSampleIndicesBuffer.Num() > 0 &&
 			In.MeshProjectionLODs[MeshLODIt].RestSamplePositionsBuffer.Num() > 0;
 
-<<<<<<< HEAD
-		Out.MeshProjectionLODs[MeshLODIt].LODIndex = In.MeshProjectionLODs[MeshLODIt].LODIndex;
-		Out.MeshProjectionLODs[MeshLODIt].SampleCount = bHasValidSamples ? In.MeshProjectionLODs[MeshLODIt].SampleCount : 0u;
-		Out.MeshProjectionLODs[MeshLODIt].UniqueTriangleCount = In.MeshProjectionLODs[MeshLODIt].RestUniqueTrianglePosition0Buffer.Num();
-
-		CopyToBulkData<FHairStrandsUniqueTriangleIndexFormat>(Out.MeshProjectionLODs[MeshLODIt].UniqueTriangleIndexBuffer, In.MeshProjectionLODs[MeshLODIt].UniqueTriangleIndexBuffer);
-		CopyToBulkData<FHairStrandsRootBarycentricFormat>(Out.MeshProjectionLODs[MeshLODIt].RootBarycentricBuffer, In.MeshProjectionLODs[MeshLODIt].RootBarycentricBuffer);
-		CopyToBulkData<FHairStrandsRootToUniqueTriangleIndexFormat>(Out.MeshProjectionLODs[MeshLODIt].RootToUniqueTriangleIndexBuffer, In.MeshProjectionLODs[MeshLODIt].RootToUniqueTriangleIndexBuffer);
-
-		CopyToBulkData<FHairStrandsMeshTrianglePositionFormat>(Out.MeshProjectionLODs[MeshLODIt].RestUniqueTrianglePosition0Buffer, In.MeshProjectionLODs[MeshLODIt].RestUniqueTrianglePosition0Buffer);
-		CopyToBulkData<FHairStrandsMeshTrianglePositionFormat>(Out.MeshProjectionLODs[MeshLODIt].RestUniqueTrianglePosition1Buffer, In.MeshProjectionLODs[MeshLODIt].RestUniqueTrianglePosition1Buffer);
-		CopyToBulkData<FHairStrandsMeshTrianglePositionFormat>(Out.MeshProjectionLODs[MeshLODIt].RestUniqueTrianglePosition2Buffer, In.MeshProjectionLODs[MeshLODIt].RestUniqueTrianglePosition2Buffer);
-
-		Out.MeshProjectionLODs[MeshLODIt].UniqueSectionIndices = In.MeshProjectionLODs[MeshLODIt].UniqueSectionIds;
-
-		if (bHasValidSamples)
-		{
-			CopyToBulkData<FHairStrandsWeightFormat>(Out.MeshProjectionLODs[MeshLODIt].MeshInterpolationWeightsBuffer, In.MeshProjectionLODs[MeshLODIt].MeshInterpolationWeightsBuffer);
-			CopyToBulkData<FHairStrandsIndexFormat>(Out.MeshProjectionLODs[MeshLODIt].MeshSampleIndicesBuffer, In.MeshProjectionLODs[MeshLODIt].MeshSampleIndicesBuffer);
-			CopyToBulkData<FHairStrandsMeshTrianglePositionFormat>(Out.MeshProjectionLODs[MeshLODIt].RestSamplePositionsBuffer, In.MeshProjectionLODs[MeshLODIt].RestSamplePositionsBuffer);
-		}
-		else
-		{
-			Out.MeshProjectionLODs[MeshLODIt].MeshInterpolationWeightsBuffer.RemoveBulkData();
-			Out.MeshProjectionLODs[MeshLODIt].MeshSampleIndicesBuffer.RemoveBulkData();
-			Out.MeshProjectionLODs[MeshLODIt].RestSamplePositionsBuffer.RemoveBulkData();
-		}
-=======
 		Out.Header.LODs[MeshLODIt].LODIndex 			= In.MeshProjectionLODs[MeshLODIt].LODIndex;
 		Out.Header.LODs[MeshLODIt].SampleCount 			= bHasValidSamples ? In.MeshProjectionLODs[MeshLODIt].SampleCount : 0u;
 		Out.Header.LODs[MeshLODIt].UniqueTriangleCount 	= In.MeshProjectionLODs[MeshLODIt].UniqueTriangleIndexBuffer.Num();
 		Out.Header.LODs[MeshLODIt].UniqueSectionIndices = In.MeshProjectionLODs[MeshLODIt].UniqueSectionIds;
->>>>>>> 4af6daef
+	}
+
+	// Data
+	Out.Data.LODs.SetNum(MeshLODCount);
+	for (uint32 MeshLODIt = 0; MeshLODIt < MeshLODCount; ++MeshLODIt)
+	{
+		const bool bHasValidSamples =
+			In.MeshProjectionLODs[MeshLODIt].MeshInterpolationWeightsBuffer.Num() > 0 &&
+			In.MeshProjectionLODs[MeshLODIt].MeshSampleIndicesBuffer.Num() > 0 &&
+			In.MeshProjectionLODs[MeshLODIt].RestSamplePositionsBuffer.Num() > 0;
+
+		CopyToBulkData<FHairStrandsUniqueTriangleIndexFormat>(Out.Data.LODs[MeshLODIt].UniqueTriangleIndexBuffer, In.MeshProjectionLODs[MeshLODIt].UniqueTriangleIndexBuffer);
+		CopyToBulkData<FHairStrandsRootBarycentricFormat>(Out.Data.LODs[MeshLODIt].RootBarycentricBuffer, In.MeshProjectionLODs[MeshLODIt].RootBarycentricBuffer);
+		CopyToBulkData<FHairStrandsRootToUniqueTriangleIndexFormat>(Out.Data.LODs[MeshLODIt].RootToUniqueTriangleIndexBuffer, In.MeshProjectionLODs[MeshLODIt].RootToUniqueTriangleIndexBuffer);
+		CopyToBulkData<FHairStrandsMeshTrianglePositionFormat>(Out.Data.LODs[MeshLODIt].RestUniqueTrianglePositionBuffer, In.MeshProjectionLODs[MeshLODIt].RestUniqueTrianglePositionBuffer);
+
+		if (bHasValidSamples)
+		{
+			CopyToBulkData<FHairStrandsWeightFormat>(Out.Data.LODs[MeshLODIt].MeshInterpolationWeightsBuffer, In.MeshProjectionLODs[MeshLODIt].MeshInterpolationWeightsBuffer);
+			CopyToBulkData<FHairStrandsIndexFormat>(Out.Data.LODs[MeshLODIt].MeshSampleIndicesBuffer, In.MeshProjectionLODs[MeshLODIt].MeshSampleIndicesBuffer);
+			CopyToBulkData<FHairStrandsMeshTrianglePositionFormat>(Out.Data.LODs[MeshLODIt].RestSamplePositionsBuffer, In.MeshProjectionLODs[MeshLODIt].RestSamplePositionsBuffer);
+		}
+		else
+		{
+			Out.Data.LODs[MeshLODIt].MeshInterpolationWeightsBuffer.RemoveBulkData();
+			Out.Data.LODs[MeshLODIt].MeshSampleIndicesBuffer.RemoveBulkData();
+			Out.Data.LODs[MeshLODIt].RestSamplePositionsBuffer.RemoveBulkData();
+		}
 	}
 }
 
-<<<<<<< HEAD
 // Convert "root data" <- "root bulk data"
 static void BuildRootData(
 	FHairStrandsRootData& Out,
 	const FHairStrandsRootBulkData& In)
 {
-	Out.RootCount = In.RootCount;
-	Out.PointCount = In.PointCount;
-
-	const uint32 MeshLODCount = In.MeshProjectionLODs.Num();
-	Out.MeshProjectionLODs.SetNum(MeshLODCount);
-	for (uint32 MeshLODIt = 0; MeshLODIt < MeshLODCount; ++MeshLODIt)
-	{
-		const bool bHasValidSamples = In.MeshProjectionLODs[MeshLODIt].SampleCount > 0;
-
-		Out.MeshProjectionLODs[MeshLODIt].LODIndex = In.MeshProjectionLODs[MeshLODIt].LODIndex;
-		Out.MeshProjectionLODs[MeshLODIt].SampleCount = bHasValidSamples ? In.MeshProjectionLODs[MeshLODIt].SampleCount : 0u;
-
-		CopyFromBulkData<FHairStrandsUniqueTriangleIndexFormat>(Out.MeshProjectionLODs[MeshLODIt].UniqueTriangleIndexBuffer, In.MeshProjectionLODs[MeshLODIt].UniqueTriangleIndexBuffer);
-		CopyFromBulkData<FHairStrandsRootToUniqueTriangleIndexFormat>(Out.MeshProjectionLODs[MeshLODIt].RootToUniqueTriangleIndexBuffer, In.MeshProjectionLODs[MeshLODIt].RootToUniqueTriangleIndexBuffer);
-		CopyFromBulkData<FHairStrandsRootBarycentricFormat>(Out.MeshProjectionLODs[MeshLODIt].RootBarycentricBuffer, In.MeshProjectionLODs[MeshLODIt].RootBarycentricBuffer);
-
-		CopyFromBulkData<FHairStrandsMeshTrianglePositionFormat>(Out.MeshProjectionLODs[MeshLODIt].RestUniqueTrianglePosition0Buffer, In.MeshProjectionLODs[MeshLODIt].RestUniqueTrianglePosition0Buffer);
-		CopyFromBulkData<FHairStrandsMeshTrianglePositionFormat>(Out.MeshProjectionLODs[MeshLODIt].RestUniqueTrianglePosition1Buffer, In.MeshProjectionLODs[MeshLODIt].RestUniqueTrianglePosition1Buffer);
-		CopyFromBulkData<FHairStrandsMeshTrianglePositionFormat>(Out.MeshProjectionLODs[MeshLODIt].RestUniqueTrianglePosition2Buffer, In.MeshProjectionLODs[MeshLODIt].RestUniqueTrianglePosition2Buffer);
-
-		Out.MeshProjectionLODs[MeshLODIt].UniqueSectionIds = In.MeshProjectionLODs[MeshLODIt].UniqueSectionIndices;
-
-		if (bHasValidSamples)
-		{
-			CopyFromBulkData<FHairStrandsWeightFormat>(Out.MeshProjectionLODs[MeshLODIt].MeshInterpolationWeightsBuffer, In.MeshProjectionLODs[MeshLODIt].MeshInterpolationWeightsBuffer);
-			CopyFromBulkData<FHairStrandsIndexFormat>(Out.MeshProjectionLODs[MeshLODIt].MeshSampleIndicesBuffer, In.MeshProjectionLODs[MeshLODIt].MeshSampleIndicesBuffer);
-			CopyFromBulkData<FHairStrandsMeshTrianglePositionFormat>(Out.MeshProjectionLODs[MeshLODIt].RestSamplePositionsBuffer, In.MeshProjectionLODs[MeshLODIt].RestSamplePositionsBuffer);
-=======
-	// Data
-	Out.Data.LODs.SetNum(MeshLODCount);
-	for (uint32 MeshLODIt = 0; MeshLODIt < MeshLODCount; ++MeshLODIt)
-	{
-		const bool bHasValidSamples =
-			In.MeshProjectionLODs[MeshLODIt].MeshInterpolationWeightsBuffer.Num() > 0 &&
-			In.MeshProjectionLODs[MeshLODIt].MeshSampleIndicesBuffer.Num() > 0 &&
-			In.MeshProjectionLODs[MeshLODIt].RestSamplePositionsBuffer.Num() > 0;
-
-		CopyToBulkData<FHairStrandsUniqueTriangleIndexFormat>(Out.Data.LODs[MeshLODIt].UniqueTriangleIndexBuffer, In.MeshProjectionLODs[MeshLODIt].UniqueTriangleIndexBuffer);
-		CopyToBulkData<FHairStrandsRootBarycentricFormat>(Out.Data.LODs[MeshLODIt].RootBarycentricBuffer, In.MeshProjectionLODs[MeshLODIt].RootBarycentricBuffer);
-		CopyToBulkData<FHairStrandsRootToUniqueTriangleIndexFormat>(Out.Data.LODs[MeshLODIt].RootToUniqueTriangleIndexBuffer, In.MeshProjectionLODs[MeshLODIt].RootToUniqueTriangleIndexBuffer);
-		CopyToBulkData<FHairStrandsMeshTrianglePositionFormat>(Out.Data.LODs[MeshLODIt].RestUniqueTrianglePositionBuffer, In.MeshProjectionLODs[MeshLODIt].RestUniqueTrianglePositionBuffer);
-
-		if (bHasValidSamples)
-		{
-			CopyToBulkData<FHairStrandsWeightFormat>(Out.Data.LODs[MeshLODIt].MeshInterpolationWeightsBuffer, In.MeshProjectionLODs[MeshLODIt].MeshInterpolationWeightsBuffer);
-			CopyToBulkData<FHairStrandsIndexFormat>(Out.Data.LODs[MeshLODIt].MeshSampleIndicesBuffer, In.MeshProjectionLODs[MeshLODIt].MeshSampleIndicesBuffer);
-			CopyToBulkData<FHairStrandsMeshTrianglePositionFormat>(Out.Data.LODs[MeshLODIt].RestSamplePositionsBuffer, In.MeshProjectionLODs[MeshLODIt].RestSamplePositionsBuffer);
-		}
-		else
-		{
-			Out.Data.LODs[MeshLODIt].MeshInterpolationWeightsBuffer.RemoveBulkData();
-			Out.Data.LODs[MeshLODIt].MeshSampleIndicesBuffer.RemoveBulkData();
-			Out.Data.LODs[MeshLODIt].RestSamplePositionsBuffer.RemoveBulkData();
-		}
-	}
-}
-
-// Convert "root data" <- "root bulk data"
-static void BuildRootData(
-	FHairStrandsRootData& Out,
-	const FHairStrandsRootBulkData& In)
-{
 	// TODO: do we need to force load the data into the bulk data prior to running the convertion (bulk -> data)?
 
 	Out.RootCount = In.Header.RootCount;
@@ -2224,7 +2022,6 @@
 			CopyFromBulkData<FHairStrandsWeightFormat>(Out.MeshProjectionLODs[MeshLODIt].MeshInterpolationWeightsBuffer, In.Data.LODs[MeshLODIt].MeshInterpolationWeightsBuffer);
 			CopyFromBulkData<FHairStrandsIndexFormat>(Out.MeshProjectionLODs[MeshLODIt].MeshSampleIndicesBuffer, In.Data.LODs[MeshLODIt].MeshSampleIndicesBuffer);
 			CopyFromBulkData<FHairStrandsMeshTrianglePositionFormat>(Out.MeshProjectionLODs[MeshLODIt].RestSamplePositionsBuffer, In.Data.LODs[MeshLODIt].RestSamplePositionsBuffer);
->>>>>>> 4af6daef
 		}
 		else
 		{
@@ -2234,27 +2031,6 @@
 		}
 	}
 }
-<<<<<<< HEAD
-
-// Convert the root data into root bulk data
-static void BuildRootBulkData(
-	TArray<FHairGroupBulkData>& Out,
-	const TArray<FHairRootGroupData>& In)
-{
-	const uint32 GroupCount = In.Num();
-	Out.SetNum(GroupCount);
-	for (uint32 GroupIt = 0; GroupIt < GroupCount; ++GroupIt)
-	{
-		BuildRootBulkData(Out[GroupIt].SimRootBulkData, In[GroupIt].SimRootData);
-		BuildRootBulkData(Out[GroupIt].RenRootBulkData, In[GroupIt].RenRootData);
-
-		const uint32 LODCount = In[GroupIt].CardsRootData.Num();
-		Out[GroupIt].CardsRootBulkData.SetNum(LODCount);
-		for (uint32 LODIt = 0; LODIt < LODCount; ++LODIt)
-		{
-			BuildRootBulkData(Out[GroupIt].CardsRootBulkData[LODIt], In[GroupIt].CardsRootData[LODIt]);
-		}
-=======
 
 // Convert the root data into root bulk data
 static void BuildRootBulkData(
@@ -2273,7 +2049,6 @@
 	for (uint32 LODIt = 0; LODIt < LODCount; ++LODIt)
 	{
 		BuildRootBulkData(Out.CardsRootBulkData[LODIt], In.CardsRootData[LODIt]);
->>>>>>> 4af6daef
 	}
 }
 
@@ -2281,15 +2056,6 @@
 
   ///////////////////////////////////////////////////////////////////////////////////////////////////
 // Main entry (CPU path)
-<<<<<<< HEAD
-static bool InternalBuildBinding_CPU(UGroomBindingAsset* BindingAsset, bool bInitResources)
-{
-#if WITH_EDITORONLY_DATA
-	if (!BindingAsset ||
-		!BindingAsset->Groom ||
-		!BindingAsset->HasValidTarget() ||
-		BindingAsset->Groom->GetNumHairGroups() == 0)
-=======
 static bool InternalBuildBinding_CPU(UGroomBindingAsset* BindingAsset, uint32 InGroupIndex)
 {
 #if WITH_EDITORONLY_DATA
@@ -2297,52 +2063,12 @@
 		!BindingAsset->GetGroom() ||
 		!BindingAsset->HasValidTarget() ||
 		BindingAsset->GetGroom()->GetNumHairGroups() == 0)
->>>>>>> 4af6daef
 	{
 		UE_LOG(LogHairStrands, Error, TEXT("[Groom] Binding asset cannot be created/rebuilt."));
 		return false;
 	}
 
 	// 1. Build groom root data
-<<<<<<< HEAD
-	TArray<FHairRootGroupData> OutHairGroupDatas;
-	{
-
-		BindingAsset->Groom->ConditionalPostLoad();
-
-		const int32 NumInterpolationPoints = BindingAsset->NumInterpolationPoints;
-		UGroomAsset* GroomAsset = BindingAsset->Groom;
-
-		TUniquePtr<IMeshData> SourceMeshData;
-		TUniquePtr<IMeshData> TargetMeshData;
-		if (BindingAsset->GroomBindingType == EGroomBindingMeshType::SkeletalMesh)
-		{
-			BindingAsset->TargetSkeletalMesh->ConditionalPostLoad();
-			if (BindingAsset->SourceSkeletalMesh)
-			{
-				BindingAsset->SourceSkeletalMesh->ConditionalPostLoad();
-			}
-
-			SourceMeshData = TUniquePtr<FSkeletalMeshData, TDefaultDelete<IMeshData>>(new FSkeletalMeshData(BindingAsset->SourceSkeletalMesh));
-			TargetMeshData = TUniquePtr<FSkeletalMeshData, TDefaultDelete<IMeshData>>(new FSkeletalMeshData(BindingAsset->TargetSkeletalMesh));
-		}
-		else
-		{
-			BindingAsset->TargetGeometryCache->ConditionalPostLoad();
-			if (BindingAsset->SourceGeometryCache)
-			{
-				BindingAsset->SourceGeometryCache->ConditionalPostLoad();
-			}
-
-			SourceMeshData = TUniquePtr<FGeometryCacheData, TDefaultDelete<IMeshData>>(new FGeometryCacheData(BindingAsset->SourceGeometryCache));
-			TargetMeshData = TUniquePtr<FGeometryCacheData, TDefaultDelete<IMeshData>>(new FGeometryCacheData(BindingAsset->TargetGeometryCache));
-		}
-
-		if (!TargetMeshData->IsValid())
-		{
-			UE_LOG(LogHairStrands, Error, TEXT("[Groom] Binding asset could not be built. Target mesh is not valid."));
-			return false;
-=======
 	FHairRootGroupData OutData;
 	{
 		BindingAsset->GetGroom()->ConditionalPostLoad();
@@ -2428,50 +2154,8 @@
 					}
 				}
 			}
->>>>>>> 4af6daef
-		}
-		const uint32 GroupCount = GroomAsset->GetNumHairGroups();
-		const uint32 MeshLODCount = TargetMeshData->GetNumLODs();
-
-<<<<<<< HEAD
-		uint32 GroupIndex = 0;
-		for (const FHairGroupData& GroupData : GroomAsset->HairGroupsData)
-		{
-			FHairStrandsDatas StrandsData;
-			FHairStrandsDatas GuidesData;
-			GroomAsset->GetHairStrandsDatas(GroupIndex, StrandsData, GuidesData);
-
-			FHairRootGroupData& OutData = OutHairGroupDatas.AddDefaulted_GetRef();
-			InitHairStrandsRootData(OutData.RenRootData, &StrandsData, MeshLODCount, NumInterpolationPoints);
-			InitHairStrandsRootData(OutData.SimRootData, &GuidesData, MeshLODCount, NumInterpolationPoints);
-
-			const uint32 CardsLODCount = GroupData.Cards.LODs.Num();
-			OutData.CardsRootData.SetNum(GroupData.Cards.LODs.Num());
-			for (uint32 CardsLODIt = 0; CardsLODIt < CardsLODCount; ++CardsLODIt)
-			{
-				if (GroupData.Cards.IsValid(CardsLODIt))
-				{
-					FHairStrandsDatas LODGuidesData;
-					const bool bIsValid = GroomAsset->GetHairCardsGuidesDatas(GroupIndex, CardsLODIt, LODGuidesData);
-					if (bIsValid)
-					{
-						InitHairStrandsRootData(OutData.CardsRootData[CardsLODIt], &LODGuidesData, MeshLODCount, NumInterpolationPoints);
-					}
-				}
-			}
-			++GroupIndex;
-		}
-
-		const bool bNeedTransferPosition = SourceMeshData->IsValid();
-
-		// Create mapping between the source & target using their UV
-		uint32 WorkItemCount = 1 + (bNeedTransferPosition ? 1 : 0); //RBF + optional position transfer
-		for (uint32 GroupIt = 0; GroupIt < GroupCount; ++GroupIt)
-		{
-			WorkItemCount += 2; // Sim & Render
-			const uint32 CardsLODCount = OutHairGroupDatas[GroupIt].CardsRootData.Num();
-			WorkItemCount += CardsLODCount;
-=======
+		}
+
 		// Transfer requires root UV embedded into the groom asset. It is not possible to read safely hair description here to extra this data.
 		const bool bNeedTransferPosition = SourceMeshData->IsValid();
 
@@ -2503,87 +2187,8 @@
 				return false;
 			}
 			SlowTask.EnterProgressFrame();
->>>>>>> 4af6daef
-		}
-	
-		uint32 WorkItemIndex = 0;
-		FScopedSlowTask SlowTask(WorkItemCount, LOCTEXT("BuildBindingData", "Building groom binding data"));
-		SlowTask.MakeDialog();
-
-<<<<<<< HEAD
-		TArray<TArray<FVector3f>> TransferredPositions;
-		if (bNeedTransferPosition)
-		{
-			bool bSucceed = GroomBinding_Transfer::Transfer( 
-				SourceMeshData.Get(),
-				TargetMeshData.Get(),
-				TransferredPositions, BindingAsset->MatchingSection);
-
-			if (!bSucceed)
-			{
-				return false;
-			}
-
-			SlowTask.EnterProgressFrame();
-		}
-
-		bool bSucceed = false;
-		for (uint32 GroupIt=0; GroupIt < GroupCount; ++GroupIt)
-		{
-			FHairStrandsDatas StrandsData;
-			FHairStrandsDatas GuidesData;
-			GroomAsset->GetHairStrandsDatas(GroupIt, StrandsData, GuidesData);
-
-			bSucceed = GroomBinding_RootProjection::Project(
-				StrandsData,
-				TargetMeshData.Get(),
-				TransferredPositions,
-				OutHairGroupDatas[GroupIt].RenRootData);
-			if (!bSucceed)
-			{
-				UE_LOG(LogHairStrands, Error, TEXT("[Groom] Binding asset could not be built. Some strand roots are not close enough to the target mesh to be projected onto it."));
-				return false;
-			}
-
-			SlowTask.EnterProgressFrame();
-
-			bSucceed = GroomBinding_RootProjection::Project(
-				GuidesData,
-				TargetMeshData.Get(),
-				TransferredPositions,
-				OutHairGroupDatas[GroupIt].SimRootData);
-			if (!bSucceed) 
-			{
-				UE_LOG(LogHairStrands, Error, TEXT("[Groom] Binding asset could not be built. Some guide roots are not close enough to the target mesh to be projected onto it."));
-				return false; 
-			}
-
-			SlowTask.EnterProgressFrame();
-
-			const uint32 CardsLODCount = OutHairGroupDatas[GroupIt].CardsRootData.Num();
-			for (uint32 CardsLODIt = 0; CardsLODIt < CardsLODCount; ++CardsLODIt)
-			{
-				if (BindingAsset->Groom->HairGroupsData[GroupIt].Cards.IsValid(CardsLODIt))
-				{
-					FHairStrandsDatas LODGuidesData;
-					const bool bIsValid = GroomAsset->GetHairCardsGuidesDatas(GroupIt, CardsLODIt, LODGuidesData);
-					if (bIsValid)
-					{
-						bSucceed = GroomBinding_RootProjection::Project(
-							LODGuidesData,
-							TargetMeshData.Get(),
-							TransferredPositions,
-							OutHairGroupDatas[GroupIt].CardsRootData[CardsLODIt]);
-
-						if (!bSucceed) 
-						{
-							UE_LOG(LogHairStrands, Error, TEXT("[Groom] Binding asset could not be built. Some cards guide roots are not close enough to the target mesh to be projected onto it."));
-							return false; 
-						}
-					}
-				}
-
-=======
+		}
+
 		// 1.4 Build root data for guides/strands/cards
 		{
 			// Guides
@@ -2597,24 +2202,9 @@
 					UE_LOG(LogHairStrands, Error, TEXT("[Groom] Binding asset could not be built. Some guide roots are not close enough to the target mesh to be projected onto it."));
 					return false; 
 				}
->>>>>>> 4af6daef
 				SlowTask.EnterProgressFrame();
 			}
-		}
-		
-		GroomBinding_RBFWeighting::ComputeInterpolationWeights(OutHairGroupDatas, BindingAsset->NumInterpolationPoints, BindingAsset->MatchingSection, TargetMeshData.Get(), TransferredPositions);
-		SlowTask.EnterProgressFrame();
-	}
-
-<<<<<<< HEAD
-	// 2. Release existing resources data
-	UGroomBindingAsset::FHairGroupResources& OutHairGroupResources = BindingAsset->HairGroupResources;
-	if (BindingAsset->HairGroupResources.Num() > 0)
-	{
-		for (UGroomBindingAsset::FHairGroupResource& GroupResrouces : OutHairGroupResources)
-		{
-			BindingAsset->HairGroupResourcesToDelete.Enqueue(GroupResrouces);
-=======
+
 			// Strands
 			if (bNeedStrandsRoot)
 			{
@@ -2659,30 +2249,9 @@
 		{
 			GroomBinding_RBFWeighting::ComputeInterpolationWeights(OutData, bNeedStrandsRoot, BindingAsset->GetNumInterpolationPoints(), BindingAsset->GetMatchingSection(), TargetMeshData.Get(), TransferredPositions);
 			SlowTask.EnterProgressFrame();
->>>>>>> 4af6daef
-		}
-		OutHairGroupResources.Empty();
-	}
-	check(OutHairGroupResources.Num() == 0);
-
-<<<<<<< HEAD
-	// 2. Convert data to bulk data
-	GroomBinding_BulkCopy::BuildRootBulkData(BindingAsset->HairGroupBulkDatas, OutHairGroupDatas);
-
-	// 3. Update GroomBindingAsset infos
-	{
-		TArray<FGoomBindingGroupInfo>& OutGroupInfos = BindingAsset->GroupInfos;
-		OutGroupInfos.Empty();
-		for (const FHairRootGroupData& Data : OutHairGroupDatas)
-		{
-			FGoomBindingGroupInfo& Info = OutGroupInfos.AddDefaulted_GetRef();
-			Info.SimRootCount = Data.SimRootData.RootCount;
-			Info.SimLODCount  = Data.SimRootData.MeshProjectionLODs.Num();
-			Info.RenRootCount = Data.RenRootData.RootCount;
-			Info.RenLODCount  = Data.RenRootData.MeshProjectionLODs.Num();
-		}
-	}
-=======
+		}
+	}
+
 	// 2. Release existing resources data
 	UGroomBindingAsset::FHairGroupResources& OutHairGroupResources = BindingAsset->GetHairGroupResources();
 	if (OutHairGroupResources.Num() > 0)
@@ -2697,7 +2266,6 @@
 
 	// 3. Convert data to bulk data
 	GroomBinding_BulkCopy::BuildRootBulkData(BindingAsset->GetHairGroupsPlatformData()[InGroupIndex], OutData);
->>>>>>> 4af6daef
 
 	BindingAsset->QueryStatus = UGroomBindingAsset::EQueryStatus::Completed;
 #endif
@@ -2705,10 +2273,6 @@
 }
 void UpdateGroomBindingAssetInfos(UGroomBindingAsset* In);
 
-<<<<<<< HEAD
-	// 4. Optionnally update resources
-	if (bInitResources)
-=======
 bool FGroomBindingBuilder::BuildBinding(UGroomBindingAsset* BindingAsset, uint32 InGroupIndex)
 {
 	return InternalBuildBinding_CPU(BindingAsset, InGroupIndex);
@@ -2728,7 +2292,6 @@
 
 	// 2. Optionnally update resources
 	if (bOutValid && bInitResources)
->>>>>>> 4af6daef
 	{
 		BindingAsset->InitResource();
 	}
@@ -2746,14 +2309,4 @@
 	GroomBinding_BulkCopy::BuildRootData(Out, In);
 }
 
-<<<<<<< HEAD
-void FGroomBindingBuilder::GetRootData(
-	FHairStrandsRootData& Out,
-	const FHairStrandsRootBulkData& In)
-{
-	GroomBinding_BulkCopy::BuildRootData(Out, In);
-}
-
-=======
->>>>>>> 4af6daef
 #undef LOCTEXT_NAMESPACE