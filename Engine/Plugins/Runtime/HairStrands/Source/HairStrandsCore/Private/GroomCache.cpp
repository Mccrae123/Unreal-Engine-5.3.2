// Copyright Epic Games, Inc. All Rights Reserved.

#include "GroomCache.h"
#include "GroomAsset.h"
#include "Misc/ScopeRWLock.h"

TMap<UGroomCache*, FPackageFileVersion> GroomCacheArchiveVersion;
FRWLock GroomCacheArchiveVersionLock;

#include UE_INLINE_GENERATED_CPP_BY_NAME(GroomCache)

void UGroomCache::Serialize(FArchive& Ar)
{
	Super::Serialize(Ar);

	if (Ar.IsLoading())
	{
<<<<<<< HEAD
		// Unloaded GroomCache will not be removed from the map since there's no function to hook to
		// so there will be stale entries, but they won't be streamed from since they are unloaded
		FWriteScopeLock Lock(GroomCacheArchiveVersionLock);
		GroomCacheArchiveVersion.Add(this, Ar.UEVer());
=======
		ArchiveVersion = Ar.UEVer();
>>>>>>> d731a049
	}

	int32 NumChunks = Chunks.Num();
	Ar << NumChunks;

	if (Ar.IsLoading())
	{
		Chunks.SetNum(NumChunks);
	}

	for (int32 ChunkId = 0; ChunkId < NumChunks; ++ChunkId)
	{
		Chunks[ChunkId].Serialize(Ar, this, ChunkId);
	}
}

void UGroomCache::Initialize(EGroomCacheType Type)
{
	GroomCacheInfo.Type = Type;
}

int32 UGroomCache::GetStartFrame() const
{
	return GroomCacheInfo.AnimationInfo.StartFrame;
}

int32 UGroomCache::GetEndFrame() const
{
	return GroomCacheInfo.AnimationInfo.EndFrame;
}

float UGroomCache::GetDuration() const
{
	return GroomCacheInfo.AnimationInfo.Duration;
}

int32 UGroomCache::GetFrameNumberAtTime(const float Time, bool bLooping) const
{
	return GetStartFrame() + GetFrameIndexAtTime(Time, bLooping); 
}

int32 UGroomCache::GetFrameIndexAtTime(const float Time, bool bLooping) const
{
	const float FrameTime = GroomCacheInfo.AnimationInfo.SecondsPerFrame;
	if (FrameTime == 0.0f)
	{
		return 0;
	}

	const int32 NumFrames = GroomCacheInfo.AnimationInfo.NumFrames;

	// Include a small fudge factor to Duration to account for possible computation discrepancies in Time.
	// For example when sequencer computes the time for the end of a section, it might not exactly match the duration
	const float Duration = GroomCacheInfo.AnimationInfo.Duration - KINDA_SMALL_NUMBER;
	float AdjustedTime = Time;
	if (bLooping)
	{
		AdjustedTime = Time - Duration * FMath::FloorToFloat(Time / Duration);
	}
	else
	{
		AdjustedTime = FMath::Clamp(Time, 0.0f, GroomCacheInfo.AnimationInfo.EndTime - GroomCacheInfo.AnimationInfo.StartTime);
	}

	const int32 NormalizedFrame = FMath::Clamp(FMath::FloorToInt(AdjustedTime / FrameTime), 0, NumFrames - 1);
	return NormalizedFrame; 
}

void UGroomCache::GetFrameIndicesAtTime(float Time, bool bLooping, bool bIsPlayingBackwards, int32 &OutFrameIndex, int32 &OutNextFrameIndex, float &InterpolationFactor)
{
	const int32 NumFrames = GroomCacheInfo.AnimationInfo.NumFrames;
	const float Duration = GroomCacheInfo.AnimationInfo.Duration - KINDA_SMALL_NUMBER;

	// No index possible
	if (NumFrames == 0 || Duration == 0.0f)
	{
		OutFrameIndex = 0;
		OutNextFrameIndex = 0;
		InterpolationFactor = 0.0f;
		return;
	}

	OutFrameIndex = GetFrameIndexAtTime(Time, bLooping);
	OutNextFrameIndex = FMath::Min(OutFrameIndex + 1, NumFrames - 1); // -1 since index is 0-based

	const float FrameDuration = GroomCacheInfo.AnimationInfo.SecondsPerFrame;
	if (FMath::IsNearlyZero(FrameDuration))
	{
		InterpolationFactor = 0.0f;
	}
	else
	{
		float AdjustedTime;

		if (bLooping)
		{
			AdjustedTime = Time - Duration * FMath::FloorToFloat(Time / Duration);
		}
		else
		{
			AdjustedTime = FMath::Clamp(Time, 0.0f, GroomCacheInfo.AnimationInfo.EndTime - GroomCacheInfo.AnimationInfo.StartTime);
		}

		float Delta = AdjustedTime - FrameDuration * OutFrameIndex;
		InterpolationFactor = Delta / FrameDuration;
	}

	// If playing backwards the logical order of previous and next is reversed
	if (bIsPlayingBackwards)
	{
		Swap(OutFrameIndex, OutNextFrameIndex);
		InterpolationFactor = 1.0f - InterpolationFactor;
	}
}

void UGroomCache::GetFrameIndicesForTimeRange(float StartTime, float EndTime, bool bLooping, TArray<int32>& OutFrameIndices)
{
	// Sanity check
	if (StartTime > EndTime)
	{
		EndTime = StartTime;
	}

	// Ensure the time range covers at least one frame
	if (EndTime - StartTime < GroomCacheInfo.AnimationInfo.SecondsPerFrame)
	{
		EndTime = StartTime + GroomCacheInfo.AnimationInfo.SecondsPerFrame;
	}

	int32 StartIndex = GetFrameIndexAtTime(StartTime, bLooping);
	int32 EndIndex = GetFrameIndexAtTime(EndTime, bLooping);

	if (bLooping)
	{
		// Special cases to handle with looping enabled
		if (((EndTime - StartTime) >= GroomCacheInfo.AnimationInfo.Duration) || 
			(StartIndex == EndIndex))
		{
			// Requested time range is longer than the animation or exactly matches the duration so include all the frames
			for (int32 FrameIndex = 0; FrameIndex < Chunks.Num(); ++FrameIndex)
			{
				OutFrameIndices.Add(FrameIndex);
			}
			return;
		}

		if (EndIndex < StartIndex)
		{
			// The requested time range is wrapping so add as two intervals
			// From start index to end of animation
			for (int32 FrameIndex = StartIndex; FrameIndex < (int32)GroomCacheInfo.AnimationInfo.NumFrames; ++FrameIndex)
			{
				OutFrameIndices.Add(FrameIndex);
			}
			// From 0 to end index
			for (int32 FrameIndex = 0; FrameIndex <= EndIndex; ++FrameIndex)
			{
				OutFrameIndices.Add(FrameIndex);
			}
			return;
		}
	}

	// Time range is a simple interval within the animation
	for (int32 FrameIndex = StartIndex; FrameIndex <= EndIndex; ++FrameIndex)
	{
		OutFrameIndices.Add(FrameIndex);
	}
}

bool UGroomCache::GetGroomDataAtTime(float Time, bool bLooping, FGroomCacheAnimationData& AnimData)
{
	const int32 FrameIndex = GetFrameIndexAtTime(Time, bLooping);
	return GetGroomDataAtFrameIndex(FrameIndex, AnimData);
}

bool UGroomCache::GetGroomDataAtFrameIndex(int32 FrameIndex, FGroomCacheAnimationData& AnimData)
{
	TRACE_CPUPROFILER_EVENT_SCOPE(UGroomCache::GetGroomDataAtFrameIndex);

	if (!Chunks.IsValidIndex(FrameIndex))
	{
		return false;
	}

	// This is the reverse operation of how the GroomCacheAnimationData is processed into a GroomCacheChunk
	FGroomCacheChunk& Chunk = Chunks[FrameIndex];

	TArray<uint8> TempBytes;
	TempBytes.SetNum(Chunk.DataSize);

	// This is where the bulk data is loaded from disk
	void* Buffer = TempBytes.GetData();
	{
		TRACE_CPUPROFILER_EVENT_SCOPE(UGroomCache::GetGroomDataAtFrameIndex_BulkData);
		Chunk.BulkData.GetCopy(&Buffer, true);
	}

	// The bulk data buffer is then serialized into GroomCacheAnimationData
	{
		TRACE_CPUPROFILER_EVENT_SCOPE(UGroomCache::GetGroomDataAtFrameIndex_Serialize);
		FMemoryReader Ar(TempBytes, true);
		// Propagate the GroomCache archive version to the memory archive for proper serialization
<<<<<<< HEAD
		{
			FReadScopeLock Lock(GroomCacheArchiveVersionLock);
			if (FPackageFileVersion* Version = GroomCacheArchiveVersion.Find(this))
			{
				Ar.SetUEVer(*Version);
			}
=======
		if (ArchiveVersion.IsSet())
		{
			Ar.SetUEVer(ArchiveVersion.GetValue());
>>>>>>> d731a049
		}
		AnimData.Serialize(Ar);
	}

	return true;
}

void UGroomCache::SetGroomAnimationInfo(const FGroomAnimationInfo& AnimInfo)
{
	GroomCacheInfo.AnimationInfo = AnimInfo;

	// Ensure that the guides groom cache serialize only positions
	if (GroomCacheInfo.Type == EGroomCacheType::Guides)
	{
		GroomCacheInfo.AnimationInfo.Attributes &= EGroomCacheAttributes::Position;
	}
}

EGroomCacheType UGroomCache::GetType() const
{
	return GroomCacheInfo.Type;
}

void FGroomCacheChunk::Serialize(FArchive& Ar, UObject* Owner, int32 ChunkIndex)
{
	Ar << DataSize;
	Ar << FrameIndex;

	// Forced not inline means the bulk data won't automatically be loaded when we deserialize
	// but only when we explicitly take action to load it
	BulkData.SetBulkDataFlags(BULKDATA_Force_NOT_InlinePayload);
	BulkData.Serialize(Ar, Owner, ChunkIndex, false);
}

FGroomCacheProcessor::FGroomCacheProcessor(EGroomCacheType InType, EGroomCacheAttributes InAttributes)
: Attributes(InAttributes)
, Type(InType)
{
}

void FGroomCacheProcessor::AddGroomSample(TArray<FHairDescriptionGroup>&& GroupData)
{
	TArray<uint8> TempBytes;
	FMemoryWriter Ar(TempBytes, true);

	// The HairGroupData is converted into GroomCacheAnimationData and serialized to a buffer
	FGroomCacheAnimationData AnimData(MoveTemp(GroupData), FGroomCacheInfo::GetCurrentVersion(), Type, Attributes);
	AnimData.Serialize(Ar);

	FGroomCacheChunk& Chunk = Chunks.AddDefaulted_GetRef();

	// The buffer is then stored into bulk data
	const int32 DataSize = TempBytes.Num();
	Chunk.DataSize = DataSize;
	Chunk.FrameIndex = Chunks.Num() - 1;
	Chunk.BulkData.Lock(LOCK_READ_WRITE);
	void* ChunkBuffer = Chunk.BulkData.Realloc(DataSize);
	FMemory::Memcpy(ChunkBuffer, TempBytes.GetData(), DataSize);
	Chunk.BulkData.Unlock();
}

void FGroomCacheProcessor::TransferChunks(UGroomCache* GroomCache)
{
	GroomCache->Chunks = MoveTemp(Chunks);
}
<|MERGE_RESOLUTION|>--- conflicted
+++ resolved
@@ -2,10 +2,6 @@
 
 #include "GroomCache.h"
 #include "GroomAsset.h"
-#include "Misc/ScopeRWLock.h"
-
-TMap<UGroomCache*, FPackageFileVersion> GroomCacheArchiveVersion;
-FRWLock GroomCacheArchiveVersionLock;
 
 #include UE_INLINE_GENERATED_CPP_BY_NAME(GroomCache)
 
@@ -15,14 +11,7 @@
 
 	if (Ar.IsLoading())
 	{
-<<<<<<< HEAD
-		// Unloaded GroomCache will not be removed from the map since there's no function to hook to
-		// so there will be stale entries, but they won't be streamed from since they are unloaded
-		FWriteScopeLock Lock(GroomCacheArchiveVersionLock);
-		GroomCacheArchiveVersion.Add(this, Ar.UEVer());
-=======
 		ArchiveVersion = Ar.UEVer();
->>>>>>> d731a049
 	}
 
 	int32 NumChunks = Chunks.Num();
@@ -226,18 +215,9 @@
 		TRACE_CPUPROFILER_EVENT_SCOPE(UGroomCache::GetGroomDataAtFrameIndex_Serialize);
 		FMemoryReader Ar(TempBytes, true);
 		// Propagate the GroomCache archive version to the memory archive for proper serialization
-<<<<<<< HEAD
-		{
-			FReadScopeLock Lock(GroomCacheArchiveVersionLock);
-			if (FPackageFileVersion* Version = GroomCacheArchiveVersion.Find(this))
-			{
-				Ar.SetUEVer(*Version);
-			}
-=======
 		if (ArchiveVersion.IsSet())
 		{
 			Ar.SetUEVer(ArchiveVersion.GetValue());
->>>>>>> d731a049
 		}
 		AnimData.Serialize(Ar);
 	}
