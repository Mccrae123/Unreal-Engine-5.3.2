// Copyright Epic Games, Inc. All Rights Reserved.

#include "GroomCacheStreamingData.h"

#include "Async/Async.h"
#include "GroomCache.h"
#include "GroomComponent.h"
#include "GroomPluginSettings.h"
#include "Misc/ScopeLock.h"

DEFINE_LOG_CATEGORY(LogGroomCacheStreaming);

FGroomCacheStreamingData::FGroomCacheStreamingData(UGroomCache* InGroomCache)
: GroomCache(InGroomCache)
{
}

FGroomCacheStreamingData::~FGroomCacheStreamingData()
{
	// Make sure that all read requests are deleted including those in-flight, so block until they are finished
	BlockTillAllRequestsFinished();

	// Delete the read requests in the background as it can be time-consuming
	TSet<IBulkDataIORequest*> ReadyForDeletion(DelayedDeleteReadRequests);
	for (IBulkDataIORequest* ReadRequest : ReadyForDeletion)
	{
		delete ReadRequest;
	}

	// Delete AnimData buffers that are resident in memory
	for (TMap<int32, FResidentGroomCacheChunk>::TIterator Iter = Chunks.CreateIterator(); Iter; ++Iter)
	{
		delete Iter.Value().AnimDataPtr;
	}
}

void FGroomCacheStreamingData::ResetNeededChunks()
{
	ChunksNeeded.Empty();
}

void FGroomCacheStreamingData::AddNeededChunk(uint32 ChunkIndex)
{
	ChunksNeeded.AddUnique(ChunkIndex);
}

FResidentGroomCacheChunk& FGroomCacheStreamingData::AddResidentChunk(int32 ChunkId, const FGroomCacheChunk &ChunkInfo)
{
	FScopeLock Lock(&CriticalSection);

	FResidentGroomCacheChunk& Chunk = Chunks.FindOrAdd(ChunkId);

	Chunk.DataSize = ChunkInfo.DataSize;
	if (!Chunk.AnimDataPtr)
	{
		// The resident chunks are re-used so allocate the AnimData buffer the first time only or when RemoveResidentChunk has been called
		Chunk.AnimDataPtr = new FGroomCacheAnimationData();
	}
	return Chunk;
}

void FGroomCacheStreamingData::RemoveResidentChunk(FResidentGroomCacheChunk& LoadedChunk)
{
	checkf(LoadedChunk.Refcount == 0, TEXT("Tried to remove a chunk wich was still mapped. Make sure there is an unmap for every map."));

	if (LoadedChunk.IORequest == nullptr)
	{
		// There's no read request in-flight for this chunk so it's safe to delete the AnimData buffer
		// Otherwise, let ProcessCompletedChunks delete it once the read is completed
		delete LoadedChunk.AnimDataPtr;
	}
	LoadedChunk.AnimDataPtr = nullptr;
	LoadedChunk.IORequest = nullptr;
	LoadedChunk.DataSize = 0;
	LoadedChunk.Refcount = 0;
}

void FGroomCacheStreamingData::PrefetchData(UGroomComponent *Component)
{
	TRACE_CPUPROFILER_EVENT_SCOPE(FGroomCacheStreamingData::PrefetchData);

	float RequestStartTime = Component->GetAnimationTime();
	float RequestEndTime = RequestStartTime + GetDefault<UGroomPluginSettings>()->GroomCacheLookAheadBuffer;

	TArray<int32> NewChunksNeeded;
	GroomCache->GetFrameIndicesForTimeRange(RequestStartTime, RequestEndTime, Component->IsLooping(), NewChunksNeeded);

	for (int32 ChunkId : NewChunksNeeded)
	{
		ChunksNeeded.AddUnique(ChunkId);
	}

	// Synchronously load the first 2 frames, but it's possible there's only one frame
	// when scrubbing past a non-looping animation
	const int32 MaxNumPrefetches = FMath::Min(NewChunksNeeded.Num(), 2);

	// This ensures we have something to display initially
	for (int32 ChunkIndex = 0; ChunkIndex < MaxNumPrefetches; ++ChunkIndex)
	{
		// We just check here in case anything got loaded asynchronously last minute
		// to avoid unnecessary loading it synchronously again
		ProcessCompletedChunks();

		int32 ChunkId = NewChunksNeeded[ChunkIndex];

		// Already got it
		if (ChunksAvailable.Contains(ChunkId))
		{
			continue;
		}

		// Still waiting for eviction, revive it
		if (ChunksEvicted.Contains(ChunkId))
		{
			ChunksEvicted.Remove(ChunkId);
			ChunksAvailable.Add(ChunkId);
			continue;
		}

		const FGroomCacheChunk& Chunk = GroomCache->GetChunks()[ChunkId];
		FResidentGroomCacheChunk &ResidentChunk = AddResidentChunk(ChunkId, Chunk);

		// Already requested an async load but not complete yet 
		if (ChunksRequested.Contains(ChunkId))
		{
			ChunksRequested.Remove(ChunkId);

			// Let the in-flight read request complete with the initial AnimDataPtr to avoid threading issues
			// The initial buffer will be orphaned but will be deleted once the completed read request is processed
			// This new buffer is used immediately to load the data synchronously
			ResidentChunk.AnimDataPtr = new FGroomCacheAnimationData();
		}

		// Load chunk from bulk data
		GroomCache->GetGroomDataAtFrameIndex(ChunkId, *ResidentChunk.AnimDataPtr);
		ChunksAvailable.Add(ChunkId);
	}

	// Schedule the rest of the needed frames to be loaded asynchronously
	UpdateStreamingStatus(true);
}

extern TMap<UGroomCache*, FPackageFileVersion> GroomCacheArchiveVersion;
extern FRWLock GroomCacheArchiveVersionLock;

void FGroomCacheStreamingData::UpdateStreamingStatus(bool bAsyncDeletionAllowed)
{
	TRACE_CPUPROFILER_EVENT_SCOPE(FGroomCacheStreamingData::UpdateStreamingStatus);

	// Find any chunks that aren't available yet
	for (int32 NeededIndex : ChunksNeeded)
	{
		if (!ChunksAvailable.Contains(NeededIndex))
		{
			// Revive it if it was still referenced
			if (ChunksEvicted.Contains(NeededIndex))
			{
				ChunksEvicted.Remove(NeededIndex);
				ChunksAvailable.Add(NeededIndex);
				continue;
			}

			// If not requested yet, then request a load
			if (!ChunksRequested.Contains(NeededIndex))
			{
				const FGroomCacheChunk& Chunk = GroomCache->GetChunks()[NeededIndex];

				// This can happen in the editor if the asset hasn't been saved yet
				if (Chunk.BulkData.IsBulkDataLoaded())
				{
					FResidentGroomCacheChunk &ResidentChunk = AddResidentChunk(NeededIndex, Chunk);
					GroomCache->GetGroomDataAtFrameIndex(NeededIndex, *ResidentChunk.AnimDataPtr);
					ChunksAvailable.Add(NeededIndex);
					continue;
				}

				checkf(Chunk.BulkData.CanLoadFromDisk(), TEXT("Bulk data is not loaded and cannot be loaded from disk!"));
				check(!Chunk.BulkData.IsStoredCompressedOnDisk()); // We do not support compressed Bulkdata for this system. Limitation of the streaming request/bulk data

				FResidentGroomCacheChunk& ResidentChunk = AddResidentChunk(NeededIndex, Chunk);
				FGroomCacheAnimationData* AnimData = ResidentChunk.AnimDataPtr;
				int32 DataSize = ResidentChunk.DataSize;

				checkf(ResidentChunk.IORequest == nullptr, TEXT("Groom cache read request for chunk %d is already in progress. Make sure its bookkeeping is up to date."), NeededIndex);
				if (ResidentChunk.IORequest != nullptr)
				{
					continue;
				}

				FBulkDataIORequestCallBack AsyncFileCallBack = [this, NeededIndex, DataSize, AnimData](bool bWasCancelled, IBulkDataIORequest* ReadRequest)
				{
					TRACE_CPUPROFILER_EVENT_SCOPE(FGroomCacheStreamingData::CompletedCallBack);

					// Now that the read request has completed, we can process the read buffer
					FCompletedGroomCacheChunk CompletedChunk(NeededIndex, AnimData, ReadRequest);

					if (uint8* ReadBuffer = ReadRequest->GetReadResults())
					{
						TRACE_CPUPROFILER_EVENT_SCOPE(FGroomCacheStreamingData::CompletedCallBack_BufferSerialize);

						// The bulk data buffer is then serialized into GroomCacheAnimationData
						TArrayView<uint8> TempView(ReadBuffer, DataSize);
						FMemoryReaderView Ar(TempView, true);
						// Propagate the GroomCache archive version to the memory archive for proper serialization
<<<<<<< HEAD
						{
							FReadScopeLock Lock(GroomCacheArchiveVersionLock);
							if (FPackageFileVersion* Version = GroomCacheArchiveVersion.Find(GroomCache))
							{
								Ar.SetUEVer(*Version);
							}
=======
						if (GroomCache->ArchiveVersion.IsSet())
						{
							Ar.SetUEVer(GroomCache->ArchiveVersion.GetValue());
>>>>>>> d731a049
						}
						AnimData->Serialize(Ar);

						// We became the owner of ReadBuffer when GetReadResults was called so free it now
						FMemory::Free(ReadBuffer);

						CompletedChunk.bReadSuccessful = true;
					}

					CompletedChunks.Enqueue(MoveTemp(CompletedChunk));
				};
				
				// Start the read request
				EAsyncIOPriorityAndFlags AsyncIOPriority = AIOP_BelowNormal;
				ResidentChunk.IORequest = Chunk.BulkData.CreateStreamingRequest(AsyncIOPriority, &AsyncFileCallBack, nullptr);
				if (!ResidentChunk.IORequest)
				{
					UE_LOG(LogGroomCacheStreaming, Error, TEXT("Groom cache streaming read request couldn't be created."));
					return;
				}

				// Add it to the list for bookkeeping
				ChunksRequested.Add(NeededIndex);
			}

			// Read request is in-flight, just let it complete
		}
	}

	// Update bookkeeping with any recently completed chunks
	ProcessCompletedChunks();

	// Find chunks that are currently loaded but aren't needed anymore and add them to the list of chunks to evict
	TSet<int32> ChunksToRemove;
	for (int32 ChunkId : ChunksAvailable)
	{
		if (!ChunksNeeded.Contains(ChunkId))
		{
			ChunksEvicted.Add(ChunkId);
			ChunksToRemove.Add(ChunkId);
		}
	}
	ChunksAvailable = ChunksAvailable.Difference(ChunksToRemove);

	// Try to evict a bunch of chunks. Chunks that are still mapped (ie. in use) can't be evicted but others are free to go
	TSet<int32> EvictedChunks;
	{
		FScopeLock Lock(&CriticalSection);

		for (int32 ChunkId : ChunksEvicted)
		{
			FResidentGroomCacheChunk& ResidentChunk = Chunks[ChunkId];
			if (ResidentChunk.Refcount == 0)
			{
				RemoveResidentChunk(ResidentChunk);
				EvictedChunks.Add(ChunkId);
			}
		}
	}
	ChunksEvicted = ChunksEvicted.Difference(EvictedChunks);

	// Delete the read requests that were delayed
	TSet<IBulkDataIORequest*> ReadyForDeletion;
	for (IBulkDataIORequest* ReadRequest : DelayedDeleteReadRequests)
	{
		if (ReadRequest->PollCompletion())
		{
			ReadyForDeletion.Add(ReadRequest);
		}
	}
	DelayedDeleteReadRequests = DelayedDeleteReadRequests.Difference(ReadyForDeletion);
	
	if (ReadyForDeletion.Num() > 0)
	{
		if (bAsyncDeletionAllowed)
		{
			// Delete the read requests in the background as it can be time-consuming
			Async(EAsyncExecution::ThreadPool, [ReadyForDeletion]()
			{
				for (IBulkDataIORequest* ReadRequest : ReadyForDeletion)
				{
					delete ReadRequest;
				}
			});
		}
		else
		{
			for (IBulkDataIORequest* ReadRequest : ReadyForDeletion)
			{
				delete ReadRequest;
			}
		}
	}
}

bool FGroomCacheStreamingData::BlockTillAllRequestsFinished(float TimeLimit)
{
	FScopeLock Lock(&CriticalSection);

	if (TimeLimit == 0.0f)
	{
		for (TMap<int32, FResidentGroomCacheChunk>::TIterator Iter = Chunks.CreateIterator(); Iter; ++Iter)
		{
			if (Iter.Value().IORequest)
			{
				Iter.Value().IORequest->WaitCompletion();
				ProcessCompletedChunks();
			}
		}
	}
	else
	{
		double EndTime = FPlatformTime::Seconds() + TimeLimit;
		for (TMap<int32, FResidentGroomCacheChunk>::TIterator Iter = Chunks.CreateIterator(); Iter; ++Iter)
		{
			if (Iter.Value().IORequest)
			{
				float ThisTimeLimit = EndTime - FPlatformTime::Seconds();
				if (ThisTimeLimit < .001f || // one ms is the granularity of the platform event system
					!Iter.Value().IORequest->WaitCompletion(ThisTimeLimit))
				{
					return false;
				}
				ProcessCompletedChunks();
			}
		}
	}

	return true;
}

void FGroomCacheStreamingData::ProcessCompletedChunks()
{
	TRACE_CPUPROFILER_EVENT_SCOPE(FGroomCacheStreamingData::ProcessCompletedChunks);
	FScopeLock Lock(&CriticalSection);

	FCompletedGroomCacheChunk CompletedChunk;
	while (CompletedChunks.Dequeue(CompletedChunk))
	{
		FResidentGroomCacheChunk* Chunk = Chunks.Find(CompletedChunk.LoadedChunkIndex);
		if (!Chunk)
		{
			return;
		}

		// Check to see if we successfully managed to load anything
		// If the chunk's IORequest is null, it means RemoveResidentChunk has been called on it during the read request
		// in which case, we don't care about this chunk anymore 
		if (Chunk->IORequest != nullptr)
		{
			if (CompletedChunk.bReadSuccessful)
			{
				ChunksAvailable.Add(CompletedChunk.LoadedChunkIndex);
			}
			else
			{
				UE_LOG(LogGroomCacheStreaming, Log, TEXT("Async loading request failed!"));
			}
		}
		ChunksRequested.Remove(CompletedChunk.LoadedChunkIndex);

		// The AnimData buffer can change while the read request was in-flight because the associated chunk was prefetched synchronously instead
		// or it's been removed from resident chunks, so just delete the orphaned buffer
		if (CompletedChunk.AnimDataPtr != Chunk->AnimDataPtr)
		{
			delete CompletedChunk.AnimDataPtr;
		}

		Chunk->IORequest = nullptr;

		// Process the read request deletion later as in can be quite time-consuming
		DelayedDeleteReadRequests.Add(CompletedChunk.ReadRequest);
	}
}

const FGroomCacheAnimationData* FGroomCacheStreamingData::MapAnimationData(uint32 ChunkIndex)
{
	TRACE_CPUPROFILER_EVENT_SCOPE(FGroomCacheStreamingData::MapAnimationData);

	// Quickly check before mapping if maybe something new arrived we haven't done bookkeeping for yet
	ProcessCompletedChunks();

	if (!ChunksAvailable.Contains(ChunkIndex))
	{
		if (!ChunksRequested.Contains(ChunkIndex))
		{
			if (ChunksEvicted.Contains(ChunkIndex))
			{
				UE_LOG(LogGroomCacheStreaming, Log, TEXT("Tried to map an evicted chunk: %i."), ChunkIndex);
			}
			else
			{
				UE_LOG(LogGroomCacheStreaming, Log, TEXT("Tried to map an unavailabe non-requested chunk: %i."), ChunkIndex);
			}
		}
		else
		{
			UE_LOG(LogGroomCacheStreaming, Log, TEXT("Tried to map a chunk (%i) that is still being streamed in."), ChunkIndex);
		}
		return nullptr;
	}
	else
	{
		FScopeLock Lock(&CriticalSection);

		FResidentGroomCacheChunk *ResidentChunk = Chunks.Find(ChunkIndex);
		if (ResidentChunk)
		{
			checkf(ResidentChunk->AnimDataPtr, TEXT("Tried to map a chunk without data. Make sure its bookkeeping is up to date."));
			++ResidentChunk->Refcount;
			return ResidentChunk->AnimDataPtr;
		}
		UE_LOG(LogGroomCacheStreaming, Log, TEXT("Tried to map a chunk (%i) that is not resident in-memory."), ChunkIndex);
		return nullptr;
	}
}

void FGroomCacheStreamingData::UnmapAnimationData(uint32 ChunkIndex)
{
	TRACE_CPUPROFILER_EVENT_SCOPE(FGroomCacheStreamingData::UnmapAnimationData);

	// The unmap could happen from the render thread when it releases the GroomCache buffers
	// so access to StreamingGroomCaches has to be protected
	FScopeLock Lock(&CriticalSection);

	FResidentGroomCacheChunk* ResidentChunk = Chunks.Find(ChunkIndex);
	if (ResidentChunk != nullptr )
	{
		checkf(ResidentChunk->Refcount > 0, TEXT("Map/Unmap out of balance. Make sure you unmap once fore every map."));
		checkf(ChunksAvailable.Contains(ChunkIndex) || ChunksEvicted.Contains(ChunkIndex), TEXT("Tried to unmap a chunk in an invalid state."));
		--ResidentChunk->Refcount;
	}
}

bool FGroomCacheStreamingData::IsStreamingInProgress()
{
	return ChunksRequested.Num() > 0;
}<|MERGE_RESOLUTION|>--- conflicted
+++ resolved
@@ -140,9 +140,6 @@
 	UpdateStreamingStatus(true);
 }
 
-extern TMap<UGroomCache*, FPackageFileVersion> GroomCacheArchiveVersion;
-extern FRWLock GroomCacheArchiveVersionLock;
-
 void FGroomCacheStreamingData::UpdateStreamingStatus(bool bAsyncDeletionAllowed)
 {
 	TRACE_CPUPROFILER_EVENT_SCOPE(FGroomCacheStreamingData::UpdateStreamingStatus);
@@ -202,18 +199,9 @@
 						TArrayView<uint8> TempView(ReadBuffer, DataSize);
 						FMemoryReaderView Ar(TempView, true);
 						// Propagate the GroomCache archive version to the memory archive for proper serialization
-<<<<<<< HEAD
-						{
-							FReadScopeLock Lock(GroomCacheArchiveVersionLock);
-							if (FPackageFileVersion* Version = GroomCacheArchiveVersion.Find(GroomCache))
-							{
-								Ar.SetUEVer(*Version);
-							}
-=======
 						if (GroomCache->ArchiveVersion.IsSet())
 						{
 							Ar.SetUEVer(GroomCache->ArchiveVersion.GetValue());
->>>>>>> d731a049
 						}
 						AnimData->Serialize(Ar);
 
