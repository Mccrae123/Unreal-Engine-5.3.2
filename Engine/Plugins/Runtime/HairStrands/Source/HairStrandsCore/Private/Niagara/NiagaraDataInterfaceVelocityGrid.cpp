--- conflicted
+++ resolved
@@ -58,17 +58,12 @@
 	if (GridSize.X != 0 && GridSize.Y != 0 && GridSize.Z != 0)
 	{
 		static const uint32 NumComponents = NumAttributes;
-<<<<<<< HEAD
-		GridDataBuffer.Initialize(TEXT("FNDIVelocityGridBuffer"), sizeof(int32),
-			(GridSize.X + 1)*NumComponents * (GridSize.Y + 1) * (GridSize.Z + 1), EPixelFormat::PF_R32_SINT);
-=======
 
 		FMemMark MemMark(FMemStack::Get());
 		FRDGBuilder GraphBuilder(FRHICommandListExecutor::GetImmediateCommandList());
 		GridDataBuffer.Initialize(GraphBuilder, TEXT("FNDIVelocityGridBuffer"), EPixelFormat::PF_R32_SINT, sizeof(int32), (GridSize.X + 1) * NumComponents * (GridSize.Y + 1) * (GridSize.Z + 1));
 		GridDataBuffer.EndGraphUsage();
 		GraphBuilder.Execute();
->>>>>>> d731a049
 	}
 }
 
@@ -609,13 +604,8 @@
 {
 	if (DestinationGridBuffer->GridDataBuffer.IsValid() == false)
 	{
-<<<<<<< HEAD
-		TShaderMapRef<FClearVelocityGridCS> ComputeShader(GetGlobalShaderMap(GMaxRHIFeatureLevel));
-		RHICmdList.SetComputeShader(ComputeShader.GetComputeShader());
-=======
 		return;
 	}
->>>>>>> d731a049
 
 	const FIntVector GridSize((InGridSize.X + 1) * DestinationGridBuffer->NumAttributes, InGridSize.Y + 1, InGridSize.Z + 1);
 	const uint32 ThreadGroupSize = NIAGARA_HAIR_STRANDS_THREAD_COUNT_VELOCITY;
