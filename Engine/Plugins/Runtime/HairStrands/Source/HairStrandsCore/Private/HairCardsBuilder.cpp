--- conflicted
+++ resolved
@@ -2842,8 +2842,6 @@
 
 		const float GuideRadius = 0.01f;
 
-<<<<<<< HEAD
-=======
 		// Find the principal direction of the atlas by comparing the number of segment along U and along V
 		bool bIsMainDirectionU = true;
 		{
@@ -2918,7 +2916,6 @@
 			bIsMainDirectionU = (float(MainDirectionUCount) / float(FMath::Max(1u,ValidCount))) > 0.5f;
 		}
 
->>>>>>> d731a049
 		FVector4f TriangleUVs[3];
 		for (uint32 CardIt = 0; CardIt < NumCards; ++CardIt)
 		{
@@ -2968,21 +2965,12 @@
 				{
 					const uint32 VertexIndex = InCards.Indices[VertexIndexOffset + VertexIt];
 					const FVector4f UV = TriangleUVs[VertexIt] = InCards.UVs[VertexIndex];
-<<<<<<< HEAD
-					AddSimilarUV(SimilarVertexU, VertexIndex, UV.X, UVCoordTreshold);
-					AddSimilarUV(SimilarVertexV, VertexIndex, UV.Y, UVCoordTreshold);
-=======
 					AddSimilarUV(SimilarVertexU, VertexIndex, UV.X, UV.Y, UVCoordTreshold);
 					AddSimilarUV(SimilarVertexV, VertexIndex, UV.Y, UV.X, UVCoordTreshold);
->>>>>>> d731a049
 				}
 			}
 
 			// Find the perpendicular direction by comparing the number of segment along U and along V
-<<<<<<< HEAD
-			const bool bIsMainDirectionU = SimilarVertexU.Num() >= SimilarVertexV.Num();
-=======
->>>>>>> d731a049
 			TArray<FVector3f> CenterPoints;
 			{
 				// Sort vertices along the main axis so that, when we iterate through them, we get a correct linear ordering
@@ -3447,11 +3435,7 @@
 FString GetVersion()
 {
 	// Important to update the version when cards building or importing changes
-<<<<<<< HEAD
-	return TEXT("9e");
-=======
 	return TEXT("9g");
->>>>>>> d731a049
 }
 
 void AllocateAtlasTexture(UTexture2D* Out, const FIntPoint& Resolution, uint32 MipCount, EPixelFormat PixelFormat, ETextureSourceFormat SourceFormat)
@@ -3582,11 +3566,7 @@
 	{
 		check(FMath::IsFinite(Out.Cards.Positions[PointIt].X) && FMath::IsFinite(Out.Cards.Positions[PointIt].Y) && FMath::IsFinite(Out.Cards.Positions[PointIt].Z));
 		Out.RenderData.Positions[PointIt] = FVector4f(Out.Cards.Positions[PointIt], *((float*)&Out.Cards.CardIndices[PointIt]));
-<<<<<<< HEAD
-		Out.RenderData.UVs[PointIt] = Out.Cards.UVs[PointIt];
-=======
 		Out.RenderData.UVs[PointIt] = FVector4f(Out.Cards.UVs[PointIt]);
->>>>>>> d731a049
 		Out.RenderData.Normals[PointIt * 2] = FVector4f(Out.Cards.Tangents[PointIt], 0);
 		Out.RenderData.Normals[PointIt * 2 + 1] = FVector4f(Out.Cards.Normals[PointIt], 1);
 
@@ -3836,11 +3816,7 @@
 	for (uint32 PointIt = 0; PointIt < PointCount; ++PointIt)
 	{
 		OutBulk.Positions[PointIt] = FVector4f(Out.Cards.Positions[PointIt], 0);
-<<<<<<< HEAD
-		OutBulk.UVs[PointIt] = Out.Cards.UVs[PointIt];
-=======
 		OutBulk.UVs[PointIt] = FVector4f(Out.Cards.UVs[PointIt]);
->>>>>>> d731a049
 		OutBulk.Normals[PointIt * 2] = FVector4f(Out.Cards.Tangents[PointIt], 0);
 		OutBulk.Normals[PointIt * 2 + 1] = FVector4f(Out.Cards.Normals[PointIt], TangentFrameSigns[PointIt]);
 		OutBulk.Materials[PointIt] = 0;
@@ -3983,19 +3959,12 @@
 		}
 
 		// 2. Extract cards root points
-<<<<<<< HEAD
-		struct FCardsRootData
-		{
-			FVector3f Position;
-			uint32  CardsIndex;
-=======
 		struct FRootIndexAndPosition { uint32 Index; FVector3f Position; };
 		struct FCardsRootData
 		{
 			FRootIndexAndPosition Root0;
 			FRootIndexAndPosition Root1;
 			uint32 CardsIndex;
->>>>>>> d731a049
 		};
 		TArray<FCardsRootData> CardsRoots;
 		{
@@ -4005,50 +3974,13 @@
 				const uint32 CardsIndexCount = Out.Cards.IndexCounts[CardIt];
 				const uint32 CardsIndexOffset = Out.Cards.IndexOffsets[CardIt];
 
-<<<<<<< HEAD
-				uint32 AverageCount = 0;
-				FVector3f AverageRootPosition = FVector3f::ZeroVector;
-=======
 				// Extract card vertices which are roots points
 				TArray<FRootIndexAndPosition> RootPositions;
->>>>>>> d731a049
 				for (uint32 IndexIt = 0; IndexIt < CardsIndexCount; ++IndexIt)
 				{
 					const uint32 VertexIndex = Out.Cards.Indices[CardsIndexOffset + IndexIt];
 					if (Out.Cards.CoordU[VertexIndex] == 0)
 					{
-<<<<<<< HEAD
-						AverageRootPosition += Out.Cards.Positions[VertexIndex];
-						++AverageCount;
-					}
-				}
-
-				FCardsRootData& Cards = CardsRoots.AddDefaulted_GetRef();
-				Cards.CardsIndex = CardIt;
-				Cards.Position = AverageCount > 0 ? AverageRootPosition / AverageCount : FVector3f::ZeroVector;
-			}
-		}
-
-		// 3. Find cards root / curve root
-		{
-			for (const FCardsRootData& CardsRoot : CardsRoots)
-			{
-				// 3.1 Find closet root UV
-				// /!\ N^2 loop: the number of cards should be relatively small
-				uint32 CurveIndex = ~0;
-				float ClosestDistance = FLT_MAX;
-				FVector2f RootUV = FVector2f::ZeroVector;
-				for (const FStrandsRootData& StrandsRoot : StrandsRoots)
-				{
-					const float Distance = FVector3f::Distance(StrandsRoot.Position, CardsRoot.Position);
-					if (Distance < ClosestDistance)
-					{
-						ClosestDistance = Distance;
-						CurveIndex = StrandsRoot.CurveIndex;
-						RootUV = StrandsRoot.RootUV;
-					}
-				}
-=======
 						RootPositions.Add({VertexIndex, Out.Cards.Positions[VertexIndex]});
 					}
 				}
@@ -4110,7 +4042,6 @@
 				};
 				const FVector2f RootUV0 = FindRootUV(CardsRoot.Root0.Position);
 				const FVector2f RootUV1 = FindRootUV(CardsRoot.Root1.Position);
->>>>>>> d731a049
 
 				// 3.2 Apply root UV to all cards vertices
 				{
@@ -4119,8 +4050,6 @@
 					for (uint32 IndexIt = 0; IndexIt < CardsIndexCount; ++IndexIt)
 					{
 						const uint32 VertexIndex = Out.Cards.Indices[CardsIndexOffset + IndexIt];
-<<<<<<< HEAD
-=======
 
 						// Linearly interpolate between the two roots based on the local V coordinate 
 						// * LocalU is along the card 
@@ -4136,7 +4065,6 @@
 						const float TexCoordV = Out.Cards.LocalUVs[VertexIndex].Y;
 						const FVector2f RootUV = FMath::Lerp(RootUV0, RootUV1, TexCoordV);
 
->>>>>>> d731a049
 						Out.Cards.UVs[VertexIndex].Z = RootUV.X;
 						Out.Cards.UVs[VertexIndex].W = RootUV.Y;
 						OutBulk.UVs[VertexIndex].Z   = RootUV.X;
