// Copyright Epic Games, Inc. All Rights Reserved.

#include "GroomGeometryCache.h"
#include "HairStrandsMeshProjection.h"

#include "GeometryCacheComponent.h"
#include "GeometryCacheMeshData.h"
#include "GeometryCacheSceneProxy.h"
#include "CachedGeometry.h"
#include "Rendering/SkeletalMeshRenderData.h"
#include "Rendering/SkinWeightVertexBuffer.h"
#include "CommonRenderResources.h"
#include "Components/SkeletalMeshComponent.h"
#include "SkeletalMeshSceneProxy.h"
#include "SkeletalRenderPublic.h"
#include "Rendering/SkeletalMeshLODRenderData.h"
#include "RenderGraphUtils.h"
#include "SkeletalMeshDeformerHelpers.h"

///////////////////////////////////////////////////////////////////////////////////////////////////

FHairStrandsProjectionMeshData::Section ConvertMeshSection(FCachedGeometry const& InCachedGeometry, int32 InSectionIndex)
{
	FCachedGeometry::Section const& In = InCachedGeometry.Sections[InSectionIndex];
	FHairStrandsProjectionMeshData::Section Out;
	Out.IndexBuffer = In.IndexBuffer;
	Out.RDGPositionBuffer = In.RDGPositionBuffer;
	Out.RDGPreviousPositionBuffer = In.RDGPreviousPositionBuffer;
	Out.PositionBuffer = In.PositionBuffer;
	Out.PreviousPositionBuffer = In.PreviousPositionBuffer;
	Out.UVsBuffer = In.UVsBuffer;
	Out.UVsChannelOffset = In.UVsChannelOffset;
	Out.UVsChannelCount = In.UVsChannelCount;
	Out.TotalVertexCount = In.TotalVertexCount;
	Out.TotalIndexCount = In.TotalIndexCount;
	Out.VertexBaseIndex = In.VertexBaseIndex;
	Out.IndexBaseIndex = In.IndexBaseIndex;
	Out.NumPrimitives = In.NumPrimitives;
	Out.NumVertices= In.NumVertices;
	Out.SectionIndex = In.SectionIndex;
	Out.LODIndex = In.LODIndex;
	Out.LocalToWorld = InCachedGeometry.LocalToWorld;
	return Out;
}

////////////////////////////////////////////////////////////////////////////////////////////////////////////////////////

ENGINE_API void UpdateRefToLocalMatrices(TArray<FMatrix44f>& ReferenceToLocal, const USkinnedMeshComponent* InMeshComponent, const FSkeletalMeshRenderData* InSkeletalMeshRenderData, int32 LODIndex, const TArray<FBoneIndexType>* ExtraRequiredBoneIndices = NULL);
ENGINE_API void UpdatePreviousRefToLocalMatrices(TArray<FMatrix44f>& ReferenceToLocal, const USkinnedMeshComponent* InMeshComponent, const FSkeletalMeshRenderData* InSkeletalMeshRenderData, int32 LODIndex, const TArray<FBoneIndexType>* ExtraRequiredBoneIndices = NULL);
<<<<<<< HEAD

 void BuildCacheGeometry(
	FRDGBuilder& GraphBuilder,
	FGlobalShaderMap* ShaderMap, 
	const USkeletalMeshComponent* SkeletalMeshComponent, 
	const bool bOutputTriangleData,
	FCachedGeometry& Out)
{
	if (SkeletalMeshComponent == nullptr)
	{
		return;
	}

	FSkeletalMeshSceneProxy* SceneProxy = static_cast<FSkeletalMeshSceneProxy*>(SkeletalMeshComponent->SceneProxy);
	if (SceneProxy == nullptr)
	{
		return;
	}

	Out.LocalToWorld = FTransform(SceneProxy->GetLocalToWorld());

	FSkeletalMeshObject* SkeletalMeshObject = SkeletalMeshComponent->MeshObject;
	if (SkeletalMeshObject == nullptr)
	{
		return;
	}

	const int32 LODIndex = SkeletalMeshObject->GetLOD();
	Out.LODIndex = LODIndex;

	if (!bOutputTriangleData)
	{
		return;
	}

	FSkeletalMeshLODRenderData& LODData = SkeletalMeshObject->GetSkeletalMeshRenderData().LODRenderData[LODIndex];
	if (LODData.RenderSections.Num() == 0)
=======

 void BuildCacheGeometry(
	FRDGBuilder& GraphBuilder,
	FGlobalShaderMap* ShaderMap, 
	const FSkeletalMeshSceneProxy* Proxy,
	const bool bOutputTriangleData,
	FCachedGeometry& Out)
{
	if (Proxy == nullptr)
	{
		return;
	}
	
	Out.LocalToWorld = FTransform(Proxy->GetLocalToWorld());

	const FSkeletalMeshObject* SkeletalMeshObject = Proxy->GetMeshObject();
	if (SkeletalMeshObject == nullptr)
	{
		return;
	}

	const int32 LODIndex = SkeletalMeshObject->GetLOD();
	Out.LODIndex = LODIndex;

	if (!bOutputTriangleData)
>>>>>>> 4af6daef
	{
		return;
	}

<<<<<<< HEAD

	const bool bNeedPreviousPosition = IsHairStrandContinuousDecimationReorderingEnabled();

	// Create deformed position buffer (output)
	FRDGBufferRef DeformedPositionsBuffer			= GraphBuilder.CreateBuffer(FRDGBufferDesc::CreateBufferDesc(sizeof(float), LODData.StaticVertexBuffers.PositionVertexBuffer.GetNumVertices() * 3), TEXT("Hair.SkinnedDeformedPositions"));
	FRDGBufferRef DeformedPreviousPositionsBuffer	= bNeedPreviousPosition ? GraphBuilder.CreateBuffer(FRDGBufferDesc::CreateBufferDesc(sizeof(float), LODData.StaticVertexBuffers.PositionVertexBuffer.GetNumVertices() * 3), TEXT("Hair.SkinnedDeformedPreviousPositions")) : nullptr;

	Out.DeformedPositionBuffer = DeformedPositionsBuffer;
	Out.DeformedPreviousPositionBuffer = DeformedPreviousPositionsBuffer;
	FRDGBufferSRVRef DeformedPositionSRV = GraphBuilder.CreateSRV(DeformedPositionsBuffer, PF_R32_FLOAT);
	FRDGBufferSRVRef DeformedPreviousPositionSRV = bNeedPreviousPosition ? GraphBuilder.CreateSRV(DeformedPreviousPositionsBuffer, PF_R32_FLOAT) : nullptr;

=======
	FSkeletalMeshLODRenderData& LODData = SkeletalMeshObject->GetSkeletalMeshRenderData().LODRenderData[LODIndex];
	if (LODData.RenderSections.Num() == 0)
	{
		return;
	}


	const bool bNeedPreviousPosition = IsHairStrandContinuousDecimationReorderingEnabled();

	// Create deformed position buffer (output)
	FRDGBufferRef DeformedPositionsBuffer			= GraphBuilder.CreateBuffer(FRDGBufferDesc::CreateBufferDesc(sizeof(float), LODData.StaticVertexBuffers.PositionVertexBuffer.GetNumVertices() * 3), TEXT("Hair.SkinnedDeformedPositions"));
	FRDGBufferRef DeformedPreviousPositionsBuffer	= bNeedPreviousPosition ? GraphBuilder.CreateBuffer(FRDGBufferDesc::CreateBufferDesc(sizeof(float), LODData.StaticVertexBuffers.PositionVertexBuffer.GetNumVertices() * 3), TEXT("Hair.SkinnedDeformedPreviousPositions")) : nullptr;

	Out.DeformedPositionBuffer = DeformedPositionsBuffer;
	Out.DeformedPreviousPositionBuffer = DeformedPreviousPositionsBuffer;
	FRDGBufferSRVRef DeformedPositionSRV = GraphBuilder.CreateSRV(DeformedPositionsBuffer, PF_R32_FLOAT);
	FRDGBufferSRVRef DeformedPreviousPositionSRV = bNeedPreviousPosition ? GraphBuilder.CreateSRV(DeformedPreviousPositionsBuffer, PF_R32_FLOAT) : nullptr;

>>>>>>> 4af6daef
	uint32 BonesOffset = 0;
	for (int32 SectionIdx = 0; SectionIdx < LODData.RenderSections.Num(); ++SectionIdx)
	{
		const FSkelMeshRenderSection& Section = LODData.RenderSections[SectionIdx];
		if (SkeletalMeshObject->HaveValidDynamicData())
		{
			FRHIShaderResourceView * BoneBuffer		= FSkeletalMeshDeformerHelpers::GetBoneBufferForReading(SkeletalMeshObject, LODIndex, SectionIdx, false);
			FRHIShaderResourceView * BonePrevBuffer	= FSkeletalMeshDeformerHelpers::GetBoneBufferForReading(SkeletalMeshObject, LODIndex, SectionIdx, true);
<<<<<<< HEAD
			AddSkinUpdatePass(GraphBuilder, ShaderMap, SectionIdx, BonesOffset, SkeletalMeshComponent->GetSkinWeightBuffer(LODIndex), LODData, BoneBuffer, BonePrevBuffer, DeformedPositionsBuffer, DeformedPreviousPositionsBuffer);
=======
			AddSkinUpdatePass(GraphBuilder, ShaderMap, SectionIdx, BonesOffset, LODData, BoneBuffer, BonePrevBuffer, DeformedPositionsBuffer, DeformedPreviousPositionsBuffer);
>>>>>>> 4af6daef

			FCachedGeometry::Section& OutSection = Out.Sections.AddDefaulted_GetRef();
			OutSection.RDGPositionBuffer = DeformedPositionSRV;
			OutSection.RDGPreviousPositionBuffer = DeformedPreviousPositionSRV;
			OutSection.PositionBuffer = nullptr; // Do not use the SRV slot, but instead use the RDG buffer created above (DeformedPositionSRV)
			OutSection.PreviousPositionBuffer = nullptr; // Do not use the SRV slot, but instead use the RDG buffer created above (DeformedPositionSRV)
			OutSection.UVsBuffer = LODData.StaticVertexBuffers.StaticMeshVertexBuffer.GetTexCoordsSRV();
			OutSection.TotalVertexCount = LODData.StaticVertexBuffers.PositionVertexBuffer.GetNumVertices();
			OutSection.IndexBuffer = LODData.MultiSizeIndexContainer.GetIndexBuffer()->GetSRV();
			OutSection.TotalIndexCount = LODData.MultiSizeIndexContainer.GetIndexBuffer()->Num();
			OutSection.UVsChannelCount = LODData.StaticVertexBuffers.StaticMeshVertexBuffer.GetNumTexCoords();
			OutSection.NumPrimitives = Section.NumTriangles;
			OutSection.NumVertices = Section.NumVertices;
			OutSection.IndexBaseIndex = Section.BaseIndex;
			OutSection.VertexBaseIndex = Section.BaseVertexIndex;
			OutSection.SectionIndex = SectionIdx;
			OutSection.LODIndex = LODIndex;
			OutSection.UVsChannelOffset = 0; // Assume that we needs to pair meshes based on UVs 0
		}
		BonesOffset += Section.BoneMap.Num();
	}
}

 void BuildCacheGeometry(
	 FRDGBuilder& GraphBuilder,
	 FGlobalShaderMap* ShaderMap, 
<<<<<<< HEAD
	 const UGeometryCacheComponent* GeometryCacheComponent, 
	 const bool bOutputTriangleData,
	 FCachedGeometry& Out)
 {
	 if (GeometryCacheComponent)
	 {
		 if (FGeometryCacheSceneProxy* SceneProxy = static_cast<FGeometryCacheSceneProxy*>(GeometryCacheComponent->SceneProxy))
		 {
			 Out.LocalToWorld = FTransform(SceneProxy->GetLocalToWorld());
			 Out.LODIndex = 0;
			 if (bOutputTriangleData)
			 {
				 // Prior to getting here, the GeometryCache has been validated to be flattened (ie. has only one track)
				 check(SceneProxy->GetTracks().Num() > 0);
				 const FGeomCacheTrackProxy* TrackProxy = SceneProxy->GetTracks()[0];

				 check(TrackProxy->MeshData && TrackProxy->NextFrameMeshData);
				 const bool bHasMotionVectors = (
					 TrackProxy->MeshData->VertexInfo.bHasMotionVectors &&
					 TrackProxy->NextFrameMeshData->VertexInfo.bHasMotionVectors &&
					 TrackProxy->MeshData->Positions.Num() == TrackProxy->MeshData->MotionVectors.Num())
					 && (TrackProxy->NextFrameMeshData->Positions.Num() == TrackProxy->NextFrameMeshData->MotionVectors.Num());

				 // PositionBuffer depends on CurrentPositionBufferIndex and on if the cache has motion vectors
				 const uint32 PositionIndex = (TrackProxy->CurrentPositionBufferIndex == -1 || bHasMotionVectors) ? 0 : TrackProxy->CurrentPositionBufferIndex % 2;
				 for (int32 SectionIdx = 0; SectionIdx < TrackProxy->MeshData->BatchesInfo.Num(); ++SectionIdx)
				 {
					const FGeometryCacheMeshBatchInfo& BatchInfo = TrackProxy->MeshData->BatchesInfo[SectionIdx];
				
					FCachedGeometry::Section OutSection;
					OutSection.PositionBuffer = TrackProxy->PositionBuffers[PositionIndex].GetBufferSRV();
					OutSection.UVsBuffer = TrackProxy->TextureCoordinatesBuffer.GetBufferSRV();
					OutSection.TotalVertexCount = TrackProxy->MeshData->Positions.Num();
					OutSection.IndexBuffer = TrackProxy->IndexBuffer.GetBufferSRV();
					OutSection.TotalIndexCount = TrackProxy->IndexBuffer.NumValidIndices;
					OutSection.UVsChannelCount = 1;
					OutSection.NumPrimitives = BatchInfo.NumTriangles;
					OutSection.NumVertices = TrackProxy->MeshData->Positions.Num();
					OutSection.IndexBaseIndex = BatchInfo.StartIndex;
					OutSection.VertexBaseIndex = 0;
					OutSection.SectionIndex = SectionIdx;
					OutSection.LODIndex = 0;
					OutSection.UVsChannelOffset = 0;
				
					if (OutSection.PositionBuffer && OutSection.IndexBuffer)
					{
						Out.Sections.Add(OutSection);
					}
				 }
			 }
		 }
	 }
=======
	 const FGeometryCacheSceneProxy* SceneProxy,
	 const bool bOutputTriangleData,
	 FCachedGeometry& Out)
 {
	if (SceneProxy)
	{
		Out.LocalToWorld = FTransform(SceneProxy->GetLocalToWorld());
		Out.LODIndex = 0;
		if (bOutputTriangleData)
		{
			// Prior to getting here, the GeometryCache has been validated to be flattened (ie. has only one track)
			check(SceneProxy->GetTracks().Num() > 0);
			const FGeomCacheTrackProxy* TrackProxy = SceneProxy->GetTracks()[0];

			check(TrackProxy->MeshData && TrackProxy->NextFrameMeshData);
			const bool bHasMotionVectors = (
				TrackProxy->MeshData->VertexInfo.bHasMotionVectors &&
				TrackProxy->NextFrameMeshData->VertexInfo.bHasMotionVectors &&
				TrackProxy->MeshData->Positions.Num() == TrackProxy->MeshData->MotionVectors.Num())
				&& (TrackProxy->NextFrameMeshData->Positions.Num() == TrackProxy->NextFrameMeshData->MotionVectors.Num());

			// PositionBuffer depends on CurrentPositionBufferIndex and on if the cache has motion vectors
			const uint32 PositionIndex = (TrackProxy->CurrentPositionBufferIndex == -1 || bHasMotionVectors) ? 0 : TrackProxy->CurrentPositionBufferIndex % 2;
			for (int32 SectionIdx = 0; SectionIdx < TrackProxy->MeshData->BatchesInfo.Num(); ++SectionIdx)
			{
				const FGeometryCacheMeshBatchInfo& BatchInfo = TrackProxy->MeshData->BatchesInfo[SectionIdx];
			
				FCachedGeometry::Section OutSection;
				OutSection.PositionBuffer = TrackProxy->PositionBuffers[PositionIndex].GetBufferSRV();
				OutSection.UVsBuffer = TrackProxy->TextureCoordinatesBuffer.GetBufferSRV();
				OutSection.TotalVertexCount = TrackProxy->MeshData->Positions.Num();
				OutSection.IndexBuffer = TrackProxy->IndexBuffer.GetBufferSRV();
				OutSection.TotalIndexCount = TrackProxy->IndexBuffer.NumValidIndices;
				OutSection.UVsChannelCount = 1;
				OutSection.NumPrimitives = BatchInfo.NumTriangles;
				OutSection.NumVertices = TrackProxy->MeshData->Positions.Num();
				OutSection.IndexBaseIndex = BatchInfo.StartIndex;
				OutSection.VertexBaseIndex = 0;
				OutSection.SectionIndex = SectionIdx;
				OutSection.LODIndex = 0;
				OutSection.UVsChannelOffset = 0;
			
				if (OutSection.PositionBuffer && OutSection.IndexBuffer)
				{
					Out.Sections.Add(OutSection);
				}
			}
		}
	}
>>>>>>> 4af6daef
 }<|MERGE_RESOLUTION|>--- conflicted
+++ resolved
@@ -47,45 +47,6 @@
 
 ENGINE_API void UpdateRefToLocalMatrices(TArray<FMatrix44f>& ReferenceToLocal, const USkinnedMeshComponent* InMeshComponent, const FSkeletalMeshRenderData* InSkeletalMeshRenderData, int32 LODIndex, const TArray<FBoneIndexType>* ExtraRequiredBoneIndices = NULL);
 ENGINE_API void UpdatePreviousRefToLocalMatrices(TArray<FMatrix44f>& ReferenceToLocal, const USkinnedMeshComponent* InMeshComponent, const FSkeletalMeshRenderData* InSkeletalMeshRenderData, int32 LODIndex, const TArray<FBoneIndexType>* ExtraRequiredBoneIndices = NULL);
-<<<<<<< HEAD
-
- void BuildCacheGeometry(
-	FRDGBuilder& GraphBuilder,
-	FGlobalShaderMap* ShaderMap, 
-	const USkeletalMeshComponent* SkeletalMeshComponent, 
-	const bool bOutputTriangleData,
-	FCachedGeometry& Out)
-{
-	if (SkeletalMeshComponent == nullptr)
-	{
-		return;
-	}
-
-	FSkeletalMeshSceneProxy* SceneProxy = static_cast<FSkeletalMeshSceneProxy*>(SkeletalMeshComponent->SceneProxy);
-	if (SceneProxy == nullptr)
-	{
-		return;
-	}
-
-	Out.LocalToWorld = FTransform(SceneProxy->GetLocalToWorld());
-
-	FSkeletalMeshObject* SkeletalMeshObject = SkeletalMeshComponent->MeshObject;
-	if (SkeletalMeshObject == nullptr)
-	{
-		return;
-	}
-
-	const int32 LODIndex = SkeletalMeshObject->GetLOD();
-	Out.LODIndex = LODIndex;
-
-	if (!bOutputTriangleData)
-	{
-		return;
-	}
-
-	FSkeletalMeshLODRenderData& LODData = SkeletalMeshObject->GetSkeletalMeshRenderData().LODRenderData[LODIndex];
-	if (LODData.RenderSections.Num() == 0)
-=======
 
  void BuildCacheGeometry(
 	FRDGBuilder& GraphBuilder,
@@ -111,25 +72,10 @@
 	Out.LODIndex = LODIndex;
 
 	if (!bOutputTriangleData)
->>>>>>> 4af6daef
 	{
 		return;
 	}
 
-<<<<<<< HEAD
-
-	const bool bNeedPreviousPosition = IsHairStrandContinuousDecimationReorderingEnabled();
-
-	// Create deformed position buffer (output)
-	FRDGBufferRef DeformedPositionsBuffer			= GraphBuilder.CreateBuffer(FRDGBufferDesc::CreateBufferDesc(sizeof(float), LODData.StaticVertexBuffers.PositionVertexBuffer.GetNumVertices() * 3), TEXT("Hair.SkinnedDeformedPositions"));
-	FRDGBufferRef DeformedPreviousPositionsBuffer	= bNeedPreviousPosition ? GraphBuilder.CreateBuffer(FRDGBufferDesc::CreateBufferDesc(sizeof(float), LODData.StaticVertexBuffers.PositionVertexBuffer.GetNumVertices() * 3), TEXT("Hair.SkinnedDeformedPreviousPositions")) : nullptr;
-
-	Out.DeformedPositionBuffer = DeformedPositionsBuffer;
-	Out.DeformedPreviousPositionBuffer = DeformedPreviousPositionsBuffer;
-	FRDGBufferSRVRef DeformedPositionSRV = GraphBuilder.CreateSRV(DeformedPositionsBuffer, PF_R32_FLOAT);
-	FRDGBufferSRVRef DeformedPreviousPositionSRV = bNeedPreviousPosition ? GraphBuilder.CreateSRV(DeformedPreviousPositionsBuffer, PF_R32_FLOAT) : nullptr;
-
-=======
 	FSkeletalMeshLODRenderData& LODData = SkeletalMeshObject->GetSkeletalMeshRenderData().LODRenderData[LODIndex];
 	if (LODData.RenderSections.Num() == 0)
 	{
@@ -148,7 +94,6 @@
 	FRDGBufferSRVRef DeformedPositionSRV = GraphBuilder.CreateSRV(DeformedPositionsBuffer, PF_R32_FLOAT);
 	FRDGBufferSRVRef DeformedPreviousPositionSRV = bNeedPreviousPosition ? GraphBuilder.CreateSRV(DeformedPreviousPositionsBuffer, PF_R32_FLOAT) : nullptr;
 
->>>>>>> 4af6daef
 	uint32 BonesOffset = 0;
 	for (int32 SectionIdx = 0; SectionIdx < LODData.RenderSections.Num(); ++SectionIdx)
 	{
@@ -157,11 +102,7 @@
 		{
 			FRHIShaderResourceView * BoneBuffer		= FSkeletalMeshDeformerHelpers::GetBoneBufferForReading(SkeletalMeshObject, LODIndex, SectionIdx, false);
 			FRHIShaderResourceView * BonePrevBuffer	= FSkeletalMeshDeformerHelpers::GetBoneBufferForReading(SkeletalMeshObject, LODIndex, SectionIdx, true);
-<<<<<<< HEAD
-			AddSkinUpdatePass(GraphBuilder, ShaderMap, SectionIdx, BonesOffset, SkeletalMeshComponent->GetSkinWeightBuffer(LODIndex), LODData, BoneBuffer, BonePrevBuffer, DeformedPositionsBuffer, DeformedPreviousPositionsBuffer);
-=======
 			AddSkinUpdatePass(GraphBuilder, ShaderMap, SectionIdx, BonesOffset, LODData, BoneBuffer, BonePrevBuffer, DeformedPositionsBuffer, DeformedPreviousPositionsBuffer);
->>>>>>> 4af6daef
 
 			FCachedGeometry::Section& OutSection = Out.Sections.AddDefaulted_GetRef();
 			OutSection.RDGPositionBuffer = DeformedPositionSRV;
@@ -188,60 +129,6 @@
  void BuildCacheGeometry(
 	 FRDGBuilder& GraphBuilder,
 	 FGlobalShaderMap* ShaderMap, 
-<<<<<<< HEAD
-	 const UGeometryCacheComponent* GeometryCacheComponent, 
-	 const bool bOutputTriangleData,
-	 FCachedGeometry& Out)
- {
-	 if (GeometryCacheComponent)
-	 {
-		 if (FGeometryCacheSceneProxy* SceneProxy = static_cast<FGeometryCacheSceneProxy*>(GeometryCacheComponent->SceneProxy))
-		 {
-			 Out.LocalToWorld = FTransform(SceneProxy->GetLocalToWorld());
-			 Out.LODIndex = 0;
-			 if (bOutputTriangleData)
-			 {
-				 // Prior to getting here, the GeometryCache has been validated to be flattened (ie. has only one track)
-				 check(SceneProxy->GetTracks().Num() > 0);
-				 const FGeomCacheTrackProxy* TrackProxy = SceneProxy->GetTracks()[0];
-
-				 check(TrackProxy->MeshData && TrackProxy->NextFrameMeshData);
-				 const bool bHasMotionVectors = (
-					 TrackProxy->MeshData->VertexInfo.bHasMotionVectors &&
-					 TrackProxy->NextFrameMeshData->VertexInfo.bHasMotionVectors &&
-					 TrackProxy->MeshData->Positions.Num() == TrackProxy->MeshData->MotionVectors.Num())
-					 && (TrackProxy->NextFrameMeshData->Positions.Num() == TrackProxy->NextFrameMeshData->MotionVectors.Num());
-
-				 // PositionBuffer depends on CurrentPositionBufferIndex and on if the cache has motion vectors
-				 const uint32 PositionIndex = (TrackProxy->CurrentPositionBufferIndex == -1 || bHasMotionVectors) ? 0 : TrackProxy->CurrentPositionBufferIndex % 2;
-				 for (int32 SectionIdx = 0; SectionIdx < TrackProxy->MeshData->BatchesInfo.Num(); ++SectionIdx)
-				 {
-					const FGeometryCacheMeshBatchInfo& BatchInfo = TrackProxy->MeshData->BatchesInfo[SectionIdx];
-				
-					FCachedGeometry::Section OutSection;
-					OutSection.PositionBuffer = TrackProxy->PositionBuffers[PositionIndex].GetBufferSRV();
-					OutSection.UVsBuffer = TrackProxy->TextureCoordinatesBuffer.GetBufferSRV();
-					OutSection.TotalVertexCount = TrackProxy->MeshData->Positions.Num();
-					OutSection.IndexBuffer = TrackProxy->IndexBuffer.GetBufferSRV();
-					OutSection.TotalIndexCount = TrackProxy->IndexBuffer.NumValidIndices;
-					OutSection.UVsChannelCount = 1;
-					OutSection.NumPrimitives = BatchInfo.NumTriangles;
-					OutSection.NumVertices = TrackProxy->MeshData->Positions.Num();
-					OutSection.IndexBaseIndex = BatchInfo.StartIndex;
-					OutSection.VertexBaseIndex = 0;
-					OutSection.SectionIndex = SectionIdx;
-					OutSection.LODIndex = 0;
-					OutSection.UVsChannelOffset = 0;
-				
-					if (OutSection.PositionBuffer && OutSection.IndexBuffer)
-					{
-						Out.Sections.Add(OutSection);
-					}
-				 }
-			 }
-		 }
-	 }
-=======
 	 const FGeometryCacheSceneProxy* SceneProxy,
 	 const bool bOutputTriangleData,
 	 FCachedGeometry& Out)
@@ -291,5 +178,4 @@
 			}
 		}
 	}
->>>>>>> 4af6daef
  }