--- conflicted
+++ resolved
@@ -32,37 +32,6 @@
 
 ////////////////////////////////////////////////////////////////////////////////////////////////////////////
 
-<<<<<<< HEAD
-static void InternalSerialize(FArchive& Ar, UObject* Owner, TArray<FHairStrandsRootBulkData>& GroupDatas)
-{
-	uint32 GroupCount = GroupDatas.Num();
-	Ar << GroupCount;
-	if (Ar.IsLoading())
-	{
-		GroupDatas.SetNum(GroupCount);
-	}
-	for (uint32 GroupIt = 0; GroupIt < GroupCount; ++GroupIt)
-	{
-		GroupDatas[GroupIt].Serialize(Ar, Owner);
-	}
-}
-
-static void InternalSerialize(FArchive& Ar, UObject* Owner, FHairGroupBulkData& GroupData, uint32 Flags)
-{
-	Ar.UsingCustomVersion(FAnimObjectVersion::GUID);
-	GroupData.SimRootBulkData.Serialize(Ar, Owner);
-	if (!(Flags & UGroomAsset::CDSF_StrandsStripped))
-	{
-		GroupData.RenRootBulkData.Serialize(Ar, Owner);
-	}
-	if (Ar.CustomVer(FAnimObjectVersion::GUID) >= FAnimObjectVersion::SerializeHairBindingAsset)
-	{
-		InternalSerialize(Ar, Owner, GroupData.CardsRootBulkData);
-	}
-}
-
-static void InternalSerialize(FArchive& Ar, UObject* Owner, TArray<FHairGroupBulkData>& GroupDatas, uint32 Flags)
-=======
 static void InternalSerializeGuides(FArchive& Ar, UObject* Owner, FHairStrandsRootBulkData& Data)
 {
 	Data.SerializeHeader(Ar, Owner);
@@ -146,7 +115,6 @@
 }
 
 static void InternalSerializePlatformDatas(FArchive& Ar, UObject* Owner, TArray<UGroomBindingAsset::FHairGroupPlatformData>& GroupDatas, uint32 Flags)
->>>>>>> 4af6daef
 {
 	uint32 GroupCount = GroupDatas.Num();
 	Ar << Flags;
@@ -157,11 +125,7 @@
 	}
 	for (uint32 GroupIt = 0; GroupIt < GroupCount; ++GroupIt)
 	{
-<<<<<<< HEAD
-		InternalSerialize(Ar, Owner, GroupDatas[GroupIt], Flags);
-=======
 		InternalSerializePlatformData(Ar, Owner, GroupDatas[GroupIt], Flags, true /*bHeader*/, true /*bData*/);
->>>>>>> 4af6daef
 	}
 }
 
@@ -171,15 +135,9 @@
 {
 	uint8 Flags = 0;
 #if WITH_EDITOR
-<<<<<<< HEAD
-	if (Groom)
-	{
-		Flags = Groom->GenerateClassStripFlags(Ar);
-=======
 	if (GetGroom())
 	{
 		Flags = GetGroom()->GenerateClassStripFlags(Ar);
->>>>>>> 4af6daef
 	}
 #endif
 
@@ -189,11 +147,7 @@
 	if (Ar.IsCooking())
 #endif
 	{
-<<<<<<< HEAD
-		InternalSerialize(Ar, this, HairGroupBulkDatas, Flags);
-=======
 		InternalSerializePlatformDatas(Ar, this, GetHairGroupsPlatformData(), Flags);
->>>>>>> 4af6daef
 		bIsValid = true;
 	}
 }
@@ -201,26 +155,16 @@
 void UGroomBindingAsset::InitResource()
 {
 	LLM_SCOPE_BYTAG(Groom);
-<<<<<<< HEAD
-=======
 
 	TRACE_CPUPROFILER_EVENT_SCOPE(UGroomBindingAsset::InitResource);
->>>>>>> 4af6daef
 
 	// Ensure we are releasing binding resources before reallocating them
 	ReleaseResource();
 
-<<<<<<< HEAD
-	for (FHairGroupBulkData& BulkData : HairGroupBulkDatas)
-=======
 	for (UGroomBindingAsset::FHairGroupPlatformData& BulkData : GetHairGroupsPlatformData())
->>>>>>> 4af6daef
 	{
 		const int32 GroupIndex = GetHairGroupResources().Num();
 		FHairGroupResource& Resource = GetHairGroupResources().AddDefaulted_GetRef();
-
-		FHairResourceName ResourceName(GetFName(), GroupIndex);
-		const FName OwnerName = GetAssetPathName();
 
 		FHairResourceName ResourceName(GetFName(), GroupIndex);
 		const FName OwnerName = GetAssetPathName();
@@ -353,11 +297,7 @@
 void UGroomBindingAsset::Reset()
 {
 	ReleaseResource();
-<<<<<<< HEAD
-	for (FHairGroupBulkData& Data : HairGroupBulkDatas)
-=======
 	for (UGroomBindingAsset::FHairGroupPlatformData& Data : GetHairGroupsPlatformData())
->>>>>>> 4af6daef
 	{
 		Data.SimRootBulkData.Reset();
 		Data.RenRootBulkData.Reset();
@@ -532,42 +472,26 @@
 
 		for (const FHairGroupResource& Resource : InBinding->GetHairGroupResources())
 		{
-<<<<<<< HEAD
-			if (Resource.SimRootResources && InSkeletalMesh->GetLODNum() != Resource.SimRootResources->BulkData.MeshProjectionLODs.Num())
-=======
 			if (Resource.SimRootResources && InSkeletalMesh->GetLODNum() != Resource.SimRootResources->GetLODCount())
->>>>>>> 4af6daef
 			{
 				if (bIssueWarning)
 				{
 					UE_LOG(LogHairStrands, Warning, TEXT("[Groom] The Groom binding (%s) does not have the same have LOD count (LOD sim:%d) than the skeletal mesh (%s, LOD:%d). The binding asset will not be used."),
 						*InBinding->GetName(),
-<<<<<<< HEAD
-						Resource.SimRootResources->BulkData.MeshProjectionLODs.Num(),
-=======
 						Resource.SimRootResources->GetLODCount(),
->>>>>>> 4af6daef
 						*InSkeletalMesh->GetName(),
 						InSkeletalMesh->GetLODNum());
 				}
 				return false;
 			}
 
-<<<<<<< HEAD
-			if (Resource.RenRootResources && InSkeletalMesh->GetLODNum() != Resource.RenRootResources->BulkData.MeshProjectionLODs.Num() && IsHairStrandsEnabled(EHairStrandsShaderType::Strands))
-=======
 			if (Resource.RenRootResources && InSkeletalMesh->GetLODNum() != Resource.RenRootResources->GetLODCount() && IsHairStrandsEnabled(EHairStrandsShaderType::Strands))
->>>>>>> 4af6daef
 			{
 				if (bIssueWarning)
 				{
 					UE_LOG(LogHairStrands, Warning, TEXT("[Groom] The Groom binding (%s) does not have the same have LOD count (LOD render:%d) than the skeletal mesh (%s, LOD:%d). The binding asset will not be used."),
 						*InBinding->GetName(),
-<<<<<<< HEAD
-						Resource.RenRootResources->BulkData.MeshProjectionLODs.Num(),
-=======
 						Resource.RenRootResources->GetLODCount(),
->>>>>>> 4af6daef
 						*InSkeletalMesh->GetName(),
 						InSkeletalMesh->GetLODNum());
 				}
@@ -928,29 +852,17 @@
 	{
 		using namespace UE::DerivedData;
 
-<<<<<<< HEAD
-		const FCacheKey Key = ConvertLegacyCacheKey(DerivedDataKey);
-=======
 		const FCacheKey HeaderKey = ConvertLegacyCacheKey(DerivedDataKey + FString(TEXT("_Header")));
->>>>>>> 4af6daef
 		const FSharedString Name = MakeStringView(GetPathName());
 		FSharedBuffer Data;
 		{
 			FRequestOwner Owner(EPriority::Blocking);
-<<<<<<< HEAD
-			GetCache().GetValue({ {Name, Key} }, Owner, [&Data](FCacheGetValueResponse&& Response)
-=======
 			GetCache().GetValue({ {Name, HeaderKey} }, Owner, [&Data](FCacheGetValueResponse&& Response)
->>>>>>> 4af6daef
 			{
 				Data = Response.Value.GetData().Decompress();
 			});
 			Owner.Wait();
 		}
-<<<<<<< HEAD
-
-		FGroomComponentRecreateRenderStateContext RecreateRenderContext(Groom);
-=======
 
 		UGroomBindingAsset::FHairGroupPlatformData& PlatformData = GetHairGroupsPlatformData()[InGroupIndex];
 
@@ -961,18 +873,12 @@
 		};
 
 		FGroomComponentRecreateRenderStateContext RecreateRenderContext(GetGroom());
->>>>>>> 4af6daef
 
 		if (Data)
 		{
 			UE_CLOG(IsHairStrandsDDCLogEnable(), LogHairStrands, Log, TEXT("[GroomBinding/DDC] Found (GroomBinding:%s)."), *GetName());
 
-<<<<<<< HEAD
-			FMemoryReaderView Ar(Data, /*bIsPersistent*/ true);
-			InternalSerialize(Ar, this, HairGroupBulkDatas, 0);
-=======
 			FillDrivedDataKey(PlatformData);
->>>>>>> 4af6daef
 
 			// Header
 			FMemoryReaderView Ar(Data, /*bIsPersistent*/ true);
@@ -985,36 +891,6 @@
 			UE_CLOG(IsHairStrandsDDCLogEnable(), LogHairStrands, Log, TEXT("[GroomBinding/DDC] Not found (GroomBinding:%s)."), *GetName());
 
 			// Build groom binding data
-<<<<<<< HEAD
-			bIsValid = FGroomBindingBuilder::BuildBinding(this, false);
-			if (bIsValid)
-			{
-				TArray<uint8> WriteData;
-				FMemoryWriter Ar(WriteData, /*bIsPersistent*/ true);
-				InternalSerialize(Ar, this, HairGroupBulkDatas, 0);
-
-				FRequestOwner AsyncOwner(EPriority::Normal);
-				GetCache().PutValue({ {Name, Key, FValue::Compress(MakeSharedBufferFromArray(MoveTemp(WriteData)))} }, AsyncOwner);
-				AsyncOwner.KeepAlive();
-			}
-		}
-
-		// Patch hair group info if it does not match the DDC-read/deserialized data
-		const uint32 GroupCount = HairGroupBulkDatas.Num();
-		if (GroupInfos.Num() != GroupCount)
-		{
-			GroupInfos.SetNum(GroupCount);
-		}
-		for (uint32 GroupIt=0; GroupIt< GroupCount; ++GroupIt)
-		{
-			FGoomBindingGroupInfo& Info = GroupInfos[GroupIt];
-			const FHairGroupBulkData& BulkData = HairGroupBulkDatas[GroupIt];
-			{
-				Info.SimRootCount = BulkData.SimRootBulkData.RootCount;
-				Info.SimLODCount  = BulkData.SimRootBulkData.MeshProjectionLODs.Num();
-				Info.RenRootCount = BulkData.RenRootBulkData.RootCount;
-				Info.RenLODCount  = BulkData.RenRootBulkData.MeshProjectionLODs.Num();
-=======
 			bOutValid = FGroomBindingBuilder::BuildBinding(this, InGroupIndex);
 
 			if (bOutValid)
@@ -1042,7 +918,6 @@
 					GetCache().PutValue(Out, AsyncOwner);
 					AsyncOwner.KeepAlive();
 				}
->>>>>>> 4af6daef
 			}
 		}
 
@@ -1061,11 +936,7 @@
 
 void UGroomBindingAsset::GetResourceSizeEx(FResourceSizeEx& CumulativeResourceSize)
 {
-<<<<<<< HEAD
-	CumulativeResourceSize.AddDedicatedSystemMemoryBytes(HairGroupBulkDatas.GetAllocatedSize());
-=======
 	CumulativeResourceSize.AddDedicatedSystemMemoryBytes(GetHairGroupsPlatformData().GetAllocatedSize());
->>>>>>> 4af6daef
 
 	for (const FHairGroupResource& Group : GetHairGroupResources())
 	{
@@ -1092,8 +963,6 @@
 #else
 	return NAME_None;
 #endif
-<<<<<<< HEAD
-=======
 }
 
 #define DEFINE_GROOMBINDING_MEMBER_ACCESSOR(Type, Access, Name, GetConst, SetConst)\
@@ -1197,5 +1066,4 @@
 	PRAGMA_DISABLE_DEPRECATION_WARNINGS
 	return HairGroupsPlatformData;
 	PRAGMA_ENABLE_DEPRECATION_WARNINGS
->>>>>>> 4af6daef
 }