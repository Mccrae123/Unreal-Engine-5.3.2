// Copyright Epic Games, Inc. All Rights Reserved.

#include "GroomAssetPhysics.h"

#include UE_INLINE_GENERATED_CPP_BY_NAME(GroomAssetPhysics)

FHairSolverSettings::FHairSolverSettings()
{
	EnableSimulation = false;
	NiagaraSolver = EGroomNiagaraSolvers::AngularSprings;
	SubSteps = 5;
	IterationCount = 5;
	GravityPreloading = 0.0f;
<<<<<<< HEAD
=======
	bForceVisible = false;
>>>>>>> 4af6daef
}

FHairExternalForces::FHairExternalForces()
{
	GravityVector = FVector(0.0, 0.0, -981.0);
	AirDrag = 0.1;
	AirVelocity = FVector(0, 0, 0);
}

FHairBendConstraint::FHairBendConstraint()
{
	SolveBend = true;
	ProjectBend = false;
	BendDamping = 0.005;
	BendStiffness = 0.01;

	BendScale.GetRichCurve()->SetKeyInterpMode(BendScale.GetRichCurve()->AddKey(0.f, 1.f), ERichCurveInterpMode::RCIM_Cubic);
	BendScale.GetRichCurve()->SetKeyInterpMode(BendScale.GetRichCurve()->AddKey(1.f, 1.f), ERichCurveInterpMode::RCIM_Cubic);
}

FHairStretchConstraint::FHairStretchConstraint()
{
	SolveStretch = true;
	ProjectStretch = false;
	StretchDamping = 0.005;
	StretchStiffness = 1.0;

	StretchScale.GetRichCurve()->SetKeyInterpMode(StretchScale.GetRichCurve()->AddKey(0.f, 1.f), ERichCurveInterpMode::RCIM_Cubic);
	StretchScale.GetRichCurve()->SetKeyInterpMode(StretchScale.GetRichCurve()->AddKey(1.f, 1.f), ERichCurveInterpMode::RCIM_Cubic);
}

FHairCollisionConstraint::FHairCollisionConstraint()
{
	SolveCollision = true;
	ProjectCollision = true;
	KineticFriction = 0.1;
	StaticFriction = 0.1;
	StrandsViscosity = 1.0;
	CollisionRadius = 0.1;
	GridDimension = FIntVector(30,30,30);

	RadiusScale.GetRichCurve()->SetKeyInterpMode(RadiusScale.GetRichCurve()->AddKey(0.f, 1.0f), ERichCurveInterpMode::RCIM_Cubic);
	RadiusScale.GetRichCurve()->SetKeyInterpMode(RadiusScale.GetRichCurve()->AddKey(1.f, 0.1f), ERichCurveInterpMode::RCIM_Cubic);
}

FHairMaterialConstraints::FHairMaterialConstraints()
{
	BendConstraint = FHairBendConstraint();
	StretchConstraint = FHairStretchConstraint();
	CollisionConstraint = FHairCollisionConstraint();
}

FHairStrandsParameters::FHairStrandsParameters()
{
	StrandsSize = EGroomStrandsSize::Size8;
	StrandsDensity = 1.0;
	StrandsSmoothing = 0.1;
	StrandsThickness = 0.01;

	ThicknessScale.GetRichCurve()->SetKeyInterpMode(ThicknessScale.GetRichCurve()->AddKey(0.f, 1.0f), ERichCurveInterpMode::RCIM_Cubic);
	ThicknessScale.GetRichCurve()->SetKeyInterpMode(ThicknessScale.GetRichCurve()->AddKey(1.f, 1.0f), ERichCurveInterpMode::RCIM_Cubic);
}

FHairGroupsPhysics::FHairGroupsPhysics()
{
	SolverSettings = FHairSolverSettings();
	ExternalForces = FHairExternalForces();
	MaterialConstraints = FHairMaterialConstraints();
	StrandsParameters = FHairStrandsParameters();
}

bool FHairSolverSettings::operator==(const FHairSolverSettings& A) const
{
	return 
		EnableSimulation == A.EnableSimulation &&
		NiagaraSolver == A.NiagaraSolver &&
		SubSteps == A.SubSteps &&
		IterationCount == A.IterationCount &&
		bForceVisible == A.bForceVisible;
}

bool FHairExternalForces::operator==(const FHairExternalForces& A) const
{
	return
		GravityVector == A.GravityVector &&
		AirDrag == A.AirDrag &&
		AirVelocity == A.AirVelocity;
}
bool FHairBendConstraint::operator==(const FHairBendConstraint& A) const
{
	return
		SolveBend == A.SolveBend &&
		ProjectBend == A.ProjectBend &&
		BendDamping == A.BendDamping &&
		BendStiffness == A.BendStiffness;
		//&& BendScale == A.BendScale;
}
bool FHairStretchConstraint::operator==(const FHairStretchConstraint& A) const
{
	return
		SolveStretch == A.SolveStretch &&
		ProjectStretch == A.ProjectStretch &&
		StretchDamping == A.StretchDamping &&
		StretchStiffness == A.StretchStiffness;
		//  &&StretchScale == A.StretchScale;
}
bool FHairCollisionConstraint::operator==(const FHairCollisionConstraint& A) const
{
	return
		SolveCollision == A.SolveCollision &&
		ProjectCollision == A.ProjectCollision &&
		KineticFriction == A.KineticFriction &&
		StaticFriction == A.StaticFriction &&
		StrandsViscosity == A.StrandsViscosity &&
		CollisionRadius == A.CollisionRadius &&
		GridDimension == A.GridDimension;
		//&& RadiusScale == A.RadiusScale;
}

bool FHairMaterialConstraints::operator==(const FHairMaterialConstraints& A) const
{
	return
		BendConstraint == A.BendConstraint &&
		StretchConstraint == A.StretchConstraint &&
		CollisionConstraint == A.CollisionConstraint;
}
bool FHairStrandsParameters::operator==(const FHairStrandsParameters& A) const
{
	return
		StrandsSize == A.StrandsSize &&
		StrandsDensity == A.StrandsDensity &&
		StrandsSmoothing == A.StrandsSmoothing &&
		StrandsThickness == A.StrandsThickness;
	// && ThicknessScale == A.ThicknessScale;
}
bool FHairGroupsPhysics::operator==(const FHairGroupsPhysics& A) const
{
	return
		SolverSettings == A.SolverSettings &&
		ExternalForces == A.ExternalForces &&
		MaterialConstraints == A.MaterialConstraints &&
		StrandsParameters == A.StrandsParameters;
}<|MERGE_RESOLUTION|>--- conflicted
+++ resolved
@@ -11,10 +11,7 @@
 	SubSteps = 5;
 	IterationCount = 5;
 	GravityPreloading = 0.0f;
-<<<<<<< HEAD
-=======
 	bForceVisible = false;
->>>>>>> 4af6daef
 }
 
 FHairExternalForces::FHairExternalForces()
