--- conflicted
+++ resolved
@@ -24,17 +24,6 @@
 }
 
 FHairDeformationSettings::FHairDeformationSettings()
-<<<<<<< HEAD
-{
-	bCanEditRigging = false;
-	bEnableRigging = false;
-	NumCurves = 10;
-	NumPoints = 4;
-}
-
-FHairGroupsInterpolation::FHairGroupsInterpolation()
-=======
->>>>>>> 4af6daef
 {
 	bEnableRigging_DEPRECATED = false;
 	NumCurves_DEPRECATED = 10;
@@ -104,15 +93,6 @@
 		InterpolationSettings == A.InterpolationSettings;
 }
 
-bool FHairDeformationSettings::operator==(const FHairDeformationSettings& A) const
-{
-	return
-		bEnableRigging == A.bEnableRigging &&
-		NumCurves == A.NumCurves &&
-		NumPoints == A.NumPoints &&
-		bCanEditRigging == A.bCanEditRigging;
-}
-
 void FHairGroupsInterpolation::BuildDDCKey(FArchive& Ar)
 {
 	Ar << DecimationSettings.CurveDecimation;
@@ -123,15 +103,8 @@
 	Ar << InterpolationSettings.InterpolationDistance;
 	Ar << InterpolationSettings.bRandomizeGuide;
 	Ar << InterpolationSettings.bUseUniqueGuide;
-<<<<<<< HEAD
-	Ar << RiggingSettings.NumCurves;
-	Ar << RiggingSettings.NumPoints;
-	Ar << RiggingSettings.bEnableRigging;
-	Ar << RiggingSettings.bCanEditRigging;
-=======
 	Ar << InterpolationSettings.RiggedGuideNumCurves;
 	Ar << InterpolationSettings.RiggedGuideNumPoints;
->>>>>>> 4af6daef
 }
 
 void FHairGroupsLOD::BuildDDCKey(FArchive& Ar)
