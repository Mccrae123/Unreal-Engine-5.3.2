--- conflicted
+++ resolved
@@ -147,14 +147,10 @@
 				OutGroup.GroupID	= Group.Info.GroupID;
 				OutGroup.CurveCount = Group.Info.NumCurves;
 				OutGroup.GuideCount = Group.Info.NumGuides;
-<<<<<<< HEAD
-				OutGroup.bHasPrecomputedWeights = Group.Strands.StrandsCurves.HasPrecomputedWeights();
-=======
 				OutGroup.bHasRootUV = bHasRootUV;
 				OutGroup.bHasPrecomputedWeights = bHasPrecomputedWeights;
 				OutGroup.bHasColorAttributes = bHasColorAttributes;
 				OutGroup.bHasRoughnessAttributes = bHasRoughnessAttributes;
->>>>>>> d731a049
 
 				if (OutGroup.GroupID < OutDescription.HairGroups.Num())
 				{				
