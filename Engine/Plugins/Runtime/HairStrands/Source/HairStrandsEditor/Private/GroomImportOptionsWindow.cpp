// Copyright Epic Games, Inc. All Rights Reserved.

#include "GroomImportOptionsWindow.h"

#include "Styling/AppStyle.h"
#include "Framework/Application/SlateApplication.h"
#include "GroomCacheImportOptions.h"
#include "GroomImportOptions.h"
#include "IDetailsView.h"
#include "Interfaces/IMainFrameModule.h"
#include "Modules/ModuleManager.h"
#include "PropertyEditorModule.h"
#include "Widgets/Input/SButton.h"
#include "Widgets/Layout/SBorder.h"
#include "Widgets/Layout/SUniformGridPanel.h"
#include "Widgets/SBoxPanel.h"
#include "Widgets/Text/STextBlock.h"
#include "GroomAsset.h"

#define LOCTEXT_NAMESPACE "GroomImportOptionsWindow"

enum class EHairDescriptionStatus
{
	Unset,
	Valid,
	NoGroup,
	NoCurve,
	GroomCache, // groom cache with unspecified groom asset
	GroomCacheCompatible,
	GroomCacheIncompatible,
	GuidesOnly, // guides-only with unspecified groom asset
	GuidesOnlyCompatible,
	GuidesOnlyIncompatible,
<<<<<<< HEAD
=======
	ValidPointLimit,
	ValidCurveLimit,
	ValidCurveAndPointLimit,
>>>>>>> 4af6daef
	Unknown
};

void SGroomImportOptionsWindow::UpdateStatus(UGroomHairGroupsPreview* Description) const
{
	if (!Description)
	{
		CurrentStatus = EHairDescriptionStatus::Unknown;
		return;
	}

	const bool bImportGroomAsset = !GroomCacheImportOptions || GroomCacheImportOptions->ImportSettings.bImportGroomAsset;
	const bool bImportGroomCache = GroomCacheImportOptions && GroomCacheImportOptions->ImportSettings.bImportGroomCache;
	if (!bImportGroomAsset && !bImportGroomCache)
	{
		CurrentStatus = EHairDescriptionStatus::Unset;
		return;
	}

	if (Description->Groups.Num() == 0)
	{
		CurrentStatus = EHairDescriptionStatus::NoGroup;
		return;
	}

	// Check the validity of the groom to import
	CurrentStatus = EHairDescriptionStatus::Valid;

	bool bGuidesOnly = false;
	for (const FGroomHairGroupPreview& Group : Description->Groups)
	{
		if (Group.CurveCount == 0)
		{
			CurrentStatus = EHairDescriptionStatus::NoCurve;
			if (Group.GuideCount > 0)
			{
				bGuidesOnly = true;
			}
			break;
		}
	}

<<<<<<< HEAD
	if (!bImportGroomCache)
	{
		return;
	}

	// Update the states of the properties being monitored
	bImportGroomAssetState = GroomCacheImportOptions->ImportSettings.bImportGroomAsset;
	bImportGroomCacheState = GroomCacheImportOptions->ImportSettings.bImportGroomCache;
	GroomAsset = GroomCacheImportOptions->ImportSettings.GroomAsset;

	if (!GroomCacheImportOptions->ImportSettings.bImportGroomAsset)
	{
		// When importing a groom cache with a provided groom asset, check their compatibility
		UGroomAsset* GroomAssetForCache = Cast<UGroomAsset>(GroomCacheImportOptions->ImportSettings.GroomAsset.TryLoad());
		if (!GroomAssetForCache)
		{
			// No groom asset provided or loaded but one is needed with this setting
			CurrentStatus = bGuidesOnly ? EHairDescriptionStatus::GuidesOnly : EHairDescriptionStatus::GroomCache;
			return;
		}

		const TArray<FHairGroupData>& GroomHairGroupsData = GroomAssetForCache->HairGroupsData;
		if (GroomHairGroupsData.Num() != Description->Groups.Num())
		{
=======
	// Check if any curve or point have been trimmed
	for (const FGroomHairGroupPreview& Group : Description->Groups)
	{
		if ((Group.Flags & uint32(EHairGroupInfoFlags::HasTrimmedCurve)) && (Group.Flags & uint32(EHairGroupInfoFlags::HasTrimmedPoint)))
		{
			CurrentStatus = EHairDescriptionStatus::ValidCurveAndPointLimit;
		}
		else if (Group.Flags & uint32(EHairGroupInfoFlags::HasTrimmedCurve))
		{
			CurrentStatus = EHairDescriptionStatus::ValidCurveLimit;
		}
		else if (Group.Flags & uint32(EHairGroupInfoFlags::HasTrimmedPoint))
		{
			CurrentStatus = EHairDescriptionStatus::ValidPointLimit;
		}
	}

	if (!bImportGroomCache)
	{
		return;
	}

	// Update the states of the properties being monitored
	bImportGroomAssetState = GroomCacheImportOptions->ImportSettings.bImportGroomAsset;
	bImportGroomCacheState = GroomCacheImportOptions->ImportSettings.bImportGroomCache;
	GroomAsset = GroomCacheImportOptions->ImportSettings.GroomAsset;

	if (!GroomCacheImportOptions->ImportSettings.bImportGroomAsset)
	{
		// When importing a groom cache with a provided groom asset, check their compatibility
		UGroomAsset* GroomAssetForCache = Cast<UGroomAsset>(GroomCacheImportOptions->ImportSettings.GroomAsset.TryLoad());
		if (!GroomAssetForCache)
		{
			// No groom asset provided or loaded but one is needed with this setting
			CurrentStatus = bGuidesOnly ? EHairDescriptionStatus::GuidesOnly : EHairDescriptionStatus::GroomCache;
			return;
		}

		const TArray<FHairGroupPlatformData>& GroomHairGroupsData = GroomAssetForCache->GetHairGroupsPlatformData();
		if (GroomHairGroupsData.Num() != Description->Groups.Num())
		{
>>>>>>> 4af6daef
			CurrentStatus = bGuidesOnly ? EHairDescriptionStatus::GuidesOnlyIncompatible : EHairDescriptionStatus::GroomCacheIncompatible;
			return;
		}

		CurrentStatus = bGuidesOnly ? EHairDescriptionStatus::GuidesOnlyCompatible : EHairDescriptionStatus::GroomCacheCompatible;
		for (int32 Index = 0; Index < GroomHairGroupsData.Num(); ++Index)
		{
			// Check the strands compatibility
			if (!bGuidesOnly && Description->Groups[Index].CurveCount != GroomHairGroupsData[Index].Strands.BulkData.GetNumCurves())
			{
				CurrentStatus = EHairDescriptionStatus::GroomCacheIncompatible;
				break;
			}

			// Check the guides compatibility if there were strands tagged as guides
			// Otherwise, guides will be generated according to the groom asset interpolation settings
			// and compatibility cannot be determined here
			if (Description->Groups[Index].GuideCount > 0 &&
				Description->Groups[Index].GuideCount != GroomHairGroupsData[Index].Guides.BulkData.GetNumCurves())
			{
				CurrentStatus = bGuidesOnly ? EHairDescriptionStatus::GuidesOnlyIncompatible : EHairDescriptionStatus::GroomCacheIncompatible;
				break;
			}
		}
	}
	else
	{
		// A guides-only groom cannot be imported as asset, but otherwise the imported groom asset
		// is always compatible with the groom cache since they are from the same file
		CurrentStatus = bGuidesOnly ? EHairDescriptionStatus::GuidesOnly : EHairDescriptionStatus::Valid;
	}
}

FText SGroomImportOptionsWindow::GetStatusText() const
{
	switch (CurrentStatus)
	{
		case EHairDescriptionStatus::Valid:
			return LOCTEXT("GroomOptionsWindow_ValidationText0", "Valid");
		case EHairDescriptionStatus::NoCurve:
			return LOCTEXT("GroomOptionsWindow_ValidationText1", "Invalid. Some groups have 0 curves.");
		case EHairDescriptionStatus::NoGroup:
			return LOCTEXT("GroomOptionsWindow_ValidationText2", "Invalid. The groom does not contain any group.");
		case EHairDescriptionStatus::GroomCache:
			return LOCTEXT("GroomOptionsWindow_ValidationText4", "A compatible groom asset must be provided to import the groom cache.");
		case EHairDescriptionStatus::GroomCacheCompatible:
			return LOCTEXT("GroomOptionsWindow_ValidationText5", "The groom cache is compatible with the groom asset provided .");
		case EHairDescriptionStatus::GroomCacheIncompatible:
			return LOCTEXT("GroomOptionsWindow_ValidationText6", "The groom cache is incompatible with the groom asset provided .");
		case EHairDescriptionStatus::GuidesOnly:
			return LOCTEXT("GroomOptionsWindow_ValidationText7", "Only guides were detected. A compatible groom asset must be provided.");
		case EHairDescriptionStatus::GuidesOnlyCompatible:
			return LOCTEXT("GroomOptionsWindow_ValidationText8", "Only guides were detected. The groom asset provided is compatible.");
		case EHairDescriptionStatus::GuidesOnlyIncompatible:
			return LOCTEXT("GroomOptionsWindow_ValidationText9", "Only guides were detected. The groom asset provided is incompatible.");
<<<<<<< HEAD
=======
		case EHairDescriptionStatus::ValidCurveLimit:
			return LOCTEXT("GroomOptionsWindow_ValidationText10", "Valid. At least one group contains more curves than allowed limit (Max:4M). Curves beyond that limit will be trimmed."); static_assert(HAIR_MAX_NUM_CURVE_PER_GROUP == 4194303);
		case EHairDescriptionStatus::ValidPointLimit:
			return LOCTEXT("GroomOptionsWindow_ValidationText11", "Valid. At least one group contains more control points per curve than the allowed limit (Max:255). Control points beyond that limit will be trimmed."); static_assert(HAIR_MAX_NUM_POINT_PER_CURVE == 255);
		case EHairDescriptionStatus::ValidCurveAndPointLimit:
			return LOCTEXT("GroomOptionsWindow_ValidationText12", "Valid. At least one group contains more control points per curve and more curves than the allowed limit (curve limit:4M, point limit:255). Curves and control points beyond that limit will be trimmed.");
>>>>>>> 4af6daef
		case EHairDescriptionStatus::Unset:
		case EHairDescriptionStatus::Unknown:
		default:
			return LOCTEXT("GroomOptionsWindow_ValidationText3", "Unknown");
	}
}

FSlateColor SGroomImportOptionsWindow::GetStatusColor() const
{
	switch (CurrentStatus)
	{
		case EHairDescriptionStatus::Valid:
		case EHairDescriptionStatus::GroomCacheCompatible:
		case EHairDescriptionStatus::GuidesOnlyCompatible:
			return FLinearColor(0, 0.80f, 0, 1);
		case EHairDescriptionStatus::NoCurve:
		case EHairDescriptionStatus::GroomCacheIncompatible:
		case EHairDescriptionStatus::GuidesOnlyIncompatible:
			return FLinearColor(0.80f, 0, 0, 1);
		case EHairDescriptionStatus::NoGroup:
			return FLinearColor(1, 0, 0, 1);
		case EHairDescriptionStatus::GroomCache:
		case EHairDescriptionStatus::GuidesOnly:
			return FLinearColor(0.80f, 0.80f, 0, 1);
<<<<<<< HEAD
=======
		case EHairDescriptionStatus::ValidCurveLimit:
		case EHairDescriptionStatus::ValidPointLimit:
		case EHairDescriptionStatus::ValidCurveAndPointLimit:
			return FLinearColor(0.80f, 0.80f, 0, 1);
>>>>>>> 4af6daef
		case EHairDescriptionStatus::Unset:
		case EHairDescriptionStatus::Unknown:
		default:
			return FLinearColor(1, 1, 1);
	}
}

static void AddAttribute(SVerticalBox::FScopedWidgetSlotArguments& Slot, FText AttributeLegend)
{
	const FLinearColor AttributeColor(0.72f, 0.72f, 0.20f);
	const FSlateFontInfo AttributeFont = FAppStyle::GetFontStyle("CurveEd.InfoFont");
	const FSlateFontInfo AttributeResultFont = FAppStyle::GetFontStyle("CurveEd.InfoFont");

	Slot
	.AutoHeight()
	.Padding(2)
	[
		SNew(SBorder)
		.Padding(FMargin(3))
		.BorderImage(FAppStyle::GetBrush("ToolPanel.GroupBorder"))
		[
			SNew(SHorizontalBox)
			+ SHorizontalBox::Slot()
			.AutoWidth()
			.Padding(10, 0, 0, 0)
			[
				SNew(STextBlock)
				.Font(AttributeFont)
				.Text(AttributeLegend)
				.ColorAndOpacity(AttributeColor)
			]				
		]
	];
}

FText GetHairAttributeLocText(EHairAttribute In, uint32 InFlags)
{
	// If a new optional attribute is added, please add its UI/text description here
	static_assert(uint32(EHairAttribute::Count) == 7);

	switch (In)
	{
	case EHairAttribute::RootUV:					return HasHairAttributeFlags(InFlags, EHairAttributeFlags::HasRootUDIM) ? LOCTEXT("GroomOptionsWindow_HasRootUDIM", "Root UV (UDIM)") : LOCTEXT("GroomOptionsWindow_HasRootUV", "Root UV");
	case EHairAttribute::ClumpID:					return HasHairAttributeFlags(InFlags, EHairAttributeFlags::HasMultipleClumpIDs) ? LOCTEXT("GroomOptionsWindow_HasClumpIDs", "Clump IDs (3)") : LOCTEXT("GroomOptionsWindow_HasClumpID", "Clump ID");
	case EHairAttribute::StrandID:					return LOCTEXT("GroomOptionsWindow_HasStrandID", "Strand ID");
	case EHairAttribute::PrecomputedGuideWeights:	return LOCTEXT("GroomOptionsWindow_HasPercomputedGuideWeights", "Pre-Computed Guide Weights");
	case EHairAttribute::Color:						return LOCTEXT("GroomOptionsWindow_HasColor", "Color");
	case EHairAttribute::Roughness:					return LOCTEXT("GroomOptionsWindow_HasRoughness", "Roughness");
	case EHairAttribute::AO:						return LOCTEXT("GroomOptionsWindow_HasAO", "AO");
	}
	return FText::GetEmpty();
}

void SGroomImportOptionsWindow::Construct(const FArguments& InArgs)
{
	ImportOptions = InArgs._ImportOptions;
	GroomCacheImportOptions = InArgs._GroomCacheImportOptions;
	GroupsPreview = InArgs._GroupsPreview;
	WidgetWindow = InArgs._WidgetWindow;

	FPropertyEditorModule& PropertyEditorModule = FModuleManager::GetModuleChecked<FPropertyEditorModule>("PropertyEditor");
	FDetailsViewArgs DetailsViewArgs;
	DetailsViewArgs.bAllowSearch = false;
	DetailsViewArgs.NameAreaSettings = FDetailsViewArgs::HideNameArea;

	DetailsView = PropertyEditorModule.CreateDetailView(DetailsViewArgs);
	DetailsView->SetObject(ImportOptions);
	
	DetailsView2 = PropertyEditorModule.CreateDetailView(DetailsViewArgs);
	DetailsView2->SetObject(GroupsPreview);

	GroomCacheDetailsView = PropertyEditorModule.CreateDetailView(DetailsViewArgs);
	GroomCacheDetailsView->SetObject(GroomCacheImportOptions);

	CurrentStatus = EHairDescriptionStatus::Unset;
	UpdateStatus(GroupsPreview);

<<<<<<< HEAD
	const FSlateFontInfo AttributeFont = FAppStyle::GetFontStyle("CurveEd.InfoFont");
	const FSlateFontInfo AttributeResultFont = FAppStyle::GetFontStyle("CurveEd.InfoFont");
	const FLinearColor AttributeColor(0.80f, 0.80f, 0.80f);
	const FText TrueText  = LOCTEXT("GroomOptionsWindow_AttributeTrue", "True");
	const FText FalseText = LOCTEXT("GroomOptionsWindow_AttributeFalse", "False");

	FText HasRootUVText = FalseText;
	FText HasClumpIDText = FalseText;
	FText HasColorText = FalseText;
	FText HasRoughnessText = FalseText;
	FText HasAOText = FalseText;
	FText HasGuideWeightsText = FalseText;

	if (GroupsPreview)
	{
		for (const FGroomHairGroupPreview& Group : GroupsPreview->Groups)
		{
			if (Group.bHasRootUV)				{ HasRootUVText = TrueText; }
			if (Group.bHasClumpID)				{ HasClumpIDText = TrueText; }
			if (Group.bHasColor)				{ HasColorText = TrueText; }
			if (Group.bHasRoughness)			{ HasRoughnessText = TrueText; }
			if (Group.bHasAO)					{ HasAOText = TrueText; }
			if (Group.bHasPrecomputedWeights)	{ HasGuideWeightsText = TrueText; }
		}
=======
	// Aggregate attributes from all groups (ideally we should display each group attribute separately, to check if one groom is not missing data)
	uint32 Attributes = 0;
	uint32 AttributeFlags = 0;
	for (const FGroomHairGroupPreview& Group : GroupsPreview->Groups)
	{
		Attributes |= Group.Attributes;
		AttributeFlags |= Group.AttributeFlags;
	}

	FText bHasAttributeText = LOCTEXT("GroomOptionsWindow_HasAttributeNone", "None");
	FLinearColor bHasAttributeColor = FLinearColor(0.80f, 0, 0, 1);
	if (Attributes != 0)
	{
		bHasAttributeText = LOCTEXT("GroomOptionsWindow_HasAttributeValid", "Valid");
		bHasAttributeColor = FLinearColor(0, 0.80f, 0, 1);
>>>>>>> 4af6daef
	}

	auto VerticalSlot = SNew(SVerticalBox)
		+ SVerticalBox::Slot()
		.AutoHeight()
		.Padding(2)
		[
			SNew(SBorder)
			.Padding(FMargin(3))
			.BorderImage(FAppStyle::GetBrush("ToolPanel.GroupBorder"))
			[
				SNew(SHorizontalBox)
				+ SHorizontalBox::Slot()
				.AutoWidth()
				[
					SNew(STextBlock)
					.Font(FAppStyle::GetFontStyle("CurveEd.LabelFont"))
					.Text(LOCTEXT("CurrentFile", "Current File: "))
				]
				+ SHorizontalBox::Slot()
				.Padding(5, 0, 0, 0)
				.AutoWidth()
				.VAlign(VAlign_Center)
				[
					SNew(STextBlock)
					.Font(FAppStyle::GetFontStyle("CurveEd.InfoFont"))
					.Text(InArgs._FullPath)
				]
			]
		]

		+ SVerticalBox::Slot()
		.AutoHeight()
		.Padding(2)
		[
			SNew(SBorder)
			.Padding(FMargin(3))
			.BorderImage(FAppStyle::GetBrush("ToolPanel.GroupBorder"))
			[
				SNew(SHorizontalBox)
				+ SHorizontalBox::Slot()
				.AutoWidth()
				[
					SNew(STextBlock)
					.Font(FAppStyle::GetFontStyle("CurveEd.LabelFont"))
					.Text(LOCTEXT("GroomOptionsWindow_StatusFile", "Status File: "))
				]
				+ SHorizontalBox::Slot()
				.Padding(5, 0, 0, 0)
				.AutoWidth()
				.VAlign(VAlign_Center)
				[
					SNew(STextBlock)
					.Font(FAppStyle::GetFontStyle("CurveEd.InfoFont"))
					.Text(TAttribute<FText>::Create(TAttribute<FText>::FGetter::CreateSP(this, &SGroomImportOptionsWindow::GetStatusText)))
					.ColorAndOpacity(TAttribute<FSlateColor>::Create(TAttribute<FSlateColor>::FGetter::CreateSP(this, &SGroomImportOptionsWindow::GetStatusColor)))
				]
			]
		]

<<<<<<< HEAD
		// Root UV
		+ SVerticalBox::Slot()
=======
		
		// Insert title of for the attributes
		+SVerticalBox::Slot()
>>>>>>> 4af6daef
		.AutoHeight()
		.Padding(2)
		[
			SNew(SBorder)
			.Padding(FMargin(3))
			.BorderImage(FAppStyle::GetBrush("ToolPanel.GroupBorder"))
			[
				SNew(SHorizontalBox)
				+ SHorizontalBox::Slot()
				.AutoWidth()
				[
					SNew(STextBlock)
<<<<<<< HEAD
					.Font(AttributeFont)
					.Text(LOCTEXT("GroomOptionsWindow_HasRootUV", "Has Root UV: "))
=======
					.Font(FAppStyle::GetFontStyle("CurveEd.LabelFont"))
					.Text(LOCTEXT("GroomOptionsWindow_Attribute", "Attributes: "))
>>>>>>> 4af6daef
				]
				+ SHorizontalBox::Slot()
				.Padding(5, 0, 0, 0)
				.AutoWidth()
				.VAlign(VAlign_Center)
				[
					SNew(STextBlock)
<<<<<<< HEAD
					.Font(AttributeResultFont)
					.Text(HasRootUVText)
					.ColorAndOpacity(AttributeColor)
				]
			]
		]

		// Clump ID
		+ SVerticalBox::Slot()
		.AutoHeight()
		.Padding(2)
		[
			SNew(SBorder)
			.Padding(FMargin(3))
			.BorderImage(FAppStyle::GetBrush("ToolPanel.GroupBorder"))
			[
				SNew(SHorizontalBox)
				+ SHorizontalBox::Slot()
				.AutoWidth()
				[
					SNew(STextBlock)
					.Font(AttributeFont)
					.Text(LOCTEXT("GroomOptionsWindow_HasClumpID", "Has Clump ID: "))
				]
				+ SHorizontalBox::Slot()
				.Padding(5, 0, 0, 0)
				.AutoWidth()
				.VAlign(VAlign_Center)
				[
					SNew(STextBlock)
					.Font(AttributeResultFont)
					.Text(HasClumpIDText)
					.ColorAndOpacity(AttributeColor)
				]
			]
		]

		// Color attributes
		+ SVerticalBox::Slot()
		.AutoHeight()
		.Padding(2)
		[
			SNew(SBorder)
			.Padding(FMargin(3))
			.BorderImage(FAppStyle::GetBrush("ToolPanel.GroupBorder"))
			[
				SNew(SHorizontalBox)
				+ SHorizontalBox::Slot()
				.AutoWidth()
				[
					SNew(STextBlock)
					.Font(AttributeFont)
					.Text(LOCTEXT("GroomOptionsWindow_HasColor", "Has Color: "))
				]
				+ SHorizontalBox::Slot()
				.Padding(5, 0, 0, 0)
				.AutoWidth()
				.VAlign(VAlign_Center)
				[
					SNew(STextBlock)
					.Font(AttributeResultFont)
					.Text(HasColorText)
					.ColorAndOpacity(AttributeColor)
				]
			]
		]

		// Roughness attributes
		+ SVerticalBox::Slot()
		.AutoHeight()
		.Padding(2)
		[
			SNew(SBorder)
			.Padding(FMargin(3))
			.BorderImage(FAppStyle::GetBrush("ToolPanel.GroupBorder"))
			[
				SNew(SHorizontalBox)
				+ SHorizontalBox::Slot()
				.AutoWidth()
				[
					SNew(STextBlock)
					.Font(AttributeFont)
					.Text(LOCTEXT("GroomOptionsWindow_HasRoughness", "Has Roughness: "))
				]
				+ SHorizontalBox::Slot()
				.Padding(5, 0, 0, 0)
				.AutoWidth()
				.VAlign(VAlign_Center)
				[
					SNew(STextBlock)
					.Font(AttributeResultFont)
					.Text(HasRoughnessText)
					.ColorAndOpacity(AttributeColor)
				]
			]
		]

		// AO attributes
		+ SVerticalBox::Slot()
		.AutoHeight()
		.Padding(2)
		[
			SNew(SBorder)
			.Padding(FMargin(3))
			.BorderImage(FAppStyle::GetBrush("ToolPanel.GroupBorder"))
			[
				SNew(SHorizontalBox)
				+ SHorizontalBox::Slot()
				.AutoWidth()
				[
					SNew(STextBlock)
					.Font(AttributeFont)
					.Text(LOCTEXT("GroomOptionsWindow_HasAO", "Has AO: "))
				]
				+ SHorizontalBox::Slot()
				.Padding(5, 0, 0, 0)
				.AutoWidth()
				.VAlign(VAlign_Center)
				[
					SNew(STextBlock)
					.Font(AttributeResultFont)
					.Text(HasAOText)
					.ColorAndOpacity(AttributeColor)
				]
			]
		]

		// Guide weights
		+ SVerticalBox::Slot()
		.AutoHeight()
		.Padding(2)
		[
			SNew(SBorder)
			.Padding(FMargin(3))
			.BorderImage(FAppStyle::GetBrush("ToolPanel.GroupBorder"))
			[
				SNew(SHorizontalBox)
				+ SHorizontalBox::Slot()
				.AutoWidth()
				[
					SNew(STextBlock)
					.Font(AttributeFont)
					.Text(LOCTEXT("GroomOptionsWindow_HasGuideWeights", "Has Pre-Computed Guides Weights: "))
				]
				+ SHorizontalBox::Slot()
				.Padding(5, 0, 0, 0)
				.AutoWidth()
				.VAlign(VAlign_Center)
				[
					SNew(STextBlock)
					.Font(AttributeResultFont)
					.Text(HasGuideWeightsText)
					.ColorAndOpacity(AttributeColor)
=======
					.Font(FAppStyle::GetFontStyle("CurveEd.InfoFont"))
					.Text(bHasAttributeText)
					.ColorAndOpacity(bHasAttributeColor)
>>>>>>> 4af6daef
				]
			]
		]

		// All optional attribute will be inserted here
		// The widget are inserted at the end of this function

		+ SVerticalBox::Slot()
		.Padding(2)
		.MaxHeight(500.0f)
		[
			DetailsView->AsShared()
		]

		+ SVerticalBox::Slot()
		.AutoHeight()
		.Padding(2)		
		[
			GroomCacheDetailsView->AsShared()
		]

		+ SVerticalBox::Slot()
		.AutoHeight()
		.Padding(2)		
		[
			DetailsView2->AsShared()
		]

		+ SVerticalBox::Slot()
		.AutoHeight()
		.HAlign(HAlign_Right)
		.Padding(2)
		[
			SNew(SUniformGridPanel)
			.SlotPadding(2)
			+ SUniformGridPanel::Slot(0, 0)
			[
				SAssignNew(ImportButton, SButton)
				.HAlign(HAlign_Center)
				.Text(InArgs._ButtonLabel)
				.IsEnabled(this, &SGroomImportOptionsWindow::CanImport)
				.OnClicked(this, &SGroomImportOptionsWindow::OnImport)
			]
			+ SUniformGridPanel::Slot(1, 0)
			[
				SNew(SButton)
				.HAlign(HAlign_Center)
				.Text(LOCTEXT("Cancel", "Cancel"))
				.OnClicked(this, &SGroomImportOptionsWindow::OnCancel)
			]
		];

	// Insert all the optional attributes
	uint32 AttributeSlotIndex = 3;
	for (uint32 AttributeIt = 0; AttributeIt < uint32(EHairAttribute::Count); ++AttributeIt)
	{
		const EHairAttribute AttributeType = (EHairAttribute)AttributeIt;
		if (HasHairAttribute(Attributes, AttributeType))
		{
			SVerticalBox::FScopedWidgetSlotArguments SlotArg = VerticalSlot->InsertSlot(AttributeSlotIndex++);
			AddAttribute(SlotArg, GetHairAttributeLocText(AttributeType, AttributeFlags));
		}
	}

	this->ChildSlot
	[
		VerticalSlot
	];
}

bool SGroomImportOptionsWindow::CanImport() const
{
	bool bNeedUpdate = CurrentStatus == EHairDescriptionStatus::Unset;
	if (GroomCacheImportOptions)
	{
		bNeedUpdate |= bImportGroomAssetState != GroomCacheImportOptions->ImportSettings.bImportGroomAsset;
		bNeedUpdate |= bImportGroomCacheState != GroomCacheImportOptions->ImportSettings.bImportGroomCache;
		bNeedUpdate |= GroomAsset != GroomCacheImportOptions->ImportSettings.GroomAsset;
	}

	if (bNeedUpdate)
	{
		UpdateStatus(GroupsPreview);
	}

	switch (CurrentStatus)
	{
		case EHairDescriptionStatus::Valid:
		case EHairDescriptionStatus::GroomCacheCompatible:
		case EHairDescriptionStatus::GuidesOnlyCompatible:
<<<<<<< HEAD
=======
		case EHairDescriptionStatus::ValidPointLimit:
		case EHairDescriptionStatus::ValidCurveLimit:
		case EHairDescriptionStatus::ValidCurveAndPointLimit:
>>>>>>> 4af6daef
			return true;
		case EHairDescriptionStatus::Unset:
		case EHairDescriptionStatus::NoGroup:
		case EHairDescriptionStatus::NoCurve:
		case EHairDescriptionStatus::GroomCache:
		case EHairDescriptionStatus::GroomCacheIncompatible:
		case EHairDescriptionStatus::GuidesOnly:
		case EHairDescriptionStatus::GuidesOnlyIncompatible:
		case EHairDescriptionStatus::Unknown:
		default:
			return false;
	}
}

enum class EGroomOptionsVisibility : uint8
{
	None = 0x00,
	ConversionOptions = 0x01,
	BuildOptions = 0x02,
	All = ConversionOptions | BuildOptions
};

ENUM_CLASS_FLAGS(EGroomOptionsVisibility);

TSharedPtr<SGroomImportOptionsWindow> DisplayOptions(
	UGroomImportOptions* ImportOptions, 
	UGroomCacheImportOptions* GroomCacheImportOptions, 
	UGroomHairGroupsPreview* GroupsPreview,
	const FString& FilePath, 
	EGroomOptionsVisibility VisibilityFlag, 
	FText WindowTitle, 
	FText InButtonLabel)
{
	TSharedRef<SWindow> Window = SNew(SWindow)
		.Title(WindowTitle)
		.SizingRule(ESizingRule::Autosized);

	TSharedPtr<SGroomImportOptionsWindow> OptionsWindow;

	FProperty* ConversionOptionsProperty = FindFProperty<FProperty>(ImportOptions->GetClass(), GET_MEMBER_NAME_CHECKED(UGroomImportOptions, ConversionSettings));
	if (ConversionOptionsProperty)
	{
		if (EnumHasAnyFlags(VisibilityFlag, EGroomOptionsVisibility::ConversionOptions))
		{
			ConversionOptionsProperty->SetMetaData(TEXT("ShowOnlyInnerProperties"), TEXT("1"));
			ConversionOptionsProperty->SetMetaData(TEXT("Category"), TEXT("Conversion"));
		}
		else
		{
			// Note that UGroomImportOptions HideCategories named "Hidden",
			// but the hiding doesn't work with ShowOnlyInnerProperties 
			ConversionOptionsProperty->RemoveMetaData(TEXT("ShowOnlyInnerProperties"));
			ConversionOptionsProperty->SetMetaData(TEXT("Category"), TEXT("Hidden"));
		}
	}

	FString FileName = FPaths::GetCleanFilename(FilePath);
	Window->SetContent
	(
		SAssignNew(OptionsWindow, SGroomImportOptionsWindow)
		.ImportOptions(ImportOptions)
		.GroomCacheImportOptions(GroomCacheImportOptions)
		.GroupsPreview(GroupsPreview)
		.WidgetWindow(Window)
		.FullPath(FText::FromString(FileName))
		.ButtonLabel(InButtonLabel)
	);

	TSharedPtr<SWindow> ParentWindow;

	if (FModuleManager::Get().IsModuleLoaded("MainFrame"))
	{
		IMainFrameModule& MainFrame = FModuleManager::LoadModuleChecked<IMainFrameModule>("MainFrame");
		ParentWindow = MainFrame.GetParentWindow();
	}

	FSlateApplication::Get().AddModalWindow(Window, ParentWindow, false);

	return OptionsWindow;
}

TSharedPtr<SGroomImportOptionsWindow> SGroomImportOptionsWindow::DisplayImportOptions(UGroomImportOptions* ImportOptions, UGroomCacheImportOptions* GroomCacheImportOptions, UGroomHairGroupsPreview* GroupsPreview, const FString& FilePath)
{
	// If there's no groom cache to import, don't show its import options
	UGroomCacheImportOptions* GroomCacheOptions = GroomCacheImportOptions && GroomCacheImportOptions->ImportSettings.bImportGroomCache ? GroomCacheImportOptions : nullptr;
	return DisplayOptions(ImportOptions, GroomCacheOptions, GroupsPreview, FilePath, EGroomOptionsVisibility::All, LOCTEXT("GroomImportWindowTitle", "Groom Import Options"), LOCTEXT("Import", "Import"));
}

TSharedPtr<SGroomImportOptionsWindow> SGroomImportOptionsWindow::DisplayRebuildOptions(UGroomImportOptions* ImportOptions, UGroomHairGroupsPreview* GroupsPreview, const FString& FilePath)
{
	return DisplayOptions(ImportOptions, nullptr, GroupsPreview, FilePath, EGroomOptionsVisibility::BuildOptions, LOCTEXT("GroomRebuildWindowTitle ", "Groom Build Options"), LOCTEXT("Build", "Build"));
}


#undef LOCTEXT_NAMESPACE<|MERGE_RESOLUTION|>--- conflicted
+++ resolved
@@ -31,12 +31,9 @@
 	GuidesOnly, // guides-only with unspecified groom asset
 	GuidesOnlyCompatible,
 	GuidesOnlyIncompatible,
-<<<<<<< HEAD
-=======
 	ValidPointLimit,
 	ValidCurveLimit,
 	ValidCurveAndPointLimit,
->>>>>>> 4af6daef
 	Unknown
 };
 
@@ -79,7 +76,23 @@
 		}
 	}
 
-<<<<<<< HEAD
+	// Check if any curve or point have been trimmed
+	for (const FGroomHairGroupPreview& Group : Description->Groups)
+	{
+		if ((Group.Flags & uint32(EHairGroupInfoFlags::HasTrimmedCurve)) && (Group.Flags & uint32(EHairGroupInfoFlags::HasTrimmedPoint)))
+		{
+			CurrentStatus = EHairDescriptionStatus::ValidCurveAndPointLimit;
+		}
+		else if (Group.Flags & uint32(EHairGroupInfoFlags::HasTrimmedCurve))
+		{
+			CurrentStatus = EHairDescriptionStatus::ValidCurveLimit;
+		}
+		else if (Group.Flags & uint32(EHairGroupInfoFlags::HasTrimmedPoint))
+		{
+			CurrentStatus = EHairDescriptionStatus::ValidPointLimit;
+		}
+	}
+
 	if (!bImportGroomCache)
 	{
 		return;
@@ -101,52 +114,9 @@
 			return;
 		}
 
-		const TArray<FHairGroupData>& GroomHairGroupsData = GroomAssetForCache->HairGroupsData;
-		if (GroomHairGroupsData.Num() != Description->Groups.Num())
-		{
-=======
-	// Check if any curve or point have been trimmed
-	for (const FGroomHairGroupPreview& Group : Description->Groups)
-	{
-		if ((Group.Flags & uint32(EHairGroupInfoFlags::HasTrimmedCurve)) && (Group.Flags & uint32(EHairGroupInfoFlags::HasTrimmedPoint)))
-		{
-			CurrentStatus = EHairDescriptionStatus::ValidCurveAndPointLimit;
-		}
-		else if (Group.Flags & uint32(EHairGroupInfoFlags::HasTrimmedCurve))
-		{
-			CurrentStatus = EHairDescriptionStatus::ValidCurveLimit;
-		}
-		else if (Group.Flags & uint32(EHairGroupInfoFlags::HasTrimmedPoint))
-		{
-			CurrentStatus = EHairDescriptionStatus::ValidPointLimit;
-		}
-	}
-
-	if (!bImportGroomCache)
-	{
-		return;
-	}
-
-	// Update the states of the properties being monitored
-	bImportGroomAssetState = GroomCacheImportOptions->ImportSettings.bImportGroomAsset;
-	bImportGroomCacheState = GroomCacheImportOptions->ImportSettings.bImportGroomCache;
-	GroomAsset = GroomCacheImportOptions->ImportSettings.GroomAsset;
-
-	if (!GroomCacheImportOptions->ImportSettings.bImportGroomAsset)
-	{
-		// When importing a groom cache with a provided groom asset, check their compatibility
-		UGroomAsset* GroomAssetForCache = Cast<UGroomAsset>(GroomCacheImportOptions->ImportSettings.GroomAsset.TryLoad());
-		if (!GroomAssetForCache)
-		{
-			// No groom asset provided or loaded but one is needed with this setting
-			CurrentStatus = bGuidesOnly ? EHairDescriptionStatus::GuidesOnly : EHairDescriptionStatus::GroomCache;
-			return;
-		}
-
 		const TArray<FHairGroupPlatformData>& GroomHairGroupsData = GroomAssetForCache->GetHairGroupsPlatformData();
 		if (GroomHairGroupsData.Num() != Description->Groups.Num())
 		{
->>>>>>> 4af6daef
 			CurrentStatus = bGuidesOnly ? EHairDescriptionStatus::GuidesOnlyIncompatible : EHairDescriptionStatus::GroomCacheIncompatible;
 			return;
 		}
@@ -202,15 +172,12 @@
 			return LOCTEXT("GroomOptionsWindow_ValidationText8", "Only guides were detected. The groom asset provided is compatible.");
 		case EHairDescriptionStatus::GuidesOnlyIncompatible:
 			return LOCTEXT("GroomOptionsWindow_ValidationText9", "Only guides were detected. The groom asset provided is incompatible.");
-<<<<<<< HEAD
-=======
 		case EHairDescriptionStatus::ValidCurveLimit:
 			return LOCTEXT("GroomOptionsWindow_ValidationText10", "Valid. At least one group contains more curves than allowed limit (Max:4M). Curves beyond that limit will be trimmed."); static_assert(HAIR_MAX_NUM_CURVE_PER_GROUP == 4194303);
 		case EHairDescriptionStatus::ValidPointLimit:
 			return LOCTEXT("GroomOptionsWindow_ValidationText11", "Valid. At least one group contains more control points per curve than the allowed limit (Max:255). Control points beyond that limit will be trimmed."); static_assert(HAIR_MAX_NUM_POINT_PER_CURVE == 255);
 		case EHairDescriptionStatus::ValidCurveAndPointLimit:
 			return LOCTEXT("GroomOptionsWindow_ValidationText12", "Valid. At least one group contains more control points per curve and more curves than the allowed limit (curve limit:4M, point limit:255). Curves and control points beyond that limit will be trimmed.");
->>>>>>> 4af6daef
 		case EHairDescriptionStatus::Unset:
 		case EHairDescriptionStatus::Unknown:
 		default:
@@ -235,13 +202,10 @@
 		case EHairDescriptionStatus::GroomCache:
 		case EHairDescriptionStatus::GuidesOnly:
 			return FLinearColor(0.80f, 0.80f, 0, 1);
-<<<<<<< HEAD
-=======
 		case EHairDescriptionStatus::ValidCurveLimit:
 		case EHairDescriptionStatus::ValidPointLimit:
 		case EHairDescriptionStatus::ValidCurveAndPointLimit:
 			return FLinearColor(0.80f, 0.80f, 0, 1);
->>>>>>> 4af6daef
 		case EHairDescriptionStatus::Unset:
 		case EHairDescriptionStatus::Unknown:
 		default:
@@ -319,32 +283,6 @@
 	CurrentStatus = EHairDescriptionStatus::Unset;
 	UpdateStatus(GroupsPreview);
 
-<<<<<<< HEAD
-	const FSlateFontInfo AttributeFont = FAppStyle::GetFontStyle("CurveEd.InfoFont");
-	const FSlateFontInfo AttributeResultFont = FAppStyle::GetFontStyle("CurveEd.InfoFont");
-	const FLinearColor AttributeColor(0.80f, 0.80f, 0.80f);
-	const FText TrueText  = LOCTEXT("GroomOptionsWindow_AttributeTrue", "True");
-	const FText FalseText = LOCTEXT("GroomOptionsWindow_AttributeFalse", "False");
-
-	FText HasRootUVText = FalseText;
-	FText HasClumpIDText = FalseText;
-	FText HasColorText = FalseText;
-	FText HasRoughnessText = FalseText;
-	FText HasAOText = FalseText;
-	FText HasGuideWeightsText = FalseText;
-
-	if (GroupsPreview)
-	{
-		for (const FGroomHairGroupPreview& Group : GroupsPreview->Groups)
-		{
-			if (Group.bHasRootUV)				{ HasRootUVText = TrueText; }
-			if (Group.bHasClumpID)				{ HasClumpIDText = TrueText; }
-			if (Group.bHasColor)				{ HasColorText = TrueText; }
-			if (Group.bHasRoughness)			{ HasRoughnessText = TrueText; }
-			if (Group.bHasAO)					{ HasAOText = TrueText; }
-			if (Group.bHasPrecomputedWeights)	{ HasGuideWeightsText = TrueText; }
-		}
-=======
 	// Aggregate attributes from all groups (ideally we should display each group attribute separately, to check if one groom is not missing data)
 	uint32 Attributes = 0;
 	uint32 AttributeFlags = 0;
@@ -360,7 +298,6 @@
 	{
 		bHasAttributeText = LOCTEXT("GroomOptionsWindow_HasAttributeValid", "Valid");
 		bHasAttributeColor = FLinearColor(0, 0.80f, 0, 1);
->>>>>>> 4af6daef
 	}
 
 	auto VerticalSlot = SNew(SVerticalBox)
@@ -421,14 +358,9 @@
 			]
 		]
 
-<<<<<<< HEAD
-		// Root UV
-		+ SVerticalBox::Slot()
-=======
 		
 		// Insert title of for the attributes
 		+SVerticalBox::Slot()
->>>>>>> 4af6daef
 		.AutoHeight()
 		.Padding(2)
 		[
@@ -441,13 +373,8 @@
 				.AutoWidth()
 				[
 					SNew(STextBlock)
-<<<<<<< HEAD
-					.Font(AttributeFont)
-					.Text(LOCTEXT("GroomOptionsWindow_HasRootUV", "Has Root UV: "))
-=======
 					.Font(FAppStyle::GetFontStyle("CurveEd.LabelFont"))
 					.Text(LOCTEXT("GroomOptionsWindow_Attribute", "Attributes: "))
->>>>>>> 4af6daef
 				]
 				+ SHorizontalBox::Slot()
 				.Padding(5, 0, 0, 0)
@@ -455,165 +382,9 @@
 				.VAlign(VAlign_Center)
 				[
 					SNew(STextBlock)
-<<<<<<< HEAD
-					.Font(AttributeResultFont)
-					.Text(HasRootUVText)
-					.ColorAndOpacity(AttributeColor)
-				]
-			]
-		]
-
-		// Clump ID
-		+ SVerticalBox::Slot()
-		.AutoHeight()
-		.Padding(2)
-		[
-			SNew(SBorder)
-			.Padding(FMargin(3))
-			.BorderImage(FAppStyle::GetBrush("ToolPanel.GroupBorder"))
-			[
-				SNew(SHorizontalBox)
-				+ SHorizontalBox::Slot()
-				.AutoWidth()
-				[
-					SNew(STextBlock)
-					.Font(AttributeFont)
-					.Text(LOCTEXT("GroomOptionsWindow_HasClumpID", "Has Clump ID: "))
-				]
-				+ SHorizontalBox::Slot()
-				.Padding(5, 0, 0, 0)
-				.AutoWidth()
-				.VAlign(VAlign_Center)
-				[
-					SNew(STextBlock)
-					.Font(AttributeResultFont)
-					.Text(HasClumpIDText)
-					.ColorAndOpacity(AttributeColor)
-				]
-			]
-		]
-
-		// Color attributes
-		+ SVerticalBox::Slot()
-		.AutoHeight()
-		.Padding(2)
-		[
-			SNew(SBorder)
-			.Padding(FMargin(3))
-			.BorderImage(FAppStyle::GetBrush("ToolPanel.GroupBorder"))
-			[
-				SNew(SHorizontalBox)
-				+ SHorizontalBox::Slot()
-				.AutoWidth()
-				[
-					SNew(STextBlock)
-					.Font(AttributeFont)
-					.Text(LOCTEXT("GroomOptionsWindow_HasColor", "Has Color: "))
-				]
-				+ SHorizontalBox::Slot()
-				.Padding(5, 0, 0, 0)
-				.AutoWidth()
-				.VAlign(VAlign_Center)
-				[
-					SNew(STextBlock)
-					.Font(AttributeResultFont)
-					.Text(HasColorText)
-					.ColorAndOpacity(AttributeColor)
-				]
-			]
-		]
-
-		// Roughness attributes
-		+ SVerticalBox::Slot()
-		.AutoHeight()
-		.Padding(2)
-		[
-			SNew(SBorder)
-			.Padding(FMargin(3))
-			.BorderImage(FAppStyle::GetBrush("ToolPanel.GroupBorder"))
-			[
-				SNew(SHorizontalBox)
-				+ SHorizontalBox::Slot()
-				.AutoWidth()
-				[
-					SNew(STextBlock)
-					.Font(AttributeFont)
-					.Text(LOCTEXT("GroomOptionsWindow_HasRoughness", "Has Roughness: "))
-				]
-				+ SHorizontalBox::Slot()
-				.Padding(5, 0, 0, 0)
-				.AutoWidth()
-				.VAlign(VAlign_Center)
-				[
-					SNew(STextBlock)
-					.Font(AttributeResultFont)
-					.Text(HasRoughnessText)
-					.ColorAndOpacity(AttributeColor)
-				]
-			]
-		]
-
-		// AO attributes
-		+ SVerticalBox::Slot()
-		.AutoHeight()
-		.Padding(2)
-		[
-			SNew(SBorder)
-			.Padding(FMargin(3))
-			.BorderImage(FAppStyle::GetBrush("ToolPanel.GroupBorder"))
-			[
-				SNew(SHorizontalBox)
-				+ SHorizontalBox::Slot()
-				.AutoWidth()
-				[
-					SNew(STextBlock)
-					.Font(AttributeFont)
-					.Text(LOCTEXT("GroomOptionsWindow_HasAO", "Has AO: "))
-				]
-				+ SHorizontalBox::Slot()
-				.Padding(5, 0, 0, 0)
-				.AutoWidth()
-				.VAlign(VAlign_Center)
-				[
-					SNew(STextBlock)
-					.Font(AttributeResultFont)
-					.Text(HasAOText)
-					.ColorAndOpacity(AttributeColor)
-				]
-			]
-		]
-
-		// Guide weights
-		+ SVerticalBox::Slot()
-		.AutoHeight()
-		.Padding(2)
-		[
-			SNew(SBorder)
-			.Padding(FMargin(3))
-			.BorderImage(FAppStyle::GetBrush("ToolPanel.GroupBorder"))
-			[
-				SNew(SHorizontalBox)
-				+ SHorizontalBox::Slot()
-				.AutoWidth()
-				[
-					SNew(STextBlock)
-					.Font(AttributeFont)
-					.Text(LOCTEXT("GroomOptionsWindow_HasGuideWeights", "Has Pre-Computed Guides Weights: "))
-				]
-				+ SHorizontalBox::Slot()
-				.Padding(5, 0, 0, 0)
-				.AutoWidth()
-				.VAlign(VAlign_Center)
-				[
-					SNew(STextBlock)
-					.Font(AttributeResultFont)
-					.Text(HasGuideWeightsText)
-					.ColorAndOpacity(AttributeColor)
-=======
 					.Font(FAppStyle::GetFontStyle("CurveEd.InfoFont"))
 					.Text(bHasAttributeText)
 					.ColorAndOpacity(bHasAttributeColor)
->>>>>>> 4af6daef
 				]
 			]
 		]
@@ -704,12 +475,9 @@
 		case EHairDescriptionStatus::Valid:
 		case EHairDescriptionStatus::GroomCacheCompatible:
 		case EHairDescriptionStatus::GuidesOnlyCompatible:
-<<<<<<< HEAD
-=======
 		case EHairDescriptionStatus::ValidPointLimit:
 		case EHairDescriptionStatus::ValidCurveLimit:
 		case EHairDescriptionStatus::ValidCurveAndPointLimit:
->>>>>>> 4af6daef
 			return true;
 		case EHairDescriptionStatus::Unset:
 		case EHairDescriptionStatus::NoGroup:
