// Copyright Epic Games, Inc. All Rights Reserved.

#include "GroomActions.h"
#include "GroomAsset.h"

#include "EditorFramework/AssetImportData.h"
#include "HairStrandsCore.h"
#include "HairStrandsRendering.h"
#include "GeometryCache.h"
#include "GroomAssetImportData.h"
#include "GroomBuilder.h"
#include "GroomDeformerBuilder.h"
#include "GroomImportOptions.h"
#include "GroomImportOptionsWindow.h"
#include "GroomCustomAssetEditorToolkit.h"
#include "GroomCreateBindingOptions.h"
#include "GroomCreateBindingOptionsWindow.h"
#include "GroomCreateFollicleMaskOptions.h"
#include "GroomCreateFollicleMaskOptionsWindow.h"
#include "GroomCreateStrandsTexturesOptions.h"
#include "GroomCreateStrandsTexturesOptionsWindow.h"
#include "HairStrandsImporter.h"
#include "HairStrandsTranslator.h"
#include "ToolMenuSection.h"
#include "Misc/ScopedSlowTask.h"
#include "AssetRegistry/AssetRegistryModule.h"
#include "GroomBindingBuilder.h"
#include "GroomTextureBuilder.h"
#include "GroomBindingAsset.h"
#include "ContentBrowserModule.h"
#include "IContentBrowserSingleton.h"
#include "Subsystems/AssetEditorSubsystem.h"
#include "ObjectTools.h"
#include "Widgets/Notifications/SNotificationList.h"
#include "Framework/Notifications/NotificationManager.h"

#define LOCTEXT_NAMESPACE "AssetTypeActions"

///////////////////////////////////////////////////////////////////////////////////////////////////
// Actions

FGroomActions::FGroomActions()
{}

bool FGroomActions::CanFilter()
{
	return true;
}

void FGroomActions::GetActions(const TArray<UObject*>& InObjects, FToolMenuSection& Section)
{
	TArray<TWeakObjectPtr<UGroomAsset>> GroomAssets = GetTypedWeakObjectPtrs<UGroomAsset>(InObjects);

	Section.AddMenuEntry(
		"RebuildGroom",
		LOCTEXT("RebuildGroom", "Rebuild"),
		LOCTEXT("RebuildGroomTooltip", "Rebuild the groom with new build settings"),
		FSlateIcon(FAppStyle::GetAppStyleSetName(), "ContentBrowser.AssetActions"),
		FUIAction(
			FExecuteAction::CreateSP(this, &FGroomActions::ExecuteRebuild, GroomAssets),
			FCanExecuteAction::CreateSP(this, &FGroomActions::CanRebuild, GroomAssets)
		)
	);

	Section.AddMenuEntry(
		"CreateBindingAsset",
		LOCTEXT("CreateBindingAsset", "Create Binding"),
		LOCTEXT("CreateBindingAssetTooltip", "Create a binding asset between a skeletal mesh and a groom asset"),
		FSlateIcon(FAppStyle::GetAppStyleSetName(), "ContentBrowser.AssetActions"),
		FUIAction(
			FExecuteAction::CreateSP(this, &FGroomActions::ExecuteCreateBindingAsset, GroomAssets),
			FCanExecuteAction::CreateSP(this, &FGroomActions::CanCreateBindingAsset, GroomAssets)
		)
	);

	Section.AddMenuEntry(
		"CreateFollicleTexture",
		LOCTEXT("CreateFollicleTexture", "Create Follicle Texture"),
		LOCTEXT("CreateFollicleTextureTooltip", "Create a follicle texture for the selected groom assets"),
		FSlateIcon(FAppStyle::GetAppStyleSetName(), "ContentBrowser.AssetActions"),
		FUIAction(
			FExecuteAction::CreateSP(this, &FGroomActions::ExecuteCreateFollicleTexture, GroomAssets),
			FCanExecuteAction::CreateSP(this, &FGroomActions::CanCreateFollicleTexture, GroomAssets)
			)
		);

	Section.AddMenuEntry(
		"CreateStrandsTextures",
		LOCTEXT("CreateStrandsTextures", "Create Strands Textures"),
		LOCTEXT("CreateStrandsTexturesTooltip", "Create projected strands textures onto meshes"),
		FSlateIcon(FAppStyle::GetAppStyleSetName(), "ContentBrowser.AssetActions"),
		FUIAction(
			FExecuteAction::CreateSP(this, &FGroomActions::ExecuteCreateStrandsTextures, GroomAssets),
			FCanExecuteAction::CreateSP(this, &FGroomActions::CanCreateStrandsTextures, GroomAssets)
		)
	);
}

uint32 FGroomActions::GetCategories()
{
	return EAssetTypeCategories::Misc;
}

FText FGroomActions::GetName() const
{
	return NSLOCTEXT("AssetTypeActions", "AssetTypeActions_Groom", "Groom");
}

void FGroomActions::GetResolvedSourceFilePaths(const TArray<UObject*>& TypeAssets, TArray<FString>& OutSourceFilePaths) const
{
	for (UObject* Asset : TypeAssets)
	{
		const UGroomAsset* GroomAsset = CastChecked<UGroomAsset>(Asset);
		if (GroomAsset && GroomAsset->AssetImportData)
		{
			GroomAsset->AssetImportData->ExtractFilenames(OutSourceFilePaths);
		}
	}
}

UClass* FGroomActions::GetSupportedClass() const
{
	return UGroomAsset::StaticClass();
}

FColor FGroomActions::GetTypeColor() const
{
	return FColor::White;
}

void FGroomActions::OpenAssetEditor(const TArray<UObject*>& InObjects, TSharedPtr<IToolkitHost> EditWithinLevelEditor)
{
	// #ueent_todo: Will need a custom editor at some point, for now just use the Properties editor
	for (auto ObjIt = InObjects.CreateConstIterator(); ObjIt; ++ObjIt)
	{
		auto GroomAsset = Cast<UGroomAsset>(*ObjIt);
		if (GroomAsset != nullptr)
		{
			// Make sure the groom asset has a document 
			//FHairLabDataIO::GetDocumentForAsset(GroomAsset);

			TSharedRef<FGroomCustomAssetEditorToolkit> NewCustomAssetEditor(new FGroomCustomAssetEditorToolkit());
			NewCustomAssetEditor->InitCustomAssetEditor(EToolkitMode::Standalone, EditWithinLevelEditor, GroomAsset);
		}
	}
}

////////////////////////////////////////////////////////////////////////////////////////////////////////////////////////
// Groom build/rebuild

bool FGroomActions::CanRebuild(TArray<TWeakObjectPtr<UGroomAsset>> Objects) const
{
	for (TWeakObjectPtr<UGroomAsset> GroomAsset : Objects)
	{
		if (GroomAsset.IsValid() && GroomAsset->CanRebuildFromDescription())
		{
			return true;
		}
	}
	return false;
}

void FGroomActions::ExecuteRebuild(TArray<TWeakObjectPtr<UGroomAsset>> Objects) const
{
	for (TWeakObjectPtr<UGroomAsset> GroomAsset : Objects)
	{
		if (GroomAsset.IsValid() && GroomAsset->CanRebuildFromDescription() && GroomAsset->AssetImportData)
		{
			UGroomAssetImportData* GroomAssetImportData = Cast<UGroomAssetImportData>(GroomAsset->AssetImportData);
			if (GroomAssetImportData && GroomAssetImportData->ImportOptions)
			{
				FString Filename(GroomAssetImportData->GetFirstFilename());

				// Duplicate the options to prevent dirtying the asset when they are modified but the rebuild is cancelled
				UGroomImportOptions* CurrentOptions = DuplicateObject<UGroomImportOptions>(GroomAssetImportData->ImportOptions, nullptr);
			
				const uint32 GroupCount = GroomAsset->GetNumHairGroups();
				UGroomHairGroupsPreview* GroupsPreview = NewObject<UGroomHairGroupsPreview>();
				{					
					for (uint32 GroupIndex = 0; GroupIndex < GroupCount; GroupIndex++)
					{
						FGroomHairGroupPreview& OutGroup = GroupsPreview->Groups.AddDefaulted_GetRef();
						OutGroup.GroupID    = GroupIndex;
						OutGroup.GroupName	= GroomAsset->HairGroupsInfo[GroupIndex].GroupName;
						OutGroup.CurveCount = GroomAsset->HairGroupsData[GroupIndex].Strands.BulkData.GetNumCurves();
						OutGroup.GuideCount = GroomAsset->HairGroupsData[GroupIndex].Guides.BulkData.GetNumCurves();
						OutGroup.bHasRootUV = false;
						OutGroup.bHasColorAttributes = false;
						OutGroup.bHasRoughnessAttributes = false;
						OutGroup.bHasPrecomputedWeights = false;
						OutGroup.InterpolationSettings = GroomAsset->HairGroupsInterpolation[GroupIndex];
<<<<<<< HEAD
						OutGroup.bHasPrecomputedWeights = false;
=======
						OutGroup.InterpolationSettings.RiggingSettings.bCanEditRigging = true;
>>>>>>> d731a049
					}
				}
				TSharedPtr<SGroomImportOptionsWindow> GroomOptionWindow = SGroomImportOptionsWindow::DisplayRebuildOptions(CurrentOptions, GroupsPreview, Filename);

				if (!GroomOptionWindow->ShouldImport())
				{
					continue;
				}

				// Apply new interpolation settings to the groom, prior to rebuilding the groom
				bool bEnableRigging = false;
				for (uint32 GroupIndex = 0; GroupIndex < GroupCount; ++GroupIndex)
				{
					GroomAsset->HairGroupsInterpolation[GroupIndex] = GroupsPreview->Groups[GroupIndex].InterpolationSettings;
					GroomAsset->HairGroupsInterpolation[GroupIndex].RiggingSettings.bCanEditRigging = false;
					bEnableRigging |= GroomAsset->HairGroupsInterpolation[GroupIndex].RiggingSettings.bEnableRigging &&
						GroomAsset->HairGroupsInterpolation[GroupIndex].InterpolationSettings.bOverrideGuides;
				}

				bool bSucceeded = GroomAsset->CacheDerivedDatas();
				if (bSucceeded)
				{
					if(bEnableRigging)
					{
						GroomAsset->RiggedSkeletalMesh = FGroomDeformerBuilder::CreateSkeletalMesh(GroomAsset.Get());
					}
					// Move the transient ImportOptions to the asset package and set it on the GroomAssetImportData for serialization
					CurrentOptions->Rename(nullptr, GroomAssetImportData);
					for (const FGroomHairGroupPreview& GroupPreview : GroupsPreview->Groups)
					{
						CurrentOptions->InterpolationSettings[GroupPreview.GroupID] = GroupPreview.InterpolationSettings;
					}
					GroomAssetImportData->ImportOptions = CurrentOptions;
					GroomAsset->MarkPackageDirty();
				}
			}
		}
	}
}

////////////////////////////////////////////////////////////////////////////////////////////////////////////////////////
// Binding

bool FGroomActions::CanCreateBindingAsset(TArray<TWeakObjectPtr<UGroomAsset>> Objects) const
{
	for (TWeakObjectPtr<UGroomAsset> GroomAsset : Objects)
	{
		if (GroomAsset.IsValid())
		{
			return true;
		}
	}
	return false;
}

void FGroomActions::ExecuteCreateBindingAsset(TArray<TWeakObjectPtr<UGroomAsset>> Objects) const
{
	for (TWeakObjectPtr<UGroomAsset> GroomAsset : Objects)
	{
		if (GroomAsset.IsValid())
		{
			// Duplicate the options to prevent dirtying the asset when they are modified but the rebuild is cancelled
			UGroomCreateBindingOptions* CurrentOptions = NewObject<UGroomCreateBindingOptions>();
			TSharedPtr<SGroomCreateBindingOptionsWindow> GroomOptionWindow = SGroomCreateBindingOptionsWindow::DisplayCreateBindingOptions(CurrentOptions);

			if (!GroomOptionWindow->ShouldCreate())
			{
				continue;
			}
			else if (GroomAsset.Get() && CurrentOptions && 
				    ((CurrentOptions->GroomBindingType == EGroomBindingMeshType::SkeletalMesh && CurrentOptions->TargetSkeletalMesh) ||
					(CurrentOptions->GroomBindingType == EGroomBindingMeshType::GeometryCache && CurrentOptions->TargetGeometryCache)))
			{
				GroomAsset->ConditionalPostLoad();

				UGroomBindingAsset* BindingAsset = nullptr;
				if (CurrentOptions->GroomBindingType == EGroomBindingMeshType::SkeletalMesh)
				{
					CurrentOptions->TargetSkeletalMesh->ConditionalPostLoad();
					if (CurrentOptions->SourceSkeletalMesh)
					{
						CurrentOptions->SourceSkeletalMesh->ConditionalPostLoad();
					}
					BindingAsset = FHairStrandsCore::CreateGroomBindingAsset(CurrentOptions->GroomBindingType, GroomAsset.Get(), CurrentOptions->SourceSkeletalMesh, CurrentOptions->TargetSkeletalMesh, CurrentOptions->NumInterpolationPoints, CurrentOptions->MatchingSection);
				}
				else
				{
					CurrentOptions->TargetGeometryCache->ConditionalPostLoad();
					if (CurrentOptions->SourceGeometryCache)
					{
						CurrentOptions->SourceGeometryCache->ConditionalPostLoad();
					}
					BindingAsset = FHairStrandsCore::CreateGroomBindingAsset(CurrentOptions->GroomBindingType, GroomAsset.Get(), CurrentOptions->SourceGeometryCache, CurrentOptions->TargetGeometryCache, CurrentOptions->NumInterpolationPoints, CurrentOptions->MatchingSection);
				}

				if (BindingAsset)
				{
					BindingAsset->Build();
					if (BindingAsset->bIsValid)
					{
						TArray<UObject*> CreatedObjects;
						CreatedObjects.Add(BindingAsset);

						FContentBrowserModule& ContentBrowserModule = FModuleManager::LoadModuleChecked<FContentBrowserModule>("ContentBrowser");
						ContentBrowserModule.Get().SyncBrowserToAssets(CreatedObjects);
#if WITH_EDITOR
						GEditor->GetEditorSubsystem<UAssetEditorSubsystem>()->OpenEditorForAssets(CreatedObjects);
#endif
					}
					else
					{
						FNotificationInfo Info(LOCTEXT("FailedToCreateBinding", "Failed to create groom binding. See Output Log for details"));
						Info.ExpireDuration = 5.0f;
						FSlateNotificationManager::Get().AddNotification(Info);

						if (ObjectTools::DeleteSingleObject(BindingAsset))
						{
							CollectGarbage(GARBAGE_COLLECTION_KEEPFLAGS);
						}
					}
				}
			}
		}
	}
}

////////////////////////////////////////////////////////////////////////////////////////////////////////////////////////
// Follicle

bool FGroomActions::CanCreateFollicleTexture(TArray<TWeakObjectPtr<UGroomAsset>> Objects) const
{
	for (TWeakObjectPtr<UGroomAsset> GroomAsset : Objects)
	{
		if (GroomAsset.IsValid())
		{
			return true;
		}
	}
	return false;
}

void FGroomActions::ExecuteCreateFollicleTexture(TArray<TWeakObjectPtr<UGroomAsset>> Objects) const
{
	if (Objects.Num() == 0)
	{
		return;
	}

	// Duplicate the options to prevent dirtying the asset when they are modified but the rebuild is cancelled
	UGroomCreateFollicleMaskOptions* CurrentOptions = NewObject<UGroomCreateFollicleMaskOptions>();
	if (!CurrentOptions)
	{
		return;
	}

	for (TWeakObjectPtr<UGroomAsset>& GroomAsset : Objects)
	{
		if (GroomAsset.IsValid())
		{
			FFollicleMaskOptions& Items = CurrentOptions->Grooms.AddDefaulted_GetRef();;
			Items.Groom   = GroomAsset.Get();
			Items.Channel = EFollicleMaskChannel::R;
		}
	}

	if (CurrentOptions->Grooms.Num() == 0)
	{
		return;
	}
	
	TSharedPtr<SGroomCreateFollicleMaskOptionsWindow> GroomOptionWindow = SGroomCreateFollicleMaskOptionsWindow::DisplayCreateFollicleMaskOptions(CurrentOptions);

	if (!GroomOptionWindow->ShouldCreate())
	{
		return;
	}
	else 
	{
		TArray<FFollicleInfo> Infos;
		for (FFollicleMaskOptions& Option : CurrentOptions->Grooms)
		{
			if (Option.Groom)
			{
				Option.Groom->ConditionalPostLoad();

				FFollicleInfo& Info = Infos.AddDefaulted_GetRef();
				Info.GroomAsset			= Option.Groom;
				Info.Channel			= FFollicleInfo::EChannel(uint8(Option.Channel));
				Info.KernelSizeInPixels = FMath::Max(2, CurrentOptions->RootRadius);
			}
		}

		const uint32 Resolution = FMath::RoundUpToPowerOfTwo(CurrentOptions->Resolution);
		UTexture2D* FollicleTexture = FGroomTextureBuilder::CreateGroomFollicleMaskTexture(CurrentOptions->Grooms[0].Groom, Resolution);
		if (FollicleTexture)
		{
			FGroomTextureBuilder::BuildFollicleTexture(Infos, FollicleTexture, false);
		}
	}
}

////////////////////////////////////////////////////////////////////////////////////////////////////////////////////////
// Strands Textures

bool FGroomActions::CanCreateStrandsTextures(TArray<TWeakObjectPtr<UGroomAsset>> Objects) const
{
	for (TWeakObjectPtr<UGroomAsset> GroomAsset : Objects)
	{
		if (GroomAsset.IsValid())
		{
			return true;
		}
	}
	return false;
}

void FGroomActions::ExecuteCreateStrandsTextures(TArray<TWeakObjectPtr<UGroomAsset>> Objects) const
{
	if (Objects.Num() == 0)
	{
		return;
	}

	// Duplicate the options to prevent dirtying the asset when they are modified but the rebuild is cancelled
	UGroomCreateStrandsTexturesOptions* CurrentOptions = NewObject<UGroomCreateStrandsTexturesOptions>();
	for (TWeakObjectPtr<UGroomAsset>& GroomAsset : Objects)
	{
		if (GroomAsset.IsValid() && CurrentOptions)
		{
			TSharedPtr<SGroomCreateStrandsTexturesOptionsWindow> GroomOptionWindow = SGroomCreateStrandsTexturesOptionsWindow::DisplayCreateStrandsTexturesOptions(CurrentOptions);
			if (!GroomOptionWindow->ShouldCreate())
			{
				return;
			}
			else
			{
				GroomAsset->ConditionalPostLoad();

				// Create debug data for the groom asset for tracing hair geometry when redering strands texture.
				if (!GroomAsset->HasDebugData())
				{
					GroomAsset->CreateDebugData();
				}

				float SignDirection = 1;
				float MaxDistance = CurrentOptions->TraceDistance;
				switch (CurrentOptions->TraceType)
				{
				case EStrandsTexturesTraceType::TraceOuside:		SignDirection =  1; break;
				case EStrandsTexturesTraceType::TraceInside:		SignDirection = -1; break;
				case EStrandsTexturesTraceType::TraceBidirectional: SignDirection = 0;  MaxDistance *= 2; break;
				}

				UStaticMesh* StaticMesh = nullptr;
				USkeletalMesh* SkeletalMesh = nullptr;
				switch (CurrentOptions->MeshType)
				{
				case EStrandsTexturesMeshType::Static: StaticMesh = CurrentOptions->StaticMesh; break;
				case EStrandsTexturesMeshType::Skeletal: SkeletalMesh = CurrentOptions->SkeletalMesh; break;
				}
				if (SkeletalMesh == nullptr && StaticMesh == nullptr)
				{
					return;
				}
				
				FStrandsTexturesInfo Info;
				Info.GroomAsset   = GroomAsset.Get();
				Info.TracingDirection = SignDirection;
				Info.MaxTracingDistance = MaxDistance;
				Info.Resolution = FMath::RoundUpToPowerOfTwo(FMath::Max(256, CurrentOptions->Resolution));
				Info.LODIndex = FMath::Max(0, CurrentOptions->LODIndex);
				Info.SectionIndex = FMath::Max(0, CurrentOptions->SectionIndex);
				Info.UVChannelIndex= FMath::Max(0, CurrentOptions->UVChannelIndex);
				Info.SkeletalMesh = SkeletalMesh;
				Info.StaticMesh = StaticMesh;
				if (CurrentOptions->GroupIndex.Num())
				{
					Info.GroupIndices = CurrentOptions->GroupIndex;
				}
				else
				{
					for (int32 GroupIndex = 0; GroupIndex < GroomAsset->GetNumHairGroups(); ++GroupIndex)
					{
						Info.GroupIndices.Add(GroupIndex);
					}
				}
				FStrandsTexturesOutput Output = FGroomTextureBuilder::CreateGroomStrandsTexturesTexture(GroomAsset.Get(), Info.Resolution);
				if (Output.IsValid())
				{
					FGroomTextureBuilder::BuildStrandsTextures(Info, Output);
				}
			}
		}
	}

}


#undef LOCTEXT_NAMESPACE<|MERGE_RESOLUTION|>--- conflicted
+++ resolved
@@ -189,11 +189,7 @@
 						OutGroup.bHasRoughnessAttributes = false;
 						OutGroup.bHasPrecomputedWeights = false;
 						OutGroup.InterpolationSettings = GroomAsset->HairGroupsInterpolation[GroupIndex];
-<<<<<<< HEAD
-						OutGroup.bHasPrecomputedWeights = false;
-=======
 						OutGroup.InterpolationSettings.RiggingSettings.bCanEditRigging = true;
->>>>>>> d731a049
 					}
 				}
 				TSharedPtr<SGroomImportOptionsWindow> GroomOptionWindow = SGroomImportOptionsWindow::DisplayRebuildOptions(CurrentOptions, GroupsPreview, Filename);
