--- conflicted
+++ resolved
@@ -41,55 +41,7 @@
 
 FLinearColor UAssetDefinition_GroomAsset::GetAssetColor() const
 {
-<<<<<<< HEAD
-	TArray<TWeakObjectPtr<UGroomAsset>> GroomAssets = GetTypedWeakObjectPtrs<UGroomAsset>(InObjects);
-
-	Section.AddMenuEntry(
-		"RebuildGroom",
-		LOCTEXT("RebuildGroom", "Rebuild"),
-		LOCTEXT("RebuildGroomTooltip", "Rebuild the groom with new build settings"),
-		FSlateIcon(FAppStyle::GetAppStyleSetName(), "ContentBrowser.AssetActions"),
-		FUIAction(
-			FExecuteAction::CreateSP(this, &FGroomActions::ExecuteRebuild, GroomAssets),
-			FCanExecuteAction::CreateSP(this, &FGroomActions::CanRebuild, GroomAssets)
-		)
-	);
-
-	Section.AddMenuEntry(
-		"CreateBindingAsset",
-		LOCTEXT("CreateBindingAsset", "Create Binding"),
-		LOCTEXT("CreateBindingAssetTooltip", "Create a binding asset between a skeletal mesh and a groom asset"),
-		FSlateIcon(FAppStyle::GetAppStyleSetName(), "ContentBrowser.AssetActions"),
-		FUIAction(
-			FExecuteAction::CreateSP(this, &FGroomActions::ExecuteCreateBindingAsset, GroomAssets),
-			FCanExecuteAction::CreateSP(this, &FGroomActions::CanCreateBindingAsset, GroomAssets)
-		)
-	);
-
-	Section.AddMenuEntry(
-		"CreateFollicleTexture",
-		LOCTEXT("CreateFollicleTexture", "Create Follicle Texture"),
-		LOCTEXT("CreateFollicleTextureTooltip", "Create a follicle texture for the selected groom assets"),
-		FSlateIcon(FAppStyle::GetAppStyleSetName(), "ContentBrowser.AssetActions"),
-		FUIAction(
-			FExecuteAction::CreateSP(this, &FGroomActions::ExecuteCreateFollicleTexture, GroomAssets),
-			FCanExecuteAction::CreateSP(this, &FGroomActions::CanCreateFollicleTexture, GroomAssets)
-			)
-		);
-
-	Section.AddMenuEntry(
-		"CreateStrandsTextures",
-		LOCTEXT("CreateStrandsTextures", "Create Strands Textures"),
-		LOCTEXT("CreateStrandsTexturesTooltip", "Create projected strands textures onto meshes"),
-		FSlateIcon(FAppStyle::GetAppStyleSetName(), "ContentBrowser.AssetActions"),
-		FUIAction(
-			FExecuteAction::CreateSP(this, &FGroomActions::ExecuteCreateStrandsTextures, GroomAssets),
-			FCanExecuteAction::CreateSP(this, &FGroomActions::CanCreateStrandsTextures, GroomAssets)
-		)
-	);
-=======
 	return FColor::White;
->>>>>>> 4af6daef
 }
 
 EAssetCommandResult UAssetDefinition_GroomAsset::OpenAssets(const FAssetOpenArgs& OpenArgs) const
@@ -121,34 +73,6 @@
 
 namespace MenuExtension_GroomAsset
 {
-<<<<<<< HEAD
-	return UGroomAsset::StaticClass();
-}
-
-FColor FGroomActions::GetTypeColor() const
-{
-	return FColor::White;
-}
-
-void FGroomActions::OpenAssetEditor(const TArray<UObject*>& InObjects, TSharedPtr<IToolkitHost> EditWithinLevelEditor)
-{
-	// #ueent_todo: Will need a custom editor at some point, for now just use the Properties editor
-	for (auto ObjIt = InObjects.CreateConstIterator(); ObjIt; ++ObjIt)
-	{
-		auto GroomAsset = Cast<UGroomAsset>(*ObjIt);
-		if (GroomAsset != nullptr)
-		{
-			// Make sure the groom asset has a document 
-			//FHairLabDataIO::GetDocumentForAsset(GroomAsset);
-
-			TSharedRef<FGroomCustomAssetEditorToolkit> NewCustomAssetEditor(new FGroomCustomAssetEditorToolkit());
-			NewCustomAssetEditor->InitCustomAssetEditor(EToolkitMode::Standalone, EditWithinLevelEditor, GroomAsset);
-		}
-	}
-}
-
-=======
->>>>>>> 4af6daef
 ////////////////////////////////////////////////////////////////////////////////////////////////////////////////////////
 // Groom build/rebuild
 
@@ -182,18 +106,6 @@
 			
 				const uint32 GroupCount = GroomAsset->GetNumHairGroups();
 				UGroomHairGroupsPreview* GroupsPreview = NewObject<UGroomHairGroupsPreview>();
-<<<<<<< HEAD
-				{					
-					for (uint32 GroupIndex = 0; GroupIndex < GroupCount; GroupIndex++)
-					{
-						FGroomHairGroupPreview& OutGroup = GroupsPreview->Groups.AddDefaulted_GetRef();
-						OutGroup.GroupID    = GroupIndex;
-						OutGroup.GroupName	= GroomAsset->HairGroupsInfo[GroupIndex].GroupName;
-						OutGroup.CurveCount = GroomAsset->HairGroupsData[GroupIndex].Strands.BulkData.GetNumCurves();
-						OutGroup.GuideCount = GroomAsset->HairGroupsData[GroupIndex].Guides.BulkData.GetNumCurves();
-						OutGroup.InterpolationSettings = GroomAsset->HairGroupsInterpolation[GroupIndex];
-						OutGroup.InterpolationSettings.RiggingSettings.bCanEditRigging = true;
-=======
 				{
 					FHairDescription HairDescription = GroomAsset->GetHairDescription();
 					FHairDescriptionGroups HairDescriptionGroups;
@@ -209,7 +121,6 @@
 						OutGroup.Attributes 	= HairDescriptionGroups.HairGroups[GroupIndex].GetHairAttributes();
 						OutGroup.AttributeFlags = HairDescriptionGroups.HairGroups[GroupIndex].GetHairAttributeFlags();
 						OutGroup.InterpolationSettings = GroomAsset->GetHairGroupsInterpolation()[GroupIndex];
->>>>>>> 4af6daef
 					}
 				}
 				TSharedPtr<SGroomImportOptionsWindow> GroomOptionWindow = SGroomImportOptionsWindow::DisplayRebuildOptions(CurrentOptions, GroupsPreview, Filename);
@@ -223,15 +134,8 @@
 				bool bEnableRigging = false;
 				for (uint32 GroupIndex = 0; GroupIndex < GroupCount; ++GroupIndex)
 				{
-<<<<<<< HEAD
-					GroomAsset->HairGroupsInterpolation[GroupIndex] = GroupsPreview->Groups[GroupIndex].InterpolationSettings;
-					GroomAsset->HairGroupsInterpolation[GroupIndex].RiggingSettings.bCanEditRigging = false;
-					bEnableRigging |= GroomAsset->HairGroupsInterpolation[GroupIndex].RiggingSettings.bEnableRigging &&
-						GroomAsset->HairGroupsInterpolation[GroupIndex].InterpolationSettings.bOverrideGuides;
-=======
 					GroomAsset->GetHairGroupsInterpolation()[GroupIndex] = GroupsPreview->Groups[GroupIndex].InterpolationSettings;
 					bEnableRigging |= GroomAsset->GetHairGroupsInterpolation()[GroupIndex].InterpolationSettings.GuideType == EGroomGuideType::Rigged;
->>>>>>> 4af6daef
 				}
 
 				bool bSucceeded = GroomAsset->CacheDerivedDatas();
@@ -239,11 +143,7 @@
 				{
 					if(bEnableRigging)
 					{
-<<<<<<< HEAD
-						GroomAsset->RiggedSkeletalMesh = FGroomDeformerBuilder::CreateSkeletalMesh(GroomAsset.Get());
-=======
 						GroomAsset->SetRiggedSkeletalMesh(FGroomDeformerBuilder::CreateSkeletalMesh(GroomAsset));
->>>>>>> 4af6daef
 					}
 					// Move the transient ImportOptions to the asset package and set it on the GroomAssetImportData for serialization
 					CurrentOptions->Rename(nullptr, GroomAssetImportData);
@@ -517,11 +417,7 @@
 						Info.GroupIndices.Add(GroupIndex);
 					}
 				}
-<<<<<<< HEAD
-				FStrandsTexturesOutput Output = FGroomTextureBuilder::CreateGroomStrandsTexturesTexture(GroomAsset.Get(), Info.Resolution);
-=======
 				FStrandsTexturesOutput Output = FGroomTextureBuilder::CreateGroomStrandsTexturesTexture(GroomAsset, Info.Resolution);
->>>>>>> 4af6daef
 				if (Output.IsValid())
 				{
 					FGroomTextureBuilder::BuildStrandsTextures(Info, Output);
