--- conflicted
+++ resolved
@@ -37,15 +37,12 @@
 					"Sequencer",
 					"HairCardGeneratorFramework",
 					"CommonMenuExtensions",
-<<<<<<< HEAD
-=======
 				});
 
 			PrivateIncludePathModuleNames.AddRange(
 				new string[]
 				{
 					"Analytics"
->>>>>>> 4af6daef
 				});
 
 			AddEngineThirdPartyPrivateStaticDependencies(Target,
