// Copyright Epic Games, Inc. All Rights Reserved.

#pragma once

#include "CoreMinimal.h"
#include "GroomAsset.h"
#include "AssetDefinitionDefault.h"

#include "GroomActions.generated.h"

UCLASS()
class UAssetDefinition_GroomAsset : public UAssetDefinitionDefault
{
	GENERATED_BODY()

public:
<<<<<<< HEAD

	//~ FAssetTypeActions_Base overrides

	virtual bool CanFilter() override;
	virtual void GetActions(const TArray<UObject*>& InObjects, FToolMenuSection& Section) override;
	virtual uint32 GetCategories() override;
	virtual FText GetName() const override;
	virtual void GetResolvedSourceFilePaths(const TArray<UObject*>& TypeAssets, TArray<FString>& OutSourceFilePaths) const override;
	virtual UClass* GetSupportedClass() const override;
	virtual FColor GetTypeColor() const override;
	virtual bool IsImportedAsset() const override { return true; }
	virtual void OpenAssetEditor(const TArray<UObject*>& InObjects, TSharedPtr<IToolkitHost> EditWithinLevelEditor = TSharedPtr<IToolkitHost>()) override;

private:

	/** Callback for Rebuild groom action */
	bool CanRebuild(TArray<TWeakObjectPtr<UGroomAsset>> Objects) const;
	void ExecuteRebuild(TArray<TWeakObjectPtr<UGroomAsset>> Objects) const;

	/** Callback for creating binding asset action */
	bool CanCreateBindingAsset(TArray<TWeakObjectPtr<UGroomAsset>> Objects) const;
	void ExecuteCreateBindingAsset(TArray<TWeakObjectPtr<UGroomAsset>> Objects) const;

	/** Callback for creating follicle texture action */
	bool CanCreateFollicleTexture(TArray<TWeakObjectPtr<UGroomAsset>> Objects) const;
	void ExecuteCreateFollicleTexture(TArray<TWeakObjectPtr<UGroomAsset>> Objects) const;

	/** Callback for creating strands texture action */
	bool CanCreateStrandsTextures(TArray<TWeakObjectPtr<UGroomAsset>> Objects) const;
	void ExecuteCreateStrandsTextures(TArray<TWeakObjectPtr<UGroomAsset>> Objects) const;
=======
	// UAssetDefinition Begin
	virtual FText GetAssetDisplayName() const override { return NSLOCTEXT("AssetTypeActions", "AssetTypeActions_Groom", "Groom"); }
	virtual FLinearColor GetAssetColor() const override;
	virtual TSoftClassPtr<UObject> GetAssetClass() const override { return UGroomAsset::StaticClass(); }
	virtual bool CanImport() const override { return true; }
	virtual TConstArrayView<FAssetCategoryPath> GetAssetCategories() const override
	{
		static const auto Categories = { EAssetCategoryPaths::Misc };
		return Categories;
	}

	virtual EAssetCommandResult OpenAssets(const FAssetOpenArgs& OpenArgs) const override;
	// UAssetDefinition End	

	void GetResolvedSourceFilePaths(const TArray<UObject*>& TypeAssets, TArray<FString>& OutSourceFilePaths) const;
>>>>>>> 4af6daef
};<|MERGE_RESOLUTION|>--- conflicted
+++ resolved
@@ -14,38 +14,6 @@
 	GENERATED_BODY()
 
 public:
-<<<<<<< HEAD
-
-	//~ FAssetTypeActions_Base overrides
-
-	virtual bool CanFilter() override;
-	virtual void GetActions(const TArray<UObject*>& InObjects, FToolMenuSection& Section) override;
-	virtual uint32 GetCategories() override;
-	virtual FText GetName() const override;
-	virtual void GetResolvedSourceFilePaths(const TArray<UObject*>& TypeAssets, TArray<FString>& OutSourceFilePaths) const override;
-	virtual UClass* GetSupportedClass() const override;
-	virtual FColor GetTypeColor() const override;
-	virtual bool IsImportedAsset() const override { return true; }
-	virtual void OpenAssetEditor(const TArray<UObject*>& InObjects, TSharedPtr<IToolkitHost> EditWithinLevelEditor = TSharedPtr<IToolkitHost>()) override;
-
-private:
-
-	/** Callback for Rebuild groom action */
-	bool CanRebuild(TArray<TWeakObjectPtr<UGroomAsset>> Objects) const;
-	void ExecuteRebuild(TArray<TWeakObjectPtr<UGroomAsset>> Objects) const;
-
-	/** Callback for creating binding asset action */
-	bool CanCreateBindingAsset(TArray<TWeakObjectPtr<UGroomAsset>> Objects) const;
-	void ExecuteCreateBindingAsset(TArray<TWeakObjectPtr<UGroomAsset>> Objects) const;
-
-	/** Callback for creating follicle texture action */
-	bool CanCreateFollicleTexture(TArray<TWeakObjectPtr<UGroomAsset>> Objects) const;
-	void ExecuteCreateFollicleTexture(TArray<TWeakObjectPtr<UGroomAsset>> Objects) const;
-
-	/** Callback for creating strands texture action */
-	bool CanCreateStrandsTextures(TArray<TWeakObjectPtr<UGroomAsset>> Objects) const;
-	void ExecuteCreateStrandsTextures(TArray<TWeakObjectPtr<UGroomAsset>> Objects) const;
-=======
 	// UAssetDefinition Begin
 	virtual FText GetAssetDisplayName() const override { return NSLOCTEXT("AssetTypeActions", "AssetTypeActions_Groom", "Groom"); }
 	virtual FLinearColor GetAssetColor() const override;
@@ -61,5 +29,4 @@
 	// UAssetDefinition End	
 
 	void GetResolvedSourceFilePaths(const TArray<UObject*>& TypeAssets, TArray<FString>& OutSourceFilePaths) const;
->>>>>>> 4af6daef
 };