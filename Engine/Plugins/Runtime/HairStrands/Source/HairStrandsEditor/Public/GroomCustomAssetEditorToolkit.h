--- conflicted
+++ resolved
@@ -171,10 +171,7 @@
 	static const FName TabId_BindingProperties;
 
 
-<<<<<<< HEAD
-=======
 	bool bIsTabManagerInitialized = false;
->>>>>>> 4af6daef
 	int32 ActiveGroomBindingIndex = -1;
 	FDelegateHandle PropertyListenDelegate;
 	TWeakObjectPtr<UGroomAsset> GroomAsset;
