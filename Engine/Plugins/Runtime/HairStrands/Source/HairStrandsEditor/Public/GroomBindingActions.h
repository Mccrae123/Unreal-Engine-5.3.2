--- conflicted
+++ resolved
@@ -6,41 +6,6 @@
 #include "GroomBindingAsset.h"
 #include "AssetDefinitionDefault.h"
 
-<<<<<<< HEAD
-class ISlateStyle;
-struct FToolMenuContext;
-
-/**
- * Implements an action for groom binding assets.
- */
-class FGroomBindingActions : public FAssetTypeActions_Base
-{
-public:
-
-	/**
-	 * Creates and initializes a new instance.
-	 *
-	 * @param InStyle The style set to use for asset editor toolkits.
-	 */
-	FGroomBindingActions() { }
-
-public:
-
-	//~ FAssetTypeActions_Base overrides
-
-	virtual bool CanFilter() override { return true; }
-	virtual uint32 GetCategories() override;
-	virtual FText GetName() const override;
-	virtual UClass* GetSupportedClass() const override;
-	virtual FColor GetTypeColor() const override;
-	virtual void OpenAssetEditor(const TArray<UObject*>& InObjects, TSharedPtr<IToolkitHost> EditWithinLevelEditor = TSharedPtr<IToolkitHost>()) override;
-
-public:
-	static void RegisterMenus();
-
-protected:
-	static void ExecuteRebuildBindingAsset(const FToolMenuContext& MenuContext);
-=======
 #include "GroomBindingActions.generated.h"
 
 UCLASS()
@@ -59,5 +24,4 @@
 		return Categories;
 	}
 	// UAssetDefinition End
->>>>>>> 4af6daef
 };