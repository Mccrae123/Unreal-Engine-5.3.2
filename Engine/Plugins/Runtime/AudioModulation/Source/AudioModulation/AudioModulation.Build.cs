// Copyright Epic Games, Inc. All Rights Reserved.

namespace UnrealBuildTool.Rules
{
	public class AudioModulation : ModuleRules
	{
		// Set this to false & disable MetaSound plugin dependency
		// by setting MetaSound's field '"Enabled": false' in the
		// AudioModulation.uplugin if running Modulation without
		// MetaSound support.
		public static bool bIncludeMetaSoundSupport = true;

		public AudioModulation(ReadOnlyTargetRules Target) : base(Target)
		{
			PublicDependencyModuleNames.AddRange(
				new string[]
				{
					"AudioExtensions",
<<<<<<< HEAD
					"Core"
=======
					"Core",
					"WaveTable"
>>>>>>> d731a049
				}
			);

			PrivateDependencyModuleNames.AddRange(
				new string[]
				{
					"AudioMixer",
					"CoreUObject",
					"DeveloperSettings",
					"Engine",
<<<<<<< HEAD
					"MetasoundFrontend",
					"MetasoundGraphCore",
=======
>>>>>>> d731a049
					"SignalProcessing"
				}
			);

			if (bIncludeMetaSoundSupport)
			{
				PrivateDependencyModuleNames.AddRange(
					new string[]
					{
						"MetasoundEngine",
						"MetasoundFrontend",
						"MetasoundGraphCore"
					}
				);
			}

			if (Target.Type == TargetType.Editor)
			{
				PrivateDependencyModuleNames.AddRange(
					new string[]
					{
						"Slate",
						"SlateCore"
					}
				);
			}

			PublicDefinitions.Add("WITH_AUDIOMODULATION=1");
			if (bIncludeMetaSoundSupport)
			{
				PublicDefinitions.Add("WITH_AUDIOMODULATION_METASOUND_SUPPORT=1");
			}
			else
			{
				PublicDefinitions.Add("WITH_AUDIOMODULATION_METASOUND_SUPPORT=0");
			}
		}
	}
}<|MERGE_RESOLUTION|>--- conflicted
+++ resolved
@@ -16,12 +16,8 @@
 				new string[]
 				{
 					"AudioExtensions",
-<<<<<<< HEAD
-					"Core"
-=======
 					"Core",
 					"WaveTable"
->>>>>>> d731a049
 				}
 			);
 
@@ -32,11 +28,6 @@
 					"CoreUObject",
 					"DeveloperSettings",
 					"Engine",
-<<<<<<< HEAD
-					"MetasoundFrontend",
-					"MetasoundGraphCore",
-=======
->>>>>>> d731a049
 					"SignalProcessing"
 				}
 			);
