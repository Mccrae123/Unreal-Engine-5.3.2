--- conflicted
+++ resolved
@@ -42,12 +42,6 @@
 
 	UPROPERTY(EditAnywhere, Category = Generators, BlueprintReadWrite)
 	TArray<USoundModulationGenerator*> Generators;
-<<<<<<< HEAD
-
-	UPROPERTY(EditAnywhere, Category = General, BlueprintReadOnly)
-	USoundModulationParameter* Parameter;
-=======
->>>>>>> 6bbb88c8
 
 	UPROPERTY(EditAnywhere, Category = General, BlueprintReadOnly)
 	USoundModulationParameter* Parameter;
@@ -62,20 +56,6 @@
 
 	virtual void BeginDestroy() override;
 
-<<<<<<< HEAD
-	const Audio::FModulationMixFunction GetMixFunction() const;
-
-	float GetDefaultNormalizedValue() const { return Parameter ? Parameter->Settings.ValueNormalized : 1.0f; }
-
-	FName GetOutputParameterName() const override
-	{
-		if (Parameter)
-		{
-			return Parameter->GetFName();
-		}
-		return Super::GetOutputParameterName();
-	}
-=======
 	/* USoundModulatorBase Implementation */
 	virtual TUniquePtr<Audio::IModulatorSettings> CreateProxySettings() const override;
 	virtual TUniquePtr<Audio::IProxyData> CreateNewProxyData(const Audio::FProxyDataInitParams& InitParams) override;
@@ -85,5 +65,4 @@
 
 	float GetDefaultNormalizedValue() const { return Parameter ? Parameter->Settings.ValueNormalized : 1.0f; }
 
->>>>>>> 6bbb88c8
 };