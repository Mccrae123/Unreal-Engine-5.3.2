--- conflicted
+++ resolved
@@ -1,10 +1,7 @@
 // Copyright Epic Games, Inc. All Rights Reserved.
 #pragma once
 
-<<<<<<< HEAD
-=======
 #include "Generators/SoundModulationADEnvelope.h"
->>>>>>> 4af6daef
 #include "Generators/SoundModulationEnvelopeFollower.h"
 #include "Generators/SoundModulationLFO.h"
 #include "Kismet/BlueprintFunctionLibrary.h"
@@ -167,8 +164,6 @@
 			FName Name,
 			FSoundModulationLFOParams Params);
 
-<<<<<<< HEAD
-=======
 	/** Creates a modulation generator based on an Attack/Decay Envelope.
 	 * @param Name - Name of generator.
 	 * @param Settings - The AD Envelope Settings.
@@ -183,7 +178,6 @@
 			FName Name,
 			const FSoundModulationADEnvelopeParams& Params);
 
->>>>>>> 4af6daef
 	/** Deactivates a bus. Does nothing if the provided bus is already inactive.
 	 * @param Bus - Scope of modulator
 	 */
@@ -340,11 +334,7 @@
 		Keywords = "set control bus mix modulation modulator generator")
 	)
 	static void UpdateModulator(const UObject* WorldContextObject, USoundModulatorBase* Modulator);
-<<<<<<< HEAD
-
-=======
 	
->>>>>>> 4af6daef
 	/** Gets the (normalized) value of the given modulator. 
 	 * @return Value - The current value of the modulator. If the modulator is not active, returns 1.0.
 	 */
@@ -353,11 +343,7 @@
 		Keywords = "modulation generator bus")
 	)
 	static UPARAM(DisplayName = "Value") float GetModulatorValue(const UObject* WorldContextObject, USoundModulatorBase* Modulator);
-<<<<<<< HEAD
-
-=======
 	
->>>>>>> 4af6daef
 	/** Gets the list of modulators currently applied to a Modulation Destination.
 	* @param Destination - The Modulation Destination.
 	* @return Modulators - The set of Modulators.
