// Copyright 1998-2019 Epic Games, Inc. All Rights Reserved.
#include "AudioModulationInternal.h"

#if WITH_AUDIOMODULATION
#include "AudioModulationLogging.h"
#include "AudioThread.h"
#include "Engine/Engine.h"
#include "IAudioExtensionPlugin.h"
#include "Misc/CoreDelegates.h"
#include "SoundModulatorLFO.h"
#include "SoundModulationPatch.h"
#include "SoundModulationValue.h"

#if !UE_BUILD_SHIPPING
#include "AudioModulationDebugger.h"
#endif // !UE_BUILD_SHIPPING

DECLARE_DWORD_COUNTER_STAT(TEXT("Bus Count"), STAT_AudioModulationBusCount, STATGROUP_AudioModulation)
DECLARE_DWORD_COUNTER_STAT(TEXT("LFO Count"), STAT_AudioModulationLFOCount, STATGROUP_AudioModulation)
DECLARE_DWORD_COUNTER_STAT(TEXT("Mix Count"), STAT_AudioModulationMixCount, STATGROUP_AudioModulation)


namespace
{
#if WITH_EDITOR
	// Checks whether new inputs being modified require stopping referencing preview sound for proxies to be updated and take change.
	template <typename T>
	bool InputUpdateRequiresStop(const TArray<T>& NewInputs, const TArray<AudioModulation::FModulationInputProxy>& CurrentInputProxies)
	{
		check(IsInAudioThread());

		if (NewInputs.Num() != CurrentInputProxies.Num())
		{
			return true;
		}

		for (int32 i = 0; i < NewInputs.Num(); ++i)
		{
			if (const USoundControlBusBase* NewBus = NewInputs[i].GetBus())
			{
				if (NewBus->GetUniqueID() != CurrentInputProxies[i].BusId)
				{
					return true;
				}
			}
			else
			{
				if (CurrentInputProxies[i].BusId != INDEX_NONE)
				{
					return true;
				}
			}
		}

		return false;
	};
#endif

	void MixInModulationValue(ESoundModulatorOperator& Operator, float ModStageValue, float& Value)
	{
		switch (Operator)
		{
		case ESoundModulatorOperator::Max:
		{
			Value = FMath::Max(ModStageValue, Value);
		}
		break;

		case ESoundModulatorOperator::Min:
		{
			Value = FMath::Min(ModStageValue, Value);
		}
		break;

		case ESoundModulatorOperator::Multiply:
		default:
		{
			Value *= ModStageValue;
			static_assert(static_cast<int32>(ESoundModulatorOperator::Count) == 3, "Possible missing operator switch case coverage");
		}
		break;
		}
	}
} // namespace <>


namespace AudioModulation
{
	FAudioModulationImpl::FAudioModulationImpl()
<<<<<<< HEAD
#if !UE_BUILD_SHIPPING
		: PreviewSound(nullptr)
#endif
=======
#if WITH_EDITOR
		: PreviewSound(nullptr)
#endif // WITH_EDITOR
>>>>>>> 0ad23882
	{
	}

	void FAudioModulationImpl::Initialize(const FAudioPluginInitializationParams& InitializationParams)
	{
		SourceSettings.AddDefaulted(InitializationParams.NumSources);
	}

#if WITH_EDITOR
	void FAudioModulationImpl::OnEditPluginSettings(const USoundModulationPluginSourceSettingsBase& InSettings)
	{
		// Find if sound is being referenced and auditioned and stop immediately.
		// This informs user that modifying sound's settings does not translate to
		// currently playing sound.
		const uint32 SettingsId = InSettings.GetUniqueID();
		RunCommandOnAudioThread([this, SettingsId]()
		{
			if (PreviewSound)
			{
				USoundModulationPluginSourceSettingsBase* SettingsBase = PreviewSound->FindModulationSettings();
				if (SettingsBase && SettingsId == SettingsBase->GetUniqueID())
				{
					const USoundModulationSettings* Settings = CastChecked<USoundModulationSettings>(SettingsBase);

					bool bShouldStop = false;
					if (InputUpdateRequiresStop<FSoundVolumeModulationInput>(Settings->Volume.Inputs, PreviewSettings.Volume.InputProxies))
					{
						bShouldStop = true;
					}
					else if (InputUpdateRequiresStop<FSoundHPFModulationInput>(Settings->Highpass.Inputs, PreviewSettings.Highpass.InputProxies))
					{
						bShouldStop = true;
					}
					else if (InputUpdateRequiresStop<FSoundLPFModulationInput>(Settings->Lowpass.Inputs, PreviewSettings.Lowpass.InputProxies))
					{
						bShouldStop = true;
					}
					else if (InputUpdateRequiresStop<FSoundPitchModulationInput>(Settings->Pitch.Inputs, PreviewSettings.Pitch.InputProxies))
					{
						bShouldStop = true;
					}

					if (bShouldStop)
					{
						PreviewSound->Stop();
						PreviewSound = nullptr;
						PreviewSettings = FModulationSettingsProxy();
					}
					else
					{
						PreviewSettings = FModulationSettingsProxy(*Settings);
						for (FModulationSettingsProxy& SourceSetting : SourceSettings)
						{
							if (SourceSetting.GetId() == PreviewSettings.GetId())
							{
								SourceSetting = PreviewSettings;
							}
						}

						for (TPair<uint32, FModulationSettingsProxy>& Pair : SoundSettings)
						{
							if (Pair.Value.GetId() == PreviewSettings.GetId())
							{
								Pair.Value = PreviewSettings;
							}
						}
					}
				}
			}
		});
	}
#endif // WITH_EDITOR

	void FAudioModulationImpl::OnInitSound(ISoundModulatable& InSound, const USoundModulationPluginSourceSettingsBase& InSettings)
	{
		check(IsInAudioThread());

		const USoundModulationSettings* Settings = CastChecked<USoundModulationSettings>(&InSettings);

<<<<<<< HEAD
#if !UE_BUILD_SHIPPING
=======
#if WITH_EDITOR
>>>>>>> 0ad23882
		if (InSound.IsPreviewSound())
		{
			PreviewSound = &InSound;
			PreviewSettings = FModulationSettingsProxy(*Settings);
		}
<<<<<<< HEAD
#endif
=======
#endif // WITH_EDITOR
>>>>>>> 0ad23882

		const uint32 SoundId = InSound.GetObjectId();
		if (!SoundSettings.Contains(SoundId))
		{
			SoundSettings.Add(SoundId, FModulationSettingsProxy(*Settings));
		}

		for (const USoundControlBusMix* Mix : Settings->Mixes)
		{
			if (Mix && (Mix->bAutoActivate || InSound.IsPreviewSound()))
			{
				ActivateBusMix(*Mix, &InSound);
			}
		}

		auto CheckRefActivate = [this, &InSound](const USoundControlBusBase* Bus)
		{
			if (!Bus)
			{
				return;
			}

			if (Bus->bAutoActivate || InSound.IsPreviewSound())
			{
				ActivateBus(*Bus, &InSound);
			}

			for (const USoundBusModulatorBase* Modulator : Bus->Modulators)
			{
				if (const USoundBusModulatorLFO* LFO = Cast<USoundBusModulatorLFO>(Modulator))
				{
					if (LFO->bAutoActivate || InSound.IsPreviewSound())
					{
						FModulatorLFOProxy LFOProxy(*LFO);
						ActivateLFO(*LFO, &InSound);
					}
				}
			}
		};

		for (const FSoundVolumeModulationInput& Input : Settings->Volume.Inputs)
		{
			CheckRefActivate(Cast<USoundControlBusBase>(Input.Bus));
		}

		for (const FSoundPitchModulationInput& Input : Settings->Pitch.Inputs)
		{
			CheckRefActivate(Cast<USoundControlBusBase>(Input.Bus));
		}

		for (const FSoundLPFModulationInput& Input : Settings->Lowpass.Inputs)
		{
			CheckRefActivate(Cast<USoundControlBusBase>(Input.Bus));
		}

		for (const FSoundHPFModulationInput& Input : Settings->Highpass.Inputs)
		{
			CheckRefActivate(Cast<USoundControlBusBase>(Input.Bus));
		}
	}

	void FAudioModulationImpl::OnInitSource(const uint32 InSourceId, const FName& AudioComponentUserId, const uint32 NumChannels, const USoundModulationPluginSourceSettingsBase& InSettings)
	{
		check(IsInAudioThread());

		if (const USoundModulationSettings* Settings = CastChecked<USoundModulationSettings>(&InSettings))
		{
			SourceSettings[InSourceId] = FModulationSettingsProxy(*Settings);
		}
	}

	void FAudioModulationImpl::OnReleaseSource(const uint32 InSourceId)
	{
		check(IsInAudioThread());

		SourceSettings[InSourceId] = FModulationSettingsProxy();
	}

	void FAudioModulationImpl::OnReleaseSound(ISoundModulatable& InSound)
	{
		check(IsInAudioThread());
		check(InSound.GetObjectId() != INDEX_NONE);

		// Settings can be null if sound settings were modified via the editor while auditioning or in PIE
		if (const FModulationSettingsProxy* Settings = SoundSettings.Find(InSound.GetObjectId()))
		{
			for (FBusMixId MixId : Settings->Mixes)
			{
				DeactivateBusMix(MixId, &InSound);
			}

			for (const FModulationInputProxy& Input : Settings->Volume.InputProxies)
			{
				DeactivateBus(Input.BusId, &InSound);
			}

			for (const FModulationInputProxy& Input : Settings->Pitch.InputProxies)
			{
				DeactivateBus(Input.BusId, &InSound);
			}

			for (const FModulationInputProxy& Input : Settings->Lowpass.InputProxies)
			{
				DeactivateBus(Input.BusId, &InSound);
			}

			for (const FModulationInputProxy& Input : Settings->Highpass.InputProxies)
			{
				DeactivateBus(Input.BusId, &InSound);
			}
		}

<<<<<<< HEAD
#if !UE_BUILD_SHIPPING
		if (InSound.IsPreviewSound())
=======
#if WITH_EDITOR
		if (InSound.IsPreviewSound() && &InSound == PreviewSound)
>>>>>>> 0ad23882
		{
			PreviewSound = nullptr;
			PreviewSettings = FModulationSettingsProxy();
		}
<<<<<<< HEAD
#endif
=======
#endif // WITH_EDITOR
>>>>>>> 0ad23882
	}

#if !UE_BUILD_SHIPPING
	bool FAudioModulationImpl::OnPostHelp(FCommonViewportClient* ViewportClient, const TCHAR* Stream)
	{
		return ViewportClient ? Debugger.OnPostHelp(*ViewportClient, Stream) : true;
	}

	int32 FAudioModulationImpl::OnRenderStat(FViewport* Viewport, FCanvas* Canvas, int32 X, int32 Y, const UFont& Font, const FVector* ViewLocation, const FRotator* ViewRotation)
	{
		return Canvas ? Debugger.OnRenderStat(*Canvas, X, Y, Font) : Y;
	}

	bool FAudioModulationImpl::OnToggleStat(FCommonViewportClient* ViewportClient, const TCHAR* Stream)
	{
		return ViewportClient ? Debugger.OnToggleStat(*ViewportClient, Stream) : true;
	}
#endif // !UE_BUILD_SHIPPING

	void FAudioModulationImpl::ActivateBus(const USoundControlBusBase& InBus, const ISoundModulatable* InSound)
	{
		const FControlBusProxy NewBusProxy(InBus);
		const bool bCanCreateNew = InBus.CanAutoActivate(InSound);

		auto ActivateBusInternal = [this, NewBusProxy, InSound, bCanCreateNew]()
		{
			const FBusId NewBusId = NewBusProxy.GetId();
			FControlBusProxy* BusProxy = ActiveBuses.Find(NewBusId);
			if (!BusProxy && bCanCreateNew)
			{
				BusProxy = &ActiveBuses.Add(NewBusId, NewBusProxy);
			}

			if (BusProxy && InSound)
			{
				BusProxy->OnInitSound(*InSound);
			}
		};

		IsInAudioThread() ? ActivateBusInternal() : FAudioThread::RunCommandOnAudioThread(ActivateBusInternal);
	}

	void FAudioModulationImpl::ActivateBusMix(const USoundControlBusMix& InBusMix, const ISoundModulatable* InSound)
	{
		const FModulatorBusMixProxy NewMixProxy(InBusMix);
		const bool bCanCreateNew = InBusMix.CanAutoActivate(InSound);

		auto ActivateMixInternal = [this, NewMixProxy, InSound, bCanCreateNew]()
		{
			const FBusMixId MixId = static_cast<FBusMixId>(NewMixProxy.GetId());
			FModulatorBusMixProxy* BusMixProxy = ActiveBusMixes.Find(MixId);
			if (BusMixProxy)
			{
				// Enable in case mix is currently stopping but not yet stopped.
				BusMixProxy->SetEnabled();
			}
			else if (bCanCreateNew)
			{
				BusMixProxy = &ActiveBusMixes.Add(MixId, NewMixProxy);
			}

			if (BusMixProxy && InSound)
			{
				BusMixProxy->OnInitSound(*InSound);
			}
		};

		IsInAudioThread() ? ActivateMixInternal() : FAudioThread::RunCommandOnAudioThread(ActivateMixInternal);
	}

	void FAudioModulationImpl::ActivateLFO(const USoundBusModulatorLFO& InLFO, const ISoundModulatable* InSound)
	{
		const FModulatorLFOProxy NewLFOProxy(InLFO);
		const bool bCanCreateNew = InLFO.CanAutoActivate(InSound);

		auto ActivateLFOInternal = [this, NewLFOProxy, InSound, bCanCreateNew]()
		{
			const AudioModulation::FLFOId LFOId = NewLFOProxy.GetId();
			FModulatorLFOProxy* LFOProxy = ActiveLFOs.Find(LFOId);
			if (!LFOProxy && bCanCreateNew)
			{
				LFOProxy = &ActiveLFOs.Add(LFOId, NewLFOProxy);
			}

			if (LFOProxy && InSound)
			{
				LFOProxy->OnInitSound(*InSound);
			}
		};

		IsInAudioThread() ? ActivateLFOInternal() : FAudioThread::RunCommandOnAudioThread(ActivateLFOInternal);
	}

	float FAudioModulationImpl::CalculateModulationValue(FModulationPatchProxy& OutProxy) const
	{
		float OutValue = OutProxy.DefaultInputValue;

		float& OutSampleHold = OutProxy.OutputProxy.SampleAndHoldValue;
		if (!OutProxy.OutputProxy.bInitialized)
		{
			switch (OutProxy.OutputProxy.Operator)
			{
				case ESoundModulatorOperator::Max:
				{
					OutSampleHold = OutProxy.OutputProxy.Transform.OutputMin;
				}
				break;

				case ESoundModulatorOperator::Min:
				{
					OutSampleHold = OutProxy.OutputProxy.Transform.OutputMax;
				}
				break;

				case ESoundModulatorOperator::Multiply:
				{
					OutSampleHold = 1.0f;
				}
				break;

				default:
				{
					static_assert(static_cast<int32>(ESoundModulatorOperator::Count) == 3, "Possible missing operator switch case coverage");
				}
				break;
			}
		}

		for (const FModulationInputProxy& InputProxy : OutProxy.InputProxies)
		{
			if (InputProxy.bSampleAndHold)
			{
				if (!OutProxy.OutputProxy.bInitialized)
				{
					if (const FControlBusProxy* BusProxy = ActiveBuses.Find(InputProxy.BusId))
					{
						float ModStageValue = BusProxy->GetValue();
						InputProxy.Transform.Apply(ModStageValue);
						MixInModulationValue(OutProxy.OutputProxy.Operator, ModStageValue, OutSampleHold);
					}
				}
			}
			else
			{
				if (const FControlBusProxy* BusProxy = ActiveBuses.Find(InputProxy.BusId))
				{
					float ModStageValue = BusProxy->GetValue();
					InputProxy.Transform.Apply(ModStageValue);
					MixInModulationValue(OutProxy.OutputProxy.Operator, ModStageValue, OutValue);
				}
			}
		}

		if (!OutProxy.OutputProxy.bInitialized)
		{
			const float OutputMin = OutProxy.OutputProxy.Transform.OutputMin;
			const float OutputMax = OutProxy.OutputProxy.Transform.OutputMax;
			OutSampleHold = FMath::Clamp(OutSampleHold, OutputMin, OutputMax);
			OutProxy.OutputProxy.bInitialized = true;
		}

		OutProxy.OutputProxy.Transform.Apply(OutValue);
		MixInModulationValue(OutProxy.OutputProxy.Operator, OutSampleHold, OutValue);
		return OutValue;
	}

	float FAudioModulationImpl::CalculateInitialVolume(const USoundModulationPluginSourceSettingsBase& SettingsBase) const
	{
		check(IsInAudioThread());

		const USoundModulationSettings* Settings = CastChecked<USoundModulationSettings>(&SettingsBase);
		FModulationPatchProxy VolumePatch(Settings->Volume);

		return CalculateModulationValue(VolumePatch);
	}

	void FAudioModulationImpl::DeactivateBusMix(const FBusMixId InBusMixId, const ISoundModulatable* InSound)
	{
		RunCommandOnAudioThread([this, InBusMixId, InSound]()
		{
			check(IsInAudioThread());

			if (FModulatorBusMixProxy* Mix = ActiveBusMixes.Find(InBusMixId))
			{
				if (!InSound)
				{
					if (!Mix->GetAutoActivate())
					{
						Mix->SetStopping();
					}
				}
				else if (Mix->OnReleaseSound(*InSound) == 0)
				{
					if (Mix->GetAutoActivate())
					{
						Mix->SetStopping();
					}
				}
			}
		});
	}

	void FAudioModulationImpl::DeactivateBus(const FBusId InBusId, const ISoundModulatable* InSound)
	{
		RunCommandOnAudioThread([this, InBusId, InSound]()
		{
			check(IsInAudioThread());

			if (FControlBusProxy* Bus = ActiveBuses.Find(InBusId))
			{
				if (!InSound)
				{
					if (!Bus->GetAutoActivate())
					{
						ActiveBuses.Remove(InBusId);
					}
				}
				else if (Bus->OnReleaseSound(*InSound) == 0)
				{
					if (Bus->GetAutoActivate())
					{
						ActiveBuses.Remove(InBusId);
					}
				}

				// Only pass along to referenced LFOs if deactivating
				// via notification of sound release
				if (InSound)
				{
					for (FLFOId LFOId : Bus->GetLFOIds())
					{
						DeactivateLFO(LFOId, InSound);
					}
				}
			}
		});
	}

	void FAudioModulationImpl::DeactivateLFO(const FLFOId InLFOId, const ISoundModulatable* InSound)
	{
		RunCommandOnAudioThread([this, InLFOId, InSound]()
		{
			check(IsInAudioThread());

			if (FModulatorLFOProxy* LFO = ActiveLFOs.Find(InLFOId))
			{
				if (!InSound)
				{
					if (!LFO->GetAutoActivate())
					{
						ActiveBuses.Remove(InLFOId);
					}
				}
				else if (LFO->OnReleaseSound(*InSound) == 0)
				{
					if (LFO->GetAutoActivate())
					{
						ActiveBuses.Remove(InLFOId);
					}
				}
			}
		});
	}

	bool FAudioModulationImpl::IsBusActive(const FBusId InBusId) const
	{
		check(IsInAudioThread());

		return ActiveBuses.Contains(InBusId);
	}

	bool FAudioModulationImpl::IsLFOActive(const FLFOId InLFOId) const
	{
		check(IsInAudioThread());

		return ActiveLFOs.Contains(InLFOId);
	}

	void FAudioModulationImpl::ProcessControls(const uint32 SourceId, FSoundModulationControls& Controls)
	{
		check(IsInAudioThread());

		FModulationSettingsProxy& Settings = SourceSettings[SourceId];

		Controls.Volume   = CalculateModulationValue(Settings.Volume);
		Controls.Pitch    = CalculateModulationValue(Settings.Pitch);
		Controls.Lowpass  = CalculateModulationValue(Settings.Lowpass);
		Controls.Highpass = CalculateModulationValue(Settings.Highpass);
	}

	void FAudioModulationImpl::ProcessModulators(float Elapsed)
	{
		check(IsInAudioThread());

		// Update LFOs (prior to bus mixing to avoid single-frame latency)
		for (TPair<FLFOId, FModulatorLFOProxy>& Pair : ActiveLFOs)
		{
			Pair.Value.Update(Elapsed);
		}

		// Reset buses & refresh cached LFO
		for (TPair<FBusId, FControlBusProxy>& Pair : ActiveBuses)
		{
			Pair.Value.Reset();
			Pair.Value.MixLFO(ActiveLFOs);
		}

		// Update mix values and apply to prescribed buses.
		// Track bus mixes ready to remove
		TArray<FBusMixId> MixesToDeactivate;
		for (TPair<FBusMixId, FModulatorBusMixProxy>& Pair : ActiveBusMixes)
		{
			Pair.Value.Update(Elapsed, ActiveBuses);
			if (Pair.Value.CanDestroy())
			{
				UE_LOG(LogAudioModulation, Log, TEXT("Audio modulation mix '%s' stopped."), *Pair.Value.GetName());
				MixesToDeactivate.Add(Pair.Key);
			}
		}

		// Destroy mixes that have stopped
		for (const FBusMixId& MixId : MixesToDeactivate)
		{
			ActiveBusMixes.Remove(MixId);
		}

		SET_DWORD_STAT(STAT_AudioModulationBusCount, ActiveBuses.Num());
		SET_DWORD_STAT(STAT_AudioModulationMixCount, ActiveBusMixes.Num());
		SET_DWORD_STAT(STAT_AudioModulationLFOCount, ActiveLFOs.Num());

#if !UE_BUILD_SHIPPING
		Debugger.UpdateDebugData(ActiveBuses, ActiveBusMixes, ActiveLFOs);
#endif // !UE_BUILD_SHIPPING
	}

	void FAudioModulationImpl::RunCommandOnAudioThread(TFunction<void()> Cmd)
	{
		if (IsInAudioThread())
		{
			Cmd();
		}
		else
		{
			FAudioThread::RunCommandOnAudioThread(Cmd);
		}
	}

	void FAudioModulationImpl::UpdateMix(const USoundControlBusMix& InMix, const TArray<FSoundControlBusMixChannel>& InChannels)
	{
		const FBusMixId MixId = static_cast<FBusMixId>(InMix.GetUniqueID());
		RunCommandOnAudioThread([this, MixId, InChannels]()
		{
			if (FModulatorBusMixProxy* BusMixes = ActiveBusMixes.Find(MixId))
			{
				BusMixes->SetMix(InChannels);
			}
		});
	}

	void FAudioModulationImpl::UpdateMixByFilter(
		const USoundControlBusMix&					InMix,
		const FString&								InAddressFilter,
		const TSubclassOf<USoundControlBusBase>&	InBusClass,
		const FSoundModulationValue&				InValue)
	{
		const FString	AddressFilter	= InAddressFilter;
		const uint32	ClassId			= InBusClass ? InBusClass->GetUniqueID() : USoundControlBusBase::StaticClass()->GetUniqueID();
		const FBusMixId MixId			= static_cast<FBusMixId>(InMix.GetUniqueID());

		RunCommandOnAudioThread([this, ClassId, MixId, AddressFilter, InValue]()
		{
			if (FModulatorBusMixProxy* MixProxy = ActiveBusMixes.Find(MixId))
			{
				MixProxy->SetMixByFilter(AddressFilter, ClassId, InValue);
			}
		});
	}

	void FAudioModulationImpl::UpdateModulator(const USoundModulatorBase& InModulator)
	{
		if (const USoundBusModulatorLFO* LFO = Cast<USoundBusModulatorLFO>(&InModulator))
		{
			const FLFOId LFOId = static_cast<FLFOId>(InModulator.GetUniqueID());
			const FModulatorLFOProxy UpdateProxy(*LFO);
			RunCommandOnAudioThread([this, UpdateProxy, LFOId]()
			{
				if (FModulatorLFOProxy* LFOProxy = ActiveLFOs.Find(static_cast<FLFOId>(LFOId)))
				{
					LFOProxy->OnUpdateProxy(UpdateProxy);
				}
			});
		}

		if (const USoundControlBusBase* Bus = Cast<USoundControlBusBase>(&InModulator))
		{
			const FBusId BusId = static_cast<FBusId>(InModulator.GetUniqueID());
			const FControlBusProxy UpdateProxy(*Bus);
			RunCommandOnAudioThread([this, UpdateProxy, BusId]()
			{
				if (FControlBusProxy* BusProxy = ActiveBuses.Find(static_cast<FBusId>(BusId)))
				{
					BusProxy->OnUpdateProxy(UpdateProxy);
				}
			});
		}

		if (const USoundControlBusMix* Mix = Cast<USoundControlBusMix>(&InModulator))
		{
			const FBusMixId BusMixId = static_cast<FBusMixId>(InModulator.GetUniqueID());
			const FModulatorBusMixProxy UpdateProxy(*Mix);
			RunCommandOnAudioThread([this, UpdateProxy, BusMixId]()
			{
				if (FModulatorBusMixProxy* BusMixProxy = ActiveBusMixes.Find(static_cast<FBusMixId>(BusMixId)))
				{
					BusMixProxy->OnUpdateProxy(UpdateProxy);
				}
			});
		}
	}
} // namespace AudioModulation
#endif // WITH_AUDIOMODULATION<|MERGE_RESOLUTION|>--- conflicted
+++ resolved
@@ -87,15 +87,9 @@
 namespace AudioModulation
 {
 	FAudioModulationImpl::FAudioModulationImpl()
-<<<<<<< HEAD
-#if !UE_BUILD_SHIPPING
-		: PreviewSound(nullptr)
-#endif
-=======
 #if WITH_EDITOR
 		: PreviewSound(nullptr)
 #endif // WITH_EDITOR
->>>>>>> 0ad23882
 	{
 	}
 
@@ -175,21 +169,13 @@
 
 		const USoundModulationSettings* Settings = CastChecked<USoundModulationSettings>(&InSettings);
 
-<<<<<<< HEAD
-#if !UE_BUILD_SHIPPING
-=======
 #if WITH_EDITOR
->>>>>>> 0ad23882
 		if (InSound.IsPreviewSound())
 		{
 			PreviewSound = &InSound;
 			PreviewSettings = FModulationSettingsProxy(*Settings);
 		}
-<<<<<<< HEAD
-#endif
-=======
 #endif // WITH_EDITOR
->>>>>>> 0ad23882
 
 		const uint32 SoundId = InSound.GetObjectId();
 		if (!SoundSettings.Contains(SoundId))
@@ -302,22 +288,13 @@
 			}
 		}
 
-<<<<<<< HEAD
-#if !UE_BUILD_SHIPPING
-		if (InSound.IsPreviewSound())
-=======
 #if WITH_EDITOR
 		if (InSound.IsPreviewSound() && &InSound == PreviewSound)
->>>>>>> 0ad23882
 		{
 			PreviewSound = nullptr;
 			PreviewSettings = FModulationSettingsProxy();
 		}
-<<<<<<< HEAD
-#endif
-=======
 #endif // WITH_EDITOR
->>>>>>> 0ad23882
 	}
 
 #if !UE_BUILD_SHIPPING
