// Copyright Epic Games, Inc. All Rights Reserved.
#include "SoundModulationValue.h"

#include "SoundModulationProxy.h"


FSoundModulationMixValue::FSoundModulationMixValue(float InValue, float InAttackTime, float InReleaseTime)
	: TargetValue(InValue)
	, AttackTime(InAttackTime)
	, ReleaseTime(InReleaseTime)
	, LerpTime(InAttackTime)
	, Value(InValue)
	, ActiveFade(EActiveFade::Attack)
<<<<<<< HEAD
{
}

void FSoundModulationMixValue::SetActiveFade(EActiveFade InActiveFade, float InFadeTime)
=======
>>>>>>> 6bbb88c8
{
	if (ActiveFade == EActiveFade::Release || InActiveFade == ActiveFade)
	{
		return;
	}

	ActiveFade = InActiveFade;
	switch (ActiveFade)
	{
		case EActiveFade::Attack:
		{
			if (InFadeTime > 0.0f)
			{
				AttackTime = InFadeTime;
			}
			LerpTime = AttackTime;
		}
		break;

		case EActiveFade::Release:
		{
			if (InFadeTime > 0.0f)
			{
				ReleaseTime = InFadeTime;
			}
			LerpTime = ReleaseTime;
		}
		break;
		
		case EActiveFade::Override:
		default:
		{
			if (InFadeTime > 0.0f)
			{
				LerpTime = InFadeTime;
			}
			// If fade was not set prior, use attack time as default.
			else if (LerpTime < 0.0f)
			{
				LerpTime = AttackTime;
			}
			break;
		}
	}

	UpdateDelta();
}

<<<<<<< HEAD
=======
void FSoundModulationMixValue::SetActiveFade(EActiveFade InActiveFade, float InFadeTime)
{
	// Release has already been issued, so fade cannot be overwritten (to avoid orphaned
	// mix stages/values)
	if (ActiveFade == EActiveFade::Release)
	{
		return;
	}

	// Only override fades can modify existing, active behavior
	if (ActiveFade != EActiveFade::Override)
	{
		if (InActiveFade == ActiveFade)
		{
			return;
		}
	}

	ActiveFade = InActiveFade;
	switch (ActiveFade)
	{
		case EActiveFade::Attack:
		{
			if (InFadeTime > 0.0f)
			{
				AttackTime = InFadeTime;
			}
			LerpTime = AttackTime;
		}
		break;

		case EActiveFade::Release:
		{
			if (InFadeTime > 0.0f)
			{
				ReleaseTime = InFadeTime;
			}
			LerpTime = ReleaseTime;
		}
		break;
		
		case EActiveFade::Override:
		default:
		{
			if (InFadeTime > 0.0f || FMath::IsNearlyZero(InFadeTime))
			{
				LerpTime = InFadeTime;
			}
			// If fade was not set prior, use attack time as default.
			else if (LerpTime < 0.0f)
			{
				if (ensureAlwaysMsgf(AttackTime >= 0.0f, TEXT("Lerp time must be non-negative if attack time not set and overriding.")))
				{
					LerpTime = AttackTime;
				}
				else
				{
					LerpTime = 0.0f;
				}
			}
			break;
		}
	}

	UpdateDelta();
}

>>>>>>> 6bbb88c8
void FSoundModulationMixValue::SetCurrentValue(float InValue)
{
	Value = InValue;
}

float FSoundModulationMixValue::GetCurrentValue() const
{
	if (LerpTime > 0.0f)
	{
		return Value;
	}

	// Returning target when lerp is set to non-positive value
	// ensures that an update call isn't required to get the
	// current value in the same frame.
	return TargetValue;
}

void FSoundModulationMixValue::Update(double InElapsed)
{
	if (!FMath::IsNearlyEqual(LastTarget, TargetValue))
<<<<<<< HEAD
	{
		UpdateDelta();
	}

	if (Value < TargetValue)
	{
		Value = static_cast<float>(Value + (Delta * InElapsed));
		Value = FMath::Min(Value, TargetValue);
	}
	else if (Value > TargetValue)
	{
=======
	{
		UpdateDelta();
	}

	if (Value < TargetValue)
	{
		Value = static_cast<float>(Value + (Delta * InElapsed));
		Value = FMath::Min(Value, TargetValue);
	}
	else if (Value > TargetValue)
	{
>>>>>>> 6bbb88c8
		Value = static_cast<float>(Value - (Delta * InElapsed));
		Value = FMath::Max(Value, TargetValue);
	}

}

void FSoundModulationMixValue::UpdateDelta()
{
	// Initialize to attack time if unset
	if (LerpTime < 0.0f)
	{
<<<<<<< HEAD
		check(ActiveFade == EActiveFade::Attack);
		LerpTime = AttackTime;
=======
		if (ensureAlwaysMsgf(ActiveFade == EActiveFade::Attack, TEXT("Lerp time must be non-negative if not attacking.")))
		{
			LerpTime = AttackTime;
		}
		else
		{
			LerpTime = 0.0f;
		}
>>>>>>> 6bbb88c8
	}

	if (LerpTime > 0.0f)
	{
		Delta = FMath::Abs(Value - TargetValue) / LerpTime;
	}
	else
	{
		Delta = 0.0f;
		Value = TargetValue;
	}

	LastTarget = TargetValue;
}<|MERGE_RESOLUTION|>--- conflicted
+++ resolved
@@ -11,63 +11,9 @@
 	, LerpTime(InAttackTime)
 	, Value(InValue)
 	, ActiveFade(EActiveFade::Attack)
-<<<<<<< HEAD
 {
 }
 
-void FSoundModulationMixValue::SetActiveFade(EActiveFade InActiveFade, float InFadeTime)
-=======
->>>>>>> 6bbb88c8
-{
-	if (ActiveFade == EActiveFade::Release || InActiveFade == ActiveFade)
-	{
-		return;
-	}
-
-	ActiveFade = InActiveFade;
-	switch (ActiveFade)
-	{
-		case EActiveFade::Attack:
-		{
-			if (InFadeTime > 0.0f)
-			{
-				AttackTime = InFadeTime;
-			}
-			LerpTime = AttackTime;
-		}
-		break;
-
-		case EActiveFade::Release:
-		{
-			if (InFadeTime > 0.0f)
-			{
-				ReleaseTime = InFadeTime;
-			}
-			LerpTime = ReleaseTime;
-		}
-		break;
-		
-		case EActiveFade::Override:
-		default:
-		{
-			if (InFadeTime > 0.0f)
-			{
-				LerpTime = InFadeTime;
-			}
-			// If fade was not set prior, use attack time as default.
-			else if (LerpTime < 0.0f)
-			{
-				LerpTime = AttackTime;
-			}
-			break;
-		}
-	}
-
-	UpdateDelta();
-}
-
-<<<<<<< HEAD
-=======
 void FSoundModulationMixValue::SetActiveFade(EActiveFade InActiveFade, float InFadeTime)
 {
 	// Release has already been issued, so fade cannot be overwritten (to avoid orphaned
@@ -135,7 +81,6 @@
 	UpdateDelta();
 }
 
->>>>>>> 6bbb88c8
 void FSoundModulationMixValue::SetCurrentValue(float InValue)
 {
 	Value = InValue;
@@ -157,7 +102,6 @@
 void FSoundModulationMixValue::Update(double InElapsed)
 {
 	if (!FMath::IsNearlyEqual(LastTarget, TargetValue))
-<<<<<<< HEAD
 	{
 		UpdateDelta();
 	}
@@ -169,19 +113,6 @@
 	}
 	else if (Value > TargetValue)
 	{
-=======
-	{
-		UpdateDelta();
-	}
-
-	if (Value < TargetValue)
-	{
-		Value = static_cast<float>(Value + (Delta * InElapsed));
-		Value = FMath::Min(Value, TargetValue);
-	}
-	else if (Value > TargetValue)
-	{
->>>>>>> 6bbb88c8
 		Value = static_cast<float>(Value - (Delta * InElapsed));
 		Value = FMath::Max(Value, TargetValue);
 	}
@@ -193,10 +124,6 @@
 	// Initialize to attack time if unset
 	if (LerpTime < 0.0f)
 	{
-<<<<<<< HEAD
-		check(ActiveFade == EActiveFade::Attack);
-		LerpTime = AttackTime;
-=======
 		if (ensureAlwaysMsgf(ActiveFade == EActiveFade::Attack, TEXT("Lerp time must be non-negative if not attacking.")))
 		{
 			LerpTime = AttackTime;
@@ -205,7 +132,6 @@
 		{
 			LerpTime = 0.0f;
 		}
->>>>>>> 6bbb88c8
 	}
 
 	if (LerpTime > 0.0f)
