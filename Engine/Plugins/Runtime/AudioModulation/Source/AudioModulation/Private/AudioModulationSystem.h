--- conflicted
+++ resolved
@@ -18,10 +18,7 @@
 #include "SoundModulationValue.h"
 #include "SoundModulationGenerator.h"
 #include "SoundModulationGeneratorProxy.h"
-<<<<<<< HEAD
-=======
 #include "Templates/Atomic.h"
->>>>>>> 6bbb88c8
 #include "Templates/Function.h"
 
 #if WITH_AUDIOMODULATION
@@ -55,15 +52,9 @@
 
 	struct FReferencedModulators
 	{
-<<<<<<< HEAD
-		TMap<FPatchHandle, TArray<uint32>> PatchMap;
-		TMap<FBusHandle, TArray<uint32>> BusMap;
-		TMap<FGeneratorHandle, TArray<uint32>> GeneratorMap;
-=======
 		TMap<FPatchHandle, FModulatorHandleSet> PatchMap;
 		TMap<FBusHandle, FModulatorHandleSet> BusMap;
 		TMap<FGeneratorHandle, FModulatorHandleSet> GeneratorMap;
->>>>>>> 6bbb88c8
 	};
 } // namespace AudioModulation
 
@@ -77,11 +68,7 @@
 		void Initialize(const FAudioPluginInitializationParams& InitializationParams);
 
 		void ActivateBus(const USoundControlBus& InBus);
-<<<<<<< HEAD
-		void ActivateBusMix(const FModulatorBusMixSettings& InSettings);
-=======
 		void ActivateBusMix(FModulatorBusMixSettings&& InSettings);
->>>>>>> 6bbb88c8
 		void ActivateBusMix(const USoundControlBusMix& InBusMix);
 		void ActivateGenerator(const USoundModulationGenerator& InGenerator);
 
@@ -93,22 +80,11 @@
 		void DeactivateBusMix(const USoundControlBusMix& InBusMix);
 		void DeactivateAllBusMixes();
 		void DeactivateGenerator(const USoundModulationGenerator& InGenerator);
-<<<<<<< HEAD
-
-		Audio::FModulationParameter GetParameter(FName InParamName) const;
-=======
->>>>>>> 6bbb88c8
 
 		void ProcessModulators(const double InElapsed);
 		void SoloBusMix(const USoundControlBusMix& InBusMix);
 
 		Audio::FDeviceId GetAudioDeviceId() const;
-<<<<<<< HEAD
-
-		Audio::FModulatorTypeId RegisterModulator(Audio::FModulatorHandleId InHandleId, const USoundModulatorBase* InModulatorBase, Audio::FModulationParameter& OutParameter);
-		void RegisterModulator(Audio::FModulatorHandleId InHandleId, Audio::FModulatorId InModulatorId);
-		bool GetModulatorValue(const Audio::FModulatorHandle& ModulatorHandle, float& OutValue) const;
-=======
 
 		/* Register new handle with given a given modulator that may or may not already be active (i.e. registered).
 		 * If already registered, depending on modulator type, may or may not refresh proxy based on provided settings.
@@ -126,7 +102,6 @@
 		/* Attempts to get the modulator value from any thread (lock contentious).*/
 		bool GetModulatorValueThreadSafe(const Audio::FModulatorHandle& ModulatorHandle, float& OutValue) const;
 
->>>>>>> 6bbb88c8
 		void UnregisterModulator(const Audio::FModulatorHandle& InHandle);
 
 		/* Saves mix to .ini profile for fast iterative development that does not require re-cooking a mix */
@@ -147,8 +122,6 @@
 		 * Commits any changes from a mix applied to a UObject definition to mix instance if active.
 		 */
 		void UpdateMix(const USoundControlBusMix& InMix, float InFadeTime = -1.0f);
-<<<<<<< HEAD
-=======
 
 		/* Sets the global bus mix value if over the prescribed time. If FadeTime is non-positive, applies the value immediately. */
 		void SetGlobalBusMixValue(USoundControlBus& Bus, float Value, float FadeTime = -1.0f);
@@ -158,7 +131,6 @@
 
 		/* Clears all global bus mix values over the prescribed FadeTime. If FadeTime is non-positive, returns to the bus's respective parameter default immediately. */
 		void ClearAllGlobalBusMixValues(float FadeTime = -1.0f);
->>>>>>> 6bbb88c8
 
 		/*
 		 * Commits any changes from a modulator type applied to a UObject definition
@@ -178,56 +150,6 @@
 		/* Runs the provided command on the audio render thread (at the beginning of the ProcessModulators call) */
 		void RunCommandOnProcessingThread(TUniqueFunction<void()> Cmd);
 
-<<<<<<< HEAD
-		template <typename THandleType, typename TModType, typename TModSettings, typename TMapType>
-		bool RegisterModulator(Audio::FModulatorHandleId InHandleId, const USoundModulatorBase* InModulatorBase, TMapType& ProxyMap, TMap<THandleType, TArray<uint32>>& ModMap)
-		{
-			check(InHandleId != INDEX_NONE);
-
-			if (const TModType* Mod = Cast<TModType>(InModulatorBase))
-			{
-				RunCommandOnProcessingThread([this, Modulator = TModSettings(*Mod, AudioDeviceId), InHandleId, PassedProxyMap = &ProxyMap, PassedModMap = &ModMap]()
-				{
-					check(PassedProxyMap);
-					check(PassedModMap);
-
-					THandleType Handle = THandleType::Create(Modulator, *PassedProxyMap, *this);
-					PassedModMap->FindOrAdd(Handle).Add(InHandleId);
-				});
-
-				return true;
-			}
-
-			return false;
-		}
-
-		template <typename THandleType>
-		bool UnregisterModulator(THandleType PatchHandle, TMap<THandleType, TArray<uint32>>& HandleMap, const uint32 ParentId)
-		{
-			if (!PatchHandle.IsValid())
-			{
-				return false;
-			}
-
-			if (TArray<uint32>* ObjectIds = HandleMap.Find(PatchHandle))
-			{
-				for (int32 i = 0; i < ObjectIds->Num(); ++i)
-				{
-					const uint32 ObjectId = (*ObjectIds)[i];
-					if (ObjectId == ParentId)
-					{
-						ObjectIds->RemoveAtSwap(i, 1, false /* bAllowShrinking */);
-						if (ObjectIds->Num() == 0)
-						{
-							HandleMap.Remove(PatchHandle);
-						}
-						return true;
-					}
-				}
-			}
-
-			return false;
-=======
 		/* Template for register calls that move the modulator settings objects onto the Audio Processing Thread & create proxies.
 		 * If the proxy is already found, adds provided HandleId as reference to given proxy. Does *not* update the proxy with the
 		 * given settings.  If update is desired on an existing proxy, UpdateModulator must be explicitly called.
@@ -282,16 +204,10 @@
 			}
 
 			return bHandleRemoved;
->>>>>>> 6bbb88c8
 		}
 
 		FReferencedProxies RefProxies;
 
-<<<<<<< HEAD
-		TSet<FBusHandle> ManuallyActivatedBuses;
-		TSet<FBusMixHandle> ManuallyActivatedBusMixes;
-		TSet<FGeneratorHandle> ManuallyActivatedGenerators;
-=======
 		// Critical section & map of copied, computed modulation values for
 		// use from the decoder threads & respective MetaSound getter nodes.
 		mutable FCriticalSection ThreadSafeModValueCritSection;
@@ -303,30 +219,22 @@
 
 		// Global mixes each containing a single stage for any globally manipulated bus stage value.
 		TMap<uint32, TObjectPtr<USoundControlBusMix>> ActiveGlobalBusValueMixes;
->>>>>>> 6bbb88c8
 
 		// Command queue to be consumed on processing thread 
 		TQueue<TUniqueFunction<void()>, EQueueMode::Mpsc> ProcessingThreadCommandQueue;
 
 		// Thread modulators are processed on
-<<<<<<< HEAD
-		uint32 ProcessingThreadId = 0;
-=======
 		TAtomic<uint32> ProcessingThreadId { 0 };
->>>>>>> 6bbb88c8
 
 		// Collection of maps with modulator handles to referencing object ids used by externally managing objects
 		FReferencedModulators RefModulators;
 
 		Audio::FDeviceId AudioDeviceId = INDEX_NONE;
 
-<<<<<<< HEAD
-=======
 		// Registered Parameters
 		using FParameterRegistry = TMap<FName, Audio::FModulationParameter>;
 		FParameterRegistry ParameterRegistry;
 
->>>>>>> 6bbb88c8
 #if !UE_BUILD_SHIPPING
 	public:
 		void SetDebugBusFilter(const FString* InFilter);
@@ -359,7 +267,6 @@
 	class FAudioModulationSystem
 	{
 	public:
-		Audio::FModulationParameter GetParameter(FName InParamName) { return Audio::FModulationParameter(); }
 		void Initialize(const FAudioPluginInitializationParams& InitializationParams) { }
 
 #if WITH_EDITOR
@@ -381,16 +288,6 @@
 #endif // !UE_BUILD_SHIPPING
 
 		void ActivateBus(const USoundControlBus& InBus) { }
-<<<<<<< HEAD
-		void ActivateBusMix(const FModulatorBusMixSettings& InSettings) { }
-		void ActivateBusMix(const USoundControlBusMix& InBusMix) { }
-		void ActivateGenerator(const USoundModulationGenerator& InGenerator) { }
-
-		void DeactivateAllBusMixes() { }
-		void DeactivateBus(const USoundControlBus& InBus) { }
-		void DeactivateBusMix(const USoundControlBus& InBusMix) { }
-		void DeactivateGenerator(const USoundModulationGenerator& InGenerator) { }
-=======
 		void ActivateBusMix(FModulatorBusMixSettings&& InSettings) { }
 		void ActivateBusMix(const USoundControlBusMix& InBusMix) { }
 		void ActivateGenerator(const USoundModulationGenerator& InGenerator) { }
@@ -401,24 +298,10 @@
 		void DeactivateGenerator(const USoundModulationGenerator& InGenerator) { }
 
 		Audio::FDeviceId GetAudioDeviceId() const { return 0; }
->>>>>>> 6bbb88c8
 
 		void SaveMixToProfile(const USoundControlBusMix& InBusMix, const int32 InProfileIndex) { }
 		TArray<FSoundControlBusMixStage> LoadMixFromProfile(const int32 InProfileIndex, USoundControlBusMix& OutBusMix) { }
 
-<<<<<<< HEAD
-		void ProcessModulators(const double InElapsed) { }
-
-		Audio::FModulatorTypeId RegisterModulator(Audio::FModulatorHandleId InHandleId, const USoundModulatorBase* InModulatorBase, Audio::FModulationParameter& OutParameter) { return INDEX_NONE; }
-		void RegisterModulator(Audio::FModulatorHandleId InHandleId, Audio::FModulatorId InModulatorId) { }
-		bool GetModulatorValue(const Audio::FModulatorHandle& ModulatorHandle, float& OutValue) const { return false; }
-		void UnregisterModulator(const Audio::FModulatorHandle& InHandle) { }
-
-		void UpdateMix(const USoundControlBusMix& InMix, float InFadeTime) { }
-		void UpdateMix(const TArray<FSoundControlBusMixStage>& InStages, USoundControlBusMix& InOutMix, bool bUpdateObject = false) { }
-		void UpdateMixByFilter(const FString& InAddressFilter, const TSubclassOf<USoundModulationParameter>& InParamClassFilter, USoundModulationParameter* InParamFilter, float InValue, float InFadeTime, USoundControlBusMix& InOutMix, bool bUpdateObject = false) { }
-		void UpdateModulator(const USoundModulatorBase& InModulator) { }
-=======
 		void SetGlobalBusMixValue(USoundControlBus& Bus, float Value, float FadeTime) { }
 		void ClearGlobalBusMixValue(const USoundControlBus& InBus, float FadeTime) { }
 		void ClearAllGlobalBusMixValues(float FadeTime) { }
@@ -447,7 +330,6 @@
 			friend FModulationPatchProxy;
 			friend FModulationPatchRefProxy;
 			friend FModulatorBusMixStageProxy;
->>>>>>> 6bbb88c8
 	};
 } // namespace AudioModulation
 #endif // WITH_AUDIOMODULATION