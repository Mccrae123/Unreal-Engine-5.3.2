// Copyright Epic Games, Inc. All Rights Reserved.
#pragma once

#include "AudioDeviceManager.h"
#include "IAudioModulation.h"
#include "SoundControlBusProxy.h"
#include "SoundModulationProxy.h"
#include "SoundModulationValue.h"


// Forward Declarations
struct FSoundControlBusMixStage;
class USoundControlBusMix;


namespace AudioModulation
{
	// Forward Declarations
	class FAudioModulationSystem;

	using FBusMixId = uint32;
	extern const FBusMixId InvalidBusMixId;

	class FModulatorBusMixStageSettings : public TModulatorBase<FBusId>
	{
	public:
<<<<<<< HEAD
		FModulatorBusMixStageSettings(const FSoundControlBusMixStage& InStage, Audio::FDeviceId InDeviceId);
=======
		FModulatorBusMixStageSettings(const FSoundControlBusMixStage& InStage);
>>>>>>> 6bbb88c8

		FString Address;
		uint32 ParamClassId = INDEX_NONE;
		uint32 ParamId = INDEX_NONE;
		FSoundModulationMixValue Value;
		FControlBusSettings BusSettings;
	};

	class FModulatorBusMixSettings : public TModulatorBase<FBusMixId>
	{
	public:
<<<<<<< HEAD
		FModulatorBusMixSettings(const USoundControlBusMix& InBusMix, Audio::FDeviceId InDeviceId);
=======
		FModulatorBusMixSettings(const USoundControlBusMix& InBusMix);
		FModulatorBusMixSettings(FModulatorBusMixSettings&& InSettings);
>>>>>>> 6bbb88c8

		TArray<FModulatorBusMixStageSettings> Stages;
	};

	class FModulatorBusMixStageProxy : public TModulatorBase<FBusId>
	{
	public:

<<<<<<< HEAD
		FModulatorBusMixStageProxy(const FModulatorBusMixStageSettings& InSettings, FAudioModulationSystem& OutModSystem);
=======
		FModulatorBusMixStageProxy(FModulatorBusMixStageSettings&& InSettings, FAudioModulationSystem& OutModSystem);
>>>>>>> 6bbb88c8

		FString Address;
		uint32 ParamClassId = INDEX_NONE;
		uint32 ParamId = INDEX_NONE;
		FSoundModulationMixValue Value;
		FBusHandle BusHandle;
	};

	class FModulatorBusMixProxy : public TModulatorProxyRefType<FBusMixId, FModulatorBusMixProxy, FModulatorBusMixSettings>
	{
	public:
		enum class EStatus : uint8
		{
			Enabled,
			Stopping,
			Stopped
		};

<<<<<<< HEAD
		FModulatorBusMixProxy(const FModulatorBusMixSettings& InMix, FAudioModulationSystem& InModSystem);

		FModulatorBusMixProxy& operator =(const FModulatorBusMixSettings& InSettings);
=======
		FModulatorBusMixProxy(FModulatorBusMixSettings&& InMix, FAudioModulationSystem& InModSystem);

		FModulatorBusMixProxy& operator=(FModulatorBusMixSettings&& InSettings);
>>>>>>> 6bbb88c8

		EStatus GetStatus() const;

		// Resets stage map
		void Reset();

<<<<<<< HEAD
		void SetEnabled(const FModulatorBusMixSettings& InSettings);
=======
		void SetEnabled(FModulatorBusMixSettings&& InSettings);
>>>>>>> 6bbb88c8
		void SetMix(const TArray<FModulatorBusMixStageSettings>& InStages, float InFadeTime);
		void SetMixByFilter(const FString& InAddressFilter, uint32 InParamClassId, uint32 InParamId, float InValue, float InFadeTime);
		void SetStopping();

		void Update(const double Elapsed, FBusProxyMap& ProxyMap);

		using FStageMap = TMap<FBusId, FModulatorBusMixStageProxy>;
		FStageMap Stages;

	private:
		EStatus Status;
	};

	using FBusMixProxyMap = TMap<FBusMixId, FModulatorBusMixProxy>;
	using FBusMixHandle = TProxyHandle<FBusMixId, FModulatorBusMixProxy, FModulatorBusMixSettings>;
} // namespace AudioModulation<|MERGE_RESOLUTION|>--- conflicted
+++ resolved
@@ -24,11 +24,7 @@
 	class FModulatorBusMixStageSettings : public TModulatorBase<FBusId>
 	{
 	public:
-<<<<<<< HEAD
-		FModulatorBusMixStageSettings(const FSoundControlBusMixStage& InStage, Audio::FDeviceId InDeviceId);
-=======
 		FModulatorBusMixStageSettings(const FSoundControlBusMixStage& InStage);
->>>>>>> 6bbb88c8
 
 		FString Address;
 		uint32 ParamClassId = INDEX_NONE;
@@ -40,12 +36,8 @@
 	class FModulatorBusMixSettings : public TModulatorBase<FBusMixId>
 	{
 	public:
-<<<<<<< HEAD
-		FModulatorBusMixSettings(const USoundControlBusMix& InBusMix, Audio::FDeviceId InDeviceId);
-=======
 		FModulatorBusMixSettings(const USoundControlBusMix& InBusMix);
 		FModulatorBusMixSettings(FModulatorBusMixSettings&& InSettings);
->>>>>>> 6bbb88c8
 
 		TArray<FModulatorBusMixStageSettings> Stages;
 	};
@@ -54,11 +46,7 @@
 	{
 	public:
 
-<<<<<<< HEAD
-		FModulatorBusMixStageProxy(const FModulatorBusMixStageSettings& InSettings, FAudioModulationSystem& OutModSystem);
-=======
 		FModulatorBusMixStageProxy(FModulatorBusMixStageSettings&& InSettings, FAudioModulationSystem& OutModSystem);
->>>>>>> 6bbb88c8
 
 		FString Address;
 		uint32 ParamClassId = INDEX_NONE;
@@ -77,26 +65,16 @@
 			Stopped
 		};
 
-<<<<<<< HEAD
-		FModulatorBusMixProxy(const FModulatorBusMixSettings& InMix, FAudioModulationSystem& InModSystem);
-
-		FModulatorBusMixProxy& operator =(const FModulatorBusMixSettings& InSettings);
-=======
 		FModulatorBusMixProxy(FModulatorBusMixSettings&& InMix, FAudioModulationSystem& InModSystem);
 
 		FModulatorBusMixProxy& operator=(FModulatorBusMixSettings&& InSettings);
->>>>>>> 6bbb88c8
 
 		EStatus GetStatus() const;
 
 		// Resets stage map
 		void Reset();
 
-<<<<<<< HEAD
-		void SetEnabled(const FModulatorBusMixSettings& InSettings);
-=======
 		void SetEnabled(FModulatorBusMixSettings&& InSettings);
->>>>>>> 6bbb88c8
 		void SetMix(const TArray<FModulatorBusMixStageSettings>& InStages, float InFadeTime);
 		void SetMixByFilter(const FString& InAddressFilter, uint32 InParamClassId, uint32 InParamId, float InValue, float InFadeTime);
 		void SetStopping();
