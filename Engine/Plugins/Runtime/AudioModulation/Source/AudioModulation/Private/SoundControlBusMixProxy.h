// Copyright Epic Games, Inc. All Rights Reserved.
#pragma once

#include "AudioDeviceManager.h"
#include "IAudioModulation.h"
#include "SoundControlBusProxy.h"
#include "SoundModulationProxy.h"
#include "SoundModulationValue.h"


// Forward Declarations
struct FSoundControlBusMixStage;
class USoundControlBusMix;


namespace AudioModulation
{
	// Forward Declarations
	class FAudioModulationSystem;

	using FBusMixId = uint32;
	extern const FBusMixId InvalidBusMixId;

	class FModulatorBusMixStageSettings : public TModulatorBase<FBusId>
	{
	public:
		FModulatorBusMixStageSettings(const FSoundControlBusMixStage& InStage);

		FString Address;
		uint32 ParamClassId = INDEX_NONE;
		uint32 ParamId = INDEX_NONE;
		FSoundModulationMixValue Value;
		FControlBusSettings BusSettings;
	};

	class FModulatorBusMixSettings : public TModulatorBase<FBusMixId>
	{
	public:
		FModulatorBusMixSettings(const USoundControlBusMix& InBusMix);
		FModulatorBusMixSettings(FModulatorBusMixSettings&& InSettings);

		TArray<FModulatorBusMixStageSettings> Stages;
	};

	class FModulatorBusMixStageProxy : public TModulatorBase<FBusId>
	{
	public:

		FModulatorBusMixStageProxy(FModulatorBusMixStageSettings&& InSettings, FAudioModulationSystem& OutModSystem);

		FString Address;
		uint32 ParamClassId = INDEX_NONE;
		uint32 ParamId = INDEX_NONE;
		FSoundModulationMixValue Value;
		FBusHandle BusHandle;
	};

	class FModulatorBusMixProxy : public TModulatorProxyRefType<FBusMixId, FModulatorBusMixProxy, FModulatorBusMixSettings>
	{
	public:
		enum class EStatus : uint8
		{
			Enabled,
			Stopping,
			Stopped
		};

		FModulatorBusMixProxy(FModulatorBusMixSettings&& InMix, FAudioModulationSystem& InModSystem);

		FModulatorBusMixProxy& operator=(FModulatorBusMixSettings&& InSettings);

		EStatus GetStatus() const;

		// Resets stage map
		void Reset();

		void SetEnabled(FModulatorBusMixSettings&& InSettings);
<<<<<<< HEAD
		void SetMix(const TArray<FModulatorBusMixStageSettings>& InStages, float InFadeTime);
=======
		void SetMix(const TArray<FModulatorBusMixStageSettings>& InStages, float InFadeTime, const FString& BusMixName);
>>>>>>> 4af6daef
		void SetMixByFilter(const FString& InAddressFilter, uint32 InParamClassId, uint32 InParamId, float InValue, float InFadeTime);
		void SetStopping();

		void Update(const double Elapsed, FBusProxyMap& ProxyMap);

		using FStageMap = TMap<FBusId, FModulatorBusMixStageProxy>;
		FStageMap Stages;

	private:
		EStatus Status;
	};

	using FBusMixProxyMap = TMap<FBusMixId, FModulatorBusMixProxy>;
	using FBusMixHandle = TProxyHandle<FBusMixId, FModulatorBusMixProxy, FModulatorBusMixSettings>;
} // namespace AudioModulation<|MERGE_RESOLUTION|>--- conflicted
+++ resolved
@@ -75,11 +75,7 @@
 		void Reset();
 
 		void SetEnabled(FModulatorBusMixSettings&& InSettings);
-<<<<<<< HEAD
-		void SetMix(const TArray<FModulatorBusMixStageSettings>& InStages, float InFadeTime);
-=======
 		void SetMix(const TArray<FModulatorBusMixStageSettings>& InStages, float InFadeTime, const FString& BusMixName);
->>>>>>> 4af6daef
 		void SetMixByFilter(const FString& InAddressFilter, uint32 InParamClassId, uint32 InParamId, float InValue, float InFadeTime);
 		void SetStopping();
 
