// Copyright Epic Games, Inc. All Rights Reserved.
#pragma once

#include "Algo/Transform.h"
#include "AudioDeviceManager.h"
#include "IAudioModulation.h"
#include "SoundControlBusProxy.h"
#include "SoundModulationParameter.h"
#include "SoundModulationPatch.h"
#include "SoundModulationProxy.h"
#include "Templates/Function.h"


namespace AudioModulation
{
	// Forward Declarations
	class FAudioModulationSystem;

	using FPatchId = uint32;
	extern const FPatchId InvalidPatchId;

	struct FModulationInputSettings
	{
		FControlBusSettings BusSettings;
		FSoundModulationTransform Transform;
		uint8 bSampleAndHold : 1;

		FModulationInputSettings(const FSoundControlModulationInput& InInput)
			: BusSettings(InInput.GetBusChecked())
			, Transform(InInput.Transform)
			, bSampleAndHold(InInput.bSampleAndHold)
		{
		}

		FModulationInputSettings(FSoundControlModulationInput&& InInput)
			: BusSettings(InInput.GetBusChecked())
			, Transform(MoveTemp(InInput.Transform))
			, bSampleAndHold(InInput.bSampleAndHold)
		{
		}
	};

	/** Modulation input instance */
	class FModulationInputProxy
	{
	public:
		FModulationInputProxy() = default;
		FModulationInputProxy(FModulationInputSettings&& InSettings, FAudioModulationSystem& OutModSystem);

		FBusHandle BusHandle;

		FSoundModulationTransform Transform;
		bool bSampleAndHold = false;
	};

	/** Patch applied as the final stage of a modulation chain prior to output on the sound level (Always active, never removed) */
	struct FModulationOutputProxy
	{
		FModulationOutputProxy() = default;
		FModulationOutputProxy(float InDefaultValue, const Audio::FModulationMixFunction& InMixFunction);

		/** Whether patch has been initialized or not */
		bool bInitialized = false;

		/** Cached value of sample-and-hold input values */
		float SampleAndHoldValue = 1.0f;

		/** Function used to mix values together */
		Audio::FModulationMixFunction MixFunction;

		/** Default value if no inputs are provided */
		float DefaultValue = 1.0f;
	};

	struct FModulationPatchSettings : public TModulatorBase<FPatchId>, public Audio::IModulatorSettings
	{
		TArray<FModulationInputSettings> InputSettings;
		bool bBypass = true;

		Audio::FModulationParameter OutputParameter;

		FModulationPatchSettings() = default;
		FModulationPatchSettings(const FModulationPatchSettings& InPatchSettings) = default;

		FModulationPatchSettings(const USoundModulationPatch& InPatch)
			: TModulatorBase<FPatchId>(InPatch.GetName(), InPatch.GetUniqueID())
			, bBypass(InPatch.PatchSettings.bBypass)
			, OutputParameter(InPatch.GetOutputParameter())
		{
			for (const FSoundControlModulationInput& Input : InPatch.PatchSettings.Inputs)
			{
				if (Input.Bus)
				{
<<<<<<< HEAD
					InputSettings.Add(FModulationInputSettings(Input));
=======
					FModulationInputSettings NewInputSettings(Input);

					// Required to avoid referencing external UObject from settings on non-audio/game threads
					NewInputSettings.Transform.CacheCurve();

					InputSettings.Add(MoveTemp(NewInputSettings));
>>>>>>> d731a049
				}
			}
		}

		virtual TUniquePtr<IModulatorSettings> Clone() const override
		{
			return TUniquePtr<IModulatorSettings>(new FModulationPatchSettings(*this));
		}

		virtual Audio::FModulatorId GetModulatorId() const override
		{
			return static_cast<Audio::FModulatorId>(GetId());
		}

		virtual const Audio::FModulationParameter& GetOutputParameter() const override
		{
			return OutputParameter;
		}

		virtual Audio::FModulatorTypeId Register(Audio::FModulatorHandleId HandleId, IAudioModulationManager& InAudioModulation) const override;
	};

	class FModulationPatchProxy
	{
	public:
		FModulationPatchProxy() = default;
		FModulationPatchProxy(FModulationPatchSettings&& InSettings, FAudioModulationSystem& InModSystem);

		/** Whether or not the patch is bypassed (effectively just returning the default value) */
		bool IsBypassed() const;

		/** Returns the value of the patch */
		float GetValue() const;

		/** Updates the patch value */
		void Update();

	protected:
		void Init(FModulationPatchSettings&& InSettings, FAudioModulationSystem& InModSystem);

	private:
		/** Default value of patch */
		float DefaultValue = 1.0f;

		/** Current value of the patch */
		float Value = 1.0f;

		/** Optional modulation inputs */
		TArray<FModulationInputProxy> InputProxies;

		/** Final output modulation post input combination */
		FModulationOutputProxy OutputProxy;

		/** Bypasses the patch and doesn't update modulation value */
		bool bBypass = true;

		friend class FAudioModulationSystem;
	};

	class FModulationPatchRefProxy : public TModulatorProxyRefType<FPatchId, FModulationPatchRefProxy, FModulationPatchSettings>, public FModulationPatchProxy
	{
	public:
		FModulationPatchRefProxy();
		FModulationPatchRefProxy(FModulationPatchSettings&& InSettings, FAudioModulationSystem& OutModSystem);

		FModulationPatchRefProxy& operator=(FModulationPatchSettings&& InSettings);
	};

	using FPatchProxyMap = TMap<FPatchId, FModulationPatchRefProxy>;
	using FPatchHandle = TProxyHandle<FPatchId, FModulationPatchRefProxy, FModulationPatchSettings>;
} // namespace AudioModulation<|MERGE_RESOLUTION|>--- conflicted
+++ resolved
@@ -91,16 +91,12 @@
 			{
 				if (Input.Bus)
 				{
-<<<<<<< HEAD
-					InputSettings.Add(FModulationInputSettings(Input));
-=======
 					FModulationInputSettings NewInputSettings(Input);
 
 					// Required to avoid referencing external UObject from settings on non-audio/game threads
 					NewInputSettings.Transform.CacheCurve();
 
 					InputSettings.Add(MoveTemp(NewInputSettings));
->>>>>>> d731a049
 				}
 			}
 		}
