--- conflicted
+++ resolved
@@ -19,27 +19,16 @@
 
 	struct FModulationInputSettings
 	{
-<<<<<<< HEAD
-		const FControlBusSettings BusSettings;
-		const FSoundModulationTransform Transform;
-		const uint8 bSampleAndHold : 1;
-
-		FModulationInputSettings(const FSoundControlModulationInput& InInput, Audio::FDeviceId InDeviceId)
-			: BusSettings(InInput.GetBusChecked(), InDeviceId)
-=======
 		FControlBusSettings BusSettings;
 		FSoundModulationTransform Transform;
 		uint8 bSampleAndHold : 1;
 
 		FModulationInputSettings(const FSoundControlModulationInput& InInput)
 			: BusSettings(InInput.GetBusChecked())
->>>>>>> 6bbb88c8
 			, Transform(InInput.Transform)
 			, bSampleAndHold(InInput.bSampleAndHold)
 		{
 		}
-<<<<<<< HEAD
-=======
 
 		FModulationInputSettings(FSoundControlModulationInput&& InInput)
 			: BusSettings(InInput.GetBusChecked())
@@ -47,7 +36,6 @@
 			, bSampleAndHold(InInput.bSampleAndHold)
 		{
 		}
->>>>>>> 6bbb88c8
 	};
 
 	/** Modulation input instance */
@@ -55,11 +43,7 @@
 	{
 	public:
 		FModulationInputProxy() = default;
-<<<<<<< HEAD
-		FModulationInputProxy(const FModulationInputSettings& InSettings, FAudioModulationSystem& OutModSystem);
-=======
 		FModulationInputProxy(FModulationInputSettings&& InSettings, FAudioModulationSystem& OutModSystem);
->>>>>>> 6bbb88c8
 
 		FBusHandle BusHandle;
 
@@ -86,55 +70,6 @@
 		float DefaultValue = 1.0f;
 	};
 
-<<<<<<< HEAD
-	struct FModulationPatchSettings : public TModulatorBase<FPatchId>
-	{
-		float DefaultOutputValue = 1.0f;
-
-		TArray<FModulationInputSettings> InputSettings;
-		bool bBypass = true;
-
-		/** Function used to mix patch inputs together */
-		Audio::FModulationMixFunction MixFunction;
-
-		FModulationPatchSettings() = default;
-
-		FModulationPatchSettings(const FSoundControlModulationPatch& InPatch, Audio::FDeviceId InDeviceId)
-			: bBypass(InPatch.bBypass)
-		{
-			if (InPatch.OutputParameter)
-			{
-				DefaultOutputValue = InPatch.OutputParameter->Settings.ValueNormalized;
-				MixFunction = InPatch.OutputParameter->GetMixFunction();
-			}
-
-			for (const FSoundControlModulationInput& Input : InPatch.Inputs)
-			{
-				if (Input.GetBus())
-				{
-					InputSettings.Emplace(Input, InDeviceId);
-				}
-			}
-		}
-
-		FModulationPatchSettings(const USoundModulationPatch& InPatch, Audio::FDeviceId InDeviceId)
-			: TModulatorBase<FPatchId>(InPatch.GetName(), InPatch.GetUniqueID())
-			, bBypass(InPatch.PatchSettings.bBypass)
-		{
-			if (USoundModulationParameter* Parameter = InPatch.PatchSettings.OutputParameter)
-			{
-				MixFunction = Parameter->GetMixFunction();
-			}
-
-			for (const FSoundControlModulationInput& Input : InPatch.PatchSettings.Inputs)
-			{
-				if (Input.GetBus())
-				{
-					InputSettings.Emplace(Input, InDeviceId);
-				}
-			}
-		}
-=======
 	struct FModulationPatchSettings : public TModulatorBase<FPatchId>, public Audio::IModulatorSettings
 	{
 		TArray<FModulationInputSettings> InputSettings;
@@ -175,18 +110,13 @@
 		}
 
 		virtual Audio::FModulatorTypeId Register(Audio::FModulatorHandleId HandleId, IAudioModulationManager& InAudioModulation) const override;
->>>>>>> 6bbb88c8
 	};
 
 	class FModulationPatchProxy
 	{
 	public:
 		FModulationPatchProxy() = default;
-<<<<<<< HEAD
-		FModulationPatchProxy(const FModulationPatchSettings& InSettings, FAudioModulationSystem& InModSystem);
-=======
 		FModulationPatchProxy(FModulationPatchSettings&& InSettings, FAudioModulationSystem& InModSystem);
->>>>>>> 6bbb88c8
 
 		/** Whether or not the patch is bypassed (effectively just returning the default value) */
 		bool IsBypassed() const;
@@ -198,11 +128,7 @@
 		void Update();
 
 	protected:
-<<<<<<< HEAD
-		void Init(const FModulationPatchSettings& InSettings, FAudioModulationSystem& InModSystem);
-=======
 		void Init(FModulationPatchSettings&& InSettings, FAudioModulationSystem& InModSystem);
->>>>>>> 6bbb88c8
 
 	private:
 		/** Default value of patch */
@@ -223,15 +149,6 @@
 		friend class FAudioModulationSystem;
 	};
 
-<<<<<<< HEAD
-	class FModulationPatchRefProxy : public FModulationPatchProxy, public TModulatorProxyRefType<FPatchId, FModulationPatchRefProxy, FModulationPatchSettings>
-	{
-	public:
-		FModulationPatchRefProxy();
-		FModulationPatchRefProxy(const FModulationPatchSettings& InSettings, FAudioModulationSystem& OutModSystem);
-
-		FModulationPatchRefProxy& operator =(const FModulationPatchSettings& InSettings);
-=======
 	class FModulationPatchRefProxy : public TModulatorProxyRefType<FPatchId, FModulationPatchRefProxy, FModulationPatchSettings>, public FModulationPatchProxy
 	{
 	public:
@@ -239,7 +156,6 @@
 		FModulationPatchRefProxy(FModulationPatchSettings&& InSettings, FAudioModulationSystem& OutModSystem);
 
 		FModulationPatchRefProxy& operator=(FModulationPatchSettings&& InSettings);
->>>>>>> 6bbb88c8
 	};
 
 	using FPatchProxyMap = TMap<FPatchId, FModulationPatchRefProxy>;
