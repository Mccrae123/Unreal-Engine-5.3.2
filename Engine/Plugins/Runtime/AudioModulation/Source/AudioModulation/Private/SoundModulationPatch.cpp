--- conflicted
+++ resolved
@@ -241,11 +241,7 @@
 	{
 	}
 
-<<<<<<< HEAD
-	FModulationInputProxy::FModulationInputProxy(const FSoundModulationInputBase& Input, FReferencedProxies& OutRefProxies)
-=======
 	FModulationInputProxy::FModulationInputProxy(const FSoundModulationInputBase& Input, FReferencedProxies& OutRefProxies, FAudioModulationImpl& ModulationImpl)
->>>>>>> 90fae962
 		: Transform(Input.Transform)
 		, bSampleAndHold(Input.bSampleAndHold)
 	{
@@ -256,11 +252,7 @@
 			{
 				NewProxy.InitLFOs(*Bus, RefProxies->LFOs);
 			};
-<<<<<<< HEAD
-			BusHandle = FBusHandle::Create(*Bus, OutRefProxies.Buses, OnCreate);
-=======
 			BusHandle = FBusHandle::Create(*Bus, OutRefProxies.Buses, ModulationImpl, OnCreate);
->>>>>>> 90fae962
 		}
 	}
 
@@ -285,11 +277,7 @@
 	{
 	}
 
-<<<<<<< HEAD
-	FModulationPatchProxy::FModulationPatchProxy(const FSoundModulationPatchBase& Patch, FReferencedProxies& OutRefProxies)
-=======
 	FModulationPatchProxy::FModulationPatchProxy(const FSoundModulationPatchBase& Patch, FReferencedProxies& OutRefProxies, FAudioModulationImpl& InModulationImpl)
->>>>>>> 90fae962
 		: DefaultInputValue(Patch.DefaultInputValue)
 		, bBypass(Patch.bBypass)
 		, OutputProxy(*Patch.GetOutput())
@@ -297,11 +285,7 @@
 		TArray<const FSoundModulationInputBase*> Inputs = Patch.GetInputs();
 		for (const FSoundModulationInputBase* Input : Inputs)
 		{
-<<<<<<< HEAD
-			InputProxies.Emplace_GetRef(*Input, OutRefProxies);
-=======
 			InputProxies.Emplace_GetRef(*Input, OutRefProxies, InModulationImpl);
->>>>>>> 90fae962
 		}
 	}
 
@@ -322,26 +306,6 @@
 		Highpass.OutputProxy.Operator = ESoundModulatorOperator::Max;
 	}
 
-<<<<<<< HEAD
-	FModulationSettingsProxy::FModulationSettingsProxy(const USoundModulationSettings& Settings, FReferencedProxies& OutRefProxies)
-		: TModulatorProxyBase<uint32>(Settings.GetName(), Settings.GetUniqueID())
-		, Volume(Settings.Volume, OutRefProxies)
-		, Pitch(Settings.Pitch, OutRefProxies)
-		, Lowpass(Settings.Lowpass, OutRefProxies)
-		, Highpass(Settings.Highpass, OutRefProxies)
-	{
-		for (const FSoundControlModulationPatch& Patch : Settings.Controls)
-		{
-			Controls.Add(Patch.Control, FModulationPatchProxy(Patch, OutRefProxies));
-		}
-
-		for (const USoundControlBusMix* Mix : Settings.Mixes)
-		{
-			if (Mix)
-			{
-				Mixes.Add(FBusMixHandle::Create(*Mix, OutRefProxies.BusMixes));
-			}
-=======
 	FModulationSettingsProxy::FModulationSettingsProxy(const USoundModulationSettings& Settings, FReferencedProxies& OutRefProxies, FAudioModulationImpl& InModulationImpl)
 		: TModulatorProxyBase<uint32>(Settings.GetName(), Settings.GetUniqueID())
 		, Volume(Settings.Volume, OutRefProxies, InModulationImpl)
@@ -352,7 +316,6 @@
 		for (const FSoundControlModulationPatch& Patch : Settings.Controls)
 		{
 			Controls.Add(Patch.Control, FModulationPatchProxy(Patch, OutRefProxies, InModulationImpl));
->>>>>>> 90fae962
 		}
 	}
 } // namespace AudioModulation