--- conflicted
+++ resolved
@@ -78,8 +78,4 @@
 	}
 
 	Super::BeginDestroy();
-<<<<<<< HEAD
 }
-=======
-}
->>>>>>> d731a049
