--- conflicted
+++ resolved
@@ -51,12 +51,8 @@
 		return;
 	}
 
-<<<<<<< HEAD
-	if (FAudioDeviceHandle AudioDevice = World->GetAudioDevice())
-=======
 	FAudioDeviceHandle AudioDevice = World->GetAudioDevice();
 	if (AudioDevice.IsValid())
->>>>>>> 3aae9151
 	{
 		check(AudioDevice->IsModulationPluginEnabled());
 		if (IAudioModulation* ModulationInterface = AudioDevice->ModulationInterface.Get())
