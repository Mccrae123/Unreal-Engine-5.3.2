--- conflicted
+++ resolved
@@ -18,10 +18,7 @@
 namespace AudioModulation
 {
 	// Forward Declarations
-<<<<<<< HEAD
-=======
 	class FAudioModulationImpl;
->>>>>>> 90fae962
 	struct FReferencedProxies;
 
 	// Modulator Ids
@@ -66,80 +63,6 @@
 		{
 			check(IsValid());
 			check(ProxyMap);
-<<<<<<< HEAD
-
-			return ProxyMap->FindChecked(Id);
-		}
-
-		friend FORCEINLINE uint32 GetTypeHash(const TProxyHandle<IdType, ProxyType, ProxyUObjType>& InHandle)
-		{
-			return static_cast<uint32>(InHandle.Id);
-		}
-
-		TProxyHandle()
-			: Id(static_cast<IdType>(INDEX_NONE))
-			, ProxyMap(nullptr)
-		{
-		}
-
-		TProxyHandle(IdType InId, TMap<IdType, ProxyType>& InProxyMap)
-			: Id(InId)
-			, ProxyMap(&InProxyMap)
-		{
-		}
-
-		TProxyHandle(const TProxyHandle& InHandle)
-		{
-			Id = InHandle.Id;
-			ProxyMap = InHandle.ProxyMap;
-
-			if (IsValid())
-			{
-				ProxyType& Proxy = ProxyMap->FindChecked(Id);
-				Proxy.IncRef();
-			}
-		}
-
-		TProxyHandle(TProxyHandle&& InHandle)
-		{
-			Id = InHandle.Id;
-			ProxyMap = InHandle.ProxyMap;
-
-			InHandle.Id = static_cast<IdType>(INDEX_NONE);
-			InHandle.ProxyMap = nullptr;
-		}
-
-		~TProxyHandle()
-		{
-			if (ProxyMap)
-			{
-				if (ProxyType* Proxy = ProxyMap->Find(Id))
-				{
-					const uint32 RefCount = Proxy->DecRef();
-					if (RefCount == 0)
-					{
-						UE_LOG(LogAudioModulation, Verbose, TEXT("Proxy released: Id '%u'."), Id);
-						ProxyMap->Remove(Id);
-					}
-				}
-			}
-		}
-
-		/*
-		 * Creates a handle to a proxy modulation object tracked in the provided InProxyMap if it exists, otherwise returns invalid handle.
-		 */
-		static TProxyHandle<IdType, ProxyType, ProxyUObjType> Get(const ProxyUObjType& InObject, TMap<IdType, ProxyType>& InProxyMap)
-		{
-			const IdType ObjectId = static_cast<IdType>(InObject.GetUniqueID());
-			if (ProxyType* Proxy = InProxyMap.Find(ObjectId))
-			{
-				TProxyHandle<IdType, ProxyType, ProxyUObjType> NewHandle(ObjectId, InProxyMap);
-				Proxy->IncRef();
-
-				return NewHandle;
-			} 
-
-=======
 
 			return ProxyMap->FindChecked(Id);
 		}
@@ -218,27 +141,10 @@
 				return MoveTemp(NewHandle);
 			} 
 
->>>>>>> 90fae962
 			return TProxyHandle<IdType, ProxyType, ProxyUObjType>();
 		}
 
 		/*
-<<<<<<< HEAD
-		 * Creates a handle to a proxy modulation object tracked in the provided InProxyMap.  Creates new proxy if it doesn't exist.
-		 */
-		static TProxyHandle<IdType, ProxyType, ProxyUObjType> Create(const ProxyUObjType& InObject, TMap<IdType, ProxyType>& InProxyMap)
-		{
-			const IdType ObjectId = static_cast<IdType>(InObject.GetUniqueID());
-			TProxyHandle<IdType, ProxyType, ProxyUObjType> NewHandle(ObjectId, InProxyMap);
-
-			ProxyType* Proxy = InProxyMap.Find(NewHandle.Id);
-			if (!Proxy)
-			{
-				UE_LOG(LogAudioModulation, Verbose, TEXT("Proxy created: Id '%u' for object '%s'."), NewHandle.Id, *InObject.GetName());
-				Proxy = &InProxyMap.Add(NewHandle.Id, ProxyType(InObject));
-			}
-			Proxy->IncRef();
-=======
 		 * Creates a handle to a proxy modulation object tracked in the provided InProxyMap if it exists, otherwise returns invalid handle.
 		 */
 		static TProxyHandle<IdType, ProxyType, ProxyUObjType> Get(const ProxyUObjType& InObject, TMap<IdType, ProxyType>& InProxyMap)
@@ -261,26 +167,10 @@
 				InProxyMap.Add(ObjectId, ProxyType(InObject, InModulationImpl));
 				NewHandle = TProxyHandle<IdType, ProxyType, ProxyUObjType>(ObjectId, InProxyMap);
 			}
->>>>>>> 90fae962
 
 			return NewHandle;
 		}
 
-<<<<<<< HEAD
-		static TProxyHandle<IdType, ProxyType, ProxyUObjType> Create(const ProxyUObjType& InObject, TMap<IdType, ProxyType>& InProxyMap, TFunction<void(ProxyType&)> OnCreateProxy)
-		{
-			const IdType ObjectId = static_cast<IdType>(InObject.GetUniqueID());
-			TProxyHandle<IdType, ProxyType, ProxyUObjType> NewHandle(ObjectId, InProxyMap);
-
-			ProxyType* Proxy = InProxyMap.Find(NewHandle.Id);
-			if (!Proxy)
-			{
-				UE_LOG(LogAudioModulation, Verbose, TEXT("Proxy created: Id '%u' for object '%s'."), NewHandle.Id, *InObject.GetName());
-				Proxy = &InProxyMap.Add(NewHandle.Id, ProxyType(InObject));
-				OnCreateProxy(*Proxy);
-			}
-			Proxy->IncRef();
-=======
 		static TProxyHandle<IdType, ProxyType, ProxyUObjType> Create(const ProxyUObjType& InObject, TMap<IdType, ProxyType>& InProxyMap, FAudioModulationImpl& InModulationImpl, TFunction<void(ProxyType&)> OnCreateProxy)
 		{
 			const IdType ObjectId = static_cast<IdType>(InObject.GetUniqueID());
@@ -292,7 +182,6 @@
 				NewHandle = TProxyHandle<IdType, ProxyType, ProxyUObjType>(ObjectId, InProxyMap);
 				OnCreateProxy(NewHandle.FindProxy());
 			}
->>>>>>> 90fae962
 
 			return NewHandle;
 		}
@@ -304,23 +193,6 @@
 
 		FORCEINLINE TProxyHandle<IdType, ProxyType, ProxyUObjType>& operator =(const TProxyHandle<IdType, ProxyType, ProxyUObjType>& InHandle)
 		{
-<<<<<<< HEAD
-			if (InHandle.Id == Id)
-			{
-				check(ProxyMap == InHandle.ProxyMap);
-				return *this;
-			}
-
-			if (IsValid())
-			{
-				ProxyType& Proxy = ProxyMap->FindChecked(Id);
-				Proxy.DecRef();
-			}
-
-			Id = InHandle.Id;
-			ProxyMap = InHandle.ProxyMap;
-
-=======
 			// 1. If local proxy valid prior to move, cache to DecRef
 			ProxyType* ProxyToDecRef = nullptr;
 			if (IsValid())
@@ -333,38 +205,23 @@
 			ProxyMap = InHandle.ProxyMap;
 
 			// 3. IncRef new data
->>>>>>> 90fae962
 			if (IsValid())
 			{
 				ProxyType& Proxy = ProxyMap->FindChecked(Id);
 				Proxy.IncRef();
 			}
 
-<<<<<<< HEAD
-=======
 			// 4. DecRef post IncRef to avoid premature destruction if handling same proxy
 			if (ProxyToDecRef)
 			{
 				ProxyToDecRef->DecRef();
 			}
 
->>>>>>> 90fae962
 			return *this;
 		}
 
 		FORCEINLINE TProxyHandle<IdType, ProxyType, ProxyUObjType>& operator =(TProxyHandle<IdType, ProxyType, ProxyUObjType>&& InHandle)
 		{
-<<<<<<< HEAD
-			if (IsValid())
-			{
-				ProxyType& Proxy = ProxyMap->FindChecked(Id);
-				Proxy.DecRef();
-			}
-
-			Id = InHandle.Id;
-			ProxyMap = InHandle.ProxyMap;
-
-=======
 			// 1. If local proxy valid prior to move, cache to DecRef
 			ProxyType* ProxyToDecRef = nullptr;
 			if (IsValid())
@@ -395,7 +252,6 @@
 				ProxyType& Proxy = ProxyMap->FindChecked(InHandle.Id);
 				Proxy.DecRef();
 			}
->>>>>>> 90fae962
 			InHandle.Id = static_cast<IdType>(INDEX_NONE);
 			InHandle.ProxyMap = nullptr;
 
@@ -447,26 +303,6 @@
 		}
 	};
 
-<<<<<<< HEAD
-	struct FModulatorBusMixChannelProxy : public TModulatorProxyBase<FBusId>
-	{
-		FModulatorBusMixChannelProxy(const FSoundControlBusMixChannel& Channel);
-		FString Address;
-		uint32 ClassId;
-		FSoundModulationValue Value;
-	};
-
-	class FModulatorLFOProxy;
-
-	using FLFOProxyMap = TMap<FLFOId, FModulatorLFOProxy>;
-	using FLFOHandle = TProxyHandle<FLFOId, FModulatorLFOProxy, USoundBusModulatorLFO>;
-
-	template<typename IdType, typename ProxyType, typename ProxyUObjType>
-	class TModulatorProxyRefType : public TModulatorProxyBase<IdType>
-	{
-	protected:
-		uint32 RefCount;
-=======
 	class FModulatorLFOProxy;
 
 	using FLFOProxyMap = TMap<FLFOId, FModulatorLFOProxy>;
@@ -478,20 +314,11 @@
 	protected:
 		uint32 RefCount;
 		FAudioModulationImpl* ModulationImpl;
->>>>>>> 90fae962
 
 	public:
 		TModulatorProxyRefType()
 			: TModulatorProxyBase<IdType>()
 			, RefCount(0)
-<<<<<<< HEAD
-		{
-		}
-
-		TModulatorProxyRefType(const FString& InName, const uint32 InId)
-			: TModulatorProxyBase<IdType>(InName, InId)
-			, RefCount(0)
-=======
 			, ModulationImpl(nullptr)
 		{
 		}
@@ -500,46 +327,27 @@
 			: TModulatorProxyBase<IdType>(InName, InId)
 			, RefCount(0)
 			, ModulationImpl(&InModulationImpl)
->>>>>>> 90fae962
 		{
 		}
 
 		TModulatorProxyRefType(const TModulatorProxyRefType& InProxyRef)
 			: TModulatorProxyBase<IdType>(InProxyRef.GetName(), InProxyRef.GetId())
 			, RefCount(InProxyRef.RefCount)
-<<<<<<< HEAD
-=======
 			, ModulationImpl(InProxyRef.ModulationImpl)
->>>>>>> 90fae962
 		{
 		}
 
 		TModulatorProxyRefType(TModulatorProxyRefType&& InProxyRef)
 			: TModulatorProxyBase<IdType>(InProxyRef.GetName(), InProxyRef.GetId())
 			, RefCount(InProxyRef.RefCount)
-<<<<<<< HEAD
-		{
-			InProxyRef.RefCount = 0;
-=======
 			, ModulationImpl(InProxyRef.ModulationImpl)
 		{
 			InProxyRef.RefCount = 0;
 			InProxyRef.ModulationImpl = nullptr;
->>>>>>> 90fae962
 		}
 
 		TModulatorProxyRefType& operator=(const TModulatorProxyRefType& InOther)
 		{
-<<<<<<< HEAD
-			RefCount = 0;
-			return *this;
-		}
-
-		TModulatorProxyRefType& operator=(const TModulatorProxyRefType&& InOther)
-		{
-			RefCount = InOther.RefCount;
-			InOther.RefCount = 0;
-=======
 			RefCount = InOther.RefCount;
 			ModulationImpl = InOther.ModulationImpl;
 			return *this;
@@ -553,7 +361,6 @@
 			InOther.RefCount = 0;
 			InOther.ModulationImpl = nullptr;
 
->>>>>>> 90fae962
 			return *this;
 		}
 
@@ -647,8 +454,6 @@
 	using FBusProxyMap = TMap<FBusId, FControlBusProxy>;
 	using FBusHandle = TProxyHandle<FBusId, FControlBusProxy, USoundControlBusBase>;
 
-<<<<<<< HEAD
-=======
 	struct FModulatorBusMixChannelProxy : public TModulatorProxyBase<FBusId>
 	{
 		FModulatorBusMixChannelProxy(const FSoundControlBusMixChannel& Channel, FAudioModulationImpl& ModulationImpl);
@@ -658,7 +463,6 @@
 		FBusHandle BusHandle;
 	};
 
->>>>>>> 90fae962
 	class FModulatorBusMixProxy : public TModulatorProxyRefType<FBusMixId, FModulatorBusMixProxy, USoundControlBusMix>
 	{
 	public:
@@ -669,13 +473,6 @@
 			Stopped
 		};
 
-<<<<<<< HEAD
-		FModulatorBusMixProxy(const USoundControlBusMix& Mix);
-
-		FModulatorBusMixProxy& operator =(const USoundControlBusMix& InBusMix);
-
-		bool CanDestroy() const;
-=======
 		FModulatorBusMixProxy(const USoundControlBusMix& InMix, FAudioModulationImpl& InModulationImpl);
 
 		FModulatorBusMixProxy& operator =(const USoundControlBusMix& InBusMix);
@@ -684,7 +481,6 @@
 
 		// Resets channel map
 		void Reset();
->>>>>>> 90fae962
 
 		void SetEnabled(const USoundControlBusMix& InBusMix);
 		void SetMix(const TArray<FSoundControlBusMixChannel>& InChannels);
@@ -697,12 +493,7 @@
 		FChannelMap Channels;
 
 	private:
-<<<<<<< HEAD
-		void Init(const USoundControlBusMix& InBusMix);
-		BusMixStatus Status;
-=======
 		EStatus Status;
->>>>>>> 90fae962
 	};
 
 	using FBusMixProxyMap = TMap<FBusMixId, FModulatorBusMixProxy>;
@@ -712,11 +503,7 @@
 	struct FModulationInputProxy
 	{
 		FModulationInputProxy();
-<<<<<<< HEAD
-		FModulationInputProxy(const FSoundModulationInputBase& Patch, FReferencedProxies& OutRefProxies);
-=======
 		FModulationInputProxy(const FSoundModulationInputBase& Patch, FReferencedProxies& OutRefProxies, FAudioModulationImpl& ModulationImpl);
->>>>>>> 90fae962
 
 		FBusHandle BusHandle;
 		FSoundModulationInputTransform Transform;
@@ -745,11 +532,7 @@
 	struct FModulationPatchProxy
 	{
 		FModulationPatchProxy();
-<<<<<<< HEAD
-		FModulationPatchProxy(const FSoundModulationPatchBase& Patch, FReferencedProxies& OutRefProxies);
-=======
 		FModulationPatchProxy(const FSoundModulationPatchBase& Patch, FReferencedProxies& OutRefProxies, FAudioModulationImpl& InModulationImpl);
->>>>>>> 90fae962
 
 		/** Default value of patch (Value mixed when inputs are provided or not, regardless of active state)*/
 		float DefaultInputValue;
@@ -767,11 +550,7 @@
 	struct FModulationSettingsProxy : public TModulatorProxyBase<uint32>
 	{
 		FModulationSettingsProxy();
-<<<<<<< HEAD
-		FModulationSettingsProxy(const USoundModulationSettings& Settings, FReferencedProxies& OutRefProxies);
-=======
 		FModulationSettingsProxy(const USoundModulationSettings& Settings, FReferencedProxies& OutRefProxies, FAudioModulationImpl& InModulationImpl);
->>>>>>> 90fae962
 
 		FModulationPatchProxy Volume;
 		FModulationPatchProxy Pitch;
@@ -781,12 +560,6 @@
 		TMap<FName, FModulationPatchProxy> Controls;
 	};
 
-<<<<<<< HEAD
-		TArray<FBusMixHandle> Mixes;
-	};
-
-=======
->>>>>>> 90fae962
 	struct FReferencedProxies
 	{
 		FBusMixProxyMap BusMixes;
