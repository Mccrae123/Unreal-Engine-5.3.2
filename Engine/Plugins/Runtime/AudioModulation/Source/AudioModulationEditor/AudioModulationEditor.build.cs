// Copyright Epic Games, Inc. All Rights Reserved.

using UnrealBuildTool;

public class AudioModulationEditor : ModuleRules
{
	public AudioModulationEditor(ReadOnlyTargetRules Target) : base(Target)
	{
		PrivateDependencyModuleNames.AddRange(
			new string[] {
				"Core",
				"CoreUObject",
				"Engine",
<<<<<<< HEAD
=======
				"EditorFramework",
>>>>>>> 6bbb88c8
				"GameProjectGeneration",
				"UnrealEd",
				"PropertyEditor",
				"SequenceRecorder",
				"Slate",
				"SlateCore",
				"InputCore",
				"EditorStyle",
				"AudioEditor",
				"AudioExtensions",
				"AudioModulation",
				"CurveEditor",
				"EditorWidgets",
				"ToolWidgets",
			}
		);

		PrivateIncludePaths.AddRange(
			new string[] {
				"AudioModulationEditor/Private",
				"AudioModulation/Private"
			}
		);
	}
}<|MERGE_RESOLUTION|>--- conflicted
+++ resolved
@@ -11,10 +11,7 @@
 				"Core",
 				"CoreUObject",
 				"Engine",
-<<<<<<< HEAD
-=======
 				"EditorFramework",
->>>>>>> 6bbb88c8
 				"GameProjectGeneration",
 				"UnrealEd",
 				"PropertyEditor",
