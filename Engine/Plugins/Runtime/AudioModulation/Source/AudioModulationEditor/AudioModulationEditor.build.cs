--- conflicted
+++ resolved
@@ -32,11 +32,8 @@
 				"CurveEditor",
 				"EditorWidgets",
 				"ToolWidgets",
-<<<<<<< HEAD
-=======
 				"WaveTable",
 				"WaveTableEditor"
->>>>>>> d731a049
 			}
 		);
 
