--- conflicted
+++ resolved
@@ -133,10 +133,7 @@
 	// All parameters are required to always be loaded in editor to enable them to be referenced via object
 	// metadata and custom layouts, even if they are not referenced by runtime uobjects/systems directly
 	IAssetRegistry& AssetRegistry = FModuleManager::LoadModuleChecked<FAssetRegistryModule>("AssetRegistry").Get();
-<<<<<<< HEAD
-=======
 	/*
->>>>>>> 4af6daef
 	AssetRegistry.OnAssetAdded().AddLambda([](const FAssetData& InAssetData)
 	{
 		UClass* AssetDataClass = InAssetData.GetClass();
