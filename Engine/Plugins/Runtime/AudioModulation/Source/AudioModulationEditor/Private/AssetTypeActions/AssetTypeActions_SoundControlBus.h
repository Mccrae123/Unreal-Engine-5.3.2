--- conflicted
+++ resolved
@@ -11,11 +11,7 @@
 public:
 	// IAssetTypeActions Implementation
 	virtual FText GetName() const override { return NSLOCTEXT("AssetTypeActions", "AssetTypeActions_SoundVolumeControlBus", "Control Bus (Volume)"); }
-<<<<<<< HEAD
-	virtual FColor GetTypeColor() const override { return FAudioModulationStyle::GetVolumeBusColor(); }
-=======
 	virtual FColor GetTypeColor() const override { return UAudioModulationStyle::GetVolumeBusColor(); }
->>>>>>> 90fae962
 	virtual UClass* GetSupportedClass() const override;
 	virtual uint32 GetCategories() override { return EAssetTypeCategories::Sounds; }
 
@@ -27,11 +23,7 @@
 public:
 	// IAssetTypeActions Implementation
 	virtual FText GetName() const override { return NSLOCTEXT("AssetTypeActions", "AssetTypeActions_SoundPitchControlBus", "Control Bus (Pitch)"); }
-<<<<<<< HEAD
-	virtual FColor GetTypeColor() const override { return FAudioModulationStyle::GetPitchBusColor(); }
-=======
 	virtual FColor GetTypeColor() const override { return UAudioModulationStyle::GetPitchBusColor(); }
->>>>>>> 90fae962
 	virtual UClass* GetSupportedClass() const override;
 	virtual uint32 GetCategories() override { return EAssetTypeCategories::Sounds; }
 
@@ -43,11 +35,7 @@
 public:
 	// IAssetTypeActions Implementation
 	virtual FText GetName() const override { return NSLOCTEXT("AssetTypeActions", "AssetTypeActions_SoundLPFControlBus", "Control Bus (LPF)"); }
-<<<<<<< HEAD
-	virtual FColor GetTypeColor() const override { return FAudioModulationStyle::GetLPFBusColor(); }
-=======
 	virtual FColor GetTypeColor() const override { return UAudioModulationStyle::GetLPFBusColor(); }
->>>>>>> 90fae962
 	virtual UClass* GetSupportedClass() const override;
 	virtual uint32 GetCategories() override { return EAssetTypeCategories::Sounds; }
 
@@ -59,11 +47,7 @@
 public:
 	// IAssetTypeActions Implementation
 	virtual FText GetName() const override { return NSLOCTEXT("AssetTypeActions", "AssetTypeActions_SoundHPFControlBus", "Control Bus (HPF)"); }
-<<<<<<< HEAD
-	virtual FColor GetTypeColor() const override { return FAudioModulationStyle::GetHPFBusColor(); }
-=======
 	virtual FColor GetTypeColor() const override { return UAudioModulationStyle::GetHPFBusColor(); }
->>>>>>> 90fae962
 	virtual UClass* GetSupportedClass() const override;
 	virtual uint32 GetCategories() override { return EAssetTypeCategories::Sounds; }
 
@@ -75,11 +59,7 @@
 public:
 	// IAssetTypeActions Implementation
 	virtual FText GetName() const override { return NSLOCTEXT("AssetTypeActions", "AssetTypeActions_SoundControlBus", "Control Bus"); }
-<<<<<<< HEAD
-	virtual FColor GetTypeColor() const override { return FAudioModulationStyle::GetControlBusColor(); }
-=======
 	virtual FColor GetTypeColor() const override { return UAudioModulationStyle::GetControlBusColor(); }
->>>>>>> 90fae962
 	virtual UClass* GetSupportedClass() const override;
 	virtual uint32 GetCategories() override { return EAssetTypeCategories::Sounds; }
 
