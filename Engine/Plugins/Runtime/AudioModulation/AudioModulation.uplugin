{
	"FileVersion": 3,
	"Version": 1,
	"VersionName": "2.0",
	"FriendlyName": "Audio Modulation",
	"Description": "Default implementation of Audio Modulation in the Unreal Audio Engine.",
	"Category": "Audio",
	"CreatedBy": "Epic Games, Inc.",
	"CreatedByURL": "http://epicgames.com",
	"DocsURL": "",
	"MarketplaceURL": "",
	"SupportURL": "",
	"EnabledByDefault": false,
	"CanContainContent": true,
	"IsBetaVersion": false,
	"IsExperimentalVersion": false,
	"Installed": false,
	"Modules": [
		{
			"Name": "AudioModulation",
			"Type": "Runtime",
			"LoadingPhase": "PreDefault"
		},
		{
			"Name": "AudioModulationEditor",
			"Type": "Editor",
			"LoadingPhase": "PostEngineInit"
		}
	],
	"Plugins": [
		{
			"Name": "MetaSound",
			"Enabled": true
		},
<<<<<<< HEAD
=======
		{
			"Name": "WaveTable",
			"Enabled": true
		}
>>>>>>> d731a049
	]	
}<|MERGE_RESOLUTION|>--- conflicted
+++ resolved
@@ -32,12 +32,9 @@
 			"Name": "MetaSound",
 			"Enabled": true
 		},
-<<<<<<< HEAD
-=======
 		{
 			"Name": "WaveTable",
 			"Enabled": true
 		}
->>>>>>> d731a049
 	]	
 }