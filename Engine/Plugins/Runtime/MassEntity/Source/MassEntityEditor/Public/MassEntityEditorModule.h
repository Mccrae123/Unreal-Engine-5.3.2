--- conflicted
+++ resolved
@@ -24,12 +24,6 @@
 	virtual void StartupModule() override;
 	virtual void ShutdownModule() override;
 
-<<<<<<< HEAD
-	/** Creates an instance of Mass editor. Only virtual so that it can be called across the DLL boundary. */
-	virtual TSharedRef<IMassEntityEditor> CreateMassEntityEditor(const EToolkitMode::Type Mode, const TSharedPtr< class IToolkitHost >& InitToolkitHost, UMassSchematic* MassSchematic);
-
-=======
->>>>>>> d731a049
 	virtual TSharedPtr<FExtensibilityManager> GetMenuExtensibilityManager() override { return MenuExtensibilityManager; }
 	virtual TSharedPtr<FExtensibilityManager> GetToolBarExtensibilityManager() override { return ToolBarExtensibilityManager; }
 
