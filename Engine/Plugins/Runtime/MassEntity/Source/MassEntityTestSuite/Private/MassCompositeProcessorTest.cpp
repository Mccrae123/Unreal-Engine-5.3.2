--- conflicted
+++ resolved
@@ -47,13 +47,8 @@
 			TArray<UMassProcessor*> Processors;
 			for (int i = 0; i < 3; ++i)
 			{
-<<<<<<< HEAD
-				UMassTestProcessorBase* Processor = NewObject<UMassTestProcessorBase>(EntitySubsystem);
-				Processor->ExecutionFunction = [Processor, &Result, i](UMassEntitySubsystem& InEntitySubsystem, FMassExecutionContext& Context) {
-=======
 				UMassTestProcessorBase* Processor = NewObject<UMassTestProcessorBase>();
 				Processor->ExecutionFunction = [Processor, &Result, i](FMassEntityManager& InEntitySubsystem, FMassExecutionContext& Context) {
->>>>>>> d731a049
 						check(Processor);
 						Result += (int)FMath::Pow(10.f, float(i));
 					};
