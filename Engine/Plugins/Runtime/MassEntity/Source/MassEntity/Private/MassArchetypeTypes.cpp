--- conflicted
+++ resolved
@@ -15,33 +15,18 @@
 }
 
 //////////////////////////////////////////////////////////////////////
-<<<<<<< HEAD
-// FMassArchetypeSubChunks 
-
-FMassArchetypeSubChunks::FMassArchetypeSubChunks(const FMassArchetypeHandle& InArchetype, TConstArrayView<FMassEntityHandle> InEntities, EDuplicatesHandling DuplicatesHandling)
-	: Archetype(InArchetype)
-{
-	check(InArchetype.IsValid());
-
-=======
 // FMassArchetypeEntityCollection 
 
 FMassArchetypeEntityCollection::FMassArchetypeEntityCollection(const FMassArchetypeHandle& InArchetype, TConstArrayView<FMassEntityHandle> InEntities, EDuplicatesHandling DuplicatesHandling)
 	: Archetype(InArchetype)
 {
->>>>>>> d731a049
 	if (InEntities.Num() <= 0)
 	{
 		return;
 	}
 
-<<<<<<< HEAD
-	const FMassArchetypeData& ArchetypeData = *InArchetype.DataPtr.Get();
-	const int32 NumEntitiesPerChunk = ArchetypeData.GetNumEntitiesPerChunk();
-=======
 	const FMassArchetypeData* ArchetypeData = FMassArchetypeHelper::ArchetypeDataFromHandle(InArchetype);
 	const int32 NumEntitiesPerChunk = ArchetypeData ? ArchetypeData->GetNumEntitiesPerChunk() : MAX_int32;
->>>>>>> d731a049
 
 	// InEntities has a real chance of not being sorted by AbsoluteIndex. We gotta fix that to optimize how we process the data 
 	TArray<int32> TrueIndices;
@@ -105,13 +90,6 @@
 		}
 	}
 
-<<<<<<< HEAD
-	// the following block of code is splitting up sorted AbsoluteIndices into 
-	// continuous chunks
-	int32 ChunkEnd = INDEX_NONE;
-	FSubChunkInfo DummyChunk;
-	FSubChunkInfo* SubChunkPtr = &DummyChunk;
-=======
 	BuildEntityRanges(MakeStridedView<const int32>(TrueIndices));
 }
 
@@ -127,7 +105,6 @@
 	int32 ChunkEnd = INDEX_NONE;
 	FArchetypeEntityRange DummyChunk;
 	FArchetypeEntityRange* SubChunkPtr = &DummyChunk;
->>>>>>> d731a049
 	int32 SubchunkLen = 0;
 	int32 PrevAbsoluteIndex = INDEX_NONE;
 	for (const int32 Index : TrueIndices)
@@ -142,11 +119,7 @@
 			SubchunkLen = 0;
 			// new subchunk
 			const int32 SubchunkStart = Index % NumEntitiesPerChunk;
-<<<<<<< HEAD
-			SubChunkPtr = &SubChunks.Add_GetRef(FSubChunkInfo(ChunkIndex, SubchunkStart));
-=======
 			SubChunkPtr = &Ranges.Add_GetRef(FArchetypeEntityRange(ChunkIndex, SubchunkStart));
->>>>>>> d731a049
 		}
 		++SubchunkLen;
 		PrevAbsoluteIndex = Index;
@@ -155,9 +128,6 @@
 	SubChunkPtr->Length = SubchunkLen;
 }
 
-<<<<<<< HEAD
-FMassArchetypeSubChunks::FMassArchetypeSubChunks(FMassArchetypeHandle& InArchetypeHandle)
-=======
 FMassArchetypeEntityCollection::FMassArchetypeEntityCollection(const FMassArchetypeHandle& InArchetypeHandle, const EInitializationType Initialization)
 	: Archetype(InArchetypeHandle)
 {
@@ -179,7 +149,6 @@
 }
 
 void FMassArchetypeEntityCollection::GatherChunksFromArchetype()
->>>>>>> d731a049
 {
 	if (const FMassArchetypeData* ArchetypePtr = FMassArchetypeHelper::ArchetypeDataFromHandle(Archetype))
 	{
@@ -192,11 +161,7 @@
 	}
 }
 
-<<<<<<< HEAD
-FMassArchetypeSubChunks::FMassArchetypeSubChunks(TSharedPtr<FMassArchetypeData>& InArchetype)
-=======
 bool FMassArchetypeEntityCollection::IsSame(const FMassArchetypeEntityCollection& Other) const
->>>>>>> d731a049
 {
 	if (Archetype != Other.Archetype || Ranges.Num() != Other.Ranges.Num())
 	{
@@ -213,16 +178,12 @@
 	return true;
 }
 
-<<<<<<< HEAD
-void FMassArchetypeSubChunks::GatherChunksFromArchetype(TSharedPtr<FMassArchetypeData>& InArchetype)
-=======
 //////////////////////////////////////////////////////////////////////
 // FMassArchetypeEntityCollectionWithPayload
 
 void FMassArchetypeEntityCollectionWithPayload::CreateEntityRangesWithPayload(const FMassEntityManager& EntityManager, const TConstArrayView<FMassEntityHandle> Entities
 	, const FMassArchetypeEntityCollection::EDuplicatesHandling DuplicatesHandling, FMassGenericPayloadView Payload
 	, TArray<FMassArchetypeEntityCollectionWithPayload>& OutEntityCollections)
->>>>>>> d731a049
 {
 	TRACE_CPUPROFILER_EVENT_SCOPE_STR("Mass_CreateEntityRangesWithPayload");
 
@@ -263,31 +224,6 @@
 	};
 	TArray<FArchetypeInfo> Archetypes;
 
-<<<<<<< HEAD
-	const int32 ChunkCount = InArchetype->GetChunkCount();
-	SubChunks.Reset(ChunkCount);
-	for (int32 i = 0; i < ChunkCount; ++i)
-	{
-		SubChunks.Add(FSubChunkInfo(i));
-	}
-}
-
-bool FMassArchetypeSubChunks::IsSame(const FMassArchetypeSubChunks& Other) const
-{
-	if (Archetype != Other.Archetype || SubChunks.Num() != Other.SubChunks.Num())
-	{
-		return false;
-	}
-
-	for (int i = 0; i < SubChunks.Num(); ++i)
-	{
-		if (SubChunks[i] != Other.SubChunks[i])
-		{
-			return false;
-		}
-	}
-	return true;
-=======
 	for (int32 i = 0; i < Entities.Num(); ++i)
 	{
 		const FMassEntityHandle& Entity = Entities[i];
@@ -338,5 +274,4 @@
 	, PayloadSlice(InPayloadSlice)
 {
 	Entities.BuildEntityRanges(TrueIndices);
->>>>>>> d731a049
 }