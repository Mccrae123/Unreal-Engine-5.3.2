--- conflicted
+++ resolved
@@ -14,10 +14,6 @@
 //----------------------------------------------------------------------//
 //  FMassProcessingContext
 //----------------------------------------------------------------------//
-<<<<<<< HEAD
-FMassProcessingContext::FMassProcessingContext(UMassEntitySubsystem& InEntitySubsystem, const float InDeltaSeconds)
-	: EntitySubsystem(&InEntitySubsystem), DeltaSeconds(InDeltaSeconds)
-=======
 FMassProcessingContext::FMassProcessingContext(FMassEntityManager& InEntityManager, const float InDeltaSeconds)
 	: EntityManager(InEntityManager.AsShared()), DeltaSeconds(InDeltaSeconds)
 {
@@ -26,7 +22,6 @@
 
 FMassProcessingContext::FMassProcessingContext(TSharedPtr<FMassEntityManager>& InEntityManager, const float InDeltaSeconds)
 	: EntityManager(InEntityManager), DeltaSeconds(InDeltaSeconds)
->>>>>>> d731a049
 {
 
 }
@@ -35,21 +30,12 @@
 {
 	if (CommandBuffer && CommandBuffer.IsUnique() && CommandBuffer->HasPendingCommands())
 	{
-<<<<<<< HEAD
-		UE_CLOG(EntitySubsystem == nullptr, LogMass, Error, TEXT("Unable to auto-flush FMassProcessingContext\'s commands due to missing EntitySubsystem"));
-		if (ensure(EntitySubsystem))
-		{
-			UE_VLOG(EntitySubsystem, LogMass, Log, TEXT("Auto-flushing command buffer as part of FMassProcessingContext destruction"));
-			checkf(CommandBuffer->IsFlushing() == false, TEXT("A totally unexpected scenario."));
-			EntitySubsystem->FlushCommands(CommandBuffer);
-=======
 		UE_CLOG(!EntityManager, LogMass, Error, TEXT("Unable to auto-flush FMassProcessingContext\'s commands due to missing EntityManager"));
 		if (ensure(EntityManager))
 		{
 			UE_VLOG(EntityManager->GetOwner(), LogMass, Log, TEXT("Auto-flushing command buffer as part of FMassProcessingContext destruction"));
 			checkf(CommandBuffer->IsFlushing() == false, TEXT("A totally unexpected scenario."));
 			EntityManager->FlushCommands(CommandBuffer);
->>>>>>> d731a049
 		}
 	}
 }
@@ -79,30 +65,6 @@
 	Processors = InProcessors;
 }
 
-<<<<<<< HEAD
-void FMassRuntimePipeline::InitializeFromSchematics(TConstArrayView<TSoftObjectPtr<UMassSchematic>> Schematics, UObject& InOwner)
-{
-	Reset();
-	
-	// @todo we'll sometimes end up with duplicated MassProcessors in the resulting array. We need to come up with a consistent policy for handling that 
-	for (const TSoftObjectPtr<UMassSchematic>& Schematic : Schematics)
-	{
-		UMassSchematic* SchematicInstance = Schematic.LoadSynchronous();
-		if (SchematicInstance)
-		{
-			AppendOrOverrideRuntimeProcessorCopies(SchematicInstance->GetProcessors(), InOwner);
-		}
-		else
-		{
-			UE_LOG(LogMass, Error, TEXT("Unable to resolve MassSchematic %s while creating FMassRuntimePipeline"), *Schematic.GetLongPackageName());
-		}
-	}
-
-	Initialize(InOwner);
-}
-
-=======
->>>>>>> d731a049
 void FMassRuntimePipeline::CreateFromArray(TConstArrayView<const UMassProcessor*> InProcessors, UObject& InOwner)
 {
 	Reset();
