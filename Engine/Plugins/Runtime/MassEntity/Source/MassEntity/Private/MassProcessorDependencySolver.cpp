// Copyright Epic Games, Inc. All Rights Reserved.

#include "MassProcessorDependencySolver.h"
#include "MassProcessingTypes.h"
#include "MassProcessor.h"
#include "Logging/MessageLog.h"
#include "HAL/FileManager.h"
#include "Misc/Paths.h"
#include "Engine/World.h"

#define LOCTEXT_NAMESPACE "Mass"

namespace UE::Mass::Private
{
	FString NameViewToString(TConstArrayView<FName> View)
	{
		if (View.Num() == 0)
		{
			return TEXT("[]");
		}
		FString ReturnVal = FString::Printf(TEXT("[%s"), *View[0].ToString());
		for (int i = 1; i < View.Num(); ++i)
		{
			ReturnVal += FString::Printf(TEXT(", %s"), *View[i].ToString());
		}
		return ReturnVal + TEXT("]");
	}
}

//----------------------------------------------------------------------//
//  FMassExecutionRequirements
//----------------------------------------------------------------------//
void FMassExecutionRequirements::Append(const FMassExecutionRequirements& Other)
{
	for (int i = 0; i < EMassAccessOperation::MAX; ++i)
	{
		Fragments[i] += Other.Fragments[i];
		ChunkFragments[i] += Other.ChunkFragments[i];
		SharedFragments[i] += Other.SharedFragments[i];
		RequiredSubsystems[i] += Other.RequiredSubsystems[i];
	}
	RequiredAllTags += Other.RequiredAllTags;
	RequiredAnyTags += Other.RequiredAnyTags;
	RequiredNoneTags += Other.RequiredNoneTags;

	// signal that it requires recalculation;
	ResourcesUsedCount = INDEX_NONE;
}

void FMassExecutionRequirements::CountResourcesUsed()
{
	ResourcesUsedCount = 0;

	for (int i = 0; i < EMassAccessOperation::MAX; ++i)
	{
		ResourcesUsedCount += Fragments[i].CountStoredTypes();
		ResourcesUsedCount += ChunkFragments[i].CountStoredTypes();
		ResourcesUsedCount += SharedFragments[i].CountStoredTypes();
		ResourcesUsedCount += RequiredSubsystems[i].CountStoredTypes();
	}
}

int32 FMassExecutionRequirements::GetTotalBitsUsedCount()
{
	CountResourcesUsed();

	return ResourcesUsedCount + RequiredAllTags.CountStoredTypes()
		+ RequiredAnyTags.CountStoredTypes() + RequiredNoneTags.CountStoredTypes();
}

bool FMassExecutionRequirements::IsEmpty() const
{
	return Fragments.IsEmpty() && ChunkFragments.IsEmpty() 
		&& SharedFragments.IsEmpty() && RequiredSubsystems.IsEmpty()
		&& RequiredAllTags.IsEmpty() && RequiredAnyTags.IsEmpty() && RequiredNoneTags.IsEmpty();
}

//----------------------------------------------------------------------//
//  FProcessorDependencySolver::FResourceUsage
//----------------------------------------------------------------------//
FProcessorDependencySolver::FResourceUsage::FResourceUsage()
{
	for (int i = 0; i < EMassAccessOperation::MAX; ++i)
	{
		FragmentsAccess[i].Access.AddZeroed(FMassFragmentBitSet::GetMaxNum());
		ChunkFragmentsAccess[i].Access.AddZeroed(FMassChunkFragmentBitSet::GetMaxNum());
		SharedFragmentsAccess[i].Access.AddZeroed(FMassSharedFragmentBitSet::GetMaxNum());
		RequiredSubsystemsAccess[i].Access.AddZeroed(FMassExternalSubsystemBitSet::GetMaxNum());
	}
}

template<typename TBitSet>
void FProcessorDependencySolver::FResourceUsage::HandleElementType(TMassExecutionAccess<FResourceAccess>& ElementAccess
	, const TMassExecutionAccess<TBitSet>& TestedRequirements, FProcessorDependencySolver::FNode& InOutNode, const int32 NodeIndex)
{
	// for every bit set in TestedRequirements we do the following
	// 1. For every read only requirement we make InOutNode depend on the currently stored Writer of this resource
	//    - note that this operation is not destructive, meaning we don't destructively consume the data, since all 
	//      subsequent read access to the given resource will also depend on the Writer
	// 2. For every read-write requirement we make InOutNode depend on all the readers and writers currently stored. 
	//    - once that's done we clean currently stored Readers and Writers since every subsequent operation on this 
	//      resource will be blocked by currently considered InOutNode (as the new Writer)
	// 3. For all accessed resources we store information that InOutNode is accessing it

	// 1. For every read only requirement we make InOutNode depend on the currently stored Writer of this resource
	for (auto It = TestedRequirements.Read.GetIndexIterator(); It; ++It)
	{
		InOutNode.OriginalDependencies.Append(ElementAccess.Write.Access[*It].Users);
	}

	// 2. For every read-write requirement we make InOutNode depend on all the readers and writers currently stored. 
	for (auto It = TestedRequirements.Write.GetIndexIterator(); It; ++It)
	{
		InOutNode.OriginalDependencies.Append(ElementAccess.Read.Access[*It].Users);
		ElementAccess.Read.Access[*It].Users.Reset();

		// with the algorithm described above we expect there to only ever be at most one Writer
		ensure(ElementAccess.Write.Access[*It].Users.Num() <= 1);
		InOutNode.OriginalDependencies.Append(ElementAccess.Write.Access[*It].Users);
		ElementAccess.Write.Access[*It].Users.Reset();
	}

	// 3. For all accessed resources we store information that InOutNode is accessing it
	for (auto It = TestedRequirements.Read.GetIndexIterator(); It; ++It)
	{
		// mark Element at index indicated by It as being used in mode EMassAccessOperation(i) by NodeIndex
		ElementAccess.Read.Access[*It].Users.Add(NodeIndex);
	}
	for (auto It = TestedRequirements.Write.GetIndexIterator(); It; ++It)
	{
		// mark Element at index indicated by It as being used in mode EMassAccessOperation(i) by NodeIndex
		ElementAccess.Write.Access[*It].Users.Add(NodeIndex);
	}
}

template<typename TBitSet>
bool FProcessorDependencySolver::FResourceUsage::CanAccess(const TMassExecutionAccess<TBitSet>& StoredElements, const TMassExecutionAccess<TBitSet>& TestedElements)
{
	// see if there's an overlap of tested write operations with existing read & write operations, as well as 
	// tested read operations with existing write operations
	
	return !(
		// if someone's already writing to what I want to write
		TestedElements.Write.HasAny(StoredElements.Write)
		// or if someone's already reading what I want to write
		|| TestedElements.Write.HasAny(StoredElements.Read)
		// or if someone's already writing what I want to read
		|| TestedElements.Read.HasAny(StoredElements.Write)
	);
}

bool FProcessorDependencySolver::FResourceUsage::CanAccessRequirements(const FMassExecutionRequirements& TestedRequirements) const
{
	bool bCanAccess = CanAccess<FMassFragmentBitSet>(Requirements.Fragments, TestedRequirements.Fragments)
		&& CanAccess<FMassChunkFragmentBitSet>(Requirements.ChunkFragments, TestedRequirements.ChunkFragments)
		&& CanAccess<FMassSharedFragmentBitSet>(Requirements.SharedFragments, TestedRequirements.SharedFragments)
		&& CanAccess<FMassExternalSubsystemBitSet>(Requirements.RequiredSubsystems, TestedRequirements.RequiredSubsystems);

	return bCanAccess;
}

void FProcessorDependencySolver::FResourceUsage::SubmitNode(const int32 NodeIndex, FNode& InOutNode)
{
	HandleElementType<FMassFragmentBitSet>(FragmentsAccess, InOutNode.Requirements.Fragments, InOutNode, NodeIndex);
	HandleElementType<FMassChunkFragmentBitSet>(ChunkFragmentsAccess, InOutNode.Requirements.ChunkFragments, InOutNode, NodeIndex);
	HandleElementType<FMassSharedFragmentBitSet>(SharedFragmentsAccess, InOutNode.Requirements.SharedFragments, InOutNode, NodeIndex);
	HandleElementType<FMassExternalSubsystemBitSet>(RequiredSubsystemsAccess, InOutNode.Requirements.RequiredSubsystems, InOutNode, NodeIndex);

	Requirements.Append(InOutNode.Requirements);
}

//----------------------------------------------------------------------//
//  FProcessorDependencySolver
//----------------------------------------------------------------------//
FProcessorDependencySolver::FProcessorDependencySolver(TArrayView<UMassProcessor*> InProcessors, const FName Name, const FString& InDependencyGraphFileName /*= FString()*/)
	: Processors(InProcessors)
	, DependencyGraphFileName(InDependencyGraphFileName)
	, CollectionName(Name)
{}

bool FProcessorDependencySolver::PerformSolverStep(FResourceUsage& ResourceUsage, TArray<int32>& InOutIndicesRemaining, TArray<int32>& OutNodeIndices)
{
	int32 AcceptedNodeIndex = INDEX_NONE;
	int32 FallbackAcceptedNodeIndex = INDEX_NONE;

	for (int32 i = 0; i < InOutIndicesRemaining.Num(); ++i)
	{
		const int32 NodeIndex = InOutIndicesRemaining[i];
		if (AllNodes[NodeIndex].TransientDependencies.Num() == 0)
		{
			if (ResourceUsage.CanAccessRequirements(AllNodes[NodeIndex].Requirements))
			{
				AcceptedNodeIndex = NodeIndex;
				break;
			}
			else if (FallbackAcceptedNodeIndex == INDEX_NONE)
			{
				// if none of the nodes left can "cleanly" execute (i.e. without conflicting with already stored nodes)
				// we'll just pick this one up and go with it. 
				FallbackAcceptedNodeIndex = NodeIndex;
			}
		}
	}

	if (AcceptedNodeIndex != INDEX_NONE || FallbackAcceptedNodeIndex != INDEX_NONE)
	{
		const int32 NodeIndex = AcceptedNodeIndex != INDEX_NONE ? AcceptedNodeIndex : FallbackAcceptedNodeIndex;

		// Note that this is not an unexpected event and will happen during every dependency solving. It's a part 
		// of the algorithm. We initially look for all the things we can run without conflicting with anything else. 
		// But that can't last forever, at some point we'll end up in a situation where every node left waits for 
		// something that has been submitted already. Then we just pick one of the waiting ones (the one indicated by 
		// FallbackAcceptedNodeIndex), "run it" and proceed.
		UE_CLOG(AcceptedNodeIndex == INDEX_NONE, LogMass, Verbose, TEXT("No dependency-free node can be picked, due to resource requirements. Picking %s as the next node.")
			, *AllNodes[NodeIndex].Name.ToString());

		ResourceUsage.SubmitNode(NodeIndex, AllNodes[NodeIndex]);
		InOutIndicesRemaining.RemoveSingle(NodeIndex);
		OutNodeIndices.Add(NodeIndex);

		for (const int32 RemainingNodeIndex : InOutIndicesRemaining)
		{
			AllNodes[RemainingNodeIndex].TransientDependencies.RemoveSingleSwap(NodeIndex, /*bAllowShrinking=*/false);
		}
		
		return true;
	}

	return false;
}

void FProcessorDependencySolver::CreateSubGroupNames(FName InGroupName, TArray<FString>& SubGroupNames)
{
	// the function will convert composite group name into a series of progressively more precise group names
	// so "A.B.C" will result in ["A", "A.B", "A.B.C"]

	SubGroupNames.Reset();
	FString GroupNameAsString = InGroupName.ToString();
	FString TopGroupName;

	while (GroupNameAsString.Split(TEXT("."), &TopGroupName, &GroupNameAsString))
	{
		SubGroupNames.Add(TopGroupName);
	}
	SubGroupNames.Add(GroupNameAsString);
	
	for (int i = 1; i < SubGroupNames.Num(); ++i)
	{
		SubGroupNames[i] = FString::Printf(TEXT("%s.%s"), *SubGroupNames[i - 1], *SubGroupNames[i]);
	}
}

void FProcessorDependencySolver::CreateNodes(UMassProcessor& Processor)
{
	check(Processor.GetClass());
	const FName ProcName = Processor.GetClass()->GetFName();

	if (NodeIndexMap.Find(ProcName) != nullptr)
	{
		UE_LOG(LogMass, Warning, TEXT("%s Processor %s already registered. Duplicates are not supported.")
			, ANSI_TO_TCHAR(__FUNCTION__), *ProcName.ToString());
		return;
	}

	const FMassProcessorExecutionOrder& ExecutionOrder = Processor.GetExecutionOrder();

	// first figure out the groups so that the group nodes come before the processor nodes, this is required for child
	// nodes to inherit group's dependencies like in scenarios where some processor required to ExecuteBefore a given group
	int32 ParentGroupNodeIndex = INDEX_NONE;
	if (ExecutionOrder.ExecuteInGroup.IsNone() == false)
	{
		TArray<FString> AllGroupNames;
		CreateSubGroupNames(ExecutionOrder.ExecuteInGroup, AllGroupNames);
	
		check(AllGroupNames.Num() > 0);

		for (const FString& GroupName : AllGroupNames)
		{
			const FName GroupFName(GroupName);
			int32* LocalGroupIndex = NodeIndexMap.Find(GroupFName);
			// group name hasn't been encountered yet - create it
			if (LocalGroupIndex == nullptr)
			{
				int32 NewGroupNodeIndex = AllNodes.Num();
				NodeIndexMap.Add(GroupFName, NewGroupNodeIndex);
				FNode& GroupNode = AllNodes.Add_GetRef({ GroupFName, nullptr, NewGroupNodeIndex });
				// just ignore depending on the dummy "root" node
				if (ParentGroupNodeIndex != INDEX_NONE)
				{
					GroupNode.OriginalDependencies.Add(ParentGroupNodeIndex);
					AllNodes[ParentGroupNodeIndex].SubNodeIndices.Add(NewGroupNodeIndex);
				}

				ParentGroupNodeIndex = NewGroupNodeIndex;
			}
			else
			{	
				ParentGroupNodeIndex = *LocalGroupIndex;
			}

		}
	}

	const int32 NodeIndex = AllNodes.Num();
	NodeIndexMap.Add(ProcName, NodeIndex);
	FNode& ProcessorNode = AllNodes.Add_GetRef({ ProcName, &Processor, NodeIndex });

	ProcessorNode.ExecuteAfter.Append(ExecutionOrder.ExecuteAfter);
	ProcessorNode.ExecuteBefore.Append(ExecutionOrder.ExecuteBefore);
	Processor.ExportRequirements(ProcessorNode.Requirements);
	ProcessorNode.Requirements.CountResourcesUsed();

	if (ParentGroupNodeIndex > 0)
	{
		AllNodes[ParentGroupNodeIndex].SubNodeIndices.Add(NodeIndex);
	}
}

void FProcessorDependencySolver::BuildDependencies()
{
	// at this point we have collected all the known processors and groups in AllNodes so we can transpose 
	// A.ExecuteBefore(B) type of dependencies into B.ExecuteAfter(A)
	for (int32 NodeIndex = 0; NodeIndex < AllNodes.Num(); ++NodeIndex)
	{
		for (int i = 0; i < AllNodes[NodeIndex].ExecuteBefore.Num(); ++i)
		{
			const FName BeforeDependencyName = AllNodes[NodeIndex].ExecuteBefore[i];
			int32 DependentNodeIndex = INDEX_NONE;
			int32* DependentNodeIndexPtr = NodeIndexMap.Find(BeforeDependencyName);
			if (DependentNodeIndexPtr == nullptr)
			{
				// missing dependency. Adding a "dummy" node representing those to still support ordering based on missing groups or processors 
				// For example, if Processor A and B declare dependency, respectively, "Before C" and "After C" we still 
				// expect A to come before B regardless of whether C exists or not.
				
				DependentNodeIndex = AllNodes.Num();
				NodeIndexMap.Add(BeforeDependencyName, DependentNodeIndex);
				AllNodes.Add({ BeforeDependencyName, nullptr, DependentNodeIndex });

				UE_LOG(LogMass, Log, TEXT("Unable to find dependency \"%s\" declared by %s. Creating a dummy dependency node.")
					, *BeforeDependencyName.ToString(), *AllNodes[NodeIndex].Name.ToString());
			}
			else
			{
				DependentNodeIndex = *DependentNodeIndexPtr;
			}

			check(AllNodes.IsValidIndex(DependentNodeIndex));
			AllNodes[DependentNodeIndex].ExecuteAfter.Add(AllNodes[NodeIndex].Name);
		}
		AllNodes[NodeIndex].ExecuteBefore.Reset();
	}

	// at this point all nodes contain:
	// - single "original dependency" pointing at its parent group
	// - ExecuteAfter populated with node names

	// Now, for every Name in ExecuteAfter we do the following:
	//	if Name represents a processor, add it as "original dependency"
	//	else, if Name represents a group:
	//		- append all group's child node names to ExecuteAfter
	// 
	for (int32 NodeIndex = 0; NodeIndex < AllNodes.Num(); ++NodeIndex)
	{
		for (int i = 0; i < AllNodes[NodeIndex].ExecuteAfter.Num(); ++i)
		{
			const FName AfterDependencyName = AllNodes[NodeIndex].ExecuteAfter[i];
			int32* PrerequisiteNodeIndexPtr = NodeIndexMap.Find(AfterDependencyName);
			int32 PrerequisiteNodeIndex = INDEX_NONE;

			if (PrerequisiteNodeIndexPtr == nullptr)
			{
				// missing dependency. Adding a "dummy" node representing those to still support ordering based on missing groups or processors 
				// For example, if Processor A and B declare dependency, respectively, "Before C" and "After C" we still 
				// expect A to come before B regardless of whether C exists or not.

				PrerequisiteNodeIndex = AllNodes.Num();
				NodeIndexMap.Add(AfterDependencyName, PrerequisiteNodeIndex);
				AllNodes.Add({ AfterDependencyName, nullptr, PrerequisiteNodeIndex });

				UE_LOG(LogMass, Log, TEXT("Unable to find dependency \"%s\" declared by %s. Creating a dummy dependency node.")
					, *AfterDependencyName.ToString(), *AllNodes[NodeIndex].Name.ToString());
			}
			else
			{
				PrerequisiteNodeIndex = *PrerequisiteNodeIndexPtr;
			}

			const FNode& PrerequisiteNode = AllNodes[PrerequisiteNodeIndex];

			if (PrerequisiteNode.IsGroup())
			{
				for (int32 SubNodeIndex : PrerequisiteNode.SubNodeIndices)
				{
					AllNodes[NodeIndex].ExecuteAfter.AddUnique(AllNodes[SubNodeIndex].Name);
				}
			}
			else
			{
				AllNodes[NodeIndex].OriginalDependencies.AddUnique(PrerequisiteNodeIndex);
			}
		}

		// if this node is a group push all the dependencies down on all the children
		// by design all child nodes come after group nodes so the child nodes' dependencies have not been processed yet
		if (AllNodes[NodeIndex].IsGroup() && AllNodes[NodeIndex].SubNodeIndices.Num())
		{
			for (int32 PrerequisiteNodeIndex : AllNodes[NodeIndex].OriginalDependencies)
			{
				checkSlow(PrerequisiteNodeIndex != NodeIndex);
				// in case of processor nodes we can store it directly
				if (AllNodes[PrerequisiteNodeIndex].IsGroup() == false)
				{
					for (int32 ChildNodeIndex : AllNodes[NodeIndex].SubNodeIndices)
					{
						AllNodes[ChildNodeIndex].OriginalDependencies.AddUnique(PrerequisiteNodeIndex);
					}
				}
				// special case - if dependency is a group and we haven't processed that group yet, we need to add it by name
				else if (PrerequisiteNodeIndex > NodeIndex)
				{
					const FName& PrerequisiteName = AllNodes[PrerequisiteNodeIndex].Name;
					for (int32 ChildNodeIndex : AllNodes[NodeIndex].SubNodeIndices)
					{
						AllNodes[ChildNodeIndex].ExecuteAfter.AddUnique(PrerequisiteName);
					}
				}
			}
		}
	}
}

void FProcessorDependencySolver::LogNode(const FNode& Node, int Indent)
{
	using UE::Mass::Private::NameViewToString;

	if (Node.IsGroup())
	{
		UE_LOG(LogMass, Log, TEXT("%*s%s before:%s after:%s"), Indent, TEXT(""), *Node.Name.ToString()
			, *NameViewToString(Node.ExecuteBefore)
			, *NameViewToString(Node.ExecuteAfter));

		for (const int32 NodeIndex : Node.SubNodeIndices)
		{
			LogNode(AllNodes[NodeIndex], Indent + 4);
		}
	}
	else
	{
		UE_LOG(LogMass, Log, TEXT("%*s%s before:%s after:%s"), Indent, TEXT(""), *Node.Name.ToString()
			, *NameViewToString(Node.Processor->GetExecutionOrder().ExecuteBefore)
			, *NameViewToString(Node.Processor->GetExecutionOrder().ExecuteAfter));
	}
}

#if 0 // disabled the graph building for now, leaving the old code here for reference
struct FDumpGraphDependencyUtils
{
	static void DumpGraphNode(FArchive& LogFile, const FProcessorDependencySolver::FNode& Node, int Indent, TSet<const FProcessorDependencySolver::FNode*>& AllNodes, const bool bRoot)
	{
		const FString NodeName = Node.Name.ToString();
		if (!Node.Processor)
		{
			const FString ClusterNodeName = NodeName.Replace(TEXT("."), TEXT("_"));
			const FString GraphNodeName = NodeName.Replace(TEXT("."), TEXT(" "));

			int32 Index = -1;
			Node.Name.ToString().FindLastChar(TEXT('.'), Index);
			const FString GroupName = NodeName.Mid(Index+1);

			LogFile.Logf(TEXT("%*ssubgraph cluster_%s"), Indent, TEXT(""), *ClusterNodeName);
			LogFile.Logf(TEXT("%*s{"), Indent, TEXT(""));
			LogFile.Logf(TEXT("%*slabel =\"%s\";"), Indent + 4, TEXT(""), *GroupName);
			LogFile.Logf(TEXT("%*s\"%s Start\"%s;"), Indent + 4, TEXT(""), *GraphNodeName, bRoot ? TEXT("") : TEXT("[shape=point style=invis]"));
			LogFile.Logf(TEXT("%*s\"%s End\"%s;"), Indent + 4, TEXT(""), *GraphNodeName, bRoot ? TEXT("") : TEXT("[shape=point style=invis]"));
			for (const FProcessorDependencySolver::FNode& SubNode : Node.SubNodes)
			{
				DumpGraphNode(LogFile, SubNode, Indent + 4, AllNodes, false);
			}
			LogFile.Logf(TEXT("%*s}"), Indent, TEXT(""));
		}
		else
		{
			LogFile.Logf(TEXT("%*s\"%s\""), Indent, TEXT(""), *NodeName);
			AllNodes.Add(&Node);
		}
	}

	static const FProcessorDependencySolver::FNode* FindDepNodeInParents(const TArray<const FProcessorDependencySolver::FNode*>& Parents, FName DependencyName)
	{
		for (int32 i = Parents.Num() - 1; i >= 0; --i)
		{
			const FProcessorDependencySolver::FNode* CurNode = Parents[i];
			int32 DependencyIndex = CurNode->FindNodeIndex(DependencyName);
			while(DependencyIndex != INDEX_NONE)
			{
				if(CurNode->SubNodes[DependencyIndex].Name == DependencyName)
				{
					return &CurNode->SubNodes[DependencyIndex];
				}
				else
				{
					// Dig down the chain
					CurNode = &CurNode->SubNodes[DependencyIndex];
					DependencyIndex = CurNode->FindNodeIndex(DependencyName);
				}
			}
		}
		return nullptr;
	};

	static bool DoAllSubNodeHasDependency(const FProcessorDependencySolver::FNode& Node, const FName DependencyName, bool bBeforeDep)
	{
		bool bDepExistInAllSibling = true;
		for (const FProcessorDependencySolver::FNode& SiblingSubNode : Node.SubNodes)
		{
			if (SiblingSubNode.Processor)
			{
				const TArray<FName>& ExecuteDep = bBeforeDep ? SiblingSubNode.Processor->GetExecutionOrder().ExecuteBefore : SiblingSubNode.Processor->GetExecutionOrder().ExecuteAfter;
				if (ExecuteDep.Find(DependencyName) == INDEX_NONE)
				{
					bDepExistInAllSibling = false;
					break;
				}
			}
			else if (!DoAllSubNodeHasDependency(SiblingSubNode, DependencyName, bBeforeDep))
			{
				bDepExistInAllSibling = false;
				break;
			}
		}
		return bDepExistInAllSibling;
	}

	static bool DoesDependencyExistIndirectly(const TArray<const FProcessorDependencySolver::FNode*>& Parents, const FProcessorDependencySolver::FNode& Node, const FName DepNameToFind, bool bBeforeDep)
	{
		check(Node.Processor);
		const TArray<FName>& ExecuteDep = bBeforeDep ? Node.Processor->GetExecutionOrder().ExecuteBefore : Node.Processor->GetExecutionOrder().ExecuteAfter;
		for (const FName& DependencyName : ExecuteDep)
		{
			if (DependencyName == DepNameToFind)
			{
				continue;
			}
			if (const FProcessorDependencySolver::FNode* DepNode = FindDepNodeInParents(Parents, DependencyName))
			{
				if(DepNode->Processor)
				{
					const TArray<FName>& ExecuteDepDep = bBeforeDep ? DepNode->Processor->GetExecutionOrder().ExecuteBefore : DepNode->Processor->GetExecutionOrder().ExecuteAfter;
					if(ExecuteDepDep.Find(DepNameToFind) != INDEX_NONE)
					{
						return true;
					}
				}
				else if(DoAllSubNodeHasDependency(*DepNode, DepNameToFind, bBeforeDep))
				{
					return true;
				}
			}
		}
		return false;
	}

	static void RemoveAllProcessorFromSet(const FProcessorDependencySolver::FNode& DepNode, TSet<const FProcessorDependencySolver::FNode*>& Set)
	{
		if (DepNode.Processor)
		{
			Set.Remove(&DepNode);
		}
		else
		{
			for (const FProcessorDependencySolver::FNode& SubNode : DepNode.SubNodes)
			{
				RemoveAllProcessorFromSet(SubNode, Set);
			}
		}
	}

	static bool AreAllProcessorInSet(const FProcessorDependencySolver::FNode& DepNode, TSet<const FProcessorDependencySolver::FNode*>& Set)
	{
		if (DepNode.Processor)
		{
			if (!Set.Contains(&DepNode))
			{
				return false;
			}
		}
		else
		{
			for (const FProcessorDependencySolver::FNode& SubNode : DepNode.SubNodes)
			{
				if (!AreAllProcessorInSet(SubNode, Set))
				{
					return false;
				}
			}
		}
		return true;
	}

	static void DumpGraphDependencies(FArchive& LogFile, const FProcessorDependencySolver::FNode& Node, TArray<const FProcessorDependencySolver::FNode*> Parents, TArray<const FProcessorDependencySolver::FNode*> CommonBeforeDep, TArray<const FProcessorDependencySolver::FNode*> CommonAfterDep, TSet<const FProcessorDependencySolver::FNode*>& DependsOnStart, TSet<const FProcessorDependencySolver::FNode*>& LinkToEnd)
	{
		const FString NodeName = Node.Name.ToString();
		const FProcessorDependencySolver::FNode* ParentNode = Parents.Num() > 0 ? Parents.Last() : nullptr;
		const FString ParentNodeName = ParentNode ? ParentNode->Name.ToString() : TEXT("");
		const FString ParentGraphNodeName = ParentNodeName.Replace(TEXT("."), TEXT(" "));
		const FString ParentClusterNodeName = ParentNodeName.Replace(TEXT("."), TEXT("_"));
		if (Node.Processor)
		{
			for (const FName& DependencyName : Node.Processor->GetExecutionOrder().ExecuteBefore)
			{
				if (const FProcessorDependencySolver::FNode* DepNode = FindDepNodeInParents(Parents, DependencyName))
				{
					LinkToEnd.Remove(&Node);
					RemoveAllProcessorFromSet(*DepNode, DependsOnStart);

					if (CommonBeforeDep.Find(DepNode) != INDEX_NONE)
					{
						continue;
					}
					if (DoesDependencyExistIndirectly(Parents, Node, DependencyName, true))
					{
						continue;
					}

					const FString DepNodeName = DepNode->Name.ToString();
					if (DepNode->Processor)
					{
						LogFile.Logf(TEXT("    \"%s\" -> \"%s\";"), *NodeName, *DepNodeName);
					}
					else
					{
						const FString DepClusterNodeName = DepNodeName.Replace(TEXT("."), TEXT("_"));
						const FString DepGraphNodeName = DepNodeName.Replace(TEXT("."), TEXT(" "));
						LogFile.Logf(TEXT("    \"%s\" -> \"%s Start\"[lhead=cluster_%s];"), *NodeName, *DepGraphNodeName, *DepClusterNodeName);
					}

				}
			}
			for (const FName& DependencyName : Node.Processor->GetExecutionOrder().ExecuteAfter)
			{
				if (const FProcessorDependencySolver::FNode* DepNode = FindDepNodeInParents(Parents, DependencyName))
				{
					DependsOnStart.Remove(&Node);
					RemoveAllProcessorFromSet(*DepNode, LinkToEnd);

					if (CommonAfterDep.Find(DepNode) != INDEX_NONE)
					{
						continue;
					}
					if (DoesDependencyExistIndirectly(Parents, Node, DependencyName, false))
					{
						continue;
					}

					const FString DepNodeName = DepNode->Name.ToString();
					if (DepNode->Processor)
					{
						LogFile.Logf(TEXT("    \"%s\" -> \"%s\";"), *DepNodeName, *NodeName);
					}
					else
					{
						const FString DepClusterNodeName = DepNodeName.Replace(TEXT("."), TEXT("_"));
						const FString DepGraphNodeName = DepNodeName.Replace(TEXT("."), TEXT(" "));
						LogFile.Logf(TEXT("    \"%s End\" -> \"%s\"[ltail=cluster_%s];"), *DepGraphNodeName, *NodeName, *DepClusterNodeName);
					}
				}
			}

			// Layouting
			LogFile.Logf(TEXT("    \"%s Start\" -> \"%s\" -> \"%s End\"[style=invis];"), *ParentGraphNodeName, *NodeName, *ParentGraphNodeName);
		}
		else if (ParentNode)
		{

			const FString ClusterNodeName = NodeName.Replace(TEXT("."), TEXT("_"));
			const FString GraphNodeName = NodeName.Replace(TEXT("."), TEXT(" "));

			// Find common dependency through out all sub nodes
 			TSet<FName> BeforeDepOuputed;
 			TSet<FName> AfterDepOutputed;
			for (const FProcessorDependencySolver::FNode& SubNode : Node.SubNodes)
			{
				if(SubNode.Processor)
				{
					for (const FName& DependencyName : SubNode.Processor->GetExecutionOrder().ExecuteBefore)
					{
						if (const FProcessorDependencySolver::FNode* DepNode = FindDepNodeInParents(Parents, DependencyName))
						{
							if (DoAllSubNodeHasDependency(Node, DependencyName, true /*bBeforeDep*/))
							{
								CommonBeforeDep.Add(DepNode);

								if (!DoesDependencyExistIndirectly(Parents, SubNode, DependencyName, true))
								{
									if (BeforeDepOuputed.Contains(DependencyName))
									{
										continue;
									}
									BeforeDepOuputed.Add(DependencyName);

									const FString DepNodeName = DepNode->Name.ToString();
									if (DepNode->Processor)
									{
										LogFile.Logf(TEXT("    \"%s End\" -> \"%s\"[ltail=cluster_%s];"), *GraphNodeName, *DepNodeName, *ClusterNodeName);
									}
									else
									{
										const FString DepClusterNodeName = DepNodeName.Replace(TEXT("."), TEXT("_"));
										const FString DepGraphNodeName = DepNodeName.Replace(TEXT("."), TEXT(" "));
										LogFile.Logf(TEXT("    \"%s End\" -> \"%s Start\"[ltail=cluster_%s, lhead=cluster_%s];"), *GraphNodeName, *DepGraphNodeName, *ClusterNodeName, *DepClusterNodeName);
									}
								}
							}
						}
					}

					for (const FName& DependencyName : SubNode.Processor->GetExecutionOrder().ExecuteAfter)
					{
						if (const FProcessorDependencySolver::FNode* DepNode = FindDepNodeInParents(Parents, DependencyName))
						{
							if (DoAllSubNodeHasDependency(Node, DependencyName, false /*bBeforeDep*/))
							{
								CommonAfterDep.Add(DepNode);

								if (!DoesDependencyExistIndirectly(Parents, SubNode, DependencyName, false))
								{
									if (AfterDepOutputed.Contains(DependencyName))
									{
										continue;
									}
									AfterDepOutputed.Add(DependencyName);

									const FString DepNodeName = DepNode->Name.ToString();
									if (DepNode->Processor)
									{
										LogFile.Logf(TEXT("    \"%s\" -> \"%s Start\"[lhead=cluster_%s];"), *DepNodeName, *GraphNodeName, *ClusterNodeName);
									}
									else
									{
										const FString DepClusterNodeName = DepNodeName.Replace(TEXT("."), TEXT("_"));
										const FString DepGraphNodeName = DepNodeName.Replace(TEXT("."), TEXT(" "));
										LogFile.Logf(TEXT("    \"%s End\" -> \"%s Start\"[ltail=cluster_%s, lhead=cluster_%s];"), *DepGraphNodeName,*GraphNodeName, *DepClusterNodeName, *ClusterNodeName);
									}
								}
							}
						}
					}
				}
			}

 			// Layouting
			LogFile.Logf(TEXT("    \"%s Start\" -> \"%s Start\" -> \"%s End\" -> \"%s End\"[style=invis];"), *ParentGraphNodeName, *GraphNodeName, *GraphNodeName, *ParentGraphNodeName);
		}

		Parents.Push(&Node);
		for (const FProcessorDependencySolver::FNode& SubNode : Node.SubNodes)
		{
			DumpGraphDependencies(LogFile, SubNode, Parents, CommonBeforeDep, CommonAfterDep, DependsOnStart, LinkToEnd);
		}
	}

	static void PromoteStartAndEndDependency(FArchive& LogFile, const FString& GraphName, const FProcessorDependencySolver::FNode& Node, TSet<const FProcessorDependencySolver::FNode*>& DependsOnStart, TSet<const FProcessorDependencySolver::FNode*>& LinkToEnd)
	{
		if (Node.Processor)
		{
			return;
		}

		bool bAllDependsOnStart = true;
		bool bAllLinkedToEnd = true;
		for (const FProcessorDependencySolver::FNode& SubNode : Node.SubNodes)
		{
			if (!AreAllProcessorInSet(SubNode, DependsOnStart))
			{
				bAllDependsOnStart = false;
			}

			if (!AreAllProcessorInSet(SubNode, LinkToEnd))
			{
				bAllLinkedToEnd = false;
			}

			if (!bAllDependsOnStart && !bAllLinkedToEnd)
			{
				break;
			}
		}

		const FString NodeName = Node.Name.ToString();
		const FString ClusterNodeName = NodeName.Replace(TEXT("."), TEXT("_"));
		const FString GraphNodeName = NodeName.Replace(TEXT("."), TEXT(" "));
		if (bAllDependsOnStart)
		{
			RemoveAllProcessorFromSet(Node, DependsOnStart);
			LogFile.Logf(TEXT("    \"%s Start\" -> \"%s Start\"[lhead=cluster_%s, weight=0];"), *GraphName, *GraphNodeName, *ClusterNodeName);
		}

		if (bAllLinkedToEnd)
		{
			RemoveAllProcessorFromSet(Node, LinkToEnd);
			LogFile.Logf(TEXT("    \"%s End\" -> \"%s End\"[ltail=cluster_%s, weight=0];"), *GraphNodeName, *GraphName, *ClusterNodeName);
		}

		if(!bAllDependsOnStart || !bAllLinkedToEnd)
		{
			for (const FProcessorDependencySolver::FNode& SubNode : Node.SubNodes)
			{
				PromoteStartAndEndDependency(LogFile, GraphName, SubNode, DependsOnStart, LinkToEnd);
			}
		}
	}

	static void DumpAllGraphDependencies(FArchive& LogFile, const FProcessorDependencySolver::FNode& GroupRootNode, const TSet<const FProcessorDependencySolver::FNode*>& AllNodes)
	{
		TSet<const FProcessorDependencySolver::FNode*> DependsOnStart = AllNodes;
		TSet<const FProcessorDependencySolver::FNode*> LinkToEnd = AllNodes;
		const FString GraphName = GroupRootNode.Name.ToString();
		FDumpGraphDependencyUtils::DumpGraphDependencies(LogFile, GroupRootNode, TArray<const FProcessorDependencySolver::FNode*>(), TArray<const FProcessorDependencySolver::FNode*>(), TArray<const FProcessorDependencySolver::FNode*>(), DependsOnStart, LinkToEnd);
		FDumpGraphDependencyUtils::PromoteStartAndEndDependency(LogFile, GraphName, GroupRootNode, DependsOnStart, LinkToEnd);
		for (const FProcessorDependencySolver::FNode* Node : DependsOnStart)
		{
			LogFile.Logf(TEXT("    \"%s Start\" -> \"%s\"[weight=0];"), *GraphName, *Node->Name.ToString());
		}
		for (const FProcessorDependencySolver::FNode* Node : LinkToEnd)
		{
			LogFile.Logf(TEXT("    \"%s\" -> \"%s End\"[weight=0];"), *Node->Name.ToString(), *GraphName);
		}
	}
};

void FProcessorDependencySolver::DumpGraph(FArchive& LogFile) const
{
	TSet<const FNode*> AllNodes;
	LogFile.Logf(TEXT("digraph MassProcessorGraph"));
	LogFile.Logf(TEXT("{"));
	LogFile.Logf(TEXT("    compound = true;"));
	LogFile.Logf(TEXT("    newrank = true;"));
	FDumpGraphDependencyUtils::DumpGraphNode(LogFile, GroupRootNode, 4/* Indent */, AllNodes, true/* bRoot */);
	FDumpGraphDependencyUtils::DumpAllGraphDependencies(LogFile, GroupRootNode, AllNodes);
	LogFile.Logf(TEXT("}"));
}

#endif // 0; disabled the graph building for now, leaving the old code here for reference

void FProcessorDependencySolver::Solve(TArray<FProcessorDependencySolver::FOrderInfo>& OutResult)
{
	using UE::Mass::Private::NameViewToString;

	if (AllNodes.Num() == 0)
	{
		return;
	}

	for (FNode& Node : AllNodes)
	{
		Node.TransientDependencies = Node.OriginalDependencies;
	}

	TArray<int32> IndicesRemaining;
<<<<<<< HEAD
	// populate with priority nodes and their dependencies first
	
	if (PriorityNodes.Num())
	{
		IndicesRemaining.Reserve(RootNode.SubNodes.Num());
		for (const FName& PriorityNodeName : PriorityNodes)
		{
			// @todo complex names
			const int32* PriorityNodeIndex = RootNode.Indices.Find(PriorityNodeName);
			if (PriorityNodeIndex && RootNode.SubNodes.IsValidIndex(*PriorityNodeIndex)
				// remember that RootNode.Indices points to a whole group's index for elements from a given group
				&& RootNode.SubNodes[*PriorityNodeIndex].Name == PriorityNodeName)
			{ 
				const int32 StartIndex = IndicesRemaining.Add(*PriorityNodeIndex);
				// in this loop we'll be potentially adding elements to IndicesRemaining and the idea is to process
				// the values freshly added as well, so that we populate IndicesRemaining with all super-dependencies of 
				// the priority node currently processed
				for (int i = StartIndex; i < IndicesRemaining.Num(); ++i)
				{
					const int32 SubNodeIndex = IndicesRemaining[i];
					for (const int32 DependencyIndex : RootNode.SubNodes[SubNodeIndex].OriginalDependencies)
					{
						// some dependencies may have already been added to IndicesRemaining by higher-priority nodes
						// thus we're adding only unique items (IndicesRemaining is a 1-1 mapping of all RootNode's child nodes).
						IndicesRemaining.AddUnique(DependencyIndex);
					}
				}
			}
		}
	}

	if (IndicesRemaining.Num())
=======
	IndicesRemaining.Reserve(AllNodes.Num());
	for (int32 i = 0; i < AllNodes.Num(); ++i)
>>>>>>> d731a049
	{
		// skip all the group nodes, all group dependencies have already been converted to individual processor dependencies
		if (AllNodes[i].IsGroup() == false)
		{
			IndicesRemaining.Add(i);
		}
	}
	// order the indices to process according to calculated resource hunger
	IndicesRemaining.Sort([this](const int32 IndexA, const int32 IndexB){
		return AllNodes[IndexA].Requirements.ResourcesUsedCount < AllNodes[IndexB].Requirements.ResourcesUsedCount;
	});

	// this is where we'll be tracking what's being accessed by whom
	FResourceUsage ResourceUsage;

	TArray<int32> SortedNodeIndices;
	SortedNodeIndices.Reserve(AllNodes.Num());

	while (IndicesRemaining.Num())
	{
		const bool bStepSuccessful = PerformSolverStep(ResourceUsage, IndicesRemaining, SortedNodeIndices);

		if (bStepSuccessful == false)
		{
			bAnyCyclesDetected = true;

			UE_LOG(LogMass, Error, TEXT("Detected processing dependency cycle:"));
			for (const int32 Index : IndicesRemaining)
			{
				UMassProcessor* Processor = AllNodes[Index].Processor;
				if (Processor)
				{
					UE_LOG(LogMass, Warning, TEXT("\t%s, group: %s, before: %s, after %s")
						, *Processor->GetName()
						, *Processor->GetExecutionOrder().ExecuteInGroup.ToString()
						, *NameViewToString(Processor->GetExecutionOrder().ExecuteBefore)
						, *NameViewToString(Processor->GetExecutionOrder().ExecuteAfter));
				}
				else
				{
					// group
					UE_LOG(LogMass, Warning, TEXT("\tGroup %s"), *AllNodes[Index].Name.ToString());
				}
			}
			UE_LOG(LogMass, Warning, TEXT("Cutting the chain at an arbitrary location."));

			// remove first dependency
			// note that if we're in a cycle handling scenario every node does have some dependencies left
			const int32 DependencyNodeIndex = AllNodes[IndicesRemaining[0]].TransientDependencies.Pop(/*bAllowShrinking=*/false);
			// we need to remove this dependency from original dependencies as well, otherwise we'll still have the cycle
			// in the data being produces as a result of the whole algorithm
			AllNodes[IndicesRemaining[0]].OriginalDependencies.Remove(DependencyNodeIndex);
		}
	}

	// now we have the desired order in SortedNodeIndices. We have to traverse it to add to OutResult
	for (int i = 0; i < SortedNodeIndices.Num(); ++i)
	{
		const int32 NodeIndex = SortedNodeIndices[i];

		TArray<FName> DependencyNames;
		for (const int32 DependencyIndex : AllNodes[NodeIndex].OriginalDependencies)
		{
			DependencyNames.AddUnique(AllNodes[DependencyIndex].Name);
		}

		// at this point we expect SortedNodeIndices to only point to regular processors (i.e. no groups)
		if (ensure(AllNodes[NodeIndex].Processor != nullptr))
		{
			OutResult.Add({ AllNodes[NodeIndex].Name, AllNodes[NodeIndex].Processor, EDependencyNodeType::Processor, DependencyNames });
		}
	}
}

void FProcessorDependencySolver::ResolveDependencies(TArray<FProcessorDependencySolver::FOrderInfo>& OutResult)
{
	if (Processors.Num() == 0)
	{
		return;
	}

	FScopedCategoryAndVerbosityOverride LogOverride(TEXT("LogMass"), ELogVerbosity::Log);

	bAnyCyclesDetected = false;

	UE_LOG(LogMass, Log, TEXT("Gathering dependencies data:"));

	AllNodes.Reset();
	NodeIndexMap.Reset();
	// as the very first node we add a "root" node that represents the "top level group" and also simplifies the rest
	// of the lookup code - if a processor declares it's in group None or depends on Node it we don't need to check that 
	// explicitly. 
	AllNodes.Add(FNode(CollectionName, nullptr, 0));
	NodeIndexMap.Add(FName(), 0);

	// gather the processors information first
	for (UMassProcessor* Processor : Processors)
	{
		if (Processor == nullptr)
		{
			UE_LOG(LogMass, Warning, TEXT("%s nullptr found in Processors collection being processed"), ANSI_TO_TCHAR(__FUNCTION__));
			continue;
		}
		CreateNodes(*Processor);
	}

	check(AllNodes.Num());
	LogNode(AllNodes[0]);

	BuildDependencies();

	// now none of the processor nodes depend on groups - we replaced these dependencies with depending directly 
	// on individual processors. However, we keep the group nodes around since we store the dependencies via index, so 
	// removing nodes would mess that up. Solve below ignores group nodes and OutResult will not have any groups once its done.

	Solve(OutResult);

	UE_LOG(LogMass, Verbose, TEXT("Dependency order:"));
	for (const FProcessorDependencySolver::FOrderInfo& Info : OutResult)
	{
		UE_LOG(LogMass, Verbose, TEXT("\t%s"), *Info.Name.ToString());
	}
}

#undef LOCTEXT_NAMESPACE <|MERGE_RESOLUTION|>--- conflicted
+++ resolved
@@ -858,43 +858,8 @@
 	}
 
 	TArray<int32> IndicesRemaining;
-<<<<<<< HEAD
-	// populate with priority nodes and their dependencies first
-	
-	if (PriorityNodes.Num())
-	{
-		IndicesRemaining.Reserve(RootNode.SubNodes.Num());
-		for (const FName& PriorityNodeName : PriorityNodes)
-		{
-			// @todo complex names
-			const int32* PriorityNodeIndex = RootNode.Indices.Find(PriorityNodeName);
-			if (PriorityNodeIndex && RootNode.SubNodes.IsValidIndex(*PriorityNodeIndex)
-				// remember that RootNode.Indices points to a whole group's index for elements from a given group
-				&& RootNode.SubNodes[*PriorityNodeIndex].Name == PriorityNodeName)
-			{ 
-				const int32 StartIndex = IndicesRemaining.Add(*PriorityNodeIndex);
-				// in this loop we'll be potentially adding elements to IndicesRemaining and the idea is to process
-				// the values freshly added as well, so that we populate IndicesRemaining with all super-dependencies of 
-				// the priority node currently processed
-				for (int i = StartIndex; i < IndicesRemaining.Num(); ++i)
-				{
-					const int32 SubNodeIndex = IndicesRemaining[i];
-					for (const int32 DependencyIndex : RootNode.SubNodes[SubNodeIndex].OriginalDependencies)
-					{
-						// some dependencies may have already been added to IndicesRemaining by higher-priority nodes
-						// thus we're adding only unique items (IndicesRemaining is a 1-1 mapping of all RootNode's child nodes).
-						IndicesRemaining.AddUnique(DependencyIndex);
-					}
-				}
-			}
-		}
-	}
-
-	if (IndicesRemaining.Num())
-=======
 	IndicesRemaining.Reserve(AllNodes.Num());
 	for (int32 i = 0; i < AllNodes.Num(); ++i)
->>>>>>> d731a049
 	{
 		// skip all the group nodes, all group dependencies have already been converted to individual processor dependencies
 		if (AllNodes[i].IsGroup() == false)
