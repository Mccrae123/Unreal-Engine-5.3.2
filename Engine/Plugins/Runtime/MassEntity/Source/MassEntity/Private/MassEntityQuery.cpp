--- conflicted
+++ resolved
@@ -8,8 +8,6 @@
 #include "VisualLogger/VisualLogger.h"
 #include "Async/ParallelFor.h"
 #include "Containers/UnrealString.h"
-<<<<<<< HEAD
-=======
 #include "MassProcessor.h"
 #include "MassProcessorDependencySolver.h"
 
@@ -19,7 +17,6 @@
 #include "MassRequirementAccessDetector.h"
 #endif // WITH_MASSENTITY_DEBUG
 
->>>>>>> d731a049
 
 //////////////////////////////////////////////////////////////////////
 // FMassEntityQuery
@@ -76,19 +73,7 @@
 
 void FMassEntityQuery::CacheArchetypes(const FMassEntityManager& InEntityManager)
 {
-<<<<<<< HEAD
-	// we're sorting the Requirements the same way ArchetypeData's FragmentConfig is sorted (see FMassArchetypeData::Initialize)
-	// so that when we access ArchetypeData.FragmentConfigs in FMassArchetypeData::BindRequirementsWithMapping
-	// (via GetFragmentData call) the access is sequential (i.e. not random) and there's a higher chance the memory
-	// FragmentConfigs we want to access have already been fetched and are available in processor cache.
-	Requirements.Sort(FScriptStructSortOperator());
-	ChunkRequirements.Sort(FScriptStructSortOperator());
-	ConstSharedRequirements.Sort(FScriptStructSortOperator());
-	SharedRequirements.Sort(FScriptStructSortOperator());
-}
-=======
 	const uint32 InEntityManagerHash = PointerHash(&InEntityManager);
->>>>>>> d731a049
 
 	// Do an incremental update if the last updated archetype data version is different 
     bool bUpdateArchetypes = InEntityManager.GetArchetypeDataVersion() != LastUpdatedArchetypeDataVersion;
@@ -104,34 +89,6 @@
 
 		if (IncrementalChangesCount)
 		{
-<<<<<<< HEAD
-			SortRequirements();
-
-			EntitySubsystemHash = InEntitySubsystemHash;
-			ValidArchetypes.Reset();
-			InEntitySubsystem.GetValidArchetypes(*this, ValidArchetypes);
-			ArchetypeDataVersion = InEntitySubsystem.GetArchetypeDataVersion();
-
-			TRACE_CPUPROFILER_EVENT_SCOPE_STR("Mass RequirementsBinding")
-			const TConstArrayView<FMassFragmentRequirement> LocalRequirements = GetRequirements();
-			ArchetypeFragmentMapping.Reset(ValidArchetypes.Num());
-			ArchetypeFragmentMapping.AddDefaulted(ValidArchetypes.Num());
-			for (int i = 0; i < ValidArchetypes.Num(); ++i)
-			{
-				ValidArchetypes[i].DataPtr->GetRequirementsFragmentMapping(LocalRequirements, ArchetypeFragmentMapping[i].EntityFragments);
-				if (ChunkRequirements.Num())
-				{
-					ValidArchetypes[i].DataPtr->GetRequirementsChunkFragmentMapping(ChunkRequirements, ArchetypeFragmentMapping[i].ChunkFragments);
-				}
-				if (ConstSharedRequirements.Num())
-				{
-					ValidArchetypes[i].DataPtr->GetRequirementsConstSharedFragmentMapping(ConstSharedRequirements, ArchetypeFragmentMapping[i].ConstSharedFragments);
-				}
-				if (SharedRequirements.Num())
-				{
-					ValidArchetypes[i].DataPtr->GetRequirementsSharedFragmentMapping(SharedRequirements, ArchetypeFragmentMapping[i].SharedFragments);
-				}
-=======
 			IncrementalChangesCount = 0;
 			if( CheckValidity() )
 			{
@@ -141,7 +98,6 @@
 			{
 				bUpdateArchetypes = false;
 				UE_VLOG_UELOG(InEntityManager.GetOwner(), LogMass, Error, TEXT("FMassEntityQuery::CacheArchetypes: requirements not valid: %s"), *FMassDebugger::GetRequirementsDescription(*this));
->>>>>>> d731a049
 			}
 		}
 	}
@@ -183,38 +139,6 @@
 
 void FMassEntityQuery::ForEachEntityChunk(const FMassArchetypeEntityCollection& Collection, FMassEntityManager& EntityManager, FMassExecutionContext& ExecutionContext, const FMassExecuteFunction& ExecuteFunction)
 {
-<<<<<<< HEAD
-	return RequiredAllFragments.IsEmpty() == false || RequiredAnyFragments.IsEmpty() == false || RequiredOptionalFragments.IsEmpty() == false;
-}
-
-bool FMassEntityQuery::DoesArchetypeMatchRequirements(const FMassArchetypeHandle& ArchetypeHandle) const
-{
-	check(ArchetypeHandle.IsValid());
-	const FMassArchetypeData* Archetype = ArchetypeHandle.DataPtr.Get();
-	CA_ASSUME(Archetype);
-	
-	const FMassArchetypeCompositionDescriptor& ArchetypeComposition = Archetype->GetCompositionDescriptor();
-
-	return ArchetypeComposition.Fragments.HasAll(RequiredAllFragments)
-		&& (RequiredAnyFragments.IsEmpty() || ArchetypeComposition.Fragments.HasAny(RequiredAnyFragments))
-		&& ArchetypeComposition.Fragments.HasNone(RequiredNoneFragments)
-		&& ArchetypeComposition.Tags.HasAll(RequiredAllTags)
-		&& (RequiredAnyTags.IsEmpty() || ArchetypeComposition.Tags.HasAny(RequiredAnyTags))
-		&& ArchetypeComposition.Tags.HasNone(RequiredNoneTags)
-		&& ArchetypeComposition.ChunkFragments.HasAll(RequiredAllChunkFragments)
-		&& ArchetypeComposition.ChunkFragments.HasNone(RequiredNoneChunkFragments)
-		&& ArchetypeComposition.SharedFragments.HasAll(RequiredAllSharedFragments)
-		&& ArchetypeComposition.SharedFragments.HasNone(RequiredNoneSharedFragments);
-}
-
-void FMassEntityQuery::ForEachEntityChunk(const FMassArchetypeSubChunks& Chunks, UMassEntitySubsystem& EntitySubsystem, FMassExecutionContext& ExecutionContext, const FMassExecuteFunction& ExecuteFunction)
-{
-	// mz@todo I don't like that we're copying data here.
-	ExecutionContext.SetChunkCollection(Chunks);
-	ForEachEntityChunk(EntitySubsystem, ExecutionContext, ExecuteFunction);
-	ExecutionContext.ClearChunkCollection();
-}
-=======
 	// mz@todo I don't like that we're copying data here.
 	ExecutionContext.SetEntityCollection(Collection);
 	ForEachEntityChunk(EntityManager, ExecutionContext, ExecuteFunction);
@@ -252,7 +176,6 @@
 		FMassExternalSubsystemBitSet MutableSubsystemsBitSet;
 	};
 	FScopedSubsystemRequirementsRestore SubsystemRestore(ExecutionContext);
->>>>>>> d731a049
 
 	ExecutionContext.SetSubsystemRequirements(*this);
 
@@ -263,14 +186,6 @@
 		// verify the archetype matches requirements
 		if (DoesArchetypeMatchRequirements(ArchetypeHandle) == false)
 		{
-<<<<<<< HEAD
-			UE_VLOG_UELOG(&EntitySubsystem, LogMass, Log, TEXT("Attempted to execute FMassEntityQuery with an incompatible Archetype: %s")
-				, *DebugGetArchetypeCompatibilityDescription(ExecutionContext.GetChunkCollection().GetArchetype()));
-			return;
-		}
-		ExecutionContext.SetRequirements(Requirements, ChunkRequirements, ConstSharedRequirements, SharedRequirements);
-		ExecutionContext.GetChunkCollection().GetArchetype().DataPtr->ExecuteFunction(ExecutionContext, ExecuteFunction, {}, ExecutionContext.GetChunkCollection().GetChunks());
-=======
 			UE_VLOG_UELOG(EntityManager.GetOwner(), LogMass, Log, TEXT("Attempted to execute FMassEntityQuery with an incompatible Archetype: %s")
 				, *FMassDebugger::GetArchetypeRequirementCompatibilityDescription(*this, ArchetypeHandle));
 
@@ -285,7 +200,6 @@
 		ArchetypeData.ExecuteFunction(ExecutionContext, ExecuteFunction
 			, GetFragmentMappingForArchetype(ArchetypeHandle)
 			, ExecutionContext.GetEntityCollection().GetRanges());
->>>>>>> d731a049
 #if WITH_MASSENTITY_DEBUG
 		NumEntitiesToProcess = ExecutionContext.GetNumEntities();
 #endif
@@ -294,15 +208,6 @@
 	{
 		CacheArchetypes(EntityManager);
 		// it's important to set requirements after caching archetypes due to that call potentially sorting the requirements and the order is relevant here.
-<<<<<<< HEAD
-		ExecutionContext.SetRequirements(Requirements, ChunkRequirements, ConstSharedRequirements, SharedRequirements);
-
-		for (int i = 0; i < ValidArchetypes.Num(); ++i)
-		{
-			FMassArchetypeHandle& Archetype = ValidArchetypes[i];
-			check(Archetype.IsValid());
-			Archetype.DataPtr->ExecuteFunction(ExecutionContext, ExecuteFunction, ArchetypeFragmentMapping[i], ArchetypeCondition, ChunkCondition);
-=======
 		ExecutionContext.SetFragmentRequirements(*this);
 
 		for (int i = 0; i < ValidArchetypes.Num(); ++i)
@@ -310,7 +215,6 @@
 			const FMassArchetypeHandle& ArchetypeHandle = ValidArchetypes[i];
 			FMassArchetypeData& ArchetypeData = FMassArchetypeHelper::ArchetypeDataFromHandleChecked(ArchetypeHandle);
 			ArchetypeData.ExecuteFunction(ExecutionContext, ExecuteFunction, ArchetypeFragmentMapping[i], ChunkCondition);
->>>>>>> d731a049
 			ExecutionContext.ClearFragmentViews();
 #if WITH_MASSENTITY_DEBUG
 			NumEntitiesToProcess += ExecutionContext.GetNumEntities();
@@ -322,79 +226,9 @@
 	// Not using VLOG to be thread safe
 	UE_CLOG(!ExecutionContext.DebugGetExecutionDesc().IsEmpty(), LogMass, VeryVerbose,
 		TEXT("%s: %d entities sent for processing"), *ExecutionContext.DebugGetExecutionDesc(), NumEntitiesToProcess);
-<<<<<<< HEAD
-#endif
-
-	ExecutionContext.ClearExecutionData();
-	ExecutionContext.FlushDeferred(EntitySubsystem);
-}
-
-void FMassEntityQuery::ParallelForEachEntityChunk(UMassEntitySubsystem& EntitySubsystem, FMassExecutionContext& ExecutionContext, const FMassExecuteFunction& ExecuteFunction)
-{
-	if (bAllowParallelExecution == false)
-	{
-		ForEachEntityChunk(EntitySubsystem, ExecutionContext, ExecuteFunction);
-		return;
-	}
-
-	struct FChunkJob
-	{
-		FMassArchetypeData& Archetype;
-		const int32 ArchetypeIndex;
-		const FMassArchetypeSubChunks::FSubChunkInfo ChunkInfo;
-	};
-	TArray<FChunkJob> Jobs;
-
-	// if there's a chunk collection set by the external code - use that
-	if (ExecutionContext.GetChunkCollection().IsSet())
-	{
-		// verify the archetype matches requirements
-		FMassArchetypeHandle ArchetypeHandle = ExecutionContext.GetChunkCollection().GetArchetype();
-		if (DoesArchetypeMatchRequirements(ArchetypeHandle) == false)
-		{
-			UE_VLOG_UELOG(&EntitySubsystem, LogMass, Log, TEXT("Attempted to execute FMassEntityQuery with an incompatible Archetype: %s")
-				, *DebugGetArchetypeCompatibilityDescription(ExecutionContext.GetChunkCollection().GetArchetype()));
-			return;
-		}
-
-		ExecutionContext.SetRequirements(Requirements, ChunkRequirements, ConstSharedRequirements, SharedRequirements);
-		check(ArchetypeHandle.IsValid());
-		FMassArchetypeData& ArchetypeRef = *ArchetypeHandle.DataPtr.Get();
-		const FMassArchetypeSubChunks AsChunkCollection(ArchetypeHandle.DataPtr);
-		for (const FMassArchetypeSubChunks::FSubChunkInfo& ChunkInfo : AsChunkCollection.GetChunks())
-		{
-			Jobs.Add({ ArchetypeRef, INDEX_NONE, ChunkInfo });
-		}
-	}
-	else
-	{
-		CacheArchetypes(EntitySubsystem);
-		ExecutionContext.SetRequirements(Requirements, ChunkRequirements, ConstSharedRequirements, SharedRequirements);
-		for (int ArchetypeIndex = 0; ArchetypeIndex < ValidArchetypes.Num(); ++ArchetypeIndex)
-		{
-			FMassArchetypeHandle& Archetype = ValidArchetypes[ArchetypeIndex];
-			check(Archetype.IsValid());
-			FMassArchetypeData& ArchetypeRef = *Archetype.DataPtr.Get();
-			const FMassArchetypeSubChunks AsChunkCollection(Archetype.DataPtr);
-			for (const FMassArchetypeSubChunks::FSubChunkInfo& ChunkInfo : AsChunkCollection.GetChunks())
-			{
-				Jobs.Add({ArchetypeRef, ArchetypeIndex, ChunkInfo});
-			}
-		}
-	}
-	// ExecutionContext passed by copy on purpose
-	ParallelFor(Jobs.Num(), [this, ExecutionContext, &ExecuteFunction, Jobs](const int32 JobIndex)
-	{
-		Jobs[JobIndex].Archetype.ExecutionFunctionForChunk(ExecutionContext, ExecuteFunction
-			, Jobs[JobIndex].ArchetypeIndex != INDEX_NONE ? ArchetypeFragmentMapping[Jobs[JobIndex].ArchetypeIndex] : FMassQueryRequirementIndicesMapping()
-			, Jobs[JobIndex].ChunkInfo
-			, ChunkCondition);
-	});
-=======
 
 	EntityManager.GetRequirementAccessDetector().ReleaseAccess(*this);
 #endif
->>>>>>> d731a049
 
 	ExecutionContext.ClearExecutionData();
 	ExecutionContext.FlushDeferred();
@@ -436,96 +270,8 @@
 	return ArchetypeIndex != INDEX_NONE ? ArchetypeFragmentMapping[ArchetypeIndex] : FallbackEmptyMapping;
 }
 
-<<<<<<< HEAD
-FString FMassEntityQuery::DebugGetArchetypeCompatibilityDescription(const FMassArchetypeHandle& ArchetypeHandle) const
-{
-	if (ArchetypeHandle.IsValid() == false)
-	{
-		return TEXT("Invalid");
-	}
-	
-	const FMassArchetypeData& Archetype = *ArchetypeHandle.DataPtr;
-	FStringOutputDevice OutDescription;
-#if WITH_MASSENTITY_DEBUG	
-	const FMassArchetypeCompositionDescriptor& ArchetypeComposition = Archetype.GetCompositionDescriptor();
-
-	if (ArchetypeComposition.Fragments.HasAll(RequiredAllFragments) == false)
-	{
-		// missing one of the strictly required fragments
-		OutDescription += TEXT("\nMissing required fragments: ");
-		(RequiredAllFragments - ArchetypeComposition.Fragments).DebugGetStringDesc(OutDescription);
-	}
-
-	if (RequiredAnyFragments.IsEmpty() == false && ArchetypeComposition.Fragments.HasAny(RequiredAnyFragments) == false)
-	{
-		// missing all of the "any" fragments
-		OutDescription += TEXT("\nMissing all \'any\' fragments: ");
-		RequiredAnyFragments.DebugGetStringDesc(OutDescription);
-	}
-
-	if (ArchetypeComposition.Fragments.HasNone(RequiredNoneFragments) == false)
-	{
-		// has some of the fragments required absent
-		OutDescription += TEXT("\nHas fragments required absent: ");
-		RequiredNoneFragments.DebugGetStringDesc(OutDescription);
-	}
-
-	if (ArchetypeComposition.Tags.HasAll(RequiredAllTags) == false)
-	{
-		// missing one of the strictly required tags
-		OutDescription += TEXT("\nMissing required tags: ");
-		(RequiredAllTags - ArchetypeComposition.Tags).DebugGetStringDesc(OutDescription);
-	}
-
-	if (RequiredAnyTags.IsEmpty() == false && ArchetypeComposition.Tags.HasAny(RequiredAnyTags) == false)
-	{
-		// missing all of the "any" tags
-		OutDescription += TEXT("\nMissing all \'any\' tags: ");
-		RequiredAnyTags.DebugGetStringDesc(OutDescription);
-	}
-
-	if (ArchetypeComposition.Tags.HasNone(RequiredNoneTags) == false)
-	{
-		// has some of the tags required absent
-		OutDescription += TEXT("\nHas tags required absent: ");
-		RequiredNoneTags.DebugGetStringDesc(OutDescription);
-	}
-	
-	if (ArchetypeComposition.ChunkFragments.HasAll(RequiredAllChunkFragments) == false)
-    {
-    	// missing one of the strictly required chunk fragments
-    	OutDescription += TEXT("\nMissing required chunk fragments: ");
-		(RequiredAllChunkFragments - ArchetypeComposition.ChunkFragments).DebugGetStringDesc(OutDescription);
-    }
-
-    if (ArchetypeComposition.ChunkFragments.HasNone(RequiredNoneChunkFragments) == false)
-	{
-		// has some of the chunk fragments required absent
-		OutDescription += TEXT("\nHas chunk fragments required absent: ");
-		RequiredNoneChunkFragments.DebugGetStringDesc(OutDescription);
-	}
-#endif // WITH_MASSENTITY_DEBUG
-	
-	return OutDescription.Len() > 0 ? static_cast<FString>(OutDescription) : TEXT("Match");
-}
-
-
-//////////////////////////////////////////////////////////////////////
-// FMassFragmentRequirement
-
-FString FMassFragmentRequirement::DebugGetDescription() const
-{
-#if WITH_MASSENTITY_DEBUG
-	return FString::Printf(TEXT("%s%s[%s]"), IsOptional() ? TEXT("?") : (Presence == EMassFragmentPresence::None ? TEXT("-") : TEXT("+"))
-		, *GetNameSafe(StructType), *UE::Mass::Debug::DebugGetFragmentAccessString(AccessMode));
-#else
-	return {};
-#endif
-}
-=======
 void FMassEntityQuery::ExportRequirements(FMassExecutionRequirements& OutRequirements) const
 {
 	FMassSubsystemRequirements::ExportRequirements(OutRequirements);
 	FMassFragmentRequirements::ExportRequirements(OutRequirements);
 }
->>>>>>> d731a049
