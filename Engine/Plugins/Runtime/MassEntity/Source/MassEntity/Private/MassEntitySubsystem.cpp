--- conflicted
+++ resolved
@@ -1,36 +1,16 @@
 // Copyright Epic Games, Inc. All Rights Reserved.
 
 #include "MassEntitySubsystem.h"
-<<<<<<< HEAD
-#include "MassArchetypeData.h"
-#include "MassCommandBuffer.h"
-#include "HAL/IConsoleManager.h"
-#include "Engine/World.h"
-#include "UObject/UObjectIterator.h"
-#include "VisualLogger/VisualLogger.h"
-=======
->>>>>>> d731a049
 
 #include UE_INLINE_GENERATED_CPP_BY_NAME(MassEntitySubsystem)
 
 
-<<<<<<< HEAD
-//@TODO: Everything still alive leaks at shutdown
-//@TODO: No re-entrance safety while running a system (e.g., preventing someone from adding/removing entities or altering archetypes, etc...)
-//@TODO: Do we allow GCable types?  If so, need to implement AddReferencedObjects
-//@TODO: Do a UObject stat scope around the system Run call
-=======
->>>>>>> d731a049
 
 //////////////////////////////////////////////////////////////////////
 // UMassEntitySubsystem
 
 UMassEntitySubsystem::UMassEntitySubsystem()
-<<<<<<< HEAD
-	: ObserverManager(*this)
-=======
 	: EntityManager(MakeShareable(new FMassEntityManager(this)))
->>>>>>> d731a049
 {
 	
 }
@@ -38,525 +18,12 @@
 void UMassEntitySubsystem::GetResourceSizeEx(FResourceSizeEx& CumulativeResourceSize)
 {
 	Super::GetResourceSizeEx(CumulativeResourceSize);
-<<<<<<< HEAD
-
-	const SIZE_T MyExtraSize = Entities.GetAllocatedSize() + 
-		EntityFreeIndexList.GetAllocatedSize() +
-		DeferredCommandBuffer->GetAllocatedSize() +
-		FragmentHashToArchetypeMap.GetAllocatedSize() +
-		FragmentTypeToArchetypeMap.GetAllocatedSize();
-	CumulativeResourceSize.AddDedicatedSystemMemoryBytes(MyExtraSize);
-
-	for (const auto& KVP : FragmentHashToArchetypeMap)
-	{
-		for (const TSharedPtr<FMassArchetypeData>& ArchetypePtr : KVP.Value)
-		{
-			CumulativeResourceSize.AddDedicatedSystemMemoryBytes(ArchetypePtr->GetAllocatedSize());
-		}
-	}
-=======
 	EntityManager->GetResourceSizeEx(CumulativeResourceSize);
->>>>>>> d731a049
 }
 
 void UMassEntitySubsystem::Initialize(FSubsystemCollectionBase& Collection)
 {
-<<<<<<< HEAD
-	// Index 0 is reserved so we can treat that index as an invalid entity handle
-	Entities.Add();
-	SerialNumberGenerator.fetch_add(FMath::Max(1,NumReservedEntities));
-
-	DeferredCommandBuffer = MakeShareable(new FMassCommandBuffer());
-
-	// initialize the bitsets
-
-	FMassFragmentBitSet Fragments;
-	FMassTagBitSet Tags;
-	FMassChunkFragmentBitSet ChunkFragments;
-
-	for (TObjectIterator<UStruct> StructIt; StructIt; ++StructIt)
-	{
-		if (StructIt->IsChildOf(FMassFragment::StaticStruct()))
-		{
-			Fragments.Add(*CastChecked<UScriptStruct>(*StructIt));
-		}
-		else if (StructIt->IsChildOf(FMassTag::StaticStruct()))
-		{
-			Tags.Add(*CastChecked<UScriptStruct>(*StructIt));
-		}
-		else if (StructIt->IsChildOf(FMassChunkFragment::StaticStruct()))
-		{
-			ChunkFragments.Add(*CastChecked<UScriptStruct>(*StructIt));
-		}
-	}
-}
-
-void UMassEntitySubsystem::PostInitialize()
-{
-	// this needs to be done after all the subsystems have been initialized since some processors might want to access
-	// them during processors' initialization
-	ObserverManager.Initialize();
-}
-
-void UMassEntitySubsystem::Deinitialize()
-{
-	// closing down so no point in actually flushing commands, but need to clean them up to avoid warnings on destruction
-	DeferredCommandBuffer->CleanUp();
-}
-
-FMassArchetypeHandle UMassEntitySubsystem::CreateArchetype(TConstArrayView<const UScriptStruct*> FragmentsAndTagsList)
-{
-	FMassChunkFragmentBitSet ChunkFragments;
-	FMassTagBitSet Tags;
-	TArray<const UScriptStruct*, TInlineAllocator<16>> FragmentList;
-	FragmentList.Reserve(FragmentsAndTagsList.Num());
-
-	for (const UScriptStruct* Type : FragmentsAndTagsList)
-	{
-		if (Type->IsChildOf(FMassFragment::StaticStruct()))
-		{
-			FragmentList.Add(Type);
-		}
-		else if (Type->IsChildOf(FMassTag::StaticStruct()))
-		{
-			Tags.Add(*Type);
-		}
-		else if (Type->IsChildOf(FMassChunkFragment::StaticStruct()))
-		{
-			ChunkFragments.Add(*Type);
-		}
-		else
-		{
-			UE_LOG(LogMass, Warning, TEXT("%s: %s is not a valid fragment nor tag type. Ignoring.")
-				, ANSI_TO_TCHAR(__FUNCTION__), *GetNameSafe(Type));
-		}
-	}
-
-	const FMassArchetypeCompositionDescriptor Composition(FMassFragmentBitSet(FragmentList), Tags, ChunkFragments, FMassSharedFragmentBitSet());
-	return CreateArchetype(Composition, FMassArchetypeSharedFragmentValues());
-}
-
-FMassArchetypeHandle UMassEntitySubsystem::CreateArchetype(const TSharedPtr<FMassArchetypeData>& SourceArchetype, const FMassFragmentBitSet& NewFragments)
-{
-	check(SourceArchetype.IsValid());
-	checkf(NewFragments.IsEmpty() == false, TEXT("%s Adding an empty fragment list to an archetype is not supported."), ANSI_TO_TCHAR(__FUNCTION__));
-
-	const FMassArchetypeCompositionDescriptor Composition(NewFragments + SourceArchetype->GetFragmentBitSet(), SourceArchetype->GetTagBitSet(), SourceArchetype->GetChunkFragmentBitSet(), SourceArchetype->GetSharedFragmentBitSet());
-	return CreateArchetype(Composition, SourceArchetype->GetSharedFragmentValues());
-}
-
-FMassArchetypeHandle UMassEntitySubsystem::CreateArchetype(const FMassArchetypeCompositionDescriptor& Composition, const FMassArchetypeSharedFragmentValues& SharedFragmentValues)
-{
-	const uint32 TypeHash = Composition.CalculateHash();
-
-	TArray<TSharedPtr<FMassArchetypeData>>& HashRow = FragmentHashToArchetypeMap.FindOrAdd(TypeHash);
-
-	FMassArchetypeHandle Result;
-	for (const TSharedPtr<FMassArchetypeData>& Ptr : HashRow)
-	{
-		if (Ptr->IsEquivalent(Composition, SharedFragmentValues))
-		{
-			Result.DataPtr = Ptr;
-			break;
-		}
-	}
-
-	if (!Result.DataPtr.IsValid())
-	{
-		// Create a new archetype
-		const TSharedPtr<FMassArchetypeData> NewArchetype = MakeShareable(new FMassArchetypeData);
-		NewArchetype->Initialize(Composition, SharedFragmentValues);
-		HashRow.Add(NewArchetype);
-
-		for (const FMassArchetypeFragmentConfig & FragmentConfig : NewArchetype->GetFragmentConfigs())
-		{
-			checkSlow(FragmentConfig.FragmentType)
-			FragmentTypeToArchetypeMap.FindOrAdd(FragmentConfig.FragmentType).Add(NewArchetype);
-		}
-
-		Result.DataPtr = NewArchetype;
-
-		++ArchetypeDataVersion;
-	}
-
-	return MoveTemp(Result);
-}
-
-FMassArchetypeHandle UMassEntitySubsystem::InternalCreateSiblingArchetype(const TSharedPtr<FMassArchetypeData>& SourceArchetype, const FMassTagBitSet& OverrideTags)
-{
-	checkSlow(SourceArchetype.IsValid());
-	const FMassArchetypeData& SourceArchetypeRef = *SourceArchetype.Get();
-	const FMassArchetypeCompositionDescriptor NewComposition(SourceArchetypeRef.GetFragmentBitSet(), OverrideTags, SourceArchetypeRef.GetChunkFragmentBitSet(), SourceArchetypeRef.GetSharedFragmentBitSet());
-	const uint32 TypeHash = NewComposition.CalculateHash();
-
-	TArray<TSharedPtr<FMassArchetypeData>>& HashRow = FragmentHashToArchetypeMap.FindOrAdd(TypeHash);
-
-	FMassArchetypeHandle Result;
-	for (const TSharedPtr<FMassArchetypeData>& Ptr : HashRow)
-	{
-		if (Ptr->IsEquivalent(NewComposition, SourceArchetypeRef.GetSharedFragmentValues()))
-		{
-			Result.DataPtr = Ptr;
-			break;
-		}
-	}
-
-	if (!Result.DataPtr.IsValid())
-	{
-		// Create a new archetype
-		const TSharedPtr<FMassArchetypeData> NewArchetype = MakeShareable(new FMassArchetypeData);
-		NewArchetype->InitializeWithSibling(SourceArchetypeRef, OverrideTags);
-		HashRow.Add(NewArchetype);
-
-		for (const FMassArchetypeFragmentConfig& FragmentConfig : NewArchetype->GetFragmentConfigs())
-		{
-			checkSlow(FragmentConfig.FragmentType)
-			FragmentTypeToArchetypeMap.FindOrAdd(FragmentConfig.FragmentType).Add(NewArchetype);
-		}
-
-		Result.DataPtr = NewArchetype;
-
-		++ArchetypeDataVersion;
-	}
-
-	return MoveTemp(Result);
-}
-
-FMassArchetypeHandle UMassEntitySubsystem::GetArchetypeForEntity(FMassEntityHandle Entity) const
-{
-	FMassArchetypeHandle Result;
-	if (IsEntityValid(Entity))
-	{
-		Result.DataPtr = Entities[Entity.Index].CurrentArchetype;
-	}
-	return Result;
-}
-
-void UMassEntitySubsystem::ForEachArchetypeFragmentType(const FMassArchetypeHandle Archetype, TFunction< void(const UScriptStruct* /*FragmentType*/)> Function)
-{
-	check(Archetype.DataPtr.IsValid());
-	const FMassArchetypeData& ArchetypeData = *Archetype.DataPtr.Get();
-	ArchetypeData.ForEachFragmentType(Function);
-}
-
-void UMassEntitySubsystem::DoEntityCompaction(const double TimeAllowed)
-{
-	const double TimeAllowedEnd = FPlatformTime::Seconds() + TimeAllowed;
-
-	bool bReachedTimeLimit = false;
-	for (const auto& KVP : FragmentHashToArchetypeMap)
-	{
-		for (const TSharedPtr<FMassArchetypeData>& ArchetypePtr : KVP.Value)
-		{
-			const double TimeAllowedLeft = TimeAllowedEnd - FPlatformTime::Seconds();
-			bReachedTimeLimit = TimeAllowedLeft <= 0.0;
-			if (bReachedTimeLimit)
-			{
-				break;
-			}
-			ArchetypePtr->CompactEntities(TimeAllowedLeft);
-		}
-		if (bReachedTimeLimit)
-		{
-			break;
-		}
-	}
-}
-
-FMassEntityHandle UMassEntitySubsystem::CreateEntity(const FMassArchetypeHandle Archetype)
-{
-	check(Archetype.DataPtr.IsValid());
-
-	const FMassEntityHandle Entity = ReserveEntity();
-	InternalBuildEntity(Entity, Archetype);
-	return Entity;
-}
-
-FMassEntityHandle UMassEntitySubsystem::CreateEntity(TConstArrayView<FInstancedStruct> FragmentInstanceList)
-{
-	check(FragmentInstanceList.Num() > 0);
-
-	const FMassArchetypeHandle Archetype = CreateArchetype(FMassArchetypeCompositionDescriptor(FragmentInstanceList, FMassTagBitSet(), FMassChunkFragmentBitSet(), FMassSharedFragmentBitSet()), FMassArchetypeSharedFragmentValues());
-	check(Archetype.DataPtr.IsValid());
-
-	const FMassEntityHandle Entity = ReserveEntity();
-	InternalBuildEntity(Entity, Archetype);
-
-	const FEntityData& EntityData = Entities[Entity.Index];
-	EntityData.CurrentArchetype->SetFragmentsData(Entity, FragmentInstanceList);
-
-	return Entity;
-}
-
-FMassEntityHandle UMassEntitySubsystem::ReserveEntity()
-{
-	// @todo: Need to add thread safety to the reservation of an entity
-	FMassEntityHandle Result;
-	Result.Index = (EntityFreeIndexList.Num() > 0) ? EntityFreeIndexList.Pop(/*bAllowShrinking=*/ false) : Entities.Add();
-	Result.SerialNumber = SerialNumberGenerator.fetch_add(1);
-	Entities[Result.Index].SerialNumber = Result.SerialNumber;
-
-	return Result;
-}
-
-void UMassEntitySubsystem::ReleaseReservedEntity(FMassEntityHandle Entity)
-{
-	checkf(!IsEntityBuilt(Entity), TEXT("Entity is already built, use DestroyEntity() instead"));
-
-	InternalReleaseEntity(Entity);
-}
-
-void UMassEntitySubsystem::BuildEntity(FMassEntityHandle Entity, FMassArchetypeHandle Archetype)
-{
-	checkf(!IsEntityBuilt(Entity), TEXT("Expecting an entity that is not already built"));
-	check(Archetype.DataPtr.IsValid());
-
-	InternalBuildEntity(Entity, Archetype);
-}
-
-void UMassEntitySubsystem::BuildEntity(FMassEntityHandle Entity, TConstArrayView<FInstancedStruct> FragmentInstanceList, FMassArchetypeSharedFragmentValues SharedFragmentValues)
-{
-	check(FragmentInstanceList.Num() > 0);
-	checkf(!IsEntityBuilt(Entity), TEXT("Expecting an entity that is not already built"));
-
-	SharedFragmentValues.Sort();
-	SharedFragmentValues.CacheHash();
-	FMassArchetypeCompositionDescriptor Composition(FragmentInstanceList, FMassTagBitSet(), FMassChunkFragmentBitSet(), FMassSharedFragmentBitSet());
-	for (const FConstSharedStruct& SharedFragment : SharedFragmentValues.GetConstSharedFragments())
-	{
-		Composition.SharedFragments.Add(*SharedFragment.GetScriptStruct());
-	}
-	for (const FSharedStruct& SharedFragment : SharedFragmentValues.GetSharedFragments())
-	{
-		Composition.SharedFragments.Add(*SharedFragment.GetScriptStruct());
-	}
-
-	const FMassArchetypeHandle Archetype = CreateArchetype(Composition, SharedFragmentValues);
-	check(Archetype.DataPtr.IsValid());
-
-	InternalBuildEntity(Entity, Archetype);
-
-	const FEntityData& EntityData = Entities[Entity.Index];
-	EntityData.CurrentArchetype->SetFragmentsData(Entity, FragmentInstanceList);
-}
-
-TSharedRef<UMassEntitySubsystem::FEntityCreationContext> UMassEntitySubsystem::BatchCreateEntities(const FMassArchetypeHandle Archetype, const int32 Count, TArray<FMassEntityHandle>& OutEntities)
-{
-	FMassArchetypeData* ArchetypePtr = Archetype.DataPtr.Get();
-	check(ArchetypePtr);
-	check(Count > 0);
-	
-	int32 Index = OutEntities.Num();
-	OutEntities.AddDefaulted(Count);
-
-	// @todo optimize
-	for (; Index < OutEntities.Num(); ++Index)
-	{
-		FMassEntityHandle& Result = OutEntities[Index];
-		Result.Index = (EntityFreeIndexList.Num() > 0) ? EntityFreeIndexList.Pop(/*bAllowShrinking=*/ false) : Entities.Add();
-		Result.SerialNumber = SerialNumberGenerator++;
-
-		FEntityData& EntityData = Entities[Result.Index];
-		EntityData.CurrentArchetype = Archetype.DataPtr;
-		EntityData.SerialNumber = Result.SerialNumber;
-		
-		ArchetypePtr->AddEntity(Result);
-	}
-		
-	FEntityCreationContext* CreationContext = new FEntityCreationContext(Count);
-	// @todo this could probably be optimized since one would assume we're adding elements to OutEntities in order.
-	// Then again, if that's the case, the sorting will be almost instant
-	new (&CreationContext->ChunkCollection)FMassArchetypeSubChunks(Archetype, MakeArrayView(&OutEntities[OutEntities.Num() - Count], Count), FMassArchetypeSubChunks::NoDuplicates);
-	if (ObserverManager.HasObserversForBitSet(ArchetypePtr->GetCompositionDescriptor().Fragments, EMassObservedOperation::Add))
-	{
-		CreationContext->OnSpawningFinished = [this](FEntityCreationContext& Context){
-			ObserverManager.OnPostEntitiesCreated(Context.ChunkCollection);
-		};
-	}
-
-	return MakeShareable(CreationContext);
-}
-
-void UMassEntitySubsystem::DestroyEntity(FMassEntityHandle Entity)
-{
-	checkf(IsProcessing() == false, TEXT("Synchronous API function %s called during mass processing. Use asynchronous API instead."), ANSI_TO_TCHAR(__FUNCTION__));
-	
-	CheckIfEntityIsActive(Entity);
-
-	const FEntityData& EntityData = Entities[Entity.Index];
-	FMassArchetypeData* Archetype = EntityData.CurrentArchetype.Get();
-	check(Archetype);
-	Archetype->RemoveEntity(Entity);
-
-	InternalReleaseEntity(Entity);
-
-	if (Archetype->GetNumEntities() == 0)
-	{
-		//@TODO: Drop our reference to the archetype?
-	}
-}
-
-void UMassEntitySubsystem::BatchDestroyEntities(TConstArrayView<FMassEntityHandle> InEntities)
-{
-	TRACE_CPUPROFILER_EVENT_SCOPE_STR("BatchDestroyEntities");
-
-	checkf(IsProcessing() == false, TEXT("Synchronous API function %s called during mass processing. Use asynchronous API instead."), ANSI_TO_TCHAR(__FUNCTION__));
-	
-	EntityFreeIndexList.Reserve(EntityFreeIndexList.Num() + InEntities.Num());
-
-	// @todo optimize, we can make savings by implementing Archetype->RemoveEntities()
-	for (const FMassEntityHandle& Entity : InEntities)
-	{
-		if (Entities.IsValidIndex(Entity.Index) == false)
-		{
-			continue;
-		}
-
-		FEntityData& EntityData = Entities[Entity.Index];
-		if (EntityData.SerialNumber != Entity.SerialNumber)
-		{
-			continue;
-		}
-
-		FMassArchetypeData* Archetype = EntityData.CurrentArchetype.Get();
-		check(Archetype);
-		Archetype->RemoveEntity(Entity);
-
-		EntityData.Reset();
-		EntityFreeIndexList.Add(Entity.Index);
-	}
-}
-
-void UMassEntitySubsystem::BatchDestroyEntityChunks(const FMassArchetypeSubChunks& Chunks)
-{
-	TRACE_CPUPROFILER_EVENT_SCOPE_STR("BatchDestroyEntityChunks");
-
-	checkf(IsProcessing() == false, TEXT("Synchronous API function %s called during mass processing. Use asynchronous API instead."), ANSI_TO_TCHAR(__FUNCTION__));
-
-	FMassProcessingContext ProcessingContext(*this, /*TimeDelta=*/0.0f);
-	ProcessingContext.bFlushCommandBuffer = false;
-	ProcessingContext.CommandBuffer = MakeShareable(new FMassCommandBuffer());
-	ObserverManager.OnPreEntitiesDestroyed(ProcessingContext, Chunks);
-
-	check(Chunks.GetArchetype().IsValid());
-	TArray<FMassEntityHandle> EntitiesRemoved;
-	Chunks.GetArchetype().DataPtr->BatchDestroyEntityChunks(Chunks.GetChunks(), EntitiesRemoved);
-	
-	EntityFreeIndexList.Reserve(EntityFreeIndexList.Num() + EntitiesRemoved.Num());
-
-	for (const FMassEntityHandle& Entity : EntitiesRemoved)
-	{
-		check(Entities.IsValidIndex(Entity.Index));
-
-		FEntityData& EntityData = Entities[Entity.Index];
-		if (EntityData.SerialNumber == Entity.SerialNumber)
-		{
-			EntityData.Reset();
-			EntityFreeIndexList.Add(Entity.Index);
-		}
-	}
-}
-
-void UMassEntitySubsystem::AddFragmentToEntity(FMassEntityHandle Entity, const UScriptStruct* FragmentType)
-{
-	checkf(FragmentType, TEXT("Null fragment type passed in to %s"), ANSI_TO_TCHAR(__FUNCTION__));
-	checkf(IsProcessing() == false, TEXT("Synchronous API function %s called during mass processing. Use asynchronous API instead."), ANSI_TO_TCHAR(__FUNCTION__));
-
-	CheckIfEntityIsActive(Entity);
-
-	InternalAddFragmentListToEntityChecked(Entity, FMassFragmentBitSet(*FragmentType));
-}
-
-void UMassEntitySubsystem::AddFragmentListToEntity(FMassEntityHandle Entity, TConstArrayView<const UScriptStruct*> FragmentList)
-{
-	CheckIfEntityIsActive(Entity);
-
-	InternalAddFragmentListToEntityChecked(Entity, FMassFragmentBitSet(FragmentList));
-}
-
-void UMassEntitySubsystem::AddCompositionToEntity_GetDelta(FMassEntityHandle Entity, FMassArchetypeCompositionDescriptor& InDescriptor)
-{
-	CheckIfEntityIsActive(Entity);
-
-	FEntityData& EntityData = Entities[Entity.Index];
-	FMassArchetypeData* OldArchetype = EntityData.CurrentArchetype.Get();
-	check(OldArchetype);
-
-	InDescriptor.Fragments -= OldArchetype->GetCompositionDescriptor().Fragments;
-	InDescriptor.Tags -= OldArchetype->GetCompositionDescriptor().Tags;
-
-	ensureMsgf(InDescriptor.ChunkFragments.IsEmpty(), TEXT("Adding new chunk fragments is not supported"));
-
-	if (InDescriptor.IsEmpty() == false)
-	{
-		FMassArchetypeCompositionDescriptor NewDescriptor = OldArchetype->GetCompositionDescriptor();
-		NewDescriptor.Fragments += InDescriptor.Fragments;
-		NewDescriptor.Tags+= InDescriptor.Tags;
-
-		const FMassArchetypeHandle NewArchetypeHandle = CreateArchetype(NewDescriptor, OldArchetype->GetSharedFragmentValues());
-
-		if (ensure(NewArchetypeHandle.DataPtr != EntityData.CurrentArchetype))
-		{
-			// Move the entity over
-			FMassArchetypeData* NewArchetype = NewArchetypeHandle.DataPtr.Get();
-			check(NewArchetype);
-			EntityData.CurrentArchetype->MoveEntityToAnotherArchetype(Entity, *NewArchetype);
-			EntityData.CurrentArchetype = NewArchetypeHandle.DataPtr;
-
-			ObserverManager.OnPostCompositionAdded(Entity, InDescriptor);
-		}
-	}
-}
-
-void UMassEntitySubsystem::RemoveCompositionFromEntity(FMassEntityHandle Entity, const FMassArchetypeCompositionDescriptor& InDescriptor)
-{
-	CheckIfEntityIsActive(Entity);
-
-	if(InDescriptor.IsEmpty() == false)
-	{
-		FEntityData& EntityData = Entities[Entity.Index];
-		FMassArchetypeData* OldArchetype = EntityData.CurrentArchetype.Get();
-		check(OldArchetype);
-
-		FMassArchetypeCompositionDescriptor NewDescriptor = OldArchetype->GetCompositionDescriptor();
-		NewDescriptor.Fragments -= InDescriptor.Fragments;
-		NewDescriptor.Tags -= InDescriptor.Tags;
-
-		ensureMsgf(InDescriptor.ChunkFragments.IsEmpty(), TEXT("Removing chunk fragments is not supported"));
-		ensureMsgf(InDescriptor.SharedFragments.IsEmpty(), TEXT("Removing shared fragments is not supported"));
-
-		if (NewDescriptor.IsEquivalent(OldArchetype->GetCompositionDescriptor()) == false)
-		{
-			ensureMsgf(OldArchetype->GetCompositionDescriptor().HasAll(InDescriptor), TEXT("Some of the elements being removed are already missing from entity\'s composition."));
-			ObserverManager.OnPreCompositionRemoved(Entity, InDescriptor);
-
-			const FMassArchetypeHandle NewArchetypeHandle = CreateArchetype(NewDescriptor, OldArchetype->GetSharedFragmentValues());
-
-			if (ensure(NewArchetypeHandle.DataPtr != EntityData.CurrentArchetype))
-			{
-				// Move the entity over
-				FMassArchetypeData* NewArchetype = NewArchetypeHandle.DataPtr.Get();
-				check(NewArchetype);
-				EntityData.CurrentArchetype->MoveEntityToAnotherArchetype(Entity, *NewArchetype);
-				EntityData.CurrentArchetype = NewArchetypeHandle.DataPtr;
-			}
-		}
-	}
-}
-
-const FMassArchetypeCompositionDescriptor& UMassEntitySubsystem::GetArchetypeComposition(const FMassArchetypeHandle& ArchetypeHandle) const
-{
-	return ArchetypeHandle.DataPtr->GetCompositionDescriptor();
-}
-
-void UMassEntitySubsystem::InternalBuildEntity(FMassEntityHandle Entity, const FMassArchetypeHandle Archetype)
-{
-	FEntityData& EntityData = Entities[Entity.Index];
-	EntityData.CurrentArchetype = Archetype.DataPtr;
-	EntityData.CurrentArchetype->AddEntity(Entity);
-=======
 	EntityManager->Initialize();
->>>>>>> d731a049
 }
 
 void UMassEntitySubsystem::PostInitialize()
@@ -566,587 +33,13 @@
 	EntityManager->PostInitialize();
 }
 
-<<<<<<< HEAD
-void UMassEntitySubsystem::InternalAddFragmentListToEntityChecked(FMassEntityHandle Entity, const FMassFragmentBitSet& InFragments)
-{
-	const FEntityData& EntityData = Entities[Entity.Index];
-	FMassArchetypeData* OldArchetype = EntityData.CurrentArchetype.Get();
-	check(OldArchetype);
-
-	UE_CLOG(OldArchetype->GetFragmentBitSet().HasAny(InFragments), LogMass, Log
-		, TEXT("Trying to add a new fragment type to an entity, but it already has some of them. (%s)")
-		, *InFragments.GetOverlap(OldArchetype->GetFragmentBitSet()).DebugGetStringDesc());
-
-	const FMassFragmentBitSet NewFragments = InFragments - OldArchetype->GetFragmentBitSet();
-	if (NewFragments.IsEmpty() == false)
-	{
-		InternalAddFragmentListToEntity(Entity, NewFragments);
-	}
-}
-
-void UMassEntitySubsystem::InternalAddFragmentListToEntity(FMassEntityHandle Entity, const FMassFragmentBitSet& NewFragments)
-{
-	checkf(NewFragments.IsEmpty() == false, TEXT("%s is intended for internal calls with non empty NewFragments parameter"), ANSI_TO_TCHAR(__FUNCTION__));
-	check(Entities.IsValidIndex(Entity.Index));
-	FEntityData& EntityData = Entities[Entity.Index];
-	check(EntityData.CurrentArchetype.IsValid());
-
-	// fetch or create the new archetype
-	const FMassArchetypeHandle NewArchetypeHandle = CreateArchetype(EntityData.CurrentArchetype, NewFragments);
-
-	if (NewArchetypeHandle.DataPtr != EntityData.CurrentArchetype)
-	{
-		// Move the entity over
-		FMassArchetypeData* NewArchetype = NewArchetypeHandle.DataPtr.Get();
-		check(NewArchetype);
-		EntityData.CurrentArchetype->MoveEntityToAnotherArchetype(Entity, *NewArchetype);
-		EntityData.CurrentArchetype = NewArchetypeHandle.DataPtr;
-	}
-}
-
-void UMassEntitySubsystem::AddFragmentInstanceListToEntity(FMassEntityHandle Entity, TConstArrayView<FInstancedStruct> FragmentInstanceList)
-{
-	checkf(IsProcessing() == false, TEXT("Synchronous API function %s called during mass processing. Use asynchronous API instead."), ANSI_TO_TCHAR(__FUNCTION__));
-
-	CheckIfEntityIsActive(Entity);
-	checkf(FragmentInstanceList.Num() > 0, TEXT("Need to specify at least one fragment instances for this operation"));
-
-	InternalAddFragmentListToEntityChecked(Entity, FMassFragmentBitSet(FragmentInstanceList));
-
-	const FEntityData& EntityData = Entities[Entity.Index];
-	EntityData.CurrentArchetype->SetFragmentsData(Entity, FragmentInstanceList);
-}
-
-void UMassEntitySubsystem::RemoveFragmentFromEntity(FMassEntityHandle Entity, const UScriptStruct* FragmentType)
-{
-	RemoveFragmentListFromEntity(Entity, MakeArrayView(&FragmentType, 1));
-}
-
-void UMassEntitySubsystem::RemoveFragmentListFromEntity(FMassEntityHandle Entity, TConstArrayView<const UScriptStruct*> FragmentList)
-{
-	checkf(IsProcessing() == false, TEXT("Synchronous API function %s called during mass processing. Use asynchronous API instead."), ANSI_TO_TCHAR(__FUNCTION__));
-
-	CheckIfEntityIsActive(Entity);
-	
-	FEntityData& EntityData = Entities[Entity.Index];
-	FMassArchetypeData* OldArchetype = EntityData.CurrentArchetype.Get();
-	check(OldArchetype);
-
-	const FMassFragmentBitSet FragmentsToRemove(FragmentList);
-
-	if (ensureMsgf(OldArchetype->GetFragmentBitSet().HasAny(FragmentsToRemove), TEXT("Trying to remove a list of fragments from an entity but none of the fragments given was found.")))
-	{
-		// If all the fragments got removed this will result in fetching of the empty archetype
-		const FMassArchetypeCompositionDescriptor NewComposition(OldArchetype->GetFragmentBitSet() - FragmentsToRemove, OldArchetype->GetTagBitSet(), OldArchetype->GetChunkFragmentBitSet(), OldArchetype->GetSharedFragmentBitSet());
-		const FMassArchetypeHandle NewArchetypeHandle = CreateArchetype(NewComposition, OldArchetype->GetSharedFragmentValues());
-
-		// Move the entity over
-		FMassArchetypeData* NewArchetype = NewArchetypeHandle.DataPtr.Get();
-		check(NewArchetype);
-		OldArchetype->MoveEntityToAnotherArchetype(Entity, *NewArchetype);
-		EntityData.CurrentArchetype = NewArchetypeHandle.DataPtr;
-	}
-}
-
-void UMassEntitySubsystem::SwapTagsForEntity(FMassEntityHandle Entity, const UScriptStruct* OldTagType, const UScriptStruct* NewTagType)
-{
-	checkf(IsProcessing() == false, TEXT("Synchronous API function %s called during mass processing. Use asynchronous API instead."), ANSI_TO_TCHAR(__FUNCTION__));
-
-	CheckIfEntityIsActive(Entity);
-
-	checkf((OldTagType != nullptr) && OldTagType->IsChildOf(FMassTag::StaticStruct()), TEXT("%s works only with tags while '%s' is not one."), ANSI_TO_TCHAR(__FUNCTION__), *GetPathNameSafe(OldTagType));
-	checkf((NewTagType != nullptr) && NewTagType->IsChildOf(FMassTag::StaticStruct()), TEXT("%s works only with tags while '%s' is not one."), ANSI_TO_TCHAR(__FUNCTION__), *GetPathNameSafe(NewTagType));
-
-	FEntityData& EntityData = Entities[Entity.Index];
-	FMassArchetypeData* CurrentArchetype = EntityData.CurrentArchetype.Get();
-	check(CurrentArchetype);
-
-	FMassTagBitSet NewTagBitSet = CurrentArchetype->GetTagBitSet();
-	NewTagBitSet.Remove(*OldTagType);
-	NewTagBitSet.Add(*NewTagType);
-	
-	if (NewTagBitSet != CurrentArchetype->GetTagBitSet())
-	{
-		const FMassArchetypeHandle NewArchetypeHandle = InternalCreateSiblingArchetype(EntityData.CurrentArchetype, NewTagBitSet);
-		checkSlow(NewArchetypeHandle.IsValid());
-
-		// Move the entity over
-		EntityData.CurrentArchetype->MoveEntityToAnotherArchetype(Entity, *NewArchetypeHandle.DataPtr.Get());
-		EntityData.CurrentArchetype = NewArchetypeHandle.DataPtr;
-	}
-}
-
-void UMassEntitySubsystem::AddTagToEntity(FMassEntityHandle Entity, const UScriptStruct* TagType)
-{
-	checkf((TagType != nullptr) && TagType->IsChildOf(FMassTag::StaticStruct()), TEXT("%s works only with tags while '%s' is not one."), ANSI_TO_TCHAR(__FUNCTION__), *GetPathNameSafe(TagType));
-
-	CheckIfEntityIsActive(Entity);
-
-	FEntityData& EntityData = Entities[Entity.Index];
-	FMassArchetypeData* CurrentArchetype = EntityData.CurrentArchetype.Get();
-	check(CurrentArchetype);
-
-	if (CurrentArchetype->HasTagType(TagType) == false)
-	{
-		//FMassTagBitSet NewTags = CurrentArchetype->GetTagBitSet() - *TagType;
-		FMassTagBitSet NewTags = CurrentArchetype->GetTagBitSet();
-		NewTags.Add(*TagType);
-		const FMassArchetypeHandle NewArchetypeHandle = InternalCreateSiblingArchetype(EntityData.CurrentArchetype, NewTags);
-		checkSlow(NewArchetypeHandle.IsValid());
-
-		// Move the entity over
-		EntityData.CurrentArchetype->MoveEntityToAnotherArchetype(Entity, *NewArchetypeHandle.DataPtr.Get());
-		EntityData.CurrentArchetype = NewArchetypeHandle.DataPtr;
-	}
-}
-	
-void UMassEntitySubsystem::RemoveTagFromEntity(FMassEntityHandle Entity, const UScriptStruct* TagType)
-{
-	checkf((TagType != nullptr) && TagType->IsChildOf(FMassTag::StaticStruct()), TEXT("%s works only with tags while '%s' is not one."), ANSI_TO_TCHAR(__FUNCTION__), *GetPathNameSafe(TagType));
-
-	CheckIfEntityIsActive(Entity);
-
-	FEntityData& EntityData = Entities[Entity.Index];
-	FMassArchetypeData* CurrentArchetype = EntityData.CurrentArchetype.Get();
-	check(CurrentArchetype);
-
-	if (CurrentArchetype->HasTagType(TagType))
-	{
-		// CurrentArchetype->GetTagBitSet() -  *TagType
-		FMassTagBitSet NewTags = CurrentArchetype->GetTagBitSet();
-		NewTags.Remove(*TagType);
-		const FMassArchetypeHandle NewArchetypeHandle = InternalCreateSiblingArchetype(EntityData.CurrentArchetype, NewTags);
-		checkSlow(NewArchetypeHandle.IsValid());
-
-		// Move the entity over
-		EntityData.CurrentArchetype->MoveEntityToAnotherArchetype(Entity, *NewArchetypeHandle.DataPtr.Get());
-		EntityData.CurrentArchetype = NewArchetypeHandle.DataPtr;
-	}
-}
-
-
-void UMassEntitySubsystem::MoveEntityToAnotherArchetype(FMassEntityHandle Entity, FMassArchetypeHandle NewArchetypeHandle)
-{
-	CheckIfEntityIsActive(Entity);
-
-	FMassArchetypeData* NewArchetype = NewArchetypeHandle.DataPtr.Get();
-	check(NewArchetype);
-
-	// Move the entity over
-	FEntityData& EntityData = Entities[Entity.Index];
-	EntityData.CurrentArchetype->MoveEntityToAnotherArchetype(Entity, *NewArchetype);
-	EntityData.CurrentArchetype = NewArchetypeHandle.DataPtr;
-}
-
-void UMassEntitySubsystem::SetEntityFragmentsValues(FMassEntityHandle Entity, TArrayView<const FInstancedStruct> FragmentInstanceList)
-{
-	CheckIfEntityIsActive(Entity);
-
-	const FEntityData& EntityData = Entities[Entity.Index];
-	EntityData.CurrentArchetype->SetFragmentsData(Entity, FragmentInstanceList);
-}
-
-void UMassEntitySubsystem::BatchSetEntityFragmentsValues(const FMassArchetypeSubChunks& SparseEntities, TArrayView<const FInstancedStruct> FragmentInstanceList)
-{
-	FMassArchetypeData* Archetype = SparseEntities.GetArchetype().DataPtr.Get();
-	check(Archetype);
-
-	const FMassArchetypeSubChunks::FConstSubChunkArrayView SparseChunks = SparseEntities.GetChunks();
-
-	for (const FInstancedStruct& FragmentTemplate : FragmentInstanceList)
-	{
-		Archetype->SetFragmentData(SparseChunks, FragmentTemplate);
-	}
-}
-
-void* UMassEntitySubsystem::InternalGetFragmentDataChecked(FMassEntityHandle Entity, const UScriptStruct* FragmentType) const
-{
-	CheckIfEntityIsActive(Entity);
-
-	checkf((FragmentType != nullptr) && FragmentType->IsChildOf(FMassFragment::StaticStruct()), TEXT("InternalGetFragmentDataChecked called with an invalid fragment type '%s'"), *GetPathNameSafe(FragmentType));
-	const FEntityData& EntityData = Entities[Entity.Index];
-	return EntityData.CurrentArchetype->GetFragmentDataForEntityChecked(FragmentType, Entity.Index);
-}
-
-void* UMassEntitySubsystem::InternalGetFragmentDataPtr(FMassEntityHandle Entity, const UScriptStruct* FragmentType) const
-{
-	CheckIfEntityIsActive(Entity);
-	checkf((FragmentType != nullptr) && FragmentType->IsChildOf(FMassFragment::StaticStruct()), TEXT("InternalGetFragmentData called with an invalid fragment type '%s'"), *GetPathNameSafe(FragmentType));
-	const FEntityData& EntityData = Entities[Entity.Index];
-	return EntityData.CurrentArchetype->GetFragmentDataForEntity(FragmentType, Entity.Index);
-}
-
-bool UMassEntitySubsystem::IsEntityValid(FMassEntityHandle Entity) const
-{
-	return (Entity.Index > 0) && Entities.IsValidIndex(Entity.Index) && (Entities[Entity.Index].SerialNumber == Entity.SerialNumber);
-}
-
-bool UMassEntitySubsystem::IsEntityBuilt(FMassEntityHandle Entity) const
-{
-	CheckIfEntityIsValid(Entity);
-	return Entities[Entity.Index].CurrentArchetype.IsValid();
-}
-
-void UMassEntitySubsystem::CheckIfEntityIsValid(FMassEntityHandle Entity) const
-{
-	checkf(IsEntityValid(Entity), TEXT("Invalid entity (ID: %d, SN:%d, %s)"), Entity.Index, Entity.SerialNumber,
-		   (Entity.Index == 0) ? TEXT("was never initialized") : TEXT("already destroyed"));
-}
-
-void UMassEntitySubsystem::CheckIfEntityIsActive(FMassEntityHandle Entity) const
-{
-	checkf(IsEntityBuilt(Entity), TEXT("Entity not yet created(ID: %d, SN:%d)"));
-}
-
-void UMassEntitySubsystem::GetValidArchetypes(const FMassEntityQuery& Query, TArray<FMassArchetypeHandle>& OutValidArchetypes)
-{
-	//@TODO: Not optimized yet, but we call this rarely now, so not a big deal.
-
-	// First get set of all archetypes that contain *any* fragment
-	TSet<TSharedPtr<FMassArchetypeData>> AnyArchetypes;
-	for (const FMassFragmentRequirement& Requirement : Query.GetRequirements())
-	{
-		check(Requirement.StructType);
-		if (Requirement.Presence != EMassFragmentPresence::None)
-		{
-			if (TArray<TSharedPtr<FMassArchetypeData>>* pData = FragmentTypeToArchetypeMap.Find(Requirement.StructType))
-			{
-				AnyArchetypes.Append(*pData);
-			}
-		}
-	}
-
-	// Then verify that they contain *all* required fragments
-	for (TSharedPtr<FMassArchetypeData>& ArchetypePtr : AnyArchetypes)
-	{
-		FMassArchetypeData& Archetype = *(ArchetypePtr.Get());
-
-		if (Archetype.GetTagBitSet().HasAll(Query.GetRequiredAllTags()) == false)
-		{
-			// missing some required tags, skip.
-#if WITH_MASSENTITY_DEBUG
-			const FMassTagBitSet UnsatisfiedTags = Query.GetRequiredAllTags() - Archetype.GetTagBitSet();
-			FStringOutputDevice Description;
-			UnsatisfiedTags.DebugGetStringDesc(Description);
-			UE_LOG(LogMass, VeryVerbose, TEXT("Archetype did not match due to missing tags: %s")
-				, *Description);
-#endif // WITH_MASSENTITY_DEBUG
-			continue;
-		}
-
-		if (Archetype.GetTagBitSet().HasNone(Query.GetRequiredNoneTags()) == false)
-		{
-			// has some tags required to be absent
-#if WITH_MASSENTITY_DEBUG
-			const FMassTagBitSet UnwantedTags = Query.GetRequiredAllTags().GetOverlap(Archetype.GetTagBitSet());
-			FStringOutputDevice Description;
-			UnwantedTags.DebugGetStringDesc(Description);
-			UE_LOG(LogMass, VeryVerbose, TEXT("Archetype has tags required absent: %s")
-				, *Description);
-#endif // WITH_MASSENTITY_DEBUG
-			continue;
-		}
-
-		if (Query.GetRequiredAnyTags().IsEmpty() == false 
-			&& Archetype.GetTagBitSet().HasAny(Query.GetRequiredAnyTags()) == false)
-		{
-#if WITH_MASSENTITY_DEBUG
-			FStringOutputDevice Description;
-			Query.GetRequiredAnyTags().DebugGetStringDesc(Description);
-			UE_LOG(LogMass, VeryVerbose, TEXT("Archetype did not match due to missing \'any\' tags: %s")
-				, *Description);
-#endif // WITH_MASSENTITY_DEBUG
-			continue;
-		}
-		
-		if (Archetype.GetFragmentBitSet().HasAll(Query.GetRequiredAllFragments()) == false)
-		{
-			// missing some required fragments, skip.
-#if WITH_MASSENTITY_DEBUG
-			const FMassFragmentBitSet UnsatisfiedFragments = Query.GetRequiredAllFragments() - Archetype.GetFragmentBitSet();
-			FStringOutputDevice Description;
-			UnsatisfiedFragments.DebugGetStringDesc(Description);
-			UE_LOG(LogMass, VeryVerbose, TEXT("Archetype did not match due to missing Fragments: %s")
-				, *Description);
-#endif // WITH_MASSENTITY_DEBUG
-			continue;
-		}
-
-		if (Archetype.GetFragmentBitSet().HasNone(Query.GetRequiredNoneFragments()) == false)
-		{
-			// has some Fragments required to be absent
-#if WITH_MASSENTITY_DEBUG
-			const FMassFragmentBitSet UnwantedFragments = Query.GetRequiredAllFragments().GetOverlap(Archetype.GetFragmentBitSet());
-			FStringOutputDevice Description;
-			UnwantedFragments.DebugGetStringDesc(Description);
-			UE_LOG(LogMass, VeryVerbose, TEXT("Archetype has Fragments required absent: %s")
-				, *Description);
-#endif // WITH_MASSENTITY_DEBUG
-			continue;
-		}
-
-		if (Query.GetRequiredAnyFragments().IsEmpty() == false 
-			&& Archetype.GetFragmentBitSet().HasAny(Query.GetRequiredAnyFragments()) == false)
-		{
-#if WITH_MASSENTITY_DEBUG
-			FStringOutputDevice Description;
-			Query.GetRequiredAnyFragments().DebugGetStringDesc(Description);
-			UE_LOG(LogMass, VeryVerbose, TEXT("Archetype did not match due to missing \'any\' fragments: %s")
-				, *Description);
-#endif // WITH_MASSENTITY_DEBUG
-			continue;
-		}
-
-		if (Archetype.GetChunkFragmentBitSet().HasAll(Query.GetRequiredAllChunkFragments()) == false)
-		{
-			// missing some required fragments, skip.
-#if WITH_MASSENTITY_DEBUG
-			const FMassChunkFragmentBitSet UnsatisfiedFragments = Query.GetRequiredAllChunkFragments() - Archetype.GetChunkFragmentBitSet();
-			FStringOutputDevice Description;
-			UnsatisfiedFragments.DebugGetStringDesc(Description);
-			UE_LOG(LogMass, VeryVerbose, TEXT("Archetype did not match due to missing Chunk Fragments: %s")
-				, *Description);
-#endif // WITH_MASSENTITY_DEBUG
-			continue;
-		}
-
-		if (Archetype.GetChunkFragmentBitSet().HasNone(Query.GetRequiredNoneChunkFragments()) == false)
-		{
-			// has some Fragments required to be absent
-#if WITH_MASSENTITY_DEBUG
-			const FMassChunkFragmentBitSet UnwantedFragments = Query.GetRequiredNoneChunkFragments().GetOverlap(Archetype.GetChunkFragmentBitSet());
-			FStringOutputDevice Description;
-			UnwantedFragments.DebugGetStringDesc(Description);
-			UE_LOG(LogMass, VeryVerbose, TEXT("Archetype has Chunk Fragments required absent: %s")
-				, *Description);
-#endif // WITH_MASSENTITY_DEBUG
-			continue;
-		}
-
-		if (Archetype.GetSharedFragmentBitSet().HasAll(Query.GetRequiredAllSharedFragments()) == false)
-		{
-			// missing some required fragments, skip.
-#if WITH_MASSENTITY_DEBUG
-			const FMassSharedFragmentBitSet UnsatisfiedFragments = Query.GetRequiredAllSharedFragments() - Archetype.GetSharedFragmentBitSet();
-			FStringOutputDevice Description;
-			UnsatisfiedFragments.DebugGetStringDesc(Description);
-			UE_LOG(LogMass, VeryVerbose, TEXT("Archetype did not match due to missing Shared Fragments: %s")
-				, *Description);
-#endif // WITH_MASSENTITY_DEBUG
-			continue;
-		}
-
-		if (Archetype.GetSharedFragmentBitSet().HasNone(Query.GetRequiredNoneSharedFragments()) == false)
-		{
-			// has some Fragments required to be absent
-#if WITH_MASSENTITY_DEBUG
-			const FMassSharedFragmentBitSet UnwantedFragments = Query.GetRequiredNoneSharedFragments().GetOverlap(Archetype.GetSharedFragmentBitSet());
-			FStringOutputDevice Description;
-			UnwantedFragments.DebugGetStringDesc(Description);
-			UE_LOG(LogMass, VeryVerbose, TEXT("Archetype has Shared Fragments required absent: %s")
-				, *Description);
-#endif // WITH_MASSENTITY_DEBUG
-			continue;
-		}
-
-
-		OutValidArchetypes.Add(ArchetypePtr);
-	}
-}
-
-FMassExecutionContext UMassEntitySubsystem::CreateExecutionContext(const float DeltaSeconds) const
-{
-	FMassExecutionContext ExecutionContext(DeltaSeconds);
-	ExecutionContext.SetDeferredCommandBuffer(DeferredCommandBuffer);
-	return MoveTemp(ExecutionContext);
-}
-
-void UMassEntitySubsystem::FlushCommands(const TSharedPtr<FMassCommandBuffer>& InCommandBuffer)
-{
-	constexpr int MaxIterations = 3;
-
-	if (InCommandBuffer)
-	{
-		FlushedCommandBufferQueue.Enqueue(InCommandBuffer);
-	}
-	else
-	{
-		FlushedCommandBufferQueue.Enqueue(DeferredCommandBuffer);
-	}
-
-	if (bCommandBufferFlushingInProgress == false && IsProcessing() == false)
-	{
-		bCommandBufferFlushingInProgress = true;
-		
-		int IterationsCounter = 0;
-		TSharedPtr<FMassCommandBuffer> CurrentCommandBuffer;
-		while (IterationsCounter++ < MaxIterations && FlushedCommandBufferQueue.Dequeue(CurrentCommandBuffer))
-		{
-			CurrentCommandBuffer->Flush(*this);
-		}
-		ensure(IterationsCounter >= MaxIterations || FlushedCommandBufferQueue.IsEmpty());
-		UE_CVLOG_UELOG(IterationsCounter >= MaxIterations, this, LogMass, Error, TEXT("Reached loop count limit while flushing commands"));
-
-		bCommandBufferFlushingInProgress = false;
-	}
-}
-
-#if WITH_MASSENTITY_DEBUG
-void UMassEntitySubsystem::DebugPrintArchetypes(FOutputDevice& Ar, const bool bIncludeEmpty) const
-{
-	Ar.Logf(ELogVerbosity::Log, TEXT("Listing archetypes contained in %s"), *GetPathNameSafe(this));
-
-	int32 NumBuckets = 0;
-	int32 NumArchetypes = 0;
-	int32 LongestArchetypeBucket = 0;
-	for (const auto& KVP : FragmentHashToArchetypeMap)
-	{
-		for (const TSharedPtr<FMassArchetypeData>& ArchetypePtr : KVP.Value)
-		{
-			if (ArchetypePtr.IsValid() && (bIncludeEmpty == true || ArchetypePtr->GetChunkCount() > 0))
-			{
-				ArchetypePtr->DebugPrintArchetype(Ar);
-			}
-		}
-
-		const int32 NumArchetypesInBucket = KVP.Value.Num();
-		LongestArchetypeBucket = FMath::Max(LongestArchetypeBucket, NumArchetypesInBucket);
-		NumArchetypes += NumArchetypesInBucket;
-		++NumBuckets;
-	}
-
-	Ar.Logf(ELogVerbosity::Log, TEXT("FragmentHashToArchetypeMap: %d archetypes across %d buckets, longest bucket is %d"),
-		NumArchetypes, NumBuckets, LongestArchetypeBucket);
-}
-
-void UMassEntitySubsystem::DebugPrintEntity(int32 Index, FOutputDevice& Ar, const TCHAR* InPrefix) const
-{
-	if (Index >= Entities.Num())
-	{
-		Ar.Logf(ELogVerbosity::Log, TEXT("Unable to list fragments values for out of range index in %s"), *GetPathNameSafe(this));
-		return;
-	}
-
-	const FEntityData& EntityData = Entities[Index];
-	if (!EntityData.IsValid())
-	{
-		Ar.Logf(ELogVerbosity::Log, TEXT("Unable to list fragments values for invalid entity in %s"), *GetPathNameSafe(this));
-	}
-
-	FMassEntityHandle Entity;
-	Entity.Index = Index;
-	Entity.SerialNumber = EntityData.SerialNumber;
-	DebugPrintEntity(Entity, Ar, InPrefix);
-}
-
-void UMassEntitySubsystem::DebugPrintEntity(FMassEntityHandle Entity, FOutputDevice& Ar, const TCHAR* InPrefix) const
-{
-	if (!IsEntityActive(Entity))
-	{
-		Ar.Logf(ELogVerbosity::Log, TEXT("Unable to list fragments values for invalid entity in %s"), *GetPathNameSafe(this));
-	}
-
-	Ar.Logf(ELogVerbosity::Log, TEXT("Listing fragments values for Entity[%s] in %s"), *Entity.DebugGetDescription(), *GetPathNameSafe(this));
-
-	const FEntityData& EntityData = Entities[Entity.Index];
-	FMassArchetypeData* Archetype = EntityData.CurrentArchetype.Get();
-	if (Archetype == nullptr)
-	{
-		Ar.Logf(ELogVerbosity::Log, TEXT("Unable to list fragments values for invalid entity in %s"), *GetPathNameSafe(this));
-	}
-	else
-	{
-		Archetype->DebugPrintEntity(Entity, Ar, InPrefix);
-	}
-}
-
-void UMassEntitySubsystem::DebugGetStringDesc(const FMassArchetypeHandle& Archetype, FOutputDevice& Ar)
-=======
 void UMassEntitySubsystem::Deinitialize()
->>>>>>> d731a049
 {
 	EntityManager->Deinitialize();
 	EntityManager.Reset();
 }
 
 #if WITH_MASSENTITY_DEBUG
-<<<<<<< HEAD
-	Ar.SetAutoEmitLineTerminator(true);
-	for (auto Pair : FragmentHashToArchetypeMap)
-	{
-		Ar.Logf(ELogVerbosity::Log, TEXT("\n-----------------------------------\nHash: %u"), Pair.Key);
-		for (TSharedPtr<FMassArchetypeData> Archetype : Pair.Value)
-		{
-			if (Archetype.IsValid() && (bIncludeEmpty == true || Archetype->GetChunkCount() > 0))
-			{
-				Archetype->DebugPrintArchetype(Ar);
-				Ar.Logf(ELogVerbosity::Log, TEXT("+++++++++++++++++++++++++\n"));
-			}
-		}
-	}
-#endif // WITH_MASSENTITY_DEBUG
-}
-
-void UMassEntitySubsystem::DebugGetArchetypeFragmentTypes(const FMassArchetypeHandle& Archetype, TArray<const UScriptStruct*>& InOutFragmentList) const
-{
-	if (Archetype.DataPtr.IsValid())
-	{
-		Archetype.DataPtr->GetCompositionDescriptor().Fragments.DebugGetStructTypes(InOutFragmentList);
-	}
-}
-
-int32 UMassEntitySubsystem::DebugGetArchetypeEntitiesCount(const FMassArchetypeHandle& Archetype) const
-{
-	return Archetype.DataPtr.IsValid() ? Archetype.DataPtr->GetNumEntities() : 0;
-}
-
-int32 UMassEntitySubsystem::DebugGetArchetypeEntitiesCountPerChunk(const FMassArchetypeHandle& Archetype) const
-{
-	return Archetype.DataPtr.IsValid() ? Archetype.DataPtr->GetNumEntitiesPerChunk() : 0;
-}
-
-void UMassEntitySubsystem::DebugRemoveAllEntities()
-{
-	for (int EntityIndex = NumReservedEntities; EntityIndex < Entities.Num(); ++EntityIndex)
-	{
-		FEntityData& EntityData = Entities[EntityIndex];
-		if (EntityData.IsValid() == false)
-		{
-			// already dead
-			continue;
-		}
-		const TSharedPtr<FMassArchetypeData>& Archetype = EntityData.CurrentArchetype;
-		FMassEntityHandle Entity;
-		Entity.Index = EntityIndex;
-		Entity.SerialNumber = EntityData.SerialNumber;
-		Archetype->RemoveEntity(Entity);
-
-		EntityData.Reset();
-		EntityFreeIndexList.Add(EntityIndex);
-	}
-}
-
-void UMassEntitySubsystem::DebugGetArchetypeStrings(const FMassArchetypeHandle& Archetype, TArray<FName>& OutFragmentNames, TArray<FName>& OutTagNames)
-{
-	if (Archetype.IsValid() == false)
-	{
-		return;
-	}
-
-	const FMassArchetypeData& ArchetypeRef = *Archetype.DataPtr.Get();
-	
-	OutFragmentNames.Reserve(ArchetypeRef.GetFragmentConfigs().Num());
-	for (const FMassArchetypeFragmentConfig& FragmentConfig : ArchetypeRef.GetFragmentConfigs())
-	{
-		checkSlow(FragmentConfig.FragmentType);
-		OutFragmentNames.Add(FragmentConfig.FragmentType->GetFName());
-	}
-
-	ArchetypeRef.GetTagBitSet().DebugGetIndividualNames(OutTagNames);
-}
-
-=======
->>>>>>> d731a049
 //////////////////////////////////////////////////////////////////////
 // Debug commands
 
@@ -1155,91 +48,6 @@
 	TEXT("Prints information about all archetypes in the current world"),
 	FConsoleCommandWithWorldArgsAndOutputDeviceDelegate::CreateStatic(
 		[](const TArray<FString>& Params, UWorld* World, FOutputDevice& Ar)
-<<<<<<< HEAD
-{
-	if (const UMassEntitySubsystem* EntitySystem = World ? World->GetSubsystem<UMassEntitySubsystem>() : nullptr)
-	{
-		EntitySystem->DebugPrintArchetypes(Ar);
-	}
-	else
-	{
-		Ar.Logf(ELogVerbosity::Error, TEXT("Failed to find Entity Subsystem for world %s"), *GetPathNameSafe(World));
-	}
-}));
-#endif // WITH_MASSENTITY_DEBUG
-
-//////////////////////////////////////////////////////////////////////
-// FMassExecutionContext
-
-void FMassExecutionContext::FlushDeferred(UMassEntitySubsystem& EntitySystem) const
-{
-	if (bFlushDeferredCommands && DeferredCommandBuffer)
-	{
-		EntitySystem.FlushCommands(DeferredCommandBuffer);
-	}
-}
-
-void FMassExecutionContext::ClearExecutionData()
-{
-	FragmentViews.Reset();
-	CurrentArchetypesTagBitSet.Reset();
-	ChunkSerialModificationNumber = -1;
-}
-
-void FMassExecutionContext::SetChunkCollection(const FMassArchetypeSubChunks& InChunkCollection)
-{
-	check(ChunkCollection.IsEmpty());
-	ChunkCollection = InChunkCollection;
-}
-
-void FMassExecutionContext::SetChunkCollection(FMassArchetypeSubChunks&& InChunkCollection)
-{
-	check(ChunkCollection.IsEmpty());
-	ChunkCollection = MoveTemp(InChunkCollection);
-}
-
-void FMassExecutionContext::SetRequirements(TConstArrayView<FMassFragmentRequirement> InRequirements, 
-	TConstArrayView<FMassFragmentRequirement> InChunkRequirements, 
-	TConstArrayView<FMassFragmentRequirement> InConstSharedRequirements, 
-	TConstArrayView<FMassFragmentRequirement> InSharedRequirements)
-{ 
-	FragmentViews.Reset();
-	for (const FMassFragmentRequirement& Requirement : InRequirements)
-	{
-		if (Requirement.RequiresBinding())
-		{
-			FragmentViews.Emplace(Requirement);
-		}
-	}
-
-	ChunkFragmentViews.Reset();
-	for (const FMassFragmentRequirement& Requirement : InChunkRequirements)
-	{
-		if (Requirement.RequiresBinding())
-		{
-			ChunkFragmentViews.Emplace(Requirement);
-		}
-	}
-
-	ConstSharedFragmentViews.Reset();
-	for (const FMassFragmentRequirement& Requirement : InConstSharedRequirements)
-	{
-		if (Requirement.RequiresBinding())
-		{
-			ConstSharedFragmentViews.Emplace(Requirement);
-		}
-	}
-
-	SharedFragmentViews.Reset();
-	for (const FMassFragmentRequirement& Requirement : InSharedRequirements)
-	{
-		if (Requirement.RequiresBinding())
-		{
-			SharedFragmentViews.Emplace(Requirement);
-		}
-	}
-}
-=======
 		{
 			if (const UMassEntitySubsystem* EntitySubsystem = World ? World->GetSubsystem<UMassEntitySubsystem>() : nullptr)
 			{
@@ -1250,5 +58,4 @@
 				Ar.Logf(ELogVerbosity::Error, TEXT("Failed to find Entity Subsystem for world %s"), *GetPathNameSafe(World));
 			}
 		}));
-#endif // WITH_MASSENTITY_DEBUG
->>>>>>> d731a049
+#endif // WITH_MASSENTITY_DEBUG