// Copyright Epic Games, Inc. All Rights Reserved.

#include "MassCommandBuffer.h"
#include "MassObserverManager.h"
#include "MassEntityUtils.h"
#include "HAL/IConsoleManager.h"
#include "ProfilingDebugging/CsvProfiler.h"
#include "VisualLogger/VisualLogger.h"


CSV_DEFINE_CATEGORY(MassEntities, true);
CSV_DEFINE_CATEGORY(MassEntitiesCounters, true);

namespace UE::Mass::Command {

#if CSV_PROFILER
bool bEnableDetailedStats = false;

FAutoConsoleVariableRef CVarEnableDetailedCommandStats(TEXT("massentities.EnableCommandDetailedStats"), bEnableDetailedStats,
	TEXT("Set to true create a dedicated stat per type of command."), ECVF_Default);

/** CSV stat names */
static FString DefaultBatchedName = TEXT("BatchedCommand");
static TArray<FName> CommandBatchedFNames;

/** CSV custom stat names (ANSI) */
static const int32 MaxNameLength = 64;
typedef ANSICHAR ANSIName[MaxNameLength];
static ANSIName DefaultANSIBatchedName = "BatchedCommand";
static TArray<ANSIName> CommandANSIBatchedNames;

/**
 * Provides valid names for CSV profiling.
 * @param Command is the command instance
 * @param OutName is the name to use for csv custom stats
 * @param OutANSIName is the name to use for csv stats
 */
void GetCommandStatNames(FMassBatchedCommand& Command, FString& OutName, ANSIName*& OutANSIName)
{
	OutANSIName = &DefaultANSIBatchedName;
	OutName = DefaultANSIBatchedName;
	if (!bEnableDetailedStats)
	{
		return;
	}

	const FName CommandFName = Command.GetFName();
	OutName = CommandFName.ToString();

	const int32 Index = CommandBatchedFNames.Find(CommandFName);
	if (Index == INDEX_NONE)
	{
		CommandBatchedFNames.Emplace(CommandFName);
		OutANSIName = &CommandANSIBatchedNames.AddZeroed_GetRef();
		// Use prefix for easier parsing in reports
		//const FString CounterName = FString::Printf(TEXT("Num%s"), *OutName);
		//FMemory::Memcpy(OutANSIName, StringCast<ANSICHAR>(*CounterName).Get(), FMath::Min(CounterName.Len(), MaxNameLength - 1) * sizeof(ANSICHAR));
		FMemory::Memcpy(OutANSIName, StringCast<ANSICHAR>(*OutName).Get(), FMath::Min(OutName.Len(), MaxNameLength - 1) * sizeof(ANSICHAR));
	}
	else
	{
		OutANSIName = &CommandANSIBatchedNames[Index];
	}
}

#endif
<<<<<<< HEAD
} // UE::FLWCCommand


//////////////////////////////////////////////////////////////////////
// FMassObservedTypeCollection

void FMassObservedTypeCollection::Append(const FMassObservedTypeCollection& Other)
{
	for (auto It : Other.Types)
	{
		TArray<FMassEntityHandle> Contents = Types.FindOrAdd(It.Key);
		Contents.Append(It.Value);
	}
}

//////////////////////////////////////////////////////////////////////
// FMassCommandsObservedTypes

void FMassCommandsObservedTypes::Reset()
{
	for (FMassObservedTypeCollection& Collection : Fragments)
	{
		Collection.Reset();
	};
	for (FMassObservedTypeCollection& Collection : Tags)
	{
		Collection.Reset();
	};
}

void FMassCommandsObservedTypes::Append(const FMassCommandsObservedTypes& Other)
{
	for (int i = 0; i < (int)EMassObservedOperation::MAX; ++i)
	{
		Fragments[i].Append(Other.Fragments[i]);
	}
	for (int i = 0; i < (int)EMassObservedOperation::MAX; ++i)
	{
		Tags[i].Append(Other.Tags[i]);
	}
}

//////////////////////////////////////////////////////////////////////
// FMassCommandBuffer

FMassCommandBuffer::~FMassCommandBuffer()
{
	ensureMsgf(HasPendingCommands() == false, TEXT("Destroying FMassCommandBuffer while there are still unprocessed commands. These operations will never be performed now."));
}

void FMassCommandBuffer::Flush(UMassEntitySubsystem& EntitySystem)
{
	check(!bIsFlushing);
	TGuardValue FlushingGuard(bIsFlushing, true);

	// short-circuit exit
	if (EntitiesToDestroy.Num() == 0 && PendingCommands.IsEmpty())
	{
		return;
	}

	FMassObserverManager& ObserverManager = EntitySystem.GetObserverManager();

	const FMassFragmentBitSet* ObservedFragments = ObserverManager.GetObservedFragmentBitSets();
	const FMassTagBitSet* ObservedTags = ObserverManager.GetObservedTagBitSets();

	for (auto It : ObservedTypes.GetObservedFragments(EMassObservedOperation::Remove))
	{
		check(It.Key);
		if (ObservedFragments[(uint8)EMassObservedOperation::Remove].Contains(*It.Key))
		{
			TArray<FMassArchetypeSubChunks> ChunkCollections;
			UE::Mass::Utils::CreateSparseChunks(EntitySystem, It.Value, FMassArchetypeSubChunks::FoldDuplicates, ChunkCollections);
			for (FMassArchetypeSubChunks& Collection : ChunkCollections)
			{
				check(It.Key);
				ObserverManager.OnPreFragmentOrTagRemoved(*It.Key, Collection);
			}
		}
	}
	
	for (auto It : ObservedTypes.GetObservedTags(EMassObservedOperation::Remove))
	{
		check(It.Key);
		if (ObservedTags[(uint8)EMassObservedOperation::Remove].Contains(*It.Key))
		{
			TArray<FMassArchetypeSubChunks> ChunkCollections;
			UE::Mass::Utils::CreateSparseChunks(EntitySystem, It.Value, FMassArchetypeSubChunks::FoldDuplicates, ChunkCollections);
			for (FMassArchetypeSubChunks& Collection : ChunkCollections)
			{
				check(It.Key);
				ObserverManager.OnPreFragmentOrTagRemoved(*It.Key, Collection);
			}
		}
	}
	
	TArray<FMassArchetypeSubChunks> EntityChunksToDestroy;
	if (EntitiesToDestroy.Num())
	{
		UE::Mass::Utils::CreateSparseChunks(EntitySystem, EntitiesToDestroy, FMassArchetypeSubChunks::FoldDuplicates, EntityChunksToDestroy);
		for (FMassArchetypeSubChunks& Collection : EntityChunksToDestroy)
		{
			EntitySystem.BatchDestroyEntityChunks(Collection);
		}
	}
	EntitiesToDestroy.Reset();


	UE_MT_SCOPED_WRITE_ACCESS(PendingCommandsDetector);
	PendingCommands.ForEach([&EntitySystem](FStructView Entry)
	{
		const FCommandBufferEntryBase* Command = Entry.GetPtr<FCommandBufferEntryBase>();
		checkf(Command, TEXT("Either the entry is null or the command does not derive from FCommandBufferEntryBase"));

#if CSV_PROFILER
		using namespace UE::FLWCCommand;

		// Extract name (default or detailed)
		ANSIName* ANSIName = &DefaultANSIName;
		FString Name = DefaultName;
		GetCommandStatNames(Entry, Name, ANSIName);

		// Push stats
		FScopedCsvStat ScopedCsvStat(*ANSIName, CSV_CATEGORY_INDEX(MassEntities));
		FCsvProfiler::RecordCustomStat(*Name, CSV_CATEGORY_INDEX(MassEntitiesCounters), 1, ECsvCustomStatOp::Accumulate);
#endif // CSV_PROFILER

		Command->Execute(EntitySystem);
	});

	// Using Clear() instead of Reset(), as otherwise the chunks moved into the PendingCommands in MoveAppend() can accumulate.
	PendingCommands.Clear();

	for (auto It : ObservedTypes.GetObservedFragments(EMassObservedOperation::Add))
	{
		check(It.Key);
		if (ObservedFragments[(uint8)EMassObservedOperation::Add].Contains(*It.Key))
		{
			TArray<FMassArchetypeSubChunks> ChunkCollections;
			UE::Mass::Utils::CreateSparseChunks(EntitySystem, It.Value, FMassArchetypeSubChunks::FoldDuplicates, ChunkCollections);
			for (FMassArchetypeSubChunks& Collection : ChunkCollections)
			{
				check(It.Key);
				ObserverManager.OnPostFragmentOrTagAdded(*It.Key, Collection);
			}
		}
	}

	for (auto It : ObservedTypes.GetObservedTags(EMassObservedOperation::Add))
	{
		check(It.Key);
		if (ObservedTags[(uint8)EMassObservedOperation::Add].Contains(*It.Key))
		{
			TArray<FMassArchetypeSubChunks> ChunkCollections;
			UE::Mass::Utils::CreateSparseChunks(EntitySystem, It.Value, FMassArchetypeSubChunks::FoldDuplicates, ChunkCollections);
			for (FMassArchetypeSubChunks& Collection : ChunkCollections)
			{
				check(It.Key);
				ObserverManager.OnPostFragmentOrTagAdded(*It.Key, Collection);
			}
		}
	}

	ObservedTypes.Reset();
}
 
void FMassCommandBuffer::CleanUp()
{
	PendingCommands.Reset();
	EntitiesToDestroy.Reset();
	ObservedTypes.Reset();
}
=======
} // UE::Mass::Command

//////////////////////////////////////////////////////////////////////
// FMassBatchedCommand
std::atomic<uint32> FMassBatchedCommand::CommandsCounter;

//////////////////////////////////////////////////////////////////////
// FMassCommandBuffer
>>>>>>> d731a049

FMassCommandBuffer::~FMassCommandBuffer()
{
<<<<<<< HEAD
	// @todo optimize, there surely a way to do faster then this.
	UE_MT_SCOPED_READ_ACCESS(Other.PendingCommandsDetector);
	if (Other.HasPendingCommands() || Other.EntitiesToDestroy.Num())
	{
		FScopeLock Lock(&AppendingCommandsCS);
		UE_MT_SCOPED_WRITE_ACCESS(PendingCommandsDetector);
		PendingCommands.Append(MoveTemp(Other.PendingCommands));
		EntitiesToDestroy.Append(MoveTemp(Other.EntitiesToDestroy));
		ObservedTypes.Append(Other.ObservedTypes);
	}
}

//////////////////////////////////////////////////////////////////////
// Command implementations

void FCommandAddFragmentInstance::Execute(UMassEntitySubsystem& System) const
{
	System.AddFragmentInstanceListToEntity(TargetEntity, MakeArrayView(&Struct, 1));
}

void FMassCommandAddFragmentInstanceList::Execute(UMassEntitySubsystem& System) const
{
	System.AddFragmentInstanceListToEntity(TargetEntity, FragmentList);
}
=======
	ensureMsgf(HasPendingCommands() == false, TEXT("Destroying FMassCommandBuffer while there are still unprocessed commands. These operations will never be performed now."));

	for (FMassBatchedCommand*& Command : CommandInstances)
	{
		delete Command;
	}
}

void FMassCommandBuffer::Flush(FMassEntityManager& EntityManager)
{
	check(!bIsFlushing);
	TGuardValue FlushingGuard(bIsFlushing, true);
>>>>>>> d731a049

	// short-circuit exit
	if (HasPendingCommands() == false)
	{
		return;
	}

	{
		UE_MT_SCOPED_WRITE_ACCESS(PendingBatchCommandsDetector);
		LLM_SCOPE_BYNAME(TEXT("Mass/FlushCommands"));

		// array used to group commands depending on their operations. Based on EMassCommandOperationType
		// @todo I'm opened to suggestions on how to better implement this
		constexpr int32 CommandTypeOrder[] =
		{
			MAX_int32 - 1, // None
			0, // Create
			3, // Add
			1, // Remove
			2, // ChangeComposition
			3, // Set
			4, // Destroy
		};
		static_assert((sizeof(CommandTypeOrder) / sizeof(CommandTypeOrder[0])) == (int)EMassCommandOperationType::MAX, "CommandTypeOrder needs to correspond to all EMassCommandOperationType\'s entries");

		struct FBatchedCommandsSortedIndex
		{
			FBatchedCommandsSortedIndex(const int32 InIndex, const int32 InGroupOrder)
				: Index(InIndex), GroupOrder(InGroupOrder)
			{}

			const int32 Index = -1;
			const int32 GroupOrder = MAX_int32;
			bool IsValid() const { return GroupOrder < MAX_int32; }
			bool operator<(const FBatchedCommandsSortedIndex& Other) const { return GroupOrder < Other.GroupOrder; }
		};
		TArray<FBatchedCommandsSortedIndex> CommandsOrder;
		CommandsOrder.Reserve(CommandInstances.Num());
		for (int32 i = 0; i < CommandInstances.Num(); ++i)
		{
			const FMassBatchedCommand* Command = CommandInstances[i];
			CommandsOrder.Add(FBatchedCommandsSortedIndex(i, (Command && Command->HasWork())? CommandTypeOrder[(int)Command->GetOperationType()] : MAX_int32));
		}
		CommandsOrder.Sort();
				
		for (int32 k = 0; k < CommandsOrder.Num() && CommandsOrder[k].IsValid(); ++k)
		{
			FMassBatchedCommand* Command = CommandInstances[CommandsOrder[k].Index];
			check(Command)

<<<<<<< HEAD
void FBuildEntityFromFragmentInstance::Execute(UMassEntitySubsystem& System) const
{
	System.BuildEntity(TargetEntity, MakeArrayView(&Struct, 1), SharedFragmentValues);
}

void FBuildEntityFromFragmentInstances::Execute(UMassEntitySubsystem& System) const
{
	System.BuildEntity(TargetEntity, Instances, SharedFragmentValues);
}

void FCommandAddFragment::Execute(UMassEntitySubsystem& System) const
{
	System.AddFragmentToEntity(TargetEntity, StructParam);
}

void FCommandRemoveFragment::Execute(UMassEntitySubsystem& System) const
{
	// note that we should probably add checks like this to all the commands, but that would impact the performance,
	// and this specific approach of command execution is going to be replaced in a way that doesn't require such 
	// per-entity testing.
	if (System.IsEntityActive(TargetEntity))
	{
		System.RemoveFragmentFromEntity(TargetEntity, StructParam);
	}
}

void FCommandAddFragmentList::Execute(UMassEntitySubsystem& System) const
{
	System.AddFragmentListToEntity(TargetEntity, FragmentList);
}

void FCommandRemoveFragmentList::Execute(UMassEntitySubsystem& System) const
{
	System.RemoveFragmentListFromEntity(TargetEntity, FragmentList);
}

void FCommandAddTag::Execute(UMassEntitySubsystem & System) const 
{
	if (System.IsEntityValid(TargetEntity) == false)
	{
		return;
=======
#if CSV_PROFILER
			using namespace UE::Mass::Command;

			// Extract name (default or detailed)
			ANSIName* ANSIName = &DefaultANSIBatchedName;
			FString Name = DefaultBatchedName;
			GetCommandStatNames(*Command, Name, ANSIName);

			// Push stats
			FScopedCsvStat ScopedCsvStat(*ANSIName, CSV_CATEGORY_INDEX(MassEntities));
			FCsvProfiler::RecordCustomStat(*Name, CSV_CATEGORY_INDEX(MassEntitiesCounters), Command->GetNumOperationsStat(), ECsvCustomStatOp::Accumulate);
#endif // CSV_PROFILER

			Command->Execute(EntityManager);
			Command->Reset();
		}
	}
}
 
void FMassCommandBuffer::CleanUp()
{
	for (FMassBatchedCommand* Command : CommandInstances)
	{
		if (Command)
		{
			Command->Reset();
		}
	}
}

void FMassCommandBuffer::MoveAppend(FMassCommandBuffer& Other)
{
	TRACE_CPUPROFILER_EVENT_SCOPE(MassCommandBuffer_MoveAppend);

	// @todo optimize, there surely a way to do faster then this.
	UE_MT_SCOPED_READ_ACCESS(Other.PendingBatchCommandsDetector);
	if (Other.HasPendingCommands())
	{
		FScopeLock Lock(&AppendingCommandsCS);
		UE_MT_SCOPED_WRITE_ACCESS(PendingBatchCommandsDetector);
		CommandInstances.Append(MoveTemp(Other.CommandInstances));
>>>>>>> d731a049
	}
}

SIZE_T FMassCommandBuffer::GetAllocatedSize() const
{
	SIZE_T TotalSize = 0;
	for (FMassBatchedCommand* Command : CommandInstances)
	{
		TotalSize += Command ? Command->GetAllocatedSize() : 0;
	}

<<<<<<< HEAD
void FCommandRemoveComposition::Execute(UMassEntitySubsystem& System) const
{
	if (System.IsEntityValid(TargetEntity) == false)
	{
		return;
	}

	System.RemoveCompositionFromEntity(TargetEntity, Descriptor);
}
=======
	TotalSize += CommandInstances.GetAllocatedSize();
	
	return TotalSize;
}
>>>>>>> d731a049
<|MERGE_RESOLUTION|>--- conflicted
+++ resolved
@@ -64,180 +64,6 @@
 }
 
 #endif
-<<<<<<< HEAD
-} // UE::FLWCCommand
-
-
-//////////////////////////////////////////////////////////////////////
-// FMassObservedTypeCollection
-
-void FMassObservedTypeCollection::Append(const FMassObservedTypeCollection& Other)
-{
-	for (auto It : Other.Types)
-	{
-		TArray<FMassEntityHandle> Contents = Types.FindOrAdd(It.Key);
-		Contents.Append(It.Value);
-	}
-}
-
-//////////////////////////////////////////////////////////////////////
-// FMassCommandsObservedTypes
-
-void FMassCommandsObservedTypes::Reset()
-{
-	for (FMassObservedTypeCollection& Collection : Fragments)
-	{
-		Collection.Reset();
-	};
-	for (FMassObservedTypeCollection& Collection : Tags)
-	{
-		Collection.Reset();
-	};
-}
-
-void FMassCommandsObservedTypes::Append(const FMassCommandsObservedTypes& Other)
-{
-	for (int i = 0; i < (int)EMassObservedOperation::MAX; ++i)
-	{
-		Fragments[i].Append(Other.Fragments[i]);
-	}
-	for (int i = 0; i < (int)EMassObservedOperation::MAX; ++i)
-	{
-		Tags[i].Append(Other.Tags[i]);
-	}
-}
-
-//////////////////////////////////////////////////////////////////////
-// FMassCommandBuffer
-
-FMassCommandBuffer::~FMassCommandBuffer()
-{
-	ensureMsgf(HasPendingCommands() == false, TEXT("Destroying FMassCommandBuffer while there are still unprocessed commands. These operations will never be performed now."));
-}
-
-void FMassCommandBuffer::Flush(UMassEntitySubsystem& EntitySystem)
-{
-	check(!bIsFlushing);
-	TGuardValue FlushingGuard(bIsFlushing, true);
-
-	// short-circuit exit
-	if (EntitiesToDestroy.Num() == 0 && PendingCommands.IsEmpty())
-	{
-		return;
-	}
-
-	FMassObserverManager& ObserverManager = EntitySystem.GetObserverManager();
-
-	const FMassFragmentBitSet* ObservedFragments = ObserverManager.GetObservedFragmentBitSets();
-	const FMassTagBitSet* ObservedTags = ObserverManager.GetObservedTagBitSets();
-
-	for (auto It : ObservedTypes.GetObservedFragments(EMassObservedOperation::Remove))
-	{
-		check(It.Key);
-		if (ObservedFragments[(uint8)EMassObservedOperation::Remove].Contains(*It.Key))
-		{
-			TArray<FMassArchetypeSubChunks> ChunkCollections;
-			UE::Mass::Utils::CreateSparseChunks(EntitySystem, It.Value, FMassArchetypeSubChunks::FoldDuplicates, ChunkCollections);
-			for (FMassArchetypeSubChunks& Collection : ChunkCollections)
-			{
-				check(It.Key);
-				ObserverManager.OnPreFragmentOrTagRemoved(*It.Key, Collection);
-			}
-		}
-	}
-	
-	for (auto It : ObservedTypes.GetObservedTags(EMassObservedOperation::Remove))
-	{
-		check(It.Key);
-		if (ObservedTags[(uint8)EMassObservedOperation::Remove].Contains(*It.Key))
-		{
-			TArray<FMassArchetypeSubChunks> ChunkCollections;
-			UE::Mass::Utils::CreateSparseChunks(EntitySystem, It.Value, FMassArchetypeSubChunks::FoldDuplicates, ChunkCollections);
-			for (FMassArchetypeSubChunks& Collection : ChunkCollections)
-			{
-				check(It.Key);
-				ObserverManager.OnPreFragmentOrTagRemoved(*It.Key, Collection);
-			}
-		}
-	}
-	
-	TArray<FMassArchetypeSubChunks> EntityChunksToDestroy;
-	if (EntitiesToDestroy.Num())
-	{
-		UE::Mass::Utils::CreateSparseChunks(EntitySystem, EntitiesToDestroy, FMassArchetypeSubChunks::FoldDuplicates, EntityChunksToDestroy);
-		for (FMassArchetypeSubChunks& Collection : EntityChunksToDestroy)
-		{
-			EntitySystem.BatchDestroyEntityChunks(Collection);
-		}
-	}
-	EntitiesToDestroy.Reset();
-
-
-	UE_MT_SCOPED_WRITE_ACCESS(PendingCommandsDetector);
-	PendingCommands.ForEach([&EntitySystem](FStructView Entry)
-	{
-		const FCommandBufferEntryBase* Command = Entry.GetPtr<FCommandBufferEntryBase>();
-		checkf(Command, TEXT("Either the entry is null or the command does not derive from FCommandBufferEntryBase"));
-
-#if CSV_PROFILER
-		using namespace UE::FLWCCommand;
-
-		// Extract name (default or detailed)
-		ANSIName* ANSIName = &DefaultANSIName;
-		FString Name = DefaultName;
-		GetCommandStatNames(Entry, Name, ANSIName);
-
-		// Push stats
-		FScopedCsvStat ScopedCsvStat(*ANSIName, CSV_CATEGORY_INDEX(MassEntities));
-		FCsvProfiler::RecordCustomStat(*Name, CSV_CATEGORY_INDEX(MassEntitiesCounters), 1, ECsvCustomStatOp::Accumulate);
-#endif // CSV_PROFILER
-
-		Command->Execute(EntitySystem);
-	});
-
-	// Using Clear() instead of Reset(), as otherwise the chunks moved into the PendingCommands in MoveAppend() can accumulate.
-	PendingCommands.Clear();
-
-	for (auto It : ObservedTypes.GetObservedFragments(EMassObservedOperation::Add))
-	{
-		check(It.Key);
-		if (ObservedFragments[(uint8)EMassObservedOperation::Add].Contains(*It.Key))
-		{
-			TArray<FMassArchetypeSubChunks> ChunkCollections;
-			UE::Mass::Utils::CreateSparseChunks(EntitySystem, It.Value, FMassArchetypeSubChunks::FoldDuplicates, ChunkCollections);
-			for (FMassArchetypeSubChunks& Collection : ChunkCollections)
-			{
-				check(It.Key);
-				ObserverManager.OnPostFragmentOrTagAdded(*It.Key, Collection);
-			}
-		}
-	}
-
-	for (auto It : ObservedTypes.GetObservedTags(EMassObservedOperation::Add))
-	{
-		check(It.Key);
-		if (ObservedTags[(uint8)EMassObservedOperation::Add].Contains(*It.Key))
-		{
-			TArray<FMassArchetypeSubChunks> ChunkCollections;
-			UE::Mass::Utils::CreateSparseChunks(EntitySystem, It.Value, FMassArchetypeSubChunks::FoldDuplicates, ChunkCollections);
-			for (FMassArchetypeSubChunks& Collection : ChunkCollections)
-			{
-				check(It.Key);
-				ObserverManager.OnPostFragmentOrTagAdded(*It.Key, Collection);
-			}
-		}
-	}
-
-	ObservedTypes.Reset();
-}
- 
-void FMassCommandBuffer::CleanUp()
-{
-	PendingCommands.Reset();
-	EntitiesToDestroy.Reset();
-	ObservedTypes.Reset();
-}
-=======
 } // UE::Mass::Command
 
 //////////////////////////////////////////////////////////////////////
@@ -246,36 +72,9 @@
 
 //////////////////////////////////////////////////////////////////////
 // FMassCommandBuffer
->>>>>>> d731a049
 
 FMassCommandBuffer::~FMassCommandBuffer()
 {
-<<<<<<< HEAD
-	// @todo optimize, there surely a way to do faster then this.
-	UE_MT_SCOPED_READ_ACCESS(Other.PendingCommandsDetector);
-	if (Other.HasPendingCommands() || Other.EntitiesToDestroy.Num())
-	{
-		FScopeLock Lock(&AppendingCommandsCS);
-		UE_MT_SCOPED_WRITE_ACCESS(PendingCommandsDetector);
-		PendingCommands.Append(MoveTemp(Other.PendingCommands));
-		EntitiesToDestroy.Append(MoveTemp(Other.EntitiesToDestroy));
-		ObservedTypes.Append(Other.ObservedTypes);
-	}
-}
-
-//////////////////////////////////////////////////////////////////////
-// Command implementations
-
-void FCommandAddFragmentInstance::Execute(UMassEntitySubsystem& System) const
-{
-	System.AddFragmentInstanceListToEntity(TargetEntity, MakeArrayView(&Struct, 1));
-}
-
-void FMassCommandAddFragmentInstanceList::Execute(UMassEntitySubsystem& System) const
-{
-	System.AddFragmentInstanceListToEntity(TargetEntity, FragmentList);
-}
-=======
 	ensureMsgf(HasPendingCommands() == false, TEXT("Destroying FMassCommandBuffer while there are still unprocessed commands. These operations will never be performed now."));
 
 	for (FMassBatchedCommand*& Command : CommandInstances)
@@ -288,7 +87,6 @@
 {
 	check(!bIsFlushing);
 	TGuardValue FlushingGuard(bIsFlushing, true);
->>>>>>> d731a049
 
 	// short-circuit exit
 	if (HasPendingCommands() == false)
@@ -339,49 +137,6 @@
 			FMassBatchedCommand* Command = CommandInstances[CommandsOrder[k].Index];
 			check(Command)
 
-<<<<<<< HEAD
-void FBuildEntityFromFragmentInstance::Execute(UMassEntitySubsystem& System) const
-{
-	System.BuildEntity(TargetEntity, MakeArrayView(&Struct, 1), SharedFragmentValues);
-}
-
-void FBuildEntityFromFragmentInstances::Execute(UMassEntitySubsystem& System) const
-{
-	System.BuildEntity(TargetEntity, Instances, SharedFragmentValues);
-}
-
-void FCommandAddFragment::Execute(UMassEntitySubsystem& System) const
-{
-	System.AddFragmentToEntity(TargetEntity, StructParam);
-}
-
-void FCommandRemoveFragment::Execute(UMassEntitySubsystem& System) const
-{
-	// note that we should probably add checks like this to all the commands, but that would impact the performance,
-	// and this specific approach of command execution is going to be replaced in a way that doesn't require such 
-	// per-entity testing.
-	if (System.IsEntityActive(TargetEntity))
-	{
-		System.RemoveFragmentFromEntity(TargetEntity, StructParam);
-	}
-}
-
-void FCommandAddFragmentList::Execute(UMassEntitySubsystem& System) const
-{
-	System.AddFragmentListToEntity(TargetEntity, FragmentList);
-}
-
-void FCommandRemoveFragmentList::Execute(UMassEntitySubsystem& System) const
-{
-	System.RemoveFragmentListFromEntity(TargetEntity, FragmentList);
-}
-
-void FCommandAddTag::Execute(UMassEntitySubsystem & System) const 
-{
-	if (System.IsEntityValid(TargetEntity) == false)
-	{
-		return;
-=======
 #if CSV_PROFILER
 			using namespace UE::Mass::Command;
 
@@ -423,7 +178,6 @@
 		FScopeLock Lock(&AppendingCommandsCS);
 		UE_MT_SCOPED_WRITE_ACCESS(PendingBatchCommandsDetector);
 		CommandInstances.Append(MoveTemp(Other.CommandInstances));
->>>>>>> d731a049
 	}
 }
 
@@ -435,19 +189,7 @@
 		TotalSize += Command ? Command->GetAllocatedSize() : 0;
 	}
 
-<<<<<<< HEAD
-void FCommandRemoveComposition::Execute(UMassEntitySubsystem& System) const
-{
-	if (System.IsEntityValid(TargetEntity) == false)
-	{
-		return;
-	}
-
-	System.RemoveCompositionFromEntity(TargetEntity, Descriptor);
-}
-=======
 	TotalSize += CommandInstances.GetAllocatedSize();
 	
 	return TotalSize;
 }
->>>>>>> d731a049
