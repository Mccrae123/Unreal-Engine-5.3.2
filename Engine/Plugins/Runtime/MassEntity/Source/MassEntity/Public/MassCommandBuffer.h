--- conflicted
+++ resolved
@@ -9,478 +9,8 @@
 #include "MassEntityUtils.h"
 #include "MassCommands.h"
 
-
-namespace ECommandBufferOperationType
-{
-	constexpr int None = 1 << 0;
-	constexpr int Add = 1 << 1;
-	constexpr int Remove = 1 << 2;
-};
-
 //@TODO: Consider debug information in case there is an assert when replaying the command buffer
 // (e.g., which system added the command, or even file/line number in development builds for the specific call via a macro)
-<<<<<<< HEAD
-//@TODO: Support more commands
-
-struct FMassObservedTypeCollection
-{
-	void Add(const UScriptStruct& Type, FMassEntityHandle Entity)
-	{
-		if (&Type != LastAddedType)
-		{
-			LastAddedType = &Type;
-			LastUsedCollection = &Types.FindOrAdd(&Type);
-		}
-		CA_ASSUME(LastUsedCollection);
-		LastUsedCollection->Add(Entity);
-	}
-
-	void Reset()
-	{
-		LastAddedType = nullptr;
-		LastUsedCollection = nullptr;
-		Types.Reset();
-	}
-
-	void Append(const FMassObservedTypeCollection& Other);
-
-	const TMap<const UScriptStruct*, TArray<FMassEntityHandle>>& GetTypes() const 
-	{ 
-		return Types; 
-	}
-
-private:
-	const UScriptStruct* LastAddedType = nullptr;
-	TArray<FMassEntityHandle>* LastUsedCollection = nullptr;
-	TMap<const UScriptStruct*, TArray<FMassEntityHandle>> Types;
-};
-
-struct FMassCommandsObservedTypes
-{
-	void Reset();
-	void FragmentAdded(const UScriptStruct* Type, FMassEntityHandle Entity)
-	{
-		check(Type);
-		Fragments[(uint8)EMassObservedOperation::Add].Add(*Type, Entity);
-	}
-	void FragmentRemoved(const UScriptStruct* Type, FMassEntityHandle Entity)
-	{
-		check(Type);
-		Fragments[(uint8)EMassObservedOperation::Remove].Add(*Type, Entity);
-	}
-	void TagAdded(const UScriptStruct* Type, FMassEntityHandle Entity)
-	{
-		check(Type);
-		Tags[(uint8)EMassObservedOperation::Add].Add(*Type, Entity);
-	}
-	void TagRemoved(const UScriptStruct* Type, FMassEntityHandle Entity)
-	{
-		check(Type);
-		Tags[(uint8)EMassObservedOperation::Remove].Add(*Type, Entity);
-	}
-
-	const TMap<const UScriptStruct*, TArray<FMassEntityHandle>>& GetObservedFragments(const EMassObservedOperation Operation) const
-	{
-		return Fragments[(uint8)Operation].GetTypes();
-	}
-
-	const TMap<const UScriptStruct*, TArray<FMassEntityHandle>>& GetObservedTags(const EMassObservedOperation Operation) const
-	{
-		return Tags[(uint8)Operation].GetTypes();
-	}
-
-	void Append(const FMassCommandsObservedTypes& Other);
-
-protected:
-	FMassObservedTypeCollection Fragments[(uint8)EMassObservedOperation::MAX];
-	FMassObservedTypeCollection Tags[(uint8)EMassObservedOperation::MAX];
-};
-
-
-USTRUCT()
-struct MASSENTITY_API FCommandBufferEntryBase
-{
-	GENERATED_BODY()
-
-	FMassEntityHandle TargetEntity;
-
-	FCommandBufferEntryBase() = default;
-	virtual ~FCommandBufferEntryBase() = default;
-
-	FCommandBufferEntryBase(FMassEntityHandle InEntity)
-		: TargetEntity(InEntity)
-	{}
-
-	void AppendAffectedEntitiesPerType(FMassCommandsObservedTypes& ObservedTypes) { ensure(false); }
-	virtual void Execute(UMassEntitySubsystem& System) const PURE_VIRTUAL(FCommandBufferEntryBase::Execute, );
-};
-template<> struct TStructOpsTypeTraits<FCommandBufferEntryBase> : public TStructOpsTypeTraitsBase2<FCommandBufferEntryBase> { enum { WithPureVirtual = true, }; };
-
-/**
- * Command dedicated to execute a captured lambda 
- */
-USTRUCT()
-struct MASSENTITY_API FDeferredCommand : public FCommandBufferEntryBase
-{
-	GENERATED_BODY()
-
-	enum 
-	{
-		Type = ECommandBufferOperationType::None
-	};
-
-	FDeferredCommand() = default;
-
-	FDeferredCommand(const TFunction<void(UMassEntitySubsystem& System)>& InDeferredFunction)
-		: DeferredFunction(InDeferredFunction)
-	{}
-
-	virtual void Execute(UMassEntitySubsystem& System) const override
-	{
-		DeferredFunction(System);
-	}
-
-protected:
-	TFunction<void(UMassEntitySubsystem& System)> DeferredFunction;
-};
-
-/**
- * Command dedicated to building an entity from an existing fragment instance
- */
-USTRUCT()
-struct MASSENTITY_API FBuildEntityFromFragmentInstance : public FCommandBufferEntryBase
-{
-	GENERATED_BODY()
-
-	enum 
-	{
-		Type = ECommandBufferOperationType::Add
-	};
-
-	FBuildEntityFromFragmentInstance() = default;
-	FBuildEntityFromFragmentInstance(const FMassEntityHandle Entity, FStructView InStruct, FMassArchetypeSharedFragmentValues InSharedFragmentValues)
-		: FCommandBufferEntryBase(Entity)
-		, Struct(InStruct)
-		, SharedFragmentValues(InSharedFragmentValues)
-	{}
-
-	void AppendAffectedEntitiesPerType(FMassCommandsObservedTypes& ObservedTypes)
-	{
-		ObservedTypes.FragmentAdded(Struct.GetScriptStruct(), TargetEntity);
-	}
-
-protected:
-	virtual void Execute(UMassEntitySubsystem& System) const override;
-
-	FInstancedStruct Struct;
-	FMassArchetypeSharedFragmentValues SharedFragmentValues;
-};
-
-/**
-* Command dedicated to building an entity from a list of existing fragment instances
-*/
-USTRUCT()
-struct MASSENTITY_API FBuildEntityFromFragmentInstances : public FCommandBufferEntryBase
-{
-	GENERATED_BODY()
-
-	enum
-	{
-		Type = ECommandBufferOperationType::Add
-	};
-
-	FBuildEntityFromFragmentInstances() = default;
-	FBuildEntityFromFragmentInstances(const FMassEntityHandle Entity, TConstArrayView<FInstancedStruct> InInstances, FMassArchetypeSharedFragmentValues InSharedFragmentValues = {})
-		: FCommandBufferEntryBase(Entity)
-		, Instances(InInstances)
-		, SharedFragmentValues(InSharedFragmentValues)
-	{}
-
-	void AppendAffectedEntitiesPerType(FMassCommandsObservedTypes& ObservedTypes)
-	{
-		for (const FInstancedStruct& Struct : Instances)
-		{
-			ObservedTypes.FragmentAdded(Struct.GetScriptStruct(), TargetEntity);
-		}
-	}
-
-protected:
-	virtual void Execute(UMassEntitySubsystem& System) const override;
-
-	TArray<FInstancedStruct> Instances;
-	FMassArchetypeSharedFragmentValues SharedFragmentValues;
-};
-
-/**
- * Command dedicated to add a new fragment to an existing entity
- */
-USTRUCT()
-struct MASSENTITY_API FCommandAddFragment : public FCommandBufferEntryBase
-{
-	GENERATED_BODY()
-
-	enum
-	{
-		Type = ECommandBufferOperationType::Add
-	};
-
-	FCommandAddFragment() = default;
-	FCommandAddFragment(FMassEntityHandle InEntity, UScriptStruct* InStruct)
-		: FCommandBufferEntryBase(InEntity)
-		, StructParam(InStruct)
-	{}
-
-	void AppendAffectedEntitiesPerType(FMassCommandsObservedTypes& ObservedTypes)
-	{
-		ObservedTypes.FragmentAdded(StructParam, TargetEntity);
-	}
-
-protected:
-	virtual void Execute(UMassEntitySubsystem& System) const override;
-
-	UScriptStruct* StructParam = nullptr;
-};
-
-/**
- * Command dedicated to add a new fragment from an existing instance
- */
-USTRUCT()
-struct MASSENTITY_API FCommandAddFragmentInstance : public FCommandBufferEntryBase
-{
-	GENERATED_BODY()
-
-	enum
-	{
-		Type = ECommandBufferOperationType::Add
-	};
-
-	FCommandAddFragmentInstance() = default;
-	FCommandAddFragmentInstance(const FMassEntityHandle InEntity, FConstStructView InStruct)
-        : FCommandBufferEntryBase(InEntity)
-        , Struct(InStruct)
-	{}
-
-	void AppendAffectedEntitiesPerType(FMassCommandsObservedTypes& ObservedTypes)
-	{
-		ObservedTypes.FragmentAdded(Struct.GetScriptStruct(), TargetEntity);
-	}
-
-protected:
-	virtual void Execute(UMassEntitySubsystem& System) const override;
-
-	FInstancedStruct Struct;
-};
-
-/**
- * Command that adds a list of instanced fragments to a given entity
- */
-USTRUCT()
-struct MASSENTITY_API FMassCommandAddFragmentInstanceList : public FCommandBufferEntryBase
-{
-	GENERATED_BODY()
-
-	enum
-	{
-		Type = ECommandBufferOperationType::Add
-	};
-
-	FMassCommandAddFragmentInstanceList() = default;
-
-	FMassCommandAddFragmentInstanceList(const FMassEntityHandle InEntity, std::initializer_list<FInstancedStruct> InitList)
-		: FCommandBufferEntryBase(InEntity)
-		, FragmentList(InitList)
-	{}
-
-	void AppendAffectedEntitiesPerType(FMassCommandsObservedTypes& ObservedTypes)
-	{
-		for (const FInstancedStruct& Struct : FragmentList)
-		{
-			ObservedTypes.FragmentAdded(Struct.GetScriptStruct(), TargetEntity);
-		}
-	}
-
-protected:
-	virtual void Execute(UMassEntitySubsystem& System) const override;
-
-	TArray<FInstancedStruct> FragmentList;
-};
-
-/**
- * Command dedicated to remove a fragment from an existing entity
- */
-USTRUCT()
-struct MASSENTITY_API FCommandRemoveFragment : public FCommandBufferEntryBase
-{
-	GENERATED_BODY()
-
-	enum
-	{
-		Type = ECommandBufferOperationType::Remove
-	};
-	
-	FCommandRemoveFragment() = default;
-	FCommandRemoveFragment(FMassEntityHandle InEntity, UScriptStruct* InStruct)
-		: FCommandBufferEntryBase(InEntity)
-		, StructParam(InStruct)
-	{}
-
-	void AppendAffectedEntitiesPerType(FMassCommandsObservedTypes& ObservedTypes)
-	{
-		ObservedTypes.FragmentRemoved(StructParam, TargetEntity);
-	}
-
-protected:
-	virtual void Execute(UMassEntitySubsystem& System) const override;
-
-	UScriptStruct* StructParam = nullptr;
-};
-
-/**
- * Command performing addition of a list of fragments to an existing entity
- */
-USTRUCT()
-struct MASSENTITY_API FCommandAddFragmentList : public FCommandBufferEntryBase
-{
-	GENERATED_BODY()
-
-	enum
-	{
-		Type = ECommandBufferOperationType::Add
-	};
-
-	FCommandAddFragmentList() = default;
-	FCommandAddFragmentList(FMassEntityHandle InEntity, TConstArrayView<const UScriptStruct*> InFragmentList)
-		: FCommandBufferEntryBase(InEntity)
-		, FragmentList(InFragmentList)
-	{}
-
-	void AppendAffectedEntitiesPerType(FMassCommandsObservedTypes& ObservedTypes)
-	{
-		for (const UScriptStruct* StructParam : FragmentList)
-		{
-			ObservedTypes.FragmentAdded(StructParam, TargetEntity);
-		}
-	}
-
-protected:
-	virtual void Execute(UMassEntitySubsystem& System) const override;
-
-	TArray<const UScriptStruct*> FragmentList;
-};
-
-/**
- * Command performing a removal of a list of fragments from an existing entity
- */
-USTRUCT()
-struct MASSENTITY_API FCommandRemoveFragmentList : public FCommandBufferEntryBase
-{
-	GENERATED_BODY()
-
-	enum
-	{
-		Type = ECommandBufferOperationType::Remove
-	};
-
-	FCommandRemoveFragmentList() = default;
-	FCommandRemoveFragmentList(FMassEntityHandle InEntity, TConstArrayView<const UScriptStruct*> InFragmentList)
-		: FCommandBufferEntryBase(InEntity)
-		, FragmentList(InFragmentList)
-	{}
-
-	void AppendAffectedEntitiesPerType(FMassCommandsObservedTypes& ObservedTypes)
-	{
-		for (const UScriptStruct* StructParam : FragmentList)
-		{
-			ObservedTypes.FragmentRemoved(StructParam, TargetEntity);
-		}
-	}
-
-protected:
-	virtual void Execute(UMassEntitySubsystem& System) const override;
-
-	TArray<const UScriptStruct*> FragmentList;
-};
-
-/**
- * Command dedicated to add a new tag to an existing entity
- */
-USTRUCT()
-struct MASSENTITY_API FCommandAddTag: public FCommandBufferEntryBase
-{
-	GENERATED_BODY()
-
-	enum
-	{
-		Type = ECommandBufferOperationType::Add
-	};
-
-	FCommandAddTag() = default;
-	FCommandAddTag(FMassEntityHandle InEntity, UScriptStruct* InStruct)
-		: FCommandBufferEntryBase(InEntity)
-		, StructParam(InStruct)
-	{}
-
-	void AppendAffectedEntitiesPerType(FMassCommandsObservedTypes& ObservedTypes)
-	{
-		ObservedTypes.TagAdded(StructParam, TargetEntity);
-	}
-
-protected:
-	virtual void Execute(UMassEntitySubsystem& System) const override;
-
-	UScriptStruct* StructParam = nullptr;
-};
-
-/**
- * Command dedicated to remove a tag from an existing entity
- */
-USTRUCT()
-struct MASSENTITY_API FCommandRemoveTag : public FCommandBufferEntryBase
-{
-	GENERATED_BODY()
-
-	enum
-	{
-		Type = ECommandBufferOperationType::Remove
-	};
-
-	FCommandRemoveTag() = default;
-	FCommandRemoveTag(FMassEntityHandle InEntity, UScriptStruct* InStruct)
-		: FCommandBufferEntryBase(InEntity)
-		, StructParam(InStruct)
-	{}
-
-	void AppendAffectedEntitiesPerType(FMassCommandsObservedTypes& ObservedTypes)
-	{
-		ObservedTypes.TagRemoved(StructParam, TargetEntity);
-	}
-
-protected:
-	virtual void Execute(UMassEntitySubsystem& System) const override;
-
-	UScriptStruct* StructParam = nullptr;
-};
-
-/**
- * Command for swapping given tags for a given entity. Note that the entity doesn't need to own the "old tag", the 
- * "new tag" will be added regardless.
- */
-USTRUCT()
-struct MASSENTITY_API FCommandSwapTags : public FCommandBufferEntryBase
-{
-	GENERATED_BODY()
-
-	enum
-	{
-		Type = ECommandBufferOperationType::Add | ECommandBufferOperationType::Remove
-	};
-
-	FCommandSwapTags() = default;
-	FCommandSwapTags(const FMassEntityHandle InEntity, const UScriptStruct* InOldTagType, const UScriptStruct* InNewTagType)
-		: FCommandBufferEntryBase(InEntity)
-		, OldTagType(InOldTagType)
-		, NewTagType(InNewTagType)
-=======
 
 struct MASSENTITY_API FMassCommandBuffer
 {
@@ -491,86 +21,14 @@
 	/** Adds a new entry to a given TCommand batch command instance */
 	template< template<typename... TArgs> typename TCommand, typename... TArgs >
 	void PushCommand(const FMassEntityHandle Entity, TArgs&&... InArgs)
->>>>>>> d731a049
 	{
 		LLM_SCOPE_BYNAME(TEXT("Mass/PushCommand"));
 		TCommand<TArgs...>& Instance = CreateOrAddCommand<TCommand<TArgs...>>();
 		Instance.Add(Entity, Forward<TArgs>(InArgs)...);
 	}
 
-<<<<<<< HEAD
-	void AppendAffectedEntitiesPerType(FMassCommandsObservedTypes& ObservedTypes)
-	{
-		if (OldTagType)
-		{
-			ObservedTypes.TagRemoved(OldTagType, TargetEntity);
-		}
-		if (NewTagType)
-		{
-			ObservedTypes.TagAdded(NewTagType, TargetEntity);
-		}
-	}
-
-protected:
-	virtual void Execute(UMassEntitySubsystem& System) const override;
-
-	const UScriptStruct* OldTagType = nullptr;
-	const UScriptStruct* NewTagType = nullptr;
-};
-
-/**
- * Command performing a removal of a collection of fragments and tags
- */
-USTRUCT()
-struct MASSENTITY_API FCommandRemoveComposition : public FCommandBufferEntryBase
-{
-	GENERATED_BODY()
-
-	enum
-	{
-		Type = ECommandBufferOperationType::Remove
-	};
-
-	FCommandRemoveComposition() = default;
-	FCommandRemoveComposition(FMassEntityHandle InEntity, const FMassArchetypeCompositionDescriptor& InDescriptor)
-		: FCommandBufferEntryBase(InEntity)
-		, Descriptor(InDescriptor)
-	{}
-
-	void AppendAffectedEntitiesPerType(FMassCommandsObservedTypes& ObservedTypes)
-	{
-		if (Descriptor.Fragments.IsEmpty() == false)
-		{
-			// @todo this is way too slow and I hate it. I'm considering adding abother flag to EOperationType to indicate
-			// a composition-based operation and call a different function or process those at flush time. Thoughts?
-			TArray<const UScriptStruct*> Fragments;
-			Descriptor.Fragments.ExportTypes(Fragments);
-			for (const UScriptStruct* StructParam : Fragments)
-			{
-				ObservedTypes.FragmentRemoved(StructParam, TargetEntity);
-			}
-		}
-	}
-
-protected:
-	virtual void Execute(UMassEntitySubsystem& System) const override;
-
-	FMassArchetypeCompositionDescriptor Descriptor;
-};
-
-struct MASSENTITY_API FMassCommandBuffer
-{
-public:
-	FMassCommandBuffer() = default;
-	~FMassCommandBuffer();
-
-	/** Push any command, requires to derive from FCommandBufferEntryBase */
-	template< typename T, typename = typename TEnableIf<TIsDerivedFrom<typename TRemoveReference<T>::Type, FCommandBufferEntryBase>::IsDerived, void>::Type >
-	void PushCommand(const T& Command)
-=======
 	template<typename TCommand, typename... TArgs>
 	void PushCommand(TArgs&&... InArgs)
->>>>>>> d731a049
 	{
 		LLM_SCOPE_BYNAME(TEXT("Mass/PushCommand"));
 		TCommand& Instance = CreateOrAddCommand<TCommand>();
@@ -581,52 +39,29 @@
 	template< typename TCommand>
 	void PushCommand(const FMassEntityHandle Entity)
 	{
-<<<<<<< HEAD
-		EmplaceCommand_GetRef<T>(Forward<TArgs>(InArgs)...);
-=======
 		LLM_SCOPE_BYNAME(TEXT("Mass/PushCommand"));
 		CreateOrAddCommand<TCommand>().Add(Entity);
->>>>>>> d731a049
 	}
 
 	template< typename TCommand>
 	void PushCommand(TConstArrayView<FMassEntityHandle> Entities)
 	{
-<<<<<<< HEAD
-		UE_MT_SCOPED_WRITE_ACCESS(PendingCommandsDetector);
-		T& Command = PendingCommands.Emplace_GetRef<T>(Forward<TArgs>(InArgs)...); 
-		if (constexpr bool bIsModifyingComposition = ((T::Type & (ECommandBufferOperationType::Add | ECommandBufferOperationType::Remove)) != 0))
-		{	
-			Command.AppendAffectedEntitiesPerType(ObservedTypes);
-		}
-		return Command;
-=======
 		LLM_SCOPE_BYNAME(TEXT("Mass/PushCommand"));
 		CreateOrAddCommand<TCommand>().Add(Entities);
->>>>>>> d731a049
 	}
-	
-public:
+
 	template<typename T>
 	void AddFragment(FMassEntityHandle Entity)
 	{
 		static_assert(TIsDerivedFrom<T, FMassFragment>::IsDerived, "Given struct type is not a valid fragment type.");
-<<<<<<< HEAD
-		EmplaceCommand<FCommandAddFragment>(Entity, T::StaticStruct());
-=======
 		PushCommand<FMassCommandAddFragments<T>>(Entity);
->>>>>>> d731a049
 	}
 
 	template<typename T>
 	void RemoveFragment(FMassEntityHandle Entity)
 	{
 		static_assert(TIsDerivedFrom<T, FMassFragment>::IsDerived, "Given struct type is not a valid fragment type.");
-<<<<<<< HEAD
-		EmplaceCommand<FCommandRemoveFragment>(Entity, T::StaticStruct());
-=======
 		PushCommand<FMassCommandRemoveFragments<T>>(Entity);
->>>>>>> d731a049
 	}
 
 	/** the convenience function equivalent to calling PushCommand<FMassCommandAddTag<T>>(Entity) */
@@ -659,16 +94,12 @@
 		PushCommand<FMassCommandDestroyEntities>(Entity);
 	}
 
-<<<<<<< HEAD
-	SIZE_T GetAllocatedSize() const { return PendingCommands.GetAllocatedSize(); }
-=======
 	void DestroyEntities(const TArray<FMassEntityHandle>& InEntitiesToDestroy)
 	{
 		PushCommand<FMassCommandDestroyEntities>(InEntitiesToDestroy);
 	}
 
 	SIZE_T GetAllocatedSize() const;
->>>>>>> d731a049
 
 	/** 
 	 * Appends the commands from the passed buffer into this one
@@ -677,23 +108,6 @@
 	 */
 	void MoveAppend(FMassCommandBuffer& InOutOther);
 
-<<<<<<< HEAD
-	bool HasPendingCommands() const { return PendingCommands.Num() > 0 || EntitiesToDestroy.Num() > 0; }
-	bool IsFlushing() const { return bIsFlushing; }
-
-private:
-	friend UMassEntitySubsystem;
-	void Flush(UMassEntitySubsystem& EntitySystem);
-	void CleanUp();
-
-	FInstancedStructStream PendingCommands;
-	UE_MT_DECLARE_RW_ACCESS_DETECTOR(PendingCommandsDetector);
-	FCriticalSection AppendingCommandsCS;
-
-	TArray<FMassEntityHandle> EntitiesToDestroy;
-
-	FMassCommandsObservedTypes ObservedTypes;
-=======
 	bool HasPendingCommands() const 
 	{
 		bool bHasCommands = false;		
@@ -737,7 +151,6 @@
 
 	UE_MT_DECLARE_RW_ACCESS_DETECTOR(PendingBatchCommandsDetector);
 	TArray<FMassBatchedCommand*> CommandInstances;
->>>>>>> d731a049
 
 	/** Indicates that this specific MassCommandBuffer is currently flushing its contents */
 	bool bIsFlushing = false;
