// Copyright Epic Games, Inc. All Rights Reserved.

#pragma once

#include "UObject/Class.h"
#include "Containers/ArrayView.h"
#include "Containers/StridedView.h"
#include "Containers/UnrealString.h"
#include "MassEntityTypes.h"

struct FMassEntityManager;
struct FMassArchetypeData;
struct FMassExecutionContext;
struct FMassFragment;
struct FMassArchetypeChunkIterator;
struct FMassEntityQuery;
<<<<<<< HEAD
struct FMassArchetypeSubChunks;
=======
struct FMassArchetypeEntityCollection;
>>>>>>> d731a049
struct FMassEntityView;
struct FMassDebugger;
struct FMassArchetypeHelper;

typedef TFunction< void(FMassExecutionContext& /*ExecutionContext*/) > FMassExecuteFunction;
typedef TFunction< bool(const FMassExecutionContext& /*ExecutionContext*/) > FMassChunkConditionFunction;
typedef TFunction< bool(const FMassExecutionContext& /*ExecutionContext*/) > FMassArchetypeConditionFunction;


//////////////////////////////////////////////////////////////////////
// FMassArchetypeHandle

// An opaque handle to an archetype
struct FMassArchetypeHandle final
{
	FMassArchetypeHandle() = default;
	bool IsValid() const { return DataPtr.IsValid(); }

	bool operator==(const FMassArchetypeHandle& Other) const { return DataPtr == Other.DataPtr; }
	bool operator!=(const FMassArchetypeHandle& Other) const { return DataPtr != Other.DataPtr; }

	MASSENTITY_API friend uint32 GetTypeHash(const FMassArchetypeHandle& Instance);
private:
	FMassArchetypeHandle(const TSharedPtr<FMassArchetypeData>& InDataPtr)
	: DataPtr(InDataPtr)
	{}
	TSharedPtr<FMassArchetypeData> DataPtr;

<<<<<<< HEAD
	friend UMassEntitySubsystem;
	friend FMassArchetypeSubChunks;
	friend FMassEntityQuery;
	friend FMassEntityView;
};


//////////////////////////////////////////////////////////////////////
// FMassArchetypeSubChunks 
=======
	friend FMassArchetypeHelper;
	friend FMassEntityManager;
};


//////////////////////////////////////////////////////////////////////
// FMassArchetypeEntityCollection 
>>>>>>> d731a049

/** A struct that converts an arbitrary array of entities of given Archetype into a sequence of continuous
 *  entity chunks. The goal is to have the user create an instance of this struct once and run through a bunch of
 *  systems. The runtime code usually uses FMassArchetypeChunkIterator to iterate on the chunk collection.
 */
<<<<<<< HEAD
struct MASSENTITY_API FMassArchetypeSubChunks 
{
public:
	struct FSubChunkInfo
=======
struct MASSENTITY_API FMassArchetypeEntityCollection 
{
public:
	struct FArchetypeEntityRange
>>>>>>> d731a049
	{
		int32 ChunkIndex = INDEX_NONE;
		int32 SubchunkStart = 0;
		/** negative or 0-length means "all available entities within chunk" */
		int32 Length = 0;

<<<<<<< HEAD
		FSubChunkInfo() = default;
		explicit FSubChunkInfo(const int32 InChunkIndex, const int32 InSubchunkStart = 0, const int32 InLength = 0) : ChunkIndex(InChunkIndex), SubchunkStart(InSubchunkStart), Length(InLength) {}
		/** Note that we consider invalid-length chunks valid as long as ChunkIndex and SubchunkStart are valid */
		bool IsSet() const { return ChunkIndex != INDEX_NONE && SubchunkStart >= 0; }

		bool operator==(const FSubChunkInfo& Other) const
		{
			return ChunkIndex == Other.ChunkIndex && SubchunkStart == Other.SubchunkStart && Length == Other.Length;
		}
		bool operator!=(const FSubChunkInfo& Other) const { return !(*this == Other); }
=======
		FArchetypeEntityRange() = default;
		explicit FArchetypeEntityRange(const int32 InChunkIndex, const int32 InSubchunkStart = 0, const int32 InLength = 0) : ChunkIndex(InChunkIndex), SubchunkStart(InSubchunkStart), Length(InLength) {}
		/** Note that we consider invalid-length chunks valid as long as ChunkIndex and SubchunkStart are valid */
		bool IsSet() const { return ChunkIndex != INDEX_NONE && SubchunkStart >= 0; }

		bool operator==(const FArchetypeEntityRange& Other) const
		{
			return ChunkIndex == Other.ChunkIndex && SubchunkStart == Other.SubchunkStart && Length == Other.Length;
		}
		bool operator!=(const FArchetypeEntityRange& Other) const { return !(*this == Other); }
>>>>>>> d731a049
	};

	enum EDuplicatesHandling
	{
		NoDuplicates,	// indicates that the caller guarantees there are no duplicates in the input Entities collection
						// note that in no-shipping builds a `check` will fail if duplicates are present.
		FoldDuplicates,	// indicates that it's possible that Entities contains duplicates. The input Entities collection 
						// will be processed and duplicates will be removed.
	};

<<<<<<< HEAD
	using FSubChunkArray = TArray<FSubChunkInfo>;
	using FConstSubChunkArrayView = TConstArrayView<FSubChunkInfo>;

private:
	FSubChunkArray SubChunks;
	/** entity indices indicated by SubChunks are only valid with given Archetype */
	FMassArchetypeHandle Archetype;

public:
	FMassArchetypeSubChunks() = default;
	FMassArchetypeSubChunks(const FMassArchetypeHandle& InArchetype, TConstArrayView<FMassEntityHandle> InEntities, EDuplicatesHandling DuplicatesHandling);
	explicit FMassArchetypeSubChunks(FMassArchetypeHandle& InArchetypeHandle);
	explicit FMassArchetypeSubChunks(TSharedPtr<FMassArchetypeData>& InArchetype);

	FConstSubChunkArrayView GetChunks() const { return SubChunks; }
	const FMassArchetypeHandle& GetArchetype() const { return Archetype; }
	bool IsEmpty() const { return SubChunks.Num() == 0 && Archetype.IsValid() == false; }
=======
	enum EInitializationType
	{
		GatherAll,	// default behavior, makes given FMassArchetypeEntityCollection instance represent all entities of the given archetype
		DoNothing,	// meant for procedural population by external code (like child classes)
	};

	using FEntityRangeArray = TArray<FArchetypeEntityRange>;
	using FConstEntityRangeArrayView = TConstArrayView<FArchetypeEntityRange>;

private:
	FEntityRangeArray Ranges;
	/** entity indices indicated by EntityRanges are only valid with given Archetype */
	FMassArchetypeHandle Archetype;

public:
	FMassArchetypeEntityCollection() = default;
	FMassArchetypeEntityCollection(const FMassArchetypeHandle& InArchetype, TConstArrayView<FMassEntityHandle> InEntities, EDuplicatesHandling DuplicatesHandling);
	explicit FMassArchetypeEntityCollection(const FMassArchetypeHandle& InArchetypeHandle, const EInitializationType Initialization = EInitializationType::GatherAll);
	explicit FMassArchetypeEntityCollection(TSharedPtr<FMassArchetypeData>& InArchetype, const EInitializationType Initialization = EInitializationType::GatherAll);
	FMassArchetypeEntityCollection(FMassArchetypeHandle& InArchetypeHandle, FEntityRangeArray&& InEntityRanges)
		: Ranges(MoveTemp(InEntityRanges))
		, Archetype(InArchetypeHandle)
	{}

	FConstEntityRangeArrayView GetRanges() const { return Ranges; }
	const FMassArchetypeHandle& GetArchetype() const { return Archetype; }
	bool IsEmpty() const { return Ranges.Num() == 0 && Archetype.IsValid() == false; }
>>>>>>> d731a049
	bool IsSet() const { return Archetype.IsValid(); }
	void Reset() 
	{ 
		Archetype = FMassArchetypeHandle();
<<<<<<< HEAD
		SubChunks.Reset();
	}

	/** The comparison function that checks if Other is identical to this. Intended for diagnostics/debugging. */
	bool IsSame(const FMassArchetypeSubChunks& Other) const;

=======
		Ranges.Reset();
	}

	/** The comparison function that checks if Other is identical to this. Intended for diagnostics/debugging. */
	bool IsSame(const FMassArchetypeEntityCollection& Other) const;

protected:
	friend struct FMassArchetypeEntityCollectionWithPayload;
	void BuildEntityRanges(TStridedView<const int32> TrueIndices);
	
>>>>>>> d731a049
private:
	void GatherChunksFromArchetype();
};

struct MASSENTITY_API FMassArchetypeEntityCollectionWithPayload
{
	explicit FMassArchetypeEntityCollectionWithPayload(const FMassArchetypeEntityCollection& InEntityCollection)
		: Entities(InEntityCollection)
	{
	}

	static void CreateEntityRangesWithPayload(const FMassEntityManager& EntitySubsystem, const TConstArrayView<FMassEntityHandle> Entities
		, const FMassArchetypeEntityCollection::EDuplicatesHandling DuplicatesHandling, FMassGenericPayloadView Payload
		, TArray<FMassArchetypeEntityCollectionWithPayload>& OutEntityCollections);

	const FMassArchetypeEntityCollection& GetEntityCollection() const { return Entities; }
	const FMassGenericPayloadViewSlice& GetPayload() const { return PayloadSlice; }

private:
	FMassArchetypeEntityCollectionWithPayload(const FMassArchetypeHandle& InArchetype, TStridedView<const int32> TrueIndices, FMassGenericPayloadViewSlice&& Payload);

	FMassArchetypeEntityCollection Entities;
	FMassGenericPayloadViewSlice PayloadSlice;
};

//////////////////////////////////////////////////////////////////////
// FMassArchetypeChunkIterator

/**
 *  The type used to iterate over given archetype's chunks, be it full, continuous chunks or sparse subchunks. It hides
 *  this details from the rest of the system.
 */
struct MASSENTITY_API FMassArchetypeChunkIterator
{
private:
<<<<<<< HEAD
	FMassArchetypeSubChunks::FConstSubChunkArrayView SubChunks;
	int32 CurrentChunkIndex = 0;

public:
	explicit FMassArchetypeChunkIterator(const FMassArchetypeSubChunks::FConstSubChunkArrayView& InSubChunks) : SubChunks(InSubChunks), CurrentChunkIndex(0) {}

	operator bool() const { return SubChunks.IsValidIndex(CurrentChunkIndex) && SubChunks[CurrentChunkIndex].IsSet(); }
	FMassArchetypeChunkIterator& operator++() { ++CurrentChunkIndex; return *this; }

	const FMassArchetypeSubChunks::FSubChunkInfo* operator->() const { check(bool(*this)); return &SubChunks[CurrentChunkIndex]; }
	const FMassArchetypeSubChunks::FSubChunkInfo& operator*() const { check(bool(*this)); return SubChunks[CurrentChunkIndex]; }
=======
	FMassArchetypeEntityCollection::FConstEntityRangeArrayView EntityRanges;
	int32 CurrentChunkIndex = 0;

public:
	explicit FMassArchetypeChunkIterator(const FMassArchetypeEntityCollection::FConstEntityRangeArrayView& InEntityRanges) : EntityRanges(InEntityRanges), CurrentChunkIndex(0) {}

	operator bool() const { return EntityRanges.IsValidIndex(CurrentChunkIndex) && EntityRanges[CurrentChunkIndex].IsSet(); }
	FMassArchetypeChunkIterator& operator++() { ++CurrentChunkIndex; return *this; }

	const FMassArchetypeEntityCollection::FArchetypeEntityRange* operator->() const { check(bool(*this)); return &EntityRanges[CurrentChunkIndex]; }
	const FMassArchetypeEntityCollection::FArchetypeEntityRange& operator*() const { check(bool(*this)); return EntityRanges[CurrentChunkIndex]; }
>>>>>>> d731a049
};

//////////////////////////////////////////////////////////////////////
// FMassRawEntityInChunkData

struct FMassRawEntityInChunkData 
{
	FMassRawEntityInChunkData() = default;
	FMassRawEntityInChunkData(uint8* InChunkRawMemory, const int32 InIndexWithinChunk)
        : ChunkRawMemory(InChunkRawMemory), IndexWithinChunk(InIndexWithinChunk)
	{}
	bool IsValid() const { return ChunkRawMemory != nullptr && IndexWithinChunk != INDEX_NONE; }
	bool operator==(const FMassRawEntityInChunkData & Other) const { return ChunkRawMemory == Other.ChunkRawMemory && IndexWithinChunk == Other.IndexWithinChunk; }

	uint8* ChunkRawMemory = nullptr;
	int32 IndexWithinChunk = INDEX_NONE;
};

//////////////////////////////////////////////////////////////////////
// FMassQueryRequirementIndicesMapping

using FMassFragmentIndicesMapping = TArray<int32, TInlineAllocator<16>>;

struct FMassQueryRequirementIndicesMapping
{
	FMassQueryRequirementIndicesMapping() = default;

	FMassFragmentIndicesMapping EntityFragments;
	FMassFragmentIndicesMapping ChunkFragments;
	FMassFragmentIndicesMapping ConstSharedFragments;
	FMassFragmentIndicesMapping SharedFragments;
	FORCEINLINE bool IsEmpty() const
	{
		return EntityFragments.Num() == 0 || ChunkFragments.Num() == 0;
	}
};<|MERGE_RESOLUTION|>--- conflicted
+++ resolved
@@ -14,18 +14,13 @@
 struct FMassFragment;
 struct FMassArchetypeChunkIterator;
 struct FMassEntityQuery;
-<<<<<<< HEAD
-struct FMassArchetypeSubChunks;
-=======
 struct FMassArchetypeEntityCollection;
->>>>>>> d731a049
 struct FMassEntityView;
 struct FMassDebugger;
 struct FMassArchetypeHelper;
 
 typedef TFunction< void(FMassExecutionContext& /*ExecutionContext*/) > FMassExecuteFunction;
 typedef TFunction< bool(const FMassExecutionContext& /*ExecutionContext*/) > FMassChunkConditionFunction;
-typedef TFunction< bool(const FMassExecutionContext& /*ExecutionContext*/) > FMassArchetypeConditionFunction;
 
 
 //////////////////////////////////////////////////////////////////////
@@ -47,17 +42,6 @@
 	{}
 	TSharedPtr<FMassArchetypeData> DataPtr;
 
-<<<<<<< HEAD
-	friend UMassEntitySubsystem;
-	friend FMassArchetypeSubChunks;
-	friend FMassEntityQuery;
-	friend FMassEntityView;
-};
-
-
-//////////////////////////////////////////////////////////////////////
-// FMassArchetypeSubChunks 
-=======
 	friend FMassArchetypeHelper;
 	friend FMassEntityManager;
 };
@@ -65,41 +49,21 @@
 
 //////////////////////////////////////////////////////////////////////
 // FMassArchetypeEntityCollection 
->>>>>>> d731a049
 
 /** A struct that converts an arbitrary array of entities of given Archetype into a sequence of continuous
  *  entity chunks. The goal is to have the user create an instance of this struct once and run through a bunch of
  *  systems. The runtime code usually uses FMassArchetypeChunkIterator to iterate on the chunk collection.
  */
-<<<<<<< HEAD
-struct MASSENTITY_API FMassArchetypeSubChunks 
-{
-public:
-	struct FSubChunkInfo
-=======
 struct MASSENTITY_API FMassArchetypeEntityCollection 
 {
 public:
 	struct FArchetypeEntityRange
->>>>>>> d731a049
 	{
 		int32 ChunkIndex = INDEX_NONE;
 		int32 SubchunkStart = 0;
 		/** negative or 0-length means "all available entities within chunk" */
 		int32 Length = 0;
 
-<<<<<<< HEAD
-		FSubChunkInfo() = default;
-		explicit FSubChunkInfo(const int32 InChunkIndex, const int32 InSubchunkStart = 0, const int32 InLength = 0) : ChunkIndex(InChunkIndex), SubchunkStart(InSubchunkStart), Length(InLength) {}
-		/** Note that we consider invalid-length chunks valid as long as ChunkIndex and SubchunkStart are valid */
-		bool IsSet() const { return ChunkIndex != INDEX_NONE && SubchunkStart >= 0; }
-
-		bool operator==(const FSubChunkInfo& Other) const
-		{
-			return ChunkIndex == Other.ChunkIndex && SubchunkStart == Other.SubchunkStart && Length == Other.Length;
-		}
-		bool operator!=(const FSubChunkInfo& Other) const { return !(*this == Other); }
-=======
 		FArchetypeEntityRange() = default;
 		explicit FArchetypeEntityRange(const int32 InChunkIndex, const int32 InSubchunkStart = 0, const int32 InLength = 0) : ChunkIndex(InChunkIndex), SubchunkStart(InSubchunkStart), Length(InLength) {}
 		/** Note that we consider invalid-length chunks valid as long as ChunkIndex and SubchunkStart are valid */
@@ -110,7 +74,6 @@
 			return ChunkIndex == Other.ChunkIndex && SubchunkStart == Other.SubchunkStart && Length == Other.Length;
 		}
 		bool operator!=(const FArchetypeEntityRange& Other) const { return !(*this == Other); }
->>>>>>> d731a049
 	};
 
 	enum EDuplicatesHandling
@@ -121,25 +84,6 @@
 						// will be processed and duplicates will be removed.
 	};
 
-<<<<<<< HEAD
-	using FSubChunkArray = TArray<FSubChunkInfo>;
-	using FConstSubChunkArrayView = TConstArrayView<FSubChunkInfo>;
-
-private:
-	FSubChunkArray SubChunks;
-	/** entity indices indicated by SubChunks are only valid with given Archetype */
-	FMassArchetypeHandle Archetype;
-
-public:
-	FMassArchetypeSubChunks() = default;
-	FMassArchetypeSubChunks(const FMassArchetypeHandle& InArchetype, TConstArrayView<FMassEntityHandle> InEntities, EDuplicatesHandling DuplicatesHandling);
-	explicit FMassArchetypeSubChunks(FMassArchetypeHandle& InArchetypeHandle);
-	explicit FMassArchetypeSubChunks(TSharedPtr<FMassArchetypeData>& InArchetype);
-
-	FConstSubChunkArrayView GetChunks() const { return SubChunks; }
-	const FMassArchetypeHandle& GetArchetype() const { return Archetype; }
-	bool IsEmpty() const { return SubChunks.Num() == 0 && Archetype.IsValid() == false; }
-=======
 	enum EInitializationType
 	{
 		GatherAll,	// default behavior, makes given FMassArchetypeEntityCollection instance represent all entities of the given archetype
@@ -167,19 +111,10 @@
 	FConstEntityRangeArrayView GetRanges() const { return Ranges; }
 	const FMassArchetypeHandle& GetArchetype() const { return Archetype; }
 	bool IsEmpty() const { return Ranges.Num() == 0 && Archetype.IsValid() == false; }
->>>>>>> d731a049
 	bool IsSet() const { return Archetype.IsValid(); }
 	void Reset() 
 	{ 
 		Archetype = FMassArchetypeHandle();
-<<<<<<< HEAD
-		SubChunks.Reset();
-	}
-
-	/** The comparison function that checks if Other is identical to this. Intended for diagnostics/debugging. */
-	bool IsSame(const FMassArchetypeSubChunks& Other) const;
-
-=======
 		Ranges.Reset();
 	}
 
@@ -190,7 +125,6 @@
 	friend struct FMassArchetypeEntityCollectionWithPayload;
 	void BuildEntityRanges(TStridedView<const int32> TrueIndices);
 	
->>>>>>> d731a049
 private:
 	void GatherChunksFromArchetype();
 };
@@ -226,19 +160,6 @@
 struct MASSENTITY_API FMassArchetypeChunkIterator
 {
 private:
-<<<<<<< HEAD
-	FMassArchetypeSubChunks::FConstSubChunkArrayView SubChunks;
-	int32 CurrentChunkIndex = 0;
-
-public:
-	explicit FMassArchetypeChunkIterator(const FMassArchetypeSubChunks::FConstSubChunkArrayView& InSubChunks) : SubChunks(InSubChunks), CurrentChunkIndex(0) {}
-
-	operator bool() const { return SubChunks.IsValidIndex(CurrentChunkIndex) && SubChunks[CurrentChunkIndex].IsSet(); }
-	FMassArchetypeChunkIterator& operator++() { ++CurrentChunkIndex; return *this; }
-
-	const FMassArchetypeSubChunks::FSubChunkInfo* operator->() const { check(bool(*this)); return &SubChunks[CurrentChunkIndex]; }
-	const FMassArchetypeSubChunks::FSubChunkInfo& operator*() const { check(bool(*this)); return SubChunks[CurrentChunkIndex]; }
-=======
 	FMassArchetypeEntityCollection::FConstEntityRangeArrayView EntityRanges;
 	int32 CurrentChunkIndex = 0;
 
@@ -250,7 +171,6 @@
 
 	const FMassArchetypeEntityCollection::FArchetypeEntityRange* operator->() const { check(bool(*this)); return &EntityRanges[CurrentChunkIndex]; }
 	const FMassArchetypeEntityCollection::FArchetypeEntityRange& operator*() const { check(bool(*this)); return EntityRanges[CurrentChunkIndex]; }
->>>>>>> d731a049
 };
 
 //////////////////////////////////////////////////////////////////////
