--- conflicted
+++ resolved
@@ -9,11 +9,7 @@
 struct FMassRuntimePipeline;
 struct FMassProcessingContext;
 struct FMassEntityHandle;
-<<<<<<< HEAD
-struct FMassArchetypeSubChunks;
-=======
 struct FMassArchetypeEntityCollection;
->>>>>>> d731a049
 class UMassProcessor;
 
 
@@ -28,11 +24,7 @@
 	/** Similar to the Run function, but instead of using all the entities hosted by ProcessingContext.EntitySubsystem 
 	 *  it is processing only the entities given by EntityID via the Entities input parameter. 
 	 *  Note that all the entities need to be of Archetype archetype. 
-<<<<<<< HEAD
-	 *  Under the hood the function converts Archetype-Entities pair to FMassArchetypeSubChunks and calls the other flavor of RunSparse
-=======
 	 *  Under the hood the function converts Archetype-Entities pair to FMassArchetypeEntityCollection and calls the other flavor of RunSparse
->>>>>>> d731a049
 	 */
 	MASSENTITY_API void RunSparse(FMassRuntimePipeline& RuntimePipeline, FMassProcessingContext& ProcessingContext, FMassArchetypeHandle Archetype, TConstArrayView<FMassEntityHandle> Entities);
 
@@ -40,17 +32,10 @@
 	 *  it is processing only the entities given by SparseEntities input parameter.
 	 *  @todo rename
 	 */
-<<<<<<< HEAD
-	MASSENTITY_API void RunSparse(FMassRuntimePipeline& RuntimePipeline, FMassProcessingContext& ProcessingContext, const FMassArchetypeSubChunks& ChunkCollection);
-
-	/** Executes given Processors array view. This function gets called under the hood by the rest of Run* functions */
-	MASSENTITY_API void RunProcessorsView(TArrayView<UMassProcessor*> Processors, FMassProcessingContext& ProcessingContext, const FMassArchetypeSubChunks* ChunkCollection = nullptr);
-=======
 	MASSENTITY_API void RunSparse(FMassRuntimePipeline& RuntimePipeline, FMassProcessingContext& ProcessingContext, const FMassArchetypeEntityCollection& EntityCollection);
 
 	/** Executes given Processors array view. This function gets called under the hood by the rest of Run* functions */
 	MASSENTITY_API void RunProcessorsView(TArrayView<UMassProcessor*> Processors, FMassProcessingContext& ProcessingContext, const FMassArchetypeEntityCollection* EntityCollection = nullptr);
->>>>>>> d731a049
 
 	/** 
 	 *  Triggers tasks executing Processor (and potentially it's children) and returns the task graph event representing 
