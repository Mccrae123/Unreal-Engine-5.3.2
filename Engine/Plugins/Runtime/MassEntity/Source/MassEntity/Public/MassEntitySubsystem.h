// Copyright Epic Games, Inc. All Rights Reserved.

#pragma once

#include "Subsystems/WorldSubsystem.h"
<<<<<<< HEAD
#include "MassEntityTypes.h"
#include "MassProcessingTypes.h"
#include "InstancedStruct.h"
#include "MassEntityQuery.h"
#include "StructUtilsTypes.h"
#include "MassObserverManager.h"
#include "Containers/Queue.h"
#include "MassEntitySubsystem.generated.h"


class UMassEntitySubsystem;
struct FMassEntityQuery;
struct FMassExecutionContext;
struct FMassArchetypeData;
struct FMassCommandBuffer;
struct FMassArchetypeSubChunks;
class FOutputDevice;
enum class EMassFragmentAccess : uint8;

//@TODO: Comment this guy
=======
#include "MassEntityManager.h"
#include "MassEntitySubsystem.generated.h"


/** 
 * The sole responsibility of this world subsystem class is to host the default instance of FMassEntityManager
 * for a given UWorld. All the gameplay-related use cases of Mass (found in MassGameplay and related plugins) 
 * use this by default. 
 */
>>>>>>> d731a049
UCLASS()
class MASSENTITY_API UMassEntitySubsystem : public UWorldSubsystem
{
	GENERATED_BODY()

	//~USubsystem interface
	virtual void Initialize(FSubsystemCollectionBase& Collection) override;
	virtual void PostInitialize() override;
	virtual void Deinitialize() override;
	//~End of USubsystem interface
<<<<<<< HEAD
	
	/** 
	 * A special, relaxed but slower version of CreateArchetype functions that allows FragmentAngTagsList to contain 
	 * both fragments and tags. 
	 */
	FMassArchetypeHandle CreateArchetype(TConstArrayView<const UScriptStruct*> FragmentsAndTagsList);

	/**
	 * CreateArchetype from a composition descriptor and initial values
	 *
	 * @param Composition of fragment, tag and chunk fragment types
	 * @param SharedFragmentValues are the actual pointer to shared fragments
	 * @return a handle of a new archetype 
	 */
	FMassArchetypeHandle CreateArchetype(const FMassArchetypeCompositionDescriptor& Composition, const FMassArchetypeSharedFragmentValues& SharedFragmentValues);

	/** 
	 *  Creates an archetype like SourceArchetype + NewFragmentList. 
	 *  @param SourceArchetype the archetype used to initially populate the list of fragments of the archetype being created. 
	 *  @param NewFragmentList list of unique fragments to add to fragments fetched from SourceArchetype. Note that 
	 *   adding an empty list is not supported and doing so will result in failing a `check`
	 *  @return a handle of a new archetype
	 *  @note it's caller's responsibility to ensure that NewFragmentList is not empty and contains only fragment
	 *   types that SourceArchetype doesn't already have. If the caller cannot guarantee it use of AddFragment functions
	 *   family is recommended.
	 */
	FMassArchetypeHandle CreateArchetype(const TSharedPtr<FMassArchetypeData>& SourceArchetype, const FMassFragmentBitSet& NewFragmentList);

	FMassArchetypeHandle GetArchetypeForEntity(FMassEntityHandle Entity) const;
	/** Method to iterate on all the fragment types of an archetype */
	static void ForEachArchetypeFragmentType(const FMassArchetypeHandle Archetype, TFunction< void(const UScriptStruct* /*FragmentType*/)> Function);

	/**
	 * Go through all archetypes and compact entities
	 * @param TimeAllowed to do entity compaction, once it reach that time it will stop and return
	 */
	void DoEntityCompaction(const double TimeAllowed);

	/**
	 * Creates fully built entity ready to be used by the subsystem
	 * @param Archetype you want this entity to be
	 * @return FMassEntityHandle id of the newly created entity */
	FMassEntityHandle CreateEntity(const FMassArchetypeHandle Archetype);

	/**
	 * Creates fully built entity ready to be used by the subsystem
	 * @param FragmentInstanceList is the fragments to create the entity from and initialize values
	 * @return FMassEntityHandle id of the newly created entity */
	FMassEntityHandle CreateEntity(TConstArrayView<FInstancedStruct> FragmentInstanceList);

	/**
	 * A dedicated structure for ensuring the "on entities creation" observers get notified only once all other 
	 * initialization operations are done and this creation context instance gets released. */
	struct FEntityCreationContext
	{
		explicit FEntityCreationContext(const int32 InNumSpawned = 0)
			: NumberSpawned(InNumSpawned)
		{}
		~FEntityCreationContext() { if (OnSpawningFinished) OnSpawningFinished(*this); }

		const FMassArchetypeSubChunks& GetChunkCollection() const { return ChunkCollection; }
	private:
		friend UMassEntitySubsystem;
		int32 NumberSpawned;
		FMassArchetypeSubChunks ChunkCollection;
		TFunction<void(FEntityCreationContext&)> OnSpawningFinished;
	};

	/** A version of CreateEntity that's creating a number of entities (Count) at one go
	 *  @param Archetype you want this entity to be
	 *  @param Count number of entities to create
	 *  @param OutEntities the newly created entities are appended to given array, i.e. the pre-existing content of OutEntities won't be affected by the call
	 *  @return a creation context that will notify all the interested observers about newly created fragments once the context is released */
	TSharedRef<FEntityCreationContext> BatchCreateEntities(const FMassArchetypeHandle Archetype, const int32 Count, TArray<FMassEntityHandle>& OutEntities);

	/**
	 * Destroys a fully built entity, use ReleaseReservedEntity if entity was not yet built.
	 * @param Entity to destroy */
	void DestroyEntity(FMassEntityHandle Entity);

	/**
	 * Reserves an entity in the subsystem, the entity is still not ready to be used by the subsystem, need to call BuildEntity()
	 * @return FMassEntityHandle id of the reserved entity */
	FMassEntityHandle ReserveEntity();

	/**
	 * Builds an entity for it to be ready to be used by the subsystem
	 * @param Entity to build which was retrieved with ReserveEntity() method
	 * @param Archetype you want this entity to be*/
	void BuildEntity(FMassEntityHandle Entity, const FMassArchetypeHandle Archetype);

	/**
	 * Builds an entity for it to be ready to be used by the subsystem
	 * @param Entity to build which was retrieved with ReserveEntity() method
	 * @param FragmentInstanceList is the fragments to create the entity from and initialize values*/
	void BuildEntity(FMassEntityHandle Entity, TConstArrayView<FInstancedStruct> FragmentInstanceList, FMassArchetypeSharedFragmentValues SharedFragmentValues = {});

	/*
	 * Releases a previously reserved entity that was not yet built, otherwise call DestroyEntity
	 * @param Entity to release */
	void ReleaseReservedEntity(FMassEntityHandle Entity);

	/**
	 * Destroys all the entity in the provided array of entities
	 * @param InEntities to destroy
	 */
	void BatchDestroyEntities(TConstArrayView<FMassEntityHandle> InEntities);

	void BatchDestroyEntityChunks(const FMassArchetypeSubChunks& Chunks);

	void AddFragmentToEntity(FMassEntityHandle Entity, const UScriptStruct* FragmentType);

	/** 
	 *  Ensures that only unique fragments are added. 
	 *  @note It's caller's responsibility to ensure Entity's and FragmentList's validity. 
	 */
	void AddFragmentListToEntity(FMassEntityHandle Entity, TConstArrayView<const UScriptStruct*> FragmentList);

	void AddFragmentInstanceListToEntity(FMassEntityHandle Entity, TConstArrayView<FInstancedStruct> FragmentInstanceList);
	void RemoveFragmentFromEntity(FMassEntityHandle Entity, const UScriptStruct* FragmentType);
	void RemoveFragmentListFromEntity(FMassEntityHandle Entity, TConstArrayView<const UScriptStruct*> FragmentList);

	void AddTagToEntity(FMassEntityHandle Entity, const UScriptStruct* TagType);
	void RemoveTagFromEntity(FMassEntityHandle Entity, const UScriptStruct* TagType);
	void SwapTagsForEntity(FMassEntityHandle Entity, const UScriptStruct* FromFragmentType, const UScriptStruct* ToFragmentType);


	/**
	 * Adds fragments and tags indicated by InOutDescriptor to the Entity. The function also figures out which elements
	 * in InOutDescriptor are missing from the current composition of the given entity and then returns the resulting 
	 * delta via InOutDescriptor.
	 */
	void AddCompositionToEntity_GetDelta(FMassEntityHandle Entity, FMassArchetypeCompositionDescriptor& InOutDescriptor);
	void RemoveCompositionFromEntity(FMassEntityHandle Entity, const FMassArchetypeCompositionDescriptor& InDescriptor);

	const FMassArchetypeCompositionDescriptor& GetArchetypeComposition(const FMassArchetypeHandle& ArchetypeHandle) const;

	/** 
	 * Moves an entity over to a new archetype by copying over fragments common to both archetypes
	 * @param Entity is the entity to move 
	 * @param NewArchetypeHandle the handle to the new archetype
	 */
	void MoveEntityToAnotherArchetype(FMassEntityHandle Entity, FMassArchetypeHandle NewArchetypeHandle);

	/** Copies values from FragmentInstanceList over to Entity's fragment. Caller is responsible for ensuring that 
	 *  the given entity does have given fragments. Failing this assumption will cause a check-fail.*/
	void SetEntityFragmentsValues(FMassEntityHandle Entity, TArrayView<const FInstancedStruct> FragmentInstanceList);

	/** Copies values from FragmentInstanceList over to fragments of given entities collection. The caller is responsible 
	 *  for ensuring that the given entity archetype (FMassArchetypeSubChunks .Archetype) does have given fragments. 
	 *  Failing this assumption will cause a check-fail. */
	static void BatchSetEntityFragmentsValues(const FMassArchetypeSubChunks& SparseEntities, TArrayView<const FInstancedStruct> FragmentInstanceList);

	// Return true if it is an valid built entity
	bool IsEntityActive(FMassEntityHandle Entity) const 
	{
		return IsEntityValid(Entity) && IsEntityBuilt(Entity);
	}

	// Returns true if Entity is valid
	bool IsEntityValid(FMassEntityHandle Entity) const;

	// Returns true if Entity is has been fully built (expecting a valid Entity)
	bool IsEntityBuilt(FMassEntityHandle Entity) const;

	// Asserts that IsEntityValid
	void CheckIfEntityIsValid(FMassEntityHandle Entity) const;

	// Asserts that IsEntityBuilt
	void CheckIfEntityIsActive(FMassEntityHandle Entity) const;

	template <typename FragmentType>
	FragmentType& GetFragmentDataChecked(FMassEntityHandle Entity) const
	{
		return *((FragmentType*)InternalGetFragmentDataChecked(Entity, FragmentType::StaticStruct()));
	}

	template <typename FragmentType>
	FragmentType* GetFragmentDataPtr(FMassEntityHandle Entity) const
	{
		return (FragmentType*)InternalGetFragmentDataPtr(Entity, FragmentType::StaticStruct());
	}

	FStructView GetFragmentDataStruct(FMassEntityHandle Entity, const UScriptStruct* FragmentType) const
	{
		return FStructView(FragmentType, static_cast<uint8*>(InternalGetFragmentDataPtr(Entity, FragmentType)));
	}

	uint32 GetArchetypeDataVersion() const { return ArchetypeDataVersion; }

	/**
	 * Creates and initializes a FMassExecutionContext instance.
	 */
	FMassExecutionContext CreateExecutionContext(const float DeltaSeconds) const;

	FScopedProcessing NewProcessingScope() { return FScopedProcessing(ProcessingScopeCount); }
	bool IsProcessing() const { return ProcessingScopeCount > 0; }
	FMassCommandBuffer& Defer() const { return *DeferredCommandBuffer.Get(); }
	/** 
	 * @param InCommandBuffer if not set then the default command buffer will be flushed. If set and there's already 
	 *		a command buffer being flushed (be it the main one or a previously requested one) then this command buffer 
	 *		will be queue itself.
	 */
	void FlushCommands(const TSharedPtr<FMassCommandBuffer>& InCommandBuffer = TSharedPtr<FMassCommandBuffer>());

	/**
	 * Shared fragment creation methods
	 */
	template<typename T>
	FConstSharedStruct& GetOrCreateConstSharedFragment(const uint32 Hash, const T& Fragment)
	{
		static_assert(TIsDerivedFrom<T, FMassSharedFragment>::IsDerived, "Given struct doesn't represent a valid shared fragment type. Make sure to inherit from FMassSharedFragment or one of its child-types.");
		int32& Index = ConstSharedFragmentsMap.FindOrAddByHash(Hash, Hash, INDEX_NONE);
		if (Index == INDEX_NONE)
		{
			Index = ConstSharedFragments.Add(FSharedStruct::Make(Fragment));
		}
		return ConstSharedFragments[Index];
	}

	template<typename T, typename... TArgs>
	FSharedStruct& GetOrCreateSharedFragment(const uint32 Hash, TArgs&&... InArgs)
	{
		static_assert(TIsDerivedFrom<T, FMassSharedFragment>::IsDerived, "Given struct doesn't represent a valid shared fragment type. Make sure to inherit from FMassSharedFragment or one of its child-types.");

		int32& Index = SharedFragmentsMap.FindOrAddByHash(Hash, Hash, INDEX_NONE);
		if (Index == INDEX_NONE)
		{
			Index = SharedFragments.Add(FSharedStruct::Make<T>(Forward<TArgs>(InArgs)...));
		}

		return SharedFragments[Index];
	}

	template<typename T>
	void ForEachSharedFragment(TFunction< void(T& /*SharedFragment*/) > ExecuteFunction)
	{
		FStructTypeEqualOperator Predicate(T::StaticStruct());
		for (const FSharedStruct& Struct : SharedFragments)
		{
			if (Predicate(Struct))
			{
				ExecuteFunction(Struct.GetMutable<T>());
			}
		}
	}

	FMassObserverManager& GetObserverManager() { return ObserverManager; }

#if WITH_MASSENTITY_DEBUG
	void DebugPrintEntity(int32 Index, FOutputDevice& Ar, const TCHAR* InPrefix = TEXT("")) const;
	void DebugPrintEntity(FMassEntityHandle Entity, FOutputDevice& Ar, const TCHAR* InPrefix = TEXT("")) const;
	void DebugPrintArchetypes(FOutputDevice& Ar, const bool bIncludeEmpty = true) const;
	static void DebugGetStringDesc(const FMassArchetypeHandle& Archetype, FOutputDevice& Ar);
	void DebugGetArchetypesStringDetails(FOutputDevice& Ar, const bool bIncludeEmpty = true);
	void DebugGetArchetypeFragmentTypes(const FMassArchetypeHandle& Archetype, TArray<const UScriptStruct*>& InOutFragmentList) const;
	int32 DebugGetArchetypeEntitiesCount(const FMassArchetypeHandle& Archetype) const;
	int32 DebugGetArchetypeEntitiesCountPerChunk(const FMassArchetypeHandle& Archetype) const;
	int32 DebugGetEntityCount() const { return Entities.Num() - NumReservedEntities - EntityFreeIndexList.Num(); }
	int32 DebugGetArchetypesCount() const { return FragmentHashToArchetypeMap.Num(); }
	void DebugRemoveAllEntities();
	void DebugForceArchetypeDataVersionBump() { ++ArchetypeDataVersion; }
	void DebugGetArchetypeStrings(const FMassArchetypeHandle& Archetype, TArray<FName>& OutFragmentNames, TArray<FName>& OutTagNames);
	FMassEntityHandle DebugGetEntityIndexHandle(const int32 EntityIndex) const { return Entities.IsValidIndex(EntityIndex) ? FMassEntityHandle(EntityIndex, Entities[EntityIndex].SerialNumber) : FMassEntityHandle(); }
#endif // WITH_MASSENTITY_DEBUG

protected:
	void GetValidArchetypes(const FMassEntityQuery& Query, TArray<FMassArchetypeHandle>& OutValidArchetypes);
	
	FMassArchetypeHandle InternalCreateSiblingArchetype(const TSharedPtr<FMassArchetypeData>& SourceArchetype, const FMassTagBitSet& OverrideTags);

private:
	void InternalBuildEntity(FMassEntityHandle Entity, const FMassArchetypeHandle Archetype);
	void InternalReleaseEntity(FMassEntityHandle Entity);

	/** 
	 *  Adds fragments in FragmentList to Entity. Only the unique fragments will be added.
	 */
	void InternalAddFragmentListToEntityChecked(FMassEntityHandle Entity, const FMassFragmentBitSet& InFragments);

	/** 
	 *  Similar to InternalAddFragmentListToEntity but expects NewFragmentList not overlapping with current entity's
	 *  fragment list. It's callers responsibility to ensure that's true. Failing this will cause a `check` fail.
	 */
	void InternalAddFragmentListToEntity(FMassEntityHandle Entity, const FMassFragmentBitSet& NewFragments);
	void* InternalGetFragmentDataChecked(FMassEntityHandle Entity, const UScriptStruct* FragmentType) const;
	void* InternalGetFragmentDataPtr(FMassEntityHandle Entity, const UScriptStruct* FragmentType) const;

private:
	TChunkedArray<FEntityData> Entities;
	TArray<int32> EntityFreeIndexList;

	std::atomic<bool> bCommandBufferFlushingInProgress = false;
	TSharedPtr<FMassCommandBuffer> DeferredCommandBuffer;
	TQueue<TSharedPtr<FMassCommandBuffer>, EQueueMode::Mpsc> FlushedCommandBufferQueue;

	std::atomic<int32> SerialNumberGenerator;
	std::atomic<int32> ProcessingScopeCount;

	// the "version" number increased every time an archetype gets added
	uint32 ArchetypeDataVersion = 0;

	// Map of hash of sorted fragment list to archetypes with that hash
	TMap<uint32, TArray<TSharedPtr<FMassArchetypeData>>> FragmentHashToArchetypeMap;

	// Map to list of archetypes that contain the specified fragment type
	TMap<const UScriptStruct*, TArray<TSharedPtr<FMassArchetypeData>>> FragmentTypeToArchetypeMap;

	// Shared fragments
	UPROPERTY(Transient)
	TArray<FConstSharedStruct> ConstSharedFragments;
	// Hash/Index in array pair
	TMap<uint32, int32> ConstSharedFragmentsMap;

	UPROPERTY(Transient)
	TArray<FSharedStruct> SharedFragments;
	// Hash/Index in array pair
	TMap<uint32, int32> SharedFragmentsMap;

	UPROPERTY(Transient)
	FMassObserverManager ObserverManager;
};


//////////////////////////////////////////////////////////////////////
//

struct MASSENTITY_API FMassExecutionContext
{
private:

	template< typename ViewType >
	struct TFragmentView 
	{
		FMassFragmentRequirement Requirement;
		ViewType FragmentView;

		TFragmentView() {}
		explicit TFragmentView(const FMassFragmentRequirement& InRequirement) : Requirement(InRequirement) {}

		bool operator==(const UScriptStruct* FragmentType) const { return Requirement.StructType == FragmentType; }
	};
	using FFragmentView = TFragmentView<TArrayView<FMassFragment>>;
	TArray<FFragmentView, TInlineAllocator<8>> FragmentViews;

	using FChunkFragmentView = TFragmentView<FStructView>;
	TArray<FChunkFragmentView, TInlineAllocator<4>> ChunkFragmentViews;

	using FConstSharedFragmentView = TFragmentView<FConstStructView>;
	TArray<FConstSharedFragmentView, TInlineAllocator<4>> ConstSharedFragmentViews;

	using FSharedFragmentView = TFragmentView<FStructView>;
	TArray<FSharedFragmentView, TInlineAllocator<4>> SharedFragmentViews;
	
	// mz@todo make this shared ptr thread-safe and never auto-flush in MT environment. 
	TSharedPtr<FMassCommandBuffer> DeferredCommandBuffer;
	TArrayView<FMassEntityHandle> EntityListView;
	
	/** If set this indicates the exact archetype and its chunks to be processed. 
	 *  @todo this data should live somewhere else, preferably be just a parameter to Query.ForEachEntityChunk function */
	FMassArchetypeSubChunks ChunkCollection;
	
	/** @todo rename to "payload" */
	FInstancedStruct AuxData;
	float DeltaTimeSeconds = 0.0f;
	int32 ChunkSerialModificationNumber = -1;
	FMassTagBitSet CurrentArchetypesTagBitSet;

#if WITH_MASSENTITY_DEBUG
	FString DebugExecutionDescription;
#endif
	
	/** If true the EntitySystem will flush the deferred commands stored in DeferredCommandBuffer just after executing 
	 *  the given system. If False then the party calling UEntitySubsystem::ExecuteSystem is responsible for manually
	 *  calling MassEntitySubsystem.FlushCommands() */
	bool bFlushDeferredCommands = true;

	TArrayView<FFragmentView> GetMutableRequirements() { return FragmentViews; }
	TArrayView<FChunkFragmentView> GetMutableChunkRequirements() { return ChunkFragmentViews; }
	TArrayView<FConstSharedFragmentView> GetMutableConstSharedRequirements() { return ConstSharedFragmentViews; }
	TArrayView<FSharedFragmentView> GetMutableSharedRequirements() { return SharedFragmentViews; }

	friend FMassArchetypeData;
	friend FMassEntityQuery;

public:
	FMassExecutionContext() = default;
	explicit FMassExecutionContext(const float InDeltaTimeSeconds, const bool bInFlushDeferredCommands = true)
		: DeltaTimeSeconds(InDeltaTimeSeconds)
		, bFlushDeferredCommands(bInFlushDeferredCommands)
	{}

#if WITH_MASSENTITY_DEBUG
	const FString& DebugGetExecutionDesc() const { return DebugExecutionDescription; }
	void DebugSetExecutionDesc(const FString& Description) { DebugExecutionDescription = Description; }
#endif

	/** Sets bFlushDeferredCommands. Note that setting to True while the system is being executed doesn't result in
	 *  immediate commands flushing */
	void SetFlushDeferredCommands(const bool bNewFlushDeferredCommands) { bFlushDeferredCommands = bNewFlushDeferredCommands; } 
	void SetDeferredCommandBuffer(const TSharedPtr<FMassCommandBuffer>& InDeferredCommandBuffer) { DeferredCommandBuffer = InDeferredCommandBuffer; }
	void SetChunkCollection(const FMassArchetypeSubChunks& InChunkCollection);
	void SetChunkCollection(FMassArchetypeSubChunks&& InChunkCollection);
	void ClearChunkCollection() { ChunkCollection.Reset(); }
	void SetAuxData(const FInstancedStruct& InAuxData) { AuxData = InAuxData; }

	float GetDeltaTimeSeconds() const
	{
		return DeltaTimeSeconds;
	}

	TSharedPtr<FMassCommandBuffer> GetSharedDeferredCommandBuffer() const { return DeferredCommandBuffer; }
	FMassCommandBuffer& Defer() const { checkSlow(DeferredCommandBuffer.IsValid()); return *DeferredCommandBuffer.Get(); }

	TConstArrayView<FMassEntityHandle> GetEntities() const { return EntityListView; }
	int32 GetNumEntities() const { return EntityListView.Num(); }

	FMassEntityHandle GetEntity(const int32 Index) const
	{
		return EntityListView[Index];
	}

	template<typename T>
	bool DoesArchetypeHaveTag() const
	{
		static_assert(TIsDerivedFrom<T, FMassTag>::IsDerived, "Given struct is not of a valid fragment type.");
		return CurrentArchetypesTagBitSet.Contains<T>();
	}

	/** Chunk related operations */
	void SetCurrentChunkSerialModificationNumber(const int32 SerialModificationNumber) { ChunkSerialModificationNumber = SerialModificationNumber; }
	int32 GetChunkSerialModificationNumber() const { return ChunkSerialModificationNumber; }

	template<typename T>
	T* GetMutableChunkFragmentPtr() const
	{
		static_assert(TIsDerivedFrom<T, FMassChunkFragment>::IsDerived, "Given struct doesn't represent a valid chunk fragment type. Make sure to inherit from FMassChunkFragment or one of its child-types.");

		const UScriptStruct* Type = T::StaticStruct();
		const FChunkFragmentView* FoundChunkFragmentData = ChunkFragmentViews.FindByPredicate([Type](const FChunkFragmentView& Element) { return Element.Requirement.StructType == Type; } );
		return FoundChunkFragmentData ? FoundChunkFragmentData->FragmentView.GetMutablePtr<T>() : static_cast<T*>(nullptr);
	}
	
	template<typename T>
	T& GetMutableChunkFragment() const
	{
		T* ChunkFragment = GetMutableChunkFragmentPtr<T>();
		checkf(ChunkFragment, TEXT("Chunk Fragment requirement not found: %s"), *T::StaticStruct()->GetName());
		return *ChunkFragment;
	}

	template<typename T>
	const T* GetChunkFragmentPtr() const
	{
		return GetMutableChunkFragmentPtr<T>();
	}
	
	template<typename T>
	const T& GetChunkFragment() const
	{
		const T* ChunkFragment = GetMutableChunkFragmentPtr<T>();
		checkf(ChunkFragment, TEXT("Chunk Fragment requirement not found: %s"), *T::StaticStruct()->GetName());
		return *ChunkFragment;
	}

	/** Shared fragment related operations */
	template<typename T>
	const T* GetConstSharedFragmentPtr() const
	{
		static_assert(TIsDerivedFrom<T, FMassSharedFragment>::IsDerived, "Given struct doesn't represent a valid Shared fragment type. Make sure to inherit from FMassSharedFragment or one of its child-types.");

		const FConstSharedFragmentView* FoundSharedFragmentData = ConstSharedFragmentViews.FindByPredicate([](const FConstSharedFragmentView& Element) { return Element.Requirement.StructType == T::StaticStruct(); });
		return FoundSharedFragmentData ? FoundSharedFragmentData->FragmentView.GetPtr<T>() : static_cast<const T*>(nullptr);
	}

	template<typename T>
	const T& GetConstSharedFragment() const
	{
		const T* SharedFragment = GetConstSharedFragmentPtr<T>();
		checkf(SharedFragment, TEXT("Shared Fragment requirement not found: %s"), *T::StaticStruct()->GetName());
		return *SharedFragment;
	}


	template<typename T>
	T* GetMutableSharedFragmentPtr() const
	{
		static_assert(TIsDerivedFrom<T, FMassSharedFragment>::IsDerived, "Given struct doesn't represent a valid shared fragment type. Make sure to inherit from FMassSharedFragment or one of its child-types.");

		const FSharedFragmentView* FoundSharedFragmentData = SharedFragmentViews.FindByPredicate([](const FSharedFragmentView& Element) { return Element.Requirement.StructType == T::StaticStruct(); });
		return FoundSharedFragmentData ? FoundSharedFragmentData->FragmentView.GetMutablePtr<T>() : static_cast<T*>(nullptr);
	}

	template<typename T>
	T& GetMutableSharedFragment() const
	{
		T* SharedFragment = GetMutableSharedFragmentPtr<T>();
		checkf(SharedFragment, TEXT("Shared Fragment requirement not found: %s"), *T::StaticStruct()->GetName());
		return *SharedFragment;
	}

	template<typename T>
	const T* GetSharedFragmentPtr() const
	{
		return GetMutableSharedFragmentPtr<T>();
	}

	template<typename T>
	const T& GetSharedFragment() const
	{
		const T* SharedFragment = GetSharedFragmentPtr<T>();
		checkf(SharedFragment, TEXT("Shared Fragment requirement not found: %s"), *T::StaticStruct()->GetName());
		return *SharedFragment;
	}

	/* Fragments related operations */
	template<typename TFragment>
	TArrayView<TFragment> GetMutableFragmentView()
	{
		const UScriptStruct* FragmentType = TFragment::StaticStruct();
		const FFragmentView* View = FragmentViews.FindByPredicate([FragmentType](const FFragmentView& Element) { return Element.Requirement.StructType == FragmentType; });
		//checkfSlow(View != nullptr, TEXT("Requested fragment type not bound"));
		//checkfSlow(View->Requirement.AccessMode == EMassFragmentAccess::ReadWrite, TEXT("Requested fragment has not been bound for writing"));
		return MakeArrayView<TFragment>((TFragment*)View->FragmentView.GetData(), View->FragmentView.Num());
	}

	template<typename TFragment>
	TConstArrayView<TFragment> GetFragmentView() const
	{
		const UScriptStruct* FragmentType = TFragment::StaticStruct();
		const FFragmentView* View = FragmentViews.FindByPredicate([FragmentType](const FFragmentView& Element) { return Element.Requirement.StructType == FragmentType; });
		//checkfSlow(View != nullptr, TEXT("Requested fragment type not bound"));
		return TConstArrayView<TFragment>((const TFragment*)View->FragmentView.GetData(), View->FragmentView.Num());
	}

	TConstArrayView<FMassFragment> GetFragmentView(const UScriptStruct* FragmentType) const
	{
		const FFragmentView* View = FragmentViews.FindByPredicate([FragmentType](const FFragmentView& Element) { return Element.Requirement.StructType == FragmentType; });
		checkSlow(View);
		return TConstArrayView<FMassFragment>((const FMassFragment*)View->FragmentView.GetData(), View->FragmentView.Num());;
	}

	TArrayView<FMassFragment> GetMutableFragmentView(const UScriptStruct* FragmentType) 
	{
		const FFragmentView* View = FragmentViews.FindByPredicate([FragmentType](const FFragmentView& Element) { return Element.Requirement.StructType == FragmentType; });
		checkSlow(View);
		return View->FragmentView;
	}

	/** Sparse chunk related operation */
	const FMassArchetypeSubChunks& GetChunkCollection() const { return ChunkCollection; }

	const FInstancedStruct& GetAuxData() const { return AuxData; }
	FInstancedStruct& GetMutableAuxData() { return AuxData; }
	
	template<typename TFragment>
	bool ValidateAuxDataType() const
	{
		const UScriptStruct* FragmentType = GetAuxData().GetScriptStruct();
		return FragmentType != nullptr && FragmentType == TFragment::StaticStruct();
	}
=======

public:
	UMassEntitySubsystem();
>>>>>>> d731a049

	//~UObject interface
	virtual void GetResourceSizeEx(FResourceSizeEx& CumulativeResourceSize) override;
	//~End of UObject interface

<<<<<<< HEAD
	void ClearExecutionData();
	void SetCurrentArchetypesTagBitSet(const FMassTagBitSet& BitSet)
	{
		CurrentArchetypesTagBitSet = BitSet;
	}

protected:
	void SetRequirements(TConstArrayView<FMassFragmentRequirement> InRequirements, 
		TConstArrayView<FMassFragmentRequirement> InChunkRequirements, 
		TConstArrayView<FMassFragmentRequirement> InConstSharedRequirements, 
		TConstArrayView<FMassFragmentRequirement> InSharedRequirements);

	void ClearFragmentViews()
	{
		for (FFragmentView& View : FragmentViews)
		{
			View.FragmentView = TArrayView<FMassFragment>();
		}
		for (FChunkFragmentView& View : ChunkFragmentViews)
		{
			View.FragmentView.Reset();
		}
		for (FConstSharedFragmentView& View : ConstSharedFragmentViews)
		{
			View.FragmentView.Reset();
		}
		for (FSharedFragmentView& View : SharedFragmentViews)
		{
			View.FragmentView.Reset();
		}
	}
=======
	const FMassEntityManager& GetEntityManager() const { check(EntityManager); return *EntityManager.Get(); }
	FMassEntityManager& GetMutableEntityManager() { check(EntityManager); return *EntityManager.Get(); }

protected:
	TSharedPtr<FMassEntityManager> EntityManager;
>>>>>>> d731a049
};<|MERGE_RESOLUTION|>--- conflicted
+++ resolved
@@ -3,28 +3,6 @@
 #pragma once
 
 #include "Subsystems/WorldSubsystem.h"
-<<<<<<< HEAD
-#include "MassEntityTypes.h"
-#include "MassProcessingTypes.h"
-#include "InstancedStruct.h"
-#include "MassEntityQuery.h"
-#include "StructUtilsTypes.h"
-#include "MassObserverManager.h"
-#include "Containers/Queue.h"
-#include "MassEntitySubsystem.generated.h"
-
-
-class UMassEntitySubsystem;
-struct FMassEntityQuery;
-struct FMassExecutionContext;
-struct FMassArchetypeData;
-struct FMassCommandBuffer;
-struct FMassArchetypeSubChunks;
-class FOutputDevice;
-enum class EMassFragmentAccess : uint8;
-
-//@TODO: Comment this guy
-=======
 #include "MassEntityManager.h"
 #include "MassEntitySubsystem.generated.h"
 
@@ -34,7 +12,6 @@
  * for a given UWorld. All the gameplay-related use cases of Mass (found in MassGameplay and related plugins) 
  * use this by default. 
  */
->>>>>>> d731a049
 UCLASS()
 class MASSENTITY_API UMassEntitySubsystem : public UWorldSubsystem
 {
@@ -45,615 +22,17 @@
 	virtual void PostInitialize() override;
 	virtual void Deinitialize() override;
 	//~End of USubsystem interface
-<<<<<<< HEAD
-	
-	/** 
-	 * A special, relaxed but slower version of CreateArchetype functions that allows FragmentAngTagsList to contain 
-	 * both fragments and tags. 
-	 */
-	FMassArchetypeHandle CreateArchetype(TConstArrayView<const UScriptStruct*> FragmentsAndTagsList);
-
-	/**
-	 * CreateArchetype from a composition descriptor and initial values
-	 *
-	 * @param Composition of fragment, tag and chunk fragment types
-	 * @param SharedFragmentValues are the actual pointer to shared fragments
-	 * @return a handle of a new archetype 
-	 */
-	FMassArchetypeHandle CreateArchetype(const FMassArchetypeCompositionDescriptor& Composition, const FMassArchetypeSharedFragmentValues& SharedFragmentValues);
-
-	/** 
-	 *  Creates an archetype like SourceArchetype + NewFragmentList. 
-	 *  @param SourceArchetype the archetype used to initially populate the list of fragments of the archetype being created. 
-	 *  @param NewFragmentList list of unique fragments to add to fragments fetched from SourceArchetype. Note that 
-	 *   adding an empty list is not supported and doing so will result in failing a `check`
-	 *  @return a handle of a new archetype
-	 *  @note it's caller's responsibility to ensure that NewFragmentList is not empty and contains only fragment
-	 *   types that SourceArchetype doesn't already have. If the caller cannot guarantee it use of AddFragment functions
-	 *   family is recommended.
-	 */
-	FMassArchetypeHandle CreateArchetype(const TSharedPtr<FMassArchetypeData>& SourceArchetype, const FMassFragmentBitSet& NewFragmentList);
-
-	FMassArchetypeHandle GetArchetypeForEntity(FMassEntityHandle Entity) const;
-	/** Method to iterate on all the fragment types of an archetype */
-	static void ForEachArchetypeFragmentType(const FMassArchetypeHandle Archetype, TFunction< void(const UScriptStruct* /*FragmentType*/)> Function);
-
-	/**
-	 * Go through all archetypes and compact entities
-	 * @param TimeAllowed to do entity compaction, once it reach that time it will stop and return
-	 */
-	void DoEntityCompaction(const double TimeAllowed);
-
-	/**
-	 * Creates fully built entity ready to be used by the subsystem
-	 * @param Archetype you want this entity to be
-	 * @return FMassEntityHandle id of the newly created entity */
-	FMassEntityHandle CreateEntity(const FMassArchetypeHandle Archetype);
-
-	/**
-	 * Creates fully built entity ready to be used by the subsystem
-	 * @param FragmentInstanceList is the fragments to create the entity from and initialize values
-	 * @return FMassEntityHandle id of the newly created entity */
-	FMassEntityHandle CreateEntity(TConstArrayView<FInstancedStruct> FragmentInstanceList);
-
-	/**
-	 * A dedicated structure for ensuring the "on entities creation" observers get notified only once all other 
-	 * initialization operations are done and this creation context instance gets released. */
-	struct FEntityCreationContext
-	{
-		explicit FEntityCreationContext(const int32 InNumSpawned = 0)
-			: NumberSpawned(InNumSpawned)
-		{}
-		~FEntityCreationContext() { if (OnSpawningFinished) OnSpawningFinished(*this); }
-
-		const FMassArchetypeSubChunks& GetChunkCollection() const { return ChunkCollection; }
-	private:
-		friend UMassEntitySubsystem;
-		int32 NumberSpawned;
-		FMassArchetypeSubChunks ChunkCollection;
-		TFunction<void(FEntityCreationContext&)> OnSpawningFinished;
-	};
-
-	/** A version of CreateEntity that's creating a number of entities (Count) at one go
-	 *  @param Archetype you want this entity to be
-	 *  @param Count number of entities to create
-	 *  @param OutEntities the newly created entities are appended to given array, i.e. the pre-existing content of OutEntities won't be affected by the call
-	 *  @return a creation context that will notify all the interested observers about newly created fragments once the context is released */
-	TSharedRef<FEntityCreationContext> BatchCreateEntities(const FMassArchetypeHandle Archetype, const int32 Count, TArray<FMassEntityHandle>& OutEntities);
-
-	/**
-	 * Destroys a fully built entity, use ReleaseReservedEntity if entity was not yet built.
-	 * @param Entity to destroy */
-	void DestroyEntity(FMassEntityHandle Entity);
-
-	/**
-	 * Reserves an entity in the subsystem, the entity is still not ready to be used by the subsystem, need to call BuildEntity()
-	 * @return FMassEntityHandle id of the reserved entity */
-	FMassEntityHandle ReserveEntity();
-
-	/**
-	 * Builds an entity for it to be ready to be used by the subsystem
-	 * @param Entity to build which was retrieved with ReserveEntity() method
-	 * @param Archetype you want this entity to be*/
-	void BuildEntity(FMassEntityHandle Entity, const FMassArchetypeHandle Archetype);
-
-	/**
-	 * Builds an entity for it to be ready to be used by the subsystem
-	 * @param Entity to build which was retrieved with ReserveEntity() method
-	 * @param FragmentInstanceList is the fragments to create the entity from and initialize values*/
-	void BuildEntity(FMassEntityHandle Entity, TConstArrayView<FInstancedStruct> FragmentInstanceList, FMassArchetypeSharedFragmentValues SharedFragmentValues = {});
-
-	/*
-	 * Releases a previously reserved entity that was not yet built, otherwise call DestroyEntity
-	 * @param Entity to release */
-	void ReleaseReservedEntity(FMassEntityHandle Entity);
-
-	/**
-	 * Destroys all the entity in the provided array of entities
-	 * @param InEntities to destroy
-	 */
-	void BatchDestroyEntities(TConstArrayView<FMassEntityHandle> InEntities);
-
-	void BatchDestroyEntityChunks(const FMassArchetypeSubChunks& Chunks);
-
-	void AddFragmentToEntity(FMassEntityHandle Entity, const UScriptStruct* FragmentType);
-
-	/** 
-	 *  Ensures that only unique fragments are added. 
-	 *  @note It's caller's responsibility to ensure Entity's and FragmentList's validity. 
-	 */
-	void AddFragmentListToEntity(FMassEntityHandle Entity, TConstArrayView<const UScriptStruct*> FragmentList);
-
-	void AddFragmentInstanceListToEntity(FMassEntityHandle Entity, TConstArrayView<FInstancedStruct> FragmentInstanceList);
-	void RemoveFragmentFromEntity(FMassEntityHandle Entity, const UScriptStruct* FragmentType);
-	void RemoveFragmentListFromEntity(FMassEntityHandle Entity, TConstArrayView<const UScriptStruct*> FragmentList);
-
-	void AddTagToEntity(FMassEntityHandle Entity, const UScriptStruct* TagType);
-	void RemoveTagFromEntity(FMassEntityHandle Entity, const UScriptStruct* TagType);
-	void SwapTagsForEntity(FMassEntityHandle Entity, const UScriptStruct* FromFragmentType, const UScriptStruct* ToFragmentType);
-
-
-	/**
-	 * Adds fragments and tags indicated by InOutDescriptor to the Entity. The function also figures out which elements
-	 * in InOutDescriptor are missing from the current composition of the given entity and then returns the resulting 
-	 * delta via InOutDescriptor.
-	 */
-	void AddCompositionToEntity_GetDelta(FMassEntityHandle Entity, FMassArchetypeCompositionDescriptor& InOutDescriptor);
-	void RemoveCompositionFromEntity(FMassEntityHandle Entity, const FMassArchetypeCompositionDescriptor& InDescriptor);
-
-	const FMassArchetypeCompositionDescriptor& GetArchetypeComposition(const FMassArchetypeHandle& ArchetypeHandle) const;
-
-	/** 
-	 * Moves an entity over to a new archetype by copying over fragments common to both archetypes
-	 * @param Entity is the entity to move 
-	 * @param NewArchetypeHandle the handle to the new archetype
-	 */
-	void MoveEntityToAnotherArchetype(FMassEntityHandle Entity, FMassArchetypeHandle NewArchetypeHandle);
-
-	/** Copies values from FragmentInstanceList over to Entity's fragment. Caller is responsible for ensuring that 
-	 *  the given entity does have given fragments. Failing this assumption will cause a check-fail.*/
-	void SetEntityFragmentsValues(FMassEntityHandle Entity, TArrayView<const FInstancedStruct> FragmentInstanceList);
-
-	/** Copies values from FragmentInstanceList over to fragments of given entities collection. The caller is responsible 
-	 *  for ensuring that the given entity archetype (FMassArchetypeSubChunks .Archetype) does have given fragments. 
-	 *  Failing this assumption will cause a check-fail. */
-	static void BatchSetEntityFragmentsValues(const FMassArchetypeSubChunks& SparseEntities, TArrayView<const FInstancedStruct> FragmentInstanceList);
-
-	// Return true if it is an valid built entity
-	bool IsEntityActive(FMassEntityHandle Entity) const 
-	{
-		return IsEntityValid(Entity) && IsEntityBuilt(Entity);
-	}
-
-	// Returns true if Entity is valid
-	bool IsEntityValid(FMassEntityHandle Entity) const;
-
-	// Returns true if Entity is has been fully built (expecting a valid Entity)
-	bool IsEntityBuilt(FMassEntityHandle Entity) const;
-
-	// Asserts that IsEntityValid
-	void CheckIfEntityIsValid(FMassEntityHandle Entity) const;
-
-	// Asserts that IsEntityBuilt
-	void CheckIfEntityIsActive(FMassEntityHandle Entity) const;
-
-	template <typename FragmentType>
-	FragmentType& GetFragmentDataChecked(FMassEntityHandle Entity) const
-	{
-		return *((FragmentType*)InternalGetFragmentDataChecked(Entity, FragmentType::StaticStruct()));
-	}
-
-	template <typename FragmentType>
-	FragmentType* GetFragmentDataPtr(FMassEntityHandle Entity) const
-	{
-		return (FragmentType*)InternalGetFragmentDataPtr(Entity, FragmentType::StaticStruct());
-	}
-
-	FStructView GetFragmentDataStruct(FMassEntityHandle Entity, const UScriptStruct* FragmentType) const
-	{
-		return FStructView(FragmentType, static_cast<uint8*>(InternalGetFragmentDataPtr(Entity, FragmentType)));
-	}
-
-	uint32 GetArchetypeDataVersion() const { return ArchetypeDataVersion; }
-
-	/**
-	 * Creates and initializes a FMassExecutionContext instance.
-	 */
-	FMassExecutionContext CreateExecutionContext(const float DeltaSeconds) const;
-
-	FScopedProcessing NewProcessingScope() { return FScopedProcessing(ProcessingScopeCount); }
-	bool IsProcessing() const { return ProcessingScopeCount > 0; }
-	FMassCommandBuffer& Defer() const { return *DeferredCommandBuffer.Get(); }
-	/** 
-	 * @param InCommandBuffer if not set then the default command buffer will be flushed. If set and there's already 
-	 *		a command buffer being flushed (be it the main one or a previously requested one) then this command buffer 
-	 *		will be queue itself.
-	 */
-	void FlushCommands(const TSharedPtr<FMassCommandBuffer>& InCommandBuffer = TSharedPtr<FMassCommandBuffer>());
-
-	/**
-	 * Shared fragment creation methods
-	 */
-	template<typename T>
-	FConstSharedStruct& GetOrCreateConstSharedFragment(const uint32 Hash, const T& Fragment)
-	{
-		static_assert(TIsDerivedFrom<T, FMassSharedFragment>::IsDerived, "Given struct doesn't represent a valid shared fragment type. Make sure to inherit from FMassSharedFragment or one of its child-types.");
-		int32& Index = ConstSharedFragmentsMap.FindOrAddByHash(Hash, Hash, INDEX_NONE);
-		if (Index == INDEX_NONE)
-		{
-			Index = ConstSharedFragments.Add(FSharedStruct::Make(Fragment));
-		}
-		return ConstSharedFragments[Index];
-	}
-
-	template<typename T, typename... TArgs>
-	FSharedStruct& GetOrCreateSharedFragment(const uint32 Hash, TArgs&&... InArgs)
-	{
-		static_assert(TIsDerivedFrom<T, FMassSharedFragment>::IsDerived, "Given struct doesn't represent a valid shared fragment type. Make sure to inherit from FMassSharedFragment or one of its child-types.");
-
-		int32& Index = SharedFragmentsMap.FindOrAddByHash(Hash, Hash, INDEX_NONE);
-		if (Index == INDEX_NONE)
-		{
-			Index = SharedFragments.Add(FSharedStruct::Make<T>(Forward<TArgs>(InArgs)...));
-		}
-
-		return SharedFragments[Index];
-	}
-
-	template<typename T>
-	void ForEachSharedFragment(TFunction< void(T& /*SharedFragment*/) > ExecuteFunction)
-	{
-		FStructTypeEqualOperator Predicate(T::StaticStruct());
-		for (const FSharedStruct& Struct : SharedFragments)
-		{
-			if (Predicate(Struct))
-			{
-				ExecuteFunction(Struct.GetMutable<T>());
-			}
-		}
-	}
-
-	FMassObserverManager& GetObserverManager() { return ObserverManager; }
-
-#if WITH_MASSENTITY_DEBUG
-	void DebugPrintEntity(int32 Index, FOutputDevice& Ar, const TCHAR* InPrefix = TEXT("")) const;
-	void DebugPrintEntity(FMassEntityHandle Entity, FOutputDevice& Ar, const TCHAR* InPrefix = TEXT("")) const;
-	void DebugPrintArchetypes(FOutputDevice& Ar, const bool bIncludeEmpty = true) const;
-	static void DebugGetStringDesc(const FMassArchetypeHandle& Archetype, FOutputDevice& Ar);
-	void DebugGetArchetypesStringDetails(FOutputDevice& Ar, const bool bIncludeEmpty = true);
-	void DebugGetArchetypeFragmentTypes(const FMassArchetypeHandle& Archetype, TArray<const UScriptStruct*>& InOutFragmentList) const;
-	int32 DebugGetArchetypeEntitiesCount(const FMassArchetypeHandle& Archetype) const;
-	int32 DebugGetArchetypeEntitiesCountPerChunk(const FMassArchetypeHandle& Archetype) const;
-	int32 DebugGetEntityCount() const { return Entities.Num() - NumReservedEntities - EntityFreeIndexList.Num(); }
-	int32 DebugGetArchetypesCount() const { return FragmentHashToArchetypeMap.Num(); }
-	void DebugRemoveAllEntities();
-	void DebugForceArchetypeDataVersionBump() { ++ArchetypeDataVersion; }
-	void DebugGetArchetypeStrings(const FMassArchetypeHandle& Archetype, TArray<FName>& OutFragmentNames, TArray<FName>& OutTagNames);
-	FMassEntityHandle DebugGetEntityIndexHandle(const int32 EntityIndex) const { return Entities.IsValidIndex(EntityIndex) ? FMassEntityHandle(EntityIndex, Entities[EntityIndex].SerialNumber) : FMassEntityHandle(); }
-#endif // WITH_MASSENTITY_DEBUG
-
-protected:
-	void GetValidArchetypes(const FMassEntityQuery& Query, TArray<FMassArchetypeHandle>& OutValidArchetypes);
-	
-	FMassArchetypeHandle InternalCreateSiblingArchetype(const TSharedPtr<FMassArchetypeData>& SourceArchetype, const FMassTagBitSet& OverrideTags);
-
-private:
-	void InternalBuildEntity(FMassEntityHandle Entity, const FMassArchetypeHandle Archetype);
-	void InternalReleaseEntity(FMassEntityHandle Entity);
-
-	/** 
-	 *  Adds fragments in FragmentList to Entity. Only the unique fragments will be added.
-	 */
-	void InternalAddFragmentListToEntityChecked(FMassEntityHandle Entity, const FMassFragmentBitSet& InFragments);
-
-	/** 
-	 *  Similar to InternalAddFragmentListToEntity but expects NewFragmentList not overlapping with current entity's
-	 *  fragment list. It's callers responsibility to ensure that's true. Failing this will cause a `check` fail.
-	 */
-	void InternalAddFragmentListToEntity(FMassEntityHandle Entity, const FMassFragmentBitSet& NewFragments);
-	void* InternalGetFragmentDataChecked(FMassEntityHandle Entity, const UScriptStruct* FragmentType) const;
-	void* InternalGetFragmentDataPtr(FMassEntityHandle Entity, const UScriptStruct* FragmentType) const;
-
-private:
-	TChunkedArray<FEntityData> Entities;
-	TArray<int32> EntityFreeIndexList;
-
-	std::atomic<bool> bCommandBufferFlushingInProgress = false;
-	TSharedPtr<FMassCommandBuffer> DeferredCommandBuffer;
-	TQueue<TSharedPtr<FMassCommandBuffer>, EQueueMode::Mpsc> FlushedCommandBufferQueue;
-
-	std::atomic<int32> SerialNumberGenerator;
-	std::atomic<int32> ProcessingScopeCount;
-
-	// the "version" number increased every time an archetype gets added
-	uint32 ArchetypeDataVersion = 0;
-
-	// Map of hash of sorted fragment list to archetypes with that hash
-	TMap<uint32, TArray<TSharedPtr<FMassArchetypeData>>> FragmentHashToArchetypeMap;
-
-	// Map to list of archetypes that contain the specified fragment type
-	TMap<const UScriptStruct*, TArray<TSharedPtr<FMassArchetypeData>>> FragmentTypeToArchetypeMap;
-
-	// Shared fragments
-	UPROPERTY(Transient)
-	TArray<FConstSharedStruct> ConstSharedFragments;
-	// Hash/Index in array pair
-	TMap<uint32, int32> ConstSharedFragmentsMap;
-
-	UPROPERTY(Transient)
-	TArray<FSharedStruct> SharedFragments;
-	// Hash/Index in array pair
-	TMap<uint32, int32> SharedFragmentsMap;
-
-	UPROPERTY(Transient)
-	FMassObserverManager ObserverManager;
-};
-
-
-//////////////////////////////////////////////////////////////////////
-//
-
-struct MASSENTITY_API FMassExecutionContext
-{
-private:
-
-	template< typename ViewType >
-	struct TFragmentView 
-	{
-		FMassFragmentRequirement Requirement;
-		ViewType FragmentView;
-
-		TFragmentView() {}
-		explicit TFragmentView(const FMassFragmentRequirement& InRequirement) : Requirement(InRequirement) {}
-
-		bool operator==(const UScriptStruct* FragmentType) const { return Requirement.StructType == FragmentType; }
-	};
-	using FFragmentView = TFragmentView<TArrayView<FMassFragment>>;
-	TArray<FFragmentView, TInlineAllocator<8>> FragmentViews;
-
-	using FChunkFragmentView = TFragmentView<FStructView>;
-	TArray<FChunkFragmentView, TInlineAllocator<4>> ChunkFragmentViews;
-
-	using FConstSharedFragmentView = TFragmentView<FConstStructView>;
-	TArray<FConstSharedFragmentView, TInlineAllocator<4>> ConstSharedFragmentViews;
-
-	using FSharedFragmentView = TFragmentView<FStructView>;
-	TArray<FSharedFragmentView, TInlineAllocator<4>> SharedFragmentViews;
-	
-	// mz@todo make this shared ptr thread-safe and never auto-flush in MT environment. 
-	TSharedPtr<FMassCommandBuffer> DeferredCommandBuffer;
-	TArrayView<FMassEntityHandle> EntityListView;
-	
-	/** If set this indicates the exact archetype and its chunks to be processed. 
-	 *  @todo this data should live somewhere else, preferably be just a parameter to Query.ForEachEntityChunk function */
-	FMassArchetypeSubChunks ChunkCollection;
-	
-	/** @todo rename to "payload" */
-	FInstancedStruct AuxData;
-	float DeltaTimeSeconds = 0.0f;
-	int32 ChunkSerialModificationNumber = -1;
-	FMassTagBitSet CurrentArchetypesTagBitSet;
-
-#if WITH_MASSENTITY_DEBUG
-	FString DebugExecutionDescription;
-#endif
-	
-	/** If true the EntitySystem will flush the deferred commands stored in DeferredCommandBuffer just after executing 
-	 *  the given system. If False then the party calling UEntitySubsystem::ExecuteSystem is responsible for manually
-	 *  calling MassEntitySubsystem.FlushCommands() */
-	bool bFlushDeferredCommands = true;
-
-	TArrayView<FFragmentView> GetMutableRequirements() { return FragmentViews; }
-	TArrayView<FChunkFragmentView> GetMutableChunkRequirements() { return ChunkFragmentViews; }
-	TArrayView<FConstSharedFragmentView> GetMutableConstSharedRequirements() { return ConstSharedFragmentViews; }
-	TArrayView<FSharedFragmentView> GetMutableSharedRequirements() { return SharedFragmentViews; }
-
-	friend FMassArchetypeData;
-	friend FMassEntityQuery;
-
-public:
-	FMassExecutionContext() = default;
-	explicit FMassExecutionContext(const float InDeltaTimeSeconds, const bool bInFlushDeferredCommands = true)
-		: DeltaTimeSeconds(InDeltaTimeSeconds)
-		, bFlushDeferredCommands(bInFlushDeferredCommands)
-	{}
-
-#if WITH_MASSENTITY_DEBUG
-	const FString& DebugGetExecutionDesc() const { return DebugExecutionDescription; }
-	void DebugSetExecutionDesc(const FString& Description) { DebugExecutionDescription = Description; }
-#endif
-
-	/** Sets bFlushDeferredCommands. Note that setting to True while the system is being executed doesn't result in
-	 *  immediate commands flushing */
-	void SetFlushDeferredCommands(const bool bNewFlushDeferredCommands) { bFlushDeferredCommands = bNewFlushDeferredCommands; } 
-	void SetDeferredCommandBuffer(const TSharedPtr<FMassCommandBuffer>& InDeferredCommandBuffer) { DeferredCommandBuffer = InDeferredCommandBuffer; }
-	void SetChunkCollection(const FMassArchetypeSubChunks& InChunkCollection);
-	void SetChunkCollection(FMassArchetypeSubChunks&& InChunkCollection);
-	void ClearChunkCollection() { ChunkCollection.Reset(); }
-	void SetAuxData(const FInstancedStruct& InAuxData) { AuxData = InAuxData; }
-
-	float GetDeltaTimeSeconds() const
-	{
-		return DeltaTimeSeconds;
-	}
-
-	TSharedPtr<FMassCommandBuffer> GetSharedDeferredCommandBuffer() const { return DeferredCommandBuffer; }
-	FMassCommandBuffer& Defer() const { checkSlow(DeferredCommandBuffer.IsValid()); return *DeferredCommandBuffer.Get(); }
-
-	TConstArrayView<FMassEntityHandle> GetEntities() const { return EntityListView; }
-	int32 GetNumEntities() const { return EntityListView.Num(); }
-
-	FMassEntityHandle GetEntity(const int32 Index) const
-	{
-		return EntityListView[Index];
-	}
-
-	template<typename T>
-	bool DoesArchetypeHaveTag() const
-	{
-		static_assert(TIsDerivedFrom<T, FMassTag>::IsDerived, "Given struct is not of a valid fragment type.");
-		return CurrentArchetypesTagBitSet.Contains<T>();
-	}
-
-	/** Chunk related operations */
-	void SetCurrentChunkSerialModificationNumber(const int32 SerialModificationNumber) { ChunkSerialModificationNumber = SerialModificationNumber; }
-	int32 GetChunkSerialModificationNumber() const { return ChunkSerialModificationNumber; }
-
-	template<typename T>
-	T* GetMutableChunkFragmentPtr() const
-	{
-		static_assert(TIsDerivedFrom<T, FMassChunkFragment>::IsDerived, "Given struct doesn't represent a valid chunk fragment type. Make sure to inherit from FMassChunkFragment or one of its child-types.");
-
-		const UScriptStruct* Type = T::StaticStruct();
-		const FChunkFragmentView* FoundChunkFragmentData = ChunkFragmentViews.FindByPredicate([Type](const FChunkFragmentView& Element) { return Element.Requirement.StructType == Type; } );
-		return FoundChunkFragmentData ? FoundChunkFragmentData->FragmentView.GetMutablePtr<T>() : static_cast<T*>(nullptr);
-	}
-	
-	template<typename T>
-	T& GetMutableChunkFragment() const
-	{
-		T* ChunkFragment = GetMutableChunkFragmentPtr<T>();
-		checkf(ChunkFragment, TEXT("Chunk Fragment requirement not found: %s"), *T::StaticStruct()->GetName());
-		return *ChunkFragment;
-	}
-
-	template<typename T>
-	const T* GetChunkFragmentPtr() const
-	{
-		return GetMutableChunkFragmentPtr<T>();
-	}
-	
-	template<typename T>
-	const T& GetChunkFragment() const
-	{
-		const T* ChunkFragment = GetMutableChunkFragmentPtr<T>();
-		checkf(ChunkFragment, TEXT("Chunk Fragment requirement not found: %s"), *T::StaticStruct()->GetName());
-		return *ChunkFragment;
-	}
-
-	/** Shared fragment related operations */
-	template<typename T>
-	const T* GetConstSharedFragmentPtr() const
-	{
-		static_assert(TIsDerivedFrom<T, FMassSharedFragment>::IsDerived, "Given struct doesn't represent a valid Shared fragment type. Make sure to inherit from FMassSharedFragment or one of its child-types.");
-
-		const FConstSharedFragmentView* FoundSharedFragmentData = ConstSharedFragmentViews.FindByPredicate([](const FConstSharedFragmentView& Element) { return Element.Requirement.StructType == T::StaticStruct(); });
-		return FoundSharedFragmentData ? FoundSharedFragmentData->FragmentView.GetPtr<T>() : static_cast<const T*>(nullptr);
-	}
-
-	template<typename T>
-	const T& GetConstSharedFragment() const
-	{
-		const T* SharedFragment = GetConstSharedFragmentPtr<T>();
-		checkf(SharedFragment, TEXT("Shared Fragment requirement not found: %s"), *T::StaticStruct()->GetName());
-		return *SharedFragment;
-	}
-
-
-	template<typename T>
-	T* GetMutableSharedFragmentPtr() const
-	{
-		static_assert(TIsDerivedFrom<T, FMassSharedFragment>::IsDerived, "Given struct doesn't represent a valid shared fragment type. Make sure to inherit from FMassSharedFragment or one of its child-types.");
-
-		const FSharedFragmentView* FoundSharedFragmentData = SharedFragmentViews.FindByPredicate([](const FSharedFragmentView& Element) { return Element.Requirement.StructType == T::StaticStruct(); });
-		return FoundSharedFragmentData ? FoundSharedFragmentData->FragmentView.GetMutablePtr<T>() : static_cast<T*>(nullptr);
-	}
-
-	template<typename T>
-	T& GetMutableSharedFragment() const
-	{
-		T* SharedFragment = GetMutableSharedFragmentPtr<T>();
-		checkf(SharedFragment, TEXT("Shared Fragment requirement not found: %s"), *T::StaticStruct()->GetName());
-		return *SharedFragment;
-	}
-
-	template<typename T>
-	const T* GetSharedFragmentPtr() const
-	{
-		return GetMutableSharedFragmentPtr<T>();
-	}
-
-	template<typename T>
-	const T& GetSharedFragment() const
-	{
-		const T* SharedFragment = GetSharedFragmentPtr<T>();
-		checkf(SharedFragment, TEXT("Shared Fragment requirement not found: %s"), *T::StaticStruct()->GetName());
-		return *SharedFragment;
-	}
-
-	/* Fragments related operations */
-	template<typename TFragment>
-	TArrayView<TFragment> GetMutableFragmentView()
-	{
-		const UScriptStruct* FragmentType = TFragment::StaticStruct();
-		const FFragmentView* View = FragmentViews.FindByPredicate([FragmentType](const FFragmentView& Element) { return Element.Requirement.StructType == FragmentType; });
-		//checkfSlow(View != nullptr, TEXT("Requested fragment type not bound"));
-		//checkfSlow(View->Requirement.AccessMode == EMassFragmentAccess::ReadWrite, TEXT("Requested fragment has not been bound for writing"));
-		return MakeArrayView<TFragment>((TFragment*)View->FragmentView.GetData(), View->FragmentView.Num());
-	}
-
-	template<typename TFragment>
-	TConstArrayView<TFragment> GetFragmentView() const
-	{
-		const UScriptStruct* FragmentType = TFragment::StaticStruct();
-		const FFragmentView* View = FragmentViews.FindByPredicate([FragmentType](const FFragmentView& Element) { return Element.Requirement.StructType == FragmentType; });
-		//checkfSlow(View != nullptr, TEXT("Requested fragment type not bound"));
-		return TConstArrayView<TFragment>((const TFragment*)View->FragmentView.GetData(), View->FragmentView.Num());
-	}
-
-	TConstArrayView<FMassFragment> GetFragmentView(const UScriptStruct* FragmentType) const
-	{
-		const FFragmentView* View = FragmentViews.FindByPredicate([FragmentType](const FFragmentView& Element) { return Element.Requirement.StructType == FragmentType; });
-		checkSlow(View);
-		return TConstArrayView<FMassFragment>((const FMassFragment*)View->FragmentView.GetData(), View->FragmentView.Num());;
-	}
-
-	TArrayView<FMassFragment> GetMutableFragmentView(const UScriptStruct* FragmentType) 
-	{
-		const FFragmentView* View = FragmentViews.FindByPredicate([FragmentType](const FFragmentView& Element) { return Element.Requirement.StructType == FragmentType; });
-		checkSlow(View);
-		return View->FragmentView;
-	}
-
-	/** Sparse chunk related operation */
-	const FMassArchetypeSubChunks& GetChunkCollection() const { return ChunkCollection; }
-
-	const FInstancedStruct& GetAuxData() const { return AuxData; }
-	FInstancedStruct& GetMutableAuxData() { return AuxData; }
-	
-	template<typename TFragment>
-	bool ValidateAuxDataType() const
-	{
-		const UScriptStruct* FragmentType = GetAuxData().GetScriptStruct();
-		return FragmentType != nullptr && FragmentType == TFragment::StaticStruct();
-	}
-=======
 
 public:
 	UMassEntitySubsystem();
->>>>>>> d731a049
 
 	//~UObject interface
 	virtual void GetResourceSizeEx(FResourceSizeEx& CumulativeResourceSize) override;
 	//~End of UObject interface
 
-<<<<<<< HEAD
-	void ClearExecutionData();
-	void SetCurrentArchetypesTagBitSet(const FMassTagBitSet& BitSet)
-	{
-		CurrentArchetypesTagBitSet = BitSet;
-	}
-
-protected:
-	void SetRequirements(TConstArrayView<FMassFragmentRequirement> InRequirements, 
-		TConstArrayView<FMassFragmentRequirement> InChunkRequirements, 
-		TConstArrayView<FMassFragmentRequirement> InConstSharedRequirements, 
-		TConstArrayView<FMassFragmentRequirement> InSharedRequirements);
-
-	void ClearFragmentViews()
-	{
-		for (FFragmentView& View : FragmentViews)
-		{
-			View.FragmentView = TArrayView<FMassFragment>();
-		}
-		for (FChunkFragmentView& View : ChunkFragmentViews)
-		{
-			View.FragmentView.Reset();
-		}
-		for (FConstSharedFragmentView& View : ConstSharedFragmentViews)
-		{
-			View.FragmentView.Reset();
-		}
-		for (FSharedFragmentView& View : SharedFragmentViews)
-		{
-			View.FragmentView.Reset();
-		}
-	}
-=======
 	const FMassEntityManager& GetEntityManager() const { check(EntityManager); return *EntityManager.Get(); }
 	FMassEntityManager& GetMutableEntityManager() { check(EntityManager); return *EntityManager.Get(); }
 
 protected:
 	TSharedPtr<FMassEntityManager> EntityManager;
->>>>>>> d731a049
 };