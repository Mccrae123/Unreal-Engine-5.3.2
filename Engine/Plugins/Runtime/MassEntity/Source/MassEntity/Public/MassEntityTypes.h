--- conflicted
+++ resolved
@@ -2,16 +2,11 @@
 
 #pragma once
 
-<<<<<<< HEAD
-#include "ScriptStructTypeBitSet.h"
-#include "MassProcessingTypes.h"
-=======
 #include "StructTypeBitSet.h"
 #include "MassProcessingTypes.h"
 #include "StructArrayView.h"
 #include "Subsystems/Subsystem.h"
 #include "MassExternalSubsystemTraits.h"
->>>>>>> d731a049
 #include "MassEntityTypes.generated.h"
 
 
@@ -52,24 +47,14 @@
 	FMassSharedFragment() {}
 };
 
-<<<<<<< HEAD
-// A handle to a lightweight entity.  An entity is used in conjunction with the UMassEntitySubsystem
-=======
 // A handle to a lightweight entity.  An entity is used in conjunction with the FMassEntityManager
->>>>>>> d731a049
 // for the current world and can contain lightweight fragments.
 USTRUCT()
 struct FMassEntityHandle
 {
 	GENERATED_BODY()
 
-<<<<<<< HEAD
-	FMassEntityHandle()
-	{
-	}
-=======
 	FMassEntityHandle() = default;
->>>>>>> d731a049
 	FMassEntityHandle(const int32 InIndex, const int32 InSerialNumber)
 		: Index(InIndex), SerialNumber(InSerialNumber)
 	{
@@ -119,22 +104,11 @@
 	}
 };
 
-<<<<<<< HEAD
-template struct MASSENTITY_API TScriptStructTypeBitSet<FMassFragment>;
-using FMassFragmentBitSet = TScriptStructTypeBitSet<FMassFragment>;
-template struct MASSENTITY_API TScriptStructTypeBitSet<FMassTag>;
-using FMassTagBitSet = TScriptStructTypeBitSet<FMassTag>;
-template struct MASSENTITY_API TScriptStructTypeBitSet<FMassChunkFragment>;
-using FMassChunkFragmentBitSet = TScriptStructTypeBitSet<FMassChunkFragment>;
-template struct MASSENTITY_API TScriptStructTypeBitSet<FMassSharedFragment>;
-using FMassSharedFragmentBitSet = TScriptStructTypeBitSet<FMassSharedFragment>;
-=======
 DECLARE_STRUCTTYPEBITSET_EXPORTED(MASSENTITY_API, FMassFragmentBitSet, FMassFragment);
 DECLARE_STRUCTTYPEBITSET_EXPORTED(MASSENTITY_API, FMassTagBitSet, FMassTag);
 DECLARE_STRUCTTYPEBITSET_EXPORTED(MASSENTITY_API, FMassChunkFragmentBitSet, FMassChunkFragment);
 DECLARE_STRUCTTYPEBITSET_EXPORTED(MASSENTITY_API, FMassSharedFragmentBitSet, FMassSharedFragment);
 DECLARE_CLASSTYPEBITSET_EXPORTED(MASSENTITY_API, FMassExternalSubsystemBitSet, UWorldSubsystem);
->>>>>>> d731a049
 
 /** The type summarily describing a composition of an entity or an archetype. It contains information on both the
  *  fragments as well as tags */
@@ -161,8 +135,6 @@
 		, Tags(MoveTemp(InTags))
 		, ChunkFragments(MoveTemp(InChunkFragments))
 		, SharedFragments(MoveTemp(InSharedFragments))
-<<<<<<< HEAD
-=======
 	{}
 
 	FMassArchetypeCompositionDescriptor(FMassFragmentBitSet&& InFragments)
@@ -171,7 +143,6 @@
 
 	FMassArchetypeCompositionDescriptor(FMassTagBitSet&& InTags)
 		: Tags(MoveTemp(InTags))
->>>>>>> d731a049
 	{}
 
 	void Reset()
@@ -217,7 +188,11 @@
 	uint32 CalculateHash() const 
 	{
 		return CalculateHash(Fragments, Tags, ChunkFragments, SharedFragments);
-<<<<<<< HEAD
+	}
+
+	int32 CountStoredTypes() const
+	{
+		return Fragments.CountStoredTypes() + Tags.CountStoredTypes() + ChunkFragments.CountStoredTypes() + SharedFragments.CountStoredTypes();
 	}
 
 	void DebugOutputDescription(FOutputDevice& Ar) const
@@ -238,77 +213,12 @@
 
 	}
 
-=======
-	}
-
-	int32 CountStoredTypes() const
-	{
-		return Fragments.CountStoredTypes() + Tags.CountStoredTypes() + ChunkFragments.CountStoredTypes() + SharedFragments.CountStoredTypes();
-	}
-
-	void DebugOutputDescription(FOutputDevice& Ar) const
-	{
-#if WITH_MASSENTITY_DEBUG
-		const bool bAutoLineEnd = Ar.GetAutoEmitLineTerminator();
-		Ar.SetAutoEmitLineTerminator(false);
-
-		Ar.Logf(TEXT("Fragments:\n"));
-		Fragments.DebugGetStringDesc(Ar);
-		Ar.Logf(TEXT("Tags:\n"));
-		Tags.DebugGetStringDesc(Ar);
-		Ar.Logf(TEXT("ChunkFragments:\n"));
-		ChunkFragments.DebugGetStringDesc(Ar);
-
-		Ar.SetAutoEmitLineTerminator(bAutoLineEnd);
-#endif // WITH_MASSENTITY_DEBUG
-
-	}
-
->>>>>>> d731a049
 	FMassFragmentBitSet Fragments;
 	FMassTagBitSet Tags;
 	FMassChunkFragmentBitSet ChunkFragments;
 	FMassSharedFragmentBitSet SharedFragments;
 };
 
-<<<<<<< HEAD
-struct FMassArchetypeSharedFragmentValues
-{
-	FMassArchetypeSharedFragmentValues() = default;
-
-	FMassArchetypeSharedFragmentValues(const FMassArchetypeSharedFragmentValues& OtherFragmentValues)
-	{
-		ConstSharedFragments = OtherFragmentValues.ConstSharedFragments;
-		SharedFragments = OtherFragmentValues.SharedFragments;
-		HashCache = OtherFragmentValues.HashCache;
-		bSorted = OtherFragmentValues.bSorted;
-	}
-
-	FMassArchetypeSharedFragmentValues(FMassArchetypeSharedFragmentValues&& OtherFragmentValues)
-	{
-		ConstSharedFragments = MoveTemp(OtherFragmentValues.ConstSharedFragments);
-		SharedFragments = MoveTemp(OtherFragmentValues.SharedFragments);
-		HashCache = OtherFragmentValues.HashCache;
-		bSorted = OtherFragmentValues.bSorted;
-	}
-
-	FMassArchetypeSharedFragmentValues& operator=(const FMassArchetypeSharedFragmentValues& OtherFragmentValues)
-	{
-		ConstSharedFragments = OtherFragmentValues.ConstSharedFragments;
-		SharedFragments = OtherFragmentValues.SharedFragments;
-		HashCache = OtherFragmentValues.HashCache;
-		bSorted = OtherFragmentValues.bSorted;
-		return *this;
-	}
-
-	FMassArchetypeSharedFragmentValues& operator=(FMassArchetypeSharedFragmentValues&& OtherFragmentValues)
-	{
-		ConstSharedFragments = MoveTemp(OtherFragmentValues.ConstSharedFragments);
-		SharedFragments = MoveTemp(OtherFragmentValues.SharedFragments);
-		HashCache = OtherFragmentValues.HashCache;
-		bSorted = OtherFragmentValues.bSorted;
-		return *this;
-=======
 struct MASSENTITY_API FMassArchetypeSharedFragmentValues
 {
 	static constexpr uint32 EmptyInstanceHash = 0;
@@ -322,7 +232,6 @@
 	FORCEINLINE bool HasExactFragmentTypesMatch(const FMassSharedFragmentBitSet& InSharedFragmentBitSet) const
 	{
 		return SharedFragmentBitSet == InSharedFragmentBitSet;
->>>>>>> d731a049
 	}
 
 	FORCEINLINE bool IsEquivalent(const FMassArchetypeSharedFragmentValues& OtherSharedFragmentValues) const
@@ -333,22 +242,16 @@
 	FORCEINLINE FConstSharedStruct& AddConstSharedFragment(const FConstSharedStruct& Fragment)
 	{
 		DirtyHashCache();
-<<<<<<< HEAD
-=======
 		check(Fragment.GetScriptStruct());
 		SharedFragmentBitSet.Add(*Fragment.GetScriptStruct());
->>>>>>> d731a049
 		return ConstSharedFragments.Add_GetRef(Fragment);
 	}
 
 	FORCEINLINE FSharedStruct AddSharedFragment(const FSharedStruct& Fragment)
 	{
 		DirtyHashCache();
-<<<<<<< HEAD
-=======
 		check(Fragment.GetScriptStruct());
 		SharedFragmentBitSet.Add(*Fragment.GetScriptStruct());
->>>>>>> d731a049
 		return SharedFragments.Add_GetRef(Fragment);
 	}
 
@@ -399,19 +302,13 @@
 		}
 	}
 
-<<<<<<< HEAD
-=======
 	bool IsSorted() const { return bSorted; }
 
->>>>>>> d731a049
 protected:
 	mutable uint32 HashCache = UINT32_MAX;
 	mutable bool bSorted = true; // When no element in the array, consider already sorted
 	
-<<<<<<< HEAD
-=======
 	FMassSharedFragmentBitSet SharedFragmentBitSet;
->>>>>>> d731a049
 	TArray<FConstSharedStruct> ConstSharedFragments;
 	TArray<FSharedStruct> SharedFragments;
 };
@@ -427,9 +324,6 @@
 	// @todo another planned supported operation type
 	// Touch,
 	MAX
-<<<<<<< HEAD
-};
-=======
 };
 
 enum class EMassExecutionContextType : uint8
@@ -619,5 +513,4 @@
 		TArray<FType> FragmentInstances;
 	};
 
-} // UE::Mass
->>>>>>> d731a049
+} // UE::Mass