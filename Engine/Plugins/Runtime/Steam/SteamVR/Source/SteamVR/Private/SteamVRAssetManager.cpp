--- conflicted
+++ resolved
@@ -52,29 +52,6 @@
 	if (SteamVRSystem)
 	{
 		vr::ETrackedDeviceProperty SteamPropId = (vr::ETrackedDeviceProperty)PropertyId;
-<<<<<<< HEAD
-
-		vr::TrackedPropertyError APIError;
-		TArray<char> Buffer;
-		Buffer.AddUninitialized(vr::k_unMaxPropertyStringSize);
-
-		int Size = SteamVRSystem->GetStringTrackedDeviceProperty(DeviceIndex, SteamPropId, Buffer.GetData(), Buffer.Num(), &APIError);
-		if (APIError == vr::TrackedProp_BufferTooSmall)
-		{
-			Buffer.AddUninitialized(Size - Buffer.Num());
-			Size = SteamVRSystem->GetStringTrackedDeviceProperty(DeviceIndex, SteamPropId, Buffer.GetData(), Buffer.Num(), &APIError);
-		}
-
-		if (APIError == vr::TrackedProp_Success)
-		{
-			StringPropertyOut = UTF8_TO_TCHAR(Buffer.GetData());
-		}
-		else
-		{
-			StringPropertyOut = UTF8_TO_TCHAR(SteamVRSystem->GetPropErrorNameFromEnum(APIError));
-		}
-		ErrorResult = (int32)APIError;
-=======
 
 		vr::TrackedPropertyError APIError;
 		TArray<char> Buffer;
@@ -176,7 +153,6 @@
 				return NewPtr;
 			}
 		}
->>>>>>> 9ba46998
 	}
 
 	void FreeResource(ResType* RawResourcePtr)
@@ -218,13 +194,9 @@
 void FSteamVRModelLoader::FreeResource_Internal(vr::IVRRenderModels* VRModelManager, vr::RenderModel_t* RawResourcePtr)
 {
 #if STEAMVR_SUPPORTED_PLATFORMS
-<<<<<<< HEAD
-	VRModelManager = vr::VRRenderModels();
-=======
 	check(VRModelManager);
 	UE_LOG(LogSteamVR, Log, TEXT("FSteamVRModelLoader::FreeResource_Internal: Freeing render model instance %p"), RawResourcePtr);
 	VRModelManager->FreeRenderModel(RawResourcePtr);
->>>>>>> 9ba46998
 #endif
 }
 
