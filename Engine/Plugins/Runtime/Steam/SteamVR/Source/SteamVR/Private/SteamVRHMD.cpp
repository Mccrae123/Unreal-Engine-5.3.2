--- conflicted
+++ resolved
@@ -1705,17 +1705,7 @@
 
 		if (BindingTexture == nullptr)
 		{
-<<<<<<< HEAD
-			FTexture2DRHIRef TempTargetableTexture, TempShaderResourceTexture;
-			RHICreateTargetableShaderResource2D(SizeX, SizeY, PF_DepthStencil, 1, Flags, TargetableTextureFlags, false, CreateInfo, TempTargetableTexture, TempShaderResourceTexture, 1);
-			check(TempTargetableTexture == TempShaderResourceTexture);
-			BindingTexture = TempTargetableTexture;
-
-			// Alias immediately.
-			GDynamicRHI->RHIAliasTextureResources(BindingTexture, TargetableTexture);
-=======
 			BindingTexture = GDynamicRHI->RHICreateAliasedTexture((FTextureRHIRef&)TargetableTexture);
->>>>>>> 90fae962
 		}
 	}
 
