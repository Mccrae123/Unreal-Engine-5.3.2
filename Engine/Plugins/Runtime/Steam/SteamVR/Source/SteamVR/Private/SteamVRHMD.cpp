--- conflicted
+++ resolved
@@ -128,11 +128,7 @@
 	}
 #else //STEAMVR_SUPPORTED_PLATFORMS
 		: VRSystem(nullptr)
-<<<<<<< HEAD
 		, VRCompositor(nullptr)
-=======
-		, VRInput(nullptr)
->>>>>>> 271e2139
 	{
 		LoadOpenVRModule();
 	}
@@ -156,15 +152,9 @@
 		return VRSystem;
 	}
 	
-<<<<<<< HEAD
 	virtual vr::IVRCompositor* GetVRCompositor() const override
 	{
 		return VRCompositor;
-=======
-	virtual vr::IVRInput* GetVRInput() const override
-	{
-		return VRInput;
->>>>>>> 271e2139
 	}
 
 	bool LoadOpenVRModule()
@@ -297,12 +287,8 @@
 	virtual void Reset() override
 	{
 		VRSystem = nullptr;
-<<<<<<< HEAD
 		VRCompositor = nullptr;
 		vr::VR_Shutdown();
-=======
-		VRInput = nullptr;
->>>>>>> 271e2139
 	}
 	
 	uint64 GetGraphicsAdapterLuid() override
@@ -398,7 +384,6 @@
 
 	virtual TSharedPtr< IHeadMountedDisplayVulkanExtensions, ESPMode::ThreadSafe > GetVulkanExtensions() override
 	{
-<<<<<<< HEAD
 #if STEAMVR_SUPPORTED_PLATFORMS && !PLATFORM_MAC
 		if (Initialize())
 		{
@@ -410,29 +395,16 @@
 		}
 #endif//STEAMVR_SUPPORTED_PLATFORMS
 		return nullptr;
-=======
-		TSharedPtr< FSteamVRHMD, ESPMode::ThreadSafe > SteamVRHMD = FSceneViewExtensions::NewExtension<FSteamVRHMD>(this);
-		if (!SteamVRHMD->IsInitialized())
-		{
-			return nullptr;
-		}
-		return SteamVRHMD;
->>>>>>> 271e2139
 	}
 
 private:
 	vr::IVRSystem* VRSystem;
-<<<<<<< HEAD
 	vr::IVRCompositor* VRCompositor;
 
 	pVRIsHmdPresent VRIsHmdPresentFn = nullptr;
 	pVRGetGenericInterface VRGetGenericInterfaceFn = nullptr;
 
 	TSharedPtr< IHeadMountedDisplayVulkanExtensions, ESPMode::ThreadSafe > VulkanExtensions;
-=======
-	vr::IVRInput* VRInput;
-
->>>>>>> 271e2139
 	void* OpenVRDLLHandle;
 #endif // STEAMVR_SUPPORTED_PLATFORMS
 };
@@ -442,7 +414,6 @@
 TSharedPtr< class IXRTrackingSystem, ESPMode::ThreadSafe > FSteamVRPlugin::CreateTrackingSystem()
 {
 #if STEAMVR_SUPPORTED_PLATFORMS
-<<<<<<< HEAD
 	if (!VRSystem && !Initialize())
 	{
 		return nullptr;
@@ -451,13 +422,6 @@
 	TSharedPtr< FSteamVRHMD, ESPMode::ThreadSafe > SteamVRHMD = FSceneViewExtensions::NewExtension<FSteamVRHMD>(this);
 	if( SteamVRHMD->IsInitialized() )
 	{
-=======
-	TSharedPtr< FSteamVRHMD, ESPMode::ThreadSafe > SteamVRHMD = FSceneViewExtensions::NewExtension<FSteamVRHMD>(this);
-	if( SteamVRHMD->IsInitialized() )
-	{
-		VRSystem = SteamVRHMD->GetVRSystem();
-		VRInput = SteamVRHMD->GetVRInput();
->>>>>>> 271e2139
 		return SteamVRHMD;
 	}
 #endif//STEAMVR_SUPPORTED_PLATFORMS
@@ -1379,9 +1343,18 @@
 		{
 			if( bStereo )
 			{
-				int32 PosX, PosY;
 				uint32 Width, Height;
-				GetWindowBounds( &PosX, &PosY, &Width, &Height );
+				if (VRSystem)
+				{
+					VRSystem->GetRecommendedRenderTargetSize(&Width, &Height);
+					//Width is one eye so double it for window bounds
+					Width += Width;
+				}
+				else
+				{
+					Width = WindowMirrorBoundsWidth;
+					Height = WindowMirrorBoundsHeight;
+				}
 				SceneVP->SetViewportSize(Width, Height);
 				bStereoEnabled = bStereoDesired;
 			}
@@ -1588,10 +1561,7 @@
 }
 
 FSteamVRHMD::FSteamVRHMD(const FAutoRegister& AutoRegister, ISteamVRPlugin* InSteamVRPlugin) :
-<<<<<<< HEAD
 	FHeadMountedDisplayBase(nullptr),
-=======
->>>>>>> 271e2139
 	FSceneViewExtensionBase(AutoRegister), 
 	bHmdEnabled(true),
 	HmdWornState(EHMDWornState::Unknown),
@@ -1644,47 +1614,7 @@
 		VRChaperone = vr::VRChaperone();
 	}
 
-<<<<<<< HEAD
 	if (ensure(IsInitialized()))
-=======
-	// Make sure that the version of the HMD we're compiled against is correct.  This will fill out the proper vtable!
-	VRSystem = (vr::IVRSystem*)(*FSteamVRHMD::VRGetGenericInterfaceFn)(vr::IVRSystem_Version, &VRInitErr);
-	if ((VRSystem == nullptr) || (VRInitErr != vr::VRInitError_None))
-	{
-		UE_LOG(LogHMD, Log, TEXT("Failed to initialize OpenVR (version mismatch) with code %d"), (int32)VRInitErr);
-		return false;
-	}
-
-	
-	// attach to the compositor	
-	//VRCompositor = (vr::IVRCompositor*)vr::VR_GetGenericInterface(vr::IVRCompositor_Version, &HmdErr);
-	int CompositorConnectRetries = 10;
-	do
-	{
-		VRCompositor = (vr::IVRCompositor*)(*VRGetGenericInterfaceFn)(vr::IVRCompositor_Version, &VRInitErr);
-		
-		// If SteamVR was not running when VR_Init was called above, the system may take a few seconds to initialize.
-		// retry a few times before giving up if we get a Compositor connection error.
-		// This is a temporary workaround an issue that will be solved in a future version of SteamVR, where VR_Init will block until everything is ready,
-		// It's only triggered in cases where SteamVR is available, but was not running prior to calling VR_Init above.
-		if ((--CompositorConnectRetries > 0) && (VRInitErr == vr::VRInitError_IPC_CompositorConnectFailed || VRInitErr == vr::VRInitError_IPC_CompositorInvalidConnectResponse))
-		{
-			UE_LOG(LogHMD, Warning, TEXT("Failed to get Compositor connnection (%d) retrying... (%d attempt(s) left)"), (int32)VRInitErr, CompositorConnectRetries);
-			FPlatformProcess::Sleep(1);
-		}
-		else
-		{
-			break;
-		}
-	} while (true);
-	
-	if ((VRCompositor != nullptr) && (VRInitErr == vr::VRInitError_None))
-	{
-		VROverlay = (vr::IVROverlay*)(*VRGetGenericInterfaceFn)(vr::IVROverlay_Version, &VRInitErr);
-	}
-
-	if ((VROverlay != nullptr) && (VRInitErr == vr::VRInitError_None))
->>>>>>> 271e2139
 	{
 		// grab info about the attached display
 		FString DriverId = GetFStringTrackedDeviceProperty(VRSystem, vr::k_unTrackedDeviceIndex_Hmd, vr::Prop_TrackingSystemName_String);
@@ -1695,10 +1625,6 @@
 		VRSystem->GetRecommendedRenderTargetSize(&RecommendedWidth, &RecommendedHeight);
 		RecommendedWidth *= 2;
 
-		int32 ScreenX, ScreenY;
-		uint32 ScreenWidth, ScreenHeight;
-		GetWindowBounds(&ScreenX, &ScreenY, &ScreenWidth, &ScreenHeight);
-
 		IdealRenderTargetSize = FIntPoint(RecommendedWidth, RecommendedHeight);
 
 		static const auto PixelDensityCVar = IConsoleManager::Get().FindConsoleVariable(TEXT("vr.PixelDensity"));
@@ -1721,14 +1647,6 @@
 		{
 			ChaperoneBounds = FChaperoneBounds(VRChaperone);
 		}
-
-		vr::EVRInitError InputErr = vr::VRInitError_None;
-		VRInput = (vr::IVRInput*)(*VRGetGenericInterfaceFn)(vr::IVRInput_Version, &InputErr);
-		if ((VRInput == nullptr) || (InputErr != vr::VRInitError_None))
-		{
-			UE_LOG(LogHMD, Log, TEXT("Failed to initialize VRInput.  Error: %d"), (int32)InputErr);
-		}
-
 
 #if PLATFORM_MAC
 		if (IsMetalPlatform(GMaxRHIShaderPlatform))
