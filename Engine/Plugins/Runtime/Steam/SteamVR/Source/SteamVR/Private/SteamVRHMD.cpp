--- conflicted
+++ resolved
@@ -917,17 +917,10 @@
 
 FVector2D FSteamVRHMD::GetPlayAreaBounds(EHMDTrackingOrigin::Type Origin) const
 {
-<<<<<<< HEAD
-	FVector2D Bounds;
-	if (Origin == EHMDTrackingOrigin::Stage && VRChaperone->GetPlayAreaSize(&Bounds.X, &Bounds.Y))
-	{
-		return Bounds;
-=======
 	FVector2f Bounds;// LWC_TODO: Precision loss
 	if (Origin == EHMDTrackingOrigin::Stage && VRChaperone->GetPlayAreaSize(&Bounds.X, &Bounds.Y))
 	{
 		return FVector2D(Bounds);
->>>>>>> 6bbb88c8
 	}
 	return FVector2D::ZeroVector;
 }
