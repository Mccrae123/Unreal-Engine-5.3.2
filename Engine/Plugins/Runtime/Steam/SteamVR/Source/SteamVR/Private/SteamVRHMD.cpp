--- conflicted
+++ resolved
@@ -1305,9 +1305,6 @@
 	FHeadMountedDisplayBase::CalculateStereoViewOffset(StereoPassType, ViewRotation, WorldToMeters, ViewLocation);
 }
 
-<<<<<<< HEAD
-FMatrix FSteamVRHMD::GetStereoProjectionMatrix(const enum EStereoscopicPass StereoPassType) const
-=======
 #define SPS_VFOV_AVERAGE 0
 
 void FSteamVRHMD::GetTopBottomScaleCoefficients(const enum EStereoscopicPass StereoPassType, float& OutTopScale, float& OutBottomScale) const
@@ -1350,8 +1347,7 @@
 	}
 }
 
-FMatrix FSteamVRHMD::GetStereoProjectionMatrix(const enum EStereoscopicPass StereoPassType, const float FOV) const
->>>>>>> 7ca88f0f
+FMatrix FSteamVRHMD::GetStereoProjectionMatrix(const enum EStereoscopicPass StereoPassType) const
 {
 	check(IsStereoEnabled());
 
@@ -1522,22 +1518,11 @@
 
 	if (!IsStereoEnabled())
 	{
-<<<<<<< HEAD
 		return;
-=======
-		static const auto CVar = IConsoleManager::Get().FindTConsoleVariableDataFloat(TEXT("r.ScreenPercentage"));
-		const float Scale = CVar->GetValueOnGameThread()*FVRWorks::GetLensMatchedShadingUnwarpScale();
-
-		if (Scale > 0.0f)
-		{
-			InOutSizeX = FMath::CeilToInt(InOutSizeX * Scale / 100.f);
-			InOutSizeY = FMath::CeilToInt(InOutSizeY * Scale / 100.f);
-		}
->>>>>>> 7ca88f0f
-	}
-	
-	InOutSizeX = FrameSettings.RenderTargetSize.X;
-	InOutSizeY = FrameSettings.RenderTargetSize.Y;
+	}
+	const float Scale = CVar->GetValueOnGameThread()*FVRWorks::GetLensMatchedShadingUnwarpScale(); // psilva: necessary?
+	InOutSizeX = FrameSettings.RenderTargetSize.X * scale;
+	InOutSizeY = FrameSettings.RenderTargetSize.Y * scale;
 
 	check(InOutSizeX != 0 && InOutSizeY != 0);
 }
