/*
Copyright 2019 Valve Corporation under https://opensource.org/licenses/BSD-3-Clause
This code includes modifications by Epic Games.  Modifications (c) Epic Games, Inc.

Redistribution and use in source and binary forms, with or without modification,
are permitted provided that the following conditions are met:

1. Redistributions of source code must retain the above copyright notice, this
   list of conditions and the following disclaimer.

2. Redistributions in binary form must reproduce the above copyright notice,
   this list of conditions and the following disclaimer in the documentation
   and/or other materials provided with the distribution.

3. Neither the name of the copyright holder nor the names of its contributors
   may be used to endorse or promote products derived from this software
   without specific prior written permission.

THIS SOFTWARE IS PROVIDED BY THE COPYRIGHT HOLDERS AND CONTRIBUTORS "AS IS" AND
ANY EXPRESS OR IMPLIED WARRANTIES, INCLUDING, BUT NOT LIMITED TO, THE IMPLIED
WARRANTIES OF MERCHANTABILITY AND FITNESS FOR A PARTICULAR PURPOSE ARE DISCLAIMED.
IN NO EVENT SHALL THE COPYRIGHT HOLDER OR CONTRIBUTORS BE LIABLE FOR ANY DIRECT,
INDIRECT, INCIDENTAL, SPECIAL, EXEMPLARY, OR CONSEQUENTIAL DAMAGES (INCLUDING,
BUT NOT LIMITED TO, PROCUREMENT OF SUBSTITUTE GOODS OR SERVICES; LOSS OF USE, DATA,
OR PROFITS; OR BUSINESS INTERRUPTION) HOWEVER CAUSED AND ON ANY THEORY OF LIABILITY,
WHETHER IN CONTRACT, STRICT LIABILITY, OR TORT (INCLUDING NEGLIGENCE OR OTHERWISE)
ARISING IN ANY WAY OUT OF THE USE OF THIS SOFTWARE, EVEN IF ADVISED OF THE
POSSIBILITY OF SUCH DAMAGE.
*/

#include "SteamVRInputDevice.h"
#include "Runtime/ApplicationCore/Public/GenericPlatform/IInputInterface.h"
#include "HAL/FileManagerGeneric.h"
#include "Misc/FileHelper.h"
#include "GameFramework/PlayerInput.h"
#include "Engine/World.h"
#include "Kismet/GameplayStatics.h"
#include "openvr.h"
#include "GameFramework/WorldSettings.h"
#include "Features/IModularFeatures.h"
#include "MotionControllerComponent.h"
#include "IMotionController.h"
#include "SteamVRControllerKeys.h"
#include "Runtime/HeadMountedDisplay/Public/IXRTrackingSystem.h"
#include "SteamVRSkeletonDefinition.h"
#include "Misc/MessageDialog.h"

#if PLATFORM_WINDOWS
#include "Windows/WindowsHWrapper.h"
#endif

#if WITH_EDITOR
#include "Editor.h"
#include "IVREditorModule.h"
#include "VREditorMode.h"
#include "VREditorInteractor.h"
#endif

#define LOCTEXT_NAMESPACE "SteamVRInputDevice"
DEFINE_LOG_CATEGORY_STATIC(LogSteamVRInputDevice, Log, All);

// List of bones that are effectively in model space because
// they are children of the root
static const int32 kModelSpaceBones[] = {
	ESteamVRBone_Wrist,
	ESteamVRBone_Aux_Thumb,
	ESteamVRBone_Aux_IndexFinger,
	ESteamVRBone_Aux_MiddleFinger,
	ESteamVRBone_Aux_RingFinger,
	ESteamVRBone_Aux_PinkyFinger,
};

// List of the metacarpal bones of the SteamVR skeleton
static const int32 kMetacarpalBones[] = {
	ESteamVRBone_Thumb0,
	ESteamVRBone_IndexFinger0,
	ESteamVRBone_MiddleFinger0,
	ESteamVRBone_RingFinger0,
	ESteamVRBone_PinkyFinger0
};

// List of bones that only need to have their translation mirrored in the SteamVR skeleton
static const int32 kMirrorTranslationOnlyBones[] = {
	ESteamVRBone_Thumb1,
	ESteamVRBone_Thumb2,
	ESteamVRBone_Thumb3,
	ESteamVRBone_IndexFinger1,
	ESteamVRBone_IndexFinger2,
	ESteamVRBone_IndexFinger3,
	ESteamVRBone_IndexFinger4,
	ESteamVRBone_MiddleFinger1,
	ESteamVRBone_MiddleFinger2,
	ESteamVRBone_MiddleFinger3,
	ESteamVRBone_MiddleFinger4,
	ESteamVRBone_RingFinger1,
	ESteamVRBone_RingFinger2,
	ESteamVRBone_RingFinger3,
	ESteamVRBone_RingFinger4,
	ESteamVRBone_PinkyFinger1,
	ESteamVRBone_PinkyFinger2,
	ESteamVRBone_PinkyFinger3,
	ESteamVRBone_PinkyFinger4
};


FSteamVRInputDevice::FSteamVRInputDevice(const TSharedRef<FGenericApplicationMessageHandler>& InMessageHandler)
	: MessageHandler(InMessageHandler)
{
	// Initializations
	InitSteamVRSystem();
	InitControllerMappings();
	InitControllerKeys();

#if WITH_EDITOR
	GenerateActionManifest();
#endif

	IModularFeatures::Get().RegisterModularFeature(GetModularFeatureName(), this);
}

FSteamVRInputDevice::~FSteamVRInputDevice()
{
	IModularFeatures::Get().UnregisterModularFeature(GetModularFeatureName(), this);
}

void FSteamVRInputDevice::InitSteamVRSystem()
{
	//UE_LOG(LogTemp, Warning, TEXT("Attempting to load Steam VR System..."));
	SteamVRHMDModule = FModuleManager::LoadModulePtr<ISteamVRPlugin>(TEXT("SteamVR"));

	if (SteamVRHMDModule && SteamVRHMDModule->GetVRSystem() && VRSystem() && VRInput())
	{
		UE_LOG(LogSteamVRInputDevice, Display, TEXT("SteamVR runtime %u.%u.%u loaded."), k_nSteamVRVersionMajor, k_nSteamVRVersionMinor, k_nSteamVRVersionBuild);

		// Set Skeletal Handles
		bIsSkeletalControllerLeftPresent = SetSkeletalHandle(TCHAR_TO_UTF8(*FString(TEXT(ACTION_PATH_SKELETON_LEFT))), VRSkeletalHandleLeft);
		bIsSkeletalControllerRightPresent = SetSkeletalHandle(TCHAR_TO_UTF8(*FString(TEXT(ACTION_PATH_SKELETON_RIGHT))), VRSkeletalHandleRight);

		// (Re)Load Action Manifest
		GenerateActionManifest(true, true, true, false);

		// Set haptic handles
		LastInputError = VRInput()->GetActionHandle(TCHAR_TO_UTF8(*FString(TEXT(ACTION_PATH_VIBRATE_LEFT))), &VRVibrationLeft);
		if (LastInputError != VRInputError_None || VRVibrationLeft == k_ulInvalidActionHandle)
		{
			VRVibrationLeft = k_ulInvalidActionHandle;
		}

		LastInputError = VRInput()->GetActionHandle(TCHAR_TO_UTF8(*FString(TEXT(ACTION_PATH_VIBRATE_RIGHT))), &VRVibrationRight);
		if (LastInputError != VRInputError_None || VRVibrationRight == k_ulInvalidActionHandle)
		{
			VRVibrationRight = k_ulInvalidActionHandle;
		}

		bSteamVRWasShutdown = false;
	}
}

void FSteamVRInputDevice::Tick(float DeltaTime)
{
	// Place current delta time in buffer for use in determining haptic duration
	CurrentDeltaTime = DeltaTime;

	// Watch for SteamVR availability & restarts
	if ((SteamVRHMDModule && !SteamVRHMDModule->GetVRSystem()) || bSteamVRWasShutdown)
	{
		bSteamVRWasShutdown = true;
		InitSteamVRSystem();
		//UE_LOG(LogSteamVRInputDevice, Warning, TEXT("SteamVR System Inactive. Trying to initialize..."));
	}
	else if (GEngine->XRSystem.IsValid() && SteamVRHMDModule && SteamVRHMDModule->GetVRSystem())
	{
		// Cache the controller transform to ensure ResetOrientationAndPosition gets the correct values (Valid for UE4.18 upwards)
		// https://github.com/ValveSoftware/steamvr_unreal_plugin/issues/2
		CachedBaseOrientation = GEngine->XRSystem->GetBaseOrientation();
		CachedBasePosition = GEngine->XRSystem->GetBasePosition();
	}
	else
	{
		CachedBaseOrientation = FQuat::Identity;
		CachedBasePosition = FVector::ZeroVector;
	}
}

void FSteamVRInputDevice::FindAxisMappings(const UInputSettings* InputSettings, const FName InAxisName, TArray<FInputAxisKeyMapping>& OutMappings) const
{
	if (InAxisName.IsValid())
	{
		for (int32 AxisIndex = InputSettings->GetAxisMappings().Num() - 1; AxisIndex >= 0; --AxisIndex)
		{
			if (InputSettings->GetAxisMappings()[AxisIndex].AxisName == InAxisName)
			{
				OutMappings.Add(InputSettings->GetAxisMappings()[AxisIndex]);
			}
		}
	}
}

void FSteamVRInputDevice::GetSteamVRMappings(TArray<FInputAxisKeyMapping>& InUEKeyMappings, TArray<FSteamVRAxisKeyMapping>& OutMappings)
{
	OutMappings.Empty();
	for (auto& UEKeyMapping : InUEKeyMappings)
	{
		OutMappings.Add(FSteamVRAxisKeyMapping(UEKeyMapping, false, false));
	}
}

void FSteamVRInputDevice::FindActionMappings(const UInputSettings* InputSettings, const FName InActionName, TArray<FInputActionKeyMapping>& OutMappings) const
{
	if (InActionName.IsValid())
	{
		for (int32 ActionIndex = InputSettings->GetActionMappings().Num() - 1; ActionIndex >= 0; --ActionIndex)
		{
			if (InputSettings->GetActionMappings()[ActionIndex].ActionName == InActionName)
			{
				OutMappings.Add(InputSettings->GetActionMappings()[ActionIndex]);
			}
		}
	}
}

FString FSteamVRInputDevice::SanitizeString(FString& InString)
{
	FString SanitizedString = InString.Replace(TEXT(" "), TEXT("-"));
	SanitizedString = SanitizedString.Replace(TEXT("*"), TEXT("-"));
	SanitizedString = SanitizedString.Replace(TEXT("."), TEXT("-"));

	return SanitizedString;
}

FTransform CalcModelSpaceTransform(const FTransform* OutBoneTransform, int32 BoneIndex)
{
	FTransform BoneTransformMS = OutBoneTransform[BoneIndex];

	while (BoneIndex != -1)
	{
		int32 parentIndex = SteamVRSkeleton::GetParentIndex(BoneIndex);
		if (parentIndex != -1)
		{
			BoneTransformMS = BoneTransformMS * OutBoneTransform[parentIndex];
			BoneIndex = parentIndex;
		}
		else
		{
			break;
		}
	}

	return BoneTransformMS;
}

bool FSteamVRInputDevice::GetSkeletalData(bool bLeftHand, bool bMirror, EVRSkeletalMotionRange MotionRange, FTransform* OutBoneTransform, int32 OutBoneTransformCount)
{
	// Check that the size of the buffer we will be writing into is big enough to hold all the bone transforms
	if (OutBoneTransformCount < STEAMVR_SKELETON_BONE_COUNT)
	{
		return false;
	}

	if (VRSystem() && VRInput())
	{
		// Get the handle for the skeletal action.  If its invalid (the necessary skeletal action is not in the manifest) then return false
		vr::VRActionHandle_t ActionHandle = (bLeftHand) ? VRSkeletalHandleLeft : VRSkeletalHandleRight;
		if (ActionHandle == k_ulInvalidActionHandle)
		{
			return false;
		}

		// Get skeletal data
		VRBoneTransform_t SteamVRBoneTransforms[STEAMVR_SKELETON_BONE_COUNT];
		EVRInputError Err = VRInput()->GetSkeletalBoneData(ActionHandle, vr::EVRSkeletalTransformSpace::VRSkeletalTransformSpace_Parent, MotionRange, SteamVRBoneTransforms, STEAMVR_SKELETON_BONE_COUNT);

		if (Err != VRInputError_None)
		{
			return false;
		}

		// Optionally mirror the pose to the opposite hand
		if (bMirror)
		{
			MirrorSteamVRSkeleton(SteamVRBoneTransforms, STEAMVR_SKELETON_BONE_COUNT);
		}

		// GetSkeletalBoneData returns bone transforms are in SteamVR's coordinate system, so
		// we need to convert them to UE4's coordinate system.
		// SteamVR coords:	X=right,	Y=up,		Z=backwards,	right-handed,	scale is meters
		// UE4 coords:		X=forward,	Y=right,	Z=up,			left-handed,	scale is centimeters

		// The root is positioned at the controller's anchor position with zero rotation.
		// However because of the conversion from SteamVR coordinates to Unreal coordinates the root bone is scaled
		// to the new coordinate system
		FTransform& RootTransform = OutBoneTransform[ESteamVRBone_Root];
		RootTransform.SetComponents(FQuat::Identity, FVector::ZeroVector, FVector(100.f, 100.f, 100.f));

		// Transform all the non-root bones to the new coordinate system
		for (int32 BoneIndex = ESteamVRBone_Root + 1; BoneIndex < STEAMVR_SKELETON_BONE_COUNT; ++BoneIndex)
		{
			const VRBoneTransform_t& SrcTransform = SteamVRBoneTransforms[BoneIndex];

			FQuat NewRotation(
				SrcTransform.orientation.z,
				-SrcTransform.orientation.x,
				SrcTransform.orientation.y,
				-SrcTransform.orientation.w
			);

			FVector NewTranslation(
				SrcTransform.position.v[2],
				-SrcTransform.position.v[0],
				SrcTransform.position.v[1]
			);

			FTransform& DstTransform = OutBoneTransform[BoneIndex];
			DstTransform.SetRotation(NewRotation);
			DstTransform.SetTranslation(NewTranslation);
		}

		// Apply an extra transformation to the children of the root bone to compensate for the changes made to the root
		// to make it fit the new coordinate system even though it has zero rotation
		FQuat FixupRotation(FVector(0.f, 0.f, 1.f), PI);

		for (int32 ChildIndex = 0; ChildIndex < SteamVRSkeleton::GetChildCount(ESteamVRBone_Root); ++ChildIndex)
		{
			int32 BoneIndex = SteamVRSkeleton::GetChildIndex(ESteamVRBone_Root, ChildIndex);

			FTransform& DstTransform = OutBoneTransform[BoneIndex];

			FVector NewTranslation = DstTransform.GetTranslation() * FVector(-1.f, -1.f, 1.f);
			FQuat NewRotation = FixupRotation * DstTransform.GetRotation();

			DstTransform.SetRotation(NewRotation);
			DstTransform.SetTranslation(NewTranslation);
		}

		return true;
	}

	return false;
}

void FSteamVRInputDevice::SendAnalogMessage(const ETrackedControllerRole TrackedControllerRole, const FGamepadKeyNames::Type AxisButton, float AnalogValue)
{
	if (TrackedControllerRole == ETrackedControllerRole::TrackedControllerRole_LeftHand && bCurlsAndSplaysEnabled_L)
	{
		MessageHandler->OnControllerAnalog(AxisButton, 0, AnalogValue);
		//UE_LOG(LogSteamVRInputDevice, Warning, TEXT("Left Index value: %f for axis %s"), ControllerState.IndexGripAnalog, *AxisButton.ToString());
	}
	else if (TrackedControllerRole == ETrackedControllerRole::TrackedControllerRole_RightHand && bCurlsAndSplaysEnabled_R)
	{
		MessageHandler->OnControllerAnalog(AxisButton, 0, AnalogValue);
		//UE_LOG(LogSteamVRInputDevice, Warning, TEXT("Left Index value: %f for axis %s"), ControllerState.IndexGripAnalog, *AxisButton.ToString());
	}
}

void FSteamVRInputDevice::SendControllerEvents()
{
	if (SteamVRHMDModule && SteamVRHMDModule->GetVRSystem() && VRSystem() && VRInput() && SteamVRInputActionSets.Num() > 0)
	{
		EVRInputError ActionStateError = VRInput()->UpdateActionState(ActiveActionSets, sizeof(VRActiveActionSet_t), 1);

		if (ActionStateError != VRInputError_None)
		{
			//GetInputError(ActionStateError, TEXT("Error encountered when trying to update the action state"));
			return;
		}

		// Go through all Actions in all active ActionSets
		for (auto& SteamVRInputActionSet : SteamVRInputActionSets)
		{
			ProcessActionEvents(SteamVRInputActionSet);
		}
	}
}

void FSteamVRInputDevice::SetMessageHandler(const TSharedRef<FGenericApplicationMessageHandler>& InMessageHandler)
{
	MessageHandler = InMessageHandler;
}

bool FSteamVRInputDevice::Exec(UWorld* InWorld, const TCHAR* Cmd, FOutputDevice& Ar)
{
	return false;
}

bool FSteamVRInputDevice::GetControllerOrientationAndPosition(const int32 ControllerIndex, const FName MotionSource, FRotator& OutOrientation, FVector& OutPosition, float WorldToMetersScale) const
{
	if (SteamVRHMDModule && SteamVRHMDModule->GetVRSystem() && VRInput() && VRCompositor())
	{
		InputPoseActionData_t PoseData = {};
		EVRInputError InputError = VRInputError_NoData;

		VRActionHandle_t LeftActionHandle = bUseSkeletonPose ? VRSkeletalHandleLeft : VRControllerHandleLeft;
		VRActionHandle_t RightActionHandle = bUseSkeletonPose ? VRSkeletalHandleRight : VRControllerHandleRight;

		//UE_LOG(LogSteamVRInputDevice, Warning, TEXT("MOTION SOURCE: %s"), *MotionSource.ToString());
		if (MotionSource.IsEqual(TEXT("Left")) || MotionSource.IsEqual(TEXT("EControllerHand::Left")))
		{
			if (LeftActionHandle != vr::k_ulInvalidActionHandle)
			{
				if (GlobalPredictedSecondsFromNow <= -9999.f)
				{
					InputError = VRInput()->GetPoseActionDataForNextFrame(LeftActionHandle, VRCompositor()->GetTrackingSpace(), &PoseData, sizeof(PoseData), k_ulInvalidInputValueHandle);
				}
				else
				{
					InputError = VRInput()->GetPoseActionDataRelativeToNow(LeftActionHandle, VRCompositor()->GetTrackingSpace(), GlobalPredictedSecondsFromNow, &PoseData, sizeof(PoseData), k_ulInvalidInputValueHandle);
				}

				if (InputError != VRInputError_None)
				{
					return false;
				}
			}
		}
		else if (MotionSource.IsEqual(TEXT("Right")) || MotionSource.IsEqual(TEXT("EControllerHand::Right")))
		{
			if (RightActionHandle != vr::k_ulInvalidActionHandle)
			{
				if (GlobalPredictedSecondsFromNow <= -9999.f)
				{
					InputError = VRInput()->GetPoseActionDataForNextFrame(RightActionHandle, VRCompositor()->GetTrackingSpace(), &PoseData, sizeof(PoseData), k_ulInvalidInputValueHandle);
				}
				else
				{
					InputError = VRInput()->GetPoseActionDataRelativeToNow(RightActionHandle, VRCompositor()->GetTrackingSpace(), GlobalPredictedSecondsFromNow, &PoseData, sizeof(PoseData), k_ulInvalidInputValueHandle);
				}

				if (InputError != VRInputError_None)
				{
					return false;
				}
			}
		}
		else if (MotionSource.IsEqual(TEXT("Tracker_Camera")))
		{
			if (VRTRackerCamera == k_ulInvalidActionHandle)
			{
				return false;
			}

			if (GlobalPredictedSecondsFromNow <= -9999.f)
			{
				InputError = VRInput()->GetPoseActionDataForNextFrame(VRTRackerCamera, VRCompositor()->GetTrackingSpace(), &PoseData, sizeof(PoseData), k_ulInvalidInputValueHandle);
			}
			else
			{
				InputError = VRInput()->GetPoseActionDataRelativeToNow(VRTRackerCamera, VRCompositor()->GetTrackingSpace(), GlobalPredictedSecondsFromNow, &PoseData, sizeof(PoseData), k_ulInvalidInputValueHandle);
			}

			if (InputError != VRInputError_None)
			{
				return false;
			}
		}
		else if (MotionSource.IsEqual(TEXT("Tracker_Chest")))
		{
			if (VRTrackerChest == k_ulInvalidActionHandle)
			{
				return false;
			}

			if (GlobalPredictedSecondsFromNow <= -9999.f)
			{
				InputError = VRInput()->GetPoseActionDataForNextFrame(VRTrackerChest, VRCompositor()->GetTrackingSpace(), &PoseData, sizeof(PoseData), k_ulInvalidInputValueHandle);
			}
			else
			{
				InputError = VRInput()->GetPoseActionDataRelativeToNow(VRTrackerChest, VRCompositor()->GetTrackingSpace(), GlobalPredictedSecondsFromNow, &PoseData, sizeof(PoseData), k_ulInvalidInputValueHandle);
			}

			if (InputError != VRInputError_None)
			{
				return false;
			}
		}
		else if (MotionSource.IsEqual(TEXT("Tracker_Waist")))
		{
			if (VRTrackerWaist == k_ulInvalidActionHandle)
			{
				return false;
			}

			if (GlobalPredictedSecondsFromNow <= -9999.f)
			{
				InputError = VRInput()->GetPoseActionDataForNextFrame(VRTrackerWaist, VRCompositor()->GetTrackingSpace(), &PoseData, sizeof(PoseData), k_ulInvalidInputValueHandle);
			}
			else
			{
				InputError = VRInput()->GetPoseActionDataRelativeToNow(VRTrackerWaist, VRCompositor()->GetTrackingSpace(), GlobalPredictedSecondsFromNow, &PoseData, sizeof(PoseData), k_ulInvalidInputValueHandle);
			}

			if (InputError != VRInputError_None)
			{
				return false;
			}
		}
		else if (MotionSource.IsEqual(TEXT("Tracker_Foot_Left")))
		{
			if (VRTrackerFootL == k_ulInvalidActionHandle)
			{
				return false;
			}

			if (GlobalPredictedSecondsFromNow <= -9999.f)
			{
				InputError = VRInput()->GetPoseActionDataForNextFrame(VRTrackerFootL, VRCompositor()->GetTrackingSpace(), &PoseData, sizeof(PoseData), k_ulInvalidInputValueHandle);
			}
			else
			{
				InputError = VRInput()->GetPoseActionDataRelativeToNow(VRTrackerFootL, VRCompositor()->GetTrackingSpace(), GlobalPredictedSecondsFromNow, &PoseData, sizeof(PoseData), k_ulInvalidInputValueHandle);
			}

			if (InputError != VRInputError_None)
			{
				return false;
			}
		}
		else if (MotionSource.IsEqual(TEXT("Tracker_Foot_Right")))
		{
			if (VRTrackerFootR == k_ulInvalidActionHandle)
			{
				return false;
			}

			if (GlobalPredictedSecondsFromNow <= -9999.f)
			{
				InputError = VRInput()->GetPoseActionDataForNextFrame(VRTrackerFootR, VRCompositor()->GetTrackingSpace(), &PoseData, sizeof(PoseData), k_ulInvalidInputValueHandle);
			}
			else
			{
				InputError = VRInput()->GetPoseActionDataRelativeToNow(VRTrackerFootR, VRCompositor()->GetTrackingSpace(), GlobalPredictedSecondsFromNow, &PoseData, sizeof(PoseData), k_ulInvalidInputValueHandle);
			}

			if (InputError != VRInputError_None)
			{
				return false;
			}
		}
		else if (MotionSource.IsEqual(TEXT("Tracker_Shoulder_Left")))
		{
			if (VRTrackerShoulderL == k_ulInvalidActionHandle)
			{
				return false;
			}

			if (GlobalPredictedSecondsFromNow <= -9999.f)
			{
				InputError = VRInput()->GetPoseActionDataForNextFrame(VRTrackerShoulderL, VRCompositor()->GetTrackingSpace(), &PoseData, sizeof(PoseData), k_ulInvalidInputValueHandle);
			}
			else
			{
				InputError = VRInput()->GetPoseActionDataRelativeToNow(VRTrackerShoulderL, VRCompositor()->GetTrackingSpace(), GlobalPredictedSecondsFromNow, &PoseData, sizeof(PoseData), k_ulInvalidInputValueHandle);
			}

			if (InputError != VRInputError_None)
			{
				return false;
			}
		}
		else if (MotionSource.IsEqual(TEXT("Tracker_Shoulder_Right")))
		{
			if (VRTrackerShoulderR == k_ulInvalidActionHandle)
			{
				return false;
			}

			if (GlobalPredictedSecondsFromNow <= -9999.f)
			{
				InputError = VRInput()->GetPoseActionDataForNextFrame(VRTrackerShoulderR, VRCompositor()->GetTrackingSpace(), &PoseData, sizeof(PoseData), k_ulInvalidInputValueHandle);
			}
			else
			{
				InputError = VRInput()->GetPoseActionDataRelativeToNow(VRTrackerShoulderR, VRCompositor()->GetTrackingSpace(), GlobalPredictedSecondsFromNow, &PoseData, sizeof(PoseData), k_ulInvalidInputValueHandle);
			}

			if (InputError != VRInputError_None)
			{
				return false;
			}
		}
		else if (MotionSource.IsEqual(TEXT("Tracker_Elbow_Left")))
		{
			if (VRTrackerElbowL == k_ulInvalidActionHandle)
			{
				return false;
			}

			if (GlobalPredictedSecondsFromNow <= -9999.f)
			{
				InputError = VRInput()->GetPoseActionDataForNextFrame(VRTrackerElbowL, VRCompositor()->GetTrackingSpace(), &PoseData, sizeof(PoseData), k_ulInvalidInputValueHandle);
			}
			else
			{
				InputError = VRInput()->GetPoseActionDataRelativeToNow(VRTrackerElbowL, VRCompositor()->GetTrackingSpace(), GlobalPredictedSecondsFromNow, &PoseData, sizeof(PoseData), k_ulInvalidInputValueHandle);
			}

			if (InputError != VRInputError_None)
			{
				return false;
			}
		}
		else if (MotionSource.IsEqual(TEXT("Tracker_Elbow_Right")))
		{
			if (VRTrackerElbowR == k_ulInvalidActionHandle)
			{
				return false;
			}

			if (GlobalPredictedSecondsFromNow <= -9999.f)
			{
				InputError = VRInput()->GetPoseActionDataForNextFrame(VRTrackerElbowR, VRCompositor()->GetTrackingSpace(), &PoseData, sizeof(PoseData), k_ulInvalidInputValueHandle);
			}
			else
			{
				InputError = VRInput()->GetPoseActionDataRelativeToNow(VRTrackerElbowR, VRCompositor()->GetTrackingSpace(), GlobalPredictedSecondsFromNow, &PoseData, sizeof(PoseData), k_ulInvalidInputValueHandle);
			}

			if (InputError != VRInputError_None)
			{
				return false;
			}
		}
		else if (MotionSource.IsEqual(TEXT("Tracker_Knee_Left")))
		{
			if (VRTrackerKneeL == k_ulInvalidActionHandle)
			{
				return false;
			}

			if (GlobalPredictedSecondsFromNow <= -9999.f)
			{
				InputError = VRInput()->GetPoseActionDataForNextFrame(VRTrackerKneeL, VRCompositor()->GetTrackingSpace(), &PoseData, sizeof(PoseData), k_ulInvalidInputValueHandle);
			}
			else
			{
				InputError = VRInput()->GetPoseActionDataRelativeToNow(VRTrackerKneeL, VRCompositor()->GetTrackingSpace(), GlobalPredictedSecondsFromNow, &PoseData, sizeof(PoseData), k_ulInvalidInputValueHandle);
			}

			if (InputError != VRInputError_None)
			{
				return false;
			}
		}
		else if (MotionSource.IsEqual(TEXT("Tracker_Knee_Right")))
		{
			if (VRTrackerKneeR == k_ulInvalidActionHandle)
			{
				return false;
			}

			if (GlobalPredictedSecondsFromNow <= -9999.f)
			{
				InputError = VRInput()->GetPoseActionDataForNextFrame(VRTrackerKneeR, VRCompositor()->GetTrackingSpace(), &PoseData, sizeof(PoseData), k_ulInvalidInputValueHandle);
			}
			else
			{
				InputError = VRInput()->GetPoseActionDataRelativeToNow(VRTrackerKneeR, VRCompositor()->GetTrackingSpace(), GlobalPredictedSecondsFromNow, &PoseData, sizeof(PoseData), k_ulInvalidInputValueHandle);
			}

			if (InputError != VRInputError_None)
			{
				return false;
			}
		}
		else if (MotionSource.IsEqual(TEXT("Tracker_Handheld_RawPose_Left")))
		{
			if (VRTrackerHandedPoseL == k_ulInvalidActionHandle)
			{
				return false;
			}

			if (GlobalPredictedSecondsFromNow <= -9999.f)
			{
				InputError = VRInput()->GetPoseActionDataForNextFrame(VRTrackerHandedPoseL, VRCompositor()->GetTrackingSpace(), &PoseData, sizeof(PoseData), k_ulInvalidInputValueHandle);
			}
			else
			{
				InputError = VRInput()->GetPoseActionDataRelativeToNow(VRTrackerHandedPoseL, VRCompositor()->GetTrackingSpace(), GlobalPredictedSecondsFromNow, &PoseData, sizeof(PoseData), k_ulInvalidInputValueHandle);
			}

			if (InputError != VRInputError_None)
			{
				return false;
			}

		}
		else if (MotionSource.IsEqual(TEXT("Tracker_Handheld_RawPose_Right")))
		{
			if (VRTrackerHandedPoseR == k_ulInvalidActionHandle)
			{
				return false;
			}

			if (GlobalPredictedSecondsFromNow <= -9999.f)
			{
				InputError = VRInput()->GetPoseActionDataForNextFrame(VRTrackerHandedPoseR, VRCompositor()->GetTrackingSpace(), &PoseData, sizeof(PoseData), k_ulInvalidInputValueHandle);
			}
			else
			{
				InputError = VRInput()->GetPoseActionDataRelativeToNow(VRTrackerHandedPoseR, VRCompositor()->GetTrackingSpace(), GlobalPredictedSecondsFromNow, &PoseData, sizeof(PoseData), k_ulInvalidInputValueHandle);
			}

			if (InputError != VRInputError_None)
			{
				return false;
			}
		}
		else if (MotionSource.IsEqual(TEXT("Tracker_Handheld_Back_Left")))
		{
			if (VRTrackerHandedBackL == k_ulInvalidActionHandle)
			{
				return false;
			}

			if (GlobalPredictedSecondsFromNow <= -9999.f)
			{
				InputError = VRInput()->GetPoseActionDataForNextFrame(VRTrackerHandedBackL, VRCompositor()->GetTrackingSpace(), &PoseData, sizeof(PoseData), k_ulInvalidInputValueHandle);
			}
			else
			{
				InputError = VRInput()->GetPoseActionDataRelativeToNow(VRTrackerHandedBackL, VRCompositor()->GetTrackingSpace(), GlobalPredictedSecondsFromNow, &PoseData, sizeof(PoseData), k_ulInvalidInputValueHandle);
			}

			if (InputError != VRInputError_None)
			{
				return false;
			}
		}
		else if (MotionSource.IsEqual(TEXT("Tracker_Handheld_Back_Right")))
		{
			if (VRTrackerHandedBackR == k_ulInvalidActionHandle)
			{
				return false;
			}

			if (GlobalPredictedSecondsFromNow <= -9999.f)
			{
				InputError = VRInput()->GetPoseActionDataForNextFrame(VRTrackerHandedBackR, VRCompositor()->GetTrackingSpace(), &PoseData, sizeof(PoseData), k_ulInvalidInputValueHandle);
			}
			else
			{
				InputError = VRInput()->GetPoseActionDataRelativeToNow(VRTrackerHandedBackR, VRCompositor()->GetTrackingSpace(), GlobalPredictedSecondsFromNow, &PoseData, sizeof(PoseData), k_ulInvalidInputValueHandle);
			}

			if (InputError != VRInputError_None)
			{
				return false;
			}
		}
		else if (MotionSource.IsEqual(TEXT("Tracker_Handheld_Front_Left")))
		{
			if (VRTrackerHandedFrontL == k_ulInvalidActionHandle)
			{
				return false;
			}

			if (GlobalPredictedSecondsFromNow <= -9999.f)
			{
				InputError = VRInput()->GetPoseActionDataForNextFrame(VRTrackerHandedFrontL, VRCompositor()->GetTrackingSpace(), &PoseData, sizeof(PoseData), k_ulInvalidInputValueHandle);
			}
			else
			{
				InputError = VRInput()->GetPoseActionDataRelativeToNow(VRTrackerHandedFrontL, VRCompositor()->GetTrackingSpace(), GlobalPredictedSecondsFromNow, &PoseData, sizeof(PoseData), k_ulInvalidInputValueHandle);
			}

			if (InputError != VRInputError_None)
			{
				return false;
			}
		}
		else if (MotionSource.IsEqual(TEXT("Tracker_Handheld_Front_Right")))
		{
			if (VRTrackerHandedFrontR == k_ulInvalidActionHandle)
			{
				return false;
			}

			if (GlobalPredictedSecondsFromNow <= -9999.f)
			{
				InputError = VRInput()->GetPoseActionDataForNextFrame(VRTrackerHandedFrontR, VRCompositor()->GetTrackingSpace(), &PoseData, sizeof(PoseData), k_ulInvalidInputValueHandle);
			}
			else
			{
				InputError = VRInput()->GetPoseActionDataRelativeToNow(VRTrackerHandedFrontR, VRCompositor()->GetTrackingSpace(), GlobalPredictedSecondsFromNow, &PoseData, sizeof(PoseData), k_ulInvalidInputValueHandle);
			}

			if (InputError != VRInputError_None)
			{
				return false;
			}
		}
		else if (MotionSource.IsEqual(TEXT("Tracker_Handheld_FrontRolled_Left")))
		{
			if (VRTrackerHandedFrontRL == k_ulInvalidActionHandle)
			{
				return false;
			}

			if (GlobalPredictedSecondsFromNow <= -9999.f)
			{
				InputError = VRInput()->GetPoseActionDataForNextFrame(VRTrackerHandedFrontRL, VRCompositor()->GetTrackingSpace(), &PoseData, sizeof(PoseData), k_ulInvalidInputValueHandle);
			}
			else
			{
				InputError = VRInput()->GetPoseActionDataRelativeToNow(VRTrackerHandedFrontRL, VRCompositor()->GetTrackingSpace(), GlobalPredictedSecondsFromNow, &PoseData, sizeof(PoseData), k_ulInvalidInputValueHandle);
			}

			if (InputError != VRInputError_None)
			{
				return false;
			}
		}
		else if (MotionSource.IsEqual(TEXT("Tracker_Handheld_FrontRolled_Right")))
		{
			if (VRTrackerHandedFrontRR == k_ulInvalidActionHandle)
			{
				return false;
			}

			if (GlobalPredictedSecondsFromNow <= -9999.f)
			{
				InputError = VRInput()->GetPoseActionDataForNextFrame(VRTrackerHandedFrontRR, VRCompositor()->GetTrackingSpace(), &PoseData, sizeof(PoseData), k_ulInvalidInputValueHandle);
			}
			else
			{
				InputError = VRInput()->GetPoseActionDataRelativeToNow(VRTrackerHandedFrontRR, VRCompositor()->GetTrackingSpace(), GlobalPredictedSecondsFromNow, &PoseData, sizeof(PoseData), k_ulInvalidInputValueHandle);
			}

			if (InputError != VRInputError_None)
			{
				return false;
			}
		}
		else if (MotionSource.IsEqual(TEXT("Tracker_Handheld_PistolGrip_Left")))
		{
			if (VRTrackerHandedGripL == k_ulInvalidActionHandle)
			{
				return false;
			}

			if (GlobalPredictedSecondsFromNow <= -9999.f)
			{
				InputError = VRInput()->GetPoseActionDataForNextFrame(VRTrackerHandedGripL, VRCompositor()->GetTrackingSpace(), &PoseData, sizeof(PoseData), k_ulInvalidInputValueHandle);
			}
			else
			{
				InputError = VRInput()->GetPoseActionDataRelativeToNow(VRTrackerHandedGripL, VRCompositor()->GetTrackingSpace(), GlobalPredictedSecondsFromNow, &PoseData, sizeof(PoseData), k_ulInvalidInputValueHandle);
			}

			if (InputError != VRInputError_None)
			{
				return false;
			}
		}
		else if (MotionSource.IsEqual(TEXT("Tracker_Handheld_PistolGrip_Right")))
		{
			if (VRTrackerHandedGripR == k_ulInvalidActionHandle)
			{
				return false;
			}

			if (GlobalPredictedSecondsFromNow <= -9999.f)
			{
				InputError = VRInput()->GetPoseActionDataForNextFrame(VRTrackerHandedGripR, VRCompositor()->GetTrackingSpace(), &PoseData, sizeof(PoseData), k_ulInvalidInputValueHandle);
			}
			else
			{
				InputError = VRInput()->GetPoseActionDataRelativeToNow(VRTrackerHandedGripR, VRCompositor()->GetTrackingSpace(), GlobalPredictedSecondsFromNow, &PoseData, sizeof(PoseData), k_ulInvalidInputValueHandle);
			}

			if (InputError != VRInputError_None)
			{
				return false;
			}
		}
		else if (MotionSource.IsEqual(TEXT("Tracker_Keyboard")))
		{
			if (VRTrackerKeyboard == k_ulInvalidActionHandle)
			{
				return false;
			}

			if (GlobalPredictedSecondsFromNow <= -9999.f)
			{
				InputError = VRInput()->GetPoseActionDataForNextFrame(VRTrackerKeyboard, VRCompositor()->GetTrackingSpace(), &PoseData, sizeof(PoseData), k_ulInvalidInputValueHandle);
			}
			else
			{
				InputError = VRInput()->GetPoseActionDataRelativeToNow(VRTrackerKeyboard, VRCompositor()->GetTrackingSpace(), GlobalPredictedSecondsFromNow, &PoseData, sizeof(PoseData), k_ulInvalidInputValueHandle);
			}

			if (InputError != VRInputError_None)
			{
				return false;
			}
		}
		else
		{
			return false;
		}

		if (InputError == VRInputError_None)
		{
			// Get SteamVR Transform Matrix for this controller
			HmdMatrix34_t Matrix = PoseData.pose.mDeviceToAbsoluteTracking;

			// Transform SteamVR Pose to Unreal Pose
			FMatrix Pose = FMatrix(
				FPlane(Matrix.m[0][0], Matrix.m[1][0], Matrix.m[2][0], 0.0f),
				FPlane(Matrix.m[0][1], Matrix.m[1][1], Matrix.m[2][1], 0.0f),
				FPlane(Matrix.m[0][2], Matrix.m[1][2], Matrix.m[2][2], 0.0f),
				FPlane(Matrix.m[0][3], Matrix.m[1][3], Matrix.m[2][3], 1.0f)
			);


			// Transform SteamVR Rotation Quaternion to a UE FRotator
			FQuat OrientationQuat;
			FQuat Orientation(Pose);
			OrientationQuat.X = -Orientation.Z;
			OrientationQuat.Y = Orientation.X;
			OrientationQuat.Z = Orientation.Y;
			OrientationQuat.W = -Orientation.W;

			// Return controller transform
			FVector Position = ((FVector(-Pose.M[3][2], Pose.M[3][0], Pose.M[3][1])) * WorldToMetersScale - CachedBasePosition);
			OutPosition = CachedBaseOrientation.Inverse().RotateVector(Position);

			OrientationQuat = CachedBaseOrientation.Inverse() * OrientationQuat;
			OrientationQuat.Normalize();
			OutOrientation = OrientationQuat.Rotator();

		}
	}

	return true;
}

bool FSteamVRInputDevice::GetControllerOrientationAndPosition(const int32 ControllerIndex, const EControllerHand DeviceHand, FRotator& OutOrientation, FVector& OutPosition, float WorldToMetersScale) const
{
	return GetControllerOrientationAndPosition(ControllerIndex, GetMotionSourceName(DeviceHand), OutOrientation, OutPosition, WorldToMetersScale);
}

ETrackingStatus FSteamVRInputDevice::GetControllerTrackingStatus(const int32 ControllerIndex, const FName MotionSource) const
{
	ETrackingStatus TrackingStatus = ETrackingStatus::NotTracked;
	//UE_LOG(LogSteamVRInputDevice, Warning, TEXT("STATUS MOTION SOURCE: %s"), *MotionSource.ToString());

	if (VRInput() && VRCompositor())
	{
		//FName MotionSource = GetMotionSourceName(DeviceHand);
		InputPoseActionData_t PoseData = {};
		EVRInputError InputError = VRInputError_NoData;

		if (MotionSource.IsEqual(TEXT("Left")) || MotionSource.IsEqual(TEXT("EControllerHand::Left")))
		{
			if (VRControllerHandleLeft == k_ulInvalidActionHandle)
			{
				return ETrackingStatus::NotTracked;
			}

			if (GlobalPredictedSecondsFromNow <= -9999.f)
			{
				InputError = VRInput()->GetPoseActionDataForNextFrame(VRControllerHandleLeft, VRCompositor()->GetTrackingSpace(), &PoseData, sizeof(PoseData), k_ulInvalidInputValueHandle);
			}
			else
			{
				InputError = VRInput()->GetPoseActionDataRelativeToNow(VRControllerHandleLeft, VRCompositor()->GetTrackingSpace(), GlobalPredictedSecondsFromNow, &PoseData, sizeof(PoseData), k_ulInvalidInputValueHandle);
			}

			if (InputError != VRInputError_None)
			{
				return ETrackingStatus::NotTracked;
			}
		}
		else if (MotionSource.IsEqual(TEXT("Right")) || MotionSource.IsEqual(TEXT("EControllerHand::Right")))
		{
			if (VRControllerHandleRight == k_ulInvalidActionHandle)
			{
				return ETrackingStatus::NotTracked;
			}

			if (GlobalPredictedSecondsFromNow <= -9999.f)
			{
				InputError = VRInput()->GetPoseActionDataForNextFrame(VRControllerHandleRight, VRCompositor()->GetTrackingSpace(), &PoseData, sizeof(PoseData), k_ulInvalidInputValueHandle);
			}
			else
			{
				InputError = VRInput()->GetPoseActionDataRelativeToNow(VRControllerHandleRight, VRCompositor()->GetTrackingSpace(), GlobalPredictedSecondsFromNow, &PoseData, sizeof(PoseData), k_ulInvalidInputValueHandle);
			}

			if (InputError != VRInputError_None)
			{
				return ETrackingStatus::NotTracked;
			}
		}
		else if (MotionSource.IsEqual(TEXT("Tracker_Camera")))
		{
			if (VRTRackerCamera == k_ulInvalidActionHandle)
			{
				return ETrackingStatus::NotTracked;
			}

			if (GlobalPredictedSecondsFromNow <= -9999.f)
			{
				InputError = VRInput()->GetPoseActionDataForNextFrame(VRTRackerCamera, VRCompositor()->GetTrackingSpace(), &PoseData, sizeof(PoseData), k_ulInvalidInputValueHandle);
			}
			else
			{
				InputError = VRInput()->GetPoseActionDataRelativeToNow(VRTRackerCamera, VRCompositor()->GetTrackingSpace(), GlobalPredictedSecondsFromNow, &PoseData, sizeof(PoseData), k_ulInvalidInputValueHandle);
			}

			if (InputError != VRInputError_None)
			{
				return ETrackingStatus::NotTracked;
			}
		}
		else if (MotionSource.IsEqual(TEXT("Tracker_Chest")))
		{
			if (VRTrackerChest == k_ulInvalidActionHandle)
			{
				return ETrackingStatus::NotTracked;
			}

			if (GlobalPredictedSecondsFromNow <= -9999.f)
			{
				InputError = VRInput()->GetPoseActionDataForNextFrame(VRTrackerChest, VRCompositor()->GetTrackingSpace(), &PoseData, sizeof(PoseData), k_ulInvalidInputValueHandle);
			}
			else
			{
				InputError = VRInput()->GetPoseActionDataRelativeToNow(VRTrackerChest, VRCompositor()->GetTrackingSpace(), GlobalPredictedSecondsFromNow, &PoseData, sizeof(PoseData), k_ulInvalidInputValueHandle);
			}

			if (InputError != VRInputError_None)
			{
				return ETrackingStatus::NotTracked;
			}
		}
		else if (MotionSource.IsEqual(TEXT("Tracker_Waist")))
		{
			if (VRTrackerWaist == k_ulInvalidActionHandle)
			{
				return ETrackingStatus::NotTracked;
			}

			if (GlobalPredictedSecondsFromNow <= -9999.f)
			{
				InputError = VRInput()->GetPoseActionDataForNextFrame(VRTrackerWaist, VRCompositor()->GetTrackingSpace(), &PoseData, sizeof(PoseData), k_ulInvalidInputValueHandle);
			}
			else
			{
				InputError = VRInput()->GetPoseActionDataRelativeToNow(VRTrackerWaist, VRCompositor()->GetTrackingSpace(), GlobalPredictedSecondsFromNow, &PoseData, sizeof(PoseData), k_ulInvalidInputValueHandle);
			}

			if (InputError != VRInputError_None)
			{
				return ETrackingStatus::NotTracked;
			}
		}
		else if (MotionSource.IsEqual(TEXT("Tracker_Foot_Left")))
		{
			if (VRTrackerFootL == k_ulInvalidActionHandle)
			{
				return ETrackingStatus::NotTracked;
			}

			if (GlobalPredictedSecondsFromNow <= -9999.f)
			{
				InputError = VRInput()->GetPoseActionDataForNextFrame(VRTrackerFootL, VRCompositor()->GetTrackingSpace(), &PoseData, sizeof(PoseData), k_ulInvalidInputValueHandle);
			}
			else
			{
				InputError = VRInput()->GetPoseActionDataRelativeToNow(VRTrackerFootL, VRCompositor()->GetTrackingSpace(), GlobalPredictedSecondsFromNow, &PoseData, sizeof(PoseData), k_ulInvalidInputValueHandle);
			}

			if (InputError != VRInputError_None)
			{
				return ETrackingStatus::NotTracked;
			}
		}
		else if (MotionSource.IsEqual(TEXT("Tracker_Foot_Right")))
		{
			if (VRTrackerFootR == k_ulInvalidActionHandle)
			{
				return ETrackingStatus::NotTracked;
			}

			if (GlobalPredictedSecondsFromNow <= -9999.f)
			{
				InputError = VRInput()->GetPoseActionDataForNextFrame(VRTrackerFootR, VRCompositor()->GetTrackingSpace(), &PoseData, sizeof(PoseData), k_ulInvalidInputValueHandle);
			}
			else
			{
				InputError = VRInput()->GetPoseActionDataRelativeToNow(VRTrackerFootR, VRCompositor()->GetTrackingSpace(), GlobalPredictedSecondsFromNow, &PoseData, sizeof(PoseData), k_ulInvalidInputValueHandle);
			}

			if (InputError != VRInputError_None)
			{
				return ETrackingStatus::NotTracked;
			}
		}
		else if (MotionSource.IsEqual(TEXT("Tracker_Shoulder_Left")))
		{
			if (VRTrackerShoulderL == k_ulInvalidActionHandle)
			{
				return ETrackingStatus::NotTracked;
			}

			if (GlobalPredictedSecondsFromNow <= -9999.f)
			{
				InputError = VRInput()->GetPoseActionDataForNextFrame(VRTrackerShoulderL, VRCompositor()->GetTrackingSpace(), &PoseData, sizeof(PoseData), k_ulInvalidInputValueHandle);
			}
			else
			{
				InputError = VRInput()->GetPoseActionDataRelativeToNow(VRTrackerShoulderL, VRCompositor()->GetTrackingSpace(), GlobalPredictedSecondsFromNow, &PoseData, sizeof(PoseData), k_ulInvalidInputValueHandle);
			}

			if (InputError != VRInputError_None)
			{
				return ETrackingStatus::NotTracked;
			}
		}
		else if (MotionSource.IsEqual(TEXT("Tracker_Shoulder_Right")))
		{
			if (VRTrackerShoulderR == k_ulInvalidActionHandle)
			{
				return ETrackingStatus::NotTracked;
			}

			if (GlobalPredictedSecondsFromNow <= -9999.f)
			{
				InputError = VRInput()->GetPoseActionDataForNextFrame(VRTrackerShoulderR, VRCompositor()->GetTrackingSpace(), &PoseData, sizeof(PoseData), k_ulInvalidInputValueHandle);
			}
			else
			{
				InputError = VRInput()->GetPoseActionDataRelativeToNow(VRTrackerShoulderR, VRCompositor()->GetTrackingSpace(), GlobalPredictedSecondsFromNow, &PoseData, sizeof(PoseData), k_ulInvalidInputValueHandle);
			}

			if (InputError != VRInputError_None)
			{
				return ETrackingStatus::NotTracked;
			}
		}
		else if (MotionSource.IsEqual(TEXT("Tracker_Elbow_Left")))
		{
			if (VRTrackerElbowL == k_ulInvalidActionHandle)
			{
				return ETrackingStatus::NotTracked;
			}

			if (GlobalPredictedSecondsFromNow <= -9999.f)
			{
				InputError = VRInput()->GetPoseActionDataForNextFrame(VRTrackerElbowL, VRCompositor()->GetTrackingSpace(), &PoseData, sizeof(PoseData), k_ulInvalidInputValueHandle);
			}
			else
			{
				InputError = VRInput()->GetPoseActionDataRelativeToNow(VRTrackerElbowL, VRCompositor()->GetTrackingSpace(), GlobalPredictedSecondsFromNow, &PoseData, sizeof(PoseData), k_ulInvalidInputValueHandle);
			}

			if (InputError != VRInputError_None)
			{
				return ETrackingStatus::NotTracked;
			}
		}
		else if (MotionSource.IsEqual(TEXT("Tracker_Elbow_Right")))
		{
			if (VRTrackerElbowR == k_ulInvalidActionHandle)
			{
				return ETrackingStatus::NotTracked;
			}

			if (GlobalPredictedSecondsFromNow <= -9999.f)
			{
				InputError = VRInput()->GetPoseActionDataForNextFrame(VRTrackerElbowR, VRCompositor()->GetTrackingSpace(), &PoseData, sizeof(PoseData), k_ulInvalidInputValueHandle);
			}
			else
			{
				InputError = VRInput()->GetPoseActionDataRelativeToNow(VRTrackerElbowR, VRCompositor()->GetTrackingSpace(), GlobalPredictedSecondsFromNow, &PoseData, sizeof(PoseData), k_ulInvalidInputValueHandle);
			}

			if (InputError != VRInputError_None)
			{
				return ETrackingStatus::NotTracked;
			}
		}
		else if (MotionSource.IsEqual(TEXT("Tracker_Knee_Left")))
		{
			if (VRTrackerKneeL == k_ulInvalidActionHandle)
			{
				return ETrackingStatus::NotTracked;
			}

			if (GlobalPredictedSecondsFromNow <= -9999.f)
			{
				InputError = VRInput()->GetPoseActionDataForNextFrame(VRTrackerKneeL, VRCompositor()->GetTrackingSpace(), &PoseData, sizeof(PoseData), k_ulInvalidInputValueHandle);
			}
			else
			{
				InputError = VRInput()->GetPoseActionDataRelativeToNow(VRTrackerKneeL, VRCompositor()->GetTrackingSpace(), GlobalPredictedSecondsFromNow, &PoseData, sizeof(PoseData), k_ulInvalidInputValueHandle);
			}

			if (InputError != VRInputError_None)
			{
				return ETrackingStatus::NotTracked;
			}
		}
		else if (MotionSource.IsEqual(TEXT("Tracker_Knee_Right")))
		{
			if (VRTrackerKneeR == k_ulInvalidActionHandle)
			{
				return ETrackingStatus::NotTracked;
			}

			if (GlobalPredictedSecondsFromNow <= -9999.f)
			{
				InputError = VRInput()->GetPoseActionDataForNextFrame(VRTrackerKneeR, VRCompositor()->GetTrackingSpace(), &PoseData, sizeof(PoseData), k_ulInvalidInputValueHandle);
			}
			else
			{
				InputError = VRInput()->GetPoseActionDataRelativeToNow(VRTrackerKneeR, VRCompositor()->GetTrackingSpace(), GlobalPredictedSecondsFromNow, &PoseData, sizeof(PoseData), k_ulInvalidInputValueHandle);
			}

			if (InputError != VRInputError_None)
			{
				return ETrackingStatus::NotTracked;
			}
		}
		else if (MotionSource.IsEqual(TEXT("Tracker_Handheld_RawPose_Left")))
		{
			if (VRTrackerHandedPoseL == k_ulInvalidActionHandle)
			{
				return ETrackingStatus::NotTracked;
			}

			if (GlobalPredictedSecondsFromNow <= -9999.f)
			{
				InputError = VRInput()->GetPoseActionDataForNextFrame(VRTrackerHandedPoseL, VRCompositor()->GetTrackingSpace(), &PoseData, sizeof(PoseData), k_ulInvalidInputValueHandle);
			}
			else
			{
				InputError = VRInput()->GetPoseActionDataRelativeToNow(VRTrackerHandedPoseL, VRCompositor()->GetTrackingSpace(), GlobalPredictedSecondsFromNow, &PoseData, sizeof(PoseData), k_ulInvalidInputValueHandle);
			}
		}
		else if (MotionSource.IsEqual(TEXT("Tracker_Handheld_RawPose_Right")))
		{
			if (VRTrackerHandedPoseR == k_ulInvalidActionHandle)
			{
				return ETrackingStatus::NotTracked;
			}

			if (GlobalPredictedSecondsFromNow <= -9999.f)
			{
				InputError = VRInput()->GetPoseActionDataForNextFrame(VRTrackerHandedPoseR, VRCompositor()->GetTrackingSpace(), &PoseData, sizeof(PoseData), k_ulInvalidInputValueHandle);
			}
			else
			{
				InputError = VRInput()->GetPoseActionDataRelativeToNow(VRTrackerHandedPoseR, VRCompositor()->GetTrackingSpace(), GlobalPredictedSecondsFromNow, &PoseData, sizeof(PoseData), k_ulInvalidInputValueHandle);
			}
		}
		else if (MotionSource.IsEqual(TEXT("Tracker_Handheld_Back_Left")))
		{
			if (VRTrackerHandedBackL == k_ulInvalidActionHandle)
			{
				return ETrackingStatus::NotTracked;
			}

			if (GlobalPredictedSecondsFromNow <= -9999.f)
			{
				InputError = VRInput()->GetPoseActionDataForNextFrame(VRTrackerHandedBackL, VRCompositor()->GetTrackingSpace(), &PoseData, sizeof(PoseData), k_ulInvalidInputValueHandle);
			}
			else
			{
				InputError = VRInput()->GetPoseActionDataRelativeToNow(VRTrackerHandedBackL, VRCompositor()->GetTrackingSpace(), GlobalPredictedSecondsFromNow, &PoseData, sizeof(PoseData), k_ulInvalidInputValueHandle);
			}

			if (InputError != VRInputError_None)
			{
				return ETrackingStatus::NotTracked;
			}
		}
		else if (MotionSource.IsEqual(TEXT("Tracker_Handheld_Back_Right")))
		{
			if (VRTrackerHandedBackR == k_ulInvalidActionHandle)
			{
				return ETrackingStatus::NotTracked;
			}

			if (GlobalPredictedSecondsFromNow <= -9999.f)
			{
				InputError = VRInput()->GetPoseActionDataForNextFrame(VRTrackerHandedBackR, VRCompositor()->GetTrackingSpace(), &PoseData, sizeof(PoseData), k_ulInvalidInputValueHandle);
			}
			else
			{
				InputError = VRInput()->GetPoseActionDataRelativeToNow(VRTrackerHandedBackR, VRCompositor()->GetTrackingSpace(), GlobalPredictedSecondsFromNow, &PoseData, sizeof(PoseData), k_ulInvalidInputValueHandle);
			}

			if (InputError != VRInputError_None)
			{
				return ETrackingStatus::NotTracked;
			}
		}
		else if (MotionSource.IsEqual(TEXT("Tracker_Handheld_Front_Left")))
		{
			if (VRTrackerHandedFrontL == k_ulInvalidActionHandle)
			{
				return ETrackingStatus::NotTracked;
			}

			if (GlobalPredictedSecondsFromNow <= -9999.f)
			{
				InputError = VRInput()->GetPoseActionDataForNextFrame(VRTrackerHandedFrontL, VRCompositor()->GetTrackingSpace(), &PoseData, sizeof(PoseData), k_ulInvalidInputValueHandle);
			}
			else
			{
				InputError = VRInput()->GetPoseActionDataRelativeToNow(VRTrackerHandedFrontL, VRCompositor()->GetTrackingSpace(), GlobalPredictedSecondsFromNow, &PoseData, sizeof(PoseData), k_ulInvalidInputValueHandle);
			}

			if (InputError != VRInputError_None)
			{
				return ETrackingStatus::NotTracked;
			}
		}
		else if (MotionSource.IsEqual(TEXT("Tracker_Handheld_Front_Right")))
		{
			if (VRTrackerHandedFrontR == k_ulInvalidActionHandle)
			{
				return ETrackingStatus::NotTracked;
			}

			if (GlobalPredictedSecondsFromNow <= -9999.f)
			{
				InputError = VRInput()->GetPoseActionDataForNextFrame(VRTrackerHandedFrontR, VRCompositor()->GetTrackingSpace(), &PoseData, sizeof(PoseData), k_ulInvalidInputValueHandle);
			}
			else
			{
				InputError = VRInput()->GetPoseActionDataRelativeToNow(VRTrackerHandedFrontR, VRCompositor()->GetTrackingSpace(), GlobalPredictedSecondsFromNow, &PoseData, sizeof(PoseData), k_ulInvalidInputValueHandle);
			}

			if (InputError != VRInputError_None)
			{
				return ETrackingStatus::NotTracked;
			}
		}
		else if (MotionSource.IsEqual(TEXT("Tracker_Handheld_FrontRolled_Left")))
		{
			if (VRTrackerHandedFrontRL == k_ulInvalidActionHandle)
			{
				return ETrackingStatus::NotTracked;
			}

			if (GlobalPredictedSecondsFromNow <= -9999.f)
			{
				InputError = VRInput()->GetPoseActionDataForNextFrame(VRTrackerHandedFrontRL, VRCompositor()->GetTrackingSpace(), &PoseData, sizeof(PoseData), k_ulInvalidInputValueHandle);
			}
			else
			{
				InputError = VRInput()->GetPoseActionDataRelativeToNow(VRTrackerHandedFrontRL, VRCompositor()->GetTrackingSpace(), GlobalPredictedSecondsFromNow, &PoseData, sizeof(PoseData), k_ulInvalidInputValueHandle);
			}

			if (InputError != VRInputError_None)
			{
				return ETrackingStatus::NotTracked;
			}
		}
		else if (MotionSource.IsEqual(TEXT("Tracker_Handheld_FrontRolled_Right")))
		{
			if (VRTrackerHandedFrontRR == k_ulInvalidActionHandle)
			{
				return ETrackingStatus::NotTracked;
			}

			if (GlobalPredictedSecondsFromNow <= -9999.f)
			{
				InputError = VRInput()->GetPoseActionDataForNextFrame(VRTrackerHandedFrontRR, VRCompositor()->GetTrackingSpace(), &PoseData, sizeof(PoseData), k_ulInvalidInputValueHandle);
			}
			else
			{
				InputError = VRInput()->GetPoseActionDataRelativeToNow(VRTrackerHandedFrontRR, VRCompositor()->GetTrackingSpace(), GlobalPredictedSecondsFromNow, &PoseData, sizeof(PoseData), k_ulInvalidInputValueHandle);
			}

			if (InputError != VRInputError_None)
			{
				return ETrackingStatus::NotTracked;
			}
		}
		else if (MotionSource.IsEqual(TEXT("Tracker_Handheld_PistolGrip_Left")))
		{
			if (VRTrackerHandedGripL == k_ulInvalidActionHandle)
			{
				return ETrackingStatus::NotTracked;
			}

			if (GlobalPredictedSecondsFromNow <= -9999.f)
			{
				InputError = VRInput()->GetPoseActionDataForNextFrame(VRTrackerHandedGripL, VRCompositor()->GetTrackingSpace(), &PoseData, sizeof(PoseData), k_ulInvalidInputValueHandle);
			}
			else
			{
				InputError = VRInput()->GetPoseActionDataRelativeToNow(VRTrackerHandedGripL, VRCompositor()->GetTrackingSpace(), GlobalPredictedSecondsFromNow, &PoseData, sizeof(PoseData), k_ulInvalidInputValueHandle);
			}

			if (InputError != VRInputError_None)
			{
				return ETrackingStatus::NotTracked;
			}
		}
		else if (MotionSource.IsEqual(TEXT("Tracker_Handheld_PistolGrip_Right")))
		{
			if (VRTrackerHandedGripR == k_ulInvalidActionHandle)
			{
				return ETrackingStatus::NotTracked;
			}

			if (GlobalPredictedSecondsFromNow <= -9999.f)
			{
				InputError = VRInput()->GetPoseActionDataForNextFrame(VRTrackerHandedGripR, VRCompositor()->GetTrackingSpace(), &PoseData, sizeof(PoseData), k_ulInvalidInputValueHandle);
			}
			else
			{
				InputError = VRInput()->GetPoseActionDataRelativeToNow(VRTrackerHandedGripR, VRCompositor()->GetTrackingSpace(), GlobalPredictedSecondsFromNow, &PoseData, sizeof(PoseData), k_ulInvalidInputValueHandle);
			}

			if (InputError != VRInputError_None)
			{
				return ETrackingStatus::NotTracked;
			}
		}
		else if (MotionSource.IsEqual(TEXT("Tracker_Keyboard")))
		{
			if (VRTrackerKeyboard == k_ulInvalidActionHandle)
			{
				return ETrackingStatus::NotTracked;
			}

			if (GlobalPredictedSecondsFromNow <= -9999.f)
			{
				InputError = VRInput()->GetPoseActionDataForNextFrame(VRTrackerKeyboard, VRCompositor()->GetTrackingSpace(), &PoseData, sizeof(PoseData), k_ulInvalidInputValueHandle);
			}
			else
			{
				InputError = VRInput()->GetPoseActionDataRelativeToNow(VRTrackerKeyboard, VRCompositor()->GetTrackingSpace(), GlobalPredictedSecondsFromNow, &PoseData, sizeof(PoseData), k_ulInvalidInputValueHandle);
			}

			if (InputError != VRInputError_None)
			{
				return ETrackingStatus::NotTracked;
			}
		}

		if (InputError == VRInputError_None && PoseData.pose.bDeviceIsConnected)
		{
			TrackingStatus = ETrackingStatus::Tracked;
		}
	}

	return TrackingStatus;
}

ETrackingStatus FSteamVRInputDevice::GetControllerTrackingStatus(const int32 ControllerIndex, const EControllerHand DeviceHand) const
{
	return GetControllerTrackingStatus(ControllerIndex, GetMotionSourceName(DeviceHand));
}

FName FSteamVRInputDevice::GetMotionControllerDeviceTypeName() const
{
	return FName(TEXT("SteamVRInputDevice"));
}

bool FSteamVRInputDevice::GetHandJointPosition(const FName MotionSource, int jointIndex, FVector& OutPosition) const
{
	return false;
}


FName FSteamVRInputDevice::GetMotionSourceName(const EControllerHand MotionSource) const
{
	switch ((uint32)MotionSource)
	{
	case 0:
		return FName(TEXT("Left"));
		break;
	case 1:
		return FName(TEXT("Right"));
		break;
	case 2:
		return FName(TEXT("AnyHand"));
		break;
	case 3:
		return FName(TEXT("Pad"));
		break;
	case 4:
		return FName(TEXT("ExternalCamera"));
		break;
	case 5:
		return FName(TEXT("Gun"));
		break;
	case 6:
		return FName(TEXT("Special_1"));
		break;
	case 7:
		return FName(TEXT("Special_2"));
		break;
	case 8:
		return FName(TEXT("Special_3"));
		break;
	case 9:
		return FName(TEXT("Special_4"));
		break;
	case 10:
		return FName(TEXT("Special_5"));
		break;
	case 11:
		return FName(TEXT("Special_6"));
		break;
	case 12:
		return FName(TEXT("Special_7"));
		break;
	case 13:
		return FName(TEXT("Special_8"));
		break;
	case 14:
		return FName(TEXT("Special_9"));
		break;
	case 15:
		return FName(TEXT("Special_10"));
		break;
	case 16:
		return FName(TEXT("Special_11"));
		break;
	case 17:
		return FName(TEXT("Tracker_Camera"));
		break;
	case 18:
		return FName(TEXT("Tracker_Chest"));
		break;
	case 19:
		return FName(TEXT("Tracker_Handheld_Back_Left"));
		break;
	case 20:
		return FName(TEXT("Tracker_Handheld_Back_Right"));
		break;
	case 21:
		return FName(TEXT("Tracker_Handheld_Front_Left"));
		break;
	case 22:
		return FName(TEXT("Tracker_Handheld_Front_Right"));
		break;
	case 23:
		return FName(TEXT("Tracker_Handheld_FrontRolled_Left"));
		break;
	case 24:
		return FName(TEXT("Tracker_Handheld_FrontRolled_Right"));
		break;
	case 25:
		return FName(TEXT("Tracker_Handheld_PistolGrip_Left"));
		break;
	case 26:
		return FName(TEXT("Tracker_Handheld_PistolGrip_Right"));
		break;
	case 27:
		return FName(TEXT("Tracker_Handheld_RawPose_Left"));
		break;
	case 28:
		return FName(TEXT("Tracker_Handheld_RawPose_Right"));
		break;
	case 29:
		return FName(TEXT("Tracker_Foot_Left"));
		break;
	case 30:
		return FName(TEXT("Tracker_Foot_Right"));
		break;
	case 31:
		return FName(TEXT("Tracker_Shoulder_Left"));
		break;
	case 32:
		return FName(TEXT("Tracker_Shoulder_Right"));
		break;
	case 33:
		return FName(TEXT("Tracker_Keyboard"));
		break;
	case 34:
		return FName(TEXT("Tracker_Waist"));
		break;
	case 35:
		return FName(TEXT("Tracker_Elbow_Left"));
		break;
	case 36:
		return FName(TEXT("Tracker_Elbow_Right"));
		break;
	case 37:
		return FName(TEXT("Tracker_Knee_Left"));
		break;
	case 38:
		return FName(TEXT("Tracker_Knee_Right"));
		break;
	default:
		return NAME_None;
		break;
	}
}

void FSteamVRInputDevice::EnumerateSources(TArray<FMotionControllerSource>& SourcesOut) const
{
	SourcesOut.Add(FMotionControllerSource(TEXT("Left")));
	SourcesOut.Add(FMotionControllerSource(TEXT("Right")));
	SourcesOut.Add(FMotionControllerSource(TEXT("AnyHand")));
	SourcesOut.Add(FMotionControllerSource(TEXT("Pad")));
	SourcesOut.Add(FMotionControllerSource(TEXT("ExternalCamera")));
	SourcesOut.Add(FMotionControllerSource(TEXT("Gun")));
	SourcesOut.Add(FMotionControllerSource(TEXT("Tracker_Camera")));
	SourcesOut.Add(FMotionControllerSource(TEXT("Tracker_Chest")));
	SourcesOut.Add(FMotionControllerSource(TEXT("Tracker_Elbow_Left")));
	SourcesOut.Add(FMotionControllerSource(TEXT("Tracker_Elbow_Right")));
	SourcesOut.Add(FMotionControllerSource(TEXT("Tracker_Foot_Left")));
	SourcesOut.Add(FMotionControllerSource(TEXT("Tracker_Foot_Right")));
	SourcesOut.Add(FMotionControllerSource(TEXT("Tracker_Knee_Left")));
	SourcesOut.Add(FMotionControllerSource(TEXT("Tracker_Knee_Right")));
	SourcesOut.Add(FMotionControllerSource(TEXT("Tracker_Shoulder_Left")));
	SourcesOut.Add(FMotionControllerSource(TEXT("Tracker_Shoulder_Right")));
	SourcesOut.Add(FMotionControllerSource(TEXT("Tracker_Keyboard")));
	SourcesOut.Add(FMotionControllerSource(TEXT("Tracker_Waist")));
	SourcesOut.Add(FMotionControllerSource(TEXT("Tracker_Handheld_RawPose_Left")));
	SourcesOut.Add(FMotionControllerSource(TEXT("Tracker_Handheld_RawPose_Right")));
	SourcesOut.Add(FMotionControllerSource(TEXT("Tracker_Handheld_Back_Left")));
	SourcesOut.Add(FMotionControllerSource(TEXT("Tracker_Handheld_Back_Right")));
	SourcesOut.Add(FMotionControllerSource(TEXT("Tracker_Handheld_Front_Left")));
	SourcesOut.Add(FMotionControllerSource(TEXT("Tracker_Handheld_Front_Right")));
	SourcesOut.Add(FMotionControllerSource(TEXT("Tracker_Handheld_FrontRolled_Left")));
	SourcesOut.Add(FMotionControllerSource(TEXT("Tracker_Handheld_FrontRolled_Right")));
	SourcesOut.Add(FMotionControllerSource(TEXT("Tracker_Handheld_PistolGrip_Left")));
	SourcesOut.Add(FMotionControllerSource(TEXT("Tracker_Handheld_PistolGrip_Right")));
	SourcesOut.Add(FMotionControllerSource(TEXT("Special_1")));
	SourcesOut.Add(FMotionControllerSource(TEXT("Special_2")));
	SourcesOut.Add(FMotionControllerSource(TEXT("Special_3")));
	SourcesOut.Add(FMotionControllerSource(TEXT("Special_4")));
	SourcesOut.Add(FMotionControllerSource(TEXT("Special_5")));
	SourcesOut.Add(FMotionControllerSource(TEXT("Special_6")));
	SourcesOut.Add(FMotionControllerSource(TEXT("Special_7")));
	SourcesOut.Add(FMotionControllerSource(TEXT("Special_8")));
	SourcesOut.Add(FMotionControllerSource(TEXT("Special_9")));
	SourcesOut.Add(FMotionControllerSource(TEXT("Special_10")));
	SourcesOut.Add(FMotionControllerSource(TEXT("Special_11")));
}

void FSteamVRInputDevice::SetHapticFeedbackValues(int32 ControllerId, int32 Hand, const FHapticFeedbackValues& Values)
{
	VRActionHandle_t VibrationAction = k_ulInvalidActionHandle;

	switch (Hand)
	{
	case (int32)EControllerHand::Left:
		VibrationAction = VRVibrationLeft;
		break;
	case (int32)EControllerHand::Right:
		VibrationAction = VRVibrationRight;
		break;
	case (int32)EControllerHand::AnyHand:
		VibrationAction = VRVibrationLeft;	// UE4.17+: Hardwire AnyHand to OpenVR's left path as it is the lowest device id to cover most use cases without triggering a duplicate vibration/rumble. TODO: May need refactor for cases where there's a left hand device set & right hand was set to AnyHand for some reason.
		break;
	}

	if (VRSystem() && VRInput() && VibrationAction != k_ulInvalidActionHandle)
	{
		VRInput()->TriggerHapticVibrationAction(VibrationAction, 0.f, CurrentDeltaTime, Values.Frequency, Values.Amplitude, k_ulInvalidInputValueHandle);
		//UE_LOG(LogSteamVRInputDevice, Warning, TEXT("[HAPTIC] Hand: %i, Duration: %f, Frequency: %f, Amplitude: %f"), Hand, CurrentDeltaTime, Values.Frequency, Values.Amplitude);
	}
}

void FSteamVRInputDevice::GetHapticFrequencyRange(float& MinFrequency, float& MaxFrequency) const
{
	MinFrequency = MaxFrequency = 0.f;
}

float FSteamVRInputDevice::GetHapticAmplitudeScale() const
{
	return 1.f;
}

void FSteamVRInputDevice::GetControllerFidelity()
{
	if (VRInput() && VRCompositor())
	{
		InputPoseActionData_t PoseData = {};
		EVRInputError InputError = VRInputError_NoData;

		if (VRControllerHandleLeft == k_ulInvalidActionHandle)
		{
			return;
		}

		InputError = VRInput()->GetPoseActionDataForNextFrame(VRControllerHandleLeft, VRCompositor()->GetTrackingSpace(), &PoseData, sizeof(PoseData), k_ulInvalidInputValueHandle);

		if (InputError != VRInputError_None)
		{
			return;
		}

		if (PoseData.bActive && PoseData.pose.bDeviceIsConnected)
		{
			if (VRSkeletalHandleLeft == k_ulInvalidActionHandle)
			{
				return;
			}

			InputError = VRInput()->GetSkeletalTrackingLevel(VRSkeletalHandleLeft, &LeftControllerFidelity);

			if (InputError != VRInputError_None)
			{
				return;
			}

			bIsSkeletalControllerLeftPresent = (LeftControllerFidelity >= VRSkeletalTracking_Partial);
		}
		else
		{
			bIsSkeletalControllerLeftPresent = false;
			LeftControllerFidelity = EVRSkeletalTrackingLevel::VRSkeletalTracking_Estimated;
		}

		if (VRControllerHandleRight == k_ulInvalidActionHandle)
		{
			return;
		}

		InputError = VRInput()->GetPoseActionDataForNextFrame(VRControllerHandleRight, VRCompositor()->GetTrackingSpace(), &PoseData, sizeof(PoseData), k_ulInvalidInputValueHandle);
		if (PoseData.bActive && PoseData.pose.bDeviceIsConnected)
		{
			if (VRSkeletalHandleRight == k_ulInvalidActionHandle)
			{
				return;
			}

			VRInput()->GetSkeletalTrackingLevel(VRSkeletalHandleRight, &RightControllerFidelity);

			if (InputError != VRInputError_None)
			{
				return;
			}

			bIsSkeletalControllerRightPresent = (RightControllerFidelity >= VRSkeletalTracking_Partial);
		}
		else
		{
			bIsSkeletalControllerRightPresent = false;
			RightControllerFidelity = EVRSkeletalTrackingLevel::VRSkeletalTracking_Estimated;
		}
	}
}

void FSteamVRInputDevice::GetLeftHandPoseData(FVector& Position, FRotator& Orientation, FVector& AngularVelocity, FVector& Velocity)
{
	InputPoseActionData_t PoseData = {};
	EVRInputError InputError = VRInputError_NoData;

	if (bIsSkeletalControllerRightPresent && VRInput())
	{
		if (VRSkeletalHandleLeft == k_ulInvalidActionHandle)
		{
			return;
		}

		InputError = VRInput()->GetPoseActionDataForNextFrame(VRSkeletalHandleLeft, VRCompositor()->GetTrackingSpace(), &PoseData, sizeof(PoseData), k_ulInvalidInputValueHandle);

		if (InputError != VRInputError_None || VRSkeletalHandleLeft == k_ulInvalidActionHandle)
		{
			return;
		}

		if (PoseData.bActive && PoseData.pose.bDeviceIsConnected && InputError == VRInputError_None)
		{
			GetUETransform(PoseData, Position, Orientation);
			AngularVelocity = FVector(
				PoseData.pose.vAngularVelocity.v[2],
				-PoseData.pose.vAngularVelocity.v[0],
				PoseData.pose.vAngularVelocity.v[1]
			);
			Velocity = FVector(
				PoseData.pose.vVelocity.v[2],
				-PoseData.pose.vVelocity.v[0],
				PoseData.pose.vVelocity.v[1]
			);
		}
	}
}

void FSteamVRInputDevice::GetRightHandPoseData(FVector& Position, FRotator& Orientation, FVector& AngularVelocity, FVector& Velocity)
{
	InputPoseActionData_t PoseData = {};
	EVRInputError InputError = VRInputError_NoData;

	if (bIsSkeletalControllerRightPresent && VRInput())
	{
		if (VRSkeletalHandleRight == k_ulInvalidActionHandle)
		{
			return;
		}

		InputError = VRInput()->GetPoseActionDataForNextFrame(VRSkeletalHandleRight, VRCompositor()->GetTrackingSpace(), &PoseData, sizeof(PoseData), k_ulInvalidInputValueHandle);

		if (InputError != VRInputError_None)
		{
			return;
		}

		if (PoseData.bActive && PoseData.pose.bDeviceIsConnected && InputError == VRInputError_None)
		{
			GetUETransform(PoseData, Position, Orientation);
			AngularVelocity = FVector(
				PoseData.pose.vAngularVelocity.v[2],
				-PoseData.pose.vAngularVelocity.v[0],
				PoseData.pose.vAngularVelocity.v[1]
			);
			Velocity = FVector(
				PoseData.pose.vVelocity.v[2],
				-PoseData.pose.vVelocity.v[0],
				PoseData.pose.vVelocity.v[1]
			);
		}
	}
}

void FSteamVRInputDevice::GetUETransform(InputPoseActionData_t PoseData, FVector& OutPosition, FRotator& OutOrientation)
{
	// Get SteamVR Transform Matrix for this skeleton
	HmdMatrix34_t Matrix = PoseData.pose.mDeviceToAbsoluteTracking;

	// Transform SteamVR Pose to Unreal Pose
	FMatrix Pose = FMatrix(
		FPlane(Matrix.m[0][0], Matrix.m[1][0], Matrix.m[2][0], 0.0f),
		FPlane(Matrix.m[0][1], Matrix.m[1][1], Matrix.m[2][1], 0.0f),
		FPlane(Matrix.m[0][2], Matrix.m[1][2], Matrix.m[2][2], 0.0f),
		FPlane(Matrix.m[0][3], Matrix.m[1][3], Matrix.m[2][3], 1.0f)
	);


	// Transform SteamVR Rotation Quaternion to a UE FRotator
	FQuat OrientationQuat;
	FQuat Orientation(Pose);
	OrientationQuat.X = -Orientation.Z;
	OrientationQuat.Y = Orientation.X;
	OrientationQuat.Z = Orientation.Y;
	OrientationQuat.W = -Orientation.W;


	FVector Position = ((FVector(-Pose.M[3][2], Pose.M[3][0], Pose.M[3][1])) * GWorld->GetWorldSettings()->WorldToMeters);
	OutPosition = Position;

	//OutOrientation = BaseOrientation.Inverse() * OutOrientation;
	OutOrientation.Normalize();
	OutOrientation = OrientationQuat.Rotator();
}

void FSteamVRInputDevice::SetChannelValue(int32 ControllerId, FForceFeedbackChannelType ChannelType, float Value)
{
	// Empty on purpose
}

void FSteamVRInputDevice::SetChannelValues(int32 ControllerId, const FForceFeedbackValues& values)
{
	// Empty on purpose
}

void FSteamVRInputDevice::InitControllerMappings()
{
	for (unsigned int i = 0; i < k_unMaxTrackedDeviceCount; ++i)
	{
		DeviceToControllerMap[i] = INDEX_NONE;
	}

	for (unsigned int id = 0; id < SteamVRInputDeviceConstants::MaxUnrealControllers; ++id)
	{
		for (unsigned int hand = 0; hand < k_unMaxTrackedDeviceCount; ++hand)
		{
			UnrealControllerIdAndHandToDeviceIdMap[id][hand] = INDEX_NONE;
		}
	}

	for (int32& HandCount : MaxUEHandCount)
	{
		HandCount = 0;
	}
}

void FSteamVRInputDevice::InitControllerKeys()
{
	EKeys::AddMenuCategoryDisplayInfo("SteamVRInput", LOCTEXT("SteamVRInputSubCategory", "SteamVR Input"), TEXT("GraphEditor.PadEvent_16x"));

#pragma region GENERIC KEYS
	EKeys::AddKey(FKeyDetails(GenericKeys::SteamVR_MotionController_None, LOCTEXT("SteamVR_MotionController_None", "SteamVR Generic Key"), FKeyDetails::GamepadKey | FKeyDetails::NotBlueprintBindableKey, "SteamVRInput"));
	EKeys::AddKey(FKeyDetails(GenericKeys::SteamVR_HMD_Proximity, LOCTEXT("SteamVR_HMD_Proximity", "SteamVR HMD Proximity"), FKeyDetails::GamepadKey | FKeyDetails::NotBlueprintBindableKey, "SteamVRInput"));
#pragma endregion

#pragma region INDEX CONTROLLER
	EKeys::AddKey(FKeyDetails(IndexControllerKeys::ValveIndex_Left_Pinch_Grab, LOCTEXT("ValveIndex_Left_Pinch_Grab", "Valve Index (L) Pinch Grab"), FKeyDetails::GamepadKey | FKeyDetails::NotBlueprintBindableKey, "ValveIndex"));
	EKeys::AddKey(FKeyDetails(IndexControllerKeys::ValveIndex_Right_Pinch_Grab, LOCTEXT("ValveIndex_Right_Pinch_Grab", "Valve Index (R) Pinch Grab"), FKeyDetails::GamepadKey | FKeyDetails::NotBlueprintBindableKey, "ValveIndex"));

	EKeys::AddKey(FKeyDetails(IndexControllerKeys::ValveIndex_Left_Grip_Grab, LOCTEXT("ValveIndex_Left_Grip_Grab", "Valve Index (L) Grip Grab"), FKeyDetails::GamepadKey | FKeyDetails::NotBlueprintBindableKey, "ValveIndex"));
	EKeys::AddKey(FKeyDetails(IndexControllerKeys::ValveIndex_Right_Grip_Grab, LOCTEXT("ValveIndex_Right_Grip_Grab", "Valve Index (R) Grip Grab"), FKeyDetails::GamepadKey | FKeyDetails::NotBlueprintBindableKey, "ValveIndex"));
#pragma endregion

#pragma region COSMOS KEYS
	EKeys::AddMenuCategoryDisplayInfo("Cosmos", LOCTEXT("CosmosSubCategory", "HTC Cosmos"), TEXT("GraphEditor.PadEvent_16x"));

	EKeys::AddKey(FKeyDetails(CosmosKeys::Cosmos_Left_X_Click, LOCTEXT("Cosmos_Left_X_Click", "Cosmos (L) X Press"), FKeyDetails::GamepadKey | FKeyDetails::NotBlueprintBindableKey, "Cosmos"));
	EKeys::AddKey(FKeyDetails(CosmosKeys::Cosmos_Left_Y_Click, LOCTEXT("Cosmos_Left_Y_Click", "Cosmos (L) Y Press"), FKeyDetails::GamepadKey | FKeyDetails::NotBlueprintBindableKey, "Cosmos"));
	EKeys::AddKey(FKeyDetails(CosmosKeys::Cosmos_Left_X_Touch, LOCTEXT("Cosmos_Left_X_Touch", "Cosmos (L) X Touch"), FKeyDetails::GamepadKey | FKeyDetails::NotBlueprintBindableKey, "Cosmos"));
	EKeys::AddKey(FKeyDetails(CosmosKeys::Cosmos_Left_Y_Touch, LOCTEXT("Cosmos_Left_Y_Touch", "Cosmos (L) Y Touch"), FKeyDetails::GamepadKey | FKeyDetails::NotBlueprintBindableKey, "Cosmos"));
	EKeys::AddKey(FKeyDetails(CosmosKeys::Cosmos_Left_Menu_Click, LOCTEXT("Cosmos_Left_Menu_Click", "Cosmos (L) Menu"), FKeyDetails::GamepadKey | FKeyDetails::NotBlueprintBindableKey, "Cosmos"));
	EKeys::AddKey(FKeyDetails(CosmosKeys::Cosmos_Left_Grip_Click, LOCTEXT("Cosmos_Left_Grip_Click", "Cosmos (L) Grip"), FKeyDetails::GamepadKey | FKeyDetails::NotBlueprintBindableKey, "Cosmos"));
	EKeys::AddKey(FKeyDetails(CosmosKeys::Cosmos_Left_Grip_Axis, LOCTEXT("Cosmos_Left_Grip_Axis", "Cosmos (L) Grip Axis"), FKeyDetails::GamepadKey | FKeyDetails::Axis1D | FKeyDetails::NotBlueprintBindableKey, "Cosmos"));
	EKeys::AddKey(FKeyDetails(CosmosKeys::Cosmos_Left_Trigger_Click, LOCTEXT("Cosmos_Left_Trigger_Click", "Cosmos (L) Trigger"), FKeyDetails::GamepadKey | FKeyDetails::NotBlueprintBindableKey, "Cosmos"));
	EKeys::AddKey(FKeyDetails(CosmosKeys::Cosmos_Left_Trigger_Axis, LOCTEXT("Cosmos_Left_Trigger_Axis", "Cosmos (L) Trigger Axis"), FKeyDetails::GamepadKey | FKeyDetails::Axis1D | FKeyDetails::NotBlueprintBindableKey, "Cosmos"));
	EKeys::AddKey(FKeyDetails(CosmosKeys::Cosmos_Left_Trigger_Touch, LOCTEXT("Cosmos_Left_Trigger_Touch", "Cosmos (L) Trigger Touch"), FKeyDetails::GamepadKey | FKeyDetails::NotBlueprintBindableKey, "Cosmos"));
	EKeys::AddKey(FKeyDetails(CosmosKeys::Cosmos_Left_Thumbstick_Vector, LOCTEXT("Cosmos_Left_Thumbstick_Vector", "Cosmos (L) Thumbstick Vector"), FKeyDetails::GamepadKey | FKeyDetails::Axis2D | FKeyDetails::NotBlueprintBindableKey, "Cosmos"));
	EKeys::AddKey(FKeyDetails(CosmosKeys::Cosmos_Left_Thumbstick_X, LOCTEXT("Cosmos_Left_Thumbstick_X", "Cosmos (L) Thumbstick X"), FKeyDetails::GamepadKey | FKeyDetails::Axis1D | FKeyDetails::NotBlueprintBindableKey, "Cosmos"));
	EKeys::AddKey(FKeyDetails(CosmosKeys::Cosmos_Left_Thumbstick_Y, LOCTEXT("Cosmos_Left_Thumbstick_Y", "Cosmos (L) Thumbstick Y"), FKeyDetails::GamepadKey | FKeyDetails::Axis1D | FKeyDetails::NotBlueprintBindableKey, "Cosmos"));
	EKeys::AddKey(FKeyDetails(CosmosKeys::Cosmos_Left_Thumbstick_Click, LOCTEXT("Cosmos_Left_Thumbstick_Click", "Cosmos (L) Thumbstick"), FKeyDetails::GamepadKey | FKeyDetails::NotBlueprintBindableKey, "Cosmos"));
	EKeys::AddKey(FKeyDetails(CosmosKeys::Cosmos_Left_Bumper_Click, LOCTEXT("Cosmos_Left_Bumper_Click", "Cosmos (L) Bumper"), FKeyDetails::GamepadKey | FKeyDetails::NotBlueprintBindableKey, "Cosmos"));
	EKeys::AddKey(FKeyDetails(CosmosKeys::Cosmos_Left_Thumbstick_Touch, LOCTEXT("Cosmos_Left_Thumbstick_Touch", "Cosmos (L) Thumbstick Touch"), FKeyDetails::GamepadKey | FKeyDetails::NotBlueprintBindableKey, "Cosmos"));
	EKeys::AddKey(FKeyDetails(CosmosKeys::Cosmos_Right_A_Click, LOCTEXT("Cosmos_Right_A_Click", "Cosmos (R) A Press"), FKeyDetails::GamepadKey | FKeyDetails::NotBlueprintBindableKey, "Cosmos"));
	EKeys::AddKey(FKeyDetails(CosmosKeys::Cosmos_Right_B_Click, LOCTEXT("Cosmos_Right_B_Click", "Cosmos (R) B Press"), FKeyDetails::GamepadKey | FKeyDetails::NotBlueprintBindableKey, "Cosmos"));
	EKeys::AddKey(FKeyDetails(CosmosKeys::Cosmos_Right_A_Touch, LOCTEXT("Cosmos_Right_A_Touch", "Cosmos (R) A Touch"), FKeyDetails::GamepadKey | FKeyDetails::NotBlueprintBindableKey, "Cosmos"));
	EKeys::AddKey(FKeyDetails(CosmosKeys::Cosmos_Right_B_Touch, LOCTEXT("Cosmos_Right_B_Touch", "Cosmos (R) B Touch"), FKeyDetails::GamepadKey | FKeyDetails::NotBlueprintBindableKey, "Cosmos"));
	EKeys::AddKey(FKeyDetails(CosmosKeys::Cosmos_Right_System_Click, LOCTEXT("Cosmos_Right_System_Click", "Cosmos (R) System"), FKeyDetails::GamepadKey | FKeyDetails::NotBlueprintBindableKey, "Cosmos"));
	EKeys::AddKey(FKeyDetails(CosmosKeys::Cosmos_Right_Grip_Click, LOCTEXT("Cosmos_Right_Grip_Click", "Cosmos (R) Grip"), FKeyDetails::GamepadKey | FKeyDetails::NotBlueprintBindableKey, "Cosmos"));
	EKeys::AddKey(FKeyDetails(CosmosKeys::Cosmos_Right_Grip_Axis, LOCTEXT("Cosmos_Right_Grip_Axis", "Cosmos (R) Grip Axis"), FKeyDetails::GamepadKey | FKeyDetails::Axis1D | FKeyDetails::NotBlueprintBindableKey, "Cosmos"));
	EKeys::AddKey(FKeyDetails(CosmosKeys::Cosmos_Right_Trigger_Click, LOCTEXT("Cosmos_Right_Trigger_Click", "Cosmos (R) Trigger"), FKeyDetails::GamepadKey | FKeyDetails::NotBlueprintBindableKey, "Cosmos"));
	EKeys::AddKey(FKeyDetails(CosmosKeys::Cosmos_Right_Trigger_Axis, LOCTEXT("Cosmos_Right_Trigger_Axis", "Cosmos (R) Trigger Axis"), FKeyDetails::GamepadKey | FKeyDetails::Axis1D | FKeyDetails::NotBlueprintBindableKey, "Cosmos"));
	EKeys::AddKey(FKeyDetails(CosmosKeys::Cosmos_Right_Trigger_Touch, LOCTEXT("Cosmos_Right_Trigger_Touch", "Cosmos (R) Trigger Touch"), FKeyDetails::GamepadKey | FKeyDetails::NotBlueprintBindableKey, "Cosmos"));
	EKeys::AddKey(FKeyDetails(CosmosKeys::Cosmos_Right_Thumbstick_Vector, LOCTEXT("Cosmos_Right_Thumbstick_Vector", "Cosmos (R) Thumbstick Vector"), FKeyDetails::GamepadKey | FKeyDetails::Axis2D | FKeyDetails::NotBlueprintBindableKey, "Cosmos"));
	EKeys::AddKey(FKeyDetails(CosmosKeys::Cosmos_Right_Thumbstick_X, LOCTEXT("Cosmos_Right_Thumbstick_X", "Cosmos (R) Thumbstick X"), FKeyDetails::GamepadKey | FKeyDetails::Axis1D | FKeyDetails::NotBlueprintBindableKey, "Cosmos"));
	EKeys::AddKey(FKeyDetails(CosmosKeys::Cosmos_Right_Thumbstick_Y, LOCTEXT("Cosmos_Right_Thumbstick_Y", "Cosmos (R) Thumbstick Y"), FKeyDetails::GamepadKey | FKeyDetails::Axis1D | FKeyDetails::NotBlueprintBindableKey, "Cosmos"));
	EKeys::AddKey(FKeyDetails(CosmosKeys::Cosmos_Right_Thumbstick_Click, LOCTEXT("Cosmos_Right_Thumbstick_Click", "Cosmos (R) Thumbstick"), FKeyDetails::GamepadKey | FKeyDetails::NotBlueprintBindableKey, "Cosmos"));
	EKeys::AddKey(FKeyDetails(CosmosKeys::Cosmos_Right_Thumbstick_Touch, LOCTEXT("Cosmos_Right_Thumbstick_Touch", "Cosmos (R) Thumbstick Touch"), FKeyDetails::GamepadKey | FKeyDetails::NotBlueprintBindableKey, "Cosmos"));
	EKeys::AddKey(FKeyDetails(CosmosKeys::Cosmos_Right_Bumper_Click, LOCTEXT("Cosmos_Right_Bumper_Click", "Cosmos (R) Bumper"), FKeyDetails::GamepadKey | FKeyDetails::NotBlueprintBindableKey, "Cosmos"));

	EKeys::AddKey(FKeyDetails(CosmosKeys::Cosmos_Left_Thumbstick_Up, LOCTEXT("Cosmos_Left_Thumbstick_Up", "Cosmos (L) Thumbstick Up"), FKeyDetails::GamepadKey | FKeyDetails::NotBlueprintBindableKey, "Cosmos"));
	EKeys::AddKey(FKeyDetails(CosmosKeys::Cosmos_Left_Thumbstick_Down, LOCTEXT("Cosmos_Left_Thumbstick_Down", "Cosmos (L) Thumbstick Down"), FKeyDetails::GamepadKey | FKeyDetails::NotBlueprintBindableKey, "Cosmos"));
	EKeys::AddKey(FKeyDetails(CosmosKeys::Cosmos_Left_Thumbstick_Left, LOCTEXT("Cosmos_Left_Thumbstick_Left", "Cosmos (L) Thumbstick Left"), FKeyDetails::GamepadKey | FKeyDetails::NotBlueprintBindableKey, "Cosmos"));
	EKeys::AddKey(FKeyDetails(CosmosKeys::Cosmos_Left_Thumbstick_Right, LOCTEXT("Cosmos_Left_Thumbstick_Right", "Cosmos (L) Thumbstick Right"), FKeyDetails::GamepadKey | FKeyDetails::NotBlueprintBindableKey, "Cosmos"));

	EKeys::AddKey(FKeyDetails(CosmosKeys::Cosmos_Right_Thumbstick_Up, LOCTEXT("Cosmos_Right_Thumbstick_Up", "Cosmos (R) Thumbstick Up"), FKeyDetails::GamepadKey | FKeyDetails::NotBlueprintBindableKey, "Cosmos"));
	EKeys::AddKey(FKeyDetails(CosmosKeys::Cosmos_Right_Thumbstick_Down, LOCTEXT("Cosmos_Right_Thumbstick_Down", "Cosmos (R) Thumbstick Down"), FKeyDetails::GamepadKey | FKeyDetails::NotBlueprintBindableKey, "Cosmos"));
	EKeys::AddKey(FKeyDetails(CosmosKeys::Cosmos_Right_Thumbstick_Left, LOCTEXT("Cosmos_Right_Thumbstick_Left", "Cosmos (R) Thumbstick Left"), FKeyDetails::GamepadKey | FKeyDetails::NotBlueprintBindableKey, "Cosmos"));
	EKeys::AddKey(FKeyDetails(CosmosKeys::Cosmos_Right_Thumbstick_Right, LOCTEXT("Cosmos_Right_Thumbstick_Right", "Cosmos (R) Thumbstick Right"), FKeyDetails::GamepadKey | FKeyDetails::NotBlueprintBindableKey, "Cosmos"));
#pragma endregion

#pragma region INPUT KEYS (Additional non-standard OpenXR keys)
	// Valve Index - Additional input keys not implemented in OpenXR yet
	EKeys::AddKey(FKeyDetails(InputKeys::ValveIndex_Left_Trackpad_Up_Touch, LOCTEXT("ValveIndex_Left_Trackpad_Up_Touch", "Valve Index (L) Trackpad Up Touch"), FKeyDetails::GamepadKey | FKeyDetails::NotBlueprintBindableKey, "ValveIndex"));
	EKeys::AddKey(FKeyDetails(InputKeys::ValveIndex_Left_Trackpad_Down_Touch, LOCTEXT("ValveIndex_Left_Trackpad_Down_Touch", "Valve Index (L) Trackpad Down Touch"), FKeyDetails::GamepadKey | FKeyDetails::NotBlueprintBindableKey, "ValveIndex"));
	EKeys::AddKey(FKeyDetails(InputKeys::ValveIndex_Left_Trackpad_Left_Touch, LOCTEXT("ValveIndex_Left_Trackpad_Left_Touch", "Valve Index (L) Trackpad Left Touch"), FKeyDetails::GamepadKey | FKeyDetails::NotBlueprintBindableKey, "ValveIndex"));
	EKeys::AddKey(FKeyDetails(InputKeys::ValveIndex_Left_Trackpad_Right_Touch, LOCTEXT("ValveIndex_Left_Trackpad_Right_Touch", "Valve Index (L) Trackpad Right Touch"), FKeyDetails::GamepadKey | FKeyDetails::NotBlueprintBindableKey, "ValveIndex"));

	EKeys::AddKey(FKeyDetails(InputKeys::ValveIndex_Right_Trackpad_Up_Touch, LOCTEXT("ValveIndex_Right_Trackpad_Up_Touch", "Valve Index (R) Trackpad Up Touch"), FKeyDetails::GamepadKey | FKeyDetails::NotBlueprintBindableKey, "ValveIndex"));
	EKeys::AddKey(FKeyDetails(InputKeys::ValveIndex_Right_Trackpad_Down_Touch, LOCTEXT("ValveIndex_Right_Trackpad_Down_Touch", "Valve Index (R) Trackpad Down Touch"), FKeyDetails::GamepadKey | FKeyDetails::NotBlueprintBindableKey, "ValveIndex"));
	EKeys::AddKey(FKeyDetails(InputKeys::ValveIndex_Right_Trackpad_Left_Touch, LOCTEXT("ValveIndex_Right_Trackpad_Left_Touch", "Valve Index (R) Trackpad Left Touch"), FKeyDetails::GamepadKey | FKeyDetails::NotBlueprintBindableKey, "ValveIndex"));
	EKeys::AddKey(FKeyDetails(InputKeys::ValveIndex_Right_Trackpad_Right_Touch, LOCTEXT("ValveIndex_Right_Trackpad_Right_Touch", "Valve Index (R) Trackpad Right Touch"), FKeyDetails::GamepadKey | FKeyDetails::NotBlueprintBindableKey, "ValveIndex"));

	// HTC Vive - Additional input keys not implemented in OpenXR yet
	EKeys::AddKey(FKeyDetails(InputKeys::Vive_Left_Trackpad_Up_Touch, LOCTEXT("Vive_Left_Trackpad_Up", "Vive (L) Trackpad Up Touch"), FKeyDetails::GamepadKey | FKeyDetails::NotBlueprintBindableKey, "Vive"));
	EKeys::AddKey(FKeyDetails(InputKeys::Vive_Left_Trackpad_Down_Touch, LOCTEXT("Vive_Left_Trackpad_Down", "Vive (L) Trackpad Down Touch"), FKeyDetails::GamepadKey | FKeyDetails::NotBlueprintBindableKey, "Vive"));
	EKeys::AddKey(FKeyDetails(InputKeys::Vive_Left_Trackpad_Left_Touch, LOCTEXT("Vive_Left_Trackpad_Left", "Vive (L) Trackpad Left Touch"), FKeyDetails::GamepadKey | FKeyDetails::NotBlueprintBindableKey, "Vive"));
	EKeys::AddKey(FKeyDetails(InputKeys::Vive_Left_Trackpad_Right_Touch, LOCTEXT("Vive_Left_Trackpad_Right", "Vive (L) Trackpad Right Touch"), FKeyDetails::GamepadKey | FKeyDetails::NotBlueprintBindableKey, "Vive"));

	EKeys::AddKey(FKeyDetails(InputKeys::Vive_Right_Trackpad_Up_Touch, LOCTEXT("Vive_Right_Trackpad_Up", "Vive (R) Trackpad Up Touch"), FKeyDetails::GamepadKey | FKeyDetails::NotBlueprintBindableKey, "Vive"));
	EKeys::AddKey(FKeyDetails(InputKeys::Vive_Right_Trackpad_Down_Touch, LOCTEXT("Vive_Right_Trackpad_Down", "Vive (R) Trackpad Down Touch"), FKeyDetails::GamepadKey | FKeyDetails::NotBlueprintBindableKey, "Vive"));
	EKeys::AddKey(FKeyDetails(InputKeys::Vive_Right_Trackpad_Left_Touch, LOCTEXT("Vive_Right_Trackpad_Left", "Vive (R) Trackpad Left Touch"), FKeyDetails::GamepadKey | FKeyDetails::NotBlueprintBindableKey, "Vive"));
	EKeys::AddKey(FKeyDetails(InputKeys::Vive_Right_Trackpad_Right_Touch, LOCTEXT("Vive_Right_Trackpad_Right", "Vive (R) Trackpad Right Touch"), FKeyDetails::GamepadKey | FKeyDetails::NotBlueprintBindableKey, "Vive"));

	// Windows Mixed Reality - Additional input keys not implemented in OpenXR yet
	EKeys::AddKey(FKeyDetails(InputKeys::MixedReality_Left_Trackpad_Up_Touch, LOCTEXT("MixedReality_Left_Trackpad_Up_Touch", "Mixed Reality (L) Trackpad Up Touch"), FKeyDetails::GamepadKey | FKeyDetails::NotBlueprintBindableKey, "MixedReality"));
	EKeys::AddKey(FKeyDetails(InputKeys::MixedReality_Left_Trackpad_Down_Touch, LOCTEXT("MixedReality_Left_Trackpad_Down_Touch", "Mixed Reality (L) Trackpad Down Touch"), FKeyDetails::GamepadKey | FKeyDetails::NotBlueprintBindableKey, "MixedReality"));
	EKeys::AddKey(FKeyDetails(InputKeys::MixedReality_Left_Trackpad_Left_Touch, LOCTEXT("MixedReality_Left_Trackpad_Left_Touch", "Mixed Reality (L) Trackpad Left Touch"), FKeyDetails::GamepadKey | FKeyDetails::NotBlueprintBindableKey, "MixedReality"));
	EKeys::AddKey(FKeyDetails(InputKeys::MixedReality_Left_Trackpad_Right_Touch, LOCTEXT("MixedReality_Left_Trackpad_Right_Touch", "Mixed Reality (L) Trackpad Right Touch"), FKeyDetails::GamepadKey | FKeyDetails::NotBlueprintBindableKey, "MixedReality"));

	EKeys::AddKey(FKeyDetails(InputKeys::MixedReality_Right_Trackpad_Up_Touch, LOCTEXT("MixedReality_Right_Trackpad_Up_Touch", "Mixed Reality (R) Trackpad Up Touch"), FKeyDetails::GamepadKey | FKeyDetails::NotBlueprintBindableKey, "MixedReality"));
	EKeys::AddKey(FKeyDetails(InputKeys::MixedReality_Right_Trackpad_Down_Touch, LOCTEXT("MixedReality_Right_Trackpad_Down_Touch", "Mixed Reality (R) Trackpad Down Touch"), FKeyDetails::GamepadKey | FKeyDetails::NotBlueprintBindableKey, "MixedReality"));
	EKeys::AddKey(FKeyDetails(InputKeys::MixedReality_Right_Trackpad_Left_Touch, LOCTEXT("MixedReality_Right_Trackpad_Left_Touch", "Mixed Reality (R) Trackpad Left Touch"), FKeyDetails::GamepadKey | FKeyDetails::NotBlueprintBindableKey, "MixedReality"));
	EKeys::AddKey(FKeyDetails(InputKeys::MixedReality_Right_Trackpad_Right_Touch, LOCTEXT("MixedReality_Right_Trackpad_Right_Touch", "Mixed Reality (R) Trackpad Right Touch"), FKeyDetails::GamepadKey | FKeyDetails::NotBlueprintBindableKey, "MixedReality"));
#pragma endregion

}

#if WITH_EDITOR
void FSteamVRInputDevice::RegenerateActionManifest()
{
	this->GenerateActionManifest(true, false, true, true);
}

void FSteamVRInputDevice::RegenerateControllerBindings()
{
	this->GenerateActionManifest(false, true, true, true);
}

void FSteamVRInputDevice::OnActionMappingsChanged()
{
	this->GenerateActionManifest(true, true, true, true);
}

void FSteamVRInputDevice::OnVREditingModeEnter()
{
	// Set Input Settings
	auto InputSettings = GetMutableDefault<UInputSettings>();

	UVREditorMode* EditorMode = IVREditorModule::Get().GetVRMode();
	if (!EditorMode)
	{
		return;
	}

	for (UVREditorInteractor* Interactor : EditorMode->GetVRInteractors())
	{
		FName Hand = Interactor->GetControllerHandSide();
		for (const auto& KeyToAction : Interactor->GetKeyToActionMap())
		{
			const FKey Key = KeyToAction.Key;
			if (Key.GetFName().ToString().StartsWith("MotionController"))
			{
				continue;
			}

			const FName Action = KeyToAction.Value.ActionType;
			FName CombinedName = FName("VREditor_" + Hand.ToString() + "_" + Action.ToString());

			if (Key.IsAxis1D())
			{
				InputSettings->AddAxisMapping(FInputAxisKeyMapping(CombinedName, Key), false);
			}
			else
			{
				InputSettings->AddActionMapping(FInputActionKeyMapping(CombinedName, Key), false);
			}
		}
	}

	InputSettings->ForceRebuildKeymaps();

	this->GenerateActionManifest(true, true, true, true);
}

void FSteamVRInputDevice::OnVREditingModeExit()
{
	// Set Input Settings
	auto InputSettings = GetMutableDefault<UInputSettings>();

	UVREditorMode* EditorMode = IVREditorModule::Get().GetVRMode();
	if (!EditorMode)
	{
		return;
	}

	for (UVREditorInteractor* Interactor : EditorMode->GetVRInteractors())
	{
		FName Hand = Interactor->GetControllerHandSide();
		for (const auto& KeyToAction : Interactor->GetKeyToActionMap())
		{
			const FKey Key = KeyToAction.Key;
			if (Key.GetFName().ToString().StartsWith("MotionController"))
			{
				continue;
			}

			const FName Action = KeyToAction.Value.ActionType;
			FName CombinedName = FName("VREditor_" + Hand.ToString() + "_" + Action.ToString());

			if (Key.IsAxis1D())
			{
				InputSettings->RemoveAxisMapping(FInputAxisKeyMapping(CombinedName, Key), false);
			}
			else
			{
				InputSettings->RemoveActionMapping(FInputActionKeyMapping(CombinedName, Key), false);
			}
		}
	}

	InputSettings->ForceRebuildKeymaps();

	this->GenerateActionManifest(true, true, true, true);
}

bool FSteamVRInputDevice::GenerateAppManifest(FString ManifestPath, FString ProjectName, FString& OutAppKey, FString& OutAppManifestPath)
{
	// Set SteamVR AppKey
	OutAppKey = (TEXT(APP_MANIFEST_PREFIX) + SanitizeString(GameProjectName) + TEXT(".") + ProjectName).ToLower();
	EditorAppKey = FString(OutAppKey);

	// Set Application Manifest Path - same directory where the action manifest will be
	OutAppManifestPath = FPaths::ProjectConfigDir() / APP_MANIFEST_FILE;
	IFileManager& FileManager = FFileManagerGeneric::Get();

	// Create Application Manifest json objects
	TSharedRef<FJsonObject> AppManifestObject = MakeShareable(new FJsonObject());
	TArray<TSharedPtr<FJsonValue>> ManifestApps;

	// Add current engine version being used as source
	AppManifestObject->SetStringField("source", FString::Printf(TEXT("UE")));

	// Define the application setting that will be registered with SteamVR
	TArray<TSharedPtr<FJsonValue>> ManifestApp;

	// Create Application Object
	TSharedRef<FJsonObject> ApplicationObject = MakeShareable(new FJsonObject());
	TArray<FString> AppStringFields = { "app_key",  OutAppKey,
										"launch_type", "url",
										"url", "steam://launch/",
										"action_manifest_path", *IFileManager::Get().ConvertToAbsolutePathForExternalAppForRead(*ManifestPath)
	};
	BuildJsonObject(AppStringFields, ApplicationObject);

	// Create localization object
	TSharedPtr<FJsonObject> LocStringsObject = MakeShareable(new FJsonObject());
	TSharedRef<FJsonObject> AppNameObject = MakeShareable(new FJsonObject());
	AppNameObject->SetStringField("name", GameProjectName + " [UE Editor]");
	LocStringsObject->SetObjectField("en_us", AppNameObject);
	ApplicationObject->SetObjectField("strings", LocStringsObject);

	// Assemble the json app manifest
	ManifestApps.Add(MakeShareable(new FJsonValueObject(ApplicationObject)));
	AppManifestObject->SetArrayField(TEXT("applications"), ManifestApps);

	// Serialize json app manifest
	FString AppManifestString;
	TSharedRef<TJsonWriter<>> JsonWriter = TJsonWriterFactory<>::Create(&AppManifestString);
	FJsonSerializer::Serialize(AppManifestObject, JsonWriter);

	// Save json as a UTF8 file
	if (!FFileHelper::SaveStringToFile(AppManifestString, *OutAppManifestPath, FFileHelper::EEncodingOptions::ForceUTF8WithoutBOM))
	{
		UE_LOG(LogSteamVRInputDevice, Error, TEXT("Error trying to generate application manifest in: %s"), *OutAppManifestPath);
		return false;
	}

	return true;
}

void FSteamVRInputDevice::ReloadActionManifest()
{
	if (VRSystem() && VRInput() && VRApplications())
	{
		// Set Action Manifest Path
		const FString ManifestPath = FPaths::ProjectConfigDir() / CONTROLLER_BINDING_PATH / ACTION_MANIFEST;
		UE_LOG(LogSteamVRInputDevice, Display, TEXT("Reloading Action Manifest in: %s"), *ManifestPath);

		// Load application manifest
		FString AppManifestPath = FPaths::ProjectConfigDir() / APP_MANIFEST_FILE;
		EVRApplicationError AppError = VRApplications()->AddApplicationManifest(TCHAR_TO_UTF8(*IFileManager::Get().ConvertToAbsolutePathForExternalAppForRead(*AppManifestPath)), true);
		UE_LOG(LogSteamVRInputDevice, Display, TEXT("[STEAMVR INPUT] Registering Application Manifest %s : %s"), *AppManifestPath, *FString(UTF8_TO_TCHAR(VRApplications()->GetApplicationsErrorNameFromEnum(AppError))));

		// Get the App Process Id
		uint32 AppProcessId = FPlatformProcess::GetCurrentProcessId();

		// Set SteamVR AppKey
		FString AppFileName = FPaths::GetCleanFilename(FPlatformProcess::GetApplicationName(AppProcessId));
		FString SteamVRAppKey = (TEXT(APP_MANIFEST_PREFIX) + SanitizeString(GameProjectName) + TEXT(".") + AppFileName).ToLower();

		// Set AppKey for this Editor Session
		AppError = VRApplications()->IdentifyApplication(AppProcessId, TCHAR_TO_UTF8(*SteamVRAppKey));
		UE_LOG(LogSteamVRInputDevice, Display, TEXT("[STEAMVR INPUT] Editor Application [%d][%s] identified to SteamVR: %s"), AppProcessId, *SteamVRAppKey, *FString(UTF8_TO_TCHAR(VRApplications()->GetApplicationsErrorNameFromEnum(AppError))));

		// Set Action Manifest
		EVRInputError InputError = VRInput()->SetActionManifestPath(TCHAR_TO_UTF8(*IFileManager::Get().ConvertToAbsolutePathForExternalAppForRead(*ManifestPath)));
		UE_LOG(LogSteamVRInputDevice, Display, TEXT("[STEAMVR INPUT] Reloading Action Manifest Path [%s]"), *ManifestPath);
		GetInputError(InputError, FString(TEXT("Setting Action Manifest Path")));
	}
}
#endif

void FSteamVRInputDevice::GenerateControllerBindings(const FString& BindingsPath, TArray<FControllerType>& InOutControllerTypes, TArray<TSharedPtr<FJsonValue>>& DefaultBindings, TArray<FSteamVRInputAction>& InActionsArray, TArray<FInputMapping>& InInputMapping, bool bDeleteIfExists)
{
	// Create the bindings directory if it doesn't exist
	IFileManager& FileManager = FFileManagerGeneric::Get();
	if (!FileManager.DirectoryExists(*BindingsPath))
	{
		FileManager.MakeDirectory(*BindingsPath);
	}

	// Go through all supported controller types
	for (auto& SupportedController : InOutControllerTypes)
	{
		// If there is no user-defined controller binding or it hasn't been auto-generated yet, generate it
		if (!SupportedController.bIsGenerated)
		{
			// Creating bindings file
			TSharedRef<FJsonObject> BindingsObject = MakeShareable(new FJsonObject());
			BindingsObject->SetStringField(TEXT("name"), TEXT("Default bindings for ") + SupportedController.Description);
			BindingsObject->SetStringField(TEXT("controller_type"), SupportedController.Name.ToString());
			BindingsObject->SetStringField(TEXT("last_edited_by"), FApp::GetEpicProductIdentifier());

			// Create Action Bindings in JSON Format
			TArray<TSharedPtr<FJsonValue>> JsonValuesArray;

			// Create Action Set
			TSharedRef<FJsonObject> ActionSetJsonObject = MakeShareable(new FJsonObject());

			// Do not generate any controller bindings for trackers
			if (!SupportedController.Description.Contains(TEXT("Vive Tracker")))
			{
				GenerateActionBindings(InInputMapping, JsonValuesArray, SupportedController);

				// Ensure we also handle generic UE4 Motion Controllers
				if (!SupportedController.Description.Contains(TEXT("Headset"), ESearchCase::IgnoreCase, ESearchDir::FromEnd))
				{
					FControllerType GenericController = FControllerType(TEXT("MotionController"), TEXT("MotionController"), TEXT("MotionController"));
					GenerateActionBindings(InInputMapping, JsonValuesArray, SupportedController, true);
				}

				ActionSetJsonObject->SetArrayField(TEXT("sources"), JsonValuesArray);
			}
			else
			{
				// Add tracker poses
				SetTrackerPose(SupportedController, ActionSetJsonObject, SupportedController.OutputPath, SupportedController.RawDriverPath);
			}

			// Do not add any default bindings for headsets and misc devices
			if (!SupportedController.Description.Contains(TEXT("Headset"))
				&& !SupportedController.KeyEquivalent.Equals(TEXT("SteamVR_Gamepads"))
				&& !SupportedController.KeyEquivalent.Contains(TEXT("SteamVR_Vive_Tracker"))
				)
			{
				// Add Controller Pose Mappings
				TArray<TSharedPtr<FJsonValue>> ControllerPoseArray;

				// Add Pose: Left Controller
				TSharedRef<FJsonObject> ControllerLeftJsonObject = MakeShareable(new FJsonObject());
				ControllerLeftJsonObject->SetStringField(TEXT("output"), TEXT(ACTION_PATH_CONTROLLER_LEFT));
				ControllerLeftJsonObject->SetStringField(TEXT("path"), TEXT(ACTION_PATH_CONT_RAW_LEFT));
				ControllerLeftJsonObject->SetStringField(TEXT("requirement"), TEXT("optional"));

				TSharedRef<FJsonValueObject> ControllerLeftJsonValueObject = MakeShareable(new FJsonValueObject(ControllerLeftJsonObject));
				ControllerPoseArray.Add(ControllerLeftJsonValueObject);

				// Add Pose: Right Controller
				TSharedRef<FJsonObject> ControllerRightJsonObject = MakeShareable(new FJsonObject());
				ControllerRightJsonObject->SetStringField(TEXT("output"), TEXT(ACTION_PATH_CONTROLLER_RIGHT));
				ControllerRightJsonObject->SetStringField(TEXT("path"), TEXT(ACTION_PATH_CONT_RAW_RIGHT));
				ControllerLeftJsonObject->SetStringField(TEXT("requirement"), TEXT("optional"));

				TSharedRef<FJsonValueObject> ControllerRightJsonValueObject = MakeShareable(new FJsonValueObject(ControllerRightJsonObject));
				ControllerPoseArray.Add(ControllerRightJsonValueObject);

				// Add Controller Input Array To Action Set
				ActionSetJsonObject->SetArrayField(TEXT("poses"), ControllerPoseArray);

				// Add Skeleton Mappings
				TArray<TSharedPtr<FJsonValue>> SkeletonValuesArray;

				// Add Skeleton: Left Hand
				TSharedRef<FJsonObject> SkeletonLeftJsonObject = MakeShareable(new FJsonObject());
				SkeletonLeftJsonObject->SetStringField(TEXT("output"), TEXT(ACTION_PATH_SKELETON_LEFT));
				SkeletonLeftJsonObject->SetStringField(TEXT("path"), TEXT(ACTION_PATH_USER_SKEL_LEFT));

				TSharedRef<FJsonValueObject> SkeletonLeftJsonValueObject = MakeShareable(new FJsonValueObject(SkeletonLeftJsonObject));
				SkeletonValuesArray.Add(SkeletonLeftJsonValueObject);

				// Add Skeleton: Right Hand
				TSharedRef<FJsonObject> SkeletonRightJsonObject = MakeShareable(new FJsonObject());
				SkeletonRightJsonObject->SetStringField(TEXT("output"), TEXT(ACTION_PATH_SKELETON_RIGHT));
				SkeletonRightJsonObject->SetStringField(TEXT("path"), TEXT(ACTION_PATH_USER_SKEL_RIGHT));

				TSharedRef<FJsonValueObject> SkeletonRightJsonValueObject = MakeShareable(new FJsonValueObject(SkeletonRightJsonObject));
				SkeletonValuesArray.Add(SkeletonRightJsonValueObject);

				// Add Skeleton Input Array To Action Set
				ActionSetJsonObject->SetArrayField(TEXT("skeleton"), SkeletonValuesArray);

				// Add Haptic Mappings
				TArray<TSharedPtr<FJsonValue>> HapticValuesArray;

				// Add Haptic: Left Hand
				TSharedRef<FJsonObject> HapticLeftJsonObject = MakeShareable(new FJsonObject());
				HapticLeftJsonObject->SetStringField(TEXT("output"), TEXT(ACTION_PATH_VIBRATE_LEFT));
				HapticLeftJsonObject->SetStringField(TEXT("path"), TEXT(ACTION_PATH_USER_VIB_LEFT));

				TSharedRef<FJsonValueObject> HapticLeftJsonValueObject = MakeShareable(new FJsonValueObject(HapticLeftJsonObject));
				HapticValuesArray.Add(HapticLeftJsonValueObject);

				// Add Haptic: Right Hand
				TSharedRef<FJsonObject> HapticRightJsonObject = MakeShareable(new FJsonObject());
				HapticRightJsonObject->SetStringField(TEXT("output"), TEXT(ACTION_PATH_VIBRATE_RIGHT));
				HapticRightJsonObject->SetStringField(TEXT("path"), TEXT(ACTION_PATH_USER_VIB_RIGHT));

				TSharedRef<FJsonValueObject> HapticRightJsonValueObject = MakeShareable(new FJsonValueObject(HapticRightJsonObject));
				HapticValuesArray.Add(HapticRightJsonValueObject);

				// Add Haptic Output Array To Action Set
				ActionSetJsonObject->SetArrayField(TEXT("haptics"), HapticValuesArray);
			}

			// Create Bindings File that includes all Action Sets
			TSharedRef<FJsonObject> BindingsJsonObject = MakeShareable(new FJsonObject());
			BindingsJsonObject->SetObjectField(TEXT(ACTION_SET), ActionSetJsonObject);
			BindingsObject->SetObjectField(TEXT("bindings"), BindingsJsonObject);

			// Set description of Bindings file to the Project Name
			BindingsObject->SetStringField(TEXT("description"), GameProjectName);

			// Set Bindings File Path
			FString BindingsFilePath = BindingsPath / SupportedController.Name.ToString() + TEXT(".json");

			// Delete if it exists
			if (FileManager.FileExists(*BindingsFilePath) && bDeleteIfExists)
			{
				FPlatformFileManager::Get().GetPlatformFile().DeleteFile(*BindingsFilePath);
			}

			// Save controller binding
			FString OutputJsonString;
			TSharedRef<TJsonWriter<>> JsonWriter = TJsonWriterFactory<>::Create(&OutputJsonString);
			FJsonSerializer::Serialize(BindingsObject, JsonWriter);
			FFileHelper::SaveStringToFile(OutputJsonString, *BindingsFilePath, FFileHelper::EEncodingOptions::ForceUTF8WithoutBOM);

			// Create Controller Binding Object for this binding file
			TSharedRef<FJsonObject> ControllerBindingObject = MakeShareable(new FJsonObject());
			TArray<FString> ControllerStringFields = { "controller_type", *SupportedController.Name.ToString(),
											 TEXT("binding_url"), *(SupportedController.Name.ToString() + TEXT(".json")) //*FileManager.ConvertToAbsolutePathForExternalAppForRead(*BindingsFilePath)
			};
			BuildJsonObject(ControllerStringFields, ControllerBindingObject);
			DefaultBindings.Add(MakeShareable(new FJsonValueObject(ControllerBindingObject)));

			// Tag this controller as generated
			SupportedController.bIsGenerated = true;
		}
	}
}

void FSteamVRInputDevice::SetTrackerPose(FControllerType& TrackerType, TSharedRef<FJsonObject> ActionSetJsonObject, const FString& TrackerOutput, const FString& TrackerPath)
{
	TArray<TSharedPtr<FJsonValue>> TrackerPoseArray;

	if (TrackerType.Name.IsEqual(TEXT("vive_tracker_handed")) || TrackerType.Name.IsEqual(TEXT("vive_tracker")))
	{
		// Add Pose: Handed, Pose Left
		TSharedRef<FJsonObject> Special1JsonObject = MakeShareable(new FJsonObject());
		Special1JsonObject->SetStringField(TEXT("output"), TEXT(ACTION_PATH_TRACKER_HANDED_POSE_LEFT));
		Special1JsonObject->SetStringField(TEXT("path"), TEXT(ACTION_PATH_CONT_RAW_LEFT));
		Special1JsonObject->SetStringField(TEXT("requirement"), TEXT("optional"));

		TSharedRef<FJsonValueObject> Special1JsonValueObject = MakeShareable(new FJsonValueObject(Special1JsonObject));
		TrackerPoseArray.Add(Special1JsonValueObject);

		// Add Pose: Handed, Pose Right
		TSharedRef<FJsonObject> Special2JsonObject = MakeShareable(new FJsonObject());
		Special2JsonObject->SetStringField(TEXT("output"), TEXT(ACTION_PATH_TRACKER_HANDED_POSE_RIGHT));
		Special2JsonObject->SetStringField(TEXT("path"), TEXT(ACTION_PATH_CONT_RAW_RIGHT));
		Special2JsonObject->SetStringField(TEXT("requirement"), TEXT("optional"));

		TSharedRef<FJsonValueObject> Special2JsonObjectJsonValueObject = MakeShareable(new FJsonValueObject(Special2JsonObject));
		TrackerPoseArray.Add(Special2JsonObjectJsonValueObject);

		// Add Pose: Handed, Back Left
		TSharedRef<FJsonObject> Special3JsonObject = MakeShareable(new FJsonObject());
		Special3JsonObject->SetStringField(TEXT("output"), TEXT(ACTION_PATH_TRACKER_HANDED_BACK_LEFT));
		Special3JsonObject->SetStringField(TEXT("path"), TEXT(ACTION_PATH_SPCL_BACK_LEFT));
		Special3JsonObject->SetStringField(TEXT("requirement"), TEXT("optional"));

		TSharedRef<FJsonValueObject> Special3JsonValueObject = MakeShareable(new FJsonValueObject(Special3JsonObject));
		TrackerPoseArray.Add(Special3JsonValueObject);

		// Add Pose: Handed, Back Right
		TSharedRef<FJsonObject> Special4JsonObject = MakeShareable(new FJsonObject());
		Special4JsonObject->SetStringField(TEXT("output"), TEXT(ACTION_PATH_TRACKER_HANDED_BACK_RIGHT));
		Special4JsonObject->SetStringField(TEXT("path"), TEXT(ACTION_PATH_SPCL_BACK_RIGHT));
		Special4JsonObject->SetStringField(TEXT("requirement"), TEXT("optional"));

		TSharedRef<FJsonValueObject> Special4JsonValueObject = MakeShareable(new FJsonValueObject(Special4JsonObject));
		TrackerPoseArray.Add(Special4JsonValueObject);

		// Add Pose: Handed, Front Left
		TSharedRef<FJsonObject> Special5JsonObject = MakeShareable(new FJsonObject());
		Special5JsonObject->SetStringField(TEXT("output"), TEXT(ACTION_PATH_TRACKER_HANDED_FRONT_LEFT));
		Special5JsonObject->SetStringField(TEXT("path"), TEXT(ACTION_PATH_SPCL_FRONT_LEFT));
		Special5JsonObject->SetStringField(TEXT("requirement"), TEXT("optional"));

		TSharedRef<FJsonValueObject> Special5JsonValueObject = MakeShareable(new FJsonValueObject(Special5JsonObject));
		TrackerPoseArray.Add(Special5JsonValueObject);

		// Add Pose: Handed, Front Right
		TSharedRef<FJsonObject> Special6JsonObject = MakeShareable(new FJsonObject());
		Special6JsonObject->SetStringField(TEXT("output"), TEXT(ACTION_PATH_TRACKER_HANDED_FRONT_RIGHT));
		Special6JsonObject->SetStringField(TEXT("path"), TEXT(ACTION_PATH_TRACKER_HANDED_FRONT_RIGHT));
		Special6JsonObject->SetStringField(TEXT("requirement"), TEXT("optional"));

		TSharedRef<FJsonValueObject> Special6JsonValueObject = MakeShareable(new FJsonValueObject(Special6JsonObject));
		TrackerPoseArray.Add(Special6JsonValueObject);

		// Add Pose: Handed, Front Rolled Left
		TSharedRef<FJsonObject> Special7JsonObject = MakeShareable(new FJsonObject());
		Special7JsonObject->SetStringField(TEXT("output"), TEXT(ACTION_PATH_TRACKER_HANDED_FRONTR_LEFT));
		Special7JsonObject->SetStringField(TEXT("path"), TEXT(ACTION_PATH_SPCL_FRONTR_LEFT));
		Special7JsonObject->SetStringField(TEXT("requirement"), TEXT("optional"));

		TSharedRef<FJsonValueObject> Special7JsonValueObject = MakeShareable(new FJsonValueObject(Special7JsonObject));
		TrackerPoseArray.Add(Special7JsonValueObject);

		// Add Pose: Handed, Front Rolled Right
		TSharedRef<FJsonObject> Special8JsonObject = MakeShareable(new FJsonObject());
		Special8JsonObject->SetStringField(TEXT("output"), TEXT(ACTION_PATH_TRACKER_HANDED_FRONTR_RIGHT));
		Special8JsonObject->SetStringField(TEXT("path"), TEXT(ACTION_PATH_SPCL_FRONTR_RIGHT));
		Special8JsonObject->SetStringField(TEXT("requirement"), TEXT("optional"));

		TSharedRef<FJsonValueObject> Special8JsonValueObject = MakeShareable(new FJsonValueObject(Special8JsonObject));
		TrackerPoseArray.Add(Special8JsonValueObject);

		// Add Pose: Handed, Pistol Grip Left
		TSharedRef<FJsonObject> Special9JsonObject = MakeShareable(new FJsonObject());
		Special9JsonObject->SetStringField(TEXT("output"), TEXT(ACTION_PATH_TRACKER_HANDED_GRIP_LEFT));
		Special9JsonObject->SetStringField(TEXT("path"), TEXT(ACTION_PATH_SPCL_PISTOL_LEFT));
		Special9JsonObject->SetStringField(TEXT("requirement"), TEXT("optional"));

		TSharedRef<FJsonValueObject> Special9JsonValueObject = MakeShareable(new FJsonValueObject(Special9JsonObject));
		TrackerPoseArray.Add(Special9JsonValueObject);

		// Add Pose: Handed, Pistol Grip Right
		TSharedRef<FJsonObject> Special10JsonObject = MakeShareable(new FJsonObject());
		Special10JsonObject->SetStringField(TEXT("output"), TEXT(ACTION_PATH_TRACKER_HANDED_GRIP_RIGHT));
		Special10JsonObject->SetStringField(TEXT("path"), TEXT(ACTION_PATH_SPCL_PISTOL_RIGHT));
		Special10JsonObject->SetStringField(TEXT("requirement"), TEXT("optional"));

		TSharedRef<FJsonValueObject> Special10JsonValueObject = MakeShareable(new FJsonValueObject(Special10JsonObject));
		TrackerPoseArray.Add(Special10JsonValueObject);

		// Add Tracker Pose Array To Action Set
		ActionSetJsonObject->SetArrayField(TEXT("poses"), TrackerPoseArray);
	}
	else
	{
		// Add Raw Pose
		TSharedRef<FJsonObject> TrackerJsonObjectRaw = MakeShareable(new FJsonObject());
		TrackerJsonObjectRaw->SetStringField(TEXT("output"), TrackerOutput);
		TrackerJsonObjectRaw->SetStringField(TEXT("path"), TrackerPath);
		TrackerJsonObjectRaw->SetStringField(TEXT("requirement"), TEXT("optional"));

		TSharedRef<FJsonValueObject> TrackerJsonValueObjectRaw = MakeShareable(new FJsonValueObject(TrackerJsonObjectRaw));
		TrackerPoseArray.Add(TrackerJsonValueObjectRaw);
	}

	// Add Tracker Pose Array To Action Set
	ActionSetJsonObject->SetArrayField(TEXT("poses"), TrackerPoseArray);
}

void FSteamVRInputDevice::GenerateActionBindings(TArray<FInputMapping>& InInputMapping, TArray<TSharedPtr<FJsonValue>>& JsonValuesArray, FControllerType Controller, bool bIsGenericController)
{
	// Check for headsets
	bool bIsHeadset = Controller.Description.Contains(TEXT("Headset"), ESearchCase::IgnoreCase, ESearchDir::FromEnd);
	bool bIsGenericControllerCache = bIsGenericController;

	// Process Key Input Mappings
	for (FSteamVRInputKeyMapping SteamVRKeyInputMapping : SteamVRKeyInputMappings)
	{
		// Check if this is a generic UE motion controller key
		bool bHasSteamVRInputs = false;
		if (bIsGenericController)
		{
			// Let's check if there're any SteamVR specific key that already exists for this action
			for (FSteamVRInputKeyMapping SteamVRKeyInputMappingInner : SteamVRKeyInputMappings)
			{
				// Check for generic controllers that have steamvr inputs already defined
				if (SteamVRKeyInputMapping.InputKeyMapping.ActionName.ToString().Equals(SteamVRKeyInputMappingInner.InputKeyMapping.ActionName.ToString())
					&& IsVRKey(SteamVRKeyInputMappingInner.InputKeyMapping.Key.GetFName())
					&& !SteamVRKeyInputMappingInner.InputKeyMapping.Key.GetFName().ToString().Contains(TEXT("SteamVR_HMD_Proximity"))
					)
				{
					bHasSteamVRInputs = true;
					break;
				}
				else
				{
					bHasSteamVRInputs = false;
				}
			}
		}

		if ((bIsGenericController && !bHasSteamVRInputs) || (!bIsGenericController && Controller.KeyEquivalent.Contains(TEXT("SteamVR")) && !SteamVRKeyInputMapping.ControllerName.Contains(TEXT("MotionController"))))
		{
			// Check this input mapping is of the correct controller type
			if (!Controller.KeyEquivalent.Contains(SteamVRKeyInputMapping.ControllerName)
				&& !SteamVRKeyInputMapping.InputKeyMapping.Key.GetFName().ToString().Contains(TEXT("MotionController"))
				&& !SteamVRKeyInputMapping.InputKeyMapping.Key.GetFName().ToString().Contains(TEXT("HMD_Proximity"))
				)
			{
				continue;
			}
			else
			{
				// Process the Key Mapping
				FSteamVRInputState InputState;
				FName CacheMode;
				FString CacheType;
				FString CachePath;

				// Set Axis States
				InputState.bIsAxis = false;
				InputState.bIsAxis2 = false;
				InputState.bIsAxis3 = false;

				// Reset Dpad States
				InputState.bIsDpadUp = false;
				InputState.bIsDpadDown = false;
				InputState.bIsDpadLeft = false;
				InputState.bIsDpadRight = false;

				// Set Input State
				FString CurrentInputKeyName = SteamVRKeyInputMapping.InputKeyMapping.Key.ToString();
				InputState.bIsTrigger = CurrentInputKeyName.Contains(TEXT("Trigger"), ESearchCase::CaseSensitive, ESearchDir::FromEnd);
				InputState.bIsBumper = CurrentInputKeyName.Contains(TEXT("Bumper"), ESearchCase::CaseSensitive, ESearchDir::FromEnd);
				InputState.bIsPress = CurrentInputKeyName.Contains(TEXT("Click"), ESearchCase::CaseSensitive, ESearchDir::FromEnd);
				InputState.bIsThumbstick = InputState.bIsJoystick = CurrentInputKeyName.Contains(TEXT("Thumbstick"), ESearchCase::CaseSensitive, ESearchDir::FromEnd);
				InputState.bIsTrackpad = CurrentInputKeyName.Contains(TEXT("Trackpad"), ESearchCase::CaseSensitive, ESearchDir::FromEnd);
				InputState.bIsGrip = CurrentInputKeyName.Contains(TEXT("Grip"), ESearchCase::CaseSensitive, ESearchDir::FromEnd);
				InputState.bIsLeft = CurrentInputKeyName.Contains(TEXT("_Left_"), ESearchCase::CaseSensitive, ESearchDir::FromEnd);
				InputState.bIsFaceButton1 = CurrentInputKeyName.Contains(TEXT("FaceButton1"), ESearchCase::CaseSensitive, ESearchDir::FromEnd) ||
					CurrentInputKeyName.Contains(TEXT("_A_"));
				InputState.bIsFaceButton2 = CurrentInputKeyName.Contains(TEXT("FaceButton2"), ESearchCase::CaseSensitive, ESearchDir::FromEnd) ||
					CurrentInputKeyName.Contains(TEXT("_B_"));
				InputState.bIsAppMenu = CurrentInputKeyName.Contains(TEXT("_Menu_"));
				InputState.bIsProximity = CurrentInputKeyName.Contains(TEXT("_HMD_Proximity"));

				// Only handle proximity sensor for headsets
				if ((bIsHeadset && !InputState.bIsProximity)
					|| (!bIsHeadset && InputState.bIsProximity)
					)
				{
					continue;
				}

				// Check cap sense
				InputState.bIsCapSense = CurrentInputKeyName.EndsWith(TEXT("CapSense"))
					|| CurrentInputKeyName.EndsWith(TEXT("_Touch"));

				// Handle Oculus Touch
				InputState.bIsXButton = InputState.bIsYButton = false;
				if (CurrentInputKeyName.StartsWith(TEXT("OculusTouch"))
					|| CurrentInputKeyName.StartsWith(TEXT("Cosmos"))
					|| CurrentInputKeyName.StartsWith(TEXT("HPMixedRealityController"))
					)
				{
					// Check for left X & Y buttons specific to Oculus Touch
					InputState.bIsXButton = CurrentInputKeyName.EndsWith(TEXT("_X_Click")) || 
						CurrentInputKeyName.EndsWith(TEXT("_X_Touch"));
					InputState.bIsYButton = CurrentInputKeyName.Contains(TEXT("_Y_Click")) ||
						CurrentInputKeyName.EndsWith(TEXT("_Y_Touch"));
				}

				// Check for DPad Keys
				if (CurrentInputKeyName.Contains(TEXT("_Up"), ESearchCase::CaseSensitive, ESearchDir::FromEnd))
				{
					InputState.bIsDpadUp = true;
					InputState.bIsDpadDown = false;
					InputState.bIsDpadLeft = false;
					InputState.bIsDpadRight = false;
				}
				else if (CurrentInputKeyName.Contains(TEXT("_Down"), ESearchCase::CaseSensitive, ESearchDir::FromEnd))
				{
					InputState.bIsDpadUp = false;
					InputState.bIsDpadDown = true;
					InputState.bIsDpadLeft = false;
					InputState.bIsDpadRight = false;
				}
				else if (CurrentInputKeyName.Contains(TEXT("Trackpad_Left"), ESearchCase::CaseSensitive, ESearchDir::FromEnd) || CurrentInputKeyName.Contains(TEXT("Thumbstick_Left"), ESearchCase::CaseSensitive, ESearchDir::FromEnd))
				{
					InputState.bIsDpadUp = false;
					InputState.bIsDpadDown = false;
					InputState.bIsDpadLeft = true;
					InputState.bIsDpadRight = false;
				}
				else if (CurrentInputKeyName.Contains(TEXT("Trackpad_Right"), ESearchCase::CaseSensitive, ESearchDir::FromEnd) || CurrentInputKeyName.Contains(TEXT("Thumbstick_Right"), ESearchCase::CaseSensitive, ESearchDir::FromEnd))
				{
					InputState.bIsDpadUp = false;
					InputState.bIsDpadDown = false;
					InputState.bIsDpadLeft = false;
					InputState.bIsDpadRight = true;
				}
				else if (CurrentInputKeyName.EndsWith(TEXT("_X")))
				{
					InputState.bIsDpadUp = false;
					InputState.bIsDpadDown = false;
					InputState.bIsDpadLeft = true;
					InputState.bIsDpadRight = true;
				}
				else if (CurrentInputKeyName.EndsWith(TEXT("_Y")))
				{
					InputState.bIsDpadUp = true;
					InputState.bIsDpadDown = true;
					InputState.bIsDpadLeft = false;
					InputState.bIsDpadRight = false;
				}

				// Handle Special Grip & Grab actions for supported controllers
				if ((CurrentInputKeyName.Contains(TEXT("ValveIndex"), ESearchCase::IgnoreCase, ESearchDir::FromStart)
					|| CurrentInputKeyName.Contains(TEXT("Cosmos"), ESearchCase::IgnoreCase, ESearchDir::FromStart))
					&& CurrentInputKeyName.Contains(TEXT("Pinch"), ESearchCase::IgnoreCase, ESearchDir::FromEnd))
				{
					InputState.bIsPinchGrab = true;
					InputState.bIsGripGrab = false;
					InputState.bIsGrip = false;
					InputState.bIsAxis = false;
				}
				else if ((CurrentInputKeyName.Contains(TEXT("ValveIndex"), ESearchCase::IgnoreCase, ESearchDir::FromStart)
					|| CurrentInputKeyName.Contains(TEXT("Cosmos"), ESearchCase::IgnoreCase, ESearchDir::FromStart))
					&& CurrentInputKeyName.Contains(TEXT("Grip"), ESearchCase::IgnoreCase, ESearchDir::FromEnd)
					&& CurrentInputKeyName.Contains(TEXT("Grab"), ESearchCase::IgnoreCase, ESearchDir::FromEnd))
				{
					InputState.bIsGripGrab = true;
					InputState.bIsPinchGrab = false;
					InputState.bIsGrip = false;
					InputState.bIsAxis = false;
				}
				else
				{
					InputState.bIsPinchGrab = false;
					InputState.bIsGripGrab = false;
				}

				// Handle Vive controllers not having a thumbstick
				if (InputState.bIsThumbstick && Controller.Description.Contains(TEXT("Vive")))
				{
					InputState.bIsTrackpad = true;
					InputState.bIsThumbstick = false;
				}

				// Set Cache Mode
				CacheMode = InputState.bIsTrigger ? FName(TEXT("trigger")) : FName(TEXT("button"));
				CacheMode = InputState.bIsPress && !InputState.bIsTrigger ? FName(TEXT("button")) : CacheMode;
				CacheMode = InputState.bIsTrackpad ? FName(TEXT("trackpad")) : CacheMode;
				CacheMode = InputState.bIsThumbstick ? FName(TEXT("joystick")) : CacheMode;

				CacheMode = InputState.bIsPinchGrab || InputState.bIsGripGrab ? FName(TEXT("grab")) : CacheMode;


				// Set Grip Cache Mode
				if (CurrentInputKeyName.Contains(TEXT("ValveIndex"), ESearchCase::IgnoreCase, ESearchDir::FromStart)
					|| CurrentInputKeyName.Contains(TEXT("Oculus"), ESearchCase::IgnoreCase, ESearchDir::FromStart))
				{
					// Set Grip Cache Mode for Index & Oculus to "trigger"
					CacheMode = InputState.bIsGrip ? FName(TEXT("trigger")) : CacheMode;
				}
				else
				{
					// Any other controller should use the button cache mode
					CacheMode = InputState.bIsGrip ? FName(TEXT("button")) : CacheMode;
				}


				// Set Cache Path
				if (InputState.bIsTrigger)
				{
					CachePath = InputState.bIsLeft ? FString(TEXT(ACTION_PATH_TRIGGER_LEFT)) : FString(TEXT(ACTION_PATH_TRIGGER_RIGHT));
				}
				else if (InputState.bIsBumper)
				{
					CachePath = InputState.bIsLeft ? FString(TEXT(ACTION_PATH_BUMPER_LEFT)) : FString(TEXT(ACTION_PATH_BUMPER_RIGHT));
				}
				else if (InputState.bIsTrackpad)
				{
					CachePath = InputState.bIsLeft ? FString(TEXT(ACTION_PATH_TRACKPAD_LEFT)) : FString(TEXT(ACTION_PATH_TRACKPAD_RIGHT));
				}
				else if (InputState.bIsThumbstick)
				{
					// Thumbstick vs Joystick (to conform with new UE naming scheme)
					if (CurrentInputKeyName.Contains(TEXT("ValveIndex")))
					{
						CachePath = InputState.bIsLeft ? FString(TEXT(ACTION_PATH_THUMBSTICK_LEFT)) : FString(TEXT(ACTION_PATH_THUMBSTICK_RIGHT));
					}
					else
					{
						CachePath = InputState.bIsLeft ? FString(TEXT(ACTION_PATH_JOYSTICK_LEFT)) : FString(TEXT(ACTION_PATH_JOYSTICK_RIGHT));
					}
				}
				else if (InputState.bIsGrip)
				{
					CachePath = InputState.bIsLeft ? FString(TEXT(ACTION_PATH_GRIP_LEFT)) : FString(TEXT(ACTION_PATH_GRIP_RIGHT));
				}
				else if (InputState.bIsFaceButton1)
				{
					CachePath = InputState.bIsLeft ? FString(TEXT(ACTION_PATH_BTN_A_LEFT)) : FString(TEXT(ACTION_PATH_BTN_A_RIGHT));
				}
				else if (InputState.bIsFaceButton2)
				{
					CachePath = InputState.bIsLeft ? FString(TEXT(ACTION_PATH_BTN_B_LEFT)) : FString(TEXT(ACTION_PATH_BTN_B_RIGHT));
				}
				else if (InputState.bIsXButton)
				{
					CachePath = FString(TEXT(ACTION_PATH_BTN_X_LEFT));
				}
				else if (InputState.bIsYButton)
				{
					CachePath = FString(TEXT(ACTION_PATH_BTN_Y_LEFT));
				}
				else if (InputState.bIsAppMenu)
				{
					CachePath = InputState.bIsLeft ? FString(TEXT(ACTION_PATH_APPMENU_LEFT)) : FString(TEXT(ACTION_PATH_APPMENU_RIGHT));
				}

				// Handle Special Actions
				if (InputState.bIsPinchGrab)
				{
					CachePath = InputState.bIsLeft ? FString(TEXT(ACTION_PATH_PINCH_GRAB_LEFT)) : FString(TEXT(ACTION_PATH_PINCH_GRAB_RIGHT));
				}
				else if (InputState.bIsGripGrab)
				{
					CachePath = InputState.bIsLeft ? FString(TEXT(ACTION_PATH_GRIP_GRAB_LEFT)) : FString(TEXT(ACTION_PATH_GRIP_GRAB_RIGHT));
				}
				else if (InputState.bIsProximity)
				{
					CachePath = FString(TEXT(ACTION_PATH_HEAD_PROXIMITY));
				}

				// Override mode if Dpad
				if (InputState.bIsDpadUp || InputState.bIsDpadDown || InputState.bIsDpadLeft || InputState.bIsDpadRight)
				{
					CacheMode = FName(TEXT("dpad"));
				}

				// Override Index Trackpad and Grip Clicks - OpenXR parallels for ease of title migration to OpenXR
				if (CurrentInputKeyName.Contains(TEXT("ValveIndex"), ESearchCase::IgnoreCase, ESearchDir::FromStart)
					&& CurrentInputKeyName.Contains(TEXT("Force"), ESearchCase::IgnoreCase, ESearchDir::FromEnd)
					&& (CurrentInputKeyName.Contains(TEXT("Trackpad"), ESearchCase::IgnoreCase, ESearchDir::FromStart) || CurrentInputKeyName.Contains(TEXT("Grip"), ESearchCase::IgnoreCase, ESearchDir::FromStart))
					)
				{
					CacheMode = FName(TEXT("button"));
					CacheType = FString(TEXT("click"));
				}
				else if (CurrentInputKeyName.Contains(TEXT("ValveIndex"), ESearchCase::IgnoreCase, ESearchDir::FromStart)
					&& CurrentInputKeyName.Contains(TEXT("Axis"), ESearchCase::IgnoreCase, ESearchDir::FromEnd)
					&& CurrentInputKeyName.Contains(TEXT("Grip"), ESearchCase::IgnoreCase, ESearchDir::FromStart)
					)
				{
					InputState.bIsTrigger = false;
					InputState.bIsCapSense = true;
					CacheMode = FName(TEXT("button"));
					CacheType = FString(TEXT("touch"));
				}

				// Create Action Source
				FActionSource ActionSource = FActionSource(CacheMode, CachePath);
				TSharedRef<FJsonObject> ActionSourceJsonObject = MakeShareable(new FJsonObject());
				ActionSourceJsonObject->SetStringField(TEXT("mode"), ActionSource.Mode.ToString());

				// Set force_input parameter when dealing with Index Grip Force as a Digital input
				if (CurrentInputKeyName.Contains(TEXT("ValveIndex"), ESearchCase::IgnoreCase, ESearchDir::FromStart)
					&& CurrentInputKeyName.Contains(TEXT("Force"), ESearchCase::IgnoreCase, ESearchDir::FromEnd)
					&& CurrentInputKeyName.Contains(TEXT("Grip"), ESearchCase::IgnoreCase, ESearchDir::FromStart)
					)
				{
					// Create force_input parameter
					TSharedRef<FJsonObject> ParamJsonObject = MakeShareable(new FJsonObject());
					ParamJsonObject->SetStringField(TEXT("force_input"), TEXT("force"));

					// Create Parameter
					TSharedPtr<FJsonObject> ParametersJsonObject = MakeShareable(new FJsonObject());

					// Add to action source json
					ActionSourceJsonObject->SetObjectField(TEXT("parameters"), ParamJsonObject);
				}

<<<<<<< HEAD
				// Override Index Trackpad and Grip Clicks - OpenXR parallels for ease of title migration to OpenXR
				if (CurrentInputKeyName.Contains(TEXT("ValveIndex"), ESearchCase::IgnoreCase, ESearchDir::FromStart)
					&& CurrentInputKeyName.Contains(TEXT("Force"), ESearchCase::IgnoreCase, ESearchDir::FromEnd)
					&& (CurrentInputKeyName.Contains(TEXT("Trackpad"), ESearchCase::IgnoreCase, ESearchDir::FromStart) || CurrentInputKeyName.Contains(TEXT("Grip"), ESearchCase::IgnoreCase, ESearchDir::FromStart))
					)
				{
					CacheMode = FName(TEXT("button"));
					CacheType = FString(TEXT("click"));
				}
				else if (CurrentInputKeyName.Contains(TEXT("ValveIndex"), ESearchCase::IgnoreCase, ESearchDir::FromStart)
					&& CurrentInputKeyName.Contains(TEXT("Axis"), ESearchCase::IgnoreCase, ESearchDir::FromEnd)
					&& CurrentInputKeyName.Contains(TEXT("Grip"), ESearchCase::IgnoreCase, ESearchDir::FromStart)
					)
				{
					InputState.bIsTrigger = false;
					InputState.bIsCapSense = true;
					CacheMode = FName(TEXT("button"));
					CacheType = FString(TEXT("touch"));
				}

				// Create Action Source
				FActionSource ActionSource = FActionSource(CacheMode, CachePath);
				TSharedRef<FJsonObject> ActionSourceJsonObject = MakeShareable(new FJsonObject());
				ActionSourceJsonObject->SetStringField(TEXT("mode"), ActionSource.Mode.ToString());

				// Set force_input parameter when dealing with Index Grip Force as a Digital input
				if (CurrentInputKeyName.Contains(TEXT("ValveIndex"), ESearchCase::IgnoreCase, ESearchDir::FromStart)
					&& CurrentInputKeyName.Contains(TEXT("Force"), ESearchCase::IgnoreCase, ESearchDir::FromEnd)
					&& CurrentInputKeyName.Contains(TEXT("Grip"), ESearchCase::IgnoreCase, ESearchDir::FromStart)
					)
				{
					// Create force_input parameter
					TSharedRef<FJsonObject> ParamJsonObject = MakeShareable(new FJsonObject());
					ParamJsonObject->SetStringField(TEXT("force_input"), TEXT("force"));

					// Create Parameter
					TSharedPtr<FJsonObject> ParametersJsonObject = MakeShareable(new FJsonObject());

					// Add to action source json
					ActionSourceJsonObject->SetObjectField(TEXT("parameters"), ParamJsonObject);
				}

=======
>>>>>>> 6bbb88c8

				// Set Action Path
				if (!ActionSource.Path.IsEmpty())
				{
					ActionSourceJsonObject->SetStringField(TEXT("path"), ActionSource.Path);
				}
				else
				{
					continue;
				}

				// Add parameters if Dpad
				if (InputState.bIsDpadUp || InputState.bIsDpadDown || InputState.bIsDpadLeft || InputState.bIsDpadRight)
				{
					// Create Submode
					TSharedRef<FJsonObject> SubmodeJsonObject = MakeShareable(new FJsonObject());
					if (CurrentInputKeyName.Contains(TEXT("Trackpad")))
					{
						SubmodeJsonObject->SetStringField( TEXT( "sub_mode" ), TEXT( "click" ) );
					}
					else
					{
						SubmodeJsonObject->SetStringField( TEXT( "sub_mode" ), TEXT( "touch" ) );
					}

					// Create Parameter
					TSharedPtr<FJsonObject> ParametersJsonObject = MakeShareable(new FJsonObject());

					// Set Submode as a parameter
					ActionSourceJsonObject->SetObjectField(TEXT("parameters"), SubmodeJsonObject);
				}

				// Set Key Mappings
				TSharedPtr<FJsonObject> ActionInputJsonObject = MakeShareable(new FJsonObject());

				// Create Action Path
				TSharedRef<FJsonObject> ActionPathJsonObject = MakeShareable(new FJsonObject());
				ActionPathJsonObject->SetStringField(TEXT("output"), SteamVRKeyInputMapping.ActionNameWithPath);

				// Set Cache Type
				if (InputState.bIsAxis && InputState.bIsAxis2)
				{
					if (InputState.bIsGrip)
					{
						CacheType = FString(TEXT("force"));
					}
					else
					{
						if (CacheMode.IsEqual(TEXT("trigger")))
						{
							CacheType = FString(TEXT("pull"));
						}
						else
						{
							CacheType = FString(TEXT("position"));
						}
					}
				}
				else if (InputState.bIsAxis && !InputState.bIsAxis2)
				{
					if (InputState.bIsGrip)
					{
						CacheType = FString(TEXT("force"));
					}
					else if (!InputState.bIsThumbstick && !InputState.bIsTrackpad)
					{
						CacheType = FString(TEXT("pull"));
					}
					else
					{
						CacheType = "";
					}
				}
				else if (!InputState.bIsAxis)
				{
					CacheType = (InputState.bIsCapSense) ? FString(TEXT("touch")) : FString(TEXT("click"));
				}
				else
				{
					CacheType = "";
				}

				// Handle special actions
				if (InputState.bIsPinchGrab || InputState.bIsGripGrab)
				{
					CacheType = FString(TEXT("grab"));
				}

				// Special handling for axes
				if ((CacheMode.IsEqual(TEXT("joystick")) || CacheMode.IsEqual(TEXT("trackpad")))
					&& SteamVRKeyInputMapping.ActionNameWithPath.Right(4) == TEXT("axis")
					&& CacheType == TEXT("position"))
				{
					CacheType = "";
				}

				// Override values in case of hmd proximity
				if (InputState.bIsProximity)
				{
					CachePath = FString(TEXT(ACTION_PATH_HEAD_PROXIMITY));
					CacheMode = FName(TEXT("button"));
					CacheType = FString(TEXT("click"));
				}


				if (!CacheType.IsEmpty())
				{
					// Handle Dpad
					if (InputState.bIsDpadUp || InputState.bIsDpadDown || InputState.bIsDpadLeft || InputState.bIsDpadRight)
					{
						// Handle Dpad values
						if (InputState.bIsDpadUp)
						{
							ActionInputJsonObject->SetObjectField(FString(TEXT("north")), ActionPathJsonObject);
						}

						if (InputState.bIsDpadDown)
						{
							ActionInputJsonObject->SetObjectField(FString(TEXT("south")), ActionPathJsonObject);
						}

						if (InputState.bIsDpadLeft)
						{
							ActionInputJsonObject->SetObjectField(FString(TEXT("west")), ActionPathJsonObject);
						}

						if (InputState.bIsDpadRight)
						{
							ActionInputJsonObject->SetObjectField(FString(TEXT("east")), ActionPathJsonObject);
						}
					}
					else
					{
					// Set Action Input Type
					ActionInputJsonObject->SetObjectField(CacheType, ActionPathJsonObject);
					}

					// Set Inputs
					ActionSourceJsonObject->SetObjectField(TEXT("inputs"), ActionInputJsonObject);

					// Add to Sources Array
					TSharedRef<FJsonValueObject> JsonValueObject = MakeShareable(new FJsonValueObject(ActionSourceJsonObject));
					JsonValuesArray.AddUnique(JsonValueObject);
				}
			}
		}

		bIsGenericController = bIsGenericControllerCache;
	}

	// Process Key Axis Mappings (skip headsets)
	bIsGenericController = bIsGenericControllerCache;
	if (!bIsHeadset)
	{
		for (FSteamVRAxisKeyMapping SteamVRAxisKeyMapping : SteamVRKeyAxisMappings)
		{
			// Check if this is a generic UE motion controller key
			bool bHasSteamVRInputs = false;

			if (bIsGenericController)
			{
				// Let's check if there're any SteamVR specific key that already exists for this action
				for (FSteamVRAxisKeyMapping SteamVRKeyInputMappingInner : SteamVRKeyAxisMappings)
				{
					if (SteamVRAxisKeyMapping.InputAxisKeyMapping.AxisName.ToString().Equals(SteamVRKeyInputMappingInner.InputAxisKeyMapping.AxisName.ToString())
						&& IsVRKey(SteamVRKeyInputMappingInner.InputAxisKeyMapping.Key.GetFName()))
					{
						bHasSteamVRInputs = true;
						break;
					}
					else
					{
						bHasSteamVRInputs = false;
					}
				}
			}

			if ((bIsGenericController && !bHasSteamVRInputs) || (!bIsGenericController && Controller.KeyEquivalent.Contains(TEXT("SteamVR")) && !SteamVRAxisKeyMapping.ControllerName.Contains(TEXT("MotionController"))))
			{
				// Check this input mapping is of the correct controller type
				FString ControllerType = SteamVRAxisKeyMapping.ControllerName;
				if (!Controller.KeyEquivalent.Contains(ControllerType) && !SteamVRAxisKeyMapping.InputAxisKeyMapping.Key.GetFName().ToString().Contains(TEXT("MotionController")))
				{
					continue;
				}
				else
				{
					// Process the Key Mapping
					FSteamVRInputState InputState;
					FName CacheMode;
					FString CacheType;
					FString CachePath;

					// Reset Dpad States
					InputState.bIsDpadUp = false;
					InputState.bIsDpadDown = false;
					InputState.bIsDpadLeft = false;
					InputState.bIsDpadRight = false;

					// Set Axis States
					InputState.bIsAxis = false;
					InputState.bIsAxis2 = false;
					InputState.bIsAxis3 = false;
					if (SteamVRAxisKeyMapping.ActionName.Contains(TEXT("_axis2d")))
					{
						InputState.bIsAxis2 = true;
					}
					else if (SteamVRAxisKeyMapping.ActionName.Contains(TEXT("_axis3d")))
					{
						InputState.bIsAxis3 = true;
					}
					else if (SteamVRAxisKeyMapping.ActionName.Contains(TEXT(" axis")))
					{
						InputState.bIsAxis = true;
					}

					// Set Input State
					FString CurrentInputKeyName = SteamVRAxisKeyMapping.InputAxisKeyMapping.Key.ToString();
					InputState.bIsTrigger = CurrentInputKeyName.Contains(TEXT("Trigger"), ESearchCase::CaseSensitive, ESearchDir::FromEnd);
					InputState.bIsBumper = CurrentInputKeyName.Contains(TEXT("Bumper"), ESearchCase::CaseSensitive, ESearchDir::FromEnd);
					InputState.bIsThumbstick = CurrentInputKeyName.Contains(TEXT("Thumbstick"), ESearchCase::CaseSensitive, ESearchDir::FromEnd);
					InputState.bIsTrackpad = CurrentInputKeyName.Contains(TEXT("Trackpad"), ESearchCase::CaseSensitive, ESearchDir::FromEnd);
					InputState.bIsGrip = CurrentInputKeyName.Contains(TEXT("Grip"), ESearchCase::CaseSensitive, ESearchDir::FromEnd);
					InputState.bIsLeft = CurrentInputKeyName.Contains(TEXT("_Left_"), ESearchCase::CaseSensitive, ESearchDir::FromEnd);
					InputState.bIsFaceButton1 = CurrentInputKeyName.Contains(TEXT("FaceButton1"), ESearchCase::CaseSensitive, ESearchDir::FromEnd) ||
						CurrentInputKeyName.Contains(TEXT("_A_"));
					InputState.bIsFaceButton2 = CurrentInputKeyName.Contains(TEXT("FaceButton2"), ESearchCase::CaseSensitive, ESearchDir::FromEnd) ||
						CurrentInputKeyName.Contains(TEXT("_B_"));

					// Handle Oculus Touch
					InputState.bIsXButton = InputState.bIsYButton = false;
					if (CurrentInputKeyName.Contains(TEXT("OculusTouch")))
					{
						// Check cap sense
							InputState.bIsCapSense = CurrentInputKeyName.Contains(TEXT("_Touch"), ESearchCase::CaseSensitive, ESearchDir::FromEnd);

						// Check for left X & Y buttons specific to Oculus Touch
						InputState.bIsXButton = CurrentInputKeyName.Contains(TEXT("_X_Click")) ||
							CurrentInputKeyName.Contains(TEXT("_X_Touch"));
						InputState.bIsYButton = CurrentInputKeyName.Contains(TEXT("_Y_Click")) ||
							CurrentInputKeyName.Contains(TEXT("_Y_Touch"));
					}
					else
					{
						// Set cap sense input state
						InputState.bIsCapSense = CurrentInputKeyName.Contains(TEXT("CapSense"), ESearchCase::CaseSensitive, ESearchDir::FromEnd) ||
							CurrentInputKeyName.Contains(TEXT("_Touch"), ESearchCase::CaseSensitive, ESearchDir::FromEnd);
					}

					// Check for DPad Keys
					if (CurrentInputKeyName.Contains(TEXT("_Up"), ESearchCase::CaseSensitive, ESearchDir::FromEnd))
					{
						InputState.bIsDpadUp = true;
						InputState.bIsDpadDown = false;
						InputState.bIsDpadLeft = false;
						InputState.bIsDpadRight = false;
					}
					else if (CurrentInputKeyName.Contains(TEXT("_Down"), ESearchCase::CaseSensitive, ESearchDir::FromEnd))
					{
						InputState.bIsDpadUp = false;
						InputState.bIsDpadDown = true;
						InputState.bIsDpadLeft = false;
						InputState.bIsDpadRight = false;
					}
					else if (CurrentInputKeyName.Contains(TEXT("Trackpad_Left"), ESearchCase::CaseSensitive, ESearchDir::FromEnd) || CurrentInputKeyName.Contains(TEXT("Thumbstick_Left"), ESearchCase::CaseSensitive, ESearchDir::FromEnd))
					{
						InputState.bIsDpadUp = false;
						InputState.bIsDpadDown = false;
						InputState.bIsDpadLeft = true;
						InputState.bIsDpadRight = false;
					}
					else if (CurrentInputKeyName.Contains(TEXT("Trackpad_Right"), ESearchCase::CaseSensitive, ESearchDir::FromEnd) || CurrentInputKeyName.Contains(TEXT("Thumbstick_Right"), ESearchCase::CaseSensitive, ESearchDir::FromEnd))
					{
						InputState.bIsDpadUp = false;
						InputState.bIsDpadDown = false;
						InputState.bIsDpadLeft = false;
						InputState.bIsDpadRight = true;
					}

					// Handle Special Actions for Knuckles Keys
					if ((CurrentInputKeyName.Contains(TEXT("ValveIndex"), ESearchCase::IgnoreCase, ESearchDir::FromStart)
						|| CurrentInputKeyName.Contains(TEXT("Cosmos"), ESearchCase::IgnoreCase, ESearchDir::FromStart))
						&& CurrentInputKeyName.Contains(TEXT("Pinch"), ESearchCase::IgnoreCase, ESearchDir::FromEnd))
					{
						InputState.bIsPinchGrab = true;
						InputState.bIsGripGrab = false;
						InputState.bIsGrip = false;
						InputState.bIsAxis = false;
					}
					else if ((CurrentInputKeyName.Contains(TEXT("ValveIndex"), ESearchCase::IgnoreCase, ESearchDir::FromStart)
						|| CurrentInputKeyName.Contains(TEXT("Cosmos"), ESearchCase::IgnoreCase, ESearchDir::FromStart))
						&& CurrentInputKeyName.Contains(TEXT("Grip"), ESearchCase::IgnoreCase, ESearchDir::FromEnd)
						&& CurrentInputKeyName.Contains(TEXT("Grab"), ESearchCase::IgnoreCase, ESearchDir::FromEnd))
					{
						InputState.bIsGripGrab = true;
						InputState.bIsPinchGrab = false;
						InputState.bIsGrip = false;
						InputState.bIsAxis = false;
					}
					else
					{
						InputState.bIsPinchGrab = false;
						InputState.bIsGripGrab = false;
					}

					// Handle Vive controllers not having a thumbstick
					if (InputState.bIsThumbstick && Controller.Description.Contains(TEXT("Vive")))
					{
						InputState.bIsTrackpad = true;
						InputState.bIsThumbstick = false;
					}

					// Set Cache Mode
					CacheMode = InputState.bIsTrigger || InputState.bIsGrip ? FName(TEXT("trigger")) : FName(TEXT("button"));
					CacheMode = InputState.bIsTrackpad ? FName(TEXT("trackpad")) : CacheMode;
					CacheMode = InputState.bIsGrip ? FName(TEXT("force_sensor")) : CacheMode;
					CacheMode = InputState.bIsThumbstick ? FName(TEXT("joystick")) : CacheMode;
					CacheMode = InputState.bIsPinchGrab || InputState.bIsGripGrab ? FName(TEXT("grab")) : CacheMode;

					// If key being mapped is not an axis key (hardware-wise), set mode as an analog action (scalar_constant to 1.0f)
					// https://github.com/ValveSoftware/steamvr_unreal_plugin/issues/12
					if (!SteamVRAxisKeyMapping.InputAxisKeyMapping.Key.IsAxis1D()
						&& (!CurrentInputKeyName.Contains(TEXT("Trackpad"), ESearchCase::CaseSensitive, ESearchDir::FromEnd)
							&& !CurrentInputKeyName.Contains(TEXT("Touch"), ESearchCase::CaseSensitive, ESearchDir::FromEnd)))
					{
						CacheMode = FName(TEXT("scalar_constant"));
					}

					// Set Cache Path
					if (InputState.bIsTrigger)
					{
						CachePath = InputState.bIsLeft ? FString(TEXT(ACTION_PATH_TRIGGER_LEFT)) : FString(TEXT(ACTION_PATH_TRIGGER_RIGHT));
					}
					else if (InputState.bIsBumper)
					{
						CachePath = InputState.bIsLeft ? FString(TEXT(ACTION_PATH_BUMPER_LEFT)) : FString(TEXT(ACTION_PATH_BUMPER_RIGHT));
					}
					else if (InputState.bIsThumbstick)
					{
						// Thumbstick vs Joystick (to conform with new UE naming scheme)
						if (CurrentInputKeyName.Contains(TEXT("ValveIndex")))
						{
							CachePath = InputState.bIsLeft ? FString(TEXT(ACTION_PATH_THUMBSTICK_LEFT)) : FString(TEXT(ACTION_PATH_THUMBSTICK_RIGHT));
						}
						else
						{
							CachePath = InputState.bIsLeft ? FString(TEXT(ACTION_PATH_JOYSTICK_LEFT)) : FString(TEXT(ACTION_PATH_JOYSTICK_RIGHT));
						}
					}
					else if (InputState.bIsTrackpad)
					{
						CachePath = InputState.bIsLeft ? FString(TEXT(ACTION_PATH_TRACKPAD_LEFT)) : FString(TEXT(ACTION_PATH_TRACKPAD_RIGHT));
					}
					else if (InputState.bIsGrip)
					{
						CachePath = InputState.bIsLeft ? FString(TEXT(ACTION_PATH_GRIP_LEFT)) : FString(TEXT(ACTION_PATH_GRIP_RIGHT));

						// For controllers without force sensor support, use trigger value mode
						if (!CurrentInputKeyName.Contains(TEXT("ValveIndex"), ESearchCase::IgnoreCase, ESearchDir::FromStart)
							&& CurrentInputKeyName.Contains(TEXT("Axis"), ESearchCase::IgnoreCase, ESearchDir::FromEnd)
							)
						{
							CacheMode = FName(TEXT("trigger"));
						}
					}
					else if (InputState.bIsFaceButton1)
					{
						CachePath = InputState.bIsLeft ? FString(TEXT(ACTION_PATH_BTN_A_LEFT)) : FString(TEXT(ACTION_PATH_BTN_A_RIGHT));
					}
					else if (InputState.bIsFaceButton2)
					{
						CachePath = InputState.bIsLeft ? FString(TEXT(ACTION_PATH_BTN_B_LEFT)) : FString(TEXT(ACTION_PATH_BTN_B_RIGHT));
					}
					else if (InputState.bIsXButton)
					{
						CachePath = FString(TEXT(ACTION_PATH_BTN_X_LEFT));
					}
					else if (InputState.bIsYButton)
					{
						CachePath = FString(TEXT(ACTION_PATH_BTN_Y_LEFT));
					}

					// Handle Special Actions
					if (InputState.bIsPinchGrab)
					{
						CachePath = InputState.bIsLeft ? FString(TEXT(ACTION_PATH_PINCH_GRAB_LEFT)) : FString(TEXT(ACTION_PATH_PINCH_GRAB_RIGHT));
					}
					else if (InputState.bIsGripGrab)
					{
						CachePath = InputState.bIsLeft ? FString(TEXT(ACTION_PATH_GRIP_GRAB_LEFT)) : FString(TEXT(ACTION_PATH_GRIP_GRAB_RIGHT));
					}

					// Override mode if Dpad
					if (InputState.bIsDpadUp || InputState.bIsDpadDown || InputState.bIsDpadLeft || InputState.bIsDpadRight)
					{
						CacheMode = FName(TEXT("dpad"));
					}

					// Create Action Source
					FActionSource ActionSource = FActionSource(CacheMode, CachePath);
					TSharedRef<FJsonObject> ActionSourceJsonObject = MakeShareable(new FJsonObject());
					ActionSourceJsonObject->SetStringField(TEXT("mode"), ActionSource.Mode.ToString());

					// Set Action Path
					if (!ActionSource.Path.IsEmpty())
					{
						ActionSourceJsonObject->SetStringField(TEXT("path"), ActionSource.Path);
					}
					else
					{
						continue;
					}

					// Add parameters if Dpad
					if (InputState.bIsDpadUp || InputState.bIsDpadDown || InputState.bIsDpadLeft || InputState.bIsDpadRight)
					{
						// Set sub mode  
						TSharedRef<FJsonObject> SubmodeJsonObject = MakeShareable(new FJsonObject());

						if (CurrentInputKeyName.Right(5).Equals(TEXT("Touch")))
						{
							SubmodeJsonObject->SetStringField(TEXT("sub_mode"), TEXT("touch"));
						}
						else
						{
							SubmodeJsonObject->SetStringField(TEXT("sub_mode"), TEXT("click"));
						}

						// Create Parameter
						TSharedPtr<FJsonObject> ParametersJsonObject = MakeShareable(new FJsonObject());

						// Set Submode as a parameter
						ActionSourceJsonObject->SetObjectField(TEXT("parameters"), SubmodeJsonObject);
					}

					// Set Key Mappings
					TSharedPtr<FJsonObject> ActionInputJsonObject = MakeShareable(new FJsonObject());

					// Create Action Path
					TSharedRef<FJsonObject> ActionPathJsonObject = MakeShareable(new FJsonObject());
					ActionPathJsonObject->SetStringField(TEXT("output"), SteamVRAxisKeyMapping.ActionNameWithPath);

					// Set Cache Type
					if (CacheMode.IsEqual(TEXT("scalar_constant")))
					{
						CacheType = FString(TEXT("value"));
					}
					else if (CurrentInputKeyName.Contains(TEXT("Trackpad_Touch"), ESearchCase::CaseSensitive, ESearchDir::FromEnd))
					{
						CacheType = FString(TEXT("touch"));
					}
					else if (InputState.bIsAxis && InputState.bIsAxis2)
					{
						if (InputState.bIsGrip)
						{
							if (CacheMode == FName("trigger"))
							{
								CacheType = FString(TEXT("pull"));
							}
							else
							{
								CacheType = FString(TEXT("force"));
							}
						}
						else
						{
							if (CacheMode.IsEqual(TEXT("trigger")))
							{
								CacheType = FString(TEXT("pull"));
							}
							else
							{
								CacheType = FString(TEXT("position"));
							}
						}
					}
					else if (InputState.bIsAxis && !InputState.bIsAxis2)
					{
						if (InputState.bIsGrip)
						{
							if (CacheMode == FName("trigger"))
							{
								CacheType = FString(TEXT("pull"));
							}
							else
							{
								CacheType = FString(TEXT("force"));
							}
						}
						else if (!InputState.bIsThumbstick && !InputState.bIsTrackpad)
						{
							CacheType = FString(TEXT("pull"));
						}
						else
						{
							CacheType = "";
						}
					}
					else if (InputState.bIsAxis2)
					{
						CacheType = FString(TEXT("position"));
					}
					else if (!InputState.bIsAxis)
					{
						CacheType = (InputState.bIsCapSense) ? FString(TEXT("touch")) : CacheType;
					}
					else
					{
						CacheType = "";
					}

					// Handle Dpad values
					if (InputState.bIsDpadUp)
					{
						CacheType = "north";
					}
					else if (InputState.bIsDpadDown)
					{
						CacheType = "south";
					}
					else if (InputState.bIsDpadLeft)
					{
						CacheType = "west";
					}
					else if (InputState.bIsDpadRight)
					{
						CacheType = "east";
					}

					// Handle special actions
					if (InputState.bIsPinchGrab || InputState.bIsGripGrab)
					{
						CacheType = FString(TEXT("grab"));
					}

					if (!CacheType.IsEmpty() && !bIsHeadset)
					{
						// Set Action Input Type
						ActionInputJsonObject->SetObjectField(CacheType, ActionPathJsonObject);

						// Set Inputs
						ActionSourceJsonObject->SetObjectField(TEXT("inputs"), ActionInputJsonObject);

						// Add to Sources Array
						TSharedRef<FJsonValueObject> JsonValueObject = MakeShareable(new FJsonValueObject(ActionSourceJsonObject));
						JsonValuesArray.AddUnique(JsonValueObject);
					}
				}
			}
		}
	}
}

void FSteamVRInputDevice::GenerateActionManifest(bool GenerateActions, bool GenerateBindings, bool RegisterApp, bool DeleteIfExists)
{
	// Set Action Manifest Path
	const FString ManifestPath = FPaths::ProjectConfigDir() / CONTROLLER_BINDING_PATH / ACTION_MANIFEST;
	UE_LOG(LogSteamVRInputDevice, Display, TEXT("Action Manifest Path: %s"), *ManifestPath);

	// Create Action Manifest json object
	TSharedRef<FJsonObject> ActionManifestObject = MakeShareable(new FJsonObject());
	TArray<FString> LocalizationFields = { "language_tag", "en_us" };

	// Set where to look for controller binding files and prepare file manager
	const FString ControllerBindingsPath = FPaths::ProjectConfigDir() / CONTROLLER_BINDING_PATH;
	UE_LOG(LogSteamVRInputDevice, Display, TEXT("Controller Bindings Path: %s"), *ControllerBindingsPath);
	IFileManager& FileManager = FFileManagerGeneric::Get();

	// Define Controller Types supported by SteamVR
	TArray<TSharedPtr<FJsonValue>> ControllerBindings;
	ControllerTypes.Empty();

	ControllerTypes.Add(FControllerType(TEXT("knuckles"), TEXT("ValveIndex"), TEXT("SteamVR_ValveIndex")));
	ControllerTypes.Add(FControllerType(TEXT("vive_controller"), TEXT("Vive"), TEXT("SteamVR_Vive")));
	ControllerTypes.Add(FControllerType(TEXT("vive_cosmos_controller"), TEXT("Cosmos"), TEXT("SteamVR_Cosmos")));
	ControllerTypes.Add(FControllerType(TEXT("oculus_touch"), TEXT("OculusTouch"), TEXT("SteamVR_OculusTouch")));
	ControllerTypes.Add(FControllerType(TEXT("holographic_controller"), TEXT("MixedReality"), TEXT("SteamVR_MixedReality")));
	ControllerTypes.Add(FControllerType(TEXT("hpmotioncontroller"), TEXT("HPMixedRealityController"), TEXT("SteamVR_HPMixedRealityController")));

	ControllerTypes.Add(FControllerType(TEXT("indexhmd"), TEXT("Valve Index Headset"), TEXT("SteamVR_Valve_Index_Headset")));
	ControllerTypes.Add(FControllerType(TEXT("vive"), TEXT("Vive Headset"), TEXT("SteamVR_Vive_Headset")));
	ControllerTypes.Add(FControllerType(TEXT("vive_pro"), TEXT("Vive Pro Headset"), TEXT("SteamVR_Vive_Pro_Headset")));
	ControllerTypes.Add(FControllerType(TEXT("rift"), TEXT("Rift Headset"), TEXT("SteamVR_Rift_Headset")));

	ControllerTypes.Add(FControllerType(TEXT("vive_tracker"), TEXT("Vive Tracker"), TEXT("SteamVR_Vive_Tracker")));
	ControllerTypes.Add(FControllerType(TEXT("vive_tracker_camera"), TEXT("Vive Tracker (Camera)"), TEXT("SteamVR_Vive_Tracker_Camera"), TEXT(ACTION_PATH_TRACKER_CAMERA), TEXT(ACTION_PATH_SPCL_CAMERA)));
	ControllerTypes.Add(FControllerType(TEXT("vive_tracker_waist"), TEXT("Vive Tracker (Waist)"), TEXT("SteamVR_Vive_Tracker_Waist"), TEXT(ACTION_PATH_TRACKER_WAIST), TEXT(ACTION_PATH_SPCL_WAIST)));
	ControllerTypes.Add(FControllerType(TEXT("vive_tracker_left_foot"), TEXT("Vive Tracker (Left Foot)"), TEXT("SteamVR_Vive_Tracker_Left_Foot"), TEXT(ACTION_PATH_TRACKER_FOOT_LEFT), TEXT(ACTION_PATH_SPCL_FOOT_LEFT)));
	ControllerTypes.Add(FControllerType(TEXT("vive_tracker_right_foot"), TEXT("Vive Tracker (Right Foot)"), TEXT("SteamVR_Vive_Tracker_Right_Foot"), TEXT(ACTION_PATH_TRACKER_FOOT_RIGHT), TEXT(ACTION_PATH_SPCL_FOOT_RIGHT)));
	ControllerTypes.Add(FControllerType(TEXT("vive_tracker_left_shoulder"), TEXT("Vive Tracker (Left Shoulder)"), TEXT("SteamVR_Vive_Tracker_Left_Shoulder"), TEXT(ACTION_PATH_TRACKER_SHOULDER_LEFT), TEXT(ACTION_PATH_SPCL_SHOULDER_LEFT)));
	ControllerTypes.Add(FControllerType(TEXT("vive_tracker_right_shoulder"), TEXT("Vive Tracker (Right Shoulder)"), TEXT("SteamVR_Vive_Tracker_Right_Shoulder"), TEXT(ACTION_PATH_TRACKER_SHOULDER_RIGHT), TEXT(ACTION_PATH_SPCL_SHOULDER_RIGHT)));
	ControllerTypes.Add(FControllerType(TEXT("vive_tracker_left_elbow"), TEXT("Vive Tracker (Left Elbow)"), TEXT("SteamVR_Vive_Tracker_Left_Elbow"), TEXT(ACTION_PATH_TRACKER_ELBOW_LEFT), TEXT(ACTION_PATH_SPCL_ELBOW_LEFT)));
	ControllerTypes.Add(FControllerType(TEXT("vive_tracker_right_elbow"), TEXT("Vive Tracker (Right Elbow)"), TEXT("SteamVR_Vive_Tracker_Right_Elbow"), TEXT(ACTION_PATH_TRACKER_ELBOW_RIGHT), TEXT(ACTION_PATH_SPCL_ELBOW_RIGHT)));
	ControllerTypes.Add(FControllerType(TEXT("vive_tracker_left_knee"), TEXT("Vive Tracker (Left knee)"), TEXT("SteamVR_Vive_Tracker_Left_Knee"), TEXT(ACTION_PATH_TRACKER_KNEE_LEFT), TEXT(ACTION_PATH_SPCL_KNEE_LEFT)));
	ControllerTypes.Add(FControllerType(TEXT("vive_tracker_right_knee"), TEXT("Vive Tracker (Right Knee)"), TEXT("SteamVR_Vive_Tracker_Right_Knee"), TEXT(ACTION_PATH_TRACKER_KNEE_RIGHT), TEXT(ACTION_PATH_SPCL_KNEE_RIGHT)));
	ControllerTypes.Add(FControllerType(TEXT("vive_tracker_chest"), TEXT("Vive Tracker (Chest)"), TEXT("SteamVR_Vive_Tracker_Chest"), TEXT(ACTION_PATH_TRACKER_CHEST), TEXT(ACTION_PATH_SPCL_CHEST)));
	ControllerTypes.Add(FControllerType(TEXT("vive_tracker_keyboard"), TEXT("Vive Tracker (Keyboard)"), TEXT("SteamVR_Vive_Tracker_Keyboard"), TEXT(ACTION_PATH_TRACKER_KEYBOARD), TEXT(ACTION_PATH_SPCL_KEYBOARD)));
	ControllerTypes.Add(FControllerType(TEXT("vive_tracker_handed"), TEXT("Vive Tracker (Handed)"), TEXT("SteamVR_Vive_Tracker_Handed")));

	ControllerTypes.Add(FControllerType(TEXT("gamepad"), TEXT("Gamepads"), TEXT("SteamVR_Gamepads")));

#pragma region ACTIONS
	// Clear Actions cache
	Actions.Empty();

	// Setup Input Mappings cache
	TArray<FInputMapping> InputMappings;
	TArray<FName> UniqueInputs;

	// Set Input Settings
	auto InputSettings = GetDefault<UInputSettings>();

	// Check if this project have input settings
	if (InputSettings->IsValidLowLevelFast())
	{
		// Process all actions in this project (if any)
		TArray<TSharedPtr<FJsonValue>> InputActionsArray;

		// Setup cache for actions
		TArray<FString> UniqueActions;

		// Controller poses
		{
			FString ConstActionPath = FString(TEXT(ACTION_PATH_CONTROLLER_LEFT));
			Actions.Add(FSteamVRInputAction(ConstActionPath, ESteamVRActionType::Pose, false,
				FName(TEXT("Left Controller [Pose]")), FString(TEXT(ACTION_PATH_CONT_RAW_LEFT))));
		}
		{
			FString ConstActionPath = FString(TEXT(ACTION_PATH_CONTROLLER_RIGHT));
			Actions.Add(FSteamVRInputAction(ConstActionPath, ESteamVRActionType::Pose, false,
				FName(TEXT("Right Controller [Pose]")), FString(TEXT(ACTION_PATH_CONT_RAW_RIGHT))));
		}

		// Tracker Poses
		{
			FString ConstActionPath = FString(TEXT(ACTION_PATH_TRACKER_CAMERA));
			Actions.Add(FSteamVRInputAction(ConstActionPath, ESteamVRActionType::Pose, false,
				FName(TEXT("Camera [Tracker]")), FString(TEXT(ACTION_PATH_SPCL_CAMERA))));
		}
		{
			FString ConstActionPath = FString(TEXT(ACTION_PATH_TRACKER_CHEST));
			Actions.Add(FSteamVRInputAction(ConstActionPath, ESteamVRActionType::Pose, false,
				FName(TEXT("Chest [Tracker]")), FString(TEXT(ACTION_PATH_SPCL_CHEST))));
		}
		{
			FString ConstActionPath = FString(TEXT(ACTION_PATH_TRACKER_SHOULDER_LEFT));
			Actions.Add(FSteamVRInputAction(ConstActionPath, ESteamVRActionType::Pose, false,
				FName(TEXT("Shoulder Left [Tracker]")), FString(TEXT(ACTION_PATH_SPCL_SHOULDER_LEFT))));
		}
		{
			FString ConstActionPath = FString(TEXT(ACTION_PATH_TRACKER_SHOULDER_RIGHT));
			Actions.Add(FSteamVRInputAction(ConstActionPath, ESteamVRActionType::Pose, false,
				FName(TEXT("Shoulder Right [Tracker]")), FString(TEXT(ACTION_PATH_SPCL_SHOULDER_RIGHT))));
		}
		{
			FString ConstActionPath = FString(TEXT(ACTION_PATH_TRACKER_ELBOW_LEFT));
			Actions.Add(FSteamVRInputAction(ConstActionPath, ESteamVRActionType::Pose, false,
				FName(TEXT("Elbow Left [Tracker]")), FString(TEXT(ACTION_PATH_SPCL_ELBOW_LEFT))));
		}
		{
			FString ConstActionPath = FString(TEXT(ACTION_PATH_TRACKER_ELBOW_RIGHT));
			Actions.Add(FSteamVRInputAction(ConstActionPath, ESteamVRActionType::Pose, false,
				FName(TEXT("Elbow Right [Tracker]")), FString(TEXT(ACTION_PATH_SPCL_ELBOW_RIGHT))));
		}
		{
			FString ConstActionPath = FString(TEXT(ACTION_PATH_TRACKER_KNEE_LEFT));
			Actions.Add(FSteamVRInputAction(ConstActionPath, ESteamVRActionType::Pose, false,
				FName(TEXT("Knee Left [Tracker]")), FString(TEXT(ACTION_PATH_SPCL_KNEE_LEFT))));
		}
		{
			FString ConstActionPath = FString(TEXT(ACTION_PATH_TRACKER_KNEE_RIGHT));
			Actions.Add(FSteamVRInputAction(ConstActionPath, ESteamVRActionType::Pose, false,
				FName(TEXT("Knee Right [Tracker]")), FString(TEXT(ACTION_PATH_SPCL_KNEE_RIGHT))));
		}
		{
			FString ConstActionPath = FString(TEXT(ACTION_PATH_TRACKER_WAIST));
			Actions.Add(FSteamVRInputAction(ConstActionPath, ESteamVRActionType::Pose, false,
				FName(TEXT("Waist [Tracker]")), FString(TEXT(ACTION_PATH_SPCL_WAIST))));
		}
		{
			FString ConstActionPath = FString(TEXT(ACTION_PATH_TRACKER_FOOT_LEFT));
			Actions.Add(FSteamVRInputAction(ConstActionPath, ESteamVRActionType::Pose, false,
				FName(TEXT("Foot Left [Tracker]")), FString(TEXT(ACTION_PATH_SPCL_FOOT_LEFT))));
		}
		{
			FString ConstActionPath = FString(TEXT(ACTION_PATH_TRACKER_FOOT_RIGHT));
			Actions.Add(FSteamVRInputAction(ConstActionPath, ESteamVRActionType::Pose, false,
				FName(TEXT("Foot Right [Tracker]")), FString(TEXT(ACTION_PATH_SPCL_FOOT_RIGHT))));
		}
		{
			FString ConstActionPath = FString(TEXT(ACTION_PATH_TRACKER_KEYBOARD));
			Actions.Add(FSteamVRInputAction(ConstActionPath, ESteamVRActionType::Pose, false,
				FName(TEXT("Keyboard [Tracker]")), FString(TEXT(ACTION_PATH_SPCL_KEYBOARD))));
		}
		{
			FString ConstActionPath = FString(TEXT(ACTION_PATH_TRACKER_HANDED_POSE_LEFT));
			Actions.Add(FSteamVRInputAction(ConstActionPath, ESteamVRActionType::Pose, false,
				FName(TEXT("Raw Pose Left [Tracker]")), FString(TEXT(ACTION_PATH_CONT_RAW_LEFT))));
		}
		{
			FString ConstActionPath = FString(TEXT(ACTION_PATH_TRACKER_HANDED_POSE_RIGHT));
			Actions.Add(FSteamVRInputAction(ConstActionPath, ESteamVRActionType::Pose, false,
				FName(TEXT("Raw Pose Right [Tracker]")), FString(TEXT(ACTION_PATH_CONT_RAW_RIGHT))));
		}
		{
			FString ConstActionPath = FString(TEXT(ACTION_PATH_TRACKER_HANDED_BACK_LEFT));
			Actions.Add(FSteamVRInputAction(ConstActionPath, ESteamVRActionType::Pose, false,
				FName(TEXT("Handed Back Left [Tracker]")), FString(TEXT(ACTION_PATH_SPCL_BACK_LEFT))));
		}
		{
			FString ConstActionPath = FString(TEXT(ACTION_PATH_TRACKER_HANDED_BACK_RIGHT));
			Actions.Add(FSteamVRInputAction(ConstActionPath, ESteamVRActionType::Pose, false,
				FName(TEXT("Handed Back Right [Tracker]")), FString(TEXT(ACTION_PATH_SPCL_BACK_RIGHT))));
		}
		{
			FString ConstActionPath = FString(TEXT(ACTION_PATH_TRACKER_HANDED_FRONT_LEFT));
			Actions.Add(FSteamVRInputAction(ConstActionPath, ESteamVRActionType::Pose, false,
				FName(TEXT("Handed Front Left [Tracker]")), FString(TEXT(ACTION_PATH_SPCL_FRONT_LEFT))));
		}
		{
			FString ConstActionPath = FString(TEXT(ACTION_PATH_TRACKER_HANDED_FRONT_RIGHT));
			Actions.Add(FSteamVRInputAction(ConstActionPath, ESteamVRActionType::Pose, false,
				FName(TEXT("Handed Front Right [Tracker]")), FString(TEXT(ACTION_PATH_SPCL_FRONT_RIGHT))));
		}
		{
			FString ConstActionPath = FString(TEXT(ACTION_PATH_TRACKER_HANDED_FRONTR_LEFT));
			Actions.Add(FSteamVRInputAction(ConstActionPath, ESteamVRActionType::Pose, false,
				FName(TEXT("Handed Front Rolled Left [Tracker]")), FString(TEXT(ACTION_PATH_SPCL_FRONTR_LEFT))));
		}
		{
			FString ConstActionPath = FString(TEXT(ACTION_PATH_TRACKER_HANDED_FRONTR_RIGHT));
			Actions.Add(FSteamVRInputAction(ConstActionPath, ESteamVRActionType::Pose, false,
				FName(TEXT("Handed Front Rolled Right [Tracker]")), FString(TEXT(ACTION_PATH_SPCL_FRONTR_RIGHT))));
		}
		{
			FString ConstActionPath = FString(TEXT(ACTION_PATH_TRACKER_HANDED_GRIP_LEFT));
			Actions.Add(FSteamVRInputAction(ConstActionPath, ESteamVRActionType::Pose, false,
				FName(TEXT("Handed Pistol Grip Left [Tracker]")), FString(TEXT(ACTION_PATH_SPCL_PISTOL_LEFT))));
		}
		{
			FString ConstActionPath = FString(TEXT(ACTION_PATH_TRACKER_HANDED_GRIP_RIGHT));
			Actions.Add(FSteamVRInputAction(ConstActionPath, ESteamVRActionType::Pose, false,
				FName(TEXT("Handed Pistol Grip Right [Tracker]")), FString(TEXT(ACTION_PATH_SPCL_PISTOL_RIGHT))));
		}

		// Skeletal Data
		{
			FString ConstActionPath = FString(TEXT(ACTION_PATH_SKELETON_LEFT));
			Actions.Add(FSteamVRInputAction(ConstActionPath, ESteamVRActionType::Skeleton, false,
				FName(TEXT("Skeleton (Left)")), FString(TEXT(ACTION_PATH_SKEL_HAND_LEFT))));
		}
		{
			FString ConstActionPath = FString(TEXT(ACTION_PATH_SKELETON_RIGHT));
			Actions.Add(FSteamVRInputAction(ConstActionPath, ESteamVRActionType::Skeleton, false,
				FName(TEXT("Skeleton (Right)")), FString(TEXT(ACTION_PATH_SKEL_HAND_RIGHT))));
		}

		// Haptics
		{
			FString ConstActionPath = FString(TEXT(ACTION_PATH_VIBRATE_LEFT));
			Actions.Add(FSteamVRInputAction(ConstActionPath, ESteamVRActionType::Vibration, false, FName(TEXT("Haptic (Left)"))));
		}
		{
			FString ConstActionPath = FString(TEXT(ACTION_PATH_VIBRATE_RIGHT));
			Actions.Add(FSteamVRInputAction(ConstActionPath, ESteamVRActionType::Vibration, false, FName(TEXT("Haptic (Right)"))));
		}

		// Add base actions to the action manifest
		ActionManifestObject->SetArrayField(TEXT("actions"), InputActionsArray);

		// Open console
		{
			const FKey* ConsoleKey = InputSettings->ConsoleKeys.FindByPredicate([](FKey& Key) { return Key.IsValid(); });
			if (ConsoleKey != nullptr)
			{
				Actions.Add(FSteamVRInputAction(FString(TEXT(ACTION_PATH_OPEN_CONSOLE)), FName(TEXT("Open Console")), false, ConsoleKey->GetFName(), false));
				UniqueInputs.AddUnique(ConsoleKey->GetFName());
			}
		}

		// Add project's input key mappings to SteamVR's Input Actions
		ProcessKeyInputMappings(InputSettings, UniqueInputs);

		// Add project's input axis mappings to SteamVR's Input Actions
		ProcessKeyAxisMappings(InputSettings, UniqueInputs);

		// Reorganize all unique inputs to SteamVR style Input-to-Actions association
		for (FName UniqueInput : UniqueInputs)
		{
			// Create New Input Mapping from Unique Input Key
			FInputMapping NewInputMapping = FInputMapping();
			FInputMapping NewAxisMapping = FInputMapping();
			NewInputMapping.InputKey = UniqueInput;
			NewAxisMapping.InputKey = UniqueInput;

			// Go through all the project actions
			for (FSteamVRInputAction& Action : Actions)
			{
				//UE_LOG(LogTemp, Warning, TEXT("Action: %s Type: [%s]"), *Action.KeyX.ToString(), *Action.GetActionTypeName());

				// Check for boolean/digital input
				if (Action.Type == ESteamVRActionType::Boolean)
				{
					// Set Key Actions Linked To This Input Key
					TArray<FInputActionKeyMapping> ActionKeyMappings;
					FindActionMappings(InputSettings, Action.Name, ActionKeyMappings);
					for (FInputActionKeyMapping ActionKeyMapping : ActionKeyMappings)
					{
						if (UniqueInput.IsEqual(ActionKeyMapping.Key.GetFName()))
						{
							NewInputMapping.Actions.AddUnique(Action.Path);
						}
					}
				}

				// Check for axes/analog input
				if (Action.Type == ESteamVRActionType::Vector1 || Action.Type == ESteamVRActionType::Vector2 || Action.Type == ESteamVRActionType::Vector3)
				{
					// Set Axis Actions Linked To This Input Key
					FString ActionAxis = Action.Name.ToString();

					// Parse comma delimited action names into an array
					TArray<FString> ActionAxisArray;
					ActionAxis.ParseIntoArray(ActionAxisArray, TEXT(","), true);
					TArray<FInputAxisKeyMapping> FoundAxisMappings;

					for (auto& ActionAxisName : ActionAxisArray)
					{
						FindAxisMappings(InputSettings, FName(*ActionAxisName), FoundAxisMappings);

						for (FInputAxisKeyMapping AxisMapping : FoundAxisMappings)
						{
							if (UniqueInput.IsEqual(AxisMapping.Key.GetFName()))
							{
								// Check for X Axis
								if (!Action.KeyX.IsNone() && Action.KeyX.IsEqual(AxisMapping.Key.GetFName()))
								{
									// Add 1D Action
									NewAxisMapping.Actions.AddUnique(Action.Path);

									FString ActionDimension = Action.Name.ToString().Right(7);

									if (ActionDimension == TEXT("_axis2d"))
									{
										// Add 2D Action
										FString Action2D = Action.Path.LeftChop(11) + TEXT(" X Y_axis2d");
										NewAxisMapping.Actions.AddUnique(Action2D);
									}

									if (ActionDimension == TEXT("_axis3d"))
									{
										// Add 3D Action
										FString Action3D = Action.Path.LeftChop(11) + TEXT(" X Y_axis3d");
										NewAxisMapping.Actions.AddUnique(Action3D);
									}
								}
							}
						}
					}
				}

				// Setup the action fields
				TArray<FString> ActionFields = {
					TEXT("name"), Action.Path,
					TEXT("type"), Action.GetActionTypeName(),
				};

				// Add hand if skeleton
				if (Action.Type == ESteamVRActionType::Skeleton)
				{
					ActionFields.Append({ TEXT("skeleton"), Action.StringPath });
				}

				// Add optional field if this isn't a required field
				if (!Action.bRequirement)
				{
					FString Optional[] = { TEXT("requirement"), TEXT("optional") };
					ActionFields.Append(Optional, 2);
				}

				if (!UniqueActions.Contains(Action.Name.ToString()))
				{
					// Add this action to the array of input actions
					TSharedRef<FJsonObject> ActionObject = MakeShareable(new FJsonObject());
					BuildJsonObject(ActionFields, ActionObject);
					InputActionsArray.AddUnique(MakeShareable(new FJsonValueObject(ActionObject)));

					// Add this action to a cache of unique actions for this project
					UniqueActions.AddUnique(Action.Name.ToString());

					// Set localization text for this action
					FString ActionName = Action.Name.ToString();
					if (ActionName.Contains("axis"))
					{
						if (ActionName.Contains(","))
						{
							TArray<FString> ActionNameArray;
							ActionName.ParseIntoArray(ActionNameArray, TEXT(","), true);

							if (ActionNameArray.Num() > 0)
							{
								// Grab only the first action name & remove _X
								if (ActionNameArray[0].EndsWith(TEXT("_X")))
								{
									ActionName = FString(ActionNameArray[0]).Replace(TEXT("_X"), TEXT(""));
								}
								else if (ActionNameArray[0].EndsWith(TEXT(" X")))
								{
									ActionName = FString(ActionNameArray[0]).Replace(TEXT(" X"), TEXT(""));
								}
								else if (ActionNameArray[0].EndsWith(TEXT("X")))
								{
									ActionName = FString(ActionNameArray[0]).Replace(TEXT("X"), TEXT(""));
								}
							}
						}
						else
						{
							if (ActionName.Right(5).Equals(" axis"))
							{
								ActionName = ActionName.LeftChop(5); // Remove " axis" for the localization string
							}
						}
					}
					FString LocalizationArray[] = { Action.Path, ActionName };
					LocalizationFields.Append(LocalizationArray, 2);
				}

			}

			// Add this Input Mapping to the main Input Mappings array
			if (NewInputMapping.Actions.Num() > 0)
			{
				InputMappings.Add(NewInputMapping);
			}

			// Add this Axis Mapping to the main Input Mappings array
			if (NewAxisMapping.Actions.Num() > 0)
			{
				InputMappings.Add(NewAxisMapping);
			}
		}

		// If there are input actions, add them to the action manifest object
		ActionManifestObject->SetArrayField(TEXT("actions"), InputActionsArray);
	}
	else
	{
		UE_LOG(LogSteamVRInputDevice, Error, TEXT("Error trying to retrieve Input Settings."));
	}
#pragma endregion

#pragma region ACTION SETS
	// Setup action set json objects
	TArray<TSharedPtr<FJsonValue>> ActionSets;
	TSharedRef<FJsonObject> ActionSetObject = MakeShareable(new FJsonObject());

	// Create action set objects
	TArray<FString> StringFields = {
		"name", TEXT(ACTION_SET),
		"usage", TEXT("leftright")
	};

	BuildJsonObject(StringFields, ActionSetObject);

	// Add action sets array to the Action Manifest object
	ActionSets.Add(MakeShareable(new FJsonValueObject(ActionSetObject)));
	ActionManifestObject->SetArrayField(TEXT("action_sets"), ActionSets);

	// Set localization text for the action set
	LocalizationFields.Add(TEXT(ACTION_SET));
	LocalizationFields.Add("Main Game Actions");
#pragma endregion

#pragma region DEFAULT CONTROLLER BINDINGST
	// Start search for controller bindings files
	TArray<FString> ControllerBindingFiles;
	FileManager.FindFiles(ControllerBindingFiles, *ControllerBindingsPath, TEXT("*.json"));
	UE_LOG(LogSteamVRInputDevice, Log, TEXT("Searching for Controller Bindings files at: %s"), *ControllerBindingsPath);

	// Look for existing controller binding files
	uint32 YesNoToAll = EAppReturnType::No;
	for (FString& BindingFile : ControllerBindingFiles)
	{
		// Skip if manifest
		if (BindingFile.Contains(TEXT("steamvr_manifest")))
		{
			continue;
		}

		// Setup cache
		FString StringCache;
		FString ControllerType;
		FString LastEdited;

		// Load Binding File to a string
		FString BindingPath = ControllerBindingsPath / BindingFile;
		FFileHelper::LoadFileToString(StringCache, *BindingPath);

		// Convert string to json object
		TSharedRef<TJsonReader<TCHAR>> JsonReader = TJsonReaderFactory<TCHAR>::Create(StringCache);
		TSharedPtr<FJsonObject> JsonObject = MakeShareable(new FJsonObject());

		// Attempt to deserialize string cache to a json object
		if (!FJsonSerializer::Deserialize(JsonReader, JsonObject) || !JsonObject.IsValid())
		{
			UE_LOG(LogSteamVRInputDevice, Warning, TEXT("Invalid json format for controller binding file, skipping: %s"), *(ControllerBindingsPath / BindingFile));
		}
		// Attempt to find what controller this binding file is for
		else if (!JsonObject->TryGetStringField(TEXT("controller_type"), ControllerType) || ControllerType.IsEmpty())
		{
			UE_LOG(LogSteamVRInputDevice, Warning, TEXT("Unable to determine controller type for this binding file, skipping: %s"), *(ControllerBindingsPath / BindingFile));
		}
		else
		{
			bool bIsGenerated = true;

			if (!FileManager.FileExists(*ManifestPath) || DeleteIfExists)
			{
				// Set this binding as one we need to regenerate
				bIsGenerated = false;

				// Throw up a prompt if we did not edit the binding last so the user can abort
				if (!JsonObject->TryGetStringField(TEXT("last_edited_by"), LastEdited) || LastEdited != FApp::GetEpicProductIdentifier())
				{
					if (LastEdited.IsEmpty())
					{
						LastEdited = TEXT("SteamVR");
					}

					if (YesNoToAll != EAppReturnType::NoAll && YesNoToAll != EAppReturnType::YesAll)
					{
						YesNoToAll = FMessageDialog::Open(EAppMsgType::YesNoYesAllNoAll, FText::Format(LOCTEXT("BindingFileAlreadyExists", "Your binding file ({0}) was last edited by {1} do you want to overwrite the changes? You will lose any changes you made outside of the editor!"), FText::FromString(BindingFile), FText::FromString(LastEdited)));
					}

					if (YesNoToAll != EAppReturnType::Yes && YesNoToAll != EAppReturnType::YesAll)
					{
						// Prevent this binding from being regenerated
						bIsGenerated = true;
					}
					else
					{
						FString BackupPath = BindingPath + ".backup";
						FPlatformFileManager::Get().GetPlatformFile().DeleteFile(*BackupPath);
						FPlatformFileManager::Get().GetPlatformFile().CopyFile(*BackupPath, *BindingPath);
					}
				}
			}

			// Create Controller Binding Object for this binding file
			TSharedRef<FJsonObject> ControllerBindingObject = MakeShareable(new FJsonObject());
			TArray<FString> ControllerStringFields = { "controller_type", *ControllerType,
											 TEXT("binding_url"), *BindingFile //*FileManager.ConvertToAbsolutePathForExternalAppForRead(*(ControllerBindingsPath / BindingFile))
			};
			BuildJsonObject(ControllerStringFields, ControllerBindingObject);
			ControllerBindings.Add(MakeShareable(new FJsonValueObject(ControllerBindingObject)));

			// Tag this controller as generated
			for (auto& DefaultControllerType : ControllerTypes)
			{
				if (DefaultControllerType.Name == FName(*ControllerType))
				{
					DefaultControllerType.bIsGenerated = bIsGenerated;
					break;
				}
			}
		}
	}

#if WITH_EDITOR
		// If we're running in the editor, build the controller bindings if they don't exist yet
	if (GenerateBindings)
	{
		GenerateControllerBindings(ControllerBindingsPath, ControllerTypes, ControllerBindings, Actions, InputMappings, DeleteIfExists);
	}
#endif

		// Add the default bindings object to the action manifest
	if (ControllerBindings.Num() == 0)
	{
		UE_LOG(LogSteamVRInputDevice, Error, TEXT("Unable to find and/or generate controller binding files in: %s"), *ControllerBindingsPath);
	}
	else
	{
		ActionManifestObject->SetArrayField(TEXT("default_bindings"), ControllerBindings);
	}
#pragma endregion

#pragma region LOCALIZATION
	// Setup localizations json objects
	TArray<TSharedPtr<FJsonValue>> Localizations;
	TSharedRef<FJsonObject> LocalizationsObject = MakeShareable(new FJsonObject());

	// Build & add localizations to the Action Manifest object
	BuildJsonObject(LocalizationFields, LocalizationsObject);
	Localizations.Add(MakeShareable(new FJsonValueObject(LocalizationsObject)));
	ActionManifestObject->SetArrayField(TEXT("localization"), Localizations);
#pragma endregion

	// Serialize Action Manifest Object
	FString ActionManifest;
	TSharedRef<TJsonWriter<>> JsonWriter = TJsonWriterFactory<>::Create(&ActionManifest);
	FJsonSerializer::Serialize(ActionManifestObject, JsonWriter);

	// Save json as a UTF8 file
	if (GenerateActions)
	{
		if (FileManager.FileExists(*ManifestPath) && DeleteIfExists)
		{
			FPlatformFileManager::Get().GetPlatformFile().DeleteFile(*ManifestPath);
		}

		if (!FileManager.FileExists(*ManifestPath))
		{
			if (!FFileHelper::SaveStringToFile(ActionManifest, *ManifestPath, FFileHelper::EEncodingOptions::ForceUTF8WithoutBOM))
			{
				UE_LOG(LogSteamVRInputDevice, Error, TEXT("Error trying to generate action manifest in: %s"), *ManifestPath);
				return;
			}
		}
	}

	// Register Application to SteamVR
	if (RegisterApp)
	{
		RegisterApplication(ManifestPath);
	}

	TMultiMap<FName, FName> KeyToActionsMap;
	ActionEvents.Empty();
	bool bAlreadyExists = false;

	// Fill-in unique Action Events that will be processed per tick
	for (FSteamVRInputAction& InputAction : Actions)
	{
		// Check if we've already got a similar action event as we won't need the flat action list for processing controller events
		bAlreadyExists = false;
		for (FSteamVRInputAction& ActionEvent : ActionEvents)
		{
			if (ActionEvent.Handle == InputAction.Handle)
			{
				bAlreadyExists = true;
				break;
			}
		}

		// Add unique action handles to action events
		if (!bAlreadyExists && InputAction.Handle != k_ulInvalidActionHandle)
		{
			ActionEvents.Add(FSteamVRInputAction(InputAction));
		}

		// Add key and action mapping
		if (InputAction.KeyX != NAME_None)
		{
			KeyToActionsMap.AddUnique(InputAction.KeyX, InputAction.Name);
		}
	}


	// Find keys that trigger multiple actions
	TArray<FName> ActionKeys;
	KeyToActionsMap.GetKeys(ActionKeys);
	for (auto Key : ActionKeys)
	{
		TArray<FName> MappedActions;
		KeyToActionsMap.MultiFind(Key, MappedActions);
		if (MappedActions.Num() > 1)
		{
			// Remove key-value pairing for keys that trigger multiple actions in map
			KeyToActionsMap.Remove(Key);
		}
	}

	// Finalize keys that will be used to trigger actions per tick
	KeyToActionsMap.Shrink();
	for (FSteamVRInputAction& ActionEvent : ActionEvents)
	{
		// Skip actions with no key mapping (poses, haptics, etc)
		if (ActionEvent.KeyX != NAME_None)
		{
			// Check if this action is in the KeyToActionsMap map
			const FName* PriorityKey = KeyToActionsMap.FindKey(ActionEvent.Name);
			if (PriorityKey != nullptr)
			{
				// Set the key in the KeyToActionsMap as the default key that will be used to trigger actions
				ActionEvent.KeyX = *PriorityKey;
			}
		}

		//UE_LOG(LogSteamVRInputDevice, Warning, TEXT("Action [%s] mapped to key [%s]"), *ActionEvent.Name.ToString(), *ActionEvent.KeyX.ToString());
	}
}

bool FSteamVRInputDevice::BuildJsonObject(TArray<FString> StringFields, TSharedRef<FJsonObject> OutJsonObject)
{
	// Check if StringFields array is even
	if (StringFields.Num() > 1 && StringFields.Num() % 2 == 0)
	{
		// Generate json object of string field pairs
		for (int32 i = 0; i < StringFields.Num(); i += 2)
		{
			OutJsonObject->SetStringField(StringFields[i], StringFields[i + 1]);
		}

		return true;
	}

	return false;
}

void FSteamVRInputDevice::ProcessKeyInputMappings(const UInputSettings* InputSettings, TArray<FName>& InOutUniqueInputs)
{
	// Retrieve key actions setup in this project
	KeyMappings.Empty();
	SteamVRKeyInputMappings.Empty();
	TArray<FName> KeyActionNames;
	InputSettings->GetActionNames(KeyActionNames);

	// Process all key actions found
	for (const FName& KeyActionName : KeyActionNames)
	{
		TArray<FInputActionKeyMapping> KeyInputMappings;

		// Retrieve input keys associated with this action
		FindActionMappings(InputSettings, KeyActionName, KeyInputMappings);

		for (auto& KeyMapping : KeyInputMappings)
		{
			//UE_LOG(LogSteamVRInputDevice, Warning, TEXT("*** Processing Action: %s"), *KeyMapping.ActionName.ToString());

			// Default to "MotionController" Generic UE type
			FString CurrentControllerType = FString(TEXT("MotionController"));

			// Get the string version of the key id we are dealing with for analysis
			FString CurrentKey = KeyMapping.Key.GetFName().ToString();

			// Determine which supported controller type we are working with
			if (CurrentKey.Contains(TEXT("ValveIndex")))
			{
				CurrentControllerType = FString(TEXT("ValveIndex"));
			}
			else if (CurrentKey.Contains(TEXT("Vive")))
			{
				CurrentControllerType = FString(TEXT("Vive"));
			}
			else if (CurrentKey.Contains(TEXT("Cosmos")))
			{
				CurrentControllerType = FString(TEXT("Cosmos"));
			}
			else if (CurrentKey.Contains(TEXT("OculusTouch")))
			{
				CurrentControllerType = FString(TEXT("OculusTouch"));
			}
			else if (CurrentKey.Contains(TEXT("MixedReality")))
			{
				CurrentControllerType = FString(TEXT("MixedReality"));
			}
			else if (CurrentKey.Contains(TEXT("HMD_Proximity")))
			{
				CurrentControllerType = FString(TEXT("HMD_Proximity"));
			}
			else if (CurrentKey.Contains(TEXT("MotionController")))
			{
				// retain default
			}
			else
			{
				continue; // unrecognized controller - will not process
			}

			// Only process Motion Controller if there are no SteamVR actions
			if (KeyMapping.Key.GetFName().ToString().Contains(TEXT("MotionController")))
			{
				bool bFound = false;
				for (FInputActionKeyMapping& KeyMappingInner : KeyInputMappings)
				{
					//UE_LOG(LogTemp, Warning, TEXT("SEARCH: \nKeyMappingKey: %s \nKeyInner:%s \n%s \n%s"),
					//	*KeyMapping.Key.GetFName().ToString(),
					//	*KeyMappingInner.Key.GetFName().ToString(),
					//	*KeyMappingInner.Key.GetFName().ToString(),
					//	*KeyMappingInner.Key.GetFName().ToString());

					if (KeyMapping.Key.GetFName().ToString().Contains(KeyMappingInner.Key.GetFName().ToString())
						&& IsVRKey(KeyMappingInner.Key.GetFName())
						)
					{
						//UE_LOG(LogTemp, Warning, TEXT("SEARCH: MOTION CONTROLLER with STEAMVR Paired action found!"));
						bFound = true;
						break;
					}
				}

				if (bFound)
				{
					continue;
				}
			}

			// If there's a Motion Controller or valid device input, add to the SteamVR Input Actions
			Actions.Add(FSteamVRInputAction(
				FString(ACTION_PATH_IN) / KeyActionName.ToString(),
				KeyActionName,
				KeyMapping.Key.GetFName(),
				false));

			// Add input names here for use in the auto-generation of controller bindings
			InOutUniqueInputs.AddUnique(KeyMapping.Key.GetFName());

			// Add input to Key Bindings Cache
			FSteamVRInputKeyMapping SteamVRInputKeyMap = FSteamVRInputKeyMapping(KeyMapping);
			SteamVRInputKeyMap.ActionName = KeyActionName.ToString();
			SteamVRInputKeyMap.ActionNameWithPath = FString(ACTION_PATH_IN) / KeyActionName.ToString();
			SteamVRInputKeyMap.ControllerName = CurrentControllerType;
			SteamVRKeyInputMappings.Add(SteamVRInputKeyMap);
		}
	}
}

void FSteamVRInputDevice::ProcessKeyAxisMappings(const UInputSettings* InputSettings, TArray<FName>& InOutUniqueInputs)
{
	// Retrieve Key Axis names
	TArray<FName> KeyAxisNames;
	InputSettings->GetAxisNames(KeyAxisNames);

	// Setup caches
	KeyAxisMappings.Empty();
	SteamVRKeyAxisMappings.Empty();

	TArray<FSteamVRAxisKeyMapping> X_AxisMappings;
	TArray<FSteamVRAxisKeyMapping> Y_AxisMappings;

	// (EXTRAPOLATE DEV INTENT STEP 1) Iterate over every axis name found in this project
	for (const FName& AxisAction : KeyAxisNames)
	{
		// (1) Get all input axis mappings for this action
		FindAxisMappings(InputSettings, AxisAction, KeyAxisMappings);

		// (2) Create a SteamVR Axis Key Mapping that holds metadata for us
		GetSteamVRMappings(KeyAxisMappings, SteamVRKeyAxisMappings);

		// (3) Process all SteamVR axis key mappings and look for potential Vector2s
		for (FSteamVRAxisKeyMapping& AxisMapping : SteamVRKeyAxisMappings)
		{
			// (a) Get the string version of the key id we are dealing with
			FString CurrentKey = AxisMapping.InputAxisKeyMapping.Key.GetFName().ToString();

			// (b) Add axis key here for use in the auto-generation of controller bindings
			InOutUniqueInputs.AddUnique(AxisMapping.InputAxisKeyMapping.Key.GetFName());

			// (c) Default to "MotionController" Generic UE type
			FString CurrentControllerType = FString(TEXT("MotionController"));

			// (d) Determine which supported controller type we are working with
			if (CurrentKey.Contains(TEXT("ValveIndex")))
			{
				CurrentControllerType = FString(TEXT("ValveIndex"));;
			}
			else if (CurrentKey.Contains(TEXT("Vive")))
			{
				CurrentControllerType = FString(TEXT("Vive"));
			}
			else if (CurrentKey.Contains(TEXT("Cosmos")))
			{
				CurrentControllerType = FString(TEXT("Cosmos"));
			}
			else if (CurrentKey.Contains(TEXT("OculusTouch")))
			{
				CurrentControllerType = FString(TEXT("OculusTouch"));
			}
			else if (CurrentKey.Contains(TEXT("MixedReality")))
			{
				CurrentControllerType = FString(TEXT("MixedReality"));
			}
			else if (CurrentKey.Contains(TEXT("MotionController")))
			{
				// empty on purpose (readability)
			}
			else
			{
				continue;
			}

			// (e) Set the Controller Type for this axis mapping
			AxisMapping.ControllerName = CurrentControllerType;

			// (f) Sort out potential Vector 2s
			if (CurrentKey.Len() > 2)
			{
				if (CurrentKey.EndsWith(TEXT("_X")))
				{
					// Potential Vector2, holding X axis key
					X_AxisMappings.Add(AxisMapping);
				}
				else if (CurrentKey.EndsWith(TEXT("_Y")))
				{
					// Potential Vector2, holding Y axis key
					Y_AxisMappings.Add(AxisMapping);
				}
			}
		}
	}

	// (EXTRAPOLATE DEV INTENT STEP 2) Go through sorted actions with X & Y input keys and attempt to match them
	for (FSteamVRAxisKeyMapping& X_AxisMapping : X_AxisMappings)
	{
		// (1) Reset vector2 tag for this action
		X_AxisMapping.bIsPartofVector2 = false;

		// (2) Check Y Axis Mappings for an equivalent action name
		for (FSteamVRAxisKeyMapping& Y_AxisMapping : Y_AxisMappings)
		{
			// (2.1) Try to find an action pair
			if (X_AxisMapping.InputAxisKeyMapping.Key.GetFName().ToString().LeftChop(2).Equals(Y_AxisMapping.InputAxisKeyMapping.Key.GetFName().ToString().LeftChop(2)) &&
				X_AxisMapping.InputAxisKeyMapping.AxisName.ToString().LeftChop(2).Equals(Y_AxisMapping.InputAxisKeyMapping.AxisName.ToString().LeftChop(2))
				)
			{
				// (2.1.a) Action pair found with matching X & Y keys for a specific controller
				FString AxisName2D = X_AxisMapping.InputAxisKeyMapping.AxisName.ToString() +
					TEXT(",") +
					Y_AxisMapping.InputAxisKeyMapping.AxisName.ToString() +
					TEXT(" X Y_axis2d");
				FString ActionPath2D = FString(ACTION_PATH_IN) / AxisName2D;

				// (2.1.b) Setup X & Y axis keys for this action
				X_AxisMapping.XAxisName = FName(X_AxisMapping.InputAxisKeyMapping.AxisName);
				X_AxisMapping.YAxisName = FName(Y_AxisMapping.InputAxisKeyMapping.AxisName);
				X_AxisMapping.XAxisKey = X_AxisMapping.InputAxisKeyMapping.Key.GetFName();
				X_AxisMapping.YAxisKey = Y_AxisMapping.InputAxisKeyMapping.Key.GetFName();

				// (2.1.c) Create a Vector 2 Action
				X_AxisMapping.ActionName = FString(AxisName2D);
				X_AxisMapping.ActionNameWithPath = FString(ActionPath2D);

				// (2.1.d) Tag this action as a Vector 2
				X_AxisMapping.bIsPartofVector2 = true;
			}
		}
	}

	// (EXTRAPOLATE DEV INTENT STEP 3) Tag Vector1s from Vector2s
	for (FSteamVRAxisKeyMapping& AxisMapping : SteamVRKeyAxisMappings)
	{
		// Check if this AxisMapping belongs to a Vector2
		bool bIsVector2 = false;
		for (FSteamVRAxisKeyMapping& X_AxisMapping : X_AxisMappings)
		{
			if (X_AxisMapping.bIsPartofVector2 &&
				(AxisMapping.InputAxisKeyMapping.Key.GetFName().IsEqual(X_AxisMapping.XAxisKey) || AxisMapping.InputAxisKeyMapping.Key.GetFName().IsEqual(X_AxisMapping.YAxisKey)))
			{
				// Set X & Y axis keys
				AxisMapping.XAxisName = FName(X_AxisMapping.XAxisName);
				AxisMapping.XAxisKey = FName(X_AxisMapping.XAxisKey);
				AxisMapping.YAxisName = FName(X_AxisMapping.YAxisName);
				AxisMapping.YAxisKey = FName(X_AxisMapping.YAxisKey);

				// Check for duplicates
				bool bIsDuplicate = false;
				for (auto& TestAction : Actions)
				{
					if (TestAction.KeyX.IsEqual(AxisMapping.XAxisKey) && TestAction.KeyY.IsEqual(AxisMapping.YAxisKey))
					{
						bIsDuplicate = true;
						break;
					}
				}

				if (!bIsDuplicate)
				{
					// Set action name and path
					AxisMapping.ActionName = FString(X_AxisMapping.ActionName);
					AxisMapping.ActionNameWithPath = FString(X_AxisMapping.ActionNameWithPath);

					Actions.Add(FSteamVRInputAction(AxisMapping.ActionNameWithPath, FName(*AxisMapping.ActionName), AxisMapping.XAxisKey, AxisMapping.YAxisKey, FVector2D()));
				}

				// Tag this axis mapping as a vector2
				AxisMapping.bIsPartofVector2 = true;
				bIsVector2 = true;
				break;
			}
		}

		// Create a Vector1 action
		if (!bIsVector2)
		{
			// Set axis name and paths
			FString AxisName1D = AxisMapping.InputAxisKeyMapping.AxisName.ToString() + TEXT(" axis");
			FString ActionPath = FString(ACTION_PATH_IN) / AxisName1D;

			// Set X & Y axis keys
			AxisMapping.XAxisName = FName(AxisMapping.InputAxisKeyMapping.AxisName);
			AxisMapping.XAxisKey = AxisMapping.InputAxisKeyMapping.Key.GetFName();

			// Create a Vector 1 action
			Actions.Add(FSteamVRInputAction(ActionPath, FName(*AxisName1D), AxisMapping.XAxisKey, 0.0f));
			AxisMapping.ActionName = FString(AxisName1D);
			AxisMapping.ActionNameWithPath = FString(ActionPath);

			// Ensure this axis mapping is recognized as a Vector1 later on
			AxisMapping.bIsPartofVector2 = false;
			AxisMapping.bIsPartofVector3 = false;
		}
	}

	// Cleanup action set
	SanitizeActions();
}

void FSteamVRInputDevice::SanitizeActions()
{
	UInputSettings* InputSettings = GetMutableDefault<UInputSettings>();
	TArray<FInputAxisKeyMapping> DuplicateActions;

	if (InputSettings->IsValidLowLevelFast())
	{
		// Check for duplicates (can be safely removed once full support for Vector2 is up)
		for (auto AxisKeyMapping : InputSettings->GetAxisMappings())
		{
			bool bIsDuplicate = false;
			for (auto DuplicateAction : DuplicateActions)
			{
				if (DuplicateAction.Key == AxisKeyMapping.Key)
				{
					bIsDuplicate = true;
					break;
				}
			}
		}
	}

	// Remove duplicates
	for (auto AxisKeyMapping : DuplicateActions)
	{
		InputSettings->RemoveAxisMapping(AxisKeyMapping);
	}

	// Save to config files and cleanup
	if (DuplicateActions.Num() > 0)
	{
		InputSettings->SaveKeyMappings();
		InputSettings->TryUpdateDefaultConfigFile();
		DuplicateActions.Empty();
	}
}

void FSteamVRInputDevice::RegisterApplication(FString ManifestPath)
{
	if (VRSystem() && VRInput())
	{
		// Get Project Name this plugin is used in
		uint32 AppProcessId = FPlatformProcess::GetCurrentProcessId();
		GameFileName = FPaths::GetCleanFilename(FPlatformProcess::GetApplicationName(AppProcessId));
		FString ProjectName;
		if (GConfig)
		{
			GConfig->GetString(
				TEXT("/Script/EngineSettings.GeneralProjectSettings"),
				TEXT("ProjectName"),
				ProjectName,
				GGameIni
			);
		}

		// Check for empty project name
		if (ProjectName.IsEmpty())
		{
			ProjectName = FApp::GetProjectName();
		}

		GameProjectName = FString::Printf(TEXT("%s-%u"), *ProjectName, FEngineVersion::Current().GetChangelist());

#if WITH_EDITOR
		if (VRApplications())
		{
			// Generate Application Manifest
			FString AppKey, AppManifestPath;

			GenerateAppManifest(ManifestPath, GameFileName, AppKey, AppManifestPath);

<<<<<<< HEAD
			char* SteamVRAppKey = TCHAR_TO_UTF8(*AppKey);

=======
>>>>>>> 6bbb88c8
			// Load application manifest
			EVRApplicationError AppError = VRApplications()->AddApplicationManifest(TCHAR_TO_UTF8(*IFileManager::Get().ConvertToAbsolutePathForExternalAppForRead(*AppManifestPath)), true);
			UE_LOG(LogSteamVRInputDevice, Display, TEXT("[STEAMVR INPUT] Registering Application Manifest %s : %s"), *AppManifestPath, *FString(UTF8_TO_TCHAR(VRApplications()->GetApplicationsErrorNameFromEnum(AppError))));

			// Set AppKey for this Editor Session
			AppError = VRApplications()->IdentifyApplication(AppProcessId, TCHAR_TO_UTF8(*AppKey));
			UE_LOG(LogSteamVRInputDevice, Display, TEXT("[STEAMVR INPUT] Editor Application [%d][%s] identified to SteamVR: %s"), AppProcessId, *AppKey, *FString(UTF8_TO_TCHAR(VRApplications()->GetApplicationsErrorNameFromEnum(AppError))));
		}
#endif

		// Set Action Manifest
		FString TheActionManifestPath;

#if WITH_EDITOR
		TheActionManifestPath = IFileManager::Get().ConvertToAbsolutePathForExternalAppForRead(*ManifestPath);
#else
		TheActionManifestPath = FPaths::ConvertRelativePathToFull(FPaths::ProjectDir() / TEXT("Config") / TEXT("SteamVRBindings") / TEXT(ACTION_MANIFEST)).Replace(TEXT("/"), TEXT("\\"));
#endif

		UE_LOG(LogSteamVRInputDevice, Display, TEXT("[STEAMVR INPUT] Trying to load Action Manifest from: %s"), *TheActionManifestPath);
		EVRInputError InputError = VRInput()->SetActionManifestPath(TCHAR_TO_UTF8(*TheActionManifestPath));
		GetInputError(InputError, FString(TEXT("Setting Action Manifest Path Result")));

		// Set Main Action Set
		InputError = VRInput()->GetActionSetHandle(ACTION_SET, &MainActionSet);
		GetInputError(InputError, FString(TEXT("Setting main action set")));

		// Add to action set array
		SteamVRInputActionSets.Empty();
		SteamVRInputActionSets.Add(FSteamVRInputActionSet(0, ACTION_SET, MainActionSet));

		// Populate Active Action sets that will later be used in OpenVR calls
		for (int32 i = 0; i < SteamVRInputActionSets.Num(); i++)
		{
			if (i > MAX_ACTION_SETS - 1) break;	// Skip if more than allocated maximum action sets

			ActiveActionSets[i].nPriority = (int32_t)SteamVRInputActionSets[i].Priority;
			ActiveActionSets[i].ulActionSet = SteamVRInputActionSets[i].Handle;
			ActiveActionSets[i].ulRestrictedToDevice = SteamVRInputActionSets[i].RestrictedToDeviceHandle;
			ActiveActionSets[i].ulSecondaryActionSet = SteamVRInputActionSets[i].SecondaryActionSetHandle;
		}

		// Fill in Action handles for each registered action
		for (auto& Action : Actions)
		{
			VRActionHandle_t Handle;
			InputError = VRInput()->GetActionHandle(TCHAR_TO_UTF8(*Action.Path), &Handle);

			if (InputError != VRInputError_None || Handle == k_ulInvalidActionHandle)
			{
				continue;
			}

			Action.Handle = Handle;

			// Test if this is a pose
			if (Action.Path == TEXT(ACTION_PATH_CONTROLLER_LEFT))
			{
				VRControllerHandleLeft = Action.Handle;
			}
			else if (Action.Path == TEXT(ACTION_PATH_CONTROLLER_RIGHT))
			{
				VRControllerHandleRight = Action.Handle;
			}
			else if (Action.Path == TEXT(ACTION_PATH_TRACKER_CAMERA))
			{
				VRTRackerCamera = Action.Handle;
			}
			else if (Action.Path == TEXT(ACTION_PATH_TRACKER_CHEST))
			{
				VRTrackerChest = Action.Handle;
			}
			else if (Action.Path == TEXT(ACTION_PATH_TRACKER_HANDED_BACK_LEFT))
			{
				VRTrackerHandedBackL = Action.Handle;
			}
			else if (Action.Path == TEXT(ACTION_PATH_TRACKER_HANDED_BACK_RIGHT))
			{
				VRTrackerHandedBackR = Action.Handle;
			}
			else if (Action.Path == TEXT(ACTION_PATH_TRACKER_HANDED_FRONT_LEFT))
			{
				VRTrackerHandedFrontL = Action.Handle;
			}
			else if (Action.Path == TEXT(ACTION_PATH_TRACKER_HANDED_FRONT_RIGHT))
			{
				VRTrackerHandedFrontR = Action.Handle;
			}
			else if (Action.Path == TEXT(ACTION_PATH_TRACKER_HANDED_FRONTR_LEFT))
			{
				VRTrackerHandedFrontRL = Action.Handle;
			}
			else if (Action.Path == TEXT(ACTION_PATH_TRACKER_HANDED_FRONTR_RIGHT))
			{
				VRTrackerHandedFrontRR = Action.Handle;
			}
			else if (Action.Path == TEXT(ACTION_PATH_TRACKER_HANDED_GRIP_LEFT))
			{
				VRTrackerHandedGripL = Action.Handle;
			}
			else if (Action.Path == TEXT(ACTION_PATH_TRACKER_HANDED_GRIP_RIGHT))
			{
				VRTrackerHandedGripR = Action.Handle;
			}
			else if (Action.Path == TEXT(ACTION_PATH_TRACKER_HANDED_POSE_LEFT))
			{
				VRTrackerHandedPoseL = Action.Handle;
			}
			else if (Action.Path == TEXT(ACTION_PATH_TRACKER_HANDED_POSE_RIGHT))
			{
				VRTrackerHandedPoseR = Action.Handle;
			}
			else if (Action.Path == TEXT(ACTION_PATH_TRACKER_FOOT_LEFT))
			{
				VRTrackerFootL = Action.Handle;
			}
			else if (Action.Path == TEXT(ACTION_PATH_TRACKER_FOOT_RIGHT))
			{
				VRTrackerFootR = Action.Handle;
			}
			else if (Action.Path == TEXT(ACTION_PATH_TRACKER_SHOULDER_LEFT))
			{
				VRTrackerShoulderL = Action.Handle;
			}
			else if (Action.Path == TEXT(ACTION_PATH_TRACKER_SHOULDER_RIGHT))
			{
				VRTrackerShoulderR = Action.Handle;
			}
			else if (Action.Path == TEXT(ACTION_PATH_TRACKER_ELBOW_LEFT))
			{
				VRTrackerElbowL = Action.Handle;
			}
			else if (Action.Path == TEXT(ACTION_PATH_TRACKER_ELBOW_RIGHT))
			{
				VRTrackerElbowR = Action.Handle;
			}
			else if (Action.Path == TEXT(ACTION_PATH_TRACKER_KNEE_LEFT))
			{
				VRTrackerKneeL = Action.Handle;
			}
			else if (Action.Path == TEXT(ACTION_PATH_TRACKER_KNEE_RIGHT))
			{
				VRTrackerKneeR = Action.Handle;
			}
			else if (Action.Path == TEXT(ACTION_PATH_TRACKER_KEYBOARD))
			{
				VRTrackerKeyboard = Action.Handle;
			}
			else if (Action.Path == TEXT(ACTION_PATH_TRACKER_WAIST))
			{
				VRTrackerWaist = Action.Handle;
			}

			UE_LOG(LogSteamVRInputDevice, Display, TEXT("Retrieving Action Handle: %s"), *Action.Path);
			GetInputError(InputError, FString(TEXT("Setting Action Handle Path Result")));
		}
	}
}

bool FSteamVRInputDevice::SetSkeletalHandle(char* ActionPath, VRActionHandle_t& SkeletalHandle)
{
	if (VRSystem() && VRInput())
	{
		// Get Skeletal Handle
		EVRInputError Err = VRInput()->GetActionHandle(ActionPath, &SkeletalHandle);
		if (Err != VRInputError_None || SkeletalHandle == k_ulInvalidActionHandle)
		{
			if (Err != LastInputError)
			{
				GetInputError(Err, TEXT("Couldn't get skeletal action handle for Skeleton."));
			}

			Err = LastInputError;
			return false;
		}
		else
		{
			Err = LastInputError;
			return true;
		}
	}
	return false;
}

void FSteamVRInputDevice::ProcessActionEvents(FSteamVRInputActionSet SteamVRInputActionSet)
{
	for (auto& Action : ActionEvents)
	{
		if (Action.Handle == k_ulInvalidActionHandle)
		{
			continue;
		}

		if (Action.Type == ESteamVRActionType::Boolean && !Action.Path.Contains(TEXT(" axis")) && !Action.Path.Contains(TEXT("_axis")))
		{
			// Get digital data from SteamVR
			InputDigitalActionData_t DigitalData;
			EVRInputError ActionStateError = VRInput()->GetDigitalActionData(Action.Handle, &DigitalData, sizeof(DigitalData), k_ulInvalidInputValueHandle);

			if (ActionStateError != VRInputError_None)
			{
				//GetInputError(ActionStateError, TEXT("Error encountered retrieving digital data from SteamVR"));
				//UE_LOG(LogSteamVRInputDevice, Error, TEXT("%s"), *Action.Path);
				continue;
			}
			else if (ActionStateError == VRInputError_None && DigitalData.bActive)
			{
				// Send event back to Engine
				if (Action.KeyX != NAME_None)
				{
					// Update the active origin
					Action.ActiveOrigin = DigitalData.activeOrigin;

					if (DigitalData.bState)
					{
						if (!Action.bState)
						{
							MessageHandler->OnControllerButtonPressed(Action.KeyX, 0, false);
							Action.bState = DigitalData.bState;
							Action.LastUpdated = DigitalData.fUpdateTime;
							Action.bIsRepeat = false;
							//UE_LOG(LogTemp, Warning, TEXT("Handle %s KeyX %s Value %i Changed %i UpdateTime %f"), *Action.Path, *Action.KeyX.ToString(), DigitalData.bState, DigitalData.bChanged, DigitalData.fUpdateTime);
						}
						else
						{
							float EffectiveDelay = Action.bIsRepeat ? REPEAT_DIGITAL_ACTION_DELAY : INITIAL_DIGITAL_ACTION_DELAY;

							if (Action.LastUpdated - DigitalData.fUpdateTime >= EffectiveDelay)
							{
								MessageHandler->OnControllerButtonPressed(Action.KeyX, 0, true);
								Action.LastUpdated = DigitalData.fUpdateTime;
								Action.bIsRepeat = true;
								//UE_LOG(LogTemp, Warning, TEXT("[REPEAT] Handle %s KeyX %s Value %i Changed %i UpdateTime %f"), *Action.Path, *Action.KeyX.ToString(), DigitalData.bState, DigitalData.bChanged, DigitalData.fUpdateTime);
							}
						}
					}
					else
					{
						if (Action.bState)
						{
							MessageHandler->OnControllerButtonReleased(Action.KeyX, 0, false);
							//UE_LOG(LogTemp, Display, TEXT("Handle %s KeyX %s Value %i Changed %i UpdateTime %f"), *Action.Path, *Action.KeyX.ToString(), DigitalData.bState, DigitalData.bChanged, DigitalData.fUpdateTime);
						}

						Action.bState = DigitalData.bState;
						Action.bIsRepeat = false;
					}
				}
			}
		}
		else if (Action.Type == ESteamVRActionType::Vector1
			|| Action.Type == ESteamVRActionType::Vector2
			|| Action.Type == ESteamVRActionType::Vector3)
		{
			// Get analog data from SteamVR
			InputAnalogActionData_t AnalogData;
			EVRInputError ActionStateError = VRInput()->GetAnalogActionData(Action.Handle, &AnalogData, sizeof(AnalogData), k_ulInvalidInputValueHandle);

			if (ActionStateError != VRInputError_None)
			{
				//GetInputError(ActionStateError, TEXT("Error encountered retrieving analog data from SteamVR"));
				continue;
			}
			else if (ActionStateError == VRInputError_None && AnalogData.bActive)
			{
				// Update the active origin
				Action.ActiveOrigin = AnalogData.activeOrigin;

				if (Action.KeyX != NAME_None && (FMath::Abs(AnalogData.deltaX) > KINDA_SMALL_NUMBER || Action.Name.IsEqual(FName(CONTROLLER_BINDING_PATH))))
				{
					// Test what we're receiving from SteamVR
					//UE_LOG(LogTemp, Warning, TEXT("Handle %s KeyX %s X-Value [%f]"), *Action.Path, *Action.KeyX.ToString(), AnalogData.x);

					Action.Value.X = AnalogData.x; // ActionCount;
					MessageHandler->OnControllerAnalog(Action.KeyX, 0, Action.Value.X);
				}

				if (Action.KeyY != NAME_None && (FMath::Abs(AnalogData.deltaY) > KINDA_SMALL_NUMBER))
				{
					// Test what we're receiving from SteamVR
					//UE_LOG(LogTemp, Warning, TEXT("Handle %s KeyY %s Y-Value {%f}"), *Action.Path, *Action.KeyY.ToString(), AnalogData.y);

					FString KeyString = Action.KeyY.ToString();
					if (KeyString.Contains(TEXT("MotionController")) && KeyString.Contains(TEXT("_Y")))
					{
						Action.Value.Y = -AnalogData.y;
					}
					else
					{
						Action.Value.Y = AnalogData.y;
					}
					MessageHandler->OnControllerAnalog(Action.KeyY, 0, Action.Value.Y);
				}
			}
		}
	}
}

void FSteamVRInputDevice::GetInputError(EVRInputError InputError, FString InputAction)
{
	switch (InputError)
	{
	case VRInputError_None:
		UE_LOG(LogSteamVRInputDevice, Display, TEXT("[STEAMVR INPUT] %s: Success"), *InputAction);
		break;
	case VRInputError_NameNotFound:
		UE_LOG(LogSteamVRInputDevice, Error, TEXT("[STEAMVR INPUT] %s: Name Not Found"), *InputAction);
		break;
	case VRInputError_WrongType:
		UE_LOG(LogSteamVRInputDevice, Error, TEXT("[STEAMVR INPUT] %s: Wrong Type"), *InputAction);
		break;
	case VRInputError_InvalidHandle:
		UE_LOG(LogSteamVRInputDevice, Error, TEXT("[STEAMVR INPUT] %s: Invalid Handle"), *InputAction);
		break;
	case VRInputError_InvalidParam:
		UE_LOG(LogSteamVRInputDevice, Error, TEXT("[STEAMVR INPUT] %s: Invalid Param"), *InputAction);
		break;
	case VRInputError_NoSteam:
		UE_LOG(LogSteamVRInputDevice, Error, TEXT("[STEAMVR INPUT] %s: No Steam"), *InputAction);
		break;
	case VRInputError_MaxCapacityReached:
		UE_LOG(LogSteamVRInputDevice, Error, TEXT("[STEAMVR INPUT] %s:  Max Capacity Reached"), *InputAction);
		break;
	case VRInputError_IPCError:
		UE_LOG(LogSteamVRInputDevice, Error, TEXT("[STEAMVR INPUT] %s: IPC Error"), *InputAction);
		break;
	case VRInputError_NoActiveActionSet:
		UE_LOG(LogSteamVRInputDevice, Error, TEXT("[STEAMVR INPUT] %s: No Active Action Set"), *InputAction);
		break;
	case VRInputError_InvalidDevice:
		UE_LOG(LogSteamVRInputDevice, Error, TEXT("[STEAMVR INPUT] %s: Invalid Device"), *InputAction);
		break;
	case VRInputError_InvalidSkeleton:
		UE_LOG(LogSteamVRInputDevice, Error, TEXT("[STEAMVR INPUT] %s: Invalid Skeleton"), *InputAction);
		break;
	case VRInputError_InvalidBoneCount:
		UE_LOG(LogSteamVRInputDevice, Error, TEXT("[STEAMVR INPUT] %s: Invalid Bone Count"), *InputAction);
		break;
	case VRInputError_InvalidCompressedData:
		UE_LOG(LogSteamVRInputDevice, Error, TEXT("[STEAMVR INPUT] %s: Invalid Compressed Data"), *InputAction);
		break;
	case VRInputError_NoData:
		UE_LOG(LogSteamVRInputDevice, Error, TEXT("[STEAMVR INPUT] %s: No Data"), *InputAction);
		break;
	case VRInputError_BufferTooSmall:
		UE_LOG(LogSteamVRInputDevice, Error, TEXT("[STEAMVR INPUT] %s: Buffer Too Small"), *InputAction);
		break;
	case VRInputError_MismatchedActionManifest:
		UE_LOG(LogSteamVRInputDevice, Error, TEXT("[STEAMVR INPUT] %s: Mismatched Action Manifest"), *InputAction);
		break;
	case VRInputError_MissingSkeletonData:
		UE_LOG(LogSteamVRInputDevice, Error, TEXT("[STEAMVR INPUT] %s: Missing Skeleton Data"), *InputAction);
		break;
	default:
		UE_LOG(LogSteamVRInputDevice, Error, TEXT("[STEAMVR INPUT] %s: Unknown Error"), *InputAction);
		break;
	}

	return;
}

void FSteamVRInputDevice::MirrorSteamVRSkeleton(VRBoneTransform_t* BoneTransformsLS, int32 BoneTransformCount) const
{
	check(BoneTransformsLS != nullptr);
	check(BoneTransformCount == SteamVRSkeleton::GetBoneCount());

	// Mirror the bones whose rotations transfer directly and only the translation needs to be fixed
	{
		const int32 TranslationOnlyBoneCount = sizeof(kMirrorTranslationOnlyBones) / sizeof(kMirrorTranslationOnlyBones[0]);
		for (int32 i = 0; i < TranslationOnlyBoneCount; ++i)
		{
			const int32 BoneIndex = kMirrorTranslationOnlyBones[i];

			vr::HmdVector4_t& Position = BoneTransformsLS[BoneIndex].position;
			Position.v[0] *= -1.f;
			Position.v[1] *= -1.f;
			Position.v[2] *= -1.f;
		}
	}

	// Mirror the metacarpals
	{
		const int32 MetaCarpalBoneCount = sizeof(kMetacarpalBones) / sizeof(kMetacarpalBones[0]);
		for (int32 i = 0; i < MetaCarpalBoneCount; ++i)
		{
			const int32 BoneIndex = kMetacarpalBones[i];

			vr::VRBoneTransform_t& BoneTransform = BoneTransformsLS[BoneIndex];

			BoneTransform.position.v[0] *= -1.f;

			vr::HmdQuaternionf_t OriginalRotation = BoneTransform.orientation;
			BoneTransform.orientation.w = OriginalRotation.x;
			BoneTransform.orientation.x = -OriginalRotation.w;
			BoneTransform.orientation.y = OriginalRotation.z;
			BoneTransform.orientation.z = -OriginalRotation.y;
		}
	}

	// Mirror the children of the root
	{
		const int32 ModelSpaceBoneCount = sizeof(kModelSpaceBones) / sizeof(kModelSpaceBones[0]);
		for (int32 i = 0; i < ModelSpaceBoneCount; ++i)
		{
			const int32 BoneIndex = kModelSpaceBones[i];

			vr::VRBoneTransform_t& BoneTransform = BoneTransformsLS[BoneIndex];
			BoneTransform.position.v[0] *= -1.f;
			BoneTransform.orientation.y *= -1.f;
			BoneTransform.orientation.z *= -1.f;
		}
	}
}

bool FSteamVRInputDevice::IsVRKey(FName InputKey)
{
	FString KeyString = InputKey.ToString();

	if ((KeyString.Contains(TEXT("SteamVR")) && !KeyString.Contains(TEXT("Generic")))
		|| KeyString.Contains(TEXT("ValveIndex"))
		|| KeyString.Contains(TEXT("OculusTouch"))
		|| KeyString.Contains(TEXT("MixedReality"))
		|| KeyString.Contains(TEXT("Vive"))
		|| KeyString.Contains(TEXT("Cosmos"))
		)
	{
		return true;
	}

	return false;
}

bool FSteamVRInputDevice::ProcessVector2D(FSteamVRAxisKeyMapping AxisKeyMapping)
{
	// TODO: For when Vector Actions are a thing
	return false;
}

#undef LOCTEXT_NAMESPACE //"SteamVRInputDevice"<|MERGE_RESOLUTION|>--- conflicted
+++ resolved
@@ -2755,51 +2755,6 @@
 					ActionSourceJsonObject->SetObjectField(TEXT("parameters"), ParamJsonObject);
 				}
 
-<<<<<<< HEAD
-				// Override Index Trackpad and Grip Clicks - OpenXR parallels for ease of title migration to OpenXR
-				if (CurrentInputKeyName.Contains(TEXT("ValveIndex"), ESearchCase::IgnoreCase, ESearchDir::FromStart)
-					&& CurrentInputKeyName.Contains(TEXT("Force"), ESearchCase::IgnoreCase, ESearchDir::FromEnd)
-					&& (CurrentInputKeyName.Contains(TEXT("Trackpad"), ESearchCase::IgnoreCase, ESearchDir::FromStart) || CurrentInputKeyName.Contains(TEXT("Grip"), ESearchCase::IgnoreCase, ESearchDir::FromStart))
-					)
-				{
-					CacheMode = FName(TEXT("button"));
-					CacheType = FString(TEXT("click"));
-				}
-				else if (CurrentInputKeyName.Contains(TEXT("ValveIndex"), ESearchCase::IgnoreCase, ESearchDir::FromStart)
-					&& CurrentInputKeyName.Contains(TEXT("Axis"), ESearchCase::IgnoreCase, ESearchDir::FromEnd)
-					&& CurrentInputKeyName.Contains(TEXT("Grip"), ESearchCase::IgnoreCase, ESearchDir::FromStart)
-					)
-				{
-					InputState.bIsTrigger = false;
-					InputState.bIsCapSense = true;
-					CacheMode = FName(TEXT("button"));
-					CacheType = FString(TEXT("touch"));
-				}
-
-				// Create Action Source
-				FActionSource ActionSource = FActionSource(CacheMode, CachePath);
-				TSharedRef<FJsonObject> ActionSourceJsonObject = MakeShareable(new FJsonObject());
-				ActionSourceJsonObject->SetStringField(TEXT("mode"), ActionSource.Mode.ToString());
-
-				// Set force_input parameter when dealing with Index Grip Force as a Digital input
-				if (CurrentInputKeyName.Contains(TEXT("ValveIndex"), ESearchCase::IgnoreCase, ESearchDir::FromStart)
-					&& CurrentInputKeyName.Contains(TEXT("Force"), ESearchCase::IgnoreCase, ESearchDir::FromEnd)
-					&& CurrentInputKeyName.Contains(TEXT("Grip"), ESearchCase::IgnoreCase, ESearchDir::FromStart)
-					)
-				{
-					// Create force_input parameter
-					TSharedRef<FJsonObject> ParamJsonObject = MakeShareable(new FJsonObject());
-					ParamJsonObject->SetStringField(TEXT("force_input"), TEXT("force"));
-
-					// Create Parameter
-					TSharedPtr<FJsonObject> ParametersJsonObject = MakeShareable(new FJsonObject());
-
-					// Add to action source json
-					ActionSourceJsonObject->SetObjectField(TEXT("parameters"), ParamJsonObject);
-				}
-
-=======
->>>>>>> 6bbb88c8
 
 				// Set Action Path
 				if (!ActionSource.Path.IsEmpty())
@@ -4380,11 +4335,6 @@
 
 			GenerateAppManifest(ManifestPath, GameFileName, AppKey, AppManifestPath);
 
-<<<<<<< HEAD
-			char* SteamVRAppKey = TCHAR_TO_UTF8(*AppKey);
-
-=======
->>>>>>> 6bbb88c8
 			// Load application manifest
 			EVRApplicationError AppError = VRApplications()->AddApplicationManifest(TCHAR_TO_UTF8(*IFileManager::Get().ConvertToAbsolutePathForExternalAppForRead(*AppManifestPath)), true);
 			UE_LOG(LogSteamVRInputDevice, Display, TEXT("[STEAMVR INPUT] Registering Application Manifest %s : %s"), *AppManifestPath, *FString(UTF8_TO_TCHAR(VRApplications()->GetApplicationsErrorNameFromEnum(AppError))));
