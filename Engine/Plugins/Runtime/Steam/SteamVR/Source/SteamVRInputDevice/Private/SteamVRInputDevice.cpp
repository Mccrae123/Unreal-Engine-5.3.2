/*
Copyright 2019 Valve Corporation under https://opensource.org/licenses/BSD-3-Clause
This code includes modifications by Epic Games.  Modifications (c) Epic Games, Inc.

Redistribution and use in source and binary forms, with or without modification,
are permitted provided that the following conditions are met:

1. Redistributions of source code must retain the above copyright notice, this
   list of conditions and the following disclaimer.

2. Redistributions in binary form must reproduce the above copyright notice,
   this list of conditions and the following disclaimer in the documentation
   and/or other materials provided with the distribution.

3. Neither the name of the copyright holder nor the names of its contributors
   may be used to endorse or promote products derived from this software
   without specific prior written permission.

THIS SOFTWARE IS PROVIDED BY THE COPYRIGHT HOLDERS AND CONTRIBUTORS "AS IS" AND
ANY EXPRESS OR IMPLIED WARRANTIES, INCLUDING, BUT NOT LIMITED TO, THE IMPLIED
WARRANTIES OF MERCHANTABILITY AND FITNESS FOR A PARTICULAR PURPOSE ARE DISCLAIMED.
IN NO EVENT SHALL THE COPYRIGHT HOLDER OR CONTRIBUTORS BE LIABLE FOR ANY DIRECT,
INDIRECT, INCIDENTAL, SPECIAL, EXEMPLARY, OR CONSEQUENTIAL DAMAGES (INCLUDING,
BUT NOT LIMITED TO, PROCUREMENT OF SUBSTITUTE GOODS OR SERVICES; LOSS OF USE, DATA,
OR PROFITS; OR BUSINESS INTERRUPTION) HOWEVER CAUSED AND ON ANY THEORY OF LIABILITY,
WHETHER IN CONTRACT, STRICT LIABILITY, OR TORT (INCLUDING NEGLIGENCE OR OTHERWISE)
ARISING IN ANY WAY OUT OF THE USE OF THIS SOFTWARE, EVEN IF ADVISED OF THE
POSSIBILITY OF SUCH DAMAGE.
*/

#include "SteamVRInputDevice.h"
#include "Runtime/ApplicationCore/Public/GenericPlatform/IInputInterface.h"
#include "HAL/FileManagerGeneric.h"
#include "Misc/FileHelper.h"
#include "GameFramework/PlayerInput.h"
#include "Engine/World.h"
#include "Kismet/GameplayStatics.h"
#include "openvr.h"
#include "GameFramework/WorldSettings.h"
#include "Features/IModularFeatures.h"
#include "MotionControllerComponent.h"
#include "IMotionController.h"
#include "SteamVRControllerKeys.h"
#include "Runtime/HeadMountedDisplay/Public/IXRTrackingSystem.h"
#include "SteamVRSkeletonDefinition.h"
#include "Misc/MessageDialog.h"

#if PLATFORM_WINDOWS
#include "Windows/WindowsHWrapper.h"
#endif

#if WITH_EDITOR
#include "Editor.h"
#endif

#define LOCTEXT_NAMESPACE "SteamVRInputDevice"
DEFINE_LOG_CATEGORY_STATIC(LogSteamVRInputDevice, Log, All);

// List of bones that are effectively in model space because
// they are children of the root
static const int32 kModelSpaceBones[] = {
	ESteamVRBone_Wrist,
	ESteamVRBone_Aux_Thumb,
	ESteamVRBone_Aux_IndexFinger,
	ESteamVRBone_Aux_MiddleFinger,
	ESteamVRBone_Aux_RingFinger,
	ESteamVRBone_Aux_PinkyFinger,
};

// List of the metacarpal bones of the SteamVR skeleton
static const int32 kMetacarpalBones[] = {
	ESteamVRBone_Thumb0,
	ESteamVRBone_IndexFinger0,
	ESteamVRBone_MiddleFinger0,
	ESteamVRBone_RingFinger0,
	ESteamVRBone_PinkyFinger0
};

// List of bones that only need to have their translation mirrored in the SteamVR skeleton
static const int32 kMirrorTranslationOnlyBones[] = {
	ESteamVRBone_Thumb1,
	ESteamVRBone_Thumb2,
	ESteamVRBone_Thumb3,
	ESteamVRBone_IndexFinger1,
	ESteamVRBone_IndexFinger2,
	ESteamVRBone_IndexFinger3,
	ESteamVRBone_IndexFinger4,
	ESteamVRBone_MiddleFinger1,
	ESteamVRBone_MiddleFinger2,
	ESteamVRBone_MiddleFinger3,
	ESteamVRBone_MiddleFinger4,
	ESteamVRBone_RingFinger1,
	ESteamVRBone_RingFinger2,
	ESteamVRBone_RingFinger3,
	ESteamVRBone_RingFinger4,
	ESteamVRBone_PinkyFinger1,
	ESteamVRBone_PinkyFinger2,
	ESteamVRBone_PinkyFinger3,
	ESteamVRBone_PinkyFinger4
};


FSteamVRInputDevice::FSteamVRInputDevice(const TSharedRef<FGenericApplicationMessageHandler>& InMessageHandler)
	: MessageHandler(InMessageHandler)
{
	// Initializations
	InitSteamVRSystem();
	InitControllerMappings();
	InitControllerKeys();

#if WITH_EDITOR
	GenerateActionManifest();
#endif

	IModularFeatures::Get().RegisterModularFeature(GetModularFeatureName(), this);
}

FSteamVRInputDevice::~FSteamVRInputDevice()
{
	IModularFeatures::Get().UnregisterModularFeature(GetModularFeatureName(), this);
}

void FSteamVRInputDevice::InitSteamVRSystem()
{
	//UE_LOG(LogTemp, Warning, TEXT("Attempting to load Steam VR System..."));
	if (!VRSystem())
	{
		// Initialize OpenVR
		EVRInitError SteamVRInitError = VRInitError_Driver_NotLoaded;
		IVRSystem* SteamVRSystem = vr::VR_Init(&SteamVRInitError, vr::VRApplication_Scene);

		if (SteamVRInitError != VRInitError_None)
		{
			return;
		}
	}
	else if (VRSystem() && VRInput() && IsInGameThread())
	{
		UE_LOG(LogSteamVRInputDevice, Display, TEXT("SteamVR runtime %u.%u.%u loaded."), k_nSteamVRVersionMajor, k_nSteamVRVersionMinor, k_nSteamVRVersionBuild);
		
		// Set Skeletal Handles
		bIsSkeletalControllerLeftPresent = SetSkeletalHandle(TCHAR_TO_UTF8(*FString(TEXT(ACTION_PATH_SKELETON_LEFT))), VRSkeletalHandleLeft);
		bIsSkeletalControllerRightPresent = SetSkeletalHandle(TCHAR_TO_UTF8(*FString(TEXT(ACTION_PATH_SKELETON_RIGHT))), VRSkeletalHandleRight);

		// (Re)Load Action Manifest
		GenerateActionManifest(false, false, true, false);

		// Set haptic handles
		LastInputError = VRInput()->GetActionHandle(TCHAR_TO_UTF8(*FString(TEXT(ACTION_PATH_VIBRATE_LEFT))), &VRVibrationLeft);
		if (LastInputError != VRInputError_None || VRVibrationLeft == k_ulInvalidActionHandle)
		{
			VRVibrationLeft = k_ulInvalidActionHandle;
		}

		LastInputError = VRInput()->GetActionHandle(TCHAR_TO_UTF8(*FString(TEXT(ACTION_PATH_VIBRATE_RIGHT))), &VRVibrationRight);
		if (LastInputError != VRInputError_None || VRVibrationRight == k_ulInvalidActionHandle)
		{
			VRVibrationRight = k_ulInvalidActionHandle;
		}
	}
}

void FSteamVRInputDevice::Tick(float DeltaTime)
{
	// Place current delta time in buffer for use in determining haptic duration
	CurrentDeltaTime = DeltaTime;

	// Watch for SteamVR availability & restarts
	if (!VRSystem())
	{
		InitSteamVRSystem();
	}

	// Cache the controller transform to ensure ResetOrientationAndPosition gets the correct values (Valid for UE4.18 upwards)
	// https://github.com/ValveSoftware/steamvr_unreal_plugin/issues/2
	if (GEngine->XRSystem.IsValid())
	{
		CachedBaseOrientation = GEngine->XRSystem->GetBaseOrientation();
		CachedBasePosition = GEngine->XRSystem->GetBasePosition();
	}
	else
	{
		CachedBaseOrientation = FQuat::Identity;
		CachedBasePosition = FVector::ZeroVector;
	}
}

void FSteamVRInputDevice::FindAxisMappings(const UInputSettings* InputSettings, const FName InAxisName, TArray<FInputAxisKeyMapping>& OutMappings) const
{
	if (InAxisName.IsValid())
	{
		for (int32 AxisIndex = InputSettings->GetAxisMappings().Num() - 1; AxisIndex >= 0; --AxisIndex)
		{
			if (InputSettings->GetAxisMappings()[AxisIndex].AxisName == InAxisName)
			{
				OutMappings.Add(InputSettings->GetAxisMappings()[AxisIndex]);
			}
		}
	}
}

void FSteamVRInputDevice::GetSteamVRMappings(TArray<FInputAxisKeyMapping>& InUEKeyMappings, TArray<FSteamVRAxisKeyMapping>& OutMappings) 
{
	OutMappings.Empty();
	for (auto& UEKeyMapping : InUEKeyMappings)
	{
		OutMappings.Add(FSteamVRAxisKeyMapping(UEKeyMapping, false, false));
	}
}

void FSteamVRInputDevice::FindActionMappings(const UInputSettings* InputSettings, const FName InActionName, TArray<FInputActionKeyMapping>& OutMappings) const
{
	if (InActionName.IsValid())
	{
		for (int32 ActionIndex = InputSettings->GetActionMappings().Num() - 1; ActionIndex >= 0; --ActionIndex)
		{
			if (InputSettings->GetActionMappings()[ActionIndex].ActionName == InActionName)
			{
				OutMappings.Add(InputSettings->GetActionMappings()[ActionIndex]);
			}
		}
	}
}

FString FSteamVRInputDevice::SanitizeString(FString& InString)
{
	FString SanitizedString = InString.Replace(TEXT(" "), TEXT("-"));
	SanitizedString = SanitizedString.Replace(TEXT("*"), TEXT("-"));
	SanitizedString = SanitizedString.Replace(TEXT("."), TEXT("-"));

	return SanitizedString;
}

FTransform CalcModelSpaceTransform(const FTransform* OutBoneTransform, int32 BoneIndex)
{
	FTransform BoneTransformMS = OutBoneTransform[BoneIndex];

	while (BoneIndex != -1)
	{
		int32 parentIndex = SteamVRSkeleton::GetParentIndex(BoneIndex);
		if (parentIndex != -1)
		{
			BoneTransformMS = BoneTransformMS * OutBoneTransform[parentIndex];
			BoneIndex = parentIndex;
		}
		else
		{
			break;
		}
	}

	return BoneTransformMS;
}

bool FSteamVRInputDevice::GetSkeletalData(bool bLeftHand, bool bMirror, EVRSkeletalMotionRange MotionRange, FTransform* OutBoneTransform, int32 OutBoneTransformCount)
{
	// Check that the size of the buffer we will be writing into is big enough to hold all the bone transforms
	if (OutBoneTransformCount < STEAMVR_SKELETON_BONE_COUNT)
	{
		return false;
	}

	if (VRSystem() && VRInput())
	{
		// Get the handle for the skeletal action.  If its invalid (the necessary skeletal action is not in the manifest) then return false
		vr::VRActionHandle_t ActionHandle = (bLeftHand) ? VRSkeletalHandleLeft : VRSkeletalHandleRight;
		if (ActionHandle == k_ulInvalidActionHandle)
		{
			return false;
		}

		// Get skeletal data
		VRBoneTransform_t SteamVRBoneTransforms[STEAMVR_SKELETON_BONE_COUNT];
		EVRInputError Err = VRInput()->GetSkeletalBoneData(ActionHandle, vr::EVRSkeletalTransformSpace::VRSkeletalTransformSpace_Parent, MotionRange, SteamVRBoneTransforms, STEAMVR_SKELETON_BONE_COUNT);
		
		if (Err != VRInputError_None)
		{
			return false;
		}

		// Optionally mirror the pose to the opposite hand
		if (bMirror)
		{
			MirrorSteamVRSkeleton(SteamVRBoneTransforms, STEAMVR_SKELETON_BONE_COUNT);
		}

		// GetSkeletalBoneData returns bone transforms are in SteamVR's coordinate system, so
		// we need to convert them to UE4's coordinate system.  
		// SteamVR coords:	X=right,	Y=up,		Z=backwards,	right-handed,	scale is meters
		// UE4 coords:		X=forward,	Y=right,	Z=up,			left-handed,	scale is centimeters

		// The root is positioned at the controller's anchor position with zero rotation.  
		// However because of the conversion from SteamVR coordinates to Unreal coordinates the root bone is scaled
		// to the new coordinate system
		FTransform& RootTransform = OutBoneTransform[ESteamVRBone_Root];
		RootTransform.SetComponents(FQuat::Identity, FVector::ZeroVector, FVector(100.f, 100.f, 100.f));

		// Transform all the non-root bones to the new coordinate system
		for (int32 BoneIndex = ESteamVRBone_Root + 1; BoneIndex < STEAMVR_SKELETON_BONE_COUNT; ++BoneIndex)
		{
			const VRBoneTransform_t& SrcTransform = SteamVRBoneTransforms[BoneIndex];

			FQuat NewRotation(
				SrcTransform.orientation.z,
				-SrcTransform.orientation.x,
				SrcTransform.orientation.y,
				-SrcTransform.orientation.w
			);

			FVector NewTranslation(
				SrcTransform.position.v[2],
				-SrcTransform.position.v[0],
				SrcTransform.position.v[1]
			);

			FTransform& DstTransform = OutBoneTransform[BoneIndex];
			DstTransform.SetRotation(NewRotation);
			DstTransform.SetTranslation(NewTranslation);
		}

		// Apply an extra transformation to the children of the root bone to compensate for the changes made to the root
		// to make it fit the new coordinate system even though it has zero rotation
		FQuat FixupRotation(FVector(0.f, 0.f, 1.f), PI);

		for (int32 ChildIndex = 0; ChildIndex < SteamVRSkeleton::GetChildCount(ESteamVRBone_Root); ++ChildIndex)
		{
			int32 BoneIndex = SteamVRSkeleton::GetChildIndex(ESteamVRBone_Root, ChildIndex);

			FTransform& DstTransform = OutBoneTransform[BoneIndex];

			FVector NewTranslation = DstTransform.GetTranslation() * FVector(-1.f, -1.f, 1.f);
			FQuat NewRotation = FixupRotation * DstTransform.GetRotation();

			DstTransform.SetRotation(NewRotation);
			DstTransform.SetTranslation(NewTranslation);
		}

		return true;
	}

	return false;
}

void FSteamVRInputDevice::SendAnalogMessage(const ETrackedControllerRole TrackedControllerRole, const FGamepadKeyNames::Type AxisButton, float AnalogValue)
{
	if (TrackedControllerRole == ETrackedControllerRole::TrackedControllerRole_LeftHand && bCurlsAndSplaysEnabled_L)
	{
		MessageHandler->OnControllerAnalog(AxisButton, 0, AnalogValue);
		//UE_LOG(LogSteamVRInputDevice, Warning, TEXT("Left Index value: %f for axis %s"), ControllerState.IndexGripAnalog, *AxisButton.ToString());
	}
	else if (TrackedControllerRole == ETrackedControllerRole::TrackedControllerRole_RightHand && bCurlsAndSplaysEnabled_R)
	{
		MessageHandler->OnControllerAnalog(AxisButton, 0, AnalogValue);
		//UE_LOG(LogSteamVRInputDevice, Warning, TEXT("Left Index value: %f for axis %s"), ControllerState.IndexGripAnalog, *AxisButton.ToString());
	}
}

void FSteamVRInputDevice::SendControllerEvents()
{

	if (VRSystem() && VRInput() && SteamVRInputActionSets.Num() > 0)
	{
		EVRInputError ActionStateError = VRInput()->UpdateActionState(ActiveActionSets, sizeof(VRActiveActionSet_t), 1);

		if (ActionStateError != VRInputError_None)
		{
			//GetInputError(ActionStateError, TEXT("Error encountered when trying to update the action state"));
			return;
		}

		// Go through all Actions in all active ActionSets
		for (auto& SteamVRInputActionSet : SteamVRInputActionSets)
		{
			ProcessActionEvents(SteamVRInputActionSet);
		}
	}
}

void FSteamVRInputDevice::SetMessageHandler(const TSharedRef<FGenericApplicationMessageHandler>& InMessageHandler)
{
	MessageHandler = InMessageHandler;
}

bool FSteamVRInputDevice::Exec(UWorld* InWorld, const TCHAR* Cmd, FOutputDevice& Ar)
{
	return false;
}

bool FSteamVRInputDevice::GetControllerOrientationAndPosition(const int32 ControllerIndex, const EControllerHand DeviceHand, FRotator& OutOrientation, FVector& OutPosition, float WorldToMetersScale) const
{
	if (VRInput() && VRCompositor())
	{
		InputPoseActionData_t PoseData = {};
		EVRInputError InputError = VRInputError_NoData;

		VRActionHandle_t LeftActionHandle = bUseSkeletonPose ? VRSkeletalHandleLeft : VRControllerHandleLeft;
		VRActionHandle_t RightActionHandle = bUseSkeletonPose ? VRSkeletalHandleRight : VRControllerHandleRight;

		switch (DeviceHand)
		{
		case EControllerHand::Left:
			if (LeftActionHandle != vr::k_ulInvalidActionHandle)
			{
				if (GlobalPredictedSecondsFromNow <= -9999.f)
				{
					InputError = VRInput()->GetPoseActionDataForNextFrame(LeftActionHandle, VRCompositor()->GetTrackingSpace(), &PoseData, sizeof(PoseData), k_ulInvalidInputValueHandle);
				}
				else
				{
					InputError = VRInput()->GetPoseActionDataRelativeToNow(LeftActionHandle, VRCompositor()->GetTrackingSpace(), GlobalPredictedSecondsFromNow, &PoseData, sizeof(PoseData), k_ulInvalidInputValueHandle);
				}

				if (InputError != VRInputError_None)
				{
					return false;
				}
			}
			break;
		case EControllerHand::Right:

			if (RightActionHandle != vr::k_ulInvalidActionHandle)
			{
				if (GlobalPredictedSecondsFromNow <= -9999.f)
				{
					InputError = VRInput()->GetPoseActionDataForNextFrame(RightActionHandle, VRCompositor()->GetTrackingSpace(), &PoseData, sizeof(PoseData), k_ulInvalidInputValueHandle);
				}
				else
				{
					InputError = VRInput()->GetPoseActionDataRelativeToNow(RightActionHandle, VRCompositor()->GetTrackingSpace(), GlobalPredictedSecondsFromNow, &PoseData, sizeof(PoseData), k_ulInvalidInputValueHandle);
				}

				if (InputError != VRInputError_None)
				{
					return false;
				}
			}
			break;
		case EControllerHand::Special_1:

			if (VRSpecial1 == k_ulInvalidActionHandle)
			{
				return false;
			}

			if (GlobalPredictedSecondsFromNow <= -9999.f)
			{
				InputError = VRInput()->GetPoseActionDataForNextFrame(VRSpecial1, VRCompositor()->GetTrackingSpace(), &PoseData, sizeof(PoseData), k_ulInvalidInputValueHandle);
			}
			else
			{
				InputError = VRInput()->GetPoseActionDataRelativeToNow(VRSpecial1, VRCompositor()->GetTrackingSpace(), GlobalPredictedSecondsFromNow, &PoseData, sizeof(PoseData), k_ulInvalidInputValueHandle);
			}

			if (InputError != VRInputError_None)
			{
				return false;
			}
			break;
		case EControllerHand::Special_2:

			if (VRSpecial2 == k_ulInvalidActionHandle)
			{
				return false;
			}

			if (GlobalPredictedSecondsFromNow <= -9999.f)
			{
				InputError = VRInput()->GetPoseActionDataForNextFrame(VRSpecial2, VRCompositor()->GetTrackingSpace(), &PoseData, sizeof(PoseData), k_ulInvalidInputValueHandle);
			}
			else
			{
				InputError = VRInput()->GetPoseActionDataRelativeToNow(VRSpecial2, VRCompositor()->GetTrackingSpace(), GlobalPredictedSecondsFromNow, &PoseData, sizeof(PoseData), k_ulInvalidInputValueHandle);
			}

			if (InputError != VRInputError_None)
			{
				return false;
			}
			break;
		case EControllerHand::Special_3:

			if (VRSpecial3 == k_ulInvalidActionHandle)
			{
				return false;
			}

			if (GlobalPredictedSecondsFromNow <= -9999.f)
			{
				InputError = VRInput()->GetPoseActionDataForNextFrame(VRSpecial3, VRCompositor()->GetTrackingSpace(), &PoseData, sizeof(PoseData), k_ulInvalidInputValueHandle);
			}
			else
			{
				InputError = VRInput()->GetPoseActionDataRelativeToNow(VRSpecial3, VRCompositor()->GetTrackingSpace(), GlobalPredictedSecondsFromNow, &PoseData, sizeof(PoseData), k_ulInvalidInputValueHandle);
			}

			if (InputError != VRInputError_None)
			{
				return false;
			}

			break;
		case EControllerHand::Special_4:

			if (VRSpecial4 == k_ulInvalidActionHandle)
			{
				return false;
			}

			if (GlobalPredictedSecondsFromNow <= -9999.f)
			{
				InputError = VRInput()->GetPoseActionDataForNextFrame(VRSpecial4, VRCompositor()->GetTrackingSpace(), &PoseData, sizeof(PoseData), k_ulInvalidInputValueHandle);
			}
			else
			{
				InputError = VRInput()->GetPoseActionDataRelativeToNow(VRSpecial4, VRCompositor()->GetTrackingSpace(), GlobalPredictedSecondsFromNow, &PoseData, sizeof(PoseData), k_ulInvalidInputValueHandle);
			}

			if (InputError != VRInputError_None)
			{
				return false;
			}

			break;
		case EControllerHand::Special_5:

			if (VRSpecial5 == k_ulInvalidActionHandle)
			{
				return false;
			}

			if (GlobalPredictedSecondsFromNow <= -9999.f)
			{
				InputError = VRInput()->GetPoseActionDataForNextFrame(VRSpecial5, VRCompositor()->GetTrackingSpace(), &PoseData, sizeof(PoseData), k_ulInvalidInputValueHandle);
			}
			else
			{
				InputError = VRInput()->GetPoseActionDataRelativeToNow(VRSpecial5, VRCompositor()->GetTrackingSpace(), GlobalPredictedSecondsFromNow, &PoseData, sizeof(PoseData), k_ulInvalidInputValueHandle);
			}

			if (InputError != VRInputError_None)
			{
				return false;
			}

			break;
		case EControllerHand::Special_6:

			if (VRSpecial6 == k_ulInvalidActionHandle)
			{
				return false;
			}

			if (GlobalPredictedSecondsFromNow <= -9999.f)
			{
				InputError = VRInput()->GetPoseActionDataForNextFrame(VRSpecial6, VRCompositor()->GetTrackingSpace(), &PoseData, sizeof(PoseData), k_ulInvalidInputValueHandle);
			}
			else
			{
				InputError = VRInput()->GetPoseActionDataRelativeToNow(VRSpecial6, VRCompositor()->GetTrackingSpace(), GlobalPredictedSecondsFromNow, &PoseData, sizeof(PoseData), k_ulInvalidInputValueHandle);
			}

			if (InputError != VRInputError_None)
			{
				return false;
			}

			break;
		case EControllerHand::Special_7:

			if (VRSpecial7 == k_ulInvalidActionHandle)
			{
				return false;
			}

			if (GlobalPredictedSecondsFromNow <= -9999.f)
			{
				InputError = VRInput()->GetPoseActionDataForNextFrame(VRSpecial7, VRCompositor()->GetTrackingSpace(), &PoseData, sizeof(PoseData), k_ulInvalidInputValueHandle);
			}
			else
			{
				InputError = VRInput()->GetPoseActionDataRelativeToNow(VRSpecial7, VRCompositor()->GetTrackingSpace(), GlobalPredictedSecondsFromNow, &PoseData, sizeof(PoseData), k_ulInvalidInputValueHandle);
			}

			if (InputError != VRInputError_None)
			{
				return false;
			}

			break;
		case EControllerHand::Special_8:

			if (VRSpecial8 == k_ulInvalidActionHandle)
			{
				return false;
			}

			if (GlobalPredictedSecondsFromNow <= -9999.f)
			{
				InputError = VRInput()->GetPoseActionDataForNextFrame(VRSpecial8, VRCompositor()->GetTrackingSpace(), &PoseData, sizeof(PoseData), k_ulInvalidInputValueHandle);
			}
			else
			{
				InputError = VRInput()->GetPoseActionDataRelativeToNow(VRSpecial8, VRCompositor()->GetTrackingSpace(), GlobalPredictedSecondsFromNow, &PoseData, sizeof(PoseData), k_ulInvalidInputValueHandle);
			}

			if (InputError != VRInputError_None)
			{
				return false;
			}

			break;
		default:
			return false;
		}

		if (InputError == VRInputError_None)
		{
			// Get SteamVR Transform Matrix for this controller
			HmdMatrix34_t Matrix = PoseData.pose.mDeviceToAbsoluteTracking;

			// Transform SteamVR Pose to Unreal Pose
			FMatrix Pose = FMatrix(
				FPlane(Matrix.m[0][0], Matrix.m[1][0], Matrix.m[2][0], 0.0f),
				FPlane(Matrix.m[0][1], Matrix.m[1][1], Matrix.m[2][1], 0.0f),
				FPlane(Matrix.m[0][2], Matrix.m[1][2], Matrix.m[2][2], 0.0f),
				FPlane(Matrix.m[0][3], Matrix.m[1][3], Matrix.m[2][3], 1.0f)
			);


			// Transform SteamVR Rotation Quaternion to a UE FRotator
			FQuat OrientationQuat;
			FQuat Orientation(Pose);
			OrientationQuat.X = -Orientation.Z;
			OrientationQuat.Y = Orientation.X;
			OrientationQuat.Z = Orientation.Y;
			OrientationQuat.W = -Orientation.W;

			// Return controller transform
			FVector Position = ((FVector(-Pose.M[3][2], Pose.M[3][0], Pose.M[3][1])) * WorldToMetersScale - CachedBasePosition);
			OutPosition = CachedBaseOrientation.Inverse().RotateVector(Position);

			OrientationQuat = CachedBaseOrientation.Inverse() * OrientationQuat;
			OrientationQuat.Normalize();
			OutOrientation = OrientationQuat.Rotator();

		}
	}

	return true;
}

ETrackingStatus FSteamVRInputDevice::GetControllerTrackingStatus(const int32 ControllerIndex, const EControllerHand DeviceHand) const
{
	ETrackingStatus TrackingStatus = ETrackingStatus::NotTracked;

	if (VRInput() && VRCompositor())
	{
		InputPoseActionData_t PoseData = {};
		EVRInputError InputError = VRInputError_NoData;

		switch (DeviceHand)
		{
		case EControllerHand::Left:

			if (VRControllerHandleLeft == k_ulInvalidActionHandle)
			{
				return ETrackingStatus::NotTracked;
			}

			if (GlobalPredictedSecondsFromNow <= -9999.f)
			{
				InputError = VRInput()->GetPoseActionDataForNextFrame(VRControllerHandleLeft, VRCompositor()->GetTrackingSpace(), &PoseData, sizeof(PoseData), k_ulInvalidInputValueHandle);
			}
			else
			{
				InputError = VRInput()->GetPoseActionDataRelativeToNow(VRControllerHandleLeft, VRCompositor()->GetTrackingSpace(), GlobalPredictedSecondsFromNow, &PoseData, sizeof(PoseData), k_ulInvalidInputValueHandle);
			}

			if (InputError != VRInputError_None)
			{
				return ETrackingStatus::NotTracked;
			}

			break;
		case EControllerHand::Right:

			if (VRControllerHandleRight == k_ulInvalidActionHandle)
			{
				return ETrackingStatus::NotTracked;
			}

			if (GlobalPredictedSecondsFromNow <= -9999.f)
			{
				InputError = VRInput()->GetPoseActionDataForNextFrame(VRControllerHandleRight, VRCompositor()->GetTrackingSpace(), &PoseData, sizeof(PoseData), k_ulInvalidInputValueHandle);
			}
			else
			{
				InputError = VRInput()->GetPoseActionDataRelativeToNow(VRControllerHandleRight, VRCompositor()->GetTrackingSpace(), GlobalPredictedSecondsFromNow, &PoseData, sizeof(PoseData), k_ulInvalidInputValueHandle);
			}

			if (InputError != VRInputError_None)
			{
				return ETrackingStatus::NotTracked;
			}

			break;
		case EControllerHand::Special_1:

			if (VRSpecial1 == k_ulInvalidActionHandle)
			{
				return ETrackingStatus::NotTracked;
			}

			if (GlobalPredictedSecondsFromNow <= -9999.f)
			{
				InputError = VRInput()->GetPoseActionDataForNextFrame(VRSpecial1, VRCompositor()->GetTrackingSpace(), &PoseData, sizeof(PoseData), k_ulInvalidInputValueHandle);
			}
			else
			{
				InputError = VRInput()->GetPoseActionDataRelativeToNow(VRSpecial1, VRCompositor()->GetTrackingSpace(), GlobalPredictedSecondsFromNow, &PoseData, sizeof(PoseData), k_ulInvalidInputValueHandle);
			}

			if (InputError != VRInputError_None)
			{
				return ETrackingStatus::NotTracked;
			}

			break;
		case EControllerHand::Special_2:

			if (VRSpecial2 == k_ulInvalidActionHandle)
			{
				return ETrackingStatus::NotTracked;
			}

			if (GlobalPredictedSecondsFromNow <= -9999.f)
			{
				InputError = VRInput()->GetPoseActionDataForNextFrame(VRSpecial2, VRCompositor()->GetTrackingSpace(), &PoseData, sizeof(PoseData), k_ulInvalidInputValueHandle);
			}
			else
			{
				InputError = VRInput()->GetPoseActionDataRelativeToNow(VRSpecial2, VRCompositor()->GetTrackingSpace(), GlobalPredictedSecondsFromNow, &PoseData, sizeof(PoseData), k_ulInvalidInputValueHandle);
			}

			if (InputError != VRInputError_None)
			{
				return ETrackingStatus::NotTracked;
			}

			break;
		case EControllerHand::Special_3:

			if (VRSpecial3 == k_ulInvalidActionHandle)
			{
				return ETrackingStatus::NotTracked;
			}

			if (GlobalPredictedSecondsFromNow <= -9999.f)
			{
				InputError = VRInput()->GetPoseActionDataForNextFrame(VRSpecial3, VRCompositor()->GetTrackingSpace(), &PoseData, sizeof(PoseData), k_ulInvalidInputValueHandle);
			}
			else
			{
				InputError = VRInput()->GetPoseActionDataRelativeToNow(VRSpecial3, VRCompositor()->GetTrackingSpace(), GlobalPredictedSecondsFromNow, &PoseData, sizeof(PoseData), k_ulInvalidInputValueHandle);
			}

			if (InputError != VRInputError_None)
			{
				return ETrackingStatus::NotTracked;
			}

			break;
		case EControllerHand::Special_4:

			if (VRSpecial4 == k_ulInvalidActionHandle)
			{
				return ETrackingStatus::NotTracked;
			}

			if (GlobalPredictedSecondsFromNow <= -9999.f)
			{
				InputError = VRInput()->GetPoseActionDataForNextFrame(VRSpecial4, VRCompositor()->GetTrackingSpace(), &PoseData, sizeof(PoseData), k_ulInvalidInputValueHandle);
			}
			else
			{
				InputError = VRInput()->GetPoseActionDataRelativeToNow(VRSpecial4, VRCompositor()->GetTrackingSpace(), GlobalPredictedSecondsFromNow, &PoseData, sizeof(PoseData), k_ulInvalidInputValueHandle);
			}

			if (InputError != VRInputError_None)
			{
				return ETrackingStatus::NotTracked;
			}

			break;
		case EControllerHand::Special_5:

			if (VRSpecial5 == k_ulInvalidActionHandle)
			{
				return ETrackingStatus::NotTracked;
			}

			if (GlobalPredictedSecondsFromNow <= -9999.f)
			{
				InputError = VRInput()->GetPoseActionDataForNextFrame(VRSpecial5, VRCompositor()->GetTrackingSpace(), &PoseData, sizeof(PoseData), k_ulInvalidInputValueHandle);
			}
			else
			{
				InputError = VRInput()->GetPoseActionDataRelativeToNow(VRSpecial5, VRCompositor()->GetTrackingSpace(), GlobalPredictedSecondsFromNow, &PoseData, sizeof(PoseData), k_ulInvalidInputValueHandle);
			}

			if (InputError != VRInputError_None)
			{
				return ETrackingStatus::NotTracked;
			}

			break;
		case EControllerHand::Special_6:

			if (VRSpecial6 == k_ulInvalidActionHandle)
			{
				return ETrackingStatus::NotTracked;
			}

			if (GlobalPredictedSecondsFromNow <= -9999.f)
			{
				InputError = VRInput()->GetPoseActionDataForNextFrame(VRSpecial6, VRCompositor()->GetTrackingSpace(), &PoseData, sizeof(PoseData), k_ulInvalidInputValueHandle);
			}
			else
			{
				InputError = VRInput()->GetPoseActionDataRelativeToNow(VRSpecial6, VRCompositor()->GetTrackingSpace(), GlobalPredictedSecondsFromNow, &PoseData, sizeof(PoseData), k_ulInvalidInputValueHandle);
			}

			if (InputError != VRInputError_None)
			{
				return ETrackingStatus::NotTracked;
			}

			break;
		case EControllerHand::Special_7:

			if (VRSpecial7 == k_ulInvalidActionHandle)
			{
				return ETrackingStatus::NotTracked;
			}

			if (GlobalPredictedSecondsFromNow <= -9999.f)
			{
				InputError = VRInput()->GetPoseActionDataForNextFrame(VRSpecial7, VRCompositor()->GetTrackingSpace(), &PoseData, sizeof(PoseData), k_ulInvalidInputValueHandle);
			}
			else
			{
				InputError = VRInput()->GetPoseActionDataRelativeToNow(VRSpecial7, VRCompositor()->GetTrackingSpace(), GlobalPredictedSecondsFromNow, &PoseData, sizeof(PoseData), k_ulInvalidInputValueHandle);
			}

			if (InputError != VRInputError_None)
			{
				return ETrackingStatus::NotTracked;
			}

			break;
		case EControllerHand::Special_8:

			if (VRSpecial8 == k_ulInvalidActionHandle)
			{
				return ETrackingStatus::NotTracked;
			}

			if (GlobalPredictedSecondsFromNow <= -9999.f)
			{
				InputError = VRInput()->GetPoseActionDataForNextFrame(VRSpecial8, VRCompositor()->GetTrackingSpace(), &PoseData, sizeof(PoseData), k_ulInvalidInputValueHandle);
			}
			else
			{
				InputError = VRInput()->GetPoseActionDataRelativeToNow(VRSpecial8, VRCompositor()->GetTrackingSpace(), GlobalPredictedSecondsFromNow, &PoseData, sizeof(PoseData), k_ulInvalidInputValueHandle);
			}

			if (InputError != VRInputError_None)
			{
				return ETrackingStatus::NotTracked;
			}

			break;
		default:
			break;
		}

		if (InputError == VRInputError_None && PoseData.pose.bDeviceIsConnected)
		{
			TrackingStatus = ETrackingStatus::Tracked;
		}
	}

	return TrackingStatus;
}

FName FSteamVRInputDevice::GetMotionControllerDeviceTypeName() const
{
	return FName(TEXT("SteamVRInputDevice"));
}

bool FSteamVRInputDevice::GetHandJointPosition(const FName MotionSource, int jointIndex, FVector& OutPosition) const
{
	return false;
}

void FSteamVRInputDevice::SetHapticFeedbackValues(int32 ControllerId, int32 Hand, const FHapticFeedbackValues& Values)
{
	VRActionHandle_t VibrationAction = k_ulInvalidActionHandle;

	switch (Hand)
	{
		case (int32)EControllerHand::Left:
			VibrationAction = VRVibrationLeft;
			break;
		case (int32)EControllerHand::Right:
			VibrationAction = VRVibrationRight;
			break;
		case (int32)EControllerHand::AnyHand:
			VibrationAction = VRVibrationLeft;	// UE4.17+: Hardwire AnyHand to OpenVR's left path as it is the lowest device id to cover most use cases without triggering a duplicate vibration/rumble. TODO: May need refactor for cases where there's a left hand device set & right hand was set to AnyHand for some reason.
			break;
	}

	if (VRSystem() && VRInput() && VibrationAction != k_ulInvalidActionHandle)
	{
		VRInput()->TriggerHapticVibrationAction(VibrationAction, 0.f, CurrentDeltaTime, Values.Frequency, Values.Amplitude, k_ulInvalidInputValueHandle);
		//UE_LOG(LogSteamVRInputDevice, Warning, TEXT("[HAPTIC] Hand: %i, Duration: %f, Frequency: %f, Amplitude: %f"), Hand, CurrentDeltaTime, Values.Frequency, Values.Amplitude);
	}
}

void FSteamVRInputDevice::GetHapticFrequencyRange(float& MinFrequency, float& MaxFrequency) const
{
	MinFrequency = MaxFrequency = 0.f;
}

float FSteamVRInputDevice::GetHapticAmplitudeScale() const
{
	return 1.f;
}

void FSteamVRInputDevice::GetControllerFidelity()
{
	if (VRInput() && VRCompositor())
	{
		InputPoseActionData_t PoseData = {};
		EVRInputError InputError = VRInputError_NoData;

		if (VRControllerHandleLeft == k_ulInvalidActionHandle)
		{
			return;
		}

		InputError = VRInput()->GetPoseActionDataForNextFrame(VRControllerHandleLeft, VRCompositor()->GetTrackingSpace(), &PoseData, sizeof(PoseData), k_ulInvalidInputValueHandle);
		
		if (InputError != VRInputError_None)
		{
			return;
		}
		
		if (PoseData.bActive && PoseData.pose.bDeviceIsConnected)
		{
			if (VRSkeletalHandleLeft == k_ulInvalidActionHandle)
			{
				return;
			}

			InputError = VRInput()->GetSkeletalTrackingLevel(VRSkeletalHandleLeft, &LeftControllerFidelity);

			if (InputError != VRInputError_None)
			{
				return;
			}

			bIsSkeletalControllerLeftPresent = (LeftControllerFidelity >= VRSkeletalTracking_Partial);
		}
		else
		{
			bIsSkeletalControllerLeftPresent = false;
			LeftControllerFidelity = EVRSkeletalTrackingLevel::VRSkeletalTracking_Estimated;
		}

		if (VRControllerHandleRight == k_ulInvalidActionHandle)
		{
			return;
		}

		InputError = VRInput()->GetPoseActionDataForNextFrame(VRControllerHandleRight, VRCompositor()->GetTrackingSpace(), &PoseData, sizeof(PoseData), k_ulInvalidInputValueHandle);
		if (PoseData.bActive && PoseData.pose.bDeviceIsConnected)
		{
			if (VRSkeletalHandleRight == k_ulInvalidActionHandle)
			{
				return;
			}

			VRInput()->GetSkeletalTrackingLevel(VRSkeletalHandleRight, &RightControllerFidelity);

			if (InputError != VRInputError_None)
			{
				return;
			}

			bIsSkeletalControllerRightPresent = (RightControllerFidelity >= VRSkeletalTracking_Partial);
		} 
		else
		{
			bIsSkeletalControllerRightPresent = false;
			RightControllerFidelity = EVRSkeletalTrackingLevel::VRSkeletalTracking_Estimated;
		}
	}
}

void FSteamVRInputDevice::GetLeftHandPoseData(FVector& Position, FRotator& Orientation, FVector& AngularVelocity, FVector& Velocity)
{
	InputPoseActionData_t PoseData = {};
	EVRInputError InputError = VRInputError_NoData;

	if (bIsSkeletalControllerRightPresent && VRInput())
	{
		if (VRSkeletalHandleLeft == k_ulInvalidActionHandle)
		{
			return;
		}

		InputError = VRInput()->GetPoseActionDataForNextFrame(VRSkeletalHandleLeft, VRCompositor()->GetTrackingSpace(), &PoseData, sizeof(PoseData), k_ulInvalidInputValueHandle);
		
		if (InputError != VRInputError_None || VRSkeletalHandleLeft == k_ulInvalidActionHandle)
		{
			return;
		}
		
		if (PoseData.bActive && PoseData.pose.bDeviceIsConnected && InputError == VRInputError_None)
		{
			GetUETransform(PoseData, Position, Orientation);
			AngularVelocity = FVector(
				PoseData.pose.vAngularVelocity.v[2],
				-PoseData.pose.vAngularVelocity.v[0],
				PoseData.pose.vAngularVelocity.v[1]
			);
			Velocity = FVector(
				PoseData.pose.vVelocity.v[2],
				-PoseData.pose.vVelocity.v[0],
				PoseData.pose.vVelocity.v[1]
			);
		}
	}
}

void FSteamVRInputDevice::GetRightHandPoseData(FVector& Position, FRotator& Orientation, FVector& AngularVelocity, FVector& Velocity)
{
	InputPoseActionData_t PoseData = {};
	EVRInputError InputError = VRInputError_NoData;

	if (bIsSkeletalControllerRightPresent && VRInput())
	{
		if (VRSkeletalHandleRight == k_ulInvalidActionHandle)
		{
			return;
		}

		InputError = VRInput()->GetPoseActionDataForNextFrame(VRSkeletalHandleRight, VRCompositor()->GetTrackingSpace(), &PoseData, sizeof(PoseData), k_ulInvalidInputValueHandle);
		
		if (InputError != VRInputError_None)
		{
			return;
		}

		if (PoseData.bActive && PoseData.pose.bDeviceIsConnected && InputError == VRInputError_None)
		{
			GetUETransform(PoseData, Position, Orientation);
			AngularVelocity = FVector(
										PoseData.pose.vAngularVelocity.v[2],
										-PoseData.pose.vAngularVelocity.v[0],
										PoseData.pose.vAngularVelocity.v[1]
									 );
			Velocity = FVector(
								PoseData.pose.vVelocity.v[2],
								-PoseData.pose.vVelocity.v[0],
								PoseData.pose.vVelocity.v[1]
								);
		}
	}
}

void FSteamVRInputDevice::GetUETransform(InputPoseActionData_t PoseData, FVector& OutPosition, FRotator& OutOrientation)
{
	// Get SteamVR Transform Matrix for this skeleton
	HmdMatrix34_t Matrix = PoseData.pose.mDeviceToAbsoluteTracking;

	// Transform SteamVR Pose to Unreal Pose
	FMatrix Pose = FMatrix(
		FPlane(Matrix.m[0][0], Matrix.m[1][0], Matrix.m[2][0], 0.0f),
		FPlane(Matrix.m[0][1], Matrix.m[1][1], Matrix.m[2][1], 0.0f),
		FPlane(Matrix.m[0][2], Matrix.m[1][2], Matrix.m[2][2], 0.0f),
		FPlane(Matrix.m[0][3], Matrix.m[1][3], Matrix.m[2][3], 1.0f)
	);


	// Transform SteamVR Rotation Quaternion to a UE FRotator
	FQuat OrientationQuat;
	FQuat Orientation(Pose);
	OrientationQuat.X = -Orientation.Z;
	OrientationQuat.Y = Orientation.X;
	OrientationQuat.Z = Orientation.Y;
	OrientationQuat.W = -Orientation.W;


	FVector Position = ((FVector(-Pose.M[3][2], Pose.M[3][0], Pose.M[3][1])) * GWorld->GetWorldSettings()->WorldToMeters);
	OutPosition = Position;

	//OutOrientation = BaseOrientation.Inverse() * OutOrientation;
	OutOrientation.Normalize();
	OutOrientation = OrientationQuat.Rotator();			
}

void FSteamVRInputDevice::SetChannelValue(int32 ControllerId, FForceFeedbackChannelType ChannelType, float Value)
{
	// Empty on purpose
}

void FSteamVRInputDevice::SetChannelValues(int32 ControllerId, const FForceFeedbackValues &values)
{
	// Empty on purpose
}

void FSteamVRInputDevice::InitControllerMappings()
{
	for (unsigned int i = 0; i < k_unMaxTrackedDeviceCount; ++i)
	{
		DeviceToControllerMap[i] = INDEX_NONE;
	}

	for (unsigned int id = 0; id < SteamVRInputDeviceConstants::MaxUnrealControllers; ++id)
	{
		for (unsigned int hand = 0; hand < k_unMaxTrackedDeviceCount; ++hand)
		{
			UnrealControllerIdAndHandToDeviceIdMap[id][hand] = INDEX_NONE;
		}
	}

	for (int32& HandCount : MaxUEHandCount)
	{
		HandCount = 0;
	}
}

void FSteamVRInputDevice::InitControllerKeys()
{
	EKeys::AddMenuCategoryDisplayInfo("SteamVRInput", LOCTEXT("SteamVRInputSubCategory", "SteamVR Input"), TEXT("GraphEditor.PadEvent_16x"));

#pragma region GENERIC KEYS
	EKeys::AddKey(FKeyDetails(GenericKeys::SteamVR_MotionController_None, LOCTEXT("SteamVR_MotionController_None", "SteamVR Generic Key"), FKeyDetails::GamepadKey | FKeyDetails::NotBlueprintBindableKey, "SteamVRInput"));
	EKeys::AddKey(FKeyDetails(GenericKeys::SteamVR_HMD_Proximity, LOCTEXT("SteamVR_HMD_Proximity", "SteamVR HMD Proximity"), FKeyDetails::GamepadKey | FKeyDetails::NotBlueprintBindableKey, "SteamVRInput"));
#pragma endregion

#pragma region INDEX CONTROLLER
	EKeys::AddKey(FKeyDetails(IndexControllerKeys::ValveIndex_Left_Pinch_Grab, LOCTEXT("ValveIndex_Left_Pinch_Grab", "Valve Index (L) Pinch Grab"), FKeyDetails::GamepadKey | FKeyDetails::NotBlueprintBindableKey, "ValveIndex"));
	EKeys::AddKey(FKeyDetails(IndexControllerKeys::ValveIndex_Right_Pinch_Grab, LOCTEXT("ValveIndex_Right_Pinch_Grab", "Valve Index (R) Pinch Grab"), FKeyDetails::GamepadKey | FKeyDetails::NotBlueprintBindableKey, "ValveIndex"));

	EKeys::AddKey(FKeyDetails(IndexControllerKeys::ValveIndex_Left_Grip_Grab, LOCTEXT("ValveIndex_Left_Grip_Grab", "Valve Index (L) Grip Grab"), FKeyDetails::GamepadKey | FKeyDetails::NotBlueprintBindableKey, "ValveIndex"));
	EKeys::AddKey(FKeyDetails(IndexControllerKeys::ValveIndex_Right_Grip_Grab, LOCTEXT("ValveIndex_Right_Grip_Grab", "Valve Index (R) Grip Grab"), FKeyDetails::GamepadKey | FKeyDetails::NotBlueprintBindableKey, "ValveIndex"));
#pragma endregion

#pragma region COSMOS KEYS
	EKeys::AddMenuCategoryDisplayInfo("Cosmos", LOCTEXT("CosmosSubCategory", "HTC Cosmos"), TEXT("GraphEditor.PadEvent_16x"));

	EKeys::AddKey(FKeyDetails(CosmosKeys::Cosmos_Left_X_Click, LOCTEXT("Cosmos_Left_X_Click", "Cosmos (L) X Press"), FKeyDetails::GamepadKey | FKeyDetails::NotBlueprintBindableKey, "Cosmos"));
	EKeys::AddKey(FKeyDetails(CosmosKeys::Cosmos_Left_Y_Click, LOCTEXT("Cosmos_Left_Y_Click", "Cosmos (L) Y Press"), FKeyDetails::GamepadKey | FKeyDetails::NotBlueprintBindableKey, "Cosmos"));
	EKeys::AddKey(FKeyDetails(CosmosKeys::Cosmos_Left_X_Touch, LOCTEXT("Cosmos_Left_X_Touch", "Cosmos (L) X Touch"), FKeyDetails::GamepadKey | FKeyDetails::NotBlueprintBindableKey, "Cosmos"));
	EKeys::AddKey(FKeyDetails(CosmosKeys::Cosmos_Left_Y_Touch, LOCTEXT("Cosmos_Left_Y_Touch", "Cosmos (L) Y Touch"), FKeyDetails::GamepadKey | FKeyDetails::NotBlueprintBindableKey, "Cosmos"));
	EKeys::AddKey(FKeyDetails(CosmosKeys::Cosmos_Left_Menu_Click, LOCTEXT("Cosmos_Left_Menu_Click", "Cosmos (L) Menu"), FKeyDetails::GamepadKey | FKeyDetails::NotBlueprintBindableKey, "Cosmos"));
	EKeys::AddKey(FKeyDetails(CosmosKeys::Cosmos_Left_Grip_Click, LOCTEXT("Cosmos_Left_Grip_Click", "Cosmos (L) Grip"), FKeyDetails::GamepadKey | FKeyDetails::NotBlueprintBindableKey, "Cosmos"));
	EKeys::AddKey(FKeyDetails(CosmosKeys::Cosmos_Left_Grip_Axis, LOCTEXT("Cosmos_Left_Grip_Axis", "Cosmos (L) Grip Axis"), FKeyDetails::GamepadKey | FKeyDetails::FloatAxis | FKeyDetails::NotBlueprintBindableKey, "Cosmos"));
	EKeys::AddKey(FKeyDetails(CosmosKeys::Cosmos_Left_Trigger_Click, LOCTEXT("Cosmos_Left_Trigger_Click", "Cosmos (L) Trigger"), FKeyDetails::GamepadKey | FKeyDetails::NotBlueprintBindableKey, "Cosmos"));
	EKeys::AddKey(FKeyDetails(CosmosKeys::Cosmos_Left_Trigger_Axis, LOCTEXT("Cosmos_Left_Trigger_Axis", "Cosmos (L) Trigger Axis"), FKeyDetails::GamepadKey | FKeyDetails::FloatAxis | FKeyDetails::NotBlueprintBindableKey, "Cosmos"));
	EKeys::AddKey(FKeyDetails(CosmosKeys::Cosmos_Left_Trigger_Touch, LOCTEXT("Cosmos_Left_Trigger_Touch", "Cosmos (L) Trigger Touch"), FKeyDetails::GamepadKey | FKeyDetails::NotBlueprintBindableKey, "Cosmos"));
	EKeys::AddKey(FKeyDetails(CosmosKeys::Cosmos_Left_Thumbstick_Vector, LOCTEXT("Cosmos_Left_Thumbstick_Vector", "Cosmos (L) Thumbstick Vector"), FKeyDetails::GamepadKey | FKeyDetails::VectorAxis | FKeyDetails::NotBlueprintBindableKey, "Cosmos"));
	EKeys::AddKey(FKeyDetails(CosmosKeys::Cosmos_Left_Thumbstick_X, LOCTEXT("Cosmos_Left_Thumbstick_X", "Cosmos (L) Thumbstick X"), FKeyDetails::GamepadKey | FKeyDetails::FloatAxis | FKeyDetails::NotBlueprintBindableKey, "Cosmos"));
	EKeys::AddKey(FKeyDetails(CosmosKeys::Cosmos_Left_Thumbstick_Y, LOCTEXT("Cosmos_Left_Thumbstick_Y", "Cosmos (L) Thumbstick Y"), FKeyDetails::GamepadKey | FKeyDetails::FloatAxis | FKeyDetails::NotBlueprintBindableKey, "Cosmos"));
	EKeys::AddKey(FKeyDetails(CosmosKeys::Cosmos_Left_Thumbstick_Click, LOCTEXT("Cosmos_Left_Thumbstick_Click", "Cosmos (L) Thumbstick"), FKeyDetails::GamepadKey | FKeyDetails::NotBlueprintBindableKey, "Cosmos"));
	EKeys::AddKey(FKeyDetails(CosmosKeys::Cosmos_Left_Bumper_Click, LOCTEXT("Cosmos_Left_Bumper_Click", "Cosmos (L) Bumper"), FKeyDetails::GamepadKey | FKeyDetails::NotBlueprintBindableKey, "Cosmos"));
	EKeys::AddKey(FKeyDetails(CosmosKeys::Cosmos_Left_Thumbstick_Touch, LOCTEXT("Cosmos_Left_Thumbstick_Touch", "Cosmos (L) Thumbstick Touch"), FKeyDetails::GamepadKey | FKeyDetails::NotBlueprintBindableKey, "Cosmos"));
	EKeys::AddKey(FKeyDetails(CosmosKeys::Cosmos_Right_A_Click, LOCTEXT("Cosmos_Right_A_Click", "Cosmos (R) A Press"), FKeyDetails::GamepadKey | FKeyDetails::NotBlueprintBindableKey, "Cosmos"));
	EKeys::AddKey(FKeyDetails(CosmosKeys::Cosmos_Right_B_Click, LOCTEXT("Cosmos_Right_B_Click", "Cosmos (R) B Press"), FKeyDetails::GamepadKey | FKeyDetails::NotBlueprintBindableKey, "Cosmos"));
	EKeys::AddKey(FKeyDetails(CosmosKeys::Cosmos_Right_A_Touch, LOCTEXT("Cosmos_Right_A_Touch", "Cosmos (R) A Touch"), FKeyDetails::GamepadKey | FKeyDetails::NotBlueprintBindableKey, "Cosmos"));
	EKeys::AddKey(FKeyDetails(CosmosKeys::Cosmos_Right_B_Touch, LOCTEXT("Cosmos_Right_B_Touch", "Cosmos (R) B Touch"), FKeyDetails::GamepadKey | FKeyDetails::NotBlueprintBindableKey, "Cosmos"));
	EKeys::AddKey(FKeyDetails(CosmosKeys::Cosmos_Right_System_Click, LOCTEXT("Cosmos_Right_System_Click", "Cosmos (R) System"), FKeyDetails::GamepadKey | FKeyDetails::NotBlueprintBindableKey, "Cosmos"));
	EKeys::AddKey(FKeyDetails(CosmosKeys::Cosmos_Right_Grip_Click, LOCTEXT("Cosmos_Right_Grip_Click", "Cosmos (R) Grip"), FKeyDetails::GamepadKey | FKeyDetails::NotBlueprintBindableKey, "Cosmos"));
	EKeys::AddKey(FKeyDetails(CosmosKeys::Cosmos_Right_Grip_Axis, LOCTEXT("Cosmos_Right_Grip_Axis", "Cosmos (R) Grip Axis"), FKeyDetails::GamepadKey | FKeyDetails::FloatAxis | FKeyDetails::NotBlueprintBindableKey, "Cosmos"));
	EKeys::AddKey(FKeyDetails(CosmosKeys::Cosmos_Right_Trigger_Click, LOCTEXT("Cosmos_Right_Trigger_Click", "Cosmos (R) Trigger"), FKeyDetails::GamepadKey | FKeyDetails::NotBlueprintBindableKey, "Cosmos"));
	EKeys::AddKey(FKeyDetails(CosmosKeys::Cosmos_Right_Trigger_Axis, LOCTEXT("Cosmos_Right_Trigger_Axis", "Cosmos (R) Trigger Axis"), FKeyDetails::GamepadKey | FKeyDetails::FloatAxis | FKeyDetails::NotBlueprintBindableKey, "Cosmos"));
	EKeys::AddKey(FKeyDetails(CosmosKeys::Cosmos_Right_Trigger_Touch, LOCTEXT("Cosmos_Right_Trigger_Touch", "Cosmos (R) Trigger Touch"), FKeyDetails::GamepadKey | FKeyDetails::NotBlueprintBindableKey, "Cosmos"));
	EKeys::AddKey(FKeyDetails(CosmosKeys::Cosmos_Right_Thumbstick_Vector, LOCTEXT("Cosmos_Right_Thumbstick_Vector", "Cosmos (R) Thumbstick Vector"), FKeyDetails::GamepadKey | FKeyDetails::VectorAxis | FKeyDetails::NotBlueprintBindableKey, "Cosmos"));
	EKeys::AddKey(FKeyDetails(CosmosKeys::Cosmos_Right_Thumbstick_X, LOCTEXT("Cosmos_Right_Thumbstick_X", "Cosmos (R) Thumbstick X"), FKeyDetails::GamepadKey | FKeyDetails::FloatAxis | FKeyDetails::NotBlueprintBindableKey, "Cosmos"));
	EKeys::AddKey(FKeyDetails(CosmosKeys::Cosmos_Right_Thumbstick_Y, LOCTEXT("Cosmos_Right_Thumbstick_Y", "Cosmos (R) Thumbstick Y"), FKeyDetails::GamepadKey | FKeyDetails::FloatAxis | FKeyDetails::NotBlueprintBindableKey, "Cosmos"));
	EKeys::AddKey(FKeyDetails(CosmosKeys::Cosmos_Right_Thumbstick_Click, LOCTEXT("Cosmos_Right_Thumbstick_Click", "Cosmos (R) Thumbstick"), FKeyDetails::GamepadKey | FKeyDetails::NotBlueprintBindableKey, "Cosmos"));
	EKeys::AddKey(FKeyDetails(CosmosKeys::Cosmos_Right_Thumbstick_Touch, LOCTEXT("Cosmos_Right_Thumbstick_Touch", "Cosmos (R) Thumbstick Touch"), FKeyDetails::GamepadKey | FKeyDetails::NotBlueprintBindableKey, "Cosmos"));
	EKeys::AddKey(FKeyDetails(CosmosKeys::Cosmos_Right_Bumper_Click, LOCTEXT("Cosmos_Right_Bumper_Click", "Cosmos (R) Bumper"), FKeyDetails::GamepadKey | FKeyDetails::NotBlueprintBindableKey, "Cosmos"));

	EKeys::AddKey(FKeyDetails(CosmosKeys::Cosmos_Left_Thumbstick_Up, LOCTEXT("Cosmos_Left_Thumbstick_Up", "Cosmos (L) Thumbstick Up"), FKeyDetails::GamepadKey | FKeyDetails::NotBlueprintBindableKey, "Cosmos"));
	EKeys::AddKey(FKeyDetails(CosmosKeys::Cosmos_Left_Thumbstick_Down, LOCTEXT("Cosmos_Left_Thumbstick_Down", "Cosmos (L) Thumbstick Down"), FKeyDetails::GamepadKey | FKeyDetails::NotBlueprintBindableKey, "Cosmos"));
	EKeys::AddKey(FKeyDetails(CosmosKeys::Cosmos_Left_Thumbstick_Left, LOCTEXT("Cosmos_Left_Thumbstick_Left", "Cosmos (L) Thumbstick Left"), FKeyDetails::GamepadKey | FKeyDetails::NotBlueprintBindableKey, "Cosmos"));
	EKeys::AddKey(FKeyDetails(CosmosKeys::Cosmos_Left_Thumbstick_Right, LOCTEXT("Cosmos_Left_Thumbstick_Right", "Cosmos (L) Thumbstick Right"), FKeyDetails::GamepadKey | FKeyDetails::NotBlueprintBindableKey, "Cosmos"));

	EKeys::AddKey(FKeyDetails(CosmosKeys::Cosmos_Right_Thumbstick_Up, LOCTEXT("Cosmos_Right_Thumbstick_Up", "Cosmos (R) Thumbstick Up"), FKeyDetails::GamepadKey | FKeyDetails::NotBlueprintBindableKey, "Cosmos"));
	EKeys::AddKey(FKeyDetails(CosmosKeys::Cosmos_Right_Thumbstick_Down, LOCTEXT("Cosmos_Right_Thumbstick_Down", "Cosmos (R) Thumbstick Down"), FKeyDetails::GamepadKey | FKeyDetails::NotBlueprintBindableKey, "Cosmos"));
	EKeys::AddKey(FKeyDetails(CosmosKeys::Cosmos_Right_Thumbstick_Left, LOCTEXT("Cosmos_Right_Thumbstick_Left", "Cosmos (R) Thumbstick Left"), FKeyDetails::GamepadKey | FKeyDetails::NotBlueprintBindableKey, "Cosmos"));
	EKeys::AddKey(FKeyDetails(CosmosKeys::Cosmos_Right_Thumbstick_Right, LOCTEXT("Cosmos_Right_Thumbstick_Right", "Cosmos (R) Thumbstick Right"), FKeyDetails::GamepadKey | FKeyDetails::NotBlueprintBindableKey, "Cosmos"));
#pragma endregion
}

#if WITH_EDITOR
void FSteamVRInputDevice::RegenerateActionManifest()
{
	this->GenerateActionManifest(true, false, true, true);
}

void FSteamVRInputDevice::RegenerateControllerBindings()
{
	this->GenerateActionManifest(false, true, true, true);
}

void FSteamVRInputDevice::OnActionMappingsChanged()
{
	this->GenerateActionManifest(true, true, true, true);
}

void FSteamVRInputDevice::OnVREditingModeEnter()
{
	// Set Input Settings
	auto InputSettings = GetMutableDefault<UInputSettings>();

	InputSettings->AddActionMapping(FInputActionKeyMapping("VREditor_WorldMovementL", EKeys::MotionController_Left_Grip1), false);
	InputSettings->AddActionMapping(FInputActionKeyMapping("VREditor_TouchL", EKeys::Vive_Left_Trackpad_Touch), false);
	InputSettings->AddAxisMapping(FInputAxisKeyMapping("VREditor_TriggerL", EKeys::MotionController_Left_Trigger), false);
	InputSettings->AddAxisMapping(FInputAxisKeyMapping("VREditor_TriggerAxisL", EKeys::MotionController_Left_TriggerAxis), false);
	InputSettings->AddAxisMapping(FInputAxisKeyMapping("VREditor_TrackpadPositionL_X", EKeys::MotionController_Left_Thumbstick_X), false);
	InputSettings->AddAxisMapping(FInputAxisKeyMapping("VREditor_TrackpadPositionL_Y", EKeys::MotionController_Left_Thumbstick_Y), false);
	InputSettings->AddActionMapping(FInputActionKeyMapping("VREditor_ConfirmRadialSelectionL", EKeys::MotionController_Left_Thumbstick), false);

	InputSettings->AddActionMapping(FInputActionKeyMapping("VREditor_ModifierL", EKeys::Vive_Left_Menu_Click), false);

	InputSettings->AddActionMapping(FInputActionKeyMapping("VREditor_TrackpadDownL", EKeys::Vive_Left_Trackpad_Down), false); // down
	InputSettings->AddActionMapping(FInputActionKeyMapping("VREditor_TrackpadLeftL", EKeys::Vive_Left_Trackpad_Left), false);
	InputSettings->AddActionMapping(FInputActionKeyMapping("VREditor_TrackpadRightL", EKeys::Vive_Left_Trackpad_Right), false);
	InputSettings->AddActionMapping(FInputActionKeyMapping("VREditor_TrackpadUpL", EKeys::Vive_Left_Trackpad_Up), false);

	InputSettings->AddActionMapping(FInputActionKeyMapping("VREditor_WorldMovementR", EKeys::MotionController_Right_Grip1), false);
	InputSettings->AddActionMapping(FInputActionKeyMapping("VREditor_TouchR", EKeys::Vive_Right_Trackpad_Touch), false);
	InputSettings->AddAxisMapping(FInputAxisKeyMapping("VREditor_TriggerR", EKeys::MotionController_Right_Trigger), false);
	InputSettings->AddAxisMapping(FInputAxisKeyMapping("VREditor_TriggerAxisR", EKeys::MotionController_Right_TriggerAxis), false);
	InputSettings->AddAxisMapping(FInputAxisKeyMapping("VREditor_TrackpadPositionR_X", EKeys::MotionController_Right_Thumbstick_X), false);
	InputSettings->AddAxisMapping(FInputAxisKeyMapping("VREditor_TrackpadPositionR_Y", EKeys::MotionController_Right_Thumbstick_Y), false);
	InputSettings->AddActionMapping(FInputActionKeyMapping("VREditor_ConfirmRadialSelectionR", EKeys::MotionController_Right_Thumbstick), false);


	InputSettings->AddActionMapping(FInputActionKeyMapping("VREditor_ModifierR", EKeys::Vive_Right_Menu_Click), false);

	InputSettings->AddActionMapping(FInputActionKeyMapping("VREditor_TrackpadDownR", EKeys::Vive_Right_Trackpad_Down), false); // down
	InputSettings->AddActionMapping(FInputActionKeyMapping("VREditor_TrackpadLeftR", EKeys::Vive_Right_Trackpad_Left), false);
	InputSettings->AddActionMapping(FInputActionKeyMapping("VREditor_TrackpadRightR", EKeys::Vive_Right_Trackpad_Right), false);
	InputSettings->AddActionMapping(FInputActionKeyMapping("VREditor_TrackpadUpR", EKeys::Vive_Right_Trackpad_Up), false);

	InputSettings->ForceRebuildKeymaps();

	this->GenerateActionManifest(true, true, true, true);
}

void FSteamVRInputDevice::OnVREditingModeExit()
{
	// Set Input Settings
	auto InputSettings = GetMutableDefault<UInputSettings>();

	InputSettings->RemoveActionMapping(FInputActionKeyMapping("VREditor_WorldMovementL", EKeys::MotionController_Left_Grip1), false);
	InputSettings->RemoveActionMapping(FInputActionKeyMapping("VREditor_TouchL", EKeys::Vive_Left_Trackpad_Touch), false);
	InputSettings->RemoveAxisMapping(FInputAxisKeyMapping("VREditor_TriggerAxisL", EKeys::MotionController_Left_TriggerAxis), false);
	InputSettings->RemoveAxisMapping(FInputAxisKeyMapping("VREditor_TrackpadPositionL_X", EKeys::MotionController_Left_Thumbstick_X), false);
	InputSettings->RemoveAxisMapping(FInputAxisKeyMapping("VREditor_TrackpadPositionL_Y", EKeys::MotionController_Left_Thumbstick_Y), false);
	InputSettings->RemoveActionMapping(FInputActionKeyMapping("VREditor_ConfirmRadialSelectionL", EKeys::MotionController_Left_Thumbstick), false);

	InputSettings->RemoveActionMapping(FInputActionKeyMapping("VREditor_ModifierL", EKeys::Vive_Left_Menu_Click), false);

	InputSettings->RemoveActionMapping(FInputActionKeyMapping("VREditor_TrackpadDownL", EKeys::Vive_Left_Trackpad_Down), false); // down
	InputSettings->RemoveActionMapping(FInputActionKeyMapping("VREditor_TrackpadLeftL", EKeys::Vive_Left_Trackpad_Left), false);
	InputSettings->RemoveActionMapping(FInputActionKeyMapping("VREditor_TrackpadRightL", EKeys::Vive_Left_Trackpad_Right), false);
	InputSettings->RemoveActionMapping(FInputActionKeyMapping("VREditor_TrackpadUpL", EKeys::Vive_Left_Trackpad_Up), false);

	InputSettings->RemoveActionMapping(FInputActionKeyMapping("VREditor_WorldMovementR", EKeys::MotionController_Right_Grip1), false);
	InputSettings->RemoveActionMapping(FInputActionKeyMapping("VREditor_TouchR", EKeys::Vive_Right_Trackpad_Touch), false);
	InputSettings->RemoveAxisMapping(FInputAxisKeyMapping("VREditor_TriggerAxisR", EKeys::MotionController_Right_TriggerAxis), false);
	InputSettings->RemoveAxisMapping(FInputAxisKeyMapping("VREditor_TrackpadPositionR_X", EKeys::MotionController_Right_Thumbstick_X), false);
	InputSettings->RemoveAxisMapping(FInputAxisKeyMapping("VREditor_TrackpadPositionR_Y", EKeys::MotionController_Right_Thumbstick_Y), false);
	InputSettings->RemoveActionMapping(FInputActionKeyMapping("VREditor_ConfirmRadialSelectionR", EKeys::MotionController_Right_Thumbstick), false);


	InputSettings->RemoveActionMapping(FInputActionKeyMapping("VREditor_ModifierR", EKeys::Vive_Right_Menu_Click), false);

	InputSettings->RemoveActionMapping(FInputActionKeyMapping("VREditor_TrackpadDownR", EKeys::Vive_Right_Trackpad_Down), false); // down
	InputSettings->RemoveActionMapping(FInputActionKeyMapping("VREditor_TrackpadLeftR", EKeys::Vive_Right_Trackpad_Left), false);
	InputSettings->RemoveActionMapping(FInputActionKeyMapping("VREditor_TrackpadRightR", EKeys::Vive_Right_Trackpad_Right), false);
	InputSettings->RemoveActionMapping(FInputActionKeyMapping("VREditor_TrackpadUpR", EKeys::Vive_Right_Trackpad_Up), false);

	InputSettings->ForceRebuildKeymaps();

	this->GenerateActionManifest(true, true, true, true);
}

bool FSteamVRInputDevice::GenerateAppManifest(FString ManifestPath, FString ProjectName, FString& OutAppKey, FString& OutAppManifestPath)
{
	// Set SteamVR AppKey
	OutAppKey = (TEXT(APP_MANIFEST_PREFIX) + SanitizeString(GameProjectName) + TEXT(".") + ProjectName).ToLower();
	EditorAppKey = FString(OutAppKey);

	// Set Application Manifest Path - same directory where the action manifest will be
	OutAppManifestPath = FPaths::ProjectConfigDir() / APP_MANIFEST_FILE;
	IFileManager& FileManager = FFileManagerGeneric::Get();

	// Create Application Manifest json objects
	TSharedRef<FJsonObject> AppManifestObject = MakeShareable(new FJsonObject());
	TArray<TSharedPtr<FJsonValue>> ManifestApps;

	// Add current engine version being used as source
	AppManifestObject->SetStringField("source", FString::Printf(TEXT("UE")));

	// Define the application setting that will be registered with SteamVR
	TArray<TSharedPtr<FJsonValue>> ManifestApp;

	// Create Application Object 
	TSharedRef<FJsonObject> ApplicationObject = MakeShareable(new FJsonObject());
	TArray<FString> AppStringFields = { "app_key",  OutAppKey,
										"launch_type", "url",
										"url", "steam://launch/",
										"action_manifest_path", *IFileManager::Get().ConvertToAbsolutePathForExternalAppForRead(*ManifestPath)
	};
	BuildJsonObject(AppStringFields, ApplicationObject);

	// Create localization object
	TSharedPtr<FJsonObject> LocStringsObject = MakeShareable(new FJsonObject());
	TSharedRef<FJsonObject> AppNameObject = MakeShareable(new FJsonObject());
	AppNameObject->SetStringField("name", GameProjectName + " [UE Editor]");
	LocStringsObject->SetObjectField("en_us", AppNameObject);
	ApplicationObject->SetObjectField("strings", LocStringsObject);

	// Assemble the json app manifest
	ManifestApps.Add(MakeShareable(new FJsonValueObject(ApplicationObject)));
	AppManifestObject->SetArrayField(TEXT("applications"), ManifestApps);

	// Serialize json app manifest
	FString AppManifestString;
	TSharedRef<TJsonWriter<>> JsonWriter = TJsonWriterFactory<>::Create(&AppManifestString);
	FJsonSerializer::Serialize(AppManifestObject, JsonWriter);

	// Save json as a UTF8 file
	if (!FFileHelper::SaveStringToFile(AppManifestString, *OutAppManifestPath, FFileHelper::EEncodingOptions::ForceUTF8WithoutBOM))
	{
		UE_LOG(LogSteamVRInputDevice, Error, TEXT("Error trying to generate application manifest in: %s"), *OutAppManifestPath);
		return false;
	}

	return true;
}

void FSteamVRInputDevice::ReloadActionManifest()
{
	if (VRSystem() && VRInput() && VRApplications())
	{
		// Set Action Manifest Path
		const FString ManifestPath = FPaths::ProjectConfigDir() / CONTROLLER_BINDING_PATH / ACTION_MANIFEST;
		UE_LOG(LogSteamVRInputDevice, Display, TEXT("Reloading Action Manifest in: %s"), *ManifestPath);
			
		// Load application manifest
		FString AppManifestPath = FPaths::ProjectConfigDir() / APP_MANIFEST_FILE;
		EVRApplicationError AppError = VRApplications()->AddApplicationManifest(TCHAR_TO_UTF8(*IFileManager::Get().ConvertToAbsolutePathForExternalAppForRead(*AppManifestPath)), true);
		UE_LOG(LogSteamVRInputDevice, Display, TEXT("[STEAMVR INPUT] Registering Application Manifest %s : %s"), *AppManifestPath, *FString(UTF8_TO_TCHAR(VRApplications()->GetApplicationsErrorNameFromEnum(AppError))));
		
		// Get the App Process Id
		uint32 AppProcessId = FPlatformProcess::GetCurrentProcessId();
		
		// Set SteamVR AppKey
		FString AppFileName = FPaths::GetCleanFilename(FPlatformProcess::GetApplicationName(AppProcessId));
		FString SteamVRAppKey = (TEXT(APP_MANIFEST_PREFIX) + SanitizeString(GameProjectName) + TEXT(".") + AppFileName).ToLower();
		
		// Set AppKey for this Editor Session
		AppError = VRApplications()->IdentifyApplication(AppProcessId, TCHAR_TO_UTF8(*SteamVRAppKey));
		UE_LOG(LogSteamVRInputDevice, Display, TEXT("[STEAMVR INPUT] Editor Application [%d][%s] identified to SteamVR: %s"), AppProcessId, *SteamVRAppKey, *FString(UTF8_TO_TCHAR(VRApplications()->GetApplicationsErrorNameFromEnum(AppError))));

		// Set Action Manifest
		EVRInputError InputError = VRInput()->SetActionManifestPath(TCHAR_TO_UTF8(*IFileManager::Get().ConvertToAbsolutePathForExternalAppForRead(*ManifestPath)));
		GetInputError(InputError, FString(TEXT("Setting Action Manifest Path")));
	}
}
#endif

void FSteamVRInputDevice::GenerateControllerBindings(const FString& BindingsPath, TArray<FControllerType>& InOutControllerTypes, TArray<TSharedPtr<FJsonValue>>& DefaultBindings, TArray<FSteamVRInputAction>& InActionsArray, TArray<FInputMapping>& InInputMapping, bool bDeleteIfExists)
{
	// Create the bindings directory if it doesn't exist
	IFileManager& FileManager = FFileManagerGeneric::Get();
	if (!FileManager.DirectoryExists(*BindingsPath))
	{
		FileManager.MakeDirectory(*BindingsPath);
	}

	// Go through all supported controller types
	for (auto& SupportedController : InOutControllerTypes)
	{
		// If there is no user-defined controller binding or it hasn't been auto-generated yet, generate it
		if (!SupportedController.bIsGenerated)
		{
			// Creating bindings file
			TSharedRef<FJsonObject> BindingsObject = MakeShareable(new FJsonObject());
			BindingsObject->SetStringField(TEXT("name"), TEXT("Default bindings for ") + SupportedController.Description);
			BindingsObject->SetStringField(TEXT("controller_type"), SupportedController.Name.ToString());
			BindingsObject->SetStringField(TEXT("last_edited_by"), FApp::GetEpicProductIdentifier());

			// Create Action Bindings in JSON Format
			TArray<TSharedPtr<FJsonValue>> JsonValuesArray;
			GenerateActionBindings(InInputMapping, JsonValuesArray, SupportedController);

			// Ensure we also handle generic UE4 Motion Controllers
			if (!SupportedController.Description.Contains(TEXT("Headset"), ESearchCase::IgnoreCase, ESearchDir::FromEnd))
			{
				FControllerType GenericController = FControllerType(TEXT("MotionController"), TEXT("MotionController"), TEXT("MotionController"));
				GenerateActionBindings(InInputMapping, JsonValuesArray, SupportedController, true);
			}

			// Create Action Set
			TSharedRef<FJsonObject> ActionSetJsonObject = MakeShareable(new FJsonObject());
			ActionSetJsonObject->SetArrayField(TEXT("sources"), JsonValuesArray);

			// Add tracker poses
			if (SupportedController.KeyEquivalent.Equals(TEXT("SteamVR_Vive_Tracker")))
			{
				// Add Controller Pose Mappings
				TArray<TSharedPtr<FJsonValue>> TrackerPoseArray;

				// Add Pose: Special 1
				TSharedRef<FJsonObject> Special1JsonObject = MakeShareable(new FJsonObject());
				Special1JsonObject->SetStringField(TEXT("output"), TEXT(ACTION_PATH_SPECIAL_BACK_L));
				Special1JsonObject->SetStringField(TEXT("path"), TEXT(ACTION_PATH_SPCL_BACK_LEFT));
				Special1JsonObject->SetStringField(TEXT("requirement"), TEXT("optional"));

				TSharedRef<FJsonValueObject> Special1JsonValueObject = MakeShareable(new FJsonValueObject(Special1JsonObject));
				TrackerPoseArray.Add(Special1JsonValueObject);

				// Add Pose: Special 2
				TSharedRef<FJsonObject> Special2JsonObject = MakeShareable(new FJsonObject());
				Special2JsonObject->SetStringField(TEXT("output"), TEXT(ACTION_PATH_SPECIAL_BACK_R));
				Special2JsonObject->SetStringField(TEXT("path"), TEXT(ACTION_PATH_SPCL_BACK_RIGHT));
				Special2JsonObject->SetStringField(TEXT("requirement"), TEXT("optional"));

				TSharedRef<FJsonValueObject> Special2JsonObjectJsonValueObject = MakeShareable(new FJsonValueObject(Special2JsonObject));
				TrackerPoseArray.Add(Special2JsonObjectJsonValueObject);

				// Add Pose: Special 3
				TSharedRef<FJsonObject> Special3JsonObject = MakeShareable(new FJsonObject());
				Special3JsonObject->SetStringField(TEXT("output"), TEXT(ACTION_PATH_SPECIAL_FRONT_L));
				Special3JsonObject->SetStringField(TEXT("path"), TEXT(ACTION_PATH_SPCL_FRONT_LEFT));
				Special3JsonObject->SetStringField(TEXT("requirement"), TEXT("optional"));

				TSharedRef<FJsonValueObject> Special3JsonValueObject = MakeShareable(new FJsonValueObject(Special3JsonObject));
				TrackerPoseArray.Add(Special3JsonValueObject);

				// Add Pose: Special 4
				TSharedRef<FJsonObject> Special4JsonObject = MakeShareable(new FJsonObject());
				Special4JsonObject->SetStringField(TEXT("output"), TEXT(ACTION_PATH_SPECIAL_FRONT_R));
				Special4JsonObject->SetStringField(TEXT("path"), TEXT(ACTION_PATH_SPCL_FRONT_RIGHT));
				Special4JsonObject->SetStringField(TEXT("requirement"), TEXT("optional"));

				TSharedRef<FJsonValueObject> Special4JsonValueObject = MakeShareable(new FJsonValueObject(Special4JsonObject));
				TrackerPoseArray.Add(Special4JsonValueObject);

				// Add Pose: Special 5
				TSharedRef<FJsonObject> Special5JsonObject = MakeShareable(new FJsonObject());
				Special5JsonObject->SetStringField(TEXT("output"), TEXT(ACTION_PATH_SPECIAL_FRONTR_L));
				Special5JsonObject->SetStringField(TEXT("path"), TEXT(ACTION_PATH_SPCL_FRONTR_LEFT));
				Special5JsonObject->SetStringField(TEXT("requirement"), TEXT("optional"));

				TSharedRef<FJsonValueObject> Special5JsonValueObject = MakeShareable(new FJsonValueObject(Special5JsonObject));
				TrackerPoseArray.Add(Special5JsonValueObject);

				// Add Pose: Special 6
				TSharedRef<FJsonObject> Special6JsonObject = MakeShareable(new FJsonObject());
				Special6JsonObject->SetStringField(TEXT("output"), TEXT(ACTION_PATH_SPECIAL_FRONTR_R));
				Special6JsonObject->SetStringField(TEXT("path"), TEXT(ACTION_PATH_SPCL_FRONTR_RIGHT));
				Special6JsonObject->SetStringField(TEXT("requirement"), TEXT("optional"));

				TSharedRef<FJsonValueObject> Special6JsonValueObject = MakeShareable(new FJsonValueObject(Special6JsonObject));
				TrackerPoseArray.Add(Special6JsonValueObject);

				// Add Pose: Special 7
				TSharedRef<FJsonObject> Special7JsonObject = MakeShareable(new FJsonObject());
				Special7JsonObject->SetStringField(TEXT("output"), TEXT(ACTION_PATH_SPECIAL_PISTOL_L));
				Special7JsonObject->SetStringField(TEXT("path"), TEXT(ACTION_PATH_SPCL_PISTOL_LEFT));
				Special7JsonObject->SetStringField(TEXT("requirement"), TEXT("optional"));

				TSharedRef<FJsonValueObject> Special7JsonValueObject = MakeShareable(new FJsonValueObject(Special7JsonObject));
				TrackerPoseArray.Add(Special7JsonValueObject);

				// Add Pose: Special 8
				TSharedRef<FJsonObject> Special8JsonObject = MakeShareable(new FJsonObject());
				Special8JsonObject->SetStringField(TEXT("output"), TEXT(ACTION_PATH_SPECIAL_PISTOL_R));
				Special8JsonObject->SetStringField(TEXT("path"), TEXT(ACTION_PATH_SPCL_PISTOL_RIGHT));
				Special8JsonObject->SetStringField(TEXT("requirement"), TEXT("optional"));

				TSharedRef<FJsonValueObject> Special8JsonValueObject = MakeShareable(new FJsonValueObject(Special8JsonObject));
				TrackerPoseArray.Add(Special8JsonValueObject);

				// Add Controller Input Array To Action Set
				ActionSetJsonObject->SetArrayField(TEXT("poses"), TrackerPoseArray);
			}

			// Do not add any default bindings for headsets and misc devices
			if (!SupportedController.Description.Contains(TEXT("Headset"))
				&& !SupportedController.KeyEquivalent.Equals(TEXT("SteamVR_Gamepads"))
				&& !SupportedController.KeyEquivalent.Equals(TEXT("SteamVR_Vive_Tracker"))
				)
			{
				// Add Controller Pose Mappings
				TArray<TSharedPtr<FJsonValue>> ControllerPoseArray;
	
				// Add Pose: Left Controller 
				TSharedRef<FJsonObject> ControllerLeftJsonObject = MakeShareable(new FJsonObject());
				ControllerLeftJsonObject->SetStringField(TEXT("output"), TEXT(ACTION_PATH_CONTROLLER_LEFT));
				ControllerLeftJsonObject->SetStringField(TEXT("path"), TEXT(ACTION_PATH_CONT_RAW_LEFT));
				ControllerLeftJsonObject->SetStringField(TEXT("requirement"), TEXT("optional"));
	
				TSharedRef<FJsonValueObject> ControllerLeftJsonValueObject = MakeShareable(new FJsonValueObject(ControllerLeftJsonObject));
				ControllerPoseArray.Add(ControllerLeftJsonValueObject);
	
				// Add Pose: Right Controller
				TSharedRef<FJsonObject> ControllerRightJsonObject = MakeShareable(new FJsonObject());
				ControllerRightJsonObject->SetStringField(TEXT("output"), TEXT(ACTION_PATH_CONTROLLER_RIGHT));
				ControllerRightJsonObject->SetStringField(TEXT("path"), TEXT(ACTION_PATH_CONT_RAW_RIGHT));
				ControllerLeftJsonObject->SetStringField(TEXT("requirement"), TEXT("optional"));
	
				TSharedRef<FJsonValueObject> ControllerRightJsonValueObject = MakeShareable(new FJsonValueObject(ControllerRightJsonObject));
				ControllerPoseArray.Add(ControllerRightJsonValueObject);
	
				// Add Controller Input Array To Action Set
				ActionSetJsonObject->SetArrayField(TEXT("poses"), ControllerPoseArray);
	
				// Add Skeleton Mappings
				TArray<TSharedPtr<FJsonValue>> SkeletonValuesArray;
	
				// Add Skeleton: Left Hand 
				TSharedRef<FJsonObject> SkeletonLeftJsonObject = MakeShareable(new FJsonObject());
				SkeletonLeftJsonObject->SetStringField(TEXT("output"), TEXT(ACTION_PATH_SKELETON_LEFT));
				SkeletonLeftJsonObject->SetStringField(TEXT("path"), TEXT(ACTION_PATH_USER_SKEL_LEFT));
	
				TSharedRef<FJsonValueObject> SkeletonLeftJsonValueObject = MakeShareable(new FJsonValueObject(SkeletonLeftJsonObject));
				SkeletonValuesArray.Add(SkeletonLeftJsonValueObject);
	
				// Add Skeleton: Right Hand
				TSharedRef<FJsonObject> SkeletonRightJsonObject = MakeShareable(new FJsonObject());
				SkeletonRightJsonObject->SetStringField(TEXT("output"), TEXT(ACTION_PATH_SKELETON_RIGHT));
				SkeletonRightJsonObject->SetStringField(TEXT("path"), TEXT(ACTION_PATH_USER_SKEL_RIGHT));
	
				TSharedRef<FJsonValueObject> SkeletonRightJsonValueObject = MakeShareable(new FJsonValueObject(SkeletonRightJsonObject));
				SkeletonValuesArray.Add(SkeletonRightJsonValueObject);
	
				// Add Skeleton Input Array To Action Set
				ActionSetJsonObject->SetArrayField(TEXT("skeleton"), SkeletonValuesArray);
	
				// Add Haptic Mappings
				TArray<TSharedPtr<FJsonValue>> HapticValuesArray;
	
				// Add Haptic: Left Hand 
				TSharedRef<FJsonObject> HapticLeftJsonObject = MakeShareable(new FJsonObject());
				HapticLeftJsonObject->SetStringField(TEXT("output"), TEXT(ACTION_PATH_VIBRATE_LEFT));
				HapticLeftJsonObject->SetStringField(TEXT("path"), TEXT(ACTION_PATH_USER_VIB_LEFT));
	
				TSharedRef<FJsonValueObject> HapticLeftJsonValueObject = MakeShareable(new FJsonValueObject(HapticLeftJsonObject));
				HapticValuesArray.Add(HapticLeftJsonValueObject);
	
				// Add Haptic: Right Hand
				TSharedRef<FJsonObject> HapticRightJsonObject = MakeShareable(new FJsonObject());
				HapticRightJsonObject->SetStringField(TEXT("output"), TEXT(ACTION_PATH_VIBRATE_RIGHT));
				HapticRightJsonObject->SetStringField(TEXT("path"), TEXT(ACTION_PATH_USER_VIB_RIGHT));
	
				TSharedRef<FJsonValueObject> HapticRightJsonValueObject = MakeShareable(new FJsonValueObject(HapticRightJsonObject));
				HapticValuesArray.Add(HapticRightJsonValueObject);
	
				// Add Haptic Output Array To Action Set
				ActionSetJsonObject->SetArrayField(TEXT("haptics"), HapticValuesArray);
			}

			// Create Bindings File that includes all Action Sets
			TSharedRef<FJsonObject> BindingsJsonObject = MakeShareable(new FJsonObject());
			BindingsJsonObject->SetObjectField(TEXT(ACTION_SET), ActionSetJsonObject);
			BindingsObject->SetObjectField(TEXT("bindings"), BindingsJsonObject);

			// Set description of Bindings file to the Project Name
			BindingsObject->SetStringField(TEXT("description"), GameProjectName);

			// Set Bindings File Path
			FString BindingsFilePath = BindingsPath / SupportedController.Name.ToString() + TEXT(".json");

			// Delete if it exists
			if (FileManager.FileExists(*BindingsFilePath) && bDeleteIfExists)
			{
				FPlatformFileManager::Get().GetPlatformFile().DeleteFile(*BindingsFilePath);
			}

			// Save controller binding
			FString OutputJsonString;
			TSharedRef<TJsonWriter<>> JsonWriter = TJsonWriterFactory<>::Create(&OutputJsonString);
			FJsonSerializer::Serialize(BindingsObject, JsonWriter);
			FFileHelper::SaveStringToFile(OutputJsonString, *BindingsFilePath, FFileHelper::EEncodingOptions::ForceUTF8WithoutBOM);

			// Create Controller Binding Object for this binding file
			TSharedRef<FJsonObject> ControllerBindingObject = MakeShareable(new FJsonObject());
			TArray<FString> ControllerStringFields = { "controller_type", *SupportedController.Name.ToString(),
											 TEXT("binding_url"), *(SupportedController.Name.ToString() + TEXT(".json")) //*FileManager.ConvertToAbsolutePathForExternalAppForRead(*BindingsFilePath)
			};
			BuildJsonObject(ControllerStringFields, ControllerBindingObject);
			DefaultBindings.Add(MakeShareable(new FJsonValueObject(ControllerBindingObject)));

			// Tag this controller as generated
			SupportedController.bIsGenerated = true;
		}
	}
}

void FSteamVRInputDevice::GenerateActionBindings(TArray<FInputMapping> &InInputMapping, TArray<TSharedPtr<FJsonValue>> &JsonValuesArray, FControllerType Controller, bool bIsGenericController)
{
	// Check for headsets
	bool bIsHeadset = Controller.Description.Contains(TEXT("Headset"), ESearchCase::IgnoreCase, ESearchDir::FromEnd);
	bool bIsGenericControllerCache = bIsGenericController;

	// Process Key Input Mappings
	for (FSteamVRInputKeyMapping SteamVRKeyInputMapping : SteamVRKeyInputMappings)
	{
		// Check if this is a generic UE motion controller key
		bool bHasSteamVRInputs = false;
		if (bIsGenericController)
		{		
			// Let's check if there're any SteamVR specific key that already exists for this action
			for (FSteamVRInputKeyMapping SteamVRKeyInputMappingInner : SteamVRKeyInputMappings)
			{
				// Check for generic controllers that have steamvr inputs already defined
				if (SteamVRKeyInputMapping.InputKeyMapping.ActionName.ToString().Equals(SteamVRKeyInputMappingInner.InputKeyMapping.ActionName.ToString())
					&& IsVRKey(SteamVRKeyInputMappingInner.InputKeyMapping.Key.GetFName())
					&& !SteamVRKeyInputMappingInner.InputKeyMapping.Key.GetFName().ToString().Contains(TEXT("SteamVR_HMD_Proximity"))
					)
				{						
					bHasSteamVRInputs = true;
					break;
				}
				else
				{
					bHasSteamVRInputs = false;
				}
			}
		}

		if ((bIsGenericController && !bHasSteamVRInputs) || (!bIsGenericController && Controller.KeyEquivalent.Contains(TEXT("SteamVR")) && !SteamVRKeyInputMapping.ControllerName.Contains(TEXT("MotionController"))))
		{
			// Check this input mapping is of the correct controller type
			if (!Controller.KeyEquivalent.Contains(SteamVRKeyInputMapping.ControllerName) 
				&& !SteamVRKeyInputMapping.InputKeyMapping.Key.GetFName().ToString().Contains(TEXT("MotionController"))
				&& !SteamVRKeyInputMapping.InputKeyMapping.Key.GetFName().ToString().Contains(TEXT("HMD_Proximity"))
				)
			{
				continue;
			}
			else
			{		
				// Process the Key Mapping
				FSteamVRInputState InputState;
				FName CacheMode;
				FString CacheType;
				FString CachePath;

				// Set Axis States
				InputState.bIsAxis = false;
				InputState.bIsAxis2 = false;
				InputState.bIsAxis3 = false;

				// Reset Dpad States
				InputState.bIsDpadUp = false;
				InputState.bIsDpadDown = false;
				InputState.bIsDpadLeft = false;
				InputState.bIsDpadRight = false;

				// Set Input State
				FString CurrentInputKeyName = SteamVRKeyInputMapping.InputKeyMapping.Key.ToString();
				InputState.bIsTrigger = CurrentInputKeyName.Contains(TEXT("Trigger"), ESearchCase::CaseSensitive, ESearchDir::FromEnd);
				InputState.bIsBumper = CurrentInputKeyName.Contains(TEXT("Bumper"), ESearchCase::CaseSensitive, ESearchDir::FromEnd);
				InputState.bIsPress = CurrentInputKeyName.Contains(TEXT("Click"), ESearchCase::CaseSensitive, ESearchDir::FromEnd);
				InputState.bIsThumbstick = InputState.bIsJoystick = CurrentInputKeyName.Contains(TEXT("Thumbstick"), ESearchCase::CaseSensitive, ESearchDir::FromEnd);
				InputState.bIsTrackpad = CurrentInputKeyName.Contains(TEXT("Trackpad"), ESearchCase::CaseSensitive, ESearchDir::FromEnd);
				InputState.bIsGrip = CurrentInputKeyName.Contains(TEXT("Grip"), ESearchCase::CaseSensitive, ESearchDir::FromEnd);
				InputState.bIsLeft = CurrentInputKeyName.Contains(TEXT("_Left_"), ESearchCase::CaseSensitive, ESearchDir::FromEnd);
				InputState.bIsFaceButton1 = CurrentInputKeyName.Contains(TEXT("FaceButton1"), ESearchCase::CaseSensitive, ESearchDir::FromEnd) ||
					CurrentInputKeyName.Contains(TEXT("_A_"));
				InputState.bIsFaceButton2 = CurrentInputKeyName.Contains(TEXT("FaceButton2"), ESearchCase::CaseSensitive, ESearchDir::FromEnd) ||
					CurrentInputKeyName.Contains(TEXT("_B_"));
				InputState.bIsAppMenu = CurrentInputKeyName.Contains(TEXT("_Menu_"));
				InputState.bIsProximity = CurrentInputKeyName.Contains(TEXT("_HMD_Proximity"));
				
				// Only handle proximity sensor for headsets
				if ((bIsHeadset && !InputState.bIsProximity)
					|| (!bIsHeadset && InputState.bIsProximity)
					)
				{
					continue;
				}

				// Handle Oculus Touch
				InputState.bIsXButton = InputState.bIsYButton = false;
				if (CurrentInputKeyName.Contains(TEXT("OculusTouch"))
					|| CurrentInputKeyName.Contains(TEXT("Cosmos"))
					)
				{
					// Check cap sense
					FString ActualKeyName = CurrentInputKeyName.RightChop(19);
					InputState.bIsCapSense = ActualKeyName.Contains(TEXT("_Touch"), ESearchCase::CaseSensitive, ESearchDir::FromEnd);

					// Check for left X & Y buttons specific to Oculus Touch
					InputState.bIsXButton = CurrentInputKeyName.Contains(TEXT("_X_Click")) || 
						CurrentInputKeyName.Contains(TEXT("_X_Touch"));
					InputState.bIsYButton = CurrentInputKeyName.Contains(TEXT("_Y_Click")) ||
						CurrentInputKeyName.Contains(TEXT("_Y_Touch"));
				}
				else
				{
					InputState.bIsCapSense = CurrentInputKeyName.Contains(TEXT("CapSense"), ESearchCase::CaseSensitive, ESearchDir::FromEnd) ||
						CurrentInputKeyName.Contains(TEXT("_Touch"), ESearchCase::CaseSensitive, ESearchDir::FromEnd);
				}

				// Check for DPad Keys
				if (CurrentInputKeyName.Contains(TEXT("_Up"), ESearchCase::CaseSensitive, ESearchDir::FromEnd))
				{
					InputState.bIsDpadUp = true;
					InputState.bIsDpadDown = false;
					InputState.bIsDpadLeft = false;
					InputState.bIsDpadRight = false;
				}
				else if (CurrentInputKeyName.Contains(TEXT("_Down"), ESearchCase::CaseSensitive, ESearchDir::FromEnd))
				{
					InputState.bIsDpadUp = false;
					InputState.bIsDpadDown = true;
					InputState.bIsDpadLeft = false;
					InputState.bIsDpadRight = false;
				}
				else if (CurrentInputKeyName.Contains(TEXT("Trackpad_Left"), ESearchCase::CaseSensitive, ESearchDir::FromEnd) || CurrentInputKeyName.Contains(TEXT("Thumbstick_Left"), ESearchCase::CaseSensitive, ESearchDir::FromEnd))
				{
					InputState.bIsDpadUp = false;
					InputState.bIsDpadDown = false;
					InputState.bIsDpadLeft = true;
					InputState.bIsDpadRight = false;
				}
				else if (CurrentInputKeyName.Contains(TEXT("Trackpad_Right"), ESearchCase::CaseSensitive, ESearchDir::FromEnd) || CurrentInputKeyName.Contains(TEXT("Thumbstick_Right"), ESearchCase::CaseSensitive, ESearchDir::FromEnd))
				{
					InputState.bIsDpadUp = false;
					InputState.bIsDpadDown = false;
					InputState.bIsDpadLeft = false;
					InputState.bIsDpadRight = true;
				}

				// Handle Special Grip & Grab actions for supported controllers
				if ((CurrentInputKeyName.Contains(TEXT("ValveIndex"), ESearchCase::IgnoreCase, ESearchDir::FromStart) 
					|| CurrentInputKeyName.Contains(TEXT("Cosmos"), ESearchCase::IgnoreCase, ESearchDir::FromStart))
					&& CurrentInputKeyName.Contains(TEXT("Pinch"), ESearchCase::IgnoreCase, ESearchDir::FromEnd))
				{
					InputState.bIsPinchGrab = true;
					InputState.bIsGripGrab = false;
					InputState.bIsGrip = false;
					InputState.bIsAxis = false;
				}
				else if ((CurrentInputKeyName.Contains(TEXT("ValveIndex"), ESearchCase::IgnoreCase, ESearchDir::FromStart) 
					|| CurrentInputKeyName.Contains(TEXT("Cosmos"), ESearchCase::IgnoreCase, ESearchDir::FromStart))
					&& CurrentInputKeyName.Contains(TEXT("Grip"), ESearchCase::IgnoreCase, ESearchDir::FromEnd)
					&& CurrentInputKeyName.Contains(TEXT("Grab"), ESearchCase::IgnoreCase, ESearchDir::FromEnd))
				{
					InputState.bIsGripGrab = true;
					InputState.bIsPinchGrab = false;
					InputState.bIsGrip = false;
					InputState.bIsAxis = false;
				}
				else
				{
					InputState.bIsPinchGrab = false;
					InputState.bIsGripGrab = false;
				}

				// Handle Vive controllers not having a thumbstick
				if (InputState.bIsThumbstick && Controller.Description.Contains(TEXT("Vive")))
				{
					InputState.bIsTrackpad = true;
					InputState.bIsThumbstick = false;
				}

				// Set Cache Mode
				CacheMode = InputState.bIsTrigger || InputState.bIsGrip ? FName(TEXT("trigger")) : FName(TEXT("button"));
				CacheMode = InputState.bIsPress ? FName(TEXT("button")) : CacheMode;
				CacheMode = InputState.bIsTrackpad ? FName(TEXT("trackpad")) : CacheMode;
				CacheMode = InputState.bIsThumbstick ? FName(TEXT("joystick")) : CacheMode;
				CacheMode = InputState.bIsGrip ? FName(TEXT("button")) : CacheMode;
				CacheMode = InputState.bIsPinchGrab || InputState.bIsGripGrab ? FName(TEXT("grab")) : CacheMode;

				// Set Cache Path
				if (InputState.bIsTrigger)
				{
					CachePath = InputState.bIsLeft ? FString(TEXT(ACTION_PATH_TRIGGER_LEFT)) : FString(TEXT(ACTION_PATH_TRIGGER_RIGHT));
				}
				else if (InputState.bIsBumper)
				{
					CachePath = InputState.bIsLeft ? FString(TEXT(ACTION_PATH_BUMPER_LEFT)) : FString(TEXT(ACTION_PATH_BUMPER_RIGHT));
				}
				else if (InputState.bIsTrackpad)
				{
					CachePath = InputState.bIsLeft ? FString(TEXT(ACTION_PATH_TRACKPAD_LEFT)) : FString(TEXT(ACTION_PATH_TRACKPAD_RIGHT));
				}
				else if (InputState.bIsThumbstick)
				{
					// Thumbstick vs Joystick (to conform with new UE naming scheme)
					if (CurrentInputKeyName.Contains(TEXT("ValveIndex")))
					{
						CachePath = InputState.bIsLeft ? FString(TEXT(ACTION_PATH_THUMBSTICK_LEFT)) : FString(TEXT(ACTION_PATH_THUMBSTICK_RIGHT));
					}
					else
					{
						CachePath = InputState.bIsLeft ? FString(TEXT(ACTION_PATH_JOYSTICK_LEFT)) : FString(TEXT(ACTION_PATH_JOYSTICK_RIGHT));
					}
				}
				else if (InputState.bIsGrip)
				{
					CachePath = InputState.bIsLeft ? FString(TEXT(ACTION_PATH_GRIP_LEFT)) : FString(TEXT(ACTION_PATH_GRIP_RIGHT));
				}
				else if (InputState.bIsFaceButton1)
				{
					CachePath = InputState.bIsLeft ? FString(TEXT(ACTION_PATH_BTN_A_LEFT)) : FString(TEXT(ACTION_PATH_BTN_A_RIGHT));
				}
				else if (InputState.bIsFaceButton2)
				{
					CachePath = InputState.bIsLeft ? FString(TEXT(ACTION_PATH_BTN_B_LEFT)) : FString(TEXT(ACTION_PATH_BTN_B_RIGHT));
				}
				else if (InputState.bIsXButton)
				{
					CachePath = FString(TEXT(ACTION_PATH_BTN_X_LEFT));
				}
				else if (InputState.bIsYButton)
				{
					CachePath = FString(TEXT(ACTION_PATH_BTN_Y_LEFT));
				}
				else if (InputState.bIsAppMenu)
				{
					CachePath = InputState.bIsLeft ? FString(TEXT(ACTION_PATH_APPMENU_LEFT)) : FString(TEXT(ACTION_PATH_APPMENU_RIGHT));
				}

				// Handle Special Actions
				if (InputState.bIsPinchGrab)
				{
					CachePath = InputState.bIsLeft ? FString(TEXT(ACTION_PATH_PINCH_GRAB_LEFT)) : FString(TEXT(ACTION_PATH_PINCH_GRAB_RIGHT));
				}
				else if (InputState.bIsGripGrab)
				{
					CachePath = InputState.bIsLeft ? FString(TEXT(ACTION_PATH_GRIP_GRAB_LEFT)) : FString(TEXT(ACTION_PATH_GRIP_GRAB_RIGHT));
				}
				else if (InputState.bIsProximity)
				{
					CachePath = FString(TEXT(ACTION_PATH_HEAD_PROXIMITY));
				}

				// Override mode if Dpad
				if (InputState.bIsDpadUp || InputState.bIsDpadDown || InputState.bIsDpadLeft || InputState.bIsDpadRight)
				{
					CacheMode = FName(TEXT("dpad"));
				}

				// Create Action Source
				FActionSource ActionSource = FActionSource(CacheMode, CachePath);
				TSharedRef<FJsonObject> ActionSourceJsonObject = MakeShareable(new FJsonObject());
				ActionSourceJsonObject->SetStringField(TEXT("mode"), ActionSource.Mode.ToString());

				// Set Action Path
				if (!ActionSource.Path.IsEmpty())
				{
					ActionSourceJsonObject->SetStringField(TEXT("path"), ActionSource.Path);
				}
				else
				{
					continue;
				}

				// Add parameters if Dpad
				if (InputState.bIsDpadUp || InputState.bIsDpadDown || InputState.bIsDpadLeft || InputState.bIsDpadRight)
				{
					// Create Submode - Vive will use click as default
					TSharedRef<FJsonObject> SubmodeJsonObject = MakeShareable(new FJsonObject());
					if (Controller.Description.Contains(TEXT("Vive")))
					{
						SubmodeJsonObject->SetStringField(TEXT("sub_mode"), TEXT("click"));
					}
					else
					{
						SubmodeJsonObject->SetStringField(TEXT("sub_mode"), TEXT("touch"));
					}
					
					// Create Parameter
					TSharedPtr<FJsonObject> ParametersJsonObject = MakeShareable(new FJsonObject());

					// Set Submode as a parameter
					ActionSourceJsonObject->SetObjectField(TEXT("parameters"), SubmodeJsonObject);
				}

				// Set Key Mappings
				TSharedPtr<FJsonObject> ActionInputJsonObject = MakeShareable(new FJsonObject());

				// Create Action Path
				TSharedRef<FJsonObject> ActionPathJsonObject = MakeShareable(new FJsonObject());
				ActionPathJsonObject->SetStringField(TEXT("output"), SteamVRKeyInputMapping.ActionNameWithPath);

				// Set Cache Type
				if (InputState.bIsAxis && InputState.bIsAxis2)
				{
					if (InputState.bIsGrip)
					{
						CacheType = FString(TEXT("force"));
					}
					else
					{
						if (CacheMode.IsEqual(TEXT("trigger")))
						{
							CacheType = FString(TEXT("pull"));
						}
						else
						{
							CacheType = FString(TEXT("position"));
						}
					}
				}
				else if (InputState.bIsAxis && !InputState.bIsAxis2)
				{
					if (InputState.bIsGrip)
					{
						CacheType = FString(TEXT("force"));
					}
					else if (!InputState.bIsThumbstick && !InputState.bIsTrackpad)
					{
						CacheType = FString(TEXT("pull"));
					}
					else
					{
						CacheType = "";
					}
				}
				else if (!InputState.bIsAxis)
				{
					CacheType = (InputState.bIsCapSense) ? FString(TEXT("touch")) : FString(TEXT("click"));
				}
				else
				{
					CacheType = "";
				}

				// Handle Dpad values
				if (InputState.bIsDpadUp)
				{
					CacheType = "north";
				}
				else if (InputState.bIsDpadDown)
				{
					CacheType = "south";
				}
				else if (InputState.bIsDpadLeft)
				{
					CacheType = "west";
				}
				else if (InputState.bIsDpadRight)
				{
					CacheType = "east";
				}

				// Handle special actions
				if (InputState.bIsPinchGrab || InputState.bIsGripGrab)
				{
					CacheType = FString(TEXT("grab"));
				}

				// Special handling for axes
				if ((CacheMode.IsEqual(TEXT("joystick")) || CacheMode.IsEqual(TEXT("trackpad")))
					&& SteamVRKeyInputMapping.ActionNameWithPath.Right(4) == TEXT("axis")
					&& CacheType == TEXT("position"))
				{
					CacheType = "";
				}

				// Override values in case of hmd proximity
				if (InputState.bIsProximity)
				{
					CachePath = FString(TEXT(ACTION_PATH_HEAD_PROXIMITY));
					CacheMode = FName(TEXT("button"));
					CacheType = FString(TEXT("click"));
				}

				if (!CacheType.IsEmpty())
				{
					// Set Action Input Type
					ActionInputJsonObject->SetObjectField(CacheType, ActionPathJsonObject);

					// Set Inputs
					ActionSourceJsonObject->SetObjectField(TEXT("inputs"), ActionInputJsonObject);

					// Add to Sources Array
					TSharedRef<FJsonValueObject> JsonValueObject = MakeShareable(new FJsonValueObject(ActionSourceJsonObject));
					JsonValuesArray.AddUnique(JsonValueObject);
				}
			}
		}

		bIsGenericController = bIsGenericControllerCache;
	}

	// Process Key Axis Mappings (skip headsets)
	bIsGenericController = bIsGenericControllerCache;
	if (!bIsHeadset)
	{
		for (FSteamVRAxisKeyMapping SteamVRAxisKeyMapping : SteamVRKeyAxisMappings)
			{
				// Check if this is a generic UE motion controller key
				bool bHasSteamVRInputs = false;

				if (bIsGenericController)
				{
					// Let's check if there're any SteamVR specific key that already exists for this action
					for (FSteamVRAxisKeyMapping SteamVRKeyInputMappingInner : SteamVRKeyAxisMappings)
					{
						if (SteamVRAxisKeyMapping.InputAxisKeyMapping.AxisName.ToString().Equals(SteamVRKeyInputMappingInner.InputAxisKeyMapping.AxisName.ToString())
							&& IsVRKey(SteamVRKeyInputMappingInner.InputAxisKeyMapping.Key.GetFName()))
						{
							bHasSteamVRInputs = true;
							break;
						}
						else
						{
							bHasSteamVRInputs = false;
						}
					}
				}

				if ((bIsGenericController && !bHasSteamVRInputs) || (!bIsGenericController && Controller.KeyEquivalent.Contains(TEXT("SteamVR")) && !SteamVRAxisKeyMapping.ControllerName.Contains(TEXT("MotionController"))))
				{
					// Check this input mapping is of the correct controller type
					if (!Controller.KeyEquivalent.Contains(SteamVRAxisKeyMapping.ControllerName) && !SteamVRAxisKeyMapping.InputAxisKeyMapping.Key.GetFName().ToString().Contains(TEXT("MotionController")))
					{
						continue;
					}
					else
					{
						// Process the Key Mapping
						FSteamVRInputState InputState;
						FName CacheMode;
						FString CacheType;
						FString CachePath;
	
						// Set Axis States
						InputState.bIsAxis = false;
						InputState.bIsAxis2 = false;
						InputState.bIsAxis3 = false;
						if (SteamVRAxisKeyMapping.ActionName.Contains(TEXT("_axis2d")))
						{
							InputState.bIsAxis2 = true;
						}
						else if (SteamVRAxisKeyMapping.ActionName.Contains(TEXT("_axis3d")))
						{
							InputState.bIsAxis3 = true;
						}
						else if (SteamVRAxisKeyMapping.ActionName.Contains(TEXT(" axis")))
						{
							InputState.bIsAxis = true;
						}
	
						// Set Input State
						FString CurrentInputKeyName = SteamVRAxisKeyMapping.InputAxisKeyMapping.Key.ToString();
						InputState.bIsTrigger = CurrentInputKeyName.Contains(TEXT("Trigger"), ESearchCase::CaseSensitive, ESearchDir::FromEnd);
						InputState.bIsBumper = CurrentInputKeyName.Contains(TEXT("Bumper"), ESearchCase::CaseSensitive, ESearchDir::FromEnd);
						InputState.bIsThumbstick = CurrentInputKeyName.Contains(TEXT("Thumbstick"), ESearchCase::CaseSensitive, ESearchDir::FromEnd);
						InputState.bIsTrackpad = CurrentInputKeyName.Contains(TEXT("Trackpad"), ESearchCase::CaseSensitive, ESearchDir::FromEnd);
						InputState.bIsGrip = CurrentInputKeyName.Contains(TEXT("Grip"), ESearchCase::CaseSensitive, ESearchDir::FromEnd);
						InputState.bIsLeft = CurrentInputKeyName.Contains(TEXT("_Left_"), ESearchCase::CaseSensitive, ESearchDir::FromEnd);
						InputState.bIsFaceButton1 = CurrentInputKeyName.Contains(TEXT("FaceButton1"), ESearchCase::CaseSensitive, ESearchDir::FromEnd) ||
							CurrentInputKeyName.Contains(TEXT("_A_"));
						InputState.bIsFaceButton2 = CurrentInputKeyName.Contains(TEXT("FaceButton2"), ESearchCase::CaseSensitive, ESearchDir::FromEnd) ||
							CurrentInputKeyName.Contains(TEXT("_B_"));
	
						// Handle Oculus Touch
						InputState.bIsXButton = InputState.bIsYButton = false;
						if (CurrentInputKeyName.Contains(TEXT("OculusTouch")))
						{
							// Check cap sense
							FString OculusKeyName = CurrentInputKeyName.RightChop(20);
							InputState.bIsCapSense = OculusKeyName.Contains(TEXT("_Touch"), ESearchCase::CaseSensitive, ESearchDir::FromEnd);
	
							// Check for left X & Y buttons specific to Oculus Touch
							InputState.bIsXButton = CurrentInputKeyName.Contains(TEXT("_X_Click")) ||
								CurrentInputKeyName.Contains(TEXT("_X_Touch"));
							InputState.bIsYButton = CurrentInputKeyName.Contains(TEXT("_Y_Click")) ||
								CurrentInputKeyName.Contains(TEXT("_Y_Touch"));
						}
						else
						{
							// Set cap sense input state
							InputState.bIsCapSense = CurrentInputKeyName.Contains(TEXT("CapSense"), ESearchCase::CaseSensitive, ESearchDir::FromEnd) ||
								CurrentInputKeyName.Contains(TEXT("_Touch"), ESearchCase::CaseSensitive, ESearchDir::FromEnd);
						}
	
						// Handle Special Actions for Knuckles Keys
						if ((CurrentInputKeyName.Contains(TEXT("ValveIndex"), ESearchCase::IgnoreCase, ESearchDir::FromStart)
							|| CurrentInputKeyName.Contains(TEXT("Cosmos"), ESearchCase::IgnoreCase, ESearchDir::FromStart)) 
							&& CurrentInputKeyName.Contains(TEXT("Pinch"), ESearchCase::IgnoreCase, ESearchDir::FromEnd))
						{
							InputState.bIsPinchGrab = true;
							InputState.bIsGripGrab = false;
							InputState.bIsGrip = false;
							InputState.bIsAxis = false;
						}
						else if ((CurrentInputKeyName.Contains(TEXT("ValveIndex"), ESearchCase::IgnoreCase, ESearchDir::FromStart)
							|| CurrentInputKeyName.Contains(TEXT("Cosmos"), ESearchCase::IgnoreCase, ESearchDir::FromStart))
							&& CurrentInputKeyName.Contains(TEXT("Grip"), ESearchCase::IgnoreCase, ESearchDir::FromEnd) 
							&& CurrentInputKeyName.Contains(TEXT("Grab"), ESearchCase::IgnoreCase, ESearchDir::FromEnd))
						{
							InputState.bIsGripGrab = true;
							InputState.bIsPinchGrab = false;
							InputState.bIsGrip = false;
							InputState.bIsAxis = false;
						}
						else
						{
							InputState.bIsPinchGrab = false;
							InputState.bIsGripGrab = false;
						}

						// Handle Vive controllers not having a thumbstick
						if (InputState.bIsThumbstick && Controller.Description.Contains(TEXT("Vive")))
						{
							InputState.bIsTrackpad = true;
							InputState.bIsThumbstick = false;
						}
	
						// Set Cache Mode
						CacheMode = InputState.bIsTrigger || InputState.bIsGrip ? FName(TEXT("trigger")) : FName(TEXT("button"));
						CacheMode = InputState.bIsTrackpad ? FName(TEXT("trackpad")) : CacheMode;
						CacheMode = InputState.bIsGrip ? FName(TEXT("force_sensor")) : CacheMode;
						CacheMode = InputState.bIsThumbstick ? FName(TEXT("joystick")) : CacheMode;
						CacheMode = InputState.bIsPinchGrab || InputState.bIsGripGrab ? FName(TEXT("grab")) : CacheMode;
	
						// If key being mapped is not an axis key (hardware-wise), set mode as an analog action (scalar_constant to 1.0f)
						// https://github.com/ValveSoftware/steamvr_unreal_plugin/issues/12
						if (!SteamVRAxisKeyMapping.InputAxisKeyMapping.Key.IsFloatAxis())
						{
							CacheMode = FName(TEXT("scalar_constant"));
						}
	
						// Set Cache Path
						if (InputState.bIsTrigger)
						{
							CachePath = InputState.bIsLeft ? FString(TEXT(ACTION_PATH_TRIGGER_LEFT)) : FString(TEXT(ACTION_PATH_TRIGGER_RIGHT));
						}
						else if (InputState.bIsBumper)
						{
							CachePath = InputState.bIsLeft ? FString(TEXT(ACTION_PATH_BUMPER_LEFT)) : FString(TEXT(ACTION_PATH_BUMPER_RIGHT));
						}
						else if (InputState.bIsThumbstick)
						{
							// Thumbstick vs Joystick (to conform with new UE naming scheme)
							if (CurrentInputKeyName.Contains(TEXT("ValveIndex")))
							{
								CachePath = InputState.bIsLeft ? FString(TEXT(ACTION_PATH_THUMBSTICK_LEFT)) : FString(TEXT(ACTION_PATH_THUMBSTICK_RIGHT));
							}
							else
							{
								CachePath = InputState.bIsLeft ? FString(TEXT(ACTION_PATH_JOYSTICK_LEFT)) : FString(TEXT(ACTION_PATH_JOYSTICK_RIGHT));
							}
						}
						else if (InputState.bIsTrackpad)
						{
							CachePath = InputState.bIsLeft ? FString(TEXT(ACTION_PATH_TRACKPAD_LEFT)) : FString(TEXT(ACTION_PATH_TRACKPAD_RIGHT));
						}
						else if (InputState.bIsGrip)
						{
							CachePath = InputState.bIsLeft ? FString(TEXT(ACTION_PATH_GRIP_LEFT)) : FString(TEXT(ACTION_PATH_GRIP_RIGHT));

							// For controllers without force sensor support, use trigger value mode
							if (!CurrentInputKeyName.Contains(TEXT("ValveIndex"), ESearchCase::IgnoreCase, ESearchDir::FromStart)
								&& CurrentInputKeyName.Contains(TEXT("Axis"), ESearchCase::IgnoreCase, ESearchDir::FromEnd)
								)
							{
								CacheMode = FName(TEXT("trigger"));
							}
						}
						else if (InputState.bIsFaceButton1)
						{
							CachePath = InputState.bIsLeft ? FString(TEXT(ACTION_PATH_BTN_A_LEFT)) : FString(TEXT(ACTION_PATH_BTN_A_RIGHT));
						}
						else if (InputState.bIsFaceButton2)
						{
							CachePath = InputState.bIsLeft ? FString(TEXT(ACTION_PATH_BTN_B_LEFT)) : FString(TEXT(ACTION_PATH_BTN_B_RIGHT));
						}
						else if (InputState.bIsXButton)
						{
							CachePath = FString(TEXT(ACTION_PATH_BTN_X_LEFT));
						}
						else if (InputState.bIsYButton)
						{
							CachePath = FString(TEXT(ACTION_PATH_BTN_Y_LEFT));
						}
	
						// Handle Special Actions
						if (InputState.bIsPinchGrab)
						{
							CachePath = InputState.bIsLeft ? FString(TEXT(ACTION_PATH_PINCH_GRAB_LEFT)) : FString(TEXT(ACTION_PATH_PINCH_GRAB_RIGHT));
						}
						else if (InputState.bIsGripGrab)
						{
							CachePath = InputState.bIsLeft ? FString(TEXT(ACTION_PATH_GRIP_GRAB_LEFT)) : FString(TEXT(ACTION_PATH_GRIP_GRAB_RIGHT));
						}
	
						// Create Action Source
						FActionSource ActionSource = FActionSource(CacheMode, CachePath);
						TSharedRef<FJsonObject> ActionSourceJsonObject = MakeShareable(new FJsonObject());
						ActionSourceJsonObject->SetStringField(TEXT("mode"), ActionSource.Mode.ToString());
	
						// Set Action Path
						if (!ActionSource.Path.IsEmpty())
						{
							ActionSourceJsonObject->SetStringField(TEXT("path"), ActionSource.Path);
						}
						else
						{
							continue;
						}
	
						// Set Key Mappings
						TSharedPtr<FJsonObject> ActionInputJsonObject = MakeShareable(new FJsonObject());
	
						// Create Action Path
						TSharedRef<FJsonObject> ActionPathJsonObject = MakeShareable(new FJsonObject());
						ActionPathJsonObject->SetStringField(TEXT("output"), SteamVRAxisKeyMapping.ActionNameWithPath);
	
						// Set Cache Type
						if (CacheMode.IsEqual(TEXT("scalar_constant")))
						{
							CacheType = FString(TEXT("value"));
						}
						else if (InputState.bIsAxis && InputState.bIsAxis2)
						{
							if (InputState.bIsGrip)
							{
								if (CacheMode == FName("trigger"))
								{
									CacheType = FString(TEXT("pull"));
								}
								else
								{
									CacheType = FString(TEXT("force"));
								}
							}
							else
							{
								if (CacheMode.IsEqual(TEXT("trigger")))
								{
									CacheType = FString(TEXT("pull"));
								}
								else
								{
									CacheType = FString(TEXT("position"));
								}
							}
						}
						else if (InputState.bIsAxis && !InputState.bIsAxis2)
						{
							if (InputState.bIsGrip)
							{
								if (CacheMode == FName("trigger"))
								{
									CacheType = FString(TEXT("pull"));
								}
								else
								{
									CacheType = FString(TEXT("force"));
								}
							}
							else if (!InputState.bIsThumbstick && !InputState.bIsTrackpad)
							{
								CacheType = FString(TEXT("pull"));
							}
							else
							{
								CacheType = "";
							}
						}
						else if (InputState.bIsAxis2)
						{
							CacheType = FString(TEXT("position"));
						}
						else if (!InputState.bIsAxis)
						{
							CacheType = (InputState.bIsCapSense) ? FString(TEXT("touch")) : CacheType;
						}
						else
						{
							CacheType = "";
						}
	
						// Handle special actions
						if (InputState.bIsPinchGrab || InputState.bIsGripGrab)
						{
							CacheType = FString(TEXT("grab"));
						}
	
						if (!CacheType.IsEmpty() && !bIsHeadset)
						{
							// Set Action Input Type
							ActionInputJsonObject->SetObjectField(CacheType, ActionPathJsonObject);
	
							// Set Inputs
							ActionSourceJsonObject->SetObjectField(TEXT("inputs"), ActionInputJsonObject);
	
							// Add to Sources Array
							TSharedRef<FJsonValueObject> JsonValueObject = MakeShareable(new FJsonValueObject(ActionSourceJsonObject));
							JsonValuesArray.AddUnique(JsonValueObject);
						}
					}
				}
			}
	}
}

void FSteamVRInputDevice::GenerateActionManifest(bool GenerateActions, bool GenerateBindings, bool RegisterApp, bool DeleteIfExists)
{
	// Set Action Manifest Path
	const FString ManifestPath = FPaths::ProjectConfigDir() / CONTROLLER_BINDING_PATH / ACTION_MANIFEST;
	UE_LOG(LogSteamVRInputDevice, Display, TEXT("Action Manifest Path: %s"), *ManifestPath);

	// Create Action Manifest json object
	TSharedRef<FJsonObject> ActionManifestObject = MakeShareable(new FJsonObject());
	TArray<FString> LocalizationFields = {"language_tag", "en_us"};

	// Set where to look for controller binding files and prepare file manager
	const FString ControllerBindingsPath = FPaths::ProjectConfigDir() / CONTROLLER_BINDING_PATH;
	UE_LOG(LogSteamVRInputDevice, Display, TEXT("Controller Bindings Path: %s"), *ControllerBindingsPath);
	IFileManager& FileManager = FFileManagerGeneric::Get();

	// Define Controller Types supported by SteamVR
	TArray<TSharedPtr<FJsonValue>> ControllerBindings;
	ControllerTypes.Empty();
	ControllerTypes.Emplace(FControllerType(TEXT("knuckles"), TEXT("ValveIndex"), TEXT("SteamVR_ValveIndex")));
	ControllerTypes.Emplace(FControllerType(TEXT("vive_controller"), TEXT("Vive"), TEXT("SteamVR_Vive")));
	ControllerTypes.Emplace(FControllerType(TEXT("vive_cosmos_controller"), TEXT("Cosmos"), TEXT("SteamVR_Cosmos")));
	ControllerTypes.Emplace(FControllerType(TEXT("oculus_touch"), TEXT("OculusTouch"), TEXT("SteamVR_OculusTouch")));
	ControllerTypes.Emplace(FControllerType(TEXT("holographic_controller"), TEXT("MixedReality"), TEXT("SteamVR_MixedReality")));
	
	ControllerTypes.Emplace(FControllerType(TEXT("indexhmd"), TEXT("Valve Index Headset"), TEXT("SteamVR_Valve_Index_Headset")));
	ControllerTypes.Emplace(FControllerType(TEXT("vive"), TEXT("Vive Headset"), TEXT("SteamVR_Vive_Headset")));
	ControllerTypes.Emplace(FControllerType(TEXT("vive_pro"), TEXT("Vive Pro Headset"), TEXT("SteamVR_Vive_Pro_Headset")));
	ControllerTypes.Emplace(FControllerType(TEXT("rift"), TEXT("Rift Headset"), TEXT("SteamVR_Rift_Headset")));

	ControllerTypes.Emplace(FControllerType(TEXT("vive_tracker_camera"), TEXT("Vive Trackers"), TEXT("SteamVR_Vive_Tracker")));
	ControllerTypes.Emplace(FControllerType(TEXT("gamepad"), TEXT("Gamepads"), TEXT("SteamVR_Gamepads")));
	
#pragma region ACTIONS
	// Clear Actions cache
	Actions.Empty();

	// Setup Input Mappings cache
	TArray<FInputMapping> InputMappings;
	TArray<FName> UniqueInputs;

	// Set Input Settings
	auto InputSettings = GetDefault<UInputSettings>();

	// Check if this project have input settings
	if (InputSettings->IsValidLowLevelFast())
	{
		// Process all actions in this project (if any)
		TArray<TSharedPtr<FJsonValue>> InputActionsArray;

		// Setup cache for actions
		TArray<FString> UniqueActions;

		// Controller poses
		{
			FString ConstActionPath = FString(TEXT(ACTION_PATH_CONTROLLER_LEFT));
			Actions.Add(FSteamVRInputAction(ConstActionPath, EActionType::Pose, false,
				FName(TEXT("Left Controller [Pose]")), FString(TEXT(ACTION_PATH_CONT_RAW_LEFT))));
		}
		{
			FString ConstActionPath = FString(TEXT(ACTION_PATH_CONTROLLER_RIGHT));
			Actions.Add(FSteamVRInputAction(ConstActionPath, EActionType::Pose, false,
				FName(TEXT("Right Controller [Pose]")), FString(TEXT(ACTION_PATH_CONT_RAW_RIGHT))));
		}

		// Other poses
		{
			FString ConstActionPath = FString(TEXT(ACTION_PATH_SPECIAL_BACK_L));
			Actions.Add(FSteamVRInputAction(ConstActionPath, EActionType::Pose, false,
				FName(TEXT("Special 1 [Tracker]")), FString(TEXT(ACTION_PATH_SPCL_BACK_LEFT))));
		}
		{
			FString ConstActionPath = FString(TEXT(ACTION_PATH_SPECIAL_BACK_R));
			Actions.Add(FSteamVRInputAction(ConstActionPath, EActionType::Pose, false,
				FName(TEXT("Special 2 [Tracker]")), FString(TEXT(ACTION_PATH_SPCL_BACK_RIGHT))));
		}
		{
			FString ConstActionPath = FString(TEXT(ACTION_PATH_SPECIAL_FRONT_L));
			Actions.Add(FSteamVRInputAction(ConstActionPath, EActionType::Pose, false,
				FName(TEXT("Special 3 [Tracker]")), FString(TEXT(ACTION_PATH_SPCL_FRONT_LEFT))));
		}
		{
			FString ConstActionPath = FString(TEXT(ACTION_PATH_SPECIAL_FRONT_R));
			Actions.Add(FSteamVRInputAction(ConstActionPath, EActionType::Pose, false,
				FName(TEXT("Special 4 [Tracker]")), FString(TEXT(ACTION_PATH_SPCL_FRONT_RIGHT))));
		}
		{
			FString ConstActionPath = FString(TEXT(ACTION_PATH_SPECIAL_FRONTR_L));
			Actions.Add(FSteamVRInputAction(ConstActionPath, EActionType::Pose, false,
				FName(TEXT("Special 5 [Tracker]")), FString(TEXT(ACTION_PATH_SPCL_FRONTR_LEFT))));
		}
		{
			FString ConstActionPath = FString(TEXT(ACTION_PATH_SPECIAL_FRONTR_R));
			Actions.Add(FSteamVRInputAction(ConstActionPath, EActionType::Pose, false,
				FName(TEXT("Special 6 [Tracker]")), FString(TEXT(ACTION_PATH_SPCL_FRONTR_RIGHT))));
		}
		{
			FString ConstActionPath = FString(TEXT(ACTION_PATH_SPECIAL_PISTOL_L));
			Actions.Add(FSteamVRInputAction(ConstActionPath, EActionType::Pose, false,
				FName(TEXT("Special 7 [Tracker]")), FString(TEXT(ACTION_PATH_SPCL_PISTOL_LEFT))));
		}
		{
			FString ConstActionPath = FString(TEXT(ACTION_PATH_SPECIAL_PISTOL_R));
			Actions.Add(FSteamVRInputAction(ConstActionPath, EActionType::Pose, false,
				FName(TEXT("Special 8 [Tracker]")), FString(TEXT(ACTION_PATH_SPCL_PISTOL_RIGHT))));
		}

		// Skeletal Data
		{
			FString ConstActionPath = FString(TEXT(ACTION_PATH_SKELETON_LEFT));
			Actions.Add(FSteamVRInputAction(ConstActionPath, EActionType::Skeleton, false,
				FName(TEXT("Skeleton (Left)")), FString(TEXT(ACTION_PATH_SKEL_HAND_LEFT))));
		}
		{
			FString ConstActionPath = FString(TEXT(ACTION_PATH_SKELETON_RIGHT));
			Actions.Add(FSteamVRInputAction(ConstActionPath, EActionType::Skeleton, false,
				FName(TEXT("Skeleton (Right)")), FString(TEXT(ACTION_PATH_SKEL_HAND_RIGHT))));
		}

		// Open console
		{
			const FKey* ConsoleKey = InputSettings->ConsoleKeys.FindByPredicate([](FKey& Key) { return Key.IsValid(); });
			if (ConsoleKey != nullptr)
			{
				Actions.Add(FSteamVRInputAction(FString(TEXT(ACTION_PATH_OPEN_CONSOLE)), FName(TEXT("Open Console")), false, ConsoleKey->GetFName(), false));
			}
		}

		// Haptics
		{
			FString ConstActionPath = FString(TEXT(ACTION_PATH_VIBRATE_LEFT));
			Actions.Add(FSteamVRInputAction(ConstActionPath, EActionType::Vibration, false, FName(TEXT("Haptic (Left)"))));
		}
		{
			FString ConstActionPath = FString(TEXT(ACTION_PATH_VIBRATE_RIGHT));
			Actions.Add(FSteamVRInputAction(ConstActionPath, EActionType::Vibration, false, FName(TEXT("Haptic (Right)"))));
		}

		// Add base actions to the action manifest
		ActionManifestObject->SetArrayField(TEXT("actions"), InputActionsArray);

		// Add project's input key mappings to SteamVR's Input Actions
		ProcessKeyInputMappings(InputSettings, UniqueInputs);

		// Add project's input axis mappings to SteamVR's Input Actions
		ProcessKeyAxisMappings(InputSettings, UniqueInputs);

		// Reorganize all unique inputs to SteamVR style Input-to-Actions association
		for (FName UniqueInput : UniqueInputs)
		{
			// Create New Input Mapping from Unique Input Key
			FInputMapping NewInputMapping = FInputMapping();
			FInputMapping NewAxisMapping = FInputMapping();
			NewInputMapping.InputKey = UniqueInput;
			NewAxisMapping.InputKey = UniqueInput;

			// Go through all the project actions
			for (FSteamVRInputAction& Action : Actions)
			{
				//UE_LOG(LogTemp, Warning, TEXT("Action: %s Type: [%s]"), *Action.KeyX.ToString(), *Action.GetActionTypeName());

				// Check for boolean/digital input
				if (Action.Type == EActionType::Boolean)
				{
					// Set Key Actions Linked To This Input Key
					TArray<FInputActionKeyMapping> ActionKeyMappings;
					FindActionMappings(InputSettings, Action.Name, ActionKeyMappings);
					for (FInputActionKeyMapping ActionKeyMapping : ActionKeyMappings)
					{
						if (UniqueInput.IsEqual(ActionKeyMapping.Key.GetFName()))
						{
							NewInputMapping.Actions.AddUnique(Action.Path);
						}
					}
				}

				// Check for axes/analog input
				if (Action.Type == EActionType::Vector1 || Action.Type == EActionType::Vector2 || Action.Type == EActionType::Vector3)
				{
					// Set Axis Actions Linked To This Input Key
					FString ActionAxis = Action.Name.ToString();

					// Parse comma delimited action names into an array
					TArray<FString> ActionAxisArray;
					ActionAxis.ParseIntoArray(ActionAxisArray, TEXT(","), true);
					TArray<FInputAxisKeyMapping> FoundAxisMappings;

					for (auto& ActionAxisName : ActionAxisArray)
					{
						FindAxisMappings(InputSettings, FName(*ActionAxisName), FoundAxisMappings);

						for (FInputAxisKeyMapping AxisMapping : FoundAxisMappings)
						{
							if (UniqueInput.IsEqual(AxisMapping.Key.GetFName()))
							{
								// Check for X Axis
								if (!Action.KeyX.IsNone() && Action.KeyX.IsEqual(AxisMapping.Key.GetFName()))
								{
									// Add 1D Action
									NewAxisMapping.Actions.AddUnique(Action.Path);

									FString ActionDimension = Action.Name.ToString().Right(7);

									if (ActionDimension == TEXT("_axis2d"))
									{
										// Add 2D Action
										FString Action2D = Action.Path.LeftChop(11) + TEXT(" X Y_axis2d");
										NewAxisMapping.Actions.AddUnique(Action2D);
									}

									if (ActionDimension == TEXT("_axis3d"))
									{
										// Add 3D Action
										FString Action3D = Action.Path.LeftChop(11) + TEXT(" X Y_axis3d");
										NewAxisMapping.Actions.AddUnique(Action3D);
									}
								}
							}
						}
					}
				}

				// Setup the action fields
				TArray<FString> ActionFields = {
					TEXT("name"), Action.Path,
					TEXT("type"), Action.GetActionTypeName(),
				};

				// Add hand if skeleton
				if (Action.Type == EActionType::Skeleton)
				{
					ActionFields.Append({ TEXT("skeleton"), Action.StringPath });
				}

				// Add optional field if this isn't a required field
				if (!Action.bRequirement)
				{
					FString Optional[] = { TEXT("requirement"), TEXT("optional") };
					ActionFields.Append(Optional, 2);
				}

				if (!UniqueActions.Contains(Action.Name.ToString()))
				{
					// Add this action to the array of input actions
					TSharedRef<FJsonObject> ActionObject = MakeShareable(new FJsonObject());
					BuildJsonObject(ActionFields, ActionObject);
					InputActionsArray.AddUnique(MakeShareable(new FJsonValueObject(ActionObject)));

					// Add this action to a cache of unique actions for this project
					UniqueActions.AddUnique(Action.Name.ToString());

					// Set localization text for this action
					FString ActionName = Action.Name.ToString();
					if (ActionName.Contains("axis"))
					{
						if (ActionName.Contains(","))
						{
							TArray<FString> ActionNameArray;
							ActionName.ParseIntoArray(ActionNameArray, TEXT(","), true);

							if (ActionNameArray.Num() > 0)
							{
								// Grab only the first action name & remove _X
								ActionName = FString(ActionNameArray[0]).Replace(TEXT("_X"), TEXT("")); 
							}
						}
						else
						{
							if (ActionName.Right(5).Equals(" axis"))
							{
								ActionName = ActionName.LeftChop(5); // Remove " axis" for the localization string
							}	
						}
					}
					FString LocalizationArray[] = { Action.Path, ActionName };
					LocalizationFields.Append(LocalizationArray, 2);
				}

			}

			// Add this Input Mapping to the main Input Mappings array
			if (NewInputMapping.Actions.Num() > 0)
			{
				InputMappings.Add(NewInputMapping);
			}

			// Add this Axis Mapping to the main Input Mappings array
			if (NewAxisMapping.Actions.Num() > 0)
			{
				InputMappings.Add(NewAxisMapping);
			}
		}

		// If there are input actions, add them to the action manifest object
		if (InputActionsArray.Num() > 0)
		{
			ActionManifestObject->SetArrayField(TEXT("actions"), InputActionsArray);
		}
	}
	else
	{
		UE_LOG(LogSteamVRInputDevice, Error, TEXT("Error trying to retrieve Input Settings."));
	}
#pragma endregion

#pragma region ACTION SETS
	// Setup action set json objects
	TArray<TSharedPtr<FJsonValue>> ActionSets;
	TSharedRef<FJsonObject> ActionSetObject = MakeShareable(new FJsonObject());

	// Create action set objects
	TArray<FString> StringFields = {
		"name", TEXT(ACTION_SET),
		"usage", TEXT("leftright")
	};

	BuildJsonObject(StringFields, ActionSetObject);

	// Add action sets array to the Action Manifest object
	ActionSets.Add(MakeShareable(new FJsonValueObject(ActionSetObject)));
	ActionManifestObject->SetArrayField(TEXT("action_sets"), ActionSets);

	// Set localization text for the action set
	LocalizationFields.Add(TEXT(ACTION_SET));
	LocalizationFields.Add("Main Game Actions");
#pragma endregion

#pragma region DEFAULT CONTROLLER BINDINGST
	// Start search for controller bindings files
	TArray<FString> ControllerBindingFiles;
	FileManager.FindFiles(ControllerBindingFiles, *ControllerBindingsPath, TEXT("*.json"));
	UE_LOG(LogSteamVRInputDevice, Log, TEXT("Searching for Controller Bindings files at: %s"), *ControllerBindingsPath);

	// Look for existing controller binding files
	uint32 YesNoToAll = EAppReturnType::No;
	for (FString& BindingFile : ControllerBindingFiles)
	{
		// Skip if manifest
		if (BindingFile.Contains(TEXT("steamvr_manifest")))
		{
			continue;
		}

		// Setup cache
		FString StringCache;
		FString ControllerType;
		FString LastEdited;
		
		// Load Binding File to a string
		FString BindingPath = ControllerBindingsPath / BindingFile;
		FFileHelper::LoadFileToString(StringCache, *BindingPath);

		// Convert string to json object
		TSharedRef<TJsonReader<TCHAR>> JsonReader = TJsonReaderFactory<TCHAR>::Create(StringCache);
		TSharedPtr<FJsonObject> JsonObject = MakeShareable(new FJsonObject());

		// Attempt to deserialize string cache to a json object
		if (!FJsonSerializer::Deserialize(JsonReader, JsonObject) || !JsonObject.IsValid())
		{
			UE_LOG(LogSteamVRInputDevice, Warning, TEXT("Invalid json format for controller binding file, skipping: %s"), *(ControllerBindingsPath / BindingFile));
		}
		// Attempt to find what controller this binding file is for 
		else if (!JsonObject->TryGetStringField(TEXT("controller_type"), ControllerType) || ControllerType.IsEmpty())
		{
			UE_LOG(LogSteamVRInputDevice, Warning, TEXT("Unable to determine controller type for this binding file, skipping: %s"), *(ControllerBindingsPath / BindingFile));
		}
		else
		{
			bool bIsGenerated = true;

			if (DeleteIfExists)
			{
				// Set this binding as one we need to regenerate
				bIsGenerated = false;

				// Throw up a prompt if we did not edit the binding last so the user can abort
				if (!JsonObject->TryGetStringField(TEXT("last_edited_by"), LastEdited) || LastEdited != FApp::GetEpicProductIdentifier())
				{
					if (LastEdited.IsEmpty())
					{
						LastEdited = TEXT("SteamVR");
					}

					if (YesNoToAll != EAppReturnType::NoAll && YesNoToAll != EAppReturnType::YesAll)
					{
						YesNoToAll = FMessageDialog::Open(EAppMsgType::YesNoYesAllNoAll, FText::Format(LOCTEXT("BindingFileAlreadyExists", "Your binding file ({0}) was last edited by {1} do you want to overwrite the changes? You will lose any changes you made outside of the editor!"), FText::FromString(BindingFile), FText::FromString(LastEdited)));
					}

					if (YesNoToAll != EAppReturnType::Yes && YesNoToAll != EAppReturnType::YesAll)
					{
						// Prevent this binding from being regenerated
						bIsGenerated = true;
					}
					else
					{
						FString BackupPath = BindingPath + ".backup";
						FPlatformFileManager::Get().GetPlatformFile().DeleteFile(*BackupPath);
						FPlatformFileManager::Get().GetPlatformFile().CopyFile(*BackupPath, *BindingPath);
					}
				}
			}

			// Create Controller Binding Object for this binding file
			TSharedRef<FJsonObject> ControllerBindingObject = MakeShareable(new FJsonObject());
			TArray<FString> ControllerStringFields = { "controller_type", *ControllerType,
											 TEXT("binding_url"), *BindingFile //*FileManager.ConvertToAbsolutePathForExternalAppForRead(*(ControllerBindingsPath / BindingFile))
			};
			BuildJsonObject(ControllerStringFields, ControllerBindingObject);
			ControllerBindings.Add(MakeShareable(new FJsonValueObject(ControllerBindingObject)));

			// Tag this controller as generated
			for (auto& DefaultControllerType : ControllerTypes)
			{
				if (DefaultControllerType.Name == FName(*ControllerType))
				{
					DefaultControllerType.bIsGenerated = bIsGenerated;
					break;
				}
			}
		}
	}

#if WITH_EDITOR
	// If we're running in the editor, build the controller bindings if they don't exist yet
	if (GenerateBindings)
	{
		GenerateControllerBindings(ControllerBindingsPath, ControllerTypes, ControllerBindings, Actions, InputMappings, DeleteIfExists);
	}
#endif

	// Add the default bindings object to the action manifest
	if (ControllerBindings.Num() == 0)
	{
		UE_LOG(LogSteamVRInputDevice, Error, TEXT("Unable to find and/or generate controller binding files in: %s"), *ControllerBindingsPath);
	}
	else
	{
		ActionManifestObject->SetArrayField(TEXT("default_bindings"), ControllerBindings);
	}
#pragma endregion

#pragma region LOCALIZATION
	// Setup localizations json objects
	TArray<TSharedPtr<FJsonValue>> Localizations;
	TSharedRef<FJsonObject> LocalizationsObject = MakeShareable(new FJsonObject());

	// Build & add localizations to the Action Manifest object
	BuildJsonObject(LocalizationFields, LocalizationsObject);
	Localizations.Add(MakeShareable(new FJsonValueObject(LocalizationsObject)));
	ActionManifestObject->SetArrayField(TEXT("localization"), Localizations);
#pragma endregion

	// Serialize Action Manifest Object
	FString ActionManifest;
	TSharedRef<TJsonWriter<>> JsonWriter = TJsonWriterFactory<>::Create(&ActionManifest);
	FJsonSerializer::Serialize(ActionManifestObject, JsonWriter);

	// Save json as a UTF8 file
	if (GenerateActions)
	{
		if (FileManager.FileExists(*ManifestPath) && DeleteIfExists)
		{
			FPlatformFileManager::Get().GetPlatformFile().DeleteFile(*ManifestPath);
		}

		if (!FileManager.FileExists(*ManifestPath))
		{
			if (!FFileHelper::SaveStringToFile(ActionManifest, *ManifestPath, FFileHelper::EEncodingOptions::ForceUTF8WithoutBOM))
			{
				UE_LOG(LogSteamVRInputDevice, Error, TEXT("Error trying to generate action manifest in: %s"), *ManifestPath);
				return;
			}
		}
	}

	// Register Application to SteamVR
	if (RegisterApp)
	{
		RegisterApplication(ManifestPath);
	}

	TMultiMap<FName, FName> KeyToActionsMap;
	ActionEvents.Empty();
	bool bAlreadyExists = false;

	// Fill-in unique Action Events that will be processed per tick
	for (FSteamVRInputAction& InputAction : Actions)
	{
		// Check if we've already got a similar action event as we won't need the flat action list for processing controller events
		bAlreadyExists = false;
		for (FSteamVRInputAction& ActionEvent : ActionEvents)
		{
			if (ActionEvent.Handle == InputAction.Handle)
			{
				bAlreadyExists = true;
				break;
			}
		}

		// Add unique action handles to action events
		if (!bAlreadyExists && InputAction.Handle != k_ulInvalidActionHandle)
		{
			ActionEvents.Add(FSteamVRInputAction(InputAction));
		}

		// Add key and action mapping
		if (InputAction.KeyX != NAME_None)
		{
			KeyToActionsMap.AddUnique(InputAction.KeyX, InputAction.Name);
		}
	}

	
	// Find keys that trigger multiple actions
	TArray<FName> ActionKeys;
	KeyToActionsMap.GetKeys(ActionKeys);
	for (auto Key : ActionKeys)
	{
		TArray<FName> MappedActions;
		KeyToActionsMap.MultiFind(Key, MappedActions);
		if (MappedActions.Num() > 1)
		{
			// Remove key-value pairing for keys that trigger multiple actions in map
			KeyToActionsMap.Remove(Key);
		}
	}

	// Finalize keys that will be used to trigger actions per tick
	KeyToActionsMap.Shrink();
	for (FSteamVRInputAction& ActionEvent : ActionEvents)
	{
		// Skip actions with no key mapping (poses, haptics, etc)
		if (ActionEvent.KeyX != NAME_None)
		{
			// Check if this action is in the KeyToActionsMap map
			const FName* PriorityKey = KeyToActionsMap.FindKey(ActionEvent.Name);
			if (PriorityKey != nullptr)
			{
				// Set the key in the KeyToActionsMap as the default key that will be used to trigger actions
				ActionEvent.KeyX = *PriorityKey;
			}
		}

		//UE_LOG(LogSteamVRInputDevice, Warning, TEXT("Action [%s] mapped to key [%s]"), *ActionEvent.Name.ToString(), *ActionEvent.KeyX.ToString());
	}
}

bool FSteamVRInputDevice::BuildJsonObject(TArray<FString> StringFields, TSharedRef<FJsonObject> OutJsonObject)
{
	// Check if StringFields array is even
	if (StringFields.Num() > 1 && StringFields.Num() % 2 == 0)
	{
		// Generate json object of string field pairs
		for (int32 i = 0; i < StringFields.Num(); i += 2)
		{
			OutJsonObject->SetStringField(StringFields[i], StringFields[i + 1]);
		}

		return true;
	}

	return false;
}

void FSteamVRInputDevice::ProcessKeyInputMappings(const UInputSettings* InputSettings, TArray<FName> &InOutUniqueInputs)
{
	// Retrieve key actions setup in this project
	KeyMappings.Empty();
	SteamVRKeyInputMappings.Empty();
	TArray<FName> KeyActionNames;
	InputSettings->GetActionNames(KeyActionNames);

	// Process all key actions found
	for (const FName& KeyActionName : KeyActionNames)
	{
		TArray<FInputActionKeyMapping> KeyInputMappings;

		// Retrieve input keys associated with this action
		FindActionMappings(InputSettings, KeyActionName, KeyInputMappings);

		for (auto& KeyMapping : KeyInputMappings)
		{
			//UE_LOG(LogSteamVRInputDevice, Warning, TEXT("*** Processing Action: %s"), *KeyMapping.ActionName.ToString());

			// Default to "MotionController" Generic UE type
			FString CurrentControllerType = FString(TEXT("MotionController"));

			// Get the string version of the key id we are dealing with for analysis
			FString CurrentKey = KeyMapping.Key.GetFName().ToString();

			// Determine which supported controller type we are working with
			if (CurrentKey.Contains(TEXT("ValveIndex")))
			{
				CurrentControllerType = FString(TEXT("ValveIndex"));
			}
			else if (CurrentKey.Contains(TEXT("Vive")))
			{
				CurrentControllerType = FString(TEXT("Vive"));
			}
			else if (CurrentKey.Contains(TEXT("Cosmos")))
			{
				CurrentControllerType = FString(TEXT("Cosmos"));
			}
			else if (CurrentKey.Contains(TEXT("OculusTouch")))
			{
				CurrentControllerType = FString(TEXT("OculusTouch"));
			}
			else if (CurrentKey.Contains(TEXT("MixedReality")))
			{
				CurrentControllerType = FString(TEXT("MixedReality"));
			}
			else if (CurrentKey.Contains(TEXT("HMD_Proximity")))
			{
				CurrentControllerType = FString(TEXT("HMD_Proximity"));
			}
			else if (CurrentKey.Contains(TEXT("MotionController")))
			{
				// retain default
			}
			else
			{
				continue; // unrecognized controller - will not process
			}

			// Only process Motion Controller if there are no SteamVR actions
			if (KeyMapping.Key.GetFName().ToString().Contains(TEXT("MotionController")))
			{
				bool bFound = false;
				for (FInputActionKeyMapping& KeyMappingInner : KeyInputMappings)
				{
					//UE_LOG(LogTemp, Warning, TEXT("SEARCH: \nKeyMappingKey: %s \nKeyInner:%s \n%s \n%s"),
					//	*KeyMapping.Key.GetFName().ToString(),
					//	*KeyMappingInner.Key.GetFName().ToString(),
					//	*KeyMappingInner.Key.GetFName().ToString(),
					//	*KeyMappingInner.Key.GetFName().ToString());

					if (KeyMapping.Key.GetFName().ToString().Contains(KeyMappingInner.Key.GetFName().ToString())
						&& IsVRKey(KeyMappingInner.Key.GetFName())
						)
					{
						//UE_LOG(LogTemp, Warning, TEXT("SEARCH: MOTION CONTROLLER with STEAMVR Paired action found!"));
						bFound = true;
						break;
					}
				}

				if (bFound)
				{
					continue;
				}
			}

			// If there's a Motion Controller or valid device input, add to the SteamVR Input Actions
			Actions.Add(FSteamVRInputAction(
				FString(ACTION_PATH_IN) / KeyActionName.ToString(),
				KeyActionName,
				KeyMapping.Key.GetFName(),
				false));

			// Add input names here for use in the auto-generation of controller bindings
			InOutUniqueInputs.AddUnique(KeyMapping.Key.GetFName());

			// Add input to Key Bindings Cache
			FSteamVRInputKeyMapping SteamVRInputKeyMap = FSteamVRInputKeyMapping(KeyMapping);
			SteamVRInputKeyMap.ActionName = KeyActionName.ToString();
			SteamVRInputKeyMap.ActionNameWithPath = FString(ACTION_PATH_IN) / KeyActionName.ToString();
			SteamVRInputKeyMap.ControllerName = CurrentControllerType;				
			SteamVRKeyInputMappings.Add(SteamVRInputKeyMap);
		}
	}
}

void FSteamVRInputDevice::ProcessKeyAxisMappings(const UInputSettings* InputSettings, TArray<FName> &InOutUniqueInputs)
{
	// Retrieve Key Axis names
	TArray<FName> KeyAxisNames;
	InputSettings->GetAxisNames(KeyAxisNames);
	KeyAxisMappings.Empty();
	SteamVRKeyAxisMappings.Empty();

	// Iterate over every axis name found in this project, and process for Vector 1, 2 or 3
	for (const FName& XAxisName : KeyAxisNames)
	{
		// Set X Axis Key Name Cache
		FName XAxisNameKey = NAME_None;	
		FName YAxisNameKey = NAME_None;
		FName YAxisName = NAME_None;
		FName ZAxisNameKey = NAME_None;
		FName ZAxisName = NAME_None;

		// Retrieve input axes associated with this action
		FindAxisMappings(InputSettings, XAxisName, KeyAxisMappings);

		// Create a SteamVR Axis Key Mapping that holds metadata for us
		GetSteamVRMappings(KeyAxisMappings, SteamVRKeyAxisMappings);

		// STEP 1: Go through all X axis mappings, checking for which type of Vector this is (1, 2 or 3)
		for (FSteamVRAxisKeyMapping& AxisMapping : SteamVRKeyAxisMappings)
		{
			// Add axes names here for use in the auto-generation of controller bindings
			InOutUniqueInputs.AddUnique(AxisMapping.InputAxisKeyMapping.Key.GetFName());

			// Default to "MotionController" Generic UE type
			FString CurrentControllerType = FString(TEXT("MotionController"));

			// If this is an X Axis key, check for the corresponding Y & Z Axes as well
			uint32 KeyHand = 0;

			// Get the string version of the key id we are dealing with for analysis
			FString CurrentKey = AxisMapping.InputAxisKeyMapping.Key.GetFName().ToString();
			
			// Determine which supported controller type we are working with
			if (CurrentKey.Contains(TEXT("ValveIndex")))
			{
				CurrentControllerType = FString(TEXT("ValveIndex"));
			}
			else if (CurrentKey.Contains(TEXT("Vive")))
			{
				CurrentControllerType = FString(TEXT("Vive"));
			}
			else if (CurrentKey.Contains(TEXT("Cosmos")))
			{
				CurrentControllerType = FString(TEXT("Cosmos"));
			}
			else if (CurrentKey.Contains(TEXT("OculusTouch")))
			{
				CurrentControllerType = FString(TEXT("OculusTouch"));
			}
			else if (CurrentKey.Contains(TEXT("MixedReality")))
			{
				CurrentControllerType = FString(TEXT("MixedReality"));
			}
			else if (CurrentKey.Contains(TEXT("MotionController")))
			{
				// empty on purpose (readability)
			}
			else
			{
				continue;
			}

			// Set the Controller Type for this axis mapping
			AxisMapping.ControllerName = CurrentControllerType;

			// Create a Y Equivalent of the X Action to ensure we are matching the action and not just the controller type
			FString CurrentActionName_Y = AxisMapping.InputAxisKeyMapping.AxisName.ToString().Replace(TEXT("_X"), TEXT("_Y"));
			FString CurrentActionName_Z = AxisMapping.InputAxisKeyMapping.AxisName.ToString().Replace(TEXT("_X"), TEXT("_Z"));

			// Convert the controller key id name to a string we can do some quick checks on it
			FString KeyString_X = AxisMapping.InputAxisKeyMapping.Key.GetFName().ToString();
			FString KeyString_Y = "";
			FString KeyString_Z = "";
			bool bIsXAxis = false;

			if (KeyString_X.Contains(TEXT("_X_"), ESearchCase::CaseSensitive, ESearchDir::FromEnd))
			{
				bIsXAxis = true;
				KeyString_Y = KeyString_X.Replace(TEXT("_X_"), TEXT("_Y_"));
				KeyString_Z = KeyString_X.Replace(TEXT("_X_"), TEXT("_Z_"));
			}
			else if (KeyString_X.Contains(TEXT("_X"), ESearchCase::CaseSensitive, ESearchDir::FromEnd))
			{
				bIsXAxis = true;
				KeyString_Y = KeyString_X.Replace(TEXT("_X"), TEXT("_Y"));
				KeyString_Z = KeyString_X.Replace(TEXT("_X"), TEXT("_Z"));
			}
			else if (KeyString_X.Contains(TEXT("X-Axis"), ESearchCase::CaseSensitive, ESearchDir::FromEnd))
			{
				bIsXAxis = true;
				KeyString_Y = KeyString_X.Replace(TEXT("X-Axis"), TEXT("Y-Axis"));
				KeyString_Z = KeyString_X.Replace(TEXT("X-Axis"), TEXT("Z-Axis"));
			}


			// Check if this controller is meant to be a float X axis key
			if (bIsXAxis)
			{
				// Set X Axis
				XAxisNameKey = FName(*KeyString_X);

				// Go through all the axis names again looking for Y and Z inputs that correspond to this X input
				for (const FName& KeyAxisNameInner : KeyAxisNames)
				{
					// Retrieve input axes associated with this action
					TArray<FInputAxisKeyMapping> AxisMappingsInner;
					FindAxisMappings(InputSettings, KeyAxisNameInner, AxisMappingsInner);

					for (auto& AxisMappingInner : AxisMappingsInner)
					{
						// Get the name of the key for this action
						FString KeyNameString = (AxisMappingInner.Key.GetFName().ToString());

						// Check if we are dealing with the same controller for this action
						if (!KeyNameString.Contains(CurrentControllerType))
						{
							// Skip this action if not
							continue;
						}

						// Check if this is an equivalent Y Axis key for our current X Axis key
						if (KeyString_Y.Equals(KeyNameString) && AxisMappingInner.AxisName.ToString().Equals(CurrentActionName_Y))
						{
							YAxisName = FName(KeyAxisNameInner);
							YAxisNameKey = FName(*KeyString_Y);
							AxisMapping.bIsPartofVector2 = true;
						}
						else if (KeyString_Z.Equals(KeyNameString) && AxisMappingInner.AxisName.ToString().Equals(CurrentActionName_Z))
						{
							ZAxisName = KeyAxisNameInner;
							ZAxisNameKey = AxisMappingInner.Key.GetFName();
							AxisMapping.bIsPartofVector3 = true;
						}
					}
				}

				// Set the Axis Names
				if (YAxisName != NAME_None && ZAxisName == NAME_None)
				{
					// [2D] There's a Y Axis but no Z, this must be a Vector2
					AxisMapping.XAxisName = FName(AxisMapping.InputAxisKeyMapping.AxisName);
					AxisMapping.YAxisName = FName(YAxisName);
					
					AxisMapping.XAxisKey = FName(XAxisNameKey);
					AxisMapping.YAxisKey = FName(YAxisNameKey);
					
					AxisMapping.bIsPartofVector2 = true;
				}
				else if (YAxisName != NAME_None && ZAxisName != NAME_None)
				{
					// [3D] There's a Z Axis, this must be a Vector3
					AxisMapping.XAxisName = FName(AxisMapping.InputAxisKeyMapping.AxisName);
					AxisMapping.YAxisName = FName(YAxisName);
					AxisMapping.ZAxisName = FName(ZAxisName);
					
					AxisMapping.XAxisKey = FName(XAxisNameKey);
					AxisMapping.YAxisKey = FName(YAxisNameKey);
					AxisMapping.ZAxisKey = FName(ZAxisNameKey);

					AxisMapping.bIsPartofVector3 = true;
				}

				// Reset Name Caches
				YAxisNameKey = NAME_None;
				YAxisName = NAME_None;
				ZAxisNameKey = NAME_None;
				ZAxisName = NAME_None;
			}
		}

		// STEP 2: Go through all Y axis mappings, checking for which type of Vector this is (1, 2 or 3)
		for (auto& AxisMapping : SteamVRKeyAxisMappings)
		{
			// Add axes names here for use in the auto-generation of controller bindings
			InOutUniqueInputs.AddUnique(AxisMapping.InputAxisKeyMapping.Key.GetFName());

			// Default to "MotionController" Generic UE type
			FString CurrentControllerType = FString(TEXT("MotionController"));

			// If this is an X Axis key, check for the corresponding Y & Z Axes as well
			uint32 KeyHand = 0;

			// Get the string version of the key id we are dealing with for analysis
			FString CurrentKey = AxisMapping.InputAxisKeyMapping.Key.GetFName().ToString();

			// Determine which supported controller type we are working with
			if (CurrentKey.Contains(TEXT("ValveIndex")))
			{
				CurrentControllerType = FString(TEXT("ValveIndex"));
			}
			else if (CurrentKey.Contains(TEXT("Vive")))
			{
				CurrentControllerType = FString(TEXT("Vive"));
			}
			else if (CurrentKey.Contains(TEXT("Cosmos")))
			{
				CurrentControllerType = FString(TEXT("Cosmos"));
			}
			else if (CurrentKey.Contains(TEXT("OculusTouch")))
			{
				CurrentControllerType = FString(TEXT("OculusTouch"));
			}
			else if (CurrentKey.Contains(TEXT("MixedReality")))
			{
				CurrentControllerType = FString(TEXT("MixedReality"));
			} 
			else if (CurrentKey.Contains(TEXT("MotionController")))
			{
				// empty on purpose (readability)
			}
			else
			{
				continue;
			}

			// Set the Controller Type for this axis mapping
			AxisMapping.ControllerName = CurrentControllerType;

			// Convert the controller key id name to a string so we can do some quick checks on it
			FString KeyString_X = "";
			FString KeyString_Y = AxisMapping.InputAxisKeyMapping.Key.GetFName().ToString();
			FString KeyString_Z = "";
			bool bIsYAxis = false;

			if (KeyString_Y.Contains(TEXT("_Y_"), ESearchCase::CaseSensitive, ESearchDir::FromEnd))
			{
				bIsYAxis = true;
				KeyString_X = KeyString_Y.Replace(TEXT("_Y_"), TEXT("_X_"));
				KeyString_Z = KeyString_Y.Replace(TEXT("_Y_"), TEXT("_Z_"));
			}
			else if (KeyString_Y.Contains(TEXT("_Y"), ESearchCase::CaseSensitive, ESearchDir::FromEnd))
			{
				bIsYAxis = true;
				KeyString_X = KeyString_Y.Replace(TEXT("_Y"), TEXT("_X"));
				KeyString_Z = KeyString_Y.Replace(TEXT("_Y"), TEXT("_Z"));
			}
			else if (KeyString_Y.Contains(TEXT("Y-Axis"), ESearchCase::CaseSensitive, ESearchDir::FromEnd))
			{
				bIsYAxis = true;
				KeyString_X = KeyString_Y.Replace(TEXT("Y-Axis"), TEXT("X-Axis"));
				KeyString_Z = KeyString_Y.Replace(TEXT("Y-Axis"), TEXT("Z-Axis"));
			}

			// Check if this controller is meant to be a float Y axis key
			if (bIsYAxis)
			{
				// Go through all the axis names again looking for X and Z inputs that correspond to this Y input
				for (const FName& KeyAxisNameInner : KeyAxisNames)
				{
					// Retrieve input axes associated with this action
					TArray<FInputAxisKeyMapping> AxisMappingsInner;
					FindAxisMappings(InputSettings, KeyAxisNameInner, AxisMappingsInner);

					for (auto& AxisMappingInner : AxisMappingsInner)
					{
						// Get the name of the key for this action
						FString KeyNameString = (AxisMappingInner.Key.GetFName().ToString());

						// Check if we are dealing with the same controller for this action
						if (!KeyNameString.Contains(CurrentControllerType))
						{
							// Skip this action if not
							continue;
						}

						// Check if this is an equivalent X Axis key for our current Y Axis key
						if (KeyString_X.Equals(KeyNameString))
						{
							AxisMapping.bIsPartofVector2 = true;
						}
						else if (KeyString_Z.Equals(KeyNameString))
						{
							AxisMapping.bIsPartofVector3 = true;
						}
					}
				}
			}
		}
	}

	// STEP 3: Create the axis action names
	for (FSteamVRAxisKeyMapping& AxisMapping : SteamVRKeyAxisMappings)
	{
		// Only process valid controllers
		if ((!IsVRKey(AxisMapping.InputAxisKeyMapping.Key.GetFName())
			&& !AxisMapping.InputAxisKeyMapping.Key.GetFName().ToString().Contains(TEXT("MotionController"))))
		{
			continue;
		} 

		// Only process Motion Controller if there are no SteamVR actions
		if (AxisMapping.InputAxisKeyMapping.Key.GetFName().ToString().Contains(TEXT("MotionController")))
		{
			bool bFound = false;
			for (FSteamVRAxisKeyMapping& AxisMappingInner : SteamVRKeyAxisMappings)
			{
				//UE_LOG(LogTemp, Warning, TEXT("SEARCH: \nActionName: %s \nActionNameInner:%s \n%s \n%s"), 
				//	*AxisMapping.InputAxisKeyMapping.AxisName.ToString(), 
				//	*AxisMappingInner.InputAxisKeyMapping.AxisName.ToString(),
				//	*AxisMapping.InputAxisKeyMapping.Key.GetFName().ToString(),
				//	*AxisMappingInner.InputAxisKeyMapping.Key.GetFName().ToString());

				if (AxisMapping.InputAxisKeyMapping.AxisName.ToString().Contains(AxisMappingInner.InputAxisKeyMapping.AxisName.ToString())
					&& IsVRKey(AxisMappingInner.InputAxisKeyMapping.Key.GetFName()))
				{
					//UE_LOG(LogTemp, Warning, TEXT("SEARCH: MOTION CONTROLLER with STEAMVR Paired action found!"));
					bFound = true;
					break;
				}
			}

			if (bFound)
			{
				continue;
			}
		}

		if (AxisMapping.bIsPartofVector2)
		{
			// Check for empty actions
			if (AxisMapping.InputAxisKeyMapping.AxisName == NAME_None ||
				AxisMapping.YAxisName == NAME_None
				)
			{
				AxisMapping.bIsPartofVector2 = false;
			}
			else
			{
				// Add a Vector 2 Action to our Actions list
				FString AxisName2D = AxisMapping.InputAxisKeyMapping.AxisName.ToString() +
					TEXT(",") +
					AxisMapping.YAxisName.ToString() +
					TEXT(" X Y_axis2d");
				FString ActionPath2D = FString(ACTION_PATH_IN) / AxisName2D;

				Actions.Add(FSteamVRInputAction(ActionPath2D, FName(*AxisName2D), AxisMapping.XAxisKey, AxisMapping.YAxisKey, FVector2D()));
				AxisMapping.ActionName = FString(AxisName2D);
				AxisMapping.ActionNameWithPath = FString(ActionPath2D);
			}
		}
		else if (AxisMapping.bIsPartofVector3)
		{
			// Check for empty actions
			if (AxisMapping.InputAxisKeyMapping.AxisName == NAME_None ||
				AxisMapping.YAxisName == NAME_None ||
				AxisMapping.ZAxisName == NAME_None
				)
			{
				AxisMapping.bIsPartofVector3 = false;
			}
		}
		else
		{
			// Add a Vector 1 to our Actions List
			FString AxisName1D = AxisMapping.InputAxisKeyMapping.AxisName.ToString() + TEXT(" axis");
			FString ActionPath = FString(ACTION_PATH_IN) / AxisName1D;
			Actions.Add(FSteamVRInputAction(ActionPath, FName(*AxisName1D), AxisMapping.InputAxisKeyMapping.Key.GetFName(), 0.0f));
			AxisMapping.ActionName = FString(AxisName1D);
			AxisMapping.ActionNameWithPath = FString(ActionPath);
		}
	}

	// Cleanup action set
	SanitizeActions();
}

void FSteamVRInputDevice::SanitizeActions()
{
	UInputSettings* InputSettings = GetMutableDefault<UInputSettings>();
	TArray<FInputAxisKeyMapping> DuplicateActions;

	if (InputSettings->IsValidLowLevelFast())
	{
		// Check for duplicates (can be safely removed once full support for Vector2 is up)
		for (auto AxisKeyMapping : InputSettings->GetAxisMappings())
		{
			bool bIsDuplicate = false;
			for (auto DuplicateAction : DuplicateActions)
			{
				if (DuplicateAction.Key == AxisKeyMapping.Key)
				{
					bIsDuplicate = true;
					break;
				}
			}
		}
	}

	// Remove duplicates
	for (auto AxisKeyMapping : DuplicateActions)
	{
		InputSettings->RemoveAxisMapping(AxisKeyMapping);
	}

	// Save to config files and cleanup
	if (DuplicateActions.Num() > 0)
	{
		InputSettings->SaveKeyMappings();
		InputSettings->UpdateDefaultConfigFile();
		DuplicateActions.Empty();
	}
}

void FSteamVRInputDevice::RegisterApplication(FString ManifestPath)
{
	if (VRSystem() && VRInput())
	{
		// Get Project Name this plugin is used in
		uint32 AppProcessId = FPlatformProcess::GetCurrentProcessId();
		GameFileName = FPaths::GetCleanFilename(FPlatformProcess::GetApplicationName(AppProcessId));
		FString ProjectName;
		if (GConfig)
		{
			GConfig->GetString(
				TEXT("/Script/EngineSettings.GeneralProjectSettings"),
				TEXT("ProjectName"),
				ProjectName,
				GGameIni
			);
		}

		// Check for empty project name
		if (ProjectName.IsEmpty())
		{
			ProjectName = FApp::GetProjectName();
		}

		GameProjectName = FString::Printf(TEXT("%s-%u"), *ProjectName, FEngineVersion::Current().GetChangelist());

#if WITH_EDITOR
		if (VRApplications())
		{
			// Generate Application Manifest
			FString AppKey, AppManifestPath;
	
			GenerateAppManifest(ManifestPath, GameFileName, AppKey, AppManifestPath);
	
			char* SteamVRAppKey = TCHAR_TO_UTF8(*AppKey);
	
			// Load application manifest
			EVRApplicationError AppError = VRApplications()->AddApplicationManifest(TCHAR_TO_UTF8(*IFileManager::Get().ConvertToAbsolutePathForExternalAppForRead(*AppManifestPath)), true);
			UE_LOG(LogSteamVRInputDevice, Display, TEXT("[STEAMVR INPUT] Registering Application Manifest %s : %s"), *AppManifestPath, *FString(UTF8_TO_TCHAR(VRApplications()->GetApplicationsErrorNameFromEnum(AppError))));
	
			// Set AppKey for this Editor Session
			AppError = VRApplications()->IdentifyApplication(AppProcessId, SteamVRAppKey);
			UE_LOG(LogSteamVRInputDevice, Display, TEXT("[STEAMVR INPUT] Editor Application [%d][%s] identified to SteamVR: %s"), AppProcessId, *AppKey, *FString(UTF8_TO_TCHAR(VRApplications()->GetApplicationsErrorNameFromEnum(AppError))));
		}
#endif

		// Set Action Manifest
		FString TheActionManifestPath;
		
		#if WITH_EDITOR
			TheActionManifestPath = IFileManager::Get().ConvertToAbsolutePathForExternalAppForRead(*ManifestPath);
		#else
			TheActionManifestPath = FPaths::ConvertRelativePathToFull(FPaths::ProjectDir() / TEXT("Config") / TEXT("SteamVRBindings") / TEXT(ACTION_MANIFEST)).Replace(TEXT("/"), TEXT("\\"));
		#endif
		
		UE_LOG(LogSteamVRInputDevice, Display, TEXT("[STEAMVR INPUT] Trying to load Action Manifest from: %s"), *TheActionManifestPath);
		EVRInputError InputError = VRInput()->SetActionManifestPath(TCHAR_TO_UTF8(*TheActionManifestPath));
		GetInputError(InputError, FString(TEXT("Setting Action Manifest Path Result")));

		// Set Main Action Set
		InputError = VRInput()->GetActionSetHandle(ACTION_SET, &MainActionSet);
		GetInputError(InputError, FString(TEXT("Setting main action set")));

		// Add to action set array
		SteamVRInputActionSets.Empty();
		SteamVRInputActionSets.Add(FSteamVRInputActionSet(0, ACTION_SET, MainActionSet));

		// Populate Active Action sets that will later be used in OpenVR calls
		for (int32 i = 0; i < SteamVRInputActionSets.Num(); i++)
		{
			if (i > MAX_ACTION_SETS - 1) break;	// Skip if more than allocated maximum action sets

			ActiveActionSets[i].nPriority = (int32_t)SteamVRInputActionSets[i].Priority;
			ActiveActionSets[i].ulActionSet = SteamVRInputActionSets[i].Handle;
			ActiveActionSets[i].ulRestrictedToDevice = SteamVRInputActionSets[i].RestrictedToDeviceHandle;
			ActiveActionSets[i].ulSecondaryActionSet = SteamVRInputActionSets[i].SecondaryActionSetHandle;
		}

		// Fill in Action handles for each registered action
		for (auto& Action : Actions)
		{
			VRActionHandle_t Handle;
			InputError = VRInput()->GetActionHandle(TCHAR_TO_UTF8(*Action.Path), &Handle);

			if (InputError != VRInputError_None || Handle == k_ulInvalidActionHandle)
			{
				continue;
			}

			Action.Handle = Handle;

			// Test if this is a pose
			if (Action.Path == TEXT(ACTION_PATH_CONTROLLER_LEFT))
			{
				VRControllerHandleLeft = Action.Handle;
			}
			else if (Action.Path == TEXT(ACTION_PATH_CONTROLLER_RIGHT))
			{
				VRControllerHandleRight = Action.Handle;
			}
			else if (Action.Path == TEXT(ACTION_PATH_SPECIAL_BACK_L))
			{
				VRSpecial1 = Action.Handle;
			}
			else if (Action.Path == TEXT(ACTION_PATH_SPECIAL_BACK_R))
			{
				VRSpecial2 = Action.Handle;
			}
			else if (Action.Path == TEXT(ACTION_PATH_SPECIAL_FRONT_L))
			{
				VRSpecial3 = Action.Handle;
			}
			else if (Action.Path == TEXT(ACTION_PATH_SPECIAL_FRONT_R))
			{
				VRSpecial4 = Action.Handle;
			}
			else if (Action.Path == TEXT(ACTION_PATH_SPECIAL_FRONTR_L))
			{
				VRSpecial5 = Action.Handle;
			}
			else if (Action.Path == TEXT(ACTION_PATH_SPECIAL_FRONTR_R))
			{
				VRSpecial6 = Action.Handle;
			}
			else if (Action.Path == TEXT(ACTION_PATH_SPECIAL_PISTOL_L))
			{
				VRSpecial7 = Action.Handle;
			}
			else if (Action.Path == TEXT(ACTION_PATH_SPECIAL_PISTOL_R))
			{
				VRSpecial8 = Action.Handle;
			}

			UE_LOG(LogSteamVRInputDevice, Display, TEXT("Retrieving Action Handle: %s"), *Action.Path);
			GetInputError(InputError, FString(TEXT("Setting Action Handle Path Result")));
		}
	}
}

bool FSteamVRInputDevice::SetSkeletalHandle(char* ActionPath, VRActionHandle_t& SkeletalHandle)
{
	if (VRSystem() && VRInput())
	{
		// Get Skeletal Handle
		EVRInputError Err = VRInput()->GetActionHandle(ActionPath, &SkeletalHandle);
		if (Err != VRInputError_None || SkeletalHandle == k_ulInvalidActionHandle)
		{
			if (Err != LastInputError)
			{
				GetInputError(Err, TEXT("Couldn't get skeletal action handle for Skeleton."));
			}

			Err = LastInputError;
			return false;
		}
		else
		{
			Err = LastInputError;
			return true;
		}
	}
	return false;
}

void FSteamVRInputDevice::ProcessActionEvents(FSteamVRInputActionSet SteamVRInputActionSet)
{
	for (auto& Action : ActionEvents)
	{
		if (Action.Handle == k_ulInvalidActionHandle)
		{
			continue;
		}

		if (Action.Type == EActionType::Boolean && !Action.Path.Contains(TEXT(" axis")) && !Action.Path.Contains(TEXT("_axis")))
		{
			// Get digital data from SteamVR
			InputDigitalActionData_t DigitalData;
			EVRInputError ActionStateError = VRInput()->GetDigitalActionData(Action.Handle, &DigitalData, sizeof(DigitalData), k_ulInvalidInputValueHandle);
			
			if (ActionStateError != VRInputError_None)
			{
				//GetInputError(ActionStateError, TEXT("Error encountered retrieving digital data from SteamVR"));
				//UE_LOG(LogSteamVRInputDevice, Error, TEXT("%s"), *Action.Path);
				continue;
			}
			else if (ActionStateError == VRInputError_None && DigitalData.bActive)
			{
				// Send event back to Engine
				if (Action.KeyX != NAME_None)
				{
					// Update the active origin
					Action.ActiveOrigin = DigitalData.activeOrigin;

					if (DigitalData.bState)
					{
						if (!Action.bState)
						{
							MessageHandler->OnControllerButtonPressed(Action.KeyX, 0, false);
							Action.bState = DigitalData.bState;
							Action.LastUpdated = DigitalData.fUpdateTime;
							Action.bIsRepeat = false;
							//UE_LOG(LogTemp, Warning, TEXT("Handle %s KeyX %s Value %i Changed %i UpdateTime %f"), *Action.Path, *Action.KeyX.ToString(), DigitalData.bState, DigitalData.bChanged, DigitalData.fUpdateTime);
						}	
						else
						{
							float EffectiveDelay = Action.bIsRepeat ? REPEAT_DIGITAL_ACTION_DELAY : INITIAL_DIGITAL_ACTION_DELAY;

							if (Action.LastUpdated - DigitalData.fUpdateTime >= EffectiveDelay)
							{
								MessageHandler->OnControllerButtonPressed(Action.KeyX, 0, true);
								Action.LastUpdated = DigitalData.fUpdateTime;
								Action.bIsRepeat = true;
								//UE_LOG(LogTemp, Warning, TEXT("[REPEAT] Handle %s KeyX %s Value %i Changed %i UpdateTime %f"), *Action.Path, *Action.KeyX.ToString(), DigitalData.bState, DigitalData.bChanged, DigitalData.fUpdateTime);
							}							
						}
					}
					else 
					{
						if (Action.bState)
						{
							MessageHandler->OnControllerButtonReleased(Action.KeyX, 0, false);
							//UE_LOG(LogTemp, Display, TEXT("Handle %s KeyX %s Value %i Changed %i UpdateTime %f"), *Action.Path, *Action.KeyX.ToString(), DigitalData.bState, DigitalData.bChanged, DigitalData.fUpdateTime);
						}

						Action.bState = DigitalData.bState;
						Action.bIsRepeat = false;
					}
				}
			}
		}
		else if (Action.Type == EActionType::Vector1
			|| Action.Type == EActionType::Vector2
			|| Action.Type == EActionType::Vector3)
		{
			// Get analog data from SteamVR
			InputAnalogActionData_t AnalogData;
			EVRInputError ActionStateError = VRInput()->GetAnalogActionData(Action.Handle, &AnalogData, sizeof(AnalogData), k_ulInvalidInputValueHandle);

			if (ActionStateError != VRInputError_None)
			{
				//GetInputError(ActionStateError, TEXT("Error encountered retrieving analog data from SteamVR"));
				continue;
			}
			else if (ActionStateError == VRInputError_None && AnalogData.bActive)
			{
				// Update the active origin
				Action.ActiveOrigin = AnalogData.activeOrigin;

<<<<<<< HEAD
				if (Action.KeyX != NAME_None && (FMath::Abs(AnalogData.deltaX) > KINDA_SMALL_NUMBER || Action.Name.IsEqual(FName(CONTROLLER_BINDING_PATH))))
=======
				if (Action.KeyX != NAME_None && (AnalogData.deltaX > KINDA_SMALL_NUMBER || Action.Name.IsEqual(FName(CONTROLLER_BINDING_PATH))))
>>>>>>> fa8a8d0d
				{
					// Test what we're receiving from SteamVR
					//UE_LOG(LogTemp, Warning, TEXT("Handle %s KeyX %s X-Value [%f]"), *Action.Path, *Action.KeyX.ToString(), AnalogData.x);

					Action.Value.X = AnalogData.x; // ActionCount;
					MessageHandler->OnControllerAnalog(Action.KeyX, 0, Action.Value.X);
				}

<<<<<<< HEAD
				if (Action.KeyY != NAME_None && (FMath::Abs(AnalogData.deltaY) > KINDA_SMALL_NUMBER))
=======
				if (Action.KeyY != NAME_None && (AnalogData.deltaY > KINDA_SMALL_NUMBER))
>>>>>>> fa8a8d0d
				{
					// Test what we're receiving from SteamVR
					//UE_LOG(LogTemp, Warning, TEXT("Handle %s KeyY %s Y-Value {%f}"), *Action.Path, *Action.KeyY.ToString(), AnalogData.y);
					
					FString KeyString = Action.KeyY.ToString();
					if (KeyString.Contains(TEXT("MotionController")) && KeyString.Contains(TEXT("_Y")))
					{
						Action.Value.Y = -AnalogData.y;
					}
					else
					{
						Action.Value.Y = AnalogData.y;
					}
					MessageHandler->OnControllerAnalog(Action.KeyY, 0, Action.Value.Y);
				}
			}
		}
	}
}

void FSteamVRInputDevice::GetInputError(EVRInputError InputError, FString InputAction)
{
	switch (InputError)
	{
	case VRInputError_None:
		UE_LOG(LogSteamVRInputDevice, Display, TEXT("[STEAMVR INPUT] %s: Success"), *InputAction);
		break;
	case VRInputError_NameNotFound:
		UE_LOG(LogSteamVRInputDevice, Error, TEXT("[STEAMVR INPUT] %s: Name Not Found"), *InputAction);
		break;
	case VRInputError_WrongType:
		UE_LOG(LogSteamVRInputDevice, Error, TEXT("[STEAMVR INPUT] %s: Wrong Type"), *InputAction);
		break;
	case VRInputError_InvalidHandle:
		UE_LOG(LogSteamVRInputDevice, Error, TEXT("[STEAMVR INPUT] %s: Invalid Handle"), *InputAction);
		break;
	case VRInputError_InvalidParam:
		UE_LOG(LogSteamVRInputDevice, Error, TEXT("[STEAMVR INPUT] %s: Invalid Param"), *InputAction);
		break;
	case VRInputError_NoSteam:
		UE_LOG(LogSteamVRInputDevice, Error, TEXT("[STEAMVR INPUT] %s: No Steam"), *InputAction);
		break;
	case VRInputError_MaxCapacityReached:
		UE_LOG(LogSteamVRInputDevice, Error, TEXT("[STEAMVR INPUT] %s:  Max Capacity Reached"), *InputAction);
		break;
	case VRInputError_IPCError:
		UE_LOG(LogSteamVRInputDevice, Error, TEXT("[STEAMVR INPUT] %s: IPC Error"), *InputAction);
		break;
	case VRInputError_NoActiveActionSet:
		UE_LOG(LogSteamVRInputDevice, Error, TEXT("[STEAMVR INPUT] %s: No Active Action Set"), *InputAction);
		break;
	case VRInputError_InvalidDevice:
		UE_LOG(LogSteamVRInputDevice, Error, TEXT("[STEAMVR INPUT] %s: Invalid Device"), *InputAction);
		break;
	case VRInputError_InvalidSkeleton:
		UE_LOG(LogSteamVRInputDevice, Error, TEXT("[STEAMVR INPUT] %s: Invalid Skeleton"), *InputAction);
		break;
	case VRInputError_InvalidBoneCount:
		UE_LOG(LogSteamVRInputDevice, Error, TEXT("[STEAMVR INPUT] %s: Invalid Bone Count"), *InputAction);
		break;
	case VRInputError_InvalidCompressedData:
		UE_LOG(LogSteamVRInputDevice, Error, TEXT("[STEAMVR INPUT] %s: Invalid Compressed Data"), *InputAction);
		break;
	case VRInputError_NoData:
		UE_LOG(LogSteamVRInputDevice, Error, TEXT("[STEAMVR INPUT] %s: No Data"), *InputAction);
		break;
	case VRInputError_BufferTooSmall:
		UE_LOG(LogSteamVRInputDevice, Error, TEXT("[STEAMVR INPUT] %s: Buffer Too Small"), *InputAction);
		break;
	case VRInputError_MismatchedActionManifest:
		UE_LOG(LogSteamVRInputDevice, Error, TEXT("[STEAMVR INPUT] %s: Mismatched Action Manifest"), *InputAction);
		break;
	case VRInputError_MissingSkeletonData:
		UE_LOG(LogSteamVRInputDevice, Error, TEXT("[STEAMVR INPUT] %s: Missing Skeleton Data"), *InputAction);
		break;
	default:
		UE_LOG(LogSteamVRInputDevice, Error, TEXT("[STEAMVR INPUT] %s: Unknown Error"), *InputAction);
		break;
	}

	return;
}

void FSteamVRInputDevice::MirrorSteamVRSkeleton(VRBoneTransform_t* BoneTransformsLS, int32 BoneTransformCount) const
{
	check(BoneTransformsLS != nullptr);
	check(BoneTransformCount == SteamVRSkeleton::GetBoneCount());

	// Mirror the bones whose rotations transfer directly and only the translation needs to be fixed
	{
		const int32 TranslationOnlyBoneCount = sizeof(kMirrorTranslationOnlyBones) / sizeof(kMirrorTranslationOnlyBones[0]);
		for (int32 i = 0; i < TranslationOnlyBoneCount; ++i)
		{
			const int32 BoneIndex = kMirrorTranslationOnlyBones[i];

			vr::HmdVector4_t& Position = BoneTransformsLS[BoneIndex].position;
			Position.v[0] *= -1.f;
			Position.v[1] *= -1.f;
			Position.v[2] *= -1.f;
		}
	}

	// Mirror the metacarpals
	{
		const int32 MetaCarpalBoneCount = sizeof(kMetacarpalBones) / sizeof(kMetacarpalBones[0]);
		for (int32 i = 0; i < MetaCarpalBoneCount; ++i)
		{
			const int32 BoneIndex = kMetacarpalBones[i];

			vr::VRBoneTransform_t& BoneTransform = BoneTransformsLS[BoneIndex];

			BoneTransform.position.v[0] *= -1.f;
			
			vr::HmdQuaternionf_t OriginalRotation = BoneTransform.orientation;
			BoneTransform.orientation.w = OriginalRotation.x;
			BoneTransform.orientation.x = -OriginalRotation.w;
			BoneTransform.orientation.y = OriginalRotation.z;
			BoneTransform.orientation.z = -OriginalRotation.y;
		}
	}

	// Mirror the children of the root
	{
		const int32 ModelSpaceBoneCount = sizeof(kModelSpaceBones) / sizeof(kModelSpaceBones[0]);
		for (int32 i = 0; i < ModelSpaceBoneCount; ++i)
		{
			const int32 BoneIndex = kModelSpaceBones[i];

			vr::VRBoneTransform_t& BoneTransform = BoneTransformsLS[BoneIndex];
			BoneTransform.position.v[0] *= -1.f;
			BoneTransform.orientation.y *= -1.f;
			BoneTransform.orientation.z *= -1.f;
		}
	}
}

bool FSteamVRInputDevice::IsVRKey(FName InputKey)
{
	FString KeyString = InputKey.ToString();

	if ((KeyString.Contains(TEXT("SteamVR")) && !KeyString.Contains(TEXT("Generic")))
		|| KeyString.Contains(TEXT("ValveIndex"))
		|| KeyString.Contains(TEXT("OculusTouch"))
		|| KeyString.Contains(TEXT("MixedReality"))
		|| KeyString.Contains(TEXT("Vive"))
		|| KeyString.Contains(TEXT("Cosmos"))
		)
	{
		return true;
	}

	return false;
}

bool FSteamVRInputDevice::ProcessVector2D(FSteamVRAxisKeyMapping AxisKeyMapping)
{
	// TODO: For when Vector Actions are a thing
	return false;
}

#undef LOCTEXT_NAMESPACE //"SteamVRInputDevice"<|MERGE_RESOLUTION|>--- conflicted
+++ resolved
@@ -44,6 +44,7 @@
 #include "Runtime/HeadMountedDisplay/Public/IXRTrackingSystem.h"
 #include "SteamVRSkeletonDefinition.h"
 #include "Misc/MessageDialog.h"
+#include "ISteamVRPlugin.h"
 
 #if PLATFORM_WINDOWS
 #include "Windows/WindowsHWrapper.h"
@@ -123,18 +124,9 @@
 void FSteamVRInputDevice::InitSteamVRSystem()
 {
 	//UE_LOG(LogTemp, Warning, TEXT("Attempting to load Steam VR System..."));
-	if (!VRSystem())
-	{
-		// Initialize OpenVR
-		EVRInitError SteamVRInitError = VRInitError_Driver_NotLoaded;
-		IVRSystem* SteamVRSystem = vr::VR_Init(&SteamVRInitError, vr::VRApplication_Scene);
-
-		if (SteamVRInitError != VRInitError_None)
-		{
-			return;
-		}
-	}
-	else if (VRSystem() && VRInput() && IsInGameThread())
+	SteamVRHMDModule = FModuleManager::LoadModulePtr<ISteamVRPlugin>(TEXT("SteamVR"));
+
+	if (SteamVRHMDModule && SteamVRHMDModule->GetVRSystem() && VRSystem() && VRInput())
 	{
 		UE_LOG(LogSteamVRInputDevice, Display, TEXT("SteamVR runtime %u.%u.%u loaded."), k_nSteamVRVersionMajor, k_nSteamVRVersionMinor, k_nSteamVRVersionBuild);
 		
@@ -143,7 +135,7 @@
 		bIsSkeletalControllerRightPresent = SetSkeletalHandle(TCHAR_TO_UTF8(*FString(TEXT(ACTION_PATH_SKELETON_RIGHT))), VRSkeletalHandleRight);
 
 		// (Re)Load Action Manifest
-		GenerateActionManifest(false, false, true, false);
+		GenerateActionManifest(true, true, true, false);
 
 		// Set haptic handles
 		LastInputError = VRInput()->GetActionHandle(TCHAR_TO_UTF8(*FString(TEXT(ACTION_PATH_VIBRATE_LEFT))), &VRVibrationLeft);
@@ -157,6 +149,8 @@
 		{
 			VRVibrationRight = k_ulInvalidActionHandle;
 		}
+
+		bSteamVRWasShutdown = false;
 	}
 }
 
@@ -166,23 +160,25 @@
 	CurrentDeltaTime = DeltaTime;
 
 	// Watch for SteamVR availability & restarts
-	if (!VRSystem())
-	{
+	if ((SteamVRHMDModule && !SteamVRHMDModule->GetVRSystem()) || bSteamVRWasShutdown)
+	{
+		bSteamVRWasShutdown = true;
 		InitSteamVRSystem();
-	}
-
-	// Cache the controller transform to ensure ResetOrientationAndPosition gets the correct values (Valid for UE4.18 upwards)
-	// https://github.com/ValveSoftware/steamvr_unreal_plugin/issues/2
-	if (GEngine->XRSystem.IsValid())
-	{
-		CachedBaseOrientation = GEngine->XRSystem->GetBaseOrientation();
-		CachedBasePosition = GEngine->XRSystem->GetBasePosition();
-	}
-	else
-	{
-		CachedBaseOrientation = FQuat::Identity;
-		CachedBasePosition = FVector::ZeroVector;
-	}
+		//UE_LOG(LogSteamVRInputDevice, Warning, TEXT("SteamVR System Inactive. Trying to initialize..."));
+	}
+	else if(SteamVRHMDModule && SteamVRHMDModule->GetVRSystem())
+	{
+		// Cache the controller transform to ensure ResetOrientationAndPosition gets the correct values (Valid for UE4.18 upwards)
+		// https://github.com/ValveSoftware/steamvr_unreal_plugin/issues/2
+		if (GEngine->XRSystem.IsValid() && SteamVRHMDModule && SteamVRHMDModule->GetVRSystem())
+		{
+			CachedBaseOrientation = GEngine->XRSystem->GetBaseOrientation();
+			CachedBasePosition = GEngine->XRSystem->GetBasePosition();
+		}
+	}
+
+	CachedBaseOrientation = FQuat::Identity;
+	CachedBasePosition = FVector::ZeroVector;
 }
 
 void FSteamVRInputDevice::FindAxisMappings(const UInputSettings* InputSettings, const FName InAxisName, TArray<FInputAxisKeyMapping>& OutMappings) const
@@ -357,8 +353,7 @@
 
 void FSteamVRInputDevice::SendControllerEvents()
 {
-
-	if (VRSystem() && VRInput() && SteamVRInputActionSets.Num() > 0)
+	if (SteamVRHMDModule && SteamVRHMDModule->GetVRSystem() && VRSystem() && VRInput() && SteamVRInputActionSets.Num() > 0)
 	{
 		EVRInputError ActionStateError = VRInput()->UpdateActionState(ActiveActionSets, sizeof(VRActiveActionSet_t), 1);
 
@@ -388,7 +383,7 @@
 
 bool FSteamVRInputDevice::GetControllerOrientationAndPosition(const int32 ControllerIndex, const EControllerHand DeviceHand, FRotator& OutOrientation, FVector& OutPosition, float WorldToMetersScale) const
 {
-	if (VRInput() && VRCompositor())
+	if (SteamVRHMDModule && SteamVRHMDModule->GetVRSystem() && VRInput() && VRCompositor())
 	{
 		InputPoseActionData_t PoseData = {};
 		EVRInputError InputError = VRInputError_NoData;
@@ -643,17 +638,18 @@
 			OrientationQuat.Normalize();
 			OutOrientation = OrientationQuat.Rotator();
 
-		}
-	}
-
-	return true;
+			return true;
+		}
+	}
+
+	return false;
 }
 
 ETrackingStatus FSteamVRInputDevice::GetControllerTrackingStatus(const int32 ControllerIndex, const EControllerHand DeviceHand) const
 {
 	ETrackingStatus TrackingStatus = ETrackingStatus::NotTracked;
 
-	if (VRInput() && VRCompositor())
+	if (SteamVRHMDModule && SteamVRHMDModule->GetVRSystem() && VRInput() && VRCompositor())
 	{
 		InputPoseActionData_t PoseData = {};
 		EVRInputError InputError = VRInputError_NoData;
@@ -3655,11 +3651,7 @@
 				// Update the active origin
 				Action.ActiveOrigin = AnalogData.activeOrigin;
 
-<<<<<<< HEAD
 				if (Action.KeyX != NAME_None && (FMath::Abs(AnalogData.deltaX) > KINDA_SMALL_NUMBER || Action.Name.IsEqual(FName(CONTROLLER_BINDING_PATH))))
-=======
-				if (Action.KeyX != NAME_None && (AnalogData.deltaX > KINDA_SMALL_NUMBER || Action.Name.IsEqual(FName(CONTROLLER_BINDING_PATH))))
->>>>>>> fa8a8d0d
 				{
 					// Test what we're receiving from SteamVR
 					//UE_LOG(LogTemp, Warning, TEXT("Handle %s KeyX %s X-Value [%f]"), *Action.Path, *Action.KeyX.ToString(), AnalogData.x);
@@ -3668,11 +3660,7 @@
 					MessageHandler->OnControllerAnalog(Action.KeyX, 0, Action.Value.X);
 				}
 
-<<<<<<< HEAD
 				if (Action.KeyY != NAME_None && (FMath::Abs(AnalogData.deltaY) > KINDA_SMALL_NUMBER))
-=======
-				if (Action.KeyY != NAME_None && (AnalogData.deltaY > KINDA_SMALL_NUMBER))
->>>>>>> fa8a8d0d
 				{
 					// Test what we're receiving from SteamVR
 					//UE_LOG(LogTemp, Warning, TEXT("Handle %s KeyY %s Y-Value {%f}"), *Action.Path, *Action.KeyY.ToString(), AnalogData.y);
