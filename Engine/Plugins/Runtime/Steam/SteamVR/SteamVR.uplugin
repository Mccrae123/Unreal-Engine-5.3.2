--- conflicted
+++ resolved
@@ -25,10 +25,6 @@
 			"LoadingPhase": "PostConfigInit",
 			"PlatformAllowList": [
 				"Win64",
-<<<<<<< HEAD
-				"Win32",
-=======
->>>>>>> 6bbb88c8
 				"Linux"
 			]
 		},
@@ -36,42 +32,24 @@
 			"Name": "SteamVRInput",
 			"Type": "Runtime",
 			"LoadingPhase": "PostConfigInit",
-<<<<<<< HEAD
-			"WhitelistPlatforms": [
-				"Win64",
-				"Win32"
-=======
 			"PlatformAllowList": [
 				"Win64"
->>>>>>> 6bbb88c8
 			]
 		},
 		{
 			"Name": "SteamVRInputDevice",
 			"Type": "Runtime",
 			"LoadingPhase": "PostConfigInit",
-<<<<<<< HEAD
-			"WhitelistPlatforms": [
-				"Win64",
-				"Win32"		
-=======
 			"PlatformAllowList": [
 				"Win64"
->>>>>>> 6bbb88c8
 			]
 		},
 		{
 			"Name": "SteamVREditor",
 			"Type": "UncookedOnly",
 			"LoadingPhase": "PostEngineInit",
-<<<<<<< HEAD
-			"WhitelistPlatforms": [
-				"Win64",
-				"Win32"
-=======
 			"PlatformAllowList": [
 				"Win64"
->>>>>>> 6bbb88c8
 			]
 		}
 	],
