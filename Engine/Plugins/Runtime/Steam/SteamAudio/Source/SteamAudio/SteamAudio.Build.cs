//
// Copyright (C) Valve Corporation. All rights reserved.
//

using System.IO;

namespace UnrealBuildTool.Rules
{
	public class SteamAudio : ModuleRules
	{
		public SteamAudio(ReadOnlyTargetRules Target) : base(Target)
		{
			PrivateIncludePaths.AddRange(
				new string[] {
					"SteamAudio/Private",
				}
			);

			PublicDependencyModuleNames.AddRange(
				new string[] {
					"Core",
					"CoreUObject",
					"Engine",
					"AudioMixer",
					"InputCore",
					"RenderCore",
					"RHI"
				}
			);

			PrivateIncludePathModuleNames.AddRange(
				new string[] {
					"TargetPlatform",
				}
			);

			PrivateDependencyModuleNames.AddRange(
				new string[] {
					"Core",
					"CoreUObject",
					"Engine",
					"InputCore",
					"Projects",
					"AudioMixer"
				}
			);

			if (Target.bBuildEditor == true)
			{
				PrivateDependencyModuleNames.Add("UnrealEd");
				PrivateDependencyModuleNames.Add("Landscape");
			}

			AddEngineThirdPartyPrivateStaticDependencies(Target, "libPhonon");
<<<<<<< HEAD
			switch (Target.Platform)
			{
				case UnrealTargetPlatform.Win32:
					PrivateDependencyModuleNames.Add("XAudio2");
					AddEngineThirdPartyPrivateStaticDependencies(Target, "DX11Audio");
					break;
				case UnrealTargetPlatform.Win64:
					PrivateDependencyModuleNames.Add("XAudio2");
					AddEngineThirdPartyPrivateStaticDependencies(Target, "DX11Audio");
					PublicDelayLoadDLLs.Add("GPUUtilities.dll");
					PublicDelayLoadDLLs.Add("tanrt64.dll");
					break;
				case UnrealTargetPlatform.Android:
					string PluginPath = Utils.MakePathRelativeTo(ModuleDirectory, Target.RelativeEnginePath);
					AdditionalPropertiesForReceipt.Add("AndroidPlugin", Path.Combine(PluginPath, "SteamAudio_APL.xml"));
					break;
				default:
					break;
=======

			if (Target.Platform == UnrealTargetPlatform.Win32)
			{
				PrivateDependencyModuleNames.Add("XAudio2");
				AddEngineThirdPartyPrivateStaticDependencies(Target, "DX11Audio");
			}
			else if (Target.Platform == UnrealTargetPlatform.Win64)
			{
				PrivateDependencyModuleNames.Add("XAudio2");
				AddEngineThirdPartyPrivateStaticDependencies(Target, "DX11Audio");
				PublicDelayLoadDLLs.Add("GPUUtilities.dll");
				PublicDelayLoadDLLs.Add("tanrt64.dll");
			}
			else if (Target.Platform == UnrealTargetPlatform.Android)
			{
				string PluginPath = Utils.MakePathRelativeTo(ModuleDirectory, Target.RelativeEnginePath);
				AdditionalPropertiesForReceipt.Add("AndroidPlugin", Path.Combine(PluginPath, "SteamAudio_APL.xml"));
>>>>>>> 9ba46998
			}
		}
	}
}<|MERGE_RESOLUTION|>--- conflicted
+++ resolved
@@ -52,26 +52,6 @@
 			}
 
 			AddEngineThirdPartyPrivateStaticDependencies(Target, "libPhonon");
-<<<<<<< HEAD
-			switch (Target.Platform)
-			{
-				case UnrealTargetPlatform.Win32:
-					PrivateDependencyModuleNames.Add("XAudio2");
-					AddEngineThirdPartyPrivateStaticDependencies(Target, "DX11Audio");
-					break;
-				case UnrealTargetPlatform.Win64:
-					PrivateDependencyModuleNames.Add("XAudio2");
-					AddEngineThirdPartyPrivateStaticDependencies(Target, "DX11Audio");
-					PublicDelayLoadDLLs.Add("GPUUtilities.dll");
-					PublicDelayLoadDLLs.Add("tanrt64.dll");
-					break;
-				case UnrealTargetPlatform.Android:
-					string PluginPath = Utils.MakePathRelativeTo(ModuleDirectory, Target.RelativeEnginePath);
-					AdditionalPropertiesForReceipt.Add("AndroidPlugin", Path.Combine(PluginPath, "SteamAudio_APL.xml"));
-					break;
-				default:
-					break;
-=======
 
 			if (Target.Platform == UnrealTargetPlatform.Win32)
 			{
@@ -89,7 +69,6 @@
 			{
 				string PluginPath = Utils.MakePathRelativeTo(ModuleDirectory, Target.RelativeEnginePath);
 				AdditionalPropertiesForReceipt.Add("AndroidPlugin", Path.Combine(PluginPath, "SteamAudio_APL.xml"));
->>>>>>> 9ba46998
 			}
 		}
 	}
