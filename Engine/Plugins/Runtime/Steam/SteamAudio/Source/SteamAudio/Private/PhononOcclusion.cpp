--- conflicted
+++ resolved
@@ -41,39 +41,22 @@
 	{
 	}
 
-<<<<<<< HEAD
-	void FPhononOcclusion::Initialize(const int32 SampleRate, const int32 NumSources, const int32 FrameSize)
-=======
 	void FPhononOcclusion::Initialize(const FAudioPluginInitializationParams InitializationParams)
->>>>>>> 9f6ccf49
 	{
 		DirectSoundSources.AddDefaulted(InitializationParams.NumSources);
 
 		for (FDirectSoundSource& DirectSoundSource : DirectSoundSources)
 		{
 			DirectSoundSource.InBuffer.format = InputAudioFormat;
-<<<<<<< HEAD
-			DirectSoundSource.InBuffer.numSamples = FrameSize;
-=======
 			DirectSoundSource.InBuffer.numSamples = InitializationParams.BufferLength;
->>>>>>> 9f6ccf49
 			DirectSoundSource.InBuffer.interleavedBuffer = nullptr;
 			DirectSoundSource.InBuffer.deinterleavedBuffer = nullptr;
 
 			DirectSoundSource.OutBuffer.format = OutputAudioFormat;
-<<<<<<< HEAD
-			DirectSoundSource.OutBuffer.numSamples = FrameSize;
-			DirectSoundSource.OutBuffer.interleavedBuffer = nullptr;
-			DirectSoundSource.OutBuffer.deinterleavedBuffer = nullptr;
-		}
-
-		SteamAudioModule = &FModuleManager::GetModuleChecked<FSteamAudioModule>("SteamAudio");
-=======
 			DirectSoundSource.OutBuffer.numSamples = InitializationParams.BufferLength;
 			DirectSoundSource.OutBuffer.interleavedBuffer = nullptr;
 			DirectSoundSource.OutBuffer.deinterleavedBuffer = nullptr;
 		}
->>>>>>> 9f6ccf49
 	}
 
 	void FPhononOcclusion::OnInitSource(const uint32 SourceId, const FName& AudioComponentUserId, const uint32 NumChannels, UOcclusionPluginSourceSettingsBase* InSettings)
