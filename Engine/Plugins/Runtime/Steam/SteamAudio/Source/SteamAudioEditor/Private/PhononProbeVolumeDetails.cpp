--- conflicted
+++ resolved
@@ -222,19 +222,11 @@
 			}
 
 			// Attempt to load from disk, otherwise export
-<<<<<<< HEAD
-			if (!LoadSceneFromDisk(World, ComputeDevice, SimulationSettings, &PhononScene, PhononSceneInfo))
+			if (!LoadSceneFromDisk(World, ComputeDevice, SimulationSettings, &PhononScene, PhononSceneInfo, nullptr))
 			{
 				IPLhandle PhononStaticMesh = nullptr;
 
-				if (!CreateScene(World, &PhononScene, &PhononStaticMesh, PhononSceneInfo.NumTriangles))
-=======
-			if (!LoadSceneFromDisk(World, ComputeDevice, SimulationSettings, &PhononScene, PhononSceneInfo, nullptr))
-			{
-				IPLhandle PhononStaticMesh = nullptr;
-
 				if (!CreateScene(World, &PhononScene, &PhononStaticMesh, PhononSceneInfo.NumTriangles, PhononSceneInfo.NumDynTriangles, PhononSceneInfo.DynDataSize))
->>>>>>> 90fae962
 				{
 					GGenerateProbesTickable->QueueWorkItem(FWorkItem([](FText& DisplayText) {
 						DisplayText = NSLOCTEXT("SteamAudio", "UnableToCreateScene", "Unable to create scene.");
