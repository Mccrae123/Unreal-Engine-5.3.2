--- conflicted
+++ resolved
@@ -43,7 +43,6 @@
 float4 GetUVLightCardTextureColor(float2 InUV)
 {
 	float4 OutColor =UVLightCardTexture.Sample(UVLightCardSampler, InUV);
-<<<<<<< HEAD
 
 	// UVLightCard alpha not inverted
 	return float4(OutColor.xyz, 1 - OutColor.w);
@@ -65,7 +64,62 @@
 ////////////////////////////////////////////////////////////////////////////////
 float2 TileUV(float2 InUV, float InScale)
 {
-    return frac(InUV * InScale);
+	return frac(InUV * InScale);
+}
+
+float GetFeatherAlpha(float2 EdgeOffset, float Feather)
+{
+	float Alpha = 1;
+
+	// do not change the alpha within an in-camera frame
+	if (EdgeOffset.x < 1)
+	{
+		Alpha *= smoothstep(0, Feather, EdgeOffset.x); // horizontal component
+	}
+	
+	// do not change the alpha within an in-camera frame
+	if (EdgeOffset.y < 1)
+	{
+		Alpha *= smoothstep(0, Feather, EdgeOffset.y); // vertical component
+	}
+
+	return Alpha;
+}
+
+float GetInnerCameraSoftEdgeAlpha(float2 CameraUV, float4 InInnerCameraSoftEdge)
+{
+	float2 EdgeOffset = float2(1, 1);
+
+	// InInnerCameraSoftEdge.x values are used to pass left/right soft edge values
+	if(CameraUV.x < InInnerCameraSoftEdge.x) // left 
+	{
+		float CameraTextureAlphaLeft = Pow2(saturate(abs(CameraUV.x) / InInnerCameraSoftEdge.x));
+		EdgeOffset.x = CameraTextureAlphaLeft;
+	}
+	else
+	if(CameraUV.x > (1 - InInnerCameraSoftEdge.x)) // right
+	{
+		float CameraTextureAlphaRight = Pow2(saturate(abs(1 - CameraUV.x) / InInnerCameraSoftEdge.x));
+		EdgeOffset.x = CameraTextureAlphaRight;
+	}
+
+	// InInnerCameraSoftEdge.y values are used to pass top/bottom soft edge values
+	if(CameraUV.y < (InInnerCameraSoftEdge.y)) // top
+	{
+		float CameraTextureAlphaTop = Pow2(saturate(abs(CameraUV.y) / InInnerCameraSoftEdge.y));
+		EdgeOffset.y = CameraTextureAlphaTop;
+	}
+	else
+	if(CameraUV.y > (1 - InInnerCameraSoftEdge.y)) // bottom
+	{
+		float CameraTextureAlphaBottom = Pow2(saturate(abs(1 - CameraUV.y) / InInnerCameraSoftEdge.y));
+		EdgeOffset.y = CameraTextureAlphaBottom;
+	}
+
+	// InInnerCameraSoftEdge.z are used to pass Feather soft edge values
+	float Feather = InInnerCameraSoftEdge.z;
+
+	return GetFeatherAlpha(EdgeOffset, Feather);
 }
 
 float4 GetChromakeyMarkerColor(float2 InMarkersUV)
@@ -91,110 +145,6 @@
 		return float4(ChromakeyMarkerColor.xyz, 0);
 	}
 
-=======
-
-	// UVLightCard alpha not inverted
-	return float4(OutColor.xyz, 1 - OutColor.w);
-}
-
-float3 ComposeOverlayColor(float4 InColor, float4 InOverlayColor)
-{
-	return InOverlayColor.xyz + InColor.xyz * InOverlayColor.w;
-}
-
-// Additive render pass with 2 overlays
-// a = in\out, b,c = ordered overlays (a + b + c)
-// c.xyz + (b.xyz + a.xyz * b.w)*c.w = a.xyz * (b.w *c.w) + b.xyz*c.w + c.xyz
-float4 ComposeRenderPassTwoOverlays(float4 InOverlay1, float4 InOverlay2)
-{
-	return float4(ComposeOverlayColor(InOverlay1, InOverlay2), InOverlay1.w * InOverlay2.w);
-}
-
-////////////////////////////////////////////////////////////////////////////////
-float2 TileUV(float2 InUV, float InScale)
-{
-	return frac(InUV * InScale);
-}
-
-float GetFeatherAlpha(float2 EdgeOffset, float Feather)
-{
-	float Alpha = 1;
-
-	// do not change the alpha within an in-camera frame
-	if (EdgeOffset.x < 1)
-	{
-		Alpha *= smoothstep(0, Feather, EdgeOffset.x); // horizontal component
-	}
-	
-	// do not change the alpha within an in-camera frame
-	if (EdgeOffset.y < 1)
-	{
-		Alpha *= smoothstep(0, Feather, EdgeOffset.y); // vertical component
-	}
-
-	return Alpha;
-}
-
-float GetInnerCameraSoftEdgeAlpha(float2 CameraUV, float4 InInnerCameraSoftEdge)
-{
-	float2 EdgeOffset = float2(1, 1);
-
-	// InInnerCameraSoftEdge.x values are used to pass left/right soft edge values
-	if(CameraUV.x < InInnerCameraSoftEdge.x) // left 
-	{
-		float CameraTextureAlphaLeft = Pow2(saturate(abs(CameraUV.x) / InInnerCameraSoftEdge.x));
-		EdgeOffset.x = CameraTextureAlphaLeft;
-	}
-	else
-	if(CameraUV.x > (1 - InInnerCameraSoftEdge.x)) // right
-	{
-		float CameraTextureAlphaRight = Pow2(saturate(abs(1 - CameraUV.x) / InInnerCameraSoftEdge.x));
-		EdgeOffset.x = CameraTextureAlphaRight;
-	}
-
-	// InInnerCameraSoftEdge.y values are used to pass top/bottom soft edge values
-	if(CameraUV.y < (InInnerCameraSoftEdge.y)) // top
-	{
-		float CameraTextureAlphaTop = Pow2(saturate(abs(CameraUV.y) / InInnerCameraSoftEdge.y));
-		EdgeOffset.y = CameraTextureAlphaTop;
-	}
-	else
-	if(CameraUV.y > (1 - InInnerCameraSoftEdge.y)) // bottom
-	{
-		float CameraTextureAlphaBottom = Pow2(saturate(abs(1 - CameraUV.y) / InInnerCameraSoftEdge.y));
-		EdgeOffset.y = CameraTextureAlphaBottom;
-	}
-
-	// InInnerCameraSoftEdge.z are used to pass Feather soft edge values
-	float Feather = InInnerCameraSoftEdge.z;
-
-	return GetFeatherAlpha(EdgeOffset, Feather);
-}
-
-float4 GetChromakeyMarkerColor(float2 InMarkersUV)
-{
-	// Tile scale is inversely proprotional to the distance
-	float TileScale = DefaultChromakeyTileMultiplier / ChromakeyMarkerDistance;
-	
-	// Invert vertical axis for more intuitive controls
-	float2 InvertedChromakeyMarkerOffset = ChromakeyMarkerOffset;
-	InvertedChromakeyMarkerOffset.y = -ChromakeyMarkerOffset.y;
-
-	float2 ChromakeyMarkerUV = TileUV(InMarkersUV - InvertedChromakeyMarkerOffset/TileScale, TileScale);
-
-	// Scale individual tile from its center, and independently from the distance
-	float2 HalfTile = float2(0.5, 0.5);
-	ChromakeyMarkerUV -= HalfTile;
-	ChromakeyMarkerUV *= ChromakeyMarkerDistance / ChromakeyMarkerScale;
-	float4 ChromakeyMarkerTextureColor = ChromakeyMarkerTexture.Sample(ChromakeyMarkerSampler, ChromakeyMarkerUV + HalfTile);
-
-	// Anything outside scaled UV bounds is untextured
-	if(any(abs(ChromakeyMarkerUV) > HalfTile))
-	{
-		return float4(ChromakeyMarkerColor.xyz, 0);
-	}
-
->>>>>>> 4af6daef
 	return float4(ChromakeyMarkerColor.xyz, ChromakeyMarkerTextureColor.w);
 }
 
@@ -212,82 +162,6 @@
 	float4 CameraColor = float4(CameraBaseColor, 0);
 #endif
 
-<<<<<<< HEAD
-	float2 ToEdge = 0;
-	float Weight = 0;
-
-	// *** Soft Edges **
-	if (CameraUVW.w > 0) // clip back plane
-	{//Defined texel:
-		ToEdge = (CameraUV.xy * 2) - 1.0f; // -1..1
-		Weight = 1 - max(abs(ToEdge.x), abs(ToEdge.y));
-		// Near clip Plane tests
-		//! UV.z <= UV.w &&
-		if (Weight >= 0)
-		{
-			CameraColor.w = 1;
-			
-			//InnerCameraSoftEdge.xyzw values are used to pass left/top/right/bottom soft edge values
-			if(CameraUV.x < InnerCameraSoftEdge.x) // left 
-			{
-				float CameraTextureAlphaLeft = Pow2(saturate(abs(CameraUV.x) / InnerCameraSoftEdge.x));
-				CameraColor.w *= CameraTextureAlphaLeft;
-			}
-			else
-			if(CameraUV.x > (1 - InnerCameraSoftEdge.z)) // right
-			{
-				float CameraTextureAlphaRight = Pow2(saturate(abs(1 - CameraUV.x) / InnerCameraSoftEdge.z));
-				CameraColor.w *= CameraTextureAlphaRight;
-			}
-
-			
-			if(CameraUV.y < (InnerCameraSoftEdge.y)) // top
-			{
-				float CameraTextureAlphaTop = Pow2(saturate(abs(CameraUV.y) / InnerCameraSoftEdge.y));
-				CameraColor.w *= CameraTextureAlphaTop;
-			}
-			else
-			if(CameraUV.y > (1 - InnerCameraSoftEdge.w)) // bottom
-			{
-				float CameraTextureAlphaBottom = Pow2(saturate(abs(1 - CameraUV.y) / InnerCameraSoftEdge.w));
-				CameraColor.w *= CameraTextureAlphaBottom;
-			}
-		}
-	}
-
-#if CHROMAKEYFRAMECOLOR || CHROMAKEY
-	// Use frame color by default
-	float4 OverlayChromakeyColor = float4(ChromakeyColor.xyz,0);
-
-#if CHROMAKEY
-	float4 ChromakeyCameraTextureColor = ChromakeyCameraTexture.Sample(ChromakeyCameraSampler, CameraUV);
-
-	// Get alpha from chromakey rtt frame
-	OverlayChromakeyColor.w = ChromakeyCameraTextureColor.w;
-#endif
-
-#if CHROMAKEY_MARKER
-	float4 ChromakeyMarkerTextureColor = GetChromakeyMarkerColor(IN.UV_Chromakey.xy);
-
-	// Blend marker color with chromakey
-	OverlayChromakeyColor.xyz = lerp(OverlayChromakeyColor.xyz, ChromakeyMarkerTextureColor.xyz, ChromakeyMarkerTextureColor.w);
-#endif
-
-	CameraColor.xyz = lerp(CameraColor.xyz, OverlayChromakeyColor.xyz, 1-OverlayChromakeyColor.w);
-#endif
-
-	// apply border
-	if((InnerCameraBorderThickness > 0) && (CameraUVW.w > 0) && (Weight >= 0))
-	{
-		if((ToEdge.x < (InnerCameraBorderThickness / InnerCameraFrameAspectRatio - 1)) || (ToEdge.x > (1 - InnerCameraBorderThickness / InnerCameraFrameAspectRatio)) ||
-		   (ToEdge.y < (InnerCameraBorderThickness - 1)) || (ToEdge.y > (1 - InnerCameraBorderThickness)))
-		{
-			CameraColor.rgb = InnerCameraBorderColor.xyz;
-			CameraColor.w = 1.0f;
-		}
-	}
-
-=======
 	// ********* Compose camera alpha **********
 	if (CameraUVW.w > 0) // clip back plane
 	{
@@ -401,7 +275,6 @@
 		}
 	}
 
->>>>>>> 4af6daef
 	return CameraColor;
 }
 
