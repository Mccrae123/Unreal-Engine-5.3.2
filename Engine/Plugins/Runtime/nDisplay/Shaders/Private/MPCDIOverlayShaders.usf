--- conflicted
+++ resolved
@@ -89,10 +89,6 @@
 	float4 CameraUVW = mul(WarpedUV, InnerCameraProjectionMatrix);
 	float2 CameraUV = CameraUVW.xy / CameraUVW.w;
 
-<<<<<<< HEAD
-
-=======
->>>>>>> 6bbb88c8
 #if CHROMAKEYFRAMECOLOR
 	float4 CameraColor = float4(0,0,0,0);
 #else
@@ -101,12 +97,9 @@
 	float4 CameraColor = float4(CameraBaseColor, 0);
 #endif
 
-<<<<<<< HEAD
-=======
 	float2 ToEdge = 0;
 	float Weight = 0;
 
->>>>>>> 6bbb88c8
 	// *** Soft Edges **
 	if (CameraUVW.w > 0) // clip back plane
 	{//Defined texel:
@@ -162,12 +155,6 @@
 
 	// Blend marker color with chromakey
 	OverlayChromakeyColor.xyz = lerp(OverlayChromakeyColor.xyz, ChromakeyMarkerTextureColor.xyz, ChromakeyMarkerTextureColor.w);
-<<<<<<< HEAD
-#endif
-
-	CameraColor.xyz = lerp(CameraColor.xyz, OverlayChromakeyColor.xyz, 1-OverlayChromakeyColor.w);
-=======
->>>>>>> 6bbb88c8
 #endif
 
 	CameraColor.xyz = lerp(CameraColor.xyz, OverlayChromakeyColor.xyz, 1-OverlayChromakeyColor.w);
