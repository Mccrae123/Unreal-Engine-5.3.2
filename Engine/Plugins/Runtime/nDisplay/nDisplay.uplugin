--- conflicted
+++ resolved
@@ -23,11 +23,7 @@
 			"Name": "DisplayCluster",
 			"Type": "Runtime",
 			"LoadingPhase": "Default",
-<<<<<<< HEAD
-			"WhitelistPlatforms": [
-=======
 			"PlatformAllowList": [
->>>>>>> 6bbb88c8
 				"Win64",
 				"Linux"
 			]
@@ -36,35 +32,16 @@
 			"Name": "DisplayClusterEditor",
 			"Type": "Editor",
 			"LoadingPhase": "Default",
-<<<<<<< HEAD
-			"WhitelistPlatforms": [
-=======
 			"PlatformAllowList": [
->>>>>>> 6bbb88c8
 				"Win64",
 				"Linux"
 			]
 		},
 		{
 			"Name": "DisplayClusterProjection",
-<<<<<<< HEAD
-			"Type": "Runtime",
-			"LoadingPhase": "Default",
-			"WhitelistPlatforms": [
-				"Win64",
-				"Linux"
-			]
-		},
-		{
-			"Name": "DisplayClusterPostprocess",
-			"Type": "Runtime",
-			"LoadingPhase": "Default",
-			"WhitelistPlatforms": [
-=======
 			"Type": "Runtime",
 			"LoadingPhase": "Default",
 			"PlatformAllowList": [
->>>>>>> 6bbb88c8
 				"Win64",
 				"Linux"
 			]
@@ -73,11 +50,7 @@
 			"Name": "DisplayClusterShaders",
 			"Type": "Runtime",
 			"LoadingPhase": "PostConfigInit",
-<<<<<<< HEAD
-			"WhitelistPlatforms": [
-=======
 			"PlatformAllowList": [
->>>>>>> 6bbb88c8
 				"Win64",
 				"Linux"
 			]
@@ -94,11 +67,7 @@
 			"Name": "DisplayClusterConfiguration",
 			"Type": "Runtime",
 			"LoadingPhase": "PostConfigInit",
-<<<<<<< HEAD
-			"WhitelistPlatforms": [
-=======
 			"PlatformAllowList": [
->>>>>>> 6bbb88c8
 				"Win64",
 				"Linux"
 			]
@@ -107,11 +76,7 @@
 			"Name": "DisplayClusterConfigurator",
 			"Type": "Editor",
 			"LoadingPhase": "Default",
-<<<<<<< HEAD
-			"WhitelistPlatforms": [
-=======
 			"PlatformAllowList": [
->>>>>>> 6bbb88c8
 				"Win64",
 				"Linux"
 			]
@@ -128,11 +93,7 @@
 			"Name": "DisplayClusterRemoteControlInterceptor",
 			"Type": "Runtime",
 			"LoadingPhase": "Default",
-<<<<<<< HEAD
-			"WhitelistPlatforms": [
-=======
 			"PlatformAllowList": [
->>>>>>> 6bbb88c8
 				"Win64",
 				"Linux"
 			]
@@ -141,11 +102,7 @@
 			"Name": "DisplayClusterMultiUser",
 			"Type": "UncookedOnly",
 			"LoadingPhase": "PostEngineInit",
-<<<<<<< HEAD
-			"WhitelistPlatforms": [
-=======
 			"PlatformAllowList": [
->>>>>>> 6bbb88c8
 				"Win64"
 			]
 		}
@@ -160,11 +117,7 @@
 			"Enabled": true
 		},
 		{
-<<<<<<< HEAD
-			"Name": "TextureShare",
-=======
 			"Name": "ProceduralMeshComponent",
->>>>>>> 6bbb88c8
 			"Enabled": true
 		},
 		{
@@ -174,13 +127,10 @@
 		{
 			"Name": "ConcertSyncClient",
 			"Enabled": true
-<<<<<<< HEAD
-=======
 		},
 		{
 			"Name": "VirtualProductionUtilities",
 			"Enabled": true
->>>>>>> 6bbb88c8
 		}
 	]
 }