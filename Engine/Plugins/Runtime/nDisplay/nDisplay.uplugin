--- conflicted
+++ resolved
@@ -48,8 +48,6 @@
 		},
 		{
 			"Name": "DisplayClusterShaders",
-<<<<<<< HEAD
-=======
 			"Type": "Runtime",
 			"LoadingPhase": "PostConfigInit",
 			"PlatformAllowList": [
@@ -67,7 +65,6 @@
 		},
 		{
 			"Name": "DisplayClusterConfiguration",
->>>>>>> d731a049
 			"Type": "Runtime",
 			"LoadingPhase": "PostConfigInit",
 			"PlatformAllowList": [
@@ -231,10 +228,6 @@
 		{
 			"Name": "MovieRenderPipeline",
 			"Enabled": true
-		},
-		{
-			"Name": "VirtualProductionUtilities",
-			"Enabled": true
 		}
 	]
 }