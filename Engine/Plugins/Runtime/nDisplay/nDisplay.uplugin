--- conflicted
+++ resolved
@@ -42,8 +42,6 @@
 			"Type": "Editor",
 			"LoadingPhase": "Default",
 			"PlatformAllowList": [
-<<<<<<< HEAD
-=======
 				"Win64",
 				"Linux"
 			]
@@ -53,7 +51,6 @@
 			"Type": "Runtime",
 			"LoadingPhase": "Default",
 			"PlatformAllowList": [
->>>>>>> 4af6daef
 				"Win64",
 				"Linux"
 			]
@@ -207,8 +204,6 @@
 				"Win64",
 				"Linux"
 			]
-<<<<<<< HEAD
-=======
 		},
 		{
 			"Name": "SharedMemoryMedia",
@@ -227,7 +222,6 @@
 				"Win64",
 				"Linux"
 			]
->>>>>>> 4af6daef
 		}
 	],
 	"Plugins": [
@@ -253,7 +247,6 @@
 		},
 		{
 			"Name": "nDisplayModularFeatures",
-<<<<<<< HEAD
 			"Enabled": true
 		},
 		{
@@ -261,15 +254,6 @@
 			"Enabled": true
 		},
 		{
-=======
-			"Enabled": true
-		},
-		{
-			"Name": "OpenCV",
-			"Enabled": true
-		},
-		{
->>>>>>> 4af6daef
 			"Name": "ProceduralMeshComponent",
 			"Enabled": true
 		},
@@ -283,8 +267,6 @@
 		},
 		{
 			"Name": "MovieRenderPipeline",
-<<<<<<< HEAD
-=======
 			"Enabled": true
 		},
 		{
@@ -293,7 +275,6 @@
 		},
 		{
 			"Name": "OnlineSubsystemUtils",
->>>>>>> 4af6daef
 			"Enabled": true
 		}
 	]
