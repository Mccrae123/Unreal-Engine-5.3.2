--- conflicted
+++ resolved
@@ -413,25 +413,6 @@
 	for (auto& It : Cameras)
 	{
 		It.Empty();
-<<<<<<< HEAD
-	}
-	
-	Cameras.Empty();
-}
-
-
-namespace // Helpers
-{
-	FMatrix GetProjectionMatrix(float Fov, float ZNear, float ZFar)
-	{
-		const float r = Fov / 2;
-		const float l = -r;
-		const float t = Fov / 2;
-		const float b = -t;
-
-		return DisplayClusterHelpers::math::GetProjectionMatrixFromAngles(l, r, t, b, ZNear, ZFar);
-=======
->>>>>>> 90fae962
 	}
 	
 	Cameras.Empty();
