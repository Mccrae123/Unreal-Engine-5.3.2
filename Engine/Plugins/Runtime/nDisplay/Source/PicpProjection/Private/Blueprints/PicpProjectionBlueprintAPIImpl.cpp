--- conflicted
+++ resolved
@@ -52,21 +52,14 @@
 	FPicpProjectionOverlayFrameData overlayFrameData;
 
 	for (auto& capture : captures)
-	{
-		FRotator CameraRotation = capture.CameraOverlayFrameCapture->K2_GetComponentRotation();
-		FVector  CameraLocation = capture.CameraOverlayFrameCapture->K2_GetComponentLocation();
+	{		
+		FRotator CameraRotation = capture.CineCamera->K2_GetComponentRotation();
+		FVector  CameraLocation = capture.CineCamera->K2_GetComponentLocation();
 
-<<<<<<< HEAD
-		float fov = capture.CameraOverlayFrameCapture->FOVAngle;
-=======
 		float fov = capture.CineCamera->FieldOfView * capture.FieldOfViewMultiplier;
->>>>>>> 3b7e656b
 
 		FComposurePostMoveSettings settings;
-		float width = capture.CameraOverlayFrameCapture->TextureTarget->GetSurfaceWidth();
-		float height = capture.CameraOverlayFrameCapture->TextureTarget->GetSurfaceHeight();
-
-		float aspectRatio = width / height;
+		float aspectRatio = capture.CineCamera->AspectRatio;
 
 		FMatrix Prj = settings.GetProjectionMatrix(fov, aspectRatio);
 
@@ -74,11 +67,12 @@
 		FTextureRenderTarget2DResource* overlayRTTRes2D = (FTextureRenderTarget2DResource*)overlayRTTRes;
 
 		FRHITexture2D* CameraTextureRef = overlayRTTRes2D->GetTextureRHI();
-		FPicpProjectionOverlayCamera* overlayCamera = new FPicpProjectionOverlayCamera(CameraRotation, CameraLocation, Prj, CameraTextureRef);
 
 		// add inner camera
-		overlayFrameData.Cameras.Add(overlayCamera);
-		overlayCamera->SoftEdge = capture.SoftEdge;
+		FPicpProjectionOverlayCamera NewCamera(CameraRotation, CameraLocation, Prj, CameraTextureRef, capture.RTTViewportId);
+		NewCamera.SoftEdge = capture.SoftEdge;
+		overlayFrameData.Cameras.Add(NewCamera);
+		
 
 		// add blending layers (lights?)
 		for (auto& layer : capture.OverlayBlendFrames)
@@ -87,15 +81,14 @@
 
 			FTextureRenderTarget2DResource* rtt2d = (FTextureRenderTarget2DResource*)res;
 			FRHITexture2D* paramRef = rtt2d->GetTextureRHI();
-			FPicpProjectionOverlayViewport* overlayViewport = new FPicpProjectionOverlayViewport(paramRef);
 
 			if (layer.OverlayBlendMode == ECameraOverlayRenderMode::Over)
 			{
-				overlayFrameData.ViewportsOver.Add(layer.Id, overlayViewport);
+				overlayFrameData.ViewportsOver.Add(layer.Id, FPicpProjectionOverlayViewport(paramRef));
 			}
 			else if (layer.OverlayBlendMode == ECameraOverlayRenderMode::Under)
 			{
-				overlayFrameData.ViewportsUnder.Add(layer.Id, overlayViewport);
+				overlayFrameData.ViewportsUnder.Add(layer.Id, FPicpProjectionOverlayViewport(paramRef));
 			}
 		}
 	}
@@ -107,8 +100,6 @@
 void UPicpProjectionAPIImpl::SetWarpTextureCaptureState(UTextureRenderTarget2D* dstTexture, const FString& ViewportId, const int ViewIdx, bool bCaptureNow)
 {
 	IPicpProjection::Get().CaptureWarpTexture(dstTexture, ViewportId, ViewIdx, bCaptureNow);
-<<<<<<< HEAD
-=======
 }
 
 void UPicpProjectionAPIImpl::EnableTextureRenderTargetMips(UTextureRenderTarget2D* Texture)
@@ -116,5 +107,4 @@
 	Texture->bAutoGenerateMips = true;
 	Texture->UpdateResource();
 	Texture->UpdateResourceImmediate(true);
->>>>>>> 3b7e656b
 }