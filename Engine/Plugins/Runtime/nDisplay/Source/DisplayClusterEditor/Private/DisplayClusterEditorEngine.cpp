// Copyright Epic Games, Inc. All Rights Reserved.

#include "DisplayClusterEditorEngine.h"
#include "DisplayClusterEditorLog.h"

#include "DisplayClusterRootActor.h"

#include "IDisplayClusterConfiguration.h"
#include "DisplayClusterConfigurationTypes.h"

#include "DisplayCluster/Private/IPDisplayCluster.h"

#include "Engine/LevelStreaming.h"

#include "Editor.h"


void UDisplayClusterEditorEngine::Init(IEngineLoop* InEngineLoop)
{
	UE_LOG(LogDisplayClusterEditorEngine, VeryVerbose, TEXT("UDisplayClusterEditorEngine::Init"));

	// Initialize DisplayCluster module for editor mode
	DisplayClusterModule = static_cast<IPDisplayCluster*>(&IDisplayCluster::Get());
	if (!DisplayClusterModule)
	{
		UE_LOG(LogDisplayClusterEditorEngine, Error, TEXT("Couldn't initialize DisplayCluster module"));
		return;
	}

	// Initialize DisplayCluster module for operating in Editor mode
	const bool bResult = DisplayClusterModule->Init(EDisplayClusterOperationMode::Editor);
	if (!bResult)
	{
		UE_LOG(LogDisplayClusterEditorEngine, Error, TEXT("An error occured during DisplayCluster initialization"));
		return;
	}

	UE_LOG(LogDisplayClusterEditorEngine, Log, TEXT("DisplayCluster module has been initialized"));

	// Subscribe to PIE events
	BeginPIEDelegate = FEditorDelegates::BeginPIE.AddUObject(this, &UDisplayClusterEditorEngine::OnBeginPIE);
	EndPIEDelegate   = FEditorDelegates::EndPIE.AddUObject(this, &UDisplayClusterEditorEngine::OnEndPIE);

	return Super::Init(InEngineLoop);
}

void UDisplayClusterEditorEngine::PreExit()
{
	UE_LOG(LogDisplayClusterEditorEngine, VeryVerbose, TEXT("UDisplayClusterEditorEngine::PreExit"));

	Super::PreExit();
}

ADisplayClusterRootActor* UDisplayClusterEditorEngine::FindDisplayClusterRootActor(UWorld* InWorld)
{
	if (InWorld && InWorld->PersistentLevel)
	{
		for (AActor* const Actor : InWorld->PersistentLevel->Actors)
		{
			if (Actor && !Actor->IsPendingKill())
			{
				ADisplayClusterRootActor* RootActor = Cast<ADisplayClusterRootActor>(Actor);
				if (RootActor)
				{
					UE_LOG(LogDisplayClusterEditorEngine, Log, TEXT("Found root actor - %s"), *RootActor->GetName());
					return RootActor;
				}
			}
		}
	}

	return nullptr;
}

void UDisplayClusterEditorEngine::StartPlayInEditorSession(FRequestPlaySessionParams& InRequestParams)
{
	UE_LOG(LogDisplayClusterEditorEngine, VeryVerbose, TEXT("UDisplayClusterEditorEngine::StartPlayInEditorSession"));

	// Reset session frame counter
	SessionFrameCounter = 0;

	// Get PIE world
	UWorld* EditorWorldPreDup = GetEditorWorldContext().World();

	if (DisplayClusterModule)
	{
		// Find any nDisplay root actor in the PIE world
		ADisplayClusterRootActor* RootActor = FindDisplayClusterRootActor(EditorWorldPreDup);
		if (!RootActor && EditorWorldPreDup)
		{
			// Also search inside streamed levels
			const TArray<ULevelStreaming*>& StreamingLevels = EditorWorldPreDup->GetStreamingLevels();
			for (const ULevelStreaming* const StreamingLevel : StreamingLevels)
			{
				if (StreamingLevel && StreamingLevel->GetCurrentState() == ULevelStreaming::ECurrentState::LoadedVisible)
				{
					// Look for the actor in those sub-levels that have been loaded already
					const TSoftObjectPtr<UWorld>& SubWorldAsset = StreamingLevel->GetWorldAsset();
					RootActor = FindDisplayClusterRootActor(SubWorldAsset.Get());
				}

				if (RootActor)
				{
					break;
				}
			}
		}

		// If we found a root actor, start DisplayCluster PIE session
		if (RootActor)
		{
			bIsNDisplayPIE = true;

<<<<<<< HEAD
			// Load config data
			const UDisplayClusterConfigurationData* ConfigData = IDisplayClusterConfiguration::Get().LoadConfig(RootActor->GetPreviewConfigPath());
=======
			// Get current config data from the root actor
			UDisplayClusterConfigurationData* ConfigData = DuplicateObject<UDisplayClusterConfigurationData>(RootActor->GetConfigData(), this);

			// And start PIE session with that config data
>>>>>>> 3aae9151
			if (ConfigData)
			{
				if (!DisplayClusterModule->StartSession(ConfigData, ConfigData->Cluster->MasterNode.Id))
				{
					UE_LOG(LogDisplayClusterEditorEngine, Error, TEXT("An error occurred during DisplayCluster session start"));
				}
			}
			else
			{
				UE_LOG(LogDisplayClusterEditorEngine, Error, TEXT("Couldn't load config data"));
			}
		}
	}

	// Start PIE
	Super::StartPlayInEditorSession(InRequestParams);

	// Pass PIE world to nDisplay
	if (bIsNDisplayPIE)
	{
		for (FWorldContext const& Context : GEngine->GetWorldContexts())
		{
			if (Context.WorldType == EWorldType::PIE && Context.World())
			{
				DisplayClusterModule->StartScene(Context.World());
				break;
			}
		}
	}
}

bool UDisplayClusterEditorEngine::LoadMap(FWorldContext& WorldContext, FURL URL, class UPendingNetGame* Pending, FString& Error)
{
	if (bIsNDisplayPIE)
	{
		// Finish previous scene
		DisplayClusterModule->EndScene();

		// Perform map loading
		if (!Super::LoadMap(WorldContext, URL, Pending, Error))
		{
			return false;
		}

		// Start new scene
		DisplayClusterModule->StartScene(WorldContext.World());
	}
	else
	{
		return Super::LoadMap(WorldContext, URL, Pending, Error);
	}

	return true;
}

void UDisplayClusterEditorEngine::Tick(float DeltaSeconds, bool bIdleMode)
{
	// Perform nDisplay Tick
	if (DisplayClusterModule && bIsActivePIE && bIsNDisplayPIE)
	{
		DisplayClusterModule->StartFrame(SessionFrameCounter);
		DisplayClusterModule->PreTick(DeltaSeconds);
		DisplayClusterModule->Tick(DeltaSeconds);
		DisplayClusterModule->PostTick(DeltaSeconds);
		DisplayClusterModule->EndFrame(SessionFrameCounter);
	}

	Super::Tick(DeltaSeconds, bIdleMode);

	// Increment session frame counter
	++SessionFrameCounter;
}

void UDisplayClusterEditorEngine::OnBeginPIE(const bool bSimulate)
{
	UE_LOG(LogDisplayClusterEditorEngine, VeryVerbose, TEXT("UDisplayClusterEditorEngine::OnBeginPIE"));

	bIsActivePIE = true;
}

void UDisplayClusterEditorEngine::OnEndPIE(const bool bSimulate)
{
	UE_LOG(LogDisplayClusterEditorEngine, VeryVerbose, TEXT("UDisplayClusterEditorEngine::OnEndPIE"));

	// Reset PIE flags
	bIsActivePIE   = false;
	bIsNDisplayPIE = false;

	// Notify nDisplay about session end
	DisplayClusterModule->EndScene();
	DisplayClusterModule->EndSession();
}<|MERGE_RESOLUTION|>--- conflicted
+++ resolved
@@ -111,15 +111,10 @@
 		{
 			bIsNDisplayPIE = true;
 
-<<<<<<< HEAD
-			// Load config data
-			const UDisplayClusterConfigurationData* ConfigData = IDisplayClusterConfiguration::Get().LoadConfig(RootActor->GetPreviewConfigPath());
-=======
 			// Get current config data from the root actor
 			UDisplayClusterConfigurationData* ConfigData = DuplicateObject<UDisplayClusterConfigurationData>(RootActor->GetConfigData(), this);
 
 			// And start PIE session with that config data
->>>>>>> 3aae9151
 			if (ConfigData)
 			{
 				if (!DisplayClusterModule->StartSession(ConfigData, ConfigData->Cluster->MasterNode.Id))
