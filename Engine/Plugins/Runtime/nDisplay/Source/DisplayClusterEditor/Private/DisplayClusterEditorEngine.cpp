// Copyright Epic Games, Inc. All Rights Reserved.

#include "DisplayClusterEditorEngine.h"
#include "DisplayClusterEditorLog.h"

#include "DisplayClusterRootActor.h"

#include "IDisplayClusterConfiguration.h"
#include "DisplayClusterConfigurationTypes.h"

#include "DisplayCluster/Private/IPDisplayCluster.h"

#include "Engine/LevelStreaming.h"

#include "Editor.h"


void UDisplayClusterEditorEngine::Init(IEngineLoop* InEngineLoop)
{
	UE_LOG(LogDisplayClusterEditorEngine, VeryVerbose, TEXT("UDisplayClusterEditorEngine::Init"));

	// Initialize DisplayCluster module for editor mode
	DisplayClusterModule = static_cast<IPDisplayCluster*>(&IDisplayCluster::Get());
	if (!DisplayClusterModule)
	{
		UE_LOG(LogDisplayClusterEditorEngine, Error, TEXT("Couldn't initialize DisplayCluster module"));
		return;
	}

	// Initialize DisplayCluster module for operating in Editor mode
	const bool bResult = DisplayClusterModule->Init(EDisplayClusterOperationMode::Editor);
	if (!bResult)
	{
		UE_LOG(LogDisplayClusterEditorEngine, Error, TEXT("An error occured during DisplayCluster initialization"));
		return;
	}

	UE_LOG(LogDisplayClusterEditorEngine, Log, TEXT("DisplayCluster module has been initialized"));

	// Subscribe to PIE events
	BeginPIEDelegate = FEditorDelegates::BeginPIE.AddUObject(this, &UDisplayClusterEditorEngine::OnBeginPIE);
	EndPIEDelegate   = FEditorDelegates::EndPIE.AddUObject(this, &UDisplayClusterEditorEngine::OnEndPIE);

	return Super::Init(InEngineLoop);
}

void UDisplayClusterEditorEngine::PreExit()
{
	UE_LOG(LogDisplayClusterEditorEngine, VeryVerbose, TEXT("UDisplayClusterEditorEngine::PreExit"));

	Super::PreExit();
}

ADisplayClusterRootActor* UDisplayClusterEditorEngine::FindDisplayClusterRootActor(UWorld* InWorld)
{
	if (InWorld && InWorld->PersistentLevel)
	{
		for (AActor* const Actor : InWorld->PersistentLevel->Actors)
		{
			if (IsValid(Actor))
			{
				ADisplayClusterRootActor* RootActor = Cast<ADisplayClusterRootActor>(Actor);
				if (RootActor)
				{
					UE_LOG(LogDisplayClusterEditorEngine, Log, TEXT("Found root actor - %s"), *RootActor->GetName());
					return RootActor;
				}
			}
		}
	}

	return nullptr;
}

void UDisplayClusterEditorEngine::StartPlayInEditorSession(FRequestPlaySessionParams& InRequestParams)
{
	UE_LOG(LogDisplayClusterEditorEngine, VeryVerbose, TEXT("UDisplayClusterEditorEngine::StartPlayInEditorSession"));

	// Reset session frame counter
	SessionFrameCounter = 0;

	// Get PIE world
	UWorld* EditorWorldPreDup = GetEditorWorldContext().World();

	if (DisplayClusterModule)
	{
		// Find any nDisplay root actor in the PIE world
		ADisplayClusterRootActor* RootActor = FindDisplayClusterRootActor(EditorWorldPreDup);
		if (!RootActor && EditorWorldPreDup)
		{
			// Also search inside streamed levels
			const TArray<ULevelStreaming*>& StreamingLevels = EditorWorldPreDup->GetStreamingLevels();
			for (const ULevelStreaming* const StreamingLevel : StreamingLevels)
			{
				if (StreamingLevel && StreamingLevel->GetCurrentState() == ULevelStreaming::ECurrentState::LoadedVisible)
				{
					// Look for the actor in those sub-levels that have been loaded already
					const TSoftObjectPtr<UWorld>& SubWorldAsset = StreamingLevel->GetWorldAsset();
					RootActor = FindDisplayClusterRootActor(SubWorldAsset.Get());
				}

				if (RootActor)
				{
					break;
				}
			}
		}

		// If we found a root actor, start DisplayCluster PIE session
		if (RootActor)
		{
			// Get current config data from the root actor
			UDisplayClusterConfigurationData* ConfigData = DuplicateObject<UDisplayClusterConfigurationData>(RootActor->GetConfigData(), this);

<<<<<<< HEAD
			// Get current config data from the root actor
			UDisplayClusterConfigurationData* ConfigData = DuplicateObject<UDisplayClusterConfigurationData>(RootActor->GetConfigData(), this);

			// And start PIE session with that config data
			if (ConfigData)
			{
				if (!DisplayClusterModule->StartSession(ConfigData, ConfigData->Cluster->MasterNode.Id))
				{
					UE_LOG(LogDisplayClusterEditorEngine, Error, TEXT("An error occurred during DisplayCluster session start"));
				}
			}
			else
			{
=======
			// And start PIE session with that config data
			if (ConfigData)
			{
				if (DisplayClusterModule->StartSession(ConfigData, ConfigData->Cluster->PrimaryNode.Id))
				{
					bIsNDisplayPIE = true;
				}
				else
				{
					DisplayClusterModule->EndSession();
					UE_LOG(LogDisplayClusterEditorEngine, Error, TEXT("An error occurred during DisplayCluster session start"));
				}
			}
			else
			{
>>>>>>> 6bbb88c8
				UE_LOG(LogDisplayClusterEditorEngine, Error, TEXT("Couldn't load config data"));
			}
		}
	}

	// Start PIE
	Super::StartPlayInEditorSession(InRequestParams);

	// Pass PIE world to nDisplay
	if (bIsNDisplayPIE)
	{
		for (FWorldContext const& Context : GEngine->GetWorldContexts())
		{
			if (Context.WorldType == EWorldType::PIE && Context.World())
			{
				DisplayClusterModule->StartScene(Context.World());
				break;
			}
		}
	}
}

bool UDisplayClusterEditorEngine::LoadMap(FWorldContext& WorldContext, FURL URL, class UPendingNetGame* Pending, FString& Error)
{
	if (bIsNDisplayPIE)
	{
		// Finish previous scene
		DisplayClusterModule->EndScene();

		// Perform map loading
		if (!Super::LoadMap(WorldContext, URL, Pending, Error))
		{
			return false;
		}

		// Start new scene
		DisplayClusterModule->StartScene(WorldContext.World());
	}
	else
	{
		return Super::LoadMap(WorldContext, URL, Pending, Error);
	}

	return true;
}

void UDisplayClusterEditorEngine::Tick(float DeltaSeconds, bool bIdleMode)
{
	// Perform nDisplay Tick
	if (DisplayClusterModule && bIsActivePIE && bIsNDisplayPIE)
	{
		DisplayClusterModule->StartFrame(SessionFrameCounter);
		DisplayClusterModule->PreTick(DeltaSeconds);
		DisplayClusterModule->Tick(DeltaSeconds);
		DisplayClusterModule->PostTick(DeltaSeconds);
		DisplayClusterModule->EndFrame(SessionFrameCounter);
	}

	Super::Tick(DeltaSeconds, bIdleMode);

	// Increment session frame counter
	++SessionFrameCounter;
}

void UDisplayClusterEditorEngine::OnBeginPIE(const bool bSimulate)
{
	UE_LOG(LogDisplayClusterEditorEngine, VeryVerbose, TEXT("UDisplayClusterEditorEngine::OnBeginPIE"));

	bIsActivePIE = true;
}

void UDisplayClusterEditorEngine::OnEndPIE(const bool bSimulate)
{
	UE_LOG(LogDisplayClusterEditorEngine, VeryVerbose, TEXT("UDisplayClusterEditorEngine::OnEndPIE"));

<<<<<<< HEAD
	// Reset PIE flags
	bIsActivePIE   = false;
	bIsNDisplayPIE = false;

	// Notify nDisplay about session end
	DisplayClusterModule->EndScene();
	DisplayClusterModule->EndSession();
=======
	if (bIsNDisplayPIE)
	{
		// Notify nDisplay about session end
		DisplayClusterModule->EndScene();
		DisplayClusterModule->EndSession();
	}

	// Reset PIE flags
	bIsActivePIE   = false;
	bIsNDisplayPIE = false;
>>>>>>> 6bbb88c8
}<|MERGE_RESOLUTION|>--- conflicted
+++ resolved
@@ -112,24 +112,9 @@
 			// Get current config data from the root actor
 			UDisplayClusterConfigurationData* ConfigData = DuplicateObject<UDisplayClusterConfigurationData>(RootActor->GetConfigData(), this);
 
-<<<<<<< HEAD
-			// Get current config data from the root actor
-			UDisplayClusterConfigurationData* ConfigData = DuplicateObject<UDisplayClusterConfigurationData>(RootActor->GetConfigData(), this);
-
 			// And start PIE session with that config data
 			if (ConfigData)
 			{
-				if (!DisplayClusterModule->StartSession(ConfigData, ConfigData->Cluster->MasterNode.Id))
-				{
-					UE_LOG(LogDisplayClusterEditorEngine, Error, TEXT("An error occurred during DisplayCluster session start"));
-				}
-			}
-			else
-			{
-=======
-			// And start PIE session with that config data
-			if (ConfigData)
-			{
 				if (DisplayClusterModule->StartSession(ConfigData, ConfigData->Cluster->PrimaryNode.Id))
 				{
 					bIsNDisplayPIE = true;
@@ -142,7 +127,6 @@
 			}
 			else
 			{
->>>>>>> 6bbb88c8
 				UE_LOG(LogDisplayClusterEditorEngine, Error, TEXT("Couldn't load config data"));
 			}
 		}
@@ -218,24 +202,14 @@
 {
 	UE_LOG(LogDisplayClusterEditorEngine, VeryVerbose, TEXT("UDisplayClusterEditorEngine::OnEndPIE"));
 
-<<<<<<< HEAD
+	if (bIsNDisplayPIE)
+	{
+		// Notify nDisplay about session end
+		DisplayClusterModule->EndScene();
+		DisplayClusterModule->EndSession();
+	}
+
 	// Reset PIE flags
 	bIsActivePIE   = false;
 	bIsNDisplayPIE = false;
-
-	// Notify nDisplay about session end
-	DisplayClusterModule->EndScene();
-	DisplayClusterModule->EndSession();
-=======
-	if (bIsNDisplayPIE)
-	{
-		// Notify nDisplay about session end
-		DisplayClusterModule->EndScene();
-		DisplayClusterModule->EndSession();
-	}
-
-	// Reset PIE flags
-	bIsActivePIE   = false;
-	bIsNDisplayPIE = false;
->>>>>>> 6bbb88c8
 }