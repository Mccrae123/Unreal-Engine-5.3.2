// Copyright Epic Games, Inc. All Rights Reserved.

using UnrealBuildTool;
using System.IO;

public class DisplayClusterEditor : ModuleRules
{
	public DisplayClusterEditor(ReadOnlyTargetRules ROTargetRules) : base(ROTargetRules)
	{
		PrivateDependencyModuleNames.AddRange(
			new string[] {
<<<<<<< HEAD
				"Core",
				"CoreUObject",
				"DisplayCluster",
				"DisplayClusterConfiguration",
				"Engine",
				"EditorWidgets",
				"PropertyEditor",
				"Slate",
				"SlateCore",
=======
				"DisplayCluster",

				"Core",
				"CoreUObject",
				"Engine",
>>>>>>> 3aae9151
				"UnrealEd"
			});
	}
}<|MERGE_RESOLUTION|>--- conflicted
+++ resolved
@@ -9,23 +9,11 @@
 	{
 		PrivateDependencyModuleNames.AddRange(
 			new string[] {
-<<<<<<< HEAD
-				"Core",
-				"CoreUObject",
-				"DisplayCluster",
-				"DisplayClusterConfiguration",
-				"Engine",
-				"EditorWidgets",
-				"PropertyEditor",
-				"Slate",
-				"SlateCore",
-=======
 				"DisplayCluster",
 
 				"Core",
 				"CoreUObject",
 				"Engine",
->>>>>>> 3aae9151
 				"UnrealEd"
 			});
 	}
