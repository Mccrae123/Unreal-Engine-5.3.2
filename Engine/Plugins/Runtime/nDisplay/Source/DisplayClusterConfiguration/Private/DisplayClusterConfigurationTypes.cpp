// Copyright Epic Games, Inc. All Rights Reserved.

#include "DisplayClusterConfigurationTypes.h"

#include "DisplayClusterConfigurationTypes_Base.h"
#include "DisplayClusterConfigurationTypes_Viewport.h"
#include "DisplayClusterConfigurationTypes_ICVFX.h"
#include "DisplayClusterConfigurationTypes_PostRender.h"

#include "DisplayClusterConfigurationLog.h"
#include "DisplayClusterConfigurationStrings.h"
#include "DisplayClusterProjectionStrings.h"

#include "Engine/StaticMesh.h"
#include "UObject/Package.h"

#if WITH_EDITOR
#include "Kismet2/CompilerResultsLog.h"
#endif

#define SAVE_MAP_TO_ARRAY(Map, DestArray) \
	for (const auto& KeyVal : Map) \
	{ \
		auto Component = KeyVal.Value; \
		if(Component) \
		{ \
			DestArray.AddUnique(Component); \
		} \
	} \

#define SAVE_MAP(Map) \
	SAVE_MAP_TO_ARRAY(Map, OutObjects); \
	

FIntRect FDisplayClusterReplaceTextureCropRectangle::ToRect() const
{
	return FIntRect(FIntPoint(Origin.X, Origin.Y), FIntPoint(Origin.X + Size.W, Origin.Y + Size.H));
}

FIntRect FDisplayClusterConfigurationRectangle::ToRect() const
{
	return FIntRect(FIntPoint(X, Y), FIntPoint(X + W, Y + H));
}

UDisplayClusterConfigurationData::UDisplayClusterConfigurationData()
{
}

UDisplayClusterConfigurationViewport* UDisplayClusterConfigurationData::GetViewport(const FString& NodeId, const FString& ViewportId) const
{
	UDisplayClusterConfigurationClusterNode* Node = Cluster->GetNode(NodeId);
	if (Node)
	{
		TObjectPtr<UDisplayClusterConfigurationViewport>* Viewport = Node->Viewports.Find(ViewportId);
		if (Viewport)
		{
			return *Viewport;
		}
	}
	return nullptr;
}

bool UDisplayClusterConfigurationData::AssignPostprocess(const FString& NodeId, const FString& PostprocessId, const FString& Type, TMap<FString, FString> Parameters, int32 Order)
{
	if (Cluster && Cluster->Nodes.Contains(NodeId))
	{
		if (!PostprocessId.IsEmpty())
		{
			FDisplayClusterConfigurationPostprocess PostprocessData;
			PostprocessData.Type = Type;
			PostprocessData.Parameters.Append(Parameters);
			PostprocessData.Order = Order;

			Cluster->Nodes[NodeId]->Postprocess.Emplace(PostprocessId, PostprocessData);

			return true;
		}
	}

	return false;
}

bool UDisplayClusterConfigurationData::RemovePostprocess(const FString& NodeId, const FString& PostprocessId)
{
	if (Cluster && Cluster->Nodes.Contains(NodeId))
	{
		if (Cluster->Nodes[NodeId]->Postprocess.Contains(PostprocessId))
		{
			Cluster->Nodes[NodeId]->Postprocess.Remove(PostprocessId);
			return true;
		}
	}

	return false;
}

bool UDisplayClusterConfigurationData::GetPostprocess(const FString& NodeId, const FString& PostprocessId, FDisplayClusterConfigurationPostprocess& OutPostprocess) const
{
	if (!Cluster)
	{
		return false;
	}

	const UDisplayClusterConfigurationClusterNode* Node = Cluster->GetNode(NodeId);

	if (Node)
	{
		const FDisplayClusterConfigurationPostprocess* PostprocessOperation = Node->Postprocess.Find(PostprocessId);
		if (PostprocessOperation)
		{
			OutPostprocess = *PostprocessOperation;
			return true;
		}
	}

	return false;
}

bool UDisplayClusterConfigurationData::GetProjectionPolicy(const FString& NodeId, const FString& ViewportId, FDisplayClusterConfigurationProjection& OutProjection) const
{
	const UDisplayClusterConfigurationViewport* Viewport = GetViewport(NodeId, ViewportId);
	if (Viewport)
	{
		OutProjection = Viewport->ProjectionPolicy;
		return true;
	}

	return false;
}

#if WITH_EDITORONLY_DATA

const TSet<FString> UDisplayClusterConfigurationData::RenderSyncPolicies =
{
	TEXT("Ethernet"),
	TEXT("Nvidia"),
	TEXT("None")
};

const TSet<FString> UDisplayClusterConfigurationData::InputSyncPolicies =
{
	TEXT("ReplicatePrimary"),
	TEXT("None")
};

const TSet<FString> UDisplayClusterConfigurationData::ProjectionPolicies =
{
	TEXT("Simple"),
	TEXT("Camera"),
	TEXT("Mesh"),
	TEXT("MPCDI"),
	TEXT("EasyBlend"),
	TEXT("DomeProjection"),
	TEXT("VIOSO"),
	TEXT("Manual"),
};

#endif

FDisplayClusterConfigurationProjection::FDisplayClusterConfigurationProjection()
{
	Type = TEXT("simple");
}


constexpr float UDisplayClusterConfigurationViewport::ViewportMinimumSize = 1.0f;
constexpr float UDisplayClusterConfigurationViewport::ViewportMaximumSize = 15360.0f;

UDisplayClusterConfigurationViewport::UDisplayClusterConfigurationViewport()
{
#if WITH_EDITORONLY_DATA
	bIsVisible = true;
	bIsUnlocked = true;
#endif
}

void UDisplayClusterConfigurationViewport::PostLoad()
{
	Super::PostLoad();

#if WITH_EDITOR
<<<<<<< HEAD
=======
	PRAGMA_DISABLE_DEPRECATION_WARNINGS
		if (!IsValid(RenderSettings.Media.MediaInput.MediaSource) && IsValid(RenderSettings.Media.MediaSource))
		{
			RenderSettings.Media.MediaInput.MediaSource = RenderSettings.Media.MediaSource;
			RenderSettings.Media.MediaSource = nullptr;
		}

		if (RenderSettings.Media.MediaOutputs.IsEmpty() && IsValid(RenderSettings.Media.MediaOutput))
		{
			RenderSettings.Media.MediaOutputs.Add({ RenderSettings.Media.MediaOutput , RenderSettings.Media.OutputSyncPolicy });
			RenderSettings.Media.MediaOutput = nullptr;
			RenderSettings.Media.OutputSyncPolicy = nullptr;
		}
	PRAGMA_ENABLE_DEPRECATION_WARNINGS
#endif // WITH_EDITOR
}

#if WITH_EDITOR
>>>>>>> 4af6daef
void UDisplayClusterConfigurationViewport::PreEditChange(FEditPropertyChain& PropertyAboutToChange)
{
	if (TDoubleLinkedList<FProperty*>::TDoubleLinkedListNode* ActiveMemberNode = PropertyAboutToChange.
		GetActiveMemberNode())
	{
		if (const FStructProperty* StructProperty = CastField<FStructProperty>(ActiveMemberNode->GetValue()))
		{
			if (StructProperty->GetFName() == GET_MEMBER_NAME_CHECKED(UDisplayClusterConfigurationViewport, Region))
			{
				if (DisablePreviewTexture())
				{
					bIsManagingPreviewTexture = true;
				}
			}
		}
	}
	
	Super::PreEditChange(PropertyAboutToChange);
}

void UDisplayClusterConfigurationViewport::PostEditChangeChainProperty(FPropertyChangedChainEvent& PropertyChangedEvent)
{
	if (PropertyChangedEvent.ChangeType != EPropertyChangeType::Interactive)
	{
		if (TDoubleLinkedList<FProperty*>::TDoubleLinkedListNode* ActiveMemberNode = PropertyChangedEvent.
			PropertyChain.GetActiveMemberNode())
		{
			if (const FStructProperty* StructProperty = CastField<FStructProperty>(ActiveMemberNode->GetValue()))
			{
				if (StructProperty->GetFName() == GET_MEMBER_NAME_CHECKED(UDisplayClusterConfigurationViewport, Region))
				{
					if (bIsManagingPreviewTexture)
					{
						EnablePreviewTexture();
					}
				}
			}
		}
	}
	
	Super::PostEditChangeChainProperty(PropertyChangedEvent);

	OnPostEditChangeChainProperty.Broadcast(PropertyChangedEvent);
}

void UDisplayClusterConfigurationViewport::EnablePreviewTexture()
<<<<<<< HEAD
=======
{
	bAllowPreviewTexture = true;
	bIsManagingPreviewTexture = false;
}

bool UDisplayClusterConfigurationViewport::DisablePreviewTexture()
{
	if (bAllowPreviewTexture)
	{
		bAllowPreviewTexture = false;
		return true;
	}
	
	return false;
}

void UDisplayClusterConfigurationViewport::OnPreCompile(FCompilerResultsLog& MessageLog)
{
	Super::OnPreCompile(MessageLog);

	if (!bAllowPreviewTexture)
	{
		// Verify correct rendering value is applied. This branch shouldn't be hit as long as the Region
		// struct always has a final PostEditChangeProperty called without a change type of Interactive, but may
		// be hit when compiling after this viewport was deleted and then the deletion undone.
		EnablePreviewTexture();
	}
}

void UDisplayClusterConfigurationClusterNode::PostEditChangeChainProperty(FPropertyChangedChainEvent& PropertyChangedEvent)
>>>>>>> 4af6daef
{
	bAllowPreviewTexture = true;
	bIsManagingPreviewTexture = false;
}

bool UDisplayClusterConfigurationViewport::DisablePreviewTexture()
{
	if (bAllowPreviewTexture)
	{
		bAllowPreviewTexture = false;
		return true;
	}
	
	return false;
}

void UDisplayClusterConfigurationViewport::OnPreCompile(FCompilerResultsLog& MessageLog)
{
	Super::OnPreCompile(MessageLog);

	if (!bAllowPreviewTexture)
	{
		// Verify correct rendering value is applied. This branch shouldn't be hit as long as the Region
		// struct always has a final PostEditChangeProperty called without a change type of Interactive, but may
		// be hit when compiling after this viewport was deleted and then the deletion undone.
		EnablePreviewTexture();
	}
}

void UDisplayClusterConfigurationClusterNode::PostEditChangeChainProperty(FPropertyChangedChainEvent& PropertyChangedEvent)
{
	Super::PostEditChangeChainProperty(PropertyChangedEvent);

	OnPostEditChangeChainProperty.Broadcast(PropertyChangedEvent);
}
#endif

<<<<<<< HEAD
void UDisplayClusterConfigurationHostDisplayData::PostEditChangeChainProperty(FPropertyChangedChainEvent& PropertyChangedEvent)
{
	Super::PostEditChangeChainProperty(PropertyChangedEvent);

	OnPostEditChangeChainProperty.Broadcast(PropertyChangedEvent);
}
#endif
=======
void UDisplayClusterConfigurationClusterNode::PostLoad()
{
	Super::PostLoad();

#if WITH_EDITOR
	PRAGMA_DISABLE_DEPRECATION_WARNINGS
		if (!IsValid(Media.MediaInput.MediaSource) && IsValid(Media.MediaSource))
		{
			Media.MediaInput.MediaSource = Media.MediaSource;
			Media.MediaSource = nullptr;
		}

		if (Media.MediaOutputs.IsEmpty() && IsValid(Media.MediaOutput))
		{
			Media.MediaOutputs.Add({ Media.MediaOutput, Media.OutputSyncPolicy });
			Media.MediaOutput = nullptr;
			Media.OutputSyncPolicy = nullptr;
		}
	PRAGMA_ENABLE_DEPRECATION_WARNINGS
#endif // WITH_EDITOR
}
>>>>>>> 4af6daef

UDisplayClusterConfigurationClusterNode::UDisplayClusterConfigurationClusterNode()
	: bIsSoundEnabled(false)
#if WITH_EDITORONLY_DATA
	, bIsVisible(true)
	, bIsUnlocked(true)
#endif
{
}

UDisplayClusterConfigurationHostDisplayData::UDisplayClusterConfigurationHostDisplayData()
	: bIsVisible(true)
	, bIsUnlocked(true)
{
	SetFlags(RF_Public);
}

void UDisplayClusterConfigurationClusterNode::GetObjectsToExport(TArray<UObject*>& OutObjects)
{
	Super::GetObjectsToExport(OutObjects);
	SAVE_MAP(Viewports);
}

void UDisplayClusterConfigurationCluster::GetObjectsToExport(TArray<UObject*>& OutObjects)
{
	Super::GetObjectsToExport(OutObjects);
	SAVE_MAP(Nodes);
}

void UDisplayClusterConfigurationData_Base::Serialize(FArchive& Ar)
{
#if WITH_EDITOR
	if (Ar.IsSaving())
	{
		/*
		 * We need to set everything to public so it can be saved & referenced properly with the object.
		 * The object ownership doesn't seem to be correct at this stage either and is sometimes
		 * owned by the main data object, but since subobjects embed subobjects the correct parent
		 * should be set prior to save.
		 */

		SetFlags(RF_Public);
		ClearFlags(RF_Transient);
		
		ExportedObjects.Reset();
		GetObjectsToExport(MutableView(ExportedObjects));
		for (UObject* Object : ExportedObjects)
		{
			if (!ensure(Object != nullptr))
			{
				UE_LOG(LogDisplayClusterConfiguration, Warning, TEXT("Null object passed to GetObjectsToExport"));
				continue;
			}
			if (Object->GetOuter() != this)
			{
				Object->Rename(nullptr, this, REN_ForceNoResetLoaders | REN_DoNotDirty | REN_DontCreateRedirectors);
			}
			Object->SetFlags(RF_Public);
			Object->ClearFlags(RF_Transient);
		}
	}
#endif
	
	Super::Serialize(Ar);
}

void UDisplayClusterConfigurationScene::GetObjectsToExport(TArray<UObject*>& OutObjects)
{
	Super::GetObjectsToExport(OutObjects);
	
	SAVE_MAP(Xforms);
	SAVE_MAP(Screens);
	SAVE_MAP(Cameras);
}

FDisplayClusterConfigurationPrimaryNodePorts::FDisplayClusterConfigurationPrimaryNodePorts()
	: ClusterSync(41001)
	, ClusterEventsJson  (41003)
	, ClusterEventsBinary(41004)
{
}

FDisplayClusterConfigurationClusterSync::FDisplayClusterConfigurationClusterSync()
{
	using namespace DisplayClusterConfigurationStrings::config;
	RenderSyncPolicy.Type = cluster::render_sync::Ethernet;
	InputSyncPolicy.Type  = cluster::input_sync::InputSyncPolicyReplicatePrimary;
<<<<<<< HEAD
}

FDisplayClusterConfigurationNetworkSettings::FDisplayClusterConfigurationNetworkSettings()
	: ConnectRetriesAmount     (300)   // ...
	, ConnectRetryDelay        (1000)  // 5 minutes unless all nodes up
	, GameStartBarrierTimeout  (1000 * 3600 * 5) // 5 hours unless ready to start rendering
	, FrameStartBarrierTimeout (1000 * 60 * 30)  // 30 minutes for the barrier
	, FrameEndBarrierTimeout   (1000 * 60 * 30)  // 30 minutes for the barrier
	, RenderSyncBarrierTimeout (1000 * 60 * 30)  // 30 minutes for the barrier
{
=======
>>>>>>> 4af6daef
}

void UDisplayClusterConfigurationViewport::GetReferencedMeshNames(TArray<FString>& OutMeshNames) const
{
	// Collect all mesh references from projection policies
	for (const TPair<FString, FString>& It : ProjectionPolicy.Parameters)
	{
		if (ProjectionPolicy.Type.Compare(DisplayClusterProjectionStrings::projection::Mesh, ESearchCase::IgnoreCase) == 0)
		{
			if (It.Key.Compare(DisplayClusterProjectionStrings::cfg::mesh::Component, ESearchCase::IgnoreCase) == 0)
			{
				OutMeshNames.Add(It.Value);
			}
		}
	}
}

void UDisplayClusterConfigurationClusterNode::GetViewportIds(TArray<FString>& OutViewportIds) const
{
	Viewports.GenerateKeyArray(OutViewportIds);
}

UDisplayClusterConfigurationViewport* UDisplayClusterConfigurationClusterNode::GetViewport(const FString& ViewportId) const
{
	TObjectPtr<UDisplayClusterConfigurationViewport> const* Viewport = Viewports.Find(ViewportId);
	return Viewport ? *Viewport : nullptr;
}

void UDisplayClusterConfigurationClusterNode::GetReferencedMeshNames(TArray<FString>& OutMeshNames) const
{
	for (const TPair<FString, TObjectPtr<UDisplayClusterConfigurationViewport>>& It : Viewports)
	{
		if (It.Value == nullptr)
		{
			// Could be null temporarily during a reimport when this is called.
			continue;
		}
		It.Value->GetReferencedMeshNames(OutMeshNames);
	}
}

void UDisplayClusterConfigurationCluster::GetNodeIds(TArray<FString>& OutNodeIds) const
{
	Nodes.GenerateKeyArray(OutNodeIds);
}

UDisplayClusterConfigurationClusterNode* UDisplayClusterConfigurationCluster::GetNode(const FString& NodeId) const
{
	TObjectPtr<UDisplayClusterConfigurationClusterNode> const* Node = Nodes.Find(NodeId);
	return Node ? *Node : nullptr;
}

void UDisplayClusterConfigurationCluster::GetReferencedMeshNames(TArray<FString>& OutMeshNames) const
{
	for (const TPair<FString, TObjectPtr<UDisplayClusterConfigurationClusterNode>>& It : Nodes)
	{
		if (It.Value == nullptr)
		{
			// Could be null temporarily during a reimport when this is called.
			continue;
		}
		It.Value->GetReferencedMeshNames(OutMeshNames);
	}
}

void UDisplayClusterConfigurationData::GetReferencedMeshNames(TArray<FString>& OutMeshNames) const
{
	if (Cluster != nullptr)
	{
		Cluster->GetReferencedMeshNames(OutMeshNames);
	}
}

uint32 UDisplayClusterConfigurationData::GetNumberOfClusterNodes() const
{
	return Cluster ? static_cast<uint32>(Cluster->Nodes.Num()) : 0;
}

FString UDisplayClusterConfigurationData::GetPrimaryNodeAddress() const
{
	if (Cluster)
	{
		const FString& PrimaryNodeId = Cluster->PrimaryNode.Id;
		if (UDisplayClusterConfigurationClusterNode* const PrimaryNode = Cluster->GetNode(PrimaryNodeId))
		{
			return PrimaryNode->Host;
		}
	}

	return FString();
}

UDisplayClusterConfigurationData* UDisplayClusterConfigurationData::CreateNewConfigData(UObject* Owner, EObjectFlags ObjectFlags)
{
	UDisplayClusterConfigurationData* NewConfigData = NewObject<UDisplayClusterConfigurationData>(Owner ? Owner : GetTransientPackage(), NAME_None,
		ObjectFlags | RF_ArchetypeObject | RF_Public | RF_Transactional);

	NewConfigData->Scene = NewObject<UDisplayClusterConfigurationScene>(NewConfigData, NAME_None,
		RF_ArchetypeObject | RF_Public | RF_Transactional);

	NewConfigData->Cluster = NewObject<UDisplayClusterConfigurationCluster>(NewConfigData, NAME_None,
		RF_ArchetypeObject | RF_Public | RF_Transactional);

	return NewConfigData;
}<|MERGE_RESOLUTION|>--- conflicted
+++ resolved
@@ -179,8 +179,6 @@
 	Super::PostLoad();
 
 #if WITH_EDITOR
-<<<<<<< HEAD
-=======
 	PRAGMA_DISABLE_DEPRECATION_WARNINGS
 		if (!IsValid(RenderSettings.Media.MediaInput.MediaSource) && IsValid(RenderSettings.Media.MediaSource))
 		{
@@ -199,7 +197,6 @@
 }
 
 #if WITH_EDITOR
->>>>>>> 4af6daef
 void UDisplayClusterConfigurationViewport::PreEditChange(FEditPropertyChain& PropertyAboutToChange)
 {
 	if (TDoubleLinkedList<FProperty*>::TDoubleLinkedListNode* ActiveMemberNode = PropertyAboutToChange.
@@ -246,8 +243,6 @@
 }
 
 void UDisplayClusterConfigurationViewport::EnablePreviewTexture()
-<<<<<<< HEAD
-=======
 {
 	bAllowPreviewTexture = true;
 	bIsManagingPreviewTexture = false;
@@ -278,53 +273,20 @@
 }
 
 void UDisplayClusterConfigurationClusterNode::PostEditChangeChainProperty(FPropertyChangedChainEvent& PropertyChangedEvent)
->>>>>>> 4af6daef
-{
-	bAllowPreviewTexture = true;
-	bIsManagingPreviewTexture = false;
-}
-
-bool UDisplayClusterConfigurationViewport::DisablePreviewTexture()
-{
-	if (bAllowPreviewTexture)
-	{
-		bAllowPreviewTexture = false;
-		return true;
-	}
-	
-	return false;
-}
-
-void UDisplayClusterConfigurationViewport::OnPreCompile(FCompilerResultsLog& MessageLog)
-{
-	Super::OnPreCompile(MessageLog);
-
-	if (!bAllowPreviewTexture)
-	{
-		// Verify correct rendering value is applied. This branch shouldn't be hit as long as the Region
-		// struct always has a final PostEditChangeProperty called without a change type of Interactive, but may
-		// be hit when compiling after this viewport was deleted and then the deletion undone.
-		EnablePreviewTexture();
-	}
-}
-
-void UDisplayClusterConfigurationClusterNode::PostEditChangeChainProperty(FPropertyChangedChainEvent& PropertyChangedEvent)
 {
 	Super::PostEditChangeChainProperty(PropertyChangedEvent);
 
 	OnPostEditChangeChainProperty.Broadcast(PropertyChangedEvent);
 }
+
+void UDisplayClusterConfigurationHostDisplayData::PostEditChangeChainProperty(FPropertyChangedChainEvent& PropertyChangedEvent)
+{
+	Super::PostEditChangeChainProperty(PropertyChangedEvent);
+
+	OnPostEditChangeChainProperty.Broadcast(PropertyChangedEvent);
+}
 #endif
 
-<<<<<<< HEAD
-void UDisplayClusterConfigurationHostDisplayData::PostEditChangeChainProperty(FPropertyChangedChainEvent& PropertyChangedEvent)
-{
-	Super::PostEditChangeChainProperty(PropertyChangedEvent);
-
-	OnPostEditChangeChainProperty.Broadcast(PropertyChangedEvent);
-}
-#endif
-=======
 void UDisplayClusterConfigurationClusterNode::PostLoad()
 {
 	Super::PostLoad();
@@ -346,7 +308,6 @@
 	PRAGMA_ENABLE_DEPRECATION_WARNINGS
 #endif // WITH_EDITOR
 }
->>>>>>> 4af6daef
 
 UDisplayClusterConfigurationClusterNode::UDisplayClusterConfigurationClusterNode()
 	: bIsSoundEnabled(false)
@@ -434,19 +395,6 @@
 	using namespace DisplayClusterConfigurationStrings::config;
 	RenderSyncPolicy.Type = cluster::render_sync::Ethernet;
 	InputSyncPolicy.Type  = cluster::input_sync::InputSyncPolicyReplicatePrimary;
-<<<<<<< HEAD
-}
-
-FDisplayClusterConfigurationNetworkSettings::FDisplayClusterConfigurationNetworkSettings()
-	: ConnectRetriesAmount     (300)   // ...
-	, ConnectRetryDelay        (1000)  // 5 minutes unless all nodes up
-	, GameStartBarrierTimeout  (1000 * 3600 * 5) // 5 hours unless ready to start rendering
-	, FrameStartBarrierTimeout (1000 * 60 * 30)  // 30 minutes for the barrier
-	, FrameEndBarrierTimeout   (1000 * 60 * 30)  // 30 minutes for the barrier
-	, RenderSyncBarrierTimeout (1000 * 60 * 30)  // 30 minutes for the barrier
-{
-=======
->>>>>>> 4af6daef
 }
 
 void UDisplayClusterConfigurationViewport::GetReferencedMeshNames(TArray<FString>& OutMeshNames) const
