// Copyright Epic Games, Inc. All Rights Reserved.

#pragma once

#include "DisplayClusterConfigurationLog.h"
#include "DisplayClusterConfigurationStrings.h"
#include "DisplayClusterConfigurationTypes.h"


namespace JSON427
{
	// since we cannot modify public headers we need to put those string in private headers temporary
	namespace config
	{
		namespace node
		{
			namespace viewport
			{
				namespace overscan
				{
<<<<<<< HEAD
					static constexpr auto OverscanNone = TEXT("none");
					static constexpr auto OverscanPixels = TEXT("pixels");
					static constexpr auto OverscanPercent = TEXT("percent");
=======
					static constexpr const TCHAR* OverscanNone = TEXT("none");
					static constexpr const TCHAR* OverscanPixels = TEXT("pixels");
					static constexpr const TCHAR* OverscanPercent = TEXT("percent");
>>>>>>> d731a049
				}
			}
		}
	}

	/**
	 * Auxiliary class with different type conversion functions
	 */
	class DisplayClusterConfigurationJsonHelpers
	{
	public:
		//////////////////////////////////////////////////////////////////////////////////////////////
		// TYPE --> STRING
		//////////////////////////////////////////////////////////////////////////////////////////////
		template <typename ConvertFrom>
		static FString ToString(const ConvertFrom& From);

		//////////////////////////////////////////////////////////////////////////////////////////////
		// STRING --> TYPE
		//////////////////////////////////////////////////////////////////////////////////////////////
		template <typename ConvertTo>
		static ConvertTo FromString(const FString& From);
	};


	// EDisplayClusterConfigurationEyeStereoOffset
	template <>
	inline FString DisplayClusterConfigurationJsonHelpers::ToString<>(const EDisplayClusterConfigurationEyeStereoOffset& From)
	{
		switch (From)
		{
		case EDisplayClusterConfigurationEyeStereoOffset::None:
			return DisplayClusterConfigurationStrings::config::scene::camera::CameraStereoOffsetNone;

		case EDisplayClusterConfigurationEyeStereoOffset::Left:
			return DisplayClusterConfigurationStrings::config::scene::camera::CameraStereoOffsetLeft;

		case EDisplayClusterConfigurationEyeStereoOffset::Right:
			return DisplayClusterConfigurationStrings::config::scene::camera::CameraStereoOffsetRight;

		default:
			UE_LOG(LogDisplayClusterConfiguration, Error, TEXT("Unexpected camera stereo offset type"));
			break;
		}

		return DisplayClusterConfigurationStrings::config::scene::camera::CameraStereoOffsetNone;
	}

	template <>
	inline EDisplayClusterConfigurationEyeStereoOffset DisplayClusterConfigurationJsonHelpers::FromString<>(const FString& From)
	{
		EDisplayClusterConfigurationEyeStereoOffset Result = EDisplayClusterConfigurationEyeStereoOffset::None;

		if (From.Equals(DisplayClusterConfigurationStrings::config::scene::camera::CameraStereoOffsetNone, ESearchCase::IgnoreCase))
		{
			Result = EDisplayClusterConfigurationEyeStereoOffset::None;
		}
		else if (From.Equals(DisplayClusterConfigurationStrings::config::scene::camera::CameraStereoOffsetLeft, ESearchCase::IgnoreCase))
		{
			Result = EDisplayClusterConfigurationEyeStereoOffset::Left;
		}
		else if (From.Equals(DisplayClusterConfigurationStrings::config::scene::camera::CameraStereoOffsetRight, ESearchCase::IgnoreCase))
		{
			Result = EDisplayClusterConfigurationEyeStereoOffset::Right;
		}

		return Result;
	}

	// EDisplayClusterConfigurationViewportOverscanMode
	template <>
	inline FString DisplayClusterConfigurationJsonHelpers::ToString<>(const EDisplayClusterConfigurationViewportOverscanMode& InOverscanMode)
	{
		switch (InOverscanMode)
		{
		case EDisplayClusterConfigurationViewportOverscanMode::Pixels:
			return JSON427::config::node::viewport::overscan::OverscanPixels;

		case EDisplayClusterConfigurationViewportOverscanMode::Percent:
			return JSON427::config::node::viewport::overscan::OverscanPercent;

		default:
			UE_LOG(LogDisplayClusterConfiguration, Error, TEXT("Unexpected overscan type"));
			break;
		}

		return JSON427::config::node::viewport::overscan::OverscanNone;
	}

	template <>
	inline EDisplayClusterConfigurationViewportOverscanMode DisplayClusterConfigurationJsonHelpers::FromString<>(const FString& InOverscanModeString)
	{
		EDisplayClusterConfigurationViewportOverscanMode Result = EDisplayClusterConfigurationViewportOverscanMode::Percent;

		if (InOverscanModeString.Equals(JSON427::config::node::viewport::overscan::OverscanPixels, ESearchCase::IgnoreCase))
		{
			Result = EDisplayClusterConfigurationViewportOverscanMode::Pixels;
		}
		else if (InOverscanModeString.Equals(JSON427::config::node::viewport::overscan::OverscanPercent, ESearchCase::IgnoreCase))
		{
			Result = EDisplayClusterConfigurationViewportOverscanMode::Percent;
		}

		return Result;
	}
}<|MERGE_RESOLUTION|>--- conflicted
+++ resolved
@@ -18,15 +18,9 @@
 			{
 				namespace overscan
 				{
-<<<<<<< HEAD
-					static constexpr auto OverscanNone = TEXT("none");
-					static constexpr auto OverscanPixels = TEXT("pixels");
-					static constexpr auto OverscanPercent = TEXT("percent");
-=======
 					static constexpr const TCHAR* OverscanNone = TEXT("none");
 					static constexpr const TCHAR* OverscanPixels = TEXT("pixels");
 					static constexpr const TCHAR* OverscanPercent = TEXT("percent");
->>>>>>> d731a049
 				}
 			}
 		}
