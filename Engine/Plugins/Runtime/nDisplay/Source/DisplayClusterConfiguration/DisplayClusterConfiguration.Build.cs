// Copyright Epic Games, Inc. All Rights Reserved.

using UnrealBuildTool;
using System.IO;

public class DisplayClusterConfiguration : ModuleRules
{
	public DisplayClusterConfiguration(ReadOnlyTargetRules ROTargetRules) : base(ROTargetRules)
	{
<<<<<<< HEAD
		PublicIncludePathModuleNames.AddRange(
			new string[] {
				"DisplayCluster",
				"DisplayClusterInput",
				"DisplayClusterPostprocess",
				"DisplayClusterProjection"
			});
=======
		PublicDefinitions.Add("WITH_OCIO=0");

		PublicIncludePathModuleNames.AddRange(
			new string[] {
				"DisplayCluster",
				"DisplayClusterPostprocess",
				"DisplayClusterProjection",
			});

		PublicDependencyModuleNames.AddRange(
			new string[] {
				"CinematicCamera",
				"ActorLayerUtilities",
				"OpenColorIO"
			});

		if (Target.Platform == UnrealTargetPlatform.Win64)
		{
			PublicDependencyModuleNames.AddRange(
			new string[] {
				"TextureShare"
			});
		}
>>>>>>> 3aae9151

		PrivateDependencyModuleNames.AddRange(
			new string[] {
				"Core",
				"CoreUObject",
				"Engine",
				"Json",
<<<<<<< HEAD
				"JsonUtilities"
=======
				"JsonUtilities",
>>>>>>> 3aae9151
			});
	}
}<|MERGE_RESOLUTION|>--- conflicted
+++ resolved
@@ -7,15 +7,6 @@
 {
 	public DisplayClusterConfiguration(ReadOnlyTargetRules ROTargetRules) : base(ROTargetRules)
 	{
-<<<<<<< HEAD
-		PublicIncludePathModuleNames.AddRange(
-			new string[] {
-				"DisplayCluster",
-				"DisplayClusterInput",
-				"DisplayClusterPostprocess",
-				"DisplayClusterProjection"
-			});
-=======
 		PublicDefinitions.Add("WITH_OCIO=0");
 
 		PublicIncludePathModuleNames.AddRange(
@@ -39,7 +30,6 @@
 				"TextureShare"
 			});
 		}
->>>>>>> 3aae9151
 
 		PrivateDependencyModuleNames.AddRange(
 			new string[] {
@@ -47,11 +37,7 @@
 				"CoreUObject",
 				"Engine",
 				"Json",
-<<<<<<< HEAD
-				"JsonUtilities"
-=======
 				"JsonUtilities",
->>>>>>> 3aae9151
 			});
 	}
 }