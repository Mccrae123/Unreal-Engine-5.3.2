--- conflicted
+++ resolved
@@ -45,11 +45,7 @@
 	// Config file extensions
 	namespace file
 	{
-<<<<<<< HEAD
-		static constexpr auto FileExtJson = TEXT("ndisplay");
-=======
 		static constexpr const TCHAR* FileExtJson = TEXT("ndisplay");
->>>>>>> d731a049
 	}
 
 	namespace config
@@ -58,15 +54,9 @@
 		{
 			namespace ports
 			{
-<<<<<<< HEAD
-				static constexpr auto PortClusterSync         = TEXT("ClusterSync");
-				static constexpr auto PortClusterEventsJson   = TEXT("ClusterEventsJson");
-				static constexpr auto PortClusterEventsBinary = TEXT("ClusterEventsBinary");
-=======
 				static constexpr const TCHAR* PortClusterSync         = TEXT("ClusterSync");
 				static constexpr const TCHAR* PortClusterEventsJson   = TEXT("ClusterEventsJson");
 				static constexpr const TCHAR* PortClusterEventsBinary = TEXT("ClusterEventsBinary");
->>>>>>> d731a049
 			}
 
 			namespace network
@@ -81,13 +71,8 @@
 
 			namespace input_sync
 			{
-<<<<<<< HEAD
-				static constexpr auto InputSyncPolicyNone             = TEXT("None");
-				static constexpr auto InputSyncPolicyReplicatePrimary = TEXT("ReplicatePrimary");
-=======
 				static constexpr const TCHAR* InputSyncPolicyNone             = TEXT("None");
 				static constexpr const TCHAR* InputSyncPolicyReplicatePrimary = TEXT("ReplicatePrimary");
->>>>>>> d731a049
 			}
 
 			namespace render_sync
