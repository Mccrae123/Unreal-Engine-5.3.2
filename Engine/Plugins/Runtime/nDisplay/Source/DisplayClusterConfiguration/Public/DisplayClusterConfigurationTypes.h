--- conflicted
+++ resolved
@@ -147,19 +147,11 @@
 public:
 	UPROPERTY()
 	TMap<FString, TObjectPtr<UDisplayClusterConfigurationSceneComponentXform>> Xforms;
-<<<<<<< HEAD
 
 	UPROPERTY()
 	TMap<FString, TObjectPtr<UDisplayClusterConfigurationSceneComponentScreen>> Screens;
 
 	UPROPERTY()
-=======
-
-	UPROPERTY()
-	TMap<FString, TObjectPtr<UDisplayClusterConfigurationSceneComponentScreen>> Screens;
-
-	UPROPERTY()
->>>>>>> 4af6daef
 	TMap<FString, TObjectPtr<UDisplayClusterConfigurationSceneComponentCamera>> Cameras;
 
 protected:
@@ -179,11 +171,7 @@
 	FDisplayClusterConfigurationPrimaryNodePorts();
 
 public:
-<<<<<<< HEAD
-	/** Advanced: network port for Cluster Sync Events */
-=======
 	/** Advanced: TCP port for nDisplay internal services */
->>>>>>> 4af6daef
 	UPROPERTY(EditAnywhere, Category = NDisplay, meta = (ClampMin = "1024", ClampMax = "65535", UIMin = "1024", UIMax = "65535"))
 	uint16 ClusterSync;
 
@@ -250,32 +238,6 @@
 	UPROPERTY(EditAnywhere, BlueprintReadWrite, Category = NDisplay, meta = (ClampMin = "1", ClampMax = "500", UIMin = "1", UIMax = "500"))
 	int32 ConnectRetriesAmount = 300;
 
-<<<<<<< HEAD
-public:
-	/** Advanced: amount of times nDisplay tries to reconnect before dropping */
-	UPROPERTY(EditAnywhere, BlueprintReadWrite, Category = NDisplay, meta = (ClampMin = "1", ClampMax = "99", UIMin = "1", UIMax = "99"))
-	int32 ConnectRetriesAmount;
-
-	/** Advanced: delay in between connection retries */
-	UPROPERTY(EditAnywhere, BlueprintReadWrite, Category = NDisplay, meta = (ClampMin = "1", ClampMax = "5000", UIMin = "1", UIMax = "5000"))
-	int32 ConnectRetryDelay;
-
-	/** Advanced: timeout for Game Thread Barrier */
-	UPROPERTY(EditAnywhere, BlueprintReadWrite, Category = NDisplay, meta = (ClampMin = "5000", UIMin = "5000"))
-	int32 GameStartBarrierTimeout;
-
-	/** Advanced: timeout value for Start Frame Barrier */
-	UPROPERTY(EditAnywhere, BlueprintReadWrite, Category = NDisplay, meta = (ClampMin = "1", UIMin = "1"))
-	int32 FrameStartBarrierTimeout;
-
-	/** Advanced: timeout value for End Frame Barrier */
-	UPROPERTY(EditAnywhere, BlueprintReadWrite, Category = NDisplay, meta = (ClampMin = "1", UIMin = "1"))
-	int32 FrameEndBarrierTimeout;
-
-	/** Advanced: timeout value for Render Sync */
-	UPROPERTY(EditAnywhere, BlueprintReadWrite, Category = NDisplay, meta = (ClampMin = "1", UIMin = "1"))
-	int32 RenderSyncBarrierTimeout;
-=======
 	/** Advanced: delay in between connection retries */
 	UPROPERTY(EditAnywhere, BlueprintReadWrite, Category = NDisplay, meta = (ClampMin = "1", ClampMax = "5000", UIMin = "1", UIMax = "5000"))
 	int32 ConnectRetryDelay = 1000; // 1 second between attempts
@@ -295,7 +257,6 @@
 	/** Advanced: timeout value for Render Sync */
 	UPROPERTY(EditAnywhere, BlueprintReadWrite, Category = NDisplay, meta = (ClampMin = "1", UIMin = "1"))
 	int32 RenderSyncBarrierTimeout = 1000 * 60 * 30; // 30 minutes
->>>>>>> 4af6daef
 };
 
 USTRUCT(Blueprintable)
@@ -397,11 +358,7 @@
 	TMap<FString, FDisplayClusterConfigurationPostprocess> Postprocess;
 
 	// Media settings
-<<<<<<< HEAD
-	UPROPERTY(EditAnywhere, BlueprintReadWrite, Category = "Media", meta = (ShowOnlyInnerProperties))
-=======
 	UPROPERTY(EditAnywhere, BlueprintReadWrite, Category = "Media")
->>>>>>> 4af6daef
 	FDisplayClusterConfigurationMedia Media;
 
 #if WITH_EDITORONLY_DATA
