--- conflicted
+++ resolved
@@ -16,11 +16,8 @@
 #include "DisplayClusterConfigurationTypes_PostRender.h"
 #include "DisplayClusterConfigurationTypes_Postprocess.h"
 #include "DisplayClusterConfigurationTypes_OCIO.h"
-<<<<<<< HEAD
-=======
 
 #include "Containers/DisplayClusterShader_Enums.h"
->>>>>>> 4af6daef
 
 #include "DisplayClusterConfigurationTypes_ICVFX.generated.h"
 
@@ -114,13 +111,10 @@
 	GENERATED_BODY()
 
 public:
-<<<<<<< HEAD
-=======
 	/** returns true if there is at least one valid value in the visibility list. */
 	bool IsVisibilityListValid() const;
 
 public:
->>>>>>> 4af6daef
 	/** Actor Layers */
 	UPROPERTY(EditAnywhere, BlueprintReadWrite, Category = NDisplay, meta = (DisplayName = "Layers", ToolTip = "{LayersTooltip}"))
 	TArray<FActorLayer> ActorLayers;
@@ -148,12 +142,11 @@
 	bool bUseCustomSize = false;
 
 	// Used when enabled "bUseCustomSize"
-<<<<<<< HEAD
-	UPROPERTY(EditAnywhere, BlueprintReadWrite, Category = NDisplay, meta = (ClampMin = "32", UIMin = "32", EditCondition = "bUseCustomSize"))
+	UPROPERTY(EditAnywhere, BlueprintReadWrite, Category = NDisplay, meta = (ClampMin = "32", UIMin = "32"))
 	int CustomWidth = 2560;
 
 	// Used when enabled "bUseCustomSize"
-	UPROPERTY(EditAnywhere, BlueprintReadWrite, Category = NDisplay, meta = (ClampMin = "32", UIMin = "32", EditCondition = "bUseCustomSize"))
+	UPROPERTY(EditAnywhere, BlueprintReadWrite, Category = NDisplay, meta = (ClampMin = "32", UIMin = "32"))
 	int CustomHeight = 1440;
 };
 
@@ -167,26 +160,6 @@
 	UPROPERTY(EditAnywhere, BlueprintReadWrite, Category = NDisplay, meta = (ClampMin = "32", UIMin = "32"))
 	int Width = 2560;
 
-=======
-	UPROPERTY(EditAnywhere, BlueprintReadWrite, Category = NDisplay, meta = (ClampMin = "32", UIMin = "32"))
-	int CustomWidth = 2560;
-
-	// Used when enabled "bUseCustomSize"
-	UPROPERTY(EditAnywhere, BlueprintReadWrite, Category = NDisplay, meta = (ClampMin = "32", UIMin = "32"))
-	int CustomHeight = 1440;
-};
-
-USTRUCT(Blueprintable)
-struct DISPLAYCLUSTERCONFIGURATION_API FDisplayClusterConfigurationICVFX_Size
-{
-	GENERATED_BODY()
-
-public:
-	// Viewport width in pixels
-	UPROPERTY(EditAnywhere, BlueprintReadWrite, Category = NDisplay, meta = (ClampMin = "32", UIMin = "32"))
-	int Width = 2560;
-
->>>>>>> 4af6daef
 	// Viewport height  in pixels
 	UPROPERTY(EditAnywhere, BlueprintReadWrite, Category = NDisplay, meta = (ClampMin = "32", UIMin = "32"))
 	int Height = 1440;
@@ -230,37 +203,6 @@
 	GENERATED_BODY()
 
 public:
-<<<<<<< HEAD
-	/** Set to True to use custom chromakey content. */
-	UPROPERTY(EditAnywhere, BlueprintReadWrite, Category = NDisplay, meta = (DisplayName = "Use Custom Chromakey"))
-	bool bEnable = false;
-
-	// Replace the texture of the camera viewport from this chromakey RTT
-	UPROPERTY(BlueprintReadWrite,Category = NDisplay, meta = (EditCondition = "bEnable"))
-	bool bReplaceCameraViewport = false;
-
-	// Performance: Use custom size (low-res) for chromakey RTT frame. Default size same as camera frame
-	UPROPERTY(BlueprintReadWrite, Category = NDisplay, meta = (EditCondition = "bEnable"))
-	FDisplayClusterConfigurationICVFX_CustomSize CustomSize;
-
-	/** Content specified here will be overridden to use the chromakey color specified and include chromakey markers if enabled. */
-	UPROPERTY(EditAnywhere, BlueprintReadWrite, Category = NDisplay, meta = (EditCondition = "bEnable", DisplayName = "Custom Chromakey Content"))
-	FDisplayClusterConfigurationICVFX_VisibilityList ShowOnlyList;
-
-	// Replace viewport render from source texture
-	UPROPERTY(BlueprintReadWrite, Category = NDisplay, meta = (EditCondition = "bEnable"))
-	FDisplayClusterConfigurationPostRender_Override Replace;
-
-	/** Apply blur to the Custom Chromakey content. */
-	UPROPERTY(EditAnywhere, BlueprintReadWrite, Category = NDisplay, meta = (EditCondition = "bEnable", DisplayName = "Post Process Blur"))
-	FDisplayClusterConfigurationPostRender_BlurPostprocess PostprocessBlur;
-
-	UPROPERTY(BlueprintReadWrite, Category = NDisplay, meta = (EditCondition = "bEnable"))
-	FDisplayClusterConfigurationPostRender_GenerateMips GenerateMips;
-
-	// Advanced render settings
-	UPROPERTY(BlueprintReadWrite, Category = NDisplay, meta = (EditCondition = "bEnable"))
-=======
 	// Note: We need to explicitly disable warnings on these constructors/operators for clang to be happy with deprecated variables
 	PRAGMA_DISABLE_DEPRECATION_WARNINGS
 	FDisplayClusterConfigurationICVFX_ChromakeyRenderSettings() = default;
@@ -306,7 +248,6 @@
 
 	// Advanced render settings
 	UPROPERTY(BlueprintReadWrite, Category = NDisplay)
->>>>>>> 4af6daef
 	FDisplayClusterConfigurationICVFX_OverlayAdvancedRenderSettings AdvancedRenderSettings;
 };
 
@@ -324,25 +265,6 @@
 	bool bEnable = true;
 
 	/** Marker Color */
-<<<<<<< HEAD
-	UPROPERTY(EditAnywhere, BlueprintReadWrite, Category = NDisplay, meta = (EditCondition = "bEnable"))
-	FLinearColor MarkerColor = { 0.f, 0.25f, 0.f, 1.f };
-
-	/** Texture to use as the chromakey marker tile. */
-	UPROPERTY(EditAnywhere, BlueprintReadWrite, Category = NDisplay, meta = (EditCondition = "bEnable"))
-	TObjectPtr<UTexture> MarkerTileRGBA = nullptr;
-
-	/** Scale value for the size of each chromakey marker tile. */
-	UPROPERTY(EditAnywhere, BlueprintReadWrite, Category = NDisplay, meta = (EditCondition = "bEnable", ClampMin = "0", UIMin = "0", DisplayName = "Marker Scale"))
-	float MarkerSizeScale = 0.5;
-
-	/** Distance value between each chromakey marker tile. */
-	UPROPERTY(EditAnywhere, BlueprintReadWrite, Category = NDisplay, meta = (EditCondition = "bEnable", ClampMin = "0", UIMin = "0"))
-	float MarkerTileDistance = 1.5;
-
-	/** Offset value for the chromakey marker tiles, normalized to the tile distance.  Adjust placement of the chromakey markers within the composition of the camera framing.  Whole numbers will offset chromakey markers by a cyclical amount and have no visual change. */
-	UPROPERTY(EditAnywhere, BlueprintReadWrite, Category = NDisplay, meta = (EditCondition = "bEnable"))
-=======
 	UPROPERTY(EditAnywhere, BlueprintReadWrite, Category = NDisplay)
 	FLinearColor MarkerColor = { 0.f, 0.25f, 0.f, 1.f };
 
@@ -360,7 +282,6 @@
 
 	/** Offset value for the chromakey marker tiles, normalized to the tile distance.  Adjust placement of the chromakey markers within the composition of the camera framing.  Whole numbers will offset chromakey markers by a cyclical amount and have no visual change. */
 	UPROPERTY(EditAnywhere, BlueprintReadWrite, Category = NDisplay)
->>>>>>> 4af6daef
 	FVector2D MarkerTileOffset = { 0, 0 };
 };
 
@@ -376,22 +297,6 @@
 	{ }
 
 public:
-<<<<<<< HEAD
-	/** Set to True to fill the inner frustum with the specified Chromakey Color. */
-	UPROPERTY(EditAnywhere, BlueprintReadWrite, Category = NDisplay, meta = (DisplayName = "Enable Inner Frustum Chromakey"))
-	bool bEnable = false;
-
-	/** Chromakey Color */
-	UPROPERTY(EditAnywhere, BlueprintReadWrite, Category = NDisplay, meta = (EditCondition = "bEnable"))
-	FLinearColor ChromakeyColor;
-
-	/** Configure a custom chromakey based on content that will appear in the inner frustum, rather than the entire inner frustum. */
-	UPROPERTY(EditAnywhere, BlueprintReadWrite, Category = NDisplay, meta = (EditCondition = "bEnable", DisplayName = "Custom Chromakey"))
-	FDisplayClusterConfigurationICVFX_ChromakeyRenderSettings ChromakeyRenderTexture;
-
-	/** Display Chromakey Markers to facilitate camera tracking in post production. */
-	UPROPERTY(EditAnywhere, BlueprintReadWrite, Category = NDisplay, meta = (EditCondition = "bEnable"))
-=======
 	/** Get Type of Chromakey: disabled, filling all internal frustum or rendering Chromakey actors. */
 	EDisplayClusterShaderParametersICVFX_ChromakeySource GetChromakeyType(const FDisplayClusterConfigurationICVFX_StageSettings& InStageSettings) const;
 
@@ -470,7 +375,6 @@
 
 	/** Display Chromakey Markers to facilitate camera tracking in post production. */
 	UPROPERTY(EditAnywhere, BlueprintReadWrite, Category = NDisplay)
->>>>>>> 4af6daef
 	FDisplayClusterConfigurationICVFX_ChromakeyMarkers ChromakeyMarkers;
 };
 
@@ -505,8 +409,6 @@
 	GENERATED_BODY()
 
 public:
-<<<<<<< HEAD
-=======
 	/* Returns true if the use of the LightCard is allowed */
 	bool ShouldUseLightCard(const FDisplayClusterConfigurationICVFX_StageSettings& InStageSettings) const;
 
@@ -514,7 +416,6 @@
 	bool ShouldUseUVLightCard(const FDisplayClusterConfigurationICVFX_StageSettings& InStageSettings) const;
 
 public:
->>>>>>> 4af6daef
 	/** Enable Light Cards */
 	UPROPERTY(EditAnywhere, BlueprintReadWrite, Category = "Light Cards", meta = (DisplayName = "Enable Light Cards"))
 	bool bEnable = true;
@@ -524,21 +425,6 @@
 	bool bIgnoreOuterViewportsFreezingForLightcards = true;
 
 	/** Specify how to render Light Cards in relation to the inner frustum. */
-<<<<<<< HEAD
-	UPROPERTY(EditAnywhere, BlueprintReadWrite, Category = "Light Cards", meta = (DisplayName = "Blending Mode", EditCondition = "bEnable"))
-	EDisplayClusterConfigurationICVFX_LightcardRenderMode Blendingmode = EDisplayClusterConfigurationICVFX_LightcardRenderMode::Under;
-
-	// Render actors from this layers to lightcard textures
-	UPROPERTY(EditAnywhere, BlueprintReadWrite, Category = "Light Cards", meta = (EditCondition = "bEnable", DisplayName = "Light Cards Content", ToolTip = "Content specified here will be treated as a Light Card and adhere to the Blending Mode setting", Substitutions = "LayersTooltip = Layers containing Light Cards, ActorsTooltip = Light Card Actors"))
-	FDisplayClusterConfigurationICVFX_VisibilityList ShowOnlyList;
-
-	// Configure global render settings for this viewport
-	UPROPERTY(BlueprintReadWrite, Category = NDisplay, meta = (EditCondition = "bEnable"))
-	FDisplayClusterConfigurationICVFX_LightcardRenderSettings RenderSettings;
-
-	/** OpenColorIO configuration for the lightcards. */
-	UPROPERTY(EditAnywhere, BlueprintReadWrite, Category = "OCIO", meta = (DisplayName = "Lightcard OCIO", EditCondition = "bEnable"))
-=======
 	UPROPERTY(EditAnywhere, BlueprintReadWrite, Category = "Light Cards", meta = (DisplayName = "Blending Mode"))
 	EDisplayClusterConfigurationICVFX_LightcardRenderMode Blendingmode = EDisplayClusterConfigurationICVFX_LightcardRenderMode::Under;
 
@@ -552,7 +438,6 @@
 
 	/** OpenColorIO configuration for the lightcards. */
 	UPROPERTY(EditAnywhere, BlueprintReadWrite, Category = "OCIO", meta = (DisplayName = "Lightcard OCIO"))
->>>>>>> 4af6daef
 	FDisplayClusterConfigurationICVFX_LightcardOCIO LightcardOCIO;
 
 	// Enable using outer viewport Color Grading from DCRA for lightcard rendering
@@ -643,17 +528,6 @@
 	bool bReplaceEnable = false;
 
 	/** Strength of motion blur, 0:off. */
-<<<<<<< HEAD
-	UPROPERTY(interp, BlueprintReadWrite, Category = NDisplay, meta = (ClampMin = "0.0", ClampMax = "1.0", editcondition = "bReplaceEnable", DisplayName = "Intensity"))
-	float MotionBlurAmount = 1;
-
-	/** Max distortion caused by motion blur in percent of the screen width, 0:off */
-	UPROPERTY(interp, BlueprintReadWrite, Category = NDisplay, meta = (ClampMin = "0.0", ClampMax = "100.0", editcondition = "bReplaceEnable", DisplayName = "Max"))
-	float MotionBlurMax = 50;
-
-	/** The minimum projected screen radius for a primitive to be drawn in the velocity pass.Percentage of screen width, smaller numbers cause more draw calls, default: 4 % */
-	UPROPERTY(interp, BlueprintReadWrite, Category = NDisplay, meta = (ClampMin = "0.0", UIMax = "100.0", editcondition = "bReplaceEnable", DisplayName = "Per Object Size"))
-=======
 	UPROPERTY(interp, BlueprintReadWrite, Category = NDisplay, meta = (ClampMin = "0.0", ClampMax = "1.0", DisplayName = "Intensity"))
 	float MotionBlurAmount = 1;
 
@@ -663,7 +537,6 @@
 
 	/** The minimum projected screen radius for a primitive to be drawn in the velocity pass.Percentage of screen width, smaller numbers cause more draw calls, default: 4 % */
 	UPROPERTY(interp, BlueprintReadWrite, Category = NDisplay, meta = (ClampMin = "0.0", UIMax = "100.0", DisplayName = "Per Object Size"))
->>>>>>> 4af6daef
 	float MotionBlurPerObjectSize = 4;
 };
 
@@ -684,7 +557,6 @@
 	/** Motion Blur Settings Override */
 	UPROPERTY(EditAnywhere, BlueprintReadWrite, Category = NDisplay, meta = (DisplayName = "Motion Blur Settings Override"))
 	FDisplayClusterConfigurationICVFX_CameraMotionBlurOverridePPS MotionBlurPPS;
-<<<<<<< HEAD
 };
 
 USTRUCT(BlueprintType)
@@ -699,24 +571,6 @@
 	/** Adjust blur amount to the left and right side edges of the inner frustum. */
 	UPROPERTY(EditAnywhere, BlueprintReadWrite, Category = NDisplay, meta = (DisplayName = "Sides", ClampMin = "0.0", UIMin = "0.0", ClampMax = "1.0", UIMax = "1.0"))
 	float Horizontal = 0.f;
-};
-
-USTRUCT(BlueprintType)
-=======
-};
-
-USTRUCT(BlueprintType)
-struct DISPLAYCLUSTERCONFIGURATION_API FDisplayClusterConfigurationICVFX_CameraSoftEdge
-{
-	GENERATED_BODY()
-
-	/** Adjust blur amount to the top and bottom edges of the inner frustum. */
-	UPROPERTY(EditAnywhere, BlueprintReadWrite, Category = NDisplay, meta = (DisplayName = "Top and Bottom", ClampMin = "0.0", UIMin = "0.0", ClampMax = "1.0", UIMax = "1.0"))
-	float Vertical = 0.f;
-
-	/** Adjust blur amount to the left and right side edges of the inner frustum. */
-	UPROPERTY(EditAnywhere, BlueprintReadWrite, Category = NDisplay, meta = (DisplayName = "Sides", ClampMin = "0.0", UIMin = "0.0", ClampMax = "1.0", UIMax = "1.0"))
-	float Horizontal = 0.f;
 
 	/** Feather. */
 	UPROPERTY(EditAnywhere, BlueprintReadWrite, Category = NDisplay, meta = (DisplayName = "Feather", ClampMin = "0.0", UIMin = "0.0", ClampMax = "1.0", UIMax = "1.0"))
@@ -724,7 +578,6 @@
 };
 
 USTRUCT(BlueprintType)
->>>>>>> 4af6daef
 struct DISPLAYCLUSTERCONFIGURATION_API FDisplayClusterConfigurationICVFX_CameraBorder
 {
 	GENERATED_BODY()
@@ -761,33 +614,6 @@
 	bool bEnable = false;
 
 	/** Enable adaptive resolution. */
-<<<<<<< HEAD
-	UPROPERTY(EditAnywhere, BlueprintReadWrite, Category = NDisplay, meta = (DisplayName = "Adapt Resolution", EditCondition = "bEnable"))
-	bool bAdaptResolution = false;
-
-	/** Multiply the field of view for the ICVFX camera by this value.  This can increase the overall size of the inner frustum to help provide a buffer against latency when moving the camera. */
-	UPROPERTY(EditAnywhere, BlueprintReadWrite, Category = "In Camera VFX", meta = (DisplayName = "Overscan Multiplier", ClampMin = "0.05", UIMin = "0.05", ClampMax = "5.0", UIMax = "5.0", EditCondition = "bEnable"))
-	float FieldOfViewMultiplier = 1.0f;
-
-	/** Enable/disable inner camera custom frustum and specify units as percent or pixel values. */
-	UPROPERTY(EditAnywhere, BlueprintReadWrite, Category = NDisplay, meta = (DisplayName = "Overscan Units", EditCondition = "bEnable"))
-	EDisplayClusterConfigurationViewportCustomFrustumMode Mode = EDisplayClusterConfigurationViewportCustomFrustumMode::Percent;
-
-	/** Pixel/Percent value to alter the frustum to the left side */
-	UPROPERTY(EditAnywhere, BlueprintReadWrite, Category = NDisplay, meta = (DisplayName = "Left", ClampMin = "-500.0", UIMin = "-500.0", ClampMax = "500.0", UIMax = "500.0", EditCondition = "bEnable"))
-	float Left = 0;
-
-	/** Pixel/Percent value to alter the frustum to the right side */
-	UPROPERTY(EditAnywhere, BlueprintReadWrite, Category = NDisplay, meta = (DisplayName = "Right", ClampMin = "-500.0", UIMin = "-500.0", ClampMax = "500.0", UIMax = "500.0", EditCondition = "bEnable"))
-	float Right = 0;
-
-	/** Pixel/Percent value to alter the frustum to the top*/
-	UPROPERTY(EditAnywhere, BlueprintReadWrite, Category = NDisplay, meta = (DisplayName = "Top", ClampMin = "-500.0", UIMin = "-500.0", ClampMax = "500.0", UIMax = "500.0", EditCondition = "bEnable"))
-	float Top = 0;
-
-	/** Pixel/Percent value to alter the frustum to the bottom */
-	UPROPERTY(EditAnywhere, BlueprintReadWrite, Category = NDisplay, meta = (DisplayName = "Bottom", ClampMin = "-500.0", UIMin = "-500.0", ClampMax = "500.0", UIMax = "500.0", EditCondition = "bEnable"))
-=======
 	UPROPERTY(EditAnywhere, BlueprintReadWrite, Category = NDisplay, meta = (DisplayName = "Adapt Resolution"))
 	bool bAdaptResolution = false;
 
@@ -813,7 +639,6 @@
 
 	/** Pixel/Percent value to alter the frustum to the bottom */
 	UPROPERTY(EditAnywhere, BlueprintReadWrite, Category = NDisplay, meta = (DisplayName = "Bottom", ClampMin = "-500.0", UIMin = "-500.0", ClampMax = "500.0", UIMax = "500.0"))
->>>>>>> 4af6daef
 	float Bottom = 0;
 };
 
@@ -836,8 +661,6 @@
 	bool IsChromakeyViewportSettingsEqual_Editor(const FString& InClusterNodeId1, const FString& InClusterNodeId2) const;
 #endif
 
-<<<<<<< HEAD
-=======
 	/** Return calculated soft edges values. */
 	FVector4 GetCameraSoftEdge(const FDisplayClusterConfigurationICVFX_StageSettings& InStageSettings) const;
 
@@ -859,53 +682,51 @@
 	/** Get camera border settings. */
 	bool GetCameraBorder(const FDisplayClusterConfigurationICVFX_StageSettings& InStageSettings, FLinearColor& OutBorderColor, float& OutBorderThickness) const;
 
->>>>>>> 4af6daef
 public:
 	/** Render the inner frustum for this ICVFX camera. */
 	UPROPERTY(EditAnywhere, BlueprintReadWrite, Category = "In Camera VFX", meta = (DisplayName = "Enable Inner Frustum"))
 	bool bEnable = true;
 
 	/** Specify a Cine Camera Actor for this ICVFX camera to use instead of the default nDisplay camera. */
-<<<<<<< HEAD
-	UPROPERTY(BlueprintReadWrite, EditAnywhere, Category = "In Camera VFX", meta = (DisplayName = "Cine Camera Actor", EditCondition = "bEnable"))
+	UPROPERTY(BlueprintReadWrite, EditAnywhere, Category = "In Camera VFX", meta = (DisplayName = "Cine Camera Actor"))
 	TSoftObjectPtr<ACineCameraActor> ExternalCameraActor;
 
 	/** Adjust resolution scaling for the inner frustum. */
-	UPROPERTY(EditAnywhere, BlueprintReadWrite, Category = "In Camera VFX", meta = (DisplayName = "Inner Frustum Screen Percentage", ClampMin = "0.05", UIMin = "0.05", ClampMax = "10.0", UIMax = "1.0", EditCondition = "bEnable"))
+	UPROPERTY(EditAnywhere, BlueprintReadWrite, Category = "In Camera VFX", meta = (DisplayName = "Inner Frustum Screen Percentage", ClampMin = "0.05", UIMin = "0.05", ClampMax = "10.0", UIMax = "1.0"))
 	float BufferRatio = 1;
 
 	/** Render a larger or smaller inner frame */
-	UPROPERTY(EditAnywhere, BlueprintReadWrite, Category = "In Camera VFX", meta = (DisplayName = "Inner Frustum Overscan", EditCondition = "bEnable"))
+	UPROPERTY(EditAnywhere, BlueprintReadWrite, Category = "In Camera VFX", meta = (DisplayName = "Inner Frustum Overscan"))
 	FDisplayClusterConfigurationICVFX_CameraCustomFrustum CustomFrustum;
 
 	/** Soften the edges of the inner frustum to help avoid hard lines in reflections seen by the live-action camera. */
-	UPROPERTY(EditAnywhere, BlueprintReadWrite, Category = "In Camera VFX", meta = (EditCondition = "bEnable"))
+	UPROPERTY(EditAnywhere, BlueprintReadWrite, Category = "In Camera VFX")
 	FDisplayClusterConfigurationICVFX_CameraSoftEdge SoftEdge;
 
 	/** Rotate the inner frustum. */
-	UPROPERTY(EditAnywhere, BlueprintReadWrite, Category = "In Camera VFX", meta = (DisplayName = "Inner Frustum Rotation", EditCondition = "bEnable"))
+	UPROPERTY(EditAnywhere, BlueprintReadWrite, Category = "In Camera VFX", meta = (DisplayName = "Inner Frustum Rotation"))
 	FRotator  FrustumRotation = FRotator::ZeroRotator;
 
 	/** Specify an offset on the inner frustum. */
-	UPROPERTY(EditAnywhere, BlueprintReadWrite, Category = "In Camera VFX", meta = (DisplayName = "Inner Frustum Offset", EditCondition = "bEnable"))
+	UPROPERTY(EditAnywhere, BlueprintReadWrite, Category = "In Camera VFX", meta = (DisplayName = "Inner Frustum Offset"))
 	FVector FrustumOffset = FVector::ZeroVector;
 
 	/**Border for the inner frustum. */
-	UPROPERTY(EditAnywhere, BlueprintReadWrite, Category = "In Camera VFX", meta = (DisplayName = "Inner Frustum Border", EditCondition = "bEnable"))
+	UPROPERTY(EditAnywhere, BlueprintReadWrite, Category = "In Camera VFX", meta = (DisplayName = "Inner Frustum Border"))
 	FDisplayClusterConfigurationICVFX_CameraBorder Border;
 
 	/** Render motion blur more accurately by subtracting blur from camera motion and avoiding amplification of blur by the physical camera. */
-	UPROPERTY(BlueprintReadWrite, BlueprintReadWrite, EditAnywhere, Category = "In Camera VFX", meta = (EditCondition = "bEnable"))
+	UPROPERTY(BlueprintReadWrite, BlueprintReadWrite, EditAnywhere, Category = "In Camera VFX")
 	FDisplayClusterConfigurationICVFX_CameraMotionBlur CameraMotionBlur;
 
 	/** Configure global render settings for this viewport */
-	UPROPERTY(EditAnywhere, BlueprintReadWrite, Category = NDisplay, meta = (EditCondition = "bEnable"))
+	UPROPERTY(EditAnywhere, BlueprintReadWrite, Category = NDisplay)
 	FDisplayClusterConfigurationICVFX_CameraRenderSettings RenderSettings;
 
-	UPROPERTY(EditAnywhere, BlueprintReadWrite, Category = Chromakey, meta = (EditCondition = "bEnable"))
+	UPROPERTY(EditAnywhere, BlueprintReadWrite, Category = Chromakey)
 	FDisplayClusterConfigurationICVFX_ChromakeySettings Chromakey;
 
-	UPROPERTY(EditAnywhere, BlueprintReadWrite, Category = OCIO, meta = (EditCondition = "bEnable"))
+	UPROPERTY(EditAnywhere, BlueprintReadWrite, Category = OCIO)
 	FDisplayClusterConfigurationICVFX_CameraOCIO CameraOCIO;
 
 	/** Entire Cluster Color Grading */
@@ -913,66 +734,6 @@
 	bool EnableInnerFrustumColorGrading = true;
 
 	/** All Nodes Color Grading */
-	UPROPERTY(EditAnywhere, BlueprintReadWrite, Category = "Inner Frustum Color Grading", meta = (DisplayName = "All Nodes Color Grading", EditCondition = "bEnable"))
-	FDisplayClusterConfigurationViewport_AllNodesColorGrading AllNodesColorGrading;
-
-	/** Perform advanced color grading operations for the inner frustum on a per-node or group-of-nodes basis. */
-	UPROPERTY(EditAnywhere, BlueprintReadWrite, Category = "Inner Frustum Color Grading", meta = (DisplayName = "Per-Node Color Grading", ConfigurationMode = "ClusterNodes", EditCondition = "bEnable"))
-	TArray<FDisplayClusterConfigurationViewport_PerNodeColorGrading> PerNodeColorGrading;
-
-	/** Content specified here will not appear in the inner frustum, but can appear in the nDisplay viewports. */
-	UPROPERTY(EditAnywhere, BlueprintReadWrite, Category = "In Camera VFX", meta = (DisplayName = "Content Hidden from Inner Frustum", EditCondition = "bEnable", Substitutions = "LayersTooltip = Layers hidden from the inner frustum, ActorsTooltip = Actors hidden from the inner frustum"))
-	FDisplayClusterConfigurationICVFX_VisibilityList CameraHideList;
-
-	/** A list of viewports that the inner frustum is not rendered to. */
-	UPROPERTY(EditAnywhere, BlueprintReadWrite, Category = NDisplay, meta = (ClusterItemType = Viewports, DisplayName = "Inner Frustum Hidden in Viewports", EditCondition = "bEnable"))
-=======
-	UPROPERTY(BlueprintReadWrite, EditAnywhere, Category = "In Camera VFX", meta = (DisplayName = "Cine Camera Actor"))
-	TSoftObjectPtr<ACineCameraActor> ExternalCameraActor;
-
-	/** Adjust resolution scaling for the inner frustum. */
-	UPROPERTY(EditAnywhere, BlueprintReadWrite, Category = "In Camera VFX", meta = (DisplayName = "Inner Frustum Screen Percentage", ClampMin = "0.05", UIMin = "0.05", ClampMax = "10.0", UIMax = "1.0"))
-	float BufferRatio = 1;
-
-	/** Render a larger or smaller inner frame */
-	UPROPERTY(EditAnywhere, BlueprintReadWrite, Category = "In Camera VFX", meta = (DisplayName = "Inner Frustum Overscan"))
-	FDisplayClusterConfigurationICVFX_CameraCustomFrustum CustomFrustum;
-
-	/** Soften the edges of the inner frustum to help avoid hard lines in reflections seen by the live-action camera. */
-	UPROPERTY(EditAnywhere, BlueprintReadWrite, Category = "In Camera VFX")
-	FDisplayClusterConfigurationICVFX_CameraSoftEdge SoftEdge;
-
-	/** Rotate the inner frustum. */
-	UPROPERTY(EditAnywhere, BlueprintReadWrite, Category = "In Camera VFX", meta = (DisplayName = "Inner Frustum Rotation"))
-	FRotator  FrustumRotation = FRotator::ZeroRotator;
-
-	/** Specify an offset on the inner frustum. */
-	UPROPERTY(EditAnywhere, BlueprintReadWrite, Category = "In Camera VFX", meta = (DisplayName = "Inner Frustum Offset"))
-	FVector FrustumOffset = FVector::ZeroVector;
-
-	/**Border for the inner frustum. */
-	UPROPERTY(EditAnywhere, BlueprintReadWrite, Category = "In Camera VFX", meta = (DisplayName = "Inner Frustum Border"))
-	FDisplayClusterConfigurationICVFX_CameraBorder Border;
-
-	/** Render motion blur more accurately by subtracting blur from camera motion and avoiding amplification of blur by the physical camera. */
-	UPROPERTY(BlueprintReadWrite, BlueprintReadWrite, EditAnywhere, Category = "In Camera VFX")
-	FDisplayClusterConfigurationICVFX_CameraMotionBlur CameraMotionBlur;
-
-	/** Configure global render settings for this viewport */
-	UPROPERTY(EditAnywhere, BlueprintReadWrite, Category = NDisplay)
-	FDisplayClusterConfigurationICVFX_CameraRenderSettings RenderSettings;
-
-	UPROPERTY(EditAnywhere, BlueprintReadWrite, Category = Chromakey)
-	FDisplayClusterConfigurationICVFX_ChromakeySettings Chromakey;
-
-	UPROPERTY(EditAnywhere, BlueprintReadWrite, Category = OCIO)
-	FDisplayClusterConfigurationICVFX_CameraOCIO CameraOCIO;
-
-	/** Entire Cluster Color Grading */
-	UPROPERTY(EditAnywhere, BlueprintReadWrite, Category = "Inner Frustum Color Grading", meta = (DisplayName = "Enable Inner Frustum Color Grading"))
-	bool EnableInnerFrustumColorGrading = true;
-
-	/** All Nodes Color Grading */
 	UPROPERTY(EditAnywhere, BlueprintReadWrite, Category = "Inner Frustum Color Grading", meta = (DisplayName = "All Nodes Color Grading"))
 	FDisplayClusterConfigurationViewport_AllNodesColorGrading AllNodesColorGrading;
 
@@ -986,7 +747,6 @@
 
 	/** A list of viewports that the inner frustum is not rendered to. */
 	UPROPERTY(EditAnywhere, BlueprintReadWrite, Category = NDisplay, meta = (ClusterItemType = Viewports, DisplayName = "Inner Frustum Hidden in Viewports"))
->>>>>>> 4af6daef
 	FDisplayClusterConfigurationClusterItemReferenceList HiddenICVFXViewports;
 };
 
@@ -998,32 +758,21 @@
 public:
 	/** Return OCIO configuration for the specified viewport. Return nullptr if no OCIO. */
 	const FOpenColorIOColorConversionSettings* FindViewportOCIOConfiguration(const FString& InViewportId) const;
-<<<<<<< HEAD
 
 	/** Return LightCard OCIO configuration for the specified viewport. Return nullptr if no OCIO. */
 	const FOpenColorIOColorConversionSettings* FindLightcardOCIOConfiguration(const FString& InViewportId) const;
+
+	/** Get camera overlapping rendering mode.*/
+	EDisplayClusterShaderParametersICVFX_CameraOverlappingRenderMode GetCameraOverlappingRenderMode() const;
 
 public:
 	/** Enable/disable the inner frustum on all ICVFX cameras. */
 	UPROPERTY(EditAnywhere, BlueprintReadWrite, Category = "In Camera VFX", meta = (DisplayName = "Enable Inner Frustum"))
 	bool bEnableInnerFrustums = true;
-=======
-
-	/** Return LightCard OCIO configuration for the specified viewport. Return nullptr if no OCIO. */
-	const FOpenColorIOColorConversionSettings* FindLightcardOCIOConfiguration(const FString& InViewportId) const;
-
-	/** Get camera overlapping rendering mode.*/
-	EDisplayClusterShaderParametersICVFX_CameraOverlappingRenderMode GetCameraOverlappingRenderMode() const;
-
-public:
-	/** Enable/disable the inner frustum on all ICVFX cameras. */
-	UPROPERTY(EditAnywhere, BlueprintReadWrite, Category = "In Camera VFX", meta = (DisplayName = "Enable Inner Frustum"))
-	bool bEnableInnerFrustums = true;
 
 	/** Render the chromakey where the inner frustum overlaps. */
 	UPROPERTY(EditAnywhere, BlueprintReadWrite, Category = "In Camera VFX", meta = (DisplayName = "Enable Inner Frustum Chromakey Overlap"))
 	bool bEnableInnerFrustumChromakeyOverlap = false;
->>>>>>> 4af6daef
 
 	/** Default incameras RTT texture size. */
 	UPROPERTY(EditAnywhere, BlueprintReadWrite, Category = Configuration)
@@ -1060,11 +809,8 @@
 	/** OpenColorIO configuration for the Outer viewports. */
 	UPROPERTY(EditAnywhere, BlueprintReadWrite, Category = "OCIO", meta = (DisplayName = "Outer Viewports OCIO"))
 	FDisplayClusterConfigurationICVFX_ViewportOCIO ViewportOCIO;
-<<<<<<< HEAD
-=======
 
 	/** Global chromakey settings that all ICVFX camera components can opt to use */
 	UPROPERTY(EditAnywhere, BlueprintReadWrite, Category = "Chromakey")
 	FDisplayClusterConfigurationICVFX_GlobalChromakeySettings GlobalChromakey;
->>>>>>> 4af6daef
 };