// Copyright Epic Games, Inc. All Rights Reserved.

#pragma once

#include "CoreMinimal.h"

#include "UObject/ObjectMacros.h"
#include "UObject/Object.h"

#include "DisplayClusterConfigurationTypes_Enums.h"
#include "DisplayClusterConfigurationTypes_Base.h"

#include "Engine/Texture.h"
#include "Engine/Texture2D.h"

#include "DisplayClusterConfigurationTypes_PostRender.generated.h"

USTRUCT(Blueprintable)
struct DISPLAYCLUSTERCONFIGURATION_API FDisplayClusterConfigurationPostRender_Override
{
	GENERATED_BODY()

public:
<<<<<<< HEAD
	/** Disable default render, and resolve SourceTexture to viewport */
	UPROPERTY(EditAnywhere, BlueprintReadWrite, Category = "NDisplay Render", meta = (DisplayName = "Enable Viewport Texture Replacement"))
	bool bAllowReplace = false;

	/** Texture to use in place of the inner frustum. */
	UPROPERTY(EditAnywhere, BlueprintReadWrite, Category = "NDisplay Render", meta = (EditCondition = "bAllowReplace"))
=======
	// Disable default render, and resolve SourceTexture to viewport
	UPROPERTY(EditAnywhere, Category = "NDisplay Render")
	bool bAllowOverride = false;

	// This texture resolved to target
	UPROPERTY(EditAnywhere, Category = "NDisplay Render")
>>>>>>> efc9b2f3
	UTexture2D* SourceTexture = nullptr;

	/** Set to True to crop the texture for the inner frustum as specified below. */
	UPROPERTY(EditAnywhere, BlueprintReadWrite, Category = "NDisplay Render", meta = (DisplayName = "Use Texture Crop", EditCondition = "bAllowReplace"))
	bool bShouldUseTextureRegion = false;

	/** Texture Crop */
	UPROPERTY(EditAnywhere, BlueprintReadWrite, Category = "NDisplay Render", meta = (DisplayName = "Texture Crop", EditCondition = "bAllowReplace && bShouldUseTextureRegion"))
	FDisplayClusterReplaceTextureCropRectangle TextureRegion;
};

USTRUCT(Blueprintable)
struct DISPLAYCLUSTERCONFIGURATION_API FDisplayClusterConfigurationPostRender_BlurPostprocess
{
	GENERATED_BODY()

public:
<<<<<<< HEAD
	/** Enable/disable Post Process Blur and specify method. */
	UPROPERTY(EditAnywhere, BlueprintReadWrite, Category = "NDisplay Render")
=======
	UPROPERTY(EditAnywhere, Category = "NDisplay Render")
>>>>>>> efc9b2f3
	EDisplayClusterConfiguration_PostRenderBlur Mode = EDisplayClusterConfiguration_PostRenderBlur::None;

	/** Kernel Radius */
	UPROPERTY(EditAnywhere, BlueprintReadWrite, Category = "NDisplay Render", meta = (EditCondition = "Mode != EDisplayClusterConfiguration_PostRenderBlur::None"))
	int   KernelRadius = 5;

	/** Kernel Scale */
	UPROPERTY(EditAnywhere, BlueprintReadWrite, Category = "NDisplay Render", meta = (EditCondition = "Mode != EDisplayClusterConfiguration_PostRenderBlur::None"))
	float KernelScale = 20;
};

USTRUCT(Blueprintable)
struct DISPLAYCLUSTERCONFIGURATION_API FDisplayClusterConfigurationPostRender_GenerateMips
{
	GENERATED_BODY()

<<<<<<< HEAD
	/** Generate and use mipmaps for the inner frustum.  Disabling this can improve performance but result in visual artifacts on the inner frustum. */
	UPROPERTY(EditAnywhere, BlueprintReadWrite, Category = "NDisplay Render")
=======
public:
	// Allow autogenerate num mips for this target
	UPROPERTY(EditAnywhere, Category = "NDisplay Render")
>>>>>>> efc9b2f3
	bool bAutoGenerateMips = false;

	/** Mips Sampler Filter */
	UPROPERTY(EditAnywhere, BlueprintReadWrite, Category = "NDisplay Render", meta = (EditCondition = "bAutoGenerateMips"))
	TEnumAsByte<enum TextureFilter> MipsSamplerFilter = TF_Trilinear;

	/**  AutoGenerateMips sampler address mode for U channel. Defaults to clamp. */
	UPROPERTY(EditAnywhere, BlueprintReadWrite, Category = "NDisplay Render", meta = (EditCondition = "bAutoGenerateMips"))
	TEnumAsByte<enum TextureAddress> MipsAddressU = TA_Clamp;

	/**  AutoGenerateMips sampler address mode for V channel. Defaults to clamp. */
	UPROPERTY(EditAnywhere, BlueprintReadWrite, Category = "NDisplay Render", meta = (EditCondition = "bAutoGenerateMips"))
	TEnumAsByte<enum TextureAddress> MipsAddressV = TA_Clamp;

	/** Performance: Allows a limited number of MIPs for high resolution. */
	UPROPERTY(EditAnywhere, BlueprintReadWrite, Category = "NDisplay Render", meta = (DisplayName = "Enable Maximum Number of Mips", EditCondition = "bAutoGenerateMips"))
	bool bEnabledMaxNumMips = false;

	/** Performance: Use this value as the maximum number of MIPs for high resolution.  */
	UPROPERTY(EditAnywhere, BlueprintReadWrite, Category = "NDisplay Render", meta = (DisplayName = "Maximum Number of Mips", EditCondition = "bAutoGenerateMips && bEnabledMaxNumMips"))
	int MaxNumMips = 0;
};<|MERGE_RESOLUTION|>--- conflicted
+++ resolved
@@ -21,21 +21,12 @@
 	GENERATED_BODY()
 
 public:
-<<<<<<< HEAD
 	/** Disable default render, and resolve SourceTexture to viewport */
 	UPROPERTY(EditAnywhere, BlueprintReadWrite, Category = "NDisplay Render", meta = (DisplayName = "Enable Viewport Texture Replacement"))
 	bool bAllowReplace = false;
 
 	/** Texture to use in place of the inner frustum. */
 	UPROPERTY(EditAnywhere, BlueprintReadWrite, Category = "NDisplay Render", meta = (EditCondition = "bAllowReplace"))
-=======
-	// Disable default render, and resolve SourceTexture to viewport
-	UPROPERTY(EditAnywhere, Category = "NDisplay Render")
-	bool bAllowOverride = false;
-
-	// This texture resolved to target
-	UPROPERTY(EditAnywhere, Category = "NDisplay Render")
->>>>>>> efc9b2f3
 	UTexture2D* SourceTexture = nullptr;
 
 	/** Set to True to crop the texture for the inner frustum as specified below. */
@@ -53,12 +44,8 @@
 	GENERATED_BODY()
 
 public:
-<<<<<<< HEAD
 	/** Enable/disable Post Process Blur and specify method. */
 	UPROPERTY(EditAnywhere, BlueprintReadWrite, Category = "NDisplay Render")
-=======
-	UPROPERTY(EditAnywhere, Category = "NDisplay Render")
->>>>>>> efc9b2f3
 	EDisplayClusterConfiguration_PostRenderBlur Mode = EDisplayClusterConfiguration_PostRenderBlur::None;
 
 	/** Kernel Radius */
@@ -75,14 +62,8 @@
 {
 	GENERATED_BODY()
 
-<<<<<<< HEAD
 	/** Generate and use mipmaps for the inner frustum.  Disabling this can improve performance but result in visual artifacts on the inner frustum. */
 	UPROPERTY(EditAnywhere, BlueprintReadWrite, Category = "NDisplay Render")
-=======
-public:
-	// Allow autogenerate num mips for this target
-	UPROPERTY(EditAnywhere, Category = "NDisplay Render")
->>>>>>> efc9b2f3
 	bool bAutoGenerateMips = false;
 
 	/** Mips Sampler Filter */
@@ -98,10 +79,10 @@
 	TEnumAsByte<enum TextureAddress> MipsAddressV = TA_Clamp;
 
 	/** Performance: Allows a limited number of MIPs for high resolution. */
-	UPROPERTY(EditAnywhere, BlueprintReadWrite, Category = "NDisplay Render", meta = (DisplayName = "Enable Maximum Number of Mips", EditCondition = "bAutoGenerateMips"))
+	UPROPERTY(EditDefaultsOnly, BlueprintReadWrite, Category = "NDisplay Render", meta = (DisplayName = "Enable Maximum Number of Mips", EditCondition = "bAutoGenerateMips"))
 	bool bEnabledMaxNumMips = false;
 
 	/** Performance: Use this value as the maximum number of MIPs for high resolution.  */
-	UPROPERTY(EditAnywhere, BlueprintReadWrite, Category = "NDisplay Render", meta = (DisplayName = "Maximum Number of Mips", EditCondition = "bAutoGenerateMips && bEnabledMaxNumMips"))
+	UPROPERTY(EditDefaultsOnly, BlueprintReadWrite, Category = "NDisplay Render", meta = (DisplayName = "Maximum Number of Mips", EditCondition = "bAutoGenerateMips && bEnabledMaxNumMips"))
 	int MaxNumMips = 0;
 };