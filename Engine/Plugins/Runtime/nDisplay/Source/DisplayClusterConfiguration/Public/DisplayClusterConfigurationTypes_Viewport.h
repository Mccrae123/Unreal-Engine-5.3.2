// Copyright Epic Games, Inc. All Rights Reserved.

#pragma once

#include "CoreMinimal.h"

#include "UObject/ObjectMacros.h"
#include "UObject/Object.h"

#include "DisplayClusterConfigurationStrings.h"
#include "DisplayClusterConfigurationTypes_Base.h"
#include "DisplayClusterConfigurationTypes_Media.h"
#include "DisplayClusterConfigurationTypes_PostRender.h"
#include "DisplayClusterConfigurationTypes_Postprocess.h"
#include "DisplayClusterConfigurationTypes_ViewportRemap.h"

#include "OpenColorIOColorSpace.h"
#include "Engine/Scene.h"

#include "DisplayClusterConfigurationTypes_Viewport.generated.h"

USTRUCT(Blueprintable)
struct DISPLAYCLUSTERCONFIGURATION_API FDisplayClusterConfigurationViewport_Overscan
{
	GENERATED_BODY()

public:
	/** Enable/disable Viewport Overscan and specify units as percent or pixel values. */
	UPROPERTY(EditAnywhere, BlueprintReadWrite, Category = "NDisplay Viewport", meta = (DisplayName = "Enable"))
	bool bEnabled = false;

	/** Enable/disable Viewport Overscan and specify units as percent or pixel values. */
	UPROPERTY(EditAnywhere, BlueprintReadWrite, Category = "NDisplay Viewport")
	EDisplayClusterConfigurationViewportOverscanMode Mode = EDisplayClusterConfigurationViewportOverscanMode::Percent;

	/** Left */
	UPROPERTY(EditAnywhere, BlueprintReadWrite, Category = "NDisplay Viewport")
	float Left = 0;

	/** Right */
	UPROPERTY(EditAnywhere, BlueprintReadWrite, Category = "NDisplay Viewport")
	float Right = 0;

	/** Top */
	UPROPERTY(EditAnywhere, BlueprintReadWrite, Category = "NDisplay Viewport")
	float Top  = 0;

	/** Bottom */
	UPROPERTY(EditAnywhere, BlueprintReadWrite, Category = "NDisplay Viewport")
	float Bottom = 0;

	/** Set to True to render at the overscan resolution, set to false to render at the resolution in the configuration and scale for overscan. */
	UPROPERTY(EditAnywhere, BlueprintReadWrite, Category = "NDisplay Viewport", meta = (DisplayName = "Adapt Resolution", DisplayAfter = "Mode"))
	bool bOversize = true;
};

USTRUCT(BlueprintType)
struct DISPLAYCLUSTERCONFIGURATION_API FDisplayClusterConfigurationViewport_ICVFX
{
	GENERATED_BODY()

public:
	/** Enable in-camera VFX for this Viewport (works only with supported Projection Policies) */
	UPROPERTY(EditAnywhere, BlueprintReadWrite, Category = "In Camera VFX")
	bool bAllowICVFX = true;

	/** Allow the inner frustum to appear on this Viewport */
	UPROPERTY(EditAnywhere, BlueprintReadWrite, Category = "In Camera VFX")
	bool bAllowInnerFrustum = true;

	/** Disable incamera render to this viewport */
	UPROPERTY(EditAnywhere, BlueprintReadWrite, Category = "In Camera VFX")
	EDisplayClusterConfigurationICVFX_OverrideCameraRenderMode CameraRenderMode = EDisplayClusterConfigurationICVFX_OverrideCameraRenderMode::Default;

	/** Use unique lightcard mode for this viewport */
	UPROPERTY(EditAnywhere, BlueprintReadWrite, Category = "In Camera VFX")
	EDisplayClusterConfigurationICVFX_OverrideLightcardRenderMode LightcardRenderMode = EDisplayClusterConfigurationICVFX_OverrideLightcardRenderMode::Default;
};

USTRUCT(Blueprintable)
struct DISPLAYCLUSTERCONFIGURATION_API FDisplayClusterConfigurationViewport_RenderSettings
{
	GENERATED_BODY()

public:
	/** Specify which GPU should render the second Stereo eye */
	UPROPERTY(EditAnywhere, Category = "Stereo", meta = (DisplayName = "Stereo GPU Index"))
	int StereoGPUIndex = -1;

	/** Enables and sets Stereo mode */
	UPROPERTY(EditAnywhere, BlueprintReadWrite, Category = "Stereo")
	EDisplayClusterConfigurationViewport_StereoMode StereoMode = EDisplayClusterConfigurationViewport_StereoMode::Default;

	/** Adjust resolution scaling for an individual viewport.  Viewport Screen Percentage Multiplier is applied to this value. */
	UPROPERTY(EditAnywhere, BlueprintReadWrite, Category = "Rendering", meta = (DisplayName = "Screen Percentage", ClampMin = "0.05", UIMin = "0.05", ClampMax = "10.0", UIMax = "1.0"))
	float BufferRatio = 1;

	/** Adjust resolution scaling for an individual viewport.  Viewport Screen Percentage Multiplier is applied to this value. */
	UPROPERTY()
	float RenderTargetRatio = 1.f;

	UPROPERTY()
	FDisplayClusterConfigurationViewport_CustomPostprocess CustomPostprocess;

	/** Override viewport render from source texture */
	UPROPERTY(EditAnywhere, BlueprintReadWrite, Category = "Texture Replacement")
	FDisplayClusterConfigurationPostRender_Override Replace;

	/** Add postprocess blur to viewport */
	UPROPERTY(EditAnywhere, BlueprintReadWrite, Category = "Configuration", AdvancedDisplay)
	FDisplayClusterConfigurationPostRender_BlurPostprocess PostprocessBlur;

	/** Generate Mips texture for this viewport (used, only if projection policy supports this feature) */
	UPROPERTY(EditAnywhere, BlueprintReadWrite, Category = "Configuration", AdvancedDisplay)
	FDisplayClusterConfigurationPostRender_GenerateMips GenerateMips;

	/** Render a larger frame than specified in the configuration to achieve continuity across displays when using post-processing effects. */
	UPROPERTY(EditAnywhere, BlueprintReadWrite, Category = "Configuration")
	FDisplayClusterConfigurationViewport_Overscan Overscan;

	// Media settings
	UPROPERTY(EditAnywhere, BlueprintReadWrite, Category = "Configuration", meta = (DisplayName = "Media"))
	FDisplayClusterConfigurationMedia Media;

	// Experimental: Support special frame builder mode - merge viewports to single viewfamily by group num
	// [not implemented yet]
	UPROPERTY()
	int RenderFamilyGroup = -1;
};

UCLASS(Blueprintable)
class DISPLAYCLUSTERCONFIGURATION_API UDisplayClusterConfigurationViewport
	: public UDisplayClusterConfigurationData_Base
{
	GENERATED_BODY()
public:

	DECLARE_MULTICAST_DELEGATE_OneParam(FOnPostEditChangeChainProperty, const FPropertyChangedChainEvent&);

	FOnPostEditChangeChainProperty OnPostEditChangeChainProperty;

public:
	UDisplayClusterConfigurationViewport();

public:
	void GetReferencedMeshNames(TArray<FString>& OutMeshNames) const;

#if WITH_EDITOR
	// UObject interface
	virtual void PreEditChange(FEditPropertyChain& PropertyAboutToChange) override;
	virtual void PostEditChangeChainProperty(FPropertyChangedChainEvent& PropertyChangedEvent) override;
	// End of UObject interface

	/** Enable the preview texture. Only should be called by the object managing the preview texture state. */
	void EnablePreviewTexture();
	
	/**
	 * Signal that the preview texture should be disabled.
	 * @return True if the preview texture was disabled. False if it was already disabled.
	 */
	bool DisablePreviewTexture();

	/** If this viewport is allowed to render a preview texture. Used with resizing viewports. */
	bool IsPreviewTextureAllowed() const { return bAllowPreviewTexture; }
	
protected:
	virtual void OnPreCompile(class FCompilerResultsLog& MessageLog) override;
	
private:
	/** If this viewport is allowed to render a preview texture. */
	bool bAllowPreviewTexture = true;
	
	/** If this object is managing the preview texture state. */
	bool bIsManagingPreviewTexture = false;
#endif

public:
	/** Enables or disables rendering of this specific Viewport */
	UPROPERTY(EditAnywhere, BlueprintReadWrite, Category = "Configuration", meta = (DisplayName = "Enable Viewport"))
	bool bAllowRendering = true;

	/** Reference to the nDisplay View Origin */
	UPROPERTY(EditAnywhere, BlueprintReadWrite, Category = "Configuration", meta = (DisplayName = "View Origin"))
	FString Camera;

	/** Specify your Projection Policy Settings */
	UPROPERTY(EditDefaultsOnly, BlueprintReadWrite, Category = "Configuration")
	FDisplayClusterConfigurationProjection ProjectionPolicy;

#if WITH_EDITORONLY_DATA
	UPROPERTY(EditAnywhere, BlueprintReadWrite, Category = "Preview", meta = (DisplayName = "Preview Frustum"))
	bool bAllowPreviewFrustumRendering = false;
#endif
	
	/** Define the Viewport 2D coordinates */
	UPROPERTY(EditAnywhere, BlueprintReadWrite, Category = "Configuration", meta = (DisplayMode = "Compound", FixedAspectRatioProperty = "bFixedAspectRatio"))
	FDisplayClusterConfigurationRectangle Region;

	/** Define the Viewport Remap settings */
	UPROPERTY(EditAnywhere, BlueprintReadWrite, Category = "Configuration", meta = (DisplayName = "Remapping"))
	FDisplayClusterConfigurationViewport_Remap ViewportRemap;

	/** Allows Viewports to overlap and sets Viewport overlapping order priority */
	UPROPERTY(EditAnywhere, BlueprintReadWrite, Category = "Rendering")
	int OverlapOrder = 0;

	/** Specify which GPU should render this Viewport. "-1" is default. */
	UPROPERTY(EditAnywhere, BlueprintReadWrite, Category = "Rendering", meta = (DisplayName = "GPU Index"))
	int GPUIndex = -1;

	// Configure render for this viewport
	UPROPERTY(EditAnywhere, BlueprintReadWrite, Category = "Configuration", meta = (ShowOnlyInnerProperties))
	FDisplayClusterConfigurationViewport_RenderSettings RenderSettings;

	// Configure ICVFX for this viewport
	UPROPERTY(EditAnywhere, BlueprintReadWrite, Category = "In Camera VFX", meta = (ShowOnlyInnerProperties))
	FDisplayClusterConfigurationViewport_ICVFX ICVFX;

#if WITH_EDITORONLY_DATA
	/** Locks the Viewport aspect ratio for easier resizing */
	UPROPERTY(EditAnywhere, Category = "Configuration", meta = (HideProperty))
	bool bFixedAspectRatio;
<<<<<<< HEAD

	UPROPERTY(EditDefaultsOnly, Category = "Configuration", meta = (HideProperty))
	bool bIsUnlocked = true;

	UPROPERTY(EditDefaultsOnly, Category = "Configuration", meta = (HideProperty))
=======

	UPROPERTY(EditDefaultsOnly, Category = "Configuration", meta = (HideProperty))
	bool bIsUnlocked = true;

	UPROPERTY(EditDefaultsOnly, Category = "Configuration", meta = (HideProperty))
>>>>>>> d731a049
	bool bIsVisible = true;
#endif

public:
	static const float ViewportMinimumSize;
	static const float ViewportMaximumSize;
};

// This struct now stored in UDisplayClusterConfigurationData, and replicated with MultiUser
USTRUCT(Blueprintable)
struct DISPLAYCLUSTERCONFIGURATION_API FDisplayClusterConfigurationRenderFrame
{
	GENERATED_BODY()

public:
	// Performance: Allow change global MGPU settings
	UPROPERTY(EditAnywhere, Category = "Configuration", meta = (DisplayName = "Multi GPU Mode"))
	EDisplayClusterConfigurationRenderMGPUMode MultiGPUMode = EDisplayClusterConfigurationRenderMGPUMode::Enabled;

	// Performance: Allow merge multiple viewports on single RTT with atlasing (required for bAllowViewFamilyMergeOptimization)
	// [not implemented yet] Experimental
	UPROPERTY()
	bool bAllowRenderTargetAtlasing = false;

	// Performance: Allow viewfamily merge optimization (render multiple viewports contexts within single family)
	// [not implemented yet] Experimental
	UPROPERTY()
	EDisplayClusterConfigurationRenderFamilyMode ViewFamilyMode = EDisplayClusterConfigurationRenderFamilyMode::None;

	// Performance: Allow to use parent ViewFamily from parent viewport 
	// (icvfx has child viewports: lightcard and chromakey with prj_view matrices copied from parent viewport. May sense to use same viewfamily?)
	// [not implemented yet] Experimental
	UPROPERTY()
	bool bShouldUseParentViewportRenderFamily = false;

	// Multiply all viewports RTT size's for whole cluster by this value
	UPROPERTY(BlueprintReadWrite, Category = NDisplay, meta = (DisplayName = "Global Viewport RTT Size Multiplier", ClampMin = "0.05", UIMin = "0.05", ClampMax = "10", UIMax = "10"))
	float ClusterRenderTargetRatioMult = 1.f;

	// Multiply inner frustum RTT size's for whole cluster by this value
	UPROPERTY(BlueprintReadWrite, Category = NDisplay, meta = (DisplayName = "Inner Frustum RTT Size Multiplier", ClampMin = "0.05", UIMin = "0.05", ClampMax = "10", UIMax = "10"))
	float ClusterICVFXInnerViewportRenderTargetRatioMult = 1.f;

	// Multiply outer viewports RTT size's for whole cluster by this value
	UPROPERTY(BlueprintReadWrite, Category = NDisplay, meta = (DisplayName = "Outer Viewport RTT Size Multiplier", ClampMin = "0.05", UIMin = "0.05", ClampMax = "10", UIMax = "10"))
	float ClusterICVFXOuterViewportRenderTargetRatioMult = 1.f;

	// Multiply all buffer ratios for whole cluster by this value
	UPROPERTY(BlueprintReadWrite, Category = NDisplay, meta = (DisplayName = "Global Viewport Screen Percentage Multiplier", ClampMin = "0.05", UIMin = "0.05", ClampMax = "10", UIMax = "10"))
	float ClusterBufferRatioMult = 1.f;

	// Multiply inner frustums buffer ratios for whole cluster by this value
	UPROPERTY(BlueprintReadWrite, Category = NDisplay, meta = (DisplayName = "Inner Frustum Screen Percentage Multiplier", ClampMin = "0.05", UIMin = "0.05", ClampMax = "10", UIMax = "10"))
	float ClusterICVFXInnerFrustumBufferRatioMult = 1.f;

	// Multiply the screen percentage for all viewports in the cluster by this value.
	UPROPERTY(EditAnywhere, BlueprintReadWrite, Category = NDisplay, meta = (DisplayName = "Viewport Screen Percentage Multiplier", ClampMin = "0.05", UIMin = "0.05", ClampMax = "10", UIMax = "1"))
	float ClusterICVFXOuterViewportBufferRatioMult = 1.f;

	// Allow warpblend render
	UPROPERTY(EditAnywhere, BlueprintReadWrite, Category = "Configuration")
	bool bAllowWarpBlend = true;
};<|MERGE_RESOLUTION|>--- conflicted
+++ resolved
@@ -220,19 +220,11 @@
 	/** Locks the Viewport aspect ratio for easier resizing */
 	UPROPERTY(EditAnywhere, Category = "Configuration", meta = (HideProperty))
 	bool bFixedAspectRatio;
-<<<<<<< HEAD
 
 	UPROPERTY(EditDefaultsOnly, Category = "Configuration", meta = (HideProperty))
 	bool bIsUnlocked = true;
 
 	UPROPERTY(EditDefaultsOnly, Category = "Configuration", meta = (HideProperty))
-=======
-
-	UPROPERTY(EditDefaultsOnly, Category = "Configuration", meta = (HideProperty))
-	bool bIsUnlocked = true;
-
-	UPROPERTY(EditDefaultsOnly, Category = "Configuration", meta = (HideProperty))
->>>>>>> d731a049
 	bool bIsVisible = true;
 #endif
 
