// Copyright Epic Games, Inc. All Rights Reserved.

#pragma once

#include "CoreMinimal.h"
#include "GameFramework/Actor.h"
#include "Widgets/DeclarativeSyntaxSupport.h"

#include "DisplayClusterLightCardEditorProxyType.h"

#include "EditorUndoClient.h"
#include "IDisplayClusterOperatorApp.h"

class FLayoutExtender;
class FMenuBuilder;
class FSpawnTabArgs;
class FTabManager;
class FToolBarBuilder;
class FUICommandList;
class SDockTab;
class SDisplayClusterLightCardOutliner;
class SDisplayClusterLightCardTemplateList;
class SDisplayClusterLightCardEditorViewport;
class ADisplayClusterRootActor;
class ADisplayClusterLightCardActor;
class UDisplayClusterLightCardTemplate;
class IDisplayClusterOperatorViewModel;
struct FSlateBrush;

struct FDisplayClusterLightCardEditorRecentItem;

/** A panel that can be spawned in a tab that contains all the UI elements that make up the 2D light cards editor */
class FDisplayClusterLightCardEditor : public IDisplayClusterOperatorApp, public FEditorUndoClient
{
public:
	/** The name of the tab that the viewport lives in */
	static const FName ViewportTabName;
	
	/** The name of the tab that the outliner lives in */
	static const FName OutlinerTabName;

	/** Construct an instance of the light card editor */
	static TSharedRef<IDisplayClusterOperatorApp> MakeInstance(TSharedRef<IDisplayClusterOperatorViewModel> InViewModel);
	
	~FDisplayClusterLightCardEditor();

	// FEditorUndoClient
	virtual void PostUndo(bool bSuccess) override;
	virtual void PostRedo(bool bSuccess) override;
	// ~FEditorUndoClient

	/** Initialize the light card editor instance */
	void Initialize(TSharedRef<IDisplayClusterOperatorViewModel> InViewModel);

	/** Return the command list for the light card editor */
	TSharedPtr<FUICommandList> GetCommandList() const { return CommandList; }
	
	/** The current active root actor for this light card editor */
	TWeakObjectPtr<ADisplayClusterRootActor> GetActiveRootActor() const { return ActiveRootActor; }

	/** Iterate the world actors looking for all actors this editor is managing */
	TArray<AActor*> FindAllManagedActors() const;

	/** Selects the specified actors in the outliner and details panel */
	void SelectActors(const TArray<AActor*>& ActorsToSelect);

	template<typename T>
	TArray<T*> GetSelectedActorsAs() const
	{
		TArray<T*> OutArray;
		Algo::TransformIf(SelectedActors, OutArray, [](const TWeakObjectPtr<AActor>& InItem)
		{
			return InItem.IsValid() && InItem->IsA<T>();
		},
		[](const TWeakObjectPtr<AActor>& InItem)
		{
			return CastChecked<T>(InItem.Get());
		});
		return OutArray;
	}
	
	/** Gets the actors that are selected in the outliner */
	void GetSelectedActors(TArray<AActor*>& OutSelectedActors);

	/** Selects the actor proxies that correspond to the specified actors */
	void SelectActorProxies(const TArray<AActor*>& ActorsToSelect);

	/** Places the given light card in the middle of the viewport */
	void CenterActorInView(AActor* Actor);

	/** Spawns a new actor and adds it to the root actor if it is a light card */
	AActor* SpawnActor(TSubclassOf<AActor> InActorClass, const FName& InActorName = NAME_None,
		const UDisplayClusterLightCardTemplate* InTemplate = nullptr, ULevel* InLevel = nullptr, bool bIsPreview = false);

	/** Spawn an actor from a template */
	AActor* SpawnActor(const UDisplayClusterLightCardTemplate* InTemplate, ULevel* InLevel = nullptr, bool bIsPreview = false);

	template<typename T>
	T* SpawnActorAs(const FName& InActorName = NAME_None, const UDisplayClusterLightCardTemplate* InTemplate = nullptr)
	{
		return Cast<T>(SpawnActor(T::StaticClass(), InActorName, InTemplate));
	}
	
	/** Adds a new light card to the root actor and centers it in the viewport */
	void AddNewLightCard();

	/** Select an existing Light Card from a menu */
	void AddExistingLightCard();

	/** Adds a new light card configured as a flag */
	void AddNewFlag();

	/** Add a new actor dynamically based on a class */
	void AddNewDynamic(UClass* InClass);

	/** Adds the given Light Card to the root actor */
	void AddLightCardsToActor(const TArray<ADisplayClusterLightCardActor*>& LightCards);

	/** If a Light Card can currently be added */
	bool CanAddNewActor() const;
<<<<<<< HEAD
=======
	bool CanAddNewActor(UClass* InClass) const;
>>>>>>> 74d0b334

	/** Copies any selected actors to the clipboard, and then deletes them */
	void CutSelectedActors();

	/** Determines if there are selected actors that can be cut */
	bool CanCutSelectedActors();

	/** Copies any selected actors to the clipboard */
	void CopySelectedActors(bool bShouldCut = false);

	/** Determines if there are selected actors that can be copied */
	bool CanCopySelectedActors() const;

	/** Pastes any actors in the clipboard to the current root actor */
	void PasteActors();

	/** Determines if there are any actors that can be pasted from the clipboard */
	bool CanPasteActors() const;

	/** Copies any selected actors to the clipboard and then pastes them */
	void DuplicateSelectedActors();

	/** Determines if there are selected actors that can be duplicated */
	bool CanDuplicateSelectedActors() const;

	/** Rename the selected item. Requires the outliner */
	void RenameSelectedItem();

	/** If the selected item can be renamed */
	bool CanRenameSelectedItem() const;
	
	/**
	 * Remove the light card from the actor
	 *@param bDeleteLightCardActor Delete the actor from the level
	 */
	void RemoveSelectedActors(bool bDeleteLightCardActor);

	/**
	 * Remove the given light cards from the actor
	 * @param InActorsToRemove Actors which should be removed
	 * @param bDeleteActors If the light cards should be deleted from the level
	 */
	void RemoveActors(const TArray<TWeakObjectPtr<AActor>>& InActorsToRemove, bool bDeleteActors);
	
	/** If the selected actors can be removed */
	bool CanRemoveSelectedActors() const;

	/** If the selected light card can be removed from the actor */
	bool CanRemoveSelectedLightCardFromActor() const;

	/** Creates a template of the selected light card */
	void CreateLightCardTemplate();

	/** Determines if there are selected light cards that can have templates created */
	bool CanCreateLightCardTemplate() const;

	/** Toggles the visible status of labels */
	void ToggleLightCardLabels();
	
	/** Display or hide labels for all included light cards */
	void ShowLightCardLabels(bool bVisible);

	/** If light card labels are currently toggled */
	bool ShouldShowLightCardLabels() const;

	/** Return the current light card label scale */
	TOptional<float> GetLightCardLabelScale() const;

	/** Update light card label scale */
	void SetLightCardLabelScale(float NewValue);

	/** Set all icon visibility */
	void ShowIcons(bool bVisible);

	/** If all icons should be visible */
	bool ShouldShowIcons() const;

	/** Return the current icon scale */
	TOptional<float> GetIconScale() const;

	/** Update all icons scale */
	void SetIconScale(float NewValue);
	
private:
	/** Raised when the active Display cluster root actor has been changed in the operator panel */
	void OnActiveRootActorChanged(ADisplayClusterRootActor* NewRootActor);
	
	/** Registers the light card editor with the global tab manager and adds it to the operator panel's extension tab stack */
	void RegisterTabSpawners();

	/** Unregisters the light card editor from the global tab manager */
	void UnregisterTabSpawners();
	
	/** Registers the light card editor tab with the operator panel using a layout extension */
	static void RegisterLayoutExtension(FLayoutExtender& InExtender);

	/** Spawns in the viewport tab */
	TSharedRef<SDockTab> SpawnViewportTab(const FSpawnTabArgs& SpawnTabArgs);
	
	/** Spawns in the outliner tab */
	TSharedRef<SDockTab> SpawnOutlinerTab(const FSpawnTabArgs& SpawnTabArgs);
	
	/** Creates the widget used to show the list of light cards associated with the active root actor */
	TSharedRef<SWidget> CreateLightCardOutlinerWidget();

	/** Create the widget for selecting light card templates */
	TSharedRef<SWidget> CreateLightCardTemplateWidget();
	
	/** Create the 3d viewport widget */
	TSharedRef<SWidget> CreateViewportWidget();

	/** Generate the place actors drop down menu */
	TSharedRef<SWidget> GeneratePlaceActorsMenu();

	/** Return the correct template icon to use */
	const FSlateBrush* GetLightCardTemplateIcon(const TWeakObjectPtr<UDisplayClusterLightCardTemplate> InTemplate) const;

	/** Generate the All Templates sub menu */
	void GenerateTemplateSubMenu(FMenuBuilder& InMenuBuilder);
	
	/** Generate the labels dropdown menu */
	TSharedRef<SWidget> GenerateLabelsMenu();

	/** Creates the frustum combo box */
	TSharedRef<SWidget> CreateFrustumWidget();

	/** Creates the editor's command list and binds commands to it */
	void BindCommands();

	/** Register any extensions for the toolbar */
	void RegisterToolbarExtensions();

	/** Register any extensions for the menu bar */
	void RegisterMenuExtensions();

	/** Extend the toolbar for this local instance */
	void ExtendToolbar(FToolBarBuilder& ToolbarBuilder);

	/** Extend the main file menu */
	void ExtendFileMenu(FMenuBuilder& MenuBuilder);
	
	/** Extend the main edit menu */
	void ExtendEditMenu(FMenuBuilder& MenuBuilder);
	
	/** Refresh all preview actors */
	void RefreshPreviewActors(EDisplayClusterLightCardEditorProxyType ProxyType = EDisplayClusterLightCardEditorProxyType::All);

	/** Refresh a specific preview stage actor */
	void RefreshPreviewStageActor(AActor* Actor);
	
	/** Reapply the current label settings */
	void RefreshLabels();
	
	/**
	 * Check if an object is managed by us
	 * @param InObject The object to compare
	 * @param OutProxyType The type of the object
	 * @return True if our object, false if not
	 */
	bool IsOurObject(UObject* InObject, EDisplayClusterLightCardEditorProxyType& OutProxyType) const;
	
	/** Bind delegates to when a BP compiles */
	void BindCompileDelegates();

	/** Remove compile delegates from a BP */
	void RemoveCompileDelegates();

	/** When a property on the actor has changed */
	void OnActorPropertyChanged(UObject* ObjectBeingModified, FPropertyChangedEvent& PropertyChangedEvent);

	/** Raised when the user adds an actor to the level */
	void OnLevelActorAdded(AActor* Actor);
	
	/** Raised when the user deletes an actor from the level */
	void OnLevelActorDeleted(AActor* Actor);

	/** Raised when a supported blueprint is compiled */
	void OnBlueprintCompiled(UBlueprint* Blueprint);

	/** Raised when any object is transacted */
	void OnObjectTransacted(UObject* Object, const FTransactionObjectEvent& TransactionObjectEvent);

	/** Add an item to recently placed list. Reorders matching items to the top of the list and trims the list */
	void AddRecentlyPlacedItem(const FDisplayClusterLightCardEditorRecentItem& InItem);

	/** Make sure no invalid entries are present */
	void CleanupRecentlyPlacedItems();

	/**
	 * Checks if it is possible only one or more folders - and no actors - are selected in the outliner
	 * They require editor delegates fired when executing some generic commands
	 *
	 * @return true if the outliner is valid and no actor is selected
	 */
	bool DoOutlinerFoldersNeedEditorDelegates() const;
	
private:
	/** The light card outliner widget */
	TSharedPtr<SDisplayClusterLightCardOutliner> LightCardOutliner;

	/** Templates to their icon brushes */
	TMap<TWeakObjectPtr<UDisplayClusterLightCardTemplate>, TSharedPtr<FSlateBrush>> TemplateBrushes;
	
	/** The 3d viewport */
	TSharedPtr<SDisplayClusterLightCardEditorViewport> ViewportView;

	/** The command list for editor commands */
	TSharedPtr<FUICommandList> CommandList;

	/** Stores the mouse position when the context menu was opened */
	TOptional<FIntPoint> CachedContextMenuMousePos;

	/** A reference to the root actor that is currently being operated on */
	TWeakObjectPtr<ADisplayClusterRootActor> ActiveRootActor;

	/** The view model for the operator panel */
	TWeakPtr<IDisplayClusterOperatorViewModel> OperatorViewModel;

	/** Selected actors */
	TArray<TWeakObjectPtr<AActor>> SelectedActors;

	/** Available frustums to choose */
	TArray<TSharedPtr<FString>> FrustumSelections;

	/** Delegate handle for the OnActiveRootActorChanged delegate */
	FDelegateHandle ActiveRootActorChangedHandle;

	/** Delegate handle for when an object is transacted */
	FDelegateHandle OnObjectTransactedHandle;
};<|MERGE_RESOLUTION|>--- conflicted
+++ resolved
@@ -118,10 +118,7 @@
 
 	/** If a Light Card can currently be added */
 	bool CanAddNewActor() const;
-<<<<<<< HEAD
-=======
 	bool CanAddNewActor(UClass* InClass) const;
->>>>>>> 74d0b334
 
 	/** Copies any selected actors to the clipboard, and then deletes them */
 	void CutSelectedActors();
