// Copyright 1998-2019 Epic Games, Inc. All Rights Reserved.

#pragma once

#include "CoreMinimal.h"


namespace DisplayClusterStrings
{
	// Common strings
	static constexpr auto strPairSeparator     = TEXT(" ");
	static constexpr auto strKeyValSeparator   = TEXT("=");
	static constexpr auto strArrayValSeparator = TEXT(",");

	namespace cfg
	{
		// Config special constants
		namespace spec
		{
			static constexpr auto Comment          = TEXT("#");
			static constexpr auto KeyValSeparator  = TEXT("=");
			static constexpr auto ValTrue          = TEXT("true");
			static constexpr auto ValFalse         = TEXT("false");
			static constexpr auto MappingDelimiter = TEXT(",");
		}

		// Config file extensions
		namespace file
		{
			static constexpr auto FileExtCfg1 = TEXT("cfg");
			static constexpr auto FileExtCfg2 = TEXT("conf");
			static constexpr auto FileExtCfg3 = TEXT("config");
			static constexpr auto FileExtTxt  = TEXT("txt");
			static constexpr auto FileExtXml  = TEXT("xml");
		}

		// Config data tokens
		namespace data
		{
			static constexpr auto Id       = TEXT("id");
			static constexpr auto ParentId = TEXT("parent");
			static constexpr auto Loc      = TEXT("loc");
			static constexpr auto Rot      = TEXT("rot");

			// Config info
			namespace info
			{
				static constexpr auto Header  = TEXT("[info]");
				static constexpr auto Version = TEXT("version");
			}

			// Cluster tokens
			namespace cluster
			{
				static constexpr auto Header = TEXT("[cluster_node]");
				static constexpr auto Addr   = TEXT("addr");
				static constexpr auto Window = TEXT("window");
				static constexpr auto PortCS = TEXT("port_cs");
				static constexpr auto PortSS = TEXT("port_ss");
				static constexpr auto PortCE = TEXT("port_ce");
				static constexpr auto Master = TEXT("master");
				static constexpr auto Sound  = TEXT("sound");
				// + Id
			}

			// Window tokens
			namespace window
			{
				static constexpr auto Header       = TEXT("[window]");
				static constexpr auto Viewports    = TEXT("viewports");
				static constexpr auto Postprocess  = TEXT("postprocess");
				static constexpr auto Fullscreen   = TEXT("fullscreen");
				static constexpr auto WinX         = TEXT("WinX");
				static constexpr auto WinY         = TEXT("WinY");
				static constexpr auto ResX         = TEXT("ResX");
				static constexpr auto ResY         = TEXT("ResY");
				// + Id
			}

			// Screen tokens
			namespace screen
			{
				static constexpr auto Header = TEXT("[screen]");
				static constexpr auto Size   = TEXT("size");
				// + Id, Parent, Loc, Rot
			}

			// Viewport tokens
			namespace viewport
			{
<<<<<<< HEAD
				static constexpr auto Header     = TEXT("[viewport]");
				static constexpr auto Projection = TEXT("projection");
				static constexpr auto Camera     = TEXT("camera");
				static constexpr auto PosX       = TEXT("x");
				static constexpr auto PosY       = TEXT("y");
				static constexpr auto Width      = TEXT("width");
				static constexpr auto Height     = TEXT("height");
				static constexpr auto RTT        = TEXT("rtt");
=======
				static constexpr auto Header      = TEXT("[viewport]");
				static constexpr auto Projection  = TEXT("projection");
				static constexpr auto Camera      = TEXT("camera");
				static constexpr auto PosX        = TEXT("x");
				static constexpr auto PosY        = TEXT("y");
				static constexpr auto Width       = TEXT("width");
				static constexpr auto Height      = TEXT("height");
				static constexpr auto RTT         = TEXT("rtt");
				static constexpr auto BufferRatio = TEXT("buffer_ratio");
>>>>>>> 69078e53
				// + Id
			}

			// Posprocess tokens
			namespace postprocess
			{
				static constexpr auto Header        = TEXT("[postprocess]");
				static constexpr auto PostprocessId = TEXT("type");
				// + Id
			}

			// Camera tokens
			namespace camera
			{
				static constexpr auto Header      = TEXT("[camera]");
				static constexpr auto EyeDist     = TEXT("eye_dist");
				static constexpr auto EyeSwap     = TEXT("eye_swap");
				static constexpr auto ForceOffset = TEXT("force_offset");

				// + Id, Loc, Rot, Parent
			}

			// Scene node (transforms)
			namespace scene
			{
				static constexpr auto Header    = TEXT("[scene_node]");
				static constexpr auto TrackerId = TEXT("tracker_id");
				static constexpr auto TrackerCh = TEXT("tracker_ch");
				// + Id, Loc, Rot, Parent
			}

			// Input tokens
			namespace input
			{
				static constexpr auto Header  = TEXT("[input]");
				static constexpr auto Type    = TEXT("type");
				static constexpr auto Address = TEXT("addr");
				static constexpr auto Remap   = TEXT("remap");

				static constexpr auto Right   = TEXT("right");
				static constexpr auto Front   = TEXT("front");
				static constexpr auto Up      = TEXT("up");

				static constexpr auto MapX    = TEXT("x");
				static constexpr auto MapNX   = TEXT("-x");
				static constexpr auto MapY    = TEXT("y");
				static constexpr auto MapNY   = TEXT("-y");
				static constexpr auto MapZ    = TEXT("z");
				static constexpr auto MapNZ   = TEXT("-z");

				static constexpr auto DeviceTracker  = TEXT("tracker");
				static constexpr auto DeviceAnalog   = TEXT("analog");
				static constexpr auto DeviceButtons  = TEXT("buttons");
				static constexpr auto DeviceKeyboard = TEXT("keyboard");

				// + Id
			}

			// Input Setup tokens
			namespace inputsetup
			{
				static constexpr auto Header  = TEXT("[input_setup]");
				static constexpr auto Channel = TEXT("ch");
				static constexpr auto Key     = TEXT("key");
				static constexpr auto Bind    = TEXT("bind");

				// + Id
			}

			// General settings tokens
			namespace general
			{
				static constexpr auto Header                = TEXT("[general]");
				static constexpr auto SwapSyncPolicy        = TEXT("swap_sync_policy");
				static constexpr auto UnrealInputSyncPolicy = TEXT("ue4_input_sync_policy");
			}

			// Stereo tokens
			namespace stereo
			{
				static constexpr auto Header = TEXT("[stereo]");
			}

			// Render tokens
			namespace render
			{
				static constexpr auto Header = TEXT("[render]");
			}

			// Network tokens
			namespace network
			{
				static constexpr auto Header = TEXT("[network]");
				static constexpr auto ClientConnectTriesAmount    = TEXT("cln_conn_tries_amount");
				static constexpr auto ClientConnectRetryDelay     = TEXT("cln_conn_retry_delay");
				static constexpr auto BarrierGameStartWaitTimeout = TEXT("game_start_timeout");
				static constexpr auto BarrierWaitTimeout          = TEXT("barrier_wait_timeout");
			}

			// Debug tokens
			namespace debug
			{
				static constexpr auto Header    = TEXT("[debug]");
				static constexpr auto LagSim    = TEXT("lag_simulation");
				static constexpr auto LagTime   = TEXT("lag_max_time");
				static constexpr auto DrawStats = TEXT("draw_stats");
			}

			// Custom arguments
			namespace custom
			{
				static constexpr auto Header = TEXT("[custom]");
			}

			// Projection data
			namespace projection
			{
				static constexpr auto Header = TEXT("[projection]");
				static constexpr auto Type   = TEXT("type");

				// + Id
			}
		}
	};

	namespace rhi
	{
		static constexpr auto D3D11  = TEXT("D3D11");
		static constexpr auto D3D12  = TEXT("D3D12");
	}

	namespace platform
	{
		static constexpr auto Windows = TEXT("Windows");
	}
};<|MERGE_RESOLUTION|>--- conflicted
+++ resolved
@@ -88,16 +88,6 @@
 			// Viewport tokens
 			namespace viewport
 			{
-<<<<<<< HEAD
-				static constexpr auto Header     = TEXT("[viewport]");
-				static constexpr auto Projection = TEXT("projection");
-				static constexpr auto Camera     = TEXT("camera");
-				static constexpr auto PosX       = TEXT("x");
-				static constexpr auto PosY       = TEXT("y");
-				static constexpr auto Width      = TEXT("width");
-				static constexpr auto Height     = TEXT("height");
-				static constexpr auto RTT        = TEXT("rtt");
-=======
 				static constexpr auto Header      = TEXT("[viewport]");
 				static constexpr auto Projection  = TEXT("projection");
 				static constexpr auto Camera      = TEXT("camera");
@@ -107,7 +97,6 @@
 				static constexpr auto Height      = TEXT("height");
 				static constexpr auto RTT         = TEXT("rtt");
 				static constexpr auto BufferRatio = TEXT("buffer_ratio");
->>>>>>> 69078e53
 				// + Id
 			}
 
