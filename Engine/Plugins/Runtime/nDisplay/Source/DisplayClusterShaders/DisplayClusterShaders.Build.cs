--- conflicted
+++ resolved
@@ -34,10 +34,6 @@
 		
 		// NOTE: General rule is not to access the private folder of another module
 		PrivateIncludePaths.AddRange(new string[] {
-<<<<<<< HEAD
-			System.IO.Path.Combine(GetModuleDirectory("Renderer"), "Private"),
-=======
->>>>>>> 4af6daef
 		});
 
 		AddEngineThirdPartyPrivateStaticDependencies(Target, "UElibPNG");
