// Copyright Epic Games, Inc. All Rights Reserved.

#include "DisplayClusterShadersWarpblend_ICVFX.h"
#include "DisplayClusterShadersLog.h"

#include "RenderResource.h"
#include "CommonRenderResources.h"
#include "PixelShaderUtils.h"

#include "Shader.h"
#include "GlobalShader.h"

#include "ShaderParameters.h"
#include "ShaderParameterUtils.h"
#include "ShaderParameterStruct.h"
#include "ShaderPermutation.h"

#include "Render/Containers/IDisplayClusterRender_MeshComponentProxy.h"

#include "ShaderParameters/DisplayClusterShaderParameters_WarpBlend.h"
#include "ShaderParameters/DisplayClusterShaderParameters_ICVFX.h"

#include "WarpBlend/IDisplayClusterWarpBlend.h"

#define ICVFX_ShaderFileName "/Plugin/nDisplay/Private/MPCDIOverlayShaders.usf"

enum class EVarIcvfxMPCDIShaderType : uint8
{
	Default = 0,
	DefaultNoBlend,
	Passthrough,
	Disable,
};

static TAutoConsoleVariable<int32> CVarIcvfxMPCDIShaderType(
	TEXT("nDisplay.render.icvfx.shader"),
	(int32)EVarIcvfxMPCDIShaderType::Default,
	TEXT("Select shader for icvfx:\n")
	TEXT(" 0: Warp shader (used by default)\n")
	TEXT(" 1: Warp shader with disabled blend maps\n")
	TEXT(" 2: Passthrough shader\n")
	TEXT(" 4: Disable all warp shaders\n"),
	ECVF_RenderThreadSafe
);

int32 GDisplayClusterShadersICVFXEnableLightCard = 1;
static FAutoConsoleVariableRef CVarDisplayClusterShadersICVFXEnableLightCard(
	TEXT("nDisplay.render.icvfx.LightCard"),
	GDisplayClusterShadersICVFXEnableLightCard,
	TEXT("Enable ICVFX LightCards render (0 - disable).\n"),
	ECVF_RenderThreadSafe
);

int32 GDisplayClusterShadersICVFXEnableUVLightCard = 1;
static FAutoConsoleVariableRef CVarDisplayClusterShadersICVFXEnableUVLightCard(
	TEXT("nDisplay.render.icvfx.UVLightCard"),
	GDisplayClusterShadersICVFXEnableUVLightCard,
	TEXT("Enable ICVFX UVLightCards render (0 - disable).\n"),
	ECVF_RenderThreadSafe
);

<<<<<<< HEAD
=======
int32 GDisplayClusterShadersICVFXOverlapInnerFrustumSoftEdges = 1;
static FAutoConsoleVariableRef CVarDisplayClusterShadersICVFXOverlapInnerFrustumSoftEdges(
	TEXT("nDisplay.render.icvfx.OverlapInnerFrustumSoftEdges"),
	GDisplayClusterShadersICVFXOverlapInnerFrustumSoftEdges,
	TEXT("Enable SoftEdges for Inner Frustum overlap (0 - disable).\n"),
	ECVF_RenderThreadSafe
);

int32 GDisplayClusterShadersICVFXEnableInnerFrustumUnderOverlap = 0;
static FAutoConsoleVariableRef CVarDisplayClusterShadersICVFXEnableInnerFrustumUnderOverlap(
	TEXT("nDisplay.render.icvfx.EnableInnerFrustumUnderOverlap"),
	GDisplayClusterShadersICVFXEnableInnerFrustumUnderOverlap,
	TEXT("Enable Inner Frustum render under overlap area (0 - disable).\n"),
	ECVF_RenderThreadSafe
);

/**
 * ICVFX is rendered in several passes:
 */
enum class EIcvfxPassRenderPass : uint8
{
	None = 0,

	// viewport+overlayUnder+camera1
	Base,

	// Second and next cameras additive passes
	InnerFrustumIterator,

	// LightCard overlay
	LightCardOver,

	// render overlaps for inner cameras
	InnerFrustumChromakeyOverlapIterator,
};

enum class EIcvfxPassRenderState : uint32
{
	None = 0,
	BlendDisabled = 1 << 0,

	LightCardOver = 1 << 1,
	LightCardUnder = 1 << 2,
	UVLightCardOver = 1 << 3,
	UVLightCardUnder = 1 << 4,

	EnableInnerFrustumChromakeyOverlap = 1 << 5,
};
ENUM_CLASS_FLAGS(EIcvfxPassRenderState);

DECLARE_GPU_STAT_NAMED(nDisplay_IcvfxRenderPass_Base, TEXT("nDisplay Icvfx::RenderPass::Base"));
DECLARE_GPU_STAT_NAMED(nDisplay_IcvfxRenderPass_InnerFrustumIterator, TEXT("nDisplay Icvfx::RenderPass::InnerFrustumIterator"));
DECLARE_GPU_STAT_NAMED(nDisplay_IcvfxRenderPass_LightCardOver, TEXT("nDisplay Icvfx::RenderPass::LightCardOver"));
DECLARE_GPU_STAT_NAMED(nDisplay_IcvfxRenderPass_InnerFrustumChromakeyOverlapIterator, TEXT("nDisplay Icvfx::RenderPass::InnerFrustumChromakeyOverlapIterator"));

>>>>>>> 4af6daef
enum class EIcvfxShaderType : uint8
{
	Passthrough,  // Viewport frustum (no warpblend, only frustum math)
	WarpAndBlend, // Pure mpcdi warpblend for viewport
	Invalid,
};

namespace IcvfxShaderPermutation
{
	// Shared permutation for picp warp
	class FIcvfxShaderViewportInput      : SHADER_PERMUTATION_BOOL("VIEWPORT_INPUT");
	class FIcvfxShaderViewportInputAlpha : SHADER_PERMUTATION_BOOL("VIEWPORT_INPUT_ALPHA");

	class FIcvfxShaderLightCardUnder     : SHADER_PERMUTATION_BOOL("LIGHTCARD_UNDER");
	class FIcvfxShaderLightCardOver      : SHADER_PERMUTATION_BOOL("LIGHTCARD_OVER");

	class FIcvfxShaderUVLightCardUnder : SHADER_PERMUTATION_BOOL("UVLIGHTCARD_UNDER");
	class FIcvfxShaderUVLightCardOver : SHADER_PERMUTATION_BOOL("UVLIGHTCARD_OVER");

	class FIcvfxShaderInnerCamera         : SHADER_PERMUTATION_BOOL("INNER_CAMERA");
	class FIcvfxShaderInnerCameraOverlap  : SHADER_PERMUTATION_BOOL("INNER_CAMERA_OVERLAP");

	class FIcvfxShaderChromakey           : SHADER_PERMUTATION_BOOL("CHROMAKEY");
	class FIcvfxShaderChromakeyFrameColor : SHADER_PERMUTATION_BOOL("CHROMAKEYFRAMECOLOR");

	class FIcvfxShaderChromakeyMarker  : SHADER_PERMUTATION_BOOL("CHROMAKEY_MARKER");

	class FIcvfxShaderAlphaMapBlending : SHADER_PERMUTATION_BOOL("ALPHAMAP_BLENDING");
	class FIcvfxShaderBetaMapBlending  : SHADER_PERMUTATION_BOOL("BETAMAP_BLENDING");

	class FIcvfxShaderMeshWarp         : SHADER_PERMUTATION_BOOL("MESH_WARP");

	using FCommonVSDomain = TShaderPermutationDomain<FIcvfxShaderMeshWarp>;

	using FCommonPSDomain = TShaderPermutationDomain<
		FIcvfxShaderViewportInput,
		FIcvfxShaderViewportInputAlpha,

		FIcvfxShaderLightCardUnder,
		FIcvfxShaderLightCardOver,
		FIcvfxShaderUVLightCardUnder,
		FIcvfxShaderUVLightCardOver,

		FIcvfxShaderInnerCamera,
		FIcvfxShaderInnerCameraOverlap,

		FIcvfxShaderChromakey,
		FIcvfxShaderChromakeyFrameColor,
		FIcvfxShaderChromakeyMarker,

		FIcvfxShaderAlphaMapBlending,
		FIcvfxShaderBetaMapBlending,
		FIcvfxShaderMeshWarp
	>;
	
	bool ShouldCompileCommonPSPermutation(const FCommonPSDomain& PermutationVector)
	{
		if (!PermutationVector.Get<FIcvfxShaderMeshWarp>())
<<<<<<< HEAD
=======
		{
			// UVLightCard require UV_Chromakey (Mesh Warp)
			if (PermutationVector.Get<FIcvfxShaderUVLightCardUnder>() || PermutationVector.Get<FIcvfxShaderUVLightCardOver>())
			{
				return false;
			}

			// Chromakey marker require UV_Chromakey (Mesh Warp)
			if (PermutationVector.Get<FIcvfxShaderChromakeyMarker>())
			{
				return false;
			}
		}

		if (PermutationVector.Get<FIcvfxShaderInnerCameraOverlap>())
>>>>>>> 4af6daef
		{
			// Overlap use chromakeyframecolor as render base
			if (!PermutationVector.Get<FIcvfxShaderChromakeyFrameColor>())
			{
				return false;
			}
		}

		// only one type of chromakey type can by used
		if (PermutationVector.Get<FIcvfxShaderChromakey>() && PermutationVector.Get<FIcvfxShaderChromakeyFrameColor>())
		{
			return false;
		}

		// LightCard can be only 'over' or 'under'
		if ((PermutationVector.Get<FIcvfxShaderLightCardUnder>() || PermutationVector.Get<FIcvfxShaderUVLightCardUnder>()) && (PermutationVector.Get<FIcvfxShaderUVLightCardOver>() || PermutationVector.Get<FIcvfxShaderLightCardOver>()))
		{
			return false;
		}

		if (!PermutationVector.Get<FIcvfxShaderViewportInput>())
		{
			if (PermutationVector.Get<FIcvfxShaderLightCardUnder>() || PermutationVector.Get<FIcvfxShaderUVLightCardUnder>())
			{
				return false;
			}

			if (PermutationVector.Get<FIcvfxShaderLightCardOver>() || PermutationVector.Get<FIcvfxShaderUVLightCardOver>())
			{
				if (PermutationVector.Get<FIcvfxShaderInnerCamera>())
				{
					return false;
				}
			}

			if (PermutationVector.Get<FIcvfxShaderViewportInputAlpha>())
			{
				return false;
			}
		}

		if (!PermutationVector.Get<FIcvfxShaderInnerCamera>())
		{
			// All innner camera vectors
			if (PermutationVector.Get<FIcvfxShaderInnerCameraOverlap>()
			|| PermutationVector.Get<FIcvfxShaderChromakey>() || PermutationVector.Get<FIcvfxShaderChromakeyFrameColor>() || PermutationVector.Get<FIcvfxShaderChromakeyMarker>())
			{
				return false;
			}
		}

		if (PermutationVector.Get<FIcvfxShaderChromakeyMarker>())
		{
			if (!PermutationVector.Get<FIcvfxShaderChromakey>() && !PermutationVector.Get<FIcvfxShaderChromakeyFrameColor>())
		{
			return false;
		}
		}

		if (!PermutationVector.Get<FIcvfxShaderAlphaMapBlending>() && PermutationVector.Get<FIcvfxShaderBetaMapBlending>())
		{
			return false;
		}

		// UVLightCard require UV_Chromakey (Mesh Warp)
		if (!PermutationVector.Get<FIcvfxShaderMeshWarp>())
		{
			if (PermutationVector.Get<FIcvfxShaderUVLightCardUnder>() || PermutationVector.Get<FIcvfxShaderUVLightCardOver>())
			{
				return false;
			}
		}

		return true;
	}

	bool ShouldCompileCommonVSPermutation(const FCommonVSDomain& PermutationVector)
	{
		return true;
	}
};

BEGIN_SHADER_PARAMETER_STRUCT(FIcvfxVertexShaderParameters, )
	SHADER_PARAMETER(FVector4f, DrawRectanglePosScaleBias)
	SHADER_PARAMETER(FVector4f, DrawRectangleInvTargetSizeAndTextureSize)
	SHADER_PARAMETER(FVector4f, DrawRectangleUVScaleBias)

	SHADER_PARAMETER(FMatrix44f, MeshToStageProjectionMatrix)
END_SHADER_PARAMETER_STRUCT()

BEGIN_SHADER_PARAMETER_STRUCT(FIcvfxPixelShaderParameters, )
	SHADER_PARAMETER_TEXTURE(Texture2D, InputTexture)
	SHADER_PARAMETER_TEXTURE(Texture2D, WarpMapTexture)
	SHADER_PARAMETER_TEXTURE(Texture2D, AlphaMapTexture)
	SHADER_PARAMETER_TEXTURE(Texture2D, BetaMapTexture)
	SHADER_PARAMETER_TEXTURE(Texture2D, InnerCameraTexture)
	SHADER_PARAMETER_TEXTURE(Texture2D, ChromakeyCameraTexture)
	SHADER_PARAMETER_TEXTURE(Texture2D, ChromakeyMarkerTexture)

	SHADER_PARAMETER_TEXTURE(Texture2D, LightCardTexture)
	SHADER_PARAMETER_TEXTURE(Texture2D, UVLightCardTexture)

	SHADER_PARAMETER_SAMPLER(SamplerState, InputSampler)
	SHADER_PARAMETER_SAMPLER(SamplerState, WarpMapSampler)
	SHADER_PARAMETER_SAMPLER(SamplerState, AlphaMapSampler)
	SHADER_PARAMETER_SAMPLER(SamplerState, BetaMapSampler)
	
	SHADER_PARAMETER_SAMPLER(SamplerState, InnerCameraSampler)
	SHADER_PARAMETER_SAMPLER(SamplerState, ChromakeyCameraSampler)
	SHADER_PARAMETER_SAMPLER(SamplerState, ChromakeyMarkerSampler)

	SHADER_PARAMETER_SAMPLER(SamplerState, LightCardSampler)
	SHADER_PARAMETER_SAMPLER(SamplerState, UVLightCardSampler)

	SHADER_PARAMETER(FMatrix44f, ViewportTextureProjectionMatrix)
	SHADER_PARAMETER(FMatrix44f, OverlayProjectionMatrix)
	SHADER_PARAMETER(FMatrix44f, InnerCameraProjectionMatrix)

	SHADER_PARAMETER(float, AlphaEmbeddedGamma)

	SHADER_PARAMETER(FVector4f, InnerCameraSoftEdge)

	SHADER_PARAMETER(FVector4f, InnerCameraBorderColor)
	SHADER_PARAMETER(float, InnerCameraBorderThickness)
	SHADER_PARAMETER(float, InnerCameraFrameAspectRatio)

	SHADER_PARAMETER(FVector4f, ChromakeyColor)
	SHADER_PARAMETER(FVector4f, ChromakeyMarkerColor)

	SHADER_PARAMETER(float, ChromakeyMarkerScale)
	SHADER_PARAMETER(float, ChromakeyMarkerDistance)
	SHADER_PARAMETER(FVector2f, ChromakeyMarkerOffset)
<<<<<<< HEAD
=======

	SHADER_PARAMETER_ARRAY(FMatrix44f, OverlappedInnerCamerasProjectionMatrices, [MAX_INNER_CAMERAS_AMOUNT])
	SHADER_PARAMETER_ARRAY(FVector4f, OverlappedInnerCameraSoftEdges, [MAX_INNER_CAMERAS_AMOUNT])
	SHADER_PARAMETER(int, OverlappedInnerCamerasNum)

>>>>>>> 4af6daef
END_SHADER_PARAMETER_STRUCT()

class FIcvfxWarpVS : public FGlobalShader
{
public:
	DECLARE_GLOBAL_SHADER(FIcvfxWarpVS);
	SHADER_USE_PARAMETER_STRUCT(FIcvfxWarpVS, FGlobalShader);
		
	using FPermutationDomain = IcvfxShaderPermutation::FCommonVSDomain;
	using FParameters = FIcvfxVertexShaderParameters;

	static bool ShouldCompilePermutation(const FGlobalShaderPermutationParameters& Parameters)
	{
		return IcvfxShaderPermutation::ShouldCompileCommonVSPermutation(FPermutationDomain(Parameters.PermutationId));
	}
};

IMPLEMENT_GLOBAL_SHADER(FIcvfxWarpVS, ICVFX_ShaderFileName, "IcvfxWarpVS", SF_Vertex);

class FIcvfxWarpPS : public FGlobalShader
{
public:
	DECLARE_GLOBAL_SHADER(FIcvfxWarpPS);
	SHADER_USE_PARAMETER_STRUCT(FIcvfxWarpPS, FGlobalShader);

	using FPermutationDomain = IcvfxShaderPermutation::FCommonPSDomain;
	using FParameters = FIcvfxPixelShaderParameters;

	static bool ShouldCompilePermutation(const FGlobalShaderPermutationParameters& Parameters)
	{
		return IcvfxShaderPermutation::ShouldCompileCommonPSPermutation(FPermutationDomain(Parameters.PermutationId));
<<<<<<< HEAD
=======
	}

	static void ModifyCompilationEnvironment(const FGlobalShaderPermutationParameters& Parameters, FShaderCompilerEnvironment& OutEnvironment)
	{
		FGlobalShader::ModifyCompilationEnvironment(Parameters, OutEnvironment);

		OutEnvironment.SetDefine(TEXT("MAX_INNER_CAMERAS_AMOUNT"), MAX_INNER_CAMERAS_AMOUNT);
>>>>>>> 4af6daef
	}
};

IMPLEMENT_GLOBAL_SHADER(FIcvfxWarpPS, ICVFX_ShaderFileName, "IcvfxWarpPS", SF_Pixel);

class FIcvfxPassthroughPS : public FGlobalShader
{
public:
	DECLARE_GLOBAL_SHADER(FIcvfxPassthroughPS);
	SHADER_USE_PARAMETER_STRUCT(FIcvfxPassthroughPS, FGlobalShader);
		
	using FParameters = FIcvfxPixelShaderParameters;
	static bool ShouldCompilePermutation(const FGlobalShaderPermutationParameters& Parameters)
	{
		return true;
	}

	static void ModifyCompilationEnvironment(const FGlobalShaderPermutationParameters& Parameters, FShaderCompilerEnvironment& OutEnvironment)
	{
		FGlobalShader::ModifyCompilationEnvironment(Parameters, OutEnvironment);

		OutEnvironment.SetDefine(TEXT("MAX_INNER_CAMERAS_AMOUNT"), MAX_INNER_CAMERAS_AMOUNT);
	}
};

IMPLEMENT_GLOBAL_SHADER(FIcvfxPassthroughPS, ICVFX_ShaderFileName, "Passthrough_PS", SF_Pixel);


struct FIcvfxRenderPassData
{
	IcvfxShaderPermutation::FCommonVSDomain VSPermutationVector;
	FIcvfxVertexShaderParameters            VSParameters;

	IcvfxShaderPermutation::FCommonPSDomain PSPermutationVector;
	FIcvfxPixelShaderParameters             PSParameters;
};

class FIcvfxPassRenderer
{
public:
	FIcvfxPassRenderer(const FDisplayClusterShaderParameters_WarpBlend& InWarpBlendParameters, const FDisplayClusterShaderParameters_ICVFX& InICVFXParameters)
		: WarpBlendParameters(InWarpBlendParameters)
		, ICVFXParameters(InICVFXParameters)
<<<<<<< HEAD
	{}

private:
	const FDisplayClusterShaderParameters_WarpBlend& WarpBlendParameters;
	const FDisplayClusterShaderParameters_ICVFX& ICVFXParameters;

	EIcvfxShaderType PixelShaderType;

	FMatrix LocalUVMatrix;

	bool bIsBlendDisabled = false;
	bool bForceMultiCameraPass = false;
	int32 CameraIndex = 0;

	//LightCards
private:
	inline bool IsLightcardOverUsed() const
	{
		return ICVFXParameters.IsLightcardOverUsed() && GDisplayClusterShadersICVFXEnableLightCard;
	}

	inline bool IsLightcardUnderUsed() const
	{
		return ICVFXParameters.IsLightcardUnderUsed() && GDisplayClusterShadersICVFXEnableLightCard;
	}

	inline bool IsUVLightcardOverUsed() const
	{
		return ICVFXParameters.IsUVLightcardOverUsed() && GDisplayClusterShadersICVFXEnableUVLightCard;
	}

	inline bool IsUVLightcardUnderUsed() const
	{
		return ICVFXParameters.IsUVLightcardUnderUsed() && GDisplayClusterShadersICVFXEnableUVLightCard;
	}

private:
	inline bool IsMultiPassRender() const
	{
		return bForceMultiCameraPass || ICVFXParameters.IsMultiCamerasUsed();
	}

	inline bool IsFirstPass() const
	{
		return CameraIndex == 0;
	}

	inline bool IsLastPass() const
	{
		int32 TotalUsedCameras = ICVFXParameters.Cameras.Num();

		if (bForceMultiCameraPass)
		{
			// Last pass is N or N+1
			// 0 - viewport+overlayUnder
			// 1 - first camera additive pass
			// 2 - second camera additive pass
			// N - camera N
			// N+1 - overlayOver (optional)
			return (IsLightcardOverUsed() || IsUVLightcardOverUsed()) ? ( CameraIndex == (TotalUsedCameras + 1) ) : ( CameraIndex == TotalUsedCameras );
=======
	{
		if (ICVFXParameters.IsLightCardOverUsed() && GDisplayClusterShadersICVFXEnableLightCard)
		{
			EnumAddFlags(RenderState, EIcvfxPassRenderState::LightCardOver);
>>>>>>> 4af6daef
		}

		if (ICVFXParameters.IsLightCardUnderUsed() && GDisplayClusterShadersICVFXEnableLightCard)
		{
<<<<<<< HEAD
			// Multi-cam
			// 0   - viewport+overlayUnder+camera1
			// 1   - camera2
			// N-1 - camera N
			// N   - overlayOver (optional)
			return (IsLightcardOverUsed() || IsUVLightcardOverUsed()) ? ( CameraIndex == TotalUsedCameras ) : ( CameraIndex == (TotalUsedCameras-1) );
		}

		// By default render single camera in one pass
		return CameraIndex==0;
	}

	inline bool IsLightCardRenderUnderInCamera() const
	{
		// Render OverlayUnder only on first pass
		return IsFirstPass() && IsLightcardUnderUsed();
	}

	inline bool IsLightCardRenderOverInCamera() const
	{
		if (IsMultiPassRender())
		{
			// Render OverlayOver only on last additive pass
			return IsLastPass() && IsLightcardOverUsed();
		}
		
		return IsLightcardOverUsed();
	}

	inline bool IsUVLightCardRenderUnderInCamera() const
	{
		// Render UVLightCard Under only on first pass
		return IsFirstPass() && IsUVLightcardUnderUsed();
	}

	inline bool IsUVLightCardRenderOverInCamera() const
	{
		if (IsMultiPassRender())
		{
			// Render UVLightCard Over only on last additive pass
			return IsLastPass() && IsUVLightcardOverUsed();
		}

		return IsUVLightcardOverUsed();
	}

	inline int32 GetUsedCameraIndex() const
	{
		if (bForceMultiCameraPass)
=======
			EnumAddFlags(RenderState, EIcvfxPassRenderState::LightCardUnder);
		}

		if (ICVFXParameters.IsUVLightCardOverUsed() && GDisplayClusterShadersICVFXEnableUVLightCard)
		{
			EnumAddFlags(RenderState, EIcvfxPassRenderState::UVLightCardOver);
		}

		if (ICVFXParameters.IsUVLightCardUnderUsed() && GDisplayClusterShadersICVFXEnableUVLightCard)
>>>>>>> 4af6daef
		{
			EnumAddFlags(RenderState, EIcvfxPassRenderState::UVLightCardUnder);
		}

		if (ICVFXParameters.CameraOverlappingRenderMode != EDisplayClusterShaderParametersICVFX_CameraOverlappingRenderMode::None)
		{
			EnumAddFlags(RenderState, EIcvfxPassRenderState::EnableInnerFrustumChromakeyOverlap);
		}
	}

private:
	const FDisplayClusterShaderParameters_WarpBlend& WarpBlendParameters;
	const FDisplayClusterShaderParameters_ICVFX& ICVFXParameters;

	EIcvfxShaderType PixelShaderType;

	EIcvfxPassRenderPass  RenderPass = EIcvfxPassRenderPass::None;
	EIcvfxPassRenderState RenderState = EIcvfxPassRenderState::None;
	int32 ActiveCameraIndex = INDEX_NONE;

	FMatrix LocalUVMatrix;

private:

	inline FMatrix GetStereoMatrix() const
	{
		FIntPoint WarpDataSrcSize = WarpBlendParameters.Src.Texture->GetSizeXY();
		FIntPoint WarpDataDstSize = WarpBlendParameters.Dest.Texture->GetSizeXY();

		FMatrix StereoMatrix = FMatrix::Identity;
		StereoMatrix.M[0][0] = float(WarpBlendParameters.Src.Rect.Width()) / float(WarpDataSrcSize.X);
		StereoMatrix.M[1][1] = float(WarpBlendParameters.Src.Rect.Height()) / float(WarpDataSrcSize.Y);
		StereoMatrix.M[3][0] = float(WarpBlendParameters.Src.Rect.Min.X) / float(WarpDataSrcSize.X);
		StereoMatrix.M[3][1] = float(WarpBlendParameters.Src.Rect.Min.Y) / float(WarpDataSrcSize.Y);

		return StereoMatrix;
	}

	inline FIntRect GetViewportRect() const
	{
		const int32 PosX = WarpBlendParameters.Dest.Rect.Min.X;
		const int32 PosY = WarpBlendParameters.Dest.Rect.Min.Y;
		const int32 SizeX = WarpBlendParameters.Dest.Rect.Width();
		const int32 SizeY = WarpBlendParameters.Dest.Rect.Height();

		return FIntRect(FIntPoint(PosX, PosY), FIntPoint(PosX + SizeX, PosY + SizeY));
	}

	inline EIcvfxShaderType GetPixelShaderType()
	{
		if (WarpBlendParameters.WarpInterface.IsValid())
		{
			switch (WarpBlendParameters.WarpInterface->GetWarpProfileType())
			{
			case EDisplayClusterWarpProfileType::warp_2D:
			case EDisplayClusterWarpProfileType::warp_A3D:
				return EIcvfxShaderType::WarpAndBlend;
#if 0
			case EDisplayClusterWarpProfileType::warp_SL:
			case EDisplayClusterWarpProfileType::warp_3D:
#endif
			default:
				return EIcvfxShaderType::Passthrough;
			};
		}
		return EIcvfxShaderType::Invalid;
	}

public:

	bool GetViewportParameters(FIcvfxRenderPassData& RenderPassData)
	{
		if (RenderPass == EIcvfxPassRenderPass::Base)
		{
			// Input viewport texture
			// Render only on first pass
			RenderPassData.PSParameters.InputTexture = WarpBlendParameters.Src.Texture;
			RenderPassData.PSParameters.InputSampler = TStaticSamplerState<SF_Trilinear, AM_Clamp, AM_Clamp, AM_Clamp>::GetRHI();

			RenderPassData.PSPermutationVector.Set<IcvfxShaderPermutation::FIcvfxShaderViewportInput>(true);

			if (WarpBlendParameters.bRenderAlphaChannel)
			{
				RenderPassData.PSPermutationVector.Set<IcvfxShaderPermutation::FIcvfxShaderViewportInputAlpha>(true);
			}
		}

		// Vertex shader viewport rect
		FIntPoint WarpDataSrcSize = WarpBlendParameters.Src.Texture->GetSizeXY();
		FIntPoint WarpDataDstSize = WarpBlendParameters.Dest.Texture->GetSizeXY();

		float U = WarpBlendParameters.Src.Rect.Min.X / (float)WarpDataSrcSize.X;
		float V = WarpBlendParameters.Src.Rect.Min.Y / (float)WarpDataSrcSize.Y;
		float USize = WarpBlendParameters.Src.Rect.Width() / (float)WarpDataSrcSize.X;
		float VSize = WarpBlendParameters.Src.Rect.Height() / (float)WarpDataSrcSize.Y;

		RenderPassData.VSParameters.DrawRectanglePosScaleBias = FVector4f(1, 1, 0, 0);
		RenderPassData.VSParameters.DrawRectangleInvTargetSizeAndTextureSize = FVector4f(1, 1, 1, 1);
		RenderPassData.VSParameters.DrawRectangleUVScaleBias = FVector4f(USize, VSize, U, V);

		return true;
	}

	bool GetWarpMapParameters(FIcvfxRenderPassData& RenderPassData)
	{
		RenderPassData.PSParameters.ViewportTextureProjectionMatrix = FMatrix44f(LocalUVMatrix * GetStereoMatrix());

		if (WarpBlendParameters.WarpInterface.IsValid())
		{
			switch (WarpBlendParameters.WarpInterface->GetWarpGeometryType())
			{
				case EDisplayClusterWarpGeometryType::WarpMesh:
				case EDisplayClusterWarpGeometryType::WarpProceduralMesh:
				{
					// Use mesh inseat of warp texture
					RenderPassData.PSPermutationVector.Set<IcvfxShaderPermutation::FIcvfxShaderMeshWarp>(true);
					RenderPassData.VSPermutationVector.Set<IcvfxShaderPermutation::FIcvfxShaderMeshWarp>(true);

					RenderPassData.VSParameters.MeshToStageProjectionMatrix = FMatrix44f(WarpBlendParameters.Context.MeshToStageMatrix);

					break;
				}

				case EDisplayClusterWarpGeometryType::WarpMap:
				{
					FRHITexture* WarpMap = WarpBlendParameters.WarpInterface->GetTexture(EDisplayClusterWarpBlendTextureType::WarpMap);
					if (WarpMap == nullptr)
					{
						return false;
					}
					
					RenderPassData.PSParameters.WarpMapTexture = WarpMap;
					RenderPassData.PSParameters.WarpMapSampler = TStaticSamplerState<SF_Trilinear, AM_Clamp, AM_Clamp, AM_Clamp>::GetRHI();

					break;
				}
			}

			return true;
		}

		return false;
	}

	bool GetWarpBlendParameters(FIcvfxRenderPassData& RenderPassData)
	{
		if (WarpBlendParameters.WarpInterface.IsValid())
		{
			FRHITexture* AlphaMap = WarpBlendParameters.WarpInterface->GetTexture(EDisplayClusterWarpBlendTextureType::AlphaMap);
			if (AlphaMap)
			{
				RenderPassData.PSParameters.AlphaMapTexture = AlphaMap;
				RenderPassData.PSParameters.AlphaMapSampler = TStaticSamplerState<SF_Trilinear, AM_Clamp, AM_Clamp, AM_Clamp>::GetRHI();
				RenderPassData.PSParameters.AlphaEmbeddedGamma = WarpBlendParameters.WarpInterface->GetAlphaMapEmbeddedGamma();

				RenderPassData.PSPermutationVector.Set<IcvfxShaderPermutation::FIcvfxShaderAlphaMapBlending>(true);
			}

			FRHITexture* BetaMap = WarpBlendParameters.WarpInterface->GetTexture(EDisplayClusterWarpBlendTextureType::BetaMap);
			if (BetaMap)
			{
				RenderPassData.PSParameters.BetaMapTexture = BetaMap;
				RenderPassData.PSParameters.BetaMapSampler = TStaticSamplerState<SF_Trilinear, AM_Clamp, AM_Clamp, AM_Clamp>::GetRHI();

				RenderPassData.PSPermutationVector.Set<IcvfxShaderPermutation::FIcvfxShaderBetaMapBlending>(true);
			}

			return true;
		}

		return false;
	}

	bool GetLightCardParameters(FIcvfxRenderPassData& RenderPassData)
	{
		RenderPassData.PSParameters.OverlayProjectionMatrix = FMatrix44f(LocalUVMatrix);

<<<<<<< HEAD
		if (IsLightCardRenderUnderInCamera() || IsLightCardRenderOverInCamera())
		{
			RenderPassData.PSParameters.LightCardSampler = TStaticSamplerState<SF_Trilinear, AM_Clamp, AM_Clamp, AM_Clamp>::GetRHI();
			RenderPassData.PSParameters.LightCardTexture = ICVFXParameters.Lightcard.Texture;

			if (IsLightCardRenderUnderInCamera())
			{
				RenderPassData.PSPermutationVector.Set<IcvfxShaderPermutation::FIcvfxShaderLightCardUnder>(true);
			}
			if (IsLightCardRenderOverInCamera())
			{
				RenderPassData.PSPermutationVector.Set<IcvfxShaderPermutation::FIcvfxShaderLightCardOver>(true);
			}
		}

		return true;
	}

	bool GetUVLightCardParameters(FIcvfxRenderPassData& RenderPassData)
	{
		if (IsUVLightCardRenderUnderInCamera() || IsUVLightCardRenderOverInCamera())
		{
			// UVLightCard require Mesh warp (UV_Chromakey)
			if (RenderPassData.VSPermutationVector.Get<IcvfxShaderPermutation::FIcvfxShaderMeshWarp>())
			{
				RenderPassData.PSParameters.UVLightCardSampler = TStaticSamplerState<SF_Trilinear, AM_Clamp, AM_Clamp, AM_Clamp>::GetRHI();
				RenderPassData.PSParameters.UVLightCardTexture = ICVFXParameters.UVLightcard.Texture;

				if (IsUVLightCardRenderUnderInCamera())
				{
					RenderPassData.PSPermutationVector.Set<IcvfxShaderPermutation::FIcvfxShaderUVLightCardUnder>(true);
				}
				if (IsUVLightCardRenderOverInCamera())
				{
					RenderPassData.PSPermutationVector.Set<IcvfxShaderPermutation::FIcvfxShaderUVLightCardOver>(true);
				}

				return true;
			}
		}

		return false;
=======
		switch (RenderPass)
		{
		case EIcvfxPassRenderPass::Base:
			if (EnumHasAnyFlags(RenderState, EIcvfxPassRenderState::LightCardUnder))
			{
				// Rendering in one pass along with the first camera
				RenderPassData.PSPermutationVector.Set<IcvfxShaderPermutation::FIcvfxShaderLightCardUnder>(true);
			}
			else if (EnumHasAnyFlags(RenderState, EIcvfxPassRenderState::LightCardOver) && !ICVFXParameters.IsMultiCamerasUsed())
			{
				// If we have only one camera, the top LC layer is rendered in one pass
				RenderPassData.PSPermutationVector.Set<IcvfxShaderPermutation::FIcvfxShaderLightCardOver>(true);
			}
		break;

		case EIcvfxPassRenderPass::LightCardOver:
			check(ICVFXParameters.IsMultiCamerasUsed());

			if (EnumHasAllFlags(RenderState, EIcvfxPassRenderState::LightCardOver))
			{
				RenderPassData.PSPermutationVector.Set<IcvfxShaderPermutation::FIcvfxShaderLightCardOver>(true);
			}
			break;

		default:
			break;
		}

		if(RenderPassData.PSPermutationVector.Get<IcvfxShaderPermutation::FIcvfxShaderLightCardUnder>()
		|| RenderPassData.PSPermutationVector.Get<IcvfxShaderPermutation::FIcvfxShaderLightCardOver>())
		{
			RenderPassData.PSParameters.LightCardSampler = TStaticSamplerState<SF_Trilinear, AM_Clamp, AM_Clamp, AM_Clamp>::GetRHI();
			RenderPassData.PSParameters.LightCardTexture = ICVFXParameters.LightCard.Texture;

			return true;
		}

		return false;
	}

	bool GetUVLightCardParameters(FIcvfxRenderPassData& RenderPassData)
	{
		// UVLightCard require Mesh warp (UV_Chromakey)
		if (!RenderPassData.VSPermutationVector.Get<IcvfxShaderPermutation::FIcvfxShaderMeshWarp>())
		{
			return false;
		}

		switch (RenderPass)
		{
		case EIcvfxPassRenderPass::Base:
			if (EnumHasAnyFlags(RenderState, EIcvfxPassRenderState::UVLightCardUnder))
			{
				RenderPassData.PSPermutationVector.Set<IcvfxShaderPermutation::FIcvfxShaderUVLightCardUnder>(true);
			}
			else if (EnumHasAnyFlags(RenderState, EIcvfxPassRenderState::UVLightCardOver) && !ICVFXParameters.IsMultiCamerasUsed())
			{
				// Render in one pass for single camera
				RenderPassData.PSPermutationVector.Set<IcvfxShaderPermutation::FIcvfxShaderUVLightCardOver>(true);
			}
			break;

		case EIcvfxPassRenderPass::LightCardOver:
			check(ICVFXParameters.IsMultiCamerasUsed());

			if (EnumHasAllFlags(RenderState, EIcvfxPassRenderState::UVLightCardOver))
			{
				RenderPassData.PSPermutationVector.Set<IcvfxShaderPermutation::FIcvfxShaderUVLightCardOver>(true);
			}
			break;

		default:
			break;
		}

		if (RenderPassData.PSPermutationVector.Get<IcvfxShaderPermutation::FIcvfxShaderUVLightCardUnder>()
			|| RenderPassData.PSPermutationVector.Get<IcvfxShaderPermutation::FIcvfxShaderUVLightCardOver>())
		{
			RenderPassData.PSParameters.UVLightCardSampler = TStaticSamplerState<SF_Trilinear, AM_Clamp, AM_Clamp, AM_Clamp>::GetRHI();
			RenderPassData.PSParameters.UVLightCardTexture = ICVFXParameters.UVLightCard.Texture;

			return true;
		}

		return false;
	}

	int32 GetOverlappedInnerCameras(FIcvfxRenderPassData& RenderPassData)
	{
		static const FMatrix Game2Render(
			FPlane(0, 0, 1, 0),
			FPlane(1, 0, 0, 0),
			FPlane(0, 1, 0, 0),
			FPlane(0, 0, 0, 1));

		// The total number of InCameras, which are rendered below.
		int32 OutOverlapCameraNum = 0;

		for (int32 CameraIndex = 0; CameraIndex < ActiveCameraIndex && ICVFXParameters.Cameras.IsValidIndex(CameraIndex) && CameraIndex < MAX_INNER_CAMERAS_AMOUNT; CameraIndex++)
		{
			const FDisplayClusterShaderParameters_ICVFX::FCameraSettings& Camera = ICVFXParameters.Cameras[CameraIndex];
			const FRotationTranslationMatrix CameraTranslationMatrix(Camera.ViewProjection.ViewRotation, Camera.ViewProjection.ViewLocation);

			const FMatrix WorldToCamera = CameraTranslationMatrix.Inverse();
			const FMatrix UVMatrix = WorldToCamera * Game2Render * Camera.ViewProjection.PrjMatrix;
			const FMatrix InnerCameraProjectionMatrix = UVMatrix * WarpBlendParameters.Context.TextureMatrix * WarpBlendParameters.Context.RegionMatrix;

			RenderPassData.PSParameters.OverlappedInnerCamerasProjectionMatrices[CameraIndex] = FMatrix44f(InnerCameraProjectionMatrix);
			RenderPassData.PSParameters.OverlappedInnerCameraSoftEdges[CameraIndex] = GDisplayClusterShadersICVFXOverlapInnerFrustumSoftEdges ? FVector4f(Camera.SoftEdge) : FVector4f(0, 0, 0, 0);

			// Count total num of overlapped cameras
			OutOverlapCameraNum++;
		}

		return OutOverlapCameraNum;
	}
	
	EDisplayClusterShaderParametersICVFX_ChromakeySource GetCameraOverlapParameters(FIcvfxRenderPassData& RenderPassData)
	{
		int32 OverlapCameraNum = 0;
		EDisplayClusterShaderParametersICVFX_ChromakeySource OutChromakeySource = EDisplayClusterShaderParametersICVFX_ChromakeySource::Unknown;

		if (EnumHasAnyFlags(RenderState, EIcvfxPassRenderState::EnableInnerFrustumChromakeyOverlap) && ICVFXParameters.IsMultiCamerasUsed())
		{
			switch (RenderPass)
			{
			case EIcvfxPassRenderPass::InnerFrustumIterator:
				// Hide Inner Frustum under overlap
				if (!GDisplayClusterShadersICVFXEnableInnerFrustumUnderOverlap)
				{
					OverlapCameraNum = GetOverlappedInnerCameras(RenderPassData);
				}
				break;

			case EIcvfxPassRenderPass::InnerFrustumChromakeyOverlapIterator:
			{
				// Use camera chromakey color to render overlap
				OutChromakeySource = EDisplayClusterShaderParametersICVFX_ChromakeySource::FrameColor;

				// Switch to special shader
				RenderPassData.PSPermutationVector.Set<IcvfxShaderPermutation::FIcvfxShaderInnerCameraOverlap>(true);

				// Get cameraa under active
				OverlapCameraNum = GetOverlappedInnerCameras(RenderPassData);

				break;
			}

			default:
				break;
			}
		}

		RenderPassData.PSParameters.OverlappedInnerCamerasNum = OverlapCameraNum;

		return OutChromakeySource;
>>>>>>> 4af6daef
	}

	bool GetCameraParameters(FIcvfxRenderPassData& RenderPassData)
	{
<<<<<<< HEAD
		const int32 CurrentCameraIndex = GetUsedCameraIndex();
		if (!ICVFXParameters.IsCameraUsed(CurrentCameraIndex))
=======
		if (!ICVFXParameters.IsCameraUsed(ActiveCameraIndex))
>>>>>>> 4af6daef
		{
			return false;
		}

		RenderPassData.PSPermutationVector.Set<IcvfxShaderPermutation::FIcvfxShaderInnerCamera>(true);

		const FDisplayClusterShaderParameters_ICVFX::FCameraSettings& Camera = ICVFXParameters.Cameras[ActiveCameraIndex];

		static const FMatrix Game2Render(
			FPlane(0, 0, 1, 0),
			FPlane(1, 0, 0, 0),
			FPlane(0, 1, 0, 0),
			FPlane(0, 0, 0, 1));

<<<<<<< HEAD
		FRotationTranslationMatrix CameraTranslationMatrix(Camera.CameraViewRotation, Camera.CameraViewLocation);
=======
		const FRotationTranslationMatrix CameraTranslationMatrix(Camera.ViewProjection.ViewRotation, Camera.ViewProjection.ViewLocation);
>>>>>>> 4af6daef

		const FMatrix WorldToCamera = CameraTranslationMatrix.Inverse();
		const FMatrix UVMatrix = WorldToCamera * Game2Render * Camera.ViewProjection.PrjMatrix;
		const FMatrix InnerCameraProjectionMatrix = UVMatrix * WarpBlendParameters.Context.TextureMatrix * WarpBlendParameters.Context.RegionMatrix;

		RenderPassData.PSParameters.InnerCameraTexture = Camera.Resource.Texture;
		RenderPassData.PSParameters.InnerCameraSampler = TStaticSamplerState<SF_Trilinear, AM_Clamp, AM_Clamp, AM_Clamp>::GetRHI();

		RenderPassData.PSParameters.InnerCameraProjectionMatrix = FMatrix44f(InnerCameraProjectionMatrix);
		RenderPassData.PSParameters.InnerCameraSoftEdge = FVector4f(Camera.SoftEdge);

		RenderPassData.PSParameters.InnerCameraBorderColor = Camera.InnerCameraBorderColor;
		RenderPassData.PSParameters.InnerCameraBorderThickness = Camera.InnerCameraBorderThickness;
		RenderPassData.PSParameters.InnerCameraFrameAspectRatio = Camera.InnerCameraFrameAspectRatio;

		return true;
	}

	bool GetCameraChromakeyParameters(FIcvfxRenderPassData& RenderPassData, const EDisplayClusterShaderParametersICVFX_ChromakeySource InChromakeySource)
	{
<<<<<<< HEAD
		const int32 CurrentCameraIndex = GetUsedCameraIndex();
		const FDisplayClusterShaderParameters_ICVFX::FCameraSettings& Camera = ICVFXParameters.Cameras[CurrentCameraIndex];
=======
		if (!ICVFXParameters.IsCameraUsed(ActiveCameraIndex))
		{
			return false;
		}
>>>>>>> 4af6daef
		
		const FDisplayClusterShaderParameters_ICVFX::FCameraSettings& Camera = ICVFXParameters.Cameras[ActiveCameraIndex];
		
		switch (InChromakeySource == EDisplayClusterShaderParametersICVFX_ChromakeySource::Unknown ? Camera.ChromakeySource : InChromakeySource)
		{
		case EDisplayClusterShaderParametersICVFX_ChromakeySource::ChromakeyLayers:
		{
			RenderPassData.PSParameters.ChromakeyColor = Camera.ChromakeyColor;
			RenderPassData.PSParameters.ChromakeyCameraTexture = Camera.Chromakey.Texture;
			RenderPassData.PSParameters.ChromakeyCameraSampler = TStaticSamplerState<SF_Trilinear, AM_Clamp, AM_Clamp, AM_Clamp>::GetRHI();

			RenderPassData.PSPermutationVector.Set<IcvfxShaderPermutation::FIcvfxShaderChromakey>(true);

			return true;
		}

		case EDisplayClusterShaderParametersICVFX_ChromakeySource::FrameColor:
		{
<<<<<<< HEAD
			RenderPassData.PSParameters.ChromakeyColor = Camera.ChromakeyColor;
=======
			if (RenderPass == EIcvfxPassRenderPass::InnerFrustumChromakeyOverlapIterator)
			{
				RenderPassData.PSParameters.ChromakeyColor = Camera.OverlapChromakeyColor;
			}
			else
			{
				RenderPassData.PSParameters.ChromakeyColor = Camera.ChromakeyColor;
			}

>>>>>>> 4af6daef
			RenderPassData.PSPermutationVector.Set<IcvfxShaderPermutation::FIcvfxShaderChromakeyFrameColor>(true);

			return true;
		}

		case EDisplayClusterShaderParametersICVFX_ChromakeySource::Disabled:
		default:
			break;
		}

		return false;
	}

	bool GetCameraChromakeyMarkerParameters(FIcvfxRenderPassData& RenderPassData)
	{
<<<<<<< HEAD
		const int32 CurrentCameraIndex = GetUsedCameraIndex();
		const FDisplayClusterShaderParameters_ICVFX::FCameraSettings& Camera = ICVFXParameters.Cameras[CurrentCameraIndex];
=======
		if (!ICVFXParameters.IsCameraUsed(ActiveCameraIndex))
		{
			return false;
		}
>>>>>>> 4af6daef

		const FDisplayClusterShaderParameters_ICVFX::FCameraSettings& Camera = ICVFXParameters.Cameras[ActiveCameraIndex];

		if (RenderPass == EIcvfxPassRenderPass::InnerFrustumChromakeyOverlapIterator)
		{
<<<<<<< HEAD
			RenderPassData.PSParameters.ChromakeyMarkerColor = Camera.ChromakeyMarkersColor;

			RenderPassData.PSParameters.ChromakeyMarkerTexture = Camera.ChromakeMarkerTextureRHI;
			RenderPassData.PSParameters.ChromakeyMarkerSampler = TStaticSamplerState<SF_Trilinear, AM_Wrap, AM_Wrap, AM_Wrap>::GetRHI();

			RenderPassData.PSParameters.ChromakeyMarkerScale    = Camera.ChromakeyMarkersScale;
			RenderPassData.PSParameters.ChromakeyMarkerDistance = Camera.ChromakeyMarkersDistance;
			RenderPassData.PSParameters.ChromakeyMarkerOffset   = FVector2f(Camera.ChromakeyMarkersOffset);
=======
			if (Camera.IsOverlapChromakeyMarkerUsed())
			{
				RenderPassData.PSParameters.ChromakeyMarkerColor = Camera.OverlapChromakeyMarkersColor;

				RenderPassData.PSParameters.ChromakeyMarkerTexture = Camera.OverlapChromakeyMarkerTextureRHI;
				RenderPassData.PSParameters.ChromakeyMarkerSampler = TStaticSamplerState<SF_Trilinear, AM_Wrap, AM_Wrap, AM_Wrap>::GetRHI();
>>>>>>> 4af6daef

				RenderPassData.PSParameters.ChromakeyMarkerScale = Camera.OverlapChromakeyMarkersScale;
				RenderPassData.PSParameters.ChromakeyMarkerDistance = Camera.OverlapChromakeyMarkersDistance;
				RenderPassData.PSParameters.ChromakeyMarkerOffset = FVector2f(Camera.OverlapChromakeyMarkersOffset);

				RenderPassData.PSPermutationVector.Set<IcvfxShaderPermutation::FIcvfxShaderChromakeyMarker>(true);
				return true;
			}
		}
		else
		{
			if (Camera.IsChromakeyMarkerUsed())
			{
				RenderPassData.PSParameters.ChromakeyMarkerColor = Camera.ChromakeyMarkersColor;

				RenderPassData.PSParameters.ChromakeyMarkerTexture = Camera.ChromakeMarkerTextureRHI;
				RenderPassData.PSParameters.ChromakeyMarkerSampler = TStaticSamplerState<SF_Trilinear, AM_Wrap, AM_Wrap, AM_Wrap>::GetRHI();

				RenderPassData.PSParameters.ChromakeyMarkerScale    = Camera.ChromakeyMarkersScale;
				RenderPassData.PSParameters.ChromakeyMarkerDistance = Camera.ChromakeyMarkersDistance;
				RenderPassData.PSParameters.ChromakeyMarkerOffset   = FVector2f(Camera.ChromakeyMarkersOffset);

				RenderPassData.PSPermutationVector.Set<IcvfxShaderPermutation::FIcvfxShaderChromakeyMarker>(true);
				return true;
			}
		}

		return false;
	}

	void InitRenderPass(FIcvfxRenderPassData& RenderPassData)
	{
		// Forward input viewport
		GetViewportParameters(RenderPassData);

		// Configure mutable pixel shader:
		if (WarpBlendParameters.WarpInterface.IsValid())
		{
			GetWarpMapParameters(RenderPassData);

			if (!EnumHasAnyFlags(RenderState, EIcvfxPassRenderState::BlendDisabled))
			{
				GetWarpBlendParameters(RenderPassData);
			}

			GetLightCardParameters(RenderPassData);
			GetUVLightCardParameters(RenderPassData);

			if (GetCameraParameters(RenderPassData))
			{
				const EDisplayClusterShaderParametersICVFX_ChromakeySource ChromakeySourceOverride = GetCameraOverlapParameters(RenderPassData);

				// Chromakey inside cam:
				if (GetCameraChromakeyParameters(RenderPassData, ChromakeySourceOverride))
				{
					//Support chromakey markers
					GetCameraChromakeyMarkerParameters(RenderPassData);
				}
			}
		}
	}

	bool ImplBeginRenderPass(FRHICommandListImmediate& RHICmdList, FGraphicsPipelineStateInitializer& GraphicsPSOInit) const
	{
		if (WarpBlendParameters.WarpInterface.IsValid())
		{
			switch (WarpBlendParameters.WarpInterface->GetWarpGeometryType())
			{
			case EDisplayClusterWarpGeometryType::WarpMap:
				GraphicsPSOInit.BoundShaderState.VertexDeclarationRHI = GFilterVertexDeclaration.VertexDeclarationRHI;
				return true;

			case EDisplayClusterWarpGeometryType::WarpMesh:
			case EDisplayClusterWarpGeometryType::WarpProceduralMesh:
			{
				const IDisplayClusterRender_MeshComponentProxy* WarpMeshProxy = WarpBlendParameters.WarpInterface->GetWarpMeshProxy_RenderThread();
				if (WarpMeshProxy != nullptr)
				{
					return WarpMeshProxy->BeginRender_RenderThread(RHICmdList, GraphicsPSOInit);
				}
				break;
			}
			default:
				break;
			}
		}

		return false;
	}

	bool ImplFinishRenderPass(FRHICommandListImmediate& RHICmdList) const
	{
		if (WarpBlendParameters.WarpInterface.IsValid())
		{
			switch (WarpBlendParameters.WarpInterface->GetWarpGeometryType())
			{
			case EDisplayClusterWarpGeometryType::WarpMap:
				// Render quad
				FPixelShaderUtils::DrawFullscreenQuad(RHICmdList, 1);
				return true;

			case EDisplayClusterWarpGeometryType::WarpMesh:
			case EDisplayClusterWarpGeometryType::WarpProceduralMesh:
			{
				const IDisplayClusterRender_MeshComponentProxy* WarpMeshProxy = WarpBlendParameters.WarpInterface->GetWarpMeshProxy_RenderThread();
				if (WarpMeshProxy != nullptr)
				{
					return WarpMeshProxy->FinishRender_RenderThread(RHICmdList);
				}
				break;
			}
			default:
				break;
			}
		}

		return false;
	}
	
	bool RenderPassthrough(FRHICommandListImmediate& RHICmdList, FIcvfxRenderPassData& RenderPassData)
	{
		if (WarpBlendParameters.WarpInterface.IsValid() == false)
		{
			return false;
		}

		// Get mutable shaders:
		FGlobalShaderMap* ShaderMap = GetGlobalShaderMap(GMaxRHIFeatureLevel);
		TShaderMapRef<FIcvfxWarpVS> VertexShader(ShaderMap, RenderPassData.VSPermutationVector);
		TShaderMapRef<FIcvfxPassthroughPS> PixelShader(ShaderMap);


		FGraphicsPipelineStateInitializer GraphicsPSOInit;
		// Set the graphic pipeline state.
		RHICmdList.ApplyCachedRenderTargets(GraphicsPSOInit);

		if (ImplBeginRenderPass(RHICmdList, GraphicsPSOInit))
		{

			// Setup graphics pipeline
			GraphicsPSOInit.DepthStencilState = TStaticDepthStencilState<false, CF_Never>::GetRHI();
			GraphicsPSOInit.RasterizerState = TStaticRasterizerState<>::GetRHI();

			GraphicsPSOInit.BoundShaderState.VertexShaderRHI = VertexShader.GetVertexShader();
			GraphicsPSOInit.BoundShaderState.PixelShaderRHI = PixelShader.GetPixelShader();

			GraphicsPSOInit.PrimitiveType = PT_TriangleList;
			GraphicsPSOInit.BlendState = TStaticBlendState <>::GetRHI();
			SetGraphicsPipelineState(RHICmdList, GraphicsPSOInit, 0);

			// Setup shaders data
			SetShaderParameters(RHICmdList, VertexShader, VertexShader.GetVertexShader(), RenderPassData.VSParameters);
			SetShaderParameters(RHICmdList, PixelShader, PixelShader.GetPixelShader(), RenderPassData.PSParameters);

			ImplFinishRenderPass(RHICmdList);

			return true;
		}

		return false;
	}

	bool RenderCurentPass(FRHICommandListImmediate& RHICmdList, FIcvfxRenderPassData& RenderPassData)
	{
		if (WarpBlendParameters.WarpInterface.IsValid() == false)
		{
			return false;
		}

		// Check the permutation vectors. This should prevent a crash when no shader permutation is found.
		if (!IcvfxShaderPermutation::ShouldCompileCommonPSPermutation(RenderPassData.PSPermutationVector))
		{
			UE_LOG(LogDisplayClusterShaders, Warning, TEXT("Invalid permutation vector %d for shader FIcvfxWarpPS"), RenderPassData.PSPermutationVector.ToDimensionValueId());

			return false;
		}

		if (!IcvfxShaderPermutation::ShouldCompileCommonVSPermutation(RenderPassData.VSPermutationVector))
		{
			UE_LOG(LogDisplayClusterShaders, Warning, TEXT("Invalid permutation vector %d for shader FIcvfxWarpVS"), RenderPassData.VSPermutationVector.ToDimensionValueId());

			return false;
		}

		// Get mutable shaders:
		FGlobalShaderMap* ShaderMap = GetGlobalShaderMap(GMaxRHIFeatureLevel);
		TShaderMapRef<FIcvfxWarpVS> VertexShader(ShaderMap, RenderPassData.VSPermutationVector);
		TShaderMapRef<FIcvfxWarpPS> PixelShader(ShaderMap, RenderPassData.PSPermutationVector);

		if (!VertexShader.IsValid() || !PixelShader.IsValid())
		{
			UE_LOG(LogDisplayClusterShaders, Warning, TEXT("ICVFX shaders are not initialized properly."));

			return false;
		}

		FGraphicsPipelineStateInitializer GraphicsPSOInit;
		// Set the graphic pipeline state.
		RHICmdList.ApplyCachedRenderTargets(GraphicsPSOInit);
		if (ImplBeginRenderPass(RHICmdList, GraphicsPSOInit))
		{
			// Setup graphics pipeline
			GraphicsPSOInit.DepthStencilState = TStaticDepthStencilState<false, CF_Never>::GetRHI();
			GraphicsPSOInit.RasterizerState = TStaticRasterizerState<>::GetRHI();

			GraphicsPSOInit.BoundShaderState.VertexShaderRHI = VertexShader.GetVertexShader();
			GraphicsPSOInit.BoundShaderState.PixelShaderRHI = PixelShader.GetPixelShader();

			GraphicsPSOInit.PrimitiveType = PT_TriangleList;

			switch (RenderPass)
			{
			case EIcvfxPassRenderPass::InnerFrustumIterator:
			case EIcvfxPassRenderPass::InnerFrustumChromakeyOverlapIterator:
				// Multicam rendering
				GraphicsPSOInit.BlendState = TStaticBlendState <CW_RGBA, BO_Add, BF_SourceAlpha, BF_InverseSourceAlpha, BO_Add, BF_Zero, BF_One>::GetRHI();
				break;

			case EIcvfxPassRenderPass::LightCardOver:
				// render pass for LC overlays
				GraphicsPSOInit.BlendState = TStaticBlendState <CW_RGBA, BO_Add, BF_One, BF_SourceAlpha, BO_Add, BF_Zero, BF_One>::GetRHI();
				break;

			case EIcvfxPassRenderPass::Base:
			default:
				// First pass always override old viewport image
				GraphicsPSOInit.BlendState = TStaticBlendState <>::GetRHI();
<<<<<<< HEAD
			}
			else
			{
				// Extra render pass: don't change target alpha channel
				if (RenderPassData.PSPermutationVector.Get<IcvfxShaderPermutation::FIcvfxShaderInnerCamera>())
				{
					// Multicam rendering
					GraphicsPSOInit.BlendState = TStaticBlendState <CW_RGBA, BO_Add, BF_SourceAlpha, BF_InverseSourceAlpha, BO_Add, BF_Zero, BF_One>::GetRHI();
				}
				else
				{
					// [optional] Final render pass for LC overlays
					GraphicsPSOInit.BlendState = TStaticBlendState <CW_RGBA, BO_Add, BF_One, BF_SourceAlpha, BO_Add, BF_Zero, BF_One>::GetRHI();
				}
=======
				break;
>>>>>>> 4af6daef
			}

			SetGraphicsPipelineState(RHICmdList, GraphicsPSOInit, 0);

			// Setup shaders data
			SetShaderParameters(RHICmdList, VertexShader, VertexShader.GetVertexShader(), RenderPassData.VSParameters);
			SetShaderParameters(RHICmdList, PixelShader, PixelShader.GetPixelShader(), RenderPassData.PSParameters);

			ImplFinishRenderPass(RHICmdList);

			return true;
		}

		return false;
	}

	bool Initialize()
	{
		if (WarpBlendParameters.WarpInterface.IsValid() == false)
		{
			return false;
		}

		// Map ProfileType to shader type to use
		PixelShaderType = GetPixelShaderType();
		if (EIcvfxShaderType::Invalid == PixelShaderType)
		{
			return false;
		}

		if (WarpBlendParameters.WarpInterface->GetTexture(EDisplayClusterWarpBlendTextureType::AlphaMap) == nullptr)
		{
			EnumAddFlags(RenderState, EIcvfxPassRenderState::BlendDisabled);
		};

		const EVarIcvfxMPCDIShaderType ShaderType = (EVarIcvfxMPCDIShaderType)CVarIcvfxMPCDIShaderType.GetValueOnAnyThread();

		switch (ShaderType)
		{
		case EVarIcvfxMPCDIShaderType::DefaultNoBlend:
			EnumAddFlags(RenderState, EIcvfxPassRenderState::BlendDisabled);
			break;

		case EVarIcvfxMPCDIShaderType::Passthrough:
			PixelShaderType = EIcvfxShaderType::Passthrough;
			break;

		case EVarIcvfxMPCDIShaderType::Disable:
			return false;

		case EVarIcvfxMPCDIShaderType::Default:
		default:
			// Use default icvfx render
			break;

		case EVarIcvfxMPCDIShaderType::Default:
		default:
			// Use default icvfx render
			break;
		};

		return true;
	}

	inline bool SetRenderPass_LightCardOver()
	{
		if (EnumHasAnyFlags(RenderState, EIcvfxPassRenderState::LightCardOver | EIcvfxPassRenderState::UVLightCardOver))
		{
			// Render LC over cameras
			ActiveCameraIndex = INDEX_NONE;
			RenderPass = EIcvfxPassRenderPass::LightCardOver;
			
			return true;
		}

		return false;
	}

	inline bool SetRenderPass_InnerFrustumChromakeyOverlapIterator()
	{
		// Chromakey overlap pass
		if (EnumHasAnyFlags(RenderState, EIcvfxPassRenderState::EnableInnerFrustumChromakeyOverlap))
		{
			// Render camera overlaps
			ActiveCameraIndex = 1;
			RenderPass = EIcvfxPassRenderPass::InnerFrustumChromakeyOverlapIterator;
			
			return true;
		}

		return false;
	}

	// Render Full Icvfx Warp&Blend
	bool DoRenderPass(FRHICommandListImmediate& RHICmdList)
	{
		switch (RenderPass)
		{
		case EIcvfxPassRenderPass::None:
			RenderPass = EIcvfxPassRenderPass::Base;
			if (ICVFXParameters.IsAnyCameraUsed())
			{
				ActiveCameraIndex = 0;
			}
			break;

		case EIcvfxPassRenderPass::Base:
			if (!ICVFXParameters.IsMultiCamerasUsed())
			{
				// Render one camera in single pass
				RenderPass = EIcvfxPassRenderPass::None;
				return false;
			}

			// render multi-cam
			RenderPass = EIcvfxPassRenderPass::InnerFrustumIterator;
			ActiveCameraIndex = 1;
			break;

		case EIcvfxPassRenderPass::InnerFrustumIterator:
			if (!ICVFXParameters.IsCameraUsed(++ActiveCameraIndex))
			{
				// All cameras have been rendered.
				if (!SetRenderPass_InnerFrustumChromakeyOverlapIterator() && !SetRenderPass_LightCardOver())
				{
					// Render completed
					RenderPass = EIcvfxPassRenderPass::None;
					return false;
				}
			}
			break;

		case EIcvfxPassRenderPass::LightCardOver:
			// Render completed
			RenderPass = EIcvfxPassRenderPass::None;

			return false;

		case EIcvfxPassRenderPass::InnerFrustumChromakeyOverlapIterator:
			if (!ICVFXParameters.IsCameraUsed(++ActiveCameraIndex))
			{
				if (!SetRenderPass_LightCardOver())
				{
					// Render completed
					RenderPass = EIcvfxPassRenderPass::None;
					return false;
				}
			}
			break;

		default:
			return false;
		}

		// Build and draw render-pass:
		FIcvfxRenderPassData RenderPassData;
		InitRenderPass(RenderPassData);

		switch (RenderPass)
		{
		case EIcvfxPassRenderPass::Base:
		{
			SCOPED_GPU_STAT(RHICmdList, nDisplay_IcvfxRenderPass_Base);
			SCOPED_DRAW_EVENT(RHICmdList, nDisplay_IcvfxRenderPass_Base);

			RenderCurentPass(RHICmdList, RenderPassData);
		}
		break;

		case EIcvfxPassRenderPass::InnerFrustumIterator:
		{
			SCOPED_GPU_STAT(RHICmdList, nDisplay_IcvfxRenderPass_InnerFrustumIterator);
			SCOPED_DRAW_EVENT(RHICmdList, nDisplay_IcvfxRenderPass_InnerFrustumIterator);

			RenderCurentPass(RHICmdList, RenderPassData);
		}
		break;

		case EIcvfxPassRenderPass::InnerFrustumChromakeyOverlapIterator:
		{
			SCOPED_GPU_STAT(RHICmdList, nDisplay_IcvfxRenderPass_InnerFrustumChromakeyOverlapIterator);
			SCOPED_DRAW_EVENT(RHICmdList, nDisplay_IcvfxRenderPass_InnerFrustumChromakeyOverlapIterator);

			RenderCurentPass(RHICmdList, RenderPassData);
		}
		break;

		case EIcvfxPassRenderPass::LightCardOver:
		{
			SCOPED_GPU_STAT(RHICmdList, nDisplay_IcvfxRenderPass_LightCardOver);
			SCOPED_DRAW_EVENT(RHICmdList, nDisplay_IcvfxRenderPass_LightCardOver);

			RenderCurentPass(RHICmdList, RenderPassData);
		}
		break;

		default:
			RenderCurentPass(RHICmdList, RenderPassData);
			break;
		}

		return true;
	}
	
	bool Render(FRHICommandListImmediate& RHICmdList)
	{
		// Setup viewport before render
		FIntRect MPCDIViewportRect = GetViewportRect();
		RHICmdList.SetViewport(MPCDIViewportRect.Min.X, MPCDIViewportRect.Min.Y, 0.0f, MPCDIViewportRect.Max.X, MPCDIViewportRect.Max.Y, 1.0f);

		// Render
		switch (PixelShaderType)
		{
			case EIcvfxShaderType::Passthrough:
			{
				LocalUVMatrix = FMatrix::Identity;
				FIcvfxRenderPassData RenderPassData;
				InitRenderPass(RenderPassData);
				RenderPassthrough(RHICmdList, RenderPassData);
				break;
			}

			case EIcvfxShaderType::WarpAndBlend:
			{
				LocalUVMatrix = WarpBlendParameters.Context.UVMatrix * WarpBlendParameters.Context.TextureMatrix * WarpBlendParameters.Context.RegionMatrix;

				// Multi-pass ICVFX rendering
				while (DoRenderPass(RHICmdList));

				break;
			}
		}

		return true;
	}
};

DECLARE_GPU_STAT_NAMED(nDisplay_Icvfx_WarpBlend, TEXT("nDisplay Icvfx::Warp&Blend"));

bool FDisplayClusterShadersWarpblend_ICVFX::RenderWarpBlend_ICVFX(FRHICommandListImmediate& RHICmdList, const FDisplayClusterShaderParameters_WarpBlend& InWarpBlendParameters, const FDisplayClusterShaderParameters_ICVFX& InICVFXParameters)
{
	check(IsInRenderingThread());

	FIcvfxPassRenderer IcvfxPassRenderer(InWarpBlendParameters, InICVFXParameters);

	if (!IcvfxPassRenderer.Initialize())
	{
		return false;
	}

	SCOPED_GPU_STAT(RHICmdList, nDisplay_Icvfx_WarpBlend);
	SCOPED_DRAW_EVENT(RHICmdList, nDisplay_Icvfx_WarpBlend);

	// Do single warp render pass
	bool bIsRenderSuccess = false;
	FRHIRenderPassInfo RPInfo(InWarpBlendParameters.Dest.Texture, ERenderTargetActions::Load_Store);
	RHICmdList.Transition(FRHITransitionInfo(InWarpBlendParameters.Dest.Texture, ERHIAccess::Unknown, ERHIAccess::RTV));

	RHICmdList.BeginRenderPass(RPInfo, TEXT("nDisplay_IcvfxWarpBlend"));
	{
		bIsRenderSuccess = IcvfxPassRenderer.Render(RHICmdList);
	}
	RHICmdList.EndRenderPass();
	RHICmdList.Transition(FRHITransitionInfo(InWarpBlendParameters.Dest.Texture, ERHIAccess::Unknown, ERHIAccess::SRVMask));

	return bIsRenderSuccess;
};<|MERGE_RESOLUTION|>--- conflicted
+++ resolved
@@ -59,8 +59,6 @@
 	ECVF_RenderThreadSafe
 );
 
-<<<<<<< HEAD
-=======
 int32 GDisplayClusterShadersICVFXOverlapInnerFrustumSoftEdges = 1;
 static FAutoConsoleVariableRef CVarDisplayClusterShadersICVFXOverlapInnerFrustumSoftEdges(
 	TEXT("nDisplay.render.icvfx.OverlapInnerFrustumSoftEdges"),
@@ -116,7 +114,6 @@
 DECLARE_GPU_STAT_NAMED(nDisplay_IcvfxRenderPass_LightCardOver, TEXT("nDisplay Icvfx::RenderPass::LightCardOver"));
 DECLARE_GPU_STAT_NAMED(nDisplay_IcvfxRenderPass_InnerFrustumChromakeyOverlapIterator, TEXT("nDisplay Icvfx::RenderPass::InnerFrustumChromakeyOverlapIterator"));
 
->>>>>>> 4af6daef
 enum class EIcvfxShaderType : uint8
 {
 	Passthrough,  // Viewport frustum (no warpblend, only frustum math)
@@ -175,8 +172,6 @@
 	bool ShouldCompileCommonPSPermutation(const FCommonPSDomain& PermutationVector)
 	{
 		if (!PermutationVector.Get<FIcvfxShaderMeshWarp>())
-<<<<<<< HEAD
-=======
 		{
 			// UVLightCard require UV_Chromakey (Mesh Warp)
 			if (PermutationVector.Get<FIcvfxShaderUVLightCardUnder>() || PermutationVector.Get<FIcvfxShaderUVLightCardOver>())
@@ -192,7 +187,6 @@
 		}
 
 		if (PermutationVector.Get<FIcvfxShaderInnerCameraOverlap>())
->>>>>>> 4af6daef
 		{
 			// Overlap use chromakeyframecolor as render base
 			if (!PermutationVector.Get<FIcvfxShaderChromakeyFrameColor>())
@@ -255,15 +249,6 @@
 		if (!PermutationVector.Get<FIcvfxShaderAlphaMapBlending>() && PermutationVector.Get<FIcvfxShaderBetaMapBlending>())
 		{
 			return false;
-		}
-
-		// UVLightCard require UV_Chromakey (Mesh Warp)
-		if (!PermutationVector.Get<FIcvfxShaderMeshWarp>())
-		{
-			if (PermutationVector.Get<FIcvfxShaderUVLightCardUnder>() || PermutationVector.Get<FIcvfxShaderUVLightCardOver>())
-			{
-				return false;
-			}
 		}
 
 		return true;
@@ -325,14 +310,11 @@
 	SHADER_PARAMETER(float, ChromakeyMarkerScale)
 	SHADER_PARAMETER(float, ChromakeyMarkerDistance)
 	SHADER_PARAMETER(FVector2f, ChromakeyMarkerOffset)
-<<<<<<< HEAD
-=======
 
 	SHADER_PARAMETER_ARRAY(FMatrix44f, OverlappedInnerCamerasProjectionMatrices, [MAX_INNER_CAMERAS_AMOUNT])
 	SHADER_PARAMETER_ARRAY(FVector4f, OverlappedInnerCameraSoftEdges, [MAX_INNER_CAMERAS_AMOUNT])
 	SHADER_PARAMETER(int, OverlappedInnerCamerasNum)
 
->>>>>>> 4af6daef
 END_SHADER_PARAMETER_STRUCT()
 
 class FIcvfxWarpVS : public FGlobalShader
@@ -364,8 +346,6 @@
 	static bool ShouldCompilePermutation(const FGlobalShaderPermutationParameters& Parameters)
 	{
 		return IcvfxShaderPermutation::ShouldCompileCommonPSPermutation(FPermutationDomain(Parameters.PermutationId));
-<<<<<<< HEAD
-=======
 	}
 
 	static void ModifyCompilationEnvironment(const FGlobalShaderPermutationParameters& Parameters, FShaderCompilerEnvironment& OutEnvironment)
@@ -373,7 +353,6 @@
 		FGlobalShader::ModifyCompilationEnvironment(Parameters, OutEnvironment);
 
 		OutEnvironment.SetDefine(TEXT("MAX_INNER_CAMERAS_AMOUNT"), MAX_INNER_CAMERAS_AMOUNT);
->>>>>>> 4af6daef
 	}
 };
 
@@ -417,128 +396,14 @@
 	FIcvfxPassRenderer(const FDisplayClusterShaderParameters_WarpBlend& InWarpBlendParameters, const FDisplayClusterShaderParameters_ICVFX& InICVFXParameters)
 		: WarpBlendParameters(InWarpBlendParameters)
 		, ICVFXParameters(InICVFXParameters)
-<<<<<<< HEAD
-	{}
-
-private:
-	const FDisplayClusterShaderParameters_WarpBlend& WarpBlendParameters;
-	const FDisplayClusterShaderParameters_ICVFX& ICVFXParameters;
-
-	EIcvfxShaderType PixelShaderType;
-
-	FMatrix LocalUVMatrix;
-
-	bool bIsBlendDisabled = false;
-	bool bForceMultiCameraPass = false;
-	int32 CameraIndex = 0;
-
-	//LightCards
-private:
-	inline bool IsLightcardOverUsed() const
-	{
-		return ICVFXParameters.IsLightcardOverUsed() && GDisplayClusterShadersICVFXEnableLightCard;
-	}
-
-	inline bool IsLightcardUnderUsed() const
-	{
-		return ICVFXParameters.IsLightcardUnderUsed() && GDisplayClusterShadersICVFXEnableLightCard;
-	}
-
-	inline bool IsUVLightcardOverUsed() const
-	{
-		return ICVFXParameters.IsUVLightcardOverUsed() && GDisplayClusterShadersICVFXEnableUVLightCard;
-	}
-
-	inline bool IsUVLightcardUnderUsed() const
-	{
-		return ICVFXParameters.IsUVLightcardUnderUsed() && GDisplayClusterShadersICVFXEnableUVLightCard;
-	}
-
-private:
-	inline bool IsMultiPassRender() const
-	{
-		return bForceMultiCameraPass || ICVFXParameters.IsMultiCamerasUsed();
-	}
-
-	inline bool IsFirstPass() const
-	{
-		return CameraIndex == 0;
-	}
-
-	inline bool IsLastPass() const
-	{
-		int32 TotalUsedCameras = ICVFXParameters.Cameras.Num();
-
-		if (bForceMultiCameraPass)
-		{
-			// Last pass is N or N+1
-			// 0 - viewport+overlayUnder
-			// 1 - first camera additive pass
-			// 2 - second camera additive pass
-			// N - camera N
-			// N+1 - overlayOver (optional)
-			return (IsLightcardOverUsed() || IsUVLightcardOverUsed()) ? ( CameraIndex == (TotalUsedCameras + 1) ) : ( CameraIndex == TotalUsedCameras );
-=======
 	{
 		if (ICVFXParameters.IsLightCardOverUsed() && GDisplayClusterShadersICVFXEnableLightCard)
 		{
 			EnumAddFlags(RenderState, EIcvfxPassRenderState::LightCardOver);
->>>>>>> 4af6daef
 		}
 
 		if (ICVFXParameters.IsLightCardUnderUsed() && GDisplayClusterShadersICVFXEnableLightCard)
 		{
-<<<<<<< HEAD
-			// Multi-cam
-			// 0   - viewport+overlayUnder+camera1
-			// 1   - camera2
-			// N-1 - camera N
-			// N   - overlayOver (optional)
-			return (IsLightcardOverUsed() || IsUVLightcardOverUsed()) ? ( CameraIndex == TotalUsedCameras ) : ( CameraIndex == (TotalUsedCameras-1) );
-		}
-
-		// By default render single camera in one pass
-		return CameraIndex==0;
-	}
-
-	inline bool IsLightCardRenderUnderInCamera() const
-	{
-		// Render OverlayUnder only on first pass
-		return IsFirstPass() && IsLightcardUnderUsed();
-	}
-
-	inline bool IsLightCardRenderOverInCamera() const
-	{
-		if (IsMultiPassRender())
-		{
-			// Render OverlayOver only on last additive pass
-			return IsLastPass() && IsLightcardOverUsed();
-		}
-		
-		return IsLightcardOverUsed();
-	}
-
-	inline bool IsUVLightCardRenderUnderInCamera() const
-	{
-		// Render UVLightCard Under only on first pass
-		return IsFirstPass() && IsUVLightcardUnderUsed();
-	}
-
-	inline bool IsUVLightCardRenderOverInCamera() const
-	{
-		if (IsMultiPassRender())
-		{
-			// Render UVLightCard Over only on last additive pass
-			return IsLastPass() && IsUVLightcardOverUsed();
-		}
-
-		return IsUVLightcardOverUsed();
-	}
-
-	inline int32 GetUsedCameraIndex() const
-	{
-		if (bForceMultiCameraPass)
-=======
 			EnumAddFlags(RenderState, EIcvfxPassRenderState::LightCardUnder);
 		}
 
@@ -548,7 +413,6 @@
 		}
 
 		if (ICVFXParameters.IsUVLightCardUnderUsed() && GDisplayClusterShadersICVFXEnableUVLightCard)
->>>>>>> 4af6daef
 		{
 			EnumAddFlags(RenderState, EIcvfxPassRenderState::UVLightCardUnder);
 		}
@@ -726,50 +590,6 @@
 	{
 		RenderPassData.PSParameters.OverlayProjectionMatrix = FMatrix44f(LocalUVMatrix);
 
-<<<<<<< HEAD
-		if (IsLightCardRenderUnderInCamera() || IsLightCardRenderOverInCamera())
-		{
-			RenderPassData.PSParameters.LightCardSampler = TStaticSamplerState<SF_Trilinear, AM_Clamp, AM_Clamp, AM_Clamp>::GetRHI();
-			RenderPassData.PSParameters.LightCardTexture = ICVFXParameters.Lightcard.Texture;
-
-			if (IsLightCardRenderUnderInCamera())
-			{
-				RenderPassData.PSPermutationVector.Set<IcvfxShaderPermutation::FIcvfxShaderLightCardUnder>(true);
-			}
-			if (IsLightCardRenderOverInCamera())
-			{
-				RenderPassData.PSPermutationVector.Set<IcvfxShaderPermutation::FIcvfxShaderLightCardOver>(true);
-			}
-		}
-
-		return true;
-	}
-
-	bool GetUVLightCardParameters(FIcvfxRenderPassData& RenderPassData)
-	{
-		if (IsUVLightCardRenderUnderInCamera() || IsUVLightCardRenderOverInCamera())
-		{
-			// UVLightCard require Mesh warp (UV_Chromakey)
-			if (RenderPassData.VSPermutationVector.Get<IcvfxShaderPermutation::FIcvfxShaderMeshWarp>())
-			{
-				RenderPassData.PSParameters.UVLightCardSampler = TStaticSamplerState<SF_Trilinear, AM_Clamp, AM_Clamp, AM_Clamp>::GetRHI();
-				RenderPassData.PSParameters.UVLightCardTexture = ICVFXParameters.UVLightcard.Texture;
-
-				if (IsUVLightCardRenderUnderInCamera())
-				{
-					RenderPassData.PSPermutationVector.Set<IcvfxShaderPermutation::FIcvfxShaderUVLightCardUnder>(true);
-				}
-				if (IsUVLightCardRenderOverInCamera())
-				{
-					RenderPassData.PSPermutationVector.Set<IcvfxShaderPermutation::FIcvfxShaderUVLightCardOver>(true);
-				}
-
-				return true;
-			}
-		}
-
-		return false;
-=======
 		switch (RenderPass)
 		{
 		case EIcvfxPassRenderPass::Base:
@@ -926,17 +746,11 @@
 		RenderPassData.PSParameters.OverlappedInnerCamerasNum = OverlapCameraNum;
 
 		return OutChromakeySource;
->>>>>>> 4af6daef
 	}
 
 	bool GetCameraParameters(FIcvfxRenderPassData& RenderPassData)
 	{
-<<<<<<< HEAD
-		const int32 CurrentCameraIndex = GetUsedCameraIndex();
-		if (!ICVFXParameters.IsCameraUsed(CurrentCameraIndex))
-=======
 		if (!ICVFXParameters.IsCameraUsed(ActiveCameraIndex))
->>>>>>> 4af6daef
 		{
 			return false;
 		}
@@ -951,11 +765,7 @@
 			FPlane(0, 1, 0, 0),
 			FPlane(0, 0, 0, 1));
 
-<<<<<<< HEAD
-		FRotationTranslationMatrix CameraTranslationMatrix(Camera.CameraViewRotation, Camera.CameraViewLocation);
-=======
 		const FRotationTranslationMatrix CameraTranslationMatrix(Camera.ViewProjection.ViewRotation, Camera.ViewProjection.ViewLocation);
->>>>>>> 4af6daef
 
 		const FMatrix WorldToCamera = CameraTranslationMatrix.Inverse();
 		const FMatrix UVMatrix = WorldToCamera * Game2Render * Camera.ViewProjection.PrjMatrix;
@@ -976,15 +786,10 @@
 
 	bool GetCameraChromakeyParameters(FIcvfxRenderPassData& RenderPassData, const EDisplayClusterShaderParametersICVFX_ChromakeySource InChromakeySource)
 	{
-<<<<<<< HEAD
-		const int32 CurrentCameraIndex = GetUsedCameraIndex();
-		const FDisplayClusterShaderParameters_ICVFX::FCameraSettings& Camera = ICVFXParameters.Cameras[CurrentCameraIndex];
-=======
 		if (!ICVFXParameters.IsCameraUsed(ActiveCameraIndex))
 		{
 			return false;
 		}
->>>>>>> 4af6daef
 		
 		const FDisplayClusterShaderParameters_ICVFX::FCameraSettings& Camera = ICVFXParameters.Cameras[ActiveCameraIndex];
 		
@@ -1003,9 +808,6 @@
 
 		case EDisplayClusterShaderParametersICVFX_ChromakeySource::FrameColor:
 		{
-<<<<<<< HEAD
-			RenderPassData.PSParameters.ChromakeyColor = Camera.ChromakeyColor;
-=======
 			if (RenderPass == EIcvfxPassRenderPass::InnerFrustumChromakeyOverlapIterator)
 			{
 				RenderPassData.PSParameters.ChromakeyColor = Camera.OverlapChromakeyColor;
@@ -1015,7 +817,6 @@
 				RenderPassData.PSParameters.ChromakeyColor = Camera.ChromakeyColor;
 			}
 
->>>>>>> 4af6daef
 			RenderPassData.PSPermutationVector.Set<IcvfxShaderPermutation::FIcvfxShaderChromakeyFrameColor>(true);
 
 			return true;
@@ -1031,37 +832,21 @@
 
 	bool GetCameraChromakeyMarkerParameters(FIcvfxRenderPassData& RenderPassData)
 	{
-<<<<<<< HEAD
-		const int32 CurrentCameraIndex = GetUsedCameraIndex();
-		const FDisplayClusterShaderParameters_ICVFX::FCameraSettings& Camera = ICVFXParameters.Cameras[CurrentCameraIndex];
-=======
 		if (!ICVFXParameters.IsCameraUsed(ActiveCameraIndex))
 		{
 			return false;
 		}
->>>>>>> 4af6daef
 
 		const FDisplayClusterShaderParameters_ICVFX::FCameraSettings& Camera = ICVFXParameters.Cameras[ActiveCameraIndex];
 
 		if (RenderPass == EIcvfxPassRenderPass::InnerFrustumChromakeyOverlapIterator)
 		{
-<<<<<<< HEAD
-			RenderPassData.PSParameters.ChromakeyMarkerColor = Camera.ChromakeyMarkersColor;
-
-			RenderPassData.PSParameters.ChromakeyMarkerTexture = Camera.ChromakeMarkerTextureRHI;
-			RenderPassData.PSParameters.ChromakeyMarkerSampler = TStaticSamplerState<SF_Trilinear, AM_Wrap, AM_Wrap, AM_Wrap>::GetRHI();
-
-			RenderPassData.PSParameters.ChromakeyMarkerScale    = Camera.ChromakeyMarkersScale;
-			RenderPassData.PSParameters.ChromakeyMarkerDistance = Camera.ChromakeyMarkersDistance;
-			RenderPassData.PSParameters.ChromakeyMarkerOffset   = FVector2f(Camera.ChromakeyMarkersOffset);
-=======
 			if (Camera.IsOverlapChromakeyMarkerUsed())
 			{
 				RenderPassData.PSParameters.ChromakeyMarkerColor = Camera.OverlapChromakeyMarkersColor;
 
 				RenderPassData.PSParameters.ChromakeyMarkerTexture = Camera.OverlapChromakeyMarkerTextureRHI;
 				RenderPassData.PSParameters.ChromakeyMarkerSampler = TStaticSamplerState<SF_Trilinear, AM_Wrap, AM_Wrap, AM_Wrap>::GetRHI();
->>>>>>> 4af6daef
 
 				RenderPassData.PSParameters.ChromakeyMarkerScale = Camera.OverlapChromakeyMarkersScale;
 				RenderPassData.PSParameters.ChromakeyMarkerDistance = Camera.OverlapChromakeyMarkersDistance;
@@ -1289,24 +1074,7 @@
 			default:
 				// First pass always override old viewport image
 				GraphicsPSOInit.BlendState = TStaticBlendState <>::GetRHI();
-<<<<<<< HEAD
-			}
-			else
-			{
-				// Extra render pass: don't change target alpha channel
-				if (RenderPassData.PSPermutationVector.Get<IcvfxShaderPermutation::FIcvfxShaderInnerCamera>())
-				{
-					// Multicam rendering
-					GraphicsPSOInit.BlendState = TStaticBlendState <CW_RGBA, BO_Add, BF_SourceAlpha, BF_InverseSourceAlpha, BO_Add, BF_Zero, BF_One>::GetRHI();
-				}
-				else
-				{
-					// [optional] Final render pass for LC overlays
-					GraphicsPSOInit.BlendState = TStaticBlendState <CW_RGBA, BO_Add, BF_One, BF_SourceAlpha, BO_Add, BF_Zero, BF_One>::GetRHI();
-				}
-=======
 				break;
->>>>>>> 4af6daef
 			}
 
 			SetGraphicsPipelineState(RHICmdList, GraphicsPSOInit, 0);
@@ -1356,11 +1124,6 @@
 
 		case EVarIcvfxMPCDIShaderType::Disable:
 			return false;
-
-		case EVarIcvfxMPCDIShaderType::Default:
-		default:
-			// Use default icvfx render
-			break;
 
 		case EVarIcvfxMPCDIShaderType::Default:
 		default:
