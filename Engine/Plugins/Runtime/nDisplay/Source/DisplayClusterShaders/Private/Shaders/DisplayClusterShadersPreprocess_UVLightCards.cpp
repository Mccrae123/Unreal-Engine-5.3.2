// Copyright Epic Games, Inc. All Rights Reserved.

#include "DisplayClusterShadersPreprocess_UVLightCards.h"

#include "Components/PrimitiveComponent.h"
#include "DataDrivenShaderPlatformInfo.h"
#include "EngineModule.h"
#include "EngineUtils.h"
#include "InstanceCulling/InstanceCullingContext.h"
#include "MeshMaterialShader.h"
#include "MeshPassProcessor.h"
#include "MeshPassProcessor.inl"
#include "PrimitiveSceneInfo.h"
#include "PrimitiveSceneProxy.h"
#include "RenderGraphBuilder.h"
#include "RenderGraphResources.h"
#include "ScenePrivate.h"
#include "ShaderParameters/DisplayClusterShaderParameters_UVLightCards.h"
#include "UnrealClient.h"

class FUVLightCardVS : public FMeshMaterialShader
{
public:
	DECLARE_SHADER_TYPE(FUVLightCardVS, MeshMaterial);

	FUVLightCardVS() { }
	FUVLightCardVS(const ShaderMetaType::CompiledShaderInitializerType& Initializer)
		: FMeshMaterialShader(Initializer)
	{
		PassUniformBuffer.Bind(Initializer.ParameterMap, FSceneTextureUniformParameters::StaticStructMetadata.GetShaderVariableName());
	}
	              
	static bool ShouldCompilePermutation(const FMeshMaterialShaderPermutationParameters& Parameters)
	{
		return EnumHasAllFlags(Parameters.Flags, EShaderPermutationFlags::HasEditorOnlyData)
			&& IsFeatureLevelSupported(Parameters.Platform, ERHIFeatureLevel::SM5)
			&& Parameters.VertexFactoryType == FindVertexFactoryType(TEXT("FLocalVertexFactory"));
	}
};

IMPLEMENT_MATERIAL_SHADER_TYPE(, FUVLightCardVS, TEXT("/Plugin/nDisplay/Private/UVLightCardShaders.usf"), TEXT("MainVS"), SF_Vertex);

class FUVLightCardPS : public FMeshMaterialShader
{
public:
	DECLARE_SHADER_TYPE(FUVLightCardPS, MeshMaterial);

	FUVLightCardPS() { }
	FUVLightCardPS(const ShaderMetaType::CompiledShaderInitializerType& Initializer)
		: FMeshMaterialShader(Initializer)
	{
		PassUniformBuffer.Bind(Initializer.ParameterMap, FSceneTextureUniformParameters::StaticStructMetadata.GetShaderVariableName());
	}

	static bool ShouldCompilePermutation(const FMeshMaterialShaderPermutationParameters& Parameters)
	{
		return EnumHasAllFlags(Parameters.Flags, EShaderPermutationFlags::HasEditorOnlyData)
			&& IsFeatureLevelSupported(Parameters.Platform, ERHIFeatureLevel::SM5)
			&& Parameters.VertexFactoryType == FindVertexFactoryType(TEXT("FLocalVertexFactory"));
	}
};

IMPLEMENT_MATERIAL_SHADER_TYPE(, FUVLightCardPS, TEXT("/Plugin/nDisplay/Private/UVLightCardShaders.usf"), TEXT("MainPS"), SF_Pixel);

class FUVLightCardPassProcessor : public FMeshPassProcessor
{
public:
	FUVLightCardPassProcessor(const FSceneView* InView, FMeshPassDrawListContext* InDrawListContext)
		: FMeshPassProcessor(EMeshPass::Num, nullptr, GMaxRHIFeatureLevel, InView, InDrawListContext)
	{
		DrawRenderState.SetDepthStencilState(TStaticDepthStencilState<false, CF_Always>::GetRHI());
		DrawRenderState.SetBlendState(TStaticBlendState<CW_RGBA, BO_Add, BF_SourceAlpha, BF_InverseSourceAlpha, BO_Add, BF_One, BF_InverseSourceAlpha>::GetRHI());
	}

	virtual void AddMeshBatch(const FMeshBatch& RESTRICT MeshBatch, uint64 BatchElementMask, const FPrimitiveSceneProxy* RESTRICT PrimitiveSceneProxy, int32 StaticMeshId = -1) override final
	{
		const FMaterialRenderProxy* FallbackMaterialRenderProxy = nullptr;
		const FMaterial& Material = MeshBatch.MaterialRenderProxy->GetMaterialWithFallback(FeatureLevel, FallbackMaterialRenderProxy);
		const FMaterialRenderProxy& MaterialRenderProxy = FallbackMaterialRenderProxy ? *FallbackMaterialRenderProxy : *MeshBatch.MaterialRenderProxy;

		const FVertexFactory* VertexFactory = MeshBatch.VertexFactory;

		TMeshProcessorShaders<FUVLightCardVS, FUVLightCardPS> PassShaders;

		FMaterialShaderTypes ShaderTypes;
		ShaderTypes.AddShaderType<FUVLightCardVS>();
		ShaderTypes.AddShaderType<FUVLightCardPS>();

		FMaterialShaders Shaders;
		if (!Material.TryGetShaders(ShaderTypes, VertexFactory->GetType(), Shaders))
		{
			return;
		}

		Shaders.TryGetVertexShader(PassShaders.VertexShader);
		Shaders.TryGetPixelShader(PassShaders.PixelShader);

		FMeshDrawingPolicyOverrideSettings OverrideSettings = ComputeMeshOverrideSettings(MeshBatch);
		ERasterizerFillMode MeshFillMode = ComputeMeshFillMode(Material, OverrideSettings);
		ERasterizerCullMode MeshCullMode = ComputeMeshCullMode(Material, OverrideSettings);

		FMeshMaterialShaderElementData ShaderElementData;
		ShaderElementData.InitializeMeshMaterialData(ViewIfDynamicMeshCommand, PrimitiveSceneProxy, MeshBatch, StaticMeshId, false);

		FMeshDrawCommandSortKey SortKey = CreateMeshSortKey(MeshBatch, PrimitiveSceneProxy, Material, PassShaders.VertexShader.GetShader(), PassShaders.PixelShader.GetShader());

		BuildMeshDrawCommands(
			MeshBatch,
			BatchElementMask,
			PrimitiveSceneProxy,
			MaterialRenderProxy,
			Material,
			DrawRenderState,
			PassShaders,
			MeshFillMode,
			MeshCullMode,
			SortKey,
			EMeshPassFeatures::Default,
			ShaderElementData);
	}

protected:
	virtual FMeshDrawCommandSortKey CreateMeshSortKey(const FMeshBatch& RESTRICT MeshBatch,
	const FPrimitiveSceneProxy* RESTRICT PrimitiveSceneProxy,
	const FMaterial& Material,
	const FMeshMaterialShader* VertexShader,
	const FMeshMaterialShader* PixelShader)
	{
		FMeshDrawCommandSortKey SortKey = FMeshDrawCommandSortKey::Default;
		
		uint16 SortKeyPriority = 0;
		float Distance = 0.0f;

		if (PrimitiveSceneProxy)
		{
			const FPrimitiveSceneInfo* PrimitiveSceneInfo = PrimitiveSceneProxy->GetPrimitiveSceneInfo();
			SortKeyPriority = (uint16)((int32)PrimitiveSceneInfo->Proxy->GetTranslucencySortPriority() - (int32)SHRT_MIN);

			// Use the standard sort by distance method for translucent objects
			const float DistanceOffset = PrimitiveSceneInfo->Proxy->GetTranslucencySortDistanceOffset();
			const FVector BoundsOrigin = PrimitiveSceneProxy->GetBounds().Origin;
			const FVector ViewOrigin = this->ViewIfDynamicMeshCommand->ViewMatrices.GetViewOrigin();
			Distance = (BoundsOrigin - ViewOrigin).Size() + DistanceOffset;
		}

		SortKey.Translucent.MeshIdInPrimitive = MeshBatch.MeshIdInPrimitive;
		SortKey.Translucent.Priority = SortKeyPriority;
		SortKey.Translucent.Distance = (uint32)~BitInvertIfNegativeFloat(*(uint32*)&Distance);

		return SortKey;
	}

private:
	/** Inverts the bits of the floating point number if that number is negative */
	uint32 BitInvertIfNegativeFloat(uint32 FloatBit)
	{
		unsigned Mask = -int32(FloatBit >> 31) | 0x80000000;
		return FloatBit ^ Mask;
	}

private:
	FMeshPassProcessorRenderState DrawRenderState;
};

BEGIN_SHADER_PARAMETER_STRUCT(FUVLightCardPassParameters, )
	SHADER_PARAMETER_STRUCT_REF(FViewUniformShaderParameters, View)
	SHADER_PARAMETER_RDG_UNIFORM_BUFFER(FInstanceCullingGlobalUniforms, InstanceCulling)
	SHADER_PARAMETER_STRUCT_INCLUDE(FInstanceCullingDrawParams, InstanceCullingDrawParams)
	RENDER_TARGET_BINDING_SLOTS()
END_SHADER_PARAMETER_STRUCT()

DECLARE_GPU_STAT_NAMED(nDisplay_UVLightCards_Render, TEXT("nDisplay UVLightCards::Render"));

bool FDisplayClusterShadersPreprocess_UVLightCards::RenderPreprocess_UVLightCards(FRHICommandListImmediate& RHICmdList, FSceneInterface* InScene, FRenderTarget* InRenderTarget, const FDisplayClusterShaderParameters_UVLightCards& InParameters)
{
	check(IsInRenderingThread());

	if (InRenderTarget == nullptr || InParameters.PrimitivesToRender.IsEmpty())
	{
		return false;
	}

	SCOPED_GPU_STAT(RHICmdList, nDisplay_UVLightCards_Render);
	SCOPED_DRAW_EVENT(RHICmdList, nDisplay_UVLightCards_Render);

	FRDGBuilder GraphBuilder(RHICmdList);

	FEngineShowFlags EngineShowFlags(ESFIM_Game);

	// LightCard settings from the FDisplayClusterViewportManager::ConfigureViewFamily
	{
		EngineShowFlags.PostProcessing = 0;
		EngineShowFlags.SetAtmosphere(0);
		EngineShowFlags.SetFog(0);
		EngineShowFlags.SetVolumetricFog(0);
		EngineShowFlags.SetMotionBlur(0); // motion blur doesn't work correctly with scene captures.
		EngineShowFlags.SetSeparateTranslucency(0);
		EngineShowFlags.SetHMDDistortion(0);
		EngineShowFlags.SetOnScreenDebug(0);

		EngineShowFlags.SetLumenReflections(0);
		EngineShowFlags.SetLumenGlobalIllumination(0);
		EngineShowFlags.SetGlobalIllumination(0);

		EngineShowFlags.SetScreenSpaceAO(0);
		EngineShowFlags.SetAmbientOcclusion(0);
		EngineShowFlags.SetDeferredLighting(0);
		EngineShowFlags.SetVirtualTexturePrimitives(0);
		EngineShowFlags.SetRectLights(0);
	}

	FSceneViewFamilyContext ViewFamily(FSceneViewFamily::ConstructionValues(
		InRenderTarget,
		InScene,
		EngineShowFlags)
		.SetTime(FGameTime::GetTimeSinceAppStart())
		.SetGammaCorrection(1.0f));

	FScenePrimitiveRenderingContextScopeHelper ScenePrimitiveRenderingContextScopeHelper(GetRendererModule().BeginScenePrimitiveRendering(GraphBuilder, &ViewFamily));

	FSceneViewInitOptions ViewInitOptions;

	ViewInitOptions.ViewFamily = &ViewFamily;
	ViewInitOptions.ViewLocation = FVector::ZeroVector;
	ViewInitOptions.ViewRotation = FRotator::ZeroRotator;
	ViewInitOptions.ViewOrigin = ViewInitOptions.ViewLocation;

	ViewInitOptions.SetViewRectangle(FIntRect(FIntPoint(0, 0), InRenderTarget->GetSizeXY()));

	ViewInitOptions.ViewRotationMatrix = FInverseRotationMatrix(ViewInitOptions.ViewRotation) * FMatrix(
		FPlane(0, 0, 1, 0),
		FPlane(1, 0, 0, 0),
		FPlane(0, 1, 0, 0),
		FPlane(0, 0, 0, 1));

	const float ZScale = 0.5f / UE_OLD_HALF_WORLD_MAX;
	const float ZOffset = UE_OLD_HALF_WORLD_MAX;
<<<<<<< HEAD
	const float OrthoSize = 0.5f * ProjectionPlaneSize;
=======
	const float OrthoSize = 0.5f * InParameters.ProjectionPlaneSize;
>>>>>>> 74d0b334

	if ((bool)ERHIZBuffer::IsInverted)
	{
		ViewInitOptions.ProjectionMatrix = FReversedZOrthoMatrix(
			OrthoSize,
			OrthoSize,
			ZScale,
			ZOffset
		);
	}
	else
	{
		ViewInitOptions.ProjectionMatrix = FOrthoMatrix(
			OrthoSize,
			OrthoSize,
			ZScale,
			ZOffset
		);
	}

	ViewInitOptions.BackgroundColor = FLinearColor::Black;

	GetRendererModule().CreateAndInitSingleView(RHICmdList, &ViewFamily, &ViewInitOptions);
	FViewInfo* View = (FViewInfo*)ViewFamily.Views[0];

	if (!InParameters.bRenderFinalColor)
	{
		ViewFamily.SceneCaptureSource = ESceneCaptureSource::SCS_SceneColorHDR;
	}

	ViewFamily.EngineShowFlags.SetToneCurve(false);
	// This flags sets tonemapper to output to ETonemapperOutputDevice::LinearNoToneCurve
	View->FinalPostProcessSettings.bOverride_ToneCurveAmount = 1;
	View->FinalPostProcessSettings.ToneCurveAmount = 0.0;

	FRDGTextureRef OutputTexture = GraphBuilder.RegisterExternalTexture(CreateRenderTarget(InRenderTarget->GetRenderTargetTexture(), TEXT("UVLightCardRenderTarget")));
	FRenderTargetBinding OutputRenderTargetBinding(OutputTexture, ERenderTargetLoadAction::EClear);

	FUVLightCardPassParameters* PassParameters = GraphBuilder.AllocParameters<FUVLightCardPassParameters>();
	PassParameters->View = View->ViewUniformBuffer;
	PassParameters->InstanceCulling = FInstanceCullingContext::CreateDummyInstanceCullingUniformBuffer(GraphBuilder);
	PassParameters->RenderTargets[0] = OutputRenderTargetBinding;

	GraphBuilder.AddPass(RDG_EVENT_NAME("DisplayClusterUVLightCards::Render"),
		PassParameters,
		ERDGPassFlags::Raster | ERDGPassFlags::NeverCull,
		[View, &InParameters](FRHICommandList& RHICmdList)
		{
			FIntRect ViewRect = View->UnscaledViewRect;
			RHICmdList.SetViewport(ViewRect.Min.X, ViewRect.Min.Y, 0.0f, ViewRect.Max.X, ViewRect.Max.Y, 1.0f);

			DrawDynamicMeshPass(*View, RHICmdList, [View, &InParameters](FDynamicPassMeshDrawListContext* DynamicMeshPassContext)
			{
				FUVLightCardPassProcessor MeshPassProcessor(View, DynamicMeshPassContext);
				for (FPrimitiveSceneProxy* SceneProxy : InParameters.PrimitivesToRender)
				{
					if (const FMeshBatch* MeshBatch = SceneProxy->GetPrimitiveSceneInfo()->GetMeshBatch(SceneProxy->GetPrimitiveSceneInfo()->StaticMeshes.Num() - 1))
					{
						MeshBatch->MaterialRenderProxy->UpdateUniformExpressionCacheIfNeeded(View->GetFeatureLevel());

						const uint64 BatchElementMask = ~0ull;
						MeshPassProcessor.AddMeshBatch(*MeshBatch, BatchElementMask, SceneProxy);
					}
				}
			});
		});

	GraphBuilder.Execute();

	return true;
}<|MERGE_RESOLUTION|>--- conflicted
+++ resolved
@@ -235,11 +235,7 @@
 
 	const float ZScale = 0.5f / UE_OLD_HALF_WORLD_MAX;
 	const float ZOffset = UE_OLD_HALF_WORLD_MAX;
-<<<<<<< HEAD
-	const float OrthoSize = 0.5f * ProjectionPlaneSize;
-=======
 	const float OrthoSize = 0.5f * InParameters.ProjectionPlaneSize;
->>>>>>> 74d0b334
 
 	if ((bool)ERHIZBuffer::IsInverted)
 	{
