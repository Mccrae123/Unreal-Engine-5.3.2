// Copyright Epic Games, Inc. All Rights Reserved.

#pragma once

#include "Render/IDisplayClusterRenderTexture.h"

#include "TextureResource.h"

class FDisplayClusterRenderTextureResource
	: public FTextureResource
{
public:
	FDisplayClusterRenderTextureResource(EPixelFormat InPixelFormat, uint32_t InWidth, uint32_t InHeight, const void* InTextureData, bool bInHasCPUAccess);
	virtual ~FDisplayClusterRenderTextureResource();

	void ReleaseTextureData();

<<<<<<< HEAD
	virtual void InitRHI() override;
=======
	virtual void InitRHI(FRHICommandListBase& RHICmdList) override;
>>>>>>> 4af6daef

	void* GetTextureData() const
	{
		return TextureData;
	}

	uint32_t GetWidth() const
	{
		return Width;
	}

	uint32_t GetHeight() const
	{
		return Height;
	}

	EPixelFormat GetPixelFormat() const
	{
		return PixelFormat;
	}

private:
	/** RAW data of the texture. Mips not supported now */
	void* TextureData;
	/** Width of the texture. */
	uint32_t Width;
	/** Height of the texture. */
	uint32_t Height;
	/** Format in which mip data is stored. */
	EPixelFormat PixelFormat;
	// has CPU access to texture data, dont release from memory
	bool bHasCPUAccess;
};

class FDisplayClusterRenderTexture
	: public IDisplayClusterRenderTexture
{
public:
	FDisplayClusterRenderTexture();
	virtual ~FDisplayClusterRenderTexture();

public:
	virtual void CreateTexture(EPixelFormat InPixelFormat, uint32_t InWidth, uint32_t InHeight, const void* InTextureData, bool bInHasCPUAccess = false) override;

	virtual void* GetData() const override
	{
		const FDisplayClusterRenderTextureResource* TextureResource = GetResource();
		return TextureResource ? TextureResource->GetTextureData() : nullptr;
	}

	virtual uint32_t GetWidth() const override
	{
		const FDisplayClusterRenderTextureResource* TextureResource = GetResource();
		return TextureResource ? TextureResource->GetWidth() : 0;
	}

	virtual uint32_t GetHeight() const override
	{
		const FDisplayClusterRenderTextureResource* TextureResource = GetResource();
		return TextureResource ? TextureResource->GetHeight() : 0;
	}

	virtual uint32_t GetTotalPoints() const override
	{
		const FDisplayClusterRenderTextureResource* TextureResource = GetResource();
		return TextureResource ? (TextureResource->GetWidth() * TextureResource->GetHeight()) : 0;
	}

	virtual EPixelFormat GetPixelFormat() const override
	{
		const FDisplayClusterRenderTextureResource* TextureResource = GetResource();
		return TextureResource ? TextureResource->GetPixelFormat() : PF_Unknown;
	}

	virtual bool IsEnabled() const override
	{
		const FDisplayClusterRenderTextureResource* TextureResource = GetResource();
		if (TextureResource)
		{
			return TextureResource->GetWidth() > 0 && TextureResource->GetHeight() > 0;
		}

		return false;
	}

	virtual FRHITexture* GetRHITexture() const override
	{
		const FDisplayClusterRenderTextureResource* TextureResource = GetResource();
		return TextureResource ? TextureResource->TextureRHI : nullptr;
	}

protected:
	/** Set texture's resource, can be NULL */
	void SetResource(FDisplayClusterRenderTextureResource* Resource);

	/** Get the texture's resource, can be NULL */
	FDisplayClusterRenderTextureResource* GetResource();

	/** Get the const texture's resource, can be NULL */
	const FDisplayClusterRenderTextureResource* GetResource() const;

	/**
	 * Resets the resource for the texture.
	 */
	void ReleaseResource();

private:
	/** The texture's resource, can be NULL */
	class FDisplayClusterRenderTextureResource* PrivateResource;

	/** Value updated and returned by the render-thread to allow
	  * fenceless update from the game-thread without causing
	  * potential crash in the render thread.
	  */
	class FDisplayClusterRenderTextureResource* PrivateResourceRenderThread;
};<|MERGE_RESOLUTION|>--- conflicted
+++ resolved
@@ -15,11 +15,7 @@
 
 	void ReleaseTextureData();
 
-<<<<<<< HEAD
-	virtual void InitRHI() override;
-=======
 	virtual void InitRHI(FRHICommandListBase& RHICmdList) override;
->>>>>>> 4af6daef
 
 	void* GetTextureData() const
 	{
