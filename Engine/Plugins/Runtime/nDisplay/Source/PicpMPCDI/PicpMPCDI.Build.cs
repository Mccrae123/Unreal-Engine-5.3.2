--- conflicted
+++ resolved
@@ -28,12 +28,7 @@
 				"PicpProjection",
 				"Projects",				
 				"RenderCore",
-<<<<<<< HEAD
-                "RHI",
-				"UtilityShaders"
-=======
                 "RHI"
->>>>>>> 69078e53
 			}
 		);
 
