--- conflicted
+++ resolved
@@ -185,11 +185,7 @@
 	 * @param ClusterNode - The cluster node to set as the primary node
 	 * @return true if the cluster node was successfully set as the primary node
 	 */
-<<<<<<< HEAD
-	static bool SetClusterNodeAsPrimary(UDisplayClusterConfigurationClusterNode* ClusterNode);
-=======
 	static bool DISPLAYCLUSTERCONFIGURATOR_API SetClusterNodeAsPrimary(UDisplayClusterConfigurationClusterNode* ClusterNode);
->>>>>>> d731a049
 
 	/**
 	 * Gets the name that the viewport is stored under in its parent cluster node.
