// Copyright Epic Games, Inc. All Rights Reserved.

#include "Views/OutputMapping/GraphNodes/SDisplayClusterConfiguratorWindowNode.h"

#include "DisplayClusterConfiguratorStyle.h"
#include "DisplayClusterConfiguratorBlueprintEditor.h"
#include "DisplayClusterConfigurationTypes.h"
#include "Views/TreeViews/IDisplayClusterConfiguratorTreeItem.h"
#include "Views/OutputMapping/IDisplayClusterConfiguratorViewOutputMapping.h"
#include "Views/OutputMapping/EdNodes/DisplayClusterConfiguratorWindowNode.h"
#include "Views/OutputMapping/EdNodes/DisplayClusterConfiguratorViewportNode.h"
#include "Views/OutputMapping/GraphNodes/SDisplayClusterConfiguratorViewportNode.h"
#include "Views/OutputMapping/Widgets/SDisplayClusterConfiguratorResizer.h"
#include "Views/OutputMapping/Widgets/SDisplayClusterConfiguratorLayeringBox.h"
#include "Views/OutputMapping/Widgets/SDisplayClusterConfiguratorExternalImage.h"

#include "SGraphPanel.h"
#include "Widgets/Images/SImage.h"
#include "Widgets/SOverlay.h"
#include "Widgets/Layout/SBox.h"
#include "Widgets/Layout/SConstraintCanvas.h"
#include "Widgets/Layout/SScaleBox.h"
#include "Widgets/Layout/SSpacer.h"

#define LOCTEXT_NAMESPACE "SDisplayClusterConfiguratorWindowNode"

class SCornerImage
	: public SCompoundWidget
{
public:

	SLATE_BEGIN_ARGS(SCornerImage)
		: _ColorAndOpacity(FLinearColor::White)
		, _Size(FVector2D(60.f))
	{ }
		SLATE_ATTRIBUTE(FSlateColor, ColorAndOpacity)
		SLATE_ARGUMENT(FVector2D, Size)
	SLATE_END_ARGS()

	void Construct(const FArguments& InArgs, TSharedPtr<SDisplayClusterConfiguratorWindowNode> InParentNode)
	{
		ParentNode = InParentNode;

		SetCursor(EMouseCursor::CardinalCross);

		ChildSlot
		[
			SNew(SBox)
			.WidthOverride(InArgs._Size.X)
			.HeightOverride(InArgs._Size.Y)
			[
				SNew(SImage)
				.ColorAndOpacity(InArgs._ColorAndOpacity)
				.Image(FDisplayClusterConfiguratorStyle::Get().GetBrush("DisplayClusterConfigurator.Node.Brush.Corner"))
			]
		];
	}

	virtual void OnMouseEnter(const FGeometry& MyGeometry, const FPointerEvent& MouseEvent) override
	{
		// A little hack to ensure that the user can select or drag the parent window node by clicking on the corner widget. The SNodePanel that manages
		// mouse interaction for the graph editor sorts the node widgets by their sort depth to determine which node widget to select and drag, and overlay
		// widgets are not hit tested. By default, windows are always lower than viewports in their sort order to ensure viewports are always selectable over
		// windows, but the one exception is when the user clicks on the corner widget. To ensure that the window widget is selected, increase the window's 
		// z-index temporarily as long as the mouse is over the corner widget.
		SCompoundWidget::OnMouseEnter(MyGeometry, MouseEvent);
		ParentNode->bLayerAboveViewports = true;
	}

	void OnMouseLeave(const FPointerEvent& MouseEvent)
	{
		SCompoundWidget::OnMouseLeave(MouseEvent);
		ParentNode->bLayerAboveViewports = false;
	}

private:
	TSharedPtr<SDisplayClusterConfiguratorWindowNode> ParentNode;
};

class SNodeInfo
	: public SCompoundWidget
{
public:
	SLATE_BEGIN_ARGS(SNodeInfo)
		: _ColorAndOpacity(FLinearColor::White)
		, _ZIndexOffset(0)
	{ }
		SLATE_ATTRIBUTE(FSlateColor, ColorAndOpacity)
		SLATE_ATTRIBUTE(FSlateColor, ForegroundColor)
		SLATE_ARGUMENT(int32, ZIndexOffset)
	SLATE_END_ARGS()

	void Construct(const FArguments& InArgs, const TSharedRef<SDisplayClusterConfiguratorWindowNode>& InParentNode)
	{
		ParentNode = InParentNode;
		ZIndexOffset = InArgs._ZIndexOffset;

		SetCursor(EMouseCursor::CardinalCross);

		ChildSlot
		[
			SNew(SBox)
			.WidthOverride(this, &SNodeInfo::GetTitleWidth)
			.HAlign(HAlign_Fill)
			.VAlign(VAlign_Fill)
			[
				SNew(SScaleBox)
				.HAlign(HAlign_Left)
				.VAlign(VAlign_Fill)
				.Stretch(EStretch::ScaleToFill)
				.StretchDirection(EStretchDirection::DownOnly)
				[
					SNew(SBorder)
					.HAlign(HAlign_Left)
					.VAlign(VAlign_Center)
<<<<<<< HEAD
					.BorderImage(FAppStyle::Get().GetBrush("WhiteBrush"))
=======
					.BorderImage(FAppStyle::GetBrush("WhiteBrush"))
>>>>>>> d731a049
					.BorderBackgroundColor(InArgs._ColorAndOpacity)
					.Padding(FMargin(20, 10, 30, 10))
					.ForegroundColor(InArgs._ForegroundColor)
					[
						SNew(SHorizontalBox)

						+ SHorizontalBox::Slot()
						.AutoWidth()
						.HAlign(HAlign_Center)
						.VAlign(VAlign_Center)
						[
							SNew(SBox)
							.WidthOverride(36)
							.HeightOverride(36)
							[
								SNew(SImage)
								.Image(FDisplayClusterConfiguratorStyle::Get().GetBrush(TEXT("DisplayClusterConfigurator.TreeItems.ClusterNode")))
								.ColorAndOpacity(FSlateColor::UseForeground())
							]
						]
		
						+ SHorizontalBox::Slot()
						.AutoWidth()
						[
							SNew(SSpacer)
							.Size(FVector2D(15, 1))
						]

						+ SHorizontalBox::Slot()
						.AutoWidth()
						.HAlign(HAlign_Center)
						.VAlign(VAlign_Center)
						[
							SNew(STextBlock)
							.Text(this, &SNodeInfo::GetNodeName)
							.TextStyle(&FDisplayClusterConfiguratorStyle::Get().GetWidgetStyle<FTextBlockStyle>("DisplayClusterConfigurator.Node.Text.Bold"))
							.ColorAndOpacity(FSlateColor::UseForeground())
						]
		
						+ SHorizontalBox::Slot()
						.AutoWidth()
						[
							SNew(SSpacer)
							.Size(FVector2D(25, 1))
						]

						+ SHorizontalBox::Slot()
						.AutoWidth()
						.HAlign(HAlign_Center)
						.VAlign(VAlign_Center)
						[
							SNew(STextBlock)
							.Text(this, &SNodeInfo::GetPositionAndSizeText)
							.TextStyle(&FDisplayClusterConfiguratorStyle::Get().GetWidgetStyle<FTextBlockStyle>("DisplayClusterConfigurator.Node.Text.Regular"))
							.ColorAndOpacity(FSlateColor::UseSubduedForeground())
						]
		
						+ SHorizontalBox::Slot()
						.AutoWidth()
						[
							SNew(SSpacer)
							.Size(FVector2D(25, 1))
						]

						+ SHorizontalBox::Slot()
						.AutoWidth()
						.HAlign(HAlign_Center)
						.VAlign(VAlign_Center)
						[
							SNew(SBox)
							.WidthOverride(36)
							.HeightOverride(36)
							.Visibility(this, &SNodeInfo::GetLockIconVisibility)
							[
								SNew(SImage)
								.Image(FAppStyle::Get().GetBrush(TEXT("PropertyWindow.Locked")))
								.ColorAndOpacity(FSlateColor::UseSubduedForeground())
							]
						]
					]
				]
			]
		];
	}

	virtual void OnMouseEnter(const FGeometry& MyGeometry, const FPointerEvent& MouseEvent) override
	{
		// A little hack to ensure that the user can select or drag the parent window node by clicking on the corner widget. The SNodePanel that manages
		// mouse interaction for the graph editor sorts the node widgets by their sort depth to determine which node widget to select and drag, and overlay
		// widgets are not hit tested. By default, windows are always lower than viewports in their sort order to ensure viewports are always selectable over
		// windows, but the one exception is when the user clicks on the corner widget. To ensure that the window widget is selected, increase the window's 
		// z-index temporarily as long as the mouse is over the corner widget.
		SCompoundWidget::OnMouseEnter(MyGeometry, MouseEvent);
		ParentNode->bLayerAboveViewports = true;
	}

	void OnMouseLeave(const FPointerEvent& MouseEvent)
	{
		SCompoundWidget::OnMouseLeave(MouseEvent);
		ParentNode->bLayerAboveViewports = false;
	}

	FText GetNodeName() const
	{
		UDisplayClusterConfiguratorWindowNode* WindowEdNode = ParentNode->GetGraphNodeChecked<UDisplayClusterConfiguratorWindowNode>();
		const FText NodeName = FText::FromString(WindowEdNode->GetNodeName());
		if (WindowEdNode->IsPrimary())
		{
			return FText::Format(LOCTEXT("WindowNameWithPrimary", "{0} (Primary)"), NodeName);
		}
		else
		{
			return NodeName;
		}
	}

	FText GetPositionAndSizeText() const
	{
		UDisplayClusterConfiguratorWindowNode* WindowEdNode = ParentNode->GetGraphNodeChecked<UDisplayClusterConfiguratorWindowNode>();
		FDisplayClusterConfigurationRectangle WindowRect = WindowEdNode->GetCfgWindowRect();
		return FText::Format(LOCTEXT("ResAndOffset", "[{0} x {1}] @ {2}, {3}"), WindowRect.W, WindowRect.H, WindowRect.X, WindowRect.Y);
	}

	FOptionalSize GetTitleWidth() const
	{
		UDisplayClusterConfiguratorWindowNode* WindowEdNode = ParentNode->GetGraphNodeChecked<UDisplayClusterConfiguratorWindowNode>();
		return WindowEdNode->NodeWidth;
	}

	EVisibility GetLockIconVisibility() const
	{
		if (!ParentNode->IsNodeUnlocked())
		{
			return EVisibility::Visible;
		}

		return EVisibility::Collapsed;
	}

private:
	TSharedPtr<SDisplayClusterConfiguratorWindowNode> ParentNode;
	int32 ZIndexOffset;
};

SDisplayClusterConfiguratorWindowNode::~SDisplayClusterConfiguratorWindowNode()
{
	UDisplayClusterConfiguratorWindowNode* WindowEdNode = GetGraphNodeChecked<UDisplayClusterConfiguratorWindowNode>();
	WindowEdNode->UnregisterOnPreviewImageChanged(ImageChangedHandle);
}

void SDisplayClusterConfiguratorWindowNode::Construct(const FArguments& InArgs,
	UDisplayClusterConfiguratorWindowNode* InWindowNode,
	const TSharedRef<FDisplayClusterConfiguratorBlueprintEditor>& InToolkit)
{
	SDisplayClusterConfiguratorBaseNode::Construct(SDisplayClusterConfiguratorBaseNode::FArguments(), InWindowNode, InToolkit);

	WindowScaleFactor = FVector2D(1, 1);

	InWindowNode->RegisterOnPreviewImageChanged(UDisplayClusterConfiguratorWindowNode::FOnPreviewImageChangedDelegate::CreateSP(this,
		&SDisplayClusterConfiguratorWindowNode::OnPreviewImageChanged));

	UpdateGraphNode();
}

void SDisplayClusterConfiguratorWindowNode::UpdateGraphNode()
{
	SDisplayClusterConfiguratorBaseNode::UpdateGraphNode();

	// Add the corner image and node info widgets to the top-left slot of the node.
	GetOrAddSlot(ENodeZone::TopLeft)
	.HAlign(HAlign_Left)
	.VAlign(VAlign_Top)
	[
		SNew(SDisplayClusterConfiguratorLayeringBox)
		.LayerOffset(this, &SDisplayClusterConfiguratorWindowNode::GetNodeTitleLayerOffset)
		.IsEnabled(this, &SDisplayClusterConfiguratorWindowNode::IsNodeEnabled)
		[
			SNew(SOverlay)

			+SOverlay::Slot()
			.HAlign(HAlign_Left)
			.VAlign(VAlign_Top)
			[
				SNew(SCornerImage, SharedThis(this))
				.Visibility(this, &SDisplayClusterConfiguratorWindowNode::GetCornerImageVisibility)
				.ColorAndOpacity(this, &SDisplayClusterConfiguratorWindowNode::GetCornerColor)
				.Size(FVector2D(128))
			]

			+SOverlay::Slot()
			.HAlign(HAlign_Left)
			.VAlign(VAlign_Top)
			[
				SNew(SNodeInfo, SharedThis(this))
				.Visibility(this, &SDisplayClusterConfiguratorWindowNode::GetNodeInfoVisibility)
				.ColorAndOpacity(this, &SDisplayClusterConfiguratorWindowNode::GetCornerColor)
				.ForegroundColor(this, &SDisplayClusterConfiguratorWindowNode::GetTextColor)
			]
		]
	];

	GetOrAddSlot(ENodeZone::Center)
	.HAlign(HAlign_Fill)
	.VAlign(VAlign_Fill)
	[
		SNew(SDisplayClusterConfiguratorLayeringBox)
		.LayerOffset(this, &SDisplayClusterConfiguratorWindowNode::GetNodeVisualLayer)
		.ShadowBrush(this, &SDisplayClusterConfiguratorWindowNode::GetNodeShadowBrush)
		[
			SNew(SBox)
			.VAlign(VAlign_Fill)
			.HAlign(HAlign_Fill)
			[
				SNew(SOverlay)

				+ SOverlay::Slot()
				.VAlign(VAlign_Fill)
				.HAlign(HAlign_Fill)
				[
					CreateBackground(FDisplayClusterConfiguratorStyle::Get().GetColor("DisplayClusterConfigurator.Node.Window.Inner.Background"))
				]

				+ SOverlay::Slot()
				.VAlign(VAlign_Fill)
				.HAlign(HAlign_Fill)
				[
					SNew(SDisplayClusterConfiguratorLayeringBox)
					.LayerOffset(this, &SDisplayClusterConfiguratorWindowNode::GetBorderLayerOffset)
					[
						SNew(SBorder)
						.BorderImage(this, &SDisplayClusterConfiguratorWindowNode::GetBorderBrush)
					]
				]
			]
		]
	];
}

FVector2D SDisplayClusterConfiguratorWindowNode::ComputeDesiredSize(float) const
{
	return GetSize() * WindowScaleFactor;
}

FVector2D SDisplayClusterConfiguratorWindowNode::GetPosition() const
{
	return SDisplayClusterConfiguratorBaseNode::GetPosition() * WindowScaleFactor;
}

bool SDisplayClusterConfiguratorWindowNode::IsAspectRatioFixed() const
{
	UDisplayClusterConfiguratorWindowNode* WindowEdNode = GetGraphNodeChecked<UDisplayClusterConfiguratorWindowNode>();
	return WindowEdNode->IsFixedAspectRatio();
}

int32 SDisplayClusterConfiguratorWindowNode::GetNodeLogicalLayer() const
{
	UDisplayClusterConfiguratorWindowNode* WindowEdNode = GetGraphNodeChecked<UDisplayClusterConfiguratorWindowNode>();
	if (bLayerAboveViewports)
	{
		return WindowEdNode->GetAuxiliaryLayer(GetOwnerPanel()->SelectionManager.SelectedNodes);
	}

	TSharedPtr<FDisplayClusterConfiguratorBlueprintEditor> Toolkit = ToolkitPtr.Pin();
	check(Toolkit.IsValid());

	TSharedRef<IDisplayClusterConfiguratorViewOutputMapping> OutputMapping = Toolkit->GetViewOutputMapping();
	bool bAreViewportsLocked = OutputMapping->GetOutputMappingSettings().bLockViewports;

	// If the alt key is down or viewports are locked, put the window in the aux layer so that it is above the viewports, allowing
	// users to select and drag it even if a viewport is in the way.
	if (FSlateApplication::Get().GetModifierKeys().IsAltDown() || bAreViewportsLocked)
	{
		return WindowEdNode->GetAuxiliaryLayer(GetOwnerPanel()->SelectionManager.SelectedNodes);
	}

	return SDisplayClusterConfiguratorBaseNode::GetNodeLogicalLayer();
}

TSharedRef<SWidget> SDisplayClusterConfiguratorWindowNode::CreateBackground(const TAttribute<FSlateColor>& InColorAndOpacity)
{
	UDisplayClusterConfiguratorWindowNode* WindowEdNode = GetGraphNodeChecked<UDisplayClusterConfiguratorWindowNode>();

	return SNew(SOverlay)
		+SOverlay::Slot()
		.VAlign(VAlign_Fill)
		.HAlign(HAlign_Fill)
		.Padding(0.f)
		[
			SNew(SImage)
			.ColorAndOpacity(InColorAndOpacity)
			.Image(FAppStyle::Get().GetBrush("WhiteBrush"))
		]
	
		+SOverlay::Slot()
		.VAlign(VAlign_Fill)
		.HAlign(HAlign_Fill)
		.Padding(0.f)
		[
			SNew(SScaleBox)
			.Stretch(EStretch::ScaleToFit)
			.StretchDirection(EStretchDirection::Both)
			.Visibility(this, &SDisplayClusterConfiguratorWindowNode::GetPreviewImageVisibility)
			[
				SAssignNew(PreviewImageWidget, SDisplayClusterConfiguratorExternalImage)
				.ImagePath(WindowEdNode->GetPreviewImagePath())
				.ShowShadow(false)
				.MinImageSize(FVector2D::ZeroVector)
				.MaxImageSize(this, &SDisplayClusterConfiguratorWindowNode::GetPreviewImageSize)
			]
		];
}

const FSlateBrush* SDisplayClusterConfiguratorWindowNode::GetBorderBrush() const
{
	if (GetOwnerPanel()->SelectionManager.SelectedNodes.Contains(GraphNode))
	{
		// Selected Case
		return FDisplayClusterConfiguratorStyle::Get().GetBrush("DisplayClusterConfigurator.Node.Window.Border.Brush.Selected");
	}

	// Regular case
	return FDisplayClusterConfiguratorStyle::Get().GetBrush("DisplayClusterConfigurator.Node.Window.Border.Brush.Regular");
}

int32 SDisplayClusterConfiguratorWindowNode::GetBorderLayerOffset() const
{
	// If the window node is selected, we want to render the border at the same layer as the viewport nodes to ensure it is visible
	// in the case that the child viewport nodes completely fill the window, since the border is a key indicator that the window node is selected.
	if (GetOwnerPanel()->SelectionManager.SelectedNodes.Contains(GraphNode))
	{
		// The offset needs to factor out the window's base layer offset, as the border is part of the node's widget hierarchy, which is already offset to be in the correct 
		// layer; we need to compute the offset needed to bump the border into the auxiliary layer.
		UDisplayClusterConfiguratorWindowNode* WindowEdNode = GetGraphNodeChecked<UDisplayClusterConfiguratorWindowNode>();
		int32 NodeLayerIndex = WindowEdNode->GetNodeLayer(GetOwnerPanel()->SelectionManager.SelectedNodes);
		int32 AuxLayerIndex = WindowEdNode->GetAuxiliaryLayer(GetOwnerPanel()->SelectionManager.SelectedNodes);

		// Subtract an extra buffer of 100 here to make sure the border doesn't bleed into another layer.
		return AuxLayerIndex - NodeLayerIndex - 100;
	}

	return 0;
}

const FSlateBrush* SDisplayClusterConfiguratorWindowNode::GetNodeShadowBrush() const
{
<<<<<<< HEAD
	return FAppStyle::Get().GetBrush(TEXT("Graph.Node.Shadow"));
=======
	return FAppStyle::GetBrush(TEXT("Graph.Node.Shadow"));
>>>>>>> d731a049
}

FMargin SDisplayClusterConfiguratorWindowNode::GetBackgroundPosition() const
{
	FVector2D NodeSize = GetSize();
	return FMargin(0.f, 0.f, NodeSize.X, NodeSize.Y);
}

FSlateColor SDisplayClusterConfiguratorWindowNode::GetCornerColor() const
{
	if (GetOwnerPanel()->SelectionManager.SelectedNodes.Contains(GraphNode))
	{
		return FDisplayClusterConfiguratorStyle::Get().GetColor("DisplayClusterConfigurator.Node.Color.Selected");
	}

	return FDisplayClusterConfiguratorStyle::Get().GetColor("DisplayClusterConfigurator.Node.Window.Corner.Color");
}

FSlateColor SDisplayClusterConfiguratorWindowNode::GetTextColor() const
{
	if (GetOwnerPanel()->SelectionManager.SelectedNodes.Contains(GraphNode))
	{
		return FDisplayClusterConfiguratorStyle::Get().GetColor("DisplayClusterConfigurator.Node.Text.Color.Selected");
	}

	return FDisplayClusterConfiguratorStyle::Get().GetColor("DisplayClusterConfigurator.Node.Text.Color.Regular");
}

FVector2D SDisplayClusterConfiguratorWindowNode::GetPreviewImageSize() const
{
	return GetSize();
}

EVisibility SDisplayClusterConfiguratorWindowNode::GetPreviewImageVisibility() const
{
	UDisplayClusterConfiguratorWindowNode* WindowEdNode = GetGraphNodeChecked<UDisplayClusterConfiguratorWindowNode>();
	const FString& PreviewImagePath = WindowEdNode->GetPreviewImagePath();
	return !PreviewImagePath.IsEmpty() ? EVisibility::Visible : EVisibility::Hidden;
}


int32 SDisplayClusterConfiguratorWindowNode::GetNodeTitleLayerOffset() const
{
	UDisplayClusterConfiguratorWindowNode* WindowEdNode = GetGraphNodeChecked<UDisplayClusterConfiguratorWindowNode>();
	return WindowEdNode->GetAuxiliaryLayer(GetOwnerPanel()->SelectionManager.SelectedNodes);
}

EVisibility SDisplayClusterConfiguratorWindowNode::GetNodeInfoVisibility() const
{
	return CanShowInfoWidget() ? EVisibility::Visible : EVisibility::Collapsed;
}

EVisibility SDisplayClusterConfiguratorWindowNode::GetCornerImageVisibility() const
{
	return CanShowCornerImageWidget() ? EVisibility::Visible : EVisibility::Collapsed;
}

bool SDisplayClusterConfiguratorWindowNode::CanShowInfoWidget() const
{
	TSharedPtr<FDisplayClusterConfiguratorBlueprintEditor> Toolkit = ToolkitPtr.Pin();
	check(Toolkit.IsValid());

	TSharedRef<IDisplayClusterConfiguratorViewOutputMapping> OutputMapping = Toolkit->GetViewOutputMapping();
	FVector2D NodeSize = GetSize();

	return IsNodeVisible() && OutputMapping->GetOutputMappingSettings().bShowWindowInfo && NodeSize.GetMin() > 0;
}

bool SDisplayClusterConfiguratorWindowNode::CanShowCornerImageWidget() const
{
	TSharedPtr<FDisplayClusterConfiguratorBlueprintEditor> Toolkit = ToolkitPtr.Pin();
	check(Toolkit.IsValid());

	TSharedRef<IDisplayClusterConfiguratorViewOutputMapping> OutputMapping = Toolkit->GetViewOutputMapping();
	FVector2D NodeSize = GetSize();

	return IsNodeVisible() && OutputMapping->GetOutputMappingSettings().bShowWindowCornerImage && NodeSize.GetMin() > 0;
}

bool SDisplayClusterConfiguratorWindowNode::IsClusterNodeLocked() const
{
	TSharedPtr<FDisplayClusterConfiguratorBlueprintEditor> Toolkit = ToolkitPtr.Pin();
	check(Toolkit.IsValid());

	TSharedRef<IDisplayClusterConfiguratorViewOutputMapping> OutputMapping = Toolkit->GetViewOutputMapping();
	return OutputMapping->GetOutputMappingSettings().bLockClusterNodes;
}

void SDisplayClusterConfiguratorWindowNode::OnPreviewImageChanged()
{
	if (PreviewImageWidget.IsValid())
	{
		UDisplayClusterConfiguratorWindowNode* WindowEdNode = GetGraphNodeChecked<UDisplayClusterConfiguratorWindowNode>();
		PreviewImageWidget->SetImagePath(WindowEdNode->GetPreviewImagePath());
	}
}

#undef LOCTEXT_NAMESPACE<|MERGE_RESOLUTION|>--- conflicted
+++ resolved
@@ -113,11 +113,7 @@
 					SNew(SBorder)
 					.HAlign(HAlign_Left)
 					.VAlign(VAlign_Center)
-<<<<<<< HEAD
-					.BorderImage(FAppStyle::Get().GetBrush("WhiteBrush"))
-=======
 					.BorderImage(FAppStyle::GetBrush("WhiteBrush"))
->>>>>>> d731a049
 					.BorderBackgroundColor(InArgs._ColorAndOpacity)
 					.Padding(FMargin(20, 10, 30, 10))
 					.ForegroundColor(InArgs._ForegroundColor)
@@ -463,11 +459,7 @@
 
 const FSlateBrush* SDisplayClusterConfiguratorWindowNode::GetNodeShadowBrush() const
 {
-<<<<<<< HEAD
-	return FAppStyle::Get().GetBrush(TEXT("Graph.Node.Shadow"));
-=======
 	return FAppStyle::GetBrush(TEXT("Graph.Node.Shadow"));
->>>>>>> d731a049
 }
 
 FMargin SDisplayClusterConfiguratorWindowNode::GetBackgroundPosition() const
