// Copyright Epic Games, Inc. All Rights Reserved.

#include "SDisplayClusterConfiguratorHostNode.h"

#include "DisplayClusterConfiguratorStyle.h"
#include "Views/OutputMapping/EdNodes/DisplayClusterConfiguratorHostNode.h"
#include "Views/OutputMapping/Widgets/SDisplayClusterConfiguratorResizer.h"
#include "Views/OutputMapping/Widgets/SDisplayClusterConfiguratorLayeringBox.h"

#include "SGraphPanel.h"
#include "ScopedTransaction.h"
#include "Framework/Application/SlateApplication.h"
#include "Rendering/DrawElements.h"
#include "Widgets/SBoxPanel.h"
#include "Widgets/Images/SImage.h"
#include "Widgets/Layout/SConstraintCanvas.h"
#include "Widgets/Layout/SScaleBox.h"
#include "Widgets/Layout/SSpacer.h"

#define LOCTEXT_NAMESPACE "SDisplayClusterConfiguratorCanvasNode"

class SCrosshair : public SBox
{
public:
	SLATE_BEGIN_ARGS(SCrosshair)
		: _Thickness(1)
		, _Size(1)
		, _Alignment(0.5f)
		, _ColorAndOpacity(FLinearColor::White)
	{ }
		SLATE_ARGUMENT(float, Thickness)
		SLATE_ARGUMENT(float, Size)
		SLATE_ARGUMENT(FVector2D, Alignment)
		SLATE_ATTRIBUTE(FSlateColor, ColorAndOpacity)
	SLATE_END_ARGS()

	void Construct(const FArguments& InArgs)
	{
		Thickness = InArgs._Thickness;
		Alignment = InArgs._Alignment;
		ColorAndOpacity = InArgs._ColorAndOpacity;
		
		SBox::Construct(SBox::FArguments().WidthOverride(InArgs._Size).HeightOverride(InArgs._Size));
	}

	virtual int32 OnPaint(const FPaintArgs& Args, const FGeometry& AllottedGeometry, const FSlateRect& MyCullingRect, FSlateWindowElementList& OutDrawElements, int32 LayerId, const FWidgetStyle& InWidgetStyle, bool bParentEnabled) const override
	{
		const FVector2D LocalSize = AllottedGeometry.GetLocalSize();
		const FLinearColor Tint = ColorAndOpacity.Get(FLinearColor::White).GetColor(InWidgetStyle);

		++LayerId;
		TArray<FVector2D> VerticalLine = { FVector2D(Alignment.X * LocalSize.X, 0.0f), FVector2D(Alignment.X * LocalSize.X, LocalSize.Y) };
		TArray<FVector2D> HorizontalLine = { FVector2D(0.0f, Alignment.Y * LocalSize.Y), FVector2D(LocalSize.X, Alignment.Y * LocalSize.Y) };

		FSlateDrawElement::MakeLines(
			OutDrawElements,
			LayerId,
			AllottedGeometry.ToPaintGeometry(),
			VerticalLine,
			ESlateDrawEffect::None,
			Tint,
			true,
			Thickness
		);

		FSlateDrawElement::MakeLines(
			OutDrawElements,
			LayerId,
			AllottedGeometry.ToPaintGeometry(),
			HorizontalLine,
			ESlateDrawEffect::None,
			Tint,
			true,
			Thickness
		);

		return SBox::OnPaint(Args, AllottedGeometry, MyCullingRect, OutDrawElements, LayerId, InWidgetStyle, bParentEnabled);
	}

private:
	TAttribute<FSlateColor> ColorAndOpacity;
	float Thickness;
	FVector2D Alignment;
};

class SNodeOrigin : public SCompoundWidget
{
public:
	SLATE_BEGIN_ARGS(SNodeOrigin)
	{ }
	SLATE_END_ARGS()

	void Construct(const FArguments& InArgs, const TSharedRef<SDisplayClusterConfiguratorHostNode>& InParentNode)
	{
		ParentNodePtr = InParentNode;
		bIsMovingOrigin = false;

		SetCursor(EMouseCursor::GrabHandClosed);

		FVector2D CrosshairAlignment(0.25f);
		ChildSlot
		[
			SNew(SConstraintCanvas)

			+ SConstraintCanvas::Slot()
			.Alignment(CrosshairAlignment)
			.AutoSize(true)
			[
				SNew(SCrosshair)
				.Size(48)
				.Thickness(3)
				.Alignment(CrosshairAlignment)
			]

			+ SConstraintCanvas::Slot()
			.Alignment(FVector2D(0.0f, 1.0f))
			.AutoSize(true)
			[
				SNew(SBorder)
<<<<<<< HEAD
				.BorderImage(FAppStyle::Get().GetBrush("NoBorder"))
=======
				.BorderImage(FAppStyle::GetBrush("NoBorder"))
>>>>>>> d731a049
				.Padding(5)
				[
					SNew(STextBlock)
					.Text(this, &SNodeOrigin::GetOriginText)
					.TextStyle(&FDisplayClusterConfiguratorStyle::Get().GetWidgetStyle<FTextBlockStyle>("DisplayClusterConfigurator.Node.Text.Small"))
				]
			]
		];
	}

	virtual FReply OnMouseButtonDown(const FGeometry& MyGeometry, const FPointerEvent& MouseEvent) override
	{
		if (MouseEvent.GetEffectingButton() == EKeys::LeftMouseButton)
		{
			bIsMovingOrigin = true;
			return FReply::Handled().CaptureMouse(SharedThis(this));
		}

		return FReply::Unhandled();
	}

	virtual FReply OnMouseButtonUp(const FGeometry& MyGeometry, const FPointerEvent& MouseEvent) override
	{
		if (MouseEvent.GetEffectingButton() == EKeys::LeftMouseButton)
		{
			bIsMovingOrigin = false;
			ScopedTransaction.Reset();
			return FReply::Handled().ReleaseMouseCapture();
		}

		return FReply::Unhandled();
	}

	virtual FReply OnMouseMove(const FGeometry& MyGeometry, const FPointerEvent& MouseEvent) override
	{
		if (bIsMovingOrigin)
		{
			TSharedPtr<SDisplayClusterConfiguratorHostNode> ParentNode = ParentNodePtr.Pin();
			check(ParentNode.IsValid());

			TSharedPtr<SGraphPanel> GraphPanel = ParentNode->GetOwnerPanel();
			check(GraphPanel.IsValid());

			const float DPIScale = GetDPIScale();

			FVector2D NewOrigin = MouseEvent.GetScreenSpacePosition() - ParentNode->GetTickSpaceGeometry().GetAbsolutePosition();
			NewOrigin /= (GraphPanel->GetZoomAmount() * DPIScale);
			NewOrigin -= FVector2D(UDisplayClusterConfiguratorHostNode::VisualMargin.Left, UDisplayClusterConfiguratorHostNode::VisualMargin.Top);

			// Never let node origin exceed bounds of the host node
			UDisplayClusterConfiguratorHostNode* HostEdNode = ParentNode->GetGraphNodeChecked<UDisplayClusterConfiguratorHostNode>();
			if (NewOrigin.X < 0.f)
			{
				NewOrigin.X = 0.f;
			}
			else if (NewOrigin.X > HostEdNode->NodeWidth)
			{
				NewOrigin.X = HostEdNode->NodeWidth;
			}

			if (NewOrigin.Y < 0.f)
			{
				NewOrigin.Y = 0.f;
			}
			else if (NewOrigin.Y > HostEdNode->NodeHeight)
			{
				NewOrigin.Y = HostEdNode->NodeHeight;
			}

			// If we don't have a scoped transaction for the move, create a new one.
			if (!ScopedTransaction.IsValid())
			{
				ScopedTransaction = MakeShareable(new FScopedTransaction(LOCTEXT("MoveHostOriginAction", "Move Host Origin")));
			}

			HostEdNode->SetHostOrigin(NewOrigin, true);

			return FReply::Handled();
		}

		return FReply::Unhandled();
	}

private:
	float GetDPIScale() const
	{
		float DPIScale = 1.0f;
		TSharedPtr<SWindow> WidgetWindow = FSlateApplication::Get().FindWidgetWindow(SharedThis(this));
		if (WidgetWindow.IsValid())
		{
			DPIScale = WidgetWindow->GetNativeWindow()->GetDPIScaleFactor();
		}

		return DPIScale;
	}

	FText GetOriginText() const
	{
		TSharedPtr<SDisplayClusterConfiguratorHostNode> ParentNode = ParentNodePtr.Pin();
		check(ParentNode.IsValid());

		UDisplayClusterConfiguratorHostNode* HostEdNode = ParentNode->GetGraphNodeChecked<UDisplayClusterConfiguratorHostNode>();
		const FVector2D& Origin = HostEdNode->GetHostOrigin();
		return FText::Format(LOCTEXT("OriginLabel", "Host Origin @ {0}, {1}"), FMath::FloorToFloat(Origin.X), FMath::FloorToFloat(Origin.Y));
	}

private:
	TWeakPtr<SDisplayClusterConfiguratorHostNode> ParentNodePtr;
	TSharedPtr<FScopedTransaction> ScopedTransaction;
	bool bIsMovingOrigin;
};

void SDisplayClusterConfiguratorHostNode::Construct(const FArguments& InArgs, UDisplayClusterConfiguratorHostNode* InHostNode, const TSharedRef<FDisplayClusterConfiguratorBlueprintEditor>& InToolkit)
{
	SDisplayClusterConfiguratorBaseNode::Construct(SDisplayClusterConfiguratorBaseNode::FArguments(), InHostNode, InToolkit);

	BorderThickness = InArgs._BorderThickness;

	UpdateGraphNode();
}

void SDisplayClusterConfiguratorHostNode::UpdateGraphNode()
{
	SDisplayClusterConfiguratorBaseNode::UpdateGraphNode();

	GetOrAddSlot(ENodeZone::Center)
	.HAlign(HAlign_Fill)
	.VAlign(VAlign_Fill)
	[
		SNew(SDisplayClusterConfiguratorLayeringBox)
		.LayerOffset(this, &SDisplayClusterConfiguratorHostNode::GetNodeVisualLayer)
		[
			SNew(SConstraintCanvas)

			+ SConstraintCanvas::Slot()
			.Offset(TAttribute<FMargin>::Create(TAttribute<FMargin>::FGetter::CreateSP(this, &SDisplayClusterConfiguratorHostNode::GetBackgroundPosition)))
			.Alignment(FVector2D::ZeroVector)
			[
				SNew(SBox)
				.VAlign(VAlign_Fill)
				.HAlign(HAlign_Fill)
				[
					SNew(SOverlay)	

					+ SOverlay::Slot()
					.VAlign(VAlign_Fill)
					.HAlign(HAlign_Fill)
					[
						SNew(SImage)
						.ColorAndOpacity(this, &SDisplayClusterConfiguratorHostNode::GetBorderColor)
						.Image(FAppStyle::Get().GetBrush("WhiteBrush"))
					]

					+ SOverlay::Slot()
					.HAlign(HAlign_Fill)
					.VAlign(VAlign_Top)
					.Padding(BorderThickness.Left, 15, BorderThickness.Right, 10)
					[
						SNew(SScaleBox)
						.HAlign(HAlign_Fill)
						.Stretch(EStretch::ScaleToFit)
						.StretchDirection(EStretchDirection::Both)
						.VAlign(VAlign_Center)
						[
							SNew(SBorder)
							.BorderImage(FAppStyle::Get().GetBrush("NoBorder"))
							.ForegroundColor(this, &SDisplayClusterConfiguratorHostNode::GetTextColor)
							[
								SNew(SHorizontalBox)

								+ SHorizontalBox::Slot()
								.AutoWidth()
								.HAlign(HAlign_Center)
								.VAlign(VAlign_Center)
								[
									SNew(SBox)
									.WidthOverride(48)
									.HeightOverride(48)
									[
										SNew(SImage)
										.Image(FDisplayClusterConfiguratorStyle::Get().GetBrush(TEXT("DisplayClusterConfigurator.TreeItems.Host")))
										.ColorAndOpacity(FSlateColor::UseForeground())
									]
								]

								+ SHorizontalBox::Slot()
								.AutoWidth()
								[
									SNew(SSpacer)
									.Size(FVector2D(25, 1))
								]

								+ SHorizontalBox::Slot()
								.AutoWidth()
								.VAlign(VAlign_Center)
								[
									SNew(STextBlock)
									.Text(this, &SDisplayClusterConfiguratorHostNode::GetHostNameText)
									.TextStyle(&FDisplayClusterConfiguratorStyle::Get().GetWidgetStyle<FTextBlockStyle>("DisplayClusterConfigurator.Host.Text.Title"))
									.ColorAndOpacity(FSlateColor::UseForeground())
								]

								+ SHorizontalBox::Slot()
								.AutoWidth()
								[
									SNew(SSpacer)
									.Size(FVector2D(25, 1))
								]

								+ SHorizontalBox::Slot()
								.AutoWidth()
								.VAlign(VAlign_Center)
								[
									SNew(SBox)
									.WidthOverride(48)
									.HeightOverride(48)
									.Visibility(this, &SDisplayClusterConfiguratorHostNode::GetLockIconVisibility)
									[
										SNew(SImage)
										.Image(FAppStyle::Get().GetBrush(TEXT("PropertyWindow.Locked")))
										.ColorAndOpacity(FSlateColor::UseForeground())
									]
								]

								+ SHorizontalBox::Slot()
								.FillWidth(1)
								.Padding(20, 0)
								[
									SNew(SSpacer)
								]

								+ SHorizontalBox::Slot()
								.AutoWidth()
								.VAlign(VAlign_Center)
								[
									SNew(STextBlock)
									.Text(this, &SDisplayClusterConfiguratorHostNode::GetHostResolutionText)
									.TextStyle(&FDisplayClusterConfiguratorStyle::Get().GetWidgetStyle<FTextBlockStyle>("DisplayClusterConfigurator.Host.Text.Title"))
									.ColorAndOpacity(FSlateColor::UseForeground())
								]

								+ SHorizontalBox::Slot()
								.FillWidth(1)
								.Padding(20, 0)
								[
									SNew(SSpacer)
								]

								+ SHorizontalBox::Slot()
								.AutoWidth()
								.VAlign(VAlign_Center)
								[
									SNew(STextBlock)
									.Text(this, &SDisplayClusterConfiguratorHostNode::GetHostIPText)
									.TextStyle(&FDisplayClusterConfiguratorStyle::Get().GetWidgetStyle<FTextBlockStyle>("DisplayClusterConfigurator.Host.Text.Title"))
									.ColorAndOpacity(FSlateColor::UseForeground())
								]
							]
						]
					]

					+ SOverlay::Slot()
					.VAlign(VAlign_Fill)
					.HAlign(HAlign_Fill)
					.Padding(BorderThickness)
					[
						SNew(SImage)
						.ColorAndOpacity(FDisplayClusterConfiguratorStyle::Get().GetColor("DisplayClusterConfigurator.Node.Host.Inner.Background"))
						.Image(FAppStyle::Get().GetBrush("WhiteBrush"))
					]
				]
			]

			+ SConstraintCanvas::Slot()
			.Offset(TAttribute<FMargin>::Create(TAttribute<FMargin>::FGetter::CreateSP(this, &SDisplayClusterConfiguratorHostNode::GetNodeOriginPosition)))
			.AutoSize(true)
			.Alignment(FVector2D::ZeroVector)
			[
				SNew(SDisplayClusterConfiguratorLayeringBox)
				.LayerOffset(this, &SDisplayClusterConfiguratorHostNode::GetNodeOriginLayerOffset)
				[
					SNew(SNodeOrigin, SharedThis(this))
					.Visibility(this, &SDisplayClusterConfiguratorHostNode::GetSelectionVisibility)
				]
			]
		]
	];
}

void SDisplayClusterConfiguratorHostNode::MoveTo(const FVector2D& NewPosition, FNodeSet& NodeFilter, bool bMarkDirty)
{
	UDisplayClusterConfiguratorHostNode* HostEdNode = GetGraphNodeChecked<UDisplayClusterConfiguratorHostNode>();
	if (!HostEdNode->CanUserMoveNode())
	{
		NodeFilter.Add(SharedThis(this));
	}

	SDisplayClusterConfiguratorBaseNode::MoveTo(NewPosition, NodeFilter, bMarkDirty);
}

FVector2D SDisplayClusterConfiguratorHostNode::ComputeDesiredSize(float) const
{
	return GetSize() + FVector2D(BorderThickness.Left + BorderThickness.Right, BorderThickness.Top + BorderThickness.Bottom);
}

FVector2D SDisplayClusterConfiguratorHostNode::GetPosition() const
{
	return SDisplayClusterConfiguratorBaseNode::GetPosition() - FVector2D(BorderThickness.Left, BorderThickness.Top);
}

void SDisplayClusterConfiguratorHostNode::SetNodeSize(const FVector2D InLocalSize, bool bFixedAspectRatio)
{
	// The size the EdNode stores should not contain its visual margin, so factor that out of the size being set
	const FVector2D AdjustedSize = InLocalSize - UDisplayClusterConfiguratorHostNode::VisualMargin.GetDesiredSize();
	SDisplayClusterConfiguratorBaseNode::SetNodeSize(AdjustedSize, bFixedAspectRatio);
}

bool SDisplayClusterConfiguratorHostNode::CanNodeBeResized() const
{
	UDisplayClusterConfiguratorHostNode* HostEdNode = GetGraphNodeChecked<UDisplayClusterConfiguratorHostNode>();
	return HostEdNode->CanUserResizeNode();
}

FMargin SDisplayClusterConfiguratorHostNode::GetBackgroundPosition() const
{
	FVector2D NodeSize = ComputeDesiredSize(FSlateApplication::Get().GetApplicationScale());
	return FMargin(0.f, 0.f, NodeSize.X, NodeSize.Y);
}

FMargin SDisplayClusterConfiguratorHostNode::GetNodeOriginPosition() const
{
	UDisplayClusterConfiguratorHostNode* HostEdNode = GetGraphNodeChecked<UDisplayClusterConfiguratorHostNode>();
	const FVector2D GlobalOrigin = HostEdNode->GetHostOrigin(true);
	
	return FMargin(GlobalOrigin.X + UDisplayClusterConfiguratorHostNode::VisualMargin.Left, GlobalOrigin.Y + UDisplayClusterConfiguratorHostNode::VisualMargin.Top, 0.0f, 0.0f);
}

int32 SDisplayClusterConfiguratorHostNode::GetNodeOriginLayerOffset() const
{
	UDisplayClusterConfiguratorHostNode* HostEdNode = GetGraphNodeChecked<UDisplayClusterConfiguratorHostNode>();
	int32 NodeLayerIndex = HostEdNode->GetNodeLayer(GetOwnerPanel()->SelectionManager.SelectedNodes);
	int32 OrnamentLayerIndex = DisplayClusterConfiguratorGraphLayers::OrnamentLayerIndex;

	return OrnamentLayerIndex - NodeLayerIndex;
}

EVisibility SDisplayClusterConfiguratorHostNode::GetHostNameVisibility() const
{
	UDisplayClusterConfiguratorHostNode* PCEdNode = GetGraphNodeChecked<UDisplayClusterConfiguratorHostNode>();
	const FText HostName = PCEdNode->GetHostName();

	return HostName.IsEmptyOrWhitespace() ? EVisibility::Collapsed : EVisibility::Visible;
}

FText SDisplayClusterConfiguratorHostNode::GetHostNameText() const
{
	UDisplayClusterConfiguratorHostNode* PCEdNode = GetGraphNodeChecked<UDisplayClusterConfiguratorHostNode>();
	return PCEdNode->GetHostName();
}

FText SDisplayClusterConfiguratorHostNode::GetHostIPText() const
{
	UDisplayClusterConfiguratorHostNode* PCEdNode = GetGraphNodeChecked<UDisplayClusterConfiguratorHostNode>();
	FString IPAddress = PCEdNode->GetNodeName();
	return FText::FromString(*IPAddress);
}

FText SDisplayClusterConfiguratorHostNode::GetHostResolutionText() const
{
	UDisplayClusterConfiguratorHostNode* HostEdNode = GetGraphNodeChecked<UDisplayClusterConfiguratorHostNode>();
	const FVector2D NodeSize = HostEdNode->GetNodeLocalSize();
	return FText::Format(LOCTEXT("HostResolution_Formatted", "[{0} x {1}]"), FText::AsNumber(FMath::RoundToInt(NodeSize.X)), FText::AsNumber(FMath::RoundToInt(NodeSize.Y)));
}

FSlateColor SDisplayClusterConfiguratorHostNode::GetBorderColor() const
{
	if (GetOwnerPanel()->SelectionManager.SelectedNodes.Contains(GraphNode))
	{
		// Selected Case
		return FDisplayClusterConfiguratorStyle::Get().GetColor("DisplayClusterConfigurator.Node.Color.Selected");
	}

	// Regular case
	UDisplayClusterConfiguratorHostNode* PCEdNode = GetGraphNodeChecked<UDisplayClusterConfiguratorHostNode>();
	return PCEdNode->GetHostColor();
}


FSlateColor SDisplayClusterConfiguratorHostNode::GetTextColor() const
{
	if (GetOwnerPanel()->SelectionManager.SelectedNodes.Contains(GraphNode))
	{
		// Selected Case
		return FDisplayClusterConfiguratorStyle::Get().GetColor("DisplayClusterConfigurator.Node.Text.Color.Selected");
	}

	return FDisplayClusterConfiguratorStyle::Get().GetColor("DisplayClusterConfigurator.Node.Text.Color.Regular");
}

EVisibility SDisplayClusterConfiguratorHostNode::GetLockIconVisibility() const
{
	return !IsNodeUnlocked() ? EVisibility::Visible : EVisibility::Hidden;
}

#undef LOCTEXT_NAMESPACE<|MERGE_RESOLUTION|>--- conflicted
+++ resolved
@@ -117,11 +117,7 @@
 			.AutoSize(true)
 			[
 				SNew(SBorder)
-<<<<<<< HEAD
-				.BorderImage(FAppStyle::Get().GetBrush("NoBorder"))
-=======
 				.BorderImage(FAppStyle::GetBrush("NoBorder"))
->>>>>>> d731a049
 				.Padding(5)
 				[
 					SNew(STextBlock)
