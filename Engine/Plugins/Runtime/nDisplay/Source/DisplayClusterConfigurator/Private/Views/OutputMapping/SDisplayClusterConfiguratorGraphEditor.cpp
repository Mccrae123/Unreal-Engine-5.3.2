--- conflicted
+++ resolved
@@ -192,11 +192,7 @@
 				NAME_None,
 				LOCTEXT("GoToDocsForActor", "View Documentation"),
 				LOCTEXT("GoToDocsForActor_ToolTip", "Click to open documentation for nDisplay"),
-<<<<<<< HEAD
-				FSlateIcon(FEditorStyle::GetStyleSetName(), "Icons.Help")
-=======
 				FSlateIcon(FAppStyle::GetAppStyleSetName(), "Icons.Help")
->>>>>>> d731a049
 				);
 		}
 		MenuBuilder->EndSection();
