// Copyright Epic Games, Inc. All Rights Reserved.

#include "Views/TreeViews/SDisplayClusterConfiguratorViewTree.h"

#include "DisplayClusterConfiguratorBlueprintEditor.h"
#include "Views/TreeViews/IDisplayClusterConfiguratorTreeBuilder.h"
#include "Views/TreeViews/IDisplayClusterConfiguratorTreeItem.h"
#include "Views/TreeViews/IDisplayClusterConfiguratorViewTree.h"
#include "Views/TreeViews/DisplayClusterConfiguratorTreeViewCommands.h"

#include "Framework/MultiBox/MultiBoxBuilder.h"
#include "IPinnedCommandList.h"
#include "Modules/ModuleManager.h"
#include "Misc/TextFilterExpressionEvaluator.h"
#include "UICommandList_Pinnable.h"
#include "UObject/PackageReload.h"
#include "UObject/UObjectGlobals.h"
#include "Types/ISlateMetaData.h"
#include "Widgets/Views/STreeView.h"
#include "Widgets/Layout/SScrollBorder.h"
#include "Widgets/Layout/SSpacer.h"
#include "Widgets/Images/SImage.h"
#include "Widgets/Input/SSearchBox.h"
#include "Widgets/Input/SComboButton.h"
#include "SPositiveActionButton.h"

#define LOCTEXT_NAMESPACE "SDisplayClusterConfiguratorViewTree"

void SDisplayClusterConfiguratorViewTree::Construct(const FArguments& InArgs,
	const TSharedRef<FDisplayClusterConfiguratorBlueprintEditor>& InToolkit,
	const TSharedRef<IDisplayClusterConfiguratorTreeBuilder>& InBuilder,
	const TSharedRef<IDisplayClusterConfiguratorViewTree>& InViewTree,
	const FDisplayClusterConfiguratorTreeArgs& InTreeArgs)
{
	// Set properties
	BuilderPtr = InBuilder;
	ToolkitPtr = InToolkit;
	ViewTreePtr = InViewTree;

	Mode = InTreeArgs.Mode;

	ContextName = InTreeArgs.ContextName;

	TextFilterPtr = MakeShared<FTextFilterExpressionEvaluator>(ETextFilterExpressionEvaluatorMode::BasicString);

	// Register delegates
	FCoreUObjectDelegates::OnPackageReloaded.AddSP(this, &SDisplayClusterConfiguratorViewTree::HandlePackageReloaded);

	// Create our pinned commands before we bind commands
	IPinnedCommandListModule& PinnedCommandListModule = FModuleManager::LoadModuleChecked<IPinnedCommandListModule>(TEXT("PinnedCommandList"));
	PinnedCommands = PinnedCommandListModule.CreatePinnedCommandList(ContextName);

	// Register and bind all our menu commands
	UICommandList = MakeShareable(new FUICommandList_Pinnable);

	FDisplayClusterConfiguratorTreeViewCommands::Register();
	BindCommands();

	SDisplayClusterConfiguratorViewBase::Construct(
		SDisplayClusterConfiguratorViewBase::FArguments()
		.Padding(0.0f)
		.Content()
		[
			SNew( SOverlay )
			+SOverlay::Slot()
			[
				// Add a border if we are being used as a picker
				SNew(SBorder)
				.Visibility_Lambda([this](){ return Mode == EDisplayClusterConfiguratorTreeMode::Picker ? EVisibility::Visible: EVisibility::Collapsed; })
				.BorderImage(FAppStyle::Get().GetBrush("Menu.Background"))
			]
			+SOverlay::Slot()
			[
				SNew( SVerticalBox )
		
				+ SVerticalBox::Slot()
				.AutoHeight()
				.Padding(FMargin(0.0f, 0.0f, 0.0f, 2.0f))
				[
					SNew(SBorder)
					.Padding(0)
					.BorderImage(FAppStyle::Get().GetBrush("DetailsView.CategoryTop"))
					.BorderBackgroundColor(FLinearColor(0.6f, 0.6f, 0.6f, 1.0f))
					[
						SNew(SHorizontalBox)
						+SHorizontalBox::Slot()
						.Padding(3.0f, 3.0f)
						.AutoWidth()
						.VAlign(VAlign_Center)
						[
					
							SNew(SPositiveActionButton)
							.Text(LOCTEXT("AddNewItem", "Add"))
							.Icon(FAppStyle::Get().GetBrush("Icons.Plus"))
							.ToolTipText(LOCTEXT("AddNewClusterItemTooltip", "Adds a new Cluster Item to the Cluster"))
							.Visibility(this, &SDisplayClusterConfiguratorViewTree::GetAddNewComboButtonVisibility)
							.OnGetMenuContent(this, &SDisplayClusterConfiguratorViewTree::CreateAddNewMenuContent)
						]

						+SHorizontalBox::Slot()
						.AutoWidth()
						.VAlign(VAlign_Center)
						.Padding(3.0f, 3.0f)
						[
							SAssignNew(FilterComboButton, SComboButton)
							.ComboButtonStyle(FAppStyle::Get(), "GenericFilters.ComboButtonStyle")
							.ForegroundColor(FLinearColor::White)
							.Visibility(this, &SDisplayClusterConfiguratorViewTree::GetFilterOptionsComboButtonVisibility)
							.ContentPadding(0.0f)
							.OnGetMenuContent(this, &SDisplayClusterConfiguratorViewTree::CreateFilterMenuContent)
							.ToolTipText(this, &SDisplayClusterConfiguratorViewTree::GetFilterMenuTooltip)
							.AddMetaData<FTagMetaData>(TEXT("ConfiguratorViewTree.Items"))
							.ButtonContent()
							[
								SNew(SHorizontalBox)
								+SHorizontalBox::Slot()
								.AutoWidth()
								.VAlign(VAlign_Center)
								[
									SNew(STextBlock)
									.TextStyle(FAppStyle::Get(), "GenericFilters.TextStyle")
									.Font(FAppStyle::Get().GetFontStyle("FontAwesome.9"))
									.Text(FText::FromString(FString(TEXT("\xf0b0"))) /*fa-filter*/)
								]
								+SHorizontalBox::Slot()
								.AutoWidth()
								.Padding(2, 0, 0, 0)
								.VAlign(VAlign_Center)
								[
									SNew(STextBlock)
									.TextStyle(FAppStyle::Get(), "GenericFilters.TextStyle")
									.Text( LOCTEXT("FilterMenuLabel", "Options") )
								]
							]
						]

						+SHorizontalBox::Slot()
						.FillWidth(1.0f)
						.VAlign(VAlign_Center)
						.Padding(3.0f, 3.0f)
						[
							SAssignNew( NameFilterBox, SSearchBox )
							.SelectAllTextWhenFocused( true )
							.OnTextChanged( this, &SDisplayClusterConfiguratorViewTree::OnFilterTextChanged )
							.HintText( LOCTEXT( "SearchBoxHint", "Search Config Tree...") )
							.AddMetaData<FTagMetaData>(TEXT("ConfiguratorViewTree.Search"))
						]
					]
				]

				+ SVerticalBox::Slot()
				.Padding( FMargin( 0.0f, 2.0f, 0.0f, 0.0f ) )
				.AutoHeight()
				[
					PinnedCommands.ToSharedRef()
				]

				+ SVerticalBox::Slot()
				.Padding( FMargin( 0.0f, 2.0f, 0.0f, 0.0f ) )
				[
					SAssignNew(TreeHolder, SOverlay)
				]

				+ SVerticalBox::Slot()
				.Padding(FMargin(0.0f, 2.0f, 0.0f, 0.0f))
				.AutoHeight()
				[
					SNew(SHorizontalBox)

					+ SHorizontalBox::Slot()
					.FillWidth(1.0f)
					[
						SNew(SSpacer)
					]

					+ SHorizontalBox::Slot()
					.AutoWidth()
					[
						SNew(SComboButton)
						.ComboButtonStyle(FAppStyle::Get(), "GenericFilters.ComboButtonStyle")
						.ForegroundColor(FLinearColor::White)
						.Visibility(this, &SDisplayClusterConfiguratorViewTree::GetViewOptionsComboButtonVisibility)
						.ContentPadding(0)
						.OnGetMenuContent(this, &SDisplayClusterConfiguratorViewTree::CreateViewOptionsMenuContent)
						.HasDownArrow(true)
						.ContentPadding(FMargin(1, 0))
						.ButtonContent()
						[
							SNew(SHorizontalBox)

							+ SHorizontalBox::Slot()
							.AutoWidth()
							.VAlign(VAlign_Center)
							[
<<<<<<< HEAD
								SNew(SImage).Image(FAppStyle::Get().GetBrush("GenericViewButton"))
=======
								SNew(SImage).Image(FAppStyle::GetBrush("GenericViewButton"))
>>>>>>> d731a049
							]

							+ SHorizontalBox::Slot()
							.AutoWidth()
							.Padding(2, 0, 0, 0)
							.VAlign(VAlign_Center)
							[
								SNew(STextBlock).Text(LOCTEXT("ViewOptions", "View Options"))
							]
						]
					]
				]
			]

			+ SOverlay::Slot()
			.Padding(10)
			.VAlign(VAlign_Bottom)
			.HAlign(HAlign_Right)
			[
				SNew(STextBlock)
				.Visibility(EVisibility::HitTestInvisible)
				.TextStyle(FAppStyle::Get(), "Graph.CornerText")
				.Text(this, &SDisplayClusterConfiguratorViewTree::GetCornerText)
			]
		],
		InToolkit);

	CreateTreeColumns();
}

FReply SDisplayClusterConfiguratorViewTree::OnKeyDown(const FGeometry& MyGeometry, const FKeyEvent& InKeyEvent)
{
	if (UICommandList->ProcessCommandBindings(InKeyEvent))
	{
		return FReply::Handled();
	}
	return FReply::Unhandled();
}

void SDisplayClusterConfiguratorViewTree::Refresh()
{
	RebuildTree();
}

void SDisplayClusterConfiguratorViewTree::CreateTreeColumns()
{
	TSharedRef<SHeaderRow> TreeHeaderRow = SNew(SHeaderRow);

	TArray<SHeaderRow::FColumn::FArguments> Columns;
	ViewTreePtr.Pin()->ConstructColumns(Columns);

	for (const auto& Args : Columns)
	{
		TreeHeaderRow->AddColumn(Args);
	}

	{
		ConfigTreeView = SNew(STreeView<TSharedPtr<IDisplayClusterConfiguratorTreeItem>>)
			.TreeItemsSource(&FilteredItems)
			.OnGenerateRow(this, &SDisplayClusterConfiguratorViewTree::MakeTreeRowWidget)
			.OnGetChildren(this, &SDisplayClusterConfiguratorViewTree::GetFilteredChildren)
			.OnContextMenuOpening(this, &SDisplayClusterConfiguratorViewTree::CreateContextMenu)
			.OnSelectionChanged(this, &SDisplayClusterConfiguratorViewTree::OnSelectionChanged)
			.OnItemScrolledIntoView(this, &SDisplayClusterConfiguratorViewTree::OnItemScrolledIntoView)
			.OnMouseButtonDoubleClick(this, &SDisplayClusterConfiguratorViewTree::OnTreeDoubleClick)
			.OnSetExpansionRecursive(this, &SDisplayClusterConfiguratorViewTree::SetTreeItemExpansionRecursive)
			.ItemHeight(24)
			.HighlightParentNodesForSelection(true)
			.HeaderRow
			(
				TreeHeaderRow
			);

		TreeHolder->ClearChildren();
		TreeHolder->AddSlot()
			[
				SNew(SScrollBorder, ConfigTreeView.ToSharedRef())
				[
					ConfigTreeView.ToSharedRef()
				]
			];
	}

	RebuildTree();
}

void SDisplayClusterConfiguratorViewTree::RebuildTree()
{
	// Save selected items
	Items.Empty();
	LinearItems.Empty();
	FilteredItems.Empty();

	FDisplayClusterConfiguratorTreeBuilderOutput Output(Items, LinearItems);
	BuilderPtr.Pin()->Build(Output);
	ApplyFilter();
}

void SDisplayClusterConfiguratorViewTree::ApplyFilter()
{
	TextFilterPtr->SetFilterText(FilterText);

	FilteredItems.Empty();

	FDisplayClusterConfiguratorTreeFilterArgs FilterArgs(!FilterText.IsEmpty() ? TextFilterPtr : nullptr);
	ViewTreePtr.Pin()->Filter(FilterArgs, Items, FilteredItems);

	if (!FilterText.IsEmpty())
	{
		for (TSharedPtr<IDisplayClusterConfiguratorTreeItem>& Item : LinearItems)
		{
			if (Item->GetFilterResult() > EDisplayClusterConfiguratorTreeFilterResult::Hidden)
			{
				ConfigTreeView->SetItemExpansion(Item, true);
			}
		}
	}
	else
	{
		SetInitialExpansionState();
	}

	ConfigTreeView->RequestTreeRefresh();
}

void SDisplayClusterConfiguratorViewTree::SetInitialExpansionState()
{
	for (TSharedPtr<IDisplayClusterConfiguratorTreeItem>& Item : LinearItems)
	{
		ConfigTreeView->SetItemExpansion(Item, Item->IsInitiallyExpanded());

		if (Item->IsSelected())
		{
			ConfigTreeView->SetItemSelection(Item, true, ESelectInfo::Direct);
			ConfigTreeView->RequestScrollIntoView(Item);
		}
	}
}

TArray<TSharedPtr<IDisplayClusterConfiguratorTreeItem>> SDisplayClusterConfiguratorViewTree::GetSelectedItems() const
{
	return ConfigTreeView->GetSelectedItems();
}

void SDisplayClusterConfiguratorViewTree::SetSelectedItems(const TArray<TSharedPtr<IDisplayClusterConfiguratorTreeItem>>& InTreeItems)
{
	ConfigTreeView->SetItemSelection(InTreeItems, true);
}

void SDisplayClusterConfiguratorViewTree::ClearSelection()
{
	ConfigTreeView->ClearSelection();
}

TArray<TSharedPtr<IDisplayClusterConfiguratorTreeItem>> SDisplayClusterConfiguratorViewTree::GetAllItemsFlattened() const
{
	return LinearItems;
}

TSharedRef<ITableRow> SDisplayClusterConfiguratorViewTree::MakeTreeRowWidget(TSharedPtr<IDisplayClusterConfiguratorTreeItem> InInfo, const TSharedRef<STableViewBase>& OwnerTable)
{
	check(InInfo.IsValid());

	return InInfo->MakeTreeRowWidget(OwnerTable, TAttribute<FText>::Create(TAttribute<FText>::FGetter::CreateLambda([this]() { return FilterText; })));
}

void SDisplayClusterConfiguratorViewTree::GetFilteredChildren(TSharedPtr<IDisplayClusterConfiguratorTreeItem> InInfo, TArray<TSharedPtr<IDisplayClusterConfiguratorTreeItem>>& OutChildren)
{
	check(InInfo.IsValid());
	OutChildren = InInfo->GetFilteredChildren();
}

TSharedPtr<SWidget> SDisplayClusterConfiguratorViewTree::CreateContextMenu()
{
	const bool CloseAfterSelection = true;
	FMenuBuilder MenuBuilder(CloseAfterSelection, UICommandList, Extenders);

	ViewTreePtr.Pin()->FillContextMenu(MenuBuilder);

	return MenuBuilder.MakeWidget();
}

void SDisplayClusterConfiguratorViewTree::OnSelectionChanged(TSharedPtr<IDisplayClusterConfiguratorTreeItem> Selection, ESelectInfo::Type SelectInfo)
{
	if (SelectInfo != ESelectInfo::Direct)
	{
		TArray<TSharedPtr<IDisplayClusterConfiguratorTreeItem>> SelectedItems = ConfigTreeView->GetSelectedItems();
		TArray<UObject*> SelectedObjects;
		for (TSharedPtr<IDisplayClusterConfiguratorTreeItem>& Item : SelectedItems)
		{
			SelectedObjects.Add(Item->GetObject());
		}

		ToolkitPtr.Pin()->SelectObjects(SelectedObjects);

		for (TSharedPtr<IDisplayClusterConfiguratorTreeItem>& Item : SelectedItems)
		{
			Item->OnSelection();
		}
	}
}

void SDisplayClusterConfiguratorViewTree::OnTreeDoubleClick(TSharedPtr<IDisplayClusterConfiguratorTreeItem> InItem)
{
	if (InItem.IsValid())
	{
		InItem->OnItemDoubleClicked();
	}
}

void SDisplayClusterConfiguratorViewTree::SetTreeItemExpansionRecursive(TSharedPtr<IDisplayClusterConfiguratorTreeItem> TreeItem, bool bInExpansionState) const
{
	ConfigTreeView->SetItemExpansion(TreeItem, bInExpansionState);

	// Recursively go through the children.
	for (auto It = TreeItem->GetChildren().CreateIterator(); It; ++It)
	{
		SetTreeItemExpansionRecursive(*It, bInExpansionState);
	}
}

void SDisplayClusterConfiguratorViewTree::BindCommands()
{
	ViewTreePtr.Pin()->BindPinnableCommands(*UICommandList);
}

void SDisplayClusterConfiguratorViewTree::OnFilterTextChanged(const FText& SearchText)
{
	FilterText = SearchText;
	ApplyFilter();
}

void SDisplayClusterConfiguratorViewTree::OnConfigReloaded()
{
	RebuildTree();
}

EVisibility SDisplayClusterConfiguratorViewTree::GetAddNewComboButtonVisibility() const
{
	bool showButton = ViewTreePtr.IsValid() && ViewTreePtr.Pin()->ShowAddNewButton();
	return showButton ? EVisibility::Visible : EVisibility::Collapsed;
}

TSharedRef<SWidget> SDisplayClusterConfiguratorViewTree::CreateAddNewMenuContent()
{
	const bool bCloseAfterSelection = true;
	FMenuBuilder MenuBuilder(bCloseAfterSelection, UICommandList, Extenders);

	ViewTreePtr.Pin()->FillAddNewMenu(MenuBuilder);

	return MenuBuilder.MakeWidget();
}

EVisibility SDisplayClusterConfiguratorViewTree::GetFilterOptionsComboButtonVisibility() const
{
	bool showButton = ViewTreePtr.IsValid() && ViewTreePtr.Pin()->ShowFilterOptionsButton();
	return showButton ? EVisibility::Visible : EVisibility::Collapsed;
}

TSharedRef<SWidget> SDisplayClusterConfiguratorViewTree::CreateFilterMenuContent()
{
	const FDisplayClusterConfiguratorTreeViewCommands& Actions = FDisplayClusterConfiguratorTreeViewCommands::Get();

	const bool bCloseAfterSelection = true;
	FMenuBuilder MenuBuilder(bCloseAfterSelection, UICommandList, Extenders);

	return MenuBuilder.MakeWidget();
}

FText SDisplayClusterConfiguratorViewTree::GetFilterMenuTooltip() const
{
	return FText::GetEmpty();
}

EVisibility SDisplayClusterConfiguratorViewTree::GetViewOptionsComboButtonVisibility() const
{
	bool showButton = ViewTreePtr.IsValid() && ViewTreePtr.Pin()->ShowViewOptionsButton();
	return showButton ? EVisibility::Visible : EVisibility::Collapsed;
}

TSharedRef<SWidget> SDisplayClusterConfiguratorViewTree::CreateViewOptionsMenuContent()
{
	const bool bCloseAfterSelection = true;
	FMenuBuilder MenuBuilder(bCloseAfterSelection, UICommandList, Extenders);

	TSharedPtr<IDisplayClusterConfiguratorViewTree> ViewTree = ViewTreePtr.Pin();
	if (ViewTree.IsValid())
	{
		ViewTree->FillViewOptionsMenu(MenuBuilder);
	}

	return MenuBuilder.MakeWidget();
}

FText SDisplayClusterConfiguratorViewTree::GetCornerText() const
{
	TSharedPtr<IDisplayClusterConfiguratorViewTree> ViewTree = ViewTreePtr.Pin();
	if (ViewTree.IsValid())
	{
		return ViewTree->GetCornerText();
	}

	return FText::GetEmpty();
}

#undef LOCTEXT_NAMESPACE<|MERGE_RESOLUTION|>--- conflicted
+++ resolved
@@ -192,11 +192,7 @@
 							.AutoWidth()
 							.VAlign(VAlign_Center)
 							[
-<<<<<<< HEAD
-								SNew(SImage).Image(FAppStyle::Get().GetBrush("GenericViewButton"))
-=======
 								SNew(SImage).Image(FAppStyle::GetBrush("GenericViewButton"))
->>>>>>> d731a049
 							]
 
 							+ SHorizontalBox::Slot()
