--- conflicted
+++ resolved
@@ -25,11 +25,7 @@
 	{
 		SBorder::Construct(
 			SBorder::FArguments()
-<<<<<<< HEAD
-			.BorderImage(FAppStyle::Get().GetBrush("BlueprintEditor.PipelineSeparator"))
-=======
 			.BorderImage(FAppStyle::GetBrush("BlueprintEditor.PipelineSeparator"))
->>>>>>> d731a049
 			.Padding(0.0f)
 		);
 	}
