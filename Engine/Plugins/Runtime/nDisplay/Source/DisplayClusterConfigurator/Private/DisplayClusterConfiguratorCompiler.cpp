--- conflicted
+++ resolved
@@ -216,17 +216,9 @@
 					Property->IsA<FSetProperty>() ||
 					Property->IsA<FMapProperty>())
 				{
-<<<<<<< HEAD
-					void* PropertyValue = Property->ContainerPtrToValuePtr<void*>(OldSubObject);
-			
-					FString Value;
-					Property->ExportTextItem(Value, PropertyValue, nullptr, nullptr, 0, nullptr);
-					Property->ImportText(*Value, PropertyValue, 0, OldSubObject);
-=======
 					FString Value;
 					Property->ExportTextItem_InContainer(Value, OldSubObject, nullptr, nullptr, 0, nullptr);
 					Property->ImportText_InContainer(*Value, OldSubObject, OldSubObject, 0);
->>>>>>> d731a049
 				}
 			}
 		}
