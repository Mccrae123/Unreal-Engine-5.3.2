// Copyright Epic Games, Inc. All Rights Reserved.

using UnrealBuildTool;
using System.IO;

public class DisplayClusterConfigurator : ModuleRules
{
	public DisplayClusterConfigurator(ReadOnlyTargetRules ROTargetRules) : base(ROTargetRules)
	{
		PrivateDependencyModuleNames.AddRange(
			new string[]
			{
				"DisplayCluster",
				"DisplayClusterConfiguration",
				"DisplayClusterProjection",

				"AdvancedPreviewScene",
				"ApplicationCore",
				"AppFramework",
				"AssetTools",
				"CinematicCamera",
				"Core",
				"CoreUObject",
				"DesktopPlatform",
				"BlueprintGraph",
				"GraphEditor",
				"EditorFramework",
				
				"EditorSubsystem",
				"EditorWidgets",
				"Engine",
				"ImageWrapper",
				"InputCore",
				"Kismet",
				"KismetCompiler",
				"MainFrame",
				"MediaAssets",
				"MessageLog",
				"PinnedCommandList",
				"PlacementMode",
				"Projects",
				"PropertyEditor",
				"Serialization",
				"Settings",
				"Slate",
				"SlateCore",
				"ToolMenus",
				"UnrealEd",
				"SubobjectEditor",
				"SubobjectDataInterface",
				"ToolWidgets",
<<<<<<< HEAD
				"VPUtilitiesEditor",
=======
>>>>>>> d731a049
				"ProceduralMeshComponent",
			});
	}
}<|MERGE_RESOLUTION|>--- conflicted
+++ resolved
@@ -37,7 +37,6 @@
 				"MediaAssets",
 				"MessageLog",
 				"PinnedCommandList",
-				"PlacementMode",
 				"Projects",
 				"PropertyEditor",
 				"Serialization",
@@ -49,10 +48,6 @@
 				"SubobjectEditor",
 				"SubobjectDataInterface",
 				"ToolWidgets",
-<<<<<<< HEAD
-				"VPUtilitiesEditor",
-=======
->>>>>>> d731a049
 				"ProceduralMeshComponent",
 			});
 	}
