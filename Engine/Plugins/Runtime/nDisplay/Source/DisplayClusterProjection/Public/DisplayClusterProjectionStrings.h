--- conflicted
+++ resolved
@@ -29,14 +29,6 @@
 			static constexpr const TCHAR* ChannelName  = TEXT("channel");
 
 			static constexpr const TCHAR* File         = TEXT("file");
-<<<<<<< HEAD
-			static constexpr const TCHAR* CalibIndex   = TEXT("index");
-			static constexpr const TCHAR* CalibAdapter = TEXT("adapter");
-
-			static constexpr const TCHAR* Gamma        = TEXT("gamma");
-
-			static constexpr const TCHAR* BaseMatrix   = TEXT("base");
-=======
 
 			// The VIOSO calibration file contains several instances of geometry (for several screens in one file), so we must use this parameter to be able to select the right one.
 			static constexpr const TCHAR* CalibIndex   = TEXT("index");
@@ -48,7 +40,6 @@
 			static constexpr const TCHAR* UnitsInMeter = TEXT("UnitsInMeter");
 
 			static constexpr const TCHAR* EnablePreview = TEXT("EnablePreview");
->>>>>>> 4af6daef
 		}
 
 		namespace manual
@@ -105,7 +96,6 @@
 			static constexpr const TCHAR* Buffer = TEXT("buffer");
 			static constexpr const TCHAR* Region = TEXT("region");
 			static constexpr const TCHAR* Origin = TEXT("origin");
-<<<<<<< HEAD
 
 			static constexpr const TCHAR* MPCDIType = TEXT("mpcdi");
 
@@ -117,19 +107,6 @@
 			static constexpr const TCHAR* AlphaGamma = TEXT("alpha_gamma");
 			static constexpr const TCHAR* FileBeta   = TEXT("beta");
 
-=======
-
-			static constexpr const TCHAR* MPCDIType = TEXT("mpcdi");
-
-			static constexpr const TCHAR* FilePFM       = TEXT("pfm");
-			static constexpr const TCHAR* WorldScale    = TEXT("scale");
-			static constexpr const TCHAR* UseUnrealAxis = TEXT("ue_space");
-
-			static constexpr const TCHAR* FileAlpha  = TEXT("alpha");
-			static constexpr const TCHAR* AlphaGamma = TEXT("alpha_gamma");
-			static constexpr const TCHAR* FileBeta   = TEXT("beta");
-
->>>>>>> 4af6daef
 			static constexpr const TCHAR* MPCDITypeKey = TEXT("MPCDIType");
 			static constexpr const TCHAR* TypeMPCDI = TEXT("MPCDI");
 			static constexpr const TCHAR* TypePFM = TEXT("Explicit PFM");
@@ -147,8 +124,6 @@
 
 	namespace ThirdParty
 	{
-<<<<<<< HEAD
-=======
 		static constexpr const TCHAR* PluginName = TEXT("nDisplay");
 
 		namespace VIOSO
@@ -161,7 +136,6 @@
 
 	namespace projection
 	{
->>>>>>> 4af6daef
 		static constexpr const TCHAR* Camera         = TEXT("camera");
 		static constexpr const TCHAR* Domeprojection = TEXT("domeprojection");
 		static constexpr const TCHAR* EasyBlend      = TEXT("easyblend");
