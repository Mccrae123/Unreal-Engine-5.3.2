// Copyright Epic Games, Inc. All Rights Reserved.

#pragma once

#include "CoreMinimal.h"
#include "UObject/Interface.h"

#include "IDisplayClusterProjectionBlueprintAPI.generated.h"

class UCameraComponent;


UINTERFACE(meta = (CannotImplementInterfaceInBlueprint))
class DISPLAYCLUSTERPROJECTION_API UDisplayClusterProjectionBlueprintAPI : public UInterface
{
	GENERATED_BODY()
};


/**
 * Blueprint API interface
 */
class DISPLAYCLUSTERPROJECTION_API IDisplayClusterProjectionBlueprintAPI
{
	GENERATED_BODY()

public:
	//////////////////////////////////////////////////////////////////////////////////////////////
	// Policy: CAMERA
	//////////////////////////////////////////////////////////////////////////////////////////////
	/** Sets active camera component for camera policy */
	UFUNCTION(BlueprintCallable, meta = (DisplayName = "Set camera"), Category = "NDisplayProjection|Camera")
	virtual void CameraPolicySetCamera(const FString& ViewportId, UCameraComponent* NewCamera, float FOVMultiplier = 1.f) = 0;
<<<<<<< HEAD

	/** Create link to static mesh geometry as warp source */
	//UFUNCTION(BlueprintCallable, meta = (DisplayName = "Assign Warp Mesh To Viewport"), Category = "NDisplayProjection|Mesh")
	UE_DEPRECATED(4.26, "use config reference")
	virtual void AssignWarpMeshToViewport(const FString& ViewportId, UStaticMeshComponent* MeshComponent, USceneComponent* OriginComponent)
	{ }
=======
>>>>>>> 6bbb88c8
};<|MERGE_RESOLUTION|>--- conflicted
+++ resolved
@@ -31,13 +31,4 @@
 	/** Sets active camera component for camera policy */
 	UFUNCTION(BlueprintCallable, meta = (DisplayName = "Set camera"), Category = "NDisplayProjection|Camera")
 	virtual void CameraPolicySetCamera(const FString& ViewportId, UCameraComponent* NewCamera, float FOVMultiplier = 1.f) = 0;
-<<<<<<< HEAD
-
-	/** Create link to static mesh geometry as warp source */
-	//UFUNCTION(BlueprintCallable, meta = (DisplayName = "Assign Warp Mesh To Viewport"), Category = "NDisplayProjection|Mesh")
-	UE_DEPRECATED(4.26, "use config reference")
-	virtual void AssignWarpMeshToViewport(const FString& ViewportId, UStaticMeshComponent* MeshComponent, USceneComponent* OriginComponent)
-	{ }
-=======
->>>>>>> 6bbb88c8
 };