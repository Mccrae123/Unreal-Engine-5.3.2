--- conflicted
+++ resolved
@@ -61,16 +61,5 @@
 	* Set camera policy camera
 	*
 	*/
-<<<<<<< HEAD
-	UE_DEPRECATED(4.26, "use config reference")
-	virtual bool AssignWarpMeshToViewport(const FString& ViewportId, UStaticMeshComponent* MeshComponent, USceneComponent* OriginComponent)
-	{ return false; }
-
-	/**
-	* Set camera policy camera
-	*
-	*/
-=======
->>>>>>> 6bbb88c8
 	virtual bool CameraPolicySetCamera(const TSharedPtr<class IDisplayClusterProjectionPolicy, ESPMode::ThreadSafe>& InPolicy, class UCameraComponent* const NewCamera, const struct FDisplayClusterProjectionCameraPolicySettings& CamersSettings) = 0;
 };