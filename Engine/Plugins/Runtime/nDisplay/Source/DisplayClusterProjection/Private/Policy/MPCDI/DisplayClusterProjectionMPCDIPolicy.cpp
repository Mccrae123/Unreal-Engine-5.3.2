--- conflicted
+++ resolved
@@ -52,13 +52,9 @@
 	check(InViewsAmount > 0);
 
 	IMPCDI::ConfigParser CfgData;
-<<<<<<< HEAD
-	{//Load config:
-=======
 	
 	{
 		// Load settings from config file
->>>>>>> 69078e53
 		FDisplayClusterConfigProjection CfgProjection;
 		if (!DisplayClusterHelpers::config::GetViewportProjection(GetViewportId(), CfgProjection))
 		{
@@ -66,10 +62,7 @@
 			return false;
 		}
 
-<<<<<<< HEAD
-=======
 		// Pass config line to the MPCDI module
->>>>>>> 69078e53
 		if (!MPCDIAPI.LoadConfig(CfgProjection.Params, CfgData))
 		{
 			UE_LOG(LogDisplayClusterProjectionMPCDI, Error, TEXT("Couldn't read MPCDI configuration from the config file"));
