// Copyright Epic Games, Inc. All Rights Reserved.

#include "Policy/Mesh/DisplayClusterProjectionMeshPolicy.h"
#include "DisplayClusterProjectionLog.h"
#include "DisplayClusterProjectionStrings.h"
#include "DisplayClusterRootActor.h"

#include "Misc/DisplayClusterHelpers.h"

#include "Render/Viewport/IDisplayClusterViewportManager.h"
#include "Render/Viewport/IDisplayClusterViewport.h"

#include "IDisplayClusterShaders.h"
#include "WarpBlend/IDisplayClusterWarpBlend.h"
#include "WarpBlend/IDisplayClusterWarpBlendManager.h"

#include "Components/StaticMeshComponent.h"
#include "ProceduralMeshComponent.h"
<<<<<<< HEAD
=======

>>>>>>> d731a049

FDisplayClusterProjectionMeshPolicy::FDisplayClusterProjectionMeshPolicy(const FString& ProjectionPolicyId, const FDisplayClusterConfigurationProjection* InConfigurationProjectionPolicy)
	: FDisplayClusterProjectionMPCDIPolicy(ProjectionPolicyId, InConfigurationProjectionPolicy)
{
}

bool FDisplayClusterProjectionMeshPolicy::CreateWarpMeshInterface(IDisplayClusterViewport* InViewport)
{
	check(IsInGameThread());

	if (WarpBlendInterface.IsValid() == false)
	{
		// Read configuration from config
		FWarpMeshConfiguration WarpCfg;
		if (!GetWarpMeshConfiguration(InViewport, WarpCfg))
		{
			return false;
		}

		// The mesh always uses DCRootActor as its origin because all geometry is in UE space.
		InitializeOriginComponent(InViewport, TEXT(""));

		IDisplayClusterShaders& ShadersAPI = IDisplayClusterShaders::Get();
		bool bResult = false;

		if (WarpCfg.StaticMeshComponent != nullptr)
		{
			FDisplayClusterWarpBlendConstruct::FAssignWarpStaticMesh CreateParameters;

			CreateParameters.OriginComponent = GetOriginComp();

			CreateParameters.StaticMeshComponent = WarpCfg.StaticMeshComponent;
			CreateParameters.StaticMeshComponentLODIndex = WarpCfg.StaticMeshComponentLODIndex;

			CreateParameters.BaseUVIndex      = WarpCfg.BaseUVIndex;
			CreateParameters.ChromakeyUVIndex = WarpCfg.ChromakeyUVIndex;

			bResult = ShadersAPI.GetWarpBlendManager().Create(CreateParameters, WarpBlendInterface);
		}
		else
<<<<<<< HEAD
		{
			FDisplayClusterWarpBlendConstruct::FAssignWarpProceduralMesh CreateParameters;

			CreateParameters.OriginComponent = GetOriginComp();

			CreateParameters.ProceduralMeshComponent = WarpCfg.ProceduralMeshComponent;
			CreateParameters.ProceduralMeshComponentSectionIndex = WarpCfg.ProceduralMeshComponentSectionIndex;

			CreateParameters.BaseUVIndex      = WarpCfg.BaseUVIndex;
			CreateParameters.ChromakeyUVIndex = WarpCfg.ChromakeyUVIndex;

			bResult = ShadersAPI.GetWarpBlendManager().Create(CreateParameters, WarpBlendInterface);
		}

		if (!bResult)
		{
=======
		{
			FDisplayClusterWarpBlendConstruct::FAssignWarpProceduralMesh CreateParameters;

			CreateParameters.OriginComponent = GetOriginComp();

			CreateParameters.ProceduralMeshComponent = WarpCfg.ProceduralMeshComponent;
			CreateParameters.ProceduralMeshComponentSectionIndex = WarpCfg.ProceduralMeshComponentSectionIndex;

			CreateParameters.BaseUVIndex      = WarpCfg.BaseUVIndex;
			CreateParameters.ChromakeyUVIndex = WarpCfg.ChromakeyUVIndex;

			bResult = ShadersAPI.GetWarpBlendManager().Create(CreateParameters, WarpBlendInterface);
		}

		if (!bResult)
		{
>>>>>>> d731a049
			if (!IsEditorOperationMode(InViewport))
			{
				UE_LOG(LogDisplayClusterProjectionMesh, Warning, TEXT("Couldn't create mesh warpblend interface"));
			}

			return false;
		}
	}

	return true;
}

<<<<<<< HEAD
=======
const FString& FDisplayClusterProjectionMeshPolicy::GetType() const
{
	static const FString Type(DisplayClusterProjectionStrings::projection::Mesh);
	return Type;
}

>>>>>>> d731a049
bool FDisplayClusterProjectionMeshPolicy::HandleStartScene(IDisplayClusterViewport* InViewport)
{
	check(IsInGameThread());

	// The game side of the nDisplay has been initialized by the nDisplay Game Manager already
	// so we can extend it by our projection related functionality/components/etc.

	WarpBlendContexts.Empty();

	if (!CreateWarpMeshInterface(InViewport))
	{
		if (!IsEditorOperationMode(InViewport))
		{
			UE_LOG(LogDisplayClusterProjectionMesh, Error, TEXT("Couldn't create warp interface for viewport '%s'"), *InViewport->GetId());
		}

		return false;
	}

	// Finally, initialize internal views data container
	WarpBlendContexts.AddDefaulted(2);

	return true;
}

bool FDisplayClusterProjectionMeshPolicy::GetWarpMeshConfiguration(IDisplayClusterViewport* InViewport, FWarpMeshConfiguration& OutWarpCfg)
{
	check(InViewport);

	// Get our VR root
	ADisplayClusterRootActor* const Root = InViewport->GetOwner().GetRootActor();
	if (!Root)
	{
		UE_LOG(LogDisplayClusterProjectionMesh, Error, TEXT("Couldn't get a VR root object"));
		return false;
	}

	FString ComponentId;
	// Get assigned mesh ID
	if (!DisplayClusterHelpers::map::template ExtractValue(GetParameters(), DisplayClusterProjectionStrings::cfg::mesh::Component, ComponentId))
	{

#if WITH_EDITOR
		if (ComponentId.IsEmpty())
		{
			return false;
		}
#endif

		if (!IsEditorOperationMode(InViewport))
		{
			UE_LOG(LogDisplayClusterProjectionMesh, Error, TEXT("No component ID '%s' specified for projection policy '%s'"), *ComponentId, *GetId());
		}

		return false;
	}

	int32 CfgBaseUVIndex = INDEX_NONE;
	if (DisplayClusterHelpers::map::template ExtractValueFromString(GetParameters(), DisplayClusterProjectionStrings::cfg::mesh::BaseUVIndex, CfgBaseUVIndex))
	{
		if (CfgBaseUVIndex >= 0)
		{
			UE_LOG(LogDisplayClusterProjectionMesh, Verbose, TEXT("Found BaseUVIndex value - '%d'"), CfgBaseUVIndex);
		}
		else if(CfgBaseUVIndex != INDEX_NONE)
		{
			UE_LOG(LogDisplayClusterProjectionMesh, Error, TEXT("Invalid BaseUVIndex value - '%d'"), CfgBaseUVIndex);
			CfgBaseUVIndex = INDEX_NONE;
		}
	}
	OutWarpCfg.BaseUVIndex = CfgBaseUVIndex;

	int32 CfgChromakeyUVIndex = INDEX_NONE;
	if (DisplayClusterHelpers::map::template ExtractValueFromString(GetParameters(), DisplayClusterProjectionStrings::cfg::mesh::ChromakeyUVIndex, CfgChromakeyUVIndex))
	{
		if (CfgChromakeyUVIndex >= 0)
		{
			UE_LOG(LogDisplayClusterProjectionMesh, Verbose, TEXT("Found ChromakeyUVIndex value - '%d'"), CfgChromakeyUVIndex);
		}
		else if(CfgChromakeyUVIndex != INDEX_NONE)
		{
			UE_LOG(LogDisplayClusterProjectionMesh, Error, TEXT("Invalid ChromakeyUVIndex value - '%d'"), CfgChromakeyUVIndex);
			CfgChromakeyUVIndex = INDEX_NONE;
		}
<<<<<<< HEAD
	}
	OutWarpCfg.ChromakeyUVIndex = CfgChromakeyUVIndex;

	// Get the StaticMeshComponent
	OutWarpCfg.StaticMeshComponent = Root->GetComponentByName<UStaticMeshComponent>(ComponentId);
	if (OutWarpCfg.StaticMeshComponent != nullptr)
	{
		int CfgLODIndex;
		if (DisplayClusterHelpers::map::template ExtractValueFromString(GetParameters(), DisplayClusterProjectionStrings::cfg::mesh::LODIndex, CfgLODIndex))
		{
			if (CfgLODIndex >= 0)
			{
				UE_LOG(LogDisplayClusterProjectionMesh, Verbose, TEXT("Found StaticMeshComponent LODIndex value - '%d'"), CfgLODIndex);

				OutWarpCfg.StaticMeshComponentLODIndex = CfgLODIndex;
			}
			else
			{
				UE_LOG(LogDisplayClusterProjectionMesh, Error, TEXT("Invalid StaticMeshComponent LODIndex value - '%d'"), CfgLODIndex);
			}
		}
	}
	else
	{
		// Get the ProceduralMeshComponent
		OutWarpCfg.ProceduralMeshComponent = Root->GetComponentByName<UProceduralMeshComponent>(ComponentId);
		if (OutWarpCfg.ProceduralMeshComponent == nullptr)
		{
			if (!IsEditorOperationMode(InViewport))
			{
				UE_LOG(LogDisplayClusterProjectionMesh, Warning, TEXT("Couldn't find mesh component '%s' in RootActor"), *ComponentId);
			}

=======
	}
	OutWarpCfg.ChromakeyUVIndex = CfgChromakeyUVIndex;

	// Get the StaticMeshComponent
	OutWarpCfg.StaticMeshComponent = Root->GetComponentByName<UStaticMeshComponent>(ComponentId);
	if (OutWarpCfg.StaticMeshComponent != nullptr)
	{
		int CfgLODIndex;
		if (DisplayClusterHelpers::map::template ExtractValueFromString(GetParameters(), DisplayClusterProjectionStrings::cfg::mesh::LODIndex, CfgLODIndex))
		{
			if (CfgLODIndex >= 0)
			{
				UE_LOG(LogDisplayClusterProjectionMesh, Verbose, TEXT("Found StaticMeshComponent LODIndex value - '%d'"), CfgLODIndex);

				OutWarpCfg.StaticMeshComponentLODIndex = CfgLODIndex;
			}
			else
			{
				UE_LOG(LogDisplayClusterProjectionMesh, Error, TEXT("Invalid StaticMeshComponent LODIndex value - '%d'"), CfgLODIndex);
			}
		}
	}
	else
	{
		// Get the ProceduralMeshComponent
		OutWarpCfg.ProceduralMeshComponent = Root->GetComponentByName<UProceduralMeshComponent>(ComponentId);
		if (OutWarpCfg.ProceduralMeshComponent == nullptr)
		{
			if (!IsEditorOperationMode(InViewport))
			{
				UE_LOG(LogDisplayClusterProjectionMesh, Warning, TEXT("Couldn't find mesh component '%s' in RootActor"), *ComponentId);
			}

>>>>>>> d731a049
			return false;
		}

		int32 CfgSectionIndex;
		if (DisplayClusterHelpers::map::template ExtractValueFromString(GetParameters(), DisplayClusterProjectionStrings::cfg::mesh::SectionIndex, CfgSectionIndex))
		{
			if (CfgSectionIndex >= 0)
			{
				UE_LOG(LogDisplayClusterProjectionMesh, Verbose, TEXT("Found ProceduralMeshComponent SectionIndex value - '%d'"), CfgSectionIndex);

				OutWarpCfg.ProceduralMeshComponentSectionIndex = CfgSectionIndex;
			}
			else
			{
				UE_LOG(LogDisplayClusterProjectionMesh, Error, TEXT("Invalid ProceduralMeshComponent SectionIndex value - '%d'"), CfgSectionIndex);
			}
		}
	}

	return true;
}

#if WITH_EDITOR
UMeshComponent* FDisplayClusterProjectionMeshPolicy::GetOrCreatePreviewMeshComponent(IDisplayClusterViewport* InViewport, bool& bOutIsRootActorComponent)
{
	bOutIsRootActorComponent = true;

	FWarpMeshConfiguration WarpCfg;
	if (GetWarpMeshConfiguration(InViewport, WarpCfg))
	{
		if(WarpCfg.StaticMeshComponent != nullptr)
		{
			return WarpCfg.StaticMeshComponent;
		}

		if (WarpCfg.ProceduralMeshComponent != nullptr)
		{
			return WarpCfg.ProceduralMeshComponent;
		}
	}

	return nullptr;
}
#endif
<|MERGE_RESOLUTION|>--- conflicted
+++ resolved
@@ -16,10 +16,7 @@
 
 #include "Components/StaticMeshComponent.h"
 #include "ProceduralMeshComponent.h"
-<<<<<<< HEAD
-=======
-
->>>>>>> d731a049
+
 
 FDisplayClusterProjectionMeshPolicy::FDisplayClusterProjectionMeshPolicy(const FString& ProjectionPolicyId, const FDisplayClusterConfigurationProjection* InConfigurationProjectionPolicy)
 	: FDisplayClusterProjectionMPCDIPolicy(ProjectionPolicyId, InConfigurationProjectionPolicy)
@@ -60,7 +57,6 @@
 			bResult = ShadersAPI.GetWarpBlendManager().Create(CreateParameters, WarpBlendInterface);
 		}
 		else
-<<<<<<< HEAD
 		{
 			FDisplayClusterWarpBlendConstruct::FAssignWarpProceduralMesh CreateParameters;
 
@@ -77,24 +73,6 @@
 
 		if (!bResult)
 		{
-=======
-		{
-			FDisplayClusterWarpBlendConstruct::FAssignWarpProceduralMesh CreateParameters;
-
-			CreateParameters.OriginComponent = GetOriginComp();
-
-			CreateParameters.ProceduralMeshComponent = WarpCfg.ProceduralMeshComponent;
-			CreateParameters.ProceduralMeshComponentSectionIndex = WarpCfg.ProceduralMeshComponentSectionIndex;
-
-			CreateParameters.BaseUVIndex      = WarpCfg.BaseUVIndex;
-			CreateParameters.ChromakeyUVIndex = WarpCfg.ChromakeyUVIndex;
-
-			bResult = ShadersAPI.GetWarpBlendManager().Create(CreateParameters, WarpBlendInterface);
-		}
-
-		if (!bResult)
-		{
->>>>>>> d731a049
 			if (!IsEditorOperationMode(InViewport))
 			{
 				UE_LOG(LogDisplayClusterProjectionMesh, Warning, TEXT("Couldn't create mesh warpblend interface"));
@@ -107,15 +85,12 @@
 	return true;
 }
 
-<<<<<<< HEAD
-=======
 const FString& FDisplayClusterProjectionMeshPolicy::GetType() const
 {
 	static const FString Type(DisplayClusterProjectionStrings::projection::Mesh);
 	return Type;
 }
 
->>>>>>> d731a049
 bool FDisplayClusterProjectionMeshPolicy::HandleStartScene(IDisplayClusterViewport* InViewport)
 {
 	check(IsInGameThread());
@@ -200,7 +175,6 @@
 			UE_LOG(LogDisplayClusterProjectionMesh, Error, TEXT("Invalid ChromakeyUVIndex value - '%d'"), CfgChromakeyUVIndex);
 			CfgChromakeyUVIndex = INDEX_NONE;
 		}
-<<<<<<< HEAD
 	}
 	OutWarpCfg.ChromakeyUVIndex = CfgChromakeyUVIndex;
 
@@ -234,41 +208,6 @@
 				UE_LOG(LogDisplayClusterProjectionMesh, Warning, TEXT("Couldn't find mesh component '%s' in RootActor"), *ComponentId);
 			}
 
-=======
-	}
-	OutWarpCfg.ChromakeyUVIndex = CfgChromakeyUVIndex;
-
-	// Get the StaticMeshComponent
-	OutWarpCfg.StaticMeshComponent = Root->GetComponentByName<UStaticMeshComponent>(ComponentId);
-	if (OutWarpCfg.StaticMeshComponent != nullptr)
-	{
-		int CfgLODIndex;
-		if (DisplayClusterHelpers::map::template ExtractValueFromString(GetParameters(), DisplayClusterProjectionStrings::cfg::mesh::LODIndex, CfgLODIndex))
-		{
-			if (CfgLODIndex >= 0)
-			{
-				UE_LOG(LogDisplayClusterProjectionMesh, Verbose, TEXT("Found StaticMeshComponent LODIndex value - '%d'"), CfgLODIndex);
-
-				OutWarpCfg.StaticMeshComponentLODIndex = CfgLODIndex;
-			}
-			else
-			{
-				UE_LOG(LogDisplayClusterProjectionMesh, Error, TEXT("Invalid StaticMeshComponent LODIndex value - '%d'"), CfgLODIndex);
-			}
-		}
-	}
-	else
-	{
-		// Get the ProceduralMeshComponent
-		OutWarpCfg.ProceduralMeshComponent = Root->GetComponentByName<UProceduralMeshComponent>(ComponentId);
-		if (OutWarpCfg.ProceduralMeshComponent == nullptr)
-		{
-			if (!IsEditorOperationMode(InViewport))
-			{
-				UE_LOG(LogDisplayClusterProjectionMesh, Warning, TEXT("Couldn't find mesh component '%s' in RootActor"), *ComponentId);
-			}
-
->>>>>>> d731a049
 			return false;
 		}
 
