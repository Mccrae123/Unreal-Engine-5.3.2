// Copyright Epic Games, Inc. All Rights Reserved.

#pragma once

#include "RHI.h"
#include "RHIResources.h"
#include "RHIUtilities.h"


/**
 * Base EasyBlend view adapter
 */
class FDisplayClusterProjectionEasyBlendViewAdapterBase
{
public:
	struct FInitParams
	{
		uint32 NumViews;
	};

public:
	FDisplayClusterProjectionEasyBlendViewAdapterBase(const FInitParams& InitializationParams)
		: InitParams(InitializationParams)
	{ }

	virtual ~FDisplayClusterProjectionEasyBlendViewAdapterBase() = default;

public:
	virtual bool Initialize(const FString& File) = 0;
	
	virtual void Release()
	{ }

public:
<<<<<<< HEAD
	const FIntPoint& GetViewportSize() const
	{
		return InitParams.ViewportSize;
	}

=======
>>>>>>> 3aae9151
	uint32 GetNumViews() const
	{
		return InitParams.NumViews;
	}

public:
	virtual bool CalculateView(class IDisplayClusterViewport* InViewport, const uint32 InContextNum, FVector& InOutViewLocation, FRotator& InOutViewRotation, const FVector& ViewOffset, const float WorldToMeters, const float NCP, const float FCP) = 0;
	virtual bool GetProjectionMatrix(class IDisplayClusterViewport* InViewport, const uint32 InContextNum, FMatrix& OutPrjMatrix) = 0;
	virtual bool ApplyWarpBlend_RenderThread(FRHICommandListImmediate& RHICmdList, const class IDisplayClusterViewportProxy* InViewportProxy) = 0;

private:
	const FInitParams InitParams;
};<|MERGE_RESOLUTION|>--- conflicted
+++ resolved
@@ -32,14 +32,6 @@
 	{ }
 
 public:
-<<<<<<< HEAD
-	const FIntPoint& GetViewportSize() const
-	{
-		return InitParams.ViewportSize;
-	}
-
-=======
->>>>>>> 3aae9151
 	uint32 GetNumViews() const
 	{
 		return InitParams.NumViews;
