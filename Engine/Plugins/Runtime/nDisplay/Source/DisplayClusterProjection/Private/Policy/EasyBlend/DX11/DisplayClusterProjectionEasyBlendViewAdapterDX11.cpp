--- conflicted
+++ resolved
@@ -100,7 +100,6 @@
 	EasyBlendEyeLocation.X =  InOutViewLocation.Y;
 	EasyBlendEyeLocation.Y = -InOutViewLocation.Z;
 	EasyBlendEyeLocation.Z =  InOutViewLocation.X;
-<<<<<<< HEAD
 
 	// View rotation
 	double Yaw   = 0.l;
@@ -119,26 +118,6 @@
 		DisplayClusterProjectionEasyBlendLibraryDX11::EasyBlendSDK_GetHeadingPitchRollFunc(Yaw, Pitch, Roll, Views[ViewIdx].EasyBlendMeshData.Get());
 	}
 
-=======
-
-	// View rotation
-	double Yaw   = 0.l;
-	double Pitch = 0.l;
-	double Roll  = 0.l;
-
-	{
-		FScopeLock lock(&DllAccessCS);
-
-		// Update view location
-		check(DisplayClusterProjectionEasyBlendLibraryDX11::EasyBlendSetEyepointFunc);
-		DisplayClusterProjectionEasyBlendLibraryDX11::EasyBlendSetEyepointFunc(Views[ViewIdx].EasyBlendMeshData.Get(), EasyBlendEyeLocation.X, EasyBlendEyeLocation.Y, EasyBlendEyeLocation.Z);
-
-		// Get actual view rotation
-		check(DisplayClusterProjectionEasyBlendLibraryDX11::EasyBlendSDK_GetHeadingPitchRollFunc);
-		DisplayClusterProjectionEasyBlendLibraryDX11::EasyBlendSDK_GetHeadingPitchRollFunc(Yaw, Pitch, Roll, Views[ViewIdx].EasyBlendMeshData.Get());
-	}
-
->>>>>>> 69078e53
 	// Forward view rotation to a caller
 	InOutViewRotation = FRotator(-(float)Pitch, (float)Yaw, (float)Roll);
 
