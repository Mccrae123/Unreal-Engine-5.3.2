// Copyright Epic Games, Inc. All Rights Reserved.

#include "Policy/Camera/DisplayClusterProjectionCameraPolicy.h"

#include "DisplayClusterProjectionLog.h"
#include "DisplayClusterProjectionStrings.h"

#include "Game/IDisplayClusterGameManager.h"

<<<<<<< HEAD
#include "Misc/DisplayClusterHelpers.h"

=======
>>>>>>> 3aae9151
#include "Engine/World.h"
#include "GameFramework/PlayerController.h"
#include "Camera/CameraComponent.h"
#include "ComposurePostMoves.h"

#include "Render/Viewport/IDisplayClusterViewport.h"
#include "Render/Viewport/IDisplayClusterViewportManager.h"

<<<<<<< HEAD
FDisplayClusterProjectionCameraPolicy::FDisplayClusterProjectionCameraPolicy(const FString& ViewportId, const TMap<FString, FString>& Parameters)
	: FDisplayClusterProjectionPolicyBase(ViewportId, Parameters)
=======
FDisplayClusterProjectionCameraPolicy::FDisplayClusterProjectionCameraPolicy(const FString& ProjectionPolicyId, const struct FDisplayClusterConfigurationProjection* InConfigurationProjectionPolicy)
	: FDisplayClusterProjectionPolicyBase(ProjectionPolicyId, InConfigurationProjectionPolicy)
>>>>>>> 3aae9151
{
}

FDisplayClusterProjectionCameraPolicy::~FDisplayClusterProjectionCameraPolicy()
{
}

//////////////////////////////////////////////////////////////////////////////////////////////
// IDisplayClusterProjectionPolicy
//////////////////////////////////////////////////////////////////////////////////////////////
<<<<<<< HEAD
void FDisplayClusterProjectionCameraPolicy::StartScene(UWorld* InWorld)
{
	check(IsInGameThread());

	World = InWorld;
=======
bool FDisplayClusterProjectionCameraPolicy::HandleStartScene(class IDisplayClusterViewport* InViewport)
{
	check(IsInGameThread());

	return true;
>>>>>>> 3aae9151
}

void FDisplayClusterProjectionCameraPolicy::HandleEndScene(class IDisplayClusterViewport* InViewport)
{
	check(IsInGameThread());

	CameraRef.ResetSceneComponent();
}

APlayerCameraManager* const GetCurPlayerCameraManager(IDisplayClusterViewport* InViewport)
{
	if (InViewport)
	{
		UWorld* World = InViewport->GetOwner().GetCurrentWorld();
		if (World)
		{
			APlayerController* const CurPlayerController = World->GetFirstPlayerController();
			if (CurPlayerController)
			{
				return CurPlayerController->PlayerCameraManager;
			}
		}
	}

	return nullptr;
}

UCameraComponent* FDisplayClusterProjectionCameraPolicy::GetCameraComponent()
{
	USceneComponent* SceneComponent = CameraRef.GetOrFindSceneComponent();
	if (SceneComponent)
	{
		UCameraComponent* CameraComponent = Cast<UCameraComponent>(SceneComponent);
		if (CameraComponent)
		{
			return CameraComponent;
		}
	}
	
	return  nullptr;
}

bool FDisplayClusterProjectionCameraPolicy::CalculateView(class IDisplayClusterViewport* InViewport, const uint32 InContextNum, FVector& InOutViewLocation, FRotator& InOutViewRotation, const FVector& ViewOffset, const float WorldToMeters, const float NCP, const float FCP)
{
	check(IsInGameThread());

	InOutViewLocation = FVector::ZeroVector;
	InOutViewRotation = FRotator::ZeroRotator;
<<<<<<< HEAD

	// Use transform of an assigned camera
	if (AssignedCamera)
	{
		InOutViewLocation = AssignedCamera->GetComponentLocation();
		InOutViewRotation = AssignedCamera->GetComponentRotation();
	}
	// Otherwise default UE4 camera is used
	else
	{
		if (World)
		{
			APlayerController* const CurPlayerController = World->GetFirstPlayerController();
			if (CurPlayerController)
			{
				APlayerCameraManager* const CurPlayerCameraManager = CurPlayerController->PlayerCameraManager;
				if (CurPlayerCameraManager)
				{
					InOutViewLocation = CurPlayerCameraManager->GetCameraLocation();
					InOutViewRotation = CurPlayerCameraManager->GetCameraRotation();
				}
			}
		}
	}
=======
	
	// Use transform of an assigned camera
	if (UCameraComponent* CameraComponent = GetCameraComponent())
	{
		InOutViewLocation = CameraComponent->GetComponentLocation();
		InOutViewRotation = CameraComponent->GetComponentRotation();
	}
	// Otherwise default UE camera is used
	else
	{
		APlayerCameraManager* const CurPlayerCameraManager = GetCurPlayerCameraManager(InViewport);
		if (CurPlayerCameraManager)
		{
			InOutViewLocation = CurPlayerCameraManager->GetCameraLocation();
			InOutViewRotation = CurPlayerCameraManager->GetCameraRotation();
		}
	}

	// Fix camera lens deffects (prototype)
	InOutViewLocation += CameraSettings.FrustumOffset;
	InOutViewRotation += CameraSettings.FrustumRotation;
>>>>>>> 3aae9151

	return true;
}

bool FDisplayClusterProjectionCameraPolicy::GetProjectionMatrix(IDisplayClusterViewport* InViewport, const uint32 InContextNum, FMatrix& OutPrjMatrix)
{
	check(IsInGameThread());

	FComposurePostMoveSettings ComposureSettings;

<<<<<<< HEAD
	if (AssignedCamera)
	{
		OutPrjMatrix = ComposureSettings.GetProjectionMatrix(AssignedCamera->FieldOfView * CurrentFovMultiplier, AssignedCamera->AspectRatio);
=======
	if (UCameraComponent* CameraComponent = GetCameraComponent())
	{
		// The horizontal field of view (in degrees)
		float CameraFOV = CameraComponent->FieldOfView * CameraSettings.FOVMultiplier;

		// Clamp camera fov to valid range [1.f, 178.f]
		float ClampedCameraFOV = FMath::Clamp(CameraFOV, 1.f, 178.f);
		if (ClampedCameraFOV != CameraFOV)
		{
			UE_LOG(LogDisplayClusterProjectionCamera, Warning, TEXT("CameraFOV clamped: '%d' -> '%d'. (FieldOfView='%d', FOVMultiplier='%d'"), CameraFOV, ClampedCameraFOV, CameraComponent->FieldOfView, CameraSettings.FOVMultiplier);
		}

		OutPrjMatrix = ComposureSettings.GetProjectionMatrix(ClampedCameraFOV, CameraComponent->AspectRatio);
>>>>>>> 3aae9151
		return true;
	}
	else
	{
<<<<<<< HEAD
		if (World)
		{
			APlayerController* const CurPlayerController = World->GetFirstPlayerController();
			if (CurPlayerController)
			{
				APlayerCameraManager* const CurPlayerCameraManager = CurPlayerController->PlayerCameraManager;
				if (CurPlayerCameraManager)
				{
					OutPrjMatrix = ComposureSettings.GetProjectionMatrix(CurPlayerCameraManager->GetFOVAngle() * CurrentFovMultiplier, CurPlayerCameraManager->DefaultAspectRatio);
					return true;
				}
			}
=======
		APlayerCameraManager* const CurPlayerCameraManager = GetCurPlayerCameraManager(InViewport);
		if (CurPlayerCameraManager)
		{
			OutPrjMatrix = ComposureSettings.GetProjectionMatrix(CurPlayerCameraManager->GetFOVAngle() * CameraSettings.FOVMultiplier, CurPlayerCameraManager->DefaultAspectRatio);
			return true;
>>>>>>> 3aae9151
		}
	}

	return false;
}

//////////////////////////////////////////////////////////////////////////////////////////////
// FDisplayClusterProjectionCameraPolicy
//////////////////////////////////////////////////////////////////////////////////////////////
void FDisplayClusterProjectionCameraPolicy::SetCamera(UCameraComponent* NewCamera, const FDisplayClusterProjectionCameraPolicySettings& InCameraSettings)
{
	if (NewCamera)
	{
		UE_LOG(LogDisplayClusterProjectionCamera, Verbose, TEXT("New camera set: %s"), *NewCamera->GetFullName());
		CameraRef.SetSceneComponent(NewCamera);
	}
	else
	{
		CameraRef.ResetSceneComponent();
		UE_LOG(LogDisplayClusterProjectionCamera, Warning, TEXT("Trying to set nullptr camera pointer"));
	}

	CameraSettings = InCameraSettings;
}<|MERGE_RESOLUTION|>--- conflicted
+++ resolved
@@ -7,11 +7,6 @@
 
 #include "Game/IDisplayClusterGameManager.h"
 
-<<<<<<< HEAD
-#include "Misc/DisplayClusterHelpers.h"
-
-=======
->>>>>>> 3aae9151
 #include "Engine/World.h"
 #include "GameFramework/PlayerController.h"
 #include "Camera/CameraComponent.h"
@@ -20,13 +15,8 @@
 #include "Render/Viewport/IDisplayClusterViewport.h"
 #include "Render/Viewport/IDisplayClusterViewportManager.h"
 
-<<<<<<< HEAD
-FDisplayClusterProjectionCameraPolicy::FDisplayClusterProjectionCameraPolicy(const FString& ViewportId, const TMap<FString, FString>& Parameters)
-	: FDisplayClusterProjectionPolicyBase(ViewportId, Parameters)
-=======
 FDisplayClusterProjectionCameraPolicy::FDisplayClusterProjectionCameraPolicy(const FString& ProjectionPolicyId, const struct FDisplayClusterConfigurationProjection* InConfigurationProjectionPolicy)
 	: FDisplayClusterProjectionPolicyBase(ProjectionPolicyId, InConfigurationProjectionPolicy)
->>>>>>> 3aae9151
 {
 }
 
@@ -37,19 +27,11 @@
 //////////////////////////////////////////////////////////////////////////////////////////////
 // IDisplayClusterProjectionPolicy
 //////////////////////////////////////////////////////////////////////////////////////////////
-<<<<<<< HEAD
-void FDisplayClusterProjectionCameraPolicy::StartScene(UWorld* InWorld)
-{
-	check(IsInGameThread());
-
-	World = InWorld;
-=======
 bool FDisplayClusterProjectionCameraPolicy::HandleStartScene(class IDisplayClusterViewport* InViewport)
 {
 	check(IsInGameThread());
 
 	return true;
->>>>>>> 3aae9151
 }
 
 void FDisplayClusterProjectionCameraPolicy::HandleEndScene(class IDisplayClusterViewport* InViewport)
@@ -98,32 +80,6 @@
 
 	InOutViewLocation = FVector::ZeroVector;
 	InOutViewRotation = FRotator::ZeroRotator;
-<<<<<<< HEAD
-
-	// Use transform of an assigned camera
-	if (AssignedCamera)
-	{
-		InOutViewLocation = AssignedCamera->GetComponentLocation();
-		InOutViewRotation = AssignedCamera->GetComponentRotation();
-	}
-	// Otherwise default UE4 camera is used
-	else
-	{
-		if (World)
-		{
-			APlayerController* const CurPlayerController = World->GetFirstPlayerController();
-			if (CurPlayerController)
-			{
-				APlayerCameraManager* const CurPlayerCameraManager = CurPlayerController->PlayerCameraManager;
-				if (CurPlayerCameraManager)
-				{
-					InOutViewLocation = CurPlayerCameraManager->GetCameraLocation();
-					InOutViewRotation = CurPlayerCameraManager->GetCameraRotation();
-				}
-			}
-		}
-	}
-=======
 	
 	// Use transform of an assigned camera
 	if (UCameraComponent* CameraComponent = GetCameraComponent())
@@ -145,7 +101,6 @@
 	// Fix camera lens deffects (prototype)
 	InOutViewLocation += CameraSettings.FrustumOffset;
 	InOutViewRotation += CameraSettings.FrustumRotation;
->>>>>>> 3aae9151
 
 	return true;
 }
@@ -156,11 +111,6 @@
 
 	FComposurePostMoveSettings ComposureSettings;
 
-<<<<<<< HEAD
-	if (AssignedCamera)
-	{
-		OutPrjMatrix = ComposureSettings.GetProjectionMatrix(AssignedCamera->FieldOfView * CurrentFovMultiplier, AssignedCamera->AspectRatio);
-=======
 	if (UCameraComponent* CameraComponent = GetCameraComponent())
 	{
 		// The horizontal field of view (in degrees)
@@ -174,31 +124,15 @@
 		}
 
 		OutPrjMatrix = ComposureSettings.GetProjectionMatrix(ClampedCameraFOV, CameraComponent->AspectRatio);
->>>>>>> 3aae9151
 		return true;
 	}
 	else
 	{
-<<<<<<< HEAD
-		if (World)
-		{
-			APlayerController* const CurPlayerController = World->GetFirstPlayerController();
-			if (CurPlayerController)
-			{
-				APlayerCameraManager* const CurPlayerCameraManager = CurPlayerController->PlayerCameraManager;
-				if (CurPlayerCameraManager)
-				{
-					OutPrjMatrix = ComposureSettings.GetProjectionMatrix(CurPlayerCameraManager->GetFOVAngle() * CurrentFovMultiplier, CurPlayerCameraManager->DefaultAspectRatio);
-					return true;
-				}
-			}
-=======
 		APlayerCameraManager* const CurPlayerCameraManager = GetCurPlayerCameraManager(InViewport);
 		if (CurPlayerCameraManager)
 		{
 			OutPrjMatrix = ComposureSettings.GetProjectionMatrix(CurPlayerCameraManager->GetFOVAngle() * CameraSettings.FOVMultiplier, CurPlayerCameraManager->DefaultAspectRatio);
 			return true;
->>>>>>> 3aae9151
 		}
 	}
 
