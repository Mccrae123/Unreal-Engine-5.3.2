--- conflicted
+++ resolved
@@ -84,10 +84,6 @@
 
 	InOutViewLocation = FVector::ZeroVector;
 	InOutViewRotation = FRotator::ZeroRotator;
-
-	// Save Z values
-	ZNear = NCP;
-	ZFar  = FCP;
 	
 	// Save Z values
 	ZNear = NCP;
@@ -152,7 +148,6 @@
 		FComposurePostMoveSettings ComposureSettings;
 		OutPrjMatrix = ComposureSettings.GetProjectionMatrix(ClampedCameraFOV, InCameraAspectRatio);
 	}
-<<<<<<< HEAD
 
 	return true;
 }
@@ -161,16 +156,6 @@
 {
 	check(IsInGameThread());
 
-=======
-
-	return true;
-}
-
-bool FDisplayClusterProjectionCameraPolicy::GetProjectionMatrix(IDisplayClusterViewport* InViewport, const uint32 InContextNum, FMatrix& OutPrjMatrix)
-{
-	check(IsInGameThread());
-
->>>>>>> d731a049
 	if (UCameraComponent* CameraComponent = GetCameraComponent())
 	{
 		return ImplGetProjectionMatrix(CameraComponent->FieldOfView, CameraComponent->AspectRatio, InViewport, InContextNum, OutPrjMatrix);
