// Copyright Epic Games, Inc. All Rights Reserved.

#include "Policy/Camera/DisplayClusterProjectionCameraPolicy.h"

#include "DisplayClusterProjectionLog.h"
#include "DisplayClusterProjectionStrings.h"

#include "Game/IDisplayClusterGameManager.h"

#include "Engine/World.h"
#include "GameFramework/PlayerController.h"
#include "Camera/CameraComponent.h"
#include "CineCameraComponent.h"
#include "ComposurePostMoves.h"

#include "Render/Viewport/IDisplayClusterViewport.h"
#include "Render/Viewport/IDisplayClusterViewportManager.h"


FDisplayClusterProjectionCameraPolicy::FDisplayClusterProjectionCameraPolicy(const FString& ProjectionPolicyId, const FDisplayClusterConfigurationProjection* InConfigurationProjectionPolicy)
	: FDisplayClusterProjectionPolicyBase(ProjectionPolicyId, InConfigurationProjectionPolicy)
{
}

//////////////////////////////////////////////////////////////////////////////////////////////
// IDisplayClusterProjectionPolicy
//////////////////////////////////////////////////////////////////////////////////////////////
const FString& FDisplayClusterProjectionCameraPolicy::GetType() const
{
	static const FString Type(DisplayClusterProjectionStrings::projection::Camera);
	return Type;
<<<<<<< HEAD
}

bool FDisplayClusterProjectionCameraPolicy::HandleStartScene(IDisplayClusterViewport* InViewport)
{
	check(IsInGameThread());

	return true;
}

void FDisplayClusterProjectionCameraPolicy::HandleEndScene(IDisplayClusterViewport* InViewport)
{
	check(IsInGameThread());

	CameraRef.ResetSceneComponent();
}

APlayerCameraManager* const GetCurPlayerCameraManager(IDisplayClusterViewport* InViewport)
{
	if (InViewport)
	{
		UWorld* World = InViewport->GetOwner().GetCurrentWorld();
		if (World)
		{
			APlayerController* const CurPlayerController = World->GetFirstPlayerController();
			if (CurPlayerController)
			{
				return CurPlayerController->PlayerCameraManager;
			}
		}
=======
}

bool FDisplayClusterProjectionCameraPolicy::HandleStartScene(IDisplayClusterViewport* InViewport)
{
	check(IsInGameThread());

	return true;
}

void FDisplayClusterProjectionCameraPolicy::HandleEndScene(IDisplayClusterViewport* InViewport)
{
	check(IsInGameThread());

	CameraRef.ResetSceneComponent();
}

APlayerCameraManager* const GetCurPlayerCameraManager(IDisplayClusterViewport* InViewport)
{
	if (InViewport)
	{
		if (UWorld* World = InViewport->GetCurrentWorld())
		{
			if (APlayerController* const CurPlayerController = World->GetFirstPlayerController())
			{
				return CurPlayerController->PlayerCameraManager;
			}
		}
	}

	return nullptr;
}

UCameraComponent* FDisplayClusterProjectionCameraPolicy::GetCameraComponent()
{
	USceneComponent* SceneComponent = CameraRef.GetOrFindSceneComponent();
	if (SceneComponent)
	{
		UCameraComponent* CameraComponent = Cast<UCameraComponent>(SceneComponent);
		if (CameraComponent)
		{
			return CameraComponent;
		}
	}
	
	return  nullptr;
}

bool FDisplayClusterProjectionCameraPolicy::CalculateView(IDisplayClusterViewport* InViewport, const uint32 InContextNum, FVector& InOutViewLocation, FRotator& InOutViewRotation, const FVector& ViewOffset, const float WorldToMeters, const float NCP, const float FCP)
{
	check(IsInGameThread());

	// The camera position has already been determined from the GetViewPoint() function

	// Save Z values
	ZNear = NCP;
	ZFar  = FCP;

	if (CustomNearClippingPlane >= 0)
	{
		ZNear = CustomNearClippingPlane;
		ZFar = (NCP == FCP) ? CustomNearClippingPlane : FCP;
>>>>>>> 4af6daef
	}

	return true;
}

<<<<<<< HEAD
UCameraComponent* FDisplayClusterProjectionCameraPolicy::GetCameraComponent()
{
	USceneComponent* SceneComponent = CameraRef.GetOrFindSceneComponent();
	if (SceneComponent)
	{
		UCameraComponent* CameraComponent = Cast<UCameraComponent>(SceneComponent);
		if (CameraComponent)
		{
			return CameraComponent;
		}
	}
	
	return  nullptr;
}

bool FDisplayClusterProjectionCameraPolicy::CalculateView(IDisplayClusterViewport* InViewport, const uint32 InContextNum, FVector& InOutViewLocation, FRotator& InOutViewRotation, const FVector& ViewOffset, const float WorldToMeters, const float NCP, const float FCP)
{
	check(IsInGameThread());

	InOutViewLocation = FVector::ZeroVector;
	InOutViewRotation = FRotator::ZeroRotator;
	
	// Save Z values
	ZNear = NCP;
	ZFar  = FCP;

	// Use assigned camera
	if (UCameraComponent* CameraComponent = GetCameraComponent())
	{
		if (UCineCameraComponent* CineCameraComponent = Cast<UCineCameraComponent>(CameraComponent))
		{
			if (CineCameraComponent->bOverride_CustomNearClippingPlane)
			{
				ZNear = CineCameraComponent->CustomNearClippingPlane;
				ZFar = ZNear;
			}
		}

		InOutViewLocation = CameraComponent->GetComponentLocation();
		InOutViewRotation = CameraComponent->GetComponentRotation();
=======
bool FDisplayClusterProjectionCameraPolicy::ImplGetProjectionMatrix(const float InCameraFOV, const float InCameraAspectRatio, IDisplayClusterViewport* InViewport, const uint32 InContextNum, FMatrix& OutPrjMatrix)
{
	// The horizontal field of view (in degrees)
	const float ScaledCameraFOV = InCameraFOV * CameraSettings.FOVMultiplier;

	// Clamp camera fov to valid range [1.f, 178.f]
	const float ClampedCameraFOV = FMath::Clamp(ScaledCameraFOV, 1.f, 178.f);
	if (ClampedCameraFOV != ScaledCameraFOV && !IsEditorOperationMode(InViewport))
	{
		UE_LOG(LogDisplayClusterProjectionCamera, Warning, TEXT("CameraFOV clamped: '%f' -> '%f'. (FieldOfView='%f', FOVMultiplier='%f'"), ScaledCameraFOV, ClampedCameraFOV, InCameraFOV, CameraSettings.FOVMultiplier);
	}

	if (InViewport)
	{
		// Support inner camera custom frustum
		const float HalfFOVH = ZNear * FMath::Tan(FMath::DegreesToRadians(0.5 * ClampedCameraFOV));
		const float HalfFOVV = HalfFOVH / InCameraAspectRatio;

		InViewport->CalculateProjectionMatrix(InContextNum, -HalfFOVH, HalfFOVH, HalfFOVV, -HalfFOVV, ZNear, ZFar, false);
		OutPrjMatrix = InViewport->GetContexts()[InContextNum].ProjectionMatrix;
>>>>>>> 4af6daef
	}
	else
	{
<<<<<<< HEAD
		APlayerCameraManager* const CurPlayerCameraManager = GetCurPlayerCameraManager(InViewport);
		if (CurPlayerCameraManager)
		{
			InOutViewLocation = CurPlayerCameraManager->GetCameraLocation();
			InOutViewRotation = CurPlayerCameraManager->GetCameraRotation();
		}
	}

	// Fix camera lens deffects (prototype)
	InOutViewLocation += CameraSettings.FrustumOffset;
	InOutViewRotation += CameraSettings.FrustumRotation;
=======
		FComposurePostMoveSettings ComposureSettings;
		OutPrjMatrix = ComposureSettings.GetProjectionMatrix(ClampedCameraFOV, InCameraAspectRatio);
	}
>>>>>>> 4af6daef

	return true;
}

bool FDisplayClusterProjectionCameraPolicy::ImplGetProjectionMatrix(const float InCameraFOV, const float InCameraAspectRatio, IDisplayClusterViewport* InViewport, const uint32 InContextNum, FMatrix& OutPrjMatrix)
{
	// The horizontal field of view (in degrees)
	const float ScaledCameraFOV = InCameraFOV * CameraSettings.FOVMultiplier;

<<<<<<< HEAD
	// Clamp camera fov to valid range [1.f, 178.f]
	const float ClampedCameraFOV = FMath::Clamp(ScaledCameraFOV, 1.f, 178.f);
	if (ClampedCameraFOV != ScaledCameraFOV && !IsEditorOperationMode(InViewport))
	{
		UE_LOG(LogDisplayClusterProjectionCamera, Warning, TEXT("CameraFOV clamped: '%d' -> '%d'. (FieldOfView='%d', FOVMultiplier='%d'"), ScaledCameraFOV, ClampedCameraFOV, InCameraFOV, CameraSettings.FOVMultiplier);
	}

	if (InViewport)
	{
		// Support inner camera custom frustum
		const float HalfFOVH = 0.5 * ClampedCameraFOV;
		const float HalfFOVV = HalfFOVH / InCameraAspectRatio;

		InViewport->CalculateProjectionMatrix(InContextNum, -HalfFOVH, HalfFOVH, HalfFOVV, -HalfFOVV, ZNear, ZFar, true);
		OutPrjMatrix = InViewport->GetContexts()[InContextNum].ProjectionMatrix;
	}
	else
	{
		FComposurePostMoveSettings ComposureSettings;
		OutPrjMatrix = ComposureSettings.GetProjectionMatrix(ClampedCameraFOV, InCameraAspectRatio);
=======
	if (UCameraComponent* CameraComponent = GetCameraComponent())
	{
		return ImplGetProjectionMatrix(CameraComponent->FieldOfView, CameraComponent->AspectRatio, InViewport, InContextNum, OutPrjMatrix);
	}
	else
	{
		APlayerCameraManager* const CurPlayerCameraManager = GetCurPlayerCameraManager(InViewport);
		if (CurPlayerCameraManager)
		{
			return ImplGetProjectionMatrix(CurPlayerCameraManager->GetFOVAngle(), CurPlayerCameraManager->DefaultAspectRatio, InViewport, InContextNum, OutPrjMatrix);
		}
>>>>>>> 4af6daef
	}

	return true;
}

<<<<<<< HEAD
bool FDisplayClusterProjectionCameraPolicy::GetProjectionMatrix(IDisplayClusterViewport* InViewport, const uint32 InContextNum, FMatrix& OutPrjMatrix)
{
	check(IsInGameThread());

	if (UCameraComponent* CameraComponent = GetCameraComponent())
	{
		return ImplGetProjectionMatrix(CameraComponent->FieldOfView, CameraComponent->AspectRatio, InViewport, InContextNum, OutPrjMatrix);
	}
=======
bool FDisplayClusterProjectionCameraPolicy::GetViewPoint(IDisplayClusterViewport* InViewport, FRotator& InOutViewRotation, FVector& InOutViewLocation)
{
	InOutViewLocation = FVector::ZeroVector;
	InOutViewRotation = FRotator::ZeroRotator;

	CustomNearClippingPlane = -1;

	// Use assigned camera
	if (UCameraComponent* CameraComponent = GetCameraComponent())
	{
		if (UCineCameraComponent* CineCameraComponent = Cast<UCineCameraComponent>(CameraComponent))
		{
			if (CineCameraComponent->bOverride_CustomNearClippingPlane)
			{
				CustomNearClippingPlane = CineCameraComponent->CustomNearClippingPlane;
			}
		}

		InOutViewLocation = CameraComponent->GetComponentLocation();
		InOutViewRotation = CameraComponent->GetComponentRotation();
	}
	// Otherwise default UE camera is used
>>>>>>> 4af6daef
	else
	{
		APlayerCameraManager* const CurPlayerCameraManager = GetCurPlayerCameraManager(InViewport);
		if (CurPlayerCameraManager)
		{
<<<<<<< HEAD
			return ImplGetProjectionMatrix(CurPlayerCameraManager->GetFOVAngle(), CurPlayerCameraManager->DefaultAspectRatio, InViewport, InContextNum, OutPrjMatrix);
		}
	}
=======
			InOutViewLocation = CurPlayerCameraManager->GetCameraLocation();
			InOutViewRotation = CurPlayerCameraManager->GetCameraRotation();
		}
	}

	// Fix camera lens deffects (prototype)
	InOutViewLocation += CameraSettings.FrustumOffset;
	InOutViewRotation += CameraSettings.FrustumRotation;
>>>>>>> 4af6daef

	return true;
}

bool FDisplayClusterProjectionCameraPolicy::GetStereoEyeOffsetDistance(IDisplayClusterViewport* InViewport, const uint32 InContextNum, float& InOutStereoEyeOffsetDistance)
{
	// Stereo is not supported by this policy
	InOutStereoEyeOffsetDistance = 0.f;

	return true;
}


//////////////////////////////////////////////////////////////////////////////////////////////
// FDisplayClusterProjectionCameraPolicy
//////////////////////////////////////////////////////////////////////////////////////////////
void FDisplayClusterProjectionCameraPolicy::SetCamera(UCameraComponent* NewCamera, const FDisplayClusterProjectionCameraPolicySettings& InCameraSettings)
{
	if(CameraSettings.bCameraOverrideDefaults && InCameraSettings.bCameraOverrideDefaults == false)
	{
		// Ignore default camera updates (UE-137222)
		return;
	}

	CameraSettings = InCameraSettings;

	if (NewCamera)
	{
		UE_LOG(LogDisplayClusterProjectionCamera, Verbose, TEXT("New camera set: %s"), *NewCamera->GetFullName());

		CameraRef.SetSceneComponent(NewCamera);
	}
	else
	{
		if (InCameraSettings.bCameraOverrideDefaults == false)
		{
			if (!IsEditorOperationMode(nullptr))
			{
				UE_LOG(LogDisplayClusterProjectionCamera, Warning, TEXT("Trying to set nullptr camera pointer"));
			}
		}

		CameraRef.ResetSceneComponent();

		// After ref reset, allow to use default cameras again
		CameraSettings.bCameraOverrideDefaults = false;
	}
}<|MERGE_RESOLUTION|>--- conflicted
+++ resolved
@@ -29,37 +29,6 @@
 {
 	static const FString Type(DisplayClusterProjectionStrings::projection::Camera);
 	return Type;
-<<<<<<< HEAD
-}
-
-bool FDisplayClusterProjectionCameraPolicy::HandleStartScene(IDisplayClusterViewport* InViewport)
-{
-	check(IsInGameThread());
-
-	return true;
-}
-
-void FDisplayClusterProjectionCameraPolicy::HandleEndScene(IDisplayClusterViewport* InViewport)
-{
-	check(IsInGameThread());
-
-	CameraRef.ResetSceneComponent();
-}
-
-APlayerCameraManager* const GetCurPlayerCameraManager(IDisplayClusterViewport* InViewport)
-{
-	if (InViewport)
-	{
-		UWorld* World = InViewport->GetOwner().GetCurrentWorld();
-		if (World)
-		{
-			APlayerController* const CurPlayerController = World->GetFirstPlayerController();
-			if (CurPlayerController)
-			{
-				return CurPlayerController->PlayerCameraManager;
-			}
-		}
-=======
 }
 
 bool FDisplayClusterProjectionCameraPolicy::HandleStartScene(IDisplayClusterViewport* InViewport)
@@ -121,54 +90,11 @@
 	{
 		ZNear = CustomNearClippingPlane;
 		ZFar = (NCP == FCP) ? CustomNearClippingPlane : FCP;
->>>>>>> 4af6daef
-	}
-
-	return true;
-}
-
-<<<<<<< HEAD
-UCameraComponent* FDisplayClusterProjectionCameraPolicy::GetCameraComponent()
-{
-	USceneComponent* SceneComponent = CameraRef.GetOrFindSceneComponent();
-	if (SceneComponent)
-	{
-		UCameraComponent* CameraComponent = Cast<UCameraComponent>(SceneComponent);
-		if (CameraComponent)
-		{
-			return CameraComponent;
-		}
-	}
-	
-	return  nullptr;
-}
-
-bool FDisplayClusterProjectionCameraPolicy::CalculateView(IDisplayClusterViewport* InViewport, const uint32 InContextNum, FVector& InOutViewLocation, FRotator& InOutViewRotation, const FVector& ViewOffset, const float WorldToMeters, const float NCP, const float FCP)
-{
-	check(IsInGameThread());
-
-	InOutViewLocation = FVector::ZeroVector;
-	InOutViewRotation = FRotator::ZeroRotator;
-	
-	// Save Z values
-	ZNear = NCP;
-	ZFar  = FCP;
-
-	// Use assigned camera
-	if (UCameraComponent* CameraComponent = GetCameraComponent())
-	{
-		if (UCineCameraComponent* CineCameraComponent = Cast<UCineCameraComponent>(CameraComponent))
-		{
-			if (CineCameraComponent->bOverride_CustomNearClippingPlane)
-			{
-				ZNear = CineCameraComponent->CustomNearClippingPlane;
-				ZFar = ZNear;
-			}
-		}
-
-		InOutViewLocation = CameraComponent->GetComponentLocation();
-		InOutViewRotation = CameraComponent->GetComponentRotation();
-=======
+	}
+
+	return true;
+}
+
 bool FDisplayClusterProjectionCameraPolicy::ImplGetProjectionMatrix(const float InCameraFOV, const float InCameraAspectRatio, IDisplayClusterViewport* InViewport, const uint32 InContextNum, FMatrix& OutPrjMatrix)
 {
 	// The horizontal field of view (in degrees)
@@ -189,85 +115,36 @@
 
 		InViewport->CalculateProjectionMatrix(InContextNum, -HalfFOVH, HalfFOVH, HalfFOVV, -HalfFOVV, ZNear, ZFar, false);
 		OutPrjMatrix = InViewport->GetContexts()[InContextNum].ProjectionMatrix;
->>>>>>> 4af6daef
-	}
-	else
-	{
-<<<<<<< HEAD
+	}
+	else
+	{
+		FComposurePostMoveSettings ComposureSettings;
+		OutPrjMatrix = ComposureSettings.GetProjectionMatrix(ClampedCameraFOV, InCameraAspectRatio);
+	}
+
+	return true;
+}
+
+bool FDisplayClusterProjectionCameraPolicy::GetProjectionMatrix(IDisplayClusterViewport* InViewport, const uint32 InContextNum, FMatrix& OutPrjMatrix)
+{
+	check(IsInGameThread());
+
+	if (UCameraComponent* CameraComponent = GetCameraComponent())
+	{
+		return ImplGetProjectionMatrix(CameraComponent->FieldOfView, CameraComponent->AspectRatio, InViewport, InContextNum, OutPrjMatrix);
+	}
+	else
+	{
 		APlayerCameraManager* const CurPlayerCameraManager = GetCurPlayerCameraManager(InViewport);
 		if (CurPlayerCameraManager)
 		{
-			InOutViewLocation = CurPlayerCameraManager->GetCameraLocation();
-			InOutViewRotation = CurPlayerCameraManager->GetCameraRotation();
-		}
-	}
-
-	// Fix camera lens deffects (prototype)
-	InOutViewLocation += CameraSettings.FrustumOffset;
-	InOutViewRotation += CameraSettings.FrustumRotation;
-=======
-		FComposurePostMoveSettings ComposureSettings;
-		OutPrjMatrix = ComposureSettings.GetProjectionMatrix(ClampedCameraFOV, InCameraAspectRatio);
-	}
->>>>>>> 4af6daef
-
-	return true;
-}
-
-bool FDisplayClusterProjectionCameraPolicy::ImplGetProjectionMatrix(const float InCameraFOV, const float InCameraAspectRatio, IDisplayClusterViewport* InViewport, const uint32 InContextNum, FMatrix& OutPrjMatrix)
-{
-	// The horizontal field of view (in degrees)
-	const float ScaledCameraFOV = InCameraFOV * CameraSettings.FOVMultiplier;
-
-<<<<<<< HEAD
-	// Clamp camera fov to valid range [1.f, 178.f]
-	const float ClampedCameraFOV = FMath::Clamp(ScaledCameraFOV, 1.f, 178.f);
-	if (ClampedCameraFOV != ScaledCameraFOV && !IsEditorOperationMode(InViewport))
-	{
-		UE_LOG(LogDisplayClusterProjectionCamera, Warning, TEXT("CameraFOV clamped: '%d' -> '%d'. (FieldOfView='%d', FOVMultiplier='%d'"), ScaledCameraFOV, ClampedCameraFOV, InCameraFOV, CameraSettings.FOVMultiplier);
-	}
-
-	if (InViewport)
-	{
-		// Support inner camera custom frustum
-		const float HalfFOVH = 0.5 * ClampedCameraFOV;
-		const float HalfFOVV = HalfFOVH / InCameraAspectRatio;
-
-		InViewport->CalculateProjectionMatrix(InContextNum, -HalfFOVH, HalfFOVH, HalfFOVV, -HalfFOVV, ZNear, ZFar, true);
-		OutPrjMatrix = InViewport->GetContexts()[InContextNum].ProjectionMatrix;
-	}
-	else
-	{
-		FComposurePostMoveSettings ComposureSettings;
-		OutPrjMatrix = ComposureSettings.GetProjectionMatrix(ClampedCameraFOV, InCameraAspectRatio);
-=======
-	if (UCameraComponent* CameraComponent = GetCameraComponent())
-	{
-		return ImplGetProjectionMatrix(CameraComponent->FieldOfView, CameraComponent->AspectRatio, InViewport, InContextNum, OutPrjMatrix);
-	}
-	else
-	{
-		APlayerCameraManager* const CurPlayerCameraManager = GetCurPlayerCameraManager(InViewport);
-		if (CurPlayerCameraManager)
-		{
 			return ImplGetProjectionMatrix(CurPlayerCameraManager->GetFOVAngle(), CurPlayerCameraManager->DefaultAspectRatio, InViewport, InContextNum, OutPrjMatrix);
 		}
->>>>>>> 4af6daef
-	}
-
-	return true;
-}
-
-<<<<<<< HEAD
-bool FDisplayClusterProjectionCameraPolicy::GetProjectionMatrix(IDisplayClusterViewport* InViewport, const uint32 InContextNum, FMatrix& OutPrjMatrix)
-{
-	check(IsInGameThread());
-
-	if (UCameraComponent* CameraComponent = GetCameraComponent())
-	{
-		return ImplGetProjectionMatrix(CameraComponent->FieldOfView, CameraComponent->AspectRatio, InViewport, InContextNum, OutPrjMatrix);
-	}
-=======
+	}
+
+	return false;
+}
+
 bool FDisplayClusterProjectionCameraPolicy::GetViewPoint(IDisplayClusterViewport* InViewport, FRotator& InOutViewRotation, FVector& InOutViewLocation)
 {
 	InOutViewLocation = FVector::ZeroVector;
@@ -290,17 +167,11 @@
 		InOutViewRotation = CameraComponent->GetComponentRotation();
 	}
 	// Otherwise default UE camera is used
->>>>>>> 4af6daef
 	else
 	{
 		APlayerCameraManager* const CurPlayerCameraManager = GetCurPlayerCameraManager(InViewport);
 		if (CurPlayerCameraManager)
 		{
-<<<<<<< HEAD
-			return ImplGetProjectionMatrix(CurPlayerCameraManager->GetFOVAngle(), CurPlayerCameraManager->DefaultAspectRatio, InViewport, InContextNum, OutPrjMatrix);
-		}
-	}
-=======
 			InOutViewLocation = CurPlayerCameraManager->GetCameraLocation();
 			InOutViewRotation = CurPlayerCameraManager->GetCameraRotation();
 		}
@@ -309,7 +180,6 @@
 	// Fix camera lens deffects (prototype)
 	InOutViewLocation += CameraSettings.FrustumOffset;
 	InOutViewRotation += CameraSettings.FrustumRotation;
->>>>>>> 4af6daef
 
 	return true;
 }
@@ -321,7 +191,6 @@
 
 	return true;
 }
-
 
 //////////////////////////////////////////////////////////////////////////////////////////////
 // FDisplayClusterProjectionCameraPolicy
