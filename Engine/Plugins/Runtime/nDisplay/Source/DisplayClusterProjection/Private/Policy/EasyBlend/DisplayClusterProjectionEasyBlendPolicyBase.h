--- conflicted
+++ resolved
@@ -49,11 +49,7 @@
 
 private:
 	// Parse EasyBlend related data from the nDisplay config file
-<<<<<<< HEAD
-	bool ReadConfigData(class IDisplayClusterViewport* InViewport, FString& OutFile, FString& OutOrigin, float& OutGeometryScale);
-=======
 	bool ReadConfigData(IDisplayClusterViewport* InViewport, FString& OutFile, FString& OutOrigin, float& OutGeometryScale);
->>>>>>> d731a049
 
 private:
 	FString OriginCompId;
