// Copyright Epic Games, Inc. All Rights Reserved.

#pragma once

#include "Policy/DisplayClusterProjectionPolicyBase.h"
#include "Policy/Domeprojection/DisplayClusterProjectionDomeprojectionViewAdapterBase.h"


/**
 * Domeprojection projection policy base class
 */
class FDisplayClusterProjectionDomeprojectionPolicyBase
	: public FDisplayClusterProjectionPolicyBase
{
public:
	FDisplayClusterProjectionDomeprojectionPolicyBase(const FString& ProjectionPolicyId, const FDisplayClusterConfigurationProjection* InConfigurationProjectionPolicy);

public:
	//////////////////////////////////////////////////////////////////////////////////////////////
	// IDisplayClusterProjectionPolicy
	//////////////////////////////////////////////////////////////////////////////////////////////
	virtual const FString& GetType() const override;

	virtual bool HandleStartScene(IDisplayClusterViewport* InViewport) override;
	virtual void HandleEndScene(IDisplayClusterViewport* InViewport) override;

	virtual bool CalculateView(IDisplayClusterViewport* InViewport, const uint32 InContextNum, FVector& InOutViewLocation, FRotator& InOutViewRotation, const FVector& ViewOffset, const float WorldToMeters, const float NCP, const float FCP) override;
	virtual bool GetProjectionMatrix(IDisplayClusterViewport* InViewport, const uint32 InContextNum, FMatrix& OutPrjMatrix) override;

	virtual bool IsWarpBlendSupported() override;
	virtual void ApplyWarpBlend_RenderThread(FRHICommandListImmediate& RHICmdList, const IDisplayClusterViewportProxy* InViewportProxy) override;
	
	// Request additional targetable resources for domeprojection  external warpblend
	virtual bool ShouldUseAdditionalTargetableResource() const override
	{
		return true;
	}

protected:
	// Delegate view adapter instantiation to the RHI specific children
	virtual TUniquePtr<FDisplayClusterProjectionDomeprojectionViewAdapterBase> CreateViewAdapter(const FDisplayClusterProjectionDomeprojectionViewAdapterBase::FInitParams& InitParams) = 0;

private:
	// Parse Domeprojection related data from the nDisplay config file
<<<<<<< HEAD
	bool ReadConfigData(class IDisplayClusterViewport* InViewport, FString& OutFile, FString& OutOrigin, uint32& OutChannel);
=======
	bool ReadConfigData(IDisplayClusterViewport* InViewport, FString& OutFile, FString& OutOrigin, uint32& OutChannel);
>>>>>>> d731a049

private:
	FString OriginCompId;
	uint32 DomeprojectionChannel = 0;

	// RHI depended view adapter (different RHI require different DLL/API etc.)
	TUniquePtr<FDisplayClusterProjectionDomeprojectionViewAdapterBase> ViewAdapter;
};<|MERGE_RESOLUTION|>--- conflicted
+++ resolved
@@ -42,11 +42,7 @@
 
 private:
 	// Parse Domeprojection related data from the nDisplay config file
-<<<<<<< HEAD
-	bool ReadConfigData(class IDisplayClusterViewport* InViewport, FString& OutFile, FString& OutOrigin, uint32& OutChannel);
-=======
 	bool ReadConfigData(IDisplayClusterViewport* InViewport, FString& OutFile, FString& OutOrigin, uint32& OutChannel);
->>>>>>> d731a049
 
 private:
 	FString OriginCompId;
