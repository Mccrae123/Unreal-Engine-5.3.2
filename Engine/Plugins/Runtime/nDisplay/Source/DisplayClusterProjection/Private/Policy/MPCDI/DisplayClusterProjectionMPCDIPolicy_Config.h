// Copyright Epic Games, Inc. All Rights Reserved.

#pragma once

#include "CoreMinimal.h"

#include "DisplayClusterProjectionLog.h"
#include "DisplayClusterProjectionStrings.h"

#include "Misc/DisplayClusterHelpers.h"
#include "Misc/FileHelper.h"

#include "WarpBlend/DisplayClusterWarpEnums.h"

#include "Policy/DisplayClusterProjectionPolicyBase.h"

struct FConfigParser
{
	FString  MPCDIFileName; // Single mpcdi file name

	FString  BufferId;
	FString  RegionId;

	FString  OriginType;

	// Support external pfm (warp)  and png(blend) files
	EDisplayClusterWarpProfileType  MPCDIType;

	FString  PFMFile;
	float    PFMFileScale;
	bool     bIsUnrealGameSpace = false;

	FString  AlphaFile;
	float AlphaGamma;

	FString  BetaFile;

	bool     bEnablePreview = false;

<<<<<<< HEAD
	inline bool ImplLoadConfig(class IDisplayClusterViewport* InViewport, const TMap<FString, FString>& InConfigParameters)
=======
	inline bool ImplLoadConfig(IDisplayClusterViewport* InViewport, const TMap<FString, FString>& InConfigParameters)
>>>>>>> d731a049
	{
		FString MPCDITypeKey;
		if (DisplayClusterHelpers::map::template ExtractValue(InConfigParameters, DisplayClusterProjectionStrings::cfg::mpcdi::MPCDITypeKey, MPCDITypeKey))
		{
			UE_LOG(LogDisplayClusterProjectionMPCDI, Verbose, TEXT("Found Argument '%s'='%s'"), DisplayClusterProjectionStrings::cfg::mpcdi::MPCDITypeKey, *MPCDITypeKey);
		}

		if (MPCDITypeKey.IsEmpty())
		{
			if (!FDisplayClusterProjectionPolicyBase::IsEditorOperationMode(InViewport))
			{
				UE_LOG(LogDisplayClusterProjectionMPCDI, Error, TEXT("Undefined mpcdi type key '%s'='%s'"), DisplayClusterProjectionStrings::cfg::mpcdi::MPCDITypeKey, *MPCDITypeKey);
			}
			return false;
		}

		if (MPCDITypeKey.Compare(DisplayClusterProjectionStrings::cfg::mpcdi::TypeMPCDI) == 0)
		{
			return ImplLoadMPCDIConfig(InViewport, InConfigParameters) && ImplLoadBase(InViewport, InConfigParameters);
		}

		if (MPCDITypeKey.Compare(DisplayClusterProjectionStrings::cfg::mpcdi::TypePFM) == 0)
		{
			return ImplLoadPFMConfig(InViewport, InConfigParameters) && ImplLoadBase(InViewport, InConfigParameters);
		}

		UE_LOG(LogDisplayClusterProjectionMPCDI, Error, TEXT("Unknown mpcdi type key '%s'='%s'"), DisplayClusterProjectionStrings::cfg::mpcdi::MPCDITypeKey, *MPCDITypeKey);
		return false;
	}

private:
<<<<<<< HEAD
	inline bool ImplLoadMPCDIConfig(class IDisplayClusterViewport* InViewport, const TMap<FString, FString>& InConfigParameters)
=======
	inline bool ImplLoadMPCDIConfig(IDisplayClusterViewport* InViewport, const TMap<FString, FString>& InConfigParameters)
>>>>>>> d731a049
	{
		// Filename
		FString LocalMPCDIFileName;
		if (DisplayClusterHelpers::map::template ExtractValue(InConfigParameters, DisplayClusterProjectionStrings::cfg::mpcdi::File, LocalMPCDIFileName))
		{
			UE_LOG(LogDisplayClusterProjectionMPCDI, Verbose, TEXT("Found mpcdi file name for %s:%s - %s"), *BufferId, *RegionId, *LocalMPCDIFileName);
			MPCDIFileName = LocalMPCDIFileName;
		}

		if (MPCDIFileName.IsEmpty())
		{
			return false;
		}

		// Buffer
		if (!DisplayClusterHelpers::map::template ExtractValue(InConfigParameters, DisplayClusterProjectionStrings::cfg::mpcdi::Buffer, BufferId))
		{
			if (!FDisplayClusterProjectionPolicyBase::IsEditorOperationMode(InViewport))
			{
				UE_LOG(LogDisplayClusterProjectionMPCDI, Error, TEXT("Argument '%s' not found in the config file"), DisplayClusterProjectionStrings::cfg::mpcdi::Buffer);
			}

			return false;
		}

		if (BufferId.IsEmpty())
		{
			return false;
		}

		// Region
		if (!DisplayClusterHelpers::map::template ExtractValue(InConfigParameters, DisplayClusterProjectionStrings::cfg::mpcdi::Region, RegionId))
		{
			if (!FDisplayClusterProjectionPolicyBase::IsEditorOperationMode(InViewport))
			{
				UE_LOG(LogDisplayClusterProjectionMPCDI, Error, TEXT("Argument '%s' not found in the config file"), DisplayClusterProjectionStrings::cfg::mpcdi::Region);
			}

			return false;
		}

		if (RegionId.IsEmpty())
		{
			return false;
		}

		return true;
	}

<<<<<<< HEAD
	inline bool ImplLoadPFMConfig(class IDisplayClusterViewport* InViewport, const TMap<FString, FString>& InConfigParameters)
=======
	inline bool ImplLoadPFMConfig(IDisplayClusterViewport* InViewport, const TMap<FString, FString>& InConfigParameters)
>>>>>>> d731a049
	{
		// PFM file
		FString LocalPFMFile;
		if (DisplayClusterHelpers::map::template ExtractValue(InConfigParameters, DisplayClusterProjectionStrings::cfg::mpcdi::FilePFM, LocalPFMFile))
		{
			UE_LOG(LogDisplayClusterProjectionMPCDI, Verbose, TEXT("Found Argument '%s'='%s'"), DisplayClusterProjectionStrings::cfg::mpcdi::FilePFM, *LocalPFMFile);
			PFMFile = LocalPFMFile;
		}

		if (PFMFile.IsEmpty())
		{
			return false;
		}

		// MPCDIType (optional)
		FString MPCDITypeStr;
		if (!DisplayClusterHelpers::map::template ExtractValue(InConfigParameters, DisplayClusterProjectionStrings::cfg::mpcdi::MPCDIType, MPCDITypeStr))
		{
			MPCDIType = EDisplayClusterWarpProfileType::warp_A3D;
		}
		else
		{
			MPCDIType = EDisplayClusterWarpProfileType::Invalid;

			static const TArray<FString> Profiles({ "2d","3d","a3d","sl" });
			for (int32 ProfileIndex = 0; ProfileIndex < Profiles.Num(); ++ProfileIndex)
			{
				if (!MPCDITypeStr.Compare(Profiles[ProfileIndex], ESearchCase::IgnoreCase))
				{
					MPCDIType = (EDisplayClusterWarpProfileType)ProfileIndex;
					break;
				}
			}

			if (MPCDIType == EDisplayClusterWarpProfileType::Invalid)
			{
				UE_LOG(LogDisplayClusterProjectionMPCDI, Error, TEXT("Argument '%s' has unknown value '%s'"), DisplayClusterProjectionStrings::cfg::mpcdi::MPCDIType, *MPCDITypeStr);
				return false;
			}
		}

		// Default is UE scale, cm
		PFMFileScale = 1;
		if (DisplayClusterHelpers::map::template ExtractValueFromString(InConfigParameters, DisplayClusterProjectionStrings::cfg::mpcdi::WorldScale, PFMFileScale))
		{
			UE_LOG(LogDisplayClusterProjectionMPCDI, Verbose, TEXT("Found WorldScale value - %.f"), PFMFileScale);
		}

		bIsUnrealGameSpace = false;
		if (DisplayClusterHelpers::map::template ExtractValueFromString(InConfigParameters, DisplayClusterProjectionStrings::cfg::mpcdi::UseUnrealAxis, bIsUnrealGameSpace))
		{
			UE_LOG(LogDisplayClusterProjectionMPCDI, Verbose, TEXT("Found bIsUnrealGameSpace value - %s"), bIsUnrealGameSpace ? TEXT("true") : TEXT("false"));
		}

		// AlphaFile file (optional)
		FString LocalAlphaFile;
		if (DisplayClusterHelpers::map::template ExtractValueFromString(InConfigParameters, DisplayClusterProjectionStrings::cfg::mpcdi::FileAlpha, LocalAlphaFile))
		{
			UE_LOG(LogDisplayClusterProjectionMPCDI, Verbose, TEXT("Found external AlphaMap file - %s"), *LocalAlphaFile);
			AlphaFile = LocalAlphaFile;
		}

		AlphaGamma = 1;
		if (DisplayClusterHelpers::map::template ExtractValueFromString(InConfigParameters, DisplayClusterProjectionStrings::cfg::mpcdi::AlphaGamma, AlphaGamma))
		{
			UE_LOG(LogDisplayClusterProjectionMPCDI, Verbose, TEXT("Found AlphaGamma value - %.f"), AlphaGamma);
		}

		// BetaFile file (optional)
		FString LocalBetaFile;
		if (DisplayClusterHelpers::map::template ExtractValueFromString(InConfigParameters, DisplayClusterProjectionStrings::cfg::mpcdi::FileBeta, LocalBetaFile))
		{
			UE_LOG(LogDisplayClusterProjectionMPCDI, Verbose, TEXT("Found external BetaMap file - %s"), *LocalBetaFile);
			BetaFile = LocalBetaFile;
		}

		return true;
	}

<<<<<<< HEAD
	inline bool ImplLoadBase(class IDisplayClusterViewport* InViewport, const TMap<FString, FString>& InConfigParameters)
=======
	inline bool ImplLoadBase(IDisplayClusterViewport* InViewport, const TMap<FString, FString>& InConfigParameters)
>>>>>>> d731a049
	{
		// Origin node (optional)
		if (DisplayClusterHelpers::map::template ExtractValue(InConfigParameters, DisplayClusterProjectionStrings::cfg::mpcdi::Origin, OriginType))
		{
			UE_LOG(LogDisplayClusterProjectionMPCDI, Verbose, TEXT("Found origin node - %s"), *OriginType);
		}
		else
		{
			if (!FDisplayClusterProjectionPolicyBase::IsEditorOperationMode(InViewport))
			{
				UE_LOG(LogDisplayClusterProjectionMPCDI, Log, TEXT("No origin node found. VR root will be used as default."));
			}
		}

		bEnablePreview = false;
		if (DisplayClusterHelpers::map::template ExtractValueFromString(InConfigParameters, DisplayClusterProjectionStrings::cfg::mpcdi::EnablePreview, bEnablePreview))
		{
			UE_LOG(LogDisplayClusterProjectionMPCDI, Verbose, TEXT("Found EnablePreview value - %s"), bEnablePreview ? TEXT("true") : TEXT("false"));
		}

		return true;
	}
};
<|MERGE_RESOLUTION|>--- conflicted
+++ resolved
@@ -37,11 +37,7 @@
 
 	bool     bEnablePreview = false;
 
-<<<<<<< HEAD
-	inline bool ImplLoadConfig(class IDisplayClusterViewport* InViewport, const TMap<FString, FString>& InConfigParameters)
-=======
 	inline bool ImplLoadConfig(IDisplayClusterViewport* InViewport, const TMap<FString, FString>& InConfigParameters)
->>>>>>> d731a049
 	{
 		FString MPCDITypeKey;
 		if (DisplayClusterHelpers::map::template ExtractValue(InConfigParameters, DisplayClusterProjectionStrings::cfg::mpcdi::MPCDITypeKey, MPCDITypeKey))
@@ -73,11 +69,7 @@
 	}
 
 private:
-<<<<<<< HEAD
-	inline bool ImplLoadMPCDIConfig(class IDisplayClusterViewport* InViewport, const TMap<FString, FString>& InConfigParameters)
-=======
 	inline bool ImplLoadMPCDIConfig(IDisplayClusterViewport* InViewport, const TMap<FString, FString>& InConfigParameters)
->>>>>>> d731a049
 	{
 		// Filename
 		FString LocalMPCDIFileName;
@@ -127,11 +119,7 @@
 		return true;
 	}
 
-<<<<<<< HEAD
-	inline bool ImplLoadPFMConfig(class IDisplayClusterViewport* InViewport, const TMap<FString, FString>& InConfigParameters)
-=======
 	inline bool ImplLoadPFMConfig(IDisplayClusterViewport* InViewport, const TMap<FString, FString>& InConfigParameters)
->>>>>>> d731a049
 	{
 		// PFM file
 		FString LocalPFMFile;
@@ -211,11 +199,7 @@
 		return true;
 	}
 
-<<<<<<< HEAD
-	inline bool ImplLoadBase(class IDisplayClusterViewport* InViewport, const TMap<FString, FString>& InConfigParameters)
-=======
 	inline bool ImplLoadBase(IDisplayClusterViewport* InViewport, const TMap<FString, FString>& InConfigParameters)
->>>>>>> d731a049
 	{
 		// Origin node (optional)
 		if (DisplayClusterHelpers::map::template ExtractValue(InConfigParameters, DisplayClusterProjectionStrings::cfg::mpcdi::Origin, OriginType))
