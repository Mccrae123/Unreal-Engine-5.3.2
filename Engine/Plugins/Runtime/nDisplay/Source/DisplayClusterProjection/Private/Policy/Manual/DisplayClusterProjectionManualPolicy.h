// Copyright Epic Games, Inc. All Rights Reserved.

#pragma once

#include "Policy/DisplayClusterProjectionPolicyBase.h"


/**
 * Implements math behind the native (manual) quad based projections
 */
class FDisplayClusterProjectionManualPolicy
	: public FDisplayClusterProjectionPolicyBase
{
public:
	FDisplayClusterProjectionManualPolicy(const FString& ProjectionPolicyId, const struct FDisplayClusterConfigurationProjection* InConfigurationProjectionPolicy);
	virtual ~FDisplayClusterProjectionManualPolicy();

	virtual const FString GetTypeId() const
	{ return DisplayClusterProjectionStrings::projection::Manual; }

public:
	enum class EManualDataType
	{
		Matrix,
		FrustumAngles
	};

	EManualDataType GetDataType() const
	{ return DataType; }

public:
	//////////////////////////////////////////////////////////////////////////////////////////////
	// IDisplayClusterProjectionPolicy
	//////////////////////////////////////////////////////////////////////////////////////////////
	virtual bool HandleStartScene(class IDisplayClusterViewport* InViewport) override;
	virtual void HandleEndScene(class IDisplayClusterViewport* InViewport) override;

	virtual bool CalculateView(class IDisplayClusterViewport* InViewport, const uint32 InContextNum, FVector& InOutViewLocation, FRotator& InOutViewRotation, const FVector& InViewOffset, const float InWorldToMeters, const float InNCP, const float InFCP) override;
	virtual bool GetProjectionMatrix(class IDisplayClusterViewport* InViewport, const uint32 InContextNum, FMatrix& OutPrjMatrix) override;

	virtual bool IsWarpBlendSupported() override
	{ return false; }

protected:
	struct FFrustumAngles
	{
		float Left   = -30.f;
		float Right  = 30.f;
		float Top    = 30.f;
		float Bottom = -30.f;
	};

	virtual bool ExtractAngles(const FString& InAngles, FFrustumAngles& OutAngles);
private:
<<<<<<< HEAD
	EManualDataType DataTypeFromString(const FString& DataTypeInString) const;
=======
	EManualDataType DataTypeFromString(class IDisplayClusterViewport* InViewport, const FString& DataTypeInString) const;
>>>>>>> 6bbb88c8
private:
	// Current data type (matrix, frustum angle, ...)
	EManualDataType DataType = EManualDataType::Matrix;
	// View rotation
	FRotator ViewRotation = FRotator::ZeroRotator;
	// Projection matrix
	FMatrix  ProjectionMatrix[2] = { FMatrix::Identity };
	// Frustum angles
	FFrustumAngles FrustumAngles[2];
	// Near/far clip planes
	float NCP;
	float FCP;
};<|MERGE_RESOLUTION|>--- conflicted
+++ resolved
@@ -52,11 +52,7 @@
 
 	virtual bool ExtractAngles(const FString& InAngles, FFrustumAngles& OutAngles);
 private:
-<<<<<<< HEAD
-	EManualDataType DataTypeFromString(const FString& DataTypeInString) const;
-=======
 	EManualDataType DataTypeFromString(class IDisplayClusterViewport* InViewport, const FString& DataTypeInString) const;
->>>>>>> 6bbb88c8
 private:
 	// Current data type (matrix, frustum angle, ...)
 	EManualDataType DataType = EManualDataType::Matrix;
