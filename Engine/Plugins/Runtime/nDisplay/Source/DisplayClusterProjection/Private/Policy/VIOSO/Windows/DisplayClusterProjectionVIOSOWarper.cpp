--- conflicted
+++ resolved
@@ -165,7 +165,6 @@
 };
 using namespace UE::DisplayClusterProjection;
 
-
 //////////////////////////////////////////////////////////////////////////////////////////////
 // FDisplayClusterProjectionVIOSOWarper
 //////////////////////////////////////////////////////////////////////////////////////////////
@@ -332,9 +331,6 @@
 
 			// the transformation matrix to go from VIOSO coordinates to IG coordinates, defaults to indentity
 			// note VIOSO maps are always right-handed, to use with a left-handed world like DirectX, invert the z!
-<<<<<<< HEAD
-			FMatrix TransMatrix = InConfigData.BaseMatrix.GetTransposed();
-=======
 			// UE is always left-handed
 			const float Scale = VIOSOConfigData.UnitsInMeter;
 			const FMatrix BaseMatrix(
@@ -345,7 +341,6 @@
 			
 			const FMatrix TransMatrix = BaseMatrix.GetTransposed();
 
->>>>>>> 4af6daef
 			for (uint32 MatrixElementIndex = 0; MatrixElementIndex < 16; MatrixElementIndex++)
 			{
 				pWarper->trans[MatrixElementIndex] = (&TransMatrix.M[0][0])[MatrixElementIndex];
@@ -399,30 +394,7 @@
 
 bool FDisplayClusterProjectionVIOSOWarper::IsDataCacheEnabled()
 {
-<<<<<<< HEAD
-	// Convert to vioso space:
-	FVector3f InViosoEyeLocation = (FVector3f)ToViosoLocation(InOutViewLocation, WorldToMeters);
-	FVector3f InViosoEyeEulerRotation = (FVector3f)ToViosoEulerRotation(InOutViewRotation);
-
-	if (VWB_ERROR_NONE == FLibVIOSO::GetViewClip(pWarper, &InViosoEyeLocation.X, &InViosoEyeEulerRotation.X, &ViewMatrix[0], &ViewClip[0]) && IsViewClipValid())
-	{
-		// Convert to UE coordinate system
-		FVector OutViosoEyeLocation = GetViosoViewLocation();
-		FVector OutViewLocation = FromViosoLocation(OutViosoEyeLocation, WorldToMeters);
-
-		FVector  OutViosoEyeEulerRotation = GetViosoViewRotationEulerR_LHT();
-		FRotator OutViewRotation = FromViosoEulerRotation(OutViosoEyeEulerRotation);
-
-		//InOutViewLocation = OutViewLocation;
-		InOutViewRotation = OutViewRotation;
-		OutProjMatrix = GetProjMatrix(InViewport, InContextNum, NCP, FCP);
-		return true;
-	}
-
-	return false;
-=======
 	return GDisplayClusterRender_VIOSOWarperCacheEnable != 0;
->>>>>>> 4af6daef
 }
 
 /**
