--- conflicted
+++ resolved
@@ -30,12 +30,9 @@
 	virtual bool CalculateView(IDisplayClusterViewport* InViewport, const uint32 InContextNum, FVector& InOutViewLocation, FRotator& InOutViewRotation, const FVector& ViewOffset, const float WorldToMeters, const float NCP, const float FCP) override;
 	virtual bool GetProjectionMatrix(IDisplayClusterViewport* InViewport, const uint32 InContextNum, FMatrix& OutPrjMatrix) override;
 
-<<<<<<< HEAD
-=======
 	virtual bool GetViewPoint(IDisplayClusterViewport* InViewport, FRotator& InOutViewRotation, FVector& InOutViewLocation) override;
 	virtual bool GetStereoEyeOffsetDistance(IDisplayClusterViewport* InViewport, const uint32 InContextNum, float& InOutStereoEyeOffsetDistance) override;
 
->>>>>>> 4af6daef
 	virtual bool ShouldUseSourceTextureWithMips() const override
 	{
 		return true;
@@ -56,10 +53,7 @@
 	FDisplayClusterProjectionCameraPolicySettings CameraSettings;
 	float ZNear = 1.f;
 	float ZFar = 1.f;
-<<<<<<< HEAD
-=======
 
 	// A value less than zero means that the variable is not used.
 	float CustomNearClippingPlane = -1;
->>>>>>> 4af6daef
 };