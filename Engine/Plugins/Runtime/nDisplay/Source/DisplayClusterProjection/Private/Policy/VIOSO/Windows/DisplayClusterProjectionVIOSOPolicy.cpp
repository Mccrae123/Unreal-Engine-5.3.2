--- conflicted
+++ resolved
@@ -155,15 +155,12 @@
 
 const FString& FDisplayClusterProjectionVIOSOPolicy::GetType() const
 {
-<<<<<<< HEAD
-=======
 	static const FString Type(DisplayClusterProjectionStrings::projection::VIOSO);
 	return Type;
 }
 
 bool FDisplayClusterProjectionVIOSOPolicy::HandleStartScene(IDisplayClusterViewport* InViewport)
 {
->>>>>>> d731a049
 	check(IsInGameThread());	
 
 	// Read VIOSO config data from nDisplay config file
@@ -212,9 +209,6 @@
 
 bool FDisplayClusterProjectionVIOSOPolicy::CalculateView(IDisplayClusterViewport* InViewport, const uint32 InContextNum, FVector& InOutViewLocation, FRotator& InOutViewRotation, const FVector& ViewOffset, const float WorldToMeters, const float InNCP, const float InFCP)
 {
-<<<<<<< HEAD
-	check(Views.Num() > (int32)InContextNum);
-=======
 	check(Views.IsValidIndex(InContextNum));
 	TSharedPtr<FDisplayClusterProjectionVIOSOPolicyViewData, ESPMode::ThreadSafe>& CurrentView = Views[InContextNum];
 	if (!CurrentView.IsValid())
@@ -224,7 +218,6 @@
 
 	const float NCP = GDisplayClusterProjectionVIOSOPolicyEnableNearClippingPlane ? InNCP : 1;
 	const float FCP = GDisplayClusterProjectionVIOSOPolicyEnableNearClippingPlane ? InFCP : 1;
->>>>>>> d731a049
 
 	// Get view location in local space
 	const USceneComponent* const OriginComp = GetOriginComp();
@@ -239,11 +232,7 @@
 	FScopeLock lock(&DllAccessCS);
 	if (!CurrentView->UpdateVIOSO(InViewport, InContextNum, LocalEyeOrigin, LocalRotator, WorldToMeters, NCP, FCP))
 	{
-<<<<<<< HEAD
-		if (Views[InContextNum].IsValid() && !FDisplayClusterProjectionPolicyBase::IsEditorOperationMode(InViewport))
-=======
 		if (!FDisplayClusterProjectionPolicyBase::IsEditorOperationMode(InViewport))
->>>>>>> d731a049
 		{
 			// Vioso api used, but failed inside math. The config base matrix or vioso geometry is invalid
 			UE_LOG(LogDisplayClusterProjectionVIOSO, Error, TEXT("Couldn't Calculate View for VIOSO viewport '%s'"), *InViewport->GetId());
@@ -338,13 +327,8 @@
 		}
 	}
 
-<<<<<<< HEAD
-	// resolve warp result images from temp targetable to FrameTarget
-	return InViewportProxy->ResolveResources_RenderThread(RHICmdList, EDisplayClusterViewportResourceType::AdditionalTargetableResource, InViewportProxy->GetOutputResourceType_RenderThread());
-=======
 	// warp result is now inside AdditionalRTT.  Later, from the DC ViewportManagerProxy it will be resolved to FrameRTT 
 	return true;
->>>>>>> d731a049
 }
 
 //////////////////////////////////////////////////////////////////////////////////////////////
