// Copyright Epic Games, Inc. All Rights Reserved.

#include "Policy/DisplayClusterProjectionPolicyBase.h"

#include "DisplayClusterProjectionLog.h"

#include "IDisplayCluster.h"
#include "Game/IDisplayClusterGameManager.h"

#include "DisplayClusterRootActor.h"

#include "Render/Viewport/IDisplayClusterViewportManager.h"
#include "Render/Viewport/IDisplayClusterViewport.h"

//////////////////////////////////////////////////////////////////////////////////////////////
// FDisplayClusterProjectionPolicyBase
//////////////////////////////////////////////////////////////////////////////////////////////
FDisplayClusterProjectionPolicyBase::FDisplayClusterProjectionPolicyBase(const FString& InProjectionPolicyId, const struct FDisplayClusterConfigurationProjection* InConfigurationProjectionPolicy)
	: ProjectionPolicyId(InProjectionPolicyId)
{
	Parameters.Append(InConfigurationProjectionPolicy->Parameters);
}

FDisplayClusterProjectionPolicyBase::~FDisplayClusterProjectionPolicyBase()
{
}

<<<<<<< HEAD
bool FDisplayClusterProjectionPolicyBase::IsEditorOperationMode()
{
	// Hide spam in logs when configuring VP in editor [UE-114493]
	static const bool bIsEditorOperationMode = IDisplayCluster::Get().GetOperationMode() == EDisplayClusterOperationMode::Editor;

	return bIsEditorOperationMode;
}

bool FDisplayClusterProjectionPolicyBase::IsConfigurationChanged(const struct FDisplayClusterConfigurationProjection* InConfigurationProjectionPolicy) const
{
	if (InConfigurationProjectionPolicy->Parameters.Num() != Parameters.Num()) {

		return true;
	}

=======
bool FDisplayClusterProjectionPolicyBase::IsEditorOperationMode_RenderThread(const IDisplayClusterViewportProxy* InViewportProxy)
{
	check(IsInRenderingThread());

	if (const bool bIsClusterOperationMode = IDisplayCluster::Get().GetOperationMode() == EDisplayClusterOperationMode::Cluster)
	{
		return false;
	}

	return true;
}

bool FDisplayClusterProjectionPolicyBase::IsEditorOperationMode(class IDisplayClusterViewport* InViewport)
{
	check(IsInGameThread());

	// Hide spam in logs when configuring VP in editor
	if (const bool bIsClusterOperationMode = IDisplayCluster::Get().GetOperationMode() == EDisplayClusterOperationMode::Cluster)
	{
		return false;
	}

	// Get state from viewport world (UE-114493)
	if (InViewport)
	{
		if (UWorld* CurrentWorld = InViewport->GetOwner().GetCurrentWorld())
		{
			if (CurrentWorld)
			{
				switch (CurrentWorld->WorldType)
				{
				case EWorldType::Editor:
				case EWorldType::EditorPreview:
					return true;

				default:
					break;
				}
			}
		}
	}

	return false;
}

bool FDisplayClusterProjectionPolicyBase::IsConfigurationChanged(const struct FDisplayClusterConfigurationProjection* InConfigurationProjectionPolicy) const
{
	if (InConfigurationProjectionPolicy->Parameters.Num() != Parameters.Num()) {

		return true;
	}

>>>>>>> 6bbb88c8
	for (const TPair<FString, FString>& NewParamIt : InConfigurationProjectionPolicy->Parameters) {

		const FString* CurrentValue = Parameters.Find(NewParamIt.Key);
		if (CurrentValue==nullptr || CurrentValue->Compare(NewParamIt.Value, ESearchCase::IgnoreCase) != 0) {
			return true;
		}
	}

	// Parameters not changed
	return false;
}

void FDisplayClusterProjectionPolicyBase::InitializeOriginComponent(IDisplayClusterViewport* InViewport, const FString& OriginCompId)
{
	// Reset previous one
	PolicyOriginComponentRef.ResetSceneComponent();

	if (InViewport)
	{
		USceneComponent* PolicyOriginComp = nullptr;
		ADisplayClusterRootActor* RootActor = InViewport->GetOwner().GetRootActor();
		if (RootActor)
		{
			// default use root actor as Origin
			PolicyOriginComp = RootActor->GetRootComponent();

			// Try to get a node specified in the config file
			if (!OriginCompId.IsEmpty())
			{
				UE_LOG(LogDisplayClusterProjection, Verbose, TEXT("Looking for an origin component '%s'..."), *OriginCompId);
				PolicyOriginComp = RootActor->GetComponentByName<USceneComponent>(OriginCompId);

				if (PolicyOriginComp == nullptr)
				{
<<<<<<< HEAD
					if (!IsEditorOperationMode())
=======
					if (!IsEditorOperationMode(InViewport))
>>>>>>> 6bbb88c8
					{
						UE_LOG(LogDisplayClusterProjection, Error, TEXT("No custom origin set or component '%s' not found for policy '%s'. VR root will be used."), *OriginCompId, *GetId());
					}

					PolicyOriginComp = RootActor->GetRootComponent();
				}
			}
		}

		if (!PolicyOriginComp)
		{
<<<<<<< HEAD
			if (!IsEditorOperationMode())
=======
			if (!IsEditorOperationMode(InViewport))
>>>>>>> 6bbb88c8
			{
				UE_LOG(LogDisplayClusterProjection, Error, TEXT("Couldn't set origin component"));
			}
			return;
		}

		PolicyOriginComponentRef.SetSceneComponent(PolicyOriginComp);
	}
}

void FDisplayClusterProjectionPolicyBase::ReleaseOriginComponent()
{
	PolicyOriginComponentRef.ResetSceneComponent();
}<|MERGE_RESOLUTION|>--- conflicted
+++ resolved
@@ -25,23 +25,6 @@
 {
 }
 
-<<<<<<< HEAD
-bool FDisplayClusterProjectionPolicyBase::IsEditorOperationMode()
-{
-	// Hide spam in logs when configuring VP in editor [UE-114493]
-	static const bool bIsEditorOperationMode = IDisplayCluster::Get().GetOperationMode() == EDisplayClusterOperationMode::Editor;
-
-	return bIsEditorOperationMode;
-}
-
-bool FDisplayClusterProjectionPolicyBase::IsConfigurationChanged(const struct FDisplayClusterConfigurationProjection* InConfigurationProjectionPolicy) const
-{
-	if (InConfigurationProjectionPolicy->Parameters.Num() != Parameters.Num()) {
-
-		return true;
-	}
-
-=======
 bool FDisplayClusterProjectionPolicyBase::IsEditorOperationMode_RenderThread(const IDisplayClusterViewportProxy* InViewportProxy)
 {
 	check(IsInRenderingThread());
@@ -94,7 +77,6 @@
 		return true;
 	}
 
->>>>>>> 6bbb88c8
 	for (const TPair<FString, FString>& NewParamIt : InConfigurationProjectionPolicy->Parameters) {
 
 		const FString* CurrentValue = Parameters.Find(NewParamIt.Key);
@@ -129,11 +111,7 @@
 
 				if (PolicyOriginComp == nullptr)
 				{
-<<<<<<< HEAD
-					if (!IsEditorOperationMode())
-=======
 					if (!IsEditorOperationMode(InViewport))
->>>>>>> 6bbb88c8
 					{
 						UE_LOG(LogDisplayClusterProjection, Error, TEXT("No custom origin set or component '%s' not found for policy '%s'. VR root will be used."), *OriginCompId, *GetId());
 					}
@@ -145,11 +123,7 @@
 
 		if (!PolicyOriginComp)
 		{
-<<<<<<< HEAD
-			if (!IsEditorOperationMode())
-=======
 			if (!IsEditorOperationMode(InViewport))
->>>>>>> 6bbb88c8
 			{
 				UE_LOG(LogDisplayClusterProjection, Error, TEXT("Couldn't set origin component"));
 			}
