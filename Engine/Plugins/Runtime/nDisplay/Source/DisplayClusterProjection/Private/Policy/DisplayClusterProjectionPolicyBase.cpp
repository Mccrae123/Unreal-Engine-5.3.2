--- conflicted
+++ resolved
@@ -27,11 +27,7 @@
 	UE_LOG(LogDisplayClusterProjection, Log, TEXT("Looking for an origin component '%s'..."), *OriginCompId);
 
 	// Reset previous one
-<<<<<<< HEAD
-	PolicyOriginComp = nullptr;
-=======
 	PolicyOriginComponentRef.ResetSceneComponent();
->>>>>>> 24776ab6
 
 	IDisplayClusterGameManager* const GameMgr = IDisplayCluster::Get().GetGameMgr();
 	if (!GameMgr)
