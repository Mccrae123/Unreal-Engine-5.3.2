// Copyright Epic Games, Inc. All Rights Reserved.

#include "Policy/DisplayClusterProjectionPolicyBase.h"

#include "DisplayClusterProjectionLog.h"

#include "IDisplayCluster.h"
#include "Game/IDisplayClusterGameManager.h"

#include "DisplayClusterRootActor.h"

#include "Render/Viewport/IDisplayClusterViewportManager.h"
#include "Render/Viewport/IDisplayClusterViewport.h"


//////////////////////////////////////////////////////////////////////////////////////////////
// FDisplayClusterProjectionPolicyBase
//////////////////////////////////////////////////////////////////////////////////////////////
FDisplayClusterProjectionPolicyBase::FDisplayClusterProjectionPolicyBase(const FString& InProjectionPolicyId, const FDisplayClusterConfigurationProjection* InConfigurationProjectionPolicy)
	: PolicyInstanceId(InProjectionPolicyId)
{
	Parameters.Append(InConfigurationProjectionPolicy->Parameters);
}


bool FDisplayClusterProjectionPolicyBase::IsEditorOperationMode_RenderThread(const IDisplayClusterViewportProxy* InViewportProxy)
{
	check(IsInRenderingThread());

	if (const bool bIsClusterOperationMode = IDisplayCluster::Get().GetOperationMode() == EDisplayClusterOperationMode::Cluster)
	{
		return false;
	}

	return true;
}

bool FDisplayClusterProjectionPolicyBase::IsEditorOperationMode(IDisplayClusterViewport* InViewport)
{
	check(IsInGameThread());

	// Hide spam in logs when configuring VP in editor
	if (const bool bIsClusterOperationMode = IDisplayCluster::Get().GetOperationMode() == EDisplayClusterOperationMode::Cluster)
	{
		return false;
	}

	// Get state from viewport world (UE-114493)
<<<<<<< HEAD
	if (InViewport)
	{
		if (UWorld* CurrentWorld = InViewport->GetOwner().GetCurrentWorld())
		{
			if (CurrentWorld)
			{
				switch (CurrentWorld->WorldType)
				{
				case EWorldType::Editor:
				case EWorldType::EditorPreview:
					return true;

				default:
					break;
				}
			}
		}
	}

	return false;
=======
	return InViewport && InViewport->IsCurrentWorldHasAnyType(EWorldType::Editor, EWorldType::EditorPreview);
>>>>>>> 4af6daef
}

bool FDisplayClusterProjectionPolicyBase::IsConfigurationChanged(const FDisplayClusterConfigurationProjection* InConfigurationProjectionPolicy) const
{
	if (InConfigurationProjectionPolicy->Parameters.Num() != Parameters.Num()) {

		return true;
	}

	for (const TPair<FString, FString>& NewParamIt : InConfigurationProjectionPolicy->Parameters) {

		const FString* CurrentValue = Parameters.Find(NewParamIt.Key);
		if (CurrentValue==nullptr || CurrentValue->Compare(NewParamIt.Value, ESearchCase::IgnoreCase) != 0) {
			return true;
		}
	}

	// Parameters not changed
	return false;
}

void FDisplayClusterProjectionPolicyBase::InitializeOriginComponent(IDisplayClusterViewport* InViewport, const FString& OriginCompId)
{
	// Reset previous one
	PolicyOriginComponentRef.ResetSceneComponent();

	if (InViewport)
	{
		USceneComponent* PolicyOriginComp = nullptr;
		if (ADisplayClusterRootActor* RootActor = InViewport->GetRootActor())
		{
			// default use root actor as Origin
			PolicyOriginComp = RootActor->GetRootComponent();

			// Try to get a node specified in the config file
			if (!OriginCompId.IsEmpty())
			{
				UE_LOG(LogDisplayClusterProjection, Verbose, TEXT("Looking for an origin component '%s'..."), *OriginCompId);
				PolicyOriginComp = RootActor->GetComponentByName<USceneComponent>(OriginCompId);

				if (PolicyOriginComp == nullptr)
				{
					if (!IsEditorOperationMode(InViewport))
					{
						UE_LOG(LogDisplayClusterProjection, Error, TEXT("No custom origin set or component '%s' not found for policy '%s'. VR root will be used."), *OriginCompId, *GetId());
					}

					PolicyOriginComp = RootActor->GetRootComponent();
				}
			}
		}

		if (!PolicyOriginComp)
		{
			if (!IsEditorOperationMode(InViewport))
			{
				UE_LOG(LogDisplayClusterProjection, Error, TEXT("Couldn't set origin component"));
			}
			return;
		}

		PolicyOriginComponentRef.SetSceneComponent(PolicyOriginComp);
	}
}

void FDisplayClusterProjectionPolicyBase::ReleaseOriginComponent()
{
	PolicyOriginComponentRef.ResetSceneComponent();
}<|MERGE_RESOLUTION|>--- conflicted
+++ resolved
@@ -46,30 +46,7 @@
 	}
 
 	// Get state from viewport world (UE-114493)
-<<<<<<< HEAD
-	if (InViewport)
-	{
-		if (UWorld* CurrentWorld = InViewport->GetOwner().GetCurrentWorld())
-		{
-			if (CurrentWorld)
-			{
-				switch (CurrentWorld->WorldType)
-				{
-				case EWorldType::Editor:
-				case EWorldType::EditorPreview:
-					return true;
-
-				default:
-					break;
-				}
-			}
-		}
-	}
-
-	return false;
-=======
 	return InViewport && InViewport->IsCurrentWorldHasAnyType(EWorldType::Editor, EWorldType::EditorPreview);
->>>>>>> 4af6daef
 }
 
 bool FDisplayClusterProjectionPolicyBase::IsConfigurationChanged(const FDisplayClusterConfigurationProjection* InConfigurationProjectionPolicy) const
