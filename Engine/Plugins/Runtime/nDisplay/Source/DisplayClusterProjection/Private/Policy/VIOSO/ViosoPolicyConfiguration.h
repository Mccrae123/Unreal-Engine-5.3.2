// Copyright Epic Games, Inc. All Rights Reserved.

#pragma once

#include "CoreMinimal.h"

class IDisplayClusterViewport;

<<<<<<< HEAD

=======
/**
* VIOSO projection policy configuration data
*/
>>>>>>> 4af6daef
struct FViosoPolicyConfiguration
{
	FString OriginCompId;

	FString INIFile;
	FString ChannelName;

	// Calibration file and display segment with geometry
	FString CalibrationFile;
	int32     CalibrationIndex = -1;
<<<<<<< HEAD

	FMatrix BaseMatrix;
=======
>>>>>>> 4af6daef

	//@todo add more vioso options, if required
	float Gamma = 1.f;

<<<<<<< HEAD
=======
	// How many VIOSO units in meter
	float UnitsInMeter = 1000.f;

	// Allow to use preview mesh
	bool bIsPreviewMeshEnabled = false;

	// Preview mesh dimensions
	int32 PreviewMeshWidth = 100;
	int32 PreviewMeshHeight = 100;

>>>>>>> 4af6daef
	bool Initialize(const TMap<FString, FString>& InParameters, IDisplayClusterViewport* InViewport);

	/**
	* convert all parameters to string
	*/
	FString ToString(const bool bOnlyGeometryParameters = false) const;
};<|MERGE_RESOLUTION|>--- conflicted
+++ resolved
@@ -6,13 +6,9 @@
 
 class IDisplayClusterViewport;
 
-<<<<<<< HEAD
-
-=======
 /**
 * VIOSO projection policy configuration data
 */
->>>>>>> 4af6daef
 struct FViosoPolicyConfiguration
 {
 	FString OriginCompId;
@@ -23,17 +19,10 @@
 	// Calibration file and display segment with geometry
 	FString CalibrationFile;
 	int32     CalibrationIndex = -1;
-<<<<<<< HEAD
-
-	FMatrix BaseMatrix;
-=======
->>>>>>> 4af6daef
 
 	//@todo add more vioso options, if required
 	float Gamma = 1.f;
 
-<<<<<<< HEAD
-=======
 	// How many VIOSO units in meter
 	float UnitsInMeter = 1000.f;
 
@@ -44,7 +33,6 @@
 	int32 PreviewMeshWidth = 100;
 	int32 PreviewMeshHeight = 100;
 
->>>>>>> 4af6daef
 	bool Initialize(const TMap<FString, FString>& InParameters, IDisplayClusterViewport* InViewport);
 
 	/**
