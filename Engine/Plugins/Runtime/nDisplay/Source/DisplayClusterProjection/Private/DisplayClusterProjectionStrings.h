// Copyright Epic Games, Inc. All Rights Reserved.

#pragma once

#include "CoreMinimal.h"
#include "DisplayClusterUtils/DisplayClusterCommonStrings.h"


namespace DisplayClusterStrings
{
	namespace cfg
	{
		namespace data
		{
			namespace projection
			{
				namespace simple
				{
					static constexpr auto Screen = TEXT("screen");
				}

				namespace easyblend
				{
					static constexpr auto File   = TEXT("file");
					static constexpr auto Origin = TEXT("origin");
					static constexpr auto Scale  = TEXT("scale");
				}

				namespace manual
				{
					static constexpr auto Rotation     = TEXT("rot");

					static constexpr auto Matrix       = TEXT("matrix");
					static constexpr auto MatrixLeft   = TEXT("matrix_left");
					static constexpr auto MatrixRight  = TEXT("matrix_right");

					static constexpr auto Frustum      = TEXT("frustum");
					static constexpr auto FrustumLeft  = TEXT("frustum_left");
					static constexpr auto FrustumRight = TEXT("frustum_right");

					static constexpr auto AngleL      = TEXT("l");
					static constexpr auto AngleLeft   = TEXT("left");
					static constexpr auto AngleR      = TEXT("r");
					static constexpr auto AngleRight  = TEXT("right");
					static constexpr auto AngleT      = TEXT("t");
					static constexpr auto AngleTop    = TEXT("top");
					static constexpr auto AngleB      = TEXT("b");
					static constexpr auto AngleBottom = TEXT("bottom");
				}
<<<<<<< HEAD
=======

				namespace mesh
				{
					static constexpr auto FileID   = TEXT("@UESM");
					static constexpr auto BufferID = TEXT("@@Buf");
				}
>>>>>>> 90fae962
			}
		}
	}

	namespace projection
	{
		static constexpr auto Camera    = TEXT("camera");
		static constexpr auto Simple    = TEXT("simple");
		static constexpr auto MPCDI     = TEXT("mpcdi");
		static constexpr auto Mesh      = TEXT("mesh");
		static constexpr auto EasyBlend = TEXT("easyblend");
		static constexpr auto Manual    = TEXT("manual");
	}
};<|MERGE_RESOLUTION|>--- conflicted
+++ resolved
@@ -47,15 +47,12 @@
 					static constexpr auto AngleB      = TEXT("b");
 					static constexpr auto AngleBottom = TEXT("bottom");
 				}
-<<<<<<< HEAD
-=======
 
 				namespace mesh
 				{
 					static constexpr auto FileID   = TEXT("@UESM");
 					static constexpr auto BufferID = TEXT("@@Buf");
 				}
->>>>>>> 90fae962
 			}
 		}
 	}
