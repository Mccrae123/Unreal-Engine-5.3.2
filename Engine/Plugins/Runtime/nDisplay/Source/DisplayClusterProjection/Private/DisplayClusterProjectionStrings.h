--- conflicted
+++ resolved
@@ -20,8 +20,6 @@
 				}
 
 				namespace easyblend
-<<<<<<< HEAD
-=======
 				{
 					static constexpr auto File   = TEXT("file");
 					static constexpr auto Origin = TEXT("origin");
@@ -29,7 +27,6 @@
 				}
 
 				namespace manual
->>>>>>> 69078e53
 				{
 					static constexpr auto Rotation     = TEXT("rot");
 
