--- conflicted
+++ resolved
@@ -30,10 +30,7 @@
 			// @todo: Add extra settings latter to BP call if required
 			FDisplayClusterProjectionCameraPolicySettings Settings;
 			Settings.FOVMultiplier = FOVMultiplier;
-<<<<<<< HEAD
-=======
 			Settings.bCameraOverrideDefaults = true;
->>>>>>> 6bbb88c8
 
 			IDisplayClusterProjection::Get().CameraPolicySetCamera(Viewport->GetProjectionPolicy(), NewCamera, Settings);
 		}
