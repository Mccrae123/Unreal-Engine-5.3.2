--- conflicted
+++ resolved
@@ -28,18 +28,13 @@
 				"DisplayCluster",
 				"Projects",
 				"RenderCore",
-<<<<<<< HEAD
-				"RHI"
-=======
 				"RHI",
 				"RHICore",
 				"ProceduralMeshComponent",
->>>>>>> 6bbb88c8
 			});
 
 		if (Target.bBuildEditor == true)
 		{
-			PrivateDependencyModuleNames.Add("ProceduralMeshComponent");
 			PrivateDependencyModuleNames.Add("UnrealEd");
 		}
 
