--- conflicted
+++ resolved
@@ -292,11 +292,7 @@
 		}
 	}
 	else
-<<<<<<< HEAD
-	{// Load from MPCDI file:
-=======
-	{
->>>>>>> 69078e53
+	{
 		// Check if MPCDI file exists
 		if (!FPaths::FileExists(CfgData.MPCDIFileName))
 		{
@@ -321,11 +317,7 @@
 		bResult = true;
 	}
 
-<<<<<<< HEAD
-	{// Support overrides:
-=======
-	{
->>>>>>> 69078e53
+	{
 		// PFM
 		if (!CfgData.PFMFile.IsEmpty())
 		{
@@ -341,11 +333,7 @@
 			{
 				UE_LOG(LogMPCDI, Warning, TEXT("Couldn't get load ext alphamap for <buf %s, reg %s> from file: %s"), *CfgData.BufferId, *CfgData.RegionId, *CfgData.AlphaFile);
 			}
-<<<<<<< HEAD
-		}	
-=======
-		}
->>>>>>> 69078e53
+		}
 		// BetaMAP
 		if (!CfgData.BetaFile.IsEmpty())
 		{
@@ -454,11 +442,7 @@
 		UE_LOG(LogMPCDI, Log, TEXT("No origin node found for %s:%s. VR root will be used as default."), *OutConfig.BufferId, *OutConfig.RegionId);
 	}
 
-<<<<<<< HEAD
-	{// Try get custom setup:		
-=======
-	{
->>>>>>> 69078e53
+	{
 		// MPCDIType (optional)
 		FString MPCDITypeStr;
 		if (!DisplayClusterHelpers::str::ExtractValue(ConfigLineStr, DisplayClusterStrings::cfg::data::mpcdi::MPCDIType, MPCDITypeStr))
