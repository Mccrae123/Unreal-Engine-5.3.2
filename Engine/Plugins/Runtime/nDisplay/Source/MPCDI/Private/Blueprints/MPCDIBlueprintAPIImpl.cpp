--- conflicted
+++ resolved
@@ -7,24 +7,28 @@
 #include "UObject/Package.h"
 
 #include "IMPCDI.h"
+#include "MPCDILog.h"
 #include "MPCDIRegion.h"
 #include "MPCDIData.h"
 #include "MPCDIWarpTexture.h"
 
+#include "MPCDIStrings.h"
 
-void UMPCDIAPIImpl::GetMPCDIMeshData(const FString& MPCDIFile, const FString& BufferName, const FString& RegionName, struct FMPCDIGeometryExportData& MeshData)
+bool UMPCDIAPIImpl::GetMPCDIMeshData(const FString& MPCDIFile, const FString& BufferName, const FString& RegionName, struct FMPCDIGeometryExportData& MeshData)
 {	
-	IMPCDI& mpcdimodule = IMPCDI::Get();
-	IMPCDI::FRegionLocator regionLocator;
-	bool res = mpcdimodule.GetRegionLocator(MPCDIFile, BufferName, RegionName, regionLocator);
+	IMPCDI& MpcdiModule = IMPCDI::Get();
 
-	if (res)
+	if (!MpcdiModule.Load(MPCDIFile))
+	{
+		//! err
+		return false;
+	}
+
+	IMPCDI::FRegionLocator RegionLocator;
+	bool bResult = MpcdiModule.GetRegionLocator(MPCDIFile, BufferName, RegionName, RegionLocator);
+	if (bResult)
 	{
 		IMPCDI::FShaderInputData ShaderInputData;
-<<<<<<< HEAD
-		ShaderInputData.RegionLocator = regionLocator;
-		TSharedPtr<FMPCDIData> mpcdiData = mpcdimodule.GetMPCDIData(ShaderInputData);
-=======
 		ShaderInputData.RegionLocator = RegionLocator;
 		TSharedPtr<FMPCDIData> MpcdiData = MpcdiModule.GetMPCDIData(ShaderInputData);
 
@@ -86,11 +90,7 @@
 
 		MPCDI::FMPCDIRegion* Region = MpcdiData.Get()->GetRegion(RegionLocator);
 		MPCDI::FMPCDIWarpTexture* WarpTexture = &Region->WarpMap;
->>>>>>> 3b7e656b
 
-		MPCDI::FMPCDIRegion* region = mpcdiData.Get()->GetRegion(regionLocator);
-		MPCDI::FMPCDIWarpTexture* warpTexture = &region->WarpMap;
-		
-		warpTexture->ExportMeshData(MeshData);
+		WarpTexture->ImportMeshData(MeshData);
 	}
 }