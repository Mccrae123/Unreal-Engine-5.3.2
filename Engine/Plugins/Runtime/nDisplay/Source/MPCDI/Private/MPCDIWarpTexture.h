// Copyright 1998-2019 Epic Games, Inc. All Rights Reserved.

#pragma once

#include "MPCDITexture.h"
#include "IMPCDI.h"

#include "Blueprints/MPCDIContainers.h"


namespace mpcdi
{
	struct GeometryWarpFile;
	struct PFM;
}


namespace MPCDI
{
	enum class EProjectionType : uint8
	{
		StaticSurfaceNormal = 0,
		StaticSurfacePlane,
		DynamicAABBCenter,
		DynamicAxisAligned,

		RuntimeProjectionModes,
		RuntimeStaticSurfaceNormalInverted,
		RuntimeStaticSurfacePlaneInverted,
	};

	enum class EFrustumType : uint8
	{
		AABB = 0,
		PerfectCPU,
		TextureBOX,
#if 0
		PerfectGPU, // optimization purpose, project warp texture to one-pixel rendertarget, in min\max colorop pass
#endif
	};

	enum class EStereoMode : uint8
	{
		AsymmetricAABB = 0,
		SymmetricAABB,
	};


	class FMPCDIWarpTexture : public FMPCDITexture
	{
	public:
		FMPCDIWarpTexture()
			: FMPCDITexture()
			, AABBox(FVector(FLT_MAX, FLT_MAX, FLT_MAX)
			, FVector(-FLT_MAX, -FLT_MAX, -FLT_MAX))
		{ 
		}
		virtual ~FMPCDIWarpTexture()
		{
		}

		virtual ~FMPCDIWarpTexture()
		{ }

	public:
		bool GetFrustum_A3D(IMPCDI::FFrustum &OutFrustum, float WorldScale, float ZNear, float ZFar) const;

		bool LoadCustom3DWarpMap(const TArray<FVector>& Points, int DimW, int DimH, IMPCDI::EMPCDIProfileType ProfileType, float WorldScale, bool bIsUnrealGameSpace);
		bool LoadPFMFile(mpcdi::PFM& SourcePFM, IMPCDI::EMPCDIProfileType ProfileType, float PFMScale, bool bIsUnrealGameSpace);

		bool LoadWarpMap(mpcdi::GeometryWarpFile *SourceWarpMap, IMPCDI::EMPCDIProfileType ProfileType);

		inline const FBox& GetAABB() const
		{ 
			return AABBox; 
		}

		inline void AppendAABB(FBox& TargetAABBox) const
		{ 
			TargetAABBox += AABBox; 
		}

		void ExportMeshData(FMPCDIGeometryExportData& Dst);
		void ImportMeshData(const FMPCDIGeometryImportData& Src);

	private:
		bool Is3DPointValid(int X, int Y) const;
		void BuildWarpMapData(IMPCDI::EMPCDIProfileType ProfileType);
		void BuildAABBox();
		void ClearNoise(const FIntPoint& SearchXYDepth, const FIntPoint& AllowedXYDepthRules);
		int RemoveDetachedPoints(const FIntPoint& SearchXYDepth, const FIntPoint& AllowedXYDepthRules);

	private:
<<<<<<< HEAD
		void CalcFrustum_simpleAABB(const FVector* AABBoxPts, const IMPCDI::FFrustum& Frustum, const FMatrix& World2Local, float& Top, float& Bottom, float& Left, float& Right) const;
		void CalcFrustum_fullCPU(const IMPCDI::FFrustum& Frustum, const FMatrix& World2Local, float& Top, float& Bottom, float& Left, float& Right) const;
		void CalcFrustum_TextureBOX(int DivX, int DivY, const IMPCDI::FFrustum& Frustum, const FMatrix& World2Local, float& Top, float& Bottom, float& Left, float& Right) const;
		
		void CalcViewProjection(const FVector* AABBoxPts, const IMPCDI::FFrustum& Frustum, const FVector& ViewDirection, const FVector& ViewOrigin, const FVector& EyeOrigin, FMatrix& OutViewMatrix) const;
=======
		void CalcView(EStereoMode StereoMode, IMPCDI::FFrustum& OutFrustum, FVector& OutViewDirection, FVector& OutViewOrigin, FVector& OutEyeOrigin) const;

		bool CalcFrustum(EFrustumType FrustumType, IMPCDI::FFrustum& OutFrustum, const FMatrix& World2Local) const;
		bool CalcFrustum_simpleAABB(const IMPCDI::FFrustum& Frustum, const FMatrix& World2Local, float& Top, float& Bottom, float& Left, float& Right) const;
		bool CalcFrustum_fullCPU(const IMPCDI::FFrustum& Frustum, const FMatrix& World2Local, float& Top, float& Bottom, float& Left, float& Right) const;
		bool CalcFrustum_TextureBOX(int DivX, int DivY, const IMPCDI::FFrustum& Frustum, const FMatrix& World2Local, float& Top, float& Bottom, float& Left, float& Right) const;

		void CalcViewProjection(EProjectionType ProjectionType, const IMPCDI::FFrustum& Frustum, const FVector& ViewDirection, const FVector& ViewOrigin, const FVector& EyeOrigin, FMatrix& OutViewMatrix) const;

		bool UpdateProjectionType(EProjectionType& ProjectionType) const;
>>>>>>> 69078e53

	private:
		FBox    AABBox;
		FVector SurfaceViewNormal; // Static surface average normal for this region
<<<<<<< HEAD
=======
		FVector SurfaceViewPlane;  // Static surface average normal from 4 corner points
>>>>>>> 69078e53

		mutable FCriticalSection DataGuard;
		mutable TArray<IMPCDI::FFrustum> FrustumCache;
		mutable TArray<int> TextureBoxCache;
	};
}<|MERGE_RESOLUTION|>--- conflicted
+++ resolved
@@ -53,11 +53,7 @@
 			: FMPCDITexture()
 			, AABBox(FVector(FLT_MAX, FLT_MAX, FLT_MAX)
 			, FVector(-FLT_MAX, -FLT_MAX, -FLT_MAX))
-		{ 
-		}
-		virtual ~FMPCDIWarpTexture()
-		{
-		}
+		{ }
 
 		virtual ~FMPCDIWarpTexture()
 		{ }
@@ -91,13 +87,6 @@
 		int RemoveDetachedPoints(const FIntPoint& SearchXYDepth, const FIntPoint& AllowedXYDepthRules);
 
 	private:
-<<<<<<< HEAD
-		void CalcFrustum_simpleAABB(const FVector* AABBoxPts, const IMPCDI::FFrustum& Frustum, const FMatrix& World2Local, float& Top, float& Bottom, float& Left, float& Right) const;
-		void CalcFrustum_fullCPU(const IMPCDI::FFrustum& Frustum, const FMatrix& World2Local, float& Top, float& Bottom, float& Left, float& Right) const;
-		void CalcFrustum_TextureBOX(int DivX, int DivY, const IMPCDI::FFrustum& Frustum, const FMatrix& World2Local, float& Top, float& Bottom, float& Left, float& Right) const;
-		
-		void CalcViewProjection(const FVector* AABBoxPts, const IMPCDI::FFrustum& Frustum, const FVector& ViewDirection, const FVector& ViewOrigin, const FVector& EyeOrigin, FMatrix& OutViewMatrix) const;
-=======
 		void CalcView(EStereoMode StereoMode, IMPCDI::FFrustum& OutFrustum, FVector& OutViewDirection, FVector& OutViewOrigin, FVector& OutEyeOrigin) const;
 
 		bool CalcFrustum(EFrustumType FrustumType, IMPCDI::FFrustum& OutFrustum, const FMatrix& World2Local) const;
@@ -108,15 +97,11 @@
 		void CalcViewProjection(EProjectionType ProjectionType, const IMPCDI::FFrustum& Frustum, const FVector& ViewDirection, const FVector& ViewOrigin, const FVector& EyeOrigin, FMatrix& OutViewMatrix) const;
 
 		bool UpdateProjectionType(EProjectionType& ProjectionType) const;
->>>>>>> 69078e53
 
 	private:
 		FBox    AABBox;
 		FVector SurfaceViewNormal; // Static surface average normal for this region
-<<<<<<< HEAD
-=======
 		FVector SurfaceViewPlane;  // Static surface average normal from 4 corner points
->>>>>>> 69078e53
 
 		mutable FCriticalSection DataGuard;
 		mutable TArray<IMPCDI::FFrustum> FrustumCache;
