// Copyright 1998-2019 Epic Games, Inc. All Rights Reserved.

#include "MPCDIWarpTexture.h"
#include "MPCDIData.h"
#include "MPCDIHelpers.h"

THIRD_PARTY_INCLUDES_START

#include "mpcdiProfile.h"
#include "mpcdiReader.h"
#include "mpcdiDisplay.h"
#include "mpcdiBuffer.h"
#include "mpcdiRegion.h"
#include "mpcdiAlphaMap.h"
#include "mpcdiBetaMap.h"
#include "mpcdiDistortionMap.h"
#include "mpcdiGeometryWarpFile.h"
#include "mpcdiPFM.h"

THIRD_PARTY_INCLUDES_END

// Select mpcdi frustum calc method
<<<<<<< HEAD
enum EVarMPCDIFrustumMethod
{
	AABB = 0,
	PerfectCPU,
	TextureBOX,
#if 0
	PerfectGPU, // optimization purpose, project warp texture to one-pixel rendertarget, in min\max colorop pass
#endif
};
static TAutoConsoleVariable<int32> CVarMPCDIFrustumMethod(
	TEXT("nDisplay.render.mpcdi.Frustum"),
	(int)EVarMPCDIFrustumMethod::PerfectCPU,
=======
static TAutoConsoleVariable<int32> CVarMPCDIFrustumMethod(
	TEXT("nDisplay.render.mpcdi.Frustum"),
	(int)MPCDI::EFrustumType::TextureBOX,
>>>>>>> 69078e53
	TEXT("Frustum computation method:\n")
	TEXT(" 0: mesh AABB based, lower quality but fast\n")
	TEXT(" 1: mesh vertices based, best quality but slow\n")
	TEXT(" 2: texture box, get A*B distributed points from texture, fast, good quality for flat panels\n"),
	ECVF_RenderThreadSafe
);

// Select mpcdi stereo mode
<<<<<<< HEAD
enum EVarMPCDIStereoMode
{
	AsymmetricAABB = 0,
	SymmetricAABB,
};
static TAutoConsoleVariable<int32> CVarMPCDIStereoMode(
	TEXT("nDisplay.render.mpcdi.StereoMode"),
	(int)EVarMPCDIStereoMode::AsymmetricAABB,
=======
static TAutoConsoleVariable<int32> CVarMPCDIStereoMode(
	TEXT("nDisplay.render.mpcdi.StereoMode"),
	(int)MPCDI::EStereoMode::AsymmetricAABB,
>>>>>>> 69078e53
	TEXT("Stereo mode:\n")
	TEXT(" 0: Asymmetric to AABB center\n")
	TEXT(" 1: Symmetric to AABB center\n"),
	ECVF_RenderThreadSafe
);

// Select mpcdi projection mode
<<<<<<< HEAD
enum EVarMPCDIProjectionMode
{
	StaticSurfaceNormal = 0,
	DynamicAABBCenter,
	DynamicAxisAligned,
};
static TAutoConsoleVariable<int32> CVarMPCDIProjectionMode(
	TEXT("nDisplay.render.mpcdi.Projection"),
	(int)EVarMPCDIProjectionMode::StaticSurfaceNormal,
	TEXT("Projection method:\n")
	TEXT(" 0: Static, aligned to average region surface normal\n")
	TEXT(" 1: Dynamic, to view target center\n")
	TEXT(" 2: Dynamic, aligned to cave axis, eye is zero point\n"),
=======
static TAutoConsoleVariable<int32> CVarMPCDIProjectionMode(
	TEXT("nDisplay.render.mpcdi.Projection"),
	(int)MPCDI::EProjectionType::StaticSurfaceNormal,
	TEXT("Projection method:\n")
	TEXT(" 0: Static, aligned to average region surface normal\n")
	TEXT(" 1: Static, aligned to average region surface corners plane\n")
	TEXT(" 2: Dynamic, to view target center\n")
	TEXT(" 3: Dynamic, aligned to cave axis, eye is zero point\n"),
>>>>>>> 69078e53
	ECVF_RenderThreadSafe
);

// Allow frustum projection mode runtime auto-change for invalid view planes
static TAutoConsoleVariable<int32> CVarMPCDIProjectionAuto(
	TEXT("nDisplay.render.mpcdi.ProjectionAuto"),
	1, // Default on
	TEXT("Frustum method runtime changed for bad view planes.\n")
	TEXT("(1) Enable\n"),
	ECVF_RenderThreadSafe
);

// Setup frustum projection cache
static TAutoConsoleVariable<int32> CVarMPCDIFrustumCacheDepth(
	TEXT("nDisplay.render.mpcdi.cache_depth"),
	0, // By default cache is disabled (to better performance for EFrustumType::PerfectCPU set value to 8)
	TEXT("Frustum calculated values cache depth\n"),
	ECVF_RenderThreadSafe
);
static TAutoConsoleVariable<float> CVarMPCDIFrustumCachePrecision(
	TEXT("nDisplay.render.mpcdi.cache_precision"),
	0.1f, // 1mm
	TEXT("Frustum cache values comparison precision (float, unit is sm)\n"),
	ECVF_RenderThreadSafe
);

// Setup frustum projection cache
static TAutoConsoleVariable<int32> CVarMPCDIFrustumCacheDepth(
	TEXT("nDisplay.render.mpcdi.cache_depth"),
	0, // By default cache is disabled (to better performance for EVarMPCDIFrustumMethod::PerfectCPU set value to 8)
	TEXT("Frustum calculated values cache depth\n"),
	ECVF_RenderThreadSafe
);
static TAutoConsoleVariable<float> CVarMPCDIFrustumCachePrecision(
	TEXT("nDisplay.render.mpcdi.cache_precision"),
	0.1f, // 1mm
	TEXT("Frustum cache values comparison precision (float, unit is sm)\n"),
	ECVF_RenderThreadSafe
);

namespace // Helpers
{

	FMatrix GetProjectionMatrixAssymetric(const IMPCDI::FFrustum::FAngles& ProjectionAngles, float zNear, float zFar)
	{
		const float l = ProjectionAngles.Left;
		const float r = ProjectionAngles.Right;
		const float t = ProjectionAngles.Top;
		const float b = ProjectionAngles.Bottom;

		return DisplayClusterHelpers::math::GetProjectionMatrixFromOffsets(l, r, t, b, zNear, zFar);
	}

	FMatrix GetProjectionMatrixAssymetricFromFrustum(float LeftAngle, float RightAngle, float TopAngle, float BottomAngle, float ZNear, float ZFar)
	{
		return DisplayClusterHelpers::math::GetProjectionMatrixFromAngles(LeftAngle, RightAngle, TopAngle, BottomAngle, ZNear, ZFar);
	}
};

namespace MPCDI
{
<<<<<<< HEAD

	inline void UpdateFrustumFromVertex(const FVector4& PFMVertice, const FMatrix& World2Local, float& Top, float& Bottom, float& Left, float& Right)
	{
		if (PFMVertice.W > 0) {
			FVector4 PrjectedVertice = World2Local.TransformFVector4(PFMVertice);

			float Scale = 1.0f / PrjectedVertice.X;
			PrjectedVertice.Y *= Scale;
			PrjectedVertice.Z *= Scale;

			if (PrjectedVertice.Z > Top)
			{
				Top = PrjectedVertice.Z;
			}
			if (PrjectedVertice.Z < Bottom)
			{
				Bottom = PrjectedVertice.Z;
			}
			if (PrjectedVertice.Y > Right)
			{
				Right = PrjectedVertice.Y;
			}
			if (PrjectedVertice.Y < Left)
			{
				Left = PrjectedVertice.Y;
=======
	inline bool CalcFrustumFromVertex(const FVector4& PFMVertice, const FMatrix& World2Local, float& Top, float& Bottom, float& Left, float& Right)
	{
		bool bResult = true;

		if (PFMVertice.W > 0)
		{
			FVector4 PrjectedVertice = World2Local.TransformFVector4(PFMVertice);

			float Scale = 1.0f / PrjectedVertice.X;
			if (Scale <= 0)
			{
				// This point out of view plane
				bResult = false;
				return bResult;
			}

			// Use only points over view plane, ignore backside pts
			PrjectedVertice.Y *= Scale;
			PrjectedVertice.Z *= Scale;

			if (PrjectedVertice.Z > Top)
			{
				Top = PrjectedVertice.Z;
			}

			if (PrjectedVertice.Z < Bottom)
			{
				Bottom = PrjectedVertice.Z;
			}

			if (PrjectedVertice.Y > Right)
			{
				Right = PrjectedVertice.Y;
			}

			if (PrjectedVertice.Y < Left)
			{
				Left = PrjectedVertice.Y;
			}
		}

		return bResult;
	}
	
	struct FValidPFMPoint
	{
		int X;
		int Y;

		FValidPFMPoint(const FVector4* InData, int InW, int InH)
			: Data(InData)
			, W(InW)
			, H(InH)
		{ }

		inline int GetSavedPointIndex()
		{
			return GetPointIndex(X, Y);
		}

		inline int GetPointIndex(int InX, int InY) const
		{
			return InX + InY * W;
		}

		inline const FVector4& GetPoint(int InX, int InY) const
		{
			return Data[GetPointIndex(InX, InY)];
		}

		inline const FVector4& GetPoint(int PointIndex) const
		{
			return Data[PointIndex];
		}

		inline bool IsValidPoint(int InX, int InY) const
		{
			return GetPoint(InX, InY).W > 0;
		}

		inline bool FindValidPoint(int InX, int InY)
		{
			X0 = InX;
			Y0 = InY;

			for (int Range = 1; Range < W; Range++)
			{
				if (FindValidPointInRange(Range))
				{
					return true;
				}
			}

			return false;
		}

		FVector GetSurfaceViewNormal() const
		{
			int Ncount = 0;
			double Nxyz[3] = { 0,0,0 };

			for (int ItY = 0; ItY < (H - 2); ++ItY)
			{
				for (int ItX = 0; ItX < (W - 2); ++ItX)
				{
					const FVector4& Pts0 = GetPoint(ItX,   ItY);
					const FVector4& Pts1 = GetPoint(ItX+1, ItY);
					const FVector4& Pts2 = GetPoint(ItX,   ItY+1);

					if (Pts0.W > 0 && Pts1.W > 0 && Pts2.W > 0)
					{
						const FVector N1 = Pts1 - Pts0;
						const FVector N2 = Pts2 - Pts0;
						const FVector N = FVector::CrossProduct(N2, N1).GetSafeNormal();

						for (int i = 0; i < 3; i++)
						{
							Nxyz[i] += N[i];
						}

						Ncount++;
					}
				}
			}

			double Scale = double(1) / Ncount;
			for (int i = 0; i < 3; i++)
			{
				Nxyz[i] *= Scale;
			}

			return FVector(Nxyz[0], Nxyz[1], Nxyz[2]).GetSafeNormal();
		}

		FVector GetSurfaceViewPlane()
		{
			const FVector4& Pts0 = GetValidPoint(0, 0);
			const FVector4& Pts1 = GetValidPoint(W-1, 0);
			const FVector4& Pts2 = GetValidPoint(0, H-1);
			
			const FVector N1 = Pts1 - Pts0;
			const FVector N2 = Pts2 - Pts0;
			return FVector::CrossProduct(N2, N1).GetSafeNormal();
		}

	private:
		const FVector4* Data;
		int X0;
		int Y0;
		int W;
		int H;

	private:
		inline const FVector4& GetValidPoint(int InX, int InY)
		{
			if (!IsValidPoint(InX, InY))
			{
				if (FindValidPoint(InX, InY))
				{
					return GetPoint(GetSavedPointIndex());
				}
			}

			return GetPoint(InX, InY);
		}

		inline bool FindValidPointInRange(int Range)
		{
			for (int i = -Range; i <= Range; i++)
			{
				// Top or bottom rows
				if (IsValid(X0 + i, Y0 - Range) || IsValid(X0 + i, Y0 + Range))
				{
					return true;
				}

				// Left or Right columns
				if (IsValid(X0 - Range, Y0 + i) || IsValid(X0 + Range, Y0 + i))
				{
					return true;
				}
			}

			return false;
		}

		inline bool IsValid(int newX, int newY)
		{
			if (newX < 0 || newY < 0 || newX >= W || newY >= H)
			{
				// Out of texture
				return false;
			}

			if (Data[GetPointIndex(newX, newY)].W > 0)
			{
				// Store valid result
				X = newX;
				Y = newY;

				return true;
			}

			return false;
		}
	};

	// Return false, for invalid view planes (for any warpmesh point is under view plane)
	bool FMPCDIWarpTexture::CalcFrustum_TextureBOX(int DivX, int DivY, const IMPCDI::FFrustum& OutFrustum, const FMatrix& World2Local, float& Top, float& Bottom, float& Left, float& Right) const
	{
		const FVector4* v = (FVector4*)GetData();

		if (TextureBoxCache.Num() < 1)
		{
			TextureBoxCache.Reserve(DivX*DivY);

			FValidPFMPoint PFMPoints(v, GetWidth(), GetHeight());
			
			// Generate valid points for texturebox method:
			for (int low_y = 0; low_y < DivY; low_y++)
			{
				int y = (GetHeight() - 1)*(float(low_y) / (DivY - 1));

				for (int low_x = 0; low_x < DivX; low_x++)
				{
					int x = (GetWidth() - 1)*(float(low_x) / (DivX - 1));

					if (PFMPoints.IsValidPoint(x, y))
					{
						//Just use direct point
						TextureBoxCache.Add(PFMPoints.GetPointIndex(x, y));
					}
					else
					{
						//Search for nearset valid point
						if (PFMPoints.FindValidPoint(x, y))
						{
							TextureBoxCache.Add(PFMPoints.GetSavedPointIndex());
						}
					}
				}
>>>>>>> 69078e53
			}
		}

		// Search a camera space frustum
		bool bResult = true;
		for(const auto It: TextureBoxCache)
		{
			const FVector4& Pts = v[It];
			if (!CalcFrustumFromVertex(Pts, World2Local, Top, Bottom, Left, Right))
			{
				bResult = false;
			}
		}

		return bResult;
	}
<<<<<<< HEAD
	
	struct FValidPFMPoint
	{
		int X;
		int Y;

		FValidPFMPoint(const FVector4* InData, int InW, int InH)
			: Data(InData)
			, W(InW)
			, H(InH)
		{}

		inline int GetSavedPointIndex()
		{
			return GetPointIndex(X, Y);
		}

		inline int GetPointIndex(int InX, int InY)
		{
			return InX + InY * W;
		}

		inline bool IsValidPoint(int InX, int InY)
		{
			return Data[GetPointIndex(InX, InY)].W > 0;
		}

		inline bool FindValidPoint(int InX, int InY)
		{
			X0 = InX;
			Y0 = InY;

			for (int Range = 1; Range < W; Range++)
			{
				if (FindValidPointInRange(Range))
				{
					return true;
				}
			}
			return false;
		}

	private:
		const FVector4* Data;
		int X0;
		int Y0;
		int W;
		int H;

	private:
		inline bool FindValidPointInRange(int Range)
		{
			for (int i = -Range; i < Range; i++)
			{
				// Top or bottom rows
				if (IsValid(X0 + i, Y0 - Range) || IsValid(X0 + i, Y0 + Range))
				{
					return true;
				}
				// Left or Right columns
				if (IsValid(X0 - Range, Y0 + i) || IsValid(X0 + Range, Y0 + i))
				{
					return true;
				}
			}
			return false;
		}

		inline bool IsValid(int newX, int newY)
		{
			if (newX < 0 || newY < 0 || newX >= W || newY >= H)
			{
				return false; // Out of texture
			}

			if (Data[GetPointIndex(newX, newY)].W > 0)
			{
				// Store valid result
				X = newX;
				Y = newY;
				return true;
			}
			return false;
		}

	};
	
	void FMPCDIWarpTexture::CalcFrustum_TextureBOX(int DivX, int DivY, const IMPCDI::FFrustum& OutFrustum, const FMatrix& World2Local, float& Top, float& Bottom, float& Left, float& Right) const
	{
		const FVector4* v = (FVector4*)GetData();

		if (TextureBoxCache.Num() < 1)
		{
			TextureBoxCache.Reserve(DivX*DivY);

			FValidPFMPoint PFMPoints(v, GetWidth(), GetHeight());
			//Generate valid points for texturebox method:
			for (int low_y = 0; low_y < DivY; low_y++)
			{
				int y = (GetHeight() - 1)*(float(low_y) / (DivY - 1));

				for (int low_x = 0; low_x < DivX; low_x++)
				{
					int x = (GetWidth() - 1)*(float(low_x) / (DivX - 1));

					if (PFMPoints.IsValidPoint(x, y))
					{
						//Just use direct point
						TextureBoxCache.Add(PFMPoints.GetPointIndex(x, y));
					}
					else
					{
						//Search for nearset valid point
						if (PFMPoints.FindValidPoint(x, y))
						{
							TextureBoxCache.Add(PFMPoints.GetSavedPointIndex());
						}
					}
				}
			}
		}

		// Search a camera space frustum
		for(const auto It: TextureBoxCache)
		{
			UpdateFrustumFromVertex(v[It], World2Local, Top, Bottom, Left, Right);
		}
	}

	void FMPCDIWarpTexture::CalcFrustum_fullCPU(const IMPCDI::FFrustum& OutFrustum, const FMatrix& World2Local, float& Top, float& Bottom, float& Left, float& Right) const
	{
		int Count = GetWidth()*GetHeight();
		const FVector4* v = (FVector4*)GetData();

		// Search a camera space frustum
		for (int i = 0; i < Count; ++i)
		{
			UpdateFrustumFromVertex(v[i], World2Local, Top, Bottom, Left, Right);
		}
	}

	void FMPCDIWarpTexture::CalcFrustum_simpleAABB(const FVector* AABBoxPts, const IMPCDI::FFrustum& OutFrustum, const FMatrix& World2Local, float& Top, float& Bottom, float& Left, float& Right) const
	{
		// Search a camera space frustum
		for (int i = 0; i < 8; ++i)
		{
			UpdateFrustumFromVertex(AABBoxPts[i], World2Local, Top, Bottom, Left, Right);
		}
	}

	void FMPCDIWarpTexture::CalcViewProjection(const FVector* AABBoxPts, const IMPCDI::FFrustum& Frustum, const FVector& ViewDirection, const FVector& ViewOrigin, const FVector& EyeOrigin, FMatrix& OutViewMatrix) const
	{
		const EVarMPCDIProjectionMode ProjMode = (EVarMPCDIProjectionMode)CVarMPCDIProjectionMode.GetValueOnAnyThread();
		switch (ProjMode)
		{
			case EVarMPCDIProjectionMode::StaticSurfaceNormal:
			{
				// Use fixed surface view normal:
				OutViewMatrix = FRotationMatrix::MakeFromXZ(SurfaceViewNormal, FVector(0.f, 0.f, 1.f));
				OutViewMatrix.SetOrigin(EyeOrigin); // Finally set view origin to eye location

				break;
			}
			case EVarMPCDIProjectionMode::DynamicAABBCenter:
=======

	bool FMPCDIWarpTexture::CalcFrustum(EFrustumType FrustumType, IMPCDI::FFrustum& OutFrustum, const FMatrix& World2Local) const
	{
		// Extent of the frustum
		float Top = -FLT_MAX;
		float Bottom = FLT_MAX;
		float Left = FLT_MAX;
		float Right = -FLT_MAX;

		//Compute rendering frustum with current method
		bool bIsFrustumPointsValid = false;
		switch (FrustumType)
		{
			case EFrustumType::AABB:
				bIsFrustumPointsValid = CalcFrustum_simpleAABB(OutFrustum, World2Local, Top, Bottom, Left, Right);
				break;

			case EFrustumType::PerfectCPU:
				bIsFrustumPointsValid = CalcFrustum_fullCPU(OutFrustum, World2Local, Top, Bottom, Left, Right);
				break;

			case EFrustumType::TextureBOX:
			{
				//Texture box frustum method size
				static const FIntPoint TextureBoxSize(16, 16);

				bIsFrustumPointsValid = CalcFrustum_TextureBOX(TextureBoxSize.X, TextureBoxSize.Y, OutFrustum, World2Local, Top, Bottom, Left, Right);
				break;
			}

			default:
				break;
		}

		OutFrustum.ProjectionAngles = IMPCDI::FFrustum::FAngles(Top, Bottom, Left, Right);

		return bIsFrustumPointsValid;
	}

	bool FMPCDIWarpTexture::CalcFrustum_fullCPU(const IMPCDI::FFrustum& OutFrustum, const FMatrix& World2Local, float& Top, float& Bottom, float& Left, float& Right) const
	{
		int Count = GetWidth()*GetHeight();
		const FVector4* v = (FVector4*)GetData();

		bool bResult = true;

		// Search a camera space frustum
		for (int i = 0; i < Count; ++i)
		{
			const FVector4& Pts = v[i];
			if(!CalcFrustumFromVertex(Pts, World2Local, Top, Bottom, Left, Right))
			{
				bResult = false;
			}
		}

		return bResult;
	}

	bool FMPCDIWarpTexture::CalcFrustum_simpleAABB(const IMPCDI::FFrustum& OutFrustum, const FMatrix& World2Local, float& Top, float& Bottom, float& Left, float& Right) const
	{
		bool bResult = true;
		// Search a camera space frustum
		for (int i = 0; i < 8; ++i)
		{
			const FVector4& Pts = OutFrustum.AABBoxPts[i];
			if(!CalcFrustumFromVertex(Pts, World2Local, Top, Bottom, Left, Right))
			{
				bResult = false;
			}
		}

		return bResult;
	}

	void FMPCDIWarpTexture::CalcViewProjection(EProjectionType ProjectionType, const IMPCDI::FFrustum& Frustum, const FVector& ViewDirection, const FVector& ViewOrigin, const FVector& EyeOrigin, FMatrix& OutViewMatrix) const
	{
		FVector WarpSurfaceNormal = SurfaceViewNormal;
		FVector  WarpSurfacePlane = SurfaceViewPlane;
		switch (ProjectionType)
		{
			case EProjectionType::RuntimeStaticSurfacePlaneInverted:
				WarpSurfacePlane = -WarpSurfacePlane;
			case EProjectionType::StaticSurfacePlane:
			{
				// Use fixed surface view plane:
				OutViewMatrix = FRotationMatrix::MakeFromXZ(WarpSurfacePlane, FVector(0.f, 0.f, 1.f));
				OutViewMatrix.SetOrigin(EyeOrigin); // Finally set view origin to eye location
				break;
			}

			case EProjectionType::RuntimeStaticSurfaceNormalInverted:
				WarpSurfaceNormal = -WarpSurfaceNormal;
			case EProjectionType::StaticSurfaceNormal:
			{
				// Use fixed surface view normal:
				OutViewMatrix = FRotationMatrix::MakeFromXZ(WarpSurfaceNormal, FVector(0.f, 0.f, 1.f));
				OutViewMatrix.SetOrigin(EyeOrigin); // Finally set view origin to eye location
				break;
			}

			case EProjectionType::DynamicAABBCenter:
>>>>>>> 69078e53
			{
				OutViewMatrix = FRotationMatrix::MakeFromXZ(ViewDirection, FVector(0.f, 0.f, 1.f));
				OutViewMatrix.SetOrigin(EyeOrigin); // Finally set view origin to eye location
				break;
			}

<<<<<<< HEAD
			case EVarMPCDIProjectionMode::DynamicAxisAligned:
=======
			case EProjectionType::DynamicAxisAligned:
>>>>>>> 69078e53
			{
				// Search best axis direction
				int PtsCount[6] = {0,0, 0,0, 0,0};
				for (int i = 0; i < 8; ++i)
				{
<<<<<<< HEAD
					FVector LookVector = AABBoxPts[i] - ViewOrigin;
=======
					FVector LookVector = Frustum.AABBoxPts[i] - ViewOrigin;
>>>>>>> 69078e53
					if (LookVector.X > 0)
						{ PtsCount[0]++; }
					if (LookVector.X < 0)
						{ PtsCount[1]++; }
					if (LookVector.Y > 0)
						{ PtsCount[2]++; }
					if (LookVector.Y < 0)
						{ PtsCount[3]++; }
					if (LookVector.Z > 0)
						{ PtsCount[4]++; }
					if (LookVector.Z < 0)
						{ PtsCount[5]++; }
				}

				int X = abs(PtsCount[0] - PtsCount[1]);
				int Y = abs(PtsCount[2] - PtsCount[3]);
				int Z = abs(PtsCount[4] - PtsCount[5]);
<<<<<<< HEAD

				FVector Direction(1, 1, 1);

				if (PtsCount[0] < PtsCount[1])
				  { Direction.X = -1; }
				if (PtsCount[2] < PtsCount[3])
				  { Direction.Y = -1; }
				if (PtsCount[4] < PtsCount[5])
				  { Direction.Z = -1; }
=======

				FVector Direction(1, 1, 1);

				if (PtsCount[0] < PtsCount[1])
					{ Direction.X = -1; }
				if (PtsCount[2] < PtsCount[3])
					{ Direction.Y = -1; }
				if (PtsCount[4] < PtsCount[5])
					{ Direction.Z = -1; }
>>>>>>> 69078e53

				if (X > Y && X > Z)
				{
					Direction.Y = Direction.Z = 0;
				}
<<<<<<< HEAD
				else
				if (Y > X && Y > Z)
				{
					Direction.X = Direction.Z = 0;
				}
				else
				if (Z > X && Z > Y)
=======
				else if (Y > X && Y > Z)
				{
					Direction.X = Direction.Z = 0;
				}
				else if (Z > X && Z > Y)
>>>>>>> 69078e53
				{
					Direction.X = Direction.Y = 0;
				}
				else
				{
					// Eye is outside of region, optimize surface normal
<<<<<<< HEAD
					Direction = SurfaceViewNormal;
=======
					Direction = WarpSurfaceNormal;
>>>>>>> 69078e53

					if (X == Y && X > Z)
					{
						Direction.Z = 0;
					}
<<<<<<< HEAD
					else
					if (X == Z && X > Y)
					{
						Direction.Y = 0;
					}
					else
					if (Y == Z && Y > X)
=======
					else if (X == Z && X > Y)
					{
						Direction.Y = 0;
					}
					else if (Y == Z && Y > X)
>>>>>>> 69078e53
					{
						Direction.X = 0;
					}
				}

				Direction.GetSafeNormal();
				OutViewMatrix = FRotationMatrix::MakeFromXZ(Direction, FVector(0.f, 0.f, 1.f));
				OutViewMatrix.SetOrigin(EyeOrigin); // Finally set view origin to eye location
				break;
			}
		}
	}


//---------------------------------------------
//   FMPCDITexture
//---------------------------------------------
	void FMPCDIWarpTexture::CalcView(EStereoMode StereoMode, IMPCDI::FFrustum& OutFrustum, FVector& OutViewDirection, FVector& OutViewOrigin, FVector& OutEyeOrigin) const
	{
<<<<<<< HEAD
		const int FrustumCacheDepth = (int)CVarMPCDIFrustumCacheDepth.GetValueOnAnyThread();
		{// Try to use old frustum values from cache (reduce CPU cost)
			if (FrustumCacheDepth>0 && FrustumCache.Num() > 0)
			{
				FScopeLock lock(&DataGuard);

				// If frustum cache used ,try to search valid value
				const float FrustumCachePrecision = (float)CVarMPCDIFrustumCachePrecision.GetValueOnAnyThread();
				for (int i=0;i<FrustumCache.Num(); i++)
				{
					if (FrustumCache[i].IsEyeLocationEqual(OutFrustum, FrustumCachePrecision))
					{
						// Use cached value
						OutFrustum = FrustumCache[i];
						int OnTopIndex = FrustumCache.Num() - 1;
						if (OnTopIndex > i)
						{
							FrustumCache.Add(OutFrustum); // Add to on top of cache
							FrustumCache.RemoveAt(i, 1); // Remove from prev cache position
						}
						return true;
					}
				}
			}
			else
			{
				FrustumCache.Empty();
			}
		}

		// Calculate new Frustum value
		OutFrustum.WorldScale = WorldScale;

		// Build AABB points
		FVector AABBoxPts[8];

		FVector4 AABBMaxExtent = GetAABB().Max * WorldScale;
		FVector4 AABBMinExtent = GetAABB().Min * WorldScale;

		AABBoxPts[0] = FVector(AABBMaxExtent.X, AABBMaxExtent.Y, AABBMaxExtent.Z);
		AABBoxPts[1] = FVector(AABBMaxExtent.X, AABBMaxExtent.Y, AABBMinExtent.Z);
		AABBoxPts[2] = FVector(AABBMinExtent.X, AABBMaxExtent.Y, AABBMinExtent.Z);
		AABBoxPts[3] = FVector(AABBMinExtent.X, AABBMaxExtent.Y, AABBMaxExtent.Z);
		AABBoxPts[4] = FVector(AABBMaxExtent.X, AABBMinExtent.Y, AABBMaxExtent.Z);
		AABBoxPts[5] = FVector(AABBMaxExtent.X, AABBMinExtent.Y, AABBMinExtent.Z);
		AABBoxPts[6] = FVector(AABBMinExtent.X, AABBMinExtent.Y, AABBMinExtent.Z);
		AABBoxPts[7] = FVector(AABBMinExtent.X, AABBMinExtent.Y, AABBMaxExtent.Z);
=======
		FVector4 AABBMaxExtent = GetAABB().Max * OutFrustum.WorldScale;
		FVector4 AABBMinExtent = GetAABB().Min * OutFrustum.WorldScale;
>>>>>>> 69078e53

		{
			// Build AABB points
			OutFrustum.AABBoxPts[0] = FVector(AABBMaxExtent.X, AABBMaxExtent.Y, AABBMaxExtent.Z);
			OutFrustum.AABBoxPts[1] = FVector(AABBMaxExtent.X, AABBMaxExtent.Y, AABBMinExtent.Z);
			OutFrustum.AABBoxPts[2] = FVector(AABBMinExtent.X, AABBMaxExtent.Y, AABBMinExtent.Z);
			OutFrustum.AABBoxPts[3] = FVector(AABBMinExtent.X, AABBMaxExtent.Y, AABBMaxExtent.Z);
			OutFrustum.AABBoxPts[4] = FVector(AABBMaxExtent.X, AABBMinExtent.Y, AABBMaxExtent.Z);
			OutFrustum.AABBoxPts[5] = FVector(AABBMaxExtent.X, AABBMinExtent.Y, AABBMinExtent.Z);
			OutFrustum.AABBoxPts[6] = FVector(AABBMinExtent.X, AABBMinExtent.Y, AABBMinExtent.Z);
			OutFrustum.AABBoxPts[7] = FVector(AABBMinExtent.X, AABBMinExtent.Y, AABBMaxExtent.Z);
		}

<<<<<<< HEAD
		const EVarMPCDIStereoMode StereoMode = (EVarMPCDIStereoMode)CVarMPCDIStereoMode.GetValueOnAnyThread();
=======
>>>>>>> 69078e53
		switch (StereoMode)
		{
			case EStereoMode::AsymmetricAABB:
			{
				// Use AABB center as view target
				FVector AABBCenter = (AABBMaxExtent + AABBMinExtent) * 0.5f;
				// Use eye view location to build view vector
				FVector LookAt = OutFrustum.OriginLocation + OutFrustum.OriginEyeOffset;

				// Create view transform matrix from look direction vector:
				FVector LookVector = AABBCenter - LookAt;
<<<<<<< HEAD
				FVector LookDirection = LookVector.GetSafeNormal();
				CalcViewProjection(&AABBoxPts[0], OutFrustum, LookDirection, LookAt, LookAt, Local2world);
=======

				OutViewDirection = LookVector.GetSafeNormal();
				OutViewOrigin = LookAt;
				OutEyeOrigin = LookAt;
>>>>>>> 69078e53

				break;
			}

			case EStereoMode::SymmetricAABB:
			{
				// Use AABB center as view target
				FVector AABBCenter = (AABBMaxExtent + AABBMinExtent) * 0.5f;
				// Use camera origin location to build view vector
				FVector LookAt = OutFrustum.OriginLocation;

				// Create view transform matrix from look direction vector:
				FVector LookVector = AABBCenter - LookAt;
<<<<<<< HEAD
				FVector LookDirection = LookVector.GetSafeNormal();
				CalcViewProjection(&AABBoxPts[0], OutFrustum, LookDirection, LookAt, FVector(LookAt + OutFrustum.OriginEyeOffset), Local2world);
=======

				OutViewDirection = LookVector.GetSafeNormal();
				OutViewOrigin = LookAt;
				OutEyeOrigin = FVector(LookAt + OutFrustum.OriginEyeOffset);
>>>>>>> 69078e53

				break;
			}
		}
	}

	bool FMPCDIWarpTexture::UpdateProjectionType(EProjectionType& ProjectionType) const
	{
		switch (ProjectionType)
		{
			case EProjectionType::DynamicAABBCenter:
				//! Accept any frustum for aabb center method
				break;

			case EProjectionType::StaticSurfaceNormal:
				ProjectionType = EProjectionType::RuntimeStaticSurfaceNormalInverted; // Make mirror for backside eye position
				return true;

<<<<<<< HEAD
		//Texture box frustum method size
		static FIntPoint TextureBoxSize(8,8);

		//Compute rendering frustum with current method
		const EVarMPCDIFrustumMethod FrustumComputeMethod = (EVarMPCDIFrustumMethod)CVarMPCDIFrustumMethod.GetValueOnAnyThread();
		switch (FrustumComputeMethod)
		{
		case EVarMPCDIFrustumMethod::AABB:
			CalcFrustum_simpleAABB(&AABBoxPts[0], OutFrustum, World2local, top, bottom, left, right);
			break;

		case EVarMPCDIFrustumMethod::PerfectCPU:
			CalcFrustum_fullCPU(OutFrustum, World2local, top, bottom, left, right);
			break;
		case EVarMPCDIFrustumMethod::TextureBOX:			
			CalcFrustum_TextureBOX(TextureBoxSize.X, TextureBoxSize.Y, OutFrustum, World2local, top, bottom, left, right);
			break;
=======
			case EProjectionType::StaticSurfacePlane:
				ProjectionType = EProjectionType::RuntimeStaticSurfacePlaneInverted; // Make mirror for backside eye position
				return true;

			default:
				ProjectionType = EProjectionType::DynamicAABBCenter;
				return true;
		}

		// Accept current projection
		return false;
	}

	bool FMPCDIWarpTexture::GetFrustum_A3D(IMPCDI::FFrustum &OutFrustum, float WorldScale, float ZNear, float ZFar) const
	{
		if (!IsValid())
		{
			return false;
		}

		const int FrustumCacheDepth = (int)CVarMPCDIFrustumCacheDepth.GetValueOnAnyThread();
		{
			// Try to use old frustum values from cache (reduce CPU cost)
			if (FrustumCacheDepth>0 && FrustumCache.Num() > 0)
			{
				FScopeLock lock(&DataGuard);

				// If frustum cache used ,try to search valid value
				const float FrustumCachePrecision = (float)CVarMPCDIFrustumCachePrecision.GetValueOnAnyThread();
				for (int i=0;i<FrustumCache.Num(); i++)
				{
					if (FrustumCache[i].IsEyeLocationEqual(OutFrustum, FrustumCachePrecision))
					{
						// Use cached value
						OutFrustum = FrustumCache[i];
						const int OnTopIndex = FrustumCache.Num() - 1;
						if (OnTopIndex > i)
						{
							FrustumCache.Add(OutFrustum); // Add to on top of cache
							FrustumCache.RemoveAt(i, 1); // Remove from prev cache position
						}

						return true;
					}
				}
			}
			else
			{
				FrustumCache.Empty();
			}
		}

		OutFrustum.WorldScale = WorldScale;

		const int32 ProjectionAuto = CVarMPCDIProjectionAuto.GetValueOnAnyThread();

		EFrustumType       FrustumType = (EFrustumType)CVarMPCDIFrustumMethod.GetValueOnAnyThread();
		EStereoMode         StereoMode = (EStereoMode)CVarMPCDIStereoMode.GetValueOnAnyThread();
		EProjectionType ProjectionMode = (EProjectionType)CVarMPCDIProjectionMode.GetValueOnAnyThread();

		// Protect runtime methods:
		if (ProjectionMode >= EProjectionType::RuntimeProjectionModes)
		{
			// Runtime method disabled for console vars
			ProjectionMode = EProjectionType::DynamicAABBCenter;
		}

		// Calc Frustum:
		FMatrix Local2world = FMatrix::Identity;
		FMatrix World2Local = FMatrix::Identity;

		// Get view base:
		FVector ViewDirection, ViewOrigin, EyeOrigin;
		CalcView(StereoMode, OutFrustum, ViewDirection, ViewOrigin, EyeOrigin);

		if (ProjectionAuto == 0)
		{
			//Directly build frustum
			CalcViewProjection(ProjectionMode, OutFrustum, ViewDirection, ViewOrigin, EyeOrigin, Local2world);
			World2Local = Local2world.Inverse();
			CalcFrustum(FrustumType, OutFrustum, World2Local);
>>>>>>> 69078e53
		}
		else
		{
			// projection type changed runtime. Validate frustum points, all must be over view plane:			
			EProjectionType BaseProjectionMode = ProjectionMode;

			if(FrustumType== EFrustumType::PerfectCPU)
			{
				//Optimize for PerfectCPU:
				while (true)
				{
					// Fast check for bad view
					CalcViewProjection(ProjectionMode, OutFrustum, ViewDirection, ViewOrigin, EyeOrigin, Local2world);
					World2Local = Local2world.Inverse();

					if (CalcFrustum(EFrustumType::TextureBOX, OutFrustum, World2Local))
					{
						break;
					}

					if(!UpdateProjectionType(ProjectionMode))
					{
						break;
					}
				}
			}

			if (BaseProjectionMode == ProjectionMode)
			{
				// Search better projection mode:
				while (true)
				{
					//Full check for bad view:
					CalcViewProjection(ProjectionMode, OutFrustum, ViewDirection, ViewOrigin, EyeOrigin, Local2world);
					World2Local = Local2world.Inverse();
					
					if (CalcFrustum(FrustumType, OutFrustum, World2Local))
					{
						break;
					}

<<<<<<< HEAD
		OutFrustum.ProjectionAngles = IMPCDI::FFrustum::FAngles(top, bottom, left, right);
=======
					if (!UpdateProjectionType(ProjectionMode))
					{
						break;
					}
				}
			}
		}
>>>>>>> 69078e53

		// These matrices were copied from LocalPlayer.cpp.
		// They change the coordinate system from the Unreal "Game" coordinate system to the Unreal "Render" coordinate system
		static const FMatrix Game2Render(
			FPlane(0, 0, 1, 0),
			FPlane(1, 0, 0, 0),
			FPlane(0, 1, 0, 0),
			FPlane(0, 0, 0, 1));
<<<<<<< HEAD

		static const FMatrix Render2Game = Game2Render.Inverse();

		ZNear = 1.0f;

		// Compute warp projection matrix
		OutFrustum.Local2WorldMatrix = Local2world;
		OutFrustum.ProjectionMatrix = GetProjectionMatrixAssymetric(left, right, top, bottom, ZNear, ZFar);
		OutFrustum.UVMatrix = World2local * Game2Render * OutFrustum.ProjectionMatrix;
	
		{//Store current used frustum value to cache:
			FScopeLock lock(&DataGuard);
=======

		static const FMatrix Render2Game = Game2Render.Inverse();

		// Compute warp projection matrix
		OutFrustum.Local2WorldMatrix = Local2world;
		OutFrustum.ProjectionMatrix = GetProjectionMatrixAssymetric(OutFrustum.ProjectionAngles, ZNear, ZFar);
		OutFrustum.UVMatrix = World2Local * Game2Render * OutFrustum.ProjectionMatrix;
	
		{
			// Store current used frustum value to cache
			FScopeLock lock(&DataGuard);

>>>>>>> 69078e53
			// Save current frustum value to cache
			if (FrustumCacheDepth > 0)
			{
				FrustumCache.Add(OutFrustum);
			}

			// Remove too old cached values
			int TotalTooOldValuesCount = FrustumCache.Num() - FrustumCacheDepth;
			if(TotalTooOldValuesCount > 0)
			{
				FrustumCache.RemoveAt(0, TotalTooOldValuesCount);
			}
		}

		return true;
	}

	void FMPCDIWarpTexture::BuildAABBox()
	{
<<<<<<< HEAD
		{// Build SurfaceViewNormal
			int Ncount = 0;
			double Nxyz[3] = { 0,0,0 };
			for (uint32 Y = 0; Y < GetHeight()-1; ++Y)
			{
				for (uint32 X = 0; X < GetWidth()-1; ++X)
				{
					const FVector4& Pts0 = ((FVector4*)GetData())[(X + Y * GetWidth())];
					const FVector4& Pts1 = ((FVector4*)GetData())[(X+1 + Y * GetWidth())];
					const FVector4& Pts2 = ((FVector4*)GetData())[(X + (Y+1) * GetWidth())];
					if (Pts0.W > 0 && Pts1.W > 0 && Pts2.W > 0)
					{
						const FVector N1 = Pts1 - Pts0;
						const FVector N2 = Pts2 - Pts0;
						const FVector N = FVector::CrossProduct(N2, N1).GetSafeNormal();
						for (int i = 0; i < 3; i++)
						{
							Nxyz[i] += N[i];
						}
						Ncount++;
					}
				}
			}

			double Scale = double(1) / Ncount;
			for (int i = 0; i < 3; i++)
			{
				SurfaceViewNormal[i] = Nxyz[i]* Scale;
			}
			SurfaceViewNormal = SurfaceViewNormal.GetSafeNormal();
=======
		{
			// Calc static normal and plane
			const FVector4* v = (FVector4*)GetData();
			FValidPFMPoint PFMPoints(v, GetWidth(), GetHeight());

			SurfaceViewNormal = PFMPoints.GetSurfaceViewNormal();
			SurfaceViewPlane  = PFMPoints.GetSurfaceViewPlane();
>>>>>>> 69078e53
		}

		TextureBoxCache.Empty();
		FrustumCache.Empty();

		//Build bbox from valid points:
		for (uint32 Y = 0; Y < GetHeight(); ++Y)
		{
			for (uint32 X = 0; X < GetWidth(); ++X)
			{
				const FVector4& Pts = ((FVector4*)GetData())[(X + Y * GetWidth())];
				if (Pts.W > 0)
				{
					AABBox.Min.X = FMath::Min(AABBox.Min.X, Pts.X);
					AABBox.Min.Y = FMath::Min(AABBox.Min.Y, Pts.Y);
					AABBox.Min.Z = FMath::Min(AABBox.Min.Z, Pts.Z);

					AABBox.Max.X = FMath::Max(AABBox.Max.X, Pts.X);
					AABBox.Max.Y = FMath::Max(AABBox.Max.Y, Pts.Y);
					AABBox.Max.Z = FMath::Max(AABBox.Max.Z, Pts.Z);
				}
			}
		}
	}

	bool FMPCDIWarpTexture::LoadCustom3DWarpMap(const TArray<FVector>& InPoints, int WarpX, int WarpY, IMPCDI::EMPCDIProfileType ProfileType, float WorldScale, bool bIsUnrealGameSpace)
	{
		FMatrix m = FMatrix::Identity;

		if (ProfileType == IMPCDI::EMPCDIProfileType::mpcdi_A3D)
		{
			if (bIsUnrealGameSpace)
			{
				m = FMatrix(
					FPlane(WorldScale, 0.f, 0.f, 0.f),
					FPlane(0.f, WorldScale, 0.f, 0.f),
					FPlane(0.f, 0.f, WorldScale, 0.f),
					FPlane(0.f, 0.f, 0.f, 1.f));
			}
			else
			{
<<<<<<< HEAD
				m = // Convert from MPCDI convention to Unreal convention
					// MPCDI is Right Handed (Y is up, X is left, Z is in the screen)
					// Unreal is Left Handed (Z is up, X in the screen, Y is right)
					FMatrix(
						FPlane(0.f, WorldScale, 0.f, 0.f),
						FPlane(0.f, 0.f, WorldScale, 0.f),
						FPlane(-WorldScale, 0.f, 0.f, 0.f),
						FPlane(0.f, 0.f, 0.f, 1.f));
=======
				// Convert from MPCDI convention to Unreal convention
				// MPCDI is Right Handed (Y is up, X is left, Z is in the screen)
				// Unreal is Left Handed (Z is up, X in the screen, Y is right)
				m = FMatrix(
					FPlane(0.f, WorldScale, 0.f, 0.f),
					FPlane(0.f, 0.f, WorldScale, 0.f),
					FPlane(-WorldScale, 0.f, 0.f, 0.f),
					FPlane(0.f, 0.f, 0.f, 1.f));
>>>>>>> 69078e53
			}
		}

		FVector4* data = new FVector4[WarpX*WarpY];

		static const float kEpsilon = 0.00001f;
		for (int i = 0; i < InPoints.Num(); ++i)
		{
			const FVector& t = InPoints[i];
			FVector4& Pts = data[i];

			if ((!(fabsf(t.X) < kEpsilon && fabsf(t.Y) < kEpsilon && fabsf(t.Z) < kEpsilon))
				&& (!FMath::IsNaN(t.X) && !FMath::IsNaN(t.Y) && !FMath::IsNaN(t.Z)))
			{
				Pts = m.TransformPosition(t);
				Pts.W = 1;
			}
			else
			{
				Pts = FVector4(0.f, 0.f, 0.f, -1.f);
			}
		}
		
		ReleaseTextureData();

		// Create texture
		const EPixelFormat pixelFormat = PF_A32B32G32R32F;
		SetTextureData(reinterpret_cast<void*>(data), WarpX, WarpY, pixelFormat, false);

		BuildAABBox();

		if (IsInitialized())
		{
			BeginUpdateResourceRHI(this);
		}
<<<<<<< HEAD
		BeginInitResource(this);
=======

		BeginInitResource(this);
		
>>>>>>> 69078e53
		return true;
	}

	bool FMPCDIWarpTexture::LoadPFMFile(mpcdi::PFM& SourcePFM, IMPCDI::EMPCDIProfileType ProfileType, float PFMScale, bool bIsUnrealGameSpace)
	{
		int PFMWidth = SourcePFM.GetSizeX();
		int PFMHeight = SourcePFM.GetSizeY();

		TArray<FVector> WarpMeshPoints;
		WarpMeshPoints.Reserve(PFMWidth*PFMHeight);
<<<<<<< HEAD

		for (int y = 0; y < PFMHeight; ++y)
		{
			for (int x = 0; x < PFMWidth; ++x)
			{
				mpcdi::NODE node = SourcePFM(x, y);

=======

		for (int y = 0; y < PFMHeight; ++y)
		{
			for (int x = 0; x < PFMWidth; ++x)
			{
				mpcdi::NODE node = SourcePFM(x, y);

>>>>>>> 69078e53
				FVector pts = (FVector&)(node);
				WarpMeshPoints.Add( pts );
			}
		}

		return LoadCustom3DWarpMap(WarpMeshPoints, PFMWidth, PFMHeight, ProfileType, PFMScale, bIsUnrealGameSpace);
	}

	bool FMPCDIWarpTexture::LoadWarpMap(mpcdi::GeometryWarpFile *SourceWarpMap, IMPCDI::EMPCDIProfileType ProfileType)
	{
		FMatrix m = FMatrix::Identity;
		bool is2DData = true;
		if (ProfileType == IMPCDI::EMPCDIProfileType::mpcdi_A3D)
		{
			// Unreal is in cm, so we need to convert to cm.
			float scale = 1.f;
			switch (SourceWarpMap->GetGeometricUnit())
			{
				case mpcdi::GeometricUnitmm: { scale = 1.f / 10.f; break; }
				case mpcdi::GeometricUnitcm: { scale = 1.f;        break; }
				case mpcdi::GeometricUnitdm: { scale = 10.f;       break; }
				case mpcdi::GeometricUnitm:  { scale = 100.f;      break; }
				case mpcdi::GeometricUnitin: { scale = 2.54f;      break; }
				case mpcdi::GeometricUnitft: { scale = 30.48f;     break; }
				case mpcdi::GeometricUnityd: { scale = 91.44f;     break; }
				case mpcdi::GeometricUnitunkown: { scale = 1.f;    break; }
				default: { check(false); break; }
			};

			// Convert from MPCDI convention to Unreal convention
			// MPCDI is Right Handed (Y is up, X is left, Z is in the screen)
			// Unreal is Left Handed (Z is up, X in the screen, Y is right)
			m = FMatrix(
				FPlane(0.f, scale, 0.f, 0.f),
				FPlane(0.f, 0.f, scale, 0.f),
				FPlane(-scale, 0.f, 0.f, 0.f),
				FPlane(0.f, 0.f, 0.f, 1.f));

			is2DData = false;
		}

		int WarpX = SourceWarpMap->GetSizeX();
		int WarpY = SourceWarpMap->GetSizeY();

		FVector4* data = new FVector4[WarpX*WarpY];

		static const float kEpsilon = 0.00001f;
		for (int j = 0; j < WarpY; ++j)
		{
			for (int i = 0; i < WarpX; ++i)
			{
				mpcdi::NODE &node = (*SourceWarpMap)(i, j);
				FVector t(node.r, node.g, is2DData ? 0.f : node.b);

				FVector4& Pts = data[i + j * WarpX];

				if ((!(fabsf(t.X) < kEpsilon && fabsf(t.Y) < kEpsilon && fabsf(t.Z) < kEpsilon))
					&& (!FMath::IsNaN(t.X) && !FMath::IsNaN(t.Y) && !FMath::IsNaN(t.Z)))
				{
					Pts = m.TransformPosition(t);
					Pts.W = 1;
				}
				else
				{
					Pts = FVector4(0.f, 0.f, 0.f, -1.f);
				}
			}
		}

		if (ProfileType == IMPCDI::EMPCDIProfileType::mpcdi_A3D)
		{
			// Remove noise from warp mesh (small areas less than 3*3 quads)
			ClearNoise(FIntPoint(3, 3), FIntPoint(2, 3));
		}

		ReleaseTextureData();

		// Create texture
		const EPixelFormat pixelFormat = PF_A32B32G32R32F;
		SetTextureData(reinterpret_cast<void*>(data), WarpX, WarpY, pixelFormat, false);

		BuildAABBox();
<<<<<<< HEAD
=======

		if (IsInitialized())
		{
			BeginUpdateResourceRHI(this);
		}
>>>>>>> 69078e53

		if (IsInitialized())
		{
			BeginUpdateResourceRHI(this);
		}
		BeginInitResource(this);
<<<<<<< HEAD
=======
		
>>>>>>> 69078e53
		return true;
	}

	bool FMPCDIWarpTexture::Is3DPointValid(int X, int Y) const
	{
		if (X >= 0 && X < (int)GetWidth() && Y >= 0 && Y < (int)GetHeight())
		{
			FVector4* pts = (FVector4*)GetData();
			return pts[(X + Y * (int)GetWidth())].W > 0;
		}

		return false;
	}

	void FMPCDIWarpTexture::ClearNoise(const FIntPoint& SearchXYDepth, const FIntPoint& AllowedXYDepthRules)
	{
		if (GetWidth() > 10 && GetHeight() > 10)
		{
			//Remove noise for large warp mesh
			int MaxLoops = 50;
			while (MaxLoops-- > 0)
			{
				if (!RemoveDetachedPoints(SearchXYDepth, AllowedXYDepthRules))
				{
					break;
				}
			}
		}
	}

	int FMPCDIWarpTexture::RemoveDetachedPoints(const FIntPoint& SearchLen, const FIntPoint& RemoveRule)
	{
		FVector4* pts = (FVector4*)GetData();

		int SearchX = SearchLen.X  * GetWidth()  / 100;
		int SearchY = SearchLen.Y  * GetHeight() / 100;
		int Rule1X  = RemoveRule.X * GetWidth()  / 100;
		int Rule1Y  = RemoveRule.Y * GetHeight() / 100;

		int TotalChangesCount = 0;
		static int DirIndexValue[] = { -1, 1 };

		for (uint32 Y = 0; Y < GetHeight(); ++Y)
		{
			for (uint32 X = 0; X < GetWidth(); ++X)
			{
				if (Is3DPointValid(X, Y))
				{
					int XLen = 0;
					int YLen = 0;

					for (int DirIndex = 0; DirIndex < 2; DirIndex++)
					{
						int dx = 0;
						int dy = 0;

						for (int Offset = 1; Offset <= SearchX; Offset++)
						{
							if (Is3DPointValid(X + DirIndexValue[DirIndex] * Offset, Y))
							{
								dx++;
							}
							else
							{
								break;
							}
						}
						for (int Offset = 1; Offset <= SearchY; Offset++)
						{
							if (Is3DPointValid(X, Y + DirIndexValue[DirIndex] * Offset))
							{
								dy++;
							}
							else
							{
								break;
							}
						}

						XLen = FMath::Max(XLen, dx);
						YLen = FMath::Max(YLen, dy);
					}

					bool Test1 = XLen >= Rule1X && YLen >= Rule1Y;
					bool Test2 = YLen >= Rule1X && XLen >= Rule1Y;

					if (!Test1 && !Test2)
					{
						// Both test failed, remove it
						pts[(X + Y * GetWidth())] = FVector4(0.f, 0.f, 0.f, -1.f);
						TotalChangesCount++;
					}
				}
			}
		}

		return TotalChangesCount;
	}

	void FMPCDIWarpTexture::ExportMeshData(FMPCDIGeometryExportData& Dst)
	{
		int DownScaleFactor=1;

		TMap<int, int> VIndexMap;
		int VIndex = 0;

		FVector4* pts = (FVector4*)GetData();

		uint32 maxHeight = GetHeight() / DownScaleFactor;
		uint32 maxWidth = GetWidth() / DownScaleFactor;

		{
			//Pts + Normals + UV
			float ScaleU = 1.0f / float(maxWidth);
			float ScaleV = 1.0f / float(maxHeight);

			for (uint32 j = 0; j < maxHeight; ++j)
			{
				for (uint32 i = 0; i < maxWidth; ++i)
				{
					int idx = ((i*DownScaleFactor) + (j*DownScaleFactor) * GetWidth());
					const FVector4& v = pts[idx];
					if (v.W > 0)
					{
						Dst.Vertices.Add(FVector(v.X,v.Y,v.Z));
						VIndexMap.Add(idx, VIndex++);

						Dst.UV.Add(FVector2D(
							float(i)*ScaleU,
							float(j)*ScaleV
						));

						Dst.Normal.Add(FVector(0, 0, 0)); // Fill on face pass
					}
				}
			}
		}

		{
			//faces
			for (uint32 j = 0; j < maxHeight - 1; ++j)
			{
				for (uint32 i = 0; i < maxWidth - 1; ++i)
				{
					int idx[4];

					idx[0] = ((i)*DownScaleFactor + (j)*DownScaleFactor * GetWidth());
					idx[1] = ((i + 1)*DownScaleFactor + (j)*DownScaleFactor * GetWidth());
					idx[2] = ((i)*DownScaleFactor + (j + 1)*DownScaleFactor * GetWidth());
					idx[3] = ((i + 1)*DownScaleFactor + (j + 1)*DownScaleFactor * GetWidth());

					for (int a = 0; a < 4; a++)
					{
						if (VIndexMap.Contains(idx[a]))
						{
							idx[a] = VIndexMap[idx[a]];
						}
						else
						{
							idx[a] = 0;
						}
					}

					if (idx[0] && idx[2] && idx[3])
					{
						Dst.PostAddFace(idx[0], idx[2], idx[3]);
					}

					if (idx[3] && idx[1] && idx[0])
					{
						Dst.PostAddFace(idx[3], idx[1], idx[0]);
					}
				}
			}

		}
	}
<<<<<<< HEAD
	void FMPCDIWarpTexture::ImportMeshData(const FMPCDIGeometryImportData& Src)
	{		
		LoadCustom3DWarpMap(Src.Vertices, Src.Width, Src.Height, IMPCDI::EMPCDIProfileType::mpcdi_A3D, 1, true);
	}
}
=======
>>>>>>> 69078e53

	void FMPCDIWarpTexture::ImportMeshData(const FMPCDIGeometryImportData& Src)
	{
		LoadCustom3DWarpMap(Src.Vertices, Src.Width, Src.Height, IMPCDI::EMPCDIProfileType::mpcdi_A3D, 1, true);
	}
}<|MERGE_RESOLUTION|>--- conflicted
+++ resolved
@@ -20,24 +20,9 @@
 THIRD_PARTY_INCLUDES_END
 
 // Select mpcdi frustum calc method
-<<<<<<< HEAD
-enum EVarMPCDIFrustumMethod
-{
-	AABB = 0,
-	PerfectCPU,
-	TextureBOX,
-#if 0
-	PerfectGPU, // optimization purpose, project warp texture to one-pixel rendertarget, in min\max colorop pass
-#endif
-};
-static TAutoConsoleVariable<int32> CVarMPCDIFrustumMethod(
-	TEXT("nDisplay.render.mpcdi.Frustum"),
-	(int)EVarMPCDIFrustumMethod::PerfectCPU,
-=======
 static TAutoConsoleVariable<int32> CVarMPCDIFrustumMethod(
 	TEXT("nDisplay.render.mpcdi.Frustum"),
 	(int)MPCDI::EFrustumType::TextureBOX,
->>>>>>> 69078e53
 	TEXT("Frustum computation method:\n")
 	TEXT(" 0: mesh AABB based, lower quality but fast\n")
 	TEXT(" 1: mesh vertices based, best quality but slow\n")
@@ -46,20 +31,9 @@
 );
 
 // Select mpcdi stereo mode
-<<<<<<< HEAD
-enum EVarMPCDIStereoMode
-{
-	AsymmetricAABB = 0,
-	SymmetricAABB,
-};
-static TAutoConsoleVariable<int32> CVarMPCDIStereoMode(
-	TEXT("nDisplay.render.mpcdi.StereoMode"),
-	(int)EVarMPCDIStereoMode::AsymmetricAABB,
-=======
 static TAutoConsoleVariable<int32> CVarMPCDIStereoMode(
 	TEXT("nDisplay.render.mpcdi.StereoMode"),
 	(int)MPCDI::EStereoMode::AsymmetricAABB,
->>>>>>> 69078e53
 	TEXT("Stereo mode:\n")
 	TEXT(" 0: Asymmetric to AABB center\n")
 	TEXT(" 1: Symmetric to AABB center\n"),
@@ -67,21 +41,6 @@
 );
 
 // Select mpcdi projection mode
-<<<<<<< HEAD
-enum EVarMPCDIProjectionMode
-{
-	StaticSurfaceNormal = 0,
-	DynamicAABBCenter,
-	DynamicAxisAligned,
-};
-static TAutoConsoleVariable<int32> CVarMPCDIProjectionMode(
-	TEXT("nDisplay.render.mpcdi.Projection"),
-	(int)EVarMPCDIProjectionMode::StaticSurfaceNormal,
-	TEXT("Projection method:\n")
-	TEXT(" 0: Static, aligned to average region surface normal\n")
-	TEXT(" 1: Dynamic, to view target center\n")
-	TEXT(" 2: Dynamic, aligned to cave axis, eye is zero point\n"),
-=======
 static TAutoConsoleVariable<int32> CVarMPCDIProjectionMode(
 	TEXT("nDisplay.render.mpcdi.Projection"),
 	(int)MPCDI::EProjectionType::StaticSurfaceNormal,
@@ -90,7 +49,6 @@
 	TEXT(" 1: Static, aligned to average region surface corners plane\n")
 	TEXT(" 2: Dynamic, to view target center\n")
 	TEXT(" 3: Dynamic, aligned to cave axis, eye is zero point\n"),
->>>>>>> 69078e53
 	ECVF_RenderThreadSafe
 );
 
@@ -117,20 +75,6 @@
 	ECVF_RenderThreadSafe
 );
 
-// Setup frustum projection cache
-static TAutoConsoleVariable<int32> CVarMPCDIFrustumCacheDepth(
-	TEXT("nDisplay.render.mpcdi.cache_depth"),
-	0, // By default cache is disabled (to better performance for EVarMPCDIFrustumMethod::PerfectCPU set value to 8)
-	TEXT("Frustum calculated values cache depth\n"),
-	ECVF_RenderThreadSafe
-);
-static TAutoConsoleVariable<float> CVarMPCDIFrustumCachePrecision(
-	TEXT("nDisplay.render.mpcdi.cache_precision"),
-	0.1f, // 1mm
-	TEXT("Frustum cache values comparison precision (float, unit is sm)\n"),
-	ECVF_RenderThreadSafe
-);
-
 namespace // Helpers
 {
 
@@ -152,33 +96,6 @@
 
 namespace MPCDI
 {
-<<<<<<< HEAD
-
-	inline void UpdateFrustumFromVertex(const FVector4& PFMVertice, const FMatrix& World2Local, float& Top, float& Bottom, float& Left, float& Right)
-	{
-		if (PFMVertice.W > 0) {
-			FVector4 PrjectedVertice = World2Local.TransformFVector4(PFMVertice);
-
-			float Scale = 1.0f / PrjectedVertice.X;
-			PrjectedVertice.Y *= Scale;
-			PrjectedVertice.Z *= Scale;
-
-			if (PrjectedVertice.Z > Top)
-			{
-				Top = PrjectedVertice.Z;
-			}
-			if (PrjectedVertice.Z < Bottom)
-			{
-				Bottom = PrjectedVertice.Z;
-			}
-			if (PrjectedVertice.Y > Right)
-			{
-				Right = PrjectedVertice.Y;
-			}
-			if (PrjectedVertice.Y < Left)
-			{
-				Left = PrjectedVertice.Y;
-=======
 	inline bool CalcFrustumFromVertex(const FVector4& PFMVertice, const FMatrix& World2Local, float& Top, float& Bottom, float& Left, float& Right)
 	{
 		bool bResult = true;
@@ -420,7 +337,6 @@
 						}
 					}
 				}
->>>>>>> 69078e53
 			}
 		}
 
@@ -437,172 +353,6 @@
 
 		return bResult;
 	}
-<<<<<<< HEAD
-	
-	struct FValidPFMPoint
-	{
-		int X;
-		int Y;
-
-		FValidPFMPoint(const FVector4* InData, int InW, int InH)
-			: Data(InData)
-			, W(InW)
-			, H(InH)
-		{}
-
-		inline int GetSavedPointIndex()
-		{
-			return GetPointIndex(X, Y);
-		}
-
-		inline int GetPointIndex(int InX, int InY)
-		{
-			return InX + InY * W;
-		}
-
-		inline bool IsValidPoint(int InX, int InY)
-		{
-			return Data[GetPointIndex(InX, InY)].W > 0;
-		}
-
-		inline bool FindValidPoint(int InX, int InY)
-		{
-			X0 = InX;
-			Y0 = InY;
-
-			for (int Range = 1; Range < W; Range++)
-			{
-				if (FindValidPointInRange(Range))
-				{
-					return true;
-				}
-			}
-			return false;
-		}
-
-	private:
-		const FVector4* Data;
-		int X0;
-		int Y0;
-		int W;
-		int H;
-
-	private:
-		inline bool FindValidPointInRange(int Range)
-		{
-			for (int i = -Range; i < Range; i++)
-			{
-				// Top or bottom rows
-				if (IsValid(X0 + i, Y0 - Range) || IsValid(X0 + i, Y0 + Range))
-				{
-					return true;
-				}
-				// Left or Right columns
-				if (IsValid(X0 - Range, Y0 + i) || IsValid(X0 + Range, Y0 + i))
-				{
-					return true;
-				}
-			}
-			return false;
-		}
-
-		inline bool IsValid(int newX, int newY)
-		{
-			if (newX < 0 || newY < 0 || newX >= W || newY >= H)
-			{
-				return false; // Out of texture
-			}
-
-			if (Data[GetPointIndex(newX, newY)].W > 0)
-			{
-				// Store valid result
-				X = newX;
-				Y = newY;
-				return true;
-			}
-			return false;
-		}
-
-	};
-	
-	void FMPCDIWarpTexture::CalcFrustum_TextureBOX(int DivX, int DivY, const IMPCDI::FFrustum& OutFrustum, const FMatrix& World2Local, float& Top, float& Bottom, float& Left, float& Right) const
-	{
-		const FVector4* v = (FVector4*)GetData();
-
-		if (TextureBoxCache.Num() < 1)
-		{
-			TextureBoxCache.Reserve(DivX*DivY);
-
-			FValidPFMPoint PFMPoints(v, GetWidth(), GetHeight());
-			//Generate valid points for texturebox method:
-			for (int low_y = 0; low_y < DivY; low_y++)
-			{
-				int y = (GetHeight() - 1)*(float(low_y) / (DivY - 1));
-
-				for (int low_x = 0; low_x < DivX; low_x++)
-				{
-					int x = (GetWidth() - 1)*(float(low_x) / (DivX - 1));
-
-					if (PFMPoints.IsValidPoint(x, y))
-					{
-						//Just use direct point
-						TextureBoxCache.Add(PFMPoints.GetPointIndex(x, y));
-					}
-					else
-					{
-						//Search for nearset valid point
-						if (PFMPoints.FindValidPoint(x, y))
-						{
-							TextureBoxCache.Add(PFMPoints.GetSavedPointIndex());
-						}
-					}
-				}
-			}
-		}
-
-		// Search a camera space frustum
-		for(const auto It: TextureBoxCache)
-		{
-			UpdateFrustumFromVertex(v[It], World2Local, Top, Bottom, Left, Right);
-		}
-	}
-
-	void FMPCDIWarpTexture::CalcFrustum_fullCPU(const IMPCDI::FFrustum& OutFrustum, const FMatrix& World2Local, float& Top, float& Bottom, float& Left, float& Right) const
-	{
-		int Count = GetWidth()*GetHeight();
-		const FVector4* v = (FVector4*)GetData();
-
-		// Search a camera space frustum
-		for (int i = 0; i < Count; ++i)
-		{
-			UpdateFrustumFromVertex(v[i], World2Local, Top, Bottom, Left, Right);
-		}
-	}
-
-	void FMPCDIWarpTexture::CalcFrustum_simpleAABB(const FVector* AABBoxPts, const IMPCDI::FFrustum& OutFrustum, const FMatrix& World2Local, float& Top, float& Bottom, float& Left, float& Right) const
-	{
-		// Search a camera space frustum
-		for (int i = 0; i < 8; ++i)
-		{
-			UpdateFrustumFromVertex(AABBoxPts[i], World2Local, Top, Bottom, Left, Right);
-		}
-	}
-
-	void FMPCDIWarpTexture::CalcViewProjection(const FVector* AABBoxPts, const IMPCDI::FFrustum& Frustum, const FVector& ViewDirection, const FVector& ViewOrigin, const FVector& EyeOrigin, FMatrix& OutViewMatrix) const
-	{
-		const EVarMPCDIProjectionMode ProjMode = (EVarMPCDIProjectionMode)CVarMPCDIProjectionMode.GetValueOnAnyThread();
-		switch (ProjMode)
-		{
-			case EVarMPCDIProjectionMode::StaticSurfaceNormal:
-			{
-				// Use fixed surface view normal:
-				OutViewMatrix = FRotationMatrix::MakeFromXZ(SurfaceViewNormal, FVector(0.f, 0.f, 1.f));
-				OutViewMatrix.SetOrigin(EyeOrigin); // Finally set view origin to eye location
-
-				break;
-			}
-			case EVarMPCDIProjectionMode::DynamicAABBCenter:
-=======
 
 	bool FMPCDIWarpTexture::CalcFrustum(EFrustumType FrustumType, IMPCDI::FFrustum& OutFrustum, const FMatrix& World2Local) const
 	{
@@ -705,28 +455,19 @@
 			}
 
 			case EProjectionType::DynamicAABBCenter:
->>>>>>> 69078e53
 			{
 				OutViewMatrix = FRotationMatrix::MakeFromXZ(ViewDirection, FVector(0.f, 0.f, 1.f));
 				OutViewMatrix.SetOrigin(EyeOrigin); // Finally set view origin to eye location
 				break;
 			}
 
-<<<<<<< HEAD
-			case EVarMPCDIProjectionMode::DynamicAxisAligned:
-=======
 			case EProjectionType::DynamicAxisAligned:
->>>>>>> 69078e53
 			{
 				// Search best axis direction
 				int PtsCount[6] = {0,0, 0,0, 0,0};
 				for (int i = 0; i < 8; ++i)
 				{
-<<<<<<< HEAD
-					FVector LookVector = AABBoxPts[i] - ViewOrigin;
-=======
 					FVector LookVector = Frustum.AABBoxPts[i] - ViewOrigin;
->>>>>>> 69078e53
 					if (LookVector.X > 0)
 						{ PtsCount[0]++; }
 					if (LookVector.X < 0)
@@ -744,17 +485,6 @@
 				int X = abs(PtsCount[0] - PtsCount[1]);
 				int Y = abs(PtsCount[2] - PtsCount[3]);
 				int Z = abs(PtsCount[4] - PtsCount[5]);
-<<<<<<< HEAD
-
-				FVector Direction(1, 1, 1);
-
-				if (PtsCount[0] < PtsCount[1])
-				  { Direction.X = -1; }
-				if (PtsCount[2] < PtsCount[3])
-				  { Direction.Y = -1; }
-				if (PtsCount[4] < PtsCount[5])
-				  { Direction.Z = -1; }
-=======
 
 				FVector Direction(1, 1, 1);
 
@@ -764,58 +494,33 @@
 					{ Direction.Y = -1; }
 				if (PtsCount[4] < PtsCount[5])
 					{ Direction.Z = -1; }
->>>>>>> 69078e53
 
 				if (X > Y && X > Z)
 				{
 					Direction.Y = Direction.Z = 0;
 				}
-<<<<<<< HEAD
+				else if (Y > X && Y > Z)
+				{
+					Direction.X = Direction.Z = 0;
+				}
+				else if (Z > X && Z > Y)
+				{
+					Direction.X = Direction.Y = 0;
+				}
 				else
-				if (Y > X && Y > Z)
-				{
-					Direction.X = Direction.Z = 0;
-				}
-				else
-				if (Z > X && Z > Y)
-=======
-				else if (Y > X && Y > Z)
-				{
-					Direction.X = Direction.Z = 0;
-				}
-				else if (Z > X && Z > Y)
->>>>>>> 69078e53
-				{
-					Direction.X = Direction.Y = 0;
-				}
-				else
 				{
 					// Eye is outside of region, optimize surface normal
-<<<<<<< HEAD
-					Direction = SurfaceViewNormal;
-=======
 					Direction = WarpSurfaceNormal;
->>>>>>> 69078e53
 
 					if (X == Y && X > Z)
 					{
 						Direction.Z = 0;
 					}
-<<<<<<< HEAD
-					else
-					if (X == Z && X > Y)
+					else if (X == Z && X > Y)
 					{
 						Direction.Y = 0;
 					}
-					else
-					if (Y == Z && Y > X)
-=======
-					else if (X == Z && X > Y)
-					{
-						Direction.Y = 0;
-					}
 					else if (Y == Z && Y > X)
->>>>>>> 69078e53
 					{
 						Direction.X = 0;
 					}
@@ -824,6 +529,7 @@
 				Direction.GetSafeNormal();
 				OutViewMatrix = FRotationMatrix::MakeFromXZ(Direction, FVector(0.f, 0.f, 1.f));
 				OutViewMatrix.SetOrigin(EyeOrigin); // Finally set view origin to eye location
+
 				break;
 			}
 		}
@@ -835,58 +541,8 @@
 //---------------------------------------------
 	void FMPCDIWarpTexture::CalcView(EStereoMode StereoMode, IMPCDI::FFrustum& OutFrustum, FVector& OutViewDirection, FVector& OutViewOrigin, FVector& OutEyeOrigin) const
 	{
-<<<<<<< HEAD
-		const int FrustumCacheDepth = (int)CVarMPCDIFrustumCacheDepth.GetValueOnAnyThread();
-		{// Try to use old frustum values from cache (reduce CPU cost)
-			if (FrustumCacheDepth>0 && FrustumCache.Num() > 0)
-			{
-				FScopeLock lock(&DataGuard);
-
-				// If frustum cache used ,try to search valid value
-				const float FrustumCachePrecision = (float)CVarMPCDIFrustumCachePrecision.GetValueOnAnyThread();
-				for (int i=0;i<FrustumCache.Num(); i++)
-				{
-					if (FrustumCache[i].IsEyeLocationEqual(OutFrustum, FrustumCachePrecision))
-					{
-						// Use cached value
-						OutFrustum = FrustumCache[i];
-						int OnTopIndex = FrustumCache.Num() - 1;
-						if (OnTopIndex > i)
-						{
-							FrustumCache.Add(OutFrustum); // Add to on top of cache
-							FrustumCache.RemoveAt(i, 1); // Remove from prev cache position
-						}
-						return true;
-					}
-				}
-			}
-			else
-			{
-				FrustumCache.Empty();
-			}
-		}
-
-		// Calculate new Frustum value
-		OutFrustum.WorldScale = WorldScale;
-
-		// Build AABB points
-		FVector AABBoxPts[8];
-
-		FVector4 AABBMaxExtent = GetAABB().Max * WorldScale;
-		FVector4 AABBMinExtent = GetAABB().Min * WorldScale;
-
-		AABBoxPts[0] = FVector(AABBMaxExtent.X, AABBMaxExtent.Y, AABBMaxExtent.Z);
-		AABBoxPts[1] = FVector(AABBMaxExtent.X, AABBMaxExtent.Y, AABBMinExtent.Z);
-		AABBoxPts[2] = FVector(AABBMinExtent.X, AABBMaxExtent.Y, AABBMinExtent.Z);
-		AABBoxPts[3] = FVector(AABBMinExtent.X, AABBMaxExtent.Y, AABBMaxExtent.Z);
-		AABBoxPts[4] = FVector(AABBMaxExtent.X, AABBMinExtent.Y, AABBMaxExtent.Z);
-		AABBoxPts[5] = FVector(AABBMaxExtent.X, AABBMinExtent.Y, AABBMinExtent.Z);
-		AABBoxPts[6] = FVector(AABBMinExtent.X, AABBMinExtent.Y, AABBMinExtent.Z);
-		AABBoxPts[7] = FVector(AABBMinExtent.X, AABBMinExtent.Y, AABBMaxExtent.Z);
-=======
 		FVector4 AABBMaxExtent = GetAABB().Max * OutFrustum.WorldScale;
 		FVector4 AABBMinExtent = GetAABB().Min * OutFrustum.WorldScale;
->>>>>>> 69078e53
 
 		{
 			// Build AABB points
@@ -900,10 +556,6 @@
 			OutFrustum.AABBoxPts[7] = FVector(AABBMinExtent.X, AABBMinExtent.Y, AABBMaxExtent.Z);
 		}
 
-<<<<<<< HEAD
-		const EVarMPCDIStereoMode StereoMode = (EVarMPCDIStereoMode)CVarMPCDIStereoMode.GetValueOnAnyThread();
-=======
->>>>>>> 69078e53
 		switch (StereoMode)
 		{
 			case EStereoMode::AsymmetricAABB:
@@ -915,15 +567,10 @@
 
 				// Create view transform matrix from look direction vector:
 				FVector LookVector = AABBCenter - LookAt;
-<<<<<<< HEAD
-				FVector LookDirection = LookVector.GetSafeNormal();
-				CalcViewProjection(&AABBoxPts[0], OutFrustum, LookDirection, LookAt, LookAt, Local2world);
-=======
 
 				OutViewDirection = LookVector.GetSafeNormal();
 				OutViewOrigin = LookAt;
 				OutEyeOrigin = LookAt;
->>>>>>> 69078e53
 
 				break;
 			}
@@ -937,15 +584,10 @@
 
 				// Create view transform matrix from look direction vector:
 				FVector LookVector = AABBCenter - LookAt;
-<<<<<<< HEAD
-				FVector LookDirection = LookVector.GetSafeNormal();
-				CalcViewProjection(&AABBoxPts[0], OutFrustum, LookDirection, LookAt, FVector(LookAt + OutFrustum.OriginEyeOffset), Local2world);
-=======
 
 				OutViewDirection = LookVector.GetSafeNormal();
 				OutViewOrigin = LookAt;
 				OutEyeOrigin = FVector(LookAt + OutFrustum.OriginEyeOffset);
->>>>>>> 69078e53
 
 				break;
 			}
@@ -964,25 +606,6 @@
 				ProjectionType = EProjectionType::RuntimeStaticSurfaceNormalInverted; // Make mirror for backside eye position
 				return true;
 
-<<<<<<< HEAD
-		//Texture box frustum method size
-		static FIntPoint TextureBoxSize(8,8);
-
-		//Compute rendering frustum with current method
-		const EVarMPCDIFrustumMethod FrustumComputeMethod = (EVarMPCDIFrustumMethod)CVarMPCDIFrustumMethod.GetValueOnAnyThread();
-		switch (FrustumComputeMethod)
-		{
-		case EVarMPCDIFrustumMethod::AABB:
-			CalcFrustum_simpleAABB(&AABBoxPts[0], OutFrustum, World2local, top, bottom, left, right);
-			break;
-
-		case EVarMPCDIFrustumMethod::PerfectCPU:
-			CalcFrustum_fullCPU(OutFrustum, World2local, top, bottom, left, right);
-			break;
-		case EVarMPCDIFrustumMethod::TextureBOX:			
-			CalcFrustum_TextureBOX(TextureBoxSize.X, TextureBoxSize.Y, OutFrustum, World2local, top, bottom, left, right);
-			break;
-=======
 			case EProjectionType::StaticSurfacePlane:
 				ProjectionType = EProjectionType::RuntimeStaticSurfacePlaneInverted; // Make mirror for backside eye position
 				return true;
@@ -1064,7 +687,6 @@
 			CalcViewProjection(ProjectionMode, OutFrustum, ViewDirection, ViewOrigin, EyeOrigin, Local2world);
 			World2Local = Local2world.Inverse();
 			CalcFrustum(FrustumType, OutFrustum, World2Local);
->>>>>>> 69078e53
 		}
 		else
 		{
@@ -1106,9 +728,6 @@
 						break;
 					}
 
-<<<<<<< HEAD
-		OutFrustum.ProjectionAngles = IMPCDI::FFrustum::FAngles(top, bottom, left, right);
-=======
 					if (!UpdateProjectionType(ProjectionMode))
 					{
 						break;
@@ -1116,7 +735,6 @@
 				}
 			}
 		}
->>>>>>> 69078e53
 
 		// These matrices were copied from LocalPlayer.cpp.
 		// They change the coordinate system from the Unreal "Game" coordinate system to the Unreal "Render" coordinate system
@@ -1125,20 +743,6 @@
 			FPlane(1, 0, 0, 0),
 			FPlane(0, 1, 0, 0),
 			FPlane(0, 0, 0, 1));
-<<<<<<< HEAD
-
-		static const FMatrix Render2Game = Game2Render.Inverse();
-
-		ZNear = 1.0f;
-
-		// Compute warp projection matrix
-		OutFrustum.Local2WorldMatrix = Local2world;
-		OutFrustum.ProjectionMatrix = GetProjectionMatrixAssymetric(left, right, top, bottom, ZNear, ZFar);
-		OutFrustum.UVMatrix = World2local * Game2Render * OutFrustum.ProjectionMatrix;
-	
-		{//Store current used frustum value to cache:
-			FScopeLock lock(&DataGuard);
-=======
 
 		static const FMatrix Render2Game = Game2Render.Inverse();
 
@@ -1151,7 +755,6 @@
 			// Store current used frustum value to cache
 			FScopeLock lock(&DataGuard);
 
->>>>>>> 69078e53
 			// Save current frustum value to cache
 			if (FrustumCacheDepth > 0)
 			{
@@ -1171,38 +774,6 @@
 
 	void FMPCDIWarpTexture::BuildAABBox()
 	{
-<<<<<<< HEAD
-		{// Build SurfaceViewNormal
-			int Ncount = 0;
-			double Nxyz[3] = { 0,0,0 };
-			for (uint32 Y = 0; Y < GetHeight()-1; ++Y)
-			{
-				for (uint32 X = 0; X < GetWidth()-1; ++X)
-				{
-					const FVector4& Pts0 = ((FVector4*)GetData())[(X + Y * GetWidth())];
-					const FVector4& Pts1 = ((FVector4*)GetData())[(X+1 + Y * GetWidth())];
-					const FVector4& Pts2 = ((FVector4*)GetData())[(X + (Y+1) * GetWidth())];
-					if (Pts0.W > 0 && Pts1.W > 0 && Pts2.W > 0)
-					{
-						const FVector N1 = Pts1 - Pts0;
-						const FVector N2 = Pts2 - Pts0;
-						const FVector N = FVector::CrossProduct(N2, N1).GetSafeNormal();
-						for (int i = 0; i < 3; i++)
-						{
-							Nxyz[i] += N[i];
-						}
-						Ncount++;
-					}
-				}
-			}
-
-			double Scale = double(1) / Ncount;
-			for (int i = 0; i < 3; i++)
-			{
-				SurfaceViewNormal[i] = Nxyz[i]* Scale;
-			}
-			SurfaceViewNormal = SurfaceViewNormal.GetSafeNormal();
-=======
 		{
 			// Calc static normal and plane
 			const FVector4* v = (FVector4*)GetData();
@@ -1210,7 +781,6 @@
 
 			SurfaceViewNormal = PFMPoints.GetSurfaceViewNormal();
 			SurfaceViewPlane  = PFMPoints.GetSurfaceViewPlane();
->>>>>>> 69078e53
 		}
 
 		TextureBoxCache.Empty();
@@ -1252,16 +822,6 @@
 			}
 			else
 			{
-<<<<<<< HEAD
-				m = // Convert from MPCDI convention to Unreal convention
-					// MPCDI is Right Handed (Y is up, X is left, Z is in the screen)
-					// Unreal is Left Handed (Z is up, X in the screen, Y is right)
-					FMatrix(
-						FPlane(0.f, WorldScale, 0.f, 0.f),
-						FPlane(0.f, 0.f, WorldScale, 0.f),
-						FPlane(-WorldScale, 0.f, 0.f, 0.f),
-						FPlane(0.f, 0.f, 0.f, 1.f));
-=======
 				// Convert from MPCDI convention to Unreal convention
 				// MPCDI is Right Handed (Y is up, X is left, Z is in the screen)
 				// Unreal is Left Handed (Z is up, X in the screen, Y is right)
@@ -1270,7 +830,6 @@
 					FPlane(0.f, 0.f, WorldScale, 0.f),
 					FPlane(-WorldScale, 0.f, 0.f, 0.f),
 					FPlane(0.f, 0.f, 0.f, 1.f));
->>>>>>> 69078e53
 			}
 		}
 
@@ -1306,13 +865,9 @@
 		{
 			BeginUpdateResourceRHI(this);
 		}
-<<<<<<< HEAD
-		BeginInitResource(this);
-=======
 
 		BeginInitResource(this);
 		
->>>>>>> 69078e53
 		return true;
 	}
 
@@ -1323,7 +878,6 @@
 
 		TArray<FVector> WarpMeshPoints;
 		WarpMeshPoints.Reserve(PFMWidth*PFMHeight);
-<<<<<<< HEAD
 
 		for (int y = 0; y < PFMHeight; ++y)
 		{
@@ -1331,15 +885,6 @@
 			{
 				mpcdi::NODE node = SourcePFM(x, y);
 
-=======
-
-		for (int y = 0; y < PFMHeight; ++y)
-		{
-			for (int x = 0; x < PFMWidth; ++x)
-			{
-				mpcdi::NODE node = SourcePFM(x, y);
-
->>>>>>> 69078e53
 				FVector pts = (FVector&)(node);
 				WarpMeshPoints.Add( pts );
 			}
@@ -1422,24 +967,14 @@
 		SetTextureData(reinterpret_cast<void*>(data), WarpX, WarpY, pixelFormat, false);
 
 		BuildAABBox();
-<<<<<<< HEAD
-=======
 
 		if (IsInitialized())
 		{
 			BeginUpdateResourceRHI(this);
 		}
->>>>>>> 69078e53
-
-		if (IsInitialized())
-		{
-			BeginUpdateResourceRHI(this);
-		}
+
 		BeginInitResource(this);
-<<<<<<< HEAD
-=======
 		
->>>>>>> 69078e53
 		return true;
 	}
 
@@ -1617,17 +1152,9 @@
 
 		}
 	}
-<<<<<<< HEAD
+
 	void FMPCDIWarpTexture::ImportMeshData(const FMPCDIGeometryImportData& Src)
-	{		
+	{
 		LoadCustom3DWarpMap(Src.Vertices, Src.Width, Src.Height, IMPCDI::EMPCDIProfileType::mpcdi_A3D, 1, true);
 	}
-}
-=======
->>>>>>> 69078e53
-
-	void FMPCDIWarpTexture::ImportMeshData(const FMPCDIGeometryImportData& Src)
-	{
-		LoadCustom3DWarpMap(Src.Vertices, Src.Width, Src.Height, IMPCDI::EMPCDIProfileType::mpcdi_A3D, 1, true);
-	}
 }