// Copyright Epic Games, Inc. All Rights Reserved.

using UnrealBuildTool;
using System.IO;

public class DisplayClusterPostprocess : ModuleRules
{
	public DisplayClusterPostprocess(ReadOnlyTargetRules ROTargetRules) : base(ROTargetRules)
	{
		PublicDependencyModuleNames.AddRange(
			new string[] {
				"Core",
<<<<<<< HEAD
				"Engine"
=======
>>>>>>> 3aae9151
			});

		PrivateDependencyModuleNames.AddRange(
			new string[] {
<<<<<<< HEAD
=======
				"CoreUObject",
>>>>>>> 3aae9151
				"DisplayCluster",
				"DisplayClusterShaders",
				"Engine",
				"RHI",
<<<<<<< HEAD
				"TextureShare",
				"TextureShareCore",
				"TextureShareD3D12"
			});
=======
			});

		if (Target.Platform == UnrealTargetPlatform.Win64)
		{
			PrivateDependencyModuleNames.AddRange(
				new string[] {
					"TextureShare",
					"TextureShareCore",
					"TextureShareD3D12"
				});
		}
>>>>>>> 3aae9151

		if (Target.bBuildEditor == true)
		{
			PrivateDependencyModuleNames.Add("UnrealEd");
		}
	}
}<|MERGE_RESOLUTION|>--- conflicted
+++ resolved
@@ -10,28 +10,15 @@
 		PublicDependencyModuleNames.AddRange(
 			new string[] {
 				"Core",
-<<<<<<< HEAD
-				"Engine"
-=======
->>>>>>> 3aae9151
 			});
 
 		PrivateDependencyModuleNames.AddRange(
 			new string[] {
-<<<<<<< HEAD
-=======
 				"CoreUObject",
->>>>>>> 3aae9151
 				"DisplayCluster",
 				"DisplayClusterShaders",
 				"Engine",
 				"RHI",
-<<<<<<< HEAD
-				"TextureShare",
-				"TextureShareCore",
-				"TextureShareD3D12"
-			});
-=======
 			});
 
 		if (Target.Platform == UnrealTargetPlatform.Win64)
@@ -43,7 +30,6 @@
 					"TextureShareD3D12"
 				});
 		}
->>>>>>> 3aae9151
 
 		if (Target.bBuildEditor == true)
 		{
