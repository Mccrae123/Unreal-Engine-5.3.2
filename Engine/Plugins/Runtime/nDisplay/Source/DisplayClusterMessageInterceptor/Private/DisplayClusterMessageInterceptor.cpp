// Copyright Epic Games, Inc. All Rights Reserved.

#include "DisplayClusterMessageInterceptor.h"

#include "Cluster/DisplayClusterClusterEvent.h"
#include "Misc/ScopeLock.h"
#include "IMessageContext.h"
#include "IMessageBus.h"
#include "Cluster/IDisplayClusterClusterManager.h"


DEFINE_LOG_CATEGORY(LogDisplayClusterInterception);


namespace DisplayClusterMessageInterceptorUtils
{
	static const FInterceptedMessageDescriptor MultiUserInterception(TArray<FName>({ TEXT("ConcertSession_CustomEvent") }), TEXT("ConcertMessageId"));
}

FDisplayClusterMessageInterceptor::FDisplayClusterMessageInterceptor()
	: bIsIntercepting(false)
	, InterceptorId(FGuid::NewGuid())
	, Address(FMessageAddress::NewAddress())
	, ClusterManager(nullptr)
{}

void FDisplayClusterMessageInterceptor::Setup(IDisplayClusterClusterManager* InClusterManager, const FMessageInterceptionSettings& InInterceptionSettings)
{
	ClusterManager = InClusterManager;
	InterceptionSettings = InInterceptionSettings;

	//Setup desired messages to be intercepted
	if (InterceptionSettings.bInterceptMultiUserMessages)
	{
		InterceptedMessages.Emplace(DisplayClusterMessageInterceptorUtils::MultiUserInterception);
	}
}

void FDisplayClusterMessageInterceptor::Purge()
{
	TArray<TSharedPtr<IMessageContext, ESPMode::ThreadSafe>> ContextToForward;
	{
		FScopeLock Lock(&ContextQueueCS);
		for (const auto& ContextPair : ContextMap)
		{
			ContextToForward.Add(ContextPair.Value.ContextPtr);
		}
		ContextMap.Empty();
	}
	if (InterceptedBus)
	{
		for (const auto& Context : ContextToForward)
		{
			InterceptedBus->Forward(Context.ToSharedRef(), Context->GetRecipients(), FTimespan::Zero(), AsShared());
		}
	}
}

void FDisplayClusterMessageInterceptor::Start(TSharedPtr<IMessageBus, ESPMode::ThreadSafe> InBus)
{
	InterceptedBus = InBus;

	if (!bIsIntercepting && InterceptionSettings.bIsEnabled && InterceptedBus)
	{
		UE_LOG(LogDisplayClusterInterception, Display, TEXT("Starting interception of bus messages"));

		for (const FInterceptedMessageDescriptor& Descriptor : InterceptedMessages)
		{
			const FString AnnotationString = Descriptor.Annotation.ToString();
			for (const FName& MessageType : Descriptor.MessageTypes)
			{
				InterceptedBus->Intercept(AsShared(), MessageType);
				UE_LOG(LogDisplayClusterInterception, Display, TEXT("Intercepting message type: '%s' with annotation '%s'"), *MessageType.ToString(), *AnnotationString);
			}

		}

		bIsIntercepting = true;
	}
}

void FDisplayClusterMessageInterceptor::Stop()
{
	if (bIsIntercepting && InterceptedBus)
	{
		InterceptedBus->Unintercept(AsShared(), NAME_All);
		bIsIntercepting = false;
		Purge();
		UE_LOG(LogDisplayClusterInterception, Display, TEXT("Stopping interception of bus messages."));
	}

	InterceptedBus.Reset();
}

void FDisplayClusterMessageInterceptor::SyncMessages()
{
	if (ClusterManager)
	{
		TArray<FString> MessageIds;
		{
			FScopeLock Lock(&ContextQueueCS);
			ContextMap.GenerateKeyArray(MessageIds);
		}
		FDisplayClusterClusterEventJson SyncMessagesEvent;
		SyncMessagesEvent.Category = TEXT("nDCI");				// message bus sync message
		SyncMessagesEvent.Name = ClusterManager->GetNodeId();	// which node got the message
		SyncMessagesEvent.bIsSystemEvent = true;				// nDisplay internal event
		SyncMessagesEvent.bShouldDiscardOnRepeat = false;		// Don' discard the events with the same cat/type/name
		for (const FString& MessageId : MessageIds)
		{
			SyncMessagesEvent.Type = MessageId;					// the actually message id we received
<<<<<<< HEAD
			const bool bMasterOnly = false; //All nodes are broadcasting events to synchronize them across cluster
			ClusterManager->EmitClusterEventJson(SyncMessagesEvent, bMasterOnly);
=======
			const bool bPrimaryOnly = false; //All nodes are broadcasting events to synchronize them across cluster
			ClusterManager->EmitClusterEventJson(SyncMessagesEvent, bPrimaryOnly);
>>>>>>> 6bbb88c8
			UE_LOG(LogDisplayClusterInterception, VeryVerbose, TEXT("Emitting cluster event for message %s on frame %d"), *MessageId, GFrameCounter);
		}
	}

	// remove out of date messages that are not marked reliable
	const FTimespan MessageTimeoutSpan = FTimespan::FromSeconds(InterceptionSettings.TimeoutSeconds);
	const FDateTime UtcNow = FDateTime::UtcNow();

	TArray<TSharedPtr<IMessageContext, ESPMode::ThreadSafe>> ContextToForward;
	{
		FScopeLock Lock(&ContextQueueCS);
		for (auto It = ContextMap.CreateIterator(); It; ++It)
		{
			if (It.Value().ContextPtr->GetTimeForwarded() + MessageTimeoutSpan <= UtcNow)
			{
				if (!EnumHasAnyFlags(It.Value().ContextPtr->GetFlags(), EMessageFlags::Reliable))
				{
					UE_LOG(LogDisplayClusterInterception, VeryVerbose, TEXT("Discarding unreliable message '%s' left intercepted for more than %0.1f seconds"), *It.Key(), InterceptionSettings.TimeoutSeconds);
					It.RemoveCurrent();
				}
				else
				{
					UE_LOG(LogDisplayClusterInterception, Warning, TEXT("Forcing dispatching of reliable message '%s' left intercepted for more than %0.1f seconds"), *It.Key(), InterceptionSettings.TimeoutSeconds);

					// Force treatment if not synced after a certain amount of time and the message is reliable
					ContextToForward.Add(It.Value().ContextPtr);
					It.RemoveCurrent();
				}
			}
		}
	}
	if (InterceptedBus)
	{
		for (const auto& Context : ContextToForward)
		{
			InterceptedBus->Forward(Context.ToSharedRef(), Context->GetRecipients(), FTimespan::Zero(), AsShared());
		}
	}
}

void FDisplayClusterMessageInterceptor::HandleClusterEvent(const FDisplayClusterClusterEventJson& InEvent)
{
	TArray<TSharedPtr<IMessageContext, ESPMode::ThreadSafe>> ContextToForward;
	if (InEvent.Category == TEXT("nDCI") && ClusterManager)
	{
		FScopeLock Lock(&ContextQueueCS);
		if (FContextSync* ContextSync = ContextMap.Find(InEvent.Type))
		{
			ContextSync->NodesReceived.Add(InEvent.Name);
			if (ContextSync->NodesReceived.Num() >= (int32)ClusterManager->GetNodesAmount())
			{
				UE_LOG(LogDisplayClusterInterception, VeryVerbose, TEXT("Fowarding message for message id %s on frame %d"), *InEvent.Type, GFrameCounter);
				ContextToForward.Add(ContextSync->ContextPtr);
				ContextMap.Remove(InEvent.Type);
			}
		}
	}
	if (InterceptedBus)
	{
		for (const auto& Context : ContextToForward)
		{
			InterceptedBus->Forward(Context.ToSharedRef(), Context->GetRecipients(), FTimespan::Zero(), AsShared());
		}
	}
}

FName FDisplayClusterMessageInterceptor::GetDebugName() const
{
	return FName("DisplayClusterInterceptor");
}

const FGuid& FDisplayClusterMessageInterceptor::GetInterceptorId() const
{
	return InterceptorId;
}

bool FDisplayClusterMessageInterceptor::InterceptMessage(const TSharedRef<IMessageContext, ESPMode::ThreadSafe>& Context)
{
	// we do not intercept forwarded message, they will be either coming off of the network or being forwarded by ourselves
	if (!bIsIntercepting || !Context->IsForwarded())
	{
		return false;
	}

	if (Context->GetForwarder() != Address)
	{
		const FName MessageType = Context->GetMessageType();
		const FInterceptedMessageDescriptor* Descriptor = InterceptedMessages.FindByPredicate([MessageType](const FInterceptedMessageDescriptor& Other) { return Other.MessageTypes.Contains(MessageType); });
		if (Descriptor)
		{
			const FString* MessageId = Context->GetAnnotations().Find(Descriptor->Annotation);
			if (MessageId)
			{
				UE_LOG(LogDisplayClusterInterception, VeryVerbose, TEXT("Intercepted message '%s'"), **MessageId);

				FScopeLock Lock(&ContextQueueCS);
				ContextMap.Add(*MessageId, FContextSync(Context));
				return true;
			}
		}
	}

	return false;
}

FMessageAddress FDisplayClusterMessageInterceptor::GetSenderAddress()
{
	return Address;
}

void FDisplayClusterMessageInterceptor::NotifyMessageError(const TSharedRef<IMessageContext, ESPMode::ThreadSafe>& Context, const FString& Error)
{
	// deprecated
}<|MERGE_RESOLUTION|>--- conflicted
+++ resolved
@@ -109,13 +109,8 @@
 		for (const FString& MessageId : MessageIds)
 		{
 			SyncMessagesEvent.Type = MessageId;					// the actually message id we received
-<<<<<<< HEAD
-			const bool bMasterOnly = false; //All nodes are broadcasting events to synchronize them across cluster
-			ClusterManager->EmitClusterEventJson(SyncMessagesEvent, bMasterOnly);
-=======
 			const bool bPrimaryOnly = false; //All nodes are broadcasting events to synchronize them across cluster
 			ClusterManager->EmitClusterEventJson(SyncMessagesEvent, bPrimaryOnly);
->>>>>>> 6bbb88c8
 			UE_LOG(LogDisplayClusterInterception, VeryVerbose, TEXT("Emitting cluster event for message %s on frame %d"), *MessageId, GFrameCounter);
 		}
 	}
