--- conflicted
+++ resolved
@@ -21,10 +21,7 @@
 				"DisplayClusterLightCardEditorShaders",
 				"DisplayClusterLightCardExtender",
 				"Engine",
-<<<<<<< HEAD
-=======
 				"EngineSettings",
->>>>>>> 4af6daef
 				"EnhancedInput",
 			});
 
@@ -44,10 +41,7 @@
 				"Renderer",
 				"RenderCore",
 				"RHI",
-<<<<<<< HEAD
-=======
 				"SharedMemoryMedia",
->>>>>>> 4af6daef
 				"Slate",
 				"SlateCore",
 				"Sockets",
