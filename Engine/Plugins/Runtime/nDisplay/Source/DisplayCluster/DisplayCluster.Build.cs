// Copyright Epic Games, Inc. All Rights Reserved.

using UnrealBuildTool;
using System.IO;

public class DisplayCluster : ModuleRules
{
	public DisplayCluster(ReadOnlyTargetRules ROTargetRules) : base(ROTargetRules)
	{
		PublicDefinitions.Add("WITH_OCIO=0");

		PrivateIncludePaths.AddRange(
			new string[] {
				"../../../../Source/Runtime/Renderer/Private",
			});

		PublicDependencyModuleNames.AddRange(
			new string[] {
				"CinematicCamera",
				"Core",
				"CoreUObject",
				"DisplayClusterConfiguration",
				"Engine"
			});

<<<<<<< HEAD
		if (Target.Platform == UnrealTargetPlatform.Win64)
		{
			PublicDependencyModuleNames.AddRange(
			new string[] {
				"TextureShare"
			});
		}

=======
>>>>>>> 6bbb88c8
		PrivateDependencyModuleNames.AddRange(
		new string[] {
			"HeadMountedDisplay",
			"InputCore",
			"Json",
			"JsonUtilities",
			"Networking",
			"OpenColorIO",
			"Renderer",
			"RenderCore",
			"RHI",
			"Slate",
			"SlateCore",
			"Sockets",
<<<<<<< HEAD
=======
			"ProceduralMeshComponent",
>>>>>>> 6bbb88c8
		});

		if (Target.bBuildEditor == true)
		{
			PublicIncludePathModuleNames.Add("DisplayClusterConfigurator");

			PrivateDependencyModuleNames.Add("UnrealEd");
			PrivateDependencyModuleNames.Add("LevelEditor");
		}

<<<<<<< HEAD
=======
		if (Target.Type == TargetType.Editor)
		{
			PrivateDependencyModuleNames.AddRange(
				new string[]
				{
					"ConcertSyncClient"
				});
		}

>>>>>>> 6bbb88c8
		if (Target.Platform == UnrealTargetPlatform.Win64)
		{
			PrivateDependencyModuleNames.AddRange(
				new string[] {
					"D3D11RHI",
					"D3D12RHI",
<<<<<<< HEAD
					"TextureShare",
					"TextureShareCore",
=======
>>>>>>> 6bbb88c8
			});

			AddEngineThirdPartyPrivateStaticDependencies(Target, "DX11");
			AddEngineThirdPartyPrivateStaticDependencies(Target, "DX12");
			AddEngineThirdPartyPrivateStaticDependencies(Target, "IntelExtensionsFramework");
			AddEngineThirdPartyPrivateStaticDependencies(Target, "IntelMetricsDiscovery");
			AddEngineThirdPartyPrivateStaticDependencies(Target, "NVAftermath");
			AddEngineThirdPartyPrivateStaticDependencies(Target, "NVAPI");
		}
	}
}<|MERGE_RESOLUTION|>--- conflicted
+++ resolved
@@ -23,17 +23,6 @@
 				"Engine"
 			});
 
-<<<<<<< HEAD
-		if (Target.Platform == UnrealTargetPlatform.Win64)
-		{
-			PublicDependencyModuleNames.AddRange(
-			new string[] {
-				"TextureShare"
-			});
-		}
-
-=======
->>>>>>> 6bbb88c8
 		PrivateDependencyModuleNames.AddRange(
 		new string[] {
 			"HeadMountedDisplay",
@@ -48,10 +37,7 @@
 			"Slate",
 			"SlateCore",
 			"Sockets",
-<<<<<<< HEAD
-=======
 			"ProceduralMeshComponent",
->>>>>>> 6bbb88c8
 		});
 
 		if (Target.bBuildEditor == true)
@@ -62,8 +48,6 @@
 			PrivateDependencyModuleNames.Add("LevelEditor");
 		}
 
-<<<<<<< HEAD
-=======
 		if (Target.Type == TargetType.Editor)
 		{
 			PrivateDependencyModuleNames.AddRange(
@@ -73,18 +57,12 @@
 				});
 		}
 
->>>>>>> 6bbb88c8
 		if (Target.Platform == UnrealTargetPlatform.Win64)
 		{
 			PrivateDependencyModuleNames.AddRange(
 				new string[] {
 					"D3D11RHI",
 					"D3D12RHI",
-<<<<<<< HEAD
-					"TextureShare",
-					"TextureShareCore",
-=======
->>>>>>> 6bbb88c8
 			});
 
 			AddEngineThirdPartyPrivateStaticDependencies(Target, "DX11");
