// Copyright Epic Games, Inc. All Rights Reserved.

#pragma once

#include "CoreMinimal.h"
#include "StereoRendering.h"

#include "Render/Viewport/RenderFrame/DisplayClusterRenderFrameEnums.h"

class IDisplayClusterPresentation;
struct FDisplayClusterRenderViewContext;
class FDisplayClusterRenderFrame;
class IDisplayClusterProjectionPolicy;
class UWorld;
class FViewport;


/**
 * nDisplay render device interface
 */
class IDisplayClusterRenderDevice : public IStereoRendering
{
public:
	virtual ~IDisplayClusterRenderDevice() = default;

public:

	/**
	* Device initialization
	*
	* @return - true if success
	*/
	virtual bool Initialize()
	{ return true; }

	/**
	* Called on a scene start to allow a rendering device to initialize any world related content
	*/
	virtual void StartScene(UWorld* World)
	{ }

	/**
	* Called before scene Tick
	*/
	virtual void PreTick(float DeltaSeconds)
	{ }

	/**
	* Called before unload current level
	*/
	virtual void EndScene()
	{ }

	// update settings from root actor config data, and build new frame structure
	virtual bool BeginNewFrame(FViewport* InViewport, UWorld* InWorld, FDisplayClusterRenderFrame& OutRenderFrame) = 0;
	virtual void FinalizeNewFrame() = 0;

	/**
	* Returns current presentation handler
	*
<<<<<<< HEAD
	* @param CameraId   - ID of a camera (see [camera] in the nDisplay config file
	* @param ViewportId - ID of a viewport to assign the camera (all viewports if empty)
	*/
	UE_DEPRECATED(4.27, "This function has been moved to FDisplayClusterViewport. Use GetViewportManager() to access  that interface.")
	virtual void SetViewportCamera(const FString& CameraId = FString(), const FString& ViewportId = FString()) 
	{}

	/**
	* Start postprocess settings
	*
	* @param ViewportId - viewport to set PP settings
	* @param StartPostProcessingSettings - PP settings
	*
	*/
	UE_DEPRECATED(4.27, "This function has been moved to FDisplayClusterViewport. Use GetViewportManager() to access  that interface.")
	virtual void SetStartPostProcessingSettings(const FString& ViewportId, const FPostProcessSettings& StartPostProcessingSettings)
	{}

	/**
	* Override postprocess settings
	*
	* @param ViewportId - viewport to set PP settings
	* @param OverridePostProcessingSettings - PP settings
	*
	*/
	UE_DEPRECATED(4.27, "This function has been moved to FDisplayClusterViewport. Use GetViewportManager() to access  that interface.")
	virtual void SetOverridePostProcessingSettings(const FString& ViewportId, const FPostProcessSettings& OverridePostProcessingSettings, float BlendWeight = 1.0f)
	{}

	/**
	* Final postprocess settings
	*
	* @param ViewportId - viewport to set PP settings
	* @param FinalPostProcessingSettings - PP settings
	*
	*/
	UE_DEPRECATED(4.27, "This function has been moved to FDisplayClusterViewport. Use GetViewportManager() to access  that interface.")
	virtual void SetFinalPostProcessingSettings(const FString& ViewportId, const FPostProcessSettings& FinalPostProcessingSettings)
	{}

	/**
	* Returns location and size of a viewport
	*
	* @param ViewportId - ID of a viewport
	* @param OutRect    - a rectangle that describes location and size of the viewport
	*/
	UE_DEPRECATED(4.27, "This function has been moved to FDisplayClusterViewport. Use GetViewportManager() to access  that interface.")
	virtual bool GetViewportRect(const FString& ViewportId, FIntRect& OutRect)
	{
		return false;
	}

	/**
	* Returns projection policy object of a specified viewport
	*
	* @param ViewportId          - ID of a viewport
	* @param OutProjectionPolicy - projection policy instance
	*/
	UE_DEPRECATED(4.27, "This function has been moved to FDisplayClusterViewport. Use GetViewportManager() to access  that interface.")
	virtual bool GetViewportProjectionPolicy(const FString& ViewportId, TSharedPtr<IDisplayClusterProjectionPolicy, ESPMode::ThreadSafe>& OutProjectionPolicy)
	{
		return false;
	}

	/**
	* Returns context of a specified viewport
	*
	* @param ViewportId          - ID of a viewport
	* @param ViewIndex           - View index (left/center/right eye)
	* @param OutProjectionPolicy - projection policy instance
	*/
	UE_DEPRECATED(4.27, "This function has been moved to FDisplayClusterViewport. Use GetViewportManager() to access  that interface.")
	virtual bool GetViewportContext(const FString& ViewportId, int ViewIndex, FDisplayClusterRenderViewContext& OutViewContext)
	{
		return false;
	}

	/**
	* Sets buffer ratio
	*
	* @param ViewportId    - viewport ID to change buffer ratio
	* @param InBufferRatio - buffer ratio
	*
	* @return - true if succeeded
	*/
	UE_DEPRECATED(4.27, "This function has been moved to FDisplayClusterViewport. Use GetViewportManager() to access  that interface.")
	virtual bool SetBufferRatio(const FString& ViewportId, float InBufferRatio)
	{
		return false;
	};
	
	
	/**
	* Returns current buffer ratio
	*
	* @param ViewportId     - Viewport ID to get buffer ratio
	* @param OutBufferRatio - buffer ratio
	*
	* @return - true if succeeded
	*/
	UE_DEPRECATED(4.27, "This function has been moved to FDisplayClusterViewport. Use GetViewportManager() to access  that interface.")
	virtual bool GetBufferRatio(const FString& ViewportId, float& OutBufferRatio) const
	{
		return false;
	}

	/**
	* Sets buffer ratio
	*
	* @param ViewportIdx   - viewport index to change buffer ratio
	* @param InBufferRatio - buffer ratio
	*
	* @return - true if succeeded
	*/
	UE_DEPRECATED(4.27, "This function has been moved to FDisplayClusterViewport. Use GetViewportManager() to access  that interface.")
	virtual bool SetBufferRatio(int32 ViewportIdx, float InBufferRatio)
	{
		return false;
	}

	/**
	* Returns current buffer ratio
	*
	* @param ViewportIdx    - Viewport index to get buffer ratio
	* @param OutBufferRatio - buffer ratio
	*
	* @return - true if succeeded
	*/
	UE_DEPRECATED(4.27, "This function has been moved to FDisplayClusterViewport. Use GetViewportManager() to access  that interface.")
	virtual bool GetBufferRatio(int32 ViewportIdx, float& OutBufferRatio) const
	{
		return false;
	}

	/**
	* Returns specified viewport info
	*
	* @param ViewportId - Viewport ID to get info
	*
	* @return - Viewport info
	*/
	UE_DEPRECATED(4.27, "This function has been moved to FDisplayClusterViewport. Use GetViewportManager() to access  that interface.")
	virtual const class FDisplayClusterRenderViewport* GetRenderViewport(const FString& ViewportId) const
	{
		return nullptr;
	}

	/**
	* Returns specified viewport info
	*
	* @param ViewportIdx - Viewport index to get info
	*
	* @return - Viewport info
	*/
	UE_DEPRECATED(4.27, "This function has been moved to FDisplayClusterViewport. Use GetViewportManager() to access  that interface.")
	virtual const class FDisplayClusterRenderViewport* GetRenderViewport(int32 ViewportIdx) const
	{
		return nullptr;
	}

	/**
	* Returns all available viewports with filter applied
	*
	* @param Filter - viewport filter
	*
	* @return - Viewport info
	*/
	UE_DEPRECATED(4.27, "This function has been moved to FDisplayClusterViewport. Use GetViewportManager() to access  that interface.")
	virtual const void GetRenderViewports(TArray<class FDisplayClusterRenderViewport*>& OutViewports) const
	{}

	/**
	* Callback triggered when custom present handler was created
	*/
	DECLARE_EVENT(IDisplayClusterRenderDevice, FDisplayClusterRenderCustomPresentCreated);
	virtual FDisplayClusterRenderCustomPresentCreated& OnDisplayClusterRenderCustomPresentCreated() = 0;

	/**
	* Returns current presentation handler
	*
	* @return - nullptr if failed
	*/
=======
	* @return - nullptr if failed
	*/
>>>>>>> 6bbb88c8
	virtual IDisplayClusterPresentation* GetPresentation() const = 0;

};<|MERGE_RESOLUTION|>--- conflicted
+++ resolved
@@ -58,193 +58,8 @@
 	/**
 	* Returns current presentation handler
 	*
-<<<<<<< HEAD
-	* @param CameraId   - ID of a camera (see [camera] in the nDisplay config file
-	* @param ViewportId - ID of a viewport to assign the camera (all viewports if empty)
-	*/
-	UE_DEPRECATED(4.27, "This function has been moved to FDisplayClusterViewport. Use GetViewportManager() to access  that interface.")
-	virtual void SetViewportCamera(const FString& CameraId = FString(), const FString& ViewportId = FString()) 
-	{}
-
-	/**
-	* Start postprocess settings
-	*
-	* @param ViewportId - viewport to set PP settings
-	* @param StartPostProcessingSettings - PP settings
-	*
-	*/
-	UE_DEPRECATED(4.27, "This function has been moved to FDisplayClusterViewport. Use GetViewportManager() to access  that interface.")
-	virtual void SetStartPostProcessingSettings(const FString& ViewportId, const FPostProcessSettings& StartPostProcessingSettings)
-	{}
-
-	/**
-	* Override postprocess settings
-	*
-	* @param ViewportId - viewport to set PP settings
-	* @param OverridePostProcessingSettings - PP settings
-	*
-	*/
-	UE_DEPRECATED(4.27, "This function has been moved to FDisplayClusterViewport. Use GetViewportManager() to access  that interface.")
-	virtual void SetOverridePostProcessingSettings(const FString& ViewportId, const FPostProcessSettings& OverridePostProcessingSettings, float BlendWeight = 1.0f)
-	{}
-
-	/**
-	* Final postprocess settings
-	*
-	* @param ViewportId - viewport to set PP settings
-	* @param FinalPostProcessingSettings - PP settings
-	*
-	*/
-	UE_DEPRECATED(4.27, "This function has been moved to FDisplayClusterViewport. Use GetViewportManager() to access  that interface.")
-	virtual void SetFinalPostProcessingSettings(const FString& ViewportId, const FPostProcessSettings& FinalPostProcessingSettings)
-	{}
-
-	/**
-	* Returns location and size of a viewport
-	*
-	* @param ViewportId - ID of a viewport
-	* @param OutRect    - a rectangle that describes location and size of the viewport
-	*/
-	UE_DEPRECATED(4.27, "This function has been moved to FDisplayClusterViewport. Use GetViewportManager() to access  that interface.")
-	virtual bool GetViewportRect(const FString& ViewportId, FIntRect& OutRect)
-	{
-		return false;
-	}
-
-	/**
-	* Returns projection policy object of a specified viewport
-	*
-	* @param ViewportId          - ID of a viewport
-	* @param OutProjectionPolicy - projection policy instance
-	*/
-	UE_DEPRECATED(4.27, "This function has been moved to FDisplayClusterViewport. Use GetViewportManager() to access  that interface.")
-	virtual bool GetViewportProjectionPolicy(const FString& ViewportId, TSharedPtr<IDisplayClusterProjectionPolicy, ESPMode::ThreadSafe>& OutProjectionPolicy)
-	{
-		return false;
-	}
-
-	/**
-	* Returns context of a specified viewport
-	*
-	* @param ViewportId          - ID of a viewport
-	* @param ViewIndex           - View index (left/center/right eye)
-	* @param OutProjectionPolicy - projection policy instance
-	*/
-	UE_DEPRECATED(4.27, "This function has been moved to FDisplayClusterViewport. Use GetViewportManager() to access  that interface.")
-	virtual bool GetViewportContext(const FString& ViewportId, int ViewIndex, FDisplayClusterRenderViewContext& OutViewContext)
-	{
-		return false;
-	}
-
-	/**
-	* Sets buffer ratio
-	*
-	* @param ViewportId    - viewport ID to change buffer ratio
-	* @param InBufferRatio - buffer ratio
-	*
-	* @return - true if succeeded
-	*/
-	UE_DEPRECATED(4.27, "This function has been moved to FDisplayClusterViewport. Use GetViewportManager() to access  that interface.")
-	virtual bool SetBufferRatio(const FString& ViewportId, float InBufferRatio)
-	{
-		return false;
-	};
-	
-	
-	/**
-	* Returns current buffer ratio
-	*
-	* @param ViewportId     - Viewport ID to get buffer ratio
-	* @param OutBufferRatio - buffer ratio
-	*
-	* @return - true if succeeded
-	*/
-	UE_DEPRECATED(4.27, "This function has been moved to FDisplayClusterViewport. Use GetViewportManager() to access  that interface.")
-	virtual bool GetBufferRatio(const FString& ViewportId, float& OutBufferRatio) const
-	{
-		return false;
-	}
-
-	/**
-	* Sets buffer ratio
-	*
-	* @param ViewportIdx   - viewport index to change buffer ratio
-	* @param InBufferRatio - buffer ratio
-	*
-	* @return - true if succeeded
-	*/
-	UE_DEPRECATED(4.27, "This function has been moved to FDisplayClusterViewport. Use GetViewportManager() to access  that interface.")
-	virtual bool SetBufferRatio(int32 ViewportIdx, float InBufferRatio)
-	{
-		return false;
-	}
-
-	/**
-	* Returns current buffer ratio
-	*
-	* @param ViewportIdx    - Viewport index to get buffer ratio
-	* @param OutBufferRatio - buffer ratio
-	*
-	* @return - true if succeeded
-	*/
-	UE_DEPRECATED(4.27, "This function has been moved to FDisplayClusterViewport. Use GetViewportManager() to access  that interface.")
-	virtual bool GetBufferRatio(int32 ViewportIdx, float& OutBufferRatio) const
-	{
-		return false;
-	}
-
-	/**
-	* Returns specified viewport info
-	*
-	* @param ViewportId - Viewport ID to get info
-	*
-	* @return - Viewport info
-	*/
-	UE_DEPRECATED(4.27, "This function has been moved to FDisplayClusterViewport. Use GetViewportManager() to access  that interface.")
-	virtual const class FDisplayClusterRenderViewport* GetRenderViewport(const FString& ViewportId) const
-	{
-		return nullptr;
-	}
-
-	/**
-	* Returns specified viewport info
-	*
-	* @param ViewportIdx - Viewport index to get info
-	*
-	* @return - Viewport info
-	*/
-	UE_DEPRECATED(4.27, "This function has been moved to FDisplayClusterViewport. Use GetViewportManager() to access  that interface.")
-	virtual const class FDisplayClusterRenderViewport* GetRenderViewport(int32 ViewportIdx) const
-	{
-		return nullptr;
-	}
-
-	/**
-	* Returns all available viewports with filter applied
-	*
-	* @param Filter - viewport filter
-	*
-	* @return - Viewport info
-	*/
-	UE_DEPRECATED(4.27, "This function has been moved to FDisplayClusterViewport. Use GetViewportManager() to access  that interface.")
-	virtual const void GetRenderViewports(TArray<class FDisplayClusterRenderViewport*>& OutViewports) const
-	{}
-
-	/**
-	* Callback triggered when custom present handler was created
-	*/
-	DECLARE_EVENT(IDisplayClusterRenderDevice, FDisplayClusterRenderCustomPresentCreated);
-	virtual FDisplayClusterRenderCustomPresentCreated& OnDisplayClusterRenderCustomPresentCreated() = 0;
-
-	/**
-	* Returns current presentation handler
-	*
 	* @return - nullptr if failed
 	*/
-=======
-	* @return - nullptr if failed
-	*/
->>>>>>> 6bbb88c8
 	virtual IDisplayClusterPresentation* GetPresentation() const = 0;
 
 };