--- conflicted
+++ resolved
@@ -9,10 +9,7 @@
 
 class IDisplayClusterPresentation;
 struct FDisplayClusterRenderViewContext;
-<<<<<<< HEAD
-=======
 class FDisplayClusterRenderFrame;
->>>>>>> 3aae9151
 class IDisplayClusterProjectionPolicy;
 class UWorld;
 class FViewport;
@@ -64,13 +61,9 @@
 	* @param CameraId   - ID of a camera (see [camera] in the nDisplay config file
 	* @param ViewportId - ID of a viewport to assign the camera (all viewports if empty)
 	*/
-<<<<<<< HEAD
-	virtual void SetViewportCamera(const FString& CameraId = FString(), const FString& ViewportId = FString()) = 0;
-=======
 	UE_DEPRECATED(4.27, "This function has been moved to FDisplayClusterViewport. Use GetViewportManager() to access  that interface.")
 	virtual void SetViewportCamera(const FString& CameraId = FString(), const FString& ViewportId = FString()) 
 	{}
->>>>>>> 3aae9151
 
 	/**
 	* Start postprocess settings
@@ -79,13 +72,9 @@
 	* @param StartPostProcessingSettings - PP settings
 	*
 	*/
-<<<<<<< HEAD
-	virtual void SetStartPostProcessingSettings(const FString& ViewportId, const FPostProcessSettings& StartPostProcessingSettings) = 0;
-=======
 	UE_DEPRECATED(4.27, "This function has been moved to FDisplayClusterViewport. Use GetViewportManager() to access  that interface.")
 	virtual void SetStartPostProcessingSettings(const FString& ViewportId, const FPostProcessSettings& StartPostProcessingSettings)
 	{}
->>>>>>> 3aae9151
 
 	/**
 	* Override postprocess settings
@@ -94,13 +83,9 @@
 	* @param OverridePostProcessingSettings - PP settings
 	*
 	*/
-<<<<<<< HEAD
-	virtual void SetOverridePostProcessingSettings(const FString& ViewportId, const FPostProcessSettings& OverridePostProcessingSettings, float BlendWeight = 1.0f) = 0;
-=======
 	UE_DEPRECATED(4.27, "This function has been moved to FDisplayClusterViewport. Use GetViewportManager() to access  that interface.")
 	virtual void SetOverridePostProcessingSettings(const FString& ViewportId, const FPostProcessSettings& OverridePostProcessingSettings, float BlendWeight = 1.0f)
 	{}
->>>>>>> 3aae9151
 
 	/**
 	* Final postprocess settings
@@ -109,22 +94,21 @@
 	* @param FinalPostProcessingSettings - PP settings
 	*
 	*/
-<<<<<<< HEAD
-	virtual void SetFinalPostProcessingSettings(const FString& ViewportId, const FPostProcessSettings& FinalPostProcessingSettings) = 0;
-=======
 	UE_DEPRECATED(4.27, "This function has been moved to FDisplayClusterViewport. Use GetViewportManager() to access  that interface.")
 	virtual void SetFinalPostProcessingSettings(const FString& ViewportId, const FPostProcessSettings& FinalPostProcessingSettings)
 	{}
->>>>>>> 3aae9151
 
 	/**
 	* Returns location and size of a viewport
 	*
 	* @param ViewportId - ID of a viewport
 	* @param OutRect    - a rectangle that describes location and size of the viewport
-<<<<<<< HEAD
-	*/
-	virtual bool GetViewportRect(const FString& ViewportId, FIntRect& OutRect) = 0;
+	*/
+	UE_DEPRECATED(4.27, "This function has been moved to FDisplayClusterViewport. Use GetViewportManager() to access  that interface.")
+	virtual bool GetViewportRect(const FString& ViewportId, FIntRect& OutRect)
+	{
+		return false;
+	}
 
 	/**
 	* Returns projection policy object of a specified viewport
@@ -132,23 +116,6 @@
 	* @param ViewportId          - ID of a viewport
 	* @param OutProjectionPolicy - projection policy instance
 	*/
-	virtual bool GetViewportProjectionPolicy(const FString& ViewportId, TSharedPtr<IDisplayClusterProjectionPolicy>& OutProjectionPolicy) = 0;
-
-	/**
-=======
-	*/
-	UE_DEPRECATED(4.27, "This function has been moved to FDisplayClusterViewport. Use GetViewportManager() to access  that interface.")
-	virtual bool GetViewportRect(const FString& ViewportId, FIntRect& OutRect)
-	{
-		return false;
-	}
-
-	/**
-	* Returns projection policy object of a specified viewport
-	*
-	* @param ViewportId          - ID of a viewport
-	* @param OutProjectionPolicy - projection policy instance
-	*/
 	UE_DEPRECATED(4.27, "This function has been moved to FDisplayClusterViewport. Use GetViewportManager() to access  that interface.")
 	virtual bool GetViewportProjectionPolicy(const FString& ViewportId, TSharedPtr<IDisplayClusterProjectionPolicy, ESPMode::ThreadSafe>& OutProjectionPolicy)
 	{
@@ -156,52 +123,17 @@
 	}
 
 	/**
->>>>>>> 3aae9151
 	* Returns context of a specified viewport
 	*
 	* @param ViewportId          - ID of a viewport
 	* @param ViewIndex           - View index (left/center/right eye)
 	* @param OutProjectionPolicy - projection policy instance
 	*/
-<<<<<<< HEAD
-	virtual bool GetViewportContext(const FString& ViewportId, int ViewIndex, FDisplayClusterRenderViewContext& OutViewContext) = 0;
-
-	/**
-	* Sets buffer ratio
-	*
-	* @param ViewportId    - viewport ID to change buffer ratio
-	* @param InBufferRatio - buffer ratio
-	*
-	* @return - true if succeeded
-	*/
-	virtual bool SetBufferRatio(const FString& ViewportId, float InBufferRatio) = 0;
-
-	/**
-	* Returns current buffer ratio
-	*
-	* @param ViewportId     - Viewport ID to get buffer ratio
-	* @param OutBufferRatio - buffer ratio
-	*
-	* @return - true if succeeded
-	*/
-	virtual bool GetBufferRatio(const FString& ViewportId, float& OutBufferRatio) const = 0;
-
-	/**
-	* Sets buffer ratio
-	*
-	* @param ViewportIdx   - viewport index to change buffer ratio
-	* @param InBufferRatio - buffer ratio
-	*
-	* @return - true if succeeded
-	*/
-	virtual bool SetBufferRatio(int32 ViewportIdx, float InBufferRatio) = 0;
-=======
 	UE_DEPRECATED(4.27, "This function has been moved to FDisplayClusterViewport. Use GetViewportManager() to access  that interface.")
 	virtual bool GetViewportContext(const FString& ViewportId, int ViewIndex, FDisplayClusterRenderViewContext& OutViewContext)
 	{
 		return false;
 	}
->>>>>>> 3aae9151
 
 	/**
 	* Sets buffer ratio
@@ -221,45 +153,11 @@
 	/**
 	* Returns current buffer ratio
 	*
-<<<<<<< HEAD
-	* @param ViewportIdx    - Viewport index to get buffer ratio
-=======
 	* @param ViewportId     - Viewport ID to get buffer ratio
->>>>>>> 3aae9151
 	* @param OutBufferRatio - buffer ratio
 	*
 	* @return - true if succeeded
 	*/
-<<<<<<< HEAD
-	virtual bool GetBufferRatio(int32 ViewportIdx, float& OutBufferRatio) const = 0;
-
-	/**
-	* Returns specified viewport info
-	*
-	* @param ViewportId - Viewport ID to get info
-	*
-	* @return - Viewport info
-	*/
-	virtual const FDisplayClusterRenderViewport* GetRenderViewport(const FString& ViewportId) const = 0;
-
-	/**
-	* Returns specified viewport info
-	*
-	* @param ViewportIdx - Viewport index to get info
-	*
-	* @return - Viewport info
-	*/
-	virtual const FDisplayClusterRenderViewport* GetRenderViewport(int32 ViewportIdx) const = 0;
-
-	/**
-	* Returns all available viewports with filter applied
-	*
-	* @param Filter - viewport filter
-	*
-	* @return - Viewport info
-	*/
-	virtual const void GetRenderViewports(TArray<FDisplayClusterRenderViewport>& OutViewports) const = 0;
-=======
 	UE_DEPRECATED(4.27, "This function has been moved to FDisplayClusterViewport. Use GetViewportManager() to access  that interface.")
 	virtual bool GetBufferRatio(const FString& ViewportId, float& OutBufferRatio) const
 	{
@@ -343,12 +241,5 @@
 	* @return - nullptr if failed
 	*/
 	virtual IDisplayClusterPresentation* GetPresentation() const = 0;
->>>>>>> 3aae9151
-
-	/**
-	* Returns the number of Views per Viewport.
-	*
-	* @return - Number of Views per Viewport.
-	*/
-	virtual uint32 GetViewsAmountPerViewport() const = 0;
+
 };