// Copyright Epic Games, Inc. All Rights Reserved.

#pragma once

#include "CoreMinimal.h"
#include "StereoRendering.h"


class FDisplayClusterViewportArea;
class IDisplayClusterProjectionPolicy;
class UWorld;


/**
 * nDisplay render device interface
 */
class IDisplayClusterRenderDevice : public IStereoRendering
{
public:
	virtual ~IDisplayClusterRenderDevice() = 0
	{ }

public:

	/**
	* Device initialization
	*
	* @return - true if success
	*/
	virtual bool Initialize()
	{ return true; }

	/**
	* Called on a scene start to allow a rendering device to initialize any world related content
	*/
	virtual void StartScene(UWorld* World)
	{ }

	/**
<<<<<<< HEAD
=======
	* Called before scene Tick
	*/
	virtual void PreTick(float DeltaSeconds)
	{ }

	/**
>>>>>>> 90fae962
	* Called before unload current level
	*/
	virtual void EndScene()
	{ }

	/**
	* Assigns camera to a specified viewport. If InViewportId is empty, all viewports will be assigned to a new camera. Empty camera ID means default active camera.
	*
	* @param InCameraId   - ID of a camera (see [camera] in the nDisplay config file
	* @param InViewportId - ID of a viewport to assign the camera (all viewports if empty)
	*/
	virtual void SetViewportCamera(const FString& InCameraId = FString(), const FString& InViewportId = FString()) = 0;

	virtual void SetStartPostProcessingSettings(const FString& ViewportID, const FPostProcessSettings& StartPostProcessingSettings) = 0;
	virtual void SetOverridePostProcessingSettings(const FString& ViewportID, const FPostProcessSettings& OverridePostProcessingSettings, float BlendWeight = 1.0f) = 0;
	virtual void SetFinalPostProcessingSettings(const FString& ViewportID, const FPostProcessSettings& FinalPostProcessingSettings) = 0;

	virtual bool GetViewportRect(const FString& InViewportID, FIntRect& Rect) = 0;

	virtual bool SetBufferRatio(const FString& InViewportID, float  InBufferRatio) = 0;
	virtual bool GetBufferRatio(const FString& InViewportID, float& OutBufferRatio) const = 0;
	virtual bool GetBufferRatio(int32 ViewIdx, float& OutBufferRatio) const = 0;
};<|MERGE_RESOLUTION|>--- conflicted
+++ resolved
@@ -37,15 +37,12 @@
 	{ }
 
 	/**
-<<<<<<< HEAD
-=======
 	* Called before scene Tick
 	*/
 	virtual void PreTick(float DeltaSeconds)
 	{ }
 
 	/**
->>>>>>> 90fae962
 	* Called before unload current level
 	*/
 	virtual void EndScene()
