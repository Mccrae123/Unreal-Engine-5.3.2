// Copyright Epic Games, Inc. All Rights Reserved.

#pragma once

#include "CoreMinimal.h"

class IDisplayClusterProjectionPolicy;


/**
 * nDisplay projection policy factory interface
 */
class IDisplayClusterProjectionPolicyFactory
{
public:
	virtual ~IDisplayClusterProjectionPolicyFactory() = default;

public:
	/**
	* Creates a projection policy instance
	*
	* @param PolicyType - Projection policy type, same as specified on registration (useful if the same factory is registered for multiple projection types)
	* @param ProjectionPolicyId - ID of a policy
	* @param InConfigurationProjectionPolicy - policy configuration
	*
	* @return - Projection policy instance
	*/
<<<<<<< HEAD
	UE_DEPRECATED(4.26, "Please use 'Create'  with an extended argument list")
	virtual TSharedPtr<IDisplayClusterProjectionPolicy> Create(const FString& PolicyType, const FString& RHIName, const FString& ViewportId)
	{ return nullptr; }

	/**
	* Creates a projection policy instance
	*
	* @param PolicyType - Projection policy type, same as specified on registration (useful if the same factory is registered for multiple projection types)
	* @param RHIName    - RHI name that the sync policy is requested for
	* @param ViewportId - ID of a viewport the policy is requested for
	*
	* @return - Projection policy instance
	*/
	virtual TSharedPtr<IDisplayClusterProjectionPolicy> Create(const FString& PolicyType, const FString& RHIName, const FString& ViewportId, const TMap<FString, FString>& Parameters) = 0;
=======
	virtual TSharedPtr<IDisplayClusterProjectionPolicy, ESPMode::ThreadSafe> Create(const FString& ProjectionPolicyId, const struct FDisplayClusterConfigurationProjection* InConfigurationProjectionPolicy) = 0;
	
>>>>>>> 3aae9151
};<|MERGE_RESOLUTION|>--- conflicted
+++ resolved
@@ -25,23 +25,6 @@
 	*
 	* @return - Projection policy instance
 	*/
-<<<<<<< HEAD
-	UE_DEPRECATED(4.26, "Please use 'Create'  with an extended argument list")
-	virtual TSharedPtr<IDisplayClusterProjectionPolicy> Create(const FString& PolicyType, const FString& RHIName, const FString& ViewportId)
-	{ return nullptr; }
-
-	/**
-	* Creates a projection policy instance
-	*
-	* @param PolicyType - Projection policy type, same as specified on registration (useful if the same factory is registered for multiple projection types)
-	* @param RHIName    - RHI name that the sync policy is requested for
-	* @param ViewportId - ID of a viewport the policy is requested for
-	*
-	* @return - Projection policy instance
-	*/
-	virtual TSharedPtr<IDisplayClusterProjectionPolicy> Create(const FString& PolicyType, const FString& RHIName, const FString& ViewportId, const TMap<FString, FString>& Parameters) = 0;
-=======
 	virtual TSharedPtr<IDisplayClusterProjectionPolicy, ESPMode::ThreadSafe> Create(const FString& ProjectionPolicyId, const struct FDisplayClusterConfigurationProjection* InConfigurationProjectionPolicy) = 0;
 	
->>>>>>> 3aae9151
 };