// Copyright Epic Games, Inc. All Rights Reserved.

#pragma once

#include "CoreMinimal.h"

class IDisplayClusterRenderSyncPolicy;


/**
 * nDisplay rendering synchronization policy factory interface
 */
class IDisplayClusterRenderSyncPolicyFactory
{
public:
	virtual ~IDisplayClusterRenderSyncPolicyFactory() = default;

public:
	/**
	* Creates a rendering device instance
	*
	* @param InPolicyType - Synchronization policy type that has been specified on registering the factory (may be useful if the same factory is responsible for multiple policies types)
	* @param InRHIName    - RHI name that the sync policy is requested for
	*
	* @return - rendering device
	*/
<<<<<<< HEAD
	UE_DEPRECATED(4.26, "Please use 'Create'  with an extended argument list")
	virtual TSharedPtr<IDisplayClusterRenderSyncPolicy> Create(const FString& InPolicyType, const FString& InRHIName)
	{
		return nullptr;
	}

	/**
	* Creates a rendering device instance
	*
	* @param InPolicyType - Synchronization policy type that has been specified on registering the factory (may be useful if the same factory is responsible for multiple policies types)
	* @param InRHIName    - RHI name that the sync policy is requested for
	*
	* @return - rendering device
	*/
=======
>>>>>>> 3aae9151
	virtual TSharedPtr<IDisplayClusterRenderSyncPolicy> Create(const FString& InPolicyType, const FString& InRHIName, const TMap<FString, FString>& Parameters) = 0;
};<|MERGE_RESOLUTION|>--- conflicted
+++ resolved
@@ -24,22 +24,5 @@
 	*
 	* @return - rendering device
 	*/
-<<<<<<< HEAD
-	UE_DEPRECATED(4.26, "Please use 'Create'  with an extended argument list")
-	virtual TSharedPtr<IDisplayClusterRenderSyncPolicy> Create(const FString& InPolicyType, const FString& InRHIName)
-	{
-		return nullptr;
-	}
-
-	/**
-	* Creates a rendering device instance
-	*
-	* @param InPolicyType - Synchronization policy type that has been specified on registering the factory (may be useful if the same factory is responsible for multiple policies types)
-	* @param InRHIName    - RHI name that the sync policy is requested for
-	*
-	* @return - rendering device
-	*/
-=======
->>>>>>> 3aae9151
 	virtual TSharedPtr<IDisplayClusterRenderSyncPolicy> Create(const FString& InPolicyType, const FString& InRHIName, const TMap<FString, FString>& Parameters) = 0;
 };