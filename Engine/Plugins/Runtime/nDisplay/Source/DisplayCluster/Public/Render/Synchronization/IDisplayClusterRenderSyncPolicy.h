// Copyright Epic Games, Inc. All Rights Reserved.

#pragma once

#include "CoreMinimal.h"


/**
 * Public render synchronization policy interface
 */
class IDisplayClusterRenderSyncPolicy
{
public:
	virtual ~IDisplayClusterRenderSyncPolicy() = default;

public:
	/**
	* Perform any non-constructor initialization if needed
	*
	* @return - true if initialized successfully
	*/
	virtual bool Initialize()
	{
		return true;
	}

	/**
	 * Returns the name of the sync policy
	 */
	virtual FName GetName() const = 0;

	/**
	* Synchronizes rendering threads in a cluster (optionally presents a frame)
	*
	* @param InOutSyncInterval - Sync interval (VSync)
	*
	* @return - true if we a caller needs to present frame by his own
	*/
	virtual bool SynchronizeClusterRendering(int32& InOutSyncInterval) = 0;

	/**
<<<<<<< HEAD
	 * Returns the name of the sync policy
	 */
	virtual FName GetName() const = 0;
=======
	 * Returns true if policy instance support "WaitForVBlank" feature that is
	 * used on the higher levels
	 */
	virtual bool IsWaitForVBlankFeatureSupported()
	{
		return false;
	}

	/**
	 * Wait unless the next V-blank occurs. This function may be called after
	 * IsWaitForVBlankFeatureSupported returned true. Otherwise it will never be called.
	*
	* @return - true if v-blank awaiting was successfull
	 */
	virtual bool WaitForVBlank()
	{
		return false;
	}
>>>>>>> 6bbb88c8
};<|MERGE_RESOLUTION|>--- conflicted
+++ resolved
@@ -39,11 +39,6 @@
 	virtual bool SynchronizeClusterRendering(int32& InOutSyncInterval) = 0;
 
 	/**
-<<<<<<< HEAD
-	 * Returns the name of the sync policy
-	 */
-	virtual FName GetName() const = 0;
-=======
 	 * Returns true if policy instance support "WaitForVBlank" feature that is
 	 * used on the higher levels
 	 */
@@ -62,5 +57,4 @@
 	{
 		return false;
 	}
->>>>>>> 6bbb88c8
 };