--- conflicted
+++ resolved
@@ -157,10 +157,6 @@
 	*/
 	virtual void SetViewportCamera(const FString& InCameraId = FString(), const FString& InViewportId = FString()) = 0;
 
-<<<<<<< HEAD
-	virtual bool GetViewportRect(const FString& InViewportID, FIntRect& Rect) = 0;
-
-=======
 	/**
 	* Returns location and size of a viewport
 	*
@@ -176,7 +172,6 @@
 	* @param InBufferRatio  - Buffer ratio (1 - same as viewport size, 0.25 - is 0.25 width and height of viewport size)
 	*/
 	virtual bool SetBufferRatio(const FString& InViewportID, float InBufferRatio) = 0;
->>>>>>> 69078e53
 
 	/**
 	* Returns current buffer ratio of a viewport
