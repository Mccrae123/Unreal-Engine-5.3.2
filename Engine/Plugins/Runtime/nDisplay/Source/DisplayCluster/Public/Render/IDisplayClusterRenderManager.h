// Copyright Epic Games, Inc. All Rights Reserved.

#pragma once

#include "Render/Device/IDisplayClusterRenderDevice.h"

class IDisplayClusterRenderDevice;
class IDisplayClusterPostProcess;
class IDisplayClusterPostProcessFactory;
<<<<<<< HEAD
=======
class IDisplayClusterRender_MeshComponent;
>>>>>>> 6bbb88c8
class IDisplayClusterProjectionPolicy;
class IDisplayClusterProjectionPolicyFactory;
class IDisplayClusterRenderDeviceFactory;
class IDisplayClusterRenderSyncPolicy;
class IDisplayClusterRenderSyncPolicyFactory;
class IDisplayClusterViewportManager; 
class UCineCameraComponent;
struct FPostProcessSettings;


/**
 * Public render manager interface
 */
class IDisplayClusterRenderManager
{
public:
	virtual ~IDisplayClusterRenderManager() = default;

public:
	// Post-process operation wrapper
	struct FDisplayClusterPPInfo
	{
<<<<<<< HEAD
		FDisplayClusterPPInfo(TSharedPtr<IDisplayClusterPostProcess, ESPMode::ThreadSafe>& InOperation, int InPriority)
=======
		FDisplayClusterPPInfo(TSharedPtr<IDisplayClusterPostProcess, ESPMode::ThreadSafe>& InOperation, int32 InPriority)
>>>>>>> 6bbb88c8
			: Operation(InOperation)
			, Priority(InPriority)
		{ }

		TSharedPtr<IDisplayClusterPostProcess, ESPMode::ThreadSafe> Operation;
<<<<<<< HEAD
		int Priority;
=======
		int32 Priority;
>>>>>>> 6bbb88c8
	};

public:
	/**
	* Returns current rendering device
	*
	* @return - nullptr if failed
	*/
	virtual IDisplayClusterRenderDevice* GetRenderDevice() const = 0;

	/**
	* Registers rendering device factory
	*
	* @param DeviceType - Type of rendering device
	* @param Factory    - Factory instance
	*
	* @return - True if success
	*/
	virtual bool RegisterRenderDeviceFactory(const FString& DeviceType, TSharedPtr<IDisplayClusterRenderDeviceFactory>& Factory) = 0;

	/**
	* Unregisters rendering device factory
	*
	* @param DeviceType - Type of rendering device
	*
	* @return - True if success
	*/
	virtual bool UnregisterRenderDeviceFactory(const FString& DeviceType) = 0;

	/**
	* Registers synchronization policy factory
	*
	* @param SyncPolicyType - Type of synchronization policy
	* @param Factory        - Factory instance
	*
	* @return - True if success
	*/
	virtual bool RegisterSynchronizationPolicyFactory(const FString& SyncPolicyType, TSharedPtr<IDisplayClusterRenderSyncPolicyFactory>& Factory) = 0;

	/**
	* Unregisters synchronization policy factory
	*
	* @param SyncPolicyType - Type of synchronization policy
	*
	* @return - True if success
	*/
	virtual bool UnregisterSynchronizationPolicyFactory(const FString& SyncPolicyType) = 0;

	/**
	* Returns currently active rendering synchronization policy object
	*
	* @return - Rendering synchronization policy object
	*/
	virtual TSharedPtr<IDisplayClusterRenderSyncPolicy> GetCurrentSynchronizationPolicy() = 0;

	/**
	* Registers projection policy factory
	*
	* @param ProjectionType - Type of projection data (MPCDI etc.)
	* @param Factory        - Factory instance
	*
	* @return - True if success
	*/
	virtual bool RegisterProjectionPolicyFactory(const FString& ProjectionType, TSharedPtr<IDisplayClusterProjectionPolicyFactory>& Factory) = 0;

	/**
	* Unregisters projection policy factory
	*
	* @param ProjectionType - Type of projection policy
	*
	* @return - True if success
	*/
	virtual bool UnregisterProjectionPolicyFactory(const FString& ProjectionType) = 0;

	/**
	* Returns a projection policy factory of specified type (if it has been registered previously)
	*
	* @param ProjectionType - Projection policy type
	*
	* @return - Projection policy factory pointer or nullptr if not registered
	*/
	virtual TSharedPtr<IDisplayClusterProjectionPolicyFactory> GetProjectionPolicyFactory(const FString& ProjectionType) = 0;

	/**
	* Returns all registered projection policy types
	*
	* @param OutPolicyIDs - (out) array to put registered IDs
	*/
	virtual void GetRegisteredProjectionPolicies(TArray<FString>& OutPolicyIDs) const = 0;

	/**
	* Registers PostProcess factory
	*
	* @param PostProcessType - Type of PostProcess data
	* @param Factory        - Factory instance
	*
	* @return - True if success
	*/
	virtual bool RegisterPostProcessFactory(const FString& PostProcessType, TSharedPtr<IDisplayClusterPostProcessFactory>& Factory) = 0;

	/**
	* Unregisters PostProcess factory
	*
	* @param PostProcessType - Type of post process
	*
	* @return - True if success
	*/
	virtual bool UnregisterPostProcessFactory(const FString& PostProcessType) = 0;
<<<<<<< HEAD

	/**
	* Returns a postprocess factory of specified type (if it has been registered previously)
	*
	* @param PostProcessType - PostProcess type
	*
	* @return - PostProcess factory pointer or nullptr if not registered
	*/
	virtual TSharedPtr<IDisplayClusterPostProcessFactory> GetPostProcessFactory(const FString& PostProcessType) = 0;

	/**
	* Returns all registered postprocess types
	*
	* @param OutPostProcessIDs - (out) array to put registered IDs
	*/
	virtual void GetRegisteredPostProcess(TArray<FString>& OutPostProcessIDs) const = 0;

	/**
	* Registers a post process operation
	*
	* @param Name      - A unique PP operation name
	* @param Operation - PP operation implementation
	* @param Priority  - PP order in chain (the calling order is from the smallest to the largest: -N...0...N)
	*
	* @return - True if success
	*/
	UE_DEPRECATED(4.27, "This function has been moved to FDisplayClusterViewport. Use GetViewportManager() to access  that interface.")
	virtual bool RegisterPostprocessOperation(const FString& Name, TSharedPtr<IDisplayClusterPostProcess, ESPMode::ThreadSafe>& Operation, int Priority = 0)
	{ return false; }

	/**
	* Registers a post process operation
	*
	* @param Name - A unique PP operation name
	* @param PPInfo - PP info wrapper (see IDisplayClusterRenderManager::FDisplayClusterPPInfo)
	*
	* @return - True if success
	*/
	UE_DEPRECATED(4.27, "This function has been moved to FDisplayClusterViewport. Use GetViewportManager() to access  that interface.")
	virtual bool RegisterPostprocessOperation(const FString& Name, FDisplayClusterPPInfo& PPInfo)
	{ return false; }

	/**
	* Unregisters a post process operation
	*
	* @param Name - PP operation name
	*
	* @return - True if success
	*/
	UE_DEPRECATED(4.27, "This function has been moved to FDisplayClusterViewport. Use GetViewportManager() to access  that interface.")
	virtual bool UnregisterPostprocessOperation(const FString& Name)
	{ return false; }

	/**
	* Returns all registered post-process operations
	*
	* @return - PP operations
	*/
	UE_DEPRECATED(4.27, "This function has been moved to FDisplayClusterViewport. Use GetViewportManager() to access  that interface.")
	virtual TMap<FString, FDisplayClusterPPInfo> GetRegisteredPostprocessOperations() const
	{ return TMap<FString, FDisplayClusterPPInfo>(); }

	/**
	* @return - Current viewport manager from root actor
	*/
	virtual IDisplayClusterViewportManager* GetViewportManager() const = 0;

=======

	/**
	* Returns a postprocess factory of specified type (if it has been registered previously)
	*
	* @param PostProcessType - PostProcess type
	*
	* @return - PostProcess factory pointer or nullptr if not registered
	*/
	virtual TSharedPtr<IDisplayClusterPostProcessFactory> GetPostProcessFactory(const FString& PostProcessType) = 0;

	/**
	* Returns all registered postprocess types
	*
	* @param OutPostProcessIDs - (out) array to put registered IDs
	*/
	virtual void GetRegisteredPostProcess(TArray<FString>& OutPostProcessIDs) const = 0;

	/**
	* @return - Current viewport manager from root actor
	*/
	virtual IDisplayClusterViewportManager* GetViewportManager() const = 0;

	/**
	* @return - new mesh component object
	*/
	virtual TSharedPtr<IDisplayClusterRender_MeshComponent, ESPMode::ThreadSafe> CreateMeshComponent() const = 0;
>>>>>>> 6bbb88c8
};<|MERGE_RESOLUTION|>--- conflicted
+++ resolved
@@ -7,10 +7,7 @@
 class IDisplayClusterRenderDevice;
 class IDisplayClusterPostProcess;
 class IDisplayClusterPostProcessFactory;
-<<<<<<< HEAD
-=======
 class IDisplayClusterRender_MeshComponent;
->>>>>>> 6bbb88c8
 class IDisplayClusterProjectionPolicy;
 class IDisplayClusterProjectionPolicyFactory;
 class IDisplayClusterRenderDeviceFactory;
@@ -33,21 +30,13 @@
 	// Post-process operation wrapper
 	struct FDisplayClusterPPInfo
 	{
-<<<<<<< HEAD
-		FDisplayClusterPPInfo(TSharedPtr<IDisplayClusterPostProcess, ESPMode::ThreadSafe>& InOperation, int InPriority)
-=======
 		FDisplayClusterPPInfo(TSharedPtr<IDisplayClusterPostProcess, ESPMode::ThreadSafe>& InOperation, int32 InPriority)
->>>>>>> 6bbb88c8
 			: Operation(InOperation)
 			, Priority(InPriority)
 		{ }
 
 		TSharedPtr<IDisplayClusterPostProcess, ESPMode::ThreadSafe> Operation;
-<<<<<<< HEAD
-		int Priority;
-=======
 		int32 Priority;
->>>>>>> 6bbb88c8
 	};
 
 public:
@@ -156,75 +145,6 @@
 	* @return - True if success
 	*/
 	virtual bool UnregisterPostProcessFactory(const FString& PostProcessType) = 0;
-<<<<<<< HEAD
-
-	/**
-	* Returns a postprocess factory of specified type (if it has been registered previously)
-	*
-	* @param PostProcessType - PostProcess type
-	*
-	* @return - PostProcess factory pointer or nullptr if not registered
-	*/
-	virtual TSharedPtr<IDisplayClusterPostProcessFactory> GetPostProcessFactory(const FString& PostProcessType) = 0;
-
-	/**
-	* Returns all registered postprocess types
-	*
-	* @param OutPostProcessIDs - (out) array to put registered IDs
-	*/
-	virtual void GetRegisteredPostProcess(TArray<FString>& OutPostProcessIDs) const = 0;
-
-	/**
-	* Registers a post process operation
-	*
-	* @param Name      - A unique PP operation name
-	* @param Operation - PP operation implementation
-	* @param Priority  - PP order in chain (the calling order is from the smallest to the largest: -N...0...N)
-	*
-	* @return - True if success
-	*/
-	UE_DEPRECATED(4.27, "This function has been moved to FDisplayClusterViewport. Use GetViewportManager() to access  that interface.")
-	virtual bool RegisterPostprocessOperation(const FString& Name, TSharedPtr<IDisplayClusterPostProcess, ESPMode::ThreadSafe>& Operation, int Priority = 0)
-	{ return false; }
-
-	/**
-	* Registers a post process operation
-	*
-	* @param Name - A unique PP operation name
-	* @param PPInfo - PP info wrapper (see IDisplayClusterRenderManager::FDisplayClusterPPInfo)
-	*
-	* @return - True if success
-	*/
-	UE_DEPRECATED(4.27, "This function has been moved to FDisplayClusterViewport. Use GetViewportManager() to access  that interface.")
-	virtual bool RegisterPostprocessOperation(const FString& Name, FDisplayClusterPPInfo& PPInfo)
-	{ return false; }
-
-	/**
-	* Unregisters a post process operation
-	*
-	* @param Name - PP operation name
-	*
-	* @return - True if success
-	*/
-	UE_DEPRECATED(4.27, "This function has been moved to FDisplayClusterViewport. Use GetViewportManager() to access  that interface.")
-	virtual bool UnregisterPostprocessOperation(const FString& Name)
-	{ return false; }
-
-	/**
-	* Returns all registered post-process operations
-	*
-	* @return - PP operations
-	*/
-	UE_DEPRECATED(4.27, "This function has been moved to FDisplayClusterViewport. Use GetViewportManager() to access  that interface.")
-	virtual TMap<FString, FDisplayClusterPPInfo> GetRegisteredPostprocessOperations() const
-	{ return TMap<FString, FDisplayClusterPPInfo>(); }
-
-	/**
-	* @return - Current viewport manager from root actor
-	*/
-	virtual IDisplayClusterViewportManager* GetViewportManager() const = 0;
-
-=======
 
 	/**
 	* Returns a postprocess factory of specified type (if it has been registered previously)
@@ -251,5 +171,4 @@
 	* @return - new mesh component object
 	*/
 	virtual TSharedPtr<IDisplayClusterRender_MeshComponent, ESPMode::ThreadSafe> CreateMeshComponent() const = 0;
->>>>>>> 6bbb88c8
 };