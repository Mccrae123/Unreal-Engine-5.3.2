--- conflicted
+++ resolved
@@ -5,14 +5,9 @@
 #include "CoreMinimal.h"
 
 #include "Render/Viewport/IDisplayClusterViewport.h"
-<<<<<<< HEAD
-#include "Render/Viewport/RenderFrame/DisplayClusterRenderFrame.h"
-#include "Render/Viewport/Containers/DisplayClusterPreviewSettings.h"
-=======
 #include "Render/Viewport/Containers/DisplayClusterPreviewSettings.h"
 #include "Render/Viewport/RenderFrame/DisplayClusterRenderFrameEnums.h"
 
->>>>>>> 4af6daef
 #include "SceneView.h"
 
 class UWorld;
@@ -22,9 +17,6 @@
 class UDisplayClusterConfigurationViewport;
 class IDisplayClusterViewportManagerProxy;
 class FReferenceCollector;
-<<<<<<< HEAD
-
-=======
 class FDisplayClusterRenderFrame;
 struct FDisplayClusterRenderFrameTarget;
 struct FDisplayClusterRenderFrameTargetViewFamily;
@@ -32,7 +24,6 @@
 /**
  * nDisplay ViewportManager (interface for GameThread)
  */
->>>>>>> 4af6daef
 class DISPLAYCLUSTER_API IDisplayClusterViewportManager
 {
 public:
@@ -121,11 +112,7 @@
 	* @return - The ConstructionValues object that was created, meant to initialize a view family context.
 	*/
 	virtual FSceneViewFamily::ConstructionValues CreateViewFamilyConstructionValues(
-<<<<<<< HEAD
-		const FDisplayClusterRenderFrame::FFrameRenderTarget& InFrameTarget,
-=======
 		const FDisplayClusterRenderFrameTarget& InFrameTarget,
->>>>>>> 4af6daef
 		FSceneInterface* InScene,
 		FEngineShowFlags InEngineShowFlags,
 		const bool bInAdditionalViewFamily
@@ -144,13 +131,10 @@
 	/** Send to render thread. */
 	virtual void RenderFrame(FViewport* InViewport) = 0;
 
-<<<<<<< HEAD
-=======
 	/** Return current render mode. */
 	virtual EDisplayClusterRenderFrameMode GetRenderMode() const = 0;
 
 	/** Add internal DCVM objects to the reference collector. */
->>>>>>> 4af6daef
 	virtual void AddReferencedObjects(FReferenceCollector& Collector) = 0;
 
 #if WITH_EDITOR
@@ -167,11 +151,7 @@
 	*
 	* @return - true, if render success
 	*/
-<<<<<<< HEAD
-	virtual bool RenderInEditor(class FDisplayClusterRenderFrame& InRenderFrame, FViewport* InViewport, const uint32 InFirstViewportNum, const int32 InViewportsAmount, int32& OutViewportsAmount, bool& bOutFrameRendered) = 0;
-=======
 	virtual bool RenderInEditor(FDisplayClusterRenderFrame& InRenderFrame, FViewport* InViewport, const uint32 InFirstViewportNum, const int32 InViewportsAmount, int32& OutViewportsAmount, bool& bOutFrameRendered) = 0;
->>>>>>> 4af6daef
 #endif
 
 	///////////////////////////////////////////////////////////////////////////////////////////////////////////////////////////////////////////////////////////////////////////
@@ -202,11 +182,7 @@
 	*
 	* @return - arrays with viewport objects refs
 	*/
-<<<<<<< HEAD
-	virtual const TArrayView<IDisplayClusterViewport*> GetViewports() const = 0;
-=======
 	virtual const TArrayView<TSharedPtr<IDisplayClusterViewport, ESPMode::ThreadSafe>> GetViewports() const = 0;
->>>>>>> 4af6daef
 
 	/**
 	* Mark the geometry of the referenced component(s) as dirty (ProceduralMesh, etc)
@@ -215,8 +191,6 @@
 	* @param InComponentName - (optional) Unique component name
 	*/
 	virtual void MarkComponentGeometryDirty(const FName InComponentName = NAME_None) = 0;
-<<<<<<< HEAD
-=======
 
 	/**
 	* Call LocalPlayer->CalcSceneView()
@@ -231,5 +205,4 @@
 	* @param StereoViewIndex - index of the view when using stereoscopy
 	*/
 	virtual class FSceneView* CalcSceneView(class ULocalPlayer* LocalPlayer, class FSceneViewFamily* ViewFamily, FVector& OutViewLocation, FRotator& OutViewRotation, class FViewport* Viewport, class FViewElementDrawer* ViewDrawer, int32 StereoViewIndex) = 0;
->>>>>>> 4af6daef
 };
