// Copyright Epic Games, Inc. All Rights Reserved.

#pragma once

#include "CoreMinimal.h"

class FRHICommandListImmediate;
class IDisplayClusterViewport;
class IDisplayClusterViewportProxy;
class IDisplayClusterWarpBlend;
class UMeshComponent;
struct FDisplayClusterConfigurationProjection;


/**
 * nDisplay projection policy
 */
class IDisplayClusterProjectionPolicy
{
public:
	virtual ~IDisplayClusterProjectionPolicy() = default;

public:
	/**
	* Return projection policy instance ID
	*/
	virtual const FString& GetId() const = 0;

	/**
	* Return projection policy type
	*/
	virtual const FString& GetType() const = 0;

	/**
	* Return projection policy type
	*/
	UE_DEPRECATED(5.1, "This function has beend deprecated. Please use 'GetType'.")
	virtual const FString GetTypeId() const
	{
		return GetType();
	}

	/**
	* Return projection policy configuration
	*/
	virtual const TMap<FString, FString>& GetParameters() const = 0;

	/**
	* Send projection policy game thread data to render thread proxy
	* called once per frame from FDisplayClusterViewportManager::FinalizeNewFrame
	*/
	virtual void UpdateProxyData(IDisplayClusterViewport* InViewport)
	{ }

	/**
	* Called each time a new game level starts
	*
	* @param InViewport - a owner viewport
	*/
	virtual bool HandleStartScene(IDisplayClusterViewport* InViewport)
	{
		return true;
	}

	/**
	* Called when current level is going to be closed (i.e. before loading a new map)
	*
	* @param InViewport - a owner viewport
	*/
	virtual void HandleEndScene(IDisplayClusterViewport* InViewport)
	{ }

	// Handle request for additional render targetable resource inside viewport api for projection policy
	virtual bool ShouldUseAdditionalTargetableResource() const
	{ 
		return false; 
	}

	/**
	* Returns true if the policy supports input mip-textures.
	* Use a mip texture for smoother deformation on curved surfaces.
	*
	* @return - true, if mip-texture is supported by the policy implementation
	*/
	virtual bool ShouldUseSourceTextureWithMips() const
	{
		return false;
	}

	// This policy can support ICVFX rendering
	virtual bool ShouldSupportICVFX() const
	{
		return false;
	}

	// Return true, if camera projection visible for this viewport geometry
	// ICVFX Perforamance : if camera frame not visible on this node, disable render for this camera
	virtual bool IsCameraProjectionVisible(const FRotator& InViewRotation, const FVector& InViewLocation, const FMatrix& InProjectionMatrix)
	{
		return true;
	}

	/**
	* Check projection policy settings changes
	*
	* @param InConfigurationProjectionPolicy - new settings
	*
	* @return - True if found changes
	*/
	virtual bool IsConfigurationChanged(const struct FDisplayClusterConfigurationProjection* InConfigurationProjectionPolicy) const = 0;

	/**
	* @param ViewIdx           - Index of view that is being processed for this viewport
	* @param InOutViewLocation - (in/out) View location with ViewOffset (i.e. left eye pre-computed location)
	* @param InOutViewRotation - (in/out) View rotation
	* @param ViewOffset        - Offset applied ot a camera location that gives us InOutViewLocation (i.e. right offset in world to compute right eye location)
	* @param WorldToMeters     - Current world scale (units (cm) in meter)
	* @param NCP               - Distance to the near clipping plane
	* @param FCP               - Distance to the far  clipping plane
	*
	* @return - True if success
	*/
	virtual bool CalculateView(IDisplayClusterViewport* InViewport, const uint32 InContextNum, FVector& InOutViewLocation, FRotator& InOutViewRotation, const FVector& ViewOffset, const float WorldToMeters, const float NCP, const float FCP) = 0;

	/**
	* @param ViewIdx      - Index of view that is being processed for this viewport
	* @param OutPrjMatrix - (out) projection matrix
	*
	* @return - True if success
	*/
	virtual bool GetProjectionMatrix(IDisplayClusterViewport* InViewport, const uint32 InContextNum, FMatrix& OutPrjMatrix) = 0;

	/**
	* Returns if a policy provides warp&blend feature
	*
	* @return - True if warp&blend operations are supported by the policy implementation
	*/
	virtual bool IsWarpBlendSupported()
	{
		return false;
	}

	/**
	* Initializing the projection policy logic for the current frame before applying warp blending. Called if IsWarpBlendSupported() returns true
	*
	* @param RHICmdList      - RHI commands
	* @param InViewportProxy - viewport proxy
	*
	*/
	virtual void BeginWarpBlend_RenderThread(FRHICommandListImmediate& RHICmdList, const IDisplayClusterViewportProxy* InViewportProxy)
	{ }

	/**
	* Performs warp&blend. Called if IsWarpBlendSupported() returns true
	*
	* @param RHICmdList      - RHI commands
	* @param InViewportProxy - viewport proxy
	*
	*/
	virtual void ApplyWarpBlend_RenderThread(FRHICommandListImmediate& RHICmdList, const IDisplayClusterViewportProxy* InViewportProxy)
	{ }

	/**
	* Completing the projection policy logic for the current frame after applying warp blending. Called if IsWarpBlendSupported() returns true
	*
	* @param ViewIdx      - Index of view that is being processed for this viewport
	* @param RHICmdList   - RHI commands
	* @param SrcTexture   - Source texture
	* @param ViewportRect - Region of the SrcTexture to perform warp&blend operations
	*
	*/
	virtual void EndWarpBlend_RenderThread(FRHICommandListImmediate& RHICmdList, const IDisplayClusterViewportProxy* InViewportProxy)
	{ }

	/**
	* Return warpblend interface of this policy
	*
	* @param OutWarpBlendInterface - output interface ref
	* 
	* @return - true if output interface valid
	*/
<<<<<<< HEAD
	virtual bool GetWarpBlendInterface(TSharedPtr<class IDisplayClusterWarpBlend, ESPMode::ThreadSafe>& OutWarpBlendInterface) const
=======
	virtual bool GetWarpBlendInterface(TSharedPtr<IDisplayClusterWarpBlend, ESPMode::ThreadSafe>& OutWarpBlendInterface) const
>>>>>>> d731a049
	{
		return false;
	}

	/**
	* Return warpblend interface proxy of this policy
	*
	* @param OutWarpBlendInterfaceProxy - output interface ref
	*
	* @return - true if output interface valid
	*/
<<<<<<< HEAD
	virtual bool GetWarpBlendInterface_RenderThread(TSharedPtr<class IDisplayClusterWarpBlend, ESPMode::ThreadSafe>& OutWarpBlendInterfaceProxy) const
=======
	virtual bool GetWarpBlendInterface_RenderThread(TSharedPtr<IDisplayClusterWarpBlend, ESPMode::ThreadSafe>& OutWarpBlendInterfaceProxy) const
>>>>>>> d731a049
	{
		return false;
	}

#if WITH_EDITOR
	/**
	* Ask projection policy instance if it has any mesh based preview
	*
	* @return - True if mesh based preview is available
	*/
	virtual bool HasPreviewMesh()
	{
		return false;
	}

	/**
	* Build preview mesh
	*
	* @param InViewport - Projection specific parameters.
	* @param bOutIsRootActorComponent - return true, if used custom root actor component. return false, if created unique temporary component
	*/
	virtual UMeshComponent* GetOrCreatePreviewMeshComponent(IDisplayClusterViewport* InViewport, bool& bOutIsRootActorComponent)
	{
		return nullptr;
	}
#endif
};<|MERGE_RESOLUTION|>--- conflicted
+++ resolved
@@ -179,11 +179,7 @@
 	* 
 	* @return - true if output interface valid
 	*/
-<<<<<<< HEAD
-	virtual bool GetWarpBlendInterface(TSharedPtr<class IDisplayClusterWarpBlend, ESPMode::ThreadSafe>& OutWarpBlendInterface) const
-=======
 	virtual bool GetWarpBlendInterface(TSharedPtr<IDisplayClusterWarpBlend, ESPMode::ThreadSafe>& OutWarpBlendInterface) const
->>>>>>> d731a049
 	{
 		return false;
 	}
@@ -195,11 +191,7 @@
 	*
 	* @return - true if output interface valid
 	*/
-<<<<<<< HEAD
-	virtual bool GetWarpBlendInterface_RenderThread(TSharedPtr<class IDisplayClusterWarpBlend, ESPMode::ThreadSafe>& OutWarpBlendInterfaceProxy) const
-=======
 	virtual bool GetWarpBlendInterface_RenderThread(TSharedPtr<IDisplayClusterWarpBlend, ESPMode::ThreadSafe>& OutWarpBlendInterfaceProxy) const
->>>>>>> d731a049
 	{
 		return false;
 	}
