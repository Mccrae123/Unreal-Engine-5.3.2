--- conflicted
+++ resolved
@@ -167,8 +167,6 @@
 	virtual void EndWarpBlend_RenderThread(FRHICommandListImmediate& RHICmdList, const class IDisplayClusterViewportProxy* InViewportProxy)
 	{ }
 
-<<<<<<< HEAD
-=======
 	/**
 	* Return warpblend interface of this policy
 	*
@@ -193,7 +191,6 @@
 		return false;
 	}
 
->>>>>>> 6bbb88c8
 #if WITH_EDITOR
 	/**
 	* Ask projection policy instance if it has any mesh based preview
