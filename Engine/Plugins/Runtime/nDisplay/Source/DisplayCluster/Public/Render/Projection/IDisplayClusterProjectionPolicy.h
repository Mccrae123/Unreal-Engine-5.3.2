--- conflicted
+++ resolved
@@ -8,10 +8,7 @@
 class IDisplayClusterViewport;
 class IDisplayClusterViewportProxy;
 class IDisplayClusterWarpBlend;
-<<<<<<< HEAD
-=======
 class IDisplayClusterWarpPolicy;
->>>>>>> 4af6daef
 class UMeshComponent;
 struct FDisplayClusterConfigurationProjection;
 
@@ -73,8 +70,6 @@
 	*/
 	virtual void HandleEndScene(IDisplayClusterViewport* InViewport)
 	{ }
-<<<<<<< HEAD
-=======
 
 	/**
 	* Set warp policy for this projection
@@ -99,7 +94,6 @@
 	{
 		return nullptr;
 	}
->>>>>>> 4af6daef
 
 	// Handle request for additional render targetable resource inside viewport api for projection policy
 	virtual bool ShouldUseAdditionalTargetableResource() const
