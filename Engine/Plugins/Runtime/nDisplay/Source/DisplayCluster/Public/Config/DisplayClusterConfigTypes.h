--- conflicted
+++ resolved
@@ -84,12 +84,8 @@
 	FString   CameraId;
 	FIntPoint Loc  = FIntPoint::ZeroValue;
 	FIntPoint Size = FIntPoint::ZeroValue;
-<<<<<<< HEAD
-	bool IsRTT = false;
-=======
 	bool      IsRTT = false;
 	float     BufferRatio = 1.f;
->>>>>>> 69078e53
 
 	virtual FString ToString() const override;
 	virtual bool    DeserializeFromString(const FString& line) override;
