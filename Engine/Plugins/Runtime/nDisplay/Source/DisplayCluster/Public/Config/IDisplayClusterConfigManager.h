--- conflicted
+++ resolved
@@ -38,10 +38,6 @@
 
 	virtual int32 GetPostprocessAmount() const = 0;
 	virtual TArray<FDisplayClusterConfigPostprocess> GetPostprocess() const = 0;
-<<<<<<< HEAD
-	virtual bool GetPostprocess(int32 idx, FDisplayClusterConfigPostprocess& postprocess) const = 0;
-=======
->>>>>>> 69078e53
 	virtual bool GetPostprocess(const FString& id, FDisplayClusterConfigPostprocess& postprocess) const = 0;
 
 	virtual int32 GetSceneNodesAmount() const = 0;
