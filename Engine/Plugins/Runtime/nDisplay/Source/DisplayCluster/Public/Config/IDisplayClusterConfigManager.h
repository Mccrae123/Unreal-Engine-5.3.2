--- conflicted
+++ resolved
@@ -14,20 +14,11 @@
 class IDisplayClusterConfigManager
 {
 public:
-<<<<<<< HEAD
-	virtual ~IDisplayClusterConfigManager() = 0
-	{ }
-
-public:
-	// Returns current config data
-	virtual const UDisplayClusterConfigurationData* GetConfig() const = 0;
-=======
 	virtual ~IDisplayClusterConfigManager() = default;
 
 public:
 	// Returns current config data
 	virtual UDisplayClusterConfigurationData* GetConfig() const = 0;
->>>>>>> 3aae9151
 
 public:
 	// Returns path of the config file that is currently used
@@ -48,263 +39,4 @@
 	virtual bool  GetLocalPostprocess(const FString& PostprocessId, FDisplayClusterConfigurationPostprocess& OutPostprocess) const = 0;
 	// Returns configuration data for local projection policy
 	virtual bool  GetLocalProjection(const FString& ViewportId, FDisplayClusterConfigurationProjection& OutProjection) const = 0;
-<<<<<<< HEAD
-
-
-	///////////////////////////////////////////////////////////////////////////////////////////////////////////////////////
-	// DEPRECATED
-	///////////////////////////////////////////////////////////////////////////////////////////////////////////////////////
-
-	UE_DEPRECATED(4.26, "This feature is no longer supported. Use GetConfig to retrieve full configuration info.")
-	virtual int32 GetClusterNodesAmount() const
-	{
-		return 0;
-	}
-
-	struct FDisplayClusterConfigClusterNode { };
-	UE_DEPRECATED(4.26, "This feature is no longer supported. Use GetConfig to retrieve full configuration info.")
-	virtual TArray<FDisplayClusterConfigClusterNode> GetClusterNodes() const
-	{
-		return TArray<FDisplayClusterConfigClusterNode>();
-	}
-
-	UE_DEPRECATED(4.26, "This feature is no longer supported. Use GetConfig to retrieve full configuration info.")
-	virtual bool GetClusterNode(const FString& ClusterNodeId, FDisplayClusterConfigClusterNode& CfgClusterNode) const
-	{
-		return false;
-	}
-
-	UE_DEPRECATED(4.26, "This feature is no longer supported. Use GetConfig to retrieve full configuration info.")
-	virtual bool GetMasterClusterNode(FDisplayClusterConfigClusterNode& cnode) const
-	{
-		return false;
-	}
-
-	UE_DEPRECATED(4.26, "This feature is no longer supported. Use GetConfig to retrieve full configuration info.")
-	virtual int32 GetWindowsAmount() const
-	{
-		return 0;
-	}
-	
-	struct FDisplayClusterConfigWindow { };
-	UE_DEPRECATED(4.26, "This feature is no longer supported. Use GetConfig to retrieve full configuration info.")
-	virtual TArray<FDisplayClusterConfigWindow> GetWindows() const
-	{
-		return TArray<FDisplayClusterConfigWindow>();
-	}
-	
-	UE_DEPRECATED(4.26, "This feature is no longer supported. Use GetConfig to retrieve full configuration info.")
-	virtual bool GetWindow(const FString& WindowID, FDisplayClusterConfigWindow& CfgWindow) const
-	{
-		return false;
-	}
-	
-	UE_DEPRECATED(4.26, "This feature is no longer supported. Use GetConfig to retrieve full configuration info.")
-	virtual bool GetMasterWindow(FDisplayClusterConfigWindow& CfgWindow) const
-	{
-		return false;
-	}
-
-	UE_DEPRECATED(4.26, "This feature is no longer supported. Use GetConfig to retrieve full configuration info.")
-	virtual int32 GetScreensAmount() const
-	{
-		return 0;
-	}
-	
-	struct FDisplayClusterConfigScreen { };
-	UE_DEPRECATED(4.26, "This feature is no longer supported. Use GetConfig to retrieve full configuration info.")
-	virtual TArray<FDisplayClusterConfigScreen> GetScreens() const
-	{
-		return TArray<FDisplayClusterConfigScreen>();
-	}
-	
-	UE_DEPRECATED(4.26, "This feature is no longer supported. Use GetConfig to retrieve full configuration info.")
-	virtual bool GetScreen(const FString& ScreenID, FDisplayClusterConfigScreen& CfgScreen) const
-	{
-		return false;
-	}
-
-	UE_DEPRECATED(4.26, "This feature is no longer supported. Use GetConfig to retrieve full configuration info.")
-	virtual int32 GetCamerasAmount() const
-	{
-		return 0;
-	}
-	
-	struct FDisplayClusterConfigCamera { };
-	UE_DEPRECATED(4.26, "This feature is no longer supported. Use GetConfig to retrieve full configuration info.")
-	virtual TArray<FDisplayClusterConfigCamera> GetCameras() const
-	{
-		return TArray<FDisplayClusterConfigCamera>();
-	}
-	
-	UE_DEPRECATED(4.26, "This feature is no longer supported. Use GetConfig to retrieve full configuration info.")
-	virtual bool GetCamera(const FString& CameraID, FDisplayClusterConfigCamera& CfgCamera) const
-	{
-		return false;
-	}
-
-	UE_DEPRECATED(4.26, "This feature is no longer supported. Use GetConfig to retrieve full configuration info.")
-	virtual int32 GetViewportsAmount() const
-	{
-		return 0;
-	}
-
-	struct FDisplayClusterConfigViewport { };
-	UE_DEPRECATED(4.26, "This feature is no longer supported. Use GetConfig to retrieve full configuration info.")
-	virtual TArray<FDisplayClusterConfigViewport> GetViewports() const
-	{
-		return TArray<FDisplayClusterConfigViewport>();
-	}
-
-	UE_DEPRECATED(4.26, "This feature is no longer supported. Use GetConfig to retrieve full configuration info.")
-	virtual bool GetViewport(const FString& ViewportID, FDisplayClusterConfigViewport& CfgViewport) const
-	{
-		return false;
-	}
-
-	UE_DEPRECATED(4.26, "This feature is no longer supported. Use GetConfig to retrieve full configuration info.")
-	virtual int32 GetPostprocessAmount() const
-	{
-		return 0;
-	}
-
-	struct FDisplayClusterConfigPostprocess { };
-	UE_DEPRECATED(4.26, "This feature is no longer supported. Use GetConfig to retrieve full configuration info.")
-	virtual TArray<FDisplayClusterConfigPostprocess> GetPostprocess() const
-	{
-		return TArray<FDisplayClusterConfigPostprocess>();
-	}
-
-	UE_DEPRECATED(4.26, "This feature is no longer supported. Use GetConfig to retrieve full configuration info.")
-	virtual bool GetPostprocess(const FString& PostprocessID, FDisplayClusterConfigPostprocess& CfgPostprocess) const
-	{
-		return false;
-	}
-
-	UE_DEPRECATED(4.26, "This feature is no longer supported. Use GetConfig to retrieve full configuration info.")
-	virtual int32 GetSceneNodesAmount() const
-	{
-		return 0;
-	}
-
-	struct FDisplayClusterConfigSceneNode { };
-	UE_DEPRECATED(4.26, "This feature is no longer supported. Use GetConfig to retrieve full configuration info.")
-	virtual TArray<FDisplayClusterConfigSceneNode> GetSceneNodes() const
-	{
-		return TArray<FDisplayClusterConfigSceneNode>();
-	}
-
-	UE_DEPRECATED(4.26, "This feature is no longer supported. Use GetConfig to retrieve full configuration info.")
-	virtual bool GetSceneNode(const FString& SceneNodeID, FDisplayClusterConfigSceneNode& CfgSceneNode) const
-	{
-		return false;
-	}
-
-	UE_DEPRECATED(4.26, "This feature is no longer supported. Use GetConfig to retrieve full configuration info.")
-	virtual int32 GetInputDevicesAmount() const
-	{
-		return 0;
-	}
-
-	struct FDisplayClusterConfigInput { };
-	UE_DEPRECATED(4.26, "This feature is no longer supported. Use GetConfig to retrieve full configuration info.")
-	virtual TArray<FDisplayClusterConfigInput> GetInputDevices() const
-	{
-		return TArray<FDisplayClusterConfigInput>();
-	}
-
-	UE_DEPRECATED(4.26, "This feature is no longer supported. Use GetConfig to retrieve full configuration info.")
-	virtual bool GetInputDevice(const FString& InputDeviceID, FDisplayClusterConfigInput& CfgInputDevice) const
-	{
-		return false;
-	}
-
-	struct FDisplayClusterConfigInputSetup { };
-	UE_DEPRECATED(4.26, "This feature is no longer supported. Use GetConfig to retrieve full configuration info.")
-	virtual TArray<FDisplayClusterConfigInputSetup> GetInputSetupRecords() const
-	{
-		return TArray<FDisplayClusterConfigInputSetup>();
-	}
-
-	UE_DEPRECATED(4.26, "This feature is no longer supported. Use GetConfig to retrieve full configuration info.")
-	virtual bool GetInputSetupRecord(const FString& InputSetupID, FDisplayClusterConfigInputSetup& CfgInputSetup) const
-	{
-		return false;
-	}
-
-	struct FDisplayClusterConfigProjection { };
-	UE_DEPRECATED(4.26, "This feature is no longer supported. Use GetConfig to retrieve full configuration info.")
-	virtual TArray<FDisplayClusterConfigProjection> GetProjections() const
-	{
-		return TArray<FDisplayClusterConfigProjection>();
-	}
-
-	UE_DEPRECATED(4.26, "This feature is no longer supported. Use GetConfig to retrieve full configuration info.")
-	virtual bool GetProjection(const FString& ProjectionID, FDisplayClusterConfigProjection& CfgProjection) const
-	{
-		return false;
-	}
-
-	struct FDisplayClusterConfigGeneral { };
-	UE_DEPRECATED(4.26, "This feature is no longer supported. Use GetConfig to retrieve full configuration info.")
-	virtual FDisplayClusterConfigGeneral GetConfigGeneral() const
-	{
-		return FDisplayClusterConfigGeneral();
-	}
-
-	struct FDisplayClusterConfigStereo { };
-	UE_DEPRECATED(4.26, "This feature is no longer supported. Use GetConfig to retrieve full configuration info.")
-	virtual FDisplayClusterConfigStereo  GetConfigStereo() const
-	{
-		return FDisplayClusterConfigStereo();
-	}
-
-	struct FDisplayClusterConfigRender { };
-	UE_DEPRECATED(4.26, "This feature is no longer supported. Use GetConfig to retrieve full configuration info.")
-	virtual FDisplayClusterConfigRender  GetConfigRender() const
-	{
-		return FDisplayClusterConfigRender();
-	}
-
-	struct FDisplayClusterConfigNvidia { };
-	UE_DEPRECATED(4.26, "This feature is no longer supported. Use GetConfig to retrieve full configuration info.")
-	virtual FDisplayClusterConfigNvidia  GetConfigNvidia() const
-	{
-		return FDisplayClusterConfigNvidia();
-	}
-
-	struct FDisplayClusterConfigNetwork { };
-	UE_DEPRECATED(4.26, "This feature is no longer supported. Use GetConfig to retrieve full configuration info.")
-	virtual FDisplayClusterConfigNetwork GetConfigNetwork() const
-	{
-		return FDisplayClusterConfigNetwork();
-	}
-
-	struct FDisplayClusterConfigDebug { };
-	UE_DEPRECATED(4.26, "This feature is no longer supported. Use GetConfig to retrieve full configuration info.")
-	virtual FDisplayClusterConfigDebug GetConfigDebug()   const
-	{
-		return FDisplayClusterConfigDebug();
-	}
-
-	struct FDisplayClusterConfigCustom { };
-	UE_DEPRECATED(4.26, "This feature is no longer supported. Use GetConfig to retrieve full configuration info.")
-	virtual FDisplayClusterConfigCustom  GetConfigCustom()  const
-	{
-		return FDisplayClusterConfigCustom();
-	}
-
-	UE_DEPRECATED(4.26, "This feature is no longer supported. Refer DisplayClusterHelpers::config::GetFullPathForConfigResource")
-	virtual FString GetFullPathToFile(const FString& FileName) const
-	{
-		return FString();
-	}
-
-	UE_DEPRECATED(4.26, "This feature is no longer supported. Refer DisplayClusterHelpers::config::GetFullPathForConfigResource")
-	virtual FString GetFullPathToNewFile(const FString& FileName) const
-	{
-		return FString();
-	}
-=======
->>>>>>> 3aae9151
 };