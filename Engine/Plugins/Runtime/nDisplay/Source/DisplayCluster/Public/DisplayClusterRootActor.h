// Copyright Epic Games, Inc. All Rights Reserved.

#pragma once

#include "CoreMinimal.h"

#include "SceneTypes.h"

#include "GameFramework/Actor.h"
#include "Camera/PlayerCameraManager.h"

#include "Misc/DisplayClusterObjectRef.h"
#include "DisplayClusterEnums.h"

#include "SceneInterface.h"

#include "DisplayClusterConfigurationStrings.h"
#include "DisplayClusterConfigurationTypes_Viewport.h"
#include "DisplayClusterConfigurationTypes_ICVFX.h"
#include "DisplayClusterConfigurationTypes_OCIO.h"
#include "DisplayClusterEditorPropertyReference.h"

#include "Render/Viewport/IDisplayClusterViewportManager.h"
#include "Render/Viewport/RenderFrame/DisplayClusterRenderFrame.h"

#include "DisplayClusterRootActor.generated.h"

#if WITH_EDITOR
class IDisplayClusterConfiguratorBlueprintEditor;
#endif

class USceneComponent;
class UDisplayClusterConfigurationData;
class UDisplayClusterCameraComponent;
class UDisplayClusterOriginComponent;
class UDisplayClusterPreviewComponent;
class UDisplayClusterSyncTickComponent;
class UProceduralMeshComponent;


/**
 * VR root. This contains nDisplay VR hierarchy in the game.
 */
UCLASS(HideCategories=(Replication, Collision, Input, Actor, HLOD, Cooking, Physics, Activation, AssetUserData, ActorTick, Advanced, WorldPartition, DataLayers, Events), meta=(DisplayName = "nDisplay Root Actor"))
class DISPLAYCLUSTER_API ADisplayClusterRootActor
	: public AActor
{
	friend class FDisplayClusterRootActorDetailsCustomization;

	GENERATED_BODY()

public:
	ADisplayClusterRootActor(const FObjectInitializer& ObjectInitializer);
	~ADisplayClusterRootActor();

public:
	/**
	 * Initialializes the instance with specified config data
	 *
	 * @param ConfigData - Configuration data
	 */
	void InitializeFromConfig(UDisplayClusterConfigurationData* ConfigData);

	/**
	 * Cherry picking settings from a specified config data
	 *
	 * @param ConfigData - Configuration data
	 */
	void OverrideFromConfig(UDisplayClusterConfigurationData* ConfigData);

	/**
	 * Update or create the config data object. The config sub object is only instantiated once.
	 * Subsequent calls will only update ConfigDataName unless bForceRecreate is true.
	 *
	 * @param ConfigDataTemplate The config template to use for this actors' config data object.
	 * @param bForceRecreate Deep copies properties from the config data template to this actors' config data object.
	 */
	void UpdateConfigDataInstance(UDisplayClusterConfigurationData* ConfigDataTemplate, bool bForceRecreate = false);

	bool IsRunningGameOrPIE() const;

	UDisplayClusterConfigurationData* GetDefaultConfigDataFromAsset() const;
	UDisplayClusterConfigurationData* GetConfigData() const;

	// Return hidden in game privitives set
	bool GetHiddenInGamePrimitives(TSet<FPrimitiveComponentId>& OutPrimitives);
	bool FindPrimitivesByName(const TArray<FString>& InNames, TSet<FPrimitiveComponentId>& OutPrimitives);

	bool IsBlueprint() const;

	UDisplayClusterSyncTickComponent* GetSyncTickComponent() const
	{
		return SyncTickComponent;
	}

	const FDisplayClusterConfigurationICVFX_StageSettings& GetStageSettings() const;
	const FDisplayClusterConfigurationRenderFrame& GetRenderFrameSettings() const;

protected:
	//////////////////////////////////////////////////////////////////////////////////////////////
	// AActor
	//////////////////////////////////////////////////////////////////////////////////////////////
	virtual void BeginPlay() override;
	virtual void Tick(float DeltaSeconds) override;
	virtual void PostLoad() override;
	virtual void PostActorCreated() override;
	virtual void BeginDestroy() override;
#if WITH_EDITOR
	virtual void RerunConstructionScripts() override;
#endif

	// Initializes the actor on spawn and load
	void InitializeRootActor();

	// Creates all hierarchy objects declared in a config file
	bool BuildHierarchy();

	/** Updates the world position and rotation of each light card referenced by this root actor's light card list to match the default view origin */
	void UpdateLightCardPositions();

public:
	UFUNCTION(BlueprintGetter)
	UDisplayClusterCameraComponent* GetDefaultCamera() const;

	/**
	 * Get the view origin most commonly used by viewports in this cluster.
	 * If no viewports override the camera, this returns the default camera, or if there isn't one, the actor's root component.
	 */
	UFUNCTION(BlueprintCallable, Category = "NDisplay|Components")
	USceneComponent* GetCommonViewPoint() const;

	UFUNCTION(BlueprintCallable, Category = "NDisplay|Render")
	bool SetReplaceTextureFlagForAllViewports(bool bReplace);

	template <typename TComp>
	TComp* GetComponentByName(const FString& ComponentName) const
	{
		static_assert(std::is_base_of<UActorComponent, TComp>::value, "TComp is not derived from UActorComponent");

		TArray<TComp*> FoundComponents;
		this->GetComponents<TComp>(FoundComponents, false);

		for (TComp* Component : FoundComponents)
		{
			// Search for the one that has a specified name
			if (Component->GetName().Equals(ComponentName, ESearchCase::IgnoreCase))
			{
				return Component;
			}
		}

		return nullptr;
	}

	/**
	* Update the geometry of the procedural mesh component(s) referenced inside nDisplay
	*
	* @param InProceduralMeshComponent - (optional) Mark the specified procedural mesh component, not all
	*/
	UFUNCTION(BlueprintCallable, meta = (DisplayName = "Update ProceduralMeshComponent data"), Category = "NDisplay|Components")
	void UpdateProceduralMeshComponentData(const UProceduralMeshComponent* InProceduralMeshComponent = nullptr);

public:
	IDisplayClusterViewportManager* GetViewportManager() const
	{
		return ViewportManager.IsValid() ? ViewportManager.Get() : nullptr;
	}
	
	static FName GetCurrentConfigDataMemberName()
	{
		return GET_MEMBER_NAME_CHECKED(ADisplayClusterRootActor, CurrentConfigData);
	}

protected:
	// Unique viewport manager for this configuration
	TUniquePtr<IDisplayClusterViewportManager> ViewportManager;

//////////////////////////////////////////////////////////////////////////////////////////////
// Details Panel Property Referencers
// Placed here to ensure layout builders process referencers first
//////////////////////////////////////////////////////////////////////////////////////////////
#if WITH_EDITORONLY_DATA
private:
	UPROPERTY(EditAnywhere, Transient, Category = Viewports, meta = (PropertyPath = "CurrentConfigData.RenderFrameSettings.ClusterICVFXOuterViewportBufferRatioMult"))
	FDisplayClusterEditorPropertyReference ViewportScreenPercentageMultiplierRef;

	UPROPERTY(EditInstanceOnly, Transient, Category = Viewports, meta = (DisplayName = "Viewport Screen Percentage", PropertyPath = "CurrentConfigData.Cluster.Nodes.Viewports.RenderSettings.BufferRatio", ToolTip = "Adjust resolution scaling for an individual viewport.  Viewport Screen Percentage Multiplier is applied to this value."))
	FDisplayClusterEditorPropertyReference ViewportScreenPercentageRef;

	UPROPERTY(EditInstanceOnly, Transient, Category = Viewports, meta = (DisplayName = "Viewport Overscan", PropertyPath = "CurrentConfigData.Cluster.Nodes.Viewports.RenderSettings.Overscan", ToolTip = "Render a larger frame than specified in the configuration to achieve continuity across displays when using post-processing effects."))
	FDisplayClusterEditorPropertyReference ViewportOverscanRef;

	UPROPERTY(EditAnywhere, Transient, Category = Viewports, meta = (PropertyPath = "CurrentConfigData.StageSettings.bFreezeRenderOuterViewports"))
	FDisplayClusterEditorPropertyReference FreezeRenderOuterViewportsRef;

	UPROPERTY(EditAnywhere, Transient, Category = Viewports, meta = (PropertyPath = "CurrentConfigData.StageSettings.HideList"))
	FDisplayClusterEditorPropertyReference ClusterHideListRef;

	UPROPERTY(EditAnywhere, Transient, Category = Viewports, meta = (PropertyPath = "CurrentConfigData.StageSettings.OuterViewportHideList"))
	FDisplayClusterEditorPropertyReference OuterHideListRef;

	UPROPERTY(EditAnywhere, Transient, Category = "In Camera VFX", meta = (PropertyPath = "CurrentConfigData.StageSettings.bEnableInnerFrustums"))
	FDisplayClusterEditorPropertyReference EnableInnerFrustumsRef;

<<<<<<< HEAD
	UPROPERTY(EditAnywhere, Transient, Category = "Color Grading", meta = (PropertyPath = "CurrentConfigData.StageSettings.EntireClusterColorGrading.bEnableEntireClusterColorGrading"))
	FDisplayClusterEditorPropertyReference EnableClusterColorGradingRef;

	UPROPERTY(EditAnywhere, Transient, Category = "Color Grading", meta = (DisplayName = "Entire Cluster", PropertyPath = "CurrentConfigData.StageSettings.EntireClusterColorGrading.ColorGradingSettings", EditConditionPath = "CurrentConfigData.StageSettings.EntireClusterColorGrading.bEnableEntireClusterColorGrading"))
=======
	UPROPERTY(EditAnywhere, Transient, Category = "Color Grading", meta = (PropertyPath = "CurrentConfigData.StageSettings.EnableColorGrading"))
	FDisplayClusterEditorPropertyReference EnableColorGradingRef;

	UPROPERTY(EditAnywhere, Transient, Category = "Color Grading", meta = (PropertyPath = "CurrentConfigData.StageSettings.EntireClusterColorGrading"))
>>>>>>> d731a049
	FDisplayClusterEditorPropertyReference ClusterColorGradingRef;

	UPROPERTY(EditAnywhere, Transient, Category = "Color Grading", meta = (PropertyPath = "CurrentConfigData.StageSettings.PerViewportColorGrading"))
	FDisplayClusterEditorPropertyReference PerViewportColorGradingRef;

	UPROPERTY(EditAnywhere, Transient, Category = OCIO, meta = (PropertyPath = "CurrentConfigData.StageSettings.bUseOverallClusterOCIOConfiguration"))
	FDisplayClusterEditorPropertyReference EnableClusterOCIORef;

	UPROPERTY(EditAnywhere, Transient, Category = OCIO, meta = (DisplayName = "All Viewports Color Configuration", PropertyPath = "CurrentConfigData.StageSettings.AllViewportsOCIOConfiguration.OCIOConfiguration.ColorConfiguration", ToolTip = "Apply this OpenColorIO configuration to all viewports.", EditConditionPath = "CurrentConfigData.StageSettings.bUseOverallClusterOCIOConfiguration"))
	FDisplayClusterEditorPropertyReference ClusterOCIOColorConfigurationRef;

	UPROPERTY(EditAnywhere, Transient, Category = OCIO, meta = (PropertyPath = "CurrentConfigData.StageSettings.PerViewportOCIOProfiles"))
	FDisplayClusterEditorPropertyReference PerViewportOCIOProfilesRef;

	UPROPERTY(EditAnywhere, Transient, Category = "Light Cards", meta = (PropertyPath = "CurrentConfigData.StageSettings.Lightcard.bEnable"))
	FDisplayClusterEditorPropertyReference EnableLightcardsRef;

	UPROPERTY(EditAnywhere, Transient, Category = "Light Cards", meta = (PropertyPath = "CurrentConfigData.StageSettings.Lightcard.Blendingmode", EditConditionPath = "CurrentConfigData.StageSettings.Lightcard.bEnable"))
	FDisplayClusterEditorPropertyReference LightCardBlendingModeRef;

	UPROPERTY(EditAnywhere, Transient, Category = "Light Cards", meta = (PropertyPath = "CurrentConfigData.StageSettings.Lightcard.ShowOnlyList", EditConditionPath = "CurrentConfigData.StageSettings.Lightcard.bEnable"))
	FDisplayClusterEditorPropertyReference LightCardContentRef;
<<<<<<< HEAD
=======

	UPROPERTY(EditAnywhere, Transient, Category = "Media", meta = (PropertyPath = "CurrentConfigData.MediaSettings"))
	FDisplayClusterEditorPropertyReference MediaSettingsRef;

>>>>>>> d731a049
#endif // WITH_EDITORONLY_DATA

private:
	/**
	 * Name of the CurrentConfigData asset. Only required if this is a parent of a DisplayClusterBlueprint.
	 * The name is used to lookup the config data as a default sub-object, specifically in packaged builds.
	 */
	UPROPERTY()
	FName ConfigDataName;

	/**
	 * The root component for our hierarchy.
	 * Must have CPF_Edit(such as VisibleDefaultsOnly) on property for Live Link.
	 * nDisplay details panel will hide this from actually being visible.
	 */
	UPROPERTY(EditAnywhere, Category = "NDisplay", meta = (HideProperty))
<<<<<<< HEAD
	USceneComponent* DisplayClusterRootComponent;
=======
	TObjectPtr<USceneComponent> DisplayClusterRootComponent;
>>>>>>> d731a049

	/**
	 * Default camera component. It's an outer camera in VP/ICVFX terminology. Always exists on a DCRA instance.
	 */
	UPROPERTY(VisibleAnywhere, BlueprintGetter=GetDefaultCamera, Category = "NDisplay|Components")
	TObjectPtr<UDisplayClusterCameraComponent> DefaultViewPoint;

	/**
	 * Helper sync component. Performs sync procedure during Tick phase.
	 */
	UPROPERTY()
	TObjectPtr<UDisplayClusterSyncTickComponent> SyncTickComponent;

private:
	// Current operation mode
	EDisplayClusterOperationMode OperationMode;

	float LastDeltaSecondsValue = 0.f;

private:
	template <typename TComp>
	void GetTypedPrimitives(TSet<FPrimitiveComponentId>& OutPrimitives, const TArray<FString>* InCompNames = nullptr, bool bCollectChildrenVisualizationComponent = true) const;

public:
	/** Set the priority for inner frustum rendering if there is any overlap when enabling multiple ICVFX cameras. */
	UPROPERTY(EditInstanceOnly, EditFixedSize, Category = "In Camera VFX", meta = (TitleProperty = "Name", DisplayAfter = "ViewportAllowInnerFrustumRef"))
	TArray<FDisplayClusterComponentRef> InnerFrustumPriority;

	/**
	 * If set from the DisplayCluster BP Compiler it will be loaded from the class default subobjects in run-time.
	 */
	UPROPERTY(VisibleAnywhere, BlueprintReadOnly, Instanced, Category = "NDisplay", meta = (AllowPrivateAccess = "true"))
<<<<<<< HEAD
	UDisplayClusterConfigurationData* CurrentConfigData;
=======
	TObjectPtr<UDisplayClusterConfigurationData> CurrentConfigData;
>>>>>>> d731a049

public:
	// UObject interface
	static void AddReferencedObjects(class UObject* InThis, class FReferenceCollector& Collector);
	// End of UObject interface

	bool IsInnerFrustumEnabled(const FString& InnerFrustumID) const;

	// Return inner frustum priority by InnerFrustum name (from InnerFrustumPriority property)
	// return -1, if not defined
	int GetInnerFrustumPriority(const FString& InnerFrustumID) const;

	float GetWorldDeltaSeconds() const
	{
		return LastDeltaSecondsValue;
	}

//////////////////////////////////////////////////////////////////////////////////////////////
// EDITOR RELATED SETTINGS
//////////////////////////////////////////////////////////////////////////////////////////////
#if WITH_EDITORONLY_DATA
public:
	/** When the MRQ is rendered, this flag is raised. */
	UPROPERTY()
	bool bMoviePipelineRenderPass = false;

	/** Render the scene and display it as a preview on the nDisplay root actor in the editor.  This will impact editor performance. */
	UPROPERTY(EditAnywhere, BlueprintReadWrite, Category = "Editor Preview", meta = (DisplayName = "Enable Editor Preview"))
	bool bPreviewEnable = true;
	
	/** Adjust resolution scaling for the editor preview. */
	UPROPERTY(EditAnywhere, BlueprintReadWrite, Category = "Editor Preview", meta = (DisplayName = "Preview Screen Percentage", ClampMin = "0.05", UIMin = "0.05", ClampMax = "1", UIMax = "1", EditCondition = "bPreviewEnable"))
	float PreviewRenderTargetRatioMult = 0.25;

	/** Enable PostProcess for preview. */
	UPROPERTY(EditAnywhere, BlueprintReadWrite, Category = "Editor Preview", meta = (DisplayName = "Enable Post Process", EditCondition = "bPreviewEnable"))
	bool bPreviewEnablePostProcess = false;

	/** Freeze preview render.  This will impact editor performance. */
	UPROPERTY(EditAnywhere, BlueprintReadWrite, Category = "Editor Preview", meta = (DisplayName = "Freeze Editor Preview", EditCondition = "bPreviewEnable"))
	bool bFreezePreviewRender = false;

	/** Render ICVFX Frustums */
	UPROPERTY(EditAnywhere, BlueprintReadWrite, Category = "Editor Preview", meta = (DisplayName = "Enable Camera Frustums", EditCondition = "bPreviewEnable"))
	bool bPreviewICVFXFrustums = false;

	/** Render ICVFX Frustums */
	UPROPERTY(EditAnywhere, BlueprintReadWrite, Category = "Editor Preview", meta = (DisplayName = "Camera Frustum Distance", EditCondition = "bPreviewEnable"))
	float PreviewICVFXFrustumsFarDistance = 1000.0f;

	/** Selectively preview a specific viewport or show all/none. */
	UPROPERTY(EditAnywhere, BlueprintReadWrite, Category = "Editor Preview", meta = (DisplayName = "Preview Node", EditCondition = "bPreviewEnable"))
	FString PreviewNodeId = DisplayClusterConfigurationStrings::gui::preview::PreviewNodeNone;

	/** Render Mode */
	UPROPERTY(EditAnywhere, BlueprintReadWrite, Category = "Editor Preview", meta = (DisplayName = "Render Mode", EditCondition = "bPreviewEnable"))
	EDisplayClusterConfigurationRenderMode RenderMode = EDisplayClusterConfigurationRenderMode::Mono;

	/** Tick Per Frame */
	UPROPERTY(EditAnywhere, BlueprintReadWrite, Category = "Editor Preview", AdvancedDisplay, meta = (DisplayName = "Tick Per Frame", ClampMin = "1", UIMin = "1", ClampMax = "200", UIMax = "200", EditCondition = "bPreviewEnable"))
	int TickPerFrame = 1;

	/** Max amount of Viewports Per Frame */
	UPROPERTY(EditAnywhere, BlueprintReadWrite, Category = "Editor Preview", AdvancedDisplay, meta = (DisplayName = "Viewports Per Frame", ClampMin = "1", UIMin = "1", ClampMax = "200", UIMax = "200", EditCondition = "bPreviewEnable"))
	int ViewportsPerFrame = 1;

	/** The maximum dimension of any internal texture for preview. Use less memory for large preview viewports */
	UPROPERTY(EditAnywhere, BlueprintReadWrite, Category = "Editor Preview", AdvancedDisplay, meta = (DisplayName = "Preview Texture Max Size", ClampMin = "64", UIMin = "64", ClampMax = "4096", UIMax = "4096", EditCondition = "bPreviewEnable"))
	int PreviewMaxTextureDimension = 2048;

private:
	UPROPERTY(Transient)
	TMap<FString, TObjectPtr<UDisplayClusterPreviewComponent>> PreviewComponents;

	UPROPERTY(Transient)
	bool bDeferPreviewGeneration;
#endif

#if WITH_EDITOR
public:
	/** Enable or disable editor render. Preview components may need to be on for texture overrides, but capture and rendering disabled. */
	void EnableEditorRender(bool bValue);

	/** If editor rendering is enabled. */
	bool IsEditorRenderEnabled() const { return bEnableEditorRender; }
	
private:
	/** Is editor rendering enabled? This can be false and the preview still enabled. */
	bool bEnableEditorRender = true;
	
public:
	DECLARE_DELEGATE(FOnPreviewUpdated);

public:
	// We need tick in Editor
	virtual bool ShouldTickIfViewportsOnly() const override { return true; }

	FOnPreviewUpdated& GetOnPreviewGenerated() { return OnPreviewGenerated; }
	FOnPreviewUpdated& GetOnPreviewDestroyed() { return OnPreviewDestroyed; }

	// return true, if preview enabled for this actor
	bool IsPreviewEnabled() const;

	void Constructor_Editor();
	void Destructor_Editor();

	void Tick_Editor(float DeltaSeconds);
	void PostLoad_Editor();
	void PostActorCreated_Editor();
	void BeginDestroy_Editor();
	void RerunConstructionScripts_Editor();

	// Preview components free referenced meshes and materials
	void ResetPreviewComponents_Editor(bool bInRestoreSceneMaterial);

<<<<<<< HEAD
	UDisplayClusterPreviewComponent* GetPreviewComponent(const FString& NodeId, const FString& ViewportId);
=======
	UDisplayClusterPreviewComponent* GetPreviewComponent(const FString& NodeId, const FString& ViewportId) const;
>>>>>>> d731a049

	void UpdatePreviewComponents();
	void ReleasePreviewComponents();

<<<<<<< HEAD
=======
	/**
	 * Enable the use of a post process render target when bPreviewEnablePostProcess is disabled on the actor. The root actor
	 * will still display a pre post processed preview. This may increase editor overhead.
	 *
	 * Retrieve the post process texture from the preview component with GetRenderTargetTexturePostProcess().
	 *
	 * @param Object The object subscribing to updates
	 * @return The number of subscribers to use post process.
	 */
	int32 SubscribeToPostProcessRenderTarget(const uint8* Object);

	/**
	 * Unsubscribe a registered object from requiring post process render target updates.
	 *
	 * @param Object The object subscribing to updates. When the counter is zero post process render targets will not be used.
	 * @return The number of subscribers to use post process.
	 */
	int32 UnsubscribeFromPostProcessRenderTarget(const uint8* Object);

	/** If one or more observers are subscribed to receive post process preview targets. */
	bool DoObserversNeedPostProcessRenderTarget() const;
	
	/** When rendering the preview determine which render target should be used for the current frame. */
	bool ShouldThisFrameOutputPreviewToPostProcessRenderTarget() const;

	/** Force preview rendering to be enabled regardless of the user's setting until a matching RemovePreviewEnableOverride call is made. */
	void AddPreviewEnableOverride(const uint8* Object);

	/**
	 * Stop forcing preview rendering to be enabled for this caller. If other objects have called AddPreviewEnableOverride, it will remain
	 * forced until they have also removed their overrides.
	 */
	void RemovePreviewEnableOverride(const uint8* Object);
>>>>>>> d731a049

	float GetPreviewRenderTargetRatioMult() const
	{
		return PreviewRenderTargetRatioMult;
	};

	IDisplayClusterViewport* FindPreviewViewport(const FString& InViewportId) const;

	void GetPreviewRenderTargetableTextures(const TArray<FString>& InViewportNames, TArray<FTextureRHIRef>& OutTextures);

	void UpdateInnerFrustumPriority();
	void ResetInnerFrustumPriority();
	
	virtual bool IsSelectedInEditor() const override;
	void SetIsSelectedInEditor(bool bValue);

	// Don't show actor preview in the level viewport when DCRA actor is selected, but none of its children are.
	virtual bool IsDefaultPreviewEnabled() const override
	{
		return false;
	}

protected:
	FString GeneratePreviewComponentName_Editor(const FString& NodeId, const FString& ViewportId) const;
	void ResetPreviewInternals_Editor();

	bool ImplUpdatePreviewConfiguration_Editor(const FString& InClusterNodeId);

	void ImplRenderPreview_Editor();
	bool ImplRenderPassPreviewClusterNode_Editor();

	bool ImplUpdatePreviewRenderFrame_Editor(const FString& InClusterNodeId);

	void ImplRenderPreviewFrustums_Editor();
	void ImplRenderPreviewViewportFrustum_Editor(const FMatrix ProjectionMatrix, const FMatrix ViewMatrix, const FVector ViewOrigin);

	virtual void PostEditChangeProperty(FPropertyChangedEvent& PropertyChangedEvent) override;
	virtual void PostEditMove(bool bFinished) override;

	/** Called when the asset has been reloaded in the editor. */
	void HandleAssetReload(const EPackageReloadPhase InPackageReloadPhase, FPackageReloadedEvent* InPackageReloadedEvent);
	
private:
	bool bIsSelectedInEditor = false;
	
	/** When the preview render should be directed to the post process render target. */
	bool bOutputFrameToPostProcessRenderTarget;

	/** Enables preview components to output to the post process render target when bPreviewEnablePostProcess is disabled. Contains all subscribed objects. */
	TSet<const uint8*> PostProcessRenderTargetObservers;

	/* Addresses of callers to AddPreviewEnableOverride that haven't removed their overrides yet. */
	TSet<const uint8*> PreviewEnableOverriders;
	
	TWeakPtr<IDisplayClusterConfiguratorBlueprintEditor> ToolkitPtr;

	int32 TickPerFrameCounter = 0;

	int32 PreviewClusterNodeIndex = 0;
	int32 PreviewViewportIndex = 0;
	TUniquePtr<FDisplayClusterRenderFrame> PreviewRenderFrame;
	FString PreviewRenderFrameClusterNodeId;
	int32 PreviewViewportsRenderedInThisFrameCnt = 0;

	FOnPreviewUpdated OnPreviewGenerated;
	FOnPreviewUpdated OnPreviewDestroyed;

	struct FFrustumPreviewViewportContextCache
	{
		FVector  ViewLocation;
		FRotator ViewRotation;
		FMatrix  ProjectionMatrix;
	};
	// Cache the last valid viewport context
	TMap<FString, FFrustumPreviewViewportContextCache> FrustumPreviewViewportContextCache;

#endif
};<|MERGE_RESOLUTION|>--- conflicted
+++ resolved
@@ -202,17 +202,10 @@
 	UPROPERTY(EditAnywhere, Transient, Category = "In Camera VFX", meta = (PropertyPath = "CurrentConfigData.StageSettings.bEnableInnerFrustums"))
 	FDisplayClusterEditorPropertyReference EnableInnerFrustumsRef;
 
-<<<<<<< HEAD
-	UPROPERTY(EditAnywhere, Transient, Category = "Color Grading", meta = (PropertyPath = "CurrentConfigData.StageSettings.EntireClusterColorGrading.bEnableEntireClusterColorGrading"))
-	FDisplayClusterEditorPropertyReference EnableClusterColorGradingRef;
-
-	UPROPERTY(EditAnywhere, Transient, Category = "Color Grading", meta = (DisplayName = "Entire Cluster", PropertyPath = "CurrentConfigData.StageSettings.EntireClusterColorGrading.ColorGradingSettings", EditConditionPath = "CurrentConfigData.StageSettings.EntireClusterColorGrading.bEnableEntireClusterColorGrading"))
-=======
 	UPROPERTY(EditAnywhere, Transient, Category = "Color Grading", meta = (PropertyPath = "CurrentConfigData.StageSettings.EnableColorGrading"))
 	FDisplayClusterEditorPropertyReference EnableColorGradingRef;
 
 	UPROPERTY(EditAnywhere, Transient, Category = "Color Grading", meta = (PropertyPath = "CurrentConfigData.StageSettings.EntireClusterColorGrading"))
->>>>>>> d731a049
 	FDisplayClusterEditorPropertyReference ClusterColorGradingRef;
 
 	UPROPERTY(EditAnywhere, Transient, Category = "Color Grading", meta = (PropertyPath = "CurrentConfigData.StageSettings.PerViewportColorGrading"))
@@ -235,13 +228,10 @@
 
 	UPROPERTY(EditAnywhere, Transient, Category = "Light Cards", meta = (PropertyPath = "CurrentConfigData.StageSettings.Lightcard.ShowOnlyList", EditConditionPath = "CurrentConfigData.StageSettings.Lightcard.bEnable"))
 	FDisplayClusterEditorPropertyReference LightCardContentRef;
-<<<<<<< HEAD
-=======
 
 	UPROPERTY(EditAnywhere, Transient, Category = "Media", meta = (PropertyPath = "CurrentConfigData.MediaSettings"))
 	FDisplayClusterEditorPropertyReference MediaSettingsRef;
 
->>>>>>> d731a049
 #endif // WITH_EDITORONLY_DATA
 
 private:
@@ -258,11 +248,7 @@
 	 * nDisplay details panel will hide this from actually being visible.
 	 */
 	UPROPERTY(EditAnywhere, Category = "NDisplay", meta = (HideProperty))
-<<<<<<< HEAD
-	USceneComponent* DisplayClusterRootComponent;
-=======
 	TObjectPtr<USceneComponent> DisplayClusterRootComponent;
->>>>>>> d731a049
 
 	/**
 	 * Default camera component. It's an outer camera in VP/ICVFX terminology. Always exists on a DCRA instance.
@@ -295,11 +281,7 @@
 	 * If set from the DisplayCluster BP Compiler it will be loaded from the class default subobjects in run-time.
 	 */
 	UPROPERTY(VisibleAnywhere, BlueprintReadOnly, Instanced, Category = "NDisplay", meta = (AllowPrivateAccess = "true"))
-<<<<<<< HEAD
-	UDisplayClusterConfigurationData* CurrentConfigData;
-=======
 	TObjectPtr<UDisplayClusterConfigurationData> CurrentConfigData;
->>>>>>> d731a049
 
 public:
 	// UObject interface
@@ -415,17 +397,11 @@
 	// Preview components free referenced meshes and materials
 	void ResetPreviewComponents_Editor(bool bInRestoreSceneMaterial);
 
-<<<<<<< HEAD
-	UDisplayClusterPreviewComponent* GetPreviewComponent(const FString& NodeId, const FString& ViewportId);
-=======
 	UDisplayClusterPreviewComponent* GetPreviewComponent(const FString& NodeId, const FString& ViewportId) const;
->>>>>>> d731a049
 
 	void UpdatePreviewComponents();
 	void ReleasePreviewComponents();
 
-<<<<<<< HEAD
-=======
 	/**
 	 * Enable the use of a post process render target when bPreviewEnablePostProcess is disabled on the actor. The root actor
 	 * will still display a pre post processed preview. This may increase editor overhead.
@@ -459,7 +435,6 @@
 	 * forced until they have also removed their overrides.
 	 */
 	void RemovePreviewEnableOverride(const uint8* Object);
->>>>>>> d731a049
 
 	float GetPreviewRenderTargetRatioMult() const
 	{
