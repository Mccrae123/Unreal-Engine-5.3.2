--- conflicted
+++ resolved
@@ -58,8 +58,6 @@
 
 		// Specific events
 		static constexpr const TCHAR* EvtQuitName   = TEXT("quit");
-<<<<<<< HEAD
-=======
 	}
 
 	namespace uri_args
@@ -68,6 +66,5 @@
 		static constexpr const TCHAR* PrimaryNodeId = TEXT("PrimaryNodeId=");
 		static constexpr const TCHAR* PrimaryNodePort = TEXT("PrimaryNodePort=");
 		static constexpr const TCHAR* ClusterNodesNum = TEXT("ClusterNodesCount=");
->>>>>>> 4af6daef
 	}
 };