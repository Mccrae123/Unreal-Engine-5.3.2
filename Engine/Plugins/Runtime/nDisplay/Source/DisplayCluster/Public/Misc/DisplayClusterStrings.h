--- conflicted
+++ resolved
@@ -27,15 +27,9 @@
 		// Cluster node roles
 		namespace role
 		{
-<<<<<<< HEAD
-			static constexpr auto Primary   = TEXT("primary");
-			static constexpr auto Secondary = TEXT("secondary");
-			static constexpr auto Backup    = TEXT("backup");
-=======
 			static constexpr const TCHAR* Primary   = TEXT("primary");
 			static constexpr const TCHAR* Secondary = TEXT("secondary");
 			static constexpr const TCHAR* Backup    = TEXT("backup");
->>>>>>> d731a049
 		}
 
 		// Stereo device types (command line values)
