--- conflicted
+++ resolved
@@ -26,13 +26,8 @@
 enum class EDisplayClusterNodeRole : uint8
 {
 	None = 0,
-<<<<<<< HEAD
-	Master,
-	Slave,
-=======
 	Primary,
 	Secondary,
->>>>>>> 6bbb88c8
 	Backup,
 };
 
@@ -56,8 +51,4 @@
 	Startup = 0,
 	Synced,
 	WaitingForSync,
-<<<<<<< HEAD
-};
-=======
-};
->>>>>>> 6bbb88c8
+};