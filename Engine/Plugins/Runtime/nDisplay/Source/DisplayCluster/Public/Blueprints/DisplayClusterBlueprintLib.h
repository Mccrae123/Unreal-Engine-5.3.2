--- conflicted
+++ resolved
@@ -24,9 +24,6 @@
 	UFUNCTION(BlueprintPure, meta = (DisplayName = "DisplayCluster Module API"), Category = "NDisplay")
 	static void GetAPI(TScriptInterface<IDisplayClusterBlueprintAPI>& OutAPI);
 
-<<<<<<< HEAD
-
-=======
 	/** Create a new light card parented to the given nDisplay root actor. */
 	UFUNCTION(BlueprintPure, meta = (DisplayName = "DisplayCluster Module API"), Category = "NDisplay")
 	static ADisplayClusterLightCardActor* CreateLightCard(ADisplayClusterRootActor* RootActor);
@@ -38,5 +35,4 @@
 	/** Gets a list of all light card actors on the level linked to the specified root actor. */
 	UFUNCTION(BlueprintPure, meta = (DisplayName = "DisplayCluster Module API"), Category = "NDisplay")
 	static DISPLAYCLUSTER_API void FindLightCardsForRootActor(ADisplayClusterRootActor* RootActor, TSet<ADisplayClusterLightCardActor*>& OutLightCards);
->>>>>>> d731a049
 };