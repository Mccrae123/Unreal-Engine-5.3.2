--- conflicted
+++ resolved
@@ -13,18 +13,9 @@
 
 // Forward declarations for the following classes leads to a build error
 #include "DisplayClusterRootActor.h"
-<<<<<<< HEAD
-#include "Components/DisplayClusterRootComponent.h"
-#include "Components/DisplayClusterCameraComponent.h"
-#include "Components/DisplayClusterMeshComponent.h"
-#include "Components/DisplayClusterSceneComponent.h"
-#include "Components/DisplayClusterScreenComponent.h"
-#include "Components/DisplayClusterXformComponent.h"
-=======
 #include "Components/DisplayClusterOriginComponent.h"
 #include "Components/DisplayClusterCameraComponent.h"
 #include "Components/DisplayClusterScreenComponent.h"
->>>>>>> 3aae9151
 #include "DisplayClusterConfigurationTypes.h"
 
 #include "IDisplayClusterBlueprintAPI.generated.h"
@@ -54,55 +45,17 @@
 	// DisplayCluster module API
 	//////////////////////////////////////////////////////////////////////////////////////////////
 	/* Returns true if the module has been initialized. */
-<<<<<<< HEAD
-	UFUNCTION(BlueprintCallable, meta = (DisplayName = "Is module initialized"), Category = "DisplayCluster")
-	virtual bool IsModuleInitialized() const = 0;
-
-	/** Returns current operation mode. */
-	UFUNCTION(BlueprintCallable, meta = (DisplayName = "Get operation mode"), Category = "DisplayCluster")
-=======
 	UFUNCTION(BlueprintCallable, meta = (DisplayName = "Is module initialized"), Category = "NDisplay")
 	virtual bool IsModuleInitialized() const = 0;
 
 	/** Returns current operation mode. */
 	UFUNCTION(BlueprintCallable, meta = (DisplayName = "Get operation mode"), Category = "NDisplay")
->>>>>>> 3aae9151
 	virtual EDisplayClusterOperationMode GetOperationMode() const = 0;
 
 public:
 	//////////////////////////////////////////////////////////////////////////////////////////////
 	// Cluster API
 	//////////////////////////////////////////////////////////////////////////////////////////////
-<<<<<<< HEAD
-	/** Returns true if current node is a master computer in a cluster. */
-	UFUNCTION(BlueprintCallable, meta = (DisplayName = "Is master node"), Category = "DisplayCluster|Cluster")
-	virtual bool IsMaster() const = 0;
-	
-	/** Returns true if current node is a slave computer in a cluster. */
-	UFUNCTION(BlueprintCallable, meta = (DisplayName = "Is slave node"), Category = "DisplayCluster|Cluster")
-	virtual bool IsSlave() const = 0;
-
-	/** Returns true if current application is running in cluster mode. */
-	UFUNCTION(BlueprintCallable, meta = (DisplayName = "Is cluster mode", DeprecatedFunction, DeprecationMessage = "This feature is no longer supported."), Category = "DisplayCluster|Cluster")
-	virtual bool IsCluster()
-	{
-		return false;
-	}
-
-	/** Returns true if current application is running in standalone mode. */
-	UFUNCTION(BlueprintCallable, meta = (DisplayName = "Is standalone mode", DeprecatedFunction, DeprecationMessage = "This feature is no longer supported."), Category = "DisplayCluster|Cluster")
-	virtual bool IsStandalone()
-	{
-		return false;
-	}
-
-	/** Returns cluster node name of the current application instance. */
-	UFUNCTION(BlueprintCallable, meta = (DisplayName = "Get node ID"), Category = "DisplayCluster|Cluster")
-	virtual FString GetNodeId() const = 0;
-
-	/** Returns amount of nodes in a cluster. */
-	UFUNCTION(BlueprintCallable, meta = (DisplayName = "Get nodes amount"), Category = "DisplayCluster|Cluster")
-=======
 	/** Returns true if current node is a master node in a cluster. */
 	UFUNCTION(BlueprintCallable, meta = (DisplayName = "Is master node"), Category = "NDisplay|Cluster")
 	virtual bool IsMaster() const = 0;
@@ -129,7 +82,6 @@
 
 	/** Returns amount of nodes in a cluster. */
 	UFUNCTION(BlueprintCallable, meta = (DisplayName = "Get nodes amount"), Category = "NDisplay|Cluster")
->>>>>>> 3aae9151
 	virtual int32 GetNodesAmount() const = 0;
 
 	/** Adds cluster event listener. */
@@ -140,20 +92,6 @@
 	UFUNCTION(BlueprintCallable, meta = (DisplayName = "Remove cluster event listener"), Category = "NDisplay|Cluster")
 	virtual void RemoveClusterEventListener(TScriptInterface<IDisplayClusterClusterEventListener> Listener) = 0;
 
-<<<<<<< HEAD
-	/** Emits cluster event. */
-	UFUNCTION(BlueprintCallable, meta = (DisplayName = "Emit cluster event", DeprecatedFunction, DeprecationMessage = "Please, use EmitClusterEventJson"), Category = "DisplayCluster|Cluster")
-	virtual void EmitClusterEvent(const FDisplayClusterClusterEvent& Event, bool MasterOnly)
-	{ }
-
-	/** Emits cluster event. */
-	UFUNCTION(BlueprintCallable, meta = (DisplayName = "Emit JSON cluster event"), Category = "DisplayCluster|Cluster")
-	virtual void EmitClusterEventJson(const FDisplayClusterClusterEventJson& Event, bool bMasterOnly) = 0;
-
-	/** Emits cluster event. */
-	UFUNCTION(BlueprintCallable, meta = (DisplayName = "Emit binary cluster event"), Category = "DisplayCluster|Cluster")
-	virtual void EmitClusterEventBinary(const FDisplayClusterClusterEventBinary& Event, bool bMasterOnly) = 0;
-=======
 	/** Emits JSON cluster event. */
 	UFUNCTION(BlueprintCallable, meta = (DisplayName = "Emit JSON cluster event"), Category = "NDisplay|Cluster")
 	virtual void EmitClusterEventJson(const FDisplayClusterClusterEventJson& Event, bool bMasterOnly) = 0;
@@ -169,18 +107,13 @@
 	/** Sends binary cluster event to a specific target (outside of the cluster). */
 	UFUNCTION(BlueprintCallable, meta = (DisplayName = "Send binary event to a specific host"), Category = "NDisplay|Cluster")
 	virtual void SendClusterEventBinaryTo(const FString& Address, const int32 Port, const FDisplayClusterClusterEventBinary& Event, bool bMasterOnly) = 0;
->>>>>>> 3aae9151
 
 public:
 	//////////////////////////////////////////////////////////////////////////////////////////////
 	// Config API
 	//////////////////////////////////////////////////////////////////////////////////////////////
 	/** Return current configuration data */
-<<<<<<< HEAD
-	UFUNCTION(BlueprintCallable, meta = (DisplayName = "Get config data"), Category = "DisplayCluster|Cluster")
-=======
 	UFUNCTION(BlueprintCallable, meta = (DisplayName = "Get config data"), Category = "NDisplay|Cluster")
->>>>>>> 3aae9151
 	virtual UDisplayClusterConfigurationData* GetConfig() const = 0;
 
 public:
@@ -188,50 +121,26 @@
 	// Game API
 	//////////////////////////////////////////////////////////////////////////////////////////////
 	/** Returns DisplayCluster root actor. */
-<<<<<<< HEAD
-	UFUNCTION(BlueprintCallable, meta = (DisplayName = "Get root actor"), Category = "DisplayCluster|Game")
-	virtual ADisplayClusterRootActor* GetRootActor() const = 0;
-
-	/** Returns DisplayCluster root component. */
-	UFUNCTION(BlueprintCallable, meta = (DisplayName = "Get root component", DeprecatedFunction, DeprecationMessage = "UDisplayClusterRootComponent has been deprecated. Please use ADisplayClusterRootActor."), Category = "DisplayCluster|Game")
-	virtual UDisplayClusterRootComponent* GetRootComponent() const
-	{
-		return nullptr;
-	}
-
-	// Screens
-	/** Returns screen component by ID. */
-	UFUNCTION(BlueprintCallable, meta = (DisplayName = "Get screen by ID", DeprecatedFunction, DeprecationMessage = "This function has been moved to ADisplayClusterRootActor."), Category = "DisplayCluster|Game")
-=======
 	UFUNCTION(BlueprintCallable, meta = (DisplayName = "Get root actor"), Category = "NDisplay|Game")
 	virtual ADisplayClusterRootActor* GetRootActor() const = 0;
 
 	// Screens
 	/** Returns screen component by ID. */
 	UFUNCTION(BlueprintCallable, meta = (DisplayName = "Get screen by ID", DeprecatedFunction, DeprecationMessage = "This function has been moved to ADisplayClusterRootActor."), Category = "NDisplay|Game")
->>>>>>> 3aae9151
 	virtual UDisplayClusterScreenComponent* GetScreenById(const FString& ScreenID)
 	{
 		return nullptr;
 	}
 
 	/** Returns array of all screen components. */
-<<<<<<< HEAD
-	UFUNCTION(BlueprintCallable, meta = (DisplayName = "Get all screens", DeprecatedFunction, DeprecationMessage = "This function has been moved to ADisplayClusterRootActor."), Category = "DisplayCluster|Game")
-=======
 	UFUNCTION(BlueprintCallable, meta = (DisplayName = "Get all screens", DeprecatedFunction, DeprecationMessage = "This function has been moved to ADisplayClusterRootActor."), Category = "NDisplay|Game")
->>>>>>> 3aae9151
 	virtual TArray<UDisplayClusterScreenComponent*> GetAllScreens()
 	{
 		return TArray<UDisplayClusterScreenComponent*>();
 	}
 
 	/** Returns amount of screens defined in current configuration file. */
-<<<<<<< HEAD
-	UFUNCTION(BlueprintCallable, meta = (DisplayName = "Get amount of screens", DeprecatedFunction, DeprecationMessage = "This function has been moved to ADisplayClusterRootActor."), Category = "DisplayCluster|Game")
-=======
 	UFUNCTION(BlueprintCallable, meta = (DisplayName = "Get amount of screens", DeprecatedFunction, DeprecationMessage = "This function has been moved to ADisplayClusterRootActor."), Category = "NDisplay|Game")
->>>>>>> 3aae9151
 	virtual int32 GetScreensAmount()
 	{
 		return 0;
@@ -239,74 +148,37 @@
 
 	// Cameras
 	/** Returns array of all available camera components. */
-<<<<<<< HEAD
-	UFUNCTION(BlueprintCallable, meta = (DisplayName = "Get all cameras", DeprecatedFunction, DeprecationMessage = "This function has been moved to ADisplayClusterRootActor."), Category = "DisplayCluster|Game")
-=======
 	UFUNCTION(BlueprintCallable, meta = (DisplayName = "Get all cameras", DeprecatedFunction, DeprecationMessage = "This function has been moved to ADisplayClusterRootActor."), Category = "NDisplay|Game")
->>>>>>> 3aae9151
 	virtual TArray<UDisplayClusterCameraComponent*> GetAllCameras()
 	{
 		return TArray<UDisplayClusterCameraComponent*>();
 	}
 
 	/** Returns camera component with specified ID. */
-<<<<<<< HEAD
-	UFUNCTION(BlueprintCallable, meta = (DisplayName = "Get camera by ID", DeprecatedFunction, DeprecationMessage = "This function has been moved to ADisplayClusterRootActor."), Category = "DisplayCluster|Game")
-=======
 	UFUNCTION(BlueprintCallable, meta = (DisplayName = "Get camera by ID", DeprecatedFunction, DeprecationMessage = "This function has been moved to ADisplayClusterRootActor."), Category = "NDisplay|Game")
->>>>>>> 3aae9151
 	virtual UDisplayClusterCameraComponent* GetCameraById(const FString& CameraID)
 	{
 		return nullptr;
 	}
 
 	/** Returns amount of cameras. */
-<<<<<<< HEAD
-	UFUNCTION(BlueprintCallable, meta = (DisplayName = "Get cameras amount", DeprecatedFunction, DeprecationMessage = "This function has been moved to ADisplayClusterRootActor."), Category = "DisplayCluster|Game")
-=======
 	UFUNCTION(BlueprintCallable, meta = (DisplayName = "Get cameras amount", DeprecatedFunction, DeprecationMessage = "This function has been moved to ADisplayClusterRootActor."), Category = "NDisplay|Game")
->>>>>>> 3aae9151
 	virtual int32 GetCamerasAmount()
 	{
 		return 0;
 	}
 
 	/** Returns default camera component. */
-<<<<<<< HEAD
-	UFUNCTION(BlueprintCallable, meta = (DisplayName = "Get default camera", DeprecatedFunction, DeprecationMessage = "This function has been moved to ADisplayClusterRootActor."), Category = "DisplayCluster|Game")
-=======
 	UFUNCTION(BlueprintCallable, meta = (DisplayName = "Get default camera", DeprecatedFunction, DeprecationMessage = "This function has been moved to ADisplayClusterRootActor."), Category = "NDisplay|Game")
->>>>>>> 3aae9151
 	virtual UDisplayClusterCameraComponent* GetDefaultCamera()
 	{
 		return nullptr;
 	}
 
 	/** Sets default camera component specified by ID. */
-<<<<<<< HEAD
-	UFUNCTION(BlueprintCallable, meta = (DisplayName = "Set default camera by ID", DeprecatedFunction, DeprecationMessage = "This function has been moved to ADisplayClusterRootActor."), Category = "DisplayCluster|Game")
-	virtual void SetDefaultCameraById(const FString& CameraID)
-	{ }
-
-	// Scene components
-	/** Returns scene component by its ID. */
-	UFUNCTION(BlueprintCallable, meta = (DisplayName = "Get node by ID", DeprecatedFunction, DeprecationMessage = "This function has been moved to ADisplayClusterRootActor."), Category = "DisplayCluster|Game")
-	virtual UDisplayClusterSceneComponent* GetNodeById(const FString& SceneNodeID)
-	{
-		return nullptr;
-	}
-
-	/** Returns array of all scene components (nodes). */
-	UFUNCTION(BlueprintCallable, meta = (DisplayName = "Get all nodes", DeprecatedFunction, DeprecationMessage = "This function has been moved to ADisplayClusterRootActor."), Category = "DisplayCluster|Game")
-	virtual TArray<UDisplayClusterSceneComponent*> GetAllNodes()
-	{
-		return TArray<UDisplayClusterSceneComponent*>();
-	}
-=======
 	UFUNCTION(BlueprintCallable, meta = (DisplayName = "Set default camera by ID", DeprecatedFunction, DeprecationMessage = "This function has been moved to ADisplayClusterRootActor."), Category = "NDisplay|Game")
 	virtual void SetDefaultCameraById(const FString& CameraID)
 	{ }
->>>>>>> 3aae9151
 
 public:
 	//////////////////////////////////////////////////////////////////////////////////////////////
@@ -314,33 +186,6 @@
 	//////////////////////////////////////////////////////////////////////////////////////////////
 	// Device information
 	/** Returns amount of VRPN axis devices. */
-<<<<<<< HEAD
-	UFUNCTION(BlueprintCallable, meta = (DisplayName = "Get amount of VRPN axis devices"), Category = "DisplayCluster|Input")
-	virtual int32 GetAxisDeviceAmount() const = 0;
-
-	/** Returns amount of VRPN button devices. */
-	UFUNCTION(BlueprintCallable, meta = (DisplayName = "Get amount of VRPN button devices"), Category = "DisplayCluster|Input")
-	virtual int32 GetButtonDeviceAmount() const = 0;
-
-	/** Returns amount of VRPN tracker devices. */
-	UFUNCTION(BlueprintCallable, meta = (DisplayName = "Get amount of VRPN tracker devices"), Category = "DisplayCluster|Input")
-	virtual int32 GetTrackerDeviceAmount() const = 0;
-
-	/** Returns array of names of all VRPN axis devices. */
-	UFUNCTION(BlueprintCallable, meta = (DisplayName = "Get IDs of VRPN axis devices"), Category = "DisplayCluster|Input")
-	virtual void GetAxisDeviceIds(TArray<FString>& DeviceIDs) const = 0;
-
-	/** Returns array of names of all VRPN button devices. */
-	UFUNCTION(BlueprintCallable, meta = (DisplayName = "Get IDs of VRPN button devices"), Category = "DisplayCluster|Input")
-	virtual void GetButtonDeviceIds(TArray<FString>& DeviceIDs) const = 0;
-
-	/** Returns array of names of all keyboard devices. */
-	UFUNCTION(BlueprintCallable, meta = (DisplayName = "Get IDs of keyboard devices"), Category = "DisplayCluster|Input")
-	virtual void GetKeyboardDeviceIds(TArray<FString>& DeviceIDs) const = 0;
-
-	/** Returns array of names of all VRPN tracker devices. */
-	UFUNCTION(BlueprintCallable, meta = (DisplayName = "Get IDs of VRPN tracker devices"), Category = "DisplayCluster|Input")
-=======
 	UFUNCTION(BlueprintCallable, meta = (DisplayName = "Get amount of VRPN axis devices", DeprecatedFunction, DeprecationMessage = "VRPN functionality has been moved to LiveLinkVRPN"), Category = "NDisplay|Input")
 	virtual int32 GetAxisDeviceAmount() const = 0;
 
@@ -366,30 +211,10 @@
 
 	/** Returns array of names of all VRPN tracker devices. */
 	UFUNCTION(BlueprintCallable, meta = (DisplayName = "Get IDs of VRPN tracker devices", DeprecatedFunction, DeprecationMessage = "VRPN functionality has been moved to LiveLinkVRPN"), Category = "NDisplay|Input")
->>>>>>> 3aae9151
 	virtual void GetTrackerDeviceIds(TArray<FString>& DeviceIDs) const = 0;
 
 	// Buttons
 	/** Returns state of VRPN button at specified device and channel. */
-<<<<<<< HEAD
-	UFUNCTION(BlueprintCallable, meta = (DisplayName = "Get VRPN button state"), Category = "DisplayCluster|Input")
-	virtual void GetButtonState(const FString& DeviceID, int32 DeviceChannel, bool& CurrentState, bool& IsChannelAvailable) const = 0;
-
-	/** Returns whether VRPN button is pressed at specified device and channel. */
-	UFUNCTION(BlueprintCallable, meta = (DisplayName = "Is VRPN button pressed"), Category = "DisplayCluster|Input")
-	virtual void IsButtonPressed(const FString& DeviceID, int32 DeviceChannel, bool& IsPressedCurrently, bool& IsChannelAvailable) const = 0;
-
-	/** Returns whether VRPN button is released at specified device and channel. */
-	UFUNCTION(BlueprintCallable, meta = (DisplayName = "Is VRPN button released"), Category = "DisplayCluster|Input")
-	virtual void IsButtonReleased(const FString& DeviceID, int32 DeviceChannel, bool& IsReleasedCurrently, bool& IsChannelAvailable) const = 0;
-
-	/** Returns whether VRPN button was released at specified device and channel. */
-	UFUNCTION(BlueprintCallable, meta = (DisplayName = "Was VRPN button pressed"), Category = "DisplayCluster|Input")
-	virtual void WasButtonPressed(const FString& DeviceID, int32 DeviceChannel, bool& WasPressed, bool& IsChannelAvailable) const = 0;
-
-	/** Returns whether VRPN button was released at specified device and channel. */
-	UFUNCTION(BlueprintCallable, meta = (DisplayName = "Was VRPN button released"), Category = "DisplayCluster|Input")
-=======
 	UFUNCTION(BlueprintCallable, meta = (DisplayName = "Get VRPN button state", DeprecatedFunction, DeprecationMessage = "VRPN functionality has been moved to LiveLinkVRPN"), Category = "NDisplay|Input")
 	virtual void GetButtonState(const FString& DeviceID, int32 DeviceChannel, bool& CurrentState, bool& IsChannelAvailable) const = 0;
 
@@ -407,33 +232,20 @@
 
 	/** Returns whether VRPN button was released at specified device and channel. */
 	UFUNCTION(BlueprintCallable, meta = (DisplayName = "Was VRPN button released", DeprecatedFunction, DeprecationMessage = "VRPN functionality has been moved to LiveLinkVRPN"), Category = "NDisplay|Input")
->>>>>>> 3aae9151
 	virtual void WasButtonReleased(const FString& DeviceID, int32 DeviceChannel, bool& WasReleased, bool& IsChannelAvailable) const = 0;
 
 	// Axes
 	/** Returns axis value at specified device and channel. */
-<<<<<<< HEAD
-	UFUNCTION(BlueprintCallable, meta = (DisplayName = "Get VRPN axis value"), Category = "DisplayCluster|Input")
-=======
 	UFUNCTION(BlueprintCallable, meta = (DisplayName = "Get VRPN axis value", DeprecatedFunction, DeprecationMessage = "VRPN functionality has been moved to LiveLinkVRPN"), Category = "NDisplay|Input")
->>>>>>> 3aae9151
 	virtual void GetAxis(const FString& DeviceID, int32 DeviceChannel, float& Value, bool& IsAvailable) const = 0;
 
 	// Trackers
 	/** Returns tracker location values at specified device and channel. */
-<<<<<<< HEAD
-	UFUNCTION(BlueprintCallable, meta = (DisplayName = "Get VRPN tracker location"), Category = "DisplayCluster|Input")
-	virtual void GetTrackerLocation(const FString& DeviceID, int32 DeviceChannel, FVector& Location, bool& IsChannelAvailable) const = 0;
-
-	/** Returns tracker quaternion values at specified device and channel. */
-	UFUNCTION(BlueprintCallable, meta = (DisplayName = "Get VRPN tracker rotation (as quaternion)"), Category = "DisplayCluster|Input")
-=======
 	UFUNCTION(BlueprintCallable, meta = (DisplayName = "Get VRPN tracker location", DeprecatedFunction, DeprecationMessage = "VRPN functionality has been moved to LiveLinkVRPN"), Category = "NDisplay|Input")
 	virtual void GetTrackerLocation(const FString& DeviceID, int32 DeviceChannel, FVector& Location, bool& IsChannelAvailable) const = 0;
 
 	/** Returns tracker quaternion values at specified device and channel. */
 	UFUNCTION(BlueprintCallable, meta = (DisplayName = "Get VRPN tracker rotation (as quaternion)", DeprecatedFunction, DeprecationMessage = "VRPN functionality has been moved to LiveLinkVRPN"), Category = "NDisplay|Input")
->>>>>>> 3aae9151
 	virtual void GetTrackerQuat(const FString& DeviceID, int32 DeviceChannel, FQuat& Rotation, bool& IsChannelAvailable) const = 0;
 
 public:
@@ -445,15 +257,9 @@
 	virtual void SetViewportCamera(const FString& CameraId, const FString& ViewportId) = 0;
 
 	/** Returns current buffer ratio for specified viewport. */
-<<<<<<< HEAD
-	UFUNCTION(BlueprintCallable, meta = (DisplayName = "Get viewport's buffer ratio"), Category = "DisplayCluster|Render")
-	virtual bool GetBufferRatio(const FString& ViewportID, float& BufferRatio) const = 0;
-	
-=======
 	UFUNCTION(BlueprintCallable, meta = (DisplayName = "Get viewport's buffer ratio", DeprecatedFunction, DeprecationMessage = "Use Configuration structures"), Category = "NDisplay|Render")
 	virtual bool GetBufferRatio(const FString& ViewportId, float& BufferRatio) const = 0;
 
->>>>>>> 3aae9151
 	/** Sets buffer ratio for specified viewport. */
 	UFUNCTION(BlueprintCallable, meta = (DisplayName = "Set viewport's buffer ratio", DeprecatedFunction, DeprecationMessage = "Use Configuration structures"), Category = "NDisplay|Render")
 	virtual bool SetBufferRatio(const FString& ViewportId, float BufferRatio) = 0;
@@ -466,54 +272,6 @@
 	UFUNCTION(BlueprintCallable, meta = (DisplayName = "Set override post processing settings for viewport", DeprecatedFunction, DeprecationMessage = "Use Configuration structures"), Category = "NDisplay|Render")
 	virtual void SetOverridePostProcessingSettings(const FString& ViewportId, const FPostProcessSettings& OverridePostProcessingSettings, float BlendWeight = 1.0f) = 0;
 
-<<<<<<< HEAD
-	/** Returns location and size of specified viewport. */
-	UFUNCTION(BlueprintCallable, meta = (DisplayName = "Get viewport rectangle"), Category = "DisplayCluster|Render")
-	virtual bool GetViewportRect(const FString& ViewportID, FIntPoint& ViewportLoc, FIntPoint& ViewportSize) const = 0;
-
-	/** Returns list of local viewports. */
-	UFUNCTION(BlueprintCallable, meta = (DisplayName = "Get local viewports"), Category = "DisplayCluster|Config")
-	virtual void GetLocalViewports(TArray<FString>& ViewportIDs, TArray<FString>& ViewportTypes, TArray<FIntPoint>& ViewportLocations, TArray<FIntPoint>& ViewportSizes) const = 0;
-
-	/** Returns a functor that determines if any given scene view extension should be active in the given context for the current frame */
-	UFUNCTION(BlueprintCallable, meta = (DisplayName = "Scene View Extension Is Active In Context Function"), Category = "DisplayCluster|Render")
-	virtual void SceneViewExtensionIsActiveInContextFunction(const TArray<FString>& ViewportIDs, FSceneViewExtensionIsActiveFunctor& OutIsActiveFunction) const = 0;
-
-public:
-	//////////////////////////////////////////////////////////////////////////////////////////////
-	// Render/Camera API
-	//////////////////////////////////////////////////////////////////////////////////////////////
-	/** Returns interpupillary distance (eye separation) for stereoscopic rendering. */
-	UFUNCTION(BlueprintCallable, meta = (DisplayName = "Get interpuppillary distance", DeprecatedFunction, DeprecationMessage = "This function has been moved to UDisplayClusterCameraComponent."), Category = "DisplayCluster|Render|Camera")
-	virtual float GetInterpupillaryDistance(const FString& CameraID)
-	{
-		return 0.f;
-	}
-
-	/** Sets interpupillary distance (eye separation) for stereoscopic rendering. */
-	UFUNCTION(BlueprintCallable, meta = (DisplayName = "Set interpuppillary distance", DeprecatedFunction, DeprecationMessage = "This function has been moved to UDisplayClusterCameraComponent."), Category = "DisplayCluster|Render|Camera")
-	virtual void SetInterpupillaryDistance(const FString& CameraID, float EyeDistance)
-	{ }
-
-	/** Gets Swap eye rendering state. */
-	UFUNCTION(BlueprintCallable, meta = (DisplayName = "Get eye swap", DeprecatedFunction, DeprecationMessage = "This function has been moved to UDisplayClusterCameraComponent."), Category = "DisplayCluster|Render|Camera")
-	virtual bool GetEyesSwap(const FString& CameraID)
-	{
-		return false;
-	}
-
-	/** Sets Swap eye rendering state. */
-	UFUNCTION(BlueprintCallable, meta = (DisplayName = "Set eye swap", DeprecatedFunction, DeprecationMessage = "This function has been moved to UDisplayClusterCameraComponent."), Category = "DisplayCluster|Render|Camera")
-	virtual void SetEyesSwap(const FString& CameraID, bool EyeSwapped)
-	{ }
-
-	/** Toggles current eye swap state. */
-	UFUNCTION(BlueprintCallable, meta = (DisplayName = "Toggle eye swap", DeprecatedFunction, DeprecationMessage = "This function has been moved to UDisplayClusterCameraComponent."), Category = "DisplayCluster|Render|Camera")
-	virtual bool ToggleEyesSwap(const FString& CameraID)
-	{
-		return false;
-	}
-=======
 	/** Overrides postprocess settings for specified viewport. */
 	UFUNCTION(BlueprintCallable, meta = (DisplayName = "Set final post processing settings for viewport", DeprecatedFunction, DeprecationMessage = "Use Configuration structures"), Category = "NDisplay|Render")
 	virtual void SetFinalPostProcessingSettings(const FString& ViewportId, const FPostProcessSettings& FinalPostProcessingSettings) = 0;
@@ -529,5 +287,4 @@
 	/** Returns a functor that determines if any given scene view extension should be active in the given context for the current frame */
 	UFUNCTION(BlueprintCallable, meta = (DisplayName = "Scene View Extension Is Active In Context Function", DeprecatedFunction, DeprecationMessage = "Use Configuration structures"), Category = "NDisplay|Render")
 	virtual void SceneViewExtensionIsActiveInContextFunction(const TArray<FString>& ViewportIDs, FSceneViewExtensionIsActiveFunctor& OutIsActiveFunction) const = 0;
->>>>>>> 3aae9151
 };