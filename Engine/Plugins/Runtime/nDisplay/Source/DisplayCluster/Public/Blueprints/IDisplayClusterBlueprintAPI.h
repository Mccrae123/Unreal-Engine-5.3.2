--- conflicted
+++ resolved
@@ -40,10 +40,6 @@
 	GENERATED_BODY()
 
 public:
-<<<<<<< HEAD
-	//////////////////////////////////////////////////////////////////////////////////////////////
-	// DisplayCluster module API
-	//////////////////////////////////////////////////////////////////////////////////////////////
 	/* Returns true if the module has been initialized. */
 	UFUNCTION(BlueprintCallable, meta = (DisplayName = "Is module initialized"), Category = "NDisplay")
 	virtual bool IsModuleInitialized() const = 0;
@@ -53,248 +49,9 @@
 	virtual EDisplayClusterOperationMode GetOperationMode() const = 0;
 
 public:
-	//////////////////////////////////////////////////////////////////////////////////////////////
-	// Cluster API
-	//////////////////////////////////////////////////////////////////////////////////////////////
-	/** Returns true if current node is a master node in a cluster. */
-	UFUNCTION(BlueprintCallable, meta = (DisplayName = "Is master node"), Category = "NDisplay|Cluster")
-	virtual bool IsMaster() const = 0;
-	
-	/** Returns true if current node is a slave node in a cluster. */
-	UFUNCTION(BlueprintCallable, meta = (DisplayName = "Is slave node"), Category = "NDisplay|Cluster")
-	virtual bool IsSlave() const = 0;
-
-	/** Returns true if current node is a backup node in a cluster. */
-	UFUNCTION(BlueprintCallable, meta = (DisplayName = "Is backup node"), Category = "NDisplay|Cluster")
-	virtual bool IsBackup() const = 0;
-
-	/** Returns the role of the current cluster node. */
-	UFUNCTION(BlueprintCallable, meta = (DisplayName = "Get cluster role"), Category = "NDisplay|Cluster")
-	virtual EDisplayClusterNodeRole GetClusterRole() const = 0;
-
-	/** Returns the role of the current cluster node. */
-	UFUNCTION(BlueprintCallable, meta = (DisplayName = "Get cluster node IDs"), Category = "NDisplay|Cluster")
-	virtual void GetNodeIds(TArray<FString>& OutNodeIds) const = 0;
-
-	/** Returns cluster node name of the current application instance. */
-	UFUNCTION(BlueprintCallable, meta = (DisplayName = "Get node ID"), Category = "NDisplay|Cluster")
-	virtual FString GetNodeId() const = 0;
-
-	/** Returns amount of nodes in a cluster. */
-	UFUNCTION(BlueprintCallable, meta = (DisplayName = "Get nodes amount"), Category = "NDisplay|Cluster")
-	virtual int32 GetNodesAmount() const = 0;
-
-	/** Adds cluster event listener. */
-	UFUNCTION(BlueprintCallable, meta = (DisplayName = "Add cluster event listener"), Category = "NDisplay|Cluster")
-	virtual void AddClusterEventListener(TScriptInterface<IDisplayClusterClusterEventListener> Listener) = 0;
-
-	/** Removes cluster event listener. */
-	UFUNCTION(BlueprintCallable, meta = (DisplayName = "Remove cluster event listener"), Category = "NDisplay|Cluster")
-	virtual void RemoveClusterEventListener(TScriptInterface<IDisplayClusterClusterEventListener> Listener) = 0;
-
-	/** Emits JSON cluster event. */
-	UFUNCTION(BlueprintCallable, meta = (DisplayName = "Emit JSON cluster event"), Category = "NDisplay|Cluster")
-	virtual void EmitClusterEventJson(const FDisplayClusterClusterEventJson& Event, bool bMasterOnly) = 0;
-
-	/** Emits binary cluster event. */
-	UFUNCTION(BlueprintCallable, meta = (DisplayName = "Emit binary cluster event"), Category = "NDisplay|Cluster")
-	virtual void EmitClusterEventBinary(const FDisplayClusterClusterEventBinary& Event, bool bMasterOnly) = 0;
-
-	/** Sends JSON cluster event to a specific target (outside of the cluster). */
-	UFUNCTION(BlueprintCallable, meta = (DisplayName = "Send JSON event to a specific host"), Category = "NDisplay|Cluster")
-	virtual void SendClusterEventJsonTo(const FString& Address, const int32 Port, const FDisplayClusterClusterEventJson& Event, bool bMasterOnly) = 0;
-
-	/** Sends binary cluster event to a specific target (outside of the cluster). */
-	UFUNCTION(BlueprintCallable, meta = (DisplayName = "Send binary event to a specific host"), Category = "NDisplay|Cluster")
-	virtual void SendClusterEventBinaryTo(const FString& Address, const int32 Port, const FDisplayClusterClusterEventBinary& Event, bool bMasterOnly) = 0;
-
-public:
-	//////////////////////////////////////////////////////////////////////////////////////////////
-	// Config API
-	//////////////////////////////////////////////////////////////////////////////////////////////
-	/** Return current configuration data */
-	UFUNCTION(BlueprintCallable, meta = (DisplayName = "Get config data"), Category = "NDisplay|Cluster")
-	virtual UDisplayClusterConfigurationData* GetConfig() const = 0;
-=======
-	/* Returns true if the module has been initialized. */
-	UFUNCTION(BlueprintCallable, meta = (DisplayName = "Is module initialized"), Category = "NDisplay")
-	virtual bool IsModuleInitialized() const = 0;
-
-	/** Returns current operation mode. */
-	UFUNCTION(BlueprintCallable, meta = (DisplayName = "Get operation mode"), Category = "NDisplay")
-	virtual EDisplayClusterOperationMode GetOperationMode() const = 0;
->>>>>>> 6bbb88c8
-
-public:
 	/** Returns DisplayCluster root actor. */
 	UFUNCTION(BlueprintCallable, meta = (DisplayName = "Get root actor"), Category = "NDisplay|Game")
 	virtual ADisplayClusterRootActor* GetRootActor() const = 0;
-<<<<<<< HEAD
-
-	// Screens
-	/** Returns screen component by ID. */
-	UFUNCTION(BlueprintCallable, meta = (DisplayName = "Get screen by ID", DeprecatedFunction, DeprecationMessage = "This function has been moved to ADisplayClusterRootActor."), Category = "NDisplay|Game")
-	virtual UDisplayClusterScreenComponent* GetScreenById(const FString& ScreenID)
-	{
-		return nullptr;
-	}
-
-	/** Returns array of all screen components. */
-	UFUNCTION(BlueprintCallable, meta = (DisplayName = "Get all screens", DeprecatedFunction, DeprecationMessage = "This function has been moved to ADisplayClusterRootActor."), Category = "NDisplay|Game")
-	virtual TArray<UDisplayClusterScreenComponent*> GetAllScreens()
-	{
-		return TArray<UDisplayClusterScreenComponent*>();
-	}
-
-	/** Returns amount of screens defined in current configuration file. */
-	UFUNCTION(BlueprintCallable, meta = (DisplayName = "Get amount of screens", DeprecatedFunction, DeprecationMessage = "This function has been moved to ADisplayClusterRootActor."), Category = "NDisplay|Game")
-	virtual int32 GetScreensAmount()
-	{
-		return 0;
-	}
-
-	// Cameras
-	/** Returns array of all available camera components. */
-	UFUNCTION(BlueprintCallable, meta = (DisplayName = "Get all cameras", DeprecatedFunction, DeprecationMessage = "This function has been moved to ADisplayClusterRootActor."), Category = "NDisplay|Game")
-	virtual TArray<UDisplayClusterCameraComponent*> GetAllCameras()
-	{
-		return TArray<UDisplayClusterCameraComponent*>();
-	}
-
-	/** Returns camera component with specified ID. */
-	UFUNCTION(BlueprintCallable, meta = (DisplayName = "Get camera by ID", DeprecatedFunction, DeprecationMessage = "This function has been moved to ADisplayClusterRootActor."), Category = "NDisplay|Game")
-	virtual UDisplayClusterCameraComponent* GetCameraById(const FString& CameraID)
-	{
-		return nullptr;
-	}
-
-	/** Returns amount of cameras. */
-	UFUNCTION(BlueprintCallable, meta = (DisplayName = "Get cameras amount", DeprecatedFunction, DeprecationMessage = "This function has been moved to ADisplayClusterRootActor."), Category = "NDisplay|Game")
-	virtual int32 GetCamerasAmount()
-	{
-		return 0;
-	}
-
-	/** Returns default camera component. */
-	UFUNCTION(BlueprintCallable, meta = (DisplayName = "Get default camera", DeprecatedFunction, DeprecationMessage = "This function has been moved to ADisplayClusterRootActor."), Category = "NDisplay|Game")
-	virtual UDisplayClusterCameraComponent* GetDefaultCamera()
-	{
-		return nullptr;
-	}
-
-	/** Sets default camera component specified by ID. */
-	UFUNCTION(BlueprintCallable, meta = (DisplayName = "Set default camera by ID", DeprecatedFunction, DeprecationMessage = "This function has been moved to ADisplayClusterRootActor."), Category = "NDisplay|Game")
-	virtual void SetDefaultCameraById(const FString& CameraID)
-	{ }
-
-public:
-	//////////////////////////////////////////////////////////////////////////////////////////////
-	// Input API
-	//////////////////////////////////////////////////////////////////////////////////////////////
-	// Device information
-	/** Returns amount of VRPN axis devices. */
-	UFUNCTION(BlueprintCallable, meta = (DisplayName = "Get amount of VRPN axis devices", DeprecatedFunction, DeprecationMessage = "VRPN functionality has been moved to LiveLinkVRPN"), Category = "NDisplay|Input")
-	virtual int32 GetAxisDeviceAmount() const = 0;
-
-	/** Returns amount of VRPN button devices. */
-	UFUNCTION(BlueprintCallable, meta = (DisplayName = "Get amount of VRPN button devices", DeprecatedFunction, DeprecationMessage = "VRPN functionality has been moved to LiveLinkVRPN"), Category = "NDisplay|Input")
-	virtual int32 GetButtonDeviceAmount() const = 0;
-
-	/** Returns amount of VRPN tracker devices. */
-	UFUNCTION(BlueprintCallable, meta = (DisplayName = "Get amount of VRPN tracker devices", DeprecatedFunction, DeprecationMessage = "VRPN functionality has been moved to LiveLinkVRPN"), Category = "NDisplay|Input")
-	virtual int32 GetTrackerDeviceAmount() const = 0;
-
-	/** Returns array of names of all VRPN axis devices. */
-	UFUNCTION(BlueprintCallable, meta = (DisplayName = "Get IDs of VRPN axis devices", DeprecatedFunction, DeprecationMessage = "VRPN functionality has been moved to LiveLinkVRPN"), Category = "NDisplay|Input")
-	virtual void GetAxisDeviceIds(TArray<FString>& DeviceIDs) const = 0;
-
-	/** Returns array of names of all VRPN button devices. */
-	UFUNCTION(BlueprintCallable, meta = (DisplayName = "Get IDs of VRPN button devices", DeprecatedFunction, DeprecationMessage = "VRPN functionality has been moved to LiveLinkVRPN"), Category = "NDisplay|Input")
-	virtual void GetButtonDeviceIds(TArray<FString>& DeviceIDs) const = 0;
-
-	/** Returns array of names of all keyboard devices. */
-	UFUNCTION(BlueprintCallable, meta = (DisplayName = "Get IDs of keyboard devices", DeprecatedFunction, DeprecationMessage = "VRPN functionality has been moved to LiveLinkVRPN"), Category = "NDisplay|Input")
-	virtual void GetKeyboardDeviceIds(TArray<FString>& DeviceIDs) const = 0;
-
-	/** Returns array of names of all VRPN tracker devices. */
-	UFUNCTION(BlueprintCallable, meta = (DisplayName = "Get IDs of VRPN tracker devices", DeprecatedFunction, DeprecationMessage = "VRPN functionality has been moved to LiveLinkVRPN"), Category = "NDisplay|Input")
-	virtual void GetTrackerDeviceIds(TArray<FString>& DeviceIDs) const = 0;
-
-	// Buttons
-	/** Returns state of VRPN button at specified device and channel. */
-	UFUNCTION(BlueprintCallable, meta = (DisplayName = "Get VRPN button state", DeprecatedFunction, DeprecationMessage = "VRPN functionality has been moved to LiveLinkVRPN"), Category = "NDisplay|Input")
-	virtual void GetButtonState(const FString& DeviceID, int32 DeviceChannel, bool& CurrentState, bool& IsChannelAvailable) const = 0;
-
-	/** Returns whether VRPN button is pressed at specified device and channel. */
-	UFUNCTION(BlueprintCallable, meta = (DisplayName = "Is VRPN button pressed", DeprecatedFunction, DeprecationMessage = "VRPN functionality has been moved to LiveLinkVRPN"), Category = "NDisplay|Input")
-	virtual void IsButtonPressed(const FString& DeviceID, int32 DeviceChannel, bool& IsPressedCurrently, bool& IsChannelAvailable) const = 0;
-
-	/** Returns whether VRPN button is released at specified device and channel. */
-	UFUNCTION(BlueprintCallable, meta = (DisplayName = "Is VRPN button released", DeprecatedFunction, DeprecationMessage = "VRPN functionality has been moved to LiveLinkVRPN"), Category = "NDisplay|Input")
-	virtual void IsButtonReleased(const FString& DeviceID, int32 DeviceChannel, bool& IsReleasedCurrently, bool& IsChannelAvailable) const = 0;
-
-	/** Returns whether VRPN button was released at specified device and channel. */
-	UFUNCTION(BlueprintCallable, meta = (DisplayName = "Was VRPN button pressed", DeprecatedFunction, DeprecationMessage = "VRPN functionality has been moved to LiveLinkVRPN"), Category = "NDisplay|Input")
-	virtual void WasButtonPressed(const FString& DeviceID, int32 DeviceChannel, bool& WasPressed, bool& IsChannelAvailable) const = 0;
-
-	/** Returns whether VRPN button was released at specified device and channel. */
-	UFUNCTION(BlueprintCallable, meta = (DisplayName = "Was VRPN button released", DeprecatedFunction, DeprecationMessage = "VRPN functionality has been moved to LiveLinkVRPN"), Category = "NDisplay|Input")
-	virtual void WasButtonReleased(const FString& DeviceID, int32 DeviceChannel, bool& WasReleased, bool& IsChannelAvailable) const = 0;
-
-	// Axes
-	/** Returns axis value at specified device and channel. */
-	UFUNCTION(BlueprintCallable, meta = (DisplayName = "Get VRPN axis value", DeprecatedFunction, DeprecationMessage = "VRPN functionality has been moved to LiveLinkVRPN"), Category = "NDisplay|Input")
-	virtual void GetAxis(const FString& DeviceID, int32 DeviceChannel, float& Value, bool& IsAvailable) const = 0;
-
-	// Trackers
-	/** Returns tracker location values at specified device and channel. */
-	UFUNCTION(BlueprintCallable, meta = (DisplayName = "Get VRPN tracker location", DeprecatedFunction, DeprecationMessage = "VRPN functionality has been moved to LiveLinkVRPN"), Category = "NDisplay|Input")
-	virtual void GetTrackerLocation(const FString& DeviceID, int32 DeviceChannel, FVector& Location, bool& IsChannelAvailable) const = 0;
-
-	/** Returns tracker quaternion values at specified device and channel. */
-	UFUNCTION(BlueprintCallable, meta = (DisplayName = "Get VRPN tracker rotation (as quaternion)", DeprecatedFunction, DeprecationMessage = "VRPN functionality has been moved to LiveLinkVRPN"), Category = "NDisplay|Input")
-	virtual void GetTrackerQuat(const FString& DeviceID, int32 DeviceChannel, FQuat& Rotation, bool& IsChannelAvailable) const = 0;
-
-public:
-	//////////////////////////////////////////////////////////////////////////////////////////////
-	// Render API
-	//////////////////////////////////////////////////////////////////////////////////////////////
-	/** Binds camera to a viewport. */
-	UFUNCTION(BlueprintCallable, meta = (DisplayName = "Set viewport camera", DeprecatedFunction, DeprecationMessage = "Use Configuration structures"), Category = "NDisplay|Render")
-	virtual void SetViewportCamera(const FString& CameraId, const FString& ViewportId) = 0;
-
-	/** Returns current buffer ratio for specified viewport. */
-	UFUNCTION(BlueprintCallable, meta = (DisplayName = "Get viewport's buffer ratio", DeprecatedFunction, DeprecationMessage = "Use Configuration structures"), Category = "NDisplay|Render")
-	virtual bool GetBufferRatio(const FString& ViewportId, float& BufferRatio) const = 0;
-
-	/** Sets buffer ratio for specified viewport. */
-	UFUNCTION(BlueprintCallable, meta = (DisplayName = "Set viewport's buffer ratio", DeprecatedFunction, DeprecationMessage = "Use Configuration structures"), Category = "NDisplay|Render")
-	virtual bool SetBufferRatio(const FString& ViewportId, float BufferRatio) = 0;
-
-	/** Overrides postprocess settings for specified viewport. */
-	UFUNCTION(BlueprintCallable, meta = (DisplayName = "Set start post processing settings for viewport", DeprecatedFunction, DeprecationMessage = "Use Configuration structures"), Category = "NDisplay|Render")
-	virtual void SetStartPostProcessingSettings(const FString& ViewportId, const FPostProcessSettings& StartPostProcessingSettings) = 0;
-
-	/** Overrides postprocess settings for specified viewport. */
-	UFUNCTION(BlueprintCallable, meta = (DisplayName = "Set override post processing settings for viewport", DeprecatedFunction, DeprecationMessage = "Use Configuration structures"), Category = "NDisplay|Render")
-	virtual void SetOverridePostProcessingSettings(const FString& ViewportId, const FPostProcessSettings& OverridePostProcessingSettings, float BlendWeight = 1.0f) = 0;
-
-	/** Overrides postprocess settings for specified viewport. */
-	UFUNCTION(BlueprintCallable, meta = (DisplayName = "Set final post processing settings for viewport", DeprecatedFunction, DeprecationMessage = "Use Configuration structures"), Category = "NDisplay|Render")
-	virtual void SetFinalPostProcessingSettings(const FString& ViewportId, const FPostProcessSettings& FinalPostProcessingSettings) = 0;
-
-	/** Returns location and size of specified viewport. */
-	UFUNCTION(BlueprintCallable, meta = (DisplayName = "Get viewport rectangle", DeprecatedFunction, DeprecationMessage = "Use new api"), Category = "NDisplay|Render")
-	virtual bool GetViewportRect(const FString& ViewportId, FIntPoint& ViewportLoc, FIntPoint& ViewportSize) const = 0;
-
-	/** Returns list of local viewports. */
-	UFUNCTION(BlueprintCallable, meta = (DisplayName = "Get local viewports", DeprecatedFunction, DeprecationMessage = "Use new api"), Category = "NDisplay|Config")
-	virtual void GetLocalViewports(TArray<FString>& ViewportIDs, TArray<FString>& ProjectionTypes, TArray<FIntPoint>& ViewportLocations, TArray<FIntPoint>& ViewportSizes) const = 0;
-
-	/** Returns a functor that determines if any given scene view extension should be active in the given context for the current frame */
-	UFUNCTION(BlueprintCallable, meta = (DisplayName = "Scene View Extension Is Active In Context Function", DeprecatedFunction, DeprecationMessage = "Use Configuration structures"), Category = "NDisplay|Render")
-	virtual void SceneViewExtensionIsActiveInContextFunction(const TArray<FString>& ViewportIDs, FSceneViewExtensionIsActiveFunctor& OutIsActiveFunction) const = 0;
-=======
 
 	// Runtime local node API
 
@@ -351,5 +108,4 @@
 	/** Sends binary cluster event to a specific target (outside of the cluster). */
 	UFUNCTION(BlueprintCallable, meta = (DisplayName = "Send binary event to a specific host"), Category = "NDisplay|Cluster")
 	virtual void SendClusterEventBinaryTo(const FString& Address, const int32 Port, const FDisplayClusterClusterEventBinary& Event, bool bPrimaryOnly) = 0;
->>>>>>> 6bbb88c8
 };