// Copyright Epic Games, Inc. All Rights Reserved.

#pragma once

#include "CoreMinimal.h"

#include "DisplayClusterClusterEvent.generated.h"

constexpr const auto DisplayClusterResetSyncType = TEXT("nDCReset");


//////////////////////////////////////////////////////////////////////////////////////////////
// Common cluster event data
//////////////////////////////////////////////////////////////////////////////////////////////
USTRUCT(BlueprintType)
struct FDisplayClusterClusterEventBase
{
	GENERATED_BODY()

public:
	FDisplayClusterClusterEventBase()
		: bIsSystemEvent(false)
		, bShouldDiscardOnRepeat(true)
	{ }

public:
	// Is nDisplay internal event (should never be true for end users)
	UPROPERTY(EditAnywhere, BlueprintReadWrite, meta = (DisplayName = "Is Sytem Event. 'True' is reserved for nDisplay internals."), Category = "NDisplay")
	bool bIsSystemEvent;

	// Should older events with the same Name/Type/Category (for JSON) or ID (for binary) be discarded if a new one received
	UPROPERTY(EditAnywhere, BlueprintReadWrite, Category = "NDisplay")
	bool bShouldDiscardOnRepeat;
};




//////////////////////////////////////////////////////////////////////////////////////////////
<<<<<<< HEAD
// Cluster event (deprecated)
//////////////////////////////////////////////////////////////////////////////////////////////
USTRUCT(BlueprintType, meta = (DeprecatedNode, DeprecationMessage = "This class is now deprecated, please use FDisplayClusterClusterEventJson."))
struct FDisplayClusterClusterEvent
=======
// Cluster event JSON
//////////////////////////////////////////////////////////////////////////////////////////////
USTRUCT(BlueprintType)
struct FDisplayClusterClusterEventJson
	: public FDisplayClusterClusterEventBase
>>>>>>> 3aae9151
{
	GENERATED_BODY()

public:
	// Event name (used for discarding outdated events)
	UPROPERTY(EditAnywhere, BlueprintReadWrite, Category = "NDisplay")
	FString Name;

	// Event type (used for discarding outdated events)
	UPROPERTY(EditAnywhere, BlueprintReadWrite, Category = "NDisplay")
	FString Type;

	// Event category (used for discarding outdated events)
	UPROPERTY(EditAnywhere, BlueprintReadWrite, Category = "NDisplay")
	FString Category;

public:
	// Event parameters
	UPROPERTY(EditAnywhere, BlueprintReadWrite, Category = "NDisplay")
	TMap<FString, FString> Parameters;
};



//////////////////////////////////////////////////////////////////////////////////////////////
// Common cluster event data
//////////////////////////////////////////////////////////////////////////////////////////////
USTRUCT(BlueprintType)
struct FDisplayClusterClusterEventBase
{
	GENERATED_BODY()

public:
	FDisplayClusterClusterEventBase()
		: bIsSystemEvent(false)
		, bShouldDiscardOnRepeat(true)
	{ }

public:
	// Is nDisplay internal event (should never be true for end users)
	UPROPERTY(EditAnywhere, BlueprintReadWrite, meta = (DisplayName = "Is Sytem Event. 'True' is reserved for nDisplay internals."), Category = "nDisplay")
	bool bIsSystemEvent;

	// Should older events with the same Name/Type/Category (for JSON) or ID (for binary) be discarded if a new one received
	UPROPERTY(EditAnywhere, BlueprintReadWrite, Category = "nDisplay")
	bool bShouldDiscardOnRepeat;
};


//////////////////////////////////////////////////////////////////////////////////////////////
// Cluster event JSON
//////////////////////////////////////////////////////////////////////////////////////////////
USTRUCT(BlueprintType)
struct FDisplayClusterClusterEventJson
	: public FDisplayClusterClusterEventBase
{
	GENERATED_BODY()

public:
	// Event name (used for discarding outdated events)
	UPROPERTY(EditAnywhere, BlueprintReadWrite, Category = "nDisplay")
	FString Name;

	// Event type (used for discarding outdated events)
	UPROPERTY(EditAnywhere, BlueprintReadWrite, Category = "nDisplay")
	FString Type;

	// Event category (used for discarding outdated events)
	UPROPERTY(EditAnywhere, BlueprintReadWrite, Category = "nDisplay")
	FString Category;

public:
	// Event parameters
	UPROPERTY(EditAnywhere, BlueprintReadWrite, Category = "nDisplay")
	TMap<FString, FString> Parameters;

public:
	FString SerializeToString() const;
	bool    DeserializeFromString(const FString& Arch);

private:
	FString SerializeParametersToString() const;
	bool    DeserializeParametersFromString(const FString& Arch);
};


//////////////////////////////////////////////////////////////////////////////////////////////
// Cluster event BINARY
//////////////////////////////////////////////////////////////////////////////////////////////
USTRUCT(BlueprintType)
struct FDisplayClusterClusterEventBinary
	: public FDisplayClusterClusterEventBase
{
	GENERATED_BODY()

public:
	// Event ID (used for discarding outdated events)
<<<<<<< HEAD
	UPROPERTY(EditAnywhere, BlueprintReadWrite, Category = "nDisplay")
	int32 EventId;

	// Binary event data
	UPROPERTY(EditAnywhere, BlueprintReadWrite, Category = "nDisplay")
=======
	UPROPERTY(EditAnywhere, BlueprintReadWrite, Category = "NDisplay")
	int32 EventId;

	// Binary event data
	UPROPERTY(EditAnywhere, BlueprintReadWrite, Category = "NDisplay")
>>>>>>> 3aae9151
	TArray<uint8> EventData;

public:
	void SerializeToByteArray(TArray<uint8>& Arch) const;
	bool DeserializeFromByteArray(const TArray<uint8>& Arch);
};<|MERGE_RESOLUTION|>--- conflicted
+++ resolved
@@ -34,21 +34,12 @@
 };
 
 
-
-
 //////////////////////////////////////////////////////////////////////////////////////////////
-<<<<<<< HEAD
-// Cluster event (deprecated)
-//////////////////////////////////////////////////////////////////////////////////////////////
-USTRUCT(BlueprintType, meta = (DeprecatedNode, DeprecationMessage = "This class is now deprecated, please use FDisplayClusterClusterEventJson."))
-struct FDisplayClusterClusterEvent
-=======
 // Cluster event JSON
 //////////////////////////////////////////////////////////////////////////////////////////////
 USTRUCT(BlueprintType)
 struct FDisplayClusterClusterEventJson
 	: public FDisplayClusterClusterEventBase
->>>>>>> 3aae9151
 {
 	GENERATED_BODY()
 
@@ -68,61 +59,6 @@
 public:
 	// Event parameters
 	UPROPERTY(EditAnywhere, BlueprintReadWrite, Category = "NDisplay")
-	TMap<FString, FString> Parameters;
-};
-
-
-
-//////////////////////////////////////////////////////////////////////////////////////////////
-// Common cluster event data
-//////////////////////////////////////////////////////////////////////////////////////////////
-USTRUCT(BlueprintType)
-struct FDisplayClusterClusterEventBase
-{
-	GENERATED_BODY()
-
-public:
-	FDisplayClusterClusterEventBase()
-		: bIsSystemEvent(false)
-		, bShouldDiscardOnRepeat(true)
-	{ }
-
-public:
-	// Is nDisplay internal event (should never be true for end users)
-	UPROPERTY(EditAnywhere, BlueprintReadWrite, meta = (DisplayName = "Is Sytem Event. 'True' is reserved for nDisplay internals."), Category = "nDisplay")
-	bool bIsSystemEvent;
-
-	// Should older events with the same Name/Type/Category (for JSON) or ID (for binary) be discarded if a new one received
-	UPROPERTY(EditAnywhere, BlueprintReadWrite, Category = "nDisplay")
-	bool bShouldDiscardOnRepeat;
-};
-
-
-//////////////////////////////////////////////////////////////////////////////////////////////
-// Cluster event JSON
-//////////////////////////////////////////////////////////////////////////////////////////////
-USTRUCT(BlueprintType)
-struct FDisplayClusterClusterEventJson
-	: public FDisplayClusterClusterEventBase
-{
-	GENERATED_BODY()
-
-public:
-	// Event name (used for discarding outdated events)
-	UPROPERTY(EditAnywhere, BlueprintReadWrite, Category = "nDisplay")
-	FString Name;
-
-	// Event type (used for discarding outdated events)
-	UPROPERTY(EditAnywhere, BlueprintReadWrite, Category = "nDisplay")
-	FString Type;
-
-	// Event category (used for discarding outdated events)
-	UPROPERTY(EditAnywhere, BlueprintReadWrite, Category = "nDisplay")
-	FString Category;
-
-public:
-	// Event parameters
-	UPROPERTY(EditAnywhere, BlueprintReadWrite, Category = "nDisplay")
 	TMap<FString, FString> Parameters;
 
 public:
@@ -146,19 +82,11 @@
 
 public:
 	// Event ID (used for discarding outdated events)
-<<<<<<< HEAD
-	UPROPERTY(EditAnywhere, BlueprintReadWrite, Category = "nDisplay")
-	int32 EventId;
-
-	// Binary event data
-	UPROPERTY(EditAnywhere, BlueprintReadWrite, Category = "nDisplay")
-=======
 	UPROPERTY(EditAnywhere, BlueprintReadWrite, Category = "NDisplay")
 	int32 EventId;
 
 	// Binary event data
 	UPROPERTY(EditAnywhere, BlueprintReadWrite, Category = "NDisplay")
->>>>>>> 3aae9151
 	TArray<uint8> EventData;
 
 public:
