--- conflicted
+++ resolved
@@ -30,17 +30,10 @@
 	virtual ~IDisplayClusterClusterManager() = default;
 
 public:
-<<<<<<< HEAD
-	/** Returns true if current node has master role. */
-	virtual bool IsMaster() const = 0;
-	/** Returns true if current node has slave role. */
-	virtual bool IsSlave()  const = 0;
-=======
 	/** Returns true if current node has primary role. */
 	virtual bool IsPrimary() const = 0;
 	/** Returns true if current node has secondary role. */
 	virtual bool IsSecondary()  const = 0;
->>>>>>> 6bbb88c8
 	/** Returns true if current node has backup role. */
 	virtual bool IsBackup() const = 0;
 	/** Returns cluster node role. */
@@ -53,11 +46,8 @@
 	/** Returns IDs of available cluster nodes. */
 	virtual void GetNodeIds(TArray<FString>& OutNodeIds) const = 0;
 
-<<<<<<< HEAD
-=======
 	/** Drop specific cluster node */
 	virtual bool DropClusterNode(const FString& NodeId) = 0;
->>>>>>> 6bbb88c8
 
 	/** Registers object to synchronize. */
 	virtual void RegisterSyncObject(IDisplayClusterClusterSyncObject* SyncObj, EDisplayClusterSyncGroup SyncGroup) = 0;
@@ -87,18 +77,6 @@
 	virtual void RemoveClusterEventBinaryListener(const FOnClusterEventBinaryListener& Listener) = 0;
 
 	/** Emits JSON cluster event. */
-<<<<<<< HEAD
-	virtual void EmitClusterEventJson(const FDisplayClusterClusterEventJson& Event, bool bMasterOnly) = 0;
-
-	/** Emits binary cluster event. */
-	virtual void EmitClusterEventBinary(const FDisplayClusterClusterEventBinary& Event, bool bMasterOnly) = 0;
-
-	/** Sends JSON cluster event to a specific target (outside of the cluster). */
-	virtual void SendClusterEventTo(const FString& Address, const int32 Port, const FDisplayClusterClusterEventJson& Event, bool bMasterOnly) = 0;
-
-	/** Sends binary cluster event to a specific target (outside of the cluster). */
-	virtual void SendClusterEventTo(const FString& Address, const int32 Port, const FDisplayClusterClusterEventBinary& Event, bool bMasterOnly) = 0;
-=======
 	virtual void EmitClusterEventJson(const FDisplayClusterClusterEventJson& Event, bool bPrimaryOnly) = 0;
 
 	/** Emits binary cluster event. */
@@ -109,5 +87,4 @@
 
 	/** Sends binary cluster event to a specific target (outside of the cluster). */
 	virtual void SendClusterEventTo(const FString& Address, const uint16 Port, const FDisplayClusterClusterEventBinary& Event, bool bPrimaryOnly) = 0;
->>>>>>> 6bbb88c8
 };