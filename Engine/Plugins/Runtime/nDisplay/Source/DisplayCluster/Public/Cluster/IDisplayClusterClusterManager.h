--- conflicted
+++ resolved
@@ -7,31 +7,12 @@
 #include "UObject/ScriptInterface.h"
 #include "DisplayClusterEnums.h"
 
-<<<<<<< HEAD
-// Deprecated
-struct FDisplayClusterClusterEvent;
-class IDisplayClusterClusterEventListener;
-
-=======
->>>>>>> 3aae9151
 struct FDisplayClusterClusterEventJson;
 struct FDisplayClusterClusterEventBinary;
 class IDisplayClusterClusterEventJsonListener;
 class IDisplayClusterClusterEventBinaryListener;
 class IDisplayClusterClusterSyncObject;
 class IDisplayClusterClusterEventListener;
-
-<<<<<<< HEAD
-// Deprecated
-DECLARE_MULTICAST_DELEGATE_OneParam(FOnClusterEvent, const FDisplayClusterClusterEvent& /* Event */);
-typedef FOnClusterEvent::FDelegate FOnClusterEventListener;
-=======
-DECLARE_MULTICAST_DELEGATE_OneParam(FOnClusterEventJson, const FDisplayClusterClusterEventJson& /* Event */);
-typedef FOnClusterEventJson::FDelegate FOnClusterEventJsonListener;
-
-DECLARE_MULTICAST_DELEGATE_OneParam(FOnClusterEventBinary, const FDisplayClusterClusterEventBinary& /* Event */);
-typedef FOnClusterEventBinary::FDelegate FOnClusterEventBinaryListener;
->>>>>>> 3aae9151
 
 DECLARE_MULTICAST_DELEGATE_OneParam(FOnClusterEventJson, const FDisplayClusterClusterEventJson& /* Event */);
 typedef FOnClusterEventJson::FDelegate FOnClusterEventJsonListener;
@@ -46,29 +27,6 @@
 class IDisplayClusterClusterManager
 {
 public:
-<<<<<<< HEAD
-	virtual ~IDisplayClusterClusterManager() = 0
-	{ }
-
-	/** Returns true if current node is master. */
-	virtual bool IsMaster() const = 0;
-	/** Returns true if current node is slave. */
-	virtual bool IsSlave()  const = 0;
-
-	/** Returns true if current operation mode is standalone. */
-	UE_DEPRECATED(4.26, "This feature is no longer supported.")
-	virtual bool IsStandalone() const
-	{
-		return false;
-	}
-
-	/** Returns true if current operation mode is cluster. */
-	UE_DEPRECATED(4.26, "This feature is no longer supported.")
-	virtual bool IsCluster() const
-	{
-		return false;
-	}
-=======
 	virtual ~IDisplayClusterClusterManager() = default;
 
 public:
@@ -80,7 +38,6 @@
 	virtual bool IsBackup() const = 0;
 	/** Returns cluster node role. */
 	virtual EDisplayClusterNodeRole GetClusterRole() const = 0;
->>>>>>> 3aae9151
 
 	/** Returns current cluster node ID. */
 	virtual FString GetNodeId() const = 0;
@@ -96,11 +53,7 @@
 	virtual void UnregisterSyncObject(IDisplayClusterClusterSyncObject* SyncObj) = 0;
 
 	//////////////////////////////////////////////////////////////////////////////////////////////
-<<<<<<< HEAD
-	// JSON cluster events
-=======
 	// Cluster events
->>>>>>> 3aae9151
 	//////////////////////////////////////////////////////////////////////////////////////////////
 
 	/** Registers cluster event listener. */
@@ -120,19 +73,6 @@
 
 	/** Unregisters binary cluster event listener. */
 	virtual void RemoveClusterEventBinaryListener(const FOnClusterEventBinaryListener& Listener) = 0;
-<<<<<<< HEAD
-
-	/** Emits cluster event. */
-	UE_DEPRECATED(4.26, "This function is deprecated. Please use EmitClusterEventJson.")
-	virtual void EmitClusterEvent(const FDisplayClusterClusterEvent& Event, bool bMasterOnly)
-	{ }
-
-	/** Emits JSON cluster event. */
-	virtual void EmitClusterEventJson(const FDisplayClusterClusterEventJson& Event, bool bMasterOnly) = 0;
-
-	/** Emits binary cluster event. */
-	virtual void EmitClusterEventBinary(const FDisplayClusterClusterEventBinary& Event, bool bMasterOnly) = 0;
-=======
 
 	/** Emits JSON cluster event. */
 	virtual void EmitClusterEventJson(const FDisplayClusterClusterEventJson& Event, bool bMasterOnly) = 0;
@@ -145,5 +85,4 @@
 
 	/** Sends binary cluster event to a specific target (outside of the cluster). */
 	virtual void SendClusterEventTo(const FString& Address, const int32 Port, const FDisplayClusterClusterEventBinary& Event, bool bMasterOnly) = 0;
->>>>>>> 3aae9151
 };