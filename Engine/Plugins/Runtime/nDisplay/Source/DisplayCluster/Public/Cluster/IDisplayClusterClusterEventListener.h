// Copyright Epic Games, Inc. All Rights Reserved.

#pragma once

#include "CoreMinimal.h"
#include "Cluster/DisplayClusterClusterEvent.h"
#include "UObject/Interface.h"
#include "IDisplayClusterClusterEventListener.generated.h"



UINTERFACE()
class DISPLAYCLUSTER_API UDisplayClusterClusterEventListener
	: public UInterface
{
	GENERATED_BODY()

public:
	UDisplayClusterClusterEventListener(const FObjectInitializer& ObjectInitializer)
		: Super(ObjectInitializer)
	{ }
};

 
/**
 * Interface for cluster event listeners
 */
class DISPLAYCLUSTER_API IDisplayClusterClusterEventListener
{
	GENERATED_BODY()

public:
<<<<<<< HEAD
	// React on incoming cluster events
	UFUNCTION(BlueprintImplementableEvent, meta = (DeprecatedFunction, DeprecationMessage = "Use OnClusterEventJson"), Category="nDisplay")
	void OnClusterEvent(const FDisplayClusterClusterEvent& Event);

	// React on incoming cluster events
	UFUNCTION(BlueprintImplementableEvent, Category = "nDisplay")
	void OnClusterEventJson(const FDisplayClusterClusterEventJson& Event);

	// React on incoming cluster events
	UFUNCTION(BlueprintImplementableEvent, Category = "nDisplay")
=======
	// React on incoming JSON cluster events
	UFUNCTION(BlueprintImplementableEvent, Category = "NDisplay")
	void OnClusterEventJson(const FDisplayClusterClusterEventJson& Event);

	// React on incoming binary cluster events
	UFUNCTION(BlueprintImplementableEvent, Category = "NDisplay")
>>>>>>> 3aae9151
	void OnClusterEventBinary(const FDisplayClusterClusterEventBinary& Event);
};<|MERGE_RESOLUTION|>--- conflicted
+++ resolved
@@ -30,24 +30,11 @@
 	GENERATED_BODY()
 
 public:
-<<<<<<< HEAD
-	// React on incoming cluster events
-	UFUNCTION(BlueprintImplementableEvent, meta = (DeprecatedFunction, DeprecationMessage = "Use OnClusterEventJson"), Category="nDisplay")
-	void OnClusterEvent(const FDisplayClusterClusterEvent& Event);
-
-	// React on incoming cluster events
-	UFUNCTION(BlueprintImplementableEvent, Category = "nDisplay")
-	void OnClusterEventJson(const FDisplayClusterClusterEventJson& Event);
-
-	// React on incoming cluster events
-	UFUNCTION(BlueprintImplementableEvent, Category = "nDisplay")
-=======
 	// React on incoming JSON cluster events
 	UFUNCTION(BlueprintImplementableEvent, Category = "NDisplay")
 	void OnClusterEventJson(const FDisplayClusterClusterEventJson& Event);
 
 	// React on incoming binary cluster events
 	UFUNCTION(BlueprintImplementableEvent, Category = "NDisplay")
->>>>>>> 3aae9151
 	void OnClusterEventBinary(const FDisplayClusterClusterEventBinary& Event);
 };