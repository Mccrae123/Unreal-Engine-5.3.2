--- conflicted
+++ resolved
@@ -21,15 +21,6 @@
 		// Disable all HMD extensions for nDisplay render
 		return false;
 	}
-<<<<<<< HEAD
-
-public:
-
-	// The id of the nDisplay viewport being rendered.
-	const FString ViewportId;
-	const IDisplayClusterViewportManager* ViewportManager;
-=======
->>>>>>> 4af6daef
 
 public:
 	FDisplayClusterSceneViewExtensionContext()
