--- conflicted
+++ resolved
@@ -94,11 +94,7 @@
 	Managers.Empty();
 }
 
-<<<<<<< HEAD
-bool FDisplayClusterModule::StartSession(const UDisplayClusterConfigurationData* InConfigData, const FString& NodeId)
-=======
 bool FDisplayClusterModule::StartSession(UDisplayClusterConfigurationData* InConfigData, const FString& NodeId)
->>>>>>> 3aae9151
 {
 	UE_LOG(LogDisplayClusterModule, Log, TEXT("StartSession with node ID '%s'"), *NodeId);
 
@@ -106,11 +102,7 @@
 	auto it = Managers.CreateIterator();
 	while (bResult && it)
 	{
-<<<<<<< HEAD
-		result = result && (*it)->StartSession(InConfigData, NodeId);
-=======
 		bResult = bResult && (*it)->StartSession(InConfigData, NodeId);
->>>>>>> 3aae9151
 		++it;
 	}
 
