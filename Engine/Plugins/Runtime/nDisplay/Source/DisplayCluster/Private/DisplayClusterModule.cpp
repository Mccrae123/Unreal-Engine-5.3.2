// Copyright Epic Games, Inc. All Rights Reserved.

#include "DisplayClusterModule.h"

#include "Cluster/DisplayClusterClusterManager.h"
#include "Config/DisplayClusterConfigManager.h"
#include "Game/DisplayClusterGameManager.h"
#include "Render/DisplayClusterRenderManager.h"

#include "DisplayClusterConfigurationTypes.h"

#include "Misc/DisplayClusterGlobals.h"
#include "Misc/DisplayClusterLog.h"
#include "Misc/DisplayClusterTypesConverter.h"


FDisplayClusterModule::FDisplayClusterModule()
{
	GDisplayCluster = this;

	UE_LOG(LogDisplayClusterModule, Log, TEXT("Instantiating subsystem managers..."));

	// Initialize internals (the order is important)
	Managers.Add(MgrConfig  = new FDisplayClusterConfigManager);
	Managers.Add(MgrCluster = new FDisplayClusterClusterManager);
	Managers.Add(MgrGame    = new FDisplayClusterGameManager);
	Managers.Add(MgrRender  = new FDisplayClusterRenderManager);
}

FDisplayClusterModule::~FDisplayClusterModule()
{
	GDisplayCluster = nullptr;
}


//////////////////////////////////////////////////////////////////////////////////////////////
// IModuleInterface
//////////////////////////////////////////////////////////////////////////////////////////////
void FDisplayClusterModule::StartupModule()
{
	UE_LOG(LogDisplayClusterModule, Log, TEXT("DisplayCluster module has been started"));
}

void FDisplayClusterModule::ShutdownModule()
{
	// Clean everything before .dtor call
	Release();
}


//////////////////////////////////////////////////////////////////////////////////////////////
// IPDisplayCluster
//////////////////////////////////////////////////////////////////////////////////////////////


//////////////////////////////////////////////////////////////////////////////////////////////
// IPDisplayClusterManager
//////////////////////////////////////////////////////////////////////////////////////////////
bool FDisplayClusterModule::Init(EDisplayClusterOperationMode OperationMode)
{
	CurrentOperationMode = OperationMode;

	UE_LOG(LogDisplayClusterModule, Log, TEXT("Initializing subsystems to %s operation mode"), *DisplayClusterTypesConverter::template ToString(CurrentOperationMode));

	bool bResult = true;
	auto it = Managers.CreateIterator();
	while (bResult && it)
	{
		bResult = bResult && (*it)->Init(CurrentOperationMode);
		++it;
	}

	if (!bResult)
	{
		UE_LOG(LogDisplayClusterModule, Error, TEXT("An error occurred during internal initialization"));
	}

	// Set internal initialization flag
	bIsModuleInitialized = bResult;

	return bResult;
}

void FDisplayClusterModule::Release()
{
	UE_LOG(LogDisplayClusterModule, Log, TEXT("Cleaning up internals..."));

	for (IPDisplayClusterManager* Manager : Managers)
	{
		Manager->Release();
		delete Manager;
	}

	MgrCluster = nullptr;
	MgrRender  = nullptr;
	MgrConfig  = nullptr;
	MgrGame    = nullptr;

	Managers.Empty();
}

bool FDisplayClusterModule::StartSession(UDisplayClusterConfigurationData* InConfigData, const FString& NodeId)
{
	UE_LOG(LogDisplayClusterModule, Log, TEXT("StartSession with node ID '%s'"), *NodeId);

	bool bResult = true;
	auto it = Managers.CreateIterator();
	while (bResult && it)
	{
		bResult = bResult && (*it)->StartSession(InConfigData, NodeId);
		++it;
	}

	GetCallbacks().OnDisplayClusterStartSession().Broadcast();

	if (!bResult)
	{
		UE_LOG(LogDisplayClusterModule, Error, TEXT("An error occurred during session start"));
	}

	return bResult;
}

void FDisplayClusterModule::EndSession()
{
	UE_LOG(LogDisplayClusterModule, Log, TEXT("Stopping DisplayCluster session..."));

	GetCallbacks().OnDisplayClusterEndSession().Broadcast();

	for (IPDisplayClusterManager* const Manager : Managers)
	{
		Manager->EndSession();
	}
}

bool FDisplayClusterModule::StartScene(UWorld* InWorld)
{
	UE_LOG(LogDisplayClusterModule, Log, TEXT("Starting game..."));

<<<<<<< HEAD
	check(InWorld);

	DisplayClusterStartSceneEvent.Broadcast();
=======
	checkSlow(InWorld);

	GetCallbacks().OnDisplayClusterStartScene().Broadcast();
>>>>>>> 6bbb88c8

	bool bResult = true;
	auto it = Managers.CreateIterator();
	while (bResult && it)
	{
		bResult = bResult && (*it)->StartScene(InWorld);
		++it;
	}

	if (!bResult)
	{
		UE_LOG(LogDisplayClusterModule, Error, TEXT("An error occurred during game (level) start"));
	}

	return bResult;
}

void FDisplayClusterModule::EndScene()
{
	UE_LOG(LogDisplayClusterModule, Log, TEXT("Stopping game..."));

<<<<<<< HEAD
	DisplayClusterEndSceneEvent.Broadcast();

	for (auto pMgr : Managers)
=======
	GetCallbacks().OnDisplayClusterEndScene().Broadcast();

	for (IPDisplayClusterManager* const Manager : Managers)
>>>>>>> 6bbb88c8
	{
		Manager->EndScene();
	}
}

void FDisplayClusterModule::StartFrame(uint64 FrameNum)
{
	UE_LOG(LogDisplayClusterModule, Verbose, TEXT("StartFrame: frame num - %llu"), FrameNum);

	for (IPDisplayClusterManager* const Manager : Managers)
	{
		Manager->StartFrame(FrameNum);
	}

	GetCallbacks().OnDisplayClusterStartFrame().Broadcast(FrameNum);
}

void FDisplayClusterModule::EndFrame(uint64 FrameNum)
{
	UE_LOG(LogDisplayClusterModule, Verbose, TEXT("EndFrame: frame num - %llu"), FrameNum);

	for (IPDisplayClusterManager* const Manager : Managers)
	{
		Manager->EndFrame(FrameNum);
	}

	GetCallbacks().OnDisplayClusterEndFrame().Broadcast(FrameNum);
}

void FDisplayClusterModule::PreTick(float DeltaSeconds)
{
	UE_LOG(LogDisplayClusterModule, Verbose, TEXT("PreTick: delta time - %f"), DeltaSeconds);

	for (IPDisplayClusterManager* const Manager : Managers)
	{
		Manager->PreTick(DeltaSeconds);
	}

	GetCallbacks().OnDisplayClusterPreTick().Broadcast();
}

void FDisplayClusterModule::Tick(float DeltaSeconds)
{
	UE_LOG(LogDisplayClusterModule, Verbose, TEXT("Tick: delta time - %f"), DeltaSeconds);

	for (IPDisplayClusterManager* const Manager : Managers)
	{
		Manager->Tick(DeltaSeconds);
	}

	GetCallbacks().OnDisplayClusterTick().Broadcast();
}

void FDisplayClusterModule::PostTick(float DeltaSeconds)
{
	UE_LOG(LogDisplayClusterModule, Verbose, TEXT("PostTick: delta time - %f"), DeltaSeconds);

	for (IPDisplayClusterManager* const Manager : Managers)
	{
		Manager->PostTick(DeltaSeconds);
	}

	GetCallbacks().OnDisplayClusterPostTick().Broadcast();
}

IMPLEMENT_MODULE(FDisplayClusterModule, DisplayCluster)<|MERGE_RESOLUTION|>--- conflicted
+++ resolved
@@ -137,15 +137,9 @@
 {
 	UE_LOG(LogDisplayClusterModule, Log, TEXT("Starting game..."));
 
-<<<<<<< HEAD
-	check(InWorld);
-
-	DisplayClusterStartSceneEvent.Broadcast();
-=======
 	checkSlow(InWorld);
 
 	GetCallbacks().OnDisplayClusterStartScene().Broadcast();
->>>>>>> 6bbb88c8
 
 	bool bResult = true;
 	auto it = Managers.CreateIterator();
@@ -167,15 +161,9 @@
 {
 	UE_LOG(LogDisplayClusterModule, Log, TEXT("Stopping game..."));
 
-<<<<<<< HEAD
-	DisplayClusterEndSceneEvent.Broadcast();
-
-	for (auto pMgr : Managers)
-=======
 	GetCallbacks().OnDisplayClusterEndScene().Broadcast();
 
 	for (IPDisplayClusterManager* const Manager : Managers)
->>>>>>> 6bbb88c8
 	{
 		Manager->EndScene();
 	}
