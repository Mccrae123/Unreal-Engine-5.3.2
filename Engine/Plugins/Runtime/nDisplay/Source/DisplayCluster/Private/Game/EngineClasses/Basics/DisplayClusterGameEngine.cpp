// Copyright Epic Games, Inc. All Rights Reserved.

#include "DisplayClusterGameEngine.h"

#include "Algo/Accumulate.h"
#include "Cluster/IPDisplayClusterClusterManager.h"
#include "Cluster/Controller/IDisplayClusterNodeController.h"
#include "Config/IPDisplayClusterConfigManager.h"
#include "DisplayClusterEnums.h"
#include "Engine/DynamicBlueprintBinding.h"

#include "DisplayClusterConfigurationTypes.h"
#include "DisplayClusterConfigurationVersion.h"
#include "IDisplayClusterConfiguration.h"

#include "DisplayClusterConfigurationTypes.h"
#include "IDisplayClusterConfiguration.h"

#include "Misc/App.h"
#include "Misc/CommandLine.h"
#include "Misc/DisplayClusterAppExit.h"
#include "Misc/Parse.h"
#include "Misc/QualifiedFrameTime.h"

#include "Misc/DisplayClusterGlobals.h"
#include "Misc/DisplayClusterHelpers.h"
#include "Misc/DisplayClusterLog.h"
#include "Misc/DisplayClusterStrings.h"

#include "SocketSubsystem.h"
#include "Interfaces/IPv4/IPv4Endpoint.h"

#include "Stats/Stats.h"

#include "Misc/CoreDelegates.h"
#include "Kismet/GameplayStatics.h"

namespace DisplayClusterGameEngineUtils
{
	static const FString WaitForGameCategory = DisplayClusterResetSyncType;
	static const FString WaitForGameName     = TEXT("WaitForGameStart");
}

// Advanced cluster synchronization during LoadMap
static TAutoConsoleVariable<int32> CVarGameStartBarrierAvoidance(
	TEXT("nDisplay.game.GameStartBarrierAvoidance"),
	1,
	TEXT("Avoid entering GameStartBarrier on loading level\n")
	TEXT("0 : disabled\n")
	TEXT("1 : enabled\n")
);

void UDisplayClusterGameEngine::Init(class IEngineLoop* InEngineLoop)
{
	// Detect requested operation mode
	OperationMode = DetectOperationMode();

	// Initialize Display Cluster
	if (!GDisplayCluster->Init(OperationMode))
	{
		FDisplayClusterAppExit::ExitApplication(FDisplayClusterAppExit::EExitType::KillImmediately, FString("Couldn't initialize DisplayCluster module"));
	}

	if (OperationMode == EDisplayClusterOperationMode::Cluster)
	{
		// Our parsing function for arguments like:
		// -ArgName1="ArgValue 1" -ArgName2=ArgValue2 ArgName3=ArgValue3
		//
<<<<<<< HEAD
		auto ParseCommandArg = [](const FString& CommandLine, const FString& ArgName, FString& OutArgVal) {
=======
		auto ParseCommandArg = [](const FString& CommandLine, const FString& ArgName, FString& OutArgVal)
		{
>>>>>>> 3aae9151
			const FString Tag = FString::Printf(TEXT("-%s="), *ArgName);
			const int32 TagPos = CommandLine.Find(Tag);

			if (TagPos == INDEX_NONE)
			{
				// Try old method, where the '-' prefix is missing and quoted values with spaces are not supported.
				return FParse::Value(*CommandLine, *ArgName, OutArgVal);
			}

			const TCHAR* TagValue = &CommandLine[TagPos + Tag.Len()];

			if (*TagValue == TEXT('"'))
			{
				return FParse::QuotedString(TagValue, OutArgVal);
			}

			return FParse::Token(TagValue, OutArgVal, false);
		};

<<<<<<< HEAD
		FString ConfigPath;

		// Extract config path from command line
		if (!ParseCommandArg(FCommandLine::Get(), DisplayClusterStrings::args::Config, ConfigPath))
		{
			FDisplayClusterAppExit::ExitApplication(FDisplayClusterAppExit::EExitType::KillImmediately, FString("No config file specified. Cluster operation mode requires config file."));
		}

		// Clean the file path before using it
		DisplayClusterHelpers::str::TrimStringValue(ConfigPath);

		// Load config data
		const UDisplayClusterConfigurationData* ConfigData = IDisplayClusterConfiguration::Get().LoadConfig(ConfigPath);
		if (!ConfigData)
		{
=======
		// Extract config path from command line
		FString ConfigPath;
		if (!ParseCommandArg(FCommandLine::Get(), DisplayClusterStrings::args::Config, ConfigPath))
		{
			FDisplayClusterAppExit::ExitApplication(FDisplayClusterAppExit::EExitType::KillImmediately, FString("No config file specified. Cluster operation mode requires config file."));
		}

		// Clean the file path before using it
		DisplayClusterHelpers::str::TrimStringValue(ConfigPath);

		// Validate the config file first. Since 4.27, we don't allow the old formats to be used
		const EDisplayClusterConfigurationVersion ConfigVersion = IDisplayClusterConfiguration::Get().GetConfigVersion(ConfigPath);
		if (!ValidateConfigFile(ConfigPath))
		{
			FDisplayClusterAppExit::ExitApplication(FDisplayClusterAppExit::EExitType::KillImmediately, FString("An invalid or outdated configuration file was specified. Please consider using nDisplay configurator to update the config files."));
		}

		// Load config data
		UDisplayClusterConfigurationData* ConfigData = IDisplayClusterConfiguration::Get().LoadConfig(ConfigPath);
		if (!ConfigData)
		{
>>>>>>> 3aae9151
			FDisplayClusterAppExit::ExitApplication(FDisplayClusterAppExit::EExitType::KillImmediately, FString("An error occurred during loading the configuration file"));
		}

		FString NodeId;

		// Extract node ID from command line
<<<<<<< HEAD
=======
		FString NodeId;
>>>>>>> 3aae9151
		if (!ParseCommandArg(FCommandLine::Get(), DisplayClusterStrings::args::Node, NodeId))
		{
			UE_LOG(LogDisplayClusterEngine, Log, TEXT("Node ID is not specified. Trying to resolve from host address..."));

			// Find node ID based on the host address
			if (!GetResolvedNodeId(ConfigData, NodeId))
			{
				FDisplayClusterAppExit::ExitApplication(FDisplayClusterAppExit::EExitType::KillImmediately, FString("Couldn't resolve node ID. Try to specify host addresses explicitly."));
			}

			UE_LOG(LogDisplayClusterEngine, Log, TEXT("Node ID has been successfully resolved: %s"), *NodeId);
		}

		// Clean node ID string
		DisplayClusterHelpers::str::TrimStringValue(NodeId);

		// Start game session
		if (!GDisplayCluster->StartSession(ConfigData, NodeId))
		{
			FDisplayClusterAppExit::ExitApplication(FDisplayClusterAppExit::EExitType::KillImmediately, FString("Couldn't start DisplayCluster session"));
		}

		// Initialize internals
		InitializeInternals();
	}

	// Initialize base stuff.
	UGameEngine::Init(InEngineLoop);
}

EDisplayClusterOperationMode UDisplayClusterGameEngine::DetectOperationMode() const
{
	EDisplayClusterOperationMode OpMode = EDisplayClusterOperationMode::Disabled;
	if (FParse::Param(FCommandLine::Get(), DisplayClusterStrings::args::Cluster))
	{
		OpMode = EDisplayClusterOperationMode::Cluster;
	}

	UE_LOG(LogDisplayClusterEngine, Log, TEXT("Detected operation mode: %s"), *DisplayClusterTypesConverter::template ToString(OpMode));

	return OpMode;
}

bool UDisplayClusterGameEngine::InitializeInternals()
{
	// This function is called after a session had been started so it's safe to get config data from the config manager
	const UDisplayClusterConfigurationData* Config = GDisplayCluster->GetPrivateConfigMgr()->GetConfig();
	check(Config);

	// Store diagnostics settings locally
	Diagnostics = Config->Diagnostics;
<<<<<<< HEAD
	
	InputMgr       = GDisplayCluster->GetPrivateInputMgr();
=======

>>>>>>> 3aae9151
	ClusterMgr     = GDisplayCluster->GetPrivateClusterMgr();
	NodeController = ClusterMgr->GetController();

	check(ClusterMgr);
<<<<<<< HEAD
	check(InputMgr);
	check(NodeController);

=======
	check(NodeController);

	FOnClusterEventJsonListener GameSyncTransition = FOnClusterEventJsonListener::CreateUObject(this, &UDisplayClusterGameEngine::GameSyncChange);
	ClusterMgr->AddClusterEventJsonListener(GameSyncTransition);

>>>>>>> 3aae9151
	const UDisplayClusterConfigurationClusterNode* CfgLocalNode = GDisplayCluster->GetPrivateConfigMgr()->GetLocalNode();
	const bool bSoundEnabled = (CfgLocalNode ? CfgLocalNode->bIsSoundEnabled : false);
	UE_LOG(LogDisplayClusterEngine, Log, TEXT("Configuring sound enabled: %s"), *DisplayClusterTypesConverter::template ToString(bSoundEnabled));
	if (!bSoundEnabled)
<<<<<<< HEAD
	{
		AudioDeviceManager = nullptr;
	}

	return true;
}

// This function works if you have 1 cluster node per PC. In case of multiple nodes, all of them will have the same node ID.
bool UDisplayClusterGameEngine::GetResolvedNodeId(const UDisplayClusterConfigurationData* ConfigData, FString& NodeId) const
{
	TArray<TSharedPtr<FInternetAddr>> LocalAddresses;
	if (!ISocketSubsystem::Get(PLATFORM_SOCKETSUBSYSTEM)->GetLocalAdapterAddresses(LocalAddresses))
	{
		UE_LOG(LogDisplayClusterCluster, Error, TEXT("Couldn't get local addresses list. Cannot find node ID by its address."));
		return false;
	}

	if (LocalAddresses.Num() < 1)
	{
		UE_LOG(LogDisplayClusterCluster, Error, TEXT("No local addresses found"));
		return false;
	}

	for (const auto& it : ConfigData->Cluster->Nodes)
	{
=======
	{
		AudioDeviceManager = nullptr;
	}

	return true;
}

// This function works if you have 1 cluster node per PC. In case of multiple nodes, all of them will have the same node ID.
bool UDisplayClusterGameEngine::GetResolvedNodeId(const UDisplayClusterConfigurationData* ConfigData, FString& NodeId) const
{
	TArray<TSharedPtr<FInternetAddr>> LocalAddresses;
	if (!ISocketSubsystem::Get(PLATFORM_SOCKETSUBSYSTEM)->GetLocalAdapterAddresses(LocalAddresses))
	{
		UE_LOG(LogDisplayClusterCluster, Error, TEXT("Couldn't get local addresses list. Cannot find node ID by its address."));
		return false;
	}

	if (LocalAddresses.Num() < 1)
	{
		UE_LOG(LogDisplayClusterCluster, Error, TEXT("No local addresses found"));
		return false;
	}

	for (const auto& it : ConfigData->Cluster->Nodes)
	{
>>>>>>> 3aae9151
		for (const auto& LocalAddress : LocalAddresses)
		{
			const FIPv4Endpoint ep(LocalAddress);
			const FString epaddr = ep.Address.ToString();
<<<<<<< HEAD
			
=======

>>>>>>> 3aae9151
			UE_LOG(LogDisplayClusterCluster, Log, TEXT("Comparing addresses: %s - %s"), *epaddr, *it.Value->Host);

			//@note: don't add "127.0.0.1" or "localhost" here. There will be a bug. It has been proved already.
			if (epaddr.Equals(it.Value->Host, ESearchCase::IgnoreCase))
			{
				// Found!
				NodeId = it.Key;
				return true;
			}
		}
	}

	// We haven't found anything
	return false;
<<<<<<< HEAD
=======
}

bool UDisplayClusterGameEngine::ValidateConfigFile(const FString& FilePath)
{
	const EDisplayClusterConfigurationVersion ConfigVersion = IDisplayClusterConfiguration::Get().GetConfigVersion(FilePath);
	switch (ConfigVersion)
	{
		case EDisplayClusterConfigurationVersion::Version_CFG:
			// Old .cfg file are not allowed anymore
			UE_LOG(LogDisplayClusterEngine, Error, TEXT("Old (.cfg) config format is not supported"));
			break;

		case EDisplayClusterConfigurationVersion::Version_426:
			// Old 4.26 and 4.27p1 formats are not allowed as well
			UE_LOG(LogDisplayClusterEngine, Error, TEXT("Detected old (.ndisplay 4.26 or .ndisplay 4.27p1) config format. Please upgrade to the actual version."));
			return true;

		case EDisplayClusterConfigurationVersion::Version_427:
			// Ok, it's the actual config format
			UE_LOG(LogDisplayClusterEngine, Log, TEXT("Detected (.ndisplay 4.27) config format"));
			return true;

		case EDisplayClusterConfigurationVersion::Unknown:
		default:
			// Something unexpected came here
			UE_LOG(LogDisplayClusterEngine, Error, TEXT("Unknown or unsupported config format"));
			break;
	}

	return false;
>>>>>>> 3aae9151
}

void UDisplayClusterGameEngine::PreExit()
{
	if (OperationMode == EDisplayClusterOperationMode::Cluster)
	{
		// Close current DisplayCluster session
		GDisplayCluster->EndSession();
	}


	// Release the engine
	UGameEngine::PreExit();
}

bool UDisplayClusterGameEngine::LoadMap(FWorldContext& WorldContext, FURL URL, class UPendingNetGame* Pending, FString& Error)
{
	if (OperationMode == EDisplayClusterOperationMode::Cluster)
	{
		// Finish previous scene
		GDisplayCluster->EndScene();

		// Perform map loading
		if (!Super::LoadMap(WorldContext, URL, Pending, Error))
		{
			return false;
		}

		// Start new scene
		GDisplayCluster->StartScene(WorldContext.World());
		WorldContextObject = WorldContext.World();

		UGameplayStatics::SetGamePaused(WorldContextObject, BarrierAvoidanceOn());

		if(BarrierAvoidanceOn() && RunningMode != EDisplayClusterRunningMode::Startup)
		{
<<<<<<< HEAD
			NodeController->WaitForGameStart(nullptr, nullptr);
=======
			FDisplayClusterClusterEventJson WaitForGameEvent;
			WaitForGameEvent.Category = DisplayClusterGameEngineUtils::WaitForGameCategory;
			WaitForGameEvent.Type = URL.ToString();
			WaitForGameEvent.Name = NodeController->GetNodeId();
			WaitForGameEvent.bIsSystemEvent = true;
			WaitForGameEvent.bShouldDiscardOnRepeat = false;
			ClusterMgr->EmitClusterEventJson(WaitForGameEvent, false);

			RunningMode = EDisplayClusterRunningMode::WaitingForSync;
			// Assume that all nodes are now out of sync.
			UE_LOG(LogDisplayClusterEngine, Display, TEXT("LoadMap occurred after startup for Level %s"), *WaitForGameEvent.Type);
		}
		else
		{
			CheckGameStartBarrier();
>>>>>>> 3aae9151
		}
	}
	else
	{
		return Super::LoadMap(WorldContext, URL, Pending, Error);
	}

	return true;
}

void UDisplayClusterGameEngine::Tick(float DeltaSeconds, bool bIdleMode)
{
<<<<<<< HEAD
	if (OperationMode == EDisplayClusterOperationMode::Cluster)
=======
	if (CanTick())
>>>>>>> 3aae9151
	{
		//////////////////////////////////////////////////////////////////////////////////////////////
		// Frame start barrier
<<<<<<< HEAD
		{
			double ThreadTime  = 0.f;
			double BarrierTime = 0.f;

			UE_LOG(LogDisplayClusterEngine, Verbose, TEXT("Sync frame start"));
			NodeController->WaitForFrameStart(&ThreadTime, &BarrierTime);
			UE_LOG(LogDisplayClusterEngine, VeryVerbose, TEXT("FrameStartBarrier: ThreadTime=%f, BarrierTime=%f"), ThreadTime, BarrierTime);
		}
=======
		UE_LOG(LogDisplayClusterEngine, Verbose, TEXT("Sync frame start"));
		NodeController->WaitForFrameStart();
>>>>>>> 3aae9151

		// Perform StartFrame notification
		GDisplayCluster->StartFrame(GFrameCounter);

		UE_LOG(LogDisplayClusterEngine, Verbose, TEXT("DisplayCluster delta seconds: %f"), DeltaSeconds);

		// Perform PreTick for DisplayCluster module
		UE_LOG(LogDisplayClusterEngine, Verbose, TEXT("Perform PreTick()"));
		GDisplayCluster->PreTick(DeltaSeconds);

		// Perform UGameEngine::Tick() calls for scene actors
		UE_LOG(LogDisplayClusterEngine, Verbose, TEXT("Perform UGameEngine::Tick()"));
		Super::Tick(DeltaSeconds, bIdleMode);

		// Perform PostTick for DisplayCluster module
		UE_LOG(LogDisplayClusterEngine, Verbose, TEXT("Perform PostTick()"));
		GDisplayCluster->PostTick(DeltaSeconds);

		if (Diagnostics.bSimulateLag)
		{
			const float LagTime = FMath::RandRange(Diagnostics.MinLagTime, Diagnostics.MaxLagTime);
			UE_LOG(LogDisplayClusterEngine, Log, TEXT("Simulating lag: %f seconds"), LagTime);
			FPlatformProcess::Sleep(LagTime);
		}

		//////////////////////////////////////////////////////////////////////////////////////////////
		// Frame end barrier
		NodeController->WaitForFrameEnd(nullptr, nullptr);

		// Perform EndFrame notification
		GDisplayCluster->EndFrame(GFrameCounter);

		UE_LOG(LogDisplayClusterEngine, Verbose, TEXT("Sync frame end"));
	}
	else
	{
		Super::Tick(DeltaSeconds, bIdleMode);
	}
<<<<<<< HEAD
=======
}


void UDisplayClusterGameEngine::UpdateTimeAndHandleMaxTickRate()
{
	UEngine::UpdateTimeAndHandleMaxTickRate();

	if (CanTick() && NodeController)
	{
		float  DeltaTime = 0.0f;
		double GameTime = 0.0f;
		TOptional<FQualifiedFrameTime> FrameTime;

		// At this point, we have all time info computed already. However, we need to replicate timings data
		// from the master node to all slaves. Let's do it right now. Here we get required master timings.
		NodeController->GetTimeData(DeltaTime, GameTime, FrameTime);

		// Compute new 'current' and 'last' time on the local platform timeline
		const double NewCurrentTime = FPlatformTime::Seconds();
		const double NewLastTime = NewCurrentTime - DeltaTime;

		// Store new data
		FApp::SetCurrentTime(NewLastTime);
		FApp::UpdateLastTime();
		FApp::SetCurrentTime(NewCurrentTime);
		FApp::SetDeltaTime(DeltaTime);
		FApp::SetGameTime(GameTime);
		FApp::SetIdleTime(0);
		FApp::SetIdleTimeOvershoot(0);

		if (FrameTime.IsSet())
		{
			FApp::SetCurrentFrameTime(FrameTime.GetValue());
			UE_LOG(LogDisplayClusterEngine, Verbose, TEXT("DisplayCluster timecode: %s | %s"), *FTimecode::FromFrameNumber(FrameTime->Time.GetFrame(), FrameTime->Rate).ToString(), *FrameTime->Rate.ToPrettyText().ToString());
		}
		else
		{
			FApp::InvalidateCurrentFrameTime();
			UE_LOG(LogDisplayClusterEngine, Verbose, TEXT("DisplayCluster timecode: Invalid"));
		}
	}
}

bool UDisplayClusterGameEngine::CanTick() const
{
	return (RunningMode == EDisplayClusterRunningMode::Synced
			|| RunningMode == EDisplayClusterRunningMode::WaitingForSync)
		&& OperationMode == EDisplayClusterOperationMode::Cluster;
}

bool UDisplayClusterGameEngine::BarrierAvoidanceOn() const
{
	return CVarGameStartBarrierAvoidance.GetValueOnGameThread() != 0;
}

bool UDisplayClusterGameEngine::OutOfSync() const
{
	return SyncMap.Num() != 0;
}

void UDisplayClusterGameEngine::ReceivedSync(const FString &Level, const FString &NodeId)
{
	UE_LOG(LogDisplayClusterEngine,Display, TEXT("GameSyncChange event received."));
	TSet<FString> &SyncItem = SyncMap.FindOrAdd(Level);
	SyncItem.Add(NodeId);
	if (SyncItem.Num() == ClusterMgr->GetNodesAmount())
	{
		SyncMap.Remove(Level);
	}
	for (const TTuple<FString, TSet<FString>>& SyncObj : SyncMap)
	{
		FString Join = Algo::Accumulate(SyncObj.Value, FString(), [](FString Result, const FString& Value)
		{
			Result = Result + ", " + Value;
			return MoveTemp(Result);
		});
		UE_LOG(LogDisplayClusterEngine,Display, TEXT("    %s -> %s"), *SyncObj.Key, *Join);
	}
}

void UDisplayClusterGameEngine::CheckGameStartBarrier()
{
	if (!BarrierAvoidanceOn())
	{
		NodeController->WaitForGameStart();
	}
	else
	{
		check(NodeController!=nullptr);
		if (!OutOfSync())
		{
			UE_LOG(LogDisplayClusterEngine, Display, TEXT("CheckGameStartBarrier - we are no longer out of sync. Restoring Play."));
			if (RunningMode == EDisplayClusterRunningMode::Startup)
			{
				NodeController->WaitForGameStart();
			}
			UGameplayStatics::SetGamePaused(WorldContextObject,false);
			RunningMode = EDisplayClusterRunningMode::Synced;
		}
		else if (!UGameplayStatics::IsGamePaused(WorldContextObject))
		{
			UE_LOG(LogDisplayClusterEngine, Display, TEXT("CheckGameStartBarrier - we are out of sync. Pausing Play."));
			// A 1 or more nodes is out of sync. Do not advance game until everyone is back in sync.
			//
			UGameplayStatics::SetGamePaused(WorldContextObject,true);
		}
	}
}

void UDisplayClusterGameEngine::GameSyncChange(const FDisplayClusterClusterEventJson& InEvent)
{
	if (BarrierAvoidanceOn())
	{
		if(InEvent.Category == DisplayClusterGameEngineUtils::WaitForGameCategory)
		{
			ReceivedSync(InEvent.Type,InEvent.Name);
			CheckGameStartBarrier();
		}
	}
>>>>>>> 3aae9151
}<|MERGE_RESOLUTION|>--- conflicted
+++ resolved
@@ -11,9 +11,6 @@
 
 #include "DisplayClusterConfigurationTypes.h"
 #include "DisplayClusterConfigurationVersion.h"
-#include "IDisplayClusterConfiguration.h"
-
-#include "DisplayClusterConfigurationTypes.h"
 #include "IDisplayClusterConfiguration.h"
 
 #include "Misc/App.h"
@@ -66,12 +63,8 @@
 		// Our parsing function for arguments like:
 		// -ArgName1="ArgValue 1" -ArgName2=ArgValue2 ArgName3=ArgValue3
 		//
-<<<<<<< HEAD
-		auto ParseCommandArg = [](const FString& CommandLine, const FString& ArgName, FString& OutArgVal) {
-=======
 		auto ParseCommandArg = [](const FString& CommandLine, const FString& ArgName, FString& OutArgVal)
 		{
->>>>>>> 3aae9151
 			const FString Tag = FString::Printf(TEXT("-%s="), *ArgName);
 			const int32 TagPos = CommandLine.Find(Tag);
 
@@ -91,23 +84,6 @@
 			return FParse::Token(TagValue, OutArgVal, false);
 		};
 
-<<<<<<< HEAD
-		FString ConfigPath;
-
-		// Extract config path from command line
-		if (!ParseCommandArg(FCommandLine::Get(), DisplayClusterStrings::args::Config, ConfigPath))
-		{
-			FDisplayClusterAppExit::ExitApplication(FDisplayClusterAppExit::EExitType::KillImmediately, FString("No config file specified. Cluster operation mode requires config file."));
-		}
-
-		// Clean the file path before using it
-		DisplayClusterHelpers::str::TrimStringValue(ConfigPath);
-
-		// Load config data
-		const UDisplayClusterConfigurationData* ConfigData = IDisplayClusterConfiguration::Get().LoadConfig(ConfigPath);
-		if (!ConfigData)
-		{
-=======
 		// Extract config path from command line
 		FString ConfigPath;
 		if (!ParseCommandArg(FCommandLine::Get(), DisplayClusterStrings::args::Config, ConfigPath))
@@ -129,17 +105,11 @@
 		UDisplayClusterConfigurationData* ConfigData = IDisplayClusterConfiguration::Get().LoadConfig(ConfigPath);
 		if (!ConfigData)
 		{
->>>>>>> 3aae9151
 			FDisplayClusterAppExit::ExitApplication(FDisplayClusterAppExit::EExitType::KillImmediately, FString("An error occurred during loading the configuration file"));
 		}
 
+		// Extract node ID from command line
 		FString NodeId;
-
-		// Extract node ID from command line
-<<<<<<< HEAD
-=======
-		FString NodeId;
->>>>>>> 3aae9151
 		if (!ParseCommandArg(FCommandLine::Get(), DisplayClusterStrings::args::Node, NodeId))
 		{
 			UE_LOG(LogDisplayClusterEngine, Log, TEXT("Node ID is not specified. Trying to resolve from host address..."));
@@ -191,32 +161,20 @@
 
 	// Store diagnostics settings locally
 	Diagnostics = Config->Diagnostics;
-<<<<<<< HEAD
-	
-	InputMgr       = GDisplayCluster->GetPrivateInputMgr();
-=======
-
->>>>>>> 3aae9151
+
 	ClusterMgr     = GDisplayCluster->GetPrivateClusterMgr();
 	NodeController = ClusterMgr->GetController();
 
 	check(ClusterMgr);
-<<<<<<< HEAD
-	check(InputMgr);
-	check(NodeController);
-
-=======
 	check(NodeController);
 
 	FOnClusterEventJsonListener GameSyncTransition = FOnClusterEventJsonListener::CreateUObject(this, &UDisplayClusterGameEngine::GameSyncChange);
 	ClusterMgr->AddClusterEventJsonListener(GameSyncTransition);
 
->>>>>>> 3aae9151
 	const UDisplayClusterConfigurationClusterNode* CfgLocalNode = GDisplayCluster->GetPrivateConfigMgr()->GetLocalNode();
 	const bool bSoundEnabled = (CfgLocalNode ? CfgLocalNode->bIsSoundEnabled : false);
 	UE_LOG(LogDisplayClusterEngine, Log, TEXT("Configuring sound enabled: %s"), *DisplayClusterTypesConverter::template ToString(bSoundEnabled));
 	if (!bSoundEnabled)
-<<<<<<< HEAD
 	{
 		AudioDeviceManager = nullptr;
 	}
@@ -242,42 +200,11 @@
 
 	for (const auto& it : ConfigData->Cluster->Nodes)
 	{
-=======
-	{
-		AudioDeviceManager = nullptr;
-	}
-
-	return true;
-}
-
-// This function works if you have 1 cluster node per PC. In case of multiple nodes, all of them will have the same node ID.
-bool UDisplayClusterGameEngine::GetResolvedNodeId(const UDisplayClusterConfigurationData* ConfigData, FString& NodeId) const
-{
-	TArray<TSharedPtr<FInternetAddr>> LocalAddresses;
-	if (!ISocketSubsystem::Get(PLATFORM_SOCKETSUBSYSTEM)->GetLocalAdapterAddresses(LocalAddresses))
-	{
-		UE_LOG(LogDisplayClusterCluster, Error, TEXT("Couldn't get local addresses list. Cannot find node ID by its address."));
-		return false;
-	}
-
-	if (LocalAddresses.Num() < 1)
-	{
-		UE_LOG(LogDisplayClusterCluster, Error, TEXT("No local addresses found"));
-		return false;
-	}
-
-	for (const auto& it : ConfigData->Cluster->Nodes)
-	{
->>>>>>> 3aae9151
 		for (const auto& LocalAddress : LocalAddresses)
 		{
 			const FIPv4Endpoint ep(LocalAddress);
 			const FString epaddr = ep.Address.ToString();
-<<<<<<< HEAD
-			
-=======
-
->>>>>>> 3aae9151
+
 			UE_LOG(LogDisplayClusterCluster, Log, TEXT("Comparing addresses: %s - %s"), *epaddr, *it.Value->Host);
 
 			//@note: don't add "127.0.0.1" or "localhost" here. There will be a bug. It has been proved already.
@@ -292,8 +219,6 @@
 
 	// We haven't found anything
 	return false;
-<<<<<<< HEAD
-=======
 }
 
 bool UDisplayClusterGameEngine::ValidateConfigFile(const FString& FilePath)
@@ -324,7 +249,6 @@
 	}
 
 	return false;
->>>>>>> 3aae9151
 }
 
 void UDisplayClusterGameEngine::PreExit()
@@ -361,9 +285,6 @@
 
 		if(BarrierAvoidanceOn() && RunningMode != EDisplayClusterRunningMode::Startup)
 		{
-<<<<<<< HEAD
-			NodeController->WaitForGameStart(nullptr, nullptr);
-=======
 			FDisplayClusterClusterEventJson WaitForGameEvent;
 			WaitForGameEvent.Category = DisplayClusterGameEngineUtils::WaitForGameCategory;
 			WaitForGameEvent.Type = URL.ToString();
@@ -379,7 +300,6 @@
 		else
 		{
 			CheckGameStartBarrier();
->>>>>>> 3aae9151
 		}
 	}
 	else
@@ -392,27 +312,12 @@
 
 void UDisplayClusterGameEngine::Tick(float DeltaSeconds, bool bIdleMode)
 {
-<<<<<<< HEAD
-	if (OperationMode == EDisplayClusterOperationMode::Cluster)
-=======
 	if (CanTick())
->>>>>>> 3aae9151
 	{
 		//////////////////////////////////////////////////////////////////////////////////////////////
 		// Frame start barrier
-<<<<<<< HEAD
-		{
-			double ThreadTime  = 0.f;
-			double BarrierTime = 0.f;
-
-			UE_LOG(LogDisplayClusterEngine, Verbose, TEXT("Sync frame start"));
-			NodeController->WaitForFrameStart(&ThreadTime, &BarrierTime);
-			UE_LOG(LogDisplayClusterEngine, VeryVerbose, TEXT("FrameStartBarrier: ThreadTime=%f, BarrierTime=%f"), ThreadTime, BarrierTime);
-		}
-=======
 		UE_LOG(LogDisplayClusterEngine, Verbose, TEXT("Sync frame start"));
 		NodeController->WaitForFrameStart();
->>>>>>> 3aae9151
 
 		// Perform StartFrame notification
 		GDisplayCluster->StartFrame(GFrameCounter);
@@ -440,7 +345,7 @@
 
 		//////////////////////////////////////////////////////////////////////////////////////////////
 		// Frame end barrier
-		NodeController->WaitForFrameEnd(nullptr, nullptr);
+		NodeController->WaitForFrameEnd();
 
 		// Perform EndFrame notification
 		GDisplayCluster->EndFrame(GFrameCounter);
@@ -451,8 +356,6 @@
 	{
 		Super::Tick(DeltaSeconds, bIdleMode);
 	}
-<<<<<<< HEAD
-=======
 }
 
 
@@ -572,5 +475,4 @@
 			CheckGameStartBarrier();
 		}
 	}
->>>>>>> 3aae9151
 }