--- conflicted
+++ resolved
@@ -78,11 +78,7 @@
 	// This is required to prevent GameThread dead-locking when Alt+F4 is used
 	// to terminate p-node of a 2+ nodes cluster. This gets called before
 	// virtual PreExit which allows to unlock GameThread in advance.
-<<<<<<< HEAD
-	FCoreDelegates::ApplicationWillTerminateDelegate.AddLambda([this]()
-=======
 	FCoreDelegates::GetApplicationWillTerminateDelegate().AddLambda([this]()
->>>>>>> 4af6daef
 	{
 		PreExitImpl();
 	});
