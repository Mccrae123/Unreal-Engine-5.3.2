--- conflicted
+++ resolved
@@ -22,13 +22,7 @@
 {
 	UE_LOG(LogDisplayClusterGame, Verbose, TEXT("Processing input stack..."));
 
-<<<<<<< HEAD
-	static IPDisplayClusterClusterManager* const ClusterMgr = GDisplayCluster->GetPrivateClusterMgr();
-
-	if (ClusterMgr)
-=======
 	if (IPDisplayClusterClusterManager* const ClusterMgr = GDisplayCluster->GetPrivateClusterMgr())
->>>>>>> 6bbb88c8
 	{
 		TMap<FString, FString> KeyStates;
 
@@ -59,12 +53,6 @@
 		FString StrKeyState;
 		StrKeyState.Reserve(2048);
 
-<<<<<<< HEAD
-		float SendValue = GetWorld()->GetRealTimeSeconds() - it->Value.LastUpDownTransitionTime;
-		check(SendValue > 0.f);
-
-=======
->>>>>>> 6bbb88c8
 		StrKeyState = FString::Printf(TEXT("%s;%s;%s;%s;%s;%s;%s;%s;%s;"),
 			*DisplayClusterTypesConverter::template ToHexString(it->Value.RawValue),
 			*DisplayClusterTypesConverter::template ToHexString(it->Value.Value),
