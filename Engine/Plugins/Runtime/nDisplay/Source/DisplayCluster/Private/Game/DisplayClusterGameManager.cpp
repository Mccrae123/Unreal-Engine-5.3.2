--- conflicted
+++ resolved
@@ -66,29 +66,6 @@
 	CurrentWorld = InWorld;
 
 	// Find nDisplay root actor
-<<<<<<< HEAD
-	DisplayClusterRootActor = FindDisplayClusterRootActor(InWorld);
-
-	if (!DisplayClusterRootActor)
-	{
-		// Also search inside streamed levels
-		const TArray<ULevelStreaming*>& StreamingLevels = InWorld->GetStreamingLevels();
-
-		for (const ULevelStreaming* StreamingLevel : StreamingLevels)
-		{
-			if (StreamingLevel && (StreamingLevel->GetCurrentState() == ULevelStreaming::ECurrentState::LoadedVisible))
-			{
-				// Look for the actor in those sub-levels that have been loaded already
-				const TSoftObjectPtr<UWorld>& SubWorldAsset = StreamingLevel->GetWorldAsset();
-				DisplayClusterRootActor = FindDisplayClusterRootActor(SubWorldAsset.Get());
-
-				if (DisplayClusterRootActor)
-				{
-					// Ok, we found it in a sublevel
-					break;
-				}
-			}
-=======
 	ADisplayClusterRootActor* RootActor = FindDisplayClusterRootActor(InWorld);
 	if (!RootActor)
 	{
@@ -108,7 +85,6 @@
 				// Ok, we found it in a sublevel
 				break;
 			}
->>>>>>> 24776ab6
 		}
 	}
 
