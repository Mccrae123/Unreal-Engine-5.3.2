--- conflicted
+++ resolved
@@ -48,10 +48,6 @@
 
 #include "Config/DisplayClusterConfigManager.h"
 
-// Unpublished Renderer function to provide an array of view family origins, used to make Lumen LOD calculations multi-view-family aware.
-// Temporary fix for Virtual Production project using Lumen UE 5.0 -- in 5.1, scene rendering will be natively multi-view-family aware.
-void RENDERER_API SetMultiViewFamilyOrigins(const TArray<FVector>& ViewOrigins);
-
 
 // Debug feature to synchronize and force all external resources to be transferred cross GPU at the end of graph execution.
 // May be useful for testing cross GPU synchronization logic.
@@ -71,24 +67,6 @@
 	ECVF_RenderThreadSafe
 );
 
-// Debug feature to synchronize and force all external resources to be transferred cross GPU at the end of graph execution.
-// May be useful for testing cross GPU synchronization logic.
-int32 GDisplayClusterForceCopyCrossGPU = 0;
-static FAutoConsoleVariableRef CVarDisplayClusterForceCopyCrossGPU(
-	TEXT("DC.ForceCopyCrossGPU"),
-	GDisplayClusterForceCopyCrossGPU,
-	TEXT("Force cross GPU copy of all resources after each view render.  Bad for perf, but may be useful for debugging."),
-	ECVF_RenderThreadSafe
-);
-
-int32 GDisplayClusterShowStats = 0;
-static FAutoConsoleVariableRef CVarDisplayClusterShowStats(
-	TEXT("DC.Stats"),
-	GDisplayClusterShowStats,
-	TEXT("Show per-view profiling stats for display cluster rendering."),
-	ECVF_RenderThreadSafe
-);
-
 int32 GDisplayClusterSingleRender = 1;
 static FAutoConsoleVariableRef CVarDisplayClusterSingleRender(
 	TEXT("DC.SingleRender"),
@@ -479,13 +457,6 @@
 		return Super::Draw(InViewport, SceneCanvas);
 	}
 
-<<<<<<< HEAD
-	//Experimental code from render team, now always disabled
-	const bool bIsRenderedImmediatelyAfterAnotherViewFamily = false;
-	bool bIsFirstViewInMultipleViewFamily = true;
-
-=======
->>>>>>> d731a049
 	// Gather all view families first
 	TArray<FSceneViewFamilyContext*> ViewFamilies;
 
@@ -498,11 +469,7 @@
 				DCRenderTarget,
 				MyWorld->Scene,
 				EngineShowFlags,
-<<<<<<< HEAD
-				bAdditionalViewFamily
-=======
 				false				// bAdditionalViewFamily  (filled in later, after list of families is known, and optionally reordered)
->>>>>>> d731a049
 			)));
 			FSceneViewFamilyContext& ViewFamily = *ViewFamilies.Last();
 			bool bIsFamilyVisible = false;
@@ -571,11 +538,7 @@
 				FRotator	ViewRotation;
 				FSceneView* View = LocalPlayer->CalcSceneView(&ViewFamily, ViewLocation, ViewRotation, InViewport, nullptr, ViewportContext.StereoViewIndex);
 
-<<<<<<< HEAD
-				if (View && DCView.IsShouldRenderView() == false)
-=======
 				if (View && !DCView.ShouldRenderSceneView())
->>>>>>> d731a049
 				{
 					ViewFamily.Views.Remove(View);
 
@@ -842,58 +805,6 @@
 				// Draw the player views.
 				if (!bDisableWorldRendering && PlayerViewMap.Num() > 0 && FSlateApplication::Get().GetPlatformApplication()->IsAllowedToRender()) //-V560
 				{
-<<<<<<< HEAD
-					ViewFamily.bIsRenderedImmediatelyAfterAnotherViewFamily = bIsRenderedImmediatelyAfterAnotherViewFamily;
-					ViewFamily.bIsMultipleViewFamily = true;
-					ViewFamily.bIsFirstViewInMultipleViewFamily = bIsFirstViewInMultipleViewFamily;
-					bIsFirstViewInMultipleViewFamily = false;
-
-					// If we reach here, the view family should be rendered
-					bIsFamilyVisible = true;
-				}
-			}
-
-			if (bIsFamilyVisible)
-			{
-				// Disable clean op for all next families on this render target
-				bAdditionalViewFamily = true;
-			}
-			else
-			{
-				// Family didn't end up visible, remove last view family from the array
-				delete ViewFamilies.Pop();
-			}
-		}
-	}
-
-	// We gathered all the view families, now render them
-	if (!ViewFamilies.IsEmpty())
-	{
-		TArray<FVector> ViewFamilyOrigins;
-		for (const FSceneViewFamilyContext* ViewFamilyContext : ViewFamilies)
-		{
-			for (const FSceneView* ViewInfo : ViewFamilyContext->Views)
-			{
-				// Call AddUnique, since it's common for multiple Display Cluster views to use the same origin
-				ViewFamilyOrigins.AddUnique(ViewInfo->ViewMatrices.GetViewOrigin());
-			}
-		}
-
-		for (FSceneViewFamilyContext* ViewFamilyContext : ViewFamilies)
-		{
-			FSceneViewFamily& ViewFamily = *ViewFamilyContext;
-
-			// To be called immediately before BeginRenderingViewFamily, which consumes the array of view family origins and resets the array
-			SetMultiViewFamilyOrigins(ViewFamilyOrigins);
-
-			GetRendererModule().BeginRenderingViewFamily(SceneCanvas, &ViewFamily);
-
-			if (GNumExplicitGPUsForRendering > 1)
-			{
-				const FRHIGPUMask SubmitGPUMask = ViewFamily.Views.Num() == 1 ? ViewFamily.Views[0]->GPUMask : FRHIGPUMask::All();
-				ENQUEUE_RENDER_COMMAND(UDisplayClusterViewportClient_SubmitCommandList)(
-					[SubmitGPUMask](FRHICommandListImmediate& RHICmdList)
-=======
 					// If we reach here, the view family should be rendered
 					bIsFamilyVisible = true;
 				}
@@ -951,23 +862,18 @@
 					const FRHIGPUMask SubmitGPUMask = ViewFamily.Views.Num() == 1 ? ViewFamily.Views[0]->GPUMask : FRHIGPUMask::All();
 					ENQUEUE_RENDER_COMMAND(UDisplayClusterViewportClient_SubmitCommandList)(
 						[SubmitGPUMask](FRHICommandListImmediate& RHICmdList)
->>>>>>> d731a049
 					{
 						SCOPED_GPU_MASK(RHICmdList, SubmitGPUMask);
 						RHICmdList.SubmitCommandsHint();
 					});
-			}
-
+				}
+			}
+		}
+
+		for (FSceneViewFamilyContext* ViewFamilyContext : ViewFamilies)
+		{
 			delete ViewFamilyContext;
 		}
-
-<<<<<<< HEAD
-=======
-		for (FSceneViewFamilyContext* ViewFamilyContext : ViewFamilies)
-		{
-			delete ViewFamilyContext;
-		}
->>>>>>> d731a049
 		ViewFamilies.Empty();
 	}
 	else
@@ -978,15 +884,9 @@
 		// Make sure RHI resources get flushed if we're not using a renderer
 		ENQUEUE_RENDER_COMMAND(UDisplayClusterViewportClient_FlushRHIResources)(
 			[](FRHICommandListImmediate& RHICmdList)
-<<<<<<< HEAD
-		{
-			RHICmdList.ImmediateFlush(EImmediateFlushType::FlushRHIThreadFlushResources);
-		});
-=======
 			{
 				RHICmdList.ImmediateFlush(EImmediateFlushType::FlushRHIThreadFlushResources);
 			});
->>>>>>> d731a049
 	}
 
 	// Handle special viewports game-thread logic at frame end
