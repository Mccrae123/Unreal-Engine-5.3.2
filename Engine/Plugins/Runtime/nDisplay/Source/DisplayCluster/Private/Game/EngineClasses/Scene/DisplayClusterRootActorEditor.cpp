--- conflicted
+++ resolved
@@ -129,14 +129,7 @@
 	if (IsPreviewEnabled())
 	{
 		// Restore ViewportManager
-<<<<<<< HEAD
-		if (ViewportManager.IsValid() == false)
-		{
-			ViewportManager = MakeUnique<FDisplayClusterViewportManager>();
-		}
-=======
 		CreateViewportManagerImpl();
->>>>>>> 4af6daef
 
 		if (bDeferPreviewGeneration)
 		{
@@ -166,24 +159,10 @@
 		ResetPreviewInternals_Editor();
 		if (ViewportManager.IsValid())
 		{
-<<<<<<< HEAD
-			if (FDisplayClusterViewportManager* ViewportManagerPrivate = static_cast<FDisplayClusterViewportManager*>(ViewportManager.Get()))
-			{
-				switch (ViewportManagerPrivate->GetRenderFrameSettings().RenderMode)
-				{
-				case EDisplayClusterRenderFrameMode::PreviewInScene:
-					// Release viewport manager with resources immediatelly for preview in scene
-					ViewportManager.Reset();
-					break;
-				default:
-					break;
-				}
-=======
 			if(ViewportManager->GetRenderMode() == EDisplayClusterRenderFrameMode::PreviewInScene)
 			{
 				// Release viewport manager with resources immediatelly for preview in scene
 				RemoveViewportManagerImpl();
->>>>>>> 4af6daef
 			}
 		}
 	}
@@ -200,21 +179,12 @@
 	bDeferPreviewGeneration = true;
 
 	ResetPreviewInternals_Editor();
-<<<<<<< HEAD
 }
 
 void ADisplayClusterRootActor::EndPlay_Editor(const EEndPlayReason::Type EndPlayReason)
 {
 }
 
-=======
-}
-
-void ADisplayClusterRootActor::EndPlay_Editor(const EEndPlayReason::Type EndPlayReason)
-{
-}
-
->>>>>>> 4af6daef
 void ADisplayClusterRootActor::Destroyed_Editor()
 {
 	ResetPreviewInternals_Editor();
@@ -436,15 +406,12 @@
 
 bool ADisplayClusterRootActor::ImplUpdatePreviewRenderFrame_Editor(const FString& InClusterNodeId)
 {
-<<<<<<< HEAD
-=======
 	// Skip rendering on dedicated server
 	if (GetGameInstance() && GetGameInstance()->IsDedicatedServerInstance())
 	{
 		return false;
 	}
 
->>>>>>> 4af6daef
 	// Update cluster node for render:
 	if (PreviewRenderFrameClusterNodeId != InClusterNodeId)
 	{
@@ -458,7 +425,6 @@
 
 		// Begin render new frame for cluster node
 		if (CurrentPreviewWorld == nullptr || !ImplUpdatePreviewConfiguration_Editor(InClusterNodeId))
-<<<<<<< HEAD
 		{
 			return false;
 		}
@@ -482,31 +448,6 @@
 			return false;
 		}
 
-=======
-		{
-			return false;
-		}
-
-		// Update all preview components resources before render
-		for (const TTuple<FString, TObjectPtr<UDisplayClusterPreviewComponent>>& PreviewComponentIt : PreviewComponents)
-		{
-			if (PreviewComponentIt.Value && (InClusterNodeId.IsEmpty() || PreviewComponentIt.Value->GetClusterNodeId() == InClusterNodeId))
-			{
-				PreviewComponentIt.Value->UpdatePreviewResources();
-			}
-		}
-
-		PreviewRenderFrame = MakeUnique<FDisplayClusterRenderFrame>();
-
-		// Update preview viewports from settings
-		if (!ViewportManager->BeginNewFrame(nullptr, CurrentPreviewWorld, *PreviewRenderFrame))
-		{
-			PreviewRenderFrame.Reset();
-
-			return false;
-		}
-
->>>>>>> 4af6daef
 		// Begin Render Preview For Cluster Node
 		PreviewViewportIndex = 0;
 
@@ -566,14 +507,6 @@
 
 	if (PreviewClusterNodeIndex < 0)
 	{
-<<<<<<< HEAD
-		if (bFreezePreviewRender)
-		{
-			return;
-		}
-
-=======
->>>>>>> 4af6daef
 		// Allow preview render
 		PreviewClusterNodeIndex = 0;
 	}
@@ -623,11 +556,7 @@
 		PreviewClusterNodeIndex++;
 		if (PreviewClusterNodeIndex >= ExistClusterNodesIDs.Num())
 		{
-<<<<<<< HEAD
-			PreviewClusterNodeIndex = bFreezePreviewRender ? -1 : 0;
-=======
 			PreviewClusterNodeIndex = 0;
->>>>>>> 4af6daef
 
 			bOutputFrameToPostProcessRenderTarget = bOutputFrameToPostProcessRenderTarget ?
 				bPreviewEnablePostProcess :
@@ -663,7 +592,6 @@
 		for (const TPair<FString, TObjectPtr<UDisplayClusterConfigurationViewport>>& ViewportConfig : Node.Value->Viewports)
 		{
 			if (ViewportConfig.Value->bAllowPreviewFrustumRendering == false || ViewportConfig.Value->bIsVisible == false || ViewportConfig.Value == nullptr)
-<<<<<<< HEAD
 			{
 				continue;
 			}
@@ -676,69 +604,6 @@
 		}
 	}
 
-	// collect incameras
-	if (bPreviewICVFXFrustums)
-	{
-		for (UActorComponent* ActorComponentIt : GetComponents())
-		{
-			if (ActorComponentIt)
-			{
-				UDisplayClusterICVFXCameraComponent* CineCameraComponent = Cast<UDisplayClusterICVFXCameraComponent>(ActorComponentIt);
-				if (CineCameraComponent && CineCameraComponent->IsICVFXEnabled())
-				{
-					// Iterate over rendered incamera viewports (whole cluster)
-					for (FDisplayClusterViewport* InCameraViewportIt : FDisplayClusterViewportConfigurationHelpers_ICVFX::PreviewGetRenderedInCameraViewports(*this, *CineCameraComponent))
-					{
-						FrustumPreviewViewports.Add(InCameraViewportIt);
-					}
-				}
-			}
-		}
-	}
-
-	for (IDisplayClusterViewport* ViewportIt : FrustumPreviewViewports)
-	{
-		const TArray<FDisplayClusterViewport_Context>& Contexts = ViewportIt->GetContexts();
-
-		// Due to rendering optimizations for DCRA preview (node rendered over multiple frames).
-		// As a result, viewport math values (stored in contexts) may not be ready at the moment.
-		FFrustumPreviewViewportContextCache FrustumPreviewViewportContext;
-		bool bIsValidViewportContext = false;
-
-		// Preview rendered only in mono
-		if (Contexts.Num() == 1 && Contexts[0].bIsValidProjectionMatrix && Contexts[0].bIsValidViewLocation && Contexts[0].bIsValidViewRotation)
-		{
-			FrustumPreviewViewportContext.ProjectionMatrix = Contexts[0].ProjectionMatrix;
-			FrustumPreviewViewportContext.ViewLocation = Contexts[0].ViewLocation;
-			FrustumPreviewViewportContext.ViewRotation = Contexts[0].ViewRotation;
-
-			if (ViewportIt->GetProjectionMatrix(0, FrustumPreviewViewportContext.ProjectionMatrix))
-			{
-				bIsValidViewportContext = true;
-=======
-			{
-				continue;
-			}
-
-			IDisplayClusterViewport* Viewport = ViewportManager->FindViewport(ViewportConfig.Key);
-			if (Viewport != nullptr && Viewport->GetContexts().Num() > 0 && Viewport->GetRenderSettings().bEnable)
-			{
-				FrustumPreviewViewports.Add(Viewport);
->>>>>>> 4af6daef
-			}
-		}
-	}
-
-<<<<<<< HEAD
-		// Get cached value
-		if (!bIsValidViewportContext)
-		{
-			FFrustumPreviewViewportContextCache* const LastValidContext = FrustumPreviewViewportContextCache.Find(ViewportIt->GetId());
-			if (LastValidContext)
-			{
-				FrustumPreviewViewportContext = *LastValidContext;
-				bIsValidViewportContext = true;
-=======
 	// collect incameras
 	if (bPreviewICVFXFrustums)
 	{
@@ -758,7 +623,40 @@
 						}
 					}
 				}
->>>>>>> 4af6daef
+			}
+		}
+	}
+
+	for (IDisplayClusterViewport* ViewportIt : FrustumPreviewViewports)
+	{
+		const TArray<FDisplayClusterViewport_Context>& Contexts = ViewportIt->GetContexts();
+
+		// Due to rendering optimizations for DCRA preview (node rendered over multiple frames).
+		// As a result, viewport math values (stored in contexts) may not be ready at the moment.
+		FFrustumPreviewViewportContextCache FrustumPreviewViewportContext;
+		bool bIsValidViewportContext = false;
+
+		// Preview rendered only in mono
+		if (Contexts.Num() == 1 && EnumHasAllFlags(Contexts[0].ContextState, EDisplayClusterViewportContextState::HasCalculatedProjectionMatrix | EDisplayClusterViewportContextState::HasCalculatedViewPoint))
+		{
+			FrustumPreviewViewportContext.ProjectionMatrix = Contexts[0].ProjectionMatrix;
+			FrustumPreviewViewportContext.ViewLocation = Contexts[0].ViewLocation;
+			FrustumPreviewViewportContext.ViewRotation = Contexts[0].ViewRotation;
+
+			if (ViewportIt->GetProjectionMatrix(0, FrustumPreviewViewportContext.ProjectionMatrix))
+			{
+				bIsValidViewportContext = true;
+			}
+		}
+
+		// Get cached value
+		if (!bIsValidViewportContext)
+		{
+			FFrustumPreviewViewportContextCache* const LastValidContext = FrustumPreviewViewportContextCache.Find(ViewportIt->GetId());
+			if (LastValidContext)
+			{
+				FrustumPreviewViewportContext = *LastValidContext;
+				bIsValidViewportContext = true;
 			}
 		}
 
@@ -894,174 +792,6 @@
 		}
 	}
 
-<<<<<<< HEAD
-=======
-	for (IDisplayClusterViewport* ViewportIt : FrustumPreviewViewports)
-	{
-		const TArray<FDisplayClusterViewport_Context>& Contexts = ViewportIt->GetContexts();
-
-		// Due to rendering optimizations for DCRA preview (node rendered over multiple frames).
-		// As a result, viewport math values (stored in contexts) may not be ready at the moment.
-		FFrustumPreviewViewportContextCache FrustumPreviewViewportContext;
-		bool bIsValidViewportContext = false;
-
-		// Preview rendered only in mono
-		if (Contexts.Num() == 1 && EnumHasAllFlags(Contexts[0].ContextState, EDisplayClusterViewportContextState::HasCalculatedProjectionMatrix | EDisplayClusterViewportContextState::HasCalculatedViewPoint))
-		{
-			FrustumPreviewViewportContext.ProjectionMatrix = Contexts[0].ProjectionMatrix;
-			FrustumPreviewViewportContext.ViewLocation = Contexts[0].ViewLocation;
-			FrustumPreviewViewportContext.ViewRotation = Contexts[0].ViewRotation;
-
-			if (ViewportIt->GetProjectionMatrix(0, FrustumPreviewViewportContext.ProjectionMatrix))
-			{
-				bIsValidViewportContext = true;
-			}
-		}
-
-		// Get cached value
-		if (!bIsValidViewportContext)
-		{
-			FFrustumPreviewViewportContextCache* const LastValidContext = FrustumPreviewViewportContextCache.Find(ViewportIt->GetId());
-			if (LastValidContext)
-			{
-				FrustumPreviewViewportContext = *LastValidContext;
-				bIsValidViewportContext = true;
-			}
-		}
-
-		if(bIsValidViewportContext)
-		{
-			// Update cache
-			FrustumPreviewViewportContextCache.Emplace(ViewportIt->GetId(), FrustumPreviewViewportContext);
-
-			// Render the frustum
-
-			FMatrix ViewRotationMatrix = FInverseRotationMatrix(FrustumPreviewViewportContext.ViewRotation) * FMatrix(
-				FPlane(0, 0, 1, 0),
-				FPlane(1, 0, 0, 0),
-				FPlane(0, 1, 0, 0),
-				FPlane(0, 0, 0, 1));
-			const FMatrix ViewMatrix = FTranslationMatrix(-FrustumPreviewViewportContext.ViewLocation) * ViewRotationMatrix;
-
-			ImplRenderPreviewViewportFrustum_Editor(FrustumPreviewViewportContext.ProjectionMatrix, ViewMatrix, FrustumPreviewViewportContext.ViewLocation);
-		}
-	}
-}
-
-void ADisplayClusterRootActor::ImplRenderPreviewViewportFrustum_Editor(const FMatrix ProjectionMatrix, const FMatrix ViewMatrix, const FVector ViewOrigin)
-{
-	const float FarPlane = PreviewICVFXFrustumsFarDistance;
-	const float NearPlane = GNearClippingPlane;
-	const FColor Color = FColor::Green;
-	const float Thickness = 1.0f;
-
-	const UWorld* World = GetWorld();
-	ULineBatchComponent* LineBatcher = World ? World->LineBatcher : nullptr;
-	if (!LineBatcher)
-	{
-		return;
-	}
-
-	// Get FOV and AspectRatio from the view's projection matrix.
-	const float AspectRatio = ProjectionMatrix.M[1][1] / ProjectionMatrix.M[0][0];
-	const bool bIsPerspectiveProjection = true;
-
-	// Build the camera frustum for this cascade
-	const float HalfHorizontalFOV = bIsPerspectiveProjection ? FMath::Atan(1.0f / ProjectionMatrix.M[0][0]) : PI / 4.0f;
-	const float HalfVerticalFOV = bIsPerspectiveProjection ? FMath::Atan(1.0f / ProjectionMatrix.M[1][1]) : FMath::Atan((FMath::Tan(PI / 4.0f) / AspectRatio));
-	const float AsymmetricFOVScaleX = ProjectionMatrix.M[2][0];
-	const float AsymmetricFOVScaleY = ProjectionMatrix.M[2][1];
-	
-	// Near plane
-	const float StartHorizontalTotalLength = NearPlane * FMath::Tan(HalfHorizontalFOV);
-	const float StartVerticalTotalLength = NearPlane * FMath::Tan(HalfVerticalFOV);
-	const FVector StartCameraLeftOffset = ViewMatrix.GetColumn(0) * -StartHorizontalTotalLength * (1 + AsymmetricFOVScaleX);
-	const FVector StartCameraRightOffset = ViewMatrix.GetColumn(0) * StartHorizontalTotalLength * (1 - AsymmetricFOVScaleX);
-	const FVector StartCameraBottomOffset = ViewMatrix.GetColumn(1) * -StartVerticalTotalLength * (1 + AsymmetricFOVScaleY);
-	const FVector StartCameraTopOffset = ViewMatrix.GetColumn(1) * StartVerticalTotalLength * (1 - AsymmetricFOVScaleY);
-	
-	// Far plane
-	const float EndHorizontalTotalLength = FarPlane * FMath::Tan(HalfHorizontalFOV);
-	const float EndVerticalTotalLength = FarPlane * FMath::Tan(HalfVerticalFOV);
-	const FVector EndCameraLeftOffset = ViewMatrix.GetColumn(0) * -EndHorizontalTotalLength * (1 + AsymmetricFOVScaleX);
-	const FVector EndCameraRightOffset = ViewMatrix.GetColumn(0) * EndHorizontalTotalLength * (1 - AsymmetricFOVScaleX);
-	const FVector EndCameraBottomOffset = ViewMatrix.GetColumn(1) * -EndVerticalTotalLength * (1 + AsymmetricFOVScaleY);
-	const FVector EndCameraTopOffset = ViewMatrix.GetColumn(1) * EndVerticalTotalLength * (1 - AsymmetricFOVScaleY);
-	
-	const FVector CameraDirection = ViewMatrix.GetColumn(2);
-
-	// Preview frustum vertices
-	FVector PreviewFrustumVerts[8];
-
-	// Get the 4 points of the camera frustum near plane, in world space
-	PreviewFrustumVerts[0] = ViewOrigin + CameraDirection * NearPlane + StartCameraRightOffset + StartCameraTopOffset;         // 0 Near  Top    Right
-	PreviewFrustumVerts[1] = ViewOrigin + CameraDirection * NearPlane + StartCameraRightOffset + StartCameraBottomOffset;      // 1 Near  Bottom Right
-	PreviewFrustumVerts[2] = ViewOrigin + CameraDirection * NearPlane + StartCameraLeftOffset + StartCameraTopOffset;          // 2 Near  Top    Left
-	PreviewFrustumVerts[3] = ViewOrigin + CameraDirection * NearPlane + StartCameraLeftOffset + StartCameraBottomOffset;       // 3 Near  Bottom Left
-
-	// Get the 4 points of the camera frustum far plane, in world space
-	PreviewFrustumVerts[4] = ViewOrigin + CameraDirection * FarPlane + EndCameraRightOffset + EndCameraTopOffset;         // 4 Far  Top    Right
-	PreviewFrustumVerts[5] = ViewOrigin + CameraDirection * FarPlane + EndCameraRightOffset + EndCameraBottomOffset;      // 5 Far  Bottom Right
-	PreviewFrustumVerts[6] = ViewOrigin + CameraDirection * FarPlane + EndCameraLeftOffset + EndCameraTopOffset;          // 6 Far  Top    Left
-	PreviewFrustumVerts[7] = ViewOrigin + CameraDirection * FarPlane + EndCameraLeftOffset + EndCameraBottomOffset;       // 7 Far  Bottom Left	
-	
-	// frustum lines
-	LineBatcher->DrawLine(PreviewFrustumVerts[0], PreviewFrustumVerts[4], Color, SDPG_World, Thickness, 0.f); // right top
-	LineBatcher->DrawLine(PreviewFrustumVerts[1], PreviewFrustumVerts[5], Color, SDPG_World, Thickness, 0.f); // right bottom
-	LineBatcher->DrawLine(PreviewFrustumVerts[2], PreviewFrustumVerts[6], Color, SDPG_World, Thickness, 0.f); // left top
-	LineBatcher->DrawLine(PreviewFrustumVerts[3], PreviewFrustumVerts[7], Color, SDPG_World, Thickness, 0.f); // left bottom
-
-	// near plane square
-	LineBatcher->DrawLine(PreviewFrustumVerts[0], PreviewFrustumVerts[1], Color, SDPG_World, Thickness, 0.f); // right top to right bottom
-	LineBatcher->DrawLine(PreviewFrustumVerts[1], PreviewFrustumVerts[3], Color, SDPG_World, Thickness, 0.f); // right bottom to left bottom
-	LineBatcher->DrawLine(PreviewFrustumVerts[3], PreviewFrustumVerts[2], Color, SDPG_World, Thickness, 0.f); // left bottom to left top
-	LineBatcher->DrawLine(PreviewFrustumVerts[2], PreviewFrustumVerts[0], Color, SDPG_World, Thickness, 0.f); // left top to right top
-
-	// far plane square
-	LineBatcher->DrawLine(PreviewFrustumVerts[4], PreviewFrustumVerts[5], Color, SDPG_World, Thickness, 0.f); // right top to right bottom
-	LineBatcher->DrawLine(PreviewFrustumVerts[5], PreviewFrustumVerts[7], Color, SDPG_World, Thickness, 0.f); // right bottom to left bottom
-	LineBatcher->DrawLine(PreviewFrustumVerts[7], PreviewFrustumVerts[6], Color, SDPG_World, Thickness, 0.f); // left bottom to left top
-	LineBatcher->DrawLine(PreviewFrustumVerts[6], PreviewFrustumVerts[4], Color, SDPG_World, Thickness, 0.f); // left top to right top
-}
-
-static FName Name_RelativeLocation = USceneComponent::GetRelativeLocationPropertyName();
-static FName Name_RelativeRotation = USceneComponent::GetRelativeRotationPropertyName();
-static FName Name_RelativeScale3D = USceneComponent::GetRelativeScale3DPropertyName();
-
-void ADisplayClusterRootActor::PostTransacted(const FTransactionObjectEvent& TransactionEvent)
-{
-	if (bRequiresComponentRefresh
-		&& TransactionEvent.GetEventType() == ETransactionObjectEventType::Finalized)
-	{
-		if ((GEditor && GEditor->bIsSimulatingInEditor && GetWorld() != nullptr) || ReregisterComponentsWhenModified())
-		{
-			UnregisterAllComponents();
-			ReregisterAllComponents();
-		}
-		bRequiresComponentRefresh = false;
-	}
-	Super::PostTransacted(TransactionEvent);
-}
-
-void ADisplayClusterRootActor::PostEditChangeChainProperty(FPropertyChangedChainEvent& PropertyChainEvent)
-{
-	const FProperty* RootProperty = PropertyChainEvent.PropertyChain.GetActiveNode()->GetValue();
-	const FProperty* TailProperty = PropertyChainEvent.PropertyChain.GetTail()->GetValue();
-	if (PropertyChainEvent.ChangeType  == EPropertyChangeType::Interactive && RootProperty && TailProperty)
-	{
-		const FName RootPropertyName = RootProperty->GetFName();
-		const FName TailPropertyName = TailProperty->GetFName();
-		if (RootPropertyName == GET_MEMBER_NAME_CHECKED(ADisplayClusterRootActor, CurrentConfigData)
-			&& RootPropertyName != TailPropertyName)
-		{
-			// Do not propagate the PostEditChangeProperty because we are in an interactive edit of a suboject
-			// and we do not need to rerun any construction scripts.
-			bIsInteractiveEditingSubobject = true;
-			bRequiresComponentRefresh = true;
-		}
-	}
-
->>>>>>> 4af6daef
 	Super::PostEditChangeChainProperty(PropertyChainEvent);
 	bIsInteractiveEditingSubobject = false;
 }
@@ -1083,15 +813,9 @@
 		{
 			FixupDataLayers(/*bRevertChangesOnLockedDataLayer*/true);
 		}
-<<<<<<< HEAD
 
 		const bool bTransformationChanged = (PropertyName == Name_RelativeLocation || PropertyName == Name_RelativeRotation || PropertyName == Name_RelativeScale3D);
 
-=======
-
-		const bool bTransformationChanged = (PropertyName == Name_RelativeLocation || PropertyName == Name_RelativeRotation || PropertyName == Name_RelativeScale3D);
-
->>>>>>> 4af6daef
 		if ((GEditor && GEditor->bIsSimulatingInEditor && GetWorld() != nullptr) || ReregisterComponentsWhenModified())
 		{
 			// If a transaction is occurring we rely on the true parent method instead.
