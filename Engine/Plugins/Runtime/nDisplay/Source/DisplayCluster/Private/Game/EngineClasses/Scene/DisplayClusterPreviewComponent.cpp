// Copyright Epic Games, Inc. All Rights Reserved.

#include "Components/DisplayClusterPreviewComponent.h"
#include "Components/DisplayClusterCameraComponent.h"

#include "IDisplayCluster.h"
#include "Render/IDisplayClusterRenderManager.h"
#include "DisplayClusterRootActor.h"
#include "DisplayClusterConfigurationTypes.h"

#include "Misc/DisplayClusterLog.h"
#include "Misc/DisplayClusterStrings.h"
#include "Render/Projection/IDisplayClusterProjectionPolicy.h"
#include "Render/Projection/IDisplayClusterProjectionPolicyFactory.h"

#include "Render/Viewport/DisplayClusterViewport.h"
#include "Render/Viewport/Containers/DisplayClusterViewportReadPixels.h"
#include "Render/Viewport/RenderFrame/DisplayClusterRenderFrameSettings.h"
#include "Render/Viewport/DisplayClusterViewportHelpers.h"

#include "Materials/Material.h"
#include "Materials/MaterialInstanceDynamic.h"

#include "RHI.h"
#include "Engine/RendererSettings.h"
#include "Engine/TextureRenderTarget2D.h"
#include "Engine/Texture2D.h"
#include "CanvasTypes.h"

#include "IDisplayClusterProjection.h"
#include "Render/Viewport/IDisplayClusterViewport.h"

#include "UObject/ConstructorHelpers.h"


UDisplayClusterPreviewComponent::UDisplayClusterPreviewComponent(const FObjectInitializer& ObjectInitializer)
	: Super(ObjectInitializer)
{
#if WITH_EDITOR
	static ConstructorHelpers::FObjectFinder<UMaterial> PreviewMaterialObj(TEXT("/nDisplay/Materials/Preview/M_ProjPolicyPreview"));
	check(PreviewMaterialObj.Object);

	PreviewMaterial = PreviewMaterialObj.Object;

	bWantsInitializeComponent = true;
#endif
}

#if WITH_EDITOR
void UDisplayClusterPreviewComponent::OnComponentCreated()
{
	DECLARE_SCOPE_CYCLE_COUNTER(TEXT("UDisplayClusterPreviewComponent::OnComponentCreated"), STAT_OnComponentCreated, STATGROUP_NDisplay);
	
	Super::OnComponentCreated();
}

void UDisplayClusterPreviewComponent::DestroyComponent(bool bPromoteChildren)
{
	DECLARE_SCOPE_CYCLE_COUNTER(TEXT("UDisplayClusterPreviewComponent::DestroyComponent"), STAT_DestroyComponent, STATGROUP_NDisplay);
	
	ReleasePreviewMesh();
	ReleasePreviewMaterial();

	ReleasePreviewRenderTarget();

	Super::DestroyComponent(bPromoteChildren);
}

void UDisplayClusterPreviewComponent::ResetPreviewComponent(bool bInRestoreSceneMaterial)
{
	if (bInRestoreSceneMaterial)
	{
		RestorePreviewMeshMaterial();
	}
	else
	{
		UpdatePreviewMesh();
	}
}

IDisplayClusterViewport* UDisplayClusterPreviewComponent::GetCurrentViewport() const
{
	if (RootActor != nullptr)
	{
		return RootActor->FindPreviewViewport(ViewportId);
	}

	return nullptr;
}

<<<<<<< HEAD
bool UDisplayClusterPreviewComponent::InitializePreviewComponent(ADisplayClusterRootActor* InRootActor, const FString& InClusterNodeId, const FString& InViewportId, UDisplayClusterConfigurationViewport* InViewportConfig)
=======
bool UDisplayClusterPreviewComponent::InitializePreviewComponent(ADisplayClusterRootActor* InRootActor, const FString& InClusterNodeId,
	const FString& InViewportId, UDisplayClusterConfigurationViewport* InViewportConfig)
>>>>>>> d731a049
{
	RootActor = InRootActor;
	ViewportId = InViewportId;
	ClusterNodeId = InClusterNodeId;
	ViewportConfig = InViewportConfig;

	return true;
}

bool UDisplayClusterPreviewComponent::IsPreviewEnabled() const
{
<<<<<<< HEAD
	return (ViewportConfig && RootActor && RootActor->bPreviewEnable);
=======
	return (ViewportConfig && RootActor && RootActor->IsPreviewEnabled());
>>>>>>> d731a049
}

void UDisplayClusterPreviewComponent::RestorePreviewMeshMaterial()
{
	UpdatePreviewMeshReference();

	if (PreviewMesh && OriginalMaterial)
	{
		// Restore
		PreviewMesh->SetMaterial(0, OriginalMaterial);
		OriginalMaterial = nullptr;
	}
}

void UDisplayClusterPreviewComponent::SetPreviewMeshMaterial()
{
	UpdatePreviewMeshReference();

	if (PreviewMesh)
	{
		// Save original material
		if (OriginalMaterial == nullptr)
		{
			UMaterialInterface* MatInterface = PreviewMesh->GetMaterial(0);
			if (MatInterface)
			{
				OriginalMaterial = MatInterface->GetMaterial();
			}
		}

		InitializePreviewMaterial();
		UpdatePreviewMaterial();

		// Set preview material
		if (PreviewMaterialInstance)
		{
			PreviewMesh->SetMaterial(0, PreviewMaterialInstance);
		}
	}
}

void UDisplayClusterPreviewComponent::UpdatePreviewMeshReference()
{
	if (PreviewMesh && PreviewMesh->GetName().Find(TEXT("TRASH_")) != INDEX_NONE)
	{
		// Screen components are regenerated from construction scripts, but preview components are added in dynamically. This preview component may end up
		// pointing to invalid data on reconstruction.
		// TODO: See if we can remove this hack
		ReleasePreviewMesh();
	}
}

bool UDisplayClusterPreviewComponent::UpdatePreviewMesh()
{
	DECLARE_SCOPE_CYCLE_COUNTER(TEXT("UDisplayClusterPreviewComponent::UpdatePreviewMesh"), STAT_UpdatePreviewMesh, STATGROUP_NDisplay);

	check(IsInGameThread());

	UpdatePreviewMeshReference();

	if (IsPreviewEnabled())
	{
		check(ViewportConfig);

		// And search for new mesh reference
		IDisplayClusterViewport* Viewport = GetCurrentViewport();
<<<<<<< HEAD
		const bool bIsViewportEnabled = RenderTarget != nullptr && Viewport != nullptr && Viewport->GetRenderSettings().bEnable && Viewport->GetProjectionPolicy().IsValid();
=======
		const bool bIsViewportEnabled = (RenderTarget != nullptr || RenderTargetPostProcess != nullptr)
		&& Viewport != nullptr && Viewport->GetRenderSettings().bEnable && Viewport->GetProjectionPolicy().IsValid();
>>>>>>> d731a049
		if (bIsViewportEnabled)
		{
			// Handle preview mesh:
			if (Viewport->GetProjectionPolicy()->HasPreviewMesh())
			{
				// create warp mesh or update changes
				if (PreviewMesh != nullptr)
				{
					if (Viewport->GetProjectionPolicy()->IsConfigurationChanged(&WarpMeshSavedProjectionPolicy))
					{
						RestorePreviewMeshMaterial();
						ReleasePreviewMesh();
					}
				}

				if (PreviewMesh == nullptr)
				{
					// Get new mesh ptr
					PreviewMesh = Viewport->GetProjectionPolicy()->GetOrCreatePreviewMeshComponent(Viewport, bIsRootActorPreviewMesh);

					// Update saved proj policy parameters
					WarpMeshSavedProjectionPolicy = ViewportConfig->ProjectionPolicy;
				}

<<<<<<< HEAD
=======
				// disable shadow rendering for preview meshes
				if (PreviewMesh != nullptr)
				{
					PreviewMesh->SetCastShadow(false);
				}

>>>>>>> d731a049
				if (OriginalMaterial == nullptr)
				{
					// Assign preview material to mesh
					SetPreviewMeshMaterial();
				}

				return true;
			}

			// Policy without preview mesh
			RestorePreviewMeshMaterial();
			ReleasePreviewMesh();

			return true;
		}
	}

	// Viewport don't render
	RestorePreviewMeshMaterial();
	ReleasePreviewMesh();

	return false;
}

void UDisplayClusterPreviewComponent::ReleasePreviewMesh()
{
	// Forget old mesh with material
	PreviewMesh = nullptr;
	OriginalMaterial = nullptr;
}

void UDisplayClusterPreviewComponent::UpdatePreviewResources()
{
	DECLARE_SCOPE_CYCLE_COUNTER(TEXT("UDisplayClusterPreviewComponent::UpdatePreviewResources"), STAT_UpdatePreviewResources, STATGROUP_NDisplay);
	
	if (GetWorld())
	{
		UpdatePreviewRenderTarget();
		UpdatePreviewMesh();
	}
}

void UDisplayClusterPreviewComponent::UpdatePreviewMaterial()
{
	if (PreviewMaterialInstance != nullptr)
	{
<<<<<<< HEAD
		PreviewMaterialInstance->SetTextureParameterValue(TEXT("Preview"), RenderTarget);
=======
		PreviewMaterialInstance->SetScalarParameterValue(TEXT("Opacity"), 1.0);

		if (OverrideTexture)
		{
			PreviewMaterialInstance->SetTextureParameterValue(TEXT("Preview"), OverrideTexture);
		}
		else
		{
			PreviewMaterialInstance->SetTextureParameterValue(TEXT("Preview"),
				RootActor && RootActor->bPreviewEnablePostProcess ? RenderTargetPostProcess : RenderTarget);
		}
>>>>>>> d731a049
	}
}

void UDisplayClusterPreviewComponent::InitializePreviewMaterial()
{
	if (PreviewMaterial != nullptr && PreviewMaterialInstance == nullptr)
	{
		PreviewMaterialInstance = UMaterialInstanceDynamic::Create(PreviewMaterial, this);
	}
}

void UDisplayClusterPreviewComponent::ReleasePreviewMaterial()
<<<<<<< HEAD
{
	if (PreviewMaterialInstance != nullptr)
	{
		PreviewMaterialInstance->SetTextureParameterValue(TEXT("Preview"), nullptr);
		PreviewMaterialInstance = nullptr;
	}
}

void UDisplayClusterPreviewComponent::ReleasePreviewRenderTarget()
{
	if (RenderTarget != nullptr)
	{
		RenderTarget = nullptr;
	}
}

void UDisplayClusterPreviewComponent::UpdatePreviewRenderTarget()
{
	DECLARE_SCOPE_CYCLE_COUNTER(TEXT("UDisplayClusterPreviewComponent::UpdatePreviewRenderTarget"), STAT_UpdatePreviewRenderTarget, STATGROUP_NDisplay);
	
	EPixelFormat TextureFormat = EPixelFormat::PF_Unknown;
	FIntPoint    TextureSize(1,1);
	float        TextureGamma = 1.f;
	bool         bTextureSRGB = false;

	if (GetPreviewTextureSettings(TextureSize, TextureFormat, TextureGamma, bTextureSRGB))
	{
		if (RenderTarget != nullptr)
		{
			// Re-create RTT when format changed
			if (RenderTarget->GetFormat() != TextureFormat)
			{
				ReleasePreviewRenderTarget();
			}
		}

		if (RenderTarget != nullptr)
		{
			// Update an existing RTT resource only when settings change
			if (RenderTarget->TargetGamma != TextureGamma
				|| RenderTarget->SRGB != bTextureSRGB
				|| RenderTarget->GetSurfaceWidth() != TextureSize.X
				|| RenderTarget->GetSurfaceHeight() != TextureSize.Y)
			{
				RenderTarget->TargetGamma = TextureGamma;
				RenderTarget->SRGB = bTextureSRGB;

				RenderTarget->ResizeTarget(TextureSize.X, TextureSize.Y);
=======
{
	if (PreviewMaterialInstance != nullptr)
	{
		PreviewMaterialInstance->SetTextureParameterValue(TEXT("Preview"), nullptr);
		PreviewMaterialInstance = nullptr;
	}
}

void UDisplayClusterPreviewComponent::ReleasePreviewRenderTarget()
{
	ReleaseRenderTargetImpl(&RenderTarget);
	ReleaseRenderTargetImpl(&RenderTargetPostProcess);
}

void UDisplayClusterPreviewComponent::UpdatePreviewRenderTarget()
{
	if (RootActor)
	{
		if (RootActor->ShouldThisFrameOutputPreviewToPostProcessRenderTarget())
		{
			UpdateRenderTargetImpl(&RenderTargetPostProcess);
		}
		else
		{
			UpdateRenderTargetImpl(&RenderTarget);
		}
	}
}

template<typename T>
void UDisplayClusterPreviewComponent::ReleaseRenderTargetImpl(T* InOutRenderTarget)
{
	checkSlow(InOutRenderTarget);
	*InOutRenderTarget = nullptr;
}

template<typename T>
void UDisplayClusterPreviewComponent::UpdateRenderTargetImpl(T* InOutRenderTarget)
{
	DECLARE_SCOPE_CYCLE_COUNTER(TEXT("UDisplayClusterPreviewComponent::UpdatePreviewRenderTarget"), STAT_UpdatePreviewRenderTarget, STATGROUP_NDisplay);
	
	EPixelFormat TextureFormat = EPixelFormat::PF_Unknown;
	FIntPoint    TextureSize(1,1);
	float        TextureGamma = 1.f;
	bool         bTextureSRGB = false;

	checkSlow(InOutRenderTarget);
	T& RenderTargetPtr = *InOutRenderTarget;
	
	if (GetPreviewTextureSettings(TextureSize, TextureFormat, TextureGamma, bTextureSRGB))
	{
		if (RenderTargetPtr != nullptr)
		{
			// Re-create RTT when format changed
			if (RenderTargetPtr->GetFormat() != TextureFormat)
			{
				ReleaseRenderTargetImpl(&RenderTargetPtr);
			}
		}

		if (RenderTargetPtr != nullptr)
		{
			// Update an existing RTT resource only when settings change
			if (RenderTargetPtr->TargetGamma != TextureGamma
				|| RenderTargetPtr->SRGB != bTextureSRGB
				|| RenderTargetPtr->GetSurfaceWidth() != TextureSize.X
				|| RenderTargetPtr->GetSurfaceHeight() != TextureSize.Y)
			{
				RenderTargetPtr->TargetGamma = TextureGamma;
				RenderTargetPtr->SRGB = bTextureSRGB;

				RenderTargetPtr->ResizeTarget(TextureSize.X, TextureSize.Y);
>>>>>>> d731a049
			}
		}
		else
		{
			// Create new RTT
<<<<<<< HEAD
			RenderTarget = NewObject<UTextureRenderTarget2D>(this);
			RenderTarget->ClearColor = FLinearColor::Black;
			RenderTarget->TargetGamma = TextureGamma;
			RenderTarget->SRGB = bTextureSRGB;

			RenderTarget->InitCustomFormat(TextureSize.X, TextureSize.Y, TextureFormat, false);
=======
			RenderTargetPtr = NewObject<UTextureRenderTarget2D>(this);
			RenderTargetPtr->ClearColor = FLinearColor::Black;
			RenderTargetPtr->TargetGamma = TextureGamma;
			RenderTargetPtr->SRGB = bTextureSRGB;

			RenderTargetPtr->InitCustomFormat(TextureSize.X, TextureSize.Y, TextureFormat, false);
>>>>>>> d731a049
			UpdatePreviewMaterial();
		}
	}
	else
	{
		//@todo: disable this viewport
		if (RenderTargetPtr)
		{
			// clear preview RTT to black in this case
			FTextureRenderTarget2DResource* TexResource = (FTextureRenderTarget2DResource*)RenderTargetPtr->GetResource();
			if (TexResource)
			{
				FCanvas Canvas(TexResource, NULL, FGameTime(), GMaxRHIFeatureLevel);
				Canvas.Clear(FLinearColor::Black);
			}
		}
	}
<<<<<<< HEAD
=======

	*InOutRenderTarget = RenderTargetPtr;
>>>>>>> d731a049
}

bool UDisplayClusterPreviewComponent::GetPreviewTextureSettings(FIntPoint& OutSize, EPixelFormat& OutTextureFormat, float& OutGamma, bool& bOutSRGB) const
{
	if (IDisplayClusterViewport* PublicViewport = GetCurrentViewport())
	{
		if (FDisplayClusterViewport* Viewport = static_cast<FDisplayClusterViewport*>(PublicViewport))
		{
			// The viewport size is already capped for RenderSettings
			const TArray<FDisplayClusterViewport_Context>& Contexts = PublicViewport->GetContexts();
			if (Contexts.Num() > 0)
			{
				DisplayClusterViewportHelpers::GetPreviewRenderTargetDesc_Editor(Viewport->GetRenderFrameSettings(), OutTextureFormat, OutGamma, bOutSRGB);

				OutSize = Contexts[0].FrameTargetRect.Size();

				check(OutSize.X > 0);
				check(OutSize.Y > 0);

				return true;
			}
		}
	}

	return false;
<<<<<<< HEAD
}

UTexture* UDisplayClusterPreviewComponent::GetViewportPreviewTexture2D()
{
	return RenderTarget;
=======
}

UTexture* UDisplayClusterPreviewComponent::GetViewportPreviewTexture2D()
{
	return RenderTarget;
}

void UDisplayClusterPreviewComponent::SetOverrideTexture(UTexture* InOverrideTexture)
{
	if (OverrideTexture != InOverrideTexture)
	{
		OverrideTexture = InOverrideTexture;
		UpdatePreviewMaterial();
	}
>>>>>>> d731a049
}

#endif<|MERGE_RESOLUTION|>--- conflicted
+++ resolved
@@ -88,12 +88,8 @@
 	return nullptr;
 }
 
-<<<<<<< HEAD
-bool UDisplayClusterPreviewComponent::InitializePreviewComponent(ADisplayClusterRootActor* InRootActor, const FString& InClusterNodeId, const FString& InViewportId, UDisplayClusterConfigurationViewport* InViewportConfig)
-=======
 bool UDisplayClusterPreviewComponent::InitializePreviewComponent(ADisplayClusterRootActor* InRootActor, const FString& InClusterNodeId,
 	const FString& InViewportId, UDisplayClusterConfigurationViewport* InViewportConfig)
->>>>>>> d731a049
 {
 	RootActor = InRootActor;
 	ViewportId = InViewportId;
@@ -105,11 +101,7 @@
 
 bool UDisplayClusterPreviewComponent::IsPreviewEnabled() const
 {
-<<<<<<< HEAD
-	return (ViewportConfig && RootActor && RootActor->bPreviewEnable);
-=======
 	return (ViewportConfig && RootActor && RootActor->IsPreviewEnabled());
->>>>>>> d731a049
 }
 
 void UDisplayClusterPreviewComponent::RestorePreviewMeshMaterial()
@@ -176,12 +168,8 @@
 
 		// And search for new mesh reference
 		IDisplayClusterViewport* Viewport = GetCurrentViewport();
-<<<<<<< HEAD
-		const bool bIsViewportEnabled = RenderTarget != nullptr && Viewport != nullptr && Viewport->GetRenderSettings().bEnable && Viewport->GetProjectionPolicy().IsValid();
-=======
 		const bool bIsViewportEnabled = (RenderTarget != nullptr || RenderTargetPostProcess != nullptr)
 		&& Viewport != nullptr && Viewport->GetRenderSettings().bEnable && Viewport->GetProjectionPolicy().IsValid();
->>>>>>> d731a049
 		if (bIsViewportEnabled)
 		{
 			// Handle preview mesh:
@@ -206,15 +194,12 @@
 					WarpMeshSavedProjectionPolicy = ViewportConfig->ProjectionPolicy;
 				}
 
-<<<<<<< HEAD
-=======
 				// disable shadow rendering for preview meshes
 				if (PreviewMesh != nullptr)
 				{
 					PreviewMesh->SetCastShadow(false);
 				}
 
->>>>>>> d731a049
 				if (OriginalMaterial == nullptr)
 				{
 					// Assign preview material to mesh
@@ -261,9 +246,6 @@
 {
 	if (PreviewMaterialInstance != nullptr)
 	{
-<<<<<<< HEAD
-		PreviewMaterialInstance->SetTextureParameterValue(TEXT("Preview"), RenderTarget);
-=======
 		PreviewMaterialInstance->SetScalarParameterValue(TEXT("Opacity"), 1.0);
 
 		if (OverrideTexture)
@@ -275,7 +257,6 @@
 			PreviewMaterialInstance->SetTextureParameterValue(TEXT("Preview"),
 				RootActor && RootActor->bPreviewEnablePostProcess ? RenderTargetPostProcess : RenderTarget);
 		}
->>>>>>> d731a049
 	}
 }
 
@@ -288,7 +269,6 @@
 }
 
 void UDisplayClusterPreviewComponent::ReleasePreviewMaterial()
-<<<<<<< HEAD
 {
 	if (PreviewMaterialInstance != nullptr)
 	{
@@ -299,13 +279,34 @@
 
 void UDisplayClusterPreviewComponent::ReleasePreviewRenderTarget()
 {
-	if (RenderTarget != nullptr)
-	{
-		RenderTarget = nullptr;
-	}
+	ReleaseRenderTargetImpl(&RenderTarget);
+	ReleaseRenderTargetImpl(&RenderTargetPostProcess);
 }
 
 void UDisplayClusterPreviewComponent::UpdatePreviewRenderTarget()
+{
+	if (RootActor)
+	{
+		if (RootActor->ShouldThisFrameOutputPreviewToPostProcessRenderTarget())
+		{
+			UpdateRenderTargetImpl(&RenderTargetPostProcess);
+		}
+		else
+		{
+			UpdateRenderTargetImpl(&RenderTarget);
+		}
+	}
+}
+
+template<typename T>
+void UDisplayClusterPreviewComponent::ReleaseRenderTargetImpl(T* InOutRenderTarget)
+{
+	checkSlow(InOutRenderTarget);
+	*InOutRenderTarget = nullptr;
+}
+
+template<typename T>
+void UDisplayClusterPreviewComponent::UpdateRenderTargetImpl(T* InOutRenderTarget)
 {
 	DECLARE_SCOPE_CYCLE_COUNTER(TEXT("UDisplayClusterPreviewComponent::UpdatePreviewRenderTarget"), STAT_UpdatePreviewRenderTarget, STATGROUP_NDisplay);
 	
@@ -314,76 +315,6 @@
 	float        TextureGamma = 1.f;
 	bool         bTextureSRGB = false;
 
-	if (GetPreviewTextureSettings(TextureSize, TextureFormat, TextureGamma, bTextureSRGB))
-	{
-		if (RenderTarget != nullptr)
-		{
-			// Re-create RTT when format changed
-			if (RenderTarget->GetFormat() != TextureFormat)
-			{
-				ReleasePreviewRenderTarget();
-			}
-		}
-
-		if (RenderTarget != nullptr)
-		{
-			// Update an existing RTT resource only when settings change
-			if (RenderTarget->TargetGamma != TextureGamma
-				|| RenderTarget->SRGB != bTextureSRGB
-				|| RenderTarget->GetSurfaceWidth() != TextureSize.X
-				|| RenderTarget->GetSurfaceHeight() != TextureSize.Y)
-			{
-				RenderTarget->TargetGamma = TextureGamma;
-				RenderTarget->SRGB = bTextureSRGB;
-
-				RenderTarget->ResizeTarget(TextureSize.X, TextureSize.Y);
-=======
-{
-	if (PreviewMaterialInstance != nullptr)
-	{
-		PreviewMaterialInstance->SetTextureParameterValue(TEXT("Preview"), nullptr);
-		PreviewMaterialInstance = nullptr;
-	}
-}
-
-void UDisplayClusterPreviewComponent::ReleasePreviewRenderTarget()
-{
-	ReleaseRenderTargetImpl(&RenderTarget);
-	ReleaseRenderTargetImpl(&RenderTargetPostProcess);
-}
-
-void UDisplayClusterPreviewComponent::UpdatePreviewRenderTarget()
-{
-	if (RootActor)
-	{
-		if (RootActor->ShouldThisFrameOutputPreviewToPostProcessRenderTarget())
-		{
-			UpdateRenderTargetImpl(&RenderTargetPostProcess);
-		}
-		else
-		{
-			UpdateRenderTargetImpl(&RenderTarget);
-		}
-	}
-}
-
-template<typename T>
-void UDisplayClusterPreviewComponent::ReleaseRenderTargetImpl(T* InOutRenderTarget)
-{
-	checkSlow(InOutRenderTarget);
-	*InOutRenderTarget = nullptr;
-}
-
-template<typename T>
-void UDisplayClusterPreviewComponent::UpdateRenderTargetImpl(T* InOutRenderTarget)
-{
-	DECLARE_SCOPE_CYCLE_COUNTER(TEXT("UDisplayClusterPreviewComponent::UpdatePreviewRenderTarget"), STAT_UpdatePreviewRenderTarget, STATGROUP_NDisplay);
-	
-	EPixelFormat TextureFormat = EPixelFormat::PF_Unknown;
-	FIntPoint    TextureSize(1,1);
-	float        TextureGamma = 1.f;
-	bool         bTextureSRGB = false;
-
 	checkSlow(InOutRenderTarget);
 	T& RenderTargetPtr = *InOutRenderTarget;
 	
@@ -410,27 +341,17 @@
 				RenderTargetPtr->SRGB = bTextureSRGB;
 
 				RenderTargetPtr->ResizeTarget(TextureSize.X, TextureSize.Y);
->>>>>>> d731a049
 			}
 		}
 		else
 		{
 			// Create new RTT
-<<<<<<< HEAD
-			RenderTarget = NewObject<UTextureRenderTarget2D>(this);
-			RenderTarget->ClearColor = FLinearColor::Black;
-			RenderTarget->TargetGamma = TextureGamma;
-			RenderTarget->SRGB = bTextureSRGB;
-
-			RenderTarget->InitCustomFormat(TextureSize.X, TextureSize.Y, TextureFormat, false);
-=======
 			RenderTargetPtr = NewObject<UTextureRenderTarget2D>(this);
 			RenderTargetPtr->ClearColor = FLinearColor::Black;
 			RenderTargetPtr->TargetGamma = TextureGamma;
 			RenderTargetPtr->SRGB = bTextureSRGB;
 
 			RenderTargetPtr->InitCustomFormat(TextureSize.X, TextureSize.Y, TextureFormat, false);
->>>>>>> d731a049
 			UpdatePreviewMaterial();
 		}
 	}
@@ -448,11 +369,8 @@
 			}
 		}
 	}
-<<<<<<< HEAD
-=======
 
 	*InOutRenderTarget = RenderTargetPtr;
->>>>>>> d731a049
 }
 
 bool UDisplayClusterPreviewComponent::GetPreviewTextureSettings(FIntPoint& OutSize, EPixelFormat& OutTextureFormat, float& OutGamma, bool& bOutSRGB) const
@@ -478,13 +396,6 @@
 	}
 
 	return false;
-<<<<<<< HEAD
-}
-
-UTexture* UDisplayClusterPreviewComponent::GetViewportPreviewTexture2D()
-{
-	return RenderTarget;
-=======
 }
 
 UTexture* UDisplayClusterPreviewComponent::GetViewportPreviewTexture2D()
@@ -499,7 +410,6 @@
 		OverrideTexture = InOverrideTexture;
 		UpdatePreviewMaterial();
 	}
->>>>>>> d731a049
 }
 
 #endif