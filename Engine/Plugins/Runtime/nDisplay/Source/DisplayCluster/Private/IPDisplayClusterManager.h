--- conflicted
+++ resolved
@@ -27,11 +27,7 @@
 	{ }
 
 	// Called on each session start before first level start (before the first tick)
-<<<<<<< HEAD
-	virtual bool StartSession(const UDisplayClusterConfigurationData* InConfigData, const FString& InNodeId)
-=======
 	virtual bool StartSession(UDisplayClusterConfigurationData* InConfigData, const FString& InNodeId)
->>>>>>> 3aae9151
 	{ return true; }
 
 	// Called on each session end at early step before exit (before UGameEngine::Preexit)
