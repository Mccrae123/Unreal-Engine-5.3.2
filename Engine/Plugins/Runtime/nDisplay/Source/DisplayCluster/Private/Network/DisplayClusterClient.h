--- conflicted
+++ resolved
@@ -30,15 +30,9 @@
 
 public:
 	// Connects to a server
-<<<<<<< HEAD
-	bool Connect(const FString& Address, const int32 Port, const int32 TriesAmount, const float TryDelay);
-	// Terminates current connection
-	void Disconnect();
-=======
 	virtual bool Connect(const FString& Address, const uint16 Port, const uint32 ConnectRetriesAmount, const uint32 ConnectRetryDelay) override;
 	// Terminates current connection
 	virtual void Disconnect() override final;
->>>>>>> 6bbb88c8
 
 	// Provides with net unit name
 	virtual FString GetName() const override
@@ -57,25 +51,14 @@
 };
 
 
-<<<<<<< HEAD
-template <typename TPacketType, bool bExitOnCommError>
-class FDisplayClusterClient
-	: public    FDisplayClusterClientBase
-	, protected FDisplayClusterSocketOperationsHelper<TPacketType, bExitOnCommError>
-=======
 template <typename TPacketType>
 class FDisplayClusterClient
 	: public    FDisplayClusterClientBase
 	, protected FDisplayClusterSocketOperationsHelper<TPacketType>
->>>>>>> 6bbb88c8
 {
 public:
 	FDisplayClusterClient(const FString& InName)
 		: FDisplayClusterClientBase(InName)
-<<<<<<< HEAD
-		, FDisplayClusterSocketOperationsHelper<TPacketType, bExitOnCommError>(*this, InName)
-=======
 		, FDisplayClusterSocketOperationsHelper<TPacketType>(*this, InName)
->>>>>>> 6bbb88c8
 	{ }
 };