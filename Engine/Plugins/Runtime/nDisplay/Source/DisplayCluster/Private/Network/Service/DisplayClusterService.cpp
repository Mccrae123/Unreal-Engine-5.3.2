--- conflicted
+++ resolved
@@ -1,36 +1,6 @@
 // Copyright Epic Games, Inc. All Rights Reserved.
 
 #include "Network/Service/DisplayClusterService.h"
-<<<<<<< HEAD
-
-#include "Config/IPDisplayClusterConfigManager.h"
-#include "DisplayClusterConfigurationTypes.h"
-
-#include "Misc/DisplayClusterGlobals.h"
-#include "Misc/DisplayClusterLog.h"
-
-#include "Interfaces/IPv4/IPv4Endpoint.h"
-#include "HAL/IConsoleManager.h"
-
-
-// nDisplay service threads priority
-static TAutoConsoleVariable<int32> CVarServiceThreadsPriority(
-	TEXT("nDisplay.Service.ThreadsPriority"),
-	3,
-	TEXT("Service threads priority:\n")
-	TEXT("0 : Lowest\n")
-	TEXT("1 : Below normal\n")
-	TEXT("2 : Slightly below normal\n")
-	TEXT("3 : Normal\n")
-	TEXT("4 : Above normal\n")
-	TEXT("5 : Highest\n")
-	TEXT("6 : Time critical\n")
-	,
-	ECVF_Default
-);
-
-
-=======
 
 #include "Network/DisplayClusterNetworkTypes.h"
 
@@ -62,7 +32,6 @@
 );
 
 
->>>>>>> 6bbb88c8
 FDisplayClusterService::FDisplayClusterService(const FString& Name)
 	: FDisplayClusterServer(Name)
 {
@@ -98,35 +67,6 @@
 	return FDisplayClusterService::ConvertThreadPriorityFromCvarValue(CVarServiceThreadsPriority.GetValueOnAnyThread());
 }
 
-<<<<<<< HEAD
-bool FDisplayClusterService::IsClusterIP(const FIPv4Endpoint& Endpoint)
-{
-	// Get configuration data
-	const UDisplayClusterConfigurationData* ConfigData = GDisplayCluster->GetPrivateConfigMgr()->GetConfig();
-	if (!ConfigData)
-	{
-		UE_LOG(LogDisplayClusterNetwork, Error, TEXT("Couldn't get configuration data"));
-		return false;
-	}
-
-	const FString Address = Endpoint.Address.ToString();
-	for (const auto& Node : ConfigData->Cluster->Nodes)
-	{
-		//@todo IP + Hostname comparison
-		if (Node.Value->Host.Equals(Address, ESearchCase::IgnoreCase))
-		{
-			return true;
-		}
-	}
-
-	return false;
-}
-
-bool FDisplayClusterService::IsConnectionAllowed(FSocket* Socket, const FIPv4Endpoint& Endpoint)
-{
-	// By default only cluster node IP addresses are allowed
-	return FDisplayClusterService::IsClusterIP(Endpoint);
-=======
 EDisplayClusterCommResult FDisplayClusterService::TranslateBarrierWaitResultIntoCommResult(EDisplayClusterBarrierWaitResult WaitResult)
 {
 	// Translate BarrierWaitResult into CommResult
@@ -179,5 +119,4 @@
 {
 	FScopeLock Lock(&SessionInfoCacheCS);
 	SessionInfoCache.Reset();
->>>>>>> 6bbb88c8
 }