// Copyright Epic Games, Inc. All Rights Reserved.

#include "Network/DisplayClusterServer.h"
#include "Network/Session/IDisplayClusterSession.h"
<<<<<<< HEAD
#include "Network/DisplayClusterTcpListener.h"
=======
#include "Network/Listener/DisplayClusterTcpListener.h"
#include "Network/DisplayClusterNetworkTypes.h"
>>>>>>> 6bbb88c8

#include "Engine/GameEngine.h"
#include "TimerManager.h"
#include "Misc/DateTime.h"

#include "Misc/ScopeLock.h"
#include "Misc/DisplayClusterConstants.h"
#include "Misc/DisplayClusterLog.h"
<<<<<<< HEAD


// Give 10 seconds minimum for every session that finished its job to finalize
// the working thread and other internals before freeing the session object
const double FDisplayClusterServer::CleanSessionResourcesSafePeriod = 10.f;
=======

>>>>>>> 6bbb88c8

// Give 10 seconds minimum for every session that finished its job to finalize
// the working thread and other internals before freeing the session object
const double FDisplayClusterServer::CleanSessionResourcesSafePeriod = 10.f;

<<<<<<< HEAD
FDisplayClusterServer::FDisplayClusterServer(const FString& InName)
	: Name(InName)
	, Listener(new FDisplayClusterTcpListener(InName + FString("_listener")))
{
	// Bind connection handler method
	Listener->OnConnectionAccepted().BindRaw(this, &FDisplayClusterServer::ConnectionHandler);
}
=======
>>>>>>> 6bbb88c8

FDisplayClusterServer::FDisplayClusterServer(const FString& InName)
	: Name(InName)
{
	// Subscribe for session events
	OnSessionOpened().AddRaw(this, &FDisplayClusterServer::ProcessSessionOpened);
	OnSessionClosed().AddRaw(this, &FDisplayClusterServer::ProcessSessionClosed);
}

<<<<<<< HEAD

bool FDisplayClusterServer::Start(const FString& Address, int32 Port)
{
	check(Port > 0 && Port < 0xffff);
	check(Listener);

	FScopeLock Lock(&ServerStateCritSec);

	// Nothing to do if alrady running
	if (bIsRunning == true)
=======
bool FDisplayClusterServer::Start(const FString& Address, const uint16 Port)
{
	FScopeLock Lock(&ServerStateCritSec);

	// Nothing to do if already running
	if (bIsRunning)
>>>>>>> 6bbb88c8
	{
		return true;
	}

<<<<<<< HEAD
	// Start listening for incoming connections
=======
	UE_LOG(LogDisplayClusterNetwork, Log, TEXT("%s starting..."), *Name);

	// Instantiate internal listener
	Listener = MakeShared<FDisplayClusterTcpListener>(false, GetName() + FString("_listener"));
	// Bind connection handler method
	Listener->OnConnectionAccepted().BindRaw(this, &FDisplayClusterServer::ConnectionHandler);

>>>>>>> 6bbb88c8
	if (!Listener->StartListening(Address, Port))
	{
		UE_LOG(LogDisplayClusterNetwork, Error, TEXT("%s couldn't start connection listener [%s:%d]"), *Name, *Address, Port);
		return false;
	}

	// Update server state
	bIsRunning = true;

	// Update socket data
	ServerAddress = Address;
	ServerPort = Port;

	return bIsRunning;
}

bool FDisplayClusterServer::Start(TSharedPtr<FDisplayClusterTcpListener>& ExternalListener)
{
<<<<<<< HEAD
	FScopeLock Lock(&ServerStateCritSec);

	// Nothing to do if not running
	if (!bIsRunning)
=======
	check(ExternalListener.IsValid());

	FScopeLock Lock(&ServerStateCritSec);

	// Set connection handler up
	const FString ProtocolName = GetProtocolName();
	ExternalListener->OnConnectionAccepted(ProtocolName).BindRaw(this, &FDisplayClusterServer::ConnectionHandler);

	// Nothing to do if alrady running
	if (bIsRunning)
>>>>>>> 6bbb88c8
	{
		return true;
	}

	// Keep external listener ptr
	Listener = ExternalListener;

<<<<<<< HEAD
	// Stop connections listening
	Listener->StopListening();
	// Destroy sessions
	ActiveSessions.Reset();
	PendingSessions.Reset();
	PendingKillSessionsInfo.Empty();
	// Update server state
	bIsRunning = false;
	// Update socket data
	ServerAddress = FString();
	ServerPort = 0;
=======
	// Update server state
	bIsRunning = true;

	return bIsRunning;
}

void FDisplayClusterServer::Shutdown()
{
	TArray<TSharedPtr<IDisplayClusterSession>> ActiveSessionsToWait;

	{
		FScopeLock Lock(&ServerStateCritSec);

		// Nothing to do if not running
		if (!IsRunning())
		{
			return;
		}

		UE_LOG(LogDisplayClusterNetwork, Log, TEXT("%s stopping..."), *Name);

		// Update server state so no new sessions allowed anymore
		bIsRunning = false;
		// Stop listening for new connections
		Listener.Reset();

		// Make copy of all active sessions to wait for completion later
		ActiveSessions.GenerateValueArray(ActiveSessionsToWait);

		// Send stop command to all active sessions
		for (auto It = ActiveSessions.CreateIterator(); It; ++It)
		{
			It->Value->StopSession(false);
		}
	}

	// Now wait unless all session threads are finished. We're waiting outside of the
	// critical section so the sessions won't be deadlocked notifying the server about their state changes.
	for (TSharedPtr<IDisplayClusterSession>& Session : ActiveSessionsToWait)
	{
		Session->WaitForCompletion();
	}

	{
		FScopeLock Lock(&ServerStateCritSec);

		// Finally, cleanup internals
		ActiveSessions.Reset();
		PendingSessions.Reset();
		PendingKillSessions.Reset();
	}
>>>>>>> 6bbb88c8
}

bool FDisplayClusterServer::IsRunning() const
{
	FScopeLock Lock(&ServerStateCritSec);
	return bIsRunning;
}

<<<<<<< HEAD
bool FDisplayClusterServer::ConnectionHandler(FSocket* Socket, const FIPv4Endpoint& Endpoint)
{
	check(Socket);

	FScopeLock Lock(&SessionsCritSec);

	if (IsRunning() && IsConnectionAllowed(Socket, Endpoint))
	{
		Socket->SetLinger(false, 0);
		Socket->SetNonBlocking(false);
		Socket->SetNoDelay(true);

		// Create new session for this incoming connection
		TUniquePtr<IDisplayClusterSession> Session = CreateSession(Socket, Endpoint, IncrementalSessionId);
		check(Session.IsValid());
		if (Session && Session->StartSession()) 
		{
			// Store session object
			PendingSessions.Emplace(IncrementalSessionId, MoveTemp(Session));
			// Increment session ID counter
			++IncrementalSessionId;
		}
=======
FString FDisplayClusterServer::GetAddress() const
{
	FScopeLock Lock(&SessionsCritSec);
	return IsRunning() ? Listener->GetListeningHost() : FString();
}

// Server port
uint16 FDisplayClusterServer::GetPort() const
{
	FScopeLock Lock(&SessionsCritSec);
	return IsRunning() ? Listener->GetListeningPort() : 0;
}

void FDisplayClusterServer::KillSession(const FString& NodeId)
{
	FScopeLock Lock(&SessionsCritSec);

	if (IsRunning())
	{
		// Iterate over all active sessions
		for (TPair<uint64, TSharedPtr<IDisplayClusterSession>>& SessionIt : ActiveSessions)
		{
			// Make sure the session ID is valid (only for in-cluster comm sessions)
			const FString SessionNodeId = SessionIt.Value->GetSessionInfo().NodeId.Get(FString());
			if (!SessionNodeId.IsEmpty())
			{
				// Stop session if ID matches the requested one
				if (SessionNodeId.Equals(NodeId, ESearchCase::IgnoreCase))
				{
					// No need to wait for completion to prevent deadlock in case the KillSession pipeline
					// is triggered from one of the sessions
					SessionIt.Value->StopSession(false);
				}
			}
		}
	}
}

bool FDisplayClusterServer::ConnectionHandler(FDisplayClusterSessionInfo& SessionInfo)
{
	check(SessionInfo.Socket);
>>>>>>> 6bbb88c8

	FScopeLock Lock(&SessionsCritSec);

	if (IsRunning() && (IsConnectionAllowedDelegate.IsBound() ? IsConnectionAllowedDelegate.Execute(SessionInfo) : true))
	{
		UE_LOG(LogDisplayClusterNetwork, Verbose, TEXT("Connection %s is allowed %s"),
			*SessionInfo.ToString(),
			IsConnectionAllowedDelegate.IsBound() ? TEXT("by a validator") : TEXT("(no validation)"));

		// Set socket properties (non-blocking, no delay)
		SessionInfo.Socket->SetNoDelay(true);
		SessionInfo.Socket->SetLinger(true, 0);
		SessionInfo.Socket->SetNonBlocking(false);
		// Update other session info
		SessionInfo.Protocol  = GetProtocolName();
		SessionInfo.SessionId = IncrementalSessionId++;

		// Create new session for this incoming connection
		TSharedPtr<IDisplayClusterSession> Session = CreateSession(SessionInfo);
		check(Session.IsValid());
		if (Session)
		{
			// Move the session to the pending session list unless it's started
			PendingSessions.Emplace(SessionInfo.SessionId, Session);
			// And trigger session start
			return Session->StartSession();
		}
	}
	else
	{
		UE_LOG(LogDisplayClusterNetwork, Log, TEXT("Connection request %s has been rejected"), *SessionInfo.ToString());
	}

	return false;
}

<<<<<<< HEAD

void FDisplayClusterServer::CleanPendingKillSessions()
{
	FScopeLock Lock(&SessionsCritSec);

	if (!PendingKillSessionsInfo.IsEmpty())
	{
		const FPendingKillSessionInfo* Info = PendingKillSessionsInfo.Peek();
		const double CurTime = FPlatformTime::Seconds();

		// Free only those sessions that have cleaning safe period expired
		while (Info && (CurTime - Info->Time > FDisplayClusterServer::CleanSessionResourcesSafePeriod))
		{
			UE_LOG(LogDisplayClusterNetwork, Verbose, TEXT("%s - cleaning session resources id=%llu..."), *Name, Info->SessionId);
			ActiveSessions.Remove(Info->SessionId);
			PendingKillSessionsInfo.Pop();
			Info = PendingKillSessionsInfo.Peek();
		}
	}
}

//////////////////////////////////////////////////////////////////////////////////////////////
// IDisplayClusterSessionListener
//////////////////////////////////////////////////////////////////////////////////////////////
void FDisplayClusterServer::NotifySessionOpen(uint64 SessionId)
{
	FScopeLock Lock(&SessionsCritSec);

	// Change session status from 'pending' to 'active'
	TUniquePtr<IDisplayClusterSession> Session;
	if (PendingSessions.RemoveAndCopyValue(SessionId, Session))
	{
		ActiveSessions.Emplace(SessionId, MoveTemp(Session));
	}
}

void FDisplayClusterServer::NotifySessionClose(uint64 SessionId)
{
	FScopeLock Lock(&SessionsCritSec);

	// Clean the 'pending kill' session that have been queued previously
	CleanPendingKillSessions();

	// We come here from a Session object so we can't delete it right now. The delete operation should
	// be performed later when the session is completely finished and its working thread is closed.
	// Here we store ID of the session and its death time to clean the resources safely later.
	FPendingKillSessionInfo PendingKillSession;
	PendingKillSession.SessionId = SessionId;
	PendingKillSession.Time = FPlatformTime::Seconds();
	PendingKillSessionsInfo.Enqueue(PendingKillSession);
=======
void FDisplayClusterServer::ProcessSessionOpened(const FDisplayClusterSessionInfo& SessionInfo)
{
	FScopeLock Lock(&SessionsCritSec);

	if (IsRunning())
	{
		UE_LOG(LogDisplayClusterNetwork, Verbose, TEXT("Session start: %s"), *SessionInfo.SessionName);

		// Change session status from 'Pending' to 'Active'
		TSharedPtr<IDisplayClusterSession> Session;
		if (PendingSessions.RemoveAndCopyValue(SessionInfo.SessionId, Session))
		{
			ActiveSessions.Emplace(SessionInfo.SessionId, Session);
		}
	}
}

void FDisplayClusterServer::ProcessSessionClosed(const FDisplayClusterSessionInfo& SessionInfo)
{
	FScopeLock Lock(&SessionsCritSec);

	if (IsRunning())
	{
		UE_LOG(LogDisplayClusterNetwork, Verbose, TEXT("Session end: %s"), *SessionInfo.SessionName);

		// Change session status from 'Active' to 'PendingKill'
		TSharedPtr<IDisplayClusterSession> Session;
		if (ActiveSessions.RemoveAndCopyValue(SessionInfo.SessionId, Session))
		{
			PendingKillSessions.Emplace(SessionInfo.SessionId, Session);
		}

		// Clean sessions that have been queued previously
		CleanPendingKillSessions();
	}
}

void FDisplayClusterServer::CleanPendingKillSessions()
{
	FScopeLock Lock(&SessionsCritSec);

	const double CurrentTime = FPlatformTime::Seconds();

	// Release all PendingKill sessions that have timed out (safe release period)
	for (auto SessionIt = PendingKillSessions.CreateIterator(); SessionIt; ++SessionIt)
	{
		if ((CurrentTime - SessionIt->Value->GetSessionInfo().TimeEnd) > FDisplayClusterServer::CleanSessionResourcesSafePeriod)
		{
			UE_LOG(LogDisplayClusterNetwork, Verbose, TEXT("%s - cleaning session resources, SessionId=%llu..."), *Name, SessionIt->Key);
			SessionIt.RemoveCurrent();
		}
	}
>>>>>>> 6bbb88c8
}<|MERGE_RESOLUTION|>--- conflicted
+++ resolved
@@ -2,12 +2,8 @@
 
 #include "Network/DisplayClusterServer.h"
 #include "Network/Session/IDisplayClusterSession.h"
-<<<<<<< HEAD
-#include "Network/DisplayClusterTcpListener.h"
-=======
 #include "Network/Listener/DisplayClusterTcpListener.h"
 #include "Network/DisplayClusterNetworkTypes.h"
->>>>>>> 6bbb88c8
 
 #include "Engine/GameEngine.h"
 #include "TimerManager.h"
@@ -16,30 +12,12 @@
 #include "Misc/ScopeLock.h"
 #include "Misc/DisplayClusterConstants.h"
 #include "Misc/DisplayClusterLog.h"
-<<<<<<< HEAD
 
 
 // Give 10 seconds minimum for every session that finished its job to finalize
 // the working thread and other internals before freeing the session object
 const double FDisplayClusterServer::CleanSessionResourcesSafePeriod = 10.f;
-=======
-
->>>>>>> 6bbb88c8
-
-// Give 10 seconds minimum for every session that finished its job to finalize
-// the working thread and other internals before freeing the session object
-const double FDisplayClusterServer::CleanSessionResourcesSafePeriod = 10.f;
-
-<<<<<<< HEAD
-FDisplayClusterServer::FDisplayClusterServer(const FString& InName)
-	: Name(InName)
-	, Listener(new FDisplayClusterTcpListener(InName + FString("_listener")))
-{
-	// Bind connection handler method
-	Listener->OnConnectionAccepted().BindRaw(this, &FDisplayClusterServer::ConnectionHandler);
-}
-=======
->>>>>>> 6bbb88c8
+
 
 FDisplayClusterServer::FDisplayClusterServer(const FString& InName)
 	: Name(InName)
@@ -49,32 +27,16 @@
 	OnSessionClosed().AddRaw(this, &FDisplayClusterServer::ProcessSessionClosed);
 }
 
-<<<<<<< HEAD
-
-bool FDisplayClusterServer::Start(const FString& Address, int32 Port)
-{
-	check(Port > 0 && Port < 0xffff);
-	check(Listener);
-
-	FScopeLock Lock(&ServerStateCritSec);
-
-	// Nothing to do if alrady running
-	if (bIsRunning == true)
-=======
 bool FDisplayClusterServer::Start(const FString& Address, const uint16 Port)
 {
 	FScopeLock Lock(&ServerStateCritSec);
 
 	// Nothing to do if already running
 	if (bIsRunning)
->>>>>>> 6bbb88c8
 	{
 		return true;
 	}
 
-<<<<<<< HEAD
-	// Start listening for incoming connections
-=======
 	UE_LOG(LogDisplayClusterNetwork, Log, TEXT("%s starting..."), *Name);
 
 	// Instantiate internal listener
@@ -82,7 +44,6 @@
 	// Bind connection handler method
 	Listener->OnConnectionAccepted().BindRaw(this, &FDisplayClusterServer::ConnectionHandler);
 
->>>>>>> 6bbb88c8
 	if (!Listener->StartListening(Address, Port))
 	{
 		UE_LOG(LogDisplayClusterNetwork, Error, TEXT("%s couldn't start connection listener [%s:%d]"), *Name, *Address, Port);
@@ -92,21 +53,11 @@
 	// Update server state
 	bIsRunning = true;
 
-	// Update socket data
-	ServerAddress = Address;
-	ServerPort = Port;
-
 	return bIsRunning;
 }
 
 bool FDisplayClusterServer::Start(TSharedPtr<FDisplayClusterTcpListener>& ExternalListener)
 {
-<<<<<<< HEAD
-	FScopeLock Lock(&ServerStateCritSec);
-
-	// Nothing to do if not running
-	if (!bIsRunning)
-=======
 	check(ExternalListener.IsValid());
 
 	FScopeLock Lock(&ServerStateCritSec);
@@ -117,7 +68,6 @@
 
 	// Nothing to do if alrady running
 	if (bIsRunning)
->>>>>>> 6bbb88c8
 	{
 		return true;
 	}
@@ -125,19 +75,6 @@
 	// Keep external listener ptr
 	Listener = ExternalListener;
 
-<<<<<<< HEAD
-	// Stop connections listening
-	Listener->StopListening();
-	// Destroy sessions
-	ActiveSessions.Reset();
-	PendingSessions.Reset();
-	PendingKillSessionsInfo.Empty();
-	// Update server state
-	bIsRunning = false;
-	// Update socket data
-	ServerAddress = FString();
-	ServerPort = 0;
-=======
 	// Update server state
 	bIsRunning = true;
 
@@ -189,7 +126,6 @@
 		PendingSessions.Reset();
 		PendingKillSessions.Reset();
 	}
->>>>>>> 6bbb88c8
 }
 
 bool FDisplayClusterServer::IsRunning() const
@@ -198,30 +134,6 @@
 	return bIsRunning;
 }
 
-<<<<<<< HEAD
-bool FDisplayClusterServer::ConnectionHandler(FSocket* Socket, const FIPv4Endpoint& Endpoint)
-{
-	check(Socket);
-
-	FScopeLock Lock(&SessionsCritSec);
-
-	if (IsRunning() && IsConnectionAllowed(Socket, Endpoint))
-	{
-		Socket->SetLinger(false, 0);
-		Socket->SetNonBlocking(false);
-		Socket->SetNoDelay(true);
-
-		// Create new session for this incoming connection
-		TUniquePtr<IDisplayClusterSession> Session = CreateSession(Socket, Endpoint, IncrementalSessionId);
-		check(Session.IsValid());
-		if (Session && Session->StartSession()) 
-		{
-			// Store session object
-			PendingSessions.Emplace(IncrementalSessionId, MoveTemp(Session));
-			// Increment session ID counter
-			++IncrementalSessionId;
-		}
-=======
 FString FDisplayClusterServer::GetAddress() const
 {
 	FScopeLock Lock(&SessionsCritSec);
@@ -263,7 +175,6 @@
 bool FDisplayClusterServer::ConnectionHandler(FDisplayClusterSessionInfo& SessionInfo)
 {
 	check(SessionInfo.Socket);
->>>>>>> 6bbb88c8
 
 	FScopeLock Lock(&SessionsCritSec);
 
@@ -300,58 +211,6 @@
 	return false;
 }
 
-<<<<<<< HEAD
-
-void FDisplayClusterServer::CleanPendingKillSessions()
-{
-	FScopeLock Lock(&SessionsCritSec);
-
-	if (!PendingKillSessionsInfo.IsEmpty())
-	{
-		const FPendingKillSessionInfo* Info = PendingKillSessionsInfo.Peek();
-		const double CurTime = FPlatformTime::Seconds();
-
-		// Free only those sessions that have cleaning safe period expired
-		while (Info && (CurTime - Info->Time > FDisplayClusterServer::CleanSessionResourcesSafePeriod))
-		{
-			UE_LOG(LogDisplayClusterNetwork, Verbose, TEXT("%s - cleaning session resources id=%llu..."), *Name, Info->SessionId);
-			ActiveSessions.Remove(Info->SessionId);
-			PendingKillSessionsInfo.Pop();
-			Info = PendingKillSessionsInfo.Peek();
-		}
-	}
-}
-
-//////////////////////////////////////////////////////////////////////////////////////////////
-// IDisplayClusterSessionListener
-//////////////////////////////////////////////////////////////////////////////////////////////
-void FDisplayClusterServer::NotifySessionOpen(uint64 SessionId)
-{
-	FScopeLock Lock(&SessionsCritSec);
-
-	// Change session status from 'pending' to 'active'
-	TUniquePtr<IDisplayClusterSession> Session;
-	if (PendingSessions.RemoveAndCopyValue(SessionId, Session))
-	{
-		ActiveSessions.Emplace(SessionId, MoveTemp(Session));
-	}
-}
-
-void FDisplayClusterServer::NotifySessionClose(uint64 SessionId)
-{
-	FScopeLock Lock(&SessionsCritSec);
-
-	// Clean the 'pending kill' session that have been queued previously
-	CleanPendingKillSessions();
-
-	// We come here from a Session object so we can't delete it right now. The delete operation should
-	// be performed later when the session is completely finished and its working thread is closed.
-	// Here we store ID of the session and its death time to clean the resources safely later.
-	FPendingKillSessionInfo PendingKillSession;
-	PendingKillSession.SessionId = SessionId;
-	PendingKillSession.Time = FPlatformTime::Seconds();
-	PendingKillSessionsInfo.Enqueue(PendingKillSession);
-=======
 void FDisplayClusterServer::ProcessSessionOpened(const FDisplayClusterSessionInfo& SessionInfo)
 {
 	FScopeLock Lock(&SessionsCritSec);
@@ -404,5 +263,4 @@
 			SessionIt.RemoveCurrent();
 		}
 	}
->>>>>>> 6bbb88c8
 }