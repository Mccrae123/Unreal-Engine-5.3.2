// Copyright Epic Games, Inc. All Rights Reserved.

#include "Network/DisplayClusterServer.h"
#include "Network/Session/IDisplayClusterSession.h"
#include "Network/DisplayClusterTcpListener.h"

#include "Engine/GameEngine.h"
#include "TimerManager.h"
#include "Misc/DateTime.h"

#include "Misc/ScopeLock.h"
#include "Misc/DisplayClusterConstants.h"
#include "Misc/DisplayClusterLog.h"


// Give 10 seconds minimum for every session that finished its job to finalize
// the working thread and other internals before freeing the session object
const double FDisplayClusterServer::CleanSessionResourcesSafePeriod = 10.f;


FDisplayClusterServer::FDisplayClusterServer(const FString& InName)
	: Name(InName)
	, Listener(new FDisplayClusterTcpListener(InName + FString("_listener")))
{
	// Bind connection handler method
	Listener->OnConnectionAccepted().BindRaw(this, &FDisplayClusterServer::ConnectionHandler);
}

FDisplayClusterServer::~FDisplayClusterServer()
{
	// Call from child .dtor
	Shutdown();
}


bool FDisplayClusterServer::Start(const FString& Address, int32 Port)
{
	check(Port > 0 && Port < 0xffff);
	check(Listener);

	FScopeLock Lock(&ServerStateCritSec);

	// Nothing to do if alrady running
	if (bIsRunning == true)
	{
		return true;
	}

	// Start listening for incoming connections
	if (!Listener->StartListening(Address, Port))
	{
		UE_LOG(LogDisplayClusterNetwork, Error, TEXT("%s couldn't start the listener [%s:%d]"), *Name, *Address, Port);
		return false;
	}

	// Update server state
	bIsRunning = true;

	// Update socket data
	ServerAddress = Address;
	ServerPort = Port;

	return bIsRunning;
}

void FDisplayClusterServer::Shutdown()
{
	FScopeLock Lock(&ServerStateCritSec);

	// Nothing to do if not running
	if (!bIsRunning)
	{
		return;
	}

	UE_LOG(LogDisplayClusterNetwork, Log, TEXT("%s stopping the service..."), *Name);

	// Stop connections listening
	Listener->StopListening();
	// Destroy sessions
	ActiveSessions.Reset();
	PendingSessions.Reset();
	PendingKillSessionsInfo.Empty();
	// Update server state
	bIsRunning = false;
	// Update socket data
	ServerAddress = FString();
	ServerPort = 0;
}

bool FDisplayClusterServer::IsRunning() const
{
	FScopeLock Lock(&ServerStateCritSec);
	return bIsRunning;
}

bool FDisplayClusterServer::ConnectionHandler(FSocket* Socket, const FIPv4Endpoint& Endpoint)
{
	check(Socket);

	FScopeLock Lock(&SessionsCritSec);

	if (IsRunning() && IsConnectionAllowed(Socket, Endpoint))
	{
		Socket->SetLinger(false, 0);
		Socket->SetNonBlocking(false);
		Socket->SetNoDelay(true);

		// Create new session for this incoming connection
		TUniquePtr<IDisplayClusterSession> Session = CreateSession(Socket, Endpoint, IncrementalSessionId);
		check(Session.IsValid());
		if (Session && Session->StartSession()) 
		{
			// Store session object
			PendingSessions.Emplace(IncrementalSessionId, MoveTemp(Session));
			// Increment session ID counter
			++IncrementalSessionId;
		}

		return true;
	}

	return false;
}


void FDisplayClusterServer::CleanPendingKillSessions()
{
	FScopeLock Lock(&SessionsCritSec);

	if (!PendingKillSessionsInfo.IsEmpty())
	{
		const FPendingKillSessionInfo* Info = PendingKillSessionsInfo.Peek();
		const double CurTime = FPlatformTime::Seconds();

		// Free only those sessions that have cleaning safe period expired
		while (Info && (CurTime - Info->Time > FDisplayClusterServer::CleanSessionResourcesSafePeriod))
		{
			UE_LOG(LogDisplayClusterNetwork, Verbose, TEXT("%s - cleaning session resources id=%llu..."), *Name, Info->SessionId);
			ActiveSessions.Remove(Info->SessionId);
			PendingKillSessionsInfo.Pop();
			Info = PendingKillSessionsInfo.Peek();
		}
	}
}

//////////////////////////////////////////////////////////////////////////////////////////////
// IDisplayClusterSessionListener
//////////////////////////////////////////////////////////////////////////////////////////////
void FDisplayClusterServer::NotifySessionOpen(uint64 SessionId)
{
	FScopeLock Lock(&SessionsCritSec);

	// Change session status from 'pending' to 'active'
	TUniquePtr<IDisplayClusterSession> Session;
	if (PendingSessions.RemoveAndCopyValue(SessionId, Session))
	{
		ActiveSessions.Emplace(SessionId, MoveTemp(Session));
	}
}

void FDisplayClusterServer::NotifySessionClose(uint64 SessionId)
{
	FScopeLock Lock(&SessionsCritSec);

	// Clean the 'pending kill' session that have been queued previously
	CleanPendingKillSessions();

	// We come here from a Session object so we can't delete it right now. The delete operation should
	// be performed later when the session is completely finished and its working thread is closed.
<<<<<<< HEAD
	// Here we store ID of the session and its death time to clean the resouces safely later.
=======
	// Here we store ID of the session and its death time to clean the resources safely later.
>>>>>>> 3aae9151
	FPendingKillSessionInfo PendingKillSession;
	PendingKillSession.SessionId = SessionId;
	PendingKillSession.Time = FPlatformTime::Seconds();
	PendingKillSessionsInfo.Enqueue(PendingKillSession);
}<|MERGE_RESOLUTION|>--- conflicted
+++ resolved
@@ -168,11 +168,7 @@
 
 	// We come here from a Session object so we can't delete it right now. The delete operation should
 	// be performed later when the session is completely finished and its working thread is closed.
-<<<<<<< HEAD
-	// Here we store ID of the session and its death time to clean the resouces safely later.
-=======
 	// Here we store ID of the session and its death time to clean the resources safely later.
->>>>>>> 3aae9151
 	FPendingKillSessionInfo PendingKillSession;
 	PendingKillSession.SessionId = SessionId;
 	PendingKillSession.Time = FPlatformTime::Seconds();
