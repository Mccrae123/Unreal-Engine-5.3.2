--- conflicted
+++ resolved
@@ -2,10 +2,7 @@
 
 #pragma once
 
-<<<<<<< HEAD
-=======
 #include "CoreMinimal.h"
->>>>>>> 4af6daef
 #include "Network/DisplayClusterNetworkTypes.h"
 
 
