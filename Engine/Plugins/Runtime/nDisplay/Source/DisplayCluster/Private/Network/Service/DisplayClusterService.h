--- conflicted
+++ resolved
@@ -3,11 +3,8 @@
 #pragma once
 
 #include "Network/DisplayClusterServer.h"
-<<<<<<< HEAD
-=======
 #include "Network/DisplayClusterNetworkTypes.h"
 #include "Network/Barrier/IDisplayClusterBarrier.h"
->>>>>>> 6bbb88c8
 #include "GenericPlatform/GenericPlatformAffinity.h"
 
 
@@ -28,16 +25,6 @@
 public:
 	static EThreadPriority ConvertThreadPriorityFromCvarValue(int ThreadPriority);
 	static EThreadPriority GetThreadPriority();
-<<<<<<< HEAD
-
-public:
-	// Returns true if requested Endpoint is a part of nDisplay cluster (listed in a config file)
-	static bool IsClusterIP(const FIPv4Endpoint& Endpoint);
-
-protected:
-	// Ask a server implementation if it's  allowed to accept incoming connections from non-cluster addresses
-	virtual bool IsConnectionAllowed(FSocket* Socket, const FIPv4Endpoint& Endpoint) override;
-=======
 	static EDisplayClusterCommResult TranslateBarrierWaitResultIntoCommResult(EDisplayClusterBarrierWaitResult WaitResult);
 
 protected:
@@ -50,5 +37,4 @@
 	// Session info cache
 	TMap<uint32, FDisplayClusterSessionInfo> SessionInfoCache;
 	mutable FCriticalSection SessionInfoCacheCS;
->>>>>>> 6bbb88c8
 };