// Copyright Epic Games, Inc. All Rights Reserved.

#pragma once

#include "Network/DisplayClusterServer.h"
<<<<<<< HEAD

=======
#include "GenericPlatform/GenericPlatformAffinity.h"


>>>>>>> 3aae9151
class FSocket;
struct FIPv4Endpoint;


/**
 * Abstract DisplayCluster service
 */
class FDisplayClusterService
	: public FDisplayClusterServer
{
public:
	FDisplayClusterService(const FString& Name);

public:
<<<<<<< HEAD
	// Returns true if requested Endpoint is a part of nDisplay cluster (listed in a config file)
	static bool IsClusterIP(const FIPv4Endpoint& Endpoint);

=======
	static EThreadPriority ConvertThreadPriorityFromCvarValue(int ThreadPriority);
	static EThreadPriority GetThreadPriority();

public:
	// Returns true if requested Endpoint is a part of nDisplay cluster (listed in a config file)
	static bool IsClusterIP(const FIPv4Endpoint& Endpoint);

>>>>>>> 3aae9151
protected:
	// Ask a server implementation if it's  allowed to accept incoming connections from non-cluster addresses
	virtual bool IsConnectionAllowed(FSocket* Socket, const FIPv4Endpoint& Endpoint) override;
};<|MERGE_RESOLUTION|>--- conflicted
+++ resolved
@@ -3,13 +3,9 @@
 #pragma once
 
 #include "Network/DisplayClusterServer.h"
-<<<<<<< HEAD
-
-=======
 #include "GenericPlatform/GenericPlatformAffinity.h"
 
 
->>>>>>> 3aae9151
 class FSocket;
 struct FIPv4Endpoint;
 
@@ -24,11 +20,6 @@
 	FDisplayClusterService(const FString& Name);
 
 public:
-<<<<<<< HEAD
-	// Returns true if requested Endpoint is a part of nDisplay cluster (listed in a config file)
-	static bool IsClusterIP(const FIPv4Endpoint& Endpoint);
-
-=======
 	static EThreadPriority ConvertThreadPriorityFromCvarValue(int ThreadPriority);
 	static EThreadPriority GetThreadPriority();
 
@@ -36,7 +27,6 @@
 	// Returns true if requested Endpoint is a part of nDisplay cluster (listed in a config file)
 	static bool IsClusterIP(const FIPv4Endpoint& Endpoint);
 
->>>>>>> 3aae9151
 protected:
 	// Ask a server implementation if it's  allowed to accept incoming connections from non-cluster addresses
 	virtual bool IsConnectionAllowed(FSocket* Socket, const FIPv4Endpoint& Endpoint) override;
