// Copyright Epic Games, Inc. All Rights Reserved.

#include "Network/Service/RenderSync/DisplayClusterRenderSyncService.h"
#include "Network/Service/RenderSync/DisplayClusterRenderSyncStrings.h"
#include "Network/Barrier/DisplayClusterBarrierFactory.h"
#include "Network/Barrier/IDisplayClusterBarrier.h"
#include "Network/Listener/DisplayClusterTcpListener.h"
#include "Network/Packet/DisplayClusterPacketInternal.h"
#include "Network/Session/DisplayClusterSession.h"

#include "Cluster/IPDisplayClusterClusterManager.h"
#include "Cluster/Failover/IDisplayClusterFailoverNodeController.h"
#include "Config/IPDisplayClusterConfigManager.h"

#include "DisplayClusterConfigurationStrings.h"
#include "DisplayClusterConfigurationTypes.h"

#include "Misc/DisplayClusterGlobals.h"
#include "Misc/DisplayClusterLog.h"


FDisplayClusterRenderSyncService::FDisplayClusterRenderSyncService()
	: FDisplayClusterService(FString("SRV_RS"))
{
	// Perform barriers initialization depending on current circumstances
	InitializeBarriers();
	// Subscribe for SessionClosed events
	OnSessionClosed().AddRaw(this, &FDisplayClusterRenderSyncService::ProcessSessionClosed);
}

FDisplayClusterRenderSyncService::~FDisplayClusterRenderSyncService()
{
	// Unsubscribe from barrier timeout events
	UnsubscribeFromAllBarrierEvents();
	// Unsubscribe from SessionClosed notifications
	OnSessionClosed().RemoveAll(this);

	Shutdown();
}


bool FDisplayClusterRenderSyncService::Start(const FString& Address, const uint16 Port)
{
	// Activate all barriers
	ActivateAllBarriers();

	return FDisplayClusterServer::Start(Address, Port);
}

bool FDisplayClusterRenderSyncService::Start(TSharedPtr<FDisplayClusterTcpListener>& ExternalListener)
{
	// Activate all barriers
	ActivateAllBarriers();

	return FDisplayClusterServer::Start(ExternalListener);
}

void FDisplayClusterRenderSyncService::Shutdown()
{
	// Deactivate all barriers
	DeactivateAllBarriers();

	return FDisplayClusterServer::Shutdown();
}

FString FDisplayClusterRenderSyncService::GetProtocolName() const
{
	static const FString ProtocolName(DisplayClusterRenderSyncStrings::ProtocolName);
	return ProtocolName;
}

void FDisplayClusterRenderSyncService::KillSession(const FString& NodeId)
{
	// Before killing the session on the parent level, we need to unregister this node from the barriers
	UnregisterClusterNode(NodeId);

	// Now do the session related job
	FDisplayClusterServer::KillSession(NodeId);
}

TSharedPtr<IDisplayClusterSession> FDisplayClusterRenderSyncService::CreateSession(FDisplayClusterSessionInfo& SessionInfo)
{
	SessionInfo.SessionName = FString::Printf(TEXT("%s_session_%lu_%s"), *GetName(), SessionInfo.SessionId, *SessionInfo.Endpoint.ToString());
	return MakeShared<FDisplayClusterSession<FDisplayClusterPacketInternal, true>>(SessionInfo, *this, *this, FDisplayClusterService::GetThreadPriority());
}

void FDisplayClusterRenderSyncService::ProcessSessionClosed(const FDisplayClusterSessionInfo& SessionInfo)
{
	if (!SessionInfo.IsTerminatedByServer())
	{
		// Get node ID
		const FString NodeId = SessionInfo.NodeId.Get(FString());

		if (!NodeId.IsEmpty())
		{
			// We have to unregister the node that just disconnected from all barriers
			UnregisterClusterNode(NodeId);

			// Notify others about node fail
			OnNodeFailed().Broadcast(NodeId, ENodeFailType::ConnectionLost);
		}
	}
}

// Callbck on barrier timeout
void FDisplayClusterRenderSyncService::ProcessBarrierTimeout(const FString& BarrierName, const TArray<FString>& NodesTimedOut)
{
	for (const FString& NodeId : NodesTimedOut)
	{
		// We have to unregister the node that just timed out from all barriers
		UnregisterClusterNode(NodeId);

		// Notify others about timeout
		OnNodeFailed().Broadcast(NodeId, ENodeFailType::BarrierTimeOut);
	}
}


//////////////////////////////////////////////////////////////////////////////////////////////
// IDisplayClusterSessionPacketHandler
//////////////////////////////////////////////////////////////////////////////////////////////
TSharedPtr<FDisplayClusterPacketInternal> FDisplayClusterRenderSyncService::ProcessPacket(const TSharedPtr<FDisplayClusterPacketInternal>& Request, const FDisplayClusterSessionInfo& SessionInfo)
{
	// Check the pointer
	if (!Request.IsValid())
	{
		UE_LOG(LogDisplayClusterNetwork, Error, TEXT("%s - Invalid request data (nullptr)"), *GetName());
		return nullptr;
	}

	// Cache session info
	SetSessionInfoCache(SessionInfo);

	UE_LOG(LogDisplayClusterNetwork, Verbose, TEXT("%s - Processing packet: %s"), *GetName(), *Request->ToLogString());

	// Check protocol and type
	if (Request->GetProtocol() != DisplayClusterRenderSyncStrings::ProtocolName || Request->GetType() != DisplayClusterRenderSyncStrings::TypeRequest)
	{
		UE_LOG(LogDisplayClusterNetwork, Error, TEXT("%s - Unsupported packet type: %s"), *GetName(), *Request->ToLogString());
		return nullptr;
	}

	// Initialize response packet
	TSharedPtr<FDisplayClusterPacketInternal> Response = MakeShared<FDisplayClusterPacketInternal>(Request->GetName(), DisplayClusterRenderSyncStrings::TypeResponse, Request->GetProtocol());

	// Dispatch the packet
	if (Request->GetName().Equals(DisplayClusterRenderSyncStrings::SyncOnBarrier::Name, ESearchCase::IgnoreCase))
	{
		// Process command
		const EDisplayClusterCommResult CommResult = SyncOnBarrier();
		Response->SetCommResult(CommResult);

		return Response;
	}

	// Being here means that we have no appropriate dispatch logic for this packet
	UE_LOG(LogDisplayClusterNetwork, Warning, TEXT("%s - No dispatcher found for packet '%s'"), *GetName(), *Request->GetName());

	return nullptr;
}


//////////////////////////////////////////////////////////////////////////////////////////////
// IDisplayClusterProtocolRenderSync
//////////////////////////////////////////////////////////////////////////////////////////////
EDisplayClusterCommResult FDisplayClusterRenderSyncService::SyncOnBarrier()
{
	TRACE_CPUPROFILER_EVENT_SCOPE(nD SRV_RS::SyncOnBarrier);
	
	const FString NodeId = GetSessionInfoCache().NodeId.Get("");

	IDisplayClusterBarrier* Barrier = GetBarrierForNode(NodeId);
	if (ensureMsgf(Barrier, TEXT("%s could not find a barrier for node '%s'"), *GetName(), *NodeId))
	{
		Barrier->Wait(NodeId);
	}

	return EDisplayClusterCommResult::Ok;
}

void FDisplayClusterRenderSyncService::InitializeBarriers()
{
	// Get configuration data
	const UDisplayClusterConfigurationData* const Config = GDisplayCluster->GetPrivateConfigMgr()->GetConfig();
	if (!Config)
	{
		UE_LOG(LogDisplayClusterNetwork, Error, TEXT("%s - No configuartion data, can't initialize barriers"), *GetName());
		return;
	}

	// Get list of cluster node IDs (runtime nodes)
	TArray<FString> RuntimeNodeIds;
	GDisplayCluster->GetPrivateClusterMgr()->GetNodeIds(RuntimeNodeIds);

	// Filter nodes that are expected to present in runtime
	const TMap<FString, TObjectPtr<UDisplayClusterConfigurationClusterNode>> RuntimeNodeCfgs = Config->Cluster->Nodes.FilterByPredicate(
		[RuntimeNodeIds](const TPair<FString, TObjectPtr<UDisplayClusterConfigurationClusterNode>>& Pair)
		{
			return RuntimeNodeIds.Contains(Pair.Key);
		});

	// Build sync groups (this one is an aux mapping of policy IDs to their node IDs)
	TMap<FString, TArray<FString>> SyncGroups;
	for (const TPair<FString, TObjectPtr<UDisplayClusterConfigurationClusterNode>>& RuntimeNodeCfg : RuntimeNodeCfgs)
	{
		FString SyncPolicyId;

		// Headless nodes always use the same policy
		if (RuntimeNodeCfg.Value->bRenderHeadless)
		{
			SyncPolicyId = DisplayClusterConfigurationStrings::config::cluster::render_sync::HeadlessRenderingSyncPolicy;
		}
#if 0 // Not implemented yet
		// Individual sync policy
		else if(NodeCfgIt.Value->bOverrideSyncPolicy)
		{
			SyncPolicyId = NodeCfgIt.Value->Sync.RenderSyncPolicy.Type;
		}
#endif
		// Then default sync policy
		else
		{
			SyncPolicyId = Config->Cluster->Sync.RenderSyncPolicy.Type;
		}

		// To prevent any case related issues caused by manual .ndisplay file editing. We won't
		// need it once we refactor all the IDs to be FName's.
		SyncPolicyId.ToLowerInline();

		// Create new sync group if not yet available
		TArray<FString>* NodesInSyncGroup = SyncGroups.Find(SyncPolicyId);
		if (!NodesInSyncGroup)
		{
			NodesInSyncGroup = &SyncGroups.Emplace(SyncPolicyId);
		}

		// Assign this cluster node to the specific sync group
		NodesInSyncGroup->Add(RuntimeNodeCfg.Key);
		// Update node-policy mapping
		NodeToPolicyMap.Emplace(RuntimeNodeCfg.Key, SyncPolicyId);
	}

	// Finally, initialize barriers for every sync group
	for (const TPair<FString, TArray<FString>>& SyncGroup : SyncGroups)
	{
		const FString BarrierName = SyncGroup.Key + TEXT("_barrier");

		// Instantiate the barrier
<<<<<<< HEAD
		TUniquePtr<IDisplayClusterBarrier> Barrier = FDisplayClusterBarrierFactory::CreateBarrier(SyncGroup.Value, Config->Cluster->Network.RenderSyncBarrierTimeout, BarrierName);
		// Subscribe for barrier timeout events
		Barrier->OnBarrierTimeout().AddRaw(this, &FDisplayClusterRenderSyncService::ProcessBarrierTimeout);
		// Store barrier instance
		PolicyToBarrierMap.Emplace(SyncGroup.Key, MoveTemp(Barrier));
=======
		if (IDisplayClusterBarrier* const Barrier = FDisplayClusterBarrierFactory::CreateBarrier(BarrierName, SyncGroup.Value, Config->Cluster->Network.RenderSyncBarrierTimeout))
		{
			// Subscribe for barrier timeout events
			Barrier->OnBarrierTimeout().AddRaw(this, &FDisplayClusterRenderSyncService::ProcessBarrierTimeout);
			// Store barrier instance
			PolicyToBarrierMap.Emplace(SyncGroup.Key, Barrier);
		}
>>>>>>> 4af6daef
	}
}

void FDisplayClusterRenderSyncService::ActivateAllBarriers()
{
	for (TPair<FString, TUniquePtr<IDisplayClusterBarrier>>& PolicyToBarrierIt : PolicyToBarrierMap)
	{
		PolicyToBarrierIt.Value->Activate();
	}
}

void FDisplayClusterRenderSyncService::DeactivateAllBarriers()
{
	for (TPair<FString, TUniquePtr<IDisplayClusterBarrier>>& PolicyToBarrierIt : PolicyToBarrierMap)
	{
		PolicyToBarrierIt.Value->Deactivate();
	}
}

void FDisplayClusterRenderSyncService::UnsubscribeFromAllBarrierEvents()
{
	for (TPair<FString, TUniquePtr<IDisplayClusterBarrier>>& PolicyToBarrierIt : PolicyToBarrierMap)
	{
		PolicyToBarrierIt.Value->OnBarrierTimeout().RemoveAll(this);
	}
}

IDisplayClusterBarrier* FDisplayClusterRenderSyncService::GetBarrierForNode(const FString& NodeId) const
{
	if (const FString* const Policy = NodeToPolicyMap.Find(NodeId))
	{
		if (const TUniquePtr<IDisplayClusterBarrier>* const Barrier = PolicyToBarrierMap.Find(*Policy))
		{
			return Barrier->Get();
		}
	}

	return nullptr;
}

void FDisplayClusterRenderSyncService::UnregisterClusterNode(const FString& NodeId)
{
	if (IDisplayClusterBarrier* Barrier = GetBarrierForNode(NodeId))
	{
<<<<<<< HEAD
		Barrier->UnregisterSyncNode(NodeId);
=======
		Barrier->UnregisterSyncCaller(NodeId);
>>>>>>> 4af6daef
	}
}<|MERGE_RESOLUTION|>--- conflicted
+++ resolved
@@ -246,13 +246,6 @@
 		const FString BarrierName = SyncGroup.Key + TEXT("_barrier");
 
 		// Instantiate the barrier
-<<<<<<< HEAD
-		TUniquePtr<IDisplayClusterBarrier> Barrier = FDisplayClusterBarrierFactory::CreateBarrier(SyncGroup.Value, Config->Cluster->Network.RenderSyncBarrierTimeout, BarrierName);
-		// Subscribe for barrier timeout events
-		Barrier->OnBarrierTimeout().AddRaw(this, &FDisplayClusterRenderSyncService::ProcessBarrierTimeout);
-		// Store barrier instance
-		PolicyToBarrierMap.Emplace(SyncGroup.Key, MoveTemp(Barrier));
-=======
 		if (IDisplayClusterBarrier* const Barrier = FDisplayClusterBarrierFactory::CreateBarrier(BarrierName, SyncGroup.Value, Config->Cluster->Network.RenderSyncBarrierTimeout))
 		{
 			// Subscribe for barrier timeout events
@@ -260,7 +253,6 @@
 			// Store barrier instance
 			PolicyToBarrierMap.Emplace(SyncGroup.Key, Barrier);
 		}
->>>>>>> 4af6daef
 	}
 }
 
@@ -305,10 +297,6 @@
 {
 	if (IDisplayClusterBarrier* Barrier = GetBarrierForNode(NodeId))
 	{
-<<<<<<< HEAD
-		Barrier->UnregisterSyncNode(NodeId);
-=======
 		Barrier->UnregisterSyncCaller(NodeId);
->>>>>>> 4af6daef
 	}
 }