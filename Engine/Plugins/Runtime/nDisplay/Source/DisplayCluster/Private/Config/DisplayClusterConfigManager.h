// Copyright Epic Games, Inc. All Rights Reserved.

#pragma once

#include "CoreMinimal.h"

#include "Config/IPDisplayClusterConfigManager.h"
#include "DisplayClusterConfigurationTypes.h"
#include "UObject/StrongObjectPtr.h"


/**
 * Config manager. Responsible for loading data from config file and providing with it to any other classes.
 */
class FDisplayClusterConfigManager
	: public IPDisplayClusterConfigManager
{
public:
	FDisplayClusterConfigManager() = default;
	virtual ~FDisplayClusterConfigManager() = default;

public:
	//////////////////////////////////////////////////////////////////////////////////////////////
	// IPDisplayClusterManager
	//////////////////////////////////////////////////////////////////////////////////////////////
	virtual bool Init(EDisplayClusterOperationMode OperationMode) override;
	virtual void Release() override;
	virtual bool StartSession(UDisplayClusterConfigurationData* InConfigData, const FString& NodeId) override;
	virtual void EndSession() override;

public:
	//////////////////////////////////////////////////////////////////////////////////////////////
	// IDisplayClusterConfigManager
	//////////////////////////////////////////////////////////////////////////////////////////////
	virtual UDisplayClusterConfigurationData* GetConfig() const override
	{
		return ConfigData.Get();
	}

	virtual FString GetConfigPath() const override
	{
		return ConfigData.IsValid() ? ConfigData.Get()->Meta.ImportFilePath : FString();
	}

	virtual FString GetLocalNodeId() const override
	{
		return ClusterNodeId; 
	}

<<<<<<< HEAD
	virtual FString GetMasterNodeId() const override;

	virtual const UDisplayClusterConfigurationClusterNode* GetMasterNode() const override;
=======
	virtual FString GetPrimaryNodeId() const override;

	virtual const UDisplayClusterConfigurationClusterNode* GetPrimaryNode() const override;
>>>>>>> 6bbb88c8
	virtual const UDisplayClusterConfigurationClusterNode* GetLocalNode() const override;
	virtual const UDisplayClusterConfigurationViewport*    GetLocalViewport(const FString& ViewportId) const override;

	virtual bool GetLocalPostprocess(const FString& PostprocessId, FDisplayClusterConfigurationPostprocess& OutPostprocess) const override;
	virtual bool GetLocalProjection(const FString& ViewportId, FDisplayClusterConfigurationProjection& OutProjection) const override;

private:
	FString ClusterNodeId;

	TStrongObjectPtr<UDisplayClusterConfigurationData> ConfigData;
};<|MERGE_RESOLUTION|>--- conflicted
+++ resolved
@@ -47,15 +47,9 @@
 		return ClusterNodeId; 
 	}
 
-<<<<<<< HEAD
-	virtual FString GetMasterNodeId() const override;
-
-	virtual const UDisplayClusterConfigurationClusterNode* GetMasterNode() const override;
-=======
 	virtual FString GetPrimaryNodeId() const override;
 
 	virtual const UDisplayClusterConfigurationClusterNode* GetPrimaryNode() const override;
->>>>>>> 6bbb88c8
 	virtual const UDisplayClusterConfigurationClusterNode* GetLocalNode() const override;
 	virtual const UDisplayClusterConfigurationViewport*    GetLocalViewport(const FString& ViewportId) const override;
 
