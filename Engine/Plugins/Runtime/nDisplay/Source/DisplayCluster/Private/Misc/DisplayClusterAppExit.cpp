// Copyright Epic Games, Inc. All Rights Reserved.

#include "DisplayClusterAppExit.h"
#include "Misc/DisplayClusterLog.h"
#include "Engine/GameEngine.h"

#include "Async/Async.h"

#if WITH_EDITOR
#include "Editor/UnrealEd/Public/UnrealEdGlobals.h"
#include "Editor/UnrealEdEngine.h"
#endif


<<<<<<< HEAD
void FDisplayClusterAppExit::ExitApplication(const FString& Msg)
=======
void FDisplayClusterAppExit::ExitApplication(const FString& Msg, EExitType ExitType)
>>>>>>> d731a049
{
	if (GEngine && GEngine->IsEditor())
	{
#if WITH_EDITOR
		UE_LOG(LogDisplayClusterModule, Log, TEXT("PIE end requested - %s"), *Msg);
		GUnrealEd->RequestEndPlayMap();
#endif
	}
	else
	{
<<<<<<< HEAD
		if (!IsEngineExitRequested())
		{
			UE_LOG(LogDisplayClusterModule, Log, TEXT("Exit requested - %s"), *Msg);

			if (IsInGameThread())
			{
				FPlatformMisc::RequestExit(false);
			}
			else
			{
				// For some reason UE4 generates crash info if FPlatformMisc::RequestExit gets called
				// from a thread other than GameThread. Since it may be called from the networking
				// session threads (failover pipeline), we don't want to generate unnecessary crash reports.
				AsyncTask(ENamedThreads::GameThread, []()
				{
					FPlatformMisc::RequestExit(false);
				});
=======
		if (ExitType == EExitType::Normal)
		{
			if (!IsEngineExitRequested())
			{
				UE_LOG(LogDisplayClusterModule, Log, TEXT("Exit requested - %s"), *Msg);

				if (IsInGameThread())
				{
					FPlatformMisc::RequestExit(false);
				}
				else
				{
					// For some reason UE4 generates crash info if FPlatformMisc::RequestExit gets called
					// from a thread other than GameThread. Since it may be called from the networking
					// session threads (failover pipeline), we don't want to generate unnecessary crash reports.
					AsyncTask(ENamedThreads::GameThread, []()
						{
							FPlatformMisc::RequestExit(false);
						});
				}
>>>>>>> d731a049
			}
		}
		else if(ExitType == EExitType::KillImmediately)
		{
			FProcHandle hProc = FPlatformProcess::OpenProcess(FPlatformProcess::GetCurrentProcessId());
			FPlatformProcess::TerminateProc(hProc, true);
		}
	}
}<|MERGE_RESOLUTION|>--- conflicted
+++ resolved
@@ -12,11 +12,7 @@
 #endif
 
 
-<<<<<<< HEAD
-void FDisplayClusterAppExit::ExitApplication(const FString& Msg)
-=======
 void FDisplayClusterAppExit::ExitApplication(const FString& Msg, EExitType ExitType)
->>>>>>> d731a049
 {
 	if (GEngine && GEngine->IsEditor())
 	{
@@ -27,25 +23,6 @@
 	}
 	else
 	{
-<<<<<<< HEAD
-		if (!IsEngineExitRequested())
-		{
-			UE_LOG(LogDisplayClusterModule, Log, TEXT("Exit requested - %s"), *Msg);
-
-			if (IsInGameThread())
-			{
-				FPlatformMisc::RequestExit(false);
-			}
-			else
-			{
-				// For some reason UE4 generates crash info if FPlatformMisc::RequestExit gets called
-				// from a thread other than GameThread. Since it may be called from the networking
-				// session threads (failover pipeline), we don't want to generate unnecessary crash reports.
-				AsyncTask(ENamedThreads::GameThread, []()
-				{
-					FPlatformMisc::RequestExit(false);
-				});
-=======
 		if (ExitType == EExitType::Normal)
 		{
 			if (!IsEngineExitRequested())
@@ -66,7 +43,6 @@
 							FPlatformMisc::RequestExit(false);
 						});
 				}
->>>>>>> d731a049
 			}
 		}
 		else if(ExitType == EExitType::KillImmediately)
