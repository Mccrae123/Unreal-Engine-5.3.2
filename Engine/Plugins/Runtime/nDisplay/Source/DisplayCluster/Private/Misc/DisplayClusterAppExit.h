--- conflicted
+++ resolved
@@ -11,26 +11,5 @@
 class FDisplayClusterAppExit
 {
 public:
-<<<<<<< HEAD
-	enum class EExitType
-	{
-		// Kills current process. No resource cleaning performed.
-		KillImmediately,
-		// UE based soft exit (game thread). Full resource cleaning.
-		NormalSoft,
-		// UE game termination. Error window and dump file should appear after exit.
-		NormalForce
-	};
-
-public:
-	static void ExitApplication(EExitType ExitType, const FString& Msg);
-
-private:
-	static auto ExitTypeToStr(EExitType ExitType);
-
-private:
-	static FCriticalSection InternalsSyncScope;
-=======
 	static void ExitApplication(const FString& Msg);
->>>>>>> 6bbb88c8
 };