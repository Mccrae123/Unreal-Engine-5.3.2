--- conflicted
+++ resolved
@@ -204,18 +204,6 @@
 
 	for (const UDisplayClusterICVFXCameraComponent* Camera : CameraComponents)
 	{
-<<<<<<< HEAD
-		const FDisplayClusterConfigurationICVFX_VisibilityList& RootActorChromakeyCards = Camera->GetCameraSettingsICVFX().Chromakey.ChromakeyRenderTexture.ShowOnlyList;
-
-		for (const TSoftObjectPtr<AActor>& ChromakeyCardActor : RootActorChromakeyCards.Actors)
-		{
-			if (!ChromakeyCardActor.IsValid() || !ChromakeyCardActor->IsA<ADisplayClusterChromakeyCardActor>())
-			{
-				continue;
-			}
-
-			OutChromakeyCards.Add(Cast<ADisplayClusterChromakeyCardActor>(ChromakeyCardActor.Get()));
-=======
 		const FDisplayClusterConfigurationICVFX_ChromakeyRenderSettings* CameraChromakeyRenderSettings = Camera->GetCameraSettingsICVFX().Chromakey.GetChromakeyRenderSettings(RootActor->GetStageSettings());
 		const FDisplayClusterConfigurationICVFX_VisibilityList* CameraChromakeyShowOnlyList = CameraChromakeyRenderSettings ? &CameraChromakeyRenderSettings->ShowOnlyList : nullptr;
 
@@ -230,7 +218,6 @@
 
 				OutChromakeyCards.Add(Cast<ADisplayClusterChromakeyCardActor>(ChromakeyCardActor.Get()));
 			}
->>>>>>> 4af6daef
 		}
 
 		if (const UWorld* World = RootActor->GetWorld())
@@ -246,15 +233,9 @@
 				{
 					OutChromakeyCards.Add(*ActorIt);
 				}
-<<<<<<< HEAD
-				else
-				{
-					for (const FActorLayer& ActorLayer : RootActorChromakeyCards.ActorLayers)
-=======
 				else if(CameraChromakeyShowOnlyList)
 				{
 					for (const FActorLayer& ActorLayer : CameraChromakeyShowOnlyList->ActorLayers)
->>>>>>> 4af6daef
 					{
 						if (ActorIt->Layers.Contains(ActorLayer.Name))
 						{
