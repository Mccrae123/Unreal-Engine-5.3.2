// Copyright Epic Games, Inc. All Rights Reserved.

#pragma once

#include "CoreMinimal.h"

#include "Blueprints/IDisplayClusterBlueprintAPI.h"
#include "DisplayClusterBlueprintAPIImpl.generated.h"


/**
 * Blueprint API interface implementation
 */
UCLASS()
class DISPLAYCLUSTER_API UDisplayClusterBlueprintAPIImpl
	: public UObject
	, public IDisplayClusterBlueprintAPI
{
	GENERATED_BODY()

public:
	// DisplayCluster module API
<<<<<<< HEAD
	//////////////////////////////////////////////////////////////////////////////////////////////
	UFUNCTION(BlueprintCallable, meta = (DisplayName = "Is module initialized"), Category = "NDisplay")
	virtual bool IsModuleInitialized() const override;

	UFUNCTION(BlueprintCallable, meta = (DisplayName = "Get operation mode"), Category = "NDisplay")
	virtual EDisplayClusterOperationMode GetOperationMode() const override;

public:
	//////////////////////////////////////////////////////////////////////////////////////////////
	// Cluster API
	//////////////////////////////////////////////////////////////////////////////////////////////
	UFUNCTION(BlueprintCallable, meta = (DisplayName = "Is master node"), Category = "NDisplay|Cluster")
	virtual bool IsMaster() const override;
	
	UFUNCTION(BlueprintCallable, meta = (DisplayName = "Is slave node"), Category = "NDisplay|Cluster")
	virtual bool IsSlave() const override;

	/** Returns true if current node is a backup node in a cluster. */
	UFUNCTION(BlueprintCallable, meta = (DisplayName = "Is backup node"), Category = "NDisplay|Cluster")
	virtual bool IsBackup() const override;
=======
	UFUNCTION(BlueprintCallable, meta = (DisplayName = "Is module initialized"), Category = "NDisplay")
	virtual bool IsModuleInitialized() const override;

public:
	// Runtime Cluster API
	UFUNCTION(BlueprintCallable, meta = (DisplayName = "Get operation mode"), Category = "NDisplay")
	virtual EDisplayClusterOperationMode GetOperationMode() const override;

	UFUNCTION(BlueprintCallable, meta = (DisplayName = "Get root actor"), Category = "NDisplay|Game")
	virtual ADisplayClusterRootActor* GetRootActor() const override;

	// Runtime local node API
	UFUNCTION(BlueprintCallable, meta = (DisplayName = "Get node ID"), Category = "NDisplay|Cluster")
	virtual FString GetNodeId() const override;
	
	/** Returns List of the active nodes in the runtime cluster node in a cluster. */
	UFUNCTION(BlueprintCallable, meta = (DisplayName = "Get cluster node IDs"), Category = "NDisplay|Cluster")
	virtual void GetActiveNodeIds(TArray<FString>& OutNodeIds) const override;
	

	/** Returns amount of active nodes in a cluster. */
	UFUNCTION(BlueprintCallable, meta = (DisplayName = "Get nodes amount"), Category = "NDisplay|Cluster")
	virtual int32 GetActiveNodesAmount() const override;
>>>>>>> 6bbb88c8

	UFUNCTION(BlueprintCallable, meta = (DisplayName = "Get cluster role"), Category = "NDisplay|Cluster")
	virtual EDisplayClusterNodeRole GetClusterRole() const override;

<<<<<<< HEAD
	UFUNCTION(BlueprintCallable, meta = (DisplayName = "Get cluster node IDs"), Category = "NDisplay|Cluster")
	virtual void GetNodeIds(TArray<FString>& OutNodeIds) const override;

	UFUNCTION(BlueprintCallable, meta = (DisplayName = "Get node ID"), Category = "NDisplay|Cluster")
	virtual FString GetNodeId() const override;

	UFUNCTION(BlueprintCallable, meta = (DisplayName = "Get nodes amount"), Category = "NDisplay|Cluster")
	virtual int32 GetNodesAmount() const override;

=======
	UFUNCTION(BlueprintCallable, meta = (DisplayName = "Is a primary node"), Category = "NDisplay|Cluster")
	virtual bool IsPrimary() const override;
	
	UFUNCTION(BlueprintCallable, meta = (DisplayName = "Is a secondary node"), Category = "NDisplay|Cluster")
	virtual bool IsSecondary() const override;

	/** Returns true if current node is a backup node in a cluster. */
	UFUNCTION(BlueprintCallable, meta = (DisplayName = "Is backup node"), Category = "NDisplay|Cluster")
	virtual bool IsBackup() const override;

	// Cluster events API
>>>>>>> 6bbb88c8
	UFUNCTION(BlueprintCallable, meta = (DisplayName = "Add cluster event listener"), Category = "NDisplay|Cluster")
	virtual void AddClusterEventListener(TScriptInterface<IDisplayClusterClusterEventListener> Listener) override;

	UFUNCTION(BlueprintCallable, meta = (DisplayName = "Remove cluster event listener"), Category = "NDisplay|Cluster")
	virtual void RemoveClusterEventListener(TScriptInterface<IDisplayClusterClusterEventListener> Listener) override;

	UFUNCTION(BlueprintCallable, meta = (DisplayName = "Emit JSON cluster event"), Category = "NDisplay|Cluster")
<<<<<<< HEAD
	virtual void EmitClusterEventJson(const FDisplayClusterClusterEventJson& Event, bool bMasterOnly) override;

	UFUNCTION(BlueprintCallable, meta = (DisplayName = "Emit binary cluster event"), Category = "NDisplay|Cluster")
	virtual void EmitClusterEventBinary(const FDisplayClusterClusterEventBinary& Event, bool bMasterOnly) override;

	UFUNCTION(BlueprintCallable, meta = (DisplayName = "Emit JSON cluster event"), Category = "NDisplay|Cluster")
	virtual void SendClusterEventJsonTo(const FString& Address, const int32 Port, const FDisplayClusterClusterEventJson& Event, bool bMasterOnly) override;

	UFUNCTION(BlueprintCallable, meta = (DisplayName = "Emit binary cluster event"), Category = "NDisplay|Cluster")
	virtual void SendClusterEventBinaryTo(const FString& Address, const int32 Port, const FDisplayClusterClusterEventBinary& Event, bool bMasterOnly) override;

public:
	//////////////////////////////////////////////////////////////////////////////////////////////
	// Config API
	//////////////////////////////////////////////////////////////////////////////////////////////
	UFUNCTION(BlueprintCallable, meta = (DisplayName = "Get config data"), Category = "NDisplay|Cluster")
	virtual UDisplayClusterConfigurationData* GetConfig() const override;

public:
	//////////////////////////////////////////////////////////////////////////////////////////////
	// Game API
	//////////////////////////////////////////////////////////////////////////////////////////////
	// Root
	UFUNCTION(BlueprintCallable, meta = (DisplayName = "Get root actor"), Category = "NDisplay|Game")
	virtual ADisplayClusterRootActor* GetRootActor() const override;

public:
	//////////////////////////////////////////////////////////////////////////////////////////////
	// Input API
	//////////////////////////////////////////////////////////////////////////////////////////////
	// Device information
	UFUNCTION(BlueprintCallable, meta = (DisplayName = "Get amount of VRPN axis devices", DeprecatedFunction, DeprecationMessage = "VRPN functionality has been moved to LiveLinkVRPN"), Category = "NDisplay|Input")
	virtual int32 GetAxisDeviceAmount() const override
	{
		return 0;
	}

	UFUNCTION(BlueprintCallable, meta = (DisplayName = "Get amount of VRPN button devices", DeprecatedFunction, DeprecationMessage = "VRPN functionality has been moved to LiveLinkVRPN"), Category = "NDisplay|Input")
	virtual int32 GetButtonDeviceAmount() const override
	{
		return 0;
	}

	UFUNCTION(BlueprintCallable, meta = (DisplayName = "Get amount of VRPN tracker devices", DeprecatedFunction, DeprecationMessage = "VRPN functionality has been moved to LiveLinkVRPN"), Category = "NDisplay|Input")
	virtual int32 GetTrackerDeviceAmount() const override
	{
		return 0;
	}

	UFUNCTION(BlueprintCallable, meta = (DisplayName = "Get IDs of VRPN axis devices", DeprecatedFunction, DeprecationMessage = "VRPN functionality has been moved to LiveLinkVRPN"), Category = "NDisplay|Input")
	virtual void GetAxisDeviceIds(TArray<FString>& DeviceIDs) const override
	{ }

	UFUNCTION(BlueprintCallable, meta = (DisplayName = "Get IDs of VRPN button devices", DeprecatedFunction, DeprecationMessage = "VRPN functionality has been moved to LiveLinkVRPN"), Category = "NDisplay|Input")
	virtual void GetButtonDeviceIds(TArray<FString>& DeviceIDs) const override
	{ }

	UFUNCTION(BlueprintCallable, meta = (DisplayName = "Get IDs of keyboard devices", DeprecatedFunction, DeprecationMessage = "VRPN functionality has been moved to LiveLinkVRPN"), Category = "NDisplay|Input")
	virtual void GetKeyboardDeviceIds(TArray<FString>& DeviceIDs) const override
	{ }

	UFUNCTION(BlueprintCallable, meta = (DisplayName = "Get IDs of VRPN tracker devices", DeprecatedFunction, DeprecationMessage = "VRPN functionality has been moved to LiveLinkVRPN"), Category = "NDisplay|Input")
	virtual void GetTrackerDeviceIds(TArray<FString>& DeviceIDs) const override
	{ }

	// Buttons
	UFUNCTION(BlueprintCallable, meta = (DisplayName = "Get VRPN button state", DeprecatedFunction, DeprecationMessage = "VRPN functionality has been moved to LiveLinkVRPN"), Category = "NDisplay|Input")
	virtual void GetButtonState(const FString& DeviceID, int32 DeviceChannel, bool& CurrentState, bool& IsChannelAvailable) const override
	{
		IsChannelAvailable = false;
	}

	UFUNCTION(BlueprintCallable, meta = (DisplayName = "Is VRPN button pressed", DeprecatedFunction, DeprecationMessage = "VRPN functionality has been moved to LiveLinkVRPN"), Category = "NDisplay|Input")
	virtual void IsButtonPressed(const FString& DeviceID, int32 DeviceChannel, bool& IsPressedCurrently, bool& IsChannelAvailable) const override
	{
		IsChannelAvailable = false;
	}

	UFUNCTION(BlueprintCallable, meta = (DisplayName = "Is VRPN button released", DeprecatedFunction, DeprecationMessage = "VRPN functionality has been moved to LiveLinkVRPN"), Category = "NDisplay|Input")
	virtual void IsButtonReleased(const FString& DeviceID, int32 DeviceChannel, bool& IsReleasedCurrently, bool& IsChannelAvailable) const override
	{
		IsChannelAvailable = false;
	}

	UFUNCTION(BlueprintCallable, meta = (DisplayName = "Was VRPN button pressed", DeprecatedFunction, DeprecationMessage = "VRPN functionality has been moved to LiveLinkVRPN"), Category = "NDisplay|Input")
	virtual void WasButtonPressed(const FString& DeviceID, int32 DeviceChannel, bool& WasPressed, bool& IsChannelAvailable) const override
	{
		IsChannelAvailable = false;
	}

	UFUNCTION(BlueprintCallable, meta = (DisplayName = "Was VRPN button released", DeprecatedFunction, DeprecationMessage = "VRPN functionality has been moved to LiveLinkVRPN"), Category = "NDisplay|Input")
	virtual void WasButtonReleased(const FString& DeviceID, int32 DeviceChannel, bool& WasReleased, bool& IsChannelAvailable) const override
	{
		IsChannelAvailable = false;
	}

	// Axes
	UFUNCTION(BlueprintCallable, meta = (DisplayName = "Get VRPN axis value", DeprecatedFunction, DeprecationMessage = "VRPN functionality has been moved to LiveLinkVRPN"), Category = "NDisplay|Input")
	virtual void GetAxis(const FString& DeviceID, int32 DeviceChannel, float& Value, bool& IsChannelAvailable) const override
	{
		IsChannelAvailable = false;
	}

	// Trackers
	UFUNCTION(BlueprintCallable, meta = (DisplayName = "Get VRPN tracker location", DeprecatedFunction, DeprecationMessage = "VRPN functionality has been moved to LiveLinkVRPN"), Category = "NDisplay|Input")
	virtual void GetTrackerLocation(const FString& DeviceID, int32 DeviceChannel, FVector& Location, bool& IsChannelAvailable) const override
	{
		IsChannelAvailable = false;
	}

	UFUNCTION(BlueprintCallable, meta = (DisplayName = "Get VRPN tracker rotation (as quaternion)", DeprecatedFunction, DeprecationMessage = "VRPN functionality has been moved to LiveLinkVRPN"), Category = "NDisplay|Input")
	virtual void GetTrackerQuat(const FString& DeviceID, int32 DeviceChannel, FQuat& Rotation, bool& IsChannelAvailable) const override
	{
		IsChannelAvailable = false;
	}

public:
	//////////////////////////////////////////////////////////////////////////////////////////////
	// Render API
	//////////////////////////////////////////////////////////////////////////////////////////////
	UFUNCTION(BlueprintCallable, meta = (DisplayName = "Set viewport camera", DeprecatedFunction, DeprecationMessage = "Use Configuration structures"), Category = "NDisplay|Render")
	virtual void SetViewportCamera(const FString& CameraId, const FString& ViewportId) override
	{ }

	UFUNCTION(BlueprintCallable, meta = (DisplayName = "Get viewport's buffer ratio", DeprecatedFunction, DeprecationMessage = "Use Configuration structures"), Category = "NDisplay|Render")
	virtual bool GetBufferRatio(const FString& ViewportId, float& BufferRatio) const override
	{
		return false;
	}

	UFUNCTION(BlueprintCallable, meta = (DisplayName = "Set viewport's buffer ratio", DeprecatedFunction, DeprecationMessage = "Use Configuration structures"), Category = "NDisplay|Render")
	virtual bool SetBufferRatio(const FString& ViewportId, float BufferRatio) override
	{
		return false;
	}

	UFUNCTION(BlueprintCallable, meta = (DisplayName = "Set start post processing settings for viewport", DeprecatedFunction, DeprecationMessage = "Use Configuration structures"), Category = "NDisplay|Render")
	virtual void SetStartPostProcessingSettings(const FString& ViewportId, const FPostProcessSettings& StartPostProcessingSettings) override
	{ }

	UFUNCTION(BlueprintCallable, meta = (DisplayName = "Set override post processing settings for viewport", DeprecatedFunction, DeprecationMessage = "Use Configuration structures"), Category = "NDisplay|Render")
	virtual void SetOverridePostProcessingSettings(const FString& ViewportId, const FPostProcessSettings& OverridePostProcessingSettings, float BlendWeight = 1.0f) override
	{ }

	UFUNCTION(BlueprintCallable, meta = (DisplayName = "Set final post processing settings for viewport", DeprecatedFunction, DeprecationMessage = "Use Configuration structures"), Category = "NDisplay|Render")
	virtual void SetFinalPostProcessingSettings(const FString& ViewportId, const FPostProcessSettings& FinalPostProcessingSettings) override
	{ }

	UFUNCTION(BlueprintCallable, meta = (DisplayName = "Get Updated Post Processing", DeprecatedFunction, DeprecationMessage = "Use new api"), Category = "NDisplay|Render")
		virtual bool GetViewportRect(const FString& ViewportId, FIntPoint& ViewportLoc, FIntPoint& ViewportSize) const override
	{
		return false;
	}

	/** Returns list of local viewports. */
	UFUNCTION(BlueprintCallable, meta = (DisplayName = "Get local viewports", DeprecatedFunction, DeprecationMessage = "Use new api"), Category = "NDisplay|Config")
	virtual void GetLocalViewports(TArray<FString>& ViewportIDs, TArray<FString>& ProjectionTypes, TArray<FIntPoint>& ViewportLocations, TArray<FIntPoint>& ViewportSizes) const override
	{ }

	UFUNCTION(BlueprintCallable, meta = (DisplayName = "Scene View Extension Is Active In Context Function", DeprecatedFunction, DeprecationMessage = "Use Configuration structures"), Category = "NDisplay|Render")
	virtual void SceneViewExtensionIsActiveInContextFunction(const TArray<FString>& ViewportIDs, FSceneViewExtensionIsActiveFunctor& OutIsActiveFunction) const override
	{ }
=======
	virtual void EmitClusterEventJson(const FDisplayClusterClusterEventJson& Event, bool bPrimaryOnly) override;

	UFUNCTION(BlueprintCallable, meta = (DisplayName = "Emit binary cluster event"), Category = "NDisplay|Cluster")
	virtual void EmitClusterEventBinary(const FDisplayClusterClusterEventBinary& Event, bool bPrimaryOnly) override;

	UFUNCTION(BlueprintCallable, meta = (DisplayName = "Emit JSON cluster event"), Category = "NDisplay|Cluster")
	virtual void SendClusterEventJsonTo(const FString& Address, const int32 Port, const FDisplayClusterClusterEventJson& Event, bool bPrimaryOnly) override;

	UFUNCTION(BlueprintCallable, meta = (DisplayName = "Emit binary cluster event"), Category = "NDisplay|Cluster")
	virtual void SendClusterEventBinaryTo(const FString& Address, const int32 Port, const FDisplayClusterClusterEventBinary& Event, bool bPrimaryOnly) override;
>>>>>>> 6bbb88c8
};<|MERGE_RESOLUTION|>--- conflicted
+++ resolved
@@ -20,28 +20,6 @@
 
 public:
 	// DisplayCluster module API
-<<<<<<< HEAD
-	//////////////////////////////////////////////////////////////////////////////////////////////
-	UFUNCTION(BlueprintCallable, meta = (DisplayName = "Is module initialized"), Category = "NDisplay")
-	virtual bool IsModuleInitialized() const override;
-
-	UFUNCTION(BlueprintCallable, meta = (DisplayName = "Get operation mode"), Category = "NDisplay")
-	virtual EDisplayClusterOperationMode GetOperationMode() const override;
-
-public:
-	//////////////////////////////////////////////////////////////////////////////////////////////
-	// Cluster API
-	//////////////////////////////////////////////////////////////////////////////////////////////
-	UFUNCTION(BlueprintCallable, meta = (DisplayName = "Is master node"), Category = "NDisplay|Cluster")
-	virtual bool IsMaster() const override;
-	
-	UFUNCTION(BlueprintCallable, meta = (DisplayName = "Is slave node"), Category = "NDisplay|Cluster")
-	virtual bool IsSlave() const override;
-
-	/** Returns true if current node is a backup node in a cluster. */
-	UFUNCTION(BlueprintCallable, meta = (DisplayName = "Is backup node"), Category = "NDisplay|Cluster")
-	virtual bool IsBackup() const override;
-=======
 	UFUNCTION(BlueprintCallable, meta = (DisplayName = "Is module initialized"), Category = "NDisplay")
 	virtual bool IsModuleInitialized() const override;
 
@@ -65,22 +43,10 @@
 	/** Returns amount of active nodes in a cluster. */
 	UFUNCTION(BlueprintCallable, meta = (DisplayName = "Get nodes amount"), Category = "NDisplay|Cluster")
 	virtual int32 GetActiveNodesAmount() const override;
->>>>>>> 6bbb88c8
 
 	UFUNCTION(BlueprintCallable, meta = (DisplayName = "Get cluster role"), Category = "NDisplay|Cluster")
 	virtual EDisplayClusterNodeRole GetClusterRole() const override;
 
-<<<<<<< HEAD
-	UFUNCTION(BlueprintCallable, meta = (DisplayName = "Get cluster node IDs"), Category = "NDisplay|Cluster")
-	virtual void GetNodeIds(TArray<FString>& OutNodeIds) const override;
-
-	UFUNCTION(BlueprintCallable, meta = (DisplayName = "Get node ID"), Category = "NDisplay|Cluster")
-	virtual FString GetNodeId() const override;
-
-	UFUNCTION(BlueprintCallable, meta = (DisplayName = "Get nodes amount"), Category = "NDisplay|Cluster")
-	virtual int32 GetNodesAmount() const override;
-
-=======
 	UFUNCTION(BlueprintCallable, meta = (DisplayName = "Is a primary node"), Category = "NDisplay|Cluster")
 	virtual bool IsPrimary() const override;
 	
@@ -92,7 +58,6 @@
 	virtual bool IsBackup() const override;
 
 	// Cluster events API
->>>>>>> 6bbb88c8
 	UFUNCTION(BlueprintCallable, meta = (DisplayName = "Add cluster event listener"), Category = "NDisplay|Cluster")
 	virtual void AddClusterEventListener(TScriptInterface<IDisplayClusterClusterEventListener> Listener) override;
 
@@ -100,170 +65,6 @@
 	virtual void RemoveClusterEventListener(TScriptInterface<IDisplayClusterClusterEventListener> Listener) override;
 
 	UFUNCTION(BlueprintCallable, meta = (DisplayName = "Emit JSON cluster event"), Category = "NDisplay|Cluster")
-<<<<<<< HEAD
-	virtual void EmitClusterEventJson(const FDisplayClusterClusterEventJson& Event, bool bMasterOnly) override;
-
-	UFUNCTION(BlueprintCallable, meta = (DisplayName = "Emit binary cluster event"), Category = "NDisplay|Cluster")
-	virtual void EmitClusterEventBinary(const FDisplayClusterClusterEventBinary& Event, bool bMasterOnly) override;
-
-	UFUNCTION(BlueprintCallable, meta = (DisplayName = "Emit JSON cluster event"), Category = "NDisplay|Cluster")
-	virtual void SendClusterEventJsonTo(const FString& Address, const int32 Port, const FDisplayClusterClusterEventJson& Event, bool bMasterOnly) override;
-
-	UFUNCTION(BlueprintCallable, meta = (DisplayName = "Emit binary cluster event"), Category = "NDisplay|Cluster")
-	virtual void SendClusterEventBinaryTo(const FString& Address, const int32 Port, const FDisplayClusterClusterEventBinary& Event, bool bMasterOnly) override;
-
-public:
-	//////////////////////////////////////////////////////////////////////////////////////////////
-	// Config API
-	//////////////////////////////////////////////////////////////////////////////////////////////
-	UFUNCTION(BlueprintCallable, meta = (DisplayName = "Get config data"), Category = "NDisplay|Cluster")
-	virtual UDisplayClusterConfigurationData* GetConfig() const override;
-
-public:
-	//////////////////////////////////////////////////////////////////////////////////////////////
-	// Game API
-	//////////////////////////////////////////////////////////////////////////////////////////////
-	// Root
-	UFUNCTION(BlueprintCallable, meta = (DisplayName = "Get root actor"), Category = "NDisplay|Game")
-	virtual ADisplayClusterRootActor* GetRootActor() const override;
-
-public:
-	//////////////////////////////////////////////////////////////////////////////////////////////
-	// Input API
-	//////////////////////////////////////////////////////////////////////////////////////////////
-	// Device information
-	UFUNCTION(BlueprintCallable, meta = (DisplayName = "Get amount of VRPN axis devices", DeprecatedFunction, DeprecationMessage = "VRPN functionality has been moved to LiveLinkVRPN"), Category = "NDisplay|Input")
-	virtual int32 GetAxisDeviceAmount() const override
-	{
-		return 0;
-	}
-
-	UFUNCTION(BlueprintCallable, meta = (DisplayName = "Get amount of VRPN button devices", DeprecatedFunction, DeprecationMessage = "VRPN functionality has been moved to LiveLinkVRPN"), Category = "NDisplay|Input")
-	virtual int32 GetButtonDeviceAmount() const override
-	{
-		return 0;
-	}
-
-	UFUNCTION(BlueprintCallable, meta = (DisplayName = "Get amount of VRPN tracker devices", DeprecatedFunction, DeprecationMessage = "VRPN functionality has been moved to LiveLinkVRPN"), Category = "NDisplay|Input")
-	virtual int32 GetTrackerDeviceAmount() const override
-	{
-		return 0;
-	}
-
-	UFUNCTION(BlueprintCallable, meta = (DisplayName = "Get IDs of VRPN axis devices", DeprecatedFunction, DeprecationMessage = "VRPN functionality has been moved to LiveLinkVRPN"), Category = "NDisplay|Input")
-	virtual void GetAxisDeviceIds(TArray<FString>& DeviceIDs) const override
-	{ }
-
-	UFUNCTION(BlueprintCallable, meta = (DisplayName = "Get IDs of VRPN button devices", DeprecatedFunction, DeprecationMessage = "VRPN functionality has been moved to LiveLinkVRPN"), Category = "NDisplay|Input")
-	virtual void GetButtonDeviceIds(TArray<FString>& DeviceIDs) const override
-	{ }
-
-	UFUNCTION(BlueprintCallable, meta = (DisplayName = "Get IDs of keyboard devices", DeprecatedFunction, DeprecationMessage = "VRPN functionality has been moved to LiveLinkVRPN"), Category = "NDisplay|Input")
-	virtual void GetKeyboardDeviceIds(TArray<FString>& DeviceIDs) const override
-	{ }
-
-	UFUNCTION(BlueprintCallable, meta = (DisplayName = "Get IDs of VRPN tracker devices", DeprecatedFunction, DeprecationMessage = "VRPN functionality has been moved to LiveLinkVRPN"), Category = "NDisplay|Input")
-	virtual void GetTrackerDeviceIds(TArray<FString>& DeviceIDs) const override
-	{ }
-
-	// Buttons
-	UFUNCTION(BlueprintCallable, meta = (DisplayName = "Get VRPN button state", DeprecatedFunction, DeprecationMessage = "VRPN functionality has been moved to LiveLinkVRPN"), Category = "NDisplay|Input")
-	virtual void GetButtonState(const FString& DeviceID, int32 DeviceChannel, bool& CurrentState, bool& IsChannelAvailable) const override
-	{
-		IsChannelAvailable = false;
-	}
-
-	UFUNCTION(BlueprintCallable, meta = (DisplayName = "Is VRPN button pressed", DeprecatedFunction, DeprecationMessage = "VRPN functionality has been moved to LiveLinkVRPN"), Category = "NDisplay|Input")
-	virtual void IsButtonPressed(const FString& DeviceID, int32 DeviceChannel, bool& IsPressedCurrently, bool& IsChannelAvailable) const override
-	{
-		IsChannelAvailable = false;
-	}
-
-	UFUNCTION(BlueprintCallable, meta = (DisplayName = "Is VRPN button released", DeprecatedFunction, DeprecationMessage = "VRPN functionality has been moved to LiveLinkVRPN"), Category = "NDisplay|Input")
-	virtual void IsButtonReleased(const FString& DeviceID, int32 DeviceChannel, bool& IsReleasedCurrently, bool& IsChannelAvailable) const override
-	{
-		IsChannelAvailable = false;
-	}
-
-	UFUNCTION(BlueprintCallable, meta = (DisplayName = "Was VRPN button pressed", DeprecatedFunction, DeprecationMessage = "VRPN functionality has been moved to LiveLinkVRPN"), Category = "NDisplay|Input")
-	virtual void WasButtonPressed(const FString& DeviceID, int32 DeviceChannel, bool& WasPressed, bool& IsChannelAvailable) const override
-	{
-		IsChannelAvailable = false;
-	}
-
-	UFUNCTION(BlueprintCallable, meta = (DisplayName = "Was VRPN button released", DeprecatedFunction, DeprecationMessage = "VRPN functionality has been moved to LiveLinkVRPN"), Category = "NDisplay|Input")
-	virtual void WasButtonReleased(const FString& DeviceID, int32 DeviceChannel, bool& WasReleased, bool& IsChannelAvailable) const override
-	{
-		IsChannelAvailable = false;
-	}
-
-	// Axes
-	UFUNCTION(BlueprintCallable, meta = (DisplayName = "Get VRPN axis value", DeprecatedFunction, DeprecationMessage = "VRPN functionality has been moved to LiveLinkVRPN"), Category = "NDisplay|Input")
-	virtual void GetAxis(const FString& DeviceID, int32 DeviceChannel, float& Value, bool& IsChannelAvailable) const override
-	{
-		IsChannelAvailable = false;
-	}
-
-	// Trackers
-	UFUNCTION(BlueprintCallable, meta = (DisplayName = "Get VRPN tracker location", DeprecatedFunction, DeprecationMessage = "VRPN functionality has been moved to LiveLinkVRPN"), Category = "NDisplay|Input")
-	virtual void GetTrackerLocation(const FString& DeviceID, int32 DeviceChannel, FVector& Location, bool& IsChannelAvailable) const override
-	{
-		IsChannelAvailable = false;
-	}
-
-	UFUNCTION(BlueprintCallable, meta = (DisplayName = "Get VRPN tracker rotation (as quaternion)", DeprecatedFunction, DeprecationMessage = "VRPN functionality has been moved to LiveLinkVRPN"), Category = "NDisplay|Input")
-	virtual void GetTrackerQuat(const FString& DeviceID, int32 DeviceChannel, FQuat& Rotation, bool& IsChannelAvailable) const override
-	{
-		IsChannelAvailable = false;
-	}
-
-public:
-	//////////////////////////////////////////////////////////////////////////////////////////////
-	// Render API
-	//////////////////////////////////////////////////////////////////////////////////////////////
-	UFUNCTION(BlueprintCallable, meta = (DisplayName = "Set viewport camera", DeprecatedFunction, DeprecationMessage = "Use Configuration structures"), Category = "NDisplay|Render")
-	virtual void SetViewportCamera(const FString& CameraId, const FString& ViewportId) override
-	{ }
-
-	UFUNCTION(BlueprintCallable, meta = (DisplayName = "Get viewport's buffer ratio", DeprecatedFunction, DeprecationMessage = "Use Configuration structures"), Category = "NDisplay|Render")
-	virtual bool GetBufferRatio(const FString& ViewportId, float& BufferRatio) const override
-	{
-		return false;
-	}
-
-	UFUNCTION(BlueprintCallable, meta = (DisplayName = "Set viewport's buffer ratio", DeprecatedFunction, DeprecationMessage = "Use Configuration structures"), Category = "NDisplay|Render")
-	virtual bool SetBufferRatio(const FString& ViewportId, float BufferRatio) override
-	{
-		return false;
-	}
-
-	UFUNCTION(BlueprintCallable, meta = (DisplayName = "Set start post processing settings for viewport", DeprecatedFunction, DeprecationMessage = "Use Configuration structures"), Category = "NDisplay|Render")
-	virtual void SetStartPostProcessingSettings(const FString& ViewportId, const FPostProcessSettings& StartPostProcessingSettings) override
-	{ }
-
-	UFUNCTION(BlueprintCallable, meta = (DisplayName = "Set override post processing settings for viewport", DeprecatedFunction, DeprecationMessage = "Use Configuration structures"), Category = "NDisplay|Render")
-	virtual void SetOverridePostProcessingSettings(const FString& ViewportId, const FPostProcessSettings& OverridePostProcessingSettings, float BlendWeight = 1.0f) override
-	{ }
-
-	UFUNCTION(BlueprintCallable, meta = (DisplayName = "Set final post processing settings for viewport", DeprecatedFunction, DeprecationMessage = "Use Configuration structures"), Category = "NDisplay|Render")
-	virtual void SetFinalPostProcessingSettings(const FString& ViewportId, const FPostProcessSettings& FinalPostProcessingSettings) override
-	{ }
-
-	UFUNCTION(BlueprintCallable, meta = (DisplayName = "Get Updated Post Processing", DeprecatedFunction, DeprecationMessage = "Use new api"), Category = "NDisplay|Render")
-		virtual bool GetViewportRect(const FString& ViewportId, FIntPoint& ViewportLoc, FIntPoint& ViewportSize) const override
-	{
-		return false;
-	}
-
-	/** Returns list of local viewports. */
-	UFUNCTION(BlueprintCallable, meta = (DisplayName = "Get local viewports", DeprecatedFunction, DeprecationMessage = "Use new api"), Category = "NDisplay|Config")
-	virtual void GetLocalViewports(TArray<FString>& ViewportIDs, TArray<FString>& ProjectionTypes, TArray<FIntPoint>& ViewportLocations, TArray<FIntPoint>& ViewportSizes) const override
-	{ }
-
-	UFUNCTION(BlueprintCallable, meta = (DisplayName = "Scene View Extension Is Active In Context Function", DeprecatedFunction, DeprecationMessage = "Use Configuration structures"), Category = "NDisplay|Render")
-	virtual void SceneViewExtensionIsActiveInContextFunction(const TArray<FString>& ViewportIDs, FSceneViewExtensionIsActiveFunctor& OutIsActiveFunction) const override
-	{ }
-=======
 	virtual void EmitClusterEventJson(const FDisplayClusterClusterEventJson& Event, bool bPrimaryOnly) override;
 
 	UFUNCTION(BlueprintCallable, meta = (DisplayName = "Emit binary cluster event"), Category = "NDisplay|Cluster")
@@ -274,5 +75,4 @@
 
 	UFUNCTION(BlueprintCallable, meta = (DisplayName = "Emit binary cluster event"), Category = "NDisplay|Cluster")
 	virtual void SendClusterEventBinaryTo(const FString& Address, const int32 Port, const FDisplayClusterClusterEventBinary& Event, bool bPrimaryOnly) override;
->>>>>>> 6bbb88c8
 };