// Copyright Epic Games, Inc. All Rights Reserved.

#pragma once

#include "CoreMinimal.h"

#include "Blueprints/IDisplayClusterBlueprintAPI.h"
#include "DisplayClusterBlueprintAPIImpl.generated.h"


/**
 * Blueprint API interface implementation
 */
UCLASS()
class DISPLAYCLUSTER_API UDisplayClusterBlueprintAPIImpl
	: public UObject
	, public IDisplayClusterBlueprintAPI
{
	GENERATED_BODY()

public:
	//////////////////////////////////////////////////////////////////////////////////////////////
	// DisplayCluster module API
	//////////////////////////////////////////////////////////////////////////////////////////////
<<<<<<< HEAD
	UFUNCTION(BlueprintCallable, meta = (DisplayName = "Is module initialized"), Category = "DisplayCluster")
	virtual bool IsModuleInitialized() const override;

	UFUNCTION(BlueprintCallable, meta = (DisplayName = "Get operation mode"), Category = "DisplayCluster")
=======
	UFUNCTION(BlueprintCallable, meta = (DisplayName = "Is module initialized"), Category = "NDisplay")
	virtual bool IsModuleInitialized() const override;

	UFUNCTION(BlueprintCallable, meta = (DisplayName = "Get operation mode"), Category = "NDisplay")
>>>>>>> 3aae9151
	virtual EDisplayClusterOperationMode GetOperationMode() const override;

public:
	//////////////////////////////////////////////////////////////////////////////////////////////
	// Cluster API
	//////////////////////////////////////////////////////////////////////////////////////////////
<<<<<<< HEAD
	UFUNCTION(BlueprintCallable, meta = (DisplayName = "Is master node"), Category = "DisplayCluster|Cluster")
	virtual bool IsMaster() const override;
	
	UFUNCTION(BlueprintCallable, meta = (DisplayName = "Is slave node"), Category = "DisplayCluster|Cluster")
	virtual bool IsSlave() const override;

	UFUNCTION(BlueprintCallable, meta = (DisplayName = "Get node ID"), Category = "DisplayCluster|Cluster")
	virtual FString GetNodeId() const override;

	UFUNCTION(BlueprintCallable, meta = (DisplayName = "Get nodes amount"), Category = "DisplayCluster|Cluster")
	virtual int32 GetNodesAmount() const override;
=======
	UFUNCTION(BlueprintCallable, meta = (DisplayName = "Is master node"), Category = "NDisplay|Cluster")
	virtual bool IsMaster() const override;
	
	UFUNCTION(BlueprintCallable, meta = (DisplayName = "Is slave node"), Category = "NDisplay|Cluster")
	virtual bool IsSlave() const override;

	/** Returns true if current node is a backup node in a cluster. */
	UFUNCTION(BlueprintCallable, meta = (DisplayName = "Is backup node"), Category = "NDisplay|Cluster")
	virtual bool IsBackup() const override;

	UFUNCTION(BlueprintCallable, meta = (DisplayName = "Get cluster role"), Category = "NDisplay|Cluster")
	virtual EDisplayClusterNodeRole GetClusterRole() const override;

	UFUNCTION(BlueprintCallable, meta = (DisplayName = "Get cluster node IDs"), Category = "NDisplay|Cluster")
	virtual void GetNodeIds(TArray<FString>& OutNodeIds) const override;

	UFUNCTION(BlueprintCallable, meta = (DisplayName = "Get node ID"), Category = "NDisplay|Cluster")
	virtual FString GetNodeId() const override;
>>>>>>> 3aae9151

	UFUNCTION(BlueprintCallable, meta = (DisplayName = "Get nodes amount"), Category = "NDisplay|Cluster")
	virtual int32 GetNodesAmount() const override;

	UFUNCTION(BlueprintCallable, meta = (DisplayName = "Add cluster event listener"), Category = "NDisplay|Cluster")
	virtual void AddClusterEventListener(TScriptInterface<IDisplayClusterClusterEventListener> Listener) override;

	UFUNCTION(BlueprintCallable, meta = (DisplayName = "Remove cluster event listener"), Category = "NDisplay|Cluster")
	virtual void RemoveClusterEventListener(TScriptInterface<IDisplayClusterClusterEventListener> Listener) override;

<<<<<<< HEAD
	UFUNCTION(BlueprintCallable, meta = (DisplayName = "Emit JSON cluster event"), Category = "DisplayCluster|Cluster")
	virtual void EmitClusterEventJson(const FDisplayClusterClusterEventJson& Event, bool bMasterOnly) override;

	UFUNCTION(BlueprintCallable, meta = (DisplayName = "Emit binary cluster event"), Category = "DisplayCluster|Cluster")
	virtual void EmitClusterEventBinary(const FDisplayClusterClusterEventBinary& Event, bool bMasterOnly) override;
=======
	UFUNCTION(BlueprintCallable, meta = (DisplayName = "Emit JSON cluster event"), Category = "NDisplay|Cluster")
	virtual void EmitClusterEventJson(const FDisplayClusterClusterEventJson& Event, bool bMasterOnly) override;

	UFUNCTION(BlueprintCallable, meta = (DisplayName = "Emit binary cluster event"), Category = "NDisplay|Cluster")
	virtual void EmitClusterEventBinary(const FDisplayClusterClusterEventBinary& Event, bool bMasterOnly) override;

	UFUNCTION(BlueprintCallable, meta = (DisplayName = "Emit JSON cluster event"), Category = "NDisplay|Cluster")
	virtual void SendClusterEventJsonTo(const FString& Address, const int32 Port, const FDisplayClusterClusterEventJson& Event, bool bMasterOnly) override;

	UFUNCTION(BlueprintCallable, meta = (DisplayName = "Emit binary cluster event"), Category = "NDisplay|Cluster")
	virtual void SendClusterEventBinaryTo(const FString& Address, const int32 Port, const FDisplayClusterClusterEventBinary& Event, bool bMasterOnly) override;
>>>>>>> 3aae9151

public:
	//////////////////////////////////////////////////////////////////////////////////////////////
	// Config API
	//////////////////////////////////////////////////////////////////////////////////////////////
<<<<<<< HEAD
	UFUNCTION(BlueprintCallable, meta = (DisplayName = "Get config data"), Category = "DisplayCluster|Cluster")
=======
	UFUNCTION(BlueprintCallable, meta = (DisplayName = "Get config data"), Category = "NDisplay|Cluster")
>>>>>>> 3aae9151
	virtual UDisplayClusterConfigurationData* GetConfig() const override;

public:
	//////////////////////////////////////////////////////////////////////////////////////////////
	// Game API
	//////////////////////////////////////////////////////////////////////////////////////////////
	// Root
<<<<<<< HEAD
	UFUNCTION(BlueprintCallable, meta = (DisplayName = "Get root actor"), Category = "DisplayCluster|Game")
=======
	UFUNCTION(BlueprintCallable, meta = (DisplayName = "Get root actor"), Category = "NDisplay|Game")
>>>>>>> 3aae9151
	virtual ADisplayClusterRootActor* GetRootActor() const override;

public:
	//////////////////////////////////////////////////////////////////////////////////////////////
	// Input API
	//////////////////////////////////////////////////////////////////////////////////////////////
	// Device information
<<<<<<< HEAD
	UFUNCTION(BlueprintCallable, meta = (DisplayName = "Get amount of VRPN axis devices"), Category = "DisplayCluster|Input")
	virtual int32 GetAxisDeviceAmount() const override;

	UFUNCTION(BlueprintCallable, meta = (DisplayName = "Get amount of VRPN button devices"), Category = "DisplayCluster|Input")
	virtual int32 GetButtonDeviceAmount() const override;

	UFUNCTION(BlueprintCallable, meta = (DisplayName = "Get amount of VRPN tracker devices"), Category = "DisplayCluster|Input")
	virtual int32 GetTrackerDeviceAmount() const override;

	UFUNCTION(BlueprintCallable, meta = (DisplayName = "Get IDs of VRPN axis devices"), Category = "DisplayCluster|Input")
	virtual void GetAxisDeviceIds(TArray<FString>& DeviceIDs) const override;

	UFUNCTION(BlueprintCallable, meta = (DisplayName = "Get IDs of VRPN button devices"), Category = "DisplayCluster|Input")
	virtual void GetButtonDeviceIds(TArray<FString>& DeviceIDs) const override;

	UFUNCTION(BlueprintCallable, meta = (DisplayName = "Get IDs of keyboard devices"), Category = "DisplayCluster|Input")
	virtual void GetKeyboardDeviceIds(TArray<FString>& DeviceIDs) const override;

	UFUNCTION(BlueprintCallable, meta = (DisplayName = "Get IDs of VRPN tracker devices"), Category = "DisplayCluster|Input")
	virtual void GetTrackerDeviceIds(TArray<FString>& DeviceIDs) const override;

	// Buttons
	UFUNCTION(BlueprintCallable, meta = (DisplayName = "Get VRPN button state"), Category = "DisplayCluster|Input")
	virtual void GetButtonState(const FString& DeviceID, int32 DeviceChannel, bool& CurrentState, bool& IsChannelAvailable) const override;

	UFUNCTION(BlueprintCallable, meta = (DisplayName = "Is VRPN button pressed"), Category = "DisplayCluster|Input")
	virtual void IsButtonPressed(const FString& DeviceID, int32 DeviceChannel, bool& IsPressedCurrently, bool& IsChannelAvailable) const override;

	UFUNCTION(BlueprintCallable, meta = (DisplayName = "Is VRPN button released"), Category = "DisplayCluster|Input")
	virtual void IsButtonReleased(const FString& DeviceID, int32 DeviceChannel, bool& IsReleasedCurrently, bool& IsChannelAvailable) const override;

	UFUNCTION(BlueprintCallable, meta = (DisplayName = "Was VRPN button pressed"), Category = "DisplayCluster|Input")
	virtual void WasButtonPressed(const FString& DeviceID, int32 DeviceChannel, bool& WasPressed, bool& IsChannelAvailable) const override;

	UFUNCTION(BlueprintCallable, meta = (DisplayName = "Was VRPN button released"), Category = "DisplayCluster|Input")
	virtual void WasButtonReleased(const FString& DeviceID, int32 DeviceChannel, bool& WasReleased, bool& IsChannelAvailable) const override;

	// Axes
	UFUNCTION(BlueprintCallable, meta = (DisplayName = "Get VRPN axis value"), Category = "DisplayCluster|Input")
	virtual void GetAxis(const FString& DeviceID, int32 DeviceChannel, float& Value, bool& IsAvailable) const override;

	// Trackers
	UFUNCTION(BlueprintCallable, meta = (DisplayName = "Get VRPN tracker location"), Category = "DisplayCluster|Input")
	virtual void GetTrackerLocation(const FString& DeviceID, int32 DeviceChannel, FVector& Location, bool& IsChannelAvailable) const override;

	UFUNCTION(BlueprintCallable, meta = (DisplayName = "Get VRPN tracker rotation (as quaternion)"), Category = "DisplayCluster|Input")
	virtual void GetTrackerQuat(const FString& DeviceID, int32 DeviceChannel, FQuat& Rotation, bool& IsChannelAvailable) const override;
=======
	UFUNCTION(BlueprintCallable, meta = (DisplayName = "Get amount of VRPN axis devices", DeprecatedFunction, DeprecationMessage = "VRPN functionality has been moved to LiveLinkVRPN"), Category = "NDisplay|Input")
	virtual int32 GetAxisDeviceAmount() const override
	{
		return 0;
	}

	UFUNCTION(BlueprintCallable, meta = (DisplayName = "Get amount of VRPN button devices", DeprecatedFunction, DeprecationMessage = "VRPN functionality has been moved to LiveLinkVRPN"), Category = "NDisplay|Input")
	virtual int32 GetButtonDeviceAmount() const override
	{
		return 0;
	}

	UFUNCTION(BlueprintCallable, meta = (DisplayName = "Get amount of VRPN tracker devices", DeprecatedFunction, DeprecationMessage = "VRPN functionality has been moved to LiveLinkVRPN"), Category = "NDisplay|Input")
	virtual int32 GetTrackerDeviceAmount() const override
	{
		return 0;
	}

	UFUNCTION(BlueprintCallable, meta = (DisplayName = "Get IDs of VRPN axis devices", DeprecatedFunction, DeprecationMessage = "VRPN functionality has been moved to LiveLinkVRPN"), Category = "NDisplay|Input")
	virtual void GetAxisDeviceIds(TArray<FString>& DeviceIDs) const override
	{ }

	UFUNCTION(BlueprintCallable, meta = (DisplayName = "Get IDs of VRPN button devices", DeprecatedFunction, DeprecationMessage = "VRPN functionality has been moved to LiveLinkVRPN"), Category = "NDisplay|Input")
	virtual void GetButtonDeviceIds(TArray<FString>& DeviceIDs) const override
	{ }

	UFUNCTION(BlueprintCallable, meta = (DisplayName = "Get IDs of keyboard devices", DeprecatedFunction, DeprecationMessage = "VRPN functionality has been moved to LiveLinkVRPN"), Category = "NDisplay|Input")
	virtual void GetKeyboardDeviceIds(TArray<FString>& DeviceIDs) const override
	{ }

	UFUNCTION(BlueprintCallable, meta = (DisplayName = "Get IDs of VRPN tracker devices", DeprecatedFunction, DeprecationMessage = "VRPN functionality has been moved to LiveLinkVRPN"), Category = "NDisplay|Input")
	virtual void GetTrackerDeviceIds(TArray<FString>& DeviceIDs) const override
	{ }

	// Buttons
	UFUNCTION(BlueprintCallable, meta = (DisplayName = "Get VRPN button state", DeprecatedFunction, DeprecationMessage = "VRPN functionality has been moved to LiveLinkVRPN"), Category = "NDisplay|Input")
	virtual void GetButtonState(const FString& DeviceID, int32 DeviceChannel, bool& CurrentState, bool& IsChannelAvailable) const override
	{
		IsChannelAvailable = false;
	}

	UFUNCTION(BlueprintCallable, meta = (DisplayName = "Is VRPN button pressed", DeprecatedFunction, DeprecationMessage = "VRPN functionality has been moved to LiveLinkVRPN"), Category = "NDisplay|Input")
	virtual void IsButtonPressed(const FString& DeviceID, int32 DeviceChannel, bool& IsPressedCurrently, bool& IsChannelAvailable) const override
	{
		IsChannelAvailable = false;
	}

	UFUNCTION(BlueprintCallable, meta = (DisplayName = "Is VRPN button released", DeprecatedFunction, DeprecationMessage = "VRPN functionality has been moved to LiveLinkVRPN"), Category = "NDisplay|Input")
	virtual void IsButtonReleased(const FString& DeviceID, int32 DeviceChannel, bool& IsReleasedCurrently, bool& IsChannelAvailable) const override
	{
		IsChannelAvailable = false;
	}

	UFUNCTION(BlueprintCallable, meta = (DisplayName = "Was VRPN button pressed", DeprecatedFunction, DeprecationMessage = "VRPN functionality has been moved to LiveLinkVRPN"), Category = "NDisplay|Input")
	virtual void WasButtonPressed(const FString& DeviceID, int32 DeviceChannel, bool& WasPressed, bool& IsChannelAvailable) const override
	{
		IsChannelAvailable = false;
	}

	UFUNCTION(BlueprintCallable, meta = (DisplayName = "Was VRPN button released", DeprecatedFunction, DeprecationMessage = "VRPN functionality has been moved to LiveLinkVRPN"), Category = "NDisplay|Input")
	virtual void WasButtonReleased(const FString& DeviceID, int32 DeviceChannel, bool& WasReleased, bool& IsChannelAvailable) const override
	{
		IsChannelAvailable = false;
	}

	// Axes
	UFUNCTION(BlueprintCallable, meta = (DisplayName = "Get VRPN axis value", DeprecatedFunction, DeprecationMessage = "VRPN functionality has been moved to LiveLinkVRPN"), Category = "NDisplay|Input")
	virtual void GetAxis(const FString& DeviceID, int32 DeviceChannel, float& Value, bool& IsChannelAvailable) const override
	{
		IsChannelAvailable = false;
	}

	// Trackers
	UFUNCTION(BlueprintCallable, meta = (DisplayName = "Get VRPN tracker location", DeprecatedFunction, DeprecationMessage = "VRPN functionality has been moved to LiveLinkVRPN"), Category = "NDisplay|Input")
	virtual void GetTrackerLocation(const FString& DeviceID, int32 DeviceChannel, FVector& Location, bool& IsChannelAvailable) const override
	{
		IsChannelAvailable = false;
	}

	UFUNCTION(BlueprintCallable, meta = (DisplayName = "Get VRPN tracker rotation (as quaternion)", DeprecatedFunction, DeprecationMessage = "VRPN functionality has been moved to LiveLinkVRPN"), Category = "NDisplay|Input")
	virtual void GetTrackerQuat(const FString& DeviceID, int32 DeviceChannel, FQuat& Rotation, bool& IsChannelAvailable) const override
	{
		IsChannelAvailable = false;
	}
>>>>>>> 3aae9151

public:
	//////////////////////////////////////////////////////////////////////////////////////////////
	// Render API
	//////////////////////////////////////////////////////////////////////////////////////////////
<<<<<<< HEAD
	UFUNCTION(BlueprintCallable, meta = (DisplayName = "Set viewport camera"), Category = "DisplayCluster|Render")
	virtual void SetViewportCamera(const FString& CameraId, const FString& ViewportId) override;

	UFUNCTION(BlueprintCallable, meta = (DisplayName = "Get viewport's buffer ratio"), Category = "DisplayCluster|Render")
	virtual bool GetBufferRatio(const FString& ViewportId, float& BufferRatio) const override;

	UFUNCTION(BlueprintCallable, meta = (DisplayName = "Set viewport's buffer ratio"), Category = "DisplayCluster|Render")
	virtual bool SetBufferRatio(const FString& ViewportId, float BufferRatio) override;

	UFUNCTION(BlueprintCallable, meta = (DisplayName = "Set start post processing settings for viewport"), Category = "DisplayCluster|Render")
	virtual void SetStartPostProcessingSettings(const FString& ViewportId, const FPostProcessSettings& StartPostProcessingSettings) override;

	UFUNCTION(BlueprintCallable, meta = (DisplayName = "Set override post processing settings for viewport"), Category = "DisplayCluster|Render")
	virtual void SetOverridePostProcessingSettings(const FString& ViewportId, const FPostProcessSettings& OverridePostProcessingSettings, float BlendWeight = 1.0f) override;

	UFUNCTION(BlueprintCallable, meta = (DisplayName = "Set final post processing settings for viewport"), Category = "DisplayCluster|Render")
	virtual void SetFinalPostProcessingSettings(const FString& ViewportId, const FPostProcessSettings& FinalPostProcessingSettings) override;

	UFUNCTION(BlueprintCallable, meta = (DisplayName = "Get Updated Post Processing"), Category = "DisplayCluster|Render")
	virtual bool GetViewportRect(const FString& ViewportId, FIntPoint& ViewportLoc, FIntPoint& ViewportSize) const override;

	/** Returns list of local viewports. */
	UFUNCTION(BlueprintCallable, meta = (DisplayName = "Get local viewports"), Category = "DisplayCluster|Config")
	virtual void GetLocalViewports(TArray<FString>& ViewportIDs, TArray<FString>& ProjectionTypes, TArray<FIntPoint>& ViewportLocations, TArray<FIntPoint>& ViewportSizes) const override;

	UFUNCTION(BlueprintCallable, meta = (DisplayName = "Scene View Extension Is Active In Context Function"), Category = "DisplayCluster|Render")
	virtual void SceneViewExtensionIsActiveInContextFunction(const TArray<FString>& ViewportIDs, FSceneViewExtensionIsActiveFunctor& OutIsActiveFunction) const override;
=======
	UFUNCTION(BlueprintCallable, meta = (DisplayName = "Set viewport camera", DeprecatedFunction, DeprecationMessage = "Use Configuration structures"), Category = "NDisplay|Render")
	virtual void SetViewportCamera(const FString& CameraId, const FString& ViewportId) override
	{ }

	UFUNCTION(BlueprintCallable, meta = (DisplayName = "Get viewport's buffer ratio", DeprecatedFunction, DeprecationMessage = "Use Configuration structures"), Category = "NDisplay|Render")
	virtual bool GetBufferRatio(const FString& ViewportId, float& BufferRatio) const override
	{
		return false;
	}

	UFUNCTION(BlueprintCallable, meta = (DisplayName = "Set viewport's buffer ratio", DeprecatedFunction, DeprecationMessage = "Use Configuration structures"), Category = "NDisplay|Render")
	virtual bool SetBufferRatio(const FString& ViewportId, float BufferRatio) override
	{
		return false;
	}

	UFUNCTION(BlueprintCallable, meta = (DisplayName = "Set start post processing settings for viewport", DeprecatedFunction, DeprecationMessage = "Use Configuration structures"), Category = "NDisplay|Render")
	virtual void SetStartPostProcessingSettings(const FString& ViewportId, const FPostProcessSettings& StartPostProcessingSettings) override
	{ }

	UFUNCTION(BlueprintCallable, meta = (DisplayName = "Set override post processing settings for viewport", DeprecatedFunction, DeprecationMessage = "Use Configuration structures"), Category = "NDisplay|Render")
	virtual void SetOverridePostProcessingSettings(const FString& ViewportId, const FPostProcessSettings& OverridePostProcessingSettings, float BlendWeight = 1.0f) override
	{ }

	UFUNCTION(BlueprintCallable, meta = (DisplayName = "Set final post processing settings for viewport", DeprecatedFunction, DeprecationMessage = "Use Configuration structures"), Category = "NDisplay|Render")
	virtual void SetFinalPostProcessingSettings(const FString& ViewportId, const FPostProcessSettings& FinalPostProcessingSettings) override
	{ }

	UFUNCTION(BlueprintCallable, meta = (DisplayName = "Get Updated Post Processing", DeprecatedFunction, DeprecationMessage = "Use new api"), Category = "NDisplay|Render")
		virtual bool GetViewportRect(const FString& ViewportId, FIntPoint& ViewportLoc, FIntPoint& ViewportSize) const override
	{
		return false;
	}

	/** Returns list of local viewports. */
	UFUNCTION(BlueprintCallable, meta = (DisplayName = "Get local viewports", DeprecatedFunction, DeprecationMessage = "Use new api"), Category = "NDisplay|Config")
	virtual void GetLocalViewports(TArray<FString>& ViewportIDs, TArray<FString>& ProjectionTypes, TArray<FIntPoint>& ViewportLocations, TArray<FIntPoint>& ViewportSizes) const override
	{ }

	UFUNCTION(BlueprintCallable, meta = (DisplayName = "Scene View Extension Is Active In Context Function", DeprecatedFunction, DeprecationMessage = "Use Configuration structures"), Category = "NDisplay|Render")
	virtual void SceneViewExtensionIsActiveInContextFunction(const TArray<FString>& ViewportIDs, FSceneViewExtensionIsActiveFunctor& OutIsActiveFunction) const override
	{ }
>>>>>>> 3aae9151
};<|MERGE_RESOLUTION|>--- conflicted
+++ resolved
@@ -22,36 +22,16 @@
 	//////////////////////////////////////////////////////////////////////////////////////////////
 	// DisplayCluster module API
 	//////////////////////////////////////////////////////////////////////////////////////////////
-<<<<<<< HEAD
-	UFUNCTION(BlueprintCallable, meta = (DisplayName = "Is module initialized"), Category = "DisplayCluster")
-	virtual bool IsModuleInitialized() const override;
-
-	UFUNCTION(BlueprintCallable, meta = (DisplayName = "Get operation mode"), Category = "DisplayCluster")
-=======
 	UFUNCTION(BlueprintCallable, meta = (DisplayName = "Is module initialized"), Category = "NDisplay")
 	virtual bool IsModuleInitialized() const override;
 
 	UFUNCTION(BlueprintCallable, meta = (DisplayName = "Get operation mode"), Category = "NDisplay")
->>>>>>> 3aae9151
 	virtual EDisplayClusterOperationMode GetOperationMode() const override;
 
 public:
 	//////////////////////////////////////////////////////////////////////////////////////////////
 	// Cluster API
 	//////////////////////////////////////////////////////////////////////////////////////////////
-<<<<<<< HEAD
-	UFUNCTION(BlueprintCallable, meta = (DisplayName = "Is master node"), Category = "DisplayCluster|Cluster")
-	virtual bool IsMaster() const override;
-	
-	UFUNCTION(BlueprintCallable, meta = (DisplayName = "Is slave node"), Category = "DisplayCluster|Cluster")
-	virtual bool IsSlave() const override;
-
-	UFUNCTION(BlueprintCallable, meta = (DisplayName = "Get node ID"), Category = "DisplayCluster|Cluster")
-	virtual FString GetNodeId() const override;
-
-	UFUNCTION(BlueprintCallable, meta = (DisplayName = "Get nodes amount"), Category = "DisplayCluster|Cluster")
-	virtual int32 GetNodesAmount() const override;
-=======
 	UFUNCTION(BlueprintCallable, meta = (DisplayName = "Is master node"), Category = "NDisplay|Cluster")
 	virtual bool IsMaster() const override;
 	
@@ -70,7 +50,6 @@
 
 	UFUNCTION(BlueprintCallable, meta = (DisplayName = "Get node ID"), Category = "NDisplay|Cluster")
 	virtual FString GetNodeId() const override;
->>>>>>> 3aae9151
 
 	UFUNCTION(BlueprintCallable, meta = (DisplayName = "Get nodes amount"), Category = "NDisplay|Cluster")
 	virtual int32 GetNodesAmount() const override;
@@ -81,13 +60,6 @@
 	UFUNCTION(BlueprintCallable, meta = (DisplayName = "Remove cluster event listener"), Category = "NDisplay|Cluster")
 	virtual void RemoveClusterEventListener(TScriptInterface<IDisplayClusterClusterEventListener> Listener) override;
 
-<<<<<<< HEAD
-	UFUNCTION(BlueprintCallable, meta = (DisplayName = "Emit JSON cluster event"), Category = "DisplayCluster|Cluster")
-	virtual void EmitClusterEventJson(const FDisplayClusterClusterEventJson& Event, bool bMasterOnly) override;
-
-	UFUNCTION(BlueprintCallable, meta = (DisplayName = "Emit binary cluster event"), Category = "DisplayCluster|Cluster")
-	virtual void EmitClusterEventBinary(const FDisplayClusterClusterEventBinary& Event, bool bMasterOnly) override;
-=======
 	UFUNCTION(BlueprintCallable, meta = (DisplayName = "Emit JSON cluster event"), Category = "NDisplay|Cluster")
 	virtual void EmitClusterEventJson(const FDisplayClusterClusterEventJson& Event, bool bMasterOnly) override;
 
@@ -99,17 +71,12 @@
 
 	UFUNCTION(BlueprintCallable, meta = (DisplayName = "Emit binary cluster event"), Category = "NDisplay|Cluster")
 	virtual void SendClusterEventBinaryTo(const FString& Address, const int32 Port, const FDisplayClusterClusterEventBinary& Event, bool bMasterOnly) override;
->>>>>>> 3aae9151
 
 public:
 	//////////////////////////////////////////////////////////////////////////////////////////////
 	// Config API
 	//////////////////////////////////////////////////////////////////////////////////////////////
-<<<<<<< HEAD
-	UFUNCTION(BlueprintCallable, meta = (DisplayName = "Get config data"), Category = "DisplayCluster|Cluster")
-=======
 	UFUNCTION(BlueprintCallable, meta = (DisplayName = "Get config data"), Category = "NDisplay|Cluster")
->>>>>>> 3aae9151
 	virtual UDisplayClusterConfigurationData* GetConfig() const override;
 
 public:
@@ -117,11 +84,7 @@
 	// Game API
 	//////////////////////////////////////////////////////////////////////////////////////////////
 	// Root
-<<<<<<< HEAD
-	UFUNCTION(BlueprintCallable, meta = (DisplayName = "Get root actor"), Category = "DisplayCluster|Game")
-=======
 	UFUNCTION(BlueprintCallable, meta = (DisplayName = "Get root actor"), Category = "NDisplay|Game")
->>>>>>> 3aae9151
 	virtual ADisplayClusterRootActor* GetRootActor() const override;
 
 public:
@@ -129,55 +92,6 @@
 	// Input API
 	//////////////////////////////////////////////////////////////////////////////////////////////
 	// Device information
-<<<<<<< HEAD
-	UFUNCTION(BlueprintCallable, meta = (DisplayName = "Get amount of VRPN axis devices"), Category = "DisplayCluster|Input")
-	virtual int32 GetAxisDeviceAmount() const override;
-
-	UFUNCTION(BlueprintCallable, meta = (DisplayName = "Get amount of VRPN button devices"), Category = "DisplayCluster|Input")
-	virtual int32 GetButtonDeviceAmount() const override;
-
-	UFUNCTION(BlueprintCallable, meta = (DisplayName = "Get amount of VRPN tracker devices"), Category = "DisplayCluster|Input")
-	virtual int32 GetTrackerDeviceAmount() const override;
-
-	UFUNCTION(BlueprintCallable, meta = (DisplayName = "Get IDs of VRPN axis devices"), Category = "DisplayCluster|Input")
-	virtual void GetAxisDeviceIds(TArray<FString>& DeviceIDs) const override;
-
-	UFUNCTION(BlueprintCallable, meta = (DisplayName = "Get IDs of VRPN button devices"), Category = "DisplayCluster|Input")
-	virtual void GetButtonDeviceIds(TArray<FString>& DeviceIDs) const override;
-
-	UFUNCTION(BlueprintCallable, meta = (DisplayName = "Get IDs of keyboard devices"), Category = "DisplayCluster|Input")
-	virtual void GetKeyboardDeviceIds(TArray<FString>& DeviceIDs) const override;
-
-	UFUNCTION(BlueprintCallable, meta = (DisplayName = "Get IDs of VRPN tracker devices"), Category = "DisplayCluster|Input")
-	virtual void GetTrackerDeviceIds(TArray<FString>& DeviceIDs) const override;
-
-	// Buttons
-	UFUNCTION(BlueprintCallable, meta = (DisplayName = "Get VRPN button state"), Category = "DisplayCluster|Input")
-	virtual void GetButtonState(const FString& DeviceID, int32 DeviceChannel, bool& CurrentState, bool& IsChannelAvailable) const override;
-
-	UFUNCTION(BlueprintCallable, meta = (DisplayName = "Is VRPN button pressed"), Category = "DisplayCluster|Input")
-	virtual void IsButtonPressed(const FString& DeviceID, int32 DeviceChannel, bool& IsPressedCurrently, bool& IsChannelAvailable) const override;
-
-	UFUNCTION(BlueprintCallable, meta = (DisplayName = "Is VRPN button released"), Category = "DisplayCluster|Input")
-	virtual void IsButtonReleased(const FString& DeviceID, int32 DeviceChannel, bool& IsReleasedCurrently, bool& IsChannelAvailable) const override;
-
-	UFUNCTION(BlueprintCallable, meta = (DisplayName = "Was VRPN button pressed"), Category = "DisplayCluster|Input")
-	virtual void WasButtonPressed(const FString& DeviceID, int32 DeviceChannel, bool& WasPressed, bool& IsChannelAvailable) const override;
-
-	UFUNCTION(BlueprintCallable, meta = (DisplayName = "Was VRPN button released"), Category = "DisplayCluster|Input")
-	virtual void WasButtonReleased(const FString& DeviceID, int32 DeviceChannel, bool& WasReleased, bool& IsChannelAvailable) const override;
-
-	// Axes
-	UFUNCTION(BlueprintCallable, meta = (DisplayName = "Get VRPN axis value"), Category = "DisplayCluster|Input")
-	virtual void GetAxis(const FString& DeviceID, int32 DeviceChannel, float& Value, bool& IsAvailable) const override;
-
-	// Trackers
-	UFUNCTION(BlueprintCallable, meta = (DisplayName = "Get VRPN tracker location"), Category = "DisplayCluster|Input")
-	virtual void GetTrackerLocation(const FString& DeviceID, int32 DeviceChannel, FVector& Location, bool& IsChannelAvailable) const override;
-
-	UFUNCTION(BlueprintCallable, meta = (DisplayName = "Get VRPN tracker rotation (as quaternion)"), Category = "DisplayCluster|Input")
-	virtual void GetTrackerQuat(const FString& DeviceID, int32 DeviceChannel, FQuat& Rotation, bool& IsChannelAvailable) const override;
-=======
 	UFUNCTION(BlueprintCallable, meta = (DisplayName = "Get amount of VRPN axis devices", DeprecatedFunction, DeprecationMessage = "VRPN functionality has been moved to LiveLinkVRPN"), Category = "NDisplay|Input")
 	virtual int32 GetAxisDeviceAmount() const override
 	{
@@ -262,41 +176,11 @@
 	{
 		IsChannelAvailable = false;
 	}
->>>>>>> 3aae9151
 
 public:
 	//////////////////////////////////////////////////////////////////////////////////////////////
 	// Render API
 	//////////////////////////////////////////////////////////////////////////////////////////////
-<<<<<<< HEAD
-	UFUNCTION(BlueprintCallable, meta = (DisplayName = "Set viewport camera"), Category = "DisplayCluster|Render")
-	virtual void SetViewportCamera(const FString& CameraId, const FString& ViewportId) override;
-
-	UFUNCTION(BlueprintCallable, meta = (DisplayName = "Get viewport's buffer ratio"), Category = "DisplayCluster|Render")
-	virtual bool GetBufferRatio(const FString& ViewportId, float& BufferRatio) const override;
-
-	UFUNCTION(BlueprintCallable, meta = (DisplayName = "Set viewport's buffer ratio"), Category = "DisplayCluster|Render")
-	virtual bool SetBufferRatio(const FString& ViewportId, float BufferRatio) override;
-
-	UFUNCTION(BlueprintCallable, meta = (DisplayName = "Set start post processing settings for viewport"), Category = "DisplayCluster|Render")
-	virtual void SetStartPostProcessingSettings(const FString& ViewportId, const FPostProcessSettings& StartPostProcessingSettings) override;
-
-	UFUNCTION(BlueprintCallable, meta = (DisplayName = "Set override post processing settings for viewport"), Category = "DisplayCluster|Render")
-	virtual void SetOverridePostProcessingSettings(const FString& ViewportId, const FPostProcessSettings& OverridePostProcessingSettings, float BlendWeight = 1.0f) override;
-
-	UFUNCTION(BlueprintCallable, meta = (DisplayName = "Set final post processing settings for viewport"), Category = "DisplayCluster|Render")
-	virtual void SetFinalPostProcessingSettings(const FString& ViewportId, const FPostProcessSettings& FinalPostProcessingSettings) override;
-
-	UFUNCTION(BlueprintCallable, meta = (DisplayName = "Get Updated Post Processing"), Category = "DisplayCluster|Render")
-	virtual bool GetViewportRect(const FString& ViewportId, FIntPoint& ViewportLoc, FIntPoint& ViewportSize) const override;
-
-	/** Returns list of local viewports. */
-	UFUNCTION(BlueprintCallable, meta = (DisplayName = "Get local viewports"), Category = "DisplayCluster|Config")
-	virtual void GetLocalViewports(TArray<FString>& ViewportIDs, TArray<FString>& ProjectionTypes, TArray<FIntPoint>& ViewportLocations, TArray<FIntPoint>& ViewportSizes) const override;
-
-	UFUNCTION(BlueprintCallable, meta = (DisplayName = "Scene View Extension Is Active In Context Function"), Category = "DisplayCluster|Render")
-	virtual void SceneViewExtensionIsActiveInContextFunction(const TArray<FString>& ViewportIDs, FSceneViewExtensionIsActiveFunctor& OutIsActiveFunction) const override;
-=======
 	UFUNCTION(BlueprintCallable, meta = (DisplayName = "Set viewport camera", DeprecatedFunction, DeprecationMessage = "Use Configuration structures"), Category = "NDisplay|Render")
 	virtual void SetViewportCamera(const FString& CameraId, const FString& ViewportId) override
 	{ }
@@ -339,5 +223,4 @@
 	UFUNCTION(BlueprintCallable, meta = (DisplayName = "Scene View Extension Is Active In Context Function", DeprecatedFunction, DeprecationMessage = "Use Configuration structures"), Category = "NDisplay|Render")
 	virtual void SceneViewExtensionIsActiveInContextFunction(const TArray<FString>& ViewportIDs, FSceneViewExtensionIsActiveFunctor& OutIsActiveFunction) const override
 	{ }
->>>>>>> 3aae9151
 };