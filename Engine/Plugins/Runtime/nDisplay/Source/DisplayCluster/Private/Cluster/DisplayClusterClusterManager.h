// Copyright Epic Games, Inc. All Rights Reserved.

#pragma once

#include "Cluster/IPDisplayClusterClusterManager.h"
#include "Cluster/DisplayClusterClusterEvent.h"
#include "Network/DisplayClusterMessage.h"
#include "Misc/App.h"

class ADisplayClusterGameMode;
class ADisplayClusterSettings;
class FJsonObject;
class FEvent;


/**
 * Cluster manager. Responsible for network communication and data replication.
 */
class FDisplayClusterClusterManager
	: public    IPDisplayClusterClusterManager
{
public:
	FDisplayClusterClusterManager();
	virtual ~FDisplayClusterClusterManager();

public:
	//////////////////////////////////////////////////////////////////////////////////////////////
	// IPDisplayClusterManager
	//////////////////////////////////////////////////////////////////////////////////////////////
	virtual bool Init(EDisplayClusterOperationMode OperationMode) override;
	virtual void Release() override;
	virtual bool StartSession(const FString& configPath, const FString& nodeId) override;
	virtual void EndSession() override;
	virtual bool StartScene(UWorld* pWorld) override;
	virtual void EndScene() override;
	virtual void EndFrame(uint64 FrameNum) override;
	virtual void PreTick(float DeltaSeconds) override;
	virtual void Tick(float DeltaSeconds) override;
	virtual void PostTick(float DeltaSeconds) override;

public:
	//////////////////////////////////////////////////////////////////////////////////////////////
	// IDisplayClusterClusterManager
	//////////////////////////////////////////////////////////////////////////////////////////////
	virtual bool IsMaster()     const override;
	virtual bool IsSlave()      const override;
	virtual bool IsStandalone() const override;
	virtual bool IsCluster()    const override;

	virtual FString GetNodeId() const override
	{ return ClusterNodeId; }

	virtual uint32 GetNodesAmount() const override
	{ return NodesAmount; }

	virtual void RegisterSyncObject(IDisplayClusterClusterSyncObject* pSyncObj, EDisplayClusterSyncGroup SyncGroup) override;
	virtual void UnregisterSyncObject(IDisplayClusterClusterSyncObject* pSyncObj) override;

	virtual void AddClusterEventListener(TScriptInterface<IDisplayClusterClusterEventListener>) override;
	virtual void RemoveClusterEventListener(TScriptInterface<IDisplayClusterClusterEventListener>) override;

	virtual void AddClusterEventListener(const FOnClusterEventListener& Listener) override;
	virtual void RemoveClusterEventListener(const FOnClusterEventListener& Listener) override;

	virtual void EmitClusterEvent(const FDisplayClusterClusterEvent& Event, bool MasterOnly) override;

public:
	//////////////////////////////////////////////////////////////////////////////////////////////
	// IPDisplayClusterClusterManager
	//////////////////////////////////////////////////////////////////////////////////////////////
	virtual IPDisplayClusterNodeController* GetController() const override;

	virtual void ExportSyncData(FDisplayClusterMessage::DataType& SyncData, EDisplayClusterSyncGroup SyncGroup) const override;
	virtual void ImportSyncData(const FDisplayClusterMessage::DataType& SyncData, EDisplayClusterSyncGroup SyncGroup) override;
<<<<<<< HEAD

	virtual void ExportEventsData(FDisplayClusterMessage::DataType& EventsData) const override;
	virtual void ImportEventsData(const FDisplayClusterMessage::DataType& EventsData) override;

=======

	virtual void ExportEventsData(FDisplayClusterMessage::DataType& EventsData) const override;
	virtual void ImportEventsData(const FDisplayClusterMessage::DataType& EventsData) override;

>>>>>>> 90fae962
	virtual void SyncObjects(EDisplayClusterSyncGroup SyncGroup) override;
	virtual void SyncInput()   override;
	virtual void SyncEvents()  override;

	virtual void ProvideNativeInputData(const TMap<FString, FString>& NativeInputData) override;
	virtual void SyncNativeInput(TMap<FString, FString>& NativeInputData) override;

private:
	bool GetResolvedNodeId(FString& id) const;

	typedef TUniquePtr<IPDisplayClusterNodeController> TController;

	// Factory method
	TController CreateController() const;

	void OnClusterEventHandler(const FDisplayClusterClusterEvent& Event);

private:
	// Controller implementation
	TController Controller;
	// Cluster/node props
	uint32 NodesAmount = 0;

	// Current operation mode
	EDisplayClusterOperationMode CurrentOperationMode;
	// Current config path
	FString ConfigPath;
	// Current node ID
	FString ClusterNodeId;
	// Current world
	UWorld* CurrentWorld;

	// Sync transforms
	TMap<EDisplayClusterSyncGroup, TSet<IDisplayClusterClusterSyncObject*>> ObjectsToSync;
<<<<<<< HEAD
	mutable FCriticalSection                     ObjectsToSyncCritSec;
=======
	mutable FCriticalSection ObjectsToSyncCritSec;
>>>>>>> 90fae962

	// Sync events - types
	typedef TMap<FString, FDisplayClusterClusterEvent> FNamedEventMap;
	typedef TMap<FString, FNamedEventMap>              FTypedEventMap;
	typedef TMap<FString, FTypedEventMap>              FCategoricalMap;
	typedef FCategoricalMap                            FClusterEventsContainer;
	// Sync events - data
	FClusterEventsContainer                      ClusterEventsPoolMain;
	mutable FClusterEventsContainer              ClusterEventsPoolOut;
	mutable FCriticalSection                     ClusterEventsCritSec;
	FOnClusterEvent                              OnClusterEvent;
	TArray<TScriptInterface<IDisplayClusterClusterEventListener>> ClusterEventListeners;
<<<<<<< HEAD
=======
	
>>>>>>> 90fae962
	// Sync native input
	FEvent* NativeInputDataAvailableEvent = nullptr;
	TMap<FString, FString> NativeInputDataCache;

	mutable FCriticalSection InternalsSyncScope;
};<|MERGE_RESOLUTION|>--- conflicted
+++ resolved
@@ -72,17 +72,10 @@
 
 	virtual void ExportSyncData(FDisplayClusterMessage::DataType& SyncData, EDisplayClusterSyncGroup SyncGroup) const override;
 	virtual void ImportSyncData(const FDisplayClusterMessage::DataType& SyncData, EDisplayClusterSyncGroup SyncGroup) override;
-<<<<<<< HEAD
 
 	virtual void ExportEventsData(FDisplayClusterMessage::DataType& EventsData) const override;
 	virtual void ImportEventsData(const FDisplayClusterMessage::DataType& EventsData) override;
 
-=======
-
-	virtual void ExportEventsData(FDisplayClusterMessage::DataType& EventsData) const override;
-	virtual void ImportEventsData(const FDisplayClusterMessage::DataType& EventsData) override;
-
->>>>>>> 90fae962
 	virtual void SyncObjects(EDisplayClusterSyncGroup SyncGroup) override;
 	virtual void SyncInput()   override;
 	virtual void SyncEvents()  override;
@@ -117,11 +110,7 @@
 
 	// Sync transforms
 	TMap<EDisplayClusterSyncGroup, TSet<IDisplayClusterClusterSyncObject*>> ObjectsToSync;
-<<<<<<< HEAD
-	mutable FCriticalSection                     ObjectsToSyncCritSec;
-=======
 	mutable FCriticalSection ObjectsToSyncCritSec;
->>>>>>> 90fae962
 
 	// Sync events - types
 	typedef TMap<FString, FDisplayClusterClusterEvent> FNamedEventMap;
@@ -134,10 +123,7 @@
 	mutable FCriticalSection                     ClusterEventsCritSec;
 	FOnClusterEvent                              OnClusterEvent;
 	TArray<TScriptInterface<IDisplayClusterClusterEventListener>> ClusterEventListeners;
-<<<<<<< HEAD
-=======
 	
->>>>>>> 90fae962
 	// Sync native input
 	FEvent* NativeInputDataAvailableEvent = nullptr;
 	TMap<FString, FString> NativeInputDataCache;
