// Copyright Epic Games, Inc. All Rights Reserved.

#include "Cluster/DisplayClusterClusterManager.h"

#include "Cluster/IDisplayClusterClusterSyncObject.h"
#include "Cluster/IDisplayClusterClusterEventListener.h"
#include "Cluster/Controller/DisplayClusterNodeCtrlStandalone.h"
#include "Cluster/Controller/DisplayClusterClusterNodeCtrlMaster.h"
#include "Cluster/Controller/DisplayClusterClusterNodeCtrlSlave.h"
#include "Cluster/Controller/DisplayClusterClusterNodeCtrlEditor.h"

#include "Config/IPDisplayClusterConfigManager.h"

#include "Dom/JsonObject.h"

#include "Misc/DisplayClusterAppExit.h"

#include "DisplayClusterUtils/DisplayClusterTypesConverter.h"

#include "Input/IPDisplayClusterInputManager.h"

#include "UObject/Interface.h"

#include "DisplayClusterBuildConfig.h"
#include "DisplayClusterGlobals.h"
#include "DisplayClusterHelpers.h"
#include "DisplayClusterLog.h"
#include "DisplayClusterStrings.h"

#include "SocketSubsystem.h"


FDisplayClusterClusterManager::FDisplayClusterClusterManager()
{
	DISPLAY_CLUSTER_FUNC_TRACE(LogDisplayClusterCluster);

	ObjectsToSync.Emplace(EDisplayClusterSyncGroup::PreTick).Reserve(64);
	ObjectsToSync.Emplace(EDisplayClusterSyncGroup::Tick).Reserve(64);
	ObjectsToSync.Emplace(EDisplayClusterSyncGroup::PostTick).Reserve(64);

	// Set main event handler. This is an entry point for any incoming cluster events.
	OnClusterEvent.AddRaw(this, &FDisplayClusterClusterManager::OnClusterEventHandler);

	NativeInputDataAvailableEvent = FPlatformProcess::CreateSynchEvent(true);
}

FDisplayClusterClusterManager::~FDisplayClusterClusterManager()
{
	DISPLAY_CLUSTER_FUNC_TRACE(LogDisplayClusterCluster);
	delete NativeInputDataAvailableEvent;
}


//////////////////////////////////////////////////////////////////////////////////////////////
// IPDisplayClusterManager
//////////////////////////////////////////////////////////////////////////////////////////////
bool FDisplayClusterClusterManager::Init(EDisplayClusterOperationMode OperationMode)
{
	DISPLAY_CLUSTER_FUNC_TRACE(LogDisplayClusterCluster);

	CurrentOperationMode = OperationMode;
	
	return true;
}

void FDisplayClusterClusterManager::Release()
{
	DISPLAY_CLUSTER_FUNC_TRACE(LogDisplayClusterCluster);
}

bool FDisplayClusterClusterManager::StartSession(const FString& configPath, const FString& nodeId)
{
	DISPLAY_CLUSTER_FUNC_TRACE(LogDisplayClusterCluster);

	ConfigPath = configPath;
	ClusterNodeId = nodeId;

	if (CurrentOperationMode == EDisplayClusterOperationMode::Cluster)
	{
#ifdef DISPLAY_CLUSTER_USE_AUTOMATIC_NODE_ID_RESOLVE
		if (ClusterNodeId.IsEmpty())
		{
			UE_LOG(LogDisplayClusterCluster, Warning, TEXT("Node name was not specified. Trying to resolve address from available interfaces..."));

			// Try to find the node ID by address (this won't work if you want to run several cluster nodes on the same address)
			FString resolvedNodeId;
			if (GetResolvedNodeId(resolvedNodeId))
			{
				DisplayClusterHelpers::str::TrimStringValue(resolvedNodeId);
				ClusterNodeId = resolvedNodeId;
			}
			else
			{
				UE_LOG(LogDisplayClusterCluster, Error, TEXT("Unable to resolve node ID by local addresses"));
				return false;
			}
		}
#endif
	}
	else if (CurrentOperationMode == EDisplayClusterOperationMode::Standalone)
	{
	}
	else if (CurrentOperationMode == EDisplayClusterOperationMode::Editor)
	{
		if (ConfigPath.IsEmpty() || ClusterNodeId.IsEmpty())
		{
			UE_LOG(LogDisplayClusterCluster, Warning, TEXT("Wrong config path and/or node ID. Using default standalone config."));

#ifdef DISPLAY_CLUSTER_USE_DEBUG_STANDALONE_CONFIG
			ConfigPath = FString(DisplayClusterStrings::misc::DbgStubConfig);
			ClusterNodeId     = FString(DisplayClusterStrings::misc::DbgStubNodeId);
#endif
		}
	}
	else if (CurrentOperationMode == EDisplayClusterOperationMode::Disabled)
	{
		return true;
	}
	else
	{
		UE_LOG(LogDisplayClusterCluster, Warning, TEXT("Unknown operation mode"));
		return false;
	}

	UE_LOG(LogDisplayClusterCluster, Log, TEXT("Node ID: %s"), *ClusterNodeId);

	// Node name must be specified in cluster mode
	if (ClusterNodeId.IsEmpty())
	{
		UE_LOG(LogDisplayClusterCluster, Error, TEXT("Node name was not specified"));
		return false;
	}

	// Save nodes amount
	NodesAmount = GDisplayCluster->GetPrivateConfigMgr()->GetClusterNodesAmount();

	// Instantiate node controller
	Controller = CreateController();
	if (!Controller)
	{
		UE_LOG(LogDisplayClusterCluster, Error, TEXT("Couldn't create a controller."));
		return false;
	}

	// Initialize the controller
	UE_LOG(LogDisplayClusterCluster, Log, TEXT("Initializing the controller..."));
	if (!Controller->Initialize())
	{
		UE_LOG(LogDisplayClusterCluster, Error, TEXT("Couldn't initialize a controller."));
		Controller.Reset();
		return false;
	}

	return true;
}

void FDisplayClusterClusterManager::EndSession()
{
	DISPLAY_CLUSTER_FUNC_TRACE(LogDisplayClusterCluster);

	{
		FScopeLock lock(&InternalsSyncScope);
		if (Controller)
		{
			Controller->Release();
			Controller.Reset();
		}

		NodesAmount = 0;
		ConfigPath.Empty();
		ClusterNodeId.Empty();
	}
}

bool FDisplayClusterClusterManager::StartScene(UWorld* pWorld)
{
	DISPLAY_CLUSTER_FUNC_TRACE(LogDisplayClusterCluster);

	check(pWorld);
	CurrentWorld = pWorld;

	return true;
}

void FDisplayClusterClusterManager::EndScene()
{
	DISPLAY_CLUSTER_FUNC_TRACE(LogDisplayClusterCluster);

	{
		FScopeLock lock(&ObjectsToSyncCritSec);
		for (auto& SyncGroupPair: ObjectsToSync)
		{
			SyncGroupPair.Value.Reset();
		}
<<<<<<< HEAD
=======
	}

	{
		FScopeLock lock(&ClusterEventsCritSec);
		ClusterEventListeners.Reset(ClusterEventListeners.Num() | 0x7);
		ClusterEventsPoolMain.Reset();
		ClusterEventsPoolOut.Reset();
>>>>>>> 90fae962
	}

	NativeInputDataCache.Reset();
	CurrentWorld = nullptr;
}

void FDisplayClusterClusterManager::EndFrame(uint64 FrameNum)
{
	DISPLAY_CLUSTER_FUNC_TRACE(LogDisplayClusterCluster);

	if (Controller)
	{
		Controller->ClearCache();
	}

	NativeInputDataAvailableEvent->Reset();
}

void FDisplayClusterClusterManager::PreTick(float DeltaSeconds)
{
	DISPLAY_CLUSTER_FUNC_TRACE(LogDisplayClusterCluster);

	// Move cluster events from the primary pool to the output pool. These will be synchronized on the current frame.
	{
		FScopeLock lock(&ClusterEventsCritSec);

		// Clear the output pool since we have all data cached already
		ClusterEventsPoolOut.Empty(ClusterEventsPoolOut.Num() | 0x07);
		ClusterEventsPoolOut = MoveTemp(ClusterEventsPoolMain);
		ClusterEventsPoolMain.Empty(ClusterEventsPoolOut.Num() | 0x07);
	}

	// Update input state in the cluster
	SyncInput();

	// Sync cluster objects (PreTick)
	SyncObjects(EDisplayClusterSyncGroup::PreTick);

	// Sync cluster events
	SyncEvents();
}

void FDisplayClusterClusterManager::Tick(float DeltaSeconds)
{
	// Sync cluster objects (Tick)
	SyncObjects(EDisplayClusterSyncGroup::Tick);
}

void FDisplayClusterClusterManager::PostTick(float DeltaSeconds)
{
	// Sync cluster objects (PostTick)
	SyncObjects(EDisplayClusterSyncGroup::PostTick);
}


//////////////////////////////////////////////////////////////////////////////////////////////
// IDisplayClusterClusterManager
//////////////////////////////////////////////////////////////////////////////////////////////
IPDisplayClusterNodeController* FDisplayClusterClusterManager::GetController() const
{
	FScopeLock lock(&InternalsSyncScope);
	return Controller ? Controller.Get() : nullptr;
}

bool FDisplayClusterClusterManager::IsMaster() const
{
	return Controller ? Controller->IsMaster() : false;
}

bool FDisplayClusterClusterManager::IsSlave() const
{
	return Controller ? Controller->IsSlave() : false;
}

bool FDisplayClusterClusterManager::IsStandalone() const
{
	return Controller ? Controller->IsStandalone() : false;
}

bool FDisplayClusterClusterManager::IsCluster() const
{
	return Controller ? Controller->IsCluster() : false;
}

void FDisplayClusterClusterManager::RegisterSyncObject(IDisplayClusterClusterSyncObject* SyncObj, EDisplayClusterSyncGroup SyncGroup)
{
	DISPLAY_CLUSTER_FUNC_TRACE(LogDisplayClusterCluster);

	{
		FScopeLock lock(&ObjectsToSyncCritSec);

		if (SyncObj)
		{
			ObjectsToSync[SyncGroup].Add(SyncObj);
			UE_LOG(LogDisplayClusterCluster, Log, TEXT("Registered sync object: %s"), *SyncObj->GetSyncId());
		}
	}
}

void FDisplayClusterClusterManager::UnregisterSyncObject(IDisplayClusterClusterSyncObject* SyncObj)
{
	DISPLAY_CLUSTER_FUNC_TRACE(LogDisplayClusterCluster);

	{
		FScopeLock lock(&ObjectsToSyncCritSec);

		for (auto& GroupPair : ObjectsToSync)
		{
			GroupPair.Value.Remove(SyncObj);
		}
	}

	UE_LOG(LogDisplayClusterCluster, Log, TEXT("Unregistered sync object: %s"), *SyncObj->GetSyncId());
}

void FDisplayClusterClusterManager::AddClusterEventListener(TScriptInterface<IDisplayClusterClusterEventListener> Listener)
{
	DISPLAY_CLUSTER_FUNC_TRACE(LogDisplayClusterCluster);

	{
		FScopeLock lock(&ClusterEventsCritSec);
		ClusterEventListeners.Add(Listener);
	}
}

void FDisplayClusterClusterManager::RemoveClusterEventListener(TScriptInterface<IDisplayClusterClusterEventListener> Listener)
{
	DISPLAY_CLUSTER_FUNC_TRACE(LogDisplayClusterCluster);

	{
		FScopeLock lock(&ClusterEventsCritSec);
		if (ClusterEventListeners.Contains(Listener))
		{
			ClusterEventListeners.Remove(Listener);
			UE_LOG(LogDisplayClusterCluster, Verbose, TEXT("Cluster event listeners left: %d"), ClusterEventListeners.Num());
		}
	}
}

void FDisplayClusterClusterManager::AddClusterEventListener(const FOnClusterEventListener& Listener)
{
	DISPLAY_CLUSTER_FUNC_TRACE(LogDisplayClusterCluster);

	{
		FScopeLock lock(&ClusterEventsCritSec);
		OnClusterEvent.Add(Listener);
	}
}

void FDisplayClusterClusterManager::RemoveClusterEventListener(const FOnClusterEventListener& Listener)
{
	DISPLAY_CLUSTER_FUNC_TRACE(LogDisplayClusterCluster);

	{
		FScopeLock lock(&ClusterEventsCritSec);
		OnClusterEvent.Remove(Listener.GetHandle());
	}
}

void FDisplayClusterClusterManager::EmitClusterEvent(const FDisplayClusterClusterEvent& Event, bool MasterOnly)
{
	DISPLAY_CLUSTER_FUNC_TRACE(LogDisplayClusterCluster);

	if(CurrentOperationMode == EDisplayClusterOperationMode::Cluster || CurrentOperationMode == EDisplayClusterOperationMode::Editor)
	{
		FScopeLock lock(&ClusterEventsCritSec);

		// [Master] Since we receive cluster events asynchronously, we push it to a primary events pool
		if (IsMaster())
		{
			// New category event
			if (!ClusterEventsPoolMain.Contains(Event.Category))
			{
				ClusterEventsPoolMain.Add(Event.Category);
				ClusterEventsPoolMain[Event.Category].Add(Event.Type);
				ClusterEventsPoolMain[Event.Category][Event.Type].Add(Event.Name, Event);
			}
			// New type event
			else if (!ClusterEventsPoolMain[Event.Category].Contains(Event.Type))
			{
				ClusterEventsPoolMain[Event.Category].Add(Event.Type);
				ClusterEventsPoolMain[Event.Category][Event.Type].Add(Event.Name, Event);
			}
			else
			{
				ClusterEventsPoolMain[Event.Category][Event.Type].Add(Event.Name, Event);
			}
		}
		// [Slave] Send event to the master
		else
		{
			// An event will be emitted from a slave node if it's explicitly specified by MasterOnly=false
			if (!MasterOnly && Controller)
			{
				Controller->EmitClusterEvent(Event);
			}
		}
	}
}


//////////////////////////////////////////////////////////////////////////////////////////////
// IPDisplayClusterClusterManager
//////////////////////////////////////////////////////////////////////////////////////////////
void FDisplayClusterClusterManager::ExportSyncData(FDisplayClusterMessage::DataType& SyncData, EDisplayClusterSyncGroup SyncGroup) const
{
	DISPLAY_CLUSTER_FUNC_TRACE(LogDisplayClusterCluster);

	UE_LOG(LogDisplayClusterCluster, Verbose, TEXT("Exporting sync data for sync group: %d, items to sync: %d"), (int)SyncGroup, ObjectsToSync[SyncGroup].Num());

	{
		FScopeLock lock(&ObjectsToSyncCritSec);

		SyncData.Empty(SyncData.Num() | 0x7);

		for (IDisplayClusterClusterSyncObject* SyncObj : ObjectsToSync[SyncGroup])
		{
			if (SyncObj && SyncObj->IsActive())
			{
				if (SyncObj->IsDirty())
				{
					UE_LOG(LogDisplayClusterCluster, Verbose, TEXT("Adding object to sync: %s"), *SyncObj->GetSyncId());
					SyncData.Add(SyncObj->GetSyncId(), SyncObj->SerializeToString());
					SyncObj->ClearDirty();
				}
			}
		}
	}
}

void FDisplayClusterClusterManager::ImportSyncData(const FDisplayClusterMessage::DataType& SyncData, EDisplayClusterSyncGroup SyncGroup)
{
	DISPLAY_CLUSTER_FUNC_TRACE(LogDisplayClusterCluster);

	if (SyncData.Num() > 0)
	{
		for (auto it = SyncData.CreateConstIterator(); it; ++it)
		{
			UE_LOG(LogDisplayClusterCluster, Verbose, TEXT("sync-data: %s=%s"), *it->Key, *it->Value);
		}

		for (auto SyncObj : ObjectsToSync[SyncGroup])
		{
			if (SyncObj && SyncObj->IsActive())
			{
				const FString SyncId = SyncObj->GetSyncId();
				if (!SyncData.Contains(SyncId))
				{
					UE_LOG(LogDisplayClusterCluster, Verbose, TEXT("%s has nothing to update"), *SyncId);
					continue;
				}

				UE_LOG(LogDisplayClusterCluster, Verbose, TEXT("Found %s in sync data. Applying..."), *SyncId);
				if (!SyncObj->DeserializeFromString(SyncData[SyncId]))
				{
					UE_LOG(LogDisplayClusterCluster, Error, TEXT("Couldn't apply sync data for sync object %s"), *SyncId);
				}
			}
		}
	}
}

void FDisplayClusterClusterManager::ExportEventsData(FDisplayClusterMessage::DataType& EventsData) const
{
	DISPLAY_CLUSTER_FUNC_TRACE(LogDisplayClusterCluster);

	{
		FScopeLock lock(&ClusterEventsCritSec);

		// Cache the events data for current frame.
		if (ClusterEventsPoolOut.Num() != 0)
		{
			int ObjID = 0;
			for (const auto& CategorytMap : ClusterEventsPoolOut)
			{
				for (const auto& TypeMap : CategorytMap.Value)
				{
					for (const auto& NamedEvent : TypeMap.Value)
					{
						UE_LOG(LogDisplayClusterCluster, Verbose, TEXT("Adding event to sync: %s::%s"), *NamedEvent.Value.Name, *NamedEvent.Value.Type);
						EventsData.Add(FString::Printf(TEXT("EVENT_%d"), ObjID++), NamedEvent.Value.SerializeToString());
					}
				}
			}
		}
	}
}

void FDisplayClusterClusterManager::ImportEventsData(const FDisplayClusterMessage::DataType& data)
{
	DISPLAY_CLUSTER_FUNC_TRACE(LogDisplayClusterCluster);

	if (data.Num() > 0)
	{
		FScopeLock lock(&ClusterEventsCritSec);

		for (const auto& it : data)
		{
			UE_LOG(LogDisplayClusterCluster, Verbose, TEXT("evt-data: %s=%s"), *it.Key, *it.Value);

			FDisplayClusterClusterEvent ClusterEvent;
			if (ClusterEvent.DeserializeFromString(it.Value) == false)
			{
				UE_LOG(LogDisplayClusterCluster, Warning, TEXT("Couldn't deserialize cluster event: %s=%s"), *it.Key, *it.Value);
				continue;
			}

			// Fire event
			OnClusterEvent.Broadcast(ClusterEvent);
		}
	}
}

void FDisplayClusterClusterManager::SyncObjects(EDisplayClusterSyncGroup SyncGroup)
{
	DISPLAY_CLUSTER_FUNC_TRACE(LogDisplayClusterCluster);

<<<<<<< HEAD
	TMap<FString, FString> SyncData;

	UE_LOG(LogDisplayClusterCluster, Verbose, TEXT("Downloading synchronization data (objects)..."));
	Controller->GetSyncData(SyncData, SyncGroup);
	UE_LOG(LogDisplayClusterCluster, Verbose, TEXT("Downloading finished. Available %d records (objects)."), SyncData.Num());

	// We don't have to import data here unless sync data provider is located on master node
	if (IsSlave())
	{
		// Perform data load (objects state update)
		ImportSyncData(SyncData, SyncGroup);
=======
	if (Controller)
	{
		TMap<FString, FString> SyncData;

		UE_LOG(LogDisplayClusterCluster, Verbose, TEXT("Downloading synchronization data (objects)..."));
		Controller->GetSyncData(SyncData, SyncGroup);
		UE_LOG(LogDisplayClusterCluster, Verbose, TEXT("Downloading finished. Available %d records (objects)."), SyncData.Num());

		// We don't have to import data here unless sync data provider is located on master node
		if (IsSlave())
		{
			// Perform data load (objects state update)
			ImportSyncData(SyncData, SyncGroup);
		}
>>>>>>> 90fae962
	}
}

void FDisplayClusterClusterManager::SyncInput()
{
	DISPLAY_CLUSTER_FUNC_TRACE(LogDisplayClusterCluster);

<<<<<<< HEAD
	TMap<FString, FString> InputData;

	// Get input data from a provider
	UE_LOG(LogDisplayClusterCluster, Verbose, TEXT("Downloading synchronization data (input)..."));
	Controller->GetInputData(InputData);
	UE_LOG(LogDisplayClusterCluster, Verbose, TEXT("Downloading finished. Available %d records (input)."), InputData.Num());

	// We don't have to import data here unless input data provider is located on master node
	if (IsSlave())
	{
		// Perform data load (objects state update)
		GDisplayCluster->GetPrivateInputMgr()->ImportInputData(InputData);
=======
	if (Controller)
	{
		TMap<FString, FString> InputData;

		// Get input data from a provider
		UE_LOG(LogDisplayClusterCluster, Verbose, TEXT("Downloading synchronization data (input)..."));
		Controller->GetInputData(InputData);
		UE_LOG(LogDisplayClusterCluster, Verbose, TEXT("Downloading finished. Available %d records (input)."), InputData.Num());

		// We don't have to import data here unless input data provider is located on master node
		if (IsSlave())
		{
			// Perform data load (objects state update)
			GDisplayCluster->GetPrivateInputMgr()->ImportInputData(InputData);
		}
>>>>>>> 90fae962
	}
}

void FDisplayClusterClusterManager::SyncEvents()
{
	DISPLAY_CLUSTER_FUNC_TRACE(LogDisplayClusterCluster);

<<<<<<< HEAD
	TMap<FString, FString> EventsData;

	// Get events data from a provider
	UE_LOG(LogDisplayClusterCluster, Verbose, TEXT("Downloading synchronization data (events)..."));
	Controller->GetEventsData(EventsData);
	UE_LOG(LogDisplayClusterCluster, Verbose, TEXT("Downloading finished. Available %d records (events)."), EventsData.Num());

	// Import and process them
	ImportEventsData(EventsData);
}

void FDisplayClusterClusterManager::ProvideNativeInputData(const TMap<FString, FString>& NativeInputData)
{
	DISPLAY_CLUSTER_FUNC_TRACE(LogDisplayClusterCluster);

	UE_LOG(LogDisplayClusterCluster, Verbose, TEXT("SyncNativeInput - data available trigger. NativeInput records amount %d"), NativeInputData.Num());

	NativeInputDataCache = NativeInputData;
	NativeInputDataAvailableEvent->Trigger();
}

void FDisplayClusterClusterManager::SyncNativeInput(TMap<FString, FString>& NativeInputData)
{
	DISPLAY_CLUSTER_FUNC_TRACE(LogDisplayClusterCluster);

	if (IsMaster())
	{
		UE_LOG(LogDisplayClusterCluster, Verbose, TEXT("Returning native input data, records amount %d"), NativeInputDataCache.Num());

		NativeInputDataAvailableEvent->Wait();

=======
	if (Controller)
	{
		TMap<FString, FString> EventsData;

		// Get events data from a provider
		UE_LOG(LogDisplayClusterCluster, Verbose, TEXT("Downloading synchronization data (events)..."));
		Controller->GetEventsData(EventsData);
		UE_LOG(LogDisplayClusterCluster, Verbose, TEXT("Downloading finished. Available %d records (events)."), EventsData.Num());

		// Import and process them
		ImportEventsData(EventsData);
	}
}

void FDisplayClusterClusterManager::ProvideNativeInputData(const TMap<FString, FString>& NativeInputData)
{
	DISPLAY_CLUSTER_FUNC_TRACE(LogDisplayClusterCluster);

	UE_LOG(LogDisplayClusterCluster, Verbose, TEXT("SyncNativeInput - data available trigger. NativeInput records amount %d"), NativeInputData.Num());

	NativeInputDataCache = NativeInputData;
	NativeInputDataAvailableEvent->Trigger();
}

void FDisplayClusterClusterManager::SyncNativeInput(TMap<FString, FString>& NativeInputData)
{
	DISPLAY_CLUSTER_FUNC_TRACE(LogDisplayClusterCluster);

	if (IsMaster())
	{
		UE_LOG(LogDisplayClusterCluster, Verbose, TEXT("Returning native input data, records amount %d"), NativeInputDataCache.Num());

		NativeInputDataAvailableEvent->Wait();

>>>>>>> 90fae962
		NativeInputData = NativeInputDataCache;
	}
	else
	{
		UE_LOG(LogDisplayClusterCluster, Verbose, TEXT("Downloading native input data..."));
<<<<<<< HEAD
		Controller->GetNativeInputData(NativeInputData);
=======
		if (Controller)
		{
			Controller->GetNativeInputData(NativeInputData);
		}
>>>>>>> 90fae962
	}
}


//////////////////////////////////////////////////////////////////////////////////////////////
// FDisplayClusterClusterManager
//////////////////////////////////////////////////////////////////////////////////////////////
FDisplayClusterClusterManager::TController FDisplayClusterClusterManager::CreateController() const
{
	DISPLAY_CLUSTER_FUNC_TRACE(LogDisplayClusterCluster);

	UE_LOG(LogDisplayClusterCluster, Log, TEXT("Current operation mode: %s"), *FDisplayClusterTypesConverter::template ToString(CurrentOperationMode));

	// Instantiate appropriate controller depending on operation mode and cluster role
	FDisplayClusterNodeCtrlBase* pController = nullptr;
	if (CurrentOperationMode == EDisplayClusterOperationMode::Cluster)
	{
		FDisplayClusterConfigClusterNode nodeCfg;
		if (GDisplayCluster->GetPrivateConfigMgr()->GetClusterNode(ClusterNodeId, nodeCfg) == false)
		{
			UE_LOG(LogDisplayClusterCluster, Error, TEXT("Configuration data for node %s not found"), *ClusterNodeId);
			return nullptr;
		}

		if (nodeCfg.IsMaster)
		{
			UE_LOG(LogDisplayClusterCluster, Log, TEXT("Instantiating cluster master controller..."));
			pController = new FDisplayClusterClusterNodeCtrlMaster(FString("[CTRL-M]"), ClusterNodeId);
		}
		else
		{
			UE_LOG(LogDisplayClusterCluster, Log, TEXT("Instantiating cluster slave controller..."));
			pController = new FDisplayClusterClusterNodeCtrlSlave(FString("[CTRL-S]"), ClusterNodeId);
		}
	}
	else if (CurrentOperationMode == EDisplayClusterOperationMode::Standalone)
	{
		UE_LOG(LogDisplayClusterCluster, Log, TEXT("Instantiating standalone controller"));
		pController = new FDisplayClusterNodeCtrlStandalone(FString("[CTRL-STNDA]"), FString("standalone"));
	}
	else if (CurrentOperationMode == EDisplayClusterOperationMode::Editor)
	{
		UE_LOG(LogDisplayClusterCluster, Log, TEXT("Instantiating editor controller..."));
		pController = new FDisplayClusterClusterNodeCtrlEditor(FString("[CTRL-EDTR]"), FString("editor"));
	}
	else if (CurrentOperationMode == EDisplayClusterOperationMode::Disabled)
	{
		UE_LOG(LogDisplayClusterCluster, Log, TEXT("Controller is not required"));
		return nullptr;
	}
	else
	{
		UE_LOG(LogDisplayClusterCluster, Error, TEXT("Unknown operation mode"));
		return nullptr;
	}

	// Return the controller
	return TController(pController);
}

bool FDisplayClusterClusterManager::GetResolvedNodeId(FString& id) const
{
	DISPLAY_CLUSTER_FUNC_TRACE(LogDisplayClusterCluster);

	TArray<TSharedPtr<FInternetAddr>> addrs;
	if (!ISocketSubsystem::Get(PLATFORM_SOCKETSUBSYSTEM)->GetLocalAdapterAddresses(addrs))
	{
		UE_LOG(LogDisplayClusterCluster, Error, TEXT("Couldn't get local addresses list. Cannot find node ID by its address."));
		FDisplayClusterAppExit::ExitApplication(FDisplayClusterAppExit::ExitType::KillImmediately, FString("Cluster manager init error"));
		return false;
	}

	if (addrs.Num() <= 0)
	{
		UE_LOG(LogDisplayClusterCluster, Error, TEXT("No local addresses found"));
		FDisplayClusterAppExit::ExitApplication(FDisplayClusterAppExit::ExitType::KillImmediately, FString("Cluster manager init error"));
		return false;
	}

	const TArray<FDisplayClusterConfigClusterNode> cnodes = GDisplayCluster->GetPrivateConfigMgr()->GetClusterNodes();

	// Look for associated node in config
	const FDisplayClusterConfigClusterNode* const pNode = cnodes.FindByPredicate([addrs](const FDisplayClusterConfigClusterNode& node)
	{
		for (auto addr : addrs)
		{
			const FIPv4Endpoint ep(addr);
			const FString epaddr = ep.Address.ToString();
			UE_LOG(LogDisplayClusterCluster, Log, TEXT("Comparing addresses: %s - %s"), *epaddr, *node.Addr);

			//@note: don't add "127.0.0.1" or "localhost" here. There will be a bug. It has been proved already.
			if (epaddr == node.Addr)
			{
				return true;
			}
		}

		return false;
	});

	if (!pNode)
	{
		UE_LOG(LogDisplayClusterCluster, Error, TEXT("Couldn't find any local address in config file"));
		FDisplayClusterAppExit::ExitApplication(FDisplayClusterAppExit::ExitType::KillImmediately, FString("Cluster manager init error"));
		return false;
	}

	// Ok, we found the node ID by address (this won't work if you want to run several cluster nodes on the same address)
	id = pNode->Id;
	return true;
}

// This is cluster events root dispatcher. It forwards events to both BP and C++ event handlers.
void FDisplayClusterClusterManager::OnClusterEventHandler(const FDisplayClusterClusterEvent& Event)
{
	DISPLAY_CLUSTER_FUNC_TRACE(LogDisplayClusterCluster);

	{
		FScopeLock lock(&ClusterEventsCritSec);
		for (auto Listener : ClusterEventListeners)
		{
			Listener->Execute_OnClusterEvent(Listener.GetObject(), Event);
		}
	}
}<|MERGE_RESOLUTION|>--- conflicted
+++ resolved
@@ -192,8 +192,6 @@
 		{
 			SyncGroupPair.Value.Reset();
 		}
-<<<<<<< HEAD
-=======
 	}
 
 	{
@@ -201,7 +199,6 @@
 		ClusterEventListeners.Reset(ClusterEventListeners.Num() | 0x7);
 		ClusterEventsPoolMain.Reset();
 		ClusterEventsPoolOut.Reset();
->>>>>>> 90fae962
 	}
 
 	NativeInputDataCache.Reset();
@@ -519,19 +516,6 @@
 {
 	DISPLAY_CLUSTER_FUNC_TRACE(LogDisplayClusterCluster);
 
-<<<<<<< HEAD
-	TMap<FString, FString> SyncData;
-
-	UE_LOG(LogDisplayClusterCluster, Verbose, TEXT("Downloading synchronization data (objects)..."));
-	Controller->GetSyncData(SyncData, SyncGroup);
-	UE_LOG(LogDisplayClusterCluster, Verbose, TEXT("Downloading finished. Available %d records (objects)."), SyncData.Num());
-
-	// We don't have to import data here unless sync data provider is located on master node
-	if (IsSlave())
-	{
-		// Perform data load (objects state update)
-		ImportSyncData(SyncData, SyncGroup);
-=======
 	if (Controller)
 	{
 		TMap<FString, FString> SyncData;
@@ -546,7 +530,6 @@
 			// Perform data load (objects state update)
 			ImportSyncData(SyncData, SyncGroup);
 		}
->>>>>>> 90fae962
 	}
 }
 
@@ -554,20 +537,6 @@
 {
 	DISPLAY_CLUSTER_FUNC_TRACE(LogDisplayClusterCluster);
 
-<<<<<<< HEAD
-	TMap<FString, FString> InputData;
-
-	// Get input data from a provider
-	UE_LOG(LogDisplayClusterCluster, Verbose, TEXT("Downloading synchronization data (input)..."));
-	Controller->GetInputData(InputData);
-	UE_LOG(LogDisplayClusterCluster, Verbose, TEXT("Downloading finished. Available %d records (input)."), InputData.Num());
-
-	// We don't have to import data here unless input data provider is located on master node
-	if (IsSlave())
-	{
-		// Perform data load (objects state update)
-		GDisplayCluster->GetPrivateInputMgr()->ImportInputData(InputData);
-=======
 	if (Controller)
 	{
 		TMap<FString, FString> InputData;
@@ -583,7 +552,6 @@
 			// Perform data load (objects state update)
 			GDisplayCluster->GetPrivateInputMgr()->ImportInputData(InputData);
 		}
->>>>>>> 90fae962
 	}
 }
 
@@ -591,39 +559,6 @@
 {
 	DISPLAY_CLUSTER_FUNC_TRACE(LogDisplayClusterCluster);
 
-<<<<<<< HEAD
-	TMap<FString, FString> EventsData;
-
-	// Get events data from a provider
-	UE_LOG(LogDisplayClusterCluster, Verbose, TEXT("Downloading synchronization data (events)..."));
-	Controller->GetEventsData(EventsData);
-	UE_LOG(LogDisplayClusterCluster, Verbose, TEXT("Downloading finished. Available %d records (events)."), EventsData.Num());
-
-	// Import and process them
-	ImportEventsData(EventsData);
-}
-
-void FDisplayClusterClusterManager::ProvideNativeInputData(const TMap<FString, FString>& NativeInputData)
-{
-	DISPLAY_CLUSTER_FUNC_TRACE(LogDisplayClusterCluster);
-
-	UE_LOG(LogDisplayClusterCluster, Verbose, TEXT("SyncNativeInput - data available trigger. NativeInput records amount %d"), NativeInputData.Num());
-
-	NativeInputDataCache = NativeInputData;
-	NativeInputDataAvailableEvent->Trigger();
-}
-
-void FDisplayClusterClusterManager::SyncNativeInput(TMap<FString, FString>& NativeInputData)
-{
-	DISPLAY_CLUSTER_FUNC_TRACE(LogDisplayClusterCluster);
-
-	if (IsMaster())
-	{
-		UE_LOG(LogDisplayClusterCluster, Verbose, TEXT("Returning native input data, records amount %d"), NativeInputDataCache.Num());
-
-		NativeInputDataAvailableEvent->Wait();
-
-=======
 	if (Controller)
 	{
 		TMap<FString, FString> EventsData;
@@ -658,20 +593,15 @@
 
 		NativeInputDataAvailableEvent->Wait();
 
->>>>>>> 90fae962
 		NativeInputData = NativeInputDataCache;
 	}
 	else
 	{
 		UE_LOG(LogDisplayClusterCluster, Verbose, TEXT("Downloading native input data..."));
-<<<<<<< HEAD
-		Controller->GetNativeInputData(NativeInputData);
-=======
 		if (Controller)
 		{
 			Controller->GetNativeInputData(NativeInputData);
 		}
->>>>>>> 90fae962
 	}
 }
 
