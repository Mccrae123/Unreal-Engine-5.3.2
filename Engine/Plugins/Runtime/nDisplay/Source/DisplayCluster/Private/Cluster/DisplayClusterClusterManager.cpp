--- conflicted
+++ resolved
@@ -6,11 +6,6 @@
 
 #include "Cluster/IDisplayClusterClusterSyncObject.h"
 #include "Cluster/IDisplayClusterClusterEventListener.h"
-<<<<<<< HEAD
-#include "Cluster/Controller/DisplayClusterClusterNodeCtrlMaster.h"
-#include "Cluster/Controller/DisplayClusterClusterNodeCtrlSlave.h"
-=======
->>>>>>> 6bbb88c8
 #include "Cluster/Controller/DisplayClusterClusterNodeCtrlEditor.h"
 #include "Cluster/Controller/DisplayClusterClusterNodeCtrlNull.h"
 #include "Cluster/Controller/DisplayClusterClusterNodeCtrlPrimary.h"
@@ -30,36 +25,20 @@
 #include "Misc/DisplayClusterHelpers.h"
 #include "Misc/DisplayClusterLog.h"
 #include "Misc/DisplayClusterStrings.h"
-<<<<<<< HEAD
-=======
 
 #include "Misc/App.h"
 #include "Misc/QualifiedFrameTime.h"
->>>>>>> 6bbb88c8
 
 #include "UObject/Interface.h"
 
 
 FDisplayClusterClusterManager::FDisplayClusterClusterManager()
 {
-<<<<<<< HEAD
-=======
 	// Sync objects
->>>>>>> 6bbb88c8
 	ObjectsToSync.Emplace(EDisplayClusterSyncGroup::PreTick).Reserve(64);
 	ObjectsToSync.Emplace(EDisplayClusterSyncGroup::Tick).Reserve(64);
 	ObjectsToSync.Emplace(EDisplayClusterSyncGroup::PostTick).Reserve(64);
 
-<<<<<<< HEAD
-	// Set cluster event handlers. These are the entry points for any incoming cluster events.
-	OnClusterEventJson.AddRaw(this, &FDisplayClusterClusterManager::OnClusterEventJsonHandler);
-	OnClusterEventBinary.AddRaw(this, &FDisplayClusterClusterManager::OnClusterEventBinaryHandler);
-
-	// Set internal system events handler
-	OnClusterEventJson.Add(FDisplayClusterClusterEventHandler::Get().GetJsonListenerDelegate());
-
-	NativeInputDataAvailableEvent = FPlatformProcess::GetSynchEventFromPool(true);
-=======
 	// Sync objects - replication
 	ObjectsToSyncCache.Emplace(EDisplayClusterSyncGroup::PreTick);
 	ObjectsToSyncCache.Emplace(EDisplayClusterSyncGroup::Tick);
@@ -75,14 +54,10 @@
 
 	// Set internal system events handler
 	OnClusterEventJson.Add(FDisplayClusterClusterEventHandler::Get().GetJsonListenerDelegate());
->>>>>>> 6bbb88c8
 }
 
 FDisplayClusterClusterManager::~FDisplayClusterClusterManager()
 {
-<<<<<<< HEAD
-	FPlatformProcess::ReturnSynchEventToPool(NativeInputDataAvailableEvent);
-=======
 	UE_LOG(LogDisplayClusterCluster, Log, TEXT("Releasing cluster manager..."));
 
 	// Trigger all data cache availability events to prevent client session threads to be deadlocked.
@@ -98,7 +73,6 @@
 	{
 		FPlatformProcess::ReturnSynchEventToPool(GroupEventIt.Value);
 	}
->>>>>>> 6bbb88c8
 }
 
 
@@ -168,16 +142,6 @@
 
 void FDisplayClusterClusterManager::EndSession()
 {
-<<<<<<< HEAD
-	{
-		FScopeLock Lock(&InternalsSyncScope);
-
-		if (Controller)
-		{
-			Controller->Release();
-			Controller.Reset();
-		}
-=======
 	// Trigger all data cache availability events to prevent
 	// client session threads to be deadlocked.
 	SetInternalSyncObjectsReleaseState(true);
@@ -193,11 +157,7 @@
 
 		ClusterNodeIds.Reset();
 		ClusterNodeId.Empty();
->>>>>>> 6bbb88c8
-	}
-
-	ClusterNodeIds.Reset();
-	ClusterNodeId.Empty();
+	}
 }
 
 bool FDisplayClusterClusterManager::StartScene(UWorld* InWorld)
@@ -211,11 +171,7 @@
 void FDisplayClusterClusterManager::EndScene()
 {
 	{
-<<<<<<< HEAD
-		FScopeLock Lock(&ObjectsToSyncCritSec);
-=======
 		FScopeLock Lock(&ObjectsToSyncCS);
->>>>>>> 6bbb88c8
 		for (auto& SyncGroupPair : ObjectsToSync)
 		{
 			SyncGroupPair.Value.Reset();
@@ -223,11 +179,7 @@
 	}
 
 	{
-<<<<<<< HEAD
-		FScopeLock Lock(&ClusterEventListenersCritSec);
-=======
 		FScopeLock Lock(&ClusterEventListenersCS);
->>>>>>> 6bbb88c8
 		ClusterEventListeners.Reset();
 	}
 
@@ -251,9 +203,6 @@
 
 void FDisplayClusterClusterManager::EndFrame(uint64 FrameNum)
 {
-<<<<<<< HEAD
-	if (Controller)
-=======
 	// Reset all the synchronization objects
 	SetInternalSyncObjectsReleaseState(false);
 
@@ -264,7 +213,6 @@
 
 	// Reset objects sync cache for all sync groups
 	for (TPair<EDisplayClusterSyncGroup, TMap<FString, FString>>& It : ObjectsToSyncCache)
->>>>>>> 6bbb88c8
 	{
 		It.Value.Reset();
 	}
@@ -272,38 +220,6 @@
 
 void FDisplayClusterClusterManager::PreTick(float DeltaSeconds)
 {
-<<<<<<< HEAD
-	// Move cluster events from the primary pool to the output pool.
-	// They will be replicated on the current frame.
-
-	// Json events
-	{
-		FScopeLock Lock(&ClusterEventsJsonCritSec);
-
-		ClusterEventsJsonPoolOut.Reset();
-		ClusterEventsJsonPoolOut = ClusterEventsJsonPoolMain;
-		ClusterEventsJsonPoolMain.Reset();
-
-		ClusterEventsJsonNonDiscardedPoolOut.Reset();
-		ClusterEventsJsonNonDiscardedPoolOut = ClusterEventsJsonNonDiscardedPoolMain;
-		ClusterEventsJsonNonDiscardedPoolMain.Reset();
-	}
-
-	// Binary events
-	{
-		FScopeLock Lock(&ClusterEventsBinaryCritSec);
-
-		ClusterEventsBinaryPoolOut.Reset();
-		ClusterEventsBinaryPoolOut = ClusterEventsBinaryPoolMain;
-		ClusterEventsBinaryPoolMain.Reset();
-
-		ClusterEventsBinaryNonDiscardedPoolOut.Reset();
-		ClusterEventsBinaryNonDiscardedPoolOut = ClusterEventsBinaryNonDiscardedPoolMain;
-		ClusterEventsBinaryNonDiscardedPoolMain.Reset();
-	}
-
-=======
->>>>>>> 6bbb88c8
 	// Sync cluster objects (PreTick)
 	SyncObjects(EDisplayClusterSyncGroup::PreTick);
 
@@ -327,76 +243,38 @@
 //////////////////////////////////////////////////////////////////////////////////////////////
 // IDisplayClusterClusterManager
 //////////////////////////////////////////////////////////////////////////////////////////////
-<<<<<<< HEAD
-IDisplayClusterNodeController* FDisplayClusterClusterManager::GetController() const
-{
-	FScopeLock Lock(&InternalsSyncScope);
-	return Controller ? Controller.Get() : nullptr;
-=======
 bool FDisplayClusterClusterManager::IsPrimary() const
 {
 	FScopeLock Lock(&InternalsCS);
 	return ClusterNodeCtrl ? ClusterNodeCtrl->GetClusterRole() == EDisplayClusterNodeRole::Primary : false;
->>>>>>> 6bbb88c8
 }
 
 bool FDisplayClusterClusterManager::IsSecondary() const
 {
-<<<<<<< HEAD
-	FScopeLock Lock(&InternalsSyncScope);
-	return Controller ? Controller->GetClusterRole() == EDisplayClusterNodeRole::Master : false;
-=======
 	FScopeLock Lock(&InternalsCS);
 	return ClusterNodeCtrl ? ClusterNodeCtrl->GetClusterRole() == EDisplayClusterNodeRole::Secondary : false;
->>>>>>> 6bbb88c8
 }
 
 bool FDisplayClusterClusterManager::IsBackup() const
 {
-<<<<<<< HEAD
-	FScopeLock Lock(&InternalsSyncScope);
-	return Controller ? Controller->GetClusterRole() == EDisplayClusterNodeRole::Slave : false;
-}
-
-bool FDisplayClusterClusterManager::IsBackup() const
-{
-	FScopeLock Lock(&InternalsSyncScope);
-	return Controller ? Controller->GetClusterRole() == EDisplayClusterNodeRole::Backup : false;
-=======
 	FScopeLock Lock(&InternalsCS);
 	return ClusterNodeCtrl ? ClusterNodeCtrl->GetClusterRole() == EDisplayClusterNodeRole::Backup : false;
->>>>>>> 6bbb88c8
 }
 
 EDisplayClusterNodeRole FDisplayClusterClusterManager::GetClusterRole() const
 {
-<<<<<<< HEAD
-	FScopeLock Lock(&InternalsSyncScope);
-	return Controller ? Controller->GetClusterRole() : EDisplayClusterNodeRole::None;
-=======
 	FScopeLock Lock(&InternalsCS);
 	return ClusterNodeCtrl ? ClusterNodeCtrl->GetClusterRole() : EDisplayClusterNodeRole::None;
->>>>>>> 6bbb88c8
 }
 
 void FDisplayClusterClusterManager::GetNodeIds(TArray<FString>& OutNodeIds) const
 {
-<<<<<<< HEAD
-	FScopeLock Lock(&InternalsSyncScope);
-=======
 	FScopeLock Lock(&InternalsCS);
->>>>>>> 6bbb88c8
 	OutNodeIds = ClusterNodeIds;
 }
 
 bool FDisplayClusterClusterManager::DropClusterNode(const FString& NodeId)
 {
-<<<<<<< HEAD
-	FScopeLock Lock(&ObjectsToSyncCritSec);
-
-	if (SyncObj)
-	{
-=======
 	FScopeLock Lock(&InternalsCS);
 
 	// Pass request to the cluster controller
@@ -408,7 +286,6 @@
 	if (SyncObj)
 	{
 		FScopeLock Lock(&ObjectsToSyncCS);
->>>>>>> 6bbb88c8
 		ObjectsToSync[SyncGroup].Add(SyncObj);
 		UE_LOG(LogDisplayClusterCluster, Log, TEXT("Registered sync object: %s"), *SyncObj->GetSyncId());
 	}
@@ -418,11 +295,7 @@
 {
 	if (SyncObj)
 	{
-<<<<<<< HEAD
-		FScopeLock Lock(&ObjectsToSyncCritSec);
-=======
 		FScopeLock Lock(&ObjectsToSyncCS);
->>>>>>> 6bbb88c8
 
 		for (auto& GroupPair : ObjectsToSync)
 		{
@@ -435,13 +308,8 @@
 
 void FDisplayClusterClusterManager::AddClusterEventListener(TScriptInterface<IDisplayClusterClusterEventListener> Listener)
 {
-<<<<<<< HEAD
-	FScopeLock Lock(&ClusterEventListenersCritSec);
-	if (Listener.GetObject() && !Listener.GetObject()->IsPendingKillOrUnreachable())
-=======
 	FScopeLock Lock(&ClusterEventListenersCS);
 	if (Listener.GetObject() && IsValidChecked(Listener.GetObject()) && !Listener.GetObject()->IsUnreachable())
->>>>>>> 6bbb88c8
 	{
 		ClusterEventListeners.Add(Listener);
 	}
@@ -449,11 +317,7 @@
 
 void FDisplayClusterClusterManager::RemoveClusterEventListener(TScriptInterface<IDisplayClusterClusterEventListener> Listener)
 {
-<<<<<<< HEAD
-	FScopeLock Lock(&ClusterEventListenersCritSec);
-=======
 	FScopeLock Lock(&ClusterEventListenersCS);
->>>>>>> 6bbb88c8
 	if (ClusterEventListeners.Contains(Listener))
 	{
 		ClusterEventListeners.Remove(Listener);
@@ -463,50 +327,24 @@
 
 void FDisplayClusterClusterManager::AddClusterEventJsonListener(const FOnClusterEventJsonListener& Listener)
 {
-<<<<<<< HEAD
-	FScopeLock Lock(&ClusterEventListenersCritSec);
-=======
 	FScopeLock Lock(&ClusterEventListenersCS);
->>>>>>> 6bbb88c8
 	OnClusterEventJson.Add(Listener);
 }
 
 void FDisplayClusterClusterManager::RemoveClusterEventJsonListener(const FOnClusterEventJsonListener& Listener)
 {
-<<<<<<< HEAD
-	FScopeLock Lock(&ClusterEventListenersCritSec);
-=======
 	FScopeLock Lock(&ClusterEventListenersCS);
->>>>>>> 6bbb88c8
 	OnClusterEventJson.Remove(Listener.GetHandle());
 }
 
 void FDisplayClusterClusterManager::AddClusterEventBinaryListener(const FOnClusterEventBinaryListener& Listener)
 {
-<<<<<<< HEAD
-	FScopeLock Lock(&ClusterEventListenersCritSec);
-=======
 	FScopeLock Lock(&ClusterEventListenersCS);
->>>>>>> 6bbb88c8
 	OnClusterEventBinary.Add(Listener);
 }
 
 void FDisplayClusterClusterManager::RemoveClusterEventBinaryListener(const FOnClusterEventBinaryListener& Listener)
 {
-<<<<<<< HEAD
-	FScopeLock Lock(&ClusterEventListenersCritSec);
-	OnClusterEventBinary.Remove(Listener.GetHandle());
-}
-
-void FDisplayClusterClusterManager::EmitClusterEventJson(const FDisplayClusterClusterEventJson& Event, bool bMasterOnly)
-{
-	FScopeLock Lock(&ClusterEventsJsonCritSec);
-
-	if (CurrentOperationMode == EDisplayClusterOperationMode::Cluster || CurrentOperationMode == EDisplayClusterOperationMode::Editor)
-	{
-		// [Master] Since we receive cluster events asynchronously, we push it to a primary events pool
-		if (IsMaster())
-=======
 	FScopeLock Lock(&ClusterEventListenersCS);
 	OnClusterEventBinary.Remove(Listener.GetHandle());
 }
@@ -521,7 +359,6 @@
 	{
 		// [Primary] Since we receive cluster events asynchronously, we push it to a primary events pool
 		if (IsPrimary())
->>>>>>> 6bbb88c8
 		{
 			// Generate event ID
 			const FString EventId = FString::Printf(TEXT("%s-%s-%s"), *Event.Category, *Event.Type, *Event.Name);
@@ -529,53 +366,47 @@
 			TSharedPtr<FDisplayClusterClusterEventJson, ESPMode::ThreadSafe> EventPtr = MakeShared<FDisplayClusterClusterEventJson, ESPMode::ThreadSafe>(Event);
 			// Store event object
 			if (EventPtr->bShouldDiscardOnRepeat)
-<<<<<<< HEAD
-			{
-				ClusterEventsJsonPoolMain.FindOrAdd(EventPtr->bIsSystemEvent).Emplace(EventId, EventPtr);
+			{
+				ClusterEventsJson.FindOrAdd(EventPtr->bIsSystemEvent).Emplace(EventId, EventPtr);
 			}
 			else
 			{
-				ClusterEventsJsonNonDiscardedPoolMain.Add(EventPtr);
-			}
-		}
-		// [Slave] Send event to the master
+				ClusterEventsJsonNonDiscarded.Add(EventPtr);
+			}
+		}
+		// [Secondary] Send event to the primary node
 		else
 		{
-			// An event will be emitted from a slave node if it's explicitly specified by MasterOnly=false
-			if (!bMasterOnly && Controller)
-			{
-				Controller->EmitClusterEventJson(Event);
-			}
-		}
-	}
-}
-
-void FDisplayClusterClusterManager::EmitClusterEventBinary(const FDisplayClusterClusterEventBinary& Event, bool bMasterOnly)
-{
-	FScopeLock Lock(&ClusterEventsBinaryCritSec);
+			// An event will be emitted from a secondary node if it's explicitly specified by bPrimaryOnly=false
+			if (!bPrimaryOnly && ClusterNodeCtrl)
+			{
+				ClusterNodeCtrl->EmitClusterEventJson(Event);
+			}
+		}
+	}
+}
+
+void FDisplayClusterClusterManager::EmitClusterEventBinary(const FDisplayClusterClusterEventBinary& Event, bool bPrimaryOnly)
+{
+	UE_LOG(LogDisplayClusterCluster, Verbose, TEXT("BIN event emission request: %d"), Event.EventId);
+
+	FScopeLock Lock(&ClusterEventsBinaryCS);
 
 	if (CurrentOperationMode == EDisplayClusterOperationMode::Cluster || CurrentOperationMode == EDisplayClusterOperationMode::Editor)
 	{
-		// [Master] Since we receive cluster events asynchronously, we push it to a primary events pool
-		if (IsMaster())
+		// [Primary] Since we receive cluster events asynchronously, we push it to a primary events pool
+		if (IsPrimary())
 		{
 			// Make it shared ptr
 			TSharedPtr<FDisplayClusterClusterEventBinary, ESPMode::ThreadSafe> EventPtr = MakeShared<FDisplayClusterClusterEventBinary, ESPMode::ThreadSafe>(Event);
 
 			if (EventPtr->bShouldDiscardOnRepeat)
 			{
-				ClusterEventsBinaryPoolMain.FindOrAdd(EventPtr->bIsSystemEvent).Emplace(EventPtr->EventId, EventPtr);
+				ClusterEventsBinary.FindOrAdd(EventPtr->bIsSystemEvent).Emplace(EventPtr->EventId, EventPtr);
 			}
 			else
 			{
-				ClusterEventsBinaryNonDiscardedPoolMain.Add(EventPtr);
-=======
-			{
-				ClusterEventsJson.FindOrAdd(EventPtr->bIsSystemEvent).Emplace(EventId, EventPtr);
-			}
-			else
-			{
-				ClusterEventsJsonNonDiscarded.Add(EventPtr);
+				ClusterEventsBinaryNonDiscarded.Add(EventPtr);
 			}
 		}
 		// [Secondary] Send event to the primary node
@@ -584,62 +415,6 @@
 			// An event will be emitted from a secondary node if it's explicitly specified by bPrimaryOnly=false
 			if (!bPrimaryOnly && ClusterNodeCtrl)
 			{
-				ClusterNodeCtrl->EmitClusterEventJson(Event);
-			}
-		}
-	}
-}
-
-void FDisplayClusterClusterManager::EmitClusterEventBinary(const FDisplayClusterClusterEventBinary& Event, bool bPrimaryOnly)
-{
-	UE_LOG(LogDisplayClusterCluster, Verbose, TEXT("BIN event emission request: %d"), Event.EventId);
-
-	FScopeLock Lock(&ClusterEventsBinaryCS);
-
-	if (CurrentOperationMode == EDisplayClusterOperationMode::Cluster || CurrentOperationMode == EDisplayClusterOperationMode::Editor)
-	{
-		// [Primary] Since we receive cluster events asynchronously, we push it to a primary events pool
-		if (IsPrimary())
-		{
-			// Make it shared ptr
-			TSharedPtr<FDisplayClusterClusterEventBinary, ESPMode::ThreadSafe> EventPtr = MakeShared<FDisplayClusterClusterEventBinary, ESPMode::ThreadSafe>(Event);
-
-			if (EventPtr->bShouldDiscardOnRepeat)
-			{
-				ClusterEventsBinary.FindOrAdd(EventPtr->bIsSystemEvent).Emplace(EventPtr->EventId, EventPtr);
-			}
-			else
-			{
-				ClusterEventsBinaryNonDiscarded.Add(EventPtr);
->>>>>>> 6bbb88c8
-			}
-		}
-		// [Secondary] Send event to the primary node
-		else
-		{
-<<<<<<< HEAD
-			// An event will be emitted from a slave node if it's explicitly specified by MasterOnly=false
-			if (!bMasterOnly && Controller)
-			{
-				Controller->EmitClusterEventBinary(Event);
-			}
-		}
-	}
-}
-
-void FDisplayClusterClusterManager::SendClusterEventTo(const FString& Address, const int32 Port, const FDisplayClusterClusterEventJson& Event, bool bMasterOnly)
-{
-	if (CurrentOperationMode == EDisplayClusterOperationMode::Cluster || CurrentOperationMode == EDisplayClusterOperationMode::Editor)
-	{
-		if (Controller)
-		{
-			if (IsMaster() || !bMasterOnly)
-			{
-				Controller->SendClusterEventTo(Address, Port, Event, bMasterOnly);
-=======
-			// An event will be emitted from a secondary node if it's explicitly specified by bPrimaryOnly=false
-			if (!bPrimaryOnly && ClusterNodeCtrl)
-			{
 				ClusterNodeCtrl->EmitClusterEventBinary(Event);
 			}
 		}
@@ -671,34 +446,15 @@
 			{
 				UE_LOG(LogDisplayClusterCluster, Verbose, TEXT("BIN event emission request: recipient=%s:%u, event=%d"), *Address, Port, Event.EventId);
 				ClusterNodeCtrl->SendClusterEventTo(Address, Port, Event, bPrimaryOnly);
->>>>>>> 6bbb88c8
-			}
-		}
-	}
-}
-
-void FDisplayClusterClusterManager::SendClusterEventTo(const FString& Address, const int32 Port, const FDisplayClusterClusterEventBinary& Event, bool bMasterOnly)
-{
-	if (CurrentOperationMode == EDisplayClusterOperationMode::Cluster || CurrentOperationMode == EDisplayClusterOperationMode::Editor)
-	{
-		if (Controller)
-		{
-			if (IsMaster() || !bMasterOnly)
-			{
-				Controller->SendClusterEventTo(Address, Port, Event, bMasterOnly);
-			}
-		}
-	}
-}
+			}
+		}
+	}
+}
+
 
 //////////////////////////////////////////////////////////////////////////////////////////////
 // IPDisplayClusterClusterManager
 //////////////////////////////////////////////////////////////////////////////////////////////
-<<<<<<< HEAD
-void FDisplayClusterClusterManager::ExportSyncData(TMap<FString, FString>& SyncData, EDisplayClusterSyncGroup SyncGroup) const
-{
-	UE_LOG(LogDisplayClusterCluster, Verbose, TEXT("Exporting sync data for sync group: %d, items to sync: %d"), (int)SyncGroup, ObjectsToSync[SyncGroup].Num());
-=======
 IDisplayClusterClusterNodeController* FDisplayClusterClusterManager::GetClusterNodeController() const
 {
 	FScopeLock Lock(&InternalsCS);
@@ -778,23 +534,16 @@
 		UE_LOG(LogDisplayClusterCluster, Verbose, TEXT("DisplayCluster timecode: Invalid"));
 	}
 }
->>>>>>> 6bbb88c8
 
 void FDisplayClusterClusterManager::SyncObjects(EDisplayClusterSyncGroup InSyncGroup)
 {
 	if (ClusterNodeCtrl)
 	{
-<<<<<<< HEAD
-		FScopeLock Lock(&ObjectsToSyncCritSec);
-
-		SyncData.Reset();
-=======
 		TMap<FString, FString> ObjectsData;
 
 		UE_LOG(LogDisplayClusterCluster, Verbose, TEXT("Downloading synchronization data (objects)..."));
 		ClusterNodeCtrl->GetObjectsData(InSyncGroup, ObjectsData);
 		UE_LOG(LogDisplayClusterCluster, Verbose, TEXT("Downloading finished. Available %d records (objects)."), ObjectsData.Num());
->>>>>>> 6bbb88c8
 
 		// No need to import data on the primary node
 		if (!IsPrimary())
@@ -850,15 +599,9 @@
 	OutObjectsData = ObjectsToSyncCache[InSyncGroup];
 }
 
-<<<<<<< HEAD
-void FDisplayClusterClusterManager::ImportSyncData(const TMap<FString, FString>& SyncData, EDisplayClusterSyncGroup SyncGroup)
-{
-	if (SyncData.Num() > 0)
-=======
 void FDisplayClusterClusterManager::ImportObjectsData(const EDisplayClusterSyncGroup InSyncGroup, const TMap<FString, FString>& InObjectsData)
 {
 	if (InObjectsData.Num() > 0)
->>>>>>> 6bbb88c8
 	{
 		for (auto It = InObjectsData.CreateConstIterator(); It; ++It)
 		{
@@ -889,74 +632,6 @@
 	}
 }
 
-<<<<<<< HEAD
-void FDisplayClusterClusterManager::ExportEventsData(TArray<TSharedPtr<FDisplayClusterClusterEventJson, ESPMode::ThreadSafe>>& JsonEvents, TArray<TSharedPtr<FDisplayClusterClusterEventBinary, ESPMode::ThreadSafe>>& BinaryEvents)
-{
-	// Clear output containers
-	JsonEvents.Reset();
-	BinaryEvents.Reset();
-
-	// Export JSON events
-	{
-		FScopeLock Lock(&ClusterEventsJsonCritSec);
-
-		// Export all system and non-system json events that have 'discard on repeat' flag
-		for (const auto& it : ClusterEventsJsonPoolOut)
-		{
-			TArray<TSharedPtr<FDisplayClusterClusterEventJson, ESPMode::ThreadSafe>> JsonEventsToExport;
-			it.Value.GenerateValueArray(JsonEventsToExport);
-			JsonEvents.Append(JsonEventsToExport);
-		}
-
-		// Export all json events that don't have 'discard on repeat' flag
-		JsonEvents.Append(ClusterEventsJsonNonDiscardedPoolOut);
-	}
-
-	// Export binary events
-	{
-		FScopeLock Lock(&ClusterEventsBinaryCritSec);
-
-		// Export all binary events that have 'discard on repeat' flag
-		for (const auto& it : ClusterEventsBinaryPoolOut)
-		{
-			TArray<TSharedPtr<FDisplayClusterClusterEventBinary, ESPMode::ThreadSafe>> BinaryEventsToExport;
-			it.Value.GenerateValueArray(BinaryEventsToExport);
-			BinaryEvents.Append(BinaryEventsToExport);
-		}
-
-		// Export all binary events that don't have 'discard on repeat' flag
-		BinaryEvents.Append(ClusterEventsBinaryNonDiscardedPoolOut);
-	}
-}
-
-void FDisplayClusterClusterManager::ImportEventsData(const TArray<TSharedPtr<FDisplayClusterClusterEventJson, ESPMode::ThreadSafe>>& JsonEvents, const TArray<TSharedPtr<FDisplayClusterClusterEventBinary, ESPMode::ThreadSafe>>& BinaryEvents)
-{
-	// Process and fire all JSON events
-	if (JsonEvents.Num() > 0)
-	{
-		FScopeLock LockEvents(&ClusterEventsJsonCritSec);
-		FScopeLock LockListeners(&ClusterEventListenersCritSec);
-
-		for (const auto& it : JsonEvents)
-		{
-			UE_LOG(LogDisplayClusterCluster, Verbose, TEXT("Processing json event %s|%s|%s|s%d|d%d..."), *it->Category, *it->Type, *it->Name, it->bIsSystemEvent ? 1 : 0, it->bShouldDiscardOnRepeat ? 1 : 0);
-			// Fire event
-			OnClusterEventJson.Broadcast(*it);
-		}
-	}
-
-	// Process and fire all binary events
-	if (BinaryEvents.Num() > 0)
-	{
-		FScopeLock LockEvents(&ClusterEventsBinaryCritSec);
-		FScopeLock LockListeners(&ClusterEventListenersCritSec);
-
-		for (const auto& it : BinaryEvents)
-		{
-			UE_LOG(LogDisplayClusterCluster, Verbose, TEXT("Processing binary event %d..."), it->EventId);
-			// Fire event
-			OnClusterEventBinary.Broadcast(*it);
-=======
 void FDisplayClusterClusterManager::SyncEvents()
 {
 	if (ClusterNodeCtrl)
@@ -1018,7 +693,6 @@
 
 			// Export all binary events that don't have 'discard on repeat' flag
 			BinaryEventsCache.Append(MoveTemp(ClusterEventsBinaryNonDiscarded));
->>>>>>> 6bbb88c8
 		}
 
 		UE_LOG(LogDisplayClusterCluster, Verbose, TEXT("Cluster events data cache contains: json=%d, binary=%d"), JsonEventsCache.Num(), BinaryEventsCache.Num());
@@ -1037,12 +711,8 @@
 
 void FDisplayClusterClusterManager::ImportEventsData(const TArray<TSharedPtr<FDisplayClusterClusterEventJson, ESPMode::ThreadSafe>>& InJsonEvents, const TArray<TSharedPtr<FDisplayClusterClusterEventBinary, ESPMode::ThreadSafe>>& InBinaryEvents)
 {
-<<<<<<< HEAD
-	if (Controller)
-=======
 	// Process and fire all JSON events
 	if (InJsonEvents.Num() > 0)
->>>>>>> 6bbb88c8
 	{
 		FScopeLock LockListeners(&ClusterEventListenersCS);
 
@@ -1054,22 +724,6 @@
 		}
 	}
 
-<<<<<<< HEAD
-void FDisplayClusterClusterManager::SyncEvents()
-{
-	if (Controller)
-	{
-		TArray<TSharedPtr<FDisplayClusterClusterEventJson,   ESPMode::ThreadSafe>> JsonEvents;
-		TArray<TSharedPtr<FDisplayClusterClusterEventBinary, ESPMode::ThreadSafe>> BinaryEvents;
-
-		// Get events data from a provider
-		UE_LOG(LogDisplayClusterCluster, Verbose, TEXT("Downloading synchronization data (events)..."));
-		Controller->GetEventsData(JsonEvents, BinaryEvents);
-		UE_LOG(LogDisplayClusterCluster, Verbose, TEXT("Downloading finished. Available events: json=%d binary=%d"), JsonEvents.Num(), BinaryEvents.Num());
-
-		// Import and process them
-		ImportEventsData(JsonEvents, BinaryEvents);
-=======
 	// Process and fire all binary events
 	if (InBinaryEvents.Num() > 0)
 	{
@@ -1097,31 +751,17 @@
 	for (auto It = NativeInputCache.CreateConstIterator(); It; ++It, ++Idx)
 	{
 		UE_LOG(LogDisplayClusterCluster, VeryVerbose, TEXT("Native input data cache: %d - %s - %s"), Idx, *It->Key, *It->Value);
->>>>>>> 6bbb88c8
-	}
-
-<<<<<<< HEAD
-void FDisplayClusterClusterManager::ProvideNativeInputData(const TMap<FString, FString>& NativeInputData)
-{
-	UE_LOG(LogDisplayClusterCluster, Verbose, TEXT("SyncNativeInput - data available trigger. NativeInput records amount %d"), NativeInputData.Num());
-
-	NativeInputDataCache = NativeInputData;
-	NativeInputDataAvailableEvent->Trigger();
-=======
+	}
+
 	// Notify the data is available
 	NativeInputCacheReadySignal->Trigger();
->>>>>>> 6bbb88c8
 }
 
 void FDisplayClusterClusterManager::ExportNativeInputData(TMap<FString, FString>& OutNativeInputData)
 {
-<<<<<<< HEAD
-	if (IsMaster())
-=======
 	// If we are on the primary node, that means we got network request for input data.
 	// So, provide with data once it's cached.
 	if (IsPrimary())
->>>>>>> 6bbb88c8
 	{
 		// Wait for data cache to be ready
 		NativeInputCacheReadySignal->Wait();
@@ -1150,26 +790,6 @@
 //////////////////////////////////////////////////////////////////////////////////////////////
 // FDisplayClusterClusterManager
 //////////////////////////////////////////////////////////////////////////////////////////////
-<<<<<<< HEAD
-TUniquePtr<IDisplayClusterNodeController> FDisplayClusterClusterManager::CreateController() const
-{
-	UE_LOG(LogDisplayClusterCluster, Log, TEXT("Current operation mode: %s"), *DisplayClusterTypesConverter::template ToString(CurrentOperationMode));
-
-	// Instantiate appropriate controller depending on operation mode and cluster role
-	FDisplayClusterNodeCtrlBase* NewController = nullptr;
-	if (CurrentOperationMode == EDisplayClusterOperationMode::Cluster)
-	{
-		// Master or slave
-		if (ClusterNodeId.Equals(GDisplayCluster->GetPrivateConfigMgr()->GetMasterNodeId(), ESearchCase::IgnoreCase))
-		{
-			UE_LOG(LogDisplayClusterCluster, Log, TEXT("Instantiating cluster master controller..."));
-			NewController = new FDisplayClusterClusterNodeCtrlMaster(FString("[CTRL-M]"), ClusterNodeId);
-		}
-		else
-		{
-			UE_LOG(LogDisplayClusterCluster, Log, TEXT("Instantiating cluster slave controller..."));
-			NewController = new FDisplayClusterClusterNodeCtrlSlave(FString("[CTRL-S]"), ClusterNodeId);
-=======
 TUniquePtr<IDisplayClusterClusterNodeController> FDisplayClusterClusterManager::CreateClusterNodeController() const
 {
 	// Instantiate appropriate controller depending on operation mode and cluster role
@@ -1185,18 +805,12 @@
 		{
 			UE_LOG(LogDisplayClusterCluster, Log, TEXT("Instantiating secondary node controller..."));
 			return MakeUnique<FDisplayClusterClusterNodeCtrlSecondary>(FString("[CTRL-S]"), ClusterNodeId);
->>>>>>> 6bbb88c8
 		}
 	}
 	else if (CurrentOperationMode == EDisplayClusterOperationMode::Editor)
 	{
-<<<<<<< HEAD
-		UE_LOG(LogDisplayClusterCluster, Log, TEXT("Instantiating editor controller..."));
-		NewController = new FDisplayClusterClusterNodeCtrlEditor(FString("[CTRL-EDTR]"), FString("editor"));
-=======
 		UE_LOG(LogDisplayClusterCluster, Log, TEXT("Instantiating editor node controller..."));
 		return MakeUnique<FDisplayClusterClusterNodeCtrlEditor>(FString("[CTRL-EDTR]"), FString("editor"));
->>>>>>> 6bbb88c8
 	}
 
 	// Including CurrentOperationMode == EDisplayClusterOperationMode::Disabled
@@ -1222,26 +836,12 @@
 		}
 	}
 
-<<<<<<< HEAD
-	// Return the controller
-	return TUniquePtr<IDisplayClusterNodeController>(NewController);
-=======
 	UE_LOG(LogDisplayClusterCluster, Log, TEXT("Instantiating failover null controller..."));
 	return MakeUnique<FDisplayClusterFailoverNodeCtrlNull>();
->>>>>>> 6bbb88c8
 }
 
 void FDisplayClusterClusterManager::OnClusterEventJsonHandler(const FDisplayClusterClusterEventJson& Event)
 {
-<<<<<<< HEAD
-	FScopeLock Lock(&ClusterEventListenersCritSec);
-
-	decltype(ClusterEventListeners) InvalidListeners;
-
-	for (auto Listener : ClusterEventListeners)
-	{
-		if (!Listener.GetObject() || Listener.GetObject()->IsPendingKillOrUnreachable()) // Note: .GetInterface() is always returning null when intefrace is added to class in the Blueprint.
-=======
 	FScopeLock Lock(&ClusterEventListenersCS);
 
 	decltype(ClusterEventListeners) InvalidListeners;
@@ -1272,42 +872,21 @@
 	for (auto Listener : ClusterEventListeners)
 	{
 		if (!Listener.GetObject() || !IsValidChecked(Listener.GetObject()) || Listener.GetObject()->IsUnreachable()) // Note: .GetInterface() is always returning null when intefrace is added to class in the Blueprint.
->>>>>>> 6bbb88c8
 		{
 			UE_LOG(LogDisplayClusterCluster, Warning, TEXT("Will remove invalid cluster event listener"));
 			InvalidListeners.Add(Listener);
 			continue;
 		}
-		Listener->Execute_OnClusterEventJson(Listener.GetObject(), Event);
-	}
-
-<<<<<<< HEAD
-=======
+
 		Listener->Execute_OnClusterEventBinary(Listener.GetObject(), Event);
 	}
 
->>>>>>> 6bbb88c8
 	for (auto& InvalidListener : InvalidListeners)
 	{
 		ClusterEventListeners.Remove(InvalidListener);
 	}
 }
 
-<<<<<<< HEAD
-void FDisplayClusterClusterManager::OnClusterEventBinaryHandler(const FDisplayClusterClusterEventBinary& Event)
-{
-	FScopeLock Lock(&ClusterEventListenersCritSec);
-
-	decltype(ClusterEventListeners) InvalidListeners;
-
-	for (auto Listener : ClusterEventListeners)
-	{
-		if (!Listener.GetObject() || Listener.GetObject()->IsPendingKillOrUnreachable()) // Note: .GetInterface() is always returning null when intefrace is added to class in the Blueprint.
-		{
-			UE_LOG(LogDisplayClusterCluster, Warning, TEXT("Will remove invalid cluster event listener"));
-			InvalidListeners.Add(Listener);
-			continue;
-=======
 void FDisplayClusterClusterManager::SetInternalSyncObjectsReleaseState(bool bRelease)
 {
 	if (bRelease)
@@ -1333,14 +912,6 @@
 		for (TPair<EDisplayClusterSyncGroup, FEvent*>& It : ObjectsToSyncCacheReadySignals)
 		{
 			It.Value->Reset();
->>>>>>> 6bbb88c8
-		}
-
-		Listener->Execute_OnClusterEventBinary(Listener.GetObject(), Event);
-	}
-
-	for (auto& InvalidListener : InvalidListeners)
-	{
-		ClusterEventListeners.Remove(InvalidListener);
+		}
 	}
 }