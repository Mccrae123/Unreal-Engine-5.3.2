--- conflicted
+++ resolved
@@ -13,11 +13,8 @@
 #include "Cluster/Failover/DisplayClusterFailoverNodeCtrlNull.h"
 #include "Cluster/Failover/DisplayClusterFailoverNodeCtrlPrimary.h"
 #include "Cluster/Failover/DisplayClusterFailoverNodeCtrlSecondary.h"
-<<<<<<< HEAD
-=======
 
 #include "Network/Service/GenericBarrier/DisplayClusterGenericBarrierClient.h"
->>>>>>> 4af6daef
 
 #include "Config/IPDisplayClusterConfigManager.h"
 #include "DisplayClusterConfigurationTypes.h"
@@ -210,21 +207,12 @@
 {
 	// Reset all the synchronization objects
 	SetInternalSyncObjectsReleaseState(false);
-<<<<<<< HEAD
 
 	// Reset cache containers
 	JsonEventsCache.Reset();
 	BinaryEventsCache.Reset();
 	NativeInputCache.Reset();
 
-=======
-
-	// Reset cache containers
-	JsonEventsCache.Reset();
-	BinaryEventsCache.Reset();
-	NativeInputCache.Reset();
-
->>>>>>> 4af6daef
 	// Reset objects sync cache for all sync groups
 	for (TPair<EDisplayClusterSyncGroup, TMap<FString, FString>>& It : ObjectsToSyncCache)
 	{
@@ -475,7 +463,6 @@
 // IPDisplayClusterClusterManager
 //////////////////////////////////////////////////////////////////////////////////////////////
 IDisplayClusterClusterNodeController* FDisplayClusterClusterManager::GetClusterNodeController() const
-<<<<<<< HEAD
 {
 	FScopeLock Lock(&InternalsCS);
 	return ClusterNodeCtrl.Get();
@@ -565,97 +552,6 @@
 		ClusterNodeCtrl->GetObjectsData(InSyncGroup, ObjectsData);
 		UE_LOG(LogDisplayClusterCluster, Verbose, TEXT("Downloading finished. Available %d records (objects)."), ObjectsData.Num());
 
-=======
-{
-	FScopeLock Lock(&InternalsCS);
-	return ClusterNodeCtrl.Get();
-}
-
-IDisplayClusterFailoverNodeController* FDisplayClusterClusterManager::GetFailoverNodeController() const
-{
-	FScopeLock Lock(&InternalsCS);
-	return FailoverNodeCtrl.Get();
-}
-
-
-void FDisplayClusterClusterManager::SyncTimeData()
-{
-	if (ClusterNodeCtrl)
-	{
-		double DeltaTime = 0.0f;
-		double GameTime = 0.0f;
-		TOptional<FQualifiedFrameTime> FrameTime;
-
-		UE_LOG(LogDisplayClusterCluster, Verbose, TEXT("Downloading synchronization data (time)..."));
-		ClusterNodeCtrl->GetTimeData(DeltaTime, GameTime, FrameTime);
-		UE_LOG(LogDisplayClusterCluster, Verbose, TEXT("Downloading finished. Delta=%lf, Game=%lf, Frame=%lf"), DeltaTime, GameTime, FrameTime.IsSet() ? FrameTime.GetValue().AsSeconds() : 0.f);
-
-		// Apply new time data (including primary node)
-		ImportTimeData(DeltaTime, GameTime, FrameTime);
-	}
-}
-
-void FDisplayClusterClusterManager::ExportTimeData(double& OutDeltaTime, double& OutGameTime, TOptional<FQualifiedFrameTime>& OutFrameTime)
-{
-	if (IsInGameThread())
-	{
-		// Cache data so it will be the same for all requests within current frame
-		DeltaTimeCache = FApp::GetDeltaTime();
-		GameTimeCache  = FApp::GetGameTime();
-		FrameTimeCache = FApp::GetCurrentFrameTime();
-
-		UE_LOG(LogDisplayClusterCluster, Verbose, TEXT("Time data cache: Delta=%lf, Game=%lf, Frame=%lf"), DeltaTimeCache, GameTimeCache, FrameTimeCache.IsSet() ? FrameTimeCache.GetValue().AsSeconds() : 0.f);
-
-		TimeDataCacheReadySignal->Trigger();
-	}
-
-	// Wait until data is available
-	TimeDataCacheReadySignal->Wait();
-
-	// Return cached values
-	OutDeltaTime = DeltaTimeCache;
-	OutGameTime  = GameTimeCache;
-	OutFrameTime = FrameTimeCache;
-}
-
-void FDisplayClusterClusterManager::ImportTimeData(const double& InDeltaTime, const double& InGameTime, const TOptional<FQualifiedFrameTime>& InFrameTime)
-{
-	// Compute new 'current' and 'last' time on the local platform timeline
-	const double NewCurrentTime = FPlatformTime::Seconds();
-	const double NewLastTime = NewCurrentTime - InDeltaTime;
-
-	// Store new data
-	FApp::SetCurrentTime(NewLastTime);
-	FApp::UpdateLastTime();
-	FApp::SetCurrentTime(NewCurrentTime);
-	FApp::SetDeltaTime(InDeltaTime);
-	FApp::SetGameTime(InGameTime);
-	FApp::SetIdleTime(0);
-	FApp::SetIdleTimeOvershoot(0);
-
-	if (InFrameTime.IsSet())
-	{
-		FApp::SetCurrentFrameTime(InFrameTime.GetValue());
-		UE_LOG(LogDisplayClusterCluster, Verbose, TEXT("DisplayCluster timecode: %s | %s"), *FTimecode::FromFrameNumber(InFrameTime->Time.GetFrame(), InFrameTime->Rate).ToString(), *InFrameTime->Rate.ToPrettyText().ToString());
-	}
-	else
-	{
-		FApp::InvalidateCurrentFrameTime();
-		UE_LOG(LogDisplayClusterCluster, Verbose, TEXT("DisplayCluster timecode: Invalid"));
-	}
-}
-
-void FDisplayClusterClusterManager::SyncObjects(EDisplayClusterSyncGroup InSyncGroup)
-{
-	if (ClusterNodeCtrl)
-	{
-		TMap<FString, FString> ObjectsData;
-
-		UE_LOG(LogDisplayClusterCluster, Verbose, TEXT("Downloading synchronization data (objects)..."));
-		ClusterNodeCtrl->GetObjectsData(InSyncGroup, ObjectsData);
-		UE_LOG(LogDisplayClusterCluster, Verbose, TEXT("Downloading finished. Available %d records (objects)."), ObjectsData.Num());
-
->>>>>>> 4af6daef
 		// No need to import data on the primary node
 		if (!IsPrimary())
 		{
@@ -781,17 +677,10 @@
 				It.Value.GenerateValueArray(JsonEventsToExport);
 				JsonEventsCache.Append(MoveTemp(JsonEventsToExport));
 			}
-<<<<<<< HEAD
 
 			// Clear original containers
 			ClusterEventsJson.Reset();
 
-=======
-
-			// Clear original containers
-			ClusterEventsJson.Reset();
-
->>>>>>> 4af6daef
 			// Export all json events that don't have 'discard on repeat' flag
 			JsonEventsCache.Append(MoveTemp(ClusterEventsJsonNonDiscarded));
 		}
