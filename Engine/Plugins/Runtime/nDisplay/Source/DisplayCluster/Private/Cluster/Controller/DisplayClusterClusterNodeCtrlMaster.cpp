// Copyright Epic Games, Inc. All Rights Reserved.

#include "Cluster/Controller/DisplayClusterClusterNodeCtrlMaster.h"

#include "Cluster/IPDisplayClusterClusterManager.h"
#include "Game/IPDisplayClusterGameManager.h"
#include "Config/IPDisplayClusterConfigManager.h"

#include "DisplayClusterConfigurationTypes.h"

#include "DisplayClusterConfigurationTypes.h"

#include "Network/Service/ClusterSync/DisplayClusterClusterSyncService.h"
#include "Network/Service/RenderSync/DisplayClusterRenderSyncService.h"
#include "Network/Service/ClusterEventsJson/DisplayClusterClusterEventsJsonService.h"
#include "Network/Service/ClusterEventsBinary/DisplayClusterClusterEventsBinaryService.h"

#include "Engine/World.h"
#include "HAL/Event.h"

#include "Misc/App.h"

#include "DisplayClusterPlayerInput.h"

#include "Misc/DisplayClusterGlobals.h"
#include "Misc/DisplayClusterLog.h"


FDisplayClusterClusterNodeCtrlMaster::FDisplayClusterClusterNodeCtrlMaster(const FString& CtrlName, const FString& NodeName) :
	FDisplayClusterClusterNodeCtrlSlave(CtrlName, NodeName)
{
	CachedSyncData.Emplace(EDisplayClusterSyncGroup::PreTick);
	CachedSyncData.Emplace(EDisplayClusterSyncGroup::Tick);
	CachedSyncData.Emplace(EDisplayClusterSyncGroup::PostTick);

	CachedSyncDataEvents.Emplace(EDisplayClusterSyncGroup::PreTick,  FPlatformProcess::GetSynchEventFromPool(true));
	CachedSyncDataEvents.Emplace(EDisplayClusterSyncGroup::Tick,     FPlatformProcess::GetSynchEventFromPool(true));
	CachedSyncDataEvents.Emplace(EDisplayClusterSyncGroup::PostTick, FPlatformProcess::GetSynchEventFromPool(true));

	CachedTimeDataEvent   = FPlatformProcess::GetSynchEventFromPool(true);
	CachedEventsDataEvent = FPlatformProcess::GetSynchEventFromPool(true);
}

FDisplayClusterClusterNodeCtrlMaster::~FDisplayClusterClusterNodeCtrlMaster()
{
	FPlatformProcess::ReturnSynchEventToPool(CachedTimeDataEvent);
	FPlatformProcess::ReturnSynchEventToPool(CachedEventsDataEvent);

	for (auto& it : CachedSyncDataEvents)
	{
		FPlatformProcess::ReturnSynchEventToPool(it.Value);
	}
}


//////////////////////////////////////////////////////////////////////////////////////////////
// IDisplayClusterProtocolClusterSync
//////////////////////////////////////////////////////////////////////////////////////////////

void FDisplayClusterClusterNodeCtrlMaster::GetTimeData(float& InOutDeltaTime, double& InOutGameTime, TOptional<FQualifiedFrameTime>& InOutFrameTime)
{
	if (IsInGameThread())
	{
		// Cache data so it will be the same for all requests within current frame
		CachedDeltaTime = FApp::GetDeltaTime();
		UE_LOG(LogDisplayClusterCluster, Verbose, TEXT("GetTimeData: CachedDeltaTime cached values: %f"), CachedDeltaTime);

		CachedGameTime = FApp::GetGameTime();
		UE_LOG(LogDisplayClusterCluster, Verbose, TEXT("GetTimeData: CachedGameTime cached values: %f"), CachedGameTime);

		CachedFrameTime = FApp::GetCurrentFrameTime();

		if (CachedFrameTime.IsSet())
		{
			UE_LOG(LogDisplayClusterCluster, Verbose, TEXT("GetTimeData: CachedFrameTime cached values: %f"), CachedFrameTime.GetValue().AsSeconds());
		}
		else
		{
			UE_LOG(LogDisplayClusterCluster, Verbose, TEXT("GetTimeData:  cached values: [INVALID]"));
		}

		CachedTimeDataEvent->Trigger();
	}

	// Wait until data is available
	CachedTimeDataEvent->Wait();

	// Return cached values
	InOutDeltaTime = CachedDeltaTime;
	InOutGameTime  = CachedGameTime;
	InOutFrameTime = CachedFrameTime;
}

void FDisplayClusterClusterNodeCtrlMaster::GetSyncData(TMap<FString, FString>& SyncData, EDisplayClusterSyncGroup SyncGroup)
{
	static IPDisplayClusterClusterManager* const ClusterMgr = GDisplayCluster->GetPrivateClusterMgr();

	if (IsInGameThread())
	{
		// Cache data so it will be the same for all requests within current frame
		TMap<FString, FString> SyncDataToCache;
		ClusterMgr->ExportSyncData(SyncDataToCache, SyncGroup);
		CachedSyncData.Emplace(SyncGroup, SyncDataToCache);

		UE_LOG(LogDisplayClusterCluster, Verbose, TEXT("GetSyncData cached values amount: %d"), SyncDataToCache.Num());

		int i = 0;
		for (auto it = SyncDataToCache.CreateConstIterator(); it; ++it)
		{
			UE_LOG(LogDisplayClusterCluster, Verbose, TEXT("GetSyncData cached value %d: %s - %s"), i++, *it->Key, *it->Value);
		}

		UE_LOG(LogDisplayClusterCluster, Verbose, TEXT("SyncData has %d records"), CachedSyncData[SyncGroup].Num());

		// Notify data is available
		CachedSyncDataEvents[SyncGroup]->Trigger();
	}

	// Wait until data is available
	CachedSyncDataEvents[SyncGroup]->Wait();

	// Return cached value
	SyncData = CachedSyncData[SyncGroup];
}

<<<<<<< HEAD
void FDisplayClusterClusterNodeCtrlMaster::GetInputData(TMap<FString, FString>& InputData)
{
	static IPDisplayClusterInputManager* const InputMgr = GDisplayCluster->GetPrivateInputMgr();

	if (IsInGameThread())
	{
		// Cache data so it will be the same for all requests within current frame
		InputMgr->ExportInputData(CachedInputData);

		UE_LOG(LogDisplayClusterCluster, Verbose, TEXT("GetInputData cached values amount: %d"), CachedInputData.Num());

		int i = 0;
		for (auto it = CachedInputData.CreateConstIterator(); it; ++it)
		{
			UE_LOG(LogDisplayClusterCluster, Verbose, TEXT("GetInputData cached value %d: %s - %s"), i++, *it->Key, *it->Value);
		}

		UE_LOG(LogDisplayClusterCluster, Verbose, TEXT("InputData has %d records"), CachedInputData.Num());

		// Notify data is available
		CachedInputDataEvent->Trigger();
	}

	// Wait until data is available
	CachedInputDataEvent->Wait();

	// Return cached value
	InputData = CachedInputData;
}

=======
>>>>>>> 3aae9151
void FDisplayClusterClusterNodeCtrlMaster::GetEventsData(TArray<TSharedPtr<FDisplayClusterClusterEventJson, ESPMode::ThreadSafe>>& JsonEvents, TArray<TSharedPtr<FDisplayClusterClusterEventBinary, ESPMode::ThreadSafe>>& BinaryEvents)
{
	static IPDisplayClusterClusterManager* const ClusterMgr = GDisplayCluster->GetPrivateClusterMgr();

	if (IsInGameThread())
	{
		// Cache data so it will be the same for all requests within current frame
		ClusterMgr->ExportEventsData(CachedJsonEvents, CachedBinaryEvents);

		UE_LOG(LogDisplayClusterCluster, Verbose, TEXT("GetEventsData cached values amount: json=%d, binary=%d"), CachedJsonEvents.Num(), CachedBinaryEvents.Num());

		// Notify data is available
		CachedEventsDataEvent->Trigger();
	}

	// Wait until data is available
	CachedEventsDataEvent->Wait();

	// Return cached value
	JsonEvents   = CachedJsonEvents;
	BinaryEvents = CachedBinaryEvents;
}

void FDisplayClusterClusterNodeCtrlMaster::GetNativeInputData(TMap<FString, FString>& NativeInputData)
{
	static IPDisplayClusterClusterManager* const ClusterMgr = GDisplayCluster->GetPrivateClusterMgr();
	ClusterMgr->SyncNativeInput(NativeInputData);
}


//////////////////////////////////////////////////////////////////////////////////////////////
// IDisplayClusterNodeController
//////////////////////////////////////////////////////////////////////////////////////////////
void FDisplayClusterClusterNodeCtrlMaster::ClearCache()
{
	FScopeLock Lock(&InternalsSyncScope);

	// Reset all cache events
	CachedTimeDataEvent->Reset();
	CachedEventsDataEvent->Reset();

	// Reset cache containers
<<<<<<< HEAD
	CachedInputData.Reset();
=======
>>>>>>> 3aae9151
	CachedJsonEvents.Reset();
	CachedBinaryEvents.Reset();

	for (auto& it : CachedSyncDataEvents)
	{
		it.Value->Reset();
	}

	for (auto& it : CachedSyncData)
	{
		it.Value.Reset();
	}

	UE_LOG(LogDisplayClusterCluster, Verbose, TEXT("FDisplayClusterClusterNodeCtrlMaster has cleaned the cache"));
}


//////////////////////////////////////////////////////////////////////////////////////////////
// FDisplayClusterNodeCtrlBase
//////////////////////////////////////////////////////////////////////////////////////////////
bool FDisplayClusterClusterNodeCtrlMaster::InitializeServers()
{
	if (GDisplayCluster->GetOperationMode() == EDisplayClusterOperationMode::Disabled)
	{
		return false;
	}

	if (!FDisplayClusterClusterNodeCtrlSlave::InitializeServers())
	{
		return false;
	}

	UE_LOG(LogDisplayClusterCluster, Log, TEXT("%s - initializing master servers..."), *GetControllerName());

	// Instantiate node servers
	ClusterSyncServer         = MakeUnique<FDisplayClusterClusterSyncService>       ();
	RenderSyncServer          = MakeUnique<FDisplayClusterRenderSyncService>        ();
	ClusterEventsJsonServer   = MakeUnique<FDisplayClusterClusterEventsJsonService> ();
	ClusterEventsBinaryServer = MakeUnique<FDisplayClusterClusterEventsBinaryService>();

	return ClusterSyncServer && RenderSyncServer && ClusterEventsJsonServer && ClusterEventsBinaryServer;
}

bool FDisplayClusterClusterNodeCtrlMaster::StartServers()
{
	if (!FDisplayClusterClusterNodeCtrlSlave::StartServers())
	{
		return false;
	}

	UE_LOG(LogDisplayClusterCluster, Log, TEXT("%s - starting master servers..."), *GetControllerName());

	// Get config data
	const UDisplayClusterConfigurationData* ConfigData = GDisplayCluster->GetPrivateConfigMgr()->GetConfig();
	if (!ConfigData)
	{
		UE_LOG(LogDisplayClusterCluster, Error, TEXT("Couldn't get configuration data"));
		return false;
	}

	// Get master config data
	const UDisplayClusterConfigurationClusterNode* CfgMaster = GDisplayCluster->GetPrivateConfigMgr()->GetMasterNode();
	if (!CfgMaster)
	{
		UE_LOG(LogDisplayClusterCluster, Error, TEXT("No master node configuration data found"));
		return false;
	}

	// Allow children to override master's address
	FString HostToUse = CfgMaster->Host;
	OverrideMasterAddr(HostToUse);

	FDisplayClusterConfigurationMasterNodePorts Ports = ConfigData->Cluster->MasterNode.Ports;
	UE_LOG(LogDisplayClusterCluster, Log, TEXT("Servers: addr %s, port_cs %d, port_ss %d, port_ce %d, port_ceb %d"), *HostToUse, Ports.ClusterSync, Ports.RenderSync, Ports.ClusterEventsJson, Ports.ClusterEventsBinary);

	// Start the servers
	return StartServerWithLogs(ClusterSyncServer.Get(),         HostToUse, Ports.ClusterSync)
		&& StartServerWithLogs(RenderSyncServer.Get(),          HostToUse, Ports.RenderSync)
		&& StartServerWithLogs(ClusterEventsJsonServer.Get(),   HostToUse, Ports.ClusterEventsJson)
		&& StartServerWithLogs(ClusterEventsBinaryServer.Get(), HostToUse, Ports.ClusterEventsBinary);
}

void FDisplayClusterClusterNodeCtrlMaster::StopServers()
{
	FDisplayClusterClusterNodeCtrlSlave::StopServers();

	ClusterSyncServer->Shutdown();
	RenderSyncServer->Shutdown();
	ClusterEventsJsonServer->Shutdown();
	ClusterEventsBinaryServer->Shutdown();
}

bool FDisplayClusterClusterNodeCtrlMaster::InitializeClients()
{
	if (!FDisplayClusterClusterNodeCtrlSlave::InitializeClients())
	{
		return false;
	}

	// Master clients initialization
	// ...

	return true;
}

bool FDisplayClusterClusterNodeCtrlMaster::StartClients()
{
	if (!FDisplayClusterClusterNodeCtrlSlave::StartClients())
	{
		return false;
	}

	// Master clients start
	// ...

	return true;
}

void FDisplayClusterClusterNodeCtrlMaster::StopClients()
{
	FDisplayClusterClusterNodeCtrlSlave::StopClients();

	// Master clients stop
	// ...
}<|MERGE_RESOLUTION|>--- conflicted
+++ resolved
@@ -5,8 +5,6 @@
 #include "Cluster/IPDisplayClusterClusterManager.h"
 #include "Game/IPDisplayClusterGameManager.h"
 #include "Config/IPDisplayClusterConfigManager.h"
-
-#include "DisplayClusterConfigurationTypes.h"
 
 #include "DisplayClusterConfigurationTypes.h"
 
@@ -123,39 +121,6 @@
 	SyncData = CachedSyncData[SyncGroup];
 }
 
-<<<<<<< HEAD
-void FDisplayClusterClusterNodeCtrlMaster::GetInputData(TMap<FString, FString>& InputData)
-{
-	static IPDisplayClusterInputManager* const InputMgr = GDisplayCluster->GetPrivateInputMgr();
-
-	if (IsInGameThread())
-	{
-		// Cache data so it will be the same for all requests within current frame
-		InputMgr->ExportInputData(CachedInputData);
-
-		UE_LOG(LogDisplayClusterCluster, Verbose, TEXT("GetInputData cached values amount: %d"), CachedInputData.Num());
-
-		int i = 0;
-		for (auto it = CachedInputData.CreateConstIterator(); it; ++it)
-		{
-			UE_LOG(LogDisplayClusterCluster, Verbose, TEXT("GetInputData cached value %d: %s - %s"), i++, *it->Key, *it->Value);
-		}
-
-		UE_LOG(LogDisplayClusterCluster, Verbose, TEXT("InputData has %d records"), CachedInputData.Num());
-
-		// Notify data is available
-		CachedInputDataEvent->Trigger();
-	}
-
-	// Wait until data is available
-	CachedInputDataEvent->Wait();
-
-	// Return cached value
-	InputData = CachedInputData;
-}
-
-=======
->>>>>>> 3aae9151
 void FDisplayClusterClusterNodeCtrlMaster::GetEventsData(TArray<TSharedPtr<FDisplayClusterClusterEventJson, ESPMode::ThreadSafe>>& JsonEvents, TArray<TSharedPtr<FDisplayClusterClusterEventBinary, ESPMode::ThreadSafe>>& BinaryEvents)
 {
 	static IPDisplayClusterClusterManager* const ClusterMgr = GDisplayCluster->GetPrivateClusterMgr();
@@ -198,10 +163,6 @@
 	CachedEventsDataEvent->Reset();
 
 	// Reset cache containers
-<<<<<<< HEAD
-	CachedInputData.Reset();
-=======
->>>>>>> 3aae9151
 	CachedJsonEvents.Reset();
 	CachedBinaryEvents.Reset();
 
