--- conflicted
+++ resolved
@@ -8,12 +8,8 @@
 #include "Misc/Timecode.h"
 #include "Misc/FrameRate.h"
 
-<<<<<<< HEAD
-class IDisplayClusterNodeController;
-=======
 class IDisplayClusterClusterNodeController;
 class IDisplayClusterFailoverNodeController;
->>>>>>> 6bbb88c8
 class FJsonObject;
 struct FQualifiedFrameTime;
 
@@ -29,15 +25,6 @@
 	virtual ~IPDisplayClusterClusterManager() = default;
 
 public:
-<<<<<<< HEAD
-	virtual IDisplayClusterNodeController* GetController() const = 0;
-
-	virtual void ExportSyncData(TMap<FString, FString>& SyncData, EDisplayClusterSyncGroup SyncGroup) const = 0;
-	virtual void ImportSyncData(const TMap<FString, FString>& SyncData, EDisplayClusterSyncGroup SyncGroup) = 0;
-
-	virtual void ExportEventsData(TArray<TSharedPtr<FDisplayClusterClusterEventJson, ESPMode::ThreadSafe>>& JsonEvents, TArray<TSharedPtr<FDisplayClusterClusterEventBinary, ESPMode::ThreadSafe>>& BinaryEvents) = 0;
-	virtual void ImportEventsData(const TArray<TSharedPtr<FDisplayClusterClusterEventJson, ESPMode::ThreadSafe>>& JsonEvents, const TArray<TSharedPtr<FDisplayClusterClusterEventBinary, ESPMode::ThreadSafe>>& BinaryEvents) = 0;
-=======
 	virtual IDisplayClusterClusterNodeController*  GetClusterNodeController() const = 0;
 	virtual IDisplayClusterFailoverNodeController* GetFailoverNodeController() const = 0;
 
@@ -45,16 +32,9 @@
 	virtual void SyncTimeData() = 0;
 	virtual void ExportTimeData(      double& OutDeltaTime,      double& OutGameTime,      TOptional<FQualifiedFrameTime>& OutFrameTime) = 0;
 	virtual void ImportTimeData(const double& InDeltaTime, const double& InGameTime, const TOptional<FQualifiedFrameTime>& InFrameTime) = 0;
->>>>>>> 6bbb88c8
 
 	// Objects sync
 	virtual void SyncObjects(EDisplayClusterSyncGroup SyncGroup) = 0;
-<<<<<<< HEAD
-	virtual void SyncEvents() = 0;
-	
-	virtual void ProvideNativeInputData(const TMap<FString, FString>& NativeInputData) = 0;
-	virtual void SyncNativeInput(TMap<FString, FString>& NativeInputData) = 0;
-=======
 	virtual void ExportObjectsData(const EDisplayClusterSyncGroup InSyncGroup,       TMap<FString, FString>& OutObjectsData) = 0;
 	virtual void ImportObjectsData(const EDisplayClusterSyncGroup InSyncGroup, const TMap<FString, FString>& InObjectsData) = 0;
 
@@ -66,5 +46,4 @@
 	// Native input sync
 	virtual void ExportNativeInputData(TMap<FString, FString>&  OutNativeInputData) = 0;
 	virtual void ImportNativeInputData(TMap<FString, FString>&& InNativeInputData) = 0;
->>>>>>> 6bbb88c8
 };