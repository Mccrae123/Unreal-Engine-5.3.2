// Copyright Epic Games, Inc. All Rights Reserved.

#include "Render/Synchronization/DisplayClusterRenderSyncPolicyFactoryInternal.h"

#include "Render/Synchronization/DisplayClusterRenderSyncPolicyNone.h"
#include "Render/Synchronization/DisplayClusterRenderSyncPolicyEthernet.h"
#include "Render/Synchronization/DisplayClusterRenderSyncPolicyEthernetBarrier.h"
#include "Render/Synchronization/DisplayClusterRenderSyncPolicyNvidia.h"

#include "Misc/DisplayClusterLog.h"
#include "Misc/DisplayClusterStrings.h"
#include "DisplayClusterConfigurationStrings.h"
#include "RHI.h"
#include "RHIDefinitions.h"

TSharedPtr<IDisplayClusterRenderSyncPolicy> FDisplayClusterRenderSyncPolicyFactoryInternal::Create(const FString& InPolicyType, const TMap<FString, FString>& Parameters)
{
<<<<<<< HEAD
=======
	const ERHIInterfaceType RHIType = RHIGetInterfaceType();

>>>>>>> d731a049
	// None
	if (InPolicyType.Equals(DisplayClusterConfigurationStrings::config::cluster::render_sync::None, ESearchCase::IgnoreCase))
	{
		return MakeShared<FDisplayClusterRenderSyncPolicyNone>(Parameters);
	}
	// EthernetBarrier
	else if (InPolicyType.Equals(DisplayClusterConfigurationStrings::config::cluster::render_sync::EthernetBarrier, ESearchCase::IgnoreCase))
	{
		return MakeShared<FDisplayClusterRenderSyncPolicyEthernetBarrier>(Parameters);
	}
	// Ethernet
	else if (InPolicyType.Equals(DisplayClusterConfigurationStrings::config::cluster::render_sync::Ethernet, ESearchCase::IgnoreCase))
	{
#if PLATFORM_WINDOWS
		if (RHIType == ERHIInterfaceType::D3D11 || RHIType == ERHIInterfaceType::D3D12)
		{
			return MakeShared<FDisplayClusterRenderSyncPolicyEthernet>(Parameters);
		}
		else if (RHIType == ERHIInterfaceType::Vulkan)
		{
			return MakeShared<FDisplayClusterRenderSyncPolicyEthernetBarrier>(Parameters);
		}
#elif PLATFORM_LINUX
		if (RHIType == ERHIInterfaceType::Vulkan)
		{
			return MakeShared<FDisplayClusterRenderSyncPolicyEthernet>(Parameters);
		}
#endif
	}
	// NVIDIA
	else if (InPolicyType.Equals(DisplayClusterConfigurationStrings::config::cluster::render_sync::Nvidia, ESearchCase::IgnoreCase))
	{
#if PLATFORM_WINDOWS
		if (RHIType == ERHIInterfaceType::D3D11 || RHIType == ERHIInterfaceType::D3D12)
		{
			return MakeShared<FDisplayClusterRenderSyncPolicyNvidia>(Parameters);
		}
		else if (RHIType == ERHIInterfaceType::Vulkan)
		{
<<<<<<< HEAD
			UE_LOG(LogDisplayClusterRenderSync, Warning, TEXT("Sync policy '%s' has not been implemented for '%s' RHI. Default '%s' will be used."),
				DisplayClusterConfigurationStrings::config::cluster::render_sync::Nvidia,
				*InRHIName,
=======
			UE_LOG(LogDisplayClusterRenderSync, Warning, TEXT("Sync policy '%s' has not been implemented for 'Vulkan' RHI. Default '%s' will be used."),
				DisplayClusterConfigurationStrings::config::cluster::render_sync::Nvidia,
>>>>>>> d731a049
				DisplayClusterConfigurationStrings::config::cluster::render_sync::EthernetBarrier);

			return MakeShared<FDisplayClusterRenderSyncPolicyEthernetBarrier>(Parameters);
		}
#elif PLATFORM_LINUX
		if (RHIType == ERHIInterfaceType::Vulkan)
		{
<<<<<<< HEAD
			UE_LOG(LogDisplayClusterRenderSync, Warning, TEXT("Sync policy '%s' has not been implemented for '%s' RHI. Default '%s' will be used."),
				DisplayClusterConfigurationStrings::config::cluster::render_sync::Nvidia,
				*InRHIName,
=======
			UE_LOG(LogDisplayClusterRenderSync, Warning, TEXT("Sync policy '%s' has not been implemented for 'Vulkan' RHI. Default '%s' will be used."),
				DisplayClusterConfigurationStrings::config::cluster::render_sync::Nvidia,
>>>>>>> d731a049
				DisplayClusterConfigurationStrings::config::cluster::render_sync::EthernetBarrier);

			return MakeShared<FDisplayClusterRenderSyncPolicyEthernetBarrier>(Parameters);
		}
#endif
	}

	return nullptr;
}<|MERGE_RESOLUTION|>--- conflicted
+++ resolved
@@ -15,11 +15,8 @@
 
 TSharedPtr<IDisplayClusterRenderSyncPolicy> FDisplayClusterRenderSyncPolicyFactoryInternal::Create(const FString& InPolicyType, const TMap<FString, FString>& Parameters)
 {
-<<<<<<< HEAD
-=======
 	const ERHIInterfaceType RHIType = RHIGetInterfaceType();
 
->>>>>>> d731a049
 	// None
 	if (InPolicyType.Equals(DisplayClusterConfigurationStrings::config::cluster::render_sync::None, ESearchCase::IgnoreCase))
 	{
@@ -59,14 +56,8 @@
 		}
 		else if (RHIType == ERHIInterfaceType::Vulkan)
 		{
-<<<<<<< HEAD
-			UE_LOG(LogDisplayClusterRenderSync, Warning, TEXT("Sync policy '%s' has not been implemented for '%s' RHI. Default '%s' will be used."),
-				DisplayClusterConfigurationStrings::config::cluster::render_sync::Nvidia,
-				*InRHIName,
-=======
 			UE_LOG(LogDisplayClusterRenderSync, Warning, TEXT("Sync policy '%s' has not been implemented for 'Vulkan' RHI. Default '%s' will be used."),
 				DisplayClusterConfigurationStrings::config::cluster::render_sync::Nvidia,
->>>>>>> d731a049
 				DisplayClusterConfigurationStrings::config::cluster::render_sync::EthernetBarrier);
 
 			return MakeShared<FDisplayClusterRenderSyncPolicyEthernetBarrier>(Parameters);
@@ -74,14 +65,8 @@
 #elif PLATFORM_LINUX
 		if (RHIType == ERHIInterfaceType::Vulkan)
 		{
-<<<<<<< HEAD
-			UE_LOG(LogDisplayClusterRenderSync, Warning, TEXT("Sync policy '%s' has not been implemented for '%s' RHI. Default '%s' will be used."),
-				DisplayClusterConfigurationStrings::config::cluster::render_sync::Nvidia,
-				*InRHIName,
-=======
 			UE_LOG(LogDisplayClusterRenderSync, Warning, TEXT("Sync policy '%s' has not been implemented for 'Vulkan' RHI. Default '%s' will be used."),
 				DisplayClusterConfigurationStrings::config::cluster::render_sync::Nvidia,
->>>>>>> d731a049
 				DisplayClusterConfigurationStrings::config::cluster::render_sync::EthernetBarrier);
 
 			return MakeShared<FDisplayClusterRenderSyncPolicyEthernetBarrier>(Parameters);
