// Copyright Epic Games, Inc. All Rights Reserved.

#include "Render/Viewport/Postprocess/DisplayClusterViewportPostProcessManager.h"

#include "Misc/DisplayClusterHelpers.h"
#include "Misc/DisplayClusterLog.h"

#include "HAL/IConsoleManager.h"

#include "Render/IPDisplayClusterRenderManager.h"
#include "Render/IDisplayClusterRenderManager.h"
#include "Render/PostProcess/IDisplayClusterPostProcessFactory.h"

#include "Render/Viewport/DisplayClusterViewportManager.h"

#include "Render/Viewport/DisplayClusterViewportManagerProxy.h"
#include "Render/Viewport/DisplayClusterViewportProxy.h"

#include "Render/Viewport/Postprocess/DisplayClusterViewportPostProcessOutputRemap.h"

#include "Misc/DisplayClusterGlobals.h"

#include "DisplayClusterConfigurationTypes.h"

//////////////////////////////////////////////////////////////////////////////////////////////
// Round 1: VIEW before warp&blend
//////////////////////////////////////////////////////////////////////////////////////////////

// Enable/disable nDisplay post-process
static TAutoConsoleVariable<int32> CVarCustomPPEnabled(
	TEXT("nDisplay.render.postprocess"),
	1,
	TEXT("Custom post-process (0 = disabled)\n"),
	ECVF_RenderThreadSafe
);

// Enable/disable PP round 1
static TAutoConsoleVariable<int32> CVarPostprocessViewBeforeWarpBlend(
	TEXT("nDisplay.render.postprocess.ViewBeforeWarpBlend"),
	1,
	TEXT("Enable PP per view before warp&blend (0 = disabled)\n"),
	ECVF_RenderThreadSafe
);

// Enable/disable PP round 4
static TAutoConsoleVariable<int32> CVarPostprocessViewAfterWarpBlend(
	TEXT("nDisplay.render.postprocess.ViewAfterWarpBlend"),
	1,
	TEXT("Enable PP per view after warp&blend (0 = disabled)\n"),
	ECVF_RenderThreadSafe
);

// Enable/disable PP round 5
static TAutoConsoleVariable<int32> CVarPostprocessFrameAfterWarpBlend(
	TEXT("nDisplay.render.postprocess.FrameAfterWarpBlend"),
	1,
	TEXT("Enable PP per eye frame after warp&blend (0 = disabled)\n"),
	ECVF_RenderThreadSafe
);

//----------------------------------------------------------------------------------------------------------
// FDisplayClusterViewportPostProcessManager
//----------------------------------------------------------------------------------------------------------
FDisplayClusterViewportPostProcessManager::FDisplayClusterViewportPostProcessManager(FDisplayClusterViewportManager& InViewportManager)
<<<<<<< HEAD
	: ViewportManager(InViewportManager)
{
	OutputRemap = MakeShared<FDisplayClusterViewportPostProcessOutputRemap, ESPMode::ThreadSafe>();
}

FDisplayClusterViewportPostProcessManager::~FDisplayClusterViewportPostProcessManager()
{
	Release();
=======
	: ViewportManagerWeakPtr(InViewportManager.AsShared())
{
	OutputRemap = MakeShared<FDisplayClusterViewportPostProcessOutputRemap, ESPMode::ThreadSafe>();
}

FDisplayClusterViewportPostProcessManager::~FDisplayClusterViewportPostProcessManager()
{
	Release();
}

FDisplayClusterViewportManager* FDisplayClusterViewportPostProcessManager::GetViewportManager() const
{
	return ViewportManagerWeakPtr.IsValid() ? ViewportManagerWeakPtr.Pin().Get() : nullptr;
>>>>>>> 4af6daef
}

void FDisplayClusterViewportPostProcessManager::Release()
{
	if (IsInGameThread())
	{
		Postprocess.Empty();
		OutputRemap.Reset();

		ENQUEUE_RENDER_COMMAND(DisplayClusterViewportPostProcessManager_Release)(
			[this](FRHICommandListImmediate& RHICmdList)
			{
				PostprocessProxy.Empty();
			});
	}
}

bool FDisplayClusterViewportPostProcessManager::HandleStartScene()
{
	check(IsInGameThread());;

<<<<<<< HEAD
	if (ViewportManager.IsSceneOpened())
=======
	FDisplayClusterViewportManager* ViewportManager = GetViewportManager();
	if (ViewportManager && ViewportManager->IsSceneOpened())
>>>>>>> 4af6daef
	{
		for (const TSharedPtr<IDisplayClusterPostProcess, ESPMode::ThreadSafe>& It : Postprocess)
		{
			if (It.IsValid())
			{
<<<<<<< HEAD
				It->HandleStartScene(&ViewportManager);
			}
		}
	}

	return false;
}

void FDisplayClusterViewportPostProcessManager::HandleEndScene()
{
	check(IsInGameThread());

	for (const TSharedPtr<IDisplayClusterPostProcess, ESPMode::ThreadSafe>& It : Postprocess)
	{
		if (It.IsValid())
		{
			It->HandleEndScene(&ViewportManager);
		}
=======
				It->HandleStartScene(ViewportManager);
			}
		}
>>>>>>> 4af6daef
	}

	return false;
}

<<<<<<< HEAD
const TArray<FString> FDisplayClusterViewportPostProcessManager::GetPostprocess() const
{
	check(IsInGameThread());

	TArray<FString> ExistPostProcess;
	for (const TSharedPtr<IDisplayClusterPostProcess, ESPMode::ThreadSafe>& It : Postprocess)
	{
		if (It.IsValid())
		{
=======
void FDisplayClusterViewportPostProcessManager::HandleEndScene()
{
	check(IsInGameThread());

	if (FDisplayClusterViewportManager* ViewportManager = GetViewportManager())
	{
		for (const TSharedPtr<IDisplayClusterPostProcess, ESPMode::ThreadSafe>& It : Postprocess)
		{
			if (It.IsValid())
			{
				It->HandleEndScene(ViewportManager);
			}
		}
	}
}

const TArray<FString> FDisplayClusterViewportPostProcessManager::GetPostprocess() const
{
	check(IsInGameThread());

	TArray<FString> ExistPostProcess;
	for (const TSharedPtr<IDisplayClusterPostProcess, ESPMode::ThreadSafe>& It : Postprocess)
	{
		if (It.IsValid())
		{
>>>>>>> 4af6daef
			ExistPostProcess.Add(It->GetId());
		}
	}

	return ExistPostProcess;
}

<<<<<<< HEAD
=======
bool FDisplayClusterViewportPostProcessManager::CanBeCreated(const FDisplayClusterConfigurationPostprocess* InConfigurationPostprocess) const
{
	check(IsInGameThread());
	check(InConfigurationPostprocess != nullptr);

	IDisplayClusterRenderManager* const DCRenderManager = IDisplayCluster::Get().GetRenderMgr();
	check(DCRenderManager);

	const TSharedPtr<IDisplayClusterPostProcessFactory> PostProcessFactory = DCRenderManager->GetPostProcessFactory(InConfigurationPostprocess->Type);

	return PostProcessFactory.IsValid() && PostProcessFactory->CanBeCreated(InConfigurationPostprocess);
}

>>>>>>> 4af6daef
bool FDisplayClusterViewportPostProcessManager::CreatePostprocess(const FString& InPostprocessId, const FDisplayClusterConfigurationPostprocess* InConfigurationPostprocess)
{
	check(IsInGameThread());
	check(InConfigurationPostprocess != nullptr);

	const TSharedPtr<IDisplayClusterPostProcess, ESPMode::ThreadSafe> DesiredPP = ImplFindPostProcess(InPostprocessId);
	if (DesiredPP.IsValid())
	{
		UE_LOG(LogDisplayClusterRender, Error, TEXT("PostProcess '%s', type '%s' : Already exist"), *InConfigurationPostprocess->Type, *InPostprocessId);
		return false;
	}

	IDisplayClusterRenderManager* const DCRenderManager = IDisplayCluster::Get().GetRenderMgr();
	check(DCRenderManager);

	const TSharedPtr<IDisplayClusterPostProcessFactory> PostProcessFactory = DCRenderManager->GetPostProcessFactory(InConfigurationPostprocess->Type);
	if (PostProcessFactory.IsValid())
	{
		TSharedPtr<IDisplayClusterPostProcess, ESPMode::ThreadSafe> PostProcessInstance = PostProcessFactory->Create(InPostprocessId, InConfigurationPostprocess);
		if (PostProcessInstance.IsValid())
		{
			UE_LOG(LogDisplayClusterRender, Log, TEXT("PostProcess '%s', type '%s' : Created"), *InConfigurationPostprocess->Type, *InPostprocessId);

<<<<<<< HEAD
			if (ViewportManager.IsSceneOpened())
			{
				PostProcessInstance->HandleStartScene(&ViewportManager);
=======
			FDisplayClusterViewportManager* ViewportManager = GetViewportManager();
			if (ViewportManager && ViewportManager->IsSceneOpened())
			{
				PostProcessInstance->HandleStartScene(ViewportManager);
>>>>>>> 4af6daef
			}

			for (int32 Order = 0; Order < Postprocess.Num(); Order++)
			{
				if (Postprocess[Order].IsValid() && Postprocess[Order]->GetOrder() > PostProcessInstance->GetOrder())
				{
					// Add sorted
					Postprocess.Insert(PostProcessInstance, Order);

					return true;
				}
			}

			// Add last
			Postprocess.Add(PostProcessInstance);

			return true;
<<<<<<< HEAD
		}
		else
		{
			UE_LOG(LogDisplayClusterRender, Warning, TEXT("Invalid PostProcess '%s', type '%s' : Can't create postprocess"), *InConfigurationPostprocess->Type, *InPostprocessId);
		}
	}
	else
	{
		UE_LOG(LogDisplayClusterRender, Warning, TEXT("No postprocess found for type '%s' in '%s'"), *InConfigurationPostprocess->Type, *InPostprocessId);
	}

	return false;
}

bool FDisplayClusterViewportPostProcessManager::RemovePostprocess(const FString& InPostprocessId)
{
	check(IsInGameThread());

	TSharedPtr<IDisplayClusterPostProcess, ESPMode::ThreadSafe> DesiredPP = ImplFindPostProcess(InPostprocessId);
	if (DesiredPP.IsValid())
	{
		UE_LOG(LogDisplayClusterRender, Log, TEXT("PostProcess '%s', type '%s' : Removed"), *DesiredPP->GetType(), *DesiredPP->GetId());

		Postprocess.Remove(DesiredPP);

		return true;
	}

	return false;
}

bool FDisplayClusterViewportPostProcessManager::UpdatePostprocess(const FString& InPostprocessId, const FDisplayClusterConfigurationPostprocess* InConfigurationPostprocess)
{
	// Now update is remove+create
	RemovePostprocess(InPostprocessId);

	return CreatePostprocess(InPostprocessId, InConfigurationPostprocess);
}

TSharedPtr<IDisplayClusterPostProcess, ESPMode::ThreadSafe> FDisplayClusterViewportPostProcessManager::ImplFindPostProcess(const FString& InPostprocessId) const
{
	check(IsInGameThread());

	// Ok, we have a request for a particular viewport. Let's find it.
	TSharedPtr<IDisplayClusterPostProcess, ESPMode::ThreadSafe> const* DesiredPP = Postprocess.FindByPredicate([InPostprocessId](const TSharedPtr<IDisplayClusterPostProcess, ESPMode::ThreadSafe>& ItemPP)
	{
		return InPostprocessId.Equals(ItemPP->GetId(), ESearchCase::IgnoreCase);
	});

	return (DesiredPP != nullptr) ? *DesiredPP : nullptr;
}

bool FDisplayClusterViewportPostProcessManager::IsPostProcessViewBeforeWarpBlendRequired(const TSharedPtr<IDisplayClusterPostProcess, ESPMode::ThreadSafe>& PostprocessInstance) const
{
	if (PostprocessInstance.IsValid() && PostprocessInstance->IsPostProcessViewBeforeWarpBlendRequired())
	{
		return (CVarPostprocessViewBeforeWarpBlend.GetValueOnAnyThread() != 0);
	}

	return false;
}

bool FDisplayClusterViewportPostProcessManager::IsPostProcessViewAfterWarpBlendRequired(const TSharedPtr<IDisplayClusterPostProcess, ESPMode::ThreadSafe>& PostprocessInstance) const
{
	if (PostprocessInstance.IsValid() && PostprocessInstance->IsPostProcessViewAfterWarpBlendRequired())
	{
		return (CVarPostprocessViewAfterWarpBlend.GetValueOnAnyThread() != 0);
	}

	return false;
}

bool FDisplayClusterViewportPostProcessManager::IsPostProcessFrameAfterWarpBlendRequired(const TSharedPtr<IDisplayClusterPostProcess, ESPMode::ThreadSafe>& PostprocessInstance) const
{
	if (PostprocessInstance.IsValid() && PostprocessInstance->IsPostProcessFrameAfterWarpBlendRequired())
	{
		return (CVarPostprocessFrameAfterWarpBlend.GetValueOnAnyThread() != 0);
	}

	return false;
}

bool FDisplayClusterViewportPostProcessManager::IsAnyPostProcessRequired(const TSharedPtr<IDisplayClusterPostProcess, ESPMode::ThreadSafe>& PostprocessInstance) const
{
	if (IsPostProcessViewBeforeWarpBlendRequired(PostprocessInstance))
	{
		return true;
	}

	if (IsPostProcessViewAfterWarpBlendRequired(PostprocessInstance))
	{
		return true;
	}

	if (IsPostProcessFrameAfterWarpBlendRequired(PostprocessInstance))
	{
		return true;
	}

	return false;
}

bool FDisplayClusterViewportPostProcessManager::ShouldUseAdditionalFrameTargetableResource() const
{
	check(IsInGameThread());

	if (OutputRemap.IsValid() && OutputRemap->IsEnabled())
	{
		return true;
	}

	for (const TSharedPtr<IDisplayClusterPostProcess, ESPMode::ThreadSafe >& It : Postprocess)
	{
		if (It.IsValid() && It->ShouldUseAdditionalFrameTargetableResource())
		{
			return IsAnyPostProcessRequired(It);
=======
>>>>>>> 4af6daef
		}
		else
		{
			UE_LOG(LogDisplayClusterRender, Warning, TEXT("Invalid PostProcess '%s', type '%s' : Can't create postprocess"), *InConfigurationPostprocess->Type, *InPostprocessId);
		}
	}
	else
	{
		UE_LOG(LogDisplayClusterRender, Warning, TEXT("No postprocess found for type '%s' in '%s'"), *InConfigurationPostprocess->Type, *InPostprocessId);
	}

	return false;
}

<<<<<<< HEAD
=======
bool FDisplayClusterViewportPostProcessManager::RemovePostprocess(const FString& InPostprocessId)
{
	check(IsInGameThread());

	TSharedPtr<IDisplayClusterPostProcess, ESPMode::ThreadSafe> DesiredPP = ImplFindPostProcess(InPostprocessId);
	if (DesiredPP.IsValid())
	{
		UE_LOG(LogDisplayClusterRender, Log, TEXT("PostProcess '%s', type '%s' : Removed"), *DesiredPP->GetType(), *DesiredPP->GetId());

		Postprocess.Remove(DesiredPP);

		return true;
	}

	return false;
}

bool FDisplayClusterViewportPostProcessManager::UpdatePostprocess(const FString& InPostprocessId, const FDisplayClusterConfigurationPostprocess* InConfigurationPostprocess)
{
	// Now update is remove+create
	RemovePostprocess(InPostprocessId);

	return CreatePostprocess(InPostprocessId, InConfigurationPostprocess);
}

TSharedPtr<IDisplayClusterPostProcess, ESPMode::ThreadSafe> FDisplayClusterViewportPostProcessManager::ImplFindPostProcess(const FString& InPostprocessId) const
{
	check(IsInGameThread());

	// Ok, we have a request for a particular viewport. Let's find it.
	TSharedPtr<IDisplayClusterPostProcess, ESPMode::ThreadSafe> const* DesiredPP = Postprocess.FindByPredicate([InPostprocessId](const TSharedPtr<IDisplayClusterPostProcess, ESPMode::ThreadSafe>& ItemPP)
	{
		return InPostprocessId.Equals(ItemPP->GetId(), ESearchCase::IgnoreCase);
	});

	return (DesiredPP != nullptr) ? *DesiredPP : nullptr;
}

bool FDisplayClusterViewportPostProcessManager::IsPostProcessViewBeforeWarpBlendRequired(const TSharedPtr<IDisplayClusterPostProcess, ESPMode::ThreadSafe>& PostprocessInstance) const
{
	if (PostprocessInstance.IsValid() && PostprocessInstance->IsPostProcessViewBeforeWarpBlendRequired())
	{
		return (CVarPostprocessViewBeforeWarpBlend.GetValueOnAnyThread() != 0);
	}

	return false;
}

bool FDisplayClusterViewportPostProcessManager::IsPostProcessViewAfterWarpBlendRequired(const TSharedPtr<IDisplayClusterPostProcess, ESPMode::ThreadSafe>& PostprocessInstance) const
{
	if (PostprocessInstance.IsValid() && PostprocessInstance->IsPostProcessViewAfterWarpBlendRequired())
	{
		return (CVarPostprocessViewAfterWarpBlend.GetValueOnAnyThread() != 0);
	}

	return false;
}

bool FDisplayClusterViewportPostProcessManager::IsPostProcessFrameAfterWarpBlendRequired(const TSharedPtr<IDisplayClusterPostProcess, ESPMode::ThreadSafe>& PostprocessInstance) const
{
	if (PostprocessInstance.IsValid() && PostprocessInstance->IsPostProcessFrameAfterWarpBlendRequired())
	{
		return (CVarPostprocessFrameAfterWarpBlend.GetValueOnAnyThread() != 0);
	}

	return false;
}

bool FDisplayClusterViewportPostProcessManager::IsAnyPostProcessRequired(const TSharedPtr<IDisplayClusterPostProcess, ESPMode::ThreadSafe>& PostprocessInstance) const
{
	if (IsPostProcessViewBeforeWarpBlendRequired(PostprocessInstance))
	{
		return true;
	}

	if (IsPostProcessViewAfterWarpBlendRequired(PostprocessInstance))
	{
		return true;
	}

	if (IsPostProcessFrameAfterWarpBlendRequired(PostprocessInstance))
	{
		return true;
	}

	return false;
}

bool FDisplayClusterViewportPostProcessManager::ShouldUseAdditionalFrameTargetableResource() const
{
	check(IsInGameThread());

	if (OutputRemap.IsValid() && OutputRemap->IsEnabled())
	{
		return true;
	}

	for (const TSharedPtr<IDisplayClusterPostProcess, ESPMode::ThreadSafe >& It : Postprocess)
	{
		if (It.IsValid() && It->ShouldUseAdditionalFrameTargetableResource())
		{
			return IsAnyPostProcessRequired(It);
		}
	}

	return false;
}

>>>>>>> 4af6daef
bool FDisplayClusterViewportPostProcessManager::ShouldUseFullSizeFrameTargetableResource() const
{
	// Viewport remap required full-size Frame texture
	if (OutputRemap.IsValid() && OutputRemap->IsEnabled())
	{
		return true;
	}

	// Frame postprocess required full size
	for (const TSharedPtr<IDisplayClusterPostProcess, ESPMode::ThreadSafe >& It : Postprocess)
	{
		if (It.IsValid() && It->IsPostProcessFrameAfterWarpBlendRequired())
		{
			return true;
		}
	}

	return false;
}

void FDisplayClusterViewportPostProcessManager::Tick()
{
	check(IsInGameThread());

	for (TSharedPtr<IDisplayClusterPostProcess, ESPMode::ThreadSafe >& It : Postprocess)
	{
		if(It.IsValid() && IsAnyPostProcessRequired(It))
		{
			It->Tick();
		}
	}
}

void FDisplayClusterViewportPostProcessManager::HandleSetupNewFrame()
{
<<<<<<< HEAD
	if (CVarCustomPPEnabled.GetValueOnGameThread() != 0)
	{
		for (const TSharedPtr<IDisplayClusterPostProcess, ESPMode::ThreadSafe >& It : Postprocess)
		{
			It->HandleSetupNewFrame(&ViewportManager);
=======
	FDisplayClusterViewportManager* ViewportManager = GetViewportManager();
	if (ViewportManager && CVarCustomPPEnabled.GetValueOnGameThread() != 0)
	{
		for (const TSharedPtr<IDisplayClusterPostProcess, ESPMode::ThreadSafe >& It : Postprocess)
		{
			It->HandleSetupNewFrame(ViewportManager);
>>>>>>> 4af6daef
		}
	}
}

void FDisplayClusterViewportPostProcessManager::HandleBeginNewFrame(FDisplayClusterRenderFrame& InOutRenderFrame)
{
<<<<<<< HEAD
	if (CVarCustomPPEnabled.GetValueOnGameThread() != 0)
	{
		for (const TSharedPtr<IDisplayClusterPostProcess, ESPMode::ThreadSafe >& It : Postprocess)
		{
			It->HandleBeginNewFrame(&ViewportManager, InOutRenderFrame);
=======
	FDisplayClusterViewportManager* ViewportManager = GetViewportManager();
	if (ViewportManager && CVarCustomPPEnabled.GetValueOnGameThread() != 0)
	{
		for (const TSharedPtr<IDisplayClusterPostProcess, ESPMode::ThreadSafe >& It : Postprocess)
		{
			It->HandleBeginNewFrame(ViewportManager, InOutRenderFrame);
>>>>>>> 4af6daef
		}
	}
}

void FDisplayClusterViewportPostProcessManager::FinalizeNewFrame()
{
	check(IsInGameThread());

	ENQUEUE_RENDER_COMMAND(DisplayClusterViewportPostProcessManager_FinalizeNewFrame)(
		[PostprocessManager = SharedThis(this), PostprocessData = Postprocess](FRHICommandListImmediate& RHICmdList)
	{
		PostprocessManager->PostprocessProxy.Empty();
		PostprocessManager->PostprocessProxy.Append(PostprocessData);
	});
}

void FDisplayClusterViewportPostProcessManager::HandleRenderFrameSetup_RenderThread(FRHICommandListImmediate& RHICmdList, const FDisplayClusterViewportManagerProxy* InViewportManagerProxy)
{
	if (CVarCustomPPEnabled.GetValueOnRenderThread() != 0)
	{
		for (const TSharedPtr<IDisplayClusterPostProcess, ESPMode::ThreadSafe >& It : PostprocessProxy)
		{
			It->HandleRenderFrameSetup_RenderThread(RHICmdList, InViewportManagerProxy);
		}
	}
}

void FDisplayClusterViewportPostProcessManager::HandleBeginUpdateFrameResources_RenderThread(FRHICommandListImmediate& RHICmdList, const FDisplayClusterViewportManagerProxy* InViewportManagerProxy)
{
	if (CVarCustomPPEnabled.GetValueOnRenderThread() != 0)
	{
		for (const TSharedPtr<IDisplayClusterPostProcess, ESPMode::ThreadSafe >& It : PostprocessProxy)
		{
			It->HandleBeginUpdateFrameResources_RenderThread(RHICmdList, InViewportManagerProxy);
		}
	}
}

void FDisplayClusterViewportPostProcessManager::HandleUpdateFrameResourcesAfterWarpBlend_RenderThread(FRHICommandListImmediate& RHICmdList, const IDisplayClusterViewportManagerProxy* InViewportManagerProxy)
{
	if (CVarCustomPPEnabled.GetValueOnRenderThread() != 0)
	{
		for (const TSharedPtr<IDisplayClusterPostProcess, ESPMode::ThreadSafe >& It : PostprocessProxy)
		{
			It->HandleUpdateFrameResourcesAfterWarpBlend_RenderThread(RHICmdList, InViewportManagerProxy);
		}
	}
}

void FDisplayClusterViewportPostProcessManager::HandleEndUpdateFrameResources_RenderThread(FRHICommandListImmediate& RHICmdList, const FDisplayClusterViewportManagerProxy* InViewportManagerProxy)
{
	if (CVarCustomPPEnabled.GetValueOnRenderThread() != 0)
	{
		for (const TSharedPtr<IDisplayClusterPostProcess, ESPMode::ThreadSafe >& It : PostprocessProxy)
		{
			It->HandleEndUpdateFrameResources_RenderThread(RHICmdList, InViewportManagerProxy);
		}
	}
}

void FDisplayClusterViewportPostProcessManager::PerformPostProcessViewBeforeWarpBlend_RenderThread(FRHICommandListImmediate& RHICmdList, const FDisplayClusterViewportManagerProxy* InViewportManagerProxy) const
{
	const bool bIsCustomPPEnabled = (CVarCustomPPEnabled.GetValueOnRenderThread() != 0);

	// Post-process before warp&blend
	if (bIsCustomPPEnabled)
	{
		// PP round 1: post-process for each view region before warp&blend
		ImplPerformPostProcessViewBeforeWarpBlend_RenderThread(RHICmdList, InViewportManagerProxy);
	}
}

void FDisplayClusterViewportPostProcessManager::PerformPostProcessViewAfterWarpBlend_RenderThread(FRHICommandListImmediate& RHICmdList, const FDisplayClusterViewportManagerProxy* InViewportManagerProxy) const
{
	const bool bIsCustomPPEnabled = (CVarCustomPPEnabled.GetValueOnRenderThread() != 0);

	// Post-process after warp&blend
	if (bIsCustomPPEnabled)
	{
		// PP round 4: post-process for each view region after warp&blend
		ImplPerformPostProcessViewAfterWarpBlend_RenderThread(RHICmdList, InViewportManagerProxy);
	}
}

void FDisplayClusterViewportPostProcessManager::PerformPostProcessFrameAfterWarpBlend_RenderThread(FRHICommandListImmediate& RHICmdList, const FDisplayClusterViewportManagerProxy* InViewportManagerProxy) const
{
	const bool bIsCustomPPEnabled = (CVarCustomPPEnabled.GetValueOnRenderThread() != 0);

	// Post-process after warp&blend
	if (bIsCustomPPEnabled)
	{
		// PP round 5: post-process for each eye frame after warp&blend
		ImplPerformPostProcessFrameAfterWarpBlend_RenderThread(RHICmdList, InViewportManagerProxy);
	}
}

//////////////////////////////////////////////////////////////////////////////////////////////
// Round 1: VIEW before warp&blend
//////////////////////////////////////////////////////////////////////////////////////////////
void FDisplayClusterViewportPostProcessManager::ImplPerformPostProcessViewBeforeWarpBlend_RenderThread(FRHICommandListImmediate& RHICmdList, const FDisplayClusterViewportManagerProxy* InViewportManagerProxy) const
{
	const bool bEnabled = (CVarPostprocessViewBeforeWarpBlend.GetValueOnRenderThread() != 0);
	UE_LOG(LogDisplayClusterRender, VeryVerbose, TEXT("Postprocess VIEW before WarpBlend: %d"), bEnabled ? 1 : 0);

	if (bEnabled && InViewportManagerProxy)
	{
		for (const TSharedPtr<IDisplayClusterPostProcess, ESPMode::ThreadSafe >& It : PostprocessProxy)
		{
			if (IsPostProcessViewBeforeWarpBlendRequired(It))
			{
				// send nullptr viewport first to handle begin
				It->PerformPostProcessViewBeforeWarpBlend_RenderThread(RHICmdList, nullptr);

				for (TSharedPtr<IDisplayClusterViewportProxy, ESPMode::ThreadSafe>& ViewportProxyIt : InViewportManagerProxy->GetViewports_RenderThread())
				{
					if (ViewportProxyIt.IsValid())
					{
						UE_LOG(LogDisplayClusterRender, VeryVerbose, TEXT("Postprocess VIEW before WarpBlend - Viewport '%s'"), *ViewportProxyIt->GetId());
						It->PerformPostProcessViewBeforeWarpBlend_RenderThread(RHICmdList, ViewportProxyIt.Get());
					}
				}
			}
		}
	}
}

//////////////////////////////////////////////////////////////////////////////////////////////
// Round 2: VIEW after warp&blend
//////////////////////////////////////////////////////////////////////////////////////////////
void FDisplayClusterViewportPostProcessManager::ImplPerformPostProcessViewAfterWarpBlend_RenderThread(FRHICommandListImmediate& RHICmdList, const FDisplayClusterViewportManagerProxy* InViewportManagerProxy) const
{
	const bool bEnabled = (CVarPostprocessViewAfterWarpBlend.GetValueOnRenderThread() != 0);
	UE_LOG(LogDisplayClusterRender, VeryVerbose, TEXT("Postprocess VIEW after WarpBlend: %d"), bEnabled ? 1 : 0);

	if (bEnabled != 0 && InViewportManagerProxy)
	{
		for (const TSharedPtr<IDisplayClusterPostProcess, ESPMode::ThreadSafe >& It : PostprocessProxy)
		{
			if (IsPostProcessViewAfterWarpBlendRequired(It))
			{
				// send nullptr viewport first to handle begin
				It->PerformPostProcessViewAfterWarpBlend_RenderThread(RHICmdList, nullptr);

				for (const TSharedPtr<IDisplayClusterViewportProxy, ESPMode::ThreadSafe>& ViewportProxyIt : InViewportManagerProxy->GetViewports_RenderThread())
				{
					if (ViewportProxyIt.IsValid())
					{
						UE_LOG(LogDisplayClusterRender, VeryVerbose, TEXT("Postprocess VIEW after WarpBlend - Viewport '%s'"), *ViewportProxyIt->GetId());
						It->PerformPostProcessViewAfterWarpBlend_RenderThread(RHICmdList, ViewportProxyIt.Get());
					}
				}
			}
		}
	}
}

//////////////////////////////////////////////////////////////////////////////////////////////
// Round 3: FRAME after warp&blend
//////////////////////////////////////////////////////////////////////////////////////////////
void FDisplayClusterViewportPostProcessManager::ImplPerformPostProcessFrameAfterWarpBlend_RenderThread(FRHICommandListImmediate& RHICmdList, const FDisplayClusterViewportManagerProxy* InViewportManagerProxy) const
{
	const bool bEnabled = (CVarPostprocessFrameAfterWarpBlend.GetValueOnRenderThread() != 0);
	UE_LOG(LogDisplayClusterRender, VeryVerbose, TEXT("Postprocess VIEW after WarpBlend: %d"), bEnabled ? 1 : 0);

	if (bEnabled != 0 && InViewportManagerProxy)
	{
		TArray<FRHITexture2D*> FrameResources;
		TArray<FRHITexture2D*> AdditionalFrameResources;
		TArray<FIntPoint> TargetOffset;
		if (InViewportManagerProxy->GetFrameTargets_RenderThread(FrameResources, TargetOffset, &AdditionalFrameResources))
		{
			for (const TSharedPtr<IDisplayClusterPostProcess, ESPMode::ThreadSafe >& It : PostprocessProxy)
			{
				if (IsPostProcessFrameAfterWarpBlendRequired(It))
				{
					UE_LOG(LogDisplayClusterRender, VeryVerbose, TEXT("Postprocess FRAME after WarpBlend"));

					TArray<FRHITexture2D*>* AdditionalResources = (AdditionalFrameResources.Num() > 0 && It->ShouldUseAdditionalFrameTargetableResource())? &AdditionalFrameResources: nullptr;
					It->PerformPostProcessFrameAfterWarpBlend_RenderThread(RHICmdList, &FrameResources, AdditionalResources);
				}
			}

			// Apply OutputRemap after all postprocess
			if (OutputRemap.IsValid() && OutputRemap->IsEnabled())
			{
				TArray<FRHITexture2D*>* AdditionalResources = (AdditionalFrameResources.Num() > 0) ? &AdditionalFrameResources : nullptr;
				OutputRemap->PerformPostProcessFrame_RenderThread(RHICmdList, &FrameResources, AdditionalResources);
			}
		}
	}
}<|MERGE_RESOLUTION|>--- conflicted
+++ resolved
@@ -62,8 +62,7 @@
 // FDisplayClusterViewportPostProcessManager
 //----------------------------------------------------------------------------------------------------------
 FDisplayClusterViewportPostProcessManager::FDisplayClusterViewportPostProcessManager(FDisplayClusterViewportManager& InViewportManager)
-<<<<<<< HEAD
-	: ViewportManager(InViewportManager)
+	: ViewportManagerWeakPtr(InViewportManager.AsShared())
 {
 	OutputRemap = MakeShared<FDisplayClusterViewportPostProcessOutputRemap, ESPMode::ThreadSafe>();
 }
@@ -71,21 +70,11 @@
 FDisplayClusterViewportPostProcessManager::~FDisplayClusterViewportPostProcessManager()
 {
 	Release();
-=======
-	: ViewportManagerWeakPtr(InViewportManager.AsShared())
-{
-	OutputRemap = MakeShared<FDisplayClusterViewportPostProcessOutputRemap, ESPMode::ThreadSafe>();
-}
-
-FDisplayClusterViewportPostProcessManager::~FDisplayClusterViewportPostProcessManager()
-{
-	Release();
 }
 
 FDisplayClusterViewportManager* FDisplayClusterViewportPostProcessManager::GetViewportManager() const
 {
 	return ViewportManagerWeakPtr.IsValid() ? ViewportManagerWeakPtr.Pin().Get() : nullptr;
->>>>>>> 4af6daef
 }
 
 void FDisplayClusterViewportPostProcessManager::Release()
@@ -107,19 +96,14 @@
 {
 	check(IsInGameThread());;
 
-<<<<<<< HEAD
-	if (ViewportManager.IsSceneOpened())
-=======
 	FDisplayClusterViewportManager* ViewportManager = GetViewportManager();
 	if (ViewportManager && ViewportManager->IsSceneOpened())
->>>>>>> 4af6daef
 	{
 		for (const TSharedPtr<IDisplayClusterPostProcess, ESPMode::ThreadSafe>& It : Postprocess)
 		{
 			if (It.IsValid())
 			{
-<<<<<<< HEAD
-				It->HandleStartScene(&ViewportManager);
+				It->HandleStartScene(ViewportManager);
 			}
 		}
 	}
@@ -131,23 +115,18 @@
 {
 	check(IsInGameThread());
 
-	for (const TSharedPtr<IDisplayClusterPostProcess, ESPMode::ThreadSafe>& It : Postprocess)
-	{
-		if (It.IsValid())
-		{
-			It->HandleEndScene(&ViewportManager);
-		}
-=======
-				It->HandleStartScene(ViewportManager);
-			}
-		}
->>>>>>> 4af6daef
-	}
-
-	return false;
-}
-
-<<<<<<< HEAD
+	if (FDisplayClusterViewportManager* ViewportManager = GetViewportManager())
+	{
+		for (const TSharedPtr<IDisplayClusterPostProcess, ESPMode::ThreadSafe>& It : Postprocess)
+		{
+			if (It.IsValid())
+			{
+				It->HandleEndScene(ViewportManager);
+			}
+		}
+	}
+}
+
 const TArray<FString> FDisplayClusterViewportPostProcessManager::GetPostprocess() const
 {
 	check(IsInGameThread());
@@ -157,33 +136,6 @@
 	{
 		if (It.IsValid())
 		{
-=======
-void FDisplayClusterViewportPostProcessManager::HandleEndScene()
-{
-	check(IsInGameThread());
-
-	if (FDisplayClusterViewportManager* ViewportManager = GetViewportManager())
-	{
-		for (const TSharedPtr<IDisplayClusterPostProcess, ESPMode::ThreadSafe>& It : Postprocess)
-		{
-			if (It.IsValid())
-			{
-				It->HandleEndScene(ViewportManager);
-			}
-		}
-	}
-}
-
-const TArray<FString> FDisplayClusterViewportPostProcessManager::GetPostprocess() const
-{
-	check(IsInGameThread());
-
-	TArray<FString> ExistPostProcess;
-	for (const TSharedPtr<IDisplayClusterPostProcess, ESPMode::ThreadSafe>& It : Postprocess)
-	{
-		if (It.IsValid())
-		{
->>>>>>> 4af6daef
 			ExistPostProcess.Add(It->GetId());
 		}
 	}
@@ -191,8 +143,6 @@
 	return ExistPostProcess;
 }
 
-<<<<<<< HEAD
-=======
 bool FDisplayClusterViewportPostProcessManager::CanBeCreated(const FDisplayClusterConfigurationPostprocess* InConfigurationPostprocess) const
 {
 	check(IsInGameThread());
@@ -206,7 +156,6 @@
 	return PostProcessFactory.IsValid() && PostProcessFactory->CanBeCreated(InConfigurationPostprocess);
 }
 
->>>>>>> 4af6daef
 bool FDisplayClusterViewportPostProcessManager::CreatePostprocess(const FString& InPostprocessId, const FDisplayClusterConfigurationPostprocess* InConfigurationPostprocess)
 {
 	check(IsInGameThread());
@@ -230,16 +179,10 @@
 		{
 			UE_LOG(LogDisplayClusterRender, Log, TEXT("PostProcess '%s', type '%s' : Created"), *InConfigurationPostprocess->Type, *InPostprocessId);
 
-<<<<<<< HEAD
-			if (ViewportManager.IsSceneOpened())
-			{
-				PostProcessInstance->HandleStartScene(&ViewportManager);
-=======
 			FDisplayClusterViewportManager* ViewportManager = GetViewportManager();
 			if (ViewportManager && ViewportManager->IsSceneOpened())
 			{
 				PostProcessInstance->HandleStartScene(ViewportManager);
->>>>>>> 4af6daef
 			}
 
 			for (int32 Order = 0; Order < Postprocess.Num(); Order++)
@@ -257,7 +200,6 @@
 			Postprocess.Add(PostProcessInstance);
 
 			return true;
-<<<<<<< HEAD
 		}
 		else
 		{
@@ -374,133 +316,12 @@
 		if (It.IsValid() && It->ShouldUseAdditionalFrameTargetableResource())
 		{
 			return IsAnyPostProcessRequired(It);
-=======
->>>>>>> 4af6daef
-		}
-		else
-		{
-			UE_LOG(LogDisplayClusterRender, Warning, TEXT("Invalid PostProcess '%s', type '%s' : Can't create postprocess"), *InConfigurationPostprocess->Type, *InPostprocessId);
-		}
-	}
-	else
-	{
-		UE_LOG(LogDisplayClusterRender, Warning, TEXT("No postprocess found for type '%s' in '%s'"), *InConfigurationPostprocess->Type, *InPostprocessId);
-	}
-
-	return false;
-}
-
-<<<<<<< HEAD
-=======
-bool FDisplayClusterViewportPostProcessManager::RemovePostprocess(const FString& InPostprocessId)
-{
-	check(IsInGameThread());
-
-	TSharedPtr<IDisplayClusterPostProcess, ESPMode::ThreadSafe> DesiredPP = ImplFindPostProcess(InPostprocessId);
-	if (DesiredPP.IsValid())
-	{
-		UE_LOG(LogDisplayClusterRender, Log, TEXT("PostProcess '%s', type '%s' : Removed"), *DesiredPP->GetType(), *DesiredPP->GetId());
-
-		Postprocess.Remove(DesiredPP);
-
-		return true;
-	}
-
-	return false;
-}
-
-bool FDisplayClusterViewportPostProcessManager::UpdatePostprocess(const FString& InPostprocessId, const FDisplayClusterConfigurationPostprocess* InConfigurationPostprocess)
-{
-	// Now update is remove+create
-	RemovePostprocess(InPostprocessId);
-
-	return CreatePostprocess(InPostprocessId, InConfigurationPostprocess);
-}
-
-TSharedPtr<IDisplayClusterPostProcess, ESPMode::ThreadSafe> FDisplayClusterViewportPostProcessManager::ImplFindPostProcess(const FString& InPostprocessId) const
-{
-	check(IsInGameThread());
-
-	// Ok, we have a request for a particular viewport. Let's find it.
-	TSharedPtr<IDisplayClusterPostProcess, ESPMode::ThreadSafe> const* DesiredPP = Postprocess.FindByPredicate([InPostprocessId](const TSharedPtr<IDisplayClusterPostProcess, ESPMode::ThreadSafe>& ItemPP)
-	{
-		return InPostprocessId.Equals(ItemPP->GetId(), ESearchCase::IgnoreCase);
-	});
-
-	return (DesiredPP != nullptr) ? *DesiredPP : nullptr;
-}
-
-bool FDisplayClusterViewportPostProcessManager::IsPostProcessViewBeforeWarpBlendRequired(const TSharedPtr<IDisplayClusterPostProcess, ESPMode::ThreadSafe>& PostprocessInstance) const
-{
-	if (PostprocessInstance.IsValid() && PostprocessInstance->IsPostProcessViewBeforeWarpBlendRequired())
-	{
-		return (CVarPostprocessViewBeforeWarpBlend.GetValueOnAnyThread() != 0);
-	}
-
-	return false;
-}
-
-bool FDisplayClusterViewportPostProcessManager::IsPostProcessViewAfterWarpBlendRequired(const TSharedPtr<IDisplayClusterPostProcess, ESPMode::ThreadSafe>& PostprocessInstance) const
-{
-	if (PostprocessInstance.IsValid() && PostprocessInstance->IsPostProcessViewAfterWarpBlendRequired())
-	{
-		return (CVarPostprocessViewAfterWarpBlend.GetValueOnAnyThread() != 0);
-	}
-
-	return false;
-}
-
-bool FDisplayClusterViewportPostProcessManager::IsPostProcessFrameAfterWarpBlendRequired(const TSharedPtr<IDisplayClusterPostProcess, ESPMode::ThreadSafe>& PostprocessInstance) const
-{
-	if (PostprocessInstance.IsValid() && PostprocessInstance->IsPostProcessFrameAfterWarpBlendRequired())
-	{
-		return (CVarPostprocessFrameAfterWarpBlend.GetValueOnAnyThread() != 0);
-	}
-
-	return false;
-}
-
-bool FDisplayClusterViewportPostProcessManager::IsAnyPostProcessRequired(const TSharedPtr<IDisplayClusterPostProcess, ESPMode::ThreadSafe>& PostprocessInstance) const
-{
-	if (IsPostProcessViewBeforeWarpBlendRequired(PostprocessInstance))
-	{
-		return true;
-	}
-
-	if (IsPostProcessViewAfterWarpBlendRequired(PostprocessInstance))
-	{
-		return true;
-	}
-
-	if (IsPostProcessFrameAfterWarpBlendRequired(PostprocessInstance))
-	{
-		return true;
-	}
-
-	return false;
-}
-
-bool FDisplayClusterViewportPostProcessManager::ShouldUseAdditionalFrameTargetableResource() const
-{
-	check(IsInGameThread());
-
-	if (OutputRemap.IsValid() && OutputRemap->IsEnabled())
-	{
-		return true;
-	}
-
-	for (const TSharedPtr<IDisplayClusterPostProcess, ESPMode::ThreadSafe >& It : Postprocess)
-	{
-		if (It.IsValid() && It->ShouldUseAdditionalFrameTargetableResource())
-		{
-			return IsAnyPostProcessRequired(It);
-		}
-	}
-
-	return false;
-}
-
->>>>>>> 4af6daef
+		}
+	}
+
+	return false;
+}
+
 bool FDisplayClusterViewportPostProcessManager::ShouldUseFullSizeFrameTargetableResource() const
 {
 	// Viewport remap required full-size Frame texture
@@ -536,40 +357,24 @@
 
 void FDisplayClusterViewportPostProcessManager::HandleSetupNewFrame()
 {
-<<<<<<< HEAD
-	if (CVarCustomPPEnabled.GetValueOnGameThread() != 0)
-	{
-		for (const TSharedPtr<IDisplayClusterPostProcess, ESPMode::ThreadSafe >& It : Postprocess)
-		{
-			It->HandleSetupNewFrame(&ViewportManager);
-=======
 	FDisplayClusterViewportManager* ViewportManager = GetViewportManager();
 	if (ViewportManager && CVarCustomPPEnabled.GetValueOnGameThread() != 0)
 	{
 		for (const TSharedPtr<IDisplayClusterPostProcess, ESPMode::ThreadSafe >& It : Postprocess)
 		{
 			It->HandleSetupNewFrame(ViewportManager);
->>>>>>> 4af6daef
 		}
 	}
 }
 
 void FDisplayClusterViewportPostProcessManager::HandleBeginNewFrame(FDisplayClusterRenderFrame& InOutRenderFrame)
 {
-<<<<<<< HEAD
-	if (CVarCustomPPEnabled.GetValueOnGameThread() != 0)
-	{
-		for (const TSharedPtr<IDisplayClusterPostProcess, ESPMode::ThreadSafe >& It : Postprocess)
-		{
-			It->HandleBeginNewFrame(&ViewportManager, InOutRenderFrame);
-=======
 	FDisplayClusterViewportManager* ViewportManager = GetViewportManager();
 	if (ViewportManager && CVarCustomPPEnabled.GetValueOnGameThread() != 0)
 	{
 		for (const TSharedPtr<IDisplayClusterPostProcess, ESPMode::ThreadSafe >& It : Postprocess)
 		{
 			It->HandleBeginNewFrame(ViewportManager, InOutRenderFrame);
->>>>>>> 4af6daef
 		}
 	}
 }
