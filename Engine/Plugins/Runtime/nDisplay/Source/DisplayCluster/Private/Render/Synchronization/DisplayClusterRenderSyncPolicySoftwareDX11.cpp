// Copyright 1998-2019 Epic Games, Inc. All Rights Reserved.

#include "Render/Synchronization/DisplayClusterRenderSyncPolicySoftwareDX11.h"

#include "DisplayClusterLog.h"

#include "Engine/Engine.h"
#include "Engine/GameViewportClient.h"

#include "Windows/AllowWindowsPlatformTypes.h"
#include "DirectX/Include/DXGI.h"
#include "dwmapi.h"
#include "Windows/HideWindowsPlatformTypes.h"
#include "RenderCore/Public/ShaderCore.h"

#include "ShaderCore.h"
#include "D3D11RHI/Private/Windows/D3D11RHIBasePrivate.h"

#include "D3D11State.h"
#include "D3D11Resources.h"
#include "D3D11Viewport.h"

#include "NVIDIA/nvapi/nvapi.h"


static TAutoConsoleVariable<int32> CVarAdvancedSyncEnabled(
	TEXT("nDisplay.render.softsync.AdvancedSyncEnabled"),
	0,
	TEXT("Advanced DWM based render synchronization (0 = disabled)"),
	ECVF_RenderThreadSafe
);

static TAutoConsoleVariable<int32> CVarUseCustomRefreshRate(
	TEXT("nDisplay.render.softsync.UseCustomRefreshRate"),
	0,
	TEXT("Force custom refresh rate to be used in synchronization math (0 = disabled)"),
	ECVF_RenderThreadSafe
);

static TAutoConsoleVariable<float> CVarCustomRefreshRate(
	TEXT("nDisplay.render.softsync.CustomRefreshRate"),
	60.f,
	TEXT("Custom refresh rate for synchronization math (Hz)"),
	ECVF_RenderThreadSafe
);

static TAutoConsoleVariable<float> CVarVBlankThreshold(
	TEXT("nDisplay.render.softsync.VBlankThreshold"),
	0.003f,
	TEXT("Changes the threshold used to determine whether or not nDisplay SoftSync can make the current frame presentation"),
	ECVF_RenderThreadSafe
);

static TAutoConsoleVariable<float> CVarVBlankThresholdSleepMultiplier(
	TEXT("nDisplay.render.softsync.VBlankThresholdSleepMultipler"),
	1.5f,
	TEXT("Multiplier applied to VBlankThreshold to compute sleep time to skip frame presentation on upcoming VBlank"),
	ECVF_RenderThreadSafe
);

static TAutoConsoleVariable<int32>  CVarVBlankBasisUpdate(
	TEXT("nDisplay.render.softsync.VBlankBasisUpdate"),
	1,
	TEXT("Update VBlank basis periodically to avoid time drifting (0 = disabled)"),
	ECVF_RenderThreadSafe
);

static TAutoConsoleVariable<float>  CVarVBlankBasisUpdatePeriod(
	TEXT("nDisplay.render.softsync.VBlankBasisUpdatePeriod"),
	120.f,
	TEXT("VBlank basis update period in seconds"),
	ECVF_RenderThreadSafe
);

static TAutoConsoleVariable<int32>  CVarLogDwmStats(
	TEXT("nDisplay.render.softsync.LogDwmStats"),
	0,
	TEXT("Print DWM stats to log (0 = disabled)"),
	ECVF_RenderThreadSafe
);


DECLARE_STATS_GROUP(TEXT("nDisplay Cluster Custom Present"), STATGROUP_nDisplayPresent, STATCAT_Advanced);
DECLARE_CYCLE_STAT(TEXT("nDisplay Present Policy None"), STAT_nDisplayPresent_None, STATGROUP_nDisplayPresent);
DECLARE_CYCLE_STAT(TEXT("nDisplay Present Policy Soft Swap Sync"), STAT_nDisplayPresent_SoftSwapSync, STATGROUP_nDisplayPresent);
DECLARE_CYCLE_STAT(TEXT("nDisplay Present Policy Nv Swap Sync"), STAT_nDisplayPresent_NvSwapSync, STATGROUP_nDisplayPresent);


static NvU32 GSyncDeviceAmount = 0;
static NvGSyncDeviceHandle GSyncDeviceHandles[4];
static NvU32 PhysGPUAmount = 0;
static NvPhysicalGpuHandle PhysGPUHandles[NVAPI_MAX_PHYSICAL_GPUS];
static NvU32 DisplayAmount = 0;
static NvDisplayHandle DisplayHandles[NVAPI_MAX_DISPLAYS];


FDisplayClusterRenderSyncPolicySoftwareDX11::FDisplayClusterRenderSyncPolicySoftwareDX11()
{
	// We check the console variable once at start. The advanced synchronization policy is not 
	// supposed to be activated/deactivated at runtime. Use .ini settings to set desired value.
	bUseAdvancedSynchronization = (CVarAdvancedSyncEnabled.GetValueOnGameThread() != 0);

	if (bUseAdvancedSynchronization)
	{
		const int Result = NvAPI_Initialize();
		if (Result != NVAPI_OK)
		{
			UE_LOG(LogDisplayClusterRenderSync, Error, TEXT("Couldn't initialize NvAPI. Error code: %d"), Result);
			return;
		}

		UE_LOG(LogDisplayClusterRenderSync, Log, TEXT("NvAPI has been initialized"));

		bNvApiInitialized = (Result == NVAPI_OK);
		if (bNvApiInitialized)
		{
			if (NvAPI_GSync_EnumSyncDevices(GSyncDeviceHandles, &GSyncDeviceAmount) != NVAPI_OK)
			{
				UE_LOG(LogDisplayClusterRenderSync, Warning, TEXT("Couldn't enumerate GSync devices or no devices found"));
			}
			else
			{
				UE_LOG(LogDisplayClusterRenderSync, Log, TEXT("Found sync devices: %u"), GSyncDeviceAmount);
			}

			if (NvAPI_EnumPhysicalGPUs(PhysGPUHandles, &PhysGPUAmount) != NVAPI_OK)
			{
				UE_LOG(LogDisplayClusterRenderSync, Error, TEXT("Couldn't enumerate physical GPU devices"));
			}
			else
			{
				UE_LOG(LogDisplayClusterRenderSync, Log, TEXT("Found physical GPUs: %u"), PhysGPUAmount);
			}

			while (NvAPI_EnumNvidiaDisplayHandle(DisplayAmount, &DisplayHandles[DisplayAmount]) != NVAPI_END_ENUMERATION)
			{
				++DisplayAmount;
				UE_LOG(LogDisplayClusterRenderSync, Log, TEXT("Found display: %u"), DisplayAmount);
			}
		}
	}
}

FDisplayClusterRenderSyncPolicySoftwareDX11::~FDisplayClusterRenderSyncPolicySoftwareDX11()
{
	if (bNvApiInitialized)
	{
		NvAPI_Unload();
	}
}

bool FDisplayClusterRenderSyncPolicySoftwareDX11::SynchronizeClusterRendering(int32& InOutSyncInterval)
{
<<<<<<< HEAD
	if(!(GEngine && GEngine->GameViewport && GEngine->GameViewport->Viewport))
	{
		UE_LOG(LogDisplayClusterRenderSync, Error, TEXT("Couldn't get a D3D11 viewport."));
=======
	check(IsInRenderingThread());
	if(!(GEngine && GEngine->GameViewport && GEngine->GameViewport->Viewport))
	{
		UE_LOG(LogDisplayClusterRenderSync, Warning, TEXT("Couldn't get a D3D11 viewport."));
>>>>>>> 69078e53
		// Tell a caller to present the frame by himself
		return true;
	}

	FD3D11Viewport* const Viewport = static_cast<FD3D11Viewport*>(GEngine->GameViewport->Viewport->GetViewportRHI().GetReference());
	check(Viewport);

#if !WITH_EDITOR
	// Issue frame event
	Viewport->IssueFrameEvent();
	// Wait until GPU finish last frame commands
	Viewport->WaitForFrameEventCompletion();
#endif

	if (!bUseAdvancedSynchronization)
	{
		// Sync by barrier only
		SyncBarrierRenderThread();
		// Tell a caller that he still needs to present a frame
		return true;
	}

	//////////////////////////////////////////////////////
	// So the advanced sync approach is desired. Let's go!
	//////////////////////////////////////////////////////
	SCOPE_CYCLE_COUNTER(STAT_nDisplayPresent_SoftSwapSync);

	double B1B = 0.f;  // Barrier 1 before
	double B1A = 0.f;  // Barrier 1 after
	double TToB = 0.f; // Time to VBlank
	double SB = 0.f;   // Sleep before
	double SA = 0.f;   // Sleep after
	double B2B = 0.f;  // Barrier 2 before
	double B2A = 0.f;  // Barrier 2 after
	double PB = 0.f;   // Present before
	double PA = 0.f;   // Present after

	IDXGISwapChain* const SwapChain = static_cast<IDXGISwapChain*>(Viewport->GetNativeSwapChain());
	check(SwapChain);
	if (!SwapChain)
	{
		UE_LOG(LogDisplayClusterRenderSync, Error, TEXT("Couldn't get a swap chain."));
		// Tell a caller that he still needs to present a frame
		return true;
	}

	IDXGIOutput* DXOutput = nullptr;
	SwapChain->GetContainingOutput(&DXOutput);
	check(DXOutput);
	if (!DXOutput)
	{
		UE_LOG(LogDisplayClusterRenderSync, Error, TEXT("Couldn't get a DX output device."));
		// Tell a caller that he still needs to present a frame
		return true;
	}

	// Get dynamic values from console variables
	const float VBlankThreshold = CVarVBlankThreshold.GetValueOnRenderThread();
	const float VBlankThresholdSleepMultiplier = CVarVBlankThresholdSleepMultiplier.GetValueOnRenderThread();
	const int32 VBlankBasisUpdate = CVarVBlankBasisUpdate.GetValueOnRenderThread();
	const float VBlankBasisUpdatePeriod = CVarVBlankBasisUpdatePeriod.GetValueOnRenderThread();

	if (!bTimersInitialized)
	{
		QUICK_SCOPE_CYCLE_COUNTER(STAT_nDisplayPresent_SoftSync_Initialization);

		VBlankBasis = GetVBlankTimestamp(DXOutput);
		RefreshPeriod = GetRefreshPeriod();

		UE_LOG(LogDisplayClusterRenderSync, Log, TEXT("##SYNC_LOG: Refresh period:     %lf"), RefreshPeriod);
		UE_LOG(LogDisplayClusterRenderSync, Log, TEXT("##SYNC_LOG: VBlank basis:       %lf"), VBlankBasis);
		UE_LOG(LogDisplayClusterRenderSync, Log, TEXT("##SYNC_LOG: VBlank threshold:   %lf"), VBlankThreshold);
		UE_LOG(LogDisplayClusterRenderSync, Log, TEXT("##SYNC_LOG: VBlank sleep mult:  %lf"), VBlankThresholdSleepMultiplier);
		UE_LOG(LogDisplayClusterRenderSync, Log, TEXT("##SYNC_LOG: VBlank sleep:       %lf"), VBlankThreshold * VBlankThresholdSleepMultiplier);

#ifdef UE_BUILD_DEBUG
		const int SamplesCount = 25;
		for (int i = 0; i < SamplesCount; ++i)
		{
			DXOutput->WaitForVBlank();
			UE_LOG(LogDisplayClusterRenderSync, Log, TEXT("##SYNC_LOG: VBlank Sample #%2d: %lf"), i, FPlatformTime::Seconds());
		}
#endif

		bTimersInitialized = true;
	}

	{
		QUICK_SCOPE_CYCLE_COUNTER(STAT_nDisplayPresent_SoftSync_WaitBarrier);

		// Align render threads with a barrier
		B1B = FPlatformTime::Seconds();
		SyncBarrierRenderThread();
		B1A = FPlatformTime::Seconds();
	}

	{
		QUICK_SCOPE_CYCLE_COUNTER(STAT_nDisplayPresent_SoftSync_FindRefreshTimeOrigin);

		// Here we calculate how much time left before the next VBlank
		const double CurTime = FPlatformTime::Seconds();
		const double DiffTime = CurTime - VBlankBasis;
		const double TimeRemainder    = ::fmodl(DiffTime, RefreshPeriod);
		const double TimeLeftToVBlank = RefreshPeriod - TimeRemainder;

		TToB = TimeLeftToVBlank;

		// Skip upcoming VBlank if we're in red zone
		SB = FPlatformTime::Seconds();
		if (TimeLeftToVBlank < VBlankThreshold)
		{
			const double SleepTime = VBlankThreshold * VBlankThresholdSleepMultiplier;
			UE_LOG(LogDisplayClusterRenderSync, Log, TEXT("DX11 advanced soft sync - Skipped VBlank. Sleeping %f"), SleepTime);
			//! FPlatformProcess::Sleep(SleepTime);
			VBlankBasis = GetVBlankTimestamp(DXOutput);
			FPlatformProcess::Sleep(0.005);
		}
		SA = FPlatformTime::Seconds();
	}

	{
		QUICK_SCOPE_CYCLE_COUNTER(STAT_nDisplayPresent_SoftSync_WaitBarrier_Second);

		// Align render threads again. After that, all render threads we'll be either before VBlank or after. The threshold,
		// sleep, this barrier and MaxFrameLatency==1 (for blocking Present calls) guarantee it.
		B2B = FPlatformTime::Seconds();
		SyncBarrierRenderThread();
		B2A = FPlatformTime::Seconds();
	}

	{
		QUICK_SCOPE_CYCLE_COUNTER(STAT_nDisplayPresent_SoftSync_SwapChainPresent);

		// Regardless of where we are, it's safe to present a frame now. If we need to update the VBlank basis,
		// we have to wait for a VBlank and store the time. We don't want to miss a frame presentation so we
		// present it with swap interval 0 right after VBlank signal.
		int SyncIntervalToUse = 1;
		if ((VBlankBasisUpdate > 0) && (B2A - VBlankBasis) > VBlankBasisUpdatePeriod)
		{
			VBlankBasis = GetVBlankTimestamp(DXOutput);
			SyncIntervalToUse = 0;
		}

		PB = FPlatformTime::Seconds();
		SwapChain->Present(SyncIntervalToUse, 0);
		PA = FPlatformTime::Seconds();
	}

	UE_LOG(LogDisplayClusterRenderSync, Verbose, TEXT("##SYNC_LOG - %d:%lf:%lf:%lf:%lf:%lf:%lf:%lf:%lf:%lf"), FrameCounter, B1B, B1A, TToB, SB, SA, B2B, B2A, PB, PA);

	const bool LogDwmStats = (CVarLogDwmStats.GetValueOnRenderThread() != 0);
	if (LogDwmStats)
	{
		PrintDwmStats(FrameCounter);
	}

	++FrameCounter;

	// Tell a caller there is no need to present the frame
	return false;
}

double FDisplayClusterRenderSyncPolicySoftwareDX11::GetVBlankTimestamp(IDXGIOutput* const DXOutput) const
{
	if (DXOutput)
	{
		// Get timestamp right after the VBlank
		DXOutput->WaitForVBlank();
	}

	return FPlatformTime::Seconds();
}

double FDisplayClusterRenderSyncPolicySoftwareDX11::GetRefreshPeriod() const
{
	const bool  bUseCustomRefreshRate = !!CVarUseCustomRefreshRate.GetValueOnRenderThread();

	// Sometimes the DWM returns a refresh rate value that doesn't correspond to the real system.
	// Use custom refresh rate for the synchronization algorithm below if required.
	if (bUseCustomRefreshRate)
	{
		const float CustomRefreshRate = FMath::Abs(CVarCustomRefreshRate.GetValueOnRenderThread());
		return 1.L / CustomRefreshRate;
	}
	else
	{
		// Obtain frame interval from the DWM
		DWM_TIMING_INFO TimingInfo;
		FMemory::Memzero(TimingInfo);
		TimingInfo.cbSize = sizeof(DWM_TIMING_INFO);
		DwmGetCompositionTimingInfo(nullptr, &TimingInfo);
		return FPlatformTime::ToSeconds(TimingInfo.qpcRefreshPeriod);
	}
}

void FDisplayClusterRenderSyncPolicySoftwareDX11::PrintDwmStats(uint32 FrameNum)
{
	DWM_TIMING_INFO TimingInfo;
	FMemory::Memzero(TimingInfo);
	TimingInfo.cbSize = sizeof(DWM_TIMING_INFO);
	DwmGetCompositionTimingInfo(nullptr, &TimingInfo);

	UE_LOG(LogDisplayClusterRenderSync, Log, TEXT(">>>>>>>>>>>>>>>>>>>>>>> DWM"));
	UE_LOG(LogDisplayClusterRenderSync, Log, TEXT("##DWM_STAT(%d) cRefresh:               %llu"), FrameNum, TimingInfo.cRefresh);
	UE_LOG(LogDisplayClusterRenderSync, Log, TEXT("##DWM_STAT(%d) cDXRefresh:             %u"),   FrameNum, TimingInfo.cDXRefresh);
	UE_LOG(LogDisplayClusterRenderSync, Log, TEXT("##DWM_STAT(%d) qpcRefreshPeriod:       %lf"),  FrameNum, FPlatformTime::ToSeconds(TimingInfo.qpcRefreshPeriod));
	UE_LOG(LogDisplayClusterRenderSync, Log, TEXT("##DWM_STAT(%d) qpcVBlank:              %lf"),  FrameNum, FPlatformTime::ToSeconds(TimingInfo.qpcVBlank));
	UE_LOG(LogDisplayClusterRenderSync, Log, TEXT("##DWM_STAT(%d) cFrame:                 %llu"), FrameNum, TimingInfo.cFrame);
	UE_LOG(LogDisplayClusterRenderSync, Log, TEXT("##DWM_STAT(%d) cDXPresent:             %u"),   FrameNum, TimingInfo.cDXPresent);
	UE_LOG(LogDisplayClusterRenderSync, Log, TEXT("##DWM_STAT(%d) cRefreshFrame:          %llu"), FrameNum, TimingInfo.cRefreshFrame);
	UE_LOG(LogDisplayClusterRenderSync, Log, TEXT("##DWM_STAT(%d) cDXRefreshConfirmed:    %llu"), FrameNum, TimingInfo.cDXRefreshConfirmed);
	UE_LOG(LogDisplayClusterRenderSync, Log, TEXT("##DWM_STAT(%d) cFramesLate:            %llu"), FrameNum, TimingInfo.cFramesLate);
	UE_LOG(LogDisplayClusterRenderSync, Log, TEXT("##DWM_STAT(%d) cFramesOutstanding:     %u"),   FrameNum, TimingInfo.cFramesOutstanding);
	UE_LOG(LogDisplayClusterRenderSync, Log, TEXT("##DWM_STAT(%d) cFrameDisplayed:        %llu"), FrameNum, TimingInfo.cFrameDisplayed);
	UE_LOG(LogDisplayClusterRenderSync, Log, TEXT("##DWM_STAT(%d) cRefreshFrameDisplayed: %llu"), FrameNum, TimingInfo.cRefreshFrameDisplayed);
	UE_LOG(LogDisplayClusterRenderSync, Log, TEXT("##DWM_STAT(%d) cFrameComplete:         %llu"), FrameNum, TimingInfo.cFrameComplete);
	UE_LOG(LogDisplayClusterRenderSync, Log, TEXT("##DWM_STAT(%d) qpcFrameComplete:       %lf"),  FrameNum, FPlatformTime::ToSeconds(TimingInfo.qpcFrameComplete));
	UE_LOG(LogDisplayClusterRenderSync, Log, TEXT("##DWM_STAT(%d) cFramePending:          %llu"), FrameNum, TimingInfo.cFramePending);
	UE_LOG(LogDisplayClusterRenderSync, Log, TEXT("##DWM_STAT(%d) qpcFramePending:        %lf"),  FrameNum, FPlatformTime::ToSeconds(TimingInfo.qpcFramePending));
	UE_LOG(LogDisplayClusterRenderSync, Log, TEXT("##DWM_STAT(%d) cFramesDisplayed:       %llu"), FrameNum, TimingInfo.cFramesDisplayed);
	UE_LOG(LogDisplayClusterRenderSync, Log, TEXT("##DWM_STAT(%d) cFramesComplete:        %llu"), FrameNum, TimingInfo.cFramesComplete);
	UE_LOG(LogDisplayClusterRenderSync, Log, TEXT("##DWM_STAT(%d) cFramesPending:         %llu"), FrameNum, TimingInfo.cFramesPending);
	UE_LOG(LogDisplayClusterRenderSync, Log, TEXT("##DWM_STAT(%d) cFramesDropped:         %llu"), FrameNum, TimingInfo.cFramesDropped);
	UE_LOG(LogDisplayClusterRenderSync, Log, TEXT("##DWM_STAT(%d) cFramesMissed:          %llu"), FrameNum, TimingInfo.cFramesMissed);
	UE_LOG(LogDisplayClusterRenderSync, Log, TEXT(">>>>>>"));
}<|MERGE_RESOLUTION|>--- conflicted
+++ resolved
@@ -151,16 +151,10 @@
 
 bool FDisplayClusterRenderSyncPolicySoftwareDX11::SynchronizeClusterRendering(int32& InOutSyncInterval)
 {
-<<<<<<< HEAD
-	if(!(GEngine && GEngine->GameViewport && GEngine->GameViewport->Viewport))
-	{
-		UE_LOG(LogDisplayClusterRenderSync, Error, TEXT("Couldn't get a D3D11 viewport."));
-=======
 	check(IsInRenderingThread());
 	if(!(GEngine && GEngine->GameViewport && GEngine->GameViewport->Viewport))
 	{
 		UE_LOG(LogDisplayClusterRenderSync, Warning, TEXT("Couldn't get a D3D11 viewport."));
->>>>>>> 69078e53
 		// Tell a caller to present the frame by himself
 		return true;
 	}
