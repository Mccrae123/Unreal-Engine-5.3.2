--- conflicted
+++ resolved
@@ -16,12 +16,7 @@
 		: Parameters(InParameters)
 	{ }
 
-<<<<<<< HEAD
-	virtual ~FDisplayClusterRenderSyncPolicyBase() = 0
-	{ }
-=======
 	virtual ~FDisplayClusterRenderSyncPolicyBase() = default;
->>>>>>> 3aae9151
 
 public:
 	void SyncBarrierRenderThread();
@@ -32,12 +27,7 @@
 	}
 
 protected:
-<<<<<<< HEAD
-	virtual void WaitForFrameCompletion()
-	{ }
-=======
 	virtual void WaitForFrameCompletion();
->>>>>>> 3aae9151
 
 private:
 	TMap<FString, FString> Parameters;
