// Copyright Epic Games, Inc. All Rights Reserved.

#pragma once

#include "Render/Synchronization/IDisplayClusterRenderSyncPolicy.h"
#include "Render/Synchronization/DisplayClusterVblankMonitor.h"


/**
 * Base synchronization policy
 */
class FDisplayClusterRenderSyncPolicyBase
	: public IDisplayClusterRenderSyncPolicy
{
public:
	FDisplayClusterRenderSyncPolicyBase(const TMap<FString, FString>& InParameters)
		: Parameters(InParameters)
	{ }

	virtual ~FDisplayClusterRenderSyncPolicyBase() = default;

public:
	// Non-constructor initialization
	virtual bool Initialize() override;

	// VBlank related functions
	virtual bool IsWaitForVBlankFeatureSupported() override;
	virtual bool WaitForVBlank() override;

public:
<<<<<<< HEAD
	// Performs Ethernet barrier syncrhonization with other nodes in the cluster
=======
	// Performs Ethernet barrier synchronization with other nodes in the cluster
>>>>>>> 4af6daef
	void SyncOnBarrier();

	// Returns policy configuration parameters
	const TMap<FString, FString>& GetParameters() const
	{
		return Parameters;
	}

protected:
	// Wait for frame rendering completion using a GPU fence
	virtual void WaitForFrameCompletion();

private:
	// Sync policy configuration parameters
	TMap<FString, FString> Parameters;

	// V-blank monitoring thread. Performs V-blank polling on the top level of the sync policies hierarchy.
	TUniquePtr<FDisplayClusterVBlankMonitor> VBlankMonitor;
};<|MERGE_RESOLUTION|>--- conflicted
+++ resolved
@@ -3,7 +3,6 @@
 #pragma once
 
 #include "Render/Synchronization/IDisplayClusterRenderSyncPolicy.h"
-#include "Render/Synchronization/DisplayClusterVblankMonitor.h"
 
 
 /**
@@ -28,11 +27,7 @@
 	virtual bool WaitForVBlank() override;
 
 public:
-<<<<<<< HEAD
-	// Performs Ethernet barrier syncrhonization with other nodes in the cluster
-=======
 	// Performs Ethernet barrier synchronization with other nodes in the cluster
->>>>>>> 4af6daef
 	void SyncOnBarrier();
 
 	// Returns policy configuration parameters
@@ -48,7 +43,4 @@
 private:
 	// Sync policy configuration parameters
 	TMap<FString, FString> Parameters;
-
-	// V-blank monitoring thread. Performs V-blank polling on the top level of the sync policies hierarchy.
-	TUniquePtr<FDisplayClusterVBlankMonitor> VBlankMonitor;
 };