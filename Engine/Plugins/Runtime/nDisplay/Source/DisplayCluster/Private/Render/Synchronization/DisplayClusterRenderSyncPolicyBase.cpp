--- conflicted
+++ resolved
@@ -17,37 +17,11 @@
 #include "RHIResources.h"
 
 
-<<<<<<< HEAD
-static TAutoConsoleVariable<int32> CVarSyncDiagnosticsVBlankMonitoring(
-	TEXT("nDisplay.sync.diag.VBlankMonitoring"),
-	0,
-	TEXT("Sync diagnostics: V-blank monitoring\n")
-	TEXT("0 : disabled\n")
-	TEXT("1 : enabled (if policy supports only)\n")
-	,
-	ECVF_ReadOnly
-);
-
-
-bool FDisplayClusterRenderSyncPolicyBase::Initialize()
-{
-	// In case v-blank monitoring was requested and this feature is supported by
-	// the sync policy implementation, start v-blank monitoring.
-	if (!!CVarSyncDiagnosticsVBlankMonitoring.GetValueOnGameThread() && IsWaitForVBlankFeatureSupported())
-	{
-		VBlankMonitor = MakeUnique<FDisplayClusterVBlankMonitor>(*this);
-	}
-
-	return true;
-}
-
-=======
 bool FDisplayClusterRenderSyncPolicyBase::Initialize()
 {
 	return true;
 }
 
->>>>>>> 4af6daef
 void FDisplayClusterRenderSyncPolicyBase::SyncOnBarrier()
 {
 	{
