// Copyright Epic Games, Inc. All Rights Reserved.

#include "Render/Viewport/DisplayClusterViewportManager.h"
#include "Render/Viewport/DisplayClusterViewportManagerProxy.h"
#include "Render/Viewport/DisplayClusterViewportManagerViewExtension.h"

#include "IDisplayCluster.h"
#include "Render/IDisplayClusterRenderManager.h"
#include "Render/Projection/IDisplayClusterProjectionPolicyFactory.h"
#include "Render/Projection/IDisplayClusterProjectionPolicy.h"

#include "Render/Viewport/DisplayClusterViewport.h"
#include "Render/Viewport/DisplayClusterViewportProxy.h"
#include "Render/Viewport/DisplayClusterViewport_CustomPostProcessSettings.h"
#include "Render/Viewport/LightCard/DisplayClusterViewportLightCardManager.h"
#include "Render/Viewport/RenderFrame/DisplayClusterRenderFrameManager.h"
#include "Render/Viewport/RenderTarget/DisplayClusterRenderTargetManager.h"
#include "Render/Viewport/RenderTarget/DisplayClusterRenderTargetResource.h"
#include "Render/Viewport/Postprocess/DisplayClusterViewportPostProcessManager.h"
#include "Render/Viewport/Postprocess/DisplayClusterViewportPostProcessOutputRemap.h"
#include "Render/Viewport/Configuration/DisplayClusterViewportConfiguration.h"
#include "Render/Viewport/Configuration/DisplayClusterViewportConfigurationBase.h"
#include "Render/Viewport/DisplayClusterViewportStrings.h"

#include "WarpBlend/IDisplayClusterWarpBlend.h"

#include "SceneViewExtension.h"

#include "DisplayClusterRootActor.h"

#include "Misc/DisplayClusterLog.h"
#include "LegacyScreenPercentageDriver.h"

#include "Engine/Console.h"

int32 GDisplayClusterLightcardsAllowNanite = 0;
static FAutoConsoleVariableRef CVarDisplayClusterLightcardsAllowNanite(
	TEXT("DC.Lightcards.AllowNanite"),
	GDisplayClusterLightcardsAllowNanite,
	TEXT("0 disables Nanite when rendering lightcards. Otherwise uses default showflag."),
	ECVF_RenderThreadSafe
);

int32 GDisplayClusterChromaKeyAllowNanite = 0;
static FAutoConsoleVariableRef CVarDisplayClusterChromaKeyAllowNanite(
	TEXT("DC.ChromaKey.AllowNanite"),
	GDisplayClusterChromaKeyAllowNanite,
	TEXT("0 disables Nanite when rendering custom chroma keys. Otherwise uses default showflag."),
	ECVF_RenderThreadSafe
);

int32 GDisplayClusterLightcardsAllowAA = 0;
static FAutoConsoleVariableRef CVarDisplayClusterLightcardsAllowAA(
	TEXT("DC.Lightcards.AllowAA"),
	GDisplayClusterLightcardsAllowAA,
	TEXT("0 disables AntiAliasing when rendering lightcards.Otherwise uses default showflag."),
	ECVF_RenderThreadSafe
);

int32 GDisplayClusterChromaKeyAllowAA = 0;
static FAutoConsoleVariableRef CVarDisplayClusterChromaKeyAllowAA(
	TEXT("DC.ChromaKey.AllowAA"),
	GDisplayClusterChromaKeyAllowAA,
	TEXT("0 disables AntiAliasing when rendering custom chroma keys. Otherwise uses default showflag."),
	ECVF_RenderThreadSafe
);

#include "Engine/Console.h"


int32 GDisplayClusterLightcardsAllowNanite = 0;
static FAutoConsoleVariableRef CVarDisplayClusterLightcardsAllowNanite(
	TEXT("DC.Lightcards.AllowNanite"),
	GDisplayClusterLightcardsAllowNanite,
	TEXT("0 disables Nanite when rendering lightcards. Otherwise uses default showflag."),
	ECVF_RenderThreadSafe
);

int32 GDisplayClusterChromaKeyAllowNanite = 0;
static FAutoConsoleVariableRef CVarDisplayClusterChromaKeyAllowNanite(
	TEXT("DC.ChromaKey.AllowNanite"),
	GDisplayClusterChromaKeyAllowNanite,
	TEXT("0 disables Nanite when rendering custom chroma keys. Otherwise uses default showflag."),
	ECVF_RenderThreadSafe
);


///////////////////////////////////////////////////////////////////////////////////////
//          FDisplayClusterViewportManager
///////////////////////////////////////////////////////////////////////////////////////

FDisplayClusterViewportManager::FDisplayClusterViewportManager()
{
	Configuration      = MakeUnique<FDisplayClusterViewportConfiguration>(*this);
	RenderFrameManager = MakeUnique<FDisplayClusterRenderFrameManager>();

	ViewportManagerProxy = MakeShared<FDisplayClusterViewportManagerProxy, ESPMode::ThreadSafe>();

	RenderTargetManager = MakeShared<FDisplayClusterRenderTargetManager, ESPMode::ThreadSafe>(ViewportManagerProxy.Get());
	PostProcessManager  = MakeShared<FDisplayClusterViewportPostProcessManager, ESPMode::ThreadSafe>(*this);
	LightCardManager = MakeShared<FDisplayClusterViewportLightCardManager, ESPMode::ThreadSafe>(*this);

	// initialize proxy
	ViewportManagerProxy->Initialize(*this);

<<<<<<< HEAD
	ViewportManagerProxy = new FDisplayClusterViewportManagerProxy(*this);

=======
>>>>>>> d731a049
	// Always reset RTT when root actor re-created
	ResetSceneRenderTargetSize();
}

FDisplayClusterViewportManager::~FDisplayClusterViewportManager()
{
	// Remove viewports
	Viewports.Reset();
	ClusterNodeViewports.Reset();

	RenderTargetManager.Reset();
	PostProcessManager.Reset();

	if (LightCardManager.IsValid())
	{
		LightCardManager->Release();
		LightCardManager.Reset();
	}

	Configuration.Reset();

	if (ViewportManagerProxy.IsValid())
	{
		// Remove viewport manager proxy on render_thread
		ENQUEUE_RENDER_COMMAND(DeleteDisplayClusterViewportManagerProxy)(
			[ViewportManagerProxy = ViewportManagerProxy](FRHICommandListImmediate& RHICmdList)
	{
				ViewportManagerProxy->Release_RenderThread();
			});

		ViewportManagerProxy.Reset();
	}
}

const IDisplayClusterViewportManagerProxy* FDisplayClusterViewportManager::GetProxy() const
{
	return ViewportManagerProxy.Get();
}

IDisplayClusterViewportManagerProxy* FDisplayClusterViewportManager::GetProxy()
{
	return ViewportManagerProxy.Get();
}

UWorld* FDisplayClusterViewportManager::GetCurrentWorld() const
{
	check(IsInGameThread());

	if (!CurrentWorldRef.IsValid() || CurrentWorldRef.IsStale())
	{
		return nullptr;
	}

	return CurrentWorldRef.Get();
}

ADisplayClusterRootActor* FDisplayClusterViewportManager::GetRootActor() const
{
	return Configuration->GetRootActor();
}

bool FDisplayClusterViewportManager::IsSceneOpened() const
{
	check(IsInGameThread());

	return CurrentWorldRef.IsValid() && !CurrentWorldRef.IsStale();
}

void FDisplayClusterViewportManager::StartScene(UWorld* InWorld)
{
	check(IsInGameThread());

	CurrentWorldRef = TWeakObjectPtr<UWorld>(InWorld);

	for (FDisplayClusterViewport* Viewport : Viewports)
	{
		if (Viewport)
		{
			Viewport->HandleStartScene();
		}
	}

	if (PostProcessManager.IsValid())
	{
		PostProcessManager->HandleStartScene();
	}

	if (LightCardManager.IsValid())
	{
		LightCardManager->HandleStartScene();
	}
}

void FDisplayClusterViewportManager::EndScene()
{
	check(IsInGameThread());

	for (FDisplayClusterViewport* Viewport : Viewports)
	{
		if (Viewport)
		{
			Viewport->HandleEndScene();
		}
	}

	if (PostProcessManager.IsValid())
	{
		PostProcessManager->HandleEndScene();
	}

	if (LightCardManager.IsValid())
	{
		LightCardManager->HandleEndScene();
	}

	CurrentWorldRef.Reset();
}

void FDisplayClusterViewportManager::ResetScene()
{
	check(IsInGameThread());

	if (LightCardManager.IsValid())
	{
		LightCardManager->HandleEndScene();
		LightCardManager->HandleStartScene();
	}

	for (FDisplayClusterViewport* Viewport : Viewports)
	{
		if (Viewport)
		{
			Viewport->HandleEndScene();
			Viewport->HandleStartScene();
		}
	}
}

void FDisplayClusterViewportManager::SetViewportBufferRatio(FDisplayClusterViewport& DstViewport, float InBufferRatio)
{
<<<<<<< HEAD
	if (DstViewport.RenderSettings.BufferRatio > InBufferRatio)
=======
	const float BufferRatio = FLegacyScreenPercentageDriver::GetCVarResolutionFraction() * InBufferRatio;
	if (DstViewport.RenderSettings.BufferRatio > BufferRatio)
>>>>>>> d731a049
	{
		// Reset scene RTT when buffer ratio changed down
		ResetSceneRenderTargetSize();
	}

<<<<<<< HEAD
	DstViewport.RenderSettings.BufferRatio = InBufferRatio;
}

void FDisplayClusterViewportManager::HandleViewportRTTChanges(const TArray<FDisplayClusterViewport_Context>& PrevContexts, const TArray<FDisplayClusterViewport_Context>& Contexts)
{
	// Support for resetting RTT size when viewport size is changed
	if (PrevContexts.Num() != Contexts.Num())
	{
		// Reset scene RTT size when viewport disabled
		ResetSceneRenderTargetSize();
	}
	else
	{
		for (int32 ContextIt = 0; ContextIt < Contexts.Num(); ContextIt++)
		{
			if (Contexts[ContextIt].RenderTargetRect.Size() != PrevContexts[ContextIt].RenderTargetRect.Size())
			{
				ResetSceneRenderTargetSize();
				break;
			}
		}
	}
}

void FDisplayClusterViewportManager::ResetSceneRenderTargetSize()
{
	SceneRenderTargetResizeMethod = ESceneRenderTargetResizeMethod::Reset;
}

void FDisplayClusterViewportManager::UpdateSceneRenderTargetSize()
{
	if (SceneRenderTargetResizeMethod != ESceneRenderTargetResizeMethod::None)
	{
		IConsoleVariable* const RTResizeCVar = IConsoleManager::Get().FindConsoleVariable(TEXT("r.SceneRenderTargetResizeMethod"));
		if (RTResizeCVar)
		{
			switch (SceneRenderTargetResizeMethod)
			{
			case ESceneRenderTargetResizeMethod::Reset:
				// Resize to match requested render size (Default) (Least memory use, can cause stalls when size changes e.g. ScreenPercentage)
				RTResizeCVar->Set(0);

				// Wait for frame history is done
				// static const uint32 FSceneRenderTargets::FrameSizeHistoryCount = 3;
				FrameHistoryCounter = 3;
				SceneRenderTargetResizeMethod = ESceneRenderTargetResizeMethod::WaitFrameSizeHistory;
				break;

			case ESceneRenderTargetResizeMethod::WaitFrameSizeHistory:
				if (FrameHistoryCounter-- < 0)
				{
					SceneRenderTargetResizeMethod = ESceneRenderTargetResizeMethod::Restore;
				}
				break;

			case ESceneRenderTargetResizeMethod::Restore:
				// Expands to encompass the largest requested render dimension. (Most memory use, least prone to allocation stalls.)
				RTResizeCVar->Set(2);
				SceneRenderTargetResizeMethod = ESceneRenderTargetResizeMethod::None;
				break;

			default:
				break;
			}
		}
	}
}

bool FDisplayClusterViewportManager::ShouldUseFullSizeFrameTargetableResource() const
{
	check(IsInGameThread());

	if (PostProcessManager.IsValid() && PostProcessManager->ShouldUseFullSizeFrameTargetableResource())
	{
		return true;
	}

	for (const FDisplayClusterViewport* Viewport : ClusterNodeViewports)
	{
		if (Viewport && Viewport->ShouldUseFullSizeFrameTargetableResource())
		{
			return true;
		}
	}

	return false;
}

bool FDisplayClusterViewportManager::ShouldUseAdditionalFrameTargetableResource() const
{
	check(IsInGameThread());

	if (PostProcessManager.IsValid() && PostProcessManager->ShouldUseAdditionalFrameTargetableResource())
	{
		return true;
	}

	for (const FDisplayClusterViewport* Viewport : ClusterNodeViewports)
	{
		if (Viewport && Viewport->ShouldUseAdditionalFrameTargetableResource())
		{
			return true;
		}
	}

	return false;
}

bool FDisplayClusterViewportManager::UpdateConfiguration(EDisplayClusterRenderFrameMode InRenderMode, const FString& InClusterNodeId, ADisplayClusterRootActor* InRootActorPtr, const FDisplayClusterPreviewSettings* InPreviewSettings)
{
=======
	DstViewport.RenderSettings.BufferRatio = BufferRatio;
}

void FDisplayClusterViewportManager::HandleViewportRTTChanges(const TArray<FDisplayClusterViewport_Context>& PrevContexts, const TArray<FDisplayClusterViewport_Context>& Contexts)
{
	// Support for resetting RTT size when viewport size is changed
	if (PrevContexts.Num() != Contexts.Num())
	{
		// Reset scene RTT size when viewport disabled
		ResetSceneRenderTargetSize();
	}
	else
	{
		for (int32 ContextIt = 0; ContextIt < Contexts.Num(); ContextIt++)
		{
			if (Contexts[ContextIt].RenderTargetRect.Size() != PrevContexts[ContextIt].RenderTargetRect.Size())
			{
				ResetSceneRenderTargetSize();
				break;
			}
		}
	}
}

void FDisplayClusterViewportManager::ResetSceneRenderTargetSize()
{
	SceneRenderTargetResizeMethod = ESceneRenderTargetResizeMethod::Reset;
}

void FDisplayClusterViewportManager::UpdateSceneRenderTargetSize()
{
	if (SceneRenderTargetResizeMethod != ESceneRenderTargetResizeMethod::None)
	{
		IConsoleVariable* const RTResizeCVar = IConsoleManager::Get().FindConsoleVariable(TEXT("r.SceneRenderTargetResizeMethod"));
		if (RTResizeCVar)
		{
			switch (SceneRenderTargetResizeMethod)
			{
			case ESceneRenderTargetResizeMethod::Reset:
				// Resize to match requested render size (Default) (Least memory use, can cause stalls when size changes e.g. ScreenPercentage)
				RTResizeCVar->Set(0);

				// Wait for frame history is done
				// static const uint32 FSceneRenderTargets::FrameSizeHistoryCount = 3;
				FrameHistoryCounter = 3;
				SceneRenderTargetResizeMethod = ESceneRenderTargetResizeMethod::WaitFrameSizeHistory;
				break;

			case ESceneRenderTargetResizeMethod::WaitFrameSizeHistory:
				if (FrameHistoryCounter-- < 0)
				{
					SceneRenderTargetResizeMethod = ESceneRenderTargetResizeMethod::Restore;
				}
				break;

			case ESceneRenderTargetResizeMethod::Restore:
				// Expands to encompass the largest requested render dimension. (Most memory use, least prone to allocation stalls.)
				RTResizeCVar->Set(2);
				SceneRenderTargetResizeMethod = ESceneRenderTargetResizeMethod::None;
				break;

			default:
				break;
			}
		}
	}
}

bool FDisplayClusterViewportManager::ShouldUseFullSizeFrameTargetableResource() const
{
	check(IsInGameThread());

	if (PostProcessManager.IsValid() && PostProcessManager->ShouldUseFullSizeFrameTargetableResource())
	{
		return true;
	}

	for (const FDisplayClusterViewport* Viewport : ClusterNodeViewports)
	{
		if (Viewport && Viewport->ShouldUseFullSizeFrameTargetableResource())
		{
			return true;
		}
	}

	return false;
}

bool FDisplayClusterViewportManager::ShouldUseAdditionalFrameTargetableResource() const
{
	check(IsInGameThread());

	if (PostProcessManager.IsValid() && PostProcessManager->ShouldUseAdditionalFrameTargetableResource())
	{
		return true;
	}

	for (const FDisplayClusterViewport* Viewport : ClusterNodeViewports)
	{
		if (Viewport && Viewport->ShouldUseAdditionalFrameTargetableResource())
		{
			return true;
		}
	}

	return false;
}

bool FDisplayClusterViewportManager::UpdateCustomConfiguration(EDisplayClusterRenderFrameMode InRenderMode, const TArray<FString>& InViewportNames, class ADisplayClusterRootActor* InRootActorPtr)
{
	ImplUpdateClusterNodeViewports(InRenderMode, TEXT(""));

	if (InRootActorPtr)
	{
		const bool bIsRootActorChanged = Configuration->SetRootActor(InRootActorPtr);

		// When the root actor changes, we have to ResetScene() to reinitialize the internal references of the projection policy.
		if (bIsRootActorChanged)
		{
			ResetScene();
		}

		return Configuration->UpdateCustomConfiguration(InRenderMode, InViewportNames);
	}

	return false;
}

bool FDisplayClusterViewportManager::UpdateConfiguration(EDisplayClusterRenderFrameMode InRenderMode, const FString& InClusterNodeId, ADisplayClusterRootActor* InRootActorPtr, const FDisplayClusterPreviewSettings* InPreviewSettings)
{
>>>>>>> d731a049
	ImplUpdateClusterNodeViewports(InRenderMode, InClusterNodeId);

	if (InRootActorPtr)
	{
		const bool bIsRootActorChanged = Configuration->SetRootActor(InRootActorPtr);

		// When the root actor changes, we have to ResetScene() to reinitialize the internal references of the projection policy.
		if (bIsRootActorChanged)
		{
			ResetScene();
		}

<<<<<<< HEAD
=======
		if (LightCardManager.IsValid())
		{
			LightCardManager->UpdateConfiguration();
		}

>>>>>>> d731a049
		if (InPreviewSettings == nullptr)
		{
			if (Configuration->UpdateConfiguration(InRenderMode, InClusterNodeId))
			{
				return true;
			}
		}
#if WITH_EDITOR
		else
		{
			if (Configuration->UpdatePreviewConfiguration(InRenderMode, InClusterNodeId, *InPreviewSettings))
			{
				return true;
			}
		}
#endif
	}

	return false;
}

const FDisplayClusterRenderFrameSettings& FDisplayClusterViewportManager::GetRenderFrameSettings() const
{
	check(IsInGameThread());

	return Configuration->GetRenderFrameSettings();
}

void FDisplayClusterViewportManager::ImplUpdateClusterNodeViewports(const EDisplayClusterRenderFrameMode InRenderMode, const FString& InClusterNodeId)
{
	ClusterNodeViewports.Empty();

	switch (InRenderMode)
	{
	case EDisplayClusterRenderFrameMode::PreviewInScene:
		{
			// Per-viewport preview render required special render order for viewports
			// Sort viewports: move linked and overridden viewports to last
			TArray<FDisplayClusterViewport*> LinkedViewports;
			TArray<FDisplayClusterViewport*> OverriddenViewports;
			for (FDisplayClusterViewport* Viewport : Viewports)
			{
<<<<<<< HEAD
				if (Viewport && Viewport->GetClusterNodeId() == InClusterNodeId)
=======
				if (Viewport && (InClusterNodeId.IsEmpty() || Viewport->GetClusterNodeId() == InClusterNodeId))
>>>>>>> d731a049
				{
					bool bHasParentViewport = Viewport->RenderSettings.GetParentViewportId().IsEmpty() == false;
					bool bHasViewportOverride = Viewport->RenderSettings.OverrideViewportId.IsEmpty() == false;

					if (bHasViewportOverride)
					{
						OverriddenViewports.Add(Viewport);
					}
					else if (bHasParentViewport)
					{
						LinkedViewports.Add(Viewport);
					}
					else
					{
						ClusterNodeViewports.Add(Viewport);
					}
				}
			}

			ClusterNodeViewports.Append(LinkedViewports);
			ClusterNodeViewports.Append(OverriddenViewports);
		}
		break;
	default:
		// Use all exist viewports for render
		ClusterNodeViewports.Append(Viewports);
		break;
	}
}

bool FDisplayClusterViewportManager::BeginNewFrame(FViewport* InViewport, UWorld* InWorld, FDisplayClusterRenderFrame& OutRenderFrame)
{
	check(IsInGameThread());

	if (!ViewportManagerViewExtension.IsValid())
	{
		// Create DC ViewExtension to handle special features
		ViewportManagerViewExtension = FSceneViewExtensions::NewExtension<FDisplayClusterViewportManagerViewExtension>(this);
	}

	OutRenderFrame.ViewportManager = this;

	// Handle world runtime update
	UWorld* CurrentWorld = GetCurrentWorld();
	if (CurrentWorld != InWorld)
	{
		// Handle end current scene
		if (CurrentWorld)
		{
			EndScene();
		}

		// Handle begin new scene
		if (InWorld)
		{
			StartScene(InWorld);
		}
		else
		{
			// no world for render
			return false;
		}
	}

	// Before new frame
	if (PostProcessManager.IsValid())
	{
		PostProcessManager->HandleSetupNewFrame();
	}

	// generate unique stereo view index for each frame
	// Begin from 1, because INDEX_NONE use ViewState[0] in LocalPlayer.cpp:786
	uint32 StereoViewIndex = 1;

	const FDisplayClusterRenderFrameSettings& RenderFrameSettings = GetRenderFrameSettings();

	// Initialize viewports from new render settings, and create new contexts, reset prev frame resources
	for (FDisplayClusterViewport* Viewport : ClusterNodeViewports)
	{
		// Save orig viewport contexts
		TArray<FDisplayClusterViewport_Context> PrevContexts;
		PrevContexts.Append(Viewport->GetContexts());
		if (Viewport->UpdateFrameContexts(StereoViewIndex, RenderFrameSettings))
		{
			StereoViewIndex += Viewport->Contexts.Num();
		}

		HandleViewportRTTChanges(PrevContexts, Viewport->GetContexts());
	}

	// Handle scene RTT resize
	UpdateSceneRenderTargetSize();

	// Build new frame structure
	if (!RenderFrameManager->BuildRenderFrame(InViewport, RenderFrameSettings, ClusterNodeViewports, OutRenderFrame))
	{
		return false;
	}

	// Allocate resources for frame
	if (!RenderTargetManager->AllocateRenderFrameResources(InViewport, RenderFrameSettings, ClusterNodeViewports, OutRenderFrame))
	{
		return false;
	}

	const FIntPoint RenderFrameSize = OutRenderFrame.FrameRect.Size();

	for (FDisplayClusterViewport* Viewport : ClusterNodeViewports)
	{
		if (Viewport)
		{
			// Update ViewportRemap geometry
			Viewport->ViewportRemap.Update(*Viewport, RenderFrameSize);
		}
	}

	// Update desired views number
	UpdateDesiredNumberOfViews(OutRenderFrame);

#if WITH_EDITOR
	// Get preview resources from root actor
	ImplUpdatePreviewRTTResources();
#endif /*WITH_EDITOR*/

	if (PostProcessManager.IsValid())
	{
		PostProcessManager->HandleBeginNewFrame(OutRenderFrame);
	}

	return true;
}

void FDisplayClusterViewportManager::UpdateDesiredNumberOfViews(FDisplayClusterRenderFrame& InOutRenderFrame)
{
	InOutRenderFrame.DesiredNumberOfViews = 0;
	InOutRenderFrame.ViewportsAmount = 0;

	for (FDisplayClusterRenderFrame::FFrameRenderTarget& RenderTargetIt : InOutRenderFrame.RenderTargets)
	{
		for (FDisplayClusterRenderFrame::FFrameViewFamily& ViewFamilyIt : RenderTargetIt.ViewFamilies)
		{
			ViewFamilyIt.NumViewsForRender = 0;

			for (FDisplayClusterRenderFrame::FFrameView& ViewIt : ViewFamilyIt.Views)
			{
				InOutRenderFrame.ViewportsAmount++;

				if (ViewIt.bDisableRender == false && ViewIt.Viewport != nullptr)
				{
					ViewFamilyIt.NumViewsForRender++;

					// Get StereoViewIndex for this viewport
					const int32 StereoViewIndex = ViewIt.Viewport->GetContexts()[ViewIt.ContextNum].StereoViewIndex;
					InOutRenderFrame.DesiredNumberOfViews++;
				}
			}
		}
	}
}

void FDisplayClusterViewportManager::FinalizeNewFrame()
{
	check(IsInGameThread());

	// When all viewports processed, we remove all single frame custom postprocess
	for (FDisplayClusterViewport* Viewport : ClusterNodeViewports)
	{
		if (Viewport)
		{
			Viewport->CustomPostProcessSettings.FinalizeFrame();

			// update projection policy proxy data
			if (Viewport->ProjectionPolicy.IsValid())
			{
				Viewport->ProjectionPolicy->UpdateProxyData(Viewport);
			}
		}
	}

	// Send render frame settings to rendering thread
	ViewportManagerProxy->ImplUpdateRenderFrameSettings(GetRenderFrameSettings());

	// Send updated viewports data to render thread proxy
	ViewportManagerProxy->ImplUpdateViewports(ClusterNodeViewports);
<<<<<<< HEAD

	// Finish update settings
	for (FDisplayClusterViewport* Viewport : ClusterNodeViewports)
	{
		if (Viewport)
		{
			Viewport->RenderSettings.FinishUpdateSettings();
		}
	}

	if (PostProcessManager.IsValid())
	{
		// Update postprocess data from game thread
		PostProcessManager->Tick();

		// Send updated postprocess data to rendering thread
		PostProcessManager->FinalizeNewFrame();
	}
}

FSceneViewFamily::ConstructionValues FDisplayClusterViewportManager::CreateViewFamilyConstructionValues(
	const FDisplayClusterRenderFrame::FFrameRenderTarget& InFrameTarget,
	FSceneInterface* InScene,
	FEngineShowFlags InEngineShowFlags,
	const bool bInAdditionalViewFamily) const
{

	bool bResolveScene = true;

	switch (InFrameTarget.CaptureMode)
	{
		case EDisplayClusterViewportCaptureMode::Chromakey:
		case EDisplayClusterViewportCaptureMode::Lightcard:
		case EDisplayClusterViewportCaptureMode::Lightcard_OCIO:

			if (InFrameTarget.CaptureMode != EDisplayClusterViewportCaptureMode::Lightcard_OCIO)
			{
				bResolveScene = false;
				InEngineShowFlags.PostProcessing = 0;
			}

			InEngineShowFlags.SetAtmosphere(0);
			InEngineShowFlags.SetFog(0);
			InEngineShowFlags.SetMotionBlur(0); // motion blur doesn't work correctly with scene captures.
			InEngineShowFlags.SetSeparateTranslucency(0);
			InEngineShowFlags.SetHMDDistortion(0);
			InEngineShowFlags.SetOnScreenDebug(0);

			InEngineShowFlags.SetLumenReflections(0);
			InEngineShowFlags.SetLumenGlobalIllumination(0);

			break;

		default:
			break;
	}

	switch (InFrameTarget.CaptureMode)
	{
	case EDisplayClusterViewportCaptureMode::Chromakey:
		
		if (!GDisplayClusterChromaKeyAllowNanite)
		{
			InEngineShowFlags.SetNaniteMeshes(0);
		}
		break;

	case EDisplayClusterViewportCaptureMode::Lightcard:
	case EDisplayClusterViewportCaptureMode::Lightcard_OCIO:

		if (!GDisplayClusterLightcardsAllowNanite)
		{
			InEngineShowFlags.SetNaniteMeshes(0);
		}

		break;

	default:
		break;
	}

	const FDisplayClusterRenderFrameSettings& RenderFrameSettings = GetRenderFrameSettings();
	switch (RenderFrameSettings.RenderMode)
	{
	case EDisplayClusterRenderFrameMode::PreviewInScene:

		// Disable eye adaptation for preview
		InEngineShowFlags.EyeAdaptation = 0;

		if (RenderFrameSettings.bPreviewEnablePostProcess == false)
		{
			// Disable postprocess for preview
			InEngineShowFlags.PostProcessing = 0;
		}
		break;
	default:
		break;
	}

	return FSceneViewFamily::ConstructionValues(InFrameTarget.RenderTargetPtr, InScene, InEngineShowFlags)
		.SetResolveScene(bResolveScene)
		.SetRealtimeUpdate(true)
		.SetAdditionalViewFamily(bInAdditionalViewFamily);
=======

	// Finish update settings
	for (FDisplayClusterViewport* Viewport : ClusterNodeViewports)
	{
		if (Viewport)
		{
			Viewport->RenderSettings.FinishUpdateSettings();
		}
	}

	if (PostProcessManager.IsValid())
	{
		// Update postprocess data from game thread
		PostProcessManager->Tick();

		// Send updated postprocess data to rendering thread
		PostProcessManager->FinalizeNewFrame();
	}
>>>>>>> d731a049
}

FSceneViewFamily::ConstructionValues FDisplayClusterViewportManager::CreateViewFamilyConstructionValues(
	const FDisplayClusterRenderFrame::FFrameRenderTarget& InFrameTarget,
	FSceneInterface* InScene,
	FEngineShowFlags InEngineShowFlags,
	const bool bInAdditionalViewFamily) const
{
<<<<<<< HEAD
	// Note: EngineShowFlags should have already been configured in CreateViewFamilyConstructionValues.

	// Gather Scene View Extensions
	// Scene View Extension activation with ViewportId granularity only works if you have one ViewFamily per ViewportId
=======

	bool bResolveScene = true;

	// Control AA for ChromaKey and Lightcards:
	switch (InFrameTarget.CaptureMode)
>>>>>>> d731a049
	{
	case EDisplayClusterViewportCaptureMode::Chromakey:
		if (!GDisplayClusterChromaKeyAllowAA)
		{
			InEngineShowFlags.SetAntiAliasing(0);
			InEngineShowFlags.SetTemporalAA(false);
		}
		
		if (!GDisplayClusterChromaKeyAllowNanite)
		{
			InEngineShowFlags.SetNaniteMeshes(0);
		}

		break;
	case EDisplayClusterViewportCaptureMode::Lightcard:
		if (!GDisplayClusterLightcardsAllowAA)
		{
			InEngineShowFlags.SetAntiAliasing(0);
			InEngineShowFlags.SetTemporalAA(false);
		}

		if (!GDisplayClusterLightcardsAllowNanite)
		{
			InEngineShowFlags.SetNaniteMeshes(0);
		}
		break;
	default:
		break;
	}
<<<<<<< HEAD
	
	// Setup capture mode:
	{
		ViewFamily.SceneCaptureCompositeMode = ESceneCaptureCompositeMode::SCCM_Overwrite;

		switch (InFrameTarget.CaptureMode)
		{
			case EDisplayClusterViewportCaptureMode::Chromakey:
			case EDisplayClusterViewportCaptureMode::Lightcard:
				ViewFamily.SceneCaptureSource = ESceneCaptureSource::SCS_SceneColorHDR;
				break;

			default:
				break;
		}
	}

=======

	switch (InFrameTarget.CaptureMode)
	{
	case EDisplayClusterViewportCaptureMode::Chromakey:
	case EDisplayClusterViewportCaptureMode::Lightcard:
		bResolveScene = false;
		InEngineShowFlags.SetPostProcessing(0);
		InEngineShowFlags.SetAtmosphere(0);
		InEngineShowFlags.SetFog(0);
		InEngineShowFlags.SetVolumetricFog(0);
		InEngineShowFlags.SetMotionBlur(0); // motion blur doesn't work correctly with scene captures.
		InEngineShowFlags.SetSeparateTranslucency(0);
		InEngineShowFlags.SetHMDDistortion(0);
		InEngineShowFlags.SetOnScreenDebug(0);

		InEngineShowFlags.SetLumenReflections(0);
		InEngineShowFlags.SetLumenGlobalIllumination(0);
		InEngineShowFlags.SetGlobalIllumination(0);

		InEngineShowFlags.SetScreenSpaceAO(0);
		InEngineShowFlags.SetAmbientOcclusion(0);
		InEngineShowFlags.SetDeferredLighting(0);
		InEngineShowFlags.SetVirtualTexturePrimitives(0);
		InEngineShowFlags.SetRectLights(0);
		break;

	default:
		break;
	}

	const FDisplayClusterRenderFrameSettings& RenderFrameSettings = GetRenderFrameSettings();
	switch (RenderFrameSettings.RenderMode)
	{
	case EDisplayClusterRenderFrameMode::PreviewInScene:

		if (RenderFrameSettings.bPreviewEnablePostProcess == false)
		{
			// Disable postprocess for preview
			InEngineShowFlags.PostProcessing = 0;
		}
		break;
	default:
		break;
	}

	return FSceneViewFamily::ConstructionValues(InFrameTarget.RenderTargetPtr, InScene, InEngineShowFlags)
		.SetResolveScene(bResolveScene)
		.SetRealtimeUpdate(true)
		.SetAdditionalViewFamily(bInAdditionalViewFamily);
}

void FDisplayClusterViewportManager::ConfigureViewFamily(const FDisplayClusterRenderFrame::FFrameRenderTarget& InFrameTarget, const FDisplayClusterRenderFrame::FFrameViewFamily& InFrameViewFamily, FSceneViewFamilyContext& ViewFamily)
{
	ViewFamily.SceneCaptureCompositeMode = ESceneCaptureCompositeMode::SCCM_Overwrite;

	// Note: EngineShowFlags should have already been configured in CreateViewFamilyConstructionValues.
	switch (InFrameTarget.CaptureMode)
	{
		case EDisplayClusterViewportCaptureMode::Chromakey:
		case EDisplayClusterViewportCaptureMode::Lightcard:
			ViewFamily.SceneCaptureSource = ESceneCaptureSource::SCS_SceneColorHDR;

			//Do not use view extensions for LightCard and Chromakey.
			ViewFamily.ViewExtensions.Empty();
			break;

		default:

			// Gather Scene View Extensions
			ViewFamily.ViewExtensions = InFrameViewFamily.ViewExtensions;
			break;
	}

	// Scene View Extension activation with ViewportId granularity only works if you have one ViewFamily per ViewportId
	for (FSceneViewExtensionRef& ViewExt : ViewFamily.ViewExtensions)
	{
		ViewExt->SetupViewFamily(ViewFamily);
	}

>>>>>>> d731a049
#if WITH_EDITOR
	const FDisplayClusterRenderFrameSettings& RenderFrameSettings = GetRenderFrameSettings();
	switch (RenderFrameSettings.RenderMode)
	{
	case EDisplayClusterRenderFrameMode::PreviewInScene:
		if (RenderFrameSettings.bPreviewEnablePostProcess == false)
		{
			// Disable postprocess for preview
			ViewFamily.SceneCaptureSource = ESceneCaptureSource::SCS_SceneColorHDR;
			ViewFamily.SceneCaptureCompositeMode = ESceneCaptureCompositeMode::SCCM_Overwrite;
		}
		break;
	default:
		break;
	}
#endif

}

void FDisplayClusterViewportManager::RenderFrame(FViewport* InViewport)
{
	if (LightCardManager.IsValid())
	{
		LightCardManager->RenderFrame();
	}

	ViewportManagerProxy->ImplRenderFrame(InViewport);
}

bool FDisplayClusterViewportManager::CreateViewport(const FString& InViewportId, const class UDisplayClusterConfigurationViewport* ConfigurationViewport)
{
	check(IsInGameThread());
	check(ConfigurationViewport != nullptr);

	// Check viewport ID
	if (InViewportId.IsEmpty())
	{
		UE_LOG(LogDisplayClusterViewport, Warning, TEXT("Wrong viewport ID"));
		return false;
	}

	// ID must be unique
	if (FindViewport(InViewportId) != nullptr)
	{
		UE_LOG(LogDisplayClusterViewport, Warning, TEXT("Viewport '%s' already exists"), *InViewportId);
		return false;
	}

	// Create projection policy for viewport
	const TSharedPtr<IDisplayClusterProjectionPolicy, ESPMode::ThreadSafe> NewProjectionPolicy = CreateProjectionPolicy(InViewportId, &ConfigurationViewport->ProjectionPolicy);
	if (NewProjectionPolicy.IsValid())
	{
		// Create viewport for new projection policy
		FDisplayClusterViewport* NewViewport = ImplCreateViewport(InViewportId, NewProjectionPolicy);
		if (NewViewport != nullptr)
		{
			ADisplayClusterRootActor* RootActorPtr = GetRootActor();
			if (RootActorPtr)
			{
				FDisplayClusterViewportConfigurationBase::UpdateViewportConfiguration(*this, *RootActorPtr, NewViewport, ConfigurationViewport);
				return true;
			}
		}
	}

	UE_LOG(LogDisplayClusterViewport, Error, TEXT("Viewports '%s' not created."), *InViewportId);
	return false;
}

FDisplayClusterViewport* FDisplayClusterViewportManager::ImplFindViewport(const FString& ViewportId) const
{
	check(IsInGameThread());

	// Ok, we have a request for a particular viewport. Let's find it.
	FDisplayClusterViewport* const* DesiredViewport = Viewports.FindByPredicate([ViewportId](const FDisplayClusterViewport* ItemViewport)
	{
		return ViewportId.Equals(ItemViewport->ViewportId, ESearchCase::IgnoreCase);
	});

	return (DesiredViewport != nullptr) ? *DesiredViewport : nullptr;
}

IDisplayClusterViewport* FDisplayClusterViewportManager::CreateViewport(const FString& ViewportId, const TSharedPtr<IDisplayClusterProjectionPolicy, ESPMode::ThreadSafe>& InProjectionPolicy)
{
	check(IsInGameThread());

	FDisplayClusterViewport* ExistViewport = ImplFindViewport(ViewportId);
	if (ExistViewport != nullptr)
	{
		//add error log: Viewport with name '%s' already exist
		return nullptr;
	}

	return ImplCreateViewport(ViewportId, InProjectionPolicy);
}

bool FDisplayClusterViewportManager::DeleteViewport(const FString& ViewportId)
{
	check(IsInGameThread());

	FDisplayClusterViewport* ExistViewport = ImplFindViewport(ViewportId);
	if (ExistViewport != nullptr)
	{
		ImplDeleteViewport(ExistViewport);

		return true;
	}

	return false;
}

FDisplayClusterViewport* FDisplayClusterViewportManager::ImplCreateViewport(const FString& ViewportId, const TSharedPtr<IDisplayClusterProjectionPolicy, ESPMode::ThreadSafe>& InProjectionPolicy)
{
	check(IsInGameThread());

	check(InProjectionPolicy.IsValid());

	// Create viewport for cluster node used for rendering
	const FString& ClusterNodeId = GetRenderFrameSettings().ClusterNodeId;
<<<<<<< HEAD
=======
	check(!ClusterNodeId.IsEmpty());
>>>>>>> d731a049

	// Create viewport
	FDisplayClusterViewport* NewViewport = new FDisplayClusterViewport(*this, ClusterNodeId, ViewportId, InProjectionPolicy);

	// Add viewport on gamethread
	Viewports.Add(NewViewport);
	ClusterNodeViewports.Add(NewViewport);
<<<<<<< HEAD

	// Add viewport proxy on renderthread
	ViewportManagerProxy->ImplCreateViewport(NewViewport->ViewportProxy);
=======
>>>>>>> d731a049

	// Handle start scene for viewport
	NewViewport->HandleStartScene();

	return NewViewport;
}

void FDisplayClusterViewportManager::ImplDeleteViewport(FDisplayClusterViewport* ExistViewport)
{
	// Handle projection policy event
	ExistViewport->ProjectionPolicy.Reset();
	ExistViewport->UninitializedProjectionPolicy.Reset();

	{
		// Remove viewport from the whole viewports list
		int32 ViewportIndex = Viewports.Find(ExistViewport);
		if (ViewportIndex != INDEX_NONE)
		{
			Viewports[ViewportIndex] = nullptr;
			Viewports.RemoveAt(ViewportIndex);
		}
	}

	{
<<<<<<< HEAD
		// Remove viewport obj from manager
		int32 ViewportIndex = Viewports.Find(ExistViewport);
		if (ViewportIndex != INDEX_NONE)
		{
			Viewports[ViewportIndex] = nullptr;
			Viewports.RemoveAt(ViewportIndex);
		}
	}

	{
		// Remove cluster node viewport
=======
		// Remove viewport from the cluster viewports list
>>>>>>> d731a049
		int32 ViewportIndex = ClusterNodeViewports.Find(ExistViewport);
		if (ViewportIndex != INDEX_NONE)
		{
			ClusterNodeViewports[ViewportIndex] = nullptr;
			ClusterNodeViewports.RemoveAt(ViewportIndex);
		}
	}

	delete ExistViewport;

	// Reset RTT size after viewport delete
	ResetSceneRenderTargetSize();
}

IDisplayClusterViewport* FDisplayClusterViewportManager::FindViewport(const int32 ViewIndex, uint32* OutContextNum) const
{
	check(IsInGameThread());

	for (FDisplayClusterViewport* Viewport : Viewports)
	{
		if (Viewport && Viewport->FindContext(ViewIndex, OutContextNum))
		{
			return Viewport;
		}
	}

	// Viewport not found
	return nullptr;
}

TSharedPtr<IDisplayClusterProjectionPolicy, ESPMode::ThreadSafe> FDisplayClusterViewportManager::CreateProjectionPolicy(const FString& InViewportId, const FDisplayClusterConfigurationProjection* InConfigurationProjectionPolicy)
{
	check(IsInGameThread());
	check(InConfigurationProjectionPolicy != nullptr);

	// Generate unique projection policy id from viewport name
	const FString ProjectionPolicyId = FString::Printf(TEXT("%s_%s"), DisplayClusterViewportStrings::prefix::projection, *InViewportId);

	IDisplayClusterRenderManager* const DCRenderManager = IDisplayCluster::Get().GetRenderMgr();
	check(DCRenderManager);

	TSharedPtr<IDisplayClusterProjectionPolicyFactory> ProjPolicyFactory = DCRenderManager->GetProjectionPolicyFactory(InConfigurationProjectionPolicy->Type);
	if (ProjPolicyFactory.IsValid())
	{
		TSharedPtr<IDisplayClusterProjectionPolicy, ESPMode::ThreadSafe> ProjPolicy = ProjPolicyFactory->Create(ProjectionPolicyId, InConfigurationProjectionPolicy);
		if (ProjPolicy.IsValid())
		{
			return ProjPolicy;
		}
		else
		{
			UE_LOG(LogDisplayClusterViewport, Warning, TEXT("Invalid projection policy: type '%s', RHI '%s', viewport '%s'"), *InConfigurationProjectionPolicy->Type, GDynamicRHI->GetName(), *ProjectionPolicyId);
		}
	}
	else
	{
		UE_LOG(LogDisplayClusterViewport, Warning, TEXT("No projection factory found for projection type '%s'"), *InConfigurationProjectionPolicy->Type);
	}

	return nullptr;
}

<<<<<<< HEAD
=======
TSharedPtr<IDisplayClusterViewportLightCardManager, ESPMode::ThreadSafe> FDisplayClusterViewportManager::GetLightCardManager() const
{
	return LightCardManager;
}

>>>>>>> d731a049
void FDisplayClusterViewportManager::MarkComponentGeometryDirty(const FName InComponentName)
{
	check(IsInGameThread());

	// 1. Update all ProceduralMeshComponent references for projection policies
	for (IDisplayClusterViewport* ViewportIt : GetViewports())
	{
		if (ViewportIt != nullptr)
		{
			const TSharedPtr<IDisplayClusterProjectionPolicy, ESPMode::ThreadSafe>& ProjectionPolicy = ViewportIt->GetProjectionPolicy();
			if (ProjectionPolicy.IsValid())
			{
				TSharedPtr<IDisplayClusterWarpBlend, ESPMode::ThreadSafe> WarpBlendInterface;
				if (ProjectionPolicy->GetWarpBlendInterface(WarpBlendInterface) && WarpBlendInterface.IsValid())
				{
<<<<<<< HEAD
					// Update only interfaces with ProceduralMesh as geometry source 
=======
					// Update only interfaces with ProceduralMesh as geometry source
>>>>>>> d731a049
					if (WarpBlendInterface->GetWarpGeometryType() == EDisplayClusterWarpGeometryType::WarpProceduralMesh)
					{
						// Set the ProceduralMeshComponent geometry dirty for all valid WarpBlendInterface
						WarpBlendInterface->MarkWarpGeometryComponentDirty(InComponentName);
					}
				}
			}
		}
	}

	// 2. Update all ProceduralMeshComponent references for OutputRemap
	if (PostProcessManager.IsValid())
	{
		PostProcessManager->GetOutputRemap()->MarkProceduralMeshComponentGeometryDirty(InComponentName);
	}
}

void FDisplayClusterViewportManager::AddReferencedObjects(FReferenceCollector& Collector)
{
	for (FDisplayClusterViewport* ViewportIt : Viewports)
	{
		if (ViewportIt != nullptr)
		{
			ViewportIt->AddReferencedObjects(Collector);
		}
	}
}<|MERGE_RESOLUTION|>--- conflicted
+++ resolved
@@ -65,26 +65,6 @@
 	ECVF_RenderThreadSafe
 );
 
-#include "Engine/Console.h"
-
-
-int32 GDisplayClusterLightcardsAllowNanite = 0;
-static FAutoConsoleVariableRef CVarDisplayClusterLightcardsAllowNanite(
-	TEXT("DC.Lightcards.AllowNanite"),
-	GDisplayClusterLightcardsAllowNanite,
-	TEXT("0 disables Nanite when rendering lightcards. Otherwise uses default showflag."),
-	ECVF_RenderThreadSafe
-);
-
-int32 GDisplayClusterChromaKeyAllowNanite = 0;
-static FAutoConsoleVariableRef CVarDisplayClusterChromaKeyAllowNanite(
-	TEXT("DC.ChromaKey.AllowNanite"),
-	GDisplayClusterChromaKeyAllowNanite,
-	TEXT("0 disables Nanite when rendering custom chroma keys. Otherwise uses default showflag."),
-	ECVF_RenderThreadSafe
-);
-
-
 ///////////////////////////////////////////////////////////////////////////////////////
 //          FDisplayClusterViewportManager
 ///////////////////////////////////////////////////////////////////////////////////////
@@ -103,11 +83,6 @@
 	// initialize proxy
 	ViewportManagerProxy->Initialize(*this);
 
-<<<<<<< HEAD
-	ViewportManagerProxy = new FDisplayClusterViewportManagerProxy(*this);
-
-=======
->>>>>>> d731a049
 	// Always reset RTT when root actor re-created
 	ResetSceneRenderTargetSize();
 }
@@ -248,19 +223,14 @@
 
 void FDisplayClusterViewportManager::SetViewportBufferRatio(FDisplayClusterViewport& DstViewport, float InBufferRatio)
 {
-<<<<<<< HEAD
-	if (DstViewport.RenderSettings.BufferRatio > InBufferRatio)
-=======
 	const float BufferRatio = FLegacyScreenPercentageDriver::GetCVarResolutionFraction() * InBufferRatio;
 	if (DstViewport.RenderSettings.BufferRatio > BufferRatio)
->>>>>>> d731a049
 	{
 		// Reset scene RTT when buffer ratio changed down
 		ResetSceneRenderTargetSize();
 	}
 
-<<<<<<< HEAD
-	DstViewport.RenderSettings.BufferRatio = InBufferRatio;
+	DstViewport.RenderSettings.BufferRatio = BufferRatio;
 }
 
 void FDisplayClusterViewportManager::HandleViewportRTTChanges(const TArray<FDisplayClusterViewport_Context>& PrevContexts, const TArray<FDisplayClusterViewport_Context>& Contexts)
@@ -368,117 +338,6 @@
 	return false;
 }
 
-bool FDisplayClusterViewportManager::UpdateConfiguration(EDisplayClusterRenderFrameMode InRenderMode, const FString& InClusterNodeId, ADisplayClusterRootActor* InRootActorPtr, const FDisplayClusterPreviewSettings* InPreviewSettings)
-{
-=======
-	DstViewport.RenderSettings.BufferRatio = BufferRatio;
-}
-
-void FDisplayClusterViewportManager::HandleViewportRTTChanges(const TArray<FDisplayClusterViewport_Context>& PrevContexts, const TArray<FDisplayClusterViewport_Context>& Contexts)
-{
-	// Support for resetting RTT size when viewport size is changed
-	if (PrevContexts.Num() != Contexts.Num())
-	{
-		// Reset scene RTT size when viewport disabled
-		ResetSceneRenderTargetSize();
-	}
-	else
-	{
-		for (int32 ContextIt = 0; ContextIt < Contexts.Num(); ContextIt++)
-		{
-			if (Contexts[ContextIt].RenderTargetRect.Size() != PrevContexts[ContextIt].RenderTargetRect.Size())
-			{
-				ResetSceneRenderTargetSize();
-				break;
-			}
-		}
-	}
-}
-
-void FDisplayClusterViewportManager::ResetSceneRenderTargetSize()
-{
-	SceneRenderTargetResizeMethod = ESceneRenderTargetResizeMethod::Reset;
-}
-
-void FDisplayClusterViewportManager::UpdateSceneRenderTargetSize()
-{
-	if (SceneRenderTargetResizeMethod != ESceneRenderTargetResizeMethod::None)
-	{
-		IConsoleVariable* const RTResizeCVar = IConsoleManager::Get().FindConsoleVariable(TEXT("r.SceneRenderTargetResizeMethod"));
-		if (RTResizeCVar)
-		{
-			switch (SceneRenderTargetResizeMethod)
-			{
-			case ESceneRenderTargetResizeMethod::Reset:
-				// Resize to match requested render size (Default) (Least memory use, can cause stalls when size changes e.g. ScreenPercentage)
-				RTResizeCVar->Set(0);
-
-				// Wait for frame history is done
-				// static const uint32 FSceneRenderTargets::FrameSizeHistoryCount = 3;
-				FrameHistoryCounter = 3;
-				SceneRenderTargetResizeMethod = ESceneRenderTargetResizeMethod::WaitFrameSizeHistory;
-				break;
-
-			case ESceneRenderTargetResizeMethod::WaitFrameSizeHistory:
-				if (FrameHistoryCounter-- < 0)
-				{
-					SceneRenderTargetResizeMethod = ESceneRenderTargetResizeMethod::Restore;
-				}
-				break;
-
-			case ESceneRenderTargetResizeMethod::Restore:
-				// Expands to encompass the largest requested render dimension. (Most memory use, least prone to allocation stalls.)
-				RTResizeCVar->Set(2);
-				SceneRenderTargetResizeMethod = ESceneRenderTargetResizeMethod::None;
-				break;
-
-			default:
-				break;
-			}
-		}
-	}
-}
-
-bool FDisplayClusterViewportManager::ShouldUseFullSizeFrameTargetableResource() const
-{
-	check(IsInGameThread());
-
-	if (PostProcessManager.IsValid() && PostProcessManager->ShouldUseFullSizeFrameTargetableResource())
-	{
-		return true;
-	}
-
-	for (const FDisplayClusterViewport* Viewport : ClusterNodeViewports)
-	{
-		if (Viewport && Viewport->ShouldUseFullSizeFrameTargetableResource())
-		{
-			return true;
-		}
-	}
-
-	return false;
-}
-
-bool FDisplayClusterViewportManager::ShouldUseAdditionalFrameTargetableResource() const
-{
-	check(IsInGameThread());
-
-	if (PostProcessManager.IsValid() && PostProcessManager->ShouldUseAdditionalFrameTargetableResource())
-	{
-		return true;
-	}
-
-	for (const FDisplayClusterViewport* Viewport : ClusterNodeViewports)
-	{
-		if (Viewport && Viewport->ShouldUseAdditionalFrameTargetableResource())
-		{
-			return true;
-		}
-	}
-
-	return false;
-}
-
 bool FDisplayClusterViewportManager::UpdateCustomConfiguration(EDisplayClusterRenderFrameMode InRenderMode, const TArray<FString>& InViewportNames, class ADisplayClusterRootActor* InRootActorPtr)
 {
 	ImplUpdateClusterNodeViewports(InRenderMode, TEXT(""));
@@ -501,7 +360,6 @@
 
 bool FDisplayClusterViewportManager::UpdateConfiguration(EDisplayClusterRenderFrameMode InRenderMode, const FString& InClusterNodeId, ADisplayClusterRootActor* InRootActorPtr, const FDisplayClusterPreviewSettings* InPreviewSettings)
 {
->>>>>>> d731a049
 	ImplUpdateClusterNodeViewports(InRenderMode, InClusterNodeId);
 
 	if (InRootActorPtr)
@@ -514,14 +372,11 @@
 			ResetScene();
 		}
 
-<<<<<<< HEAD
-=======
 		if (LightCardManager.IsValid())
 		{
 			LightCardManager->UpdateConfiguration();
 		}
 
->>>>>>> d731a049
 		if (InPreviewSettings == nullptr)
 		{
 			if (Configuration->UpdateConfiguration(InRenderMode, InClusterNodeId))
@@ -564,11 +419,7 @@
 			TArray<FDisplayClusterViewport*> OverriddenViewports;
 			for (FDisplayClusterViewport* Viewport : Viewports)
 			{
-<<<<<<< HEAD
-				if (Viewport && Viewport->GetClusterNodeId() == InClusterNodeId)
-=======
 				if (Viewport && (InClusterNodeId.IsEmpty() || Viewport->GetClusterNodeId() == InClusterNodeId))
->>>>>>> d731a049
 				{
 					bool bHasParentViewport = Viewport->RenderSettings.GetParentViewportId().IsEmpty() == false;
 					bool bHasViewportOverride = Viewport->RenderSettings.OverrideViewportId.IsEmpty() == false;
@@ -753,7 +604,6 @@
 
 	// Send updated viewports data to render thread proxy
 	ViewportManagerProxy->ImplUpdateViewports(ClusterNodeViewports);
-<<<<<<< HEAD
 
 	// Finish update settings
 	for (FDisplayClusterViewport* Viewport : ClusterNodeViewports)
@@ -783,168 +633,37 @@
 
 	bool bResolveScene = true;
 
+	// Control AA for ChromaKey and Lightcards:
 	switch (InFrameTarget.CaptureMode)
 	{
-		case EDisplayClusterViewportCaptureMode::Chromakey:
-		case EDisplayClusterViewportCaptureMode::Lightcard:
-		case EDisplayClusterViewportCaptureMode::Lightcard_OCIO:
-
-			if (InFrameTarget.CaptureMode != EDisplayClusterViewportCaptureMode::Lightcard_OCIO)
-			{
-				bResolveScene = false;
-				InEngineShowFlags.PostProcessing = 0;
-			}
-
-			InEngineShowFlags.SetAtmosphere(0);
-			InEngineShowFlags.SetFog(0);
-			InEngineShowFlags.SetMotionBlur(0); // motion blur doesn't work correctly with scene captures.
-			InEngineShowFlags.SetSeparateTranslucency(0);
-			InEngineShowFlags.SetHMDDistortion(0);
-			InEngineShowFlags.SetOnScreenDebug(0);
-
-			InEngineShowFlags.SetLumenReflections(0);
-			InEngineShowFlags.SetLumenGlobalIllumination(0);
-
-			break;
-
-		default:
-			break;
-	}
-
-	switch (InFrameTarget.CaptureMode)
-	{
 	case EDisplayClusterViewportCaptureMode::Chromakey:
+		if (!GDisplayClusterChromaKeyAllowAA)
+		{
+			InEngineShowFlags.SetAntiAliasing(0);
+			InEngineShowFlags.SetTemporalAA(false);
+		}
 		
 		if (!GDisplayClusterChromaKeyAllowNanite)
 		{
 			InEngineShowFlags.SetNaniteMeshes(0);
 		}
+
 		break;
-
 	case EDisplayClusterViewportCaptureMode::Lightcard:
-	case EDisplayClusterViewportCaptureMode::Lightcard_OCIO:
+		if (!GDisplayClusterLightcardsAllowAA)
+		{
+			InEngineShowFlags.SetAntiAliasing(0);
+			InEngineShowFlags.SetTemporalAA(false);
+		}
 
 		if (!GDisplayClusterLightcardsAllowNanite)
 		{
 			InEngineShowFlags.SetNaniteMeshes(0);
-		}
-
-		break;
-
-	default:
-		break;
-	}
-
-	const FDisplayClusterRenderFrameSettings& RenderFrameSettings = GetRenderFrameSettings();
-	switch (RenderFrameSettings.RenderMode)
-	{
-	case EDisplayClusterRenderFrameMode::PreviewInScene:
-
-		// Disable eye adaptation for preview
-		InEngineShowFlags.EyeAdaptation = 0;
-
-		if (RenderFrameSettings.bPreviewEnablePostProcess == false)
-		{
-			// Disable postprocess for preview
-			InEngineShowFlags.PostProcessing = 0;
 		}
 		break;
 	default:
 		break;
 	}
-
-	return FSceneViewFamily::ConstructionValues(InFrameTarget.RenderTargetPtr, InScene, InEngineShowFlags)
-		.SetResolveScene(bResolveScene)
-		.SetRealtimeUpdate(true)
-		.SetAdditionalViewFamily(bInAdditionalViewFamily);
-=======
-
-	// Finish update settings
-	for (FDisplayClusterViewport* Viewport : ClusterNodeViewports)
-	{
-		if (Viewport)
-		{
-			Viewport->RenderSettings.FinishUpdateSettings();
-		}
-	}
-
-	if (PostProcessManager.IsValid())
-	{
-		// Update postprocess data from game thread
-		PostProcessManager->Tick();
-
-		// Send updated postprocess data to rendering thread
-		PostProcessManager->FinalizeNewFrame();
-	}
->>>>>>> d731a049
-}
-
-FSceneViewFamily::ConstructionValues FDisplayClusterViewportManager::CreateViewFamilyConstructionValues(
-	const FDisplayClusterRenderFrame::FFrameRenderTarget& InFrameTarget,
-	FSceneInterface* InScene,
-	FEngineShowFlags InEngineShowFlags,
-	const bool bInAdditionalViewFamily) const
-{
-<<<<<<< HEAD
-	// Note: EngineShowFlags should have already been configured in CreateViewFamilyConstructionValues.
-
-	// Gather Scene View Extensions
-	// Scene View Extension activation with ViewportId granularity only works if you have one ViewFamily per ViewportId
-=======
-
-	bool bResolveScene = true;
-
-	// Control AA for ChromaKey and Lightcards:
-	switch (InFrameTarget.CaptureMode)
->>>>>>> d731a049
-	{
-	case EDisplayClusterViewportCaptureMode::Chromakey:
-		if (!GDisplayClusterChromaKeyAllowAA)
-		{
-			InEngineShowFlags.SetAntiAliasing(0);
-			InEngineShowFlags.SetTemporalAA(false);
-		}
-		
-		if (!GDisplayClusterChromaKeyAllowNanite)
-		{
-			InEngineShowFlags.SetNaniteMeshes(0);
-		}
-
-		break;
-	case EDisplayClusterViewportCaptureMode::Lightcard:
-		if (!GDisplayClusterLightcardsAllowAA)
-		{
-			InEngineShowFlags.SetAntiAliasing(0);
-			InEngineShowFlags.SetTemporalAA(false);
-		}
-
-		if (!GDisplayClusterLightcardsAllowNanite)
-		{
-			InEngineShowFlags.SetNaniteMeshes(0);
-		}
-		break;
-	default:
-		break;
-	}
-<<<<<<< HEAD
-	
-	// Setup capture mode:
-	{
-		ViewFamily.SceneCaptureCompositeMode = ESceneCaptureCompositeMode::SCCM_Overwrite;
-
-		switch (InFrameTarget.CaptureMode)
-		{
-			case EDisplayClusterViewportCaptureMode::Chromakey:
-			case EDisplayClusterViewportCaptureMode::Lightcard:
-				ViewFamily.SceneCaptureSource = ESceneCaptureSource::SCS_SceneColorHDR;
-				break;
-
-			default:
-				break;
-		}
-	}
-
-=======
 
 	switch (InFrameTarget.CaptureMode)
 	{
@@ -1024,7 +743,6 @@
 		ViewExt->SetupViewFamily(ViewFamily);
 	}
 
->>>>>>> d731a049
 #if WITH_EDITOR
 	const FDisplayClusterRenderFrameSettings& RenderFrameSettings = GetRenderFrameSettings();
 	switch (RenderFrameSettings.RenderMode)
@@ -1144,10 +862,7 @@
 
 	// Create viewport for cluster node used for rendering
 	const FString& ClusterNodeId = GetRenderFrameSettings().ClusterNodeId;
-<<<<<<< HEAD
-=======
 	check(!ClusterNodeId.IsEmpty());
->>>>>>> d731a049
 
 	// Create viewport
 	FDisplayClusterViewport* NewViewport = new FDisplayClusterViewport(*this, ClusterNodeId, ViewportId, InProjectionPolicy);
@@ -1155,12 +870,6 @@
 	// Add viewport on gamethread
 	Viewports.Add(NewViewport);
 	ClusterNodeViewports.Add(NewViewport);
-<<<<<<< HEAD
-
-	// Add viewport proxy on renderthread
-	ViewportManagerProxy->ImplCreateViewport(NewViewport->ViewportProxy);
-=======
->>>>>>> d731a049
 
 	// Handle start scene for viewport
 	NewViewport->HandleStartScene();
@@ -1185,21 +894,7 @@
 	}
 
 	{
-<<<<<<< HEAD
-		// Remove viewport obj from manager
-		int32 ViewportIndex = Viewports.Find(ExistViewport);
-		if (ViewportIndex != INDEX_NONE)
-		{
-			Viewports[ViewportIndex] = nullptr;
-			Viewports.RemoveAt(ViewportIndex);
-		}
-	}
-
-	{
-		// Remove cluster node viewport
-=======
 		// Remove viewport from the cluster viewports list
->>>>>>> d731a049
 		int32 ViewportIndex = ClusterNodeViewports.Find(ExistViewport);
 		if (ViewportIndex != INDEX_NONE)
 		{
@@ -1262,14 +957,11 @@
 	return nullptr;
 }
 
-<<<<<<< HEAD
-=======
 TSharedPtr<IDisplayClusterViewportLightCardManager, ESPMode::ThreadSafe> FDisplayClusterViewportManager::GetLightCardManager() const
 {
 	return LightCardManager;
 }
 
->>>>>>> d731a049
 void FDisplayClusterViewportManager::MarkComponentGeometryDirty(const FName InComponentName)
 {
 	check(IsInGameThread());
@@ -1285,11 +977,7 @@
 				TSharedPtr<IDisplayClusterWarpBlend, ESPMode::ThreadSafe> WarpBlendInterface;
 				if (ProjectionPolicy->GetWarpBlendInterface(WarpBlendInterface) && WarpBlendInterface.IsValid())
 				{
-<<<<<<< HEAD
-					// Update only interfaces with ProceduralMesh as geometry source 
-=======
 					// Update only interfaces with ProceduralMesh as geometry source
->>>>>>> d731a049
 					if (WarpBlendInterface->GetWarpGeometryType() == EDisplayClusterWarpGeometryType::WarpProceduralMesh)
 					{
 						// Set the ProceduralMeshComponent geometry dirty for all valid WarpBlendInterface
