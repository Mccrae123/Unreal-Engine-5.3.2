--- conflicted
+++ resolved
@@ -3,10 +3,7 @@
 #include "Render/Viewport/DisplayClusterViewportManager.h"
 #include "Render/Viewport/DisplayClusterViewportManagerProxy.h"
 #include "Render/Viewport/DisplayClusterViewportManagerViewExtension.h"
-<<<<<<< HEAD
-=======
 #include "Render/Viewport/DisplayClusterViewportManagerViewPointExtension.h"
->>>>>>> 4af6daef
 
 #include "IDisplayCluster.h"
 #include "Render/IDisplayClusterRenderManager.h"
@@ -34,12 +31,7 @@
 #include "DisplayClusterRootActor.h"
 
 #include "Misc/DisplayClusterLog.h"
-<<<<<<< HEAD
-#include "LegacyScreenPercentageDriver.h"
-
-=======
 #include "Engine/LocalPlayer.h"
->>>>>>> 4af6daef
 #include "Engine/Console.h"
 
 int32 GDisplayClusterLightcardsAllowNanite = 0;
@@ -57,8 +49,6 @@
 	TEXT("0 disables Nanite when rendering custom chroma keys. Otherwise uses default showflag."),
 	ECVF_RenderThreadSafe
 );
-<<<<<<< HEAD
-=======
 
 namespace UE::DisplayCluster::ViewportManager
 {
@@ -135,7 +125,6 @@
 	};
 };
 using namespace UE::DisplayCluster::ViewportManager;
->>>>>>> 4af6daef
 
 ///////////////////////////////////////////////////////////////////////////////////////
 //          FDisplayClusterViewportManager
@@ -157,29 +146,12 @@
 	PostProcessManager = MakeShared<FDisplayClusterViewportPostProcessManager, ESPMode::ThreadSafe>(*this);
 
 	RenderFrameManager = MakeUnique<FDisplayClusterRenderFrameManager>();
-<<<<<<< HEAD
- 
-	ViewportManagerProxy = MakeShared<FDisplayClusterViewportManagerProxy, ESPMode::ThreadSafe>();
- 
 	RenderTargetManager = MakeShared<FDisplayClusterRenderTargetManager, ESPMode::ThreadSafe>(ViewportManagerProxy.Get());
-	PostProcessManager  = MakeShared<FDisplayClusterViewportPostProcessManager, ESPMode::ThreadSafe>(*this);
+
 	LightCardManager = MakeShared<FDisplayClusterViewportLightCardManager, ESPMode::ThreadSafe>(*this);
- 
+
 	// initialize proxy
 	ViewportManagerProxy->Initialize(*this);
- 
-	// Always reset RTT when root actor re-created
-	ResetSceneRenderTargetSize();
-
-	RegisterCallbacks();
-=======
-	RenderTargetManager = MakeShared<FDisplayClusterRenderTargetManager, ESPMode::ThreadSafe>(ViewportManagerProxy.Get());
-
-	LightCardManager = MakeShared<FDisplayClusterViewportLightCardManager, ESPMode::ThreadSafe>(*this);
-
-	// initialize proxy
-	ViewportManagerProxy->Initialize(*this);
->>>>>>> 4af6daef
 }
 
 FDisplayClusterViewportManager::~FDisplayClusterViewportManager()
@@ -187,44 +159,20 @@
 	UnregisterCallbacks();
 	
 	// Remove viewports
-<<<<<<< HEAD
-	for (FDisplayClusterViewport* ViewportIt : Viewports)
-	{
-		if (ViewportIt)
-		{
-			delete ViewportIt;
-		}
-	}
-	Viewports.Reset();
-	ClusterNodeViewports.Reset();
+	EntireClusterViewports.Reset();
+	CurrentRenderFrameViewports.Reset();
 
 	RenderTargetManager.Reset();
 	PostProcessManager.Reset();
 
 	if (LightCardManager.IsValid())
 	{
-=======
-	EntireClusterViewports.Reset();
-	CurrentRenderFrameViewports.Reset();
-
-	RenderTargetManager.Reset();
-	PostProcessManager.Reset();
-
-	if (LightCardManager.IsValid())
-	{
->>>>>>> 4af6daef
 		LightCardManager->Release();
 		LightCardManager.Reset();
 	}
 
-<<<<<<< HEAD
-	if (ViewportManagerViewExtension.IsValid())
-	{
-		// Force release of VE data since this TSharedPtr<> may also be held by other resources at this time.
-		// So Reset() doesn't actually release it right away in some situations.
-		ViewportManagerViewExtension->Release();
-		ViewportManagerViewExtension.Reset();
-	}
+	ViewportManagerViewExtension.Reset();
+	ViewportManagerViewPointExtension.Reset();
 
 	Configuration.Reset();
 
@@ -234,19 +182,6 @@
 		ENQUEUE_RENDER_COMMAND(DeleteDisplayClusterViewportManagerProxy)(
 			[ViewportManagerProxy = ViewportManagerProxy](FRHICommandListImmediate& RHICmdList)
 	{
-=======
-	ViewportManagerViewExtension.Reset();
-	ViewportManagerViewPointExtension.Reset();
-
-	Configuration.Reset();
-
-	if (ViewportManagerProxy.IsValid())
-	{
-		// Remove viewport manager proxy on render_thread
-		ENQUEUE_RENDER_COMMAND(DeleteDisplayClusterViewportManagerProxy)(
-			[ViewportManagerProxy = ViewportManagerProxy](FRHICommandListImmediate& RHICmdList)
-	{
->>>>>>> 4af6daef
 				ViewportManagerProxy->Release_RenderThread();
 			});
 
@@ -348,9 +283,6 @@
 		LightCardManager->HandleStartScene();
 	}
 
-<<<<<<< HEAD
-	for (FDisplayClusterViewport* Viewport : Viewports)
-=======
 	for (const TSharedPtr<FDisplayClusterViewport, ESPMode::ThreadSafe>& ViewportIt : ImplGetEntireClusterViewports())
 	{
 		if (ViewportIt.IsValid())
@@ -451,7 +383,6 @@
 	check(IsInGameThread());
 
 	if (PostProcessManager.IsValid() && PostProcessManager->ShouldUseAdditionalFrameTargetableResource())
->>>>>>> 4af6daef
 	{
 		return true;
 	}
@@ -459,124 +390,6 @@
 	for (const TSharedPtr<FDisplayClusterViewport, ESPMode::ThreadSafe>& Viewport : ImplGetCurrentRenderFrameViewports())
 	{
 		if (Viewport.IsValid() && Viewport->ShouldUseAdditionalFrameTargetableResource())
-		{
-			return true;
-		}
-	}
-
-	return false;
-}
-
-<<<<<<< HEAD
-void FDisplayClusterViewportManager::SetViewportBufferRatio(FDisplayClusterViewport& DstViewport, float InBufferRatio)
-{
-	const float BufferRatio = FLegacyScreenPercentageDriver::GetCVarResolutionFraction() * InBufferRatio;
-	if (DstViewport.RenderSettings.BufferRatio > BufferRatio)
-	{
-		// Reset scene RTT when buffer ratio changed down
-		ResetSceneRenderTargetSize();
-	}
-
-	DstViewport.RenderSettings.BufferRatio = BufferRatio;
-}
-
-void FDisplayClusterViewportManager::HandleViewportRTTChanges(const TArray<FDisplayClusterViewport_Context>& PrevContexts, const TArray<FDisplayClusterViewport_Context>& Contexts)
-{
-	// Support for resetting RTT size when viewport size is changed
-	if (PrevContexts.Num() != Contexts.Num())
-	{
-		// Reset scene RTT size when viewport disabled
-		ResetSceneRenderTargetSize();
-	}
-	else
-	{
-		for (int32 ContextIt = 0; ContextIt < Contexts.Num(); ContextIt++)
-		{
-			if (Contexts[ContextIt].RenderTargetRect.Size() != PrevContexts[ContextIt].RenderTargetRect.Size())
-			{
-				ResetSceneRenderTargetSize();
-				break;
-			}
-		}
-	}
-}
-
-void FDisplayClusterViewportManager::ResetSceneRenderTargetSize()
-{
-	SceneRenderTargetResizeMethod = ESceneRenderTargetResizeMethod::Reset;
-}
-
-void FDisplayClusterViewportManager::UpdateSceneRenderTargetSize()
-{
-	if (SceneRenderTargetResizeMethod != ESceneRenderTargetResizeMethod::None)
-	{
-		IConsoleVariable* const RTResizeCVar = IConsoleManager::Get().FindConsoleVariable(TEXT("r.SceneRenderTargetResizeMethod"));
-		if (RTResizeCVar)
-		{
-			switch (SceneRenderTargetResizeMethod)
-			{
-			case ESceneRenderTargetResizeMethod::Reset:
-				// Resize to match requested render size (Default) (Least memory use, can cause stalls when size changes e.g. ScreenPercentage)
-				RTResizeCVar->Set(0);
-
-				// Wait for frame history is done
-				// static const uint32 FSceneRenderTargets::FrameSizeHistoryCount = 3;
-				FrameHistoryCounter = 3;
-				SceneRenderTargetResizeMethod = ESceneRenderTargetResizeMethod::WaitFrameSizeHistory;
-				break;
-
-			case ESceneRenderTargetResizeMethod::WaitFrameSizeHistory:
-				if (FrameHistoryCounter-- < 0)
-				{
-					SceneRenderTargetResizeMethod = ESceneRenderTargetResizeMethod::Restore;
-				}
-				break;
-
-			case ESceneRenderTargetResizeMethod::Restore:
-				// Expands to encompass the largest requested render dimension. (Most memory use, least prone to allocation stalls.)
-				RTResizeCVar->Set(2);
-				SceneRenderTargetResizeMethod = ESceneRenderTargetResizeMethod::None;
-				break;
-
-			default:
-				break;
-			}
-		}
-	}
-}
-
-bool FDisplayClusterViewportManager::ShouldUseFullSizeFrameTargetableResource() const
-{
-	check(IsInGameThread());
-
-	if (PostProcessManager.IsValid() && PostProcessManager->ShouldUseFullSizeFrameTargetableResource())
-	{
-		return true;
-	}
-
-	for (const FDisplayClusterViewport* Viewport : ClusterNodeViewports)
-	{
-		if (Viewport && Viewport->ShouldUseFullSizeFrameTargetableResource())
-		{
-			return true;
-		}
-	}
-
-	return false;
-}
-
-bool FDisplayClusterViewportManager::ShouldUseAdditionalFrameTargetableResource() const
-{
-	check(IsInGameThread());
-
-	if (PostProcessManager.IsValid() && PostProcessManager->ShouldUseAdditionalFrameTargetableResource())
-	{
-		return true;
-	}
-
-	for (const FDisplayClusterViewport* Viewport : ClusterNodeViewports)
-	{
-		if (Viewport && Viewport->ShouldUseAdditionalFrameTargetableResource())
 		{
 			return true;
 		}
@@ -608,11 +421,6 @@
 bool FDisplayClusterViewportManager::UpdateConfiguration(EDisplayClusterRenderFrameMode InRenderMode, const FString& InClusterNodeId, ADisplayClusterRootActor* InRootActorPtr, const FDisplayClusterPreviewSettings* InPreviewSettings)
 {
 	ImplUpdateClusterNodeViewports(InRenderMode, InClusterNodeId);
-=======
-bool FDisplayClusterViewportManager::UpdateCustomConfiguration(EDisplayClusterRenderFrameMode InRenderMode, const TArray<FString>& InViewportNames, class ADisplayClusterRootActor* InRootActorPtr)
-{
-	ImplUpdateClusterNodeViewports(InRenderMode, TEXT(""));
->>>>>>> 4af6daef
 
 	if (InRootActorPtr)
 	{
@@ -624,29 +432,6 @@
 			ResetScene();
 		}
 
-<<<<<<< HEAD
-=======
-		return Configuration->UpdateCustomConfiguration(InRenderMode, InViewportNames);
-	}
-
-	return false;
-}
-
-bool FDisplayClusterViewportManager::UpdateConfiguration(EDisplayClusterRenderFrameMode InRenderMode, const FString& InClusterNodeId, ADisplayClusterRootActor* InRootActorPtr, const FDisplayClusterPreviewSettings* InPreviewSettings)
-{
-	ImplUpdateClusterNodeViewports(InRenderMode, InClusterNodeId);
-
-	if (InRootActorPtr)
-	{
-		const bool bIsRootActorChanged = Configuration->SetRootActor(InRootActorPtr);
-
-		// When the root actor changes, we have to ResetScene() to reinitialize the internal references of the projection policy.
-		if (bIsRootActorChanged)
-		{
-			ResetScene();
-		}
-
->>>>>>> 4af6daef
 		if (LightCardManager.IsValid())
 		{
 			LightCardManager->UpdateConfiguration();
@@ -680,47 +465,6 @@
 	return Configuration->GetRenderFrameSettings();
 }
 
-<<<<<<< HEAD
-void FDisplayClusterViewportManager::ImplUpdateClusterNodeViewports(const EDisplayClusterRenderFrameMode InRenderMode, const FString& InClusterNodeId)
-{
-	ClusterNodeViewports.Empty();
-
-	switch (InRenderMode)
-	{
-	case EDisplayClusterRenderFrameMode::PreviewInScene:
-		{
-			// Per-viewport preview render required special render order for viewports
-			// Sort viewports: move linked and overridden viewports to last
-			TArray<FDisplayClusterViewport*> LinkedViewports;
-			TArray<FDisplayClusterViewport*> OverriddenViewports;
-			for (FDisplayClusterViewport* Viewport : Viewports)
-			{
-				if (Viewport && (InClusterNodeId.IsEmpty() || Viewport->GetClusterNodeId() == InClusterNodeId))
-				{
-					if (Viewport->RenderSettings.IsViewportOverrided())
-					{
-						OverriddenViewports.Add(Viewport);
-					}
-					else if (Viewport->RenderSettings.IsViewportHasParent())
-					{
-						LinkedViewports.Add(Viewport);
-					}
-					else
-					{
-						ClusterNodeViewports.Add(Viewport);
-					}
-				}
-			}
-
-			ClusterNodeViewports.Append(LinkedViewports);
-			ClusterNodeViewports.Append(OverriddenViewports);
-		}
-		break;
-	default:
-		// Use all exist viewports for render
-		ClusterNodeViewports.Append(Viewports);
-		break;
-=======
 EDisplayClusterRenderFrameMode FDisplayClusterViewportManager::GetRenderMode() const
 {
 	check(IsInGameThread());
@@ -782,7 +526,6 @@
 
 		CurrentRenderFrameViewports.Append(LinkedViewports);
 		CurrentRenderFrameViewports.Append(OverriddenViewports);
->>>>>>> 4af6daef
 	}
 }
 
@@ -802,44 +545,21 @@
 
 int32 FDisplayClusterViewportManager::GetViewPerViewportAmount() const
 {
-<<<<<<< HEAD
-	switch (GetRenderFrameSettings().RenderMode)
-=======
 	switch (GetRenderMode())
->>>>>>> 4af6daef
 	{
 	case EDisplayClusterRenderFrameMode::Mono:
 	case EDisplayClusterRenderFrameMode::PreviewInScene:
 		return 1;
-<<<<<<< HEAD
-		break;
-=======
 
 	case EDisplayClusterRenderFrameMode::Stereo:
 	case EDisplayClusterRenderFrameMode::SideBySide:
 	case EDisplayClusterRenderFrameMode::TopBottom:
 		return 2;
 
->>>>>>> 4af6daef
 	default:
 		break;
 	}
 
-<<<<<<< HEAD
-	return 2;
-}
-
-int32 FDisplayClusterViewportManager::FindFirstViewportStereoViewIndex(FDisplayClusterViewport* InViewport) const
-{
-	const int32 ViewportIndex = Viewports.Find(InViewport);
-	if (ViewportIndex != INDEX_NONE)
-	{
-		const int32 ViewPerViewportAmount = GetViewPerViewportAmount();
-		// Begin from 1, because INDEX_NONE use ViewState[0] in LocalPlayer.cpp:786
-		const int32 FirstViewportStereoViewIndex = (ViewportIndex * ViewPerViewportAmount) + 1;
-
-		return FirstViewportStereoViewIndex;
-=======
 	return 0;
 }
 
@@ -856,7 +576,6 @@
 
 			return FirstViewportStereoViewIndex;
 		}
->>>>>>> 4af6daef
 	}
 
 	return INDEX_NONE;
@@ -896,15 +615,12 @@
 		ViewportManagerViewExtension = FSceneViewExtensions::NewExtension<FDisplayClusterViewportManagerViewExtension>(this);
 	}
 
-<<<<<<< HEAD
-=======
 	// Create DC ViewPointExtension to handle special features
 	if (!ViewportManagerViewPointExtension.IsValid())
 	{
 		ViewportManagerViewPointExtension = FSceneViewExtensions::NewExtension<FDisplayClusterViewportManagerViewPointExtension>(this);
 	}
 
->>>>>>> 4af6daef
 	// Before new frame
 	if (PostProcessManager.IsValid())
 	{
@@ -914,19 +630,6 @@
 	const FDisplayClusterRenderFrameSettings& RenderFrameSettings = GetRenderFrameSettings();
 
 	// Initialize viewports from new render settings, and create new contexts, reset prev frame resources
-<<<<<<< HEAD
-	for (FDisplayClusterViewport* Viewport : ClusterNodeViewports)
-	{
-		const int32 FirstViewportStereoViewIndex = FindFirstViewportStereoViewIndex(Viewport);
-		if (FirstViewportStereoViewIndex != INDEX_NONE)
-		{
-			// Save orig viewport contexts
-			TArray<FDisplayClusterViewport_Context> PrevContexts;
-			PrevContexts.Append(Viewport->GetContexts());
-			Viewport->UpdateFrameContexts(FirstViewportStereoViewIndex, RenderFrameSettings);
-
-			HandleViewportRTTChanges(PrevContexts, Viewport->GetContexts());
-=======
 	for (const TSharedPtr<FDisplayClusterViewport, ESPMode::ThreadSafe>& ViewportIt : ImplGetCurrentRenderFrameViewports())
 	{
 		if (!ViewportIt.IsValid())
@@ -978,55 +681,29 @@
 					ContextIt.RenderThreadData.EngineShowFlags = *DefaultEngineShowFlags;
 				}
 			}
->>>>>>> 4af6daef
-		}
-		else
-		{
-			// do not render this viewport
-			Viewport->ResetFrameContexts();
-		}
-	}
-
-	/* Some media dependent data can (and needs to) be initialized in advance */
-	for (FDisplayClusterViewport* const Viewport : ClusterNodeViewports)
-	{
-		Viewport->UpdateMediaDependencies(InViewport);
+		}
 	}
 
 	// Handle scene RTT resize
 	UpdateSceneRenderTargetSize();
 
 	// Build new frame structure
-<<<<<<< HEAD
-	if (!RenderFrameManager->BuildRenderFrame(InViewport, RenderFrameSettings, ClusterNodeViewports, OutRenderFrame))
-=======
 	if (!RenderFrameManager->BuildRenderFrame(InViewport, RenderFrameSettings, ImplGetCurrentRenderFrameViewports(), OutRenderFrame))
->>>>>>> 4af6daef
 	{
 		return false;
 	}
 
 	// Allocate resources for frame
-<<<<<<< HEAD
-	if (!RenderTargetManager->AllocateRenderFrameResources(InViewport, RenderFrameSettings, ClusterNodeViewports, OutRenderFrame))
-=======
 	if (!RenderTargetManager->AllocateRenderFrameResources(InViewport, RenderFrameSettings, ImplGetCurrentRenderFrameViewports(), OutRenderFrame))
->>>>>>> 4af6daef
 	{
 		return false;
 	}
 
 	const FIntPoint RenderFrameSize = OutRenderFrame.FrameRect.Size();
 
-<<<<<<< HEAD
-	for (FDisplayClusterViewport* Viewport : ClusterNodeViewports)
-	{
-		if (Viewport)
-=======
 	for (const TSharedPtr<FDisplayClusterViewport, ESPMode::ThreadSafe>& Viewport : ImplGetCurrentRenderFrameViewports())
 	{
 		if (Viewport.IsValid())
->>>>>>> 4af6daef
 		{
 			// Update ViewportRemap geometry
 			Viewport->ViewportRemap.Update(*Viewport, RenderFrameSize);
@@ -1034,11 +711,7 @@
 	}
 
 	// Update desired views number
-<<<<<<< HEAD
-	UpdateDesiredNumberOfViews(OutRenderFrame);
-=======
 	OutRenderFrame.DesiredNumberOfViews = (ImplGetEntireClusterViewports().Num() * GetViewPerViewportAmount()) + 1;
->>>>>>> 4af6daef
 
 #if WITH_EDITOR
 	// Get preview resources from root actor
@@ -1053,76 +726,11 @@
 	return true;
 }
 
-<<<<<<< HEAD
-void FDisplayClusterViewportManager::UpdateDesiredNumberOfViews(FDisplayClusterRenderFrame& InOutRenderFrame)
-{
-	// Total views ammount
-	const int32 ViewPerViewportAmount = GetViewPerViewportAmount();
-	const int32 DesiredNumberOfViews = (Viewports.Num() * ViewPerViewportAmount) + 1;
-
-	InOutRenderFrame.DesiredNumberOfViews = DesiredNumberOfViews;
-
-	// Total view on current cluster node
-	InOutRenderFrame.ViewportsAmount = 0;
-
-	for (FDisplayClusterRenderFrame::FFrameRenderTarget& RenderTargetIt : InOutRenderFrame.RenderTargets)
-	{
-		for (FDisplayClusterRenderFrame::FFrameViewFamily& ViewFamilyIt : RenderTargetIt.ViewFamilies)
-		{
-			ViewFamilyIt.NumViewsForRender = 0;
-
-			for (FDisplayClusterRenderFrame::FFrameView& ViewIt : ViewFamilyIt.Views)
-			{
-				InOutRenderFrame.ViewportsAmount++;
-
-				if (ViewIt.bDisableRender == false && ViewIt.Viewport != nullptr)
-				{
-					ViewFamilyIt.NumViewsForRender++;
-
-					// Get StereoViewIndex for this viewport
-					const int32 StereoViewIndex = ViewIt.Viewport->GetContexts()[ViewIt.ContextNum].StereoViewIndex;
-				}
-			}
-		}
-	}
-}
-
-=======
->>>>>>> 4af6daef
 void FDisplayClusterViewportManager::InitializeNewFrame()
 {
 	check(IsInGameThread());
 
 	// Before render
-<<<<<<< HEAD
-	for (FDisplayClusterViewport* Viewport : ClusterNodeViewports)
-	{
-		if (Viewport)
-		{
-			// Initialize OCIO resources
-			if (Viewport->OpenColorIO.IsValid())
-			{
-				Viewport->OpenColorIO->UpdateOpenColorIORenderPassResources();
-			}
-		}
-	}
-
-	// Send render frame settings to rendering thread
-	ViewportManagerProxy->ImplUpdateRenderFrameSettings(GetRenderFrameSettings(), ViewportManagerViewExtension);
-
-	/**
-	 * [1] Send new viewport render resources to proxy:
-	 * At the moment, there are new resources in the viewport, but the math is not initialized.The math will be updated later in the game thread.
-	 * But these new resources were needed for future rendering on the render thread.
-	 * So we are sending viewports from the game stream data to the proxy.
-	 * Lastly, after the viewport math data has been updated, we need to send it again.
-	 */
-	ViewportManagerProxy->ImplUpdateViewports(ClusterNodeViewports);
-
-	// Send postprocess data to render thread
-	if (PostProcessManager.IsValid())
-	{
-=======
 	for (const TSharedPtr<FDisplayClusterViewport, ESPMode::ThreadSafe>& Viewport : ImplGetCurrentRenderFrameViewports())
 	{
 		if (Viewport.IsValid())
@@ -1154,7 +762,6 @@
 	// Send postprocess data to render thread
 	if (PostProcessManager.IsValid())
 	{
->>>>>>> 4af6daef
 		// Update postprocess data from game thread
 		PostProcessManager->Tick();
 
@@ -1168,19 +775,11 @@
 	check(IsInGameThread());
 
 	// [2] The viewport math has been updated, we need to send it to the proxy again.
-<<<<<<< HEAD
-	ViewportManagerProxy->ImplUpdateViewports(ClusterNodeViewports);
-
-	for (FDisplayClusterViewport* Viewport : ClusterNodeViewports)
-	{
-		if (Viewport)
-=======
 	ViewportManagerProxy->ImplUpdateViewportProxies_GameThread(ImplGetCurrentRenderFrameViewports());
 
 	for (const TSharedPtr<FDisplayClusterViewport, ESPMode::ThreadSafe>& Viewport : ImplGetCurrentRenderFrameViewports())
 	{
 		if (Viewport.IsValid())
->>>>>>> 4af6daef
 		{
 			// When all viewports processed, we remove all single frame custom postprocess
 			Viewport->CustomPostProcessSettings.FinalizeFrame();
@@ -1188,26 +787,16 @@
 			// Update projection policy proxy data
 			if (Viewport->ProjectionPolicy.IsValid())
 			{
-<<<<<<< HEAD
-				Viewport->ProjectionPolicy->UpdateProxyData(Viewport);
-=======
 				Viewport->ProjectionPolicy->UpdateProxyData(Viewport.Get());
->>>>>>> 4af6daef
 			}
 
 		}
 	}
 
 	// Finish update settings
-<<<<<<< HEAD
-	for (FDisplayClusterViewport* Viewport : ClusterNodeViewports)
-	{
-		if (Viewport)
-=======
 	for (const TSharedPtr<FDisplayClusterViewport, ESPMode::ThreadSafe>& Viewport : ImplGetCurrentRenderFrameViewports())
 	{
 		if (Viewport.IsValid())
->>>>>>> 4af6daef
 		{
 			Viewport->RenderSettings.FinishUpdateSettings();
 		}
@@ -1215,11 +804,7 @@
 }
 
 FSceneViewFamily::ConstructionValues FDisplayClusterViewportManager::CreateViewFamilyConstructionValues(
-<<<<<<< HEAD
-	const FDisplayClusterRenderFrame::FFrameRenderTarget& InFrameTarget,
-=======
 	const FDisplayClusterRenderFrameTarget& InFrameTarget,
->>>>>>> 4af6daef
 	FSceneInterface* InScene,
 	FEngineShowFlags InEngineShowFlags,
 	const bool bInAdditionalViewFamily) const
@@ -1232,7 +817,6 @@
 	{
 	case EDisplayClusterViewportCaptureMode::Chromakey:
 		if (!GDisplayClusterChromaKeyAllowNanite)
-<<<<<<< HEAD
 		{
 			InEngineShowFlags.SetNaniteMeshes(0);
 		}
@@ -1248,23 +832,6 @@
 		break;
 	}
 
-=======
-		{
-			InEngineShowFlags.SetNaniteMeshes(0);
-		}
-
-		break;
-	case EDisplayClusterViewportCaptureMode::Lightcard:
-		if (!GDisplayClusterLightcardsAllowNanite)
-		{
-			InEngineShowFlags.SetNaniteMeshes(0);
-		}
-		break;
-	default:
-		break;
-	}
-
->>>>>>> 4af6daef
 	const FDisplayClusterRenderFrameSettings& RenderFrameSettings = GetRenderFrameSettings();
 	switch (RenderFrameSettings.RenderMode)
 	{
@@ -1359,11 +926,7 @@
 	return true;
 }
 
-<<<<<<< HEAD
-void FDisplayClusterViewportManager::ConfigureViewFamily(const FDisplayClusterRenderFrame::FFrameRenderTarget& InFrameTarget, const FDisplayClusterRenderFrame::FFrameViewFamily& InFrameViewFamily, FSceneViewFamilyContext& ViewFamily)
-=======
 void FDisplayClusterViewportManager::ConfigureViewFamily(const FDisplayClusterRenderFrameTarget& InFrameTarget, const FDisplayClusterRenderFrameTargetViewFamily& InFrameViewFamily, FSceneViewFamilyContext& ViewFamily)
->>>>>>> 4af6daef
 {
 	// Note: EngineShowFlags should have already been configured in CreateViewFamilyConstructionValues.
 	ViewFamily.SceneCaptureCompositeMode = ESceneCaptureCompositeMode::SCCM_Overwrite;
@@ -1390,11 +953,7 @@
 		LightCardManager->RenderFrame();
 	}
 
-<<<<<<< HEAD
-	ViewportManagerProxy->ImplRenderFrame(InViewport);
-=======
 	ViewportManagerProxy->ImplRenderFrame_GameThread(InViewport);
->>>>>>> 4af6daef
 }
 
 bool FDisplayClusterViewportManager::CreateViewport(const FString& InViewportId, const class UDisplayClusterConfigurationViewport& ConfigurationViewport)
@@ -1425,29 +984,16 @@
 	}
 
 	// Create projection policy for viewport
-<<<<<<< HEAD
-	const TSharedPtr<IDisplayClusterProjectionPolicy, ESPMode::ThreadSafe> NewProjectionPolicy = CreateProjectionPolicy(InViewportId, &ConfigurationViewport->ProjectionPolicy);
-=======
 	const TSharedPtr<IDisplayClusterProjectionPolicy, ESPMode::ThreadSafe> NewProjectionPolicy = CreateProjectionPolicy(InViewportId, &ConfigurationViewport.ProjectionPolicy);
->>>>>>> 4af6daef
 	if (NewProjectionPolicy.IsValid())
 	{
 		// Create viewport for new projection policy
 		TSharedPtr<FDisplayClusterViewport, ESPMode::ThreadSafe> NewViewport = ImplCreateViewport(InViewportId, NewProjectionPolicy);
 		if (NewViewport.IsValid())
 		{
-<<<<<<< HEAD
-			ADisplayClusterRootActor* RootActorPtr = GetRootActor();
-			if (RootActorPtr)
-			{
-				FDisplayClusterViewportConfigurationBase::UpdateViewportConfiguration(*this, *RootActorPtr, NewViewport, ConfigurationViewport);
-				return true;
-			}
-=======
 			FDisplayClusterViewportConfigurationBase::UpdateViewportConfiguration(*NewViewport , *this, *RootActorPtr, ConfigurationViewport);
 
 			return true;
->>>>>>> 4af6daef
 		}
 	}
 
@@ -1506,33 +1052,16 @@
 	return false;
 }
 
-<<<<<<< HEAD
-FDisplayClusterViewport* FDisplayClusterViewportManager::ImplCreateViewport(const FString& ViewportId, const TSharedPtr<IDisplayClusterProjectionPolicy, ESPMode::ThreadSafe>& InProjectionPolicy)
-=======
 TSharedPtr<FDisplayClusterViewport, ESPMode::ThreadSafe> FDisplayClusterViewportManager::ImplCreateViewport(const FString& ViewportId, const TSharedPtr<IDisplayClusterProjectionPolicy, ESPMode::ThreadSafe>& InProjectionPolicy)
->>>>>>> 4af6daef
 {
 	check(IsInGameThread());
 
 	check(InProjectionPolicy.IsValid());
-<<<<<<< HEAD
 
 	// Create viewport for cluster node used for rendering
 	const FString& ClusterNodeId = GetRenderFrameSettings().ClusterNodeId;
 	check(!ClusterNodeId.IsEmpty());
 
-	// Create viewport
-	FDisplayClusterViewport* NewViewport = new FDisplayClusterViewport(*this, ClusterNodeId, ViewportId, InProjectionPolicy);
-
-	// Add viewport on gamethread
-	Viewports.Add(NewViewport);
-	ClusterNodeViewports.Add(NewViewport);
-=======
-
-	// Create viewport for cluster node used for rendering
-	const FString& ClusterNodeId = GetRenderFrameSettings().ClusterNodeId;
-	check(!ClusterNodeId.IsEmpty());
-
 	// Create a new viewport
 	TSharedPtr<FDisplayClusterViewport, ESPMode::ThreadSafe> NewViewport = MakeShared<FDisplayClusterViewport>(*this, ClusterNodeId, ViewportId, InProjectionPolicy);
 	if (NewViewport.IsValid())
@@ -1540,7 +1069,6 @@
 		// Add viewport on gamethread
 		EntireClusterViewports.Add(NewViewport);
 		CurrentRenderFrameViewports.Add(NewViewport);
->>>>>>> 4af6daef
 
 		// Handle start scene for viewport
 		NewViewport->HandleStartScene();
@@ -1558,38 +1086,17 @@
 	ExistViewport->UninitializedProjectionPolicy.Reset();
 
 	{
-<<<<<<< HEAD
-		// Remove viewport from the whole viewports list
-		int32 ViewportIndex = Viewports.Find(ExistViewport);
-		if (ViewportIndex != INDEX_NONE)
-		{
-			Viewports[ViewportIndex] = nullptr;
-			Viewports.RemoveAt(ViewportIndex);
-=======
 		// Remove viewport from the entire viewports list
 		int32 ViewportIndex = EntireClusterViewports.Find(ExistViewport);
 		if (ViewportIndex != INDEX_NONE)
 		{
 			EntireClusterViewports[ViewportIndex] = nullptr;
 			EntireClusterViewports.RemoveAt(ViewportIndex);
->>>>>>> 4af6daef
 		}
 	}
 
 	{
 		// Remove viewport from the cluster viewports list
-<<<<<<< HEAD
-		int32 ViewportIndex = ClusterNodeViewports.Find(ExistViewport);
-		if (ViewportIndex != INDEX_NONE)
-		{
-			ClusterNodeViewports[ViewportIndex] = nullptr;
-			ClusterNodeViewports.RemoveAt(ViewportIndex);
-		}
-	}
-
-	delete ExistViewport;
-
-=======
 		int32 ViewportIndex = CurrentRenderFrameViewports.Find(ExistViewport);
 		if (ViewportIndex != INDEX_NONE)
 		{
@@ -1598,7 +1105,6 @@
 		}
 	}
 
->>>>>>> 4af6daef
 	// Reset RTT size after viewport delete
 	ResetSceneRenderTargetSize();
 }
@@ -1617,11 +1123,7 @@
 
 	for (const TSharedPtr<FDisplayClusterViewport, ESPMode::ThreadSafe>& ViewportIt : ImplGetEntireClusterViewports())
 	{
-<<<<<<< HEAD
-		if (Viewport && Viewport->FindContext(ViewIndex, OutContextNum))
-=======
 		if (ViewportIt.IsValid() && ViewportIt->FindContext(ViewIndex, OutContextNum))
->>>>>>> 4af6daef
 		{
 			return ViewportIt.Get();
 		}
@@ -1668,16 +1170,10 @@
 	check(IsInGameThread());
 
 	// 1. Update all ProceduralMeshComponent references for projection policies
-<<<<<<< HEAD
-	for (IDisplayClusterViewport* ViewportIt : GetViewports())
-	{
-		if (ViewportIt != nullptr)
-=======
 	// (We need to update for all cluster viewports)
 	for (const TSharedPtr<FDisplayClusterViewport, ESPMode::ThreadSafe>& ViewportIt : ImplGetEntireClusterViewports())
 	{
 		if (ViewportIt.IsValid())
->>>>>>> 4af6daef
 		{
 			const TSharedPtr<IDisplayClusterProjectionPolicy, ESPMode::ThreadSafe>& ProjectionPolicy = ViewportIt->GetProjectionPolicy();
 			if (ProjectionPolicy.IsValid())
@@ -1705,21 +1201,13 @@
 
 void FDisplayClusterViewportManager::AddReferencedObjects(FReferenceCollector& Collector)
 {
-<<<<<<< HEAD
-	for (FDisplayClusterViewport* ViewportIt : Viewports)
-	{
-		if (ViewportIt != nullptr)
-=======
 	for (const TSharedPtr<FDisplayClusterViewport, ESPMode::ThreadSafe>& ViewportIt : ImplGetEntireClusterViewports())
 	{
 		if (ViewportIt.IsValid())
->>>>>>> 4af6daef
 		{
 			ViewportIt->AddReferencedObjects(Collector);
 		}
 	}
-<<<<<<< HEAD
-=======
 }
 
 FSceneView* FDisplayClusterViewportManager::CalcSceneView(ULocalPlayer* LocalPlayer, FSceneViewFamily* ViewFamily, FVector& OutViewLocation, FRotator& OutViewRotation, FViewport* InViewport, FViewElementDrawer* InViewDrawer, int32 InStereoViewIndex)
@@ -1739,5 +1227,4 @@
 	ViewportManagerViewPointExtension->SetCurrentStereoViewIndex(INDEX_NONE);
 
 	return View;
->>>>>>> 4af6daef
 }