// Copyright Epic Games, Inc. All Rights Reserved.

#include "Render/Viewport/DisplayClusterViewportProxy.h"

#include "Render/Viewport/DisplayClusterViewportManagerProxy.h"
#include "Render/Viewport/DisplayClusterViewport.h"
#include "Render/Viewport/DisplayClusterViewportManager.h"
#include "Render/Viewport/DisplayClusterViewportManagerViewExtension.h"

#include "Render/Viewport/Containers/DisplayClusterViewport_PostRenderSettings.h"
#include "Render/Viewport/Configuration/DisplayClusterViewportConfiguration.h"

#include "Render/Viewport/RenderTarget/DisplayClusterRenderTargetResource.h"
#include "Render/Viewport/RenderFrame/DisplayClusterRenderFrameSettings.h"

#include "Render/Viewport/LightCard/DisplayClusterViewportLightCardManagerProxy.h"

#include "Render/Projection/IDisplayClusterProjectionPolicy.h"

#include "Render/Containers/IDisplayClusterRender_MeshComponent.h"
#include "Render/Containers/IDisplayClusterRender_MeshComponentProxy.h"

#include "IDisplayCluster.h"
#include "IDisplayClusterCallbacks.h"
#include "IDisplayClusterShaders.h"
#include "TextureResource.h"

#if WITH_EDITOR
#include "DisplayClusterRootActor.h"
#include "Render/Viewport/Containers/DisplayClusterViewportReadPixels.h"
#endif

#include "RHIStaticStates.h"

#include "RenderResource.h"
#include "RenderingThread.h"
#include "CommonRenderResources.h"
#include "PixelShaderUtils.h"

#include "GlobalShader.h"
#include "ShaderParameters.h"
#include "ShaderParameterUtils.h"

#include "ScreenRendering.h"
<<<<<<< HEAD
#include "PostProcess/SceneFilterRendering.h"
#include "PostProcess/PostProcessAA.h"
#include "SceneRendering.h"
#include "RenderGraphUtils.h"
#include "RenderGraphResources.h"
=======
#include "PostProcess/PostProcessAA.h"
#include "RenderGraphUtils.h"
#include "RenderGraphResources.h"
#include "PostProcess/DrawRectangle.h"
>>>>>>> 4af6daef

#include "ScreenPass.h"
#include "PostProcess/PostProcessing.h"
// for FPostProcessMaterialInputs
<<<<<<< HEAD
#include "PostProcess/PostProcessMaterial.h"
=======
#include "PostProcess/PostProcessMaterialInputs.h"
>>>>>>> 4af6daef

static TAutoConsoleVariable<int32> CVarDisplayClusterRenderOverscanResolve(
	TEXT("nDisplay.render.overscan.resolve"),
	1,
	TEXT("Allow resolve overscan internal rect to output backbuffer.\n")
	TEXT(" 0 - to disable.\n"),
	ECVF_RenderThreadSafe
);

int32 GDisplayClusterShadersICVFXFXAALightCard = 2;
static FAutoConsoleVariableRef CVarDisplayClusterShadersICVFXFXAALightCard(
	TEXT("nDisplay.render.icvfx.fxaa.lightcard"),
	GDisplayClusterShadersICVFXFXAALightCard,
	TEXT("FXAA quality for lightcard (0 - disable).\n")
	TEXT("1..6 - FXAA quality from Lowest Quality(Fastest) to Highest Quality(Slowest).\n"),
	ECVF_RenderThreadSafe
);

int32 GDisplayClusterShadersICVFXFXAAChromakey = 2;
static FAutoConsoleVariableRef CVarDisplayClusterShadersICVFXFXAAChromakey(
	TEXT("nDisplay.render.icvfx.fxaa.chromakey"),
	GDisplayClusterShadersICVFXFXAAChromakey,
	TEXT("FXAA quality for chromakey (0 - disable).\n")
	TEXT("1..6 - FXAA quality from Lowest Quality(Fastest) to Highest Quality(Slowest).\n"),
	ECVF_RenderThreadSafe
);

///////////////////////////////////////////////////////////////////////////////////////
namespace DisplayClusterViewportProxyHelpers
{
	// The viewport override has the maximum depth. This protects against a link cycle
	static const int32 DisplayClusterViewportProxyResourcesOverrideRecursionDepthMax = 4;

	static bool GetFXAAQuality(const EDisplayClusterViewportCaptureMode InCaptureMode, EFXAAQuality& OutFXAAQuality)
	{
		// Get FXAA quality for current viewport
		EFXAAQuality FXAAQuality = EFXAAQuality::MAX;

		switch (InCaptureMode)
		{
		case EDisplayClusterViewportCaptureMode::Chromakey:
			if (GDisplayClusterShadersICVFXFXAAChromakey > 0)
			{
				OutFXAAQuality = (EFXAAQuality)FMath::Clamp(GDisplayClusterShadersICVFXFXAAChromakey - 1, 0, (int32)EFXAAQuality::MAX - 1);
				return true;
			}
			break;

		case EDisplayClusterViewportCaptureMode::Lightcard:
			if (GDisplayClusterShadersICVFXFXAALightCard > 0)
			{
				OutFXAAQuality = (EFXAAQuality)FMath::Clamp(GDisplayClusterShadersICVFXFXAALightCard - 1, 0, (int32)EFXAAQuality::MAX - 1);
				return true;
			}
			break;

		default:
			break;
		}

		// No FXAA
		return false;
	}

	/**
	* Get viewport RHI resources
	*
	* @param InResources - Array with DC resources (for mono num=1, for stereo num=2)
	* @param OutResources - Array with RHI resources
	*
	* @return true, if all resources are valid
	*/
	static bool GetViewportRHIResourcesImpl_RenderThread(const TArrayView<FDisplayClusterViewportResource*>& InResources, TArray<FRHITexture2D*>& OutResources)
	{
		OutResources.Reset();

		for (FDisplayClusterViewportResource* ViewportResourceIt : InResources)
		{
			if (FRHITexture2D* RHITexture2D = ViewportResourceIt ? ViewportResourceIt->GetViewportResource2DRHI() : nullptr)
			{
				// Collects only valid resources.
				OutResources.Add(RHITexture2D);
			}
		}

		if (OutResources.Num() != InResources.Num())
		{
			// Some resources lost
			OutResources.Reset();
		}

		// returns success if the number of output resources is equal to the input and is not empty
		return !OutResources.IsEmpty();
	}

	static bool GetViewportRHIResourcesImpl_RenderThread(const TArray<FDisplayClusterViewportTextureResource*>& InResources, TArray<FRHITexture2D*>& OutResources)
	{
		return GetViewportRHIResourcesImpl_RenderThread(TArrayView<FDisplayClusterViewportResource*>((FDisplayClusterViewportResource**)(InResources.GetData()), InResources.Num()), OutResources);
	}

	static bool GetViewportRHIResourcesImpl_RenderThread(const TArray<FDisplayClusterViewportRenderTargetResource*>& InResources, TArray<FRHITexture2D*>& OutResources)
	{
		return GetViewportRHIResourcesImpl_RenderThread(TArrayView<FDisplayClusterViewportResource*>((FDisplayClusterViewportResource**)(InResources.GetData()), InResources.Num()), OutResources);
	}

	// Reset reference to deleted resource
	static void HandleResourceDeleteImpl_RenderThread(TArray<FDisplayClusterViewportTextureResource*>& InResources, const FDisplayClusterViewportResource* InDeletedResourcePtr)
	{
		for (int32 Index = 0; Index < InResources.Num(); Index++)
		{
			if (InResources[Index] == InDeletedResourcePtr)
			{
				// remove references to a deleted resource
				InResources[Index] = nullptr;
			}
		}
	}

	// Reset reference to deleted resource
	static void HandleResourceDeleteImpl_RenderThread(TArray<FDisplayClusterViewportRenderTargetResource*>& InResources, const FDisplayClusterViewportResource* InDeletedResourcePtr)
	{
		for (int32 Index = 0; Index < InResources.Num(); Index++)
		{
			if (InResources[Index] == InDeletedResourcePtr)
			{
				// remove references to a deleted resource
				InResources[Index] = nullptr;
			}
		}
	}
};
using namespace DisplayClusterViewportProxyHelpers;

///////////////////////////////////////////////////////////////////////////////////////
FDisplayClusterViewportProxy::FDisplayClusterViewportProxy(const FDisplayClusterViewport& RenderViewport)
	: ViewportId(RenderViewport.ViewportId)
	, ClusterNodeId(RenderViewport.ClusterNodeId)
	, RenderSettings(RenderViewport.RenderSettings)
	, ProjectionPolicy(RenderViewport.UninitializedProjectionPolicy)
<<<<<<< HEAD
	, Owner(RenderViewport.ImplGetOwner().GetViewportManagerProxy().ToSharedRef())
=======
	, ViewportManagerProxyWeakRef(RenderViewport.GetViewportManagerProxyRefImpl())
>>>>>>> 4af6daef
	, ShadersAPI(IDisplayClusterShaders::Get())
{
	check(ProjectionPolicy.IsValid());
}

FDisplayClusterViewportProxy::~FDisplayClusterViewportProxy()
{
}

<<<<<<< HEAD
const IDisplayClusterViewportManagerProxy& FDisplayClusterViewportProxy::GetOwner_RenderThread() const
{
	check(IsInRenderingThread());

	return Owner.Get();
}

void FDisplayClusterViewportProxy::HandleResourceDelete_RenderThread(FDisplayClusterViewportResource* InDeletedResourcePtr)
{
	// Reset all references to deleted resource
	HandleResourceDeleteImpl_RenderThread(RenderTargets, InDeletedResourcePtr);
	HandleResourceDeleteImpl_RenderThread(OutputFrameTargetableResources, InDeletedResourcePtr);
	HandleResourceDeleteImpl_RenderThread(AdditionalFrameTargetableResources, InDeletedResourcePtr);

	HandleResourceDeleteImpl_RenderThread(InputShaderResources, InDeletedResourcePtr);
	HandleResourceDeleteImpl_RenderThread(AdditionalTargetableResources, InDeletedResourcePtr);
	HandleResourceDeleteImpl_RenderThread(MipsShaderResources, InDeletedResourcePtr);
}


bool FDisplayClusterViewportProxy::IsShouldOverrideViewportResource(const EDisplayClusterViewportResourceType InResourceType) const
{
	// Override resources from other viewport
	if (RenderSettings.IsViewportOverrided())
	{
		switch (RenderSettings.ViewportOverrideMode)
		{
		case EDisplayClusterViewportOverrideMode::All:
		{
			switch (InResourceType)
			{
			case EDisplayClusterViewportResourceType::InternalRenderTargetResource:
			case EDisplayClusterViewportResourceType::InputShaderResource:
			case EDisplayClusterViewportResourceType::MipsShaderResource:
			case EDisplayClusterViewportResourceType::AdditionalTargetableResource:
				return true;

			default:
				break;
			}
		}
		break;

		case EDisplayClusterViewportOverrideMode::InernalRTT:
=======
const FDisplayClusterRenderFrameSettings* FDisplayClusterViewportProxy::GetRenderFrameSettings_RenderThread() const
{
	if (FDisplayClusterViewportManagerProxy* ViewportManagerProxy = GetViewportManagerProxyImpl_RenderThread())
	{
		return &ViewportManagerProxy->GetRenderFrameSettings_RenderThread();
	}

	return nullptr;
}

const IDisplayClusterViewportManagerProxy* FDisplayClusterViewportProxy::GetViewportManagerProxy_RenderThread() const
{
	return GetViewportManagerProxyRefImpl_RenderThread().Get();
}

FDisplayClusterViewportManagerProxy* FDisplayClusterViewportProxy::GetViewportManagerProxyImpl_RenderThread() const
{
	return GetViewportManagerProxyRefImpl_RenderThread().Get();
}

TSharedPtr<FDisplayClusterViewportManagerProxy, ESPMode::ThreadSafe> FDisplayClusterViewportProxy::GetViewportManagerProxyRefImpl_RenderThread() const
{
	return ViewportManagerProxyWeakRef.IsValid() ? ViewportManagerProxyWeakRef.Pin() : nullptr;
}

EDisplayClusterRenderFrameMode FDisplayClusterViewportProxy::GetRenderMode() const
{
	if (FDisplayClusterViewportManagerProxy* ViewportManagerProxy = GetViewportManagerProxyImpl_RenderThread())
	{
		return ViewportManagerProxy->GetRenderMode();
	}

	return EDisplayClusterRenderFrameMode::Unknown;
}

void FDisplayClusterViewportProxy::HandleResourceDelete_RenderThread(FDisplayClusterViewportResource* InDeletedResourcePtr)
{
	// Reset all references to deleted resource
	HandleResourceDeleteImpl_RenderThread(RenderTargets, InDeletedResourcePtr);
	HandleResourceDeleteImpl_RenderThread(OutputFrameTargetableResources, InDeletedResourcePtr);
	HandleResourceDeleteImpl_RenderThread(AdditionalFrameTargetableResources, InDeletedResourcePtr);

	HandleResourceDeleteImpl_RenderThread(InputShaderResources, InDeletedResourcePtr);
	HandleResourceDeleteImpl_RenderThread(AdditionalTargetableResources, InDeletedResourcePtr);
	HandleResourceDeleteImpl_RenderThread(MipsShaderResources, InDeletedResourcePtr);
}


bool FDisplayClusterViewportProxy::ShouldOverrideViewportResource(const EDisplayClusterViewportResourceType InResourceType) const
{
	// Override resources from other viewport
	if (RenderSettings.IsViewportOverrided())
	{
		switch (RenderSettings.ViewportOverrideMode)
		{
		case EDisplayClusterViewportOverrideMode::All:
>>>>>>> 4af6daef
		{
			switch (InResourceType)
			{
			case EDisplayClusterViewportResourceType::InternalRenderTargetResource:
<<<<<<< HEAD
=======
			case EDisplayClusterViewportResourceType::InputShaderResource:
			case EDisplayClusterViewportResourceType::MipsShaderResource:
			case EDisplayClusterViewportResourceType::AdditionalTargetableResource:
>>>>>>> 4af6daef
				return true;

			default:
				break;
			}
		}
		break;

<<<<<<< HEAD
=======
		case EDisplayClusterViewportOverrideMode::InernalRTT:
		{
			switch (InResourceType)
			{
			case EDisplayClusterViewportResourceType::InternalRenderTargetResource:
				return true;

			default:
				break;
			}
		}
		break;

>>>>>>> 4af6daef
		default:
			break;
		}
	}

	return false;
}

//  Return viewport scene proxy resources by type
bool FDisplayClusterViewportProxy::GetResources_RenderThread(const EDisplayClusterViewportResourceType InResourceType, TArray<FRHITexture2D*>& OutResources) const
{
	return ImplGetResources_RenderThread(InResourceType, OutResources, false);
}

const FDisplayClusterViewportProxy& FDisplayClusterViewportProxy::GetRenderingViewportProxy() const
{
	switch (RenderSettings.ViewportOverrideMode)
	{
	case EDisplayClusterViewportOverrideMode::All:
	case EDisplayClusterViewportOverrideMode::InernalRTT:
<<<<<<< HEAD
		if (FDisplayClusterViewportProxy const* OverrideViewportProxy = Owner->ImplFindViewport_RenderThread(RenderSettings.ViewportOverrideId))
		{
			return *OverrideViewportProxy;
=======
		if (FDisplayClusterViewportManagerProxy* ViewportManagerProxy = GetViewportManagerProxyImpl_RenderThread())
		{
			if (FDisplayClusterViewportProxy const* OverrideViewportProxy = ViewportManagerProxy->ImplFindViewportProxy_RenderThread(RenderSettings.ViewportOverrideId))
			{
				return *OverrideViewportProxy;
			}
>>>>>>> 4af6daef
		}

		break;
	}

	return *this;
}

bool FDisplayClusterViewportProxy::IsInputRenderTargetResourceExists() const
{
	if (PostRenderSettings.Replace.IsEnabled())
	{
		// Use external texture
		return true;
	}

	if (EnumHasAnyFlags(RenderSettingsICVFX.RuntimeFlags, EDisplayClusterViewportRuntimeICVFXFlags::UVLightcard))
	{
		// Use external UVLightCard Resource
		return true;
	}

	return !RenderTargets.IsEmpty();
}

bool FDisplayClusterViewportProxy::ImplGetResources_RenderThread(const EDisplayClusterViewportResourceType InResourceType, TArray<FRHITexture2D*>& OutResources, const int32 InRecursionDepth) const
{
	check(IsInRenderingThread());

	// Override resources from other viewport
<<<<<<< HEAD
	if (IsShouldOverrideViewportResource(InResourceType))
=======
	if (ShouldOverrideViewportResource(InResourceType))
>>>>>>> 4af6daef
	{
		if (InRecursionDepth < DisplayClusterViewportProxyResourcesOverrideRecursionDepthMax)
		{
			return GetRenderingViewportProxy().ImplGetResources_RenderThread(InResourceType, OutResources, InRecursionDepth + 1);
		}

		return false;
	}

	OutResources.Empty();

	switch (InResourceType)
	{
	case EDisplayClusterViewportResourceType::InternalRenderTargetResource:
	{
		bool bResult = false;

		if (Contexts.Num() > 0)
		{

			// 1. Replace RTT from configuration
			if (!bResult && PostRenderSettings.Replace.IsEnabled())
			{
				bResult = true;

				// Support texture replace:
				if (FRHITexture2D* ReplaceTextureRHI = PostRenderSettings.Replace.TextureRHI->GetTexture2D())
				{
					for (int32 ContextIndex = 0; ContextIndex < Contexts.Num(); ContextIndex++)
					{
						OutResources.Add(ReplaceTextureRHI);
					}
				}
			}

			// 2. Replace RTT from UVLightCard:
			if (!bResult && EnumHasAnyFlags(RenderSettingsICVFX.RuntimeFlags, EDisplayClusterViewportRuntimeICVFXFlags::UVLightcard))
			{
				bResult = true;
				
				// Get resources from external UV LightCard manager
<<<<<<< HEAD
				TSharedPtr<FDisplayClusterViewportLightCardManagerProxy, ESPMode::ThreadSafe> LightCardManager = Owner->GetLightCardManagerProxy_RenderThread();
				if (LightCardManager.IsValid())
				{
					if (FRHITexture* UVLightCardRHIResource = LightCardManager->GetUVLightCardRHIResource_RenderThread())
					{
						for (int32 ContextIndex = 0; ContextIndex < Contexts.Num(); ContextIndex++)
						{
							OutResources.Add(UVLightCardRHIResource);
=======
				if (FDisplayClusterViewportManagerProxy* ViewportManagerProxy = GetViewportManagerProxyImpl_RenderThread())
				{
					TSharedPtr<FDisplayClusterViewportLightCardManagerProxy, ESPMode::ThreadSafe> LightCardManager = ViewportManagerProxy->GetLightCardManagerProxy_RenderThread();
					if (LightCardManager.IsValid())
					{
						if (FRHITexture* UVLightCardRHIResource = LightCardManager->GetUVLightCardRHIResource_RenderThread())
						{
							for (int32 ContextIndex = 0; ContextIndex < Contexts.Num(); ContextIndex++)
							{
								OutResources.Add(UVLightCardRHIResource);
							}
>>>>>>> 4af6daef
						}
					}
				}
			}

			// 3. Finally Use InternalRTT
			if (!bResult)
			{
				bResult = GetViewportRHIResourcesImpl_RenderThread(RenderTargets, OutResources);
			}
		}

		if (!bResult || Contexts.Num() != OutResources.Num())
		{
			OutResources.Empty();
		}

		return OutResources.Num() > 0;
	}

	case EDisplayClusterViewportResourceType::InputShaderResource:
		return GetViewportRHIResourcesImpl_RenderThread(InputShaderResources, OutResources);

	case EDisplayClusterViewportResourceType::AdditionalTargetableResource:
		return GetViewportRHIResourcesImpl_RenderThread(AdditionalTargetableResources, OutResources);

	case EDisplayClusterViewportResourceType::MipsShaderResource:
		return GetViewportRHIResourcesImpl_RenderThread(MipsShaderResources, OutResources);

	case EDisplayClusterViewportResourceType::OutputFrameTargetableResource:
		return GetViewportRHIResourcesImpl_RenderThread(OutputFrameTargetableResources, OutResources);

	case EDisplayClusterViewportResourceType::AdditionalFrameTargetableResource:
		return GetViewportRHIResourcesImpl_RenderThread(AdditionalFrameTargetableResources, OutResources);

#if WITH_EDITOR
		// Support preview:
	case EDisplayClusterViewportResourceType::OutputPreviewTargetableResource:
	{
		// Get external resource:
		if (OutputPreviewTargetableResource.IsValid())
		{
			FRHITexture* Texture = OutputPreviewTargetableResource;
			FRHITexture2D* Texture2D = static_cast<FRHITexture2D*>(Texture);
			if (Texture2D != nullptr)
			{
				OutResources.Add(Texture2D);
				return true;
			}
		}
		break;
	}
#endif

	default:
		break;
	}

	return false;
}

EDisplayClusterViewportOpenColorIOMode FDisplayClusterViewportProxy::GetOpenColorIOMode() const
<<<<<<< HEAD
{
	if (OpenColorIO.IsValid() && OpenColorIO->IsEnabled_RenderThread())
	{
		if (EnumHasAnyFlags(RenderSettingsICVFX.RuntimeFlags, EDisplayClusterViewportRuntimeICVFXFlags::UVLightcard | EDisplayClusterViewportRuntimeICVFXFlags::Lightcard | EDisplayClusterViewportRuntimeICVFXFlags::Chromakey))
		{
			// Rendering without post-processing, OCIO is applied last, to the RTT texture of the viewport
			return EDisplayClusterViewportOpenColorIOMode::Resolved;
		}

		// By default, viewports render with a postprocess, OCIO must be done in between.
		return EDisplayClusterViewportOpenColorIOMode::PostProcess;
	}

	return EDisplayClusterViewportOpenColorIOMode::None;
}

void FDisplayClusterViewportProxy::PostResolveViewport_RenderThread(FRHICommandListImmediate& RHICmdList) const
{
	check(IsInRenderingThread());

	// Implement ViewportRemap feature
	ImplViewportRemap_RenderThread(RHICmdList);

	// Implement read pixels for preview DCRA
	ImplPreviewReadPixels_RenderThread(RHICmdList);
}

void FDisplayClusterViewportProxy::ImplViewportRemap_RenderThread(FRHICommandListImmediate& RHICmdList) const
{
#if WITH_EDITOR
	switch(Owner->GetRenderFrameSettings_RenderThread().RenderMode)
	{
	case EDisplayClusterRenderFrameMode::PreviewInScene:
		// Preview in editor not support this feature
		return;
	default:
		break;
	}
#endif

	if (RemapMesh.IsValid())
	{
		const IDisplayClusterRender_MeshComponentProxy* MeshProxy = RemapMesh->GetMeshComponentProxy_RenderThread();
		if (MeshProxy!=nullptr && MeshProxy->IsEnabled_RenderThread())
		{
			if (AdditionalFrameTargetableResources.Num() != OutputFrameTargetableResources.Num())
			{
				// error
				return;
			}

			for (int32 ContextIt = 0; ContextIt < AdditionalFrameTargetableResources.Num(); ContextIt++)
			{
				FDisplayClusterViewportTextureResource* Src = AdditionalFrameTargetableResources[ContextIt];
				FDisplayClusterViewportTextureResource* Dst = OutputFrameTargetableResources[ContextIt];

				FRHITexture2D* Input = Src ? Src->GetViewportResource2DRHI() : nullptr;
				FRHITexture2D* Output = Dst ? Dst->GetViewportResource2DRHI() : nullptr;

				if (Input && Output)
				{
					ShadersAPI.RenderPostprocess_OutputRemap(RHICmdList, Input, Output, *MeshProxy);
				}
			}
		}
	}
}

void FDisplayClusterViewportProxy::ImplPreviewReadPixels_RenderThread(FRHICommandListImmediate& RHICmdList) const
{
#if WITH_EDITOR
	if (RenderSettings.bPreviewReadPixels)
	{
		bPreviewReadPixels = true;
	}

	// Now try to read until success:
	if (bPreviewReadPixels && Contexts.Num() > 0 && OutputPreviewTargetableResource.IsValid())
	{
		check(Owner->GetRenderFrameSettings_RenderThread().RenderMode == EDisplayClusterRenderFrameMode::PreviewInScene);

		// We should synchronize thread for preview read
		FScopeLock Lock(&PreviewPixelsCSGuard);

		if (PreviewPixels.IsValid() == false)
		{
			// Read pixels from this texture
			FRHITexture* Texture = OutputPreviewTargetableResource;
			if (FRHITexture2D* Texture2D = static_cast<FRHITexture2D*>(Texture))
			{
				
				// Clear deferred read flag
				bPreviewReadPixels = false;

				TSharedPtr<FDisplayClusterViewportReadPixelsData, ESPMode::ThreadSafe> ReadData = MakeShared<FDisplayClusterViewportReadPixelsData, ESPMode::ThreadSafe>();

				RHICmdList.ReadSurfaceData(
					Texture,
					FIntRect(FIntPoint(0, 0), Texture2D->GetSizeXY()),
					ReadData->Pixels,
					FReadSurfaceDataFlags(RCM_UNorm, CubeFace_MAX)
				);

				ReadData->Size = Texture2D->GetSizeXY();

				// Expose result:
				PreviewPixels = ReadData;
			}
		}
	}
#endif
}

#if WITH_EDITOR
bool FDisplayClusterViewportProxy::GetPreviewPixels_GameThread(TSharedPtr<FDisplayClusterViewportReadPixelsData, ESPMode::ThreadSafe>& OutPixelsData) const
{
	check(IsInGameThread());

	// We should synchronize thread for preview read
	FScopeLock Lock(&PreviewPixelsCSGuard);

	if (PreviewPixels.IsValid())
	{
		OutPixelsData = PreviewPixels;
		PreviewPixels.Reset();
		return true;
	}

	return false;
}
#endif

EDisplayClusterViewportResourceType FDisplayClusterViewportProxy::GetOutputResourceType_RenderThread() const
{
	check(IsInRenderingThread());

#if WITH_EDITOR
	switch(Owner->GetRenderFrameSettings_RenderThread().RenderMode)
=======
{
	if (OpenColorIO.IsValid())
	{
		if (EnumHasAnyFlags(RenderSettingsICVFX.RuntimeFlags, EDisplayClusterViewportRuntimeICVFXFlags::UVLightcard | EDisplayClusterViewportRuntimeICVFXFlags::Lightcard | EDisplayClusterViewportRuntimeICVFXFlags::Chromakey))
		{
			// Rendering without post-processing, OCIO is applied last, to the RTT texture of the viewport
			return EDisplayClusterViewportOpenColorIOMode::Resolved;
		}

		// By default, viewports render with a postprocess, OCIO must be done in between.
		return EDisplayClusterViewportOpenColorIOMode::PostProcess;
	}

	return EDisplayClusterViewportOpenColorIOMode::None;
}

void FDisplayClusterViewportProxy::PostResolveViewport_RenderThread(FRHICommandListImmediate& RHICmdList) const
{
	check(IsInRenderingThread());

	// Implement ViewportRemap feature
	ImplViewportRemap_RenderThread(RHICmdList);

	// Implement read pixels for preview DCRA
	ImplPreviewReadPixels_RenderThread(RHICmdList);
}

void FDisplayClusterViewportProxy::ImplViewportRemap_RenderThread(FRHICommandListImmediate& RHICmdList) const
{
	// Preview in editor not support this feature
	if (GetRenderMode() == EDisplayClusterRenderFrameMode::PreviewInScene)
	{
		return;
	}

	if (RemapMesh.IsValid())
	{
		const IDisplayClusterRender_MeshComponentProxy* MeshProxy = RemapMesh->GetMeshComponentProxy_RenderThread();
		if (MeshProxy!=nullptr && MeshProxy->IsEnabled_RenderThread())
		{
			if (AdditionalFrameTargetableResources.Num() != OutputFrameTargetableResources.Num())
			{
				// error
				return;
			}

			for (int32 ContextIt = 0; ContextIt < AdditionalFrameTargetableResources.Num(); ContextIt++)
			{
				FDisplayClusterViewportTextureResource* Src = AdditionalFrameTargetableResources[ContextIt];
				FDisplayClusterViewportTextureResource* Dst = OutputFrameTargetableResources[ContextIt];

				FRHITexture2D* Input = Src ? Src->GetViewportResource2DRHI() : nullptr;
				FRHITexture2D* Output = Dst ? Dst->GetViewportResource2DRHI() : nullptr;

				if (Input && Output)
				{
					ShadersAPI.RenderPostprocess_OutputRemap(RHICmdList, Input, Output, *MeshProxy);
				}
			}
		}
	}
}

void FDisplayClusterViewportProxy::ImplPreviewReadPixels_RenderThread(FRHICommandListImmediate& RHICmdList) const
{
#if WITH_EDITOR
	if (RenderSettings.bPreviewReadPixels)
	{
		bPreviewReadPixels = true;
	}

	// Now try to read until success:
	if (bPreviewReadPixels && Contexts.Num() > 0 && OutputPreviewTargetableResource.IsValid())
	{
		const FDisplayClusterRenderFrameSettings* RenderFrameSettings = GetRenderFrameSettings_RenderThread();
		check(RenderFrameSettings && RenderFrameSettings->RenderMode == EDisplayClusterRenderFrameMode::PreviewInScene);

		// We should synchronize thread for preview read
		FScopeLock Lock(&PreviewPixelsCSGuard);

		if (PreviewPixels.IsValid() == false)
		{
			// Read pixels from this texture
			FRHITexture* Texture = OutputPreviewTargetableResource;
			if (FRHITexture2D* Texture2D = static_cast<FRHITexture2D*>(Texture))
			{
				
				// Clear deferred read flag
				bPreviewReadPixels = false;

				TSharedPtr<FDisplayClusterViewportReadPixelsData, ESPMode::ThreadSafe> ReadData = MakeShared<FDisplayClusterViewportReadPixelsData, ESPMode::ThreadSafe>();

				RHICmdList.ReadSurfaceData(
					Texture,
					FIntRect(FIntPoint(0, 0), Texture2D->GetSizeXY()),
					ReadData->Pixels,
					FReadSurfaceDataFlags(RCM_UNorm, CubeFace_MAX)
				);

				ReadData->Size = Texture2D->GetSizeXY();

				// Expose result:
				PreviewPixels = ReadData;
			}
		}
	}
#endif
}

#if WITH_EDITOR
bool FDisplayClusterViewportProxy::GetPreviewPixels_GameThread(TSharedPtr<FDisplayClusterViewportReadPixelsData, ESPMode::ThreadSafe>& OutPixelsData) const
{
	check(IsInGameThread());

	// We should synchronize thread for preview read
	FScopeLock Lock(&PreviewPixelsCSGuard);

	if (PreviewPixels.IsValid())
	{
		OutPixelsData = PreviewPixels;
		PreviewPixels.Reset();
		return true;
	}

	return false;
}
#endif

EDisplayClusterViewportResourceType FDisplayClusterViewportProxy::GetOutputResourceType_RenderThread() const
{
	check(IsInRenderingThread());

#if WITH_EDITOR
	if(GetRenderMode() == EDisplayClusterRenderFrameMode::PreviewInScene)
>>>>>>> 4af6daef
	{
	case EDisplayClusterRenderFrameMode::PreviewInScene:
		return EDisplayClusterViewportResourceType::OutputPreviewTargetableResource;

	default:
		break;
	}
#endif

	if (RemapMesh.IsValid())
	{
		const IDisplayClusterRender_MeshComponentProxy* MeshProxy = RemapMesh->GetMeshComponentProxy_RenderThread();
		if (MeshProxy!=nullptr && MeshProxy->IsEnabled_RenderThread())
		{
			// In this case render to additional frame targetable
			return EDisplayClusterViewportResourceType::AdditionalFrameTargetableResource;
		}
	}

	return EDisplayClusterViewportResourceType::OutputFrameTargetableResource;
}

bool FDisplayClusterViewportProxy::GetResourcesWithRects_RenderThread(const EDisplayClusterViewportResourceType InResourceType, TArray<FRHITexture2D*>& OutResources, TArray<FIntRect>& OutResourceRects) const
{
	return ImplGetResourcesWithRects_RenderThread(InResourceType, OutResources, OutResourceRects, false);
}

bool FDisplayClusterViewportProxy::ImplGetResourcesWithRects_RenderThread(const EDisplayClusterViewportResourceType InResourceType, TArray<FRHITexture2D*>& OutResources, TArray<FIntRect>& OutResourceRects, const int32 InRecursionDepth) const
{
	check(IsInRenderingThread());

	// Override resources from other viewport
<<<<<<< HEAD
	if(IsShouldOverrideViewportResource(InResourceType))
=======
	if(ShouldOverrideViewportResource(InResourceType))
>>>>>>> 4af6daef
	{
		if (InRecursionDepth < DisplayClusterViewportProxyResourcesOverrideRecursionDepthMax)
		{
			return GetRenderingViewportProxy().ImplGetResourcesWithRects_RenderThread(InResourceType, OutResources, OutResourceRects, InRecursionDepth + 1);
		}

		return false;
	}

	if (!GetResources_RenderThread(InResourceType, OutResources))
	{
		return false;
	}

	// Collect all resource rects:
	OutResourceRects.AddDefaulted(OutResources.Num());

	switch (InResourceType)
	{
	case EDisplayClusterViewportResourceType::InternalRenderTargetResource:
		for (int32 ContextIt = 0; ContextIt < OutResourceRects.Num(); ContextIt++)
		{
			if (PostRenderSettings.Replace.IsEnabled())
			{
				// Get image from Override
				OutResourceRects[ContextIt] = PostRenderSettings.Replace.Rect;
			}
			else
			{
				OutResourceRects[ContextIt] = Contexts[ContextIt].RenderTargetRect;
			}
		}
		break;
	case EDisplayClusterViewportResourceType::OutputFrameTargetableResource:
	case EDisplayClusterViewportResourceType::AdditionalFrameTargetableResource:
		for (int32 ContextIt = 0; ContextIt < OutResourceRects.Num(); ContextIt++)
		{
			OutResourceRects[ContextIt] = Contexts[ContextIt].FrameTargetRect;
		}
		break;
	default:
		for (int32 ContextIt = 0; ContextIt < OutResourceRects.Num(); ContextIt++)
		{
			OutResourceRects[ContextIt] = FIntRect(FIntPoint(0, 0), OutResources[ContextIt]->GetSizeXY());
		}
	}

	return true;
}

void FDisplayClusterViewportProxy::UpdateDeferredResources(FRHICommandListImmediate& RHICmdList) const
{
	check(IsInRenderingThread());

	if (RenderSettings.bFreezeRendering || RenderSettings.bSkipRendering)
	{
		// Disable deferred update
		return;
	}

	if (RenderSettings.IsViewportOverrided() && RenderSettings.ViewportOverrideMode == EDisplayClusterViewportOverrideMode::All)
	{
		// Disable deferred update for clone viewports
		return;
	}

	const FDisplayClusterViewportProxy& SourceViewportProxy = GetRenderingViewportProxy();
	if(!SourceViewportProxy.IsInputRenderTargetResourceExists())
	{
		// No input RTT resource for deferred update
		return;
	}
<<<<<<< HEAD

	bool bPass0Applied = false;

=======

	bool bPass0Applied = false;

>>>>>>> 4af6daef
	// OCIO support on the first pass for an resolved RTT
	if (GetOpenColorIOMode() == EDisplayClusterViewportOpenColorIOMode::Resolved)
	{
		TArray<FRHITexture2D*> Input, Output;
		TArray<FIntRect> InputRects, OutputRects;
		if (SourceViewportProxy.GetResourcesWithRects_RenderThread(EDisplayClusterViewportResourceType::InternalRenderTargetResource, Input, InputRects)
			&& GetResourcesWithRects_RenderThread(EDisplayClusterViewportResourceType::InputShaderResource, Output, OutputRects)
			&& Input.Num() == Output.Num())
		{
			FRDGBuilder GraphBuilder(RHICmdList);

			for (int32 ContextNum = 0; ContextNum < Input.Num(); ContextNum++)
			{
				const bool bUnpremultiply = EnumHasAnyFlags(RenderSettingsICVFX.RuntimeFlags, EDisplayClusterViewportRuntimeICVFXFlags::UVLightcard | EDisplayClusterViewportRuntimeICVFXFlags::Lightcard);
				const bool bInvertAlpha = !EnumHasAnyFlags(RenderSettingsICVFX.RuntimeFlags, EDisplayClusterViewportRuntimeICVFXFlags::UVLightcard);

				if (OpenColorIO->AddPass_RenderThread(
					GraphBuilder,
					SourceViewportProxy.GetContexts_RenderThread()[ContextNum],
					Input[ContextNum], InputRects[ContextNum],
					Output[ContextNum], OutputRects[ContextNum],
					bUnpremultiply,
					bInvertAlpha))
				{
					bPass0Applied = true;
				}
			}

			if (bPass0Applied)
			{
				GraphBuilder.Execute();
			}
		}
	}
	
	if(!bPass0Applied)
	{
		// Pass 0: Resolve from RTT region to separated viewport context resource:
		ResolveResources_RenderThread(RHICmdList, EDisplayClusterViewportResourceType::InternalRenderTargetResource, EDisplayClusterViewportResourceType::InputShaderResource);
	}

	// Pass 1: Generate blur postprocess effect for render target texture rect for all contexts
	if (PostRenderSettings.PostprocessBlur.IsEnabled())
	{
		TArray<FRHITexture2D*> InShaderResources;
		TArray<FRHITexture2D*> OutTargetableResources;
		if (GetResources_RenderThread(EDisplayClusterViewportResourceType::InputShaderResource, InShaderResources) && GetResources_RenderThread(EDisplayClusterViewportResourceType::AdditionalTargetableResource, OutTargetableResources))
		{
			// Render postprocess blur:
			for (int32 ContextNum = 0; ContextNum < InShaderResources.Num(); ContextNum++)
			{
				ShadersAPI.RenderPostprocess_Blur(RHICmdList, InShaderResources[ContextNum], OutTargetableResources[ContextNum], PostRenderSettings.PostprocessBlur);
			}

			// Copy result back to input
			ResolveResources_RenderThread(RHICmdList, EDisplayClusterViewportResourceType::AdditionalTargetableResource, EDisplayClusterViewportResourceType::InputShaderResource);
		}
	}

	// Pass 2: Create mips texture and generate mips from render target rect for all contexts
	if (PostRenderSettings.GenerateMips.IsEnabled())
	{
		TArray<FRHITexture2D*> InOutMipsResources;
		if (GetResources_RenderThread(EDisplayClusterViewportResourceType::MipsShaderResource, InOutMipsResources))
		{
			// Copy input image to layer0 on mips texture
			ResolveResources_RenderThread(RHICmdList, EDisplayClusterViewportResourceType::InputShaderResource, EDisplayClusterViewportResourceType::MipsShaderResource);

			// Generate mips
			for (FRHITexture2D*& ResourceIt : InOutMipsResources)
			{
				ShadersAPI.GenerateMips(RHICmdList, ResourceIt, PostRenderSettings.GenerateMips);
			}
		}
	}
}

template<class TScreenPixelShader>
void ResampleCopyTextureImpl_RenderThread(FRHICommandListImmediate& RHICmdList, FRHITexture* SrcTexture, FRHITexture* DstTexture, const FIntRect& SrcRect, const FIntRect& DstRect, const EDisplayClusterTextureCopyMode InCopyMode = EDisplayClusterTextureCopyMode::RGBA)
{
	// Texture format mismatch, use a shader to do the copy.
	// #todo-renderpasses there's no explicit resolve here? Do we need one?
	FRHIRenderPassInfo RPInfo(DstTexture, ERenderTargetActions::Load_Store);
	RHICmdList.Transition(FRHITransitionInfo(DstTexture, ERHIAccess::Unknown, ERHIAccess::RTV));

	RHICmdList.BeginRenderPass(RPInfo, TEXT("DisplayCluster_ResampleCopyTexture"));
	{
		FIntVector SrcSizeXYZ = SrcTexture->GetSizeXYZ();
		FIntVector DstSizeXYZ = DstTexture->GetSizeXYZ();

		FIntPoint SrcSize(SrcSizeXYZ.X, SrcSizeXYZ.Y);
		FIntPoint DstSize(DstSizeXYZ.X, DstSizeXYZ.Y);

		RHICmdList.SetViewport(0.f, 0.f, 0.0f, DstSize.X, DstSize.Y, 1.0f);

		FGraphicsPipelineStateInitializer GraphicsPSOInit;
		RHICmdList.ApplyCachedRenderTargets(GraphicsPSOInit);

		switch (InCopyMode)
		{
		case EDisplayClusterTextureCopyMode::Alpha:
			// Copy alpha channel from source to dest
			GraphicsPSOInit.BlendState = TStaticBlendState <CW_ALPHA, BO_Add, BF_One, BF_Zero, BO_Add, BF_One, BF_Zero>::GetRHI();
			break;

		case EDisplayClusterTextureCopyMode::RGB:
			// Copy only RGB channels from source to dest
			GraphicsPSOInit.BlendState = TStaticBlendState <CW_RGB, BO_Add, BF_One, BF_Zero, BO_Add, BF_One, BF_Zero>::GetRHI();
			break;

		case EDisplayClusterTextureCopyMode::RGBA:
		default:
			GraphicsPSOInit.BlendState = TStaticBlendState<>::GetRHI();
			break;
		}

		GraphicsPSOInit.RasterizerState = TStaticRasterizerState<>::GetRHI();
		GraphicsPSOInit.DepthStencilState = TStaticDepthStencilState<false, CF_Always>::GetRHI();

		FGlobalShaderMap* ShaderMap = GetGlobalShaderMap(GMaxRHIFeatureLevel);
		TShaderMapRef<FScreenVS> VertexShader(ShaderMap);
		TShaderMapRef<TScreenPixelShader> PixelShader(ShaderMap);

		GraphicsPSOInit.BoundShaderState.VertexDeclarationRHI = GFilterVertexDeclaration.VertexDeclarationRHI;
		GraphicsPSOInit.BoundShaderState.VertexShaderRHI = VertexShader.GetVertexShader();
		GraphicsPSOInit.BoundShaderState.PixelShaderRHI = PixelShader.GetPixelShader();
		GraphicsPSOInit.PrimitiveType = PT_TriangleList;

		SetGraphicsPipelineState(RHICmdList, GraphicsPSOInit, 0);

		const bool bSameSize = (SrcRect.Size() == DstRect.Size());
		FRHISamplerState* PixelSampler = bSameSize ? TStaticSamplerState<SF_Point>::GetRHI() : TStaticSamplerState<SF_Bilinear>::GetRHI();

		SetShaderParametersLegacyPS(RHICmdList, PixelShader, PixelSampler, SrcTexture);

		// Set up vertex uniform parameters for scaling and biasing the rectangle.
		// Note: Use DrawRectangle in the vertex shader to calculate the correct vertex position and uv.
<<<<<<< HEAD
		FDrawRectangleParameters Parameters;
		{
			Parameters.PosScaleBias = FVector4f(DstRect.Size().X, DstRect.Size().Y, DstRect.Min.X, DstRect.Min.Y);
			Parameters.UVScaleBias = FVector4f(SrcRect.Size().X, SrcRect.Size().Y, SrcRect.Min.X, SrcRect.Min.Y);
			Parameters.InvTargetSizeAndTextureSize = FVector4f(1.0f / DstSize.X, 1.0f / DstSize.Y, 1.0f / SrcSize.X, 1.0f / SrcSize.Y);

			SetUniformBufferParameterImmediate(RHICmdList, VertexShader.GetVertexShader(), VertexShader->GetUniformBufferParameter<FDrawRectangleParameters>(), Parameters);
		}
=======
>>>>>>> 4af6daef

		UE::Renderer::PostProcess::DrawRectangle(
			RHICmdList, VertexShader,
			DstRect.Min.X, DstRect.Min.Y,
			DstRect.Size().X, DstRect.Size().Y,
			SrcRect.Min.X, SrcRect.Min.Y,
			SrcRect.Size().X, SrcRect.Size().Y,
			DstSize, SrcSize
			);
	}
	RHICmdList.EndRenderPass();
	RHICmdList.Transition(FRHITransitionInfo(DstTexture, ERHIAccess::Unknown, ERHIAccess::SRVMask));
}

void ImplResolveResource(FRHICommandListImmediate& RHICmdList, FRHITexture2D* InputResource, const FIntRect& InputRect, FRHITexture2D* OutputResource, const FIntRect& OutputRect, const bool bOutputIsMipsResource, const bool bOutputIsPreviewResource)
{
	check(InputResource);
	check(OutputResource);

	if (bOutputIsPreviewResource)
	{
		// Preview require a normal alpha (re-invert)
		ResampleCopyTextureImpl_RenderThread<FScreenPSInvertAlpha>(RHICmdList, InputResource, OutputResource, InputRect, OutputRect);
	}
	else if (InputRect.Size() == OutputRect.Size() && InputResource->GetFormat() == OutputResource->GetFormat())
	{
		FRHICopyTextureInfo CopyInfo;
		CopyInfo.Size = FIntVector(InputRect.Width(), InputRect.Height(), 0);
		CopyInfo.SourcePosition.X = InputRect.Min.X;
		CopyInfo.SourcePosition.Y = InputRect.Min.Y;
		CopyInfo.DestPosition.X = OutputRect.Min.X;
		CopyInfo.DestPosition.Y = OutputRect.Min.Y;

		TransitionAndCopyTexture(RHICmdList, InputResource, OutputResource, CopyInfo);
	}
	else
	{
		ResampleCopyTextureImpl_RenderThread<FScreenPS>(RHICmdList, InputResource, OutputResource, InputRect, OutputRect);
	}
}

FIntRect FDisplayClusterViewportProxy::GetFinalContextRect(const EDisplayClusterViewportResourceType InputResourceType, const FIntRect& InRect) const
{
	// When resolving without warp, apply overscan
	switch (InputResourceType)
	{
	case EDisplayClusterViewportResourceType::InternalRenderTargetResource:
		if (OverscanSettings.bIsEnabled && CVarDisplayClusterRenderOverscanResolve.GetValueOnRenderThread() != 0)
		{
			// Support overscan crop
			return OverscanSettings.OverscanPixels.GetInnerRect(InRect);
		}
		break;
	default:
		break;
	}

	return InRect;
}

// Resolve resource contexts
bool FDisplayClusterViewportProxy::ResolveResources_RenderThread(FRHICommandListImmediate& RHICmdList, const EDisplayClusterViewportResourceType InputResourceType, const EDisplayClusterViewportResourceType OutputResourceType, const int32 InContextNum) const
{
	return ImplResolveResources_RenderThread(RHICmdList, this, InputResourceType, OutputResourceType, InContextNum);
}

bool FDisplayClusterViewportProxy::ImplResolveResources_RenderThread(FRHICommandListImmediate& RHICmdList, FDisplayClusterViewportProxy const* SourceProxy, const EDisplayClusterViewportResourceType InputResourceType, const EDisplayClusterViewportResourceType OutputResourceType, const int32 InContextNum) const
{
	check(IsInRenderingThread());

	if (InputResourceType == EDisplayClusterViewportResourceType::MipsShaderResource) {
		// RenderTargetMips not allowved for resolve op
		return false;
	}

	bool bOutputIsMipsResource = OutputResourceType == EDisplayClusterViewportResourceType::MipsShaderResource;

#if WITH_EDITOR
	// This resolve pattern always called once for preview. This flag force to invert alpha (at this point alpha from engine is inverted)
	const bool bOutputIsPreviewResource = InputResourceType == EDisplayClusterViewportResourceType::InputShaderResource && OutputResourceType == EDisplayClusterViewportResourceType::OutputPreviewTargetableResource;
#else
	const bool bOutputIsPreviewResource = false;
#endif

	TArray<FRHITexture2D*> SrcResources, DestResources;
	TArray<FIntRect> SrcResourcesRect, DestResourcesRect;
	if (SourceProxy->GetResourcesWithRects_RenderThread(InputResourceType, SrcResources, SrcResourcesRect) && GetResourcesWithRects_RenderThread(OutputResourceType, DestResources, DestResourcesRect))
	{
		const int32 SrcResourcesAmount = FMath::Min(SrcResources.Num(), DestResources.Num());
		for (int32 SrcResourceContextIndex = 0; SrcResourceContextIndex < SrcResourcesAmount; SrcResourceContextIndex++)
		{
			// Get context num to copy
			const int32 SrcContextNum = (InContextNum == INDEX_NONE) ? SrcResourceContextIndex : InContextNum;
			const FIntRect SrcRect = GetFinalContextRect(InputResourceType, SrcResourcesRect[SrcContextNum]);

			if ((SrcContextNum + 1) == SrcResourcesAmount)
<<<<<<< HEAD
			{
				// last input mono -> stereo outputs
				for (int32 DestResourceContextIndex = SrcContextNum; DestResourceContextIndex < DestResources.Num(); DestResourceContextIndex++)
				{
					const FIntRect DestRect = GetFinalContextRect(OutputResourceType, DestResourcesRect[DestResourceContextIndex]);
					ImplResolveResource(RHICmdList, SrcResources[SrcContextNum], SrcRect, DestResources[DestResourceContextIndex], DestRect, bOutputIsMipsResource, bOutputIsPreviewResource);
				}
=======
			{
				// last input mono -> stereo outputs
				for (int32 DestResourceContextIndex = SrcContextNum; DestResourceContextIndex < DestResources.Num(); DestResourceContextIndex++)
				{
					const FIntRect DestRect = GetFinalContextRect(OutputResourceType, DestResourcesRect[DestResourceContextIndex]);
					ImplResolveResource(RHICmdList, SrcResources[SrcContextNum], SrcRect, DestResources[DestResourceContextIndex], DestRect, bOutputIsMipsResource, bOutputIsPreviewResource);
				}
				break;
			}
			else
			{
				const FIntRect DestRect = GetFinalContextRect(OutputResourceType, DestResourcesRect[SrcContextNum]);
				ImplResolveResource(RHICmdList, SrcResources[SrcContextNum], SrcRect, DestResources[SrcContextNum], DestRect, bOutputIsMipsResource, bOutputIsPreviewResource);
			}

			if (InContextNum != INDEX_NONE)
			{
				// Copy only one texture
>>>>>>> 4af6daef
				break;
			}
		}

		return true;
	}

	return false;
}

bool FDisplayClusterViewportProxy::CopyResource_RenderThread(FRDGBuilder& GraphBuilder, const EDisplayClusterTextureCopyMode InCopyMode, const int32 InContextNum, const EDisplayClusterViewportResourceType InSrcResourceType, const EDisplayClusterViewportResourceType InDestResourceType)
{
	TArray<FRHITexture2D*> SrcResources;
	TArray<FIntRect> SrcResourceRects;
	if (GetResourcesWithRects_RenderThread(InSrcResourceType, SrcResources, SrcResourceRects))
	{
		check(SrcResources.IsValidIndex(InContextNum));
		check(SrcResourceRects.IsValidIndex(InContextNum));

		const FIntRect SrcRect = SrcResourceRects[InContextNum];

		FRDGTextureRef SrcTextureRef = RegisterExternalTexture(GraphBuilder, SrcResources[InContextNum]->GetTexture2D(), TEXT("DCViewportProxyCopySrcResource"));
		GraphBuilder.SetTextureAccessFinal(SrcTextureRef, ERHIAccess::SRVGraphics);

		return CopyResource_RenderThread(GraphBuilder, InCopyMode, InContextNum, SrcTextureRef, SrcRect, InDestResourceType);
	}

	return false;
}

BEGIN_SHADER_PARAMETER_STRUCT(FDisplayClusterCopyTextureParameters, )
RDG_TEXTURE_ACCESS(Input, ERHIAccess::CopySrc)
RDG_TEXTURE_ACCESS(Output, ERHIAccess::CopyDest)
END_SHADER_PARAMETER_STRUCT()

bool FDisplayClusterViewportProxy::CopyResource_RenderThread(FRDGBuilder& GraphBuilder, const EDisplayClusterTextureCopyMode InCopyMode, const int32 InContextNum, FRDGTextureRef InSrcTextureRef, const FIntRect& InSrcRect, const EDisplayClusterViewportResourceType InDestResourceType)
{
	TArray<FRHITexture2D*> DestResources;
	TArray<FIntRect> DestResourceRects;
	if (HasBeenProduced(InSrcTextureRef) && GetResourcesWithRects_RenderThread(InDestResourceType, DestResources, DestResourceRects))
	{
		check(DestResources.IsValidIndex(InContextNum));
		check(DestResourceRects.IsValidIndex(InContextNum));

		FRDGTextureRef DestTextureRef = RegisterExternalTexture(GraphBuilder, DestResources[InContextNum]->GetTexture2D(), TEXT("DCViewportProxyCopyDestResource"));
		const FIntRect DestRect = DestResourceRects[InContextNum];

		FDisplayClusterCopyTextureParameters* PassParameters = GraphBuilder.AllocParameters<FDisplayClusterCopyTextureParameters>();
		PassParameters->Input = InSrcTextureRef;
		PassParameters->Output = DestTextureRef;
		GraphBuilder.SetTextureAccessFinal(DestTextureRef, ERHIAccess::RTV);

		GraphBuilder.AddPass(
			RDG_EVENT_NAME("DisplayClusterViewportProxy_CopyResource(%s)", *GetId()),
			PassParameters,
			ERDGPassFlags::Copy | ERDGPassFlags::NeverCull,
			[InCopyMode, InContextNum, InSrcTextureRef, InSrcRect, DestTextureRef, DestRect](FRHICommandListImmediate& RHICmdList)
			{
<<<<<<< HEAD
				const FIntRect DestRect = GetFinalContextRect(OutputResourceType, DestResourcesRect[SrcContextNum]);
				ImplResolveResource(RHICmdList, SrcResources[SrcContextNum], SrcRect, DestResources[SrcContextNum], DestRect, bOutputIsMipsResource, bOutputIsPreviewResource);
			}

			if (InContextNum != INDEX_NONE)
			{
				// Copy only one texture
				break;
			}
=======
				ResampleCopyTextureImpl_RenderThread<FScreenPS>(RHICmdList, InSrcTextureRef->GetRHI(), DestTextureRef->GetRHI(), InSrcRect, DestRect, InCopyMode);
			});

		return true;
	}

	return false;
}

bool FDisplayClusterViewportProxy::CopyResource_RenderThread(FRDGBuilder& GraphBuilder, const EDisplayClusterTextureCopyMode InCopyMode, const int32 InContextNum, const EDisplayClusterViewportResourceType InSrcResourceType, FRDGTextureRef InDestTextureRef, const FIntRect& InDestRect)
{
	TArray<FRHITexture2D*> SrcResources;
	TArray<FIntRect> SrcResourceRects;
	if (HasBeenProduced(InDestTextureRef) && GetResourcesWithRects_RenderThread(InSrcResourceType, SrcResources, SrcResourceRects))
	{
		check(SrcResources.IsValidIndex(InContextNum));
		check(SrcResourceRects.IsValidIndex(InContextNum));

		FRDGTextureRef SrcTextureRef = RegisterExternalTexture(GraphBuilder, SrcResources[InContextNum]->GetTexture2D(), TEXT("DCViewportProxyCopySrcResource"));
		const FIntRect SrcRect = SrcResourceRects[InContextNum];

		FDisplayClusterCopyTextureParameters* PassParameters = GraphBuilder.AllocParameters<FDisplayClusterCopyTextureParameters>();
		PassParameters->Input = SrcTextureRef;
		PassParameters->Output = InDestTextureRef;
		GraphBuilder.SetTextureAccessFinal(SrcTextureRef, ERHIAccess::RTV);

		GraphBuilder.AddPass(
			RDG_EVENT_NAME("DisplayClusterViewportProxy_CopyResource(%s)", *GetId()),
			PassParameters,
			ERDGPassFlags::Copy | ERDGPassFlags::NeverCull,
			[InCopyMode, InContextNum, SrcTextureRef, SrcRect, InDestTextureRef, InDestRect](FRHICommandListImmediate& RHICmdList)
			{
				ResampleCopyTextureImpl_RenderThread<FScreenPS>(RHICmdList, SrcTextureRef->GetRHI(), InDestTextureRef->GetRHI(), SrcRect, InDestRect, InCopyMode);
			});

		return true;
	}

	return false;
}

bool FDisplayClusterViewportProxy::ShouldUseAlphaChannel_RenderThread() const
{
	// Chromakey and Light Cards use alpha channel
	if (EnumHasAnyFlags(RenderSettingsICVFX.RuntimeFlags, EDisplayClusterViewportRuntimeICVFXFlags::Lightcard | EDisplayClusterViewportRuntimeICVFXFlags::Chromakey))
	{
		return true;
	}

	return false;
}

bool FDisplayClusterViewportProxy::ShouldUsePostProcessPassAfterSSRInput() const
{	
	if (ShouldUseAlphaChannel_RenderThread())
	{
		if (const FDisplayClusterRenderFrameSettings* RenderFrameSettings = GetRenderFrameSettings_RenderThread())
		{
			return RenderFrameSettings->AlphaChannelCaptureMode == EDisplayClusterRenderFrameAlphaChannelCaptureMode::ThroughTonemapper;
>>>>>>> 4af6daef
		}
	}

	return false;
}

bool FDisplayClusterViewportProxy::ShouldUsePostProcessPassAfterFXAA() const
{
	if (ShouldUseAlphaChannel_RenderThread())
	{
		if (const FDisplayClusterRenderFrameSettings* RenderFrameSettings = GetRenderFrameSettings_RenderThread())
		{
			return RenderFrameSettings->AlphaChannelCaptureMode == EDisplayClusterRenderFrameAlphaChannelCaptureMode::ThroughTonemapper;
		}
	}

	return false;
}

bool FDisplayClusterViewportProxy::ShouldUsePostProcessPassTonemap() const
{
	if(GetOpenColorIOMode() == EDisplayClusterViewportOpenColorIOMode::PostProcess)
	{
		return true;
	}

	return false;
}

<<<<<<< HEAD
bool FDisplayClusterViewportProxy::CopyResource_RenderThread(FRDGBuilder& GraphBuilder, const EDisplayClusterTextureCopyMode InCopyMode, const int32 InContextNum, const EDisplayClusterViewportResourceType InSrcResourceType, const EDisplayClusterViewportResourceType InDestResourceType)
{
	TArray<FRHITexture2D*> SrcResources;
	TArray<FIntRect> SrcResourceRects;
	if (GetResourcesWithRects_RenderThread(InSrcResourceType, SrcResources, SrcResourceRects))
	{
		check(SrcResources.IsValidIndex(InContextNum));
		check(SrcResourceRects.IsValidIndex(InContextNum));

		const FIntRect SrcRect = SrcResourceRects[InContextNum];

		FRDGTextureRef SrcTextureRef = RegisterExternalTexture(GraphBuilder, SrcResources[InContextNum]->GetTexture2D(), TEXT("DCViewportProxyCopySrcResource"));
		GraphBuilder.SetTextureAccessFinal(SrcTextureRef, ERHIAccess::SRVGraphics);

		return CopyResource_RenderThread(GraphBuilder, InCopyMode, InContextNum, SrcTextureRef, SrcRect, InDestResourceType);
	}

	return false;
}

BEGIN_SHADER_PARAMETER_STRUCT(FDisplayClusterCopyTextureParameters, )
RDG_TEXTURE_ACCESS(Input, ERHIAccess::CopySrc)
RDG_TEXTURE_ACCESS(Output, ERHIAccess::CopyDest)
END_SHADER_PARAMETER_STRUCT()

bool FDisplayClusterViewportProxy::CopyResource_RenderThread(FRDGBuilder& GraphBuilder, const EDisplayClusterTextureCopyMode InCopyMode, const int32 InContextNum, FRDGTextureRef InSrcTextureRef, const FIntRect& InSrcRect, const EDisplayClusterViewportResourceType InDestResourceType)
{
	TArray<FRHITexture2D*> DestResources;
	TArray<FIntRect> DestResourceRects;
	if (HasBeenProduced(InSrcTextureRef) && GetResourcesWithRects_RenderThread(InDestResourceType, DestResources, DestResourceRects))
	{
		check(DestResources.IsValidIndex(InContextNum));
		check(DestResourceRects.IsValidIndex(InContextNum));

		FRDGTextureRef DestTextureRef = RegisterExternalTexture(GraphBuilder, DestResources[InContextNum]->GetTexture2D(), TEXT("DCViewportProxyCopyDestResource"));
		const FIntRect DestRect = DestResourceRects[InContextNum];

		FDisplayClusterCopyTextureParameters* PassParameters = GraphBuilder.AllocParameters<FDisplayClusterCopyTextureParameters>();
		PassParameters->Input = InSrcTextureRef;
		PassParameters->Output = DestTextureRef;
		GraphBuilder.SetTextureAccessFinal(DestTextureRef, ERHIAccess::RTV);

		GraphBuilder.AddPass(
			RDG_EVENT_NAME("DisplayClusterViewportProxy_CopyResource(%s)", *GetId()),
			PassParameters,
			ERDGPassFlags::Copy | ERDGPassFlags::NeverCull,
			[InCopyMode, InContextNum, InSrcTextureRef, InSrcRect, DestTextureRef, DestRect](FRHICommandListImmediate& RHICmdList)
			{
				ResampleCopyTextureImpl_RenderThread<FScreenPS>(RHICmdList, InSrcTextureRef->GetRHI(), DestTextureRef->GetRHI(), InSrcRect, DestRect, InCopyMode);
			});

		return true;
	}

	return false;
}

bool FDisplayClusterViewportProxy::CopyResource_RenderThread(FRDGBuilder& GraphBuilder, const EDisplayClusterTextureCopyMode InCopyMode, const int32 InContextNum, const EDisplayClusterViewportResourceType InSrcResourceType, FRDGTextureRef InDestTextureRef, const FIntRect& InDestRect)
{
	TArray<FRHITexture2D*> SrcResources;
	TArray<FIntRect> SrcResourceRects;
	if (HasBeenProduced(InDestTextureRef) && GetResourcesWithRects_RenderThread(InSrcResourceType, SrcResources, SrcResourceRects))
	{
		check(SrcResources.IsValidIndex(InContextNum));
		check(SrcResourceRects.IsValidIndex(InContextNum));

		FRDGTextureRef SrcTextureRef = RegisterExternalTexture(GraphBuilder, SrcResources[InContextNum]->GetTexture2D(), TEXT("DCViewportProxyCopySrcResource"));
		const FIntRect SrcRect = SrcResourceRects[InContextNum];

		FDisplayClusterCopyTextureParameters* PassParameters = GraphBuilder.AllocParameters<FDisplayClusterCopyTextureParameters>();
		PassParameters->Input = SrcTextureRef;
		PassParameters->Output = InDestTextureRef;
		GraphBuilder.SetTextureAccessFinal(SrcTextureRef, ERHIAccess::RTV);

		GraphBuilder.AddPass(
			RDG_EVENT_NAME("DisplayClusterViewportProxy_CopyResource(%s)", *GetId()),
			PassParameters,
			ERDGPassFlags::Copy | ERDGPassFlags::NeverCull,
			[InCopyMode, InContextNum, SrcTextureRef, SrcRect, InDestTextureRef, InDestRect](FRHICommandListImmediate& RHICmdList)
			{
				ResampleCopyTextureImpl_RenderThread<FScreenPS>(RHICmdList, SrcTextureRef->GetRHI(), InDestTextureRef->GetRHI(), SrcRect, InDestRect, InCopyMode);
			});

		return true;
	}

	return false;
}

bool FDisplayClusterViewportProxy::ShouldUseAlphaChannel_RenderThread() const
{
	// Chromakey and Light Cards use alpha channel
	if (EnumHasAnyFlags(RenderSettingsICVFX.RuntimeFlags, EDisplayClusterViewportRuntimeICVFXFlags::Lightcard | EDisplayClusterViewportRuntimeICVFXFlags::Chromakey))
	{
		return true;
	}

	return false;
}

bool FDisplayClusterViewportProxy::ShouldUsePostProcessPassAfterSSRInput() const
{	
	if (ShouldUseAlphaChannel_RenderThread())
	{
		return Owner->GetRenderFrameSettings_RenderThread().AlphaChannelCaptureMode == EDisplayClusterRenderFrameAlphaChannelCaptureMode::ThroughTonemapper;
	}

	return false;
}

bool FDisplayClusterViewportProxy::ShouldUsePostProcessPassAfterFXAA() const
{
	if (ShouldUseAlphaChannel_RenderThread())
	{
		return Owner->GetRenderFrameSettings_RenderThread().AlphaChannelCaptureMode == EDisplayClusterRenderFrameAlphaChannelCaptureMode::ThroughTonemapper;
	}

	return false;
}

bool FDisplayClusterViewportProxy::ShouldUsePostProcessPassTonemap() const
{
	if(GetOpenColorIOMode() == EDisplayClusterViewportOpenColorIOMode::PostProcess)
	{
		return true;
	}

	return false;
}

=======
>>>>>>> 4af6daef
void FDisplayClusterViewportProxy::OnResolvedSceneColor_RenderThread(FRDGBuilder& GraphBuilder, const FSceneTextures& SceneTextures, const FDisplayClusterViewportProxy_Context& InProxyContext)
{
	const uint32 InContextNum = InProxyContext.ContextNum;
	if (ShouldUseAlphaChannel_RenderThread())
	{
<<<<<<< HEAD
		switch (Owner->GetRenderFrameSettings_RenderThread().AlphaChannelCaptureMode)
		{
		case EDisplayClusterRenderFrameAlphaChannelCaptureMode::FXAA:
		case EDisplayClusterRenderFrameAlphaChannelCaptureMode::Copy:
		case EDisplayClusterRenderFrameAlphaChannelCaptureMode::CopyAA:
		{
			const FIntRect SrcRect = GetFinalContextRect(EDisplayClusterViewportResourceType::InternalRenderTargetResource, Contexts[InContextNum].RenderTargetRect);
			// Copy alpha channel from 'SceneTextures.Color.Resolve' to 'InputShaderResource'
			CopyResource_RenderThread(GraphBuilder, EDisplayClusterTextureCopyMode::Alpha, InContextNum, SceneTextures.Color.Resolve, SrcRect, EDisplayClusterViewportResourceType::InputShaderResource);
		}
		break;

		default:
			break;
=======
		if (const FDisplayClusterRenderFrameSettings* RenderFrameSettings = GetRenderFrameSettings_RenderThread())
		{
			switch (RenderFrameSettings->AlphaChannelCaptureMode)
			{
			case EDisplayClusterRenderFrameAlphaChannelCaptureMode::FXAA:
			case EDisplayClusterRenderFrameAlphaChannelCaptureMode::Copy:
			case EDisplayClusterRenderFrameAlphaChannelCaptureMode::CopyAA:
			{
				const FIntRect SrcRect = GetFinalContextRect(EDisplayClusterViewportResourceType::InternalRenderTargetResource, Contexts[InContextNum].RenderTargetRect);
				// Copy alpha channel from 'SceneTextures.Color.Resolve' to 'InputShaderResource'
				CopyResource_RenderThread(GraphBuilder, EDisplayClusterTextureCopyMode::Alpha, InContextNum, SceneTextures.Color.Resolve, SrcRect, EDisplayClusterViewportResourceType::InputShaderResource);
			}
			break;

			default:
				break;
			}
>>>>>>> 4af6daef
		}
	}
}

FScreenPassTexture FDisplayClusterViewportProxy::OnPostProcessPassAfterSSRInput_RenderThread(FRDGBuilder& GraphBuilder, const FSceneView& View, const FPostProcessMaterialInputs& Inputs, const uint32 ContextNum)
{
	FScreenPassTexture OutScreenPassTexture = FDisplayClusterViewportManagerViewExtension::ReturnUntouchedSceneColorForPostProcessing(Inputs);
	if (OutScreenPassTexture.IsValid())
	{
		// Copy alpha channel to 'InputShaderResource'
		const FIntRect SrcRect = GetFinalContextRect(EDisplayClusterViewportResourceType::InternalRenderTargetResource, Contexts[ContextNum].RenderTargetRect);
		CopyResource_RenderThread(GraphBuilder, EDisplayClusterTextureCopyMode::Alpha, ContextNum, OutScreenPassTexture.Texture, SrcRect, EDisplayClusterViewportResourceType::InputShaderResource);
	}

	return OutScreenPassTexture;
}

FScreenPassTexture FDisplayClusterViewportProxy::OnPostProcessPassAfterFXAA_RenderThread(FRDGBuilder& GraphBuilder, const FSceneView& View, const FPostProcessMaterialInputs& Inputs, const uint32 ContextNum)
{
	FScreenPassTexture OutScreenPassTexture = FDisplayClusterViewportManagerViewExtension::ReturnUntouchedSceneColorForPostProcessing(Inputs);
	if (OutScreenPassTexture.IsValid())
	{
		// Restore alpha channel after OCIO
		// Copy alpha channel from 'InputShaderResource'
		const FIntRect DestRect = GetFinalContextRect(EDisplayClusterViewportResourceType::InternalRenderTargetResource, Contexts[ContextNum].RenderTargetRect);
		CopyResource_RenderThread(GraphBuilder, EDisplayClusterTextureCopyMode::Alpha, ContextNum, EDisplayClusterViewportResourceType::InputShaderResource, OutScreenPassTexture.Texture, DestRect);
	}

	return OutScreenPassTexture;
}

FScreenPassTexture FDisplayClusterViewportProxy::OnPostProcessPassAfterTonemap_RenderThread(FRDGBuilder& GraphBuilder, const FSceneView& View, const FPostProcessMaterialInputs& Inputs, const uint32 ContextNum)
{
	// Perform OCIO rendering after the tonemapper
	if (GetOpenColorIOMode() == EDisplayClusterViewportOpenColorIOMode::PostProcess)
	{
		return OpenColorIO->PostProcessPassAfterTonemap_RenderThread(GraphBuilder, GetContexts_RenderThread()[ContextNum], View, Inputs);
	}

	return FDisplayClusterViewportManagerViewExtension::ReturnUntouchedSceneColorForPostProcessing(Inputs);
}

void FDisplayClusterViewportProxy::OnPostRenderViewFamily_RenderThread(FRDGBuilder& GraphBuilder, FSceneViewFamily& InViewFamily, const FSceneView& InSceneView, const FDisplayClusterViewportProxy_Context& InProxyContext)
{
	const uint32 InContextNum = InProxyContext.ContextNum;

#if WITH_MGPU
	// Get the GPUIndex used to render this viewport
	if (Contexts.IsValidIndex(InContextNum))
	{
		checkSlow(InSceneView.bIsViewInfo);
		const FViewInfo& ViewInfo = static_cast<const FViewInfo&>(InSceneView);

		const uint32 GPUIndex = ViewInfo.GPUMask.GetFirstIndex();
		Contexts[InContextNum].RenderThreadData.GPUIndex = (GPUIndex < GNumExplicitGPUsForRendering) ? GPUIndex : -1;
	}
#endif

	if (Contexts.IsValidIndex(InContextNum))
	{
		Contexts[InContextNum].RenderThreadData.EngineDisplayGamma = InSceneView.Family->RenderTarget->GetDisplayGamma();
		Contexts[InContextNum].RenderThreadData.EngineShowFlags = InSceneView.Family->EngineShowFlags;
	}

	if (!InProxyContext.ViewFamilyProfileDescription.IsEmpty())
	{
		static IDisplayClusterCallbacks& DCCallbacksAPI = IDisplayCluster::Get().GetCallbacks();
		if (DCCallbacksAPI.OnDisplayClusterPostRenderViewFamily_RenderThread().IsBound())
		{
			// Now we can perform viewport notification
			DCCallbacksAPI.OnDisplayClusterPostRenderViewFamily_RenderThread().Broadcast(GraphBuilder, InViewFamily, this);
		}
	}

<<<<<<< HEAD
	if (ShouldUseAlphaChannel_RenderThread())
	{
		switch (Owner->GetRenderFrameSettings_RenderThread().AlphaChannelCaptureMode)
=======
	const FDisplayClusterRenderFrameSettings* RenderFrameSettings = GetRenderFrameSettings_RenderThread();
	if (ShouldUseAlphaChannel_RenderThread() && RenderFrameSettings)
	{
		switch (RenderFrameSettings->AlphaChannelCaptureMode)
>>>>>>> 4af6daef
		{
		case EDisplayClusterRenderFrameAlphaChannelCaptureMode::FXAA:
		{
			// Restore alpha channed
			EFXAAQuality FXAAQuality = EFXAAQuality::Q0;
			if (GetFXAAQuality(RenderSettings.CaptureMode, FXAAQuality) && InputShaderResources.IsValidIndex(InContextNum))
			{
				if (FRHITexture2D* InputTextureRHI = InputShaderResources[InContextNum] ? InputShaderResources[InContextNum]->GetViewportResource2DRHI() : nullptr)
				{
					// Apply FXAA for RGB only
					// Note: Add AA for alpha channel

					// Copy Alpha channels back from'InputShaderResource' to 'InternalRenderTargetResource'
					CopyResource_RenderThread(GraphBuilder, EDisplayClusterTextureCopyMode::Alpha, InContextNum, EDisplayClusterViewportResourceType::InputShaderResource, EDisplayClusterViewportResourceType::InternalRenderTargetResource);

					checkSlow(InSceneView.bIsViewInfo);
					const FViewInfo& ViewInfo = static_cast<const FViewInfo&>(InSceneView);

					// 1. Copy RGB channels from 'InternalRenderTargetResource' to 'InputShaderResource'
					CopyResource_RenderThread(GraphBuilder, EDisplayClusterTextureCopyMode::RGB, InContextNum, EDisplayClusterViewportResourceType::InternalRenderTargetResource, EDisplayClusterViewportResourceType::InputShaderResource);

					// 2. FXAA render pass to 'InputShaderResource'
					// Input is 'InputShaderResource'
					FRDGTextureRef InputTexture = RegisterExternalTexture(GraphBuilder, InputTextureRHI, TEXT("DCViewportProxyFXAAResource"));
					GraphBuilder.SetTextureAccessFinal(InputTexture, ERHIAccess::RTV);

					FFXAAInputs PassInputs;
					PassInputs.SceneColor = FScreenPassTexture(InputTexture);
					PassInputs.Quality = FXAAQuality;

					// 2.1. Do FXAA
					FScreenPassTexture OutputColorTexture = AddFXAAPass(GraphBuilder, ViewInfo, PassInputs);

					// 2.2. Copy FXAA result from 'OutputTexture' to the 'InternalRenderTargetResource'
					if (OutputColorTexture.Texture)
					{
						const FIntVector OutputTextureSize = OutputColorTexture.Texture->Desc.GetSize();
						const FIntRect SrcRect(FIntPoint(0, 0), FIntPoint(OutputTextureSize.X, OutputTextureSize.Y));

						CopyResource_RenderThread(GraphBuilder, EDisplayClusterTextureCopyMode::RGB, InContextNum, OutputColorTexture.Texture, SrcRect, EDisplayClusterViewportResourceType::InternalRenderTargetResource);
					}
				}
				break;
			}
			// don't break (FXAA not used, just copy alpha)
		}

		case EDisplayClusterRenderFrameAlphaChannelCaptureMode::Copy:
		case EDisplayClusterRenderFrameAlphaChannelCaptureMode::CopyAA:
			// Copy Alpha channels back from'InputShaderResource' to 'InternalRenderTargetResource'
			CopyResource_RenderThread(GraphBuilder, EDisplayClusterTextureCopyMode::Alpha, InContextNum, EDisplayClusterViewportResourceType::InputShaderResource, EDisplayClusterViewportResourceType::InternalRenderTargetResource);
			break;

		default:
			break;
		}
	}
}<|MERGE_RESOLUTION|>--- conflicted
+++ resolved
@@ -42,27 +42,15 @@
 #include "ShaderParameterUtils.h"
 
 #include "ScreenRendering.h"
-<<<<<<< HEAD
-#include "PostProcess/SceneFilterRendering.h"
-#include "PostProcess/PostProcessAA.h"
-#include "SceneRendering.h"
-#include "RenderGraphUtils.h"
-#include "RenderGraphResources.h"
-=======
 #include "PostProcess/PostProcessAA.h"
 #include "RenderGraphUtils.h"
 #include "RenderGraphResources.h"
 #include "PostProcess/DrawRectangle.h"
->>>>>>> 4af6daef
 
 #include "ScreenPass.h"
 #include "PostProcess/PostProcessing.h"
 // for FPostProcessMaterialInputs
-<<<<<<< HEAD
-#include "PostProcess/PostProcessMaterial.h"
-=======
 #include "PostProcess/PostProcessMaterialInputs.h"
->>>>>>> 4af6daef
 
 static TAutoConsoleVariable<int32> CVarDisplayClusterRenderOverscanResolve(
 	TEXT("nDisplay.render.overscan.resolve"),
@@ -202,11 +190,7 @@
 	, ClusterNodeId(RenderViewport.ClusterNodeId)
 	, RenderSettings(RenderViewport.RenderSettings)
 	, ProjectionPolicy(RenderViewport.UninitializedProjectionPolicy)
-<<<<<<< HEAD
-	, Owner(RenderViewport.ImplGetOwner().GetViewportManagerProxy().ToSharedRef())
-=======
 	, ViewportManagerProxyWeakRef(RenderViewport.GetViewportManagerProxyRefImpl())
->>>>>>> 4af6daef
 	, ShadersAPI(IDisplayClusterShaders::Get())
 {
 	check(ProjectionPolicy.IsValid());
@@ -216,12 +200,39 @@
 {
 }
 
-<<<<<<< HEAD
-const IDisplayClusterViewportManagerProxy& FDisplayClusterViewportProxy::GetOwner_RenderThread() const
-{
-	check(IsInRenderingThread());
-
-	return Owner.Get();
+const FDisplayClusterRenderFrameSettings* FDisplayClusterViewportProxy::GetRenderFrameSettings_RenderThread() const
+{
+	if (FDisplayClusterViewportManagerProxy* ViewportManagerProxy = GetViewportManagerProxyImpl_RenderThread())
+	{
+		return &ViewportManagerProxy->GetRenderFrameSettings_RenderThread();
+	}
+
+	return nullptr;
+}
+
+const IDisplayClusterViewportManagerProxy* FDisplayClusterViewportProxy::GetViewportManagerProxy_RenderThread() const
+{
+	return GetViewportManagerProxyRefImpl_RenderThread().Get();
+}
+
+FDisplayClusterViewportManagerProxy* FDisplayClusterViewportProxy::GetViewportManagerProxyImpl_RenderThread() const
+{
+	return GetViewportManagerProxyRefImpl_RenderThread().Get();
+}
+
+TSharedPtr<FDisplayClusterViewportManagerProxy, ESPMode::ThreadSafe> FDisplayClusterViewportProxy::GetViewportManagerProxyRefImpl_RenderThread() const
+{
+	return ViewportManagerProxyWeakRef.IsValid() ? ViewportManagerProxyWeakRef.Pin() : nullptr;
+}
+
+EDisplayClusterRenderFrameMode FDisplayClusterViewportProxy::GetRenderMode() const
+{
+	if (FDisplayClusterViewportManagerProxy* ViewportManagerProxy = GetViewportManagerProxyImpl_RenderThread())
+	{
+		return ViewportManagerProxy->GetRenderMode();
+	}
+
+	return EDisplayClusterRenderFrameMode::Unknown;
 }
 
 void FDisplayClusterViewportProxy::HandleResourceDelete_RenderThread(FDisplayClusterViewportResource* InDeletedResourcePtr)
@@ -237,7 +248,7 @@
 }
 
 
-bool FDisplayClusterViewportProxy::IsShouldOverrideViewportResource(const EDisplayClusterViewportResourceType InResourceType) const
+bool FDisplayClusterViewportProxy::ShouldOverrideViewportResource(const EDisplayClusterViewportResourceType InResourceType) const
 {
 	// Override resources from other viewport
 	if (RenderSettings.IsViewportOverrided())
@@ -261,74 +272,10 @@
 		break;
 
 		case EDisplayClusterViewportOverrideMode::InernalRTT:
-=======
-const FDisplayClusterRenderFrameSettings* FDisplayClusterViewportProxy::GetRenderFrameSettings_RenderThread() const
-{
-	if (FDisplayClusterViewportManagerProxy* ViewportManagerProxy = GetViewportManagerProxyImpl_RenderThread())
-	{
-		return &ViewportManagerProxy->GetRenderFrameSettings_RenderThread();
-	}
-
-	return nullptr;
-}
-
-const IDisplayClusterViewportManagerProxy* FDisplayClusterViewportProxy::GetViewportManagerProxy_RenderThread() const
-{
-	return GetViewportManagerProxyRefImpl_RenderThread().Get();
-}
-
-FDisplayClusterViewportManagerProxy* FDisplayClusterViewportProxy::GetViewportManagerProxyImpl_RenderThread() const
-{
-	return GetViewportManagerProxyRefImpl_RenderThread().Get();
-}
-
-TSharedPtr<FDisplayClusterViewportManagerProxy, ESPMode::ThreadSafe> FDisplayClusterViewportProxy::GetViewportManagerProxyRefImpl_RenderThread() const
-{
-	return ViewportManagerProxyWeakRef.IsValid() ? ViewportManagerProxyWeakRef.Pin() : nullptr;
-}
-
-EDisplayClusterRenderFrameMode FDisplayClusterViewportProxy::GetRenderMode() const
-{
-	if (FDisplayClusterViewportManagerProxy* ViewportManagerProxy = GetViewportManagerProxyImpl_RenderThread())
-	{
-		return ViewportManagerProxy->GetRenderMode();
-	}
-
-	return EDisplayClusterRenderFrameMode::Unknown;
-}
-
-void FDisplayClusterViewportProxy::HandleResourceDelete_RenderThread(FDisplayClusterViewportResource* InDeletedResourcePtr)
-{
-	// Reset all references to deleted resource
-	HandleResourceDeleteImpl_RenderThread(RenderTargets, InDeletedResourcePtr);
-	HandleResourceDeleteImpl_RenderThread(OutputFrameTargetableResources, InDeletedResourcePtr);
-	HandleResourceDeleteImpl_RenderThread(AdditionalFrameTargetableResources, InDeletedResourcePtr);
-
-	HandleResourceDeleteImpl_RenderThread(InputShaderResources, InDeletedResourcePtr);
-	HandleResourceDeleteImpl_RenderThread(AdditionalTargetableResources, InDeletedResourcePtr);
-	HandleResourceDeleteImpl_RenderThread(MipsShaderResources, InDeletedResourcePtr);
-}
-
-
-bool FDisplayClusterViewportProxy::ShouldOverrideViewportResource(const EDisplayClusterViewportResourceType InResourceType) const
-{
-	// Override resources from other viewport
-	if (RenderSettings.IsViewportOverrided())
-	{
-		switch (RenderSettings.ViewportOverrideMode)
-		{
-		case EDisplayClusterViewportOverrideMode::All:
->>>>>>> 4af6daef
 		{
 			switch (InResourceType)
 			{
 			case EDisplayClusterViewportResourceType::InternalRenderTargetResource:
-<<<<<<< HEAD
-=======
-			case EDisplayClusterViewportResourceType::InputShaderResource:
-			case EDisplayClusterViewportResourceType::MipsShaderResource:
-			case EDisplayClusterViewportResourceType::AdditionalTargetableResource:
->>>>>>> 4af6daef
 				return true;
 
 			default:
@@ -337,22 +284,6 @@
 		}
 		break;
 
-<<<<<<< HEAD
-=======
-		case EDisplayClusterViewportOverrideMode::InernalRTT:
-		{
-			switch (InResourceType)
-			{
-			case EDisplayClusterViewportResourceType::InternalRenderTargetResource:
-				return true;
-
-			default:
-				break;
-			}
-		}
-		break;
-
->>>>>>> 4af6daef
 		default:
 			break;
 		}
@@ -373,18 +304,12 @@
 	{
 	case EDisplayClusterViewportOverrideMode::All:
 	case EDisplayClusterViewportOverrideMode::InernalRTT:
-<<<<<<< HEAD
-		if (FDisplayClusterViewportProxy const* OverrideViewportProxy = Owner->ImplFindViewport_RenderThread(RenderSettings.ViewportOverrideId))
-		{
-			return *OverrideViewportProxy;
-=======
 		if (FDisplayClusterViewportManagerProxy* ViewportManagerProxy = GetViewportManagerProxyImpl_RenderThread())
 		{
 			if (FDisplayClusterViewportProxy const* OverrideViewportProxy = ViewportManagerProxy->ImplFindViewportProxy_RenderThread(RenderSettings.ViewportOverrideId))
 			{
 				return *OverrideViewportProxy;
 			}
->>>>>>> 4af6daef
 		}
 
 		break;
@@ -415,11 +340,7 @@
 	check(IsInRenderingThread());
 
 	// Override resources from other viewport
-<<<<<<< HEAD
-	if (IsShouldOverrideViewportResource(InResourceType))
-=======
 	if (ShouldOverrideViewportResource(InResourceType))
->>>>>>> 4af6daef
 	{
 		if (InRecursionDepth < DisplayClusterViewportProxyResourcesOverrideRecursionDepthMax)
 		{
@@ -461,16 +382,6 @@
 				bResult = true;
 				
 				// Get resources from external UV LightCard manager
-<<<<<<< HEAD
-				TSharedPtr<FDisplayClusterViewportLightCardManagerProxy, ESPMode::ThreadSafe> LightCardManager = Owner->GetLightCardManagerProxy_RenderThread();
-				if (LightCardManager.IsValid())
-				{
-					if (FRHITexture* UVLightCardRHIResource = LightCardManager->GetUVLightCardRHIResource_RenderThread())
-					{
-						for (int32 ContextIndex = 0; ContextIndex < Contexts.Num(); ContextIndex++)
-						{
-							OutResources.Add(UVLightCardRHIResource);
-=======
 				if (FDisplayClusterViewportManagerProxy* ViewportManagerProxy = GetViewportManagerProxyImpl_RenderThread())
 				{
 					TSharedPtr<FDisplayClusterViewportLightCardManagerProxy, ESPMode::ThreadSafe> LightCardManager = ViewportManagerProxy->GetLightCardManagerProxy_RenderThread();
@@ -482,7 +393,6 @@
 							{
 								OutResources.Add(UVLightCardRHIResource);
 							}
->>>>>>> 4af6daef
 						}
 					}
 				}
@@ -545,9 +455,8 @@
 }
 
 EDisplayClusterViewportOpenColorIOMode FDisplayClusterViewportProxy::GetOpenColorIOMode() const
-<<<<<<< HEAD
-{
-	if (OpenColorIO.IsValid() && OpenColorIO->IsEnabled_RenderThread())
+{
+	if (OpenColorIO.IsValid())
 	{
 		if (EnumHasAnyFlags(RenderSettingsICVFX.RuntimeFlags, EDisplayClusterViewportRuntimeICVFXFlags::UVLightcard | EDisplayClusterViewportRuntimeICVFXFlags::Lightcard | EDisplayClusterViewportRuntimeICVFXFlags::Chromakey))
 		{
@@ -575,16 +484,11 @@
 
 void FDisplayClusterViewportProxy::ImplViewportRemap_RenderThread(FRHICommandListImmediate& RHICmdList) const
 {
-#if WITH_EDITOR
-	switch(Owner->GetRenderFrameSettings_RenderThread().RenderMode)
-	{
-	case EDisplayClusterRenderFrameMode::PreviewInScene:
-		// Preview in editor not support this feature
+	// Preview in editor not support this feature
+	if (GetRenderMode() == EDisplayClusterRenderFrameMode::PreviewInScene)
+	{
 		return;
-	default:
-		break;
-	}
-#endif
+	}
 
 	if (RemapMesh.IsValid())
 	{
@@ -625,7 +529,8 @@
 	// Now try to read until success:
 	if (bPreviewReadPixels && Contexts.Num() > 0 && OutputPreviewTargetableResource.IsValid())
 	{
-		check(Owner->GetRenderFrameSettings_RenderThread().RenderMode == EDisplayClusterRenderFrameMode::PreviewInScene);
+		const FDisplayClusterRenderFrameSettings* RenderFrameSettings = GetRenderFrameSettings_RenderThread();
+		check(RenderFrameSettings && RenderFrameSettings->RenderMode == EDisplayClusterRenderFrameMode::PreviewInScene);
 
 		// We should synchronize thread for preview read
 		FScopeLock Lock(&PreviewPixelsCSGuard);
@@ -683,157 +588,17 @@
 	check(IsInRenderingThread());
 
 #if WITH_EDITOR
-	switch(Owner->GetRenderFrameSettings_RenderThread().RenderMode)
-=======
-{
-	if (OpenColorIO.IsValid())
-	{
-		if (EnumHasAnyFlags(RenderSettingsICVFX.RuntimeFlags, EDisplayClusterViewportRuntimeICVFXFlags::UVLightcard | EDisplayClusterViewportRuntimeICVFXFlags::Lightcard | EDisplayClusterViewportRuntimeICVFXFlags::Chromakey))
-		{
-			// Rendering without post-processing, OCIO is applied last, to the RTT texture of the viewport
-			return EDisplayClusterViewportOpenColorIOMode::Resolved;
-		}
-
-		// By default, viewports render with a postprocess, OCIO must be done in between.
-		return EDisplayClusterViewportOpenColorIOMode::PostProcess;
-	}
-
-	return EDisplayClusterViewportOpenColorIOMode::None;
-}
-
-void FDisplayClusterViewportProxy::PostResolveViewport_RenderThread(FRHICommandListImmediate& RHICmdList) const
-{
-	check(IsInRenderingThread());
-
-	// Implement ViewportRemap feature
-	ImplViewportRemap_RenderThread(RHICmdList);
-
-	// Implement read pixels for preview DCRA
-	ImplPreviewReadPixels_RenderThread(RHICmdList);
-}
-
-void FDisplayClusterViewportProxy::ImplViewportRemap_RenderThread(FRHICommandListImmediate& RHICmdList) const
-{
-	// Preview in editor not support this feature
-	if (GetRenderMode() == EDisplayClusterRenderFrameMode::PreviewInScene)
-	{
-		return;
-	}
+	if(GetRenderMode() == EDisplayClusterRenderFrameMode::PreviewInScene)
+	{
+		return EDisplayClusterViewportResourceType::OutputPreviewTargetableResource;
+	}
+#endif
 
 	if (RemapMesh.IsValid())
 	{
 		const IDisplayClusterRender_MeshComponentProxy* MeshProxy = RemapMesh->GetMeshComponentProxy_RenderThread();
 		if (MeshProxy!=nullptr && MeshProxy->IsEnabled_RenderThread())
 		{
-			if (AdditionalFrameTargetableResources.Num() != OutputFrameTargetableResources.Num())
-			{
-				// error
-				return;
-			}
-
-			for (int32 ContextIt = 0; ContextIt < AdditionalFrameTargetableResources.Num(); ContextIt++)
-			{
-				FDisplayClusterViewportTextureResource* Src = AdditionalFrameTargetableResources[ContextIt];
-				FDisplayClusterViewportTextureResource* Dst = OutputFrameTargetableResources[ContextIt];
-
-				FRHITexture2D* Input = Src ? Src->GetViewportResource2DRHI() : nullptr;
-				FRHITexture2D* Output = Dst ? Dst->GetViewportResource2DRHI() : nullptr;
-
-				if (Input && Output)
-				{
-					ShadersAPI.RenderPostprocess_OutputRemap(RHICmdList, Input, Output, *MeshProxy);
-				}
-			}
-		}
-	}
-}
-
-void FDisplayClusterViewportProxy::ImplPreviewReadPixels_RenderThread(FRHICommandListImmediate& RHICmdList) const
-{
-#if WITH_EDITOR
-	if (RenderSettings.bPreviewReadPixels)
-	{
-		bPreviewReadPixels = true;
-	}
-
-	// Now try to read until success:
-	if (bPreviewReadPixels && Contexts.Num() > 0 && OutputPreviewTargetableResource.IsValid())
-	{
-		const FDisplayClusterRenderFrameSettings* RenderFrameSettings = GetRenderFrameSettings_RenderThread();
-		check(RenderFrameSettings && RenderFrameSettings->RenderMode == EDisplayClusterRenderFrameMode::PreviewInScene);
-
-		// We should synchronize thread for preview read
-		FScopeLock Lock(&PreviewPixelsCSGuard);
-
-		if (PreviewPixels.IsValid() == false)
-		{
-			// Read pixels from this texture
-			FRHITexture* Texture = OutputPreviewTargetableResource;
-			if (FRHITexture2D* Texture2D = static_cast<FRHITexture2D*>(Texture))
-			{
-				
-				// Clear deferred read flag
-				bPreviewReadPixels = false;
-
-				TSharedPtr<FDisplayClusterViewportReadPixelsData, ESPMode::ThreadSafe> ReadData = MakeShared<FDisplayClusterViewportReadPixelsData, ESPMode::ThreadSafe>();
-
-				RHICmdList.ReadSurfaceData(
-					Texture,
-					FIntRect(FIntPoint(0, 0), Texture2D->GetSizeXY()),
-					ReadData->Pixels,
-					FReadSurfaceDataFlags(RCM_UNorm, CubeFace_MAX)
-				);
-
-				ReadData->Size = Texture2D->GetSizeXY();
-
-				// Expose result:
-				PreviewPixels = ReadData;
-			}
-		}
-	}
-#endif
-}
-
-#if WITH_EDITOR
-bool FDisplayClusterViewportProxy::GetPreviewPixels_GameThread(TSharedPtr<FDisplayClusterViewportReadPixelsData, ESPMode::ThreadSafe>& OutPixelsData) const
-{
-	check(IsInGameThread());
-
-	// We should synchronize thread for preview read
-	FScopeLock Lock(&PreviewPixelsCSGuard);
-
-	if (PreviewPixels.IsValid())
-	{
-		OutPixelsData = PreviewPixels;
-		PreviewPixels.Reset();
-		return true;
-	}
-
-	return false;
-}
-#endif
-
-EDisplayClusterViewportResourceType FDisplayClusterViewportProxy::GetOutputResourceType_RenderThread() const
-{
-	check(IsInRenderingThread());
-
-#if WITH_EDITOR
-	if(GetRenderMode() == EDisplayClusterRenderFrameMode::PreviewInScene)
->>>>>>> 4af6daef
-	{
-	case EDisplayClusterRenderFrameMode::PreviewInScene:
-		return EDisplayClusterViewportResourceType::OutputPreviewTargetableResource;
-
-	default:
-		break;
-	}
-#endif
-
-	if (RemapMesh.IsValid())
-	{
-		const IDisplayClusterRender_MeshComponentProxy* MeshProxy = RemapMesh->GetMeshComponentProxy_RenderThread();
-		if (MeshProxy!=nullptr && MeshProxy->IsEnabled_RenderThread())
-		{
 			// In this case render to additional frame targetable
 			return EDisplayClusterViewportResourceType::AdditionalFrameTargetableResource;
 		}
@@ -852,11 +617,7 @@
 	check(IsInRenderingThread());
 
 	// Override resources from other viewport
-<<<<<<< HEAD
-	if(IsShouldOverrideViewportResource(InResourceType))
-=======
 	if(ShouldOverrideViewportResource(InResourceType))
->>>>>>> 4af6daef
 	{
 		if (InRecursionDepth < DisplayClusterViewportProxyResourcesOverrideRecursionDepthMax)
 		{
@@ -929,15 +690,9 @@
 		// No input RTT resource for deferred update
 		return;
 	}
-<<<<<<< HEAD
 
 	bool bPass0Applied = false;
 
-=======
-
-	bool bPass0Applied = false;
-
->>>>>>> 4af6daef
 	// OCIO support on the first pass for an resolved RTT
 	if (GetOpenColorIOMode() == EDisplayClusterViewportOpenColorIOMode::Resolved)
 	{
@@ -1075,17 +830,6 @@
 
 		// Set up vertex uniform parameters for scaling and biasing the rectangle.
 		// Note: Use DrawRectangle in the vertex shader to calculate the correct vertex position and uv.
-<<<<<<< HEAD
-		FDrawRectangleParameters Parameters;
-		{
-			Parameters.PosScaleBias = FVector4f(DstRect.Size().X, DstRect.Size().Y, DstRect.Min.X, DstRect.Min.Y);
-			Parameters.UVScaleBias = FVector4f(SrcRect.Size().X, SrcRect.Size().Y, SrcRect.Min.X, SrcRect.Min.Y);
-			Parameters.InvTargetSizeAndTextureSize = FVector4f(1.0f / DstSize.X, 1.0f / DstSize.Y, 1.0f / SrcSize.X, 1.0f / SrcSize.Y);
-
-			SetUniformBufferParameterImmediate(RHICmdList, VertexShader.GetVertexShader(), VertexShader->GetUniformBufferParameter<FDrawRectangleParameters>(), Parameters);
-		}
-=======
->>>>>>> 4af6daef
 
 		UE::Renderer::PostProcess::DrawRectangle(
 			RHICmdList, VertexShader,
@@ -1182,15 +926,6 @@
 			const FIntRect SrcRect = GetFinalContextRect(InputResourceType, SrcResourcesRect[SrcContextNum]);
 
 			if ((SrcContextNum + 1) == SrcResourcesAmount)
-<<<<<<< HEAD
-			{
-				// last input mono -> stereo outputs
-				for (int32 DestResourceContextIndex = SrcContextNum; DestResourceContextIndex < DestResources.Num(); DestResourceContextIndex++)
-				{
-					const FIntRect DestRect = GetFinalContextRect(OutputResourceType, DestResourcesRect[DestResourceContextIndex]);
-					ImplResolveResource(RHICmdList, SrcResources[SrcContextNum], SrcRect, DestResources[DestResourceContextIndex], DestRect, bOutputIsMipsResource, bOutputIsPreviewResource);
-				}
-=======
 			{
 				// last input mono -> stereo outputs
 				for (int32 DestResourceContextIndex = SrcContextNum; DestResourceContextIndex < DestResources.Num(); DestResourceContextIndex++)
@@ -1209,7 +944,6 @@
 			if (InContextNum != INDEX_NONE)
 			{
 				// Copy only one texture
->>>>>>> 4af6daef
 				break;
 			}
 		}
@@ -1268,17 +1002,6 @@
 			ERDGPassFlags::Copy | ERDGPassFlags::NeverCull,
 			[InCopyMode, InContextNum, InSrcTextureRef, InSrcRect, DestTextureRef, DestRect](FRHICommandListImmediate& RHICmdList)
 			{
-<<<<<<< HEAD
-				const FIntRect DestRect = GetFinalContextRect(OutputResourceType, DestResourcesRect[SrcContextNum]);
-				ImplResolveResource(RHICmdList, SrcResources[SrcContextNum], SrcRect, DestResources[SrcContextNum], DestRect, bOutputIsMipsResource, bOutputIsPreviewResource);
-			}
-
-			if (InContextNum != INDEX_NONE)
-			{
-				// Copy only one texture
-				break;
-			}
-=======
 				ResampleCopyTextureImpl_RenderThread<FScreenPS>(RHICmdList, InSrcTextureRef->GetRHI(), DestTextureRef->GetRHI(), InSrcRect, DestRect, InCopyMode);
 			});
 
@@ -1338,7 +1061,6 @@
 		if (const FDisplayClusterRenderFrameSettings* RenderFrameSettings = GetRenderFrameSettings_RenderThread())
 		{
 			return RenderFrameSettings->AlphaChannelCaptureMode == EDisplayClusterRenderFrameAlphaChannelCaptureMode::ThroughTonemapper;
->>>>>>> 4af6daef
 		}
 	}
 
@@ -1368,160 +1090,11 @@
 	return false;
 }
 
-<<<<<<< HEAD
-bool FDisplayClusterViewportProxy::CopyResource_RenderThread(FRDGBuilder& GraphBuilder, const EDisplayClusterTextureCopyMode InCopyMode, const int32 InContextNum, const EDisplayClusterViewportResourceType InSrcResourceType, const EDisplayClusterViewportResourceType InDestResourceType)
-{
-	TArray<FRHITexture2D*> SrcResources;
-	TArray<FIntRect> SrcResourceRects;
-	if (GetResourcesWithRects_RenderThread(InSrcResourceType, SrcResources, SrcResourceRects))
-	{
-		check(SrcResources.IsValidIndex(InContextNum));
-		check(SrcResourceRects.IsValidIndex(InContextNum));
-
-		const FIntRect SrcRect = SrcResourceRects[InContextNum];
-
-		FRDGTextureRef SrcTextureRef = RegisterExternalTexture(GraphBuilder, SrcResources[InContextNum]->GetTexture2D(), TEXT("DCViewportProxyCopySrcResource"));
-		GraphBuilder.SetTextureAccessFinal(SrcTextureRef, ERHIAccess::SRVGraphics);
-
-		return CopyResource_RenderThread(GraphBuilder, InCopyMode, InContextNum, SrcTextureRef, SrcRect, InDestResourceType);
-	}
-
-	return false;
-}
-
-BEGIN_SHADER_PARAMETER_STRUCT(FDisplayClusterCopyTextureParameters, )
-RDG_TEXTURE_ACCESS(Input, ERHIAccess::CopySrc)
-RDG_TEXTURE_ACCESS(Output, ERHIAccess::CopyDest)
-END_SHADER_PARAMETER_STRUCT()
-
-bool FDisplayClusterViewportProxy::CopyResource_RenderThread(FRDGBuilder& GraphBuilder, const EDisplayClusterTextureCopyMode InCopyMode, const int32 InContextNum, FRDGTextureRef InSrcTextureRef, const FIntRect& InSrcRect, const EDisplayClusterViewportResourceType InDestResourceType)
-{
-	TArray<FRHITexture2D*> DestResources;
-	TArray<FIntRect> DestResourceRects;
-	if (HasBeenProduced(InSrcTextureRef) && GetResourcesWithRects_RenderThread(InDestResourceType, DestResources, DestResourceRects))
-	{
-		check(DestResources.IsValidIndex(InContextNum));
-		check(DestResourceRects.IsValidIndex(InContextNum));
-
-		FRDGTextureRef DestTextureRef = RegisterExternalTexture(GraphBuilder, DestResources[InContextNum]->GetTexture2D(), TEXT("DCViewportProxyCopyDestResource"));
-		const FIntRect DestRect = DestResourceRects[InContextNum];
-
-		FDisplayClusterCopyTextureParameters* PassParameters = GraphBuilder.AllocParameters<FDisplayClusterCopyTextureParameters>();
-		PassParameters->Input = InSrcTextureRef;
-		PassParameters->Output = DestTextureRef;
-		GraphBuilder.SetTextureAccessFinal(DestTextureRef, ERHIAccess::RTV);
-
-		GraphBuilder.AddPass(
-			RDG_EVENT_NAME("DisplayClusterViewportProxy_CopyResource(%s)", *GetId()),
-			PassParameters,
-			ERDGPassFlags::Copy | ERDGPassFlags::NeverCull,
-			[InCopyMode, InContextNum, InSrcTextureRef, InSrcRect, DestTextureRef, DestRect](FRHICommandListImmediate& RHICmdList)
-			{
-				ResampleCopyTextureImpl_RenderThread<FScreenPS>(RHICmdList, InSrcTextureRef->GetRHI(), DestTextureRef->GetRHI(), InSrcRect, DestRect, InCopyMode);
-			});
-
-		return true;
-	}
-
-	return false;
-}
-
-bool FDisplayClusterViewportProxy::CopyResource_RenderThread(FRDGBuilder& GraphBuilder, const EDisplayClusterTextureCopyMode InCopyMode, const int32 InContextNum, const EDisplayClusterViewportResourceType InSrcResourceType, FRDGTextureRef InDestTextureRef, const FIntRect& InDestRect)
-{
-	TArray<FRHITexture2D*> SrcResources;
-	TArray<FIntRect> SrcResourceRects;
-	if (HasBeenProduced(InDestTextureRef) && GetResourcesWithRects_RenderThread(InSrcResourceType, SrcResources, SrcResourceRects))
-	{
-		check(SrcResources.IsValidIndex(InContextNum));
-		check(SrcResourceRects.IsValidIndex(InContextNum));
-
-		FRDGTextureRef SrcTextureRef = RegisterExternalTexture(GraphBuilder, SrcResources[InContextNum]->GetTexture2D(), TEXT("DCViewportProxyCopySrcResource"));
-		const FIntRect SrcRect = SrcResourceRects[InContextNum];
-
-		FDisplayClusterCopyTextureParameters* PassParameters = GraphBuilder.AllocParameters<FDisplayClusterCopyTextureParameters>();
-		PassParameters->Input = SrcTextureRef;
-		PassParameters->Output = InDestTextureRef;
-		GraphBuilder.SetTextureAccessFinal(SrcTextureRef, ERHIAccess::RTV);
-
-		GraphBuilder.AddPass(
-			RDG_EVENT_NAME("DisplayClusterViewportProxy_CopyResource(%s)", *GetId()),
-			PassParameters,
-			ERDGPassFlags::Copy | ERDGPassFlags::NeverCull,
-			[InCopyMode, InContextNum, SrcTextureRef, SrcRect, InDestTextureRef, InDestRect](FRHICommandListImmediate& RHICmdList)
-			{
-				ResampleCopyTextureImpl_RenderThread<FScreenPS>(RHICmdList, SrcTextureRef->GetRHI(), InDestTextureRef->GetRHI(), SrcRect, InDestRect, InCopyMode);
-			});
-
-		return true;
-	}
-
-	return false;
-}
-
-bool FDisplayClusterViewportProxy::ShouldUseAlphaChannel_RenderThread() const
-{
-	// Chromakey and Light Cards use alpha channel
-	if (EnumHasAnyFlags(RenderSettingsICVFX.RuntimeFlags, EDisplayClusterViewportRuntimeICVFXFlags::Lightcard | EDisplayClusterViewportRuntimeICVFXFlags::Chromakey))
-	{
-		return true;
-	}
-
-	return false;
-}
-
-bool FDisplayClusterViewportProxy::ShouldUsePostProcessPassAfterSSRInput() const
-{	
-	if (ShouldUseAlphaChannel_RenderThread())
-	{
-		return Owner->GetRenderFrameSettings_RenderThread().AlphaChannelCaptureMode == EDisplayClusterRenderFrameAlphaChannelCaptureMode::ThroughTonemapper;
-	}
-
-	return false;
-}
-
-bool FDisplayClusterViewportProxy::ShouldUsePostProcessPassAfterFXAA() const
-{
-	if (ShouldUseAlphaChannel_RenderThread())
-	{
-		return Owner->GetRenderFrameSettings_RenderThread().AlphaChannelCaptureMode == EDisplayClusterRenderFrameAlphaChannelCaptureMode::ThroughTonemapper;
-	}
-
-	return false;
-}
-
-bool FDisplayClusterViewportProxy::ShouldUsePostProcessPassTonemap() const
-{
-	if(GetOpenColorIOMode() == EDisplayClusterViewportOpenColorIOMode::PostProcess)
-	{
-		return true;
-	}
-
-	return false;
-}
-
-=======
->>>>>>> 4af6daef
 void FDisplayClusterViewportProxy::OnResolvedSceneColor_RenderThread(FRDGBuilder& GraphBuilder, const FSceneTextures& SceneTextures, const FDisplayClusterViewportProxy_Context& InProxyContext)
 {
 	const uint32 InContextNum = InProxyContext.ContextNum;
 	if (ShouldUseAlphaChannel_RenderThread())
 	{
-<<<<<<< HEAD
-		switch (Owner->GetRenderFrameSettings_RenderThread().AlphaChannelCaptureMode)
-		{
-		case EDisplayClusterRenderFrameAlphaChannelCaptureMode::FXAA:
-		case EDisplayClusterRenderFrameAlphaChannelCaptureMode::Copy:
-		case EDisplayClusterRenderFrameAlphaChannelCaptureMode::CopyAA:
-		{
-			const FIntRect SrcRect = GetFinalContextRect(EDisplayClusterViewportResourceType::InternalRenderTargetResource, Contexts[InContextNum].RenderTargetRect);
-			// Copy alpha channel from 'SceneTextures.Color.Resolve' to 'InputShaderResource'
-			CopyResource_RenderThread(GraphBuilder, EDisplayClusterTextureCopyMode::Alpha, InContextNum, SceneTextures.Color.Resolve, SrcRect, EDisplayClusterViewportResourceType::InputShaderResource);
-		}
-		break;
-
-		default:
-			break;
-=======
 		if (const FDisplayClusterRenderFrameSettings* RenderFrameSettings = GetRenderFrameSettings_RenderThread())
 		{
 			switch (RenderFrameSettings->AlphaChannelCaptureMode)
@@ -1539,7 +1112,6 @@
 			default:
 				break;
 			}
->>>>>>> 4af6daef
 		}
 	}
 }
@@ -1614,16 +1186,10 @@
 		}
 	}
 
-<<<<<<< HEAD
-	if (ShouldUseAlphaChannel_RenderThread())
-	{
-		switch (Owner->GetRenderFrameSettings_RenderThread().AlphaChannelCaptureMode)
-=======
 	const FDisplayClusterRenderFrameSettings* RenderFrameSettings = GetRenderFrameSettings_RenderThread();
 	if (ShouldUseAlphaChannel_RenderThread() && RenderFrameSettings)
 	{
 		switch (RenderFrameSettings->AlphaChannelCaptureMode)
->>>>>>> 4af6daef
 		{
 		case EDisplayClusterRenderFrameAlphaChannelCaptureMode::FXAA:
 		{
