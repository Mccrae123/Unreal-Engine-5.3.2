--- conflicted
+++ resolved
@@ -23,11 +23,6 @@
 
 #include "Render/Viewport/DisplayClusterViewportStrings.h"
 #include "RHIContext.h"
-<<<<<<< HEAD
-
-
-=======
->>>>>>> d731a049
 
 // Enable/disable warp&blend
 static TAutoConsoleVariable<int32> CVarWarpBlendEnabled(
@@ -58,8 +53,6 @@
 	ECVF_RenderThreadSafe
 );
 
-<<<<<<< HEAD
-=======
 ///////////////////////////////////////////////////////////////////////////////////////
 namespace DisplayClusterViewportManagerProxyHelpers
 {
@@ -81,7 +74,6 @@
 
 using namespace DisplayClusterViewportManagerProxyHelpers;
 
->>>>>>> d731a049
 ///////////////////////////////////////////////////////////////////////////////////////
 //          FDisplayClusterViewportManagerProxy
 ///////////////////////////////////////////////////////////////////////////////////////
@@ -117,25 +109,7 @@
 		LightCardManager.Reset();
 	}
 
-<<<<<<< HEAD
-	ViewportProxies.Empty();
-	ImplUpdateClusterNodeViewportProxies();
-}
-
-void FDisplayClusterViewportManagerProxy::ImplUpdateClusterNodeViewportProxies()
-{
-	ClusterNodeViewportProxies.Empty();
-	// Collect viewport proxies for rendered cluster node
-	for (FDisplayClusterViewportProxy* ViewportProxyIt : ViewportProxies)
-	{
-		if (ViewportProxyIt && ViewportProxyIt->GetClusterNodeId() == RenderFrameSettings.ClusterNodeId)
-		{
-			ClusterNodeViewportProxies.Add(ViewportProxyIt);
-		}
-	}
-=======
 	ViewportManagerViewExtension.Reset();
->>>>>>> d731a049
 }
 
 void FDisplayClusterViewportManagerProxy::Initialize(FDisplayClusterViewportManager& InViewportManager)
@@ -172,14 +146,8 @@
 	{
 		if (ViewportProxyIt.IsValid() && (RenderFrameSettings.ClusterNodeId.IsEmpty() || ViewportProxyIt->GetClusterNodeId() == RenderFrameSettings.ClusterNodeId))
 		{
-<<<<<<< HEAD
-			ViewportManagerProxy->ViewportProxies.Add(ViewportProxy);
-			ViewportManagerProxy->ImplUpdateClusterNodeViewportProxies();
-		});
-=======
 			ClusterNodeViewportProxies.Add(ViewportProxyIt);
 		}
->>>>>>> d731a049
 	}
 }
 
@@ -199,20 +167,9 @@
 	int32 ViewportProxyIndex = ViewportProxies.Find(InViewportProxy);
 	if (ViewportProxyIndex != INDEX_NONE)
 	{
-<<<<<<< HEAD
-		// Remove viewport obj from manager
-		int32 ViewportProxyIndex = ViewportManagerProxy->ViewportProxies.Find(ViewportProxy);
-		if (ViewportProxyIndex != INDEX_NONE)
-		{
-			ViewportManagerProxy->ViewportProxies[ViewportProxyIndex] = nullptr;
-			ViewportManagerProxy->ViewportProxies.RemoveAt(ViewportProxyIndex);
-			ViewportManagerProxy->ImplUpdateClusterNodeViewportProxies();
-		}
-=======
 		ViewportProxies[ViewportProxyIndex].Reset();
 		ViewportProxies.RemoveAt(ViewportProxyIndex);
 	}
->>>>>>> d731a049
 
 	int32 ClusterViewportProxyIndex = ClusterNodeViewportProxies.Find(InViewportProxy);
 	if (ClusterViewportProxyIndex != INDEX_NONE)
@@ -273,11 +230,8 @@
 		SCOPED_GPU_STAT(RHICmdList, nDisplay_ViewportManager_RenderFrame);
 		SCOPED_DRAW_EVENT(RHICmdList, nDisplay_ViewportManager_RenderFrame);
 
-<<<<<<< HEAD
-=======
 		const FDisplayClusterViewportManagerProxy* ViewportManagerProxy = &InViewportManagerProxy.Get();
 
->>>>>>> d731a049
 		// Handle render setup
 		if (ViewportManagerProxy->PostProcessManager.IsValid())
 		{
@@ -315,12 +269,9 @@
 			ViewportManagerProxy->PostProcessManager->HandleEndUpdateFrameResources_RenderThread(RHICmdList, ViewportManagerProxy);
 		}
 
-<<<<<<< HEAD
-=======
 		// Postrender notification before copying final image to the backbuffer
 		IDisplayCluster::Get().GetCallbacks().OnDisplayClusterPostFrameRender_RenderThread().Broadcast(RHICmdList, ViewportManagerProxy, InViewport);
 
->>>>>>> d731a049
 		if (InViewport)
 		{
 			if (FRHITexture2D* FrameOutputRTT = InViewport->GetRenderTargetTexture())
@@ -351,17 +302,10 @@
 {
 	check(IsInRenderingThread());
 
-<<<<<<< HEAD
-	TArray<FDisplayClusterViewportProxy*> OverriddenViewports;
-	OverriddenViewports.Reserve(ClusterNodeViewportProxies.Num());
-
-	for (FDisplayClusterViewportProxy* ViewportProxy : ClusterNodeViewportProxies)
-=======
 	TArray<TSharedPtr<FDisplayClusterViewportProxy, ESPMode::ThreadSafe>> OverriddenViewports;
 	OverriddenViewports.Reserve(ClusterNodeViewportProxies.Num());
 
 	for (const TSharedPtr<FDisplayClusterViewportProxy, ESPMode::ThreadSafe>& ViewportProxy : ClusterNodeViewportProxies)
->>>>>>> d731a049
 	{
 		if (ViewportProxy->RenderSettings.OverrideViewportId.IsEmpty())
 		{
@@ -375,11 +319,7 @@
 	}
 
 	// Update deferred viewports after all
-<<<<<<< HEAD
-	for (FDisplayClusterViewportProxy* ViewportProxy : OverriddenViewports)
-=======
 	for (TSharedPtr<FDisplayClusterViewportProxy, ESPMode::ThreadSafe>& ViewportProxy : OverriddenViewports)
->>>>>>> d731a049
 	{
 		ViewportProxy->UpdateDeferredResources(RHICmdList);
 	}
@@ -388,11 +328,7 @@
 static void ImplClearRenderTargetResource_RenderThread(FRHICommandListImmediate& RHICmdList, FRHITexture2D* InRenderTargetTexture)
 {
 	FRHIRenderPassInfo RPInfo(InRenderTargetTexture, ERenderTargetActions::DontLoad_Store);
-<<<<<<< HEAD
-	TransitionRenderPassTargets(RHICmdList, RPInfo);
-=======
 	RHICmdList.Transition(FRHITransitionInfo(InRenderTargetTexture, ERHIAccess::Unknown, ERHIAccess::RTV));
->>>>>>> d731a049
 	RHICmdList.BeginRenderPass(RPInfo, TEXT("nDisplay_ClearRTT"));
 	{
 		const FIntPoint Size = InRenderTargetTexture->GetSizeXY();
@@ -432,19 +368,11 @@
 	// Do postprocess before warp&blend
 	if (PostProcessManager.IsValid())
 	{
-<<<<<<< HEAD
-		PostProcessManager->PerformPostProcessBeforeWarpBlend_RenderThread(RHICmdList, this);
-	}
-
-	// Support viewport overlap order sorting:
-	TArray<FDisplayClusterViewportProxy*> SortedViewportProxy = ClusterNodeViewportProxies;
-=======
 		PostProcessManager->PerformPostProcessViewBeforeWarpBlend_RenderThread(RHICmdList, this);
 	}
 
 	// Support viewport overlap order sorting:
 	TArray<TSharedPtr<FDisplayClusterViewportProxy, ESPMode::ThreadSafe>> SortedViewportProxy = ClusterNodeViewportProxies;
->>>>>>> d731a049
 	SortedViewportProxy.Sort(
 		[](const TSharedPtr<FDisplayClusterViewportProxy, ESPMode::ThreadSafe>& VP1, const TSharedPtr<FDisplayClusterViewportProxy, ESPMode::ThreadSafe>& VP2)
 		{
@@ -459,20 +387,13 @@
 		ImplClearFrameTargets_RenderThread(RHICmdList);
 	}
 
-<<<<<<< HEAD
-=======
 	IDisplayCluster::Get().GetCallbacks().OnDisplayClusterPreWarp_RenderThread().Broadcast(RHICmdList, this);
 
->>>>>>> d731a049
 	// Handle warped viewport projection policy logic:
 	for (uint8 WarpPass = 0; WarpPass < (uint8)EWarpPass::COUNT; WarpPass++)
 	{
 		// Update deferred resources for viewports
-<<<<<<< HEAD
-		for (FDisplayClusterViewportProxy* ViewportProxy : SortedViewportProxy)
-=======
 		for (TSharedPtr<FDisplayClusterViewportProxy, ESPMode::ThreadSafe>& ViewportProxyIt : SortedViewportProxy)
->>>>>>> d731a049
 		{
 			// Iterate over visible viewports:
 			if (ViewportProxyIt.IsValid() && ViewportProxyIt->GetRenderSettings_RenderThread().bVisible)
@@ -504,40 +425,6 @@
 		}
 	}
 
-<<<<<<< HEAD
-					if (bShouldApplyWarpBlend)
-					{
-						switch ((EWarpPass)WarpPass)
-						{
-						case EWarpPass::Begin:
-							PrjPolicy->BeginWarpBlend_RenderThread(RHICmdList, ViewportProxy);
-							break;
-
-						case EWarpPass::Render:
-							PrjPolicy->ApplyWarpBlend_RenderThread(RHICmdList, ViewportProxy);
-
-							ViewportProxy->PostResolveViewport_RenderThread(RHICmdList);
-							break;
-
-						case EWarpPass::End:
-							PrjPolicy->EndWarpBlend_RenderThread(RHICmdList, ViewportProxy);
-							break;
-
-						default:
-							break;
-						}
-					}
-					else
-					{
-						switch ((EWarpPass)WarpPass)
-						{
-						case EWarpPass::Render:
-							// just resolve not warped viewports to frame target texture
-							ViewportProxy->ResolveResources_RenderThread(RHICmdList, EDisplayClusterViewportResourceType::InputShaderResource, ViewportProxy->GetOutputResourceType_RenderThread());
-							
-							ViewportProxy->PostResolveViewport_RenderThread(RHICmdList);
-							break;
-=======
 	if (PostProcessManager.IsValid())
 	{
 		// per-frame handle
@@ -546,7 +433,6 @@
 		// Per-view postprocess
 		PostProcessManager->PerformPostProcessViewAfterWarpBlend_RenderThread(RHICmdList, this);
 	}
->>>>>>> d731a049
 
 	// Post resolve to Frame RTT
 	// All warp&blend results are now inside AdditionalTargetableResource. Viewport images of other projection policies are still stored in the InputShaderResource.
@@ -573,17 +459,11 @@
 		}
 	}
 
-<<<<<<< HEAD
+	IDisplayCluster::Get().GetCallbacks().OnDisplayClusterPostWarp_RenderThread().Broadcast(RHICmdList, this);
+
 	if (PostProcessManager.IsValid())
 	{
-		PostProcessManager->PerformPostProcessAfterWarpBlend_RenderThread(RHICmdList, this);
-=======
-	IDisplayCluster::Get().GetCallbacks().OnDisplayClusterPostWarp_RenderThread().Broadcast(RHICmdList, this);
-
-	if (PostProcessManager.IsValid())
-	{
 		PostProcessManager->PerformPostProcessFrameAfterWarpBlend_RenderThread(RHICmdList, this);
->>>>>>> d731a049
 	}
 }
 
@@ -601,41 +481,6 @@
 	// Copy the view render results to all GPUs that are native to the viewport.
 	TArray<FTransferResourceParams> TransferResources;
 
-<<<<<<< HEAD
-	for (FDisplayClusterViewportProxy* ViewportProxy : ClusterNodeViewportProxies)
-	{
-		bool bShouldCrossGPUTransfersViewportRenderResources = true;
-
-		// Skip a frozen viewport that has already been transferred between GPUs
-		// The first time freezing should do the transfer (RenderTargets must be assigned on the first pass)
-		if (ViewportProxy->RenderSettings.bFreezeRendering && ViewportProxy->RenderTargets.Num() == 0)
-		{
-			bShouldCrossGPUTransfersViewportRenderResources = false;
-		}
-
-		if (bShouldCrossGPUTransfersViewportRenderResources)
-		{
-			for (FDisplayClusterViewport_Context& ViewportContext : ViewportProxy->Contexts)
-			{
-				if (ViewportContext.bAllowGPUTransferOptimization && ViewportContext.GPUIndex >= 0)
-				{
-					// Use optimized cross GPU transfer for this context
-
-					FRenderTarget* RenderTarget = ViewportProxy->RenderTargets[ViewportContext.ContextNum];
-					FRHITexture2D* TextureRHI = ViewportProxy->RenderTargets[ViewportContext.ContextNum]->GetViewportRenderTargetResourceRHI();
-
-					FRHIGPUMask RenderTargetGPUMask = (GNumExplicitGPUsForRendering > 1 && RenderTarget) ? RenderTarget->GetGPUMask(RHICmdList) : FRHIGPUMask::GPU0();
-					{
-						static auto CVar = IConsoleManager::Get().FindConsoleVariable(TEXT("r.PathTracing.GPUCount"));
-						if (CVar && CVar->GetInt() > 1)
-						{
-							RenderTargetGPUMask = FRHIGPUMask::All(); // Broadcast to all GPUs 
-						}
-					}
-
-					FRHIGPUMask ContextGPUMask = FRHIGPUMask::FromIndex(ViewportContext.GPUIndex);
-
-=======
 	for (const TSharedPtr<FDisplayClusterViewportProxy, ESPMode::ThreadSafe>& ViewportProxyIt : ClusterNodeViewportProxies)
 	{
 		bool bShouldCrossGPUTransfersViewportRenderResources = true;
@@ -661,7 +506,6 @@
 					FRHIGPUMask RenderTargetGPUMask = (GNumExplicitGPUsForRendering > 1 && RenderTarget) ? RenderTarget->GetGPUMask(RHICmdList) : FRHIGPUMask::GPU0();
 					FRHIGPUMask ContextGPUMask = FRHIGPUMask::FromIndex(ViewportContext.GPUIndex);
 
->>>>>>> d731a049
 					if (ContextGPUMask != RenderTargetGPUMask)
 					{
 						// Clamp the view rect by the rendertarget rect to prevent issues when resizing the viewport.
@@ -697,21 +541,12 @@
 	check(IsInRenderingThread());
 
 	// Get any defined frame targets from first visible viewport
-<<<<<<< HEAD
-	for (FDisplayClusterViewportProxy* ViewportProxy : ClusterNodeViewportProxies)
-=======
 	for (const TSharedPtr<FDisplayClusterViewportProxy, ESPMode::ThreadSafe>& ViewportProxyIt : ClusterNodeViewportProxies)
->>>>>>> d731a049
 	{
 		if (ViewportProxyIt.IsValid())
 		{
-<<<<<<< HEAD
-			const TArray<FDisplayClusterViewportTextureResource*>& Frames = ViewportProxy->OutputFrameTargetableResources;
-			const TArray<FDisplayClusterViewportTextureResource*>& AdditionalFrames = ViewportProxy->AdditionalFrameTargetableResources;
-=======
 			const TArray<FDisplayClusterViewportTextureResource*>& Frames = ViewportProxyIt->OutputFrameTargetableResources;
 			const TArray<FDisplayClusterViewportTextureResource*>& AdditionalFrames = ViewportProxyIt->AdditionalFrameTargetableResources;
->>>>>>> d731a049
 
 			if (Frames.Num() > 0)
 			{
@@ -815,11 +650,7 @@
 
 	for (const TSharedPtr<FDisplayClusterViewportProxy, ESPMode::ThreadSafe>&  ViewportProxyIt : ViewportProxies)
 	{
-<<<<<<< HEAD
-		if (ViewportProxy && ViewportProxy->FindContext_RenderThread(StereoViewIndex, OutContextNum))
-=======
 		if (ViewportProxyIt.IsValid() && ViewportProxyIt->FindContext_RenderThread(StereoViewIndex, OutContextNum))
->>>>>>> d731a049
 		{
 			return ViewportProxyIt.Get();
 		}
