// Copyright Epic Games, Inc. All Rights Reserved.

#pragma once

#include "CoreMinimal.h"

#include "EngineUtils.h"
#include "ScreenRendering.h"
#include "SceneView.h"
#include "Templates/SharedPointer.h"

#include "Render/Viewport/IDisplayClusterViewportProxy.h"
#include "Render/Viewport/Containers/DisplayClusterViewport_OverscanSettings.h"

class FDisplayClusterViewportRenderTargetResource;
class FDisplayClusterViewportTextureResource;
class FDisplayClusterViewportProxyData;
class IDisplayClusterViewportManagerProxy;
class FDisplayClusterViewportManagerProxy;
class FDisplayClusterViewport;
class IDisplayClusterShaders;
class IDisplayClusterProjectionPolicy;
class IDisplayClusterRender_MeshComponent;
class FDisplayClusterViewportReadPixelsData;
class FDisplayClusterViewport_OpenColorIO;

class FRDGBuilder;
class FSceneView;
struct FPostProcessMaterialInputs;
struct FScreenPassTexture;
struct FSceneTextures;

/**
 * Copy mode for texture channels.
 */
enum class EDisplayClusterTextureCopyMode : uint8
{
	RGBA = 0,
	RGB,
	Alpha,
};

/**
 * OCIO is applied in different ways. It depends on the rendering workflow
 */
enum class EDisplayClusterViewportOpenColorIOMode : uint8
{
	None = 0,

	// When the viewport renders with a postprocess, OCIO must be done in between
	PostProcess,

	// When the viewport is rendered without postprocessing, OCIO is applied last, to the RTT texture of the viewport
	Resolved
};

/**
 * nDisplay viewport proxy implementation.
 */
class FDisplayClusterViewportProxy
	: public IDisplayClusterViewportProxy
	, public TSharedFromThis<FDisplayClusterViewportProxy, ESPMode::ThreadSafe>
{
public:
	FDisplayClusterViewportProxy(const FDisplayClusterViewport& RenderViewport);
	virtual ~FDisplayClusterViewportProxy();

public:
	///////////////////////////////
	// IDisplayClusterViewportProxy
	///////////////////////////////
	virtual TSharedPtr<IDisplayClusterViewportProxy, ESPMode::ThreadSafe> ToSharedPtr() override
	{
		return AsShared();
	}

	virtual TSharedPtr<const IDisplayClusterViewportProxy, ESPMode::ThreadSafe> ToSharedPtr() const override
	{
		return AsShared();
	}

	virtual EDisplayClusterRenderFrameMode GetRenderMode() const override;

	virtual FString GetId() const override
	{
		check(IsInRenderingThread());
		return ViewportId;
	}

	virtual FString GetClusterNodeId() const override
	{
		check(IsInRenderingThread());
		return ClusterNodeId;
	}

	virtual const FDisplayClusterViewport_RenderSettings& GetRenderSettings_RenderThread() const override
	{
		check(IsInRenderingThread());
		return RenderSettings;
	}

	virtual const FDisplayClusterViewport_RenderSettingsICVFX& GetRenderSettingsICVFX_RenderThread() const override
	{
		check(IsInRenderingThread());
		return RenderSettingsICVFX;
	}

	virtual const FDisplayClusterViewport_PostRenderSettings& GetPostRenderSettings_RenderThread() const override
	{
		check(IsInRenderingThread());
		return PostRenderSettings;
	}

	virtual const TSharedPtr<IDisplayClusterProjectionPolicy, ESPMode::ThreadSafe>& GetProjectionPolicy_RenderThread() const override
	{
		check(IsInRenderingThread());
		return ProjectionPolicy;
	}
	
	virtual const TArray<FDisplayClusterViewport_Context>& GetContexts_RenderThread() const override
	{
		check(IsInRenderingThread());
		return Contexts;
	}

	virtual void SetRenderSettings_RenderThread(const FDisplayClusterViewport_RenderSettings& InRenderSettings) const override
	{
		check(IsInRenderingThread());
		RenderSettings = InRenderSettings;
	}

	virtual void SetContexts_RenderThread(const TArray<FDisplayClusterViewport_Context>& InContexts) const override
	{
		check(IsInRenderingThread());
		Contexts.Empty();
		Contexts.Append(InContexts);
	}

	//  Return viewport scene proxy resources by type
	virtual bool GetResources_RenderThread(const EDisplayClusterViewportResourceType InResourceType, TArray<FRHITexture2D*>& OutResources) const override;
	virtual bool GetResourcesWithRects_RenderThread(const EDisplayClusterViewportResourceType InResourceType, TArray<FRHITexture2D*>& OutResources, TArray<FIntRect>& OutRects) const override;

	// Resolve resource contexts
	virtual bool ResolveResources_RenderThread(FRHICommandListImmediate& RHICmdList, const EDisplayClusterViewportResourceType InputResourceType, const EDisplayClusterViewportResourceType OutputResourceType, const int32 InContextNum = INDEX_NONE) const override;
<<<<<<< HEAD

	virtual EDisplayClusterViewportResourceType GetOutputResourceType_RenderThread() const override;
=======

	virtual EDisplayClusterViewportResourceType GetOutputResourceType_RenderThread() const override;

	virtual const class IDisplayClusterViewportManagerProxy* GetViewportManagerProxy_RenderThread() const override;

	virtual const FDisplayClusterRenderFrameSettings* GetRenderFrameSettings_RenderThread() const override;
>>>>>>> 4af6daef

	virtual const IDisplayClusterViewportManagerProxy& GetOwner_RenderThread() const override;
	///////////////////////////////
	// ~IDisplayClusterViewportProxy
	///////////////////////////////

	/** Release internal resource refs. */
	void HandleResourceDelete_RenderThread(class FDisplayClusterViewportResource* InDeletedResourcePtr);

	/** Resolve viewport RTT: render OCIO, PP, generate MIPS, etc.
	 *
	 * @param RHICmdList - RHI interface
	 *
	 * @return - none
	 */
	void UpdateDeferredResources(FRHICommandListImmediate& RHICmdList) const;
<<<<<<< HEAD

	/** nDisplay VE Callback [subscribed to Renderer:ResolvedSceneColorCallbacks].
	 *
	 * @param GraphBuilder   - RDG interface
	 * @param SceneTextures  - Scene textures (SceneColor, Depth, etc)
	 * @param InProxyContext - Saved from game thread context for this proxy
	 *
	 * @return - none
	 */
	void OnResolvedSceneColor_RenderThread(FRDGBuilder& GraphBuilder, const FSceneTextures& SceneTextures, const FDisplayClusterViewportProxy_Context& InProxyContext);

	/** nDisplay VE Callback [PostRenderViewFamily_RenderThread()].
	 *
	 * @param GraphBuilder   - RDG interface
	 * @param InViewFamily   - Scene View Family
	 * @param InSceneView    - Scene View
	 * @param InProxyContext - Saved from game thread context for this proxy
	 *
	 * @return - none
	 */
	void OnPostRenderViewFamily_RenderThread(FRDGBuilder& InGraphBuilder, FSceneViewFamily& InViewFamily, const FSceneView& InSceneView, const FDisplayClusterViewportProxy_Context& InProxyContext);

	/** Allow callback OnPostProcessPassAfterFXAA.  */
	bool ShouldUsePostProcessPassAfterFXAA() const;

	/** Callback OnPostProcessPassAfterFXAA.
	 *
	 * @param GraphBuilder - RDG interface
	 * @param View         - Scene View
	 * @param Inputs       - PP Input resources
	 * @param ContextNum   - viewport context index
	 *
	 * @return - Screen pass texture
	 */
	FScreenPassTexture OnPostProcessPassAfterFXAA_RenderThread(FRDGBuilder& GraphBuilder, const FSceneView& View, const FPostProcessMaterialInputs& Inputs, const uint32 ContextNum);

	/** Allow callback OnPostProcessPassAfterSSRInput. */
	bool ShouldUsePostProcessPassAfterSSRInput() const;

	/** Callback OnPostProcessPassAfterSSRInput.
	 *
	 * @param GraphBuilder - RDG interface
	 * @param View         - Scene View
	 * @param Inputs       - PP Input resources
	 * @param ContextNum   - viewport context index
	 *
	 * @return - Screen pass texture
	 */
	FScreenPassTexture OnPostProcessPassAfterSSRInput_RenderThread(FRDGBuilder& GraphBuilder, const FSceneView& View, const FPostProcessMaterialInputs& Inputs, const uint32 ContextNum);

	/** Allow callback OnPostProcessPassAfterTonemap. */
	bool ShouldUsePostProcessPassTonemap() const;

	/** Callback OnPostProcessPassAfterTonemap.
	 *
	 * @param GraphBuilder - RDG interface
	 * @param View         - Scene View
	 * @param Inputs       - PP Input resources
	 * @param ContextNum   - viewport context index
	 *
	 * @return - Screen pass texture
	 */
	FScreenPassTexture OnPostProcessPassAfterTonemap_RenderThread(FRDGBuilder& GraphBuilder, const FSceneView& View, const FPostProcessMaterialInputs& Inputs, const uint32 ContextNum);

	/** Enable alpha channel for this viewport (useful for overlays with alpha channel: ChromaKey, LightCard). */
	bool ShouldUseAlphaChannel_RenderThread() const;

	/** AfterWarp resolve viewport resources: ViewportRemap, etc
	 *
	 * @param RHICmdList - RHI interface
	 *
	 * @return - none
	 */
	void PostResolveViewport_RenderThread(FRHICommandListImmediate& RHICmdList) const;

#if WITH_EDITOR
	bool GetPreviewPixels_GameThread(TSharedPtr<FDisplayClusterViewportReadPixelsData, ESPMode::ThreadSafe>& OutPixelsData) const;
#endif

=======

	/** nDisplay VE Callback [subscribed to Renderer:ResolvedSceneColorCallbacks].
	 *
	 * @param GraphBuilder   - RDG interface
	 * @param SceneTextures  - Scene textures (SceneColor, Depth, etc)
	 * @param InProxyContext - Saved from game thread context for this proxy
	 *
	 * @return - none
	 */
	void OnResolvedSceneColor_RenderThread(FRDGBuilder& GraphBuilder, const FSceneTextures& SceneTextures, const FDisplayClusterViewportProxy_Context& InProxyContext);

	/** nDisplay VE Callback [PostRenderViewFamily_RenderThread()].
	 *
	 * @param GraphBuilder   - RDG interface
	 * @param InViewFamily   - Scene View Family
	 * @param InSceneView    - Scene View
	 * @param InProxyContext - Saved from game thread context for this proxy
	 *
	 * @return - none
	 */
	void OnPostRenderViewFamily_RenderThread(FRDGBuilder& InGraphBuilder, FSceneViewFamily& InViewFamily, const FSceneView& InSceneView, const FDisplayClusterViewportProxy_Context& InProxyContext);

	/** Allow callback OnPostProcessPassAfterFXAA.  */
	bool ShouldUsePostProcessPassAfterFXAA() const;

	/** Callback OnPostProcessPassAfterFXAA.
	 *
	 * @param GraphBuilder - RDG interface
	 * @param View         - Scene View
	 * @param Inputs       - PP Input resources
	 * @param ContextNum   - viewport context index
	 *
	 * @return - Screen pass texture
	 */
	FScreenPassTexture OnPostProcessPassAfterFXAA_RenderThread(FRDGBuilder& GraphBuilder, const FSceneView& View, const FPostProcessMaterialInputs& Inputs, const uint32 ContextNum);

	/** Allow callback OnPostProcessPassAfterSSRInput. */
	bool ShouldUsePostProcessPassAfterSSRInput() const;

	/** Callback OnPostProcessPassAfterSSRInput.
	 *
	 * @param GraphBuilder - RDG interface
	 * @param View         - Scene View
	 * @param Inputs       - PP Input resources
	 * @param ContextNum   - viewport context index
	 *
	 * @return - Screen pass texture
	 */
	FScreenPassTexture OnPostProcessPassAfterSSRInput_RenderThread(FRDGBuilder& GraphBuilder, const FSceneView& View, const FPostProcessMaterialInputs& Inputs, const uint32 ContextNum);

	/** Allow callback OnPostProcessPassAfterTonemap. */
	bool ShouldUsePostProcessPassTonemap() const;

	/** Callback OnPostProcessPassAfterTonemap.
	 *
	 * @param GraphBuilder - RDG interface
	 * @param View         - Scene View
	 * @param Inputs       - PP Input resources
	 * @param ContextNum   - viewport context index
	 *
	 * @return - Screen pass texture
	 */
	FScreenPassTexture OnPostProcessPassAfterTonemap_RenderThread(FRDGBuilder& GraphBuilder, const FSceneView& View, const FPostProcessMaterialInputs& Inputs, const uint32 ContextNum);

	/** Enable alpha channel for this viewport (useful for overlays with alpha channel: ChromaKey, LightCard). */
	bool ShouldUseAlphaChannel_RenderThread() const;

	/** AfterWarp resolve viewport resources: ViewportRemap, etc
	 *
	 * @param RHICmdList - RHI interface
	 *
	 * @return - none
	 */
	void PostResolveViewport_RenderThread(FRHICommandListImmediate& RHICmdList) const;

#if WITH_EDITOR
	bool GetPreviewPixels_GameThread(TSharedPtr<FDisplayClusterViewportReadPixelsData, ESPMode::ThreadSafe>& OutPixelsData) const;
#endif

>>>>>>> 4af6daef
	inline bool FindContext_RenderThread(const int32 ViewIndex, uint32* OutContextNum)
	{
		check(IsInRenderingThread());

		for (int32 ContextNum = 0; ContextNum < Contexts.Num(); ContextNum++)
		{
			if (ViewIndex == Contexts[ContextNum].StereoViewIndex)
			{
				if (OutContextNum != nullptr)
				{
					*OutContextNum = ContextNum;
				}

				return true;
			}
		}

		return false;
	}

	FIntRect GetFinalContextRect(const EDisplayClusterViewportResourceType InputResourceType, const FIntRect& InRect) const;

private:
	bool ImplGetResourcesWithRects_RenderThread(const EDisplayClusterViewportResourceType InResourceType, TArray<FRHITexture2D*>& OutResources, TArray<FIntRect>& OutResourceRects, const int32 InRecursionDepth) const;
	bool ImplGetResources_RenderThread(const EDisplayClusterViewportResourceType InResourceType, TArray<FRHITexture2D*>& OutResources, const int32 InRecursionDepth) const;

	void ImplViewportRemap_RenderThread(FRHICommandListImmediate& RHICmdList) const;
	void ImplPreviewReadPixels_RenderThread(FRHICommandListImmediate& RHICmdList) const;

	bool ImplResolveResources_RenderThread(FRHICommandListImmediate& RHICmdList, FDisplayClusterViewportProxy const* SourceProxy, const EDisplayClusterViewportResourceType InputResourceType, const EDisplayClusterViewportResourceType OutputResourceType, const int32 InContextNum) const;
<<<<<<< HEAD
	bool IsShouldOverrideViewportResource(const EDisplayClusterViewportResourceType InResourceType) const;
=======

	/** When a resource by type can be overridden from another viewport, true is returned. */
	bool ShouldOverrideViewportResource(const EDisplayClusterViewportResourceType InResourceType) const;
>>>>>>> 4af6daef

	/** Copy pixel channels between resources.
	 *
	 * @param GraphBuilder       - RDG interface
	 * @param InCopyMode         - channels copy mode
	 * @param InContextNum       - viewport context
	 * @param InSrcTextureRef    - Input resource
	 * @param InSrcRect          - Input resource rect
	 * @param InDestResourceType - Dest viewport resource type
	 *
	 * @return - true, if success
	 */
	bool CopyResource_RenderThread(FRDGBuilder& GraphBuilder, const EDisplayClusterTextureCopyMode InCopyMode, const int32 InContextNum, FRDGTextureRef InSrcTextureRef, const FIntRect& InSrcRect, const EDisplayClusterViewportResourceType InDestResourceType);

	/** Copy pixel channels between resources.
	 *
	 * @param GraphBuilder      - RDG interface
	 * @param InCopyMode        - channels copy mode
	 * @param InContextNum      - viewport context
	 * @param InDestTextureRef  - Dest resource
	 * @param InDestRect        - Dest resource rect
	 *
	 * @return - true, if success
	 */
	bool CopyResource_RenderThread(FRDGBuilder& GraphBuilder, const EDisplayClusterTextureCopyMode InCopyMode, const int32 InContextNum, const EDisplayClusterViewportResourceType InSrcResourceType, FRDGTextureRef InDestTextureRef, const FIntRect& InDestRect);

	/** Copy pixel channels between resources.
	 *
	 * @param GraphBuilder       - RDG interface
	 * @param InCopyMode         - channels copy mode
	 * @param InContextNum       - viewport context
	 * @param InSrcResourceType  - Input viewport resource type
	 * @param InDestResourceType - Dest viewport resource type
	 *
	 * @return - true, if success
	 */
	bool CopyResource_RenderThread(FRDGBuilder& GraphBuilder, const EDisplayClusterTextureCopyMode InCopyMode, const int32 InContextNum, const EDisplayClusterViewportResourceType InSrcResourceType, const EDisplayClusterViewportResourceType InDestResourceType);

	/** Return viewport used to render RTT (support ViewportOverride)
	 *
	 * @return - viewport proxy with valid render resources
	 */
	const FDisplayClusterViewportProxy& GetRenderingViewportProxy() const;

	/** Check if there is an RTT source (internal or external) in this viewport proxy. */
	bool IsInputRenderTargetResourceExists() const;

	/** Returns the OCIO rendering type for the given viewport. */
	EDisplayClusterViewportOpenColorIOMode GetOpenColorIOMode() const;

<<<<<<< HEAD
=======
	FDisplayClusterViewportManagerProxy* GetViewportManagerProxyImpl_RenderThread() const;
	TSharedPtr<FDisplayClusterViewportManagerProxy, ESPMode::ThreadSafe> GetViewportManagerProxyRefImpl_RenderThread() const;

>>>>>>> 4af6daef
protected:
	friend FDisplayClusterViewportProxyData;
	friend FDisplayClusterViewportManagerProxy;

	/** Unique viewport name. */
	const FString ViewportId;

	/** Cluster node name. */
	const FString ClusterNodeId;

	/** OpenColorIO nDisplay interface ref. */
	TSharedPtr<FDisplayClusterViewport_OpenColorIO, ESPMode::ThreadSafe> OpenColorIO;

	// Viewport render params
	mutable FDisplayClusterViewport_RenderSettings       RenderSettings;
	FDisplayClusterViewport_RenderSettingsICVFX  RenderSettingsICVFX;
	FDisplayClusterViewport_PostRenderSettings   PostRenderSettings;

	// Additional parameters
	FDisplayClusterViewport_OverscanSettings     OverscanSettings;

	TSharedPtr<IDisplayClusterRender_MeshComponent, ESPMode::ThreadSafe> RemapMesh;

	// Projection policy instance that serves this viewport
	TSharedPtr<IDisplayClusterProjectionPolicy, ESPMode::ThreadSafe> ProjectionPolicy;

	// Viewport contexts (left/center/right eyes)
	mutable TArray<FDisplayClusterViewport_Context> Contexts;

	// View family render to this resources
	TArray<FDisplayClusterViewportRenderTargetResource*> RenderTargets;

	// Projection policy output resources
	TArray<FDisplayClusterViewportTextureResource*> OutputFrameTargetableResources;
	TArray<FDisplayClusterViewportTextureResource*> AdditionalFrameTargetableResources;

#if WITH_EDITOR
	FTextureRHIRef OutputPreviewTargetableResource;
	TArray<TSharedPtr<FSceneViewStateReference, ESPMode::ThreadSafe>> ViewStates;
	
	mutable bool bPreviewReadPixels = false;
	mutable FCriticalSection PreviewPixelsCSGuard;
	mutable TSharedPtr<FDisplayClusterViewportReadPixelsData, ESPMode::ThreadSafe> PreviewPixels;
#endif

	// unique viewport resources
	TArray<FDisplayClusterViewportTextureResource*> InputShaderResources;
	TArray<FDisplayClusterViewportTextureResource*> AdditionalTargetableResources;
	TArray<FDisplayClusterViewportTextureResource*> MipsShaderResources;
<<<<<<< HEAD

	const TSharedRef<FDisplayClusterViewportManagerProxy, ESPMode::ThreadSafe> Owner;
=======

	TWeakPtr<FDisplayClusterViewportManagerProxy, ESPMode::ThreadSafe> ViewportManagerProxyWeakRef;

>>>>>>> 4af6daef
	IDisplayClusterShaders& ShadersAPI;
};
<|MERGE_RESOLUTION|>--- conflicted
+++ resolved
@@ -142,19 +142,13 @@
 
 	// Resolve resource contexts
 	virtual bool ResolveResources_RenderThread(FRHICommandListImmediate& RHICmdList, const EDisplayClusterViewportResourceType InputResourceType, const EDisplayClusterViewportResourceType OutputResourceType, const int32 InContextNum = INDEX_NONE) const override;
-<<<<<<< HEAD
 
 	virtual EDisplayClusterViewportResourceType GetOutputResourceType_RenderThread() const override;
-=======
-
-	virtual EDisplayClusterViewportResourceType GetOutputResourceType_RenderThread() const override;
 
 	virtual const class IDisplayClusterViewportManagerProxy* GetViewportManagerProxy_RenderThread() const override;
 
 	virtual const FDisplayClusterRenderFrameSettings* GetRenderFrameSettings_RenderThread() const override;
->>>>>>> 4af6daef
-
-	virtual const IDisplayClusterViewportManagerProxy& GetOwner_RenderThread() const override;
+
 	///////////////////////////////
 	// ~IDisplayClusterViewportProxy
 	///////////////////////////////
@@ -169,7 +163,6 @@
 	 * @return - none
 	 */
 	void UpdateDeferredResources(FRHICommandListImmediate& RHICmdList) const;
-<<<<<<< HEAD
 
 	/** nDisplay VE Callback [subscribed to Renderer:ResolvedSceneColorCallbacks].
 	 *
@@ -249,87 +242,6 @@
 	bool GetPreviewPixels_GameThread(TSharedPtr<FDisplayClusterViewportReadPixelsData, ESPMode::ThreadSafe>& OutPixelsData) const;
 #endif
 
-=======
-
-	/** nDisplay VE Callback [subscribed to Renderer:ResolvedSceneColorCallbacks].
-	 *
-	 * @param GraphBuilder   - RDG interface
-	 * @param SceneTextures  - Scene textures (SceneColor, Depth, etc)
-	 * @param InProxyContext - Saved from game thread context for this proxy
-	 *
-	 * @return - none
-	 */
-	void OnResolvedSceneColor_RenderThread(FRDGBuilder& GraphBuilder, const FSceneTextures& SceneTextures, const FDisplayClusterViewportProxy_Context& InProxyContext);
-
-	/** nDisplay VE Callback [PostRenderViewFamily_RenderThread()].
-	 *
-	 * @param GraphBuilder   - RDG interface
-	 * @param InViewFamily   - Scene View Family
-	 * @param InSceneView    - Scene View
-	 * @param InProxyContext - Saved from game thread context for this proxy
-	 *
-	 * @return - none
-	 */
-	void OnPostRenderViewFamily_RenderThread(FRDGBuilder& InGraphBuilder, FSceneViewFamily& InViewFamily, const FSceneView& InSceneView, const FDisplayClusterViewportProxy_Context& InProxyContext);
-
-	/** Allow callback OnPostProcessPassAfterFXAA.  */
-	bool ShouldUsePostProcessPassAfterFXAA() const;
-
-	/** Callback OnPostProcessPassAfterFXAA.
-	 *
-	 * @param GraphBuilder - RDG interface
-	 * @param View         - Scene View
-	 * @param Inputs       - PP Input resources
-	 * @param ContextNum   - viewport context index
-	 *
-	 * @return - Screen pass texture
-	 */
-	FScreenPassTexture OnPostProcessPassAfterFXAA_RenderThread(FRDGBuilder& GraphBuilder, const FSceneView& View, const FPostProcessMaterialInputs& Inputs, const uint32 ContextNum);
-
-	/** Allow callback OnPostProcessPassAfterSSRInput. */
-	bool ShouldUsePostProcessPassAfterSSRInput() const;
-
-	/** Callback OnPostProcessPassAfterSSRInput.
-	 *
-	 * @param GraphBuilder - RDG interface
-	 * @param View         - Scene View
-	 * @param Inputs       - PP Input resources
-	 * @param ContextNum   - viewport context index
-	 *
-	 * @return - Screen pass texture
-	 */
-	FScreenPassTexture OnPostProcessPassAfterSSRInput_RenderThread(FRDGBuilder& GraphBuilder, const FSceneView& View, const FPostProcessMaterialInputs& Inputs, const uint32 ContextNum);
-
-	/** Allow callback OnPostProcessPassAfterTonemap. */
-	bool ShouldUsePostProcessPassTonemap() const;
-
-	/** Callback OnPostProcessPassAfterTonemap.
-	 *
-	 * @param GraphBuilder - RDG interface
-	 * @param View         - Scene View
-	 * @param Inputs       - PP Input resources
-	 * @param ContextNum   - viewport context index
-	 *
-	 * @return - Screen pass texture
-	 */
-	FScreenPassTexture OnPostProcessPassAfterTonemap_RenderThread(FRDGBuilder& GraphBuilder, const FSceneView& View, const FPostProcessMaterialInputs& Inputs, const uint32 ContextNum);
-
-	/** Enable alpha channel for this viewport (useful for overlays with alpha channel: ChromaKey, LightCard). */
-	bool ShouldUseAlphaChannel_RenderThread() const;
-
-	/** AfterWarp resolve viewport resources: ViewportRemap, etc
-	 *
-	 * @param RHICmdList - RHI interface
-	 *
-	 * @return - none
-	 */
-	void PostResolveViewport_RenderThread(FRHICommandListImmediate& RHICmdList) const;
-
-#if WITH_EDITOR
-	bool GetPreviewPixels_GameThread(TSharedPtr<FDisplayClusterViewportReadPixelsData, ESPMode::ThreadSafe>& OutPixelsData) const;
-#endif
-
->>>>>>> 4af6daef
 	inline bool FindContext_RenderThread(const int32 ViewIndex, uint32* OutContextNum)
 	{
 		check(IsInRenderingThread());
@@ -360,13 +272,9 @@
 	void ImplPreviewReadPixels_RenderThread(FRHICommandListImmediate& RHICmdList) const;
 
 	bool ImplResolveResources_RenderThread(FRHICommandListImmediate& RHICmdList, FDisplayClusterViewportProxy const* SourceProxy, const EDisplayClusterViewportResourceType InputResourceType, const EDisplayClusterViewportResourceType OutputResourceType, const int32 InContextNum) const;
-<<<<<<< HEAD
-	bool IsShouldOverrideViewportResource(const EDisplayClusterViewportResourceType InResourceType) const;
-=======
 
 	/** When a resource by type can be overridden from another viewport, true is returned. */
 	bool ShouldOverrideViewportResource(const EDisplayClusterViewportResourceType InResourceType) const;
->>>>>>> 4af6daef
 
 	/** Copy pixel channels between resources.
 	 *
@@ -417,12 +325,9 @@
 	/** Returns the OCIO rendering type for the given viewport. */
 	EDisplayClusterViewportOpenColorIOMode GetOpenColorIOMode() const;
 
-<<<<<<< HEAD
-=======
 	FDisplayClusterViewportManagerProxy* GetViewportManagerProxyImpl_RenderThread() const;
 	TSharedPtr<FDisplayClusterViewportManagerProxy, ESPMode::ThreadSafe> GetViewportManagerProxyRefImpl_RenderThread() const;
 
->>>>>>> 4af6daef
 protected:
 	friend FDisplayClusterViewportProxyData;
 	friend FDisplayClusterViewportManagerProxy;
@@ -472,13 +377,8 @@
 	TArray<FDisplayClusterViewportTextureResource*> InputShaderResources;
 	TArray<FDisplayClusterViewportTextureResource*> AdditionalTargetableResources;
 	TArray<FDisplayClusterViewportTextureResource*> MipsShaderResources;
-<<<<<<< HEAD
-
-	const TSharedRef<FDisplayClusterViewportManagerProxy, ESPMode::ThreadSafe> Owner;
-=======
 
 	TWeakPtr<FDisplayClusterViewportManagerProxy, ESPMode::ThreadSafe> ViewportManagerProxyWeakRef;
 
->>>>>>> 4af6daef
 	IDisplayClusterShaders& ShadersAPI;
 };
