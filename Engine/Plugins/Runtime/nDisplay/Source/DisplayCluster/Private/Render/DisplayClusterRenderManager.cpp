// Copyright Epic Games, Inc. All Rights Reserved.

#include "Render/DisplayClusterRenderManager.h"
#include "Config/IPDisplayClusterConfigManager.h"

#include "Engine/GameViewportClient.h"
#include "Engine/GameEngine.h"

#include "Misc/DisplayClusterGlobals.h"
#include "Misc/DisplayClusterHelpers.h"
#include "Misc/DisplayClusterLog.h"
#include "Misc/DisplayClusterStrings.h"

#include "DisplayClusterConfigurationStrings.h"

#include "Components/DisplayClusterCameraComponent.h"
#include "DisplayClusterViewportClient.h"

#include "Config/IPDisplayClusterConfigManager.h"
#include "DisplayClusterConfigurationTypes.h"

#include "Game/IPDisplayClusterGameManager.h"

#include "Render/Device/DisplayClusterRenderDeviceFactoryInternal.h"

#include "Render/Device/IDisplayClusterRenderDeviceFactory.h"
#include "Render/PostProcess/IDisplayClusterPostProcess.h"
#include "Render/Projection/IDisplayClusterProjectionPolicyFactory.h"
#include "Render/Projection/IDisplayClusterProjectionPolicy.h"
#include "Render/Synchronization/IDisplayClusterRenderSyncPolicyFactory.h"

#include "Render/Containers/DisplayClusterRender_MeshComponent.h"

#include "Render/Presentation/DisplayClusterPresentationNative.h"

#include "Render/Synchronization/DisplayClusterRenderSyncPolicyFactoryInternal.h"
#include "Render/Synchronization/DisplayClusterRenderSyncPolicyNone.h"

#include "Framework/Application/SlateApplication.h"

#include "UnrealClient.h"
#include "Kismet/GameplayStatics.h"

#include "CineCameraComponent.h"
#include "Engine/Scene.h"

#include "DisplayClusterRootActor.h"

#if PLATFORM_WINDOWS
#include "Windows/AllowWindowsPlatformTypes.h"
#include "Windows.h"
#include "Windows/HideWindowsPlatformTypes.h"
#endif


FDisplayClusterRenderManager::FDisplayClusterRenderManager()
{
	// Instantiate and register internal render device factory
	TSharedPtr<IDisplayClusterRenderDeviceFactory> NewRenderDeviceFactory(new FDisplayClusterRenderDeviceFactoryInternal);
	RegisterRenderDeviceFactory(DisplayClusterStrings::args::dev::Mono, NewRenderDeviceFactory);
	RegisterRenderDeviceFactory(DisplayClusterStrings::args::dev::QBS,  NewRenderDeviceFactory);
	RegisterRenderDeviceFactory(DisplayClusterStrings::args::dev::SbS,  NewRenderDeviceFactory);
	RegisterRenderDeviceFactory(DisplayClusterStrings::args::dev::TB,   NewRenderDeviceFactory);

	// Instantiate and register internal sync policy factory
	TSharedPtr<IDisplayClusterRenderSyncPolicyFactory> NewSyncPolicyFactory(new FDisplayClusterRenderSyncPolicyFactoryInternal);
	RegisterSynchronizationPolicyFactory(DisplayClusterConfigurationStrings::config::cluster::render_sync::None,            NewSyncPolicyFactory); // None
	RegisterSynchronizationPolicyFactory(DisplayClusterConfigurationStrings::config::cluster::render_sync::Ethernet,        NewSyncPolicyFactory); // Ethernet
	RegisterSynchronizationPolicyFactory(DisplayClusterConfigurationStrings::config::cluster::render_sync::EthernetBarrier, NewSyncPolicyFactory); // Ethernet_Simple
	RegisterSynchronizationPolicyFactory(DisplayClusterConfigurationStrings::config::cluster::render_sync::Nvidia,          NewSyncPolicyFactory); // NVIDIA
}

FDisplayClusterRenderManager::~FDisplayClusterRenderManager()
{
}


//////////////////////////////////////////////////////////////////////////////////////////////
// IPDisplayClusterManager
//////////////////////////////////////////////////////////////////////////////////////////////
bool FDisplayClusterRenderManager::Init(EDisplayClusterOperationMode OperationMode)
{
	CurrentOperationMode = OperationMode;

	return true;
}

void FDisplayClusterRenderManager::Release()
{
	//@note: No need to release our RenderDevice. It will be released in a safe way by TSharedPtr.
}

bool FDisplayClusterRenderManager::StartSession(UDisplayClusterConfigurationData* InConfigData, const FString& InNodeId)
{
	if (CurrentOperationMode == EDisplayClusterOperationMode::Disabled)
	{
		UE_LOG(LogDisplayClusterRender, Log, TEXT("Operation mode is 'Disabled' so no initialization will be performed"));
		return true;
	}

	// Set callback on viewport created. We want to make sure the DisplayClusterViewportClient is used.
	UGameViewportClient::OnViewportCreated().AddRaw(this, &FDisplayClusterRenderManager::OnViewportCreatedHandler_CheckViewportClass);

	// Create synchronization object
	UE_LOG(LogDisplayClusterRender, Log, TEXT("Instantiating synchronization policy object..."));
	SyncPolicy = CreateRenderSyncPolicy();
	if (SyncPolicy)
	{
		SyncPolicy->Initialize();
	}

	// Instantiate render device
	TSharedPtr<IDisplayClusterRenderDevice, ESPMode::ThreadSafe> NewRenderDevice;
	UE_LOG(LogDisplayClusterRender, Log, TEXT("Instantiating stereo device..."));
	NewRenderDevice = CreateRenderDevice();

	// Set new device as the engine's stereoscopic device
	if (GEngine && NewRenderDevice.IsValid())
	{
		GEngine->StereoRenderingDevice = StaticCastSharedPtr<IStereoRendering>(NewRenderDevice);
		RenderDevicePtr = NewRenderDevice.Get();
	}

	// When session is starting in Editor the device won't be initialized so we avoid nullptr access here.
	//@todo Now we always have a device, even for Editor. Change the condition working on the EditorDevice.
	return (RenderDevicePtr ? RenderDevicePtr->Initialize() : true);
}

void FDisplayClusterRenderManager::EndSession()
{
#if WITH_EDITOR
	if (GIsEditor && RenderDevicePtr)
	{
		// Since we can run multiple PIE sessions we have to clean device before the next one.
		GEngine->StereoRenderingDevice.Reset();
		RenderDevicePtr = nullptr;
	}
#endif

	SyncPolicy.Reset();
}

bool FDisplayClusterRenderManager::StartScene(UWorld* InWorld)
{
	if (RenderDevicePtr)
	{
		RenderDevicePtr->StartScene(InWorld);
	}

	return true;
}

void FDisplayClusterRenderManager::EndScene()
{
	if (RenderDevicePtr)
	{
		RenderDevicePtr->EndScene();
	}
}

#if PLATFORM_WINDOWS
static bool SimulateMouseClick(HWND WindowHandle)
{
	RECT WindowRect; // Window rect in screen coordinates

	if (!GetWindowRect(WindowHandle, &WindowRect))
	{
		return false;
	}

	const double ScreenWidth = double(::GetSystemMetrics(SM_CXSCREEN));
	const double ScreenHeight = double(::GetSystemMetrics(SM_CYSCREEN));

	check(ScreenWidth > 0.5);
	check(ScreenHeight > 0.5);

	INPUT Inputs[3] = {{ 0 }};

	// Expected coordinates are normalized to screen dimensions of 65535x65535
<<<<<<< HEAD

	const double Left   = double(WindowRect.left);
	const double Right  = double(WindowRect.right);
	const double Top    = double(WindowRect.top);
	const double Bottom = double(WindowRect.bottom);

	Inputs[0].type = INPUT_MOUSE;
	Inputs[0].mi.dx = LONG((Left + (Right  - Left)/2.0) * (65535.0 / ScreenWidth));
	Inputs[0].mi.dy = LONG((Top  + (Bottom -  Top)/2.0) * (65535.0 / ScreenHeight));
	Inputs[0].mi.dwFlags = MOUSEEVENTF_ABSOLUTE | MOUSEEVENTF_MOVE;

	Inputs[1].type = INPUT_MOUSE;
	Inputs[1].mi.dwFlags = MOUSEEVENTF_LEFTDOWN;

=======

	const double Left   = double(WindowRect.left);
	const double Right  = double(WindowRect.right);
	const double Top    = double(WindowRect.top);
	const double Bottom = double(WindowRect.bottom);

	Inputs[0].type = INPUT_MOUSE;
	Inputs[0].mi.dx = LONG((Left + (Right  - Left)/2.0) * (65535.0 / ScreenWidth));
	Inputs[0].mi.dy = LONG((Top  + (Bottom -  Top)/2.0) * (65535.0 / ScreenHeight));
	Inputs[0].mi.dwFlags = MOUSEEVENTF_ABSOLUTE | MOUSEEVENTF_MOVE;

	Inputs[1].type = INPUT_MOUSE;
	Inputs[1].mi.dwFlags = MOUSEEVENTF_LEFTDOWN;

>>>>>>> 6bbb88c8
	Inputs[2].type = INPUT_MOUSE;
	Inputs[2].mi.dwFlags = MOUSEEVENTF_LEFTUP;

	return !!::SendInput(3, Inputs, sizeof(INPUT));
}
#endif //PLATFORM_WINDOWS

void FDisplayClusterRenderManager::PreTick(float DeltaSeconds)
{
	if(!bWasWindowFocused)
	{
		if (UGameViewportClient* GameViewportClient = GEngine->GameViewport)
		{
			if (TSharedPtr<SWindow> Window = GameViewportClient->GetWindow())
			{
				if (TSharedPtr<const FGenericWindow> NativeWindow = Window->GetNativeWindow())
				{
					if (const void* WindowHandle = NativeWindow->GetOSWindowHandle())
					{
#if PLATFORM_WINDOWS
						const HWND GameHWND = (HWND)WindowHandle;

						::SetWindowPos(GameHWND, HWND_TOP, 0, 0, 0, 0, SWP_NOMOVE | SWP_NOSIZE);
						::SetForegroundWindow(GameHWND);
						::SetCapture(GameHWND);
						::SetFocus(GameHWND);
						::SetActiveWindow(GameHWND);

						SimulateMouseClick(GameHWND);
#endif
						FSlateApplication::Get().SetAllUserFocusToGameViewport();

						bWasWindowFocused = true;
					}
				}
			}
		}
	}

	if (RenderDevicePtr)
	{
		RenderDevicePtr->PreTick(DeltaSeconds);
	}
}


//////////////////////////////////////////////////////////////////////////////////////////////
// IDisplayClusterRenderManager
//////////////////////////////////////////////////////////////////////////////////////////////
IDisplayClusterRenderDevice* FDisplayClusterRenderManager::GetRenderDevice() const
{
	return RenderDevicePtr;
}

bool FDisplayClusterRenderManager::RegisterRenderDeviceFactory(const FString& InDeviceType, TSharedPtr<IDisplayClusterRenderDeviceFactory>& InFactory)
{
	UE_LOG(LogDisplayClusterRender, Log, TEXT("Registering factory for rendering device type: %s"), *InDeviceType);

	if (!InFactory.IsValid())
	{
		UE_LOG(LogDisplayClusterRender, Warning, TEXT("Invalid factory object"));
		return false;
	}

	{
		FScopeLock Lock(&CritSecInternals);

		if (RenderDeviceFactories.Contains(InDeviceType))
		{
			UE_LOG(LogDisplayClusterRender, Warning, TEXT("Setting a new factory for '%s' rendering device type"), *InDeviceType);
		}

		RenderDeviceFactories.Emplace(InDeviceType, InFactory);
	}

	UE_LOG(LogDisplayClusterRender, Log, TEXT("Registered factory for rendering device type: %s"), *InDeviceType);

	return true;
}

bool FDisplayClusterRenderManager::UnregisterRenderDeviceFactory(const FString& InDeviceType)
{
	UE_LOG(LogDisplayClusterRender, Log, TEXT("Unregistering factory for rendering device type: %s"), *InDeviceType);

	{
		FScopeLock Lock(&CritSecInternals);

		if (!RenderDeviceFactories.Contains(InDeviceType))
		{
			UE_LOG(LogDisplayClusterRender, Warning, TEXT("A factory for '%s' rendering device type not found"), *InDeviceType);
			return false;
		}

		RenderDeviceFactories.Remove(InDeviceType);
	}

	UE_LOG(LogDisplayClusterRender, Log, TEXT("Unregistered factory for rendering device type: %s"), *InDeviceType);

	return true;
}

bool FDisplayClusterRenderManager::RegisterSynchronizationPolicyFactory(const FString& InSyncPolicyType, TSharedPtr<IDisplayClusterRenderSyncPolicyFactory>& InFactory)
{
	UE_LOG(LogDisplayClusterRender, Log, TEXT("Registering factory for synchronization policy: %s"), *InSyncPolicyType);

	if (!InFactory.IsValid())
	{
		UE_LOG(LogDisplayClusterRender, Warning, TEXT("Invalid factory object"));
		return false;
	}

	{
		FScopeLock Lock(&CritSecInternals);

		if (SyncPolicyFactories.Contains(InSyncPolicyType))
		{
			UE_LOG(LogDisplayClusterRender, Warning, TEXT("A new factory for '%s' synchronization policy was set"), *InSyncPolicyType);
		}

		SyncPolicyFactories.Emplace(InSyncPolicyType, InFactory);
	}

	UE_LOG(LogDisplayClusterRender, Log, TEXT("Registered factory for synchronization policy: %s"), *InSyncPolicyType);

	return true;
}

bool FDisplayClusterRenderManager::UnregisterSynchronizationPolicyFactory(const FString& InSyncPolicyType)
{
<<<<<<< HEAD
	UE_LOG(LogDisplayClusterRender, Log, TEXT("Unregistering factory for syncrhonization policy: %s"), *InSyncPolicyType);
=======
	UE_LOG(LogDisplayClusterRender, Log, TEXT("Unregistering factory for synchronization policy: %s"), *InSyncPolicyType);
>>>>>>> 6bbb88c8

	{
		FScopeLock Lock(&CritSecInternals);

		if (!SyncPolicyFactories.Contains(InSyncPolicyType))
		{
			UE_LOG(LogDisplayClusterRender, Warning, TEXT("A factory for '%s' synchronization policy not found"), *InSyncPolicyType);
			return false;
		}

		SyncPolicyFactories.Remove(InSyncPolicyType);
	}

	UE_LOG(LogDisplayClusterRender, Log, TEXT("Unregistered factory for synchronization policy: %s"), *InSyncPolicyType);

	return true;
}

TSharedPtr<IDisplayClusterRenderSyncPolicy> FDisplayClusterRenderManager::GetCurrentSynchronizationPolicy()
{
	FScopeLock Lock(&CritSecInternals);
	return SyncPolicy;
}

bool FDisplayClusterRenderManager::RegisterProjectionPolicyFactory(const FString& InProjectionType, TSharedPtr<IDisplayClusterProjectionPolicyFactory>& InFactory)
{
	UE_LOG(LogDisplayClusterRender, Log, TEXT("Registering factory for projection type: %s"), *InProjectionType);

	if (!InFactory.IsValid())
	{
		UE_LOG(LogDisplayClusterRender, Warning, TEXT("Invalid factory object"));
		return false;
	}

	{
		FScopeLock Lock(&CritSecInternals);

		if (ProjectionPolicyFactories.Contains(InProjectionType))
		{
			UE_LOG(LogDisplayClusterRender, Warning, TEXT("A new factory for '%s' projection policy was set"), *InProjectionType);
		}

		ProjectionPolicyFactories.Emplace(InProjectionType, InFactory);
	}

	UE_LOG(LogDisplayClusterRender, Log, TEXT("Registered factory for projection type: %s"), *InProjectionType);

	return true;
}

bool FDisplayClusterRenderManager::UnregisterProjectionPolicyFactory(const FString& InProjectionType)
{
	UE_LOG(LogDisplayClusterRender, Log, TEXT("Unregistering factory for projection policy: %s"), *InProjectionType);

	{
		FScopeLock Lock(&CritSecInternals);

		if (!ProjectionPolicyFactories.Contains(InProjectionType))
		{
			UE_LOG(LogDisplayClusterRender, Warning, TEXT("A handler for '%s' projection type not found"), *InProjectionType);
			return false;
		}

		ProjectionPolicyFactories.Remove(InProjectionType);
	}

	UE_LOG(LogDisplayClusterRender, Log, TEXT("Unregistered factory for projection policy: %s"), *InProjectionType);

	return true;
}

TSharedPtr<IDisplayClusterProjectionPolicyFactory> FDisplayClusterRenderManager::GetProjectionPolicyFactory(const FString& InProjectionType)
{
	FScopeLock Lock(&CritSecInternals);

	TSharedPtr<IDisplayClusterProjectionPolicyFactory> Factory;
	if (!DisplayClusterHelpers::map::template ExtractValue(ProjectionPolicyFactories, InProjectionType, Factory))
	{
		UE_LOG(LogDisplayClusterRender, Warning, TEXT("No factory found for projection policy: %s"), *InProjectionType);
	}

	return Factory;
}

void FDisplayClusterRenderManager::GetRegisteredProjectionPolicies(TArray<FString>& OutPolicyIDs) const
{
	FScopeLock Lock(&CritSecInternals);
	ProjectionPolicyFactories.GetKeys(OutPolicyIDs);
}


bool FDisplayClusterRenderManager::RegisterPostProcessFactory(const FString& InPostProcessType, TSharedPtr<IDisplayClusterPostProcessFactory>& InFactory)
{
	UE_LOG(LogDisplayClusterRender, Log, TEXT("Registering factory for postprocess type: %s"), *InPostProcessType);

	if (!InFactory.IsValid())
	{
		UE_LOG(LogDisplayClusterRender, Warning, TEXT("Invalid factory object"));
		return false;
	}

	{
		FScopeLock Lock(&CritSecInternals);

		if (PostProcessFactories.Contains(InPostProcessType))
		{
			UE_LOG(LogDisplayClusterRender, Warning, TEXT("A new factory for '%s' postprocess was set"), *InPostProcessType);
		}

		PostProcessFactories.Emplace(InPostProcessType, InFactory);
	}

	UE_LOG(LogDisplayClusterRender, Log, TEXT("Registered factory for postprocess type: %s"), *InPostProcessType);

	return true;
}

bool FDisplayClusterRenderManager::UnregisterPostProcessFactory(const FString& InPostProcessType)
{
	UE_LOG(LogDisplayClusterRender, Log, TEXT("Unregistering factory for postprocess: %s"), *InPostProcessType);

	{
		FScopeLock Lock(&CritSecInternals);

		if (!PostProcessFactories.Contains(InPostProcessType))
		{
			UE_LOG(LogDisplayClusterRender, Warning, TEXT("A handler for '%s' postprocess type not found"), *InPostProcessType);
			return false;
		}

		PostProcessFactories.Remove(InPostProcessType);
	}

	UE_LOG(LogDisplayClusterRender, Log, TEXT("Unregistered factory for postprocess: %s"), *InPostProcessType);

	return true;
}

TSharedPtr<IDisplayClusterPostProcessFactory> FDisplayClusterRenderManager::GetPostProcessFactory(const FString& InPostProcessType)
{
	FScopeLock Lock(&CritSecInternals);

	TSharedPtr<IDisplayClusterPostProcessFactory> Factory;
	if (!DisplayClusterHelpers::map::template ExtractValue(PostProcessFactories, InPostProcessType, Factory))
	{
		UE_LOG(LogDisplayClusterRender, Warning, TEXT("No factory found for postprocess: %s"), *InPostProcessType);
	}

	return Factory;
<<<<<<< HEAD
}

void FDisplayClusterRenderManager::GetRegisteredPostProcess(TArray<FString>& OutPostProcessIDs) const
{
	FScopeLock Lock(&CritSecInternals);
	PostProcessFactories.GetKeys(OutPostProcessIDs);
=======
}

void FDisplayClusterRenderManager::GetRegisteredPostProcess(TArray<FString>& OutPostProcessIDs) const
{
	FScopeLock Lock(&CritSecInternals);
	PostProcessFactories.GetKeys(OutPostProcessIDs);
}

TSharedPtr<IDisplayClusterRender_MeshComponent, ESPMode::ThreadSafe> FDisplayClusterRenderManager::CreateMeshComponent() const
{
	return MakeShared<FDisplayClusterRender_MeshComponent, ESPMode::ThreadSafe>();
>>>>>>> 6bbb88c8
}

IDisplayClusterViewportManager* FDisplayClusterRenderManager::GetViewportManager() const
{
	ADisplayClusterRootActor* RootActor = GDisplayCluster->GetGameMgr()->GetRootActor();
	if (RootActor)
	{
		return RootActor->GetViewportManager();
	}

	return nullptr;
}

//////////////////////////////////////////////////////////////////////////////////////////////
// FDisplayClusterRenderManager
//////////////////////////////////////////////////////////////////////////////////////////////
TSharedPtr<IDisplayClusterRenderDevice, ESPMode::ThreadSafe> FDisplayClusterRenderManager::CreateRenderDevice() const
{
	TSharedPtr<IDisplayClusterRenderDevice, ESPMode::ThreadSafe> NewRenderDevice;

	if (CurrentOperationMode == EDisplayClusterOperationMode::Cluster)
	{
		if (GDynamicRHI == nullptr)
		{
			UE_LOG(LogDisplayClusterRender, Error, TEXT("GDynamicRHI is null. Cannot detect RHI name."));
			return nullptr;
		}

		// Runtime RHI
		const FString RHIName = GDynamicRHI->GetName();

		// Monoscopic
		if (FParse::Param(FCommandLine::Get(), DisplayClusterStrings::args::dev::Mono))
		{
			NewRenderDevice = RenderDeviceFactories[DisplayClusterStrings::args::dev::Mono]->Create(DisplayClusterStrings::args::dev::Mono, RHIName);
		}
		// Quad buffer stereo
		else if (FParse::Param(FCommandLine::Get(), DisplayClusterStrings::args::dev::QBS))
		{
			NewRenderDevice = RenderDeviceFactories[DisplayClusterStrings::args::dev::QBS]->Create(DisplayClusterStrings::args::dev::QBS, RHIName);
		}
		// Side-by-side
		else if (FParse::Param(FCommandLine::Get(), DisplayClusterStrings::args::dev::SbS))
		{
			NewRenderDevice = RenderDeviceFactories[DisplayClusterStrings::args::dev::SbS]->Create(DisplayClusterStrings::args::dev::SbS, RHIName);
		}
		// Top-bottom
		else if (FParse::Param(FCommandLine::Get(), DisplayClusterStrings::args::dev::TB))
		{
			NewRenderDevice = RenderDeviceFactories[DisplayClusterStrings::args::dev::TB]->Create(DisplayClusterStrings::args::dev::TB, RHIName);
		}
		// Leave native render but inject custom present for cluster synchronization
		else
		{
			UE_LOG(LogDisplayClusterRender, Warning, TEXT("No rendering device specified! A native present handler will be instantiated when viewport is available"));
			UGameViewportClient::OnViewportCreated().AddRaw(const_cast<FDisplayClusterRenderManager*>(this), &FDisplayClusterRenderManager::OnViewportCreatedHandler_SetCustomPresent);
		}
	}
	else if (CurrentOperationMode == EDisplayClusterOperationMode::Editor)
	{
#if 0
		UE_LOG(LogDisplayClusterRender, Log, TEXT("Instantiating DX11 mono device for PIE"));
		NewRenderDevice = MakeShared<FDisplayClusterDeviceMonoscopicDX11>();
#endif
	}
	else if (CurrentOperationMode == EDisplayClusterOperationMode::Disabled)
	{
		// Stereo device is not needed
		UE_LOG(LogDisplayClusterRender, Log, TEXT("No need to instantiate stereo device"));
	}
	else
	{
		UE_LOG(LogDisplayClusterRender, Warning, TEXT("Unknown operation mode"));
	}

	if (!NewRenderDevice.IsValid())
	{
		UE_LOG(LogDisplayClusterRender, Log, TEXT("No stereo device created"));
	}

	return NewRenderDevice;
}

TSharedPtr<IDisplayClusterRenderSyncPolicy> FDisplayClusterRenderManager::CreateRenderSyncPolicy() const
{
	if (CurrentOperationMode != EDisplayClusterOperationMode::Cluster)
	{
		UE_LOG(LogDisplayClusterRender, Warning, TEXT("Synchronization policy is not available for the current operation mode"));
		return nullptr;
	}

	if (GDynamicRHI == nullptr)
	{
		UE_LOG(LogDisplayClusterRender, Error, TEXT("GDynamicRHI is null. Cannot detect RHI name."));
		return nullptr;
	}

	const UDisplayClusterConfigurationData* ConfigData = GDisplayCluster->GetPrivateConfigMgr()->GetConfig();
	if (!ConfigData)
	{
		UE_LOG(LogDisplayClusterRender, Error, TEXT("Couldn't get configuration data"));
		return nullptr;
	}

	// Create sync policy specified in a config file
	const FString SyncPolicyType = ConfigData->Cluster->Sync.RenderSyncPolicy.Type;
	const FString RHIName = GDynamicRHI->GetName();

	TSharedPtr<IDisplayClusterRenderSyncPolicy> NewSyncPolicy;
	if (SyncPolicyFactories.Contains(SyncPolicyType))
	{
		UE_LOG(LogDisplayClusterRender, Log, TEXT("A factory for the requested synchronization policy <%s> was found"), *SyncPolicyType);
		NewSyncPolicy = SyncPolicyFactories[SyncPolicyType]->Create(SyncPolicyType, RHIName, ConfigData->Cluster->Sync.RenderSyncPolicy.Parameters);
	}
	else
	{
		const FString DefaultPolicy = DisplayClusterConfigurationStrings::config::cluster::render_sync::EthernetBarrier;
		UE_LOG(LogDisplayClusterRender, Log, TEXT("No factory found for the requested synchronization policy <%s>. Default '%s' policy will be used."), *SyncPolicyType, *DefaultPolicy);
		NewSyncPolicy = SyncPolicyFactories[DefaultPolicy]->Create(DefaultPolicy, RHIName, TMap<FString, FString>());
	}

	return NewSyncPolicy;
}

void FDisplayClusterRenderManager::ResizeWindow(int32 WinX, int32 WinY, int32 ResX, int32 ResY)
{
	UGameEngine* Engine = Cast<UGameEngine>(GEngine);
	TSharedPtr<SWindow> Window = Engine->GameViewportWindow.Pin();
	check(Window.IsValid());

	UE_LOG(LogDisplayClusterRender, Log, TEXT("Adjusting game window: pos [%d, %d],  size [%d x %d]"), WinX, WinY, ResX, ResY);

	// Adjust window position/size
	Window->ReshapeWindow(FVector2D(WinX, WinY), FVector2D(ResX, ResY));
}

void FDisplayClusterRenderManager::OnViewportCreatedHandler_SetCustomPresent() const
{
	if (GEngine && GEngine->GameViewport)
	{
		if (!GEngine->GameViewport->Viewport->GetViewportRHI().IsValid())
		{
			GEngine->GameViewport->OnBeginDraw().AddRaw(this, &FDisplayClusterRenderManager::OnBeginDrawHandler);
		}
	}
}

void FDisplayClusterRenderManager::OnViewportCreatedHandler_CheckViewportClass() const
{
	if (GEngine && GEngine->GameViewport)
	{
		UDisplayClusterViewportClient* const GameViewport = Cast<UDisplayClusterViewportClient>(GEngine->GameViewport);
		if (!GameViewport)
		{
			UE_LOG(LogDisplayClusterRender, Warning, TEXT("DisplayClusterViewportClient is not set as a default GameViewport class"));
		}
	}
}

void FDisplayClusterRenderManager::OnBeginDrawHandler() const
{
	static bool initialized = false;
	if (!initialized && GEngine->GameViewport->Viewport->GetViewportRHI().IsValid())
	{
		FDisplayClusterPresentationNative* const NativePresentHandler = new FDisplayClusterPresentationNative(GEngine->GameViewport->Viewport, SyncPolicy);
		check(NativePresentHandler);
		GEngine->GameViewport->Viewport->GetViewportRHI().GetReference()->SetCustomPresent(NativePresentHandler);
		initialized = true;
	}
}<|MERGE_RESOLUTION|>--- conflicted
+++ resolved
@@ -177,7 +177,6 @@
 	INPUT Inputs[3] = {{ 0 }};
 
 	// Expected coordinates are normalized to screen dimensions of 65535x65535
-<<<<<<< HEAD
 
 	const double Left   = double(WindowRect.left);
 	const double Right  = double(WindowRect.right);
@@ -192,22 +191,6 @@
 	Inputs[1].type = INPUT_MOUSE;
 	Inputs[1].mi.dwFlags = MOUSEEVENTF_LEFTDOWN;
 
-=======
-
-	const double Left   = double(WindowRect.left);
-	const double Right  = double(WindowRect.right);
-	const double Top    = double(WindowRect.top);
-	const double Bottom = double(WindowRect.bottom);
-
-	Inputs[0].type = INPUT_MOUSE;
-	Inputs[0].mi.dx = LONG((Left + (Right  - Left)/2.0) * (65535.0 / ScreenWidth));
-	Inputs[0].mi.dy = LONG((Top  + (Bottom -  Top)/2.0) * (65535.0 / ScreenHeight));
-	Inputs[0].mi.dwFlags = MOUSEEVENTF_ABSOLUTE | MOUSEEVENTF_MOVE;
-
-	Inputs[1].type = INPUT_MOUSE;
-	Inputs[1].mi.dwFlags = MOUSEEVENTF_LEFTDOWN;
-
->>>>>>> 6bbb88c8
 	Inputs[2].type = INPUT_MOUSE;
 	Inputs[2].mi.dwFlags = MOUSEEVENTF_LEFTUP;
 
@@ -337,11 +320,7 @@
 
 bool FDisplayClusterRenderManager::UnregisterSynchronizationPolicyFactory(const FString& InSyncPolicyType)
 {
-<<<<<<< HEAD
-	UE_LOG(LogDisplayClusterRender, Log, TEXT("Unregistering factory for syncrhonization policy: %s"), *InSyncPolicyType);
-=======
 	UE_LOG(LogDisplayClusterRender, Log, TEXT("Unregistering factory for synchronization policy: %s"), *InSyncPolicyType);
->>>>>>> 6bbb88c8
 
 	{
 		FScopeLock Lock(&CritSecInternals);
@@ -491,26 +470,17 @@
 	}
 
 	return Factory;
-<<<<<<< HEAD
 }
 
 void FDisplayClusterRenderManager::GetRegisteredPostProcess(TArray<FString>& OutPostProcessIDs) const
 {
 	FScopeLock Lock(&CritSecInternals);
 	PostProcessFactories.GetKeys(OutPostProcessIDs);
-=======
-}
-
-void FDisplayClusterRenderManager::GetRegisteredPostProcess(TArray<FString>& OutPostProcessIDs) const
-{
-	FScopeLock Lock(&CritSecInternals);
-	PostProcessFactories.GetKeys(OutPostProcessIDs);
 }
 
 TSharedPtr<IDisplayClusterRender_MeshComponent, ESPMode::ThreadSafe> FDisplayClusterRenderManager::CreateMeshComponent() const
 {
 	return MakeShared<FDisplayClusterRender_MeshComponent, ESPMode::ThreadSafe>();
->>>>>>> 6bbb88c8
 }
 
 IDisplayClusterViewportManager* FDisplayClusterRenderManager::GetViewportManager() const
