--- conflicted
+++ resolved
@@ -132,8 +132,6 @@
 		RenderDevicePtr = nullptr;
 	}
 #endif
-<<<<<<< HEAD
-=======
 
 	ConfigPath.Reset();
 	ClusterNodeId.Reset();
@@ -145,7 +143,6 @@
 	SyncPolicy.Reset();
 	ProjectionPolicyFactories.Reset();
 	PostProcessOperations.Reset();
->>>>>>> 90fae962
 }
 
 bool FDisplayClusterRenderManager::StartScene(UWorld* InWorld)
@@ -768,11 +765,7 @@
 		UDisplayClusterViewportClient* const GameViewport = Cast<UDisplayClusterViewportClient>(GEngine->GameViewport);
 		if (!GameViewport)
 		{
-<<<<<<< HEAD
-			UE_LOG(LogDisplayClusterRender, Warning, TEXT("DisplayClusterViewportClient is not set as default GameViewport class"));
-=======
 			UE_LOG(LogDisplayClusterRender, Warning, TEXT("DisplayClusterViewportClient is not set as a default GameViewport class"));
->>>>>>> 90fae962
 		}
 	}
 }
