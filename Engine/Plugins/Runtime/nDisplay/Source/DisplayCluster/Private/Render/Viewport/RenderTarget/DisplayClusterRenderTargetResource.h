--- conflicted
+++ resolved
@@ -15,12 +15,8 @@
 struct FDisplayClusterViewportResourceSettings
 {
 	FDisplayClusterViewportResourceSettings()
-<<<<<<< HEAD
-		: Format(EPixelFormat(0))
-=======
 		: Size(ForceInit)
 		, Format(EPixelFormat(0))
->>>>>>> d731a049
 		, bShouldUseSRGB(false)
 		, DisplayGamma(1)
 		, bIsRenderTargetable(false)
@@ -28,12 +24,8 @@
 	{ }
 
 	FDisplayClusterViewportResourceSettings(const FString& InClusterNodeId, const EPixelFormat InFormat, const bool InbShouldUseSRGB, const float InDisplayGamma)
-<<<<<<< HEAD
-		: Format(InFormat)
-=======
 		: Size(ForceInit)
 		, Format(InFormat)
->>>>>>> d731a049
 		, bShouldUseSRGB(InbShouldUseSRGB)
 		, DisplayGamma(InDisplayGamma)
 		, bIsRenderTargetable(false)
