// Copyright Epic Games, Inc. All Rights Reserved.

#pragma once

#include "CoreMinimal.h"

#include "RenderResource.h"
#include "Render/Containers/DisplayClusterRender_MeshComponentTypes.h"


/** The vertex data used to filter a texture. */
struct FDisplayClusterMeshVertexType
{
	FVector4f Position;
	FVector2f UV;
	FVector2f UV_Chromakey;

	/** type conversion double -> float */
	FORCEINLINE void SetVertexData(const FDisplayClusterMeshVertex& In)
	{
		Position = FVector4f(In.Position); // LWC_TODO: precision loss
		UV = FVector2f(In.UV);
		UV_Chromakey = FVector2f(In.UV_Chromakey);
	}
};

/** The filter vertex declaration resource type. */
class FDisplayClusterMeshVertexDeclaration : public FRenderResource
{
public:
	FVertexDeclarationRHIRef VertexDeclarationRHI;

	//~ Begin FRenderResource interface
<<<<<<< HEAD
	virtual void InitRHI() override;
=======
	virtual void InitRHI(FRHICommandListBase& RHICmdList) override;
>>>>>>> 4af6daef
	virtual void ReleaseRHI() override;
	//~ End FRenderResource interface
};<|MERGE_RESOLUTION|>--- conflicted
+++ resolved
@@ -31,11 +31,7 @@
 	FVertexDeclarationRHIRef VertexDeclarationRHI;
 
 	//~ Begin FRenderResource interface
-<<<<<<< HEAD
-	virtual void InitRHI() override;
-=======
 	virtual void InitRHI(FRHICommandListBase& RHICmdList) override;
->>>>>>> 4af6daef
 	virtual void ReleaseRHI() override;
 	//~ End FRenderResource interface
 };