// Copyright Epic Games, Inc. All Rights Reserved.

#pragma once

#include "CoreMinimal.h"

#include "Misc/DisplayClusterObjectRef.h"
#include "Render/Viewport/Containers/DisplayClusterViewport_Enums.h"
#include "Render/Viewport/RenderFrame/DisplayClusterRenderFrameSettings.h"
#include "Render/Viewport/Containers/DisplayClusterPreviewSettings.h"

class FDisplayClusterViewportManager;
class ADisplayClusterRootActor;
class UDisplayClusterConfigurationData;
struct FDisplayClusterConfigurationRenderFrame;

class FDisplayClusterViewportConfiguration
{
public:
	FDisplayClusterViewportConfiguration(FDisplayClusterViewportManager& InViewportManager);
	~FDisplayClusterViewportConfiguration();

public:
	// Return true, if root actor ref changed
	bool SetRootActor(ADisplayClusterRootActor* InRootActorPtr);
	ADisplayClusterRootActor* GetRootActor() const;

	const FDisplayClusterRenderFrameSettings& GetRenderFrameSettings() const
	{ 
		check(IsInGameThread());

		return RenderFrameSettings;
	}

	bool UpdateConfiguration(EDisplayClusterRenderFrameMode InRenderMode, const FString& InClusterNodeId);
	bool UpdateCustomConfiguration(EDisplayClusterRenderFrameMode InRenderMode, const TArray<FString>& InViewportNames);

#if WITH_EDITOR
	bool UpdatePreviewConfiguration(EDisplayClusterRenderFrameMode InRenderMode, const FString& ClusterNodeId, const FDisplayClusterPreviewSettings& InPreviewSettings);
#endif

private:
	bool ImplUpdateConfiguration(EDisplayClusterRenderFrameMode InRenderMode, const FString& InClusterNodeId, const FDisplayClusterPreviewSettings* InPreviewSettings, const TArray<FString>* InViewportNames);

	void ImplUpdateRenderFrameConfiguration(const FDisplayClusterConfigurationRenderFrame& InRenderFrameConfiguration);
	void ImplPostUpdateRenderFrameConfiguration();

	/** Hide DCRA components for nDisplay rendering.*/
	void ImplUpdateConfigurationVisibility(ADisplayClusterRootActor& InRootActor, const UDisplayClusterConfigurationData& InConfigurationData) const;

	/** Get alpha channel capture mode (for LightCard, ChromaKey).*/
	EDisplayClusterRenderFrameAlphaChannelCaptureMode GetAlphaChannelCaptureMode() const;
<<<<<<< HEAD
=======

	/** Get a pointer to the DC ViewportManager if it still exists. */
	FDisplayClusterViewportManager* GetViewportManager() const
	{
		return ViewportManagerWeakPtr.IsValid() ? ViewportManagerWeakPtr.Pin().Get() : nullptr;
	}
>>>>>>> 4af6daef

private:
	/** A reference to the owning viewport manager */
	const TWeakPtr<FDisplayClusterViewportManager> ViewportManagerWeakPtr;

	FDisplayClusterActorRef            RootActorRef;
	FDisplayClusterRenderFrameSettings RenderFrameSettings;
};
<|MERGE_RESOLUTION|>--- conflicted
+++ resolved
@@ -50,15 +50,12 @@
 
 	/** Get alpha channel capture mode (for LightCard, ChromaKey).*/
 	EDisplayClusterRenderFrameAlphaChannelCaptureMode GetAlphaChannelCaptureMode() const;
-<<<<<<< HEAD
-=======
 
 	/** Get a pointer to the DC ViewportManager if it still exists. */
 	FDisplayClusterViewportManager* GetViewportManager() const
 	{
 		return ViewportManagerWeakPtr.IsValid() ? ViewportManagerWeakPtr.Pin().Get() : nullptr;
 	}
->>>>>>> 4af6daef
 
 private:
 	/** A reference to the owning viewport manager */
