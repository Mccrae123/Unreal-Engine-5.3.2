--- conflicted
+++ resolved
@@ -67,11 +67,8 @@
 
 	// Viewports
 	virtual bool GetViewportRect(const FString& InViewportID, FIntRect& Rect) override;
-<<<<<<< HEAD
-=======
 	virtual bool SetBufferRatio(const FString& InViewportID, float InBufferRatio) override;
 	virtual bool GetBufferRatio(const FString& InViewportID, float &OutBufferRatio) const override;
->>>>>>> 69078e53
 
 	// Camera API
 	virtual float GetInterpupillaryDistance(const FString& CameraId) const override;
