// Copyright Epic Games, Inc. All Rights Reserved.

#include "Render/Viewport/DisplayClusterViewportManager.h"
#include "Render/Viewport/DisplayClusterViewportManagerProxy.h"

#if WITH_EDITOR

#include "EngineModule.h"
#include "CanvasTypes.h"
#include "LegacyScreenPercentageDriver.h"

#include "SceneView.h"
#include "SceneViewExtension.h"

#include "Engine/Scene.h"
#include "GameFramework/WorldSettings.h"

#include "Render/Projection/IDisplayClusterProjectionPolicy.h"
#include "Render/Viewport/DisplayClusterViewport.h"
#include "Render/Viewport/DisplayClusterViewport_CustomPostProcessSettings.h"

#include "Render/Viewport/RenderFrame/DisplayClusterRenderFrame.h"
#include "Render/Viewport/RenderFrame/DisplayClusterRenderFrameSettings.h"

#include "Render/Viewport/Configuration/DisplayClusterViewportConfiguration.h"

#include "Misc/DisplayClusterLog.h"
#include "DisplayClusterRootActor.h" 

#include "ClearQuad.h"

///////////////////////////////////////////////////////////////////////////////////////
// FDisplayClusterViewportManager
///////////////////////////////////////////////////////////////////////////////////////
<<<<<<< HEAD
bool FDisplayClusterViewportManager::IsEditorPreviewWorld() const
{
	if (UWorld* CurrentWorld = GetCurrentWorld())
	{
		switch (CurrentWorld->WorldType)
		{
		case EWorldType::EditorPreview:
			return true;

		default:
			break;
		}
	}

	return false;
}

=======
>>>>>>> 4af6daef
void FDisplayClusterViewportManager::ImplUpdatePreviewRTTResources()
{
	check(IsInGameThread());

<<<<<<< HEAD
	switch (GetRenderFrameSettings().RenderMode)
	{
	case EDisplayClusterRenderFrameMode::PreviewInScene:
		// Only for preview modes:
		break;
	default:
=======
	// Only for preview modes:
	if(GetRenderMode() != EDisplayClusterRenderFrameMode::PreviewInScene)
	{
>>>>>>> 4af6daef
		return;
	}

	// The preview RTT created inside root actor
	ADisplayClusterRootActor* RootActor = GetRootActor();
	if (RootActor == nullptr)
	{
		return;
	}

	const FString& ClusterNodeId = GetRenderFrameSettings().ClusterNodeId;

	TArray<FString>        PreviewViewportNames;
	TArray<FTextureRHIRef> PreviewRenderTargetableTextures;

	PreviewViewportNames.Reserve(ImplGetEntireClusterViewports().Num());
	PreviewRenderTargetableTextures.Reserve(ImplGetEntireClusterViewports().Num());

	// Collect visible and enabled viewports for preview rendering:
	for (const TSharedPtr<FDisplayClusterViewport, ESPMode::ThreadSafe>& ViewportIt : ImplGetEntireClusterViewports())
	{
		// update only current cluster node
<<<<<<< HEAD
		if ((ClusterNodeId.IsEmpty() || ViewportIt->GetClusterNodeId() == ClusterNodeId))
=======
		if (ViewportIt.IsValid() && (ClusterNodeId.IsEmpty() || ViewportIt->GetClusterNodeId() == ClusterNodeId))
>>>>>>> 4af6daef
		{
			if (ViewportIt->RenderSettings.bEnable && ViewportIt->RenderSettings.bVisible)
			{
				PreviewViewportNames.Add(ViewportIt->GetId());
				PreviewRenderTargetableTextures.AddDefaulted();
			}
		}
	}

	// Get all supported preview rtt resources from root actor
	RootActor->GetPreviewRenderTargetableTextures(PreviewViewportNames, PreviewRenderTargetableTextures);

	// Configure preview RTT to viwports:
	for (int32 ViewportIndex = 0; ViewportIndex < PreviewViewportNames.Num(); ViewportIndex++)
	{
<<<<<<< HEAD
		FDisplayClusterViewport* DesiredViewport = ImplFindViewport(PreviewViewportNames[ViewportIndex]);
		if (DesiredViewport != nullptr)
=======
		TSharedPtr<FDisplayClusterViewport, ESPMode::ThreadSafe> DesiredViewport = ImplFindViewport(PreviewViewportNames[ViewportIndex]);
		if (DesiredViewport.IsValid())
>>>>>>> 4af6daef
		{
			FTextureRHIRef& PreviewRTT = PreviewRenderTargetableTextures[ViewportIndex];
			if (PreviewRTT.IsValid())
			{
				// Use mapped preview viewport
				DesiredViewport->OutputPreviewTargetableResource = PreviewRTT;
			}
			else
			{
				// disable visible, but unused by root actor viewports
				DesiredViewport->RenderSettings.bEnable = false;
			}
		}
	}
}

void FDisplayClusterViewportManager::OnPreGarbageCollect()
{
	// The view state can reference materials from the world being cleaned up. (Example post process materials)
<<<<<<< HEAD
	for (FDisplayClusterViewport* const ViewportIt : Viewports)
	{
		if (ViewportIt)
=======
	for (const TSharedPtr<FDisplayClusterViewport, ESPMode::ThreadSafe>& ViewportIt : ImplGetEntireClusterViewports())
	{
		if (ViewportIt.IsValid())
>>>>>>> 4af6daef
		{
			ViewportIt->CleanupViewState();
		}
	}
}

<<<<<<< HEAD
bool FDisplayClusterViewportManager::RenderInEditor(class FDisplayClusterRenderFrame& InRenderFrame, FViewport* InViewport, const uint32 InFirstViewportNum, const int32 InViewportsAmount, int32& OutViewportsAmount, bool& bOutFrameRendered)
=======
bool FDisplayClusterViewportManager::RenderInEditor(FDisplayClusterRenderFrame& InRenderFrame, FViewport* InViewport, const uint32 InFirstViewportNum, const int32 InViewportsAmount, int32& OutViewportsAmount, bool& bOutFrameRendered)
>>>>>>> 4af6daef
{
	bOutFrameRendered = false;
	OutViewportsAmount = 0;

	UWorld* CurrentWorld = GetCurrentWorld();
	if (CurrentWorld == nullptr)
	{
		return false;
	}

	const ADisplayClusterRootActor* RootActor = GetRootActor();
	if (RootActor && !RootActor->IsEditorRenderEnabled())
	{
		bOutFrameRendered = true;
		return true;
	}
	
	FSceneInterface* PreviewScene = CurrentWorld->Scene;
	FEngineShowFlags EngineShowFlags = FEngineShowFlags(EShowFlagInitMode::ESFIM_Game);

	// Handle special viewports game-thread logic at frame begin
	InitializeNewFrame();

	int32 ViewportIndex = 0;
	bool bViewportsRenderPassDone = false;

	for (FDisplayClusterRenderFrameTarget& RenderTargetIt : InRenderFrame.RenderTargets)
	{
		if (bViewportsRenderPassDone)
		{
			break;
		}

		// Special flag, allow clear RTT surface only for first family
		bool bAdditionalViewFamily = false;

		for (FDisplayClusterRenderFrameTargetViewFamily& ViewFamiliesIt : RenderTargetIt.ViewFamilies)
		{
			if (bViewportsRenderPassDone)
			{
				break;
			}

			if ((ViewportIndex + ViewFamiliesIt.Views.Num()) < (int32)(InFirstViewportNum + 1))
			{
				// Skip already rendered viewports
				ViewportIndex += ViewFamiliesIt.Views.Num();
			}
			else
			{
				// Create the view family for rendering the world scene to the viewport's render target
				FSceneViewFamilyContext ViewFamily(CreateViewFamilyConstructionValues(
					RenderTargetIt,
					PreviewScene,
					EngineShowFlags,
					bAdditionalViewFamily
				));

				ConfigureViewFamily(RenderTargetIt, ViewFamiliesIt, ViewFamily);

				if (RenderTargetIt.CaptureMode == EDisplayClusterViewportCaptureMode::Default
					&& RootActor
					&& !RootActor->bPreviewEnablePostProcess
					&& RootActor->DoObserversNeedPostProcessRenderTarget())
				{
					if (ViewFamily.EngineShowFlags.TemporalAA)
					{
						ViewFamily.EngineShowFlags.SetTemporalAA(false);
						ViewFamily.EngineShowFlags.SetAntiAliasing(true);
					}
				}
				
<<<<<<< HEAD
				for (FDisplayClusterRenderFrame::FFrameView& ViewIt : ViewFamiliesIt.Views)
=======
				for (FDisplayClusterRenderFrameTargetView& ViewIt : ViewFamiliesIt.Views)
>>>>>>> 4af6daef
				{
					bool bViewportAlreadyRendered = ViewportIndex < (int32)InFirstViewportNum;
					ViewportIndex++;

					if (!bViewportAlreadyRendered)
					{
<<<<<<< HEAD
						FDisplayClusterViewport* ViewportPtr = static_cast<FDisplayClusterViewport*>(ViewIt.Viewport);
						check(ViewportPtr != nullptr);
						check(ViewIt.ContextNum < (uint32)ViewportPtr->Contexts.Num());
=======
						FDisplayClusterViewport* ViewportPtr = static_cast<FDisplayClusterViewport*>(ViewIt.Viewport.Get());
						if(!ViewportPtr)
						{
							continue;
						}

						check(ViewportPtr->GetContexts().IsValidIndex(ViewIt.ContextNum));
>>>>>>> 4af6daef

						// Calculate the player's view information.
						FVector  ViewLocation;
						FRotator ViewRotation;
						FSceneView* View = ViewportPtr->ImplCalcScenePreview(ViewFamily, ViewIt.ContextNum);
<<<<<<< HEAD

						if (View != nullptr && ViewIt.ShouldRenderSceneView() == false)
						{
							ViewFamily.Views.Remove(View);

							delete View;
							View = nullptr;
						}

						if (View != nullptr)
						{
=======

						if (View != nullptr && !ViewIt.IsViewportContextCanBeRendered())
						{
							ViewFamily.Views.Remove(View);

							delete View;
							View = nullptr;
						}

						if (View != nullptr)
						{
>>>>>>> 4af6daef
							// Count all rendered viewports on this render pass
							OutViewportsAmount++;

							// Apply viewport context settings to view (crossGPU, visibility, etc)
<<<<<<< HEAD
							ViewIt.Viewport->SetupSceneView(ViewIt.ContextNum, PreviewScene->GetWorld(), ViewFamily, *View);
=======
							ViewportPtr->SetupSceneView(ViewIt.ContextNum, PreviewScene->GetWorld(), ViewFamily, *View);
>>>>>>> 4af6daef

							// The allowed number of viewports is limited by the "InViewportAmount" value.
							if (InViewportsAmount > 0 && OutViewportsAmount >= InViewportsAmount)
							{
								bViewportsRenderPassDone = true;
								break;
							}
						}
					}
				}

				if (ViewFamily.Views.Num() > 0)
				{
					// Screen percentage is still not supported in scene capture.
					ViewFamily.EngineShowFlags.ScreenPercentage = false;
					ViewFamily.SetScreenPercentageInterface(new FLegacyScreenPercentageDriver(ViewFamily, 1.0f));

					FCanvas Canvas(RenderTargetIt.RenderTargetPtr, nullptr, PreviewScene->GetWorld(), ERHIFeatureLevel::SM5, FCanvas::CDM_DeferDrawing /*FCanvas::CDM_ImmediateDrawing*/, 1.0f);
					Canvas.Clear(FLinearColor::Black);

					GetRendererModule().BeginRenderingViewFamily(&Canvas, &ViewFamily);

					if (GNumExplicitGPUsForRendering > 1)
					{
						const FRHIGPUMask SubmitGPUMask = ViewFamily.Views.Num() == 1 ? ViewFamily.Views[0]->GPUMask : FRHIGPUMask::All();
						ENQUEUE_RENDER_COMMAND(UDisplayClusterViewportClient_SubmitCommandList)(
							[SubmitGPUMask](FRHICommandListImmediate& RHICmdList)
						{
							SCOPED_GPU_MASK(RHICmdList, SubmitGPUMask);
							RHICmdList.SubmitCommandsHint();
						});
					}
				}
			}
		}
	}

	// Render cluster node compose on this pass if possible
	bool bHasExtraRenderPass = (InViewportsAmount < 0) || (OutViewportsAmount < InViewportsAmount);

	// bViewportsRenderPassDone means all viewports for this cluster node have been rendered
	// and we can start frame composing(creating mips, warps, composing icvfx, OutputRemap, etc.).
	// The main idea is to move the frame composition to a separate render pass.
	// This will reduce the load on the CPU + GPU and increase the FPS for the preview.
	if (!bViewportsRenderPassDone && bHasExtraRenderPass)
	{
		// Count cluster node compose render pass as viewport
		OutViewportsAmount++;

		// Handle special viewports game-thread logic at frame end
		// custom postprocess single frame flag must be removed at frame end on game thread
		FinalizeNewFrame();

		// After all render target rendered call nDisplay frame rendering:
		RenderFrame(InViewport);

		bOutFrameRendered = true;
	}

	return true;
}

#endif<|MERGE_RESOLUTION|>--- conflicted
+++ resolved
@@ -32,42 +32,13 @@
 ///////////////////////////////////////////////////////////////////////////////////////
 // FDisplayClusterViewportManager
 ///////////////////////////////////////////////////////////////////////////////////////
-<<<<<<< HEAD
-bool FDisplayClusterViewportManager::IsEditorPreviewWorld() const
-{
-	if (UWorld* CurrentWorld = GetCurrentWorld())
-	{
-		switch (CurrentWorld->WorldType)
-		{
-		case EWorldType::EditorPreview:
-			return true;
-
-		default:
-			break;
-		}
-	}
-
-	return false;
-}
-
-=======
->>>>>>> 4af6daef
 void FDisplayClusterViewportManager::ImplUpdatePreviewRTTResources()
 {
 	check(IsInGameThread());
 
-<<<<<<< HEAD
-	switch (GetRenderFrameSettings().RenderMode)
-	{
-	case EDisplayClusterRenderFrameMode::PreviewInScene:
-		// Only for preview modes:
-		break;
-	default:
-=======
 	// Only for preview modes:
 	if(GetRenderMode() != EDisplayClusterRenderFrameMode::PreviewInScene)
 	{
->>>>>>> 4af6daef
 		return;
 	}
 
@@ -90,11 +61,7 @@
 	for (const TSharedPtr<FDisplayClusterViewport, ESPMode::ThreadSafe>& ViewportIt : ImplGetEntireClusterViewports())
 	{
 		// update only current cluster node
-<<<<<<< HEAD
-		if ((ClusterNodeId.IsEmpty() || ViewportIt->GetClusterNodeId() == ClusterNodeId))
-=======
 		if (ViewportIt.IsValid() && (ClusterNodeId.IsEmpty() || ViewportIt->GetClusterNodeId() == ClusterNodeId))
->>>>>>> 4af6daef
 		{
 			if (ViewportIt->RenderSettings.bEnable && ViewportIt->RenderSettings.bVisible)
 			{
@@ -110,13 +77,8 @@
 	// Configure preview RTT to viwports:
 	for (int32 ViewportIndex = 0; ViewportIndex < PreviewViewportNames.Num(); ViewportIndex++)
 	{
-<<<<<<< HEAD
-		FDisplayClusterViewport* DesiredViewport = ImplFindViewport(PreviewViewportNames[ViewportIndex]);
-		if (DesiredViewport != nullptr)
-=======
 		TSharedPtr<FDisplayClusterViewport, ESPMode::ThreadSafe> DesiredViewport = ImplFindViewport(PreviewViewportNames[ViewportIndex]);
 		if (DesiredViewport.IsValid())
->>>>>>> 4af6daef
 		{
 			FTextureRHIRef& PreviewRTT = PreviewRenderTargetableTextures[ViewportIndex];
 			if (PreviewRTT.IsValid())
@@ -136,26 +98,16 @@
 void FDisplayClusterViewportManager::OnPreGarbageCollect()
 {
 	// The view state can reference materials from the world being cleaned up. (Example post process materials)
-<<<<<<< HEAD
-	for (FDisplayClusterViewport* const ViewportIt : Viewports)
-	{
-		if (ViewportIt)
-=======
 	for (const TSharedPtr<FDisplayClusterViewport, ESPMode::ThreadSafe>& ViewportIt : ImplGetEntireClusterViewports())
 	{
 		if (ViewportIt.IsValid())
->>>>>>> 4af6daef
 		{
 			ViewportIt->CleanupViewState();
 		}
 	}
 }
 
-<<<<<<< HEAD
-bool FDisplayClusterViewportManager::RenderInEditor(class FDisplayClusterRenderFrame& InRenderFrame, FViewport* InViewport, const uint32 InFirstViewportNum, const int32 InViewportsAmount, int32& OutViewportsAmount, bool& bOutFrameRendered)
-=======
 bool FDisplayClusterViewportManager::RenderInEditor(FDisplayClusterRenderFrame& InRenderFrame, FViewport* InViewport, const uint32 InFirstViewportNum, const int32 InViewportsAmount, int32& OutViewportsAmount, bool& bOutFrameRendered)
->>>>>>> 4af6daef
 {
 	bOutFrameRendered = false;
 	OutViewportsAmount = 0;
@@ -228,22 +180,13 @@
 					}
 				}
 				
-<<<<<<< HEAD
-				for (FDisplayClusterRenderFrame::FFrameView& ViewIt : ViewFamiliesIt.Views)
-=======
 				for (FDisplayClusterRenderFrameTargetView& ViewIt : ViewFamiliesIt.Views)
->>>>>>> 4af6daef
 				{
 					bool bViewportAlreadyRendered = ViewportIndex < (int32)InFirstViewportNum;
 					ViewportIndex++;
 
 					if (!bViewportAlreadyRendered)
 					{
-<<<<<<< HEAD
-						FDisplayClusterViewport* ViewportPtr = static_cast<FDisplayClusterViewport*>(ViewIt.Viewport);
-						check(ViewportPtr != nullptr);
-						check(ViewIt.ContextNum < (uint32)ViewportPtr->Contexts.Num());
-=======
 						FDisplayClusterViewport* ViewportPtr = static_cast<FDisplayClusterViewport*>(ViewIt.Viewport.Get());
 						if(!ViewportPtr)
 						{
@@ -251,15 +194,13 @@
 						}
 
 						check(ViewportPtr->GetContexts().IsValidIndex(ViewIt.ContextNum));
->>>>>>> 4af6daef
 
 						// Calculate the player's view information.
 						FVector  ViewLocation;
 						FRotator ViewRotation;
 						FSceneView* View = ViewportPtr->ImplCalcScenePreview(ViewFamily, ViewIt.ContextNum);
-<<<<<<< HEAD
-
-						if (View != nullptr && ViewIt.ShouldRenderSceneView() == false)
+
+						if (View != nullptr && !ViewIt.IsViewportContextCanBeRendered())
 						{
 							ViewFamily.Views.Remove(View);
 
@@ -269,28 +210,11 @@
 
 						if (View != nullptr)
 						{
-=======
-
-						if (View != nullptr && !ViewIt.IsViewportContextCanBeRendered())
-						{
-							ViewFamily.Views.Remove(View);
-
-							delete View;
-							View = nullptr;
-						}
-
-						if (View != nullptr)
-						{
->>>>>>> 4af6daef
 							// Count all rendered viewports on this render pass
 							OutViewportsAmount++;
 
 							// Apply viewport context settings to view (crossGPU, visibility, etc)
-<<<<<<< HEAD
-							ViewIt.Viewport->SetupSceneView(ViewIt.ContextNum, PreviewScene->GetWorld(), ViewFamily, *View);
-=======
 							ViewportPtr->SetupSceneView(ViewIt.ContextNum, PreviewScene->GetWorld(), ViewFamily, *View);
->>>>>>> 4af6daef
 
 							// The allowed number of viewports is limited by the "InViewportAmount" value.
 							if (InViewportsAmount > 0 && OutViewportsAmount >= InViewportsAmount)
