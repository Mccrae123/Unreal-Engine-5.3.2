--- conflicted
+++ resolved
@@ -65,11 +65,7 @@
 	for (FDisplayClusterViewport* const ViewportIt : Viewports)
 	{
 		// update only current cluster node
-<<<<<<< HEAD
-		if (ViewportIt->GetClusterNodeId() == ClusterNodeId)
-=======
 		if ((ClusterNodeId.IsEmpty() || ViewportIt->GetClusterNodeId() == ClusterNodeId))
->>>>>>> d731a049
 		{
 			if (ViewportIt->RenderSettings.bEnable && ViewportIt->RenderSettings.bVisible)
 			{
@@ -123,9 +119,6 @@
 	
 	FSceneInterface* PreviewScene = CurrentWorld->Scene;
 	FEngineShowFlags EngineShowFlags = FEngineShowFlags(EShowFlagInitMode::ESFIM_Game);
-
-	int32 ViewportIndex = 0;
-	bool bViewportsRenderPassDone = false;
 
 	int32 ViewportIndex = 0;
 	bool bViewportsRenderPassDone = false;
@@ -164,10 +157,6 @@
 
 				ConfigureViewFamily(RenderTargetIt, ViewFamiliesIt, ViewFamily);
 
-<<<<<<< HEAD
-				for (FDisplayClusterRenderFrame::FFrameView& ViewIt : ViewFamiliesIt.Views)
-				{
-=======
 				if (RenderTargetIt.CaptureMode == EDisplayClusterViewportCaptureMode::Default
 					&& RootActor
 					&& !RootActor->bPreviewEnablePostProcess
@@ -182,7 +171,6 @@
 				
 				for (FDisplayClusterRenderFrame::FFrameView& ViewIt : ViewFamiliesIt.Views)
 				{
->>>>>>> d731a049
 					bool bViewportAlreadyRendered = ViewportIndex < (int32)InFirstViewportNum;
 					ViewportIndex++;
 
@@ -197,11 +185,7 @@
 						FRotator ViewRotation;
 						FSceneView* View = ViewportPtr->ImplCalcScenePreview(ViewFamily, ViewIt.ContextNum);
 
-<<<<<<< HEAD
-						if (View != nullptr && ViewIt.IsShouldRenderView() == false)
-=======
 						if (View != nullptr && ViewIt.ShouldRenderSceneView() == false)
->>>>>>> d731a049
 						{
 							ViewFamily.Views.Remove(View);
 
@@ -233,11 +217,6 @@
 					ViewFamily.EngineShowFlags.ScreenPercentage = false;
 					ViewFamily.SetScreenPercentageInterface(new FLegacyScreenPercentageDriver(ViewFamily, 1.0f));
 
-<<<<<<< HEAD
-					ViewFamily.bIsRenderedImmediatelyAfterAnotherViewFamily = bIsRenderedImmediatelyAfterAnotherViewFamily;
-
-=======
->>>>>>> d731a049
 					FCanvas Canvas(RenderTargetIt.RenderTargetPtr, nullptr, PreviewScene->GetWorld(), ERHIFeatureLevel::SM5, FCanvas::CDM_DeferDrawing /*FCanvas::CDM_ImmediateDrawing*/, 1.0f);
 					Canvas.Clear(FLinearColor::Black);
 
