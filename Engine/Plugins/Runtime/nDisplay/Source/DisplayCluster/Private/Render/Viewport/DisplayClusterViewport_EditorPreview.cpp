--- conflicted
+++ resolved
@@ -65,11 +65,7 @@
 
 FSceneViewStateInterface* FDisplayClusterViewport::GetViewState(uint32 ViewIndex)
 {
-<<<<<<< HEAD
-	if (GDisplayClusterPreviewEnableViewState == 0 || (GDisplayClusterPreviewEnableConfiguratorViewState == 0 && Owner.IsEditorPreviewWorld()))
-=======
 	if (GDisplayClusterPreviewEnableViewState == 0 || (GDisplayClusterPreviewEnableConfiguratorViewState == 0 && IsCurrentWorldHasAnyType(EWorldType::EditorPreview)))
->>>>>>> 4af6daef
 	{
 		// Disable ViewState
 		ViewStates.Empty();
@@ -90,13 +86,8 @@
 
 	if (ViewStates[ViewIndex]->GetReference() == NULL)
 	{
-<<<<<<< HEAD
-		const UWorld* CurrentWorld = Owner.GetCurrentWorld();
-		const ERHIFeatureLevel::Type FeatureLevel = CurrentWorld ? CurrentWorld->FeatureLevel.GetValue() : GMaxRHIFeatureLevel;
-=======
 		const UWorld* CurrentWorld = GetCurrentWorld();
 		const ERHIFeatureLevel::Type FeatureLevel = CurrentWorld ? CurrentWorld->GetFeatureLevel() : GMaxRHIFeatureLevel;
->>>>>>> 4af6daef
 
 		ViewStates[ViewIndex]->Allocate(FeatureLevel);
 	}
@@ -156,18 +147,12 @@
 
 		ViewInitOptions.BackgroundColor = FLinearColor::Black;
 
-<<<<<<< HEAD
-		if (Owner.GetRenderFrameSettings().bPreviewEnablePostProcess == false)
-		{
-			ViewInitOptions.OverlayColor = FLinearColor::Black;
-=======
 		if (const FDisplayClusterRenderFrameSettings* RenderFrameSettings = GetRenderFrameSettings())
 		{
 			if (RenderFrameSettings->bPreviewEnablePostProcess == false)
 			{
 				ViewInitOptions.OverlayColor = FLinearColor::Black;
 			}
->>>>>>> 4af6daef
 		}
 
 		ViewInitOptions.bSceneCaptureUsesRayTracing = false;
@@ -227,96 +212,6 @@
 	check(IsInGameThread());
 	check(WorldToMeters > 0.f);
 
-<<<<<<< HEAD
-	if (!GetOwner().IsSceneOpened())
-	{
-		return false;
-	}
-
-	// Get root actor from viewport
-	ADisplayClusterRootActor* const RootActor = GetOwner().GetRootActor();
-	if (!RootActor)
-	{
-		// No root actor found in game manager.
-		return false;
-	}
-
-	const FDisplayClusterViewport_Context& ViewportContext = Contexts[InContextNum];
-
-	UE_LOG(LogDisplayClusterViewport, VeryVerbose, TEXT("OLD ViewLoc: %s, ViewRot: %s"), *ViewLocation.ToString(), *ViewRotation.ToString());
-	UE_LOG(LogDisplayClusterViewport, VeryVerbose, TEXT("WorldToMeters: %f"), WorldToMeters);
-
-
-	// Get camera ID assigned to the viewport
-	const FString& CameraId = RenderSettings.CameraId;
-
-	// Get camera component assigned to the viewport (or default camera if nothing assigned)
-	UDisplayClusterCameraComponent* const ViewCamera = (CameraId.IsEmpty() ?
-		RootActor->GetDefaultCamera() :
-		RootActor->GetComponentByName<UDisplayClusterCameraComponent>(CameraId));
-
-	if (ViewCamera)
-	{
-		// View base location
-		ViewLocation = ViewCamera->GetComponentLocation();
-		ViewRotation = ViewCamera->GetComponentRotation();
-	}
-	else
-	{
-		UE_LOG(LogDisplayClusterViewport, Warning, TEXT("No camera found for viewport '%s'"), *GetId());
-	}
-
-	if (CameraId.Len() > 0)
-	{
-		UE_LOG(LogDisplayClusterViewport, Verbose, TEXT("Viewport '%s' has assigned camera '%s'"), *GetId(), *CameraId);
-	}
-
-	// Get the actual camera settings
-	const float CfgEyeDist  = ViewCamera ? ViewCamera->GetInterpupillaryDistance() : 6.4f;
-	const bool  bCfgEyeSwap = ViewCamera ? ViewCamera->GetSwapEyes() : false;
-	const float CfgNCP = GNearClippingPlane;
-
-	const EDisplayClusterEyeStereoOffset CfgEyeOffset = ViewCamera ? ViewCamera->GetStereoOffset() : EDisplayClusterEyeStereoOffset::None;
-
-	// Calculate eye offset considering the world scale
-	const float EyeOffset = CfgEyeDist / 2.f;
-	const float EyeOffsetValues[] = { -EyeOffset, 0.f, EyeOffset };
-
-	// Decode current eye type	
-	// Decode current eye type
-	EDisplayClusterEyeType EyeType = EDisplayClusterEyeType::Mono;
-	if (Contexts.Num() > 1)
-	{
-		// Support stereo:
-		EyeType = (InContextNum == 0) ? EDisplayClusterEyeType::StereoLeft : EDisplayClusterEyeType::StereoRight;
-	}
-
-	const int32 EyeIndex = (int32)EyeType;
-
-	float PassOffset = 0.f;
-	float PassOffsetSwap = 0.f;
-
-	if (EyeType == EDisplayClusterEyeType::Mono)
-	{
-		// For monoscopic camera let's check if the "force offset" feature is used
-		// * Force left (-1) ==> 0 left eye
-		// * Force right (1) ==> 2 right eye
-		// * Default (0) ==> 1 mono
-		const int32 EyeOffsetIdx =
-			(CfgEyeOffset == EDisplayClusterEyeStereoOffset::None ? 0 :
-				(CfgEyeOffset == EDisplayClusterEyeStereoOffset::Left ? -1 : 1));
-
-		PassOffset = EyeOffsetValues[EyeOffsetIdx + 1];
-		// Eye swap is not available for monoscopic so just save the value
-		PassOffsetSwap = PassOffset;
-	}
-	else
-	{
-		// For stereo camera we can only swap eyes if required (no "force offset" allowed)
-		PassOffset = EyeOffsetValues[EyeIndex];
-		PassOffsetSwap = (bCfgEyeSwap ? -PassOffset : PassOffset);
-	}
-=======
 	// Obtaining the internal viewpoint for a given viewport with stereo eye offset distance.
 	FMinimalViewInfo ViewInfo;
 	if (!SetupViewPoint(ViewInfo))
@@ -328,7 +223,6 @@
 	ViewRotation = ViewInfo.Rotation;
 
 	const float PassOffsetSwap = GetStereoEyeOffsetDistance(InContextNum);
->>>>>>> 4af6daef
 
 	FVector ViewOffset = FVector::ZeroVector;
 
