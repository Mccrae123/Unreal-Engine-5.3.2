// Copyright Epic Games, Inc. All Rights Reserved.

#include "Components/DisplayClusterPreviewComponent.h"
#include "Render/Viewport/DisplayClusterViewport.h"
#include "Render/Viewport/DisplayClusterViewportProxy.h"
#include "Render/Projection/IDisplayClusterProjectionPolicy.h"

#include "Misc/DisplayClusterLog.h"

#if WITH_EDITOR

#include "EngineModule.h"
#include "CanvasTypes.h"
#include "LegacyScreenPercentageDriver.h"
#include "SceneManagement.h"
#include "SceneView.h"
#include "SceneViewExtension.h"

#include "Engine/Scene.h"
#include "GameFramework/WorldSettings.h"

#include "DisplayClusterRootActor.h"
#include "Components/DisplayClusterCameraComponent.h"
#include "Components/DisplayClusterScreenComponent.h"

#include "Render/Viewport/DisplayClusterViewportManager.h"
#include "Render/Viewport/RenderFrame/DisplayClusterRenderFrameSettings.h"

#include "Render/Viewport/Configuration/DisplayClusterViewportConfigurationHelpers_Postprocess.h"

///////////////////////////////////////////////////////////////////////////////////////
int32 GDisplayClusterPreviewEnableViewState = 1;
static FAutoConsoleVariableRef CVarDisplayClusterPreviewEnableViewState(
	TEXT("nDisplay.preview.EnableViewState"),
	GDisplayClusterPreviewEnableViewState,
	TEXT("Enable view state for preview (0 - disable).\n"),
	ECVF_RenderThreadSafe
);

int32 GDisplayClusterPreviewEnableConfiguratorViewState = 0;
static FAutoConsoleVariableRef CVarDisplayClusterPreviewEnableConfiguratorViewState(
	TEXT("nDisplay.preview.EnableConfiguratorViewState"),
	GDisplayClusterPreviewEnableConfiguratorViewState,
	TEXT("Enable view state for preview in Configurator window (0 - disable).\n"),
	ECVF_RenderThreadSafe
);

///////////////////////////////////////////////////////////////////////////////////////
//          FDisplayClusterViewport
///////////////////////////////////////////////////////////////////////////////////////
void FDisplayClusterViewport::CleanupViewState()
{
	for (TSharedPtr<FSceneViewStateReference, ESPMode::ThreadSafe>& ViewState : ViewStates)
	{
		if (ViewState.IsValid())
		{
			FSceneViewStateInterface* Ref = ViewState->GetReference();
			if (Ref != nullptr)
			{
				Ref->ClearMIDPool();
			}
		}
	}
}

FSceneViewStateInterface* FDisplayClusterViewport::GetViewState(uint32 ViewIndex)
{
	if (GDisplayClusterPreviewEnableViewState == 0 || (GDisplayClusterPreviewEnableConfiguratorViewState == 0 && Owner.IsEditorPreviewWorld()))
	{
		// Disable ViewState
		ViewStates.Empty();

		return nullptr;
	}

	int32 RequiredAmount = (int32)ViewIndex - ViewStates.Num() + 1;
	if (RequiredAmount > 0)
	{
		ViewStates.AddDefaulted(RequiredAmount);
	}

	if (!ViewStates[ViewIndex].IsValid())
	{
		ViewStates[ViewIndex] = MakeShared<FSceneViewStateReference>();
	}

	if (ViewStates[ViewIndex]->GetReference() == NULL)
	{
		const UWorld* CurrentWorld = Owner.GetCurrentWorld();
		const ERHIFeatureLevel::Type FeatureLevel = CurrentWorld ? CurrentWorld->FeatureLevel.GetValue() : GMaxRHIFeatureLevel;

		ViewStates[ViewIndex]->Allocate(FeatureLevel);
	}

	return ViewStates[ViewIndex]->GetReference();
}

FSceneView* FDisplayClusterViewport::ImplCalcScenePreview(FSceneViewFamilyContext& InOutViewFamily, uint32 InContextNum)
{
	check(InContextNum >= 0 && InContextNum < (uint32)Contexts.Num());

	const float WorldToMeters = 100.f;
	const float MaxViewDistance = 1000000;
	const bool bUseSceneColorTexture = false;
	const float LODDistanceFactor = 1.0f;

	const AActor* ViewOwner = nullptr;

	FVector  ViewLocation;
	FRotator ViewRotation;

	if (ImplPreview_CalculateStereoViewOffset(InContextNum, ViewRotation, WorldToMeters, ViewLocation))
	{
		FMatrix ProjectionMatrix = ImplPreview_GetStereoProjectionMatrix(InContextNum);

		FMatrix ViewRotationMatrix = FInverseRotationMatrix(ViewRotation);
		ViewRotationMatrix = ViewRotationMatrix * FMatrix(
			FPlane(0, 0, 1, 0),
			FPlane(1, 0, 0, 0),
			FPlane(0, 1, 0, 0),
			FPlane(0, 0, 0, 1));

		FIntRect ViewRect = Contexts[InContextNum].RenderTargetRect;

		FSceneViewInitOptions ViewInitOptions;

		ViewInitOptions.SetViewRectangle(ViewRect);
		ViewInitOptions.ViewFamily = &InOutViewFamily;

		ViewInitOptions.SceneViewStateInterface = GetViewState(InContextNum);
		ViewInitOptions.ViewActor = ViewOwner;

		ViewInitOptions.ViewOrigin = ViewLocation;
		ViewInitOptions.ViewRotationMatrix = ViewRotationMatrix;
		ViewInitOptions.ProjectionMatrix = ProjectionMatrix;

		ViewInitOptions.OverrideFarClippingPlaneDistance = MaxViewDistance;
		ViewInitOptions.StereoPass = Contexts[InContextNum].StereoscopicPass;
		ViewInitOptions.StereoViewIndex = Contexts[InContextNum].StereoViewIndex;

		ViewInitOptions.LODDistanceFactor = FMath::Clamp(LODDistanceFactor, 0.01f, 100.0f);

		if (InOutViewFamily.Scene->GetWorld() != nullptr && InOutViewFamily.Scene->GetWorld()->GetWorldSettings() != nullptr)
		{
			ViewInitOptions.WorldToMetersScale = InOutViewFamily.Scene->GetWorld()->GetWorldSettings()->WorldToMeters;
		}

		ViewInitOptions.BackgroundColor = FLinearColor::Black;

		if (Owner.GetRenderFrameSettings().bPreviewEnablePostProcess == false)
		{
			ViewInitOptions.OverlayColor = FLinearColor::Black;
		}

<<<<<<< HEAD
		ViewInitOptions.bIsSceneCapture = true;
=======
>>>>>>> 74d0b334
		ViewInitOptions.bSceneCaptureUsesRayTracing = false;
		ViewInitOptions.bIsPlanarReflection = false;

		FSceneView* View = new FSceneView(ViewInitOptions);

		InOutViewFamily.Views.Add(View);

		View->StartFinalPostprocessSettings(ViewLocation);

		FPostProcessSettings* FinalPostProcessingSettings = &View->FinalPostProcessSettings;
		// Support start PPS for preview
		GetViewport_CustomPostProcessSettings().DoPostProcess(IDisplayClusterViewport_CustomPostProcessSettings::ERenderPass::Start, FinalPostProcessingSettings);

		// Support override PPS for preview
		FPostProcessSettings OverridePostProcessingSettings;
		float OverridePostProcessBlendWeight = 1.0f;
		GetViewport_CustomPostProcessSettings().DoPostProcess(IDisplayClusterViewport_CustomPostProcessSettings::ERenderPass::Override, &OverridePostProcessingSettings, &OverridePostProcessBlendWeight);

		View->OverridePostProcessSettings(OverridePostProcessingSettings, OverridePostProcessBlendWeight);

		// Support final PPS for preview
		GetViewport_CustomPostProcessSettings().DoPostProcess(IDisplayClusterViewport_CustomPostProcessSettings::ERenderPass::Final, FinalPostProcessingSettings);

		FPostProcessSettings RequestedFinalPerViewportPPS;
		// Get the final overall cluster + per-viewport PPS from nDisplay
		if (GetViewport_CustomPostProcessSettings().DoPostProcess(IDisplayClusterViewport_CustomPostProcessSettings::ERenderPass::FinalPerViewport, &RequestedFinalPerViewportPPS))
		{
			FDisplayClusterConfigurationViewport_ColorGradingRenderingSettings InPPSnDisplay;
			FDisplayClusterViewportConfigurationHelpers_Postprocess::CopyPPSStructConditional(&InPPSnDisplay, &RequestedFinalPerViewportPPS);

			// Get the passed-in cumulative PPS from the game/viewport (includes all PPVs affecting this viewport)
			FDisplayClusterConfigurationViewport_ColorGradingRenderingSettings InPPSCumulative;
			FDisplayClusterViewportConfigurationHelpers_Postprocess::CopyPPSStruct(&InPPSCumulative, FinalPostProcessingSettings);

			// Blend both together with our custom math instead of the default PPS blending
			FDisplayClusterViewportConfigurationHelpers_Postprocess::BlendPostProcessSettings(*FinalPostProcessingSettings, InPPSCumulative, InPPSnDisplay);
		}

		View->EndFinalPostprocessSettings(ViewInitOptions);

		// Setup view extension for this view
		for (int32 ViewExt = 0; ViewExt < InOutViewFamily.ViewExtensions.Num(); ViewExt++)
		{
			InOutViewFamily.ViewExtensions[ViewExt]->SetupView(InOutViewFamily, *View);
		}

		return View;
	}

	return nullptr;
}

enum EDisplayClusterEyeType
{
	StereoLeft = 0,
	Mono = 1,
	StereoRight = 2,
	COUNT
};

bool FDisplayClusterViewport::ImplPreview_CalculateStereoViewOffset(const uint32 InContextNum, FRotator& ViewRotation, const float WorldToMeters, FVector& ViewLocation)
{
	check(IsInGameThread());
	check(WorldToMeters > 0.f);

	if (!GetOwner().IsSceneOpened())
	{
		return false;
	}

	// Get root actor from viewport
	ADisplayClusterRootActor* const RootActor = GetOwner().GetRootActor();
	if (!RootActor)
	{
		// No root actor found in game manager.
		return false;
	}

	const FDisplayClusterViewport_Context& ViewportContext = Contexts[InContextNum];

	UE_LOG(LogDisplayClusterViewport, VeryVerbose, TEXT("OLD ViewLoc: %s, ViewRot: %s"), *ViewLocation.ToString(), *ViewRotation.ToString());
	UE_LOG(LogDisplayClusterViewport, VeryVerbose, TEXT("WorldToMeters: %f"), WorldToMeters);


	// Get camera ID assigned to the viewport
	const FString& CameraId = RenderSettings.CameraId;

	// Get camera component assigned to the viewport (or default camera if nothing assigned)
	UDisplayClusterCameraComponent* const ViewCamera = (CameraId.IsEmpty() ?
		RootActor->GetDefaultCamera() :
		RootActor->GetComponentByName<UDisplayClusterCameraComponent>(CameraId));

	if (ViewCamera)
	{
		// View base location
		ViewLocation = ViewCamera->GetComponentLocation();
		ViewRotation = ViewCamera->GetComponentRotation();
	}
	else
	{
		UE_LOG(LogDisplayClusterViewport, Warning, TEXT("No camera found for viewport '%s'"), *GetId());
	}

	if (CameraId.Len() > 0)
	{
		UE_LOG(LogDisplayClusterViewport, Verbose, TEXT("Viewport '%s' has assigned camera '%s'"), *GetId(), *CameraId);
	}

	// Get the actual camera settings
	const float CfgEyeDist  = ViewCamera ? ViewCamera->GetInterpupillaryDistance() : 6.4f;
	const bool  bCfgEyeSwap = ViewCamera ? ViewCamera->GetSwapEyes() : false;
	const float CfgNCP = GNearClippingPlane;

	const EDisplayClusterEyeStereoOffset CfgEyeOffset = ViewCamera ? ViewCamera->GetStereoOffset() : EDisplayClusterEyeStereoOffset::None;

	// Calculate eye offset considering the world scale
	const float EyeOffset = CfgEyeDist / 2.f;
	const float EyeOffsetValues[] = { -EyeOffset, 0.f, EyeOffset };

	// Decode current eye type	
	// Decode current eye type
	EDisplayClusterEyeType EyeType = EDisplayClusterEyeType::Mono;
	if (Contexts.Num() > 1)
	{
		// Support stereo:
		EyeType = (InContextNum == 0) ? EDisplayClusterEyeType::StereoLeft : EDisplayClusterEyeType::StereoRight;
	}

	const int32 EyeIndex = (int32)EyeType;

	float PassOffset = 0.f;
	float PassOffsetSwap = 0.f;

	if (EyeType == EDisplayClusterEyeType::Mono)
	{
		// For monoscopic camera let's check if the "force offset" feature is used
		// * Force left (-1) ==> 0 left eye
		// * Force right (1) ==> 2 right eye
		// * Default (0) ==> 1 mono
		const int32 EyeOffsetIdx =
			(CfgEyeOffset == EDisplayClusterEyeStereoOffset::None ? 0 :
				(CfgEyeOffset == EDisplayClusterEyeStereoOffset::Left ? -1 : 1));

		PassOffset = EyeOffsetValues[EyeOffsetIdx + 1];
		// Eye swap is not available for monoscopic so just save the value
		PassOffsetSwap = PassOffset;
	}
	else
	{
		// For stereo camera we can only swap eyes if required (no "force offset" allowed)
		PassOffset = EyeOffsetValues[EyeIndex];
		PassOffsetSwap = (bCfgEyeSwap ? -PassOffset : PassOffset);
	}

	FVector ViewOffset = FVector::ZeroVector;

	// Apply computed offset to the view location
	const FQuat EyeQuat = ViewRotation.Quaternion();
	ViewOffset = EyeQuat.RotateVector(FVector(0.0f, PassOffsetSwap, 0.0f));
	ViewLocation += ViewOffset;

	// Perform view calculations on a policy side
	if (!CalculateView(InContextNum, ViewLocation, ViewRotation, ViewOffset, WorldToMeters, CfgNCP, CfgNCP))
	{
		if (!bProjectionPolicyCalculateViewWarningOnce)
		{
			UE_LOG(LogDisplayClusterViewport, Verbose, TEXT("Couldn't compute view parameters for Viewport %s, ViewIdx: %d"), *GetId(), InContextNum);
			bProjectionPolicyCalculateViewWarningOnce = true;
		}
		return false;
	}

	bProjectionPolicyCalculateViewWarningOnce = false;

	UE_LOG(LogDisplayClusterViewport, VeryVerbose, TEXT("ViewLoc: %s, ViewRot: %s"), *ViewLocation.ToString(), *ViewRotation.ToString());

	return true;
}

FMatrix FDisplayClusterViewport::ImplPreview_GetStereoProjectionMatrix(const uint32 InContextNum)
{
	check(IsInGameThread());

	FMatrix PrjMatrix = FMatrix::Identity;

	if (GetOwner().IsSceneOpened())
	{
		if (GetProjectionMatrix(InContextNum, PrjMatrix) == false)
		{
			UE_LOG(LogDisplayClusterViewport, Verbose, TEXT("Got invalid projection matrix: Viewport %s, ViewIdx: %d"), *GetId(), InContextNum);
		}
	}

	return PrjMatrix;
}

bool FDisplayClusterViewport::GetPreviewPixels(TSharedPtr<FDisplayClusterViewportReadPixelsData, ESPMode::ThreadSafe>& OutPixelsData) const
{
	check(IsInGameThread());

	return (ViewportProxy != nullptr) && ViewportProxy->GetPreviewPixels_GameThread(OutPixelsData);
}
#endif<|MERGE_RESOLUTION|>--- conflicted
+++ resolved
@@ -152,10 +152,6 @@
 			ViewInitOptions.OverlayColor = FLinearColor::Black;
 		}
 
-<<<<<<< HEAD
-		ViewInitOptions.bIsSceneCapture = true;
-=======
->>>>>>> 74d0b334
 		ViewInitOptions.bSceneCaptureUsesRayTracing = false;
 		ViewInitOptions.bIsPlanarReflection = false;
 
