--- conflicted
+++ resolved
@@ -42,11 +42,6 @@
 	virtual void EndScene() override;
 	virtual void PreTick(float DeltaSeconds) override;
 
-<<<<<<< HEAD
-	virtual FDisplayClusterRenderCustomPresentCreated& OnDisplayClusterRenderCustomPresentCreated() override { return DisplayClusterRenderCustomPresentCreatedEvent; }
-
-=======
->>>>>>> 6bbb88c8
 	virtual IDisplayClusterPresentation* GetPresentation() const override;
 
 	virtual bool BeginNewFrame(FViewport* InViewport, UWorld* InWorld, FDisplayClusterRenderFrame& OutRenderFrame) override;
@@ -60,27 +55,17 @@
 	virtual bool IsStereoEnabledOnNextFrame() const override;
 	virtual bool EnableStereo(bool bStereoEnabled = true) override;
 	virtual void InitCanvasFromView(class FSceneView* InView, class UCanvas* Canvas) override;
-<<<<<<< HEAD
-	virtual void AdjustViewRect(enum EStereoscopicPass StereoPassType, int32& X, int32& Y, uint32& SizeX, uint32& SizeY) const override;
-	virtual void CalculateStereoViewOffset(const enum EStereoscopicPass StereoPassType, FRotator& ViewRotation, const float WorldToMeters, FVector& ViewLocation) override;
-	virtual FMatrix GetStereoProjectionMatrix(const enum EStereoscopicPass StereoPassType) const override;
-=======
 	virtual void AdjustViewRect(int32 ViewIndex, int32& X, int32& Y, uint32& SizeX, uint32& SizeY) const override;
 	virtual void CalculateStereoViewOffset(const int32 ViewIndex, FRotator& ViewRotation, const float WorldToMeters, FVector& ViewLocation) override;
 	virtual FMatrix GetStereoProjectionMatrix(const int32 ViewIndex) const override;
->>>>>>> 6bbb88c8
 	virtual void RenderTexture_RenderThread(FRHICommandListImmediate& RHICmdList, FRHITexture2D* BackBuffer, FRHITexture2D* SrcTexture, FVector2D WindowSize) const override;
 	
 	virtual int32 GetDesiredNumberOfViews(bool bStereoRequested) const override
 	{
 		return FMath::Max(1, DesiredNumberOfViews);
 	}
-<<<<<<< HEAD
-	virtual uint32 GetViewIndexForPass(EStereoscopicPass StereoPassType) const override;
-=======
 
 	virtual EStereoscopicPass GetViewPassForIndex(bool bStereoRequested, int32 ViewIndex) const override;
->>>>>>> 6bbb88c8
 
 	virtual IStereoRenderTargetManager* GetRenderTargetManager() override
 	{ return this; }
@@ -106,27 +91,6 @@
 	{ return false; }
 
 	virtual bool AllocateDepthTexture(uint32 Index, uint32 SizeX, uint32 SizeY, uint8 Format, uint32 NumMips, ETextureCreateFlags Flags, ETextureCreateFlags TargetableTextureFlags, FTexture2DRHIRef& OutTargetableTexture, FTexture2DRHIRef& OutShaderResourceTexture, uint32 NumSamples = 1)
-<<<<<<< HEAD
-	{ return false; }
-
-	virtual bool DeviceIsAPrimaryPass(EStereoscopicPass Pass) override
-	{ return true; }
-
-	virtual bool DeviceIsAPrimaryView(const FSceneView& View) override
-	{ return true; }
-
-	virtual bool DeviceIsASecondaryPass(EStereoscopicPass Pass) override
-	{ return false; }
-	
-	virtual bool DeviceIsASecondaryView(const FSceneView& View) override
-	{ return false; }
-
-	virtual bool DeviceIsAnAdditionalPass(EStereoscopicPass Pass) override
-	{ return false; }
-
-	virtual bool DeviceIsAnAdditionalView(const FSceneView& View) override
-=======
->>>>>>> 6bbb88c8
 	{ return false; }
 
 protected:
@@ -154,17 +118,10 @@
 	// Runtime viewport manager api for game and render threads. Internal usage only
 	IDisplayClusterViewportManager*      ViewportManagerPtr = nullptr;
 	IDisplayClusterViewportManagerProxy* ViewportManagerProxyPtr = nullptr;
-<<<<<<< HEAD
 
 	EDisplayClusterRenderFrameMode RenderFrameMode = EDisplayClusterRenderFrameMode::Mono;
 	int32 DesiredNumberOfViews = 0;
 
-=======
-
-	EDisplayClusterRenderFrameMode RenderFrameMode = EDisplayClusterRenderFrameMode::Mono;
-	int32 DesiredNumberOfViews = 0;
-
->>>>>>> 6bbb88c8
 	// UE main viewport
 	FViewport* MainViewport = nullptr;
 
@@ -175,10 +132,4 @@
 
 	// Pointer to the current presentation handler
 	FDisplayClusterPresentationBase* CustomPresentHandler = nullptr;
-<<<<<<< HEAD
-
-	// Event triggered when custom present was created
-	FDisplayClusterRenderCustomPresentCreated DisplayClusterRenderCustomPresentCreatedEvent;
-=======
->>>>>>> 6bbb88c8
 };