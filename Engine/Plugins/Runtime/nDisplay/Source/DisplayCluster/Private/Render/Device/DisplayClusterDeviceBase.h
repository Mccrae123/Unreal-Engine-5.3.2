// Copyright Epic Games, Inc. All Rights Reserved.

#pragma once

#include "CoreMinimal.h"

#include "RHI.h"
#include "RHIResources.h"
#include "Engine/Scene.h"
#include "StereoRenderTargetManager.h"

#include "Render/Device/DisplayClusterDeviceBase_PostProcess.h"
#include "Render/Device/DisplayClusterRenderViewport.h"
#include "Render/Device/IDisplayClusterRenderDevice.h"

#include "Containers/Queue.h"

class IDisplayClusterPostProcess;
class FDisplayClusterPresentationBase;
<<<<<<< HEAD

=======
class FSceneView;
>>>>>>> 90fae962

/**
 * Abstract render device
 */
class FDisplayClusterDeviceBase
	: public IStereoRenderTargetManager
	, public IDisplayClusterRenderDevice
	, protected FDisplayClusterDeviceBase_PostProcess
{
public:
	FDisplayClusterDeviceBase() = delete;
	FDisplayClusterDeviceBase(uint32 ViewsPerViewport);
	virtual ~FDisplayClusterDeviceBase();

public:
	//////////////////////////////////////////////////////////////////////////////////////////////
	// IDisplayClusterStereoDevice
	//////////////////////////////////////////////////////////////////////////////////////////////
	virtual bool Initialize() override;
	virtual void StartScene(UWorld* InWorld) override;
	virtual void EndScene() override;
<<<<<<< HEAD
=======
	virtual void PreTick(float DeltaSeconds) override;
>>>>>>> 90fae962
	virtual void SetViewportCamera(const FString& InCameraId = FString(), const FString& InViewportId = FString()) override;
	virtual void SetStartPostProcessingSettings(const FString& ViewportID, const FPostProcessSettings& StartPostProcessingSettings) override;
	virtual void SetOverridePostProcessingSettings(const FString& ViewportID, const FPostProcessSettings& OverridePostProcessingSettings, float BlendWeight = 1.0f) override;
	virtual void SetFinalPostProcessingSettings(const FString& ViewportID, const FPostProcessSettings& FinalPostProcessingSettings) override;
	virtual bool GetViewportRect(const FString& InViewportID, FIntRect& Rect) override;
	virtual bool SetBufferRatio(const FString& InViewportID, float  InBufferRatio) override;
	virtual bool GetBufferRatio(const FString& InViewportID, float& OutBufferRatio) const override;
	virtual bool GetBufferRatio(int32 ViewIdx, float& OutBufferRatio) const override;

public:
	//////////////////////////////////////////////////////////////////////////////////////////////
	// IStereoRendering
	//////////////////////////////////////////////////////////////////////////////////////////////
	virtual bool IsStereoEnabled() const override;
	virtual bool IsStereoEnabledOnNextFrame() const override;
	virtual bool EnableStereo(bool stereo = true) override;
	virtual void InitCanvasFromView(class FSceneView* InView, class UCanvas* Canvas) override;
	virtual void AdjustViewRect(enum EStereoscopicPass StereoPassType, int32& X, int32& Y, uint32& SizeX, uint32& SizeY) const;
	virtual void CalculateStereoViewOffset(const enum EStereoscopicPass StereoPassType, FRotator& ViewRotation, const float WorldToMeters, FVector& ViewLocation) override;
	virtual FMatrix GetStereoProjectionMatrix(const enum EStereoscopicPass StereoPassType) const override;
	virtual void RenderTexture_RenderThread(FRHICommandListImmediate& RHICmdList, FRHITexture2D* BackBuffer, FRHITexture2D* SrcTexture, FVector2D WindowSize) const override final;
	virtual int32 GetDesiredNumberOfViews(bool bStereoRequested) const override;
	virtual EStereoscopicPass GetViewPassForIndex(bool bStereoRequested, uint32 ViewIndex) const override;
	virtual uint32 GetViewIndexForPass(EStereoscopicPass StereoPassType) const override;

	virtual IStereoRenderTargetManager* GetRenderTargetManager() override
	{ return this; }

protected:
	//////////////////////////////////////////////////////////////////////////////////////////////
	// IStereoRenderTargetManager
	//////////////////////////////////////////////////////////////////////////////////////////////
	virtual bool ShouldUseSeparateRenderTarget() const override
	{ return true; }

	virtual void UpdateViewport(bool bUseSeparateRenderTarget, const class FViewport& Viewport, class SViewport* ViewportWidget = nullptr) override;
	virtual void CalculateRenderTargetSize(const class FViewport& Viewport, uint32& InOutSizeX, uint32& InOutSizeY) override;
	virtual bool NeedReAllocateViewportRenderTarget(const class FViewport& Viewport) override;

	virtual bool NeedReAllocateDepthTexture(const TRefCountPtr<struct IPooledRenderTarget>& DepthTarget) override
	{ return false; }

	virtual uint32 GetNumberOfBufferedFrames() const override
	{ return 1; }

	virtual bool AllocateRenderTargetTexture(uint32 Index, uint32 SizeX, uint32 SizeY, uint8 Format, uint32 NumMips, uint32 Flags, uint32 TargetableTextureFlags, FTexture2DRHIRef& OutTargetableTexture, FTexture2DRHIRef& OutShaderResourceTexture, uint32 NumSamples = 1) override
	{ return false; }

	virtual bool AllocateDepthTexture(uint32 Index, uint32 SizeX, uint32 SizeY, uint8 Format, uint32 NumMips, uint32 Flags, uint32 TargetableTextureFlags, FTexture2DRHIRef& OutTargetableTexture, FTexture2DRHIRef& OutShaderResourceTexture, uint32 NumSamples = 1)
	{ return false; }

	virtual bool DeviceIsAPrimaryPass(EStereoscopicPass Pass) override
	{ return true; }

	virtual bool DeviceIsAPrimaryView(const FSceneView& View) override
	{ return true; }

	virtual bool DeviceIsASecondaryPass(EStereoscopicPass Pass) override
	{ return false; }
	
	virtual bool DeviceIsASecondaryView(const FSceneView& View) override
	{ return false; }

	virtual bool DeviceIsAnAdditionalPass(EStereoscopicPass Pass) override
	{ return false; }

	virtual bool DeviceIsAnAdditionalView(const FSceneView& View) override
	{ return false; }

protected:
	//////////////////////////////////////////////////////////////////////////////////////////////
	// FDisplayClusterDeviceBase
	//////////////////////////////////////////////////////////////////////////////////////////////
	enum EDisplayClusterEyeType
	{
		StereoLeft  = 0,
		Mono        = 1,
		StereoRight = 2,
		COUNT
	};

protected:
	// Encodes view index to EStereoscopicPass (the value may be out of EStereoscopicPass bounds)
	EStereoscopicPass EncodeStereoscopicPass(int ViewIndex) const;
	// Decodes normal EStereoscopicPass from encoded EStereoscopicPass
	EStereoscopicPass DecodeStereoscopicPass(const enum EStereoscopicPass StereoPassType) const;
	// Decodes viewport index from encoded EStereoscopicPass
	int DecodeViewportIndex(const enum EStereoscopicPass StereoPassType) const;
	// Decodes eye type from encoded EStereoscopicPass
	EDisplayClusterEyeType DecodeEyeType(const enum EStereoscopicPass StereoPassType) const;
	// Decodes view index for a viewport (i.e. left=0, right=1)
	uint32 DecodeViewIndex(const enum EStereoscopicPass StereoPassType) const;

	// Adds a new viewport with specified parameters and projection policy object
	void AddViewport(const FString& InViewportId, const FIntPoint& InViewportLocation, const FIntPoint& InViewportSize, TSharedPtr<IDisplayClusterProjectionPolicy> InProjPolicy, const FString& InCameraId, float InBufferRatio = 1.f, bool IsRTT = false);
	// Performs copying of render target data to the back buffer
	virtual void CopyTextureToBackBuffer_RenderThread(FRHICommandListImmediate& RHICmdList, FRHITexture2D* BackBuffer, FRHITexture2D* SrcTexture, FVector2D WindowSize) const;
	// Factory method to instantiate an output presentation class implementation
	virtual FDisplayClusterPresentationBase* CreatePresentationObject(FViewport* const Viewport, TSharedPtr<IDisplayClusterRenderSyncPolicy>& SyncPolicy) = 0;

	// Checks if custom post processing settings is assigned for specific viewport and assign them to be used
	virtual void StartFinalPostprocessSettings(struct FPostProcessSettings* StartPostProcessingSettings, const enum EStereoscopicPass StereoPassType) override;
	virtual bool OverrideFinalPostprocessSettings(struct FPostProcessSettings* OverridePostProcessingSettings, const enum EStereoscopicPass StereoPassType, float& BlendWeight) override;
	virtual void EndFinalPostprocessSettings(struct FPostProcessSettings* FinalPostProcessingSettings, const enum EStereoscopicPass StereoPassType) override;

protected:
	struct FOverridePostProcessingSettings
	{
		float BlendWeight = 1.0f;
		FPostProcessSettings PostProcessingSettings;
	};

	// Viewports
	mutable TArray<FDisplayClusterRenderViewport> RenderViewports;
	// Views per viewport (render passes)
	uint32 ViewsAmountPerViewport = 0;
	// UE4 main viewport
	FViewport* MainViewport = nullptr;

	bool bIsSceneOpen = false;
	bool bIsCustomPresentSet = false;

	// Per-eye regions
	FIntRect EyeRegions[2];

	// Custom post processing settings
	TMap<int, FPostProcessSettings> ViewportStartPostProcessingSettings;
	TMap<int, FOverridePostProcessingSettings> ViewportOverridePostProcessingSettings;
	TMap<int, FPostProcessSettings> ViewportFinalPostProcessingSettings;

	// Data access synchronization
	mutable FCriticalSection InternalsSyncScope;
};<|MERGE_RESOLUTION|>--- conflicted
+++ resolved
@@ -17,11 +17,7 @@
 
 class IDisplayClusterPostProcess;
 class FDisplayClusterPresentationBase;
-<<<<<<< HEAD
-
-=======
 class FSceneView;
->>>>>>> 90fae962
 
 /**
  * Abstract render device
@@ -43,10 +39,7 @@
 	virtual bool Initialize() override;
 	virtual void StartScene(UWorld* InWorld) override;
 	virtual void EndScene() override;
-<<<<<<< HEAD
-=======
 	virtual void PreTick(float DeltaSeconds) override;
->>>>>>> 90fae962
 	virtual void SetViewportCamera(const FString& InCameraId = FString(), const FString& InViewportId = FString()) override;
 	virtual void SetStartPostProcessingSettings(const FString& ViewportID, const FPostProcessSettings& StartPostProcessingSettings) override;
 	virtual void SetOverridePostProcessingSettings(const FString& ViewportID, const FPostProcessSettings& OverridePostProcessingSettings, float BlendWeight = 1.0f) override;
