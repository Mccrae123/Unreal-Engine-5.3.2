--- conflicted
+++ resolved
@@ -44,12 +44,9 @@
 	virtual void SetOverridePostProcessingSettings(const FString& ViewportID, const FPostProcessSettings& OverridePostProcessingSettings, float BlendWeight = 1.0f) override;
 	virtual void SetFinalPostProcessingSettings(const FString& ViewportID, const FPostProcessSettings& FinalPostProcessingSettings) override;
 	virtual bool GetViewportRect(const FString& InViewportID, FIntRect& Rect) override;
-<<<<<<< HEAD
-=======
 	virtual bool SetBufferRatio(const FString& InViewportID, float  InBufferRatio) override;
 	virtual bool GetBufferRatio(const FString& InViewportID, float& OutBufferRatio) const override;
 	virtual bool GetBufferRatio(int32 ViewIdx, float& OutBufferRatio) const override;
->>>>>>> 69078e53
 
 public:
 	//////////////////////////////////////////////////////////////////////////////////////////////
@@ -93,25 +90,8 @@
 	virtual bool AllocateDepthTexture(uint32 Index, uint32 SizeX, uint32 SizeY, uint8 Format, uint32 NumMips, uint32 Flags, uint32 TargetableTextureFlags, FTexture2DRHIRef& OutTargetableTexture, FTexture2DRHIRef& OutShaderResourceTexture, uint32 NumSamples = 1)
 	{ return false; }
 
-<<<<<<< HEAD
-	virtual bool DeviceIsAPrimaryView(EStereoscopicPass Pass) override
-	{ return true; }
-	
-	virtual bool DeviceIsASecondaryView(EStereoscopicPass Pass) override
-	{ return false; }
-
-	virtual bool DeviceIsAnAdditionalView(EStereoscopicPass Pass) override
-	{ return false; }
-
-protected:
-	//////////////////////////////////////////////////////////////////////////////////////////////
-	// FRHICustomPresent
-	//////////////////////////////////////////////////////////////////////////////////////////////
-	virtual void OnBackBufferResize() override;
-=======
 	virtual bool DeviceIsAPrimaryPass(EStereoscopicPass Pass) override
 	{ return true; }
->>>>>>> 69078e53
 
 	virtual bool DeviceIsAPrimaryView(const FSceneView& View) override
 	{ return true; }
@@ -153,19 +133,12 @@
 	uint32 DecodeViewIndex(const enum EStereoscopicPass StereoPassType) const;
 
 	// Adds a new viewport with specified parameters and projection policy object
-<<<<<<< HEAD
-	void AddViewport(const FString& InViewportId, const FIntPoint& InViewportLocation, const FIntPoint& InViewportSize, TSharedPtr<IDisplayClusterProjectionPolicy> InProjPolicy, const FString& InCameraId, bool IsRTT = false);
-	// Performs copying of render target data to the back buffer
-	virtual void CopyTextureToBackBuffer_RenderThread(FRHICommandListImmediate& RHICmdList, FRHITexture2D* BackBuffer, FRHITexture2D* SrcTexture, FVector2D WindowSize) const;
-	
-=======
 	void AddViewport(const FString& InViewportId, const FIntPoint& InViewportLocation, const FIntPoint& InViewportSize, TSharedPtr<IDisplayClusterProjectionPolicy> InProjPolicy, const FString& InCameraId, float InBufferRatio = 1.f, bool IsRTT = false);
 	// Performs copying of render target data to the back buffer
 	virtual void CopyTextureToBackBuffer_RenderThread(FRHICommandListImmediate& RHICmdList, FRHITexture2D* BackBuffer, FRHITexture2D* SrcTexture, FVector2D WindowSize) const;
 	// Factory method to instantiate an output presentation class implementation
 	virtual FDisplayClusterPresentationBase* CreatePresentationObject(FViewport* const Viewport, TSharedPtr<IDisplayClusterRenderSyncPolicy>& SyncPolicy) = 0;
 
->>>>>>> 69078e53
 	// Checks if custom post processing settings is assigned for specific viewport and assign them to be used
 	virtual void StartFinalPostprocessSettings(struct FPostProcessSettings* StartPostProcessingSettings, const enum EStereoscopicPass StereoPassType) override;
 	virtual bool OverrideFinalPostprocessSettings(struct FPostProcessSettings* OverridePostProcessingSettings, const enum EStereoscopicPass StereoPassType, float& BlendWeight) override;
@@ -185,11 +158,8 @@
 	// UE4 main viewport
 	FViewport* MainViewport = nullptr;
 
-<<<<<<< HEAD
-=======
 	bool bIsSceneOpen = false;
 
->>>>>>> 69078e53
 	// Per-eye regions
 	FIntRect EyeRegions[2];
 
@@ -200,7 +170,4 @@
 
 	// Data access synchronization
 	mutable FCriticalSection InternalsSyncScope;
-
-	// Temporary: don't allow to add more than 1 RTT viewport
-	bool bViewportRttAdded = false;
 };