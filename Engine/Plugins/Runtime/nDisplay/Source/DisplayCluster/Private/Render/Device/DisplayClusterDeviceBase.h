// Copyright Epic Games, Inc. All Rights Reserved.

#pragma once

#include "CoreMinimal.h"

#include "RHI.h"
#include "RHIResources.h"
#include "Engine/Scene.h"
#include "StereoRenderTargetManager.h"

#include "Render/Device/IDisplayClusterRenderDevice.h"
#include "Render/IDisplayClusterRenderManager.h"

#include "Containers/Queue.h"

class IDisplayClusterPostProcess;
class FDisplayClusterPresentationBase;
class IDisplayClusterViewportManager;
class FDisplayClusterViewportManagerProxy;
class FSceneView;

/**
 * Abstract render device
 */
class FDisplayClusterDeviceBase
	: public IStereoRenderTargetManager
	, public IDisplayClusterRenderDevice
{
public:
	FDisplayClusterDeviceBase() = delete;
	FDisplayClusterDeviceBase(EDisplayClusterRenderFrameMode InRenderFrameMode);
	virtual ~FDisplayClusterDeviceBase();

public:
	//////////////////////////////////////////////////////////////////////////////////////////////
	// IDisplayClusterRenderDevice
	//////////////////////////////////////////////////////////////////////////////////////////////
	virtual bool Initialize() override;
	virtual void StartScene(UWorld* InWorld) override;
	virtual void EndScene() override;
	virtual void PreTick(float DeltaSeconds) override;

	virtual IDisplayClusterPresentation* GetPresentation() const override;

	virtual bool BeginNewFrame(FViewport* InViewport, UWorld* InWorld, FDisplayClusterRenderFrame& OutRenderFrame) override;

	virtual void InitializeNewFrame() override;
	virtual void FinalizeNewFrame() override;

public:
	//////////////////////////////////////////////////////////////////////////////////////////////
	// IStereoRendering
	//////////////////////////////////////////////////////////////////////////////////////////////
	virtual bool IsStereoEnabled() const override;
	virtual bool IsStereoEnabledOnNextFrame() const override;
	virtual bool EnableStereo(bool bStereoEnabled = true) override;
	virtual void InitCanvasFromView(class FSceneView* InView, class UCanvas* Canvas) override;
	virtual void AdjustViewRect(int32 ViewIndex, int32& X, int32& Y, uint32& SizeX, uint32& SizeY) const override;
	virtual void CalculateStereoViewOffset(const int32 ViewIndex, FRotator& ViewRotation, const float WorldToMeters, FVector& ViewLocation) override;
	virtual FMatrix GetStereoProjectionMatrix(const int32 ViewIndex) const override;
	virtual void RenderTexture_RenderThread(FRHICommandListImmediate& RHICmdList, FRHITexture* BackBuffer, FRHITexture* SrcTexture, FVector2D WindowSize) const override;
	
	virtual int32 GetDesiredNumberOfViews(bool bStereoRequested) const override
	{
		return FMath::Max(1, DesiredNumberOfViews);
	}

	virtual EStereoscopicPass GetViewPassForIndex(bool bStereoRequested, int32 ViewIndex) const override;

	virtual IStereoRenderTargetManager* GetRenderTargetManager() override
	{ return this; }

protected:
	//////////////////////////////////////////////////////////////////////////////////////////////
	// IStereoRenderTargetManager
	//////////////////////////////////////////////////////////////////////////////////////////////
	virtual bool ShouldUseSeparateRenderTarget() const override
	{ return true; }

	virtual void UpdateViewport(bool bUseSeparateRenderTarget, const class FViewport& Viewport, class SViewport* ViewportWidget = nullptr) override;
	virtual void CalculateRenderTargetSize(const class FViewport& Viewport, uint32& InOutSizeX, uint32& InOutSizeY) override;
	virtual bool NeedReAllocateViewportRenderTarget(const class FViewport& Viewport) override;

<<<<<<< HEAD
protected:
	//////////////////////////////////////////////////////////////////////////////////////////////
	// FDisplayClusterDeviceBase
	//////////////////////////////////////////////////////////////////////////////////////////////
	enum EDisplayClusterEyeType
	{
		StereoLeft  = 0,
		Mono        = 1,
		StereoRight = 2,
		COUNT
	};

=======
>>>>>>> 4af6daef
protected:
	// Factory method to instantiate an output presentation class implementation
	virtual FDisplayClusterPresentationBase* CreatePresentationObject(FViewport* const Viewport, TSharedPtr<IDisplayClusterRenderSyncPolicy>& SyncPolicy) = 0;

	// Checks if custom post processing settings is assigned for specific viewport and assign them to be used
	virtual void StartFinalPostprocessSettings(struct FPostProcessSettings* StartPostProcessingSettings, const enum EStereoscopicPass StereoPassType, const int32 StereoViewIndex) override;
	virtual bool OverrideFinalPostprocessSettings(struct FPostProcessSettings* OverridePostProcessingSettings, const enum EStereoscopicPass StereoPassType, const int32 StereoViewIndex, float& BlendWeight) override;
	virtual void EndFinalPostprocessSettings(struct FPostProcessSettings* FinalPostProcessingSettings, const enum EStereoscopicPass StereoPassType, const int32 StereoViewIndex) override;
<<<<<<< HEAD

private:
	// Runtime viewport manager api for game and render threads. Internal usage only
	IDisplayClusterViewportManager* ViewportManager = nullptr;
	TSharedPtr<FDisplayClusterViewportManagerProxy, ESPMode::ThreadSafe> ViewportManagerProxy;
=======

	/** Get a pointer to the DC ViewportManager if it still exists. */
	IDisplayClusterViewportManager* GetViewportManager() const;

	/** Get a pointer to the DC ViewportManagerProxy if it still exists. */
	FDisplayClusterViewportManagerProxy* GetViewportManagerProxy_RenderThread() const;

private:
	// Pointer to the DC ViewportManager from the active DCRA that is currently being used for rendering.
	TWeakPtr<IDisplayClusterViewportManager, ESPMode::ThreadSafe> ViewportManagerWeakPtr;

	// Pointer to the DC ViewportManagerProxy from the active DCRA that is currently being used for rendering.
	mutable TWeakPtr<FDisplayClusterViewportManagerProxy, ESPMode::ThreadSafe> ViewportManagerProxyWeakPtr;
>>>>>>> 4af6daef

	EDisplayClusterRenderFrameMode RenderFrameMode = EDisplayClusterRenderFrameMode::Mono;
	int32 DesiredNumberOfViews = 0;

	// UE main viewport
	FViewport* MainViewport = nullptr;

	bool bIsCustomPresentSet = false;

	// Data access synchronization
	mutable FCriticalSection InternalsSyncScope;

	// Pointer to the current presentation handler
	FDisplayClusterPresentationBase* CustomPresentHandler = nullptr;
};<|MERGE_RESOLUTION|>--- conflicted
+++ resolved
@@ -82,21 +82,6 @@
 	virtual void CalculateRenderTargetSize(const class FViewport& Viewport, uint32& InOutSizeX, uint32& InOutSizeY) override;
 	virtual bool NeedReAllocateViewportRenderTarget(const class FViewport& Viewport) override;
 
-<<<<<<< HEAD
-protected:
-	//////////////////////////////////////////////////////////////////////////////////////////////
-	// FDisplayClusterDeviceBase
-	//////////////////////////////////////////////////////////////////////////////////////////////
-	enum EDisplayClusterEyeType
-	{
-		StereoLeft  = 0,
-		Mono        = 1,
-		StereoRight = 2,
-		COUNT
-	};
-
-=======
->>>>>>> 4af6daef
 protected:
 	// Factory method to instantiate an output presentation class implementation
 	virtual FDisplayClusterPresentationBase* CreatePresentationObject(FViewport* const Viewport, TSharedPtr<IDisplayClusterRenderSyncPolicy>& SyncPolicy) = 0;
@@ -105,13 +90,6 @@
 	virtual void StartFinalPostprocessSettings(struct FPostProcessSettings* StartPostProcessingSettings, const enum EStereoscopicPass StereoPassType, const int32 StereoViewIndex) override;
 	virtual bool OverrideFinalPostprocessSettings(struct FPostProcessSettings* OverridePostProcessingSettings, const enum EStereoscopicPass StereoPassType, const int32 StereoViewIndex, float& BlendWeight) override;
 	virtual void EndFinalPostprocessSettings(struct FPostProcessSettings* FinalPostProcessingSettings, const enum EStereoscopicPass StereoPassType, const int32 StereoViewIndex) override;
-<<<<<<< HEAD
-
-private:
-	// Runtime viewport manager api for game and render threads. Internal usage only
-	IDisplayClusterViewportManager* ViewportManager = nullptr;
-	TSharedPtr<FDisplayClusterViewportManagerProxy, ESPMode::ThreadSafe> ViewportManagerProxy;
-=======
 
 	/** Get a pointer to the DC ViewportManager if it still exists. */
 	IDisplayClusterViewportManager* GetViewportManager() const;
@@ -125,7 +103,6 @@
 
 	// Pointer to the DC ViewportManagerProxy from the active DCRA that is currently being used for rendering.
 	mutable TWeakPtr<FDisplayClusterViewportManagerProxy, ESPMode::ThreadSafe> ViewportManagerProxyWeakPtr;
->>>>>>> 4af6daef
 
 	EDisplayClusterRenderFrameMode RenderFrameMode = EDisplayClusterRenderFrameMode::Mono;
 	int32 DesiredNumberOfViews = 0;
