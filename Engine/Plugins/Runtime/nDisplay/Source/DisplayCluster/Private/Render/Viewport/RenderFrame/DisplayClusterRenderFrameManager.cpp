// Copyright Epic Games, Inc. All Rights Reserved.

#include "Render/Viewport/RenderFrame/DisplayClusterRenderFrameManager.h"

#include "Render/Viewport/DisplayClusterViewport.h"

#include "Render/Viewport/RenderFrame/DisplayClusterRenderFrame.h"
#include "Render/Viewport/RenderFrame/DisplayClusterRenderFrameSettings.h"


///////////////////////////////////////////////////////////////
// FDisplayClusterRenderTargetFrame
///////////////////////////////////////////////////////////////
bool FDisplayClusterRenderFrameManager::BuildRenderFrame(FViewport* InViewport, const FDisplayClusterRenderFrameSettings& InRenderFrameSettings, const TArray<FDisplayClusterViewport*>& InViewports, FDisplayClusterRenderFrame& OutRenderFrame)
{

	switch (InRenderFrameSettings.RenderMode)
	{
	case EDisplayClusterRenderFrameMode::PreviewInScene:
		// Dont use render frame for preview
		break;
	default:
		if (!FindFrameTargetRect(InViewport, InViewports, InRenderFrameSettings, OutRenderFrame.FrameRect))
		{
			return false;
		}
		break;
	}

	// @todo add atlasing, merge multiple viewports in single viewfamily, etc
	// now prototype, just simple frame: use separate RTT for each viewport eye

	// Sort viewports, childs after parents
	//@todo save this order inside logic
	TArray<FDisplayClusterViewport*> SortedViewports;
	TArray<FDisplayClusterViewport*> ChildsViewports;

	// First add root viewports
	for (FDisplayClusterViewport* Viewport : InViewports)
	{
		if (Viewport->RenderSettings.GetParentViewportId().IsEmpty())
		{
			SortedViewports.Add(Viewport);
		}
		else
		{
			ChildsViewports.Add(Viewport);
		}
	}

	SortedViewports.Append(ChildsViewports);
	
	// At this point, we have the list of the viewports sorted in a way that
	// child (dependent) viewports follow after the parent ones. Here we do
	// some re-ordering so all the viewports that have a media capture
	// device assigned, will be first in the list. Child viewports can't
	// have media capture assigned, so there won't be any problems.
	{
		// Find all viewports being captured
		TArray<FDisplayClusterViewport*> ViewportsBeingCaptured = SortedViewports.FilterByPredicate([](const FDisplayClusterViewport* Viewport)
		{
			return Viewport->GetRenderSettings().bIsBeingCaptured;
		});

		// Put them all in the beginning of the list
		const int32 CapturingViewportsAmount = ViewportsBeingCaptured.Num();
		if (CapturingViewportsAmount > 0 && CapturingViewportsAmount != SortedViewports.Num())
		{
			for (FDisplayClusterViewport* ViewportBeingCaptured : ViewportsBeingCaptured)
			{
				SortedViewports.Remove(ViewportBeingCaptured);
				SortedViewports.Insert(ViewportBeingCaptured, 0);
			}
		}
	}

	bool bResult = false;

	if (InRenderFrameSettings.bAllowRenderTargetAtlasing)
	{
// Not implemented yet
#if 0
		switch (InRenderFrameSettings.ViewFamilyMode)
		{
		case EDisplayClusterRenderFamilyMode::AllowMergeForGroups:
			bResult = false;
			break;

		case EDisplayClusterRenderFamilyMode::AllowMergeForGroupsAndStereo:
			//NOT_IMPLEMENTED
			bResult = false;
			break;

		case EDisplayClusterRenderFamilyMode::MergeAnyPossible:
			//NOT_IMPLEMENTED
			bResult = false;
			break;

		default:
			bResult = false;
			break;
		}
#endif
	}
	else
	{
		bResult = BuildSimpleFrame(InViewport, InRenderFrameSettings, SortedViewports, OutRenderFrame);
	}

	return bResult;
}

bool FDisplayClusterRenderFrameManager::BuildSimpleFrame(FViewport* InViewport, const FDisplayClusterRenderFrameSettings& InRenderFrameSettings, const TArray<FDisplayClusterViewport*>& InViewports, FDisplayClusterRenderFrame& OutRenderFrame)
{
	for (FDisplayClusterViewport* ViewportIt : InViewports)
	{
		if (ViewportIt)
		{
			for (const FDisplayClusterViewport_Context& ContextIt : ViewportIt->GetContexts())
			{
				FDisplayClusterRenderFrame::FFrameView FrameView;
				{
					FrameView.ContextNum = ContextIt.ContextNum;
					FrameView.Viewport = ViewportIt;
<<<<<<< HEAD
					FrameView.bDisableRender = ContextIt.bDisableRender;
=======
					FrameView.bDisableRender = ContextIt.bDisableRender || ViewportIt->RenderSettings.bSkipSceneRenderingButLeaveResourcesAvailable;
>>>>>>> d731a049
					FrameView.bFreezeRendering = ViewportIt->RenderSettings.bFreezeRendering;
				}

				FDisplayClusterRenderFrame::FFrameViewFamily FrameViewFamily;
				{
					FrameViewFamily.Views.Add(FrameView);
					FrameViewFamily.CustomBufferRatio = ContextIt.CustomBufferRatio;
					FrameViewFamily.ViewExtensions = ViewportIt->GatherActiveExtensions(InViewport);
				}

				FDisplayClusterRenderFrame::FFrameRenderTarget FrameRenderTarget;
				{
					// Simple frame use unique RTT  for each viewport, so disable RTT when viewport rendering disabled
					FrameRenderTarget.bShouldUseRenderTarget = ViewportIt->RenderTargets.Num() > 0;

					FrameRenderTarget.ViewFamilies.Add(FrameViewFamily);

					FrameRenderTarget.RenderTargetSize = ContextIt.RenderTargetRect.Max;
					FrameRenderTarget.CaptureMode = ViewportIt->RenderSettings.CaptureMode;
				}

				OutRenderFrame.RenderTargets.Add(FrameRenderTarget);
			}
		}
	}

	return true;
}

bool FDisplayClusterRenderFrameManager::FindFrameTargetRect(FViewport* InViewport, const TArray<FDisplayClusterViewport*>& InOutViewports, const FDisplayClusterRenderFrameSettings& InRenderFrameSettings, FIntRect& OutFrameTargetRect) const
{
	// Calculate Backbuffer frame
	bool bIsUsed = false;

	if (InViewport && InRenderFrameSettings.bShouldUseFullSizeFrameTargetableResource)
	{
		// Use full-size frame RTT
		OutFrameTargetRect = FIntRect(FIntPoint(0, 0), InViewport->GetSizeXY());
		bIsUsed = true;
	}

	// Optimize frame target RTT
	for (const FDisplayClusterViewport* ViewportIt : InOutViewports)
	{
		if (ViewportIt && ViewportIt->RenderSettings.bEnable && ViewportIt->RenderSettings.bVisible)
		{
			for (const auto& ContextIt : ViewportIt->GetContexts())
			{
				if (!bIsUsed)
				{
					OutFrameTargetRect = ContextIt.FrameTargetRect;
					bIsUsed = true;
				}
				else
				{
					OutFrameTargetRect.Include(ContextIt.FrameTargetRect.Min);
					OutFrameTargetRect.Include(ContextIt.FrameTargetRect.Max);
				}
			}
		}
	}

	if (OutFrameTargetRect.Width() <= 0 || OutFrameTargetRect.Height() <= 0)
	{
		return false;
	}

	return bIsUsed;
}<|MERGE_RESOLUTION|>--- conflicted
+++ resolved
@@ -122,11 +122,7 @@
 				{
 					FrameView.ContextNum = ContextIt.ContextNum;
 					FrameView.Viewport = ViewportIt;
-<<<<<<< HEAD
-					FrameView.bDisableRender = ContextIt.bDisableRender;
-=======
 					FrameView.bDisableRender = ContextIt.bDisableRender || ViewportIt->RenderSettings.bSkipSceneRenderingButLeaveResourcesAvailable;
->>>>>>> d731a049
 					FrameView.bFreezeRendering = ViewportIt->RenderSettings.bFreezeRendering;
 				}
 
