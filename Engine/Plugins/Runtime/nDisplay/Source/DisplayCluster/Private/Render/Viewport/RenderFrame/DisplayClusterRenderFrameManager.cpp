// Copyright Epic Games, Inc. All Rights Reserved.

#include "Render/Viewport/RenderFrame/DisplayClusterRenderFrameManager.h"

#include "Render/Viewport/DisplayClusterViewport.h"

#include "Render/Viewport/RenderFrame/DisplayClusterRenderFrame.h"
#include "Render/Viewport/RenderFrame/DisplayClusterRenderFrameSettings.h"

#include "Misc/Parse.h"


///////////////////////////////////////////////////////////////
// FDisplayClusterRenderTargetFrame
///////////////////////////////////////////////////////////////
<<<<<<< HEAD
bool FDisplayClusterRenderFrameManager::BuildRenderFrame(FViewport* InViewport, const FDisplayClusterRenderFrameSettings& InRenderFrameSettings, const TArray<FDisplayClusterViewport*>& InViewports, FDisplayClusterRenderFrame& OutRenderFrame)
=======
bool FDisplayClusterRenderFrameManager::BuildRenderFrame(FViewport* InViewport, const FDisplayClusterRenderFrameSettings& InRenderFrameSettings, const TArray<TSharedPtr<FDisplayClusterViewport, ESPMode::ThreadSafe>>& InViewports, FDisplayClusterRenderFrame& OutRenderFrame)
>>>>>>> 4af6daef
{

	switch (InRenderFrameSettings.RenderMode)
	{
	case EDisplayClusterRenderFrameMode::PreviewInScene:
		// Dont use render frame for preview
		break;

	default:
		if (!FindFrameTargetRect(InViewport, InViewports, InRenderFrameSettings, OutRenderFrame.FrameRect))
		{
			return false;
		}
		break;
	}

	// @todo add atlasing, merge multiple viewports in single viewfamily, etc
	// now prototype, just simple frame: use separate RTT for each viewport eye

	// Sort viewports, childs after parents
	//@todo save this order inside logic
	TArray<TSharedPtr<FDisplayClusterViewport, ESPMode::ThreadSafe>> SortedViewports;
	TArray<TSharedPtr<FDisplayClusterViewport, ESPMode::ThreadSafe>> ChildsViewports;

	// First add root viewports
	for (const TSharedPtr<FDisplayClusterViewport, ESPMode::ThreadSafe>& Viewport : InViewports)
	{
		if (Viewport.IsValid())
		{
			if (Viewport->RenderSettings.GetParentViewportId().IsEmpty())
			{
				SortedViewports.Add(Viewport);
			}
			else
			{
				ChildsViewports.Add(Viewport);
			}
		}
	}

	SortedViewports.Append(ChildsViewports);
	
	// At this point, we have the list of the viewports sorted in a way that
	// child (dependent) viewports follow after the parent ones. Here we do
	// some re-ordering so all the viewports that have a media capture
	// device assigned, will be first in the list. Child viewports can't
	// have media capture assigned, so there won't be any problems.
	{
		// Find all viewports being captured
<<<<<<< HEAD
		TArray<FDisplayClusterViewport*> ViewportsBeingCaptured = SortedViewports.FilterByPredicate([](const FDisplayClusterViewport* Viewport)
		{
			return Viewport->GetRenderSettings().bIsBeingCaptured;
=======
		TArray<TSharedPtr<FDisplayClusterViewport, ESPMode::ThreadSafe>> ViewportsBeingCaptured = SortedViewports.FilterByPredicate([](const TSharedPtr<FDisplayClusterViewport, ESPMode::ThreadSafe>& Viewport)
		{
			return Viewport.IsValid() && Viewport->GetRenderSettings().bIsBeingCaptured;
>>>>>>> 4af6daef
		});

		// Put them all in the beginning of the list
		const int32 CapturingViewportsAmount = ViewportsBeingCaptured.Num();
		if (CapturingViewportsAmount > 0 && CapturingViewportsAmount != SortedViewports.Num())
		{
<<<<<<< HEAD
			for (FDisplayClusterViewport* ViewportBeingCaptured : ViewportsBeingCaptured)
=======
			for (TSharedPtr<FDisplayClusterViewport, ESPMode::ThreadSafe>& ViewportBeingCaptured : ViewportsBeingCaptured)
>>>>>>> 4af6daef
			{
				SortedViewports.Remove(ViewportBeingCaptured);
				SortedViewports.Insert(ViewportBeingCaptured, 0);
			}
		}
	}

	bool bResult = false;

	if (InRenderFrameSettings.bAllowRenderTargetAtlasing)
	{
// Not implemented yet
#if 0
		switch (InRenderFrameSettings.ViewFamilyMode)
		{
		case EDisplayClusterRenderFamilyMode::AllowMergeForGroups:
			bResult = false;
			break;

		case EDisplayClusterRenderFamilyMode::AllowMergeForGroupsAndStereo:
			//NOT_IMPLEMENTED
			bResult = false;
			break;

		case EDisplayClusterRenderFamilyMode::MergeAnyPossible:
			//NOT_IMPLEMENTED
			bResult = false;
			break;

		default:
			bResult = false;
			break;
		}
#endif
	}
	else
	{
		bResult = BuildSimpleFrame(InViewport, InRenderFrameSettings, SortedViewports, OutRenderFrame);
	}

	return bResult;
}

bool FDisplayClusterRenderFrameManager::BuildSimpleFrame(FViewport* InViewport, const FDisplayClusterRenderFrameSettings& InRenderFrameSettings, const TArray<TSharedPtr<FDisplayClusterViewport, ESPMode::ThreadSafe>>& InViewports, FDisplayClusterRenderFrame& OutRenderFrame)
{
	for (const TSharedPtr<FDisplayClusterViewport, ESPMode::ThreadSafe>& ViewportIt : InViewports)
	{
		if (ViewportIt.IsValid())
		{
			for (const FDisplayClusterViewport_Context& ContextIt : ViewportIt->GetContexts())
			{
<<<<<<< HEAD
				FDisplayClusterRenderFrame::FFrameView FrameView;
				{
					FrameView.ContextNum = ContextIt.ContextNum;
					FrameView.Viewport = ViewportIt;
=======
				FDisplayClusterRenderFrameTargetView FrameView;
				{
					FrameView.ContextNum = ContextIt.ContextNum;
					FrameView.Viewport = ViewportIt.ToSharedRef();
>>>>>>> 4af6daef
					FrameView.bDisableRender = ContextIt.bDisableRender || ViewportIt->RenderSettings.bSkipSceneRenderingButLeaveResourcesAvailable;
					FrameView.bFreezeRendering = ViewportIt->RenderSettings.bFreezeRendering;
				}

				FDisplayClusterRenderFrameTargetViewFamily FrameViewFamily;
				{
					FrameViewFamily.Views.Add(FrameView);
					FrameViewFamily.CustomBufferRatio = ContextIt.CustomBufferRatio;
					FrameViewFamily.ViewExtensions = ViewportIt->GatherActiveExtensions(InViewport);
				}

				FDisplayClusterRenderFrameTarget FrameRenderTarget;
				{
					// Simple frame use unique RTT  for each viewport, so disable RTT when viewport rendering disabled
					FrameRenderTarget.bShouldUseRenderTarget = ViewportIt->RenderTargets.Num() > 0;

					FrameRenderTarget.ViewFamilies.Add(FrameViewFamily);

					FrameRenderTarget.RenderTargetSize = ContextIt.RenderTargetRect.Max;
					FrameRenderTarget.CaptureMode = ViewportIt->RenderSettings.CaptureMode;
				}

				OutRenderFrame.RenderTargets.Add(FrameRenderTarget);
			}
		}
	}

	return true;
}

<<<<<<< HEAD
bool FDisplayClusterRenderFrameManager::FindFrameTargetRect(FViewport* InViewport, const TArray<FDisplayClusterViewport*>& InOutViewports, const FDisplayClusterRenderFrameSettings& InRenderFrameSettings, FIntRect& OutFrameTargetRect) const
=======
bool FDisplayClusterRenderFrameManager::FindFrameTargetRect(FViewport* InViewport, const TArray<TSharedPtr<FDisplayClusterViewport, ESPMode::ThreadSafe>>& InOutViewports, const FDisplayClusterRenderFrameSettings& InRenderFrameSettings, FIntRect& OutFrameTargetRect) const
>>>>>>> 4af6daef
{
	// Calculate Backbuffer frame
	bool bIsUsed = false;

	if (InViewport && InRenderFrameSettings.bShouldUseFullSizeFrameTargetableResource)
<<<<<<< HEAD
	{
		// Use full-size frame RTT
		OutFrameTargetRect = FIntRect(FIntPoint(0, 0), InViewport->GetSizeXY());
		bIsUsed = true;
	}

	// Optimize frame target RTT
	for (const FDisplayClusterViewport* ViewportIt : InOutViewports)
	{
		if (ViewportIt && ViewportIt->RenderSettings.bEnable && ViewportIt->RenderSettings.bVisible)
=======
	{
		// Use full-size frame RTT
		OutFrameTargetRect = FIntRect(FIntPoint(0, 0), InViewport->GetSizeXY());
		bIsUsed = true;
	}

	// Optimize frame target RTT
	for (const TSharedPtr<FDisplayClusterViewport, ESPMode::ThreadSafe>& ViewportIt : InOutViewports)
	{
		if (ViewportIt.IsValid() && ViewportIt->RenderSettings.bEnable && ViewportIt->RenderSettings.bVisible)
>>>>>>> 4af6daef
		{
			for (const auto& ContextIt : ViewportIt->GetContexts())
			{
				if (!bIsUsed)
				{
					OutFrameTargetRect = ContextIt.FrameTargetRect;
					bIsUsed = true;
				}
				else
				{
					OutFrameTargetRect.Include(ContextIt.FrameTargetRect.Min);
					OutFrameTargetRect.Include(ContextIt.FrameTargetRect.Max);
				}
			}
		}
	}

	if (OutFrameTargetRect.Width() <= 0 || OutFrameTargetRect.Height() <= 0)
	{
		// We need to be able to render inner views (ICVFX camera view) without any outers. Current pipeline has
		// a bunch of optimizations that block inner rendering if no outers available. To avoid the limitation
		// we force inner data initialization if no outers found.
		static const bool bIsRenderingOffscreen = FParse::Param(FCommandLine::Get(), TEXT("RenderOffscreen"));

		if (bIsRenderingOffscreen)
		{
			bIsUsed = true;
		}
	}

	return bIsUsed;
}<|MERGE_RESOLUTION|>--- conflicted
+++ resolved
@@ -13,11 +13,7 @@
 ///////////////////////////////////////////////////////////////
 // FDisplayClusterRenderTargetFrame
 ///////////////////////////////////////////////////////////////
-<<<<<<< HEAD
-bool FDisplayClusterRenderFrameManager::BuildRenderFrame(FViewport* InViewport, const FDisplayClusterRenderFrameSettings& InRenderFrameSettings, const TArray<FDisplayClusterViewport*>& InViewports, FDisplayClusterRenderFrame& OutRenderFrame)
-=======
 bool FDisplayClusterRenderFrameManager::BuildRenderFrame(FViewport* InViewport, const FDisplayClusterRenderFrameSettings& InRenderFrameSettings, const TArray<TSharedPtr<FDisplayClusterViewport, ESPMode::ThreadSafe>>& InViewports, FDisplayClusterRenderFrame& OutRenderFrame)
->>>>>>> 4af6daef
 {
 
 	switch (InRenderFrameSettings.RenderMode)
@@ -67,26 +63,16 @@
 	// have media capture assigned, so there won't be any problems.
 	{
 		// Find all viewports being captured
-<<<<<<< HEAD
-		TArray<FDisplayClusterViewport*> ViewportsBeingCaptured = SortedViewports.FilterByPredicate([](const FDisplayClusterViewport* Viewport)
-		{
-			return Viewport->GetRenderSettings().bIsBeingCaptured;
-=======
 		TArray<TSharedPtr<FDisplayClusterViewport, ESPMode::ThreadSafe>> ViewportsBeingCaptured = SortedViewports.FilterByPredicate([](const TSharedPtr<FDisplayClusterViewport, ESPMode::ThreadSafe>& Viewport)
 		{
 			return Viewport.IsValid() && Viewport->GetRenderSettings().bIsBeingCaptured;
->>>>>>> 4af6daef
 		});
 
 		// Put them all in the beginning of the list
 		const int32 CapturingViewportsAmount = ViewportsBeingCaptured.Num();
 		if (CapturingViewportsAmount > 0 && CapturingViewportsAmount != SortedViewports.Num())
 		{
-<<<<<<< HEAD
-			for (FDisplayClusterViewport* ViewportBeingCaptured : ViewportsBeingCaptured)
-=======
 			for (TSharedPtr<FDisplayClusterViewport, ESPMode::ThreadSafe>& ViewportBeingCaptured : ViewportsBeingCaptured)
->>>>>>> 4af6daef
 			{
 				SortedViewports.Remove(ViewportBeingCaptured);
 				SortedViewports.Insert(ViewportBeingCaptured, 0);
@@ -138,17 +124,10 @@
 		{
 			for (const FDisplayClusterViewport_Context& ContextIt : ViewportIt->GetContexts())
 			{
-<<<<<<< HEAD
-				FDisplayClusterRenderFrame::FFrameView FrameView;
-				{
-					FrameView.ContextNum = ContextIt.ContextNum;
-					FrameView.Viewport = ViewportIt;
-=======
 				FDisplayClusterRenderFrameTargetView FrameView;
 				{
 					FrameView.ContextNum = ContextIt.ContextNum;
 					FrameView.Viewport = ViewportIt.ToSharedRef();
->>>>>>> 4af6daef
 					FrameView.bDisableRender = ContextIt.bDisableRender || ViewportIt->RenderSettings.bSkipSceneRenderingButLeaveResourcesAvailable;
 					FrameView.bFreezeRendering = ViewportIt->RenderSettings.bFreezeRendering;
 				}
@@ -179,17 +158,12 @@
 	return true;
 }
 
-<<<<<<< HEAD
-bool FDisplayClusterRenderFrameManager::FindFrameTargetRect(FViewport* InViewport, const TArray<FDisplayClusterViewport*>& InOutViewports, const FDisplayClusterRenderFrameSettings& InRenderFrameSettings, FIntRect& OutFrameTargetRect) const
-=======
 bool FDisplayClusterRenderFrameManager::FindFrameTargetRect(FViewport* InViewport, const TArray<TSharedPtr<FDisplayClusterViewport, ESPMode::ThreadSafe>>& InOutViewports, const FDisplayClusterRenderFrameSettings& InRenderFrameSettings, FIntRect& OutFrameTargetRect) const
->>>>>>> 4af6daef
 {
 	// Calculate Backbuffer frame
 	bool bIsUsed = false;
 
 	if (InViewport && InRenderFrameSettings.bShouldUseFullSizeFrameTargetableResource)
-<<<<<<< HEAD
 	{
 		// Use full-size frame RTT
 		OutFrameTargetRect = FIntRect(FIntPoint(0, 0), InViewport->GetSizeXY());
@@ -197,21 +171,9 @@
 	}
 
 	// Optimize frame target RTT
-	for (const FDisplayClusterViewport* ViewportIt : InOutViewports)
-	{
-		if (ViewportIt && ViewportIt->RenderSettings.bEnable && ViewportIt->RenderSettings.bVisible)
-=======
-	{
-		// Use full-size frame RTT
-		OutFrameTargetRect = FIntRect(FIntPoint(0, 0), InViewport->GetSizeXY());
-		bIsUsed = true;
-	}
-
-	// Optimize frame target RTT
 	for (const TSharedPtr<FDisplayClusterViewport, ESPMode::ThreadSafe>& ViewportIt : InOutViewports)
 	{
 		if (ViewportIt.IsValid() && ViewportIt->RenderSettings.bEnable && ViewportIt->RenderSettings.bVisible)
->>>>>>> 4af6daef
 		{
 			for (const auto& ContextIt : ViewportIt->GetContexts())
 			{
