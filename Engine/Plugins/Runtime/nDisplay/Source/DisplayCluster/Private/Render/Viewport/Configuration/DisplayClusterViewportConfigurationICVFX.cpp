--- conflicted
+++ resolved
@@ -18,11 +18,8 @@
 #include "Render/Viewport/DisplayClusterViewportManager.h"
 #include "Render/Viewport/DisplayClusterViewportStrings.h"
 #include "Render/Viewport/RenderFrame/DisplayClusterRenderFrameSettings.h"
-<<<<<<< HEAD
-=======
 
 #include "Render/Viewport/LightCard/DisplayClusterViewportLightCardManager.h"
->>>>>>> 4af6daef
 
 #include "Components/DisplayClusterICVFXCameraComponent.h"
 
@@ -103,32 +100,8 @@
 		return false;
 	}
 
-<<<<<<< HEAD
-	void AssignChromakeyToTargetViewport(FDisplayClusterViewport& DstViewport, UDisplayClusterICVFXCameraComponent& InCameraComponent)
-	{
-		if (EnumHasAnyFlags(DstViewport.RenderSettingsICVFX.Flags, EDisplayClusterViewportICVFXFlags::DisableChromakey))
-		{
-			// chromakey disabled for this viewport
-			return;
-		}
-
-		const FDisplayClusterConfigurationICVFX_CameraSettings& CameraSettings = InCameraComponent.GetCameraSettingsICVFX();
-		FDisplayClusterShaderParameters_ICVFX::FCameraSettings& DstCameraData = DstViewport.RenderSettingsICVFX.ICVFX.Cameras.Last();
-
-		FDisplayClusterViewportConfigurationHelpers_ICVFX::UpdateCameraSettings_Chromakey(DstCameraData, CameraSettings.Chromakey, ChromakeyViewport);
-
-		if (!EnumHasAnyFlags(DstViewport.RenderSettingsICVFX.Flags, EDisplayClusterViewportICVFXFlags::DisableChromakeyMarkers))
-		{
-			FDisplayClusterViewportConfigurationHelpers_ICVFX::UpdateCameraSettings_ChromakeyMarkers(DstCameraData, CameraSettings.Chromakey.ChromakeyMarkers);
-		}
-	}
-
 	bool IsCameraProjectionVisibleOnViewport(FDisplayClusterViewport* TargetViewport)
 	{
-=======
-	bool IsCameraProjectionVisibleOnViewport(FDisplayClusterViewport* TargetViewport)
-	{
->>>>>>> 4af6daef
 		if (TargetViewport && TargetViewport->ProjectionPolicy.IsValid())
 		{
 			// Currently, only mono context is supported to check the visibility of the inner camera.
@@ -181,44 +154,21 @@
 		const FDisplayClusterConfigurationICVFX_CameraSettings& CameraSettings = CameraComponent.GetCameraSettingsICVFX();
 		if (CameraConfiguration.CreateCameraViewport(RootActor, CameraComponent))
 		{
-<<<<<<< HEAD
-			bool bAllowChromakey = false;
-
-=======
->>>>>>> 4af6daef
 			FDisplayClusterShaderParameters_ICVFX::FCameraSettings ShaderParametersCameraSettings;
 			if (CameraConfiguration.GetShaderParametersCameraSettings(RootActor, CameraComponent, ShaderParametersCameraSettings))
 			{
 				// Add this camera data to all visible targets:
-<<<<<<< HEAD
-				for (FDisplayClusterViewport* ViewportIt : VisibleTargets)
-				{
-					ViewportIt->RenderSettingsICVFX.ICVFX.Cameras.Add(ShaderParametersCameraSettings);
-
-					// At lest one target must accept chromakey
-					if (!EnumHasAnyFlags(ViewportIt->RenderSettingsICVFX.Flags, EDisplayClusterViewportICVFXFlags::DisableChromakey))
-					{
-						bAllowChromakey = true;
-=======
 				for (TSharedPtr<FDisplayClusterViewport, ESPMode::ThreadSafe>& ViewportIt : VisibleTargets)
 				{
 					if (ViewportIt.IsValid())
 					{
 						ViewportIt->RenderSettingsICVFX.ICVFX.Cameras.Add(ShaderParametersCameraSettings);
->>>>>>> 4af6daef
 					}
 				}
 			}
 
 			// Create and assign chromakey for all targets for this camera
-<<<<<<< HEAD
-			if (bAllowChromakey)
-			{
-				CreateChromakey();
-			}
-=======
 			CreateAndSetupInCameraChromakey();
->>>>>>> 4af6daef
 		}
 	}
 
@@ -243,57 +193,13 @@
 	}
 
 protected:
-<<<<<<< HEAD
-	bool CreateChromakey()
-	{
-=======
 	bool CreateAndSetupInCameraChromakey()
 	{
 		const FDisplayClusterConfigurationICVFX_StageSettings& StageSettings = RootActor.GetStageSettings();
->>>>>>> 4af6daef
 		const FDisplayClusterConfigurationICVFX_CameraSettings& CameraSettings = CameraComponent.GetCameraSettingsICVFX();
 		const FDisplayClusterConfigurationICVFX_ChromakeySettings& ChromakeySettings = CameraSettings.Chromakey;
 
 		// Try create chromakey render on demand
-<<<<<<< HEAD
-		if (ChromakeySettings.bEnable && ChromakeySettings.ChromakeyRenderTexture.bEnable)
-		{
-			if (ChromakeySettings.ChromakeyRenderTexture.Replace.bAllowReplace && ChromakeySettings.ChromakeyRenderTexture.Replace.SourceTexture == nullptr)
-			{
-				// ChromakeyRenderTexture.Override require source texture.
-				return false;
-			}
-
-			const bool bIsChromakeyHasAnyRenderComponent = FDisplayClusterViewportConfigurationHelpers_Visibility::IsVisibilityListValid(ChromakeySettings.ChromakeyRenderTexture.ShowOnlyList);
-			if (ChromakeySettings.ChromakeyRenderTexture.Replace.bAllowReplace == false && !bIsChromakeyHasAnyRenderComponent)
-			{
-				// ChromakeyRenderTexture requires actors for render.
-				return false;
-			}
-
-			if (!CameraConfiguration.CreateChromakeyViewport(RootActor, CameraComponent))
-			{
-				return false;
-			}
-		}
-
-		// Assign this chromakey to all supported targets
-		for (FDisplayClusterViewport* TargetIt : VisibleTargets)
-		{
-			if (TargetIt)
-			{
-				CameraConfiguration.AssignChromakeyToTargetViewport(*TargetIt, CameraComponent);
-			}
-		}
-
-		return true;
-	}
-
-public:
-	// List of targets for this camera
-	TArray<FDisplayClusterViewport*> VisibleTargets;
-
-=======
 		if(const FDisplayClusterConfigurationICVFX_ChromakeyRenderSettings* ChromakeyRenderSettings = ChromakeySettings.GetChromakeyRenderSettings(StageSettings))
 		{
 			if (ChromakeyRenderSettings->ShouldUseChromakeyViewport(StageSettings))
@@ -333,7 +239,6 @@
 	// List of targets for this camera
 	TArray<TSharedPtr<FDisplayClusterViewport, ESPMode::ThreadSafe>> VisibleTargets;
 
->>>>>>> 4af6daef
 private:
 	FDisplayClusterViewportConfigurationCameraViewport CameraConfiguration;
 
@@ -401,15 +306,10 @@
 	{
 		ImplBeginReallocateViewports(*ViewportManager);
 
-<<<<<<< HEAD
-		// Disable ICVFX if cluster node rendering is not used
-		const FString& ClusterNodeId = ViewportManager->GetRenderFrameSettings().ClusterNodeId;
-=======
 		const FDisplayClusterRenderFrameSettings& RenderFrameSettings = ViewportManager->GetRenderFrameSettings();
 		
 		// Disable ICVFX if cluster node rendering is not used
 		const FString& ClusterNodeId = RenderFrameSettings.ClusterNodeId;
->>>>>>> 4af6daef
 		if(ClusterNodeId.IsEmpty())
 		{
 			// The nDisplay viewport should now always have the name of the cluster node.
@@ -418,11 +318,7 @@
 			return;
 		}
 
-<<<<<<< HEAD
-		TArray<FDisplayClusterViewport*> TargetViewports;
-=======
 		TArray<TSharedPtr<FDisplayClusterViewport, ESPMode::ThreadSafe>> TargetViewports;
->>>>>>> 4af6daef
 		const EDisplayClusterViewportICVFXFlags TargetViewportsFlags = ImplGetTargetViewports(*ViewportManager, TargetViewports);
 
 		// Find ICVFX target viewports
@@ -444,20 +340,12 @@
 				for (const TSharedPtr<FDisplayClusterViewport, ESPMode::ThreadSafe>& TargetIt : TargetViewports)
 				{
 					// Target viewpot must support camera render:
-<<<<<<< HEAD
-					if (!EnumHasAnyFlags(TargetIt->RenderSettingsICVFX.Flags, EDisplayClusterViewportICVFXFlags::DisableCamera))
-=======
 					if (TargetIt.IsValid() && !EnumHasAnyFlags(TargetIt->RenderSettingsICVFX.Flags, EDisplayClusterViewportICVFXFlags::DisableCamera))
->>>>>>> 4af6daef
 					{
 						// Add this target to all cameras visible on it
 						for (FDisplayClusterViewportConfigurationCameraICVFX& CameraIt : StageCameras)
 						{
-<<<<<<< HEAD
-						if (CameraIt.IsCameraProjectionVisibleOnViewport(TargetIt)
-=======
 						if (CameraIt.IsCameraProjectionVisibleOnViewport(TargetIt.Get())
->>>>>>> 4af6daef
 							&& !CameraIt.GetCameraSettings().HiddenICVFXViewports.ItemNames.Contains(TargetIt->GetId()))
 							{
 								CameraIt.VisibleTargets.Add(TargetIt);
@@ -483,17 +371,6 @@
 				const bool bUVLightCardEnabled = ViewportManager->GetLightCardManager().IsValid() && ViewportManager->GetLightCardManager()->IsUVLightCardEnabled();
 					
 				// Allocate and assign lightcard resources
-<<<<<<< HEAD
-				{
-
-					const bool bUseLightCard = FDisplayClusterViewportConfigurationHelpers_ICVFX::IsShouldUseLightcard(StageSettings.Lightcard);
-					const bool bUseUVLightCard = FDisplayClusterViewportConfigurationHelpers_ICVFX::IsShouldUseUVLightcard(*ViewportManager, StageSettings.Lightcard);
-
-					for (FDisplayClusterViewport* TargetIt : TargetViewports)
-					{
-						// only for support targets
-						if (TargetIt && !EnumHasAnyFlags(TargetIt->RenderSettingsICVFX.Flags, EDisplayClusterViewportICVFXFlags::DisableLightcard))
-=======
 				const bool bUseLightCard = StageSettings.Lightcard.ShouldUseLightCard(StageSettings);
 				const bool bUseUVLightCard = bUVLightCardEnabled && StageSettings.Lightcard.ShouldUseUVLightCard(StageSettings);
 
@@ -503,17 +380,8 @@
 					if (TargetIt.IsValid() && !EnumHasAnyFlags(TargetIt->RenderSettingsICVFX.Flags, EDisplayClusterViewportICVFXFlags::DisableLightcard))
 					{
 						if (bUseLightCard)
->>>>>>> 4af6daef
 						{
-							if (bUseLightCard)
-							{
-								CreateLightcardViewport(*TargetIt);
-							}
-
-							if (bUseUVLightCard)
-							{
-								CreateUVLightcardViewport(*TargetIt);
-							}
+							CreateLightcardViewport(*TargetIt);
 						}
 
 						if (bUseUVLightCard)
@@ -524,11 +392,7 @@
 				}
 			}
 
-<<<<<<< HEAD
-			for (FDisplayClusterViewport* TargetIt : TargetViewports)
-=======
 			for (const TSharedPtr<FDisplayClusterViewport, ESPMode::ThreadSafe>& TargetIt : TargetViewports)
->>>>>>> 4af6daef
 			{
 				if (TargetIt.IsValid())
 				{
@@ -567,27 +431,6 @@
 					}
 				}
 			}
-
-			if (StageSettings.bFreezeRenderOuterViewports)
-			{
-				// Freeze rendering for outer viewports
-				for (FDisplayClusterViewport* TargetIt : TargetViewports)
-				{
-					TargetIt->RenderSettings.bFreezeRendering = true;
-				}
-
-				// Freeze render for lightcards when outer viewports freezed
-				if (StageSettings.Lightcard.bIgnoreOuterViewportsFreezingForLightcards == false)
-				{
-					for (FDisplayClusterViewport* ViewportIt : ViewportManager->ImplGetViewports())
-					{
-						if (ViewportIt && EnumHasAnyFlags(ViewportIt->RenderSettingsICVFX.RuntimeFlags, EDisplayClusterViewportRuntimeICVFXFlags::Lightcard | EDisplayClusterViewportRuntimeICVFXFlags::UVLightcard))
-						{
-							ViewportIt->RenderSettings.bFreezeRendering = true;
-						}
-					}
-				}
-			}
 		}
 		else
 		{
@@ -620,7 +463,6 @@
 	{
 		// Update visibility for icvfx viewports and cameras
 		UpdateHideList(*ViewportManager);
-<<<<<<< HEAD
 
 		// Support additional hide list for icvfx cameras:
 		UpdateCameraHideList(*ViewportManager);
@@ -628,24 +470,12 @@
 		// Support alpha channel rendering for WarpBlend
 		if (GDisplayClusterEnableAlphaChannelRendering != 0)
 		{
-			for (FDisplayClusterViewport* ViewportIt : ViewportManager->ImplGetViewports())
-			{
-				ViewportIt->RenderSettings.bWarpBlendRenderAlphaChannel = true;
-=======
-
-		// Support additional hide list for icvfx cameras:
-		UpdateCameraHideList(*ViewportManager);
-
-		// Support alpha channel rendering for WarpBlend
-		if (GDisplayClusterEnableAlphaChannelRendering != 0)
-		{
 			for (const TSharedPtr<FDisplayClusterViewport, ESPMode::ThreadSafe>& ViewportIt : ViewportManager->ImplGetCurrentRenderFrameViewports())
 			{
 				if (ViewportIt.IsValid())
 				{
 					ViewportIt->RenderSettings.bWarpBlendRenderAlphaChannel = true;
 				}
->>>>>>> 4af6daef
 			}
 		}
 	}
@@ -666,20 +496,6 @@
 
 void FDisplayClusterViewportConfigurationICVFX::UpdateHideList(FDisplayClusterViewportManager& ViewportManager)
 {
-<<<<<<< HEAD
-	TArray<FDisplayClusterViewport*> ICVFXViewports;
-
-	// Collect viewports, that use ICVFX hide list
-	for (FDisplayClusterViewport* ViewportIt : ViewportManager.ImplGetViewports())
-	{
-		const bool bInternalResource = EnumHasAnyFlags(ViewportIt->RenderSettingsICVFX.RuntimeFlags, EDisplayClusterViewportRuntimeICVFXFlags::InternalResource);
-		const bool bIsInCamera = EnumHasAnyFlags(ViewportIt->RenderSettingsICVFX.RuntimeFlags, EDisplayClusterViewportRuntimeICVFXFlags::InCamera);
-		const bool bICVFX_Enable = EnumHasAnyFlags(ViewportIt->RenderSettingsICVFX.Flags, EDisplayClusterViewportICVFXFlags::Enable);
-
-		if ((bICVFX_Enable && !bInternalResource)  || (bInternalResource && bIsInCamera))
-		{
-			ICVFXViewports.Add(ViewportIt);
-=======
 	TArray<TSharedPtr<FDisplayClusterViewport, ESPMode::ThreadSafe>> ICVFXViewports;
 
 	// Collect viewports, that use ICVFX hide list
@@ -695,7 +511,6 @@
 			{
 				ICVFXViewports.Add(ViewportIt);
 			}
->>>>>>> 4af6daef
 		}
 	}
 
@@ -708,11 +523,7 @@
 	for (const TSharedPtr<FDisplayClusterViewport, ESPMode::ThreadSafe>& ViewportIt : ViewportManager.ImplGetCurrentRenderFrameViewports())
 	{
 		// Runtime icvfx viewport support reallocate feature:
-<<<<<<< HEAD
-		if (EnumHasAllFlags(ViewportIt->RenderSettingsICVFX.RuntimeFlags, EDisplayClusterViewportRuntimeICVFXFlags::InternalResource))
-=======
 		if (ViewportIt.IsValid() && EnumHasAllFlags(ViewportIt->RenderSettingsICVFX.RuntimeFlags, EDisplayClusterViewportRuntimeICVFXFlags::InternalResource))
->>>>>>> 4af6daef
 		{
 			// Mark all dynamic ICVFX viewports for delete
 			EnumAddFlags(ViewportIt->RenderSettingsICVFX.RuntimeFlags, EDisplayClusterViewportRuntimeICVFXFlags::Unused);
@@ -727,11 +538,7 @@
 	// Collect all unused viewports for remove
 	for (const TSharedPtr<FDisplayClusterViewport, ESPMode::ThreadSafe>& ViewportIt : ViewportManager.ImplGetCurrentRenderFrameViewports())
 	{
-<<<<<<< HEAD
-		if (EnumHasAllFlags(ViewportIt->RenderSettingsICVFX.RuntimeFlags, EDisplayClusterViewportRuntimeICVFXFlags::Unused))
-=======
 		if (ViewportIt.IsValid() && EnumHasAllFlags(ViewportIt->RenderSettingsICVFX.RuntimeFlags, EDisplayClusterViewportRuntimeICVFXFlags::Unused))
->>>>>>> 4af6daef
 		{
 			UnusedViewports.Add(ViewportIt);
 		}
@@ -773,11 +580,7 @@
 	}
 }
 
-<<<<<<< HEAD
-EDisplayClusterViewportICVFXFlags FDisplayClusterViewportConfigurationICVFX::ImplGetTargetViewports(FDisplayClusterViewportManager& ViewportManager, TArray<class FDisplayClusterViewport*>& OutTargets)
-=======
 EDisplayClusterViewportICVFXFlags FDisplayClusterViewportConfigurationICVFX::ImplGetTargetViewports(FDisplayClusterViewportManager& ViewportManager, TArray<TSharedPtr<FDisplayClusterViewport, ESPMode::ThreadSafe>>& OutTargets)
->>>>>>> 4af6daef
 {
 	EDisplayClusterViewportICVFXFlags InvFlags = EDisplayClusterViewportICVFXFlags::None;
 
@@ -785,11 +588,7 @@
 	for (const TSharedPtr<FDisplayClusterViewport, ESPMode::ThreadSafe>& ViewportIt : ViewportManager.ImplGetCurrentRenderFrameViewports())
 	{
 		// Process only external viewports:
-<<<<<<< HEAD
-		if (!EnumHasAnyFlags(ViewportIt->RenderSettingsICVFX.RuntimeFlags, EDisplayClusterViewportRuntimeICVFXFlags::InternalResource))
-=======
 		if (ViewportIt.IsValid() && !EnumHasAnyFlags(ViewportIt->RenderSettingsICVFX.RuntimeFlags, EDisplayClusterViewportRuntimeICVFXFlags::InternalResource))
->>>>>>> 4af6daef
 		{
 			//Raise new projection target if possible
 			if (ViewportIt->RenderSettings.bEnable && EnumHasAnyFlags(ViewportIt->RenderSettingsICVFX.Flags, EDisplayClusterViewportICVFXFlags::Enable))
