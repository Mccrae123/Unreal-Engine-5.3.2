--- conflicted
+++ resolved
@@ -340,13 +340,8 @@
 						// Add this target to all cameras visible on it
 						for (FDisplayClusterViewportConfigurationCameraICVFX& CameraIt : StageCameras)
 						{
-<<<<<<< HEAD
-							if (CameraIt.IsCameraProjectionVisibleOnViewport(TargetIt)
-								&& !CameraIt.GetCameraSettings().HiddenICVFXViewports.ItemNames.Contains(TargetIt->GetId()))
-=======
 						if (CameraIt.IsCameraProjectionVisibleOnViewport(TargetIt)
 							&& !CameraIt.GetCameraSettings().HiddenICVFXViewports.ItemNames.Contains(TargetIt->GetId()))
->>>>>>> d731a049
 							{
 								CameraIt.VisibleTargets.Add(TargetIt);
 							}
@@ -401,11 +396,7 @@
 				// Freeze render for lightcards when outer viewports freezed
 				if (StageSettings.Lightcard.bIgnoreOuterViewportsFreezingForLightcards == false)
 				{
-<<<<<<< HEAD
-					const EDisplayClusterViewportRuntimeICVFXFlags LightcardViewportMask = ViewportRuntime_ICVFXLightcard | ViewportRuntime_ICVFXLightcardColor | ViewportRuntime_ICVFXLightcardAlpha;
-=======
 					const EDisplayClusterViewportRuntimeICVFXFlags LightcardViewportMask = ViewportRuntime_ICVFXLightcard;
->>>>>>> d731a049
 
 					for (FDisplayClusterViewport* ViewportIt : ViewportManager->ImplGetViewports())
 					{
