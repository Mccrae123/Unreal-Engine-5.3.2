--- conflicted
+++ resolved
@@ -76,12 +76,9 @@
 	// Configuration used to render preview
 	bool bIsPreviewRendering = false;
 
-<<<<<<< HEAD
-=======
 	// If the preview rendering should be frozen
 	bool bFreezePreviewRender = false;
 	
->>>>>>> 4af6daef
 	// Allow mGPU in editor mode
 	bool bAllowMultiGPURenderingInEditor = false;
 	int32 PreviewMinGPUIndex = 0;
