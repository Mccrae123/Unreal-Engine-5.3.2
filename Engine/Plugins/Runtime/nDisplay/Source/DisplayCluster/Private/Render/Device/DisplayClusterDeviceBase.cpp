--- conflicted
+++ resolved
@@ -30,17 +30,6 @@
 #include <utility>
 
 
-<<<<<<< HEAD
-// Custom VSync interval control
-static TAutoConsoleVariable<int32>  CVarVSyncInterval(
-	TEXT("nDisplay.render.VSyncInterval"),
-	1,
-	TEXT("VSync interval"),
-	ECVF_RenderThreadSafe
-);
-
-=======
->>>>>>> 69078e53
 // Enable/disable warp&blend
 static TAutoConsoleVariable<int32> CVarWarpBlendEnabled(
 	TEXT("nDisplay.render.WarpBlendEnabled"),
@@ -63,12 +52,7 @@
 
 
 FDisplayClusterDeviceBase::FDisplayClusterDeviceBase(uint32 ViewsPerViewport)
-<<<<<<< HEAD
-	: FRHICustomPresent()
-	, FDisplayClusterDeviceBase_PostProcess(RenderViewports, ViewsPerViewport, EyeRegions)
-=======
 	: FDisplayClusterDeviceBase_PostProcess(RenderViewports, ViewsPerViewport, EyeRegions)
->>>>>>> 69078e53
 	, ViewsAmountPerViewport(ViewsPerViewport)
 {
 	DISPLAY_CLUSTER_FUNC_TRACE(LogDisplayClusterRender);
@@ -275,55 +259,6 @@
 	return true;
 }
 
-<<<<<<< HEAD
-void FDisplayClusterDeviceBase::SetStartPostProcessingSettings(const FString& ViewportID, const FPostProcessSettings& StartPostProcessingSettings)
-{	
-	for(int ViewportIndex = 0; ViewportIndex < RenderViewports.Num(); ViewportIndex++)
-	{
-		if (RenderViewports[ViewportIndex].GetId() == ViewportID)
-		{
-			ViewportStartPostProcessingSettings.Emplace(ViewportIndex, StartPostProcessingSettings);
-			break;
-		}
-	}
-}
-
-void FDisplayClusterDeviceBase::SetOverridePostProcessingSettings(const FString& ViewportID, const FPostProcessSettings& OverridePostProcessingSettings, float BlendWeight)
-{
-	for (int ViewportIndex = 0; ViewportIndex < RenderViewports.Num(); ViewportIndex++)
-	{
-		if (RenderViewports[ViewportIndex].GetId() == ViewportID)
-		{
-			FOverridePostProcessingSettings OverrideSettings;
-			OverrideSettings.BlendWeight = BlendWeight;
-			OverrideSettings.PostProcessingSettings = OverridePostProcessingSettings;
-			ViewportOverridePostProcessingSettings.Emplace(ViewportIndex, OverrideSettings);
-			break;
-		}
-	}
-}
-
-
-void FDisplayClusterDeviceBase::SetFinalPostProcessingSettings(const FString& ViewportID, const FPostProcessSettings& FinalPostProcessingSettings)
-	{
-	for (int ViewportIndex = 0; ViewportIndex < RenderViewports.Num(); ViewportIndex++)
-	{
-		if (RenderViewports[ViewportIndex].GetId() == ViewportID)
-		{
-			ViewportFinalPostProcessingSettings.Emplace(ViewportIndex, FinalPostProcessingSettings);
-			break;
-		}
-	}
-}
-
-bool FDisplayClusterDeviceBase::GetViewportRect(const FString& InViewportID, FIntRect& Rect)
-{
-	FDisplayClusterRenderViewport* DesiredViewport = RenderViewports.FindByPredicate([InViewportID](const FDisplayClusterRenderViewport& ItemViewport)
-	{
-		return InViewportID.Equals(ItemViewport.GetId(), ESearchCase::IgnoreCase);
-	});
-
-=======
 bool FDisplayClusterDeviceBase::SetBufferRatio(const FString& InViewportID, float InBufferRatio)
 {
 	// Ok, we have a request for a particular viewport. Let's find it.
@@ -352,19 +287,11 @@
 	});
 
 	// Request data if found
->>>>>>> 69078e53
 	if (!DesiredViewport)
 	{
 		return false;
 	}
 
-<<<<<<< HEAD
-	Rect = DesiredViewport->GetArea();
-
-	return true;
-}
-
-=======
 	OutBufferRatio = DesiredViewport->GetBufferRatio();
 	UE_LOG(LogDisplayClusterRender, Verbose, TEXT("Viewport '%s' has buffer ratio %f"), *InViewportID, OutBufferRatio);
 	return true;
@@ -383,7 +310,6 @@
 }
 
 
->>>>>>> 69078e53
 //////////////////////////////////////////////////////////////////////////////////////////////
 // IStereoRendering
 //////////////////////////////////////////////////////////////////////////////////////////////
@@ -721,46 +647,6 @@
 
 
 //////////////////////////////////////////////////////////////////////////////////////////////
-<<<<<<< HEAD
-// FRHICustomPresent
-//////////////////////////////////////////////////////////////////////////////////////////////
-void FDisplayClusterDeviceBase::OnBackBufferResize()
-{
-	DISPLAY_CLUSTER_FUNC_TRACE(LogDisplayClusterRender);
-
-	//@todo: see comment below
-	// if we are in the middle of rendering: prevent from calling EndFrame
-	//if (RenderContext.IsValid())
-	//{
-	//	RenderContext->bFrameBegun = false;
-	//}
-}
-
-bool FDisplayClusterDeviceBase::Present(int32& InOutSyncInterval)
-{
-	DISPLAY_CLUSTER_FUNC_TRACE(LogDisplayClusterRender);
-
-	// Update sync value with nDisplay value
-	InOutSyncInterval = GetSwapInt();
-
-	// Get sync policy instance
-	TSharedPtr<IDisplayClusterRenderSyncPolicy> SyncPolicy = GDisplayCluster->GetRenderMgr()->GetCurrentSynchronizationPolicy();
-	if (SyncPolicy.IsValid())
-	{
-		// False results means we don't need to present current frame, the sync object already presented it
-		if (!SyncPolicy->SynchronizeClusterRendering(InOutSyncInterval))
-		{
-			return false;
-		}
-	}
-
-	return true;
-}
-
-
-//////////////////////////////////////////////////////////////////////////////////////////////
-=======
->>>>>>> 69078e53
 // FDisplayClusterDeviceBase
 //////////////////////////////////////////////////////////////////////////////////////////////
 EStereoscopicPass FDisplayClusterDeviceBase::EncodeStereoscopicPass(int ViewIndex) const
@@ -863,17 +749,7 @@
 	return DecodedViewIndex;
 }
 
-<<<<<<< HEAD
-uint32 FDisplayClusterDeviceBase::GetSwapInt() const
-{
-	const uint32 SyncInterval = static_cast<uint32>(CVarVSyncInterval.GetValueOnAnyThread());
-	return (SyncInterval);
-}
-
-void FDisplayClusterDeviceBase::AddViewport(const FString& InViewportId, const FIntPoint& InViewportLocation, const FIntPoint& InViewportSize, TSharedPtr<IDisplayClusterProjectionPolicy> InProjPolicy, const FString& InCameraId, bool IsRTT /*= false*/)
-=======
 void FDisplayClusterDeviceBase::AddViewport(const FString& InViewportId, const FIntPoint& InViewportLocation, const FIntPoint& InViewportSize, TSharedPtr<IDisplayClusterProjectionPolicy> InProjPolicy, const FString& InCameraId, float InBufferRatio /* = 1.f */, bool IsRTT /*= false*/)
->>>>>>> 69078e53
 {
 	DISPLAY_CLUSTER_FUNC_TRACE(LogDisplayClusterRender);
 
@@ -899,23 +775,6 @@
 		return;
 	}
 
-<<<<<<< HEAD
-	if (!(IsRTT && bViewportRttAdded))
-	{
-		if (InProjPolicy->HandleAddViewport(InViewportSize, ViewsAmountPerViewport))
-		{
-			UE_LOG(LogDisplayClusterRender, Log, TEXT("A corresponded projection policy object has initialized the viewport '%s'"), *InViewportId);
-
-			FIntRect ViewportArea = FIntRect(InViewportLocation, InViewportLocation + InViewportSize);
-			FDisplayClusterRenderViewport NewViewport(InViewportId, ViewportArea, InProjPolicy, EDisplayClusterEyeType::COUNT, InCameraId, IsRTT);
-			RenderViewports.Add(NewViewport);
-
-			if (IsRTT)
-			{
-				bViewportRttAdded = true;
-			}
-		}
-=======
 	// Initialize the viewport
 	if (InProjPolicy->HandleAddViewport(InViewportSize, ViewsAmountPerViewport))
 	{
@@ -926,7 +785,6 @@
 		
 		// Store viewport instance
 		RenderViewports.Add(NewViewport);
->>>>>>> 69078e53
 	}
 }
 
