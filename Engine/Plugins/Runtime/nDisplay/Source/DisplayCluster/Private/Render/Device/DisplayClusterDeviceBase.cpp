// Copyright Epic Games, Inc. All Rights Reserved.

#include "Render/Device/DisplayClusterDeviceBase.h"

#include "Cluster/IPDisplayClusterClusterManager.h"
#include "Cluster/Controller/IPDisplayClusterNodeController.h"
#include "Game/IPDisplayClusterGameManager.h"
#include "Render/IPDisplayClusterRenderManager.h"

#include "DisplayClusterCameraComponent.h"
#include "DisplayClusterScreenComponent.h"

#include "HAL/IConsoleManager.h"

#include "RHIStaticStates.h"
#include "Slate/SceneViewport.h"

#include "Render/Device/DisplayClusterRenderViewport.h"
#include "Render/PostProcess/IDisplayClusterPostProcess.h"
#include "Render/Presentation/DisplayClusterPresentationBase.h"
#include "Render/Projection/IDisplayClusterProjectionPolicy.h"
#include "Render/Projection/IDisplayClusterProjectionPolicyFactory.h"
#include "Render/Synchronization/IDisplayClusterRenderSyncPolicy.h"

#include "DisplayClusterGlobals.h"
#include "DisplayClusterHelpers.h"
#include "DisplayClusterLog.h"

#include <utility>


// Enable/disable warp&blend
static TAutoConsoleVariable<int32> CVarWarpBlendEnabled(
	TEXT("nDisplay.render.WarpBlendEnabled"),
	1,
	TEXT("Warp & Blend status\n")
	TEXT("0 : disabled\n")
	TEXT("1 : enabled\n")
	,
	ECVF_RenderThreadSafe
);

// Enable/disable nDisplay post-process
static TAutoConsoleVariable<int32> CVarCustomPPEnabled(
	TEXT("nDisplay.render.postprocess"),
	1,
	TEXT("Custom post-process (0 = disabled)\n"),
	ECVF_RenderThreadSafe
);



FDisplayClusterDeviceBase::FDisplayClusterDeviceBase(uint32 ViewsPerViewport)
	: FDisplayClusterDeviceBase_PostProcess(RenderViewports, ViewsPerViewport, EyeRegions)
	, ViewsAmountPerViewport(ViewsPerViewport)
{
	DISPLAY_CLUSTER_FUNC_TRACE(LogDisplayClusterRender);
}

FDisplayClusterDeviceBase::~FDisplayClusterDeviceBase()
{
	DISPLAY_CLUSTER_FUNC_TRACE(LogDisplayClusterRender);
}


//////////////////////////////////////////////////////////////////////////////////////////////
// IDisplayClusterStereoDevice
//////////////////////////////////////////////////////////////////////////////////////////////
bool FDisplayClusterDeviceBase::Initialize()
{
	DISPLAY_CLUSTER_FUNC_TRACE(LogDisplayClusterRender);

	if (GDisplayCluster->GetOperationMode() == EDisplayClusterOperationMode::Disabled)
	{
		return false;
	}

	const IPDisplayClusterConfigManager* const ConfigMgr = GDisplayCluster->GetPrivateConfigMgr();
	if (!ConfigMgr)
	{
		return false;
	}

	IPDisplayClusterRenderManager* const RenderMgr = GDisplayCluster->GetPrivateRenderMgr();
	if (!RenderMgr)
	{
		return false;
	}

	// Get list of local viewports (assigned to this cluster node)
	TArray<FDisplayClusterConfigViewport> LocalViewports = DisplayClusterHelpers::config::GetLocalViewports();
	if (LocalViewports.Num() == 0)
	{
		UE_LOG(LogDisplayClusterRender, Error, TEXT("No viewports found for this current node"));
		return false;
	}

	// Initialize all local viewports
	for (const FDisplayClusterConfigViewport& CfgViewport : LocalViewports)
	{
		FDisplayClusterConfigProjection CfgViewportProjection;
		if (DisplayClusterHelpers::config::GetViewportProjection(CfgViewport.Id, CfgViewportProjection))
		{
			TSharedPtr<IDisplayClusterProjectionPolicyFactory> ProjPolicyFactory = RenderMgr->GetProjectionPolicyFactory(CfgViewportProjection.Type);
			if (ProjPolicyFactory.IsValid())
			{
				const FString RHIName = GDynamicRHI->GetName();
				TSharedPtr<IDisplayClusterProjectionPolicy> ProjPolicy = ProjPolicyFactory->Create(CfgViewportProjection.Type, RHIName, CfgViewport.Id);
				if (ProjPolicy.IsValid())
				{
					AddViewport(CfgViewport.Id, CfgViewport.Loc, CfgViewport.Size, ProjPolicy, CfgViewport.CameraId, CfgViewport.BufferRatio, CfgViewport.IsRTT);
				}
				else
				{
					UE_LOG(LogDisplayClusterRender, Warning, TEXT("Invalid projection policy: type '%s', RHI '%s', viewport '%s'"), *CfgViewportProjection.Type, *RHIName, *CfgViewport.Id);
				}
			}
			else
			{
				UE_LOG(LogDisplayClusterRender, Warning, TEXT("No projection factory found for projection type '%s'"), *CfgViewportProjection.Type);
			}
		}
		else
		{
			UE_LOG(LogDisplayClusterRender, Error, TEXT("No projection found for the viewport '%s'"), *CfgViewport.Id);
		}
	}

	if (RenderViewports.Num() < 1)
	{
		UE_LOG(LogDisplayClusterRender, Error, TEXT("No viewports created. At least one must present."));
		return false;
	}

	// Forward cfg line to postprocess:
	// Get list of local postprocess (assigned to this cluster node)
	TArray<FDisplayClusterConfigPostprocess> LocalPostprocess = DisplayClusterHelpers::config::GetLocalPostprocess();
	TMap<FString, IPDisplayClusterRenderManager::FDisplayClusterPPInfo> Postprocess = RenderMgr->GetRegisteredPostprocessOperations();
	// Initialize all local Postprocess
	for (const FDisplayClusterConfigPostprocess& CfgPostprocess : LocalPostprocess)
	{
		if (Postprocess.Contains(CfgPostprocess.PostprocessId))
		{
			Postprocess[CfgPostprocess.PostprocessId].Operation->InitializePostProcess(CfgPostprocess.ConfigLine);
		}
	}

	return true;
}

void FDisplayClusterDeviceBase::StartScene(UWorld* InWorld)
{
	DISPLAY_CLUSTER_FUNC_TRACE(LogDisplayClusterRender);

	bIsSceneOpen = true;

	for (FDisplayClusterRenderViewport& Viewport : RenderViewports)
	{
		Viewport.GetProjectionPolicy()->StartScene(InWorld);
	}
}

void FDisplayClusterDeviceBase::EndScene()
{
	bIsSceneOpen = false;
}

<<<<<<< HEAD
=======
void FDisplayClusterDeviceBase::PreTick(float DeltaSeconds)
{
	if (!bIsCustomPresentSet)
	{
		// Set up our new present handler
		if (MainViewport)
		{
			// Current sync policy
			TSharedPtr<IDisplayClusterRenderSyncPolicy> SyncPolicy = GDisplayCluster->GetRenderMgr()->GetCurrentSynchronizationPolicy();
			check(SyncPolicy.IsValid());

			// Create present handler
			FDisplayClusterPresentationBase* const CustomPresentHandler = CreatePresentationObject(MainViewport, SyncPolicy);
			check(CustomPresentHandler);

			MainViewport->GetViewportRHI()->SetCustomPresent(CustomPresentHandler);
		}

		bIsCustomPresentSet = true;
	}
}

>>>>>>> 90fae962
void FDisplayClusterDeviceBase::SetViewportCamera(const FString& InCameraId /* = FString() */, const FString& InViewportId /* = FString() */)
{
	DISPLAY_CLUSTER_FUNC_TRACE(LogDisplayClusterRender);

	// Assign to all viewports if camera ID is empty (default camera will be used by all viewports)
	if (InViewportId.IsEmpty())
	{
		for (FDisplayClusterRenderViewport& Viewport : RenderViewports)
		{
			Viewport.SetCameraId(InCameraId);
		}

		UE_LOG(LogDisplayClusterRender, Log, TEXT("Camera '%s' was assigned to all viewports"), *InCameraId);

		return;
	}

	// Ok, we have a request for a particular viewport. Let's find it.
	FDisplayClusterRenderViewport* const DesiredViewport = RenderViewports.FindByPredicate([InViewportId](const FDisplayClusterRenderViewport& ItemViewport)
	{
		return InViewportId.Compare(ItemViewport.GetId(), ESearchCase::IgnoreCase) == 0;
	});

	// Check if requested viewport exists
	if (!DesiredViewport)
	{
		UE_LOG(LogDisplayClusterRender, Warning, TEXT("Couldn't assign '%s' camera. Viewport '%s' not found"), *InCameraId, *InViewportId);
		return;
	}

	// Update if found
	DesiredViewport->SetCameraId(InCameraId);

	UE_LOG(LogDisplayClusterRender, Log, TEXT("Camera '%s' was assigned to '%s' viewport"), *InCameraId, *InViewportId);
}

void FDisplayClusterDeviceBase::SetStartPostProcessingSettings(const FString& ViewportID, const FPostProcessSettings& StartPostProcessingSettings)
{
	for(int ViewportIndex = 0; ViewportIndex < RenderViewports.Num(); ViewportIndex++)
	{
		if (RenderViewports[ViewportIndex].GetId() == ViewportID)
		{
			ViewportStartPostProcessingSettings.Emplace(ViewportIndex, StartPostProcessingSettings);
			break;
		}
	}
}

void FDisplayClusterDeviceBase::SetOverridePostProcessingSettings(const FString& ViewportID, const FPostProcessSettings& OverridePostProcessingSettings, float BlendWeight)
{
	for (int ViewportIndex = 0; ViewportIndex < RenderViewports.Num(); ViewportIndex++)
	{
		if (RenderViewports[ViewportIndex].GetId() == ViewportID)
		{
			FOverridePostProcessingSettings OverrideSettings;
			OverrideSettings.BlendWeight = BlendWeight;
			OverrideSettings.PostProcessingSettings = OverridePostProcessingSettings;
			ViewportOverridePostProcessingSettings.Emplace(ViewportIndex, OverrideSettings);
			break;
		}
	}
}


void FDisplayClusterDeviceBase::SetFinalPostProcessingSettings(const FString& ViewportID, const FPostProcessSettings& FinalPostProcessingSettings)
{
	for (int ViewportIndex = 0; ViewportIndex < RenderViewports.Num(); ViewportIndex++)
	{
		if (RenderViewports[ViewportIndex].GetId() == ViewportID)
		{
			ViewportFinalPostProcessingSettings.Emplace(ViewportIndex, FinalPostProcessingSettings);
			break;
		}
	}
}

bool FDisplayClusterDeviceBase::GetViewportRect(const FString& InViewportID, FIntRect& Rect)
{
	FDisplayClusterRenderViewport* const DesiredViewport = RenderViewports.FindByPredicate([InViewportID](const FDisplayClusterRenderViewport& ItemViewport)
	{
		return InViewportID.Equals(ItemViewport.GetId(), ESearchCase::IgnoreCase);
	});

	if (!DesiredViewport)
	{
		return false;
	}

	Rect = DesiredViewport->GetArea();

	return true;
}

bool FDisplayClusterDeviceBase::SetBufferRatio(const FString& InViewportID, float InBufferRatio)
{
	// Ok, we have a request for a particular viewport. Let's find it.
	FDisplayClusterRenderViewport* const DesiredViewport = RenderViewports.FindByPredicate([InViewportID](const FDisplayClusterRenderViewport& ItemViewport)
	{
		return InViewportID.Compare(ItemViewport.GetId(), ESearchCase::IgnoreCase) == 0;
	});

	// Update if found
	if (!DesiredViewport)
	{
		return false;
	}

	UE_LOG(LogDisplayClusterRender, Log, TEXT("Set buffer ratio %f for viewport '%s'"), InBufferRatio, *InViewportID);
	DesiredViewport->SetBufferRatio(InBufferRatio);
	return true;
}

bool FDisplayClusterDeviceBase::GetBufferRatio(const FString& InViewportID, float& OutBufferRatio) const
{
	// Ok, we have a request for a particular viewport. Let's find it.
	FDisplayClusterRenderViewport* const DesiredViewport = RenderViewports.FindByPredicate([InViewportID](const FDisplayClusterRenderViewport& ItemViewport)
	{
		return InViewportID.Compare(ItemViewport.GetId(), ESearchCase::IgnoreCase) == 0;
	});

	// Request data if found
	if (!DesiredViewport)
	{
		return false;
	}

	OutBufferRatio = DesiredViewport->GetBufferRatio();
	UE_LOG(LogDisplayClusterRender, Verbose, TEXT("Viewport '%s' has buffer ratio %f"), *InViewportID, OutBufferRatio);
	return true;
}

bool FDisplayClusterDeviceBase::GetBufferRatio(int32 ViewIdx, float& OutBufferRatio) const
{
	if (ViewIdx < 0 || ViewIdx >= RenderViewports.Num())
	{
		return false;
	}

	OutBufferRatio = RenderViewports[ViewIdx].GetBufferRatio();
	UE_LOG(LogDisplayClusterRender, Verbose, TEXT("Viewport '%s' has buffer ratio %f"), *RenderViewports[ViewIdx].GetId(), OutBufferRatio);
	return true;
}


//////////////////////////////////////////////////////////////////////////////////////////////
// IStereoRendering
//////////////////////////////////////////////////////////////////////////////////////////////
bool FDisplayClusterDeviceBase::IsStereoEnabled() const
{
	DISPLAY_CLUSTER_FUNC_TRACE(LogDisplayClusterRender);
	return true;
}

bool FDisplayClusterDeviceBase::IsStereoEnabledOnNextFrame() const
{
	DISPLAY_CLUSTER_FUNC_TRACE(LogDisplayClusterRender);
	return true;
}

bool FDisplayClusterDeviceBase::EnableStereo(bool stereo /*= true*/)
{
	DISPLAY_CLUSTER_FUNC_TRACE(LogDisplayClusterRender);
	return true;
}

void FDisplayClusterDeviceBase::InitCanvasFromView(class FSceneView* InView, class UCanvas* Canvas)
{
	DISPLAY_CLUSTER_FUNC_TRACE(LogDisplayClusterRender);

	if (!bIsCustomPresentSet)
	{
		// Set up our new present handler
		if (MainViewport)
		{
			// Current sync policy
			TSharedPtr<IDisplayClusterRenderSyncPolicy> SyncPolicy = GDisplayCluster->GetRenderMgr()->GetCurrentSynchronizationPolicy();
			check(SyncPolicy.IsValid());

			// Create present handler
			FDisplayClusterPresentationBase* const CustomPresentHandler = CreatePresentationObject(MainViewport, SyncPolicy);
			check(CustomPresentHandler);

			MainViewport->GetViewportRHI()->SetCustomPresent(CustomPresentHandler);
		}

		bIsCustomPresentSet = true;
	}
}

void FDisplayClusterDeviceBase::AdjustViewRect(enum EStereoscopicPass StereoPassType, int32& X, int32& Y, uint32& SizeX, uint32& SizeY) const
{
	DISPLAY_CLUSTER_FUNC_TRACE(LogDisplayClusterRender);
	UE_LOG(LogDisplayClusterRender, Warning, TEXT("We should never be here!"));
}

void FDisplayClusterDeviceBase::CalculateStereoViewOffset(const enum EStereoscopicPass StereoPassType, FRotator& ViewRotation, const float WorldToMeters, FVector& ViewLocation)
{
	DISPLAY_CLUSTER_FUNC_TRACE(LogDisplayClusterRender);

	check(IsInGameThread());
	check(WorldToMeters > 0.f);

	UE_LOG(LogDisplayClusterRender, VeryVerbose, TEXT("OLD ViewLoc: %s, ViewRot: %s"), *ViewLocation.ToString(), *ViewRotation.ToString());
	UE_LOG(LogDisplayClusterRender, VeryVerbose, TEXT("WorldToMeters: %f"), WorldToMeters);

	if (!bIsSceneOpen)
	{
		return;
	}

	// Get current viewport
	const int CurrentViewportIndex = DecodeViewportIndex(StereoPassType);
	check(int32(CurrentViewportIndex) < RenderViewports.Num());
	FDisplayClusterRenderViewport& Viewport = RenderViewports[CurrentViewportIndex];

	// Get current view context
	const int ViewIndex = DecodeViewIndex(StereoPassType);
	FDisplayClusterRenderViewContext& ViewContext = Viewport.GetContext(ViewIndex);

	// Get camera ID assigned to the viewport
	IDisplayClusterGameManager* const GameMgr = GDisplayCluster->GetGameMgr();
	const FString& CameraId = Viewport.GetCameraId();

	// Get camera component assigned to the viewport (or default camera if nothing assigned)
	UDisplayClusterCameraComponent* ViewCamera = (CameraId.IsEmpty() ?
		ViewCamera = GDisplayCluster->GetGameMgr()->GetDefaultCamera() :
		ViewCamera = GDisplayCluster->GetGameMgr()->GetCameraById(CameraId));

	if (!ViewCamera)
	{
		UE_LOG(LogDisplayClusterRender, Warning, TEXT("No camera found for viewport '%s'"), *Viewport.GetId());
		return;
	}

	if (CameraId.Len() > 0)
	{
		UE_LOG(LogDisplayClusterRender, Verbose, TEXT("Viewport '%s' has assigned camera '%s'"), *Viewport.GetId(), *CameraId);
	}

	// Get the actual camera settings
	const float CfgEyeDist     = ViewCamera->GetInterpupillaryDistance();
	const bool  CfgEyeSwap     = ViewCamera->GetEyesSwap();
	const int   CfgForceOffset = ViewCamera->GetForceEyeOffset();
	const float CfgNCP         = 1.f;

	// Calculate eye offset considering the world scale
	const float ScaledEyeDist     = CfgEyeDist * WorldToMeters;
	const float ScaledEyeOffset   = ScaledEyeDist / 2.f;
	const float EyeOffsetValues[] = { -ScaledEyeOffset, 0.f, ScaledEyeOffset };

	// Decode current eye type
	const EDisplayClusterEyeType EyeType = DecodeEyeType(StereoPassType);
	const int   EyeIndex = (int)EyeType;

	float PassOffset = 0.f;
	float PassOffsetSwap = 0.f;

	if (EyeType == EDisplayClusterEyeType::Mono)
	{
		// For monoscopic camera let's check if the "force offset" feature is used
		// * Force left (-1) ==> 0 left eye
		// * Force right (1) ==> 2 right eye
		// * Default (0) ==> 1 mono
		PassOffset = EyeOffsetValues[CfgForceOffset + 1];
		// Eye swap is not available for monoscopic so just save the value
		PassOffsetSwap = PassOffset;
	}
	else
	{
		// For stereo camera we can only swap eyes if required (no "force offset" allowed)
		PassOffset = EyeOffsetValues[EyeIndex];
		PassOffsetSwap = (CfgEyeSwap ? -PassOffset : PassOffset);
	}

	FVector ViewOffset = FVector::ZeroVector;
	if (ViewCamera)
	{
		// View base location
		ViewLocation = ViewCamera->GetComponentLocation();
		ViewRotation = ViewCamera->GetComponentRotation();
		// Apply computed offset to the view location
		const FQuat EyeQuat = ViewRotation.Quaternion();
		ViewOffset = EyeQuat.RotateVector(FVector(0.0f, PassOffsetSwap, 0.0f));
		ViewLocation += ViewOffset;
	}

	// Perform view calculations on a policy side
	if (!Viewport.GetProjectionPolicy()->CalculateView(ViewIndex, ViewLocation, ViewRotation, ViewOffset, WorldToMeters, CfgNCP, CfgNCP))
	{
		UE_LOG(LogDisplayClusterRender, Warning, TEXT("Couldn't compute view parameters for Viewport %s(%d), ViewIdx: %d"), *Viewport.GetId(), CurrentViewportIndex, int(ViewIndex));
	}

	// Store the view location/rotation
	ViewContext.ViewLocation  = ViewLocation;
	ViewContext.ViewRotation  = ViewRotation;
	ViewContext.WorldToMeters = WorldToMeters;

	UE_LOG(LogDisplayClusterRender, VeryVerbose, TEXT("ViewLoc: %s, ViewRot: %s"), *ViewLocation.ToString(), *ViewRotation.ToString());
}

FMatrix FDisplayClusterDeviceBase::GetStereoProjectionMatrix(const enum EStereoscopicPass StereoPassType) const
{
	DISPLAY_CLUSTER_FUNC_TRACE(LogDisplayClusterRender);

	check(IsInGameThread());
	check(StereoPassType != EStereoscopicPass::eSSP_FULL);

	const int CurrentViewportIndex = DecodeViewportIndex(StereoPassType);
	const uint32 ViewIndex = DecodeViewIndex(StereoPassType);

	FDisplayClusterRenderViewport& Viewport = RenderViewports[CurrentViewportIndex];
	FDisplayClusterRenderViewContext& ViewContext = Viewport.GetContext(ViewIndex);

	FMatrix PrjMatrix = FMatrix::Identity;
	if (bIsSceneOpen)
	{
		if (!Viewport.GetProjectionPolicy()->GetProjectionMatrix(ViewIndex, PrjMatrix))
		{
			UE_LOG(LogDisplayClusterRender, Warning, TEXT("Got invalid projection matrix: Viewport %s(%d), ViewIdx: %d"), *Viewport.GetId(), CurrentViewportIndex, int(ViewIndex));
		}
	}

	return PrjMatrix;
}

void FDisplayClusterDeviceBase::RenderTexture_RenderThread(FRHICommandListImmediate& RHICmdList, FRHITexture2D* BackBuffer, FRHITexture2D* SrcTexture, FVector2D WindowSize) const
{
	// Get registered PP operations map
	const TMap<FString, IDisplayClusterRenderManager::FDisplayClusterPPInfo> PPOperationsMap = GDisplayCluster->GetRenderMgr()->GetRegisteredPostprocessOperations();

	// Get operations array (sorted already by the rendering manager)
	PPOperationsMap.GenerateValueArray(FDisplayClusterDeviceBase_PostProcess::PPOperations);

	// This one is to match interface function signatures only. The functions will provide the handlers with a proper data.
	const FIntRect StubRect(0, 0, 0, 0);

	// Get custom PP and warp&blend flags status
	const bool bCustomPPEnabled = (CVarCustomPPEnabled.GetValueOnRenderThread() != 0);
	const bool bWarpBlendEnabled = (CVarWarpBlendEnabled.GetValueOnRenderThread() != 0);

	// Post-process before warp&blend
	if (bCustomPPEnabled)
	{
		// PP round 1: post-process for each view region before warp&blend
		PerformPostProcessViewBeforeWarpBlend_RenderThread(RHICmdList, SrcTexture, StubRect);
		// PP round 2: post-process for each eye frame before warp&blend
		PerformPostProcessFrameBeforeWarpBlend_RenderThread(RHICmdList, SrcTexture, StubRect);
		// PP round 3: post-process for the whole render target before warp&blend
		PerformPostProcessRenderTargetBeforeWarpBlend_RenderThread(RHICmdList, SrcTexture);
	}

	// Perform warp&blend
	if (bWarpBlendEnabled)
	{
		// Iterate over viewports
		for (int i = 0; i < RenderViewports.Num(); ++i)
		{
			// Iterate over views for the current viewport
			if (RenderViewports[i].GetProjectionPolicy()->IsWarpBlendSupported())
			{
				for (uint32 j = 0; j < ViewsAmountPerViewport; ++j)
				{
					RenderViewports[i].GetProjectionPolicy()->ApplyWarpBlend_RenderThread(j, RHICmdList, SrcTexture, RenderViewports[i].GetContext(j).RenderTargetRect);
				}
			}
		}
	}

	// Post-process after warp&blend
	if (bCustomPPEnabled)
	{
		// PP round 4: post-process for each view region after warp&blend
		PerformPostProcessViewAfterWarpBlend_RenderThread(RHICmdList, SrcTexture, StubRect);
		// PP round 5: post-process for each eye frame after warp&blend
		PerformPostProcessFrameAfterWarpBlend_RenderThread(RHICmdList, SrcTexture, StubRect);
		// PP round 6: post-process for the whole render target after warp&blend
		PerformPostProcessRenderTargetAfterWarpBlend_RenderThread(RHICmdList, SrcTexture);
	}

	// Finally, copy the render target texture to the back buffer
	CopyTextureToBackBuffer_RenderThread(RHICmdList, BackBuffer, SrcTexture, WindowSize);
}

int32 FDisplayClusterDeviceBase::GetDesiredNumberOfViews(bool bStereoRequested) const
{
	DISPLAY_CLUSTER_FUNC_TRACE(LogDisplayClusterRender);
	return RenderViewports.Num() * ViewsAmountPerViewport;
}

EStereoscopicPass FDisplayClusterDeviceBase::GetViewPassForIndex(bool bStereoRequested, uint32 ViewIndex) const
{
	DISPLAY_CLUSTER_FUNC_TRACE(LogDisplayClusterRender);

	const int CurrentPass = EncodeStereoscopicPass(ViewIndex);
	UE_LOG(LogDisplayClusterRender, Verbose, TEXT("GetViewPassForIndex: %d"), (int)CurrentPass);

	// This is a bit tricky but it works
	return (EStereoscopicPass)CurrentPass;
}

uint32 FDisplayClusterDeviceBase::GetViewIndexForPass(EStereoscopicPass StereoPassType) const
{
	uint32 DecodedViewIndex = 0;

	switch (StereoPassType)
	{
	case EStereoscopicPass::eSSP_FULL:
	case EStereoscopicPass::eSSP_LEFT_EYE:
		DecodedViewIndex = 0;
		break;

	case EStereoscopicPass::eSSP_RIGHT_EYE:
		DecodedViewIndex = 1;
		break;

	default:
		DecodedViewIndex = (int(StereoPassType) - int(EStereoscopicPass::eSSP_RIGHT_EYE) + 1);
		break;
	}

	return DecodedViewIndex;
}


//////////////////////////////////////////////////////////////////////////////////////////////
// IStereoRenderTargetManager
//////////////////////////////////////////////////////////////////////////////////////////////
void FDisplayClusterDeviceBase::UpdateViewport(bool bUseSeparateRenderTarget, const class FViewport& Viewport, class SViewport* ViewportWidget)
{
	DISPLAY_CLUSTER_FUNC_TRACE(LogDisplayClusterRender);
	check(IsInGameThread());

	// Store viewport
	if (!MainViewport)
	{
		// UE viewport
		MainViewport = (FViewport*)&Viewport;
	}
}

void FDisplayClusterDeviceBase::CalculateRenderTargetSize(const class FViewport& Viewport, uint32& InOutSizeX, uint32& InOutSizeY)
{
	DISPLAY_CLUSTER_FUNC_TRACE(LogDisplayClusterRender);
	check(IsInGameThread());

	InOutSizeX = Viewport.GetSizeXY().X;
	InOutSizeY = Viewport.GetSizeXY().Y;

	for (const FDisplayClusterRenderViewport& Item : RenderViewports)
	{
		InOutSizeX = FMath::Max(InOutSizeX, (uint32)Item.GetArea().Max.X);
		InOutSizeY = FMath::Max(InOutSizeY, (uint32)Item.GetArea().Max.Y);
	}

	// Store eye region
	EyeRegions[0] = FIntRect(FIntPoint(0, 0), FIntPoint(InOutSizeX, InOutSizeY));

	UE_LOG(LogDisplayClusterRender, Verbose, TEXT("Render target size: [%d x %d]"), InOutSizeX, InOutSizeY);

	check(InOutSizeX > 0 && InOutSizeY > 0);
}

bool FDisplayClusterDeviceBase::NeedReAllocateViewportRenderTarget(const class FViewport& Viewport)
{
	DISPLAY_CLUSTER_FUNC_TRACE(LogDisplayClusterRender);

	check(IsInGameThread());

	// Get current RT size
	const FIntPoint rtSize = Viewport.GetRenderTargetTextureSizeXY();

	// Get desired RT size
	uint32 newSizeX = 0;
	uint32 newSizeY = 0;
	CalculateRenderTargetSize(Viewport, newSizeX, newSizeY);

	// Here we conclude if need to re-allocate
	const bool Result = (newSizeX != rtSize.X || newSizeY != rtSize.Y);

	UE_LOG(LogDisplayClusterRender, Verbose, TEXT("Is reallocate viewport render target needed: %d"), Result ? 1 : 0);

	if (Result)
	{
		UE_LOG(LogDisplayClusterRender, Log, TEXT("Need to re-allocate render target: cur %d:%d, new %d:%d"), rtSize.X, rtSize.Y, newSizeX, newSizeY);
	}

	return Result;
}


//////////////////////////////////////////////////////////////////////////////////////////////
// FDisplayClusterDeviceBase
//////////////////////////////////////////////////////////////////////////////////////////////
EStereoscopicPass FDisplayClusterDeviceBase::EncodeStereoscopicPass(int ViewIndex) const
{
	EStereoscopicPass EncodedPass = EStereoscopicPass::eSSP_FULL;

	// We don't care about mono/stereo. We need to fulfill ViewState and StereoViewStates in a proper way.
	// Look at ULocalPlayer::CalcSceneViewInitOptions for view states mapping.
	if (ViewIndex < 2)
	{
		EncodedPass = (ViewIndex == 0 ? EStereoscopicPass::eSSP_LEFT_EYE : EStereoscopicPass::eSSP_RIGHT_EYE);
	}
	else
	{
		EncodedPass = EStereoscopicPass(int(EStereoscopicPass::eSSP_RIGHT_EYE) + ViewIndex - 1);
	}

	UE_LOG(LogDisplayClusterRender, VeryVerbose, TEXT("EncodeStereoscopicPass: %d -> %d"), ViewIndex, int(EncodedPass));

	return EncodedPass;
}

EStereoscopicPass FDisplayClusterDeviceBase::DecodeStereoscopicPass(const enum EStereoscopicPass StereoPassType) const
{
	EStereoscopicPass DecodedPass = EStereoscopicPass::eSSP_FULL;

	// Monoscopic rendering
	if (ViewsAmountPerViewport == 1)
	{
		DecodedPass = EStereoscopicPass::eSSP_FULL;
	}
	// Stereoscopic rendering
	else
	{
		switch (StereoPassType)
		{
		case EStereoscopicPass::eSSP_LEFT_EYE:
		case EStereoscopicPass::eSSP_RIGHT_EYE:
			DecodedPass = StereoPassType;
			break;

		default:
			DecodedPass = ((int(StereoPassType) - int(EStereoscopicPass::eSSP_RIGHT_EYE)) % 2 == 0) ? EStereoscopicPass::eSSP_RIGHT_EYE : EStereoscopicPass::eSSP_LEFT_EYE;
			break;
		}
	}

	UE_LOG(LogDisplayClusterRender, VeryVerbose, TEXT("DecodeStereoscopicPass: %d -> %d"), int(StereoPassType), int(DecodedPass));

	return DecodedPass;
}

int FDisplayClusterDeviceBase::DecodeViewportIndex(const enum EStereoscopicPass StereoPassType) const
{
	check(ViewsAmountPerViewport > 0);

	const int DecodedPassIndex = GetViewIndexForPass(StereoPassType);
	const int DecodedViewportIndex = DecodedPassIndex / ViewsAmountPerViewport;

	UE_LOG(LogDisplayClusterRender, VeryVerbose, TEXT("DecodeViewportIndex: %d -> %d"), int(StereoPassType), DecodedViewportIndex);

	check(DecodedViewportIndex >= 0);
	return DecodedViewportIndex;
}

FDisplayClusterDeviceBase::EDisplayClusterEyeType FDisplayClusterDeviceBase::DecodeEyeType(const enum EStereoscopicPass StereoPassType) const
{
	EDisplayClusterEyeType EyeType = EDisplayClusterEyeType::Mono;

	const EStereoscopicPass DecodedPass = DecodeStereoscopicPass(StereoPassType);
	switch (DecodedPass)
	{
	case EStereoscopicPass::eSSP_LEFT_EYE:
		EyeType = EDisplayClusterEyeType::StereoLeft;
		break;

	case EStereoscopicPass::eSSP_FULL:
		EyeType = EDisplayClusterEyeType::Mono;
		break;

	case EStereoscopicPass::eSSP_RIGHT_EYE:
		EyeType = EDisplayClusterEyeType::StereoRight;
		break;

	default:
		UE_LOG(LogDisplayClusterRender, Warning, TEXT("Couldn't decode eye type. Falling back to type <%d>"), int(EyeType));
		break;
	}

	UE_LOG(LogDisplayClusterRender, VeryVerbose, TEXT("DecodeEyeType: %d -> %d"), int(StereoPassType), int(EyeType));

	return EyeType;
}

uint32 FDisplayClusterDeviceBase::DecodeViewIndex(const enum EStereoscopicPass StereoPassType) const
{
	const uint32 DecodedPassIndex = GetViewIndexForPass(StereoPassType);
	const uint32 DecodedViewIndex = DecodedPassIndex % ViewsAmountPerViewport;
	UE_LOG(LogDisplayClusterRender, VeryVerbose, TEXT("DecodeViewIndex: %d -> %d"), int(StereoPassType), DecodedViewIndex);
	return DecodedViewIndex;
}

void FDisplayClusterDeviceBase::AddViewport(const FString& InViewportId, const FIntPoint& InViewportLocation, const FIntPoint& InViewportSize, TSharedPtr<IDisplayClusterProjectionPolicy> InProjPolicy, const FString& InCameraId, float InBufferRatio /* = 1.f */, bool IsRTT /*= false*/)
{
	DISPLAY_CLUSTER_FUNC_TRACE(LogDisplayClusterRender);

	FScopeLock lock(&InternalsSyncScope);

	// Check viewport ID
	if (InViewportId.IsEmpty())
	{
		UE_LOG(LogDisplayClusterRender, Warning, TEXT("Wrong viewport ID"));
		return;
	}

	// Check if a viewport with the same ID already exists
	const bool bAlreadyExists = (nullptr != RenderViewports.FindByPredicate([InViewportId](const FDisplayClusterRenderViewport& ItemViewport)
	{
		return ItemViewport.GetId().Compare(InViewportId, ESearchCase::IgnoreCase) == 0;
	}));

	// ID must be unique
	if (bAlreadyExists)
	{
		UE_LOG(LogDisplayClusterRender, Warning, TEXT("Viewport '%s' already exists"), *InViewportId);
		return;
	}

	// Initialize the viewport
	if (InProjPolicy->HandleAddViewport(InViewportSize, ViewsAmountPerViewport))
	{
		UE_LOG(LogDisplayClusterRender, Log, TEXT("A corresponded projection policy object has initialized the viewport '%s'"), *InViewportId);

		FIntRect ViewportArea = FIntRect(InViewportLocation, InViewportLocation + InViewportSize);
		FDisplayClusterRenderViewport NewViewport(InViewportId, ViewportArea, InProjPolicy, EDisplayClusterEyeType::COUNT, InCameraId, InBufferRatio, IsRTT);
		
		// Store viewport instance
		RenderViewports.Add(NewViewport);
	}
}

void FDisplayClusterDeviceBase::CopyTextureToBackBuffer_RenderThread(FRHICommandListImmediate& RHICmdList, FRHITexture2D* BackBuffer, FRHITexture2D* SrcTexture, FVector2D WindowSize) const
{
	DISPLAY_CLUSTER_FUNC_TRACE(LogDisplayClusterRender);

	check(IsInRenderingThread());

	const FIntPoint BBSize = BackBuffer->GetSizeXY();

	// Copy final texture to the back buffer. This implementation is for simple cases. More complex devices override this method and provide custom copying.
	FResolveParams copyParams;
	copyParams.DestArrayIndex = 0;
	copyParams.SourceArrayIndex = 0;
	copyParams.Rect.X1 = 0;
	copyParams.Rect.Y1 = 0;
	copyParams.Rect.X2 = BBSize.X;
	copyParams.Rect.Y2 = BBSize.Y;
	copyParams.DestRect.X1 = 0;
	copyParams.DestRect.Y1 = 0;
	copyParams.DestRect.X2 = BBSize.X;
	copyParams.DestRect.Y2 = BBSize.Y;

	UE_LOG(LogDisplayClusterRender, Verbose, TEXT("CopyToResolveTarget [L]: [%d,%d - %d,%d] -> [%d,%d - %d,%d]"),
		copyParams.Rect.X1, copyParams.Rect.Y1, copyParams.Rect.X2, copyParams.Rect.Y2,
		copyParams.DestRect.X1, copyParams.DestRect.Y1, copyParams.DestRect.X2, copyParams.DestRect.Y2);

	RHICmdList.CopyToResolveTarget(SrcTexture, BackBuffer, copyParams);
}

void FDisplayClusterDeviceBase::StartFinalPostprocessSettings(struct FPostProcessSettings* StartPostProcessingSettings, const enum EStereoscopicPass StereoPassType)
{
	int ViewportNumber = DecodeViewportIndex(StereoPassType);
	auto CustomPostProcessAvailable = ViewportStartPostProcessingSettings.Find(ViewportNumber);
	if (CustomPostProcessAvailable)
	{
		*StartPostProcessingSettings = ViewportStartPostProcessingSettings[ViewportNumber];
		ViewportStartPostProcessingSettings.Remove(ViewportNumber);
	}
}

bool FDisplayClusterDeviceBase::OverrideFinalPostprocessSettings(struct FPostProcessSettings* OverridePostProcessingSettings, const enum EStereoscopicPass StereoPassType, float& BlendWeight)
{
	int ViewportNumber = DecodeViewportIndex(StereoPassType);
	auto CustomPostProcessAvailable = ViewportOverridePostProcessingSettings.Find(ViewportNumber);
	if (CustomPostProcessAvailable)
	{
		*OverridePostProcessingSettings = ViewportOverridePostProcessingSettings[ViewportNumber].PostProcessingSettings;
		BlendWeight = ViewportOverridePostProcessingSettings[ViewportNumber].BlendWeight;
		ViewportOverridePostProcessingSettings.Remove(ViewportNumber);
		return true;
	}

	return false;
}

void FDisplayClusterDeviceBase::EndFinalPostprocessSettings(struct FPostProcessSettings* FinalPostProcessingSettings, const enum EStereoscopicPass StereoPassType)
{
	int ViewportNumber = DecodeViewportIndex(StereoPassType);
	auto CustomPostProcessAvailable = ViewportFinalPostProcessingSettings.Find(ViewportNumber);
	if (CustomPostProcessAvailable)
	{
		*FinalPostProcessingSettings = ViewportFinalPostProcessingSettings[ViewportNumber];
		ViewportFinalPostProcessingSettings.Remove(ViewportNumber);
	}		
}<|MERGE_RESOLUTION|>--- conflicted
+++ resolved
@@ -165,8 +165,6 @@
 	bIsSceneOpen = false;
 }
 
-<<<<<<< HEAD
-=======
 void FDisplayClusterDeviceBase::PreTick(float DeltaSeconds)
 {
 	if (!bIsCustomPresentSet)
@@ -189,7 +187,6 @@
 	}
 }
 
->>>>>>> 90fae962
 void FDisplayClusterDeviceBase::SetViewportCamera(const FString& InCameraId /* = FString() */, const FString& InViewportId /* = FString() */)
 {
 	DISPLAY_CLUSTER_FUNC_TRACE(LogDisplayClusterRender);
