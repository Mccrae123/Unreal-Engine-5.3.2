// Copyright Epic Games, Inc. All Rights Reserved.

#include "Render/Device/DisplayClusterDeviceBase.h"

#include "IPDisplayCluster.h"
#include "IDisplayClusterCallbacks.h"
#include "Cluster/IPDisplayClusterClusterManager.h"
<<<<<<< HEAD
#include "Cluster/Controller/IDisplayClusterNodeController.h"
=======
#include "Cluster/Controller/IDisplayClusterClusterNodeController.h"
>>>>>>> 6bbb88c8
#include "Config/IPDisplayClusterConfigManager.h"
#include "Game/IPDisplayClusterGameManager.h"
#include "Render/IPDisplayClusterRenderManager.h"

#include "Misc/DisplayClusterGlobals.h"
#include "Misc/DisplayClusterHelpers.h"
#include "Misc/DisplayClusterStrings.h"
#include "Misc/DisplayClusterLog.h"

#include "DisplayClusterConfigurationTypes.h"

#include "DisplayClusterRootActor.h"
#include "Components/DisplayClusterCameraComponent.h"
#include "Components/DisplayClusterScreenComponent.h"

#include "HAL/IConsoleManager.h"

#include "RHIStaticStates.h"
#include "Slate/SceneViewport.h"

#include "Render/PostProcess/IDisplayClusterPostProcess.h"
#include "Render/Presentation/DisplayClusterPresentationBase.h"
#include "Render/Projection/IDisplayClusterProjectionPolicy.h"
#include "Render/Projection/IDisplayClusterProjectionPolicyFactory.h"
#include "Render/Synchronization/IDisplayClusterRenderSyncPolicy.h"


#include "Render/Viewport/DisplayClusterViewportManager.h"
#include "Render/Viewport/DisplayClusterViewportManagerProxy.h"
#include "Render/Viewport/IDisplayClusterViewport.h"
#include "Render/Viewport/IDisplayClusterViewportProxy.h"

#include "Render/Viewport/Configuration/DisplayClusterViewportConfigurationHelpers_Postprocess.h"

#include <utility>

// Enable/Disable ClearTexture for RTT after resolving to the backbuffer
static TAutoConsoleVariable<int32> CVarClearTextureEnabled(
	TEXT("nDisplay.render.ClearTextureEnabled"),
	1,
	TEXT("Enables RTT cleaning for left / mono eye at end of frame.\n")
	TEXT("0 : disabled\n")
	TEXT("1 : enabled\n")
	,
	ECVF_RenderThreadSafe
);

FDisplayClusterDeviceBase::FDisplayClusterDeviceBase(EDisplayClusterRenderFrameMode InRenderFrameMode)
	: RenderFrameMode(InRenderFrameMode)
{
	UE_LOG(LogDisplayClusterRender, Log, TEXT("Created DCRenderDevice"));
}

FDisplayClusterDeviceBase::~FDisplayClusterDeviceBase()
{
	//@todo: delete singleton object IDisplayClusterViewportManager
}

//////////////////////////////////////////////////////////////////////////////////////////////
// IDisplayClusterStereoDevice
//////////////////////////////////////////////////////////////////////////////////////////////

bool FDisplayClusterDeviceBase::Initialize()
{
	if (GDisplayCluster->GetOperationMode() == EDisplayClusterOperationMode::Disabled)
	{
		return false;
	}

	return true;
}

void FDisplayClusterDeviceBase::StartScene(UWorld* InWorld)
{
}

void FDisplayClusterDeviceBase::EndScene()
{
}

void FDisplayClusterDeviceBase::PreTick(float DeltaSeconds)
{
	if (!bIsCustomPresentSet)
	{
		// Set up our new present handler
		if (MainViewport)
		{
			// Current sync policy
			TSharedPtr<IDisplayClusterRenderSyncPolicy> SyncPolicy = GDisplayCluster->GetRenderMgr()->GetCurrentSynchronizationPolicy();
			check(SyncPolicy.IsValid());

			// Create present handler
			CustomPresentHandler = CreatePresentationObject(MainViewport, SyncPolicy);
			check(CustomPresentHandler);

			const FViewportRHIRef& MainViewportRHI = MainViewport->GetViewportRHI();

			if (MainViewportRHI)
			{
				MainViewportRHI->SetCustomPresent(CustomPresentHandler);
				bIsCustomPresentSet = true;
<<<<<<< HEAD
				OnDisplayClusterRenderCustomPresentCreated().Broadcast();
=======
				GDisplayCluster->GetCallbacks().OnDisplayClusterCustomPresentSet().Broadcast();
>>>>>>> 6bbb88c8
			}
			else
			{
				UE_LOG(LogDisplayClusterRender, Error, TEXT("PreTick: MainViewport->GetViewportRHI() returned null reference"));
			}
		}
	}
}

IDisplayClusterPresentation* FDisplayClusterDeviceBase::GetPresentation() const
{
	return CustomPresentHandler;
}

//////////////////////////////////////////////////////////////////////////////////////////////
// IStereoRendering
//////////////////////////////////////////////////////////////////////////////////////////////
bool FDisplayClusterDeviceBase::IsStereoEnabled() const
{
	return true;
}

bool FDisplayClusterDeviceBase::IsStereoEnabledOnNextFrame() const
{
	return true;
}

bool FDisplayClusterDeviceBase::EnableStereo(bool stereo /*= true*/)
{
	return true;
}

void FDisplayClusterDeviceBase::InitCanvasFromView(class FSceneView* InView, class UCanvas* Canvas)
{
	if (!bIsCustomPresentSet)
	{
		// Set up our new present handler
		if (MainViewport)
		{
			// Current sync policy
			TSharedPtr<IDisplayClusterRenderSyncPolicy> SyncPolicy = GDisplayCluster->GetRenderMgr()->GetCurrentSynchronizationPolicy();
			check(SyncPolicy.IsValid());

			// Create present handler
			CustomPresentHandler = CreatePresentationObject(MainViewport, SyncPolicy);
			check(CustomPresentHandler);

			MainViewport->GetViewportRHI()->SetCustomPresent(CustomPresentHandler);

<<<<<<< HEAD
			OnDisplayClusterRenderCustomPresentCreated().Broadcast();
=======
			GDisplayCluster->GetCallbacks().OnDisplayClusterCustomPresentSet().Broadcast();
>>>>>>> 6bbb88c8
		}

		bIsCustomPresentSet = true;
	}
}

<<<<<<< HEAD
void FDisplayClusterDeviceBase::AdjustViewRect(EStereoscopicPass StereoPassType, int32& X, int32& Y, uint32& SizeX, uint32& SizeY) const
{
	check(IsInGameThread());

	if (ViewportManagerPtr ==nullptr || ViewportManagerPtr->IsSceneOpened() == false)
		{ return; }

	uint32 ViewportContextNum = 0;
	IDisplayClusterViewport* ViewportPtr = ViewportManagerPtr->FindViewport(StereoPassType, &ViewportContextNum);
	if (ViewportPtr == nullptr)
	{
		UE_LOG(LogDisplayClusterRender, Warning, TEXT("Viewport StereoPassType='%i' not found"), int(StereoPassType));
		return;
	}

	const FIntRect& ViewRect = ViewportPtr->GetContexts()[ViewportContextNum].RenderTargetRect;

	X = ViewRect.Min.X;
	Y = ViewRect.Min.Y;

	SizeX = ViewRect.Width();
	SizeY = ViewRect.Height();

	UE_LOG(LogDisplayClusterRender, Verbose, TEXT("Adjusted view rect: Viewport='%s', ViewIndex=%d, [%d,%d - %d,%d]"), *ViewportPtr->GetId(), ViewportContextNum, ViewRect.Min.X, ViewRect.Min.Y, ViewRect.Max.X, ViewRect.Max.Y);
}

uint32 FDisplayClusterDeviceBase::GetViewIndexForPass(EStereoscopicPass StereoPassType) const
{
	uint32 DecodedViewIndex = 0;

	switch (StereoPassType)
	{
	case EStereoscopicPass::eSSP_FULL:
		DecodedViewIndex = 0;
		break;

	default:
		if (IsInRenderingThread())
		{
			uint32 ViewportContextNum = 0;
			if (ViewportManagerProxyPtr)
			{
				IDisplayClusterViewportProxy* ViewportProxy = ViewportManagerProxyPtr->FindViewport_RenderThread(StereoPassType, &ViewportContextNum);
				if (ViewportProxy)
				{
					const FDisplayClusterViewport_Context& Context = ViewportProxy->GetContexts_RenderThread()[ViewportContextNum];
					DecodedViewIndex = Context.RenderFrameViewIndex;
				}
			}
		}
		else
		{
			uint32 ViewportContextNum = 0;
			if (ViewportManagerPtr)
			{
				IDisplayClusterViewport* ViewportPtr = ViewportManagerPtr->FindViewport(StereoPassType, &ViewportContextNum);
				if (ViewportPtr)
				{
					const FDisplayClusterViewport_Context& Context = ViewportPtr->GetContexts()[ViewportContextNum];
					DecodedViewIndex = Context.RenderFrameViewIndex;
				}
			}
		}
		break;
	}

	return DecodedViewIndex;
}

void FDisplayClusterDeviceBase::CalculateStereoViewOffset(const enum EStereoscopicPass StereoPassType, FRotator& ViewRotation, const float WorldToMeters, FVector& ViewLocation)
=======
EStereoscopicPass FDisplayClusterDeviceBase::GetViewPassForIndex(bool bStereoRequested, int32 ViewIndex) const
{
	if (bStereoRequested)
	{
		if (IsInRenderingThread())
		{
			if (ViewportManagerProxyPtr)
			{
				uint32 ViewportContextNum = 0;
				IDisplayClusterViewportProxy* ViewportProxy = ViewportManagerProxyPtr->FindViewport_RenderThread(ViewIndex, &ViewportContextNum);
				if (ViewportProxy)
				{
					const FDisplayClusterViewport_Context& Context = ViewportProxy->GetContexts_RenderThread()[ViewportContextNum];
					return Context.StereoscopicPass;
				}
			}
		}
		else
		{
			if (ViewportManagerPtr)
			{
				uint32 ViewportContextNum = 0;
				IDisplayClusterViewport* ViewportPtr = ViewportManagerPtr->FindViewport(ViewIndex, &ViewportContextNum);
				if (ViewportPtr)
				{
					const FDisplayClusterViewport_Context& Context = ViewportPtr->GetContexts()[ViewportContextNum];
					return Context.StereoscopicPass;
				}
			}
		}
	}

	return EStereoscopicPass::eSSP_FULL;
}

void FDisplayClusterDeviceBase::AdjustViewRect(int32 ViewIndex, int32& X, int32& Y, uint32& SizeX, uint32& SizeY) const
{
	check(IsInGameThread());

	if (ViewportManagerPtr == nullptr || ViewportManagerPtr->IsSceneOpened() == false)
	{
		return;
	}
	// ViewIndex == eSSE_MONOSCOPIC(-1) is a special case called for ISR culling math.
	// Since nDisplay is not ISR compatible, we ignore this request. This won't be neccessary once
	// we stop using nDisplay as a stereoscopic rendering device (IStereoRendering).
	else if (ViewIndex < 0)
	{
		return;
	}

	uint32 ViewportContextNum = 0;
	IDisplayClusterViewport* ViewportPtr = ViewportManagerPtr->FindViewport(ViewIndex, &ViewportContextNum);
	if (ViewportPtr == nullptr)
	{
		UE_LOG(LogDisplayClusterRender, Warning, TEXT("Viewport StereoViewIndex='%i' not found"), ViewIndex);
		return;
	}

	const FIntRect& ViewRect = ViewportPtr->GetContexts()[ViewportContextNum].RenderTargetRect;

	X = ViewRect.Min.X;
	Y = ViewRect.Min.Y;

	SizeX = ViewRect.Width();
	SizeY = ViewRect.Height();

	UE_LOG(LogDisplayClusterRender, Verbose, TEXT("Adjusted view rect: Viewport='%s', ViewIndex=%d, [%d,%d - %d,%d]"), *ViewportPtr->GetId(), ViewportContextNum, ViewRect.Min.X, ViewRect.Min.Y, ViewRect.Max.X, ViewRect.Max.Y);
}

void FDisplayClusterDeviceBase::CalculateStereoViewOffset(const int32 ViewIndex, FRotator& ViewRotation, const float WorldToMeters, FVector& ViewLocation)
>>>>>>> 6bbb88c8
{
	check(IsInGameThread());
	check(WorldToMeters > 0.f);

<<<<<<< HEAD
	if (ViewportManagerPtr ==nullptr || ViewportManagerPtr->IsSceneOpened() == false)
		{ return; }

	uint32 ViewportContextNum = 0;
	IDisplayClusterViewport* ViewportPtr = ViewportManagerPtr->FindViewport(StereoPassType, &ViewportContextNum);
	if (ViewportPtr == nullptr)
	{
		UE_LOG(LogDisplayClusterRender, Warning, TEXT("Viewport StereoPassType='%i' not found"), int(StereoPassType));
		return;
	}

	if (!ViewportPtr->GetProjectionPolicy().IsValid())
	{
		// ignore viewports with uninitialized prj policy
		return;
	}

	// Get root actor from viewport
	ADisplayClusterRootActor* const RootActor = ViewportPtr->GetOwner().GetRootActor();
	if (!RootActor)
	{
		UE_LOG(LogDisplayClusterRender, Warning, TEXT("No root actor found in game manager"));
		return;
	}

	const FDisplayClusterViewport_Context& ViewportContext = ViewportPtr->GetContexts()[ViewportContextNum];
=======
	if (ViewportManagerPtr == nullptr || ViewportManagerPtr->IsSceneOpened() == false)
	{
		return;
	}
	// ViewIndex == eSSE_MONOSCOPIC(-1) is a special case called for ISR culling math.
	// Since nDisplay is not ISR compatible, we ignore this request. This won't be neccessary once
	// we stop using nDisplay as a stereoscopic rendering device (IStereoRendering).
	else if (ViewIndex < 0)
	{
		return;
	}

	uint32 ViewportContextNum = 0;
	IDisplayClusterViewport* ViewportPtr = ViewportManagerPtr->FindViewport(ViewIndex, &ViewportContextNum);
	if (ViewportPtr == nullptr)
	{
		UE_LOG(LogDisplayClusterRender, Warning, TEXT("Viewport StereoViewIndex='%i' not found"), ViewIndex);
		return;
	}

	if (!ViewportPtr->GetProjectionPolicy().IsValid())
	{
		// ignore viewports with uninitialized prj policy
		return;
	}

	// Get root actor from viewport
	ADisplayClusterRootActor* const RootActor = ViewportPtr->GetOwner().GetRootActor();
	if (!RootActor)
	{
		UE_LOG(LogDisplayClusterRender, Warning, TEXT("No root actor found in game manager"));
		return;
	}

	const TArray<FDisplayClusterViewport_Context>& ViewportContexts = ViewportPtr->GetContexts();
	const FDisplayClusterViewport_Context& ViewportContext = ViewportContexts[ViewportContextNum];
>>>>>>> 6bbb88c8

	UE_LOG(LogDisplayClusterRender, VeryVerbose, TEXT("OLD ViewLoc: %s, ViewRot: %s"), *ViewLocation.ToString(), *ViewRotation.ToString());
	UE_LOG(LogDisplayClusterRender, VeryVerbose, TEXT("WorldToMeters: %f"), WorldToMeters);


	// Get camera ID assigned to the viewport
	const FString& CameraId = ViewportPtr->GetRenderSettings().CameraId;

	// Get camera component assigned to the viewport (or default camera if nothing assigned)
	UDisplayClusterCameraComponent* const ViewCamera = (CameraId.IsEmpty() ?
		RootActor->GetDefaultCamera() :
		RootActor->GetComponentByName<UDisplayClusterCameraComponent>(CameraId));

	if (!ViewCamera)
	{
		UE_LOG(LogDisplayClusterRender, Warning, TEXT("No camera found for viewport '%s'"), *ViewportPtr->GetId());
		return;
	}

	if (CameraId.Len() > 0)
	{
		UE_LOG(LogDisplayClusterRender, Verbose, TEXT("Viewport '%s' has assigned camera '%s'"), *ViewportPtr->GetId(), *CameraId);
	}

	// Get the actual camera settings
	const float CfgEyeDist = ViewCamera->GetInterpupillaryDistance();
	const bool  CfgEyeSwap = ViewCamera->GetSwapEyes();
	const float CfgNCP     = 1.f;
	const EDisplayClusterEyeStereoOffset CfgEyeOffset = ViewCamera->GetStereoOffset();

	// Calculate eye offset considering the world scale
	const float EyeOffset = CfgEyeDist / 2.f;
	const float EyeOffsetValues[] = { -EyeOffset, 0.f, EyeOffset };

<<<<<<< HEAD
	auto DecodeEyeType = [](const EStereoscopicPass EyePass)
	{
		switch (EyePass)
		{
		case EStereoscopicPass::eSSP_LEFT_EYE:
			return EDisplayClusterEyeType::StereoLeft;
		case EStereoscopicPass::eSSP_RIGHT_EYE:
			return EDisplayClusterEyeType::StereoRight;
		default:
			break;
		}

		return EDisplayClusterEyeType::Mono;
	};

	// Decode current eye type	
	const EDisplayClusterEyeType EyeType = DecodeEyeType(ViewportContext.StereoscopicEye);
	const int   EyeIndex = (int)EyeType;
=======
	// Decode current eye type
	EDisplayClusterEyeType EyeType = EDisplayClusterEyeType::Mono;
	if(ViewportContexts.Num() > 1)
	{
		// Support stereo:
		EyeType = (ViewportContextNum == 0)? EDisplayClusterEyeType::StereoLeft : EDisplayClusterEyeType::StereoRight;
	}

	const int32 EyeIndex = (int32)EyeType;
>>>>>>> 6bbb88c8

	float PassOffset = 0.f;
	float PassOffsetSwap = 0.f;

	if (EyeType == EDisplayClusterEyeType::Mono)
	{
		// For monoscopic camera let's check if the "force offset" feature is used
		// * Force left (-1) ==> 0 left eye
		// * Force right (1) ==> 2 right eye
		// * Default (0) ==> 1 mono
<<<<<<< HEAD
		const int EyeOffsetIdx = 
=======
		const int32 EyeOffsetIdx = 
>>>>>>> 6bbb88c8
			(CfgEyeOffset == EDisplayClusterEyeStereoOffset::None ? 0 :
			(CfgEyeOffset == EDisplayClusterEyeStereoOffset::Left ? -1 : 1));

		PassOffset = EyeOffsetValues[EyeOffsetIdx + 1];
		// Eye swap is not available for monoscopic so just save the value
		PassOffsetSwap = PassOffset;
	}
	else
	{
		// For stereo camera we can only swap eyes if required (no "force offset" allowed)
		PassOffset = EyeOffsetValues[EyeIndex];
		PassOffsetSwap = (CfgEyeSwap ? -PassOffset : PassOffset);
	}

	FVector ViewOffset = FVector::ZeroVector;
	if (ViewCamera)
	{
		// View base location
		ViewLocation = ViewCamera->GetComponentLocation();
		ViewRotation = ViewCamera->GetComponentRotation();
		// Apply computed offset to the view location
		const FQuat EyeQuat = ViewRotation.Quaternion();
		ViewOffset = EyeQuat.RotateVector(FVector(0.0f, PassOffsetSwap, 0.0f));
		ViewLocation += ViewOffset;
	}

	// Perform view calculations on a policy side
	if (ViewportPtr->CalculateView(ViewportContextNum, ViewLocation, ViewRotation, ViewOffset, WorldToMeters, CfgNCP, CfgNCP) == false)
	{
#if WITH_EDITOR
		// Hide spam in logs when configuring VP in editor [UE-114493]
		static const bool bIsEditorOperationMode = IDisplayCluster::Get().GetOperationMode() == EDisplayClusterOperationMode::Editor;
		if (!bIsEditorOperationMode)
#endif
		{
			UE_LOG(LogDisplayClusterRender, Warning, TEXT("Couldn't compute view parameters for Viewport %s, ViewIdx: %d"), *ViewportPtr->GetId(), ViewportContextNum);
		}
	}

	UE_LOG(LogDisplayClusterRender, VeryVerbose, TEXT("ViewLoc: %s, ViewRot: %s"), *ViewLocation.ToString(), *ViewRotation.ToString());
}

FMatrix FDisplayClusterDeviceBase::GetStereoProjectionMatrix(const int32 ViewIndex) const
{
	check(IsInGameThread());

	FMatrix PrjMatrix = FMatrix::Identity;

<<<<<<< HEAD
	if (ViewportManagerPtr && ViewportManagerPtr->IsSceneOpened())
	{
		uint32 ViewportContextNum = 0;
		IDisplayClusterViewport* ViewportPtr = ViewportManagerPtr->FindViewport(StereoPassType, &ViewportContextNum);
		if (ViewportPtr == nullptr)
		{
			UE_LOG(LogDisplayClusterRender, Warning, TEXT("Viewport StereoPassType='%i' not found"), int(StereoPassType));
=======
	// ViewIndex == eSSE_MONOSCOPIC(-1) is a special case called for ISR culling math.
	// Since nDisplay is not ISR compatible, we ignore this request. This won't be neccessary once
	// we stop using nDisplay as a stereoscopic rendering device (IStereoRendering).
	if (ViewportManagerPtr && ViewportManagerPtr->IsSceneOpened() && ViewIndex >= 0)
	{
		uint32 ViewportContextNum = 0;
		IDisplayClusterViewport* ViewportPtr = ViewportManagerPtr->FindViewport(ViewIndex, &ViewportContextNum);
		if (ViewportPtr == nullptr)
		{
			UE_LOG(LogDisplayClusterRender, Warning, TEXT("Viewport StereoViewIndex='%i' not found"), ViewIndex);
>>>>>>> 6bbb88c8
		}
		else
		if (ViewportPtr->GetProjectionMatrix(ViewportContextNum, PrjMatrix) == false)
		{
			UE_LOG(LogDisplayClusterRender, Warning, TEXT("Got invalid projection matrix: Viewport %s, ViewIdx: %d"), *ViewportPtr->GetId(), ViewportContextNum);
		}
	}
	
	return PrjMatrix;
}

bool FDisplayClusterDeviceBase::BeginNewFrame(FViewport* InViewport, UWorld* InWorld, FDisplayClusterRenderFrame& OutRenderFrame)
{
	check(IsInGameThread());
	check(InViewport);

	IDisplayClusterViewportManagerProxy* NewViewportManagerProxy = nullptr;

	IDisplayCluster& DisplayCluster = IDisplayCluster::Get();
	ADisplayClusterRootActor* RootActor = DisplayCluster.GetGameMgr()->GetRootActor();
	if (RootActor)
	{
		IDisplayClusterViewportManager* ViewportManager = RootActor->GetViewportManager();
		if (ViewportManager)
		{
			const FString LocalNodeId = DisplayCluster.GetConfigMgr()->GetLocalNodeId();
			// Update local node viewports (update\create\delete) and build new render frame
			if (ViewportManager->UpdateConfiguration(RenderFrameMode, LocalNodeId, RootActor))
			{
				if (ViewportManager->BeginNewFrame(InViewport, InWorld, OutRenderFrame))
				{
<<<<<<< HEAD
					if (OutRenderFrame.DesiredNumberOfViews > 0)
					{
						// Begin use viewport manager for current frame
						ViewportManagerPtr = ViewportManager;

						// Send viewport manager proxy on render thread
						NewViewportManagerProxy = ViewportManager->GetProxy();

						// update total number of views for this frame (in multiple families)
						DesiredNumberOfViews = OutRenderFrame.DesiredNumberOfViews;
					}
=======
					// Begin use viewport manager for current frame
					ViewportManagerPtr = ViewportManager;

					// Send viewport manager proxy on render thread
					NewViewportManagerProxy = ViewportManager->GetProxy();

					// update total number of views for this frame (in multiple families)
					DesiredNumberOfViews = OutRenderFrame.DesiredNumberOfViews;
>>>>>>> 6bbb88c8
				}
			}
		}
	}

	// Update render thread viewport manager proxy
	ENQUEUE_RENDER_COMMAND(DisplayClusterDevice_SetViewportManagerPtr)(
		[DCRenderDevice = this, ViewportManagerProxy = NewViewportManagerProxy](FRHICommandListImmediate& RHICmdList)
	{
		DCRenderDevice->ViewportManagerProxyPtr = ViewportManagerProxy;
	});

	return NewViewportManagerProxy != nullptr;
}

void FDisplayClusterDeviceBase::FinalizeNewFrame()
{
	IDisplayCluster& DisplayCluster = IDisplayCluster::Get();
	ADisplayClusterRootActor* RootActor = DisplayCluster.GetGameMgr()->GetRootActor();
	if (RootActor)
	{
		IDisplayClusterViewportManager* ViewportManager = RootActor->GetViewportManager();
		if (ViewportManager)
		{
			ViewportManager->FinalizeNewFrame();
		}
	}

	// reset viewport manager ptr on game thread
	ViewportManagerPtr = nullptr;
}

DECLARE_GPU_STAT_NAMED(nDisplay_Device_RenderTexture, TEXT("nDisplay RenderDevice::RenderTexture"));

#include "RenderGraphUtils.h"
#include "RenderGraphBuilder.h"

void FDisplayClusterDeviceBase::RenderTexture_RenderThread(FRHICommandListImmediate& RHICmdList, FRHITexture2D* BackBuffer, FRHITexture2D* SrcTexture, FVector2D WindowSize) const
{
	SCOPED_GPU_STAT(RHICmdList, nDisplay_Device_RenderTexture);
	SCOPED_DRAW_EVENT(RHICmdList, nDisplay_Device_RenderTexture);

	if (SrcTexture && BackBuffer)
	{
		// SrcTexture contain MONO/LEFT eye with debug canvas
		// copy the render target texture to the MONO/LEFT_EYE back buffer  (MONO = mono, side_by_side, top_bottom)
		{
			const FIntPoint SrcSize = SrcTexture->GetSizeXY();
			const FIntPoint DstSize = BackBuffer->GetSizeXY();
<<<<<<< HEAD

			FResolveRect CopyRect(0, 0, FMath::Min(SrcSize.X, DstSize.X), FMath::Min(SrcSize.Y, DstSize.Y));
			FResolveParams CopyParams = {};
			CopyParams.Rect = CopyParams.DestRect = CopyRect;

			RHICmdList.CopyToResolveTarget(SrcTexture, BackBuffer, CopyParams);
		}

=======

			FResolveRect CopyRect(0, 0, FMath::Min(SrcSize.X, DstSize.X), FMath::Min(SrcSize.Y, DstSize.Y));
			FResolveParams CopyParams = {};
			CopyParams.Rect = CopyParams.DestRect = CopyRect;

			RHICmdList.CopyToResolveTarget(SrcTexture, BackBuffer, CopyParams);
		}

>>>>>>> 6bbb88c8
		if (RenderFrameMode == EDisplayClusterRenderFrameMode::Stereo && ViewportManagerProxyPtr)
		{
			// QuadBufStereo: Copy RIGHT_EYE to backbuffer
			ViewportManagerProxyPtr->ResolveFrameTargetToBackBuffer_RenderThread(RHICmdList, 1, 1, BackBuffer, WindowSize);
		}

		const bool bClearTextureEnabled = CVarClearTextureEnabled.GetValueOnRenderThread() != 0;
		if (bClearTextureEnabled)
		{
			// Clear render target before out frame resolving, help to make things look better visually for console/resize, etc.
			FRHIRenderPassInfo RPInfo(SrcTexture, ERenderTargetActions::Clear_Store);
			TransitionRenderPassTargets(RHICmdList, RPInfo);
			RHICmdList.BeginRenderPass(RPInfo, TEXT("ClearTexture"));
			RHICmdList.EndRenderPass();
		}
	}
}

//////////////////////////////////////////////////////////////////////////////////////////////
// IStereoRenderTargetManager
//////////////////////////////////////////////////////////////////////////////////////////////
void FDisplayClusterDeviceBase::UpdateViewport(bool bUseSeparateRenderTarget, const class FViewport& Viewport, class SViewport* ViewportWidget)
{
<<<<<<< HEAD
	check(IsInGameThread());

=======
>>>>>>> 6bbb88c8
	// Store viewport
	if (!MainViewport)
	{
		// UE viewport
		MainViewport = (FViewport*)&Viewport;
	}
}

void FDisplayClusterDeviceBase::CalculateRenderTargetSize(const class FViewport& Viewport, uint32& InOutSizeX, uint32& InOutSizeY)
{
<<<<<<< HEAD
	check(IsInGameThread());
	check(InOutSizeX > 0 && InOutSizeY > 0);
=======
	InOutSizeX = FMath::Max(1, (int32)InOutSizeX);
	InOutSizeY = FMath::Max(1, (int32)InOutSizeY);
>>>>>>> 6bbb88c8
}

bool FDisplayClusterDeviceBase::NeedReAllocateViewportRenderTarget(const class FViewport& Viewport)
{
	check(IsInGameThread());

	// Get current RT size
	const FIntPoint rtSize = Viewport.GetRenderTargetTextureSizeXY();

	// Get desired RT size
	uint32 newSizeX = rtSize.X;
	uint32 newSizeY = rtSize.Y;

<<<<<<< HEAD
	//CalculateRenderTargetSize(Viewport, newSizeX, newSizeY);
=======
	CalculateRenderTargetSize(Viewport, newSizeX, newSizeY);
>>>>>>> 6bbb88c8

	// Here we conclude if need to re-allocate
	const bool Result = (newSizeX != rtSize.X || newSizeY != rtSize.Y);

	UE_LOG(LogDisplayClusterRender, Verbose, TEXT("Is reallocate viewport render target needed: %d"), Result ? 1 : 0);

	if (Result)
	{
		UE_LOG(LogDisplayClusterRender, Log, TEXT("Need to re-allocate render target: cur %d:%d, new %d:%d"), rtSize.X, rtSize.Y, newSizeX, newSizeY);
	}

	return Result;
}

//////////////////////////////////////////////////////////////////////////////////////////////
// FDisplayClusterDeviceBase
//////////////////////////////////////////////////////////////////////////////////////////////
<<<<<<< HEAD
void FDisplayClusterDeviceBase::StartFinalPostprocessSettings(struct FPostProcessSettings* StartPostProcessingSettings, const enum EStereoscopicPass StereoPassType)
=======
void FDisplayClusterDeviceBase::StartFinalPostprocessSettings(struct FPostProcessSettings* StartPostProcessingSettings, const enum EStereoscopicPass StereoPassType, const int32 StereoViewIndex)
>>>>>>> 6bbb88c8
{
	check(IsInGameThread());

	// eSSP_FULL pass reserved for UE internal render
	if (StereoPassType != EStereoscopicPass::eSSP_FULL && ViewportManagerPtr)
	{
<<<<<<< HEAD
		IDisplayClusterViewport* ViewportPtr = ViewportManagerPtr->FindViewport(StereoPassType);
=======
		IDisplayClusterViewport* ViewportPtr = ViewportManagerPtr->FindViewport(StereoViewIndex);
>>>>>>> 6bbb88c8
		if (ViewportPtr)
		{
			ViewportPtr->GetViewport_CustomPostProcessSettings().DoPostProcess(IDisplayClusterViewport_CustomPostProcessSettings::ERenderPass::Start, StartPostProcessingSettings);
		}
	}
}

<<<<<<< HEAD
bool FDisplayClusterDeviceBase::OverrideFinalPostprocessSettings(struct FPostProcessSettings* OverridePostProcessingSettings, const enum EStereoscopicPass StereoPassType, float& BlendWeight)
=======
bool FDisplayClusterDeviceBase::OverrideFinalPostprocessSettings(struct FPostProcessSettings* OverridePostProcessingSettings, const enum EStereoscopicPass StereoPassType, const int32 StereoViewIndex, float& BlendWeight)
>>>>>>> 6bbb88c8
{
	check(IsInGameThread());

	// eSSP_FULL pass reserved for UE internal render
	if (StereoPassType != EStereoscopicPass::eSSP_FULL && ViewportManagerPtr)
	{
<<<<<<< HEAD
		IDisplayClusterViewport* ViewportPtr = ViewportManagerPtr->FindViewport(StereoPassType);
=======
		IDisplayClusterViewport* ViewportPtr = ViewportManagerPtr->FindViewport(StereoViewIndex);
>>>>>>> 6bbb88c8
		if (ViewportPtr)
		{
			return ViewportPtr->GetViewport_CustomPostProcessSettings().DoPostProcess(IDisplayClusterViewport_CustomPostProcessSettings::ERenderPass::Override, OverridePostProcessingSettings, &BlendWeight);
		}
	}

	return false;
}

<<<<<<< HEAD
void FDisplayClusterDeviceBase::EndFinalPostprocessSettings(struct FPostProcessSettings* FinalPostProcessingSettings, const enum EStereoscopicPass StereoPassType)
=======
void FDisplayClusterDeviceBase::EndFinalPostprocessSettings(struct FPostProcessSettings* FinalPostProcessingSettings, const enum EStereoscopicPass StereoPassType, const int32 StereoViewIndex)
>>>>>>> 6bbb88c8
{
	check(IsInGameThread());

	// eSSP_FULL pass reserved for UE internal render
	if (StereoPassType != EStereoscopicPass::eSSP_FULL && ViewportManagerPtr && FinalPostProcessingSettings != nullptr)
	{
<<<<<<< HEAD
		IDisplayClusterViewport* ViewportPtr = ViewportManagerPtr->FindViewport(StereoPassType);
=======
		IDisplayClusterViewport* ViewportPtr = ViewportManagerPtr->FindViewport(StereoViewIndex);
>>>>>>> 6bbb88c8
		if (ViewportPtr)
		{
			ViewportPtr->GetViewport_CustomPostProcessSettings().DoPostProcess(IDisplayClusterViewport_CustomPostProcessSettings::ERenderPass::Final, FinalPostProcessingSettings);

			FPostProcessSettings RequestedFinalPerViewportPPS;
			// Get the final overall cluster + per-viewport PPS from nDisplay
			if (ViewportPtr->GetViewport_CustomPostProcessSettings().DoPostProcess(IDisplayClusterViewport_CustomPostProcessSettings::ERenderPass::FinalPerViewport, &RequestedFinalPerViewportPPS))
			{
				FDisplayClusterConfigurationViewport_ColorGradingRenderingSettings InPPSnDisplay;
				FDisplayClusterViewportConfigurationHelpers_Postprocess::CopyPPSStructConditional(&InPPSnDisplay, &RequestedFinalPerViewportPPS);

				// Get the passed-in cumulative PPS from the game/viewport (includes all PPVs affecting this viewport)
				FDisplayClusterConfigurationViewport_ColorGradingRenderingSettings InPPSCumulative;
				FDisplayClusterViewportConfigurationHelpers_Postprocess::CopyPPSStruct(&InPPSCumulative, FinalPostProcessingSettings);

				// Blend both together with our custom math instead of the default PPS blending
				FDisplayClusterViewportConfigurationHelpers_Postprocess::BlendPostProcessSettings(*FinalPostProcessingSettings, InPPSCumulative, InPPSnDisplay);
			}
		}
	}
}<|MERGE_RESOLUTION|>--- conflicted
+++ resolved
@@ -5,11 +5,7 @@
 #include "IPDisplayCluster.h"
 #include "IDisplayClusterCallbacks.h"
 #include "Cluster/IPDisplayClusterClusterManager.h"
-<<<<<<< HEAD
-#include "Cluster/Controller/IDisplayClusterNodeController.h"
-=======
 #include "Cluster/Controller/IDisplayClusterClusterNodeController.h"
->>>>>>> 6bbb88c8
 #include "Config/IPDisplayClusterConfigManager.h"
 #include "Game/IPDisplayClusterGameManager.h"
 #include "Render/IPDisplayClusterRenderManager.h"
@@ -111,11 +107,7 @@
 			{
 				MainViewportRHI->SetCustomPresent(CustomPresentHandler);
 				bIsCustomPresentSet = true;
-<<<<<<< HEAD
-				OnDisplayClusterRenderCustomPresentCreated().Broadcast();
-=======
 				GDisplayCluster->GetCallbacks().OnDisplayClusterCustomPresentSet().Broadcast();
->>>>>>> 6bbb88c8
 			}
 			else
 			{
@@ -165,89 +157,13 @@
 
 			MainViewport->GetViewportRHI()->SetCustomPresent(CustomPresentHandler);
 
-<<<<<<< HEAD
-			OnDisplayClusterRenderCustomPresentCreated().Broadcast();
-=======
 			GDisplayCluster->GetCallbacks().OnDisplayClusterCustomPresentSet().Broadcast();
->>>>>>> 6bbb88c8
 		}
 
 		bIsCustomPresentSet = true;
 	}
 }
 
-<<<<<<< HEAD
-void FDisplayClusterDeviceBase::AdjustViewRect(EStereoscopicPass StereoPassType, int32& X, int32& Y, uint32& SizeX, uint32& SizeY) const
-{
-	check(IsInGameThread());
-
-	if (ViewportManagerPtr ==nullptr || ViewportManagerPtr->IsSceneOpened() == false)
-		{ return; }
-
-	uint32 ViewportContextNum = 0;
-	IDisplayClusterViewport* ViewportPtr = ViewportManagerPtr->FindViewport(StereoPassType, &ViewportContextNum);
-	if (ViewportPtr == nullptr)
-	{
-		UE_LOG(LogDisplayClusterRender, Warning, TEXT("Viewport StereoPassType='%i' not found"), int(StereoPassType));
-		return;
-	}
-
-	const FIntRect& ViewRect = ViewportPtr->GetContexts()[ViewportContextNum].RenderTargetRect;
-
-	X = ViewRect.Min.X;
-	Y = ViewRect.Min.Y;
-
-	SizeX = ViewRect.Width();
-	SizeY = ViewRect.Height();
-
-	UE_LOG(LogDisplayClusterRender, Verbose, TEXT("Adjusted view rect: Viewport='%s', ViewIndex=%d, [%d,%d - %d,%d]"), *ViewportPtr->GetId(), ViewportContextNum, ViewRect.Min.X, ViewRect.Min.Y, ViewRect.Max.X, ViewRect.Max.Y);
-}
-
-uint32 FDisplayClusterDeviceBase::GetViewIndexForPass(EStereoscopicPass StereoPassType) const
-{
-	uint32 DecodedViewIndex = 0;
-
-	switch (StereoPassType)
-	{
-	case EStereoscopicPass::eSSP_FULL:
-		DecodedViewIndex = 0;
-		break;
-
-	default:
-		if (IsInRenderingThread())
-		{
-			uint32 ViewportContextNum = 0;
-			if (ViewportManagerProxyPtr)
-			{
-				IDisplayClusterViewportProxy* ViewportProxy = ViewportManagerProxyPtr->FindViewport_RenderThread(StereoPassType, &ViewportContextNum);
-				if (ViewportProxy)
-				{
-					const FDisplayClusterViewport_Context& Context = ViewportProxy->GetContexts_RenderThread()[ViewportContextNum];
-					DecodedViewIndex = Context.RenderFrameViewIndex;
-				}
-			}
-		}
-		else
-		{
-			uint32 ViewportContextNum = 0;
-			if (ViewportManagerPtr)
-			{
-				IDisplayClusterViewport* ViewportPtr = ViewportManagerPtr->FindViewport(StereoPassType, &ViewportContextNum);
-				if (ViewportPtr)
-				{
-					const FDisplayClusterViewport_Context& Context = ViewportPtr->GetContexts()[ViewportContextNum];
-					DecodedViewIndex = Context.RenderFrameViewIndex;
-				}
-			}
-		}
-		break;
-	}
-
-	return DecodedViewIndex;
-}
-
-void FDisplayClusterDeviceBase::CalculateStereoViewOffset(const enum EStereoscopicPass StereoPassType, FRotator& ViewRotation, const float WorldToMeters, FVector& ViewLocation)
-=======
 EStereoscopicPass FDisplayClusterDeviceBase::GetViewPassForIndex(bool bStereoRequested, int32 ViewIndex) const
 {
 	if (bStereoRequested)
@@ -319,39 +235,10 @@
 }
 
 void FDisplayClusterDeviceBase::CalculateStereoViewOffset(const int32 ViewIndex, FRotator& ViewRotation, const float WorldToMeters, FVector& ViewLocation)
->>>>>>> 6bbb88c8
 {
 	check(IsInGameThread());
 	check(WorldToMeters > 0.f);
 
-<<<<<<< HEAD
-	if (ViewportManagerPtr ==nullptr || ViewportManagerPtr->IsSceneOpened() == false)
-		{ return; }
-
-	uint32 ViewportContextNum = 0;
-	IDisplayClusterViewport* ViewportPtr = ViewportManagerPtr->FindViewport(StereoPassType, &ViewportContextNum);
-	if (ViewportPtr == nullptr)
-	{
-		UE_LOG(LogDisplayClusterRender, Warning, TEXT("Viewport StereoPassType='%i' not found"), int(StereoPassType));
-		return;
-	}
-
-	if (!ViewportPtr->GetProjectionPolicy().IsValid())
-	{
-		// ignore viewports with uninitialized prj policy
-		return;
-	}
-
-	// Get root actor from viewport
-	ADisplayClusterRootActor* const RootActor = ViewportPtr->GetOwner().GetRootActor();
-	if (!RootActor)
-	{
-		UE_LOG(LogDisplayClusterRender, Warning, TEXT("No root actor found in game manager"));
-		return;
-	}
-
-	const FDisplayClusterViewport_Context& ViewportContext = ViewportPtr->GetContexts()[ViewportContextNum];
-=======
 	if (ViewportManagerPtr == nullptr || ViewportManagerPtr->IsSceneOpened() == false)
 	{
 		return;
@@ -388,7 +275,6 @@
 
 	const TArray<FDisplayClusterViewport_Context>& ViewportContexts = ViewportPtr->GetContexts();
 	const FDisplayClusterViewport_Context& ViewportContext = ViewportContexts[ViewportContextNum];
->>>>>>> 6bbb88c8
 
 	UE_LOG(LogDisplayClusterRender, VeryVerbose, TEXT("OLD ViewLoc: %s, ViewRot: %s"), *ViewLocation.ToString(), *ViewRotation.ToString());
 	UE_LOG(LogDisplayClusterRender, VeryVerbose, TEXT("WorldToMeters: %f"), WorldToMeters);
@@ -423,26 +309,6 @@
 	const float EyeOffset = CfgEyeDist / 2.f;
 	const float EyeOffsetValues[] = { -EyeOffset, 0.f, EyeOffset };
 
-<<<<<<< HEAD
-	auto DecodeEyeType = [](const EStereoscopicPass EyePass)
-	{
-		switch (EyePass)
-		{
-		case EStereoscopicPass::eSSP_LEFT_EYE:
-			return EDisplayClusterEyeType::StereoLeft;
-		case EStereoscopicPass::eSSP_RIGHT_EYE:
-			return EDisplayClusterEyeType::StereoRight;
-		default:
-			break;
-		}
-
-		return EDisplayClusterEyeType::Mono;
-	};
-
-	// Decode current eye type	
-	const EDisplayClusterEyeType EyeType = DecodeEyeType(ViewportContext.StereoscopicEye);
-	const int   EyeIndex = (int)EyeType;
-=======
 	// Decode current eye type
 	EDisplayClusterEyeType EyeType = EDisplayClusterEyeType::Mono;
 	if(ViewportContexts.Num() > 1)
@@ -452,7 +318,6 @@
 	}
 
 	const int32 EyeIndex = (int32)EyeType;
->>>>>>> 6bbb88c8
 
 	float PassOffset = 0.f;
 	float PassOffsetSwap = 0.f;
@@ -463,11 +328,7 @@
 		// * Force left (-1) ==> 0 left eye
 		// * Force right (1) ==> 2 right eye
 		// * Default (0) ==> 1 mono
-<<<<<<< HEAD
-		const int EyeOffsetIdx = 
-=======
 		const int32 EyeOffsetIdx = 
->>>>>>> 6bbb88c8
 			(CfgEyeOffset == EDisplayClusterEyeStereoOffset::None ? 0 :
 			(CfgEyeOffset == EDisplayClusterEyeStereoOffset::Left ? -1 : 1));
 
@@ -516,15 +377,6 @@
 
 	FMatrix PrjMatrix = FMatrix::Identity;
 
-<<<<<<< HEAD
-	if (ViewportManagerPtr && ViewportManagerPtr->IsSceneOpened())
-	{
-		uint32 ViewportContextNum = 0;
-		IDisplayClusterViewport* ViewportPtr = ViewportManagerPtr->FindViewport(StereoPassType, &ViewportContextNum);
-		if (ViewportPtr == nullptr)
-		{
-			UE_LOG(LogDisplayClusterRender, Warning, TEXT("Viewport StereoPassType='%i' not found"), int(StereoPassType));
-=======
 	// ViewIndex == eSSE_MONOSCOPIC(-1) is a special case called for ISR culling math.
 	// Since nDisplay is not ISR compatible, we ignore this request. This won't be neccessary once
 	// we stop using nDisplay as a stereoscopic rendering device (IStereoRendering).
@@ -535,7 +387,6 @@
 		if (ViewportPtr == nullptr)
 		{
 			UE_LOG(LogDisplayClusterRender, Warning, TEXT("Viewport StereoViewIndex='%i' not found"), ViewIndex);
->>>>>>> 6bbb88c8
 		}
 		else
 		if (ViewportPtr->GetProjectionMatrix(ViewportContextNum, PrjMatrix) == false)
@@ -567,19 +418,6 @@
 			{
 				if (ViewportManager->BeginNewFrame(InViewport, InWorld, OutRenderFrame))
 				{
-<<<<<<< HEAD
-					if (OutRenderFrame.DesiredNumberOfViews > 0)
-					{
-						// Begin use viewport manager for current frame
-						ViewportManagerPtr = ViewportManager;
-
-						// Send viewport manager proxy on render thread
-						NewViewportManagerProxy = ViewportManager->GetProxy();
-
-						// update total number of views for this frame (in multiple families)
-						DesiredNumberOfViews = OutRenderFrame.DesiredNumberOfViews;
-					}
-=======
 					// Begin use viewport manager for current frame
 					ViewportManagerPtr = ViewportManager;
 
@@ -588,7 +426,6 @@
 
 					// update total number of views for this frame (in multiple families)
 					DesiredNumberOfViews = OutRenderFrame.DesiredNumberOfViews;
->>>>>>> 6bbb88c8
 				}
 			}
 		}
@@ -638,7 +475,6 @@
 		{
 			const FIntPoint SrcSize = SrcTexture->GetSizeXY();
 			const FIntPoint DstSize = BackBuffer->GetSizeXY();
-<<<<<<< HEAD
 
 			FResolveRect CopyRect(0, 0, FMath::Min(SrcSize.X, DstSize.X), FMath::Min(SrcSize.Y, DstSize.Y));
 			FResolveParams CopyParams = {};
@@ -647,16 +483,6 @@
 			RHICmdList.CopyToResolveTarget(SrcTexture, BackBuffer, CopyParams);
 		}
 
-=======
-
-			FResolveRect CopyRect(0, 0, FMath::Min(SrcSize.X, DstSize.X), FMath::Min(SrcSize.Y, DstSize.Y));
-			FResolveParams CopyParams = {};
-			CopyParams.Rect = CopyParams.DestRect = CopyRect;
-
-			RHICmdList.CopyToResolveTarget(SrcTexture, BackBuffer, CopyParams);
-		}
-
->>>>>>> 6bbb88c8
 		if (RenderFrameMode == EDisplayClusterRenderFrameMode::Stereo && ViewportManagerProxyPtr)
 		{
 			// QuadBufStereo: Copy RIGHT_EYE to backbuffer
@@ -680,11 +506,6 @@
 //////////////////////////////////////////////////////////////////////////////////////////////
 void FDisplayClusterDeviceBase::UpdateViewport(bool bUseSeparateRenderTarget, const class FViewport& Viewport, class SViewport* ViewportWidget)
 {
-<<<<<<< HEAD
-	check(IsInGameThread());
-
-=======
->>>>>>> 6bbb88c8
 	// Store viewport
 	if (!MainViewport)
 	{
@@ -695,13 +516,8 @@
 
 void FDisplayClusterDeviceBase::CalculateRenderTargetSize(const class FViewport& Viewport, uint32& InOutSizeX, uint32& InOutSizeY)
 {
-<<<<<<< HEAD
-	check(IsInGameThread());
-	check(InOutSizeX > 0 && InOutSizeY > 0);
-=======
 	InOutSizeX = FMath::Max(1, (int32)InOutSizeX);
 	InOutSizeY = FMath::Max(1, (int32)InOutSizeY);
->>>>>>> 6bbb88c8
 }
 
 bool FDisplayClusterDeviceBase::NeedReAllocateViewportRenderTarget(const class FViewport& Viewport)
@@ -715,11 +531,7 @@
 	uint32 newSizeX = rtSize.X;
 	uint32 newSizeY = rtSize.Y;
 
-<<<<<<< HEAD
-	//CalculateRenderTargetSize(Viewport, newSizeX, newSizeY);
-=======
 	CalculateRenderTargetSize(Viewport, newSizeX, newSizeY);
->>>>>>> 6bbb88c8
 
 	// Here we conclude if need to re-allocate
 	const bool Result = (newSizeX != rtSize.X || newSizeY != rtSize.Y);
@@ -737,22 +549,14 @@
 //////////////////////////////////////////////////////////////////////////////////////////////
 // FDisplayClusterDeviceBase
 //////////////////////////////////////////////////////////////////////////////////////////////
-<<<<<<< HEAD
-void FDisplayClusterDeviceBase::StartFinalPostprocessSettings(struct FPostProcessSettings* StartPostProcessingSettings, const enum EStereoscopicPass StereoPassType)
-=======
 void FDisplayClusterDeviceBase::StartFinalPostprocessSettings(struct FPostProcessSettings* StartPostProcessingSettings, const enum EStereoscopicPass StereoPassType, const int32 StereoViewIndex)
->>>>>>> 6bbb88c8
 {
 	check(IsInGameThread());
 
 	// eSSP_FULL pass reserved for UE internal render
 	if (StereoPassType != EStereoscopicPass::eSSP_FULL && ViewportManagerPtr)
 	{
-<<<<<<< HEAD
-		IDisplayClusterViewport* ViewportPtr = ViewportManagerPtr->FindViewport(StereoPassType);
-=======
 		IDisplayClusterViewport* ViewportPtr = ViewportManagerPtr->FindViewport(StereoViewIndex);
->>>>>>> 6bbb88c8
 		if (ViewportPtr)
 		{
 			ViewportPtr->GetViewport_CustomPostProcessSettings().DoPostProcess(IDisplayClusterViewport_CustomPostProcessSettings::ERenderPass::Start, StartPostProcessingSettings);
@@ -760,22 +564,14 @@
 	}
 }
 
-<<<<<<< HEAD
-bool FDisplayClusterDeviceBase::OverrideFinalPostprocessSettings(struct FPostProcessSettings* OverridePostProcessingSettings, const enum EStereoscopicPass StereoPassType, float& BlendWeight)
-=======
 bool FDisplayClusterDeviceBase::OverrideFinalPostprocessSettings(struct FPostProcessSettings* OverridePostProcessingSettings, const enum EStereoscopicPass StereoPassType, const int32 StereoViewIndex, float& BlendWeight)
->>>>>>> 6bbb88c8
 {
 	check(IsInGameThread());
 
 	// eSSP_FULL pass reserved for UE internal render
 	if (StereoPassType != EStereoscopicPass::eSSP_FULL && ViewportManagerPtr)
 	{
-<<<<<<< HEAD
-		IDisplayClusterViewport* ViewportPtr = ViewportManagerPtr->FindViewport(StereoPassType);
-=======
 		IDisplayClusterViewport* ViewportPtr = ViewportManagerPtr->FindViewport(StereoViewIndex);
->>>>>>> 6bbb88c8
 		if (ViewportPtr)
 		{
 			return ViewportPtr->GetViewport_CustomPostProcessSettings().DoPostProcess(IDisplayClusterViewport_CustomPostProcessSettings::ERenderPass::Override, OverridePostProcessingSettings, &BlendWeight);
@@ -785,22 +581,14 @@
 	return false;
 }
 
-<<<<<<< HEAD
-void FDisplayClusterDeviceBase::EndFinalPostprocessSettings(struct FPostProcessSettings* FinalPostProcessingSettings, const enum EStereoscopicPass StereoPassType)
-=======
 void FDisplayClusterDeviceBase::EndFinalPostprocessSettings(struct FPostProcessSettings* FinalPostProcessingSettings, const enum EStereoscopicPass StereoPassType, const int32 StereoViewIndex)
->>>>>>> 6bbb88c8
 {
 	check(IsInGameThread());
 
 	// eSSP_FULL pass reserved for UE internal render
 	if (StereoPassType != EStereoscopicPass::eSSP_FULL && ViewportManagerPtr && FinalPostProcessingSettings != nullptr)
 	{
-<<<<<<< HEAD
-		IDisplayClusterViewport* ViewportPtr = ViewportManagerPtr->FindViewport(StereoPassType);
-=======
 		IDisplayClusterViewport* ViewportPtr = ViewportManagerPtr->FindViewport(StereoViewIndex);
->>>>>>> 6bbb88c8
 		if (ViewportPtr)
 		{
 			ViewportPtr->GetViewport_CustomPostProcessSettings().DoPostProcess(IDisplayClusterViewport_CustomPostProcessSettings::ERenderPass::Final, FinalPostProcessingSettings);
