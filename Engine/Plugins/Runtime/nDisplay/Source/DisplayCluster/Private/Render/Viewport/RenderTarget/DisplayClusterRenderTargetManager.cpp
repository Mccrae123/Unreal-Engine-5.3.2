// Copyright Epic Games, Inc. All Rights Reserved.

#include "Render/Viewport/RenderTarget/DisplayClusterRenderTargetManager.h"
#include "Render/Viewport/RenderTarget/DisplayClusterRenderTargetResourcesPool.h"
#include "Render/Viewport/RenderTarget/DisplayClusterRenderTargetResource.h"

#include "Render/Viewport/DisplayClusterViewport.h"
#include "Render/Viewport/Containers/DisplayClusterViewport_Enums.h"

#include "Render/Viewport/RenderFrame/DisplayClusterRenderFrame.h"
#include "Render/Viewport/RenderFrame/DisplayClusterRenderFrameSettings.h"

#include "Misc/DisplayClusterLog.h"

////////////////////////////////////////////////////////////////////////////////////////////////////////////
namespace DisplayClusterRenderTargetManager
{
	static EPixelFormat ImplGetCustomFormat(EDisplayClusterViewportCaptureMode CaptureMode)
	{
		// Pre-defined formats for targets:
		switch (CaptureMode)
		{
		case EDisplayClusterViewportCaptureMode::Chromakey:
			return EPixelFormat::PF_B8G8R8A8;

		case EDisplayClusterViewportCaptureMode::Lightcard:
			return EPixelFormat::PF_FloatRGBA;

<<<<<<< HEAD
=======
		case EDisplayClusterViewportCaptureMode::MoviePipeline:
			// Movie pipeline always use PF_FloatRGBA
			return EPixelFormat::PF_FloatRGBA;

>>>>>>> d731a049
		default:
			break;
		}

		return EPixelFormat::PF_Unknown;
	}

	static void ImplViewportTextureResourceLogging(const FDisplayClusterViewport* InViewport, const uint32 ContextNum, const FString& ResourceId, const FDisplayClusterViewportTextureResource* InTextureResource)
	{
		if (InTextureResource != nullptr && InTextureResource->GetViewportResourceState(EDisplayClusterViewportResourceState::Initialized) == false)
		{
			// Log: New resource created
			UE_LOG(LogDisplayClusterViewport, Verbose, TEXT("Created new %s resource (%dx%d) for viewport '%s':%d"), *ResourceId, InTextureResource->GetSizeX(), InTextureResource->GetSizeY(), *InViewport->GetId(), ContextNum);
		}
	}
};

using namespace DisplayClusterRenderTargetManager;

////////////////////////////////////////////////////////////////////////////////////////////////////////////
/// FDisplayClusterRenderTargetManager
////////////////////////////////////////////////////////////////////////////////////////////////////////////
FDisplayClusterRenderTargetManager::FDisplayClusterRenderTargetManager(FDisplayClusterViewportManagerProxy* InViewportManagerProxy)
{
	ResourcesPool = MakeUnique<FDisplayClusterRenderTargetResourcesPool>(InViewportManagerProxy);
}

FDisplayClusterRenderTargetManager::~FDisplayClusterRenderTargetManager()
{
	Release();
}

<<<<<<< HEAD
=======
void FDisplayClusterRenderTargetManager::Release()
{
	ResourcesPool->Release();
}

>>>>>>> d731a049
bool FDisplayClusterRenderTargetManager::AllocateRenderFrameResources(FViewport* InViewport, const FDisplayClusterRenderFrameSettings& InRenderFrameSettings, const TArray<FDisplayClusterViewport*>& InViewports, FDisplayClusterRenderFrame& InOutRenderFrame)
{
	bool bResult = true;

	if(ResourcesPool->BeginReallocateResources(InRenderFrameSettings, InViewport))
	{
		// ReAllocate Render targets for all viewports
		for (FDisplayClusterRenderFrame::FFrameRenderTarget& FrameRenderTargetIt : InOutRenderFrame.RenderTargets)
		{
			if (FrameRenderTargetIt.bShouldUseRenderTarget)
			{
				// reallocate
				FDisplayClusterViewportRenderTargetResource* NewResource = ResourcesPool->AllocateRenderTargetResource(FrameRenderTargetIt.RenderTargetSize, ImplGetCustomFormat(FrameRenderTargetIt.CaptureMode));
				if (NewResource != nullptr)
				{
					// Set RenderFrame resource
					FrameRenderTargetIt.RenderTargetPtr = NewResource;

					// Assign for all views in render target families
					for (FDisplayClusterRenderFrame::FFrameViewFamily& ViewFamily : FrameRenderTargetIt.ViewFamilies)
					{
						for (FDisplayClusterRenderFrame::FFrameView& ViewIt : ViewFamily.Views)
						{
							if (ViewIt.Viewport != nullptr)
							{
								FDisplayClusterViewport* ViewportPtr = static_cast<FDisplayClusterViewport*>(ViewIt.Viewport);
								if (ViewportPtr)
								{
									// Array already resized in function FDisplayClusterViewport::UpdateFrameContexts() with RenderTargets.AddZeroed(ViewportContextAmount);
									check(ViewIt.ContextNum < (uint32)ViewportPtr->RenderTargets.Num());
									check(ViewportPtr->Contexts[ViewIt.ContextNum].bDisableRender == false);
<<<<<<< HEAD

									ViewportPtr->RenderTargets[ViewIt.ContextNum] = NewResource;

=======

									ViewportPtr->RenderTargets[ViewIt.ContextNum] = NewResource;

>>>>>>> d731a049
									if (NewResource->GetViewportResourceState(EDisplayClusterViewportResourceState::Initialized) == false)
									{
										// Log: New resource created
										UE_LOG(LogDisplayClusterViewport, Verbose, TEXT("Created new ViewportRenderTarget resource %08X (%dx%d) for viewport '%s'"), NewResource, NewResource->GetSizeX(), NewResource->GetSizeY(), *ViewportPtr->GetId());
									}
								}
							}
						}
					}
				}
			}
		}

		// Allocate viewport internal resources
		for (FDisplayClusterViewport* ViewportIt : InViewports)
		{
			if (ViewportIt && ViewportIt->RenderSettings.bFreezeRendering == false)
			{
				EPixelFormat CustomFormat = ImplGetCustomFormat(ViewportIt->RenderSettings.CaptureMode);

				// Allocate all context resources:
				for (const FDisplayClusterViewport_Context& ContextIt : ViewportIt->GetContexts())
				{
					const FIntPoint& ContextSize = ContextIt.ContextSize;
					const uint32& ContextNum = ContextIt.ContextNum;

					if (ViewportIt->InputShaderResources.Num() > (int32)ContextNum)
					{
						ViewportIt->InputShaderResources[ContextNum] = ResourcesPool->AllocateTextureResource(ContextSize, false, CustomFormat);
						ImplViewportTextureResourceLogging(ViewportIt, ContextNum, TEXT("InputShader"), ViewportIt->InputShaderResources[ContextNum]);
					}

					// Allocate custom resources:
					if (ViewportIt->AdditionalTargetableResources.Num() > (int32)ContextNum)
					{
						ViewportIt->AdditionalTargetableResources[ContextNum] = ResourcesPool->AllocateTextureResource(ContextSize, true, CustomFormat);
						ImplViewportTextureResourceLogging(ViewportIt, ContextNum, TEXT("AdditionalRTT"), ViewportIt->AdditionalTargetableResources[ContextNum]);
					}

					if (ViewportIt->MipsShaderResources.Num() > (int32)ContextNum)
					{
						ViewportIt->MipsShaderResources[ContextNum] = ResourcesPool->AllocateTextureResource(ContextSize, false, CustomFormat, ContextIt.NumMips);
						ImplViewportTextureResourceLogging(ViewportIt, ContextNum, TEXT("Mips"), ViewportIt->MipsShaderResources[ContextNum]);
					}
				}
			}
		}

		// Allocate frame targets for all visible  on backbuffer viewports
		FIntPoint ViewportSize = InViewport ? InViewport->GetSizeXY() : FIntPoint(0, 0);

		if (!AllocateFrameTargets(InRenderFrameSettings, ViewportSize, InOutRenderFrame))
		{
			UE_LOG(LogDisplayClusterViewport, Error, TEXT("DisplayClusterRenderTargetManager: Can't allocate frame targets."));
			bResult = false;
		}

		ResourcesPool->FinishReallocateResources();
	}

	return bResult;
}

bool FDisplayClusterRenderTargetManager::AllocateFrameTargets(const FDisplayClusterRenderFrameSettings& InRenderFrameSettings, const FIntPoint& InViewportSize, FDisplayClusterRenderFrame& InOutRenderFrame)
{
	uint32 FrameTargetsAmount = 0;

	// Support side_by_side and top_bottom eye offset, aligned to Viewport size:
	FIntPoint TargetLocation(ForceInitToZero);
	FIntPoint TargetOffset(ForceInitToZero);

	//Re-allocate frame targets
	switch (InRenderFrameSettings.RenderMode)
	{
	case EDisplayClusterRenderFrameMode::PreviewInScene:
		// Preview model: render to external RTT resource
		return true;

	case EDisplayClusterRenderFrameMode::Mono:
		FrameTargetsAmount = 1;
		break;

	case EDisplayClusterRenderFrameMode::Stereo:
		FrameTargetsAmount = 2;
		break;

	case EDisplayClusterRenderFrameMode::SideBySide:
		FrameTargetsAmount = 2;
		TargetOffset.X = InViewportSize.X / 2;
		break;

	case EDisplayClusterRenderFrameMode::TopBottom:
		FrameTargetsAmount = 2;
		TargetOffset.Y = InViewportSize.Y / 2;
		break;

	default:
		// skip not implemented cases
		return false;
	}

	// Reallocate frame target resources
	TArray<FDisplayClusterViewportTextureResource*> NewFrameTargetResources;
	TArray<FDisplayClusterViewportTextureResource*> NewAdditionalFrameTargetableResources;

	for (uint32 FrameTargetsIt = 0; FrameTargetsIt < FrameTargetsAmount; FrameTargetsIt++)
	{
		FDisplayClusterViewportTextureResource* NewResource = ResourcesPool->AllocateTextureResource(InOutRenderFrame.FrameRect.Size(), true, PF_Unknown);
		if (NewResource != nullptr)
		{
			if (NewResource->GetViewportResourceState(EDisplayClusterViewportResourceState::Initialized) == false)
			{
				// Log: New resource created
				UE_LOG(LogDisplayClusterViewport, Verbose, TEXT("Created new RenderFrame resource (%dx%d)"), NewResource->GetSizeX(), NewResource->GetSizeY());
			}

			// calc and assign backbuffer offset (side_by_side, top_bottom)
			NewResource->BackbufferFrameOffset = InOutRenderFrame.FrameRect.Min + TargetLocation;
			TargetLocation += TargetOffset;
			NewFrameTargetResources.Add(NewResource);
		}

		if (InRenderFrameSettings.bShouldUseAdditionalFrameTargetableResource)
		{
			FDisplayClusterViewportTextureResource* NewAdditionalResource = ResourcesPool->AllocateTextureResource(InOutRenderFrame.FrameRect.Size(), true, PF_Unknown);
			if (NewAdditionalResource != nullptr)
			{
				if (NewAdditionalResource->GetViewportResourceState(EDisplayClusterViewportResourceState::Initialized) == false)
				{
					// Log: New resource created
					UE_LOG(LogDisplayClusterViewport, Verbose, TEXT("Created new RenderFrame2 resource (%dx%d)"), NewAdditionalResource->GetSizeX(), NewAdditionalResource->GetSizeY());
				}

				NewAdditionalFrameTargetableResources.Add(NewAdditionalResource);
			}
		}
	}

	// Assign frame resources for all visible viewports
	for (FDisplayClusterRenderFrame::FFrameRenderTarget& RenderTargetIt : InOutRenderFrame.RenderTargets)
	{
		for (FDisplayClusterRenderFrame::FFrameViewFamily& ViewFamilieIt : RenderTargetIt.ViewFamilies)
		{
			for (FDisplayClusterRenderFrame::FFrameView& ViewIt : ViewFamilieIt.Views)
			{
				if (ViewIt.Viewport != nullptr)
				{
					FDisplayClusterViewport* ViewportPtr = static_cast<FDisplayClusterViewport*>(ViewIt.Viewport);
					if (ViewportPtr && ViewportPtr->RenderSettings.bVisible)
					{
						ViewportPtr->OutputFrameTargetableResources = NewFrameTargetResources;
						ViewportPtr->AdditionalFrameTargetableResources = NewAdditionalFrameTargetableResources;

						// Adjust viewports frame rects. This offset saved in 'BackbufferFrameOffset'
						if (ViewIt.ContextNum < (uint32)ViewportPtr->Contexts.Num())
						{
							FDisplayClusterViewport_Context& Context = ViewportPtr->Contexts[ViewIt.ContextNum];
							Context.FrameTargetRect.Min -= InOutRenderFrame.FrameRect.Min;
							Context.FrameTargetRect.Max -= InOutRenderFrame.FrameRect.Min;
						}
					}
				}
			}
		}
	}

	return true;
}<|MERGE_RESOLUTION|>--- conflicted
+++ resolved
@@ -26,13 +26,10 @@
 		case EDisplayClusterViewportCaptureMode::Lightcard:
 			return EPixelFormat::PF_FloatRGBA;
 
-<<<<<<< HEAD
-=======
 		case EDisplayClusterViewportCaptureMode::MoviePipeline:
 			// Movie pipeline always use PF_FloatRGBA
 			return EPixelFormat::PF_FloatRGBA;
 
->>>>>>> d731a049
 		default:
 			break;
 		}
@@ -65,14 +62,11 @@
 	Release();
 }
 
-<<<<<<< HEAD
-=======
 void FDisplayClusterRenderTargetManager::Release()
 {
 	ResourcesPool->Release();
 }
 
->>>>>>> d731a049
 bool FDisplayClusterRenderTargetManager::AllocateRenderFrameResources(FViewport* InViewport, const FDisplayClusterRenderFrameSettings& InRenderFrameSettings, const TArray<FDisplayClusterViewport*>& InViewports, FDisplayClusterRenderFrame& InOutRenderFrame)
 {
 	bool bResult = true;
@@ -104,15 +98,9 @@
 									// Array already resized in function FDisplayClusterViewport::UpdateFrameContexts() with RenderTargets.AddZeroed(ViewportContextAmount);
 									check(ViewIt.ContextNum < (uint32)ViewportPtr->RenderTargets.Num());
 									check(ViewportPtr->Contexts[ViewIt.ContextNum].bDisableRender == false);
-<<<<<<< HEAD
 
 									ViewportPtr->RenderTargets[ViewIt.ContextNum] = NewResource;
 
-=======
-
-									ViewportPtr->RenderTargets[ViewIt.ContextNum] = NewResource;
-
->>>>>>> d731a049
 									if (NewResource->GetViewportResourceState(EDisplayClusterViewportResourceState::Initialized) == false)
 									{
 										// Log: New resource created
