--- conflicted
+++ resolved
@@ -28,11 +28,7 @@
 	const UDisplayClusterConfigurationClusterNode* ClusterNodeConfiguration = ConfigurationData.Cluster->GetNode(ClusterNodeId);
 	if (ClusterNodeConfiguration)
 	{
-<<<<<<< HEAD
-		for (const TPair<FString, UDisplayClusterConfigurationViewport*>& ViewportIt : ClusterNodeConfiguration->Viewports)
-=======
 		for (const TPair<FString, TObjectPtr<UDisplayClusterConfigurationViewport>>& ViewportIt : ClusterNodeConfiguration->Viewports)
->>>>>>> d731a049
 		{
 			if (ViewportIt.Key.Len() && ViewportIt.Value)
 			{
@@ -53,11 +49,7 @@
 			if ((It->GetRenderSettingsICVFX().RuntimeFlags & ViewportRuntime_InternalResource) == 0)
 			{
 				// Only viewports from cluster node in render
-<<<<<<< HEAD
-				if (It->GetClusterNodeId() == ClusterNodeId)
-=======
 				if (ClusterNodeId.IsEmpty() || It->GetClusterNodeId() == ClusterNodeId)
->>>>>>> d731a049
 				{
 					if (!DesiredViewports.Contains(It->GetId()))
 					{
@@ -97,10 +89,6 @@
 	}
 }
 
-<<<<<<< HEAD
-void FDisplayClusterViewportConfigurationBase::UpdateClusterNodePostProcess(const FString& InClusterNodeId, const FDisplayClusterRenderFrameSettings& InRenderFrameSettings)
-{
-=======
 void FDisplayClusterViewportConfigurationBase::Update(const TArray<FString>& InViewportNames, FDisplayClusterRenderFrameSettings& InOutRenderFrameSettings)
 {
 	// Collect unused viewports and delete
@@ -159,7 +147,6 @@
 {
 	check(!InClusterNodeId.IsEmpty());
 
->>>>>>> d731a049
 	const UDisplayClusterConfigurationClusterNode* ClusterNode = ConfigurationData.Cluster->GetNode(InClusterNodeId);
 	if (ClusterNode)
 	{
@@ -218,14 +205,7 @@
 			}
 
 			// Texture sharing is not supported in preview mode.
-<<<<<<< HEAD
-			if(InRenderFrameSettings.bIsPreviewRendering == false)
-			{
-				static const FString TextureShareID(TEXT("TextureShare"));
-				if (ClusterNode->bEnableTextureShare)
-=======
 			if(bEnableTextureSharePP)
->>>>>>> d731a049
 				{
 					TSharedPtr<IDisplayClusterPostProcess, ESPMode::ThreadSafe> ExistPostProcess = PPManager->FindPostProcess(TextureShareID);
 					if (!ExistPostProcess.IsValid())
@@ -237,14 +217,6 @@
 						PPManager->CreatePostprocess(TextureShareID, &TextureShareConfiguration);
 					}
 				}
-<<<<<<< HEAD
-				else
-				{
-					PPManager->RemovePostprocess(TextureShareID);
-				}
-			}
-=======
->>>>>>> d731a049
 
 			// Update OutputRemap PP
 			{
