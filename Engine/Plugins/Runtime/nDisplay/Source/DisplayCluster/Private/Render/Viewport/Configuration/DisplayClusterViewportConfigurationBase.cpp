--- conflicted
+++ resolved
@@ -59,28 +59,6 @@
 		TArray<FString> ExistClusterNodesIDs;
 		ConfigurationData.Cluster->GetNodeIds(ExistClusterNodesIDs);
 
-<<<<<<< HEAD
-		TArray<FDisplayClusterViewport*> UnusedViewports;
-		for (FDisplayClusterViewport* It : ViewportManager.ImplGetViewports())
-		{
-			// ignore ICVFX internal resources
-			if (!EnumHasAllFlags(It->GetRenderSettingsICVFX().RuntimeFlags, EDisplayClusterViewportRuntimeICVFXFlags::InternalResource))
-			{
-				// Only viewports from cluster node in render
-				if (ClusterNodeId.IsEmpty() || It->GetClusterNodeId() == ClusterNodeId)
-				{
-					if (!DesiredViewports.Contains(It->GetId()))
-					{
-						UnusedViewports.Add(It);
-					}
-				}
-				else
-				{
-					if(ExistClusterNodesIDs.Find(It->GetClusterNodeId()) == INDEX_NONE)
-					{
-						// also remove viewports for deleted cluster nodes
-						UnusedViewports.Add(It);
-=======
 		TArray<TSharedPtr<FDisplayClusterViewport, ESPMode::ThreadSafe>> UnusedViewports;
 		for (const TSharedPtr<FDisplayClusterViewport, ESPMode::ThreadSafe>& ViewportIt : ViewportManager.ImplGetCurrentRenderFrameViewports())
 		{
@@ -104,18 +82,13 @@
 							// also remove viewports for deleted cluster nodes
 							UnusedViewports.Add(ViewportIt);
 						}
->>>>>>> 4af6daef
 					}
 				}
 			}
 		}
 
 		// Delete unused viewports
-<<<<<<< HEAD
-		for (FDisplayClusterViewport* DeleteIt : UnusedViewports)
-=======
 		for (const TSharedPtr<FDisplayClusterViewport, ESPMode::ThreadSafe>& UnusedViewportIt : UnusedViewports)
->>>>>>> 4af6daef
 		{
 			if (UnusedViewportIt.IsValid())
 			{
@@ -127,16 +100,7 @@
 	// Update and Create new viewports
 	for (TPair<FString, UDisplayClusterConfigurationViewport*>& CfgIt : DesiredViewports)
 	{
-<<<<<<< HEAD
-		FDisplayClusterViewport* ExistViewport = ViewportManager.ImplFindViewport(CfgIt.Key);
-		if (ExistViewport)
-		{
-			FDisplayClusterViewportConfigurationBase::UpdateViewportConfiguration(ViewportManager, RootActor, ExistViewport, CfgIt.Value);
-		}
-		else
-=======
 		if (const UDisplayClusterConfigurationViewport* ConfigurationViewport = CfgIt.Value)
->>>>>>> 4af6daef
 		{
 			const TSharedPtr<FDisplayClusterViewport, ESPMode::ThreadSafe> ExistViewport = ViewportManager.ImplFindViewport(CfgIt.Key);
 			if (ExistViewport.IsValid())
@@ -154,23 +118,25 @@
 void FDisplayClusterViewportConfigurationBase::Update(const TArray<FString>& InViewportNames, FDisplayClusterRenderFrameSettings& InOutRenderFrameSettings)
 {
 	// Collect unused viewports and delete
-<<<<<<< HEAD
-	{
-		TArray<FDisplayClusterViewport*> UnusedViewports;
-		for (FDisplayClusterViewport* It : ViewportManager.ImplGetViewports())
-		{
-			// ignore ICVFX internal resources
-			if (!EnumHasAllFlags(It->GetRenderSettingsICVFX().RuntimeFlags, EDisplayClusterViewportRuntimeICVFXFlags::InternalResource))
-			{
-				if (InViewportNames.Find(It->GetId()) == INDEX_NONE)
-				{
-					UnusedViewports.Add(It);
+	{
+		TArray<TSharedPtr<FDisplayClusterViewport, ESPMode::ThreadSafe>> UnusedViewports;
+		for (const TSharedPtr<FDisplayClusterViewport, ESPMode::ThreadSafe>& ViewportIt : ViewportManager.ImplGetCurrentRenderFrameViewports())
+		{
+			if (ViewportIt.IsValid())
+			{
+				// ignore ICVFX internal resources
+				if (!EnumHasAllFlags(ViewportIt->GetRenderSettingsICVFX().RuntimeFlags, EDisplayClusterViewportRuntimeICVFXFlags::InternalResource))
+				{
+					if (InViewportNames.Find(ViewportIt->GetId()) == INDEX_NONE)
+					{
+						UnusedViewports.Add(ViewportIt);
+					}
 				}
 			}
 		}
 
 		// Delete unused viewports
-		for (FDisplayClusterViewport* DeleteIt : UnusedViewports)
+		for (const TSharedPtr<FDisplayClusterViewport, ESPMode::ThreadSafe>& DeleteIt : UnusedViewports)
 		{
 			ViewportManager.ImplDeleteViewport(DeleteIt);
 		}
@@ -186,16 +152,19 @@
 
 			for (const TPair<FString, TObjectPtr<UDisplayClusterConfigurationViewport>>& ViewportIt : ClusterNodeConfiguration->Viewports)
 			{
-				if (ViewportIt.Key.Len() && ViewportIt.Value && InViewportNames.Find(ViewportIt.Key) != INDEX_NONE)
-				{
-					FDisplayClusterViewport* ExistViewport = ViewportManager.ImplFindViewport(ViewportIt.Key);
-					if (ExistViewport)
-					{
-						FDisplayClusterViewportConfigurationBase::UpdateViewportConfiguration(ViewportManager, RootActor, ExistViewport, ViewportIt.Value);
-					}
-					else
-					{
-						ViewportManager.CreateViewport(ViewportIt.Key, ViewportIt.Value);
+				if (const UDisplayClusterConfigurationViewport* ConfigurationViewport = ViewportIt.Value)
+				{
+					if (ViewportIt.Key.Len() && ViewportIt.Value && InViewportNames.Find(ViewportIt.Key) != INDEX_NONE)
+					{
+						const TSharedPtr<FDisplayClusterViewport, ESPMode::ThreadSafe> ExistViewport = ViewportManager.ImplFindViewport(ViewportIt.Key);
+						if (ExistViewport.IsValid())
+						{
+							FDisplayClusterViewportConfigurationBase::UpdateViewportConfiguration(*ExistViewport, ViewportManager, RootActor, *ConfigurationViewport);
+						}
+						else
+						{
+							ViewportManager.CreateViewport(ViewportIt.Key, *ConfigurationViewport);
+						}
 					}
 				}
 			}
@@ -208,77 +177,6 @@
 
 void FDisplayClusterViewportConfigurationBase::AddInternalPostprocess(const FString& InPostprocessName)
 {
-	if (DisabledPostprocessNames.Find(InPostprocessName) == INDEX_NONE)
-	{
-		InternalPostprocessNames.AddUnique(InPostprocessName);
-=======
-	{
-		TArray<TSharedPtr<FDisplayClusterViewport, ESPMode::ThreadSafe>> UnusedViewports;
-		for (const TSharedPtr<FDisplayClusterViewport, ESPMode::ThreadSafe>& ViewportIt : ViewportManager.ImplGetCurrentRenderFrameViewports())
-		{
-			if (ViewportIt.IsValid())
-			{
-				// ignore ICVFX internal resources
-				if (!EnumHasAllFlags(ViewportIt->GetRenderSettingsICVFX().RuntimeFlags, EDisplayClusterViewportRuntimeICVFXFlags::InternalResource))
-				{
-					if (InViewportNames.Find(ViewportIt->GetId()) == INDEX_NONE)
-					{
-						UnusedViewports.Add(ViewportIt);
-					}
-				}
-			}
-		}
-
-		// Delete unused viewports
-		for (const TSharedPtr<FDisplayClusterViewport, ESPMode::ThreadSafe>& DeleteIt : UnusedViewports)
-		{
-			ViewportManager.ImplDeleteViewport(DeleteIt);
-		}
->>>>>>> 4af6daef
-	}
-}
-
-<<<<<<< HEAD
-void FDisplayClusterViewportConfigurationBase::UpdateClusterNodePostProcess(const FString& InClusterNodeId, const FDisplayClusterRenderFrameSettings& InRenderFrameSettings)
-{
-	check(!InClusterNodeId.IsEmpty());
-
-=======
-	// Update and Create new viewports
-	for (const TPair<FString, TObjectPtr<UDisplayClusterConfigurationClusterNode>>& ClusterNodeConfigurationIt : ConfigurationData.Cluster->Nodes)
-	{
-		if (const UDisplayClusterConfigurationClusterNode* ClusterNodeConfiguration = ClusterNodeConfigurationIt.Value)
-		{
-			// Assign the cluster node name to viewport internals
-			InOutRenderFrameSettings.ClusterNodeId = ClusterNodeConfigurationIt.Key;
-
-			for (const TPair<FString, TObjectPtr<UDisplayClusterConfigurationViewport>>& ViewportIt : ClusterNodeConfiguration->Viewports)
-			{
-				if (const UDisplayClusterConfigurationViewport* ConfigurationViewport = ViewportIt.Value)
-				{
-					if (ViewportIt.Key.Len() && ViewportIt.Value && InViewportNames.Find(ViewportIt.Key) != INDEX_NONE)
-					{
-						const TSharedPtr<FDisplayClusterViewport, ESPMode::ThreadSafe> ExistViewport = ViewportManager.ImplFindViewport(ViewportIt.Key);
-						if (ExistViewport.IsValid())
-						{
-							FDisplayClusterViewportConfigurationBase::UpdateViewportConfiguration(*ExistViewport, ViewportManager, RootActor, *ConfigurationViewport);
-						}
-						else
-						{
-							ViewportManager.CreateViewport(ViewportIt.Key, *ConfigurationViewport);
-						}
-					}
-				}
-			}
-		}
-	}
-
-	// Do not use the cluster node name for this pass type
-	InOutRenderFrameSettings.ClusterNodeId.Empty();
-}
-
-void FDisplayClusterViewportConfigurationBase::AddInternalPostprocess(const FString& InPostprocessName)
-{
 	InternalPostprocessNames.AddUnique(InPostprocessName);
 }
 
@@ -286,7 +184,6 @@
 {
 	check(!InClusterNodeId.IsEmpty());
 
->>>>>>> 4af6daef
 	const UDisplayClusterConfigurationClusterNode* ClusterNode = ConfigurationData.Cluster->GetNode(InClusterNodeId);
 	if (ClusterNode)
 	{
@@ -329,15 +226,12 @@
 			// Create InternalPostprocess
 			for (const FString& InternalPostprocessId : InternalPostprocessNames)
 			{
-<<<<<<< HEAD
-=======
 				if (DisabledPostprocessNames.Find(InternalPostprocessId) != INDEX_NONE)
 				{
 					// Always skip a postprocess that cannot be initialized
 					continue;
 				}
 
->>>>>>> 4af6daef
 				TSharedPtr<IDisplayClusterPostProcess, ESPMode::ThreadSafe> ExistPostProcess = PPManager->FindPostProcess(InternalPostprocessId);
 				if (!ExistPostProcess.IsValid())
 				{
@@ -345,11 +239,7 @@
 					FDisplayClusterConfigurationPostprocess ConfigurationPostprocess;
 					ConfigurationPostprocess.Type = InternalPostprocessId;
 
-<<<<<<< HEAD
-					if (!PPManager->CreatePostprocess(InternalPostprocessId, &ConfigurationPostprocess))
-=======
 					if (PPManager->CanBeCreated(&ConfigurationPostprocess) && !PPManager->CreatePostprocess(InternalPostprocessId, &ConfigurationPostprocess))
->>>>>>> 4af6daef
 					{
 						// Can't create... Disable this postprocess
 						DisabledPostprocessNames.AddUnique(InternalPostprocessId);
@@ -362,15 +252,12 @@
 			// Create and update PP
 			for (const TPair<FString, FDisplayClusterConfigurationPostprocess>& It : ClusterNode->Postprocess)
 			{
-<<<<<<< HEAD
-=======
 				if (DisabledPostprocessNames.Find(It.Value.Type) != INDEX_NONE)
 				{
 					// Always skip a postprocess that cannot be initialized
 					continue;
 				}
 
->>>>>>> 4af6daef
 				TSharedPtr<IDisplayClusterPostProcess, ESPMode::ThreadSafe> ExistPostProcess = PPManager->FindPostProcess(It.Key);
 				if (ExistPostProcess.IsValid())
 				{
@@ -381,9 +268,6 @@
 				}
 				else
 				{
-<<<<<<< HEAD
-					PPManager->CreatePostprocess(It.Key, &It.Value);
-=======
 					if (PPManager->CanBeCreated(&It.Value) && !PPManager->CreatePostprocess(It.Key, &It.Value))
 					{
 						// Can't create... Disable this postprocess
@@ -391,7 +275,6 @@
 
 						UE_LOG(LogDisplayClusterViewport, Error, TEXT("Can't create postprocess '%s' on cluster node '%s': Disabled"), *It.Value.Type, *InClusterNodeId);
 					}
->>>>>>> 4af6daef
 				}
 			}
 
@@ -446,23 +329,12 @@
 }
 
 // Assign new configuration to this viewport <Runtime>
-<<<<<<< HEAD
-bool FDisplayClusterViewportConfigurationBase::UpdateViewportConfiguration(FDisplayClusterViewportManager& ViewportManager, ADisplayClusterRootActor& RootActor, FDisplayClusterViewport* DesiredViewport, const UDisplayClusterConfigurationViewport* ConfigurationViewport)
-{
-	check(IsInGameThread());
-	check(DesiredViewport);
-	check(ConfigurationViewport);
-
-	FDisplayClusterViewportConfigurationHelpers::UpdateBaseViewportSetting(*DesiredViewport, RootActor, *ConfigurationViewport);
-	FDisplayClusterViewportConfigurationHelpers::UpdateProjectionPolicy(*DesiredViewport, &(ConfigurationViewport->ProjectionPolicy));
-=======
 bool FDisplayClusterViewportConfigurationBase::UpdateViewportConfiguration(FDisplayClusterViewport& DstViewport, FDisplayClusterViewportManager& ViewportManager, ADisplayClusterRootActor& RootActor, const UDisplayClusterConfigurationViewport& ConfigurationViewport)
 {
 	check(IsInGameThread());
 
 	FDisplayClusterViewportConfigurationHelpers::UpdateBaseViewportSetting(DstViewport, RootActor, ConfigurationViewport);
 	FDisplayClusterViewportConfigurationHelpers::UpdateProjectionPolicy(DstViewport, &(ConfigurationViewport.ProjectionPolicy));
->>>>>>> 4af6daef
 
 	return true;
 }