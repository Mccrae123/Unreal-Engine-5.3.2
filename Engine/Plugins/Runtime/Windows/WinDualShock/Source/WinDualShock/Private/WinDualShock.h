--- conflicted
+++ resolved
@@ -4,11 +4,7 @@
 
 #include "CoreMinimal.h"
 
-<<<<<<< HEAD
-enum ESonyControllerType : unsigned int;
-=======
 enum class ESonyControllerType : unsigned int;
->>>>>>> 4af6daef
 
 namespace Audio
 {
