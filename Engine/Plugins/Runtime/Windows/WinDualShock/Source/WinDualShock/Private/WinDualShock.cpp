// Copyright Epic Games, Inc. All Rights Reserved.

#include "WinDualShock.h"
#include "Containers/CircularQueue.h"
<<<<<<< HEAD
=======
#include "Engine/Engine.h"
>>>>>>> 4af6daef
#include "Misc/CoreDelegates.h"
#include "Misc/MessageDialog.h"
#include "Modules/ModuleManager.h"
#include "GenericPlatform/IInputInterface.h"
#include "IInputDeviceModule.h"
#include "IInputDevice.h"
#include "Interfaces/IPluginManager.h"
#include "Misc/ConfigCacheIni.h"
#include "AudioDevice.h"

#if DUALSHOCK4_SUPPORT
#if PLATFORM_WINDOWS
#include "Windows/WindowsHWrapper.h"
#include "Windows/AllowWindowsPlatformTypes.h"
#include "Windows/AllowWindowsPlatformAtomics.h"

THIRD_PARTY_INCLUDES_START
#include <Audioclient.h>					// WASAPI api
#include <winreg.h>
#include <xaudio2redist.h>
THIRD_PARTY_INCLUDES_END
#pragma comment(lib,"xaudio2_9redist.lib")
#endif

#include <pad.h>
#include <pad_audio.h>

#if PLATFORM_WINDOWS
#include "Windows/HideWindowsPlatformAtomics.h"
#include "Windows/HideWindowsPlatformTypes.h"
#endif

#include LIBSCEPAD_PLATFORM_INCLUDE
#include "Internationalization/Regex.h"
#endif // #if DUALSHOCK4_SUPPORT

DEFINE_LOG_CATEGORY_STATIC(LogWinDualShock, Log, All);

#if DUALSHOCK4_SUPPORT
#include "WinDualShockExternalEndpoints.h"
#include "WinDualShockControllers.h"

static FName InputClassName = FName("FWinDualShock");

class FWinDualShock : public IInputDevice
{
public:
	FWinDualShock(const TSharedRef< FGenericApplicationMessageHandler >& InMessageHandler)
		: MessageHandler(InMessageHandler)
	{
		// Configure touch and mouse events
		bool bDSTouchEvents = false;
		bool bDSTouchAxisButtons = false;
		bool bDSMouseEvents = false;
		bool bDSMotionEvents = false;

		if (GConfig)
		{
			// Configure SonyControllers to emit touch events from the touchpad if the application wants them.
			GConfig->GetBool(TEXT("SonyController"), TEXT("bDSTouchEvents"), bDSTouchEvents, GEngineIni);

			// Configure SonyControllers to emit axis events from the touchpad if the application wants them.
			GConfig->GetBool(TEXT("SonyController"), TEXT("bDSTouchAxisButtons"), bDSTouchAxisButtons, GEngineIni);

			// Configure SonyControllers to emit mouse events from the touchpad if the application wants them
			GConfig->GetBool(TEXT("SonyController"), TEXT("bDSMouseEvents"), bDSMouseEvents, GEngineIni);

			// Configure SonyControllers to emit motion events if the application wants them
			GConfig->GetBool(TEXT("SonyController"), TEXT("bDSMotionEvents"), bDSMotionEvents, GEngineIni);
		}

		// On Windows, we need to compensate the padspeaker and haptics volume
		// by the platform headroom attenuation

		FAudioThread::RunCommandOnAudioThread([this]()
		{
			float DSPadSpeakerGain = 1.f;
			float DSHeadphonesGain = 1.f;
			float DSMicrophoneGain = 1.f;
			float DSOutputGain = 1.f;

			// Configure SonyControllers gain (between 0.0-1.0, default 1.0)
			GConfig->GetFloat(TEXT("SonyController"), TEXT("DSPadSpeakerGain"), DSPadSpeakerGain, GEngineIni);
			GConfig->GetFloat(TEXT("SonyController"), TEXT("DSHeadphonesGain"), DSHeadphonesGain, GEngineIni);
			GConfig->GetFloat(TEXT("SonyController"), TEXT("DSMicrophoneGain"), DSMicrophoneGain, GEngineIni);

			if (GEngine)
			{
				if (auto MainAudioDevice = GEngine->GetMainAudioDevice())
				{
					DSOutputGain = 1.0f / FMath::Clamp(MainAudioDevice->GetPlatformAudioHeadroom(), TNumericLimits<float>::Min(), 1.f);
				}
			}
			Controllers.SetAudioGain(DSPadSpeakerGain, DSHeadphonesGain, DSMicrophoneGain, DSOutputGain);
		});

		Controllers.SetEmitTouchEvents(bDSTouchEvents);
		Controllers.SetEmitTouchAxisEvents(bDSTouchAxisButtons);
		Controllers.SetEmitMouseEvents(bDSMouseEvents);
		Controllers.SetEmitMotionEvents(bDSMotionEvents);

		for (int32 UserIndex = 0; UserIndex < SCE_USER_SERVICE_MAX_LOGIN_USERS; UserIndex++)
		{
			FWinDualShockControllers::FControllerState& State = Controllers.GetControllerState(UserIndex);
			if (State.RefCount == 0)
			{
				Controllers.ConnectStateToUser(SCE_USER_SERVICE_STATIC_USER_ID_1 + UserIndex, UserIndex);
			}
		}
	}

	virtual ~FWinDualShock()
	{
	}

	virtual void Tick(float DeltaTime) override
	{
	}

	virtual bool IsGamepadAttached() const override
	{
		return Controllers.IsGamepadAttached();
	}

	virtual void SendControllerEvents() override
	{
		for (int32 UserIndex = 0; UserIndex < SCE_USER_SERVICE_MAX_LOGIN_USERS; UserIndex++)
		{
<<<<<<< HEAD
			FInputDeviceScope InputScope(this, InputClassName, UserIndex, Controllers.GetControllerTypeIdentifierName(UserIndex));
			Controllers.SendControllerEvents(UserIndex, MessageHandler);
=======
			// On Windows all controllers exist and can be opened, but until their state changes to connected
			// (which is updated asynchronously on an internal thread in libScePad) we don't know the controller type.
			// That's why checking querying the type in ConnectStateToUser is not enough and we need this lazy update.
			if (Controllers.GetControllerTypeIdentifier(UserIndex) == ESonyControllerType::None)
			{
				Controllers.RefreshControllerType(UserIndex);
			}

			// Don't send events until we have the controller type as we need to set the device scope up.
			if (Controllers.GetControllerTypeIdentifier(UserIndex) != ESonyControllerType::None)
			{
				FInputDeviceScope InputScope(this, InputClassName, UserIndex, Controllers.GetControllerTypeIdentifierName(UserIndex));
				Controllers.SendControllerEvents(UserIndex, MessageHandler);
			}
>>>>>>> 4af6daef
		}
		UpdateAudioDevices();
	}

	void SetChannelValue(int32 ControllerId, FForceFeedbackChannelType ChannelType, float Value)
	{
		Controllers.SetForceFeedbackChannelValue(ControllerId, ChannelType, Value);
	}

	void SetChannelValues(int32 ControllerId, const FForceFeedbackValues& Values)
	{
		Controllers.SetForceFeedbackChannelValues(ControllerId, Values);
	}

	virtual void SetMessageHandler(const TSharedRef< FGenericApplicationMessageHandler >& InMessageHandler) override
	{
		MessageHandler = InMessageHandler;
}

	virtual bool Exec(UWorld* InWorld, const TCHAR* Cmd, FOutputDevice& Ar) override
	{
		return false;
	}

	void SetDeviceProperty(int32 ControllerId, const FInputDeviceProperty* Property) override
	{
		Controllers.SetDeviceProperty(ControllerId, Property);
	}

	void AddAudioDevice(const FDeviceKey& DeviceKey, TSharedRef<IWinDualShockAudioDevice> Device)
	{
		if (!DeviceMap.Contains(DeviceKey))
		{
			DeviceMap.Add(DeviceKey, Device);
		}
	}

	template<typename LAMBDA>
	TSharedRef<IWinDualShockAudioDevice> GetAudioDevice(const FDeviceKey& DeviceKey, LAMBDA&& CreateDevice)
	{
		if (!DeviceMap.Contains(DeviceKey))
		{
			DeviceMap.Add(DeviceKey, CreateDevice());
		}
		return DeviceMap[DeviceKey];
	}

	float GetOutputGain()
	{
		return Controllers.GetOutputGain();
	}

	FString GetContainerRegistryPath(int32 UserIndex)
	{
		return Controllers.GetContainerRegistryPath(UserIndex);
	}

private:
	void UpdateAudioDevices()
	{
		TArray<FDeviceKey> DevicesToDelete;
		for (auto& Device : DeviceMap)
		{
			if (Device.Value->GetEndpointCount() == 0)
			{
				DevicesToDelete.Add(Device.Key);
				continue;
			}
			if (Controllers.GetSupportsAudio(Device.Key.UserIndex))
			{
				Device.Value->SetupAudio(Controllers.GetControllerTypeIdentifier(Device.Key.UserIndex));
			}
			else
			{
				Device.Value->TearDownAudio();
			}
		}
		for (FDeviceKey& Key : DevicesToDelete)
		{
			DeviceMap.Remove(Key);
		}
	}

	// handler to send all messages to
	TSharedRef<FGenericApplicationMessageHandler> MessageHandler;

	// the object that encapsulates all the controller logic
	FWinDualShockControllers Controllers;

	// active audio devices
	TMap<FDeviceKey, TSharedRef<IWinDualShockAudioDevice>> DeviceMap;
<<<<<<< HEAD
};

// IWinDualShockAudioDevice implementation
class FWinDualShockAudioDeviceImpl : public IWinDualShockAudioDevice
{
public:
	FWinDualShockAudioDeviceImpl(FWinDualShock* InInputDevice, const FDeviceKey& InDeviceKey) 
		: IWinDualShockAudioDevice(InDeviceKey), InputDevice(InInputDevice)
	{
	}

	virtual ~FWinDualShockAudioDeviceImpl()
	{
		TearDownAudioInternal();
	}

	void SetInputDevice(FWinDualShock* InInputDevice)
	{
		InputDevice = InInputDevice;
	}

	virtual void PushAudio(EWinDualShockPortType PortType, const TArrayView<const float>& InAudio, const int32& NumChannels)
	{
		if (InAudio.Num() == 0 || !bAudioIsSetup.load() || !InputDevice)
			return;

		float OutputGain = InputDevice->GetOutputGain();
		if (PortType == EWinDualShockPortType::PadSpeakers)
		{
			if (!AudioDevice.IsStreamStarted() && AudioPadSpeakerBuffer->Count() >= EWinDualShockDefaults::NumFrames)
			{
				if (AudioDevice.NumOutputChannels == 2)
					SubmitBuffer<2>();
				else
					SubmitBuffer<4>();
				AudioDevice.StartStream();
			}

			check(NumChannels == 1 || NumChannels == 2);
			check(AudioPadSpeakerBuffer);

			if (NumChannels == 1)
			{
				// convert to stereo
				const float* s = InAudio.GetData();

				for (int32 i = 0; i < InAudio.Num(); i++)
				{
					float left = *s;
					float right = *s++;
					AudioPadSpeakerBuffer->Enqueue(left * OutputGain);
					AudioPadSpeakerBuffer->Enqueue(right * OutputGain);
				}
			}
			else
			{

				const float* s = InAudio.GetData();
				for (int32 i = 0; i < (InAudio.Num() / 2); i++)
				{
					float left = *s++;
					float right = *s++;
					AudioPadSpeakerBuffer->Enqueue(left * OutputGain);
					AudioPadSpeakerBuffer->Enqueue(right * OutputGain);
				}
			}
		}
		else if (PortType == EWinDualShockPortType::Vibration)
		{
			if (!AudioDevice.IsStreamStarted() && AudioVibrationBuffer->Count() >= EWinDualShockDefaults::NumFrames)
			{
				if (AudioDevice.NumOutputChannels == 2)
					SubmitBuffer<2>();
				else
					SubmitBuffer<4>();
				AudioDevice.StartStream();
			}

			check(NumChannels == 2);
			check(AudioVibrationBuffer);

			const float* s = InAudio.GetData();
			for (int32 i = 0; i < (InAudio.Num() / 2); i++)
			{
				float left = *s++;
				float right = *s++;

				AudioVibrationBuffer->Enqueue(left * OutputGain);
				AudioVibrationBuffer->Enqueue(right * OutputGain);
			}
		}
	}

	template<int channels>
	void SubmitBuffer()
	{
		float value;
		float* pOutput = AudioDevice.OutputBuffer.GetData();

		for (int32 frame = 0; frame < EWinDualShockDefaults::NumFrames; frame++)
		{
			value = 0;
			AudioPadSpeakerBuffer->Dequeue(value);
			*pOutput++ = value;

			value = 0;
			AudioPadSpeakerBuffer->Dequeue(value);
			*pOutput++ = value;

			if (channels == 4)
			{
				value = 0;
				AudioVibrationBuffer->Dequeue(value);
				*pOutput++ = value;

				value = 0;
				AudioVibrationBuffer->Dequeue(value);
				*pOutput++ = value;
			}
		}
		AudioDevice.SubmitBuffer(CallbackInfo);
	}

	virtual void SetupAudio(ESonyControllerType ControllerType)
	{
		if (bAudioIsSetup.load() || !InputDevice)
		{
			return;
		}

		FString RegPath = InputDevice->GetContainerRegistryPath(DeviceKey.UserIndex);
		if (RegPath.IsEmpty())
		{
			static bool bWarningShown = false;
			if (!bWarningShown)
			{
				UE_LOG(LogWinDualShock, Warning, TEXT("This version of libscepad doesn't provide a registry container query API, no audio will be setup."));
				bWarningShown = true;
			}
			return;
		}

		HKEY hRegKey;
		if (RegOpenKeyEx(HKEY_LOCAL_MACHINE, FTCHARToWChar(*RegPath).Get(), 0, KEY_QUERY_VALUE, &hRegKey) != ERROR_SUCCESS)
		{
			UE_LOG(LogWinDualShock, Warning, TEXT("Could not query registry."));
			return;
		}

		FString OutputDeviceId, InputDeviceId;

		int32 ValueIndex = 0;

		do
		{
			DWORD ValueNameLength = 2048;
			WCHAR ValueName[2048];

			auto res = RegEnumValue(hRegKey, ValueIndex++, ValueName, &ValueNameLength, NULL, NULL, NULL, NULL);

			if (res != ERROR_SUCCESS)
			{
				break;
			}

			FString Key = WCHAR_TO_TCHAR(ValueName);
			FString Prefix = TEXT("SWD\\MMDEVAPI\\");

			if (Key.StartsWith(TEXT("SWD\\MMDEVAPI\\{0.0.0.00000000}")))
			{
				OutputDeviceId = Key.RightChop(Prefix.Len());
			}
			else if (Key.StartsWith(TEXT("SWD\\MMDEVAPI\\{0.0.1.00000000}")))
			{
				InputDeviceId = Key.RightChop(Prefix.Len());
			}

			if (!OutputDeviceId.IsEmpty() && !InputDeviceId.IsEmpty())
				break;

		} while (ValueIndex < 256); // Absurdly high number of values gives us an out

		RegCloseKey(hRegKey);

		if (OutputDeviceId.IsEmpty() || InputDeviceId.IsEmpty())
		{
			UE_LOG(LogWinDualShock, Warning, TEXT("Couldn't locate device id for user=%d"), DeviceKey.UserIndex);
		}

		if (!AudioDevice.Initialize(OutputDeviceId, ControllerType))
		{
			UE_LOG(LogWinDualShock, Warning, TEXT("Could not initialize audio for user=%d"), DeviceKey.UserIndex);
			return;
		}

		uint32 NumOutputChannels = AudioDevice.NumOutputChannels;
		CallbackInfo.Context = this;
		AudioPadSpeakerBuffer = new TCircularQueue<float>(EWinDualShockDefaults::NumFrames * NumOutputChannels * EWinDualShockDefaults::QueueDepth + 1);
		AudioVibrationBuffer = new TCircularQueue<float>(EWinDualShockDefaults::NumFrames * NumOutputChannels * EWinDualShockDefaults::QueueDepth + 1);
		bAudioIsSetup.store(true, std::memory_order_release);
	}

	virtual void TearDownAudio()
	{
		TearDownAudioInternal();
	}

protected:
	struct FCallbackInfo
	{
		FWinDualShockAudioDeviceImpl* Context;
	};

	class FXAudio2VoiceCallback final : public IXAudio2VoiceCallback
	{
	public:
		FXAudio2VoiceCallback() {}
		~FXAudio2VoiceCallback() {}

	private:
		void STDCALL OnVoiceProcessingPassStart(UINT32 BytesRequired) {}
		void STDCALL OnVoiceProcessingPassEnd() {}
		void STDCALL OnStreamEnd() {}
		void STDCALL OnBufferStart(void* BufferContext) {}
		void STDCALL OnLoopEnd(void* BufferContext) {}
		void STDCALL OnVoiceError(void* BufferContext, HRESULT Error) {}

		void STDCALL OnBufferEnd(void* BufferContext)
		{
			FCallbackInfo* ud = (FCallbackInfo*)BufferContext;
			FWinDualShockAudioDeviceImpl* us = ud->Context;

			if (us->AudioDevice.NumOutputChannels == 2)
				us->SubmitBuffer<2>();
			else
				us->SubmitBuffer<4>();
		}
	};

	struct FXAudio2Device
	{
	public:
		bool Initialize(const FString& OutputDeviceId, ESonyControllerType ControllerType)
		{
			HRESULT hr;
			hr = XAudio2Create(&Context, 0, XAUDIO2_DEFAULT_PROCESSOR);
			if (FAILED(hr))
			{
				UE_LOG(LogWinDualShock, Warning, TEXT("Could not create XAudio2 instance hr:%x"), hr);
				Shutdown();
				return false;
			}

			NumOutputChannels = ControllerType == ESonyControllerType::DualSense ? 4 : 2;
			hr = Context->CreateMasteringVoice(
				&MasterVoice,
				NumOutputChannels,
				EWinDualShockDefaults::SampleRate,
				0,
				TCHAR_TO_WCHAR(*OutputDeviceId),
				nullptr,
				AudioCategory_GameEffects
			);
			if (FAILED(hr))
			{
				UE_LOG(LogWinDualShock, Warning, TEXT("Could not create XAudio2 mastering voice hr:%x"), hr);
				Shutdown();
				return false;
			}

			hr = Context->StartEngine();
			if (FAILED(hr))
			{
				UE_LOG(LogWinDualShock, Warning, TEXT("Could not start XAudio2 engine hr:%x"), hr);
				Shutdown();
				return false;
			}

			WAVEFORMATEX Format = { 0 };
			Format.nChannels = NumOutputChannels;
			Format.nSamplesPerSec = EWinDualShockDefaults::SampleRate;
			Format.wFormatTag = WAVE_FORMAT_IEEE_FLOAT;
			Format.nAvgBytesPerSec = Format.nSamplesPerSec * sizeof(float) * Format.nChannels;
			Format.nBlockAlign = sizeof(float) * Format.nChannels;
			Format.wBitsPerSample = sizeof(float) * 8;
			hr = Context->CreateSourceVoice(
				&SourceVoice,
				&Format,
				XAUDIO2_VOICE_NOPITCH,
				XAUDIO2_DEFAULT_FREQ_RATIO,
				&OutputVoiceCallback);
			if (FAILED(hr))
			{
				UE_LOG(LogWinDualShock, Warning, TEXT("Could not create XAudio2 source voice hr:%x"), hr);
				Shutdown();
				return false;
			}

			OutputBuffer.SetNumZeroed(EWinDualShockDefaults::NumFrames * NumOutputChannels);

			return true;
		}

		void Shutdown()
		{
			if (Context)
			{
				Context->StopEngine();
			}
			if (SourceVoice)
			{
				SourceVoice->DestroyVoice();
				SourceVoice = nullptr;
			}
			if (MasterVoice)
			{
				MasterVoice->DestroyVoice();
				MasterVoice = nullptr;
			}
			SAFE_RELEASE(Context);
			bStreamStarted = false;
		}

		void SubmitBuffer(FCallbackInfo& CallbackInfo) const
		{
			XAUDIO2_BUFFER XAudio2Buffer = { 0 };
			XAudio2Buffer.AudioBytes = EWinDualShockDefaults::NumFrames * NumOutputChannels * sizeof(float);
			XAudio2Buffer.pAudioData = (const BYTE*)OutputBuffer.GetData();
			XAudio2Buffer.pContext = &CallbackInfo;

			// Submit buffer to the output streaming voice
			HRESULT hr;
			hr = SourceVoice->SubmitSourceBuffer(&XAudio2Buffer);
			if (FAILED(hr))
			{
				UE_LOG(LogAudioMixer, Warning, TEXT("SubmitSourceBuffer failed %x"), hr);
			}
		}

		void StartStream()
		{
			if (!bStreamStarted)
			{
				bStreamStarted = true;
				SourceVoice->Start();
			}
		}

		bool IsStreamStarted() const
		{
			return bStreamStarted;
		}

		bool IsInitialized() const
		{
			return Context != nullptr;
		}

		TArray<float>			OutputBuffer;
		uint32					NumOutputChannels;

	private:
		IXAudio2*				Context = nullptr;
		IXAudio2MasteringVoice*	MasterVoice = nullptr;
		IXAudio2SourceVoice*	SourceVoice = nullptr;
		bool					bStreamStarted = false;
		FXAudio2VoiceCallback	OutputVoiceCallback;
	};

	std::atomic_bool		bAudioIsSetup{ false };
	FXAudio2Device			AudioDevice;
	FCallbackInfo			CallbackInfo;
	TCircularQueue<float>*	AudioPadSpeakerBuffer;
	TCircularQueue<float>*	AudioVibrationBuffer;
	FWinDualShock*			InputDevice = nullptr;

private:

	void TearDownAudioInternal()
	{
		if (bAudioIsSetup.load())
		{
			bAudioIsSetup.store(false, std::memory_order_release);
			if (AudioDevice.IsInitialized())
			{
				AudioDevice.Shutdown();
			}

			if (AudioPadSpeakerBuffer)
			{
				delete AudioPadSpeakerBuffer;
				AudioPadSpeakerBuffer = NULL;
			}

			if (AudioVibrationBuffer)
			{
				delete AudioVibrationBuffer;
				AudioVibrationBuffer = NULL;
			}
		}
	}
};

template<EWinDualShockPortType PortType>
class FExternalDualShockEndpointFactory : public IAudioEndpointFactory
{
public:
	FExternalDualShockEndpointFactory(TMap<FDeviceKey, TSharedRef<FWinDualShockAudioDeviceImpl>>& InEarlyDeviceMap)
		: EarlyDeviceMap(InEarlyDeviceMap)
	{
		IAudioEndpointFactory::RegisterEndpointType(this);
		bIsImplemented = true;
	}

	~FExternalDualShockEndpointFactory()
	{
		IAudioEndpointFactory::UnregisterEndpointType(this);
	}

	virtual FName GetEndpointTypeName() override
	{
		if (PortType == EWinDualShockPortType::Vibration)
		{
			static FName VibrationPortName = TEXT("Vibration Output");
			return VibrationPortName;
		}
		else if (PortType == EWinDualShockPortType::PadSpeakers)
		{
			static FName PadSpeakersPortName = TEXT("Pad Speaker Output");
			return PadSpeakersPortName;
		}
		else
		{
			checkNoEntry();
			return FName();
		}
	}

	virtual TUniquePtr<IAudioEndpoint> CreateNewEndpointInstance(const FAudioPluginInitializationParams& InitInfo, const IAudioEndpointSettingsProxy& InitialSettings) override
	{
		const FDualShockExternalEndpointSettings& Settings = DowncastSoundfieldRef<const FDualShockExternalEndpointSettings>(InitialSettings);
		FDeviceKey DeviceKey = { InitInfo.AudioDevicePtr->DeviceID, Settings.ControllerIndex };
		auto AudioDeviceCreateFn = [this, DeviceKey]()
		{
			return MakeShareable(new FWinDualShockAudioDeviceImpl(InputDevice, DeviceKey));
		};
		TSharedRef<IWinDualShockAudioDevice> Device = 
			InputDevice ? InputDevice->GetAudioDevice(DeviceKey, AudioDeviceCreateFn) : GetEarlyAudioDevice(DeviceKey, AudioDeviceCreateFn);
		FExternalWinDualShockEndpoint<PortType>* Endpoint = new FExternalWinDualShockEndpoint<PortType>(Device);
		if (!Endpoint->IsEndpointAllowed())
		{
			UE_LOG(LogWinDualShock, Warning, TEXT("Only one instance of %s endpoint submit is allowed.  Additional instances ignored."), *GetEndpointTypeName().ToString());
		}
		return TUniquePtr<IAudioEndpoint>(Endpoint);
	}

	virtual UClass* GetCustomSettingsClass() const override
	{
		return UDualShockExternalEndpointSettings::StaticClass();
	}


	virtual const UAudioEndpointSettingsBase* GetDefaultSettings() const override
	{
		return GetDefault<UDualShockExternalEndpointSettings>();
	}

	void SetInputDevice(FWinDualShock* InInputDevice)
	{
		InputDevice = InInputDevice;
	}

private:
	template<typename LAMBDA>
	TSharedRef<IWinDualShockAudioDevice> GetEarlyAudioDevice(const FDeviceKey& DeviceKey, LAMBDA&& CreateDevice)
	{
		if (!EarlyDeviceMap.Contains(DeviceKey))
		{
			EarlyDeviceMap.Add(DeviceKey, CreateDevice());
		}
		return EarlyDeviceMap[DeviceKey];
	}

	FWinDualShock* InputDevice = nullptr;
	TMap<FDeviceKey, TSharedRef<FWinDualShockAudioDeviceImpl>>& EarlyDeviceMap;
};

=======
};

// IWinDualShockAudioDevice implementation
class FWinDualShockAudioDeviceImpl : public IWinDualShockAudioDevice
{
public:
	FWinDualShockAudioDeviceImpl(FWinDualShock* InInputDevice, const FDeviceKey& InDeviceKey) 
		: IWinDualShockAudioDevice(InDeviceKey), InputDevice(InInputDevice)
	{
	}

	virtual ~FWinDualShockAudioDeviceImpl()
	{
		TearDownAudioInternal();
	}

	void SetInputDevice(FWinDualShock* InInputDevice)
	{
		InputDevice = InInputDevice;
	}

	virtual void PushAudio(EWinDualShockPortType PortType, const TArrayView<const float>& InAudio, const int32& NumChannels)
	{
		if (InAudio.Num() == 0 || !bAudioIsSetup.load() || !InputDevice)
			return;

		float OutputGain = InputDevice->GetOutputGain();
		if (PortType == EWinDualShockPortType::PadSpeakers)
		{
			if (!AudioDevice.IsStreamStarted() && AudioPadSpeakerBuffer->Count() >= EWinDualShockDefaults::NumFrames)
			{
				if (AudioDevice.NumOutputChannels == 2)
					SubmitBuffer<2>();
				else
					SubmitBuffer<4>();
				AudioDevice.StartStream();
			}

			check(NumChannels == 1 || NumChannels == 2);
			check(AudioPadSpeakerBuffer);

			if (NumChannels == 1)
			{
				// convert to stereo
				const float* s = InAudio.GetData();

				for (int32 i = 0; i < InAudio.Num(); i++)
				{
					float left = *s;
					float right = *s++;
					AudioPadSpeakerBuffer->Enqueue(left * OutputGain);
					AudioPadSpeakerBuffer->Enqueue(right * OutputGain);
				}
			}
			else
			{

				const float* s = InAudio.GetData();
				for (int32 i = 0; i < (InAudio.Num() / 2); i++)
				{
					float left = *s++;
					float right = *s++;
					AudioPadSpeakerBuffer->Enqueue(left * OutputGain);
					AudioPadSpeakerBuffer->Enqueue(right * OutputGain);
				}
			}
		}
		else if (PortType == EWinDualShockPortType::Vibration)
		{
			if (!AudioDevice.IsStreamStarted() && AudioVibrationBuffer->Count() >= EWinDualShockDefaults::NumFrames)
			{
				if (AudioDevice.NumOutputChannels == 2)
					SubmitBuffer<2>();
				else
					SubmitBuffer<4>();
				AudioDevice.StartStream();
			}

			check(NumChannels == 2);
			check(AudioVibrationBuffer);

			const float* s = InAudio.GetData();
			for (int32 i = 0; i < (InAudio.Num() / 2); i++)
			{
				float left = *s++;
				float right = *s++;

				AudioVibrationBuffer->Enqueue(left * OutputGain);
				AudioVibrationBuffer->Enqueue(right * OutputGain);
			}
		}
	}

	template<int channels>
	void SubmitBuffer()
	{
		float value;
		float* pOutput = AudioDevice.OutputBuffer.GetData();

		for (int32 frame = 0; frame < EWinDualShockDefaults::NumFrames; frame++)
		{
			value = 0;
			AudioPadSpeakerBuffer->Dequeue(value);
			*pOutput++ = value;

			value = 0;
			AudioPadSpeakerBuffer->Dequeue(value);
			*pOutput++ = value;

			if (channels == 4)
			{
				value = 0;
				AudioVibrationBuffer->Dequeue(value);
				*pOutput++ = value;

				value = 0;
				AudioVibrationBuffer->Dequeue(value);
				*pOutput++ = value;
			}
		}
		AudioDevice.SubmitBuffer(CallbackInfo);
	}

	virtual void SetupAudio(ESonyControllerType ControllerType)
	{
		if (bAudioIsSetup.load() || !InputDevice)
		{
			return;
		}

		FString RegPath = InputDevice->GetContainerRegistryPath(DeviceKey.UserIndex);
		if (RegPath.IsEmpty())
		{
			static bool bWarningShown = false;
			if (!bWarningShown)
			{
				UE_LOG(LogWinDualShock, Warning, TEXT("This version of libscepad doesn't provide a registry container query API, no audio will be setup."));
				bWarningShown = true;
			}
			return;
		}

		HKEY hRegKey;
		if (RegOpenKeyEx(HKEY_LOCAL_MACHINE, FTCHARToWChar(*RegPath).Get(), 0, KEY_QUERY_VALUE, &hRegKey) != ERROR_SUCCESS)
		{
			UE_LOG(LogWinDualShock, Warning, TEXT("Could not query registry."));
			return;
		}

		FString OutputDeviceId, InputDeviceId;

		int32 ValueIndex = 0;

		do
		{
			DWORD ValueNameLength = 2048;
			WCHAR ValueName[2048];

			auto res = RegEnumValue(hRegKey, ValueIndex++, ValueName, &ValueNameLength, NULL, NULL, NULL, NULL);

			if (res != ERROR_SUCCESS)
			{
				break;
			}

			FString Key = WCHAR_TO_TCHAR(ValueName);
			FString Prefix = TEXT("SWD\\MMDEVAPI\\");

			if (Key.StartsWith(TEXT("SWD\\MMDEVAPI\\{0.0.0.00000000}")))
			{
				OutputDeviceId = Key.RightChop(Prefix.Len());
			}
			else if (Key.StartsWith(TEXT("SWD\\MMDEVAPI\\{0.0.1.00000000}")))
			{
				InputDeviceId = Key.RightChop(Prefix.Len());
			}

			if (!OutputDeviceId.IsEmpty() && !InputDeviceId.IsEmpty())
				break;

		} while (ValueIndex < 256); // Absurdly high number of values gives us an out

		RegCloseKey(hRegKey);

		if (OutputDeviceId.IsEmpty() || InputDeviceId.IsEmpty())
		{
			UE_LOG(LogWinDualShock, Warning, TEXT("Couldn't locate device id for user=%d"), DeviceKey.UserIndex);
		}

		if (!AudioDevice.Initialize(OutputDeviceId, ControllerType))
		{
			UE_LOG(LogWinDualShock, Warning, TEXT("Could not initialize audio for user=%d"), DeviceKey.UserIndex);
			return;
		}

		uint32 NumOutputChannels = AudioDevice.NumOutputChannels;
		CallbackInfo.Context = this;
		AudioPadSpeakerBuffer = new TCircularQueue<float>(EWinDualShockDefaults::NumFrames * NumOutputChannels * EWinDualShockDefaults::QueueDepth + 1);
		AudioVibrationBuffer = new TCircularQueue<float>(EWinDualShockDefaults::NumFrames * NumOutputChannels * EWinDualShockDefaults::QueueDepth + 1);
		bAudioIsSetup.store(true, std::memory_order_release);
	}

	virtual void TearDownAudio()
	{
		TearDownAudioInternal();
	}

protected:
	struct FCallbackInfo
	{
		FWinDualShockAudioDeviceImpl* Context;
	};

	class FXAudio2VoiceCallback final : public IXAudio2VoiceCallback
	{
	public:
		FXAudio2VoiceCallback() {}
		~FXAudio2VoiceCallback() {}

	private:
		void STDCALL OnVoiceProcessingPassStart(UINT32 BytesRequired) {}
		void STDCALL OnVoiceProcessingPassEnd() {}
		void STDCALL OnStreamEnd() {}
		void STDCALL OnBufferStart(void* BufferContext) {}
		void STDCALL OnLoopEnd(void* BufferContext) {}
		void STDCALL OnVoiceError(void* BufferContext, HRESULT Error) {}

		void STDCALL OnBufferEnd(void* BufferContext)
		{
			FCallbackInfo* ud = (FCallbackInfo*)BufferContext;
			FWinDualShockAudioDeviceImpl* us = ud->Context;

			if (us->AudioDevice.NumOutputChannels == 2)
				us->SubmitBuffer<2>();
			else
				us->SubmitBuffer<4>();
		}
	};

	struct FXAudio2Device
	{
	public:
		bool Initialize(const FString& OutputDeviceId, ESonyControllerType ControllerType)
		{
			HRESULT hr;
			hr = XAudio2Create(&Context, 0, XAUDIO2_DEFAULT_PROCESSOR);
			if (FAILED(hr))
			{
				UE_LOG(LogWinDualShock, Warning, TEXT("Could not create XAudio2 instance hr:%x"), hr);
				Shutdown();
				return false;
			}

			NumOutputChannels = ControllerType == ESonyControllerType::DualSense ? 4 : 2;
			hr = Context->CreateMasteringVoice(
				&MasterVoice,
				NumOutputChannels,
				EWinDualShockDefaults::SampleRate,
				0,
				TCHAR_TO_WCHAR(*OutputDeviceId),
				nullptr,
				AudioCategory_GameEffects
			);
			if (FAILED(hr))
			{
				UE_LOG(LogWinDualShock, Warning, TEXT("Could not create XAudio2 mastering voice hr:%x"), hr);
				Shutdown();
				return false;
			}

			hr = Context->StartEngine();
			if (FAILED(hr))
			{
				UE_LOG(LogWinDualShock, Warning, TEXT("Could not start XAudio2 engine hr:%x"), hr);
				Shutdown();
				return false;
			}

			WAVEFORMATEX Format = { 0 };
			Format.nChannels = NumOutputChannels;
			Format.nSamplesPerSec = EWinDualShockDefaults::SampleRate;
			Format.wFormatTag = WAVE_FORMAT_IEEE_FLOAT;
			Format.nAvgBytesPerSec = Format.nSamplesPerSec * sizeof(float) * Format.nChannels;
			Format.nBlockAlign = sizeof(float) * Format.nChannels;
			Format.wBitsPerSample = sizeof(float) * 8;
			hr = Context->CreateSourceVoice(
				&SourceVoice,
				&Format,
				XAUDIO2_VOICE_NOPITCH,
				XAUDIO2_DEFAULT_FREQ_RATIO,
				&OutputVoiceCallback);
			if (FAILED(hr))
			{
				UE_LOG(LogWinDualShock, Warning, TEXT("Could not create XAudio2 source voice hr:%x"), hr);
				Shutdown();
				return false;
			}

			OutputBuffer.SetNumZeroed(EWinDualShockDefaults::NumFrames * NumOutputChannels);

			return true;
		}

		void Shutdown()
		{
			if (Context)
			{
				Context->StopEngine();
			}
			if (SourceVoice)
			{
				SourceVoice->DestroyVoice();
				SourceVoice = nullptr;
			}
			if (MasterVoice)
			{
				MasterVoice->DestroyVoice();
				MasterVoice = nullptr;
			}
			SAFE_RELEASE(Context);
			bStreamStarted = false;
		}

		void SubmitBuffer(FCallbackInfo& InCallbackInfo) const
		{
			XAUDIO2_BUFFER XAudio2Buffer = { 0 };
			XAudio2Buffer.AudioBytes = EWinDualShockDefaults::NumFrames * NumOutputChannels * sizeof(float);
			XAudio2Buffer.pAudioData = (const BYTE*)OutputBuffer.GetData();
			XAudio2Buffer.pContext = &InCallbackInfo;

			// Submit buffer to the output streaming voice
			HRESULT hr;
			hr = SourceVoice->SubmitSourceBuffer(&XAudio2Buffer);
			if (FAILED(hr))
			{
				UE_LOG(LogAudioMixer, Warning, TEXT("SubmitSourceBuffer failed %x"), hr);
			}
		}

		void StartStream()
		{
			if (!bStreamStarted)
			{
				bStreamStarted = true;
				SourceVoice->Start();
			}
		}

		bool IsStreamStarted() const
		{
			return bStreamStarted;
		}

		bool IsInitialized() const
		{
			return Context != nullptr;
		}

		TArray<float>			OutputBuffer;
		uint32					NumOutputChannels;

	private:
		IXAudio2*				Context = nullptr;
		IXAudio2MasteringVoice*	MasterVoice = nullptr;
		IXAudio2SourceVoice*	SourceVoice = nullptr;
		bool					bStreamStarted = false;
		FXAudio2VoiceCallback	OutputVoiceCallback;
	};

	std::atomic_bool		bAudioIsSetup{ false };
	FXAudio2Device			AudioDevice;
	FCallbackInfo			CallbackInfo;
	TCircularQueue<float>*	AudioPadSpeakerBuffer;
	TCircularQueue<float>*	AudioVibrationBuffer;
	FWinDualShock*			InputDevice = nullptr;

private:

	void TearDownAudioInternal()
	{
		if (bAudioIsSetup.load())
		{
			bAudioIsSetup.store(false, std::memory_order_release);
			if (AudioDevice.IsInitialized())
			{
				AudioDevice.Shutdown();
			}

			if (AudioPadSpeakerBuffer)
			{
				delete AudioPadSpeakerBuffer;
				AudioPadSpeakerBuffer = NULL;
			}

			if (AudioVibrationBuffer)
			{
				delete AudioVibrationBuffer;
				AudioVibrationBuffer = NULL;
			}
		}
	}
};

template<EWinDualShockPortType PortType>
class FExternalDualShockEndpointFactory : public IAudioEndpointFactory
{
public:
	FExternalDualShockEndpointFactory(TMap<FDeviceKey, TSharedRef<FWinDualShockAudioDeviceImpl>>& InEarlyDeviceMap)
		: EarlyDeviceMap(InEarlyDeviceMap)
	{
		IAudioEndpointFactory::RegisterEndpointType(this);
		bIsImplemented = true;
	}

	~FExternalDualShockEndpointFactory()
	{
		IAudioEndpointFactory::UnregisterEndpointType(this);
	}

	virtual FName GetEndpointTypeName() override
	{
		if (PortType == EWinDualShockPortType::Vibration)
		{
			static FName VibrationPortName = TEXT("Vibration Output");
			return VibrationPortName;
		}
		else if (PortType == EWinDualShockPortType::PadSpeakers)
		{
			static FName PadSpeakersPortName = TEXT("Pad Speaker Output");
			return PadSpeakersPortName;
		}
		else
		{
			checkNoEntry();
			return FName();
		}
	}

	virtual TUniquePtr<IAudioEndpoint> CreateNewEndpointInstance(const FAudioPluginInitializationParams& InitInfo, const IAudioEndpointSettingsProxy& InitialSettings) override
	{
		const FDualShockExternalEndpointSettings& Settings = DowncastSoundfieldRef<const FDualShockExternalEndpointSettings>(InitialSettings);
		FDeviceKey DeviceKey = { InitInfo.AudioDevicePtr->DeviceID, Settings.ControllerIndex };
		auto AudioDeviceCreateFn = [this, DeviceKey]()
		{
			return MakeShareable(new FWinDualShockAudioDeviceImpl(InputDevice, DeviceKey));
		};
		TSharedRef<IWinDualShockAudioDevice> Device = 
			InputDevice ? InputDevice->GetAudioDevice(DeviceKey, AudioDeviceCreateFn) : GetEarlyAudioDevice(DeviceKey, AudioDeviceCreateFn);
		FExternalWinDualShockEndpoint<PortType>* Endpoint = new FExternalWinDualShockEndpoint<PortType>(Device);
		if (!Endpoint->IsEndpointAllowed())
		{
			UE_LOG(LogWinDualShock, Warning, TEXT("Only one instance of %s endpoint submit is allowed.  Additional instances ignored."), *GetEndpointTypeName().ToString());
		}
		return TUniquePtr<IAudioEndpoint>(Endpoint);
	}

	virtual UClass* GetCustomSettingsClass() const override
	{
		return UDualShockExternalEndpointSettings::StaticClass();
	}


	virtual const UAudioEndpointSettingsBase* GetDefaultSettings() const override
	{
		return GetDefault<UDualShockExternalEndpointSettings>();
	}

	void SetInputDevice(FWinDualShock* InInputDevice)
	{
		InputDevice = InInputDevice;
	}

private:
	template<typename LAMBDA>
	TSharedRef<IWinDualShockAudioDevice> GetEarlyAudioDevice(const FDeviceKey& DeviceKey, LAMBDA&& CreateDevice)
	{
		if (!EarlyDeviceMap.Contains(DeviceKey))
		{
			EarlyDeviceMap.Add(DeviceKey, CreateDevice());
		}
		return EarlyDeviceMap[DeviceKey];
	}

	FWinDualShock* InputDevice = nullptr;
	TMap<FDeviceKey, TSharedRef<FWinDualShockAudioDeviceImpl>>& EarlyDeviceMap;
};

>>>>>>> 4af6daef
#endif

class FWinDualShockPlugin : public IInputDeviceModule
{
#if DUALSHOCK4_SUPPORT
	// audio devices allocated early before FWinDualShock created
	TMap<FDeviceKey, TSharedRef<FWinDualShockAudioDeviceImpl>>				EarlyDeviceMap;

	// exported endpoints
	FExternalDualShockEndpointFactory<EWinDualShockPortType::PadSpeakers>	PadSpeakerEndpoint;
	FExternalDualShockEndpointFactory<EWinDualShockPortType::Vibration>		VibrationEndpoint;

public:
	FWinDualShockPlugin()
		: PadSpeakerEndpoint(EarlyDeviceMap), VibrationEndpoint(EarlyDeviceMap)
	{
	}

	virtual ~FWinDualShockPlugin()
	{
	}

	virtual void StartupModule() override
	{
		IInputDeviceModule::StartupModule();
	}
#endif

	virtual TSharedPtr< class IInputDevice > CreateInputDevice(const TSharedRef< FGenericApplicationMessageHandler >& InMessageHandler) override
	{
#if DUALSHOCK4_SUPPORT
		FWinDualShock* InputDevice = new FWinDualShock(InMessageHandler);
		PadSpeakerEndpoint.SetInputDevice(InputDevice);
		VibrationEndpoint.SetInputDevice(InputDevice);
		// transfer ownership of any audio devices created before FWinDualShock
		for (auto& Device : EarlyDeviceMap)
		{
			Device.Value->SetInputDevice(InputDevice);
			InputDevice->AddAudioDevice(Device.Key, Device.Value);
		}
		EarlyDeviceMap.Reset();
		return TSharedPtr< class IInputDevice >(InputDevice);
#else
		return TSharedPtr< class IInputDevice >(nullptr);
#endif
	}
};

IMPLEMENT_MODULE(FWinDualShockPlugin, WinDualShock)<|MERGE_RESOLUTION|>--- conflicted
+++ resolved
@@ -2,10 +2,7 @@
 
 #include "WinDualShock.h"
 #include "Containers/CircularQueue.h"
-<<<<<<< HEAD
-=======
 #include "Engine/Engine.h"
->>>>>>> 4af6daef
 #include "Misc/CoreDelegates.h"
 #include "Misc/MessageDialog.h"
 #include "Modules/ModuleManager.h"
@@ -134,10 +131,6 @@
 	{
 		for (int32 UserIndex = 0; UserIndex < SCE_USER_SERVICE_MAX_LOGIN_USERS; UserIndex++)
 		{
-<<<<<<< HEAD
-			FInputDeviceScope InputScope(this, InputClassName, UserIndex, Controllers.GetControllerTypeIdentifierName(UserIndex));
-			Controllers.SendControllerEvents(UserIndex, MessageHandler);
-=======
 			// On Windows all controllers exist and can be opened, but until their state changes to connected
 			// (which is updated asynchronously on an internal thread in libScePad) we don't know the controller type.
 			// That's why checking querying the type in ConnectStateToUser is not enough and we need this lazy update.
@@ -152,7 +145,6 @@
 				FInputDeviceScope InputScope(this, InputClassName, UserIndex, Controllers.GetControllerTypeIdentifierName(UserIndex));
 				Controllers.SendControllerEvents(UserIndex, MessageHandler);
 			}
->>>>>>> 4af6daef
 		}
 		UpdateAudioDevices();
 	}
@@ -244,7 +236,6 @@
 
 	// active audio devices
 	TMap<FDeviceKey, TSharedRef<IWinDualShockAudioDevice>> DeviceMap;
-<<<<<<< HEAD
 };
 
 // IWinDualShockAudioDevice implementation
@@ -568,12 +559,12 @@
 			bStreamStarted = false;
 		}
 
-		void SubmitBuffer(FCallbackInfo& CallbackInfo) const
+		void SubmitBuffer(FCallbackInfo& InCallbackInfo) const
 		{
 			XAUDIO2_BUFFER XAudio2Buffer = { 0 };
 			XAudio2Buffer.AudioBytes = EWinDualShockDefaults::NumFrames * NumOutputChannels * sizeof(float);
 			XAudio2Buffer.pAudioData = (const BYTE*)OutputBuffer.GetData();
-			XAudio2Buffer.pContext = &CallbackInfo;
+			XAudio2Buffer.pContext = &InCallbackInfo;
 
 			// Submit buffer to the output streaming voice
 			HRESULT hr;
@@ -732,495 +723,6 @@
 	TMap<FDeviceKey, TSharedRef<FWinDualShockAudioDeviceImpl>>& EarlyDeviceMap;
 };
 
-=======
-};
-
-// IWinDualShockAudioDevice implementation
-class FWinDualShockAudioDeviceImpl : public IWinDualShockAudioDevice
-{
-public:
-	FWinDualShockAudioDeviceImpl(FWinDualShock* InInputDevice, const FDeviceKey& InDeviceKey) 
-		: IWinDualShockAudioDevice(InDeviceKey), InputDevice(InInputDevice)
-	{
-	}
-
-	virtual ~FWinDualShockAudioDeviceImpl()
-	{
-		TearDownAudioInternal();
-	}
-
-	void SetInputDevice(FWinDualShock* InInputDevice)
-	{
-		InputDevice = InInputDevice;
-	}
-
-	virtual void PushAudio(EWinDualShockPortType PortType, const TArrayView<const float>& InAudio, const int32& NumChannels)
-	{
-		if (InAudio.Num() == 0 || !bAudioIsSetup.load() || !InputDevice)
-			return;
-
-		float OutputGain = InputDevice->GetOutputGain();
-		if (PortType == EWinDualShockPortType::PadSpeakers)
-		{
-			if (!AudioDevice.IsStreamStarted() && AudioPadSpeakerBuffer->Count() >= EWinDualShockDefaults::NumFrames)
-			{
-				if (AudioDevice.NumOutputChannels == 2)
-					SubmitBuffer<2>();
-				else
-					SubmitBuffer<4>();
-				AudioDevice.StartStream();
-			}
-
-			check(NumChannels == 1 || NumChannels == 2);
-			check(AudioPadSpeakerBuffer);
-
-			if (NumChannels == 1)
-			{
-				// convert to stereo
-				const float* s = InAudio.GetData();
-
-				for (int32 i = 0; i < InAudio.Num(); i++)
-				{
-					float left = *s;
-					float right = *s++;
-					AudioPadSpeakerBuffer->Enqueue(left * OutputGain);
-					AudioPadSpeakerBuffer->Enqueue(right * OutputGain);
-				}
-			}
-			else
-			{
-
-				const float* s = InAudio.GetData();
-				for (int32 i = 0; i < (InAudio.Num() / 2); i++)
-				{
-					float left = *s++;
-					float right = *s++;
-					AudioPadSpeakerBuffer->Enqueue(left * OutputGain);
-					AudioPadSpeakerBuffer->Enqueue(right * OutputGain);
-				}
-			}
-		}
-		else if (PortType == EWinDualShockPortType::Vibration)
-		{
-			if (!AudioDevice.IsStreamStarted() && AudioVibrationBuffer->Count() >= EWinDualShockDefaults::NumFrames)
-			{
-				if (AudioDevice.NumOutputChannels == 2)
-					SubmitBuffer<2>();
-				else
-					SubmitBuffer<4>();
-				AudioDevice.StartStream();
-			}
-
-			check(NumChannels == 2);
-			check(AudioVibrationBuffer);
-
-			const float* s = InAudio.GetData();
-			for (int32 i = 0; i < (InAudio.Num() / 2); i++)
-			{
-				float left = *s++;
-				float right = *s++;
-
-				AudioVibrationBuffer->Enqueue(left * OutputGain);
-				AudioVibrationBuffer->Enqueue(right * OutputGain);
-			}
-		}
-	}
-
-	template<int channels>
-	void SubmitBuffer()
-	{
-		float value;
-		float* pOutput = AudioDevice.OutputBuffer.GetData();
-
-		for (int32 frame = 0; frame < EWinDualShockDefaults::NumFrames; frame++)
-		{
-			value = 0;
-			AudioPadSpeakerBuffer->Dequeue(value);
-			*pOutput++ = value;
-
-			value = 0;
-			AudioPadSpeakerBuffer->Dequeue(value);
-			*pOutput++ = value;
-
-			if (channels == 4)
-			{
-				value = 0;
-				AudioVibrationBuffer->Dequeue(value);
-				*pOutput++ = value;
-
-				value = 0;
-				AudioVibrationBuffer->Dequeue(value);
-				*pOutput++ = value;
-			}
-		}
-		AudioDevice.SubmitBuffer(CallbackInfo);
-	}
-
-	virtual void SetupAudio(ESonyControllerType ControllerType)
-	{
-		if (bAudioIsSetup.load() || !InputDevice)
-		{
-			return;
-		}
-
-		FString RegPath = InputDevice->GetContainerRegistryPath(DeviceKey.UserIndex);
-		if (RegPath.IsEmpty())
-		{
-			static bool bWarningShown = false;
-			if (!bWarningShown)
-			{
-				UE_LOG(LogWinDualShock, Warning, TEXT("This version of libscepad doesn't provide a registry container query API, no audio will be setup."));
-				bWarningShown = true;
-			}
-			return;
-		}
-
-		HKEY hRegKey;
-		if (RegOpenKeyEx(HKEY_LOCAL_MACHINE, FTCHARToWChar(*RegPath).Get(), 0, KEY_QUERY_VALUE, &hRegKey) != ERROR_SUCCESS)
-		{
-			UE_LOG(LogWinDualShock, Warning, TEXT("Could not query registry."));
-			return;
-		}
-
-		FString OutputDeviceId, InputDeviceId;
-
-		int32 ValueIndex = 0;
-
-		do
-		{
-			DWORD ValueNameLength = 2048;
-			WCHAR ValueName[2048];
-
-			auto res = RegEnumValue(hRegKey, ValueIndex++, ValueName, &ValueNameLength, NULL, NULL, NULL, NULL);
-
-			if (res != ERROR_SUCCESS)
-			{
-				break;
-			}
-
-			FString Key = WCHAR_TO_TCHAR(ValueName);
-			FString Prefix = TEXT("SWD\\MMDEVAPI\\");
-
-			if (Key.StartsWith(TEXT("SWD\\MMDEVAPI\\{0.0.0.00000000}")))
-			{
-				OutputDeviceId = Key.RightChop(Prefix.Len());
-			}
-			else if (Key.StartsWith(TEXT("SWD\\MMDEVAPI\\{0.0.1.00000000}")))
-			{
-				InputDeviceId = Key.RightChop(Prefix.Len());
-			}
-
-			if (!OutputDeviceId.IsEmpty() && !InputDeviceId.IsEmpty())
-				break;
-
-		} while (ValueIndex < 256); // Absurdly high number of values gives us an out
-
-		RegCloseKey(hRegKey);
-
-		if (OutputDeviceId.IsEmpty() || InputDeviceId.IsEmpty())
-		{
-			UE_LOG(LogWinDualShock, Warning, TEXT("Couldn't locate device id for user=%d"), DeviceKey.UserIndex);
-		}
-
-		if (!AudioDevice.Initialize(OutputDeviceId, ControllerType))
-		{
-			UE_LOG(LogWinDualShock, Warning, TEXT("Could not initialize audio for user=%d"), DeviceKey.UserIndex);
-			return;
-		}
-
-		uint32 NumOutputChannels = AudioDevice.NumOutputChannels;
-		CallbackInfo.Context = this;
-		AudioPadSpeakerBuffer = new TCircularQueue<float>(EWinDualShockDefaults::NumFrames * NumOutputChannels * EWinDualShockDefaults::QueueDepth + 1);
-		AudioVibrationBuffer = new TCircularQueue<float>(EWinDualShockDefaults::NumFrames * NumOutputChannels * EWinDualShockDefaults::QueueDepth + 1);
-		bAudioIsSetup.store(true, std::memory_order_release);
-	}
-
-	virtual void TearDownAudio()
-	{
-		TearDownAudioInternal();
-	}
-
-protected:
-	struct FCallbackInfo
-	{
-		FWinDualShockAudioDeviceImpl* Context;
-	};
-
-	class FXAudio2VoiceCallback final : public IXAudio2VoiceCallback
-	{
-	public:
-		FXAudio2VoiceCallback() {}
-		~FXAudio2VoiceCallback() {}
-
-	private:
-		void STDCALL OnVoiceProcessingPassStart(UINT32 BytesRequired) {}
-		void STDCALL OnVoiceProcessingPassEnd() {}
-		void STDCALL OnStreamEnd() {}
-		void STDCALL OnBufferStart(void* BufferContext) {}
-		void STDCALL OnLoopEnd(void* BufferContext) {}
-		void STDCALL OnVoiceError(void* BufferContext, HRESULT Error) {}
-
-		void STDCALL OnBufferEnd(void* BufferContext)
-		{
-			FCallbackInfo* ud = (FCallbackInfo*)BufferContext;
-			FWinDualShockAudioDeviceImpl* us = ud->Context;
-
-			if (us->AudioDevice.NumOutputChannels == 2)
-				us->SubmitBuffer<2>();
-			else
-				us->SubmitBuffer<4>();
-		}
-	};
-
-	struct FXAudio2Device
-	{
-	public:
-		bool Initialize(const FString& OutputDeviceId, ESonyControllerType ControllerType)
-		{
-			HRESULT hr;
-			hr = XAudio2Create(&Context, 0, XAUDIO2_DEFAULT_PROCESSOR);
-			if (FAILED(hr))
-			{
-				UE_LOG(LogWinDualShock, Warning, TEXT("Could not create XAudio2 instance hr:%x"), hr);
-				Shutdown();
-				return false;
-			}
-
-			NumOutputChannels = ControllerType == ESonyControllerType::DualSense ? 4 : 2;
-			hr = Context->CreateMasteringVoice(
-				&MasterVoice,
-				NumOutputChannels,
-				EWinDualShockDefaults::SampleRate,
-				0,
-				TCHAR_TO_WCHAR(*OutputDeviceId),
-				nullptr,
-				AudioCategory_GameEffects
-			);
-			if (FAILED(hr))
-			{
-				UE_LOG(LogWinDualShock, Warning, TEXT("Could not create XAudio2 mastering voice hr:%x"), hr);
-				Shutdown();
-				return false;
-			}
-
-			hr = Context->StartEngine();
-			if (FAILED(hr))
-			{
-				UE_LOG(LogWinDualShock, Warning, TEXT("Could not start XAudio2 engine hr:%x"), hr);
-				Shutdown();
-				return false;
-			}
-
-			WAVEFORMATEX Format = { 0 };
-			Format.nChannels = NumOutputChannels;
-			Format.nSamplesPerSec = EWinDualShockDefaults::SampleRate;
-			Format.wFormatTag = WAVE_FORMAT_IEEE_FLOAT;
-			Format.nAvgBytesPerSec = Format.nSamplesPerSec * sizeof(float) * Format.nChannels;
-			Format.nBlockAlign = sizeof(float) * Format.nChannels;
-			Format.wBitsPerSample = sizeof(float) * 8;
-			hr = Context->CreateSourceVoice(
-				&SourceVoice,
-				&Format,
-				XAUDIO2_VOICE_NOPITCH,
-				XAUDIO2_DEFAULT_FREQ_RATIO,
-				&OutputVoiceCallback);
-			if (FAILED(hr))
-			{
-				UE_LOG(LogWinDualShock, Warning, TEXT("Could not create XAudio2 source voice hr:%x"), hr);
-				Shutdown();
-				return false;
-			}
-
-			OutputBuffer.SetNumZeroed(EWinDualShockDefaults::NumFrames * NumOutputChannels);
-
-			return true;
-		}
-
-		void Shutdown()
-		{
-			if (Context)
-			{
-				Context->StopEngine();
-			}
-			if (SourceVoice)
-			{
-				SourceVoice->DestroyVoice();
-				SourceVoice = nullptr;
-			}
-			if (MasterVoice)
-			{
-				MasterVoice->DestroyVoice();
-				MasterVoice = nullptr;
-			}
-			SAFE_RELEASE(Context);
-			bStreamStarted = false;
-		}
-
-		void SubmitBuffer(FCallbackInfo& InCallbackInfo) const
-		{
-			XAUDIO2_BUFFER XAudio2Buffer = { 0 };
-			XAudio2Buffer.AudioBytes = EWinDualShockDefaults::NumFrames * NumOutputChannels * sizeof(float);
-			XAudio2Buffer.pAudioData = (const BYTE*)OutputBuffer.GetData();
-			XAudio2Buffer.pContext = &InCallbackInfo;
-
-			// Submit buffer to the output streaming voice
-			HRESULT hr;
-			hr = SourceVoice->SubmitSourceBuffer(&XAudio2Buffer);
-			if (FAILED(hr))
-			{
-				UE_LOG(LogAudioMixer, Warning, TEXT("SubmitSourceBuffer failed %x"), hr);
-			}
-		}
-
-		void StartStream()
-		{
-			if (!bStreamStarted)
-			{
-				bStreamStarted = true;
-				SourceVoice->Start();
-			}
-		}
-
-		bool IsStreamStarted() const
-		{
-			return bStreamStarted;
-		}
-
-		bool IsInitialized() const
-		{
-			return Context != nullptr;
-		}
-
-		TArray<float>			OutputBuffer;
-		uint32					NumOutputChannels;
-
-	private:
-		IXAudio2*				Context = nullptr;
-		IXAudio2MasteringVoice*	MasterVoice = nullptr;
-		IXAudio2SourceVoice*	SourceVoice = nullptr;
-		bool					bStreamStarted = false;
-		FXAudio2VoiceCallback	OutputVoiceCallback;
-	};
-
-	std::atomic_bool		bAudioIsSetup{ false };
-	FXAudio2Device			AudioDevice;
-	FCallbackInfo			CallbackInfo;
-	TCircularQueue<float>*	AudioPadSpeakerBuffer;
-	TCircularQueue<float>*	AudioVibrationBuffer;
-	FWinDualShock*			InputDevice = nullptr;
-
-private:
-
-	void TearDownAudioInternal()
-	{
-		if (bAudioIsSetup.load())
-		{
-			bAudioIsSetup.store(false, std::memory_order_release);
-			if (AudioDevice.IsInitialized())
-			{
-				AudioDevice.Shutdown();
-			}
-
-			if (AudioPadSpeakerBuffer)
-			{
-				delete AudioPadSpeakerBuffer;
-				AudioPadSpeakerBuffer = NULL;
-			}
-
-			if (AudioVibrationBuffer)
-			{
-				delete AudioVibrationBuffer;
-				AudioVibrationBuffer = NULL;
-			}
-		}
-	}
-};
-
-template<EWinDualShockPortType PortType>
-class FExternalDualShockEndpointFactory : public IAudioEndpointFactory
-{
-public:
-	FExternalDualShockEndpointFactory(TMap<FDeviceKey, TSharedRef<FWinDualShockAudioDeviceImpl>>& InEarlyDeviceMap)
-		: EarlyDeviceMap(InEarlyDeviceMap)
-	{
-		IAudioEndpointFactory::RegisterEndpointType(this);
-		bIsImplemented = true;
-	}
-
-	~FExternalDualShockEndpointFactory()
-	{
-		IAudioEndpointFactory::UnregisterEndpointType(this);
-	}
-
-	virtual FName GetEndpointTypeName() override
-	{
-		if (PortType == EWinDualShockPortType::Vibration)
-		{
-			static FName VibrationPortName = TEXT("Vibration Output");
-			return VibrationPortName;
-		}
-		else if (PortType == EWinDualShockPortType::PadSpeakers)
-		{
-			static FName PadSpeakersPortName = TEXT("Pad Speaker Output");
-			return PadSpeakersPortName;
-		}
-		else
-		{
-			checkNoEntry();
-			return FName();
-		}
-	}
-
-	virtual TUniquePtr<IAudioEndpoint> CreateNewEndpointInstance(const FAudioPluginInitializationParams& InitInfo, const IAudioEndpointSettingsProxy& InitialSettings) override
-	{
-		const FDualShockExternalEndpointSettings& Settings = DowncastSoundfieldRef<const FDualShockExternalEndpointSettings>(InitialSettings);
-		FDeviceKey DeviceKey = { InitInfo.AudioDevicePtr->DeviceID, Settings.ControllerIndex };
-		auto AudioDeviceCreateFn = [this, DeviceKey]()
-		{
-			return MakeShareable(new FWinDualShockAudioDeviceImpl(InputDevice, DeviceKey));
-		};
-		TSharedRef<IWinDualShockAudioDevice> Device = 
-			InputDevice ? InputDevice->GetAudioDevice(DeviceKey, AudioDeviceCreateFn) : GetEarlyAudioDevice(DeviceKey, AudioDeviceCreateFn);
-		FExternalWinDualShockEndpoint<PortType>* Endpoint = new FExternalWinDualShockEndpoint<PortType>(Device);
-		if (!Endpoint->IsEndpointAllowed())
-		{
-			UE_LOG(LogWinDualShock, Warning, TEXT("Only one instance of %s endpoint submit is allowed.  Additional instances ignored."), *GetEndpointTypeName().ToString());
-		}
-		return TUniquePtr<IAudioEndpoint>(Endpoint);
-	}
-
-	virtual UClass* GetCustomSettingsClass() const override
-	{
-		return UDualShockExternalEndpointSettings::StaticClass();
-	}
-
-
-	virtual const UAudioEndpointSettingsBase* GetDefaultSettings() const override
-	{
-		return GetDefault<UDualShockExternalEndpointSettings>();
-	}
-
-	void SetInputDevice(FWinDualShock* InInputDevice)
-	{
-		InputDevice = InInputDevice;
-	}
-
-private:
-	template<typename LAMBDA>
-	TSharedRef<IWinDualShockAudioDevice> GetEarlyAudioDevice(const FDeviceKey& DeviceKey, LAMBDA&& CreateDevice)
-	{
-		if (!EarlyDeviceMap.Contains(DeviceKey))
-		{
-			EarlyDeviceMap.Add(DeviceKey, CreateDevice());
-		}
-		return EarlyDeviceMap[DeviceKey];
-	}
-
-	FWinDualShock* InputDevice = nullptr;
-	TMap<FDeviceKey, TSharedRef<FWinDualShockAudioDeviceImpl>>& EarlyDeviceMap;
-};
-
->>>>>>> 4af6daef
 #endif
 
 class FWinDualShockPlugin : public IInputDeviceModule
