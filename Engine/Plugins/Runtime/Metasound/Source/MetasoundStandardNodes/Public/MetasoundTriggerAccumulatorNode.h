// Copyright Epic Games, Inc. All Rights Reserved.
#pragma once

#include "CoreMinimal.h"
#include "MetasoundFacade.h"
#include "MetasoundExecutableOperator.h"
#include "MetasoundNodeRegistrationMacro.h"
#include "MetasoundPrimitives.h"
#include "MetasoundStandardNodesNames.h"
#include "MetasoundTrigger.h"
#include "Internationalization/Text.h"
#include "MetasoundParamHelper.h"

#define LOCTEXT_NAMESPACE "MetasoundStandardNodes_AccumulatorNode"

namespace Metasound
{
	namespace MetasoundTriggerAccumulatorNodePrivate
	{
		METASOUNDSTANDARDNODES_API FNodeClassMetadata CreateNodeClassMetadata(const FName& InOperatorName, const FText& InDisplayName, const FText& InDescription, const FVertexInterface& InDefaultInterface);
	}

	namespace TriggerAccumulatorVertexNames
	{
		METASOUND_PARAM(InputAutoReset, "Auto Reset", "Input trigger resets the trigger accumulation count.");	
		METASOUND_PARAM(InputTrigger, "In {0}", "Trigger {0} input. All trigger inputs must be triggered before the output trigger is hit.");
		METASOUND_PARAM(AccumulateOutputOnTrigger, "Out", "Triggered when all input triggers have been triggered. Call Reset to reset the state or use \"Auto Reset\".");
	}

	template<uint32 NumInputs>
	class TTriggerAccumulatorOperator : public TExecutableOperator<TTriggerAccumulatorOperator<NumInputs>>
	{
	public:
		static const FVertexInterface& GetDefaultInterface()
		{
			using namespace TriggerAccumulatorVertexNames;

			auto CreateDefaultInterface = []() -> FVertexInterface
			{
				FInputVertexInterface InputInterface;

				for (uint32 i = 0; i < NumInputs; ++i)
				{
<<<<<<< HEAD
					InputInterface.Add(TInputDataVertexModel<FTrigger>(METASOUND_GET_PARAM_NAME_WITH_INDEX_AND_TT(InputTrigger, i)));
				}

				InputInterface.Add(TInputDataVertexModel<bool>(METASOUND_GET_PARAM_NAME_AND_METADATA(InputAutoReset)));

				FOutputVertexInterface OutputInterface;
				OutputInterface.Add(TOutputDataVertexModel<FTrigger>(METASOUND_GET_PARAM_NAME_AND_METADATA(AccumulateOutputOnTrigger)));
=======
					InputInterface.Add(TInputDataVertex<FTrigger>(METASOUND_GET_PARAM_NAME_WITH_INDEX_AND_METADATA(InputTrigger, i)));
				}

				InputInterface.Add(TInputDataVertex<bool>(METASOUND_GET_PARAM_NAME_AND_METADATA(InputAutoReset)));

				FOutputVertexInterface OutputInterface;
				OutputInterface.Add(TOutputDataVertex<FTrigger>(METASOUND_GET_PARAM_NAME_AND_METADATA(AccumulateOutputOnTrigger)));
>>>>>>> d731a049

				return FVertexInterface(InputInterface, OutputInterface);
			};

			static const FVertexInterface DefaultInterface = CreateDefaultInterface();
			return DefaultInterface;
		}

		static const FNodeClassMetadata& GetNodeInfo()
		{
			auto CreateNodeClassMetadata = []() -> FNodeClassMetadata
			{
				FName OperatorName = *FString::Printf(TEXT("Trigger Accumulate (%d)") , NumInputs);
				FText NodeDisplayName = METASOUND_LOCTEXT_FORMAT("TriggerAccumulateDisplayNamePattern", "Trigger Accumulate ({0})", NumInputs);
				const FText NodeDescription = METASOUND_LOCTEXT("TriggerAccumulateDescription", "Will trigger output once all input triggers have been hit at some point in the past.");
				FVertexInterface NodeInterface = GetDefaultInterface();

				return MetasoundTriggerAccumulatorNodePrivate::CreateNodeClassMetadata(OperatorName, NodeDisplayName, NodeDescription, NodeInterface);
			};

			static const FNodeClassMetadata Metadata = CreateNodeClassMetadata();
			return Metadata;
		}

		static TUniquePtr<IOperator> CreateOperator(const FCreateOperatorParams& InParams, TArray<TUniquePtr<IOperatorBuildError>>& OutErrors)
		{
			using namespace TriggerAccumulatorVertexNames;

			const FInputVertexInterface& InputInterface = InParams.Node.GetVertexInterface().GetInputInterface();
			const FDataReferenceCollection& InputCollection = InParams.InputDataReferences;

			FBoolReadRef bInAutoReset = InputCollection.GetDataReadReferenceOrConstructWithVertexDefault<bool>(InputInterface, METASOUND_GET_PARAM_NAME(InputAutoReset), InParams.OperatorSettings);
			TArray<FTriggerReadRef> InputTriggers;

			for (uint32 i = 0; i < NumInputs; ++i)
			{
				InputTriggers.Add(InputCollection.GetDataReadReferenceOrConstruct<FTrigger>(METASOUND_GET_PARAM_NAME_WITH_INDEX(InputTrigger, i), InParams.OperatorSettings));
			}

			return MakeUnique<TTriggerAccumulatorOperator<NumInputs>>(InParams.OperatorSettings, bInAutoReset, MoveTemp(InputTriggers));
		}

		TTriggerAccumulatorOperator(const FOperatorSettings& InSettings, 
			const FBoolReadRef& bInAutoReset, 
			const TArray<FTriggerReadRef>&& InInputTriggers)
			: bAutoReset(bInAutoReset)
			, InputTriggers(InInputTriggers)
			, OutputTrigger(FTriggerWriteRef::CreateNew(InSettings))
		{
			ResetTriggerState();
		}

		virtual ~TTriggerAccumulatorOperator() = default;


		virtual FDataReferenceCollection GetInputs() const override
		{
			using namespace TriggerAccumulatorVertexNames;

			FDataReferenceCollection Inputs;
			for (uint32 i = 0; i < NumInputs; ++i)
			{
				Inputs.AddDataReadReference(METASOUND_GET_PARAM_NAME_WITH_INDEX(InputTrigger, i), InputTriggers[i]);
			}
			Inputs.AddDataReadReference(METASOUND_GET_PARAM_NAME(InputAutoReset), bAutoReset);

			return Inputs;
		}

		virtual FDataReferenceCollection GetOutputs() const override
		{
			using namespace TriggerAccumulatorVertexNames;

			FDataReferenceCollection Outputs;
			Outputs.AddDataReadReference(METASOUND_GET_PARAM_NAME(AccumulateOutputOnTrigger), OutputTrigger);

			return Outputs;
		}

		void TriggerOutputIfReady(int32 InStartFrame)
		{
			for (bool WasTriggered : bInputWasTriggered)
			{
				if (!WasTriggered)
				{
					return;
				}
			}

			if (*bAutoReset)
			{
				ResetTriggerState();
			}

			if (!bOutputTriggered)
			{
				OutputTrigger->TriggerFrame(InStartFrame);
				bOutputTriggered = true;
			}
		}

		void ResetTriggerState()
		{
			bOutputTriggered = false;
			bInputWasTriggered.Reset();
			bInputWasTriggered.AddDefaulted(InputTriggers.Num());
		}

		void Execute()
		{
			OutputTrigger->AdvanceBlock();

			if (bOutputTriggered && !*bAutoReset)
			{
				return;
			}

			for (uint32 i = 0; i < NumInputs; ++i)
			{
				InputTriggers[i]->ExecuteBlock(
					[&](int32 StartFrame, int32 EndFrame)
					{
					},
					[this, i](int32 StartFrame, int32 EndFrame)
					{
						bInputWasTriggered[i] = true;
						TriggerOutputIfReady(StartFrame);
					}
				);
			}
		}

	private:

		FBoolReadRef bAutoReset;
		TArray<FTriggerReadRef> InputTriggers;
		FTriggerWriteRef OutputTrigger;

		TArray<bool> bInputWasTriggered;
		bool bOutputTriggered = false;
	};

	/** TTriggerAccumulatorNode
	*
	*  Routes values from multiple input pins to a single output pin based on trigger inputs.
	*/
	template<uint32 NumInputs>
	class METASOUNDSTANDARDNODES_API TTriggerAccumulatorNode : public FNodeFacade
	{
	public:
		/**
		 * Constructor used by the Metasound Frontend.
		 */
		TTriggerAccumulatorNode(const FNodeInitData& InInitData)
			: FNodeFacade(InInitData.InstanceName, InInitData.InstanceID, TFacadeOperatorClass<TTriggerAccumulatorOperator<NumInputs>>())
		{}

		virtual ~TTriggerAccumulatorNode() = default;
	};

} // namespace Metasound

#undef LOCTEXT_NAMESPACE //MetasoundStandardNodes_AccumulatorNode<|MERGE_RESOLUTION|>--- conflicted
+++ resolved
@@ -41,15 +41,6 @@
 
 				for (uint32 i = 0; i < NumInputs; ++i)
 				{
-<<<<<<< HEAD
-					InputInterface.Add(TInputDataVertexModel<FTrigger>(METASOUND_GET_PARAM_NAME_WITH_INDEX_AND_TT(InputTrigger, i)));
-				}
-
-				InputInterface.Add(TInputDataVertexModel<bool>(METASOUND_GET_PARAM_NAME_AND_METADATA(InputAutoReset)));
-
-				FOutputVertexInterface OutputInterface;
-				OutputInterface.Add(TOutputDataVertexModel<FTrigger>(METASOUND_GET_PARAM_NAME_AND_METADATA(AccumulateOutputOnTrigger)));
-=======
 					InputInterface.Add(TInputDataVertex<FTrigger>(METASOUND_GET_PARAM_NAME_WITH_INDEX_AND_METADATA(InputTrigger, i)));
 				}
 
@@ -57,7 +48,6 @@
 
 				FOutputVertexInterface OutputInterface;
 				OutputInterface.Add(TOutputDataVertex<FTrigger>(METASOUND_GET_PARAM_NAME_AND_METADATA(AccumulateOutputOnTrigger)));
->>>>>>> d731a049
 
 				return FVertexInterface(InputInterface, OutputInterface);
 			};
