--- conflicted
+++ resolved
@@ -94,11 +94,7 @@
 				FInputVertexInterface(
 					TInputDataVertex<ValueType>(METASOUND_GET_PARAM_NAME_AND_METADATA(InPin), 0),
 					TInputDataVertex<ThresholdType>(METASOUND_GET_PARAM_NAME_AND_METADATA(InThresholdPin), DefaultThreshold),
-<<<<<<< HEAD
-					TInputDataVertex<FEnumBufferTriggerType>(METASOUND_GET_PARAM_NAME_AND_METADATA(InTriggerType))
-=======
 					TInputDataVertex<FEnumBufferTriggerType>(METASOUND_GET_PARAM_NAME_AND_METADATA(InTriggerType), (int32)EBufferTriggerType::RisingEdge)
->>>>>>> 4af6daef
 				),
 				FOutputVertexInterface(
 					TOutputDataVertex<FTrigger>(METASOUND_GET_PARAM_NAME_AND_METADATA(OutPin))
@@ -239,33 +235,6 @@
 			}
 		}
 
-<<<<<<< HEAD
-		FDataReferenceCollection GetInputs() const
-		{
-			using namespace TriggerOnThresholdVertexNames;
-
-			FDataReferenceCollection InputDataReferences;
-			InputDataReferences.AddDataReadReference(METASOUND_GET_PARAM_NAME(InThresholdPin), Threshold);
-			InputDataReferences.AddDataReadReference(METASOUND_GET_PARAM_NAME(InPin), In);
-			InputDataReferences.AddDataReadReference(METASOUND_GET_PARAM_NAME(InTriggerType), TriggerType);
-			return InputDataReferences;
-		}
-
-		FDataReferenceCollection GetOutputs() const
-		{
-			using namespace TriggerOnThresholdVertexNames;
-
-			FDataReferenceCollection OutputDataReferences;
-			OutputDataReferences.AddDataReadReference(METASOUND_GET_PARAM_NAME(OutPin), FTriggerWriteRef(Out));
-			return OutputDataReferences;
-		}
-
-		static const FVertexInterface DeclareVertexInterface()
-		{
-			return TTriggerOnThresholdHelper<ValueType, ThresholdType>::DeclareVertexInterface(DefaultThreshold);
-		}
-
-=======
 		void Reset(const IOperator::FResetParams& InParams)
 		{
 			Out->Reset();
@@ -308,7 +277,6 @@
 			return TTriggerOnThresholdHelper<ValueType, ThresholdType>::DeclareVertexInterface(DefaultThreshold);
 		}
 
->>>>>>> 4af6daef
 		static const FNodeClassMetadata& GetNodeInfo()
 		{
 			auto InitNodeInfo = []() -> FNodeClassMetadata
@@ -340,11 +308,7 @@
 			const FOperatorSettings& Settings = InParams.OperatorSettings;
 			const FInputVertexInterface& InputInterface = InParams.Node.GetVertexInterface().GetInputInterface();
 
-<<<<<<< HEAD
-			FBufferTriggerTypeReadRef Type = InputCol.GetDataReadReferenceOrConstruct<FEnumBufferTriggerType>(METASOUND_GET_PARAM_NAME(InTriggerType));
-=======
 			FBufferTriggerTypeReadRef Type = InputCol.GetDataReadReferenceOrConstructWithVertexDefault<FEnumBufferTriggerType>(InputInterface, METASOUND_GET_PARAM_NAME(InTriggerType), Settings);
->>>>>>> 4af6daef
 			TDataReadReference<ValueType> Input = TTriggerOnThresholdHelper<ValueType>::CreateInput(InParams);
 			TDataReadReference<ThresholdType> Threshold = InputCol.GetDataReadReferenceOrConstructWithVertexDefault<ThresholdType>(InputInterface, METASOUND_GET_PARAM_NAME(InThresholdPin), Settings);
 
@@ -355,15 +319,9 @@
 		TDataReadReference<ValueType> In;
 		TDataReadReference<ThresholdType> Threshold;
 		FBufferTriggerTypeReadRef TriggerType;
-<<<<<<< HEAD
 		
 		FTriggerWriteRef Out;
 		
-=======
-		
-		FTriggerWriteRef Out;
-		
->>>>>>> 4af6daef
 		bool bTriggered = false;
 		ThresholdType LastSample = 0;
 	};
@@ -371,19 +329,11 @@
 	// Mac Clang requires linkage on constexpr
 	template <>
 	constexpr float TTriggerOnThresholdOperator<float, float>::DefaultThreshold = 0.85f;
-<<<<<<< HEAD
 
 	template <>
 	constexpr float TTriggerOnThresholdOperator<FAudioBuffer, float>::DefaultThreshold = 0.85f;
 
 	template <>
-=======
-
-	template <>
-	constexpr float TTriggerOnThresholdOperator<FAudioBuffer, float>::DefaultThreshold = 0.85f;
-
-	template <>
->>>>>>> 4af6daef
 	constexpr int32 TTriggerOnThresholdOperator<int32, int32>::DefaultThreshold = 1;
 	
 	template <typename ValueType, typename ThresholdType>
