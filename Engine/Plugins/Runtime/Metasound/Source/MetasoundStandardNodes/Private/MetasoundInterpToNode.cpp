--- conflicted
+++ resolved
@@ -133,19 +133,11 @@
 
 		static const FVertexInterface Interface(
 			FInputVertexInterface(
-<<<<<<< HEAD
-				TInputDataVertexModel<FTime>(InterpTo::InParamNameInterpTime, METASOUND_LOCTEXT("InterpTimeTooltip", "The time to interpolate from the current value to the target value."), 0.1f),
-				TInputDataVertexModel<float>(InterpTo::InParamNameTarget, METASOUND_LOCTEXT("TargetValueTooltip", "Target value."), 1.0f)
-			),
-			FOutputVertexInterface(
-				TOutputDataVertexModel<float>(InterpTo::OutParamNameValue, METASOUND_LOCTEXT("ValueTooltip", "The current value."))
-=======
 				TInputDataVertex<FTime>(METASOUND_GET_PARAM_NAME_AND_METADATA(InParamInterpTime), 0.1f),
 				TInputDataVertex<float>(METASOUND_GET_PARAM_NAME_AND_METADATA(InParamTarget), 1.0f)
 			),
 			FOutputVertexInterface(
 				TOutputDataVertex<float>(METASOUND_GET_PARAM_NAME_AND_METADATA(OutParamValue))
->>>>>>> d731a049
 			)
 		);
 
