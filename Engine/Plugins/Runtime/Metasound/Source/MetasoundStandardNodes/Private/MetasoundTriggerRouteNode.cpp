// Copyright Epic Games, Inc. All Rights Reserved.
#include "CoreMinimal.h"

#include "MetasoundBuilderInterface.h"
#include "MetasoundDataReferenceCollection.h"
#include "MetasoundExecutableOperator.h"
#include "MetasoundFacade.h"
#include "MetasoundNode.h"
#include "MetasoundNodeInterface.h"
#include "MetasoundNodeRegistrationMacro.h"
#include "MetasoundOperatorInterface.h"
#include "MetasoundParamHelper.h"
#include "MetasoundPrimitives.h"
#include "MetasoundStandardNodesNames.h"
#include "MetasoundStandardNodesCategories.h"
#include "MetasoundAudioBuffer.h"
#include "MetasoundTrigger.h"

#define LOCTEXT_NAMESPACE "MetasoundStandardNodes_TriggerRouter"

#define REGISTER_TRIGGER_ROUTE_NODE(DataType, Number) \
	using FTriggerRouteNode##DataType##_##Number = TTriggerRouteNode<DataType, Number>; \
	METASOUND_REGISTER_NODE(FTriggerRouteNode##DataType##_##Number) \

namespace Metasound
{
	namespace TriggerRouteVertexNames
	{
		METASOUND_PARAM(OutputTrigger, "On Set", "Triggered when any of the input triggers are set.")
		METASOUND_PARAM(OutputValue, "Value", "The output value set by the input triggers.")

		const FVertexName GetInputTriggerName(uint32 InIndex)
		{
			return *FString::Format(TEXT("Set {0}"), { InIndex });
		}

		const FText GetInputTriggerDisplayName(uint32 InIndex)
		{
			return METASOUND_LOCTEXT_FORMAT("InputTriggerDisplayName", "Set {0}", InIndex);
		}

		const FText GetInputTriggerDescription(uint32 InIndex)
		{
			if (InIndex == 0)
			{
				return METASOUND_LOCTEXT_FORMAT("TriggerRouteInputTriggerDescInit", "The input trigger {0} to cause the corresponding input value to route to the output value. This trigger is the default output.", InIndex);
			}
			return METASOUND_LOCTEXT_FORMAT("TriggerRouteInputTriggerDesc", "The input trigger {0} to cause the corresponding input value to route to the output value.", InIndex);
		}

		const FVertexName GetInputValueName(uint32 InIndex)
		{
			return *FString::Format(TEXT("Value {0}"), { InIndex });
		}

		const FText GetInputValueDescription(uint32 InIndex)
		{
			return METASOUND_LOCTEXT_FORMAT("TriggerRouteValueDesc", "The input value ({0}) to route to the output when triggered by Set {0}.", InIndex);
		}

		const FText GetInputValueDisplayName(uint32 InIndex)
		{
			return METASOUND_LOCTEXT_FORMAT("InputValueDisplayName", "Value {0}", InIndex);
		}
	}


	namespace MetasoundTriggerRouteNodePrivate
	{
		FNodeClassMetadata CreateNodeClassMetadata(const FName& InDataTypeName, const FName& InOperatorName, const FText& InDisplayName, const FText& InDescription, const FVertexInterface& InDefaultInterface)
		{
			FNodeClassMetadata Metadata
			{
				FNodeClassName{ "TriggerRoute", InOperatorName, InDataTypeName},
				1, // Major Version
				0, // Minor Version
				InDisplayName,
				InDescription,
				PluginAuthor,
				PluginNodeMissingPrompt,
				InDefaultInterface,
				{ NodeCategories::Trigger },
				{ },
				FNodeDisplayStyle()
			};

			return Metadata;
		}
	}

	template<typename ValueType, uint32 NumInputs>
	class TTriggerRouteOperator : public TExecutableOperator<TTriggerRouteOperator<ValueType, NumInputs>>
	{
	public:
		static const FVertexInterface& GetDefaultInterface()
		{
			using namespace TriggerRouteVertexNames;

			auto CreateDefaultInterface = []() -> FVertexInterface
			{
				FInputVertexInterface InputInterface;
				for (uint32 i = 0; i < NumInputs; ++i)
				{
					const FDataVertexMetadata InputTriggerMetadata
					{
						  GetInputTriggerDescription(i) // description
						, GetInputTriggerDisplayName(i) // display name
					};

					const FDataVertexMetadata InputValueMetadata
					{
						  GetInputValueDescription(i) // description
						, GetInputValueDisplayName(i) // display name
					};

					InputInterface.Add(TInputDataVertex<FTrigger>(GetInputTriggerName(i), InputTriggerMetadata));
					InputInterface.Add(TInputDataVertex<ValueType>(GetInputValueName(i), InputValueMetadata));
				}

				FOutputVertexInterface OutputInterface;
				OutputInterface.Add(TOutputDataVertex<FTrigger>(METASOUND_GET_PARAM_NAME_AND_METADATA(OutputTrigger)));
				OutputInterface.Add(TOutputDataVertex<ValueType>(METASOUND_GET_PARAM_NAME_AND_METADATA(OutputValue)));
				return FVertexInterface(InputInterface, OutputInterface);
			};

			static const FVertexInterface DefaultInterface = CreateDefaultInterface();
			return DefaultInterface;
		}

		static const FNodeClassMetadata& GetNodeInfo()
		{
			auto CreateNodeClassMetadata = []() -> FNodeClassMetadata
			{
				FName DataTypeName = GetMetasoundDataTypeName<ValueType>();
				FName OperatorName = *FString::Printf(TEXT("Trigger Route (%s, %d)"), *DataTypeName.ToString(), NumInputs);
				FText NodeDisplayName = METASOUND_LOCTEXT_FORMAT("TriggerRouteDisplayNamePattern", "Trigger Route ({0}, {1})", GetMetasoundDataTypeDisplayText<ValueType>(), NumInputs);
				const FText NodeDescription = METASOUND_LOCTEXT("TriggerRouteDescription", "Allows routing different values to the same output pin depending on trigger inputs.");
				FVertexInterface NodeInterface = GetDefaultInterface();

				return MetasoundTriggerRouteNodePrivate::CreateNodeClassMetadata(DataTypeName, OperatorName, NodeDisplayName, NodeDescription, NodeInterface);
			};

			static const FNodeClassMetadata Metadata = CreateNodeClassMetadata();
			return Metadata;
		}

		static TUniquePtr<IOperator> CreateOperator(const FCreateOperatorParams& InParams, TArray<TUniquePtr<IOperatorBuildError>>& OutErrors)
		{
			using namespace TriggerRouteVertexNames;

			const FInputVertexInterface& InputInterface = InParams.Node.GetVertexInterface().GetInputInterface();
			const FDataReferenceCollection& InputCollection = InParams.InputDataReferences;

			TArray<FTriggerReadRef> InputTriggers;
			TArray<TDataReadReference<ValueType>> InputValues;

			for (uint32 i = 0; i < NumInputs; ++i)
			{
				InputTriggers.Add(InputCollection.GetDataReadReferenceOrConstruct<FTrigger>(GetInputTriggerName(i), InParams.OperatorSettings));
				InputValues.Add(InputCollection.GetDataReadReferenceOrConstructWithVertexDefault<ValueType>(InputInterface, GetInputValueName(i), InParams.OperatorSettings));
			}

			return MakeUnique<TTriggerRouteOperator<ValueType, NumInputs>>(InParams, MoveTemp(InputTriggers), MoveTemp(InputValues));
		}

		TTriggerRouteOperator(const FCreateOperatorParams& InParams, TArray<FTriggerReadRef>&& InInputTriggers, TArray<TDataReadReference<ValueType>>&& InInputValues)
			: InputTriggers(MoveTemp(InInputTriggers))
			, InputValues(MoveTemp(InInputValues))
			, OutputTrigger(FTriggerWriteRef::CreateNew(InParams.OperatorSettings))
			, OutputValue(TDataWriteReferenceFactory<ValueType>::CreateAny(InParams.OperatorSettings))
		{
<<<<<<< HEAD
			check(InputValues.Num() > 0)
			CurrentIndex = 0;
			
			// Do the initial trigger input to determine the init index
			for (uint32 i = 0; i < NumInputs; ++i)
			{
				InputTriggers[i]->ExecuteBlock(
					[&](int32 StartFrame, int32 EndFrame)
					{
					},
					[this, i](int32 StartFrame, int32 EndFrame)
					{
						CurrentIndex = i;
					}
				);
			}
			
			*OutputValue = *InputValues[CurrentIndex];
=======
			check(InputValues.Num() > 0);
			
			// Call Update() to initialize output value and determine initial
			// trigger index.
			Update();
>>>>>>> 4af6daef
		}

		virtual ~TTriggerRouteOperator() = default;

		virtual void BindInputs(FInputVertexInterfaceData& InOutVertexData) override
		{
			using namespace TriggerRouteVertexNames;
			for (uint32 i = 0; i < NumInputs; ++i)
			{
				InOutVertexData.BindReadVertex(GetInputTriggerName(i), InputTriggers[i]);
				InOutVertexData.BindReadVertex(GetInputValueName(i), InputValues[i]);
			}
		}

		virtual void BindOutputs(FOutputVertexInterfaceData& InOutVertexData) override
		{
			using namespace TriggerRouteVertexNames;
			InOutVertexData.BindReadVertex(METASOUND_GET_PARAM_NAME(OutputTrigger), OutputTrigger);
			InOutVertexData.BindReadVertex(METASOUND_GET_PARAM_NAME(OutputValue), OutputValue);
		}

<<<<<<< HEAD
			FDataReferenceCollection Outputs;
			Outputs.AddDataReadReference(METASOUND_GET_PARAM_NAME(OutputTrigger), OutputTrigger);
			Outputs.AddDataReadReference(METASOUND_GET_PARAM_NAME(OutputValue), OutputValue);
=======
		virtual FDataReferenceCollection GetInputs() const override
		{
			// This should never be called. Bind(...) is called instead. This method
			// exists as a stop-gap until the API can be deprecated and removed.
			checkNoEntry();
			return {};
		}
>>>>>>> 4af6daef

		virtual FDataReferenceCollection GetOutputs() const override
		{
			// This should never be called. Bind(...) is called instead. This method
			// exists as a stop-gap until the API can be deprecated and removed.
			checkNoEntry();
			return {};
		}

		void Execute()
		{
			OutputTrigger->AdvanceBlock();
			Update();
		}

		void Reset(const IOperator::FResetParams& InParams)
		{
			OutputTrigger->Reset();
			CurrentIndex = 0;
			Update();
		}

	private:

		void Update()
		{
			for (uint32 i = 0; i < NumInputs; ++i)
			{
				InputTriggers[i]->ExecuteBlock(
					[&](int32 StartFrame, int32 EndFrame)
					{
					},
					[this, i](int32 StartFrame, int32 EndFrame)
					{
						CurrentIndex = i;
						OutputTrigger->TriggerFrame(StartFrame);
					}
				);
			}

			*OutputValue = *InputValues[CurrentIndex];
		}

		TArray<FTriggerReadRef> InputTriggers;
		TArray<TDataReadReference<ValueType>> InputValues;

		FTriggerWriteRef OutputTrigger;
		TDataWriteReference<ValueType> OutputValue;
		int32 CurrentIndex = 0;
	};

	/** TTriggerRouteNode
	 *
	 *  Routes values from multiple input pins to a single output pin based on trigger inputs.
	 */
	template<typename ValueType, uint32 NumInputs>
	class METASOUNDSTANDARDNODES_API TTriggerRouteNode : public FNodeFacade
	{
	public:
		/**
		 * Constructor used by the Metasound Frontend.
		 */
		TTriggerRouteNode(const FNodeInitData& InInitData)
			: FNodeFacade(InInitData.InstanceName, InInitData.InstanceID, TFacadeOperatorClass<TTriggerRouteOperator<ValueType, NumInputs>>())
		{}

		virtual ~TTriggerRouteNode() = default;
	};

	REGISTER_TRIGGER_ROUTE_NODE(int32, 2)
	REGISTER_TRIGGER_ROUTE_NODE(int32, 3)
	REGISTER_TRIGGER_ROUTE_NODE(int32, 4)
	REGISTER_TRIGGER_ROUTE_NODE(int32, 5)
	REGISTER_TRIGGER_ROUTE_NODE(int32, 6)
	REGISTER_TRIGGER_ROUTE_NODE(int32, 7)
	REGISTER_TRIGGER_ROUTE_NODE(int32, 8)

	REGISTER_TRIGGER_ROUTE_NODE(float, 2)
	REGISTER_TRIGGER_ROUTE_NODE(float, 3)
	REGISTER_TRIGGER_ROUTE_NODE(float, 4)
	REGISTER_TRIGGER_ROUTE_NODE(float, 5)
	REGISTER_TRIGGER_ROUTE_NODE(float, 6)
	REGISTER_TRIGGER_ROUTE_NODE(float, 7)
	REGISTER_TRIGGER_ROUTE_NODE(float, 8)

	REGISTER_TRIGGER_ROUTE_NODE(FTime, 2)
	REGISTER_TRIGGER_ROUTE_NODE(FTime, 3)
	REGISTER_TRIGGER_ROUTE_NODE(FTime, 4)
	REGISTER_TRIGGER_ROUTE_NODE(FTime, 5)
	REGISTER_TRIGGER_ROUTE_NODE(FTime, 6)
	REGISTER_TRIGGER_ROUTE_NODE(FTime, 7)
	REGISTER_TRIGGER_ROUTE_NODE(FTime, 8)

	REGISTER_TRIGGER_ROUTE_NODE(bool, 2)
	REGISTER_TRIGGER_ROUTE_NODE(bool, 3)
	REGISTER_TRIGGER_ROUTE_NODE(bool, 4)
	REGISTER_TRIGGER_ROUTE_NODE(bool, 5)
	REGISTER_TRIGGER_ROUTE_NODE(bool, 6)
	REGISTER_TRIGGER_ROUTE_NODE(bool, 7)
	REGISTER_TRIGGER_ROUTE_NODE(bool, 8)

	REGISTER_TRIGGER_ROUTE_NODE(FAudioBuffer, 2)
	REGISTER_TRIGGER_ROUTE_NODE(FAudioBuffer, 3)
	REGISTER_TRIGGER_ROUTE_NODE(FAudioBuffer, 4)
	REGISTER_TRIGGER_ROUTE_NODE(FAudioBuffer, 5)
	REGISTER_TRIGGER_ROUTE_NODE(FAudioBuffer, 6)
	REGISTER_TRIGGER_ROUTE_NODE(FAudioBuffer, 7)
	REGISTER_TRIGGER_ROUTE_NODE(FAudioBuffer, 8)
}

#undef LOCTEXT_NAMESPACE // MetasoundTriggerDelayNode<|MERGE_RESOLUTION|>--- conflicted
+++ resolved
@@ -169,32 +169,11 @@
 			, OutputTrigger(FTriggerWriteRef::CreateNew(InParams.OperatorSettings))
 			, OutputValue(TDataWriteReferenceFactory<ValueType>::CreateAny(InParams.OperatorSettings))
 		{
-<<<<<<< HEAD
-			check(InputValues.Num() > 0)
-			CurrentIndex = 0;
-			
-			// Do the initial trigger input to determine the init index
-			for (uint32 i = 0; i < NumInputs; ++i)
-			{
-				InputTriggers[i]->ExecuteBlock(
-					[&](int32 StartFrame, int32 EndFrame)
-					{
-					},
-					[this, i](int32 StartFrame, int32 EndFrame)
-					{
-						CurrentIndex = i;
-					}
-				);
-			}
-			
-			*OutputValue = *InputValues[CurrentIndex];
-=======
 			check(InputValues.Num() > 0);
 			
 			// Call Update() to initialize output value and determine initial
 			// trigger index.
 			Update();
->>>>>>> 4af6daef
 		}
 
 		virtual ~TTriggerRouteOperator() = default;
@@ -216,11 +195,6 @@
 			InOutVertexData.BindReadVertex(METASOUND_GET_PARAM_NAME(OutputValue), OutputValue);
 		}
 
-<<<<<<< HEAD
-			FDataReferenceCollection Outputs;
-			Outputs.AddDataReadReference(METASOUND_GET_PARAM_NAME(OutputTrigger), OutputTrigger);
-			Outputs.AddDataReadReference(METASOUND_GET_PARAM_NAME(OutputValue), OutputValue);
-=======
 		virtual FDataReferenceCollection GetInputs() const override
 		{
 			// This should never be called. Bind(...) is called instead. This method
@@ -228,7 +202,6 @@
 			checkNoEntry();
 			return {};
 		}
->>>>>>> 4af6daef
 
 		virtual FDataReferenceCollection GetOutputs() const override
 		{
