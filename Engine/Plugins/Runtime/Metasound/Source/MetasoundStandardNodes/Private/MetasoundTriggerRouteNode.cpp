--- conflicted
+++ resolved
@@ -60,30 +60,7 @@
 
 		const FText GetInputValueDisplayName(uint32 InIndex)
 		{
-<<<<<<< HEAD
-			static const FVertexName Name = TEXT("On Set");
-			return Name;
-		}
-
-		const FText& GetOutputTriggerDescription()
-		{
-			static const FText Desc = METASOUND_LOCTEXT("TriggerRouteOnSetDesc", "Triggered when any of the input triggers are set.");
-			return Desc;
-		}
-
-		const FVertexName& GetOutputValueName()
-		{
-			static const FVertexName Name = TEXT("Value");
-			return Name;
-		}
-
-		const FText& GetOutputValueDescription()
-		{
-			static const FText Desc = METASOUND_LOCTEXT("TriggerRouteOutputValueDesc", "The output value set by the input triggers.");
-			return Desc;
-=======
 			return METASOUND_LOCTEXT_FORMAT("InputValueDisplayName", "Value {0}", InIndex);
->>>>>>> d731a049
 		}
 	}
 
@@ -253,7 +230,6 @@
 					[this, i](int32 StartFrame, int32 EndFrame)
 					{
 						CurrentIndex = i;
-						*OutputValue = *InputValues[CurrentIndex];
 						OutputTrigger->TriggerFrame(StartFrame);
 					}
 				);
