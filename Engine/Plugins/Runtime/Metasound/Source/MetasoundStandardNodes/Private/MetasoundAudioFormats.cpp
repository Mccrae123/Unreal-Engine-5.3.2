--- conflicted
+++ resolved
@@ -111,21 +111,10 @@
 
 			virtual ~FOutputOperator() {}
 
-<<<<<<< HEAD
-			virtual FDataReferenceCollection GetInputs() const override
+
+			virtual void BindInputs(FInputVertexInterfaceData& InOutVertexData) override
 			{
 				using namespace StereoAudioFormatVertexKeys;
-
-				FDataReferenceCollection Inputs;
-
-				Inputs.AddDataReadReference(METASOUND_GET_PARAM_NAME(LeftChannelVertex), Left);
-				Inputs.AddDataReadReference(METASOUND_GET_PARAM_NAME(RightChannelVertex), Right);
-=======
-
-			virtual void BindInputs(FInputVertexInterfaceData& InOutVertexData) override
-			{
-				using namespace StereoAudioFormatVertexKeys;
->>>>>>> 4af6daef
 
 				InOutVertexData.BindReadVertex(METASOUND_GET_PARAM_NAME(LeftChannelVertex), Left);
 				InOutVertexData.BindReadVertex(METASOUND_GET_PARAM_NAME(RightChannelVertex), Right);
@@ -278,18 +267,10 @@
 
 			virtual void BindOutputs(FOutputVertexInterfaceData& InOutVertexData) override
 			{
-<<<<<<< HEAD
-				FDataReferenceCollection Outputs;
-				using namespace StereoAudioFormatVertexKeys;
-
-				Outputs.AddDataReadReference(METASOUND_GET_PARAM_NAME(LeftChannelVertex), Left);
-				Outputs.AddDataReadReference(METASOUND_GET_PARAM_NAME(RightChannelVertex), Right);
-=======
 				using namespace StereoAudioFormatVertexKeys;
 				InOutVertexData.BindReadVertex(METASOUND_GET_PARAM_NAME(LeftChannelVertex), Left);
 				InOutVertexData.BindReadVertex(METASOUND_GET_PARAM_NAME(RightChannelVertex), Right);
 			}
->>>>>>> 4af6daef
 
 			virtual FDataReferenceCollection GetInputs() const override
 			{
