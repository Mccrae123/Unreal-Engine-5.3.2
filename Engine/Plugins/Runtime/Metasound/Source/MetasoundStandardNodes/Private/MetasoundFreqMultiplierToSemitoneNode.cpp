--- conflicted
+++ resolved
@@ -91,17 +91,10 @@
 
 		static const FVertexInterface Interface(
 			FInputVertexInterface(
-<<<<<<< HEAD
-				TInputDataVertexModel<float>(METASOUND_GET_PARAM_NAME_AND_METADATA(InputFrequencyMultiplier), 1.0f)
-			),
-			FOutputVertexInterface(
-				TOutputDataVertexModel<float>(METASOUND_GET_PARAM_NAME_AND_METADATA(OutputSemitone))
-=======
 				TInputDataVertex<float>(METASOUND_GET_PARAM_NAME_AND_METADATA(InputFrequencyMultiplier), 1.0f)
 			),
 			FOutputVertexInterface(
 				TOutputDataVertex<float>(METASOUND_GET_PARAM_NAME_AND_METADATA(OutputSemitone))
->>>>>>> d731a049
 			)
 		);
 
