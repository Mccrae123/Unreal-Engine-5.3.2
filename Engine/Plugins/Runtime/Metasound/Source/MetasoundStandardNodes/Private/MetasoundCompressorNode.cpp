--- conflicted
+++ resolved
@@ -28,11 +28,7 @@
 		METASOUND_PARAM(InputThreshold, "Threshold dB", "Amplitude threshold (dB) above which gain will be reduced.");
 		METASOUND_PARAM(InputAttackTime, "Attack Time", "How long it takes for audio above the threshold to reach its compressed volume level.");
 		METASOUND_PARAM(InputReleaseTime, "Release Time", "How long it takes for audio below the threshold to return to its original volume level.");
-<<<<<<< HEAD
-		METASOUND_PARAM(InputLookaheadTime, "Lookahead Time", "How long to delay the compressed signal behind the analyzed input signal.");
-=======
 		METASOUND_PARAM(InputLookaheadTime, "Lookahead Time", "How much time the compressor has to lookahead and catch peaks. This delays the signal.");
->>>>>>> d731a049
 		METASOUND_PARAM(InputKnee, "Knee", "How hard or soft the gain reduction blends from no gain reduction to gain reduction. 0 dB = no blending.");
 		METASOUND_PARAM(InputSidechain, "Sidechain", "(Optional) External audio signal to control the compressor with. If empty, uses the input audio signal.");
 		METASOUND_PARAM(InputEnvelopeMode, "Envelope Mode", "The envelope-following method the compressor will use for gain detection.");
@@ -80,10 +76,7 @@
 			, InputDelay(FMath::CeilToInt(InSettings.GetSampleRate() * Compressor.GetMaxLookaheadMsec() / 1000.f) + 1, InSettings.GetSampleRate() * 10.0f / 1000.0f)
 			, DelayedInputSignal(InSettings.GetNumFramesPerBlock())
 			, bUseSidechain(bInUseSidechain)
-<<<<<<< HEAD
-=======
 			, MsToSamples(InSettings.GetSampleRate() / 1000.0f)
->>>>>>> d731a049
 			, PrevAttackTime(FMath::Max(FTime::ToMilliseconds(*InAttackTime), 0.0))
 			, PrevReleaseTime(FMath::Max(FTime::ToMilliseconds(*InReleaseTime), 0.0))
 			, PrevLookaheadTime(FMath::Max(FTime::ToMilliseconds(*InLookaheadTime), 0.0))
@@ -156,24 +149,6 @@
 
 			static const FVertexInterface Interface(
 				FInputVertexInterface(
-<<<<<<< HEAD
-					TInputDataVertexModel<FAudioBuffer>(METASOUND_GET_PARAM_NAME_AND_METADATA(InputAudio)),
-					TInputDataVertexModel<float>(METASOUND_GET_PARAM_NAME_AND_METADATA(InputRatio), 1.5f),
-					TInputDataVertexModel<float>(METASOUND_GET_PARAM_NAME_AND_METADATA(InputThreshold), -6.0f),
-					TInputDataVertexModel<FTime>(METASOUND_GET_PARAM_NAME_AND_METADATA(InputAttackTime), 0.01f),
-					TInputDataVertexModel<FTime>(METASOUND_GET_PARAM_NAME_AND_METADATA(InputReleaseTime), 0.1f),
-					TInputDataVertexModel<FTime>(METASOUND_GET_PARAM_NAME_AND_METADATA(InputLookaheadTime), 0.01f),
-					TInputDataVertexModel<float>(METASOUND_GET_PARAM_NAME_AND_METADATA(InputKnee), 10.0f),
-					TInputDataVertexModel<FAudioBuffer>(METASOUND_GET_PARAM_NAME_AND_METADATA(InputSidechain)),
-					TInputDataVertexModel<FEnumEnvelopePeakMode>(METASOUND_GET_PARAM_NAME_AND_METADATA(InputEnvelopeMode)),
-					TInputDataVertexModel<bool>(METASOUND_GET_PARAM_NAME_AND_METADATA(InputIsAnalog), true),
-					TInputDataVertexModel<bool>(METASOUND_GET_PARAM_NAME_AND_METADATA(InputIsUpwards), false),
-					TInputDataVertexModel<float>(METASOUND_GET_PARAM_NAME_AND_METADATA(InputWetDryMix), 1.0f)
-				),
-				FOutputVertexInterface(
-					TOutputDataVertexModel<FAudioBuffer>(METASOUND_GET_PARAM_NAME_AND_METADATA(OutputAudio)),
-					TOutputDataVertexModel<FAudioBuffer>(METASOUND_GET_PARAM_NAME_AND_METADATA(OutputEnvelope))
-=======
 					TInputDataVertex<FAudioBuffer>(METASOUND_GET_PARAM_NAME_AND_METADATA(InputAudio)),
 					TInputDataVertex<float>(METASOUND_GET_PARAM_NAME_AND_METADATA(InputRatio), 1.5f),
 					TInputDataVertex<float>(METASOUND_GET_PARAM_NAME_AND_METADATA(InputThreshold), -6.0f),
@@ -190,7 +165,6 @@
 				FOutputVertexInterface(
 					TOutputDataVertex<FAudioBuffer>(METASOUND_GET_PARAM_NAME_AND_METADATA(OutputAudio)),
 					TOutputDataVertex<FAudioBuffer>(METASOUND_GET_PARAM_NAME_AND_METADATA(OutputEnvelope))
->>>>>>> d731a049
 				)
 			);
 
@@ -278,17 +252,6 @@
 			{
 				Compressor.SetReleaseTime(CurrRelease);
 				PrevReleaseTime = CurrRelease;
-<<<<<<< HEAD
-			}
-
-			// Lookahead time cannot be negative
-			float CurrLookahead = FMath::Max(FTime::ToMilliseconds(*LookaheadTimeInput), 0.0f);
-			if (FMath::IsNearlyEqual(CurrLookahead, PrevLookaheadTime) == false)
-			{
-				Compressor.SetLookaheadMsec(CurrLookahead);
-				PrevLookaheadTime = CurrLookahead;
-=======
->>>>>>> d731a049
 			}
 
 			float CurrLookahead = FMath::Clamp(FTime::ToMilliseconds(*LookaheadTimeInput), 0.0f, Compressor.GetMaxLookaheadMsec());
