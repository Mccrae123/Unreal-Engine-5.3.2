// Copyright Epic Games, Inc. All Rights Reserved.

#include "CoreMinimal.h"
#include "Internationalization/Text.h"
#include "MetasoundExecutableOperator.h"
#include "MetasoundNodeRegistrationMacro.h"
#include "MetasoundDataTypeRegistrationMacro.h"
#include "MetasoundPrimitives.h"
#include "MetasoundStandardNodesCategories.h"
#include "MetasoundStandardNodesNames.h"
#include "MetasoundTrigger.h"
#include "MetasoundTime.h"
#include "MetasoundAudioBuffer.h"
#include "Internationalization/Text.h"
#include "DSP/BufferVectorOperations.h"
#include "DSP/Dsp.h"
#include "MetasoundParamHelper.h"

#define LOCTEXT_NAMESPACE "MetasoundStandardNodes_ADEnvelopeNode"

namespace Metasound
{
	namespace ADEnvelopeVertexNames
	{
		METASOUND_PARAM(InputTrigger, "Trigger", "Trigger to start the attack phase of the envelope generator.");
		METASOUND_PARAM(InputAttackTime, "Attack Time", "Attack time of the envelope.");
		METASOUND_PARAM(InputDecayTime, "Decay Time", "Decay time of the envelope.");
		METASOUND_PARAM(InputAttackCurve, "Attack Curve", "The exponential curve factor of the attack. 1.0 = linear growth, < 1.0 logorithmic growth, > 1.0 exponential growth.");
		METASOUND_PARAM(InputDecayCurve, "Decay Curve", "The exponential curve factor of the decay. 1.0 = linear decay, < 1.0 exponential decay, > 1.0 logarithmic decay.");
		METASOUND_PARAM(InputLooping, "Looping", "Set to true to enable looping of the envelope. This will allow the envelope to be an LFO or wave generator.");
		METASOUND_PARAM(InputHardReset, "Hard Reset", "Set to true to always reset the envelope level to 0 when triggering.");

		METASOUND_PARAM(OutputOnTrigger, "On Trigger", "Triggers when the envelope is triggered.");
		METASOUND_PARAM(OutputOnDone, "On Done", "Triggers when the envelope finishes or loops back if looping is enabled.");
		METASOUND_PARAM(OutputEnvelopeValue, "Out Envelope", "The output value of the envelope.");
	}

	namespace ADEnvelopeNodePrivate
	{
		struct FEnvState
		{
			// Where the envelope is. If INDEX_NONE, then the envelope is not triggered
			int32 CurrentSampleIndex = INDEX_NONE;

			// Number of samples for attack
			int32 AttackSampleCount = 1;

			// Number of samples for Decay
			int32 DecaySampleCount = 1;

			// Curve factors for attack/Decay
			float AttackCurveFactor = 0.0f;
			float DecayCurveFactor = 0.0f;

			Audio::FExponentialEase EnvEase;

			// Where the envelope value was when it was triggered
			float StartingEnvelopeValue = 0.0f;
			float CurrentEnvelopeValue = 0.0f;

			bool bLooping = false;
			bool bHardReset = false;
<<<<<<< HEAD
=======

			void Reset()
			{
				CurrentSampleIndex = INDEX_NONE;
				AttackSampleCount = 1;
				DecaySampleCount = 1;

				AttackCurveFactor = 0.0f;
				DecayCurveFactor = 0.0f;

				StartingEnvelopeValue = 0.0f;
				CurrentEnvelopeValue = 0.0f;

				bLooping = false;
				bHardReset = false;
				EnvEase.Init(0.f, 0.01f);
			}
>>>>>>> 4af6daef
		};

		template<typename ValueType>
		struct TADEnvelope
		{
		};

		template<>
		struct TADEnvelope<float>
		{
			static void GetNextEnvelopeOutput(FEnvState& InState, int32 StartFrame, int32 EndFrame, TArray<int32>& OutFinishedFrames, float& OutEnvelopeValue)
			{
				// Don't need to do anything if we're not generating the envelope at the top of the block since this is a block-rate envelope
				if (StartFrame > 0 || InState.CurrentSampleIndex == INDEX_NONE)
				{
					OutEnvelopeValue = 0.0f;
					return;
				}

				// We are in attack
				if (InState.CurrentSampleIndex < InState.AttackSampleCount)
				{
					if (InState.AttackSampleCount > 1)
					{
						float AttackFraction = (float)InState.CurrentSampleIndex++ / InState.AttackSampleCount;
						OutEnvelopeValue = InState.StartingEnvelopeValue + (1.0f - InState.StartingEnvelopeValue) * FMath::Pow(AttackFraction, InState.AttackCurveFactor);
					}
					else
					{
						// Attack is effectively 0, skip Attack fade-in
						InState.CurrentSampleIndex++;
						OutEnvelopeValue = 1.f;
					}
				}
				else
				{
					int32 TotalEnvSampleCount = (InState.AttackSampleCount + InState.DecaySampleCount);
					
					// We are in Decay
					if (InState.CurrentSampleIndex < TotalEnvSampleCount)
					{
						int32 SampleCountInDecayState = InState.CurrentSampleIndex++ - InState.AttackSampleCount;
						float DecayFraction = (float)SampleCountInDecayState / InState.DecaySampleCount;
						OutEnvelopeValue = 1.0f - FMath::Pow(DecayFraction, InState.DecayCurveFactor);
					}
					// We are looping so reset the sample index
					else if (InState.bLooping)
					{
						InState.CurrentSampleIndex = 0;
						OutFinishedFrames.Add(EndFrame);
					}
					else
					{
						// Envelope is done
						InState.CurrentSampleIndex = INDEX_NONE;
						OutEnvelopeValue = 0.0f;
						OutFinishedFrames.Add(EndFrame);
					}
				}
			}

			static void GetInitialOutputEnvelope(float& OutputEnvelope)
			{
				OutputEnvelope = 0.f;
			}

			static constexpr bool IsAudio() { return false; }
		};

		template<>
		struct TADEnvelope<FAudioBuffer>
		{
			static void GetNextEnvelopeOutput(FEnvState& InState, int32 StartFrame, int32 EndFrame, TArray<int32>& OutFinishedFrames, FAudioBuffer& OutEnvelopeValue)
			{
				// If we are not active zero the buffer and early exit
				if (InState.CurrentSampleIndex == INDEX_NONE)
				{
					OutEnvelopeValue.Zero();
					return;
				}

				float* OutEnvPtr = OutEnvelopeValue.GetData();
				for (int32 i = StartFrame; i < EndFrame; ++i)
				{
					// We are in attack
					if (InState.CurrentSampleIndex < InState.AttackSampleCount)
					{
						float AttackFraction = (float)InState.CurrentSampleIndex++ / InState.AttackSampleCount;
						float EnvValue = FMath::Pow(AttackFraction, InState.AttackCurveFactor);
						float TargetEnvelopeValue = InState.StartingEnvelopeValue + (1.0f - InState.StartingEnvelopeValue) * EnvValue;
						InState.EnvEase.SetValue(TargetEnvelopeValue);
						InState.CurrentEnvelopeValue = InState.EnvEase.GetNextValue();
						OutEnvPtr[i] = InState.CurrentEnvelopeValue;
					}
					else 
					{
						int32 TotalEnvSampleCount = (InState.AttackSampleCount + InState.DecaySampleCount);

						// We are in Decay
						if (InState.CurrentSampleIndex < TotalEnvSampleCount)
						{
							int32 SampleCountInDecayState = InState.CurrentSampleIndex++ - InState.AttackSampleCount;
							float DecayFracton = (float)SampleCountInDecayState / InState.DecaySampleCount;
							float TargetEnvelopeValue = 1.0f - FMath::Pow(DecayFracton, InState.DecayCurveFactor);
							InState.EnvEase.SetValue(TargetEnvelopeValue);
							InState.CurrentEnvelopeValue = InState.EnvEase.GetNextValue();
							OutEnvPtr[i] = InState.CurrentEnvelopeValue;
						}
						// We are looping so reset the sample index
						else if (InState.bLooping)
						{
							InState.StartingEnvelopeValue = 0.0f;
							InState.CurrentEnvelopeValue = InState.AttackSampleCount? 0.f : 1.f;
							InState.CurrentSampleIndex = 0;
							OutFinishedFrames.Add(i);
						}
						else
						{
							InState.CurrentEnvelopeValue = InState.EnvEase.GetNextValue();
							OutEnvPtr[i] = InState.CurrentEnvelopeValue;

							// Envelope is done
							if (InState.EnvEase.IsDone())
							{
								// Zero out the rest of the envelope
								int32 NumSamplesLeft = EndFrame - i - 1;
								if (NumSamplesLeft > 0)
								{
									FMemory::Memzero(&OutEnvPtr[i + 1], sizeof(float) * NumSamplesLeft);
								}
								InState.CurrentSampleIndex = INDEX_NONE;
								OutFinishedFrames.Add(i);
								break;
							}
						}
					}
				}
			}

			static void GetInitialOutputEnvelope(FAudioBuffer& OutputEnvelope)
			{
				OutputEnvelope.Zero();
			}

			static constexpr bool IsAudio() { return true; }
		};
	}

	template<typename ValueType>
	class TADEnvelopeNodeOperator : public TExecutableOperator<TADEnvelopeNodeOperator<ValueType>>
	{
	public:
		static const FVertexInterface& GetDefaultInterface()
		{
			using namespace ADEnvelopeVertexNames;

			static const FVertexInterface DefaultInterface(
				FInputVertexInterface(
					TInputDataVertex<FTrigger>(METASOUND_GET_PARAM_NAME_AND_METADATA(InputTrigger)),
					TInputDataVertex<FTime>(METASOUND_GET_PARAM_NAME_AND_METADATA(InputAttackTime), 0.01f),
					TInputDataVertex<FTime>(METASOUND_GET_PARAM_NAME_AND_METADATA(InputDecayTime), 1.0f),
					TInputDataVertex<float>(METASOUND_GET_PARAM_NAME_AND_METADATA(InputAttackCurve), 1.0f),
					TInputDataVertex<float>(METASOUND_GET_PARAM_NAME_AND_METADATA(InputDecayCurve), 1.0f),
					TInputDataVertex<bool>(METASOUND_GET_PARAM_NAME_AND_METADATA(InputLooping), false),
					TInputDataVertex<bool>(METASOUND_GET_PARAM_NAME_AND_METADATA(InputHardReset), false)
				),
				FOutputVertexInterface(
					TOutputDataVertex<FTrigger>(METASOUND_GET_PARAM_NAME_AND_METADATA(OutputOnTrigger)),
					TOutputDataVertex<FTrigger>(METASOUND_GET_PARAM_NAME_AND_METADATA(OutputOnDone)),
					TOutputDataVertex<ValueType>(METASOUND_GET_PARAM_NAME_AND_METADATA(OutputEnvelopeValue))
				)
			);

			return DefaultInterface;
		}

		static const FNodeClassMetadata& GetNodeInfo()
		{
			auto CreateNodeClassMetadata = []() -> FNodeClassMetadata
			{
				const FName DataTypeName = GetMetasoundDataTypeName<ValueType>();
				const FName OperatorName = "AD Envelope";
				const FText NodeDisplayName = METASOUND_LOCTEXT_FORMAT("ADEnvelopeDisplayNamePattern", "AD Envelope ({0})", GetMetasoundDataTypeDisplayText<ValueType>());
				const FText NodeDescription = METASOUND_LOCTEXT("ADEnevelopeDesc", "Generates an attack-decay envelope value output when triggered.");
				const FVertexInterface NodeInterface = GetDefaultInterface();

				const FNodeClassMetadata Metadata
				{
					FNodeClassName { "AD Envelope", OperatorName, DataTypeName },
					1, // Major Version
					0, // Minor Version
					NodeDisplayName,
					NodeDescription,
					PluginAuthor,
					PluginNodeMissingPrompt,
					NodeInterface,
					{ NodeCategories::Envelopes },
					{ },
					FNodeDisplayStyle()
				};

				return Metadata;
			};

			static const FNodeClassMetadata Metadata = CreateNodeClassMetadata();
			return Metadata;
		}

		static TUniquePtr<IOperator> CreateOperator(const FCreateOperatorParams& InParams, TArray<TUniquePtr<IOperatorBuildError>>& OutErrors)
		{
			using namespace ADEnvelopeVertexNames;

			const FInputVertexInterface& InputInterface = GetDefaultInterface().GetInputInterface();

			FTriggerReadRef TriggerIn = InParams.InputDataReferences.GetDataReadReferenceOrConstruct<FTrigger>(METASOUND_GET_PARAM_NAME(InputTrigger), InParams.OperatorSettings);
			FTimeReadRef AttackTime = InParams.InputDataReferences.GetDataReadReferenceOrConstructWithVertexDefault<FTime>(InputInterface, METASOUND_GET_PARAM_NAME(InputAttackTime), InParams.OperatorSettings);
			FTimeReadRef DecayTime = InParams.InputDataReferences.GetDataReadReferenceOrConstructWithVertexDefault<FTime>(InputInterface, METASOUND_GET_PARAM_NAME(InputDecayTime), InParams.OperatorSettings);
			FFloatReadRef AttackCurveFactor = InParams.InputDataReferences.GetDataReadReferenceOrConstructWithVertexDefault<float>(InputInterface, METASOUND_GET_PARAM_NAME(InputAttackCurve), InParams.OperatorSettings);
			FFloatReadRef DecayCurveFactor = InParams.InputDataReferences.GetDataReadReferenceOrConstructWithVertexDefault<float>(InputInterface, METASOUND_GET_PARAM_NAME(InputDecayCurve), InParams.OperatorSettings);
			FBoolReadRef bLooping = InParams.InputDataReferences.GetDataReadReferenceOrConstructWithVertexDefault<bool>(InputInterface, METASOUND_GET_PARAM_NAME(InputLooping), InParams.OperatorSettings);
			FBoolReadRef bHardReset = InParams.InputDataReferences.GetDataReadReferenceOrConstructWithVertexDefault<bool>(InputInterface, METASOUND_GET_PARAM_NAME(InputHardReset), InParams.OperatorSettings);

<<<<<<< HEAD
			return MakeUnique<TADEnvelopeNodeOperator<ValueType>>(InParams.OperatorSettings, TriggerIn, AttackTime, DecayTime, AttackCurveFactor, DecayCurveFactor, bLooping, bHardReset);
=======
			return MakeUnique<TADEnvelopeNodeOperator<ValueType>>(InParams, TriggerIn, AttackTime, DecayTime, AttackCurveFactor, DecayCurveFactor, bLooping, bHardReset);
>>>>>>> 4af6daef
		}

		TADEnvelopeNodeOperator(const FCreateOperatorParams& InParams,
			const FTriggerReadRef& InTriggerIn,
			const FTimeReadRef& InAttackTime,
			const FTimeReadRef& InDecayTime,
			const FFloatReadRef& InAttackCurveFactor,
			const FFloatReadRef& InDecayeCurveFactor,
			const FBoolReadRef& bInLooping,
			const FBoolReadRef& bInHardReset)
			: TriggerAttackIn(InTriggerIn)
			, AttackTime(InAttackTime)
			, DecayTime(InDecayTime)
			, AttackCurveFactor(InAttackCurveFactor)
			, DecayCurveFactor(InDecayeCurveFactor)
			, bLooping(bInLooping)
			, bHardReset(bInHardReset)
<<<<<<< HEAD
			, OnAttackTrigger(TDataWriteReferenceFactory<FTrigger>::CreateAny(InSettings))
			, OnDone(TDataWriteReferenceFactory<FTrigger>::CreateAny(InSettings))
			, OutputEnvelope(TDataWriteReferenceFactory<ValueType>::CreateAny(InSettings))
=======
			, OnAttackTrigger(TDataWriteReferenceFactory<FTrigger>::CreateExplicitArgs(InParams.OperatorSettings))
			, OnDone(TDataWriteReferenceFactory<FTrigger>::CreateExplicitArgs(InParams.OperatorSettings))
			, OutputEnvelope(TDataWriteReferenceFactory<ValueType>::CreateExplicitArgs(InParams.OperatorSettings))
>>>>>>> 4af6daef
		{
			Reset(InParams);
		}

		virtual ~TADEnvelopeNodeOperator() = default;


		virtual void BindInputs(FInputVertexInterfaceData& InOutVertexData) override
		{
			using namespace ADEnvelopeVertexNames;

<<<<<<< HEAD
			FDataReferenceCollection Inputs;
			Inputs.AddDataReadReference(METASOUND_GET_PARAM_NAME(InputTrigger), TriggerAttackIn);
			Inputs.AddDataReadReference(METASOUND_GET_PARAM_NAME(InputAttackTime), AttackTime);
			Inputs.AddDataReadReference(METASOUND_GET_PARAM_NAME(InputDecayTime), DecayTime);
			Inputs.AddDataReadReference(METASOUND_GET_PARAM_NAME(InputAttackCurve), AttackCurveFactor);
			Inputs.AddDataReadReference(METASOUND_GET_PARAM_NAME(InputDecayCurve), DecayCurveFactor);
			Inputs.AddDataReadReference(METASOUND_GET_PARAM_NAME(InputLooping), bLooping);
			Inputs.AddDataReadReference(METASOUND_GET_PARAM_NAME(InputHardReset), bHardReset);

			return Inputs;
=======
			InOutVertexData.BindReadVertex(METASOUND_GET_PARAM_NAME(InputTrigger), TriggerAttackIn);
			InOutVertexData.BindReadVertex(METASOUND_GET_PARAM_NAME(InputAttackTime), AttackTime);
			InOutVertexData.BindReadVertex(METASOUND_GET_PARAM_NAME(InputDecayTime), DecayTime);
			InOutVertexData.BindReadVertex(METASOUND_GET_PARAM_NAME(InputAttackCurve), AttackCurveFactor);
			InOutVertexData.BindReadVertex(METASOUND_GET_PARAM_NAME(InputDecayCurve), DecayCurveFactor);
			InOutVertexData.BindReadVertex(METASOUND_GET_PARAM_NAME(InputLooping), bLooping);
			InOutVertexData.BindReadVertex(METASOUND_GET_PARAM_NAME(InputHardReset), bHardReset);
>>>>>>> 4af6daef
		}

		virtual void BindOutputs(FOutputVertexInterfaceData& InOutVertexData) override
		{
			using namespace ADEnvelopeVertexNames;

			InOutVertexData.BindReadVertex(METASOUND_GET_PARAM_NAME(OutputOnTrigger), OnAttackTrigger);
			InOutVertexData.BindReadVertex(METASOUND_GET_PARAM_NAME(OutputOnDone), OnDone);
			InOutVertexData.BindReadVertex(METASOUND_GET_PARAM_NAME(OutputEnvelopeValue), OutputEnvelope);
		}

		virtual FDataReferenceCollection GetInputs() const override
		{
			// This should never be called. Bind(...) is called instead. This method
			// exists as a stop-gap until the API can be deprecated and removed.
			checkNoEntry();
			return {};
		}

		virtual FDataReferenceCollection GetOutputs() const override
		{
			// This should never be called. Bind(...) is called instead. This method
			// exists as a stop-gap until the API can be deprecated and removed.
			checkNoEntry();
			return {};
		}

		void UpdateParams()
		{
			float AttackTimeSeconds = AttackTime->GetSeconds();
			float DecayTimeSeconds = DecayTime->GetSeconds();
<<<<<<< HEAD
			EnvState.AttackSampleCount = FMath::Max(1, SampleRate * AttackTimeSeconds);
			EnvState.DecaySampleCount = FMath::Max(1, SampleRate * DecayTimeSeconds);
=======
			EnvState.AttackSampleCount = FMath::Max(0, SampleRate * AttackTimeSeconds);

			// if our attack phase is zero, force decay phase to be at least a single sample
			const int32 DecaySampleCountMin = (EnvState.AttackSampleCount? 0 : 1);
			EnvState.DecaySampleCount = FMath::Max(DecaySampleCountMin, SampleRate * DecayTimeSeconds);
>>>>>>> 4af6daef
			EnvState.AttackCurveFactor = FMath::Max(KINDA_SMALL_NUMBER, *AttackCurveFactor);
			EnvState.DecayCurveFactor = FMath::Max(KINDA_SMALL_NUMBER, *DecayCurveFactor);
			EnvState.bLooping = *bLooping;
			EnvState.bHardReset = *bHardReset;
<<<<<<< HEAD
=======

			// if there is no attack phase, we jump to 1.f on the first frame
			if(EnvState.AttackSampleCount == 0)
			{
				EnvState.CurrentEnvelopeValue = 1.f;
			}
>>>>>>> 4af6daef
		}

		void Reset(const IOperator::FResetParams& InParams)
		{
			NumFramesPerBlock = InParams.OperatorSettings.GetNumFramesPerBlock();


			if constexpr (ADEnvelopeNodePrivate::TADEnvelope<ValueType>::IsAudio())
			{
				SampleRate = InParams.OperatorSettings.GetSampleRate();
			}
			else
			{
				SampleRate = InParams.OperatorSettings.GetActualBlockRate();
			}

			OnAttackTrigger->Reset();
			OnDone->Reset();
			ADEnvelopeNodePrivate::TADEnvelope<ValueType>::GetInitialOutputEnvelope(*OutputEnvelope);
			EnvState.Reset();
		}

		void Execute()
		{
			using namespace ADEnvelopeNodePrivate;

			OnAttackTrigger->AdvanceBlock();
			OnDone->AdvanceBlock();

			// check for any updates to input params
			UpdateParams();

			TriggerAttackIn->ExecuteBlock(
				// OnPreTrigger
				[&](int32 StartFrame, int32 EndFrame)
				{
					TArray<int32> FinishedFrames;
					TADEnvelope<ValueType>::GetNextEnvelopeOutput(EnvState, StartFrame, EndFrame, FinishedFrames, *OutputEnvelope);

					for (int32 FrameFinished : FinishedFrames)
					{
						OnDone->TriggerFrame(FrameFinished);
					}
				},
				// OnTrigger
					[&](int32 StartFrame, int32 EndFrame)
				{
					// Get latest params
					UpdateParams();

					// Set the sample index to the top of the envelope
					EnvState.CurrentSampleIndex = 0;
					EnvState.StartingEnvelopeValue = EnvState.bHardReset ? 0 : EnvState.CurrentEnvelopeValue;
					EnvState.EnvEase.SetValue(EnvState.StartingEnvelopeValue, true /* bInit */);

					// Generate the output (this will no-op if we're block rate)
					TArray<int32> FinishedFrames;
					TADEnvelope<ValueType>::GetNextEnvelopeOutput(EnvState, StartFrame, EndFrame, FinishedFrames, *OutputEnvelope);
					for (int32 FrameFinished : FinishedFrames)
					{
						OnDone->TriggerFrame(FrameFinished);
					}

					// Forward the trigger
					OnAttackTrigger->TriggerFrame(StartFrame);
				}
			);
		}

	private:

		FTriggerReadRef TriggerAttackIn;
		FTimeReadRef AttackTime;
		FTimeReadRef DecayTime;
		FFloatReadRef AttackCurveFactor;
		FFloatReadRef DecayCurveFactor;
		FBoolReadRef bLooping;
		FBoolReadRef bHardReset;

		FTriggerWriteRef OnAttackTrigger;
		FTriggerWriteRef OnDone;
		TDataWriteReference<ValueType> OutputEnvelope;

		// This will either be the block rate or sample rate depending on if this is block-rate or audio-rate envelope
		float SampleRate = 0.0f;
		int32 NumFramesPerBlock = 0;

		ADEnvelopeNodePrivate::FEnvState EnvState;
	};

	/** TADEnvelopeNode
	 *
	 *  Creates an Attack/Decay envelope node.
	 */
	template<typename ValueType>
	class METASOUNDSTANDARDNODES_API TADEnvelopeNode : public FNodeFacade
	{
	public:
		/**
		 * Constructor used by the Metasound Frontend.
		 */
		TADEnvelopeNode(const FNodeInitData& InInitData)
			: FNodeFacade(InInitData.InstanceName, InInitData.InstanceID, TFacadeOperatorClass<TADEnvelopeNodeOperator<ValueType>>())
		{}

		virtual ~TADEnvelopeNode() = default;
	};

	using FADEnvelopeNodeFloat = TADEnvelopeNode<float>;
	METASOUND_REGISTER_NODE(FADEnvelopeNodeFloat)

	using FADEnvelopeAudioBuffer = TADEnvelopeNode<FAudioBuffer>;
	METASOUND_REGISTER_NODE(FADEnvelopeAudioBuffer)
}

#undef LOCTEXT_NAMESPACE<|MERGE_RESOLUTION|>--- conflicted
+++ resolved
@@ -60,8 +60,6 @@
 
 			bool bLooping = false;
 			bool bHardReset = false;
-<<<<<<< HEAD
-=======
 
 			void Reset()
 			{
@@ -79,7 +77,6 @@
 				bHardReset = false;
 				EnvEase.Init(0.f, 0.01f);
 			}
->>>>>>> 4af6daef
 		};
 
 		template<typename ValueType>
@@ -302,11 +299,7 @@
 			FBoolReadRef bLooping = InParams.InputDataReferences.GetDataReadReferenceOrConstructWithVertexDefault<bool>(InputInterface, METASOUND_GET_PARAM_NAME(InputLooping), InParams.OperatorSettings);
 			FBoolReadRef bHardReset = InParams.InputDataReferences.GetDataReadReferenceOrConstructWithVertexDefault<bool>(InputInterface, METASOUND_GET_PARAM_NAME(InputHardReset), InParams.OperatorSettings);
 
-<<<<<<< HEAD
-			return MakeUnique<TADEnvelopeNodeOperator<ValueType>>(InParams.OperatorSettings, TriggerIn, AttackTime, DecayTime, AttackCurveFactor, DecayCurveFactor, bLooping, bHardReset);
-=======
 			return MakeUnique<TADEnvelopeNodeOperator<ValueType>>(InParams, TriggerIn, AttackTime, DecayTime, AttackCurveFactor, DecayCurveFactor, bLooping, bHardReset);
->>>>>>> 4af6daef
 		}
 
 		TADEnvelopeNodeOperator(const FCreateOperatorParams& InParams,
@@ -324,15 +317,9 @@
 			, DecayCurveFactor(InDecayeCurveFactor)
 			, bLooping(bInLooping)
 			, bHardReset(bInHardReset)
-<<<<<<< HEAD
-			, OnAttackTrigger(TDataWriteReferenceFactory<FTrigger>::CreateAny(InSettings))
-			, OnDone(TDataWriteReferenceFactory<FTrigger>::CreateAny(InSettings))
-			, OutputEnvelope(TDataWriteReferenceFactory<ValueType>::CreateAny(InSettings))
-=======
 			, OnAttackTrigger(TDataWriteReferenceFactory<FTrigger>::CreateExplicitArgs(InParams.OperatorSettings))
 			, OnDone(TDataWriteReferenceFactory<FTrigger>::CreateExplicitArgs(InParams.OperatorSettings))
 			, OutputEnvelope(TDataWriteReferenceFactory<ValueType>::CreateExplicitArgs(InParams.OperatorSettings))
->>>>>>> 4af6daef
 		{
 			Reset(InParams);
 		}
@@ -344,18 +331,6 @@
 		{
 			using namespace ADEnvelopeVertexNames;
 
-<<<<<<< HEAD
-			FDataReferenceCollection Inputs;
-			Inputs.AddDataReadReference(METASOUND_GET_PARAM_NAME(InputTrigger), TriggerAttackIn);
-			Inputs.AddDataReadReference(METASOUND_GET_PARAM_NAME(InputAttackTime), AttackTime);
-			Inputs.AddDataReadReference(METASOUND_GET_PARAM_NAME(InputDecayTime), DecayTime);
-			Inputs.AddDataReadReference(METASOUND_GET_PARAM_NAME(InputAttackCurve), AttackCurveFactor);
-			Inputs.AddDataReadReference(METASOUND_GET_PARAM_NAME(InputDecayCurve), DecayCurveFactor);
-			Inputs.AddDataReadReference(METASOUND_GET_PARAM_NAME(InputLooping), bLooping);
-			Inputs.AddDataReadReference(METASOUND_GET_PARAM_NAME(InputHardReset), bHardReset);
-
-			return Inputs;
-=======
 			InOutVertexData.BindReadVertex(METASOUND_GET_PARAM_NAME(InputTrigger), TriggerAttackIn);
 			InOutVertexData.BindReadVertex(METASOUND_GET_PARAM_NAME(InputAttackTime), AttackTime);
 			InOutVertexData.BindReadVertex(METASOUND_GET_PARAM_NAME(InputDecayTime), DecayTime);
@@ -363,7 +338,6 @@
 			InOutVertexData.BindReadVertex(METASOUND_GET_PARAM_NAME(InputDecayCurve), DecayCurveFactor);
 			InOutVertexData.BindReadVertex(METASOUND_GET_PARAM_NAME(InputLooping), bLooping);
 			InOutVertexData.BindReadVertex(METASOUND_GET_PARAM_NAME(InputHardReset), bHardReset);
->>>>>>> 4af6daef
 		}
 
 		virtual void BindOutputs(FOutputVertexInterfaceData& InOutVertexData) override
@@ -395,29 +369,21 @@
 		{
 			float AttackTimeSeconds = AttackTime->GetSeconds();
 			float DecayTimeSeconds = DecayTime->GetSeconds();
-<<<<<<< HEAD
-			EnvState.AttackSampleCount = FMath::Max(1, SampleRate * AttackTimeSeconds);
-			EnvState.DecaySampleCount = FMath::Max(1, SampleRate * DecayTimeSeconds);
-=======
 			EnvState.AttackSampleCount = FMath::Max(0, SampleRate * AttackTimeSeconds);
 
 			// if our attack phase is zero, force decay phase to be at least a single sample
 			const int32 DecaySampleCountMin = (EnvState.AttackSampleCount? 0 : 1);
 			EnvState.DecaySampleCount = FMath::Max(DecaySampleCountMin, SampleRate * DecayTimeSeconds);
->>>>>>> 4af6daef
 			EnvState.AttackCurveFactor = FMath::Max(KINDA_SMALL_NUMBER, *AttackCurveFactor);
 			EnvState.DecayCurveFactor = FMath::Max(KINDA_SMALL_NUMBER, *DecayCurveFactor);
 			EnvState.bLooping = *bLooping;
 			EnvState.bHardReset = *bHardReset;
-<<<<<<< HEAD
-=======
 
 			// if there is no attack phase, we jump to 1.f on the first frame
 			if(EnvState.AttackSampleCount == 0)
 			{
 				EnvState.CurrentEnvelopeValue = 1.f;
 			}
->>>>>>> 4af6daef
 		}
 
 		void Reset(const IOperator::FResetParams& InParams)
