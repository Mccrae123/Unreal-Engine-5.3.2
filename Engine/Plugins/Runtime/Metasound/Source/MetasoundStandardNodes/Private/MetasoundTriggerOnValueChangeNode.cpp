--- conflicted
+++ resolved
@@ -132,17 +132,10 @@
 
 		static const FVertexInterface Interface(
 			FInputVertexInterface(
-<<<<<<< HEAD
-				TInputDataVertexModel<ValueType>(METASOUND_GET_PARAM_NAME_AND_METADATA(InputValue), 1)
-			),
-			FOutputVertexInterface(
-				TOutputDataVertexModel<FTrigger>(METASOUND_GET_PARAM_NAME_AND_METADATA(OutputOnChange))
-=======
 				TInputDataVertex<ValueType>(METASOUND_GET_PARAM_NAME_AND_METADATA(InputValue), 1)
 			),
 			FOutputVertexInterface(
 				TOutputDataVertex<FTrigger>(METASOUND_GET_PARAM_NAME_AND_METADATA(OutputOnChange))
->>>>>>> d731a049
 			)
 		);
 
