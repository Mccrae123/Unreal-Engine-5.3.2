// Copyright Epic Games, Inc. All Rights Reserved.

#include "MetasoundStandardNodesCategories.h"

#include "MetasoundNodeRegistrationMacro.h"

#define LOCTEXT_NAMESPACE "MetasoundStandardNodes"

namespace Metasound::NodeCategories
{
<<<<<<< HEAD
	namespace NodeCategories
	{
		const FText Debug = { METASOUND_LOCTEXT("Metasound_DebugCategory", "Debug") };
		const FText Delays = { METASOUND_LOCTEXT("Metasound_EffectsCategory", "Delays") };
		const FText Dynamics = { METASOUND_LOCTEXT("Metasound_DynamicsCategory", "Dynamics") };
		const FText Envelopes = { METASOUND_LOCTEXT("Metasound_EnvelopesCategory", "Envelopes") };
		const FText Filters = { METASOUND_LOCTEXT("Metasound_FiltersCategory", "Filters") };
		const FText Generators = { METASOUND_LOCTEXT("Metasound_GeneratorsCategory", "Generators") };
		const FText Io = { METASOUND_LOCTEXT("Metasound_IoCategory", "External IO") };
		const FText Math = { METASOUND_LOCTEXT("Metasound_MathCategory", "Math") };
		const FText Mix = { METASOUND_LOCTEXT("Metasound_MixCategory", "Mix") };
		const FText Music = { METASOUND_LOCTEXT("Metasound_MusicCategory", "Music") };
		const FText RandomUtils = { METASOUND_LOCTEXT("Metasound_RandomCategory", "Random") };
		const FText Spatialization = { METASOUND_LOCTEXT("Metasound_SpatializationCategory", "Spatialization") };
		const FText Trigger = { METASOUND_LOCTEXT("Metasound_TriggerCategory", "Triggers") };
	}
}
=======
	const FText Debug = { METASOUND_LOCTEXT("Metasound_DebugCategory", "Debug") };
	const FText Delays = { METASOUND_LOCTEXT("Metasound_EffectsCategory", "Delays") };
	const FText Dynamics = { METASOUND_LOCTEXT("Metasound_DynamicsCategory", "Dynamics") };
	const FText Envelopes = { METASOUND_LOCTEXT("Metasound_EnvelopesCategory", "Envelopes") };
	const FText Filters = { METASOUND_LOCTEXT("Metasound_FiltersCategory", "Filters") };
	const FText Generators = { METASOUND_LOCTEXT("Metasound_GeneratorsCategory", "Generators") };
	const FText Io = { METASOUND_LOCTEXT("Metasound_IoCategory", "External IO") };
	const FText Math = { METASOUND_LOCTEXT("Metasound_MathCategory", "Math") };
	const FText Mix = { METASOUND_LOCTEXT("Metasound_MixCategory", "Mix") };
	const FText Music = { METASOUND_LOCTEXT("Metasound_MusicCategory", "Music") };
	const FText RandomUtils = { METASOUND_LOCTEXT("Metasound_RandomCategory", "Random") };
	const FText Spatialization = { METASOUND_LOCTEXT("Metasound_SpatializationCategory", "Spatialization") };
	const FText Trigger = { METASOUND_LOCTEXT("Metasound_TriggerCategory", "Triggers") };
	const FText WaveTables = { METASOUND_LOCTEXT("Metasound_WaveTableCategory", "WaveTables") };
} // Metasound::NodeCategories
>>>>>>> 4af6daef

#undef LOCTEXT_NAMESPACE<|MERGE_RESOLUTION|>--- conflicted
+++ resolved
@@ -8,25 +8,6 @@
 
 namespace Metasound::NodeCategories
 {
-<<<<<<< HEAD
-	namespace NodeCategories
-	{
-		const FText Debug = { METASOUND_LOCTEXT("Metasound_DebugCategory", "Debug") };
-		const FText Delays = { METASOUND_LOCTEXT("Metasound_EffectsCategory", "Delays") };
-		const FText Dynamics = { METASOUND_LOCTEXT("Metasound_DynamicsCategory", "Dynamics") };
-		const FText Envelopes = { METASOUND_LOCTEXT("Metasound_EnvelopesCategory", "Envelopes") };
-		const FText Filters = { METASOUND_LOCTEXT("Metasound_FiltersCategory", "Filters") };
-		const FText Generators = { METASOUND_LOCTEXT("Metasound_GeneratorsCategory", "Generators") };
-		const FText Io = { METASOUND_LOCTEXT("Metasound_IoCategory", "External IO") };
-		const FText Math = { METASOUND_LOCTEXT("Metasound_MathCategory", "Math") };
-		const FText Mix = { METASOUND_LOCTEXT("Metasound_MixCategory", "Mix") };
-		const FText Music = { METASOUND_LOCTEXT("Metasound_MusicCategory", "Music") };
-		const FText RandomUtils = { METASOUND_LOCTEXT("Metasound_RandomCategory", "Random") };
-		const FText Spatialization = { METASOUND_LOCTEXT("Metasound_SpatializationCategory", "Spatialization") };
-		const FText Trigger = { METASOUND_LOCTEXT("Metasound_TriggerCategory", "Triggers") };
-	}
-}
-=======
 	const FText Debug = { METASOUND_LOCTEXT("Metasound_DebugCategory", "Debug") };
 	const FText Delays = { METASOUND_LOCTEXT("Metasound_EffectsCategory", "Delays") };
 	const FText Dynamics = { METASOUND_LOCTEXT("Metasound_DynamicsCategory", "Dynamics") };
@@ -42,6 +23,5 @@
 	const FText Trigger = { METASOUND_LOCTEXT("Metasound_TriggerCategory", "Triggers") };
 	const FText WaveTables = { METASOUND_LOCTEXT("Metasound_WaveTableCategory", "WaveTables") };
 } // Metasound::NodeCategories
->>>>>>> 4af6daef
 
 #undef LOCTEXT_NAMESPACE