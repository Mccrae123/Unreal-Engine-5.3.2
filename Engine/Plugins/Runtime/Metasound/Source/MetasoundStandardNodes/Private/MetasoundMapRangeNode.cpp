--- conflicted
+++ resolved
@@ -49,17 +49,6 @@
 			{
 				static const FVertexInterface DefaultInterface(
 					FInputVertexInterface(
-<<<<<<< HEAD
-						TInputDataVertexModel<int32>(METASOUND_GET_PARAM_NAME_AND_METADATA(InputValueName)),
-						TInputDataVertexModel<int32>(METASOUND_GET_PARAM_NAME_AND_METADATA(InputInRangeAName), 0),
-						TInputDataVertexModel<int32>(METASOUND_GET_PARAM_NAME_AND_METADATA(InputInRangeBName), 100),
-						TInputDataVertexModel<int32>(METASOUND_GET_PARAM_NAME_AND_METADATA(InputOutRangeAName), 0),
-						TInputDataVertexModel<int32>(METASOUND_GET_PARAM_NAME_AND_METADATA(InputOutRangeBName), 100),
-						TInputDataVertexModel<bool>(METASOUND_GET_PARAM_NAME_AND_METADATA(InputClampedName), true)
-					),
-					FOutputVertexInterface(
-						TOutputDataVertexModel<int32>(METASOUND_GET_PARAM_NAME_AND_METADATA(OutputValueName))
-=======
 						TInputDataVertex<int32>(METASOUND_GET_PARAM_NAME_AND_METADATA(InputValueName)),
 						TInputDataVertex<int32>(METASOUND_GET_PARAM_NAME_AND_METADATA(InputInRangeAName), 0),
 						TInputDataVertex<int32>(METASOUND_GET_PARAM_NAME_AND_METADATA(InputInRangeBName), 100),
@@ -69,7 +58,6 @@
 					),
 					FOutputVertexInterface(
 						TOutputDataVertex<int32>(METASOUND_GET_PARAM_NAME_AND_METADATA(OutputValueName))
->>>>>>> d731a049
 					)
 				);
 				return DefaultInterface;
@@ -145,17 +133,6 @@
 			{
 				static const FVertexInterface DefaultInterface(
 					FInputVertexInterface(
-<<<<<<< HEAD
-						TInputDataVertexModel<float>(METASOUND_GET_PARAM_NAME_AND_METADATA(InputValueName)),
-						TInputDataVertexModel<float>(METASOUND_GET_PARAM_NAME_AND_METADATA(InputInRangeAName), 0.0f),
-						TInputDataVertexModel<float>(METASOUND_GET_PARAM_NAME_AND_METADATA(InputInRangeBName), 1.0f),
-						TInputDataVertexModel<float>(METASOUND_GET_PARAM_NAME_AND_METADATA(InputOutRangeAName), 0.0f),
-						TInputDataVertexModel<float>(METASOUND_GET_PARAM_NAME_AND_METADATA(InputOutRangeBName), 1.0f),
-						TInputDataVertexModel<bool>(METASOUND_GET_PARAM_NAME_AND_METADATA(InputClampedName), true)
-					),
-					FOutputVertexInterface(
-						TOutputDataVertexModel<float>(METASOUND_GET_PARAM_NAME_AND_METADATA(OutputValueName))
-=======
 						TInputDataVertex<float>(METASOUND_GET_PARAM_NAME_AND_METADATA(InputValueName)),
 						TInputDataVertex<float>(METASOUND_GET_PARAM_NAME_AND_METADATA(InputInRangeAName), 0.0f),
 						TInputDataVertex<float>(METASOUND_GET_PARAM_NAME_AND_METADATA(InputInRangeBName), 1.0f),
@@ -165,7 +142,6 @@
 					),
 					FOutputVertexInterface(
 						TOutputDataVertex<float>(METASOUND_GET_PARAM_NAME_AND_METADATA(OutputValueName))
->>>>>>> d731a049
 					)
 				);
 				return DefaultInterface;
@@ -241,17 +217,6 @@
 			{
 				static const FVertexInterface DefaultInterface(
 					FInputVertexInterface(
-<<<<<<< HEAD
-						TInputDataVertexModel<FAudioBuffer>(METASOUND_GET_PARAM_NAME_AND_METADATA(InputValueName)),
-						TInputDataVertexModel<float>(METASOUND_GET_PARAM_NAME_AND_METADATA(InputInRangeAName), -1.0f),
-						TInputDataVertexModel<float>(METASOUND_GET_PARAM_NAME_AND_METADATA(InputInRangeBName), 1.0f),
-						TInputDataVertexModel<float>(METASOUND_GET_PARAM_NAME_AND_METADATA(InputOutRangeAName), -1.0f),
-						TInputDataVertexModel<float>(METASOUND_GET_PARAM_NAME_AND_METADATA(InputOutRangeBName), 1.0f),
-						TInputDataVertexModel<bool>(METASOUND_GET_PARAM_NAME_AND_METADATA(InputClampedName), true)
-					),
-					FOutputVertexInterface(
-						TOutputDataVertexModel<FAudioBuffer>(METASOUND_GET_PARAM_NAME_AND_METADATA(OutputValueName))
-=======
 						TInputDataVertex<FAudioBuffer>(METASOUND_GET_PARAM_NAME_AND_METADATA(InputValueName)),
 						TInputDataVertex<float>(METASOUND_GET_PARAM_NAME_AND_METADATA(InputInRangeAName), -1.0f),
 						TInputDataVertex<float>(METASOUND_GET_PARAM_NAME_AND_METADATA(InputInRangeBName), 1.0f),
@@ -261,7 +226,6 @@
 					),
 					FOutputVertexInterface(
 						TOutputDataVertex<FAudioBuffer>(METASOUND_GET_PARAM_NAME_AND_METADATA(OutputValueName))
->>>>>>> d731a049
 					)
 				);
 
