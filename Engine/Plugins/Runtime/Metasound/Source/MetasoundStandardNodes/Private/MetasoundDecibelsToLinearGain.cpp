--- conflicted
+++ resolved
@@ -82,17 +82,10 @@
 
 		static const FVertexInterface Interface(
 			FInputVertexInterface(
-<<<<<<< HEAD
-				TInputDataVertexModel<float>(METASOUND_GET_PARAM_NAME_AND_METADATA(InputDecibelGain), 0.0f)
-			),
-			FOutputVertexInterface(
-				TOutputDataVertexModel<float>(METASOUND_GET_PARAM_NAME_AND_METADATA(OutputLinearGain))
-=======
 				TInputDataVertex<float>(METASOUND_GET_PARAM_NAME_AND_METADATA(InputDecibelGain), 0.0f)
 			),
 			FOutputVertexInterface(
 				TOutputDataVertex<float>(METASOUND_GET_PARAM_NAME_AND_METADATA(OutputLinearGain))
->>>>>>> d731a049
 			)
 		);
 
