// Copyright Epic Games, Inc. All Rights Reserved.

#include "Internationalization/Text.h"
#include "MetasoundFacade.h"
#include "MetasoundExecutableOperator.h"
#include "MetasoundNodeRegistrationMacro.h"
#include "MetasoundPrimitives.h"
#include "MetasoundStandardNodesNames.h"
#include "MetasoundStandardNodesCategories.h"
#include "DSP/Dsp.h"
#include "MetasoundParamHelper.h"

#define LOCTEXT_NAMESPACE "MetasoundStandardNodes_SemitoneToFrequencyMultiplier"

namespace Metasound
{

	namespace SemitoneToFrequencyMultiplierVertexNames
	{
		METASOUND_PARAM(InputSemitone, "Semitones", "Input difference in semitones.");

		METASOUND_PARAM(OutputFrequencyMultiplier, "Frequency Multiplier", "Output corresponding frequency multiplier.");
	}


	class FSemitoneToFrequencyMultiplierOperator : public TExecutableOperator<FSemitoneToFrequencyMultiplierOperator>
	{
	public:

		static const FNodeClassMetadata& GetNodeInfo();
		static const FVertexInterface& GetVertexInterface();
		static TUniquePtr<IOperator> CreateOperator(const FCreateOperatorParams& InParams, FBuildErrorArray& OutErrors);

		FSemitoneToFrequencyMultiplierOperator(const FOperatorSettings& InSettings, const FFloatReadRef& InSemitone);

		virtual FDataReferenceCollection GetInputs() const override;
		virtual FDataReferenceCollection GetOutputs() const override;
		void Execute();

	private:
		// The input difference in semitones
		FFloatReadRef SemitoneInput;

		// The output frequency multiplier
		FFloatWriteRef FrequencyMultiplierOutput;

		// Cached semitone value. Used to catch if the value changes to recompute Frequency Multiplier output.
		float PrevSemitone;
	};

	FSemitoneToFrequencyMultiplierOperator::FSemitoneToFrequencyMultiplierOperator(const FOperatorSettings& InSettings, const FFloatReadRef& InSemitone)
		: SemitoneInput(InSemitone)
		, FrequencyMultiplierOutput(FFloatWriteRef::CreateNew(Audio::GetFrequencyMultiplier(*InSemitone)))
		, PrevSemitone(*InSemitone)
	{
	}

	
	FDataReferenceCollection FSemitoneToFrequencyMultiplierOperator::GetInputs() const
	{
		using namespace SemitoneToFrequencyMultiplierVertexNames;

		FDataReferenceCollection InputDataReferences;
		InputDataReferences.AddDataReadReference(METASOUND_GET_PARAM_NAME(InputSemitone), SemitoneInput);

		return InputDataReferences;
	}

	FDataReferenceCollection FSemitoneToFrequencyMultiplierOperator::GetOutputs() const
	{
		using namespace SemitoneToFrequencyMultiplierVertexNames;

		FDataReferenceCollection OutputDataReferences;
		OutputDataReferences.AddDataReadReference(METASOUND_GET_PARAM_NAME(OutputFrequencyMultiplier), FrequencyMultiplierOutput);
		return OutputDataReferences;
	}

	void FSemitoneToFrequencyMultiplierOperator::Execute()
	{
		const float CurrSemitone = *SemitoneInput;

		// Only do anything if the input changes
		if (!FMath::IsNearlyEqual(CurrSemitone, PrevSemitone))
		{
			PrevSemitone = CurrSemitone;
			*FrequencyMultiplierOutput = Audio::GetFrequencyMultiplier(CurrSemitone);
		}
	}

	const FVertexInterface& FSemitoneToFrequencyMultiplierOperator::GetVertexInterface()
	{
		using namespace SemitoneToFrequencyMultiplierVertexNames;

		static const FVertexInterface Interface(
			FInputVertexInterface(
<<<<<<< HEAD
				TInputDataVertexModel<float>(METASOUND_GET_PARAM_NAME_AND_METADATA(InputSemitone), 0.0f)
			),
			FOutputVertexInterface(
				TOutputDataVertexModel<float>(METASOUND_GET_PARAM_NAME_AND_METADATA(OutputFrequencyMultiplier))
=======
				TInputDataVertex<float>(METASOUND_GET_PARAM_NAME_AND_METADATA(InputSemitone), 0.0f)
			),
			FOutputVertexInterface(
				TOutputDataVertex<float>(METASOUND_GET_PARAM_NAME_AND_METADATA(OutputFrequencyMultiplier))
>>>>>>> d731a049
			)
		);

		return Interface;
	}

	const FNodeClassMetadata& FSemitoneToFrequencyMultiplierOperator::GetNodeInfo()
	{
		auto InitNodeInfo = []() -> FNodeClassMetadata
		{
			const FName DataTypeName = GetMetasoundDataTypeName<float>();
			const FName OperatorName = TEXT("Semitone to Frequency Multiplier");
			const FText NodeDisplayName = METASOUND_LOCTEXT("Metasound_SemitoneToFrequencyMultiplierName", "Semitone to Frequency Multiplier");
			const FText NodeDescription = METASOUND_LOCTEXT("Metasound_SemitoneToFrequencyMultiplierDescription", "Converts a number of semitones to the corresponding frequency multiplier.");

			FNodeClassMetadata Info;
			Info.ClassName = { StandardNodes::Namespace, OperatorName, DataTypeName };
			Info.MajorVersion = 1;
			Info.MinorVersion = 0;
			Info.DisplayName = NodeDisplayName;
			Info.Description = NodeDescription;
			Info.Author = PluginAuthor;
			Info.PromptIfMissing = PluginNodeMissingPrompt;
			Info.DefaultInterface = GetVertexInterface();
			Info.CategoryHierarchy.Emplace(NodeCategories::Conversions);

			return Info;
		};

		static const FNodeClassMetadata Info = InitNodeInfo();

		return Info;
	}

	TUniquePtr<IOperator> FSemitoneToFrequencyMultiplierOperator::CreateOperator(const FCreateOperatorParams& InParams, FBuildErrorArray& OutErrors)
	{
		using namespace SemitoneToFrequencyMultiplierVertexNames;

		const FDataReferenceCollection& InputCollection = InParams.InputDataReferences;
		const FInputVertexInterface& InputInterface = GetVertexInterface().GetInputInterface();

		FFloatReadRef InSemitone = InputCollection.GetDataReadReferenceOrConstructWithVertexDefault<float>(InputInterface, METASOUND_GET_PARAM_NAME(InputSemitone), InParams.OperatorSettings);

		return MakeUnique<FSemitoneToFrequencyMultiplierOperator>(InParams.OperatorSettings, InSemitone);
	}

	class METASOUNDSTANDARDNODES_API FSemitoneToFrequencyMultiplierNode : public FNodeFacade
	{
	public:
		/**
		 * Constructor used by the Metasound Frontend.
		 */
		FSemitoneToFrequencyMultiplierNode(const FNodeInitData& InitData)
			: FNodeFacade(InitData.InstanceName, InitData.InstanceID, TFacadeOperatorClass <FSemitoneToFrequencyMultiplierOperator>())
		{
		}
	};

	METASOUND_REGISTER_NODE(FSemitoneToFrequencyMultiplierNode)
}

#undef LOCTEXT_NAMESPACE<|MERGE_RESOLUTION|>--- conflicted
+++ resolved
@@ -93,17 +93,10 @@
 
 		static const FVertexInterface Interface(
 			FInputVertexInterface(
-<<<<<<< HEAD
-				TInputDataVertexModel<float>(METASOUND_GET_PARAM_NAME_AND_METADATA(InputSemitone), 0.0f)
-			),
-			FOutputVertexInterface(
-				TOutputDataVertexModel<float>(METASOUND_GET_PARAM_NAME_AND_METADATA(OutputFrequencyMultiplier))
-=======
 				TInputDataVertex<float>(METASOUND_GET_PARAM_NAME_AND_METADATA(InputSemitone), 0.0f)
 			),
 			FOutputVertexInterface(
 				TOutputDataVertex<float>(METASOUND_GET_PARAM_NAME_AND_METADATA(OutputFrequencyMultiplier))
->>>>>>> d731a049
 			)
 		);
 
