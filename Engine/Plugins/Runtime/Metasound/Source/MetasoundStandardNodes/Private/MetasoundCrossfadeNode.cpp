--- conflicted
+++ resolved
@@ -236,13 +236,8 @@
 		virtual void BindInputs(FInputVertexInterfaceData& InOutVertexData) override
 		{
 			using namespace CrossfadeVertexNames;
-<<<<<<< HEAD
-			FDataReferenceCollection Inputs;
-			Inputs.AddDataReadReference(METASOUND_GET_PARAM_NAME(InputCrossfadeValue), CrossfadeValue);
-=======
 			InOutVertexData.BindReadVertex(METASOUND_GET_PARAM_NAME(InputCrossfadeValue), CrossfadeValue);
 
->>>>>>> 4af6daef
 			for (uint32 i = 0; i < NumInputs; ++i)
 			{
 				InOutVertexData.BindReadVertex(GetInputName(i), InputValues[i]);
@@ -255,10 +250,6 @@
 			InOutVertexData.BindReadVertex(METASOUND_GET_PARAM_NAME(OutputTrigger), OutputValue);
 		}
 
-<<<<<<< HEAD
-			FDataReferenceCollection Outputs;
-			Outputs.AddDataReadReference(METASOUND_GET_PARAM_NAME(OutputTrigger), OutputValue);
-=======
 		virtual FDataReferenceCollection GetInputs() const override
 		{
 			// This should never be called. Bind(...) is called instead. This method
@@ -266,7 +257,6 @@
 			checkNoEntry();
 			return {};
 		}
->>>>>>> 4af6daef
 
 		virtual FDataReferenceCollection GetOutputs() const override
 		{
