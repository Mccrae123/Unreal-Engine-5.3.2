// Copyright Epic Games, Inc. All Rights Reserved.
#include "DSP/Dsp.h"
#include "DSP/BufferVectorOperations.h"
#include "DSP/FloatArrayMath.h"

#include "MetasoundAudioBuffer.h"
#include "MetasoundExecutableOperator.h"
#include "MetasoundFacade.h"
#include "MetasoundNodeRegistrationMacro.h"
#include "MetasoundOperatorSettings.h"
#include "MetasoundPrimitives.h"
#include "MetasoundStandardNodesNames.h"
#include "MetasoundTrigger.h"
#include "MetasoundVertex.h"
#include "MetasoundStandardNodesCategories.h"

#define LOCTEXT_NAMESPACE "MetasoundStandardNodes_MixerNode"


namespace Metasound
{
# pragma region Operator Declaration
	template<uint32 NumInputs, uint32 NumChannels>
	class TAudioMixerNodeOperator : public TExecutableOperator<TAudioMixerNodeOperator<NumInputs, NumChannels>>
	{
	public:
		// ctor
		TAudioMixerNodeOperator(const FOperatorSettings& InSettings, const TArray<FAudioBufferReadRef>&& InInputBuffers, const TArray<FFloatReadRef>&& InGainValues)
			: Gains(InGainValues)
			, Inputs (InInputBuffers)
			, Settings(InSettings)
		{
			// create write refs
			for (uint32 i = 0; i < NumChannels; ++i)
			{
				Outputs.Add(FAudioBufferWriteRef::CreateNew(InSettings));
			}

			// init previous gains to current values
			PrevGains.Reset();
			PrevGains.AddUninitialized(NumInputs);
			for (uint32 i = 0; i < NumInputs; ++i)
			{
				PrevGains[i] = *Gains[i];
			}
		}

		// dtor
		virtual ~TAudioMixerNodeOperator() = default;

		static const FVertexInterface& GetDefaultInterface()
		{
			auto CreateDefaultInterface = []()-> FVertexInterface
			{
				// inputs
				FInputVertexInterface InputInterface;
				for (uint32 InputIndex = 0; InputIndex < NumInputs; ++InputIndex)
				{
					// audio channels
					for (uint32 ChanIndex = 0; ChanIndex < NumChannels; ++ChanIndex)
					{
#if WITH_EDITOR
						const FDataVertexMetadata AudioInputMetadata
						{
							GetAudioInputDescription(InputIndex, ChanIndex),
							GetAudioInputDisplayName(InputIndex, ChanIndex)
						};
#else 
						const FDataVertexMetadata AudioInputMetadata;
#endif // WITH_EDITOR
						InputInterface.Add(TInputDataVertex<FAudioBuffer>(GetAudioInputName(InputIndex, ChanIndex), AudioInputMetadata));
					}

					// gain scalar
<<<<<<< HEAD
=======
#if WITH_EDITOR
>>>>>>> d731a049
					FDataVertexMetadata GainPinMetaData
					{
						GetGainInputDescription(InputIndex),
						GetGainInputDisplayName(InputIndex)
					};
<<<<<<< HEAD
					TInputDataVertexModel<float>GainVertexModel(GetGainInputName(InputIndex), GainPinMetaData, 1.0f);
=======
#else 
					FDataVertexMetadata GainPinMetaData;
#endif // WITH_EDITOR
					TInputDataVertex<float>GainVertexModel(GetGainInputName(InputIndex), GainPinMetaData, 1.0f);
>>>>>>> d731a049

					InputInterface.Add(GainVertexModel);
				}

				// outputs
				FOutputVertexInterface OutputInterface;
				for (uint32 i = 0; i < NumChannels; ++i)
				{
#if WITH_EDITOR
					const FDataVertexMetadata AudioOutputMetadata
					{
						GetAudioOutputDescription(i),
						GetAudioOutputDisplayName(i)
					};
#else 
					const FDataVertexMetadata AudioOutputMetadata;
#endif // WITH_EDITOR
					OutputInterface.Add(TOutputDataVertex<FAudioBuffer>(GetAudioOutputName(i), AudioOutputMetadata));
				}

				return FVertexInterface(InputInterface, OutputInterface);
			}; // end lambda: CreateDefaultInterface()

			static const FVertexInterface DefaultInterface = CreateDefaultInterface();
			return DefaultInterface;
		}

		static const FNodeClassMetadata& GetNodeInfo()
		{
			// used if NumChannels == 1
			auto CreateNodeClassMetadataMono = []() -> FNodeClassMetadata
			{
				FName OperatorName = *FString::Printf(TEXT("Audio Mixer (Mono, %d)"), NumInputs);
				FText NodeDisplayName = METASOUND_LOCTEXT_FORMAT("MonoMixer", "Mono Mixer ({0})", NumInputs);
				const FText NodeDescription = METASOUND_LOCTEXT("MixerDescription1", "Will scale input channels by their corresponding gain value and sum them together.");
				FVertexInterface NodeInterface = GetDefaultInterface();

				return CreateNodeClassMetadata(OperatorName, NodeDisplayName, NodeDescription, NodeInterface);
			};

			// used if NumChannels == 2
			auto CreateNodeClassMetadataStereo = []() -> FNodeClassMetadata
			{
				FName OperatorName = *FString::Printf(TEXT("Audio Mixer (Stereo, %d)"), NumInputs);
				FText NodeDisplayName = METASOUND_LOCTEXT_FORMAT("StereoMixer", "Stereo Mixer ({0})", NumInputs);
				const FText NodeDescription = METASOUND_LOCTEXT("MixerDescription2", "Will scale input channels by their corresponding gain value and sum them together.");
				FVertexInterface NodeInterface = GetDefaultInterface();

				return  CreateNodeClassMetadata(OperatorName, NodeDisplayName, NodeDescription, NodeInterface);
			};

			// used if NumChannels > 2
			auto CreateNodeClassMetadataMultiChan = []() -> FNodeClassMetadata
			{
				FName OperatorName = *FString::Printf(TEXT("Audio Mixer (%d-Channel, %d)"), NumChannels, NumInputs);
				FText NodeDisplayName = METASOUND_LOCTEXT_FORMAT("NChannelMixer", "{0}-channel Mixer ({1})", NumChannels, NumInputs);
				const FText NodeDescription = METASOUND_LOCTEXT("MixerDescription3", "Will scale input audio by their corresponding gain value and sum them together.");
				FVertexInterface NodeInterface = GetDefaultInterface();

				return  CreateNodeClassMetadata(OperatorName, NodeDisplayName, NodeDescription, NodeInterface);
			};

			static const FNodeClassMetadata Metadata = (NumChannels == 1)? CreateNodeClassMetadataMono()
														: (NumChannels == 2)? CreateNodeClassMetadataStereo() : CreateNodeClassMetadataMultiChan();
			return Metadata;
		}

		static TUniquePtr<IOperator> CreateOperator(const FCreateOperatorParams& InParams, TArray<TUniquePtr<IOperatorBuildError>>& OutErrors)
		{
			const FInputVertexInterface& InputInterface = InParams.Node.GetVertexInterface().GetInputInterface();
			const FDataReferenceCollection& InputCollection = InParams.InputDataReferences;

			TArray<FAudioBufferReadRef> InputBuffers;
			TArray<FFloatReadRef> InputGains;

			for (uint32 i = 0; i < NumInputs; ++i)
			{
				for (uint32 Chan = 0; Chan < NumChannels; ++Chan)
				{
					InputBuffers.Add(InputCollection.GetDataReadReferenceOrConstruct<FAudioBuffer>(GetAudioInputName(i, Chan), InParams.OperatorSettings));
				}

				InputGains.Add(InputCollection.GetDataReadReferenceOrConstructWithVertexDefault<float>(InputInterface, GetGainInputName(i), InParams.OperatorSettings));
			}

			return MakeUnique<TAudioMixerNodeOperator<NumInputs, NumChannels>>(InParams.OperatorSettings, MoveTemp(InputBuffers), MoveTemp(InputGains));
		}

		virtual FDataReferenceCollection GetInputs() const override
		{
			FDataReferenceCollection InputPins;
			for (uint32 i = 0; i < NumInputs; ++i)
			{
				for (uint32 Chan = 0; Chan < NumChannels; ++Chan)
				{
					InputPins.AddDataReadReference(GetAudioInputName(i, Chan), Inputs[i * NumChannels + Chan]);
				}

				InputPins.AddDataReadReference(GetGainInputName(i), Gains[i]);
			}

			return InputPins;
		}

		virtual FDataReferenceCollection GetOutputs() const override
		{
			FDataReferenceCollection OutputPins;

			for (uint32 i = 0; i < NumChannels; ++i)
			{
				OutputPins.AddDataReadReference(GetAudioOutputName(i), Outputs[i]);
			}

			return OutputPins;
		}

		void Execute()
		{
			// zero the outputs
			for (uint32 i = 0; i < NumChannels; ++i)
			{
				FMemory::Memzero(Outputs[i]->GetData(), sizeof(float) * Outputs[i]->Num());
			}

			// for each input
			for (uint32 InputIndex = 0; InputIndex < NumInputs; ++InputIndex)
			{
				const float NextGain = *Gains[InputIndex];
				const float PrevGain = PrevGains[InputIndex];

				// for each channel of audio
				for (uint32 ChanIndex = 0; ChanIndex < NumChannels; ++ChanIndex)
				{
					// Outputs[Chan] += Gains[i] * Inputs[i][Chan]
<<<<<<< HEAD
					const float* InputPtr = Inputs[InputIndex * NumChannels + ChanIndex]->GetData();
					float* OutputPtr = Outputs[ChanIndex]->GetData();

					Audio::MixInBufferFast(InputPtr, OutputPtr, Settings.GetNumFramesPerBlock(), PrevGain, NextGain);
=======
					TArrayView<const float> InputView(Inputs[InputIndex * NumChannels + ChanIndex]->GetData(), Settings.GetNumFramesPerBlock());
					TArrayView<float> OutputView(Outputs[ChanIndex]->GetData(), Settings.GetNumFramesPerBlock());

					Audio::ArrayMixIn(InputView, OutputView, PrevGain, NextGain);

>>>>>>> d731a049
				}

				PrevGains[InputIndex] = NextGain;
			}
		}


	private:
		TArray<FFloatReadRef> Gains;
		TArray<FAudioBufferReadRef> Inputs;
		TArray<FAudioBufferWriteRef> Outputs;

		TArray<float> PrevGains;

		FOperatorSettings Settings;

		static FNodeClassMetadata CreateNodeClassMetadata(const FName& InOperatorName, const FText& InDisplayName, const FText& InDescription, const FVertexInterface& InDefaultInterface)
		{
			FNodeClassMetadata Metadata
			{
				FNodeClassName { "AudioMixer", InOperatorName, FName() },
				1, // Major Version
				0, // Minor Version
				InDisplayName,
				InDescription,
				PluginAuthor,
				PluginNodeMissingPrompt,
				InDefaultInterface,
				{ NodeCategories::Mix },
				{ METASOUND_LOCTEXT("Metasound_AudioMixerKeyword", "Mixer") },
				FNodeDisplayStyle{}
			};

			return Metadata;
		}

#pragma region Name Gen
		static const FVertexName GetAudioInputName(uint32 InputIndex, uint32 ChannelIndex)
		{
			if (NumChannels == 1)
			{
				return *FString::Printf(TEXT("In %i"), InputIndex);
			}
			else if (NumChannels == 2)
			{
				return *FString::Printf(TEXT("In %i %s"), InputIndex, (ChannelIndex == 0) ? TEXT("L") : TEXT("R"));
			}

			return *FString::Printf(TEXT("In %i, %i"), InputIndex, ChannelIndex);
		}

		static const FVertexName GetGainInputName(uint32 InputIndex)
		{
			return *FString::Printf(TEXT("Gain %i"), InputIndex);
		}

		static const FVertexName GetAudioOutputName(uint32 ChannelIndex)
		{
			if (NumChannels == 1)
			{
				return TEXT("Out");
			}
			else if (NumChannels == 2)
			{
				return *FString::Printf(TEXT("Out %s"), (ChannelIndex == 0) ? TEXT("L") : TEXT("R"));
			}

			return *FString::Printf(TEXT("Out %i"), ChannelIndex);
		}

#if WITH_EDITOR
		static const FText GetAudioInputDescription(uint32 InputIndex, uint32 ChannelIndex)
		{
			return METASOUND_LOCTEXT_FORMAT("AudioMixerAudioInputDescription", "Audio Input #: {0}, Channel: {1}", InputIndex, ChannelIndex);
		}

		static const FText GetAudioInputDisplayName(uint32 InputIndex, uint32 ChannelIndex)
		{
			if (NumChannels == 1)
			{
				return METASOUND_LOCTEXT_FORMAT("AudioMixerAudioInput1In", "In {0}", InputIndex);
			}
			else if (NumChannels == 2)
			{
				if (ChannelIndex == 0)
				{
					return METASOUND_LOCTEXT_FORMAT("AudioMixerAudioInput2InL", "In {0} L", InputIndex);
				}
				else
				{
					return METASOUND_LOCTEXT_FORMAT("AudioMixerAudioInput2InR", "In {0} R", InputIndex);
				}
			}
			return METASOUND_LOCTEXT_FORMAT("AudioMixerAudioInputIn", "In {0}, {0}", InputIndex, ChannelIndex);
		}

		static const FText GetGainInputDisplayName(uint32 InputIndex)
		{
			return METASOUND_LOCTEXT_FORMAT("AudioMixerGainInputDisplayName", "Gain {0} (Lin)", InputIndex);
		}

		static const FText GetGainInputDisplayName(uint32 InputIndex)
		{
			return METASOUND_LOCTEXT_FORMAT("AudioMixerGainInputDisplayName", "Gain {0} (Lin)", InputIndex);
		}

		static const FText GetGainInputDescription(uint32 InputIndex)
		{
			return METASOUND_LOCTEXT_FORMAT("AudioMixerGainInputDescription", "Gain Input #: {0}", InputIndex);
		}

		static const FText GetAudioOutputDisplayName(uint32 ChannelIndex)
		{
			if (NumChannels == 1)
			{
				return METASOUND_LOCTEXT("AudioMixerAudioOutput1Out", "Out");
			}
			else if (NumChannels == 2)
			{
				if (ChannelIndex == 0)
				{
					return METASOUND_LOCTEXT("AudioMixerAudioOutput2OutL", "Out L");
				}
				else
				{
					return METASOUND_LOCTEXT("AudioMixerAudioOutput2OutR", "Out R");
				}
			}
			return METASOUND_LOCTEXT_FORMAT("AudioMixerAudioOutputOut", "Out {0}", ChannelIndex);
		}

		static const FText GetAudioOutputDescription(uint32 ChannelIndex)
		{
			return METASOUND_LOCTEXT_FORMAT("AudioMixerAudioOutputDescription", "Summed output for channel: {0}", ChannelIndex);
		}
#endif // WITH_EDITOR
#pragma endregion
	}; // class TAudioMixerNodeOperator
#pragma endregion



#pragma region Node Definition
	template<uint32 NumInputs, uint32 NumChannels>
	class METASOUNDSTANDARDNODES_API TAudioMixerNode : public FNodeFacade
	{
	public:
		/**
		 * Constructor used by the Metasound Frontend.
		 */
		TAudioMixerNode(const FNodeInitData& InInitData)
			: FNodeFacade(InInitData.InstanceName, InInitData.InstanceID, TFacadeOperatorClass<TAudioMixerNodeOperator<NumInputs, NumChannels>>())
		{}

		virtual ~TAudioMixerNode() = default;
	};
#pragma endregion


#pragma region Node Registration
	#define REGISTER_AUDIOMIXER_NODE(A, B) \
		using FAudioMixerNode_##A ## _ ##B = TAudioMixerNode<A, B>; \
		METASOUND_REGISTER_NODE(FAudioMixerNode_##A ## _ ##B) \


	// mono
	REGISTER_AUDIOMIXER_NODE(2, 1)
	REGISTER_AUDIOMIXER_NODE(3, 1)
	REGISTER_AUDIOMIXER_NODE(4, 1)
	REGISTER_AUDIOMIXER_NODE(5, 1)
	REGISTER_AUDIOMIXER_NODE(6, 1)
	REGISTER_AUDIOMIXER_NODE(7, 1)
	REGISTER_AUDIOMIXER_NODE(8, 1)

	// stereo
 	REGISTER_AUDIOMIXER_NODE(2, 2)
	REGISTER_AUDIOMIXER_NODE(3, 2)
	REGISTER_AUDIOMIXER_NODE(4, 2)
	REGISTER_AUDIOMIXER_NODE(5, 2)
	REGISTER_AUDIOMIXER_NODE(6, 2)
	REGISTER_AUDIOMIXER_NODE(7, 2)
	REGISTER_AUDIOMIXER_NODE(8, 2)

	// test
//	REGISTER_AUDIOMIXER_NODE(8, 6)

#pragma endregion




} // namespace Metasound

#undef LOCTEXT_NAMESPACE // "MetasoundStandardNodes_MixerNode"<|MERGE_RESOLUTION|>--- conflicted
+++ resolved
@@ -72,23 +72,16 @@
 					}
 
 					// gain scalar
-<<<<<<< HEAD
-=======
 #if WITH_EDITOR
->>>>>>> d731a049
 					FDataVertexMetadata GainPinMetaData
 					{
 						GetGainInputDescription(InputIndex),
 						GetGainInputDisplayName(InputIndex)
 					};
-<<<<<<< HEAD
-					TInputDataVertexModel<float>GainVertexModel(GetGainInputName(InputIndex), GainPinMetaData, 1.0f);
-=======
 #else 
 					FDataVertexMetadata GainPinMetaData;
 #endif // WITH_EDITOR
 					TInputDataVertex<float>GainVertexModel(GetGainInputName(InputIndex), GainPinMetaData, 1.0f);
->>>>>>> d731a049
 
 					InputInterface.Add(GainVertexModel);
 				}
@@ -223,18 +216,11 @@
 				for (uint32 ChanIndex = 0; ChanIndex < NumChannels; ++ChanIndex)
 				{
 					// Outputs[Chan] += Gains[i] * Inputs[i][Chan]
-<<<<<<< HEAD
-					const float* InputPtr = Inputs[InputIndex * NumChannels + ChanIndex]->GetData();
-					float* OutputPtr = Outputs[ChanIndex]->GetData();
-
-					Audio::MixInBufferFast(InputPtr, OutputPtr, Settings.GetNumFramesPerBlock(), PrevGain, NextGain);
-=======
 					TArrayView<const float> InputView(Inputs[InputIndex * NumChannels + ChanIndex]->GetData(), Settings.GetNumFramesPerBlock());
 					TArrayView<float> OutputView(Outputs[ChanIndex]->GetData(), Settings.GetNumFramesPerBlock());
 
 					Audio::ArrayMixIn(InputView, OutputView, PrevGain, NextGain);
 
->>>>>>> d731a049
 				}
 
 				PrevGains[InputIndex] = NextGain;
@@ -336,11 +322,6 @@
 			return METASOUND_LOCTEXT_FORMAT("AudioMixerGainInputDisplayName", "Gain {0} (Lin)", InputIndex);
 		}
 
-		static const FText GetGainInputDisplayName(uint32 InputIndex)
-		{
-			return METASOUND_LOCTEXT_FORMAT("AudioMixerGainInputDisplayName", "Gain {0} (Lin)", InputIndex);
-		}
-
 		static const FText GetGainInputDescription(uint32 InputIndex)
 		{
 			return METASOUND_LOCTEXT_FORMAT("AudioMixerGainInputDescription", "Gain Input #: {0}", InputIndex);
