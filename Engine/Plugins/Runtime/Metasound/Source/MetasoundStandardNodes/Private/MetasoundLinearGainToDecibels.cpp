// Copyright Epic Games, Inc. All Rights Reserved.

#include "Internationalization/Text.h"
#include "MetasoundFacade.h"
#include "MetasoundExecutableOperator.h"
#include "MetasoundNodeRegistrationMacro.h"
#include "MetasoundPrimitives.h"
#include "MetasoundStandardNodesNames.h"
#include "MetasoundStandardNodesCategories.h"
#include "DSP/Dsp.h"
#include "MetasoundParamHelper.h"

#define LOCTEXT_NAMESPACE "MetasoundStandardNodes_LinearGainToDecibels"

namespace Metasound
{

	namespace LinearGainToDecibelsVertexNames
	{
		METASOUND_PARAM(InputLinearGain, "Linear Gain", "Input linear gain.");

		METASOUND_PARAM(OutputDecibels, "Decibels", "Output corresponding logarithmic (dB) gain.");
	}


	class FLinearGainToDecibelsOperator : public TExecutableOperator<FLinearGainToDecibelsOperator>
	{
	public:

		static const FNodeClassMetadata& GetNodeInfo();
		static const FVertexInterface& GetVertexInterface();
		static TUniquePtr<IOperator> CreateOperator(const FCreateOperatorParams& InParams, FBuildErrorArray& OutErrors);

		FLinearGainToDecibelsOperator(const FOperatorSettings& InSettings, const FFloatReadRef& InLinearGain);

		virtual FDataReferenceCollection GetInputs() const override;
		virtual FDataReferenceCollection GetOutputs() const override;
		void Execute();

	private:
		// The input linear gain value.
		FFloatReadRef LinearGainInput;

		// The output gain in dB.
		FFloatWriteRef DecibelOutput;
	};

	FLinearGainToDecibelsOperator::FLinearGainToDecibelsOperator(const FOperatorSettings& InSettings, const FFloatReadRef& InLinearGain)
		: LinearGainInput(InLinearGain)
		, DecibelOutput(FFloatWriteRef::CreateNew(FMath::Max(Audio::ConvertToDecibels(*LinearGainInput, TNumericLimits<float>::Min()), -240.0f)))
	{
	}

	
	FDataReferenceCollection FLinearGainToDecibelsOperator::GetInputs() const
	{
		using namespace LinearGainToDecibelsVertexNames;

		FDataReferenceCollection InputDataReferences;
		InputDataReferences.AddDataReadReference(METASOUND_GET_PARAM_NAME(InputLinearGain), LinearGainInput);

		return InputDataReferences;
	}

	FDataReferenceCollection FLinearGainToDecibelsOperator::GetOutputs() const
	{
		using namespace LinearGainToDecibelsVertexNames;

		FDataReferenceCollection OutputDataReferences;
		OutputDataReferences.AddDataReadReference(METASOUND_GET_PARAM_NAME(OutputDecibels), DecibelOutput);
		return OutputDataReferences;
	}

	void FLinearGainToDecibelsOperator::Execute()
	{
		// Linear gain value must be above 0
		const float ClampedInput = FMath::Max(*LinearGainInput, TNumericLimits<float>::Min());
		// Convert input to decibel gain value
		const float UnclampedDBOutput = Audio::ConvertToDecibels(ClampedInput, TNumericLimits<float>::Min());
		// Clamp to extremely low decibel value
		*DecibelOutput = FMath::Max(UnclampedDBOutput, -240.0f);
	}

	const FVertexInterface& FLinearGainToDecibelsOperator::GetVertexInterface()
	{
		using namespace LinearGainToDecibelsVertexNames;

		static const FVertexInterface Interface(
			FInputVertexInterface(
<<<<<<< HEAD
				TInputDataVertexModel<float>(METASOUND_GET_PARAM_NAME_AND_METADATA(InputLinearGain), 1.0f)
			),
			FOutputVertexInterface(
				TOutputDataVertexModel<float>(METASOUND_GET_PARAM_NAME_AND_METADATA(OutputDecibels))
=======
				TInputDataVertex<float>(METASOUND_GET_PARAM_NAME_AND_METADATA(InputLinearGain), 1.0f)
			),
			FOutputVertexInterface(
				TOutputDataVertex<float>(METASOUND_GET_PARAM_NAME_AND_METADATA(OutputDecibels))
>>>>>>> d731a049
			)
		);

		return Interface;
	}

	const FNodeClassMetadata& FLinearGainToDecibelsOperator::GetNodeInfo()
	{
		auto InitNodeInfo = []() -> FNodeClassMetadata
		{
			const FName DataTypeName = GetMetasoundDataTypeName<float>();
			const FName OperatorName = TEXT("Linear Gain to Decibels");
			const FText NodeDisplayName = METASOUND_LOCTEXT("Metasound_LinearGainToDecibelsName", "Linear Gain to Decibels");
			const FText NodeDescription = METASOUND_LOCTEXT("Metasound_LinearGainToDecibelsDescription", "Converts a linear gain value to a logarithmic (dB) gain value.");

			FNodeClassMetadata Info;
			Info.ClassName = { StandardNodes::Namespace, OperatorName, DataTypeName };
			Info.MajorVersion = 1;
			Info.MinorVersion = 0;
			Info.DisplayName = NodeDisplayName;
			Info.Description = NodeDescription;
			Info.Author = PluginAuthor;
			Info.PromptIfMissing = PluginNodeMissingPrompt;
			Info.DefaultInterface = GetVertexInterface();
			Info.CategoryHierarchy.Emplace(NodeCategories::Dynamics);

			return Info;
		};

		static const FNodeClassMetadata Info = InitNodeInfo();

		return Info;
	}

	TUniquePtr<IOperator> FLinearGainToDecibelsOperator::CreateOperator(const FCreateOperatorParams& InParams, FBuildErrorArray& OutErrors)
	{
		using namespace LinearGainToDecibelsVertexNames;

		const FDataReferenceCollection& InputCollection = InParams.InputDataReferences;
		const FInputVertexInterface& InputInterface = GetVertexInterface().GetInputInterface();

		FFloatReadRef InLinearGain = InputCollection.GetDataReadReferenceOrConstructWithVertexDefault<float>(InputInterface, METASOUND_GET_PARAM_NAME(InputLinearGain), InParams.OperatorSettings);
		
		return MakeUnique<FLinearGainToDecibelsOperator>(InParams.OperatorSettings, InLinearGain);
	}

	class METASOUNDSTANDARDNODES_API FLinearGainToDecibelsNode : public FNodeFacade
	{
	public:
		/**
		 * Constructor used by the Metasound Frontend.
		 */
		FLinearGainToDecibelsNode(const FNodeInitData& InitData)
			: FNodeFacade(InitData.InstanceName, InitData.InstanceID, TFacadeOperatorClass <FLinearGainToDecibelsOperator>())
		{
		}
	};

	METASOUND_REGISTER_NODE(FLinearGainToDecibelsNode)
}

#undef LOCTEXT_NAMESPACE<|MERGE_RESOLUTION|>--- conflicted
+++ resolved
@@ -87,17 +87,10 @@
 
 		static const FVertexInterface Interface(
 			FInputVertexInterface(
-<<<<<<< HEAD
-				TInputDataVertexModel<float>(METASOUND_GET_PARAM_NAME_AND_METADATA(InputLinearGain), 1.0f)
-			),
-			FOutputVertexInterface(
-				TOutputDataVertexModel<float>(METASOUND_GET_PARAM_NAME_AND_METADATA(OutputDecibels))
-=======
 				TInputDataVertex<float>(METASOUND_GET_PARAM_NAME_AND_METADATA(InputLinearGain), 1.0f)
 			),
 			FOutputVertexInterface(
 				TOutputDataVertex<float>(METASOUND_GET_PARAM_NAME_AND_METADATA(OutputDecibels))
->>>>>>> d731a049
 			)
 		);
 
