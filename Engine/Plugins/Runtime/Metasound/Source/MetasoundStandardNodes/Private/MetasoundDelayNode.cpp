// Copyright Epic Games, Inc. All Rights Reserved.

#include "Internationalization/Text.h"
#include "MetasoundExecutableOperator.h"
#include "MetasoundNodeRegistrationMacro.h"
#include "MetasoundParamHelper.h"
#include "MetasoundPrimitives.h"
#include "MetasoundStandardNodesNames.h"
#include "MetasoundTrigger.h"
#include "MetasoundTime.h"
#include "MetasoundAudioBuffer.h"
#include "DSP/Delay.h"
#include "MetasoundStandardNodesCategories.h"
#include "MetasoundFacade.h"

#define LOCTEXT_NAMESPACE "MetasoundStandardNodes"

namespace Metasound
{
	namespace Delay
	{
<<<<<<< HEAD
		static const FName InParamNameAudioInput = "In";
		static const FName InParamNameDelayTime = "Delay Time";
		static const FName InParamNameDryLevel = "Dry Level";
		static const FName InParamNameWetLevel = "Wet Level";
		static const FName InParamNameFeedbackAmount = "Feedback";
		static const FName OutParamNameAudio = "Out";

		// TODO: make this a static vertex
		static float MaxDelaySeconds = 5.0f;
=======
		METASOUND_PARAM(InParamAudioInput, "In", "Audio input.")
		METASOUND_PARAM(InParamDelayTime, "Delay Time", "The amount of time to delay the audio.")
		METASOUND_PARAM(InParamDryLevel, "Dry Level", "The dry level of the delay.")
		METASOUND_PARAM(InParamWetLevel, "Wet Level", "The wet level of the delay.")
		METASOUND_PARAM(InParamFeedbackAmount, "Feedback", "Feedback amount.")
		METASOUND_PARAM(InParamMaxDelayTime, "Max Delay Time", "The maximum amount of time to delay the audio.")
		METASOUND_PARAM(OutParamAudio, "Out", "Audio output.")

		static constexpr float MinMaxDelaySeconds = 0.001f;
		static constexpr float MaxMaxDelaySeconds = 1000.f;
		static constexpr float DefaultMaxDelaySeconds = 5.0f;
>>>>>>> d731a049
	}

	class FDelayOperator : public TExecutableOperator<FDelayOperator>
	{
	public:

		static const FNodeClassMetadata& GetNodeInfo();
		static const FVertexInterface& GetVertexInterface();
		static TUniquePtr<IOperator> CreateOperator(const FBuildOperatorParams& InParams, FBuildResults& OutResults);

		FDelayOperator(const FOperatorSettings& InSettings, 
			const FAudioBufferReadRef& InAudioInput, 
			const FTimeReadRef& InDelayTime, 
			const FFloatReadRef& InDryLevel, 
			const FFloatReadRef& InWetLevel, 
			const FFloatReadRef& InFeedback,
			float InMaxDelayTimeSeconds);

		virtual void Bind(FVertexInterfaceData& InVertexData) const override;
		virtual FDataReferenceCollection GetInputs() const override;
		virtual FDataReferenceCollection GetOutputs() const override;
		void Execute();

	private:
		float GetInputDelayTimeMsec() const;

		// The input audio buffer
		FAudioBufferReadRef AudioInput;

		// The amount of delay time
		FTimeReadRef DelayTime;

		// The dry level
		FFloatReadRef DryLevel;

		// The wet level
		FFloatReadRef WetLevel;

		// The feedback amount
		FFloatReadRef Feedback;

		// The audio output
		FAudioBufferWriteRef AudioOutput;

		// The internal delay buffer
		Audio::FDelay DelayBuffer;

		// The previous delay time
<<<<<<< HEAD
		float PrevDelayTimeMsec;
=======
		float PrevDelayTimeMsec = 0.f;
>>>>>>> d731a049

		// Feedback sample
		float FeedbackSample = 0.f;

		// Maximum delay time
		float MaxDelayTimeSeconds = Delay::DefaultMaxDelaySeconds;
	};

	FDelayOperator::FDelayOperator(const FOperatorSettings& InSettings,
		const FAudioBufferReadRef& InAudioInput,
		const FTimeReadRef& InDelayTime,
		const FFloatReadRef& InDryLevel,
		const FFloatReadRef& InWetLevel,
<<<<<<< HEAD
		const FFloatReadRef& InFeedback)
=======
		const FFloatReadRef& InFeedback,
		float InMaxDelayTimeSeconds)
>>>>>>> d731a049

		: AudioInput(InAudioInput)
		, DelayTime(InDelayTime)
		, DryLevel(InDryLevel)
		, WetLevel(InWetLevel)
		, Feedback(InFeedback)
		, AudioOutput(FAudioBufferWriteRef::CreateNew(InSettings))
	{
		MaxDelayTimeSeconds = FMath::Clamp(InMaxDelayTimeSeconds, Delay::MinMaxDelaySeconds, Delay::MaxMaxDelaySeconds);
		PrevDelayTimeMsec = GetInputDelayTimeMsec();

		DelayBuffer.Init(InSettings.GetSampleRate(), MaxDelayTimeSeconds);
		DelayBuffer.SetDelayMsec(PrevDelayTimeMsec);
	}

	void FDelayOperator::Bind(FVertexInterfaceData& InVertexData) const
	{
		using namespace Delay;

		FInputVertexInterfaceData& Inputs = InVertexData.GetInputs();

		Inputs.BindReadVertex(METASOUND_GET_PARAM_NAME(InParamAudioInput), FAudioBufferReadRef(AudioInput));
		Inputs.BindReadVertex(METASOUND_GET_PARAM_NAME(InParamDelayTime), FTimeReadRef(DelayTime));
		Inputs.BindReadVertex(METASOUND_GET_PARAM_NAME(InParamDryLevel), FFloatReadRef(DryLevel));
		Inputs.BindReadVertex(METASOUND_GET_PARAM_NAME(InParamWetLevel), FFloatReadRef(WetLevel));
		Inputs.BindReadVertex(METASOUND_GET_PARAM_NAME(InParamFeedbackAmount), FFloatReadRef(Feedback));
		Inputs.SetValue(METASOUND_GET_PARAM_NAME(InParamMaxDelayTime), FTime::FromSeconds(MaxDelayTimeSeconds));

		FOutputVertexInterfaceData& Outputs = InVertexData.GetOutputs();
		Outputs.BindReadVertex(METASOUND_GET_PARAM_NAME(OutParamAudio), AudioOutput);
	}

	FDataReferenceCollection FDelayOperator::GetInputs() const
	{
		// This should never be called. Bind(...) is called instead. This method
		// exists as a stop-gap until the API can be deprecated and removed. 
		checkNoEntry();

		FDataReferenceCollection InputDataReferences;
		return InputDataReferences;
	}

	FDataReferenceCollection FDelayOperator::GetOutputs() const
	{
		// This should never be called. Bind(...) is called instead. This method
		// exists as a stop-gap until the API can be deprecated and removed. 
		checkNoEntry();

		using namespace Delay;

		FDataReferenceCollection OutputDataReferences;
		return OutputDataReferences;
	}

	float FDelayOperator::GetInputDelayTimeMsec() const
	{
		// Clamp the delay time to the max delay allowed
		return 1000.0f * FMath::Clamp((float)DelayTime->GetSeconds(), 0.0f, MaxDelayTimeSeconds);
	}

	void FDelayOperator::Execute()
	{
		// Get clamped delay time
		float CurrentInputDelayTime = GetInputDelayTimeMsec();

		// Check to see if our delay amount has changed
		if (!FMath::IsNearlyEqual(PrevDelayTimeMsec, CurrentInputDelayTime))
		{
			PrevDelayTimeMsec = CurrentInputDelayTime;
			DelayBuffer.SetEasedDelayMsec(PrevDelayTimeMsec);
		}

		const float* InputAudio = AudioInput->GetData();

		float* OutputAudio = AudioOutput->GetData();
		int32 NumFrames = AudioInput->Num();

		// Clamp the feedback amount to make sure it's bounded. Clamp to a number slightly less than 1.0
		float FeedbackAmount = FMath::Clamp(*Feedback, 0.0f, 1.0f - SMALL_NUMBER);
		float CurrentDryLevel = FMath::Clamp(*DryLevel, 0.0f, 1.0f);
		float CurrentWetLevel = FMath::Clamp(*WetLevel, 0.0f, 1.0f);

		if (FMath::IsNearlyZero(FeedbackAmount))
		{
			FeedbackSample = 0.0f;

			for (int32 FrameIndex = 0; FrameIndex < NumFrames; ++FrameIndex)
			{
				OutputAudio[FrameIndex] = CurrentWetLevel * DelayBuffer.ProcessAudioSample(InputAudio[FrameIndex]) + CurrentDryLevel * InputAudio[FrameIndex];
			}
		}
		else
		{
			// There is some amount of feedback so we do the feedback mixing
			for (int32 FrameIndex = 0; FrameIndex < NumFrames; ++FrameIndex)
			{
				OutputAudio[FrameIndex] = CurrentWetLevel * DelayBuffer.ProcessAudioSample(InputAudio[FrameIndex] + FeedbackSample * FeedbackAmount) + CurrentDryLevel * InputAudio[FrameIndex];
				FeedbackSample = OutputAudio[FrameIndex];
			}
		}
	}

	const FVertexInterface& FDelayOperator::GetVertexInterface()
	{
		using namespace Delay;

		FDataVertexMetadata MaxDelayTimeMetadata = METASOUND_GET_PARAM_METADATA(InParamMaxDelayTime);
		MaxDelayTimeMetadata.bIsAdvancedDisplay = true;

		static const FVertexInterface Interface(
			FInputVertexInterface(
<<<<<<< HEAD
				TInputDataVertexModel<FAudioBuffer>(Delay::InParamNameAudioInput, METASOUND_LOCTEXT("DelayNode_AudioInputTooltip", "Audio input.")),
				TInputDataVertexModel<FTime>(Delay::InParamNameDelayTime, METASOUND_LOCTEXT("DelayNode_DelayTimeTooltip", "The amount of time to delay the audio, in seconds."), 1.0f),
				TInputDataVertexModel<float>(Delay::InParamNameDryLevel, METASOUND_LOCTEXT("DelayNode_DryLevelTooltip", "The dry level of the delay."), 0.0f),
				TInputDataVertexModel<float>(Delay::InParamNameWetLevel, METASOUND_LOCTEXT("DelayNode_WetlevelTooltip", "The wet level of the delay."), 1.0f),
				TInputDataVertexModel<float>(Delay::InParamNameFeedbackAmount, METASOUND_LOCTEXT("DelayNode_FeedbackTooltip", "Feedback amount."), 0.0f)
			),
			FOutputVertexInterface(
				TOutputDataVertexModel<FAudioBuffer>(Delay::OutParamNameAudio, METASOUND_LOCTEXT("DelayNode_DelayOutputTooltip", "Audio output."))
=======
				TInputDataVertex<FAudioBuffer>(METASOUND_GET_PARAM_NAME_AND_METADATA(InParamAudioInput)),
				TInputDataVertex<FTime>(METASOUND_GET_PARAM_NAME_AND_METADATA(InParamDelayTime), 1.0f),
				TInputDataVertex<float>(METASOUND_GET_PARAM_NAME_AND_METADATA(InParamDryLevel), 0.0f),
				TInputDataVertex<float>(METASOUND_GET_PARAM_NAME_AND_METADATA(InParamWetLevel), 1.0f),
				TInputDataVertex<float>(METASOUND_GET_PARAM_NAME_AND_METADATA(InParamFeedbackAmount), 0.0f),
				TInputConstructorVertex<FTime>(METASOUND_GET_PARAM_NAME(InParamMaxDelayTime), MaxDelayTimeMetadata, DefaultMaxDelaySeconds)
			),
			FOutputVertexInterface(
				TOutputDataVertex<FAudioBuffer>(METASOUND_GET_PARAM_NAME_AND_METADATA(OutParamAudio))
>>>>>>> d731a049
			)
		);

		return Interface;
	}

	const FNodeClassMetadata& FDelayOperator::GetNodeInfo()
	{
		auto InitNodeInfo = []() -> FNodeClassMetadata
		{
			FNodeClassMetadata Info;
			Info.ClassName = { StandardNodes::Namespace, "Delay", StandardNodes::AudioVariant };
			Info.MajorVersion = 1;
			Info.MinorVersion = 1;
			Info.DisplayName = METASOUND_LOCTEXT("DelayNode_DisplayName", "Delay");
			Info.Description = METASOUND_LOCTEXT("DelayNode_Description", "Delays an audio buffer by the specified amount.");
			Info.Author = PluginAuthor;
			Info.PromptIfMissing = PluginNodeMissingPrompt;
			Info.DefaultInterface = GetVertexInterface();
			Info.CategoryHierarchy.Emplace(NodeCategories::Delays);
			return Info;
		};

		static const FNodeClassMetadata Info = InitNodeInfo();

		return Info;
	}

	TUniquePtr<IOperator> FDelayOperator::CreateOperator(const FBuildOperatorParams& InParams, FBuildResults& OutResults)
	{
		using namespace Delay; 

		const FInputVertexInterfaceData& InputData = InParams.InputData;

		FAudioBufferReadRef AudioIn = InputData.GetOrConstructDataReadReference<FAudioBuffer>(METASOUND_GET_PARAM_NAME(InParamAudioInput), InParams.OperatorSettings);
		FTimeReadRef DelayTime = InputData.GetOrCreateDefaultDataReadReference<FTime>(METASOUND_GET_PARAM_NAME(InParamDelayTime), InParams.OperatorSettings);
		FFloatReadRef DryLevel = InputData.GetOrCreateDefaultDataReadReference<float>(METASOUND_GET_PARAM_NAME(InParamDryLevel), InParams.OperatorSettings);
		FFloatReadRef WetLevel = InputData.GetOrCreateDefaultDataReadReference<float>(METASOUND_GET_PARAM_NAME(InParamWetLevel), InParams.OperatorSettings);
		FFloatReadRef Feedback = InputData.GetOrCreateDefaultDataReadReference<float>(METASOUND_GET_PARAM_NAME(InParamFeedbackAmount), InParams.OperatorSettings);
		FTime MaxDelayTime = InputData.GetOrCreateDefaultValue<FTime>(METASOUND_GET_PARAM_NAME(InParamMaxDelayTime), InParams.OperatorSettings);

		return MakeUnique<FDelayOperator>(InParams.OperatorSettings, AudioIn, DelayTime, DryLevel, WetLevel, Feedback, MaxDelayTime.GetSeconds());
	}

	class FDelayNode : public FNodeFacade
	{
	public:
		/**
		 * Constructor used by the Metasound Frontend.
		 */
		FDelayNode(const FNodeInitData& InitData)
			: FNodeFacade(InitData.InstanceName, InitData.InstanceID, TFacadeOperatorClass<FDelayOperator>())
		{
		}
	};


	METASOUND_REGISTER_NODE(FDelayNode)
}

#undef LOCTEXT_NAMESPACE<|MERGE_RESOLUTION|>--- conflicted
+++ resolved
@@ -19,17 +19,6 @@
 {
 	namespace Delay
 	{
-<<<<<<< HEAD
-		static const FName InParamNameAudioInput = "In";
-		static const FName InParamNameDelayTime = "Delay Time";
-		static const FName InParamNameDryLevel = "Dry Level";
-		static const FName InParamNameWetLevel = "Wet Level";
-		static const FName InParamNameFeedbackAmount = "Feedback";
-		static const FName OutParamNameAudio = "Out";
-
-		// TODO: make this a static vertex
-		static float MaxDelaySeconds = 5.0f;
-=======
 		METASOUND_PARAM(InParamAudioInput, "In", "Audio input.")
 		METASOUND_PARAM(InParamDelayTime, "Delay Time", "The amount of time to delay the audio.")
 		METASOUND_PARAM(InParamDryLevel, "Dry Level", "The dry level of the delay.")
@@ -41,7 +30,6 @@
 		static constexpr float MinMaxDelaySeconds = 0.001f;
 		static constexpr float MaxMaxDelaySeconds = 1000.f;
 		static constexpr float DefaultMaxDelaySeconds = 5.0f;
->>>>>>> d731a049
 	}
 
 	class FDelayOperator : public TExecutableOperator<FDelayOperator>
@@ -90,11 +78,7 @@
 		Audio::FDelay DelayBuffer;
 
 		// The previous delay time
-<<<<<<< HEAD
-		float PrevDelayTimeMsec;
-=======
 		float PrevDelayTimeMsec = 0.f;
->>>>>>> d731a049
 
 		// Feedback sample
 		float FeedbackSample = 0.f;
@@ -108,12 +92,8 @@
 		const FTimeReadRef& InDelayTime,
 		const FFloatReadRef& InDryLevel,
 		const FFloatReadRef& InWetLevel,
-<<<<<<< HEAD
-		const FFloatReadRef& InFeedback)
-=======
 		const FFloatReadRef& InFeedback,
 		float InMaxDelayTimeSeconds)
->>>>>>> d731a049
 
 		: AudioInput(InAudioInput)
 		, DelayTime(InDelayTime)
@@ -225,16 +205,6 @@
 
 		static const FVertexInterface Interface(
 			FInputVertexInterface(
-<<<<<<< HEAD
-				TInputDataVertexModel<FAudioBuffer>(Delay::InParamNameAudioInput, METASOUND_LOCTEXT("DelayNode_AudioInputTooltip", "Audio input.")),
-				TInputDataVertexModel<FTime>(Delay::InParamNameDelayTime, METASOUND_LOCTEXT("DelayNode_DelayTimeTooltip", "The amount of time to delay the audio, in seconds."), 1.0f),
-				TInputDataVertexModel<float>(Delay::InParamNameDryLevel, METASOUND_LOCTEXT("DelayNode_DryLevelTooltip", "The dry level of the delay."), 0.0f),
-				TInputDataVertexModel<float>(Delay::InParamNameWetLevel, METASOUND_LOCTEXT("DelayNode_WetlevelTooltip", "The wet level of the delay."), 1.0f),
-				TInputDataVertexModel<float>(Delay::InParamNameFeedbackAmount, METASOUND_LOCTEXT("DelayNode_FeedbackTooltip", "Feedback amount."), 0.0f)
-			),
-			FOutputVertexInterface(
-				TOutputDataVertexModel<FAudioBuffer>(Delay::OutParamNameAudio, METASOUND_LOCTEXT("DelayNode_DelayOutputTooltip", "Audio output."))
-=======
 				TInputDataVertex<FAudioBuffer>(METASOUND_GET_PARAM_NAME_AND_METADATA(InParamAudioInput)),
 				TInputDataVertex<FTime>(METASOUND_GET_PARAM_NAME_AND_METADATA(InParamDelayTime), 1.0f),
 				TInputDataVertex<float>(METASOUND_GET_PARAM_NAME_AND_METADATA(InParamDryLevel), 0.0f),
@@ -244,7 +214,6 @@
 			),
 			FOutputVertexInterface(
 				TOutputDataVertex<FAudioBuffer>(METASOUND_GET_PARAM_NAME_AND_METADATA(OutParamAudio))
->>>>>>> d731a049
 			)
 		);
 
