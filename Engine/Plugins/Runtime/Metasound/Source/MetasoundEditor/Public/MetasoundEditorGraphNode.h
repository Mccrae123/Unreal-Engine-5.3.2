--- conflicted
+++ resolved
@@ -21,10 +21,7 @@
 class UMetasoundEditorGraphOutput;
 class UMetasoundEditorGraphMember;
 class UMetasoundEditorGraphVariable;
-<<<<<<< HEAD
-=======
 class UMetasoundEditorGraphMemberDefaultFloat;
->>>>>>> d731a049
 
 namespace Metasound
 {
@@ -35,11 +32,6 @@
 
 		// Map of class names to sorted array of registered version numbers
 		using FSortedClassVersionMap = TMap<FName, TArray<FMetasoundFrontendVersionNumber>>;
-
-		namespace GraphNode
-		{
-			void SetMessage(UEdGraphNode& InNode, EMessageSeverity::Type InSeverity, const FString& InMessage);
-		}
 	} // namespace Editor
 } // namespace Metasound
 
@@ -95,11 +87,8 @@
 
 	// Sets the node's location, both on this graph member node and on the frontend handle
 	void SetNodeLocation(const FVector2D& InLocation);
-<<<<<<< HEAD
-=======
 	// Helper function to update node location on frontend handle
 	void UpdateFrontendNodeLocation(const FVector2D& InLocation);
->>>>>>> d731a049
 
 	Metasound::Frontend::FGraphHandle GetRootGraphHandle() const;
 	Metasound::Frontend::FConstGraphHandle GetConstRootGraphHandle() const;
@@ -113,11 +102,7 @@
 	virtual FGuid GetNodeID() const { return FGuid(); }
 	virtual FText GetDisplayName() const;
 	virtual void CacheTitle();
-<<<<<<< HEAD
-	virtual bool Validate(Metasound::Editor::FGraphNodeValidationResult& OutResult);
-=======
 	virtual void Validate(Metasound::Editor::FGraphNodeValidationResult& OutResult);
->>>>>>> d731a049
 
 	// Mark node for refresh
 	void SyncChangeIDs();
@@ -125,19 +110,8 @@
 
 	FText GetCachedTitle() const { return CachedTitle; }
 
-<<<<<<< HEAD
-	// Returns whether or not Metadata has been changed since the last node refresh
-	bool ContainsMetadataChange() const;
-
-	// Returns whether or not Interface has been changed since the last node refresh
-	bool ContainsInterfaceChange() const;
-
-	// Returns whether or not Style has been changed since the last node refresh
-	bool ContainsStyleChange() const;
-=======
 	// Returns whether or not the class interface, metadata, or style has been changed since the last node refresh
 	bool ContainsClassChange() const;
->>>>>>> d731a049
 
 protected:
 	FGuid InterfaceChangeID;
@@ -168,17 +142,10 @@
 	{
 		return true;
 	}
-<<<<<<< HEAD
-
-protected:
-	// Utility to construct a new validaton result for child classes
-	Metasound::Editor::FGraphNodeValidationResult CreateNewValidationResult();
-=======
 protected:
 	// Clamp float literal value based on the given default float literal. 
 	// Returns whether the literal was clamped. 
 	static bool ClampFloatLiteral(const UMetasoundEditorGraphMemberDefaultFloat* DefaultFloatLiteral, FMetasoundFrontendLiteral& LiteralValue);
->>>>>>> d731a049
 };
 
 /** Node that represents a graph output */
@@ -206,11 +173,7 @@
 	// Disables interact widgets (ex. sliders, knobs) when input is connected
 	virtual bool EnableInteractWidgets() const override;
 
-<<<<<<< HEAD
-	virtual bool Validate(Metasound::Editor::FGraphNodeValidationResult& OutResult) override;
-=======
 	virtual void Validate(Metasound::Editor::FGraphNodeValidationResult& OutResult) override;
->>>>>>> d731a049
 
 protected:
 	virtual FLinearColor GetNodeTitleColor() const override;
@@ -249,18 +212,11 @@
 	virtual void CacheTitle() override;
 	virtual void GetPinHoverText(const UEdGraphPin& Pin, FString& OutHoverText) const override;
 
-	virtual void ReconstructNode() override;
-	virtual void CacheTitle() override;
-
 	FMetasoundFrontendVersionNumber FindHighestVersionInRegistry() const;
 	bool CanAutoUpdate() const;
 
 	// Validates node and returns whether or not the node is valid.
-<<<<<<< HEAD
-	virtual bool Validate(Metasound::Editor::FGraphNodeValidationResult& OutResult) override;
-=======
 	virtual void Validate(Metasound::Editor::FGraphNodeValidationResult& OutResult) override;
->>>>>>> d731a049
 
 
 protected:
@@ -294,11 +250,7 @@
 public:
 	// Associated graph variable.
 	UPROPERTY()
-<<<<<<< HEAD
-	UMetasoundEditorGraphVariable* Variable;
-=======
 	TObjectPtr<UMetasoundEditorGraphVariable> Variable;
->>>>>>> d731a049
 
 	// Variables do not have titles to distinguish more visually from vertex types
 	virtual void CacheTitle() override { }
