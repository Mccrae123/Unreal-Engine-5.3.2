// Copyright Epic Games, Inc. All Rights Reserved.

using UnrealBuildTool;
using System.IO;

namespace UnrealBuildTool.Rules
{
	public class MetasoundEditor : ModuleRules
	{
		public MetasoundEditor(ReadOnlyTargetRules Target) : base(Target)
		{
			PrivateIncludePaths.AddRange(
				new string[] {
					Path.Combine(GetModuleDirectory("MetasoundFrontend"), "Private"),
				}
			);

			PrivateDependencyModuleNames.AddRange
			(
				new string[]
				{
					"AssetTools",
					"AppFramework",
					"AudioExtensions",
					"AudioMixer",
					"AudioWidgets",
					"AudioSynesthesia",
					"ContentBrowser",
					"EditorWidgets",
					"Kismet",
					"KismetWidgets",
					"MetasoundEngine",
					"MetasoundFrontend",
					"MetasoundGenerator",
					"MetasoundGraphCore",
					"SignalProcessing",
					"ToolMenus",
					"ToolWidgets",
<<<<<<< HEAD
					"AudioWidgets",
					"AudioSynesthesia",
					"EditorWidgets"
=======
					"WaveTable",
					"WaveTableEditor"
>>>>>>> d731a049
				}
			);

			PublicDependencyModuleNames.AddRange
			(
				new string[]
				{
					"ApplicationCore",
					"AudioAnalyzer",
					"AudioMixer",
					"AudioWidgets",
					"ClassViewer",
					"ContentBrowser",
					"Core",
					"CoreUObject",
					"DetailCustomizations",
					"EditorFramework",
					"EditorStyle",
					"Engine",
					"GraphEditor",
					"InputCore",
					"PropertyEditor",
					"RenderCore",
					"Slate",
					"SlateCore",
					"UnrealEd"
				}
			);
		}
	}
}<|MERGE_RESOLUTION|>--- conflicted
+++ resolved
@@ -36,14 +36,8 @@
 					"SignalProcessing",
 					"ToolMenus",
 					"ToolWidgets",
-<<<<<<< HEAD
-					"AudioWidgets",
-					"AudioSynesthesia",
-					"EditorWidgets"
-=======
 					"WaveTable",
 					"WaveTableEditor"
->>>>>>> d731a049
 				}
 			);
 
