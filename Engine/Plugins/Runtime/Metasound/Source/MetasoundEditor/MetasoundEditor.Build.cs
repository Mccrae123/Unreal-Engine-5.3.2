// Copyright Epic Games, Inc. All Rights Reserved.

using UnrealBuildTool;
using System.IO;

namespace UnrealBuildTool.Rules
{
	public class MetasoundEditor : ModuleRules
	{
		public MetasoundEditor(ReadOnlyTargetRules Target) : base(Target)
		{
			PrivateIncludePaths.AddRange(
				new string[] {
					Path.Combine(GetModuleDirectory("MetasoundFrontend"), "Private"),
				}
			);

			PrivateDependencyModuleNames.AddRange
			(
				new string[]
				{
					"AssetTools",
					"AppFramework",
					"AudioExtensions",
<<<<<<< HEAD
					"AudioMixer",
					"AudioWidgets",
					"AudioSynesthesia",
					"ContentBrowser",
=======
					"AudioSynesthesia",
>>>>>>> 4af6daef
					"EditorWidgets",
					"Kismet",
					"KismetWidgets",
					"MetasoundEngine",
					"MetasoundFrontend",
					"MetasoundGenerator",
					"MetasoundGraphCore",
					"SignalProcessing",
<<<<<<< HEAD
=======
					"SubobjectEditor",
>>>>>>> 4af6daef
					"ToolMenus",
					"ToolWidgets",
					"WaveTable",
					"WaveTableEditor"
				}
			);

			PublicDependencyModuleNames.AddRange
			(
				new string[]
				{
					"ApplicationCore",
					"AudioAnalyzer",
					"AudioMixer",
					"AudioWidgets",
					"ClassViewer",
					"ContentBrowser",
					"Core",
					"CoreUObject",
					"DetailCustomizations",
					"EditorFramework",
					"EditorStyle",
					"EditorSubsystem",
					"Engine",
					"GraphEditor",
					"InputCore",
					"PropertyEditor",
					"RenderCore",
					"Slate",
					"SlateCore",
					"UnrealEd"
				}
			);
		}
	}
}<|MERGE_RESOLUTION|>--- conflicted
+++ resolved
@@ -22,14 +22,7 @@
 					"AssetTools",
 					"AppFramework",
 					"AudioExtensions",
-<<<<<<< HEAD
-					"AudioMixer",
-					"AudioWidgets",
 					"AudioSynesthesia",
-					"ContentBrowser",
-=======
-					"AudioSynesthesia",
->>>>>>> 4af6daef
 					"EditorWidgets",
 					"Kismet",
 					"KismetWidgets",
@@ -38,10 +31,7 @@
 					"MetasoundGenerator",
 					"MetasoundGraphCore",
 					"SignalProcessing",
-<<<<<<< HEAD
-=======
 					"SubobjectEditor",
->>>>>>> 4af6daef
 					"ToolMenus",
 					"ToolWidgets",
 					"WaveTable",
