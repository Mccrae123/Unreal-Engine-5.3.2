--- conflicted
+++ resolved
@@ -251,11 +251,6 @@
 						{
 							if (UClass* Class = AssetData.GetClass())
 							{
-<<<<<<< HEAD
-								if (EditorModule.IsExplicitProxyClass(*DataTypeInfo.ProxyGeneratorClass))
-								{
-									bCanDrop &= Class == DataTypeInfo.ProxyGeneratorClass;
-=======
 PRAGMA_DISABLE_DEPRECATION_WARNINGS
 								if (EditorModule.IsExplicitProxyClass(*DataTypeInfo.ProxyGeneratorClass))
 								{
@@ -266,7 +261,6 @@
 								if (DataTypeInfo.bIsExplicit)
 								{
 									bCanDrop &= Class == DataTypeInfo.ProxyGeneratorClass;
->>>>>>> 4af6daef
 								}
 								else
 								{
@@ -450,20 +444,6 @@
 			TSharedPtr<IPropertyHandle> PropertyHandle = StructPropertyHandle->GetChildHandle(GET_MEMBER_NAME_CHECKED(FMetasoundEditorGraphMemberDefaultObjectRef, Object));
 
 			const IMetasoundEditorModule& EditorModule = FModuleManager::GetModuleChecked<IMetasoundEditorModule>("MetaSoundEditor");
-<<<<<<< HEAD
-			auto FilterAsset = [InEditorModule = &EditorModule, InProxyGenClass = DataTypeInfo.ProxyGeneratorClass](const FAssetData& InAsset)
-			{
-				if (InProxyGenClass)
-				{
-					if (UClass* Class = InAsset.GetClass())
-					{
-						if (InEditorModule->IsExplicitProxyClass(*InProxyGenClass))
-						{
-							return Class != InProxyGenClass;
-						}
-
-						return !Class->IsChildOf(InProxyGenClass);
-=======
 			auto FilterAsset = [InEditorModule = &EditorModule, &InDataTypeInfo = DataTypeInfo](const FAssetData& InAsset)
 			{
 				if (InDataTypeInfo.ProxyGeneratorClass)
@@ -482,7 +462,6 @@
 						}
 
 						return !Class->IsChildOf(InDataTypeInfo.ProxyGeneratorClass);
->>>>>>> 4af6daef
 					}
 				}
 
@@ -1061,7 +1040,6 @@
 			if (GraphMember.IsValid())
 			{
 				return FText::FromName(GraphMember->GetMemberName());
-<<<<<<< HEAD
 			}
 
 			return FText::GetEmpty();
@@ -1094,111 +1072,42 @@
 		}
 
 		FText FMetasoundMemberDetailCustomization::GetDisplayName() const
-=======
+		{
+			using namespace Frontend;
+
+			if (GraphMember.IsValid())
+			{
+				return GraphMember->GetDisplayName();
 			}
 
 			return FText::GetEmpty();
 		}
 
-		Frontend::FDocumentHandle FMetasoundMemberDetailCustomization::GetDocumentHandle() const
-		{
+		void FMetasoundMemberDetailCustomization::OnTooltipCommitted(const FText& InNewText, ETextCommit::Type InTextCommit)
+		{
+			using namespace Frontend;
+
 			if (GraphMember.IsValid())
 			{
-				if (UMetasoundEditorGraph* Graph = GraphMember->GetOwningGraph())
-				{
-					return Graph->GetDocumentHandle();
-				}
-			}
-
-			return Frontend::IDocumentController::GetInvalidHandle();
-		}
-
-		bool FMetasoundMemberDetailCustomization::IsGraphEditable() const
-		{
-			if (GraphMember.IsValid())
-			{
-				if (const UMetasoundEditorGraph* OwningGraph = GraphMember->GetOwningGraph())
-				{
-					return OwningGraph->IsEditable();
-				}
-			}
-
-			return false;
-		}
-
-		FText FMetasoundMemberDetailCustomization::GetDisplayName() const
-		{
-			using namespace Frontend;
-
-			if (GraphMember.IsValid())
-			{
-				return GraphMember->GetDisplayName();
-			}
-
-			return FText::GetEmpty();
-		}
-
-		void FMetasoundMemberDetailCustomization::OnTooltipCommitted(const FText& InNewText, ETextCommit::Type InTextCommit)
->>>>>>> 4af6daef
-		{
-			using namespace Frontend;
-
-			if (GraphMember.IsValid())
-			{
-<<<<<<< HEAD
-				return GraphMember->GetDisplayName();
-=======
 				constexpr bool bPostTransaction = true;
 				GraphMember->SetDescription(InNewText, bPostTransaction);
->>>>>>> 4af6daef
-			}
-		}
-
-<<<<<<< HEAD
+			}
+		}
+
+		FText FMetasoundMemberDetailCustomization::GetTooltip() const
+		{
+			if (GraphMember.IsValid())
+			{
+				return GraphMember->GetDescription();
+			}
+
 			return FText::GetEmpty();
 		}
 
-		void FMetasoundMemberDetailCustomization::OnTooltipCommitted(const FText& InNewText, ETextCommit::Type InTextCommit)
+		EVisibility FMetasoundVertexDetailCustomization::GetDefaultVisibility() const
 		{
 			using namespace Frontend;
 
-			if (GraphMember.IsValid())
-			{
-				constexpr bool bPostTransaction = true;
-				GraphMember->SetDescription(InNewText, bPostTransaction);
-=======
-		FText FMetasoundMemberDetailCustomization::GetTooltip() const
-		{
-			if (GraphMember.IsValid())
-			{
-				return GraphMember->GetDescription();
->>>>>>> 4af6daef
-			}
-
-			return FText::GetEmpty();
-		}
-
-<<<<<<< HEAD
-		FText FMetasoundMemberDetailCustomization::GetTooltip() const
-=======
-		EVisibility FMetasoundVertexDetailCustomization::GetDefaultVisibility() const
->>>>>>> 4af6daef
-		{
-			if (GraphMember.IsValid())
-			{
-				return GraphMember->GetDescription();
-			}
-
-<<<<<<< HEAD
-			return FText::GetEmpty();
-		}
-
-		EVisibility FMetasoundVertexDetailCustomization::GetDefaultVisibility() const
-		{
-			using namespace Frontend;
-
-=======
->>>>>>> 4af6daef
 			if (GraphMember.IsValid())
 			{
 				bool bIsInputConnected = false;
@@ -1229,19 +1138,11 @@
 				GraphMember->SetDisplayName(FText::GetEmpty(), bPostTransaction);
 				GraphMember->SetMemberName(*InNewName.ToString(), bPostTransaction);
 			}
-<<<<<<< HEAD
 
 			NameEditableTextBox->SetError(FText::GetEmpty());
 			bIsNameInvalid = false;
 		}
 
-=======
-
-			NameEditableTextBox->SetError(FText::GetEmpty());
-			bIsNameInvalid = false;
-		}
-
->>>>>>> 4af6daef
 		void FMetasoundVertexDetailCustomization::AddConstructorPinRow(IDetailLayoutBuilder& InDetailLayout)
 		{
 			if (UMetasoundEditorGraphVertex* Vertex = Cast<UMetasoundEditorGraphVertex>(GraphMember.Get()))
@@ -1348,17 +1249,10 @@
 			{
 				return CastChecked<UMetasoundEditorGraphVertex>(GraphMember)->IsInterfaceMember();
 			}
-<<<<<<< HEAD
 
 			return false;
 		}
 
-=======
-
-			return false;
-		}
-
->>>>>>> 4af6daef
 		bool FMetasoundInputDetailCustomization::GetInputInheritsDefault() const
 		{
 			if (UMetasoundEditorGraphInput* Input = Cast<UMetasoundEditorGraphInput>(GraphMember.Get()))
@@ -1483,7 +1377,6 @@
 			const bool bIsTriggerDataType = GraphMember->GetDataType() == GetMetasoundDataTypeName<FTrigger>();
 
 			if (bIsPreset && !bIsDefaultConstructed && !bIsTriggerDataType)
-<<<<<<< HEAD
 			{
 				GetDefaultCategoryBuilder(InDetailLayout)
 				.AddCustomRow(MemberCustomizationPrivate::OverrideInputDefaultText)
@@ -1539,63 +1432,6 @@
 			} 
 			else if (!bIsPreset)
 			{
-=======
-			{
-				GetDefaultCategoryBuilder(InDetailLayout)
-				.AddCustomRow(MemberCustomizationPrivate::OverrideInputDefaultText)
-				.NameContent()
-				[
-					SNew(STextBlock)
-					.Text(MemberCustomizationPrivate::OverrideInputDefaultText)
-					.Font(IDetailLayoutBuilder::GetDetailFontBold())
-					.ToolTipText(MemberCustomizationPrivate::OverrideInputDefaultTooltip)
-				]
-				.ValueContent()
-				[
-					SNew(SCheckBox)
-					.OnCheckStateChanged_Lambda([this](ECheckBoxState State)
-					{
-						switch(State)
-						{
-							case ECheckBoxState::Checked:
-							{
-								ClearInputInheritsDefault();
-								break;
-							}
-							case ECheckBoxState::Unchecked:
-							case ECheckBoxState::Undetermined:
-							default:
-							{
-								SetInputInheritsDefault();
-							}
-						}
-					})
-					.IsChecked_Lambda([this]() { return GetInputInheritsDefault() ? ECheckBoxState::Unchecked : ECheckBoxState::Checked; })
-					.ToolTipText(MemberCustomizationPrivate::OverrideInputDefaultTooltip)
-				];
-			}
-
-			TArray<IDetailPropertyRow*> DefaultPropertyRows = CustomizeDefaultCategory(InDetailLayout);
-
-			if (bIsPreset && !bIsDefaultConstructed && !bIsTriggerDataType)
-			{
-				const UMetasoundEditorGraphInput* Input = Cast<UMetasoundEditorGraphInput>(MemberDefaultLiteral->GetParentMember());
-				if (ensure(Input))
-				{
-					auto PropertyEnabled = TAttribute<bool>::CreateLambda([this] { return !GetInputInheritsDefault(); });
-					for (IDetailPropertyRow* DefaultPropertyRow : DefaultPropertyRows)
-					{
-						DefaultPropertyRow->EditCondition(PropertyEnabled, { });
-						FResetToDefaultOverride ResetOverride = FResetToDefaultOverride::Create(
-							FIsResetToDefaultVisible::CreateLambda([this](TSharedPtr<IPropertyHandle> /* PropertyHandle */) { return !GetInputInheritsDefault(); }),
-							FResetToDefaultHandler::CreateLambda([this](TSharedPtr<IPropertyHandle> /* PropertyHandle */) { SetInputInheritsDefault(); }));
-						DefaultPropertyRow->OverrideResetToDefault(ResetOverride);
-					}
-				}
-			} 
-			else if (!bIsPreset)
-			{
->>>>>>> 4af6daef
 				// Make default value uneditable while playing for constructor inputs
 				const UMetasoundEditorGraphInput* Input = Cast<UMetasoundEditorGraphInput>(MemberDefaultLiteral->GetParentMember());
 				if (ensure(Input))
